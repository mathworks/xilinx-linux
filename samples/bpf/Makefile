# SPDX-License-Identifier: GPL-2.0

BPF_SAMPLES_PATH ?= $(abspath $(srctree)/$(src))
TOOLS_PATH := $(BPF_SAMPLES_PATH)/../../tools

# List of programs to build
<<<<<<< HEAD
hostprogs-y := test_verifier test_maps
hostprogs-y += sock_example
hostprogs-y += fds_example
hostprogs-y += sockex1
hostprogs-y += sockex2
hostprogs-y += sockex3
hostprogs-y += tracex1
hostprogs-y += tracex2
hostprogs-y += tracex3
hostprogs-y += tracex4
hostprogs-y += tracex5
hostprogs-y += tracex6
hostprogs-y += test_probe_write_user
hostprogs-y += trace_output
hostprogs-y += lathist
hostprogs-y += offwaketime
hostprogs-y += spintest
hostprogs-y += map_perf_test
hostprogs-y += test_overhead
hostprogs-y += test_cgrp2_array_pin
hostprogs-y += xdp1
hostprogs-y += xdp2
hostprogs-y += test_current_task_under_cgroup
hostprogs-y += trace_event
hostprogs-y += sampleip
hostprogs-y += tc_l2_redirect

test_verifier-objs := test_verifier.o libbpf.o
test_maps-objs := test_maps.o libbpf.o
sock_example-objs := sock_example.o libbpf.o
fds_example-objs := bpf_load.o libbpf.o fds_example.o
sockex1-objs := bpf_load.o libbpf.o sockex1_user.o
sockex2-objs := bpf_load.o libbpf.o sockex2_user.o
sockex3-objs := bpf_load.o libbpf.o sockex3_user.o
tracex1-objs := bpf_load.o libbpf.o tracex1_user.o
tracex2-objs := bpf_load.o libbpf.o tracex2_user.o
tracex3-objs := bpf_load.o libbpf.o tracex3_user.o
tracex4-objs := bpf_load.o libbpf.o tracex4_user.o
tracex5-objs := bpf_load.o libbpf.o tracex5_user.o
tracex6-objs := bpf_load.o libbpf.o tracex6_user.o
test_probe_write_user-objs := bpf_load.o libbpf.o test_probe_write_user_user.o
trace_output-objs := bpf_load.o libbpf.o trace_output_user.o
lathist-objs := bpf_load.o libbpf.o lathist_user.o
offwaketime-objs := bpf_load.o libbpf.o offwaketime_user.o
spintest-objs := bpf_load.o libbpf.o spintest_user.o
map_perf_test-objs := bpf_load.o libbpf.o map_perf_test_user.o
test_overhead-objs := bpf_load.o libbpf.o test_overhead_user.o
test_cgrp2_array_pin-objs := libbpf.o test_cgrp2_array_pin.o
xdp1-objs := bpf_load.o libbpf.o xdp1_user.o
# reuse xdp1 source intentionally
xdp2-objs := bpf_load.o libbpf.o xdp1_user.o
test_current_task_under_cgroup-objs := bpf_load.o libbpf.o \
				       test_current_task_under_cgroup_user.o
trace_event-objs := bpf_load.o libbpf.o trace_event_user.o
sampleip-objs := bpf_load.o libbpf.o sampleip_user.o
tc_l2_redirect-objs := bpf_load.o libbpf.o tc_l2_redirect_user.o

# Tell kbuild to always build the programs
always := $(hostprogs-y)
always += sockex1_kern.o
always += sockex2_kern.o
always += sockex3_kern.o
always += tracex1_kern.o
always += tracex2_kern.o
always += tracex3_kern.o
always += tracex4_kern.o
always += tracex5_kern.o
always += tracex6_kern.o
always += test_probe_write_user_kern.o
always += trace_output_kern.o
always += tcbpf1_kern.o
always += tcbpf2_kern.o
always += tc_l2_redirect_kern.o
always += lathist_kern.o
always += offwaketime_kern.o
always += spintest_kern.o
always += map_perf_test_kern.o
always += test_overhead_tp_kern.o
always += test_overhead_kprobe_kern.o
always += parse_varlen.o parse_simple.o parse_ldabs.o
always += test_cgrp2_tc_kern.o
always += xdp1_kern.o
always += xdp2_kern.o
always += test_current_task_under_cgroup_kern.o
always += trace_event_kern.o
always += sampleip_kern.o

HOSTCFLAGS += -I$(objtree)/usr/include

HOSTCFLAGS_bpf_load.o += -I$(objtree)/usr/include -Wno-unused-variable
HOSTLOADLIBES_fds_example += -lelf
HOSTLOADLIBES_sockex1 += -lelf
HOSTLOADLIBES_sockex2 += -lelf
HOSTLOADLIBES_sockex3 += -lelf
HOSTLOADLIBES_tracex1 += -lelf
HOSTLOADLIBES_tracex2 += -lelf
HOSTLOADLIBES_tracex3 += -lelf
HOSTLOADLIBES_tracex4 += -lelf -lrt
HOSTLOADLIBES_tracex5 += -lelf
HOSTLOADLIBES_tracex6 += -lelf
HOSTLOADLIBES_test_probe_write_user += -lelf
HOSTLOADLIBES_trace_output += -lelf -lrt
HOSTLOADLIBES_lathist += -lelf
HOSTLOADLIBES_offwaketime += -lelf
HOSTLOADLIBES_spintest += -lelf
HOSTLOADLIBES_map_perf_test += -lelf -lrt
HOSTLOADLIBES_test_overhead += -lelf -lrt
HOSTLOADLIBES_xdp1 += -lelf
HOSTLOADLIBES_xdp2 += -lelf
HOSTLOADLIBES_test_current_task_under_cgroup += -lelf
HOSTLOADLIBES_trace_event += -lelf
HOSTLOADLIBES_sampleip += -lelf
HOSTLOADLIBES_tc_l2_redirect += -l elf

# Allows pointing LLC/CLANG to a LLVM backend with bpf support, redefine on cmdline:
#  make samples/bpf/ LLC=~/git/llvm/build/bin/llc CLANG=~/git/llvm/build/bin/clang
LLC ?= llc
CLANG ?= clang

# Trick to allow make to be run from this directory
all:
	$(MAKE) -C ../../ $$PWD/

clean:
	$(MAKE) -C ../../ M=$$PWD clean
	@rm -f *~
=======
tprogs-y := test_lru_dist
tprogs-y += sock_example
tprogs-y += fds_example
tprogs-y += sockex1
tprogs-y += sockex2
tprogs-y += sockex3
tprogs-y += tracex1
tprogs-y += tracex2
tprogs-y += tracex3
tprogs-y += tracex4
tprogs-y += tracex5
tprogs-y += tracex6
tprogs-y += tracex7
tprogs-y += test_probe_write_user
tprogs-y += trace_output
tprogs-y += lathist
tprogs-y += offwaketime
tprogs-y += spintest
tprogs-y += map_perf_test
tprogs-y += test_overhead
tprogs-y += test_cgrp2_array_pin
tprogs-y += test_cgrp2_attach
tprogs-y += test_cgrp2_sock
tprogs-y += test_cgrp2_sock2
tprogs-y += xdp1
tprogs-y += xdp2
tprogs-y += xdp_router_ipv4
tprogs-y += test_current_task_under_cgroup
tprogs-y += trace_event
tprogs-y += sampleip
tprogs-y += tc_l2_redirect
tprogs-y += lwt_len_hist
tprogs-y += xdp_tx_iptunnel
tprogs-y += test_map_in_map
tprogs-y += per_socket_stats_example
tprogs-y += xdp_redirect
tprogs-y += xdp_redirect_map
tprogs-y += xdp_redirect_cpu
tprogs-y += xdp_monitor
tprogs-y += xdp_rxq_info
tprogs-y += syscall_tp
tprogs-y += cpustat
tprogs-y += xdp_adjust_tail
tprogs-y += xdpsock
tprogs-y += xsk_fwd
tprogs-y += xdp_fwd
tprogs-y += task_fd_query
tprogs-y += xdp_sample_pkts
tprogs-y += ibumad
tprogs-y += hbm

# Libbpf dependencies
LIBBPF = $(TOOLS_PATH)/lib/bpf/libbpf.a

CGROUP_HELPERS := ../../tools/testing/selftests/bpf/cgroup_helpers.o
TRACE_HELPERS := ../../tools/testing/selftests/bpf/trace_helpers.o

fds_example-objs := fds_example.o
sockex1-objs := sockex1_user.o
sockex2-objs := sockex2_user.o
sockex3-objs := sockex3_user.o
tracex1-objs := tracex1_user.o $(TRACE_HELPERS)
tracex2-objs := tracex2_user.o
tracex3-objs := tracex3_user.o
tracex4-objs := tracex4_user.o
tracex5-objs := tracex5_user.o $(TRACE_HELPERS)
tracex6-objs := tracex6_user.o
tracex7-objs := tracex7_user.o
test_probe_write_user-objs := test_probe_write_user_user.o
trace_output-objs := trace_output_user.o $(TRACE_HELPERS)
lathist-objs := lathist_user.o
offwaketime-objs := offwaketime_user.o $(TRACE_HELPERS)
spintest-objs := spintest_user.o $(TRACE_HELPERS)
map_perf_test-objs := map_perf_test_user.o
test_overhead-objs := bpf_load.o test_overhead_user.o
test_cgrp2_array_pin-objs := test_cgrp2_array_pin.o
test_cgrp2_attach-objs := test_cgrp2_attach.o
test_cgrp2_sock-objs := test_cgrp2_sock.o
test_cgrp2_sock2-objs := bpf_load.o test_cgrp2_sock2.o
xdp1-objs := xdp1_user.o
# reuse xdp1 source intentionally
xdp2-objs := xdp1_user.o
xdp_router_ipv4-objs := xdp_router_ipv4_user.o
test_current_task_under_cgroup-objs := $(CGROUP_HELPERS) \
				       test_current_task_under_cgroup_user.o
trace_event-objs := trace_event_user.o $(TRACE_HELPERS)
sampleip-objs := sampleip_user.o $(TRACE_HELPERS)
tc_l2_redirect-objs := bpf_load.o tc_l2_redirect_user.o
lwt_len_hist-objs := bpf_load.o lwt_len_hist_user.o
xdp_tx_iptunnel-objs := xdp_tx_iptunnel_user.o
test_map_in_map-objs := test_map_in_map_user.o
per_socket_stats_example-objs := cookie_uid_helper_example.o
xdp_redirect-objs := xdp_redirect_user.o
xdp_redirect_map-objs := xdp_redirect_map_user.o
xdp_redirect_cpu-objs := xdp_redirect_cpu_user.o
xdp_monitor-objs := xdp_monitor_user.o
xdp_rxq_info-objs := xdp_rxq_info_user.o
syscall_tp-objs := syscall_tp_user.o
cpustat-objs := cpustat_user.o
xdp_adjust_tail-objs := xdp_adjust_tail_user.o
xdpsock-objs := xdpsock_user.o
xsk_fwd-objs := xsk_fwd.o
xdp_fwd-objs := xdp_fwd_user.o
task_fd_query-objs := bpf_load.o task_fd_query_user.o $(TRACE_HELPERS)
xdp_sample_pkts-objs := xdp_sample_pkts_user.o $(TRACE_HELPERS)
ibumad-objs := bpf_load.o ibumad_user.o $(TRACE_HELPERS)
hbm-objs := bpf_load.o hbm.o $(CGROUP_HELPERS)

# Tell kbuild to always build the programs
always-y := $(tprogs-y)
always-y += sockex1_kern.o
always-y += sockex2_kern.o
always-y += sockex3_kern.o
always-y += tracex1_kern.o
always-y += tracex2_kern.o
always-y += tracex3_kern.o
always-y += tracex4_kern.o
always-y += tracex5_kern.o
always-y += tracex6_kern.o
always-y += tracex7_kern.o
always-y += sock_flags_kern.o
always-y += test_probe_write_user_kern.o
always-y += trace_output_kern.o
always-y += tcbpf1_kern.o
always-y += tc_l2_redirect_kern.o
always-y += lathist_kern.o
always-y += offwaketime_kern.o
always-y += spintest_kern.o
always-y += map_perf_test_kern.o
always-y += test_overhead_tp_kern.o
always-y += test_overhead_raw_tp_kern.o
always-y += test_overhead_kprobe_kern.o
always-y += parse_varlen.o parse_simple.o parse_ldabs.o
always-y += test_cgrp2_tc_kern.o
always-y += xdp1_kern.o
always-y += xdp2_kern.o
always-y += xdp_router_ipv4_kern.o
always-y += test_current_task_under_cgroup_kern.o
always-y += trace_event_kern.o
always-y += sampleip_kern.o
always-y += lwt_len_hist_kern.o
always-y += xdp_tx_iptunnel_kern.o
always-y += test_map_in_map_kern.o
always-y += tcp_synrto_kern.o
always-y += tcp_rwnd_kern.o
always-y += tcp_bufs_kern.o
always-y += tcp_cong_kern.o
always-y += tcp_iw_kern.o
always-y += tcp_clamp_kern.o
always-y += tcp_basertt_kern.o
always-y += tcp_tos_reflect_kern.o
always-y += tcp_dumpstats_kern.o
always-y += xdp_redirect_kern.o
always-y += xdp_redirect_map_kern.o
always-y += xdp_redirect_cpu_kern.o
always-y += xdp_monitor_kern.o
always-y += xdp_rxq_info_kern.o
always-y += xdp2skb_meta_kern.o
always-y += syscall_tp_kern.o
always-y += cpustat_kern.o
always-y += xdp_adjust_tail_kern.o
always-y += xdp_fwd_kern.o
always-y += task_fd_query_kern.o
always-y += xdp_sample_pkts_kern.o
always-y += ibumad_kern.o
always-y += hbm_out_kern.o
always-y += hbm_edt_kern.o
always-y += xdpsock_kern.o

ifeq ($(ARCH), arm)
# Strip all except -D__LINUX_ARM_ARCH__ option needed to handle linux
# headers when arm instruction set identification is requested.
ARM_ARCH_SELECTOR := $(filter -D__LINUX_ARM_ARCH__%, $(KBUILD_CFLAGS))
BPF_EXTRA_CFLAGS := $(ARM_ARCH_SELECTOR)
TPROGS_CFLAGS += $(ARM_ARCH_SELECTOR)
endif

TPROGS_CFLAGS += -Wall -O2
TPROGS_CFLAGS += -Wmissing-prototypes
TPROGS_CFLAGS += -Wstrict-prototypes

TPROGS_CFLAGS += -I$(objtree)/usr/include
TPROGS_CFLAGS += -I$(srctree)/tools/testing/selftests/bpf/
TPROGS_CFLAGS += -I$(srctree)/tools/lib/
TPROGS_CFLAGS += -I$(srctree)/tools/include
TPROGS_CFLAGS += -I$(srctree)/tools/perf
TPROGS_CFLAGS += -DHAVE_ATTR_TEST=0

ifdef SYSROOT
TPROGS_CFLAGS += --sysroot=$(SYSROOT)
TPROGS_LDFLAGS := -L$(SYSROOT)/usr/lib
endif

TPROGCFLAGS_bpf_load.o += -Wno-unused-variable

TPROGS_LDLIBS			+= $(LIBBPF) -lelf -lz
TPROGLDLIBS_tracex4		+= -lrt
TPROGLDLIBS_trace_output	+= -lrt
TPROGLDLIBS_map_perf_test	+= -lrt
TPROGLDLIBS_test_overhead	+= -lrt
TPROGLDLIBS_xdpsock		+= -pthread
TPROGLDLIBS_xsk_fwd		+= -pthread

# Allows pointing LLC/CLANG to a LLVM backend with bpf support, redefine on cmdline:
#  make M=samples/bpf/ LLC=~/git/llvm/build/bin/llc CLANG=~/git/llvm/build/bin/clang
LLC ?= llc
CLANG ?= clang
OPT ?= opt
LLVM_DIS ?= llvm-dis
LLVM_OBJCOPY ?= llvm-objcopy
BTF_PAHOLE ?= pahole

# Detect that we're cross compiling and use the cross compiler
ifdef CROSS_COMPILE
CLANG_ARCH_ARGS = --target=$(notdir $(CROSS_COMPILE:%-=%))
endif

# Don't evaluate probes and warnings if we need to run make recursively
ifneq ($(src),)
HDR_PROBE := $(shell printf "\#include <linux/types.h>\n struct list_head { int a; }; int main() { return 0; }" | \
	$(CC) $(TPROGS_CFLAGS) $(TPROGS_LDFLAGS) -x c - \
	-o /dev/null 2>/dev/null && echo okay)

ifeq ($(HDR_PROBE),)
$(warning WARNING: Detected possible issues with include path.)
$(warning WARNING: Please install kernel headers locally (make headers_install).)
endif

BTF_LLC_PROBE := $(shell $(LLC) -march=bpf -mattr=help 2>&1 | grep dwarfris)
BTF_PAHOLE_PROBE := $(shell $(BTF_PAHOLE) --help 2>&1 | grep BTF)
BTF_OBJCOPY_PROBE := $(shell $(LLVM_OBJCOPY) --help 2>&1 | grep -i 'usage.*llvm')
BTF_LLVM_PROBE := $(shell echo "int main() { return 0; }" | \
			  $(CLANG) -target bpf -O2 -g -c -x c - -o ./llvm_btf_verify.o; \
			  readelf -S ./llvm_btf_verify.o | grep BTF; \
			  /bin/rm -f ./llvm_btf_verify.o)

BPF_EXTRA_CFLAGS += -fno-stack-protector
ifneq ($(BTF_LLVM_PROBE),)
	BPF_EXTRA_CFLAGS += -g
else
ifneq ($(and $(BTF_LLC_PROBE),$(BTF_PAHOLE_PROBE),$(BTF_OBJCOPY_PROBE)),)
	BPF_EXTRA_CFLAGS += -g
	LLC_FLAGS += -mattr=dwarfris
	DWARF2BTF = y
endif
endif
endif

# Trick to allow make to be run from this directory
all:
	$(MAKE) -C ../../ M=$(CURDIR) BPF_SAMPLES_PATH=$(CURDIR)

clean:
	$(MAKE) -C ../../ M=$(CURDIR) clean
	@find $(CURDIR) -type f -name '*~' -delete

$(LIBBPF): FORCE
# Fix up variables inherited from Kbuild that tools/ build system won't like
	$(MAKE) -C $(dir $@) RM='rm -rf' EXTRA_CFLAGS="$(TPROGS_CFLAGS)" \
		LDFLAGS=$(TPROGS_LDFLAGS) srctree=$(BPF_SAMPLES_PATH)/../../ O=

$(obj)/syscall_nrs.h:	$(obj)/syscall_nrs.s FORCE
	$(call filechk,offsets,__SYSCALL_NRS_H__)

targets += syscall_nrs.s
clean-files += syscall_nrs.h

FORCE:

>>>>>>> 24b8d41d

# Verify LLVM compiler tools are available and bpf target is supported by llc
.PHONY: verify_cmds verify_target_bpf $(CLANG) $(LLC)

verify_cmds: $(CLANG) $(LLC)
	@for TOOL in $^ ; do \
		if ! (which -- "$${TOOL}" > /dev/null 2>&1); then \
			echo "*** ERROR: Cannot find LLVM tool $${TOOL}" ;\
			exit 1; \
		else true; fi; \
	done

verify_target_bpf: verify_cmds
	@if ! (${LLC} -march=bpf -mattr=help > /dev/null 2>&1); then \
		echo "*** ERROR: LLVM (${LLC}) does not support 'bpf' target" ;\
		echo "   NOTICE: LLVM version >= 3.7.1 required" ;\
		exit 2; \
	else true; fi

<<<<<<< HEAD
$(src)/*.c: verify_target_bpf
=======
$(BPF_SAMPLES_PATH)/*.c: verify_target_bpf $(LIBBPF)
$(src)/*.c: verify_target_bpf $(LIBBPF)

$(obj)/tracex5_kern.o: $(obj)/syscall_nrs.h
$(obj)/hbm_out_kern.o: $(src)/hbm.h $(src)/hbm_kern.h
$(obj)/hbm.o: $(src)/hbm.h
$(obj)/hbm_edt_kern.o: $(src)/hbm.h $(src)/hbm_kern.h

-include $(BPF_SAMPLES_PATH)/Makefile.target
>>>>>>> 24b8d41d

# asm/sysreg.h - inline assembly used by it is incompatible with llvm.
# But, there is no easy way to fix it, so just exclude it since it is
# useless for BPF samples.
# below we use long chain of commands, clang | opt | llvm-dis | llc,
# to generate final object file. 'clang' compiles the source into IR
# with native target, e.g., x64, arm64, etc. 'opt' does bpf CORE IR builtin
# processing (llvm12) and IR optimizations. 'llvm-dis' converts
# 'opt' output to IR, and finally 'llc' generates bpf byte code.
$(obj)/%.o: $(src)/%.c
<<<<<<< HEAD
	$(CLANG) $(NOSTDINC_FLAGS) $(LINUXINCLUDE) $(EXTRA_CFLAGS) \
		-D__KERNEL__ -D__ASM_SYSREG_H -Wno-unused-value -Wno-pointer-sign \
		-Wno-compare-distinct-pointer-types \
		-O2 -emit-llvm -c $< -o -| $(LLC) -march=bpf -filetype=obj -o $@
=======
	@echo "  CLANG-bpf " $@
	$(Q)$(CLANG) $(NOSTDINC_FLAGS) $(LINUXINCLUDE) $(BPF_EXTRA_CFLAGS) \
		-I$(obj) -I$(srctree)/tools/testing/selftests/bpf/ \
		-I$(srctree)/tools/lib/ \
		-D__KERNEL__ -D__BPF_TRACING__ -Wno-unused-value -Wno-pointer-sign \
		-D__TARGET_ARCH_$(SRCARCH) -Wno-compare-distinct-pointer-types \
		-Wno-gnu-variable-sized-type-not-at-end \
		-Wno-address-of-packed-member -Wno-tautological-compare \
		-Wno-unknown-warning-option $(CLANG_ARCH_ARGS) \
		-I$(srctree)/samples/bpf/ -include asm_goto_workaround.h \
		-O2 -emit-llvm -Xclang -disable-llvm-passes -c $< -o - | \
		$(OPT) -O2 -mtriple=bpf-pc-linux | $(LLVM_DIS) | \
		$(LLC) -march=bpf $(LLC_FLAGS) -filetype=obj -o $@
ifeq ($(DWARF2BTF),y)
	$(BTF_PAHOLE) -J $@
endif
>>>>>>> 24b8d41d
<|MERGE_RESOLUTION|>--- conflicted
+++ resolved
@@ -4,134 +4,6 @@
 TOOLS_PATH := $(BPF_SAMPLES_PATH)/../../tools
 
 # List of programs to build
-<<<<<<< HEAD
-hostprogs-y := test_verifier test_maps
-hostprogs-y += sock_example
-hostprogs-y += fds_example
-hostprogs-y += sockex1
-hostprogs-y += sockex2
-hostprogs-y += sockex3
-hostprogs-y += tracex1
-hostprogs-y += tracex2
-hostprogs-y += tracex3
-hostprogs-y += tracex4
-hostprogs-y += tracex5
-hostprogs-y += tracex6
-hostprogs-y += test_probe_write_user
-hostprogs-y += trace_output
-hostprogs-y += lathist
-hostprogs-y += offwaketime
-hostprogs-y += spintest
-hostprogs-y += map_perf_test
-hostprogs-y += test_overhead
-hostprogs-y += test_cgrp2_array_pin
-hostprogs-y += xdp1
-hostprogs-y += xdp2
-hostprogs-y += test_current_task_under_cgroup
-hostprogs-y += trace_event
-hostprogs-y += sampleip
-hostprogs-y += tc_l2_redirect
-
-test_verifier-objs := test_verifier.o libbpf.o
-test_maps-objs := test_maps.o libbpf.o
-sock_example-objs := sock_example.o libbpf.o
-fds_example-objs := bpf_load.o libbpf.o fds_example.o
-sockex1-objs := bpf_load.o libbpf.o sockex1_user.o
-sockex2-objs := bpf_load.o libbpf.o sockex2_user.o
-sockex3-objs := bpf_load.o libbpf.o sockex3_user.o
-tracex1-objs := bpf_load.o libbpf.o tracex1_user.o
-tracex2-objs := bpf_load.o libbpf.o tracex2_user.o
-tracex3-objs := bpf_load.o libbpf.o tracex3_user.o
-tracex4-objs := bpf_load.o libbpf.o tracex4_user.o
-tracex5-objs := bpf_load.o libbpf.o tracex5_user.o
-tracex6-objs := bpf_load.o libbpf.o tracex6_user.o
-test_probe_write_user-objs := bpf_load.o libbpf.o test_probe_write_user_user.o
-trace_output-objs := bpf_load.o libbpf.o trace_output_user.o
-lathist-objs := bpf_load.o libbpf.o lathist_user.o
-offwaketime-objs := bpf_load.o libbpf.o offwaketime_user.o
-spintest-objs := bpf_load.o libbpf.o spintest_user.o
-map_perf_test-objs := bpf_load.o libbpf.o map_perf_test_user.o
-test_overhead-objs := bpf_load.o libbpf.o test_overhead_user.o
-test_cgrp2_array_pin-objs := libbpf.o test_cgrp2_array_pin.o
-xdp1-objs := bpf_load.o libbpf.o xdp1_user.o
-# reuse xdp1 source intentionally
-xdp2-objs := bpf_load.o libbpf.o xdp1_user.o
-test_current_task_under_cgroup-objs := bpf_load.o libbpf.o \
-				       test_current_task_under_cgroup_user.o
-trace_event-objs := bpf_load.o libbpf.o trace_event_user.o
-sampleip-objs := bpf_load.o libbpf.o sampleip_user.o
-tc_l2_redirect-objs := bpf_load.o libbpf.o tc_l2_redirect_user.o
-
-# Tell kbuild to always build the programs
-always := $(hostprogs-y)
-always += sockex1_kern.o
-always += sockex2_kern.o
-always += sockex3_kern.o
-always += tracex1_kern.o
-always += tracex2_kern.o
-always += tracex3_kern.o
-always += tracex4_kern.o
-always += tracex5_kern.o
-always += tracex6_kern.o
-always += test_probe_write_user_kern.o
-always += trace_output_kern.o
-always += tcbpf1_kern.o
-always += tcbpf2_kern.o
-always += tc_l2_redirect_kern.o
-always += lathist_kern.o
-always += offwaketime_kern.o
-always += spintest_kern.o
-always += map_perf_test_kern.o
-always += test_overhead_tp_kern.o
-always += test_overhead_kprobe_kern.o
-always += parse_varlen.o parse_simple.o parse_ldabs.o
-always += test_cgrp2_tc_kern.o
-always += xdp1_kern.o
-always += xdp2_kern.o
-always += test_current_task_under_cgroup_kern.o
-always += trace_event_kern.o
-always += sampleip_kern.o
-
-HOSTCFLAGS += -I$(objtree)/usr/include
-
-HOSTCFLAGS_bpf_load.o += -I$(objtree)/usr/include -Wno-unused-variable
-HOSTLOADLIBES_fds_example += -lelf
-HOSTLOADLIBES_sockex1 += -lelf
-HOSTLOADLIBES_sockex2 += -lelf
-HOSTLOADLIBES_sockex3 += -lelf
-HOSTLOADLIBES_tracex1 += -lelf
-HOSTLOADLIBES_tracex2 += -lelf
-HOSTLOADLIBES_tracex3 += -lelf
-HOSTLOADLIBES_tracex4 += -lelf -lrt
-HOSTLOADLIBES_tracex5 += -lelf
-HOSTLOADLIBES_tracex6 += -lelf
-HOSTLOADLIBES_test_probe_write_user += -lelf
-HOSTLOADLIBES_trace_output += -lelf -lrt
-HOSTLOADLIBES_lathist += -lelf
-HOSTLOADLIBES_offwaketime += -lelf
-HOSTLOADLIBES_spintest += -lelf
-HOSTLOADLIBES_map_perf_test += -lelf -lrt
-HOSTLOADLIBES_test_overhead += -lelf -lrt
-HOSTLOADLIBES_xdp1 += -lelf
-HOSTLOADLIBES_xdp2 += -lelf
-HOSTLOADLIBES_test_current_task_under_cgroup += -lelf
-HOSTLOADLIBES_trace_event += -lelf
-HOSTLOADLIBES_sampleip += -lelf
-HOSTLOADLIBES_tc_l2_redirect += -l elf
-
-# Allows pointing LLC/CLANG to a LLVM backend with bpf support, redefine on cmdline:
-#  make samples/bpf/ LLC=~/git/llvm/build/bin/llc CLANG=~/git/llvm/build/bin/clang
-LLC ?= llc
-CLANG ?= clang
-
-# Trick to allow make to be run from this directory
-all:
-	$(MAKE) -C ../../ $$PWD/
-
-clean:
-	$(MAKE) -C ../../ M=$$PWD clean
-	@rm -f *~
-=======
 tprogs-y := test_lru_dist
 tprogs-y += sock_example
 tprogs-y += fds_example
@@ -401,7 +273,6 @@
 
 FORCE:
 
->>>>>>> 24b8d41d
 
 # Verify LLVM compiler tools are available and bpf target is supported by llc
 .PHONY: verify_cmds verify_target_bpf $(CLANG) $(LLC)
@@ -421,9 +292,6 @@
 		exit 2; \
 	else true; fi
 
-<<<<<<< HEAD
-$(src)/*.c: verify_target_bpf
-=======
 $(BPF_SAMPLES_PATH)/*.c: verify_target_bpf $(LIBBPF)
 $(src)/*.c: verify_target_bpf $(LIBBPF)
 
@@ -433,7 +301,6 @@
 $(obj)/hbm_edt_kern.o: $(src)/hbm.h $(src)/hbm_kern.h
 
 -include $(BPF_SAMPLES_PATH)/Makefile.target
->>>>>>> 24b8d41d
 
 # asm/sysreg.h - inline assembly used by it is incompatible with llvm.
 # But, there is no easy way to fix it, so just exclude it since it is
@@ -444,12 +311,6 @@
 # processing (llvm12) and IR optimizations. 'llvm-dis' converts
 # 'opt' output to IR, and finally 'llc' generates bpf byte code.
 $(obj)/%.o: $(src)/%.c
-<<<<<<< HEAD
-	$(CLANG) $(NOSTDINC_FLAGS) $(LINUXINCLUDE) $(EXTRA_CFLAGS) \
-		-D__KERNEL__ -D__ASM_SYSREG_H -Wno-unused-value -Wno-pointer-sign \
-		-Wno-compare-distinct-pointer-types \
-		-O2 -emit-llvm -c $< -o -| $(LLC) -march=bpf -filetype=obj -o $@
-=======
 	@echo "  CLANG-bpf " $@
 	$(Q)$(CLANG) $(NOSTDINC_FLAGS) $(LINUXINCLUDE) $(BPF_EXTRA_CFLAGS) \
 		-I$(obj) -I$(srctree)/tools/testing/selftests/bpf/ \
@@ -465,5 +326,4 @@
 		$(LLC) -march=bpf $(LLC_FLAGS) -filetype=obj -o $@
 ifeq ($(DWARF2BTF),y)
 	$(BTF_PAHOLE) -J $@
-endif
->>>>>>> 24b8d41d
+endif