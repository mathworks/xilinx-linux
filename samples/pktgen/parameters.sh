#
# SPDX-License-Identifier: GPL-2.0
# Common parameter parsing for pktgen scripts
#

function usage() {
    echo ""
    echo "Usage: $0 [-vx] -i ethX"
    echo "  -i : (\$DEV)       output interface/device (required)"
    echo "  -s : (\$PKT_SIZE)  packet size"
    echo "  -d : (\$DEST_IP)   destination IP. CIDR (e.g. 198.18.0.0/15) is also allowed"
    echo "  -m : (\$DST_MAC)   destination MAC-addr"
    echo "  -p : (\$DST_PORT)  destination PORT range (e.g. 433-444) is also allowed"
    echo "  -t : (\$THREADS)   threads to start"
    echo "  -f : (\$F_THREAD)  index of first thread (zero indexed CPU number)"
    echo "  -c : (\$SKB_CLONE) SKB clones send before alloc new SKB"
    echo "  -n : (\$COUNT)     num messages to send per thread, 0 means indefinitely"
    echo "  -b : (\$BURST)     HW level bursting of SKBs"
    echo "  -v : (\$VERBOSE)   verbose"
    echo "  -x : (\$DEBUG)     debug"
    echo "  -6 : (\$IP6)       IPv6"
    echo ""
}

##  --- Parse command line arguments / parameters ---
## echo "Commandline options:"
<<<<<<< HEAD
while getopts "s:i:d:m:t:c:b:vxh6" option; do
=======
while getopts "s:i:d:m:p:f:t:c:n:b:vxh6" option; do
>>>>>>> 24b8d41d
    case $option in
        i) # interface
          export DEV=$OPTARG
	  info "Output device set to: DEV=$DEV"
          ;;
        s)
          export PKT_SIZE=$OPTARG
	  info "Packet size set to: PKT_SIZE=$PKT_SIZE bytes"
          ;;
        d) # destination IP
          export DEST_IP=$OPTARG
	  info "Destination IP set to: DEST_IP=$DEST_IP"
          ;;
        m) # MAC
          export DST_MAC=$OPTARG
	  info "Destination MAC set to: DST_MAC=$DST_MAC"
          ;;
        p) # PORT
          export DST_PORT=$OPTARG
	  info "Destination PORT set to: DST_PORT=$DST_PORT"
          ;;
        f)
	  export F_THREAD=$OPTARG
	  info "Index of first thread (zero indexed CPU number): $F_THREAD"
          ;;
        t)
	  export THREADS=$OPTARG
	  info "Number of threads to start: $THREADS"
          ;;
        c)
	  export CLONE_SKB=$OPTARG
	  info "CLONE_SKB=$CLONE_SKB"
          ;;
        n)
	  export COUNT=$OPTARG
	  info "COUNT=$COUNT"
          ;;
        b)
	  export BURST=$OPTARG
	  info "SKB bursting: BURST=$BURST"
          ;;
        v)
          export VERBOSE=yes
          info "Verbose mode: VERBOSE=$VERBOSE"
          ;;
        x)
          export DEBUG=yes
          info "Debug mode: DEBUG=$DEBUG"
          ;;
	6)
	  export IP6=6
	  info "IP6: IP6=$IP6"
	  ;;
        h|?|*)
          usage;
          err 2 "[ERROR] Unknown parameters!!!"
    esac
done
shift $(( $OPTIND - 1 ))

if [ -z "$PKT_SIZE" ]; then
    # NIC adds 4 bytes CRC
    export PKT_SIZE=60
    info "Default packet size set to: set to: $PKT_SIZE bytes"
fi

if [ -z "$F_THREAD" ]; then
    # First thread (F_THREAD) reference the zero indexed CPU number
    export F_THREAD=0
fi

if [ -z "$THREADS" ]; then
    export THREADS=1
fi

export L_THREAD=$(( THREADS + F_THREAD - 1 ))

if [ -z "$DEV" ]; then
    usage
    err 2 "Please specify output device"
fi

if [ -z "$DST_MAC" ]; then
    warn "Missing destination MAC address"
fi

if [ -z "$DEST_IP" ]; then
    warn "Missing destination IP address"
fi

if [ ! -d /proc/net/pktgen ]; then
    info "Loading kernel module: pktgen"
    modprobe pktgen
fi<|MERGE_RESOLUTION|>--- conflicted
+++ resolved
@@ -24,11 +24,7 @@
 
 ##  --- Parse command line arguments / parameters ---
 ## echo "Commandline options:"
-<<<<<<< HEAD
-while getopts "s:i:d:m:t:c:b:vxh6" option; do
-=======
 while getopts "s:i:d:m:p:f:t:c:n:b:vxh6" option; do
->>>>>>> 24b8d41d
     case $option in
         i) # interface
           export DEV=$OPTARG
