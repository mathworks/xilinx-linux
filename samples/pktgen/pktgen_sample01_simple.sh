--- conflicted
+++ resolved
@@ -65,9 +65,6 @@
 
 # Destination
 pg_set $DEV "dst_mac $DST_MAC"
-<<<<<<< HEAD
-pg_set $DEV "dst$IP6 $DEST_IP"
-=======
 pg_set $DEV "dst${IP6}_min $DST_MIN"
 pg_set $DEV "dst${IP6}_max $DST_MAX"
 
@@ -77,7 +74,6 @@
     pg_set $DEV "udp_dst_min $UDP_DST_MIN"
     pg_set $DEV "udp_dst_max $UDP_DST_MAX"
 fi
->>>>>>> 24b8d41d
 
 # Setup random UDP port src range
 pg_set $DEV "flag UDPSRC_RND"
