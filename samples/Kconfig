--- conflicted
+++ resolved
@@ -23,8 +23,6 @@
 	 This builds a module that calls trace_printk() and can be used to
 	 test various trace_printk() calls from a module.
 
-<<<<<<< HEAD
-=======
 config SAMPLE_FTRACE_DIRECT
 	tristate "Build register_ftrace_direct() example"
 	depends on DYNAMIC_FTRACE_WITH_DIRECT_CALLS && m
@@ -40,7 +38,6 @@
 	 This builds a module that demonstrates the use of various APIs to
 	 access Ftrace instances from within the kernel.
 
->>>>>>> 24b8d41d
 config SAMPLE_KOBJECT
 	tristate "Build kobject examples"
 	help
@@ -116,22 +113,11 @@
 
 config SAMPLE_CONNECTOR
 	tristate "Build connector sample -- loadable modules only"
-<<<<<<< HEAD
-	depends on CONNECTOR && m
-=======
 	depends on CONNECTOR && HEADERS_INSTALL && m
->>>>>>> 24b8d41d
 	help
 	  When enabled, this builds both a sample kernel module for
 	  the connector interface and a user space tool to communicate
 	  with it.
-<<<<<<< HEAD
-	  See also Documentation/connector/connector.txt
-
-config SAMPLE_SECCOMP
-	tristate "Build seccomp sample code -- loadable modules only"
-	depends on SECCOMP_FILTER && m
-=======
 	  See also Documentation/driver-api/connector.rst
 
 config SAMPLE_HIDRAW
@@ -145,18 +131,10 @@
 config SAMPLE_SECCOMP
 	bool "Build seccomp sample code"
 	depends on SECCOMP_FILTER && CC_CAN_LINK && HEADERS_INSTALL
->>>>>>> 24b8d41d
 	help
 	  Build samples of seccomp filters using various methods of
 	  BPF filter construction.
 
-<<<<<<< HEAD
-config SAMPLE_BLACKFIN_GPTIMERS
-	tristate "Build blackfin gptimers sample code -- loadable modules only"
-	depends on BLACKFIN && BFIN_GPTIMERS && m
-	help
-	  Build samples of blackfin gptimers sample module.
-=======
 config SAMPLE_TIMER
 	bool "Timer sample"
 	depends on CC_CAN_LINK && HEADERS_INSTALL
@@ -237,6 +215,5 @@
 	help
 	  Build example userspace program to use the new mount_notify(),
 	  sb_notify() syscalls and the KEYCTL_WATCH_KEY keyctl() function.
->>>>>>> 24b8d41d
 
 endif # SAMPLES