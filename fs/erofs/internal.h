--- conflicted
+++ resolved
@@ -542,25 +542,12 @@
 }
 #endif	/* !CONFIG_EROFS_FS_ZIP_DEFLATE */
 
-<<<<<<< HEAD
-/* flags for erofs_fscache_register_cookie() */
-#define EROFS_REG_COOKIE_NEED_INODE	1
-#define EROFS_REG_COOKIE_NEED_NOEXIST	2
-
-/* fscache.c */
-=======
->>>>>>> e475cc1c
 #ifdef CONFIG_EROFS_FS_ONDEMAND
 int erofs_fscache_register_fs(struct super_block *sb);
 void erofs_fscache_unregister_fs(struct super_block *sb);
 
 struct erofs_fscache *erofs_fscache_register_cookie(struct super_block *sb,
-<<<<<<< HEAD
-						    char *name,
-						    unsigned int flags);
-=======
 					char *name, unsigned int flags);
->>>>>>> e475cc1c
 void erofs_fscache_unregister_cookie(struct erofs_fscache *fscache);
 #else
 static inline int erofs_fscache_register_fs(struct super_block *sb)
@@ -571,12 +558,7 @@
 
 static inline
 struct erofs_fscache *erofs_fscache_register_cookie(struct super_block *sb,
-<<<<<<< HEAD
-						     char *name,
-						     unsigned int flags)
-=======
 					char *name, unsigned int flags)
->>>>>>> e475cc1c
 {
 	return ERR_PTR(-EOPNOTSUPP);
 }
