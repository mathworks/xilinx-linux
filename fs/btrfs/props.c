// SPDX-License-Identifier: GPL-2.0
/*
 * Copyright (C) 2014 Filipe David Borba Manana <fdmanana@gmail.com>
 */

#include <linux/hashtable.h>
#include "props.h"
#include "btrfs_inode.h"
#include "transaction.h"
#include "ctree.h"
#include "xattr.h"
#include "compression.h"

#define BTRFS_PROP_HANDLERS_HT_BITS 8
static DEFINE_HASHTABLE(prop_handlers_ht, BTRFS_PROP_HANDLERS_HT_BITS);

struct prop_handler {
	struct hlist_node node;
	const char *xattr_name;
	int (*validate)(const char *value, size_t len);
	int (*apply)(struct inode *inode, const char *value, size_t len);
	const char *(*extract)(struct inode *inode);
	int inheritable;
};

static const struct hlist_head *find_prop_handlers_by_hash(const u64 hash)
{
	struct hlist_head *h;

	h = &prop_handlers_ht[hash_min(hash, BTRFS_PROP_HANDLERS_HT_BITS)];
	if (hlist_empty(h))
		return NULL;

	return h;
}

static const struct prop_handler *
find_prop_handler(const char *name,
		  const struct hlist_head *handlers)
{
	struct prop_handler *h;

	if (!handlers) {
		u64 hash = btrfs_name_hash(name, strlen(name));

		handlers = find_prop_handlers_by_hash(hash);
		if (!handlers)
			return NULL;
	}

	hlist_for_each_entry(h, handlers, node)
		if (!strcmp(h->xattr_name, name))
			return h;

	return NULL;
}

int btrfs_validate_prop(const char *name, const char *value, size_t value_len)
{
	const struct prop_handler *handler;

	if (strlen(name) <= XATTR_BTRFS_PREFIX_LEN)
		return -EINVAL;

	handler = find_prop_handler(name, NULL);
	if (!handler)
		return -EINVAL;

	if (value_len == 0)
		return 0;

	return handler->validate(value, value_len);
}

int btrfs_set_prop(struct btrfs_trans_handle *trans, struct inode *inode,
		   const char *name, const char *value, size_t value_len,
		   int flags)
{
	const struct prop_handler *handler;
	int ret;

	handler = find_prop_handler(name, NULL);
	if (!handler)
		return -EINVAL;

	if (value_len == 0) {
		ret = btrfs_setxattr(trans, inode, handler->xattr_name,
				     NULL, 0, flags);
		if (ret)
			return ret;

		ret = handler->apply(inode, NULL, 0);
		ASSERT(ret == 0);

		return ret;
	}

	ret = btrfs_setxattr(trans, inode, handler->xattr_name, value,
			     value_len, flags);
	if (ret)
		return ret;
	ret = handler->apply(inode, value, value_len);
	if (ret) {
		btrfs_setxattr(trans, inode, handler->xattr_name, NULL,
			       0, flags);
		return ret;
	}

	set_bit(BTRFS_INODE_HAS_PROPS, &BTRFS_I(inode)->runtime_flags);

	return 0;
}

static int iterate_object_props(struct btrfs_root *root,
				struct btrfs_path *path,
				u64 objectid,
				void (*iterator)(void *,
						 const struct prop_handler *,
						 const char *,
						 size_t),
				void *ctx)
{
	int ret;
	char *name_buf = NULL;
	char *value_buf = NULL;
	int name_buf_len = 0;
	int value_buf_len = 0;

	while (1) {
		struct btrfs_key key;
		struct btrfs_dir_item *di;
		struct extent_buffer *leaf;
		u32 total_len, cur, this_len;
		int slot;
		const struct hlist_head *handlers;

		slot = path->slots[0];
		leaf = path->nodes[0];

		if (slot >= btrfs_header_nritems(leaf)) {
			ret = btrfs_next_leaf(root, path);
			if (ret < 0)
				goto out;
			else if (ret > 0)
				break;
			continue;
		}

		btrfs_item_key_to_cpu(leaf, &key, slot);
		if (key.objectid != objectid)
			break;
		if (key.type != BTRFS_XATTR_ITEM_KEY)
			break;

		handlers = find_prop_handlers_by_hash(key.offset);
		if (!handlers)
			goto next_slot;

		di = btrfs_item_ptr(leaf, slot, struct btrfs_dir_item);
		cur = 0;
		total_len = btrfs_item_size_nr(leaf, slot);

		while (cur < total_len) {
			u32 name_len = btrfs_dir_name_len(leaf, di);
			u32 data_len = btrfs_dir_data_len(leaf, di);
			unsigned long name_ptr, data_ptr;
			const struct prop_handler *handler;

			this_len = sizeof(*di) + name_len + data_len;
			name_ptr = (unsigned long)(di + 1);
			data_ptr = name_ptr + name_len;

			if (name_len <= XATTR_BTRFS_PREFIX_LEN ||
			    memcmp_extent_buffer(leaf, XATTR_BTRFS_PREFIX,
						 name_ptr,
						 XATTR_BTRFS_PREFIX_LEN))
				goto next_dir_item;

			if (name_len >= name_buf_len) {
				kfree(name_buf);
				name_buf_len = name_len + 1;
				name_buf = kmalloc(name_buf_len, GFP_NOFS);
				if (!name_buf) {
					ret = -ENOMEM;
					goto out;
				}
			}
			read_extent_buffer(leaf, name_buf, name_ptr, name_len);
			name_buf[name_len] = '\0';

			handler = find_prop_handler(name_buf, handlers);
			if (!handler)
				goto next_dir_item;

			if (data_len > value_buf_len) {
				kfree(value_buf);
				value_buf_len = data_len;
				value_buf = kmalloc(data_len, GFP_NOFS);
				if (!value_buf) {
					ret = -ENOMEM;
					goto out;
				}
			}
			read_extent_buffer(leaf, value_buf, data_ptr, data_len);

			iterator(ctx, handler, value_buf, data_len);
next_dir_item:
			cur += this_len;
			di = (struct btrfs_dir_item *)((char *) di + this_len);
		}

next_slot:
		path->slots[0]++;
	}

	ret = 0;
out:
	btrfs_release_path(path);
	kfree(name_buf);
	kfree(value_buf);

	return ret;
}

static void inode_prop_iterator(void *ctx,
				const struct prop_handler *handler,
				const char *value,
				size_t len)
{
	struct inode *inode = ctx;
	struct btrfs_root *root = BTRFS_I(inode)->root;
	int ret;

	ret = handler->apply(inode, value, len);
	if (unlikely(ret))
		btrfs_warn(root->fs_info,
			   "error applying prop %s to ino %llu (root %llu): %d",
			   handler->xattr_name, btrfs_ino(BTRFS_I(inode)),
			   root->root_key.objectid, ret);
	else
		set_bit(BTRFS_INODE_HAS_PROPS, &BTRFS_I(inode)->runtime_flags);
}

int btrfs_load_inode_props(struct inode *inode, struct btrfs_path *path)
{
	struct btrfs_root *root = BTRFS_I(inode)->root;
	u64 ino = btrfs_ino(BTRFS_I(inode));
	int ret;

	ret = iterate_object_props(root, path, ino, inode_prop_iterator, inode);

	return ret;
}

static int prop_compression_validate(const char *value, size_t len)
{
	if (!value)
		return 0;

	if (btrfs_compress_is_valid_type(value, len))
		return 0;

	return -EINVAL;
}

static int prop_compression_apply(struct inode *inode, const char *value,
				  size_t len)
{
	struct btrfs_fs_info *fs_info = btrfs_sb(inode->i_sb);
	int type;

	if (len == 0) {
		BTRFS_I(inode)->flags |= BTRFS_INODE_NOCOMPRESS;
		BTRFS_I(inode)->flags &= ~BTRFS_INODE_COMPRESS;
		BTRFS_I(inode)->prop_compress = BTRFS_COMPRESS_NONE;

		return 0;
	}

	if (!strncmp("lzo", value, 3)) {
		type = BTRFS_COMPRESS_LZO;
		btrfs_set_fs_incompat(fs_info, COMPRESS_LZO);
	} else if (!strncmp("zlib", value, 4)) {
		type = BTRFS_COMPRESS_ZLIB;
	} else if (!strncmp("zstd", value, 4)) {
		type = BTRFS_COMPRESS_ZSTD;
		btrfs_set_fs_incompat(fs_info, COMPRESS_ZSTD);
	} else {
		return -EINVAL;
	}

	BTRFS_I(inode)->flags &= ~BTRFS_INODE_NOCOMPRESS;
	BTRFS_I(inode)->flags |= BTRFS_INODE_COMPRESS;
	BTRFS_I(inode)->prop_compress = type;

	return 0;
}

static const char *prop_compression_extract(struct inode *inode)
{
	switch (BTRFS_I(inode)->prop_compress) {
	case BTRFS_COMPRESS_ZLIB:
	case BTRFS_COMPRESS_LZO:
	case BTRFS_COMPRESS_ZSTD:
		return btrfs_compress_type2str(BTRFS_I(inode)->prop_compress);
	default:
		break;
	}

	return NULL;
}

static struct prop_handler prop_handlers[] = {
	{
		.xattr_name = XATTR_BTRFS_PREFIX "compression",
		.validate = prop_compression_validate,
		.apply = prop_compression_apply,
		.extract = prop_compression_extract,
		.inheritable = 1
	},
};

static int inherit_props(struct btrfs_trans_handle *trans,
			 struct inode *inode,
			 struct inode *parent)
{
	struct btrfs_root *root = BTRFS_I(inode)->root;
	struct btrfs_fs_info *fs_info = root->fs_info;
	int ret;
	int i;
	bool need_reserve = false;

	if (!test_bit(BTRFS_INODE_HAS_PROPS,
		      &BTRFS_I(parent)->runtime_flags))
		return 0;

	for (i = 0; i < ARRAY_SIZE(prop_handlers); i++) {
		const struct prop_handler *h = &prop_handlers[i];
		const char *value;
		u64 num_bytes = 0;

		if (!h->inheritable)
			continue;

		value = h->extract(parent);
		if (!value)
			continue;

		/*
		 * This is not strictly necessary as the property should be
		 * valid, but in case it isn't, don't propagate it futher.
		 */
		ret = h->validate(value, strlen(value));
		if (ret)
			continue;

		/*
		 * Currently callers should be reserving 1 item for properties,
		 * since we only have 1 property that we currently support.  If
		 * we add more in the future we need to try and reserve more
		 * space for them.  But we should also revisit how we do space
		 * reservations if we do add more properties in the future.
		 */
		if (need_reserve) {
			num_bytes = btrfs_calc_insert_metadata_size(fs_info, 1);
			ret = btrfs_block_rsv_add(root, trans->block_rsv,
					num_bytes, BTRFS_RESERVE_NO_FLUSH);
			if (ret)
				return ret;
		}

		ret = btrfs_setxattr(trans, inode, h->xattr_name, value,
				     strlen(value), 0);
		if (!ret) {
			ret = h->apply(inode, value, strlen(value));
			if (ret)
				btrfs_setxattr(trans, inode, h->xattr_name,
					       NULL, 0, 0);
			else
				set_bit(BTRFS_INODE_HAS_PROPS,
					&BTRFS_I(inode)->runtime_flags);
		}

		if (need_reserve) {
			btrfs_block_rsv_release(fs_info, trans->block_rsv,
					num_bytes, NULL);
			if (ret)
				return ret;
		}
		need_reserve = true;
	}

	return 0;
}

int btrfs_inode_inherit_props(struct btrfs_trans_handle *trans,
			      struct inode *inode,
			      struct inode *dir)
{
	if (!dir)
		return 0;

	return inherit_props(trans, inode, dir);
}

int btrfs_subvol_inherit_props(struct btrfs_trans_handle *trans,
			       struct btrfs_root *root,
			       struct btrfs_root *parent_root)
{
	struct super_block *sb = root->fs_info->sb;
<<<<<<< HEAD
	struct btrfs_key key;
	struct inode *parent_inode, *child_inode;
	int ret;

	key.objectid = BTRFS_FIRST_FREE_OBJECTID;
	key.type = BTRFS_INODE_ITEM_KEY;
	key.offset = 0;

	parent_inode = btrfs_iget(sb, &key, parent_root, NULL);
	if (IS_ERR(parent_inode))
		return PTR_ERR(parent_inode);

	child_inode = btrfs_iget(sb, &key, root, NULL);
=======
	struct inode *parent_inode, *child_inode;
	int ret;

	parent_inode = btrfs_iget(sb, BTRFS_FIRST_FREE_OBJECTID, parent_root);
	if (IS_ERR(parent_inode))
		return PTR_ERR(parent_inode);

	child_inode = btrfs_iget(sb, BTRFS_FIRST_FREE_OBJECTID, root);
>>>>>>> 24b8d41d
	if (IS_ERR(child_inode)) {
		iput(parent_inode);
		return PTR_ERR(child_inode);
	}

	ret = inherit_props(trans, child_inode, parent_inode);
	iput(child_inode);
	iput(parent_inode);

	return ret;
}

void __init btrfs_props_init(void)
{
	int i;

	for (i = 0; i < ARRAY_SIZE(prop_handlers); i++) {
		struct prop_handler *p = &prop_handlers[i];
		u64 h = btrfs_name_hash(p->xattr_name, strlen(p->xattr_name));

		hash_add(prop_handlers_ht, &p->node, h);
	}
}
<|MERGE_RESOLUTION|>--- conflicted
+++ resolved
@@ -408,21 +408,6 @@
 			       struct btrfs_root *parent_root)
 {
 	struct super_block *sb = root->fs_info->sb;
-<<<<<<< HEAD
-	struct btrfs_key key;
-	struct inode *parent_inode, *child_inode;
-	int ret;
-
-	key.objectid = BTRFS_FIRST_FREE_OBJECTID;
-	key.type = BTRFS_INODE_ITEM_KEY;
-	key.offset = 0;
-
-	parent_inode = btrfs_iget(sb, &key, parent_root, NULL);
-	if (IS_ERR(parent_inode))
-		return PTR_ERR(parent_inode);
-
-	child_inode = btrfs_iget(sb, &key, root, NULL);
-=======
 	struct inode *parent_inode, *child_inode;
 	int ret;
 
@@ -431,7 +416,6 @@
 		return PTR_ERR(parent_inode);
 
 	child_inode = btrfs_iget(sb, BTRFS_FIRST_FREE_OBJECTID, root);
->>>>>>> 24b8d41d
 	if (IS_ERR(child_inode)) {
 		iput(parent_inode);
 		return PTR_ERR(child_inode);
