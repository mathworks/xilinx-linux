// SPDX-License-Identifier: GPL-2.0
/*
 * Copyright (C) 2007 Oracle.  All rights reserved.
 */

#include <asm/unaligned.h>

#include "ctree.h"

static bool check_setget_bounds(const struct extent_buffer *eb,
				const void *ptr, unsigned off, int size)
{
	const unsigned long member_offset = (unsigned long)ptr + off;

	if (member_offset > eb->len) {
		btrfs_warn(eb->fs_info,
	"bad eb member start: ptr 0x%lx start %llu member offset %lu size %d",
			(unsigned long)ptr, eb->start, member_offset, size);
		return false;
	}
	if (member_offset + size > eb->len) {
		btrfs_warn(eb->fs_info,
	"bad eb member end: ptr 0x%lx start %llu member offset %lu size %d",
			(unsigned long)ptr, eb->start, member_offset, size);
		return false;
	}

	return true;
}

/*
 * Macro templates that define helpers to read/write extent buffer data of a
 * given size, that are also used via ctree.h for access to item members by
 * specialized helpers.
 *
 * Generic helpers:
 * - btrfs_set_8 (for 8/16/32/64)
 * - btrfs_get_8 (for 8/16/32/64)
 *
<<<<<<< HEAD
 * The end result is that anyone who #includes ctree.h gets a
 * declaration for the btrfs_set_foo functions and btrfs_foo functions,
 * which are wrappers of btrfs_set_token_#bits functions and
 * btrfs_get_token_#bits functions, which are defined in this file.
=======
 * Generic helpers with a token (cached address of the most recently accessed
 * page):
 * - btrfs_set_token_8 (for 8/16/32/64)
 * - btrfs_get_token_8 (for 8/16/32/64)
>>>>>>> 24b8d41d
 *
 * The set/get functions handle data spanning two pages transparently, in case
 * metadata block size is larger than page.  Every pointer to metadata items is
 * an offset into the extent buffer page array, cast to a specific type.  This
 * gives us all the type checking.
 *
 * The extent buffer pages stored in the array pages do not form a contiguous
 * phyusical range, but the API functions assume the linear offset to the range
 * from 0 to metadata node size.
 */

#define DEFINE_BTRFS_SETGET_BITS(bits)					\
u##bits btrfs_get_token_##bits(struct btrfs_map_token *token,		\
			       const void *ptr, unsigned long off)	\
{									\
	const unsigned long member_offset = (unsigned long)ptr + off;	\
	const unsigned long idx = member_offset >> PAGE_SHIFT;		\
	const unsigned long oip = offset_in_page(member_offset);	\
	const int size = sizeof(u##bits);				\
	u8 lebytes[sizeof(u##bits)];					\
	const int part = PAGE_SIZE - oip;				\
									\
	ASSERT(token);							\
	ASSERT(token->kaddr);						\
	ASSERT(check_setget_bounds(token->eb, ptr, off, size));		\
	if (token->offset <= member_offset &&				\
	    member_offset + size <= token->offset + PAGE_SIZE) {	\
		return get_unaligned_le##bits(token->kaddr + oip);	\
	}								\
	token->kaddr = page_address(token->eb->pages[idx]);		\
	token->offset = idx << PAGE_SHIFT;				\
	if (oip + size <= PAGE_SIZE)					\
		return get_unaligned_le##bits(token->kaddr + oip);	\
									\
	memcpy(lebytes, token->kaddr + oip, part);			\
	token->kaddr = page_address(token->eb->pages[idx + 1]);		\
	token->offset = (idx + 1) << PAGE_SHIFT;			\
	memcpy(lebytes + part, token->kaddr, size - part);		\
	return get_unaligned_le##bits(lebytes);				\
}									\
u##bits btrfs_get_##bits(const struct extent_buffer *eb,		\
			 const void *ptr, unsigned long off)		\
{									\
	const unsigned long member_offset = (unsigned long)ptr + off;	\
	const unsigned long oip = offset_in_page(member_offset);	\
	const unsigned long idx = member_offset >> PAGE_SHIFT;		\
	char *kaddr = page_address(eb->pages[idx]);			\
	const int size = sizeof(u##bits);				\
	const int part = PAGE_SIZE - oip;				\
	u8 lebytes[sizeof(u##bits)];					\
									\
	ASSERT(check_setget_bounds(eb, ptr, off, size));		\
	if (oip + size <= PAGE_SIZE)					\
		return get_unaligned_le##bits(kaddr + oip);		\
									\
	memcpy(lebytes, kaddr + oip, part);				\
	kaddr = page_address(eb->pages[idx + 1]);			\
	memcpy(lebytes + part, kaddr, size - part);			\
	return get_unaligned_le##bits(lebytes);				\
}									\
void btrfs_set_token_##bits(struct btrfs_map_token *token,		\
			    const void *ptr, unsigned long off,		\
			    u##bits val)				\
{									\
	const unsigned long member_offset = (unsigned long)ptr + off;	\
	const unsigned long idx = member_offset >> PAGE_SHIFT;		\
	const unsigned long oip = offset_in_page(member_offset);	\
	const int size = sizeof(u##bits);				\
	u8 lebytes[sizeof(u##bits)];					\
	const int part = PAGE_SIZE - oip;				\
									\
	ASSERT(token);							\
	ASSERT(token->kaddr);						\
	ASSERT(check_setget_bounds(token->eb, ptr, off, size));		\
	if (token->offset <= member_offset &&				\
	    member_offset + size <= token->offset + PAGE_SIZE) {	\
		put_unaligned_le##bits(val, token->kaddr + oip);	\
		return;							\
	}								\
	token->kaddr = page_address(token->eb->pages[idx]);		\
	token->offset = idx << PAGE_SHIFT;				\
	if (oip + size <= PAGE_SIZE) {					\
		put_unaligned_le##bits(val, token->kaddr + oip);	\
		return;							\
	}								\
	put_unaligned_le##bits(val, lebytes);				\
	memcpy(token->kaddr + oip, lebytes, part);			\
	token->kaddr = page_address(token->eb->pages[idx + 1]);		\
	token->offset = (idx + 1) << PAGE_SHIFT;			\
	memcpy(token->kaddr, lebytes + part, size - part);		\
}									\
void btrfs_set_##bits(const struct extent_buffer *eb, void *ptr,	\
		      unsigned long off, u##bits val)			\
{									\
	const unsigned long member_offset = (unsigned long)ptr + off;	\
	const unsigned long oip = offset_in_page(member_offset);	\
	const unsigned long idx = member_offset >> PAGE_SHIFT;		\
	char *kaddr = page_address(eb->pages[idx]);			\
	const int size = sizeof(u##bits);				\
	const int part = PAGE_SIZE - oip;				\
	u8 lebytes[sizeof(u##bits)];					\
									\
	ASSERT(check_setget_bounds(eb, ptr, off, size));		\
	if (oip + size <= PAGE_SIZE) {					\
		put_unaligned_le##bits(val, kaddr + oip);		\
		return;							\
	}								\
									\
	put_unaligned_le##bits(val, lebytes);				\
	memcpy(kaddr + oip, lebytes, part);				\
	kaddr = page_address(eb->pages[idx + 1]);			\
	memcpy(kaddr, lebytes + part, size - part);			\
}

DEFINE_BTRFS_SETGET_BITS(8)
DEFINE_BTRFS_SETGET_BITS(16)
DEFINE_BTRFS_SETGET_BITS(32)
DEFINE_BTRFS_SETGET_BITS(64)

void btrfs_node_key(const struct extent_buffer *eb,
		    struct btrfs_disk_key *disk_key, int nr)
{
	unsigned long ptr = btrfs_node_key_ptr_offset(nr);
	read_eb_member(eb, (struct btrfs_key_ptr *)ptr,
		       struct btrfs_key_ptr, key, disk_key);
}<|MERGE_RESOLUTION|>--- conflicted
+++ resolved
@@ -37,17 +37,10 @@
  * - btrfs_set_8 (for 8/16/32/64)
  * - btrfs_get_8 (for 8/16/32/64)
  *
-<<<<<<< HEAD
- * The end result is that anyone who #includes ctree.h gets a
- * declaration for the btrfs_set_foo functions and btrfs_foo functions,
- * which are wrappers of btrfs_set_token_#bits functions and
- * btrfs_get_token_#bits functions, which are defined in this file.
-=======
  * Generic helpers with a token (cached address of the most recently accessed
  * page):
  * - btrfs_set_token_8 (for 8/16/32/64)
  * - btrfs_get_token_8 (for 8/16/32/64)
->>>>>>> 24b8d41d
  *
  * The set/get functions handle data spanning two pages transparently, in case
  * metadata block size is larger than page.  Every pointer to metadata items is
