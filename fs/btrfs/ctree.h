/* SPDX-License-Identifier: GPL-2.0 */
/*
 * Copyright (C) 2007 Oracle.  All rights reserved.
 */

#ifndef BTRFS_CTREE_H
#define BTRFS_CTREE_H

#include <linux/mm.h>
#include <linux/sched/signal.h>
#include <linux/highmem.h>
#include <linux/fs.h>
#include <linux/rwsem.h>
#include <linux/semaphore.h>
#include <linux/completion.h>
#include <linux/backing-dev.h>
#include <linux/wait.h>
#include <linux/slab.h>
#include <trace/events/btrfs.h>
#include <asm/kmap_types.h>
#include <asm/unaligned.h>
#include <linux/pagemap.h>
#include <linux/btrfs.h>
#include <linux/btrfs_tree.h>
#include <linux/workqueue.h>
#include <linux/security.h>
#include <linux/sizes.h>
#include <linux/dynamic_debug.h>
<<<<<<< HEAD
=======
#include <linux/refcount.h>
#include <linux/crc32c.h>
#include "extent-io-tree.h"
>>>>>>> 24b8d41d
#include "extent_io.h"
#include "extent_map.h"
#include "async-thread.h"
#include "block-rsv.h"
#include "locking.h"

struct btrfs_trans_handle;
struct btrfs_transaction;
struct btrfs_pending_snapshot;
struct btrfs_delayed_ref_root;
struct btrfs_space_info;
struct btrfs_block_group;
extern struct kmem_cache *btrfs_trans_handle_cachep;
extern struct kmem_cache *btrfs_bit_radix_cachep;
extern struct kmem_cache *btrfs_path_cachep;
extern struct kmem_cache *btrfs_free_space_cachep;
extern struct kmem_cache *btrfs_free_space_bitmap_cachep;
struct btrfs_ordered_sum;
struct btrfs_ref;

#define BTRFS_MAGIC 0x4D5F53665248425FULL /* ascii _BHRfS_M, no null */

<<<<<<< HEAD
#define BTRFS_MAX_MIRRORS 3

#define BTRFS_MAX_LEVEL 8

#define BTRFS_COMPAT_EXTENT_TREE_V0
=======
/*
 * Maximum number of mirrors that can be available for all profiles counting
 * the target device of dev-replace as one. During an active device replace
 * procedure, the target device of the copy operation is a mirror for the
 * filesystem data as well that can be used to read data in order to repair
 * read errors on other disks.
 *
 * Current value is derived from RAID1C4 with 4 copies.
 */
#define BTRFS_MAX_MIRRORS (4 + 1)

#define BTRFS_MAX_LEVEL 8

#define BTRFS_OLDEST_GENERATION	0ULL
>>>>>>> 24b8d41d

/*
 * the max metadata block size.  This limit is somewhat artificial,
 * but the memmove costs go through the roof for larger blocks.
 */
#define BTRFS_MAX_METADATA_BLOCKSIZE 65536

/*
 * we can actually store much bigger names, but lets not confuse the rest
 * of linux
 */
#define BTRFS_NAME_LEN 255

/*
 * Theoretical limit is larger, but we keep this down to a sane
 * value. That should limit greatly the possibility of collisions on
 * inode ref items.
 */
#define BTRFS_LINK_MAX 65535U

<<<<<<< HEAD
static const int btrfs_csum_sizes[] = { 4 };

/* four bytes for CRC32 */
#define BTRFS_EMPTY_DIR_SIZE 0

/* specific to btrfs_map_block(), therefore not in include/linux/blk_types.h */
#define REQ_GET_READ_MIRRORS	(1 << 30)

=======
#define BTRFS_EMPTY_DIR_SIZE 0

>>>>>>> 24b8d41d
/* ioprio of readahead is set to idle */
#define BTRFS_IOPRIO_READA (IOPRIO_PRIO_VALUE(IOPRIO_CLASS_IDLE, 0))

#define BTRFS_DIRTY_METADATA_THRESH	SZ_32M

<<<<<<< HEAD
#define BTRFS_MAX_EXTENT_SIZE SZ_128M

struct btrfs_mapping_tree {
	struct extent_map_tree map_tree;
};
=======
/*
 * Use large batch size to reduce overhead of metadata updates.  On the reader
 * side, we only read it when we are close to ENOSPC and the read overhead is
 * mostly related to the number of CPUs, so it is OK to use arbitrary large
 * value here.
 */
#define BTRFS_TOTAL_BYTES_PINNED_BATCH	SZ_128M

#define BTRFS_MAX_EXTENT_SIZE SZ_128M

/*
 * Deltas are an effective way to populate global statistics.  Give macro names
 * to make it clear what we're doing.  An example is discard_extents in
 * btrfs_free_space_ctl.
 */
#define BTRFS_STAT_NR_ENTRIES	2
#define BTRFS_STAT_CURR		0
#define BTRFS_STAT_PREV		1

/*
 * Count how many BTRFS_MAX_EXTENT_SIZE cover the @size
 */
static inline u32 count_max_extents(u64 size)
{
	return div_u64(size + BTRFS_MAX_EXTENT_SIZE - 1, BTRFS_MAX_EXTENT_SIZE);
}
>>>>>>> 24b8d41d

static inline unsigned long btrfs_chunk_item_size(int num_stripes)
{
	BUG_ON(num_stripes == 0);
	return sizeof(struct btrfs_chunk) +
		sizeof(struct btrfs_stripe) * (num_stripes - 1);
}

/*
 * Runtime (in-memory) states of filesystem
 */
<<<<<<< HEAD
#define BTRFS_FS_STATE_ERROR		0
#define BTRFS_FS_STATE_REMOUNTING	1
#define BTRFS_FS_STATE_TRANS_ABORTED	2
#define BTRFS_FS_STATE_DEV_REPLACING	3
#define BTRFS_FS_STATE_DUMMY_FS_INFO	4
=======
enum {
	/* Global indicator of serious filesystem errors */
	BTRFS_FS_STATE_ERROR,
	/*
	 * Filesystem is being remounted, allow to skip some operations, like
	 * defrag
	 */
	BTRFS_FS_STATE_REMOUNTING,
	/* Track if a transaction abort has been reported on this filesystem */
	BTRFS_FS_STATE_TRANS_ABORTED,
	/*
	 * Bio operations should be blocked on this filesystem because a source
	 * or target device is being destroyed as part of a device replace
	 */
	BTRFS_FS_STATE_DEV_REPLACING,
	/* The btrfs_fs_info created for self-tests */
	BTRFS_FS_STATE_DUMMY_FS_INFO,
};
>>>>>>> 24b8d41d

#define BTRFS_BACKREF_REV_MAX		256
#define BTRFS_BACKREF_REV_SHIFT		56
#define BTRFS_BACKREF_REV_MASK		(((u64)BTRFS_BACKREF_REV_MAX - 1) << \
					 BTRFS_BACKREF_REV_SHIFT)

#define BTRFS_OLD_BACKREF_REV		0
#define BTRFS_MIXED_BACKREF_REV		1

/*
 * every tree block (leaf or node) starts with this header.
 */
struct btrfs_header {
	/* these first four must match the super block */
	u8 csum[BTRFS_CSUM_SIZE];
	u8 fsid[BTRFS_FSID_SIZE]; /* FS specific uuid */
	__le64 bytenr; /* which block this node is supposed to live in */
	__le64 flags;

	/* allowed to be different from the super from here on down */
	u8 chunk_tree_uuid[BTRFS_UUID_SIZE];
	__le64 generation;
	__le64 owner;
	__le32 nritems;
	u8 level;
} __attribute__ ((__packed__));

/*
 * this is a very generous portion of the super block, giving us
 * room to translate 14 chunks with 3 stripes each.
 */
#define BTRFS_SYSTEM_CHUNK_ARRAY_SIZE 2048

/*
 * just in case we somehow lose the roots and are not able to mount,
 * we store an array of the roots from previous transactions
 * in the super.
 */
#define BTRFS_NUM_BACKUP_ROOTS 4
struct btrfs_root_backup {
	__le64 tree_root;
	__le64 tree_root_gen;

	__le64 chunk_root;
	__le64 chunk_root_gen;

	__le64 extent_root;
	__le64 extent_root_gen;

	__le64 fs_root;
	__le64 fs_root_gen;

	__le64 dev_root;
	__le64 dev_root_gen;

	__le64 csum_root;
	__le64 csum_root_gen;

	__le64 total_bytes;
	__le64 bytes_used;
	__le64 num_devices;
	/* future */
	__le64 unused_64[4];

	u8 tree_root_level;
	u8 chunk_root_level;
	u8 extent_root_level;
	u8 fs_root_level;
	u8 dev_root_level;
	u8 csum_root_level;
	/* future and to align */
	u8 unused_8[10];
} __attribute__ ((__packed__));

/*
 * the super block basically lists the main trees of the FS
 * it currently lacks any block count etc etc
 */
struct btrfs_super_block {
	/* the first 4 fields must match struct btrfs_header */
	u8 csum[BTRFS_CSUM_SIZE];
	/* FS specific UUID, visible to user */
	u8 fsid[BTRFS_FSID_SIZE];
	__le64 bytenr; /* this block number */
	__le64 flags;

	/* allowed to be different from the btrfs_header from here own down */
	__le64 magic;
	__le64 generation;
	__le64 root;
	__le64 chunk_root;
	__le64 log_root;

	/* this will help find the new super based on the log root */
	__le64 log_root_transid;
	__le64 total_bytes;
	__le64 bytes_used;
	__le64 root_dir_objectid;
	__le64 num_devices;
	__le32 sectorsize;
	__le32 nodesize;
	__le32 __unused_leafsize;
	__le32 stripesize;
	__le32 sys_chunk_array_size;
	__le64 chunk_root_generation;
	__le64 compat_flags;
	__le64 compat_ro_flags;
	__le64 incompat_flags;
	__le16 csum_type;
	u8 root_level;
	u8 chunk_root_level;
	u8 log_root_level;
	struct btrfs_dev_item dev_item;

	char label[BTRFS_LABEL_SIZE];

	__le64 cache_generation;
	__le64 uuid_tree_generation;

	/* the UUID written into btree blocks */
	u8 metadata_uuid[BTRFS_FSID_SIZE];

	/* future expansion */
	__le64 reserved[28];
	u8 sys_chunk_array[BTRFS_SYSTEM_CHUNK_ARRAY_SIZE];
	struct btrfs_root_backup super_roots[BTRFS_NUM_BACKUP_ROOTS];
} __attribute__ ((__packed__));

/*
 * Compat flags that we support.  If any incompat flags are set other than the
 * ones specified below then we will fail to mount
 */
#define BTRFS_FEATURE_COMPAT_SUPP		0ULL
#define BTRFS_FEATURE_COMPAT_SAFE_SET		0ULL
#define BTRFS_FEATURE_COMPAT_SAFE_CLEAR		0ULL

#define BTRFS_FEATURE_COMPAT_RO_SUPP			\
	(BTRFS_FEATURE_COMPAT_RO_FREE_SPACE_TREE |	\
	 BTRFS_FEATURE_COMPAT_RO_FREE_SPACE_TREE_VALID)

#define BTRFS_FEATURE_COMPAT_RO_SAFE_SET	0ULL
#define BTRFS_FEATURE_COMPAT_RO_SAFE_CLEAR	0ULL

#define BTRFS_FEATURE_INCOMPAT_SUPP			\
	(BTRFS_FEATURE_INCOMPAT_MIXED_BACKREF |		\
	 BTRFS_FEATURE_INCOMPAT_DEFAULT_SUBVOL |	\
	 BTRFS_FEATURE_INCOMPAT_MIXED_GROUPS |		\
	 BTRFS_FEATURE_INCOMPAT_BIG_METADATA |		\
	 BTRFS_FEATURE_INCOMPAT_COMPRESS_LZO |		\
	 BTRFS_FEATURE_INCOMPAT_COMPRESS_ZSTD |		\
	 BTRFS_FEATURE_INCOMPAT_RAID56 |		\
	 BTRFS_FEATURE_INCOMPAT_EXTENDED_IREF |		\
	 BTRFS_FEATURE_INCOMPAT_SKINNY_METADATA |	\
	 BTRFS_FEATURE_INCOMPAT_NO_HOLES	|	\
	 BTRFS_FEATURE_INCOMPAT_METADATA_UUID	|	\
	 BTRFS_FEATURE_INCOMPAT_RAID1C34)

#define BTRFS_FEATURE_INCOMPAT_SAFE_SET			\
	(BTRFS_FEATURE_INCOMPAT_EXTENDED_IREF)
#define BTRFS_FEATURE_INCOMPAT_SAFE_CLEAR		0ULL

/*
 * A leaf is full of items. offset and size tell us where to find
 * the item in the leaf (relative to the start of the data area)
 */
struct btrfs_item {
	struct btrfs_disk_key key;
	__le32 offset;
	__le32 size;
} __attribute__ ((__packed__));

/*
 * leaves have an item area and a data area:
 * [item0, item1....itemN] [free space] [dataN...data1, data0]
 *
 * The data is separate from the items to get the keys closer together
 * during searches.
 */
struct btrfs_leaf {
	struct btrfs_header header;
	struct btrfs_item items[];
} __attribute__ ((__packed__));

/*
 * all non-leaf blocks are nodes, they hold only keys and pointers to
 * other blocks
 */
struct btrfs_key_ptr {
	struct btrfs_disk_key key;
	__le64 blockptr;
	__le64 generation;
} __attribute__ ((__packed__));

struct btrfs_node {
	struct btrfs_header header;
	struct btrfs_key_ptr ptrs[];
} __attribute__ ((__packed__));

/*
 * btrfs_paths remember the path taken from the root down to the leaf.
 * level 0 is always the leaf, and nodes[1...BTRFS_MAX_LEVEL] will point
 * to any other levels that are present.
 *
 * The slots array records the index of the item or block pointer
 * used while walking the tree.
 */
enum { READA_NONE, READA_BACK, READA_FORWARD };
struct btrfs_path {
	struct extent_buffer *nodes[BTRFS_MAX_LEVEL];
	int slots[BTRFS_MAX_LEVEL];
	/* if there is real range locking, this locks field will change */
	u8 locks[BTRFS_MAX_LEVEL];
	u8 reada;
	/* keep some upper locks as we walk down */
	u8 lowest_level;

	/*
	 * set by btrfs_split_item, tells search_slot to keep all locks
	 * and to force calls to keep space in the nodes
	 */
	unsigned int search_for_split:1;
	unsigned int keep_locks:1;
	unsigned int skip_locking:1;
	unsigned int leave_spinning:1;
	unsigned int search_commit_root:1;
	unsigned int need_commit_sem:1;
	unsigned int skip_release_on_error:1;
	unsigned int recurse:1;
};
<<<<<<< HEAD
#define BTRFS_MAX_EXTENT_ITEM_SIZE(r) ((BTRFS_LEAF_DATA_SIZE(r) >> 4) - \
=======
#define BTRFS_MAX_EXTENT_ITEM_SIZE(r) ((BTRFS_LEAF_DATA_SIZE(r->fs_info) >> 4) - \
>>>>>>> 24b8d41d
					sizeof(struct btrfs_item))
struct btrfs_dev_replace {
	u64 replace_state;	/* see #define above */
	time64_t time_started;	/* seconds since 1-Jan-1970 */
	time64_t time_stopped;	/* seconds since 1-Jan-1970 */
	atomic64_t num_write_errors;
	atomic64_t num_uncorrectable_read_errors;

	u64 cursor_left;
	u64 committed_cursor_left;
	u64 cursor_left_last_write_of_item;
	u64 cursor_right;

	u64 cont_reading_from_srcdev_mode;	/* see #define above */

	int is_valid;
	int item_needs_writeback;
	struct btrfs_device *srcdev;
	struct btrfs_device *tgtdev;

<<<<<<< HEAD
	pid_t lock_owner;
	atomic_t nesting_level;
	struct mutex lock_finishing_cancel_unmount;
	rwlock_t lock;
	atomic_t read_locks;
	atomic_t blocking_readers;
	wait_queue_head_t read_lock_wq;

	struct btrfs_scrub_progress scrub_progress;
};

/* For raid type sysfs entries */
struct raid_kobject {
	int raid_type;
	struct kobject kobj;
};

struct btrfs_space_info {
	spinlock_t lock;

	u64 total_bytes;	/* total bytes in the space,
				   this doesn't take mirrors into account */
	u64 bytes_used;		/* total bytes used,
				   this doesn't take mirrors into account */
	u64 bytes_pinned;	/* total bytes pinned, will be freed when the
				   transaction finishes */
	u64 bytes_reserved;	/* total bytes the allocator has reserved for
				   current allocations */
	u64 bytes_may_use;	/* number of bytes that may be used for
				   delalloc/allocations */
	u64 bytes_readonly;	/* total bytes that are read only */

	u64 max_extent_size;	/* This will hold the maximum extent size of
				   the space info if we had an ENOSPC in the
				   allocator. */

	unsigned int full:1;	/* indicates that we cannot allocate any more
				   chunks for this space */
	unsigned int chunk_alloc:1;	/* set if we are allocating a chunk */

	unsigned int flush:1;		/* set if we are trying to make space */

	unsigned int force_alloc;	/* set if we need to force a chunk
					   alloc for this space */

	u64 disk_used;		/* total bytes used on disk */
	u64 disk_total;		/* total bytes on disk, takes mirrors into
				   account */

	u64 flags;

	/*
	 * bytes_pinned is kept in line with what is actually pinned, as in
	 * we've called update_block_group and dropped the bytes_used counter
	 * and increased the bytes_pinned counter.  However this means that
	 * bytes_pinned does not reflect the bytes that will be pinned once the
	 * delayed refs are flushed, so this counter is inc'ed every time we
	 * call btrfs_free_extent so it is a realtime count of what will be
	 * freed once the transaction is committed.  It will be zeroed every
	 * time the transaction commits.
	 */
	struct percpu_counter total_bytes_pinned;

	struct list_head list;
	/* Protected by the spinlock 'lock'. */
	struct list_head ro_bgs;
	struct list_head priority_tickets;
	struct list_head tickets;
	u64 tickets_id;

	struct rw_semaphore groups_sem;
	/* for block groups in our same type */
	struct list_head block_groups[BTRFS_NR_RAID_TYPES];
	wait_queue_head_t wait;

	struct kobject kobj;
	struct kobject *block_group_kobjs[BTRFS_NR_RAID_TYPES];
};

#define	BTRFS_BLOCK_RSV_GLOBAL		1
#define	BTRFS_BLOCK_RSV_DELALLOC	2
#define	BTRFS_BLOCK_RSV_TRANS		3
#define	BTRFS_BLOCK_RSV_CHUNK		4
#define	BTRFS_BLOCK_RSV_DELOPS		5
#define	BTRFS_BLOCK_RSV_EMPTY		6
#define	BTRFS_BLOCK_RSV_TEMP		7

struct btrfs_block_rsv {
	u64 size;
	u64 reserved;
	struct btrfs_space_info *space_info;
	spinlock_t lock;
	unsigned short full;
	unsigned short type;
	unsigned short failfast;
};

/*
 * free clusters are used to claim free space in relatively large chunks,
 * allowing us to do less seeky writes.  They are used for all metadata
 * allocations and data allocations in ssd mode.
 */
struct btrfs_free_cluster {
	spinlock_t lock;
	spinlock_t refill_lock;
	struct rb_root root;

	/* largest extent in this cluster */
	u64 max_size;

	/* first extent starting offset */
	u64 window_start;

	/* We did a full search and couldn't create a cluster */
	bool fragmented;

	struct btrfs_block_group_cache *block_group;
	/*
	 * when a cluster is allocated from a block group, we put the
	 * cluster onto a list in the block group so that it can
	 * be freed before the block group is freed.
	 */
	struct list_head block_group_list;
};

enum btrfs_caching_type {
	BTRFS_CACHE_NO		= 0,
	BTRFS_CACHE_STARTED	= 1,
	BTRFS_CACHE_FAST	= 2,
	BTRFS_CACHE_FINISHED	= 3,
	BTRFS_CACHE_ERROR	= 4,
};

enum btrfs_disk_cache_state {
	BTRFS_DC_WRITTEN	= 0,
	BTRFS_DC_ERROR		= 1,
	BTRFS_DC_CLEAR		= 2,
	BTRFS_DC_SETUP		= 3,
};

struct btrfs_caching_control {
	struct list_head list;
	struct mutex mutex;
	wait_queue_head_t wait;
	struct btrfs_work work;
	struct btrfs_block_group_cache *block_group;
	u64 progress;
	atomic_t count;
};

/* Once caching_thread() finds this much free space, it will wake up waiters. */
#define CACHING_CTL_WAKE_UP (1024 * 1024 * 2)

struct btrfs_io_ctl {
	void *cur, *orig;
	struct page *page;
	struct page **pages;
	struct btrfs_root *root;
	struct inode *inode;
	unsigned long size;
	int index;
	int num_pages;
	int entries;
	int bitmaps;
	unsigned check_crcs:1;
};

struct btrfs_block_group_cache {
	struct btrfs_key key;
	struct btrfs_block_group_item item;
	struct btrfs_fs_info *fs_info;
	struct inode *inode;
	spinlock_t lock;
	u64 pinned;
	u64 reserved;
	u64 delalloc_bytes;
	u64 bytes_super;
	u64 flags;
	u64 cache_generation;
	u32 sectorsize;

	/*
	 * If the free space extent count exceeds this number, convert the block
	 * group to bitmaps.
	 */
	u32 bitmap_high_thresh;

	/*
	 * If the free space extent count drops below this number, convert the
	 * block group back to extents.
	 */
	u32 bitmap_low_thresh;

	/*
	 * It is just used for the delayed data space allocation because
	 * only the data space allocation and the relative metadata update
	 * can be done cross the transaction.
	 */
	struct rw_semaphore data_rwsem;

	/* for raid56, this is a full stripe, without parity */
	unsigned long full_stripe_len;

	unsigned int ro;
	unsigned int iref:1;
	unsigned int has_caching_ctl:1;
	unsigned int removed:1;

	int disk_cache_state;

	/* cache tracking stuff */
	int cached;
	struct btrfs_caching_control *caching_ctl;
	u64 last_byte_to_unpin;

	struct btrfs_space_info *space_info;

	/* free space cache stuff */
	struct btrfs_free_space_ctl *free_space_ctl;

	/* block group cache stuff */
	struct rb_node cache_node;

	/* for block groups in the same raid type */
	struct list_head list;

	/* usage count */
	atomic_t count;

	/* List of struct btrfs_free_clusters for this block group.
	 * Today it will only have one thing on it, but that may change
	 */
	struct list_head cluster_list;
=======
	struct mutex lock_finishing_cancel_unmount;
	struct rw_semaphore rwsem;
>>>>>>> 24b8d41d

	struct btrfs_scrub_progress scrub_progress;

	struct percpu_counter bio_counter;
	wait_queue_head_t replace_wait;
};

/*
 * free clusters are used to claim free space in relatively large chunks,
 * allowing us to do less seeky writes. They are used for all metadata
 * allocations. In ssd_spread mode they are also used for data allocations.
 */
struct btrfs_free_cluster {
	spinlock_t lock;
	spinlock_t refill_lock;
	struct rb_root root;

	/* largest extent in this cluster */
	u64 max_size;

	/* first extent starting offset */
	u64 window_start;

<<<<<<< HEAD
	/*
	 * Incremented when doing extent allocations and holding a read lock
	 * on the space_info's groups_sem semaphore.
	 * Decremented when an ordered extent that represents an IO against this
	 * block group's range is created (after it's added to its inode's
	 * root's list of ordered extents) or immediately after the allocation
	 * if it's a metadata extent or fallocate extent (for these cases we
	 * don't create ordered extents).
	 */
	atomic_t reservations;

	/*
	 * Incremented while holding the spinlock *lock* by a task checking if
	 * it can perform a nocow write (incremented if the value for the *ro*
	 * field is 0). Decremented by such tasks once they create an ordered
	 * extent or before that if some error happens before reaching that step.
	 * This is to prevent races between block group relocation and nocow
	 * writes through direct IO.
	 */
	atomic_t nocow_writers;

	/* Lock for free space tree operations. */
	struct mutex free_space_lock;
=======
	/* We did a full search and couldn't create a cluster */
	bool fragmented;
>>>>>>> 24b8d41d

	struct btrfs_block_group *block_group;
	/*
	 * when a cluster is allocated from a block group, we put the
	 * cluster onto a list in the block group so that it can
	 * be freed before the block group is freed.
	 */
	struct list_head block_group_list;
};

enum btrfs_caching_type {
	BTRFS_CACHE_NO,
	BTRFS_CACHE_STARTED,
	BTRFS_CACHE_FAST,
	BTRFS_CACHE_FINISHED,
	BTRFS_CACHE_ERROR,
};

/*
 * Tree to record all locked full stripes of a RAID5/6 block group
 */
struct btrfs_full_stripe_locks_tree {
	struct rb_root root;
	struct mutex lock;
};

/* Discard control. */
/*
 * Async discard uses multiple lists to differentiate the discard filter
 * parameters.  Index 0 is for completely free block groups where we need to
 * ensure the entire block group is trimmed without being lossy.  Indices
 * afterwards represent monotonically decreasing discard filter sizes to
 * prioritize what should be discarded next.
 */
#define BTRFS_NR_DISCARD_LISTS		3
#define BTRFS_DISCARD_INDEX_UNUSED	0
#define BTRFS_DISCARD_INDEX_START	1

struct btrfs_discard_ctl {
	struct workqueue_struct *discard_workers;
	struct delayed_work work;
	spinlock_t lock;
	struct btrfs_block_group *block_group;
	struct list_head discard_list[BTRFS_NR_DISCARD_LISTS];
	u64 prev_discard;
	atomic_t discardable_extents;
	atomic64_t discardable_bytes;
	u64 max_discard_size;
	unsigned long delay;
	u32 iops_limit;
	u32 kbps_limit;
	u64 discard_extent_bytes;
	u64 discard_bitmap_bytes;
	atomic64_t discard_bytes_saved;
};

/* delayed seq elem */
struct seq_list {
	struct list_head list;
	u64 seq;
};

#define SEQ_LIST_INIT(name)	{ .list = LIST_HEAD_INIT((name).list), .seq = 0 }

#define SEQ_LAST	((u64)-1)

enum btrfs_orphan_cleanup_state {
	ORPHAN_CLEANUP_STARTED	= 1,
	ORPHAN_CLEANUP_DONE	= 2,
};

void btrfs_init_async_reclaim_work(struct btrfs_fs_info *fs_info);

/* fs_info */
struct reloc_control;
struct btrfs_device;
struct btrfs_fs_devices;
struct btrfs_balance_control;
struct btrfs_delayed_root;

<<<<<<< HEAD
#define BTRFS_FS_BARRIER			1
#define BTRFS_FS_CLOSING_START			2
#define BTRFS_FS_CLOSING_DONE			3
#define BTRFS_FS_LOG_RECOVERING			4
#define BTRFS_FS_OPEN				5
#define BTRFS_FS_QUOTA_ENABLED			6
#define BTRFS_FS_QUOTA_ENABLING			7
#define BTRFS_FS_QUOTA_DISABLING		8
#define BTRFS_FS_UPDATE_UUID_TREE_GEN		9
#define BTRFS_FS_CREATING_FREE_SPACE_TREE	10
#define BTRFS_FS_BTREE_ERR			11
#define BTRFS_FS_LOG1_ERR			12
#define BTRFS_FS_LOG2_ERR			13
=======
/*
 * Block group or device which contains an active swapfile. Used for preventing
 * unsafe operations while a swapfile is active.
 *
 * These are sorted on (ptr, inode) (note that a block group or device can
 * contain more than one swapfile). We compare the pointer values because we
 * don't actually care what the object is, we just need a quick check whether
 * the object exists in the rbtree.
 */
struct btrfs_swapfile_pin {
	struct rb_node node;
	void *ptr;
	struct inode *inode;
	/*
	 * If true, ptr points to a struct btrfs_block_group. Otherwise, ptr
	 * points to a struct btrfs_device.
	 */
	bool is_block_group;
};

bool btrfs_pinned_by_swapfile(struct btrfs_fs_info *fs_info, void *ptr);

enum {
	BTRFS_FS_BARRIER,
	BTRFS_FS_CLOSING_START,
	BTRFS_FS_CLOSING_DONE,
	BTRFS_FS_LOG_RECOVERING,
	BTRFS_FS_OPEN,
	BTRFS_FS_QUOTA_ENABLED,
	BTRFS_FS_UPDATE_UUID_TREE_GEN,
	BTRFS_FS_CREATING_FREE_SPACE_TREE,
	BTRFS_FS_BTREE_ERR,
	BTRFS_FS_LOG1_ERR,
	BTRFS_FS_LOG2_ERR,
	BTRFS_FS_QUOTA_OVERRIDE,
	/* Used to record internally whether fs has been frozen */
	BTRFS_FS_FROZEN,
	/*
	 * Indicate that balance has been set up from the ioctl and is in the
	 * main phase. The fs_info::balance_ctl is initialized.
	 * Set and cleared while holding fs_info::balance_mutex.
	 */
	BTRFS_FS_BALANCE_RUNNING,

	/* Indicate that the cleaner thread is awake and doing something. */
	BTRFS_FS_CLEANER_RUNNING,

	/*
	 * The checksumming has an optimized version and is considered fast,
	 * so we don't need to offload checksums to workqueues.
	 */
	BTRFS_FS_CSUM_IMPL_FAST,

	/* Indicate that the discard workqueue can service discards. */
	BTRFS_FS_DISCARD_RUNNING,
};

/*
 * Exclusive operations (device replace, resize, device add/remove, balance)
 */
enum btrfs_exclusive_operation {
	BTRFS_EXCLOP_NONE,
	BTRFS_EXCLOP_BALANCE,
	BTRFS_EXCLOP_DEV_ADD,
	BTRFS_EXCLOP_DEV_REMOVE,
	BTRFS_EXCLOP_DEV_REPLACE,
	BTRFS_EXCLOP_RESIZE,
	BTRFS_EXCLOP_SWAP_ACTIVATE,
};
>>>>>>> 24b8d41d

struct btrfs_fs_info {
	u8 chunk_tree_uuid[BTRFS_UUID_SIZE];
	unsigned long flags;
	struct btrfs_root *extent_root;
	struct btrfs_root *tree_root;
	struct btrfs_root *chunk_root;
	struct btrfs_root *dev_root;
	struct btrfs_root *fs_root;
	struct btrfs_root *csum_root;
	struct btrfs_root *quota_root;
	struct btrfs_root *uuid_root;
	struct btrfs_root *free_space_root;
	struct btrfs_root *data_reloc_root;

	/* the log root tree is a directory of all the other log roots */
	struct btrfs_root *log_root_tree;

	spinlock_t fs_roots_radix_lock;
	struct radix_tree_root fs_roots_radix;

	/* block group cache stuff */
	spinlock_t block_group_cache_lock;
	u64 first_logical_byte;
	struct rb_root block_group_cache_tree;

	/* keep track of unallocated space */
	atomic64_t free_chunk_space;

	/* Track ranges which are used by log trees blocks/logged data extents */
	struct extent_io_tree excluded_extents;

	/* logical->physical extent mapping */
	struct extent_map_tree mapping_tree;

	/*
	 * block reservation for extent, checksum, root tree and
	 * delayed dir index item
	 */
	struct btrfs_block_rsv global_block_rsv;
	/* block reservation for metadata operations */
	struct btrfs_block_rsv trans_block_rsv;
	/* block reservation for chunk tree */
	struct btrfs_block_rsv chunk_block_rsv;
	/* block reservation for delayed operations */
	struct btrfs_block_rsv delayed_block_rsv;
	/* block reservation for delayed refs */
	struct btrfs_block_rsv delayed_refs_rsv;

	struct btrfs_block_rsv empty_block_rsv;

	u64 generation;
	u64 last_trans_committed;
	u64 avg_delayed_ref_runtime;

	/*
	 * this is updated to the current trans every time a full commit
	 * is required instead of the faster short fsync log commits
	 */
	u64 last_trans_log_full_commit;
	unsigned long mount_opt;
	/*
	 * Track requests for actions that need to be done during transaction
	 * commit (like for some mount options).
	 */
	unsigned long pending_changes;
	unsigned long compress_type:4;
	unsigned int compress_level;
	u32 commit_interval;
	/*
	 * It is a suggestive number, the read side is safe even it gets a
	 * wrong number because we will write out the data into a regular
	 * extent. The write side(mount/remount) is under ->s_umount lock,
	 * so it is also safe.
	 */
	u64 max_inline;

	struct btrfs_transaction *running_transaction;
	wait_queue_head_t transaction_throttle;
	wait_queue_head_t transaction_wait;
	wait_queue_head_t transaction_blocked_wait;
	wait_queue_head_t async_submit_wait;

	/*
	 * Used to protect the incompat_flags, compat_flags, compat_ro_flags
	 * when they are updated.
	 *
	 * Because we do not clear the flags for ever, so we needn't use
	 * the lock on the read side.
	 *
	 * We also needn't use the lock when we mount the fs, because
	 * there is no other task which will update the flag.
	 */
	spinlock_t super_lock;
	struct btrfs_super_block *super_copy;
	struct btrfs_super_block *super_for_commit;
	struct super_block *sb;
	struct inode *btree_inode;
	struct mutex tree_log_mutex;
	struct mutex transaction_kthread_mutex;
	struct mutex cleaner_mutex;
	struct mutex chunk_mutex;

	/*
	 * this is taken to make sure we don't set block groups ro after
	 * the free space cache has been allocated on them
	 */
	struct mutex ro_block_group_mutex;

	/* this is used during read/modify/write to make sure
	 * no two ios are trying to mod the same stripe at the same
	 * time
	 */
	struct btrfs_stripe_hash_table *stripe_hash_table;

	/*
	 * this protects the ordered operations list only while we are
	 * processing all of the entries on it.  This way we make
	 * sure the commit code doesn't find the list temporarily empty
	 * because another function happens to be doing non-waiting preflush
	 * before jumping into the main commit.
	 */
	struct mutex ordered_operations_mutex;

	struct rw_semaphore commit_root_sem;

	struct rw_semaphore cleanup_work_sem;

	struct rw_semaphore subvol_sem;

	spinlock_t trans_lock;
	/*
	 * the reloc mutex goes with the trans lock, it is taken
	 * during commit to protect us from the relocation code
	 */
	struct mutex reloc_mutex;

	struct list_head trans_list;
	struct list_head dead_roots;
	struct list_head caching_block_groups;

	spinlock_t delayed_iput_lock;
	struct list_head delayed_iputs;
	atomic_t nr_delayed_iputs;
	wait_queue_head_t delayed_iputs_wait;

	atomic64_t tree_mod_seq;

	/* this protects tree_mod_log and tree_mod_seq_list */
	rwlock_t tree_mod_log_lock;
	struct rb_root tree_mod_log;
	struct list_head tree_mod_seq_list;

	atomic_t async_delalloc_pages;

	/*
	 * this is used to protect the following list -- ordered_roots.
	 */
	spinlock_t ordered_root_lock;

	/*
	 * all fs/file tree roots in which there are data=ordered extents
	 * pending writeback are added into this list.
	 *
	 * these can span multiple transactions and basically include
	 * every dirty data page that isn't from nodatacow
	 */
	struct list_head ordered_roots;

	struct mutex delalloc_root_mutex;
	spinlock_t delalloc_root_lock;
	/* all fs/file tree roots that have delalloc inodes. */
	struct list_head delalloc_roots;

	/*
	 * there is a pool of worker threads for checksumming during writes
	 * and a pool for checksumming after reads.  This is because readers
	 * can run with FS locks held, and the writers may be waiting for
	 * those locks.  We don't want ordering in the pending list to cause
	 * deadlocks, and so the two are serviced separately.
	 *
	 * A third pool does submit_bio to avoid deadlocking with the other
	 * two
	 */
	struct btrfs_workqueue *workers;
	struct btrfs_workqueue *delalloc_workers;
	struct btrfs_workqueue *flush_workers;
	struct btrfs_workqueue *endio_workers;
	struct btrfs_workqueue *endio_meta_workers;
	struct btrfs_workqueue *endio_raid56_workers;
	struct btrfs_workqueue *rmw_workers;
	struct btrfs_workqueue *endio_meta_write_workers;
	struct btrfs_workqueue *endio_write_workers;
	struct btrfs_workqueue *endio_freespace_worker;
	struct btrfs_workqueue *caching_workers;
	struct btrfs_workqueue *readahead_workers;

	/*
	 * fixup workers take dirty pages that didn't properly go through
	 * the cow mechanism and make them safe to write.  It happens
	 * for the sys_munmap function call path
	 */
	struct btrfs_workqueue *fixup_workers;
	struct btrfs_workqueue *delayed_workers;

	struct task_struct *transaction_kthread;
	struct task_struct *cleaner_kthread;
	u32 thread_pool_size;

	struct kobject *space_info_kobj;
<<<<<<< HEAD
=======
	struct kobject *qgroups_kobj;
>>>>>>> 24b8d41d

	u64 total_pinned;

	/* used to keep from writing metadata until there is a nice batch */
	struct percpu_counter dirty_metadata_bytes;
	struct percpu_counter delalloc_bytes;
	struct percpu_counter dio_bytes;
	s32 dirty_metadata_batch;
	s32 delalloc_batch;

	struct list_head dirty_cowonly_roots;

	struct btrfs_fs_devices *fs_devices;

	/*
	 * The space_info list is effectively read only after initial
	 * setup.  It is populated at mount time and cleaned up after
	 * all block groups are removed.  RCU is used to protect it.
	 */
	struct list_head space_info;

	struct btrfs_space_info *data_sinfo;

	struct reloc_control *reloc_ctl;

	/* data_alloc_cluster is only used in ssd_spread mode */
	struct btrfs_free_cluster data_alloc_cluster;

	/* all metadata allocations go through this cluster */
	struct btrfs_free_cluster meta_alloc_cluster;

	/* auto defrag inodes go here */
	spinlock_t defrag_inodes_lock;
	struct rb_root defrag_inodes;
	atomic_t defrag_running;

	/* Used to protect avail_{data, metadata, system}_alloc_bits */
	seqlock_t profiles_lock;
	/*
	 * these three are in extended format (availability of single
	 * chunks is denoted by BTRFS_AVAIL_ALLOC_BIT_SINGLE bit, other
	 * types are denoted by corresponding BTRFS_BLOCK_GROUP_* bits)
	 */
	u64 avail_data_alloc_bits;
	u64 avail_metadata_alloc_bits;
	u64 avail_system_alloc_bits;

	/* restriper state */
	spinlock_t balance_lock;
	struct mutex balance_mutex;
	atomic_t balance_pause_req;
	atomic_t balance_cancel_req;
	struct btrfs_balance_control *balance_ctl;
	wait_queue_head_t balance_wait_q;

	u32 data_chunk_allocations;
	u32 metadata_ratio;

	void *bdev_holder;

	/* private scrub information */
	struct mutex scrub_lock;
	atomic_t scrubs_running;
	atomic_t scrub_pause_req;
	atomic_t scrubs_paused;
	atomic_t scrub_cancel_req;
	wait_queue_head_t scrub_pause_wait;
	/*
	 * The worker pointers are NULL iff the refcount is 0, ie. scrub is not
	 * running.
	 */
	refcount_t scrub_workers_refcnt;
	struct btrfs_workqueue *scrub_workers;
	struct btrfs_workqueue *scrub_wr_completion_workers;
	struct btrfs_workqueue *scrub_parity_workers;

	struct btrfs_discard_ctl discard_ctl;

#ifdef CONFIG_BTRFS_FS_CHECK_INTEGRITY
	u32 check_integrity_print_mask;
#endif
	/* is qgroup tracking in a consistent state? */
	u64 qgroup_flags;

	/* holds configuration and tracking. Protected by qgroup_lock */
	struct rb_root qgroup_tree;
	spinlock_t qgroup_lock;

	/*
	 * used to avoid frequently calling ulist_alloc()/ulist_free()
	 * when doing qgroup accounting, it must be protected by qgroup_lock.
	 */
	struct ulist *qgroup_ulist;

	/*
	 * Protect user change for quota operations. If a transaction is needed,
	 * it must be started before locking this lock.
	 */
	struct mutex qgroup_ioctl_lock;

	/* list of dirty qgroups to be written at next commit */
	struct list_head dirty_qgroups;

	/* used by qgroup for an efficient tree traversal */
	u64 qgroup_seq;

	/* qgroup rescan items */
	struct mutex qgroup_rescan_lock; /* protects the progress item */
	struct btrfs_key qgroup_rescan_progress;
	struct btrfs_workqueue *qgroup_rescan_workers;
	struct completion qgroup_rescan_completion;
	struct btrfs_work qgroup_rescan_work;
	bool qgroup_rescan_running;	/* protected by qgroup_rescan_lock */

	/* filesystem state */
	unsigned long fs_state;

	struct btrfs_delayed_root *delayed_root;

	/* readahead tree */
	spinlock_t reada_lock;
	struct radix_tree_root reada_tree;

	/* readahead works cnt */
	atomic_t reada_works_cnt;

	/* Extent buffer radix tree */
	spinlock_t buffer_lock;
	struct radix_tree_root buffer_radix;

	/* next backup root to be overwritten */
	int backup_root_index;

	/* device replace state */
	struct btrfs_dev_replace dev_replace;

	struct semaphore uuid_tree_rescan_sem;

	/* Used to reclaim the metadata space in the background. */
	struct work_struct async_reclaim_work;
	struct work_struct async_data_reclaim_work;

	spinlock_t unused_bgs_lock;
	struct list_head unused_bgs;
	struct mutex unused_bg_unpin_mutex;
	struct mutex delete_unused_bgs_mutex;

	/* Cached block sizes */
	u32 nodesize;
	u32 sectorsize;
	u32 stripesize;

	/* Block groups and devices containing active swapfiles. */
	spinlock_t swapfile_pins_lock;
	struct rb_root swapfile_pins;

	struct crypto_shash *csum_shash;

	/*
	 * Number of send operations in progress.
	 * Updated while holding fs_info::balance_mutex.
	 */
	int send_in_progress;

<<<<<<< HEAD
	/* Used to record internally whether fs has been frozen */
	int fs_frozen;
};
=======
	/* Type of exclusive operation running */
	unsigned long exclusive_operation;
>>>>>>> 24b8d41d

#ifdef CONFIG_BTRFS_FS_REF_VERIFY
	spinlock_t ref_verify_lock;
	struct rb_root block_tree;
#endif

#ifdef CONFIG_BTRFS_DEBUG
	struct kobject *debug_kobj;
	struct kobject *discard_debug_kobj;
	struct list_head allocated_roots;

	spinlock_t eb_leak_lock;
	struct list_head allocated_ebs;
#endif
};

static inline struct btrfs_fs_info *btrfs_sb(struct super_block *sb)
{
	return sb->s_fs_info;
}

/*
 * The state of btrfs root
 */
enum {
	/*
	 * btrfs_record_root_in_trans is a multi-step process, and it can race
	 * with the balancing code.   But the race is very small, and only the
	 * first time the root is added to each transaction.  So IN_TRANS_SETUP
	 * is used to tell us when more checks are required
	 */
	BTRFS_ROOT_IN_TRANS_SETUP,

	/*
	 * Set if tree blocks of this root can be shared by other roots.
	 * Only subvolume trees and their reloc trees have this bit set.
	 * Conflicts with TRACK_DIRTY bit.
	 *
	 * This affects two things:
	 *
	 * - How balance works
	 *   For shareable roots, we need to use reloc tree and do path
	 *   replacement for balance, and need various pre/post hooks for
	 *   snapshot creation to handle them.
	 *
	 *   While for non-shareable trees, we just simply do a tree search
	 *   with COW.
	 *
	 * - How dirty roots are tracked
	 *   For shareable roots, btrfs_record_root_in_trans() is needed to
	 *   track them, while non-subvolume roots have TRACK_DIRTY bit, they
	 *   don't need to set this manually.
	 */
	BTRFS_ROOT_SHAREABLE,
	BTRFS_ROOT_TRACK_DIRTY,
	BTRFS_ROOT_IN_RADIX,
	BTRFS_ROOT_ORPHAN_ITEM_INSERTED,
	BTRFS_ROOT_DEFRAG_RUNNING,
	BTRFS_ROOT_FORCE_COW,
	BTRFS_ROOT_MULTI_LOG_TASKS,
	BTRFS_ROOT_DIRTY,
	BTRFS_ROOT_DELETING,

	/*
	 * Reloc tree is orphan, only kept here for qgroup delayed subtree scan
	 *
	 * Set for the subvolume tree owning the reloc tree.
	 */
	BTRFS_ROOT_DEAD_RELOC_TREE,
	/* Mark dead root stored on device whose cleanup needs to be resumed */
	BTRFS_ROOT_DEAD_TREE,
	/* The root has a log tree. Used only for subvolume roots. */
	BTRFS_ROOT_HAS_LOG_TREE,
	/* Qgroup flushing is in progress */
	BTRFS_ROOT_QGROUP_FLUSHING,
};

/*
 * Record swapped tree blocks of a subvolume tree for delayed subtree trace
 * code. For detail check comment in fs/btrfs/qgroup.c.
 */
<<<<<<< HEAD
#define BTRFS_ROOT_IN_TRANS_SETUP	0
#define BTRFS_ROOT_REF_COWS		1
#define BTRFS_ROOT_TRACK_DIRTY		2
#define BTRFS_ROOT_IN_RADIX		3
#define BTRFS_ROOT_ORPHAN_ITEM_INSERTED	4
#define BTRFS_ROOT_DEFRAG_RUNNING	5
#define BTRFS_ROOT_FORCE_COW		6
#define BTRFS_ROOT_MULTI_LOG_TASKS	7
#define BTRFS_ROOT_DIRTY		8
=======
struct btrfs_qgroup_swapped_blocks {
	spinlock_t lock;
	/* RM_EMPTY_ROOT() of above blocks[] */
	bool swapped;
	struct rb_root blocks[BTRFS_MAX_LEVEL];
};
>>>>>>> 24b8d41d

/*
 * in ram representation of the tree.  extent_root is used for all allocations
 * and for the extent tree extent_root root.
 */
struct btrfs_root {
	struct extent_buffer *node;

	struct extent_buffer *commit_root;
	struct btrfs_root *log_root;
	struct btrfs_root *reloc_root;

	unsigned long state;
	struct btrfs_root_item root_item;
	struct btrfs_key root_key;
	struct btrfs_fs_info *fs_info;
	struct extent_io_tree dirty_log_pages;

	struct mutex objectid_mutex;

	spinlock_t accounting_lock;
	struct btrfs_block_rsv *block_rsv;

	/* free ino cache stuff */
	struct btrfs_free_space_ctl *free_ino_ctl;
	enum btrfs_caching_type ino_cache_state;
	spinlock_t ino_cache_lock;
	wait_queue_head_t ino_cache_wait;
	struct btrfs_free_space_ctl *free_ino_pinned;
	u64 ino_cache_progress;
	struct inode *ino_cache_inode;

	struct mutex log_mutex;
	wait_queue_head_t log_writer_wait;
	wait_queue_head_t log_commit_wait[2];
	struct list_head log_ctxs[2];
	/* Used only for log trees of subvolumes, not for the log root tree */
	atomic_t log_writers;
	atomic_t log_commit[2];
	/* Used only for log trees of subvolumes, not for the log root tree */
	atomic_t log_batch;
	int log_transid;
	/* No matter the commit succeeds or not*/
	int log_transid_committed;
	/* Just be updated when the commit succeeds. */
	int last_log_commit;
	pid_t log_start_pid;

	u64 last_trans;

	u32 type;

	u64 highest_objectid;

<<<<<<< HEAD
#ifdef CONFIG_BTRFS_FS_RUN_SANITY_TESTS
	/* only used with CONFIG_BTRFS_FS_RUN_SANITY_TESTS is enabled */
	u64 alloc_bytenr;
#endif

	u64 defrag_trans_start;
=======
>>>>>>> 24b8d41d
	struct btrfs_key defrag_progress;
	struct btrfs_key defrag_max;

	/* The dirty list is only used by non-shareable roots */
	struct list_head dirty_list;

	struct list_head root_list;

	spinlock_t log_extents_lock[2];
	struct list_head logged_list[2];

	int orphan_cleanup_state;

	spinlock_t inode_lock;
	/* red-black tree that keeps track of in-memory inodes */
	struct rb_root inode_tree;

	/*
	 * radix tree that keeps track of delayed nodes of every inode,
	 * protected by inode_lock
	 */
	struct radix_tree_root delayed_nodes_tree;
	/*
	 * right now this just gets used so that a root has its own devid
	 * for stat.  It may be used for more later
	 */
	dev_t anon_dev;

	spinlock_t root_item_lock;
	refcount_t refs;

	struct mutex delalloc_mutex;
	spinlock_t delalloc_lock;
	/*
	 * all of the inodes that have delalloc bytes.  It is possible for
	 * this list to be empty even when there is still dirty data=ordered
	 * extents waiting to finish IO.
	 */
	struct list_head delalloc_inodes;
	struct list_head delalloc_root;
	u64 nr_delalloc_inodes;

	struct mutex ordered_extent_mutex;
	/*
	 * this is used by the balancing code to wait for all the pending
	 * ordered extents
	 */
	spinlock_t ordered_extent_lock;

	/*
	 * all of the data=ordered extents pending writeback
	 * these can span multiple transactions and basically include
	 * every dirty data page that isn't from nodatacow
	 */
	struct list_head ordered_extents;
	struct list_head ordered_root;
	u64 nr_ordered_extents;

	/*
<<<<<<< HEAD
=======
	 * Not empty if this subvolume root has gone through tree block swap
	 * (relocation)
	 *
	 * Will be used by reloc_control::dirty_subvol_roots.
	 */
	struct list_head reloc_dirty_list;

	/*
>>>>>>> 24b8d41d
	 * Number of currently running SEND ioctls to prevent
	 * manipulation with the read-only status via SUBVOL_SETFLAGS
	 */
	int send_in_progress;
<<<<<<< HEAD
	struct btrfs_subvolume_writers *subv_writers;
	atomic_t will_be_snapshoted;

	/* For qgroup metadata space reserve */
	atomic_t qgroup_meta_rsv;
};

static inline u32 __BTRFS_LEAF_DATA_SIZE(u32 blocksize)
{
	return blocksize - sizeof(struct btrfs_header);
}

static inline u32 BTRFS_LEAF_DATA_SIZE(const struct btrfs_root *root)
{
	return __BTRFS_LEAF_DATA_SIZE(root->nodesize);
}

static inline u32 BTRFS_MAX_ITEM_SIZE(const struct btrfs_root *root)
{
	return BTRFS_LEAF_DATA_SIZE(root) - sizeof(struct btrfs_item);
}

static inline u32 BTRFS_NODEPTRS_PER_BLOCK(const struct btrfs_root *root)
{
	return BTRFS_LEAF_DATA_SIZE(root) / sizeof(struct btrfs_key_ptr);
=======
	/*
	 * Number of currently running deduplication operations that have a
	 * destination inode belonging to this root. Protected by the lock
	 * root_item_lock.
	 */
	int dedupe_in_progress;
	/* For exclusion of snapshot creation and nocow writes */
	struct btrfs_drew_lock snapshot_lock;

	atomic_t snapshot_force_cow;

	/* For qgroup metadata reserved space */
	spinlock_t qgroup_meta_rsv_lock;
	u64 qgroup_meta_rsv_pertrans;
	u64 qgroup_meta_rsv_prealloc;
	wait_queue_head_t qgroup_flush_wait;

	/* Number of active swapfiles */
	atomic_t nr_swapfiles;

	/* Record pairs of swapped blocks for qgroup */
	struct btrfs_qgroup_swapped_blocks swapped_blocks;

	/* Used only by log trees, when logging csum items */
	struct extent_io_tree log_csum_range;

#ifdef CONFIG_BTRFS_FS_RUN_SANITY_TESTS
	u64 alloc_bytenr;
#endif

#ifdef CONFIG_BTRFS_DEBUG
	struct list_head leak_list;
#endif
};

/*
 * Structure that conveys information about an extent that is going to replace
 * all the extents in a file range.
 */
struct btrfs_replace_extent_info {
	u64 disk_offset;
	u64 disk_len;
	u64 data_offset;
	u64 data_len;
	u64 file_offset;
	/* Pointer to a file extent item of type regular or prealloc. */
	char *extent_buf;
	/*
	 * Set to true when attempting to replace a file range with a new extent
	 * described by this structure, set to false when attempting to clone an
	 * existing extent into a file range.
	 */
	bool is_new_extent;
	/* Meaningful only if is_new_extent is true. */
	int qgroup_reserved;
	/*
	 * Meaningful only if is_new_extent is true.
	 * Used to track how many extent items we have already inserted in a
	 * subvolume tree that refer to the extent described by this structure,
	 * so that we know when to create a new delayed ref or update an existing
	 * one.
	 */
	int insertions;
};

struct btrfs_file_private {
	void *filldir_buf;
};


static inline u32 BTRFS_LEAF_DATA_SIZE(const struct btrfs_fs_info *info)
{

	return info->nodesize - sizeof(struct btrfs_header);
}

#define BTRFS_LEAF_DATA_OFFSET		offsetof(struct btrfs_leaf, items)

static inline u32 BTRFS_MAX_ITEM_SIZE(const struct btrfs_fs_info *info)
{
	return BTRFS_LEAF_DATA_SIZE(info) - sizeof(struct btrfs_item);
}

static inline u32 BTRFS_NODEPTRS_PER_BLOCK(const struct btrfs_fs_info *info)
{
	return BTRFS_LEAF_DATA_SIZE(info) / sizeof(struct btrfs_key_ptr);
>>>>>>> 24b8d41d
}

#define BTRFS_FILE_EXTENT_INLINE_DATA_START		\
		(offsetof(struct btrfs_file_extent_item, disk_bytenr))
<<<<<<< HEAD
static inline u32 BTRFS_MAX_INLINE_DATA_SIZE(const struct btrfs_root *root)
{
	return BTRFS_MAX_ITEM_SIZE(root) -
	       BTRFS_FILE_EXTENT_INLINE_DATA_START;
}

static inline u32 BTRFS_MAX_XATTR_SIZE(const struct btrfs_root *root)
{
	return BTRFS_MAX_ITEM_SIZE(root) - sizeof(struct btrfs_dir_item);
=======
static inline u32 BTRFS_MAX_INLINE_DATA_SIZE(const struct btrfs_fs_info *info)
{
	return BTRFS_MAX_ITEM_SIZE(info) -
	       BTRFS_FILE_EXTENT_INLINE_DATA_START;
}

static inline u32 BTRFS_MAX_XATTR_SIZE(const struct btrfs_fs_info *info)
{
	return BTRFS_MAX_ITEM_SIZE(info) - sizeof(struct btrfs_dir_item);
>>>>>>> 24b8d41d
}

/*
 * Flags for mount options.
 *
 * Note: don't forget to add new options to btrfs_show_options()
 */
#define BTRFS_MOUNT_NODATASUM		(1 << 0)
#define BTRFS_MOUNT_NODATACOW		(1 << 1)
#define BTRFS_MOUNT_NOBARRIER		(1 << 2)
#define BTRFS_MOUNT_SSD			(1 << 3)
#define BTRFS_MOUNT_DEGRADED		(1 << 4)
#define BTRFS_MOUNT_COMPRESS		(1 << 5)
#define BTRFS_MOUNT_NOTREELOG           (1 << 6)
#define BTRFS_MOUNT_FLUSHONCOMMIT       (1 << 7)
#define BTRFS_MOUNT_SSD_SPREAD		(1 << 8)
#define BTRFS_MOUNT_NOSSD		(1 << 9)
#define BTRFS_MOUNT_DISCARD_SYNC	(1 << 10)
#define BTRFS_MOUNT_FORCE_COMPRESS      (1 << 11)
#define BTRFS_MOUNT_SPACE_CACHE		(1 << 12)
#define BTRFS_MOUNT_CLEAR_CACHE		(1 << 13)
#define BTRFS_MOUNT_USER_SUBVOL_RM_ALLOWED (1 << 14)
#define BTRFS_MOUNT_ENOSPC_DEBUG	 (1 << 15)
#define BTRFS_MOUNT_AUTO_DEFRAG		(1 << 16)
#define BTRFS_MOUNT_INODE_MAP_CACHE	(1 << 17)
#define BTRFS_MOUNT_USEBACKUPROOT	(1 << 18)
#define BTRFS_MOUNT_SKIP_BALANCE	(1 << 19)
#define BTRFS_MOUNT_CHECK_INTEGRITY	(1 << 20)
#define BTRFS_MOUNT_CHECK_INTEGRITY_INCLUDING_EXTENT_DATA (1 << 21)
#define BTRFS_MOUNT_PANIC_ON_FATAL_ERROR	(1 << 22)
#define BTRFS_MOUNT_RESCAN_UUID_TREE	(1 << 23)
#define BTRFS_MOUNT_FRAGMENT_DATA	(1 << 24)
#define BTRFS_MOUNT_FRAGMENT_METADATA	(1 << 25)
#define BTRFS_MOUNT_FREE_SPACE_TREE	(1 << 26)
#define BTRFS_MOUNT_NOLOGREPLAY		(1 << 27)
#define BTRFS_MOUNT_REF_VERIFY		(1 << 28)
#define BTRFS_MOUNT_DISCARD_ASYNC	(1 << 29)

#define BTRFS_DEFAULT_COMMIT_INTERVAL	(30)
#define BTRFS_DEFAULT_MAX_INLINE	(2048)

#define btrfs_clear_opt(o, opt)		((o) &= ~BTRFS_MOUNT_##opt)
#define btrfs_set_opt(o, opt)		((o) |= BTRFS_MOUNT_##opt)
#define btrfs_raw_test_opt(o, opt)	((o) & BTRFS_MOUNT_##opt)
#define btrfs_test_opt(fs_info, opt)	((fs_info)->mount_opt & \
					 BTRFS_MOUNT_##opt)

#define btrfs_set_and_info(fs_info, opt, fmt, args...)			\
<<<<<<< HEAD
{									\
	if (!btrfs_test_opt(fs_info, opt))				\
		btrfs_info(fs_info, fmt, ##args);			\
	btrfs_set_opt(fs_info->mount_opt, opt);				\
}

#define btrfs_clear_and_info(fs_info, opt, fmt, args...)		\
{									\
	if (btrfs_test_opt(fs_info, opt))				\
		btrfs_info(fs_info, fmt, ##args);			\
	btrfs_clear_opt(fs_info->mount_opt, opt);			\
}

#ifdef CONFIG_BTRFS_DEBUG
static inline int
btrfs_should_fragment_free_space(struct btrfs_root *root,
				 struct btrfs_block_group_cache *block_group)
{
	return (btrfs_test_opt(root->fs_info, FRAGMENT_METADATA) &&
		block_group->flags & BTRFS_BLOCK_GROUP_METADATA) ||
	       (btrfs_test_opt(root->fs_info, FRAGMENT_DATA) &&
		block_group->flags &  BTRFS_BLOCK_GROUP_DATA);
}
#endif
=======
do {									\
	if (!btrfs_test_opt(fs_info, opt))				\
		btrfs_info(fs_info, fmt, ##args);			\
	btrfs_set_opt(fs_info->mount_opt, opt);				\
} while (0)

#define btrfs_clear_and_info(fs_info, opt, fmt, args...)		\
do {									\
	if (btrfs_test_opt(fs_info, opt))				\
		btrfs_info(fs_info, fmt, ##args);			\
	btrfs_clear_opt(fs_info->mount_opt, opt);			\
} while (0)
>>>>>>> 24b8d41d

/*
 * Requests for changes that need to be done during transaction commit.
 *
 * Internal mount options that are used for special handling of the real
 * mount options (eg. cannot be set during remount and have to be set during
 * transaction commit)
 */

#define BTRFS_PENDING_SET_INODE_MAP_CACHE	(0)
#define BTRFS_PENDING_CLEAR_INODE_MAP_CACHE	(1)
#define BTRFS_PENDING_COMMIT			(2)

#define btrfs_test_pending(info, opt)	\
	test_bit(BTRFS_PENDING_##opt, &(info)->pending_changes)
#define btrfs_set_pending(info, opt)	\
	set_bit(BTRFS_PENDING_##opt, &(info)->pending_changes)
#define btrfs_clear_pending(info, opt)	\
	clear_bit(BTRFS_PENDING_##opt, &(info)->pending_changes)

/*
 * Helpers for setting pending mount option changes.
 *
 * Expects corresponding macros
 * BTRFS_PENDING_SET_ and CLEAR_ + short mount option name
 */
#define btrfs_set_pending_and_info(info, opt, fmt, args...)            \
do {                                                                   \
       if (!btrfs_raw_test_opt((info)->mount_opt, opt)) {              \
               btrfs_info((info), fmt, ##args);                        \
               btrfs_set_pending((info), SET_##opt);                   \
               btrfs_clear_pending((info), CLEAR_##opt);               \
       }                                                               \
} while(0)

#define btrfs_clear_pending_and_info(info, opt, fmt, args...)          \
do {                                                                   \
       if (btrfs_raw_test_opt((info)->mount_opt, opt)) {               \
               btrfs_info((info), fmt, ##args);                        \
               btrfs_set_pending((info), CLEAR_##opt);                 \
               btrfs_clear_pending((info), SET_##opt);                 \
       }                                                               \
} while(0)

/*
 * Inode flags
 */
#define BTRFS_INODE_NODATASUM		(1 << 0)
#define BTRFS_INODE_NODATACOW		(1 << 1)
#define BTRFS_INODE_READONLY		(1 << 2)
#define BTRFS_INODE_NOCOMPRESS		(1 << 3)
#define BTRFS_INODE_PREALLOC		(1 << 4)
#define BTRFS_INODE_SYNC		(1 << 5)
#define BTRFS_INODE_IMMUTABLE		(1 << 6)
#define BTRFS_INODE_APPEND		(1 << 7)
#define BTRFS_INODE_NODUMP		(1 << 8)
#define BTRFS_INODE_NOATIME		(1 << 9)
#define BTRFS_INODE_DIRSYNC		(1 << 10)
#define BTRFS_INODE_COMPRESS		(1 << 11)

#define BTRFS_INODE_ROOT_ITEM_INIT	(1 << 31)

#define BTRFS_INODE_FLAG_MASK						\
	(BTRFS_INODE_NODATASUM |					\
	 BTRFS_INODE_NODATACOW |					\
	 BTRFS_INODE_READONLY |						\
	 BTRFS_INODE_NOCOMPRESS |					\
	 BTRFS_INODE_PREALLOC |						\
	 BTRFS_INODE_SYNC |						\
	 BTRFS_INODE_IMMUTABLE |					\
	 BTRFS_INODE_APPEND |						\
	 BTRFS_INODE_NODUMP |						\
	 BTRFS_INODE_NOATIME |						\
	 BTRFS_INODE_DIRSYNC |						\
	 BTRFS_INODE_COMPRESS |						\
	 BTRFS_INODE_ROOT_ITEM_INIT)

struct btrfs_map_token {
	struct extent_buffer *eb;
	char *kaddr;
	unsigned long offset;
};

#define BTRFS_BYTES_TO_BLKS(fs_info, bytes) \
				((bytes) >> (fs_info)->sb->s_blocksize_bits)

static inline void btrfs_init_map_token(struct btrfs_map_token *token,
					struct extent_buffer *eb)
{
	token->eb = eb;
	token->kaddr = page_address(eb->pages[0]);
	token->offset = 0;
}

/* some macros to generate set/get functions for the struct fields.  This
 * assumes there is a lefoo_to_cpu for every type, so lets make a simple
 * one for u8:
 */
#define le8_to_cpu(v) (v)
#define cpu_to_le8(v) (v)
#define __le8 u8

<<<<<<< HEAD
=======
static inline u8 get_unaligned_le8(const void *p)
{
       return *(u8 *)p;
}

static inline void put_unaligned_le8(u8 val, void *p)
{
       *(u8 *)p = val;
}

>>>>>>> 24b8d41d
#define read_eb_member(eb, ptr, type, member, result) (\
	read_extent_buffer(eb, (char *)(result),			\
			   ((unsigned long)(ptr)) +			\
			    offsetof(type, member),			\
			   sizeof(((type *)0)->member)))

#define write_eb_member(eb, ptr, type, member, result) (\
	write_extent_buffer(eb, (char *)(result),			\
			   ((unsigned long)(ptr)) +			\
			    offsetof(type, member),			\
			   sizeof(((type *)0)->member)))

#define DECLARE_BTRFS_SETGET_BITS(bits)					\
u##bits btrfs_get_token_##bits(struct btrfs_map_token *token,		\
			       const void *ptr, unsigned long off);	\
void btrfs_set_token_##bits(struct btrfs_map_token *token,		\
			    const void *ptr, unsigned long off,		\
			    u##bits val);				\
u##bits btrfs_get_##bits(const struct extent_buffer *eb,		\
			 const void *ptr, unsigned long off);		\
void btrfs_set_##bits(const struct extent_buffer *eb, void *ptr,	\
		      unsigned long off, u##bits val);

DECLARE_BTRFS_SETGET_BITS(8)
DECLARE_BTRFS_SETGET_BITS(16)
DECLARE_BTRFS_SETGET_BITS(32)
DECLARE_BTRFS_SETGET_BITS(64)

#define BTRFS_SETGET_FUNCS(name, type, member, bits)			\
static inline u##bits btrfs_##name(const struct extent_buffer *eb,	\
				   const type *s)			\
{									\
	BUILD_BUG_ON(sizeof(u##bits) != sizeof(((type *)0))->member);	\
	return btrfs_get_##bits(eb, s, offsetof(type, member));		\
}									\
static inline void btrfs_set_##name(const struct extent_buffer *eb, type *s, \
				    u##bits val)			\
{									\
	BUILD_BUG_ON(sizeof(u##bits) != sizeof(((type *)0))->member);	\
	btrfs_set_##bits(eb, s, offsetof(type, member), val);		\
}									\
static inline u##bits btrfs_token_##name(struct btrfs_map_token *token,	\
					 const type *s)			\
{									\
	BUILD_BUG_ON(sizeof(u##bits) != sizeof(((type *)0))->member);	\
	return btrfs_get_token_##bits(token, s, offsetof(type, member));\
}									\
static inline void btrfs_set_token_##name(struct btrfs_map_token *token,\
					  type *s, u##bits val)		\
{									\
	BUILD_BUG_ON(sizeof(u##bits) != sizeof(((type *)0))->member);	\
	btrfs_set_token_##bits(token, s, offsetof(type, member), val);	\
}

#define BTRFS_SETGET_HEADER_FUNCS(name, type, member, bits)		\
static inline u##bits btrfs_##name(const struct extent_buffer *eb)	\
{									\
	const type *p = page_address(eb->pages[0]);			\
	return get_unaligned_le##bits(&p->member);			\
}									\
static inline void btrfs_set_##name(const struct extent_buffer *eb,	\
				    u##bits val)			\
{									\
	type *p = page_address(eb->pages[0]);				\
	put_unaligned_le##bits(val, &p->member);			\
}

#define BTRFS_SETGET_STACK_FUNCS(name, type, member, bits)		\
static inline u##bits btrfs_##name(const type *s)			\
{									\
	return get_unaligned_le##bits(&s->member);			\
}									\
static inline void btrfs_set_##name(type *s, u##bits val)		\
{									\
	put_unaligned_le##bits(val, &s->member);			\
}

static inline u64 btrfs_device_total_bytes(const struct extent_buffer *eb,
					   struct btrfs_dev_item *s)
{
	BUILD_BUG_ON(sizeof(u64) !=
		     sizeof(((struct btrfs_dev_item *)0))->total_bytes);
	return btrfs_get_64(eb, s, offsetof(struct btrfs_dev_item,
					    total_bytes));
}
static inline void btrfs_set_device_total_bytes(const struct extent_buffer *eb,
						struct btrfs_dev_item *s,
						u64 val)
{
	BUILD_BUG_ON(sizeof(u64) !=
		     sizeof(((struct btrfs_dev_item *)0))->total_bytes);
	WARN_ON(!IS_ALIGNED(val, eb->fs_info->sectorsize));
	btrfs_set_64(eb, s, offsetof(struct btrfs_dev_item, total_bytes), val);
}


BTRFS_SETGET_FUNCS(device_type, struct btrfs_dev_item, type, 64);
BTRFS_SETGET_FUNCS(device_bytes_used, struct btrfs_dev_item, bytes_used, 64);
BTRFS_SETGET_FUNCS(device_io_align, struct btrfs_dev_item, io_align, 32);
BTRFS_SETGET_FUNCS(device_io_width, struct btrfs_dev_item, io_width, 32);
BTRFS_SETGET_FUNCS(device_start_offset, struct btrfs_dev_item,
		   start_offset, 64);
BTRFS_SETGET_FUNCS(device_sector_size, struct btrfs_dev_item, sector_size, 32);
BTRFS_SETGET_FUNCS(device_id, struct btrfs_dev_item, devid, 64);
BTRFS_SETGET_FUNCS(device_group, struct btrfs_dev_item, dev_group, 32);
BTRFS_SETGET_FUNCS(device_seek_speed, struct btrfs_dev_item, seek_speed, 8);
BTRFS_SETGET_FUNCS(device_bandwidth, struct btrfs_dev_item, bandwidth, 8);
BTRFS_SETGET_FUNCS(device_generation, struct btrfs_dev_item, generation, 64);

BTRFS_SETGET_STACK_FUNCS(stack_device_type, struct btrfs_dev_item, type, 64);
BTRFS_SETGET_STACK_FUNCS(stack_device_total_bytes, struct btrfs_dev_item,
			 total_bytes, 64);
BTRFS_SETGET_STACK_FUNCS(stack_device_bytes_used, struct btrfs_dev_item,
			 bytes_used, 64);
BTRFS_SETGET_STACK_FUNCS(stack_device_io_align, struct btrfs_dev_item,
			 io_align, 32);
BTRFS_SETGET_STACK_FUNCS(stack_device_io_width, struct btrfs_dev_item,
			 io_width, 32);
BTRFS_SETGET_STACK_FUNCS(stack_device_sector_size, struct btrfs_dev_item,
			 sector_size, 32);
BTRFS_SETGET_STACK_FUNCS(stack_device_id, struct btrfs_dev_item, devid, 64);
BTRFS_SETGET_STACK_FUNCS(stack_device_group, struct btrfs_dev_item,
			 dev_group, 32);
BTRFS_SETGET_STACK_FUNCS(stack_device_seek_speed, struct btrfs_dev_item,
			 seek_speed, 8);
BTRFS_SETGET_STACK_FUNCS(stack_device_bandwidth, struct btrfs_dev_item,
			 bandwidth, 8);
BTRFS_SETGET_STACK_FUNCS(stack_device_generation, struct btrfs_dev_item,
			 generation, 64);

static inline unsigned long btrfs_device_uuid(struct btrfs_dev_item *d)
{
	return (unsigned long)d + offsetof(struct btrfs_dev_item, uuid);
}

static inline unsigned long btrfs_device_fsid(struct btrfs_dev_item *d)
{
	return (unsigned long)d + offsetof(struct btrfs_dev_item, fsid);
}

BTRFS_SETGET_FUNCS(chunk_length, struct btrfs_chunk, length, 64);
BTRFS_SETGET_FUNCS(chunk_owner, struct btrfs_chunk, owner, 64);
BTRFS_SETGET_FUNCS(chunk_stripe_len, struct btrfs_chunk, stripe_len, 64);
BTRFS_SETGET_FUNCS(chunk_io_align, struct btrfs_chunk, io_align, 32);
BTRFS_SETGET_FUNCS(chunk_io_width, struct btrfs_chunk, io_width, 32);
BTRFS_SETGET_FUNCS(chunk_sector_size, struct btrfs_chunk, sector_size, 32);
BTRFS_SETGET_FUNCS(chunk_type, struct btrfs_chunk, type, 64);
BTRFS_SETGET_FUNCS(chunk_num_stripes, struct btrfs_chunk, num_stripes, 16);
BTRFS_SETGET_FUNCS(chunk_sub_stripes, struct btrfs_chunk, sub_stripes, 16);
BTRFS_SETGET_FUNCS(stripe_devid, struct btrfs_stripe, devid, 64);
BTRFS_SETGET_FUNCS(stripe_offset, struct btrfs_stripe, offset, 64);

static inline char *btrfs_stripe_dev_uuid(struct btrfs_stripe *s)
{
	return (char *)s + offsetof(struct btrfs_stripe, dev_uuid);
}

BTRFS_SETGET_STACK_FUNCS(stack_chunk_length, struct btrfs_chunk, length, 64);
BTRFS_SETGET_STACK_FUNCS(stack_chunk_owner, struct btrfs_chunk, owner, 64);
BTRFS_SETGET_STACK_FUNCS(stack_chunk_stripe_len, struct btrfs_chunk,
			 stripe_len, 64);
BTRFS_SETGET_STACK_FUNCS(stack_chunk_io_align, struct btrfs_chunk,
			 io_align, 32);
BTRFS_SETGET_STACK_FUNCS(stack_chunk_io_width, struct btrfs_chunk,
			 io_width, 32);
BTRFS_SETGET_STACK_FUNCS(stack_chunk_sector_size, struct btrfs_chunk,
			 sector_size, 32);
BTRFS_SETGET_STACK_FUNCS(stack_chunk_type, struct btrfs_chunk, type, 64);
BTRFS_SETGET_STACK_FUNCS(stack_chunk_num_stripes, struct btrfs_chunk,
			 num_stripes, 16);
BTRFS_SETGET_STACK_FUNCS(stack_chunk_sub_stripes, struct btrfs_chunk,
			 sub_stripes, 16);
BTRFS_SETGET_STACK_FUNCS(stack_stripe_devid, struct btrfs_stripe, devid, 64);
BTRFS_SETGET_STACK_FUNCS(stack_stripe_offset, struct btrfs_stripe, offset, 64);

static inline struct btrfs_stripe *btrfs_stripe_nr(struct btrfs_chunk *c,
						   int nr)
{
	unsigned long offset = (unsigned long)c;
	offset += offsetof(struct btrfs_chunk, stripe);
	offset += nr * sizeof(struct btrfs_stripe);
	return (struct btrfs_stripe *)offset;
}

static inline char *btrfs_stripe_dev_uuid_nr(struct btrfs_chunk *c, int nr)
{
	return btrfs_stripe_dev_uuid(btrfs_stripe_nr(c, nr));
}

static inline u64 btrfs_stripe_offset_nr(const struct extent_buffer *eb,
					 struct btrfs_chunk *c, int nr)
{
	return btrfs_stripe_offset(eb, btrfs_stripe_nr(c, nr));
}

static inline u64 btrfs_stripe_devid_nr(const struct extent_buffer *eb,
					 struct btrfs_chunk *c, int nr)
{
	return btrfs_stripe_devid(eb, btrfs_stripe_nr(c, nr));
}

/* struct btrfs_block_group_item */
BTRFS_SETGET_STACK_FUNCS(stack_block_group_used, struct btrfs_block_group_item,
			 used, 64);
BTRFS_SETGET_FUNCS(block_group_used, struct btrfs_block_group_item,
			 used, 64);
BTRFS_SETGET_STACK_FUNCS(stack_block_group_chunk_objectid,
			struct btrfs_block_group_item, chunk_objectid, 64);

BTRFS_SETGET_FUNCS(block_group_chunk_objectid,
		   struct btrfs_block_group_item, chunk_objectid, 64);
BTRFS_SETGET_FUNCS(block_group_flags,
		   struct btrfs_block_group_item, flags, 64);
BTRFS_SETGET_STACK_FUNCS(stack_block_group_flags,
			struct btrfs_block_group_item, flags, 64);

/* struct btrfs_free_space_info */
BTRFS_SETGET_FUNCS(free_space_extent_count, struct btrfs_free_space_info,
		   extent_count, 32);
BTRFS_SETGET_FUNCS(free_space_flags, struct btrfs_free_space_info, flags, 32);

/* struct btrfs_inode_ref */
BTRFS_SETGET_FUNCS(inode_ref_name_len, struct btrfs_inode_ref, name_len, 16);
BTRFS_SETGET_FUNCS(inode_ref_index, struct btrfs_inode_ref, index, 64);

/* struct btrfs_inode_extref */
BTRFS_SETGET_FUNCS(inode_extref_parent, struct btrfs_inode_extref,
		   parent_objectid, 64);
BTRFS_SETGET_FUNCS(inode_extref_name_len, struct btrfs_inode_extref,
		   name_len, 16);
BTRFS_SETGET_FUNCS(inode_extref_index, struct btrfs_inode_extref, index, 64);

/* struct btrfs_inode_item */
BTRFS_SETGET_FUNCS(inode_generation, struct btrfs_inode_item, generation, 64);
BTRFS_SETGET_FUNCS(inode_sequence, struct btrfs_inode_item, sequence, 64);
BTRFS_SETGET_FUNCS(inode_transid, struct btrfs_inode_item, transid, 64);
BTRFS_SETGET_FUNCS(inode_size, struct btrfs_inode_item, size, 64);
BTRFS_SETGET_FUNCS(inode_nbytes, struct btrfs_inode_item, nbytes, 64);
BTRFS_SETGET_FUNCS(inode_block_group, struct btrfs_inode_item, block_group, 64);
BTRFS_SETGET_FUNCS(inode_nlink, struct btrfs_inode_item, nlink, 32);
BTRFS_SETGET_FUNCS(inode_uid, struct btrfs_inode_item, uid, 32);
BTRFS_SETGET_FUNCS(inode_gid, struct btrfs_inode_item, gid, 32);
BTRFS_SETGET_FUNCS(inode_mode, struct btrfs_inode_item, mode, 32);
BTRFS_SETGET_FUNCS(inode_rdev, struct btrfs_inode_item, rdev, 64);
BTRFS_SETGET_FUNCS(inode_flags, struct btrfs_inode_item, flags, 64);
BTRFS_SETGET_STACK_FUNCS(stack_inode_generation, struct btrfs_inode_item,
			 generation, 64);
BTRFS_SETGET_STACK_FUNCS(stack_inode_sequence, struct btrfs_inode_item,
			 sequence, 64);
BTRFS_SETGET_STACK_FUNCS(stack_inode_transid, struct btrfs_inode_item,
			 transid, 64);
BTRFS_SETGET_STACK_FUNCS(stack_inode_size, struct btrfs_inode_item, size, 64);
BTRFS_SETGET_STACK_FUNCS(stack_inode_nbytes, struct btrfs_inode_item,
			 nbytes, 64);
BTRFS_SETGET_STACK_FUNCS(stack_inode_block_group, struct btrfs_inode_item,
			 block_group, 64);
BTRFS_SETGET_STACK_FUNCS(stack_inode_nlink, struct btrfs_inode_item, nlink, 32);
BTRFS_SETGET_STACK_FUNCS(stack_inode_uid, struct btrfs_inode_item, uid, 32);
BTRFS_SETGET_STACK_FUNCS(stack_inode_gid, struct btrfs_inode_item, gid, 32);
BTRFS_SETGET_STACK_FUNCS(stack_inode_mode, struct btrfs_inode_item, mode, 32);
BTRFS_SETGET_STACK_FUNCS(stack_inode_rdev, struct btrfs_inode_item, rdev, 64);
BTRFS_SETGET_STACK_FUNCS(stack_inode_flags, struct btrfs_inode_item, flags, 64);
BTRFS_SETGET_FUNCS(timespec_sec, struct btrfs_timespec, sec, 64);
BTRFS_SETGET_FUNCS(timespec_nsec, struct btrfs_timespec, nsec, 32);
BTRFS_SETGET_STACK_FUNCS(stack_timespec_sec, struct btrfs_timespec, sec, 64);
BTRFS_SETGET_STACK_FUNCS(stack_timespec_nsec, struct btrfs_timespec, nsec, 32);

/* struct btrfs_dev_extent */
BTRFS_SETGET_FUNCS(dev_extent_chunk_tree, struct btrfs_dev_extent,
		   chunk_tree, 64);
BTRFS_SETGET_FUNCS(dev_extent_chunk_objectid, struct btrfs_dev_extent,
		   chunk_objectid, 64);
BTRFS_SETGET_FUNCS(dev_extent_chunk_offset, struct btrfs_dev_extent,
		   chunk_offset, 64);
BTRFS_SETGET_FUNCS(dev_extent_length, struct btrfs_dev_extent, length, 64);
BTRFS_SETGET_FUNCS(extent_refs, struct btrfs_extent_item, refs, 64);
BTRFS_SETGET_FUNCS(extent_generation, struct btrfs_extent_item,
		   generation, 64);
BTRFS_SETGET_FUNCS(extent_flags, struct btrfs_extent_item, flags, 64);

BTRFS_SETGET_FUNCS(tree_block_level, struct btrfs_tree_block_info, level, 8);

static inline void btrfs_tree_block_key(const struct extent_buffer *eb,
					struct btrfs_tree_block_info *item,
					struct btrfs_disk_key *key)
{
	read_eb_member(eb, item, struct btrfs_tree_block_info, key, key);
}

static inline void btrfs_set_tree_block_key(const struct extent_buffer *eb,
					    struct btrfs_tree_block_info *item,
					    struct btrfs_disk_key *key)
{
	write_eb_member(eb, item, struct btrfs_tree_block_info, key, key);
}

BTRFS_SETGET_FUNCS(extent_data_ref_root, struct btrfs_extent_data_ref,
		   root, 64);
BTRFS_SETGET_FUNCS(extent_data_ref_objectid, struct btrfs_extent_data_ref,
		   objectid, 64);
BTRFS_SETGET_FUNCS(extent_data_ref_offset, struct btrfs_extent_data_ref,
		   offset, 64);
BTRFS_SETGET_FUNCS(extent_data_ref_count, struct btrfs_extent_data_ref,
		   count, 32);

BTRFS_SETGET_FUNCS(shared_data_ref_count, struct btrfs_shared_data_ref,
		   count, 32);

BTRFS_SETGET_FUNCS(extent_inline_ref_type, struct btrfs_extent_inline_ref,
		   type, 8);
BTRFS_SETGET_FUNCS(extent_inline_ref_offset, struct btrfs_extent_inline_ref,
		   offset, 64);

static inline u32 btrfs_extent_inline_ref_size(int type)
{
	if (type == BTRFS_TREE_BLOCK_REF_KEY ||
	    type == BTRFS_SHARED_BLOCK_REF_KEY)
		return sizeof(struct btrfs_extent_inline_ref);
	if (type == BTRFS_SHARED_DATA_REF_KEY)
		return sizeof(struct btrfs_shared_data_ref) +
		       sizeof(struct btrfs_extent_inline_ref);
	if (type == BTRFS_EXTENT_DATA_REF_KEY)
		return sizeof(struct btrfs_extent_data_ref) +
		       offsetof(struct btrfs_extent_inline_ref, offset);
	return 0;
}

/* struct btrfs_node */
BTRFS_SETGET_FUNCS(key_blockptr, struct btrfs_key_ptr, blockptr, 64);
BTRFS_SETGET_FUNCS(key_generation, struct btrfs_key_ptr, generation, 64);
BTRFS_SETGET_STACK_FUNCS(stack_key_blockptr, struct btrfs_key_ptr,
			 blockptr, 64);
BTRFS_SETGET_STACK_FUNCS(stack_key_generation, struct btrfs_key_ptr,
			 generation, 64);

static inline u64 btrfs_node_blockptr(const struct extent_buffer *eb, int nr)
{
	unsigned long ptr;
	ptr = offsetof(struct btrfs_node, ptrs) +
		sizeof(struct btrfs_key_ptr) * nr;
	return btrfs_key_blockptr(eb, (struct btrfs_key_ptr *)ptr);
}

static inline void btrfs_set_node_blockptr(const struct extent_buffer *eb,
					   int nr, u64 val)
{
	unsigned long ptr;
	ptr = offsetof(struct btrfs_node, ptrs) +
		sizeof(struct btrfs_key_ptr) * nr;
	btrfs_set_key_blockptr(eb, (struct btrfs_key_ptr *)ptr, val);
}

static inline u64 btrfs_node_ptr_generation(const struct extent_buffer *eb, int nr)
{
	unsigned long ptr;
	ptr = offsetof(struct btrfs_node, ptrs) +
		sizeof(struct btrfs_key_ptr) * nr;
	return btrfs_key_generation(eb, (struct btrfs_key_ptr *)ptr);
}

static inline void btrfs_set_node_ptr_generation(const struct extent_buffer *eb,
						 int nr, u64 val)
{
	unsigned long ptr;
	ptr = offsetof(struct btrfs_node, ptrs) +
		sizeof(struct btrfs_key_ptr) * nr;
	btrfs_set_key_generation(eb, (struct btrfs_key_ptr *)ptr, val);
}

static inline unsigned long btrfs_node_key_ptr_offset(int nr)
{
	return offsetof(struct btrfs_node, ptrs) +
		sizeof(struct btrfs_key_ptr) * nr;
}

void btrfs_node_key(const struct extent_buffer *eb,
		    struct btrfs_disk_key *disk_key, int nr);

static inline void btrfs_set_node_key(const struct extent_buffer *eb,
				      struct btrfs_disk_key *disk_key, int nr)
{
	unsigned long ptr;
	ptr = btrfs_node_key_ptr_offset(nr);
	write_eb_member(eb, (struct btrfs_key_ptr *)ptr,
		       struct btrfs_key_ptr, key, disk_key);
}

/* struct btrfs_item */
BTRFS_SETGET_FUNCS(item_offset, struct btrfs_item, offset, 32);
BTRFS_SETGET_FUNCS(item_size, struct btrfs_item, size, 32);
BTRFS_SETGET_STACK_FUNCS(stack_item_offset, struct btrfs_item, offset, 32);
BTRFS_SETGET_STACK_FUNCS(stack_item_size, struct btrfs_item, size, 32);

static inline unsigned long btrfs_item_nr_offset(int nr)
{
	return offsetof(struct btrfs_leaf, items) +
		sizeof(struct btrfs_item) * nr;
}

static inline struct btrfs_item *btrfs_item_nr(int nr)
{
	return (struct btrfs_item *)btrfs_item_nr_offset(nr);
}

static inline u32 btrfs_item_end(const struct extent_buffer *eb,
				 struct btrfs_item *item)
{
	return btrfs_item_offset(eb, item) + btrfs_item_size(eb, item);
}

static inline u32 btrfs_item_end_nr(const struct extent_buffer *eb, int nr)
{
	return btrfs_item_end(eb, btrfs_item_nr(nr));
}

static inline u32 btrfs_item_offset_nr(const struct extent_buffer *eb, int nr)
{
	return btrfs_item_offset(eb, btrfs_item_nr(nr));
}

static inline u32 btrfs_item_size_nr(const struct extent_buffer *eb, int nr)
{
	return btrfs_item_size(eb, btrfs_item_nr(nr));
}

static inline void btrfs_item_key(const struct extent_buffer *eb,
			   struct btrfs_disk_key *disk_key, int nr)
{
	struct btrfs_item *item = btrfs_item_nr(nr);
	read_eb_member(eb, item, struct btrfs_item, key, disk_key);
}

static inline void btrfs_set_item_key(struct extent_buffer *eb,
			       struct btrfs_disk_key *disk_key, int nr)
{
	struct btrfs_item *item = btrfs_item_nr(nr);
	write_eb_member(eb, item, struct btrfs_item, key, disk_key);
}

BTRFS_SETGET_FUNCS(dir_log_end, struct btrfs_dir_log_item, end, 64);

/*
 * struct btrfs_root_ref
 */
BTRFS_SETGET_FUNCS(root_ref_dirid, struct btrfs_root_ref, dirid, 64);
BTRFS_SETGET_FUNCS(root_ref_sequence, struct btrfs_root_ref, sequence, 64);
BTRFS_SETGET_FUNCS(root_ref_name_len, struct btrfs_root_ref, name_len, 16);

/* struct btrfs_dir_item */
BTRFS_SETGET_FUNCS(dir_data_len, struct btrfs_dir_item, data_len, 16);
BTRFS_SETGET_FUNCS(dir_type, struct btrfs_dir_item, type, 8);
BTRFS_SETGET_FUNCS(dir_name_len, struct btrfs_dir_item, name_len, 16);
BTRFS_SETGET_FUNCS(dir_transid, struct btrfs_dir_item, transid, 64);
BTRFS_SETGET_STACK_FUNCS(stack_dir_type, struct btrfs_dir_item, type, 8);
BTRFS_SETGET_STACK_FUNCS(stack_dir_data_len, struct btrfs_dir_item,
			 data_len, 16);
BTRFS_SETGET_STACK_FUNCS(stack_dir_name_len, struct btrfs_dir_item,
			 name_len, 16);
BTRFS_SETGET_STACK_FUNCS(stack_dir_transid, struct btrfs_dir_item,
			 transid, 64);

static inline void btrfs_dir_item_key(const struct extent_buffer *eb,
				      const struct btrfs_dir_item *item,
				      struct btrfs_disk_key *key)
{
	read_eb_member(eb, item, struct btrfs_dir_item, location, key);
}

static inline void btrfs_set_dir_item_key(struct extent_buffer *eb,
					  struct btrfs_dir_item *item,
					  const struct btrfs_disk_key *key)
{
	write_eb_member(eb, item, struct btrfs_dir_item, location, key);
}

BTRFS_SETGET_FUNCS(free_space_entries, struct btrfs_free_space_header,
		   num_entries, 64);
BTRFS_SETGET_FUNCS(free_space_bitmaps, struct btrfs_free_space_header,
		   num_bitmaps, 64);
BTRFS_SETGET_FUNCS(free_space_generation, struct btrfs_free_space_header,
		   generation, 64);

static inline void btrfs_free_space_key(const struct extent_buffer *eb,
					const struct btrfs_free_space_header *h,
					struct btrfs_disk_key *key)
{
	read_eb_member(eb, h, struct btrfs_free_space_header, location, key);
}

static inline void btrfs_set_free_space_key(struct extent_buffer *eb,
					    struct btrfs_free_space_header *h,
					    const struct btrfs_disk_key *key)
{
	write_eb_member(eb, h, struct btrfs_free_space_header, location, key);
}

/* struct btrfs_disk_key */
BTRFS_SETGET_STACK_FUNCS(disk_key_objectid, struct btrfs_disk_key,
			 objectid, 64);
BTRFS_SETGET_STACK_FUNCS(disk_key_offset, struct btrfs_disk_key, offset, 64);
BTRFS_SETGET_STACK_FUNCS(disk_key_type, struct btrfs_disk_key, type, 8);

#ifdef __LITTLE_ENDIAN

/*
 * Optimized helpers for little-endian architectures where CPU and on-disk
 * structures have the same endianness and we can skip conversions.
 */

static inline void btrfs_disk_key_to_cpu(struct btrfs_key *cpu_key,
					 const struct btrfs_disk_key *disk_key)
{
	memcpy(cpu_key, disk_key, sizeof(struct btrfs_key));
}

static inline void btrfs_cpu_key_to_disk(struct btrfs_disk_key *disk_key,
					 const struct btrfs_key *cpu_key)
{
	memcpy(disk_key, cpu_key, sizeof(struct btrfs_key));
}

static inline void btrfs_node_key_to_cpu(const struct extent_buffer *eb,
					 struct btrfs_key *cpu_key, int nr)
{
	struct btrfs_disk_key *disk_key = (struct btrfs_disk_key *)cpu_key;

	btrfs_node_key(eb, disk_key, nr);
}

static inline void btrfs_item_key_to_cpu(const struct extent_buffer *eb,
					 struct btrfs_key *cpu_key, int nr)
{
	struct btrfs_disk_key *disk_key = (struct btrfs_disk_key *)cpu_key;

	btrfs_item_key(eb, disk_key, nr);
}

static inline void btrfs_dir_item_key_to_cpu(const struct extent_buffer *eb,
					     const struct btrfs_dir_item *item,
					     struct btrfs_key *cpu_key)
{
	struct btrfs_disk_key *disk_key = (struct btrfs_disk_key *)cpu_key;

	btrfs_dir_item_key(eb, item, disk_key);
}

#else

static inline void btrfs_disk_key_to_cpu(struct btrfs_key *cpu,
					 const struct btrfs_disk_key *disk)
{
	cpu->offset = le64_to_cpu(disk->offset);
	cpu->type = disk->type;
	cpu->objectid = le64_to_cpu(disk->objectid);
}

static inline void btrfs_cpu_key_to_disk(struct btrfs_disk_key *disk,
					 const struct btrfs_key *cpu)
{
	disk->offset = cpu_to_le64(cpu->offset);
	disk->type = cpu->type;
	disk->objectid = cpu_to_le64(cpu->objectid);
}

static inline void btrfs_node_key_to_cpu(const struct extent_buffer *eb,
					 struct btrfs_key *key, int nr)
{
	struct btrfs_disk_key disk_key;
	btrfs_node_key(eb, &disk_key, nr);
	btrfs_disk_key_to_cpu(key, &disk_key);
}

static inline void btrfs_item_key_to_cpu(const struct extent_buffer *eb,
					 struct btrfs_key *key, int nr)
{
	struct btrfs_disk_key disk_key;
	btrfs_item_key(eb, &disk_key, nr);
	btrfs_disk_key_to_cpu(key, &disk_key);
}

static inline void btrfs_dir_item_key_to_cpu(const struct extent_buffer *eb,
					     const struct btrfs_dir_item *item,
					     struct btrfs_key *key)
{
	struct btrfs_disk_key disk_key;
	btrfs_dir_item_key(eb, item, &disk_key);
	btrfs_disk_key_to_cpu(key, &disk_key);
}

#endif

/* struct btrfs_header */
BTRFS_SETGET_HEADER_FUNCS(header_bytenr, struct btrfs_header, bytenr, 64);
BTRFS_SETGET_HEADER_FUNCS(header_generation, struct btrfs_header,
			  generation, 64);
BTRFS_SETGET_HEADER_FUNCS(header_owner, struct btrfs_header, owner, 64);
BTRFS_SETGET_HEADER_FUNCS(header_nritems, struct btrfs_header, nritems, 32);
BTRFS_SETGET_HEADER_FUNCS(header_flags, struct btrfs_header, flags, 64);
BTRFS_SETGET_HEADER_FUNCS(header_level, struct btrfs_header, level, 8);
BTRFS_SETGET_STACK_FUNCS(stack_header_generation, struct btrfs_header,
			 generation, 64);
BTRFS_SETGET_STACK_FUNCS(stack_header_owner, struct btrfs_header, owner, 64);
BTRFS_SETGET_STACK_FUNCS(stack_header_nritems, struct btrfs_header,
			 nritems, 32);
BTRFS_SETGET_STACK_FUNCS(stack_header_bytenr, struct btrfs_header, bytenr, 64);

static inline int btrfs_header_flag(const struct extent_buffer *eb, u64 flag)
{
	return (btrfs_header_flags(eb) & flag) == flag;
}

static inline void btrfs_set_header_flag(struct extent_buffer *eb, u64 flag)
{
	u64 flags = btrfs_header_flags(eb);
	btrfs_set_header_flags(eb, flags | flag);
}

static inline void btrfs_clear_header_flag(struct extent_buffer *eb, u64 flag)
{
	u64 flags = btrfs_header_flags(eb);
	btrfs_set_header_flags(eb, flags & ~flag);
}

static inline int btrfs_header_backref_rev(const struct extent_buffer *eb)
{
	u64 flags = btrfs_header_flags(eb);
	return flags >> BTRFS_BACKREF_REV_SHIFT;
}

static inline void btrfs_set_header_backref_rev(struct extent_buffer *eb,
						int rev)
{
	u64 flags = btrfs_header_flags(eb);
	flags &= ~BTRFS_BACKREF_REV_MASK;
	flags |= (u64)rev << BTRFS_BACKREF_REV_SHIFT;
	btrfs_set_header_flags(eb, flags);
}

static inline int btrfs_is_leaf(const struct extent_buffer *eb)
{
	return btrfs_header_level(eb) == 0;
}

/* struct btrfs_root_item */
BTRFS_SETGET_FUNCS(disk_root_generation, struct btrfs_root_item,
		   generation, 64);
BTRFS_SETGET_FUNCS(disk_root_refs, struct btrfs_root_item, refs, 32);
BTRFS_SETGET_FUNCS(disk_root_bytenr, struct btrfs_root_item, bytenr, 64);
BTRFS_SETGET_FUNCS(disk_root_level, struct btrfs_root_item, level, 8);

BTRFS_SETGET_STACK_FUNCS(root_generation, struct btrfs_root_item,
			 generation, 64);
BTRFS_SETGET_STACK_FUNCS(root_bytenr, struct btrfs_root_item, bytenr, 64);
BTRFS_SETGET_STACK_FUNCS(root_level, struct btrfs_root_item, level, 8);
BTRFS_SETGET_STACK_FUNCS(root_dirid, struct btrfs_root_item, root_dirid, 64);
BTRFS_SETGET_STACK_FUNCS(root_refs, struct btrfs_root_item, refs, 32);
BTRFS_SETGET_STACK_FUNCS(root_flags, struct btrfs_root_item, flags, 64);
BTRFS_SETGET_STACK_FUNCS(root_used, struct btrfs_root_item, bytes_used, 64);
BTRFS_SETGET_STACK_FUNCS(root_limit, struct btrfs_root_item, byte_limit, 64);
BTRFS_SETGET_STACK_FUNCS(root_last_snapshot, struct btrfs_root_item,
			 last_snapshot, 64);
BTRFS_SETGET_STACK_FUNCS(root_generation_v2, struct btrfs_root_item,
			 generation_v2, 64);
BTRFS_SETGET_STACK_FUNCS(root_ctransid, struct btrfs_root_item,
			 ctransid, 64);
BTRFS_SETGET_STACK_FUNCS(root_otransid, struct btrfs_root_item,
			 otransid, 64);
BTRFS_SETGET_STACK_FUNCS(root_stransid, struct btrfs_root_item,
			 stransid, 64);
BTRFS_SETGET_STACK_FUNCS(root_rtransid, struct btrfs_root_item,
			 rtransid, 64);

static inline bool btrfs_root_readonly(const struct btrfs_root *root)
{
	return (root->root_item.flags & cpu_to_le64(BTRFS_ROOT_SUBVOL_RDONLY)) != 0;
}

static inline bool btrfs_root_dead(const struct btrfs_root *root)
{
	return (root->root_item.flags & cpu_to_le64(BTRFS_ROOT_SUBVOL_DEAD)) != 0;
}

/* struct btrfs_root_backup */
BTRFS_SETGET_STACK_FUNCS(backup_tree_root, struct btrfs_root_backup,
		   tree_root, 64);
BTRFS_SETGET_STACK_FUNCS(backup_tree_root_gen, struct btrfs_root_backup,
		   tree_root_gen, 64);
BTRFS_SETGET_STACK_FUNCS(backup_tree_root_level, struct btrfs_root_backup,
		   tree_root_level, 8);

BTRFS_SETGET_STACK_FUNCS(backup_chunk_root, struct btrfs_root_backup,
		   chunk_root, 64);
BTRFS_SETGET_STACK_FUNCS(backup_chunk_root_gen, struct btrfs_root_backup,
		   chunk_root_gen, 64);
BTRFS_SETGET_STACK_FUNCS(backup_chunk_root_level, struct btrfs_root_backup,
		   chunk_root_level, 8);

BTRFS_SETGET_STACK_FUNCS(backup_extent_root, struct btrfs_root_backup,
		   extent_root, 64);
BTRFS_SETGET_STACK_FUNCS(backup_extent_root_gen, struct btrfs_root_backup,
		   extent_root_gen, 64);
BTRFS_SETGET_STACK_FUNCS(backup_extent_root_level, struct btrfs_root_backup,
		   extent_root_level, 8);

BTRFS_SETGET_STACK_FUNCS(backup_fs_root, struct btrfs_root_backup,
		   fs_root, 64);
BTRFS_SETGET_STACK_FUNCS(backup_fs_root_gen, struct btrfs_root_backup,
		   fs_root_gen, 64);
BTRFS_SETGET_STACK_FUNCS(backup_fs_root_level, struct btrfs_root_backup,
		   fs_root_level, 8);

BTRFS_SETGET_STACK_FUNCS(backup_dev_root, struct btrfs_root_backup,
		   dev_root, 64);
BTRFS_SETGET_STACK_FUNCS(backup_dev_root_gen, struct btrfs_root_backup,
		   dev_root_gen, 64);
BTRFS_SETGET_STACK_FUNCS(backup_dev_root_level, struct btrfs_root_backup,
		   dev_root_level, 8);

BTRFS_SETGET_STACK_FUNCS(backup_csum_root, struct btrfs_root_backup,
		   csum_root, 64);
BTRFS_SETGET_STACK_FUNCS(backup_csum_root_gen, struct btrfs_root_backup,
		   csum_root_gen, 64);
BTRFS_SETGET_STACK_FUNCS(backup_csum_root_level, struct btrfs_root_backup,
		   csum_root_level, 8);
BTRFS_SETGET_STACK_FUNCS(backup_total_bytes, struct btrfs_root_backup,
		   total_bytes, 64);
BTRFS_SETGET_STACK_FUNCS(backup_bytes_used, struct btrfs_root_backup,
		   bytes_used, 64);
BTRFS_SETGET_STACK_FUNCS(backup_num_devices, struct btrfs_root_backup,
		   num_devices, 64);

/* struct btrfs_balance_item */
BTRFS_SETGET_FUNCS(balance_flags, struct btrfs_balance_item, flags, 64);

static inline void btrfs_balance_data(const struct extent_buffer *eb,
				      const struct btrfs_balance_item *bi,
				      struct btrfs_disk_balance_args *ba)
{
	read_eb_member(eb, bi, struct btrfs_balance_item, data, ba);
}

static inline void btrfs_set_balance_data(struct extent_buffer *eb,
				  struct btrfs_balance_item *bi,
				  const struct btrfs_disk_balance_args *ba)
{
	write_eb_member(eb, bi, struct btrfs_balance_item, data, ba);
}

static inline void btrfs_balance_meta(const struct extent_buffer *eb,
				      const struct btrfs_balance_item *bi,
				      struct btrfs_disk_balance_args *ba)
{
	read_eb_member(eb, bi, struct btrfs_balance_item, meta, ba);
}

static inline void btrfs_set_balance_meta(struct extent_buffer *eb,
				  struct btrfs_balance_item *bi,
				  const struct btrfs_disk_balance_args *ba)
{
	write_eb_member(eb, bi, struct btrfs_balance_item, meta, ba);
}

static inline void btrfs_balance_sys(const struct extent_buffer *eb,
				     const struct btrfs_balance_item *bi,
				     struct btrfs_disk_balance_args *ba)
{
	read_eb_member(eb, bi, struct btrfs_balance_item, sys, ba);
}

static inline void btrfs_set_balance_sys(struct extent_buffer *eb,
				 struct btrfs_balance_item *bi,
				 const struct btrfs_disk_balance_args *ba)
{
	write_eb_member(eb, bi, struct btrfs_balance_item, sys, ba);
}

static inline void
btrfs_disk_balance_args_to_cpu(struct btrfs_balance_args *cpu,
			       const struct btrfs_disk_balance_args *disk)
{
	memset(cpu, 0, sizeof(*cpu));

	cpu->profiles = le64_to_cpu(disk->profiles);
	cpu->usage = le64_to_cpu(disk->usage);
	cpu->devid = le64_to_cpu(disk->devid);
	cpu->pstart = le64_to_cpu(disk->pstart);
	cpu->pend = le64_to_cpu(disk->pend);
	cpu->vstart = le64_to_cpu(disk->vstart);
	cpu->vend = le64_to_cpu(disk->vend);
	cpu->target = le64_to_cpu(disk->target);
	cpu->flags = le64_to_cpu(disk->flags);
	cpu->limit = le64_to_cpu(disk->limit);
	cpu->stripes_min = le32_to_cpu(disk->stripes_min);
	cpu->stripes_max = le32_to_cpu(disk->stripes_max);
}

static inline void
btrfs_cpu_balance_args_to_disk(struct btrfs_disk_balance_args *disk,
			       const struct btrfs_balance_args *cpu)
{
	memset(disk, 0, sizeof(*disk));

	disk->profiles = cpu_to_le64(cpu->profiles);
	disk->usage = cpu_to_le64(cpu->usage);
	disk->devid = cpu_to_le64(cpu->devid);
	disk->pstart = cpu_to_le64(cpu->pstart);
	disk->pend = cpu_to_le64(cpu->pend);
	disk->vstart = cpu_to_le64(cpu->vstart);
	disk->vend = cpu_to_le64(cpu->vend);
	disk->target = cpu_to_le64(cpu->target);
	disk->flags = cpu_to_le64(cpu->flags);
	disk->limit = cpu_to_le64(cpu->limit);
	disk->stripes_min = cpu_to_le32(cpu->stripes_min);
	disk->stripes_max = cpu_to_le32(cpu->stripes_max);
}

/* struct btrfs_super_block */
BTRFS_SETGET_STACK_FUNCS(super_bytenr, struct btrfs_super_block, bytenr, 64);
BTRFS_SETGET_STACK_FUNCS(super_flags, struct btrfs_super_block, flags, 64);
BTRFS_SETGET_STACK_FUNCS(super_generation, struct btrfs_super_block,
			 generation, 64);
BTRFS_SETGET_STACK_FUNCS(super_root, struct btrfs_super_block, root, 64);
BTRFS_SETGET_STACK_FUNCS(super_sys_array_size,
			 struct btrfs_super_block, sys_chunk_array_size, 32);
BTRFS_SETGET_STACK_FUNCS(super_chunk_root_generation,
			 struct btrfs_super_block, chunk_root_generation, 64);
BTRFS_SETGET_STACK_FUNCS(super_root_level, struct btrfs_super_block,
			 root_level, 8);
BTRFS_SETGET_STACK_FUNCS(super_chunk_root, struct btrfs_super_block,
			 chunk_root, 64);
BTRFS_SETGET_STACK_FUNCS(super_chunk_root_level, struct btrfs_super_block,
			 chunk_root_level, 8);
BTRFS_SETGET_STACK_FUNCS(super_log_root, struct btrfs_super_block,
			 log_root, 64);
BTRFS_SETGET_STACK_FUNCS(super_log_root_transid, struct btrfs_super_block,
			 log_root_transid, 64);
BTRFS_SETGET_STACK_FUNCS(super_log_root_level, struct btrfs_super_block,
			 log_root_level, 8);
BTRFS_SETGET_STACK_FUNCS(super_total_bytes, struct btrfs_super_block,
			 total_bytes, 64);
BTRFS_SETGET_STACK_FUNCS(super_bytes_used, struct btrfs_super_block,
			 bytes_used, 64);
BTRFS_SETGET_STACK_FUNCS(super_sectorsize, struct btrfs_super_block,
			 sectorsize, 32);
BTRFS_SETGET_STACK_FUNCS(super_nodesize, struct btrfs_super_block,
			 nodesize, 32);
BTRFS_SETGET_STACK_FUNCS(super_stripesize, struct btrfs_super_block,
			 stripesize, 32);
BTRFS_SETGET_STACK_FUNCS(super_root_dir, struct btrfs_super_block,
			 root_dir_objectid, 64);
BTRFS_SETGET_STACK_FUNCS(super_num_devices, struct btrfs_super_block,
			 num_devices, 64);
BTRFS_SETGET_STACK_FUNCS(super_compat_flags, struct btrfs_super_block,
			 compat_flags, 64);
BTRFS_SETGET_STACK_FUNCS(super_compat_ro_flags, struct btrfs_super_block,
			 compat_ro_flags, 64);
BTRFS_SETGET_STACK_FUNCS(super_incompat_flags, struct btrfs_super_block,
			 incompat_flags, 64);
BTRFS_SETGET_STACK_FUNCS(super_csum_type, struct btrfs_super_block,
			 csum_type, 16);
BTRFS_SETGET_STACK_FUNCS(super_cache_generation, struct btrfs_super_block,
			 cache_generation, 64);
BTRFS_SETGET_STACK_FUNCS(super_magic, struct btrfs_super_block, magic, 64);
BTRFS_SETGET_STACK_FUNCS(super_uuid_tree_generation, struct btrfs_super_block,
			 uuid_tree_generation, 64);

int btrfs_super_csum_size(const struct btrfs_super_block *s);
const char *btrfs_super_csum_name(u16 csum_type);
const char *btrfs_super_csum_driver(u16 csum_type);
size_t __attribute_const__ btrfs_get_num_csums(void);


/*
 * The leaf data grows from end-to-front in the node.
 * this returns the address of the start of the last item,
 * which is the stop of the leaf data stack
 */
static inline unsigned int leaf_data_end(const struct extent_buffer *leaf)
{
	u32 nr = btrfs_header_nritems(leaf);

	if (nr == 0)
		return BTRFS_LEAF_DATA_SIZE(leaf->fs_info);
	return btrfs_item_offset_nr(leaf, nr - 1);
}

/*
 * The leaf data grows from end-to-front in the node.
 * this returns the address of the start of the last item,
 * which is the stop of the leaf data stack
 */
static inline unsigned int leaf_data_end(struct btrfs_root *root,
					 struct extent_buffer *leaf)
{
	u32 nr = btrfs_header_nritems(leaf);

	if (nr == 0)
		return BTRFS_LEAF_DATA_SIZE(root);
	return btrfs_item_offset_nr(leaf, nr - 1);
}

/* struct btrfs_file_extent_item */
BTRFS_SETGET_STACK_FUNCS(stack_file_extent_type, struct btrfs_file_extent_item,
			 type, 8);
BTRFS_SETGET_STACK_FUNCS(stack_file_extent_disk_bytenr,
			 struct btrfs_file_extent_item, disk_bytenr, 64);
BTRFS_SETGET_STACK_FUNCS(stack_file_extent_offset,
			 struct btrfs_file_extent_item, offset, 64);
BTRFS_SETGET_STACK_FUNCS(stack_file_extent_generation,
			 struct btrfs_file_extent_item, generation, 64);
BTRFS_SETGET_STACK_FUNCS(stack_file_extent_num_bytes,
			 struct btrfs_file_extent_item, num_bytes, 64);
BTRFS_SETGET_STACK_FUNCS(stack_file_extent_ram_bytes,
			 struct btrfs_file_extent_item, ram_bytes, 64);
BTRFS_SETGET_STACK_FUNCS(stack_file_extent_disk_num_bytes,
			 struct btrfs_file_extent_item, disk_num_bytes, 64);
BTRFS_SETGET_STACK_FUNCS(stack_file_extent_compression,
			 struct btrfs_file_extent_item, compression, 8);

static inline unsigned long
btrfs_file_extent_inline_start(const struct btrfs_file_extent_item *e)
{
	return (unsigned long)e + BTRFS_FILE_EXTENT_INLINE_DATA_START;
}

static inline u32 btrfs_file_extent_calc_inline_size(u32 datasize)
{
	return BTRFS_FILE_EXTENT_INLINE_DATA_START + datasize;
}

BTRFS_SETGET_FUNCS(file_extent_type, struct btrfs_file_extent_item, type, 8);
BTRFS_SETGET_FUNCS(file_extent_disk_bytenr, struct btrfs_file_extent_item,
		   disk_bytenr, 64);
BTRFS_SETGET_FUNCS(file_extent_generation, struct btrfs_file_extent_item,
		   generation, 64);
BTRFS_SETGET_FUNCS(file_extent_disk_num_bytes, struct btrfs_file_extent_item,
		   disk_num_bytes, 64);
BTRFS_SETGET_FUNCS(file_extent_offset, struct btrfs_file_extent_item,
		  offset, 64);
BTRFS_SETGET_FUNCS(file_extent_num_bytes, struct btrfs_file_extent_item,
		   num_bytes, 64);
BTRFS_SETGET_FUNCS(file_extent_ram_bytes, struct btrfs_file_extent_item,
		   ram_bytes, 64);
BTRFS_SETGET_FUNCS(file_extent_compression, struct btrfs_file_extent_item,
		   compression, 8);
BTRFS_SETGET_FUNCS(file_extent_encryption, struct btrfs_file_extent_item,
		   encryption, 8);
BTRFS_SETGET_FUNCS(file_extent_other_encoding, struct btrfs_file_extent_item,
		   other_encoding, 16);

/*
 * this returns the number of bytes used by the item on disk, minus the
 * size of any extent headers.  If a file is compressed on disk, this is
 * the compressed size
 */
static inline u32 btrfs_file_extent_inline_item_len(
						const struct extent_buffer *eb,
						struct btrfs_item *e)
{
	return btrfs_item_size(eb, e) - BTRFS_FILE_EXTENT_INLINE_DATA_START;
}

/* btrfs_qgroup_status_item */
BTRFS_SETGET_FUNCS(qgroup_status_generation, struct btrfs_qgroup_status_item,
		   generation, 64);
BTRFS_SETGET_FUNCS(qgroup_status_version, struct btrfs_qgroup_status_item,
		   version, 64);
BTRFS_SETGET_FUNCS(qgroup_status_flags, struct btrfs_qgroup_status_item,
		   flags, 64);
BTRFS_SETGET_FUNCS(qgroup_status_rescan, struct btrfs_qgroup_status_item,
		   rescan, 64);

/* btrfs_qgroup_info_item */
BTRFS_SETGET_FUNCS(qgroup_info_generation, struct btrfs_qgroup_info_item,
		   generation, 64);
BTRFS_SETGET_FUNCS(qgroup_info_rfer, struct btrfs_qgroup_info_item, rfer, 64);
BTRFS_SETGET_FUNCS(qgroup_info_rfer_cmpr, struct btrfs_qgroup_info_item,
		   rfer_cmpr, 64);
BTRFS_SETGET_FUNCS(qgroup_info_excl, struct btrfs_qgroup_info_item, excl, 64);
BTRFS_SETGET_FUNCS(qgroup_info_excl_cmpr, struct btrfs_qgroup_info_item,
		   excl_cmpr, 64);

BTRFS_SETGET_STACK_FUNCS(stack_qgroup_info_generation,
			 struct btrfs_qgroup_info_item, generation, 64);
BTRFS_SETGET_STACK_FUNCS(stack_qgroup_info_rfer, struct btrfs_qgroup_info_item,
			 rfer, 64);
BTRFS_SETGET_STACK_FUNCS(stack_qgroup_info_rfer_cmpr,
			 struct btrfs_qgroup_info_item, rfer_cmpr, 64);
BTRFS_SETGET_STACK_FUNCS(stack_qgroup_info_excl, struct btrfs_qgroup_info_item,
			 excl, 64);
BTRFS_SETGET_STACK_FUNCS(stack_qgroup_info_excl_cmpr,
			 struct btrfs_qgroup_info_item, excl_cmpr, 64);

/* btrfs_qgroup_limit_item */
BTRFS_SETGET_FUNCS(qgroup_limit_flags, struct btrfs_qgroup_limit_item,
		   flags, 64);
BTRFS_SETGET_FUNCS(qgroup_limit_max_rfer, struct btrfs_qgroup_limit_item,
		   max_rfer, 64);
BTRFS_SETGET_FUNCS(qgroup_limit_max_excl, struct btrfs_qgroup_limit_item,
		   max_excl, 64);
BTRFS_SETGET_FUNCS(qgroup_limit_rsv_rfer, struct btrfs_qgroup_limit_item,
		   rsv_rfer, 64);
BTRFS_SETGET_FUNCS(qgroup_limit_rsv_excl, struct btrfs_qgroup_limit_item,
		   rsv_excl, 64);

/* btrfs_dev_replace_item */
BTRFS_SETGET_FUNCS(dev_replace_src_devid,
		   struct btrfs_dev_replace_item, src_devid, 64);
BTRFS_SETGET_FUNCS(dev_replace_cont_reading_from_srcdev_mode,
		   struct btrfs_dev_replace_item, cont_reading_from_srcdev_mode,
		   64);
BTRFS_SETGET_FUNCS(dev_replace_replace_state, struct btrfs_dev_replace_item,
		   replace_state, 64);
BTRFS_SETGET_FUNCS(dev_replace_time_started, struct btrfs_dev_replace_item,
		   time_started, 64);
BTRFS_SETGET_FUNCS(dev_replace_time_stopped, struct btrfs_dev_replace_item,
		   time_stopped, 64);
BTRFS_SETGET_FUNCS(dev_replace_num_write_errors, struct btrfs_dev_replace_item,
		   num_write_errors, 64);
BTRFS_SETGET_FUNCS(dev_replace_num_uncorrectable_read_errors,
		   struct btrfs_dev_replace_item, num_uncorrectable_read_errors,
		   64);
BTRFS_SETGET_FUNCS(dev_replace_cursor_left, struct btrfs_dev_replace_item,
		   cursor_left, 64);
BTRFS_SETGET_FUNCS(dev_replace_cursor_right, struct btrfs_dev_replace_item,
		   cursor_right, 64);

BTRFS_SETGET_STACK_FUNCS(stack_dev_replace_src_devid,
			 struct btrfs_dev_replace_item, src_devid, 64);
BTRFS_SETGET_STACK_FUNCS(stack_dev_replace_cont_reading_from_srcdev_mode,
			 struct btrfs_dev_replace_item,
			 cont_reading_from_srcdev_mode, 64);
BTRFS_SETGET_STACK_FUNCS(stack_dev_replace_replace_state,
			 struct btrfs_dev_replace_item, replace_state, 64);
BTRFS_SETGET_STACK_FUNCS(stack_dev_replace_time_started,
			 struct btrfs_dev_replace_item, time_started, 64);
BTRFS_SETGET_STACK_FUNCS(stack_dev_replace_time_stopped,
			 struct btrfs_dev_replace_item, time_stopped, 64);
BTRFS_SETGET_STACK_FUNCS(stack_dev_replace_num_write_errors,
			 struct btrfs_dev_replace_item, num_write_errors, 64);
BTRFS_SETGET_STACK_FUNCS(stack_dev_replace_num_uncorrectable_read_errors,
			 struct btrfs_dev_replace_item,
			 num_uncorrectable_read_errors, 64);
BTRFS_SETGET_STACK_FUNCS(stack_dev_replace_cursor_left,
			 struct btrfs_dev_replace_item, cursor_left, 64);
BTRFS_SETGET_STACK_FUNCS(stack_dev_replace_cursor_right,
			 struct btrfs_dev_replace_item, cursor_right, 64);

/* helper function to cast into the data area of the leaf. */
#define btrfs_item_ptr(leaf, slot, type) \
	((type *)(BTRFS_LEAF_DATA_OFFSET + \
	btrfs_item_offset_nr(leaf, slot)))

#define btrfs_item_ptr_offset(leaf, slot) \
	((unsigned long)(BTRFS_LEAF_DATA_OFFSET + \
	btrfs_item_offset_nr(leaf, slot)))

static inline u32 btrfs_crc32c(u32 crc, const void *address, unsigned length)
{
	return crc32c(crc, address, length);
}

static inline void btrfs_crc32c_final(u32 crc, u8 *result)
{
	put_unaligned_le32(~crc, result);
}

static inline u64 btrfs_name_hash(const char *name, int len)
{
       return crc32c((u32)~1, name, len);
}

/*
 * Figure the key offset of an extended inode ref
 */
static inline u64 btrfs_extref_hash(u64 parent_objectid, const char *name,
                                   int len)
{
       return (u64) crc32c(parent_objectid, name, len);
}

static inline gfp_t btrfs_alloc_write_mask(struct address_space *mapping)
{
	return mapping_gfp_constraint(mapping, ~__GFP_FS);
}

/* extent-tree.c */

enum btrfs_inline_ref_type {
	BTRFS_REF_TYPE_INVALID,
	BTRFS_REF_TYPE_BLOCK,
	BTRFS_REF_TYPE_DATA,
	BTRFS_REF_TYPE_ANY,
};

int btrfs_get_extent_inline_ref_type(const struct extent_buffer *eb,
				     struct btrfs_extent_inline_ref *iref,
				     enum btrfs_inline_ref_type is_data);
u64 hash_extent_data_ref(u64 root_objectid, u64 owner, u64 offset);

u64 btrfs_csum_bytes_to_leaves(struct btrfs_fs_info *fs_info, u64 csum_bytes);

/*
 * Use this if we would be adding new items, as we could split nodes as we cow
 * down the tree.
 */
static inline u64 btrfs_calc_insert_metadata_size(struct btrfs_fs_info *fs_info,
						  unsigned num_items)
{
	return (u64)fs_info->nodesize * BTRFS_MAX_LEVEL * 2 * num_items;
}

/*
 * Doing a truncate or a modification won't result in new nodes or leaves, just
 * what we need for COW.
 */
static inline u64 btrfs_calc_metadata_size(struct btrfs_fs_info *fs_info,
						 unsigned num_items)
{
	return (u64)fs_info->nodesize * BTRFS_MAX_LEVEL * num_items;
}

<<<<<<< HEAD
int btrfs_should_throttle_delayed_refs(struct btrfs_trans_handle *trans,
				       struct btrfs_root *root);
int btrfs_check_space_for_delayed_refs(struct btrfs_trans_handle *trans,
				       struct btrfs_root *root);
void btrfs_dec_block_group_reservations(struct btrfs_fs_info *fs_info,
					 const u64 start);
void btrfs_wait_block_group_reservations(struct btrfs_block_group_cache *bg);
bool btrfs_inc_nocow_writers(struct btrfs_fs_info *fs_info, u64 bytenr);
void btrfs_dec_nocow_writers(struct btrfs_fs_info *fs_info, u64 bytenr);
void btrfs_wait_nocow_writers(struct btrfs_block_group_cache *bg);
void btrfs_put_block_group(struct btrfs_block_group_cache *cache);
int btrfs_run_delayed_refs(struct btrfs_trans_handle *trans,
			   struct btrfs_root *root, unsigned long count);
int btrfs_async_run_delayed_refs(struct btrfs_root *root,
				 unsigned long count, u64 transid, int wait);
int btrfs_lookup_data_extent(struct btrfs_root *root, u64 start, u64 len);
=======
int btrfs_add_excluded_extent(struct btrfs_fs_info *fs_info,
			      u64 start, u64 num_bytes);
void btrfs_free_excluded_extents(struct btrfs_block_group *cache);
int btrfs_run_delayed_refs(struct btrfs_trans_handle *trans,
			   unsigned long count);
void btrfs_cleanup_ref_head_accounting(struct btrfs_fs_info *fs_info,
				  struct btrfs_delayed_ref_root *delayed_refs,
				  struct btrfs_delayed_ref_head *head);
int btrfs_lookup_data_extent(struct btrfs_fs_info *fs_info, u64 start, u64 len);
>>>>>>> 24b8d41d
int btrfs_lookup_extent_info(struct btrfs_trans_handle *trans,
			     struct btrfs_fs_info *fs_info, u64 bytenr,
			     u64 offset, int metadata, u64 *refs, u64 *flags);
int btrfs_pin_extent(struct btrfs_trans_handle *trans, u64 bytenr, u64 num,
		     int reserved);
int btrfs_pin_extent_for_log_replay(struct btrfs_trans_handle *trans,
				    u64 bytenr, u64 num_bytes);
int btrfs_exclude_logged_extents(struct extent_buffer *eb);
int btrfs_cross_ref_exist(struct btrfs_root *root,
			  u64 objectid, u64 offset, u64 bytenr, bool strict);
struct extent_buffer *btrfs_alloc_tree_block(struct btrfs_trans_handle *trans,
					     struct btrfs_root *root,
					     u64 parent, u64 root_objectid,
					     const struct btrfs_disk_key *key,
					     int level, u64 hint,
					     u64 empty_size,
					     enum btrfs_lock_nesting nest);
void btrfs_free_tree_block(struct btrfs_trans_handle *trans,
			   struct btrfs_root *root,
			   struct extent_buffer *buf,
			   u64 parent, int last_ref);
int btrfs_alloc_reserved_file_extent(struct btrfs_trans_handle *trans,
				     struct btrfs_root *root, u64 owner,
				     u64 offset, u64 ram_bytes,
				     struct btrfs_key *ins);
int btrfs_alloc_logged_file_extent(struct btrfs_trans_handle *trans,
				   u64 root_objectid, u64 owner, u64 offset,
				   struct btrfs_key *ins);
int btrfs_reserve_extent(struct btrfs_root *root, u64 ram_bytes, u64 num_bytes,
			 u64 min_alloc_size, u64 empty_size, u64 hint_byte,
			 struct btrfs_key *ins, int is_data, int delalloc);
int btrfs_inc_ref(struct btrfs_trans_handle *trans, struct btrfs_root *root,
		  struct extent_buffer *buf, int full_backref);
int btrfs_dec_ref(struct btrfs_trans_handle *trans, struct btrfs_root *root,
		  struct extent_buffer *buf, int full_backref);
int btrfs_set_disk_extent_flags(struct btrfs_trans_handle *trans,
				struct extent_buffer *eb, u64 flags,
				int level, int is_data);
int btrfs_free_extent(struct btrfs_trans_handle *trans, struct btrfs_ref *ref);

int btrfs_free_reserved_extent(struct btrfs_fs_info *fs_info,
			       u64 start, u64 len, int delalloc);
int btrfs_pin_reserved_extent(struct btrfs_trans_handle *trans, u64 start,
			      u64 len);
void btrfs_prepare_extent_commit(struct btrfs_fs_info *fs_info);
int btrfs_finish_extent_commit(struct btrfs_trans_handle *trans);
int btrfs_inc_extent_ref(struct btrfs_trans_handle *trans,
			 struct btrfs_ref *generic_ref);

int btrfs_extent_readonly(struct btrfs_fs_info *fs_info, u64 bytenr);
void btrfs_clear_space_info_full(struct btrfs_fs_info *info);

/*
 * Different levels for to flush space when doing space reservations.
 *
 * The higher the level, the more methods we try to reclaim space.
 */
enum btrfs_reserve_flush_enum {
	/* If we are in the transaction, we can't flush anything.*/
	BTRFS_RESERVE_NO_FLUSH,

	/*
	 * Flush space by:
	 * - Running delayed inode items
	 * - Allocating a new chunk
	 */
	BTRFS_RESERVE_FLUSH_LIMIT,

	/*
	 * Flush space by:
	 * - Running delayed inode items
	 * - Running delayed refs
	 * - Running delalloc and waiting for ordered extents
	 * - Allocating a new chunk
	 */
	BTRFS_RESERVE_FLUSH_EVICT,

	/*
	 * Flush space by above mentioned methods and by:
	 * - Running delayed iputs
	 * - Commiting transaction
	 *
	 * Can be interruped by fatal signal.
	 */
	BTRFS_RESERVE_FLUSH_DATA,
	BTRFS_RESERVE_FLUSH_FREE_SPACE_INODE,
	BTRFS_RESERVE_FLUSH_ALL,

	/*
	 * Pretty much the same as FLUSH_ALL, but can also steal space from
	 * global rsv.
	 *
	 * Can be interruped by fatal signal.
	 */
	BTRFS_RESERVE_FLUSH_ALL_STEAL,
};

enum btrfs_flush_state {
	FLUSH_DELAYED_ITEMS_NR	=	1,
	FLUSH_DELAYED_ITEMS	=	2,
	FLUSH_DELAYED_REFS_NR	=	3,
	FLUSH_DELAYED_REFS	=	4,
	FLUSH_DELALLOC		=	5,
	FLUSH_DELALLOC_WAIT	=	6,
	ALLOC_CHUNK		=	7,
	ALLOC_CHUNK_FORCE	=	8,
	RUN_DELAYED_IPUTS	=	9,
	COMMIT_TRANS		=	10,
};

<<<<<<< HEAD
enum btrfs_flush_state {
	FLUSH_DELAYED_ITEMS_NR	=	1,
	FLUSH_DELAYED_ITEMS	=	2,
	FLUSH_DELALLOC		=	3,
	FLUSH_DELALLOC_WAIT	=	4,
	ALLOC_CHUNK		=	5,
	COMMIT_TRANS		=	6,
};

int btrfs_check_data_free_space(struct inode *inode, u64 start, u64 len);
int btrfs_alloc_data_chunk_ondemand(struct inode *inode, u64 bytes);
void btrfs_free_reserved_data_space(struct inode *inode, u64 start, u64 len);
void btrfs_free_reserved_data_space_noquota(struct inode *inode, u64 start,
					    u64 len);
void btrfs_trans_release_metadata(struct btrfs_trans_handle *trans,
				struct btrfs_root *root);
void btrfs_trans_release_chunk_metadata(struct btrfs_trans_handle *trans);
int btrfs_orphan_reserve_metadata(struct btrfs_trans_handle *trans,
				  struct inode *inode);
void btrfs_orphan_release_metadata(struct inode *inode);
=======
>>>>>>> 24b8d41d
int btrfs_subvolume_reserve_metadata(struct btrfs_root *root,
				     struct btrfs_block_rsv *rsv,
				     int nitems, bool use_global_rsv);
void btrfs_subvolume_release_metadata(struct btrfs_root *root,
<<<<<<< HEAD
				      struct btrfs_block_rsv *rsv,
				      u64 qgroup_reserved);
int btrfs_delalloc_reserve_metadata(struct inode *inode, u64 num_bytes);
void btrfs_delalloc_release_metadata(struct inode *inode, u64 num_bytes);
int btrfs_delalloc_reserve_space(struct inode *inode, u64 start, u64 len);
void btrfs_delalloc_release_space(struct inode *inode, u64 start, u64 len);
void btrfs_init_block_rsv(struct btrfs_block_rsv *rsv, unsigned short type);
struct btrfs_block_rsv *btrfs_alloc_block_rsv(struct btrfs_root *root,
					      unsigned short type);
void btrfs_free_block_rsv(struct btrfs_root *root,
			  struct btrfs_block_rsv *rsv);
void __btrfs_free_block_rsv(struct btrfs_block_rsv *rsv);
int btrfs_block_rsv_add(struct btrfs_root *root,
			struct btrfs_block_rsv *block_rsv, u64 num_bytes,
			enum btrfs_reserve_flush_enum flush);
int btrfs_block_rsv_check(struct btrfs_root *root,
			  struct btrfs_block_rsv *block_rsv, int min_factor);
int btrfs_block_rsv_refill(struct btrfs_root *root,
			   struct btrfs_block_rsv *block_rsv, u64 min_reserved,
			   enum btrfs_reserve_flush_enum flush);
int btrfs_block_rsv_migrate(struct btrfs_block_rsv *src_rsv,
			    struct btrfs_block_rsv *dst_rsv, u64 num_bytes,
			    int update_size);
int btrfs_cond_migrate_bytes(struct btrfs_fs_info *fs_info,
			     struct btrfs_block_rsv *dest, u64 num_bytes,
			     int min_factor);
void btrfs_block_rsv_release(struct btrfs_root *root,
			     struct btrfs_block_rsv *block_rsv,
			     u64 num_bytes);
int btrfs_inc_block_group_ro(struct btrfs_root *root,
			     struct btrfs_block_group_cache *cache);
void btrfs_dec_block_group_ro(struct btrfs_root *root,
			      struct btrfs_block_group_cache *cache);
void btrfs_put_block_group_cache(struct btrfs_fs_info *info);
=======
				      struct btrfs_block_rsv *rsv);
void btrfs_delalloc_release_extents(struct btrfs_inode *inode, u64 num_bytes);

int btrfs_delalloc_reserve_metadata(struct btrfs_inode *inode, u64 num_bytes);
>>>>>>> 24b8d41d
u64 btrfs_account_ro_block_groups_free_space(struct btrfs_space_info *sinfo);
int btrfs_error_unpin_extent_range(struct btrfs_fs_info *fs_info,
				   u64 start, u64 end);
int btrfs_discard_extent(struct btrfs_fs_info *fs_info, u64 bytenr,
			 u64 num_bytes, u64 *actual_bytes);
int btrfs_trim_fs(struct btrfs_fs_info *fs_info, struct fstrim_range *range);

int btrfs_init_space_info(struct btrfs_fs_info *fs_info);
int btrfs_delayed_refs_qgroup_accounting(struct btrfs_trans_handle *trans,
					 struct btrfs_fs_info *fs_info);
int btrfs_start_write_no_snapshotting(struct btrfs_root *root);
void btrfs_end_write_no_snapshotting(struct btrfs_root *root);
void btrfs_wait_for_snapshot_creation(struct btrfs_root *root);

/* ctree.c */
int btrfs_bin_search(struct extent_buffer *eb, const struct btrfs_key *key,
		     int *slot);
int __pure btrfs_comp_cpu_keys(const struct btrfs_key *k1, const struct btrfs_key *k2);
int btrfs_previous_item(struct btrfs_root *root,
			struct btrfs_path *path, u64 min_objectid,
			int type);
int btrfs_previous_extent_item(struct btrfs_root *root,
			struct btrfs_path *path, u64 min_objectid);
void btrfs_set_item_key_safe(struct btrfs_fs_info *fs_info,
			     struct btrfs_path *path,
			     const struct btrfs_key *new_key);
struct extent_buffer *btrfs_root_node(struct btrfs_root *root);
int btrfs_find_next_key(struct btrfs_root *root, struct btrfs_path *path,
			struct btrfs_key *key, int lowest_level,
			u64 min_trans);
int btrfs_search_forward(struct btrfs_root *root, struct btrfs_key *min_key,
			 struct btrfs_path *path,
			 u64 min_trans);
struct extent_buffer *btrfs_read_node_slot(struct extent_buffer *parent,
					   int slot);

int btrfs_cow_block(struct btrfs_trans_handle *trans,
		    struct btrfs_root *root, struct extent_buffer *buf,
		    struct extent_buffer *parent, int parent_slot,
		    struct extent_buffer **cow_ret,
		    enum btrfs_lock_nesting nest);
int btrfs_copy_root(struct btrfs_trans_handle *trans,
		      struct btrfs_root *root,
		      struct extent_buffer *buf,
		      struct extent_buffer **cow_ret, u64 new_root_objectid);
int btrfs_block_can_be_shared(struct btrfs_root *root,
			      struct extent_buffer *buf);
void btrfs_extend_item(struct btrfs_path *path, u32 data_size);
void btrfs_truncate_item(struct btrfs_path *path, u32 new_size, int from_end);
int btrfs_split_item(struct btrfs_trans_handle *trans,
		     struct btrfs_root *root,
		     struct btrfs_path *path,
		     const struct btrfs_key *new_key,
		     unsigned long split_offset);
int btrfs_duplicate_item(struct btrfs_trans_handle *trans,
			 struct btrfs_root *root,
			 struct btrfs_path *path,
			 const struct btrfs_key *new_key);
int btrfs_find_item(struct btrfs_root *fs_root, struct btrfs_path *path,
		u64 inum, u64 ioff, u8 key_type, struct btrfs_key *found_key);
int btrfs_search_slot(struct btrfs_trans_handle *trans, struct btrfs_root *root,
		      const struct btrfs_key *key, struct btrfs_path *p,
		      int ins_len, int cow);
int btrfs_search_old_slot(struct btrfs_root *root, const struct btrfs_key *key,
			  struct btrfs_path *p, u64 time_seq);
int btrfs_search_slot_for_read(struct btrfs_root *root,
			       const struct btrfs_key *key,
			       struct btrfs_path *p, int find_higher,
			       int return_any);
int btrfs_realloc_node(struct btrfs_trans_handle *trans,
		       struct btrfs_root *root, struct extent_buffer *parent,
		       int start_slot, u64 *last_ret,
		       struct btrfs_key *progress);
void btrfs_release_path(struct btrfs_path *p);
struct btrfs_path *btrfs_alloc_path(void);
void btrfs_free_path(struct btrfs_path *p);

int btrfs_del_items(struct btrfs_trans_handle *trans, struct btrfs_root *root,
		   struct btrfs_path *path, int slot, int nr);
static inline int btrfs_del_item(struct btrfs_trans_handle *trans,
				 struct btrfs_root *root,
				 struct btrfs_path *path)
{
	return btrfs_del_items(trans, root, path, path->slots[0], 1);
}

void setup_items_for_insert(struct btrfs_root *root, struct btrfs_path *path,
			    const struct btrfs_key *cpu_key, u32 *data_size,
			    int nr);
int btrfs_insert_item(struct btrfs_trans_handle *trans, struct btrfs_root *root,
		      const struct btrfs_key *key, void *data, u32 data_size);
int btrfs_insert_empty_items(struct btrfs_trans_handle *trans,
			     struct btrfs_root *root,
			     struct btrfs_path *path,
			     const struct btrfs_key *cpu_key, u32 *data_size,
			     int nr);

static inline int btrfs_insert_empty_item(struct btrfs_trans_handle *trans,
					  struct btrfs_root *root,
					  struct btrfs_path *path,
					  const struct btrfs_key *key,
					  u32 data_size)
{
	return btrfs_insert_empty_items(trans, root, path, key, &data_size, 1);
}

int btrfs_next_leaf(struct btrfs_root *root, struct btrfs_path *path);
int btrfs_prev_leaf(struct btrfs_root *root, struct btrfs_path *path);
int btrfs_next_old_leaf(struct btrfs_root *root, struct btrfs_path *path,
			u64 time_seq);
static inline int btrfs_next_old_item(struct btrfs_root *root,
				      struct btrfs_path *p, u64 time_seq)
{
	++p->slots[0];
	if (p->slots[0] >= btrfs_header_nritems(p->nodes[0]))
		return btrfs_next_old_leaf(root, p, time_seq);
	return 0;
}
static inline int btrfs_next_item(struct btrfs_root *root, struct btrfs_path *p)
{
	return btrfs_next_old_item(root, p, 0);
}
int btrfs_leaf_free_space(struct extent_buffer *leaf);
int __must_check btrfs_drop_snapshot(struct btrfs_root *root, int update_ref,
				     int for_reloc);
int btrfs_drop_subtree(struct btrfs_trans_handle *trans,
			struct btrfs_root *root,
			struct extent_buffer *node,
			struct extent_buffer *parent);
static inline int btrfs_fs_closing(struct btrfs_fs_info *fs_info)
{
	/*
	 * Do it this way so we only ever do one test_bit in the normal case.
	 */
	if (test_bit(BTRFS_FS_CLOSING_START, &fs_info->flags)) {
		if (test_bit(BTRFS_FS_CLOSING_DONE, &fs_info->flags))
			return 2;
		return 1;
	}
	return 0;
}

/*
 * If we remount the fs to be R/O or umount the fs, the cleaner needn't do
 * anything except sleeping. This function is used to check the status of
 * the fs.
 */
static inline int btrfs_need_cleaner_sleep(struct btrfs_fs_info *fs_info)
{
	return fs_info->sb->s_flags & SB_RDONLY || btrfs_fs_closing(fs_info);
}

/* tree mod log functions from ctree.c */
u64 btrfs_get_tree_mod_seq(struct btrfs_fs_info *fs_info,
			   struct seq_list *elem);
void btrfs_put_tree_mod_seq(struct btrfs_fs_info *fs_info,
			    struct seq_list *elem);
int btrfs_old_root_level(struct btrfs_root *root, u64 time_seq);

/* root-item.c */
<<<<<<< HEAD
int btrfs_add_root_ref(struct btrfs_trans_handle *trans,
		       struct btrfs_root *tree_root,
		       u64 root_id, u64 ref_id, u64 dirid, u64 sequence,
		       const char *name, int name_len);
int btrfs_del_root_ref(struct btrfs_trans_handle *trans,
		       struct btrfs_root *tree_root,
		       u64 root_id, u64 ref_id, u64 dirid, u64 *sequence,
		       const char *name, int name_len);
int btrfs_del_root(struct btrfs_trans_handle *trans, struct btrfs_root *root,
		   struct btrfs_key *key);
int btrfs_insert_root(struct btrfs_trans_handle *trans, struct btrfs_root
		      *root, struct btrfs_key *key, struct btrfs_root_item
		      *item);
=======
int btrfs_add_root_ref(struct btrfs_trans_handle *trans, u64 root_id,
		       u64 ref_id, u64 dirid, u64 sequence, const char *name,
		       int name_len);
int btrfs_del_root_ref(struct btrfs_trans_handle *trans, u64 root_id,
		       u64 ref_id, u64 dirid, u64 *sequence, const char *name,
		       int name_len);
int btrfs_del_root(struct btrfs_trans_handle *trans,
		   const struct btrfs_key *key);
int btrfs_insert_root(struct btrfs_trans_handle *trans, struct btrfs_root *root,
		      const struct btrfs_key *key,
		      struct btrfs_root_item *item);
>>>>>>> 24b8d41d
int __must_check btrfs_update_root(struct btrfs_trans_handle *trans,
				   struct btrfs_root *root,
				   struct btrfs_key *key,
				   struct btrfs_root_item *item);
int btrfs_find_root(struct btrfs_root *root, const struct btrfs_key *search_key,
		    struct btrfs_path *path, struct btrfs_root_item *root_item,
		    struct btrfs_key *root_key);
int btrfs_find_orphan_roots(struct btrfs_fs_info *fs_info);
void btrfs_set_root_node(struct btrfs_root_item *item,
			 struct extent_buffer *node);
void btrfs_check_and_init_root_item(struct btrfs_root_item *item);
void btrfs_update_root_times(struct btrfs_trans_handle *trans,
			     struct btrfs_root *root);

/* uuid-tree.c */
int btrfs_uuid_tree_add(struct btrfs_trans_handle *trans, u8 *uuid, u8 type,
			u64 subid);
int btrfs_uuid_tree_remove(struct btrfs_trans_handle *trans, u8 *uuid, u8 type,
			u64 subid);
int btrfs_uuid_tree_iterate(struct btrfs_fs_info *fs_info);

/* dir-item.c */
int btrfs_check_dir_item_collision(struct btrfs_root *root, u64 dir,
			  const char *name, int name_len);
int btrfs_insert_dir_item(struct btrfs_trans_handle *trans, const char *name,
			  int name_len, struct btrfs_inode *dir,
			  struct btrfs_key *location, u8 type, u64 index);
struct btrfs_dir_item *btrfs_lookup_dir_item(struct btrfs_trans_handle *trans,
					     struct btrfs_root *root,
					     struct btrfs_path *path, u64 dir,
					     const char *name, int name_len,
					     int mod);
struct btrfs_dir_item *
btrfs_lookup_dir_index_item(struct btrfs_trans_handle *trans,
			    struct btrfs_root *root,
			    struct btrfs_path *path, u64 dir,
			    u64 objectid, const char *name, int name_len,
			    int mod);
struct btrfs_dir_item *
btrfs_search_dir_index_item(struct btrfs_root *root,
			    struct btrfs_path *path, u64 dirid,
			    const char *name, int name_len);
int btrfs_delete_one_dir_name(struct btrfs_trans_handle *trans,
			      struct btrfs_root *root,
			      struct btrfs_path *path,
			      struct btrfs_dir_item *di);
int btrfs_insert_xattr_item(struct btrfs_trans_handle *trans,
			    struct btrfs_root *root,
			    struct btrfs_path *path, u64 objectid,
			    const char *name, u16 name_len,
			    const void *data, u16 data_len);
struct btrfs_dir_item *btrfs_lookup_xattr(struct btrfs_trans_handle *trans,
					  struct btrfs_root *root,
					  struct btrfs_path *path, u64 dir,
					  const char *name, u16 name_len,
					  int mod);
struct btrfs_dir_item *btrfs_match_dir_item_name(struct btrfs_fs_info *fs_info,
						 struct btrfs_path *path,
						 const char *name,
						 int name_len);

/* orphan.c */
int btrfs_insert_orphan_item(struct btrfs_trans_handle *trans,
			     struct btrfs_root *root, u64 offset);
int btrfs_del_orphan_item(struct btrfs_trans_handle *trans,
			  struct btrfs_root *root, u64 offset);
int btrfs_find_orphan_item(struct btrfs_root *root, u64 offset);

/* inode-item.c */
int btrfs_insert_inode_ref(struct btrfs_trans_handle *trans,
			   struct btrfs_root *root,
			   const char *name, int name_len,
			   u64 inode_objectid, u64 ref_objectid, u64 index);
int btrfs_del_inode_ref(struct btrfs_trans_handle *trans,
			   struct btrfs_root *root,
			   const char *name, int name_len,
			   u64 inode_objectid, u64 ref_objectid, u64 *index);
int btrfs_insert_empty_inode(struct btrfs_trans_handle *trans,
			     struct btrfs_root *root,
			     struct btrfs_path *path, u64 objectid);
int btrfs_lookup_inode(struct btrfs_trans_handle *trans, struct btrfs_root
		       *root, struct btrfs_path *path,
		       struct btrfs_key *location, int mod);

struct btrfs_inode_extref *
btrfs_lookup_inode_extref(struct btrfs_trans_handle *trans,
			  struct btrfs_root *root,
			  struct btrfs_path *path,
			  const char *name, int name_len,
			  u64 inode_objectid, u64 ref_objectid, int ins_len,
			  int cow);

struct btrfs_inode_ref *btrfs_find_name_in_backref(struct extent_buffer *leaf,
						   int slot, const char *name,
						   int name_len);
struct btrfs_inode_extref *btrfs_find_name_in_ext_backref(
		struct extent_buffer *leaf, int slot, u64 ref_objectid,
		const char *name, int name_len);
/* file-item.c */
struct btrfs_dio_private;
int btrfs_del_csums(struct btrfs_trans_handle *trans,
		    struct btrfs_root *root, u64 bytenr, u64 len);
blk_status_t btrfs_lookup_bio_sums(struct inode *inode, struct bio *bio,
				   u64 offset, u8 *dst);
int btrfs_insert_file_extent(struct btrfs_trans_handle *trans,
			     struct btrfs_root *root,
			     u64 objectid, u64 pos,
			     u64 disk_offset, u64 disk_num_bytes,
			     u64 num_bytes, u64 offset, u64 ram_bytes,
			     u8 compression, u8 encryption, u16 other_encoding);
int btrfs_lookup_file_extent(struct btrfs_trans_handle *trans,
			     struct btrfs_root *root,
			     struct btrfs_path *path, u64 objectid,
			     u64 bytenr, int mod);
int btrfs_csum_file_blocks(struct btrfs_trans_handle *trans,
			   struct btrfs_root *root,
			   struct btrfs_ordered_sum *sums);
blk_status_t btrfs_csum_one_bio(struct btrfs_inode *inode, struct bio *bio,
				u64 file_start, int contig);
int btrfs_lookup_csums_range(struct btrfs_root *root, u64 start, u64 end,
			     struct list_head *list, int search_commit);
void btrfs_extent_item_to_extent_map(struct btrfs_inode *inode,
				     const struct btrfs_path *path,
				     struct btrfs_file_extent_item *fi,
				     const bool new_inline,
				     struct extent_map *em);
int btrfs_inode_clear_file_extent_range(struct btrfs_inode *inode, u64 start,
					u64 len);
int btrfs_inode_set_file_extent_range(struct btrfs_inode *inode, u64 start,
				      u64 len);
void btrfs_inode_safe_disk_i_size_write(struct inode *inode, u64 new_i_size);
u64 btrfs_file_extent_end(const struct btrfs_path *path);

/* inode.c */
blk_status_t btrfs_submit_data_bio(struct inode *inode, struct bio *bio,
				   int mirror_num, unsigned long bio_flags);
int btrfs_verify_data_csum(struct btrfs_io_bio *io_bio, u64 phy_offset,
			   struct page *page, u64 start, u64 end, int mirror);
struct extent_map *btrfs_get_extent_fiemap(struct btrfs_inode *inode,
					   u64 start, u64 len);
noinline int can_nocow_extent(struct inode *inode, u64 offset, u64 *len,
			      u64 *orig_start, u64 *orig_block_len,
			      u64 *ram_bytes, bool strict);

void __btrfs_del_delalloc_inode(struct btrfs_root *root,
				struct btrfs_inode *inode);
struct inode *btrfs_lookup_dentry(struct inode *dir, struct dentry *dentry);
int btrfs_set_inode_index(struct btrfs_inode *dir, u64 *index);
int btrfs_unlink_inode(struct btrfs_trans_handle *trans,
		       struct btrfs_root *root,
		       struct btrfs_inode *dir, struct btrfs_inode *inode,
		       const char *name, int name_len);
int btrfs_add_link(struct btrfs_trans_handle *trans,
		   struct btrfs_inode *parent_inode, struct btrfs_inode *inode,
		   const char *name, int name_len, int add_backref, u64 index);
int btrfs_delete_subvolume(struct inode *dir, struct dentry *dentry);
int btrfs_truncate_block(struct inode *inode, loff_t from, loff_t len,
			int front);
int btrfs_truncate_inode_items(struct btrfs_trans_handle *trans,
			       struct btrfs_root *root,
			       struct inode *inode, u64 new_size,
			       u32 min_type);

<<<<<<< HEAD
int btrfs_start_delalloc_inodes(struct btrfs_root *root, int delay_iput);
int btrfs_start_delalloc_roots(struct btrfs_fs_info *fs_info, int delay_iput,
			       int nr);
int btrfs_set_extent_delalloc(struct inode *inode, u64 start, u64 end,
			      struct extent_state **cached_state, int dedupe);
=======
int btrfs_start_delalloc_snapshot(struct btrfs_root *root);
int btrfs_start_delalloc_roots(struct btrfs_fs_info *fs_info, u64 nr);
int btrfs_set_extent_delalloc(struct btrfs_inode *inode, u64 start, u64 end,
			      unsigned int extra_bits,
			      struct extent_state **cached_state);
>>>>>>> 24b8d41d
int btrfs_create_subvol_root(struct btrfs_trans_handle *trans,
			     struct btrfs_root *new_root,
			     struct btrfs_root *parent_root,
			     u64 new_dirid);
<<<<<<< HEAD
int btrfs_merge_bio_hook(struct page *page, unsigned long offset,
			 size_t size, struct bio *bio,
			 unsigned long bio_flags);
int btrfs_page_mkwrite(struct vm_area_struct *vma, struct vm_fault *vmf);
=======
 void btrfs_set_delalloc_extent(struct inode *inode, struct extent_state *state,
			       unsigned *bits);
void btrfs_clear_delalloc_extent(struct inode *inode,
				 struct extent_state *state, unsigned *bits);
void btrfs_merge_delalloc_extent(struct inode *inode, struct extent_state *new,
				 struct extent_state *other);
void btrfs_split_delalloc_extent(struct inode *inode,
				 struct extent_state *orig, u64 split);
int btrfs_bio_fits_in_stripe(struct page *page, size_t size, struct bio *bio,
			     unsigned long bio_flags);
void btrfs_set_range_writeback(struct extent_io_tree *tree, u64 start, u64 end);
vm_fault_t btrfs_page_mkwrite(struct vm_fault *vmf);
>>>>>>> 24b8d41d
int btrfs_readpage(struct file *file, struct page *page);
void btrfs_evict_inode(struct inode *inode);
int btrfs_write_inode(struct inode *inode, struct writeback_control *wbc);
struct inode *btrfs_alloc_inode(struct super_block *sb);
void btrfs_destroy_inode(struct inode *inode);
void btrfs_free_inode(struct inode *inode);
int btrfs_drop_inode(struct inode *inode);
int __init btrfs_init_cachep(void);
void __cold btrfs_destroy_cachep(void);
struct inode *btrfs_iget_path(struct super_block *s, u64 ino,
			      struct btrfs_root *root, struct btrfs_path *path);
struct inode *btrfs_iget(struct super_block *s, u64 ino, struct btrfs_root *root);
struct extent_map *btrfs_get_extent(struct btrfs_inode *inode,
				    struct page *page, size_t pg_offset,
				    u64 start, u64 end);
int btrfs_update_inode(struct btrfs_trans_handle *trans,
			      struct btrfs_root *root,
			      struct inode *inode);
int btrfs_update_inode_fallback(struct btrfs_trans_handle *trans,
				struct btrfs_root *root, struct inode *inode);
int btrfs_orphan_add(struct btrfs_trans_handle *trans,
		struct btrfs_inode *inode);
int btrfs_orphan_cleanup(struct btrfs_root *root);
int btrfs_cont_expand(struct inode *inode, loff_t oldsize, loff_t size);
void btrfs_add_delayed_iput(struct inode *inode);
void btrfs_run_delayed_iputs(struct btrfs_fs_info *fs_info);
int btrfs_wait_on_delayed_iputs(struct btrfs_fs_info *fs_info);
int btrfs_prealloc_file_range(struct inode *inode, int mode,
			      u64 start, u64 num_bytes, u64 min_size,
			      loff_t actual_len, u64 *alloc_hint);
int btrfs_prealloc_file_range_trans(struct inode *inode,
				    struct btrfs_trans_handle *trans, int mode,
				    u64 start, u64 num_bytes, u64 min_size,
				    loff_t actual_len, u64 *alloc_hint);
<<<<<<< HEAD
=======
int btrfs_run_delalloc_range(struct btrfs_inode *inode, struct page *locked_page,
		u64 start, u64 end, int *page_started, unsigned long *nr_written,
		struct writeback_control *wbc);
int btrfs_writepage_cow_fixup(struct page *page, u64 start, u64 end);
void btrfs_writepage_endio_finish_ordered(struct page *page, u64 start,
					  u64 end, int uptodate);
>>>>>>> 24b8d41d
extern const struct dentry_operations btrfs_dentry_operations;
ssize_t btrfs_direct_IO(struct kiocb *iocb, struct iov_iter *iter);

/* ioctl.c */
long btrfs_ioctl(struct file *file, unsigned int cmd, unsigned long arg);
long btrfs_compat_ioctl(struct file *file, unsigned int cmd, unsigned long arg);
int btrfs_ioctl_get_supported_features(void __user *arg);
void btrfs_sync_inode_flags_to_i_flags(struct inode *inode);
int __pure btrfs_is_empty_uuid(u8 *uuid);
int btrfs_defrag_file(struct inode *inode, struct file *file,
		      struct btrfs_ioctl_defrag_range_args *range,
		      u64 newer_than, unsigned long max_pages);
void btrfs_get_block_group_info(struct list_head *groups_list,
				struct btrfs_ioctl_space_info *space);
void btrfs_update_ioctl_balance_args(struct btrfs_fs_info *fs_info,
			       struct btrfs_ioctl_balance_args *bargs);
bool btrfs_exclop_start(struct btrfs_fs_info *fs_info,
			enum btrfs_exclusive_operation type);
void btrfs_exclop_finish(struct btrfs_fs_info *fs_info);

/* file.c */
int __init btrfs_auto_defrag_init(void);
void __cold btrfs_auto_defrag_exit(void);
int btrfs_add_inode_defrag(struct btrfs_trans_handle *trans,
			   struct btrfs_inode *inode);
int btrfs_run_defrag_inodes(struct btrfs_fs_info *fs_info);
void btrfs_cleanup_defrag_inodes(struct btrfs_fs_info *fs_info);
int btrfs_sync_file(struct file *file, loff_t start, loff_t end, int datasync);
void btrfs_drop_extent_cache(struct btrfs_inode *inode, u64 start, u64 end,
			     int skip_pinned);
extern const struct file_operations btrfs_file_operations;
int __btrfs_drop_extents(struct btrfs_trans_handle *trans,
			 struct btrfs_root *root, struct btrfs_inode *inode,
			 struct btrfs_path *path, u64 start, u64 end,
			 u64 *drop_end, int drop_cache,
			 int replace_extent,
			 u32 extent_item_size,
			 int *key_inserted);
int btrfs_drop_extents(struct btrfs_trans_handle *trans,
		       struct btrfs_root *root, struct inode *inode, u64 start,
		       u64 end, int drop_cache);
int btrfs_replace_file_extents(struct inode *inode, struct btrfs_path *path,
			   const u64 start, const u64 end,
			   struct btrfs_replace_extent_info *extent_info,
			   struct btrfs_trans_handle **trans_out);
int btrfs_mark_extent_written(struct btrfs_trans_handle *trans,
			      struct btrfs_inode *inode, u64 start, u64 end);
int btrfs_release_file(struct inode *inode, struct file *file);
int btrfs_dirty_pages(struct btrfs_inode *inode, struct page **pages,
		      size_t num_pages, loff_t pos, size_t write_bytes,
		      struct extent_state **cached);
int btrfs_fdatawrite_range(struct inode *inode, loff_t start, loff_t end);
int btrfs_check_nocow_lock(struct btrfs_inode *inode, loff_t pos,
			   size_t *write_bytes);
void btrfs_check_nocow_unlock(struct btrfs_inode *inode);

/* tree-defrag.c */
int btrfs_defrag_leaves(struct btrfs_trans_handle *trans,
			struct btrfs_root *root);

/* super.c */
int btrfs_parse_options(struct btrfs_fs_info *info, char *options,
			unsigned long new_flags);
int btrfs_sync_fs(struct super_block *sb, int wait);
char *btrfs_get_subvol_name_from_objectid(struct btrfs_fs_info *fs_info,
					  u64 subvol_objectid);

static inline __printf(2, 3) __cold
void btrfs_no_printk(const struct btrfs_fs_info *fs_info, const char *fmt, ...)
{
}

static inline __printf(2, 3)
void btrfs_no_printk(const struct btrfs_fs_info *fs_info, const char *fmt, ...)
{
}

#ifdef CONFIG_PRINTK
__printf(2, 3)
__cold
void btrfs_printk(const struct btrfs_fs_info *fs_info, const char *fmt, ...);
#else
#define btrfs_printk(fs_info, fmt, args...) \
	btrfs_no_printk(fs_info, fmt, ##args)
#endif

#define btrfs_emerg(fs_info, fmt, args...) \
	btrfs_printk(fs_info, KERN_EMERG fmt, ##args)
#define btrfs_alert(fs_info, fmt, args...) \
	btrfs_printk(fs_info, KERN_ALERT fmt, ##args)
#define btrfs_crit(fs_info, fmt, args...) \
	btrfs_printk(fs_info, KERN_CRIT fmt, ##args)
#define btrfs_err(fs_info, fmt, args...) \
	btrfs_printk(fs_info, KERN_ERR fmt, ##args)
#define btrfs_warn(fs_info, fmt, args...) \
	btrfs_printk(fs_info, KERN_WARNING fmt, ##args)
#define btrfs_notice(fs_info, fmt, args...) \
	btrfs_printk(fs_info, KERN_NOTICE fmt, ##args)
#define btrfs_info(fs_info, fmt, args...) \
	btrfs_printk(fs_info, KERN_INFO fmt, ##args)

/*
 * Wrappers that use printk_in_rcu
 */
#define btrfs_emerg_in_rcu(fs_info, fmt, args...) \
	btrfs_printk_in_rcu(fs_info, KERN_EMERG fmt, ##args)
#define btrfs_alert_in_rcu(fs_info, fmt, args...) \
	btrfs_printk_in_rcu(fs_info, KERN_ALERT fmt, ##args)
#define btrfs_crit_in_rcu(fs_info, fmt, args...) \
	btrfs_printk_in_rcu(fs_info, KERN_CRIT fmt, ##args)
#define btrfs_err_in_rcu(fs_info, fmt, args...) \
	btrfs_printk_in_rcu(fs_info, KERN_ERR fmt, ##args)
#define btrfs_warn_in_rcu(fs_info, fmt, args...) \
	btrfs_printk_in_rcu(fs_info, KERN_WARNING fmt, ##args)
#define btrfs_notice_in_rcu(fs_info, fmt, args...) \
	btrfs_printk_in_rcu(fs_info, KERN_NOTICE fmt, ##args)
#define btrfs_info_in_rcu(fs_info, fmt, args...) \
	btrfs_printk_in_rcu(fs_info, KERN_INFO fmt, ##args)

/*
 * Wrappers that use a ratelimited printk_in_rcu
 */
#define btrfs_emerg_rl_in_rcu(fs_info, fmt, args...) \
	btrfs_printk_rl_in_rcu(fs_info, KERN_EMERG fmt, ##args)
#define btrfs_alert_rl_in_rcu(fs_info, fmt, args...) \
	btrfs_printk_rl_in_rcu(fs_info, KERN_ALERT fmt, ##args)
#define btrfs_crit_rl_in_rcu(fs_info, fmt, args...) \
	btrfs_printk_rl_in_rcu(fs_info, KERN_CRIT fmt, ##args)
#define btrfs_err_rl_in_rcu(fs_info, fmt, args...) \
	btrfs_printk_rl_in_rcu(fs_info, KERN_ERR fmt, ##args)
#define btrfs_warn_rl_in_rcu(fs_info, fmt, args...) \
	btrfs_printk_rl_in_rcu(fs_info, KERN_WARNING fmt, ##args)
#define btrfs_notice_rl_in_rcu(fs_info, fmt, args...) \
	btrfs_printk_rl_in_rcu(fs_info, KERN_NOTICE fmt, ##args)
#define btrfs_info_rl_in_rcu(fs_info, fmt, args...) \
	btrfs_printk_rl_in_rcu(fs_info, KERN_INFO fmt, ##args)

/*
 * Wrappers that use a ratelimited printk
 */
#define btrfs_emerg_rl(fs_info, fmt, args...) \
	btrfs_printk_ratelimited(fs_info, KERN_EMERG fmt, ##args)
#define btrfs_alert_rl(fs_info, fmt, args...) \
	btrfs_printk_ratelimited(fs_info, KERN_ALERT fmt, ##args)
#define btrfs_crit_rl(fs_info, fmt, args...) \
	btrfs_printk_ratelimited(fs_info, KERN_CRIT fmt, ##args)
#define btrfs_err_rl(fs_info, fmt, args...) \
	btrfs_printk_ratelimited(fs_info, KERN_ERR fmt, ##args)
#define btrfs_warn_rl(fs_info, fmt, args...) \
	btrfs_printk_ratelimited(fs_info, KERN_WARNING fmt, ##args)
#define btrfs_notice_rl(fs_info, fmt, args...) \
	btrfs_printk_ratelimited(fs_info, KERN_NOTICE fmt, ##args)
#define btrfs_info_rl(fs_info, fmt, args...) \
	btrfs_printk_ratelimited(fs_info, KERN_INFO fmt, ##args)

#if defined(CONFIG_DYNAMIC_DEBUG)
#define btrfs_debug(fs_info, fmt, args...)				\
<<<<<<< HEAD
do {									\
        DEFINE_DYNAMIC_DEBUG_METADATA(descriptor, fmt);         	\
        if (unlikely(descriptor.flags & _DPRINTK_FLAGS_PRINT))  	\
		btrfs_printk(fs_info, KERN_DEBUG fmt, ##args);		\
} while (0)
#define btrfs_debug_in_rcu(fs_info, fmt, args...) 			\
do {									\
        DEFINE_DYNAMIC_DEBUG_METADATA(descriptor, fmt); 	        \
        if (unlikely(descriptor.flags & _DPRINTK_FLAGS_PRINT)) 		\
		btrfs_printk_in_rcu(fs_info, KERN_DEBUG fmt, ##args);	\
} while (0)
#define btrfs_debug_rl_in_rcu(fs_info, fmt, args...)			\
do {									\
        DEFINE_DYNAMIC_DEBUG_METADATA(descriptor, fmt);         	\
        if (unlikely(descriptor.flags & _DPRINTK_FLAGS_PRINT))  	\
		btrfs_printk_rl_in_rcu(fs_info, KERN_DEBUG fmt,		\
				       ##args);\
} while (0)
#define btrfs_debug_rl(fs_info, fmt, args...) 				\
do {									\
        DEFINE_DYNAMIC_DEBUG_METADATA(descriptor, fmt);         	\
        if (unlikely(descriptor.flags & _DPRINTK_FLAGS_PRINT))  	\
		btrfs_printk_ratelimited(fs_info, KERN_DEBUG fmt,	\
					 ##args);			\
} while (0)
=======
	_dynamic_func_call_no_desc(fmt, btrfs_printk,			\
				   fs_info, KERN_DEBUG fmt, ##args)
#define btrfs_debug_in_rcu(fs_info, fmt, args...)			\
	_dynamic_func_call_no_desc(fmt, btrfs_printk_in_rcu,		\
				   fs_info, KERN_DEBUG fmt, ##args)
#define btrfs_debug_rl_in_rcu(fs_info, fmt, args...)			\
	_dynamic_func_call_no_desc(fmt, btrfs_printk_rl_in_rcu,		\
				   fs_info, KERN_DEBUG fmt, ##args)
#define btrfs_debug_rl(fs_info, fmt, args...)				\
	_dynamic_func_call_no_desc(fmt, btrfs_printk_ratelimited,	\
				   fs_info, KERN_DEBUG fmt, ##args)
>>>>>>> 24b8d41d
#elif defined(DEBUG)
#define btrfs_debug(fs_info, fmt, args...) \
	btrfs_printk(fs_info, KERN_DEBUG fmt, ##args)
#define btrfs_debug_in_rcu(fs_info, fmt, args...) \
	btrfs_printk_in_rcu(fs_info, KERN_DEBUG fmt, ##args)
#define btrfs_debug_rl_in_rcu(fs_info, fmt, args...) \
	btrfs_printk_rl_in_rcu(fs_info, KERN_DEBUG fmt, ##args)
#define btrfs_debug_rl(fs_info, fmt, args...) \
	btrfs_printk_ratelimited(fs_info, KERN_DEBUG fmt, ##args)
#else
#define btrfs_debug(fs_info, fmt, args...) \
	btrfs_no_printk(fs_info, KERN_DEBUG fmt, ##args)
#define btrfs_debug_in_rcu(fs_info, fmt, args...) \
<<<<<<< HEAD
	btrfs_no_printk(fs_info, KERN_DEBUG fmt, ##args)
#define btrfs_debug_rl_in_rcu(fs_info, fmt, args...) \
	btrfs_no_printk(fs_info, KERN_DEBUG fmt, ##args)
=======
	btrfs_no_printk_in_rcu(fs_info, KERN_DEBUG fmt, ##args)
#define btrfs_debug_rl_in_rcu(fs_info, fmt, args...) \
	btrfs_no_printk_in_rcu(fs_info, KERN_DEBUG fmt, ##args)
>>>>>>> 24b8d41d
#define btrfs_debug_rl(fs_info, fmt, args...) \
	btrfs_no_printk(fs_info, KERN_DEBUG fmt, ##args)
#endif

#define btrfs_printk_in_rcu(fs_info, fmt, args...)	\
do {							\
	rcu_read_lock();				\
	btrfs_printk(fs_info, fmt, ##args);		\
	rcu_read_unlock();				\
} while (0)

#define btrfs_no_printk_in_rcu(fs_info, fmt, args...)	\
do {							\
	rcu_read_lock();				\
	btrfs_no_printk(fs_info, fmt, ##args);		\
	rcu_read_unlock();				\
} while (0)

#define btrfs_printk_ratelimited(fs_info, fmt, args...)		\
do {								\
	static DEFINE_RATELIMIT_STATE(_rs,			\
		DEFAULT_RATELIMIT_INTERVAL,			\
		DEFAULT_RATELIMIT_BURST);       		\
	if (__ratelimit(&_rs))					\
		btrfs_printk(fs_info, fmt, ##args);		\
} while (0)

#define btrfs_printk_rl_in_rcu(fs_info, fmt, args...)		\
do {								\
	rcu_read_lock();					\
	btrfs_printk_ratelimited(fs_info, fmt, ##args);		\
	rcu_read_unlock();					\
} while (0)

#ifdef CONFIG_BTRFS_ASSERT
__cold __noreturn
static inline void assertfail(const char *expr, const char *file, int line)
{
<<<<<<< HEAD
	pr_err("assertion failed: %s, file: %s, line: %d\n",
	       expr, file, line);
=======
	pr_err("assertion failed: %s, in %s:%d\n", expr, file, line);
>>>>>>> 24b8d41d
	BUG();
}

#define ASSERT(expr)						\
	(likely(expr) ? (void)0 : assertfail(#expr, __FILE__, __LINE__))

#else
static inline void assertfail(const char *expr, const char* file, int line) { }
#define ASSERT(expr)	(void)(expr)
#endif

/*
 * Use that for functions that are conditionally exported for sanity tests but
 * otherwise static
 */
#ifndef CONFIG_BTRFS_FS_RUN_SANITY_TESTS
#define EXPORT_FOR_TESTS static
#else
#define EXPORT_FOR_TESTS
#endif

<<<<<<< HEAD
=======
__cold
static inline void btrfs_print_v0_err(struct btrfs_fs_info *fs_info)
{
	btrfs_err(fs_info,
"Unsupported V0 extent filesystem detected. Aborting. Please re-create your filesystem with a newer kernel");
}

>>>>>>> 24b8d41d
__printf(5, 6)
__cold
void __btrfs_handle_fs_error(struct btrfs_fs_info *fs_info, const char *function,
		     unsigned int line, int errno, const char *fmt, ...);

const char * __attribute_const__ btrfs_decode_error(int errno);

__cold
void __btrfs_abort_transaction(struct btrfs_trans_handle *trans,
			       const char *function,
			       unsigned int line, int errno);

/*
 * Call btrfs_abort_transaction as early as possible when an error condition is
 * detected, that way the exact line number is reported.
 */
#define btrfs_abort_transaction(trans, errno)		\
do {								\
	/* Report first abort since mount */			\
	if (!test_and_set_bit(BTRFS_FS_STATE_TRANS_ABORTED,	\
			&((trans)->fs_info->fs_state))) {	\
<<<<<<< HEAD
		WARN(1, KERN_DEBUG				\
		"BTRFS: Transaction aborted (error %d)\n",	\
		(errno));					\
=======
		if ((errno) != -EIO && (errno) != -EROFS) {		\
			WARN(1, KERN_DEBUG				\
			"BTRFS: Transaction aborted (error %d)\n",	\
			(errno));					\
		} else {						\
			btrfs_debug((trans)->fs_info,			\
				    "Transaction aborted (error %d)", \
				  (errno));			\
		}						\
>>>>>>> 24b8d41d
	}							\
	__btrfs_abort_transaction((trans), __func__,		\
				  __LINE__, (errno));		\
} while (0)

#define btrfs_handle_fs_error(fs_info, errno, fmt, args...)		\
do {								\
	__btrfs_handle_fs_error((fs_info), __func__, __LINE__,	\
			  (errno), fmt, ##args);		\
} while (0)

__printf(5, 6)
__cold
void __btrfs_panic(struct btrfs_fs_info *fs_info, const char *function,
		   unsigned int line, int errno, const char *fmt, ...);
/*
 * If BTRFS_MOUNT_PANIC_ON_FATAL_ERROR is in mount_opt, __btrfs_panic
 * will panic().  Otherwise we BUG() here.
 */
#define btrfs_panic(fs_info, errno, fmt, args...)			\
do {									\
	__btrfs_panic(fs_info, __func__, __LINE__, errno, fmt, ##args);	\
	BUG();								\
} while (0)


/* compatibility and incompatibility defines */

#define btrfs_set_fs_incompat(__fs_info, opt) \
	__btrfs_set_fs_incompat((__fs_info), BTRFS_FEATURE_INCOMPAT_##opt, \
				#opt)

static inline void __btrfs_set_fs_incompat(struct btrfs_fs_info *fs_info,
					   u64 flag, const char* name)
{
	struct btrfs_super_block *disk_super;
	u64 features;

	disk_super = fs_info->super_copy;
	features = btrfs_super_incompat_flags(disk_super);
	if (!(features & flag)) {
		spin_lock(&fs_info->super_lock);
		features = btrfs_super_incompat_flags(disk_super);
		if (!(features & flag)) {
			features |= flag;
			btrfs_set_super_incompat_flags(disk_super, features);
			btrfs_info(fs_info,
				"setting incompat feature flag for %s (0x%llx)",
				name, flag);
		}
		spin_unlock(&fs_info->super_lock);
	}
}

#define btrfs_clear_fs_incompat(__fs_info, opt) \
	__btrfs_clear_fs_incompat((__fs_info), BTRFS_FEATURE_INCOMPAT_##opt, \
				  #opt)

static inline void __btrfs_clear_fs_incompat(struct btrfs_fs_info *fs_info,
					     u64 flag, const char* name)
{
	struct btrfs_super_block *disk_super;
	u64 features;

	disk_super = fs_info->super_copy;
	features = btrfs_super_incompat_flags(disk_super);
	if (features & flag) {
		spin_lock(&fs_info->super_lock);
		features = btrfs_super_incompat_flags(disk_super);
		if (features & flag) {
			features &= ~flag;
			btrfs_set_super_incompat_flags(disk_super, features);
			btrfs_info(fs_info,
				"clearing incompat feature flag for %s (0x%llx)",
				name, flag);
		}
		spin_unlock(&fs_info->super_lock);
	}
}

#define btrfs_fs_incompat(fs_info, opt) \
	__btrfs_fs_incompat((fs_info), BTRFS_FEATURE_INCOMPAT_##opt)

static inline bool __btrfs_fs_incompat(struct btrfs_fs_info *fs_info, u64 flag)
{
	struct btrfs_super_block *disk_super;
	disk_super = fs_info->super_copy;
	return !!(btrfs_super_incompat_flags(disk_super) & flag);
}

#define btrfs_set_fs_compat_ro(__fs_info, opt) \
	__btrfs_set_fs_compat_ro((__fs_info), BTRFS_FEATURE_COMPAT_RO_##opt, \
				 #opt)

static inline void __btrfs_set_fs_compat_ro(struct btrfs_fs_info *fs_info,
					    u64 flag, const char *name)
{
	struct btrfs_super_block *disk_super;
	u64 features;

	disk_super = fs_info->super_copy;
	features = btrfs_super_compat_ro_flags(disk_super);
	if (!(features & flag)) {
		spin_lock(&fs_info->super_lock);
		features = btrfs_super_compat_ro_flags(disk_super);
		if (!(features & flag)) {
			features |= flag;
			btrfs_set_super_compat_ro_flags(disk_super, features);
			btrfs_info(fs_info,
				"setting compat-ro feature flag for %s (0x%llx)",
				name, flag);
		}
		spin_unlock(&fs_info->super_lock);
	}
}

#define btrfs_clear_fs_compat_ro(__fs_info, opt) \
	__btrfs_clear_fs_compat_ro((__fs_info), BTRFS_FEATURE_COMPAT_RO_##opt, \
				   #opt)

static inline void __btrfs_clear_fs_compat_ro(struct btrfs_fs_info *fs_info,
					      u64 flag, const char *name)
{
	struct btrfs_super_block *disk_super;
	u64 features;

	disk_super = fs_info->super_copy;
	features = btrfs_super_compat_ro_flags(disk_super);
	if (features & flag) {
		spin_lock(&fs_info->super_lock);
		features = btrfs_super_compat_ro_flags(disk_super);
		if (features & flag) {
			features &= ~flag;
			btrfs_set_super_compat_ro_flags(disk_super, features);
			btrfs_info(fs_info,
				"clearing compat-ro feature flag for %s (0x%llx)",
				name, flag);
		}
		spin_unlock(&fs_info->super_lock);
	}
}

#define btrfs_fs_compat_ro(fs_info, opt) \
	__btrfs_fs_compat_ro((fs_info), BTRFS_FEATURE_COMPAT_RO_##opt)

static inline int __btrfs_fs_compat_ro(struct btrfs_fs_info *fs_info, u64 flag)
{
	struct btrfs_super_block *disk_super;
	disk_super = fs_info->super_copy;
	return !!(btrfs_super_compat_ro_flags(disk_super) & flag);
}

/* acl.c */
#ifdef CONFIG_BTRFS_FS_POSIX_ACL
struct posix_acl *btrfs_get_acl(struct inode *inode, int type);
int btrfs_set_acl(struct inode *inode, struct posix_acl *acl, int type);
int btrfs_init_acl(struct btrfs_trans_handle *trans,
		   struct inode *inode, struct inode *dir);
#else
#define btrfs_get_acl NULL
#define btrfs_set_acl NULL
static inline int btrfs_init_acl(struct btrfs_trans_handle *trans,
				 struct inode *inode, struct inode *dir)
{
	return 0;
}
#endif

/* relocation.c */
int btrfs_relocate_block_group(struct btrfs_fs_info *fs_info, u64 group_start);
int btrfs_init_reloc_root(struct btrfs_trans_handle *trans,
			  struct btrfs_root *root);
int btrfs_update_reloc_root(struct btrfs_trans_handle *trans,
			    struct btrfs_root *root);
int btrfs_recover_relocation(struct btrfs_root *root);
int btrfs_reloc_clone_csums(struct btrfs_inode *inode, u64 file_pos, u64 len);
int btrfs_reloc_cow_block(struct btrfs_trans_handle *trans,
			  struct btrfs_root *root, struct extent_buffer *buf,
			  struct extent_buffer *cow);
void btrfs_reloc_pre_snapshot(struct btrfs_pending_snapshot *pending,
			      u64 *bytes_to_reserve);
int btrfs_reloc_post_snapshot(struct btrfs_trans_handle *trans,
			      struct btrfs_pending_snapshot *pending);
int btrfs_should_cancel_balance(struct btrfs_fs_info *fs_info);
struct btrfs_root *find_reloc_root(struct btrfs_fs_info *fs_info,
				   u64 bytenr);
int btrfs_should_ignore_reloc_root(struct btrfs_root *root);

/* scrub.c */
int btrfs_scrub_dev(struct btrfs_fs_info *fs_info, u64 devid, u64 start,
		    u64 end, struct btrfs_scrub_progress *progress,
		    int readonly, int is_dev_replace);
void btrfs_scrub_pause(struct btrfs_fs_info *fs_info);
void btrfs_scrub_continue(struct btrfs_fs_info *fs_info);
int btrfs_scrub_cancel(struct btrfs_fs_info *info);
int btrfs_scrub_cancel_dev(struct btrfs_device *dev);
int btrfs_scrub_progress(struct btrfs_fs_info *fs_info, u64 devid,
			 struct btrfs_scrub_progress *progress);
static inline void btrfs_init_full_stripe_locks_tree(
			struct btrfs_full_stripe_locks_tree *locks_root)
{
	locks_root->root = RB_ROOT;
	mutex_init(&locks_root->lock);
}

/* dev-replace.c */
void btrfs_bio_counter_inc_blocked(struct btrfs_fs_info *fs_info);
void btrfs_bio_counter_inc_noblocked(struct btrfs_fs_info *fs_info);
void btrfs_bio_counter_sub(struct btrfs_fs_info *fs_info, s64 amount);

static inline void btrfs_bio_counter_dec(struct btrfs_fs_info *fs_info)
{
	btrfs_bio_counter_sub(fs_info, 1);
}

/* reada.c */
struct reada_control {
	struct btrfs_fs_info	*fs_info;		/* tree to prefetch */
	struct btrfs_key	key_start;
	struct btrfs_key	key_end;	/* exclusive */
	atomic_t		elems;
	struct kref		refcnt;
	wait_queue_head_t	wait;
};
struct reada_control *btrfs_reada_add(struct btrfs_root *root,
			      struct btrfs_key *start, struct btrfs_key *end);
int btrfs_reada_wait(void *handle);
void btrfs_reada_detach(void *handle);
int btree_readahead_hook(struct extent_buffer *eb, int err);
void btrfs_reada_remove_dev(struct btrfs_device *dev);
void btrfs_reada_undo_remove_dev(struct btrfs_device *dev);

static inline int is_fstree(u64 rootid)
{
	if (rootid == BTRFS_FS_TREE_OBJECTID ||
	    ((s64)rootid >= (s64)BTRFS_FIRST_FREE_OBJECTID &&
	      !btrfs_qgroup_level(rootid)))
		return 1;
	return 0;
}

static inline int btrfs_defrag_cancelled(struct btrfs_fs_info *fs_info)
{
	return signal_pending(current);
}

#define in_range(b, first, len) ((b) >= (first) && (b) < (first) + (len))

/* Sanity test specific functions */
#ifdef CONFIG_BTRFS_FS_RUN_SANITY_TESTS
void btrfs_test_destroy_inode(struct inode *inode);
<<<<<<< HEAD
#endif

static inline int btrfs_is_testing(struct btrfs_fs_info *fs_info)
{
#ifdef CONFIG_BTRFS_FS_RUN_SANITY_TESTS
	if (unlikely(test_bit(BTRFS_FS_STATE_DUMMY_FS_INFO,
			      &fs_info->fs_state)))
		return 1;
#endif
	return 0;
}
=======
static inline int btrfs_is_testing(struct btrfs_fs_info *fs_info)
{
	return test_bit(BTRFS_FS_STATE_DUMMY_FS_INFO, &fs_info->fs_state);
}
#else
static inline int btrfs_is_testing(struct btrfs_fs_info *fs_info)
{
	return 0;
}
#endif

>>>>>>> 24b8d41d
#endif<|MERGE_RESOLUTION|>--- conflicted
+++ resolved
@@ -26,12 +26,9 @@
 #include <linux/security.h>
 #include <linux/sizes.h>
 #include <linux/dynamic_debug.h>
-<<<<<<< HEAD
-=======
 #include <linux/refcount.h>
 #include <linux/crc32c.h>
 #include "extent-io-tree.h"
->>>>>>> 24b8d41d
 #include "extent_io.h"
 #include "extent_map.h"
 #include "async-thread.h"
@@ -54,13 +51,6 @@
 
 #define BTRFS_MAGIC 0x4D5F53665248425FULL /* ascii _BHRfS_M, no null */
 
-<<<<<<< HEAD
-#define BTRFS_MAX_MIRRORS 3
-
-#define BTRFS_MAX_LEVEL 8
-
-#define BTRFS_COMPAT_EXTENT_TREE_V0
-=======
 /*
  * Maximum number of mirrors that can be available for all profiles counting
  * the target device of dev-replace as one. During an active device replace
@@ -75,7 +65,6 @@
 #define BTRFS_MAX_LEVEL 8
 
 #define BTRFS_OLDEST_GENERATION	0ULL
->>>>>>> 24b8d41d
 
 /*
  * the max metadata block size.  This limit is somewhat artificial,
@@ -96,31 +85,13 @@
  */
 #define BTRFS_LINK_MAX 65535U
 
-<<<<<<< HEAD
-static const int btrfs_csum_sizes[] = { 4 };
-
-/* four bytes for CRC32 */
 #define BTRFS_EMPTY_DIR_SIZE 0
 
-/* specific to btrfs_map_block(), therefore not in include/linux/blk_types.h */
-#define REQ_GET_READ_MIRRORS	(1 << 30)
-
-=======
-#define BTRFS_EMPTY_DIR_SIZE 0
-
->>>>>>> 24b8d41d
 /* ioprio of readahead is set to idle */
 #define BTRFS_IOPRIO_READA (IOPRIO_PRIO_VALUE(IOPRIO_CLASS_IDLE, 0))
 
 #define BTRFS_DIRTY_METADATA_THRESH	SZ_32M
 
-<<<<<<< HEAD
-#define BTRFS_MAX_EXTENT_SIZE SZ_128M
-
-struct btrfs_mapping_tree {
-	struct extent_map_tree map_tree;
-};
-=======
 /*
  * Use large batch size to reduce overhead of metadata updates.  On the reader
  * side, we only read it when we are close to ENOSPC and the read overhead is
@@ -147,7 +118,6 @@
 {
 	return div_u64(size + BTRFS_MAX_EXTENT_SIZE - 1, BTRFS_MAX_EXTENT_SIZE);
 }
->>>>>>> 24b8d41d
 
 static inline unsigned long btrfs_chunk_item_size(int num_stripes)
 {
@@ -159,13 +129,6 @@
 /*
  * Runtime (in-memory) states of filesystem
  */
-<<<<<<< HEAD
-#define BTRFS_FS_STATE_ERROR		0
-#define BTRFS_FS_STATE_REMOUNTING	1
-#define BTRFS_FS_STATE_TRANS_ABORTED	2
-#define BTRFS_FS_STATE_DEV_REPLACING	3
-#define BTRFS_FS_STATE_DUMMY_FS_INFO	4
-=======
 enum {
 	/* Global indicator of serious filesystem errors */
 	BTRFS_FS_STATE_ERROR,
@@ -184,7 +147,6 @@
 	/* The btrfs_fs_info created for self-tests */
 	BTRFS_FS_STATE_DUMMY_FS_INFO,
 };
->>>>>>> 24b8d41d
 
 #define BTRFS_BACKREF_REV_MAX		256
 #define BTRFS_BACKREF_REV_SHIFT		56
@@ -414,11 +376,7 @@
 	unsigned int skip_release_on_error:1;
 	unsigned int recurse:1;
 };
-<<<<<<< HEAD
-#define BTRFS_MAX_EXTENT_ITEM_SIZE(r) ((BTRFS_LEAF_DATA_SIZE(r) >> 4) - \
-=======
 #define BTRFS_MAX_EXTENT_ITEM_SIZE(r) ((BTRFS_LEAF_DATA_SIZE(r->fs_info) >> 4) - \
->>>>>>> 24b8d41d
 					sizeof(struct btrfs_item))
 struct btrfs_dev_replace {
 	u64 replace_state;	/* see #define above */
@@ -439,108 +397,19 @@
 	struct btrfs_device *srcdev;
 	struct btrfs_device *tgtdev;
 
-<<<<<<< HEAD
-	pid_t lock_owner;
-	atomic_t nesting_level;
 	struct mutex lock_finishing_cancel_unmount;
-	rwlock_t lock;
-	atomic_t read_locks;
-	atomic_t blocking_readers;
-	wait_queue_head_t read_lock_wq;
+	struct rw_semaphore rwsem;
 
 	struct btrfs_scrub_progress scrub_progress;
+
+	struct percpu_counter bio_counter;
+	wait_queue_head_t replace_wait;
 };
 
-/* For raid type sysfs entries */
-struct raid_kobject {
-	int raid_type;
-	struct kobject kobj;
-};
-
-struct btrfs_space_info {
-	spinlock_t lock;
-
-	u64 total_bytes;	/* total bytes in the space,
-				   this doesn't take mirrors into account */
-	u64 bytes_used;		/* total bytes used,
-				   this doesn't take mirrors into account */
-	u64 bytes_pinned;	/* total bytes pinned, will be freed when the
-				   transaction finishes */
-	u64 bytes_reserved;	/* total bytes the allocator has reserved for
-				   current allocations */
-	u64 bytes_may_use;	/* number of bytes that may be used for
-				   delalloc/allocations */
-	u64 bytes_readonly;	/* total bytes that are read only */
-
-	u64 max_extent_size;	/* This will hold the maximum extent size of
-				   the space info if we had an ENOSPC in the
-				   allocator. */
-
-	unsigned int full:1;	/* indicates that we cannot allocate any more
-				   chunks for this space */
-	unsigned int chunk_alloc:1;	/* set if we are allocating a chunk */
-
-	unsigned int flush:1;		/* set if we are trying to make space */
-
-	unsigned int force_alloc;	/* set if we need to force a chunk
-					   alloc for this space */
-
-	u64 disk_used;		/* total bytes used on disk */
-	u64 disk_total;		/* total bytes on disk, takes mirrors into
-				   account */
-
-	u64 flags;
-
-	/*
-	 * bytes_pinned is kept in line with what is actually pinned, as in
-	 * we've called update_block_group and dropped the bytes_used counter
-	 * and increased the bytes_pinned counter.  However this means that
-	 * bytes_pinned does not reflect the bytes that will be pinned once the
-	 * delayed refs are flushed, so this counter is inc'ed every time we
-	 * call btrfs_free_extent so it is a realtime count of what will be
-	 * freed once the transaction is committed.  It will be zeroed every
-	 * time the transaction commits.
-	 */
-	struct percpu_counter total_bytes_pinned;
-
-	struct list_head list;
-	/* Protected by the spinlock 'lock'. */
-	struct list_head ro_bgs;
-	struct list_head priority_tickets;
-	struct list_head tickets;
-	u64 tickets_id;
-
-	struct rw_semaphore groups_sem;
-	/* for block groups in our same type */
-	struct list_head block_groups[BTRFS_NR_RAID_TYPES];
-	wait_queue_head_t wait;
-
-	struct kobject kobj;
-	struct kobject *block_group_kobjs[BTRFS_NR_RAID_TYPES];
-};
-
-#define	BTRFS_BLOCK_RSV_GLOBAL		1
-#define	BTRFS_BLOCK_RSV_DELALLOC	2
-#define	BTRFS_BLOCK_RSV_TRANS		3
-#define	BTRFS_BLOCK_RSV_CHUNK		4
-#define	BTRFS_BLOCK_RSV_DELOPS		5
-#define	BTRFS_BLOCK_RSV_EMPTY		6
-#define	BTRFS_BLOCK_RSV_TEMP		7
-
-struct btrfs_block_rsv {
-	u64 size;
-	u64 reserved;
-	struct btrfs_space_info *space_info;
-	spinlock_t lock;
-	unsigned short full;
-	unsigned short type;
-	unsigned short failfast;
-};
-
 /*
  * free clusters are used to claim free space in relatively large chunks,
- * allowing us to do less seeky writes.  They are used for all metadata
- * allocations and data allocations in ssd mode.
+ * allowing us to do less seeky writes. They are used for all metadata
+ * allocations. In ssd_spread mode they are also used for data allocations.
  */
 struct btrfs_free_cluster {
 	spinlock_t lock;
@@ -555,179 +424,6 @@
 
 	/* We did a full search and couldn't create a cluster */
 	bool fragmented;
-
-	struct btrfs_block_group_cache *block_group;
-	/*
-	 * when a cluster is allocated from a block group, we put the
-	 * cluster onto a list in the block group so that it can
-	 * be freed before the block group is freed.
-	 */
-	struct list_head block_group_list;
-};
-
-enum btrfs_caching_type {
-	BTRFS_CACHE_NO		= 0,
-	BTRFS_CACHE_STARTED	= 1,
-	BTRFS_CACHE_FAST	= 2,
-	BTRFS_CACHE_FINISHED	= 3,
-	BTRFS_CACHE_ERROR	= 4,
-};
-
-enum btrfs_disk_cache_state {
-	BTRFS_DC_WRITTEN	= 0,
-	BTRFS_DC_ERROR		= 1,
-	BTRFS_DC_CLEAR		= 2,
-	BTRFS_DC_SETUP		= 3,
-};
-
-struct btrfs_caching_control {
-	struct list_head list;
-	struct mutex mutex;
-	wait_queue_head_t wait;
-	struct btrfs_work work;
-	struct btrfs_block_group_cache *block_group;
-	u64 progress;
-	atomic_t count;
-};
-
-/* Once caching_thread() finds this much free space, it will wake up waiters. */
-#define CACHING_CTL_WAKE_UP (1024 * 1024 * 2)
-
-struct btrfs_io_ctl {
-	void *cur, *orig;
-	struct page *page;
-	struct page **pages;
-	struct btrfs_root *root;
-	struct inode *inode;
-	unsigned long size;
-	int index;
-	int num_pages;
-	int entries;
-	int bitmaps;
-	unsigned check_crcs:1;
-};
-
-struct btrfs_block_group_cache {
-	struct btrfs_key key;
-	struct btrfs_block_group_item item;
-	struct btrfs_fs_info *fs_info;
-	struct inode *inode;
-	spinlock_t lock;
-	u64 pinned;
-	u64 reserved;
-	u64 delalloc_bytes;
-	u64 bytes_super;
-	u64 flags;
-	u64 cache_generation;
-	u32 sectorsize;
-
-	/*
-	 * If the free space extent count exceeds this number, convert the block
-	 * group to bitmaps.
-	 */
-	u32 bitmap_high_thresh;
-
-	/*
-	 * If the free space extent count drops below this number, convert the
-	 * block group back to extents.
-	 */
-	u32 bitmap_low_thresh;
-
-	/*
-	 * It is just used for the delayed data space allocation because
-	 * only the data space allocation and the relative metadata update
-	 * can be done cross the transaction.
-	 */
-	struct rw_semaphore data_rwsem;
-
-	/* for raid56, this is a full stripe, without parity */
-	unsigned long full_stripe_len;
-
-	unsigned int ro;
-	unsigned int iref:1;
-	unsigned int has_caching_ctl:1;
-	unsigned int removed:1;
-
-	int disk_cache_state;
-
-	/* cache tracking stuff */
-	int cached;
-	struct btrfs_caching_control *caching_ctl;
-	u64 last_byte_to_unpin;
-
-	struct btrfs_space_info *space_info;
-
-	/* free space cache stuff */
-	struct btrfs_free_space_ctl *free_space_ctl;
-
-	/* block group cache stuff */
-	struct rb_node cache_node;
-
-	/* for block groups in the same raid type */
-	struct list_head list;
-
-	/* usage count */
-	atomic_t count;
-
-	/* List of struct btrfs_free_clusters for this block group.
-	 * Today it will only have one thing on it, but that may change
-	 */
-	struct list_head cluster_list;
-=======
-	struct mutex lock_finishing_cancel_unmount;
-	struct rw_semaphore rwsem;
->>>>>>> 24b8d41d
-
-	struct btrfs_scrub_progress scrub_progress;
-
-	struct percpu_counter bio_counter;
-	wait_queue_head_t replace_wait;
-};
-
-/*
- * free clusters are used to claim free space in relatively large chunks,
- * allowing us to do less seeky writes. They are used for all metadata
- * allocations. In ssd_spread mode they are also used for data allocations.
- */
-struct btrfs_free_cluster {
-	spinlock_t lock;
-	spinlock_t refill_lock;
-	struct rb_root root;
-
-	/* largest extent in this cluster */
-	u64 max_size;
-
-	/* first extent starting offset */
-	u64 window_start;
-
-<<<<<<< HEAD
-	/*
-	 * Incremented when doing extent allocations and holding a read lock
-	 * on the space_info's groups_sem semaphore.
-	 * Decremented when an ordered extent that represents an IO against this
-	 * block group's range is created (after it's added to its inode's
-	 * root's list of ordered extents) or immediately after the allocation
-	 * if it's a metadata extent or fallocate extent (for these cases we
-	 * don't create ordered extents).
-	 */
-	atomic_t reservations;
-
-	/*
-	 * Incremented while holding the spinlock *lock* by a task checking if
-	 * it can perform a nocow write (incremented if the value for the *ro*
-	 * field is 0). Decremented by such tasks once they create an ordered
-	 * extent or before that if some error happens before reaching that step.
-	 * This is to prevent races between block group relocation and nocow
-	 * writes through direct IO.
-	 */
-	atomic_t nocow_writers;
-
-	/* Lock for free space tree operations. */
-	struct mutex free_space_lock;
-=======
-	/* We did a full search and couldn't create a cluster */
-	bool fragmented;
->>>>>>> 24b8d41d
 
 	struct btrfs_block_group *block_group;
 	/*
@@ -808,21 +504,6 @@
 struct btrfs_balance_control;
 struct btrfs_delayed_root;
 
-<<<<<<< HEAD
-#define BTRFS_FS_BARRIER			1
-#define BTRFS_FS_CLOSING_START			2
-#define BTRFS_FS_CLOSING_DONE			3
-#define BTRFS_FS_LOG_RECOVERING			4
-#define BTRFS_FS_OPEN				5
-#define BTRFS_FS_QUOTA_ENABLED			6
-#define BTRFS_FS_QUOTA_ENABLING			7
-#define BTRFS_FS_QUOTA_DISABLING		8
-#define BTRFS_FS_UPDATE_UUID_TREE_GEN		9
-#define BTRFS_FS_CREATING_FREE_SPACE_TREE	10
-#define BTRFS_FS_BTREE_ERR			11
-#define BTRFS_FS_LOG1_ERR			12
-#define BTRFS_FS_LOG2_ERR			13
-=======
 /*
  * Block group or device which contains an active swapfile. Used for preventing
  * unsafe operations while a swapfile is active.
@@ -892,7 +573,6 @@
 	BTRFS_EXCLOP_RESIZE,
 	BTRFS_EXCLOP_SWAP_ACTIVATE,
 };
->>>>>>> 24b8d41d
 
 struct btrfs_fs_info {
 	u8 chunk_tree_uuid[BTRFS_UUID_SIZE];
@@ -1103,10 +783,7 @@
 	u32 thread_pool_size;
 
 	struct kobject *space_info_kobj;
-<<<<<<< HEAD
-=======
 	struct kobject *qgroups_kobj;
->>>>>>> 24b8d41d
 
 	u64 total_pinned;
 
@@ -1271,14 +948,8 @@
 	 */
 	int send_in_progress;
 
-<<<<<<< HEAD
-	/* Used to record internally whether fs has been frozen */
-	int fs_frozen;
-};
-=======
 	/* Type of exclusive operation running */
 	unsigned long exclusive_operation;
->>>>>>> 24b8d41d
 
 #ifdef CONFIG_BTRFS_FS_REF_VERIFY
 	spinlock_t ref_verify_lock;
@@ -1360,24 +1031,12 @@
  * Record swapped tree blocks of a subvolume tree for delayed subtree trace
  * code. For detail check comment in fs/btrfs/qgroup.c.
  */
-<<<<<<< HEAD
-#define BTRFS_ROOT_IN_TRANS_SETUP	0
-#define BTRFS_ROOT_REF_COWS		1
-#define BTRFS_ROOT_TRACK_DIRTY		2
-#define BTRFS_ROOT_IN_RADIX		3
-#define BTRFS_ROOT_ORPHAN_ITEM_INSERTED	4
-#define BTRFS_ROOT_DEFRAG_RUNNING	5
-#define BTRFS_ROOT_FORCE_COW		6
-#define BTRFS_ROOT_MULTI_LOG_TASKS	7
-#define BTRFS_ROOT_DIRTY		8
-=======
 struct btrfs_qgroup_swapped_blocks {
 	spinlock_t lock;
 	/* RM_EMPTY_ROOT() of above blocks[] */
 	bool swapped;
 	struct rb_root blocks[BTRFS_MAX_LEVEL];
 };
->>>>>>> 24b8d41d
 
 /*
  * in ram representation of the tree.  extent_root is used for all allocations
@@ -1432,15 +1091,6 @@
 
 	u64 highest_objectid;
 
-<<<<<<< HEAD
-#ifdef CONFIG_BTRFS_FS_RUN_SANITY_TESTS
-	/* only used with CONFIG_BTRFS_FS_RUN_SANITY_TESTS is enabled */
-	u64 alloc_bytenr;
-#endif
-
-	u64 defrag_trans_start;
-=======
->>>>>>> 24b8d41d
 	struct btrfs_key defrag_progress;
 	struct btrfs_key defrag_max;
 
@@ -1500,8 +1150,6 @@
 	u64 nr_ordered_extents;
 
 	/*
-<<<<<<< HEAD
-=======
 	 * Not empty if this subvolume root has gone through tree block swap
 	 * (relocation)
 	 *
@@ -1510,38 +1158,10 @@
 	struct list_head reloc_dirty_list;
 
 	/*
->>>>>>> 24b8d41d
 	 * Number of currently running SEND ioctls to prevent
 	 * manipulation with the read-only status via SUBVOL_SETFLAGS
 	 */
 	int send_in_progress;
-<<<<<<< HEAD
-	struct btrfs_subvolume_writers *subv_writers;
-	atomic_t will_be_snapshoted;
-
-	/* For qgroup metadata space reserve */
-	atomic_t qgroup_meta_rsv;
-};
-
-static inline u32 __BTRFS_LEAF_DATA_SIZE(u32 blocksize)
-{
-	return blocksize - sizeof(struct btrfs_header);
-}
-
-static inline u32 BTRFS_LEAF_DATA_SIZE(const struct btrfs_root *root)
-{
-	return __BTRFS_LEAF_DATA_SIZE(root->nodesize);
-}
-
-static inline u32 BTRFS_MAX_ITEM_SIZE(const struct btrfs_root *root)
-{
-	return BTRFS_LEAF_DATA_SIZE(root) - sizeof(struct btrfs_item);
-}
-
-static inline u32 BTRFS_NODEPTRS_PER_BLOCK(const struct btrfs_root *root)
-{
-	return BTRFS_LEAF_DATA_SIZE(root) / sizeof(struct btrfs_key_ptr);
-=======
 	/*
 	 * Number of currently running deduplication operations that have a
 	 * destination inode belonging to this root. Protected by the lock
@@ -1628,22 +1248,10 @@
 static inline u32 BTRFS_NODEPTRS_PER_BLOCK(const struct btrfs_fs_info *info)
 {
 	return BTRFS_LEAF_DATA_SIZE(info) / sizeof(struct btrfs_key_ptr);
->>>>>>> 24b8d41d
 }
 
 #define BTRFS_FILE_EXTENT_INLINE_DATA_START		\
 		(offsetof(struct btrfs_file_extent_item, disk_bytenr))
-<<<<<<< HEAD
-static inline u32 BTRFS_MAX_INLINE_DATA_SIZE(const struct btrfs_root *root)
-{
-	return BTRFS_MAX_ITEM_SIZE(root) -
-	       BTRFS_FILE_EXTENT_INLINE_DATA_START;
-}
-
-static inline u32 BTRFS_MAX_XATTR_SIZE(const struct btrfs_root *root)
-{
-	return BTRFS_MAX_ITEM_SIZE(root) - sizeof(struct btrfs_dir_item);
-=======
 static inline u32 BTRFS_MAX_INLINE_DATA_SIZE(const struct btrfs_fs_info *info)
 {
 	return BTRFS_MAX_ITEM_SIZE(info) -
@@ -1653,7 +1261,6 @@
 static inline u32 BTRFS_MAX_XATTR_SIZE(const struct btrfs_fs_info *info)
 {
 	return BTRFS_MAX_ITEM_SIZE(info) - sizeof(struct btrfs_dir_item);
->>>>>>> 24b8d41d
 }
 
 /*
@@ -1702,32 +1309,6 @@
 					 BTRFS_MOUNT_##opt)
 
 #define btrfs_set_and_info(fs_info, opt, fmt, args...)			\
-<<<<<<< HEAD
-{									\
-	if (!btrfs_test_opt(fs_info, opt))				\
-		btrfs_info(fs_info, fmt, ##args);			\
-	btrfs_set_opt(fs_info->mount_opt, opt);				\
-}
-
-#define btrfs_clear_and_info(fs_info, opt, fmt, args...)		\
-{									\
-	if (btrfs_test_opt(fs_info, opt))				\
-		btrfs_info(fs_info, fmt, ##args);			\
-	btrfs_clear_opt(fs_info->mount_opt, opt);			\
-}
-
-#ifdef CONFIG_BTRFS_DEBUG
-static inline int
-btrfs_should_fragment_free_space(struct btrfs_root *root,
-				 struct btrfs_block_group_cache *block_group)
-{
-	return (btrfs_test_opt(root->fs_info, FRAGMENT_METADATA) &&
-		block_group->flags & BTRFS_BLOCK_GROUP_METADATA) ||
-	       (btrfs_test_opt(root->fs_info, FRAGMENT_DATA) &&
-		block_group->flags &  BTRFS_BLOCK_GROUP_DATA);
-}
-#endif
-=======
 do {									\
 	if (!btrfs_test_opt(fs_info, opt))				\
 		btrfs_info(fs_info, fmt, ##args);			\
@@ -1740,7 +1321,6 @@
 		btrfs_info(fs_info, fmt, ##args);			\
 	btrfs_clear_opt(fs_info->mount_opt, opt);			\
 } while (0)
->>>>>>> 24b8d41d
 
 /*
  * Requests for changes that need to be done during transaction commit.
@@ -1843,8 +1423,6 @@
 #define cpu_to_le8(v) (v)
 #define __le8 u8
 
-<<<<<<< HEAD
-=======
 static inline u8 get_unaligned_le8(const void *p)
 {
        return *(u8 *)p;
@@ -1855,7 +1433,6 @@
        *(u8 *)p = val;
 }
 
->>>>>>> 24b8d41d
 #define read_eb_member(eb, ptr, type, member, result) (\
 	read_extent_buffer(eb, (char *)(result),			\
 			   ((unsigned long)(ptr)) +			\
@@ -2742,21 +2319,6 @@
 	return btrfs_item_offset_nr(leaf, nr - 1);
 }
 
-/*
- * The leaf data grows from end-to-front in the node.
- * this returns the address of the start of the last item,
- * which is the stop of the leaf data stack
- */
-static inline unsigned int leaf_data_end(struct btrfs_root *root,
-					 struct extent_buffer *leaf)
-{
-	u32 nr = btrfs_header_nritems(leaf);
-
-	if (nr == 0)
-		return BTRFS_LEAF_DATA_SIZE(root);
-	return btrfs_item_offset_nr(leaf, nr - 1);
-}
-
 /* struct btrfs_file_extent_item */
 BTRFS_SETGET_STACK_FUNCS(stack_file_extent_type, struct btrfs_file_extent_item,
 			 type, 8);
@@ -2978,24 +2540,6 @@
 	return (u64)fs_info->nodesize * BTRFS_MAX_LEVEL * num_items;
 }
 
-<<<<<<< HEAD
-int btrfs_should_throttle_delayed_refs(struct btrfs_trans_handle *trans,
-				       struct btrfs_root *root);
-int btrfs_check_space_for_delayed_refs(struct btrfs_trans_handle *trans,
-				       struct btrfs_root *root);
-void btrfs_dec_block_group_reservations(struct btrfs_fs_info *fs_info,
-					 const u64 start);
-void btrfs_wait_block_group_reservations(struct btrfs_block_group_cache *bg);
-bool btrfs_inc_nocow_writers(struct btrfs_fs_info *fs_info, u64 bytenr);
-void btrfs_dec_nocow_writers(struct btrfs_fs_info *fs_info, u64 bytenr);
-void btrfs_wait_nocow_writers(struct btrfs_block_group_cache *bg);
-void btrfs_put_block_group(struct btrfs_block_group_cache *cache);
-int btrfs_run_delayed_refs(struct btrfs_trans_handle *trans,
-			   struct btrfs_root *root, unsigned long count);
-int btrfs_async_run_delayed_refs(struct btrfs_root *root,
-				 unsigned long count, u64 transid, int wait);
-int btrfs_lookup_data_extent(struct btrfs_root *root, u64 start, u64 len);
-=======
 int btrfs_add_excluded_extent(struct btrfs_fs_info *fs_info,
 			      u64 start, u64 num_bytes);
 void btrfs_free_excluded_extents(struct btrfs_block_group *cache);
@@ -3005,7 +2549,6 @@
 				  struct btrfs_delayed_ref_root *delayed_refs,
 				  struct btrfs_delayed_ref_head *head);
 int btrfs_lookup_data_extent(struct btrfs_fs_info *fs_info, u64 start, u64 len);
->>>>>>> 24b8d41d
 int btrfs_lookup_extent_info(struct btrfs_trans_handle *trans,
 			     struct btrfs_fs_info *fs_info, u64 bytenr,
 			     u64 offset, int metadata, u64 *refs, u64 *flags);
@@ -3116,74 +2659,14 @@
 	COMMIT_TRANS		=	10,
 };
 
-<<<<<<< HEAD
-enum btrfs_flush_state {
-	FLUSH_DELAYED_ITEMS_NR	=	1,
-	FLUSH_DELAYED_ITEMS	=	2,
-	FLUSH_DELALLOC		=	3,
-	FLUSH_DELALLOC_WAIT	=	4,
-	ALLOC_CHUNK		=	5,
-	COMMIT_TRANS		=	6,
-};
-
-int btrfs_check_data_free_space(struct inode *inode, u64 start, u64 len);
-int btrfs_alloc_data_chunk_ondemand(struct inode *inode, u64 bytes);
-void btrfs_free_reserved_data_space(struct inode *inode, u64 start, u64 len);
-void btrfs_free_reserved_data_space_noquota(struct inode *inode, u64 start,
-					    u64 len);
-void btrfs_trans_release_metadata(struct btrfs_trans_handle *trans,
-				struct btrfs_root *root);
-void btrfs_trans_release_chunk_metadata(struct btrfs_trans_handle *trans);
-int btrfs_orphan_reserve_metadata(struct btrfs_trans_handle *trans,
-				  struct inode *inode);
-void btrfs_orphan_release_metadata(struct inode *inode);
-=======
->>>>>>> 24b8d41d
 int btrfs_subvolume_reserve_metadata(struct btrfs_root *root,
 				     struct btrfs_block_rsv *rsv,
 				     int nitems, bool use_global_rsv);
 void btrfs_subvolume_release_metadata(struct btrfs_root *root,
-<<<<<<< HEAD
-				      struct btrfs_block_rsv *rsv,
-				      u64 qgroup_reserved);
-int btrfs_delalloc_reserve_metadata(struct inode *inode, u64 num_bytes);
-void btrfs_delalloc_release_metadata(struct inode *inode, u64 num_bytes);
-int btrfs_delalloc_reserve_space(struct inode *inode, u64 start, u64 len);
-void btrfs_delalloc_release_space(struct inode *inode, u64 start, u64 len);
-void btrfs_init_block_rsv(struct btrfs_block_rsv *rsv, unsigned short type);
-struct btrfs_block_rsv *btrfs_alloc_block_rsv(struct btrfs_root *root,
-					      unsigned short type);
-void btrfs_free_block_rsv(struct btrfs_root *root,
-			  struct btrfs_block_rsv *rsv);
-void __btrfs_free_block_rsv(struct btrfs_block_rsv *rsv);
-int btrfs_block_rsv_add(struct btrfs_root *root,
-			struct btrfs_block_rsv *block_rsv, u64 num_bytes,
-			enum btrfs_reserve_flush_enum flush);
-int btrfs_block_rsv_check(struct btrfs_root *root,
-			  struct btrfs_block_rsv *block_rsv, int min_factor);
-int btrfs_block_rsv_refill(struct btrfs_root *root,
-			   struct btrfs_block_rsv *block_rsv, u64 min_reserved,
-			   enum btrfs_reserve_flush_enum flush);
-int btrfs_block_rsv_migrate(struct btrfs_block_rsv *src_rsv,
-			    struct btrfs_block_rsv *dst_rsv, u64 num_bytes,
-			    int update_size);
-int btrfs_cond_migrate_bytes(struct btrfs_fs_info *fs_info,
-			     struct btrfs_block_rsv *dest, u64 num_bytes,
-			     int min_factor);
-void btrfs_block_rsv_release(struct btrfs_root *root,
-			     struct btrfs_block_rsv *block_rsv,
-			     u64 num_bytes);
-int btrfs_inc_block_group_ro(struct btrfs_root *root,
-			     struct btrfs_block_group_cache *cache);
-void btrfs_dec_block_group_ro(struct btrfs_root *root,
-			      struct btrfs_block_group_cache *cache);
-void btrfs_put_block_group_cache(struct btrfs_fs_info *info);
-=======
 				      struct btrfs_block_rsv *rsv);
 void btrfs_delalloc_release_extents(struct btrfs_inode *inode, u64 num_bytes);
 
 int btrfs_delalloc_reserve_metadata(struct btrfs_inode *inode, u64 num_bytes);
->>>>>>> 24b8d41d
 u64 btrfs_account_ro_block_groups_free_space(struct btrfs_space_info *sinfo);
 int btrfs_error_unpin_extent_range(struct btrfs_fs_info *fs_info,
 				   u64 start, u64 end);
@@ -3344,21 +2827,6 @@
 int btrfs_old_root_level(struct btrfs_root *root, u64 time_seq);
 
 /* root-item.c */
-<<<<<<< HEAD
-int btrfs_add_root_ref(struct btrfs_trans_handle *trans,
-		       struct btrfs_root *tree_root,
-		       u64 root_id, u64 ref_id, u64 dirid, u64 sequence,
-		       const char *name, int name_len);
-int btrfs_del_root_ref(struct btrfs_trans_handle *trans,
-		       struct btrfs_root *tree_root,
-		       u64 root_id, u64 ref_id, u64 dirid, u64 *sequence,
-		       const char *name, int name_len);
-int btrfs_del_root(struct btrfs_trans_handle *trans, struct btrfs_root *root,
-		   struct btrfs_key *key);
-int btrfs_insert_root(struct btrfs_trans_handle *trans, struct btrfs_root
-		      *root, struct btrfs_key *key, struct btrfs_root_item
-		      *item);
-=======
 int btrfs_add_root_ref(struct btrfs_trans_handle *trans, u64 root_id,
 		       u64 ref_id, u64 dirid, u64 sequence, const char *name,
 		       int name_len);
@@ -3370,7 +2838,6 @@
 int btrfs_insert_root(struct btrfs_trans_handle *trans, struct btrfs_root *root,
 		      const struct btrfs_key *key,
 		      struct btrfs_root_item *item);
->>>>>>> 24b8d41d
 int __must_check btrfs_update_root(struct btrfs_trans_handle *trans,
 				   struct btrfs_root *root,
 				   struct btrfs_key *key,
@@ -3534,29 +3001,15 @@
 			       struct inode *inode, u64 new_size,
 			       u32 min_type);
 
-<<<<<<< HEAD
-int btrfs_start_delalloc_inodes(struct btrfs_root *root, int delay_iput);
-int btrfs_start_delalloc_roots(struct btrfs_fs_info *fs_info, int delay_iput,
-			       int nr);
-int btrfs_set_extent_delalloc(struct inode *inode, u64 start, u64 end,
-			      struct extent_state **cached_state, int dedupe);
-=======
 int btrfs_start_delalloc_snapshot(struct btrfs_root *root);
 int btrfs_start_delalloc_roots(struct btrfs_fs_info *fs_info, u64 nr);
 int btrfs_set_extent_delalloc(struct btrfs_inode *inode, u64 start, u64 end,
 			      unsigned int extra_bits,
 			      struct extent_state **cached_state);
->>>>>>> 24b8d41d
 int btrfs_create_subvol_root(struct btrfs_trans_handle *trans,
 			     struct btrfs_root *new_root,
 			     struct btrfs_root *parent_root,
 			     u64 new_dirid);
-<<<<<<< HEAD
-int btrfs_merge_bio_hook(struct page *page, unsigned long offset,
-			 size_t size, struct bio *bio,
-			 unsigned long bio_flags);
-int btrfs_page_mkwrite(struct vm_area_struct *vma, struct vm_fault *vmf);
-=======
  void btrfs_set_delalloc_extent(struct inode *inode, struct extent_state *state,
 			       unsigned *bits);
 void btrfs_clear_delalloc_extent(struct inode *inode,
@@ -3569,7 +3022,6 @@
 			     unsigned long bio_flags);
 void btrfs_set_range_writeback(struct extent_io_tree *tree, u64 start, u64 end);
 vm_fault_t btrfs_page_mkwrite(struct vm_fault *vmf);
->>>>>>> 24b8d41d
 int btrfs_readpage(struct file *file, struct page *page);
 void btrfs_evict_inode(struct inode *inode);
 int btrfs_write_inode(struct inode *inode, struct writeback_control *wbc);
@@ -3604,15 +3056,12 @@
 				    struct btrfs_trans_handle *trans, int mode,
 				    u64 start, u64 num_bytes, u64 min_size,
 				    loff_t actual_len, u64 *alloc_hint);
-<<<<<<< HEAD
-=======
 int btrfs_run_delalloc_range(struct btrfs_inode *inode, struct page *locked_page,
 		u64 start, u64 end, int *page_started, unsigned long *nr_written,
 		struct writeback_control *wbc);
 int btrfs_writepage_cow_fixup(struct page *page, u64 start, u64 end);
 void btrfs_writepage_endio_finish_ordered(struct page *page, u64 start,
 					  u64 end, int uptodate);
->>>>>>> 24b8d41d
 extern const struct dentry_operations btrfs_dentry_operations;
 ssize_t btrfs_direct_IO(struct kiocb *iocb, struct iov_iter *iter);
 
@@ -3685,11 +3134,6 @@
 {
 }
 
-static inline __printf(2, 3)
-void btrfs_no_printk(const struct btrfs_fs_info *fs_info, const char *fmt, ...)
-{
-}
-
 #ifdef CONFIG_PRINTK
 __printf(2, 3)
 __cold
@@ -3770,33 +3214,6 @@
 
 #if defined(CONFIG_DYNAMIC_DEBUG)
 #define btrfs_debug(fs_info, fmt, args...)				\
-<<<<<<< HEAD
-do {									\
-        DEFINE_DYNAMIC_DEBUG_METADATA(descriptor, fmt);         	\
-        if (unlikely(descriptor.flags & _DPRINTK_FLAGS_PRINT))  	\
-		btrfs_printk(fs_info, KERN_DEBUG fmt, ##args);		\
-} while (0)
-#define btrfs_debug_in_rcu(fs_info, fmt, args...) 			\
-do {									\
-        DEFINE_DYNAMIC_DEBUG_METADATA(descriptor, fmt); 	        \
-        if (unlikely(descriptor.flags & _DPRINTK_FLAGS_PRINT)) 		\
-		btrfs_printk_in_rcu(fs_info, KERN_DEBUG fmt, ##args);	\
-} while (0)
-#define btrfs_debug_rl_in_rcu(fs_info, fmt, args...)			\
-do {									\
-        DEFINE_DYNAMIC_DEBUG_METADATA(descriptor, fmt);         	\
-        if (unlikely(descriptor.flags & _DPRINTK_FLAGS_PRINT))  	\
-		btrfs_printk_rl_in_rcu(fs_info, KERN_DEBUG fmt,		\
-				       ##args);\
-} while (0)
-#define btrfs_debug_rl(fs_info, fmt, args...) 				\
-do {									\
-        DEFINE_DYNAMIC_DEBUG_METADATA(descriptor, fmt);         	\
-        if (unlikely(descriptor.flags & _DPRINTK_FLAGS_PRINT))  	\
-		btrfs_printk_ratelimited(fs_info, KERN_DEBUG fmt,	\
-					 ##args);			\
-} while (0)
-=======
 	_dynamic_func_call_no_desc(fmt, btrfs_printk,			\
 				   fs_info, KERN_DEBUG fmt, ##args)
 #define btrfs_debug_in_rcu(fs_info, fmt, args...)			\
@@ -3808,7 +3225,6 @@
 #define btrfs_debug_rl(fs_info, fmt, args...)				\
 	_dynamic_func_call_no_desc(fmt, btrfs_printk_ratelimited,	\
 				   fs_info, KERN_DEBUG fmt, ##args)
->>>>>>> 24b8d41d
 #elif defined(DEBUG)
 #define btrfs_debug(fs_info, fmt, args...) \
 	btrfs_printk(fs_info, KERN_DEBUG fmt, ##args)
@@ -3822,15 +3238,9 @@
 #define btrfs_debug(fs_info, fmt, args...) \
 	btrfs_no_printk(fs_info, KERN_DEBUG fmt, ##args)
 #define btrfs_debug_in_rcu(fs_info, fmt, args...) \
-<<<<<<< HEAD
-	btrfs_no_printk(fs_info, KERN_DEBUG fmt, ##args)
-#define btrfs_debug_rl_in_rcu(fs_info, fmt, args...) \
-	btrfs_no_printk(fs_info, KERN_DEBUG fmt, ##args)
-=======
 	btrfs_no_printk_in_rcu(fs_info, KERN_DEBUG fmt, ##args)
 #define btrfs_debug_rl_in_rcu(fs_info, fmt, args...) \
 	btrfs_no_printk_in_rcu(fs_info, KERN_DEBUG fmt, ##args)
->>>>>>> 24b8d41d
 #define btrfs_debug_rl(fs_info, fmt, args...) \
 	btrfs_no_printk(fs_info, KERN_DEBUG fmt, ##args)
 #endif
@@ -3869,12 +3279,7 @@
 __cold __noreturn
 static inline void assertfail(const char *expr, const char *file, int line)
 {
-<<<<<<< HEAD
-	pr_err("assertion failed: %s, file: %s, line: %d\n",
-	       expr, file, line);
-=======
 	pr_err("assertion failed: %s, in %s:%d\n", expr, file, line);
->>>>>>> 24b8d41d
 	BUG();
 }
 
@@ -3896,8 +3301,6 @@
 #define EXPORT_FOR_TESTS
 #endif
 
-<<<<<<< HEAD
-=======
 __cold
 static inline void btrfs_print_v0_err(struct btrfs_fs_info *fs_info)
 {
@@ -3905,7 +3308,6 @@
 "Unsupported V0 extent filesystem detected. Aborting. Please re-create your filesystem with a newer kernel");
 }
 
->>>>>>> 24b8d41d
 __printf(5, 6)
 __cold
 void __btrfs_handle_fs_error(struct btrfs_fs_info *fs_info, const char *function,
@@ -3927,11 +3329,6 @@
 	/* Report first abort since mount */			\
 	if (!test_and_set_bit(BTRFS_FS_STATE_TRANS_ABORTED,	\
 			&((trans)->fs_info->fs_state))) {	\
-<<<<<<< HEAD
-		WARN(1, KERN_DEBUG				\
-		"BTRFS: Transaction aborted (error %d)\n",	\
-		(errno));					\
-=======
 		if ((errno) != -EIO && (errno) != -EROFS) {		\
 			WARN(1, KERN_DEBUG				\
 			"BTRFS: Transaction aborted (error %d)\n",	\
@@ -3941,7 +3338,6 @@
 				    "Transaction aborted (error %d)", \
 				  (errno));			\
 		}						\
->>>>>>> 24b8d41d
 	}							\
 	__btrfs_abort_transaction((trans), __func__,		\
 				  __LINE__, (errno));		\
@@ -4193,19 +3589,6 @@
 /* Sanity test specific functions */
 #ifdef CONFIG_BTRFS_FS_RUN_SANITY_TESTS
 void btrfs_test_destroy_inode(struct inode *inode);
-<<<<<<< HEAD
-#endif
-
-static inline int btrfs_is_testing(struct btrfs_fs_info *fs_info)
-{
-#ifdef CONFIG_BTRFS_FS_RUN_SANITY_TESTS
-	if (unlikely(test_bit(BTRFS_FS_STATE_DUMMY_FS_INFO,
-			      &fs_info->fs_state)))
-		return 1;
-#endif
-	return 0;
-}
-=======
 static inline int btrfs_is_testing(struct btrfs_fs_info *fs_info)
 {
 	return test_bit(BTRFS_FS_STATE_DUMMY_FS_INFO, &fs_info->fs_state);
@@ -4217,5 +3600,4 @@
 }
 #endif
 
->>>>>>> 24b8d41d
 #endif