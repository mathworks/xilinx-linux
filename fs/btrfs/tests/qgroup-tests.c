--- conflicted
+++ resolved
@@ -215,13 +215,8 @@
 
 	btrfs_init_dummy_trans(&trans, fs_info);
 
-<<<<<<< HEAD
-	test_msg("Qgroup basic add\n");
-	ret = btrfs_create_qgroup(NULL, fs_info, BTRFS_FS_TREE_OBJECTID);
-=======
 	test_msg("running qgroup add/remove tests");
 	ret = btrfs_create_qgroup(&trans, BTRFS_FS_TREE_OBJECTID);
->>>>>>> 24b8d41d
 	if (ret) {
 		test_err("couldn't create a qgroup %d", ret);
 		return ret;
@@ -232,12 +227,8 @@
 	 * we can only call btrfs_qgroup_account_extent() directly to test
 	 * quota.
 	 */
-<<<<<<< HEAD
-	ret = btrfs_find_all_roots(&trans, fs_info, nodesize, 0, &old_roots);
-=======
 	ret = btrfs_find_all_roots(&trans, fs_info, nodesize, 0, &old_roots,
 			false);
->>>>>>> 24b8d41d
 	if (ret) {
 		ulist_free(old_roots);
 		test_err("couldn't find old roots: %d", ret);
@@ -249,12 +240,8 @@
 	if (ret)
 		return ret;
 
-<<<<<<< HEAD
-	ret = btrfs_find_all_roots(&trans, fs_info, nodesize, 0, &new_roots);
-=======
 	ret = btrfs_find_all_roots(&trans, fs_info, nodesize, 0, &new_roots,
 			false);
->>>>>>> 24b8d41d
 	if (ret) {
 		ulist_free(old_roots);
 		ulist_free(new_roots);
@@ -262,13 +249,8 @@
 		return ret;
 	}
 
-<<<<<<< HEAD
-	ret = btrfs_qgroup_account_extent(&trans, fs_info, nodesize,
-					  nodesize, old_roots, new_roots);
-=======
 	ret = btrfs_qgroup_account_extent(&trans, nodesize, nodesize, old_roots,
 					  new_roots);
->>>>>>> 24b8d41d
 	if (ret) {
 		test_err("couldn't account space for a qgroup %d", ret);
 		return ret;
@@ -276,22 +258,14 @@
 
 	if (btrfs_verify_qgroup_counts(fs_info, BTRFS_FS_TREE_OBJECTID,
 				nodesize, nodesize)) {
-<<<<<<< HEAD
-		test_msg("Qgroup counts didn't match expected values\n");
-=======
-		test_err("qgroup counts didn't match expected values");
->>>>>>> 24b8d41d
+		test_err("qgroup counts didn't match expected values");
 		return -EINVAL;
 	}
 	old_roots = NULL;
 	new_roots = NULL;
 
-<<<<<<< HEAD
-	ret = btrfs_find_all_roots(&trans, fs_info, nodesize, 0, &old_roots);
-=======
 	ret = btrfs_find_all_roots(&trans, fs_info, nodesize, 0, &old_roots,
 			false);
->>>>>>> 24b8d41d
 	if (ret) {
 		ulist_free(old_roots);
 		test_err("couldn't find old roots: %d", ret);
@@ -302,12 +276,8 @@
 	if (ret)
 		return -EINVAL;
 
-<<<<<<< HEAD
-	ret = btrfs_find_all_roots(&trans, fs_info, nodesize, 0, &new_roots);
-=======
 	ret = btrfs_find_all_roots(&trans, fs_info, nodesize, 0, &new_roots,
 			false);
->>>>>>> 24b8d41d
 	if (ret) {
 		ulist_free(old_roots);
 		ulist_free(new_roots);
@@ -315,24 +285,15 @@
 		return ret;
 	}
 
-<<<<<<< HEAD
-	ret = btrfs_qgroup_account_extent(&trans, fs_info, nodesize,
-					  nodesize, old_roots, new_roots);
-=======
 	ret = btrfs_qgroup_account_extent(&trans, nodesize, nodesize, old_roots,
 					  new_roots);
->>>>>>> 24b8d41d
 	if (ret) {
 		test_err("couldn't account space for a qgroup %d", ret);
 		return -EINVAL;
 	}
 
 	if (btrfs_verify_qgroup_counts(fs_info, BTRFS_FS_TREE_OBJECTID, 0, 0)) {
-<<<<<<< HEAD
-		test_msg("Qgroup counts didn't match expected values\n");
-=======
-		test_err("qgroup counts didn't match expected values");
->>>>>>> 24b8d41d
+		test_err("qgroup counts didn't match expected values");
 		return -EINVAL;
 	}
 
@@ -361,22 +322,14 @@
 	 * We have BTRFS_FS_TREE_OBJECTID created already from the
 	 * previous test.
 	 */
-<<<<<<< HEAD
-	ret = btrfs_create_qgroup(NULL, fs_info, BTRFS_FIRST_FREE_OBJECTID);
-=======
 	ret = btrfs_create_qgroup(&trans, BTRFS_FIRST_FREE_OBJECTID);
->>>>>>> 24b8d41d
 	if (ret) {
 		test_err("couldn't create a qgroup %d", ret);
 		return ret;
 	}
 
-<<<<<<< HEAD
-	ret = btrfs_find_all_roots(&trans, fs_info, nodesize, 0, &old_roots);
-=======
 	ret = btrfs_find_all_roots(&trans, fs_info, nodesize, 0, &old_roots,
 			false);
->>>>>>> 24b8d41d
 	if (ret) {
 		ulist_free(old_roots);
 		test_err("couldn't find old roots: %d", ret);
@@ -388,12 +341,8 @@
 	if (ret)
 		return ret;
 
-<<<<<<< HEAD
-	ret = btrfs_find_all_roots(&trans, fs_info, nodesize, 0, &new_roots);
-=======
 	ret = btrfs_find_all_roots(&trans, fs_info, nodesize, 0, &new_roots,
 			false);
->>>>>>> 24b8d41d
 	if (ret) {
 		ulist_free(old_roots);
 		ulist_free(new_roots);
@@ -401,13 +350,8 @@
 		return ret;
 	}
 
-<<<<<<< HEAD
-	ret = btrfs_qgroup_account_extent(&trans, fs_info, nodesize,
-					  nodesize, old_roots, new_roots);
-=======
 	ret = btrfs_qgroup_account_extent(&trans, nodesize, nodesize, old_roots,
 					  new_roots);
->>>>>>> 24b8d41d
 	if (ret) {
 		test_err("couldn't account space for a qgroup %d", ret);
 		return ret;
@@ -415,20 +359,12 @@
 
 	if (btrfs_verify_qgroup_counts(fs_info, BTRFS_FS_TREE_OBJECTID,
 				       nodesize, nodesize)) {
-<<<<<<< HEAD
-		test_msg("Qgroup counts didn't match expected values\n");
-		return -EINVAL;
-	}
-
-	ret = btrfs_find_all_roots(&trans, fs_info, nodesize, 0, &old_roots);
-=======
 		test_err("qgroup counts didn't match expected values");
 		return -EINVAL;
 	}
 
 	ret = btrfs_find_all_roots(&trans, fs_info, nodesize, 0, &old_roots,
 			false);
->>>>>>> 24b8d41d
 	if (ret) {
 		ulist_free(old_roots);
 		test_err("couldn't find old roots: %d", ret);
@@ -440,12 +376,8 @@
 	if (ret)
 		return ret;
 
-<<<<<<< HEAD
-	ret = btrfs_find_all_roots(&trans, fs_info, nodesize, 0, &new_roots);
-=======
 	ret = btrfs_find_all_roots(&trans, fs_info, nodesize, 0, &new_roots,
 			false);
->>>>>>> 24b8d41d
 	if (ret) {
 		ulist_free(old_roots);
 		ulist_free(new_roots);
@@ -453,13 +385,8 @@
 		return ret;
 	}
 
-<<<<<<< HEAD
-	ret = btrfs_qgroup_account_extent(&trans, fs_info, nodesize,
-					  nodesize, old_roots, new_roots);
-=======
 	ret = btrfs_qgroup_account_extent(&trans, nodesize, nodesize, old_roots,
 					  new_roots);
->>>>>>> 24b8d41d
 	if (ret) {
 		test_err("couldn't account space for a qgroup %d", ret);
 		return ret;
@@ -467,30 +394,18 @@
 
 	if (btrfs_verify_qgroup_counts(fs_info, BTRFS_FS_TREE_OBJECTID,
 					nodesize, 0)) {
-<<<<<<< HEAD
-		test_msg("Qgroup counts didn't match expected values\n");
-=======
-		test_err("qgroup counts didn't match expected values");
->>>>>>> 24b8d41d
+		test_err("qgroup counts didn't match expected values");
 		return -EINVAL;
 	}
 
 	if (btrfs_verify_qgroup_counts(fs_info, BTRFS_FIRST_FREE_OBJECTID,
 					nodesize, 0)) {
-<<<<<<< HEAD
-		test_msg("Qgroup counts didn't match expected values\n");
-		return -EINVAL;
-	}
-
-	ret = btrfs_find_all_roots(&trans, fs_info, nodesize, 0, &old_roots);
-=======
 		test_err("qgroup counts didn't match expected values");
 		return -EINVAL;
 	}
 
 	ret = btrfs_find_all_roots(&trans, fs_info, nodesize, 0, &old_roots,
 			false);
->>>>>>> 24b8d41d
 	if (ret) {
 		ulist_free(old_roots);
 		test_err("couldn't find old roots: %d", ret);
@@ -502,12 +417,8 @@
 	if (ret)
 		return ret;
 
-<<<<<<< HEAD
-	ret = btrfs_find_all_roots(&trans, fs_info, nodesize, 0, &new_roots);
-=======
 	ret = btrfs_find_all_roots(&trans, fs_info, nodesize, 0, &new_roots,
 			false);
->>>>>>> 24b8d41d
 	if (ret) {
 		ulist_free(old_roots);
 		ulist_free(new_roots);
@@ -515,13 +426,8 @@
 		return ret;
 	}
 
-<<<<<<< HEAD
-	ret = btrfs_qgroup_account_extent(&trans, fs_info, nodesize,
-					  nodesize, old_roots, new_roots);
-=======
 	ret = btrfs_qgroup_account_extent(&trans, nodesize, nodesize, old_roots,
 					  new_roots);
->>>>>>> 24b8d41d
 	if (ret) {
 		test_err("couldn't account space for a qgroup %d", ret);
 		return ret;
@@ -529,21 +435,13 @@
 
 	if (btrfs_verify_qgroup_counts(fs_info, BTRFS_FIRST_FREE_OBJECTID,
 					0, 0)) {
-<<<<<<< HEAD
-		test_msg("Qgroup counts didn't match expected values\n");
-=======
-		test_err("qgroup counts didn't match expected values");
->>>>>>> 24b8d41d
+		test_err("qgroup counts didn't match expected values");
 		return -EINVAL;
 	}
 
 	if (btrfs_verify_qgroup_counts(fs_info, BTRFS_FS_TREE_OBJECTID,
 					nodesize, nodesize)) {
-<<<<<<< HEAD
-		test_msg("Qgroup counts didn't match expected values\n");
-=======
-		test_err("qgroup counts didn't match expected values");
->>>>>>> 24b8d41d
+		test_err("qgroup counts didn't match expected values");
 		return -EINVAL;
 	}
 
@@ -557,17 +455,6 @@
 	struct btrfs_root *tmp_root;
 	int ret = 0;
 
-<<<<<<< HEAD
-	fs_info = btrfs_alloc_dummy_fs_info();
-	if (!fs_info) {
-		test_msg("Couldn't allocate dummy fs info\n");
-		return -ENOMEM;
-	}
-
-	root = btrfs_alloc_dummy_root(fs_info, sectorsize, nodesize);
-	if (IS_ERR(root)) {
-		test_msg("Couldn't allocate root\n");
-=======
 	fs_info = btrfs_alloc_dummy_fs_info(nodesize, sectorsize);
 	if (!fs_info) {
 		test_std_err(TEST_ALLOC_FS_INFO);
@@ -577,7 +464,6 @@
 	root = btrfs_alloc_dummy_root(fs_info);
 	if (IS_ERR(root)) {
 		test_std_err(TEST_ALLOC_ROOT);
->>>>>>> 24b8d41d
 		ret = PTR_ERR(root);
 		goto out;
 	}
@@ -597,29 +483,17 @@
 	 * Can't use bytenr 0, some things freak out
 	 * *cough*backref walking code*cough*
 	 */
-<<<<<<< HEAD
-	root->node = alloc_test_extent_buffer(root->fs_info, nodesize,
-					nodesize);
-	if (!root->node) {
-		test_msg("Couldn't allocate dummy buffer\n");
-		ret = -ENOMEM;
-=======
 	root->node = alloc_test_extent_buffer(root->fs_info, nodesize);
 	if (IS_ERR(root->node)) {
 		test_err("couldn't allocate dummy buffer");
 		ret = PTR_ERR(root->node);
->>>>>>> 24b8d41d
 		goto out;
 	}
 	btrfs_set_header_level(root->node, 0);
 	btrfs_set_header_nritems(root->node, 0);
 	root->alloc_bytenr += 2 * nodesize;
 
-<<<<<<< HEAD
-	tmp_root = btrfs_alloc_dummy_root(fs_info, sectorsize, nodesize);
-=======
 	tmp_root = btrfs_alloc_dummy_root(fs_info);
->>>>>>> 24b8d41d
 	if (IS_ERR(tmp_root)) {
 		test_std_err(TEST_ALLOC_ROOT);
 		ret = PTR_ERR(tmp_root);
@@ -635,11 +509,7 @@
 	}
 	btrfs_put_root(tmp_root);
 
-<<<<<<< HEAD
-	tmp_root = btrfs_alloc_dummy_root(fs_info, sectorsize, nodesize);
-=======
 	tmp_root = btrfs_alloc_dummy_root(fs_info);
->>>>>>> 24b8d41d
 	if (IS_ERR(tmp_root)) {
 		test_std_err(TEST_ALLOC_ROOT);
 		ret = PTR_ERR(tmp_root);
@@ -654,11 +524,7 @@
 	}
 	btrfs_put_root(tmp_root);
 
-<<<<<<< HEAD
-	test_msg("Running qgroup tests\n");
-=======
 	test_msg("running qgroup tests");
->>>>>>> 24b8d41d
 	ret = test_no_shared_qgroup(root, sectorsize, nodesize);
 	if (ret)
 		goto out;
