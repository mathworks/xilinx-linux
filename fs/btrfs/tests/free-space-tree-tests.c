// SPDX-License-Identifier: GPL-2.0
/*
 * Copyright (C) 2015 Facebook.  All rights reserved.
 */

#include <linux/types.h>
#include "btrfs-tests.h"
#include "../ctree.h"
#include "../disk-io.h"
#include "../free-space-tree.h"
#include "../transaction.h"
#include "../block-group.h"

struct free_space_extent {
	u64 start;
	u64 length;
};

static int __check_free_space_extents(struct btrfs_trans_handle *trans,
				      struct btrfs_fs_info *fs_info,
				      struct btrfs_block_group *cache,
				      struct btrfs_path *path,
				      const struct free_space_extent * const extents,
				      unsigned int num_extents)
{
	struct btrfs_free_space_info *info;
	struct btrfs_key key;
	int prev_bit = 0, bit;
	u64 extent_start = 0, offset, end;
	u32 flags, extent_count;
	unsigned int i;
	int ret;

	info = search_free_space_info(trans, cache, path, 0);
	if (IS_ERR(info)) {
		test_err("could not find free space info");
		ret = PTR_ERR(info);
		goto out;
	}
	flags = btrfs_free_space_flags(path->nodes[0], info);
	extent_count = btrfs_free_space_extent_count(path->nodes[0], info);

	if (extent_count != num_extents) {
		test_err("extent count is wrong");
		ret = -EINVAL;
		goto out;
	}
	if (flags & BTRFS_FREE_SPACE_USING_BITMAPS) {
		if (path->slots[0] != 0)
			goto invalid;
		end = cache->start + cache->length;
		i = 0;
		while (++path->slots[0] < btrfs_header_nritems(path->nodes[0])) {
			btrfs_item_key_to_cpu(path->nodes[0], &key, path->slots[0]);
			if (key.type != BTRFS_FREE_SPACE_BITMAP_KEY)
				goto invalid;
			offset = key.objectid;
			while (offset < key.objectid + key.offset) {
				bit = free_space_test_bit(cache, path, offset);
				if (prev_bit == 0 && bit == 1) {
					extent_start = offset;
				} else if (prev_bit == 1 && bit == 0) {
					if (i >= num_extents ||
					    extent_start != extents[i].start ||
					    offset - extent_start != extents[i].length)
						goto invalid;
					i++;
				}
				prev_bit = bit;
				offset += fs_info->sectorsize;
			}
		}
		if (prev_bit == 1) {
			if (i >= num_extents ||
			    extent_start != extents[i].start ||
			    end - extent_start != extents[i].length)
				goto invalid;
			i++;
		}
		if (i != num_extents)
			goto invalid;
	} else {
		if (btrfs_header_nritems(path->nodes[0]) != num_extents + 1 ||
		    path->slots[0] != 0)
			goto invalid;
		for (i = 0; i < num_extents; i++) {
			path->slots[0]++;
			btrfs_item_key_to_cpu(path->nodes[0], &key, path->slots[0]);
			if (key.type != BTRFS_FREE_SPACE_EXTENT_KEY ||
			    key.objectid != extents[i].start ||
			    key.offset != extents[i].length)
				goto invalid;
		}
	}

	ret = 0;
out:
	btrfs_release_path(path);
	return ret;
invalid:
	test_err("free space tree is invalid");
	ret = -EINVAL;
	goto out;
}

static int check_free_space_extents(struct btrfs_trans_handle *trans,
				    struct btrfs_fs_info *fs_info,
				    struct btrfs_block_group *cache,
				    struct btrfs_path *path,
				    const struct free_space_extent * const extents,
				    unsigned int num_extents)
{
	struct btrfs_free_space_info *info;
	u32 flags;
	int ret;

	info = search_free_space_info(trans, cache, path, 0);
	if (IS_ERR(info)) {
		test_err("could not find free space info");
		btrfs_release_path(path);
		return PTR_ERR(info);
	}
	flags = btrfs_free_space_flags(path->nodes[0], info);
	btrfs_release_path(path);

	ret = __check_free_space_extents(trans, fs_info, cache, path, extents,
					 num_extents);
	if (ret)
		return ret;

	/* Flip it to the other format and check that for good measure. */
	if (flags & BTRFS_FREE_SPACE_USING_BITMAPS) {
		ret = convert_free_space_to_extents(trans, cache, path);
		if (ret) {
			test_err("could not convert to extents");
			return ret;
		}
	} else {
		ret = convert_free_space_to_bitmaps(trans, cache, path);
		if (ret) {
			test_err("could not convert to bitmaps");
			return ret;
		}
	}
	return __check_free_space_extents(trans, fs_info, cache, path, extents,
					  num_extents);
}

static int test_empty_block_group(struct btrfs_trans_handle *trans,
				  struct btrfs_fs_info *fs_info,
<<<<<<< HEAD
				  struct btrfs_block_group_cache *cache,
=======
				  struct btrfs_block_group *cache,
>>>>>>> 24b8d41d
				  struct btrfs_path *path,
				  u32 alignment)
{
	const struct free_space_extent extents[] = {
<<<<<<< HEAD
		{cache->key.objectid, cache->key.offset},
=======
		{cache->start, cache->length},
>>>>>>> 24b8d41d
	};

	return check_free_space_extents(trans, fs_info, cache, path,
					extents, ARRAY_SIZE(extents));
}

static int test_remove_all(struct btrfs_trans_handle *trans,
			   struct btrfs_fs_info *fs_info,
<<<<<<< HEAD
			   struct btrfs_block_group_cache *cache,
=======
			   struct btrfs_block_group *cache,
>>>>>>> 24b8d41d
			   struct btrfs_path *path,
			   u32 alignment)
{
	const struct free_space_extent extents[] = {};
	int ret;

	ret = __remove_from_free_space_tree(trans, cache, path,
					    cache->start,
					    cache->length);
	if (ret) {
		test_err("could not remove free space");
		return ret;
	}

	return check_free_space_extents(trans, fs_info, cache, path,
					extents, ARRAY_SIZE(extents));
}

static int test_remove_beginning(struct btrfs_trans_handle *trans,
				 struct btrfs_fs_info *fs_info,
<<<<<<< HEAD
				 struct btrfs_block_group_cache *cache,
=======
				 struct btrfs_block_group *cache,
>>>>>>> 24b8d41d
				 struct btrfs_path *path,
				 u32 alignment)
{
	const struct free_space_extent extents[] = {
<<<<<<< HEAD
		{cache->key.objectid + alignment,
			cache->key.offset - alignment},
	};
	int ret;

	ret = __remove_from_free_space_tree(trans, fs_info, cache, path,
					    cache->key.objectid, alignment);
=======
		{cache->start + alignment, cache->length - alignment},
	};
	int ret;

	ret = __remove_from_free_space_tree(trans, cache, path,
					    cache->start, alignment);
>>>>>>> 24b8d41d
	if (ret) {
		test_err("could not remove free space");
		return ret;
	}

	return check_free_space_extents(trans, fs_info, cache, path,
					extents, ARRAY_SIZE(extents));

}

static int test_remove_end(struct btrfs_trans_handle *trans,
			   struct btrfs_fs_info *fs_info,
<<<<<<< HEAD
			   struct btrfs_block_group_cache *cache,
=======
			   struct btrfs_block_group *cache,
>>>>>>> 24b8d41d
			   struct btrfs_path *path,
			   u32 alignment)
{
	const struct free_space_extent extents[] = {
<<<<<<< HEAD
		{cache->key.objectid, cache->key.offset - alignment},
	};
	int ret;

	ret = __remove_from_free_space_tree(trans, fs_info, cache, path,
					    cache->key.objectid +
					    cache->key.offset - alignment,
					    alignment);
=======
		{cache->start, cache->length - alignment},
	};
	int ret;

	ret = __remove_from_free_space_tree(trans, cache, path,
				    cache->start + cache->length - alignment,
				    alignment);
>>>>>>> 24b8d41d
	if (ret) {
		test_err("could not remove free space");
		return ret;
	}

	return check_free_space_extents(trans, fs_info, cache, path,
					extents, ARRAY_SIZE(extents));
}

static int test_remove_middle(struct btrfs_trans_handle *trans,
			      struct btrfs_fs_info *fs_info,
<<<<<<< HEAD
			      struct btrfs_block_group_cache *cache,
=======
			      struct btrfs_block_group *cache,
>>>>>>> 24b8d41d
			      struct btrfs_path *path,
			      u32 alignment)
{
	const struct free_space_extent extents[] = {
<<<<<<< HEAD
		{cache->key.objectid, alignment},
		{cache->key.objectid + 2 * alignment,
			cache->key.offset - 2 * alignment},
	};
	int ret;

	ret = __remove_from_free_space_tree(trans, fs_info, cache, path,
					    cache->key.objectid + alignment,
=======
		{cache->start, alignment},
		{cache->start + 2 * alignment, cache->length - 2 * alignment},
	};
	int ret;

	ret = __remove_from_free_space_tree(trans, cache, path,
					    cache->start + alignment,
>>>>>>> 24b8d41d
					    alignment);
	if (ret) {
		test_err("could not remove free space");
		return ret;
	}

	return check_free_space_extents(trans, fs_info, cache, path,
					extents, ARRAY_SIZE(extents));
}

static int test_merge_left(struct btrfs_trans_handle *trans,
			   struct btrfs_fs_info *fs_info,
<<<<<<< HEAD
			   struct btrfs_block_group_cache *cache,
=======
			   struct btrfs_block_group *cache,
>>>>>>> 24b8d41d
			   struct btrfs_path *path,
			   u32 alignment)
{
	const struct free_space_extent extents[] = {
<<<<<<< HEAD
		{cache->key.objectid, 2 * alignment},
=======
		{cache->start, 2 * alignment},
>>>>>>> 24b8d41d
	};
	int ret;

	ret = __remove_from_free_space_tree(trans, cache, path,
					    cache->start, cache->length);
	if (ret) {
		test_err("could not remove free space");
		return ret;
	}

<<<<<<< HEAD
	ret = __add_to_free_space_tree(trans, fs_info, cache, path,
				       cache->key.objectid, alignment);
=======
	ret = __add_to_free_space_tree(trans, cache, path, cache->start,
				       alignment);
>>>>>>> 24b8d41d
	if (ret) {
		test_err("could not add free space");
		return ret;
	}

<<<<<<< HEAD
	ret = __add_to_free_space_tree(trans, fs_info, cache, path,
				       cache->key.objectid + alignment,
=======
	ret = __add_to_free_space_tree(trans, cache, path,
				       cache->start + alignment,
>>>>>>> 24b8d41d
				       alignment);
	if (ret) {
		test_err("could not add free space");
		return ret;
	}

	return check_free_space_extents(trans, fs_info, cache, path,
					extents, ARRAY_SIZE(extents));
}

static int test_merge_right(struct btrfs_trans_handle *trans,
			   struct btrfs_fs_info *fs_info,
<<<<<<< HEAD
			   struct btrfs_block_group_cache *cache,
=======
			   struct btrfs_block_group *cache,
>>>>>>> 24b8d41d
			   struct btrfs_path *path,
			   u32 alignment)
{
	const struct free_space_extent extents[] = {
<<<<<<< HEAD
		{cache->key.objectid + alignment, 2 * alignment},
=======
		{cache->start + alignment, 2 * alignment},
>>>>>>> 24b8d41d
	};
	int ret;

	ret = __remove_from_free_space_tree(trans, cache, path,
					    cache->start, cache->length);
	if (ret) {
		test_err("could not remove free space");
		return ret;
	}

<<<<<<< HEAD
	ret = __add_to_free_space_tree(trans, fs_info, cache, path,
				       cache->key.objectid + 2 * alignment,
=======
	ret = __add_to_free_space_tree(trans, cache, path,
				       cache->start + 2 * alignment,
>>>>>>> 24b8d41d
				       alignment);
	if (ret) {
		test_err("could not add free space");
		return ret;
	}

<<<<<<< HEAD
	ret = __add_to_free_space_tree(trans, fs_info, cache, path,
				       cache->key.objectid + alignment,
=======
	ret = __add_to_free_space_tree(trans, cache, path,
				       cache->start + alignment,
>>>>>>> 24b8d41d
				       alignment);
	if (ret) {
		test_err("could not add free space");
		return ret;
	}

	return check_free_space_extents(trans, fs_info, cache, path,
					extents, ARRAY_SIZE(extents));
}

static int test_merge_both(struct btrfs_trans_handle *trans,
			   struct btrfs_fs_info *fs_info,
<<<<<<< HEAD
			   struct btrfs_block_group_cache *cache,
=======
			   struct btrfs_block_group *cache,
>>>>>>> 24b8d41d
			   struct btrfs_path *path,
			   u32 alignment)
{
	const struct free_space_extent extents[] = {
<<<<<<< HEAD
		{cache->key.objectid, 3 * alignment},
=======
		{cache->start, 3 * alignment},
>>>>>>> 24b8d41d
	};
	int ret;

	ret = __remove_from_free_space_tree(trans, cache, path,
					    cache->start, cache->length);
	if (ret) {
		test_err("could not remove free space");
		return ret;
	}

<<<<<<< HEAD
	ret = __add_to_free_space_tree(trans, fs_info, cache, path,
				       cache->key.objectid, alignment);
=======
	ret = __add_to_free_space_tree(trans, cache, path, cache->start,
				       alignment);
>>>>>>> 24b8d41d
	if (ret) {
		test_err("could not add free space");
		return ret;
	}

<<<<<<< HEAD
	ret = __add_to_free_space_tree(trans, fs_info, cache, path,
				       cache->key.objectid + 2 * alignment,
				       alignment);
=======
	ret = __add_to_free_space_tree(trans, cache, path,
				       cache->start + 2 * alignment, alignment);
>>>>>>> 24b8d41d
	if (ret) {
		test_err("could not add free space");
		return ret;
	}

<<<<<<< HEAD
	ret = __add_to_free_space_tree(trans, fs_info, cache, path,
				       cache->key.objectid + alignment,
				       alignment);
=======
	ret = __add_to_free_space_tree(trans, cache, path,
				       cache->start + alignment, alignment);
>>>>>>> 24b8d41d
	if (ret) {
		test_err("could not add free space");
		return ret;
	}

	return check_free_space_extents(trans, fs_info, cache, path,
					extents, ARRAY_SIZE(extents));
}

static int test_merge_none(struct btrfs_trans_handle *trans,
			   struct btrfs_fs_info *fs_info,
<<<<<<< HEAD
			   struct btrfs_block_group_cache *cache,
=======
			   struct btrfs_block_group *cache,
>>>>>>> 24b8d41d
			   struct btrfs_path *path,
			   u32 alignment)
{
	const struct free_space_extent extents[] = {
<<<<<<< HEAD
		{cache->key.objectid, alignment},
		{cache->key.objectid + 2 * alignment, alignment},
		{cache->key.objectid + 4 * alignment, alignment},
=======
		{cache->start, alignment},
		{cache->start + 2 * alignment, alignment},
		{cache->start + 4 * alignment, alignment},
>>>>>>> 24b8d41d
	};
	int ret;

	ret = __remove_from_free_space_tree(trans, cache, path,
					    cache->start, cache->length);
	if (ret) {
		test_err("could not remove free space");
		return ret;
	}

<<<<<<< HEAD
	ret = __add_to_free_space_tree(trans, fs_info, cache, path,
				       cache->key.objectid, alignment);
=======
	ret = __add_to_free_space_tree(trans, cache, path, cache->start,
				       alignment);
>>>>>>> 24b8d41d
	if (ret) {
		test_err("could not add free space");
		return ret;
	}

<<<<<<< HEAD
	ret = __add_to_free_space_tree(trans, fs_info, cache, path,
				       cache->key.objectid + 4 * alignment,
				       alignment);
=======
	ret = __add_to_free_space_tree(trans, cache, path,
				       cache->start + 4 * alignment, alignment);
>>>>>>> 24b8d41d
	if (ret) {
		test_err("could not add free space");
		return ret;
	}

<<<<<<< HEAD
	ret = __add_to_free_space_tree(trans, fs_info, cache, path,
				       cache->key.objectid + 2 * alignment,
				       alignment);
=======
	ret = __add_to_free_space_tree(trans, cache, path,
				       cache->start + 2 * alignment, alignment);
>>>>>>> 24b8d41d
	if (ret) {
		test_err("could not add free space");
		return ret;
	}

	return check_free_space_extents(trans, fs_info, cache, path,
					extents, ARRAY_SIZE(extents));
}

typedef int (*test_func_t)(struct btrfs_trans_handle *,
			   struct btrfs_fs_info *,
<<<<<<< HEAD
			   struct btrfs_block_group_cache *,
=======
			   struct btrfs_block_group *,
>>>>>>> 24b8d41d
			   struct btrfs_path *,
			   u32 alignment);

static int run_test(test_func_t test_func, int bitmaps, u32 sectorsize,
		    u32 nodesize, u32 alignment)
{
	struct btrfs_fs_info *fs_info;
	struct btrfs_root *root = NULL;
	struct btrfs_block_group *cache = NULL;
	struct btrfs_trans_handle trans;
	struct btrfs_path *path = NULL;
	int ret;

<<<<<<< HEAD
	fs_info = btrfs_alloc_dummy_fs_info();
	if (!fs_info) {
		test_msg("Couldn't allocate dummy fs info\n");
=======
	fs_info = btrfs_alloc_dummy_fs_info(nodesize, sectorsize);
	if (!fs_info) {
		test_std_err(TEST_ALLOC_FS_INFO);
>>>>>>> 24b8d41d
		ret = -ENOMEM;
		goto out;
	}

<<<<<<< HEAD
	root = btrfs_alloc_dummy_root(fs_info, sectorsize, nodesize);
	if (IS_ERR(root)) {
		test_msg("Couldn't allocate dummy root\n");
=======
	root = btrfs_alloc_dummy_root(fs_info);
	if (IS_ERR(root)) {
		test_std_err(TEST_ALLOC_ROOT);
>>>>>>> 24b8d41d
		ret = PTR_ERR(root);
		goto out;
	}

	btrfs_set_super_compat_ro_flags(root->fs_info->super_copy,
					BTRFS_FEATURE_COMPAT_RO_FREE_SPACE_TREE);
	root->fs_info->free_space_root = root;
	root->fs_info->tree_root = root;

<<<<<<< HEAD
	root->node = alloc_test_extent_buffer(root->fs_info,
		nodesize, nodesize);
	if (!root->node) {
		test_msg("Couldn't allocate dummy buffer\n");
		ret = -ENOMEM;
=======
	root->node = alloc_test_extent_buffer(root->fs_info, nodesize);
	if (IS_ERR(root->node)) {
		test_std_err(TEST_ALLOC_EXTENT_BUFFER);
		ret = PTR_ERR(root->node);
>>>>>>> 24b8d41d
		goto out;
	}
	btrfs_set_header_level(root->node, 0);
	btrfs_set_header_nritems(root->node, 0);
	root->alloc_bytenr += 2 * nodesize;

<<<<<<< HEAD
	cache = btrfs_alloc_dummy_block_group(8 * alignment, sectorsize);
=======
	cache = btrfs_alloc_dummy_block_group(fs_info, 8 * alignment);
>>>>>>> 24b8d41d
	if (!cache) {
		test_std_err(TEST_ALLOC_BLOCK_GROUP);
		ret = -ENOMEM;
		goto out;
	}
	cache->bitmap_low_thresh = 0;
	cache->bitmap_high_thresh = (u32)-1;
	cache->needs_free_space = 1;
	cache->fs_info = root->fs_info;

	btrfs_init_dummy_trans(&trans, root->fs_info);

	path = btrfs_alloc_path();
	if (!path) {
		test_std_err(TEST_ALLOC_ROOT);
		ret = -ENOMEM;
		goto out;
	}

	ret = add_block_group_free_space(&trans, cache);
	if (ret) {
		test_err("could not add block group free space");
		goto out;
	}

	if (bitmaps) {
		ret = convert_free_space_to_bitmaps(&trans, cache, path);
		if (ret) {
			test_err("could not convert block group to bitmaps");
			goto out;
		}
	}

	ret = test_func(&trans, root->fs_info, cache, path, alignment);
	if (ret)
		goto out;

	ret = remove_block_group_free_space(&trans, cache);
	if (ret) {
		test_err("could not remove block group free space");
		goto out;
	}

	if (btrfs_header_nritems(root->node) != 0) {
		test_err("free space tree has leftover items");
		ret = -EINVAL;
		goto out;
	}

	ret = 0;
out:
	btrfs_free_path(path);
	btrfs_free_dummy_block_group(cache);
	btrfs_free_dummy_root(root);
	btrfs_free_dummy_fs_info(fs_info);
	return ret;
}

static int run_test_both_formats(test_func_t test_func, u32 sectorsize,
				 u32 nodesize, u32 alignment)
{
	int test_ret = 0;
	int ret;

	ret = run_test(test_func, 0, sectorsize, nodesize, alignment);
	if (ret) {
<<<<<<< HEAD
		test_msg("%pf failed with extents, sectorsize=%u, nodesize=%u, alignment=%u\n",
=======
		test_err(
	"%ps failed with extents, sectorsize=%u, nodesize=%u, alignment=%u",
>>>>>>> 24b8d41d
			 test_func, sectorsize, nodesize, alignment);
		test_ret = ret;
	}

	ret = run_test(test_func, 1, sectorsize, nodesize, alignment);
	if (ret) {
<<<<<<< HEAD
		test_msg("%pf failed with bitmaps, sectorsize=%u, nodesize=%u, alignment=%u\n",
=======
		test_err(
	"%ps failed with bitmaps, sectorsize=%u, nodesize=%u, alignment=%u",
>>>>>>> 24b8d41d
			 test_func, sectorsize, nodesize, alignment);
		test_ret = ret;
	}

	return test_ret;
}

int btrfs_test_free_space_tree(u32 sectorsize, u32 nodesize)
{
	test_func_t tests[] = {
		test_empty_block_group,
		test_remove_all,
		test_remove_beginning,
		test_remove_end,
		test_remove_middle,
		test_merge_left,
		test_merge_right,
		test_merge_both,
		test_merge_none,
	};
	u32 bitmap_alignment;
	int test_ret = 0;
	int i;

	/*
	 * Align some operations to a page to flush out bugs in the extent
	 * buffer bitmap handling of highmem.
	 */
	bitmap_alignment = BTRFS_FREE_SPACE_BITMAP_BITS * PAGE_SIZE;

<<<<<<< HEAD
	test_msg("Running free space tree tests\n");
=======
	test_msg("running free space tree tests");
>>>>>>> 24b8d41d
	for (i = 0; i < ARRAY_SIZE(tests); i++) {
		int ret;

		ret = run_test_both_formats(tests[i], sectorsize, nodesize,
					    sectorsize);
		if (ret)
			test_ret = ret;

		ret = run_test_both_formats(tests[i], sectorsize, nodesize,
					    bitmap_alignment);
		if (ret)
			test_ret = ret;
	}

	return test_ret;
}<|MERGE_RESOLUTION|>--- conflicted
+++ resolved
@@ -148,20 +148,12 @@
 
 static int test_empty_block_group(struct btrfs_trans_handle *trans,
 				  struct btrfs_fs_info *fs_info,
-<<<<<<< HEAD
-				  struct btrfs_block_group_cache *cache,
-=======
 				  struct btrfs_block_group *cache,
->>>>>>> 24b8d41d
 				  struct btrfs_path *path,
 				  u32 alignment)
 {
 	const struct free_space_extent extents[] = {
-<<<<<<< HEAD
-		{cache->key.objectid, cache->key.offset},
-=======
 		{cache->start, cache->length},
->>>>>>> 24b8d41d
 	};
 
 	return check_free_space_extents(trans, fs_info, cache, path,
@@ -170,11 +162,7 @@
 
 static int test_remove_all(struct btrfs_trans_handle *trans,
 			   struct btrfs_fs_info *fs_info,
-<<<<<<< HEAD
-			   struct btrfs_block_group_cache *cache,
-=======
 			   struct btrfs_block_group *cache,
->>>>>>> 24b8d41d
 			   struct btrfs_path *path,
 			   u32 alignment)
 {
@@ -195,31 +183,17 @@
 
 static int test_remove_beginning(struct btrfs_trans_handle *trans,
 				 struct btrfs_fs_info *fs_info,
-<<<<<<< HEAD
-				 struct btrfs_block_group_cache *cache,
-=======
 				 struct btrfs_block_group *cache,
->>>>>>> 24b8d41d
 				 struct btrfs_path *path,
 				 u32 alignment)
 {
 	const struct free_space_extent extents[] = {
-<<<<<<< HEAD
-		{cache->key.objectid + alignment,
-			cache->key.offset - alignment},
-	};
-	int ret;
-
-	ret = __remove_from_free_space_tree(trans, fs_info, cache, path,
-					    cache->key.objectid, alignment);
-=======
 		{cache->start + alignment, cache->length - alignment},
 	};
 	int ret;
 
 	ret = __remove_from_free_space_tree(trans, cache, path,
 					    cache->start, alignment);
->>>>>>> 24b8d41d
 	if (ret) {
 		test_err("could not remove free space");
 		return ret;
@@ -232,25 +206,11 @@
 
 static int test_remove_end(struct btrfs_trans_handle *trans,
 			   struct btrfs_fs_info *fs_info,
-<<<<<<< HEAD
-			   struct btrfs_block_group_cache *cache,
-=======
 			   struct btrfs_block_group *cache,
->>>>>>> 24b8d41d
 			   struct btrfs_path *path,
 			   u32 alignment)
 {
 	const struct free_space_extent extents[] = {
-<<<<<<< HEAD
-		{cache->key.objectid, cache->key.offset - alignment},
-	};
-	int ret;
-
-	ret = __remove_from_free_space_tree(trans, fs_info, cache, path,
-					    cache->key.objectid +
-					    cache->key.offset - alignment,
-					    alignment);
-=======
 		{cache->start, cache->length - alignment},
 	};
 	int ret;
@@ -258,7 +218,6 @@
 	ret = __remove_from_free_space_tree(trans, cache, path,
 				    cache->start + cache->length - alignment,
 				    alignment);
->>>>>>> 24b8d41d
 	if (ret) {
 		test_err("could not remove free space");
 		return ret;
@@ -270,25 +229,11 @@
 
 static int test_remove_middle(struct btrfs_trans_handle *trans,
 			      struct btrfs_fs_info *fs_info,
-<<<<<<< HEAD
-			      struct btrfs_block_group_cache *cache,
-=======
 			      struct btrfs_block_group *cache,
->>>>>>> 24b8d41d
 			      struct btrfs_path *path,
 			      u32 alignment)
 {
 	const struct free_space_extent extents[] = {
-<<<<<<< HEAD
-		{cache->key.objectid, alignment},
-		{cache->key.objectid + 2 * alignment,
-			cache->key.offset - 2 * alignment},
-	};
-	int ret;
-
-	ret = __remove_from_free_space_tree(trans, fs_info, cache, path,
-					    cache->key.objectid + alignment,
-=======
 		{cache->start, alignment},
 		{cache->start + 2 * alignment, cache->length - 2 * alignment},
 	};
@@ -296,7 +241,6 @@
 
 	ret = __remove_from_free_space_tree(trans, cache, path,
 					    cache->start + alignment,
->>>>>>> 24b8d41d
 					    alignment);
 	if (ret) {
 		test_err("could not remove free space");
@@ -309,20 +253,12 @@
 
 static int test_merge_left(struct btrfs_trans_handle *trans,
 			   struct btrfs_fs_info *fs_info,
-<<<<<<< HEAD
-			   struct btrfs_block_group_cache *cache,
-=======
 			   struct btrfs_block_group *cache,
->>>>>>> 24b8d41d
 			   struct btrfs_path *path,
 			   u32 alignment)
 {
 	const struct free_space_extent extents[] = {
-<<<<<<< HEAD
-		{cache->key.objectid, 2 * alignment},
-=======
 		{cache->start, 2 * alignment},
->>>>>>> 24b8d41d
 	};
 	int ret;
 
@@ -333,25 +269,15 @@
 		return ret;
 	}
 
-<<<<<<< HEAD
-	ret = __add_to_free_space_tree(trans, fs_info, cache, path,
-				       cache->key.objectid, alignment);
-=======
 	ret = __add_to_free_space_tree(trans, cache, path, cache->start,
 				       alignment);
->>>>>>> 24b8d41d
-	if (ret) {
-		test_err("could not add free space");
-		return ret;
-	}
-
-<<<<<<< HEAD
-	ret = __add_to_free_space_tree(trans, fs_info, cache, path,
-				       cache->key.objectid + alignment,
-=======
+	if (ret) {
+		test_err("could not add free space");
+		return ret;
+	}
+
 	ret = __add_to_free_space_tree(trans, cache, path,
 				       cache->start + alignment,
->>>>>>> 24b8d41d
 				       alignment);
 	if (ret) {
 		test_err("could not add free space");
@@ -364,20 +290,12 @@
 
 static int test_merge_right(struct btrfs_trans_handle *trans,
 			   struct btrfs_fs_info *fs_info,
-<<<<<<< HEAD
-			   struct btrfs_block_group_cache *cache,
-=======
 			   struct btrfs_block_group *cache,
->>>>>>> 24b8d41d
 			   struct btrfs_path *path,
 			   u32 alignment)
 {
 	const struct free_space_extent extents[] = {
-<<<<<<< HEAD
-		{cache->key.objectid + alignment, 2 * alignment},
-=======
 		{cache->start + alignment, 2 * alignment},
->>>>>>> 24b8d41d
 	};
 	int ret;
 
@@ -388,26 +306,16 @@
 		return ret;
 	}
 
-<<<<<<< HEAD
-	ret = __add_to_free_space_tree(trans, fs_info, cache, path,
-				       cache->key.objectid + 2 * alignment,
-=======
 	ret = __add_to_free_space_tree(trans, cache, path,
 				       cache->start + 2 * alignment,
->>>>>>> 24b8d41d
 				       alignment);
 	if (ret) {
 		test_err("could not add free space");
 		return ret;
 	}
 
-<<<<<<< HEAD
-	ret = __add_to_free_space_tree(trans, fs_info, cache, path,
-				       cache->key.objectid + alignment,
-=======
 	ret = __add_to_free_space_tree(trans, cache, path,
 				       cache->start + alignment,
->>>>>>> 24b8d41d
 				       alignment);
 	if (ret) {
 		test_err("could not add free space");
@@ -420,20 +328,12 @@
 
 static int test_merge_both(struct btrfs_trans_handle *trans,
 			   struct btrfs_fs_info *fs_info,
-<<<<<<< HEAD
-			   struct btrfs_block_group_cache *cache,
-=======
 			   struct btrfs_block_group *cache,
->>>>>>> 24b8d41d
 			   struct btrfs_path *path,
 			   u32 alignment)
 {
 	const struct free_space_extent extents[] = {
-<<<<<<< HEAD
-		{cache->key.objectid, 3 * alignment},
-=======
 		{cache->start, 3 * alignment},
->>>>>>> 24b8d41d
 	};
 	int ret;
 
@@ -444,39 +344,22 @@
 		return ret;
 	}
 
-<<<<<<< HEAD
-	ret = __add_to_free_space_tree(trans, fs_info, cache, path,
-				       cache->key.objectid, alignment);
-=======
 	ret = __add_to_free_space_tree(trans, cache, path, cache->start,
 				       alignment);
->>>>>>> 24b8d41d
-	if (ret) {
-		test_err("could not add free space");
-		return ret;
-	}
-
-<<<<<<< HEAD
-	ret = __add_to_free_space_tree(trans, fs_info, cache, path,
-				       cache->key.objectid + 2 * alignment,
-				       alignment);
-=======
+	if (ret) {
+		test_err("could not add free space");
+		return ret;
+	}
+
 	ret = __add_to_free_space_tree(trans, cache, path,
 				       cache->start + 2 * alignment, alignment);
->>>>>>> 24b8d41d
-	if (ret) {
-		test_err("could not add free space");
-		return ret;
-	}
-
-<<<<<<< HEAD
-	ret = __add_to_free_space_tree(trans, fs_info, cache, path,
-				       cache->key.objectid + alignment,
-				       alignment);
-=======
+	if (ret) {
+		test_err("could not add free space");
+		return ret;
+	}
+
 	ret = __add_to_free_space_tree(trans, cache, path,
 				       cache->start + alignment, alignment);
->>>>>>> 24b8d41d
 	if (ret) {
 		test_err("could not add free space");
 		return ret;
@@ -488,24 +371,14 @@
 
 static int test_merge_none(struct btrfs_trans_handle *trans,
 			   struct btrfs_fs_info *fs_info,
-<<<<<<< HEAD
-			   struct btrfs_block_group_cache *cache,
-=======
 			   struct btrfs_block_group *cache,
->>>>>>> 24b8d41d
 			   struct btrfs_path *path,
 			   u32 alignment)
 {
 	const struct free_space_extent extents[] = {
-<<<<<<< HEAD
-		{cache->key.objectid, alignment},
-		{cache->key.objectid + 2 * alignment, alignment},
-		{cache->key.objectid + 4 * alignment, alignment},
-=======
 		{cache->start, alignment},
 		{cache->start + 2 * alignment, alignment},
 		{cache->start + 4 * alignment, alignment},
->>>>>>> 24b8d41d
 	};
 	int ret;
 
@@ -516,39 +389,22 @@
 		return ret;
 	}
 
-<<<<<<< HEAD
-	ret = __add_to_free_space_tree(trans, fs_info, cache, path,
-				       cache->key.objectid, alignment);
-=======
 	ret = __add_to_free_space_tree(trans, cache, path, cache->start,
 				       alignment);
->>>>>>> 24b8d41d
-	if (ret) {
-		test_err("could not add free space");
-		return ret;
-	}
-
-<<<<<<< HEAD
-	ret = __add_to_free_space_tree(trans, fs_info, cache, path,
-				       cache->key.objectid + 4 * alignment,
-				       alignment);
-=======
+	if (ret) {
+		test_err("could not add free space");
+		return ret;
+	}
+
 	ret = __add_to_free_space_tree(trans, cache, path,
 				       cache->start + 4 * alignment, alignment);
->>>>>>> 24b8d41d
-	if (ret) {
-		test_err("could not add free space");
-		return ret;
-	}
-
-<<<<<<< HEAD
-	ret = __add_to_free_space_tree(trans, fs_info, cache, path,
-				       cache->key.objectid + 2 * alignment,
-				       alignment);
-=======
+	if (ret) {
+		test_err("could not add free space");
+		return ret;
+	}
+
 	ret = __add_to_free_space_tree(trans, cache, path,
 				       cache->start + 2 * alignment, alignment);
->>>>>>> 24b8d41d
 	if (ret) {
 		test_err("could not add free space");
 		return ret;
@@ -560,11 +416,7 @@
 
 typedef int (*test_func_t)(struct btrfs_trans_handle *,
 			   struct btrfs_fs_info *,
-<<<<<<< HEAD
-			   struct btrfs_block_group_cache *,
-=======
 			   struct btrfs_block_group *,
->>>>>>> 24b8d41d
 			   struct btrfs_path *,
 			   u32 alignment);
 
@@ -578,28 +430,16 @@
 	struct btrfs_path *path = NULL;
 	int ret;
 
-<<<<<<< HEAD
-	fs_info = btrfs_alloc_dummy_fs_info();
-	if (!fs_info) {
-		test_msg("Couldn't allocate dummy fs info\n");
-=======
 	fs_info = btrfs_alloc_dummy_fs_info(nodesize, sectorsize);
 	if (!fs_info) {
 		test_std_err(TEST_ALLOC_FS_INFO);
->>>>>>> 24b8d41d
 		ret = -ENOMEM;
 		goto out;
 	}
 
-<<<<<<< HEAD
-	root = btrfs_alloc_dummy_root(fs_info, sectorsize, nodesize);
-	if (IS_ERR(root)) {
-		test_msg("Couldn't allocate dummy root\n");
-=======
 	root = btrfs_alloc_dummy_root(fs_info);
 	if (IS_ERR(root)) {
 		test_std_err(TEST_ALLOC_ROOT);
->>>>>>> 24b8d41d
 		ret = PTR_ERR(root);
 		goto out;
 	}
@@ -609,29 +449,17 @@
 	root->fs_info->free_space_root = root;
 	root->fs_info->tree_root = root;
 
-<<<<<<< HEAD
-	root->node = alloc_test_extent_buffer(root->fs_info,
-		nodesize, nodesize);
-	if (!root->node) {
-		test_msg("Couldn't allocate dummy buffer\n");
-		ret = -ENOMEM;
-=======
 	root->node = alloc_test_extent_buffer(root->fs_info, nodesize);
 	if (IS_ERR(root->node)) {
 		test_std_err(TEST_ALLOC_EXTENT_BUFFER);
 		ret = PTR_ERR(root->node);
->>>>>>> 24b8d41d
 		goto out;
 	}
 	btrfs_set_header_level(root->node, 0);
 	btrfs_set_header_nritems(root->node, 0);
 	root->alloc_bytenr += 2 * nodesize;
 
-<<<<<<< HEAD
-	cache = btrfs_alloc_dummy_block_group(8 * alignment, sectorsize);
-=======
 	cache = btrfs_alloc_dummy_block_group(fs_info, 8 * alignment);
->>>>>>> 24b8d41d
 	if (!cache) {
 		test_std_err(TEST_ALLOC_BLOCK_GROUP);
 		ret = -ENOMEM;
@@ -698,24 +526,16 @@
 
 	ret = run_test(test_func, 0, sectorsize, nodesize, alignment);
 	if (ret) {
-<<<<<<< HEAD
-		test_msg("%pf failed with extents, sectorsize=%u, nodesize=%u, alignment=%u\n",
-=======
 		test_err(
 	"%ps failed with extents, sectorsize=%u, nodesize=%u, alignment=%u",
->>>>>>> 24b8d41d
 			 test_func, sectorsize, nodesize, alignment);
 		test_ret = ret;
 	}
 
 	ret = run_test(test_func, 1, sectorsize, nodesize, alignment);
 	if (ret) {
-<<<<<<< HEAD
-		test_msg("%pf failed with bitmaps, sectorsize=%u, nodesize=%u, alignment=%u\n",
-=======
 		test_err(
 	"%ps failed with bitmaps, sectorsize=%u, nodesize=%u, alignment=%u",
->>>>>>> 24b8d41d
 			 test_func, sectorsize, nodesize, alignment);
 		test_ret = ret;
 	}
@@ -746,11 +566,7 @@
 	 */
 	bitmap_alignment = BTRFS_FREE_SPACE_BITMAP_BITS * PAGE_SIZE;
 
-<<<<<<< HEAD
-	test_msg("Running free space tree tests\n");
-=======
 	test_msg("running free space tree tests");
->>>>>>> 24b8d41d
 	for (i = 0; i < ARRAY_SIZE(tests); i++) {
 		int ret;
 
