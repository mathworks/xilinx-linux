// SPDX-License-Identifier: GPL-2.0
/*
 * Copyright (C) 2013 Fusion IO.  All rights reserved.
 */

#include <linux/fs.h>
#include <linux/mount.h>
#include <linux/pseudo_fs.h>
#include <linux/magic.h>
#include "btrfs-tests.h"
#include "../ctree.h"
#include "../free-space-cache.h"
#include "../free-space-tree.h"
#include "../transaction.h"
#include "../volumes.h"
#include "../disk-io.h"
#include "../qgroup.h"
#include "../block-group.h"

static struct vfsmount *test_mnt = NULL;

const char *test_error[] = {
	[TEST_ALLOC_FS_INFO]	     = "cannot allocate fs_info",
	[TEST_ALLOC_ROOT]	     = "cannot allocate root",
	[TEST_ALLOC_EXTENT_BUFFER]   = "cannot extent buffer",
	[TEST_ALLOC_PATH]	     = "cannot allocate path",
	[TEST_ALLOC_INODE]	     = "cannot allocate inode",
	[TEST_ALLOC_BLOCK_GROUP]     = "cannot allocate block group",
	[TEST_ALLOC_EXTENT_MAP]      = "cannot allocate extent map",
};

static const struct super_operations btrfs_test_super_ops = {
	.alloc_inode	= btrfs_alloc_inode,
	.destroy_inode	= btrfs_test_destroy_inode,
};


static int btrfs_test_init_fs_context(struct fs_context *fc)
{
	struct pseudo_fs_context *ctx = init_pseudo(fc, BTRFS_TEST_MAGIC);
	if (!ctx)
		return -ENOMEM;
	ctx->ops = &btrfs_test_super_ops;
	return 0;
}

static struct file_system_type test_type = {
	.name		= "btrfs_test_fs",
	.init_fs_context = btrfs_test_init_fs_context,
	.kill_sb	= kill_anon_super,
};

struct inode *btrfs_new_test_inode(void)
{
	struct inode *inode;

	inode = new_inode(test_mnt->mnt_sb);
	if (inode)
		inode_init_owner(inode, NULL, S_IFREG);

	return inode;
}

static int btrfs_init_test_fs(void)
{
	int ret;

	ret = register_filesystem(&test_type);
	if (ret) {
		printk(KERN_ERR "btrfs: cannot register test file system\n");
		return ret;
	}

	test_mnt = kern_mount(&test_type);
	if (IS_ERR(test_mnt)) {
		printk(KERN_ERR "btrfs: cannot mount test file system\n");
		unregister_filesystem(&test_type);
		return PTR_ERR(test_mnt);
	}
	return 0;
}

static void btrfs_destroy_test_fs(void)
{
	kern_unmount(test_mnt);
	unregister_filesystem(&test_type);
}

struct btrfs_device *btrfs_alloc_dummy_device(struct btrfs_fs_info *fs_info)
{
	struct btrfs_device *dev;

	dev = kzalloc(sizeof(*dev), GFP_KERNEL);
	if (!dev)
		return ERR_PTR(-ENOMEM);

	extent_io_tree_init(NULL, &dev->alloc_state, 0, NULL);
	INIT_LIST_HEAD(&dev->dev_list);
	list_add(&dev->dev_list, &fs_info->fs_devices->devices);

	return dev;
}

static void btrfs_free_dummy_device(struct btrfs_device *dev)
{
	extent_io_tree_release(&dev->alloc_state);
	kfree(dev);
}

struct btrfs_fs_info *btrfs_alloc_dummy_fs_info(u32 nodesize, u32 sectorsize)
{
	struct btrfs_fs_info *fs_info = kzalloc(sizeof(struct btrfs_fs_info),
						GFP_KERNEL);

	if (!fs_info)
		return fs_info;
	fs_info->fs_devices = kzalloc(sizeof(struct btrfs_fs_devices),
				      GFP_KERNEL);
	if (!fs_info->fs_devices) {
		kfree(fs_info);
		return NULL;
	}
	INIT_LIST_HEAD(&fs_info->fs_devices->devices);

	fs_info->super_copy = kzalloc(sizeof(struct btrfs_super_block),
				      GFP_KERNEL);
	if (!fs_info->super_copy) {
		kfree(fs_info->fs_devices);
		kfree(fs_info);
		return NULL;
	}

	btrfs_init_fs_info(fs_info);

	fs_info->nodesize = nodesize;
	fs_info->sectorsize = sectorsize;
	set_bit(BTRFS_FS_STATE_DUMMY_FS_INFO, &fs_info->fs_state);

	test_mnt->mnt_sb->s_fs_info = fs_info;

<<<<<<< HEAD
	spin_lock_init(&fs_info->buffer_lock);
	spin_lock_init(&fs_info->qgroup_lock);
	spin_lock_init(&fs_info->qgroup_op_lock);
	spin_lock_init(&fs_info->super_lock);
	spin_lock_init(&fs_info->fs_roots_radix_lock);
	spin_lock_init(&fs_info->tree_mod_seq_lock);
	mutex_init(&fs_info->qgroup_ioctl_lock);
	mutex_init(&fs_info->qgroup_rescan_lock);
	rwlock_init(&fs_info->tree_mod_log_lock);
	fs_info->running_transaction = NULL;
	fs_info->qgroup_tree = RB_ROOT;
	fs_info->qgroup_ulist = NULL;
	atomic64_set(&fs_info->tree_mod_seq, 0);
	INIT_LIST_HEAD(&fs_info->dirty_qgroups);
	INIT_LIST_HEAD(&fs_info->dead_roots);
	INIT_LIST_HEAD(&fs_info->tree_mod_seq_list);
	INIT_RADIX_TREE(&fs_info->buffer_radix, GFP_ATOMIC);
	INIT_RADIX_TREE(&fs_info->fs_roots_radix, GFP_ATOMIC);
	extent_io_tree_init(&fs_info->freed_extents[0], NULL);
	extent_io_tree_init(&fs_info->freed_extents[1], NULL);
	fs_info->pinned_extents = &fs_info->freed_extents[0];
	set_bit(BTRFS_FS_STATE_DUMMY_FS_INFO, &fs_info->fs_state);

	test_mnt->mnt_sb->s_fs_info = fs_info;

=======
>>>>>>> 24b8d41d
	return fs_info;
}

void btrfs_free_dummy_fs_info(struct btrfs_fs_info *fs_info)
{
	struct radix_tree_iter iter;
	void **slot;
	struct btrfs_device *dev, *tmp;

	if (!fs_info)
		return;

	if (WARN_ON(!test_bit(BTRFS_FS_STATE_DUMMY_FS_INFO,
			      &fs_info->fs_state)))
		return;

	test_mnt->mnt_sb->s_fs_info = NULL;

	if (!fs_info)
		return;

	if (WARN_ON(!test_bit(BTRFS_FS_STATE_DUMMY_FS_INFO,
			      &fs_info->fs_state)))
		return;

	test_mnt->mnt_sb->s_fs_info = NULL;

	spin_lock(&fs_info->buffer_lock);
	radix_tree_for_each_slot(slot, &fs_info->buffer_radix, &iter, 0) {
		struct extent_buffer *eb;

		eb = radix_tree_deref_slot_protected(slot, &fs_info->buffer_lock);
		if (!eb)
			continue;
		/* Shouldn't happen but that kind of thinking creates CVE's */
		if (radix_tree_exception(eb)) {
			if (radix_tree_deref_retry(eb))
				slot = radix_tree_iter_retry(&iter);
			continue;
		}
		slot = radix_tree_iter_resume(slot, &iter);
		spin_unlock(&fs_info->buffer_lock);
		free_extent_buffer_stale(eb);
		spin_lock(&fs_info->buffer_lock);
	}
	spin_unlock(&fs_info->buffer_lock);

	btrfs_mapping_tree_free(&fs_info->mapping_tree);
	list_for_each_entry_safe(dev, tmp, &fs_info->fs_devices->devices,
				 dev_list) {
		btrfs_free_dummy_device(dev);
	}
	btrfs_free_qgroup_config(fs_info);
	btrfs_free_fs_roots(fs_info);
	kfree(fs_info->super_copy);
	btrfs_check_leaked_roots(fs_info);
	btrfs_extent_buffer_leak_debug_check(fs_info);
	kfree(fs_info->fs_devices);
	kfree(fs_info);
}

void btrfs_free_dummy_root(struct btrfs_root *root)
{
	if (!root)
		return;
	/* Will be freed by btrfs_free_fs_roots */
	if (WARN_ON(test_bit(BTRFS_ROOT_IN_RADIX, &root->state)))
		return;
<<<<<<< HEAD
	if (root->node)
		free_extent_buffer(root->node);
	kfree(root);
}

struct btrfs_block_group_cache *
btrfs_alloc_dummy_block_group(unsigned long length, u32 sectorsize)
=======
	btrfs_put_root(root);
}

struct btrfs_block_group *
btrfs_alloc_dummy_block_group(struct btrfs_fs_info *fs_info,
			      unsigned long length)
>>>>>>> 24b8d41d
{
	struct btrfs_block_group *cache;

	cache = kzalloc(sizeof(*cache), GFP_KERNEL);
	if (!cache)
		return NULL;
	cache->free_space_ctl = kzalloc(sizeof(*cache->free_space_ctl),
					GFP_KERNEL);
	if (!cache->free_space_ctl) {
		kfree(cache);
		return NULL;
	}

<<<<<<< HEAD
	cache->key.objectid = 0;
	cache->key.offset = length;
	cache->key.type = BTRFS_BLOCK_GROUP_ITEM_KEY;
	cache->sectorsize = sectorsize;
	cache->full_stripe_len = sectorsize;
=======
	cache->start = 0;
	cache->length = length;
	cache->full_stripe_len = fs_info->sectorsize;
	cache->fs_info = fs_info;
>>>>>>> 24b8d41d

	INIT_LIST_HEAD(&cache->list);
	INIT_LIST_HEAD(&cache->cluster_list);
	INIT_LIST_HEAD(&cache->bg_list);
	btrfs_init_free_space_ctl(cache);
	mutex_init(&cache->free_space_lock);

	return cache;
}

void btrfs_free_dummy_block_group(struct btrfs_block_group *cache)
{
	if (!cache)
		return;
	__btrfs_remove_free_space_cache(cache->free_space_ctl);
	kfree(cache->free_space_ctl);
	kfree(cache);
}

void btrfs_init_dummy_trans(struct btrfs_trans_handle *trans,
			    struct btrfs_fs_info *fs_info)
{
	memset(trans, 0, sizeof(*trans));
	trans->transid = 1;
	trans->type = __TRANS_DUMMY;
<<<<<<< HEAD
=======
	trans->fs_info = fs_info;
>>>>>>> 24b8d41d
}

int btrfs_run_sanity_tests(void)
{
	int ret, i;
	u32 sectorsize, nodesize;
	u32 test_sectorsize[] = {
		PAGE_SIZE,
	};
	ret = btrfs_init_test_fs();
	if (ret)
		return ret;
	for (i = 0; i < ARRAY_SIZE(test_sectorsize); i++) {
		sectorsize = test_sectorsize[i];
		for (nodesize = sectorsize;
		     nodesize <= BTRFS_MAX_METADATA_BLOCKSIZE;
		     nodesize <<= 1) {
			pr_info("BTRFS: selftest: sectorsize: %u  nodesize: %u\n",
				sectorsize, nodesize);
			ret = btrfs_test_free_space_cache(sectorsize, nodesize);
			if (ret)
				goto out;
			ret = btrfs_test_extent_buffer_operations(sectorsize,
				nodesize);
			if (ret)
				goto out;
			ret = btrfs_test_extent_io(sectorsize, nodesize);
			if (ret)
				goto out;
			ret = btrfs_test_inodes(sectorsize, nodesize);
			if (ret)
				goto out;
			ret = btrfs_test_qgroups(sectorsize, nodesize);
			if (ret)
				goto out;
			ret = btrfs_test_free_space_tree(sectorsize, nodesize);
			if (ret)
				goto out;
		}
	}
<<<<<<< HEAD
=======
	ret = btrfs_test_extent_map();

>>>>>>> 24b8d41d
out:
	btrfs_destroy_test_fs();
	return ret;
}<|MERGE_RESOLUTION|>--- conflicted
+++ resolved
@@ -138,34 +138,6 @@
 
 	test_mnt->mnt_sb->s_fs_info = fs_info;
 
-<<<<<<< HEAD
-	spin_lock_init(&fs_info->buffer_lock);
-	spin_lock_init(&fs_info->qgroup_lock);
-	spin_lock_init(&fs_info->qgroup_op_lock);
-	spin_lock_init(&fs_info->super_lock);
-	spin_lock_init(&fs_info->fs_roots_radix_lock);
-	spin_lock_init(&fs_info->tree_mod_seq_lock);
-	mutex_init(&fs_info->qgroup_ioctl_lock);
-	mutex_init(&fs_info->qgroup_rescan_lock);
-	rwlock_init(&fs_info->tree_mod_log_lock);
-	fs_info->running_transaction = NULL;
-	fs_info->qgroup_tree = RB_ROOT;
-	fs_info->qgroup_ulist = NULL;
-	atomic64_set(&fs_info->tree_mod_seq, 0);
-	INIT_LIST_HEAD(&fs_info->dirty_qgroups);
-	INIT_LIST_HEAD(&fs_info->dead_roots);
-	INIT_LIST_HEAD(&fs_info->tree_mod_seq_list);
-	INIT_RADIX_TREE(&fs_info->buffer_radix, GFP_ATOMIC);
-	INIT_RADIX_TREE(&fs_info->fs_roots_radix, GFP_ATOMIC);
-	extent_io_tree_init(&fs_info->freed_extents[0], NULL);
-	extent_io_tree_init(&fs_info->freed_extents[1], NULL);
-	fs_info->pinned_extents = &fs_info->freed_extents[0];
-	set_bit(BTRFS_FS_STATE_DUMMY_FS_INFO, &fs_info->fs_state);
-
-	test_mnt->mnt_sb->s_fs_info = fs_info;
-
-=======
->>>>>>> 24b8d41d
 	return fs_info;
 }
 
@@ -174,15 +146,6 @@
 	struct radix_tree_iter iter;
 	void **slot;
 	struct btrfs_device *dev, *tmp;
-
-	if (!fs_info)
-		return;
-
-	if (WARN_ON(!test_bit(BTRFS_FS_STATE_DUMMY_FS_INFO,
-			      &fs_info->fs_state)))
-		return;
-
-	test_mnt->mnt_sb->s_fs_info = NULL;
 
 	if (!fs_info)
 		return;
@@ -234,22 +197,12 @@
 	/* Will be freed by btrfs_free_fs_roots */
 	if (WARN_ON(test_bit(BTRFS_ROOT_IN_RADIX, &root->state)))
 		return;
-<<<<<<< HEAD
-	if (root->node)
-		free_extent_buffer(root->node);
-	kfree(root);
-}
-
-struct btrfs_block_group_cache *
-btrfs_alloc_dummy_block_group(unsigned long length, u32 sectorsize)
-=======
 	btrfs_put_root(root);
 }
 
 struct btrfs_block_group *
 btrfs_alloc_dummy_block_group(struct btrfs_fs_info *fs_info,
 			      unsigned long length)
->>>>>>> 24b8d41d
 {
 	struct btrfs_block_group *cache;
 
@@ -263,18 +216,10 @@
 		return NULL;
 	}
 
-<<<<<<< HEAD
-	cache->key.objectid = 0;
-	cache->key.offset = length;
-	cache->key.type = BTRFS_BLOCK_GROUP_ITEM_KEY;
-	cache->sectorsize = sectorsize;
-	cache->full_stripe_len = sectorsize;
-=======
 	cache->start = 0;
 	cache->length = length;
 	cache->full_stripe_len = fs_info->sectorsize;
 	cache->fs_info = fs_info;
->>>>>>> 24b8d41d
 
 	INIT_LIST_HEAD(&cache->list);
 	INIT_LIST_HEAD(&cache->cluster_list);
@@ -300,10 +245,7 @@
 	memset(trans, 0, sizeof(*trans));
 	trans->transid = 1;
 	trans->type = __TRANS_DUMMY;
-<<<<<<< HEAD
-=======
 	trans->fs_info = fs_info;
->>>>>>> 24b8d41d
 }
 
 int btrfs_run_sanity_tests(void)
@@ -344,11 +286,8 @@
 				goto out;
 		}
 	}
-<<<<<<< HEAD
-=======
 	ret = btrfs_test_extent_map();
 
->>>>>>> 24b8d41d
 out:
 	btrfs_destroy_test_fs();
 	return ret;
