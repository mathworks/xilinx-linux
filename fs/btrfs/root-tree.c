// SPDX-License-Identifier: GPL-2.0
/*
 * Copyright (C) 2007 Oracle.  All rights reserved.
 */

#include <linux/err.h>
#include <linux/uuid.h>
#include "ctree.h"
#include "transaction.h"
#include "disk-io.h"
#include "print-tree.h"
#include "qgroup.h"
#include "space-info.h"

/*
 * Read a root item from the tree. In case we detect a root item smaller then
 * sizeof(root_item), we know it's an old version of the root structure and
 * initialize all new fields to zero. The same happens if we detect mismatching
 * generation numbers as then we know the root was once mounted with an older
 * kernel that was not aware of the root item structure change.
 */
static void btrfs_read_root_item(struct extent_buffer *eb, int slot,
				struct btrfs_root_item *item)
{
	u32 len;
	int need_reset = 0;

	len = btrfs_item_size_nr(eb, slot);
	read_extent_buffer(eb, item, btrfs_item_ptr_offset(eb, slot),
			   min_t(u32, len, sizeof(*item)));
	if (len < sizeof(*item))
		need_reset = 1;
	if (!need_reset && btrfs_root_generation(item)
		!= btrfs_root_generation_v2(item)) {
		if (btrfs_root_generation_v2(item) != 0) {
			btrfs_warn(eb->fs_info,
					"mismatching generation and generation_v2 found in root item. This root was probably mounted with an older kernel. Resetting all new fields.");
		}
		need_reset = 1;
	}
	if (need_reset) {
		memset(&item->generation_v2, 0,
			sizeof(*item) - offsetof(struct btrfs_root_item,
					generation_v2));

		generate_random_guid(item->uuid);
	}
}

/*
 * btrfs_find_root - lookup the root by the key.
 * root: the root of the root tree
 * search_key: the key to search
 * path: the path we search
 * root_item: the root item of the tree we look for
 * root_key: the root key of the tree we look for
 *
 * If ->offset of 'search_key' is -1ULL, it means we are not sure the offset
 * of the search key, just lookup the root with the highest offset for a
 * given objectid.
 *
 * If we find something return 0, otherwise > 0, < 0 on error.
 */
int btrfs_find_root(struct btrfs_root *root, const struct btrfs_key *search_key,
		    struct btrfs_path *path, struct btrfs_root_item *root_item,
		    struct btrfs_key *root_key)
{
	struct btrfs_key found_key;
	struct extent_buffer *l;
	int ret;
	int slot;

	ret = btrfs_search_slot(NULL, root, search_key, path, 0, 0);
	if (ret < 0)
		return ret;

	if (search_key->offset != -1ULL) {	/* the search key is exact */
		if (ret > 0)
			goto out;
	} else {
		BUG_ON(ret == 0);		/* Logical error */
		if (path->slots[0] == 0)
			goto out;
		path->slots[0]--;
		ret = 0;
	}

	l = path->nodes[0];
	slot = path->slots[0];

	btrfs_item_key_to_cpu(l, &found_key, slot);
	if (found_key.objectid != search_key->objectid ||
	    found_key.type != BTRFS_ROOT_ITEM_KEY) {
		ret = 1;
		goto out;
	}

	if (root_item)
		btrfs_read_root_item(l, slot, root_item);
	if (root_key)
		memcpy(root_key, &found_key, sizeof(found_key));
out:
	btrfs_release_path(path);
	return ret;
}

void btrfs_set_root_node(struct btrfs_root_item *item,
			 struct extent_buffer *node)
{
	btrfs_set_root_bytenr(item, node->start);
	btrfs_set_root_level(item, btrfs_header_level(node));
	btrfs_set_root_generation(item, btrfs_header_generation(node));
}

/*
 * copy the data in 'item' into the btree
 */
int btrfs_update_root(struct btrfs_trans_handle *trans, struct btrfs_root
		      *root, struct btrfs_key *key, struct btrfs_root_item
		      *item)
{
	struct btrfs_fs_info *fs_info = root->fs_info;
	struct btrfs_path *path;
	struct extent_buffer *l;
	int ret;
	int slot;
	unsigned long ptr;
	u32 old_len;

	path = btrfs_alloc_path();
	if (!path)
		return -ENOMEM;

	ret = btrfs_search_slot(trans, root, key, path, 0, 1);
<<<<<<< HEAD
	if (ret < 0) {
		btrfs_abort_transaction(trans, ret);
=======
	if (ret < 0)
>>>>>>> 24b8d41d
		goto out;

<<<<<<< HEAD
	if (ret != 0) {
		btrfs_print_leaf(root, path->nodes[0]);
		btrfs_crit(root->fs_info,
			   "unable to update root key %llu %u %llu",
			   key->objectid, key->type, key->offset);
		BUG_ON(1);
=======
	if (ret > 0) {
		btrfs_crit(fs_info,
			"unable to find root key (%llu %u %llu) in tree %llu",
			key->objectid, key->type, key->offset,
			root->root_key.objectid);
		ret = -EUCLEAN;
		btrfs_abort_transaction(trans, ret);
		goto out;
>>>>>>> 24b8d41d
	}

	l = path->nodes[0];
	slot = path->slots[0];
	ptr = btrfs_item_ptr_offset(l, slot);
	old_len = btrfs_item_size_nr(l, slot);

	/*
	 * If this is the first time we update the root item which originated
	 * from an older kernel, we need to enlarge the item size to make room
	 * for the added fields.
	 */
	if (old_len < sizeof(*item)) {
		btrfs_release_path(path);
		ret = btrfs_search_slot(trans, root, key, path,
				-1, 1);
		if (ret < 0) {
			btrfs_abort_transaction(trans, ret);
			goto out;
		}

		ret = btrfs_del_item(trans, root, path);
		if (ret < 0) {
			btrfs_abort_transaction(trans, ret);
			goto out;
		}
		btrfs_release_path(path);
		ret = btrfs_insert_empty_item(trans, root, path,
				key, sizeof(*item));
		if (ret < 0) {
			btrfs_abort_transaction(trans, ret);
			goto out;
		}
		l = path->nodes[0];
		slot = path->slots[0];
		ptr = btrfs_item_ptr_offset(l, slot);
	}

	/*
	 * Update generation_v2 so at the next mount we know the new root
	 * fields are valid.
	 */
	btrfs_set_root_generation_v2(item, btrfs_root_generation(item));

	write_extent_buffer(l, item, ptr, sizeof(*item));
	btrfs_mark_buffer_dirty(path->nodes[0]);
out:
	btrfs_free_path(path);
	return ret;
}

int btrfs_insert_root(struct btrfs_trans_handle *trans, struct btrfs_root *root,
		      const struct btrfs_key *key, struct btrfs_root_item *item)
{
	/*
	 * Make sure generation v1 and v2 match. See update_root for details.
	 */
	btrfs_set_root_generation_v2(item, btrfs_root_generation(item));
	return btrfs_insert_item(trans, root, key, item, sizeof(*item));
}

int btrfs_find_orphan_roots(struct btrfs_fs_info *fs_info)
{
	struct btrfs_root *tree_root = fs_info->tree_root;
	struct extent_buffer *leaf;
	struct btrfs_path *path;
	struct btrfs_key key;
	struct btrfs_root *root;
	int err = 0;
	int ret;

	path = btrfs_alloc_path();
	if (!path)
		return -ENOMEM;

	key.objectid = BTRFS_ORPHAN_OBJECTID;
	key.type = BTRFS_ORPHAN_ITEM_KEY;
	key.offset = 0;

	while (1) {
		u64 root_objectid;

		ret = btrfs_search_slot(NULL, tree_root, &key, path, 0, 0);
		if (ret < 0) {
			err = ret;
			break;
		}

		leaf = path->nodes[0];
		if (path->slots[0] >= btrfs_header_nritems(leaf)) {
			ret = btrfs_next_leaf(tree_root, path);
			if (ret < 0)
				err = ret;
			if (ret != 0)
				break;
			leaf = path->nodes[0];
		}

		btrfs_item_key_to_cpu(leaf, &key, path->slots[0]);
		btrfs_release_path(path);

		if (key.objectid != BTRFS_ORPHAN_OBJECTID ||
		    key.type != BTRFS_ORPHAN_ITEM_KEY)
			break;

		root_objectid = key.offset;
		key.offset++;

<<<<<<< HEAD
		/*
		 * The root might have been inserted already, as before we look
		 * for orphan roots, log replay might have happened, which
		 * triggers a transaction commit and qgroup accounting, which
		 * in turn reads and inserts fs roots while doing backref
		 * walking.
		 */
		root = btrfs_lookup_fs_root(tree_root->fs_info,
					    root_key.objectid);
		if (root) {
			WARN_ON(!test_bit(BTRFS_ROOT_ORPHAN_ITEM_INSERTED,
					  &root->state));
			if (btrfs_root_refs(&root->root_item) == 0)
				btrfs_add_dead_root(root);
			continue;
		}

		root = btrfs_read_fs_root(tree_root, &root_key);
=======
		root = btrfs_get_fs_root(fs_info, root_objectid, false);
>>>>>>> 24b8d41d
		err = PTR_ERR_OR_ZERO(root);
		if (err && err != -ENOENT) {
			break;
		} else if (err == -ENOENT) {
			struct btrfs_trans_handle *trans;

			btrfs_release_path(path);

			trans = btrfs_join_transaction(tree_root);
			if (IS_ERR(trans)) {
				err = PTR_ERR(trans);
<<<<<<< HEAD
				btrfs_handle_fs_error(tree_root->fs_info, err,
=======
				btrfs_handle_fs_error(fs_info, err,
>>>>>>> 24b8d41d
					    "Failed to start trans to delete orphan item");
				break;
			}
			err = btrfs_del_orphan_item(trans, tree_root,
						    root_objectid);
			btrfs_end_transaction(trans);
			if (err) {
<<<<<<< HEAD
				btrfs_handle_fs_error(tree_root->fs_info, err,
=======
				btrfs_handle_fs_error(fs_info, err,
>>>>>>> 24b8d41d
					    "Failed to delete root orphan item");
				break;
			}
			continue;
		}

<<<<<<< HEAD
		err = btrfs_init_fs_root(root);
		if (err) {
			btrfs_free_fs_root(root);
			break;
		}

		set_bit(BTRFS_ROOT_ORPHAN_ITEM_INSERTED, &root->state);

		err = btrfs_insert_fs_root(root->fs_info, root);
		if (err) {
			BUG_ON(err == -EEXIST);
			btrfs_free_fs_root(root);
			break;
		}

		if (btrfs_root_refs(&root->root_item) == 0)
=======
		WARN_ON(!test_bit(BTRFS_ROOT_ORPHAN_ITEM_INSERTED, &root->state));
		if (btrfs_root_refs(&root->root_item) == 0) {
			set_bit(BTRFS_ROOT_DEAD_TREE, &root->state);
>>>>>>> 24b8d41d
			btrfs_add_dead_root(root);
		}
		btrfs_put_root(root);
	}

	btrfs_free_path(path);
	return err;
}

/* drop the root item for 'key' from the tree root */
int btrfs_del_root(struct btrfs_trans_handle *trans,
		   const struct btrfs_key *key)
{
	struct btrfs_root *root = trans->fs_info->tree_root;
	struct btrfs_path *path;
	int ret;

	path = btrfs_alloc_path();
	if (!path)
		return -ENOMEM;
	ret = btrfs_search_slot(trans, root, key, path, -1, 1);
	if (ret < 0)
		goto out;

	BUG_ON(ret != 0);

	ret = btrfs_del_item(trans, root, path);
out:
	btrfs_free_path(path);
	return ret;
}

int btrfs_del_root_ref(struct btrfs_trans_handle *trans, u64 root_id,
		       u64 ref_id, u64 dirid, u64 *sequence, const char *name,
		       int name_len)

{
	struct btrfs_root *tree_root = trans->fs_info->tree_root;
	struct btrfs_path *path;
	struct btrfs_root_ref *ref;
	struct extent_buffer *leaf;
	struct btrfs_key key;
	unsigned long ptr;
	int err = 0;
	int ret;

	path = btrfs_alloc_path();
	if (!path)
		return -ENOMEM;

	key.objectid = root_id;
	key.type = BTRFS_ROOT_BACKREF_KEY;
	key.offset = ref_id;
again:
	ret = btrfs_search_slot(trans, tree_root, &key, path, -1, 1);
	BUG_ON(ret < 0);
	if (ret == 0) {
		leaf = path->nodes[0];
		ref = btrfs_item_ptr(leaf, path->slots[0],
				     struct btrfs_root_ref);
		ptr = (unsigned long)(ref + 1);
		if ((btrfs_root_ref_dirid(leaf, ref) != dirid) ||
		    (btrfs_root_ref_name_len(leaf, ref) != name_len) ||
		    memcmp_extent_buffer(leaf, name, ptr, name_len)) {
			err = -ENOENT;
			goto out;
		}
		*sequence = btrfs_root_ref_sequence(leaf, ref);

		ret = btrfs_del_item(trans, tree_root, path);
		if (ret) {
			err = ret;
			goto out;
		}
	} else
		err = -ENOENT;

	if (key.type == BTRFS_ROOT_BACKREF_KEY) {
		btrfs_release_path(path);
		key.objectid = ref_id;
		key.type = BTRFS_ROOT_REF_KEY;
		key.offset = root_id;
		goto again;
	}

out:
	btrfs_free_path(path);
	return err;
}

/*
 * add a btrfs_root_ref item.  type is either BTRFS_ROOT_REF_KEY
 * or BTRFS_ROOT_BACKREF_KEY.
 *
 * The dirid, sequence, name and name_len refer to the directory entry
 * that is referencing the root.
 *
 * For a forward ref, the root_id is the id of the tree referencing
 * the root and ref_id is the id of the subvol  or snapshot.
 *
 * For a back ref the root_id is the id of the subvol or snapshot and
 * ref_id is the id of the tree referencing it.
 *
 * Will return 0, -ENOMEM, or anything from the CoW path
 */
int btrfs_add_root_ref(struct btrfs_trans_handle *trans, u64 root_id,
		       u64 ref_id, u64 dirid, u64 sequence, const char *name,
		       int name_len)
{
	struct btrfs_root *tree_root = trans->fs_info->tree_root;
	struct btrfs_key key;
	int ret;
	struct btrfs_path *path;
	struct btrfs_root_ref *ref;
	struct extent_buffer *leaf;
	unsigned long ptr;

	path = btrfs_alloc_path();
	if (!path)
		return -ENOMEM;

	key.objectid = root_id;
	key.type = BTRFS_ROOT_BACKREF_KEY;
	key.offset = ref_id;
again:
	ret = btrfs_insert_empty_item(trans, tree_root, path, &key,
				      sizeof(*ref) + name_len);
	if (ret) {
		btrfs_abort_transaction(trans, ret);
		btrfs_free_path(path);
		return ret;
	}

	leaf = path->nodes[0];
	ref = btrfs_item_ptr(leaf, path->slots[0], struct btrfs_root_ref);
	btrfs_set_root_ref_dirid(leaf, ref, dirid);
	btrfs_set_root_ref_sequence(leaf, ref, sequence);
	btrfs_set_root_ref_name_len(leaf, ref, name_len);
	ptr = (unsigned long)(ref + 1);
	write_extent_buffer(leaf, name, ptr, name_len);
	btrfs_mark_buffer_dirty(leaf);

	if (key.type == BTRFS_ROOT_BACKREF_KEY) {
		btrfs_release_path(path);
		key.objectid = ref_id;
		key.type = BTRFS_ROOT_REF_KEY;
		key.offset = root_id;
		goto again;
	}

	btrfs_free_path(path);
	return 0;
}

/*
 * Old btrfs forgets to init root_item->flags and root_item->byte_limit
 * for subvolumes. To work around this problem, we steal a bit from
 * root_item->inode_item->flags, and use it to indicate if those fields
 * have been properly initialized.
 */
void btrfs_check_and_init_root_item(struct btrfs_root_item *root_item)
{
	u64 inode_flags = btrfs_stack_inode_flags(&root_item->inode);

	if (!(inode_flags & BTRFS_INODE_ROOT_ITEM_INIT)) {
		inode_flags |= BTRFS_INODE_ROOT_ITEM_INIT;
		btrfs_set_stack_inode_flags(&root_item->inode, inode_flags);
		btrfs_set_root_flags(root_item, 0);
		btrfs_set_root_limit(root_item, 0);
	}
}

void btrfs_update_root_times(struct btrfs_trans_handle *trans,
			     struct btrfs_root *root)
{
	struct btrfs_root_item *item = &root->root_item;
	struct timespec64 ct;

	ktime_get_real_ts64(&ct);
	spin_lock(&root->root_item_lock);
	btrfs_set_root_ctransid(item, trans->transid);
	btrfs_set_stack_timespec_sec(&item->ctime, ct.tv_sec);
	btrfs_set_stack_timespec_nsec(&item->ctime, ct.tv_nsec);
	spin_unlock(&root->root_item_lock);
}

/*
 * btrfs_subvolume_reserve_metadata() - reserve space for subvolume operation
 * root: the root of the parent directory
 * rsv: block reservation
 * items: the number of items that we need do reservation
 * use_global_rsv: allow fallback to the global block reservation
 *
 * This function is used to reserve the space for snapshot/subvolume
 * creation and deletion. Those operations are different with the
 * common file/directory operations, they change two fs/file trees
 * and root tree, the number of items that the qgroup reserves is
 * different with the free space reservation. So we can not use
 * the space reservation mechanism in start_transaction().
 */
int btrfs_subvolume_reserve_metadata(struct btrfs_root *root,
				     struct btrfs_block_rsv *rsv, int items,
				     bool use_global_rsv)
{
	u64 qgroup_num_bytes = 0;
	u64 num_bytes;
	int ret;
	struct btrfs_fs_info *fs_info = root->fs_info;
	struct btrfs_block_rsv *global_rsv = &fs_info->global_block_rsv;

	if (test_bit(BTRFS_FS_QUOTA_ENABLED, &fs_info->flags)) {
		/* One for parent inode, two for dir entries */
		qgroup_num_bytes = 3 * fs_info->nodesize;
		ret = btrfs_qgroup_reserve_meta_prealloc(root,
				qgroup_num_bytes, true);
		if (ret)
			return ret;
	}

	num_bytes = btrfs_calc_insert_metadata_size(fs_info, items);
	rsv->space_info = btrfs_find_space_info(fs_info,
					    BTRFS_BLOCK_GROUP_METADATA);
	ret = btrfs_block_rsv_add(root, rsv, num_bytes,
				  BTRFS_RESERVE_FLUSH_ALL);

	if (ret == -ENOSPC && use_global_rsv)
		ret = btrfs_block_rsv_migrate(global_rsv, rsv, num_bytes, true);

	if (ret && qgroup_num_bytes)
		btrfs_qgroup_free_meta_prealloc(root, qgroup_num_bytes);

	if (!ret) {
		spin_lock(&rsv->lock);
		rsv->qgroup_rsv_reserved += qgroup_num_bytes;
		spin_unlock(&rsv->lock);
	}
	return ret;
}

void btrfs_subvolume_release_metadata(struct btrfs_root *root,
				      struct btrfs_block_rsv *rsv)
{
	struct btrfs_fs_info *fs_info = root->fs_info;
	u64 qgroup_to_release;

	btrfs_block_rsv_release(fs_info, rsv, (u64)-1, &qgroup_to_release);
	btrfs_qgroup_convert_reserved_meta(root, qgroup_to_release);
}<|MERGE_RESOLUTION|>--- conflicted
+++ resolved
@@ -132,22 +132,9 @@
 		return -ENOMEM;
 
 	ret = btrfs_search_slot(trans, root, key, path, 0, 1);
-<<<<<<< HEAD
-	if (ret < 0) {
-		btrfs_abort_transaction(trans, ret);
-=======
 	if (ret < 0)
->>>>>>> 24b8d41d
 		goto out;
 
-<<<<<<< HEAD
-	if (ret != 0) {
-		btrfs_print_leaf(root, path->nodes[0]);
-		btrfs_crit(root->fs_info,
-			   "unable to update root key %llu %u %llu",
-			   key->objectid, key->type, key->offset);
-		BUG_ON(1);
-=======
 	if (ret > 0) {
 		btrfs_crit(fs_info,
 			"unable to find root key (%llu %u %llu) in tree %llu",
@@ -156,7 +143,6 @@
 		ret = -EUCLEAN;
 		btrfs_abort_transaction(trans, ret);
 		goto out;
->>>>>>> 24b8d41d
 	}
 
 	l = path->nodes[0];
@@ -265,28 +251,7 @@
 		root_objectid = key.offset;
 		key.offset++;
 
-<<<<<<< HEAD
-		/*
-		 * The root might have been inserted already, as before we look
-		 * for orphan roots, log replay might have happened, which
-		 * triggers a transaction commit and qgroup accounting, which
-		 * in turn reads and inserts fs roots while doing backref
-		 * walking.
-		 */
-		root = btrfs_lookup_fs_root(tree_root->fs_info,
-					    root_key.objectid);
-		if (root) {
-			WARN_ON(!test_bit(BTRFS_ROOT_ORPHAN_ITEM_INSERTED,
-					  &root->state));
-			if (btrfs_root_refs(&root->root_item) == 0)
-				btrfs_add_dead_root(root);
-			continue;
-		}
-
-		root = btrfs_read_fs_root(tree_root, &root_key);
-=======
 		root = btrfs_get_fs_root(fs_info, root_objectid, false);
->>>>>>> 24b8d41d
 		err = PTR_ERR_OR_ZERO(root);
 		if (err && err != -ENOENT) {
 			break;
@@ -298,11 +263,7 @@
 			trans = btrfs_join_transaction(tree_root);
 			if (IS_ERR(trans)) {
 				err = PTR_ERR(trans);
-<<<<<<< HEAD
-				btrfs_handle_fs_error(tree_root->fs_info, err,
-=======
 				btrfs_handle_fs_error(fs_info, err,
->>>>>>> 24b8d41d
 					    "Failed to start trans to delete orphan item");
 				break;
 			}
@@ -310,39 +271,16 @@
 						    root_objectid);
 			btrfs_end_transaction(trans);
 			if (err) {
-<<<<<<< HEAD
-				btrfs_handle_fs_error(tree_root->fs_info, err,
-=======
 				btrfs_handle_fs_error(fs_info, err,
->>>>>>> 24b8d41d
 					    "Failed to delete root orphan item");
 				break;
 			}
 			continue;
 		}
 
-<<<<<<< HEAD
-		err = btrfs_init_fs_root(root);
-		if (err) {
-			btrfs_free_fs_root(root);
-			break;
-		}
-
-		set_bit(BTRFS_ROOT_ORPHAN_ITEM_INSERTED, &root->state);
-
-		err = btrfs_insert_fs_root(root->fs_info, root);
-		if (err) {
-			BUG_ON(err == -EEXIST);
-			btrfs_free_fs_root(root);
-			break;
-		}
-
-		if (btrfs_root_refs(&root->root_item) == 0)
-=======
 		WARN_ON(!test_bit(BTRFS_ROOT_ORPHAN_ITEM_INSERTED, &root->state));
 		if (btrfs_root_refs(&root->root_item) == 0) {
 			set_bit(BTRFS_ROOT_DEAD_TREE, &root->state);
->>>>>>> 24b8d41d
 			btrfs_add_dead_root(root);
 		}
 		btrfs_put_root(root);
