--- conflicted
+++ resolved
@@ -112,11 +112,7 @@
 	*total_out = 0;
 	*total_in = 0;
 
-<<<<<<< HEAD
-	if (Z_OK != zlib_deflateInit(&workspace->strm, 3)) {
-=======
 	if (Z_OK != zlib_deflateInit(&workspace->strm, workspace->level)) {
->>>>>>> 24b8d41d
 		pr_warn("BTRFS: deflateInit failed\n");
 		ret = -EIO;
 		goto out;
@@ -315,10 +311,7 @@
 
 	if (Z_OK != zlib_inflateInit2(&workspace->strm, wbits)) {
 		pr_warn("BTRFS: inflateInit failed\n");
-<<<<<<< HEAD
-=======
 		kunmap(pages_in[page_in_index]);
->>>>>>> 24b8d41d
 		return -EIO;
 	}
 	while (workspace->strm.total_in < srclen) {
