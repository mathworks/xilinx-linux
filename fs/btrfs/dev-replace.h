/* SPDX-License-Identifier: GPL-2.0 */
/*
 * Copyright (C) STRATO AG 2012.  All rights reserved.
 */

#ifndef BTRFS_DEV_REPLACE_H
#define BTRFS_DEV_REPLACE_H

struct btrfs_ioctl_dev_replace_args;

int btrfs_init_dev_replace(struct btrfs_fs_info *fs_info);
<<<<<<< HEAD
int btrfs_run_dev_replace(struct btrfs_trans_handle *trans,
			  struct btrfs_fs_info *fs_info);
void btrfs_after_dev_replace_commit(struct btrfs_fs_info *fs_info);
int btrfs_dev_replace_by_ioctl(struct btrfs_root *root,
=======
int btrfs_run_dev_replace(struct btrfs_trans_handle *trans);
int btrfs_dev_replace_by_ioctl(struct btrfs_fs_info *fs_info,
>>>>>>> 24b8d41d
			    struct btrfs_ioctl_dev_replace_args *args);
int btrfs_dev_replace_start(struct btrfs_root *root, char *tgtdev_name,
				u64 srcdevid, char *srcdev_name, int read_src);
void btrfs_dev_replace_status(struct btrfs_fs_info *fs_info,
			      struct btrfs_ioctl_dev_replace_args *args);
int btrfs_dev_replace_cancel(struct btrfs_fs_info *fs_info);
void btrfs_dev_replace_suspend_for_unmount(struct btrfs_fs_info *fs_info);
int btrfs_resume_dev_replace_async(struct btrfs_fs_info *fs_info);
int __pure btrfs_dev_replace_is_ongoing(struct btrfs_dev_replace *dev_replace);

#endif<|MERGE_RESOLUTION|>--- conflicted
+++ resolved
@@ -9,18 +9,9 @@
 struct btrfs_ioctl_dev_replace_args;
 
 int btrfs_init_dev_replace(struct btrfs_fs_info *fs_info);
-<<<<<<< HEAD
-int btrfs_run_dev_replace(struct btrfs_trans_handle *trans,
-			  struct btrfs_fs_info *fs_info);
-void btrfs_after_dev_replace_commit(struct btrfs_fs_info *fs_info);
-int btrfs_dev_replace_by_ioctl(struct btrfs_root *root,
-=======
 int btrfs_run_dev_replace(struct btrfs_trans_handle *trans);
 int btrfs_dev_replace_by_ioctl(struct btrfs_fs_info *fs_info,
->>>>>>> 24b8d41d
 			    struct btrfs_ioctl_dev_replace_args *args);
-int btrfs_dev_replace_start(struct btrfs_root *root, char *tgtdev_name,
-				u64 srcdevid, char *srcdev_name, int read_src);
 void btrfs_dev_replace_status(struct btrfs_fs_info *fs_info,
 			      struct btrfs_ioctl_dev_replace_args *args);
 int btrfs_dev_replace_cancel(struct btrfs_fs_info *fs_info);
