--- conflicted
+++ resolved
@@ -326,21 +326,6 @@
 	}
 }
 
-<<<<<<< HEAD
-int btrfs_add_delayed_tree_ref(struct btrfs_fs_info *fs_info,
-			       struct btrfs_trans_handle *trans,
-			       u64 bytenr, u64 num_bytes, u64 parent,
-			       u64 ref_root, int level, int action,
-			       struct btrfs_delayed_extent_op *extent_op);
-int btrfs_add_delayed_data_ref(struct btrfs_fs_info *fs_info,
-			       struct btrfs_trans_handle *trans,
-			       u64 bytenr, u64 num_bytes,
-			       u64 parent, u64 ref_root,
-			       u64 owner, u64 offset, u64 reserved, int action,
-			       struct btrfs_delayed_extent_op *extent_op);
-int btrfs_add_delayed_extent_op(struct btrfs_fs_info *fs_info,
-				struct btrfs_trans_handle *trans,
-=======
 static inline void btrfs_put_delayed_ref_head(struct btrfs_delayed_ref_head *head)
 {
 	if (refcount_dec_and_test(&head->refs))
@@ -356,7 +341,6 @@
 			       u64 reserved, int *old_ref_mod,
 			       int *new_ref_mod);
 int btrfs_add_delayed_extent_op(struct btrfs_trans_handle *trans,
->>>>>>> 24b8d41d
 				u64 bytenr, u64 num_bytes,
 				struct btrfs_delayed_extent_op *extent_op);
 void btrfs_merge_delayed_refs(struct btrfs_trans_handle *trans,
