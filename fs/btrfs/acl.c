--- conflicted
+++ resolved
@@ -43,11 +43,7 @@
 	}
 	if (size > 0)
 		acl = posix_acl_from_xattr(&init_user_ns, value, size);
-<<<<<<< HEAD
-	} else if (size == -ERANGE || size == -ENODATA || size == 0) {
-=======
 	else if (size == -ENODATA || size == 0)
->>>>>>> 24b8d41d
 		acl = NULL;
 	else
 		acl = ERR_PTR(size);
@@ -66,15 +62,6 @@
 	switch (type) {
 	case ACL_TYPE_ACCESS:
 		name = XATTR_NAME_POSIX_ACL_ACCESS;
-<<<<<<< HEAD
-		if (acl) {
-			ret = posix_acl_update_mode(inode, &inode->i_mode, &acl);
-			if (ret)
-				return ret;
-		}
-		ret = 0;
-=======
->>>>>>> 24b8d41d
 		break;
 	case ACL_TYPE_DEFAULT:
 		if (!S_ISDIR(inode->i_mode))
