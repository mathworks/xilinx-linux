--- conflicted
+++ resolved
@@ -631,12 +631,7 @@
 	int pass;
 
 	selected_super = kzalloc(sizeof(*selected_super), GFP_NOFS);
-<<<<<<< HEAD
-	if (NULL == selected_super) {
-		pr_info("btrfsic: error, kmalloc failed!\n");
-=======
 	if (!selected_super)
->>>>>>> 24b8d41d
 		return -ENOMEM;
 
 	list_for_each_entry(device, dev_head, dev_list) {
@@ -798,14 +793,8 @@
 	if (NULL == superblock_tmp) {
 		superblock_tmp = btrfsic_block_alloc();
 		if (NULL == superblock_tmp) {
-<<<<<<< HEAD
-			pr_info("btrfsic: error, kmalloc failed!\n");
-			brelse(bh);
-			return -1;
-=======
 			ret = -1;
 			goto out;
->>>>>>> 24b8d41d
 		}
 		/* for superblock, only the dev_bytenr makes sense */
 		superblock_tmp->dev_bytenr = dev_bytenr;
@@ -929,13 +918,7 @@
 	struct btrfsic_stack_frame *sf;
 
 	sf = kzalloc(sizeof(*sf), GFP_NOFS);
-<<<<<<< HEAD
-	if (NULL == sf)
-		pr_info("btrfsic: alloc memory failed!\n");
-	else
-=======
 	if (sf)
->>>>>>> 24b8d41d
 		sf->magic = BTRFSIC_BLOCK_STACK_FRAME_MAGIC_NUMBER;
 	return sf;
 }
@@ -1325,10 +1308,6 @@
 	if (NULL == l) {
 		l = btrfsic_block_link_alloc();
 		if (NULL == l) {
-<<<<<<< HEAD
-			pr_info("btrfsic: error, kmalloc failed!\n");
-=======
->>>>>>> 24b8d41d
 			btrfsic_release_block_ctx(next_block_ctx);
 			*next_blockp = NULL;
 			return -1;
@@ -1485,10 +1464,6 @@
 					mirror_num,
 					&block_was_created);
 			if (NULL == next_block) {
-<<<<<<< HEAD
-				pr_info("btrfsic: error, kmalloc failed!\n");
-=======
->>>>>>> 24b8d41d
 				btrfsic_release_block_ctx(&next_block_ctx);
 				return -1;
 			}
@@ -1614,11 +1589,7 @@
 	BUG_ON(block_ctx->datav);
 	BUG_ON(block_ctx->pagev);
 	BUG_ON(block_ctx->mem_to_free);
-<<<<<<< HEAD
-	if (block_ctx->dev_bytenr & ((u64)PAGE_SIZE - 1)) {
-=======
 	if (!PAGE_ALIGNED(block_ctx->dev_bytenr)) {
->>>>>>> 24b8d41d
 		pr_info("btrfsic: read_block() with unaligned bytenr %llu\n",
 		       block_ctx->dev_bytenr);
 		return -1;
@@ -1643,22 +1614,10 @@
 		struct bio *bio;
 		unsigned int j;
 
-<<<<<<< HEAD
-		bio = btrfs_io_bio_alloc(GFP_NOFS, num_pages - i);
-		if (!bio) {
-			pr_info("btrfsic: bio_alloc() for %u pages failed!\n",
-			       num_pages - i);
-			return -1;
-		}
-		bio->bi_bdev = block_ctx->dev->bdev;
-		bio->bi_iter.bi_sector = dev_bytenr >> 9;
-		bio_set_op_attrs(bio, REQ_OP_READ, 0);
-=======
 		bio = btrfs_io_bio_alloc(num_pages - i);
 		bio_set_dev(bio, block_ctx->dev->bdev);
 		bio->bi_iter.bi_sector = dev_bytenr >> 9;
 		bio->bi_opf = REQ_OP_READ;
->>>>>>> 24b8d41d
 
 		for (j = i; j < num_pages; j++) {
 			ret = bio_add_page(bio, block_ctx->pagev[j],
@@ -1682,15 +1641,6 @@
 	}
 	for (i = 0; i < num_pages; i++)
 		block_ctx->datav[i] = kmap(block_ctx->pagev[i]);
-<<<<<<< HEAD
-		if (!block_ctx->datav[i]) {
-			pr_info("btrfsic: kmap() failed (dev %s)!\n",
-			       block_ctx->dev->name);
-			return -1;
-		}
-	}
-=======
->>>>>>> 24b8d41d
 
 	return block_ctx->len;
 }
@@ -2056,10 +2006,6 @@
 
 		block = btrfsic_block_alloc();
 		if (NULL == block) {
-<<<<<<< HEAD
-			pr_info("btrfsic: error, kmalloc failed!\n");
-=======
->>>>>>> 24b8d41d
 			btrfsic_release_block_ctx(&block_ctx);
 			goto continue_loop;
 		}
@@ -2149,11 +2095,7 @@
 		if ((dev_state->state->print_mask &
 		     BTRFSIC_PRINT_MASK_END_IO_BIO_BH))
 			pr_info("bio_end_io(err=%d) for %c @%llu (%s/%llu/%d)\n",
-<<<<<<< HEAD
-			       bp->bi_error,
-=======
 			       bp->bi_status,
->>>>>>> 24b8d41d
 			       btrfsic_get_block_type(dev_state->state, block),
 			       block->logical_bytenr, dev_state->name,
 			       block->dev_bytenr, block->mirror_num);
@@ -2177,41 +2119,6 @@
 	bp->bi_end_io(bp);
 }
 
-<<<<<<< HEAD
-static void btrfsic_bh_end_io(struct buffer_head *bh, int uptodate)
-{
-	struct btrfsic_block *block = (struct btrfsic_block *)bh->b_private;
-	int iodone_w_error = !uptodate;
-	struct btrfsic_dev_state *dev_state;
-
-	BUG_ON(NULL == block);
-	dev_state = block->dev_state;
-	if ((dev_state->state->print_mask & BTRFSIC_PRINT_MASK_END_IO_BIO_BH))
-		pr_info("bh_end_io(error=%d) for %c @%llu (%s/%llu/%d)\n",
-		       iodone_w_error,
-		       btrfsic_get_block_type(dev_state->state, block),
-		       block->logical_bytenr, block->dev_state->name,
-		       block->dev_bytenr, block->mirror_num);
-
-	block->iodone_w_error = iodone_w_error;
-	if (block->submit_bio_bh_rw & REQ_PREFLUSH) {
-		dev_state->last_flush_gen++;
-		if ((dev_state->state->print_mask &
-		     BTRFSIC_PRINT_MASK_END_IO_BIO_BH))
-			pr_info("bh_end_io() new %s flush_gen=%llu\n",
-			       dev_state->name, dev_state->last_flush_gen);
-	}
-	if (block->submit_bio_bh_rw & REQ_FUA)
-		block->flush_gen = 0; /* FUA completed means block is on disk */
-
-	bh->b_private = block->orig_bio_bh_private;
-	bh->b_end_io = block->orig_bio_bh_end_io.bh;
-	block->is_iodone = 1; /* for FLUSH, this releases the block */
-	bh->b_end_io(bh, uptodate);
-}
-
-=======
->>>>>>> 24b8d41d
 static int btrfsic_process_written_superblock(
 		struct btrfsic_state *state,
 		struct btrfsic_block *const superblock,
@@ -2319,10 +2226,6 @@
 					mirror_num,
 					&was_created);
 			if (NULL == next_block) {
-<<<<<<< HEAD
-				pr_info("btrfsic: error, kmalloc failed!\n");
-=======
->>>>>>> 24b8d41d
 				btrfsic_release_block_ctx(&tmp_next_block_ctx);
 				return -1;
 			}
@@ -2630,12 +2533,7 @@
 						&state->block_link_hashtable);
 	if (NULL == l) {
 		l = btrfsic_block_link_alloc();
-<<<<<<< HEAD
-		if (NULL == l) {
-			pr_info("btrfsic: error, kmalloc failed!\n");
-=======
 		if (!l)
->>>>>>> 24b8d41d
 			return NULL;
 
 		l->block_ref_to = next_block;
@@ -2680,12 +2578,7 @@
 		struct btrfsic_dev_state *dev_state;
 
 		block = btrfsic_block_alloc();
-<<<<<<< HEAD
-		if (NULL == block) {
-			pr_info("btrfsic: error, kmalloc failed!\n");
-=======
 		if (!block)
->>>>>>> 24b8d41d
 			return NULL;
 
 		dev_state = btrfsic_dev_state_lookup(block_ctx->dev->bdev->bd_dev);
@@ -2770,74 +2663,10 @@
 
 static struct btrfsic_dev_state *btrfsic_dev_state_lookup(dev_t dev)
 {
-<<<<<<< HEAD
-	return btrfsic_dev_state_hashtable_lookup(bdev,
-						  &btrfsic_dev_state_hashtable);
-}
-
-int btrfsic_submit_bh(int op, int op_flags, struct buffer_head *bh)
-{
-	struct btrfsic_dev_state *dev_state;
-
-	if (!btrfsic_is_initialized)
-		return submit_bh(op, op_flags, bh);
-
-	mutex_lock(&btrfsic_mutex);
-	/* since btrfsic_submit_bh() might also be called before
-	 * btrfsic_mount(), this might return NULL */
-	dev_state = btrfsic_dev_state_lookup(bh->b_bdev);
-
-	/* Only called to write the superblock (incl. FLUSH/FUA) */
-	if (NULL != dev_state &&
-	    (op == REQ_OP_WRITE) && bh->b_size > 0) {
-		u64 dev_bytenr;
-
-		dev_bytenr = 4096 * bh->b_blocknr;
-		if (dev_state->state->print_mask &
-		    BTRFSIC_PRINT_MASK_SUBMIT_BIO_BH)
-			pr_info("submit_bh(op=0x%x,0x%x, blocknr=%llu (bytenr %llu), size=%zu, data=%p, bdev=%p)\n",
-			       op, op_flags, (unsigned long long)bh->b_blocknr,
-			       dev_bytenr, bh->b_size, bh->b_data, bh->b_bdev);
-		btrfsic_process_written_block(dev_state, dev_bytenr,
-					      &bh->b_data, 1, NULL,
-					      NULL, bh, op_flags);
-	} else if (NULL != dev_state && (op_flags & REQ_PREFLUSH)) {
-		if (dev_state->state->print_mask &
-		    BTRFSIC_PRINT_MASK_SUBMIT_BIO_BH)
-			pr_info("submit_bh(op=0x%x,0x%x FLUSH, bdev=%p)\n",
-			       op, op_flags, bh->b_bdev);
-		if (!dev_state->dummy_block_for_bio_bh_flush.is_iodone) {
-			if ((dev_state->state->print_mask &
-			     (BTRFSIC_PRINT_MASK_SUBMIT_BIO_BH |
-			      BTRFSIC_PRINT_MASK_VERBOSE)))
-				pr_info("btrfsic_submit_bh(%s) with FLUSH but dummy block already in use (ignored)!\n",
-				       dev_state->name);
-		} else {
-			struct btrfsic_block *const block =
-				&dev_state->dummy_block_for_bio_bh_flush;
-
-			block->is_iodone = 0;
-			block->never_written = 0;
-			block->iodone_w_error = 0;
-			block->flush_gen = dev_state->last_flush_gen + 1;
-			block->submit_bio_bh_rw = op_flags;
-			block->orig_bio_bh_private = bh->b_private;
-			block->orig_bio_bh_end_io.bh = bh->b_end_io;
-			block->next_in_same_bio = NULL;
-			bh->b_private = block;
-			bh->b_end_io = btrfsic_bh_end_io;
-		}
-	}
-	mutex_unlock(&btrfsic_mutex);
-	return submit_bh(op, op_flags, bh);
-}
-
-=======
 	return btrfsic_dev_state_hashtable_lookup(dev,
 						  &btrfsic_dev_state_hashtable);
 }
 
->>>>>>> 24b8d41d
 static void __btrfsic_submit_bio(struct bio *bio)
 {
 	struct btrfsic_dev_state *dev_state;
@@ -2850,13 +2679,8 @@
 	 * btrfsic_mount(), this might return NULL */
 	dev_state = btrfsic_dev_state_lookup(bio_dev(bio) + bio->bi_partno);
 	if (NULL != dev_state &&
-<<<<<<< HEAD
-	    (bio_op(bio) == REQ_OP_WRITE) && NULL != bio->bi_io_vec) {
-		unsigned int i;
-=======
 	    (bio_op(bio) == REQ_OP_WRITE) && bio_has_data(bio)) {
 		unsigned int i = 0;
->>>>>>> 24b8d41d
 		u64 dev_bytenr;
 		u64 cur_bytenr;
 		struct bio_vec bvec;
@@ -2869,13 +2693,8 @@
 		bio_is_patched = 0;
 		if (dev_state->state->print_mask &
 		    BTRFSIC_PRINT_MASK_SUBMIT_BIO_BH)
-<<<<<<< HEAD
-			pr_info("submit_bio(rw=%d,0x%x, bi_vcnt=%u, bi_sector=%llu (bytenr %llu), bi_bdev=%p)\n",
-			       bio_op(bio), bio->bi_opf, bio->bi_vcnt,
-=======
 			pr_info("submit_bio(rw=%d,0x%x, bi_vcnt=%u, bi_sector=%llu (bytenr %llu), bi_disk=%p)\n",
 			       bio_op(bio), bio->bi_opf, segs,
->>>>>>> 24b8d41d
 			       (unsigned long long)bio->bi_iter.bi_sector,
 			       dev_bytenr, bio->bi_disk);
 
@@ -2893,40 +2712,21 @@
 			if (dev_state->state->print_mask &
 			    BTRFSIC_PRINT_MASK_SUBMIT_BIO_BH_VERBOSE)
 				pr_info("#%u: bytenr=%llu, len=%u, offset=%u\n",
-<<<<<<< HEAD
-				       i, cur_bytenr, bio->bi_io_vec[i].bv_len,
-				       bio->bi_io_vec[i].bv_offset);
-			cur_bytenr += bio->bi_io_vec[i].bv_len;
-=======
 				       i, cur_bytenr, bvec.bv_len, bvec.bv_offset);
 			cur_bytenr += bvec.bv_len;
->>>>>>> 24b8d41d
 		}
 		btrfsic_process_written_block(dev_state, dev_bytenr,
 					      mapped_datav, segs,
 					      bio, &bio_is_patched,
-<<<<<<< HEAD
-					      NULL, bio->bi_opf);
-		while (i > 0) {
-			i--;
-			kunmap(bio->bi_io_vec[i].bv_page);
-		}
-=======
 					      bio->bi_opf);
 		bio_for_each_segment(bvec, bio, iter)
 			kunmap(bvec.bv_page);
->>>>>>> 24b8d41d
 		kfree(mapped_datav);
 	} else if (NULL != dev_state && (bio->bi_opf & REQ_PREFLUSH)) {
 		if (dev_state->state->print_mask &
 		    BTRFSIC_PRINT_MASK_SUBMIT_BIO_BH)
-<<<<<<< HEAD
-			pr_info("submit_bio(rw=%d,0x%x FLUSH, bdev=%p)\n",
-			       bio_op(bio), bio->bi_opf, bio->bi_bdev);
-=======
 			pr_info("submit_bio(rw=%d,0x%x FLUSH, disk=%p)\n",
 			       bio_op(bio), bio->bi_opf, bio->bi_disk);
->>>>>>> 24b8d41d
 		if (!dev_state->dummy_block_for_bio_bh_flush.is_iodone) {
 			if ((dev_state->state->print_mask &
 			     (BTRFSIC_PRINT_MASK_SUBMIT_BIO_BH |
@@ -2942,13 +2742,8 @@
 			block->iodone_w_error = 0;
 			block->flush_gen = dev_state->last_flush_gen + 1;
 			block->submit_bio_bh_rw = bio->bi_opf;
-<<<<<<< HEAD
-			block->orig_bio_bh_private = bio->bi_private;
-			block->orig_bio_bh_end_io.bio = bio->bi_end_io;
-=======
 			block->orig_bio_private = bio->bi_private;
 			block->orig_bio_end_io = bio->bi_end_io;
->>>>>>> 24b8d41d
 			block->next_in_same_bio = NULL;
 			bio->bi_private = block;
 			bio->bi_end_io = btrfsic_bio_end_io;
@@ -2979,26 +2774,6 @@
 	struct list_head *dev_head = &fs_devices->devices;
 	struct btrfs_device *device;
 
-<<<<<<< HEAD
-	if (root->nodesize & ((u64)PAGE_SIZE - 1)) {
-		pr_info("btrfsic: cannot handle nodesize %d not being a multiple of PAGE_SIZE %ld!\n",
-		       root->nodesize, PAGE_SIZE);
-		return -1;
-	}
-	if (root->sectorsize & ((u64)PAGE_SIZE - 1)) {
-		pr_info("btrfsic: cannot handle sectorsize %d not being a multiple of PAGE_SIZE %ld!\n",
-		       root->sectorsize, PAGE_SIZE);
-		return -1;
-	}
-	state = kzalloc(sizeof(*state), GFP_KERNEL | __GFP_NOWARN | __GFP_REPEAT);
-	if (!state) {
-		state = vzalloc(sizeof(*state));
-		if (!state) {
-			pr_info("btrfs check-integrity: vzalloc() failed!\n");
-			return -1;
-		}
-	}
-=======
 	if (!PAGE_ALIGNED(fs_info->nodesize)) {
 		pr_info("btrfsic: cannot handle nodesize %d not being a multiple of PAGE_SIZE %ld!\n",
 		       fs_info->nodesize, PAGE_SIZE);
@@ -3012,7 +2787,6 @@
 	state = kvzalloc(sizeof(*state), GFP_KERNEL);
 	if (!state)
 		return -ENOMEM;
->>>>>>> 24b8d41d
 
 	if (!btrfsic_is_initialized) {
 		mutex_init(&btrfsic_mutex);
@@ -3041,10 +2815,6 @@
 
 		ds = btrfsic_dev_state_alloc();
 		if (NULL == ds) {
-<<<<<<< HEAD
-			pr_info("btrfs check-integrity: kmalloc() failed!\n");
-=======
->>>>>>> 24b8d41d
 			mutex_unlock(&btrfsic_mutex);
 			return -ENOMEM;
 		}
