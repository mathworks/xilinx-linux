--- conflicted
+++ resolved
@@ -3401,8 +3401,10 @@
 		return ret;
 	}
 
-	for (i = 0; i < BTRFS_NR_RAID_TYPES; i++)
+	for (i = 0; i < BTRFS_NR_RAID_TYPES; i++) {
 		INIT_LIST_HEAD(&found->block_groups[i]);
+		kobject_init(&found->block_group_kobjs[i], &btrfs_raid_ktype);
+	}
 	init_rwsem(&found->groups_sem);
 	spin_lock_init(&found->lock);
 	found->flags = flags & BTRFS_BLOCK_GROUP_TYPE_MASK;
@@ -8325,9 +8327,8 @@
 		list_del(&space_info->list);
 		for (i = 0; i < BTRFS_NR_RAID_TYPES; i++) {
 			struct kobject *kobj;
-			kobj = space_info->block_group_kobjs[i];
-			space_info->block_group_kobjs[i] = NULL;
-			if (kobj) {
+			kobj = &space_info->block_group_kobjs[i];
+			if (kobj->parent) {
 				kobject_del(kobj);
 				kobject_put(kobj);
 			}
@@ -8351,33 +8352,17 @@
 	up_write(&space_info->groups_sem);
 
 	if (first) {
-<<<<<<< HEAD
-		struct raid_kobject *rkobj;
-=======
 		struct kobject *kobj = &space_info->block_group_kobjs[index];
->>>>>>> 40dde7e2
 		int ret;
 
-		rkobj = kzalloc(sizeof(*rkobj), GFP_NOFS);
-		if (!rkobj)
-			goto out_err;
-		rkobj->raid_type = index;
-		kobject_init(&rkobj->kobj, &btrfs_raid_ktype);
-		ret = kobject_add(&rkobj->kobj, &space_info->kobj,
-				  "%s", get_raid_name(index));
+		kobject_get(&space_info->kobj); /* put in release */
+		ret = kobject_add(kobj, &space_info->kobj, "%s",
+				  get_raid_name(index));
 		if (ret) {
-			kobject_put(&rkobj->kobj);
-			goto out_err;
-		}
-		space_info->block_group_kobjs[index] = &rkobj->kobj;
-	}
-<<<<<<< HEAD
-
-	return;
-out_err:
-	pr_warn("BTRFS: failed to add kobject for block cache. ignoring.\n");
-=======
->>>>>>> 40dde7e2
+			pr_warn("BTRFS: failed to add kobject for block cache. ignoring.\n");
+			kobject_put(&space_info->kobj);
+		}
+	}
 }
 
 static struct btrfs_block_group_cache *
@@ -8712,7 +8697,6 @@
 	struct btrfs_root *tree_root = root->fs_info->tree_root;
 	struct btrfs_key key;
 	struct inode *inode;
-	struct kobject *kobj = NULL;
 	int ret;
 	int index;
 	int factor;
@@ -8812,15 +8796,11 @@
 	 */
 	list_del_init(&block_group->list);
 	if (list_empty(&block_group->space_info->block_groups[index])) {
-		kobj = block_group->space_info->block_group_kobjs[index];
-		block_group->space_info->block_group_kobjs[index] = NULL;
+		kobject_del(&block_group->space_info->block_group_kobjs[index]);
+		kobject_put(&block_group->space_info->block_group_kobjs[index]);
 		clear_avail_alloc_bits(root->fs_info, block_group->flags);
 	}
 	up_write(&block_group->space_info->groups_sem);
-	if (kobj) {
-		kobject_del(kobj);
-		kobject_put(kobj);
-	}
 
 	if (block_group->cached == BTRFS_CACHE_STARTED)
 		wait_block_group_cache_done(block_group);
