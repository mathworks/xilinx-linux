/* SPDX-License-Identifier: GPL-2.0 */
/*
 * Copyright (C) 2007 Oracle.  All rights reserved.
 */

#ifndef BTRFS_ORDERED_DATA_H
#define BTRFS_ORDERED_DATA_H

/* one of these per inode */
struct btrfs_ordered_inode_tree {
	spinlock_t lock;
	struct rb_root tree;
	struct rb_node *last;
};

struct btrfs_ordered_sum {
	/* bytenr is the start of this extent on disk */
	u64 bytenr;

	/*
	 * this is the length in bytes covered by the sums array below.
	 */
	int len;
	struct list_head list;
	/* last field is a variable length array of csums */
	u8 sums[];
};

/*
 * bits for the flags field:
 *
 * BTRFS_ORDERED_IO_DONE is set when all of the blocks are written.
 * It is used to make sure metadata is inserted into the tree only once
 * per extent.
 *
 * BTRFS_ORDERED_COMPLETE is set when the extent is removed from the
 * rbtree, just before waking any waiters.  It is used to indicate the
 * IO is done and any metadata is inserted into the tree.
 */
<<<<<<< HEAD
#define BTRFS_ORDERED_IO_DONE 0 /* set when all the pages are written */

#define BTRFS_ORDERED_COMPLETE 1 /* set when removed from the tree */

#define BTRFS_ORDERED_NOCOW 2 /* set when we want to write in place */

#define BTRFS_ORDERED_COMPRESSED 3 /* writing a zlib compressed extent */

#define BTRFS_ORDERED_PREALLOC 4 /* set when writing to preallocated extent */

#define BTRFS_ORDERED_DIRECT 5 /* set when we're doing DIO with this extent */

#define BTRFS_ORDERED_IOERR 6 /* We had an io error when writing this out */

#define BTRFS_ORDERED_UPDATED_ISIZE 7 /* indicates whether this ordered extent
				       * has done its due diligence in updating
				       * the isize. */
#define BTRFS_ORDERED_LOGGED_CSUM 8 /* We've logged the csums on this ordered
				       ordered extent */
#define BTRFS_ORDERED_TRUNCATED 9 /* Set when we have to truncate an extent */
=======
enum {
	/* set when all the pages are written */
	BTRFS_ORDERED_IO_DONE,
	/* set when removed from the tree */
	BTRFS_ORDERED_COMPLETE,
	/* set when we want to write in place */
	BTRFS_ORDERED_NOCOW,
	/* writing a zlib compressed extent */
	BTRFS_ORDERED_COMPRESSED,
	/* set when writing to preallocated extent */
	BTRFS_ORDERED_PREALLOC,
	/* set when we're doing DIO with this extent */
	BTRFS_ORDERED_DIRECT,
	/* We had an io error when writing this out */
	BTRFS_ORDERED_IOERR,
	/* Set when we have to truncate an extent */
	BTRFS_ORDERED_TRUNCATED,
	/* Regular IO for COW */
	BTRFS_ORDERED_REGULAR,
	/* Used during fsync to track already logged extents */
	BTRFS_ORDERED_LOGGED,
	/* We have already logged all the csums of the ordered extent */
	BTRFS_ORDERED_LOGGED_CSUM,
	/* We wait for this extent to complete in the current transaction */
	BTRFS_ORDERED_PENDING,
};
>>>>>>> 24b8d41d

struct btrfs_ordered_extent {
	/* logical offset in the file */
	u64 file_offset;

	/*
	 * These fields directly correspond to the same fields in
	 * btrfs_file_extent_item.
	 */
	u64 disk_bytenr;
	u64 num_bytes;
	u64 disk_num_bytes;

	/* number of bytes that still need writing */
	u64 bytes_left;

	/*
	 * the end of the ordered extent which is behind it but
	 * didn't update disk_i_size. Please see the comment of
	 * btrfs_ordered_update_i_size();
	 */
	u64 outstanding_isize;

	/*
	 * If we get truncated we need to adjust the file extent we enter for
	 * this ordered extent so that we do not expose stale data.
	 */
	u64 truncated_len;

	/* flags (described above) */
	unsigned long flags;

	/* compression algorithm */
	int compress_type;

	/* Qgroup reserved space */
	int qgroup_rsv;

	/* reference count */
	refcount_t refs;

	/* the inode we belong to */
	struct inode *inode;

	/* list of checksums for insertion when the extent io is done */
	struct list_head list;

	/* used for fast fsyncs */
	struct list_head log_list;

	/* used to wait for the BTRFS_ORDERED_COMPLETE bit */
	wait_queue_head_t wait;

	/* our friendly rbtree entry */
	struct rb_node rb_node;

	/* a per root list of all the pending ordered extents */
	struct list_head root_extent_list;

	struct btrfs_work work;

	struct completion completion;
	struct btrfs_work flush_work;
	struct list_head work_list;
};

/*
 * calculates the total size you need to allocate for an ordered sum
 * structure spanning 'bytes' in the file
 */
static inline int btrfs_ordered_sum_size(struct btrfs_fs_info *fs_info,
					 unsigned long bytes)
{
	int num_sectors = (int)DIV_ROUND_UP(bytes, fs_info->sectorsize);
	int csum_size = btrfs_super_csum_size(fs_info->super_copy);

	return sizeof(struct btrfs_ordered_sum) + num_sectors * csum_size;
}

static inline void
btrfs_ordered_inode_tree_init(struct btrfs_ordered_inode_tree *t)
{
	spin_lock_init(&t->lock);
	t->tree = RB_ROOT;
	t->last = NULL;
}

void btrfs_put_ordered_extent(struct btrfs_ordered_extent *entry);
void btrfs_remove_ordered_extent(struct btrfs_inode *btrfs_inode,
				struct btrfs_ordered_extent *entry);
int btrfs_dec_test_ordered_pending(struct btrfs_inode *inode,
				   struct btrfs_ordered_extent **cached,
				   u64 file_offset, u64 io_size, int uptodate);
int btrfs_dec_test_first_ordered_pending(struct btrfs_inode *inode,
				   struct btrfs_ordered_extent **cached,
				   u64 *file_offset, u64 io_size,
				   int uptodate);
int btrfs_add_ordered_extent(struct btrfs_inode *inode, u64 file_offset,
			     u64 disk_bytenr, u64 num_bytes, u64 disk_num_bytes,
			     int type);
int btrfs_add_ordered_extent_dio(struct btrfs_inode *inode, u64 file_offset,
				 u64 disk_bytenr, u64 num_bytes,
				 u64 disk_num_bytes, int type);
int btrfs_add_ordered_extent_compress(struct btrfs_inode *inode, u64 file_offset,
				      u64 disk_bytenr, u64 num_bytes,
				      u64 disk_num_bytes, int type,
				      int compress_type);
void btrfs_add_ordered_sum(struct btrfs_ordered_extent *entry,
			   struct btrfs_ordered_sum *sum);
struct btrfs_ordered_extent *btrfs_lookup_ordered_extent(struct btrfs_inode *inode,
							 u64 file_offset);
void btrfs_start_ordered_extent(struct btrfs_ordered_extent *entry, int wait);
int btrfs_wait_ordered_range(struct inode *inode, u64 start, u64 len);
struct btrfs_ordered_extent *
<<<<<<< HEAD
btrfs_lookup_first_ordered_extent(struct inode * inode, u64 file_offset);
struct btrfs_ordered_extent *btrfs_lookup_ordered_range(struct inode *inode,
							u64 file_offset,
							u64 len);
bool btrfs_have_ordered_extents_in_range(struct inode *inode,
					 u64 file_offset,
					 u64 len);
int btrfs_ordered_update_i_size(struct inode *inode, u64 offset,
				struct btrfs_ordered_extent *ordered);
int btrfs_find_ordered_sum(struct inode *inode, u64 offset, u64 disk_bytenr,
			   u32 *sum, int len);
int btrfs_wait_ordered_extents(struct btrfs_root *root, int nr,
			       const u64 range_start, const u64 range_len);
int btrfs_wait_ordered_roots(struct btrfs_fs_info *fs_info, int nr,
			      const u64 range_start, const u64 range_len);
void btrfs_get_logged_extents(struct inode *inode,
			      struct list_head *logged_list,
			      const loff_t start,
			      const loff_t end);
void btrfs_put_logged_extents(struct list_head *logged_list);
void btrfs_submit_logged_extents(struct list_head *logged_list,
				 struct btrfs_root *log);
void btrfs_wait_logged_extents(struct btrfs_trans_handle *trans,
			       struct btrfs_root *log, u64 transid);
void btrfs_free_logged_extents(struct btrfs_root *log, u64 transid);
=======
btrfs_lookup_first_ordered_extent(struct btrfs_inode *inode, u64 file_offset);
struct btrfs_ordered_extent *btrfs_lookup_ordered_range(
		struct btrfs_inode *inode,
		u64 file_offset,
		u64 len);
void btrfs_get_ordered_extents_for_logging(struct btrfs_inode *inode,
					   struct list_head *list);
int btrfs_find_ordered_sum(struct btrfs_inode *inode, u64 offset,
			   u64 disk_bytenr, u8 *sum, int len);
u64 btrfs_wait_ordered_extents(struct btrfs_root *root, u64 nr,
			       const u64 range_start, const u64 range_len);
void btrfs_wait_ordered_roots(struct btrfs_fs_info *fs_info, u64 nr,
			      const u64 range_start, const u64 range_len);
void btrfs_lock_and_flush_ordered_range(struct btrfs_inode *inode, u64 start,
					u64 end,
					struct extent_state **cached_state);
>>>>>>> 24b8d41d
int __init ordered_data_init(void);
void __cold ordered_data_exit(void);

#endif<|MERGE_RESOLUTION|>--- conflicted
+++ resolved
@@ -37,28 +37,6 @@
  * rbtree, just before waking any waiters.  It is used to indicate the
  * IO is done and any metadata is inserted into the tree.
  */
-<<<<<<< HEAD
-#define BTRFS_ORDERED_IO_DONE 0 /* set when all the pages are written */
-
-#define BTRFS_ORDERED_COMPLETE 1 /* set when removed from the tree */
-
-#define BTRFS_ORDERED_NOCOW 2 /* set when we want to write in place */
-
-#define BTRFS_ORDERED_COMPRESSED 3 /* writing a zlib compressed extent */
-
-#define BTRFS_ORDERED_PREALLOC 4 /* set when writing to preallocated extent */
-
-#define BTRFS_ORDERED_DIRECT 5 /* set when we're doing DIO with this extent */
-
-#define BTRFS_ORDERED_IOERR 6 /* We had an io error when writing this out */
-
-#define BTRFS_ORDERED_UPDATED_ISIZE 7 /* indicates whether this ordered extent
-				       * has done its due diligence in updating
-				       * the isize. */
-#define BTRFS_ORDERED_LOGGED_CSUM 8 /* We've logged the csums on this ordered
-				       ordered extent */
-#define BTRFS_ORDERED_TRUNCATED 9 /* Set when we have to truncate an extent */
-=======
 enum {
 	/* set when all the pages are written */
 	BTRFS_ORDERED_IO_DONE,
@@ -85,7 +63,6 @@
 	/* We wait for this extent to complete in the current transaction */
 	BTRFS_ORDERED_PENDING,
 };
->>>>>>> 24b8d41d
 
 struct btrfs_ordered_extent {
 	/* logical offset in the file */
@@ -200,33 +177,6 @@
 void btrfs_start_ordered_extent(struct btrfs_ordered_extent *entry, int wait);
 int btrfs_wait_ordered_range(struct inode *inode, u64 start, u64 len);
 struct btrfs_ordered_extent *
-<<<<<<< HEAD
-btrfs_lookup_first_ordered_extent(struct inode * inode, u64 file_offset);
-struct btrfs_ordered_extent *btrfs_lookup_ordered_range(struct inode *inode,
-							u64 file_offset,
-							u64 len);
-bool btrfs_have_ordered_extents_in_range(struct inode *inode,
-					 u64 file_offset,
-					 u64 len);
-int btrfs_ordered_update_i_size(struct inode *inode, u64 offset,
-				struct btrfs_ordered_extent *ordered);
-int btrfs_find_ordered_sum(struct inode *inode, u64 offset, u64 disk_bytenr,
-			   u32 *sum, int len);
-int btrfs_wait_ordered_extents(struct btrfs_root *root, int nr,
-			       const u64 range_start, const u64 range_len);
-int btrfs_wait_ordered_roots(struct btrfs_fs_info *fs_info, int nr,
-			      const u64 range_start, const u64 range_len);
-void btrfs_get_logged_extents(struct inode *inode,
-			      struct list_head *logged_list,
-			      const loff_t start,
-			      const loff_t end);
-void btrfs_put_logged_extents(struct list_head *logged_list);
-void btrfs_submit_logged_extents(struct list_head *logged_list,
-				 struct btrfs_root *log);
-void btrfs_wait_logged_extents(struct btrfs_trans_handle *trans,
-			       struct btrfs_root *log, u64 transid);
-void btrfs_free_logged_extents(struct btrfs_root *log, u64 transid);
-=======
 btrfs_lookup_first_ordered_extent(struct btrfs_inode *inode, u64 file_offset);
 struct btrfs_ordered_extent *btrfs_lookup_ordered_range(
 		struct btrfs_inode *inode,
@@ -243,7 +193,6 @@
 void btrfs_lock_and_flush_ordered_range(struct btrfs_inode *inode, u64 start,
 					u64 end,
 					struct extent_state **cached_state);
->>>>>>> 24b8d41d
 int __init ordered_data_init(void);
 void __cold ordered_data_exit(void);
 
