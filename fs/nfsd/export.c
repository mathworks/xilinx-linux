// SPDX-License-Identifier: GPL-2.0
/*
 * NFS exporting and validation.
 *
 * We maintain a list of clients, each of which has a list of
 * exports. To export an fs to a given client, you first have
 * to create the client entry with NFSCTL_ADDCLIENT, which
 * creates a client control block and adds it to the hash
 * table. Then, you call NFSCTL_EXPORT for each fs.
 *
 *
 * Copyright (C) 1995, 1996 Olaf Kirch, <okir@monad.swb.de>
 */

#include <linux/slab.h>
#include <linux/namei.h>
#include <linux/module.h>
#include <linux/exportfs.h>
#include <linux/sunrpc/svc_xprt.h>

#include "nfsd.h"
#include "nfsfh.h"
#include "netns.h"
#include "pnfs.h"
#include "filecache.h"
#include "trace.h"

#define NFSDDBG_FACILITY	NFSDDBG_EXPORT

/*
 * We have two caches.
 * One maps client+vfsmnt+dentry to export options - the export map
 * The other maps client+filehandle-fragment to export options. - the expkey map
 *
 * The export options are actually stored in the first map, and the
 * second map contains a reference to the entry in the first map.
 */

#define	EXPKEY_HASHBITS		8
#define	EXPKEY_HASHMAX		(1 << EXPKEY_HASHBITS)
#define	EXPKEY_HASHMASK		(EXPKEY_HASHMAX -1)

static void expkey_put(struct kref *ref)
{
	struct svc_expkey *key = container_of(ref, struct svc_expkey, h.ref);

	if (test_bit(CACHE_VALID, &key->h.flags) &&
	    !test_bit(CACHE_NEGATIVE, &key->h.flags))
		path_put(&key->ek_path);
	auth_domain_put(key->ek_client);
	kfree_rcu(key, ek_rcu);
}

static int expkey_upcall(struct cache_detail *cd, struct cache_head *h)
{
	return sunrpc_cache_pipe_upcall(cd, h);
}

static void expkey_request(struct cache_detail *cd,
			   struct cache_head *h,
			   char **bpp, int *blen)
{
	/* client fsidtype \xfsid */
	struct svc_expkey *ek = container_of(h, struct svc_expkey, h);
	char type[5];

	qword_add(bpp, blen, ek->ek_client->name);
	snprintf(type, 5, "%d", ek->ek_fsidtype);
	qword_add(bpp, blen, type);
	qword_addhex(bpp, blen, (char*)ek->ek_fsid, key_len(ek->ek_fsidtype));
	(*bpp)[-1] = '\n';
}

static struct svc_expkey *svc_expkey_update(struct cache_detail *cd, struct svc_expkey *new,
					    struct svc_expkey *old);
static struct svc_expkey *svc_expkey_lookup(struct cache_detail *cd, struct svc_expkey *);

static int expkey_parse(struct cache_detail *cd, char *mesg, int mlen)
{
	/* client fsidtype fsid expiry [path] */
	char *buf;
	int len;
	struct auth_domain *dom = NULL;
	int err;
	int fsidtype;
	char *ep;
	struct svc_expkey key;
	struct svc_expkey *ek = NULL;

	if (mesg[mlen - 1] != '\n')
		return -EINVAL;
	mesg[mlen-1] = 0;

	buf = kmalloc(PAGE_SIZE, GFP_KERNEL);
	err = -ENOMEM;
	if (!buf)
		goto out;

	err = -EINVAL;
	if ((len=qword_get(&mesg, buf, PAGE_SIZE)) <= 0)
		goto out;

	err = -ENOENT;
	dom = auth_domain_find(buf);
	if (!dom)
		goto out;
	dprintk("found domain %s\n", buf);

	err = -EINVAL;
	if ((len=qword_get(&mesg, buf, PAGE_SIZE)) <= 0)
		goto out;
	fsidtype = simple_strtoul(buf, &ep, 10);
	if (*ep)
		goto out;
	dprintk("found fsidtype %d\n", fsidtype);
	if (key_len(fsidtype)==0) /* invalid type */
		goto out;
	if ((len=qword_get(&mesg, buf, PAGE_SIZE)) <= 0)
		goto out;
	dprintk("found fsid length %d\n", len);
	if (len != key_len(fsidtype))
		goto out;

	/* OK, we seem to have a valid key */
	key.h.flags = 0;
	key.h.expiry_time = get_expiry(&mesg);
	if (key.h.expiry_time == 0)
		goto out;

	key.ek_client = dom;	
	key.ek_fsidtype = fsidtype;
	memcpy(key.ek_fsid, buf, len);

	ek = svc_expkey_lookup(cd, &key);
	err = -ENOMEM;
	if (!ek)
		goto out;

	/* now we want a pathname, or empty meaning NEGATIVE  */
	err = -EINVAL;
	len = qword_get(&mesg, buf, PAGE_SIZE);
	if (len < 0)
		goto out;
	dprintk("Path seems to be <%s>\n", buf);
	err = 0;
	if (len == 0) {
		set_bit(CACHE_NEGATIVE, &key.h.flags);
		ek = svc_expkey_update(cd, &key, ek);
		if (ek)
			trace_nfsd_expkey_update(ek, NULL);
		else
			err = -ENOMEM;
	} else {
		err = kern_path(buf, 0, &key.ek_path);
		if (err)
			goto out;

		dprintk("Found the path %s\n", buf);

		ek = svc_expkey_update(cd, &key, ek);
		if (ek)
			trace_nfsd_expkey_update(ek, buf);
		else
			err = -ENOMEM;
		path_put(&key.ek_path);
	}
	cache_flush();
 out:
	if (ek)
		cache_put(&ek->h, cd);
	if (dom)
		auth_domain_put(dom);
	kfree(buf);
	return err;
}

static int expkey_show(struct seq_file *m,
		       struct cache_detail *cd,
		       struct cache_head *h)
{
	struct svc_expkey *ek ;
	int i;

	if (h ==NULL) {
		seq_puts(m, "#domain fsidtype fsid [path]\n");
		return 0;
	}
	ek = container_of(h, struct svc_expkey, h);
	seq_printf(m, "%s %d 0x", ek->ek_client->name,
		   ek->ek_fsidtype);
	for (i=0; i < key_len(ek->ek_fsidtype)/4; i++)
		seq_printf(m, "%08x", ek->ek_fsid[i]);
	if (test_bit(CACHE_VALID, &h->flags) && 
	    !test_bit(CACHE_NEGATIVE, &h->flags)) {
		seq_printf(m, " ");
		seq_path(m, &ek->ek_path, "\\ \t\n");
	}
	seq_printf(m, "\n");
	return 0;
}

static inline int expkey_match (struct cache_head *a, struct cache_head *b)
{
	struct svc_expkey *orig = container_of(a, struct svc_expkey, h);
	struct svc_expkey *new = container_of(b, struct svc_expkey, h);

	if (orig->ek_fsidtype != new->ek_fsidtype ||
	    orig->ek_client != new->ek_client ||
	    memcmp(orig->ek_fsid, new->ek_fsid, key_len(orig->ek_fsidtype)) != 0)
		return 0;
	return 1;
}

static inline void expkey_init(struct cache_head *cnew,
				   struct cache_head *citem)
{
	struct svc_expkey *new = container_of(cnew, struct svc_expkey, h);
	struct svc_expkey *item = container_of(citem, struct svc_expkey, h);

	kref_get(&item->ek_client->ref);
	new->ek_client = item->ek_client;
	new->ek_fsidtype = item->ek_fsidtype;

	memcpy(new->ek_fsid, item->ek_fsid, sizeof(new->ek_fsid));
}

static inline void expkey_update(struct cache_head *cnew,
				   struct cache_head *citem)
{
	struct svc_expkey *new = container_of(cnew, struct svc_expkey, h);
	struct svc_expkey *item = container_of(citem, struct svc_expkey, h);

	new->ek_path = item->ek_path;
	path_get(&item->ek_path);
}

static struct cache_head *expkey_alloc(void)
{
	struct svc_expkey *i = kmalloc(sizeof(*i), GFP_KERNEL);
	if (i)
		return &i->h;
	else
		return NULL;
}

static void expkey_flush(void)
{
	/*
	 * Take the nfsd_mutex here to ensure that the file cache is not
	 * destroyed while we're in the middle of flushing.
	 */
	mutex_lock(&nfsd_mutex);
	nfsd_file_cache_purge(current->nsproxy->net_ns);
	mutex_unlock(&nfsd_mutex);
}

static const struct cache_detail svc_expkey_cache_template = {
	.owner		= THIS_MODULE,
	.hash_size	= EXPKEY_HASHMAX,
	.name		= "nfsd.fh",
	.cache_put	= expkey_put,
	.cache_upcall	= expkey_upcall,
	.cache_request	= expkey_request,
	.cache_parse	= expkey_parse,
	.cache_show	= expkey_show,
	.match		= expkey_match,
	.init		= expkey_init,
	.update       	= expkey_update,
	.alloc		= expkey_alloc,
	.flush		= expkey_flush,
};

static int
svc_expkey_hash(struct svc_expkey *item)
{
	int hash = item->ek_fsidtype;
	char * cp = (char*)item->ek_fsid;
	int len = key_len(item->ek_fsidtype);

	hash ^= hash_mem(cp, len, EXPKEY_HASHBITS);
	hash ^= hash_ptr(item->ek_client, EXPKEY_HASHBITS);
	hash &= EXPKEY_HASHMASK;
	return hash;
}

static struct svc_expkey *
svc_expkey_lookup(struct cache_detail *cd, struct svc_expkey *item)
{
	struct cache_head *ch;
	int hash = svc_expkey_hash(item);

	ch = sunrpc_cache_lookup_rcu(cd, &item->h, hash);
	if (ch)
		return container_of(ch, struct svc_expkey, h);
	else
		return NULL;
}

static struct svc_expkey *
svc_expkey_update(struct cache_detail *cd, struct svc_expkey *new,
		  struct svc_expkey *old)
{
	struct cache_head *ch;
	int hash = svc_expkey_hash(new);

	ch = sunrpc_cache_update(cd, &new->h, &old->h, hash);
	if (ch)
		return container_of(ch, struct svc_expkey, h);
	else
		return NULL;
}


#define	EXPORT_HASHBITS		8
#define	EXPORT_HASHMAX		(1<< EXPORT_HASHBITS)

static void nfsd4_fslocs_free(struct nfsd4_fs_locations *fsloc)
{
	struct nfsd4_fs_location *locations = fsloc->locations;
	int i;

	if (!locations)
		return;

	for (i = 0; i < fsloc->locations_count; i++) {
		kfree(locations[i].path);
		kfree(locations[i].hosts);
	}

	kfree(locations);
	fsloc->locations = NULL;
}

static void svc_export_put(struct kref *ref)
{
	struct svc_export *exp = container_of(ref, struct svc_export, h.ref);
	path_put(&exp->ex_path);
	auth_domain_put(exp->ex_client);
	nfsd4_fslocs_free(&exp->ex_fslocs);
	kfree(exp->ex_uuid);
	kfree_rcu(exp, ex_rcu);
}

static int svc_export_upcall(struct cache_detail *cd, struct cache_head *h)
{
	return sunrpc_cache_pipe_upcall(cd, h);
}

static void svc_export_request(struct cache_detail *cd,
			       struct cache_head *h,
			       char **bpp, int *blen)
{
	/*  client path */
	struct svc_export *exp = container_of(h, struct svc_export, h);
	char *pth;

	qword_add(bpp, blen, exp->ex_client->name);
	pth = d_path(&exp->ex_path, *bpp, *blen);
	if (IS_ERR(pth)) {
		/* is this correct? */
		(*bpp)[0] = '\n';
		return;
	}
	qword_add(bpp, blen, pth);
	(*bpp)[-1] = '\n';
}

static struct svc_export *svc_export_update(struct svc_export *new,
					    struct svc_export *old);
static struct svc_export *svc_export_lookup(struct svc_export *);

static int check_export(struct inode *inode, int *flags, unsigned char *uuid)
{

	/*
	 * We currently export only dirs, regular files, and (for v4
	 * pseudoroot) symlinks.
	 */
	if (!S_ISDIR(inode->i_mode) &&
	    !S_ISLNK(inode->i_mode) &&
	    !S_ISREG(inode->i_mode))
		return -ENOTDIR;

	/*
	 * Mountd should never pass down a writeable V4ROOT export, but,
	 * just to make sure:
	 */
	if (*flags & NFSEXP_V4ROOT)
		*flags |= NFSEXP_READONLY;

	/* There are two requirements on a filesystem to be exportable.
	 * 1:  We must be able to identify the filesystem from a number.
	 *       either a device number (so FS_REQUIRES_DEV needed)
	 *       or an FSID number (so NFSEXP_FSID or ->uuid is needed).
	 * 2:  We must be able to find an inode from a filehandle.
	 *       This means that s_export_op must be set.
	 */
	if (!(inode->i_sb->s_type->fs_flags & FS_REQUIRES_DEV) &&
	    !(*flags & NFSEXP_FSID) &&
	    uuid == NULL) {
		dprintk("exp_export: export of non-dev fs without fsid\n");
		return -EINVAL;
	}

	if (!inode->i_sb->s_export_op ||
	    !inode->i_sb->s_export_op->fh_to_dentry) {
		dprintk("exp_export: export of invalid fs type.\n");
		return -EINVAL;
	}

	return 0;

}

#ifdef CONFIG_NFSD_V4

static int
fsloc_parse(char **mesg, char *buf, struct nfsd4_fs_locations *fsloc)
{
	int len;
	int migrated, i, err;

	/* more than one fsloc */
	if (fsloc->locations)
		return -EINVAL;

	/* listsize */
	err = get_uint(mesg, &fsloc->locations_count);
	if (err)
		return err;
	if (fsloc->locations_count > MAX_FS_LOCATIONS)
		return -EINVAL;
	if (fsloc->locations_count == 0)
		return 0;

	fsloc->locations = kcalloc(fsloc->locations_count,
				   sizeof(struct nfsd4_fs_location),
				   GFP_KERNEL);
	if (!fsloc->locations)
		return -ENOMEM;
	for (i=0; i < fsloc->locations_count; i++) {
		/* colon separated host list */
		err = -EINVAL;
		len = qword_get(mesg, buf, PAGE_SIZE);
		if (len <= 0)
			goto out_free_all;
		err = -ENOMEM;
		fsloc->locations[i].hosts = kstrdup(buf, GFP_KERNEL);
		if (!fsloc->locations[i].hosts)
			goto out_free_all;
		err = -EINVAL;
		/* slash separated path component list */
		len = qword_get(mesg, buf, PAGE_SIZE);
		if (len <= 0)
			goto out_free_all;
		err = -ENOMEM;
		fsloc->locations[i].path = kstrdup(buf, GFP_KERNEL);
		if (!fsloc->locations[i].path)
			goto out_free_all;
	}
	/* migrated */
	err = get_int(mesg, &migrated);
	if (err)
		goto out_free_all;
	err = -EINVAL;
	if (migrated < 0 || migrated > 1)
		goto out_free_all;
	fsloc->migrated = migrated;
	return 0;
out_free_all:
	nfsd4_fslocs_free(fsloc);
	return err;
}

static int secinfo_parse(char **mesg, char *buf, struct svc_export *exp)
{
	struct exp_flavor_info *f;
	u32 listsize;
	int err;

	/* more than one secinfo */
	if (exp->ex_nflavors)
		return -EINVAL;

	err = get_uint(mesg, &listsize);
	if (err)
		return err;
	if (listsize > MAX_SECINFO_LIST)
		return -EINVAL;

	for (f = exp->ex_flavors; f < exp->ex_flavors + listsize; f++) {
		err = get_uint(mesg, &f->pseudoflavor);
		if (err)
			return err;
		/*
		 * XXX: It would be nice to also check whether this
		 * pseudoflavor is supported, so we can discover the
		 * problem at export time instead of when a client fails
		 * to authenticate.
		 */
		err = get_uint(mesg, &f->flags);
		if (err)
			return err;
		/* Only some flags are allowed to differ between flavors: */
		if (~NFSEXP_SECINFO_FLAGS & (f->flags ^ exp->ex_flags))
			return -EINVAL;
	}
	exp->ex_nflavors = listsize;
	return 0;
}

#else /* CONFIG_NFSD_V4 */
static inline int
fsloc_parse(char **mesg, char *buf, struct nfsd4_fs_locations *fsloc){return 0;}
static inline int
secinfo_parse(char **mesg, char *buf, struct svc_export *exp) { return 0; }
#endif

static inline int
nfsd_uuid_parse(char **mesg, char *buf, unsigned char **puuid)
{
	int len;

	/* more than one uuid */
	if (*puuid)
		return -EINVAL;

	/* expect a 16 byte uuid encoded as \xXXXX... */
	len = qword_get(mesg, buf, PAGE_SIZE);
	if (len != EX_UUID_LEN)
		return -EINVAL;

	*puuid = kmemdup(buf, EX_UUID_LEN, GFP_KERNEL);
	if (*puuid == NULL)
		return -ENOMEM;

	return 0;
}

static int svc_export_parse(struct cache_detail *cd, char *mesg, int mlen)
{
	/* client path expiry [flags anonuid anongid fsid] */
	char *buf;
	int len;
	int err;
	struct auth_domain *dom = NULL;
	struct svc_export exp = {}, *expp;
	int an_int;

	if (mesg[mlen-1] != '\n')
		return -EINVAL;
	mesg[mlen-1] = 0;

	buf = kmalloc(PAGE_SIZE, GFP_KERNEL);
	if (!buf)
		return -ENOMEM;

	/* client */
	err = -EINVAL;
	len = qword_get(&mesg, buf, PAGE_SIZE);
	if (len <= 0)
		goto out;

	err = -ENOENT;
	dom = auth_domain_find(buf);
	if (!dom)
		goto out;

	/* path */
	err = -EINVAL;
	if ((len = qword_get(&mesg, buf, PAGE_SIZE)) <= 0)
		goto out1;

	err = kern_path(buf, 0, &exp.ex_path);
	if (err)
		goto out1;

	exp.ex_client = dom;
	exp.cd = cd;
	exp.ex_devid_map = NULL;

	/* expiry */
	err = -EINVAL;
	exp.h.expiry_time = get_expiry(&mesg);
	if (exp.h.expiry_time == 0)
		goto out3;

	/* flags */
	err = get_int(&mesg, &an_int);
	if (err == -ENOENT) {
		err = 0;
		set_bit(CACHE_NEGATIVE, &exp.h.flags);
	} else {
		if (err || an_int < 0)
			goto out3;
		exp.ex_flags= an_int;
	
		/* anon uid */
		err = get_int(&mesg, &an_int);
		if (err)
			goto out3;
		exp.ex_anon_uid= make_kuid(current_user_ns(), an_int);

		/* anon gid */
		err = get_int(&mesg, &an_int);
		if (err)
			goto out3;
		exp.ex_anon_gid= make_kgid(current_user_ns(), an_int);

		/* fsid */
		err = get_int(&mesg, &an_int);
		if (err)
			goto out3;
		exp.ex_fsid = an_int;

		while ((len = qword_get(&mesg, buf, PAGE_SIZE)) > 0) {
			if (strcmp(buf, "fsloc") == 0)
				err = fsloc_parse(&mesg, buf, &exp.ex_fslocs);
			else if (strcmp(buf, "uuid") == 0)
				err = nfsd_uuid_parse(&mesg, buf, &exp.ex_uuid);
			else if (strcmp(buf, "secinfo") == 0)
				err = secinfo_parse(&mesg, buf, &exp);
			else
				/* quietly ignore unknown words and anything
				 * following. Newer user-space can try to set
				 * new values, then see what the result was.
				 */
				break;
			if (err)
				goto out4;
		}

		err = check_export(d_inode(exp.ex_path.dentry), &exp.ex_flags,
				   exp.ex_uuid);
		if (err)
			goto out4;
		/*
		 * No point caching this if it would immediately expire.
		 * Also, this protects exportfs's dummy export from the
		 * anon_uid/anon_gid checks:
		 */
		if (exp.h.expiry_time < seconds_since_boot())
			goto out4;
		/*
		 * For some reason exportfs has been passing down an
		 * invalid (-1) uid & gid on the "dummy" export which it
		 * uses to test export support.  To make sure exportfs
		 * sees errors from check_export we therefore need to
		 * delay these checks till after check_export:
		 */
		err = -EINVAL;
		if (!uid_valid(exp.ex_anon_uid))
			goto out4;
		if (!gid_valid(exp.ex_anon_gid))
			goto out4;
		err = 0;

		nfsd4_setup_layout_type(&exp);
	}

	expp = svc_export_lookup(&exp);
	if (!expp) {
		err = -ENOMEM;
		goto out4;
	}
	expp = svc_export_update(&exp, expp);
	if (expp) {
		trace_nfsd_export_update(expp);
		cache_flush();
		exp_put(expp);
	} else
		err = -ENOMEM;
out4:
	nfsd4_fslocs_free(&exp.ex_fslocs);
	kfree(exp.ex_uuid);
out3:
	path_put(&exp.ex_path);
out1:
	auth_domain_put(dom);
out:
	kfree(buf);
	return err;
}

static void exp_flags(struct seq_file *m, int flag, int fsid,
		kuid_t anonu, kgid_t anong, struct nfsd4_fs_locations *fslocs);
static void show_secinfo(struct seq_file *m, struct svc_export *exp);

static int svc_export_show(struct seq_file *m,
			   struct cache_detail *cd,
			   struct cache_head *h)
{
	struct svc_export *exp ;

	if (h ==NULL) {
		seq_puts(m, "#path domain(flags)\n");
		return 0;
	}
	exp = container_of(h, struct svc_export, h);
	seq_path(m, &exp->ex_path, " \t\n\\");
	seq_putc(m, '\t');
	seq_escape(m, exp->ex_client->name, " \t\n\\");
	seq_putc(m, '(');
	if (test_bit(CACHE_VALID, &h->flags) && 
	    !test_bit(CACHE_NEGATIVE, &h->flags)) {
		exp_flags(m, exp->ex_flags, exp->ex_fsid,
			  exp->ex_anon_uid, exp->ex_anon_gid, &exp->ex_fslocs);
		if (exp->ex_uuid) {
			int i;
			seq_puts(m, ",uuid=");
			for (i = 0; i < EX_UUID_LEN; i++) {
				if ((i&3) == 0 && i)
					seq_putc(m, ':');
				seq_printf(m, "%02x", exp->ex_uuid[i]);
			}
		}
		show_secinfo(m, exp);
	}
	seq_puts(m, ")\n");
	return 0;
}
static int svc_export_match(struct cache_head *a, struct cache_head *b)
{
	struct svc_export *orig = container_of(a, struct svc_export, h);
	struct svc_export *new = container_of(b, struct svc_export, h);
	return orig->ex_client == new->ex_client &&
		path_equal(&orig->ex_path, &new->ex_path);
}

static void svc_export_init(struct cache_head *cnew, struct cache_head *citem)
{
	struct svc_export *new = container_of(cnew, struct svc_export, h);
	struct svc_export *item = container_of(citem, struct svc_export, h);

	kref_get(&item->ex_client->ref);
	new->ex_client = item->ex_client;
	new->ex_path = item->ex_path;
	path_get(&item->ex_path);
	new->ex_fslocs.locations = NULL;
	new->ex_fslocs.locations_count = 0;
	new->ex_fslocs.migrated = 0;
	new->ex_layout_types = 0;
	new->ex_uuid = NULL;
	new->cd = item->cd;
}

static void export_update(struct cache_head *cnew, struct cache_head *citem)
{
	struct svc_export *new = container_of(cnew, struct svc_export, h);
	struct svc_export *item = container_of(citem, struct svc_export, h);
	int i;

	new->ex_flags = item->ex_flags;
	new->ex_anon_uid = item->ex_anon_uid;
	new->ex_anon_gid = item->ex_anon_gid;
	new->ex_fsid = item->ex_fsid;
	new->ex_devid_map = item->ex_devid_map;
	item->ex_devid_map = NULL;
	new->ex_uuid = item->ex_uuid;
	item->ex_uuid = NULL;
	new->ex_fslocs.locations = item->ex_fslocs.locations;
	item->ex_fslocs.locations = NULL;
	new->ex_fslocs.locations_count = item->ex_fslocs.locations_count;
	item->ex_fslocs.locations_count = 0;
	new->ex_fslocs.migrated = item->ex_fslocs.migrated;
	item->ex_fslocs.migrated = 0;
	new->ex_layout_types = item->ex_layout_types;
	new->ex_nflavors = item->ex_nflavors;
	for (i = 0; i < MAX_SECINFO_LIST; i++) {
		new->ex_flavors[i] = item->ex_flavors[i];
	}
}

static struct cache_head *svc_export_alloc(void)
{
	struct svc_export *i = kmalloc(sizeof(*i), GFP_KERNEL);
	if (i)
		return &i->h;
	else
		return NULL;
}

static const struct cache_detail svc_export_cache_template = {
	.owner		= THIS_MODULE,
	.hash_size	= EXPORT_HASHMAX,
	.name		= "nfsd.export",
	.cache_put	= svc_export_put,
	.cache_upcall	= svc_export_upcall,
	.cache_request	= svc_export_request,
	.cache_parse	= svc_export_parse,
	.cache_show	= svc_export_show,
	.match		= svc_export_match,
	.init		= svc_export_init,
	.update		= export_update,
	.alloc		= svc_export_alloc,
};

static int
svc_export_hash(struct svc_export *exp)
{
	int hash;

	hash = hash_ptr(exp->ex_client, EXPORT_HASHBITS);
	hash ^= hash_ptr(exp->ex_path.dentry, EXPORT_HASHBITS);
	hash ^= hash_ptr(exp->ex_path.mnt, EXPORT_HASHBITS);
	return hash;
}

static struct svc_export *
svc_export_lookup(struct svc_export *exp)
{
	struct cache_head *ch;
	int hash = svc_export_hash(exp);

	ch = sunrpc_cache_lookup_rcu(exp->cd, &exp->h, hash);
	if (ch)
		return container_of(ch, struct svc_export, h);
	else
		return NULL;
}

static struct svc_export *
svc_export_update(struct svc_export *new, struct svc_export *old)
{
	struct cache_head *ch;
	int hash = svc_export_hash(old);

	ch = sunrpc_cache_update(old->cd, &new->h, &old->h, hash);
	if (ch)
		return container_of(ch, struct svc_export, h);
	else
		return NULL;
}


static struct svc_expkey *
exp_find_key(struct cache_detail *cd, struct auth_domain *clp, int fsid_type,
	     u32 *fsidv, struct cache_req *reqp)
{
	struct svc_expkey key, *ek;
	int err;
	
	if (!clp)
		return ERR_PTR(-ENOENT);

	key.ek_client = clp;
	key.ek_fsidtype = fsid_type;
	memcpy(key.ek_fsid, fsidv, key_len(fsid_type));

	ek = svc_expkey_lookup(cd, &key);
	if (ek == NULL)
		return ERR_PTR(-ENOMEM);
	err = cache_check(cd, &ek->h, reqp);
	if (err) {
		trace_nfsd_exp_find_key(&key, err);
		return ERR_PTR(err);
	}
	return ek;
}

static struct svc_export *
exp_get_by_name(struct cache_detail *cd, struct auth_domain *clp,
		const struct path *path, struct cache_req *reqp)
{
	struct svc_export *exp, key;
	int err;

	if (!clp)
		return ERR_PTR(-ENOENT);

	key.ex_client = clp;
	key.ex_path = *path;
	key.cd = cd;

	exp = svc_export_lookup(&key);
	if (exp == NULL)
		return ERR_PTR(-ENOMEM);
	err = cache_check(cd, &exp->h, reqp);
	if (err) {
		trace_nfsd_exp_get_by_name(&key, err);
		return ERR_PTR(err);
	}
	return exp;
}

/*
 * Find the export entry for a given dentry.
 */
static struct svc_export *
exp_parent(struct cache_detail *cd, struct auth_domain *clp, struct path *path)
{
	struct dentry *saved = dget(path->dentry);
	struct svc_export *exp = exp_get_by_name(cd, clp, path, NULL);

	while (PTR_ERR(exp) == -ENOENT && !IS_ROOT(path->dentry)) {
		struct dentry *parent = dget_parent(path->dentry);
		dput(path->dentry);
		path->dentry = parent;
		exp = exp_get_by_name(cd, clp, path, NULL);
	}
	dput(path->dentry);
	path->dentry = saved;
	return exp;
}



/*
 * Obtain the root fh on behalf of a client.
 * This could be done in user space, but I feel that it adds some safety
 * since its harder to fool a kernel module than a user space program.
 */
int
exp_rootfh(struct net *net, struct auth_domain *clp, char *name,
	   struct knfsd_fh *f, int maxsize)
{
	struct svc_export	*exp;
	struct path		path;
	struct inode		*inode;
	struct svc_fh		fh;
	int			err;
	struct nfsd_net		*nn = net_generic(net, nfsd_net_id);
	struct cache_detail	*cd = nn->svc_export_cache;

	err = -EPERM;
	/* NB: we probably ought to check that it's NUL-terminated */
	if (kern_path(name, 0, &path)) {
		printk("nfsd: exp_rootfh path not found %s", name);
		return err;
	}
	inode = d_inode(path.dentry);

	dprintk("nfsd: exp_rootfh(%s [%p] %s:%s/%ld)\n",
		 name, path.dentry, clp->name,
		 inode->i_sb->s_id, inode->i_ino);
	exp = exp_parent(cd, clp, &path);
	if (IS_ERR(exp)) {
		err = PTR_ERR(exp);
		goto out;
	}

	/*
	 * fh must be initialized before calling fh_compose
	 */
	fh_init(&fh, maxsize);
	if (fh_compose(&fh, exp, path.dentry, NULL))
		err = -EINVAL;
	else
		err = 0;
	memcpy(f, &fh.fh_handle, sizeof(struct knfsd_fh));
	fh_put(&fh);
	exp_put(exp);
out:
	path_put(&path);
	return err;
}

static struct svc_export *exp_find(struct cache_detail *cd,
				   struct auth_domain *clp, int fsid_type,
				   u32 *fsidv, struct cache_req *reqp)
{
	struct svc_export *exp;
	struct nfsd_net *nn = net_generic(cd->net, nfsd_net_id);
	struct svc_expkey *ek = exp_find_key(nn->svc_expkey_cache, clp, fsid_type, fsidv, reqp);
	if (IS_ERR(ek))
		return ERR_CAST(ek);

	exp = exp_get_by_name(cd, clp, &ek->ek_path, reqp);
	cache_put(&ek->h, nn->svc_expkey_cache);

	if (IS_ERR(exp))
		return ERR_CAST(exp);
	return exp;
}

__be32 check_nfsd_access(struct svc_export *exp, struct svc_rqst *rqstp)
{
	struct exp_flavor_info *f;
	struct exp_flavor_info *end = exp->ex_flavors + exp->ex_nflavors;

	/* legacy gss-only clients are always OK: */
	if (exp->ex_client == rqstp->rq_gssclient)
		return 0;
	/* ip-address based client; check sec= export option: */
	for (f = exp->ex_flavors; f < end; f++) {
		if (f->pseudoflavor == rqstp->rq_cred.cr_flavor)
			return 0;
	}
	/* defaults in absence of sec= options: */
	if (exp->ex_nflavors == 0) {
		if (rqstp->rq_cred.cr_flavor == RPC_AUTH_NULL ||
		    rqstp->rq_cred.cr_flavor == RPC_AUTH_UNIX)
			return 0;
	}

	/* If the compound op contains a spo_must_allowed op,
	 * it will be sent with integrity/protection which
	 * will have to be expressly allowed on mounts that
	 * don't support it
	 */

	if (nfsd4_spo_must_allow(rqstp))
		return 0;

<<<<<<< HEAD
	return nfserr_wrongsec;
=======
	return rqstp->rq_vers < 4 ? nfserr_acces : nfserr_wrongsec;
>>>>>>> 24b8d41d
}

/*
 * Uses rq_client and rq_gssclient to find an export; uses rq_client (an
 * auth_unix client) if it's available and has secinfo information;
 * otherwise, will try to use rq_gssclient.
 *
 * Called from functions that handle requests; functions that do work on
 * behalf of mountd are passed a single client name to use, and should
 * use exp_get_by_name() or exp_find().
 */
struct svc_export *
rqst_exp_get_by_name(struct svc_rqst *rqstp, struct path *path)
{
	struct svc_export *gssexp, *exp = ERR_PTR(-ENOENT);
	struct nfsd_net *nn = net_generic(SVC_NET(rqstp), nfsd_net_id);
	struct cache_detail *cd = nn->svc_export_cache;

	if (rqstp->rq_client == NULL)
		goto gss;

	/* First try the auth_unix client: */
	exp = exp_get_by_name(cd, rqstp->rq_client, path, &rqstp->rq_chandle);
	if (PTR_ERR(exp) == -ENOENT)
		goto gss;
	if (IS_ERR(exp))
		return exp;
	/* If it has secinfo, assume there are no gss/... clients */
	if (exp->ex_nflavors > 0)
		return exp;
gss:
	/* Otherwise, try falling back on gss client */
	if (rqstp->rq_gssclient == NULL)
		return exp;
	gssexp = exp_get_by_name(cd, rqstp->rq_gssclient, path, &rqstp->rq_chandle);
	if (PTR_ERR(gssexp) == -ENOENT)
		return exp;
	if (!IS_ERR(exp))
		exp_put(exp);
	return gssexp;
}

struct svc_export *
rqst_exp_find(struct svc_rqst *rqstp, int fsid_type, u32 *fsidv)
{
	struct svc_export *gssexp, *exp = ERR_PTR(-ENOENT);
	struct nfsd_net *nn = net_generic(SVC_NET(rqstp), nfsd_net_id);
	struct cache_detail *cd = nn->svc_export_cache;

	if (rqstp->rq_client == NULL)
		goto gss;

	/* First try the auth_unix client: */
	exp = exp_find(cd, rqstp->rq_client, fsid_type,
		       fsidv, &rqstp->rq_chandle);
	if (PTR_ERR(exp) == -ENOENT)
		goto gss;
	if (IS_ERR(exp))
		return exp;
	/* If it has secinfo, assume there are no gss/... clients */
	if (exp->ex_nflavors > 0)
		return exp;
gss:
	/* Otherwise, try falling back on gss client */
	if (rqstp->rq_gssclient == NULL)
		return exp;
	gssexp = exp_find(cd, rqstp->rq_gssclient, fsid_type, fsidv,
						&rqstp->rq_chandle);
	if (PTR_ERR(gssexp) == -ENOENT)
		return exp;
	if (!IS_ERR(exp))
		exp_put(exp);
	return gssexp;
}

struct svc_export *
rqst_exp_parent(struct svc_rqst *rqstp, struct path *path)
{
	struct dentry *saved = dget(path->dentry);
	struct svc_export *exp = rqst_exp_get_by_name(rqstp, path);

	while (PTR_ERR(exp) == -ENOENT && !IS_ROOT(path->dentry)) {
		struct dentry *parent = dget_parent(path->dentry);
		dput(path->dentry);
		path->dentry = parent;
		exp = rqst_exp_get_by_name(rqstp, path);
	}
	dput(path->dentry);
	path->dentry = saved;
	return exp;
}

struct svc_export *rqst_find_fsidzero_export(struct svc_rqst *rqstp)
{
	u32 fsidv[2];

	mk_fsid(FSID_NUM, fsidv, 0, 0, 0, NULL);

	return rqst_exp_find(rqstp, FSID_NUM, fsidv);
}

/*
 * Called when we need the filehandle for the root of the pseudofs,
 * for a given NFSv4 client.   The root is defined to be the
 * export point with fsid==0
 */
__be32
exp_pseudoroot(struct svc_rqst *rqstp, struct svc_fh *fhp)
{
	struct svc_export *exp;
	__be32 rv;

	exp = rqst_find_fsidzero_export(rqstp);
	if (IS_ERR(exp))
		return nfserrno(PTR_ERR(exp));
	rv = fh_compose(fhp, exp, exp->ex_path.dentry, NULL);
	exp_put(exp);
	return rv;
}

static struct flags {
	int flag;
	char *name[2];
} expflags[] = {
	{ NFSEXP_READONLY, {"ro", "rw"}},
	{ NFSEXP_INSECURE_PORT, {"insecure", ""}},
	{ NFSEXP_ROOTSQUASH, {"root_squash", "no_root_squash"}},
	{ NFSEXP_ALLSQUASH, {"all_squash", ""}},
	{ NFSEXP_ASYNC, {"async", "sync"}},
	{ NFSEXP_GATHERED_WRITES, {"wdelay", "no_wdelay"}},
	{ NFSEXP_NOREADDIRPLUS, {"nordirplus", ""}},
	{ NFSEXP_NOHIDE, {"nohide", ""}},
	{ NFSEXP_CROSSMOUNT, {"crossmnt", ""}},
	{ NFSEXP_NOSUBTREECHECK, {"no_subtree_check", ""}},
	{ NFSEXP_NOAUTHNLM, {"insecure_locks", ""}},
	{ NFSEXP_V4ROOT, {"v4root", ""}},
	{ NFSEXP_PNFS, {"pnfs", ""}},
	{ NFSEXP_SECURITY_LABEL, {"security_label", ""}},
	{ 0, {"", ""}}
};

static void show_expflags(struct seq_file *m, int flags, int mask)
{
	struct flags *flg;
	int state, first = 0;

	for (flg = expflags; flg->flag; flg++) {
		if (flg->flag & ~mask)
			continue;
		state = (flg->flag & flags) ? 0 : 1;
		if (*flg->name[state])
			seq_printf(m, "%s%s", first++?",":"", flg->name[state]);
	}
}

static void show_secinfo_flags(struct seq_file *m, int flags)
{
	seq_printf(m, ",");
	show_expflags(m, flags, NFSEXP_SECINFO_FLAGS);
}

static bool secinfo_flags_equal(int f, int g)
{
	f &= NFSEXP_SECINFO_FLAGS;
	g &= NFSEXP_SECINFO_FLAGS;
	return f == g;
}

static int show_secinfo_run(struct seq_file *m, struct exp_flavor_info **fp, struct exp_flavor_info *end)
{
	int flags;

	flags = (*fp)->flags;
	seq_printf(m, ",sec=%d", (*fp)->pseudoflavor);
	(*fp)++;
	while (*fp != end && secinfo_flags_equal(flags, (*fp)->flags)) {
		seq_printf(m, ":%d", (*fp)->pseudoflavor);
		(*fp)++;
	}
	return flags;
}

static void show_secinfo(struct seq_file *m, struct svc_export *exp)
{
	struct exp_flavor_info *f;
	struct exp_flavor_info *end = exp->ex_flavors + exp->ex_nflavors;
	int flags;

	if (exp->ex_nflavors == 0)
		return;
	f = exp->ex_flavors;
	flags = show_secinfo_run(m, &f, end);
	if (!secinfo_flags_equal(flags, exp->ex_flags))
		show_secinfo_flags(m, flags);
	while (f != end) {
		flags = show_secinfo_run(m, &f, end);
		show_secinfo_flags(m, flags);
	}
}

static void exp_flags(struct seq_file *m, int flag, int fsid,
		kuid_t anonu, kgid_t anong, struct nfsd4_fs_locations *fsloc)
{
	struct user_namespace *userns = m->file->f_cred->user_ns;

	show_expflags(m, flag, NFSEXP_ALLFLAGS);
	if (flag & NFSEXP_FSID)
		seq_printf(m, ",fsid=%d", fsid);
	if (!uid_eq(anonu, make_kuid(userns, (uid_t)-2)) &&
	    !uid_eq(anonu, make_kuid(userns, 0x10000-2)))
		seq_printf(m, ",anonuid=%u", from_kuid_munged(userns, anonu));
	if (!gid_eq(anong, make_kgid(userns, (gid_t)-2)) &&
	    !gid_eq(anong, make_kgid(userns, 0x10000-2)))
		seq_printf(m, ",anongid=%u", from_kgid_munged(userns, anong));
	if (fsloc && fsloc->locations_count > 0) {
		char *loctype = (fsloc->migrated) ? "refer" : "replicas";
		int i;

		seq_printf(m, ",%s=", loctype);
		seq_escape(m, fsloc->locations[0].path, ",;@ \t\n\\");
		seq_putc(m, '@');
		seq_escape(m, fsloc->locations[0].hosts, ",;@ \t\n\\");
		for (i = 1; i < fsloc->locations_count; i++) {
			seq_putc(m, ';');
			seq_escape(m, fsloc->locations[i].path, ",;@ \t\n\\");
			seq_putc(m, '@');
			seq_escape(m, fsloc->locations[i].hosts, ",;@ \t\n\\");
		}
	}
}

static int e_show(struct seq_file *m, void *p)
{
	struct cache_head *cp = p;
	struct svc_export *exp = container_of(cp, struct svc_export, h);
	struct cache_detail *cd = m->private;

	if (p == SEQ_START_TOKEN) {
		seq_puts(m, "# Version 1.1\n");
		seq_puts(m, "# Path Client(Flags) # IPs\n");
		return 0;
	}

	exp_get(exp);
	if (cache_check(cd, &exp->h, NULL))
		return 0;
	exp_put(exp);
	return svc_export_show(m, cd, cp);
}

const struct seq_operations nfs_exports_op = {
	.start	= cache_seq_start_rcu,
	.next	= cache_seq_next_rcu,
	.stop	= cache_seq_stop_rcu,
	.show	= e_show,
};

/*
 * Initialize the exports module.
 */
int
nfsd_export_init(struct net *net)
{
	int rv;
	struct nfsd_net *nn = net_generic(net, nfsd_net_id);

	dprintk("nfsd: initializing export module (net: %x).\n", net->ns.inum);

	nn->svc_export_cache = cache_create_net(&svc_export_cache_template, net);
	if (IS_ERR(nn->svc_export_cache))
		return PTR_ERR(nn->svc_export_cache);
	rv = cache_register_net(nn->svc_export_cache, net);
	if (rv)
		goto destroy_export_cache;

	nn->svc_expkey_cache = cache_create_net(&svc_expkey_cache_template, net);
	if (IS_ERR(nn->svc_expkey_cache)) {
		rv = PTR_ERR(nn->svc_expkey_cache);
		goto unregister_export_cache;
	}
	rv = cache_register_net(nn->svc_expkey_cache, net);
	if (rv)
		goto destroy_expkey_cache;
	return 0;

destroy_expkey_cache:
	cache_destroy_net(nn->svc_expkey_cache, net);
unregister_export_cache:
	cache_unregister_net(nn->svc_export_cache, net);
destroy_export_cache:
	cache_destroy_net(nn->svc_export_cache, net);
	return rv;
}

/*
 * Flush exports table - called when last nfsd thread is killed
 */
void
nfsd_export_flush(struct net *net)
{
	struct nfsd_net *nn = net_generic(net, nfsd_net_id);

	cache_purge(nn->svc_expkey_cache);
	cache_purge(nn->svc_export_cache);
}

/*
 * Shutdown the exports module.
 */
void
nfsd_export_shutdown(struct net *net)
{
	struct nfsd_net *nn = net_generic(net, nfsd_net_id);

	dprintk("nfsd: shutting down export module (net: %x).\n", net->ns.inum);

	cache_unregister_net(nn->svc_expkey_cache, net);
	cache_unregister_net(nn->svc_export_cache, net);
	cache_destroy_net(nn->svc_expkey_cache, net);
	cache_destroy_net(nn->svc_export_cache, net);
	svcauth_unix_purge(net);

	dprintk("nfsd: export shutdown complete (net: %x).\n", net->ns.inum);
}<|MERGE_RESOLUTION|>--- conflicted
+++ resolved
@@ -1002,11 +1002,7 @@
 	if (nfsd4_spo_must_allow(rqstp))
 		return 0;
 
-<<<<<<< HEAD
-	return nfserr_wrongsec;
-=======
 	return rqstp->rq_vers < 4 ? nfserr_acces : nfserr_wrongsec;
->>>>>>> 24b8d41d
 }
 
 /*
