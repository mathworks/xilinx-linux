/*
*  Copyright (c) 2001 The Regents of the University of Michigan.
*  All rights reserved.
*
*  Kendrick Smith <kmsmith@umich.edu>
*  Andy Adamson <kandros@umich.edu>
*
*  Redistribution and use in source and binary forms, with or without
*  modification, are permitted provided that the following conditions
*  are met:
*
*  1. Redistributions of source code must retain the above copyright
*     notice, this list of conditions and the following disclaimer.
*  2. Redistributions in binary form must reproduce the above copyright
*     notice, this list of conditions and the following disclaimer in the
*     documentation and/or other materials provided with the distribution.
*  3. Neither the name of the University nor the names of its
*     contributors may be used to endorse or promote products derived
*     from this software without specific prior written permission.
*
*  THIS SOFTWARE IS PROVIDED ``AS IS'' AND ANY EXPRESS OR IMPLIED
*  WARRANTIES, INCLUDING, BUT NOT LIMITED TO, THE IMPLIED WARRANTIES OF
*  MERCHANTABILITY AND FITNESS FOR A PARTICULAR PURPOSE ARE
*  DISCLAIMED. IN NO EVENT SHALL THE REGENTS OR CONTRIBUTORS BE LIABLE
*  FOR ANY DIRECT, INDIRECT, INCIDENTAL, SPECIAL, EXEMPLARY, OR
*  CONSEQUENTIAL DAMAGES (INCLUDING, BUT NOT LIMITED TO, PROCUREMENT OF
*  SUBSTITUTE GOODS OR SERVICES; LOSS OF USE, DATA, OR PROFITS; OR
*  BUSINESS INTERRUPTION) HOWEVER CAUSED AND ON ANY THEORY OF
*  LIABILITY, WHETHER IN CONTRACT, STRICT LIABILITY, OR TORT (INCLUDING
*  NEGLIGENCE OR OTHERWISE) ARISING IN ANY WAY OUT OF THE USE OF THIS
*  SOFTWARE, EVEN IF ADVISED OF THE POSSIBILITY OF SUCH DAMAGE.
*
*/

#include <linux/file.h>
#include <linux/fs.h>
#include <linux/slab.h>
#include <linux/namei.h>
#include <linux/swap.h>
#include <linux/pagemap.h>
#include <linux/ratelimit.h>
#include <linux/sunrpc/svcauth_gss.h>
#include <linux/sunrpc/addr.h>
#include <linux/jhash.h>
#include <linux/string_helpers.h>
#include "xdr4.h"
#include "xdr4cb.h"
#include "vfs.h"
#include "current_stateid.h"

#include "netns.h"
#include "pnfs.h"
#include "filecache.h"
#include "trace.h"

#define NFSDDBG_FACILITY                NFSDDBG_PROC

#define all_ones {{~0,~0},~0}
static const stateid_t one_stateid = {
	.si_generation = ~0,
	.si_opaque = all_ones,
};
static const stateid_t zero_stateid = {
	/* all fields zero */
};
static const stateid_t currentstateid = {
	.si_generation = 1,
};
static const stateid_t close_stateid = {
	.si_generation = 0xffffffffU,
};

static u64 current_sessionid = 1;

#define ZERO_STATEID(stateid) (!memcmp((stateid), &zero_stateid, sizeof(stateid_t)))
#define ONE_STATEID(stateid)  (!memcmp((stateid), &one_stateid, sizeof(stateid_t)))
#define CURRENT_STATEID(stateid) (!memcmp((stateid), &currentstateid, sizeof(stateid_t)))
#define CLOSE_STATEID(stateid)  (!memcmp((stateid), &close_stateid, sizeof(stateid_t)))

/* forward declarations */
static bool check_for_locks(struct nfs4_file *fp, struct nfs4_lockowner *lowner);
static void nfs4_free_ol_stateid(struct nfs4_stid *stid);
void nfsd4_end_grace(struct nfsd_net *nn);
static void _free_cpntf_state_locked(struct nfsd_net *nn, struct nfs4_cpntf_state *cps);

/* Locking: */

/*
 * Currently used for the del_recall_lru and file hash table.  In an
 * effort to decrease the scope of the client_mutex, this spinlock may
 * eventually cover more:
 */
static DEFINE_SPINLOCK(state_lock);

enum nfsd4_st_mutex_lock_subclass {
	OPEN_STATEID_MUTEX = 0,
	LOCK_STATEID_MUTEX = 1,
};

/*
 * A waitqueue for all in-progress 4.0 CLOSE operations that are waiting for
 * the refcount on the open stateid to drop.
 */
static DECLARE_WAIT_QUEUE_HEAD(close_wq);

/*
 * A waitqueue where a writer to clients/#/ctl destroying a client can
 * wait for cl_rpc_users to drop to 0 and then for the client to be
 * unhashed.
 */
static DECLARE_WAIT_QUEUE_HEAD(expiry_wq);

static struct kmem_cache *client_slab;
static struct kmem_cache *openowner_slab;
static struct kmem_cache *lockowner_slab;
static struct kmem_cache *file_slab;
static struct kmem_cache *stateid_slab;
static struct kmem_cache *deleg_slab;
static struct kmem_cache *odstate_slab;

static void free_session(struct nfsd4_session *);

static const struct nfsd4_callback_ops nfsd4_cb_recall_ops;
static const struct nfsd4_callback_ops nfsd4_cb_notify_lock_ops;

static bool is_session_dead(struct nfsd4_session *ses)
{
	return ses->se_flags & NFS4_SESSION_DEAD;
}

static __be32 mark_session_dead_locked(struct nfsd4_session *ses, int ref_held_by_me)
{
	if (atomic_read(&ses->se_ref) > ref_held_by_me)
		return nfserr_jukebox;
	ses->se_flags |= NFS4_SESSION_DEAD;
	return nfs_ok;
}

static bool is_client_expired(struct nfs4_client *clp)
{
	return clp->cl_time == 0;
}

static __be32 get_client_locked(struct nfs4_client *clp)
{
	struct nfsd_net *nn = net_generic(clp->net, nfsd_net_id);

	lockdep_assert_held(&nn->client_lock);

	if (is_client_expired(clp))
		return nfserr_expired;
	atomic_inc(&clp->cl_rpc_users);
	return nfs_ok;
}

/* must be called under the client_lock */
static inline void
renew_client_locked(struct nfs4_client *clp)
{
	struct nfsd_net *nn = net_generic(clp->net, nfsd_net_id);

	if (is_client_expired(clp)) {
		WARN_ON(1);
		printk("%s: client (clientid %08x/%08x) already expired\n",
			__func__,
			clp->cl_clientid.cl_boot,
			clp->cl_clientid.cl_id);
		return;
	}

	list_move_tail(&clp->cl_lru, &nn->client_lru);
	clp->cl_time = ktime_get_boottime_seconds();
}

static void put_client_renew_locked(struct nfs4_client *clp)
{
	struct nfsd_net *nn = net_generic(clp->net, nfsd_net_id);

	lockdep_assert_held(&nn->client_lock);

	if (!atomic_dec_and_test(&clp->cl_rpc_users))
		return;
	if (!is_client_expired(clp))
		renew_client_locked(clp);
	else
		wake_up_all(&expiry_wq);
}

static void put_client_renew(struct nfs4_client *clp)
{
	struct nfsd_net *nn = net_generic(clp->net, nfsd_net_id);

	if (!atomic_dec_and_lock(&clp->cl_rpc_users, &nn->client_lock))
		return;
	if (!is_client_expired(clp))
		renew_client_locked(clp);
	else
		wake_up_all(&expiry_wq);
	spin_unlock(&nn->client_lock);
}

static __be32 nfsd4_get_session_locked(struct nfsd4_session *ses)
{
	__be32 status;

	if (is_session_dead(ses))
		return nfserr_badsession;
	status = get_client_locked(ses->se_client);
	if (status)
		return status;
	atomic_inc(&ses->se_ref);
	return nfs_ok;
}

static void nfsd4_put_session_locked(struct nfsd4_session *ses)
{
	struct nfs4_client *clp = ses->se_client;
	struct nfsd_net *nn = net_generic(clp->net, nfsd_net_id);

	lockdep_assert_held(&nn->client_lock);

	if (atomic_dec_and_test(&ses->se_ref) && is_session_dead(ses))
		free_session(ses);
	put_client_renew_locked(clp);
}

static void nfsd4_put_session(struct nfsd4_session *ses)
{
	struct nfs4_client *clp = ses->se_client;
	struct nfsd_net *nn = net_generic(clp->net, nfsd_net_id);

	spin_lock(&nn->client_lock);
	nfsd4_put_session_locked(ses);
	spin_unlock(&nn->client_lock);
}

static struct nfsd4_blocked_lock *
find_blocked_lock(struct nfs4_lockowner *lo, struct knfsd_fh *fh,
			struct nfsd_net *nn)
{
	struct nfsd4_blocked_lock *cur, *found = NULL;

	spin_lock(&nn->blocked_locks_lock);
	list_for_each_entry(cur, &lo->lo_blocked, nbl_list) {
		if (fh_match(fh, &cur->nbl_fh)) {
			list_del_init(&cur->nbl_list);
			list_del_init(&cur->nbl_lru);
			found = cur;
			break;
		}
	}
	spin_unlock(&nn->blocked_locks_lock);
	if (found)
<<<<<<< HEAD
		posix_unblock_lock(&found->nbl_lock);
=======
		locks_delete_block(&found->nbl_lock);
>>>>>>> 24b8d41d
	return found;
}

static struct nfsd4_blocked_lock *
find_or_allocate_block(struct nfs4_lockowner *lo, struct knfsd_fh *fh,
			struct nfsd_net *nn)
{
	struct nfsd4_blocked_lock *nbl;

	nbl = find_blocked_lock(lo, fh, nn);
	if (!nbl) {
		nbl= kmalloc(sizeof(*nbl), GFP_KERNEL);
		if (nbl) {
<<<<<<< HEAD
=======
			INIT_LIST_HEAD(&nbl->nbl_list);
			INIT_LIST_HEAD(&nbl->nbl_lru);
>>>>>>> 24b8d41d
			fh_copy_shallow(&nbl->nbl_fh, fh);
			locks_init_lock(&nbl->nbl_lock);
			nfsd4_init_cb(&nbl->nbl_cb, lo->lo_owner.so_client,
					&nfsd4_cb_notify_lock_ops,
					NFSPROC4_CLNT_CB_NOTIFY_LOCK);
		}
	}
	return nbl;
}

static void
free_blocked_lock(struct nfsd4_blocked_lock *nbl)
{
<<<<<<< HEAD
=======
	locks_delete_block(&nbl->nbl_lock);
>>>>>>> 24b8d41d
	locks_release_private(&nbl->nbl_lock);
	kfree(nbl);
}

<<<<<<< HEAD
=======
static void
remove_blocked_locks(struct nfs4_lockowner *lo)
{
	struct nfs4_client *clp = lo->lo_owner.so_client;
	struct nfsd_net *nn = net_generic(clp->net, nfsd_net_id);
	struct nfsd4_blocked_lock *nbl;
	LIST_HEAD(reaplist);

	/* Dequeue all blocked locks */
	spin_lock(&nn->blocked_locks_lock);
	while (!list_empty(&lo->lo_blocked)) {
		nbl = list_first_entry(&lo->lo_blocked,
					struct nfsd4_blocked_lock,
					nbl_list);
		list_del_init(&nbl->nbl_list);
		list_move(&nbl->nbl_lru, &reaplist);
	}
	spin_unlock(&nn->blocked_locks_lock);

	/* Now free them */
	while (!list_empty(&reaplist)) {
		nbl = list_first_entry(&reaplist, struct nfsd4_blocked_lock,
					nbl_lru);
		list_del_init(&nbl->nbl_lru);
		free_blocked_lock(nbl);
	}
}

static void
nfsd4_cb_notify_lock_prepare(struct nfsd4_callback *cb)
{
	struct nfsd4_blocked_lock	*nbl = container_of(cb,
						struct nfsd4_blocked_lock, nbl_cb);
	locks_delete_block(&nbl->nbl_lock);
}

>>>>>>> 24b8d41d
static int
nfsd4_cb_notify_lock_done(struct nfsd4_callback *cb, struct rpc_task *task)
{
	/*
	 * Since this is just an optimization, we don't try very hard if it
	 * turns out not to succeed. We'll requeue it on NFS4ERR_DELAY, and
	 * just quit trying on anything else.
	 */
	switch (task->tk_status) {
	case -NFS4ERR_DELAY:
		rpc_delay(task, 1 * HZ);
		return 0;
	default:
		return 1;
	}
}

static void
nfsd4_cb_notify_lock_release(struct nfsd4_callback *cb)
{
	struct nfsd4_blocked_lock	*nbl = container_of(cb,
						struct nfsd4_blocked_lock, nbl_cb);

	free_blocked_lock(nbl);
}

static const struct nfsd4_callback_ops nfsd4_cb_notify_lock_ops = {
<<<<<<< HEAD
=======
	.prepare	= nfsd4_cb_notify_lock_prepare,
>>>>>>> 24b8d41d
	.done		= nfsd4_cb_notify_lock_done,
	.release	= nfsd4_cb_notify_lock_release,
};

static inline struct nfs4_stateowner *
nfs4_get_stateowner(struct nfs4_stateowner *sop)
{
	atomic_inc(&sop->so_count);
	return sop;
}

static int
same_owner_str(struct nfs4_stateowner *sop, struct xdr_netobj *owner)
{
	return (sop->so_owner.len == owner->len) &&
		0 == memcmp(sop->so_owner.data, owner->data, owner->len);
}

static struct nfs4_openowner *
find_openstateowner_str_locked(unsigned int hashval, struct nfsd4_open *open,
			struct nfs4_client *clp)
{
	struct nfs4_stateowner *so;

	lockdep_assert_held(&clp->cl_lock);

	list_for_each_entry(so, &clp->cl_ownerstr_hashtbl[hashval],
			    so_strhash) {
		if (!so->so_is_open_owner)
			continue;
		if (same_owner_str(so, &open->op_owner))
			return openowner(nfs4_get_stateowner(so));
	}
	return NULL;
}

static struct nfs4_openowner *
find_openstateowner_str(unsigned int hashval, struct nfsd4_open *open,
			struct nfs4_client *clp)
{
	struct nfs4_openowner *oo;

	spin_lock(&clp->cl_lock);
	oo = find_openstateowner_str_locked(hashval, open, clp);
	spin_unlock(&clp->cl_lock);
	return oo;
}

static inline u32
opaque_hashval(const void *ptr, int nbytes)
{
	unsigned char *cptr = (unsigned char *) ptr;

	u32 x = 0;
	while (nbytes--) {
		x *= 37;
		x += *cptr++;
	}
	return x;
}

static void nfsd4_free_file_rcu(struct rcu_head *rcu)
{
	struct nfs4_file *fp = container_of(rcu, struct nfs4_file, fi_rcu);

	kmem_cache_free(file_slab, fp);
}

void
put_nfs4_file(struct nfs4_file *fi)
{
	might_lock(&state_lock);

	if (refcount_dec_and_lock(&fi->fi_ref, &state_lock)) {
		hlist_del_rcu(&fi->fi_hash);
		spin_unlock(&state_lock);
		WARN_ON_ONCE(!list_empty(&fi->fi_clnt_odstate));
		WARN_ON_ONCE(!list_empty(&fi->fi_delegations));
		call_rcu(&fi->fi_rcu, nfsd4_free_file_rcu);
	}
}

static struct nfsd_file *
__nfs4_get_fd(struct nfs4_file *f, int oflag)
{
	if (f->fi_fds[oflag])
		return nfsd_file_get(f->fi_fds[oflag]);
	return NULL;
}

static struct nfsd_file *
find_writeable_file_locked(struct nfs4_file *f)
{
	struct nfsd_file *ret;

	lockdep_assert_held(&f->fi_lock);

	ret = __nfs4_get_fd(f, O_WRONLY);
	if (!ret)
		ret = __nfs4_get_fd(f, O_RDWR);
	return ret;
}

static struct nfsd_file *
find_writeable_file(struct nfs4_file *f)
{
	struct nfsd_file *ret;

	spin_lock(&f->fi_lock);
	ret = find_writeable_file_locked(f);
	spin_unlock(&f->fi_lock);

	return ret;
}

static struct nfsd_file *
find_readable_file_locked(struct nfs4_file *f)
{
	struct nfsd_file *ret;

	lockdep_assert_held(&f->fi_lock);

	ret = __nfs4_get_fd(f, O_RDONLY);
	if (!ret)
		ret = __nfs4_get_fd(f, O_RDWR);
	return ret;
}

static struct nfsd_file *
find_readable_file(struct nfs4_file *f)
{
	struct nfsd_file *ret;

	spin_lock(&f->fi_lock);
	ret = find_readable_file_locked(f);
	spin_unlock(&f->fi_lock);

	return ret;
}

struct nfsd_file *
find_any_file(struct nfs4_file *f)
{
	struct nfsd_file *ret;

	if (!f)
		return NULL;
	spin_lock(&f->fi_lock);
	ret = __nfs4_get_fd(f, O_RDWR);
	if (!ret) {
		ret = __nfs4_get_fd(f, O_WRONLY);
		if (!ret)
			ret = __nfs4_get_fd(f, O_RDONLY);
	}
	spin_unlock(&f->fi_lock);
	return ret;
}

static struct nfsd_file *find_deleg_file(struct nfs4_file *f)
{
	struct nfsd_file *ret = NULL;

	spin_lock(&f->fi_lock);
	if (f->fi_deleg_file)
		ret = nfsd_file_get(f->fi_deleg_file);
	spin_unlock(&f->fi_lock);
	return ret;
}

static atomic_long_t num_delegations;
unsigned long max_delegations;

/*
 * Open owner state (share locks)
 */

/* hash tables for lock and open owners */
#define OWNER_HASH_BITS              8
#define OWNER_HASH_SIZE             (1 << OWNER_HASH_BITS)
#define OWNER_HASH_MASK             (OWNER_HASH_SIZE - 1)

static unsigned int ownerstr_hashval(struct xdr_netobj *ownername)
{
	unsigned int ret;

	ret = opaque_hashval(ownername->data, ownername->len);
	return ret & OWNER_HASH_MASK;
}

/* hash table for nfs4_file */
#define FILE_HASH_BITS                   8
#define FILE_HASH_SIZE                  (1 << FILE_HASH_BITS)

static unsigned int nfsd_fh_hashval(struct knfsd_fh *fh)
{
	return jhash2(fh->fh_base.fh_pad, XDR_QUADLEN(fh->fh_size), 0);
}

static unsigned int file_hashval(struct knfsd_fh *fh)
{
	return nfsd_fh_hashval(fh) & (FILE_HASH_SIZE - 1);
}

static struct hlist_head file_hashtbl[FILE_HASH_SIZE];

static void
__nfs4_file_get_access(struct nfs4_file *fp, u32 access)
{
	lockdep_assert_held(&fp->fi_lock);

	if (access & NFS4_SHARE_ACCESS_WRITE)
		atomic_inc(&fp->fi_access[O_WRONLY]);
	if (access & NFS4_SHARE_ACCESS_READ)
		atomic_inc(&fp->fi_access[O_RDONLY]);
}

static __be32
nfs4_file_get_access(struct nfs4_file *fp, u32 access)
{
	lockdep_assert_held(&fp->fi_lock);

	/* Does this access mode make sense? */
	if (access & ~NFS4_SHARE_ACCESS_BOTH)
		return nfserr_inval;

	/* Does it conflict with a deny mode already set? */
	if ((access & fp->fi_share_deny) != 0)
		return nfserr_share_denied;

	__nfs4_file_get_access(fp, access);
	return nfs_ok;
}

static __be32 nfs4_file_check_deny(struct nfs4_file *fp, u32 deny)
{
	/* Common case is that there is no deny mode. */
	if (deny) {
		/* Does this deny mode make sense? */
		if (deny & ~NFS4_SHARE_DENY_BOTH)
			return nfserr_inval;

		if ((deny & NFS4_SHARE_DENY_READ) &&
		    atomic_read(&fp->fi_access[O_RDONLY]))
			return nfserr_share_denied;

		if ((deny & NFS4_SHARE_DENY_WRITE) &&
		    atomic_read(&fp->fi_access[O_WRONLY]))
			return nfserr_share_denied;
	}
	return nfs_ok;
}

static void __nfs4_file_put_access(struct nfs4_file *fp, int oflag)
{
	might_lock(&fp->fi_lock);

	if (atomic_dec_and_lock(&fp->fi_access[oflag], &fp->fi_lock)) {
		struct nfsd_file *f1 = NULL;
		struct nfsd_file *f2 = NULL;

		swap(f1, fp->fi_fds[oflag]);
		if (atomic_read(&fp->fi_access[1 - oflag]) == 0)
			swap(f2, fp->fi_fds[O_RDWR]);
		spin_unlock(&fp->fi_lock);
		if (f1)
			nfsd_file_put(f1);
		if (f2)
			nfsd_file_put(f2);
	}
}

static void nfs4_file_put_access(struct nfs4_file *fp, u32 access)
{
	WARN_ON_ONCE(access & ~NFS4_SHARE_ACCESS_BOTH);

	if (access & NFS4_SHARE_ACCESS_WRITE)
		__nfs4_file_put_access(fp, O_WRONLY);
	if (access & NFS4_SHARE_ACCESS_READ)
		__nfs4_file_put_access(fp, O_RDONLY);
}

/*
 * Allocate a new open/delegation state counter. This is needed for
 * pNFS for proper return on close semantics.
 *
 * Note that we only allocate it for pNFS-enabled exports, otherwise
 * all pointers to struct nfs4_clnt_odstate are always NULL.
 */
static struct nfs4_clnt_odstate *
alloc_clnt_odstate(struct nfs4_client *clp)
{
	struct nfs4_clnt_odstate *co;

	co = kmem_cache_zalloc(odstate_slab, GFP_KERNEL);
	if (co) {
		co->co_client = clp;
		refcount_set(&co->co_odcount, 1);
	}
	return co;
}

static void
hash_clnt_odstate_locked(struct nfs4_clnt_odstate *co)
{
	struct nfs4_file *fp = co->co_file;

	lockdep_assert_held(&fp->fi_lock);
	list_add(&co->co_perfile, &fp->fi_clnt_odstate);
}

static inline void
get_clnt_odstate(struct nfs4_clnt_odstate *co)
{
	if (co)
		refcount_inc(&co->co_odcount);
}

static void
put_clnt_odstate(struct nfs4_clnt_odstate *co)
{
	struct nfs4_file *fp;

	if (!co)
		return;

	fp = co->co_file;
	if (refcount_dec_and_lock(&co->co_odcount, &fp->fi_lock)) {
		list_del(&co->co_perfile);
		spin_unlock(&fp->fi_lock);

		nfsd4_return_all_file_layouts(co->co_client, fp);
		kmem_cache_free(odstate_slab, co);
	}
}

static struct nfs4_clnt_odstate *
find_or_hash_clnt_odstate(struct nfs4_file *fp, struct nfs4_clnt_odstate *new)
{
	struct nfs4_clnt_odstate *co;
	struct nfs4_client *cl;

	if (!new)
		return NULL;

	cl = new->co_client;

	spin_lock(&fp->fi_lock);
	list_for_each_entry(co, &fp->fi_clnt_odstate, co_perfile) {
		if (co->co_client == cl) {
			get_clnt_odstate(co);
			goto out;
		}
	}
	co = new;
	co->co_file = fp;
	hash_clnt_odstate_locked(new);
out:
	spin_unlock(&fp->fi_lock);
	return co;
}

struct nfs4_stid *nfs4_alloc_stid(struct nfs4_client *cl, struct kmem_cache *slab,
				  void (*sc_free)(struct nfs4_stid *))
{
	struct nfs4_stid *stid;
	int new_id;

	stid = kmem_cache_zalloc(slab, GFP_KERNEL);
	if (!stid)
		return NULL;

	idr_preload(GFP_KERNEL);
	spin_lock(&cl->cl_lock);
	/* Reserving 0 for start of file in nfsdfs "states" file: */
	new_id = idr_alloc_cyclic(&cl->cl_stateids, stid, 1, 0, GFP_NOWAIT);
	spin_unlock(&cl->cl_lock);
	idr_preload_end();
	if (new_id < 0)
		goto out_free;

	stid->sc_free = sc_free;
	stid->sc_client = cl;
	stid->sc_stateid.si_opaque.so_id = new_id;
	stid->sc_stateid.si_opaque.so_clid = cl->cl_clientid;
	/* Will be incremented before return to client: */
	refcount_set(&stid->sc_count, 1);
	spin_lock_init(&stid->sc_lock);
	INIT_LIST_HEAD(&stid->sc_cp_list);

	/*
	 * It shouldn't be a problem to reuse an opaque stateid value.
	 * I don't think it is for 4.1.  But with 4.0 I worry that, for
	 * example, a stray write retransmission could be accepted by
	 * the server when it should have been rejected.  Therefore,
	 * adopt a trick from the sctp code to attempt to maximize the
	 * amount of time until an id is reused, by ensuring they always
	 * "increase" (mod INT_MAX):
	 */
	return stid;
out_free:
	kmem_cache_free(slab, stid);
	return NULL;
}

/*
 * Create a unique stateid_t to represent each COPY.
 */
static int nfs4_init_cp_state(struct nfsd_net *nn, copy_stateid_t *stid,
			      unsigned char sc_type)
{
	int new_id;

	stid->stid.si_opaque.so_clid.cl_boot = (u32)nn->boot_time;
	stid->stid.si_opaque.so_clid.cl_id = nn->s2s_cp_cl_id;
	stid->sc_type = sc_type;

	idr_preload(GFP_KERNEL);
	spin_lock(&nn->s2s_cp_lock);
	new_id = idr_alloc_cyclic(&nn->s2s_cp_stateids, stid, 0, 0, GFP_NOWAIT);
	stid->stid.si_opaque.so_id = new_id;
	spin_unlock(&nn->s2s_cp_lock);
	idr_preload_end();
	if (new_id < 0)
		return 0;
	return 1;
}

int nfs4_init_copy_state(struct nfsd_net *nn, struct nfsd4_copy *copy)
{
	return nfs4_init_cp_state(nn, &copy->cp_stateid, NFS4_COPY_STID);
}

struct nfs4_cpntf_state *nfs4_alloc_init_cpntf_state(struct nfsd_net *nn,
						     struct nfs4_stid *p_stid)
{
	struct nfs4_cpntf_state *cps;

	cps = kzalloc(sizeof(struct nfs4_cpntf_state), GFP_KERNEL);
	if (!cps)
		return NULL;
	cps->cpntf_time = ktime_get_boottime_seconds();
	refcount_set(&cps->cp_stateid.sc_count, 1);
	if (!nfs4_init_cp_state(nn, &cps->cp_stateid, NFS4_COPYNOTIFY_STID))
		goto out_free;
	spin_lock(&nn->s2s_cp_lock);
	list_add(&cps->cp_list, &p_stid->sc_cp_list);
	spin_unlock(&nn->s2s_cp_lock);
	return cps;
out_free:
	kfree(cps);
	return NULL;
}

void nfs4_free_copy_state(struct nfsd4_copy *copy)
{
	struct nfsd_net *nn;

	WARN_ON_ONCE(copy->cp_stateid.sc_type != NFS4_COPY_STID);
	nn = net_generic(copy->cp_clp->net, nfsd_net_id);
	spin_lock(&nn->s2s_cp_lock);
	idr_remove(&nn->s2s_cp_stateids,
		   copy->cp_stateid.stid.si_opaque.so_id);
	spin_unlock(&nn->s2s_cp_lock);
}

static void nfs4_free_cpntf_statelist(struct net *net, struct nfs4_stid *stid)
{
	struct nfs4_cpntf_state *cps;
	struct nfsd_net *nn;

	nn = net_generic(net, nfsd_net_id);
	spin_lock(&nn->s2s_cp_lock);
	while (!list_empty(&stid->sc_cp_list)) {
		cps = list_first_entry(&stid->sc_cp_list,
				       struct nfs4_cpntf_state, cp_list);
		_free_cpntf_state_locked(nn, cps);
	}
	spin_unlock(&nn->s2s_cp_lock);
}

static struct nfs4_ol_stateid * nfs4_alloc_open_stateid(struct nfs4_client *clp)
{
	struct nfs4_stid *stid;

	stid = nfs4_alloc_stid(clp, stateid_slab, nfs4_free_ol_stateid);
	if (!stid)
		return NULL;

	return openlockstateid(stid);
}

static void nfs4_free_deleg(struct nfs4_stid *stid)
{
	kmem_cache_free(deleg_slab, stid);
	atomic_long_dec(&num_delegations);
}

/*
 * When we recall a delegation, we should be careful not to hand it
 * out again straight away.
 * To ensure this we keep a pair of bloom filters ('new' and 'old')
 * in which the filehandles of recalled delegations are "stored".
 * If a filehandle appear in either filter, a delegation is blocked.
 * When a delegation is recalled, the filehandle is stored in the "new"
 * filter.
 * Every 30 seconds we swap the filters and clear the "new" one,
 * unless both are empty of course.
 *
 * Each filter is 256 bits.  We hash the filehandle to 32bit and use the
 * low 3 bytes as hash-table indices.
 *
 * 'blocked_delegations_lock', which is always taken in block_delegations(),
 * is used to manage concurrent access.  Testing does not need the lock
 * except when swapping the two filters.
 */
static DEFINE_SPINLOCK(blocked_delegations_lock);
static struct bloom_pair {
	int	entries, old_entries;
	time64_t swap_time;
	int	new; /* index into 'set' */
	DECLARE_BITMAP(set[2], 256);
} blocked_delegations;

static int delegation_blocked(struct knfsd_fh *fh)
{
	u32 hash;
	struct bloom_pair *bd = &blocked_delegations;

	if (bd->entries == 0)
		return 0;
	if (ktime_get_seconds() - bd->swap_time > 30) {
		spin_lock(&blocked_delegations_lock);
		if (ktime_get_seconds() - bd->swap_time > 30) {
			bd->entries -= bd->old_entries;
			bd->old_entries = bd->entries;
			memset(bd->set[bd->new], 0,
			       sizeof(bd->set[0]));
			bd->new = 1-bd->new;
			bd->swap_time = ktime_get_seconds();
		}
		spin_unlock(&blocked_delegations_lock);
	}
	hash = jhash(&fh->fh_base, fh->fh_size, 0);
	if (test_bit(hash&255, bd->set[0]) &&
	    test_bit((hash>>8)&255, bd->set[0]) &&
	    test_bit((hash>>16)&255, bd->set[0]))
		return 1;

	if (test_bit(hash&255, bd->set[1]) &&
	    test_bit((hash>>8)&255, bd->set[1]) &&
	    test_bit((hash>>16)&255, bd->set[1]))
		return 1;

	return 0;
}

static void block_delegations(struct knfsd_fh *fh)
{
	u32 hash;
	struct bloom_pair *bd = &blocked_delegations;

	hash = jhash(&fh->fh_base, fh->fh_size, 0);

	spin_lock(&blocked_delegations_lock);
	__set_bit(hash&255, bd->set[bd->new]);
	__set_bit((hash>>8)&255, bd->set[bd->new]);
	__set_bit((hash>>16)&255, bd->set[bd->new]);
	if (bd->entries == 0)
		bd->swap_time = ktime_get_seconds();
	bd->entries += 1;
	spin_unlock(&blocked_delegations_lock);
}

static struct nfs4_delegation *
alloc_init_deleg(struct nfs4_client *clp, struct nfs4_file *fp,
		 struct svc_fh *current_fh,
		 struct nfs4_clnt_odstate *odstate)
{
	struct nfs4_delegation *dp;
	long n;

	dprintk("NFSD alloc_init_deleg\n");
	n = atomic_long_inc_return(&num_delegations);
	if (n < 0 || n > max_delegations)
		goto out_dec;
	if (delegation_blocked(&current_fh->fh_handle))
		goto out_dec;
	dp = delegstateid(nfs4_alloc_stid(clp, deleg_slab, nfs4_free_deleg));
	if (dp == NULL)
		goto out_dec;

	/*
	 * delegation seqid's are never incremented.  The 4.1 special
	 * meaning of seqid 0 isn't meaningful, really, but let's avoid
	 * 0 anyway just for consistency and use 1:
	 */
	dp->dl_stid.sc_stateid.si_generation = 1;
	INIT_LIST_HEAD(&dp->dl_perfile);
	INIT_LIST_HEAD(&dp->dl_perclnt);
	INIT_LIST_HEAD(&dp->dl_recall_lru);
	dp->dl_clnt_odstate = odstate;
	get_clnt_odstate(odstate);
	dp->dl_type = NFS4_OPEN_DELEGATE_READ;
	dp->dl_retries = 1;
	nfsd4_init_cb(&dp->dl_recall, dp->dl_stid.sc_client,
		      &nfsd4_cb_recall_ops, NFSPROC4_CLNT_CB_RECALL);
	get_nfs4_file(fp);
	dp->dl_stid.sc_file = fp;
	return dp;
out_dec:
	atomic_long_dec(&num_delegations);
	return NULL;
}

void
nfs4_put_stid(struct nfs4_stid *s)
{
	struct nfs4_file *fp = s->sc_file;
	struct nfs4_client *clp = s->sc_client;

	might_lock(&clp->cl_lock);

	if (!refcount_dec_and_lock(&s->sc_count, &clp->cl_lock)) {
		wake_up_all(&close_wq);
		return;
	}
	idr_remove(&clp->cl_stateids, s->sc_stateid.si_opaque.so_id);
	nfs4_free_cpntf_statelist(clp->net, s);
	spin_unlock(&clp->cl_lock);
	s->sc_free(s);
	if (fp)
		put_nfs4_file(fp);
}

void
nfs4_inc_and_copy_stateid(stateid_t *dst, struct nfs4_stid *stid)
{
	stateid_t *src = &stid->sc_stateid;

	spin_lock(&stid->sc_lock);
	if (unlikely(++src->si_generation == 0))
		src->si_generation = 1;
	memcpy(dst, src, sizeof(*dst));
	spin_unlock(&stid->sc_lock);
}

static void put_deleg_file(struct nfs4_file *fp)
{
	struct nfsd_file *nf = NULL;

	spin_lock(&fp->fi_lock);
	if (--fp->fi_delegees == 0)
		swap(nf, fp->fi_deleg_file);
	spin_unlock(&fp->fi_lock);

	if (nf)
		nfsd_file_put(nf);
}

static void nfs4_unlock_deleg_lease(struct nfs4_delegation *dp)
{
	struct nfs4_file *fp = dp->dl_stid.sc_file;
	struct nfsd_file *nf = fp->fi_deleg_file;

	WARN_ON_ONCE(!fp->fi_delegees);

	vfs_setlease(nf->nf_file, F_UNLCK, NULL, (void **)&dp);
	put_deleg_file(fp);
}

static void destroy_unhashed_deleg(struct nfs4_delegation *dp)
{
	put_clnt_odstate(dp->dl_clnt_odstate);
	nfs4_unlock_deleg_lease(dp);
	nfs4_put_stid(&dp->dl_stid);
}

void nfs4_unhash_stid(struct nfs4_stid *s)
{
	s->sc_type = 0;
}

/**
 * nfs4_delegation_exists - Discover if this delegation already exists
 * @clp:     a pointer to the nfs4_client we're granting a delegation to
 * @fp:      a pointer to the nfs4_file we're granting a delegation on
 *
 * Return:
 *      On success: true iff an existing delegation is found
 */

static bool
nfs4_delegation_exists(struct nfs4_client *clp, struct nfs4_file *fp)
{
	struct nfs4_delegation *searchdp = NULL;
	struct nfs4_client *searchclp = NULL;

	lockdep_assert_held(&state_lock);
	lockdep_assert_held(&fp->fi_lock);

	list_for_each_entry(searchdp, &fp->fi_delegations, dl_perfile) {
		searchclp = searchdp->dl_stid.sc_client;
		if (clp == searchclp) {
			return true;
		}
	}
	return false;
}

/**
 * hash_delegation_locked - Add a delegation to the appropriate lists
 * @dp:     a pointer to the nfs4_delegation we are adding.
 * @fp:     a pointer to the nfs4_file we're granting a delegation on
 *
 * Return:
 *      On success: NULL if the delegation was successfully hashed.
 *
 *      On error: -EAGAIN if one was previously granted to this
 *                 nfs4_client for this nfs4_file. Delegation is not hashed.
 *
 */

static int
hash_delegation_locked(struct nfs4_delegation *dp, struct nfs4_file *fp)
{
	struct nfs4_client *clp = dp->dl_stid.sc_client;

	lockdep_assert_held(&state_lock);
	lockdep_assert_held(&fp->fi_lock);

	if (nfs4_delegation_exists(clp, fp))
		return -EAGAIN;
	refcount_inc(&dp->dl_stid.sc_count);
	dp->dl_stid.sc_type = NFS4_DELEG_STID;
	list_add(&dp->dl_perfile, &fp->fi_delegations);
	list_add(&dp->dl_perclnt, &clp->cl_delegations);
	return 0;
}

static bool
unhash_delegation_locked(struct nfs4_delegation *dp)
{
	struct nfs4_file *fp = dp->dl_stid.sc_file;

	lockdep_assert_held(&state_lock);

	if (list_empty(&dp->dl_perfile))
		return false;

	dp->dl_stid.sc_type = NFS4_CLOSED_DELEG_STID;
	/* Ensure that deleg break won't try to requeue it */
	++dp->dl_time;
	spin_lock(&fp->fi_lock);
	list_del_init(&dp->dl_perclnt);
	list_del_init(&dp->dl_recall_lru);
	list_del_init(&dp->dl_perfile);
	spin_unlock(&fp->fi_lock);
	return true;
}

static void destroy_delegation(struct nfs4_delegation *dp)
{
	bool unhashed;

	spin_lock(&state_lock);
	unhashed = unhash_delegation_locked(dp);
	spin_unlock(&state_lock);
	if (unhashed)
		destroy_unhashed_deleg(dp);
}

static void revoke_delegation(struct nfs4_delegation *dp)
{
	struct nfs4_client *clp = dp->dl_stid.sc_client;

	WARN_ON(!list_empty(&dp->dl_recall_lru));

	if (clp->cl_minorversion) {
		dp->dl_stid.sc_type = NFS4_REVOKED_DELEG_STID;
		refcount_inc(&dp->dl_stid.sc_count);
		spin_lock(&clp->cl_lock);
		list_add(&dp->dl_recall_lru, &clp->cl_revoked);
		spin_unlock(&clp->cl_lock);
	}
	destroy_unhashed_deleg(dp);
}

/* 
 * SETCLIENTID state 
 */

static unsigned int clientid_hashval(u32 id)
{
	return id & CLIENT_HASH_MASK;
}

static unsigned int clientstr_hashval(struct xdr_netobj name)
{
	return opaque_hashval(name.data, 8) & CLIENT_HASH_MASK;
}

/*
 * We store the NONE, READ, WRITE, and BOTH bits separately in the
 * st_{access,deny}_bmap field of the stateid, in order to track not
 * only what share bits are currently in force, but also what
 * combinations of share bits previous opens have used.  This allows us
 * to enforce the recommendation of rfc 3530 14.2.19 that the server
 * return an error if the client attempt to downgrade to a combination
 * of share bits not explicable by closing some of its previous opens.
 *
 * XXX: This enforcement is actually incomplete, since we don't keep
 * track of access/deny bit combinations; so, e.g., we allow:
 *
 *	OPEN allow read, deny write
 *	OPEN allow both, deny none
 *	DOWNGRADE allow read, deny none
 *
 * which we should reject.
 */
static unsigned int
bmap_to_share_mode(unsigned long bmap) {
	int i;
	unsigned int access = 0;

	for (i = 1; i < 4; i++) {
		if (test_bit(i, &bmap))
			access |= i;
	}
	return access;
}

/* set share access for a given stateid */
static inline void
set_access(u32 access, struct nfs4_ol_stateid *stp)
{
	unsigned char mask = 1 << access;

	WARN_ON_ONCE(access > NFS4_SHARE_ACCESS_BOTH);
	stp->st_access_bmap |= mask;
}

/* clear share access for a given stateid */
static inline void
clear_access(u32 access, struct nfs4_ol_stateid *stp)
{
	unsigned char mask = 1 << access;

	WARN_ON_ONCE(access > NFS4_SHARE_ACCESS_BOTH);
	stp->st_access_bmap &= ~mask;
}

/* test whether a given stateid has access */
static inline bool
test_access(u32 access, struct nfs4_ol_stateid *stp)
{
	unsigned char mask = 1 << access;

	return (bool)(stp->st_access_bmap & mask);
}

/* set share deny for a given stateid */
static inline void
set_deny(u32 deny, struct nfs4_ol_stateid *stp)
{
	unsigned char mask = 1 << deny;

	WARN_ON_ONCE(deny > NFS4_SHARE_DENY_BOTH);
	stp->st_deny_bmap |= mask;
}

/* clear share deny for a given stateid */
static inline void
clear_deny(u32 deny, struct nfs4_ol_stateid *stp)
{
	unsigned char mask = 1 << deny;

	WARN_ON_ONCE(deny > NFS4_SHARE_DENY_BOTH);
	stp->st_deny_bmap &= ~mask;
}

/* test whether a given stateid is denying specific access */
static inline bool
test_deny(u32 deny, struct nfs4_ol_stateid *stp)
{
	unsigned char mask = 1 << deny;

	return (bool)(stp->st_deny_bmap & mask);
}

static int nfs4_access_to_omode(u32 access)
{
	switch (access & NFS4_SHARE_ACCESS_BOTH) {
	case NFS4_SHARE_ACCESS_READ:
		return O_RDONLY;
	case NFS4_SHARE_ACCESS_WRITE:
		return O_WRONLY;
	case NFS4_SHARE_ACCESS_BOTH:
		return O_RDWR;
	}
	WARN_ON_ONCE(1);
	return O_RDONLY;
}

/*
 * A stateid that had a deny mode associated with it is being released
 * or downgraded. Recalculate the deny mode on the file.
 */
static void
recalculate_deny_mode(struct nfs4_file *fp)
{
	struct nfs4_ol_stateid *stp;

	spin_lock(&fp->fi_lock);
	fp->fi_share_deny = 0;
	list_for_each_entry(stp, &fp->fi_stateids, st_perfile)
		fp->fi_share_deny |= bmap_to_share_mode(stp->st_deny_bmap);
	spin_unlock(&fp->fi_lock);
}

static void
reset_union_bmap_deny(u32 deny, struct nfs4_ol_stateid *stp)
{
	int i;
	bool change = false;

	for (i = 1; i < 4; i++) {
		if ((i & deny) != i) {
			change = true;
			clear_deny(i, stp);
		}
	}

	/* Recalculate per-file deny mode if there was a change */
	if (change)
		recalculate_deny_mode(stp->st_stid.sc_file);
}

/* release all access and file references for a given stateid */
static void
release_all_access(struct nfs4_ol_stateid *stp)
{
	int i;
	struct nfs4_file *fp = stp->st_stid.sc_file;

	if (fp && stp->st_deny_bmap != 0)
		recalculate_deny_mode(fp);

	for (i = 1; i < 4; i++) {
		if (test_access(i, stp))
			nfs4_file_put_access(stp->st_stid.sc_file, i);
		clear_access(i, stp);
	}
}

static inline void nfs4_free_stateowner(struct nfs4_stateowner *sop)
{
	kfree(sop->so_owner.data);
	sop->so_ops->so_free(sop);
}

static void nfs4_put_stateowner(struct nfs4_stateowner *sop)
{
	struct nfs4_client *clp = sop->so_client;

	might_lock(&clp->cl_lock);

	if (!atomic_dec_and_lock(&sop->so_count, &clp->cl_lock))
		return;
	sop->so_ops->so_unhash(sop);
	spin_unlock(&clp->cl_lock);
	nfs4_free_stateowner(sop);
}

static bool
nfs4_ol_stateid_unhashed(const struct nfs4_ol_stateid *stp)
{
	return list_empty(&stp->st_perfile);
}

static bool unhash_ol_stateid(struct nfs4_ol_stateid *stp)
{
	struct nfs4_file *fp = stp->st_stid.sc_file;

	lockdep_assert_held(&stp->st_stateowner->so_client->cl_lock);

	if (list_empty(&stp->st_perfile))
		return false;

	spin_lock(&fp->fi_lock);
	list_del_init(&stp->st_perfile);
	spin_unlock(&fp->fi_lock);
	list_del(&stp->st_perstateowner);
	return true;
}

static void nfs4_free_ol_stateid(struct nfs4_stid *stid)
{
	struct nfs4_ol_stateid *stp = openlockstateid(stid);

	put_clnt_odstate(stp->st_clnt_odstate);
	release_all_access(stp);
	if (stp->st_stateowner)
		nfs4_put_stateowner(stp->st_stateowner);
	kmem_cache_free(stateid_slab, stid);
}

static void nfs4_free_lock_stateid(struct nfs4_stid *stid)
{
	struct nfs4_ol_stateid *stp = openlockstateid(stid);
	struct nfs4_lockowner *lo = lockowner(stp->st_stateowner);
	struct nfsd_file *nf;

	nf = find_any_file(stp->st_stid.sc_file);
	if (nf) {
		get_file(nf->nf_file);
		filp_close(nf->nf_file, (fl_owner_t)lo);
		nfsd_file_put(nf);
	}
	nfs4_free_ol_stateid(stid);
}

/*
 * Put the persistent reference to an already unhashed generic stateid, while
 * holding the cl_lock. If it's the last reference, then put it onto the
 * reaplist for later destruction.
 */
static void put_ol_stateid_locked(struct nfs4_ol_stateid *stp,
				       struct list_head *reaplist)
{
	struct nfs4_stid *s = &stp->st_stid;
	struct nfs4_client *clp = s->sc_client;

	lockdep_assert_held(&clp->cl_lock);

	WARN_ON_ONCE(!list_empty(&stp->st_locks));

	if (!refcount_dec_and_test(&s->sc_count)) {
		wake_up_all(&close_wq);
		return;
	}

	idr_remove(&clp->cl_stateids, s->sc_stateid.si_opaque.so_id);
	list_add(&stp->st_locks, reaplist);
}

static bool unhash_lock_stateid(struct nfs4_ol_stateid *stp)
{
	lockdep_assert_held(&stp->st_stid.sc_client->cl_lock);

	if (!unhash_ol_stateid(stp))
		return false;
	list_del_init(&stp->st_locks);
	nfs4_unhash_stid(&stp->st_stid);
	return true;
}

static void release_lock_stateid(struct nfs4_ol_stateid *stp)
{
	struct nfs4_client *clp = stp->st_stid.sc_client;
	bool unhashed;

	spin_lock(&clp->cl_lock);
	unhashed = unhash_lock_stateid(stp);
	spin_unlock(&clp->cl_lock);
	if (unhashed)
		nfs4_put_stid(&stp->st_stid);
}

static void unhash_lockowner_locked(struct nfs4_lockowner *lo)
{
	struct nfs4_client *clp = lo->lo_owner.so_client;

	lockdep_assert_held(&clp->cl_lock);

	list_del_init(&lo->lo_owner.so_strhash);
}

/*
 * Free a list of generic stateids that were collected earlier after being
 * fully unhashed.
 */
static void
free_ol_stateid_reaplist(struct list_head *reaplist)
{
	struct nfs4_ol_stateid *stp;
	struct nfs4_file *fp;

	might_sleep();

	while (!list_empty(reaplist)) {
		stp = list_first_entry(reaplist, struct nfs4_ol_stateid,
				       st_locks);
		list_del(&stp->st_locks);
		fp = stp->st_stid.sc_file;
		stp->st_stid.sc_free(&stp->st_stid);
		if (fp)
			put_nfs4_file(fp);
	}
}

static void release_open_stateid_locks(struct nfs4_ol_stateid *open_stp,
				       struct list_head *reaplist)
{
	struct nfs4_ol_stateid *stp;

	lockdep_assert_held(&open_stp->st_stid.sc_client->cl_lock);

	while (!list_empty(&open_stp->st_locks)) {
		stp = list_entry(open_stp->st_locks.next,
				struct nfs4_ol_stateid, st_locks);
		WARN_ON(!unhash_lock_stateid(stp));
		put_ol_stateid_locked(stp, reaplist);
	}
}

static bool unhash_open_stateid(struct nfs4_ol_stateid *stp,
				struct list_head *reaplist)
{
	lockdep_assert_held(&stp->st_stid.sc_client->cl_lock);

	if (!unhash_ol_stateid(stp))
		return false;
	release_open_stateid_locks(stp, reaplist);
	return true;
}

static void release_open_stateid(struct nfs4_ol_stateid *stp)
{
	LIST_HEAD(reaplist);

	spin_lock(&stp->st_stid.sc_client->cl_lock);
	if (unhash_open_stateid(stp, &reaplist))
		put_ol_stateid_locked(stp, &reaplist);
	spin_unlock(&stp->st_stid.sc_client->cl_lock);
	free_ol_stateid_reaplist(&reaplist);
}

static void unhash_openowner_locked(struct nfs4_openowner *oo)
{
	struct nfs4_client *clp = oo->oo_owner.so_client;

	lockdep_assert_held(&clp->cl_lock);

	list_del_init(&oo->oo_owner.so_strhash);
	list_del_init(&oo->oo_perclient);
}

static void release_last_closed_stateid(struct nfs4_openowner *oo)
{
	struct nfsd_net *nn = net_generic(oo->oo_owner.so_client->net,
					  nfsd_net_id);
	struct nfs4_ol_stateid *s;

	spin_lock(&nn->client_lock);
	s = oo->oo_last_closed_stid;
	if (s) {
		list_del_init(&oo->oo_close_lru);
		oo->oo_last_closed_stid = NULL;
	}
	spin_unlock(&nn->client_lock);
	if (s)
		nfs4_put_stid(&s->st_stid);
}

static void release_openowner(struct nfs4_openowner *oo)
{
	struct nfs4_ol_stateid *stp;
	struct nfs4_client *clp = oo->oo_owner.so_client;
	struct list_head reaplist;

	INIT_LIST_HEAD(&reaplist);

	spin_lock(&clp->cl_lock);
	unhash_openowner_locked(oo);
	while (!list_empty(&oo->oo_owner.so_stateids)) {
		stp = list_first_entry(&oo->oo_owner.so_stateids,
				struct nfs4_ol_stateid, st_perstateowner);
		if (unhash_open_stateid(stp, &reaplist))
			put_ol_stateid_locked(stp, &reaplist);
	}
	spin_unlock(&clp->cl_lock);
	free_ol_stateid_reaplist(&reaplist);
	release_last_closed_stateid(oo);
	nfs4_put_stateowner(&oo->oo_owner);
}

static inline int
hash_sessionid(struct nfs4_sessionid *sessionid)
{
	struct nfsd4_sessionid *sid = (struct nfsd4_sessionid *)sessionid;

	return sid->sequence % SESSION_HASH_SIZE;
}

#ifdef CONFIG_SUNRPC_DEBUG
static inline void
dump_sessionid(const char *fn, struct nfs4_sessionid *sessionid)
{
	u32 *ptr = (u32 *)(&sessionid->data[0]);
	dprintk("%s: %u:%u:%u:%u\n", fn, ptr[0], ptr[1], ptr[2], ptr[3]);
}
#else
static inline void
dump_sessionid(const char *fn, struct nfs4_sessionid *sessionid)
{
}
#endif

/*
 * Bump the seqid on cstate->replay_owner, and clear replay_owner if it
 * won't be used for replay.
 */
void nfsd4_bump_seqid(struct nfsd4_compound_state *cstate, __be32 nfserr)
{
	struct nfs4_stateowner *so = cstate->replay_owner;

	if (nfserr == nfserr_replay_me)
		return;

	if (!seqid_mutating_err(ntohl(nfserr))) {
		nfsd4_cstate_clear_replay(cstate);
		return;
	}
	if (!so)
		return;
	if (so->so_is_open_owner)
		release_last_closed_stateid(openowner(so));
	so->so_seqid++;
	return;
}

static void
gen_sessionid(struct nfsd4_session *ses)
{
	struct nfs4_client *clp = ses->se_client;
	struct nfsd4_sessionid *sid;

	sid = (struct nfsd4_sessionid *)ses->se_sessionid.data;
	sid->clientid = clp->cl_clientid;
	sid->sequence = current_sessionid++;
	sid->reserved = 0;
}

/*
 * The protocol defines ca_maxresponssize_cached to include the size of
 * the rpc header, but all we need to cache is the data starting after
 * the end of the initial SEQUENCE operation--the rest we regenerate
 * each time.  Therefore we can advertise a ca_maxresponssize_cached
 * value that is the number of bytes in our cache plus a few additional
 * bytes.  In order to stay on the safe side, and not promise more than
 * we can cache, those additional bytes must be the minimum possible: 24
 * bytes of rpc header (xid through accept state, with AUTH_NULL
 * verifier), 12 for the compound header (with zero-length tag), and 44
 * for the SEQUENCE op response:
 */
#define NFSD_MIN_HDR_SEQ_SZ  (24 + 12 + 44)

static void
free_session_slots(struct nfsd4_session *ses)
{
	int i;

	for (i = 0; i < ses->se_fchannel.maxreqs; i++) {
		free_svc_cred(&ses->se_slots[i]->sl_cred);
		kfree(ses->se_slots[i]);
	}
}

/*
 * We don't actually need to cache the rpc and session headers, so we
 * can allocate a little less for each slot:
 */
static inline u32 slot_bytes(struct nfsd4_channel_attrs *ca)
{
	u32 size;

	if (ca->maxresp_cached < NFSD_MIN_HDR_SEQ_SZ)
		size = 0;
	else
		size = ca->maxresp_cached - NFSD_MIN_HDR_SEQ_SZ;
	return size + sizeof(struct nfsd4_slot);
}

/*
 * XXX: If we run out of reserved DRC memory we could (up to a point)
 * re-negotiate active sessions and reduce their slot usage to make
 * room for new connections. For now we just fail the create session.
 */
static u32 nfsd4_get_drc_mem(struct nfsd4_channel_attrs *ca, struct nfsd_net *nn)
{
	u32 slotsize = slot_bytes(ca);
	u32 num = ca->maxreqs;
	unsigned long avail, total_avail;
	unsigned int scale_factor;

	spin_lock(&nfsd_drc_lock);
	if (nfsd_drc_max_mem > nfsd_drc_mem_used)
		total_avail = nfsd_drc_max_mem - nfsd_drc_mem_used;
	else
		/* We have handed out more space than we chose in
		 * set_max_drc() to allow.  That isn't really a
		 * problem as long as that doesn't make us think we
		 * have lots more due to integer overflow.
		 */
		total_avail = 0;
	avail = min((unsigned long)NFSD_MAX_MEM_PER_SESSION, total_avail);
	/*
	 * Never use more than a fraction of the remaining memory,
	 * unless it's the only way to give this client a slot.
	 * The chosen fraction is either 1/8 or 1/number of threads,
	 * whichever is smaller.  This ensures there are adequate
	 * slots to support multiple clients per thread.
	 * Give the client one slot even if that would require
	 * over-allocation--it is better than failure.
	 */
	scale_factor = max_t(unsigned int, 8, nn->nfsd_serv->sv_nrthreads);

	avail = clamp_t(unsigned long, avail, slotsize,
			total_avail/scale_factor);
	num = min_t(int, num, avail / slotsize);
	num = max_t(int, num, 1);
	nfsd_drc_mem_used += num * slotsize;
	spin_unlock(&nfsd_drc_lock);

	return num;
}

static void nfsd4_put_drc_mem(struct nfsd4_channel_attrs *ca)
{
	int slotsize = slot_bytes(ca);

	spin_lock(&nfsd_drc_lock);
	nfsd_drc_mem_used -= slotsize * ca->maxreqs;
	spin_unlock(&nfsd_drc_lock);
}

static struct nfsd4_session *alloc_session(struct nfsd4_channel_attrs *fattrs,
					   struct nfsd4_channel_attrs *battrs)
{
	int numslots = fattrs->maxreqs;
	int slotsize = slot_bytes(fattrs);
	struct nfsd4_session *new;
	int mem, i;

	BUILD_BUG_ON(NFSD_MAX_SLOTS_PER_SESSION * sizeof(struct nfsd4_slot *)
			+ sizeof(struct nfsd4_session) > PAGE_SIZE);
	mem = numslots * sizeof(struct nfsd4_slot *);

	new = kzalloc(sizeof(*new) + mem, GFP_KERNEL);
	if (!new)
		return NULL;
	/* allocate each struct nfsd4_slot and data cache in one piece */
	for (i = 0; i < numslots; i++) {
		new->se_slots[i] = kzalloc(slotsize, GFP_KERNEL);
		if (!new->se_slots[i])
			goto out_free;
	}

	memcpy(&new->se_fchannel, fattrs, sizeof(struct nfsd4_channel_attrs));
	memcpy(&new->se_bchannel, battrs, sizeof(struct nfsd4_channel_attrs));

	return new;
out_free:
	while (i--)
		kfree(new->se_slots[i]);
	kfree(new);
	return NULL;
}

static void free_conn(struct nfsd4_conn *c)
{
	svc_xprt_put(c->cn_xprt);
	kfree(c);
}

static void nfsd4_conn_lost(struct svc_xpt_user *u)
{
	struct nfsd4_conn *c = container_of(u, struct nfsd4_conn, cn_xpt_user);
	struct nfs4_client *clp = c->cn_session->se_client;

	spin_lock(&clp->cl_lock);
	if (!list_empty(&c->cn_persession)) {
		list_del(&c->cn_persession);
		free_conn(c);
	}
	nfsd4_probe_callback(clp);
	spin_unlock(&clp->cl_lock);
}

static struct nfsd4_conn *alloc_conn(struct svc_rqst *rqstp, u32 flags)
{
	struct nfsd4_conn *conn;

	conn = kmalloc(sizeof(struct nfsd4_conn), GFP_KERNEL);
	if (!conn)
		return NULL;
	svc_xprt_get(rqstp->rq_xprt);
	conn->cn_xprt = rqstp->rq_xprt;
	conn->cn_flags = flags;
	INIT_LIST_HEAD(&conn->cn_xpt_user.list);
	return conn;
}

static void __nfsd4_hash_conn(struct nfsd4_conn *conn, struct nfsd4_session *ses)
{
	conn->cn_session = ses;
	list_add(&conn->cn_persession, &ses->se_conns);
}

static void nfsd4_hash_conn(struct nfsd4_conn *conn, struct nfsd4_session *ses)
{
	struct nfs4_client *clp = ses->se_client;

	spin_lock(&clp->cl_lock);
	__nfsd4_hash_conn(conn, ses);
	spin_unlock(&clp->cl_lock);
}

static int nfsd4_register_conn(struct nfsd4_conn *conn)
{
	conn->cn_xpt_user.callback = nfsd4_conn_lost;
	return register_xpt_user(conn->cn_xprt, &conn->cn_xpt_user);
}

static void nfsd4_init_conn(struct svc_rqst *rqstp, struct nfsd4_conn *conn, struct nfsd4_session *ses)
{
	int ret;

	nfsd4_hash_conn(conn, ses);
	ret = nfsd4_register_conn(conn);
	if (ret)
		/* oops; xprt is already down: */
		nfsd4_conn_lost(&conn->cn_xpt_user);
	/* We may have gained or lost a callback channel: */
	nfsd4_probe_callback_sync(ses->se_client);
}

static struct nfsd4_conn *alloc_conn_from_crses(struct svc_rqst *rqstp, struct nfsd4_create_session *cses)
{
	u32 dir = NFS4_CDFC4_FORE;

	if (cses->flags & SESSION4_BACK_CHAN)
		dir |= NFS4_CDFC4_BACK;
	return alloc_conn(rqstp, dir);
}

/* must be called under client_lock */
static void nfsd4_del_conns(struct nfsd4_session *s)
{
	struct nfs4_client *clp = s->se_client;
	struct nfsd4_conn *c;

	spin_lock(&clp->cl_lock);
	while (!list_empty(&s->se_conns)) {
		c = list_first_entry(&s->se_conns, struct nfsd4_conn, cn_persession);
		list_del_init(&c->cn_persession);
		spin_unlock(&clp->cl_lock);

		unregister_xpt_user(c->cn_xprt, &c->cn_xpt_user);
		free_conn(c);

		spin_lock(&clp->cl_lock);
	}
	spin_unlock(&clp->cl_lock);
}

static void __free_session(struct nfsd4_session *ses)
{
	free_session_slots(ses);
	kfree(ses);
}

static void free_session(struct nfsd4_session *ses)
{
	nfsd4_del_conns(ses);
	nfsd4_put_drc_mem(&ses->se_fchannel);
	__free_session(ses);
}

static void init_session(struct svc_rqst *rqstp, struct nfsd4_session *new, struct nfs4_client *clp, struct nfsd4_create_session *cses)
{
	int idx;
	struct nfsd_net *nn = net_generic(SVC_NET(rqstp), nfsd_net_id);

	new->se_client = clp;
	gen_sessionid(new);

	INIT_LIST_HEAD(&new->se_conns);

	new->se_cb_seq_nr = 1;
	new->se_flags = cses->flags;
	new->se_cb_prog = cses->callback_prog;
	new->se_cb_sec = cses->cb_sec;
	atomic_set(&new->se_ref, 0);
	idx = hash_sessionid(&new->se_sessionid);
	list_add(&new->se_hash, &nn->sessionid_hashtbl[idx]);
	spin_lock(&clp->cl_lock);
	list_add(&new->se_perclnt, &clp->cl_sessions);
	spin_unlock(&clp->cl_lock);

	{
		struct sockaddr *sa = svc_addr(rqstp);
		/*
		 * This is a little silly; with sessions there's no real
		 * use for the callback address.  Use the peer address
		 * as a reasonable default for now, but consider fixing
		 * the rpc client not to require an address in the
		 * future:
		 */
		rpc_copy_addr((struct sockaddr *)&clp->cl_cb_conn.cb_addr, sa);
		clp->cl_cb_conn.cb_addrlen = svc_addr_len(sa);
	}
}

/* caller must hold client_lock */
static struct nfsd4_session *
__find_in_sessionid_hashtbl(struct nfs4_sessionid *sessionid, struct net *net)
{
	struct nfsd4_session *elem;
	int idx;
	struct nfsd_net *nn = net_generic(net, nfsd_net_id);

	lockdep_assert_held(&nn->client_lock);

	dump_sessionid(__func__, sessionid);
	idx = hash_sessionid(sessionid);
	/* Search in the appropriate list */
	list_for_each_entry(elem, &nn->sessionid_hashtbl[idx], se_hash) {
		if (!memcmp(elem->se_sessionid.data, sessionid->data,
			    NFS4_MAX_SESSIONID_LEN)) {
			return elem;
		}
	}

	dprintk("%s: session not found\n", __func__);
	return NULL;
}

static struct nfsd4_session *
find_in_sessionid_hashtbl(struct nfs4_sessionid *sessionid, struct net *net,
		__be32 *ret)
{
	struct nfsd4_session *session;
	__be32 status = nfserr_badsession;

	session = __find_in_sessionid_hashtbl(sessionid, net);
	if (!session)
		goto out;
	status = nfsd4_get_session_locked(session);
	if (status)
		session = NULL;
out:
	*ret = status;
	return session;
}

/* caller must hold client_lock */
static void
unhash_session(struct nfsd4_session *ses)
{
	struct nfs4_client *clp = ses->se_client;
	struct nfsd_net *nn = net_generic(clp->net, nfsd_net_id);

	lockdep_assert_held(&nn->client_lock);

	list_del(&ses->se_hash);
	spin_lock(&ses->se_client->cl_lock);
	list_del(&ses->se_perclnt);
	spin_unlock(&ses->se_client->cl_lock);
}

/* SETCLIENTID and SETCLIENTID_CONFIRM Helper functions */
static int
STALE_CLIENTID(clientid_t *clid, struct nfsd_net *nn)
{
	/*
	 * We're assuming the clid was not given out from a boot
	 * precisely 2^32 (about 136 years) before this one.  That seems
	 * a safe assumption:
	 */
	if (clid->cl_boot == (u32)nn->boot_time)
		return 0;
	trace_nfsd_clid_stale(clid);
	return 1;
}

/* 
 * XXX Should we use a slab cache ?
 * This type of memory management is somewhat inefficient, but we use it
 * anyway since SETCLIENTID is not a common operation.
 */
static struct nfs4_client *alloc_client(struct xdr_netobj name)
{
	struct nfs4_client *clp;
	int i;

	clp = kmem_cache_zalloc(client_slab, GFP_KERNEL);
	if (clp == NULL)
		return NULL;
	xdr_netobj_dup(&clp->cl_name, &name, GFP_KERNEL);
	if (clp->cl_name.data == NULL)
		goto err_no_name;
	clp->cl_ownerstr_hashtbl = kmalloc_array(OWNER_HASH_SIZE,
						 sizeof(struct list_head),
						 GFP_KERNEL);
	if (!clp->cl_ownerstr_hashtbl)
		goto err_no_hashtbl;
	for (i = 0; i < OWNER_HASH_SIZE; i++)
		INIT_LIST_HEAD(&clp->cl_ownerstr_hashtbl[i]);
	INIT_LIST_HEAD(&clp->cl_sessions);
	idr_init(&clp->cl_stateids);
	atomic_set(&clp->cl_rpc_users, 0);
	clp->cl_cb_state = NFSD4_CB_UNKNOWN;
	INIT_LIST_HEAD(&clp->cl_idhash);
	INIT_LIST_HEAD(&clp->cl_openowners);
	INIT_LIST_HEAD(&clp->cl_delegations);
	INIT_LIST_HEAD(&clp->cl_lru);
	INIT_LIST_HEAD(&clp->cl_revoked);
#ifdef CONFIG_NFSD_PNFS
	INIT_LIST_HEAD(&clp->cl_lo_states);
#endif
	INIT_LIST_HEAD(&clp->async_copies);
	spin_lock_init(&clp->async_lock);
	spin_lock_init(&clp->cl_lock);
	rpc_init_wait_queue(&clp->cl_cb_waitq, "Backchannel slot table");
	return clp;
err_no_hashtbl:
	kfree(clp->cl_name.data);
err_no_name:
	kmem_cache_free(client_slab, clp);
	return NULL;
}

static void __free_client(struct kref *k)
{
	struct nfsdfs_client *c = container_of(k, struct nfsdfs_client, cl_ref);
	struct nfs4_client *clp = container_of(c, struct nfs4_client, cl_nfsdfs);

	free_svc_cred(&clp->cl_cred);
	kfree(clp->cl_ownerstr_hashtbl);
	kfree(clp->cl_name.data);
	kfree(clp->cl_nii_domain.data);
	kfree(clp->cl_nii_name.data);
	idr_destroy(&clp->cl_stateids);
	kmem_cache_free(client_slab, clp);
}

static void drop_client(struct nfs4_client *clp)
{
	kref_put(&clp->cl_nfsdfs.cl_ref, __free_client);
}

static void
free_client(struct nfs4_client *clp)
{
	while (!list_empty(&clp->cl_sessions)) {
		struct nfsd4_session *ses;
		ses = list_entry(clp->cl_sessions.next, struct nfsd4_session,
				se_perclnt);
		list_del(&ses->se_perclnt);
		WARN_ON_ONCE(atomic_read(&ses->se_ref));
		free_session(ses);
	}
	rpc_destroy_wait_queue(&clp->cl_cb_waitq);
	if (clp->cl_nfsd_dentry) {
		nfsd_client_rmdir(clp->cl_nfsd_dentry);
		clp->cl_nfsd_dentry = NULL;
		wake_up_all(&expiry_wq);
	}
	drop_client(clp);
}

/* must be called under the client_lock */
static void
unhash_client_locked(struct nfs4_client *clp)
{
	struct nfsd_net *nn = net_generic(clp->net, nfsd_net_id);
	struct nfsd4_session *ses;

	lockdep_assert_held(&nn->client_lock);

	/* Mark the client as expired! */
	clp->cl_time = 0;
	/* Make it invisible */
	if (!list_empty(&clp->cl_idhash)) {
		list_del_init(&clp->cl_idhash);
		if (test_bit(NFSD4_CLIENT_CONFIRMED, &clp->cl_flags))
			rb_erase(&clp->cl_namenode, &nn->conf_name_tree);
		else
			rb_erase(&clp->cl_namenode, &nn->unconf_name_tree);
	}
	list_del_init(&clp->cl_lru);
	spin_lock(&clp->cl_lock);
	list_for_each_entry(ses, &clp->cl_sessions, se_perclnt)
		list_del_init(&ses->se_hash);
	spin_unlock(&clp->cl_lock);
}

static void
unhash_client(struct nfs4_client *clp)
{
	struct nfsd_net *nn = net_generic(clp->net, nfsd_net_id);

	spin_lock(&nn->client_lock);
	unhash_client_locked(clp);
	spin_unlock(&nn->client_lock);
}

static __be32 mark_client_expired_locked(struct nfs4_client *clp)
{
	if (atomic_read(&clp->cl_rpc_users))
		return nfserr_jukebox;
	unhash_client_locked(clp);
	return nfs_ok;
}

static void
__destroy_client(struct nfs4_client *clp)
{
	int i;
	struct nfs4_openowner *oo;
	struct nfs4_delegation *dp;
	struct list_head reaplist;

	INIT_LIST_HEAD(&reaplist);
	spin_lock(&state_lock);
	while (!list_empty(&clp->cl_delegations)) {
		dp = list_entry(clp->cl_delegations.next, struct nfs4_delegation, dl_perclnt);
		WARN_ON(!unhash_delegation_locked(dp));
		list_add(&dp->dl_recall_lru, &reaplist);
	}
	spin_unlock(&state_lock);
	while (!list_empty(&reaplist)) {
		dp = list_entry(reaplist.next, struct nfs4_delegation, dl_recall_lru);
		list_del_init(&dp->dl_recall_lru);
		destroy_unhashed_deleg(dp);
	}
	while (!list_empty(&clp->cl_revoked)) {
		dp = list_entry(clp->cl_revoked.next, struct nfs4_delegation, dl_recall_lru);
		list_del_init(&dp->dl_recall_lru);
		nfs4_put_stid(&dp->dl_stid);
	}
	while (!list_empty(&clp->cl_openowners)) {
		oo = list_entry(clp->cl_openowners.next, struct nfs4_openowner, oo_perclient);
		nfs4_get_stateowner(&oo->oo_owner);
		release_openowner(oo);
	}
	for (i = 0; i < OWNER_HASH_SIZE; i++) {
		struct nfs4_stateowner *so, *tmp;

		list_for_each_entry_safe(so, tmp, &clp->cl_ownerstr_hashtbl[i],
					 so_strhash) {
			/* Should be no openowners at this point */
			WARN_ON_ONCE(so->so_is_open_owner);
			remove_blocked_locks(lockowner(so));
		}
	}
	nfsd4_return_all_client_layouts(clp);
	nfsd4_shutdown_copy(clp);
	nfsd4_shutdown_callback(clp);
	if (clp->cl_cb_conn.cb_xprt)
		svc_xprt_put(clp->cl_cb_conn.cb_xprt);
	free_client(clp);
	wake_up_all(&expiry_wq);
}

static void
destroy_client(struct nfs4_client *clp)
{
	unhash_client(clp);
	__destroy_client(clp);
}

static void inc_reclaim_complete(struct nfs4_client *clp)
{
	struct nfsd_net *nn = net_generic(clp->net, nfsd_net_id);

	if (!nn->track_reclaim_completes)
		return;
	if (!nfsd4_find_reclaim_client(clp->cl_name, nn))
		return;
	if (atomic_inc_return(&nn->nr_reclaim_complete) ==
			nn->reclaim_str_hashtbl_size) {
		printk(KERN_INFO "NFSD: all clients done reclaiming, ending NFSv4 grace period (net %x)\n",
				clp->net->ns.inum);
		nfsd4_end_grace(nn);
	}
}

static void expire_client(struct nfs4_client *clp)
{
	unhash_client(clp);
	nfsd4_client_record_remove(clp);
	__destroy_client(clp);
}

static void copy_verf(struct nfs4_client *target, nfs4_verifier *source)
{
	memcpy(target->cl_verifier.data, source->data,
			sizeof(target->cl_verifier.data));
}

static void copy_clid(struct nfs4_client *target, struct nfs4_client *source)
{
	target->cl_clientid.cl_boot = source->cl_clientid.cl_boot; 
	target->cl_clientid.cl_id = source->cl_clientid.cl_id; 
}

static int copy_cred(struct svc_cred *target, struct svc_cred *source)
{
	target->cr_principal = kstrdup(source->cr_principal, GFP_KERNEL);
	target->cr_raw_principal = kstrdup(source->cr_raw_principal,
								GFP_KERNEL);
	target->cr_targ_princ = kstrdup(source->cr_targ_princ, GFP_KERNEL);
	if ((source->cr_principal && !target->cr_principal) ||
	    (source->cr_raw_principal && !target->cr_raw_principal) ||
	    (source->cr_targ_princ && !target->cr_targ_princ))
		return -ENOMEM;

	target->cr_flavor = source->cr_flavor;
	target->cr_uid = source->cr_uid;
	target->cr_gid = source->cr_gid;
	target->cr_group_info = source->cr_group_info;
	get_group_info(target->cr_group_info);
	target->cr_gss_mech = source->cr_gss_mech;
	if (source->cr_gss_mech)
		gss_mech_get(source->cr_gss_mech);
	return 0;
}

static int
compare_blob(const struct xdr_netobj *o1, const struct xdr_netobj *o2)
{
	if (o1->len < o2->len)
		return -1;
	if (o1->len > o2->len)
		return 1;
	return memcmp(o1->data, o2->data, o1->len);
}

static int
same_verf(nfs4_verifier *v1, nfs4_verifier *v2)
{
	return 0 == memcmp(v1->data, v2->data, sizeof(v1->data));
}

static int
same_clid(clientid_t *cl1, clientid_t *cl2)
{
	return (cl1->cl_boot == cl2->cl_boot) && (cl1->cl_id == cl2->cl_id);
}

static bool groups_equal(struct group_info *g1, struct group_info *g2)
{
	int i;

	if (g1->ngroups != g2->ngroups)
		return false;
	for (i=0; i<g1->ngroups; i++)
		if (!gid_eq(g1->gid[i], g2->gid[i]))
			return false;
	return true;
}

/*
 * RFC 3530 language requires clid_inuse be returned when the
 * "principal" associated with a requests differs from that previously
 * used.  We use uid, gid's, and gss principal string as our best
 * approximation.  We also don't want to allow non-gss use of a client
 * established using gss: in theory cr_principal should catch that
 * change, but in practice cr_principal can be null even in the gss case
 * since gssd doesn't always pass down a principal string.
 */
static bool is_gss_cred(struct svc_cred *cr)
{
	/* Is cr_flavor one of the gss "pseudoflavors"?: */
	return (cr->cr_flavor > RPC_AUTH_MAXFLAVOR);
}


static bool
same_creds(struct svc_cred *cr1, struct svc_cred *cr2)
{
	if ((is_gss_cred(cr1) != is_gss_cred(cr2))
		|| (!uid_eq(cr1->cr_uid, cr2->cr_uid))
		|| (!gid_eq(cr1->cr_gid, cr2->cr_gid))
		|| !groups_equal(cr1->cr_group_info, cr2->cr_group_info))
		return false;
	/* XXX: check that cr_targ_princ fields match ? */
	if (cr1->cr_principal == cr2->cr_principal)
		return true;
	if (!cr1->cr_principal || !cr2->cr_principal)
		return false;
	return 0 == strcmp(cr1->cr_principal, cr2->cr_principal);
}

static bool svc_rqst_integrity_protected(struct svc_rqst *rqstp)
{
	struct svc_cred *cr = &rqstp->rq_cred;
	u32 service;

	if (!cr->cr_gss_mech)
		return false;
	service = gss_pseudoflavor_to_service(cr->cr_gss_mech, cr->cr_flavor);
	return service == RPC_GSS_SVC_INTEGRITY ||
	       service == RPC_GSS_SVC_PRIVACY;
}

bool nfsd4_mach_creds_match(struct nfs4_client *cl, struct svc_rqst *rqstp)
{
	struct svc_cred *cr = &rqstp->rq_cred;

	if (!cl->cl_mach_cred)
		return true;
	if (cl->cl_cred.cr_gss_mech != cr->cr_gss_mech)
		return false;
	if (!svc_rqst_integrity_protected(rqstp))
		return false;
	if (cl->cl_cred.cr_raw_principal)
		return 0 == strcmp(cl->cl_cred.cr_raw_principal,
						cr->cr_raw_principal);
	if (!cr->cr_principal)
		return false;
	return 0 == strcmp(cl->cl_cred.cr_principal, cr->cr_principal);
}

static void gen_confirm(struct nfs4_client *clp, struct nfsd_net *nn)
{
	__be32 verf[2];

	/*
	 * This is opaque to client, so no need to byte-swap. Use
	 * __force to keep sparse happy
	 */
	verf[0] = (__force __be32)(u32)ktime_get_real_seconds();
	verf[1] = (__force __be32)nn->clverifier_counter++;
	memcpy(clp->cl_confirm.data, verf, sizeof(clp->cl_confirm.data));
}

static void gen_clid(struct nfs4_client *clp, struct nfsd_net *nn)
{
	clp->cl_clientid.cl_boot = (u32)nn->boot_time;
	clp->cl_clientid.cl_id = nn->clientid_counter++;
	gen_confirm(clp, nn);
}

static struct nfs4_stid *
find_stateid_locked(struct nfs4_client *cl, stateid_t *t)
{
	struct nfs4_stid *ret;

	ret = idr_find(&cl->cl_stateids, t->si_opaque.so_id);
	if (!ret || !ret->sc_type)
		return NULL;
	return ret;
}

static struct nfs4_stid *
find_stateid_by_type(struct nfs4_client *cl, stateid_t *t, char typemask)
{
	struct nfs4_stid *s;

	spin_lock(&cl->cl_lock);
	s = find_stateid_locked(cl, t);
	if (s != NULL) {
		if (typemask & s->sc_type)
			refcount_inc(&s->sc_count);
		else
			s = NULL;
	}
	spin_unlock(&cl->cl_lock);
	return s;
}

static struct nfs4_client *get_nfsdfs_clp(struct inode *inode)
{
	struct nfsdfs_client *nc;
	nc = get_nfsdfs_client(inode);
	if (!nc)
		return NULL;
	return container_of(nc, struct nfs4_client, cl_nfsdfs);
}

static void seq_quote_mem(struct seq_file *m, char *data, int len)
{
	seq_printf(m, "\"");
	seq_escape_mem_ascii(m, data, len);
	seq_printf(m, "\"");
}

static int client_info_show(struct seq_file *m, void *v)
{
	struct inode *inode = m->private;
	struct nfs4_client *clp;
	u64 clid;

	clp = get_nfsdfs_clp(inode);
	if (!clp)
		return -ENXIO;
	memcpy(&clid, &clp->cl_clientid, sizeof(clid));
	seq_printf(m, "clientid: 0x%llx\n", clid);
	seq_printf(m, "address: \"%pISpc\"\n", (struct sockaddr *)&clp->cl_addr);
	seq_printf(m, "name: ");
	seq_quote_mem(m, clp->cl_name.data, clp->cl_name.len);
	seq_printf(m, "\nminor version: %d\n", clp->cl_minorversion);
	if (clp->cl_nii_domain.data) {
		seq_printf(m, "Implementation domain: ");
		seq_quote_mem(m, clp->cl_nii_domain.data,
					clp->cl_nii_domain.len);
		seq_printf(m, "\nImplementation name: ");
		seq_quote_mem(m, clp->cl_nii_name.data, clp->cl_nii_name.len);
		seq_printf(m, "\nImplementation time: [%lld, %ld]\n",
			clp->cl_nii_time.tv_sec, clp->cl_nii_time.tv_nsec);
	}
	drop_client(clp);

	return 0;
}

static int client_info_open(struct inode *inode, struct file *file)
{
	return single_open(file, client_info_show, inode);
}

static const struct file_operations client_info_fops = {
	.open		= client_info_open,
	.read		= seq_read,
	.llseek		= seq_lseek,
	.release	= single_release,
};

static void *states_start(struct seq_file *s, loff_t *pos)
	__acquires(&clp->cl_lock)
{
	struct nfs4_client *clp = s->private;
	unsigned long id = *pos;
	void *ret;

	spin_lock(&clp->cl_lock);
	ret = idr_get_next_ul(&clp->cl_stateids, &id);
	*pos = id;
	return ret;
}

static void *states_next(struct seq_file *s, void *v, loff_t *pos)
{
	struct nfs4_client *clp = s->private;
	unsigned long id = *pos;
	void *ret;

	id = *pos;
	id++;
	ret = idr_get_next_ul(&clp->cl_stateids, &id);
	*pos = id;
	return ret;
}

static void states_stop(struct seq_file *s, void *v)
	__releases(&clp->cl_lock)
{
	struct nfs4_client *clp = s->private;

	spin_unlock(&clp->cl_lock);
}

static void nfs4_show_fname(struct seq_file *s, struct nfsd_file *f)
{
         seq_printf(s, "filename: \"%pD2\"", f->nf_file);
}

static void nfs4_show_superblock(struct seq_file *s, struct nfsd_file *f)
{
	struct inode *inode = f->nf_inode;

	seq_printf(s, "superblock: \"%02x:%02x:%ld\"",
					MAJOR(inode->i_sb->s_dev),
					 MINOR(inode->i_sb->s_dev),
					 inode->i_ino);
}

static void nfs4_show_owner(struct seq_file *s, struct nfs4_stateowner *oo)
{
	seq_printf(s, "owner: ");
	seq_quote_mem(s, oo->so_owner.data, oo->so_owner.len);
}

static void nfs4_show_stateid(struct seq_file *s, stateid_t *stid)
{
	seq_printf(s, "0x%.8x", stid->si_generation);
	seq_printf(s, "%12phN", &stid->si_opaque);
}

static int nfs4_show_open(struct seq_file *s, struct nfs4_stid *st)
{
	struct nfs4_ol_stateid *ols;
	struct nfs4_file *nf;
	struct nfsd_file *file;
	struct nfs4_stateowner *oo;
	unsigned int access, deny;

	if (st->sc_type != NFS4_OPEN_STID && st->sc_type != NFS4_LOCK_STID)
		return 0; /* XXX: or SEQ_SKIP? */
	ols = openlockstateid(st);
	oo = ols->st_stateowner;
	nf = st->sc_file;
	file = find_any_file(nf);
	if (!file)
		return 0;

	seq_printf(s, "- ");
	nfs4_show_stateid(s, &st->sc_stateid);
	seq_printf(s, ": { type: open, ");

	access = bmap_to_share_mode(ols->st_access_bmap);
	deny   = bmap_to_share_mode(ols->st_deny_bmap);

	seq_printf(s, "access: %s%s, ",
		access & NFS4_SHARE_ACCESS_READ ? "r" : "-",
		access & NFS4_SHARE_ACCESS_WRITE ? "w" : "-");
	seq_printf(s, "deny: %s%s, ",
		deny & NFS4_SHARE_ACCESS_READ ? "r" : "-",
		deny & NFS4_SHARE_ACCESS_WRITE ? "w" : "-");

	nfs4_show_superblock(s, file);
	seq_printf(s, ", ");
	nfs4_show_fname(s, file);
	seq_printf(s, ", ");
	nfs4_show_owner(s, oo);
	seq_printf(s, " }\n");
	nfsd_file_put(file);

	return 0;
}

static int nfs4_show_lock(struct seq_file *s, struct nfs4_stid *st)
{
	struct nfs4_ol_stateid *ols;
	struct nfs4_file *nf;
	struct nfsd_file *file;
	struct nfs4_stateowner *oo;

	ols = openlockstateid(st);
	oo = ols->st_stateowner;
	nf = st->sc_file;
	file = find_any_file(nf);
	if (!file)
		return 0;

	seq_printf(s, "- ");
	nfs4_show_stateid(s, &st->sc_stateid);
	seq_printf(s, ": { type: lock, ");

	/*
	 * Note: a lock stateid isn't really the same thing as a lock,
	 * it's the locking state held by one owner on a file, and there
	 * may be multiple (or no) lock ranges associated with it.
	 * (Same for the matter is true of open stateids.)
	 */

	nfs4_show_superblock(s, file);
	/* XXX: open stateid? */
	seq_printf(s, ", ");
	nfs4_show_fname(s, file);
	seq_printf(s, ", ");
	nfs4_show_owner(s, oo);
	seq_printf(s, " }\n");
	nfsd_file_put(file);

	return 0;
}

static int nfs4_show_deleg(struct seq_file *s, struct nfs4_stid *st)
{
	struct nfs4_delegation *ds;
	struct nfs4_file *nf;
	struct nfsd_file *file;

	ds = delegstateid(st);
	nf = st->sc_file;
	file = find_deleg_file(nf);
	if (!file)
		return 0;

	seq_printf(s, "- ");
	nfs4_show_stateid(s, &st->sc_stateid);
	seq_printf(s, ": { type: deleg, ");

	/* Kinda dead code as long as we only support read delegs: */
	seq_printf(s, "access: %s, ",
		ds->dl_type == NFS4_OPEN_DELEGATE_READ ? "r" : "w");

	/* XXX: lease time, whether it's being recalled. */

	nfs4_show_superblock(s, file);
	seq_printf(s, ", ");
	nfs4_show_fname(s, file);
	seq_printf(s, " }\n");
	nfsd_file_put(file);

	return 0;
}

static int nfs4_show_layout(struct seq_file *s, struct nfs4_stid *st)
{
	struct nfs4_layout_stateid *ls;
	struct nfsd_file *file;

	ls = container_of(st, struct nfs4_layout_stateid, ls_stid);
	file = ls->ls_file;

	seq_printf(s, "- ");
	nfs4_show_stateid(s, &st->sc_stateid);
	seq_printf(s, ": { type: layout, ");

	/* XXX: What else would be useful? */

	nfs4_show_superblock(s, file);
	seq_printf(s, ", ");
	nfs4_show_fname(s, file);
	seq_printf(s, " }\n");

	return 0;
}

static int states_show(struct seq_file *s, void *v)
{
	struct nfs4_stid *st = v;

	switch (st->sc_type) {
	case NFS4_OPEN_STID:
		return nfs4_show_open(s, st);
	case NFS4_LOCK_STID:
		return nfs4_show_lock(s, st);
	case NFS4_DELEG_STID:
		return nfs4_show_deleg(s, st);
	case NFS4_LAYOUT_STID:
		return nfs4_show_layout(s, st);
	default:
		return 0; /* XXX: or SEQ_SKIP? */
	}
	/* XXX: copy stateids? */
}

static struct seq_operations states_seq_ops = {
	.start = states_start,
	.next = states_next,
	.stop = states_stop,
	.show = states_show
};

static int client_states_open(struct inode *inode, struct file *file)
{
	struct seq_file *s;
	struct nfs4_client *clp;
	int ret;

	clp = get_nfsdfs_clp(inode);
	if (!clp)
		return -ENXIO;

	ret = seq_open(file, &states_seq_ops);
	if (ret)
		return ret;
	s = file->private_data;
	s->private = clp;
	return 0;
}

static int client_opens_release(struct inode *inode, struct file *file)
{
	struct seq_file *m = file->private_data;
	struct nfs4_client *clp = m->private;

	/* XXX: alternatively, we could get/drop in seq start/stop */
	drop_client(clp);
	return 0;
}

static const struct file_operations client_states_fops = {
	.open		= client_states_open,
	.read		= seq_read,
	.llseek		= seq_lseek,
	.release	= client_opens_release,
};

/*
 * Normally we refuse to destroy clients that are in use, but here the
 * administrator is telling us to just do it.  We also want to wait
 * so the caller has a guarantee that the client's locks are gone by
 * the time the write returns:
 */
static void force_expire_client(struct nfs4_client *clp)
{
	struct nfsd_net *nn = net_generic(clp->net, nfsd_net_id);
	bool already_expired;

	spin_lock(&clp->cl_lock);
	clp->cl_time = 0;
	spin_unlock(&clp->cl_lock);

	wait_event(expiry_wq, atomic_read(&clp->cl_rpc_users) == 0);
	spin_lock(&nn->client_lock);
	already_expired = list_empty(&clp->cl_lru);
	if (!already_expired)
		unhash_client_locked(clp);
	spin_unlock(&nn->client_lock);

	if (!already_expired)
		expire_client(clp);
	else
		wait_event(expiry_wq, clp->cl_nfsd_dentry == NULL);
}

static ssize_t client_ctl_write(struct file *file, const char __user *buf,
				   size_t size, loff_t *pos)
{
	char *data;
	struct nfs4_client *clp;

	data = simple_transaction_get(file, buf, size);
	if (IS_ERR(data))
		return PTR_ERR(data);
	if (size != 7 || 0 != memcmp(data, "expire\n", 7))
		return -EINVAL;
	clp = get_nfsdfs_clp(file_inode(file));
	if (!clp)
		return -ENXIO;
	force_expire_client(clp);
	drop_client(clp);
	return 7;
}

static const struct file_operations client_ctl_fops = {
	.write		= client_ctl_write,
	.release	= simple_transaction_release,
};

static const struct tree_descr client_files[] = {
	[0] = {"info", &client_info_fops, S_IRUSR},
	[1] = {"states", &client_states_fops, S_IRUSR},
	[2] = {"ctl", &client_ctl_fops, S_IWUSR},
	[3] = {""},
};

static struct nfs4_client *create_client(struct xdr_netobj name,
		struct svc_rqst *rqstp, nfs4_verifier *verf)
{
	struct nfs4_client *clp;
	struct sockaddr *sa = svc_addr(rqstp);
	int ret;
	struct net *net = SVC_NET(rqstp);
	struct nfsd_net *nn = net_generic(net, nfsd_net_id);

	clp = alloc_client(name);
	if (clp == NULL)
		return NULL;

	ret = copy_cred(&clp->cl_cred, &rqstp->rq_cred);
	if (ret) {
		free_client(clp);
		return NULL;
	}
	gen_clid(clp, nn);
	kref_init(&clp->cl_nfsdfs.cl_ref);
	nfsd4_init_cb(&clp->cl_cb_null, clp, NULL, NFSPROC4_CLNT_CB_NULL);
	clp->cl_time = ktime_get_boottime_seconds();
	clear_bit(0, &clp->cl_cb_slot_busy);
	copy_verf(clp, verf);
	memcpy(&clp->cl_addr, sa, sizeof(struct sockaddr_storage));
	clp->cl_cb_session = NULL;
	clp->net = net;
	clp->cl_nfsd_dentry = nfsd_client_mkdir(nn, &clp->cl_nfsdfs,
			clp->cl_clientid.cl_id - nn->clientid_base,
			client_files);
	if (!clp->cl_nfsd_dentry) {
		free_client(clp);
		return NULL;
	}
	return clp;
}

static void
add_clp_to_name_tree(struct nfs4_client *new_clp, struct rb_root *root)
{
	struct rb_node **new = &(root->rb_node), *parent = NULL;
	struct nfs4_client *clp;

	while (*new) {
		clp = rb_entry(*new, struct nfs4_client, cl_namenode);
		parent = *new;

		if (compare_blob(&clp->cl_name, &new_clp->cl_name) > 0)
			new = &((*new)->rb_left);
		else
			new = &((*new)->rb_right);
	}

	rb_link_node(&new_clp->cl_namenode, parent, new);
	rb_insert_color(&new_clp->cl_namenode, root);
}

static struct nfs4_client *
find_clp_in_name_tree(struct xdr_netobj *name, struct rb_root *root)
{
	int cmp;
	struct rb_node *node = root->rb_node;
	struct nfs4_client *clp;

	while (node) {
		clp = rb_entry(node, struct nfs4_client, cl_namenode);
		cmp = compare_blob(&clp->cl_name, name);
		if (cmp > 0)
			node = node->rb_left;
		else if (cmp < 0)
			node = node->rb_right;
		else
			return clp;
	}
	return NULL;
}

static void
add_to_unconfirmed(struct nfs4_client *clp)
{
	unsigned int idhashval;
	struct nfsd_net *nn = net_generic(clp->net, nfsd_net_id);

	lockdep_assert_held(&nn->client_lock);

	clear_bit(NFSD4_CLIENT_CONFIRMED, &clp->cl_flags);
	add_clp_to_name_tree(clp, &nn->unconf_name_tree);
	idhashval = clientid_hashval(clp->cl_clientid.cl_id);
	list_add(&clp->cl_idhash, &nn->unconf_id_hashtbl[idhashval]);
	renew_client_locked(clp);
}

static void
move_to_confirmed(struct nfs4_client *clp)
{
	unsigned int idhashval = clientid_hashval(clp->cl_clientid.cl_id);
	struct nfsd_net *nn = net_generic(clp->net, nfsd_net_id);

	lockdep_assert_held(&nn->client_lock);

	dprintk("NFSD: move_to_confirm nfs4_client %p\n", clp);
	list_move(&clp->cl_idhash, &nn->conf_id_hashtbl[idhashval]);
	rb_erase(&clp->cl_namenode, &nn->unconf_name_tree);
	add_clp_to_name_tree(clp, &nn->conf_name_tree);
	set_bit(NFSD4_CLIENT_CONFIRMED, &clp->cl_flags);
	renew_client_locked(clp);
}

static struct nfs4_client *
find_client_in_id_table(struct list_head *tbl, clientid_t *clid, bool sessions)
{
	struct nfs4_client *clp;
	unsigned int idhashval = clientid_hashval(clid->cl_id);

	list_for_each_entry(clp, &tbl[idhashval], cl_idhash) {
		if (same_clid(&clp->cl_clientid, clid)) {
			if ((bool)clp->cl_minorversion != sessions)
				return NULL;
			renew_client_locked(clp);
			return clp;
		}
	}
	return NULL;
}

static struct nfs4_client *
find_confirmed_client(clientid_t *clid, bool sessions, struct nfsd_net *nn)
{
	struct list_head *tbl = nn->conf_id_hashtbl;

	lockdep_assert_held(&nn->client_lock);
	return find_client_in_id_table(tbl, clid, sessions);
}

static struct nfs4_client *
find_unconfirmed_client(clientid_t *clid, bool sessions, struct nfsd_net *nn)
{
	struct list_head *tbl = nn->unconf_id_hashtbl;

	lockdep_assert_held(&nn->client_lock);
	return find_client_in_id_table(tbl, clid, sessions);
}

static bool clp_used_exchangeid(struct nfs4_client *clp)
{
	return clp->cl_exchange_flags != 0;
} 

static struct nfs4_client *
find_confirmed_client_by_name(struct xdr_netobj *name, struct nfsd_net *nn)
{
	lockdep_assert_held(&nn->client_lock);
	return find_clp_in_name_tree(name, &nn->conf_name_tree);
}

static struct nfs4_client *
find_unconfirmed_client_by_name(struct xdr_netobj *name, struct nfsd_net *nn)
{
	lockdep_assert_held(&nn->client_lock);
	return find_clp_in_name_tree(name, &nn->unconf_name_tree);
}

static void
gen_callback(struct nfs4_client *clp, struct nfsd4_setclientid *se, struct svc_rqst *rqstp)
{
	struct nfs4_cb_conn *conn = &clp->cl_cb_conn;
	struct sockaddr	*sa = svc_addr(rqstp);
	u32 scopeid = rpc_get_scope_id(sa);
	unsigned short expected_family;

	/* Currently, we only support tcp and tcp6 for the callback channel */
	if (se->se_callback_netid_len == 3 &&
	    !memcmp(se->se_callback_netid_val, "tcp", 3))
		expected_family = AF_INET;
	else if (se->se_callback_netid_len == 4 &&
		 !memcmp(se->se_callback_netid_val, "tcp6", 4))
		expected_family = AF_INET6;
	else
		goto out_err;

	conn->cb_addrlen = rpc_uaddr2sockaddr(clp->net, se->se_callback_addr_val,
					    se->se_callback_addr_len,
					    (struct sockaddr *)&conn->cb_addr,
					    sizeof(conn->cb_addr));

	if (!conn->cb_addrlen || conn->cb_addr.ss_family != expected_family)
		goto out_err;

	if (conn->cb_addr.ss_family == AF_INET6)
		((struct sockaddr_in6 *)&conn->cb_addr)->sin6_scope_id = scopeid;

	conn->cb_prog = se->se_callback_prog;
	conn->cb_ident = se->se_callback_ident;
	memcpy(&conn->cb_saddr, &rqstp->rq_daddr, rqstp->rq_daddrlen);
	trace_nfsd_cb_args(clp, conn);
	return;
out_err:
	conn->cb_addr.ss_family = AF_UNSPEC;
	conn->cb_addrlen = 0;
	trace_nfsd_cb_nodelegs(clp);
	return;
}

/*
 * Cache a reply. nfsd4_check_resp_size() has bounded the cache size.
 */
static void
nfsd4_store_cache_entry(struct nfsd4_compoundres *resp)
{
	struct xdr_buf *buf = resp->xdr.buf;
	struct nfsd4_slot *slot = resp->cstate.slot;
	unsigned int base;

	dprintk("--> %s slot %p\n", __func__, slot);

	slot->sl_flags |= NFSD4_SLOT_INITIALIZED;
	slot->sl_opcnt = resp->opcnt;
	slot->sl_status = resp->cstate.status;
	free_svc_cred(&slot->sl_cred);
	copy_cred(&slot->sl_cred, &resp->rqstp->rq_cred);

	if (!nfsd4_cache_this(resp)) {
		slot->sl_flags &= ~NFSD4_SLOT_CACHED;
		return;
	}
	slot->sl_flags |= NFSD4_SLOT_CACHED;

	base = resp->cstate.data_offset;
	slot->sl_datalen = buf->len - base;
	if (read_bytes_from_xdr_buf(buf, base, slot->sl_data, slot->sl_datalen))
		WARN(1, "%s: sessions DRC could not cache compound\n",
		     __func__);
	return;
}

/*
 * Encode the replay sequence operation from the slot values.
 * If cachethis is FALSE encode the uncached rep error on the next
 * operation which sets resp->p and increments resp->opcnt for
 * nfs4svc_encode_compoundres.
 *
 */
static __be32
nfsd4_enc_sequence_replay(struct nfsd4_compoundargs *args,
			  struct nfsd4_compoundres *resp)
{
	struct nfsd4_op *op;
	struct nfsd4_slot *slot = resp->cstate.slot;

	/* Encode the replayed sequence operation */
	op = &args->ops[resp->opcnt - 1];
	nfsd4_encode_operation(resp, op);

	if (slot->sl_flags & NFSD4_SLOT_CACHED)
		return op->status;
	if (args->opcnt == 1) {
		/*
		 * The original operation wasn't a solo sequence--we
		 * always cache those--so this retry must not match the
		 * original:
		 */
		op->status = nfserr_seq_false_retry;
	} else {
		op = &args->ops[resp->opcnt++];
		op->status = nfserr_retry_uncached_rep;
		nfsd4_encode_operation(resp, op);
	}
	return op->status;
}

/*
 * The sequence operation is not cached because we can use the slot and
 * session values.
 */
static __be32
nfsd4_replay_cache_entry(struct nfsd4_compoundres *resp,
			 struct nfsd4_sequence *seq)
{
	struct nfsd4_slot *slot = resp->cstate.slot;
	struct xdr_stream *xdr = &resp->xdr;
	__be32 *p;
	__be32 status;

	dprintk("--> %s slot %p\n", __func__, slot);

	status = nfsd4_enc_sequence_replay(resp->rqstp->rq_argp, resp);
	if (status)
		return status;

	p = xdr_reserve_space(xdr, slot->sl_datalen);
	if (!p) {
		WARN_ON_ONCE(1);
		return nfserr_serverfault;
	}
	xdr_encode_opaque_fixed(p, slot->sl_data, slot->sl_datalen);
	xdr_commit_encode(xdr);

	resp->opcnt = slot->sl_opcnt;
	return slot->sl_status;
}

/*
 * Set the exchange_id flags returned by the server.
 */
static void
nfsd4_set_ex_flags(struct nfs4_client *new, struct nfsd4_exchange_id *clid)
{
#ifdef CONFIG_NFSD_PNFS
	new->cl_exchange_flags |= EXCHGID4_FLAG_USE_PNFS_MDS;
#else
	new->cl_exchange_flags |= EXCHGID4_FLAG_USE_NON_PNFS;
#endif

	/* Referrals are supported, Migration is not. */
	new->cl_exchange_flags |= EXCHGID4_FLAG_SUPP_MOVED_REFER;

	/* set the wire flags to return to client. */
	clid->flags = new->cl_exchange_flags;
}

static bool client_has_openowners(struct nfs4_client *clp)
{
	struct nfs4_openowner *oo;

	list_for_each_entry(oo, &clp->cl_openowners, oo_perclient) {
		if (!list_empty(&oo->oo_owner.so_stateids))
			return true;
	}
	return false;
}

static bool client_has_state(struct nfs4_client *clp)
{
	return client_has_openowners(clp)
#ifdef CONFIG_NFSD_PNFS
		|| !list_empty(&clp->cl_lo_states)
#endif
		|| !list_empty(&clp->cl_delegations)
		|| !list_empty(&clp->cl_sessions)
		|| !list_empty(&clp->async_copies);
}

static __be32 copy_impl_id(struct nfs4_client *clp,
				struct nfsd4_exchange_id *exid)
{
	if (!exid->nii_domain.data)
		return 0;
	xdr_netobj_dup(&clp->cl_nii_domain, &exid->nii_domain, GFP_KERNEL);
	if (!clp->cl_nii_domain.data)
		return nfserr_jukebox;
	xdr_netobj_dup(&clp->cl_nii_name, &exid->nii_name, GFP_KERNEL);
	if (!clp->cl_nii_name.data)
		return nfserr_jukebox;
	clp->cl_nii_time = exid->nii_time;
	return 0;
}

__be32
nfsd4_exchange_id(struct svc_rqst *rqstp, struct nfsd4_compound_state *cstate,
		union nfsd4_op_u *u)
{
	struct nfsd4_exchange_id *exid = &u->exchange_id;
	struct nfs4_client *conf, *new;
	struct nfs4_client *unconf = NULL;
	__be32 status;
	char			addr_str[INET6_ADDRSTRLEN];
	nfs4_verifier		verf = exid->verifier;
	struct sockaddr		*sa = svc_addr(rqstp);
	bool	update = exid->flags & EXCHGID4_FLAG_UPD_CONFIRMED_REC_A;
	struct nfsd_net		*nn = net_generic(SVC_NET(rqstp), nfsd_net_id);

	rpc_ntop(sa, addr_str, sizeof(addr_str));
	dprintk("%s rqstp=%p exid=%p clname.len=%u clname.data=%p "
		"ip_addr=%s flags %x, spa_how %d\n",
		__func__, rqstp, exid, exid->clname.len, exid->clname.data,
		addr_str, exid->flags, exid->spa_how);

	if (exid->flags & ~EXCHGID4_FLAG_MASK_A)
		return nfserr_inval;

	new = create_client(exid->clname, rqstp, &verf);
	if (new == NULL)
		return nfserr_jukebox;
	status = copy_impl_id(new, exid);
	if (status)
		goto out_nolock;

	switch (exid->spa_how) {
	case SP4_MACH_CRED:
		exid->spo_must_enforce[0] = 0;
		exid->spo_must_enforce[1] = (
			1 << (OP_BIND_CONN_TO_SESSION - 32) |
			1 << (OP_EXCHANGE_ID - 32) |
			1 << (OP_CREATE_SESSION - 32) |
			1 << (OP_DESTROY_SESSION - 32) |
			1 << (OP_DESTROY_CLIENTID - 32));

		exid->spo_must_allow[0] &= (1 << (OP_CLOSE) |
					1 << (OP_OPEN_DOWNGRADE) |
					1 << (OP_LOCKU) |
					1 << (OP_DELEGRETURN));

		exid->spo_must_allow[1] &= (
					1 << (OP_TEST_STATEID - 32) |
					1 << (OP_FREE_STATEID - 32));
		if (!svc_rqst_integrity_protected(rqstp)) {
			status = nfserr_inval;
			goto out_nolock;
		}
		/*
		 * Sometimes userspace doesn't give us a principal.
		 * Which is a bug, really.  Anyway, we can't enforce
		 * MACH_CRED in that case, better to give up now:
		 */
		if (!new->cl_cred.cr_principal &&
					!new->cl_cred.cr_raw_principal) {
			status = nfserr_serverfault;
			goto out_nolock;
		}
		new->cl_mach_cred = true;
	case SP4_NONE:
		break;
	default:				/* checked by xdr code */
		WARN_ON_ONCE(1);
		fallthrough;
	case SP4_SSV:
		status = nfserr_encr_alg_unsupp;
		goto out_nolock;
	}

	/* Cases below refer to rfc 5661 section 18.35.4: */
	spin_lock(&nn->client_lock);
	conf = find_confirmed_client_by_name(&exid->clname, nn);
	if (conf) {
		bool creds_match = same_creds(&conf->cl_cred, &rqstp->rq_cred);
		bool verfs_match = same_verf(&verf, &conf->cl_verifier);

		if (update) {
			if (!clp_used_exchangeid(conf)) { /* buggy client */
				status = nfserr_inval;
				goto out;
			}
			if (!nfsd4_mach_creds_match(conf, rqstp)) {
				status = nfserr_wrong_cred;
				goto out;
			}
			if (!creds_match) { /* case 9 */
				status = nfserr_perm;
				goto out;
			}
			if (!verfs_match) { /* case 8 */
				status = nfserr_not_same;
				goto out;
			}
			/* case 6 */
			exid->flags |= EXCHGID4_FLAG_CONFIRMED_R;
			goto out_copy;
		}
		if (!creds_match) { /* case 3 */
			if (client_has_state(conf)) {
				status = nfserr_clid_inuse;
				goto out;
			}
			goto out_new;
		}
		if (verfs_match) { /* case 2 */
			conf->cl_exchange_flags |= EXCHGID4_FLAG_CONFIRMED_R;
			goto out_copy;
		}
		/* case 5, client reboot */
		conf = NULL;
		goto out_new;
	}

	if (update) { /* case 7 */
		status = nfserr_noent;
		goto out;
	}

	unconf  = find_unconfirmed_client_by_name(&exid->clname, nn);
	if (unconf) /* case 4, possible retry or client restart */
		unhash_client_locked(unconf);

	/* case 1 (normal case) */
out_new:
	if (conf) {
		status = mark_client_expired_locked(conf);
		if (status)
			goto out;
	}
	new->cl_minorversion = cstate->minorversion;
	new->cl_spo_must_allow.u.words[0] = exid->spo_must_allow[0];
	new->cl_spo_must_allow.u.words[1] = exid->spo_must_allow[1];

	add_to_unconfirmed(new);
	swap(new, conf);
out_copy:
	exid->clientid.cl_boot = conf->cl_clientid.cl_boot;
	exid->clientid.cl_id = conf->cl_clientid.cl_id;

	exid->seqid = conf->cl_cs_slot.sl_seqid + 1;
	nfsd4_set_ex_flags(conf, exid);

	dprintk("nfsd4_exchange_id seqid %d flags %x\n",
		conf->cl_cs_slot.sl_seqid, conf->cl_exchange_flags);
	status = nfs_ok;

out:
	spin_unlock(&nn->client_lock);
out_nolock:
	if (new)
		expire_client(new);
	if (unconf)
		expire_client(unconf);
	return status;
}

static __be32
check_slot_seqid(u32 seqid, u32 slot_seqid, int slot_inuse)
{
	dprintk("%s enter. seqid %d slot_seqid %d\n", __func__, seqid,
		slot_seqid);

	/* The slot is in use, and no response has been sent. */
	if (slot_inuse) {
		if (seqid == slot_seqid)
			return nfserr_jukebox;
		else
			return nfserr_seq_misordered;
	}
	/* Note unsigned 32-bit arithmetic handles wraparound: */
	if (likely(seqid == slot_seqid + 1))
		return nfs_ok;
	if (seqid == slot_seqid)
		return nfserr_replay_cache;
	return nfserr_seq_misordered;
}

/*
 * Cache the create session result into the create session single DRC
 * slot cache by saving the xdr structure. sl_seqid has been set.
 * Do this for solo or embedded create session operations.
 */
static void
nfsd4_cache_create_session(struct nfsd4_create_session *cr_ses,
			   struct nfsd4_clid_slot *slot, __be32 nfserr)
{
	slot->sl_status = nfserr;
	memcpy(&slot->sl_cr_ses, cr_ses, sizeof(*cr_ses));
}

static __be32
nfsd4_replay_create_session(struct nfsd4_create_session *cr_ses,
			    struct nfsd4_clid_slot *slot)
{
	memcpy(cr_ses, &slot->sl_cr_ses, sizeof(*cr_ses));
	return slot->sl_status;
}

#define NFSD_MIN_REQ_HDR_SEQ_SZ	((\
			2 * 2 + /* credential,verifier: AUTH_NULL, length 0 */ \
			1 +	/* MIN tag is length with zero, only length */ \
			3 +	/* version, opcount, opcode */ \
			XDR_QUADLEN(NFS4_MAX_SESSIONID_LEN) + \
				/* seqid, slotID, slotID, cache */ \
			4 ) * sizeof(__be32))

#define NFSD_MIN_RESP_HDR_SEQ_SZ ((\
			2 +	/* verifier: AUTH_NULL, length 0 */\
			1 +	/* status */ \
			1 +	/* MIN tag is length with zero, only length */ \
			3 +	/* opcount, opcode, opstatus*/ \
			XDR_QUADLEN(NFS4_MAX_SESSIONID_LEN) + \
				/* seqid, slotID, slotID, slotID, status */ \
			5 ) * sizeof(__be32))

static __be32 check_forechannel_attrs(struct nfsd4_channel_attrs *ca, struct nfsd_net *nn)
{
	u32 maxrpc = nn->nfsd_serv->sv_max_mesg;

	if (ca->maxreq_sz < NFSD_MIN_REQ_HDR_SEQ_SZ)
		return nfserr_toosmall;
	if (ca->maxresp_sz < NFSD_MIN_RESP_HDR_SEQ_SZ)
		return nfserr_toosmall;
	ca->headerpadsz = 0;
	ca->maxreq_sz = min_t(u32, ca->maxreq_sz, maxrpc);
	ca->maxresp_sz = min_t(u32, ca->maxresp_sz, maxrpc);
	ca->maxops = min_t(u32, ca->maxops, NFSD_MAX_OPS_PER_COMPOUND);
	ca->maxresp_cached = min_t(u32, ca->maxresp_cached,
			NFSD_SLOT_CACHE_SIZE + NFSD_MIN_HDR_SEQ_SZ);
	ca->maxreqs = min_t(u32, ca->maxreqs, NFSD_MAX_SLOTS_PER_SESSION);
	/*
	 * Note decreasing slot size below client's request may make it
	 * difficult for client to function correctly, whereas
	 * decreasing the number of slots will (just?) affect
	 * performance.  When short on memory we therefore prefer to
	 * decrease number of slots instead of their size.  Clients that
	 * request larger slots than they need will get poor results:
	 * Note that we always allow at least one slot, because our
	 * accounting is soft and provides no guarantees either way.
	 */
	ca->maxreqs = nfsd4_get_drc_mem(ca, nn);

	return nfs_ok;
}

/*
 * Server's NFSv4.1 backchannel support is AUTH_SYS-only for now.
 * These are based on similar macros in linux/sunrpc/msg_prot.h .
 */
#define RPC_MAX_HEADER_WITH_AUTH_SYS \
	(RPC_CALLHDRSIZE + 2 * (2 + UNX_CALLSLACK))

#define RPC_MAX_REPHEADER_WITH_AUTH_SYS \
	(RPC_REPHDRSIZE + (2 + NUL_REPLYSLACK))

#define NFSD_CB_MAX_REQ_SZ	((NFS4_enc_cb_recall_sz + \
				 RPC_MAX_HEADER_WITH_AUTH_SYS) * sizeof(__be32))
#define NFSD_CB_MAX_RESP_SZ	((NFS4_dec_cb_recall_sz + \
				 RPC_MAX_REPHEADER_WITH_AUTH_SYS) * \
				 sizeof(__be32))

static __be32 check_backchannel_attrs(struct nfsd4_channel_attrs *ca)
{
	ca->headerpadsz = 0;

	if (ca->maxreq_sz < NFSD_CB_MAX_REQ_SZ)
		return nfserr_toosmall;
	if (ca->maxresp_sz < NFSD_CB_MAX_RESP_SZ)
		return nfserr_toosmall;
	ca->maxresp_cached = 0;
	if (ca->maxops < 2)
		return nfserr_toosmall;

	return nfs_ok;
}

static __be32 nfsd4_check_cb_sec(struct nfsd4_cb_sec *cbs)
{
	switch (cbs->flavor) {
	case RPC_AUTH_NULL:
	case RPC_AUTH_UNIX:
		return nfs_ok;
	default:
		/*
		 * GSS case: the spec doesn't allow us to return this
		 * error.  But it also doesn't allow us not to support
		 * GSS.
		 * I'd rather this fail hard than return some error the
		 * client might think it can already handle:
		 */
		return nfserr_encr_alg_unsupp;
	}
}

__be32
nfsd4_create_session(struct svc_rqst *rqstp,
		struct nfsd4_compound_state *cstate, union nfsd4_op_u *u)
{
	struct nfsd4_create_session *cr_ses = &u->create_session;
	struct sockaddr *sa = svc_addr(rqstp);
	struct nfs4_client *conf, *unconf;
	struct nfs4_client *old = NULL;
	struct nfsd4_session *new;
	struct nfsd4_conn *conn;
	struct nfsd4_clid_slot *cs_slot = NULL;
	__be32 status = 0;
	struct nfsd_net *nn = net_generic(SVC_NET(rqstp), nfsd_net_id);

	if (cr_ses->flags & ~SESSION4_FLAG_MASK_A)
		return nfserr_inval;
	status = nfsd4_check_cb_sec(&cr_ses->cb_sec);
	if (status)
		return status;
	status = check_forechannel_attrs(&cr_ses->fore_channel, nn);
	if (status)
		return status;
	status = check_backchannel_attrs(&cr_ses->back_channel);
	if (status)
		goto out_release_drc_mem;
	status = nfserr_jukebox;
	new = alloc_session(&cr_ses->fore_channel, &cr_ses->back_channel);
	if (!new)
		goto out_release_drc_mem;
	conn = alloc_conn_from_crses(rqstp, cr_ses);
	if (!conn)
		goto out_free_session;

	spin_lock(&nn->client_lock);
	unconf = find_unconfirmed_client(&cr_ses->clientid, true, nn);
	conf = find_confirmed_client(&cr_ses->clientid, true, nn);
	WARN_ON_ONCE(conf && unconf);

	if (conf) {
		status = nfserr_wrong_cred;
		if (!nfsd4_mach_creds_match(conf, rqstp))
			goto out_free_conn;
		cs_slot = &conf->cl_cs_slot;
		status = check_slot_seqid(cr_ses->seqid, cs_slot->sl_seqid, 0);
		if (status) {
			if (status == nfserr_replay_cache)
				status = nfsd4_replay_create_session(cr_ses, cs_slot);
			goto out_free_conn;
		}
	} else if (unconf) {
		if (!same_creds(&unconf->cl_cred, &rqstp->rq_cred) ||
		    !rpc_cmp_addr(sa, (struct sockaddr *) &unconf->cl_addr)) {
			status = nfserr_clid_inuse;
			goto out_free_conn;
		}
		status = nfserr_wrong_cred;
		if (!nfsd4_mach_creds_match(unconf, rqstp))
			goto out_free_conn;
		cs_slot = &unconf->cl_cs_slot;
		status = check_slot_seqid(cr_ses->seqid, cs_slot->sl_seqid, 0);
		if (status) {
			/* an unconfirmed replay returns misordered */
			status = nfserr_seq_misordered;
			goto out_free_conn;
		}
		old = find_confirmed_client_by_name(&unconf->cl_name, nn);
		if (old) {
			status = mark_client_expired_locked(old);
			if (status) {
				old = NULL;
				goto out_free_conn;
			}
		}
		move_to_confirmed(unconf);
		conf = unconf;
	} else {
		status = nfserr_stale_clientid;
		goto out_free_conn;
	}
	status = nfs_ok;
	/* Persistent sessions are not supported */
	cr_ses->flags &= ~SESSION4_PERSIST;
	/* Upshifting from TCP to RDMA is not supported */
	cr_ses->flags &= ~SESSION4_RDMA;

	init_session(rqstp, new, conf, cr_ses);
	nfsd4_get_session_locked(new);

	memcpy(cr_ses->sessionid.data, new->se_sessionid.data,
	       NFS4_MAX_SESSIONID_LEN);
	cs_slot->sl_seqid++;
	cr_ses->seqid = cs_slot->sl_seqid;

	/* cache solo and embedded create sessions under the client_lock */
	nfsd4_cache_create_session(cr_ses, cs_slot, status);
	spin_unlock(&nn->client_lock);
	/* init connection and backchannel */
	nfsd4_init_conn(rqstp, conn, new);
	nfsd4_put_session(new);
	if (old)
		expire_client(old);
	return status;
out_free_conn:
	spin_unlock(&nn->client_lock);
	free_conn(conn);
	if (old)
		expire_client(old);
out_free_session:
	__free_session(new);
out_release_drc_mem:
	nfsd4_put_drc_mem(&cr_ses->fore_channel);
	return status;
}

static __be32 nfsd4_map_bcts_dir(u32 *dir)
{
	switch (*dir) {
	case NFS4_CDFC4_FORE:
	case NFS4_CDFC4_BACK:
		return nfs_ok;
	case NFS4_CDFC4_FORE_OR_BOTH:
	case NFS4_CDFC4_BACK_OR_BOTH:
		*dir = NFS4_CDFC4_BOTH;
		return nfs_ok;
	}
	return nfserr_inval;
}

__be32 nfsd4_backchannel_ctl(struct svc_rqst *rqstp,
		struct nfsd4_compound_state *cstate,
		union nfsd4_op_u *u)
{
	struct nfsd4_backchannel_ctl *bc = &u->backchannel_ctl;
	struct nfsd4_session *session = cstate->session;
	struct nfsd_net *nn = net_generic(SVC_NET(rqstp), nfsd_net_id);
	__be32 status;

	status = nfsd4_check_cb_sec(&bc->bc_cb_sec);
	if (status)
		return status;
	spin_lock(&nn->client_lock);
	session->se_cb_prog = bc->bc_cb_program;
	session->se_cb_sec = bc->bc_cb_sec;
	spin_unlock(&nn->client_lock);

	nfsd4_probe_callback(session->se_client);

	return nfs_ok;
}

static struct nfsd4_conn *__nfsd4_find_conn(struct svc_xprt *xpt, struct nfsd4_session *s)
{
	struct nfsd4_conn *c;

	list_for_each_entry(c, &s->se_conns, cn_persession) {
		if (c->cn_xprt == xpt) {
			return c;
		}
	}
	return NULL;
}

static __be32 nfsd4_match_existing_connection(struct svc_rqst *rqst,
				struct nfsd4_session *session, u32 req)
{
	struct nfs4_client *clp = session->se_client;
	struct svc_xprt *xpt = rqst->rq_xprt;
	struct nfsd4_conn *c;
	__be32 status;

	/* Following the last paragraph of RFC 5661 Section 18.34.3: */
	spin_lock(&clp->cl_lock);
	c = __nfsd4_find_conn(xpt, session);
	if (!c)
		status = nfserr_noent;
	else if (req == c->cn_flags)
		status = nfs_ok;
	else if (req == NFS4_CDFC4_FORE_OR_BOTH &&
				c->cn_flags != NFS4_CDFC4_BACK)
		status = nfs_ok;
	else if (req == NFS4_CDFC4_BACK_OR_BOTH &&
				c->cn_flags != NFS4_CDFC4_FORE)
		status = nfs_ok;
	else
		status = nfserr_inval;
	spin_unlock(&clp->cl_lock);
	return status;
}

__be32 nfsd4_bind_conn_to_session(struct svc_rqst *rqstp,
		     struct nfsd4_compound_state *cstate,
		     union nfsd4_op_u *u)
{
	struct nfsd4_bind_conn_to_session *bcts = &u->bind_conn_to_session;
	__be32 status;
	struct nfsd4_conn *conn;
	struct nfsd4_session *session;
	struct net *net = SVC_NET(rqstp);
	struct nfsd_net *nn = net_generic(net, nfsd_net_id);

	if (!nfsd4_last_compound_op(rqstp))
		return nfserr_not_only_op;
	spin_lock(&nn->client_lock);
	session = find_in_sessionid_hashtbl(&bcts->sessionid, net, &status);
	spin_unlock(&nn->client_lock);
	if (!session)
		goto out_no_session;
	status = nfserr_wrong_cred;
	if (!nfsd4_mach_creds_match(session->se_client, rqstp))
<<<<<<< HEAD
=======
		goto out;
	status = nfsd4_match_existing_connection(rqstp, session, bcts->dir);
	if (status == nfs_ok || status == nfserr_inval)
>>>>>>> 24b8d41d
		goto out;
	status = nfsd4_map_bcts_dir(&bcts->dir);
	if (status)
		goto out;
	conn = alloc_conn(rqstp, bcts->dir);
	status = nfserr_jukebox;
	if (!conn)
		goto out;
	nfsd4_init_conn(rqstp, conn, session);
	status = nfs_ok;
out:
	nfsd4_put_session(session);
out_no_session:
	return status;
}

static bool nfsd4_compound_in_session(struct nfsd4_compound_state *cstate, struct nfs4_sessionid *sid)
{
	if (!cstate->session)
		return false;
	return !memcmp(sid, &cstate->session->se_sessionid, sizeof(*sid));
}

__be32
nfsd4_destroy_session(struct svc_rqst *r, struct nfsd4_compound_state *cstate,
		union nfsd4_op_u *u)
{
	struct nfs4_sessionid *sessionid = &u->destroy_session.sessionid;
	struct nfsd4_session *ses;
	__be32 status;
	int ref_held_by_me = 0;
	struct net *net = SVC_NET(r);
	struct nfsd_net *nn = net_generic(net, nfsd_net_id);

	status = nfserr_not_only_op;
	if (nfsd4_compound_in_session(cstate, sessionid)) {
		if (!nfsd4_last_compound_op(r))
			goto out;
		ref_held_by_me++;
	}
	dump_sessionid(__func__, sessionid);
	spin_lock(&nn->client_lock);
	ses = find_in_sessionid_hashtbl(sessionid, net, &status);
	if (!ses)
		goto out_client_lock;
	status = nfserr_wrong_cred;
	if (!nfsd4_mach_creds_match(ses->se_client, r))
		goto out_put_session;
	status = mark_session_dead_locked(ses, 1 + ref_held_by_me);
	if (status)
		goto out_put_session;
	unhash_session(ses);
	spin_unlock(&nn->client_lock);

	nfsd4_probe_callback_sync(ses->se_client);

	spin_lock(&nn->client_lock);
	status = nfs_ok;
out_put_session:
	nfsd4_put_session_locked(ses);
out_client_lock:
	spin_unlock(&nn->client_lock);
out:
	return status;
}

static __be32 nfsd4_sequence_check_conn(struct nfsd4_conn *new, struct nfsd4_session *ses)
{
	struct nfs4_client *clp = ses->se_client;
	struct nfsd4_conn *c;
	__be32 status = nfs_ok;
	int ret;

	spin_lock(&clp->cl_lock);
	c = __nfsd4_find_conn(new->cn_xprt, ses);
	if (c)
		goto out_free;
	status = nfserr_conn_not_bound_to_session;
	if (clp->cl_mach_cred)
		goto out_free;
	__nfsd4_hash_conn(new, ses);
	spin_unlock(&clp->cl_lock);
	ret = nfsd4_register_conn(new);
	if (ret)
		/* oops; xprt is already down: */
		nfsd4_conn_lost(&new->cn_xpt_user);
	return nfs_ok;
out_free:
	spin_unlock(&clp->cl_lock);
	free_conn(new);
	return status;
}

static bool nfsd4_session_too_many_ops(struct svc_rqst *rqstp, struct nfsd4_session *session)
{
	struct nfsd4_compoundargs *args = rqstp->rq_argp;

	return args->opcnt > session->se_fchannel.maxops;
}

static bool nfsd4_request_too_big(struct svc_rqst *rqstp,
				  struct nfsd4_session *session)
{
	struct xdr_buf *xb = &rqstp->rq_arg;

	return xb->len > session->se_fchannel.maxreq_sz;
}

static bool replay_matches_cache(struct svc_rqst *rqstp,
		 struct nfsd4_sequence *seq, struct nfsd4_slot *slot)
{
	struct nfsd4_compoundargs *argp = rqstp->rq_argp;

	if ((bool)(slot->sl_flags & NFSD4_SLOT_CACHETHIS) !=
	    (bool)seq->cachethis)
		return false;
	/*
	 * If there's an error then the reply can have fewer ops than
	 * the call.
	 */
	if (slot->sl_opcnt < argp->opcnt && !slot->sl_status)
		return false;
	/*
	 * But if we cached a reply with *more* ops than the call you're
	 * sending us now, then this new call is clearly not really a
	 * replay of the old one:
	 */
	if (slot->sl_opcnt > argp->opcnt)
		return false;
	/* This is the only check explicitly called by spec: */
	if (!same_creds(&rqstp->rq_cred, &slot->sl_cred))
		return false;
	/*
	 * There may be more comparisons we could actually do, but the
	 * spec doesn't require us to catch every case where the calls
	 * don't match (that would require caching the call as well as
	 * the reply), so we don't bother.
	 */
	return true;
}

__be32
nfsd4_sequence(struct svc_rqst *rqstp, struct nfsd4_compound_state *cstate,
		union nfsd4_op_u *u)
{
	struct nfsd4_sequence *seq = &u->sequence;
	struct nfsd4_compoundres *resp = rqstp->rq_resp;
	struct xdr_stream *xdr = &resp->xdr;
	struct nfsd4_session *session;
	struct nfs4_client *clp;
	struct nfsd4_slot *slot;
	struct nfsd4_conn *conn;
	__be32 status;
	int buflen;
	struct net *net = SVC_NET(rqstp);
	struct nfsd_net *nn = net_generic(net, nfsd_net_id);

	if (resp->opcnt != 1)
		return nfserr_sequence_pos;

	/*
	 * Will be either used or freed by nfsd4_sequence_check_conn
	 * below.
	 */
	conn = alloc_conn(rqstp, NFS4_CDFC4_FORE);
	if (!conn)
		return nfserr_jukebox;

	spin_lock(&nn->client_lock);
	session = find_in_sessionid_hashtbl(&seq->sessionid, net, &status);
	if (!session)
		goto out_no_session;
	clp = session->se_client;

	status = nfserr_too_many_ops;
	if (nfsd4_session_too_many_ops(rqstp, session))
		goto out_put_session;

	status = nfserr_req_too_big;
	if (nfsd4_request_too_big(rqstp, session))
		goto out_put_session;

	status = nfserr_badslot;
	if (seq->slotid >= session->se_fchannel.maxreqs)
		goto out_put_session;

	slot = session->se_slots[seq->slotid];
	dprintk("%s: slotid %d\n", __func__, seq->slotid);

	/* We do not negotiate the number of slots yet, so set the
	 * maxslots to the session maxreqs which is used to encode
	 * sr_highest_slotid and the sr_target_slot id to maxslots */
	seq->maxslots = session->se_fchannel.maxreqs;

	status = check_slot_seqid(seq->seqid, slot->sl_seqid,
					slot->sl_flags & NFSD4_SLOT_INUSE);
	if (status == nfserr_replay_cache) {
		status = nfserr_seq_misordered;
		if (!(slot->sl_flags & NFSD4_SLOT_INITIALIZED))
			goto out_put_session;
		status = nfserr_seq_false_retry;
		if (!replay_matches_cache(rqstp, seq, slot))
			goto out_put_session;
		cstate->slot = slot;
		cstate->session = session;
		cstate->clp = clp;
		/* Return the cached reply status and set cstate->status
		 * for nfsd4_proc_compound processing */
		status = nfsd4_replay_cache_entry(resp, seq);
		cstate->status = nfserr_replay_cache;
		goto out;
	}
	if (status)
		goto out_put_session;

	status = nfsd4_sequence_check_conn(conn, session);
	conn = NULL;
	if (status)
		goto out_put_session;

	buflen = (seq->cachethis) ?
			session->se_fchannel.maxresp_cached :
			session->se_fchannel.maxresp_sz;
	status = (seq->cachethis) ? nfserr_rep_too_big_to_cache :
				    nfserr_rep_too_big;
	if (xdr_restrict_buflen(xdr, buflen - rqstp->rq_auth_slack))
		goto out_put_session;
	svc_reserve(rqstp, buflen);

	status = nfs_ok;
	/* Success! bump slot seqid */
	slot->sl_seqid = seq->seqid;
	slot->sl_flags |= NFSD4_SLOT_INUSE;
	if (seq->cachethis)
		slot->sl_flags |= NFSD4_SLOT_CACHETHIS;
	else
		slot->sl_flags &= ~NFSD4_SLOT_CACHETHIS;

	cstate->slot = slot;
	cstate->session = session;
	cstate->clp = clp;

out:
	switch (clp->cl_cb_state) {
	case NFSD4_CB_DOWN:
		seq->status_flags = SEQ4_STATUS_CB_PATH_DOWN;
		break;
	case NFSD4_CB_FAULT:
		seq->status_flags = SEQ4_STATUS_BACKCHANNEL_FAULT;
		break;
	default:
		seq->status_flags = 0;
	}
	if (!list_empty(&clp->cl_revoked))
		seq->status_flags |= SEQ4_STATUS_RECALLABLE_STATE_REVOKED;
out_no_session:
	if (conn)
		free_conn(conn);
	spin_unlock(&nn->client_lock);
	return status;
out_put_session:
	nfsd4_put_session_locked(session);
	goto out_no_session;
}

void
nfsd4_sequence_done(struct nfsd4_compoundres *resp)
{
	struct nfsd4_compound_state *cs = &resp->cstate;

	if (nfsd4_has_session(cs)) {
		if (cs->status != nfserr_replay_cache) {
			nfsd4_store_cache_entry(resp);
			cs->slot->sl_flags &= ~NFSD4_SLOT_INUSE;
		}
		/* Drop session reference that was taken in nfsd4_sequence() */
		nfsd4_put_session(cs->session);
	} else if (cs->clp)
		put_client_renew(cs->clp);
}

__be32
nfsd4_destroy_clientid(struct svc_rqst *rqstp,
		struct nfsd4_compound_state *cstate,
		union nfsd4_op_u *u)
{
	struct nfsd4_destroy_clientid *dc = &u->destroy_clientid;
	struct nfs4_client *conf, *unconf;
	struct nfs4_client *clp = NULL;
	__be32 status = 0;
	struct nfsd_net *nn = net_generic(SVC_NET(rqstp), nfsd_net_id);

	spin_lock(&nn->client_lock);
	unconf = find_unconfirmed_client(&dc->clientid, true, nn);
	conf = find_confirmed_client(&dc->clientid, true, nn);
	WARN_ON_ONCE(conf && unconf);

	if (conf) {
		if (client_has_state(conf)) {
			status = nfserr_clientid_busy;
			goto out;
		}
		status = mark_client_expired_locked(conf);
		if (status)
			goto out;
		clp = conf;
	} else if (unconf)
		clp = unconf;
	else {
		status = nfserr_stale_clientid;
		goto out;
	}
	if (!nfsd4_mach_creds_match(clp, rqstp)) {
		clp = NULL;
		status = nfserr_wrong_cred;
		goto out;
	}
	unhash_client_locked(clp);
out:
	spin_unlock(&nn->client_lock);
	if (clp)
		expire_client(clp);
	return status;
}

__be32
nfsd4_reclaim_complete(struct svc_rqst *rqstp,
		struct nfsd4_compound_state *cstate, union nfsd4_op_u *u)
{
	struct nfsd4_reclaim_complete *rc = &u->reclaim_complete;
	__be32 status = 0;

	if (rc->rca_one_fs) {
		if (!cstate->current_fh.fh_dentry)
			return nfserr_nofilehandle;
		/*
		 * We don't take advantage of the rca_one_fs case.
		 * That's OK, it's optional, we can safely ignore it.
		 */
		return nfs_ok;
	}

	status = nfserr_complete_already;
	if (test_and_set_bit(NFSD4_CLIENT_RECLAIM_COMPLETE,
			     &cstate->session->se_client->cl_flags))
		goto out;

	status = nfserr_stale_clientid;
	if (is_client_expired(cstate->session->se_client))
		/*
		 * The following error isn't really legal.
		 * But we only get here if the client just explicitly
		 * destroyed the client.  Surely it no longer cares what
		 * error it gets back on an operation for the dead
		 * client.
		 */
		goto out;

	status = nfs_ok;
	nfsd4_client_record_create(cstate->session->se_client);
	inc_reclaim_complete(cstate->session->se_client);
out:
	return status;
}

__be32
nfsd4_setclientid(struct svc_rqst *rqstp, struct nfsd4_compound_state *cstate,
		  union nfsd4_op_u *u)
{
	struct nfsd4_setclientid *setclid = &u->setclientid;
	struct xdr_netobj 	clname = setclid->se_name;
	nfs4_verifier		clverifier = setclid->se_verf;
	struct nfs4_client	*conf, *new;
	struct nfs4_client	*unconf = NULL;
	__be32 			status;
	struct nfsd_net		*nn = net_generic(SVC_NET(rqstp), nfsd_net_id);

	new = create_client(clname, rqstp, &clverifier);
	if (new == NULL)
		return nfserr_jukebox;
	/* Cases below refer to rfc 3530 section 14.2.33: */
	spin_lock(&nn->client_lock);
	conf = find_confirmed_client_by_name(&clname, nn);
	if (conf && client_has_state(conf)) {
		/* case 0: */
		status = nfserr_clid_inuse;
		if (clp_used_exchangeid(conf))
			goto out;
		if (!same_creds(&conf->cl_cred, &rqstp->rq_cred)) {
			trace_nfsd_clid_inuse_err(conf);
			goto out;
		}
	}
	unconf = find_unconfirmed_client_by_name(&clname, nn);
	if (unconf)
		unhash_client_locked(unconf);
	/* We need to handle only case 1: probable callback update */
	if (conf && same_verf(&conf->cl_verifier, &clverifier)) {
		copy_clid(new, conf);
		gen_confirm(new, nn);
	}
	new->cl_minorversion = 0;
	gen_callback(new, setclid, rqstp);
	add_to_unconfirmed(new);
	setclid->se_clientid.cl_boot = new->cl_clientid.cl_boot;
	setclid->se_clientid.cl_id = new->cl_clientid.cl_id;
	memcpy(setclid->se_confirm.data, new->cl_confirm.data, sizeof(setclid->se_confirm.data));
	new = NULL;
	status = nfs_ok;
out:
	spin_unlock(&nn->client_lock);
	if (new)
		free_client(new);
	if (unconf)
		expire_client(unconf);
	return status;
}


__be32
nfsd4_setclientid_confirm(struct svc_rqst *rqstp,
			struct nfsd4_compound_state *cstate,
			union nfsd4_op_u *u)
{
	struct nfsd4_setclientid_confirm *setclientid_confirm =
			&u->setclientid_confirm;
	struct nfs4_client *conf, *unconf;
	struct nfs4_client *old = NULL;
	nfs4_verifier confirm = setclientid_confirm->sc_confirm; 
	clientid_t * clid = &setclientid_confirm->sc_clientid;
	__be32 status;
	struct nfsd_net	*nn = net_generic(SVC_NET(rqstp), nfsd_net_id);

	if (STALE_CLIENTID(clid, nn))
		return nfserr_stale_clientid;

	spin_lock(&nn->client_lock);
	conf = find_confirmed_client(clid, false, nn);
	unconf = find_unconfirmed_client(clid, false, nn);
	/*
	 * We try hard to give out unique clientid's, so if we get an
	 * attempt to confirm the same clientid with a different cred,
	 * the client may be buggy; this should never happen.
	 *
	 * Nevertheless, RFC 7530 recommends INUSE for this case:
	 */
	status = nfserr_clid_inuse;
	if (unconf && !same_creds(&unconf->cl_cred, &rqstp->rq_cred))
		goto out;
	if (conf && !same_creds(&conf->cl_cred, &rqstp->rq_cred))
		goto out;
	/* cases below refer to rfc 3530 section 14.2.34: */
	if (!unconf || !same_verf(&confirm, &unconf->cl_confirm)) {
		if (conf && same_verf(&confirm, &conf->cl_confirm)) {
			/* case 2: probable retransmit */
			status = nfs_ok;
		} else /* case 4: client hasn't noticed we rebooted yet? */
			status = nfserr_stale_clientid;
		goto out;
	}
	status = nfs_ok;
	if (conf) { /* case 1: callback update */
		old = unconf;
		unhash_client_locked(old);
		nfsd4_change_callback(conf, &unconf->cl_cb_conn);
	} else { /* case 3: normal case; new or rebooted client */
		old = find_confirmed_client_by_name(&unconf->cl_name, nn);
		if (old) {
			status = nfserr_clid_inuse;
			if (client_has_state(old)
					&& !same_creds(&unconf->cl_cred,
							&old->cl_cred))
				goto out;
			status = mark_client_expired_locked(old);
			if (status) {
				old = NULL;
				goto out;
			}
		}
		move_to_confirmed(unconf);
		conf = unconf;
	}
	get_client_locked(conf);
	spin_unlock(&nn->client_lock);
	nfsd4_probe_callback(conf);
	spin_lock(&nn->client_lock);
	put_client_renew_locked(conf);
out:
	spin_unlock(&nn->client_lock);
	if (old)
		expire_client(old);
	return status;
}

static struct nfs4_file *nfsd4_alloc_file(void)
{
	return kmem_cache_alloc(file_slab, GFP_KERNEL);
}

/* OPEN Share state helper functions */
static void nfsd4_init_file(struct knfsd_fh *fh, unsigned int hashval,
				struct nfs4_file *fp)
{
	lockdep_assert_held(&state_lock);

	refcount_set(&fp->fi_ref, 1);
	spin_lock_init(&fp->fi_lock);
	INIT_LIST_HEAD(&fp->fi_stateids);
	INIT_LIST_HEAD(&fp->fi_delegations);
	INIT_LIST_HEAD(&fp->fi_clnt_odstate);
	fh_copy_shallow(&fp->fi_fhandle, fh);
	fp->fi_deleg_file = NULL;
	fp->fi_had_conflict = false;
	fp->fi_share_deny = 0;
	memset(fp->fi_fds, 0, sizeof(fp->fi_fds));
	memset(fp->fi_access, 0, sizeof(fp->fi_access));
#ifdef CONFIG_NFSD_PNFS
	INIT_LIST_HEAD(&fp->fi_lo_states);
	atomic_set(&fp->fi_lo_recalls, 0);
#endif
	hlist_add_head_rcu(&fp->fi_hash, &file_hashtbl[hashval]);
}

void
nfsd4_free_slabs(void)
{
	kmem_cache_destroy(client_slab);
	kmem_cache_destroy(openowner_slab);
	kmem_cache_destroy(lockowner_slab);
	kmem_cache_destroy(file_slab);
	kmem_cache_destroy(stateid_slab);
	kmem_cache_destroy(deleg_slab);
	kmem_cache_destroy(odstate_slab);
}

int
nfsd4_init_slabs(void)
{
	client_slab = kmem_cache_create("nfsd4_clients",
			sizeof(struct nfs4_client), 0, 0, NULL);
	if (client_slab == NULL)
		goto out;
	openowner_slab = kmem_cache_create("nfsd4_openowners",
			sizeof(struct nfs4_openowner), 0, 0, NULL);
	if (openowner_slab == NULL)
		goto out_free_client_slab;
	lockowner_slab = kmem_cache_create("nfsd4_lockowners",
			sizeof(struct nfs4_lockowner), 0, 0, NULL);
	if (lockowner_slab == NULL)
		goto out_free_openowner_slab;
	file_slab = kmem_cache_create("nfsd4_files",
			sizeof(struct nfs4_file), 0, 0, NULL);
	if (file_slab == NULL)
		goto out_free_lockowner_slab;
	stateid_slab = kmem_cache_create("nfsd4_stateids",
			sizeof(struct nfs4_ol_stateid), 0, 0, NULL);
	if (stateid_slab == NULL)
		goto out_free_file_slab;
	deleg_slab = kmem_cache_create("nfsd4_delegations",
			sizeof(struct nfs4_delegation), 0, 0, NULL);
	if (deleg_slab == NULL)
		goto out_free_stateid_slab;
	odstate_slab = kmem_cache_create("nfsd4_odstate",
			sizeof(struct nfs4_clnt_odstate), 0, 0, NULL);
	if (odstate_slab == NULL)
		goto out_free_deleg_slab;
	return 0;

out_free_deleg_slab:
	kmem_cache_destroy(deleg_slab);
out_free_stateid_slab:
	kmem_cache_destroy(stateid_slab);
out_free_file_slab:
	kmem_cache_destroy(file_slab);
out_free_lockowner_slab:
	kmem_cache_destroy(lockowner_slab);
out_free_openowner_slab:
	kmem_cache_destroy(openowner_slab);
out_free_client_slab:
	kmem_cache_destroy(client_slab);
out:
	return -ENOMEM;
}

static void init_nfs4_replay(struct nfs4_replay *rp)
{
	rp->rp_status = nfserr_serverfault;
	rp->rp_buflen = 0;
	rp->rp_buf = rp->rp_ibuf;
	mutex_init(&rp->rp_mutex);
}

static void nfsd4_cstate_assign_replay(struct nfsd4_compound_state *cstate,
		struct nfs4_stateowner *so)
{
	if (!nfsd4_has_session(cstate)) {
		mutex_lock(&so->so_replay.rp_mutex);
		cstate->replay_owner = nfs4_get_stateowner(so);
	}
}

void nfsd4_cstate_clear_replay(struct nfsd4_compound_state *cstate)
{
	struct nfs4_stateowner *so = cstate->replay_owner;

	if (so != NULL) {
		cstate->replay_owner = NULL;
		mutex_unlock(&so->so_replay.rp_mutex);
		nfs4_put_stateowner(so);
	}
}

static inline void *alloc_stateowner(struct kmem_cache *slab, struct xdr_netobj *owner, struct nfs4_client *clp)
{
	struct nfs4_stateowner *sop;

	sop = kmem_cache_alloc(slab, GFP_KERNEL);
	if (!sop)
		return NULL;

	xdr_netobj_dup(&sop->so_owner, owner, GFP_KERNEL);
	if (!sop->so_owner.data) {
		kmem_cache_free(slab, sop);
		return NULL;
	}

	INIT_LIST_HEAD(&sop->so_stateids);
	sop->so_client = clp;
	init_nfs4_replay(&sop->so_replay);
	atomic_set(&sop->so_count, 1);
	return sop;
}

static void hash_openowner(struct nfs4_openowner *oo, struct nfs4_client *clp, unsigned int strhashval)
{
	lockdep_assert_held(&clp->cl_lock);

	list_add(&oo->oo_owner.so_strhash,
		 &clp->cl_ownerstr_hashtbl[strhashval]);
	list_add(&oo->oo_perclient, &clp->cl_openowners);
}

static void nfs4_unhash_openowner(struct nfs4_stateowner *so)
{
	unhash_openowner_locked(openowner(so));
}

static void nfs4_free_openowner(struct nfs4_stateowner *so)
{
	struct nfs4_openowner *oo = openowner(so);

	kmem_cache_free(openowner_slab, oo);
}

static const struct nfs4_stateowner_operations openowner_ops = {
	.so_unhash =	nfs4_unhash_openowner,
	.so_free =	nfs4_free_openowner,
};

static struct nfs4_ol_stateid *
nfsd4_find_existing_open(struct nfs4_file *fp, struct nfsd4_open *open)
{
	struct nfs4_ol_stateid *local, *ret = NULL;
	struct nfs4_openowner *oo = open->op_openowner;

	lockdep_assert_held(&fp->fi_lock);

	list_for_each_entry(local, &fp->fi_stateids, st_perfile) {
		/* ignore lock owners */
		if (local->st_stateowner->so_is_open_owner == 0)
			continue;
		if (local->st_stateowner != &oo->oo_owner)
			continue;
		if (local->st_stid.sc_type == NFS4_OPEN_STID) {
			ret = local;
			refcount_inc(&ret->st_stid.sc_count);
			break;
		}
	}
	return ret;
}

static __be32
nfsd4_verify_open_stid(struct nfs4_stid *s)
{
	__be32 ret = nfs_ok;

	switch (s->sc_type) {
	default:
		break;
	case 0:
	case NFS4_CLOSED_STID:
	case NFS4_CLOSED_DELEG_STID:
		ret = nfserr_bad_stateid;
		break;
	case NFS4_REVOKED_DELEG_STID:
		ret = nfserr_deleg_revoked;
	}
	return ret;
}

/* Lock the stateid st_mutex, and deal with races with CLOSE */
static __be32
nfsd4_lock_ol_stateid(struct nfs4_ol_stateid *stp)
{
	__be32 ret;

	mutex_lock_nested(&stp->st_mutex, LOCK_STATEID_MUTEX);
	ret = nfsd4_verify_open_stid(&stp->st_stid);
	if (ret != nfs_ok)
		mutex_unlock(&stp->st_mutex);
	return ret;
}

static struct nfs4_ol_stateid *
nfsd4_find_and_lock_existing_open(struct nfs4_file *fp, struct nfsd4_open *open)
{
	struct nfs4_ol_stateid *stp;
	for (;;) {
		spin_lock(&fp->fi_lock);
		stp = nfsd4_find_existing_open(fp, open);
		spin_unlock(&fp->fi_lock);
		if (!stp || nfsd4_lock_ol_stateid(stp) == nfs_ok)
			break;
		nfs4_put_stid(&stp->st_stid);
	}
	return stp;
}

static struct nfs4_openowner *
alloc_init_open_stateowner(unsigned int strhashval, struct nfsd4_open *open,
			   struct nfsd4_compound_state *cstate)
{
	struct nfs4_client *clp = cstate->clp;
	struct nfs4_openowner *oo, *ret;

	oo = alloc_stateowner(openowner_slab, &open->op_owner, clp);
	if (!oo)
		return NULL;
	oo->oo_owner.so_ops = &openowner_ops;
	oo->oo_owner.so_is_open_owner = 1;
	oo->oo_owner.so_seqid = open->op_seqid;
	oo->oo_flags = 0;
	if (nfsd4_has_session(cstate))
		oo->oo_flags |= NFS4_OO_CONFIRMED;
	oo->oo_time = 0;
	oo->oo_last_closed_stid = NULL;
	INIT_LIST_HEAD(&oo->oo_close_lru);
	spin_lock(&clp->cl_lock);
	ret = find_openstateowner_str_locked(strhashval, open, clp);
	if (ret == NULL) {
		hash_openowner(oo, clp, strhashval);
		ret = oo;
	} else
		nfs4_free_stateowner(&oo->oo_owner);

	spin_unlock(&clp->cl_lock);
	return ret;
}

static struct nfs4_ol_stateid *
init_open_stateid(struct nfs4_file *fp, struct nfsd4_open *open)
{

	struct nfs4_openowner *oo = open->op_openowner;
	struct nfs4_ol_stateid *retstp = NULL;
	struct nfs4_ol_stateid *stp;

	stp = open->op_stp;
	/* We are moving these outside of the spinlocks to avoid the warnings */
	mutex_init(&stp->st_mutex);
<<<<<<< HEAD
	mutex_lock(&stp->st_mutex);
=======
	mutex_lock_nested(&stp->st_mutex, OPEN_STATEID_MUTEX);
>>>>>>> 24b8d41d

retry:
	spin_lock(&oo->oo_owner.so_client->cl_lock);
	spin_lock(&fp->fi_lock);

	retstp = nfsd4_find_existing_open(fp, open);
	if (retstp)
		goto out_unlock;

	open->op_stp = NULL;
<<<<<<< HEAD
	atomic_inc(&stp->st_stid.sc_count);
=======
	refcount_inc(&stp->st_stid.sc_count);
>>>>>>> 24b8d41d
	stp->st_stid.sc_type = NFS4_OPEN_STID;
	INIT_LIST_HEAD(&stp->st_locks);
	stp->st_stateowner = nfs4_get_stateowner(&oo->oo_owner);
	get_nfs4_file(fp);
	stp->st_stid.sc_file = fp;
	stp->st_access_bmap = 0;
	stp->st_deny_bmap = 0;
	stp->st_openstp = NULL;
	list_add(&stp->st_perstateowner, &oo->oo_owner.so_stateids);
	list_add(&stp->st_perfile, &fp->fi_stateids);

out_unlock:
	spin_unlock(&fp->fi_lock);
	spin_unlock(&oo->oo_owner.so_client->cl_lock);
	if (retstp) {
<<<<<<< HEAD
		mutex_lock(&retstp->st_mutex);
=======
		/* Handle races with CLOSE */
		if (nfsd4_lock_ol_stateid(retstp) != nfs_ok) {
			nfs4_put_stid(&retstp->st_stid);
			goto retry;
		}
>>>>>>> 24b8d41d
		/* To keep mutex tracking happy */
		mutex_unlock(&stp->st_mutex);
		stp = retstp;
	}
	return stp;
}

/*
 * In the 4.0 case we need to keep the owners around a little while to handle
 * CLOSE replay. We still do need to release any file access that is held by
 * them before returning however.
 */
static void
move_to_close_lru(struct nfs4_ol_stateid *s, struct net *net)
{
	struct nfs4_ol_stateid *last;
	struct nfs4_openowner *oo = openowner(s->st_stateowner);
	struct nfsd_net *nn = net_generic(s->st_stid.sc_client->net,
						nfsd_net_id);

	dprintk("NFSD: move_to_close_lru nfs4_openowner %p\n", oo);

	/*
	 * We know that we hold one reference via nfsd4_close, and another
	 * "persistent" reference for the client. If the refcount is higher
	 * than 2, then there are still calls in progress that are using this
	 * stateid. We can't put the sc_file reference until they are finished.
	 * Wait for the refcount to drop to 2. Since it has been unhashed,
	 * there should be no danger of the refcount going back up again at
	 * this point.
	 */
	wait_event(close_wq, refcount_read(&s->st_stid.sc_count) == 2);

	release_all_access(s);
	if (s->st_stid.sc_file) {
		put_nfs4_file(s->st_stid.sc_file);
		s->st_stid.sc_file = NULL;
	}

	spin_lock(&nn->client_lock);
	last = oo->oo_last_closed_stid;
	oo->oo_last_closed_stid = s;
	list_move_tail(&oo->oo_close_lru, &nn->close_lru);
	oo->oo_time = ktime_get_boottime_seconds();
	spin_unlock(&nn->client_lock);
	if (last)
		nfs4_put_stid(&last->st_stid);
}

/* search file_hashtbl[] for file */
static struct nfs4_file *
find_file_locked(struct knfsd_fh *fh, unsigned int hashval)
{
	struct nfs4_file *fp;

	hlist_for_each_entry_rcu(fp, &file_hashtbl[hashval], fi_hash,
				lockdep_is_held(&state_lock)) {
		if (fh_match(&fp->fi_fhandle, fh)) {
			if (refcount_inc_not_zero(&fp->fi_ref))
				return fp;
		}
	}
	return NULL;
}

struct nfs4_file *
find_file(struct knfsd_fh *fh)
{
	struct nfs4_file *fp;
	unsigned int hashval = file_hashval(fh);

	rcu_read_lock();
	fp = find_file_locked(fh, hashval);
	rcu_read_unlock();
	return fp;
}

static struct nfs4_file *
find_or_add_file(struct nfs4_file *new, struct knfsd_fh *fh)
{
	struct nfs4_file *fp;
	unsigned int hashval = file_hashval(fh);

	rcu_read_lock();
	fp = find_file_locked(fh, hashval);
	rcu_read_unlock();
	if (fp)
		return fp;

	spin_lock(&state_lock);
	fp = find_file_locked(fh, hashval);
	if (likely(fp == NULL)) {
		nfsd4_init_file(fh, hashval, new);
		fp = new;
	}
	spin_unlock(&state_lock);

	return fp;
}

/*
 * Called to check deny when READ with all zero stateid or
 * WRITE with all zero or all one stateid
 */
static __be32
nfs4_share_conflict(struct svc_fh *current_fh, unsigned int deny_type)
{
	struct nfs4_file *fp;
	__be32 ret = nfs_ok;

	fp = find_file(&current_fh->fh_handle);
	if (!fp)
		return ret;
	/* Check for conflicting share reservations */
	spin_lock(&fp->fi_lock);
	if (fp->fi_share_deny & deny_type)
		ret = nfserr_locked;
	spin_unlock(&fp->fi_lock);
	put_nfs4_file(fp);
	return ret;
}

static void nfsd4_cb_recall_prepare(struct nfsd4_callback *cb)
{
	struct nfs4_delegation *dp = cb_to_delegation(cb);
	struct nfsd_net *nn = net_generic(dp->dl_stid.sc_client->net,
					  nfsd_net_id);

	block_delegations(&dp->dl_stid.sc_file->fi_fhandle);

	/*
	 * We can't do this in nfsd_break_deleg_cb because it is
	 * already holding inode->i_lock.
	 *
	 * If the dl_time != 0, then we know that it has already been
	 * queued for a lease break. Don't queue it again.
	 */
	spin_lock(&state_lock);
	if (dp->dl_time == 0) {
		dp->dl_time = ktime_get_boottime_seconds();
		list_add_tail(&dp->dl_recall_lru, &nn->del_recall_lru);
	}
	spin_unlock(&state_lock);
}

static int nfsd4_cb_recall_done(struct nfsd4_callback *cb,
		struct rpc_task *task)
{
	struct nfs4_delegation *dp = cb_to_delegation(cb);

	if (dp->dl_stid.sc_type == NFS4_CLOSED_DELEG_STID ||
	    dp->dl_stid.sc_type == NFS4_REVOKED_DELEG_STID)
	        return 1;

	switch (task->tk_status) {
	case 0:
		return 1;
	case -NFS4ERR_DELAY:
		rpc_delay(task, 2 * HZ);
		return 0;
	case -EBADHANDLE:
	case -NFS4ERR_BAD_STATEID:
		/*
		 * Race: client probably got cb_recall before open reply
		 * granting delegation.
		 */
		if (dp->dl_retries--) {
			rpc_delay(task, 2 * HZ);
			return 0;
		}
		fallthrough;
	default:
		return 1;
	}
}

static void nfsd4_cb_recall_release(struct nfsd4_callback *cb)
{
	struct nfs4_delegation *dp = cb_to_delegation(cb);

	nfs4_put_stid(&dp->dl_stid);
}

static const struct nfsd4_callback_ops nfsd4_cb_recall_ops = {
	.prepare	= nfsd4_cb_recall_prepare,
	.done		= nfsd4_cb_recall_done,
	.release	= nfsd4_cb_recall_release,
};

static void nfsd_break_one_deleg(struct nfs4_delegation *dp)
{
	/*
	 * We're assuming the state code never drops its reference
	 * without first removing the lease.  Since we're in this lease
	 * callback (and since the lease code is serialized by the
	 * i_lock) we know the server hasn't removed the lease yet, and
	 * we know it's safe to take a reference.
	 */
	refcount_inc(&dp->dl_stid.sc_count);
	nfsd4_run_cb(&dp->dl_recall);
}

/* Called from break_lease() with i_lock held. */
static bool
nfsd_break_deleg_cb(struct file_lock *fl)
{
	bool ret = false;
	struct nfs4_delegation *dp = (struct nfs4_delegation *)fl->fl_owner;
	struct nfs4_file *fp = dp->dl_stid.sc_file;

	trace_nfsd_deleg_break(&dp->dl_stid.sc_stateid);

	/*
	 * We don't want the locks code to timeout the lease for us;
	 * we'll remove it ourself if a delegation isn't returned
	 * in time:
	 */
	fl->fl_break_time = 0;

	spin_lock(&fp->fi_lock);
	fp->fi_had_conflict = true;
	nfsd_break_one_deleg(dp);
	spin_unlock(&fp->fi_lock);
	return ret;
}

static bool nfsd_breaker_owns_lease(struct file_lock *fl)
{
	struct nfs4_delegation *dl = fl->fl_owner;
	struct svc_rqst *rqst;
	struct nfs4_client *clp;

	if (!i_am_nfsd())
		return NULL;
	rqst = kthread_data(current);
	/* Note rq_prog == NFS_ACL_PROGRAM is also possible: */
	if (rqst->rq_prog != NFS_PROGRAM || rqst->rq_vers < 4)
		return NULL;
	clp = *(rqst->rq_lease_breaker);
	return dl->dl_stid.sc_client == clp;
}

static int
nfsd_change_deleg_cb(struct file_lock *onlist, int arg,
		     struct list_head *dispose)
{
	if (arg & F_UNLCK)
		return lease_modify(onlist, arg, dispose);
	else
		return -EAGAIN;
}

static const struct lock_manager_operations nfsd_lease_mng_ops = {
	.lm_breaker_owns_lease = nfsd_breaker_owns_lease,
	.lm_break = nfsd_break_deleg_cb,
	.lm_change = nfsd_change_deleg_cb,
};

static __be32 nfsd4_check_seqid(struct nfsd4_compound_state *cstate, struct nfs4_stateowner *so, u32 seqid)
{
	if (nfsd4_has_session(cstate))
		return nfs_ok;
	if (seqid == so->so_seqid - 1)
		return nfserr_replay_me;
	if (seqid == so->so_seqid)
		return nfs_ok;
	return nfserr_bad_seqid;
}

static __be32 lookup_clientid(clientid_t *clid,
		struct nfsd4_compound_state *cstate,
		struct nfsd_net *nn,
		bool sessions)
{
	struct nfs4_client *found;

	if (cstate->clp) {
		found = cstate->clp;
		if (!same_clid(&found->cl_clientid, clid))
			return nfserr_stale_clientid;
		return nfs_ok;
	}

	if (STALE_CLIENTID(clid, nn))
		return nfserr_stale_clientid;

	/*
	 * For v4.1+ we get the client in the SEQUENCE op. If we don't have one
	 * cached already then we know this is for is for v4.0 and "sessions"
	 * will be false.
	 */
	WARN_ON_ONCE(cstate->session);
	spin_lock(&nn->client_lock);
	found = find_confirmed_client(clid, sessions, nn);
	if (!found) {
		spin_unlock(&nn->client_lock);
		return nfserr_expired;
	}
	atomic_inc(&found->cl_rpc_users);
	spin_unlock(&nn->client_lock);

	/* Cache the nfs4_client in cstate! */
	cstate->clp = found;
	return nfs_ok;
}

__be32
nfsd4_process_open1(struct nfsd4_compound_state *cstate,
		    struct nfsd4_open *open, struct nfsd_net *nn)
{
	clientid_t *clientid = &open->op_clientid;
	struct nfs4_client *clp = NULL;
	unsigned int strhashval;
	struct nfs4_openowner *oo = NULL;
	__be32 status;

	if (STALE_CLIENTID(&open->op_clientid, nn))
		return nfserr_stale_clientid;
	/*
	 * In case we need it later, after we've already created the
	 * file and don't want to risk a further failure:
	 */
	open->op_file = nfsd4_alloc_file();
	if (open->op_file == NULL)
		return nfserr_jukebox;

	status = lookup_clientid(clientid, cstate, nn, false);
	if (status)
		return status;
	clp = cstate->clp;

	strhashval = ownerstr_hashval(&open->op_owner);
	oo = find_openstateowner_str(strhashval, open, clp);
	open->op_openowner = oo;
	if (!oo) {
		goto new_owner;
	}
	if (!(oo->oo_flags & NFS4_OO_CONFIRMED)) {
		/* Replace unconfirmed owners without checking for replay. */
		release_openowner(oo);
		open->op_openowner = NULL;
		goto new_owner;
	}
	status = nfsd4_check_seqid(cstate, &oo->oo_owner, open->op_seqid);
	if (status)
		return status;
	goto alloc_stateid;
new_owner:
	oo = alloc_init_open_stateowner(strhashval, open, cstate);
	if (oo == NULL)
		return nfserr_jukebox;
	open->op_openowner = oo;
alloc_stateid:
	open->op_stp = nfs4_alloc_open_stateid(clp);
	if (!open->op_stp)
		return nfserr_jukebox;

	if (nfsd4_has_session(cstate) &&
	    (cstate->current_fh.fh_export->ex_flags & NFSEXP_PNFS)) {
		open->op_odstate = alloc_clnt_odstate(clp);
		if (!open->op_odstate)
			return nfserr_jukebox;
	}

	return nfs_ok;
}

static inline __be32
nfs4_check_delegmode(struct nfs4_delegation *dp, int flags)
{
	if ((flags & WR_STATE) && (dp->dl_type == NFS4_OPEN_DELEGATE_READ))
		return nfserr_openmode;
	else
		return nfs_ok;
}

static int share_access_to_flags(u32 share_access)
{
	return share_access == NFS4_SHARE_ACCESS_READ ? RD_STATE : WR_STATE;
}

static struct nfs4_delegation *find_deleg_stateid(struct nfs4_client *cl, stateid_t *s)
{
	struct nfs4_stid *ret;

	ret = find_stateid_by_type(cl, s,
				NFS4_DELEG_STID|NFS4_REVOKED_DELEG_STID);
	if (!ret)
		return NULL;
	return delegstateid(ret);
}

static bool nfsd4_is_deleg_cur(struct nfsd4_open *open)
{
	return open->op_claim_type == NFS4_OPEN_CLAIM_DELEGATE_CUR ||
	       open->op_claim_type == NFS4_OPEN_CLAIM_DELEG_CUR_FH;
}

static __be32
nfs4_check_deleg(struct nfs4_client *cl, struct nfsd4_open *open,
		struct nfs4_delegation **dp)
{
	int flags;
	__be32 status = nfserr_bad_stateid;
	struct nfs4_delegation *deleg;

	deleg = find_deleg_stateid(cl, &open->op_delegate_stateid);
	if (deleg == NULL)
		goto out;
	if (deleg->dl_stid.sc_type == NFS4_REVOKED_DELEG_STID) {
		nfs4_put_stid(&deleg->dl_stid);
		if (cl->cl_minorversion)
			status = nfserr_deleg_revoked;
		goto out;
	}
	flags = share_access_to_flags(open->op_share_access);
	status = nfs4_check_delegmode(deleg, flags);
	if (status) {
		nfs4_put_stid(&deleg->dl_stid);
		goto out;
	}
	*dp = deleg;
out:
	if (!nfsd4_is_deleg_cur(open))
		return nfs_ok;
	if (status)
		return status;
	open->op_openowner->oo_flags |= NFS4_OO_CONFIRMED;
	return nfs_ok;
}

static inline int nfs4_access_to_access(u32 nfs4_access)
{
	int flags = 0;

	if (nfs4_access & NFS4_SHARE_ACCESS_READ)
		flags |= NFSD_MAY_READ;
	if (nfs4_access & NFS4_SHARE_ACCESS_WRITE)
		flags |= NFSD_MAY_WRITE;
	return flags;
}

static inline __be32
nfsd4_truncate(struct svc_rqst *rqstp, struct svc_fh *fh,
		struct nfsd4_open *open)
{
	struct iattr iattr = {
		.ia_valid = ATTR_SIZE,
		.ia_size = 0,
	};
	if (!open->op_truncate)
		return 0;
	if (!(open->op_share_access & NFS4_SHARE_ACCESS_WRITE))
		return nfserr_inval;
	return nfsd_setattr(rqstp, fh, &iattr, 0, (time64_t)0);
}

static __be32 nfs4_get_vfs_file(struct svc_rqst *rqstp, struct nfs4_file *fp,
		struct svc_fh *cur_fh, struct nfs4_ol_stateid *stp,
		struct nfsd4_open *open)
{
	struct nfsd_file *nf = NULL;
	__be32 status;
	int oflag = nfs4_access_to_omode(open->op_share_access);
	int access = nfs4_access_to_access(open->op_share_access);
	unsigned char old_access_bmap, old_deny_bmap;

	spin_lock(&fp->fi_lock);

	/*
	 * Are we trying to set a deny mode that would conflict with
	 * current access?
	 */
	status = nfs4_file_check_deny(fp, open->op_share_deny);
	if (status != nfs_ok) {
		spin_unlock(&fp->fi_lock);
		goto out;
	}

	/* set access to the file */
	status = nfs4_file_get_access(fp, open->op_share_access);
	if (status != nfs_ok) {
		spin_unlock(&fp->fi_lock);
		goto out;
	}

	/* Set access bits in stateid */
	old_access_bmap = stp->st_access_bmap;
	set_access(open->op_share_access, stp);

	/* Set new deny mask */
	old_deny_bmap = stp->st_deny_bmap;
	set_deny(open->op_share_deny, stp);
	fp->fi_share_deny |= (open->op_share_deny & NFS4_SHARE_DENY_BOTH);

	if (!fp->fi_fds[oflag]) {
		spin_unlock(&fp->fi_lock);
		status = nfsd_file_acquire(rqstp, cur_fh, access, &nf);
		if (status)
			goto out_put_access;
		spin_lock(&fp->fi_lock);
		if (!fp->fi_fds[oflag]) {
			fp->fi_fds[oflag] = nf;
			nf = NULL;
		}
	}
	spin_unlock(&fp->fi_lock);
	if (nf)
		nfsd_file_put(nf);

	status = nfsd4_truncate(rqstp, cur_fh, open);
	if (status)
		goto out_put_access;
out:
	return status;
out_put_access:
	stp->st_access_bmap = old_access_bmap;
	nfs4_file_put_access(fp, open->op_share_access);
	reset_union_bmap_deny(bmap_to_share_mode(old_deny_bmap), stp);
	goto out;
}

static __be32
nfs4_upgrade_open(struct svc_rqst *rqstp, struct nfs4_file *fp, struct svc_fh *cur_fh, struct nfs4_ol_stateid *stp, struct nfsd4_open *open)
{
	__be32 status;
	unsigned char old_deny_bmap = stp->st_deny_bmap;

	if (!test_access(open->op_share_access, stp))
		return nfs4_get_vfs_file(rqstp, fp, cur_fh, stp, open);

	/* test and set deny mode */
	spin_lock(&fp->fi_lock);
	status = nfs4_file_check_deny(fp, open->op_share_deny);
	if (status == nfs_ok) {
		set_deny(open->op_share_deny, stp);
		fp->fi_share_deny |=
				(open->op_share_deny & NFS4_SHARE_DENY_BOTH);
	}
	spin_unlock(&fp->fi_lock);

	if (status != nfs_ok)
		return status;

	status = nfsd4_truncate(rqstp, cur_fh, open);
	if (status != nfs_ok)
		reset_union_bmap_deny(old_deny_bmap, stp);
	return status;
}

/* Should we give out recallable state?: */
static bool nfsd4_cb_channel_good(struct nfs4_client *clp)
{
	if (clp->cl_cb_state == NFSD4_CB_UP)
		return true;
	/*
	 * In the sessions case, since we don't have to establish a
	 * separate connection for callbacks, we assume it's OK
	 * until we hear otherwise:
	 */
	return clp->cl_minorversion && clp->cl_cb_state == NFSD4_CB_UNKNOWN;
}

static struct file_lock *nfs4_alloc_init_lease(struct nfs4_delegation *dp,
						int flag)
{
	struct file_lock *fl;

	fl = locks_alloc_lock();
	if (!fl)
		return NULL;
	fl->fl_lmops = &nfsd_lease_mng_ops;
	fl->fl_flags = FL_DELEG;
	fl->fl_type = flag == NFS4_OPEN_DELEGATE_READ? F_RDLCK: F_WRLCK;
	fl->fl_end = OFFSET_MAX;
	fl->fl_owner = (fl_owner_t)dp;
	fl->fl_pid = current->tgid;
	fl->fl_file = dp->dl_stid.sc_file->fi_deleg_file->nf_file;
	return fl;
}

static int nfsd4_check_conflicting_opens(struct nfs4_client *clp,
						struct nfs4_file *fp)
{
	struct nfs4_clnt_odstate *co;
	struct file *f = fp->fi_deleg_file->nf_file;
	struct inode *ino = locks_inode(f);
	int writes = atomic_read(&ino->i_writecount);

	if (fp->fi_fds[O_WRONLY])
		writes--;
	if (fp->fi_fds[O_RDWR])
		writes--;
	if (writes > 0)
		return -EAGAIN;
	spin_lock(&fp->fi_lock);
	list_for_each_entry(co, &fp->fi_clnt_odstate, co_perfile) {
		if (co->co_client != clp) {
			spin_unlock(&fp->fi_lock);
			return -EAGAIN;
		}
	}
	spin_unlock(&fp->fi_lock);
	return 0;
}

static struct nfs4_delegation *
nfs4_set_delegation(struct nfs4_client *clp, struct svc_fh *fh,
		    struct nfs4_file *fp, struct nfs4_clnt_odstate *odstate)
{
	int status = 0;
	struct nfs4_delegation *dp;
	struct nfsd_file *nf;
	struct file_lock *fl;

	/*
	 * The fi_had_conflict and nfs_get_existing_delegation checks
	 * here are just optimizations; we'll need to recheck them at
	 * the end:
	 */
	if (fp->fi_had_conflict)
		return ERR_PTR(-EAGAIN);

	nf = find_readable_file(fp);
	if (!nf) {
		/*
		 * We probably could attempt another open and get a read
		 * delegation, but for now, don't bother until the
		 * client actually sends us one.
		 */
		return ERR_PTR(-EAGAIN);
	}
	spin_lock(&state_lock);
	spin_lock(&fp->fi_lock);
	if (nfs4_delegation_exists(clp, fp))
		status = -EAGAIN;
	else if (!fp->fi_deleg_file) {
		fp->fi_deleg_file = nf;
		/* increment early to prevent fi_deleg_file from being
		 * cleared */
		fp->fi_delegees = 1;
		nf = NULL;
	} else
		fp->fi_delegees++;
	spin_unlock(&fp->fi_lock);
	spin_unlock(&state_lock);
	if (nf)
		nfsd_file_put(nf);
	if (status)
		return ERR_PTR(status);

	status = -ENOMEM;
	dp = alloc_init_deleg(clp, fp, fh, odstate);
	if (!dp)
		goto out_delegees;

	fl = nfs4_alloc_init_lease(dp, NFS4_OPEN_DELEGATE_READ);
	if (!fl)
		goto out_clnt_odstate;

	status = nfsd4_check_conflicting_opens(clp, fp);
	if (status) {
		locks_free_lock(fl);
		goto out_clnt_odstate;
	}
	status = vfs_setlease(fp->fi_deleg_file->nf_file, fl->fl_type, &fl, NULL);
	if (fl)
		locks_free_lock(fl);
	if (status)
		goto out_clnt_odstate;
	status = nfsd4_check_conflicting_opens(clp, fp);
	if (status)
		goto out_clnt_odstate;

	spin_lock(&state_lock);
	spin_lock(&fp->fi_lock);
	if (fp->fi_had_conflict)
		status = -EAGAIN;
	else
		status = hash_delegation_locked(dp, fp);
	spin_unlock(&fp->fi_lock);
	spin_unlock(&state_lock);

	if (status)
		goto out_unlock;

	return dp;
out_unlock:
	vfs_setlease(fp->fi_deleg_file->nf_file, F_UNLCK, NULL, (void **)&dp);
out_clnt_odstate:
	put_clnt_odstate(dp->dl_clnt_odstate);
	nfs4_put_stid(&dp->dl_stid);
out_delegees:
	put_deleg_file(fp);
	return ERR_PTR(status);
}

static void nfsd4_open_deleg_none_ext(struct nfsd4_open *open, int status)
{
	open->op_delegate_type = NFS4_OPEN_DELEGATE_NONE_EXT;
	if (status == -EAGAIN)
		open->op_why_no_deleg = WND4_CONTENTION;
	else {
		open->op_why_no_deleg = WND4_RESOURCE;
		switch (open->op_deleg_want) {
		case NFS4_SHARE_WANT_READ_DELEG:
		case NFS4_SHARE_WANT_WRITE_DELEG:
		case NFS4_SHARE_WANT_ANY_DELEG:
			break;
		case NFS4_SHARE_WANT_CANCEL:
			open->op_why_no_deleg = WND4_CANCELLED;
			break;
		case NFS4_SHARE_WANT_NO_DELEG:
			WARN_ON_ONCE(1);
		}
	}
}

/*
 * Attempt to hand out a delegation.
 *
 * Note we don't support write delegations, and won't until the vfs has
 * proper support for them.
 */
static void
nfs4_open_delegation(struct svc_fh *fh, struct nfsd4_open *open,
			struct nfs4_ol_stateid *stp)
{
	struct nfs4_delegation *dp;
	struct nfs4_openowner *oo = openowner(stp->st_stateowner);
	struct nfs4_client *clp = stp->st_stid.sc_client;
	int cb_up;
	int status = 0;

	cb_up = nfsd4_cb_channel_good(oo->oo_owner.so_client);
	open->op_recall = 0;
	switch (open->op_claim_type) {
		case NFS4_OPEN_CLAIM_PREVIOUS:
			if (!cb_up)
				open->op_recall = 1;
			if (open->op_delegate_type != NFS4_OPEN_DELEGATE_READ)
				goto out_no_deleg;
			break;
		case NFS4_OPEN_CLAIM_NULL:
		case NFS4_OPEN_CLAIM_FH:
			/*
			 * Let's not give out any delegations till everyone's
			 * had the chance to reclaim theirs, *and* until
			 * NLM locks have all been reclaimed:
			 */
			if (locks_in_grace(clp->net))
				goto out_no_deleg;
			if (!cb_up || !(oo->oo_flags & NFS4_OO_CONFIRMED))
				goto out_no_deleg;
			break;
		default:
			goto out_no_deleg;
	}
	dp = nfs4_set_delegation(clp, fh, stp->st_stid.sc_file, stp->st_clnt_odstate);
	if (IS_ERR(dp))
		goto out_no_deleg;

	memcpy(&open->op_delegate_stateid, &dp->dl_stid.sc_stateid, sizeof(dp->dl_stid.sc_stateid));

	trace_nfsd_deleg_read(&dp->dl_stid.sc_stateid);
	open->op_delegate_type = NFS4_OPEN_DELEGATE_READ;
	nfs4_put_stid(&dp->dl_stid);
	return;
out_no_deleg:
	open->op_delegate_type = NFS4_OPEN_DELEGATE_NONE;
	if (open->op_claim_type == NFS4_OPEN_CLAIM_PREVIOUS &&
	    open->op_delegate_type != NFS4_OPEN_DELEGATE_NONE) {
		dprintk("NFSD: WARNING: refusing delegation reclaim\n");
		open->op_recall = 1;
	}

	/* 4.1 client asking for a delegation? */
	if (open->op_deleg_want)
		nfsd4_open_deleg_none_ext(open, status);
	return;
}

static void nfsd4_deleg_xgrade_none_ext(struct nfsd4_open *open,
					struct nfs4_delegation *dp)
{
	if (open->op_deleg_want == NFS4_SHARE_WANT_READ_DELEG &&
	    dp->dl_type == NFS4_OPEN_DELEGATE_WRITE) {
		open->op_delegate_type = NFS4_OPEN_DELEGATE_NONE_EXT;
		open->op_why_no_deleg = WND4_NOT_SUPP_DOWNGRADE;
	} else if (open->op_deleg_want == NFS4_SHARE_WANT_WRITE_DELEG &&
		   dp->dl_type == NFS4_OPEN_DELEGATE_WRITE) {
		open->op_delegate_type = NFS4_OPEN_DELEGATE_NONE_EXT;
		open->op_why_no_deleg = WND4_NOT_SUPP_UPGRADE;
	}
	/* Otherwise the client must be confused wanting a delegation
	 * it already has, therefore we don't return
	 * NFS4_OPEN_DELEGATE_NONE_EXT and reason.
	 */
}

__be32
nfsd4_process_open2(struct svc_rqst *rqstp, struct svc_fh *current_fh, struct nfsd4_open *open)
{
	struct nfsd4_compoundres *resp = rqstp->rq_resp;
	struct nfs4_client *cl = open->op_openowner->oo_owner.so_client;
	struct nfs4_file *fp = NULL;
	struct nfs4_ol_stateid *stp = NULL;
	struct nfs4_delegation *dp = NULL;
	__be32 status;
	bool new_stp = false;

	/*
	 * Lookup file; if found, lookup stateid and check open request,
	 * and check for delegations in the process of being recalled.
	 * If not found, create the nfs4_file struct
	 */
	fp = find_or_add_file(open->op_file, &current_fh->fh_handle);
	if (fp != open->op_file) {
		status = nfs4_check_deleg(cl, open, &dp);
		if (status)
			goto out;
		stp = nfsd4_find_and_lock_existing_open(fp, open);
	} else {
		open->op_file = NULL;
		status = nfserr_bad_stateid;
		if (nfsd4_is_deleg_cur(open))
			goto out;
	}

	if (!stp) {
		stp = init_open_stateid(fp, open);
		if (!open->op_stp)
			new_stp = true;
	}

	/*
	 * OPEN the file, or upgrade an existing OPEN.
	 * If truncate fails, the OPEN fails.
	 *
	 * stp is already locked.
	 */
	if (!new_stp) {
		/* Stateid was found, this is an OPEN upgrade */
<<<<<<< HEAD
		mutex_lock(&stp->st_mutex);
=======
>>>>>>> 24b8d41d
		status = nfs4_upgrade_open(rqstp, fp, current_fh, stp, open);
		if (status) {
			mutex_unlock(&stp->st_mutex);
			goto out;
		}
	} else {
<<<<<<< HEAD
		/* stp is returned locked. */
		stp = init_open_stateid(fp, open);
		/* See if we lost the race to some other thread */
		if (stp->st_access_bmap != 0) {
			status = nfs4_upgrade_open(rqstp, fp, current_fh,
						stp, open);
			if (status) {
				mutex_unlock(&stp->st_mutex);
				goto out;
			}
			goto upgrade_out;
		}
		status = nfs4_get_vfs_file(rqstp, fp, current_fh, stp, open);
		if (status) {
			mutex_unlock(&stp->st_mutex);
=======
		status = nfs4_get_vfs_file(rqstp, fp, current_fh, stp, open);
		if (status) {
			stp->st_stid.sc_type = NFS4_CLOSED_STID;
>>>>>>> 24b8d41d
			release_open_stateid(stp);
			mutex_unlock(&stp->st_mutex);
			goto out;
		}

		stp->st_clnt_odstate = find_or_hash_clnt_odstate(fp,
							open->op_odstate);
		if (stp->st_clnt_odstate == open->op_odstate)
			open->op_odstate = NULL;
	}

	nfs4_inc_and_copy_stateid(&open->op_stateid, &stp->st_stid);
	mutex_unlock(&stp->st_mutex);

	if (nfsd4_has_session(&resp->cstate)) {
		if (open->op_deleg_want & NFS4_SHARE_WANT_NO_DELEG) {
			open->op_delegate_type = NFS4_OPEN_DELEGATE_NONE_EXT;
			open->op_why_no_deleg = WND4_NOT_WANTED;
			goto nodeleg;
		}
	}

	/*
	* Attempt to hand out a delegation. No error return, because the
	* OPEN succeeds even if we fail.
	*/
	nfs4_open_delegation(current_fh, open, stp);
nodeleg:
	status = nfs_ok;
	trace_nfsd_open(&stp->st_stid.sc_stateid);
out:
	/* 4.1 client trying to upgrade/downgrade delegation? */
	if (open->op_delegate_type == NFS4_OPEN_DELEGATE_NONE && dp &&
	    open->op_deleg_want)
		nfsd4_deleg_xgrade_none_ext(open, dp);

	if (fp)
		put_nfs4_file(fp);
	if (status == 0 && open->op_claim_type == NFS4_OPEN_CLAIM_PREVIOUS)
		open->op_openowner->oo_flags |= NFS4_OO_CONFIRMED;
	/*
	* To finish the open response, we just need to set the rflags.
	*/
	open->op_rflags = NFS4_OPEN_RESULT_LOCKTYPE_POSIX;
	if (nfsd4_has_session(&resp->cstate))
		open->op_rflags |= NFS4_OPEN_RESULT_MAY_NOTIFY_LOCK;
	else if (!(open->op_openowner->oo_flags & NFS4_OO_CONFIRMED))
		open->op_rflags |= NFS4_OPEN_RESULT_CONFIRM;

	if (dp)
		nfs4_put_stid(&dp->dl_stid);
	if (stp)
		nfs4_put_stid(&stp->st_stid);

	return status;
}

void nfsd4_cleanup_open_state(struct nfsd4_compound_state *cstate,
			      struct nfsd4_open *open)
{
	if (open->op_openowner) {
		struct nfs4_stateowner *so = &open->op_openowner->oo_owner;

		nfsd4_cstate_assign_replay(cstate, so);
		nfs4_put_stateowner(so);
	}
	if (open->op_file)
		kmem_cache_free(file_slab, open->op_file);
	if (open->op_stp)
		nfs4_put_stid(&open->op_stp->st_stid);
	if (open->op_odstate)
		kmem_cache_free(odstate_slab, open->op_odstate);
}

__be32
nfsd4_renew(struct svc_rqst *rqstp, struct nfsd4_compound_state *cstate,
	    union nfsd4_op_u *u)
{
	clientid_t *clid = &u->renew;
	struct nfs4_client *clp;
	__be32 status;
	struct nfsd_net *nn = net_generic(SVC_NET(rqstp), nfsd_net_id);

	trace_nfsd_clid_renew(clid);
	status = lookup_clientid(clid, cstate, nn, false);
	if (status)
		goto out;
	clp = cstate->clp;
	status = nfserr_cb_path_down;
	if (!list_empty(&clp->cl_delegations)
			&& clp->cl_cb_state != NFSD4_CB_UP)
		goto out;
	status = nfs_ok;
out:
	return status;
}

void
nfsd4_end_grace(struct nfsd_net *nn)
{
	/* do nothing if grace period already ended */
	if (nn->grace_ended)
		return;

	trace_nfsd_grace_complete(nn);
	nn->grace_ended = true;
	/*
	 * If the server goes down again right now, an NFSv4
	 * client will still be allowed to reclaim after it comes back up,
	 * even if it hasn't yet had a chance to reclaim state this time.
	 *
	 */
	nfsd4_record_grace_done(nn);
	/*
	 * At this point, NFSv4 clients can still reclaim.  But if the
	 * server crashes, any that have not yet reclaimed will be out
	 * of luck on the next boot.
	 *
	 * (NFSv4.1+ clients are considered to have reclaimed once they
	 * call RECLAIM_COMPLETE.  NFSv4.0 clients are considered to
	 * have reclaimed after their first OPEN.)
	 */
	locks_end_grace(&nn->nfsd4_manager);
	/*
	 * At this point, and once lockd and/or any other containers
	 * exit their grace period, further reclaims will fail and
	 * regular locking can resume.
	 */
}

/*
 * If we've waited a lease period but there are still clients trying to
 * reclaim, wait a little longer to give them a chance to finish.
 */
static bool clients_still_reclaiming(struct nfsd_net *nn)
{
	time64_t double_grace_period_end = nn->boot_time +
					   2 * nn->nfsd4_lease;

	if (nn->track_reclaim_completes &&
			atomic_read(&nn->nr_reclaim_complete) ==
			nn->reclaim_str_hashtbl_size)
		return false;
	if (!nn->somebody_reclaimed)
		return false;
	nn->somebody_reclaimed = false;
	/*
	 * If we've given them *two* lease times to reclaim, and they're
	 * still not done, give up:
	 */
	if (ktime_get_boottime_seconds() > double_grace_period_end)
		return false;
	return true;
}

static time64_t
nfs4_laundromat(struct nfsd_net *nn)
{
	struct nfs4_client *clp;
	struct nfs4_openowner *oo;
	struct nfs4_delegation *dp;
	struct nfs4_ol_stateid *stp;
	struct nfsd4_blocked_lock *nbl;
	struct list_head *pos, *next, reaplist;
	time64_t cutoff = ktime_get_boottime_seconds() - nn->nfsd4_lease;
	time64_t t, new_timeo = nn->nfsd4_lease;
	struct nfs4_cpntf_state *cps;
	copy_stateid_t *cps_t;
	int i;

	if (clients_still_reclaiming(nn)) {
		new_timeo = 0;
		goto out;
	}
	nfsd4_end_grace(nn);
	INIT_LIST_HEAD(&reaplist);

	spin_lock(&nn->s2s_cp_lock);
	idr_for_each_entry(&nn->s2s_cp_stateids, cps_t, i) {
		cps = container_of(cps_t, struct nfs4_cpntf_state, cp_stateid);
		if (cps->cp_stateid.sc_type == NFS4_COPYNOTIFY_STID &&
				cps->cpntf_time > cutoff)
			_free_cpntf_state_locked(nn, cps);
	}
	spin_unlock(&nn->s2s_cp_lock);

	spin_lock(&nn->client_lock);
	list_for_each_safe(pos, next, &nn->client_lru) {
		clp = list_entry(pos, struct nfs4_client, cl_lru);
		if (clp->cl_time > cutoff) {
			t = clp->cl_time - cutoff;
			new_timeo = min(new_timeo, t);
			break;
		}
		if (mark_client_expired_locked(clp)) {
			trace_nfsd_clid_expired(&clp->cl_clientid);
			continue;
		}
		list_add(&clp->cl_lru, &reaplist);
	}
	spin_unlock(&nn->client_lock);
	list_for_each_safe(pos, next, &reaplist) {
		clp = list_entry(pos, struct nfs4_client, cl_lru);
		trace_nfsd_clid_purged(&clp->cl_clientid);
		list_del_init(&clp->cl_lru);
		expire_client(clp);
	}
	spin_lock(&state_lock);
	list_for_each_safe(pos, next, &nn->del_recall_lru) {
		dp = list_entry (pos, struct nfs4_delegation, dl_recall_lru);
		if (dp->dl_time > cutoff) {
			t = dp->dl_time - cutoff;
			new_timeo = min(new_timeo, t);
			break;
		}
		WARN_ON(!unhash_delegation_locked(dp));
		list_add(&dp->dl_recall_lru, &reaplist);
	}
	spin_unlock(&state_lock);
	while (!list_empty(&reaplist)) {
		dp = list_first_entry(&reaplist, struct nfs4_delegation,
					dl_recall_lru);
		list_del_init(&dp->dl_recall_lru);
		revoke_delegation(dp);
	}

	spin_lock(&nn->client_lock);
	while (!list_empty(&nn->close_lru)) {
		oo = list_first_entry(&nn->close_lru, struct nfs4_openowner,
					oo_close_lru);
		if (oo->oo_time > cutoff) {
			t = oo->oo_time - cutoff;
			new_timeo = min(new_timeo, t);
			break;
		}
		list_del_init(&oo->oo_close_lru);
		stp = oo->oo_last_closed_stid;
		oo->oo_last_closed_stid = NULL;
		spin_unlock(&nn->client_lock);
		nfs4_put_stid(&stp->st_stid);
		spin_lock(&nn->client_lock);
	}
	spin_unlock(&nn->client_lock);

	/*
	 * It's possible for a client to try and acquire an already held lock
	 * that is being held for a long time, and then lose interest in it.
	 * So, we clean out any un-revisited request after a lease period
	 * under the assumption that the client is no longer interested.
	 *
	 * RFC5661, sec. 9.6 states that the client must not rely on getting
	 * notifications and must continue to poll for locks, even when the
	 * server supports them. Thus this shouldn't lead to clients blocking
	 * indefinitely once the lock does become free.
	 */
	BUG_ON(!list_empty(&reaplist));
	spin_lock(&nn->blocked_locks_lock);
	while (!list_empty(&nn->blocked_locks_lru)) {
		nbl = list_first_entry(&nn->blocked_locks_lru,
					struct nfsd4_blocked_lock, nbl_lru);
<<<<<<< HEAD
		if (time_after((unsigned long)nbl->nbl_time,
			       (unsigned long)cutoff)) {
=======
		if (nbl->nbl_time > cutoff) {
>>>>>>> 24b8d41d
			t = nbl->nbl_time - cutoff;
			new_timeo = min(new_timeo, t);
			break;
		}
		list_move(&nbl->nbl_lru, &reaplist);
		list_del_init(&nbl->nbl_list);
	}
	spin_unlock(&nn->blocked_locks_lock);

	while (!list_empty(&reaplist)) {
<<<<<<< HEAD
		nbl = list_first_entry(&nn->blocked_locks_lru,
					struct nfsd4_blocked_lock, nbl_lru);
		list_del_init(&nbl->nbl_lru);
		posix_unblock_lock(&nbl->nbl_lock);
		free_blocked_lock(nbl);
	}

	new_timeo = max_t(time_t, new_timeo, NFSD_LAUNDROMAT_MINTIMEOUT);
=======
		nbl = list_first_entry(&reaplist,
					struct nfsd4_blocked_lock, nbl_lru);
		list_del_init(&nbl->nbl_lru);
		free_blocked_lock(nbl);
	}
out:
	new_timeo = max_t(time64_t, new_timeo, NFSD_LAUNDROMAT_MINTIMEOUT);
>>>>>>> 24b8d41d
	return new_timeo;
}

static struct workqueue_struct *laundry_wq;
static void laundromat_main(struct work_struct *);

static void
laundromat_main(struct work_struct *laundry)
{
	time64_t t;
	struct delayed_work *dwork = to_delayed_work(laundry);
	struct nfsd_net *nn = container_of(dwork, struct nfsd_net,
					   laundromat_work);

	t = nfs4_laundromat(nn);
	queue_delayed_work(laundry_wq, &nn->laundromat_work, t*HZ);
}

static inline __be32 nfs4_check_fh(struct svc_fh *fhp, struct nfs4_stid *stp)
{
	if (!fh_match(&fhp->fh_handle, &stp->sc_file->fi_fhandle))
		return nfserr_bad_stateid;
	return nfs_ok;
}

static inline int
access_permit_read(struct nfs4_ol_stateid *stp)
{
	return test_access(NFS4_SHARE_ACCESS_READ, stp) ||
		test_access(NFS4_SHARE_ACCESS_BOTH, stp) ||
		test_access(NFS4_SHARE_ACCESS_WRITE, stp);
}

static inline int
access_permit_write(struct nfs4_ol_stateid *stp)
{
	return test_access(NFS4_SHARE_ACCESS_WRITE, stp) ||
		test_access(NFS4_SHARE_ACCESS_BOTH, stp);
}

static
__be32 nfs4_check_openmode(struct nfs4_ol_stateid *stp, int flags)
{
        __be32 status = nfserr_openmode;

	/* For lock stateid's, we test the parent open, not the lock: */
	if (stp->st_openstp)
		stp = stp->st_openstp;
	if ((flags & WR_STATE) && !access_permit_write(stp))
                goto out;
	if ((flags & RD_STATE) && !access_permit_read(stp))
                goto out;
	status = nfs_ok;
out:
	return status;
}

static inline __be32
check_special_stateids(struct net *net, svc_fh *current_fh, stateid_t *stateid, int flags)
{
	if (ONE_STATEID(stateid) && (flags & RD_STATE))
		return nfs_ok;
	else if (opens_in_grace(net)) {
		/* Answer in remaining cases depends on existence of
		 * conflicting state; so we must wait out the grace period. */
		return nfserr_grace;
	} else if (flags & WR_STATE)
		return nfs4_share_conflict(current_fh,
				NFS4_SHARE_DENY_WRITE);
	else /* (flags & RD_STATE) && ZERO_STATEID(stateid) */
		return nfs4_share_conflict(current_fh,
				NFS4_SHARE_DENY_READ);
}

/*
 * Allow READ/WRITE during grace period on recovered state only for files
 * that are not able to provide mandatory locking.
 */
static inline int
grace_disallows_io(struct net *net, struct inode *inode)
{
	return opens_in_grace(net) && mandatory_lock(inode);
}

static __be32 check_stateid_generation(stateid_t *in, stateid_t *ref, bool has_session)
{
	/*
	 * When sessions are used the stateid generation number is ignored
	 * when it is zero.
	 */
	if (has_session && in->si_generation == 0)
		return nfs_ok;

	if (in->si_generation == ref->si_generation)
		return nfs_ok;

	/* If the client sends us a stateid from the future, it's buggy: */
	if (nfsd4_stateid_generation_after(in, ref))
		return nfserr_bad_stateid;
	/*
	 * However, we could see a stateid from the past, even from a
	 * non-buggy client.  For example, if the client sends a lock
	 * while some IO is outstanding, the lock may bump si_generation
	 * while the IO is still in flight.  The client could avoid that
	 * situation by waiting for responses on all the IO requests,
	 * but better performance may result in retrying IO that
	 * receives an old_stateid error if requests are rarely
	 * reordered in flight:
	 */
	return nfserr_old_stateid;
}

static __be32 nfsd4_stid_check_stateid_generation(stateid_t *in, struct nfs4_stid *s, bool has_session)
{
	__be32 ret;

	spin_lock(&s->sc_lock);
	ret = nfsd4_verify_open_stid(s);
	if (ret == nfs_ok)
		ret = check_stateid_generation(in, &s->sc_stateid, has_session);
	spin_unlock(&s->sc_lock);
	return ret;
}

static __be32 nfsd4_check_openowner_confirmed(struct nfs4_ol_stateid *ols)
{
	if (ols->st_stateowner->so_is_open_owner &&
	    !(openowner(ols->st_stateowner)->oo_flags & NFS4_OO_CONFIRMED))
		return nfserr_bad_stateid;
	return nfs_ok;
}

static __be32 nfsd4_validate_stateid(struct nfs4_client *cl, stateid_t *stateid)
{
	struct nfs4_stid *s;
	__be32 status = nfserr_bad_stateid;

	if (ZERO_STATEID(stateid) || ONE_STATEID(stateid) ||
		CLOSE_STATEID(stateid))
		return status;
	if (!same_clid(&stateid->si_opaque.so_clid, &cl->cl_clientid))
		return status;
	spin_lock(&cl->cl_lock);
	s = find_stateid_locked(cl, stateid);
	if (!s)
		goto out_unlock;
	status = nfsd4_stid_check_stateid_generation(stateid, s, 1);
	if (status)
		goto out_unlock;
	switch (s->sc_type) {
	case NFS4_DELEG_STID:
		status = nfs_ok;
		break;
	case NFS4_REVOKED_DELEG_STID:
		status = nfserr_deleg_revoked;
		break;
	case NFS4_OPEN_STID:
	case NFS4_LOCK_STID:
		status = nfsd4_check_openowner_confirmed(openlockstateid(s));
		break;
	default:
		printk("unknown stateid type %x\n", s->sc_type);
		fallthrough;
	case NFS4_CLOSED_STID:
	case NFS4_CLOSED_DELEG_STID:
		status = nfserr_bad_stateid;
	}
out_unlock:
	spin_unlock(&cl->cl_lock);
	return status;
}

__be32
nfsd4_lookup_stateid(struct nfsd4_compound_state *cstate,
		     stateid_t *stateid, unsigned char typemask,
		     struct nfs4_stid **s, struct nfsd_net *nn)
{
	__be32 status;
	bool return_revoked = false;

	/*
	 *  only return revoked delegations if explicitly asked.
	 *  otherwise we report revoked or bad_stateid status.
	 */
	if (typemask & NFS4_REVOKED_DELEG_STID)
		return_revoked = true;
	else if (typemask & NFS4_DELEG_STID)
		typemask |= NFS4_REVOKED_DELEG_STID;

	if (ZERO_STATEID(stateid) || ONE_STATEID(stateid) ||
		CLOSE_STATEID(stateid))
		return nfserr_bad_stateid;
	status = lookup_clientid(&stateid->si_opaque.so_clid, cstate, nn,
				 false);
	if (status == nfserr_stale_clientid) {
		if (cstate->session)
			return nfserr_bad_stateid;
		return nfserr_stale_stateid;
	}
	if (status)
		return status;
	*s = find_stateid_by_type(cstate->clp, stateid, typemask);
	if (!*s)
		return nfserr_bad_stateid;
	if (((*s)->sc_type == NFS4_REVOKED_DELEG_STID) && !return_revoked) {
		nfs4_put_stid(*s);
		if (cstate->minorversion)
			return nfserr_deleg_revoked;
		return nfserr_bad_stateid;
	}
	return nfs_ok;
}

static struct nfsd_file *
nfs4_find_file(struct nfs4_stid *s, int flags)
{
	if (!s)
		return NULL;

	switch (s->sc_type) {
	case NFS4_DELEG_STID:
		if (WARN_ON_ONCE(!s->sc_file->fi_deleg_file))
			return NULL;
		return nfsd_file_get(s->sc_file->fi_deleg_file);
	case NFS4_OPEN_STID:
	case NFS4_LOCK_STID:
		if (flags & RD_STATE)
			return find_readable_file(s->sc_file);
		else
			return find_writeable_file(s->sc_file);
	}

	return NULL;
}

static __be32
nfs4_check_olstateid(struct nfs4_ol_stateid *ols, int flags)
{
	__be32 status;

	status = nfsd4_check_openowner_confirmed(ols);
	if (status)
		return status;
	return nfs4_check_openmode(ols, flags);
}

static __be32
nfs4_check_file(struct svc_rqst *rqstp, struct svc_fh *fhp, struct nfs4_stid *s,
		struct nfsd_file **nfp, int flags)
{
	int acc = (flags & RD_STATE) ? NFSD_MAY_READ : NFSD_MAY_WRITE;
	struct nfsd_file *nf;
	__be32 status;

	nf = nfs4_find_file(s, flags);
	if (nf) {
		status = nfsd_permission(rqstp, fhp->fh_export, fhp->fh_dentry,
				acc | NFSD_MAY_OWNER_OVERRIDE);
		if (status) {
			nfsd_file_put(nf);
			goto out;
		}
	} else {
		status = nfsd_file_acquire(rqstp, fhp, acc, &nf);
		if (status)
			return status;
	}
	*nfp = nf;
out:
	return status;
}
static void
_free_cpntf_state_locked(struct nfsd_net *nn, struct nfs4_cpntf_state *cps)
{
	WARN_ON_ONCE(cps->cp_stateid.sc_type != NFS4_COPYNOTIFY_STID);
	if (!refcount_dec_and_test(&cps->cp_stateid.sc_count))
		return;
	list_del(&cps->cp_list);
	idr_remove(&nn->s2s_cp_stateids,
		   cps->cp_stateid.stid.si_opaque.so_id);
	kfree(cps);
}
/*
 * A READ from an inter server to server COPY will have a
 * copy stateid. Look up the copy notify stateid from the
 * idr structure and take a reference on it.
 */
__be32 manage_cpntf_state(struct nfsd_net *nn, stateid_t *st,
			  struct nfs4_client *clp,
			  struct nfs4_cpntf_state **cps)
{
	copy_stateid_t *cps_t;
	struct nfs4_cpntf_state *state = NULL;

	if (st->si_opaque.so_clid.cl_id != nn->s2s_cp_cl_id)
		return nfserr_bad_stateid;
	spin_lock(&nn->s2s_cp_lock);
	cps_t = idr_find(&nn->s2s_cp_stateids, st->si_opaque.so_id);
	if (cps_t) {
		state = container_of(cps_t, struct nfs4_cpntf_state,
				     cp_stateid);
		if (state->cp_stateid.sc_type != NFS4_COPYNOTIFY_STID) {
			state = NULL;
			goto unlock;
		}
		if (!clp)
			refcount_inc(&state->cp_stateid.sc_count);
		else
			_free_cpntf_state_locked(nn, state);
	}
unlock:
	spin_unlock(&nn->s2s_cp_lock);
	if (!state)
		return nfserr_bad_stateid;
	if (!clp && state)
		*cps = state;
	return 0;
}

static __be32 find_cpntf_state(struct nfsd_net *nn, stateid_t *st,
			       struct nfs4_stid **stid)
{
	__be32 status;
	struct nfs4_cpntf_state *cps = NULL;
	struct nfsd4_compound_state cstate;

	status = manage_cpntf_state(nn, st, NULL, &cps);
	if (status)
		return status;

	cps->cpntf_time = ktime_get_boottime_seconds();
	memset(&cstate, 0, sizeof(cstate));
	status = lookup_clientid(&cps->cp_p_clid, &cstate, nn, true);
	if (status)
		goto out;
	status = nfsd4_lookup_stateid(&cstate, &cps->cp_p_stateid,
				NFS4_DELEG_STID|NFS4_OPEN_STID|NFS4_LOCK_STID,
				stid, nn);
	put_client_renew(cstate.clp);
out:
	nfs4_put_cpntf_state(nn, cps);
	return status;
}

void nfs4_put_cpntf_state(struct nfsd_net *nn, struct nfs4_cpntf_state *cps)
{
	spin_lock(&nn->s2s_cp_lock);
	_free_cpntf_state_locked(nn, cps);
	spin_unlock(&nn->s2s_cp_lock);
}

/*
 * Checks for stateid operations
 */
__be32
nfs4_preprocess_stateid_op(struct svc_rqst *rqstp,
		struct nfsd4_compound_state *cstate, struct svc_fh *fhp,
		stateid_t *stateid, int flags, struct nfsd_file **nfp,
		struct nfs4_stid **cstid)
{
	struct inode *ino = d_inode(fhp->fh_dentry);
	struct net *net = SVC_NET(rqstp);
	struct nfsd_net *nn = net_generic(net, nfsd_net_id);
	struct nfs4_stid *s = NULL;
	__be32 status;

	if (nfp)
		*nfp = NULL;

	if (grace_disallows_io(net, ino))
		return nfserr_grace;

	if (ZERO_STATEID(stateid) || ONE_STATEID(stateid)) {
		status = check_special_stateids(net, fhp, stateid, flags);
		goto done;
	}

	status = nfsd4_lookup_stateid(cstate, stateid,
				NFS4_DELEG_STID|NFS4_OPEN_STID|NFS4_LOCK_STID,
				&s, nn);
	if (status == nfserr_bad_stateid)
		status = find_cpntf_state(nn, stateid, &s);
	if (status)
		return status;
	status = nfsd4_stid_check_stateid_generation(stateid, s,
			nfsd4_has_session(cstate));
	if (status)
		goto out;

	switch (s->sc_type) {
	case NFS4_DELEG_STID:
		status = nfs4_check_delegmode(delegstateid(s), flags);
		break;
	case NFS4_OPEN_STID:
	case NFS4_LOCK_STID:
		status = nfs4_check_olstateid(openlockstateid(s), flags);
		break;
	default:
		status = nfserr_bad_stateid;
		break;
	}
	if (status)
		goto out;
	status = nfs4_check_fh(fhp, s);

done:
	if (status == nfs_ok && nfp)
		status = nfs4_check_file(rqstp, fhp, s, nfp, flags);
out:
	if (s) {
		if (!status && cstid)
			*cstid = s;
		else
			nfs4_put_stid(s);
	}
	return status;
}

/*
 * Test if the stateid is valid
 */
__be32
nfsd4_test_stateid(struct svc_rqst *rqstp, struct nfsd4_compound_state *cstate,
		   union nfsd4_op_u *u)
{
	struct nfsd4_test_stateid *test_stateid = &u->test_stateid;
	struct nfsd4_test_stateid_id *stateid;
	struct nfs4_client *cl = cstate->session->se_client;

	list_for_each_entry(stateid, &test_stateid->ts_stateid_list, ts_id_list)
		stateid->ts_id_status =
			nfsd4_validate_stateid(cl, &stateid->ts_id_stateid);

	return nfs_ok;
}

static __be32
nfsd4_free_lock_stateid(stateid_t *stateid, struct nfs4_stid *s)
{
	struct nfs4_ol_stateid *stp = openlockstateid(s);
	__be32 ret;

<<<<<<< HEAD
	mutex_lock(&stp->st_mutex);
=======
	ret = nfsd4_lock_ol_stateid(stp);
	if (ret)
		goto out_put_stid;
>>>>>>> 24b8d41d

	ret = check_stateid_generation(stateid, &s->sc_stateid, 1);
	if (ret)
		goto out;

	ret = nfserr_locks_held;
	if (check_for_locks(stp->st_stid.sc_file,
			    lockowner(stp->st_stateowner)))
		goto out;

	release_lock_stateid(stp);
	ret = nfs_ok;

out:
	mutex_unlock(&stp->st_mutex);
<<<<<<< HEAD
=======
out_put_stid:
>>>>>>> 24b8d41d
	nfs4_put_stid(s);
	return ret;
}

__be32
nfsd4_free_stateid(struct svc_rqst *rqstp, struct nfsd4_compound_state *cstate,
		   union nfsd4_op_u *u)
{
	struct nfsd4_free_stateid *free_stateid = &u->free_stateid;
	stateid_t *stateid = &free_stateid->fr_stateid;
	struct nfs4_stid *s;
	struct nfs4_delegation *dp;
	struct nfs4_client *cl = cstate->session->se_client;
	__be32 ret = nfserr_bad_stateid;

	spin_lock(&cl->cl_lock);
	s = find_stateid_locked(cl, stateid);
	if (!s)
		goto out_unlock;
	spin_lock(&s->sc_lock);
	switch (s->sc_type) {
	case NFS4_DELEG_STID:
		ret = nfserr_locks_held;
		break;
	case NFS4_OPEN_STID:
		ret = check_stateid_generation(stateid, &s->sc_stateid, 1);
		if (ret)
			break;
		ret = nfserr_locks_held;
		break;
	case NFS4_LOCK_STID:
<<<<<<< HEAD
		atomic_inc(&s->sc_count);
=======
		spin_unlock(&s->sc_lock);
		refcount_inc(&s->sc_count);
>>>>>>> 24b8d41d
		spin_unlock(&cl->cl_lock);
		ret = nfsd4_free_lock_stateid(stateid, s);
		goto out;
	case NFS4_REVOKED_DELEG_STID:
		spin_unlock(&s->sc_lock);
		dp = delegstateid(s);
		list_del_init(&dp->dl_recall_lru);
		spin_unlock(&cl->cl_lock);
		nfs4_put_stid(s);
		ret = nfs_ok;
		goto out;
	/* Default falls through and returns nfserr_bad_stateid */
	}
	spin_unlock(&s->sc_lock);
out_unlock:
	spin_unlock(&cl->cl_lock);
out:
	return ret;
}

static inline int
setlkflg (int type)
{
	return (type == NFS4_READW_LT || type == NFS4_READ_LT) ?
		RD_STATE : WR_STATE;
}

static __be32 nfs4_seqid_op_checks(struct nfsd4_compound_state *cstate, stateid_t *stateid, u32 seqid, struct nfs4_ol_stateid *stp)
{
	struct svc_fh *current_fh = &cstate->current_fh;
	struct nfs4_stateowner *sop = stp->st_stateowner;
	__be32 status;

	status = nfsd4_check_seqid(cstate, sop, seqid);
	if (status)
		return status;
<<<<<<< HEAD
	if (stp->st_stid.sc_type == NFS4_CLOSED_STID
		|| stp->st_stid.sc_type == NFS4_REVOKED_DELEG_STID)
		/*
		 * "Closed" stateid's exist *only* to return
		 * nfserr_replay_me from the previous step, and
		 * revoked delegations are kept only for free_stateid.
		 */
		return nfserr_bad_stateid;
	mutex_lock(&stp->st_mutex);
=======
	status = nfsd4_lock_ol_stateid(stp);
	if (status != nfs_ok)
		return status;
>>>>>>> 24b8d41d
	status = check_stateid_generation(stateid, &stp->st_stid.sc_stateid, nfsd4_has_session(cstate));
	if (status == nfs_ok)
		status = nfs4_check_fh(current_fh, &stp->st_stid);
	if (status != nfs_ok)
		mutex_unlock(&stp->st_mutex);
	return status;
}

/* 
 * Checks for sequence id mutating operations. 
 */
static __be32
nfs4_preprocess_seqid_op(struct nfsd4_compound_state *cstate, u32 seqid,
			 stateid_t *stateid, char typemask,
			 struct nfs4_ol_stateid **stpp,
			 struct nfsd_net *nn)
{
	__be32 status;
	struct nfs4_stid *s;
	struct nfs4_ol_stateid *stp = NULL;

	trace_nfsd_preprocess(seqid, stateid);

	*stpp = NULL;
	status = nfsd4_lookup_stateid(cstate, stateid, typemask, &s, nn);
	if (status)
		return status;
	stp = openlockstateid(s);
	nfsd4_cstate_assign_replay(cstate, stp->st_stateowner);

	status = nfs4_seqid_op_checks(cstate, stateid, seqid, stp);
	if (!status)
		*stpp = stp;
	else
		nfs4_put_stid(&stp->st_stid);
	return status;
}

static __be32 nfs4_preprocess_confirmed_seqid_op(struct nfsd4_compound_state *cstate, u32 seqid,
						 stateid_t *stateid, struct nfs4_ol_stateid **stpp, struct nfsd_net *nn)
{
	__be32 status;
	struct nfs4_openowner *oo;
	struct nfs4_ol_stateid *stp;

	status = nfs4_preprocess_seqid_op(cstate, seqid, stateid,
						NFS4_OPEN_STID, &stp, nn);
	if (status)
		return status;
	oo = openowner(stp->st_stateowner);
	if (!(oo->oo_flags & NFS4_OO_CONFIRMED)) {
		mutex_unlock(&stp->st_mutex);
		nfs4_put_stid(&stp->st_stid);
		return nfserr_bad_stateid;
	}
	*stpp = stp;
	return nfs_ok;
}

__be32
nfsd4_open_confirm(struct svc_rqst *rqstp, struct nfsd4_compound_state *cstate,
		   union nfsd4_op_u *u)
{
	struct nfsd4_open_confirm *oc = &u->open_confirm;
	__be32 status;
	struct nfs4_openowner *oo;
	struct nfs4_ol_stateid *stp;
	struct nfsd_net *nn = net_generic(SVC_NET(rqstp), nfsd_net_id);

	dprintk("NFSD: nfsd4_open_confirm on file %pd\n",
			cstate->current_fh.fh_dentry);

	status = fh_verify(rqstp, &cstate->current_fh, S_IFREG, 0);
	if (status)
		return status;

	status = nfs4_preprocess_seqid_op(cstate,
					oc->oc_seqid, &oc->oc_req_stateid,
					NFS4_OPEN_STID, &stp, nn);
	if (status)
		goto out;
	oo = openowner(stp->st_stateowner);
	status = nfserr_bad_stateid;
	if (oo->oo_flags & NFS4_OO_CONFIRMED) {
		mutex_unlock(&stp->st_mutex);
		goto put_stateid;
	}
	oo->oo_flags |= NFS4_OO_CONFIRMED;
	nfs4_inc_and_copy_stateid(&oc->oc_resp_stateid, &stp->st_stid);
	mutex_unlock(&stp->st_mutex);
<<<<<<< HEAD
	dprintk("NFSD: %s: success, seqid=%d stateid=" STATEID_FMT "\n",
		__func__, oc->oc_seqid, STATEID_VAL(&stp->st_stid.sc_stateid));

=======
	trace_nfsd_open_confirm(oc->oc_seqid, &stp->st_stid.sc_stateid);
>>>>>>> 24b8d41d
	nfsd4_client_record_create(oo->oo_owner.so_client);
	status = nfs_ok;
put_stateid:
	nfs4_put_stid(&stp->st_stid);
out:
	nfsd4_bump_seqid(cstate, status);
	return status;
}

static inline void nfs4_stateid_downgrade_bit(struct nfs4_ol_stateid *stp, u32 access)
{
	if (!test_access(access, stp))
		return;
	nfs4_file_put_access(stp->st_stid.sc_file, access);
	clear_access(access, stp);
}

static inline void nfs4_stateid_downgrade(struct nfs4_ol_stateid *stp, u32 to_access)
{
	switch (to_access) {
	case NFS4_SHARE_ACCESS_READ:
		nfs4_stateid_downgrade_bit(stp, NFS4_SHARE_ACCESS_WRITE);
		nfs4_stateid_downgrade_bit(stp, NFS4_SHARE_ACCESS_BOTH);
		break;
	case NFS4_SHARE_ACCESS_WRITE:
		nfs4_stateid_downgrade_bit(stp, NFS4_SHARE_ACCESS_READ);
		nfs4_stateid_downgrade_bit(stp, NFS4_SHARE_ACCESS_BOTH);
		break;
	case NFS4_SHARE_ACCESS_BOTH:
		break;
	default:
		WARN_ON_ONCE(1);
	}
}

__be32
nfsd4_open_downgrade(struct svc_rqst *rqstp,
		     struct nfsd4_compound_state *cstate, union nfsd4_op_u *u)
{
	struct nfsd4_open_downgrade *od = &u->open_downgrade;
	__be32 status;
	struct nfs4_ol_stateid *stp;
	struct nfsd_net *nn = net_generic(SVC_NET(rqstp), nfsd_net_id);

	dprintk("NFSD: nfsd4_open_downgrade on file %pd\n", 
			cstate->current_fh.fh_dentry);

	/* We don't yet support WANT bits: */
	if (od->od_deleg_want)
		dprintk("NFSD: %s: od_deleg_want=0x%x ignored\n", __func__,
			od->od_deleg_want);

	status = nfs4_preprocess_confirmed_seqid_op(cstate, od->od_seqid,
					&od->od_stateid, &stp, nn);
	if (status)
		goto out; 
	status = nfserr_inval;
	if (!test_access(od->od_share_access, stp)) {
		dprintk("NFSD: access not a subset of current bitmap: 0x%hhx, input access=%08x\n",
			stp->st_access_bmap, od->od_share_access);
		goto put_stateid;
	}
	if (!test_deny(od->od_share_deny, stp)) {
		dprintk("NFSD: deny not a subset of current bitmap: 0x%hhx, input deny=%08x\n",
			stp->st_deny_bmap, od->od_share_deny);
		goto put_stateid;
	}
	nfs4_stateid_downgrade(stp, od->od_share_access);
	reset_union_bmap_deny(od->od_share_deny, stp);
	nfs4_inc_and_copy_stateid(&od->od_stateid, &stp->st_stid);
	status = nfs_ok;
put_stateid:
	mutex_unlock(&stp->st_mutex);
	nfs4_put_stid(&stp->st_stid);
out:
	nfsd4_bump_seqid(cstate, status);
	return status;
}

static void nfsd4_close_open_stateid(struct nfs4_ol_stateid *s)
{
	struct nfs4_client *clp = s->st_stid.sc_client;
	bool unhashed;
	LIST_HEAD(reaplist);

	spin_lock(&clp->cl_lock);
	unhashed = unhash_open_stateid(s, &reaplist);

	if (clp->cl_minorversion) {
		if (unhashed)
			put_ol_stateid_locked(s, &reaplist);
		spin_unlock(&clp->cl_lock);
		free_ol_stateid_reaplist(&reaplist);
	} else {
		spin_unlock(&clp->cl_lock);
		free_ol_stateid_reaplist(&reaplist);
		if (unhashed)
			move_to_close_lru(s, clp->net);
	}
}

/*
 * nfs4_unlock_state() called after encode
 */
__be32
nfsd4_close(struct svc_rqst *rqstp, struct nfsd4_compound_state *cstate,
		union nfsd4_op_u *u)
{
	struct nfsd4_close *close = &u->close;
	__be32 status;
	struct nfs4_ol_stateid *stp;
	struct net *net = SVC_NET(rqstp);
	struct nfsd_net *nn = net_generic(net, nfsd_net_id);

	dprintk("NFSD: nfsd4_close on file %pd\n", 
			cstate->current_fh.fh_dentry);

	status = nfs4_preprocess_seqid_op(cstate, close->cl_seqid,
					&close->cl_stateid,
					NFS4_OPEN_STID|NFS4_CLOSED_STID,
					&stp, nn);
	nfsd4_bump_seqid(cstate, status);
	if (status)
		goto out; 

	stp->st_stid.sc_type = NFS4_CLOSED_STID;

	/*
	 * Technically we don't _really_ have to increment or copy it, since
	 * it should just be gone after this operation and we clobber the
	 * copied value below, but we continue to do so here just to ensure
	 * that racing ops see that there was a state change.
	 */
	nfs4_inc_and_copy_stateid(&close->cl_stateid, &stp->st_stid);
<<<<<<< HEAD
	mutex_unlock(&stp->st_mutex);
=======
>>>>>>> 24b8d41d

	nfsd4_close_open_stateid(stp);
	mutex_unlock(&stp->st_mutex);

	/* v4.1+ suggests that we send a special stateid in here, since the
	 * clients should just ignore this anyway. Since this is not useful
	 * for v4.0 clients either, we set it to the special close_stateid
	 * universally.
	 *
	 * See RFC5661 section 18.2.4, and RFC7530 section 16.2.5
	 */
	memcpy(&close->cl_stateid, &close_stateid, sizeof(close->cl_stateid));

	/* put reference from nfs4_preprocess_seqid_op */
	nfs4_put_stid(&stp->st_stid);
out:
	return status;
}

__be32
nfsd4_delegreturn(struct svc_rqst *rqstp, struct nfsd4_compound_state *cstate,
		  union nfsd4_op_u *u)
{
	struct nfsd4_delegreturn *dr = &u->delegreturn;
	struct nfs4_delegation *dp;
	stateid_t *stateid = &dr->dr_stateid;
	struct nfs4_stid *s;
	__be32 status;
	struct nfsd_net *nn = net_generic(SVC_NET(rqstp), nfsd_net_id);

	if ((status = fh_verify(rqstp, &cstate->current_fh, S_IFREG, 0)))
		return status;

	status = nfsd4_lookup_stateid(cstate, stateid, NFS4_DELEG_STID, &s, nn);
	if (status)
		goto out;
	dp = delegstateid(s);
	status = nfsd4_stid_check_stateid_generation(stateid, &dp->dl_stid, nfsd4_has_session(cstate));
	if (status)
		goto put_stateid;

	destroy_delegation(dp);
put_stateid:
	nfs4_put_stid(&dp->dl_stid);
out:
	return status;
}

static inline u64
end_offset(u64 start, u64 len)
{
	u64 end;

	end = start + len;
	return end >= start ? end: NFS4_MAX_UINT64;
}

/* last octet in a range */
static inline u64
last_byte_offset(u64 start, u64 len)
{
	u64 end;

	WARN_ON_ONCE(!len);
	end = start + len;
	return end > start ? end - 1: NFS4_MAX_UINT64;
}

/*
 * TODO: Linux file offsets are _signed_ 64-bit quantities, which means that
 * we can't properly handle lock requests that go beyond the (2^63 - 1)-th
 * byte, because of sign extension problems.  Since NFSv4 calls for 64-bit
 * locking, this prevents us from being completely protocol-compliant.  The
 * real solution to this problem is to start using unsigned file offsets in
 * the VFS, but this is a very deep change!
 */
static inline void
nfs4_transform_lock_offset(struct file_lock *lock)
{
	if (lock->fl_start < 0)
		lock->fl_start = OFFSET_MAX;
	if (lock->fl_end < 0)
		lock->fl_end = OFFSET_MAX;
}

static fl_owner_t
nfsd4_fl_get_owner(fl_owner_t owner)
{
	struct nfs4_lockowner *lo = (struct nfs4_lockowner *)owner;

	nfs4_get_stateowner(&lo->lo_owner);
	return owner;
}

static void
nfsd4_fl_put_owner(fl_owner_t owner)
{
	struct nfs4_lockowner *lo = (struct nfs4_lockowner *)owner;

	if (lo)
		nfs4_put_stateowner(&lo->lo_owner);
}

static void
nfsd4_lm_notify(struct file_lock *fl)
{
	struct nfs4_lockowner		*lo = (struct nfs4_lockowner *)fl->fl_owner;
	struct net			*net = lo->lo_owner.so_client->net;
	struct nfsd_net			*nn = net_generic(net, nfsd_net_id);
	struct nfsd4_blocked_lock	*nbl = container_of(fl,
						struct nfsd4_blocked_lock, nbl_lock);
	bool queue = false;

	/* An empty list means that something else is going to be using it */
	spin_lock(&nn->blocked_locks_lock);
	if (!list_empty(&nbl->nbl_list)) {
		list_del_init(&nbl->nbl_list);
		list_del_init(&nbl->nbl_lru);
		queue = true;
	}
	spin_unlock(&nn->blocked_locks_lock);

	if (queue)
		nfsd4_run_cb(&nbl->nbl_cb);
}

static const struct lock_manager_operations nfsd_posix_mng_ops  = {
	.lm_notify = nfsd4_lm_notify,
	.lm_get_owner = nfsd4_fl_get_owner,
	.lm_put_owner = nfsd4_fl_put_owner,
};

static inline void
nfs4_set_lock_denied(struct file_lock *fl, struct nfsd4_lock_denied *deny)
{
	struct nfs4_lockowner *lo;

	if (fl->fl_lmops == &nfsd_posix_mng_ops) {
		lo = (struct nfs4_lockowner *) fl->fl_owner;
		xdr_netobj_dup(&deny->ld_owner, &lo->lo_owner.so_owner,
						GFP_KERNEL);
		if (!deny->ld_owner.data)
			/* We just don't care that much */
			goto nevermind;
		deny->ld_clientid = lo->lo_owner.so_client->cl_clientid;
	} else {
nevermind:
		deny->ld_owner.len = 0;
		deny->ld_owner.data = NULL;
		deny->ld_clientid.cl_boot = 0;
		deny->ld_clientid.cl_id = 0;
	}
	deny->ld_start = fl->fl_start;
	deny->ld_length = NFS4_MAX_UINT64;
	if (fl->fl_end != NFS4_MAX_UINT64)
		deny->ld_length = fl->fl_end - fl->fl_start + 1;        
	deny->ld_type = NFS4_READ_LT;
	if (fl->fl_type != F_RDLCK)
		deny->ld_type = NFS4_WRITE_LT;
}

static struct nfs4_lockowner *
find_lockowner_str_locked(struct nfs4_client *clp, struct xdr_netobj *owner)
{
	unsigned int strhashval = ownerstr_hashval(owner);
	struct nfs4_stateowner *so;

	lockdep_assert_held(&clp->cl_lock);

	list_for_each_entry(so, &clp->cl_ownerstr_hashtbl[strhashval],
			    so_strhash) {
		if (so->so_is_open_owner)
			continue;
		if (same_owner_str(so, owner))
			return lockowner(nfs4_get_stateowner(so));
	}
	return NULL;
}

static struct nfs4_lockowner *
find_lockowner_str(struct nfs4_client *clp, struct xdr_netobj *owner)
{
	struct nfs4_lockowner *lo;

	spin_lock(&clp->cl_lock);
	lo = find_lockowner_str_locked(clp, owner);
	spin_unlock(&clp->cl_lock);
	return lo;
}

static void nfs4_unhash_lockowner(struct nfs4_stateowner *sop)
{
	unhash_lockowner_locked(lockowner(sop));
}

static void nfs4_free_lockowner(struct nfs4_stateowner *sop)
{
	struct nfs4_lockowner *lo = lockowner(sop);

	kmem_cache_free(lockowner_slab, lo);
}

static const struct nfs4_stateowner_operations lockowner_ops = {
	.so_unhash =	nfs4_unhash_lockowner,
	.so_free =	nfs4_free_lockowner,
};

/*
 * Alloc a lock owner structure.
 * Called in nfsd4_lock - therefore, OPEN and OPEN_CONFIRM (if needed) has 
 * occurred. 
 *
 * strhashval = ownerstr_hashval
 */
static struct nfs4_lockowner *
alloc_init_lock_stateowner(unsigned int strhashval, struct nfs4_client *clp,
			   struct nfs4_ol_stateid *open_stp,
			   struct nfsd4_lock *lock)
{
	struct nfs4_lockowner *lo, *ret;

	lo = alloc_stateowner(lockowner_slab, &lock->lk_new_owner, clp);
	if (!lo)
		return NULL;
	INIT_LIST_HEAD(&lo->lo_blocked);
	INIT_LIST_HEAD(&lo->lo_owner.so_stateids);
	lo->lo_owner.so_is_open_owner = 0;
	lo->lo_owner.so_seqid = lock->lk_new_lock_seqid;
	lo->lo_owner.so_ops = &lockowner_ops;
	spin_lock(&clp->cl_lock);
	ret = find_lockowner_str_locked(clp, &lock->lk_new_owner);
	if (ret == NULL) {
		list_add(&lo->lo_owner.so_strhash,
			 &clp->cl_ownerstr_hashtbl[strhashval]);
		ret = lo;
	} else
		nfs4_free_stateowner(&lo->lo_owner);

	spin_unlock(&clp->cl_lock);
	return ret;
}

static struct nfs4_ol_stateid *
find_lock_stateid(const struct nfs4_lockowner *lo,
		  const struct nfs4_ol_stateid *ost)
{
	struct nfs4_ol_stateid *lst;

	lockdep_assert_held(&ost->st_stid.sc_client->cl_lock);

	/* If ost is not hashed, ost->st_locks will not be valid */
	if (!nfs4_ol_stateid_unhashed(ost))
		list_for_each_entry(lst, &ost->st_locks, st_locks) {
			if (lst->st_stateowner == &lo->lo_owner) {
				refcount_inc(&lst->st_stid.sc_count);
				return lst;
			}
		}
	return NULL;
}

static struct nfs4_ol_stateid *
init_lock_stateid(struct nfs4_ol_stateid *stp, struct nfs4_lockowner *lo,
		  struct nfs4_file *fp, struct inode *inode,
		  struct nfs4_ol_stateid *open_stp)
{
	struct nfs4_client *clp = lo->lo_owner.so_client;
	struct nfs4_ol_stateid *retstp;

	mutex_init(&stp->st_mutex);
	mutex_lock_nested(&stp->st_mutex, OPEN_STATEID_MUTEX);
retry:
	spin_lock(&clp->cl_lock);
	if (nfs4_ol_stateid_unhashed(open_stp))
		goto out_close;
	retstp = find_lock_stateid(lo, open_stp);
	if (retstp)
		goto out_found;
	refcount_inc(&stp->st_stid.sc_count);
	stp->st_stid.sc_type = NFS4_LOCK_STID;
	stp->st_stateowner = nfs4_get_stateowner(&lo->lo_owner);
	get_nfs4_file(fp);
	stp->st_stid.sc_file = fp;
	stp->st_access_bmap = 0;
	stp->st_deny_bmap = open_stp->st_deny_bmap;
	stp->st_openstp = open_stp;
<<<<<<< HEAD
	mutex_init(&stp->st_mutex);
=======
	spin_lock(&fp->fi_lock);
>>>>>>> 24b8d41d
	list_add(&stp->st_locks, &open_stp->st_locks);
	list_add(&stp->st_perstateowner, &lo->lo_owner.so_stateids);
	list_add(&stp->st_perfile, &fp->fi_stateids);
	spin_unlock(&fp->fi_lock);
	spin_unlock(&clp->cl_lock);
	return stp;
out_found:
	spin_unlock(&clp->cl_lock);
	if (nfsd4_lock_ol_stateid(retstp) != nfs_ok) {
		nfs4_put_stid(&retstp->st_stid);
		goto retry;
	}
	/* To keep mutex tracking happy */
	mutex_unlock(&stp->st_mutex);
	return retstp;
out_close:
	spin_unlock(&clp->cl_lock);
	mutex_unlock(&stp->st_mutex);
	return NULL;
}

static struct nfs4_ol_stateid *
find_or_create_lock_stateid(struct nfs4_lockowner *lo, struct nfs4_file *fi,
			    struct inode *inode, struct nfs4_ol_stateid *ost,
			    bool *new)
{
	struct nfs4_stid *ns = NULL;
	struct nfs4_ol_stateid *lst;
	struct nfs4_openowner *oo = openowner(ost->st_stateowner);
	struct nfs4_client *clp = oo->oo_owner.so_client;

	*new = false;
	spin_lock(&clp->cl_lock);
	lst = find_lock_stateid(lo, ost);
	spin_unlock(&clp->cl_lock);
	if (lst != NULL) {
		if (nfsd4_lock_ol_stateid(lst) == nfs_ok)
			goto out;
		nfs4_put_stid(&lst->st_stid);
	}
	ns = nfs4_alloc_stid(clp, stateid_slab, nfs4_free_lock_stateid);
	if (ns == NULL)
		return NULL;

	lst = init_lock_stateid(openlockstateid(ns), lo, fi, inode, ost);
	if (lst == openlockstateid(ns))
		*new = true;
	else
		nfs4_put_stid(ns);
out:
	return lst;
}

static int
check_lock_length(u64 offset, u64 length)
{
	return ((length == 0) || ((length != NFS4_MAX_UINT64) &&
		(length > ~offset)));
}

static void get_lock_access(struct nfs4_ol_stateid *lock_stp, u32 access)
{
	struct nfs4_file *fp = lock_stp->st_stid.sc_file;

	lockdep_assert_held(&fp->fi_lock);

	if (test_access(access, lock_stp))
		return;
	__nfs4_file_get_access(fp, access);
	set_access(access, lock_stp);
}

static __be32
lookup_or_create_lock_state(struct nfsd4_compound_state *cstate,
			    struct nfs4_ol_stateid *ost,
			    struct nfsd4_lock *lock,
			    struct nfs4_ol_stateid **plst, bool *new)
{
	__be32 status;
	struct nfs4_file *fi = ost->st_stid.sc_file;
	struct nfs4_openowner *oo = openowner(ost->st_stateowner);
	struct nfs4_client *cl = oo->oo_owner.so_client;
	struct inode *inode = d_inode(cstate->current_fh.fh_dentry);
	struct nfs4_lockowner *lo;
	struct nfs4_ol_stateid *lst;
	unsigned int strhashval;
	bool hashed;

	lo = find_lockowner_str(cl, &lock->lk_new_owner);
	if (!lo) {
		strhashval = ownerstr_hashval(&lock->lk_new_owner);
		lo = alloc_init_lock_stateowner(strhashval, cl, ost, lock);
		if (lo == NULL)
			return nfserr_jukebox;
	} else {
		/* with an existing lockowner, seqids must be the same */
		status = nfserr_bad_seqid;
		if (!cstate->minorversion &&
		    lock->lk_new_lock_seqid != lo->lo_owner.so_seqid)
			goto out;
	}

<<<<<<< HEAD
retry:
=======
>>>>>>> 24b8d41d
	lst = find_or_create_lock_stateid(lo, fi, inode, ost, new);
	if (lst == NULL) {
		status = nfserr_jukebox;
		goto out;
	}

<<<<<<< HEAD
	mutex_lock(&lst->st_mutex);

	/* See if it's still hashed to avoid race with FREE_STATEID */
	spin_lock(&cl->cl_lock);
	hashed = !list_empty(&lst->st_perfile);
	spin_unlock(&cl->cl_lock);

	if (!hashed) {
		mutex_unlock(&lst->st_mutex);
		nfs4_put_stid(&lst->st_stid);
		goto retry;
	}
=======
>>>>>>> 24b8d41d
	status = nfs_ok;
	*plst = lst;
out:
	nfs4_put_stateowner(&lo->lo_owner);
	return status;
}

/*
 *  LOCK operation 
 */
__be32
nfsd4_lock(struct svc_rqst *rqstp, struct nfsd4_compound_state *cstate,
	   union nfsd4_op_u *u)
{
	struct nfsd4_lock *lock = &u->lock;
	struct nfs4_openowner *open_sop = NULL;
	struct nfs4_lockowner *lock_sop = NULL;
	struct nfs4_ol_stateid *lock_stp = NULL;
	struct nfs4_ol_stateid *open_stp = NULL;
	struct nfs4_file *fp;
<<<<<<< HEAD
	struct file *filp = NULL;
=======
	struct nfsd_file *nf = NULL;
>>>>>>> 24b8d41d
	struct nfsd4_blocked_lock *nbl = NULL;
	struct file_lock *file_lock = NULL;
	struct file_lock *conflock = NULL;
	__be32 status = 0;
	int lkflg;
	int err;
	bool new = false;
	unsigned char fl_type;
	unsigned int fl_flags = FL_POSIX;
	struct net *net = SVC_NET(rqstp);
	struct nfsd_net *nn = net_generic(net, nfsd_net_id);

	dprintk("NFSD: nfsd4_lock: start=%Ld length=%Ld\n",
		(long long) lock->lk_offset,
		(long long) lock->lk_length);

	if (check_lock_length(lock->lk_offset, lock->lk_length))
		 return nfserr_inval;

	if ((status = fh_verify(rqstp, &cstate->current_fh,
				S_IFREG, NFSD_MAY_LOCK))) {
		dprintk("NFSD: nfsd4_lock: permission denied!\n");
		return status;
	}

	if (lock->lk_is_new) {
		if (nfsd4_has_session(cstate))
			/* See rfc 5661 18.10.3: given clientid is ignored: */
			memcpy(&lock->lk_new_clientid,
				&cstate->session->se_client->cl_clientid,
				sizeof(clientid_t));

		status = nfserr_stale_clientid;
		if (STALE_CLIENTID(&lock->lk_new_clientid, nn))
			goto out;

		/* validate and update open stateid and open seqid */
		status = nfs4_preprocess_confirmed_seqid_op(cstate,
				        lock->lk_new_open_seqid,
		                        &lock->lk_new_open_stateid,
					&open_stp, nn);
		if (status)
			goto out;
		mutex_unlock(&open_stp->st_mutex);
		open_sop = openowner(open_stp->st_stateowner);
		status = nfserr_bad_stateid;
		if (!same_clid(&open_sop->oo_owner.so_client->cl_clientid,
						&lock->lk_new_clientid))
			goto out;
		status = lookup_or_create_lock_state(cstate, open_stp, lock,
							&lock_stp, &new);
	} else {
		status = nfs4_preprocess_seqid_op(cstate,
				       lock->lk_old_lock_seqid,
				       &lock->lk_old_lock_stateid,
				       NFS4_LOCK_STID, &lock_stp, nn);
	}
	if (status)
		goto out;
	lock_sop = lockowner(lock_stp->st_stateowner);

	lkflg = setlkflg(lock->lk_type);
	status = nfs4_check_openmode(lock_stp, lkflg);
	if (status)
		goto out;

	status = nfserr_grace;
	if (locks_in_grace(net) && !lock->lk_reclaim)
		goto out;
	status = nfserr_no_grace;
	if (!locks_in_grace(net) && lock->lk_reclaim)
		goto out;

	fp = lock_stp->st_stid.sc_file;
	switch (lock->lk_type) {
		case NFS4_READW_LT:
			if (nfsd4_has_session(cstate))
				fl_flags |= FL_SLEEP;
<<<<<<< HEAD
			/* Fallthrough */
=======
			fallthrough;
>>>>>>> 24b8d41d
		case NFS4_READ_LT:
			spin_lock(&fp->fi_lock);
			nf = find_readable_file_locked(fp);
			if (nf)
				get_lock_access(lock_stp, NFS4_SHARE_ACCESS_READ);
			spin_unlock(&fp->fi_lock);
			fl_type = F_RDLCK;
			break;
		case NFS4_WRITEW_LT:
			if (nfsd4_has_session(cstate))
				fl_flags |= FL_SLEEP;
<<<<<<< HEAD
			/* Fallthrough */
=======
			fallthrough;
>>>>>>> 24b8d41d
		case NFS4_WRITE_LT:
			spin_lock(&fp->fi_lock);
			nf = find_writeable_file_locked(fp);
			if (nf)
				get_lock_access(lock_stp, NFS4_SHARE_ACCESS_WRITE);
			spin_unlock(&fp->fi_lock);
			fl_type = F_WRLCK;
			break;
		default:
			status = nfserr_inval;
		goto out;
	}

<<<<<<< HEAD
	if (!filp) {
=======
	if (!nf) {
>>>>>>> 24b8d41d
		status = nfserr_openmode;
		goto out;
	}

	nbl = find_or_allocate_block(lock_sop, &fp->fi_fhandle, nn);
	if (!nbl) {
		dprintk("NFSD: %s: unable to allocate block!\n", __func__);
		status = nfserr_jukebox;
		goto out;
	}

	file_lock = &nbl->nbl_lock;
	file_lock->fl_type = fl_type;
	file_lock->fl_owner = (fl_owner_t)lockowner(nfs4_get_stateowner(&lock_sop->lo_owner));
	file_lock->fl_pid = current->tgid;
<<<<<<< HEAD
	file_lock->fl_file = filp;
=======
	file_lock->fl_file = nf->nf_file;
>>>>>>> 24b8d41d
	file_lock->fl_flags = fl_flags;
	file_lock->fl_lmops = &nfsd_posix_mng_ops;
	file_lock->fl_start = lock->lk_offset;
	file_lock->fl_end = last_byte_offset(lock->lk_offset, lock->lk_length);
	nfs4_transform_lock_offset(file_lock);

	conflock = locks_alloc_lock();
	if (!conflock) {
		dprintk("NFSD: %s: unable to allocate lock!\n", __func__);
		status = nfserr_jukebox;
		goto out;
	}

	if (fl_flags & FL_SLEEP) {
<<<<<<< HEAD
		nbl->nbl_time = jiffies;
=======
		nbl->nbl_time = ktime_get_boottime_seconds();
>>>>>>> 24b8d41d
		spin_lock(&nn->blocked_locks_lock);
		list_add_tail(&nbl->nbl_list, &lock_sop->lo_blocked);
		list_add_tail(&nbl->nbl_lru, &nn->blocked_locks_lru);
		spin_unlock(&nn->blocked_locks_lock);
	}

<<<<<<< HEAD
	err = vfs_lock_file(filp, F_SETLK, file_lock, conflock);
=======
	err = vfs_lock_file(nf->nf_file, F_SETLK, file_lock, conflock);
>>>>>>> 24b8d41d
	switch (err) {
	case 0: /* success! */
		nfs4_inc_and_copy_stateid(&lock->lk_resp_stateid, &lock_stp->st_stid);
		status = 0;
		if (lock->lk_reclaim)
			nn->somebody_reclaimed = true;
		break;
	case FILE_LOCK_DEFERRED:
		nbl = NULL;
<<<<<<< HEAD
		/* Fallthrough */
=======
		fallthrough;
>>>>>>> 24b8d41d
	case -EAGAIN:		/* conflock holds conflicting lock */
		status = nfserr_denied;
		dprintk("NFSD: nfsd4_lock: conflicting lock found!\n");
		nfs4_set_lock_denied(conflock, &lock->lk_denied);
		break;
	case -EDEADLK:
		status = nfserr_deadlock;
		break;
	default:
		dprintk("NFSD: nfsd4_lock: vfs_lock_file() failed! status %d\n",err);
		status = nfserrno(err);
		break;
	}
out:
	if (nbl) {
		/* dequeue it if we queued it before */
		if (fl_flags & FL_SLEEP) {
			spin_lock(&nn->blocked_locks_lock);
			list_del_init(&nbl->nbl_list);
			list_del_init(&nbl->nbl_lru);
			spin_unlock(&nn->blocked_locks_lock);
		}
		free_blocked_lock(nbl);
	}
<<<<<<< HEAD
	if (filp)
		fput(filp);
=======
	if (nf)
		nfsd_file_put(nf);
>>>>>>> 24b8d41d
	if (lock_stp) {
		/* Bump seqid manually if the 4.0 replay owner is openowner */
		if (cstate->replay_owner &&
		    cstate->replay_owner != &lock_sop->lo_owner &&
		    seqid_mutating_err(ntohl(status)))
			lock_sop->lo_owner.so_seqid++;

<<<<<<< HEAD
		mutex_unlock(&lock_stp->st_mutex);

=======
>>>>>>> 24b8d41d
		/*
		 * If this is a new, never-before-used stateid, and we are
		 * returning an error, then just go ahead and release it.
		 */
		if (status && new)
			release_lock_stateid(lock_stp);

		mutex_unlock(&lock_stp->st_mutex);

		nfs4_put_stid(&lock_stp->st_stid);
	}
	if (open_stp)
		nfs4_put_stid(&open_stp->st_stid);
	nfsd4_bump_seqid(cstate, status);
	if (conflock)
		locks_free_lock(conflock);
	return status;
}

/*
 * The NFSv4 spec allows a client to do a LOCKT without holding an OPEN,
 * so we do a temporary open here just to get an open file to pass to
 * vfs_test_lock.  (Arguably perhaps test_lock should be done with an
 * inode operation.)
 */
static __be32 nfsd_test_lock(struct svc_rqst *rqstp, struct svc_fh *fhp, struct file_lock *lock)
{
	struct nfsd_file *nf;
	__be32 err = nfsd_file_acquire(rqstp, fhp, NFSD_MAY_READ, &nf);
	if (!err) {
		err = nfserrno(vfs_test_lock(nf->nf_file, lock));
		nfsd_file_put(nf);
	}
	return err;
}

/*
 * LOCKT operation
 */
__be32
nfsd4_lockt(struct svc_rqst *rqstp, struct nfsd4_compound_state *cstate,
	    union nfsd4_op_u *u)
{
	struct nfsd4_lockt *lockt = &u->lockt;
	struct file_lock *file_lock = NULL;
	struct nfs4_lockowner *lo = NULL;
	__be32 status;
	struct nfsd_net *nn = net_generic(SVC_NET(rqstp), nfsd_net_id);

	if (locks_in_grace(SVC_NET(rqstp)))
		return nfserr_grace;

	if (check_lock_length(lockt->lt_offset, lockt->lt_length))
		 return nfserr_inval;

	if (!nfsd4_has_session(cstate)) {
		status = lookup_clientid(&lockt->lt_clientid, cstate, nn,
					 false);
		if (status)
			goto out;
	}

	if ((status = fh_verify(rqstp, &cstate->current_fh, S_IFREG, 0)))
		goto out;

	file_lock = locks_alloc_lock();
	if (!file_lock) {
		dprintk("NFSD: %s: unable to allocate lock!\n", __func__);
		status = nfserr_jukebox;
		goto out;
	}

	switch (lockt->lt_type) {
		case NFS4_READ_LT:
		case NFS4_READW_LT:
			file_lock->fl_type = F_RDLCK;
			break;
		case NFS4_WRITE_LT:
		case NFS4_WRITEW_LT:
			file_lock->fl_type = F_WRLCK;
			break;
		default:
			dprintk("NFSD: nfs4_lockt: bad lock type!\n");
			status = nfserr_inval;
			goto out;
	}

	lo = find_lockowner_str(cstate->clp, &lockt->lt_owner);
	if (lo)
		file_lock->fl_owner = (fl_owner_t)lo;
	file_lock->fl_pid = current->tgid;
	file_lock->fl_flags = FL_POSIX;

	file_lock->fl_start = lockt->lt_offset;
	file_lock->fl_end = last_byte_offset(lockt->lt_offset, lockt->lt_length);

	nfs4_transform_lock_offset(file_lock);

	status = nfsd_test_lock(rqstp, &cstate->current_fh, file_lock);
	if (status)
		goto out;

	if (file_lock->fl_type != F_UNLCK) {
		status = nfserr_denied;
		nfs4_set_lock_denied(file_lock, &lockt->lt_denied);
	}
out:
	if (lo)
		nfs4_put_stateowner(&lo->lo_owner);
	if (file_lock)
		locks_free_lock(file_lock);
	return status;
}

__be32
nfsd4_locku(struct svc_rqst *rqstp, struct nfsd4_compound_state *cstate,
	    union nfsd4_op_u *u)
{
	struct nfsd4_locku *locku = &u->locku;
	struct nfs4_ol_stateid *stp;
	struct nfsd_file *nf = NULL;
	struct file_lock *file_lock = NULL;
	__be32 status;
	int err;
	struct nfsd_net *nn = net_generic(SVC_NET(rqstp), nfsd_net_id);

	dprintk("NFSD: nfsd4_locku: start=%Ld length=%Ld\n",
		(long long) locku->lu_offset,
		(long long) locku->lu_length);

	if (check_lock_length(locku->lu_offset, locku->lu_length))
		 return nfserr_inval;

	status = nfs4_preprocess_seqid_op(cstate, locku->lu_seqid,
					&locku->lu_stateid, NFS4_LOCK_STID,
					&stp, nn);
	if (status)
		goto out;
	nf = find_any_file(stp->st_stid.sc_file);
	if (!nf) {
		status = nfserr_lock_range;
		goto put_stateid;
	}
	file_lock = locks_alloc_lock();
	if (!file_lock) {
		dprintk("NFSD: %s: unable to allocate lock!\n", __func__);
		status = nfserr_jukebox;
		goto put_file;
	}

	file_lock->fl_type = F_UNLCK;
	file_lock->fl_owner = (fl_owner_t)lockowner(nfs4_get_stateowner(stp->st_stateowner));
	file_lock->fl_pid = current->tgid;
	file_lock->fl_file = nf->nf_file;
	file_lock->fl_flags = FL_POSIX;
	file_lock->fl_lmops = &nfsd_posix_mng_ops;
	file_lock->fl_start = locku->lu_offset;

	file_lock->fl_end = last_byte_offset(locku->lu_offset,
						locku->lu_length);
	nfs4_transform_lock_offset(file_lock);

	err = vfs_lock_file(nf->nf_file, F_SETLK, file_lock, NULL);
	if (err) {
		dprintk("NFSD: nfs4_locku: vfs_lock_file failed!\n");
		goto out_nfserr;
	}
	nfs4_inc_and_copy_stateid(&locku->lu_stateid, &stp->st_stid);
put_file:
	nfsd_file_put(nf);
put_stateid:
	mutex_unlock(&stp->st_mutex);
	nfs4_put_stid(&stp->st_stid);
out:
	nfsd4_bump_seqid(cstate, status);
	if (file_lock)
		locks_free_lock(file_lock);
	return status;

out_nfserr:
	status = nfserrno(err);
	goto put_file;
}

/*
 * returns
 * 	true:  locks held by lockowner
 * 	false: no locks held by lockowner
 */
static bool
check_for_locks(struct nfs4_file *fp, struct nfs4_lockowner *lowner)
{
	struct file_lock *fl;
	int status = false;
	struct nfsd_file *nf = find_any_file(fp);
	struct inode *inode;
	struct file_lock_context *flctx;

	if (!nf) {
		/* Any valid lock stateid should have some sort of access */
		WARN_ON_ONCE(1);
		return status;
	}

	inode = locks_inode(nf->nf_file);
	flctx = inode->i_flctx;

	if (flctx && !list_empty_careful(&flctx->flc_posix)) {
		spin_lock(&flctx->flc_lock);
		list_for_each_entry(fl, &flctx->flc_posix, fl_list) {
			if (fl->fl_owner == (fl_owner_t)lowner) {
				status = true;
				break;
			}
		}
		spin_unlock(&flctx->flc_lock);
	}
	nfsd_file_put(nf);
	return status;
}

__be32
nfsd4_release_lockowner(struct svc_rqst *rqstp,
			struct nfsd4_compound_state *cstate,
			union nfsd4_op_u *u)
{
	struct nfsd4_release_lockowner *rlockowner = &u->release_lockowner;
	clientid_t *clid = &rlockowner->rl_clientid;
	struct nfs4_stateowner *sop;
	struct nfs4_lockowner *lo = NULL;
	struct nfs4_ol_stateid *stp;
	struct xdr_netobj *owner = &rlockowner->rl_owner;
	unsigned int hashval = ownerstr_hashval(owner);
	__be32 status;
	struct nfsd_net *nn = net_generic(SVC_NET(rqstp), nfsd_net_id);
	struct nfs4_client *clp;
	LIST_HEAD (reaplist);

	dprintk("nfsd4_release_lockowner clientid: (%08x/%08x):\n",
		clid->cl_boot, clid->cl_id);

	status = lookup_clientid(clid, cstate, nn, false);
	if (status)
		return status;

	clp = cstate->clp;
	/* Find the matching lock stateowner */
	spin_lock(&clp->cl_lock);
	list_for_each_entry(sop, &clp->cl_ownerstr_hashtbl[hashval],
			    so_strhash) {

		if (sop->so_is_open_owner || !same_owner_str(sop, owner))
			continue;

		/* see if there are still any locks associated with it */
		lo = lockowner(sop);
		list_for_each_entry(stp, &sop->so_stateids, st_perstateowner) {
			if (check_for_locks(stp->st_stid.sc_file, lo)) {
				status = nfserr_locks_held;
				spin_unlock(&clp->cl_lock);
				return status;
			}
		}

		nfs4_get_stateowner(sop);
		break;
	}
	if (!lo) {
		spin_unlock(&clp->cl_lock);
		return status;
	}

	unhash_lockowner_locked(lo);
	while (!list_empty(&lo->lo_owner.so_stateids)) {
		stp = list_first_entry(&lo->lo_owner.so_stateids,
				       struct nfs4_ol_stateid,
				       st_perstateowner);
		WARN_ON(!unhash_lock_stateid(stp));
		put_ol_stateid_locked(stp, &reaplist);
	}
	spin_unlock(&clp->cl_lock);
	free_ol_stateid_reaplist(&reaplist);
<<<<<<< HEAD
=======
	remove_blocked_locks(lo);
>>>>>>> 24b8d41d
	nfs4_put_stateowner(&lo->lo_owner);

	return status;
}

static inline struct nfs4_client_reclaim *
alloc_reclaim(void)
{
	return kmalloc(sizeof(struct nfs4_client_reclaim), GFP_KERNEL);
}

bool
nfs4_has_reclaimed_state(struct xdr_netobj name, struct nfsd_net *nn)
{
	struct nfs4_client_reclaim *crp;

	crp = nfsd4_find_reclaim_client(name, nn);
	return (crp && crp->cr_clp);
}

/*
 * failure => all reset bets are off, nfserr_no_grace...
 *
 * The caller is responsible for freeing name.data if NULL is returned (it
 * will be freed in nfs4_remove_reclaim_record in the normal case).
 */
struct nfs4_client_reclaim *
nfs4_client_to_reclaim(struct xdr_netobj name, struct xdr_netobj princhash,
		struct nfsd_net *nn)
{
	unsigned int strhashval;
	struct nfs4_client_reclaim *crp;

	trace_nfsd_clid_reclaim(nn, name.len, name.data);
	crp = alloc_reclaim();
	if (crp) {
		strhashval = clientstr_hashval(name);
		INIT_LIST_HEAD(&crp->cr_strhash);
		list_add(&crp->cr_strhash, &nn->reclaim_str_hashtbl[strhashval]);
		crp->cr_name.data = name.data;
		crp->cr_name.len = name.len;
		crp->cr_princhash.data = princhash.data;
		crp->cr_princhash.len = princhash.len;
		crp->cr_clp = NULL;
		nn->reclaim_str_hashtbl_size++;
	}
	return crp;
}

void
nfs4_remove_reclaim_record(struct nfs4_client_reclaim *crp, struct nfsd_net *nn)
{
	list_del(&crp->cr_strhash);
	kfree(crp->cr_name.data);
	kfree(crp->cr_princhash.data);
	kfree(crp);
	nn->reclaim_str_hashtbl_size--;
}

void
nfs4_release_reclaim(struct nfsd_net *nn)
{
	struct nfs4_client_reclaim *crp = NULL;
	int i;

	for (i = 0; i < CLIENT_HASH_SIZE; i++) {
		while (!list_empty(&nn->reclaim_str_hashtbl[i])) {
			crp = list_entry(nn->reclaim_str_hashtbl[i].next,
			                struct nfs4_client_reclaim, cr_strhash);
			nfs4_remove_reclaim_record(crp, nn);
		}
	}
	WARN_ON_ONCE(nn->reclaim_str_hashtbl_size);
}

/*
 * called from OPEN, CLAIM_PREVIOUS with a new clientid. */
struct nfs4_client_reclaim *
nfsd4_find_reclaim_client(struct xdr_netobj name, struct nfsd_net *nn)
{
	unsigned int strhashval;
	struct nfs4_client_reclaim *crp = NULL;

	trace_nfsd_clid_find(nn, name.len, name.data);

	strhashval = clientstr_hashval(name);
	list_for_each_entry(crp, &nn->reclaim_str_hashtbl[strhashval], cr_strhash) {
		if (compare_blob(&crp->cr_name, &name) == 0) {
			return crp;
		}
	}
	return NULL;
}

/*
* Called from OPEN. Look for clientid in reclaim list.
*/
__be32
nfs4_check_open_reclaim(clientid_t *clid,
		struct nfsd4_compound_state *cstate,
		struct nfsd_net *nn)
{
	__be32 status;

	/* find clientid in conf_id_hashtbl */
	status = lookup_clientid(clid, cstate, nn, false);
	if (status)
		return nfserr_reclaim_bad;

	if (test_bit(NFSD4_CLIENT_RECLAIM_COMPLETE, &cstate->clp->cl_flags))
		return nfserr_no_grace;

	if (nfsd4_client_record_check(cstate->clp))
		return nfserr_reclaim_bad;

	return nfs_ok;
}

/*
 * Since the lifetime of a delegation isn't limited to that of an open, a
 * client may quite reasonably hang on to a delegation as long as it has
 * the inode cached.  This becomes an obvious problem the first time a
 * client's inode cache approaches the size of the server's total memory.
 *
 * For now we avoid this problem by imposing a hard limit on the number
 * of delegations, which varies according to the server's memory size.
 */
static void
set_max_delegations(void)
{
	/*
	 * Allow at most 4 delegations per megabyte of RAM.  Quick
	 * estimates suggest that in the worst case (where every delegation
	 * is for a different inode), a delegation could take about 1.5K,
	 * giving a worst case usage of about 6% of memory.
	 */
	max_delegations = nr_free_buffer_pages() >> (20 - 2 - PAGE_SHIFT);
}

static int nfs4_state_create_net(struct net *net)
{
	struct nfsd_net *nn = net_generic(net, nfsd_net_id);
	int i;

	nn->conf_id_hashtbl = kmalloc_array(CLIENT_HASH_SIZE,
					    sizeof(struct list_head),
					    GFP_KERNEL);
	if (!nn->conf_id_hashtbl)
		goto err;
	nn->unconf_id_hashtbl = kmalloc_array(CLIENT_HASH_SIZE,
					      sizeof(struct list_head),
					      GFP_KERNEL);
	if (!nn->unconf_id_hashtbl)
		goto err_unconf_id;
	nn->sessionid_hashtbl = kmalloc_array(SESSION_HASH_SIZE,
					      sizeof(struct list_head),
					      GFP_KERNEL);
	if (!nn->sessionid_hashtbl)
		goto err_sessionid;

	for (i = 0; i < CLIENT_HASH_SIZE; i++) {
		INIT_LIST_HEAD(&nn->conf_id_hashtbl[i]);
		INIT_LIST_HEAD(&nn->unconf_id_hashtbl[i]);
	}
	for (i = 0; i < SESSION_HASH_SIZE; i++)
		INIT_LIST_HEAD(&nn->sessionid_hashtbl[i]);
	nn->conf_name_tree = RB_ROOT;
	nn->unconf_name_tree = RB_ROOT;
	nn->boot_time = ktime_get_real_seconds();
	nn->grace_ended = false;
	nn->nfsd4_manager.block_opens = true;
	INIT_LIST_HEAD(&nn->nfsd4_manager.list);
	INIT_LIST_HEAD(&nn->client_lru);
	INIT_LIST_HEAD(&nn->close_lru);
	INIT_LIST_HEAD(&nn->del_recall_lru);
	spin_lock_init(&nn->client_lock);
	spin_lock_init(&nn->s2s_cp_lock);
	idr_init(&nn->s2s_cp_stateids);

	spin_lock_init(&nn->blocked_locks_lock);
	INIT_LIST_HEAD(&nn->blocked_locks_lru);

	spin_lock_init(&nn->blocked_locks_lock);
	INIT_LIST_HEAD(&nn->blocked_locks_lru);

	INIT_DELAYED_WORK(&nn->laundromat_work, laundromat_main);
	get_net(net);

	return 0;

err_sessionid:
	kfree(nn->unconf_id_hashtbl);
err_unconf_id:
	kfree(nn->conf_id_hashtbl);
err:
	return -ENOMEM;
}

static void
nfs4_state_destroy_net(struct net *net)
{
	int i;
	struct nfs4_client *clp = NULL;
	struct nfsd_net *nn = net_generic(net, nfsd_net_id);

	for (i = 0; i < CLIENT_HASH_SIZE; i++) {
		while (!list_empty(&nn->conf_id_hashtbl[i])) {
			clp = list_entry(nn->conf_id_hashtbl[i].next, struct nfs4_client, cl_idhash);
			destroy_client(clp);
		}
	}

	WARN_ON(!list_empty(&nn->blocked_locks_lru));

	for (i = 0; i < CLIENT_HASH_SIZE; i++) {
		while (!list_empty(&nn->unconf_id_hashtbl[i])) {
			clp = list_entry(nn->unconf_id_hashtbl[i].next, struct nfs4_client, cl_idhash);
			destroy_client(clp);
		}
	}

	kfree(nn->sessionid_hashtbl);
	kfree(nn->unconf_id_hashtbl);
	kfree(nn->conf_id_hashtbl);
	put_net(net);
}

int
nfs4_state_start_net(struct net *net)
{
	struct nfsd_net *nn = net_generic(net, nfsd_net_id);
	int ret;

	ret = get_nfsdfs(net);
	if (ret)
		return ret;
	ret = nfs4_state_create_net(net);
	if (ret) {
		mntput(nn->nfsd_mnt);
		return ret;
	}
	locks_start_grace(net, &nn->nfsd4_manager);
	nfsd4_client_tracking_init(net);
	if (nn->track_reclaim_completes && nn->reclaim_str_hashtbl_size == 0)
		goto skip_grace;
	printk(KERN_INFO "NFSD: starting %lld-second grace period (net %x)\n",
	       nn->nfsd4_grace, net->ns.inum);
	trace_nfsd_grace_start(nn);
	queue_delayed_work(laundry_wq, &nn->laundromat_work, nn->nfsd4_grace * HZ);
	return 0;

skip_grace:
	printk(KERN_INFO "NFSD: no clients to reclaim, skipping NFSv4 grace period (net %x)\n",
			net->ns.inum);
	queue_delayed_work(laundry_wq, &nn->laundromat_work, nn->nfsd4_lease * HZ);
	nfsd4_end_grace(nn);
	return 0;
}

/* initialization to perform when the nfsd service is started: */

int
nfs4_state_start(void)
{
	int ret;

	laundry_wq = alloc_workqueue("%s", WQ_UNBOUND, 0, "nfsd4");
	if (laundry_wq == NULL) {
		ret = -ENOMEM;
		goto out;
	}
	ret = nfsd4_create_callback_queue();
	if (ret)
		goto out_free_laundry;

	set_max_delegations();
	return 0;

out_free_laundry:
	destroy_workqueue(laundry_wq);
out:
	return ret;
}

void
nfs4_state_shutdown_net(struct net *net)
{
	struct nfs4_delegation *dp = NULL;
	struct list_head *pos, *next, reaplist;
	struct nfsd_net *nn = net_generic(net, nfsd_net_id);
	struct nfsd4_blocked_lock *nbl;

	cancel_delayed_work_sync(&nn->laundromat_work);
	locks_end_grace(&nn->nfsd4_manager);

	INIT_LIST_HEAD(&reaplist);
	spin_lock(&state_lock);
	list_for_each_safe(pos, next, &nn->del_recall_lru) {
		dp = list_entry (pos, struct nfs4_delegation, dl_recall_lru);
		WARN_ON(!unhash_delegation_locked(dp));
		list_add(&dp->dl_recall_lru, &reaplist);
	}
	spin_unlock(&state_lock);
	list_for_each_safe(pos, next, &reaplist) {
		dp = list_entry (pos, struct nfs4_delegation, dl_recall_lru);
		list_del_init(&dp->dl_recall_lru);
		destroy_unhashed_deleg(dp);
	}

	BUG_ON(!list_empty(&reaplist));
	spin_lock(&nn->blocked_locks_lock);
	while (!list_empty(&nn->blocked_locks_lru)) {
		nbl = list_first_entry(&nn->blocked_locks_lru,
					struct nfsd4_blocked_lock, nbl_lru);
		list_move(&nbl->nbl_lru, &reaplist);
		list_del_init(&nbl->nbl_list);
	}
	spin_unlock(&nn->blocked_locks_lock);

	while (!list_empty(&reaplist)) {
		nbl = list_first_entry(&nn->blocked_locks_lru,
					struct nfsd4_blocked_lock, nbl_lru);
		list_del_init(&nbl->nbl_lru);
		posix_unblock_lock(&nbl->nbl_lock);
		free_blocked_lock(nbl);
	}

	nfsd4_client_tracking_exit(net);
	nfs4_state_destroy_net(net);
	mntput(nn->nfsd_mnt);
}

void
nfs4_state_shutdown(void)
{
	destroy_workqueue(laundry_wq);
	nfsd4_destroy_callback_queue();
}

static void
get_stateid(struct nfsd4_compound_state *cstate, stateid_t *stateid)
{
	if (HAS_CSTATE_FLAG(cstate, CURRENT_STATE_ID_FLAG) &&
	    CURRENT_STATEID(stateid))
		memcpy(stateid, &cstate->current_stateid, sizeof(stateid_t));
}

static void
put_stateid(struct nfsd4_compound_state *cstate, stateid_t *stateid)
{
	if (cstate->minorversion) {
		memcpy(&cstate->current_stateid, stateid, sizeof(stateid_t));
		SET_CSTATE_FLAG(cstate, CURRENT_STATE_ID_FLAG);
	}
}

void
clear_current_stateid(struct nfsd4_compound_state *cstate)
{
	CLEAR_CSTATE_FLAG(cstate, CURRENT_STATE_ID_FLAG);
}

/*
 * functions to set current state id
 */
void
nfsd4_set_opendowngradestateid(struct nfsd4_compound_state *cstate,
		union nfsd4_op_u *u)
{
	put_stateid(cstate, &u->open_downgrade.od_stateid);
}

void
nfsd4_set_openstateid(struct nfsd4_compound_state *cstate,
		union nfsd4_op_u *u)
{
	put_stateid(cstate, &u->open.op_stateid);
}

void
nfsd4_set_closestateid(struct nfsd4_compound_state *cstate,
		union nfsd4_op_u *u)
{
	put_stateid(cstate, &u->close.cl_stateid);
}

void
nfsd4_set_lockstateid(struct nfsd4_compound_state *cstate,
		union nfsd4_op_u *u)
{
	put_stateid(cstate, &u->lock.lk_resp_stateid);
}

/*
 * functions to consume current state id
 */

void
nfsd4_get_opendowngradestateid(struct nfsd4_compound_state *cstate,
		union nfsd4_op_u *u)
{
	get_stateid(cstate, &u->open_downgrade.od_stateid);
}

void
nfsd4_get_delegreturnstateid(struct nfsd4_compound_state *cstate,
		union nfsd4_op_u *u)
{
	get_stateid(cstate, &u->delegreturn.dr_stateid);
}

void
nfsd4_get_freestateid(struct nfsd4_compound_state *cstate,
		union nfsd4_op_u *u)
{
	get_stateid(cstate, &u->free_stateid.fr_stateid);
}

void
nfsd4_get_setattrstateid(struct nfsd4_compound_state *cstate,
		union nfsd4_op_u *u)
{
	get_stateid(cstate, &u->setattr.sa_stateid);
}

void
nfsd4_get_closestateid(struct nfsd4_compound_state *cstate,
		union nfsd4_op_u *u)
{
	get_stateid(cstate, &u->close.cl_stateid);
}

void
nfsd4_get_lockustateid(struct nfsd4_compound_state *cstate,
		union nfsd4_op_u *u)
{
	get_stateid(cstate, &u->locku.lu_stateid);
}

void
nfsd4_get_readstateid(struct nfsd4_compound_state *cstate,
		union nfsd4_op_u *u)
{
	get_stateid(cstate, &u->read.rd_stateid);
}

void
nfsd4_get_writestateid(struct nfsd4_compound_state *cstate,
		union nfsd4_op_u *u)
{
	get_stateid(cstate, &u->write.wr_stateid);
}<|MERGE_RESOLUTION|>--- conflicted
+++ resolved
@@ -251,11 +251,7 @@
 	}
 	spin_unlock(&nn->blocked_locks_lock);
 	if (found)
-<<<<<<< HEAD
-		posix_unblock_lock(&found->nbl_lock);
-=======
 		locks_delete_block(&found->nbl_lock);
->>>>>>> 24b8d41d
 	return found;
 }
 
@@ -269,11 +265,8 @@
 	if (!nbl) {
 		nbl= kmalloc(sizeof(*nbl), GFP_KERNEL);
 		if (nbl) {
-<<<<<<< HEAD
-=======
 			INIT_LIST_HEAD(&nbl->nbl_list);
 			INIT_LIST_HEAD(&nbl->nbl_lru);
->>>>>>> 24b8d41d
 			fh_copy_shallow(&nbl->nbl_fh, fh);
 			locks_init_lock(&nbl->nbl_lock);
 			nfsd4_init_cb(&nbl->nbl_cb, lo->lo_owner.so_client,
@@ -287,16 +280,11 @@
 static void
 free_blocked_lock(struct nfsd4_blocked_lock *nbl)
 {
-<<<<<<< HEAD
-=======
 	locks_delete_block(&nbl->nbl_lock);
->>>>>>> 24b8d41d
 	locks_release_private(&nbl->nbl_lock);
 	kfree(nbl);
 }
 
-<<<<<<< HEAD
-=======
 static void
 remove_blocked_locks(struct nfs4_lockowner *lo)
 {
@@ -333,7 +321,6 @@
 	locks_delete_block(&nbl->nbl_lock);
 }
 
->>>>>>> 24b8d41d
 static int
 nfsd4_cb_notify_lock_done(struct nfsd4_callback *cb, struct rpc_task *task)
 {
@@ -361,10 +348,7 @@
 }
 
 static const struct nfsd4_callback_ops nfsd4_cb_notify_lock_ops = {
-<<<<<<< HEAD
-=======
 	.prepare	= nfsd4_cb_notify_lock_prepare,
->>>>>>> 24b8d41d
 	.done		= nfsd4_cb_notify_lock_done,
 	.release	= nfsd4_cb_notify_lock_release,
 };
@@ -3573,12 +3557,9 @@
 		goto out_no_session;
 	status = nfserr_wrong_cred;
 	if (!nfsd4_mach_creds_match(session->se_client, rqstp))
-<<<<<<< HEAD
-=======
 		goto out;
 	status = nfsd4_match_existing_connection(rqstp, session, bcts->dir);
 	if (status == nfs_ok || status == nfserr_inval)
->>>>>>> 24b8d41d
 		goto out;
 	status = nfsd4_map_bcts_dir(&bcts->dir);
 	if (status)
@@ -4350,11 +4331,7 @@
 	stp = open->op_stp;
 	/* We are moving these outside of the spinlocks to avoid the warnings */
 	mutex_init(&stp->st_mutex);
-<<<<<<< HEAD
-	mutex_lock(&stp->st_mutex);
-=======
 	mutex_lock_nested(&stp->st_mutex, OPEN_STATEID_MUTEX);
->>>>>>> 24b8d41d
 
 retry:
 	spin_lock(&oo->oo_owner.so_client->cl_lock);
@@ -4365,11 +4342,7 @@
 		goto out_unlock;
 
 	open->op_stp = NULL;
-<<<<<<< HEAD
-	atomic_inc(&stp->st_stid.sc_count);
-=======
 	refcount_inc(&stp->st_stid.sc_count);
->>>>>>> 24b8d41d
 	stp->st_stid.sc_type = NFS4_OPEN_STID;
 	INIT_LIST_HEAD(&stp->st_locks);
 	stp->st_stateowner = nfs4_get_stateowner(&oo->oo_owner);
@@ -4385,15 +4358,11 @@
 	spin_unlock(&fp->fi_lock);
 	spin_unlock(&oo->oo_owner.so_client->cl_lock);
 	if (retstp) {
-<<<<<<< HEAD
-		mutex_lock(&retstp->st_mutex);
-=======
 		/* Handle races with CLOSE */
 		if (nfsd4_lock_ol_stateid(retstp) != nfs_ok) {
 			nfs4_put_stid(&retstp->st_stid);
 			goto retry;
 		}
->>>>>>> 24b8d41d
 		/* To keep mutex tracking happy */
 		mutex_unlock(&stp->st_mutex);
 		stp = retstp;
@@ -5237,37 +5206,15 @@
 	 */
 	if (!new_stp) {
 		/* Stateid was found, this is an OPEN upgrade */
-<<<<<<< HEAD
-		mutex_lock(&stp->st_mutex);
-=======
->>>>>>> 24b8d41d
 		status = nfs4_upgrade_open(rqstp, fp, current_fh, stp, open);
 		if (status) {
 			mutex_unlock(&stp->st_mutex);
 			goto out;
 		}
 	} else {
-<<<<<<< HEAD
-		/* stp is returned locked. */
-		stp = init_open_stateid(fp, open);
-		/* See if we lost the race to some other thread */
-		if (stp->st_access_bmap != 0) {
-			status = nfs4_upgrade_open(rqstp, fp, current_fh,
-						stp, open);
-			if (status) {
-				mutex_unlock(&stp->st_mutex);
-				goto out;
-			}
-			goto upgrade_out;
-		}
-		status = nfs4_get_vfs_file(rqstp, fp, current_fh, stp, open);
-		if (status) {
-			mutex_unlock(&stp->st_mutex);
-=======
 		status = nfs4_get_vfs_file(rqstp, fp, current_fh, stp, open);
 		if (status) {
 			stp->st_stid.sc_type = NFS4_CLOSED_STID;
->>>>>>> 24b8d41d
 			release_open_stateid(stp);
 			mutex_unlock(&stp->st_mutex);
 			goto out;
@@ -5528,12 +5475,7 @@
 	while (!list_empty(&nn->blocked_locks_lru)) {
 		nbl = list_first_entry(&nn->blocked_locks_lru,
 					struct nfsd4_blocked_lock, nbl_lru);
-<<<<<<< HEAD
-		if (time_after((unsigned long)nbl->nbl_time,
-			       (unsigned long)cutoff)) {
-=======
 		if (nbl->nbl_time > cutoff) {
->>>>>>> 24b8d41d
 			t = nbl->nbl_time - cutoff;
 			new_timeo = min(new_timeo, t);
 			break;
@@ -5544,16 +5486,6 @@
 	spin_unlock(&nn->blocked_locks_lock);
 
 	while (!list_empty(&reaplist)) {
-<<<<<<< HEAD
-		nbl = list_first_entry(&nn->blocked_locks_lru,
-					struct nfsd4_blocked_lock, nbl_lru);
-		list_del_init(&nbl->nbl_lru);
-		posix_unblock_lock(&nbl->nbl_lock);
-		free_blocked_lock(nbl);
-	}
-
-	new_timeo = max_t(time_t, new_timeo, NFSD_LAUNDROMAT_MINTIMEOUT);
-=======
 		nbl = list_first_entry(&reaplist,
 					struct nfsd4_blocked_lock, nbl_lru);
 		list_del_init(&nbl->nbl_lru);
@@ -5561,7 +5493,6 @@
 	}
 out:
 	new_timeo = max_t(time64_t, new_timeo, NFSD_LAUNDROMAT_MINTIMEOUT);
->>>>>>> 24b8d41d
 	return new_timeo;
 }
 
@@ -6004,13 +5935,9 @@
 	struct nfs4_ol_stateid *stp = openlockstateid(s);
 	__be32 ret;
 
-<<<<<<< HEAD
-	mutex_lock(&stp->st_mutex);
-=======
 	ret = nfsd4_lock_ol_stateid(stp);
 	if (ret)
 		goto out_put_stid;
->>>>>>> 24b8d41d
 
 	ret = check_stateid_generation(stateid, &s->sc_stateid, 1);
 	if (ret)
@@ -6026,10 +5953,7 @@
 
 out:
 	mutex_unlock(&stp->st_mutex);
-<<<<<<< HEAD
-=======
 out_put_stid:
->>>>>>> 24b8d41d
 	nfs4_put_stid(s);
 	return ret;
 }
@@ -6061,12 +5985,8 @@
 		ret = nfserr_locks_held;
 		break;
 	case NFS4_LOCK_STID:
-<<<<<<< HEAD
-		atomic_inc(&s->sc_count);
-=======
 		spin_unlock(&s->sc_lock);
 		refcount_inc(&s->sc_count);
->>>>>>> 24b8d41d
 		spin_unlock(&cl->cl_lock);
 		ret = nfsd4_free_lock_stateid(stateid, s);
 		goto out;
@@ -6103,21 +6023,9 @@
 	status = nfsd4_check_seqid(cstate, sop, seqid);
 	if (status)
 		return status;
-<<<<<<< HEAD
-	if (stp->st_stid.sc_type == NFS4_CLOSED_STID
-		|| stp->st_stid.sc_type == NFS4_REVOKED_DELEG_STID)
-		/*
-		 * "Closed" stateid's exist *only* to return
-		 * nfserr_replay_me from the previous step, and
-		 * revoked delegations are kept only for free_stateid.
-		 */
-		return nfserr_bad_stateid;
-	mutex_lock(&stp->st_mutex);
-=======
 	status = nfsd4_lock_ol_stateid(stp);
 	if (status != nfs_ok)
 		return status;
->>>>>>> 24b8d41d
 	status = check_stateid_generation(stateid, &stp->st_stid.sc_stateid, nfsd4_has_session(cstate));
 	if (status == nfs_ok)
 		status = nfs4_check_fh(current_fh, &stp->st_stid);
@@ -6208,13 +6116,7 @@
 	oo->oo_flags |= NFS4_OO_CONFIRMED;
 	nfs4_inc_and_copy_stateid(&oc->oc_resp_stateid, &stp->st_stid);
 	mutex_unlock(&stp->st_mutex);
-<<<<<<< HEAD
-	dprintk("NFSD: %s: success, seqid=%d stateid=" STATEID_FMT "\n",
-		__func__, oc->oc_seqid, STATEID_VAL(&stp->st_stid.sc_stateid));
-
-=======
 	trace_nfsd_open_confirm(oc->oc_seqid, &stp->st_stid.sc_stateid);
->>>>>>> 24b8d41d
 	nfsd4_client_record_create(oo->oo_owner.so_client);
 	status = nfs_ok;
 put_stateid:
@@ -6349,10 +6251,6 @@
 	 * that racing ops see that there was a state change.
 	 */
 	nfs4_inc_and_copy_stateid(&close->cl_stateid, &stp->st_stid);
-<<<<<<< HEAD
-	mutex_unlock(&stp->st_mutex);
-=======
->>>>>>> 24b8d41d
 
 	nfsd4_close_open_stateid(stp);
 	mutex_unlock(&stp->st_mutex);
@@ -6639,11 +6537,7 @@
 	stp->st_access_bmap = 0;
 	stp->st_deny_bmap = open_stp->st_deny_bmap;
 	stp->st_openstp = open_stp;
-<<<<<<< HEAD
-	mutex_init(&stp->st_mutex);
-=======
 	spin_lock(&fp->fi_lock);
->>>>>>> 24b8d41d
 	list_add(&stp->st_locks, &open_stp->st_locks);
 	list_add(&stp->st_perstateowner, &lo->lo_owner.so_stateids);
 	list_add(&stp->st_perfile, &fp->fi_stateids);
@@ -6730,7 +6624,6 @@
 	struct nfs4_lockowner *lo;
 	struct nfs4_ol_stateid *lst;
 	unsigned int strhashval;
-	bool hashed;
 
 	lo = find_lockowner_str(cl, &lock->lk_new_owner);
 	if (!lo) {
@@ -6746,31 +6639,12 @@
 			goto out;
 	}
 
-<<<<<<< HEAD
-retry:
-=======
->>>>>>> 24b8d41d
 	lst = find_or_create_lock_stateid(lo, fi, inode, ost, new);
 	if (lst == NULL) {
 		status = nfserr_jukebox;
 		goto out;
 	}
 
-<<<<<<< HEAD
-	mutex_lock(&lst->st_mutex);
-
-	/* See if it's still hashed to avoid race with FREE_STATEID */
-	spin_lock(&cl->cl_lock);
-	hashed = !list_empty(&lst->st_perfile);
-	spin_unlock(&cl->cl_lock);
-
-	if (!hashed) {
-		mutex_unlock(&lst->st_mutex);
-		nfs4_put_stid(&lst->st_stid);
-		goto retry;
-	}
-=======
->>>>>>> 24b8d41d
 	status = nfs_ok;
 	*plst = lst;
 out:
@@ -6791,11 +6665,7 @@
 	struct nfs4_ol_stateid *lock_stp = NULL;
 	struct nfs4_ol_stateid *open_stp = NULL;
 	struct nfs4_file *fp;
-<<<<<<< HEAD
-	struct file *filp = NULL;
-=======
 	struct nfsd_file *nf = NULL;
->>>>>>> 24b8d41d
 	struct nfsd4_blocked_lock *nbl = NULL;
 	struct file_lock *file_lock = NULL;
 	struct file_lock *conflock = NULL;
@@ -6874,11 +6744,7 @@
 		case NFS4_READW_LT:
 			if (nfsd4_has_session(cstate))
 				fl_flags |= FL_SLEEP;
-<<<<<<< HEAD
-			/* Fallthrough */
-=======
 			fallthrough;
->>>>>>> 24b8d41d
 		case NFS4_READ_LT:
 			spin_lock(&fp->fi_lock);
 			nf = find_readable_file_locked(fp);
@@ -6890,11 +6756,7 @@
 		case NFS4_WRITEW_LT:
 			if (nfsd4_has_session(cstate))
 				fl_flags |= FL_SLEEP;
-<<<<<<< HEAD
-			/* Fallthrough */
-=======
 			fallthrough;
->>>>>>> 24b8d41d
 		case NFS4_WRITE_LT:
 			spin_lock(&fp->fi_lock);
 			nf = find_writeable_file_locked(fp);
@@ -6908,11 +6770,7 @@
 		goto out;
 	}
 
-<<<<<<< HEAD
-	if (!filp) {
-=======
 	if (!nf) {
->>>>>>> 24b8d41d
 		status = nfserr_openmode;
 		goto out;
 	}
@@ -6928,11 +6786,7 @@
 	file_lock->fl_type = fl_type;
 	file_lock->fl_owner = (fl_owner_t)lockowner(nfs4_get_stateowner(&lock_sop->lo_owner));
 	file_lock->fl_pid = current->tgid;
-<<<<<<< HEAD
-	file_lock->fl_file = filp;
-=======
 	file_lock->fl_file = nf->nf_file;
->>>>>>> 24b8d41d
 	file_lock->fl_flags = fl_flags;
 	file_lock->fl_lmops = &nfsd_posix_mng_ops;
 	file_lock->fl_start = lock->lk_offset;
@@ -6947,22 +6801,14 @@
 	}
 
 	if (fl_flags & FL_SLEEP) {
-<<<<<<< HEAD
-		nbl->nbl_time = jiffies;
-=======
 		nbl->nbl_time = ktime_get_boottime_seconds();
->>>>>>> 24b8d41d
 		spin_lock(&nn->blocked_locks_lock);
 		list_add_tail(&nbl->nbl_list, &lock_sop->lo_blocked);
 		list_add_tail(&nbl->nbl_lru, &nn->blocked_locks_lru);
 		spin_unlock(&nn->blocked_locks_lock);
 	}
 
-<<<<<<< HEAD
-	err = vfs_lock_file(filp, F_SETLK, file_lock, conflock);
-=======
 	err = vfs_lock_file(nf->nf_file, F_SETLK, file_lock, conflock);
->>>>>>> 24b8d41d
 	switch (err) {
 	case 0: /* success! */
 		nfs4_inc_and_copy_stateid(&lock->lk_resp_stateid, &lock_stp->st_stid);
@@ -6972,11 +6818,7 @@
 		break;
 	case FILE_LOCK_DEFERRED:
 		nbl = NULL;
-<<<<<<< HEAD
-		/* Fallthrough */
-=======
 		fallthrough;
->>>>>>> 24b8d41d
 	case -EAGAIN:		/* conflock holds conflicting lock */
 		status = nfserr_denied;
 		dprintk("NFSD: nfsd4_lock: conflicting lock found!\n");
@@ -7001,13 +6843,8 @@
 		}
 		free_blocked_lock(nbl);
 	}
-<<<<<<< HEAD
-	if (filp)
-		fput(filp);
-=======
 	if (nf)
 		nfsd_file_put(nf);
->>>>>>> 24b8d41d
 	if (lock_stp) {
 		/* Bump seqid manually if the 4.0 replay owner is openowner */
 		if (cstate->replay_owner &&
@@ -7015,11 +6852,6 @@
 		    seqid_mutating_err(ntohl(status)))
 			lock_sop->lo_owner.so_seqid++;
 
-<<<<<<< HEAD
-		mutex_unlock(&lock_stp->st_mutex);
-
-=======
->>>>>>> 24b8d41d
 		/*
 		 * If this is a new, never-before-used stateid, and we are
 		 * returning an error, then just go ahead and release it.
@@ -7302,10 +7134,7 @@
 	}
 	spin_unlock(&clp->cl_lock);
 	free_ol_stateid_reaplist(&reaplist);
-<<<<<<< HEAD
-=======
 	remove_blocked_locks(lo);
->>>>>>> 24b8d41d
 	nfs4_put_stateowner(&lo->lo_owner);
 
 	return status;
@@ -7488,9 +7317,6 @@
 	spin_lock_init(&nn->blocked_locks_lock);
 	INIT_LIST_HEAD(&nn->blocked_locks_lru);
 
-	spin_lock_init(&nn->blocked_locks_lock);
-	INIT_LIST_HEAD(&nn->blocked_locks_lru);
-
 	INIT_DELAYED_WORK(&nn->laundromat_work, laundromat_main);
 	get_net(net);
 
@@ -7596,7 +7422,6 @@
 	struct nfs4_delegation *dp = NULL;
 	struct list_head *pos, *next, reaplist;
 	struct nfsd_net *nn = net_generic(net, nfsd_net_id);
-	struct nfsd4_blocked_lock *nbl;
 
 	cancel_delayed_work_sync(&nn->laundromat_work);
 	locks_end_grace(&nn->nfsd4_manager);
@@ -7615,24 +7440,6 @@
 		destroy_unhashed_deleg(dp);
 	}
 
-	BUG_ON(!list_empty(&reaplist));
-	spin_lock(&nn->blocked_locks_lock);
-	while (!list_empty(&nn->blocked_locks_lru)) {
-		nbl = list_first_entry(&nn->blocked_locks_lru,
-					struct nfsd4_blocked_lock, nbl_lru);
-		list_move(&nbl->nbl_lru, &reaplist);
-		list_del_init(&nbl->nbl_list);
-	}
-	spin_unlock(&nn->blocked_locks_lock);
-
-	while (!list_empty(&reaplist)) {
-		nbl = list_first_entry(&nn->blocked_locks_lru,
-					struct nfsd4_blocked_lock, nbl_lru);
-		list_del_init(&nbl->nbl_lru);
-		posix_unblock_lock(&nbl->nbl_lock);
-		free_blocked_lock(nbl);
-	}
-
 	nfsd4_client_tracking_exit(net);
 	nfs4_state_destroy_net(net);
 	mntput(nn->nfsd_mnt);
