--- conflicted
+++ resolved
@@ -107,10 +107,7 @@
 	depends on NFSD_V4 && BLOCK
 	select NFSD_PNFS
 	select EXPORTFS_BLOCK_OPS
-<<<<<<< HEAD
-=======
 	select BLK_SCSI_REQUEST
->>>>>>> 24b8d41d
 	help
 	  This option enables support for the exporting pNFS SCSI layouts
 	  in the kernel's NFS server. The pNFS SCSI layout enables NFS
@@ -137,8 +134,6 @@
 
 	  If unsure, say N.
 
-<<<<<<< HEAD
-=======
 config NFSD_V4_2_INTER_SSC
 	bool "NFSv4.2 inter server to server COPY"
 	depends on NFSD_V4 && NFS_V4_1 && NFS_V4_2
@@ -149,7 +144,6 @@
 
 	  If unsure, say N.
 
->>>>>>> 24b8d41d
 config NFSD_V4_SECURITY_LABEL
 	bool "Provide Security Label support for NFSv4 server"
 	depends on NFSD_V4 && SECURITY
