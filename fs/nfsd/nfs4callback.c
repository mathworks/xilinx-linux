/*
 *  Copyright (c) 2001 The Regents of the University of Michigan.
 *  All rights reserved.
 *
 *  Kendrick Smith <kmsmith@umich.edu>
 *  Andy Adamson <andros@umich.edu>
 *
 *  Redistribution and use in source and binary forms, with or without
 *  modification, are permitted provided that the following conditions
 *  are met:
 *
 *  1. Redistributions of source code must retain the above copyright
 *     notice, this list of conditions and the following disclaimer.
 *  2. Redistributions in binary form must reproduce the above copyright
 *     notice, this list of conditions and the following disclaimer in the
 *     documentation and/or other materials provided with the distribution.
 *  3. Neither the name of the University nor the names of its
 *     contributors may be used to endorse or promote products derived
 *     from this software without specific prior written permission.
 *
 *  THIS SOFTWARE IS PROVIDED ``AS IS'' AND ANY EXPRESS OR IMPLIED
 *  WARRANTIES, INCLUDING, BUT NOT LIMITED TO, THE IMPLIED WARRANTIES OF
 *  MERCHANTABILITY AND FITNESS FOR A PARTICULAR PURPOSE ARE
 *  DISCLAIMED. IN NO EVENT SHALL THE REGENTS OR CONTRIBUTORS BE LIABLE
 *  FOR ANY DIRECT, INDIRECT, INCIDENTAL, SPECIAL, EXEMPLARY, OR
 *  CONSEQUENTIAL DAMAGES (INCLUDING, BUT NOT LIMITED TO, PROCUREMENT OF
 *  SUBSTITUTE GOODS OR SERVICES; LOSS OF USE, DATA, OR PROFITS; OR
 *  BUSINESS INTERRUPTION) HOWEVER CAUSED AND ON ANY THEORY OF
 *  LIABILITY, WHETHER IN CONTRACT, STRICT LIABILITY, OR TORT (INCLUDING
 *  NEGLIGENCE OR OTHERWISE) ARISING IN ANY WAY OUT OF THE USE OF THIS
 *  SOFTWARE, EVEN IF ADVISED OF THE POSSIBILITY OF SUCH DAMAGE.
 */

#include <linux/sunrpc/clnt.h>
#include <linux/sunrpc/xprt.h>
#include <linux/sunrpc/svc_xprt.h>
#include <linux/slab.h>
#include "nfsd.h"
#include "state.h"
#include "netns.h"
#include "trace.h"
#include "xdr4cb.h"
#include "xdr4.h"

#define NFSDDBG_FACILITY                NFSDDBG_PROC

static void nfsd4_mark_cb_fault(struct nfs4_client *, int reason);

#define NFSPROC4_CB_NULL 0
#define NFSPROC4_CB_COMPOUND 1

/* Index of predefined Linux callback client operations */

struct nfs4_cb_compound_hdr {
	/* args */
	u32		ident;	/* minorversion 0 only */
	u32		nops;
	__be32		*nops_p;
	u32		minorversion;
	/* res */
	int		status;
};

static __be32 *xdr_encode_empty_array(__be32 *p)
{
	*p++ = xdr_zero;
	return p;
}

/*
 * Encode/decode NFSv4 CB basic data types
 *
 * Basic NFSv4 callback data types are defined in section 15 of RFC
 * 3530: "Network File System (NFS) version 4 Protocol" and section
 * 20 of RFC 5661: "Network File System (NFS) Version 4 Minor Version
 * 1 Protocol"
 */

/*
 *	nfs_cb_opnum4
 *
 *	enum nfs_cb_opnum4 {
 *		OP_CB_GETATTR		= 3,
 *		  ...
 *	};
 */
enum nfs_cb_opnum4 {
	OP_CB_GETATTR			= 3,
	OP_CB_RECALL			= 4,
	OP_CB_LAYOUTRECALL		= 5,
	OP_CB_NOTIFY			= 6,
	OP_CB_PUSH_DELEG		= 7,
	OP_CB_RECALL_ANY		= 8,
	OP_CB_RECALLABLE_OBJ_AVAIL	= 9,
	OP_CB_RECALL_SLOT		= 10,
	OP_CB_SEQUENCE			= 11,
	OP_CB_WANTS_CANCELLED		= 12,
	OP_CB_NOTIFY_LOCK		= 13,
	OP_CB_NOTIFY_DEVICEID		= 14,
	OP_CB_OFFLOAD			= 15,
	OP_CB_ILLEGAL			= 10044
};

static void encode_nfs_cb_opnum4(struct xdr_stream *xdr, enum nfs_cb_opnum4 op)
{
	__be32 *p;

	p = xdr_reserve_space(xdr, 4);
	*p = cpu_to_be32(op);
}

/*
 * nfs_fh4
 *
 *	typedef opaque nfs_fh4<NFS4_FHSIZE>;
 */
static void encode_nfs_fh4(struct xdr_stream *xdr, const struct knfsd_fh *fh)
{
	u32 length = fh->fh_size;
	__be32 *p;

	BUG_ON(length > NFS4_FHSIZE);
	p = xdr_reserve_space(xdr, 4 + length);
	xdr_encode_opaque(p, &fh->fh_base, length);
}

/*
 * stateid4
 *
 *	struct stateid4 {
 *		uint32_t	seqid;
 *		opaque		other[12];
 *	};
 */
static void encode_stateid4(struct xdr_stream *xdr, const stateid_t *sid)
{
	__be32 *p;

	p = xdr_reserve_space(xdr, NFS4_STATEID_SIZE);
	*p++ = cpu_to_be32(sid->si_generation);
	xdr_encode_opaque_fixed(p, &sid->si_opaque, NFS4_STATEID_OTHER_SIZE);
}

/*
 * sessionid4
 *
 *	typedef opaque sessionid4[NFS4_SESSIONID_SIZE];
 */
static void encode_sessionid4(struct xdr_stream *xdr,
			      const struct nfsd4_session *session)
{
	__be32 *p;

	p = xdr_reserve_space(xdr, NFS4_MAX_SESSIONID_LEN);
	xdr_encode_opaque_fixed(p, session->se_sessionid.data,
					NFS4_MAX_SESSIONID_LEN);
}

/*
 * nfsstat4
 */
static const struct {
	int stat;
	int errno;
} nfs_cb_errtbl[] = {
	{ NFS4_OK,		0		},
	{ NFS4ERR_PERM,		-EPERM		},
	{ NFS4ERR_NOENT,	-ENOENT		},
	{ NFS4ERR_IO,		-EIO		},
	{ NFS4ERR_NXIO,		-ENXIO		},
	{ NFS4ERR_ACCESS,	-EACCES		},
	{ NFS4ERR_EXIST,	-EEXIST		},
	{ NFS4ERR_XDEV,		-EXDEV		},
	{ NFS4ERR_NOTDIR,	-ENOTDIR	},
	{ NFS4ERR_ISDIR,	-EISDIR		},
	{ NFS4ERR_INVAL,	-EINVAL		},
	{ NFS4ERR_FBIG,		-EFBIG		},
	{ NFS4ERR_NOSPC,	-ENOSPC		},
	{ NFS4ERR_ROFS,		-EROFS		},
	{ NFS4ERR_MLINK,	-EMLINK		},
	{ NFS4ERR_NAMETOOLONG,	-ENAMETOOLONG	},
	{ NFS4ERR_NOTEMPTY,	-ENOTEMPTY	},
	{ NFS4ERR_DQUOT,	-EDQUOT		},
	{ NFS4ERR_STALE,	-ESTALE		},
	{ NFS4ERR_BADHANDLE,	-EBADHANDLE	},
	{ NFS4ERR_BAD_COOKIE,	-EBADCOOKIE	},
	{ NFS4ERR_NOTSUPP,	-ENOTSUPP	},
	{ NFS4ERR_TOOSMALL,	-ETOOSMALL	},
	{ NFS4ERR_SERVERFAULT,	-ESERVERFAULT	},
	{ NFS4ERR_BADTYPE,	-EBADTYPE	},
	{ NFS4ERR_LOCKED,	-EAGAIN		},
	{ NFS4ERR_RESOURCE,	-EREMOTEIO	},
	{ NFS4ERR_SYMLINK,	-ELOOP		},
	{ NFS4ERR_OP_ILLEGAL,	-EOPNOTSUPP	},
	{ NFS4ERR_DEADLOCK,	-EDEADLK	},
	{ -1,			-EIO		}
};

/*
 * If we cannot translate the error, the recovery routines should
 * handle it.
 *
 * Note: remaining NFSv4 error codes have values > 10000, so should
 * not conflict with native Linux error codes.
 */
static int nfs_cb_stat_to_errno(int status)
{
	int i;

	for (i = 0; nfs_cb_errtbl[i].stat != -1; i++) {
		if (nfs_cb_errtbl[i].stat == status)
			return nfs_cb_errtbl[i].errno;
	}

	dprintk("NFSD: Unrecognized NFS CB status value: %u\n", status);
	return -status;
}

static int decode_cb_op_status(struct xdr_stream *xdr,
			       enum nfs_cb_opnum4 expected, int *status)
{
	__be32 *p;
	u32 op;

	p = xdr_inline_decode(xdr, 4 + 4);
	if (unlikely(p == NULL))
		goto out_overflow;
	op = be32_to_cpup(p++);
	if (unlikely(op != expected))
		goto out_unexpected;
	*status = nfs_cb_stat_to_errno(be32_to_cpup(p));
	return 0;
out_overflow:
	return -EIO;
out_unexpected:
	dprintk("NFSD: Callback server returned operation %d but "
		"we issued a request for %d\n", op, expected);
	return -EIO;
}

/*
 * CB_COMPOUND4args
 *
 *	struct CB_COMPOUND4args {
 *		utf8str_cs	tag;
 *		uint32_t	minorversion;
 *		uint32_t	callback_ident;
 *		nfs_cb_argop4	argarray<>;
 *	};
*/
static void encode_cb_compound4args(struct xdr_stream *xdr,
				    struct nfs4_cb_compound_hdr *hdr)
{
	__be32 * p;

	p = xdr_reserve_space(xdr, 4 + 4 + 4 + 4);
	p = xdr_encode_empty_array(p);		/* empty tag */
	*p++ = cpu_to_be32(hdr->minorversion);
	*p++ = cpu_to_be32(hdr->ident);

	hdr->nops_p = p;
	*p = cpu_to_be32(hdr->nops);		/* argarray element count */
}

/*
 * Update argarray element count
 */
static void encode_cb_nops(struct nfs4_cb_compound_hdr *hdr)
{
	BUG_ON(hdr->nops > NFS4_MAX_BACK_CHANNEL_OPS);
	*hdr->nops_p = cpu_to_be32(hdr->nops);
}

/*
 * CB_COMPOUND4res
 *
 *	struct CB_COMPOUND4res {
 *		nfsstat4	status;
 *		utf8str_cs	tag;
 *		nfs_cb_resop4	resarray<>;
 *	};
 */
static int decode_cb_compound4res(struct xdr_stream *xdr,
				  struct nfs4_cb_compound_hdr *hdr)
{
	u32 length;
	__be32 *p;

	p = xdr_inline_decode(xdr, 4 + 4);
	if (unlikely(p == NULL))
		goto out_overflow;
	hdr->status = be32_to_cpup(p++);
	/* Ignore the tag */
	length = be32_to_cpup(p++);
	p = xdr_inline_decode(xdr, length + 4);
	if (unlikely(p == NULL))
		goto out_overflow;
	p += XDR_QUADLEN(length);
	hdr->nops = be32_to_cpup(p);
	return 0;
out_overflow:
	return -EIO;
}

/*
 * CB_RECALL4args
 *
 *	struct CB_RECALL4args {
 *		stateid4	stateid;
 *		bool		truncate;
 *		nfs_fh4		fh;
 *	};
 */
static void encode_cb_recall4args(struct xdr_stream *xdr,
				  const struct nfs4_delegation *dp,
				  struct nfs4_cb_compound_hdr *hdr)
{
	__be32 *p;

	encode_nfs_cb_opnum4(xdr, OP_CB_RECALL);
	encode_stateid4(xdr, &dp->dl_stid.sc_stateid);

	p = xdr_reserve_space(xdr, 4);
	*p++ = xdr_zero;			/* truncate */

	encode_nfs_fh4(xdr, &dp->dl_stid.sc_file->fi_fhandle);

	hdr->nops++;
}

/*
 * CB_SEQUENCE4args
 *
 *	struct CB_SEQUENCE4args {
 *		sessionid4		csa_sessionid;
 *		sequenceid4		csa_sequenceid;
 *		slotid4			csa_slotid;
 *		slotid4			csa_highest_slotid;
 *		bool			csa_cachethis;
 *		referring_call_list4	csa_referring_call_lists<>;
 *	};
 */
static void encode_cb_sequence4args(struct xdr_stream *xdr,
				    const struct nfsd4_callback *cb,
				    struct nfs4_cb_compound_hdr *hdr)
{
	struct nfsd4_session *session = cb->cb_clp->cl_cb_session;
	__be32 *p;

	if (hdr->minorversion == 0)
		return;

	encode_nfs_cb_opnum4(xdr, OP_CB_SEQUENCE);
	encode_sessionid4(xdr, session);

	p = xdr_reserve_space(xdr, 4 + 4 + 4 + 4 + 4);
	*p++ = cpu_to_be32(session->se_cb_seq_nr);	/* csa_sequenceid */
	*p++ = xdr_zero;			/* csa_slotid */
	*p++ = xdr_zero;			/* csa_highest_slotid */
	*p++ = xdr_zero;			/* csa_cachethis */
	xdr_encode_empty_array(p);		/* csa_referring_call_lists */

	hdr->nops++;
}

/*
 * CB_SEQUENCE4resok
 *
 *	struct CB_SEQUENCE4resok {
 *		sessionid4	csr_sessionid;
 *		sequenceid4	csr_sequenceid;
 *		slotid4		csr_slotid;
 *		slotid4		csr_highest_slotid;
 *		slotid4		csr_target_highest_slotid;
 *	};
 *
 *	union CB_SEQUENCE4res switch (nfsstat4 csr_status) {
 *	case NFS4_OK:
 *		CB_SEQUENCE4resok	csr_resok4;
 *	default:
 *		void;
 *	};
 *
 * Our current back channel implmentation supports a single backchannel
 * with a single slot.
 */
static int decode_cb_sequence4resok(struct xdr_stream *xdr,
				    struct nfsd4_callback *cb)
{
	struct nfsd4_session *session = cb->cb_clp->cl_cb_session;
	int status = -ESERVERFAULT;
	__be32 *p;
	u32 dummy;

	/*
	 * If the server returns different values for sessionID, slotID or
	 * sequence number, the server is looney tunes.
	 */
	p = xdr_inline_decode(xdr, NFS4_MAX_SESSIONID_LEN + 4 + 4 + 4 + 4);
	if (unlikely(p == NULL))
		goto out_overflow;

	if (memcmp(p, session->se_sessionid.data, NFS4_MAX_SESSIONID_LEN)) {
		dprintk("NFS: %s Invalid session id\n", __func__);
		goto out;
	}
	p += XDR_QUADLEN(NFS4_MAX_SESSIONID_LEN);

	dummy = be32_to_cpup(p++);
	if (dummy != session->se_cb_seq_nr) {
		dprintk("NFS: %s Invalid sequence number\n", __func__);
		goto out;
	}

	dummy = be32_to_cpup(p++);
	if (dummy != 0) {
		dprintk("NFS: %s Invalid slotid\n", __func__);
		goto out;
	}

	/*
	 * FIXME: process highest slotid and target highest slotid
	 */
	status = 0;
out:
	cb->cb_seq_status = status;
	return status;
out_overflow:
	status = -EIO;
	goto out;
}

static int decode_cb_sequence4res(struct xdr_stream *xdr,
				  struct nfsd4_callback *cb)
{
	int status;

	if (cb->cb_clp->cl_minorversion == 0)
		return 0;

	status = decode_cb_op_status(xdr, OP_CB_SEQUENCE, &cb->cb_seq_status);
	if (unlikely(status || cb->cb_seq_status))
		return status;

	return decode_cb_sequence4resok(xdr, cb);
}

/*
 * NFSv4.0 and NFSv4.1 XDR encode functions
 *
 * NFSv4.0 callback argument types are defined in section 15 of RFC
 * 3530: "Network File System (NFS) version 4 Protocol" and section 20
 * of RFC 5661:  "Network File System (NFS) Version 4 Minor Version 1
 * Protocol".
 */

/*
 * NB: Without this zero space reservation, callbacks over krb5p fail
 */
static void nfs4_xdr_enc_cb_null(struct rpc_rqst *req, struct xdr_stream *xdr,
				 const void *__unused)
{
	xdr_reserve_space(xdr, 0);
}

/*
 * 20.2. Operation 4: CB_RECALL - Recall a Delegation
 */
static void nfs4_xdr_enc_cb_recall(struct rpc_rqst *req, struct xdr_stream *xdr,
				   const void *data)
{
	const struct nfsd4_callback *cb = data;
	const struct nfs4_delegation *dp = cb_to_delegation(cb);
	struct nfs4_cb_compound_hdr hdr = {
		.ident = cb->cb_clp->cl_cb_ident,
		.minorversion = cb->cb_clp->cl_minorversion,
	};

	encode_cb_compound4args(xdr, &hdr);
	encode_cb_sequence4args(xdr, cb, &hdr);
	encode_cb_recall4args(xdr, dp, &hdr);
	encode_cb_nops(&hdr);
}


/*
 * NFSv4.0 and NFSv4.1 XDR decode functions
 *
 * NFSv4.0 callback result types are defined in section 15 of RFC
 * 3530: "Network File System (NFS) version 4 Protocol" and section 20
 * of RFC 5661:  "Network File System (NFS) Version 4 Minor Version 1
 * Protocol".
 */

static int nfs4_xdr_dec_cb_null(struct rpc_rqst *req, struct xdr_stream *xdr,
				void *__unused)
{
	return 0;
}

/*
 * 20.2. Operation 4: CB_RECALL - Recall a Delegation
 */
static int nfs4_xdr_dec_cb_recall(struct rpc_rqst *rqstp,
				  struct xdr_stream *xdr,
				  void *data)
{
	struct nfsd4_callback *cb = data;
	struct nfs4_cb_compound_hdr hdr;
	int status;

	status = decode_cb_compound4res(xdr, &hdr);
	if (unlikely(status))
		return status;

	status = decode_cb_sequence4res(xdr, cb);
	if (unlikely(status || cb->cb_seq_status))
		return status;

	return decode_cb_op_status(xdr, OP_CB_RECALL, &cb->cb_status);
}

#ifdef CONFIG_NFSD_PNFS
/*
 * CB_LAYOUTRECALL4args
 *
 *	struct layoutrecall_file4 {
 *		nfs_fh4         lor_fh;
 *		offset4         lor_offset;
 *		length4         lor_length;
 *		stateid4        lor_stateid;
 *	};
 *
 *	union layoutrecall4 switch(layoutrecall_type4 lor_recalltype) {
 *	case LAYOUTRECALL4_FILE:
 *		layoutrecall_file4 lor_layout;
 *	case LAYOUTRECALL4_FSID:
 *		fsid4              lor_fsid;
 *	case LAYOUTRECALL4_ALL:
 *		void;
 *	};
 *
 *	struct CB_LAYOUTRECALL4args {
 *		layouttype4             clora_type;
 *		layoutiomode4           clora_iomode;
 *		bool                    clora_changed;
 *		layoutrecall4           clora_recall;
 *	};
 */
static void encode_cb_layout4args(struct xdr_stream *xdr,
				  const struct nfs4_layout_stateid *ls,
				  struct nfs4_cb_compound_hdr *hdr)
{
	__be32 *p;

	BUG_ON(hdr->minorversion == 0);

	p = xdr_reserve_space(xdr, 5 * 4);
	*p++ = cpu_to_be32(OP_CB_LAYOUTRECALL);
	*p++ = cpu_to_be32(ls->ls_layout_type);
	*p++ = cpu_to_be32(IOMODE_ANY);
	*p++ = cpu_to_be32(1);
	*p = cpu_to_be32(RETURN_FILE);

	encode_nfs_fh4(xdr, &ls->ls_stid.sc_file->fi_fhandle);

	p = xdr_reserve_space(xdr, 2 * 8);
	p = xdr_encode_hyper(p, 0);
	xdr_encode_hyper(p, NFS4_MAX_UINT64);

	encode_stateid4(xdr, &ls->ls_recall_sid);

	hdr->nops++;
}

static void nfs4_xdr_enc_cb_layout(struct rpc_rqst *req,
				   struct xdr_stream *xdr,
				   const void *data)
{
	const struct nfsd4_callback *cb = data;
	const struct nfs4_layout_stateid *ls =
		container_of(cb, struct nfs4_layout_stateid, ls_recall);
	struct nfs4_cb_compound_hdr hdr = {
		.ident = 0,
		.minorversion = cb->cb_clp->cl_minorversion,
	};

	encode_cb_compound4args(xdr, &hdr);
	encode_cb_sequence4args(xdr, cb, &hdr);
	encode_cb_layout4args(xdr, ls, &hdr);
	encode_cb_nops(&hdr);
}

static int nfs4_xdr_dec_cb_layout(struct rpc_rqst *rqstp,
				  struct xdr_stream *xdr,
				  void *data)
{
	struct nfsd4_callback *cb = data;
	struct nfs4_cb_compound_hdr hdr;
	int status;

	status = decode_cb_compound4res(xdr, &hdr);
	if (unlikely(status))
		return status;

	status = decode_cb_sequence4res(xdr, cb);
	if (unlikely(status || cb->cb_seq_status))
		return status;

	return decode_cb_op_status(xdr, OP_CB_LAYOUTRECALL, &cb->cb_status);
}
#endif /* CONFIG_NFSD_PNFS */

static void encode_stateowner(struct xdr_stream *xdr, struct nfs4_stateowner *so)
{
	__be32	*p;

	p = xdr_reserve_space(xdr, 8 + 4 + so->so_owner.len);
	p = xdr_encode_opaque_fixed(p, &so->so_client->cl_clientid, 8);
	xdr_encode_opaque(p, so->so_owner.data, so->so_owner.len);
}

static void nfs4_xdr_enc_cb_notify_lock(struct rpc_rqst *req,
					struct xdr_stream *xdr,
<<<<<<< HEAD
					const struct nfsd4_callback *cb)
{
=======
					const void *data)
{
	const struct nfsd4_callback *cb = data;
>>>>>>> 24b8d41d
	const struct nfsd4_blocked_lock *nbl =
		container_of(cb, struct nfsd4_blocked_lock, nbl_cb);
	struct nfs4_lockowner *lo = (struct nfs4_lockowner *)nbl->nbl_lock.fl_owner;
	struct nfs4_cb_compound_hdr hdr = {
		.ident = 0,
		.minorversion = cb->cb_clp->cl_minorversion,
	};

	__be32 *p;

	BUG_ON(hdr.minorversion == 0);

	encode_cb_compound4args(xdr, &hdr);
	encode_cb_sequence4args(xdr, cb, &hdr);

	p = xdr_reserve_space(xdr, 4);
	*p = cpu_to_be32(OP_CB_NOTIFY_LOCK);
	encode_nfs_fh4(xdr, &nbl->nbl_fh);
	encode_stateowner(xdr, &lo->lo_owner);
	hdr.nops++;

	encode_cb_nops(&hdr);
}

static int nfs4_xdr_dec_cb_notify_lock(struct rpc_rqst *rqstp,
					struct xdr_stream *xdr,
<<<<<<< HEAD
					struct nfsd4_callback *cb)
{
=======
					void *data)
{
	struct nfsd4_callback *cb = data;
>>>>>>> 24b8d41d
	struct nfs4_cb_compound_hdr hdr;
	int status;

	status = decode_cb_compound4res(xdr, &hdr);
	if (unlikely(status))
		return status;

<<<<<<< HEAD
	if (cb) {
		status = decode_cb_sequence4res(xdr, cb);
		if (unlikely(status || cb->cb_seq_status))
			return status;
	}
	return decode_cb_op_status(xdr, OP_CB_NOTIFY_LOCK, &cb->cb_status);
}

=======
	status = decode_cb_sequence4res(xdr, cb);
	if (unlikely(status || cb->cb_seq_status))
		return status;

	return decode_cb_op_status(xdr, OP_CB_NOTIFY_LOCK, &cb->cb_status);
}

/*
 * struct write_response4 {
 *	stateid4	wr_callback_id<1>;
 *	length4		wr_count;
 *	stable_how4	wr_committed;
 *	verifier4	wr_writeverf;
 * };
 * union offload_info4 switch (nfsstat4 coa_status) {
 *	case NFS4_OK:
 *		write_response4	coa_resok4;
 *	default:
 *	length4		coa_bytes_copied;
 * };
 * struct CB_OFFLOAD4args {
 *	nfs_fh4		coa_fh;
 *	stateid4	coa_stateid;
 *	offload_info4	coa_offload_info;
 * };
 */
static void encode_offload_info4(struct xdr_stream *xdr,
				 __be32 nfserr,
				 const struct nfsd4_copy *cp)
{
	__be32 *p;

	p = xdr_reserve_space(xdr, 4);
	*p++ = nfserr;
	if (!nfserr) {
		p = xdr_reserve_space(xdr, 4 + 8 + 4 + NFS4_VERIFIER_SIZE);
		p = xdr_encode_empty_array(p);
		p = xdr_encode_hyper(p, cp->cp_res.wr_bytes_written);
		*p++ = cpu_to_be32(cp->cp_res.wr_stable_how);
		p = xdr_encode_opaque_fixed(p, cp->cp_res.wr_verifier.data,
					    NFS4_VERIFIER_SIZE);
	} else {
		p = xdr_reserve_space(xdr, 8);
		/* We always return success if bytes were written */
		p = xdr_encode_hyper(p, 0);
	}
}

static void encode_cb_offload4args(struct xdr_stream *xdr,
				   __be32 nfserr,
				   const struct knfsd_fh *fh,
				   const struct nfsd4_copy *cp,
				   struct nfs4_cb_compound_hdr *hdr)
{
	__be32 *p;

	p = xdr_reserve_space(xdr, 4);
	*p++ = cpu_to_be32(OP_CB_OFFLOAD);
	encode_nfs_fh4(xdr, fh);
	encode_stateid4(xdr, &cp->cp_res.cb_stateid);
	encode_offload_info4(xdr, nfserr, cp);

	hdr->nops++;
}

static void nfs4_xdr_enc_cb_offload(struct rpc_rqst *req,
				    struct xdr_stream *xdr,
				    const void *data)
{
	const struct nfsd4_callback *cb = data;
	const struct nfsd4_copy *cp =
		container_of(cb, struct nfsd4_copy, cp_cb);
	struct nfs4_cb_compound_hdr hdr = {
		.ident = 0,
		.minorversion = cb->cb_clp->cl_minorversion,
	};

	encode_cb_compound4args(xdr, &hdr);
	encode_cb_sequence4args(xdr, cb, &hdr);
	encode_cb_offload4args(xdr, cp->nfserr, &cp->fh, cp, &hdr);
	encode_cb_nops(&hdr);
}

static int nfs4_xdr_dec_cb_offload(struct rpc_rqst *rqstp,
				   struct xdr_stream *xdr,
				   void *data)
{
	struct nfsd4_callback *cb = data;
	struct nfs4_cb_compound_hdr hdr;
	int status;

	status = decode_cb_compound4res(xdr, &hdr);
	if (unlikely(status))
		return status;

	status = decode_cb_sequence4res(xdr, cb);
	if (unlikely(status || cb->cb_seq_status))
		return status;

	return decode_cb_op_status(xdr, OP_CB_OFFLOAD, &cb->cb_status);
}
>>>>>>> 24b8d41d
/*
 * RPC procedure tables
 */
#define PROC(proc, call, argtype, restype)				\
[NFSPROC4_CLNT_##proc] = {						\
	.p_proc    = NFSPROC4_CB_##call,				\
	.p_encode  = nfs4_xdr_enc_##argtype,		\
	.p_decode  = nfs4_xdr_dec_##restype,				\
	.p_arglen  = NFS4_enc_##argtype##_sz,				\
	.p_replen  = NFS4_dec_##restype##_sz,				\
	.p_statidx = NFSPROC4_CB_##call,				\
	.p_name    = #proc,						\
}

static const struct rpc_procinfo nfs4_cb_procedures[] = {
	PROC(CB_NULL,	NULL,		cb_null,	cb_null),
	PROC(CB_RECALL,	COMPOUND,	cb_recall,	cb_recall),
#ifdef CONFIG_NFSD_PNFS
	PROC(CB_LAYOUT,	COMPOUND,	cb_layout,	cb_layout),
#endif
	PROC(CB_NOTIFY_LOCK,	COMPOUND,	cb_notify_lock,	cb_notify_lock),
<<<<<<< HEAD
=======
	PROC(CB_OFFLOAD,	COMPOUND,	cb_offload,	cb_offload),
>>>>>>> 24b8d41d
};

static unsigned int nfs4_cb_counts[ARRAY_SIZE(nfs4_cb_procedures)];
static const struct rpc_version nfs_cb_version4 = {
/*
 * Note on the callback rpc program version number: despite language in rfc
 * 5661 section 18.36.3 requiring servers to use 4 in this field, the
 * official xdr descriptions for both 4.0 and 4.1 specify version 1, and
 * in practice that appears to be what implementations use.  The section
 * 18.36.3 language is expected to be fixed in an erratum.
 */
	.number			= 1,
	.nrprocs		= ARRAY_SIZE(nfs4_cb_procedures),
	.procs			= nfs4_cb_procedures,
	.counts			= nfs4_cb_counts,
};

static const struct rpc_version *nfs_cb_version[2] = {
	[1] = &nfs_cb_version4,
};

static const struct rpc_program cb_program;

static struct rpc_stat cb_stats = {
	.program		= &cb_program
};

#define NFS4_CALLBACK 0x40000000
static const struct rpc_program cb_program = {
	.name			= "nfs4_cb",
	.number			= NFS4_CALLBACK,
	.nrvers			= ARRAY_SIZE(nfs_cb_version),
	.version		= nfs_cb_version,
	.stats			= &cb_stats,
	.pipe_dir_name		= "nfsd4_cb",
};

static int max_cb_time(struct net *net)
{
	struct nfsd_net *nn = net_generic(net, nfsd_net_id);

	/*
	 * nfsd4_lease is set to at most one hour in __nfsd4_write_time,
	 * so we can use 32-bit math on it. Warn if that assumption
	 * ever stops being true.
	 */
	if (WARN_ON_ONCE(nn->nfsd4_lease > 3600))
		return 360 * HZ;

	return max(((u32)nn->nfsd4_lease)/10, 1u) * HZ;
}

static struct workqueue_struct *callback_wq;

static bool nfsd4_queue_cb(struct nfsd4_callback *cb)
{
	return queue_work(callback_wq, &cb->cb_work);
}

static void nfsd41_cb_inflight_begin(struct nfs4_client *clp)
{
	atomic_inc(&clp->cl_cb_inflight);
}

static void nfsd41_cb_inflight_end(struct nfs4_client *clp)
{

	if (atomic_dec_and_test(&clp->cl_cb_inflight))
		wake_up_var(&clp->cl_cb_inflight);
}

static void nfsd41_cb_inflight_wait_complete(struct nfs4_client *clp)
{
	wait_var_event(&clp->cl_cb_inflight,
			!atomic_read(&clp->cl_cb_inflight));
}

<<<<<<< HEAD
=======
static const struct cred *get_backchannel_cred(struct nfs4_client *clp, struct rpc_clnt *client, struct nfsd4_session *ses)
{
	if (clp->cl_minorversion == 0) {
		client->cl_principal = clp->cl_cred.cr_targ_princ ?
			clp->cl_cred.cr_targ_princ : "nfs";

		return get_cred(rpc_machine_cred());
	} else {
		struct cred *kcred;

		kcred = prepare_kernel_cred(NULL);
		if (!kcred)
			return NULL;

		kcred->uid = ses->se_cb_sec.uid;
		kcred->gid = ses->se_cb_sec.gid;
		return kcred;
	}
}

>>>>>>> 24b8d41d
static int setup_callback_client(struct nfs4_client *clp, struct nfs4_cb_conn *conn, struct nfsd4_session *ses)
{
	int maxtime = max_cb_time(clp->net);
	struct rpc_timeout	timeparms = {
		.to_initval	= maxtime,
		.to_retries	= 0,
		.to_maxval	= maxtime,
	};
	struct rpc_create_args args = {
		.net		= clp->net,
		.address	= (struct sockaddr *) &conn->cb_addr,
		.addrsize	= conn->cb_addrlen,
		.saddress	= (struct sockaddr *) &conn->cb_saddr,
		.timeout	= &timeparms,
		.program	= &cb_program,
		.version	= 1,
		.flags		= (RPC_CLNT_CREATE_NOPING | RPC_CLNT_CREATE_QUIET),
		.cred		= current_cred(),
	};
	struct rpc_clnt *client;
	const struct cred *cred;

	if (clp->cl_minorversion == 0) {
		if (!clp->cl_cred.cr_principal &&
		    (clp->cl_cred.cr_flavor >= RPC_AUTH_GSS_KRB5)) {
			trace_nfsd_cb_setup_err(clp, -EINVAL);
			return -EINVAL;
		}
		args.client_name = clp->cl_cred.cr_principal;
		args.prognumber	= conn->cb_prog;
		args.protocol = XPRT_TRANSPORT_TCP;
		args.authflavor = clp->cl_cred.cr_flavor;
		clp->cl_cb_ident = conn->cb_ident;
	} else {
		if (!conn->cb_xprt) {
			trace_nfsd_cb_setup_err(clp, -EINVAL);
			return -EINVAL;
		}
		clp->cl_cb_conn.cb_xprt = conn->cb_xprt;
		clp->cl_cb_session = ses;
		args.bc_xprt = conn->cb_xprt;
		args.prognumber = clp->cl_cb_session->se_cb_prog;
		args.protocol = conn->cb_xprt->xpt_class->xcl_ident |
				XPRT_TRANSPORT_BC;
		args.authflavor = ses->se_cb_sec.flavor;
	}
	/* Create RPC client */
	client = rpc_create(&args);
	if (IS_ERR(client)) {
		trace_nfsd_cb_setup_err(clp, PTR_ERR(client));
		return PTR_ERR(client);
	}
	cred = get_backchannel_cred(clp, client, ses);
	if (!cred) {
		trace_nfsd_cb_setup_err(clp, -ENOMEM);
		rpc_shutdown_client(client);
		return -ENOMEM;
	}
	clp->cl_cb_client = client;
	clp->cl_cb_cred = cred;
	trace_nfsd_cb_setup(clp);
	return 0;
}

static void nfsd4_mark_cb_down(struct nfs4_client *clp, int reason)
{
	if (test_bit(NFSD4_CLIENT_CB_UPDATE, &clp->cl_flags))
		return;
	clp->cl_cb_state = NFSD4_CB_DOWN;
	trace_nfsd_cb_state(clp);
}

static void nfsd4_mark_cb_fault(struct nfs4_client *clp, int reason)
{
	if (test_bit(NFSD4_CLIENT_CB_UPDATE, &clp->cl_flags))
		return;
	clp->cl_cb_state = NFSD4_CB_FAULT;
	trace_nfsd_cb_state(clp);
}

static void nfsd4_cb_probe_done(struct rpc_task *task, void *calldata)
{
	struct nfs4_client *clp = container_of(calldata, struct nfs4_client, cl_cb_null);

	trace_nfsd_cb_done(clp, task->tk_status);
	if (task->tk_status)
		nfsd4_mark_cb_down(clp, task->tk_status);
	else {
		clp->cl_cb_state = NFSD4_CB_UP;
		trace_nfsd_cb_state(clp);
	}
}

static void nfsd4_cb_probe_release(void *calldata)
{
	struct nfs4_client *clp = container_of(calldata, struct nfs4_client, cl_cb_null);

	nfsd41_cb_inflight_end(clp);

}

static const struct rpc_call_ops nfsd4_cb_probe_ops = {
	/* XXX: release method to ensure we set the cb channel down if
	 * necessary on early failure? */
	.rpc_call_done = nfsd4_cb_probe_done,
	.rpc_release = nfsd4_cb_probe_release,
};

/*
 * Poke the callback thread to process any updates to the callback
 * parameters, and send a null probe.
 */
void nfsd4_probe_callback(struct nfs4_client *clp)
{
	clp->cl_cb_state = NFSD4_CB_UNKNOWN;
	trace_nfsd_cb_state(clp);
	set_bit(NFSD4_CLIENT_CB_UPDATE, &clp->cl_flags);
	nfsd4_run_cb(&clp->cl_cb_null);
}

void nfsd4_probe_callback_sync(struct nfs4_client *clp)
{
	nfsd4_probe_callback(clp);
	flush_workqueue(callback_wq);
}

void nfsd4_change_callback(struct nfs4_client *clp, struct nfs4_cb_conn *conn)
{
	clp->cl_cb_state = NFSD4_CB_UNKNOWN;
	spin_lock(&clp->cl_lock);
	memcpy(&clp->cl_cb_conn, conn, sizeof(struct nfs4_cb_conn));
	spin_unlock(&clp->cl_lock);
	trace_nfsd_cb_state(clp);
}

/*
 * There's currently a single callback channel slot.
 * If the slot is available, then mark it busy.  Otherwise, set the
 * thread for sleeping on the callback RPC wait queue.
 */
static bool nfsd41_cb_get_slot(struct nfsd4_callback *cb, struct rpc_task *task)
{
	struct nfs4_client *clp = cb->cb_clp;

	if (!cb->cb_holds_slot &&
	    test_and_set_bit(0, &clp->cl_cb_slot_busy) != 0) {
		rpc_sleep_on(&clp->cl_cb_waitq, task, NULL);
		/* Race breaker */
		if (test_and_set_bit(0, &clp->cl_cb_slot_busy) != 0) {
			dprintk("%s slot is busy\n", __func__);
			return false;
		}
		rpc_wake_up_queued_task(&clp->cl_cb_waitq, task);
	}
	cb->cb_holds_slot = true;
	return true;
}

static void nfsd41_cb_release_slot(struct nfsd4_callback *cb)
{
	struct nfs4_client *clp = cb->cb_clp;

	if (cb->cb_holds_slot) {
		cb->cb_holds_slot = false;
		clear_bit(0, &clp->cl_cb_slot_busy);
		rpc_wake_up_next(&clp->cl_cb_waitq);
	}
}

static void nfsd41_destroy_cb(struct nfsd4_callback *cb)
{
	struct nfs4_client *clp = cb->cb_clp;

	nfsd41_cb_release_slot(cb);
	if (cb->cb_ops && cb->cb_ops->release)
		cb->cb_ops->release(cb);
	nfsd41_cb_inflight_end(clp);
}

/*
 * TODO: cb_sequence should support referring call lists, cachethis, multiple
 * slots, and mark callback channel down on communication errors.
 */
static void nfsd4_cb_prepare(struct rpc_task *task, void *calldata)
{
	struct nfsd4_callback *cb = calldata;
	struct nfs4_client *clp = cb->cb_clp;
	u32 minorversion = clp->cl_minorversion;

	/*
	 * cb_seq_status is only set in decode_cb_sequence4res,
	 * and so will remain 1 if an rpc level failure occurs.
	 */
	cb->cb_seq_status = 1;
	cb->cb_status = 0;
	if (minorversion && !nfsd41_cb_get_slot(cb, task))
		return;
	rpc_call_start(task);
}

static bool nfsd4_cb_sequence_done(struct rpc_task *task, struct nfsd4_callback *cb)
{
	struct nfs4_client *clp = cb->cb_clp;
	struct nfsd4_session *session = clp->cl_cb_session;
	bool ret = true;

	if (!clp->cl_minorversion) {
		/*
		 * If the backchannel connection was shut down while this
		 * task was queued, we need to resubmit it after setting up
		 * a new backchannel connection.
		 *
		 * Note that if we lost our callback connection permanently
		 * the submission code will error out, so we don't need to
		 * handle that case here.
		 */
		if (RPC_SIGNALLED(task))
			goto need_restart;

		return true;
	}

	if (!cb->cb_holds_slot)
		goto need_restart;

	switch (cb->cb_seq_status) {
	case 0:
		/*
		 * No need for lock, access serialized in nfsd4_cb_prepare
		 *
		 * RFC5661 20.9.3
		 * If CB_SEQUENCE returns an error, then the state of the slot
		 * (sequence ID, cached reply) MUST NOT change.
		 */
		++session->se_cb_seq_nr;
		break;
	case -ESERVERFAULT:
		++session->se_cb_seq_nr;
		fallthrough;
	case 1:
	case -NFS4ERR_BADSESSION:
		nfsd4_mark_cb_fault(cb->cb_clp, cb->cb_seq_status);
		ret = false;
		break;
	case -NFS4ERR_DELAY:
		if (!rpc_restart_call(task))
			goto out;

		rpc_delay(task, 2 * HZ);
		return false;
	case -NFS4ERR_BADSLOT:
		goto retry_nowait;
	case -NFS4ERR_SEQ_MISORDERED:
		if (session->se_cb_seq_nr != 1) {
			session->se_cb_seq_nr = 1;
			goto retry_nowait;
		}
		break;
	default:
		nfsd4_mark_cb_fault(cb->cb_clp, cb->cb_seq_status);
		dprintk("%s: unprocessed error %d\n", __func__,
			cb->cb_seq_status);
	}

	nfsd41_cb_release_slot(cb);
	dprintk("%s: freed slot, new seqid=%d\n", __func__,
		clp->cl_cb_session->se_cb_seq_nr);

	if (RPC_SIGNALLED(task))
		goto need_restart;
out:
	return ret;
retry_nowait:
	if (rpc_restart_call_prepare(task))
		ret = false;
	goto out;
need_restart:
	if (!test_bit(NFSD4_CLIENT_CB_KILL, &clp->cl_flags)) {
		task->tk_status = 0;
		cb->cb_need_restart = true;
	}
	return false;
}

static void nfsd4_cb_done(struct rpc_task *task, void *calldata)
{
	struct nfsd4_callback *cb = calldata;
	struct nfs4_client *clp = cb->cb_clp;

	trace_nfsd_cb_done(clp, task->tk_status);

	if (!nfsd4_cb_sequence_done(task, cb))
		return;

	if (cb->cb_status) {
		WARN_ON_ONCE(task->tk_status);
		task->tk_status = cb->cb_status;
	}

	switch (cb->cb_ops->done(cb, task)) {
	case 0:
		task->tk_status = 0;
		rpc_restart_call_prepare(task);
		return;
	case 1:
		switch (task->tk_status) {
		case -EIO:
		case -ETIMEDOUT:
			nfsd4_mark_cb_down(clp, task->tk_status);
		}
		break;
	default:
		BUG();
	}
}

static void nfsd4_cb_release(void *calldata)
{
	struct nfsd4_callback *cb = calldata;

	if (cb->cb_need_restart)
		nfsd4_queue_cb(cb);
	else
		nfsd41_destroy_cb(cb);

}

static const struct rpc_call_ops nfsd4_cb_ops = {
	.rpc_call_prepare = nfsd4_cb_prepare,
	.rpc_call_done = nfsd4_cb_done,
	.rpc_release = nfsd4_cb_release,
};

int nfsd4_create_callback_queue(void)
{
	callback_wq = alloc_ordered_workqueue("nfsd4_callbacks", 0);
	if (!callback_wq)
		return -ENOMEM;
	return 0;
}

void nfsd4_destroy_callback_queue(void)
{
	destroy_workqueue(callback_wq);
}

/* must be called under the state lock */
void nfsd4_shutdown_callback(struct nfs4_client *clp)
{
	set_bit(NFSD4_CLIENT_CB_KILL, &clp->cl_flags);
	/*
	 * Note this won't actually result in a null callback;
	 * instead, nfsd4_run_cb_null() will detect the killed
	 * client, destroy the rpc client, and stop:
	 */
	nfsd4_run_cb(&clp->cl_cb_null);
	flush_workqueue(callback_wq);
	nfsd41_cb_inflight_wait_complete(clp);
}

/* requires cl_lock: */
static struct nfsd4_conn * __nfsd4_find_backchannel(struct nfs4_client *clp)
{
	struct nfsd4_session *s;
	struct nfsd4_conn *c;

	list_for_each_entry(s, &clp->cl_sessions, se_perclnt) {
		list_for_each_entry(c, &s->se_conns, cn_persession) {
			if (c->cn_flags & NFS4_CDFC4_BACK)
				return c;
		}
	}
	return NULL;
}

/*
 * Note there isn't a lot of locking in this code; instead we depend on
 * the fact that it is run from the callback_wq, which won't run two
 * work items at once.  So, for example, callback_wq handles all access
 * of cl_cb_client and all calls to rpc_create or rpc_shutdown_client.
 */
static void nfsd4_process_cb_update(struct nfsd4_callback *cb)
{
	struct nfs4_cb_conn conn;
	struct nfs4_client *clp = cb->cb_clp;
	struct nfsd4_session *ses = NULL;
	struct nfsd4_conn *c;
	int err;

	/*
	 * This is either an update, or the client dying; in either case,
	 * kill the old client:
	 */
	if (clp->cl_cb_client) {
		trace_nfsd_cb_shutdown(clp);
		rpc_shutdown_client(clp->cl_cb_client);
		clp->cl_cb_client = NULL;
		put_cred(clp->cl_cb_cred);
		clp->cl_cb_cred = NULL;
	}
	if (clp->cl_cb_conn.cb_xprt) {
		svc_xprt_put(clp->cl_cb_conn.cb_xprt);
		clp->cl_cb_conn.cb_xprt = NULL;
	}
	if (test_bit(NFSD4_CLIENT_CB_KILL, &clp->cl_flags))
		return;
	spin_lock(&clp->cl_lock);
	/*
	 * Only serialized callback code is allowed to clear these
	 * flags; main nfsd code can only set them:
	 */
	BUG_ON(!(clp->cl_flags & NFSD4_CLIENT_CB_FLAG_MASK));
	clear_bit(NFSD4_CLIENT_CB_UPDATE, &clp->cl_flags);
	memcpy(&conn, &cb->cb_clp->cl_cb_conn, sizeof(struct nfs4_cb_conn));
	c = __nfsd4_find_backchannel(clp);
	if (c) {
		svc_xprt_get(c->cn_xprt);
		conn.cb_xprt = c->cn_xprt;
		ses = c->cn_session;
	}
	spin_unlock(&clp->cl_lock);

	err = setup_callback_client(clp, &conn, ses);
	if (err) {
		nfsd4_mark_cb_down(clp, err);
		if (c)
			svc_xprt_put(c->cn_xprt);
		return;
	}
}

static void
nfsd4_run_cb_work(struct work_struct *work)
{
	struct nfsd4_callback *cb =
		container_of(work, struct nfsd4_callback, cb_work);
	struct nfs4_client *clp = cb->cb_clp;
	struct rpc_clnt *clnt;
	int flags;

	trace_nfsd_cb_work(clp, cb->cb_msg.rpc_proc->p_name);

	if (cb->cb_need_restart) {
		cb->cb_need_restart = false;
	} else {
		if (cb->cb_ops && cb->cb_ops->prepare)
			cb->cb_ops->prepare(cb);
	}

	if (clp->cl_flags & NFSD4_CLIENT_CB_FLAG_MASK)
		nfsd4_process_cb_update(cb);

	clnt = clp->cl_cb_client;
	if (!clnt) {
		/* Callback channel broken, or client killed; give up: */
		nfsd41_destroy_cb(cb);
		return;
	}

	/*
	 * Don't send probe messages for 4.1 or later.
	 */
	if (!cb->cb_ops && clp->cl_minorversion) {
		clp->cl_cb_state = NFSD4_CB_UP;
		nfsd41_destroy_cb(cb);
		return;
	}

	cb->cb_msg.rpc_cred = clp->cl_cb_cred;
	flags = clp->cl_minorversion ? RPC_TASK_NOCONNECT : RPC_TASK_SOFTCONN;
	rpc_call_async(clnt, &cb->cb_msg, RPC_TASK_SOFT | flags,
			cb->cb_ops ? &nfsd4_cb_ops : &nfsd4_cb_probe_ops, cb);
}

void nfsd4_init_cb(struct nfsd4_callback *cb, struct nfs4_client *clp,
		const struct nfsd4_callback_ops *ops, enum nfsd4_cb_op op)
{
	cb->cb_clp = clp;
	cb->cb_msg.rpc_proc = &nfs4_cb_procedures[op];
	cb->cb_msg.rpc_argp = cb;
	cb->cb_msg.rpc_resp = cb;
	cb->cb_ops = ops;
	INIT_WORK(&cb->cb_work, nfsd4_run_cb_work);
	cb->cb_seq_status = 1;
	cb->cb_status = 0;
	cb->cb_need_restart = false;
	cb->cb_holds_slot = false;
}

void nfsd4_run_cb(struct nfsd4_callback *cb)
{
	struct nfs4_client *clp = cb->cb_clp;

	nfsd41_cb_inflight_begin(clp);
	if (!nfsd4_queue_cb(cb))
		nfsd41_cb_inflight_end(clp);
}<|MERGE_RESOLUTION|>--- conflicted
+++ resolved
@@ -622,14 +622,9 @@
 
 static void nfs4_xdr_enc_cb_notify_lock(struct rpc_rqst *req,
 					struct xdr_stream *xdr,
-<<<<<<< HEAD
-					const struct nfsd4_callback *cb)
-{
-=======
 					const void *data)
 {
 	const struct nfsd4_callback *cb = data;
->>>>>>> 24b8d41d
 	const struct nfsd4_blocked_lock *nbl =
 		container_of(cb, struct nfsd4_blocked_lock, nbl_cb);
 	struct nfs4_lockowner *lo = (struct nfs4_lockowner *)nbl->nbl_lock.fl_owner;
@@ -656,14 +651,9 @@
 
 static int nfs4_xdr_dec_cb_notify_lock(struct rpc_rqst *rqstp,
 					struct xdr_stream *xdr,
-<<<<<<< HEAD
-					struct nfsd4_callback *cb)
-{
-=======
 					void *data)
 {
 	struct nfsd4_callback *cb = data;
->>>>>>> 24b8d41d
 	struct nfs4_cb_compound_hdr hdr;
 	int status;
 
@@ -671,16 +661,6 @@
 	if (unlikely(status))
 		return status;
 
-<<<<<<< HEAD
-	if (cb) {
-		status = decode_cb_sequence4res(xdr, cb);
-		if (unlikely(status || cb->cb_seq_status))
-			return status;
-	}
-	return decode_cb_op_status(xdr, OP_CB_NOTIFY_LOCK, &cb->cb_status);
-}
-
-=======
 	status = decode_cb_sequence4res(xdr, cb);
 	if (unlikely(status || cb->cb_seq_status))
 		return status;
@@ -782,7 +762,6 @@
 
 	return decode_cb_op_status(xdr, OP_CB_OFFLOAD, &cb->cb_status);
 }
->>>>>>> 24b8d41d
 /*
  * RPC procedure tables
  */
@@ -804,10 +783,7 @@
 	PROC(CB_LAYOUT,	COMPOUND,	cb_layout,	cb_layout),
 #endif
 	PROC(CB_NOTIFY_LOCK,	COMPOUND,	cb_notify_lock,	cb_notify_lock),
-<<<<<<< HEAD
-=======
 	PROC(CB_OFFLOAD,	COMPOUND,	cb_offload,	cb_offload),
->>>>>>> 24b8d41d
 };
 
 static unsigned int nfs4_cb_counts[ARRAY_SIZE(nfs4_cb_procedures)];
@@ -885,8 +861,6 @@
 			!atomic_read(&clp->cl_cb_inflight));
 }
 
-<<<<<<< HEAD
-=======
 static const struct cred *get_backchannel_cred(struct nfs4_client *clp, struct rpc_clnt *client, struct nfsd4_session *ses)
 {
 	if (clp->cl_minorversion == 0) {
@@ -907,7 +881,6 @@
 	}
 }
 
->>>>>>> 24b8d41d
 static int setup_callback_client(struct nfs4_client *clp, struct nfs4_cb_conn *conn, struct nfsd4_session *ses)
 {
 	int maxtime = max_cb_time(clp->net);
