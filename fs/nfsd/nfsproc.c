// SPDX-License-Identifier: GPL-2.0
/*
 * Process version 2 NFS requests.
 *
 * Copyright (C) 1995-1997 Olaf Kirch <okir@monad.swb.de>
 */

#include <linux/namei.h>

#include "cache.h"
#include "xdr.h"
#include "vfs.h"

#define NFSDDBG_FACILITY		NFSDDBG_PROC

static __be32
nfsd_proc_null(struct svc_rqst *rqstp)
{
	return rpc_success;
}

/*
 * Get a file's attributes
 * N.B. After this call resp->fh needs an fh_put
 */
static __be32
nfsd_proc_getattr(struct svc_rqst *rqstp)
{
	struct nfsd_fhandle *argp = rqstp->rq_argp;
	struct nfsd_attrstat *resp = rqstp->rq_resp;

	dprintk("nfsd: GETATTR  %s\n", SVCFH_fmt(&argp->fh));

	fh_copy(&resp->fh, &argp->fh);
	resp->status = fh_verify(rqstp, &resp->fh, 0,
				 NFSD_MAY_NOP | NFSD_MAY_BYPASS_GSS_ON_ROOT);
	if (resp->status != nfs_ok)
		goto out;
	resp->status = fh_getattr(&resp->fh, &resp->stat);
out:
	return rpc_success;
}

/*
 * Set a file's attributes
 * N.B. After this call resp->fh needs an fh_put
 */
static __be32
nfsd_proc_setattr(struct svc_rqst *rqstp)
{
	struct nfsd_sattrargs *argp = rqstp->rq_argp;
	struct nfsd_attrstat *resp = rqstp->rq_resp;
	struct iattr *iap = &argp->attrs;
	struct svc_fh *fhp;

	dprintk("nfsd: SETATTR  %s, valid=%x, size=%ld\n",
		SVCFH_fmt(&argp->fh),
		argp->attrs.ia_valid, (long) argp->attrs.ia_size);

	fhp = fh_copy(&resp->fh, &argp->fh);

	/*
	 * NFSv2 does not differentiate between "set-[ac]time-to-now"
	 * which only requires access, and "set-[ac]time-to-X" which
	 * requires ownership.
	 * So if it looks like it might be "set both to the same time which
	 * is close to now", and if setattr_prepare fails, then we
	 * convert to "set to now" instead of "set to explicit time"
	 *
	 * We only call setattr_prepare as the last test as technically
	 * it is not an interface that we should be using.
	 */
#define BOTH_TIME_SET (ATTR_ATIME_SET | ATTR_MTIME_SET)
#define	MAX_TOUCH_TIME_ERROR (30*60)
	if ((iap->ia_valid & BOTH_TIME_SET) == BOTH_TIME_SET &&
	    iap->ia_mtime.tv_sec == iap->ia_atime.tv_sec) {
		/*
		 * Looks probable.
		 *
		 * Now just make sure time is in the right ballpark.
		 * Solaris, at least, doesn't seem to care what the time
		 * request is.  We require it be within 30 minutes of now.
		 */
<<<<<<< HEAD
		time_t delta = iap->ia_atime.tv_sec - get_seconds();

		nfserr = fh_verify(rqstp, fhp, 0, NFSD_MAY_NOP);
		if (nfserr)
			goto done;
=======
		time64_t delta = iap->ia_atime.tv_sec - ktime_get_real_seconds();

		resp->status = fh_verify(rqstp, fhp, 0, NFSD_MAY_NOP);
		if (resp->status != nfs_ok)
			goto out;
>>>>>>> 24b8d41d

		if (delta < 0)
			delta = -delta;
		if (delta < MAX_TOUCH_TIME_ERROR &&
		    setattr_prepare(fhp->fh_dentry, iap) != 0) {
			/*
			 * Turn off ATTR_[AM]TIME_SET but leave ATTR_[AM]TIME.
			 * This will cause notify_change to set these times
			 * to "now"
			 */
			iap->ia_valid &= ~BOTH_TIME_SET;
		}
	}

	resp->status = nfsd_setattr(rqstp, fhp, iap, 0, (time64_t)0);
	if (resp->status != nfs_ok)
		goto out;

	resp->status = fh_getattr(&resp->fh, &resp->stat);
out:
	return rpc_success;
}

/* Obsolete, replaced by MNTPROC_MNT. */
static __be32
nfsd_proc_root(struct svc_rqst *rqstp)
{
	return rpc_success;
}

/*
 * Look up a path name component
 * Note: the dentry in the resp->fh may be negative if the file
 * doesn't exist yet.
 * N.B. After this call resp->fh needs an fh_put
 */
static __be32
nfsd_proc_lookup(struct svc_rqst *rqstp)
{
	struct nfsd_diropargs *argp = rqstp->rq_argp;
	struct nfsd_diropres *resp = rqstp->rq_resp;

	dprintk("nfsd: LOOKUP   %s %.*s\n",
		SVCFH_fmt(&argp->fh), argp->len, argp->name);

	fh_init(&resp->fh, NFS_FHSIZE);
	resp->status = nfsd_lookup(rqstp, &argp->fh, argp->name, argp->len,
				   &resp->fh);
	fh_put(&argp->fh);
	if (resp->status != nfs_ok)
		goto out;

	resp->status = fh_getattr(&resp->fh, &resp->stat);
out:
	return rpc_success;
}

/*
 * Read a symlink.
 */
static __be32
nfsd_proc_readlink(struct svc_rqst *rqstp)
{
	struct nfsd_readlinkargs *argp = rqstp->rq_argp;
	struct nfsd_readlinkres *resp = rqstp->rq_resp;

	dprintk("nfsd: READLINK %s\n", SVCFH_fmt(&argp->fh));

	/* Read the symlink. */
	resp->len = NFS_MAXPATHLEN;
	resp->status = nfsd_readlink(rqstp, &argp->fh, argp->buffer, &resp->len);

	fh_put(&argp->fh);
	return rpc_success;
}

/*
 * Read a portion of a file.
 * N.B. After this call resp->fh needs an fh_put
 */
static __be32
nfsd_proc_read(struct svc_rqst *rqstp)
{
	struct nfsd_readargs *argp = rqstp->rq_argp;
	struct nfsd_readres *resp = rqstp->rq_resp;
	u32 eof;

	dprintk("nfsd: READ    %s %d bytes at %d\n",
		SVCFH_fmt(&argp->fh),
		argp->count, argp->offset);

	/* Obtain buffer pointer for payload. 19 is 1 word for
	 * status, 17 words for fattr, and 1 word for the byte count.
	 */

	if (NFSSVC_MAXBLKSIZE_V2 < argp->count) {
		char buf[RPC_MAX_ADDRBUFLEN];
		printk(KERN_NOTICE
			"oversized read request from %s (%d bytes)\n",
				svc_print_addr(rqstp, buf, sizeof(buf)),
				argp->count);
		argp->count = NFSSVC_MAXBLKSIZE_V2;
	}
	svc_reserve_auth(rqstp, (19<<2) + argp->count + 4);

	resp->count = argp->count;
	resp->status = nfsd_read(rqstp, fh_copy(&resp->fh, &argp->fh),
				 argp->offset,
				 rqstp->rq_vec, argp->vlen,
				 &resp->count,
				 &eof);
	if (resp->status == nfs_ok)
		resp->status = fh_getattr(&resp->fh, &resp->stat);
	else if (resp->status == nfserr_jukebox)
		return rpc_drop_reply;
	return rpc_success;
}

/* Reserved */
static __be32
nfsd_proc_writecache(struct svc_rqst *rqstp)
{
	return rpc_success;
}

/*
 * Write data to a file
 * N.B. After this call resp->fh needs an fh_put
 */
static __be32
nfsd_proc_write(struct svc_rqst *rqstp)
{
	struct nfsd_writeargs *argp = rqstp->rq_argp;
	struct nfsd_attrstat *resp = rqstp->rq_resp;
	unsigned long cnt = argp->len;
	unsigned int nvecs;

	dprintk("nfsd: WRITE    %s %d bytes at %d\n",
		SVCFH_fmt(&argp->fh),
		argp->len, argp->offset);

	nvecs = svc_fill_write_vector(rqstp, rqstp->rq_arg.pages,
				      &argp->first, cnt);
	if (!nvecs) {
		resp->status = nfserr_io;
		goto out;
	}

	resp->status = nfsd_write(rqstp, fh_copy(&resp->fh, &argp->fh),
				  argp->offset, rqstp->rq_vec, nvecs,
				  &cnt, NFS_DATA_SYNC, NULL);
	if (resp->status == nfs_ok)
		resp->status = fh_getattr(&resp->fh, &resp->stat);
	else if (resp->status == nfserr_jukebox)
		return rpc_drop_reply;
out:
	return rpc_success;
}

/*
 * CREATE processing is complicated. The keyword here is `overloaded.'
 * The parent directory is kept locked between the check for existence
 * and the actual create() call in compliance with VFS protocols.
 * N.B. After this call _both_ argp->fh and resp->fh need an fh_put
 */
static __be32
nfsd_proc_create(struct svc_rqst *rqstp)
{
	struct nfsd_createargs *argp = rqstp->rq_argp;
	struct nfsd_diropres *resp = rqstp->rq_resp;
	svc_fh		*dirfhp = &argp->fh;
	svc_fh		*newfhp = &resp->fh;
	struct iattr	*attr = &argp->attrs;
	struct inode	*inode;
	struct dentry	*dchild;
	int		type, mode;
	int		hosterr;
	dev_t		rdev = 0, wanted = new_decode_dev(attr->ia_size);

	dprintk("nfsd: CREATE   %s %.*s\n",
		SVCFH_fmt(dirfhp), argp->len, argp->name);

	/* First verify the parent file handle */
	resp->status = fh_verify(rqstp, dirfhp, S_IFDIR, NFSD_MAY_EXEC);
	if (resp->status != nfs_ok)
		goto done; /* must fh_put dirfhp even on error */

	/* Check for NFSD_MAY_WRITE in nfsd_create if necessary */

<<<<<<< HEAD
	nfserr = nfserr_exist;
=======
	resp->status = nfserr_exist;
>>>>>>> 24b8d41d
	if (isdotent(argp->name, argp->len))
		goto done;
	hosterr = fh_want_write(dirfhp);
	if (hosterr) {
		resp->status = nfserrno(hosterr);
		goto done;
	}

	fh_lock_nested(dirfhp, I_MUTEX_PARENT);
	dchild = lookup_one_len(argp->name, dirfhp->fh_dentry, argp->len);
	if (IS_ERR(dchild)) {
		resp->status = nfserrno(PTR_ERR(dchild));
		goto out_unlock;
	}
	fh_init(newfhp, NFS_FHSIZE);
	resp->status = fh_compose(newfhp, dirfhp->fh_export, dchild, dirfhp);
	if (!resp->status && d_really_is_negative(dchild))
		resp->status = nfserr_noent;
	dput(dchild);
	if (resp->status) {
		if (resp->status != nfserr_noent)
			goto out_unlock;
		/*
		 * If the new file handle wasn't verified, we can't tell
		 * whether the file exists or not. Time to bail ...
		 */
		resp->status = nfserr_acces;
		if (!newfhp->fh_dentry) {
			printk(KERN_WARNING 
				"nfsd_proc_create: file handle not verified\n");
			goto out_unlock;
		}
	}

	inode = d_inode(newfhp->fh_dentry);

	/* Unfudge the mode bits */
	if (attr->ia_valid & ATTR_MODE) {
		type = attr->ia_mode & S_IFMT;
		mode = attr->ia_mode & ~S_IFMT;
		if (!type) {
			/* no type, so if target exists, assume same as that,
			 * else assume a file */
			if (inode) {
				type = inode->i_mode & S_IFMT;
				switch(type) {
				case S_IFCHR:
				case S_IFBLK:
					/* reserve rdev for later checking */
					rdev = inode->i_rdev;
					attr->ia_valid |= ATTR_SIZE;

					fallthrough;
				case S_IFIFO:
					/* this is probably a permission check..
					 * at least IRIX implements perm checking on
					 *   echo thing > device-special-file-or-pipe
					 * by doing a CREATE with type==0
					 */
					resp->status = nfsd_permission(rqstp,
								 newfhp->fh_export,
								 newfhp->fh_dentry,
								 NFSD_MAY_WRITE|NFSD_MAY_LOCAL_ACCESS);
					if (resp->status && resp->status != nfserr_rofs)
						goto out_unlock;
				}
			} else
				type = S_IFREG;
		}
	} else if (inode) {
		type = inode->i_mode & S_IFMT;
		mode = inode->i_mode & ~S_IFMT;
	} else {
		type = S_IFREG;
		mode = 0;	/* ??? */
	}

	attr->ia_valid |= ATTR_MODE;
	attr->ia_mode = mode;

	/* Special treatment for non-regular files according to the
	 * gospel of sun micro
	 */
	if (type != S_IFREG) {
		if (type != S_IFBLK && type != S_IFCHR) {
			rdev = 0;
		} else if (type == S_IFCHR && !(attr->ia_valid & ATTR_SIZE)) {
			/* If you think you've seen the worst, grok this. */
			type = S_IFIFO;
		} else {
			/* Okay, char or block special */
			if (!rdev)
				rdev = wanted;
		}

		/* we've used the SIZE information, so discard it */
		attr->ia_valid &= ~ATTR_SIZE;

		/* Make sure the type and device matches */
		resp->status = nfserr_exist;
		if (inode && type != (inode->i_mode & S_IFMT))
			goto out_unlock;
	}

	resp->status = nfs_ok;
	if (!inode) {
		/* File doesn't exist. Create it and set attrs */
<<<<<<< HEAD
		nfserr = nfsd_create_locked(rqstp, dirfhp, argp->name,
					argp->len, attr, type, rdev, newfhp);
=======
		resp->status = nfsd_create_locked(rqstp, dirfhp, argp->name,
						  argp->len, attr, type, rdev,
						  newfhp);
>>>>>>> 24b8d41d
	} else if (type == S_IFREG) {
		dprintk("nfsd:   existing %s, valid=%x, size=%ld\n",
			argp->name, attr->ia_valid, (long) attr->ia_size);
		/* File already exists. We ignore all attributes except
		 * size, so that creat() behaves exactly like
		 * open(..., O_CREAT|O_TRUNC|O_WRONLY).
		 */
		attr->ia_valid &= ATTR_SIZE;
		if (attr->ia_valid)
			resp->status = nfsd_setattr(rqstp, newfhp, attr, 0,
						    (time64_t)0);
	}

out_unlock:
	/* We don't really need to unlock, as fh_put does it. */
	fh_unlock(dirfhp);
	fh_drop_write(dirfhp);
done:
	fh_put(dirfhp);
	if (resp->status != nfs_ok)
		goto out;
	resp->status = fh_getattr(&resp->fh, &resp->stat);
out:
	return rpc_success;
}

static __be32
nfsd_proc_remove(struct svc_rqst *rqstp)
{
	struct nfsd_diropargs *argp = rqstp->rq_argp;
	struct nfsd_stat *resp = rqstp->rq_resp;

	dprintk("nfsd: REMOVE   %s %.*s\n", SVCFH_fmt(&argp->fh),
		argp->len, argp->name);

	/* Unlink. -SIFDIR means file must not be a directory */
	resp->status = nfsd_unlink(rqstp, &argp->fh, -S_IFDIR,
				   argp->name, argp->len);
	fh_put(&argp->fh);
	return rpc_success;
}

static __be32
nfsd_proc_rename(struct svc_rqst *rqstp)
{
	struct nfsd_renameargs *argp = rqstp->rq_argp;
	struct nfsd_stat *resp = rqstp->rq_resp;

	dprintk("nfsd: RENAME   %s %.*s -> \n",
		SVCFH_fmt(&argp->ffh), argp->flen, argp->fname);
	dprintk("nfsd:        ->  %s %.*s\n",
		SVCFH_fmt(&argp->tfh), argp->tlen, argp->tname);

	resp->status = nfsd_rename(rqstp, &argp->ffh, argp->fname, argp->flen,
				   &argp->tfh, argp->tname, argp->tlen);
	fh_put(&argp->ffh);
	fh_put(&argp->tfh);
	return rpc_success;
}

static __be32
nfsd_proc_link(struct svc_rqst *rqstp)
{
	struct nfsd_linkargs *argp = rqstp->rq_argp;
	struct nfsd_stat *resp = rqstp->rq_resp;

	dprintk("nfsd: LINK     %s ->\n",
		SVCFH_fmt(&argp->ffh));
	dprintk("nfsd:    %s %.*s\n",
		SVCFH_fmt(&argp->tfh),
		argp->tlen,
		argp->tname);

	resp->status = nfsd_link(rqstp, &argp->tfh, argp->tname, argp->tlen,
				 &argp->ffh);
	fh_put(&argp->ffh);
	fh_put(&argp->tfh);
	return rpc_success;
}

static __be32
nfsd_proc_symlink(struct svc_rqst *rqstp)
{
	struct nfsd_symlinkargs *argp = rqstp->rq_argp;
	struct nfsd_stat *resp = rqstp->rq_resp;
	struct svc_fh	newfh;

	if (argp->tlen > NFS_MAXPATHLEN) {
		resp->status = nfserr_nametoolong;
		goto out;
	}

	argp->tname = svc_fill_symlink_pathname(rqstp, &argp->first,
						page_address(rqstp->rq_arg.pages[0]),
						argp->tlen);
	if (IS_ERR(argp->tname)) {
		resp->status = nfserrno(PTR_ERR(argp->tname));
		goto out;
	}

	dprintk("nfsd: SYMLINK  %s %.*s -> %.*s\n",
		SVCFH_fmt(&argp->ffh), argp->flen, argp->fname,
		argp->tlen, argp->tname);

	fh_init(&newfh, NFS_FHSIZE);
	resp->status = nfsd_symlink(rqstp, &argp->ffh, argp->fname, argp->flen,
				    argp->tname, &newfh);

	kfree(argp->tname);
	fh_put(&argp->ffh);
	fh_put(&newfh);
out:
	return rpc_success;
}

/*
 * Make directory. This operation is not idempotent.
 * N.B. After this call resp->fh needs an fh_put
 */
static __be32
nfsd_proc_mkdir(struct svc_rqst *rqstp)
{
	struct nfsd_createargs *argp = rqstp->rq_argp;
	struct nfsd_diropres *resp = rqstp->rq_resp;

	dprintk("nfsd: MKDIR    %s %.*s\n", SVCFH_fmt(&argp->fh), argp->len, argp->name);

	if (resp->fh.fh_dentry) {
		printk(KERN_WARNING
			"nfsd_proc_mkdir: response already verified??\n");
	}

	argp->attrs.ia_valid &= ~ATTR_SIZE;
	fh_init(&resp->fh, NFS_FHSIZE);
	resp->status = nfsd_create(rqstp, &argp->fh, argp->name, argp->len,
				   &argp->attrs, S_IFDIR, 0, &resp->fh);
	fh_put(&argp->fh);
	if (resp->status != nfs_ok)
		goto out;

	resp->status = fh_getattr(&resp->fh, &resp->stat);
out:
	return rpc_success;
}

/*
 * Remove a directory
 */
static __be32
nfsd_proc_rmdir(struct svc_rqst *rqstp)
{
	struct nfsd_diropargs *argp = rqstp->rq_argp;
	struct nfsd_stat *resp = rqstp->rq_resp;

	dprintk("nfsd: RMDIR    %s %.*s\n", SVCFH_fmt(&argp->fh), argp->len, argp->name);

	resp->status = nfsd_unlink(rqstp, &argp->fh, S_IFDIR,
				   argp->name, argp->len);
	fh_put(&argp->fh);
	return rpc_success;
}

/*
 * Read a portion of a directory.
 */
static __be32
nfsd_proc_readdir(struct svc_rqst *rqstp)
{
	struct nfsd_readdirargs *argp = rqstp->rq_argp;
	struct nfsd_readdirres *resp = rqstp->rq_resp;
	int		count;
	loff_t		offset;

	dprintk("nfsd: READDIR  %s %d bytes at %d\n",
		SVCFH_fmt(&argp->fh),		
		argp->count, argp->cookie);

	/* Shrink to the client read size */
	count = (argp->count >> 2) - 2;

	/* Make sure we've room for the NULL ptr & eof flag */
	count -= 2;
	if (count < 0)
		count = 0;

	resp->buffer = argp->buffer;
	resp->offset = NULL;
	resp->buflen = count;
	resp->common.err = nfs_ok;
	/* Read directory and encode entries on the fly */
	offset = argp->cookie;
	resp->status = nfsd_readdir(rqstp, &argp->fh, &offset,
				    &resp->common, nfssvc_encode_entry);

	resp->count = resp->buffer - argp->buffer;
	if (resp->offset)
		*resp->offset = htonl(offset);

	fh_put(&argp->fh);
	return rpc_success;
}

/*
 * Get file system info
 */
static __be32
nfsd_proc_statfs(struct svc_rqst *rqstp)
{
	struct nfsd_fhandle *argp = rqstp->rq_argp;
	struct nfsd_statfsres *resp = rqstp->rq_resp;

	dprintk("nfsd: STATFS   %s\n", SVCFH_fmt(&argp->fh));

	resp->status = nfsd_statfs(rqstp, &argp->fh, &resp->stats,
				   NFSD_MAY_BYPASS_GSS_ON_ROOT);
	fh_put(&argp->fh);
	return rpc_success;
}

/*
 * NFSv2 Server procedures.
 * Only the results of non-idempotent operations are cached.
 */
struct nfsd_void { int dummy; };

#define ST 1		/* status */
#define FH 8		/* filehandle */
#define	AT 18		/* attributes */

static const struct svc_procedure nfsd_procedures2[18] = {
	[NFSPROC_NULL] = {
		.pc_func = nfsd_proc_null,
		.pc_decode = nfssvc_decode_void,
		.pc_encode = nfssvc_encode_void,
		.pc_argsize = sizeof(struct nfsd_void),
		.pc_ressize = sizeof(struct nfsd_void),
		.pc_cachetype = RC_NOCACHE,
		.pc_xdrressize = 0,
	},
	[NFSPROC_GETATTR] = {
		.pc_func = nfsd_proc_getattr,
		.pc_decode = nfssvc_decode_fhandle,
		.pc_encode = nfssvc_encode_attrstat,
		.pc_release = nfssvc_release_attrstat,
		.pc_argsize = sizeof(struct nfsd_fhandle),
		.pc_ressize = sizeof(struct nfsd_attrstat),
		.pc_cachetype = RC_NOCACHE,
		.pc_xdrressize = ST+AT,
	},
	[NFSPROC_SETATTR] = {
		.pc_func = nfsd_proc_setattr,
		.pc_decode = nfssvc_decode_sattrargs,
		.pc_encode = nfssvc_encode_attrstat,
		.pc_release = nfssvc_release_attrstat,
		.pc_argsize = sizeof(struct nfsd_sattrargs),
		.pc_ressize = sizeof(struct nfsd_attrstat),
		.pc_cachetype = RC_REPLBUFF,
		.pc_xdrressize = ST+AT,
	},
	[NFSPROC_ROOT] = {
		.pc_func = nfsd_proc_root,
		.pc_decode = nfssvc_decode_void,
		.pc_encode = nfssvc_encode_void,
		.pc_argsize = sizeof(struct nfsd_void),
		.pc_ressize = sizeof(struct nfsd_void),
		.pc_cachetype = RC_NOCACHE,
		.pc_xdrressize = 0,
	},
	[NFSPROC_LOOKUP] = {
		.pc_func = nfsd_proc_lookup,
		.pc_decode = nfssvc_decode_diropargs,
		.pc_encode = nfssvc_encode_diropres,
		.pc_release = nfssvc_release_diropres,
		.pc_argsize = sizeof(struct nfsd_diropargs),
		.pc_ressize = sizeof(struct nfsd_diropres),
		.pc_cachetype = RC_NOCACHE,
		.pc_xdrressize = ST+FH+AT,
	},
	[NFSPROC_READLINK] = {
		.pc_func = nfsd_proc_readlink,
		.pc_decode = nfssvc_decode_readlinkargs,
		.pc_encode = nfssvc_encode_readlinkres,
		.pc_argsize = sizeof(struct nfsd_readlinkargs),
		.pc_ressize = sizeof(struct nfsd_readlinkres),
		.pc_cachetype = RC_NOCACHE,
		.pc_xdrressize = ST+1+NFS_MAXPATHLEN/4,
	},
	[NFSPROC_READ] = {
		.pc_func = nfsd_proc_read,
		.pc_decode = nfssvc_decode_readargs,
		.pc_encode = nfssvc_encode_readres,
		.pc_release = nfssvc_release_readres,
		.pc_argsize = sizeof(struct nfsd_readargs),
		.pc_ressize = sizeof(struct nfsd_readres),
		.pc_cachetype = RC_NOCACHE,
		.pc_xdrressize = ST+AT+1+NFSSVC_MAXBLKSIZE_V2/4,
	},
	[NFSPROC_WRITECACHE] = {
		.pc_func = nfsd_proc_writecache,
		.pc_decode = nfssvc_decode_void,
		.pc_encode = nfssvc_encode_void,
		.pc_argsize = sizeof(struct nfsd_void),
		.pc_ressize = sizeof(struct nfsd_void),
		.pc_cachetype = RC_NOCACHE,
		.pc_xdrressize = 0,
	},
	[NFSPROC_WRITE] = {
		.pc_func = nfsd_proc_write,
		.pc_decode = nfssvc_decode_writeargs,
		.pc_encode = nfssvc_encode_attrstat,
		.pc_release = nfssvc_release_attrstat,
		.pc_argsize = sizeof(struct nfsd_writeargs),
		.pc_ressize = sizeof(struct nfsd_attrstat),
		.pc_cachetype = RC_REPLBUFF,
		.pc_xdrressize = ST+AT,
	},
	[NFSPROC_CREATE] = {
		.pc_func = nfsd_proc_create,
		.pc_decode = nfssvc_decode_createargs,
		.pc_encode = nfssvc_encode_diropres,
		.pc_release = nfssvc_release_diropres,
		.pc_argsize = sizeof(struct nfsd_createargs),
		.pc_ressize = sizeof(struct nfsd_diropres),
		.pc_cachetype = RC_REPLBUFF,
		.pc_xdrressize = ST+FH+AT,
	},
	[NFSPROC_REMOVE] = {
		.pc_func = nfsd_proc_remove,
		.pc_decode = nfssvc_decode_diropargs,
		.pc_encode = nfssvc_encode_stat,
		.pc_argsize = sizeof(struct nfsd_diropargs),
		.pc_ressize = sizeof(struct nfsd_stat),
		.pc_cachetype = RC_REPLSTAT,
		.pc_xdrressize = ST,
	},
	[NFSPROC_RENAME] = {
		.pc_func = nfsd_proc_rename,
		.pc_decode = nfssvc_decode_renameargs,
		.pc_encode = nfssvc_encode_stat,
		.pc_argsize = sizeof(struct nfsd_renameargs),
		.pc_ressize = sizeof(struct nfsd_stat),
		.pc_cachetype = RC_REPLSTAT,
		.pc_xdrressize = ST,
	},
	[NFSPROC_LINK] = {
		.pc_func = nfsd_proc_link,
		.pc_decode = nfssvc_decode_linkargs,
		.pc_encode = nfssvc_encode_stat,
		.pc_argsize = sizeof(struct nfsd_linkargs),
		.pc_ressize = sizeof(struct nfsd_stat),
		.pc_cachetype = RC_REPLSTAT,
		.pc_xdrressize = ST,
	},
	[NFSPROC_SYMLINK] = {
		.pc_func = nfsd_proc_symlink,
		.pc_decode = nfssvc_decode_symlinkargs,
		.pc_encode = nfssvc_encode_stat,
		.pc_argsize = sizeof(struct nfsd_symlinkargs),
		.pc_ressize = sizeof(struct nfsd_stat),
		.pc_cachetype = RC_REPLSTAT,
		.pc_xdrressize = ST,
	},
	[NFSPROC_MKDIR] = {
		.pc_func = nfsd_proc_mkdir,
		.pc_decode = nfssvc_decode_createargs,
		.pc_encode = nfssvc_encode_diropres,
		.pc_release = nfssvc_release_diropres,
		.pc_argsize = sizeof(struct nfsd_createargs),
		.pc_ressize = sizeof(struct nfsd_diropres),
		.pc_cachetype = RC_REPLBUFF,
		.pc_xdrressize = ST+FH+AT,
	},
	[NFSPROC_RMDIR] = {
		.pc_func = nfsd_proc_rmdir,
		.pc_decode = nfssvc_decode_diropargs,
		.pc_encode = nfssvc_encode_stat,
		.pc_argsize = sizeof(struct nfsd_diropargs),
		.pc_ressize = sizeof(struct nfsd_stat),
		.pc_cachetype = RC_REPLSTAT,
		.pc_xdrressize = ST,
	},
	[NFSPROC_READDIR] = {
		.pc_func = nfsd_proc_readdir,
		.pc_decode = nfssvc_decode_readdirargs,
		.pc_encode = nfssvc_encode_readdirres,
		.pc_argsize = sizeof(struct nfsd_readdirargs),
		.pc_ressize = sizeof(struct nfsd_readdirres),
		.pc_cachetype = RC_NOCACHE,
	},
	[NFSPROC_STATFS] = {
		.pc_func = nfsd_proc_statfs,
		.pc_decode = nfssvc_decode_fhandle,
		.pc_encode = nfssvc_encode_statfsres,
		.pc_argsize = sizeof(struct nfsd_fhandle),
		.pc_ressize = sizeof(struct nfsd_statfsres),
		.pc_cachetype = RC_NOCACHE,
		.pc_xdrressize = ST+5,
	},
};


static unsigned int nfsd_count2[ARRAY_SIZE(nfsd_procedures2)];
const struct svc_version nfsd_version2 = {
	.vs_vers	= 2,
	.vs_nproc	= 18,
	.vs_proc	= nfsd_procedures2,
	.vs_count	= nfsd_count2,
	.vs_dispatch	= nfsd_dispatch,
	.vs_xdrsize	= NFS2_SVC_XDRSIZE,
};

/*
 * Map errnos to NFS errnos.
 */
__be32
nfserrno (int errno)
{
	static struct {
		__be32	nfserr;
		int	syserr;
	} nfs_errtbl[] = {
		{ nfs_ok, 0 },
		{ nfserr_perm, -EPERM },
		{ nfserr_noent, -ENOENT },
		{ nfserr_io, -EIO },
		{ nfserr_nxio, -ENXIO },
		{ nfserr_fbig, -E2BIG },
		{ nfserr_acces, -EACCES },
		{ nfserr_exist, -EEXIST },
		{ nfserr_xdev, -EXDEV },
		{ nfserr_mlink, -EMLINK },
		{ nfserr_nodev, -ENODEV },
		{ nfserr_notdir, -ENOTDIR },
		{ nfserr_isdir, -EISDIR },
		{ nfserr_inval, -EINVAL },
		{ nfserr_fbig, -EFBIG },
		{ nfserr_nospc, -ENOSPC },
		{ nfserr_rofs, -EROFS },
		{ nfserr_mlink, -EMLINK },
		{ nfserr_nametoolong, -ENAMETOOLONG },
		{ nfserr_notempty, -ENOTEMPTY },
#ifdef EDQUOT
		{ nfserr_dquot, -EDQUOT },
#endif
		{ nfserr_stale, -ESTALE },
		{ nfserr_jukebox, -ETIMEDOUT },
		{ nfserr_jukebox, -ERESTARTSYS },
		{ nfserr_jukebox, -EAGAIN },
		{ nfserr_jukebox, -EWOULDBLOCK },
		{ nfserr_jukebox, -ENOMEM },
		{ nfserr_io, -ETXTBSY },
		{ nfserr_notsupp, -EOPNOTSUPP },
		{ nfserr_toosmall, -ETOOSMALL },
		{ nfserr_serverfault, -ESERVERFAULT },
		{ nfserr_serverfault, -ENFILE },
		{ nfserr_io, -EUCLEAN },
<<<<<<< HEAD
=======
		{ nfserr_perm, -ENOKEY },
>>>>>>> 24b8d41d
	};
	int	i;

	for (i = 0; i < ARRAY_SIZE(nfs_errtbl); i++) {
		if (nfs_errtbl[i].syserr == errno)
			return nfs_errtbl[i].nfserr;
	}
	WARN_ONCE(1, "nfsd: non-standard errno: %d\n", errno);
	return nfserr_io;
}
<|MERGE_RESOLUTION|>--- conflicted
+++ resolved
@@ -81,19 +81,11 @@
 		 * Solaris, at least, doesn't seem to care what the time
 		 * request is.  We require it be within 30 minutes of now.
 		 */
-<<<<<<< HEAD
-		time_t delta = iap->ia_atime.tv_sec - get_seconds();
-
-		nfserr = fh_verify(rqstp, fhp, 0, NFSD_MAY_NOP);
-		if (nfserr)
-			goto done;
-=======
 		time64_t delta = iap->ia_atime.tv_sec - ktime_get_real_seconds();
 
 		resp->status = fh_verify(rqstp, fhp, 0, NFSD_MAY_NOP);
 		if (resp->status != nfs_ok)
 			goto out;
->>>>>>> 24b8d41d
 
 		if (delta < 0)
 			delta = -delta;
@@ -283,11 +275,7 @@
 
 	/* Check for NFSD_MAY_WRITE in nfsd_create if necessary */
 
-<<<<<<< HEAD
-	nfserr = nfserr_exist;
-=======
 	resp->status = nfserr_exist;
->>>>>>> 24b8d41d
 	if (isdotent(argp->name, argp->len))
 		goto done;
 	hosterr = fh_want_write(dirfhp);
@@ -395,14 +383,9 @@
 	resp->status = nfs_ok;
 	if (!inode) {
 		/* File doesn't exist. Create it and set attrs */
-<<<<<<< HEAD
-		nfserr = nfsd_create_locked(rqstp, dirfhp, argp->name,
-					argp->len, attr, type, rdev, newfhp);
-=======
 		resp->status = nfsd_create_locked(rqstp, dirfhp, argp->name,
 						  argp->len, attr, type, rdev,
 						  newfhp);
->>>>>>> 24b8d41d
 	} else if (type == S_IFREG) {
 		dprintk("nfsd:   existing %s, valid=%x, size=%ld\n",
 			argp->name, attr->ia_valid, (long) attr->ia_size);
@@ -859,10 +842,7 @@
 		{ nfserr_serverfault, -ESERVERFAULT },
 		{ nfserr_serverfault, -ENFILE },
 		{ nfserr_io, -EUCLEAN },
-<<<<<<< HEAD
-=======
 		{ nfserr_perm, -ENOKEY },
->>>>>>> 24b8d41d
 	};
 	int	i;
 
