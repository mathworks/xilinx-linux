/* SPDX-License-Identifier: GPL-2.0 */
/*
 * Copyright (c) 2013 Trond Myklebust <Trond.Myklebust@netapp.com>
 */
#undef TRACE_SYSTEM
#define TRACE_SYSTEM nfs4

#if !defined(_TRACE_NFS4_H) || defined(TRACE_HEADER_MULTI_READ)
#define _TRACE_NFS4_H

#include <linux/tracepoint.h>

TRACE_DEFINE_ENUM(EPERM);
TRACE_DEFINE_ENUM(ENOENT);
TRACE_DEFINE_ENUM(EIO);
TRACE_DEFINE_ENUM(ENXIO);
TRACE_DEFINE_ENUM(EACCES);
TRACE_DEFINE_ENUM(EEXIST);
TRACE_DEFINE_ENUM(EXDEV);
TRACE_DEFINE_ENUM(ENOTDIR);
TRACE_DEFINE_ENUM(EISDIR);
TRACE_DEFINE_ENUM(EFBIG);
TRACE_DEFINE_ENUM(ENOSPC);
TRACE_DEFINE_ENUM(EROFS);
TRACE_DEFINE_ENUM(EMLINK);
TRACE_DEFINE_ENUM(ENAMETOOLONG);
TRACE_DEFINE_ENUM(ENOTEMPTY);
TRACE_DEFINE_ENUM(EDQUOT);
TRACE_DEFINE_ENUM(ESTALE);
TRACE_DEFINE_ENUM(EBADHANDLE);
TRACE_DEFINE_ENUM(EBADCOOKIE);
TRACE_DEFINE_ENUM(ENOTSUPP);
TRACE_DEFINE_ENUM(ETOOSMALL);
TRACE_DEFINE_ENUM(EREMOTEIO);
TRACE_DEFINE_ENUM(EBADTYPE);
TRACE_DEFINE_ENUM(EAGAIN);
TRACE_DEFINE_ENUM(ELOOP);
TRACE_DEFINE_ENUM(EOPNOTSUPP);
TRACE_DEFINE_ENUM(EDEADLK);
TRACE_DEFINE_ENUM(ENOMEM);
TRACE_DEFINE_ENUM(EKEYEXPIRED);
TRACE_DEFINE_ENUM(ETIMEDOUT);
TRACE_DEFINE_ENUM(ERESTARTSYS);
TRACE_DEFINE_ENUM(ECONNREFUSED);
TRACE_DEFINE_ENUM(ECONNRESET);
TRACE_DEFINE_ENUM(ENETUNREACH);
TRACE_DEFINE_ENUM(EHOSTUNREACH);
TRACE_DEFINE_ENUM(EHOSTDOWN);
TRACE_DEFINE_ENUM(EPIPE);
TRACE_DEFINE_ENUM(EPFNOSUPPORT);
TRACE_DEFINE_ENUM(EPROTONOSUPPORT);

TRACE_DEFINE_ENUM(NFS4_OK);
TRACE_DEFINE_ENUM(NFS4ERR_ACCESS);
TRACE_DEFINE_ENUM(NFS4ERR_ATTRNOTSUPP);
TRACE_DEFINE_ENUM(NFS4ERR_ADMIN_REVOKED);
TRACE_DEFINE_ENUM(NFS4ERR_BACK_CHAN_BUSY);
TRACE_DEFINE_ENUM(NFS4ERR_BADCHAR);
TRACE_DEFINE_ENUM(NFS4ERR_BADHANDLE);
TRACE_DEFINE_ENUM(NFS4ERR_BADIOMODE);
TRACE_DEFINE_ENUM(NFS4ERR_BADLAYOUT);
TRACE_DEFINE_ENUM(NFS4ERR_BADLABEL);
TRACE_DEFINE_ENUM(NFS4ERR_BADNAME);
TRACE_DEFINE_ENUM(NFS4ERR_BADOWNER);
TRACE_DEFINE_ENUM(NFS4ERR_BADSESSION);
TRACE_DEFINE_ENUM(NFS4ERR_BADSLOT);
TRACE_DEFINE_ENUM(NFS4ERR_BADTYPE);
TRACE_DEFINE_ENUM(NFS4ERR_BADXDR);
TRACE_DEFINE_ENUM(NFS4ERR_BAD_COOKIE);
TRACE_DEFINE_ENUM(NFS4ERR_BAD_HIGH_SLOT);
TRACE_DEFINE_ENUM(NFS4ERR_BAD_RANGE);
TRACE_DEFINE_ENUM(NFS4ERR_BAD_SEQID);
TRACE_DEFINE_ENUM(NFS4ERR_BAD_SESSION_DIGEST);
TRACE_DEFINE_ENUM(NFS4ERR_BAD_STATEID);
TRACE_DEFINE_ENUM(NFS4ERR_CB_PATH_DOWN);
TRACE_DEFINE_ENUM(NFS4ERR_CLID_INUSE);
TRACE_DEFINE_ENUM(NFS4ERR_CLIENTID_BUSY);
TRACE_DEFINE_ENUM(NFS4ERR_COMPLETE_ALREADY);
TRACE_DEFINE_ENUM(NFS4ERR_CONN_NOT_BOUND_TO_SESSION);
TRACE_DEFINE_ENUM(NFS4ERR_DEADLOCK);
TRACE_DEFINE_ENUM(NFS4ERR_DEADSESSION);
TRACE_DEFINE_ENUM(NFS4ERR_DELAY);
TRACE_DEFINE_ENUM(NFS4ERR_DELEG_ALREADY_WANTED);
TRACE_DEFINE_ENUM(NFS4ERR_DELEG_REVOKED);
TRACE_DEFINE_ENUM(NFS4ERR_DENIED);
TRACE_DEFINE_ENUM(NFS4ERR_DIRDELEG_UNAVAIL);
TRACE_DEFINE_ENUM(NFS4ERR_DQUOT);
TRACE_DEFINE_ENUM(NFS4ERR_ENCR_ALG_UNSUPP);
TRACE_DEFINE_ENUM(NFS4ERR_EXIST);
TRACE_DEFINE_ENUM(NFS4ERR_EXPIRED);
TRACE_DEFINE_ENUM(NFS4ERR_FBIG);
TRACE_DEFINE_ENUM(NFS4ERR_FHEXPIRED);
TRACE_DEFINE_ENUM(NFS4ERR_FILE_OPEN);
TRACE_DEFINE_ENUM(NFS4ERR_GRACE);
TRACE_DEFINE_ENUM(NFS4ERR_HASH_ALG_UNSUPP);
TRACE_DEFINE_ENUM(NFS4ERR_INVAL);
TRACE_DEFINE_ENUM(NFS4ERR_IO);
TRACE_DEFINE_ENUM(NFS4ERR_ISDIR);
TRACE_DEFINE_ENUM(NFS4ERR_LAYOUTTRYLATER);
TRACE_DEFINE_ENUM(NFS4ERR_LAYOUTUNAVAILABLE);
TRACE_DEFINE_ENUM(NFS4ERR_LEASE_MOVED);
TRACE_DEFINE_ENUM(NFS4ERR_LOCKED);
TRACE_DEFINE_ENUM(NFS4ERR_LOCKS_HELD);
TRACE_DEFINE_ENUM(NFS4ERR_LOCK_RANGE);
TRACE_DEFINE_ENUM(NFS4ERR_MINOR_VERS_MISMATCH);
TRACE_DEFINE_ENUM(NFS4ERR_MLINK);
TRACE_DEFINE_ENUM(NFS4ERR_MOVED);
TRACE_DEFINE_ENUM(NFS4ERR_NAMETOOLONG);
TRACE_DEFINE_ENUM(NFS4ERR_NOENT);
TRACE_DEFINE_ENUM(NFS4ERR_NOFILEHANDLE);
TRACE_DEFINE_ENUM(NFS4ERR_NOMATCHING_LAYOUT);
TRACE_DEFINE_ENUM(NFS4ERR_NOSPC);
TRACE_DEFINE_ENUM(NFS4ERR_NOTDIR);
TRACE_DEFINE_ENUM(NFS4ERR_NOTEMPTY);
TRACE_DEFINE_ENUM(NFS4ERR_NOTSUPP);
TRACE_DEFINE_ENUM(NFS4ERR_NOT_ONLY_OP);
TRACE_DEFINE_ENUM(NFS4ERR_NOT_SAME);
TRACE_DEFINE_ENUM(NFS4ERR_NO_GRACE);
TRACE_DEFINE_ENUM(NFS4ERR_NXIO);
TRACE_DEFINE_ENUM(NFS4ERR_OLD_STATEID);
TRACE_DEFINE_ENUM(NFS4ERR_OPENMODE);
TRACE_DEFINE_ENUM(NFS4ERR_OP_ILLEGAL);
TRACE_DEFINE_ENUM(NFS4ERR_OP_NOT_IN_SESSION);
TRACE_DEFINE_ENUM(NFS4ERR_PERM);
TRACE_DEFINE_ENUM(NFS4ERR_PNFS_IO_HOLE);
TRACE_DEFINE_ENUM(NFS4ERR_PNFS_NO_LAYOUT);
TRACE_DEFINE_ENUM(NFS4ERR_RECALLCONFLICT);
TRACE_DEFINE_ENUM(NFS4ERR_RECLAIM_BAD);
TRACE_DEFINE_ENUM(NFS4ERR_RECLAIM_CONFLICT);
TRACE_DEFINE_ENUM(NFS4ERR_REJECT_DELEG);
TRACE_DEFINE_ENUM(NFS4ERR_REP_TOO_BIG);
TRACE_DEFINE_ENUM(NFS4ERR_REP_TOO_BIG_TO_CACHE);
TRACE_DEFINE_ENUM(NFS4ERR_REQ_TOO_BIG);
TRACE_DEFINE_ENUM(NFS4ERR_RESOURCE);
TRACE_DEFINE_ENUM(NFS4ERR_RESTOREFH);
TRACE_DEFINE_ENUM(NFS4ERR_RETRY_UNCACHED_REP);
TRACE_DEFINE_ENUM(NFS4ERR_RETURNCONFLICT);
TRACE_DEFINE_ENUM(NFS4ERR_ROFS);
TRACE_DEFINE_ENUM(NFS4ERR_SAME);
TRACE_DEFINE_ENUM(NFS4ERR_SHARE_DENIED);
TRACE_DEFINE_ENUM(NFS4ERR_SEQUENCE_POS);
TRACE_DEFINE_ENUM(NFS4ERR_SEQ_FALSE_RETRY);
TRACE_DEFINE_ENUM(NFS4ERR_SEQ_MISORDERED);
TRACE_DEFINE_ENUM(NFS4ERR_SERVERFAULT);
TRACE_DEFINE_ENUM(NFS4ERR_STALE);
TRACE_DEFINE_ENUM(NFS4ERR_STALE_CLIENTID);
TRACE_DEFINE_ENUM(NFS4ERR_STALE_STATEID);
TRACE_DEFINE_ENUM(NFS4ERR_SYMLINK);
TRACE_DEFINE_ENUM(NFS4ERR_TOOSMALL);
TRACE_DEFINE_ENUM(NFS4ERR_TOO_MANY_OPS);
TRACE_DEFINE_ENUM(NFS4ERR_UNKNOWN_LAYOUTTYPE);
TRACE_DEFINE_ENUM(NFS4ERR_UNSAFE_COMPOUND);
TRACE_DEFINE_ENUM(NFS4ERR_WRONGSEC);
TRACE_DEFINE_ENUM(NFS4ERR_WRONG_CRED);
TRACE_DEFINE_ENUM(NFS4ERR_WRONG_TYPE);
TRACE_DEFINE_ENUM(NFS4ERR_XDEV);

TRACE_DEFINE_ENUM(NFS4ERR_RESET_TO_MDS);
TRACE_DEFINE_ENUM(NFS4ERR_RESET_TO_PNFS);

#define show_nfsv4_errors(error) \
	__print_symbolic(error, \
		{ NFS4_OK, "OK" }, \
		/* Mapped by nfs4_stat_to_errno() */ \
		{ EPERM, "EPERM" }, \
		{ ENOENT, "ENOENT" }, \
		{ EIO, "EIO" }, \
		{ ENXIO, "ENXIO" }, \
		{ EACCES, "EACCES" }, \
		{ EEXIST, "EEXIST" }, \
		{ EXDEV, "EXDEV" }, \
		{ ENOTDIR, "ENOTDIR" }, \
		{ EISDIR, "EISDIR" }, \
		{ EFBIG, "EFBIG" }, \
		{ ENOSPC, "ENOSPC" }, \
		{ EROFS, "EROFS" }, \
		{ EMLINK, "EMLINK" }, \
		{ ENAMETOOLONG, "ENAMETOOLONG" }, \
		{ ENOTEMPTY, "ENOTEMPTY" }, \
		{ EDQUOT, "EDQUOT" }, \
		{ ESTALE, "ESTALE" }, \
		{ EBADHANDLE, "EBADHANDLE" }, \
		{ EBADCOOKIE, "EBADCOOKIE" }, \
		{ ENOTSUPP, "ENOTSUPP" }, \
		{ ETOOSMALL, "ETOOSMALL" }, \
		{ EREMOTEIO, "EREMOTEIO" }, \
		{ EBADTYPE, "EBADTYPE" }, \
		{ EAGAIN, "EAGAIN" }, \
		{ ELOOP, "ELOOP" }, \
		{ EOPNOTSUPP, "EOPNOTSUPP" }, \
		{ EDEADLK, "EDEADLK" }, \
		/* RPC errors */ \
		{ ENOMEM, "ENOMEM" }, \
		{ EKEYEXPIRED, "EKEYEXPIRED" }, \
		{ ETIMEDOUT, "ETIMEDOUT" }, \
		{ ERESTARTSYS, "ERESTARTSYS" }, \
		{ ECONNREFUSED, "ECONNREFUSED" }, \
		{ ECONNRESET, "ECONNRESET" }, \
		{ ENETUNREACH, "ENETUNREACH" }, \
		{ EHOSTUNREACH, "EHOSTUNREACH" }, \
		{ EHOSTDOWN, "EHOSTDOWN" }, \
		{ EPIPE, "EPIPE" }, \
		{ EPFNOSUPPORT, "EPFNOSUPPORT" }, \
		{ EPROTONOSUPPORT, "EPROTONOSUPPORT" }, \
		/* NFSv4 native errors */ \
		{ NFS4ERR_ACCESS, "ACCESS" }, \
		{ NFS4ERR_ATTRNOTSUPP, "ATTRNOTSUPP" }, \
		{ NFS4ERR_ADMIN_REVOKED, "ADMIN_REVOKED" }, \
		{ NFS4ERR_BACK_CHAN_BUSY, "BACK_CHAN_BUSY" }, \
		{ NFS4ERR_BADCHAR, "BADCHAR" }, \
		{ NFS4ERR_BADHANDLE, "BADHANDLE" }, \
		{ NFS4ERR_BADIOMODE, "BADIOMODE" }, \
		{ NFS4ERR_BADLAYOUT, "BADLAYOUT" }, \
		{ NFS4ERR_BADLABEL, "BADLABEL" }, \
		{ NFS4ERR_BADNAME, "BADNAME" }, \
		{ NFS4ERR_BADOWNER, "BADOWNER" }, \
		{ NFS4ERR_BADSESSION, "BADSESSION" }, \
		{ NFS4ERR_BADSLOT, "BADSLOT" }, \
		{ NFS4ERR_BADTYPE, "BADTYPE" }, \
		{ NFS4ERR_BADXDR, "BADXDR" }, \
		{ NFS4ERR_BAD_COOKIE, "BAD_COOKIE" }, \
		{ NFS4ERR_BAD_HIGH_SLOT, "BAD_HIGH_SLOT" }, \
		{ NFS4ERR_BAD_RANGE, "BAD_RANGE" }, \
		{ NFS4ERR_BAD_SEQID, "BAD_SEQID" }, \
		{ NFS4ERR_BAD_SESSION_DIGEST, "BAD_SESSION_DIGEST" }, \
		{ NFS4ERR_BAD_STATEID, "BAD_STATEID" }, \
		{ NFS4ERR_CB_PATH_DOWN, "CB_PATH_DOWN" }, \
		{ NFS4ERR_CLID_INUSE, "CLID_INUSE" }, \
		{ NFS4ERR_CLIENTID_BUSY, "CLIENTID_BUSY" }, \
		{ NFS4ERR_COMPLETE_ALREADY, "COMPLETE_ALREADY" }, \
		{ NFS4ERR_CONN_NOT_BOUND_TO_SESSION, \
			"CONN_NOT_BOUND_TO_SESSION" }, \
		{ NFS4ERR_DEADLOCK, "DEADLOCK" }, \
		{ NFS4ERR_DEADSESSION, "DEAD_SESSION" }, \
		{ NFS4ERR_DELAY, "DELAY" }, \
		{ NFS4ERR_DELEG_ALREADY_WANTED, \
			"DELEG_ALREADY_WANTED" }, \
		{ NFS4ERR_DELEG_REVOKED, "DELEG_REVOKED" }, \
		{ NFS4ERR_DENIED, "DENIED" }, \
		{ NFS4ERR_DIRDELEG_UNAVAIL, "DIRDELEG_UNAVAIL" }, \
		{ NFS4ERR_DQUOT, "DQUOT" }, \
		{ NFS4ERR_ENCR_ALG_UNSUPP, "ENCR_ALG_UNSUPP" }, \
		{ NFS4ERR_EXIST, "EXIST" }, \
		{ NFS4ERR_EXPIRED, "EXPIRED" }, \
		{ NFS4ERR_FBIG, "FBIG" }, \
		{ NFS4ERR_FHEXPIRED, "FHEXPIRED" }, \
		{ NFS4ERR_FILE_OPEN, "FILE_OPEN" }, \
		{ NFS4ERR_GRACE, "GRACE" }, \
		{ NFS4ERR_HASH_ALG_UNSUPP, "HASH_ALG_UNSUPP" }, \
		{ NFS4ERR_INVAL, "INVAL" }, \
		{ NFS4ERR_IO, "IO" }, \
		{ NFS4ERR_ISDIR, "ISDIR" }, \
		{ NFS4ERR_LAYOUTTRYLATER, "LAYOUTTRYLATER" }, \
		{ NFS4ERR_LAYOUTUNAVAILABLE, "LAYOUTUNAVAILABLE" }, \
		{ NFS4ERR_LEASE_MOVED, "LEASE_MOVED" }, \
		{ NFS4ERR_LOCKED, "LOCKED" }, \
		{ NFS4ERR_LOCKS_HELD, "LOCKS_HELD" }, \
		{ NFS4ERR_LOCK_RANGE, "LOCK_RANGE" }, \
		{ NFS4ERR_MINOR_VERS_MISMATCH, "MINOR_VERS_MISMATCH" }, \
		{ NFS4ERR_MLINK, "MLINK" }, \
		{ NFS4ERR_MOVED, "MOVED" }, \
		{ NFS4ERR_NAMETOOLONG, "NAMETOOLONG" }, \
		{ NFS4ERR_NOENT, "NOENT" }, \
		{ NFS4ERR_NOFILEHANDLE, "NOFILEHANDLE" }, \
		{ NFS4ERR_NOMATCHING_LAYOUT, "NOMATCHING_LAYOUT" }, \
		{ NFS4ERR_NOSPC, "NOSPC" }, \
		{ NFS4ERR_NOTDIR, "NOTDIR" }, \
		{ NFS4ERR_NOTEMPTY, "NOTEMPTY" }, \
		{ NFS4ERR_NOTSUPP, "NOTSUPP" }, \
		{ NFS4ERR_NOT_ONLY_OP, "NOT_ONLY_OP" }, \
		{ NFS4ERR_NOT_SAME, "NOT_SAME" }, \
		{ NFS4ERR_NO_GRACE, "NO_GRACE" }, \
		{ NFS4ERR_NXIO, "NXIO" }, \
		{ NFS4ERR_OLD_STATEID, "OLD_STATEID" }, \
		{ NFS4ERR_OPENMODE, "OPENMODE" }, \
		{ NFS4ERR_OP_ILLEGAL, "OP_ILLEGAL" }, \
		{ NFS4ERR_OP_NOT_IN_SESSION, "OP_NOT_IN_SESSION" }, \
		{ NFS4ERR_PERM, "PERM" }, \
		{ NFS4ERR_PNFS_IO_HOLE, "PNFS_IO_HOLE" }, \
		{ NFS4ERR_PNFS_NO_LAYOUT, "PNFS_NO_LAYOUT" }, \
		{ NFS4ERR_RECALLCONFLICT, "RECALLCONFLICT" }, \
		{ NFS4ERR_RECLAIM_BAD, "RECLAIM_BAD" }, \
		{ NFS4ERR_RECLAIM_CONFLICT, "RECLAIM_CONFLICT" }, \
		{ NFS4ERR_REJECT_DELEG, "REJECT_DELEG" }, \
		{ NFS4ERR_REP_TOO_BIG, "REP_TOO_BIG" }, \
		{ NFS4ERR_REP_TOO_BIG_TO_CACHE, \
			"REP_TOO_BIG_TO_CACHE" }, \
		{ NFS4ERR_REQ_TOO_BIG, "REQ_TOO_BIG" }, \
		{ NFS4ERR_RESOURCE, "RESOURCE" }, \
		{ NFS4ERR_RESTOREFH, "RESTOREFH" }, \
		{ NFS4ERR_RETRY_UNCACHED_REP, "RETRY_UNCACHED_REP" }, \
		{ NFS4ERR_RETURNCONFLICT, "RETURNCONFLICT" }, \
		{ NFS4ERR_ROFS, "ROFS" }, \
		{ NFS4ERR_SAME, "SAME" }, \
		{ NFS4ERR_SHARE_DENIED, "SHARE_DENIED" }, \
		{ NFS4ERR_SEQUENCE_POS, "SEQUENCE_POS" }, \
		{ NFS4ERR_SEQ_FALSE_RETRY, "SEQ_FALSE_RETRY" }, \
		{ NFS4ERR_SEQ_MISORDERED, "SEQ_MISORDERED" }, \
		{ NFS4ERR_SERVERFAULT, "SERVERFAULT" }, \
		{ NFS4ERR_STALE, "STALE" }, \
		{ NFS4ERR_STALE_CLIENTID, "STALE_CLIENTID" }, \
		{ NFS4ERR_STALE_STATEID, "STALE_STATEID" }, \
		{ NFS4ERR_SYMLINK, "SYMLINK" }, \
		{ NFS4ERR_TOOSMALL, "TOOSMALL" }, \
		{ NFS4ERR_TOO_MANY_OPS, "TOO_MANY_OPS" }, \
		{ NFS4ERR_UNKNOWN_LAYOUTTYPE, "UNKNOWN_LAYOUTTYPE" }, \
		{ NFS4ERR_UNSAFE_COMPOUND, "UNSAFE_COMPOUND" }, \
		{ NFS4ERR_WRONGSEC, "WRONGSEC" }, \
		{ NFS4ERR_WRONG_CRED, "WRONG_CRED" }, \
		{ NFS4ERR_WRONG_TYPE, "WRONG_TYPE" }, \
		{ NFS4ERR_XDEV, "XDEV" }, \
		/* ***** Internal to Linux NFS client ***** */ \
		{ NFS4ERR_RESET_TO_MDS, "RESET_TO_MDS" }, \
		{ NFS4ERR_RESET_TO_PNFS, "RESET_TO_PNFS" })

#define show_open_flags(flags) \
	__print_flags(flags, "|", \
		{ O_CREAT, "O_CREAT" }, \
		{ O_EXCL, "O_EXCL" }, \
		{ O_TRUNC, "O_TRUNC" }, \
		{ O_DIRECT, "O_DIRECT" })

#define show_fmode_flags(mode) \
	__print_flags(mode, "|", \
		{ ((__force unsigned long)FMODE_READ), "READ" }, \
		{ ((__force unsigned long)FMODE_WRITE), "WRITE" }, \
		{ ((__force unsigned long)FMODE_EXEC), "EXEC" })

#define show_nfs_fattr_flags(valid) \
	__print_flags((unsigned long)valid, "|", \
		{ NFS_ATTR_FATTR_TYPE, "TYPE" }, \
		{ NFS_ATTR_FATTR_MODE, "MODE" }, \
		{ NFS_ATTR_FATTR_NLINK, "NLINK" }, \
		{ NFS_ATTR_FATTR_OWNER, "OWNER" }, \
		{ NFS_ATTR_FATTR_GROUP, "GROUP" }, \
		{ NFS_ATTR_FATTR_RDEV, "RDEV" }, \
		{ NFS_ATTR_FATTR_SIZE, "SIZE" }, \
		{ NFS_ATTR_FATTR_FSID, "FSID" }, \
		{ NFS_ATTR_FATTR_FILEID, "FILEID" }, \
		{ NFS_ATTR_FATTR_ATIME, "ATIME" }, \
		{ NFS_ATTR_FATTR_MTIME, "MTIME" }, \
		{ NFS_ATTR_FATTR_CTIME, "CTIME" }, \
		{ NFS_ATTR_FATTR_CHANGE, "CHANGE" }, \
		{ NFS_ATTR_FATTR_OWNER_NAME, "OWNER_NAME" }, \
		{ NFS_ATTR_FATTR_GROUP_NAME, "GROUP_NAME" })

DECLARE_EVENT_CLASS(nfs4_clientid_event,
		TP_PROTO(
			const struct nfs_client *clp,
			int error
		),

		TP_ARGS(clp, error),

		TP_STRUCT__entry(
			__string(dstaddr, clp->cl_hostname)
			__field(unsigned long, error)
		),

		TP_fast_assign(
			__entry->error = error < 0 ? -error : 0;
			__assign_str(dstaddr, clp->cl_hostname);
		),

		TP_printk(
			"error=%ld (%s) dstaddr=%s",
			-__entry->error,
			show_nfsv4_errors(__entry->error),
			__get_str(dstaddr)
		)
);
#define DEFINE_NFS4_CLIENTID_EVENT(name) \
	DEFINE_EVENT(nfs4_clientid_event, name,	 \
			TP_PROTO( \
				const struct nfs_client *clp, \
				int error \
			), \
			TP_ARGS(clp, error))
DEFINE_NFS4_CLIENTID_EVENT(nfs4_setclientid);
DEFINE_NFS4_CLIENTID_EVENT(nfs4_setclientid_confirm);
DEFINE_NFS4_CLIENTID_EVENT(nfs4_renew);
DEFINE_NFS4_CLIENTID_EVENT(nfs4_renew_async);
#ifdef CONFIG_NFS_V4_1
DEFINE_NFS4_CLIENTID_EVENT(nfs4_exchange_id);
DEFINE_NFS4_CLIENTID_EVENT(nfs4_create_session);
DEFINE_NFS4_CLIENTID_EVENT(nfs4_destroy_session);
DEFINE_NFS4_CLIENTID_EVENT(nfs4_destroy_clientid);
DEFINE_NFS4_CLIENTID_EVENT(nfs4_bind_conn_to_session);
DEFINE_NFS4_CLIENTID_EVENT(nfs4_sequence);
DEFINE_NFS4_CLIENTID_EVENT(nfs4_reclaim_complete);

#define show_nfs4_sequence_status_flags(status) \
	__print_flags((unsigned long)status, "|", \
		{ SEQ4_STATUS_CB_PATH_DOWN, "CB_PATH_DOWN" }, \
		{ SEQ4_STATUS_CB_GSS_CONTEXTS_EXPIRING, \
			"CB_GSS_CONTEXTS_EXPIRING" }, \
		{ SEQ4_STATUS_CB_GSS_CONTEXTS_EXPIRED, \
			"CB_GSS_CONTEXTS_EXPIRED" }, \
		{ SEQ4_STATUS_EXPIRED_ALL_STATE_REVOKED, \
			"EXPIRED_ALL_STATE_REVOKED" }, \
		{ SEQ4_STATUS_EXPIRED_SOME_STATE_REVOKED, \
			"EXPIRED_SOME_STATE_REVOKED" }, \
		{ SEQ4_STATUS_ADMIN_STATE_REVOKED, \
			"ADMIN_STATE_REVOKED" }, \
		{ SEQ4_STATUS_RECALLABLE_STATE_REVOKED,	 \
			"RECALLABLE_STATE_REVOKED" }, \
		{ SEQ4_STATUS_LEASE_MOVED, "LEASE_MOVED" }, \
		{ SEQ4_STATUS_RESTART_RECLAIM_NEEDED, \
			"RESTART_RECLAIM_NEEDED" }, \
		{ SEQ4_STATUS_CB_PATH_DOWN_SESSION, \
			"CB_PATH_DOWN_SESSION" }, \
		{ SEQ4_STATUS_BACKCHANNEL_FAULT, \
			"BACKCHANNEL_FAULT" })

TRACE_EVENT(nfs4_sequence_done,
		TP_PROTO(
			const struct nfs4_session *session,
			const struct nfs4_sequence_res *res
		),
		TP_ARGS(session, res),

		TP_STRUCT__entry(
			__field(unsigned int, session)
			__field(unsigned int, slot_nr)
			__field(unsigned int, seq_nr)
			__field(unsigned int, highest_slotid)
			__field(unsigned int, target_highest_slotid)
			__field(unsigned int, status_flags)
			__field(unsigned long, error)
		),

		TP_fast_assign(
			const struct nfs4_slot *sr_slot = res->sr_slot;
			__entry->session = nfs_session_id_hash(&session->sess_id);
			__entry->slot_nr = sr_slot->slot_nr;
			__entry->seq_nr = sr_slot->seq_nr;
			__entry->highest_slotid = res->sr_highest_slotid;
			__entry->target_highest_slotid =
					res->sr_target_highest_slotid;
			__entry->status_flags = res->sr_status_flags;
			__entry->error = res->sr_status < 0 ?
					-res->sr_status : 0;
		),
		TP_printk(
			"error=%ld (%s) session=0x%08x slot_nr=%u seq_nr=%u "
			"highest_slotid=%u target_highest_slotid=%u "
			"status_flags=%u (%s)",
			-__entry->error,
			show_nfsv4_errors(__entry->error),
			__entry->session,
			__entry->slot_nr,
			__entry->seq_nr,
			__entry->highest_slotid,
			__entry->target_highest_slotid,
			__entry->status_flags,
			show_nfs4_sequence_status_flags(__entry->status_flags)
		)
);

struct cb_sequenceargs;
struct cb_sequenceres;

TRACE_EVENT(nfs4_cb_sequence,
		TP_PROTO(
			const struct cb_sequenceargs *args,
			const struct cb_sequenceres *res,
			__be32 status
		),
		TP_ARGS(args, res, status),

		TP_STRUCT__entry(
			__field(unsigned int, session)
			__field(unsigned int, slot_nr)
			__field(unsigned int, seq_nr)
			__field(unsigned int, highest_slotid)
			__field(unsigned int, cachethis)
			__field(unsigned long, error)
		),

		TP_fast_assign(
			__entry->session = nfs_session_id_hash(&args->csa_sessionid);
			__entry->slot_nr = args->csa_slotid;
			__entry->seq_nr = args->csa_sequenceid;
			__entry->highest_slotid = args->csa_highestslotid;
			__entry->cachethis = args->csa_cachethis;
			__entry->error = be32_to_cpu(status);
		),

		TP_printk(
			"error=%ld (%s) session=0x%08x slot_nr=%u seq_nr=%u "
			"highest_slotid=%u",
			-__entry->error,
			show_nfsv4_errors(__entry->error),
			__entry->session,
			__entry->slot_nr,
			__entry->seq_nr,
			__entry->highest_slotid
		)
);

TRACE_EVENT(nfs4_cb_seqid_err,
		TP_PROTO(
			const struct cb_sequenceargs *args,
			__be32 status
		),
		TP_ARGS(args, status),

		TP_STRUCT__entry(
			__field(unsigned int, session)
			__field(unsigned int, slot_nr)
			__field(unsigned int, seq_nr)
			__field(unsigned int, highest_slotid)
			__field(unsigned int, cachethis)
			__field(unsigned long, error)
		),

		TP_fast_assign(
			__entry->session = nfs_session_id_hash(&args->csa_sessionid);
			__entry->slot_nr = args->csa_slotid;
			__entry->seq_nr = args->csa_sequenceid;
			__entry->highest_slotid = args->csa_highestslotid;
			__entry->cachethis = args->csa_cachethis;
			__entry->error = be32_to_cpu(status);
		),

		TP_printk(
			"error=%ld (%s) session=0x%08x slot_nr=%u seq_nr=%u "
			"highest_slotid=%u",
			-__entry->error,
			show_nfsv4_errors(__entry->error),
			__entry->session,
			__entry->slot_nr,
			__entry->seq_nr,
			__entry->highest_slotid
		)
);

#endif /* CONFIG_NFS_V4_1 */

TRACE_EVENT(nfs4_setup_sequence,
		TP_PROTO(
			const struct nfs4_session *session,
			const struct nfs4_sequence_args *args
		),
		TP_ARGS(session, args),

		TP_STRUCT__entry(
			__field(unsigned int, session)
			__field(unsigned int, slot_nr)
			__field(unsigned int, seq_nr)
			__field(unsigned int, highest_used_slotid)
		),

		TP_fast_assign(
			const struct nfs4_slot *sa_slot = args->sa_slot;
			__entry->session = session ? nfs_session_id_hash(&session->sess_id) : 0;
			__entry->slot_nr = sa_slot->slot_nr;
			__entry->seq_nr = sa_slot->seq_nr;
			__entry->highest_used_slotid =
					sa_slot->table->highest_used_slotid;
		),
		TP_printk(
			"session=0x%08x slot_nr=%u seq_nr=%u "
			"highest_used_slotid=%u",
			__entry->session,
			__entry->slot_nr,
			__entry->seq_nr,
			__entry->highest_used_slotid
		)
);

TRACE_DEFINE_ENUM(NFS4CLNT_MANAGER_RUNNING);
TRACE_DEFINE_ENUM(NFS4CLNT_CHECK_LEASE);
TRACE_DEFINE_ENUM(NFS4CLNT_LEASE_EXPIRED);
TRACE_DEFINE_ENUM(NFS4CLNT_RECLAIM_REBOOT);
TRACE_DEFINE_ENUM(NFS4CLNT_RECLAIM_NOGRACE);
TRACE_DEFINE_ENUM(NFS4CLNT_DELEGRETURN);
TRACE_DEFINE_ENUM(NFS4CLNT_SESSION_RESET);
TRACE_DEFINE_ENUM(NFS4CLNT_LEASE_CONFIRM);
TRACE_DEFINE_ENUM(NFS4CLNT_SERVER_SCOPE_MISMATCH);
TRACE_DEFINE_ENUM(NFS4CLNT_PURGE_STATE);
TRACE_DEFINE_ENUM(NFS4CLNT_BIND_CONN_TO_SESSION);
TRACE_DEFINE_ENUM(NFS4CLNT_MOVED);
TRACE_DEFINE_ENUM(NFS4CLNT_LEASE_MOVED);
TRACE_DEFINE_ENUM(NFS4CLNT_DELEGATION_EXPIRED);
TRACE_DEFINE_ENUM(NFS4CLNT_RUN_MANAGER);
TRACE_DEFINE_ENUM(NFS4CLNT_RECALL_RUNNING);
TRACE_DEFINE_ENUM(NFS4CLNT_RECALL_ANY_LAYOUT_READ);
TRACE_DEFINE_ENUM(NFS4CLNT_RECALL_ANY_LAYOUT_RW);

#define show_nfs4_clp_state(state) \
	__print_flags(state, "|", \
		{ NFS4CLNT_MANAGER_RUNNING,	"MANAGER_RUNNING" }, \
		{ NFS4CLNT_CHECK_LEASE,		"CHECK_LEASE" }, \
		{ NFS4CLNT_LEASE_EXPIRED,	"LEASE_EXPIRED" }, \
		{ NFS4CLNT_RECLAIM_REBOOT,	"RECLAIM_REBOOT" }, \
		{ NFS4CLNT_RECLAIM_NOGRACE,	"RECLAIM_NOGRACE" }, \
		{ NFS4CLNT_DELEGRETURN,		"DELEGRETURN" }, \
		{ NFS4CLNT_SESSION_RESET,	"SESSION_RESET" }, \
		{ NFS4CLNT_LEASE_CONFIRM,	"LEASE_CONFIRM" }, \
		{ NFS4CLNT_SERVER_SCOPE_MISMATCH, \
						"SERVER_SCOPE_MISMATCH" }, \
		{ NFS4CLNT_PURGE_STATE,		"PURGE_STATE" }, \
		{ NFS4CLNT_BIND_CONN_TO_SESSION, \
						"BIND_CONN_TO_SESSION" }, \
		{ NFS4CLNT_MOVED,		"MOVED" }, \
		{ NFS4CLNT_LEASE_MOVED,		"LEASE_MOVED" }, \
		{ NFS4CLNT_DELEGATION_EXPIRED,	"DELEGATION_EXPIRED" }, \
		{ NFS4CLNT_RUN_MANAGER,		"RUN_MANAGER" }, \
		{ NFS4CLNT_RECALL_RUNNING,	"RECALL_RUNNING" }, \
		{ NFS4CLNT_RECALL_ANY_LAYOUT_READ, "RECALL_ANY_LAYOUT_READ" }, \
		{ NFS4CLNT_RECALL_ANY_LAYOUT_RW, "RECALL_ANY_LAYOUT_RW" })

TRACE_EVENT(nfs4_state_mgr,
		TP_PROTO(
			const struct nfs_client *clp
		),

		TP_ARGS(clp),

		TP_STRUCT__entry(
			__field(unsigned long, state)
			__string(hostname, clp->cl_hostname)
		),

		TP_fast_assign(
			__entry->state = clp->cl_state;
			__assign_str(hostname, clp->cl_hostname)
		),

		TP_printk(
			"hostname=%s clp state=%s", __get_str(hostname),
			show_nfs4_clp_state(__entry->state)
		)
)

TRACE_EVENT(nfs4_state_mgr_failed,
		TP_PROTO(
			const struct nfs_client *clp,
			const char *section,
			int status
		),

		TP_ARGS(clp, section, status),

		TP_STRUCT__entry(
			__field(unsigned long, error)
			__field(unsigned long, state)
			__string(hostname, clp->cl_hostname)
			__string(section, section)
		),

		TP_fast_assign(
			__entry->error = status < 0 ? -status : 0;
			__entry->state = clp->cl_state;
			__assign_str(hostname, clp->cl_hostname);
			__assign_str(section, section);
		),

		TP_printk(
			"hostname=%s clp state=%s error=%ld (%s) section=%s",
			__get_str(hostname),
			show_nfs4_clp_state(__entry->state), -__entry->error,
			show_nfsv4_errors(__entry->error), __get_str(section)

		)
)

TRACE_EVENT(nfs4_xdr_status,
		TP_PROTO(
			const struct xdr_stream *xdr,
			u32 op,
			u32 error
		),

		TP_ARGS(xdr, op, error),

		TP_STRUCT__entry(
			__field(unsigned int, task_id)
			__field(unsigned int, client_id)
			__field(u32, xid)
			__field(u32, op)
			__field(unsigned long, error)
		),

		TP_fast_assign(
			const struct rpc_rqst *rqstp = xdr->rqst;
			const struct rpc_task *task = rqstp->rq_task;

			__entry->task_id = task->tk_pid;
			__entry->client_id = task->tk_client->cl_clid;
			__entry->xid = be32_to_cpu(rqstp->rq_xid);
			__entry->op = op;
			__entry->error = error;
		),

		TP_printk(
			"task:%u@%d xid=0x%08x error=%ld (%s) operation=%u",
			__entry->task_id, __entry->client_id, __entry->xid,
			-__entry->error, show_nfsv4_errors(__entry->error),
			__entry->op
		)
);

DECLARE_EVENT_CLASS(nfs4_cb_error_class,
		TP_PROTO(
			__be32 xid,
			u32 cb_ident
		),

		TP_ARGS(xid, cb_ident),

		TP_STRUCT__entry(
			__field(u32, xid)
			__field(u32, cbident)
		),

		TP_fast_assign(
			__entry->xid = be32_to_cpu(xid);
			__entry->cbident = cb_ident;
		),

		TP_printk(
			"xid=0x%08x cb_ident=0x%08x",
			__entry->xid, __entry->cbident
		)
);

#define DEFINE_CB_ERROR_EVENT(name) \
	DEFINE_EVENT(nfs4_cb_error_class, nfs_cb_##name, \
			TP_PROTO( \
				__be32 xid, \
				u32 cb_ident \
			), \
			TP_ARGS(xid, cb_ident))

DEFINE_CB_ERROR_EVENT(no_clp);
DEFINE_CB_ERROR_EVENT(badprinc);

DECLARE_EVENT_CLASS(nfs4_open_event,
		TP_PROTO(
			const struct nfs_open_context *ctx,
			int flags,
			int error
		),

		TP_ARGS(ctx, flags, error),

		TP_STRUCT__entry(
			__field(unsigned long, error)
			__field(unsigned int, flags)
			__field(unsigned int, fmode)
			__field(dev_t, dev)
			__field(u32, fhandle)
			__field(u64, fileid)
			__field(u64, dir)
			__string(name, ctx->dentry->d_name.name)
			__field(int, stateid_seq)
			__field(u32, stateid_hash)
			__field(int, openstateid_seq)
			__field(u32, openstateid_hash)
		),

		TP_fast_assign(
			const struct nfs4_state *state = ctx->state;
			const struct inode *inode = NULL;

			__entry->error = -error;
			__entry->flags = flags;
			__entry->fmode = (__force unsigned int)ctx->mode;
			__entry->dev = ctx->dentry->d_sb->s_dev;
			if (!IS_ERR_OR_NULL(state)) {
				inode = state->inode;
				__entry->stateid_seq =
					be32_to_cpu(state->stateid.seqid);
				__entry->stateid_hash =
					nfs_stateid_hash(&state->stateid);
				__entry->openstateid_seq =
					be32_to_cpu(state->open_stateid.seqid);
				__entry->openstateid_hash =
					nfs_stateid_hash(&state->open_stateid);
			} else {
				__entry->stateid_seq = 0;
				__entry->stateid_hash = 0;
				__entry->openstateid_seq = 0;
				__entry->openstateid_hash = 0;
			}
			if (inode != NULL) {
				__entry->fileid = NFS_FILEID(inode);
				__entry->fhandle = nfs_fhandle_hash(NFS_FH(inode));
			} else {
				__entry->fileid = 0;
				__entry->fhandle = 0;
			}
			__entry->dir = NFS_FILEID(d_inode(ctx->dentry->d_parent));
			__assign_str(name, ctx->dentry->d_name.name);
		),

		TP_printk(
			"error=%ld (%s) flags=%d (%s) fmode=%s "
			"fileid=%02x:%02x:%llu fhandle=0x%08x "
			"name=%02x:%02x:%llu/%s stateid=%d:0x%08x "
			"openstateid=%d:0x%08x",
			 -__entry->error,
			 show_nfsv4_errors(__entry->error),
			 __entry->flags,
			 show_open_flags(__entry->flags),
			 show_fmode_flags(__entry->fmode),
			 MAJOR(__entry->dev), MINOR(__entry->dev),
			 (unsigned long long)__entry->fileid,
			 __entry->fhandle,
			 MAJOR(__entry->dev), MINOR(__entry->dev),
			 (unsigned long long)__entry->dir,
			 __get_str(name),
			 __entry->stateid_seq, __entry->stateid_hash,
			 __entry->openstateid_seq, __entry->openstateid_hash
		)
);

#define DEFINE_NFS4_OPEN_EVENT(name) \
	DEFINE_EVENT(nfs4_open_event, name, \
			TP_PROTO( \
				const struct nfs_open_context *ctx, \
				int flags, \
				int error \
			), \
			TP_ARGS(ctx, flags, error))
DEFINE_NFS4_OPEN_EVENT(nfs4_open_reclaim);
DEFINE_NFS4_OPEN_EVENT(nfs4_open_expired);
DEFINE_NFS4_OPEN_EVENT(nfs4_open_file);

TRACE_EVENT(nfs4_cached_open,
		TP_PROTO(
			const struct nfs4_state *state
		),
		TP_ARGS(state),
		TP_STRUCT__entry(
			__field(dev_t, dev)
			__field(u32, fhandle)
			__field(u64, fileid)
			__field(unsigned int, fmode)
			__field(int, stateid_seq)
			__field(u32, stateid_hash)
		),

		TP_fast_assign(
			const struct inode *inode = state->inode;

			__entry->dev = inode->i_sb->s_dev;
			__entry->fileid = NFS_FILEID(inode);
			__entry->fhandle = nfs_fhandle_hash(NFS_FH(inode));
			__entry->fmode = (__force unsigned int)state->state;
			__entry->stateid_seq =
				be32_to_cpu(state->stateid.seqid);
			__entry->stateid_hash =
				nfs_stateid_hash(&state->stateid);
		),

		TP_printk(
			"fmode=%s fileid=%02x:%02x:%llu "
			"fhandle=0x%08x stateid=%d:0x%08x",
			__entry->fmode ?  show_fmode_flags(__entry->fmode) :
					  "closed",
			MAJOR(__entry->dev), MINOR(__entry->dev),
			(unsigned long long)__entry->fileid,
			__entry->fhandle,
			__entry->stateid_seq, __entry->stateid_hash
		)
);

TRACE_EVENT(nfs4_close,
		TP_PROTO(
			const struct nfs4_state *state,
			const struct nfs_closeargs *args,
			const struct nfs_closeres *res,
			int error
		),

		TP_ARGS(state, args, res, error),

		TP_STRUCT__entry(
			__field(dev_t, dev)
			__field(u32, fhandle)
			__field(u64, fileid)
			__field(unsigned int, fmode)
			__field(unsigned long, error)
			__field(int, stateid_seq)
			__field(u32, stateid_hash)
		),

		TP_fast_assign(
			const struct inode *inode = state->inode;

			__entry->dev = inode->i_sb->s_dev;
			__entry->fileid = NFS_FILEID(inode);
			__entry->fhandle = nfs_fhandle_hash(NFS_FH(inode));
			__entry->fmode = (__force unsigned int)state->state;
			__entry->error = error < 0 ? -error : 0;
			__entry->stateid_seq =
				be32_to_cpu(args->stateid.seqid);
			__entry->stateid_hash =
				nfs_stateid_hash(&args->stateid);
		),

		TP_printk(
			"error=%ld (%s) fmode=%s fileid=%02x:%02x:%llu "
			"fhandle=0x%08x openstateid=%d:0x%08x",
			-__entry->error,
			show_nfsv4_errors(__entry->error),
			__entry->fmode ?  show_fmode_flags(__entry->fmode) :
					  "closed",
			MAJOR(__entry->dev), MINOR(__entry->dev),
			(unsigned long long)__entry->fileid,
			__entry->fhandle,
			__entry->stateid_seq, __entry->stateid_hash
		)
);

TRACE_DEFINE_ENUM(F_GETLK);
TRACE_DEFINE_ENUM(F_SETLK);
TRACE_DEFINE_ENUM(F_SETLKW);
TRACE_DEFINE_ENUM(F_RDLCK);
TRACE_DEFINE_ENUM(F_WRLCK);
TRACE_DEFINE_ENUM(F_UNLCK);

#define show_lock_cmd(type) \
	__print_symbolic((int)type, \
		{ F_GETLK, "GETLK" }, \
		{ F_SETLK, "SETLK" }, \
		{ F_SETLKW, "SETLKW" })
#define show_lock_type(type) \
	__print_symbolic((int)type, \
		{ F_RDLCK, "RDLCK" }, \
		{ F_WRLCK, "WRLCK" }, \
		{ F_UNLCK, "UNLCK" })

DECLARE_EVENT_CLASS(nfs4_lock_event,
		TP_PROTO(
			const struct file_lock *request,
			const struct nfs4_state *state,
			int cmd,
			int error
		),

		TP_ARGS(request, state, cmd, error),

		TP_STRUCT__entry(
			__field(unsigned long, error)
			__field(int, cmd)
			__field(char, type)
			__field(loff_t, start)
			__field(loff_t, end)
			__field(dev_t, dev)
			__field(u32, fhandle)
			__field(u64, fileid)
			__field(int, stateid_seq)
			__field(u32, stateid_hash)
		),

		TP_fast_assign(
			const struct inode *inode = state->inode;

			__entry->error = error < 0 ? -error : 0;
			__entry->cmd = cmd;
			__entry->type = request->fl_type;
			__entry->start = request->fl_start;
			__entry->end = request->fl_end;
			__entry->dev = inode->i_sb->s_dev;
			__entry->fileid = NFS_FILEID(inode);
			__entry->fhandle = nfs_fhandle_hash(NFS_FH(inode));
			__entry->stateid_seq =
				be32_to_cpu(state->stateid.seqid);
			__entry->stateid_hash =
				nfs_stateid_hash(&state->stateid);
		),

		TP_printk(
			"error=%ld (%s) cmd=%s:%s range=%lld:%lld "
			"fileid=%02x:%02x:%llu fhandle=0x%08x "
			"stateid=%d:0x%08x",
			-__entry->error,
			show_nfsv4_errors(__entry->error),
			show_lock_cmd(__entry->cmd),
			show_lock_type(__entry->type),
			(long long)__entry->start,
			(long long)__entry->end,
			MAJOR(__entry->dev), MINOR(__entry->dev),
			(unsigned long long)__entry->fileid,
			__entry->fhandle,
			__entry->stateid_seq, __entry->stateid_hash
		)
);

#define DEFINE_NFS4_LOCK_EVENT(name) \
	DEFINE_EVENT(nfs4_lock_event, name, \
			TP_PROTO( \
				const struct file_lock *request, \
				const struct nfs4_state *state, \
				int cmd, \
				int error \
			), \
			TP_ARGS(request, state, cmd, error))
DEFINE_NFS4_LOCK_EVENT(nfs4_get_lock);
DEFINE_NFS4_LOCK_EVENT(nfs4_unlock);

TRACE_EVENT(nfs4_set_lock,
		TP_PROTO(
			const struct file_lock *request,
			const struct nfs4_state *state,
			const nfs4_stateid *lockstateid,
			int cmd,
			int error
		),

		TP_ARGS(request, state, lockstateid, cmd, error),

		TP_STRUCT__entry(
			__field(unsigned long, error)
			__field(int, cmd)
			__field(char, type)
			__field(loff_t, start)
			__field(loff_t, end)
			__field(dev_t, dev)
			__field(u32, fhandle)
			__field(u64, fileid)
			__field(int, stateid_seq)
			__field(u32, stateid_hash)
			__field(int, lockstateid_seq)
			__field(u32, lockstateid_hash)
		),

		TP_fast_assign(
			const struct inode *inode = state->inode;

			__entry->error = error < 0 ? -error : 0;
			__entry->cmd = cmd;
			__entry->type = request->fl_type;
			__entry->start = request->fl_start;
			__entry->end = request->fl_end;
			__entry->dev = inode->i_sb->s_dev;
			__entry->fileid = NFS_FILEID(inode);
			__entry->fhandle = nfs_fhandle_hash(NFS_FH(inode));
			__entry->stateid_seq =
				be32_to_cpu(state->stateid.seqid);
			__entry->stateid_hash =
				nfs_stateid_hash(&state->stateid);
			__entry->lockstateid_seq =
				be32_to_cpu(lockstateid->seqid);
			__entry->lockstateid_hash =
				nfs_stateid_hash(lockstateid);
		),

		TP_printk(
			"error=%ld (%s) cmd=%s:%s range=%lld:%lld "
			"fileid=%02x:%02x:%llu fhandle=0x%08x "
			"stateid=%d:0x%08x lockstateid=%d:0x%08x",
			-__entry->error,
			show_nfsv4_errors(__entry->error),
			show_lock_cmd(__entry->cmd),
			show_lock_type(__entry->type),
			(long long)__entry->start,
			(long long)__entry->end,
			MAJOR(__entry->dev), MINOR(__entry->dev),
			(unsigned long long)__entry->fileid,
			__entry->fhandle,
			__entry->stateid_seq, __entry->stateid_hash,
			__entry->lockstateid_seq, __entry->lockstateid_hash
		)
);

TRACE_DEFINE_ENUM(LK_STATE_IN_USE);
TRACE_DEFINE_ENUM(NFS_DELEGATED_STATE);
TRACE_DEFINE_ENUM(NFS_OPEN_STATE);
TRACE_DEFINE_ENUM(NFS_O_RDONLY_STATE);
TRACE_DEFINE_ENUM(NFS_O_WRONLY_STATE);
TRACE_DEFINE_ENUM(NFS_O_RDWR_STATE);
TRACE_DEFINE_ENUM(NFS_STATE_RECLAIM_REBOOT);
TRACE_DEFINE_ENUM(NFS_STATE_RECLAIM_NOGRACE);
TRACE_DEFINE_ENUM(NFS_STATE_POSIX_LOCKS);
TRACE_DEFINE_ENUM(NFS_STATE_RECOVERY_FAILED);
TRACE_DEFINE_ENUM(NFS_STATE_MAY_NOTIFY_LOCK);
TRACE_DEFINE_ENUM(NFS_STATE_CHANGE_WAIT);
TRACE_DEFINE_ENUM(NFS_CLNT_DST_SSC_COPY_STATE);
TRACE_DEFINE_ENUM(NFS_CLNT_SRC_SSC_COPY_STATE);
TRACE_DEFINE_ENUM(NFS_SRV_SSC_COPY_STATE);

#define show_nfs4_state_flags(flags) \
	__print_flags(flags, "|", \
		{ LK_STATE_IN_USE,		"IN_USE" }, \
		{ NFS_DELEGATED_STATE,		"DELEGATED" }, \
		{ NFS_OPEN_STATE,		"OPEN" }, \
		{ NFS_O_RDONLY_STATE,		"O_RDONLY" }, \
		{ NFS_O_WRONLY_STATE,		"O_WRONLY" }, \
		{ NFS_O_RDWR_STATE,		"O_RDWR" }, \
		{ NFS_STATE_RECLAIM_REBOOT,	"RECLAIM_REBOOT" }, \
		{ NFS_STATE_RECLAIM_NOGRACE,	"RECLAIM_NOGRACE" }, \
		{ NFS_STATE_POSIX_LOCKS,	"POSIX_LOCKS" }, \
		{ NFS_STATE_RECOVERY_FAILED,	"RECOVERY_FAILED" }, \
		{ NFS_STATE_MAY_NOTIFY_LOCK,	"MAY_NOTIFY_LOCK" }, \
		{ NFS_STATE_CHANGE_WAIT,	"CHANGE_WAIT" }, \
		{ NFS_CLNT_DST_SSC_COPY_STATE,	"CLNT_DST_SSC_COPY" }, \
		{ NFS_CLNT_SRC_SSC_COPY_STATE,	"CLNT_SRC_SSC_COPY" }, \
		{ NFS_SRV_SSC_COPY_STATE,	"SRV_SSC_COPY" })

#define show_nfs4_lock_flags(flags) \
	__print_flags(flags, "|", \
		{ BIT(NFS_LOCK_INITIALIZED),	"INITIALIZED" }, \
		{ BIT(NFS_LOCK_LOST),		"LOST" })

TRACE_EVENT(nfs4_state_lock_reclaim,
		TP_PROTO(
			const struct nfs4_state *state,
			const struct nfs4_lock_state *lock
		),

		TP_ARGS(state, lock),

		TP_STRUCT__entry(
			__field(dev_t, dev)
			__field(u32, fhandle)
			__field(u64, fileid)
			__field(unsigned long, state_flags)
			__field(unsigned long, lock_flags)
			__field(int, stateid_seq)
			__field(u32, stateid_hash)
		),

		TP_fast_assign(
			const struct inode *inode = state->inode;

			__entry->dev = inode->i_sb->s_dev;
			__entry->fileid = NFS_FILEID(inode);
			__entry->fhandle = nfs_fhandle_hash(NFS_FH(inode));
			__entry->state_flags = state->flags;
			__entry->lock_flags = lock->ls_flags;
			__entry->stateid_seq =
				be32_to_cpu(state->stateid.seqid);
			__entry->stateid_hash =
				nfs_stateid_hash(&state->stateid);
		),

		TP_printk(
			"fileid=%02x:%02x:%llu fhandle=0x%08x "
			"stateid=%d:0x%08x state_flags=%s lock_flags=%s",
			MAJOR(__entry->dev), MINOR(__entry->dev),
			(unsigned long long)__entry->fileid, __entry->fhandle,
			__entry->stateid_seq, __entry->stateid_hash,
			show_nfs4_state_flags(__entry->state_flags),
			show_nfs4_lock_flags(__entry->lock_flags)
		)
)

DECLARE_EVENT_CLASS(nfs4_set_delegation_event,
		TP_PROTO(
			const struct inode *inode,
			fmode_t fmode
		),

		TP_ARGS(inode, fmode),

		TP_STRUCT__entry(
			__field(dev_t, dev)
			__field(u32, fhandle)
			__field(u64, fileid)
			__field(unsigned int, fmode)
		),

		TP_fast_assign(
			__entry->dev = inode->i_sb->s_dev;
			__entry->fileid = NFS_FILEID(inode);
			__entry->fhandle = nfs_fhandle_hash(NFS_FH(inode));
			__entry->fmode = (__force unsigned int)fmode;
		),

		TP_printk(
			"fmode=%s fileid=%02x:%02x:%llu fhandle=0x%08x",
			show_fmode_flags(__entry->fmode),
			MAJOR(__entry->dev), MINOR(__entry->dev),
			(unsigned long long)__entry->fileid,
			__entry->fhandle
		)
);
#define DEFINE_NFS4_SET_DELEGATION_EVENT(name) \
	DEFINE_EVENT(nfs4_set_delegation_event, name, \
			TP_PROTO( \
				const struct inode *inode, \
				fmode_t fmode \
			), \
			TP_ARGS(inode, fmode))
DEFINE_NFS4_SET_DELEGATION_EVENT(nfs4_set_delegation);
DEFINE_NFS4_SET_DELEGATION_EVENT(nfs4_reclaim_delegation);

TRACE_EVENT(nfs4_delegreturn_exit,
		TP_PROTO(
			const struct nfs4_delegreturnargs *args,
			const struct nfs4_delegreturnres *res,
			int error
		),

		TP_ARGS(args, res, error),

		TP_STRUCT__entry(
			__field(dev_t, dev)
			__field(u32, fhandle)
			__field(unsigned long, error)
			__field(int, stateid_seq)
			__field(u32, stateid_hash)
		),

		TP_fast_assign(
			__entry->dev = res->server->s_dev;
			__entry->fhandle = nfs_fhandle_hash(args->fhandle);
			__entry->error = error < 0 ? -error : 0;
			__entry->stateid_seq =
				be32_to_cpu(args->stateid->seqid);
			__entry->stateid_hash =
				nfs_stateid_hash(args->stateid);
		),

		TP_printk(
			"error=%ld (%s) dev=%02x:%02x fhandle=0x%08x "
			"stateid=%d:0x%08x",
			-__entry->error,
			show_nfsv4_errors(__entry->error),
			MAJOR(__entry->dev), MINOR(__entry->dev),
			__entry->fhandle,
			__entry->stateid_seq, __entry->stateid_hash
		)
);

#ifdef CONFIG_NFS_V4_1
DECLARE_EVENT_CLASS(nfs4_test_stateid_event,
		TP_PROTO(
			const struct nfs4_state *state,
			const struct nfs4_lock_state *lsp,
			int error
		),

		TP_ARGS(state, lsp, error),

		TP_STRUCT__entry(
			__field(unsigned long, error)
			__field(dev_t, dev)
			__field(u32, fhandle)
			__field(u64, fileid)
			__field(int, stateid_seq)
			__field(u32, stateid_hash)
		),

		TP_fast_assign(
			const struct inode *inode = state->inode;

			__entry->error = error < 0 ? -error : 0;
			__entry->dev = inode->i_sb->s_dev;
			__entry->fileid = NFS_FILEID(inode);
			__entry->fhandle = nfs_fhandle_hash(NFS_FH(inode));
			__entry->stateid_seq =
				be32_to_cpu(state->stateid.seqid);
			__entry->stateid_hash =
				nfs_stateid_hash(&state->stateid);
		),

		TP_printk(
			"error=%ld (%s) fileid=%02x:%02x:%llu fhandle=0x%08x "
			"stateid=%d:0x%08x",
			-__entry->error,
			show_nfsv4_errors(__entry->error),
			MAJOR(__entry->dev), MINOR(__entry->dev),
			(unsigned long long)__entry->fileid,
			__entry->fhandle,
			__entry->stateid_seq, __entry->stateid_hash
		)
);

#define DEFINE_NFS4_TEST_STATEID_EVENT(name) \
	DEFINE_EVENT(nfs4_test_stateid_event, name, \
			TP_PROTO( \
				const struct nfs4_state *state, \
				const struct nfs4_lock_state *lsp, \
				int error \
			), \
			TP_ARGS(state, lsp, error))
DEFINE_NFS4_TEST_STATEID_EVENT(nfs4_test_delegation_stateid);
DEFINE_NFS4_TEST_STATEID_EVENT(nfs4_test_open_stateid);
DEFINE_NFS4_TEST_STATEID_EVENT(nfs4_test_lock_stateid);
#endif /* CONFIG_NFS_V4_1 */

DECLARE_EVENT_CLASS(nfs4_lookup_event,
		TP_PROTO(
			const struct inode *dir,
			const struct qstr *name,
			int error
		),

		TP_ARGS(dir, name, error),

		TP_STRUCT__entry(
			__field(dev_t, dev)
			__field(unsigned long, error)
			__field(u64, dir)
			__string(name, name->name)
		),

		TP_fast_assign(
			__entry->dev = dir->i_sb->s_dev;
			__entry->dir = NFS_FILEID(dir);
			__entry->error = -error;
			__assign_str(name, name->name);
		),

		TP_printk(
			"error=%ld (%s) name=%02x:%02x:%llu/%s",
			-__entry->error,
			show_nfsv4_errors(__entry->error),
			MAJOR(__entry->dev), MINOR(__entry->dev),
			(unsigned long long)__entry->dir,
			__get_str(name)
		)
);

#define DEFINE_NFS4_LOOKUP_EVENT(name) \
	DEFINE_EVENT(nfs4_lookup_event, name, \
			TP_PROTO( \
				const struct inode *dir, \
				const struct qstr *name, \
				int error \
			), \
			TP_ARGS(dir, name, error))

DEFINE_NFS4_LOOKUP_EVENT(nfs4_lookup);
DEFINE_NFS4_LOOKUP_EVENT(nfs4_symlink);
DEFINE_NFS4_LOOKUP_EVENT(nfs4_mkdir);
DEFINE_NFS4_LOOKUP_EVENT(nfs4_mknod);
DEFINE_NFS4_LOOKUP_EVENT(nfs4_remove);
DEFINE_NFS4_LOOKUP_EVENT(nfs4_get_fs_locations);
DEFINE_NFS4_LOOKUP_EVENT(nfs4_secinfo);

TRACE_EVENT(nfs4_lookupp,
		TP_PROTO(
			const struct inode *inode,
			int error
		),

		TP_ARGS(inode, error),

		TP_STRUCT__entry(
			__field(dev_t, dev)
			__field(u64, ino)
			__field(unsigned long, error)
		),

		TP_fast_assign(
			__entry->dev = inode->i_sb->s_dev;
			__entry->ino = NFS_FILEID(inode);
			__entry->error = error < 0 ? -error : 0;
		),

		TP_printk(
			"error=%ld (%s) inode=%02x:%02x:%llu",
			-__entry->error,
			show_nfsv4_errors(__entry->error),
			MAJOR(__entry->dev), MINOR(__entry->dev),
			(unsigned long long)__entry->ino
		)
);

TRACE_EVENT(nfs4_rename,
		TP_PROTO(
			const struct inode *olddir,
			const struct qstr *oldname,
			const struct inode *newdir,
			const struct qstr *newname,
			int error
		),

		TP_ARGS(olddir, oldname, newdir, newname, error),

		TP_STRUCT__entry(
			__field(dev_t, dev)
			__field(unsigned long, error)
			__field(u64, olddir)
			__string(oldname, oldname->name)
			__field(u64, newdir)
			__string(newname, newname->name)
		),

		TP_fast_assign(
			__entry->dev = olddir->i_sb->s_dev;
			__entry->olddir = NFS_FILEID(olddir);
			__entry->newdir = NFS_FILEID(newdir);
			__entry->error = error < 0 ? -error : 0;
			__assign_str(oldname, oldname->name);
			__assign_str(newname, newname->name);
		),

		TP_printk(
			"error=%ld (%s) oldname=%02x:%02x:%llu/%s "
			"newname=%02x:%02x:%llu/%s",
			-__entry->error,
			show_nfsv4_errors(__entry->error),
			MAJOR(__entry->dev), MINOR(__entry->dev),
			(unsigned long long)__entry->olddir,
			__get_str(oldname),
			MAJOR(__entry->dev), MINOR(__entry->dev),
			(unsigned long long)__entry->newdir,
			__get_str(newname)
		)
);

DECLARE_EVENT_CLASS(nfs4_inode_event,
		TP_PROTO(
			const struct inode *inode,
			int error
		),

		TP_ARGS(inode, error),

		TP_STRUCT__entry(
			__field(dev_t, dev)
			__field(u32, fhandle)
			__field(u64, fileid)
			__field(unsigned long, error)
		),

		TP_fast_assign(
			__entry->dev = inode->i_sb->s_dev;
			__entry->fileid = NFS_FILEID(inode);
			__entry->fhandle = nfs_fhandle_hash(NFS_FH(inode));
			__entry->error = error < 0 ? -error : 0;
		),

		TP_printk(
			"error=%ld (%s) fileid=%02x:%02x:%llu fhandle=0x%08x",
			-__entry->error,
			show_nfsv4_errors(__entry->error),
			MAJOR(__entry->dev), MINOR(__entry->dev),
			(unsigned long long)__entry->fileid,
			__entry->fhandle
		)
);

#define DEFINE_NFS4_INODE_EVENT(name) \
	DEFINE_EVENT(nfs4_inode_event, name, \
			TP_PROTO( \
				const struct inode *inode, \
				int error \
			), \
			TP_ARGS(inode, error))

DEFINE_NFS4_INODE_EVENT(nfs4_access);
DEFINE_NFS4_INODE_EVENT(nfs4_readlink);
DEFINE_NFS4_INODE_EVENT(nfs4_readdir);
DEFINE_NFS4_INODE_EVENT(nfs4_get_acl);
DEFINE_NFS4_INODE_EVENT(nfs4_set_acl);
#ifdef CONFIG_NFS_V4_SECURITY_LABEL
DEFINE_NFS4_INODE_EVENT(nfs4_get_security_label);
DEFINE_NFS4_INODE_EVENT(nfs4_set_security_label);
#endif /* CONFIG_NFS_V4_SECURITY_LABEL */

DECLARE_EVENT_CLASS(nfs4_inode_stateid_event,
		TP_PROTO(
			const struct inode *inode,
			const nfs4_stateid *stateid,
			int error
		),

		TP_ARGS(inode, stateid, error),

		TP_STRUCT__entry(
			__field(dev_t, dev)
			__field(u32, fhandle)
			__field(u64, fileid)
			__field(unsigned long, error)
			__field(int, stateid_seq)
			__field(u32, stateid_hash)
		),

		TP_fast_assign(
			__entry->dev = inode->i_sb->s_dev;
			__entry->fileid = NFS_FILEID(inode);
			__entry->fhandle = nfs_fhandle_hash(NFS_FH(inode));
			__entry->error = error < 0 ? -error : 0;
			__entry->stateid_seq =
				be32_to_cpu(stateid->seqid);
			__entry->stateid_hash =
				nfs_stateid_hash(stateid);
		),

		TP_printk(
			"error=%ld (%s) fileid=%02x:%02x:%llu fhandle=0x%08x "
			"stateid=%d:0x%08x",
			-__entry->error,
			show_nfsv4_errors(__entry->error),
			MAJOR(__entry->dev), MINOR(__entry->dev),
			(unsigned long long)__entry->fileid,
			__entry->fhandle,
			__entry->stateid_seq, __entry->stateid_hash
		)
);

#define DEFINE_NFS4_INODE_STATEID_EVENT(name) \
	DEFINE_EVENT(nfs4_inode_stateid_event, name, \
			TP_PROTO( \
				const struct inode *inode, \
				const nfs4_stateid *stateid, \
				int error \
			), \
			TP_ARGS(inode, stateid, error))

DEFINE_NFS4_INODE_STATEID_EVENT(nfs4_setattr);
DEFINE_NFS4_INODE_STATEID_EVENT(nfs4_delegreturn);
DEFINE_NFS4_INODE_STATEID_EVENT(nfs4_open_stateid_update);
DEFINE_NFS4_INODE_STATEID_EVENT(nfs4_open_stateid_update_wait);
DEFINE_NFS4_INODE_STATEID_EVENT(nfs4_close_stateid_update_wait);

DECLARE_EVENT_CLASS(nfs4_getattr_event,
		TP_PROTO(
			const struct nfs_server *server,
			const struct nfs_fh *fhandle,
			const struct nfs_fattr *fattr,
			int error
		),

		TP_ARGS(server, fhandle, fattr, error),

		TP_STRUCT__entry(
			__field(dev_t, dev)
			__field(u32, fhandle)
			__field(u64, fileid)
			__field(unsigned int, valid)
			__field(unsigned long, error)
		),

		TP_fast_assign(
			__entry->dev = server->s_dev;
			__entry->valid = fattr->valid;
			__entry->fhandle = nfs_fhandle_hash(fhandle);
			__entry->fileid = (fattr->valid & NFS_ATTR_FATTR_FILEID) ? fattr->fileid : 0;
			__entry->error = error < 0 ? -error : 0;
		),

		TP_printk(
			"error=%ld (%s) fileid=%02x:%02x:%llu fhandle=0x%08x "
			"valid=%s",
			-__entry->error,
			show_nfsv4_errors(__entry->error),
			MAJOR(__entry->dev), MINOR(__entry->dev),
			(unsigned long long)__entry->fileid,
			__entry->fhandle,
			show_nfs_fattr_flags(__entry->valid)
		)
);

#define DEFINE_NFS4_GETATTR_EVENT(name) \
	DEFINE_EVENT(nfs4_getattr_event, name, \
			TP_PROTO( \
				const struct nfs_server *server, \
				const struct nfs_fh *fhandle, \
				const struct nfs_fattr *fattr, \
				int error \
			), \
			TP_ARGS(server, fhandle, fattr, error))
DEFINE_NFS4_GETATTR_EVENT(nfs4_getattr);
DEFINE_NFS4_GETATTR_EVENT(nfs4_lookup_root);
DEFINE_NFS4_GETATTR_EVENT(nfs4_fsinfo);

DECLARE_EVENT_CLASS(nfs4_inode_callback_event,
		TP_PROTO(
			const struct nfs_client *clp,
			const struct nfs_fh *fhandle,
			const struct inode *inode,
			int error
		),

		TP_ARGS(clp, fhandle, inode, error),

		TP_STRUCT__entry(
			__field(unsigned long, error)
			__field(dev_t, dev)
			__field(u32, fhandle)
			__field(u64, fileid)
			__string(dstaddr, clp ? clp->cl_hostname : "unknown")
		),

		TP_fast_assign(
			__entry->error = error < 0 ? -error : 0;
			__entry->fhandle = nfs_fhandle_hash(fhandle);
			if (!IS_ERR_OR_NULL(inode)) {
				__entry->fileid = NFS_FILEID(inode);
				__entry->dev = inode->i_sb->s_dev;
			} else {
				__entry->fileid = 0;
				__entry->dev = 0;
			}
			__assign_str(dstaddr, clp ? clp->cl_hostname : "unknown")
		),

		TP_printk(
			"error=%ld (%s) fileid=%02x:%02x:%llu fhandle=0x%08x "
			"dstaddr=%s",
			-__entry->error,
			show_nfsv4_errors(__entry->error),
			MAJOR(__entry->dev), MINOR(__entry->dev),
			(unsigned long long)__entry->fileid,
			__entry->fhandle,
			__get_str(dstaddr)
		)
);

#define DEFINE_NFS4_INODE_CALLBACK_EVENT(name) \
	DEFINE_EVENT(nfs4_inode_callback_event, name, \
			TP_PROTO( \
				const struct nfs_client *clp, \
				const struct nfs_fh *fhandle, \
				const struct inode *inode, \
				int error \
			), \
			TP_ARGS(clp, fhandle, inode, error))
DEFINE_NFS4_INODE_CALLBACK_EVENT(nfs4_cb_getattr);

DECLARE_EVENT_CLASS(nfs4_inode_stateid_callback_event,
		TP_PROTO(
			const struct nfs_client *clp,
			const struct nfs_fh *fhandle,
			const struct inode *inode,
			const nfs4_stateid *stateid,
			int error
		),

		TP_ARGS(clp, fhandle, inode, stateid, error),

		TP_STRUCT__entry(
			__field(unsigned long, error)
			__field(dev_t, dev)
			__field(u32, fhandle)
			__field(u64, fileid)
			__string(dstaddr, clp ? clp->cl_hostname : "unknown")
			__field(int, stateid_seq)
			__field(u32, stateid_hash)
		),

		TP_fast_assign(
			__entry->error = error < 0 ? -error : 0;
			__entry->fhandle = nfs_fhandle_hash(fhandle);
			if (!IS_ERR_OR_NULL(inode)) {
				__entry->fileid = NFS_FILEID(inode);
				__entry->dev = inode->i_sb->s_dev;
			} else {
				__entry->fileid = 0;
				__entry->dev = 0;
			}
			__assign_str(dstaddr, clp ? clp->cl_hostname : "unknown")
			__entry->stateid_seq =
				be32_to_cpu(stateid->seqid);
			__entry->stateid_hash =
				nfs_stateid_hash(stateid);
		),

		TP_printk(
			"error=%ld (%s) fileid=%02x:%02x:%llu fhandle=0x%08x "
			"stateid=%d:0x%08x dstaddr=%s",
			-__entry->error,
			show_nfsv4_errors(__entry->error),
			MAJOR(__entry->dev), MINOR(__entry->dev),
			(unsigned long long)__entry->fileid,
			__entry->fhandle,
			__entry->stateid_seq, __entry->stateid_hash,
			__get_str(dstaddr)
		)
);

#define DEFINE_NFS4_INODE_STATEID_CALLBACK_EVENT(name) \
	DEFINE_EVENT(nfs4_inode_stateid_callback_event, name, \
			TP_PROTO( \
				const struct nfs_client *clp, \
				const struct nfs_fh *fhandle, \
				const struct inode *inode, \
				const nfs4_stateid *stateid, \
				int error \
			), \
			TP_ARGS(clp, fhandle, inode, stateid, error))
DEFINE_NFS4_INODE_STATEID_CALLBACK_EVENT(nfs4_cb_recall);
DEFINE_NFS4_INODE_STATEID_CALLBACK_EVENT(nfs4_cb_layoutrecall_file);

DECLARE_EVENT_CLASS(nfs4_idmap_event,
		TP_PROTO(
			const char *name,
			int len,
			u32 id,
			int error
		),

		TP_ARGS(name, len, id, error),

		TP_STRUCT__entry(
			__field(unsigned long, error)
			__field(u32, id)
			__dynamic_array(char, name, len > 0 ? len + 1 : 1)
		),

		TP_fast_assign(
			if (len < 0)
				len = 0;
			__entry->error = error < 0 ? error : 0;
			__entry->id = id;
			memcpy(__get_str(name), name, len);
			__get_str(name)[len] = 0;
		),

		TP_printk(
			"error=%ld (%s) id=%u name=%s",
			-__entry->error, show_nfsv4_errors(__entry->error),
			__entry->id,
			__get_str(name)
		)
);
#define DEFINE_NFS4_IDMAP_EVENT(name) \
	DEFINE_EVENT(nfs4_idmap_event, name, \
			TP_PROTO( \
				const char *name, \
				int len, \
				u32 id, \
				int error \
			), \
			TP_ARGS(name, len, id, error))
DEFINE_NFS4_IDMAP_EVENT(nfs4_map_name_to_uid);
DEFINE_NFS4_IDMAP_EVENT(nfs4_map_group_to_gid);
DEFINE_NFS4_IDMAP_EVENT(nfs4_map_uid_to_name);
DEFINE_NFS4_IDMAP_EVENT(nfs4_map_gid_to_group);

#ifdef CONFIG_NFS_V4_1
#define NFS4_LSEG_LAYOUT_STATEID_HASH(lseg) \
	(lseg ? nfs_stateid_hash(&lseg->pls_layout->plh_stateid) : 0)
#else
#define NFS4_LSEG_LAYOUT_STATEID_HASH(lseg) (0)
#endif

DECLARE_EVENT_CLASS(nfs4_read_event,
		TP_PROTO(
			const struct nfs_pgio_header *hdr,
			int error
		),

		TP_ARGS(hdr, error),

		TP_STRUCT__entry(
			__field(dev_t, dev)
			__field(u32, fhandle)
			__field(u64, fileid)
			__field(loff_t, offset)
			__field(u32, arg_count)
			__field(u32, res_count)
			__field(unsigned long, error)
			__field(int, stateid_seq)
			__field(u32, stateid_hash)
			__field(int, layoutstateid_seq)
			__field(u32, layoutstateid_hash)
		),

		TP_fast_assign(
			const struct inode *inode = hdr->inode;
			const struct nfs_inode *nfsi = NFS_I(inode);
			const struct nfs_fh *fh = hdr->args.fh ?
						  hdr->args.fh : &nfsi->fh;
			const struct nfs4_state *state =
				hdr->args.context->state;
			const struct pnfs_layout_segment *lseg = hdr->lseg;

			__entry->dev = inode->i_sb->s_dev;
			__entry->fileid = nfsi->fileid;
			__entry->fhandle = nfs_fhandle_hash(fh);
			__entry->offset = hdr->args.offset;
			__entry->arg_count = hdr->args.count;
			__entry->res_count = hdr->res.count;
			__entry->error = error < 0 ? -error : 0;
			__entry->stateid_seq =
				be32_to_cpu(state->stateid.seqid);
			__entry->stateid_hash =
				nfs_stateid_hash(&state->stateid);
			__entry->layoutstateid_seq = lseg ? lseg->pls_seq : 0;
			__entry->layoutstateid_hash =
				NFS4_LSEG_LAYOUT_STATEID_HASH(lseg);
		),

		TP_printk(
			"error=%ld (%s) fileid=%02x:%02x:%llu fhandle=0x%08x "
			"offset=%lld count=%u res=%u stateid=%d:0x%08x "
			"layoutstateid=%d:0x%08x",
			-__entry->error,
			show_nfsv4_errors(__entry->error),
			MAJOR(__entry->dev), MINOR(__entry->dev),
			(unsigned long long)__entry->fileid,
			__entry->fhandle,
			(long long)__entry->offset,
			__entry->arg_count, __entry->res_count,
			__entry->stateid_seq, __entry->stateid_hash,
			__entry->layoutstateid_seq, __entry->layoutstateid_hash
		)
);
#define DEFINE_NFS4_READ_EVENT(name) \
	DEFINE_EVENT(nfs4_read_event, name, \
			TP_PROTO( \
				const struct nfs_pgio_header *hdr, \
				int error \
			), \
			TP_ARGS(hdr, error))
DEFINE_NFS4_READ_EVENT(nfs4_read);
#ifdef CONFIG_NFS_V4_1
DEFINE_NFS4_READ_EVENT(nfs4_pnfs_read);
#endif /* CONFIG_NFS_V4_1 */

DECLARE_EVENT_CLASS(nfs4_write_event,
		TP_PROTO(
			const struct nfs_pgio_header *hdr,
			int error
		),

		TP_ARGS(hdr, error),

		TP_STRUCT__entry(
			__field(dev_t, dev)
			__field(u32, fhandle)
			__field(u64, fileid)
			__field(loff_t, offset)
			__field(u32, arg_count)
			__field(u32, res_count)
			__field(unsigned long, error)
			__field(int, stateid_seq)
			__field(u32, stateid_hash)
			__field(int, layoutstateid_seq)
			__field(u32, layoutstateid_hash)
		),

		TP_fast_assign(
			const struct inode *inode = hdr->inode;
			const struct nfs_inode *nfsi = NFS_I(inode);
			const struct nfs_fh *fh = hdr->args.fh ?
						  hdr->args.fh : &nfsi->fh;
			const struct nfs4_state *state =
				hdr->args.context->state;
			const struct pnfs_layout_segment *lseg = hdr->lseg;

			__entry->dev = inode->i_sb->s_dev;
			__entry->fileid = nfsi->fileid;
			__entry->fhandle = nfs_fhandle_hash(fh);
			__entry->offset = hdr->args.offset;
			__entry->arg_count = hdr->args.count;
			__entry->res_count = hdr->res.count;
			__entry->error = error < 0 ? -error : 0;
			__entry->stateid_seq =
				be32_to_cpu(state->stateid.seqid);
			__entry->stateid_hash =
				nfs_stateid_hash(&state->stateid);
			__entry->layoutstateid_seq = lseg ? lseg->pls_seq : 0;
			__entry->layoutstateid_hash =
				NFS4_LSEG_LAYOUT_STATEID_HASH(lseg);
		),

		TP_printk(
			"error=%ld (%s) fileid=%02x:%02x:%llu fhandle=0x%08x "
			"offset=%lld count=%u res=%u stateid=%d:0x%08x "
			"layoutstateid=%d:0x%08x",
			-__entry->error,
			show_nfsv4_errors(__entry->error),
			MAJOR(__entry->dev), MINOR(__entry->dev),
			(unsigned long long)__entry->fileid,
			__entry->fhandle,
			(long long)__entry->offset,
			__entry->arg_count, __entry->res_count,
			__entry->stateid_seq, __entry->stateid_hash,
			__entry->layoutstateid_seq, __entry->layoutstateid_hash
		)
);

#define DEFINE_NFS4_WRITE_EVENT(name) \
	DEFINE_EVENT(nfs4_write_event, name, \
			TP_PROTO( \
				const struct nfs_pgio_header *hdr, \
				int error \
			), \
			TP_ARGS(hdr, error))
DEFINE_NFS4_WRITE_EVENT(nfs4_write);
#ifdef CONFIG_NFS_V4_1
DEFINE_NFS4_WRITE_EVENT(nfs4_pnfs_write);
#endif /* CONFIG_NFS_V4_1 */

DECLARE_EVENT_CLASS(nfs4_commit_event,
		TP_PROTO(
			const struct nfs_commit_data *data,
			int error
		),

		TP_ARGS(data, error),

		TP_STRUCT__entry(
			__field(dev_t, dev)
			__field(u32, fhandle)
			__field(u64, fileid)
			__field(unsigned long, error)
			__field(loff_t, offset)
			__field(u32, count)
			__field(int, layoutstateid_seq)
			__field(u32, layoutstateid_hash)
		),

		TP_fast_assign(
			const struct inode *inode = data->inode;
			const struct nfs_inode *nfsi = NFS_I(inode);
			const struct nfs_fh *fh = data->args.fh ?
						  data->args.fh : &nfsi->fh;
			const struct pnfs_layout_segment *lseg = data->lseg;

			__entry->dev = inode->i_sb->s_dev;
			__entry->fileid = nfsi->fileid;
			__entry->fhandle = nfs_fhandle_hash(fh);
			__entry->offset = data->args.offset;
			__entry->count = data->args.count;
			__entry->error = error < 0 ? -error : 0;
			__entry->layoutstateid_seq = lseg ? lseg->pls_seq : 0;
			__entry->layoutstateid_hash =
				NFS4_LSEG_LAYOUT_STATEID_HASH(lseg);
		),

		TP_printk(
			"error=%ld (%s) fileid=%02x:%02x:%llu fhandle=0x%08x "
			"offset=%lld count=%u layoutstateid=%d:0x%08x",
			-__entry->error,
			show_nfsv4_errors(__entry->error),
			MAJOR(__entry->dev), MINOR(__entry->dev),
			(unsigned long long)__entry->fileid,
			__entry->fhandle,
			(long long)__entry->offset,
			__entry->count,
			__entry->layoutstateid_seq, __entry->layoutstateid_hash
		)
);
#define DEFINE_NFS4_COMMIT_EVENT(name) \
	DEFINE_EVENT(nfs4_commit_event, name, \
			TP_PROTO( \
				const struct nfs_commit_data *data, \
				int error \
			), \
			TP_ARGS(data, error))
DEFINE_NFS4_COMMIT_EVENT(nfs4_commit);
#ifdef CONFIG_NFS_V4_1
DEFINE_NFS4_COMMIT_EVENT(nfs4_pnfs_commit_ds);

TRACE_DEFINE_ENUM(IOMODE_READ);
TRACE_DEFINE_ENUM(IOMODE_RW);
TRACE_DEFINE_ENUM(IOMODE_ANY);

#define show_pnfs_iomode(iomode) \
	__print_symbolic(iomode, \
		{ IOMODE_READ, "READ" }, \
		{ IOMODE_RW, "RW" }, \
		{ IOMODE_ANY, "ANY" })

TRACE_EVENT(nfs4_layoutget,
		TP_PROTO(
			const struct nfs_open_context *ctx,
			const struct pnfs_layout_range *args,
			const struct pnfs_layout_range *res,
			const nfs4_stateid *layout_stateid,
			int error
		),

		TP_ARGS(ctx, args, res, layout_stateid, error),

		TP_STRUCT__entry(
			__field(dev_t, dev)
			__field(u32, fhandle)
			__field(u64, fileid)
			__field(u32, iomode)
			__field(u64, offset)
			__field(u64, count)
			__field(unsigned long, error)
			__field(int, stateid_seq)
			__field(u32, stateid_hash)
			__field(int, layoutstateid_seq)
			__field(u32, layoutstateid_hash)
		),

		TP_fast_assign(
			const struct inode *inode = d_inode(ctx->dentry);
			const struct nfs4_state *state = ctx->state;
			__entry->dev = inode->i_sb->s_dev;
			__entry->fileid = NFS_FILEID(inode);
			__entry->fhandle = nfs_fhandle_hash(NFS_FH(inode));
			__entry->iomode = args->iomode;
			__entry->offset = args->offset;
			__entry->count = args->length;
			__entry->error = error < 0 ? -error : 0;
			__entry->stateid_seq =
				be32_to_cpu(state->stateid.seqid);
			__entry->stateid_hash =
				nfs_stateid_hash(&state->stateid);
			if (!error) {
				__entry->layoutstateid_seq =
				be32_to_cpu(layout_stateid->seqid);
				__entry->layoutstateid_hash =
				nfs_stateid_hash(layout_stateid);
			} else {
				__entry->layoutstateid_seq = 0;
				__entry->layoutstateid_hash = 0;
			}
		),

		TP_printk(
			"error=%ld (%s) fileid=%02x:%02x:%llu fhandle=0x%08x "
			"iomode=%s offset=%llu count=%llu stateid=%d:0x%08x "
			"layoutstateid=%d:0x%08x",
			-__entry->error,
			show_nfsv4_errors(__entry->error),
			MAJOR(__entry->dev), MINOR(__entry->dev),
			(unsigned long long)__entry->fileid,
			__entry->fhandle,
			show_pnfs_iomode(__entry->iomode),
			(unsigned long long)__entry->offset,
			(unsigned long long)__entry->count,
			__entry->stateid_seq, __entry->stateid_hash,
			__entry->layoutstateid_seq, __entry->layoutstateid_hash
		)
);

DEFINE_NFS4_INODE_STATEID_EVENT(nfs4_layoutcommit);
DEFINE_NFS4_INODE_STATEID_EVENT(nfs4_layoutreturn);
DEFINE_NFS4_INODE_STATEID_EVENT(nfs4_layoutreturn_on_close);
DEFINE_NFS4_INODE_STATEID_EVENT(nfs4_layouterror);
DEFINE_NFS4_INODE_STATEID_EVENT(nfs4_layoutstats);

TRACE_DEFINE_ENUM(PNFS_UPDATE_LAYOUT_UNKNOWN);
TRACE_DEFINE_ENUM(PNFS_UPDATE_LAYOUT_NO_PNFS);
TRACE_DEFINE_ENUM(PNFS_UPDATE_LAYOUT_RD_ZEROLEN);
TRACE_DEFINE_ENUM(PNFS_UPDATE_LAYOUT_MDSTHRESH);
TRACE_DEFINE_ENUM(PNFS_UPDATE_LAYOUT_NOMEM);
TRACE_DEFINE_ENUM(PNFS_UPDATE_LAYOUT_BULK_RECALL);
TRACE_DEFINE_ENUM(PNFS_UPDATE_LAYOUT_IO_TEST_FAIL);
TRACE_DEFINE_ENUM(PNFS_UPDATE_LAYOUT_FOUND_CACHED);
TRACE_DEFINE_ENUM(PNFS_UPDATE_LAYOUT_RETURN);
TRACE_DEFINE_ENUM(PNFS_UPDATE_LAYOUT_BLOCKED);
TRACE_DEFINE_ENUM(PNFS_UPDATE_LAYOUT_INVALID_OPEN);
TRACE_DEFINE_ENUM(PNFS_UPDATE_LAYOUT_RETRY);
TRACE_DEFINE_ENUM(PNFS_UPDATE_LAYOUT_SEND_LAYOUTGET);
TRACE_DEFINE_ENUM(PNFS_UPDATE_LAYOUT_EXIT);

#define show_pnfs_update_layout_reason(reason)				\
	__print_symbolic(reason,					\
		{ PNFS_UPDATE_LAYOUT_UNKNOWN, "unknown" },		\
		{ PNFS_UPDATE_LAYOUT_NO_PNFS, "no pnfs" },		\
		{ PNFS_UPDATE_LAYOUT_RD_ZEROLEN, "read+zerolen" },	\
		{ PNFS_UPDATE_LAYOUT_MDSTHRESH, "mdsthresh" },		\
		{ PNFS_UPDATE_LAYOUT_NOMEM, "nomem" },			\
		{ PNFS_UPDATE_LAYOUT_BULK_RECALL, "bulk recall" },	\
		{ PNFS_UPDATE_LAYOUT_IO_TEST_FAIL, "io test fail" },	\
		{ PNFS_UPDATE_LAYOUT_FOUND_CACHED, "found cached" },	\
		{ PNFS_UPDATE_LAYOUT_RETURN, "layoutreturn" },		\
		{ PNFS_UPDATE_LAYOUT_BLOCKED, "layouts blocked" },	\
		{ PNFS_UPDATE_LAYOUT_INVALID_OPEN, "invalid open" },	\
		{ PNFS_UPDATE_LAYOUT_RETRY, "retrying" },	\
<<<<<<< HEAD
		{ PNFS_UPDATE_LAYOUT_SEND_LAYOUTGET, "sent layoutget" })
=======
		{ PNFS_UPDATE_LAYOUT_SEND_LAYOUTGET, "sent layoutget" }, \
		{ PNFS_UPDATE_LAYOUT_EXIT, "exit" })
>>>>>>> 24b8d41d

TRACE_EVENT(pnfs_update_layout,
		TP_PROTO(struct inode *inode,
			loff_t pos,
			u64 count,
			enum pnfs_iomode iomode,
			struct pnfs_layout_hdr *lo,
			struct pnfs_layout_segment *lseg,
			enum pnfs_update_layout_reason reason
		),
		TP_ARGS(inode, pos, count, iomode, lo, lseg, reason),
		TP_STRUCT__entry(
			__field(dev_t, dev)
			__field(u64, fileid)
			__field(u32, fhandle)
			__field(loff_t, pos)
			__field(u64, count)
			__field(enum pnfs_iomode, iomode)
			__field(int, layoutstateid_seq)
			__field(u32, layoutstateid_hash)
			__field(long, lseg)
			__field(enum pnfs_update_layout_reason, reason)
		),
		TP_fast_assign(
			__entry->dev = inode->i_sb->s_dev;
			__entry->fileid = NFS_FILEID(inode);
			__entry->fhandle = nfs_fhandle_hash(NFS_FH(inode));
			__entry->pos = pos;
			__entry->count = count;
			__entry->iomode = iomode;
			__entry->reason = reason;
			if (lo != NULL) {
				__entry->layoutstateid_seq =
				be32_to_cpu(lo->plh_stateid.seqid);
				__entry->layoutstateid_hash =
				nfs_stateid_hash(&lo->plh_stateid);
			} else {
				__entry->layoutstateid_seq = 0;
				__entry->layoutstateid_hash = 0;
			}
			__entry->lseg = (long)lseg;
		),
		TP_printk(
			"fileid=%02x:%02x:%llu fhandle=0x%08x "
			"iomode=%s pos=%llu count=%llu "
			"layoutstateid=%d:0x%08x lseg=0x%lx (%s)",
			MAJOR(__entry->dev), MINOR(__entry->dev),
			(unsigned long long)__entry->fileid,
			__entry->fhandle,
			show_pnfs_iomode(__entry->iomode),
			(unsigned long long)__entry->pos,
			(unsigned long long)__entry->count,
			__entry->layoutstateid_seq, __entry->layoutstateid_hash,
			__entry->lseg,
			show_pnfs_update_layout_reason(__entry->reason)
		)
);

DECLARE_EVENT_CLASS(pnfs_layout_event,
		TP_PROTO(struct inode *inode,
			loff_t pos,
			u64 count,
			enum pnfs_iomode iomode,
			struct pnfs_layout_hdr *lo,
			struct pnfs_layout_segment *lseg
		),
		TP_ARGS(inode, pos, count, iomode, lo, lseg),
		TP_STRUCT__entry(
			__field(dev_t, dev)
			__field(u64, fileid)
			__field(u32, fhandle)
			__field(loff_t, pos)
			__field(u64, count)
			__field(enum pnfs_iomode, iomode)
			__field(int, layoutstateid_seq)
			__field(u32, layoutstateid_hash)
			__field(long, lseg)
		),
		TP_fast_assign(
			__entry->dev = inode->i_sb->s_dev;
			__entry->fileid = NFS_FILEID(inode);
			__entry->fhandle = nfs_fhandle_hash(NFS_FH(inode));
			__entry->pos = pos;
			__entry->count = count;
			__entry->iomode = iomode;
			if (lo != NULL) {
				__entry->layoutstateid_seq =
				be32_to_cpu(lo->plh_stateid.seqid);
				__entry->layoutstateid_hash =
				nfs_stateid_hash(&lo->plh_stateid);
			} else {
				__entry->layoutstateid_seq = 0;
				__entry->layoutstateid_hash = 0;
			}
			__entry->lseg = (long)lseg;
		),
		TP_printk(
			"fileid=%02x:%02x:%llu fhandle=0x%08x "
			"iomode=%s pos=%llu count=%llu "
			"layoutstateid=%d:0x%08x lseg=0x%lx",
			MAJOR(__entry->dev), MINOR(__entry->dev),
			(unsigned long long)__entry->fileid,
			__entry->fhandle,
			show_pnfs_iomode(__entry->iomode),
			(unsigned long long)__entry->pos,
			(unsigned long long)__entry->count,
			__entry->layoutstateid_seq, __entry->layoutstateid_hash,
			__entry->lseg
		)
);

#define DEFINE_PNFS_LAYOUT_EVENT(name) \
	DEFINE_EVENT(pnfs_layout_event, name, \
		TP_PROTO(struct inode *inode, \
			loff_t pos, \
			u64 count, \
			enum pnfs_iomode iomode, \
			struct pnfs_layout_hdr *lo, \
			struct pnfs_layout_segment *lseg \
		), \
		TP_ARGS(inode, pos, count, iomode, lo, lseg))

DEFINE_PNFS_LAYOUT_EVENT(pnfs_mds_fallback_pg_init_read);
DEFINE_PNFS_LAYOUT_EVENT(pnfs_mds_fallback_pg_init_write);
DEFINE_PNFS_LAYOUT_EVENT(pnfs_mds_fallback_pg_get_mirror_count);
DEFINE_PNFS_LAYOUT_EVENT(pnfs_mds_fallback_read_done);
DEFINE_PNFS_LAYOUT_EVENT(pnfs_mds_fallback_write_done);
DEFINE_PNFS_LAYOUT_EVENT(pnfs_mds_fallback_read_pagelist);
DEFINE_PNFS_LAYOUT_EVENT(pnfs_mds_fallback_write_pagelist);

DECLARE_EVENT_CLASS(nfs4_flexfiles_io_event,
		TP_PROTO(
			const struct nfs_pgio_header *hdr
		),

		TP_ARGS(hdr),

		TP_STRUCT__entry(
			__field(unsigned long, error)
			__field(dev_t, dev)
			__field(u32, fhandle)
			__field(u64, fileid)
			__field(loff_t, offset)
			__field(u32, count)
			__field(int, stateid_seq)
			__field(u32, stateid_hash)
			__string(dstaddr, hdr->ds_clp ?
				rpc_peeraddr2str(hdr->ds_clp->cl_rpcclient,
					RPC_DISPLAY_ADDR) : "unknown")
		),

		TP_fast_assign(
			const struct inode *inode = hdr->inode;

			__entry->error = hdr->res.op_status;
			__entry->fhandle = nfs_fhandle_hash(hdr->args.fh);
			__entry->fileid = NFS_FILEID(inode);
			__entry->dev = inode->i_sb->s_dev;
			__entry->offset = hdr->args.offset;
			__entry->count = hdr->args.count;
			__entry->stateid_seq =
				be32_to_cpu(hdr->args.stateid.seqid);
			__entry->stateid_hash =
				nfs_stateid_hash(&hdr->args.stateid);
			__assign_str(dstaddr, hdr->ds_clp ?
				rpc_peeraddr2str(hdr->ds_clp->cl_rpcclient,
					RPC_DISPLAY_ADDR) : "unknown");
		),

		TP_printk(
			"error=%ld (%s) fileid=%02x:%02x:%llu fhandle=0x%08x "
			"offset=%llu count=%u stateid=%d:0x%08x dstaddr=%s",
			-__entry->error,
			show_nfsv4_errors(__entry->error),
			MAJOR(__entry->dev), MINOR(__entry->dev),
			(unsigned long long)__entry->fileid,
			__entry->fhandle,
			__entry->offset, __entry->count,
			__entry->stateid_seq, __entry->stateid_hash,
			__get_str(dstaddr)
		)
);

#define DEFINE_NFS4_FLEXFILES_IO_EVENT(name) \
	DEFINE_EVENT(nfs4_flexfiles_io_event, name, \
			TP_PROTO( \
				const struct nfs_pgio_header *hdr \
			), \
			TP_ARGS(hdr))
DEFINE_NFS4_FLEXFILES_IO_EVENT(ff_layout_read_error);
DEFINE_NFS4_FLEXFILES_IO_EVENT(ff_layout_write_error);

TRACE_EVENT(ff_layout_commit_error,
		TP_PROTO(
			const struct nfs_commit_data *data
		),

		TP_ARGS(data),

		TP_STRUCT__entry(
			__field(unsigned long, error)
			__field(dev_t, dev)
			__field(u32, fhandle)
			__field(u64, fileid)
			__field(loff_t, offset)
			__field(u32, count)
			__string(dstaddr, data->ds_clp ?
				rpc_peeraddr2str(data->ds_clp->cl_rpcclient,
					RPC_DISPLAY_ADDR) : "unknown")
		),

		TP_fast_assign(
			const struct inode *inode = data->inode;

			__entry->error = data->res.op_status;
			__entry->fhandle = nfs_fhandle_hash(data->args.fh);
			__entry->fileid = NFS_FILEID(inode);
			__entry->dev = inode->i_sb->s_dev;
			__entry->offset = data->args.offset;
			__entry->count = data->args.count;
			__assign_str(dstaddr, data->ds_clp ?
				rpc_peeraddr2str(data->ds_clp->cl_rpcclient,
					RPC_DISPLAY_ADDR) : "unknown");
		),

		TP_printk(
			"error=%ld (%s) fileid=%02x:%02x:%llu fhandle=0x%08x "
			"offset=%llu count=%u dstaddr=%s",
			-__entry->error,
			show_nfsv4_errors(__entry->error),
			MAJOR(__entry->dev), MINOR(__entry->dev),
			(unsigned long long)__entry->fileid,
			__entry->fhandle,
			__entry->offset, __entry->count,
			__get_str(dstaddr)
		)
);


#endif /* CONFIG_NFS_V4_1 */

#endif /* _TRACE_NFS4_H */

#undef TRACE_INCLUDE_PATH
#define TRACE_INCLUDE_PATH .
#define TRACE_INCLUDE_FILE nfs4trace
/* This part must be outside protection */
#include <trace/define_trace.h><|MERGE_RESOLUTION|>--- conflicted
+++ resolved
@@ -2057,12 +2057,8 @@
 		{ PNFS_UPDATE_LAYOUT_BLOCKED, "layouts blocked" },	\
 		{ PNFS_UPDATE_LAYOUT_INVALID_OPEN, "invalid open" },	\
 		{ PNFS_UPDATE_LAYOUT_RETRY, "retrying" },	\
-<<<<<<< HEAD
-		{ PNFS_UPDATE_LAYOUT_SEND_LAYOUTGET, "sent layoutget" })
-=======
 		{ PNFS_UPDATE_LAYOUT_SEND_LAYOUTGET, "sent layoutget" }, \
 		{ PNFS_UPDATE_LAYOUT_EXIT, "exit" })
->>>>>>> 24b8d41d
 
 TRACE_EVENT(pnfs_update_layout,
 		TP_PROTO(struct inode *inode,
