// SPDX-License-Identifier: GPL-2.0
/*
 * Copyright (c) 2014 Anna Schumaker <Anna.Schumaker@Netapp.com>
 */
#ifndef __LINUX_FS_NFS_NFS4_2XDR_H
#define __LINUX_FS_NFS_NFS4_2XDR_H

#include "nfs42.h"

/* Not limited by NFS itself, limited by the generic xattr code */
#define nfs4_xattr_name_maxsz   XDR_QUADLEN(XATTR_NAME_MAX)

#define encode_fallocate_maxsz		(encode_stateid_maxsz + \
					 2 /* offset */ + \
					 2 /* length */)
#define NFS42_WRITE_RES_SIZE		(1 /* wr_callback_id size */ +\
					 XDR_QUADLEN(NFS4_STATEID_SIZE) + \
					 2 /* wr_count */ + \
					 1 /* wr_committed */ + \
					 XDR_QUADLEN(NFS4_VERIFIER_SIZE))
#define encode_allocate_maxsz		(op_encode_hdr_maxsz + \
					 encode_fallocate_maxsz)
#define decode_allocate_maxsz		(op_decode_hdr_maxsz)
#define encode_copy_maxsz		(op_encode_hdr_maxsz +          \
					 XDR_QUADLEN(NFS4_STATEID_SIZE) + \
					 XDR_QUADLEN(NFS4_STATEID_SIZE) + \
					 2 + 2 + 2 + 1 + 1 + 1 +\
					 1 + /* One cnr_source_server */\
					 1 + /* nl4_type */ \
					 1 + XDR_QUADLEN(NFS4_OPAQUE_LIMIT))
#define decode_copy_maxsz		(op_decode_hdr_maxsz + \
					 NFS42_WRITE_RES_SIZE + \
					 1 /* cr_consecutive */ + \
					 1 /* cr_synchronous */)
#define encode_offload_cancel_maxsz	(op_encode_hdr_maxsz + \
					 XDR_QUADLEN(NFS4_STATEID_SIZE))
#define decode_offload_cancel_maxsz	(op_decode_hdr_maxsz)
#define encode_copy_notify_maxsz	(op_encode_hdr_maxsz + \
					 XDR_QUADLEN(NFS4_STATEID_SIZE) + \
					 1 + /* nl4_type */ \
					 1 + XDR_QUADLEN(NFS4_OPAQUE_LIMIT))
#define decode_copy_notify_maxsz	(op_decode_hdr_maxsz + \
					 3 + /* cnr_lease_time */\
					 XDR_QUADLEN(NFS4_STATEID_SIZE) + \
					 1 + /* Support 1 cnr_source_server */\
					 1 + /* nl4_type */ \
					 1 + XDR_QUADLEN(NFS4_OPAQUE_LIMIT))
#define encode_deallocate_maxsz		(op_encode_hdr_maxsz + \
					 encode_fallocate_maxsz)
#define decode_deallocate_maxsz		(op_decode_hdr_maxsz)
#define encode_read_plus_maxsz		(op_encode_hdr_maxsz + \
					 encode_stateid_maxsz + 3)
#define NFS42_READ_PLUS_DATA_SEGMENT_SIZE \
					(1 /* data_content4 */ + \
					 2 /* data_info4.di_offset */ + \
					 1 /* data_info4.di_length */)
#define NFS42_READ_PLUS_HOLE_SEGMENT_SIZE \
					(1 /* data_content4 */ + \
					 2 /* data_info4.di_offset */ + \
					 2 /* data_info4.di_length */)
#define READ_PLUS_SEGMENT_SIZE_DIFF	(NFS42_READ_PLUS_HOLE_SEGMENT_SIZE - \
					 NFS42_READ_PLUS_DATA_SEGMENT_SIZE)
#define decode_read_plus_maxsz		(op_decode_hdr_maxsz + \
					 1 /* rpr_eof */ + \
					 1 /* rpr_contents count */ + \
					 NFS42_READ_PLUS_HOLE_SEGMENT_SIZE)
#define encode_seek_maxsz		(op_encode_hdr_maxsz + \
					 encode_stateid_maxsz + \
					 2 /* offset */ + \
					 1 /* whence */)
#define decode_seek_maxsz		(op_decode_hdr_maxsz + \
					 1 /* eof */ + \
					 1 /* whence */ + \
					 2 /* offset */ + \
					 2 /* length */)
#define encode_io_info_maxsz		4
#define encode_layoutstats_maxsz	(op_decode_hdr_maxsz + \
					2 /* offset */ + \
					2 /* length */ + \
					encode_stateid_maxsz + \
					encode_io_info_maxsz + \
					encode_io_info_maxsz + \
					1 /* opaque devaddr4 length */ + \
					XDR_QUADLEN(PNFS_LAYOUTSTATS_MAXSIZE))
#define decode_layoutstats_maxsz	(op_decode_hdr_maxsz)
#define encode_device_error_maxsz	(XDR_QUADLEN(NFS4_DEVICEID4_SIZE) + \
					1 /* status */ + 1 /* opnum */)
#define encode_layouterror_maxsz	(op_decode_hdr_maxsz + \
					2 /* offset */ + \
					2 /* length */ + \
					encode_stateid_maxsz + \
					1 /* Array size */ + \
					encode_device_error_maxsz)
#define decode_layouterror_maxsz	(op_decode_hdr_maxsz)
#define encode_clone_maxsz		(encode_stateid_maxsz + \
					encode_stateid_maxsz + \
					2 /* src offset */ + \
					2 /* dst offset */ + \
					2 /* count */)
#define decode_clone_maxsz		(op_decode_hdr_maxsz)
#define encode_getxattr_maxsz		(op_encode_hdr_maxsz + 1 + \
					 nfs4_xattr_name_maxsz)
#define decode_getxattr_maxsz		(op_decode_hdr_maxsz + 1 + pagepad_maxsz)
#define encode_setxattr_maxsz		(op_encode_hdr_maxsz + \
					 1 + nfs4_xattr_name_maxsz + 1)
#define decode_setxattr_maxsz		(op_decode_hdr_maxsz + decode_change_info_maxsz)
#define encode_listxattrs_maxsz		(op_encode_hdr_maxsz + 2 + 1)
#define decode_listxattrs_maxsz		(op_decode_hdr_maxsz + 2 + 1 + 1 + 1)
#define encode_removexattr_maxsz	(op_encode_hdr_maxsz + 1 + \
					 nfs4_xattr_name_maxsz)
#define decode_removexattr_maxsz	(op_decode_hdr_maxsz + \
					 decode_change_info_maxsz)

#define NFS4_enc_allocate_sz		(compound_encode_hdr_maxsz + \
					 encode_sequence_maxsz + \
					 encode_putfh_maxsz + \
					 encode_allocate_maxsz + \
					 encode_getattr_maxsz)
#define NFS4_dec_allocate_sz		(compound_decode_hdr_maxsz + \
					 decode_sequence_maxsz + \
					 decode_putfh_maxsz + \
					 decode_allocate_maxsz + \
					 decode_getattr_maxsz)
#define NFS4_enc_copy_sz		(compound_encode_hdr_maxsz + \
					 encode_sequence_maxsz + \
					 encode_putfh_maxsz + \
					 encode_savefh_maxsz + \
					 encode_putfh_maxsz + \
					 encode_copy_maxsz + \
					 encode_commit_maxsz)
#define NFS4_dec_copy_sz		(compound_decode_hdr_maxsz + \
					 decode_sequence_maxsz + \
					 decode_putfh_maxsz + \
					 decode_savefh_maxsz + \
					 decode_putfh_maxsz + \
					 decode_copy_maxsz + \
					 decode_commit_maxsz)
#define NFS4_enc_offload_cancel_sz	(compound_encode_hdr_maxsz + \
					 encode_sequence_maxsz + \
					 encode_putfh_maxsz + \
					 encode_offload_cancel_maxsz)
#define NFS4_dec_offload_cancel_sz	(compound_decode_hdr_maxsz + \
					 decode_sequence_maxsz + \
					 decode_putfh_maxsz + \
					 decode_offload_cancel_maxsz)
#define NFS4_enc_copy_notify_sz		(compound_encode_hdr_maxsz + \
					 encode_putfh_maxsz + \
					 encode_copy_notify_maxsz)
#define NFS4_dec_copy_notify_sz		(compound_decode_hdr_maxsz + \
					 decode_putfh_maxsz + \
					 decode_copy_notify_maxsz)
#define NFS4_enc_deallocate_sz		(compound_encode_hdr_maxsz + \
					 encode_sequence_maxsz + \
					 encode_putfh_maxsz + \
					 encode_deallocate_maxsz + \
					 encode_getattr_maxsz)
#define NFS4_dec_deallocate_sz		(compound_decode_hdr_maxsz + \
					 decode_sequence_maxsz + \
					 decode_putfh_maxsz + \
					 decode_deallocate_maxsz + \
					 decode_getattr_maxsz)
#define NFS4_enc_read_plus_sz		(compound_encode_hdr_maxsz + \
					 encode_sequence_maxsz + \
					 encode_putfh_maxsz + \
					 encode_read_plus_maxsz)
#define NFS4_dec_read_plus_sz		(compound_decode_hdr_maxsz + \
					 decode_sequence_maxsz + \
					 decode_putfh_maxsz + \
					 decode_read_plus_maxsz)
#define NFS4_enc_seek_sz		(compound_encode_hdr_maxsz + \
					 encode_sequence_maxsz + \
					 encode_putfh_maxsz + \
					 encode_seek_maxsz)
#define NFS4_dec_seek_sz		(compound_decode_hdr_maxsz + \
					 decode_sequence_maxsz + \
					 decode_putfh_maxsz + \
					 decode_seek_maxsz)
#define NFS4_enc_layoutstats_sz		(compound_encode_hdr_maxsz + \
					 encode_sequence_maxsz + \
					 encode_putfh_maxsz + \
					 PNFS_LAYOUTSTATS_MAXDEV * encode_layoutstats_maxsz)
#define NFS4_dec_layoutstats_sz		(compound_decode_hdr_maxsz + \
					 decode_sequence_maxsz + \
					 decode_putfh_maxsz + \
					 PNFS_LAYOUTSTATS_MAXDEV * decode_layoutstats_maxsz)
#define NFS4_enc_layouterror_sz		(compound_encode_hdr_maxsz + \
					 encode_sequence_maxsz + \
					 encode_putfh_maxsz + \
					 NFS42_LAYOUTERROR_MAX * \
					 encode_layouterror_maxsz)
#define NFS4_dec_layouterror_sz		(compound_decode_hdr_maxsz + \
					 decode_sequence_maxsz + \
					 decode_putfh_maxsz + \
					 NFS42_LAYOUTERROR_MAX * \
					 decode_layouterror_maxsz)
#define NFS4_enc_clone_sz		(compound_encode_hdr_maxsz + \
					 encode_sequence_maxsz + \
					 encode_putfh_maxsz + \
					 encode_savefh_maxsz + \
					 encode_putfh_maxsz + \
					 encode_clone_maxsz + \
					 encode_getattr_maxsz)
#define NFS4_dec_clone_sz		(compound_decode_hdr_maxsz + \
					 decode_sequence_maxsz + \
					 decode_putfh_maxsz + \
					 decode_savefh_maxsz + \
					 decode_putfh_maxsz + \
					 decode_clone_maxsz + \
					 decode_getattr_maxsz)
#define NFS4_enc_getxattr_sz		(compound_encode_hdr_maxsz + \
					 encode_sequence_maxsz + \
					 encode_putfh_maxsz + \
					 encode_getxattr_maxsz)
#define NFS4_dec_getxattr_sz		(compound_decode_hdr_maxsz + \
					 decode_sequence_maxsz + \
					 decode_putfh_maxsz + \
					 decode_getxattr_maxsz)
#define NFS4_enc_setxattr_sz		(compound_encode_hdr_maxsz + \
					 encode_sequence_maxsz + \
					 encode_putfh_maxsz + \
					 encode_setxattr_maxsz + \
					 encode_getattr_maxsz)
#define NFS4_dec_setxattr_sz		(compound_decode_hdr_maxsz + \
					 decode_sequence_maxsz + \
					 decode_putfh_maxsz + \
					 decode_setxattr_maxsz + \
					 decode_getattr_maxsz)
#define NFS4_enc_listxattrs_sz		(compound_encode_hdr_maxsz + \
					 encode_sequence_maxsz + \
					 encode_putfh_maxsz + \
					 encode_listxattrs_maxsz)
#define NFS4_dec_listxattrs_sz		(compound_decode_hdr_maxsz + \
					 decode_sequence_maxsz + \
					 decode_putfh_maxsz + \
					 decode_listxattrs_maxsz)
#define NFS4_enc_removexattr_sz		(compound_encode_hdr_maxsz + \
					 encode_sequence_maxsz + \
					 encode_putfh_maxsz + \
					 encode_removexattr_maxsz)
#define NFS4_dec_removexattr_sz		(compound_decode_hdr_maxsz + \
					 decode_sequence_maxsz + \
					 decode_putfh_maxsz + \
					 decode_removexattr_maxsz)

/*
 * These values specify the maximum amount of data that is not
 * associated with the extended attribute name or extended
 * attribute list in the SETXATTR, GETXATTR and LISTXATTR
 * respectively.
 */
const u32 nfs42_maxsetxattr_overhead = ((RPC_MAX_HEADER_WITH_AUTH +
					compound_encode_hdr_maxsz +
					encode_sequence_maxsz +
					encode_putfh_maxsz + 1 +
					nfs4_xattr_name_maxsz)
					* XDR_UNIT);

const u32 nfs42_maxgetxattr_overhead = ((RPC_MAX_HEADER_WITH_AUTH +
					compound_decode_hdr_maxsz +
					decode_sequence_maxsz +
					decode_putfh_maxsz + 1) * XDR_UNIT);

const u32 nfs42_maxlistxattrs_overhead = ((RPC_MAX_HEADER_WITH_AUTH +
					compound_decode_hdr_maxsz +
					decode_sequence_maxsz +
					decode_putfh_maxsz + 3) * XDR_UNIT);

static void encode_fallocate(struct xdr_stream *xdr,
			     const struct nfs42_falloc_args *args)
{
	encode_nfs4_stateid(xdr, &args->falloc_stateid);
	encode_uint64(xdr, args->falloc_offset);
	encode_uint64(xdr, args->falloc_length);
}

static void encode_allocate(struct xdr_stream *xdr,
			    const struct nfs42_falloc_args *args,
			    struct compound_hdr *hdr)
{
	encode_op_hdr(xdr, OP_ALLOCATE, decode_allocate_maxsz, hdr);
	encode_fallocate(xdr, args);
}

static void encode_nl4_server(struct xdr_stream *xdr,
			      const struct nl4_server *ns)
{
	encode_uint32(xdr, ns->nl4_type);
	switch (ns->nl4_type) {
	case NL4_NAME:
	case NL4_URL:
		encode_string(xdr, ns->u.nl4_str_sz, ns->u.nl4_str);
		break;
	case NL4_NETADDR:
		encode_string(xdr, ns->u.nl4_addr.netid_len,
			      ns->u.nl4_addr.netid);
		encode_string(xdr, ns->u.nl4_addr.addr_len,
			      ns->u.nl4_addr.addr);
		break;
	default:
		WARN_ON_ONCE(1);
	}
}

static void encode_copy(struct xdr_stream *xdr,
			const struct nfs42_copy_args *args,
			struct compound_hdr *hdr)
{
	encode_op_hdr(xdr, OP_COPY, decode_copy_maxsz, hdr);
	encode_nfs4_stateid(xdr, &args->src_stateid);
	encode_nfs4_stateid(xdr, &args->dst_stateid);

	encode_uint64(xdr, args->src_pos);
	encode_uint64(xdr, args->dst_pos);
	encode_uint64(xdr, args->count);

	encode_uint32(xdr, 1); /* consecutive = true */
	encode_uint32(xdr, args->sync);
	if (args->cp_src == NULL) { /* intra-ssc */
		encode_uint32(xdr, 0); /* no src server list */
		return;
	}
	encode_uint32(xdr, 1); /* supporting 1 server */
	encode_nl4_server(xdr, args->cp_src);
}

static void encode_copy_commit(struct xdr_stream *xdr,
			  const struct nfs42_copy_args *args,
			  struct compound_hdr *hdr)
{
	__be32 *p;

	encode_op_hdr(xdr, OP_COMMIT, decode_commit_maxsz, hdr);
	p = reserve_space(xdr, 12);
	p = xdr_encode_hyper(p, args->dst_pos);
	*p = cpu_to_be32(args->count);
}

static void encode_offload_cancel(struct xdr_stream *xdr,
				  const struct nfs42_offload_status_args *args,
				  struct compound_hdr *hdr)
{
	encode_op_hdr(xdr, OP_OFFLOAD_CANCEL, decode_offload_cancel_maxsz, hdr);
	encode_nfs4_stateid(xdr, &args->osa_stateid);
}

static void encode_copy_notify(struct xdr_stream *xdr,
			       const struct nfs42_copy_notify_args *args,
			       struct compound_hdr *hdr)
{
	encode_op_hdr(xdr, OP_COPY_NOTIFY, decode_copy_notify_maxsz, hdr);
	encode_nfs4_stateid(xdr, &args->cna_src_stateid);
	encode_nl4_server(xdr, &args->cna_dst);
}

static void encode_deallocate(struct xdr_stream *xdr,
			      const struct nfs42_falloc_args *args,
			      struct compound_hdr *hdr)
{
	encode_op_hdr(xdr, OP_DEALLOCATE, decode_deallocate_maxsz, hdr);
	encode_fallocate(xdr, args);
}

static void encode_read_plus(struct xdr_stream *xdr,
			     const struct nfs_pgio_args *args,
			     struct compound_hdr *hdr)
{
	encode_op_hdr(xdr, OP_READ_PLUS, decode_read_plus_maxsz, hdr);
	encode_nfs4_stateid(xdr, &args->stateid);
	encode_uint64(xdr, args->offset);
	encode_uint32(xdr, args->count);
}

static void encode_seek(struct xdr_stream *xdr,
			const struct nfs42_seek_args *args,
			struct compound_hdr *hdr)
{
	encode_op_hdr(xdr, OP_SEEK, decode_seek_maxsz, hdr);
	encode_nfs4_stateid(xdr, &args->sa_stateid);
	encode_uint64(xdr, args->sa_offset);
	encode_uint32(xdr, args->sa_what);
}

static void encode_layoutstats(struct xdr_stream *xdr,
			       const struct nfs42_layoutstat_args *args,
			       struct nfs42_layoutstat_devinfo *devinfo,
			       struct compound_hdr *hdr)
{
	__be32 *p;

	encode_op_hdr(xdr, OP_LAYOUTSTATS, decode_layoutstats_maxsz, hdr);
	p = reserve_space(xdr, 8 + 8);
	p = xdr_encode_hyper(p, devinfo->offset);
	p = xdr_encode_hyper(p, devinfo->length);
	encode_nfs4_stateid(xdr, &args->stateid);
	p = reserve_space(xdr, 4*8 + NFS4_DEVICEID4_SIZE + 4);
	p = xdr_encode_hyper(p, devinfo->read_count);
	p = xdr_encode_hyper(p, devinfo->read_bytes);
	p = xdr_encode_hyper(p, devinfo->write_count);
	p = xdr_encode_hyper(p, devinfo->write_bytes);
	p = xdr_encode_opaque_fixed(p, devinfo->dev_id.data,
			NFS4_DEVICEID4_SIZE);
	/* Encode layoutupdate4 */
	*p++ = cpu_to_be32(devinfo->layout_type);
	if (devinfo->ld_private.ops)
		devinfo->ld_private.ops->encode(xdr, args,
				&devinfo->ld_private);
	else
		encode_uint32(xdr, 0);
}

static void encode_clone(struct xdr_stream *xdr,
			 const struct nfs42_clone_args *args,
			 struct compound_hdr *hdr)
{
	__be32 *p;

	encode_op_hdr(xdr, OP_CLONE, decode_clone_maxsz, hdr);
	encode_nfs4_stateid(xdr, &args->src_stateid);
	encode_nfs4_stateid(xdr, &args->dst_stateid);
	p = reserve_space(xdr, 3*8);
	p = xdr_encode_hyper(p, args->src_offset);
	p = xdr_encode_hyper(p, args->dst_offset);
	xdr_encode_hyper(p, args->count);
}

static void encode_device_error(struct xdr_stream *xdr,
				const struct nfs42_device_error *error)
{
	__be32 *p;

	p = reserve_space(xdr, NFS4_DEVICEID4_SIZE + 2*4);
	p = xdr_encode_opaque_fixed(p, error->dev_id.data,
			NFS4_DEVICEID4_SIZE);
	*p++ = cpu_to_be32(error->status);
	*p = cpu_to_be32(error->opnum);
}

static void encode_layouterror(struct xdr_stream *xdr,
			       const struct nfs42_layout_error *args,
			       struct compound_hdr *hdr)
{
	__be32 *p;

	encode_op_hdr(xdr, OP_LAYOUTERROR, decode_layouterror_maxsz, hdr);
	p = reserve_space(xdr, 8 + 8);
	p = xdr_encode_hyper(p, args->offset);
	p = xdr_encode_hyper(p, args->length);
	encode_nfs4_stateid(xdr, &args->stateid);
	p = reserve_space(xdr, 4);
	*p = cpu_to_be32(1);
	encode_device_error(xdr, &args->errors[0]);
}

static void encode_setxattr(struct xdr_stream *xdr,
			    const struct nfs42_setxattrargs *arg,
			    struct compound_hdr *hdr)
{
	__be32 *p;

	BUILD_BUG_ON(XATTR_CREATE != SETXATTR4_CREATE);
	BUILD_BUG_ON(XATTR_REPLACE != SETXATTR4_REPLACE);

	encode_op_hdr(xdr, OP_SETXATTR, decode_setxattr_maxsz, hdr);
	p = reserve_space(xdr, 4);
	*p = cpu_to_be32(arg->xattr_flags);
	encode_string(xdr, strlen(arg->xattr_name), arg->xattr_name);
	p = reserve_space(xdr, 4);
	*p = cpu_to_be32(arg->xattr_len);
	if (arg->xattr_len)
		xdr_write_pages(xdr, arg->xattr_pages, 0, arg->xattr_len);
}

static void encode_getxattr(struct xdr_stream *xdr, const char *name,
			    struct compound_hdr *hdr)
{
	encode_op_hdr(xdr, OP_GETXATTR, decode_getxattr_maxsz, hdr);
	encode_string(xdr, strlen(name), name);
}

static void encode_removexattr(struct xdr_stream *xdr, const char *name,
			       struct compound_hdr *hdr)
{
	encode_op_hdr(xdr, OP_REMOVEXATTR, decode_removexattr_maxsz, hdr);
	encode_string(xdr, strlen(name), name);
}

static void encode_listxattrs(struct xdr_stream *xdr,
			     const struct nfs42_listxattrsargs *arg,
			     struct compound_hdr *hdr)
{
	__be32 *p;

	encode_op_hdr(xdr, OP_LISTXATTRS, decode_listxattrs_maxsz, hdr);

	p = reserve_space(xdr, 12);
	if (unlikely(!p))
		return;

	p = xdr_encode_hyper(p, arg->cookie);
	/*
	 * RFC 8276 says to specify the full max length of the LISTXATTRS
	 * XDR reply. Count is set to the XDR length of the names array
	 * plus the EOF marker. So, add the cookie and the names count.
	 */
	*p = cpu_to_be32(arg->count + 8 + 4);
}

/*
 * Encode ALLOCATE request
 */
static void nfs4_xdr_enc_allocate(struct rpc_rqst *req,
				  struct xdr_stream *xdr,
				  const void *data)
{
	const struct nfs42_falloc_args *args = data;
	struct compound_hdr hdr = {
		.minorversion = nfs4_xdr_minorversion(&args->seq_args),
	};

	encode_compound_hdr(xdr, req, &hdr);
	encode_sequence(xdr, &args->seq_args, &hdr);
	encode_putfh(xdr, args->falloc_fh, &hdr);
	encode_allocate(xdr, args, &hdr);
	encode_getfattr(xdr, args->falloc_bitmask, &hdr);
	encode_nops(&hdr);
}

/*
 * Encode COPY request
 */
static void nfs4_xdr_enc_copy(struct rpc_rqst *req,
			      struct xdr_stream *xdr,
			      const void *data)
{
	const struct nfs42_copy_args *args = data;
	struct compound_hdr hdr = {
		.minorversion = nfs4_xdr_minorversion(&args->seq_args),
	};

	encode_compound_hdr(xdr, req, &hdr);
	encode_sequence(xdr, &args->seq_args, &hdr);
	encode_putfh(xdr, args->src_fh, &hdr);
	encode_savefh(xdr, &hdr);
	encode_putfh(xdr, args->dst_fh, &hdr);
	encode_copy(xdr, args, &hdr);
	if (args->sync)
		encode_copy_commit(xdr, args, &hdr);
	encode_nops(&hdr);
}

/*
 * Encode OFFLOAD_CANEL request
 */
static void nfs4_xdr_enc_offload_cancel(struct rpc_rqst *req,
					struct xdr_stream *xdr,
					const void *data)
{
	const struct nfs42_offload_status_args *args = data;
	struct compound_hdr hdr = {
		.minorversion = nfs4_xdr_minorversion(&args->osa_seq_args),
	};

	encode_compound_hdr(xdr, req, &hdr);
	encode_sequence(xdr, &args->osa_seq_args, &hdr);
	encode_putfh(xdr, args->osa_src_fh, &hdr);
	encode_offload_cancel(xdr, args, &hdr);
	encode_nops(&hdr);
}

/*
 * Encode COPY_NOTIFY request
 */
static void nfs4_xdr_enc_copy_notify(struct rpc_rqst *req,
				     struct xdr_stream *xdr,
				     const void *data)
{
	const struct nfs42_copy_notify_args *args = data;
	struct compound_hdr hdr = {
		.minorversion = nfs4_xdr_minorversion(&args->cna_seq_args),
	};

	encode_compound_hdr(xdr, req, &hdr);
	encode_sequence(xdr, &args->cna_seq_args, &hdr);
	encode_putfh(xdr, args->cna_src_fh, &hdr);
	encode_copy_notify(xdr, args, &hdr);
	encode_nops(&hdr);
}

/*
 * Encode DEALLOCATE request
 */
static void nfs4_xdr_enc_deallocate(struct rpc_rqst *req,
				    struct xdr_stream *xdr,
				    const void *data)
{
	const struct nfs42_falloc_args *args = data;
	struct compound_hdr hdr = {
		.minorversion = nfs4_xdr_minorversion(&args->seq_args),
	};

	encode_compound_hdr(xdr, req, &hdr);
	encode_sequence(xdr, &args->seq_args, &hdr);
	encode_putfh(xdr, args->falloc_fh, &hdr);
	encode_deallocate(xdr, args, &hdr);
	encode_getfattr(xdr, args->falloc_bitmask, &hdr);
	encode_nops(&hdr);
}

/*
 * Encode READ_PLUS request
 */
static void nfs4_xdr_enc_read_plus(struct rpc_rqst *req,
				   struct xdr_stream *xdr,
				   const void *data)
{
	const struct nfs_pgio_args *args = data;
	struct compound_hdr hdr = {
		.minorversion = nfs4_xdr_minorversion(&args->seq_args),
	};

	encode_compound_hdr(xdr, req, &hdr);
	encode_sequence(xdr, &args->seq_args, &hdr);
	encode_putfh(xdr, args->fh, &hdr);
	encode_read_plus(xdr, args, &hdr);

	rpc_prepare_reply_pages(req, args->pages, args->pgbase, args->count,
				hdr.replen - READ_PLUS_SEGMENT_SIZE_DIFF);
	encode_nops(&hdr);
}

/*
 * Encode SEEK request
 */
static void nfs4_xdr_enc_seek(struct rpc_rqst *req,
			      struct xdr_stream *xdr,
			      const void *data)
{
	const struct nfs42_seek_args *args = data;
	struct compound_hdr hdr = {
		.minorversion = nfs4_xdr_minorversion(&args->seq_args),
	};

	encode_compound_hdr(xdr, req, &hdr);
	encode_sequence(xdr, &args->seq_args, &hdr);
	encode_putfh(xdr, args->sa_fh, &hdr);
	encode_seek(xdr, args, &hdr);
	encode_nops(&hdr);
}

/*
 * Encode LAYOUTSTATS request
 */
static void nfs4_xdr_enc_layoutstats(struct rpc_rqst *req,
				     struct xdr_stream *xdr,
				     const void *data)
{
	const struct nfs42_layoutstat_args *args = data;
	int i;

	struct compound_hdr hdr = {
		.minorversion = nfs4_xdr_minorversion(&args->seq_args),
	};

	encode_compound_hdr(xdr, req, &hdr);
	encode_sequence(xdr, &args->seq_args, &hdr);
	encode_putfh(xdr, args->fh, &hdr);
	WARN_ON(args->num_dev > PNFS_LAYOUTSTATS_MAXDEV);
	for (i = 0; i < args->num_dev; i++)
		encode_layoutstats(xdr, args, &args->devinfo[i], &hdr);
	encode_nops(&hdr);
}

/*
 * Encode CLONE request
 */
static void nfs4_xdr_enc_clone(struct rpc_rqst *req,
			       struct xdr_stream *xdr,
			       const void *data)
{
	const struct nfs42_clone_args *args = data;
	struct compound_hdr hdr = {
		.minorversion = nfs4_xdr_minorversion(&args->seq_args),
	};

	encode_compound_hdr(xdr, req, &hdr);
	encode_sequence(xdr, &args->seq_args, &hdr);
	encode_putfh(xdr, args->src_fh, &hdr);
	encode_savefh(xdr, &hdr);
	encode_putfh(xdr, args->dst_fh, &hdr);
	encode_clone(xdr, args, &hdr);
	encode_getfattr(xdr, args->dst_bitmask, &hdr);
	encode_nops(&hdr);
}

/*
 * Encode LAYOUTERROR request
 */
static void nfs4_xdr_enc_layouterror(struct rpc_rqst *req,
				     struct xdr_stream *xdr,
				     const void *data)
{
	const struct nfs42_layouterror_args *args = data;
	struct compound_hdr hdr = {
		.minorversion = nfs4_xdr_minorversion(&args->seq_args),
	};
	int i;

	encode_compound_hdr(xdr, req, &hdr);
	encode_sequence(xdr, &args->seq_args, &hdr);
	encode_putfh(xdr, NFS_FH(args->inode), &hdr);
	for (i = 0; i < args->num_errors; i++)
		encode_layouterror(xdr, &args->errors[i], &hdr);
	encode_nops(&hdr);
}

/*
 * Encode SETXATTR request
 */
static void nfs4_xdr_enc_setxattr(struct rpc_rqst *req, struct xdr_stream *xdr,
				  const void *data)
{
	const struct nfs42_setxattrargs *args = data;
	struct compound_hdr hdr = {
		.minorversion = nfs4_xdr_minorversion(&args->seq_args),
	};

	encode_compound_hdr(xdr, req, &hdr);
	encode_sequence(xdr, &args->seq_args, &hdr);
	encode_putfh(xdr, args->fh, &hdr);
	encode_setxattr(xdr, args, &hdr);
	encode_getfattr(xdr, args->bitmask, &hdr);
	encode_nops(&hdr);
}

/*
 * Encode GETXATTR request
 */
static void nfs4_xdr_enc_getxattr(struct rpc_rqst *req, struct xdr_stream *xdr,
				  const void *data)
{
	const struct nfs42_getxattrargs *args = data;
	struct compound_hdr hdr = {
		.minorversion = nfs4_xdr_minorversion(&args->seq_args),
	};
	uint32_t replen;

	encode_compound_hdr(xdr, req, &hdr);
	encode_sequence(xdr, &args->seq_args, &hdr);
	encode_putfh(xdr, args->fh, &hdr);
	replen = hdr.replen + op_decode_hdr_maxsz + 1;
	encode_getxattr(xdr, args->xattr_name, &hdr);

	rpc_prepare_reply_pages(req, args->xattr_pages, 0, args->xattr_len,
				replen);

	encode_nops(&hdr);
}

/*
 * Encode LISTXATTR request
 */
static void nfs4_xdr_enc_listxattrs(struct rpc_rqst *req,
				    struct xdr_stream *xdr, const void *data)
{
	const struct nfs42_listxattrsargs *args = data;
	struct compound_hdr hdr = {
		.minorversion = nfs4_xdr_minorversion(&args->seq_args),
	};
	uint32_t replen;

	encode_compound_hdr(xdr, req, &hdr);
	encode_sequence(xdr, &args->seq_args, &hdr);
	encode_putfh(xdr, args->fh, &hdr);
	replen = hdr.replen + op_decode_hdr_maxsz + 2 + 1;
	encode_listxattrs(xdr, args, &hdr);

	rpc_prepare_reply_pages(req, args->xattr_pages, 0, args->count, replen);

	encode_nops(&hdr);
}

/*
 * Encode REMOVEXATTR request
 */
static void nfs4_xdr_enc_removexattr(struct rpc_rqst *req,
				     struct xdr_stream *xdr, const void *data)
{
	const struct nfs42_removexattrargs *args = data;
	struct compound_hdr hdr = {
		.minorversion = nfs4_xdr_minorversion(&args->seq_args),
	};

	encode_compound_hdr(xdr, req, &hdr);
	encode_sequence(xdr, &args->seq_args, &hdr);
	encode_putfh(xdr, args->fh, &hdr);
	encode_removexattr(xdr, args->xattr_name, &hdr);
	encode_nops(&hdr);
}

static int decode_allocate(struct xdr_stream *xdr, struct nfs42_falloc_res *res)
{
	return decode_op_hdr(xdr, OP_ALLOCATE);
}

static int decode_write_response(struct xdr_stream *xdr,
				 struct nfs42_write_res *res)
{
	__be32 *p;
	int status, count;

	p = xdr_inline_decode(xdr, 4);
	if (unlikely(!p))
		return -EIO;
	count = be32_to_cpup(p);
	if (count > 1)
		return -EREMOTEIO;
	else if (count == 1) {
		status = decode_opaque_fixed(xdr, &res->stateid,
				NFS4_STATEID_SIZE);
		if (unlikely(status))
			return -EIO;
	}
	p = xdr_inline_decode(xdr, 8 + 4);
	if (unlikely(!p))
		return -EIO;
	p = xdr_decode_hyper(p, &res->count);
	res->verifier.committed = be32_to_cpup(p);
	return decode_verifier(xdr, &res->verifier.verifier);
}

static int decode_nl4_server(struct xdr_stream *xdr, struct nl4_server *ns)
{
	struct nfs42_netaddr *naddr;
	uint32_t dummy;
	char *dummy_str;
	__be32 *p;
	int status;

	/* nl_type */
	p = xdr_inline_decode(xdr, 4);
	if (unlikely(!p))
		return -EIO;
	ns->nl4_type = be32_to_cpup(p);
	switch (ns->nl4_type) {
	case NL4_NAME:
	case NL4_URL:
		status = decode_opaque_inline(xdr, &dummy, &dummy_str);
		if (unlikely(status))
			return status;
		if (unlikely(dummy > NFS4_OPAQUE_LIMIT))
			return -EIO;
		memcpy(&ns->u.nl4_str, dummy_str, dummy);
		ns->u.nl4_str_sz = dummy;
		break;
	case NL4_NETADDR:
		naddr = &ns->u.nl4_addr;

		/* netid string */
		status = decode_opaque_inline(xdr, &dummy, &dummy_str);
		if (unlikely(status))
			return status;
		if (unlikely(dummy > RPCBIND_MAXNETIDLEN))
			return -EIO;
		naddr->netid_len = dummy;
		memcpy(naddr->netid, dummy_str, naddr->netid_len);

		/* uaddr string */
		status = decode_opaque_inline(xdr, &dummy, &dummy_str);
		if (unlikely(status))
			return status;
		if (unlikely(dummy > RPCBIND_MAXUADDRLEN))
			return -EIO;
		naddr->addr_len = dummy;
		memcpy(naddr->addr, dummy_str, naddr->addr_len);
		break;
	default:
		WARN_ON_ONCE(1);
		return -EIO;
	}
	return 0;
}

static int decode_copy_requirements(struct xdr_stream *xdr,
				    struct nfs42_copy_res *res) {
	__be32 *p;

	p = xdr_inline_decode(xdr, 4 + 4);
	if (unlikely(!p))
		return -EIO;

	res->consecutive = be32_to_cpup(p++);
	res->synchronous = be32_to_cpup(p++);
	return 0;
}

static int decode_copy(struct xdr_stream *xdr, struct nfs42_copy_res *res)
{
	int status;

	status = decode_op_hdr(xdr, OP_COPY);
	if (status == NFS4ERR_OFFLOAD_NO_REQS) {
		status = decode_copy_requirements(xdr, res);
		if (status)
			return status;
		return NFS4ERR_OFFLOAD_NO_REQS;
	} else if (status)
		return status;

	status = decode_write_response(xdr, &res->write_res);
	if (status)
		return status;

	return decode_copy_requirements(xdr, res);
}

static int decode_offload_cancel(struct xdr_stream *xdr,
				 struct nfs42_offload_status_res *res)
{
	return decode_op_hdr(xdr, OP_OFFLOAD_CANCEL);
}

static int decode_copy_notify(struct xdr_stream *xdr,
			      struct nfs42_copy_notify_res *res)
{
	__be32 *p;
	int status, count;

	status = decode_op_hdr(xdr, OP_COPY_NOTIFY);
	if (status)
		return status;
	/* cnr_lease_time */
	p = xdr_inline_decode(xdr, 12);
	if (unlikely(!p))
		return -EIO;
	p = xdr_decode_hyper(p, &res->cnr_lease_time.seconds);
	res->cnr_lease_time.nseconds = be32_to_cpup(p);

	status = decode_opaque_fixed(xdr, &res->cnr_stateid, NFS4_STATEID_SIZE);
	if (unlikely(status))
		return -EIO;

	/* number of source addresses */
	p = xdr_inline_decode(xdr, 4);
	if (unlikely(!p))
		return -EIO;

	count = be32_to_cpup(p);
	if (count > 1)
		pr_warn("NFS: %s: nsvr %d > Supported. Use first servers\n",
			 __func__, count);

	status = decode_nl4_server(xdr, &res->cnr_src);
	if (unlikely(status))
		return -EIO;
	return 0;
}

static int decode_deallocate(struct xdr_stream *xdr, struct nfs42_falloc_res *res)
{
	return decode_op_hdr(xdr, OP_DEALLOCATE);
}

struct read_plus_segment {
	enum data_content4 type;
	uint64_t offset;
	union {
		struct {
			uint64_t length;
		} hole;

		struct {
			uint32_t length;
			unsigned int from;
		} data;
	};
};

static inline uint64_t read_plus_segment_length(struct read_plus_segment *seg)
{
	return seg->type == NFS4_CONTENT_DATA ? seg->data.length : seg->hole.length;
}

static int decode_read_plus_segment(struct xdr_stream *xdr,
				    struct read_plus_segment *seg)
{
	__be32 *p;

	p = xdr_inline_decode(xdr, 4);
	if (!p)
		return -EIO;
	seg->type = be32_to_cpup(p++);

	p = xdr_inline_decode(xdr, seg->type == NFS4_CONTENT_DATA ? 12 : 16);
	if (!p)
		return -EIO;
	p = xdr_decode_hyper(p, &seg->offset);

	if (seg->type == NFS4_CONTENT_DATA) {
		struct xdr_buf buf;
		uint32_t len = be32_to_cpup(p);

		seg->data.length = len;
		seg->data.from = xdr_stream_pos(xdr);

		if (!xdr_stream_subsegment(xdr, &buf, xdr_align_size(len)))
			return -EIO;
	} else if (seg->type == NFS4_CONTENT_HOLE) {
		xdr_decode_hyper(p, &seg->hole.length);
	} else
		return -EINVAL;
	return 0;
}

static int process_read_plus_segment(struct xdr_stream *xdr,
				     struct nfs_pgio_args *args,
				     struct nfs_pgio_res *res,
				     struct read_plus_segment *seg)
{
	unsigned long offset = seg->offset;
	unsigned long length = read_plus_segment_length(seg);
	unsigned int bufpos;

	if (offset + length < args->offset)
		return 0;
	else if (offset > args->offset + args->count) {
		res->eof = 0;
		return 0;
	} else if (offset < args->offset) {
		length -= (args->offset - offset);
		offset = args->offset;
	} else if (offset + length > args->offset + args->count) {
		length = (args->offset + args->count) - offset;
		res->eof = 0;
	}

	bufpos = xdr->buf->head[0].iov_len + (offset - args->offset);
	if (seg->type == NFS4_CONTENT_HOLE)
		return xdr_stream_zero(xdr, bufpos, length);
	else
		return xdr_stream_move_subsegment(xdr, seg->data.from, bufpos, length);
}

static int decode_read_plus(struct xdr_stream *xdr, struct nfs_pgio_res *res)
{
	struct nfs_pgio_header *hdr =
		container_of(res, struct nfs_pgio_header, res);
	struct nfs_pgio_args *args = &hdr->args;
	uint32_t segments;
	struct read_plus_segment *segs;
	int status, i;
	__be32 *p;

	status = decode_op_hdr(xdr, OP_READ_PLUS);
	if (status)
		return status;

	p = xdr_inline_decode(xdr, 4 + 4);
	if (unlikely(!p))
		return -EIO;

	res->count = 0;
	res->eof = be32_to_cpup(p++);
	segments = be32_to_cpup(p++);
	if (segments == 0)
		return 0;

	segs = kmalloc_array(segments, sizeof(*segs), GFP_KERNEL);
	if (!segs)
		return -ENOMEM;

<<<<<<< HEAD
	xdr_set_scratch_buffer(xdr, &scratch_buf, sizeof(scratch_buf));
	status = -EIO;
=======
>>>>>>> e475cc1c
	for (i = 0; i < segments; i++) {
		status = decode_read_plus_segment(xdr, &segs[i]);
		if (status < 0)
			goto out;
	}

	xdr_set_pagelen(xdr, xdr_align_size(args->count));
	for (i = segments; i > 0; i--)
		res->count += process_read_plus_segment(xdr, args, res, &segs[i-1]);
	status = 0;

out:
	kfree(segs);
	return status;
}

static int decode_seek(struct xdr_stream *xdr, struct nfs42_seek_res *res)
{
	int status;
	__be32 *p;

	status = decode_op_hdr(xdr, OP_SEEK);
	if (status)
		return status;

	p = xdr_inline_decode(xdr, 4 + 8);
	if (unlikely(!p))
		return -EIO;

	res->sr_eof = be32_to_cpup(p++);
	p = xdr_decode_hyper(p, &res->sr_offset);
	return 0;
}

static int decode_layoutstats(struct xdr_stream *xdr)
{
	return decode_op_hdr(xdr, OP_LAYOUTSTATS);
}

static int decode_clone(struct xdr_stream *xdr)
{
	return decode_op_hdr(xdr, OP_CLONE);
}

static int decode_layouterror(struct xdr_stream *xdr)
{
	return decode_op_hdr(xdr, OP_LAYOUTERROR);
}

static int decode_setxattr(struct xdr_stream *xdr,
			   struct nfs4_change_info *cinfo)
{
	int status;

	status = decode_op_hdr(xdr, OP_SETXATTR);
	if (status)
		goto out;
	status = decode_change_info(xdr, cinfo);
out:
	return status;
}

static int decode_getxattr(struct xdr_stream *xdr,
			   struct nfs42_getxattrres *res,
			   struct rpc_rqst *req)
{
	int status;
	__be32 *p;
	u32 len, rdlen;

	status = decode_op_hdr(xdr, OP_GETXATTR);
	if (status)
		return status;

	p = xdr_inline_decode(xdr, 4);
	if (unlikely(!p))
		return -EIO;

	len = be32_to_cpup(p);

	/*
	 * Only check against the page length here. The actual
	 * requested length may be smaller, but that is only
	 * checked against after possibly caching a valid reply.
	 */
	if (len > req->rq_rcv_buf.page_len)
		return -ERANGE;

	res->xattr_len = len;

	if (len > 0) {
		rdlen = xdr_read_pages(xdr, len);
		if (rdlen < len)
			return -EIO;
	}

	return 0;
}

static int decode_removexattr(struct xdr_stream *xdr,
			   struct nfs4_change_info *cinfo)
{
	int status;

	status = decode_op_hdr(xdr, OP_REMOVEXATTR);
	if (status)
		goto out;

	status = decode_change_info(xdr, cinfo);
out:
	return status;
}

static int decode_listxattrs(struct xdr_stream *xdr,
			    struct nfs42_listxattrsres *res)
{
	int status;
	__be32 *p;
	u32 count, len, ulen;
	size_t left, copied;
	char *buf;

	status = decode_op_hdr(xdr, OP_LISTXATTRS);
	if (status) {
		/*
		 * Special case: for LISTXATTRS, NFS4ERR_TOOSMALL
		 * should be translated to ERANGE.
		 */
		if (status == -ETOOSMALL)
			status = -ERANGE;
		/*
		 * Special case: for LISTXATTRS, NFS4ERR_NOXATTR
		 * should be translated to success with zero-length reply.
		 */
		if (status == -ENODATA) {
			res->eof = true;
			status = 0;
		}
		goto out;
	}

	p = xdr_inline_decode(xdr, 8);
	if (unlikely(!p))
		return -EIO;

	xdr_decode_hyper(p, &res->cookie);

	p = xdr_inline_decode(xdr, 4);
	if (unlikely(!p))
		return -EIO;

	left = res->xattr_len;
	buf = res->xattr_buf;

	count = be32_to_cpup(p);
	copied = 0;

	/*
	 * We have asked for enough room to encode the maximum number
	 * of possible attribute names, so everything should fit.
	 *
	 * But, don't rely on that assumption. Just decode entries
	 * until they don't fit anymore, just in case the server did
	 * something odd.
	 */
	while (count--) {
		p = xdr_inline_decode(xdr, 4);
		if (unlikely(!p))
			return -EIO;

		len = be32_to_cpup(p);
		if (len > (XATTR_NAME_MAX - XATTR_USER_PREFIX_LEN)) {
			status = -ERANGE;
			goto out;
		}

		p = xdr_inline_decode(xdr, len);
		if (unlikely(!p))
			return -EIO;

		ulen = len + XATTR_USER_PREFIX_LEN + 1;
		if (buf) {
			if (ulen > left) {
				status = -ERANGE;
				goto out;
			}

			memcpy(buf, XATTR_USER_PREFIX, XATTR_USER_PREFIX_LEN);
			memcpy(buf + XATTR_USER_PREFIX_LEN, p, len);

			buf[ulen - 1] = 0;
			buf += ulen;
			left -= ulen;
		}
		copied += ulen;
	}

	p = xdr_inline_decode(xdr, 4);
	if (unlikely(!p))
		return -EIO;

	res->eof = be32_to_cpup(p);
	res->copied = copied;

out:
	if (status == -ERANGE && res->xattr_len == XATTR_LIST_MAX)
		status = -E2BIG;

	return status;
}

/*
 * Decode ALLOCATE request
 */
static int nfs4_xdr_dec_allocate(struct rpc_rqst *rqstp,
				 struct xdr_stream *xdr,
				 void *data)
{
	struct nfs42_falloc_res *res = data;
	struct compound_hdr hdr;
	int status;

	status = decode_compound_hdr(xdr, &hdr);
	if (status)
		goto out;
	status = decode_sequence(xdr, &res->seq_res, rqstp);
	if (status)
		goto out;
	status = decode_putfh(xdr);
	if (status)
		goto out;
	status = decode_allocate(xdr, res);
	if (status)
		goto out;
	decode_getfattr(xdr, res->falloc_fattr, res->falloc_server);
out:
	return status;
}

/*
 * Decode COPY response
 */
static int nfs4_xdr_dec_copy(struct rpc_rqst *rqstp,
			     struct xdr_stream *xdr,
			     void *data)
{
	struct nfs42_copy_res *res = data;
	struct compound_hdr hdr;
	int status;

	status = decode_compound_hdr(xdr, &hdr);
	if (status)
		goto out;
	status = decode_sequence(xdr, &res->seq_res, rqstp);
	if (status)
		goto out;
	status = decode_putfh(xdr);
	if (status)
		goto out;
	status = decode_savefh(xdr);
	if (status)
		goto out;
	status = decode_putfh(xdr);
	if (status)
		goto out;
	status = decode_copy(xdr, res);
	if (status)
		goto out;
	if (res->commit_res.verf)
		status = decode_commit(xdr, &res->commit_res);
out:
	return status;
}

/*
 * Decode OFFLOAD_CANCEL response
 */
static int nfs4_xdr_dec_offload_cancel(struct rpc_rqst *rqstp,
				       struct xdr_stream *xdr,
				       void *data)
{
	struct nfs42_offload_status_res *res = data;
	struct compound_hdr hdr;
	int status;

	status = decode_compound_hdr(xdr, &hdr);
	if (status)
		goto out;
	status = decode_sequence(xdr, &res->osr_seq_res, rqstp);
	if (status)
		goto out;
	status = decode_putfh(xdr);
	if (status)
		goto out;
	status = decode_offload_cancel(xdr, res);

out:
	return status;
}

/*
 * Decode COPY_NOTIFY response
 */
static int nfs4_xdr_dec_copy_notify(struct rpc_rqst *rqstp,
				    struct xdr_stream *xdr,
				    void *data)
{
	struct nfs42_copy_notify_res *res = data;
	struct compound_hdr hdr;
	int status;

	status = decode_compound_hdr(xdr, &hdr);
	if (status)
		goto out;
	status = decode_sequence(xdr, &res->cnr_seq_res, rqstp);
	if (status)
		goto out;
	status = decode_putfh(xdr);
	if (status)
		goto out;
	status = decode_copy_notify(xdr, res);

out:
	return status;
}

/*
 * Decode DEALLOCATE request
 */
static int nfs4_xdr_dec_deallocate(struct rpc_rqst *rqstp,
				   struct xdr_stream *xdr,
				   void *data)
{
	struct nfs42_falloc_res *res = data;
	struct compound_hdr hdr;
	int status;

	status = decode_compound_hdr(xdr, &hdr);
	if (status)
		goto out;
	status = decode_sequence(xdr, &res->seq_res, rqstp);
	if (status)
		goto out;
	status = decode_putfh(xdr);
	if (status)
		goto out;
	status = decode_deallocate(xdr, res);
	if (status)
		goto out;
	decode_getfattr(xdr, res->falloc_fattr, res->falloc_server);
out:
	return status;
}

/*
 * Decode READ_PLUS request
 */
static int nfs4_xdr_dec_read_plus(struct rpc_rqst *rqstp,
				  struct xdr_stream *xdr,
				  void *data)
{
	struct nfs_pgio_res *res = data;
	struct compound_hdr hdr;
	int status;

	xdr_set_scratch_buffer(xdr, res->scratch, READ_PLUS_SCRATCH_SIZE);

	status = decode_compound_hdr(xdr, &hdr);
	if (status)
		goto out;
	status = decode_sequence(xdr, &res->seq_res, rqstp);
	if (status)
		goto out;
	status = decode_putfh(xdr);
	if (status)
		goto out;
	status = decode_read_plus(xdr, res);
	if (!status)
		status = res->count;
out:
	return status;
}

/*
 * Decode SEEK request
 */
static int nfs4_xdr_dec_seek(struct rpc_rqst *rqstp,
			     struct xdr_stream *xdr,
			     void *data)
{
	struct nfs42_seek_res *res = data;
	struct compound_hdr hdr;
	int status;

	status = decode_compound_hdr(xdr, &hdr);
	if (status)
		goto out;
	status = decode_sequence(xdr, &res->seq_res, rqstp);
	if (status)
		goto out;
	status = decode_putfh(xdr);
	if (status)
		goto out;
	status = decode_seek(xdr, res);
out:
	return status;
}

/*
 * Decode LAYOUTSTATS request
 */
static int nfs4_xdr_dec_layoutstats(struct rpc_rqst *rqstp,
				    struct xdr_stream *xdr,
				    void *data)
{
	struct nfs42_layoutstat_res *res = data;
	struct compound_hdr hdr;
	int status, i;

	status = decode_compound_hdr(xdr, &hdr);
	if (status)
		goto out;
	status = decode_sequence(xdr, &res->seq_res, rqstp);
	if (status)
		goto out;
	status = decode_putfh(xdr);
	if (status)
		goto out;
	WARN_ON(res->num_dev > PNFS_LAYOUTSTATS_MAXDEV);
	for (i = 0; i < res->num_dev; i++) {
		status = decode_layoutstats(xdr);
		if (status)
			goto out;
	}
out:
	res->rpc_status = status;
	return status;
}

/*
 * Decode CLONE request
 */
static int nfs4_xdr_dec_clone(struct rpc_rqst *rqstp,
			      struct xdr_stream *xdr,
			      void *data)
{
	struct nfs42_clone_res *res = data;
	struct compound_hdr hdr;
	int status;

	status = decode_compound_hdr(xdr, &hdr);
	if (status)
		goto out;
	status = decode_sequence(xdr, &res->seq_res, rqstp);
	if (status)
		goto out;
	status = decode_putfh(xdr);
	if (status)
		goto out;
	status = decode_savefh(xdr);
	if (status)
		goto out;
	status = decode_putfh(xdr);
	if (status)
		goto out;
	status = decode_clone(xdr);
	if (status)
		goto out;
	decode_getfattr(xdr, res->dst_fattr, res->server);
out:
	res->rpc_status = status;
	return status;
}

/*
 * Decode LAYOUTERROR request
 */
static int nfs4_xdr_dec_layouterror(struct rpc_rqst *rqstp,
				    struct xdr_stream *xdr,
				    void *data)
{
	struct nfs42_layouterror_res *res = data;
	struct compound_hdr hdr;
	int status, i;

	status = decode_compound_hdr(xdr, &hdr);
	if (status)
		goto out;
	status = decode_sequence(xdr, &res->seq_res, rqstp);
	if (status)
		goto out;
	status = decode_putfh(xdr);

	for (i = 0; i < res->num_errors && status == 0; i++)
		status = decode_layouterror(xdr);
out:
	res->rpc_status = status;
	return status;
}

/*
 * Decode SETXATTR request
 */
static int nfs4_xdr_dec_setxattr(struct rpc_rqst *req, struct xdr_stream *xdr,
				 void *data)
{
	struct nfs42_setxattrres *res = data;
	struct compound_hdr hdr;
	int status;

	status = decode_compound_hdr(xdr, &hdr);
	if (status)
		goto out;
	status = decode_sequence(xdr, &res->seq_res, req);
	if (status)
		goto out;
	status = decode_putfh(xdr);
	if (status)
		goto out;
	status = decode_setxattr(xdr, &res->cinfo);
	if (status)
		goto out;
	status = decode_getfattr(xdr, res->fattr, res->server);
out:
	return status;
}

/*
 * Decode GETXATTR request
 */
static int nfs4_xdr_dec_getxattr(struct rpc_rqst *rqstp,
				 struct xdr_stream *xdr, void *data)
{
	struct nfs42_getxattrres *res = data;
	struct compound_hdr hdr;
	int status;

	status = decode_compound_hdr(xdr, &hdr);
	if (status)
		goto out;
	status = decode_sequence(xdr, &res->seq_res, rqstp);
	if (status)
		goto out;
	status = decode_putfh(xdr);
	if (status)
		goto out;
	status = decode_getxattr(xdr, res, rqstp);
out:
	return status;
}

/*
 * Decode LISTXATTR request
 */
static int nfs4_xdr_dec_listxattrs(struct rpc_rqst *rqstp,
				   struct xdr_stream *xdr, void *data)
{
	struct nfs42_listxattrsres *res = data;
	struct compound_hdr hdr;
	int status;

	xdr_set_scratch_page(xdr, res->scratch);

	status = decode_compound_hdr(xdr, &hdr);
	if (status)
		goto out;
	status = decode_sequence(xdr, &res->seq_res, rqstp);
	if (status)
		goto out;
	status = decode_putfh(xdr);
	if (status)
		goto out;
	status = decode_listxattrs(xdr, res);
out:
	return status;
}

/*
 * Decode REMOVEXATTR request
 */
static int nfs4_xdr_dec_removexattr(struct rpc_rqst *req,
				    struct xdr_stream *xdr, void *data)
{
	struct nfs42_removexattrres *res = data;
	struct compound_hdr hdr;
	int status;

	status = decode_compound_hdr(xdr, &hdr);
	if (status)
		goto out;
	status = decode_sequence(xdr, &res->seq_res, req);
	if (status)
		goto out;
	status = decode_putfh(xdr);
	if (status)
		goto out;

	status = decode_removexattr(xdr, &res->cinfo);
out:
	return status;
}
#endif /* __LINUX_FS_NFS_NFS4_2XDR_H */<|MERGE_RESOLUTION|>--- conflicted
+++ resolved
@@ -1068,11 +1068,6 @@
 	if (!segs)
 		return -ENOMEM;
 
-<<<<<<< HEAD
-	xdr_set_scratch_buffer(xdr, &scratch_buf, sizeof(scratch_buf));
-	status = -EIO;
-=======
->>>>>>> e475cc1c
 	for (i = 0; i < segments; i++) {
 		status = decode_read_plus_segment(xdr, &segs[i]);
 		if (status < 0)
