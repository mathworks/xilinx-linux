--- conflicted
+++ resolved
@@ -86,8 +86,6 @@
 	return false;
 }
 
-<<<<<<< HEAD
-=======
 struct nfs_delegation *nfs4_get_valid_delegation(const struct inode *inode)
 {
 	struct nfs_delegation *delegation;
@@ -98,7 +96,6 @@
 	return NULL;
 }
 
->>>>>>> 24b8d41d
 static int
 nfs4_do_check_delegation(struct inode *inode, fmode_t flags, bool mark)
 {
@@ -245,24 +242,15 @@
 				  &delegation->flags);
 			spin_unlock(&delegation->lock);
 			rcu_read_unlock();
-<<<<<<< HEAD
-			put_rpccred(oldcred);
-			trace_nfs4_reclaim_delegation(inode, res->delegation_type);
-=======
 			put_cred(oldcred);
 			trace_nfs4_reclaim_delegation(inode, type);
->>>>>>> 24b8d41d
 			return;
 		}
 		/* We appear to have raced with a delegation return. */
 		spin_unlock(&delegation->lock);
 	}
 	rcu_read_unlock();
-<<<<<<< HEAD
-	nfs_inode_set_delegation(inode, cred, res);
-=======
 	nfs_inode_set_delegation(inode, cred, type, stateid, pagemod_limit);
->>>>>>> 24b8d41d
 }
 
 static int nfs_do_return_delegation(struct inode *inode, struct nfs_delegation *delegation, int issync)
@@ -869,19 +857,7 @@
 	rcu_read_unlock();
 }
 
-<<<<<<< HEAD
-static void nfs_mark_delegation_revoked(struct nfs_server *server,
-		struct nfs_delegation *delegation)
-{
-	set_bit(NFS_DELEGATION_REVOKED, &delegation->flags);
-	delegation->stateid.type = NFS4_INVALID_STATEID_TYPE;
-	nfs_mark_return_delegation(server, delegation);
-}
-
-static bool nfs_revoke_delegation(struct inode *inode,
-=======
 static void nfs_revoke_delegation(struct inode *inode,
->>>>>>> 24b8d41d
 		const nfs4_stateid *stateid)
 {
 	struct nfs_delegation *delegation;
@@ -895,11 +871,6 @@
 	if (stateid == NULL) {
 		nfs4_stateid_copy(&tmp, &delegation->stateid);
 		stateid = &tmp;
-<<<<<<< HEAD
-	} else if (!nfs4_stateid_match(stateid, &delegation->stateid))
-		goto out;
-	nfs_mark_delegation_revoked(NFS_SERVER(inode), delegation);
-=======
 	} else {
 		if (!nfs4_stateid_match_other(stateid, &delegation->stateid))
 			goto out;
@@ -914,30 +885,15 @@
 		spin_unlock(&delegation->lock);
 	}
 	nfs_mark_delegation_revoked(delegation);
->>>>>>> 24b8d41d
 	ret = true;
 out:
 	rcu_read_unlock();
 	if (ret)
 		nfs_inode_find_state_and_recover(inode, stateid);
-<<<<<<< HEAD
-	return ret;
-=======
->>>>>>> 24b8d41d
 }
 
 void nfs_remove_bad_delegation(struct inode *inode,
 		const nfs4_stateid *stateid)
-<<<<<<< HEAD
-{
-	struct nfs_delegation *delegation;
-
-	if (!nfs_revoke_delegation(inode, stateid))
-		return;
-	delegation = nfs_inode_detach_delegation(inode);
-	if (delegation)
-		nfs_free_delegation(delegation);
-=======
 {
 	nfs_revoke_delegation(inode, stateid);
 }
@@ -977,7 +933,6 @@
 	rcu_read_unlock();
 
 	nfs_inode_find_state_and_recover(inode, stateid);
->>>>>>> 24b8d41d
 }
 
 /**
@@ -1344,141 +1299,6 @@
 		nfs4_schedule_state_manager(clp);
 }
 
-static inline bool nfs4_server_rebooted(const struct nfs_client *clp)
-{
-	return (clp->cl_state & (BIT(NFS4CLNT_CHECK_LEASE) |
-				BIT(NFS4CLNT_LEASE_EXPIRED) |
-				BIT(NFS4CLNT_SESSION_RESET))) != 0;
-}
-
-static void nfs_mark_test_expired_delegation(struct nfs_server *server,
-	    struct nfs_delegation *delegation)
-{
-	if (delegation->stateid.type == NFS4_INVALID_STATEID_TYPE)
-		return;
-	clear_bit(NFS_DELEGATION_NEED_RECLAIM, &delegation->flags);
-	set_bit(NFS_DELEGATION_TEST_EXPIRED, &delegation->flags);
-	set_bit(NFS4CLNT_DELEGATION_EXPIRED, &server->nfs_client->cl_state);
-}
-
-static void nfs_inode_mark_test_expired_delegation(struct nfs_server *server,
-		struct inode *inode)
-{
-	struct nfs_delegation *delegation;
-
-	rcu_read_lock();
-	delegation = rcu_dereference(NFS_I(inode)->delegation);
-	if (delegation)
-		nfs_mark_test_expired_delegation(server, delegation);
-	rcu_read_unlock();
-
-}
-
-static void nfs_delegation_mark_test_expired_server(struct nfs_server *server)
-{
-	struct nfs_delegation *delegation;
-
-	list_for_each_entry_rcu(delegation, &server->delegations, super_list)
-		nfs_mark_test_expired_delegation(server, delegation);
-}
-
-/**
- * nfs_mark_test_expired_all_delegations - mark all delegations for testing
- * @clp: nfs_client to process
- *
- * Iterates through all the delegations associated with this server and
- * marks them as needing to be checked for validity.
- */
-void nfs_mark_test_expired_all_delegations(struct nfs_client *clp)
-{
-	struct nfs_server *server;
-
-	rcu_read_lock();
-	list_for_each_entry_rcu(server, &clp->cl_superblocks, client_link)
-		nfs_delegation_mark_test_expired_server(server);
-	rcu_read_unlock();
-}
-
-/**
- * nfs_reap_expired_delegations - reap expired delegations
- * @clp: nfs_client to process
- *
- * Iterates through all the delegations associated with this server and
- * checks if they have may have been revoked. This function is usually
- * expected to be called in cases where the server may have lost its
- * lease.
- */
-void nfs_reap_expired_delegations(struct nfs_client *clp)
-{
-	const struct nfs4_minor_version_ops *ops = clp->cl_mvops;
-	struct nfs_delegation *delegation;
-	struct nfs_server *server;
-	struct inode *inode;
-	struct rpc_cred *cred;
-	nfs4_stateid stateid;
-
-restart:
-	rcu_read_lock();
-	list_for_each_entry_rcu(server, &clp->cl_superblocks, client_link) {
-		list_for_each_entry_rcu(delegation, &server->delegations,
-								super_list) {
-			if (test_bit(NFS_DELEGATION_RETURNING,
-						&delegation->flags))
-				continue;
-			if (test_bit(NFS_DELEGATION_TEST_EXPIRED,
-						&delegation->flags) == 0)
-				continue;
-			if (!nfs_sb_active(server->super))
-				continue;
-			inode = nfs_delegation_grab_inode(delegation);
-			if (inode == NULL) {
-				rcu_read_unlock();
-				nfs_sb_deactive(server->super);
-				goto restart;
-			}
-			cred = get_rpccred_rcu(delegation->cred);
-			nfs4_stateid_copy(&stateid, &delegation->stateid);
-			clear_bit(NFS_DELEGATION_TEST_EXPIRED, &delegation->flags);
-			rcu_read_unlock();
-			if (cred != NULL &&
-			    ops->test_and_free_expired(server, &stateid, cred) < 0) {
-				nfs_revoke_delegation(inode, &stateid);
-				nfs_inode_find_state_and_recover(inode, &stateid);
-			}
-			put_rpccred(cred);
-			if (nfs4_server_rebooted(clp)) {
-				nfs_inode_mark_test_expired_delegation(server,inode);
-				iput(inode);
-				nfs_sb_deactive(server->super);
-				return;
-			}
-			iput(inode);
-			nfs_sb_deactive(server->super);
-			goto restart;
-		}
-	}
-	rcu_read_unlock();
-}
-
-void nfs_inode_find_delegation_state_and_recover(struct inode *inode,
-		const nfs4_stateid *stateid)
-{
-	struct nfs_client *clp = NFS_SERVER(inode)->nfs_client;
-	struct nfs_delegation *delegation;
-	bool found = false;
-
-	rcu_read_lock();
-	delegation = rcu_dereference(NFS_I(inode)->delegation);
-	if (delegation &&
-	    nfs4_stateid_match_other(&delegation->stateid, stateid)) {
-		nfs_mark_test_expired_delegation(NFS_SERVER(inode), delegation);
-		found = true;
-	}
-	rcu_read_unlock();
-	if (found)
-		nfs4_schedule_state_manager(clp);
-}
-
 /**
  * nfs_delegations_present - check for existence of delegations
  * @clp: client state handle
@@ -1541,11 +1361,7 @@
  * otherwise "false" is returned.
  */
 bool nfs4_copy_delegation_stateid(struct inode *inode, fmode_t flags,
-<<<<<<< HEAD
-		nfs4_stateid *dst, struct rpc_cred **cred)
-=======
 		nfs4_stateid *dst, const struct cred **cred)
->>>>>>> 24b8d41d
 {
 	struct nfs_inode *nfsi = NFS_I(inode);
 	struct nfs_delegation *delegation;
@@ -1554,22 +1370,15 @@
 	flags &= FMODE_READ|FMODE_WRITE;
 	rcu_read_lock();
 	delegation = rcu_dereference(nfsi->delegation);
-<<<<<<< HEAD
-=======
 	if (!delegation)
 		goto out;
 	spin_lock(&delegation->lock);
->>>>>>> 24b8d41d
 	ret = nfs4_is_valid_delegation(delegation, flags);
 	if (ret) {
 		nfs4_stateid_copy(dst, &delegation->stateid);
 		nfs_mark_delegation_referenced(delegation);
 		if (cred)
-<<<<<<< HEAD
-			*cred = get_rpccred(delegation->cred);
-=======
 			*cred = get_cred(delegation->cred);
->>>>>>> 24b8d41d
 	}
 	spin_unlock(&delegation->lock);
 out:
