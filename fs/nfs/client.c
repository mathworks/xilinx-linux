--- conflicted
+++ resolved
@@ -398,13 +398,7 @@
  * Look up a client by IP address and protocol version
  * - creates a new record if one doesn't yet exist
  */
-<<<<<<< HEAD
-struct nfs_client *
-nfs_get_client(const struct nfs_client_initdata *cl_init,
-	       rpc_authflavor_t authflavour)
-=======
 struct nfs_client *nfs_get_client(const struct nfs_client_initdata *cl_init)
->>>>>>> 24b8d41d
 {
 	struct nfs_client *clp, *new = NULL;
 	struct nfs_net *nn = net_generic(cl_init->net, nfs_net_id);
@@ -470,11 +464,7 @@
 	case XPRT_TRANSPORT_RDMA:
 		if (retrans == NFS_UNSPEC_RETRANS)
 			to->to_retries = NFS_DEF_TCP_RETRANS;
-<<<<<<< HEAD
-		if (timeo == NFS_UNSPEC_TIMEO || to->to_retries == 0)
-=======
 		if (timeo == NFS_UNSPEC_TIMEO || to->to_initval == 0)
->>>>>>> 24b8d41d
 			to->to_initval = NFS_DEF_TCP_TIMEO * HZ / 10;
 		if (to->to_initval > NFS_MAX_TCP_TIMEOUT)
 			to->to_initval = NFS_MAX_TCP_TIMEOUT;
@@ -661,17 +651,11 @@
 	 * - RFC 2623, sec 2.3.2
 	 */
 	error = nfs_create_rpc_client(clp, cl_init, RPC_AUTH_UNIX);
-<<<<<<< HEAD
-	if (error < 0)
-		goto error;
-	nfs_mark_client_ready(clp, NFS_CS_READY);
-=======
 	nfs_mark_client_ready(clp, error == 0 ? NFS_CS_READY : error);
 	if (error < 0) {
 		nfs_put_client(clp);
 		clp = ERR_PTR(error);
 	}
->>>>>>> 24b8d41d
 	return clp;
 }
 EXPORT_SYMBOL_GPL(nfs_init_client);
@@ -682,17 +666,6 @@
 static int nfs_init_server(struct nfs_server *server,
 			   const struct fs_context *fc)
 {
-<<<<<<< HEAD
-	struct rpc_timeout timeparms;
-	struct nfs_client_initdata cl_init = {
-		.hostname = data->nfs_server.hostname,
-		.addr = (const struct sockaddr *)&data->nfs_server.address,
-		.addrlen = data->nfs_server.addrlen,
-		.nfs_mod = nfs_mod,
-		.proto = data->nfs_server.protocol,
-		.net = data->net,
-		.timeparms = &timeparms,
-=======
 	const struct nfs_fs_context *ctx = nfs_fc2context(fc);
 	struct rpc_timeout timeparms;
 	struct nfs_client_initdata cl_init = {
@@ -706,7 +679,6 @@
 		.cred = server->cred,
 		.nconnect = ctx->nfs_server.nconnect,
 		.init_flags = (1UL << NFS_CS_REUSEPORT),
->>>>>>> 24b8d41d
 	};
 	struct nfs_client *clp;
 	int error;
@@ -717,14 +689,8 @@
 		set_bit(NFS_CS_NORESVPORT, &cl_init.init_flags);
 
 	/* Allocate or find a client reference we can use */
-<<<<<<< HEAD
-	clp = nfs_get_client(&cl_init, RPC_AUTH_UNIX);
-	if (IS_ERR(clp)) {
-		dprintk("<-- nfs_init_server() = error %ld\n", PTR_ERR(clp));
-=======
 	clp = nfs_get_client(&cl_init);
 	if (IS_ERR(clp))
->>>>>>> 24b8d41d
 		return PTR_ERR(clp);
 
 	server->nfs_client = clp;
@@ -1144,8 +1110,6 @@
 #endif
 	spin_lock_init(&nn->nfs_client_lock);
 	nn->boot_time = ktime_get_real();
-<<<<<<< HEAD
-=======
 
 	nfs_netns_sysfs_setup(nn, net);
 }
@@ -1158,7 +1122,6 @@
 	nfs_cleanup_cb_ident_idr(net);
 	WARN_ON_ONCE(!list_empty(&nn->nfs_client_list));
 	WARN_ON_ONCE(!list_empty(&nn->nfs_volume_list));
->>>>>>> 24b8d41d
 }
 
 #ifdef CONFIG_PROC_FS
@@ -1174,17 +1137,6 @@
 	.show	= nfs_server_list_show,
 };
 
-<<<<<<< HEAD
-static const struct file_operations nfs_server_list_fops = {
-	.open		= nfs_server_list_open,
-	.read		= seq_read,
-	.llseek		= seq_lseek,
-	.release	= seq_release_net,
-};
-
-static int nfs_volume_list_open(struct inode *inode, struct file *file);
-=======
->>>>>>> 24b8d41d
 static void *nfs_volume_list_start(struct seq_file *p, loff_t *pos);
 static void *nfs_volume_list_next(struct seq_file *p, void *v, loff_t *pos);
 static void nfs_volume_list_stop(struct seq_file *p, void *v);
@@ -1197,26 +1149,6 @@
 	.show	= nfs_volume_list_show,
 };
 
-<<<<<<< HEAD
-static const struct file_operations nfs_volume_list_fops = {
-	.open		= nfs_volume_list_open,
-	.read		= seq_read,
-	.llseek		= seq_lseek,
-	.release	= seq_release_net,
-};
-
-/*
- * open "/proc/fs/nfsfs/servers" which provides a summary of servers with which
- * we're dealing
- */
-static int nfs_server_list_open(struct inode *inode, struct file *file)
-{
-	return seq_open_net(inode, file, &nfs_server_list_ops,
-			   sizeof(struct seq_net_private));
-}
-
-=======
->>>>>>> 24b8d41d
 /*
  * set up the iterator to start reading from the server list and return the first item
  */
