--- conflicted
+++ resolved
@@ -17,12 +17,8 @@
 /* nfs4.2proc.c */
 #ifdef CONFIG_NFS_V4_2
 int nfs42_proc_allocate(struct file *, loff_t, loff_t);
-<<<<<<< HEAD
-ssize_t nfs42_proc_copy(struct file *, loff_t, struct file *, loff_t, size_t);
-=======
 ssize_t nfs42_proc_copy(struct file *, loff_t, struct file *, loff_t, size_t,
 			struct nl4_server *, nfs4_stateid *, bool);
->>>>>>> 24b8d41d
 int nfs42_proc_deallocate(struct file *, loff_t, loff_t);
 loff_t nfs42_proc_llseek(struct file *, loff_t, int);
 int nfs42_proc_layoutstats_generic(struct nfs_server *,
