--- conflicted
+++ resolved
@@ -4305,8 +4305,6 @@
 	return decode_stateid(xdr, stateid);
 }
 
-<<<<<<< HEAD
-=======
 static int decode_invalid_stateid(struct xdr_stream *xdr, nfs4_stateid *stateid)
 {
 	nfs4_stateid dummy;
@@ -4315,7 +4313,6 @@
 	return decode_stateid(xdr, &dummy);
 }
 
->>>>>>> 24b8d41d
 static int decode_close(struct xdr_stream *xdr, struct nfs_closeres *res)
 {
 	int status;
@@ -4324,11 +4321,7 @@
 	if (status != -EIO)
 		nfs_increment_open_seqid(status, res->seqid);
 	if (!status)
-<<<<<<< HEAD
-		status = decode_open_stateid(xdr, &res->stateid);
-=======
 		status = decode_invalid_stateid(xdr, &res->stateid);
->>>>>>> 24b8d41d
 	return status;
 }
 
@@ -4755,11 +4748,7 @@
 
 	p = xdr_inline_decode(xdr, 4);
 	if (unlikely(!p))
-<<<<<<< HEAD
-		goto out_overflow;
-=======
-		return -EIO;
->>>>>>> 24b8d41d
+		return -EIO;
 	fsinfo->nlayouttypes = be32_to_cpup(p);
 
 	/* pNFS is not supported by the underlying file system */
@@ -4769,11 +4758,7 @@
 	/* Decode and set first layout type, move xdr->p past unused types */
 	p = xdr_inline_decode(xdr, fsinfo->nlayouttypes * 4);
 	if (unlikely(!p))
-<<<<<<< HEAD
-		goto out_overflow;
-=======
-		return -EIO;
->>>>>>> 24b8d41d
+		return -EIO;
 
 	/* If we get too many, then just cap it at the max */
 	if (fsinfo->nlayouttypes > NFS_MAX_LAYOUT_TYPES) {
@@ -5976,11 +5961,8 @@
 	res->lrs_present = be32_to_cpup(p);
 	if (res->lrs_present)
 		status = decode_layout_stateid(xdr, &res->stateid);
-<<<<<<< HEAD
-=======
 	else
 		nfs4_stateid_copy(&res->stateid, &invalid_stateid);
->>>>>>> 24b8d41d
 	return status;
 }
 
@@ -7618,18 +7600,6 @@
 	STUB(GETDEVICELIST),
 	PROC41(BIND_CONN_TO_SESSION,
 			enc_bind_conn_to_session, dec_bind_conn_to_session),
-<<<<<<< HEAD
-	PROC(DESTROY_CLIENTID,	enc_destroy_clientid,	dec_destroy_clientid),
-#endif /* CONFIG_NFS_V4_1 */
-#ifdef CONFIG_NFS_V4_2
-	PROC(SEEK,		enc_seek,		dec_seek),
-	PROC(ALLOCATE,		enc_allocate,		dec_allocate),
-	PROC(DEALLOCATE,	enc_deallocate,		dec_deallocate),
-	PROC(LAYOUTSTATS,	enc_layoutstats,	dec_layoutstats),
-	PROC(CLONE,		enc_clone,		dec_clone),
-	PROC(COPY,		enc_copy,		dec_copy),
-#endif /* CONFIG_NFS_V4_2 */
-=======
 	PROC41(DESTROY_CLIENTID,enc_destroy_clientid,	dec_destroy_clientid),
 	PROC42(SEEK,		enc_seek,		dec_seek),
 	PROC42(ALLOCATE,	enc_allocate,		dec_allocate),
@@ -7646,7 +7616,6 @@
 	PROC42(LISTXATTRS,	enc_listxattrs,		dec_listxattrs),
 	PROC42(REMOVEXATTR,	enc_removexattr,	dec_removexattr),
 	PROC42(READ_PLUS,	enc_read_plus,		dec_read_plus),
->>>>>>> 24b8d41d
 };
 
 static unsigned int nfs_version4_counts[ARRAY_SIZE(nfs4_procedures)];
