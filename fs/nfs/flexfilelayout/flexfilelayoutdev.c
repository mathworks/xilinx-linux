// SPDX-License-Identifier: GPL-2.0
/*
 * Device operations for the pnfs nfs4 file layout driver.
 *
 * Copyright (c) 2014, Primary Data, Inc. All rights reserved.
 *
 * Tao Peng <bergwolf@primarydata.com>
 */

#include <linux/nfs_fs.h>
#include <linux/vmalloc.h>
#include <linux/module.h>
#include <linux/sunrpc/addr.h>

#include "../internal.h"
#include "../nfs4session.h"
#include "flexfilelayout.h"

#define NFSDBG_FACILITY		NFSDBG_PNFS_LD

<<<<<<< HEAD
static unsigned int dataserver_timeo = NFS_DEF_TCP_RETRANS;
static unsigned int dataserver_retrans;
=======
static unsigned int dataserver_timeo = NFS_DEF_TCP_TIMEO;
static unsigned int dataserver_retrans;

static bool ff_layout_has_available_ds(struct pnfs_layout_segment *lseg);
>>>>>>> 24b8d41d

void nfs4_ff_layout_put_deviceid(struct nfs4_ff_layout_ds *mirror_ds)
{
	if (!IS_ERR_OR_NULL(mirror_ds))
		nfs4_put_deviceid_node(&mirror_ds->id_node);
}

void nfs4_ff_layout_free_deviceid(struct nfs4_ff_layout_ds *mirror_ds)
{
	nfs4_print_deviceid(&mirror_ds->id_node.deviceid);
	nfs4_pnfs_ds_put(mirror_ds->ds);
	kfree(mirror_ds->ds_versions);
	kfree_rcu(mirror_ds, id_node.rcu);
}

/* Decode opaque device data and construct new_ds using it */
struct nfs4_ff_layout_ds *
nfs4_ff_alloc_deviceid_node(struct nfs_server *server, struct pnfs_device *pdev,
			    gfp_t gfp_flags)
{
	struct xdr_stream stream;
	struct xdr_buf buf;
	struct page *scratch;
	struct list_head dsaddrs;
	struct nfs4_pnfs_ds_addr *da;
	struct nfs4_ff_layout_ds *new_ds = NULL;
	struct nfs4_ff_ds_version *ds_versions = NULL;
	u32 mp_count;
	u32 version_count;
	__be32 *p;
	int i, ret = -ENOMEM;

	/* set up xdr stream */
	scratch = alloc_page(gfp_flags);
	if (!scratch)
		goto out_err;

	new_ds = kzalloc(sizeof(struct nfs4_ff_layout_ds), gfp_flags);
	if (!new_ds)
		goto out_scratch;

	nfs4_init_deviceid_node(&new_ds->id_node,
				server,
				&pdev->dev_id);
	INIT_LIST_HEAD(&dsaddrs);

	xdr_init_decode_pages(&stream, &buf, pdev->pages, pdev->pglen);
	xdr_set_scratch_buffer(&stream, page_address(scratch), PAGE_SIZE);

	/* multipath count */
	p = xdr_inline_decode(&stream, 4);
	if (unlikely(!p))
		goto out_err_drain_dsaddrs;
	mp_count = be32_to_cpup(p);
	dprintk("%s: multipath ds count %d\n", __func__, mp_count);

	for (i = 0; i < mp_count; i++) {
		/* multipath ds */
		da = nfs4_decode_mp_ds_addr(server->nfs_client->cl_net,
					    &stream, gfp_flags);
		if (da)
			list_add_tail(&da->da_node, &dsaddrs);
	}
	if (list_empty(&dsaddrs)) {
		dprintk("%s: no suitable DS addresses found\n",
			__func__);
		ret = -ENOMEDIUM;
		goto out_err_drain_dsaddrs;
	}

	/* version count */
	p = xdr_inline_decode(&stream, 4);
	if (unlikely(!p))
		goto out_err_drain_dsaddrs;
	version_count = be32_to_cpup(p);
	dprintk("%s: version count %d\n", __func__, version_count);

	ds_versions = kcalloc(version_count,
			      sizeof(struct nfs4_ff_ds_version),
			      gfp_flags);
	if (!ds_versions)
		goto out_scratch;

	for (i = 0; i < version_count; i++) {
		/* 20 = version(4) + minor_version(4) + rsize(4) + wsize(4) +
		 * tightly_coupled(4) */
		p = xdr_inline_decode(&stream, 20);
		if (unlikely(!p))
			goto out_err_drain_dsaddrs;
		ds_versions[i].version = be32_to_cpup(p++);
		ds_versions[i].minor_version = be32_to_cpup(p++);
		ds_versions[i].rsize = nfs_block_size(be32_to_cpup(p++), NULL);
		ds_versions[i].wsize = nfs_block_size(be32_to_cpup(p++), NULL);
		ds_versions[i].tightly_coupled = be32_to_cpup(p);

		if (ds_versions[i].rsize > NFS_MAX_FILE_IO_SIZE)
			ds_versions[i].rsize = NFS_MAX_FILE_IO_SIZE;
		if (ds_versions[i].wsize > NFS_MAX_FILE_IO_SIZE)
			ds_versions[i].wsize = NFS_MAX_FILE_IO_SIZE;

		/*
		 * check for valid major/minor combination.
		 * currently we support dataserver which talk:
		 *   v3, v4.0, v4.1, v4.2
		 */
		if (!((ds_versions[i].version == 3 && ds_versions[i].minor_version == 0) ||
			(ds_versions[i].version == 4 && ds_versions[i].minor_version < 3))) {
			dprintk("%s: [%d] unsupported ds version %d-%d\n", __func__,
				i, ds_versions[i].version,
				ds_versions[i].minor_version);
			ret = -EPROTONOSUPPORT;
			goto out_err_drain_dsaddrs;
		}

		dprintk("%s: [%d] vers %u minor_ver %u rsize %u wsize %u coupled %d\n",
			__func__, i, ds_versions[i].version,
			ds_versions[i].minor_version,
			ds_versions[i].rsize,
			ds_versions[i].wsize,
			ds_versions[i].tightly_coupled);
	}

	new_ds->ds_versions = ds_versions;
	new_ds->ds_versions_cnt = version_count;

	new_ds->ds = nfs4_pnfs_ds_add(&dsaddrs, gfp_flags);
	if (!new_ds->ds)
		goto out_err_drain_dsaddrs;

	/* If DS was already in cache, free ds addrs */
	while (!list_empty(&dsaddrs)) {
		da = list_first_entry(&dsaddrs,
				      struct nfs4_pnfs_ds_addr,
				      da_node);
		list_del_init(&da->da_node);
		kfree(da->da_remotestr);
		kfree(da);
	}

	__free_page(scratch);
	return new_ds;

out_err_drain_dsaddrs:
	while (!list_empty(&dsaddrs)) {
		da = list_first_entry(&dsaddrs, struct nfs4_pnfs_ds_addr,
				      da_node);
		list_del_init(&da->da_node);
		kfree(da->da_remotestr);
		kfree(da);
	}

	kfree(ds_versions);
out_scratch:
	__free_page(scratch);
out_err:
	kfree(new_ds);

	dprintk("%s ERROR: returning %d\n", __func__, ret);
	return NULL;
}

static void extend_ds_error(struct nfs4_ff_layout_ds_err *err,
			    u64 offset, u64 length)
{
	u64 end;

	end = max_t(u64, pnfs_end_offset(err->offset, err->length),
		    pnfs_end_offset(offset, length));
	err->offset = min_t(u64, err->offset, offset);
	err->length = end - err->offset;
}

static int
ff_ds_error_match(const struct nfs4_ff_layout_ds_err *e1,
		const struct nfs4_ff_layout_ds_err *e2)
{
	int ret;

	if (e1->opnum != e2->opnum)
		return e1->opnum < e2->opnum ? -1 : 1;
	if (e1->status != e2->status)
		return e1->status < e2->status ? -1 : 1;
	ret = memcmp(e1->stateid.data, e2->stateid.data,
			sizeof(e1->stateid.data));
	if (ret != 0)
		return ret;
	ret = memcmp(&e1->deviceid, &e2->deviceid, sizeof(e1->deviceid));
	if (ret != 0)
		return ret;
	if (pnfs_end_offset(e1->offset, e1->length) < e2->offset)
		return -1;
	if (e1->offset > pnfs_end_offset(e2->offset, e2->length))
		return 1;
	/* If ranges overlap or are contiguous, they are the same */
	return 0;
}

static void
ff_layout_add_ds_error_locked(struct nfs4_flexfile_layout *flo,
			      struct nfs4_ff_layout_ds_err *dserr)
{
	struct nfs4_ff_layout_ds_err *err, *tmp;
	struct list_head *head = &flo->error_list;
	int match;

	/* Do insertion sort w/ merges */
	list_for_each_entry_safe(err, tmp, &flo->error_list, list) {
		match = ff_ds_error_match(err, dserr);
		if (match < 0)
			continue;
		if (match > 0) {
			/* Add entry "dserr" _before_ entry "err" */
			head = &err->list;
			break;
		}
		/* Entries match, so merge "err" into "dserr" */
		extend_ds_error(dserr, err->offset, err->length);
		list_replace(&err->list, &dserr->list);
		kfree(err);
		return;
	}

	list_add_tail(&dserr->list, head);
}

int ff_layout_track_ds_error(struct nfs4_flexfile_layout *flo,
			     struct nfs4_ff_layout_mirror *mirror, u64 offset,
			     u64 length, int status, enum nfs_opnum4 opnum,
			     gfp_t gfp_flags)
{
	struct nfs4_ff_layout_ds_err *dserr;

	if (status == 0)
		return 0;

	if (IS_ERR_OR_NULL(mirror->mirror_ds))
		return -EINVAL;

	dserr = kmalloc(sizeof(*dserr), gfp_flags);
	if (!dserr)
		return -ENOMEM;

	INIT_LIST_HEAD(&dserr->list);
	dserr->offset = offset;
	dserr->length = length;
	dserr->status = status;
	dserr->opnum = opnum;
	nfs4_stateid_copy(&dserr->stateid, &mirror->stateid);
	memcpy(&dserr->deviceid, &mirror->mirror_ds->id_node.deviceid,
	       NFS4_DEVICEID4_SIZE);

	spin_lock(&flo->generic_hdr.plh_inode->i_lock);
	ff_layout_add_ds_error_locked(flo, dserr);
	spin_unlock(&flo->generic_hdr.plh_inode->i_lock);
	return 0;
}

<<<<<<< HEAD
static struct rpc_cred *
ff_layout_get_mirror_cred(struct nfs4_ff_layout_mirror *mirror, u32 iomode)
{
	struct rpc_cred *cred, __rcu **pcred;

	if (iomode == IOMODE_READ)
		pcred = &mirror->ro_cred;
	else
		pcred = &mirror->rw_cred;

	rcu_read_lock();
	do {
		cred = rcu_dereference(*pcred);
		if (!cred)
			break;

		cred = get_rpccred_rcu(cred);
	} while(!cred);
	rcu_read_unlock();
	return cred;
=======
static const struct cred *
ff_layout_get_mirror_cred(struct nfs4_ff_layout_mirror *mirror, u32 iomode)
{
	const struct cred *cred, __rcu **pcred;

	if (iomode == IOMODE_READ)
		pcred = &mirror->ro_cred;
	else
		pcred = &mirror->rw_cred;

	rcu_read_lock();
	do {
		cred = rcu_dereference(*pcred);
		if (!cred)
			break;

		cred = get_cred_rcu(cred);
	} while(!cred);
	rcu_read_unlock();
	return cred;
}

struct nfs_fh *
nfs4_ff_layout_select_ds_fh(struct nfs4_ff_layout_mirror *mirror)
{
	/* FIXME: For now assume there is only 1 version available for the DS */
	return &mirror->fh_versions[0];
>>>>>>> 24b8d41d
}

void
nfs4_ff_layout_select_ds_stateid(const struct nfs4_ff_layout_mirror *mirror,
		nfs4_stateid *stateid)
{
	if (nfs4_ff_layout_ds_version(mirror) == 4)
		nfs4_stateid_copy(stateid, &mirror->stateid);
}

static bool
ff_layout_init_mirror_ds(struct pnfs_layout_hdr *lo,
			 struct nfs4_ff_layout_mirror *mirror)
{
	if (mirror == NULL)
		goto outerr;
	if (mirror->mirror_ds == NULL) {
		struct nfs4_deviceid_node *node;
		struct nfs4_ff_layout_ds *mirror_ds = ERR_PTR(-ENODEV);

		node = nfs4_find_get_deviceid(NFS_SERVER(lo->plh_inode),
				&mirror->devid, lo->plh_lc_cred,
				GFP_KERNEL);
		if (node)
			mirror_ds = FF_LAYOUT_MIRROR_DS(node);

		/* check for race with another call to this function */
		if (cmpxchg(&mirror->mirror_ds, NULL, mirror_ds) &&
		    mirror_ds != ERR_PTR(-ENODEV))
			nfs4_put_deviceid_node(node);
	}

	if (IS_ERR(mirror->mirror_ds))
		goto outerr;

	return true;
outerr:
	return false;
}

/**
 * nfs4_ff_layout_prepare_ds - prepare a DS connection for an RPC call
 * @lseg: the layout segment we're operating on
<<<<<<< HEAD
 * @ds_idx: index of the DS to use
=======
 * @mirror: layout mirror describing the DS to use
>>>>>>> 24b8d41d
 * @fail_return: return layout on connect failure?
 *
 * Try to prepare a DS connection to accept an RPC call. This involves
 * selecting a mirror to use and connecting the client to it if it's not
 * already connected.
 *
 * Since we only need a single functioning mirror to satisfy a read, we don't
 * want to return the layout if there is one. For writes though, any down
 * mirror should result in a LAYOUTRETURN. @fail_return is how we distinguish
 * between the two cases.
 *
 * Returns a pointer to a connected DS object on success or NULL on failure.
 */
struct nfs4_pnfs_ds *
nfs4_ff_layout_prepare_ds(struct pnfs_layout_segment *lseg,
			  struct nfs4_ff_layout_mirror *mirror,
			  bool fail_return)
{
	struct nfs4_pnfs_ds *ds = NULL;
	struct inode *ino = lseg->pls_layout->plh_inode;
	struct nfs_server *s = NFS_SERVER(ino);
	unsigned int max_payload;
<<<<<<< HEAD

	if (!ff_layout_mirror_valid(lseg, mirror)) {
		pr_err_ratelimited("NFS: %s: No data server for offset index %d\n",
			__func__, ds_idx);
		goto out;
	}

	devid = &mirror->mirror_ds->id_node;
	if (ff_layout_test_devid_unavailable(devid))
		goto out_fail;
=======
	int status;

	if (!ff_layout_init_mirror_ds(lseg->pls_layout, mirror))
		goto noconnect;
>>>>>>> 24b8d41d

	ds = mirror->mirror_ds->ds;
	/* matching smp_wmb() in _nfs4_pnfs_v3/4_ds_connect */
	smp_rmb();
	if (ds->ds_clp)
		goto out;

	/* FIXME: For now we assume the server sent only one version of NFS
	 * to use for the DS.
	 */
	status = nfs4_pnfs_ds_connect(s, ds, &mirror->mirror_ds->id_node,
			     dataserver_timeo, dataserver_retrans,
			     mirror->mirror_ds->ds_versions[0].version,
<<<<<<< HEAD
			     mirror->mirror_ds->ds_versions[0].minor_version,
			     RPC_AUTH_UNIX);
=======
			     mirror->mirror_ds->ds_versions[0].minor_version);
>>>>>>> 24b8d41d

	/* connect success, check rsize/wsize limit */
	if (!status) {
		max_payload =
			nfs_block_size(rpc_max_payload(ds->ds_clp->cl_rpcclient),
				       NULL);
		if (mirror->mirror_ds->ds_versions[0].rsize > max_payload)
			mirror->mirror_ds->ds_versions[0].rsize = max_payload;
		if (mirror->mirror_ds->ds_versions[0].wsize > max_payload)
			mirror->mirror_ds->ds_versions[0].wsize = max_payload;
		goto out;
	}
<<<<<<< HEAD
=======
noconnect:
>>>>>>> 24b8d41d
	ff_layout_track_ds_error(FF_LAYOUT_FROM_HDR(lseg->pls_layout),
				 mirror, lseg->pls_range.offset,
				 lseg->pls_range.length, NFS4ERR_NXIO,
				 OP_ILLEGAL, GFP_NOIO);
<<<<<<< HEAD
out_fail:
=======
	ff_layout_send_layouterror(lseg);
>>>>>>> 24b8d41d
	if (fail_return || !ff_layout_has_available_ds(lseg))
		pnfs_error_mark_layout_for_return(ino, lseg);
	ds = NULL;
out:
	return ds;
}

const struct cred *
ff_layout_get_ds_cred(struct nfs4_ff_layout_mirror *mirror,
		      const struct pnfs_layout_range *range,
		      const struct cred *mdscred)
{
<<<<<<< HEAD
	struct nfs4_ff_layout_mirror *mirror = FF_LAYOUT_COMP(lseg, ds_idx);
	struct rpc_cred *cred;

	if (mirror) {
		cred = ff_layout_get_mirror_cred(mirror, lseg->pls_range.iomode);
		if (!cred)
			cred = get_rpccred(mdscred);
	} else {
		cred = get_rpccred(mdscred);
=======
	const struct cred *cred;

	if (mirror && !mirror->mirror_ds->ds_versions[0].tightly_coupled) {
		cred = ff_layout_get_mirror_cred(mirror, range->iomode);
		if (!cred)
			cred = get_cred(mdscred);
	} else {
		cred = get_cred(mdscred);
>>>>>>> 24b8d41d
	}
	return cred;
}

/**
 * nfs4_ff_find_or_create_ds_client - Find or create a DS rpc client
 * @mirror: pointer to the mirror
 * @ds_clp: nfs_client for the DS
 * @inode: pointer to inode
 *
 * Find or create a DS rpc client with th MDS server rpc client auth flavor
 * in the nfs_client cl_ds_clients list.
 */
struct rpc_clnt *
nfs4_ff_find_or_create_ds_client(struct nfs4_ff_layout_mirror *mirror,
				 struct nfs_client *ds_clp, struct inode *inode)
{
	switch (mirror->mirror_ds->ds_versions[0].version) {
	case 3:
		/* For NFSv3 DS, flavor is set when creating DS connections */
		return ds_clp->cl_rpcclient;
	case 4:
		return nfs4_find_or_create_ds_client(ds_clp, inode);
	default:
		BUG();
	}
}

void ff_layout_free_ds_ioerr(struct list_head *head)
{
	struct nfs4_ff_layout_ds_err *err;

	while (!list_empty(head)) {
		err = list_first_entry(head,
				struct nfs4_ff_layout_ds_err,
				list);
		list_del(&err->list);
		kfree(err);
	}
}

/* called with inode i_lock held */
int ff_layout_encode_ds_ioerr(struct xdr_stream *xdr, const struct list_head *head)
{
	struct nfs4_ff_layout_ds_err *err;
	__be32 *p;

	list_for_each_entry(err, head, list) {
		/* offset(8) + length(8) + stateid(NFS4_STATEID_SIZE)
		 * + array length + deviceid(NFS4_DEVICEID4_SIZE)
		 * + status(4) + opnum(4)
		 */
		p = xdr_reserve_space(xdr,
				28 + NFS4_STATEID_SIZE + NFS4_DEVICEID4_SIZE);
		if (unlikely(!p))
			return -ENOBUFS;
		p = xdr_encode_hyper(p, err->offset);
		p = xdr_encode_hyper(p, err->length);
		p = xdr_encode_opaque_fixed(p, &err->stateid,
					    NFS4_STATEID_SIZE);
		/* Encode 1 error */
		*p++ = cpu_to_be32(1);
		p = xdr_encode_opaque_fixed(p, &err->deviceid,
					    NFS4_DEVICEID4_SIZE);
		*p++ = cpu_to_be32(err->status);
		*p++ = cpu_to_be32(err->opnum);
		dprintk("%s: offset %llu length %llu status %d op %d\n",
			__func__, err->offset, err->length, err->status,
			err->opnum);
	}

	return 0;
}

static
unsigned int do_layout_fetch_ds_ioerr(struct pnfs_layout_hdr *lo,
				      const struct pnfs_layout_range *range,
				      struct list_head *head,
				      unsigned int maxnum)
{
	struct nfs4_flexfile_layout *flo = FF_LAYOUT_FROM_HDR(lo);
	struct inode *inode = lo->plh_inode;
	struct nfs4_ff_layout_ds_err *err, *n;
	unsigned int ret = 0;

	spin_lock(&inode->i_lock);
	list_for_each_entry_safe(err, n, &flo->error_list, list) {
		if (!pnfs_is_range_intersecting(err->offset,
				pnfs_end_offset(err->offset, err->length),
				range->offset,
				pnfs_end_offset(range->offset, range->length)))
			continue;
		if (!maxnum)
			break;
		list_move(&err->list, head);
		maxnum--;
		ret++;
	}
	spin_unlock(&inode->i_lock);
	return ret;
}

unsigned int ff_layout_fetch_ds_ioerr(struct pnfs_layout_hdr *lo,
				      const struct pnfs_layout_range *range,
				      struct list_head *head,
				      unsigned int maxnum)
{
	unsigned int ret;

	ret = do_layout_fetch_ds_ioerr(lo, range, head, maxnum);
	/* If we're over the max, discard all remaining entries */
	if (ret == maxnum) {
		LIST_HEAD(discard);
		do_layout_fetch_ds_ioerr(lo, range, &discard, -1);
		ff_layout_free_ds_ioerr(&discard);
	}
	return ret;
}

static bool ff_read_layout_has_available_ds(struct pnfs_layout_segment *lseg)
{
	struct nfs4_ff_layout_mirror *mirror;
	struct nfs4_deviceid_node *devid;
	u32 idx;

	for (idx = 0; idx < FF_LAYOUT_MIRROR_COUNT(lseg); idx++) {
		mirror = FF_LAYOUT_COMP(lseg, idx);
		if (mirror) {
			if (!mirror->mirror_ds)
				return true;
			if (IS_ERR(mirror->mirror_ds))
				continue;
			devid = &mirror->mirror_ds->id_node;
			if (!nfs4_test_deviceid_unavailable(devid))
				return true;
		}
	}

	return false;
}

static bool ff_rw_layout_has_available_ds(struct pnfs_layout_segment *lseg)
{
	struct nfs4_ff_layout_mirror *mirror;
	struct nfs4_deviceid_node *devid;
	u32 idx;

	for (idx = 0; idx < FF_LAYOUT_MIRROR_COUNT(lseg); idx++) {
		mirror = FF_LAYOUT_COMP(lseg, idx);
		if (!mirror || IS_ERR(mirror->mirror_ds))
			return false;
		if (!mirror->mirror_ds)
			continue;
		devid = &mirror->mirror_ds->id_node;
		if (nfs4_test_deviceid_unavailable(devid))
			return false;
	}

	return FF_LAYOUT_MIRROR_COUNT(lseg) != 0;
}

static bool ff_layout_has_available_ds(struct pnfs_layout_segment *lseg)
{
	if (lseg->pls_range.iomode == IOMODE_READ)
		return  ff_read_layout_has_available_ds(lseg);
	/* Note: RW layout needs all mirrors available */
	return ff_rw_layout_has_available_ds(lseg);
}

bool ff_layout_avoid_mds_available_ds(struct pnfs_layout_segment *lseg)
{
	return ff_layout_no_fallback_to_mds(lseg) ||
	       ff_layout_has_available_ds(lseg);
}

bool ff_layout_avoid_read_on_rw(struct pnfs_layout_segment *lseg)
{
	return lseg->pls_range.iomode == IOMODE_RW &&
	       ff_layout_no_read_on_rw(lseg);
}

module_param(dataserver_retrans, uint, 0644);
MODULE_PARM_DESC(dataserver_retrans, "The  number of times the NFSv4.1 client "
			"retries a request before it attempts further "
			" recovery  action.");
module_param(dataserver_timeo, uint, 0644);
MODULE_PARM_DESC(dataserver_timeo, "The time (in tenths of a second) the "
			"NFSv4.1  client  waits for a response from a "
			" data server before it retries an NFS request.");<|MERGE_RESOLUTION|>--- conflicted
+++ resolved
@@ -18,15 +18,10 @@
 
 #define NFSDBG_FACILITY		NFSDBG_PNFS_LD
 
-<<<<<<< HEAD
-static unsigned int dataserver_timeo = NFS_DEF_TCP_RETRANS;
-static unsigned int dataserver_retrans;
-=======
 static unsigned int dataserver_timeo = NFS_DEF_TCP_TIMEO;
 static unsigned int dataserver_retrans;
 
 static bool ff_layout_has_available_ds(struct pnfs_layout_segment *lseg);
->>>>>>> 24b8d41d
 
 void nfs4_ff_layout_put_deviceid(struct nfs4_ff_layout_ds *mirror_ds)
 {
@@ -284,11 +279,10 @@
 	return 0;
 }
 
-<<<<<<< HEAD
-static struct rpc_cred *
+static const struct cred *
 ff_layout_get_mirror_cred(struct nfs4_ff_layout_mirror *mirror, u32 iomode)
 {
-	struct rpc_cred *cred, __rcu **pcred;
+	const struct cred *cred, __rcu **pcred;
 
 	if (iomode == IOMODE_READ)
 		pcred = &mirror->ro_cred;
@@ -301,27 +295,6 @@
 		if (!cred)
 			break;
 
-		cred = get_rpccred_rcu(cred);
-	} while(!cred);
-	rcu_read_unlock();
-	return cred;
-=======
-static const struct cred *
-ff_layout_get_mirror_cred(struct nfs4_ff_layout_mirror *mirror, u32 iomode)
-{
-	const struct cred *cred, __rcu **pcred;
-
-	if (iomode == IOMODE_READ)
-		pcred = &mirror->ro_cred;
-	else
-		pcred = &mirror->rw_cred;
-
-	rcu_read_lock();
-	do {
-		cred = rcu_dereference(*pcred);
-		if (!cred)
-			break;
-
 		cred = get_cred_rcu(cred);
 	} while(!cred);
 	rcu_read_unlock();
@@ -333,7 +306,6 @@
 {
 	/* FIXME: For now assume there is only 1 version available for the DS */
 	return &mirror->fh_versions[0];
->>>>>>> 24b8d41d
 }
 
 void
@@ -377,11 +349,7 @@
 /**
  * nfs4_ff_layout_prepare_ds - prepare a DS connection for an RPC call
  * @lseg: the layout segment we're operating on
-<<<<<<< HEAD
- * @ds_idx: index of the DS to use
-=======
  * @mirror: layout mirror describing the DS to use
->>>>>>> 24b8d41d
  * @fail_return: return layout on connect failure?
  *
  * Try to prepare a DS connection to accept an RPC call. This involves
@@ -404,23 +372,10 @@
 	struct inode *ino = lseg->pls_layout->plh_inode;
 	struct nfs_server *s = NFS_SERVER(ino);
 	unsigned int max_payload;
-<<<<<<< HEAD
-
-	if (!ff_layout_mirror_valid(lseg, mirror)) {
-		pr_err_ratelimited("NFS: %s: No data server for offset index %d\n",
-			__func__, ds_idx);
-		goto out;
-	}
-
-	devid = &mirror->mirror_ds->id_node;
-	if (ff_layout_test_devid_unavailable(devid))
-		goto out_fail;
-=======
 	int status;
 
 	if (!ff_layout_init_mirror_ds(lseg->pls_layout, mirror))
 		goto noconnect;
->>>>>>> 24b8d41d
 
 	ds = mirror->mirror_ds->ds;
 	/* matching smp_wmb() in _nfs4_pnfs_v3/4_ds_connect */
@@ -434,12 +389,7 @@
 	status = nfs4_pnfs_ds_connect(s, ds, &mirror->mirror_ds->id_node,
 			     dataserver_timeo, dataserver_retrans,
 			     mirror->mirror_ds->ds_versions[0].version,
-<<<<<<< HEAD
-			     mirror->mirror_ds->ds_versions[0].minor_version,
-			     RPC_AUTH_UNIX);
-=======
 			     mirror->mirror_ds->ds_versions[0].minor_version);
->>>>>>> 24b8d41d
 
 	/* connect success, check rsize/wsize limit */
 	if (!status) {
@@ -452,19 +402,12 @@
 			mirror->mirror_ds->ds_versions[0].wsize = max_payload;
 		goto out;
 	}
-<<<<<<< HEAD
-=======
 noconnect:
->>>>>>> 24b8d41d
 	ff_layout_track_ds_error(FF_LAYOUT_FROM_HDR(lseg->pls_layout),
 				 mirror, lseg->pls_range.offset,
 				 lseg->pls_range.length, NFS4ERR_NXIO,
 				 OP_ILLEGAL, GFP_NOIO);
-<<<<<<< HEAD
-out_fail:
-=======
 	ff_layout_send_layouterror(lseg);
->>>>>>> 24b8d41d
 	if (fail_return || !ff_layout_has_available_ds(lseg))
 		pnfs_error_mark_layout_for_return(ino, lseg);
 	ds = NULL;
@@ -477,17 +420,6 @@
 		      const struct pnfs_layout_range *range,
 		      const struct cred *mdscred)
 {
-<<<<<<< HEAD
-	struct nfs4_ff_layout_mirror *mirror = FF_LAYOUT_COMP(lseg, ds_idx);
-	struct rpc_cred *cred;
-
-	if (mirror) {
-		cred = ff_layout_get_mirror_cred(mirror, lseg->pls_range.iomode);
-		if (!cred)
-			cred = get_rpccred(mdscred);
-	} else {
-		cred = get_rpccred(mdscred);
-=======
 	const struct cred *cred;
 
 	if (mirror && !mirror->mirror_ds->ds_versions[0].tightly_coupled) {
@@ -496,7 +428,6 @@
 			cred = get_cred(mdscred);
 	} else {
 		cred = get_cred(mdscred);
->>>>>>> 24b8d41d
 	}
 	return cred;
 }
