// SPDX-License-Identifier: GPL-2.0-only
/*
 * Common NFS I/O  operations for the pnfs file based
 * layout drivers.
 *
 * Copyright (c) 2014, Primary Data, Inc. All rights reserved.
 *
 * Tom Haynes <loghyr@primarydata.com>
 */

#include <linux/nfs_fs.h>
#include <linux/nfs_page.h>
#include <linux/sunrpc/addr.h>
#include <linux/module.h>

#include "nfs4session.h"
#include "internal.h"
#include "pnfs.h"

#define NFSDBG_FACILITY		NFSDBG_PNFS

void pnfs_generic_rw_release(void *data)
{
	struct nfs_pgio_header *hdr = data;

	nfs_put_client(hdr->ds_clp);
	hdr->mds_ops->rpc_release(data);
}
EXPORT_SYMBOL_GPL(pnfs_generic_rw_release);

/* Fake up some data that will cause nfs_commit_release to retry the writes. */
void pnfs_generic_prepare_to_resend_writes(struct nfs_commit_data *data)
{
	struct nfs_writeverf *verf = data->res.verf;

	data->task.tk_status = 0;
	memset(&verf->verifier, 0, sizeof(verf->verifier));
	verf->committed = NFS_UNSTABLE;
}
EXPORT_SYMBOL_GPL(pnfs_generic_prepare_to_resend_writes);

void pnfs_generic_write_commit_done(struct rpc_task *task, void *data)
{
	struct nfs_commit_data *wdata = data;

	/* Note this may cause RPC to be resent */
	wdata->mds_ops->rpc_call_done(task, data);
}
EXPORT_SYMBOL_GPL(pnfs_generic_write_commit_done);

void pnfs_generic_commit_release(void *calldata)
{
	struct nfs_commit_data *data = calldata;

	data->completion_ops->completion(data);
	pnfs_put_lseg(data->lseg);
	nfs_put_client(data->ds_clp);
	nfs_commitdata_release(data);
}
EXPORT_SYMBOL_GPL(pnfs_generic_commit_release);

static struct pnfs_layout_segment *
pnfs_free_bucket_lseg(struct pnfs_commit_bucket *bucket)
{
	if (list_empty(&bucket->committing) && list_empty(&bucket->written)) {
		struct pnfs_layout_segment *freeme = bucket->lseg;
		bucket->lseg = NULL;
		return freeme;
	}
	return NULL;
}

/* The generic layer is about to remove the req from the commit list.
 * If this will make the bucket empty, it will need to put the lseg reference.
<<<<<<< HEAD
 * Note this must be called holding i_lock
=======
 * Note this must be called holding nfsi->commit_mutex
>>>>>>> 24b8d41d
 */
void
pnfs_generic_clear_request_commit(struct nfs_page *req,
				  struct nfs_commit_info *cinfo)
{
	struct pnfs_layout_segment *freeme = NULL;

	if (!test_and_clear_bit(PG_COMMIT_TO_DS, &req->wb_flags))
		goto out;
	cinfo->ds->nwritten--;
	if (list_is_singular(&req->wb_list)) {
		struct pnfs_commit_bucket *bucket;

		bucket = list_first_entry(&req->wb_list,
					  struct pnfs_commit_bucket,
					  written);
		freeme = pnfs_free_bucket_lseg(bucket);
	}
out:
	nfs_request_remove_commit_list(req, cinfo);
	pnfs_put_lseg(freeme);
}
EXPORT_SYMBOL_GPL(pnfs_generic_clear_request_commit);

struct pnfs_commit_array *
pnfs_alloc_commit_array(size_t n, gfp_t gfp_flags)
{
	struct pnfs_commit_array *p;
	struct pnfs_commit_bucket *b;

<<<<<<< HEAD
	list_for_each_entry_safe(req, tmp, src, wb_list) {
		if (!nfs_lock_request(req))
			continue;
		kref_get(&req->wb_kref);
		if (cond_resched_lock(&cinfo->inode->i_lock))
			list_safe_reset_next(req, tmp, wb_list);
		nfs_request_remove_commit_list(req, cinfo);
		clear_bit(PG_COMMIT_TO_DS, &req->wb_flags);
		nfs_list_add_request(req, dst);
		ret++;
		if ((ret == max) && !cinfo->dreq)
			break;
=======
	p = kmalloc(struct_size(p, buckets, n), gfp_flags);
	if (!p)
		return NULL;
	p->nbuckets = n;
	INIT_LIST_HEAD(&p->cinfo_list);
	INIT_LIST_HEAD(&p->lseg_list);
	p->lseg = NULL;
	for (b = &p->buckets[0]; n != 0; b++, n--) {
		INIT_LIST_HEAD(&b->written);
		INIT_LIST_HEAD(&b->committing);
		b->lseg = NULL;
		b->direct_verf.committed = NFS_INVALID_STABLE_HOW;
>>>>>>> 24b8d41d
	}
	return p;
}
EXPORT_SYMBOL_GPL(pnfs_alloc_commit_array);

void
pnfs_free_commit_array(struct pnfs_commit_array *p)
{
	kfree_rcu(p, rcu);
}
EXPORT_SYMBOL_GPL(pnfs_free_commit_array);

static struct pnfs_commit_array *
pnfs_find_commit_array_by_lseg(struct pnfs_ds_commit_info *fl_cinfo,
		struct pnfs_layout_segment *lseg)
{
	struct pnfs_commit_array *array;

	list_for_each_entry_rcu(array, &fl_cinfo->commits, cinfo_list) {
		if (array->lseg == lseg)
			return array;
	}
	return NULL;
}

struct pnfs_commit_array *
pnfs_add_commit_array(struct pnfs_ds_commit_info *fl_cinfo,
		struct pnfs_commit_array *new,
		struct pnfs_layout_segment *lseg)
{
	struct pnfs_commit_array *array;

	array = pnfs_find_commit_array_by_lseg(fl_cinfo, lseg);
	if (array)
		return array;
	new->lseg = lseg;
	refcount_set(&new->refcount, 1);
	list_add_rcu(&new->cinfo_list, &fl_cinfo->commits);
	list_add(&new->lseg_list, &lseg->pls_commits);
	return new;
}
EXPORT_SYMBOL_GPL(pnfs_add_commit_array);

static struct pnfs_commit_array *
pnfs_lookup_commit_array(struct pnfs_ds_commit_info *fl_cinfo,
		struct pnfs_layout_segment *lseg)
{
	struct pnfs_commit_array *array;

	rcu_read_lock();
	array = pnfs_find_commit_array_by_lseg(fl_cinfo, lseg);
	if (!array) {
		rcu_read_unlock();
		fl_cinfo->ops->setup_ds_info(fl_cinfo, lseg);
		rcu_read_lock();
		array = pnfs_find_commit_array_by_lseg(fl_cinfo, lseg);
	}
	rcu_read_unlock();
	return array;
}

static void
pnfs_release_commit_array_locked(struct pnfs_commit_array *array)
{
	list_del_rcu(&array->cinfo_list);
	list_del(&array->lseg_list);
	pnfs_free_commit_array(array);
}

static void
pnfs_put_commit_array_locked(struct pnfs_commit_array *array)
{
	if (refcount_dec_and_test(&array->refcount))
		pnfs_release_commit_array_locked(array);
}

static void
pnfs_put_commit_array(struct pnfs_commit_array *array, struct inode *inode)
{
	if (refcount_dec_and_lock(&array->refcount, &inode->i_lock)) {
		pnfs_release_commit_array_locked(array);
		spin_unlock(&inode->i_lock);
	}
}

static struct pnfs_commit_array *
pnfs_get_commit_array(struct pnfs_commit_array *array)
{
	if (refcount_inc_not_zero(&array->refcount))
		return array;
	return NULL;
}

static void
pnfs_remove_and_free_commit_array(struct pnfs_commit_array *array)
{
	array->lseg = NULL;
	list_del_init(&array->lseg_list);
	pnfs_put_commit_array_locked(array);
}

void
pnfs_generic_ds_cinfo_release_lseg(struct pnfs_ds_commit_info *fl_cinfo,
		struct pnfs_layout_segment *lseg)
{
	struct pnfs_commit_array *array, *tmp;

	list_for_each_entry_safe(array, tmp, &lseg->pls_commits, lseg_list)
		pnfs_remove_and_free_commit_array(array);
}
EXPORT_SYMBOL_GPL(pnfs_generic_ds_cinfo_release_lseg);

void
pnfs_generic_ds_cinfo_destroy(struct pnfs_ds_commit_info *fl_cinfo)
{
	struct pnfs_commit_array *array, *tmp;

	list_for_each_entry_safe(array, tmp, &fl_cinfo->commits, cinfo_list)
		pnfs_remove_and_free_commit_array(array);
}
EXPORT_SYMBOL_GPL(pnfs_generic_ds_cinfo_destroy);

/*
 * Locks the nfs_page requests for commit and moves them to
 * @bucket->committing.
 */
static int
pnfs_bucket_scan_ds_commit_list(struct pnfs_commit_bucket *bucket,
				struct nfs_commit_info *cinfo,
				int max)
{
	struct list_head *src = &bucket->written;
	struct list_head *dst = &bucket->committing;
	int ret;

<<<<<<< HEAD
	lockdep_assert_held(&cinfo->inode->i_lock);
	ret = pnfs_generic_transfer_commit_list(src, dst, cinfo, max);
=======
	lockdep_assert_held(&NFS_I(cinfo->inode)->commit_mutex);
	ret = nfs_scan_commit_list(src, dst, cinfo, max);
>>>>>>> 24b8d41d
	if (ret) {
		cinfo->ds->nwritten -= ret;
		cinfo->ds->ncommitting += ret;
	}
	return ret;
}

static int pnfs_bucket_scan_array(struct nfs_commit_info *cinfo,
				  struct pnfs_commit_bucket *buckets,
				  unsigned int nbuckets,
				  int max)
{
	unsigned int i;
	int rv = 0, cnt;

	for (i = 0; i < nbuckets && max != 0; i++) {
		cnt = pnfs_bucket_scan_ds_commit_list(&buckets[i], cinfo, max);
		rv += cnt;
		max -= cnt;
	}
	return rv;
}

/* Move reqs from written to committing lists, returning count
 * of number moved.
 */
int pnfs_generic_scan_commit_lists(struct nfs_commit_info *cinfo, int max)
{
	struct pnfs_ds_commit_info *fl_cinfo = cinfo->ds;
	struct pnfs_commit_array *array;
	int rv = 0, cnt;

<<<<<<< HEAD
	lockdep_assert_held(&cinfo->inode->i_lock);
	for (i = 0; i < cinfo->ds->nbuckets && max != 0; i++) {
		cnt = pnfs_generic_scan_ds_commit_list(&cinfo->ds->buckets[i],
						       cinfo, max);
		max -= cnt;
=======
	rcu_read_lock();
	list_for_each_entry_rcu(array, &fl_cinfo->commits, cinfo_list) {
		if (!array->lseg || !pnfs_get_commit_array(array))
			continue;
		rcu_read_unlock();
		cnt = pnfs_bucket_scan_array(cinfo, array->buckets,
				array->nbuckets, max);
		rcu_read_lock();
		pnfs_put_commit_array(array, cinfo->inode);
>>>>>>> 24b8d41d
		rv += cnt;
		max -= cnt;
		if (!max)
			break;
	}
	rcu_read_unlock();
	return rv;
}
EXPORT_SYMBOL_GPL(pnfs_generic_scan_commit_lists);

static unsigned int
pnfs_bucket_recover_commit_reqs(struct list_head *dst,
			        struct pnfs_commit_bucket *buckets,
				unsigned int nbuckets,
				struct nfs_commit_info *cinfo)
{
	struct pnfs_commit_bucket *b;
	struct pnfs_layout_segment *freeme;
	unsigned int nwritten, ret = 0;
	unsigned int i;

<<<<<<< HEAD
	lockdep_assert_held(&cinfo->inode->i_lock);
restart:
	for (i = 0, b = cinfo->ds->buckets; i < cinfo->ds->nbuckets; i++, b++) {
		if (pnfs_generic_transfer_commit_list(&b->written, dst,
						      cinfo, 0)) {
			freeme = b->wlseg;
			b->wlseg = NULL;
			spin_unlock(&cinfo->inode->i_lock);
			pnfs_put_lseg(freeme);
			spin_lock(&cinfo->inode->i_lock);
=======
restart:
	for (i = 0, b = buckets; i < nbuckets; i++, b++) {
		nwritten = nfs_scan_commit_list(&b->written, dst, cinfo, 0);
		if (!nwritten)
			continue;
		ret += nwritten;
		freeme = pnfs_free_bucket_lseg(b);
		if (freeme) {
			pnfs_put_lseg(freeme);
>>>>>>> 24b8d41d
			goto restart;
		}
	}
	return ret;
}

/* Pull everything off the committing lists and dump into @dst.  */
void pnfs_generic_recover_commit_reqs(struct list_head *dst,
				      struct nfs_commit_info *cinfo)
{
	struct pnfs_ds_commit_info *fl_cinfo = cinfo->ds;
	struct pnfs_commit_array *array;
	unsigned int nwritten;

	lockdep_assert_held(&NFS_I(cinfo->inode)->commit_mutex);
	rcu_read_lock();
	list_for_each_entry_rcu(array, &fl_cinfo->commits, cinfo_list) {
		if (!array->lseg || !pnfs_get_commit_array(array))
			continue;
		rcu_read_unlock();
		nwritten = pnfs_bucket_recover_commit_reqs(dst,
							   array->buckets,
							   array->nbuckets,
							   cinfo);
		rcu_read_lock();
		pnfs_put_commit_array(array, cinfo->inode);
		fl_cinfo->nwritten -= nwritten;
	}
	rcu_read_unlock();
}
EXPORT_SYMBOL_GPL(pnfs_generic_recover_commit_reqs);

static struct nfs_page *
pnfs_bucket_search_commit_reqs(struct pnfs_commit_bucket *buckets,
		unsigned int nbuckets, struct page *page)
{
	struct nfs_page *req;
	struct pnfs_commit_bucket *b;
	unsigned int i;

	/* Linearly search the commit lists for each bucket until a matching
	 * request is found */
	for (i = 0, b = buckets; i < nbuckets; i++, b++) {
		list_for_each_entry(req, &b->written, wb_list) {
			if (req->wb_page == page)
				return req->wb_head;
		}
		list_for_each_entry(req, &b->committing, wb_list) {
			if (req->wb_page == page)
				return req->wb_head;
		}
	}
	return NULL;
}

/* pnfs_generic_search_commit_reqs - Search lists in @cinfo for the head reqest
 *				   for @page
 * @cinfo - commit info for current inode
 * @page - page to search for matching head request
 *
 * Returns a the head request if one is found, otherwise returns NULL.
 */
struct nfs_page *
pnfs_generic_search_commit_reqs(struct nfs_commit_info *cinfo, struct page *page)
{
	struct pnfs_ds_commit_info *fl_cinfo = cinfo->ds;
	struct pnfs_commit_array *array;
	struct nfs_page *req;

	list_for_each_entry(array, &fl_cinfo->commits, cinfo_list) {
		req = pnfs_bucket_search_commit_reqs(array->buckets,
				array->nbuckets, page);
		if (req)
			return req;
	}
	return NULL;
}
EXPORT_SYMBOL_GPL(pnfs_generic_search_commit_reqs);

static struct pnfs_layout_segment *
pnfs_bucket_get_committing(struct list_head *head,
			   struct pnfs_commit_bucket *bucket,
			   struct nfs_commit_info *cinfo)
{
	struct list_head *pos;

	list_for_each(pos, &bucket->committing)
		cinfo->ds->ncommitting--;
	list_splice_init(&bucket->committing, head);
	return pnfs_free_bucket_lseg(bucket);
}

static struct nfs_commit_data *
pnfs_bucket_fetch_commitdata(struct pnfs_commit_bucket *bucket,
			     struct nfs_commit_info *cinfo)
{
	struct nfs_commit_data *data = nfs_commitdata_alloc(false);

	if (!data)
		return NULL;
	data->lseg = pnfs_bucket_get_committing(&data->pages, bucket, cinfo);
	if (!data->lseg)
		data->lseg = pnfs_get_lseg(bucket->lseg);
	return data;
}

static void pnfs_generic_retry_commit(struct pnfs_commit_bucket *buckets,
				      unsigned int nbuckets,
				      struct nfs_commit_info *cinfo,
				      unsigned int idx)
{
	struct pnfs_commit_bucket *bucket;
	struct pnfs_layout_segment *freeme;
	LIST_HEAD(pages);

<<<<<<< HEAD
	spin_lock(&cinfo->inode->i_lock);
	for (i = idx; i < fl_cinfo->nbuckets; i++) {
		bucket = &fl_cinfo->buckets[i];
		if (list_empty(&bucket->committing))
			continue;
		freeme = bucket->clseg;
		bucket->clseg = NULL;
		list_splice_init(&bucket->committing, &pages);
		spin_unlock(&cinfo->inode->i_lock);
		nfs_retry_commit(&pages, freeme, cinfo, i);
		pnfs_put_lseg(freeme);
		spin_lock(&cinfo->inode->i_lock);
	}
	spin_unlock(&cinfo->inode->i_lock);
=======
	for (bucket = buckets; idx < nbuckets; bucket++, idx++) {
		if (list_empty(&bucket->committing))
			continue;
		mutex_lock(&NFS_I(cinfo->inode)->commit_mutex);
		freeme = pnfs_bucket_get_committing(&pages, bucket, cinfo);
		mutex_unlock(&NFS_I(cinfo->inode)->commit_mutex);
		nfs_retry_commit(&pages, freeme, cinfo, idx);
		pnfs_put_lseg(freeme);
	}
>>>>>>> 24b8d41d
}

static unsigned int
pnfs_bucket_alloc_ds_commits(struct list_head *list,
			     struct pnfs_commit_bucket *buckets,
			     unsigned int nbuckets,
			     struct nfs_commit_info *cinfo)
{
	struct pnfs_commit_bucket *bucket;
	struct nfs_commit_data *data;
	unsigned int i;
	unsigned int nreq = 0;

	for (i = 0, bucket = buckets; i < nbuckets; i++, bucket++) {
		if (list_empty(&bucket->committing))
			continue;
		mutex_lock(&NFS_I(cinfo->inode)->commit_mutex);
		if (!list_empty(&bucket->committing)) {
			data = pnfs_bucket_fetch_commitdata(bucket, cinfo);
			if (!data)
				goto out_error;
			data->ds_commit_index = i;
			list_add_tail(&data->list, list);
			atomic_inc(&cinfo->mds->rpcs_out);
			nreq++;
		}
		mutex_unlock(&NFS_I(cinfo->inode)->commit_mutex);
	}
	return nreq;
out_error:
	mutex_unlock(&NFS_I(cinfo->inode)->commit_mutex);
	/* Clean up on error */
	pnfs_generic_retry_commit(buckets, nbuckets, cinfo, i);
	return nreq;
}

static unsigned int
pnfs_alloc_ds_commits_list(struct list_head *list,
			   struct pnfs_ds_commit_info *fl_cinfo,
			   struct nfs_commit_info *cinfo)
{
<<<<<<< HEAD
	struct pnfs_commit_bucket *bucket;

	bucket = &cinfo->ds->buckets[data->ds_commit_index];
	spin_lock(&cinfo->inode->i_lock);
	list_splice_init(&bucket->committing, pages);
	data->lseg = bucket->clseg;
	bucket->clseg = NULL;
	spin_unlock(&cinfo->inode->i_lock);
=======
	struct pnfs_commit_array *array;
	unsigned int ret = 0;
>>>>>>> 24b8d41d

	rcu_read_lock();
	list_for_each_entry_rcu(array, &fl_cinfo->commits, cinfo_list) {
		if (!array->lseg || !pnfs_get_commit_array(array))
			continue;
		rcu_read_unlock();
		ret += pnfs_bucket_alloc_ds_commits(list, array->buckets,
				array->nbuckets, cinfo);
		rcu_read_lock();
		pnfs_put_commit_array(array, cinfo->inode);
	}
	rcu_read_unlock();
	return ret;
}

/* Helper function for pnfs_generic_commit_pagelist to catch an empty
 * page list. This can happen when two commits race.
 *
 * This must be called instead of nfs_init_commit - call one or the other, but
 * not both!
 */
static bool
pnfs_generic_commit_cancel_empty_pagelist(struct list_head *pages,
					  struct nfs_commit_data *data,
					  struct nfs_commit_info *cinfo)
{
	if (list_empty(pages)) {
		if (atomic_dec_and_test(&cinfo->mds->rpcs_out))
			wake_up_atomic_t(&cinfo->mds->rpcs_out);
		/* don't call nfs_commitdata_release - it tries to put
		 * the open_context which is not acquired until nfs_init_commit
		 * which has not been called on @data */
		WARN_ON_ONCE(data->context);
		nfs_commit_free(data);
		return true;
	}

	return false;
}

/* This follows nfs_commit_list pretty closely */
int
pnfs_generic_commit_pagelist(struct inode *inode, struct list_head *mds_pages,
			     int how, struct nfs_commit_info *cinfo,
			     int (*initiate_commit)(struct nfs_commit_data *data,
						    int how))
{
	struct pnfs_ds_commit_info *fl_cinfo = cinfo->ds;
	struct nfs_commit_data *data, *tmp;
	LIST_HEAD(list);
	unsigned int nreq = 0;

	if (!list_empty(mds_pages)) {
		data = nfs_commitdata_alloc(true);
		data->ds_commit_index = -1;
		list_splice_init(mds_pages, &data->pages);
		list_add_tail(&data->list, &list);
		atomic_inc(&cinfo->mds->rpcs_out);
		nreq++;
	}

	nreq += pnfs_alloc_ds_commits_list(&list, fl_cinfo, cinfo);
	if (nreq == 0)
		goto out;

	list_for_each_entry_safe(data, tmp, &list, list) {
		list_del(&data->list);
		if (data->ds_commit_index < 0) {
<<<<<<< HEAD
			/* another commit raced with us */
			if (pnfs_generic_commit_cancel_empty_pagelist(mds_pages,
				data, cinfo))
				continue;

			nfs_init_commit(data, mds_pages, NULL, cinfo);
=======
			nfs_init_commit(data, NULL, NULL, cinfo);
>>>>>>> 24b8d41d
			nfs_initiate_commit(NFS_CLIENT(inode), data,
					    NFS_PROTO(data->inode),
					    data->mds_ops, how,
					    RPC_TASK_CRED_NOREF);
		} else {
<<<<<<< HEAD
			LIST_HEAD(pages);

			pnfs_fetch_commit_bucket_list(&pages, data, cinfo);

			/* another commit raced with us */
			if (pnfs_generic_commit_cancel_empty_pagelist(&pages,
				data, cinfo))
				continue;

			nfs_init_commit(data, &pages, data->lseg, cinfo);
=======
			nfs_init_commit(data, NULL, data->lseg, cinfo);
>>>>>>> 24b8d41d
			initiate_commit(data, how);
		}
	}
out:
	return PNFS_ATTEMPTED;
}
EXPORT_SYMBOL_GPL(pnfs_generic_commit_pagelist);

/*
 * Data server cache
 *
 * Data servers can be mapped to different device ids.
 * nfs4_pnfs_ds reference counting
 *   - set to 1 on allocation
 *   - incremented when a device id maps a data server already in the cache.
 *   - decremented when deviceid is removed from the cache.
 */
static DEFINE_SPINLOCK(nfs4_ds_cache_lock);
static LIST_HEAD(nfs4_data_server_cache);

/* Debug routines */
static void
print_ds(struct nfs4_pnfs_ds *ds)
{
	if (ds == NULL) {
		printk(KERN_WARNING "%s NULL device\n", __func__);
		return;
	}
	printk(KERN_WARNING "        ds %s\n"
		"        ref count %d\n"
		"        client %p\n"
		"        cl_exchange_flags %x\n",
		ds->ds_remotestr,
		refcount_read(&ds->ds_count), ds->ds_clp,
		ds->ds_clp ? ds->ds_clp->cl_exchange_flags : 0);
}

static bool
same_sockaddr(struct sockaddr *addr1, struct sockaddr *addr2)
{
	struct sockaddr_in *a, *b;
	struct sockaddr_in6 *a6, *b6;

	if (addr1->sa_family != addr2->sa_family)
		return false;

	switch (addr1->sa_family) {
	case AF_INET:
		a = (struct sockaddr_in *)addr1;
		b = (struct sockaddr_in *)addr2;

		if (a->sin_addr.s_addr == b->sin_addr.s_addr &&
		    a->sin_port == b->sin_port)
			return true;
		break;

	case AF_INET6:
		a6 = (struct sockaddr_in6 *)addr1;
		b6 = (struct sockaddr_in6 *)addr2;

		/* LINKLOCAL addresses must have matching scope_id */
		if (ipv6_addr_src_scope(&a6->sin6_addr) ==
		    IPV6_ADDR_SCOPE_LINKLOCAL &&
		    a6->sin6_scope_id != b6->sin6_scope_id)
			return false;

		if (ipv6_addr_equal(&a6->sin6_addr, &b6->sin6_addr) &&
		    a6->sin6_port == b6->sin6_port)
			return true;
		break;

	default:
		dprintk("%s: unhandled address family: %u\n",
			__func__, addr1->sa_family);
		return false;
	}

	return false;
}

/*
 * Checks if 'dsaddrs1' contains a subset of 'dsaddrs2'. If it does,
 * declare a match.
 */
static bool
_same_data_server_addrs_locked(const struct list_head *dsaddrs1,
			       const struct list_head *dsaddrs2)
{
	struct nfs4_pnfs_ds_addr *da1, *da2;
	struct sockaddr *sa1, *sa2;
	bool match = false;

	list_for_each_entry(da1, dsaddrs1, da_node) {
		sa1 = (struct sockaddr *)&da1->da_addr;
		match = false;
		list_for_each_entry(da2, dsaddrs2, da_node) {
			sa2 = (struct sockaddr *)&da2->da_addr;
			match = same_sockaddr(sa1, sa2);
			if (match)
				break;
		}
		if (!match)
			break;
	}
	return match;
}

/*
 * Lookup DS by addresses.  nfs4_ds_cache_lock is held
 */
static struct nfs4_pnfs_ds *
_data_server_lookup_locked(const struct list_head *dsaddrs)
{
	struct nfs4_pnfs_ds *ds;

	list_for_each_entry(ds, &nfs4_data_server_cache, ds_node)
		if (_same_data_server_addrs_locked(&ds->ds_addrs, dsaddrs))
			return ds;
	return NULL;
}

static void destroy_ds(struct nfs4_pnfs_ds *ds)
{
	struct nfs4_pnfs_ds_addr *da;

	dprintk("--> %s\n", __func__);
	ifdebug(FACILITY)
		print_ds(ds);

	nfs_put_client(ds->ds_clp);

	while (!list_empty(&ds->ds_addrs)) {
		da = list_first_entry(&ds->ds_addrs,
				      struct nfs4_pnfs_ds_addr,
				      da_node);
		list_del_init(&da->da_node);
		kfree(da->da_remotestr);
		kfree(da);
	}

	kfree(ds->ds_remotestr);
	kfree(ds);
}

void nfs4_pnfs_ds_put(struct nfs4_pnfs_ds *ds)
{
	if (refcount_dec_and_lock(&ds->ds_count,
				&nfs4_ds_cache_lock)) {
		list_del_init(&ds->ds_node);
		spin_unlock(&nfs4_ds_cache_lock);
		destroy_ds(ds);
	}
}
EXPORT_SYMBOL_GPL(nfs4_pnfs_ds_put);

/*
 * Create a string with a human readable address and port to avoid
 * complicated setup around many dprinks.
 */
static char *
nfs4_pnfs_remotestr(struct list_head *dsaddrs, gfp_t gfp_flags)
{
	struct nfs4_pnfs_ds_addr *da;
	char *remotestr;
	size_t len;
	char *p;

	len = 3;        /* '{', '}' and eol */
	list_for_each_entry(da, dsaddrs, da_node) {
		len += strlen(da->da_remotestr) + 1;    /* string plus comma */
	}

	remotestr = kzalloc(len, gfp_flags);
	if (!remotestr)
		return NULL;

	p = remotestr;
	*(p++) = '{';
	len--;
	list_for_each_entry(da, dsaddrs, da_node) {
		size_t ll = strlen(da->da_remotestr);

		if (ll > len)
			goto out_err;

		memcpy(p, da->da_remotestr, ll);
		p += ll;
		len -= ll;

		if (len < 1)
			goto out_err;
		(*p++) = ',';
		len--;
	}
	if (len < 2)
		goto out_err;
	*(p++) = '}';
	*p = '\0';
	return remotestr;
out_err:
	kfree(remotestr);
	return NULL;
}

/*
 * Given a list of multipath struct nfs4_pnfs_ds_addr, add it to ds cache if
 * uncached and return cached struct nfs4_pnfs_ds.
 */
struct nfs4_pnfs_ds *
nfs4_pnfs_ds_add(struct list_head *dsaddrs, gfp_t gfp_flags)
{
	struct nfs4_pnfs_ds *tmp_ds, *ds = NULL;
	char *remotestr;

	if (list_empty(dsaddrs)) {
		dprintk("%s: no addresses defined\n", __func__);
		goto out;
	}

	ds = kzalloc(sizeof(*ds), gfp_flags);
	if (!ds)
		goto out;

	/* this is only used for debugging, so it's ok if its NULL */
	remotestr = nfs4_pnfs_remotestr(dsaddrs, gfp_flags);

	spin_lock(&nfs4_ds_cache_lock);
	tmp_ds = _data_server_lookup_locked(dsaddrs);
	if (tmp_ds == NULL) {
		INIT_LIST_HEAD(&ds->ds_addrs);
		list_splice_init(dsaddrs, &ds->ds_addrs);
		ds->ds_remotestr = remotestr;
		refcount_set(&ds->ds_count, 1);
		INIT_LIST_HEAD(&ds->ds_node);
		ds->ds_clp = NULL;
		list_add(&ds->ds_node, &nfs4_data_server_cache);
		dprintk("%s add new data server %s\n", __func__,
			ds->ds_remotestr);
	} else {
		kfree(remotestr);
		kfree(ds);
		refcount_inc(&tmp_ds->ds_count);
		dprintk("%s data server %s found, inc'ed ds_count to %d\n",
			__func__, tmp_ds->ds_remotestr,
			refcount_read(&tmp_ds->ds_count));
		ds = tmp_ds;
	}
	spin_unlock(&nfs4_ds_cache_lock);
out:
	return ds;
}
EXPORT_SYMBOL_GPL(nfs4_pnfs_ds_add);

static void nfs4_wait_ds_connect(struct nfs4_pnfs_ds *ds)
{
	might_sleep();
	wait_on_bit(&ds->ds_state, NFS4DS_CONNECTING,
			TASK_KILLABLE);
}

static void nfs4_clear_ds_conn_bit(struct nfs4_pnfs_ds *ds)
{
	smp_mb__before_atomic();
	clear_bit(NFS4DS_CONNECTING, &ds->ds_state);
	smp_mb__after_atomic();
	wake_up_bit(&ds->ds_state, NFS4DS_CONNECTING);
}

static struct nfs_client *(*get_v3_ds_connect)(
			struct nfs_server *mds_srv,
			const struct sockaddr *ds_addr,
			int ds_addrlen,
			int ds_proto,
			unsigned int ds_timeo,
			unsigned int ds_retrans);

static bool load_v3_ds_connect(void)
{
	if (!get_v3_ds_connect) {
		get_v3_ds_connect = symbol_request(nfs3_set_ds_client);
		WARN_ON_ONCE(!get_v3_ds_connect);
	}

	return(get_v3_ds_connect != NULL);
}

void nfs4_pnfs_v3_ds_connect_unload(void)
{
	if (get_v3_ds_connect) {
		symbol_put(nfs3_set_ds_client);
		get_v3_ds_connect = NULL;
	}
}

static int _nfs4_pnfs_v3_ds_connect(struct nfs_server *mds_srv,
				 struct nfs4_pnfs_ds *ds,
				 unsigned int timeo,
				 unsigned int retrans)
{
	struct nfs_client *clp = ERR_PTR(-EIO);
	struct nfs4_pnfs_ds_addr *da;
	int status = 0;

	dprintk("--> %s DS %s\n", __func__, ds->ds_remotestr);

	if (!load_v3_ds_connect())
		goto out;

	list_for_each_entry(da, &ds->ds_addrs, da_node) {
		dprintk("%s: DS %s: trying address %s\n",
			__func__, ds->ds_remotestr, da->da_remotestr);

		if (!IS_ERR(clp)) {
			struct xprt_create xprt_args = {
				.ident = XPRT_TRANSPORT_TCP,
				.net = clp->cl_net,
				.dstaddr = (struct sockaddr *)&da->da_addr,
				.addrlen = da->da_addrlen,
				.servername = clp->cl_hostname,
			};
			/* Add this address as an alias */
			rpc_clnt_add_xprt(clp->cl_rpcclient, &xprt_args,
					rpc_clnt_test_and_add_xprt, NULL);
<<<<<<< HEAD
		} else
			clp = get_v3_ds_connect(mds_srv,
					(struct sockaddr *)&da->da_addr,
					da->da_addrlen, IPPROTO_TCP,
					timeo, retrans, au_flavor);
=======
			continue;
		}
		clp = get_v3_ds_connect(mds_srv,
				(struct sockaddr *)&da->da_addr,
				da->da_addrlen, IPPROTO_TCP,
				timeo, retrans);
		if (IS_ERR(clp))
			continue;
		clp->cl_rpcclient->cl_softerr = 0;
		clp->cl_rpcclient->cl_softrtry = 0;
>>>>>>> 24b8d41d
	}

	if (IS_ERR(clp)) {
		status = PTR_ERR(clp);
		goto out;
	}

	smp_wmb();
	ds->ds_clp = clp;
	dprintk("%s [new] addr: %s\n", __func__, ds->ds_remotestr);
out:
	return status;
}

static int _nfs4_pnfs_v4_ds_connect(struct nfs_server *mds_srv,
				 struct nfs4_pnfs_ds *ds,
				 unsigned int timeo,
				 unsigned int retrans,
				 u32 minor_version)
{
	struct nfs_client *clp = ERR_PTR(-EIO);
	struct nfs4_pnfs_ds_addr *da;
	int status = 0;

	dprintk("--> %s DS %s\n", __func__, ds->ds_remotestr);

	list_for_each_entry(da, &ds->ds_addrs, da_node) {
		dprintk("%s: DS %s: trying address %s\n",
			__func__, ds->ds_remotestr, da->da_remotestr);

		if (!IS_ERR(clp) && clp->cl_mvops->session_trunk) {
			struct xprt_create xprt_args = {
				.ident = XPRT_TRANSPORT_TCP,
				.net = clp->cl_net,
				.dstaddr = (struct sockaddr *)&da->da_addr,
				.addrlen = da->da_addrlen,
				.servername = clp->cl_hostname,
			};
			struct nfs4_add_xprt_data xprtdata = {
				.clp = clp,
				.cred = nfs4_get_clid_cred(clp),
			};
			struct rpc_add_xprt_test rpcdata = {
				.add_xprt_test = clp->cl_mvops->session_trunk,
				.data = &xprtdata,
			};

			/**
			* Test this address for session trunking and
			* add as an alias
			*/
			rpc_clnt_add_xprt(clp->cl_rpcclient, &xprt_args,
					  rpc_clnt_setup_test_and_add_xprt,
					  &rpcdata);
			if (xprtdata.cred)
<<<<<<< HEAD
				put_rpccred(xprtdata.cred);
=======
				put_cred(xprtdata.cred);
>>>>>>> 24b8d41d
		} else {
			clp = nfs4_set_ds_client(mds_srv,
						(struct sockaddr *)&da->da_addr,
						da->da_addrlen, IPPROTO_TCP,
<<<<<<< HEAD
						timeo, retrans, minor_version,
						au_flavor);
=======
						timeo, retrans, minor_version);
>>>>>>> 24b8d41d
			if (IS_ERR(clp))
				continue;

			status = nfs4_init_ds_session(clp,
					mds_srv->nfs_client->cl_lease_time);
			if (status) {
				nfs_put_client(clp);
				clp = ERR_PTR(-EIO);
				continue;
			}

		}
	}

	if (IS_ERR(clp)) {
		status = PTR_ERR(clp);
		goto out;
	}

	smp_wmb();
	ds->ds_clp = clp;
	dprintk("%s [new] addr: %s\n", __func__, ds->ds_remotestr);
out:
	return status;
}

/*
 * Create an rpc connection to the nfs4_pnfs_ds data server.
 * Currently only supports IPv4 and IPv6 addresses.
 * If connection fails, make devid unavailable and return a -errno.
 */
int nfs4_pnfs_ds_connect(struct nfs_server *mds_srv, struct nfs4_pnfs_ds *ds,
			  struct nfs4_deviceid_node *devid, unsigned int timeo,
			  unsigned int retrans, u32 version, u32 minor_version)
{
	int err;

again:
	err = 0;
	if (test_and_set_bit(NFS4DS_CONNECTING, &ds->ds_state) == 0) {
		if (version == 3) {
			err = _nfs4_pnfs_v3_ds_connect(mds_srv, ds, timeo,
						       retrans);
		} else if (version == 4) {
			err = _nfs4_pnfs_v4_ds_connect(mds_srv, ds, timeo,
						       retrans, minor_version);
		} else {
			dprintk("%s: unsupported DS version %d\n", __func__,
				version);
			err = -EPROTONOSUPPORT;
		}

		nfs4_clear_ds_conn_bit(ds);
	} else {
		nfs4_wait_ds_connect(ds);

		/* what was waited on didn't connect AND didn't mark unavail */
		if (!ds->ds_clp && !nfs4_test_deviceid_unavailable(devid))
			goto again;
	}

	/*
	 * At this point the ds->ds_clp should be ready, but it might have
	 * hit an error.
	 */
	if (!err) {
		if (!ds->ds_clp || !nfs_client_init_is_complete(ds->ds_clp)) {
			WARN_ON_ONCE(ds->ds_clp ||
				!nfs4_test_deviceid_unavailable(devid));
			return -EINVAL;
		}
		err = nfs_client_init_status(ds->ds_clp);
	}

	return err;
}
EXPORT_SYMBOL_GPL(nfs4_pnfs_ds_connect);

/*
 * Currently only supports ipv4, ipv6 and one multi-path address.
 */
struct nfs4_pnfs_ds_addr *
nfs4_decode_mp_ds_addr(struct net *net, struct xdr_stream *xdr, gfp_t gfp_flags)
{
	struct nfs4_pnfs_ds_addr *da = NULL;
	char *buf, *portstr;
	__be16 port;
	int nlen, rlen;
	int tmp[2];
	__be32 *p;
	char *netid, *match_netid;
	size_t len, match_netid_len;
	char *startsep = "";
	char *endsep = "";


	/* r_netid */
	p = xdr_inline_decode(xdr, 4);
	if (unlikely(!p))
		goto out_err;
	nlen = be32_to_cpup(p++);

	p = xdr_inline_decode(xdr, nlen);
	if (unlikely(!p))
		goto out_err;

	netid = kmalloc(nlen+1, gfp_flags);
	if (unlikely(!netid))
		goto out_err;

	netid[nlen] = '\0';
	memcpy(netid, p, nlen);

	/* r_addr: ip/ip6addr with port in dec octets - see RFC 5665 */
	p = xdr_inline_decode(xdr, 4);
	if (unlikely(!p))
		goto out_free_netid;
	rlen = be32_to_cpup(p);

	p = xdr_inline_decode(xdr, rlen);
	if (unlikely(!p))
		goto out_free_netid;

	/* port is ".ABC.DEF", 8 chars max */
	if (rlen > INET6_ADDRSTRLEN + IPV6_SCOPE_ID_LEN + 8) {
		dprintk("%s: Invalid address, length %d\n", __func__,
			rlen);
		goto out_free_netid;
	}
	buf = kmalloc(rlen + 1, gfp_flags);
	if (!buf) {
		dprintk("%s: Not enough memory\n", __func__);
		goto out_free_netid;
	}
	buf[rlen] = '\0';
	memcpy(buf, p, rlen);

	/* replace port '.' with '-' */
	portstr = strrchr(buf, '.');
	if (!portstr) {
		dprintk("%s: Failed finding expected dot in port\n",
			__func__);
		goto out_free_buf;
	}
	*portstr = '-';

	/* find '.' between address and port */
	portstr = strrchr(buf, '.');
	if (!portstr) {
		dprintk("%s: Failed finding expected dot between address and "
			"port\n", __func__);
		goto out_free_buf;
	}
	*portstr = '\0';

	da = kzalloc(sizeof(*da), gfp_flags);
	if (unlikely(!da))
		goto out_free_buf;

	INIT_LIST_HEAD(&da->da_node);

	if (!rpc_pton(net, buf, portstr-buf, (struct sockaddr *)&da->da_addr,
		      sizeof(da->da_addr))) {
		dprintk("%s: error parsing address %s\n", __func__, buf);
		goto out_free_da;
	}

	portstr++;
	sscanf(portstr, "%d-%d", &tmp[0], &tmp[1]);
	port = htons((tmp[0] << 8) | (tmp[1]));

	switch (da->da_addr.ss_family) {
	case AF_INET:
		((struct sockaddr_in *)&da->da_addr)->sin_port = port;
		da->da_addrlen = sizeof(struct sockaddr_in);
		match_netid = "tcp";
		match_netid_len = 3;
		break;

	case AF_INET6:
		((struct sockaddr_in6 *)&da->da_addr)->sin6_port = port;
		da->da_addrlen = sizeof(struct sockaddr_in6);
		match_netid = "tcp6";
		match_netid_len = 4;
		startsep = "[";
		endsep = "]";
		break;

	default:
		dprintk("%s: unsupported address family: %u\n",
			__func__, da->da_addr.ss_family);
		goto out_free_da;
	}

	if (nlen != match_netid_len || strncmp(netid, match_netid, nlen)) {
		dprintk("%s: ERROR: r_netid \"%s\" != \"%s\"\n",
			__func__, netid, match_netid);
		goto out_free_da;
	}

	/* save human readable address */
	len = strlen(startsep) + strlen(buf) + strlen(endsep) + 7;
	da->da_remotestr = kzalloc(len, gfp_flags);

	/* NULL is ok, only used for dprintk */
	if (da->da_remotestr)
		snprintf(da->da_remotestr, len, "%s%s%s:%u", startsep,
			 buf, endsep, ntohs(port));

	dprintk("%s: Parsed DS addr %s\n", __func__, da->da_remotestr);
	kfree(buf);
	kfree(netid);
	return da;

out_free_da:
	kfree(da);
out_free_buf:
	dprintk("%s: Error parsing DS addr: %s\n", __func__, buf);
	kfree(buf);
out_free_netid:
	kfree(netid);
out_err:
	return NULL;
}
EXPORT_SYMBOL_GPL(nfs4_decode_mp_ds_addr);

void
pnfs_layout_mark_request_commit(struct nfs_page *req,
				struct pnfs_layout_segment *lseg,
				struct nfs_commit_info *cinfo,
				u32 ds_commit_idx)
{
	struct list_head *list;
<<<<<<< HEAD
	struct pnfs_commit_bucket *buckets;

	spin_lock(&cinfo->inode->i_lock);
	buckets = cinfo->ds->buckets;
	list = &buckets[ds_commit_idx].written;
	if (list_empty(list)) {
		if (!pnfs_is_valid_lseg(lseg)) {
			spin_unlock(&cinfo->inode->i_lock);
			cinfo->completion_ops->resched_write(cinfo, req);
			return;
		}
		/* Non-empty buckets hold a reference on the lseg.  That ref
		 * is normally transferred to the COMMIT call and released
		 * there.  It could also be released if the last req is pulled
		 * off due to a rewrite, in which case it will be done in
		 * pnfs_common_clear_request_commit
		 */
		WARN_ON_ONCE(buckets[ds_commit_idx].wlseg != NULL);
		buckets[ds_commit_idx].wlseg = pnfs_get_lseg(lseg);
	}
=======
	struct pnfs_commit_array *array;
	struct pnfs_commit_bucket *bucket;

	mutex_lock(&NFS_I(cinfo->inode)->commit_mutex);
	array = pnfs_lookup_commit_array(cinfo->ds, lseg);
	if (!array || !pnfs_is_valid_lseg(lseg))
		goto out_resched;
	bucket = &array->buckets[ds_commit_idx];
	list = &bucket->written;
	/* Non-empty buckets hold a reference on the lseg.  That ref
	 * is normally transferred to the COMMIT call and released
	 * there.  It could also be released if the last req is pulled
	 * off due to a rewrite, in which case it will be done in
	 * pnfs_common_clear_request_commit
	 */
	if (!bucket->lseg)
		bucket->lseg = pnfs_get_lseg(lseg);
>>>>>>> 24b8d41d
	set_bit(PG_COMMIT_TO_DS, &req->wb_flags);
	cinfo->ds->nwritten++;

	nfs_request_add_commit_list_locked(req, list, cinfo);
<<<<<<< HEAD
	spin_unlock(&cinfo->inode->i_lock);
=======
	mutex_unlock(&NFS_I(cinfo->inode)->commit_mutex);
>>>>>>> 24b8d41d
	nfs_mark_page_unstable(req->wb_page, cinfo);
	return;
out_resched:
	mutex_unlock(&NFS_I(cinfo->inode)->commit_mutex);
	cinfo->completion_ops->resched_write(cinfo, req);
}
EXPORT_SYMBOL_GPL(pnfs_layout_mark_request_commit);

int
pnfs_nfs_generic_sync(struct inode *inode, bool datasync)
{
	int ret;

	if (!pnfs_layoutcommit_outstanding(inode))
		return 0;
	ret = nfs_commit_inode(inode, FLUSH_SYNC);
	if (ret < 0)
		return ret;
	if (datasync)
		return 0;
	return pnfs_layoutcommit_inode(inode, true);
}
EXPORT_SYMBOL_GPL(pnfs_nfs_generic_sync);
<|MERGE_RESOLUTION|>--- conflicted
+++ resolved
@@ -72,11 +72,7 @@
 
 /* The generic layer is about to remove the req from the commit list.
  * If this will make the bucket empty, it will need to put the lseg reference.
-<<<<<<< HEAD
- * Note this must be called holding i_lock
-=======
  * Note this must be called holding nfsi->commit_mutex
->>>>>>> 24b8d41d
  */
 void
 pnfs_generic_clear_request_commit(struct nfs_page *req,
@@ -107,20 +103,6 @@
 	struct pnfs_commit_array *p;
 	struct pnfs_commit_bucket *b;
 
-<<<<<<< HEAD
-	list_for_each_entry_safe(req, tmp, src, wb_list) {
-		if (!nfs_lock_request(req))
-			continue;
-		kref_get(&req->wb_kref);
-		if (cond_resched_lock(&cinfo->inode->i_lock))
-			list_safe_reset_next(req, tmp, wb_list);
-		nfs_request_remove_commit_list(req, cinfo);
-		clear_bit(PG_COMMIT_TO_DS, &req->wb_flags);
-		nfs_list_add_request(req, dst);
-		ret++;
-		if ((ret == max) && !cinfo->dreq)
-			break;
-=======
 	p = kmalloc(struct_size(p, buckets, n), gfp_flags);
 	if (!p)
 		return NULL;
@@ -133,7 +115,6 @@
 		INIT_LIST_HEAD(&b->committing);
 		b->lseg = NULL;
 		b->direct_verf.committed = NFS_INVALID_STABLE_HOW;
->>>>>>> 24b8d41d
 	}
 	return p;
 }
@@ -269,13 +250,8 @@
 	struct list_head *dst = &bucket->committing;
 	int ret;
 
-<<<<<<< HEAD
-	lockdep_assert_held(&cinfo->inode->i_lock);
-	ret = pnfs_generic_transfer_commit_list(src, dst, cinfo, max);
-=======
 	lockdep_assert_held(&NFS_I(cinfo->inode)->commit_mutex);
 	ret = nfs_scan_commit_list(src, dst, cinfo, max);
->>>>>>> 24b8d41d
 	if (ret) {
 		cinfo->ds->nwritten -= ret;
 		cinfo->ds->ncommitting += ret;
@@ -308,13 +284,6 @@
 	struct pnfs_commit_array *array;
 	int rv = 0, cnt;
 
-<<<<<<< HEAD
-	lockdep_assert_held(&cinfo->inode->i_lock);
-	for (i = 0; i < cinfo->ds->nbuckets && max != 0; i++) {
-		cnt = pnfs_generic_scan_ds_commit_list(&cinfo->ds->buckets[i],
-						       cinfo, max);
-		max -= cnt;
-=======
 	rcu_read_lock();
 	list_for_each_entry_rcu(array, &fl_cinfo->commits, cinfo_list) {
 		if (!array->lseg || !pnfs_get_commit_array(array))
@@ -324,7 +293,6 @@
 				array->nbuckets, max);
 		rcu_read_lock();
 		pnfs_put_commit_array(array, cinfo->inode);
->>>>>>> 24b8d41d
 		rv += cnt;
 		max -= cnt;
 		if (!max)
@@ -346,18 +314,6 @@
 	unsigned int nwritten, ret = 0;
 	unsigned int i;
 
-<<<<<<< HEAD
-	lockdep_assert_held(&cinfo->inode->i_lock);
-restart:
-	for (i = 0, b = cinfo->ds->buckets; i < cinfo->ds->nbuckets; i++, b++) {
-		if (pnfs_generic_transfer_commit_list(&b->written, dst,
-						      cinfo, 0)) {
-			freeme = b->wlseg;
-			b->wlseg = NULL;
-			spin_unlock(&cinfo->inode->i_lock);
-			pnfs_put_lseg(freeme);
-			spin_lock(&cinfo->inode->i_lock);
-=======
 restart:
 	for (i = 0, b = buckets; i < nbuckets; i++, b++) {
 		nwritten = nfs_scan_commit_list(&b->written, dst, cinfo, 0);
@@ -367,7 +323,6 @@
 		freeme = pnfs_free_bucket_lseg(b);
 		if (freeme) {
 			pnfs_put_lseg(freeme);
->>>>>>> 24b8d41d
 			goto restart;
 		}
 	}
@@ -483,22 +438,6 @@
 	struct pnfs_layout_segment *freeme;
 	LIST_HEAD(pages);
 
-<<<<<<< HEAD
-	spin_lock(&cinfo->inode->i_lock);
-	for (i = idx; i < fl_cinfo->nbuckets; i++) {
-		bucket = &fl_cinfo->buckets[i];
-		if (list_empty(&bucket->committing))
-			continue;
-		freeme = bucket->clseg;
-		bucket->clseg = NULL;
-		list_splice_init(&bucket->committing, &pages);
-		spin_unlock(&cinfo->inode->i_lock);
-		nfs_retry_commit(&pages, freeme, cinfo, i);
-		pnfs_put_lseg(freeme);
-		spin_lock(&cinfo->inode->i_lock);
-	}
-	spin_unlock(&cinfo->inode->i_lock);
-=======
 	for (bucket = buckets; idx < nbuckets; bucket++, idx++) {
 		if (list_empty(&bucket->committing))
 			continue;
@@ -508,7 +447,6 @@
 		nfs_retry_commit(&pages, freeme, cinfo, idx);
 		pnfs_put_lseg(freeme);
 	}
->>>>>>> 24b8d41d
 }
 
 static unsigned int
@@ -550,19 +488,8 @@
 			   struct pnfs_ds_commit_info *fl_cinfo,
 			   struct nfs_commit_info *cinfo)
 {
-<<<<<<< HEAD
-	struct pnfs_commit_bucket *bucket;
-
-	bucket = &cinfo->ds->buckets[data->ds_commit_index];
-	spin_lock(&cinfo->inode->i_lock);
-	list_splice_init(&bucket->committing, pages);
-	data->lseg = bucket->clseg;
-	bucket->clseg = NULL;
-	spin_unlock(&cinfo->inode->i_lock);
-=======
 	struct pnfs_commit_array *array;
 	unsigned int ret = 0;
->>>>>>> 24b8d41d
 
 	rcu_read_lock();
 	list_for_each_entry_rcu(array, &fl_cinfo->commits, cinfo_list) {
@@ -578,31 +505,6 @@
 	return ret;
 }
 
-/* Helper function for pnfs_generic_commit_pagelist to catch an empty
- * page list. This can happen when two commits race.
- *
- * This must be called instead of nfs_init_commit - call one or the other, but
- * not both!
- */
-static bool
-pnfs_generic_commit_cancel_empty_pagelist(struct list_head *pages,
-					  struct nfs_commit_data *data,
-					  struct nfs_commit_info *cinfo)
-{
-	if (list_empty(pages)) {
-		if (atomic_dec_and_test(&cinfo->mds->rpcs_out))
-			wake_up_atomic_t(&cinfo->mds->rpcs_out);
-		/* don't call nfs_commitdata_release - it tries to put
-		 * the open_context which is not acquired until nfs_init_commit
-		 * which has not been called on @data */
-		WARN_ON_ONCE(data->context);
-		nfs_commit_free(data);
-		return true;
-	}
-
-	return false;
-}
-
 /* This follows nfs_commit_list pretty closely */
 int
 pnfs_generic_commit_pagelist(struct inode *inode, struct list_head *mds_pages,
@@ -631,35 +533,13 @@
 	list_for_each_entry_safe(data, tmp, &list, list) {
 		list_del(&data->list);
 		if (data->ds_commit_index < 0) {
-<<<<<<< HEAD
-			/* another commit raced with us */
-			if (pnfs_generic_commit_cancel_empty_pagelist(mds_pages,
-				data, cinfo))
-				continue;
-
-			nfs_init_commit(data, mds_pages, NULL, cinfo);
-=======
 			nfs_init_commit(data, NULL, NULL, cinfo);
->>>>>>> 24b8d41d
 			nfs_initiate_commit(NFS_CLIENT(inode), data,
 					    NFS_PROTO(data->inode),
 					    data->mds_ops, how,
 					    RPC_TASK_CRED_NOREF);
 		} else {
-<<<<<<< HEAD
-			LIST_HEAD(pages);
-
-			pnfs_fetch_commit_bucket_list(&pages, data, cinfo);
-
-			/* another commit raced with us */
-			if (pnfs_generic_commit_cancel_empty_pagelist(&pages,
-				data, cinfo))
-				continue;
-
-			nfs_init_commit(data, &pages, data->lseg, cinfo);
-=======
 			nfs_init_commit(data, NULL, data->lseg, cinfo);
->>>>>>> 24b8d41d
 			initiate_commit(data, how);
 		}
 	}
@@ -983,13 +863,6 @@
 			/* Add this address as an alias */
 			rpc_clnt_add_xprt(clp->cl_rpcclient, &xprt_args,
 					rpc_clnt_test_and_add_xprt, NULL);
-<<<<<<< HEAD
-		} else
-			clp = get_v3_ds_connect(mds_srv,
-					(struct sockaddr *)&da->da_addr,
-					da->da_addrlen, IPPROTO_TCP,
-					timeo, retrans, au_flavor);
-=======
 			continue;
 		}
 		clp = get_v3_ds_connect(mds_srv,
@@ -1000,7 +873,6 @@
 			continue;
 		clp->cl_rpcclient->cl_softerr = 0;
 		clp->cl_rpcclient->cl_softrtry = 0;
->>>>>>> 24b8d41d
 	}
 
 	if (IS_ERR(clp)) {
@@ -1056,21 +928,12 @@
 					  rpc_clnt_setup_test_and_add_xprt,
 					  &rpcdata);
 			if (xprtdata.cred)
-<<<<<<< HEAD
-				put_rpccred(xprtdata.cred);
-=======
 				put_cred(xprtdata.cred);
->>>>>>> 24b8d41d
 		} else {
 			clp = nfs4_set_ds_client(mds_srv,
 						(struct sockaddr *)&da->da_addr,
 						da->da_addrlen, IPPROTO_TCP,
-<<<<<<< HEAD
-						timeo, retrans, minor_version,
-						au_flavor);
-=======
 						timeo, retrans, minor_version);
->>>>>>> 24b8d41d
 			if (IS_ERR(clp))
 				continue;
 
@@ -1304,28 +1167,6 @@
 				u32 ds_commit_idx)
 {
 	struct list_head *list;
-<<<<<<< HEAD
-	struct pnfs_commit_bucket *buckets;
-
-	spin_lock(&cinfo->inode->i_lock);
-	buckets = cinfo->ds->buckets;
-	list = &buckets[ds_commit_idx].written;
-	if (list_empty(list)) {
-		if (!pnfs_is_valid_lseg(lseg)) {
-			spin_unlock(&cinfo->inode->i_lock);
-			cinfo->completion_ops->resched_write(cinfo, req);
-			return;
-		}
-		/* Non-empty buckets hold a reference on the lseg.  That ref
-		 * is normally transferred to the COMMIT call and released
-		 * there.  It could also be released if the last req is pulled
-		 * off due to a rewrite, in which case it will be done in
-		 * pnfs_common_clear_request_commit
-		 */
-		WARN_ON_ONCE(buckets[ds_commit_idx].wlseg != NULL);
-		buckets[ds_commit_idx].wlseg = pnfs_get_lseg(lseg);
-	}
-=======
 	struct pnfs_commit_array *array;
 	struct pnfs_commit_bucket *bucket;
 
@@ -1343,16 +1184,11 @@
 	 */
 	if (!bucket->lseg)
 		bucket->lseg = pnfs_get_lseg(lseg);
->>>>>>> 24b8d41d
 	set_bit(PG_COMMIT_TO_DS, &req->wb_flags);
 	cinfo->ds->nwritten++;
 
 	nfs_request_add_commit_list_locked(req, list, cinfo);
-<<<<<<< HEAD
-	spin_unlock(&cinfo->inode->i_lock);
-=======
 	mutex_unlock(&NFS_I(cinfo->inode)->commit_mutex);
->>>>>>> 24b8d41d
 	nfs_mark_page_unstable(req->wb_page, cinfo);
 	return;
 out_resched:
