/*
 *  Module for the pnfs nfs4 file layout driver.
 *  Defines all I/O and Policy interface operations, plus code
 *  to register itself with the pNFS client.
 *
 *  Copyright (c) 2002
 *  The Regents of the University of Michigan
 *  All Rights Reserved
 *
 *  Dean Hildebrand <dhildebz@umich.edu>
 *
 *  Permission is granted to use, copy, create derivative works, and
 *  redistribute this software and such derivative works for any purpose,
 *  so long as the name of the University of Michigan is not used in
 *  any advertising or publicity pertaining to the use or distribution
 *  of this software without specific, written prior authorization. If
 *  the above copyright notice or any other identification of the
 *  University of Michigan is included in any copy of any portion of
 *  this software, then the disclaimer below must also be included.
 *
 *  This software is provided as is, without representation or warranty
 *  of any kind either express or implied, including without limitation
 *  the implied warranties of merchantability, fitness for a particular
 *  purpose, or noninfringement.  The Regents of the University of
 *  Michigan shall not be liable for any damages, including special,
 *  indirect, incidental, or consequential damages, with respect to any
 *  claim arising out of or in connection with the use of the software,
 *  even if it has been or is hereafter advised of the possibility of
 *  such damages.
 */

#include <linux/nfs_fs.h>
#include <linux/nfs_page.h>
#include <linux/module.h>
#include <linux/backing-dev.h>

#include <linux/sunrpc/metrics.h>

#include "../nfs4session.h"
#include "../internal.h"
#include "../delegation.h"
#include "filelayout.h"
#include "../nfs4trace.h"

#define NFSDBG_FACILITY         NFSDBG_PNFS_LD

MODULE_LICENSE("GPL");
MODULE_AUTHOR("Dean Hildebrand <dhildebz@umich.edu>");
MODULE_DESCRIPTION("The NFSv4 file layout driver");

#define FILELAYOUT_POLL_RETRY_MAX     (15*HZ)
static const struct pnfs_commit_ops filelayout_commit_ops;

static loff_t
filelayout_get_dense_offset(struct nfs4_filelayout_segment *flseg,
			    loff_t offset)
{
	u32 stripe_width = flseg->stripe_unit * flseg->dsaddr->stripe_count;
	u64 stripe_no;
	u32 rem;

	offset -= flseg->pattern_offset;
	stripe_no = div_u64(offset, stripe_width);
	div_u64_rem(offset, flseg->stripe_unit, &rem);

	return stripe_no * flseg->stripe_unit + rem;
}

/* This function is used by the layout driver to calculate the
 * offset of the file on the dserver based on whether the
 * layout type is STRIPE_DENSE or STRIPE_SPARSE
 */
static loff_t
filelayout_get_dserver_offset(struct pnfs_layout_segment *lseg, loff_t offset)
{
	struct nfs4_filelayout_segment *flseg = FILELAYOUT_LSEG(lseg);

	switch (flseg->stripe_type) {
	case STRIPE_SPARSE:
		return offset;

	case STRIPE_DENSE:
		return filelayout_get_dense_offset(flseg, offset);
	}

	BUG();
}

static void filelayout_reset_write(struct nfs_pgio_header *hdr)
{
	struct rpc_task *task = &hdr->task;

	if (!test_and_set_bit(NFS_IOHDR_REDO, &hdr->flags)) {
		dprintk("%s Reset task %5u for i/o through MDS "
			"(req %s/%llu, %u bytes @ offset %llu)\n", __func__,
			hdr->task.tk_pid,
			hdr->inode->i_sb->s_id,
			(unsigned long long)NFS_FILEID(hdr->inode),
			hdr->args.count,
			(unsigned long long)hdr->args.offset);

		task->tk_status = pnfs_write_done_resend_to_mds(hdr);
	}
}

static void filelayout_reset_read(struct nfs_pgio_header *hdr)
{
	struct rpc_task *task = &hdr->task;

	if (!test_and_set_bit(NFS_IOHDR_REDO, &hdr->flags)) {
		dprintk("%s Reset task %5u for i/o through MDS "
			"(req %s/%llu, %u bytes @ offset %llu)\n", __func__,
			hdr->task.tk_pid,
			hdr->inode->i_sb->s_id,
			(unsigned long long)NFS_FILEID(hdr->inode),
			hdr->args.count,
			(unsigned long long)hdr->args.offset);

		task->tk_status = pnfs_read_done_resend_to_mds(hdr);
	}
}

static int filelayout_async_handle_error(struct rpc_task *task,
					 struct nfs4_state *state,
					 struct nfs_client *clp,
					 struct pnfs_layout_segment *lseg)
{
	struct pnfs_layout_hdr *lo = lseg->pls_layout;
	struct inode *inode = lo->plh_inode;
	struct nfs4_deviceid_node *devid = FILELAYOUT_DEVID_NODE(lseg);
	struct nfs4_slot_table *tbl = &clp->cl_session->fc_slot_table;

	if (task->tk_status >= 0)
		return 0;

	switch (task->tk_status) {
	/* DS session errors */
	case -NFS4ERR_BADSESSION:
	case -NFS4ERR_BADSLOT:
	case -NFS4ERR_BAD_HIGH_SLOT:
	case -NFS4ERR_DEADSESSION:
	case -NFS4ERR_CONN_NOT_BOUND_TO_SESSION:
	case -NFS4ERR_SEQ_FALSE_RETRY:
	case -NFS4ERR_SEQ_MISORDERED:
		dprintk("%s ERROR %d, Reset session. Exchangeid "
			"flags 0x%x\n", __func__, task->tk_status,
			clp->cl_exchange_flags);
		nfs4_schedule_session_recovery(clp->cl_session, task->tk_status);
		break;
	case -NFS4ERR_DELAY:
	case -NFS4ERR_GRACE:
		rpc_delay(task, FILELAYOUT_POLL_RETRY_MAX);
		break;
	case -NFS4ERR_RETRY_UNCACHED_REP:
		break;
	/* Invalidate Layout errors */
	case -NFS4ERR_ACCESS:
	case -NFS4ERR_PNFS_NO_LAYOUT:
	case -ESTALE:           /* mapped NFS4ERR_STALE */
	case -EBADHANDLE:       /* mapped NFS4ERR_BADHANDLE */
	case -EISDIR:           /* mapped NFS4ERR_ISDIR */
	case -NFS4ERR_FHEXPIRED:
	case -NFS4ERR_WRONG_TYPE:
		dprintk("%s Invalid layout error %d\n", __func__,
			task->tk_status);
		/*
		 * Destroy layout so new i/o will get a new layout.
		 * Layout will not be destroyed until all current lseg
		 * references are put. Mark layout as invalid to resend failed
		 * i/o and all i/o waiting on the slot table to the MDS until
		 * layout is destroyed and a new valid layout is obtained.
		 */
		pnfs_destroy_layout(NFS_I(inode));
		rpc_wake_up(&tbl->slot_tbl_waitq);
		goto reset;
	/* RPC connection errors */
	case -ECONNREFUSED:
	case -EHOSTDOWN:
	case -EHOSTUNREACH:
	case -ENETUNREACH:
	case -EIO:
	case -ETIMEDOUT:
	case -EPIPE:
		dprintk("%s DS connection error %d\n", __func__,
			task->tk_status);
		nfs4_mark_deviceid_unavailable(devid);
		pnfs_error_mark_layout_for_return(inode, lseg);
		pnfs_set_lo_fail(lseg);
		rpc_wake_up(&tbl->slot_tbl_waitq);
		fallthrough;
	default:
reset:
		dprintk("%s Retry through MDS. Error %d\n", __func__,
			task->tk_status);
		return -NFS4ERR_RESET_TO_MDS;
	}
	task->tk_status = 0;
	return -EAGAIN;
}

/* NFS_PROTO call done callback routines */

static int filelayout_read_done_cb(struct rpc_task *task,
				struct nfs_pgio_header *hdr)
{
	int err;

	trace_nfs4_pnfs_read(hdr, task->tk_status);
	err = filelayout_async_handle_error(task, hdr->args.context->state,
					    hdr->ds_clp, hdr->lseg);

	switch (err) {
	case -NFS4ERR_RESET_TO_MDS:
		filelayout_reset_read(hdr);
		return task->tk_status;
	case -EAGAIN:
		rpc_restart_call_prepare(task);
		return -EAGAIN;
	}

	return 0;
}

/*
 * We reference the rpc_cred of the first WRITE that triggers the need for
 * a LAYOUTCOMMIT, and use it to send the layoutcommit compound.
 * rfc5661 is not clear about which credential should be used.
 */
static void
filelayout_set_layoutcommit(struct nfs_pgio_header *hdr)
{
	loff_t end_offs = 0;

	if (FILELAYOUT_LSEG(hdr->lseg)->commit_through_mds ||
	    hdr->res.verf->committed == NFS_FILE_SYNC)
		return;
	if (hdr->res.verf->committed == NFS_DATA_SYNC)
		end_offs = hdr->mds_offset + (loff_t)hdr->res.count;

	/* Note: if the write is unstable, don't set end_offs until commit */
	pnfs_set_layoutcommit(hdr->inode, hdr->lseg, end_offs);
	dprintk("%s inode %lu pls_end_pos %lu\n", __func__, hdr->inode->i_ino,
		(unsigned long) NFS_I(hdr->inode)->layout->plh_lwb);
}

bool
filelayout_test_devid_unavailable(struct nfs4_deviceid_node *node)
{
	return filelayout_test_devid_invalid(node) ||
		nfs4_test_deviceid_unavailable(node);
}

static bool
filelayout_reset_to_mds(struct pnfs_layout_segment *lseg)
{
	struct nfs4_deviceid_node *node = FILELAYOUT_DEVID_NODE(lseg);

	return filelayout_test_devid_unavailable(node);
}

/*
 * Call ops for the async read/write cases
 * In the case of dense layouts, the offset needs to be reset to its
 * original value.
 */
static void filelayout_read_prepare(struct rpc_task *task, void *data)
{
	struct nfs_pgio_header *hdr = data;

	if (unlikely(test_bit(NFS_CONTEXT_BAD, &hdr->args.context->flags))) {
		rpc_exit(task, -EIO);
		return;
	}
	if (filelayout_reset_to_mds(hdr->lseg)) {
		dprintk("%s task %u reset io to MDS\n", __func__, task->tk_pid);
		filelayout_reset_read(hdr);
		rpc_exit(task, 0);
		return;
	}
	hdr->pgio_done_cb = filelayout_read_done_cb;

	if (nfs4_setup_sequence(hdr->ds_clp,
			&hdr->args.seq_args,
			&hdr->res.seq_res,
			task))
		return;
	if (nfs4_set_rw_stateid(&hdr->args.stateid, hdr->args.context,
			hdr->args.lock_context, FMODE_READ) == -EIO)
		rpc_exit(task, -EIO); /* lost lock, terminate I/O */
}

static void filelayout_read_call_done(struct rpc_task *task, void *data)
{
	struct nfs_pgio_header *hdr = data;

	dprintk("--> %s task->tk_status %d\n", __func__, task->tk_status);

	if (test_bit(NFS_IOHDR_REDO, &hdr->flags) &&
	    task->tk_status == 0) {
		nfs41_sequence_done(task, &hdr->res.seq_res);
		return;
	}

	/* Note this may cause RPC to be resent */
	hdr->mds_ops->rpc_call_done(task, data);
}

static void filelayout_read_count_stats(struct rpc_task *task, void *data)
{
	struct nfs_pgio_header *hdr = data;

	rpc_count_iostats(task, NFS_SERVER(hdr->inode)->client->cl_metrics);
}

static int filelayout_write_done_cb(struct rpc_task *task,
				struct nfs_pgio_header *hdr)
{
	int err;

	trace_nfs4_pnfs_write(hdr, task->tk_status);
	err = filelayout_async_handle_error(task, hdr->args.context->state,
					    hdr->ds_clp, hdr->lseg);

	switch (err) {
	case -NFS4ERR_RESET_TO_MDS:
		filelayout_reset_write(hdr);
		return task->tk_status;
	case -EAGAIN:
		rpc_restart_call_prepare(task);
		return -EAGAIN;
	}

	filelayout_set_layoutcommit(hdr);

	/* zero out the fattr */
	hdr->fattr.valid = 0;
	if (task->tk_status >= 0)
		nfs_writeback_update_inode(hdr);

	return 0;
}

static int filelayout_commit_done_cb(struct rpc_task *task,
				     struct nfs_commit_data *data)
{
	int err;

	trace_nfs4_pnfs_commit_ds(data, task->tk_status);
	err = filelayout_async_handle_error(task, NULL, data->ds_clp,
					    data->lseg);

	switch (err) {
	case -NFS4ERR_RESET_TO_MDS:
		pnfs_generic_prepare_to_resend_writes(data);
		return -EAGAIN;
	case -EAGAIN:
		rpc_restart_call_prepare(task);
		return -EAGAIN;
	}

	pnfs_set_layoutcommit(data->inode, data->lseg, data->lwb);

	return 0;
}

static void filelayout_write_prepare(struct rpc_task *task, void *data)
{
	struct nfs_pgio_header *hdr = data;

	if (unlikely(test_bit(NFS_CONTEXT_BAD, &hdr->args.context->flags))) {
		rpc_exit(task, -EIO);
		return;
	}
	if (filelayout_reset_to_mds(hdr->lseg)) {
		dprintk("%s task %u reset io to MDS\n", __func__, task->tk_pid);
		filelayout_reset_write(hdr);
		rpc_exit(task, 0);
		return;
	}
	if (nfs4_setup_sequence(hdr->ds_clp,
			&hdr->args.seq_args,
			&hdr->res.seq_res,
			task))
		return;
	if (nfs4_set_rw_stateid(&hdr->args.stateid, hdr->args.context,
			hdr->args.lock_context, FMODE_WRITE) == -EIO)
		rpc_exit(task, -EIO); /* lost lock, terminate I/O */
}

static void filelayout_write_call_done(struct rpc_task *task, void *data)
{
	struct nfs_pgio_header *hdr = data;

	if (test_bit(NFS_IOHDR_REDO, &hdr->flags) &&
	    task->tk_status == 0) {
		nfs41_sequence_done(task, &hdr->res.seq_res);
		return;
	}

	/* Note this may cause RPC to be resent */
	hdr->mds_ops->rpc_call_done(task, data);
}

static void filelayout_write_count_stats(struct rpc_task *task, void *data)
{
	struct nfs_pgio_header *hdr = data;

	rpc_count_iostats(task, NFS_SERVER(hdr->inode)->client->cl_metrics);
}

static void filelayout_commit_prepare(struct rpc_task *task, void *data)
{
	struct nfs_commit_data *wdata = data;

	nfs4_setup_sequence(wdata->ds_clp,
			&wdata->args.seq_args,
			&wdata->res.seq_res,
			task);
}

static void filelayout_commit_count_stats(struct rpc_task *task, void *data)
{
	struct nfs_commit_data *cdata = data;

	rpc_count_iostats(task, NFS_SERVER(cdata->inode)->client->cl_metrics);
}

static const struct rpc_call_ops filelayout_read_call_ops = {
	.rpc_call_prepare = filelayout_read_prepare,
	.rpc_call_done = filelayout_read_call_done,
	.rpc_count_stats = filelayout_read_count_stats,
	.rpc_release = pnfs_generic_rw_release,
};

static const struct rpc_call_ops filelayout_write_call_ops = {
	.rpc_call_prepare = filelayout_write_prepare,
	.rpc_call_done = filelayout_write_call_done,
	.rpc_count_stats = filelayout_write_count_stats,
	.rpc_release = pnfs_generic_rw_release,
};

static const struct rpc_call_ops filelayout_commit_call_ops = {
	.rpc_call_prepare = filelayout_commit_prepare,
	.rpc_call_done = pnfs_generic_write_commit_done,
	.rpc_count_stats = filelayout_commit_count_stats,
	.rpc_release = pnfs_generic_commit_release,
};

static enum pnfs_try_status
filelayout_read_pagelist(struct nfs_pgio_header *hdr)
{
	struct pnfs_layout_segment *lseg = hdr->lseg;
	struct nfs4_pnfs_ds *ds;
	struct rpc_clnt *ds_clnt;
	loff_t offset = hdr->args.offset;
	u32 j, idx;
	struct nfs_fh *fh;

	dprintk("--> %s ino %lu pgbase %u req %zu@%llu\n",
		__func__, hdr->inode->i_ino,
		hdr->args.pgbase, (size_t)hdr->args.count, offset);

	/* Retrieve the correct rpc_client for the byte range */
	j = nfs4_fl_calc_j_index(lseg, offset);
	idx = nfs4_fl_calc_ds_index(lseg, j);
	ds = nfs4_fl_prepare_ds(lseg, idx);
	if (!ds)
		return PNFS_NOT_ATTEMPTED;

	ds_clnt = nfs4_find_or_create_ds_client(ds->ds_clp, hdr->inode);
	if (IS_ERR(ds_clnt))
		return PNFS_NOT_ATTEMPTED;

	dprintk("%s USE DS: %s cl_count %d\n", __func__,
		ds->ds_remotestr, refcount_read(&ds->ds_clp->cl_count));

	/* No multipath support. Use first DS */
	refcount_inc(&ds->ds_clp->cl_count);
	hdr->ds_clp = ds->ds_clp;
	hdr->ds_commit_idx = idx;
	fh = nfs4_fl_select_ds_fh(lseg, j);
	if (fh)
		hdr->args.fh = fh;

	hdr->args.offset = filelayout_get_dserver_offset(lseg, offset);
	hdr->mds_offset = offset;

	/* Perform an asynchronous read to ds */
	nfs_initiate_pgio(ds_clnt, hdr, hdr->cred,
			  NFS_PROTO(hdr->inode), &filelayout_read_call_ops,
			  0, RPC_TASK_SOFTCONN);
	return PNFS_ATTEMPTED;
}

/* Perform async writes. */
static enum pnfs_try_status
filelayout_write_pagelist(struct nfs_pgio_header *hdr, int sync)
{
	struct pnfs_layout_segment *lseg = hdr->lseg;
	struct nfs4_pnfs_ds *ds;
	struct rpc_clnt *ds_clnt;
	loff_t offset = hdr->args.offset;
	u32 j, idx;
	struct nfs_fh *fh;

	/* Retrieve the correct rpc_client for the byte range */
	j = nfs4_fl_calc_j_index(lseg, offset);
	idx = nfs4_fl_calc_ds_index(lseg, j);
	ds = nfs4_fl_prepare_ds(lseg, idx);
	if (!ds)
		return PNFS_NOT_ATTEMPTED;

	ds_clnt = nfs4_find_or_create_ds_client(ds->ds_clp, hdr->inode);
	if (IS_ERR(ds_clnt))
		return PNFS_NOT_ATTEMPTED;

	dprintk("%s ino %lu sync %d req %zu@%llu DS: %s cl_count %d\n",
		__func__, hdr->inode->i_ino, sync, (size_t) hdr->args.count,
		offset, ds->ds_remotestr, refcount_read(&ds->ds_clp->cl_count));

	hdr->pgio_done_cb = filelayout_write_done_cb;
	refcount_inc(&ds->ds_clp->cl_count);
	hdr->ds_clp = ds->ds_clp;
	hdr->ds_commit_idx = idx;
	fh = nfs4_fl_select_ds_fh(lseg, j);
	if (fh)
		hdr->args.fh = fh;
	hdr->args.offset = filelayout_get_dserver_offset(lseg, offset);

	/* Perform an asynchronous write */
	nfs_initiate_pgio(ds_clnt, hdr, hdr->cred,
			  NFS_PROTO(hdr->inode), &filelayout_write_call_ops,
			  sync, RPC_TASK_SOFTCONN);
	return PNFS_ATTEMPTED;
}

static int
filelayout_check_deviceid(struct pnfs_layout_hdr *lo,
			  struct nfs4_filelayout_segment *fl,
			  gfp_t gfp_flags)
{
	struct nfs4_deviceid_node *d;
	struct nfs4_file_layout_dsaddr *dsaddr;
	int status = -EINVAL;

	/* Is the deviceid already set? If so, we're good. */
	if (fl->dsaddr != NULL)
		return 0;

	/* find and reference the deviceid */
	d = nfs4_find_get_deviceid(NFS_SERVER(lo->plh_inode), &fl->deviceid,
			lo->plh_lc_cred, gfp_flags);
	if (d == NULL)
		goto out;

	dsaddr = container_of(d, struct nfs4_file_layout_dsaddr, id_node);
	/* Found deviceid is unavailable */
	if (filelayout_test_devid_unavailable(&dsaddr->id_node))
		goto out_put;

	if (fl->first_stripe_index >= dsaddr->stripe_count) {
		dprintk("%s Bad first_stripe_index %u\n",
				__func__, fl->first_stripe_index);
		goto out_put;
	}

	if ((fl->stripe_type == STRIPE_SPARSE &&
	    fl->num_fh > 1 && fl->num_fh != dsaddr->ds_num) ||
	    (fl->stripe_type == STRIPE_DENSE &&
	    fl->num_fh != dsaddr->stripe_count)) {
		dprintk("%s num_fh %u not valid for given packing\n",
			__func__, fl->num_fh);
		goto out_put;
	}
	status = 0;

	/*
	 * Atomic compare and xchange to ensure we don't scribble
	 * over a non-NULL pointer.
	 */
	if (cmpxchg(&fl->dsaddr, NULL, dsaddr) != NULL)
		goto out_put;
out:
	return status;
out_put:
	nfs4_fl_put_deviceid(dsaddr);
	goto out;
}

/*
 * filelayout_check_layout()
 *
 * Make sure layout segment parameters are sane WRT the device.
 * At this point no generic layer initialization of the lseg has occurred,
 * and nothing has been added to the layout_hdr cache.
 *
 */
static int
filelayout_check_layout(struct pnfs_layout_hdr *lo,
			struct nfs4_filelayout_segment *fl,
			struct nfs4_layoutget_res *lgr,
			gfp_t gfp_flags)
{
	int status = -EINVAL;

	dprintk("--> %s\n", __func__);

	/* FIXME: remove this check when layout segment support is added */
	if (lgr->range.offset != 0 ||
	    lgr->range.length != NFS4_MAX_UINT64) {
		dprintk("%s Only whole file layouts supported. Use MDS i/o\n",
			__func__);
		goto out;
	}

	if (fl->pattern_offset > lgr->range.offset) {
		dprintk("%s pattern_offset %lld too large\n",
				__func__, fl->pattern_offset);
		goto out;
	}

	if (!fl->stripe_unit) {
		dprintk("%s Invalid stripe unit (%u)\n",
			__func__, fl->stripe_unit);
		goto out;
	}

	status = 0;
out:
	dprintk("--> %s returns %d\n", __func__, status);
	return status;
}

static void _filelayout_free_lseg(struct nfs4_filelayout_segment *fl)
{
	int i;

	if (fl->fh_array) {
		for (i = 0; i < fl->num_fh; i++) {
			if (!fl->fh_array[i])
				break;
			kfree(fl->fh_array[i]);
		}
		kfree(fl->fh_array);
	}
	kfree(fl);
}

static int
filelayout_decode_layout(struct pnfs_layout_hdr *flo,
			 struct nfs4_filelayout_segment *fl,
			 struct nfs4_layoutget_res *lgr,
			 gfp_t gfp_flags)
{
	struct xdr_stream stream;
	struct xdr_buf buf;
	struct page *scratch;
	__be32 *p;
	uint32_t nfl_util;
	int i;

	dprintk("%s: set_layout_map Begin\n", __func__);

	scratch = alloc_page(gfp_flags);
	if (!scratch)
		return -ENOMEM;

	xdr_init_decode_pages(&stream, &buf, lgr->layoutp->pages, lgr->layoutp->len);
	xdr_set_scratch_buffer(&stream, page_address(scratch), PAGE_SIZE);

	/* 20 = ufl_util (4), first_stripe_index (4), pattern_offset (8),
	 * num_fh (4) */
	p = xdr_inline_decode(&stream, NFS4_DEVICEID4_SIZE + 20);
	if (unlikely(!p))
		goto out_err;

	memcpy(&fl->deviceid, p, sizeof(fl->deviceid));
	p += XDR_QUADLEN(NFS4_DEVICEID4_SIZE);
	nfs4_print_deviceid(&fl->deviceid);

	nfl_util = be32_to_cpup(p++);
	if (nfl_util & NFL4_UFLG_COMMIT_THRU_MDS)
		fl->commit_through_mds = 1;
	if (nfl_util & NFL4_UFLG_DENSE)
		fl->stripe_type = STRIPE_DENSE;
	else
		fl->stripe_type = STRIPE_SPARSE;
	fl->stripe_unit = nfl_util & ~NFL4_UFLG_MASK;

	fl->first_stripe_index = be32_to_cpup(p++);
	p = xdr_decode_hyper(p, &fl->pattern_offset);
	fl->num_fh = be32_to_cpup(p++);

	dprintk("%s: nfl_util 0x%X num_fh %u fsi %u po %llu\n",
		__func__, nfl_util, fl->num_fh, fl->first_stripe_index,
		fl->pattern_offset);

	/* Note that a zero value for num_fh is legal for STRIPE_SPARSE.
	 * Futher checking is done in filelayout_check_layout */
	if (fl->num_fh >
	    max(NFS4_PNFS_MAX_STRIPE_CNT, NFS4_PNFS_MAX_MULTI_CNT))
		goto out_err;

	if (fl->num_fh > 0) {
		fl->fh_array = kcalloc(fl->num_fh, sizeof(fl->fh_array[0]),
				       gfp_flags);
		if (!fl->fh_array)
			goto out_err;
	}

	for (i = 0; i < fl->num_fh; i++) {
		/* Do we want to use a mempool here? */
		fl->fh_array[i] = kmalloc(sizeof(struct nfs_fh), gfp_flags);
		if (!fl->fh_array[i])
			goto out_err;

		p = xdr_inline_decode(&stream, 4);
		if (unlikely(!p))
			goto out_err;
		fl->fh_array[i]->size = be32_to_cpup(p++);
		if (sizeof(struct nfs_fh) < fl->fh_array[i]->size) {
			printk(KERN_ERR "NFS: Too big fh %d received %d\n",
			       i, fl->fh_array[i]->size);
			goto out_err;
		}

		p = xdr_inline_decode(&stream, fl->fh_array[i]->size);
		if (unlikely(!p))
			goto out_err;
		memcpy(fl->fh_array[i]->data, p, fl->fh_array[i]->size);
		dprintk("DEBUG: %s: fh len %d\n", __func__,
			fl->fh_array[i]->size);
	}

	__free_page(scratch);
	return 0;

out_err:
	__free_page(scratch);
	return -EIO;
}

static void
filelayout_free_lseg(struct pnfs_layout_segment *lseg)
{
	struct nfs4_filelayout_segment *fl = FILELAYOUT_LSEG(lseg);

	dprintk("--> %s\n", __func__);
	if (fl->dsaddr != NULL)
		nfs4_fl_put_deviceid(fl->dsaddr);
	/* This assumes a single RW lseg */
	if (lseg->pls_range.iomode == IOMODE_RW) {
		struct nfs4_filelayout *flo;
		struct inode *inode;

		flo = FILELAYOUT_FROM_HDR(lseg->pls_layout);
		inode = flo->generic_hdr.plh_inode;
		spin_lock(&inode->i_lock);
		pnfs_generic_ds_cinfo_release_lseg(&flo->commit_info, lseg);
		spin_unlock(&inode->i_lock);
	}
	_filelayout_free_lseg(fl);
}

<<<<<<< HEAD
static int
filelayout_alloc_commit_info(struct pnfs_layout_segment *lseg,
			     struct nfs_commit_info *cinfo,
			     gfp_t gfp_flags)
{
	struct nfs4_filelayout_segment *fl = FILELAYOUT_LSEG(lseg);
	struct pnfs_commit_bucket *buckets;
	int size, i;

	if (fl->commit_through_mds)
		return 0;

	size = (fl->stripe_type == STRIPE_SPARSE) ?
		fl->dsaddr->ds_num : fl->dsaddr->stripe_count;

	if (cinfo->ds->nbuckets >= size) {
		/* This assumes there is only one IOMODE_RW lseg.  What
		 * we really want to do is have a layout_hdr level
		 * dictionary of <multipath_list4, fh> keys, each
		 * associated with a struct list_head, populated by calls
		 * to filelayout_write_pagelist().
		 * */
		return 0;
	}

	buckets = kcalloc(size, sizeof(struct pnfs_commit_bucket),
			  gfp_flags);
	if (!buckets)
		return -ENOMEM;
	for (i = 0; i < size; i++) {
		INIT_LIST_HEAD(&buckets[i].written);
		INIT_LIST_HEAD(&buckets[i].committing);
		/* mark direct verifier as unset */
		buckets[i].direct_verf.committed = NFS_INVALID_STABLE_HOW;
	}

	spin_lock(&cinfo->inode->i_lock);
	if (cinfo->ds->nbuckets >= size)
		goto out;
	for (i = 0; i < cinfo->ds->nbuckets; i++) {
		list_splice(&cinfo->ds->buckets[i].written,
			    &buckets[i].written);
		list_splice(&cinfo->ds->buckets[i].committing,
			    &buckets[i].committing);
		buckets[i].direct_verf.committed =
			cinfo->ds->buckets[i].direct_verf.committed;
		buckets[i].wlseg = cinfo->ds->buckets[i].wlseg;
		buckets[i].clseg = cinfo->ds->buckets[i].clseg;
	}
	swap(cinfo->ds->buckets, buckets);
	cinfo->ds->nbuckets = size;
out:
	spin_unlock(&cinfo->inode->i_lock);
	kfree(buckets);
	return 0;
}

=======
>>>>>>> 24b8d41d
static struct pnfs_layout_segment *
filelayout_alloc_lseg(struct pnfs_layout_hdr *layoutid,
		      struct nfs4_layoutget_res *lgr,
		      gfp_t gfp_flags)
{
	struct nfs4_filelayout_segment *fl;
	int rc;

	dprintk("--> %s\n", __func__);
	fl = kzalloc(sizeof(*fl), gfp_flags);
	if (!fl)
		return NULL;

	rc = filelayout_decode_layout(layoutid, fl, lgr, gfp_flags);
	if (rc != 0 || filelayout_check_layout(layoutid, fl, lgr, gfp_flags)) {
		_filelayout_free_lseg(fl);
		return NULL;
	}
	return &fl->generic_hdr;
}

/*
 * filelayout_pg_test(). Called by nfs_can_coalesce_requests()
 *
 * Return 0 if @req cannot be coalesced into @pgio, otherwise return the number
 * of bytes (maximum @req->wb_bytes) that can be coalesced.
 */
static size_t
filelayout_pg_test(struct nfs_pageio_descriptor *pgio, struct nfs_page *prev,
		   struct nfs_page *req)
{
	unsigned int size;
	u64 p_stripe, r_stripe;
	u32 stripe_offset;
	u64 segment_offset = pgio->pg_lseg->pls_range.offset;
	u32 stripe_unit = FILELAYOUT_LSEG(pgio->pg_lseg)->stripe_unit;

	/* calls nfs_generic_pg_test */
	size = pnfs_generic_pg_test(pgio, prev, req);
	if (!size)
		return 0;

	/* see if req and prev are in the same stripe */
	if (prev) {
		p_stripe = (u64)req_offset(prev) - segment_offset;
		r_stripe = (u64)req_offset(req) - segment_offset;
		do_div(p_stripe, stripe_unit);
		do_div(r_stripe, stripe_unit);

		if (p_stripe != r_stripe)
			return 0;
	}

	/* calculate remaining bytes in the current stripe */
	div_u64_rem((u64)req_offset(req) - segment_offset,
			stripe_unit,
			&stripe_offset);
	WARN_ON_ONCE(stripe_offset > stripe_unit);
	if (stripe_offset >= stripe_unit)
		return 0;
	return min(stripe_unit - (unsigned int)stripe_offset, size);
}

static struct pnfs_layout_segment *
fl_pnfs_update_layout(struct inode *ino,
		      struct nfs_open_context *ctx,
		      loff_t pos,
		      u64 count,
		      enum pnfs_iomode iomode,
		      bool strict_iomode,
		      gfp_t gfp_flags)
{
	struct pnfs_layout_segment *lseg = NULL;
	struct pnfs_layout_hdr *lo;
	struct nfs4_filelayout_segment *fl;
	int status;

	lseg = pnfs_update_layout(ino, ctx, pos, count, iomode, strict_iomode,
				  gfp_flags);
	if (IS_ERR_OR_NULL(lseg))
		goto out;

	lo = NFS_I(ino)->layout;
	fl = FILELAYOUT_LSEG(lseg);

	status = filelayout_check_deviceid(lo, fl, gfp_flags);
	if (status) {
		pnfs_put_lseg(lseg);
		lseg = NULL;
	}
out:
	return lseg;
}

static void
filelayout_pg_init_read(struct nfs_pageio_descriptor *pgio,
			struct nfs_page *req)
{
	pnfs_generic_pg_check_layout(pgio);
	if (!pgio->pg_lseg) {
<<<<<<< HEAD
		pgio->pg_lseg = pnfs_update_layout(pgio->pg_inode,
					   req->wb_context,
					   0,
					   NFS4_MAX_UINT64,
					   IOMODE_READ,
					   false,
					   GFP_KERNEL);
=======
		pgio->pg_lseg = fl_pnfs_update_layout(pgio->pg_inode,
						      nfs_req_openctx(req),
						      0,
						      NFS4_MAX_UINT64,
						      IOMODE_READ,
						      false,
						      GFP_KERNEL);
>>>>>>> 24b8d41d
		if (IS_ERR(pgio->pg_lseg)) {
			pgio->pg_error = PTR_ERR(pgio->pg_lseg);
			pgio->pg_lseg = NULL;
			return;
		}
	}
	/* If no lseg, fall back to read through mds */
	if (pgio->pg_lseg == NULL)
		nfs_pageio_reset_read_mds(pgio);
}

static void
filelayout_pg_init_write(struct nfs_pageio_descriptor *pgio,
			 struct nfs_page *req)
{
	pnfs_generic_pg_check_layout(pgio);
	if (!pgio->pg_lseg) {
<<<<<<< HEAD
		pgio->pg_lseg = pnfs_update_layout(pgio->pg_inode,
					   req->wb_context,
					   0,
					   NFS4_MAX_UINT64,
					   IOMODE_RW,
					   false,
					   GFP_NOFS);
=======
		pgio->pg_lseg = fl_pnfs_update_layout(pgio->pg_inode,
						      nfs_req_openctx(req),
						      0,
						      NFS4_MAX_UINT64,
						      IOMODE_RW,
						      false,
						      GFP_NOFS);
>>>>>>> 24b8d41d
		if (IS_ERR(pgio->pg_lseg)) {
			pgio->pg_error = PTR_ERR(pgio->pg_lseg);
			pgio->pg_lseg = NULL;
			return;
		}
	}

	/* If no lseg, fall back to write through mds */
	if (pgio->pg_lseg == NULL)
		nfs_pageio_reset_write_mds(pgio);
}

static const struct nfs_pageio_ops filelayout_pg_read_ops = {
	.pg_init = filelayout_pg_init_read,
	.pg_test = filelayout_pg_test,
	.pg_doio = pnfs_generic_pg_readpages,
	.pg_cleanup = pnfs_generic_pg_cleanup,
};

static const struct nfs_pageio_ops filelayout_pg_write_ops = {
	.pg_init = filelayout_pg_init_write,
	.pg_test = filelayout_pg_test,
	.pg_doio = pnfs_generic_pg_writepages,
	.pg_cleanup = pnfs_generic_pg_cleanup,
};

static u32 select_bucket_index(struct nfs4_filelayout_segment *fl, u32 j)
{
	if (fl->stripe_type == STRIPE_SPARSE)
		return nfs4_fl_calc_ds_index(&fl->generic_hdr, j);
	else
		return j;
}

static void
filelayout_mark_request_commit(struct nfs_page *req,
			       struct pnfs_layout_segment *lseg,
			       struct nfs_commit_info *cinfo,
			       u32 ds_commit_idx)

{
	struct nfs4_filelayout_segment *fl = FILELAYOUT_LSEG(lseg);
	u32 i, j;

	if (fl->commit_through_mds) {
		nfs_request_add_commit_list(req, cinfo);
	} else {
		/* Note that we are calling nfs4_fl_calc_j_index on each page
		 * that ends up being committed to a data server.  An attractive
		 * alternative is to add a field to nfs_write_data and nfs_page
		 * to store the value calculated in filelayout_write_pagelist
		 * and just use that here.
		 */
		j = nfs4_fl_calc_j_index(lseg, req_offset(req));
		i = select_bucket_index(fl, j);
		pnfs_layout_mark_request_commit(req, lseg, cinfo, i);
	}
}

static u32 calc_ds_index_from_commit(struct pnfs_layout_segment *lseg, u32 i)
{
	struct nfs4_filelayout_segment *flseg = FILELAYOUT_LSEG(lseg);

	if (flseg->stripe_type == STRIPE_SPARSE)
		return i;
	else
		return nfs4_fl_calc_ds_index(lseg, i);
}

static struct nfs_fh *
select_ds_fh_from_commit(struct pnfs_layout_segment *lseg, u32 i)
{
	struct nfs4_filelayout_segment *flseg = FILELAYOUT_LSEG(lseg);

	if (flseg->stripe_type == STRIPE_SPARSE) {
		if (flseg->num_fh == 1)
			i = 0;
		else if (flseg->num_fh == 0)
			/* Use the MDS OPEN fh set in nfs_read_rpcsetup */
			return NULL;
	}
	return flseg->fh_array[i];
}

static int filelayout_initiate_commit(struct nfs_commit_data *data, int how)
{
	struct pnfs_layout_segment *lseg = data->lseg;
	struct nfs4_pnfs_ds *ds;
	struct rpc_clnt *ds_clnt;
	u32 idx;
	struct nfs_fh *fh;

	idx = calc_ds_index_from_commit(lseg, data->ds_commit_index);
	ds = nfs4_fl_prepare_ds(lseg, idx);
	if (!ds)
		goto out_err;

	ds_clnt = nfs4_find_or_create_ds_client(ds->ds_clp, data->inode);
	if (IS_ERR(ds_clnt))
		goto out_err;

	dprintk("%s ino %lu, how %d cl_count %d\n", __func__,
		data->inode->i_ino, how, refcount_read(&ds->ds_clp->cl_count));
	data->commit_done_cb = filelayout_commit_done_cb;
	refcount_inc(&ds->ds_clp->cl_count);
	data->ds_clp = ds->ds_clp;
	fh = select_ds_fh_from_commit(lseg, data->ds_commit_index);
	if (fh)
		data->args.fh = fh;
	return nfs_initiate_commit(ds_clnt, data, NFS_PROTO(data->inode),
				   &filelayout_commit_call_ops, how,
				   RPC_TASK_SOFTCONN);
out_err:
	pnfs_generic_prepare_to_resend_writes(data);
	pnfs_generic_commit_release(data);
	return -EAGAIN;
}

static int
filelayout_commit_pagelist(struct inode *inode, struct list_head *mds_pages,
			   int how, struct nfs_commit_info *cinfo)
{
	return pnfs_generic_commit_pagelist(inode, mds_pages, how, cinfo,
					    filelayout_initiate_commit);
}

static struct nfs4_deviceid_node *
filelayout_alloc_deviceid_node(struct nfs_server *server,
		struct pnfs_device *pdev, gfp_t gfp_flags)
{
	struct nfs4_file_layout_dsaddr *dsaddr;

	dsaddr = nfs4_fl_alloc_deviceid_node(server, pdev, gfp_flags);
	if (!dsaddr)
		return NULL;
	return &dsaddr->id_node;
}

static void
filelayout_free_deviceid_node(struct nfs4_deviceid_node *d)
{
	nfs4_fl_free_deviceid(container_of(d, struct nfs4_file_layout_dsaddr, id_node));
}

static struct pnfs_layout_hdr *
filelayout_alloc_layout_hdr(struct inode *inode, gfp_t gfp_flags)
{
	struct nfs4_filelayout *flo;

	flo = kzalloc(sizeof(*flo), gfp_flags);
	if (flo == NULL)
		return NULL;
	pnfs_init_ds_commit_info(&flo->commit_info);
	flo->commit_info.ops = &filelayout_commit_ops;
	return &flo->generic_hdr;
}

static void
filelayout_free_layout_hdr(struct pnfs_layout_hdr *lo)
{
	kfree_rcu(FILELAYOUT_FROM_HDR(lo), generic_hdr.plh_rcu);
}

static struct pnfs_ds_commit_info *
filelayout_get_ds_info(struct inode *inode)
{
	struct pnfs_layout_hdr *layout = NFS_I(inode)->layout;

	if (layout == NULL)
		return NULL;
	else
		return &FILELAYOUT_FROM_HDR(layout)->commit_info;
}

static void
filelayout_setup_ds_info(struct pnfs_ds_commit_info *fl_cinfo,
		struct pnfs_layout_segment *lseg)
{
	struct nfs4_filelayout_segment *fl = FILELAYOUT_LSEG(lseg);
	struct inode *inode = lseg->pls_layout->plh_inode;
	struct pnfs_commit_array *array, *new;
	unsigned int size = (fl->stripe_type == STRIPE_SPARSE) ?
		fl->dsaddr->ds_num : fl->dsaddr->stripe_count;

	new = pnfs_alloc_commit_array(size, GFP_NOIO);
	if (new) {
		spin_lock(&inode->i_lock);
		array = pnfs_add_commit_array(fl_cinfo, new, lseg);
		spin_unlock(&inode->i_lock);
		if (array != new)
			pnfs_free_commit_array(new);
	}
}

static void
filelayout_release_ds_info(struct pnfs_ds_commit_info *fl_cinfo,
		struct inode *inode)
{
	spin_lock(&inode->i_lock);
	pnfs_generic_ds_cinfo_destroy(fl_cinfo);
	spin_unlock(&inode->i_lock);
}

static const struct pnfs_commit_ops filelayout_commit_ops = {
	.setup_ds_info		= filelayout_setup_ds_info,
	.release_ds_info	= filelayout_release_ds_info,
	.mark_request_commit	= filelayout_mark_request_commit,
	.clear_request_commit	= pnfs_generic_clear_request_commit,
	.scan_commit_lists	= pnfs_generic_scan_commit_lists,
	.recover_commit_reqs	= pnfs_generic_recover_commit_reqs,
	.search_commit_reqs	= pnfs_generic_search_commit_reqs,
	.commit_pagelist	= filelayout_commit_pagelist,
};

static struct pnfs_layoutdriver_type filelayout_type = {
	.id			= LAYOUT_NFSV4_1_FILES,
	.name			= "LAYOUT_NFSV4_1_FILES",
	.owner			= THIS_MODULE,
	.flags			= PNFS_LAYOUTGET_ON_OPEN,
	.max_layoutget_response	= 4096, /* 1 page or so... */
	.alloc_layout_hdr	= filelayout_alloc_layout_hdr,
	.free_layout_hdr	= filelayout_free_layout_hdr,
	.alloc_lseg		= filelayout_alloc_lseg,
	.free_lseg		= filelayout_free_lseg,
	.pg_read_ops		= &filelayout_pg_read_ops,
	.pg_write_ops		= &filelayout_pg_write_ops,
	.get_ds_info		= &filelayout_get_ds_info,
	.read_pagelist		= filelayout_read_pagelist,
	.write_pagelist		= filelayout_write_pagelist,
	.alloc_deviceid_node	= filelayout_alloc_deviceid_node,
	.free_deviceid_node	= filelayout_free_deviceid_node,
	.sync			= pnfs_nfs_generic_sync,
};

static int __init nfs4filelayout_init(void)
{
	printk(KERN_INFO "%s: NFSv4 File Layout Driver Registering...\n",
	       __func__);
	return pnfs_register_layoutdriver(&filelayout_type);
}

static void __exit nfs4filelayout_exit(void)
{
	printk(KERN_INFO "%s: NFSv4 File Layout Driver Unregistering...\n",
	       __func__);
	pnfs_unregister_layoutdriver(&filelayout_type);
}

MODULE_ALIAS("nfs-layouttype4-1");

module_init(nfs4filelayout_init);
module_exit(nfs4filelayout_exit);<|MERGE_RESOLUTION|>--- conflicted
+++ resolved
@@ -762,66 +762,6 @@
 	_filelayout_free_lseg(fl);
 }
 
-<<<<<<< HEAD
-static int
-filelayout_alloc_commit_info(struct pnfs_layout_segment *lseg,
-			     struct nfs_commit_info *cinfo,
-			     gfp_t gfp_flags)
-{
-	struct nfs4_filelayout_segment *fl = FILELAYOUT_LSEG(lseg);
-	struct pnfs_commit_bucket *buckets;
-	int size, i;
-
-	if (fl->commit_through_mds)
-		return 0;
-
-	size = (fl->stripe_type == STRIPE_SPARSE) ?
-		fl->dsaddr->ds_num : fl->dsaddr->stripe_count;
-
-	if (cinfo->ds->nbuckets >= size) {
-		/* This assumes there is only one IOMODE_RW lseg.  What
-		 * we really want to do is have a layout_hdr level
-		 * dictionary of <multipath_list4, fh> keys, each
-		 * associated with a struct list_head, populated by calls
-		 * to filelayout_write_pagelist().
-		 * */
-		return 0;
-	}
-
-	buckets = kcalloc(size, sizeof(struct pnfs_commit_bucket),
-			  gfp_flags);
-	if (!buckets)
-		return -ENOMEM;
-	for (i = 0; i < size; i++) {
-		INIT_LIST_HEAD(&buckets[i].written);
-		INIT_LIST_HEAD(&buckets[i].committing);
-		/* mark direct verifier as unset */
-		buckets[i].direct_verf.committed = NFS_INVALID_STABLE_HOW;
-	}
-
-	spin_lock(&cinfo->inode->i_lock);
-	if (cinfo->ds->nbuckets >= size)
-		goto out;
-	for (i = 0; i < cinfo->ds->nbuckets; i++) {
-		list_splice(&cinfo->ds->buckets[i].written,
-			    &buckets[i].written);
-		list_splice(&cinfo->ds->buckets[i].committing,
-			    &buckets[i].committing);
-		buckets[i].direct_verf.committed =
-			cinfo->ds->buckets[i].direct_verf.committed;
-		buckets[i].wlseg = cinfo->ds->buckets[i].wlseg;
-		buckets[i].clseg = cinfo->ds->buckets[i].clseg;
-	}
-	swap(cinfo->ds->buckets, buckets);
-	cinfo->ds->nbuckets = size;
-out:
-	spin_unlock(&cinfo->inode->i_lock);
-	kfree(buckets);
-	return 0;
-}
-
-=======
->>>>>>> 24b8d41d
 static struct pnfs_layout_segment *
 filelayout_alloc_lseg(struct pnfs_layout_hdr *layoutid,
 		      struct nfs4_layoutget_res *lgr,
@@ -922,15 +862,6 @@
 {
 	pnfs_generic_pg_check_layout(pgio);
 	if (!pgio->pg_lseg) {
-<<<<<<< HEAD
-		pgio->pg_lseg = pnfs_update_layout(pgio->pg_inode,
-					   req->wb_context,
-					   0,
-					   NFS4_MAX_UINT64,
-					   IOMODE_READ,
-					   false,
-					   GFP_KERNEL);
-=======
 		pgio->pg_lseg = fl_pnfs_update_layout(pgio->pg_inode,
 						      nfs_req_openctx(req),
 						      0,
@@ -938,7 +869,6 @@
 						      IOMODE_READ,
 						      false,
 						      GFP_KERNEL);
->>>>>>> 24b8d41d
 		if (IS_ERR(pgio->pg_lseg)) {
 			pgio->pg_error = PTR_ERR(pgio->pg_lseg);
 			pgio->pg_lseg = NULL;
@@ -956,15 +886,6 @@
 {
 	pnfs_generic_pg_check_layout(pgio);
 	if (!pgio->pg_lseg) {
-<<<<<<< HEAD
-		pgio->pg_lseg = pnfs_update_layout(pgio->pg_inode,
-					   req->wb_context,
-					   0,
-					   NFS4_MAX_UINT64,
-					   IOMODE_RW,
-					   false,
-					   GFP_NOFS);
-=======
 		pgio->pg_lseg = fl_pnfs_update_layout(pgio->pg_inode,
 						      nfs_req_openctx(req),
 						      0,
@@ -972,7 +893,6 @@
 						      IOMODE_RW,
 						      false,
 						      GFP_NOFS);
->>>>>>> 24b8d41d
 		if (IS_ERR(pgio->pg_lseg)) {
 			pgio->pg_error = PTR_ERR(pgio->pg_lseg);
 			pgio->pg_lseg = NULL;
