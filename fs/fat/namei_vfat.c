// SPDX-License-Identifier: GPL-2.0-only
/*
 *  linux/fs/vfat/namei.c
 *
 *  Written 1992,1993 by Werner Almesberger
 *
 *  Windows95/Windows NT compatible extended MSDOS filesystem
 *    by Gordon Chaffee Copyright (C) 1995.  Send bug reports for the
 *    VFAT filesystem to <chaffee@cs.berkeley.edu>.  Specify
 *    what file operation caused you trouble and if you can duplicate
 *    the problem, send a script that demonstrates it.
 *
 *  Short name translation 1999, 2001 by Wolfram Pienkoss <wp@bszh.de>
 *
 *  Support Multibyte characters and cleanup by
 *				OGAWA Hirofumi <hirofumi@mail.parknet.co.jp>
 */

#include <linux/module.h>
#include <linux/ctype.h>
#include <linux/slab.h>
#include <linux/namei.h>
#include <linux/kernel.h>
#include <linux/iversion.h>
#include "fat.h"

static inline unsigned long vfat_d_version(struct dentry *dentry)
{
	return (unsigned long) dentry->d_fsdata;
}

static inline void vfat_d_version_set(struct dentry *dentry,
				      unsigned long version)
{
	dentry->d_fsdata = (void *) version;
}

/*
 * If new entry was created in the parent, it could create the 8.3
 * alias (the shortname of logname).  So, the parent may have the
 * negative-dentry which matches the created 8.3 alias.
 *
 * If it happened, the negative dentry isn't actually negative
 * anymore.  So, drop it.
 */
static int vfat_revalidate_shortname(struct dentry *dentry)
{
	int ret = 1;
	spin_lock(&dentry->d_lock);
<<<<<<< HEAD
	if (vfat_d_version(dentry) != d_inode(dentry->d_parent)->i_version)
=======
	if (!inode_eq_iversion(d_inode(dentry->d_parent), vfat_d_version(dentry)))
>>>>>>> 24b8d41d
		ret = 0;
	spin_unlock(&dentry->d_lock);
	return ret;
}

static int vfat_revalidate(struct dentry *dentry, unsigned int flags)
{
	if (flags & LOOKUP_RCU)
		return -ECHILD;

	/* This is not negative dentry. Always valid. */
	if (d_really_is_positive(dentry))
		return 1;
	return vfat_revalidate_shortname(dentry);
}

static int vfat_revalidate_ci(struct dentry *dentry, unsigned int flags)
{
	if (flags & LOOKUP_RCU)
		return -ECHILD;

	/*
	 * This is not negative dentry. Always valid.
	 *
	 * Note, rename() to existing directory entry will have ->d_inode,
	 * and will use existing name which isn't specified name by user.
	 *
	 * We may be able to drop this positive dentry here. But dropping
	 * positive dentry isn't good idea. So it's unsupported like
	 * rename("filename", "FILENAME") for now.
	 */
	if (d_really_is_positive(dentry))
		return 1;

	/*
	 * This may be nfsd (or something), anyway, we can't see the
	 * intent of this. So, since this can be for creation, drop it.
	 */
	if (!flags)
		return 0;

	/*
	 * Drop the negative dentry, in order to make sure to use the
	 * case sensitive name which is specified by user if this is
	 * for creation.
	 */
	if (flags & (LOOKUP_CREATE | LOOKUP_RENAME_TARGET))
		return 0;

	return vfat_revalidate_shortname(dentry);
}

/* returns the length of a struct qstr, ignoring trailing dots */
static unsigned int __vfat_striptail_len(unsigned int len, const char *name)
{
	while (len && name[len - 1] == '.')
		len--;
	return len;
}

static unsigned int vfat_striptail_len(const struct qstr *qstr)
{
	return __vfat_striptail_len(qstr->len, qstr->name);
}

/*
 * Compute the hash for the vfat name corresponding to the dentry.
 * Note: if the name is invalid, we leave the hash code unchanged so
 * that the existing dentry can be used. The vfat fs routines will
 * return ENOENT or EINVAL as appropriate.
 */
static int vfat_hash(const struct dentry *dentry, struct qstr *qstr)
{
	qstr->hash = full_name_hash(dentry, qstr->name, vfat_striptail_len(qstr));
	return 0;
}

/*
 * Compute the hash for the vfat name corresponding to the dentry.
 * Note: if the name is invalid, we leave the hash code unchanged so
 * that the existing dentry can be used. The vfat fs routines will
 * return ENOENT or EINVAL as appropriate.
 */
static int vfat_hashi(const struct dentry *dentry, struct qstr *qstr)
{
	struct nls_table *t = MSDOS_SB(dentry->d_sb)->nls_io;
	const unsigned char *name;
	unsigned int len;
	unsigned long hash;

	name = qstr->name;
	len = vfat_striptail_len(qstr);

	hash = init_name_hash(dentry);
	while (len--)
		hash = partial_name_hash(nls_tolower(t, *name++), hash);
	qstr->hash = end_name_hash(hash);

	return 0;
}

/*
 * Case insensitive compare of two vfat names.
 */
static int vfat_cmpi(const struct dentry *dentry,
		unsigned int len, const char *str, const struct qstr *name)
{
	struct nls_table *t = MSDOS_SB(dentry->d_sb)->nls_io;
	unsigned int alen, blen;

	/* A filename cannot end in '.' or we treat it like it has none */
	alen = vfat_striptail_len(name);
	blen = __vfat_striptail_len(len, str);
	if (alen == blen) {
		if (nls_strnicmp(t, name->name, str, alen) == 0)
			return 0;
	}
	return 1;
}

/*
 * Case sensitive compare of two vfat names.
 */
static int vfat_cmp(const struct dentry *dentry,
		unsigned int len, const char *str, const struct qstr *name)
{
	unsigned int alen, blen;

	/* A filename cannot end in '.' or we treat it like it has none */
	alen = vfat_striptail_len(name);
	blen = __vfat_striptail_len(len, str);
	if (alen == blen) {
		if (strncmp(name->name, str, alen) == 0)
			return 0;
	}
	return 1;
}

static const struct dentry_operations vfat_ci_dentry_ops = {
	.d_revalidate	= vfat_revalidate_ci,
	.d_hash		= vfat_hashi,
	.d_compare	= vfat_cmpi,
};

static const struct dentry_operations vfat_dentry_ops = {
	.d_revalidate	= vfat_revalidate,
	.d_hash		= vfat_hash,
	.d_compare	= vfat_cmp,
};

/* Characters that are undesirable in an MS-DOS file name */

static inline wchar_t vfat_bad_char(wchar_t w)
{
	return (w < 0x0020)
	    || (w == '*') || (w == '?') || (w == '<') || (w == '>')
	    || (w == '|') || (w == '"') || (w == ':') || (w == '/')
	    || (w == '\\');
}

static inline wchar_t vfat_replace_char(wchar_t w)
{
	return (w == '[') || (w == ']') || (w == ';') || (w == ',')
	    || (w == '+') || (w == '=');
}

static wchar_t vfat_skip_char(wchar_t w)
{
	return (w == '.') || (w == ' ');
}

static inline int vfat_is_used_badchars(const wchar_t *s, int len)
{
	int i;

	for (i = 0; i < len; i++)
		if (vfat_bad_char(s[i]))
			return -EINVAL;

	if (s[i - 1] == ' ') /* last character cannot be space */
		return -EINVAL;

	return 0;
}

static int vfat_find_form(struct inode *dir, unsigned char *name)
{
	struct fat_slot_info sinfo;
	int err = fat_scan(dir, name, &sinfo);
	if (err)
		return -ENOENT;
	brelse(sinfo.bh);
	return 0;
}

/*
 * 1) Valid characters for the 8.3 format alias are any combination of
 * letters, uppercase alphabets, digits, any of the
 * following special characters:
 *     $ % ' ` - @ { } ~ ! # ( ) & _ ^
 * In this case Longfilename is not stored in disk.
 *
 * WinNT's Extension:
 * File name and extension name is contain uppercase/lowercase
 * only. And it is expressed by CASE_LOWER_BASE and CASE_LOWER_EXT.
 *
 * 2) File name is 8.3 format, but it contain the uppercase and
 * lowercase char, muliti bytes char, etc. In this case numtail is not
 * added, but Longfilename is stored.
 *
 * 3) When the one except for the above, or the following special
 * character are contained:
 *        .   [ ] ; , + =
 * numtail is added, and Longfilename must be stored in disk .
 */
struct shortname_info {
	unsigned char lower:1,
		      upper:1,
		      valid:1;
};
#define INIT_SHORTNAME_INFO(x)	do {		\
	(x)->lower = 1;				\
	(x)->upper = 1;				\
	(x)->valid = 1;				\
} while (0)

static inline int to_shortname_char(struct nls_table *nls,
				    unsigned char *buf, int buf_size,
				    wchar_t *src, struct shortname_info *info)
{
	int len;

	if (vfat_skip_char(*src)) {
		info->valid = 0;
		return 0;
	}
	if (vfat_replace_char(*src)) {
		info->valid = 0;
		buf[0] = '_';
		return 1;
	}

	len = nls->uni2char(*src, buf, buf_size);
	if (len <= 0) {
		info->valid = 0;
		buf[0] = '_';
		len = 1;
	} else if (len == 1) {
		unsigned char prev = buf[0];

		if (buf[0] >= 0x7F) {
			info->lower = 0;
			info->upper = 0;
		}

		buf[0] = nls_toupper(nls, buf[0]);
		if (isalpha(buf[0])) {
			if (buf[0] == prev)
				info->lower = 0;
			else
				info->upper = 0;
		}
	} else {
		info->lower = 0;
		info->upper = 0;
	}

	return len;
}

/*
 * Given a valid longname, create a unique shortname.  Make sure the
 * shortname does not exist
 * Returns negative number on error, 0 for a normal
 * return, and 1 for valid shortname
 */
static int vfat_create_shortname(struct inode *dir, struct nls_table *nls,
				 wchar_t *uname, int ulen,
				 unsigned char *name_res, unsigned char *lcase)
{
	struct fat_mount_options *opts = &MSDOS_SB(dir->i_sb)->options;
	wchar_t *ip, *ext_start, *end, *name_start;
	unsigned char base[9], ext[4], buf[5], *p;
	unsigned char charbuf[NLS_MAX_CHARSET_SIZE];
	int chl, chi;
	int sz = 0, extlen, baselen, i, numtail_baselen, numtail2_baselen;
	int is_shortname;
	struct shortname_info base_info, ext_info;

	is_shortname = 1;
	INIT_SHORTNAME_INFO(&base_info);
	INIT_SHORTNAME_INFO(&ext_info);

	/* Now, we need to create a shortname from the long name */
	ext_start = end = &uname[ulen];
	while (--ext_start >= uname) {
		if (*ext_start == 0x002E) {	/* is `.' */
			if (ext_start == end - 1) {
				sz = ulen;
				ext_start = NULL;
			}
			break;
		}
	}

	if (ext_start == uname - 1) {
		sz = ulen;
		ext_start = NULL;
	} else if (ext_start) {
		/*
		 * Names which start with a dot could be just
		 * an extension eg. "...test".  In this case Win95
		 * uses the extension as the name and sets no extension.
		 */
		name_start = &uname[0];
		while (name_start < ext_start) {
			if (!vfat_skip_char(*name_start))
				break;
			name_start++;
		}
		if (name_start != ext_start) {
			sz = ext_start - uname;
			ext_start++;
		} else {
			sz = ulen;
			ext_start = NULL;
		}
	}

	numtail_baselen = 6;
	numtail2_baselen = 2;
	for (baselen = i = 0, p = base, ip = uname; i < sz; i++, ip++) {
		chl = to_shortname_char(nls, charbuf, sizeof(charbuf),
					ip, &base_info);
		if (chl == 0)
			continue;

		if (baselen < 2 && (baselen + chl) > 2)
			numtail2_baselen = baselen;
		if (baselen < 6 && (baselen + chl) > 6)
			numtail_baselen = baselen;
		for (chi = 0; chi < chl; chi++) {
			*p++ = charbuf[chi];
			baselen++;
			if (baselen >= 8)
				break;
		}
		if (baselen >= 8) {
			if ((chi < chl - 1) || (ip + 1) - uname < sz)
				is_shortname = 0;
			break;
		}
	}
	if (baselen == 0) {
		return -EINVAL;
	}

	extlen = 0;
	if (ext_start) {
		for (p = ext, ip = ext_start; extlen < 3 && ip < end; ip++) {
			chl = to_shortname_char(nls, charbuf, sizeof(charbuf),
						ip, &ext_info);
			if (chl == 0)
				continue;

			if ((extlen + chl) > 3) {
				is_shortname = 0;
				break;
			}
			for (chi = 0; chi < chl; chi++) {
				*p++ = charbuf[chi];
				extlen++;
			}
			if (extlen >= 3) {
				if (ip + 1 != end)
					is_shortname = 0;
				break;
			}
		}
	}
	ext[extlen] = '\0';
	base[baselen] = '\0';

	/* Yes, it can happen. ".\xe5" would do it. */
	if (base[0] == DELETED_FLAG)
		base[0] = 0x05;

	/* OK, at this point we know that base is not longer than 8 symbols,
	 * ext is not longer than 3, base is nonempty, both don't contain
	 * any bad symbols (lowercase transformed to uppercase).
	 */

	memset(name_res, ' ', MSDOS_NAME);
	memcpy(name_res, base, baselen);
	memcpy(name_res + 8, ext, extlen);
	*lcase = 0;
	if (is_shortname && base_info.valid && ext_info.valid) {
		if (vfat_find_form(dir, name_res) == 0)
			return -EEXIST;

		if (opts->shortname & VFAT_SFN_CREATE_WIN95) {
			return (base_info.upper && ext_info.upper);
		} else if (opts->shortname & VFAT_SFN_CREATE_WINNT) {
			if ((base_info.upper || base_info.lower) &&
			    (ext_info.upper || ext_info.lower)) {
				if (!base_info.upper && base_info.lower)
					*lcase |= CASE_LOWER_BASE;
				if (!ext_info.upper && ext_info.lower)
					*lcase |= CASE_LOWER_EXT;
				return 1;
			}
			return 0;
		} else {
			BUG();
		}
	}

	if (opts->numtail == 0)
		if (vfat_find_form(dir, name_res) < 0)
			return 0;

	/*
	 * Try to find a unique extension.  This used to
	 * iterate through all possibilities sequentially,
	 * but that gave extremely bad performance.  Windows
	 * only tries a few cases before using random
	 * values for part of the base.
	 */

	if (baselen > 6) {
		baselen = numtail_baselen;
		name_res[7] = ' ';
	}
	name_res[baselen] = '~';
	for (i = 1; i < 10; i++) {
		name_res[baselen + 1] = i + '0';
		if (vfat_find_form(dir, name_res) < 0)
			return 0;
	}

	i = jiffies;
	sz = (jiffies >> 16) & 0x7;
	if (baselen > 2) {
		baselen = numtail2_baselen;
		name_res[7] = ' ';
	}
	name_res[baselen + 4] = '~';
	name_res[baselen + 5] = '1' + sz;
	while (1) {
		snprintf(buf, sizeof(buf), "%04X", i & 0xffff);
		memcpy(&name_res[baselen], buf, 4);
		if (vfat_find_form(dir, name_res) < 0)
			break;
		i -= 11;
	}
	return 0;
}

/* Translate a string, including coded sequences into Unicode */
static int
xlate_to_uni(const unsigned char *name, int len, unsigned char *outname,
	     int *longlen, int *outlen, int escape, int utf8,
	     struct nls_table *nls)
{
	const unsigned char *ip;
	unsigned char *op;
	int i, fill;
	int charlen;

	if (utf8) {
		*outlen = utf8s_to_utf16s(name, len, UTF16_HOST_ENDIAN,
				(wchar_t *) outname, FAT_LFN_LEN + 2);
		if (*outlen < 0)
			return *outlen;
		else if (*outlen > FAT_LFN_LEN)
			return -ENAMETOOLONG;

		op = &outname[*outlen * sizeof(wchar_t)];
	} else {
		for (i = 0, ip = name, op = outname, *outlen = 0;
			 i < len && *outlen < FAT_LFN_LEN;
			 *outlen += 1) {
			if (escape && (*ip == ':')) {
				u8 uc[2];

				if (i > len - 5)
					return -EINVAL;

				if (hex2bin(uc, ip + 1, 2) < 0)
					return -EINVAL;

				*(wchar_t *)op = uc[0] << 8 | uc[1];

				op += 2;
				ip += 5;
				i += 5;
			} else {
				charlen = nls->char2uni(ip, len - i,
							(wchar_t *)op);
				if (charlen < 0)
					return -EINVAL;
				ip += charlen;
				i += charlen;
				op += 2;
			}
		}
		if (i < len)
			return -ENAMETOOLONG;
	}

	*longlen = *outlen;
	if (*outlen % 13) {
		*op++ = 0;
		*op++ = 0;
		*outlen += 1;
		if (*outlen % 13) {
			fill = 13 - (*outlen % 13);
			for (i = 0; i < fill; i++) {
				*op++ = 0xff;
				*op++ = 0xff;
			}
			*outlen += fill;
		}
	}

	return 0;
}

static int vfat_build_slots(struct inode *dir, const unsigned char *name,
			    int len, int is_dir, int cluster,
			    struct timespec64 *ts,
			    struct msdos_dir_slot *slots, int *nr_slots)
{
	struct msdos_sb_info *sbi = MSDOS_SB(dir->i_sb);
	struct fat_mount_options *opts = &sbi->options;
	struct msdos_dir_slot *ps;
	struct msdos_dir_entry *de;
	unsigned char cksum, lcase;
	unsigned char msdos_name[MSDOS_NAME];
	wchar_t *uname;
	__le16 time, date;
	u8 time_cs;
	int err, ulen, usize, i;
	loff_t offset;

	*nr_slots = 0;

	uname = __getname();
	if (!uname)
		return -ENOMEM;

	err = xlate_to_uni(name, len, (unsigned char *)uname, &ulen, &usize,
			   opts->unicode_xlate, opts->utf8, sbi->nls_io);
	if (err)
		goto out_free;

	err = vfat_is_used_badchars(uname, ulen);
	if (err)
		goto out_free;

	err = vfat_create_shortname(dir, sbi->nls_disk, uname, ulen,
				    msdos_name, &lcase);
	if (err < 0)
		goto out_free;
	else if (err == 1) {
		de = (struct msdos_dir_entry *)slots;
		err = 0;
		goto shortname;
	}

	/* build the entry of long file name */
	cksum = fat_checksum(msdos_name);

	*nr_slots = usize / 13;
	for (ps = slots, i = *nr_slots; i > 0; i--, ps++) {
		ps->id = i;
		ps->attr = ATTR_EXT;
		ps->reserved = 0;
		ps->alias_checksum = cksum;
		ps->start = 0;
		offset = (i - 1) * 13;
		fatwchar_to16(ps->name0_4, uname + offset, 5);
		fatwchar_to16(ps->name5_10, uname + offset + 5, 6);
		fatwchar_to16(ps->name11_12, uname + offset + 11, 2);
	}
	slots[0].id |= 0x40;
	de = (struct msdos_dir_entry *)ps;

shortname:
	/* build the entry of 8.3 alias name */
	(*nr_slots)++;
	memcpy(de->name, msdos_name, MSDOS_NAME);
	de->attr = is_dir ? ATTR_DIR : ATTR_ARCH;
	de->lcase = lcase;
	fat_time_unix2fat(sbi, ts, &time, &date, &time_cs);
	de->time = de->ctime = time;
	de->date = de->cdate = de->adate = date;
	de->ctime_cs = time_cs;
	fat_set_start(de, cluster);
	de->size = 0;
out_free:
	__putname(uname);
	return err;
}

static int vfat_add_entry(struct inode *dir, const struct qstr *qname,
<<<<<<< HEAD
			  int is_dir, int cluster, struct timespec *ts,
=======
			  int is_dir, int cluster, struct timespec64 *ts,
>>>>>>> 24b8d41d
			  struct fat_slot_info *sinfo)
{
	struct msdos_dir_slot *slots;
	unsigned int len;
	int err, nr_slots;

	len = vfat_striptail_len(qname);
	if (len == 0)
		return -ENOENT;

	slots = kmalloc_array(MSDOS_SLOTS, sizeof(*slots), GFP_NOFS);
	if (slots == NULL)
		return -ENOMEM;

	err = vfat_build_slots(dir, qname->name, len, is_dir, cluster, ts,
			       slots, &nr_slots);
	if (err)
		goto cleanup;

	err = fat_add_entries(dir, slots, nr_slots, sinfo);
	if (err)
		goto cleanup;

	/* update timestamp */
	fat_truncate_time(dir, ts, S_CTIME|S_MTIME);
	if (IS_DIRSYNC(dir))
		(void)fat_sync_inode(dir);
	else
		mark_inode_dirty(dir);
cleanup:
	kfree(slots);
	return err;
}

static int vfat_find(struct inode *dir, const struct qstr *qname,
		     struct fat_slot_info *sinfo)
{
	unsigned int len = vfat_striptail_len(qname);
	if (len == 0)
		return -ENOENT;
	return fat_search_long(dir, qname->name, len, sinfo);
}

static struct dentry *vfat_lookup(struct inode *dir, struct dentry *dentry,
				  unsigned int flags)
{
	struct super_block *sb = dir->i_sb;
	struct fat_slot_info sinfo;
	struct inode *inode;
	struct dentry *alias;
	int err;

	mutex_lock(&MSDOS_SB(sb)->s_lock);

	err = vfat_find(dir, &dentry->d_name, &sinfo);
	if (err) {
		if (err == -ENOENT) {
			inode = NULL;
			goto out;
		}
		goto error;
	}

	inode = fat_build_inode(sb, sinfo.de, sinfo.i_pos);
	brelse(sinfo.bh);
	if (IS_ERR(inode)) {
		err = PTR_ERR(inode);
		goto error;
	}

	alias = d_find_alias(inode);
	/*
	 * Checking "alias->d_parent == dentry->d_parent" to make sure
	 * FS is not corrupted (especially double linked dir).
	 */
	if (alias && alias->d_parent == dentry->d_parent) {
		/*
		 * This inode has non anonymous-DCACHE_DISCONNECTED
		 * dentry. This means, the user did ->lookup() by an
		 * another name (longname vs 8.3 alias of it) in past.
		 *
		 * Switch to new one for reason of locality if possible.
		 */
		if (!S_ISDIR(inode->i_mode))
			d_move(alias, dentry);
		iput(inode);
		mutex_unlock(&MSDOS_SB(sb)->s_lock);
		return alias;
	} else
		dput(alias);

out:
	mutex_unlock(&MSDOS_SB(sb)->s_lock);
	if (!inode)
<<<<<<< HEAD
		vfat_d_version_set(dentry, dir->i_version);
=======
		vfat_d_version_set(dentry, inode_query_iversion(dir));
>>>>>>> 24b8d41d
	return d_splice_alias(inode, dentry);
error:
	mutex_unlock(&MSDOS_SB(sb)->s_lock);
	return ERR_PTR(err);
}

static int vfat_create(struct inode *dir, struct dentry *dentry, umode_t mode,
		       bool excl)
{
	struct super_block *sb = dir->i_sb;
	struct inode *inode;
	struct fat_slot_info sinfo;
	struct timespec64 ts;
	int err;

	mutex_lock(&MSDOS_SB(sb)->s_lock);

	ts = current_time(dir);
	err = vfat_add_entry(dir, &dentry->d_name, 0, 0, &ts, &sinfo);
	if (err)
		goto out;
	inode_inc_iversion(dir);

	inode = fat_build_inode(sb, sinfo.de, sinfo.i_pos);
	brelse(sinfo.bh);
	if (IS_ERR(inode)) {
		err = PTR_ERR(inode);
		goto out;
	}
	inode_inc_iversion(inode);
	fat_truncate_time(inode, &ts, S_ATIME|S_CTIME|S_MTIME);
	/* timestamp is already written, so mark_inode_dirty() is unneeded. */

	d_instantiate(dentry, inode);
out:
	mutex_unlock(&MSDOS_SB(sb)->s_lock);
	return err;
}

static int vfat_rmdir(struct inode *dir, struct dentry *dentry)
{
	struct inode *inode = d_inode(dentry);
	struct super_block *sb = dir->i_sb;
	struct fat_slot_info sinfo;
	int err;

	mutex_lock(&MSDOS_SB(sb)->s_lock);

	err = fat_dir_empty(inode);
	if (err)
		goto out;
	err = vfat_find(dir, &dentry->d_name, &sinfo);
	if (err)
		goto out;

	err = fat_remove_entries(dir, &sinfo);	/* and releases bh */
	if (err)
		goto out;
	drop_nlink(dir);

	clear_nlink(inode);
<<<<<<< HEAD
	inode->i_mtime = inode->i_atime = current_time(inode);
	fat_detach(inode);
	vfat_d_version_set(dentry, dir->i_version);
=======
	fat_truncate_time(inode, NULL, S_ATIME|S_MTIME);
	fat_detach(inode);
	vfat_d_version_set(dentry, inode_query_iversion(dir));
>>>>>>> 24b8d41d
out:
	mutex_unlock(&MSDOS_SB(sb)->s_lock);

	return err;
}

static int vfat_unlink(struct inode *dir, struct dentry *dentry)
{
	struct inode *inode = d_inode(dentry);
	struct super_block *sb = dir->i_sb;
	struct fat_slot_info sinfo;
	int err;

	mutex_lock(&MSDOS_SB(sb)->s_lock);

	err = vfat_find(dir, &dentry->d_name, &sinfo);
	if (err)
		goto out;

	err = fat_remove_entries(dir, &sinfo);	/* and releases bh */
	if (err)
		goto out;
	clear_nlink(inode);
<<<<<<< HEAD
	inode->i_mtime = inode->i_atime = current_time(inode);
	fat_detach(inode);
	vfat_d_version_set(dentry, dir->i_version);
=======
	fat_truncate_time(inode, NULL, S_ATIME|S_MTIME);
	fat_detach(inode);
	vfat_d_version_set(dentry, inode_query_iversion(dir));
>>>>>>> 24b8d41d
out:
	mutex_unlock(&MSDOS_SB(sb)->s_lock);

	return err;
}

static int vfat_mkdir(struct inode *dir, struct dentry *dentry, umode_t mode)
{
	struct super_block *sb = dir->i_sb;
	struct inode *inode;
	struct fat_slot_info sinfo;
	struct timespec64 ts;
	int err, cluster;

	mutex_lock(&MSDOS_SB(sb)->s_lock);

	ts = current_time(dir);
	cluster = fat_alloc_new_dir(dir, &ts);
	if (cluster < 0) {
		err = cluster;
		goto out;
	}
	err = vfat_add_entry(dir, &dentry->d_name, 1, cluster, &ts, &sinfo);
	if (err)
		goto out_free;
	inode_inc_iversion(dir);
	inc_nlink(dir);

	inode = fat_build_inode(sb, sinfo.de, sinfo.i_pos);
	brelse(sinfo.bh);
	if (IS_ERR(inode)) {
		err = PTR_ERR(inode);
		/* the directory was completed, just return a error */
		goto out;
	}
	inode_inc_iversion(inode);
	set_nlink(inode, 2);
	fat_truncate_time(inode, &ts, S_ATIME|S_CTIME|S_MTIME);
	/* timestamp is already written, so mark_inode_dirty() is unneeded. */

	d_instantiate(dentry, inode);

	mutex_unlock(&MSDOS_SB(sb)->s_lock);
	return 0;

out_free:
	fat_free_clusters(dir, cluster);
out:
	mutex_unlock(&MSDOS_SB(sb)->s_lock);
	return err;
}

static int vfat_rename(struct inode *old_dir, struct dentry *old_dentry,
		       struct inode *new_dir, struct dentry *new_dentry,
		       unsigned int flags)
{
	struct buffer_head *dotdot_bh;
	struct msdos_dir_entry *dotdot_de;
	struct inode *old_inode, *new_inode;
	struct fat_slot_info old_sinfo, sinfo;
	struct timespec64 ts;
	loff_t new_i_pos;
	int err, is_dir, update_dotdot, corrupt = 0;
	struct super_block *sb = old_dir->i_sb;

	if (flags & ~RENAME_NOREPLACE)
		return -EINVAL;

	old_sinfo.bh = sinfo.bh = dotdot_bh = NULL;
	old_inode = d_inode(old_dentry);
	new_inode = d_inode(new_dentry);
	mutex_lock(&MSDOS_SB(sb)->s_lock);
	err = vfat_find(old_dir, &old_dentry->d_name, &old_sinfo);
	if (err)
		goto out;

	is_dir = S_ISDIR(old_inode->i_mode);
	update_dotdot = (is_dir && old_dir != new_dir);
	if (update_dotdot) {
		if (fat_get_dotdot_entry(old_inode, &dotdot_bh, &dotdot_de)) {
			err = -EIO;
			goto out;
		}
	}

	ts = current_time(old_dir);
	if (new_inode) {
		if (is_dir) {
			err = fat_dir_empty(new_inode);
			if (err)
				goto out;
		}
		new_i_pos = MSDOS_I(new_inode)->i_pos;
		fat_detach(new_inode);
	} else {
		err = vfat_add_entry(new_dir, &new_dentry->d_name, is_dir, 0,
				     &ts, &sinfo);
		if (err)
			goto out;
		new_i_pos = sinfo.i_pos;
	}
	inode_inc_iversion(new_dir);

	fat_detach(old_inode);
	fat_attach(old_inode, new_i_pos);
	if (IS_DIRSYNC(new_dir)) {
		err = fat_sync_inode(old_inode);
		if (err)
			goto error_inode;
	} else
		mark_inode_dirty(old_inode);

	if (update_dotdot) {
		fat_set_start(dotdot_de, MSDOS_I(new_dir)->i_logstart);
		mark_buffer_dirty_inode(dotdot_bh, old_inode);
		if (IS_DIRSYNC(new_dir)) {
			err = sync_dirty_buffer(dotdot_bh);
			if (err)
				goto error_dotdot;
		}
		drop_nlink(old_dir);
		if (!new_inode)
 			inc_nlink(new_dir);
	}

	err = fat_remove_entries(old_dir, &old_sinfo);	/* and releases bh */
	old_sinfo.bh = NULL;
	if (err)
		goto error_dotdot;
	inode_inc_iversion(old_dir);
	fat_truncate_time(old_dir, &ts, S_CTIME|S_MTIME);
	if (IS_DIRSYNC(old_dir))
		(void)fat_sync_inode(old_dir);
	else
		mark_inode_dirty(old_dir);

	if (new_inode) {
		drop_nlink(new_inode);
		if (is_dir)
			drop_nlink(new_inode);
		fat_truncate_time(new_inode, &ts, S_CTIME);
	}
out:
	brelse(sinfo.bh);
	brelse(dotdot_bh);
	brelse(old_sinfo.bh);
	mutex_unlock(&MSDOS_SB(sb)->s_lock);

	return err;

error_dotdot:
	/* data cluster is shared, serious corruption */
	corrupt = 1;

	if (update_dotdot) {
		fat_set_start(dotdot_de, MSDOS_I(old_dir)->i_logstart);
		mark_buffer_dirty_inode(dotdot_bh, old_inode);
		corrupt |= sync_dirty_buffer(dotdot_bh);
	}
error_inode:
	fat_detach(old_inode);
	fat_attach(old_inode, old_sinfo.i_pos);
	if (new_inode) {
		fat_attach(new_inode, new_i_pos);
		if (corrupt)
			corrupt |= fat_sync_inode(new_inode);
	} else {
		/*
		 * If new entry was not sharing the data cluster, it
		 * shouldn't be serious corruption.
		 */
		int err2 = fat_remove_entries(new_dir, &sinfo);
		if (corrupt)
			corrupt |= err2;
		sinfo.bh = NULL;
	}
	if (corrupt < 0) {
		fat_fs_error(new_dir->i_sb,
			     "%s: Filesystem corrupted (i_pos %lld)",
			     __func__, sinfo.i_pos);
	}
	goto out;
}

static const struct inode_operations vfat_dir_inode_operations = {
	.create		= vfat_create,
	.lookup		= vfat_lookup,
	.unlink		= vfat_unlink,
	.mkdir		= vfat_mkdir,
	.rmdir		= vfat_rmdir,
	.rename		= vfat_rename,
	.setattr	= fat_setattr,
	.getattr	= fat_getattr,
	.update_time	= fat_update_time,
};

static void setup(struct super_block *sb)
{
	MSDOS_SB(sb)->dir_ops = &vfat_dir_inode_operations;
	if (MSDOS_SB(sb)->options.name_check != 's')
		sb->s_d_op = &vfat_ci_dentry_ops;
	else
		sb->s_d_op = &vfat_dentry_ops;
}

static int vfat_fill_super(struct super_block *sb, void *data, int silent)
{
	return fat_fill_super(sb, data, silent, 1, setup);
}

static struct dentry *vfat_mount(struct file_system_type *fs_type,
		       int flags, const char *dev_name,
		       void *data)
{
	return mount_bdev(fs_type, flags, dev_name, data, vfat_fill_super);
}

static struct file_system_type vfat_fs_type = {
	.owner		= THIS_MODULE,
	.name		= "vfat",
	.mount		= vfat_mount,
	.kill_sb	= kill_block_super,
	.fs_flags	= FS_REQUIRES_DEV,
};
MODULE_ALIAS_FS("vfat");

static int __init init_vfat_fs(void)
{
	return register_filesystem(&vfat_fs_type);
}

static void __exit exit_vfat_fs(void)
{
	unregister_filesystem(&vfat_fs_type);
}

MODULE_LICENSE("GPL");
MODULE_DESCRIPTION("VFAT filesystem support");
MODULE_AUTHOR("Gordon Chaffee");

module_init(init_vfat_fs)
module_exit(exit_vfat_fs)<|MERGE_RESOLUTION|>--- conflicted
+++ resolved
@@ -47,11 +47,7 @@
 {
 	int ret = 1;
 	spin_lock(&dentry->d_lock);
-<<<<<<< HEAD
-	if (vfat_d_version(dentry) != d_inode(dentry->d_parent)->i_version)
-=======
 	if (!inode_eq_iversion(d_inode(dentry->d_parent), vfat_d_version(dentry)))
->>>>>>> 24b8d41d
 		ret = 0;
 	spin_unlock(&dentry->d_lock);
 	return ret;
@@ -658,11 +654,7 @@
 }
 
 static int vfat_add_entry(struct inode *dir, const struct qstr *qname,
-<<<<<<< HEAD
-			  int is_dir, int cluster, struct timespec *ts,
-=======
 			  int is_dir, int cluster, struct timespec64 *ts,
->>>>>>> 24b8d41d
 			  struct fat_slot_info *sinfo)
 {
 	struct msdos_dir_slot *slots;
@@ -757,11 +749,7 @@
 out:
 	mutex_unlock(&MSDOS_SB(sb)->s_lock);
 	if (!inode)
-<<<<<<< HEAD
-		vfat_d_version_set(dentry, dir->i_version);
-=======
 		vfat_d_version_set(dentry, inode_query_iversion(dir));
->>>>>>> 24b8d41d
 	return d_splice_alias(inode, dentry);
 error:
 	mutex_unlock(&MSDOS_SB(sb)->s_lock);
@@ -823,15 +811,9 @@
 	drop_nlink(dir);
 
 	clear_nlink(inode);
-<<<<<<< HEAD
-	inode->i_mtime = inode->i_atime = current_time(inode);
-	fat_detach(inode);
-	vfat_d_version_set(dentry, dir->i_version);
-=======
 	fat_truncate_time(inode, NULL, S_ATIME|S_MTIME);
 	fat_detach(inode);
 	vfat_d_version_set(dentry, inode_query_iversion(dir));
->>>>>>> 24b8d41d
 out:
 	mutex_unlock(&MSDOS_SB(sb)->s_lock);
 
@@ -855,15 +837,9 @@
 	if (err)
 		goto out;
 	clear_nlink(inode);
-<<<<<<< HEAD
-	inode->i_mtime = inode->i_atime = current_time(inode);
-	fat_detach(inode);
-	vfat_d_version_set(dentry, dir->i_version);
-=======
 	fat_truncate_time(inode, NULL, S_ATIME|S_MTIME);
 	fat_detach(inode);
 	vfat_d_version_set(dentry, inode_query_iversion(dir));
->>>>>>> 24b8d41d
 out:
 	mutex_unlock(&MSDOS_SB(sb)->s_lock);
 
