# SPDX-License-Identifier: GPL-2.0
#
# Makefile for the Linux filesystems.
#
# 14 Sep 2000, Christoph Hellwig <hch@infradead.org>
# Rewritten to use lists instead of if-statements.
# 

obj-y :=	open.o read_write.o file_table.o super.o \
		char_dev.o stat.o exec.o pipe.o namei.o fcntl.o \
		ioctl.o readdir.o select.o dcache.o inode.o \
		attr.o bad_inode.o file.o filesystems.o namespace.o \
		seq_file.o xattr.o libfs.o fs-writeback.o \
		pnode.o splice.o sync.o utimes.o d_path.o \
		stack.o fs_struct.o statfs.o fs_pin.o nsfs.o \
		fs_types.o fs_context.o fs_parser.o fsopen.o init.o \
		kernel_read_file.o remap_range.o

ifeq ($(CONFIG_BLOCK),y)
obj-y +=	buffer.o block_dev.o direct-io.o mpage.o
else
obj-y +=	no-block.o
endif

obj-$(CONFIG_PROC_FS) += proc_namespace.o

obj-y				+= notify/
obj-$(CONFIG_EPOLL)		+= eventpoll.o
obj-y				+= anon_inodes.o
obj-$(CONFIG_SIGNALFD)		+= signalfd.o
obj-$(CONFIG_TIMERFD)		+= timerfd.o
obj-$(CONFIG_EVENTFD)		+= eventfd.o
obj-$(CONFIG_USERFAULTFD)	+= userfaultfd.o
obj-$(CONFIG_AIO)               += aio.o
obj-$(CONFIG_IO_URING)		+= io_uring.o
obj-$(CONFIG_IO_WQ)		+= io-wq.o
obj-$(CONFIG_FS_DAX)		+= dax.o
obj-$(CONFIG_FS_ENCRYPTION)	+= crypto/
obj-$(CONFIG_FS_VERITY)		+= verity/
obj-$(CONFIG_FILE_LOCKING)      += locks.o
obj-$(CONFIG_BINFMT_AOUT)	+= binfmt_aout.o
obj-$(CONFIG_BINFMT_EM86)	+= binfmt_em86.o
obj-$(CONFIG_BINFMT_MISC)	+= binfmt_misc.o
obj-$(CONFIG_BINFMT_SCRIPT)	+= binfmt_script.o
obj-$(CONFIG_BINFMT_ELF)	+= binfmt_elf.o
obj-$(CONFIG_COMPAT_BINFMT_ELF)	+= compat_binfmt_elf.o
obj-$(CONFIG_BINFMT_ELF_FDPIC)	+= binfmt_elf_fdpic.o
obj-$(CONFIG_BINFMT_FLAT)	+= binfmt_flat.o

obj-$(CONFIG_FS_MBCACHE)	+= mbcache.o
obj-$(CONFIG_FS_POSIX_ACL)	+= posix_acl.o
obj-$(CONFIG_NFS_COMMON)	+= nfs_common/
obj-$(CONFIG_COREDUMP)		+= coredump.o
obj-$(CONFIG_SYSCTL)		+= drop_caches.o

obj-$(CONFIG_FHANDLE)		+= fhandle.o
<<<<<<< HEAD
obj-$(CONFIG_FS_IOMAP)		+= iomap.o
=======
obj-y				+= iomap/
>>>>>>> 24b8d41d

obj-y				+= quota/

obj-$(CONFIG_PROC_FS)		+= proc/
obj-$(CONFIG_KERNFS)		+= kernfs/
obj-$(CONFIG_SYSFS)		+= sysfs/
obj-$(CONFIG_CONFIGFS_FS)	+= configfs/
obj-y				+= devpts/

obj-$(CONFIG_PROFILING)		+= dcookies.o
obj-$(CONFIG_DLM)		+= dlm/
 
# Do not add any filesystems before this line
obj-$(CONFIG_FSCACHE)		+= fscache/
obj-$(CONFIG_REISERFS_FS)	+= reiserfs/
obj-$(CONFIG_EXT4_FS)		+= ext4/
# We place ext4 before ext2 so that clean ext3 root fs's do NOT mount using the
# ext2 driver, which doesn't know about journalling!  Explicitly request ext2
# by giving the rootfstype= parameter.
obj-$(CONFIG_EXT2_FS)		+= ext2/
obj-$(CONFIG_JBD2)		+= jbd2/
obj-$(CONFIG_CRAMFS)		+= cramfs/
obj-$(CONFIG_SQUASHFS)		+= squashfs/
obj-y				+= ramfs/
obj-$(CONFIG_HUGETLBFS)		+= hugetlbfs/
obj-$(CONFIG_CODA_FS)		+= coda/
obj-$(CONFIG_MINIX_FS)		+= minix/
obj-$(CONFIG_FAT_FS)		+= fat/
obj-$(CONFIG_EXFAT_FS)		+= exfat/
obj-$(CONFIG_BFS_FS)		+= bfs/
obj-$(CONFIG_ISO9660_FS)	+= isofs/
obj-$(CONFIG_HFSPLUS_FS)	+= hfsplus/ # Before hfs to find wrapped HFS+
obj-$(CONFIG_HFS_FS)		+= hfs/
obj-$(CONFIG_ECRYPT_FS)		+= ecryptfs/
obj-$(CONFIG_VXFS_FS)		+= freevxfs/
obj-$(CONFIG_NFS_FS)		+= nfs/
obj-$(CONFIG_EXPORTFS)		+= exportfs/
obj-$(CONFIG_NFSD)		+= nfsd/
obj-$(CONFIG_LOCKD)		+= lockd/
obj-$(CONFIG_NLS)		+= nls/
obj-$(CONFIG_UNICODE)		+= unicode/
obj-$(CONFIG_SYSV_FS)		+= sysv/
obj-$(CONFIG_CIFS)		+= cifs/
obj-$(CONFIG_HPFS_FS)		+= hpfs/
obj-$(CONFIG_NTFS_FS)		+= ntfs/
obj-$(CONFIG_UFS_FS)		+= ufs/
obj-$(CONFIG_EFS_FS)		+= efs/
obj-$(CONFIG_JFFS2_FS)		+= jffs2/
obj-$(CONFIG_UBIFS_FS)		+= ubifs/
obj-$(CONFIG_AFFS_FS)		+= affs/
obj-$(CONFIG_ROMFS_FS)		+= romfs/
obj-$(CONFIG_QNX4FS_FS)		+= qnx4/
obj-$(CONFIG_QNX6FS_FS)		+= qnx6/
obj-$(CONFIG_AUTOFS_FS)		+= autofs/
obj-$(CONFIG_ADFS_FS)		+= adfs/
obj-$(CONFIG_FUSE_FS)		+= fuse/
obj-$(CONFIG_OVERLAY_FS)	+= overlayfs/
obj-$(CONFIG_ORANGEFS_FS)       += orangefs/
obj-$(CONFIG_UDF_FS)		+= udf/
obj-$(CONFIG_SUN_OPENPROMFS)	+= openpromfs/
obj-$(CONFIG_OMFS_FS)		+= omfs/
obj-$(CONFIG_JFS_FS)		+= jfs/
obj-$(CONFIG_XFS_FS)		+= xfs/
obj-$(CONFIG_9P_FS)		+= 9p/
obj-$(CONFIG_AFS_FS)		+= afs/
obj-$(CONFIG_NILFS2_FS)		+= nilfs2/
obj-$(CONFIG_BEFS_FS)		+= befs/
obj-$(CONFIG_HOSTFS)		+= hostfs/
obj-$(CONFIG_CACHEFILES)	+= cachefiles/
obj-$(CONFIG_DEBUG_FS)		+= debugfs/
obj-$(CONFIG_TRACING)		+= tracefs/
obj-$(CONFIG_OCFS2_FS)		+= ocfs2/
obj-$(CONFIG_BTRFS_FS)		+= btrfs/
obj-$(CONFIG_GFS2_FS)           += gfs2/
obj-$(CONFIG_F2FS_FS)		+= f2fs/
obj-$(CONFIG_CEPH_FS)		+= ceph/
obj-$(CONFIG_PSTORE)		+= pstore/
obj-$(CONFIG_EFIVAR_FS)		+= efivarfs/
obj-$(CONFIG_EROFS_FS)		+= erofs/
obj-$(CONFIG_VBOXSF_FS)		+= vboxsf/
obj-$(CONFIG_ZONEFS_FS)		+= zonefs/<|MERGE_RESOLUTION|>--- conflicted
+++ resolved
@@ -54,11 +54,7 @@
 obj-$(CONFIG_SYSCTL)		+= drop_caches.o
 
 obj-$(CONFIG_FHANDLE)		+= fhandle.o
-<<<<<<< HEAD
-obj-$(CONFIG_FS_IOMAP)		+= iomap.o
-=======
 obj-y				+= iomap/
->>>>>>> 24b8d41d
 
 obj-y				+= quota/
 
