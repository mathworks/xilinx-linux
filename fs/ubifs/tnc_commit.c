// SPDX-License-Identifier: GPL-2.0-only
/*
 * This file is part of UBIFS.
 *
 * Copyright (C) 2006-2008 Nokia Corporation.
 *
 * Authors: Adrian Hunter
 *          Artem Bityutskiy (Битюцкий Артём)
 */

/* This file implements TNC functions for committing */

#include <linux/random.h>
#include "ubifs.h"

/**
 * make_idx_node - make an index node for fill-the-gaps method of TNC commit.
 * @c: UBIFS file-system description object
 * @idx: buffer in which to place new index node
 * @znode: znode from which to make new index node
 * @lnum: LEB number where new index node will be written
 * @offs: offset where new index node will be written
 * @len: length of new index node
 */
static int make_idx_node(struct ubifs_info *c, struct ubifs_idx_node *idx,
			 struct ubifs_znode *znode, int lnum, int offs, int len)
{
	struct ubifs_znode *zp;
	u8 hash[UBIFS_HASH_ARR_SZ];
	int i, err;

	/* Make index node */
	idx->ch.node_type = UBIFS_IDX_NODE;
	idx->child_cnt = cpu_to_le16(znode->child_cnt);
	idx->level = cpu_to_le16(znode->level);
	for (i = 0; i < znode->child_cnt; i++) {
		struct ubifs_branch *br = ubifs_idx_branch(c, idx, i);
		struct ubifs_zbranch *zbr = &znode->zbranch[i];

		key_write_idx(c, &zbr->key, &br->key);
		br->lnum = cpu_to_le32(zbr->lnum);
		br->offs = cpu_to_le32(zbr->offs);
		br->len = cpu_to_le32(zbr->len);
		ubifs_copy_hash(c, zbr->hash, ubifs_branch_hash(c, br));
		if (!zbr->lnum || !zbr->len) {
			ubifs_err(c, "bad ref in znode");
			ubifs_dump_znode(c, znode);
			if (zbr->znode)
				ubifs_dump_znode(c, zbr->znode);

			return -EINVAL;
		}
	}
	ubifs_prepare_node(c, idx, len, 0);
	ubifs_node_calc_hash(c, idx, hash);

	znode->lnum = lnum;
	znode->offs = offs;
	znode->len = len;

	err = insert_old_idx_znode(c, znode);

	/* Update the parent */
	zp = znode->parent;
	if (zp) {
		struct ubifs_zbranch *zbr;

		zbr = &zp->zbranch[znode->iip];
		zbr->lnum = lnum;
		zbr->offs = offs;
		zbr->len = len;
		ubifs_copy_hash(c, hash, zbr->hash);
	} else {
		c->zroot.lnum = lnum;
		c->zroot.offs = offs;
		c->zroot.len = len;
		ubifs_copy_hash(c, hash, c->zroot.hash);
	}
	c->calc_idx_sz += ALIGN(len, 8);

	atomic_long_dec(&c->dirty_zn_cnt);

	ubifs_assert(c, ubifs_zn_dirty(znode));
	ubifs_assert(c, ubifs_zn_cow(znode));

	/*
	 * Note, unlike 'write_index()' we do not add memory barriers here
	 * because this function is called with @c->tnc_mutex locked.
	 */
	__clear_bit(DIRTY_ZNODE, &znode->flags);
	__clear_bit(COW_ZNODE, &znode->flags);

	return err;
}

/**
 * fill_gap - make index nodes in gaps in dirty index LEBs.
 * @c: UBIFS file-system description object
 * @lnum: LEB number that gap appears in
 * @gap_start: offset of start of gap
 * @gap_end: offset of end of gap
 * @dirt: adds dirty space to this
 *
 * This function returns the number of index nodes written into the gap.
 */
static int fill_gap(struct ubifs_info *c, int lnum, int gap_start, int gap_end,
		    int *dirt)
{
	int len, gap_remains, gap_pos, written, pad_len;

	ubifs_assert(c, (gap_start & 7) == 0);
	ubifs_assert(c, (gap_end & 7) == 0);
	ubifs_assert(c, gap_end >= gap_start);

	gap_remains = gap_end - gap_start;
	if (!gap_remains)
		return 0;
	gap_pos = gap_start;
	written = 0;
	while (c->enext) {
		len = ubifs_idx_node_sz(c, c->enext->child_cnt);
		if (len < gap_remains) {
			struct ubifs_znode *znode = c->enext;
			const int alen = ALIGN(len, 8);
			int err;

			ubifs_assert(c, alen <= gap_remains);
			err = make_idx_node(c, c->ileb_buf + gap_pos, znode,
					    lnum, gap_pos, len);
			if (err)
				return err;
			gap_remains -= alen;
			gap_pos += alen;
			c->enext = znode->cnext;
			if (c->enext == c->cnext)
				c->enext = NULL;
			written += 1;
		} else
			break;
	}
	if (gap_end == c->leb_size) {
		c->ileb_len = ALIGN(gap_pos, c->min_io_size);
		/* Pad to end of min_io_size */
		pad_len = c->ileb_len - gap_pos;
	} else
		/* Pad to end of gap */
		pad_len = gap_remains;
	dbg_gc("LEB %d:%d to %d len %d nodes written %d wasted bytes %d",
	       lnum, gap_start, gap_end, gap_end - gap_start, written, pad_len);
	ubifs_pad(c, c->ileb_buf + gap_pos, pad_len);
	*dirt += pad_len;
	return written;
}

/**
 * find_old_idx - find an index node obsoleted since the last commit start.
 * @c: UBIFS file-system description object
 * @lnum: LEB number of obsoleted index node
 * @offs: offset of obsoleted index node
 *
 * Returns %1 if found and %0 otherwise.
 */
static int find_old_idx(struct ubifs_info *c, int lnum, int offs)
{
	struct ubifs_old_idx *o;
	struct rb_node *p;

	p = c->old_idx.rb_node;
	while (p) {
		o = rb_entry(p, struct ubifs_old_idx, rb);
		if (lnum < o->lnum)
			p = p->rb_left;
		else if (lnum > o->lnum)
			p = p->rb_right;
		else if (offs < o->offs)
			p = p->rb_left;
		else if (offs > o->offs)
			p = p->rb_right;
		else
			return 1;
	}
	return 0;
}

/**
 * is_idx_node_in_use - determine if an index node can be overwritten.
 * @c: UBIFS file-system description object
 * @key: key of index node
 * @level: index node level
 * @lnum: LEB number of index node
 * @offs: offset of index node
 *
 * If @key / @lnum / @offs identify an index node that was not part of the old
 * index, then this function returns %0 (obsolete).  Else if the index node was
 * part of the old index but is now dirty %1 is returned, else if it is clean %2
 * is returned. A negative error code is returned on failure.
 */
static int is_idx_node_in_use(struct ubifs_info *c, union ubifs_key *key,
			      int level, int lnum, int offs)
{
	int ret;

	ret = is_idx_node_in_tnc(c, key, level, lnum, offs);
	if (ret < 0)
		return ret; /* Error code */
	if (ret == 0)
		if (find_old_idx(c, lnum, offs))
			return 1;
	return ret;
}

/**
 * layout_leb_in_gaps - layout index nodes using in-the-gaps method.
 * @c: UBIFS file-system description object
 * @p: return LEB number in @c->gap_lebs[p]
 *
 * This function lays out new index nodes for dirty znodes using in-the-gaps
 * method of TNC commit.
 * This function merely puts the next znode into the next gap, making no attempt
 * to try to maximise the number of znodes that fit.
 * This function returns the number of index nodes written into the gaps, or a
 * negative error code on failure.
 */
static int layout_leb_in_gaps(struct ubifs_info *c, int p)
{
	struct ubifs_scan_leb *sleb;
	struct ubifs_scan_node *snod;
	int lnum, dirt = 0, gap_start, gap_end, err, written, tot_written;

	tot_written = 0;
	/* Get an index LEB with lots of obsolete index nodes */
	lnum = ubifs_find_dirty_idx_leb(c);
	if (lnum < 0)
		/*
		 * There also may be dirt in the index head that could be
		 * filled, however we do not check there at present.
		 */
		return lnum; /* Error code */
	c->gap_lebs[p] = lnum;
	dbg_gc("LEB %d", lnum);
	/*
	 * Scan the index LEB.  We use the generic scan for this even though
	 * it is more comprehensive and less efficient than is needed for this
	 * purpose.
	 */
	sleb = ubifs_scan(c, lnum, 0, c->ileb_buf, 0);
	c->ileb_len = 0;
	if (IS_ERR(sleb))
		return PTR_ERR(sleb);
	gap_start = 0;
	list_for_each_entry(snod, &sleb->nodes, list) {
		struct ubifs_idx_node *idx;
		int in_use, level;

		ubifs_assert(c, snod->type == UBIFS_IDX_NODE);
		idx = snod->node;
		key_read(c, ubifs_idx_key(c, idx), &snod->key);
		level = le16_to_cpu(idx->level);
		/* Determine if the index node is in use (not obsolete) */
		in_use = is_idx_node_in_use(c, &snod->key, level, lnum,
					    snod->offs);
		if (in_use < 0) {
			ubifs_scan_destroy(sleb);
			return in_use; /* Error code */
		}
		if (in_use) {
			if (in_use == 1)
				dirt += ALIGN(snod->len, 8);
			/*
			 * The obsolete index nodes form gaps that can be
			 * overwritten.  This gap has ended because we have
			 * found an index node that is still in use
			 * i.e. not obsolete
			 */
			gap_end = snod->offs;
			/* Try to fill gap */
			written = fill_gap(c, lnum, gap_start, gap_end, &dirt);
			if (written < 0) {
				ubifs_scan_destroy(sleb);
				return written; /* Error code */
			}
			tot_written += written;
			gap_start = ALIGN(snod->offs + snod->len, 8);
		}
	}
	ubifs_scan_destroy(sleb);
	c->ileb_len = c->leb_size;
	gap_end = c->leb_size;
	/* Try to fill gap */
	written = fill_gap(c, lnum, gap_start, gap_end, &dirt);
	if (written < 0)
		return written; /* Error code */
	tot_written += written;
	if (tot_written == 0) {
		struct ubifs_lprops lp;

		dbg_gc("LEB %d wrote %d index nodes", lnum, tot_written);
		err = ubifs_read_one_lp(c, lnum, &lp);
		if (err)
			return err;
		if (lp.free == c->leb_size) {
			/*
			 * We must have snatched this LEB from the idx_gc list
			 * so we need to correct the free and dirty space.
			 */
			err = ubifs_change_one_lp(c, lnum,
						  c->leb_size - c->ileb_len,
						  dirt, 0, 0, 0);
			if (err)
				return err;
		}
		return 0;
	}
	err = ubifs_change_one_lp(c, lnum, c->leb_size - c->ileb_len, dirt,
				  0, 0, 0);
	if (err)
		return err;
	err = ubifs_leb_change(c, lnum, c->ileb_buf, c->ileb_len);
	if (err)
		return err;
	dbg_gc("LEB %d wrote %d index nodes", lnum, tot_written);
	return tot_written;
}

/**
 * get_leb_cnt - calculate the number of empty LEBs needed to commit.
 * @c: UBIFS file-system description object
 * @cnt: number of znodes to commit
 *
 * This function returns the number of empty LEBs needed to commit @cnt znodes
 * to the current index head.  The number is not exact and may be more than
 * needed.
 */
static int get_leb_cnt(struct ubifs_info *c, int cnt)
{
	int d;

	/* Assume maximum index node size (i.e. overestimate space needed) */
	cnt -= (c->leb_size - c->ihead_offs) / c->max_idx_node_sz;
	if (cnt < 0)
		cnt = 0;
	d = c->leb_size / c->max_idx_node_sz;
	return DIV_ROUND_UP(cnt, d);
}

/**
 * layout_in_gaps - in-the-gaps method of committing TNC.
 * @c: UBIFS file-system description object
 * @cnt: number of dirty znodes to commit.
 *
 * This function lays out new index nodes for dirty znodes using in-the-gaps
 * method of TNC commit.
 *
 * This function returns %0 on success and a negative error code on failure.
 */
static int layout_in_gaps(struct ubifs_info *c, int cnt)
{
	int err, leb_needed_cnt, written, p = 0, old_idx_lebs, *gap_lebs;

	dbg_gc("%d znodes to write", cnt);

	c->gap_lebs = kmalloc_array(c->lst.idx_lebs + 1, sizeof(int),
				    GFP_NOFS);
	if (!c->gap_lebs)
		return -ENOMEM;

	old_idx_lebs = c->lst.idx_lebs;
	do {
<<<<<<< HEAD
		ubifs_assert(p < c->gap_lebs + c->lst.idx_lebs);
=======
		ubifs_assert(c, p < c->lst.idx_lebs);
>>>>>>> 24b8d41d
		written = layout_leb_in_gaps(c, p);
		if (written < 0) {
			err = written;
			if (err != -ENOSPC) {
				kfree(c->gap_lebs);
				c->gap_lebs = NULL;
				return err;
			}
			if (!dbg_is_chk_index(c)) {
				/*
				 * Do not print scary warnings if the debugging
				 * option which forces in-the-gaps is enabled.
				 */
				ubifs_warn(c, "out of space");
				ubifs_dump_budg(c, &c->bi);
				ubifs_dump_lprops(c);
			}
			/* Try to commit anyway */
			break;
		}
		p++;
		cnt -= written;
		leb_needed_cnt = get_leb_cnt(c, cnt);
		dbg_gc("%d znodes remaining, need %d LEBs, have %d", cnt,
		       leb_needed_cnt, c->ileb_cnt);
		/*
		 * Dynamically change the size of @c->gap_lebs to prevent
		 * oob, because @c->lst.idx_lebs could be increased by
		 * function @get_idx_gc_leb (called by layout_leb_in_gaps->
		 * ubifs_find_dirty_idx_leb) during loop. Only enlarge
		 * @c->gap_lebs when needed.
		 *
		 */
		if (leb_needed_cnt > c->ileb_cnt && p >= old_idx_lebs &&
		    old_idx_lebs < c->lst.idx_lebs) {
			old_idx_lebs = c->lst.idx_lebs;
			gap_lebs = krealloc(c->gap_lebs, sizeof(int) *
					       (old_idx_lebs + 1), GFP_NOFS);
			if (!gap_lebs) {
				kfree(c->gap_lebs);
				c->gap_lebs = NULL;
				return -ENOMEM;
			}
			c->gap_lebs = gap_lebs;
		}
	} while (leb_needed_cnt > c->ileb_cnt);

	c->gap_lebs[p] = -1;
	return 0;
}

/**
 * layout_in_empty_space - layout index nodes in empty space.
 * @c: UBIFS file-system description object
 *
 * This function lays out new index nodes for dirty znodes using empty LEBs.
 *
 * This function returns %0 on success and a negative error code on failure.
 */
static int layout_in_empty_space(struct ubifs_info *c)
{
	struct ubifs_znode *znode, *cnext, *zp;
	int lnum, offs, len, next_len, buf_len, buf_offs, used, avail;
	int wlen, blen, err;

	cnext = c->enext;
	if (!cnext)
		return 0;

	lnum = c->ihead_lnum;
	buf_offs = c->ihead_offs;

	buf_len = ubifs_idx_node_sz(c, c->fanout);
	buf_len = ALIGN(buf_len, c->min_io_size);
	used = 0;
	avail = buf_len;

	/* Ensure there is enough room for first write */
	next_len = ubifs_idx_node_sz(c, cnext->child_cnt);
	if (buf_offs + next_len > c->leb_size)
		lnum = -1;

	while (1) {
		znode = cnext;

		len = ubifs_idx_node_sz(c, znode->child_cnt);

		/* Determine the index node position */
		if (lnum == -1) {
			if (c->ileb_nxt >= c->ileb_cnt) {
				ubifs_err(c, "out of space");
				return -ENOSPC;
			}
			lnum = c->ilebs[c->ileb_nxt++];
			buf_offs = 0;
			used = 0;
			avail = buf_len;
		}

		offs = buf_offs + used;

		znode->lnum = lnum;
		znode->offs = offs;
		znode->len = len;

		/* Update the parent */
		zp = znode->parent;
		if (zp) {
			struct ubifs_zbranch *zbr;
			int i;

			i = znode->iip;
			zbr = &zp->zbranch[i];
			zbr->lnum = lnum;
			zbr->offs = offs;
			zbr->len = len;
		} else {
			c->zroot.lnum = lnum;
			c->zroot.offs = offs;
			c->zroot.len = len;
		}
		c->calc_idx_sz += ALIGN(len, 8);

		/*
		 * Once lprops is updated, we can decrease the dirty znode count
		 * but it is easier to just do it here.
		 */
		atomic_long_dec(&c->dirty_zn_cnt);

		/*
		 * Calculate the next index node length to see if there is
		 * enough room for it
		 */
		cnext = znode->cnext;
		if (cnext == c->cnext)
			next_len = 0;
		else
			next_len = ubifs_idx_node_sz(c, cnext->child_cnt);

		/* Update buffer positions */
		wlen = used + len;
		used += ALIGN(len, 8);
		avail -= ALIGN(len, 8);

		if (next_len != 0 &&
		    buf_offs + used + next_len <= c->leb_size &&
		    avail > 0)
			continue;

		if (avail <= 0 && next_len &&
		    buf_offs + used + next_len <= c->leb_size)
			blen = buf_len;
		else
			blen = ALIGN(wlen, c->min_io_size);

		/* The buffer is full or there are no more znodes to do */
		buf_offs += blen;
		if (next_len) {
			if (buf_offs + next_len > c->leb_size) {
				err = ubifs_update_one_lp(c, lnum,
					c->leb_size - buf_offs, blen - used,
					0, 0);
				if (err)
					return err;
				lnum = -1;
			}
			used -= blen;
			if (used < 0)
				used = 0;
			avail = buf_len - used;
			continue;
		}
		err = ubifs_update_one_lp(c, lnum, c->leb_size - buf_offs,
					  blen - used, 0, 0);
		if (err)
			return err;
		break;
	}

	c->dbg->new_ihead_lnum = lnum;
	c->dbg->new_ihead_offs = buf_offs;

	return 0;
}

/**
 * layout_commit - determine positions of index nodes to commit.
 * @c: UBIFS file-system description object
 * @no_space: indicates that insufficient empty LEBs were allocated
 * @cnt: number of znodes to commit
 *
 * Calculate and update the positions of index nodes to commit.  If there were
 * an insufficient number of empty LEBs allocated, then index nodes are placed
 * into the gaps created by obsolete index nodes in non-empty index LEBs.  For
 * this purpose, an obsolete index node is one that was not in the index as at
 * the end of the last commit.  To write "in-the-gaps" requires that those index
 * LEBs are updated atomically in-place.
 */
static int layout_commit(struct ubifs_info *c, int no_space, int cnt)
{
	int err;

	if (no_space) {
		err = layout_in_gaps(c, cnt);
		if (err)
			return err;
	}
	err = layout_in_empty_space(c);
	return err;
}

/**
 * find_first_dirty - find first dirty znode.
 * @znode: znode to begin searching from
 */
static struct ubifs_znode *find_first_dirty(struct ubifs_znode *znode)
{
	int i, cont;

	if (!znode)
		return NULL;

	while (1) {
		if (znode->level == 0) {
			if (ubifs_zn_dirty(znode))
				return znode;
			return NULL;
		}
		cont = 0;
		for (i = 0; i < znode->child_cnt; i++) {
			struct ubifs_zbranch *zbr = &znode->zbranch[i];

			if (zbr->znode && ubifs_zn_dirty(zbr->znode)) {
				znode = zbr->znode;
				cont = 1;
				break;
			}
		}
		if (!cont) {
			if (ubifs_zn_dirty(znode))
				return znode;
			return NULL;
		}
	}
}

/**
 * find_next_dirty - find next dirty znode.
 * @znode: znode to begin searching from
 */
static struct ubifs_znode *find_next_dirty(struct ubifs_znode *znode)
{
	int n = znode->iip + 1;

	znode = znode->parent;
	if (!znode)
		return NULL;
	for (; n < znode->child_cnt; n++) {
		struct ubifs_zbranch *zbr = &znode->zbranch[n];

		if (zbr->znode && ubifs_zn_dirty(zbr->znode))
			return find_first_dirty(zbr->znode);
	}
	return znode;
}

/**
 * get_znodes_to_commit - create list of dirty znodes to commit.
 * @c: UBIFS file-system description object
 *
 * This function returns the number of znodes to commit.
 */
static int get_znodes_to_commit(struct ubifs_info *c)
{
	struct ubifs_znode *znode, *cnext;
	int cnt = 0;

	c->cnext = find_first_dirty(c->zroot.znode);
	znode = c->enext = c->cnext;
	if (!znode) {
		dbg_cmt("no znodes to commit");
		return 0;
	}
	cnt += 1;
	while (1) {
		ubifs_assert(c, !ubifs_zn_cow(znode));
		__set_bit(COW_ZNODE, &znode->flags);
		znode->alt = 0;
		cnext = find_next_dirty(znode);
		if (!cnext) {
			znode->cnext = c->cnext;
			break;
		}
		znode->cparent = znode->parent;
		znode->ciip = znode->iip;
		znode->cnext = cnext;
		znode = cnext;
		cnt += 1;
	}
	dbg_cmt("committing %d znodes", cnt);
	ubifs_assert(c, cnt == atomic_long_read(&c->dirty_zn_cnt));
	return cnt;
}

/**
 * alloc_idx_lebs - allocate empty LEBs to be used to commit.
 * @c: UBIFS file-system description object
 * @cnt: number of znodes to commit
 *
 * This function returns %-ENOSPC if it cannot allocate a sufficient number of
 * empty LEBs.  %0 is returned on success, otherwise a negative error code
 * is returned.
 */
static int alloc_idx_lebs(struct ubifs_info *c, int cnt)
{
	int i, leb_cnt, lnum;

	c->ileb_cnt = 0;
	c->ileb_nxt = 0;
	leb_cnt = get_leb_cnt(c, cnt);
	dbg_cmt("need about %d empty LEBS for TNC commit", leb_cnt);
	if (!leb_cnt)
		return 0;
	c->ilebs = kmalloc_array(leb_cnt, sizeof(int), GFP_NOFS);
	if (!c->ilebs)
		return -ENOMEM;
	for (i = 0; i < leb_cnt; i++) {
		lnum = ubifs_find_free_leb_for_idx(c);
		if (lnum < 0)
			return lnum;
		c->ilebs[c->ileb_cnt++] = lnum;
		dbg_cmt("LEB %d", lnum);
	}
	if (dbg_is_chk_index(c) && !(prandom_u32() & 7))
		return -ENOSPC;
	return 0;
}

/**
 * free_unused_idx_lebs - free unused LEBs that were allocated for the commit.
 * @c: UBIFS file-system description object
 *
 * It is possible that we allocate more empty LEBs for the commit than we need.
 * This functions frees the surplus.
 *
 * This function returns %0 on success and a negative error code on failure.
 */
static int free_unused_idx_lebs(struct ubifs_info *c)
{
	int i, err = 0, lnum, er;

	for (i = c->ileb_nxt; i < c->ileb_cnt; i++) {
		lnum = c->ilebs[i];
		dbg_cmt("LEB %d", lnum);
		er = ubifs_change_one_lp(c, lnum, LPROPS_NC, LPROPS_NC, 0,
					 LPROPS_INDEX | LPROPS_TAKEN, 0);
		if (!err)
			err = er;
	}
	return err;
}

/**
 * free_idx_lebs - free unused LEBs after commit end.
 * @c: UBIFS file-system description object
 *
 * This function returns %0 on success and a negative error code on failure.
 */
static int free_idx_lebs(struct ubifs_info *c)
{
	int err;

	err = free_unused_idx_lebs(c);
	kfree(c->ilebs);
	c->ilebs = NULL;
	return err;
}

/**
 * ubifs_tnc_start_commit - start TNC commit.
 * @c: UBIFS file-system description object
 * @zroot: new index root position is returned here
 *
 * This function prepares the list of indexing nodes to commit and lays out
 * their positions on flash. If there is not enough free space it uses the
 * in-gap commit method. Returns zero in case of success and a negative error
 * code in case of failure.
 */
int ubifs_tnc_start_commit(struct ubifs_info *c, struct ubifs_zbranch *zroot)
{
	int err = 0, cnt;

	mutex_lock(&c->tnc_mutex);
	err = dbg_check_tnc(c, 1);
	if (err)
		goto out;
	cnt = get_znodes_to_commit(c);
	if (cnt != 0) {
		int no_space = 0;

		err = alloc_idx_lebs(c, cnt);
		if (err == -ENOSPC)
			no_space = 1;
		else if (err)
			goto out_free;
		err = layout_commit(c, no_space, cnt);
		if (err)
			goto out_free;
		ubifs_assert(c, atomic_long_read(&c->dirty_zn_cnt) == 0);
		err = free_unused_idx_lebs(c);
		if (err)
			goto out;
	}
	destroy_old_idx(c);
	memcpy(zroot, &c->zroot, sizeof(struct ubifs_zbranch));

	err = ubifs_save_dirty_idx_lnums(c);
	if (err)
		goto out;

	spin_lock(&c->space_lock);
	/*
	 * Although we have not finished committing yet, update size of the
	 * committed index ('c->bi.old_idx_sz') and zero out the index growth
	 * budget. It is OK to do this now, because we've reserved all the
	 * space which is needed to commit the index, and it is save for the
	 * budgeting subsystem to assume the index is already committed,
	 * even though it is not.
	 */
	ubifs_assert(c, c->bi.min_idx_lebs == ubifs_calc_min_idx_lebs(c));
	c->bi.old_idx_sz = c->calc_idx_sz;
	c->bi.uncommitted_idx = 0;
	c->bi.min_idx_lebs = ubifs_calc_min_idx_lebs(c);
	spin_unlock(&c->space_lock);
	mutex_unlock(&c->tnc_mutex);

	dbg_cmt("number of index LEBs %d", c->lst.idx_lebs);
	dbg_cmt("size of index %llu", c->calc_idx_sz);
	return err;

out_free:
	free_idx_lebs(c);
out:
	mutex_unlock(&c->tnc_mutex);
	return err;
}

/**
 * write_index - write index nodes.
 * @c: UBIFS file-system description object
 *
 * This function writes the index nodes whose positions were laid out in the
 * layout_in_empty_space function.
 */
static int write_index(struct ubifs_info *c)
{
	struct ubifs_idx_node *idx;
	struct ubifs_znode *znode, *cnext;
	int i, lnum, offs, len, next_len, buf_len, buf_offs, used;
	int avail, wlen, err, lnum_pos = 0, blen, nxt_offs;

	cnext = c->enext;
	if (!cnext)
		return 0;

	/*
	 * Always write index nodes to the index head so that index nodes and
	 * other types of nodes are never mixed in the same erase block.
	 */
	lnum = c->ihead_lnum;
	buf_offs = c->ihead_offs;

	/* Allocate commit buffer */
	buf_len = ALIGN(c->max_idx_node_sz, c->min_io_size);
	used = 0;
	avail = buf_len;

	/* Ensure there is enough room for first write */
	next_len = ubifs_idx_node_sz(c, cnext->child_cnt);
	if (buf_offs + next_len > c->leb_size) {
		err = ubifs_update_one_lp(c, lnum, LPROPS_NC, 0, 0,
					  LPROPS_TAKEN);
		if (err)
			return err;
		lnum = -1;
	}

	while (1) {
		u8 hash[UBIFS_HASH_ARR_SZ];

		cond_resched();

		znode = cnext;
		idx = c->cbuf + used;

		/* Make index node */
		idx->ch.node_type = UBIFS_IDX_NODE;
		idx->child_cnt = cpu_to_le16(znode->child_cnt);
		idx->level = cpu_to_le16(znode->level);
		for (i = 0; i < znode->child_cnt; i++) {
			struct ubifs_branch *br = ubifs_idx_branch(c, idx, i);
			struct ubifs_zbranch *zbr = &znode->zbranch[i];

			key_write_idx(c, &zbr->key, &br->key);
			br->lnum = cpu_to_le32(zbr->lnum);
			br->offs = cpu_to_le32(zbr->offs);
			br->len = cpu_to_le32(zbr->len);
			ubifs_copy_hash(c, zbr->hash, ubifs_branch_hash(c, br));
			if (!zbr->lnum || !zbr->len) {
				ubifs_err(c, "bad ref in znode");
				ubifs_dump_znode(c, znode);
				if (zbr->znode)
					ubifs_dump_znode(c, zbr->znode);

				return -EINVAL;
			}
		}
		len = ubifs_idx_node_sz(c, znode->child_cnt);
		ubifs_prepare_node(c, idx, len, 0);
		ubifs_node_calc_hash(c, idx, hash);

		mutex_lock(&c->tnc_mutex);

		if (znode->cparent)
			ubifs_copy_hash(c, hash,
					znode->cparent->zbranch[znode->ciip].hash);

		if (znode->parent) {
			if (!ubifs_zn_obsolete(znode))
				ubifs_copy_hash(c, hash,
					znode->parent->zbranch[znode->iip].hash);
		} else {
			ubifs_copy_hash(c, hash, c->zroot.hash);
		}

		mutex_unlock(&c->tnc_mutex);

		/* Determine the index node position */
		if (lnum == -1) {
			lnum = c->ilebs[lnum_pos++];
			buf_offs = 0;
			used = 0;
			avail = buf_len;
		}
		offs = buf_offs + used;

		if (lnum != znode->lnum || offs != znode->offs ||
		    len != znode->len) {
			ubifs_err(c, "inconsistent znode posn");
			return -EINVAL;
		}

		/* Grab some stuff from znode while we still can */
		cnext = znode->cnext;

		ubifs_assert(c, ubifs_zn_dirty(znode));
		ubifs_assert(c, ubifs_zn_cow(znode));

		/*
		 * It is important that other threads should see %DIRTY_ZNODE
		 * flag cleared before %COW_ZNODE. Specifically, it matters in
		 * the 'dirty_cow_znode()' function. This is the reason for the
		 * first barrier. Also, we want the bit changes to be seen to
		 * other threads ASAP, to avoid unnecesarry copying, which is
		 * the reason for the second barrier.
		 */
		clear_bit(DIRTY_ZNODE, &znode->flags);
		smp_mb__before_atomic();
		clear_bit(COW_ZNODE, &znode->flags);
		smp_mb__after_atomic();

		/*
		 * We have marked the znode as clean but have not updated the
		 * @c->clean_zn_cnt counter. If this znode becomes dirty again
		 * before 'free_obsolete_znodes()' is called, then
		 * @c->clean_zn_cnt will be decremented before it gets
		 * incremented (resulting in 2 decrements for the same znode).
		 * This means that @c->clean_zn_cnt may become negative for a
		 * while.
		 *
		 * Q: why we cannot increment @c->clean_zn_cnt?
		 * A: because we do not have the @c->tnc_mutex locked, and the
		 *    following code would be racy and buggy:
		 *
		 *    if (!ubifs_zn_obsolete(znode)) {
		 *            atomic_long_inc(&c->clean_zn_cnt);
		 *            atomic_long_inc(&ubifs_clean_zn_cnt);
		 *    }
		 *
		 *    Thus, we just delay the @c->clean_zn_cnt update until we
		 *    have the mutex locked.
		 */

		/* Do not access znode from this point on */

		/* Update buffer positions */
		wlen = used + len;
		used += ALIGN(len, 8);
		avail -= ALIGN(len, 8);

		/*
		 * Calculate the next index node length to see if there is
		 * enough room for it
		 */
		if (cnext == c->cnext)
			next_len = 0;
		else
			next_len = ubifs_idx_node_sz(c, cnext->child_cnt);

		nxt_offs = buf_offs + used + next_len;
		if (next_len && nxt_offs <= c->leb_size) {
			if (avail > 0)
				continue;
			else
				blen = buf_len;
		} else {
			wlen = ALIGN(wlen, 8);
			blen = ALIGN(wlen, c->min_io_size);
			ubifs_pad(c, c->cbuf + wlen, blen - wlen);
		}

		/* The buffer is full or there are no more znodes to do */
		err = ubifs_leb_write(c, lnum, c->cbuf, buf_offs, blen);
		if (err)
			return err;
		buf_offs += blen;
		if (next_len) {
			if (nxt_offs > c->leb_size) {
				err = ubifs_update_one_lp(c, lnum, LPROPS_NC, 0,
							  0, LPROPS_TAKEN);
				if (err)
					return err;
				lnum = -1;
			}
			used -= blen;
			if (used < 0)
				used = 0;
			avail = buf_len - used;
			memmove(c->cbuf, c->cbuf + blen, used);
			continue;
		}
		break;
	}

	if (lnum != c->dbg->new_ihead_lnum ||
	    buf_offs != c->dbg->new_ihead_offs) {
		ubifs_err(c, "inconsistent ihead");
		return -EINVAL;
	}

	c->ihead_lnum = lnum;
	c->ihead_offs = buf_offs;

	return 0;
}

/**
 * free_obsolete_znodes - free obsolete znodes.
 * @c: UBIFS file-system description object
 *
 * At the end of commit end, obsolete znodes are freed.
 */
static void free_obsolete_znodes(struct ubifs_info *c)
{
	struct ubifs_znode *znode, *cnext;

	cnext = c->cnext;
	do {
		znode = cnext;
		cnext = znode->cnext;
		if (ubifs_zn_obsolete(znode))
			kfree(znode);
		else {
			znode->cnext = NULL;
			atomic_long_inc(&c->clean_zn_cnt);
			atomic_long_inc(&ubifs_clean_zn_cnt);
		}
	} while (cnext != c->cnext);
}

/**
 * return_gap_lebs - return LEBs used by the in-gap commit method.
 * @c: UBIFS file-system description object
 *
 * This function clears the "taken" flag for the LEBs which were used by the
 * "commit in-the-gaps" method.
 */
static int return_gap_lebs(struct ubifs_info *c)
{
	int *p, err;

	if (!c->gap_lebs)
		return 0;

	dbg_cmt("");
	for (p = c->gap_lebs; *p != -1; p++) {
		err = ubifs_change_one_lp(c, *p, LPROPS_NC, LPROPS_NC, 0,
					  LPROPS_TAKEN, 0);
		if (err)
			return err;
	}

	kfree(c->gap_lebs);
	c->gap_lebs = NULL;
	return 0;
}

/**
 * ubifs_tnc_end_commit - update the TNC for commit end.
 * @c: UBIFS file-system description object
 *
 * Write the dirty znodes.
 */
int ubifs_tnc_end_commit(struct ubifs_info *c)
{
	int err;

	if (!c->cnext)
		return 0;

	err = return_gap_lebs(c);
	if (err)
		return err;

	err = write_index(c);
	if (err)
		return err;

	mutex_lock(&c->tnc_mutex);

	dbg_cmt("TNC height is %d", c->zroot.znode->level + 1);

	free_obsolete_znodes(c);

	c->cnext = NULL;
	kfree(c->ilebs);
	c->ilebs = NULL;

	mutex_unlock(&c->tnc_mutex);

	return 0;
}<|MERGE_RESOLUTION|>--- conflicted
+++ resolved
@@ -366,11 +366,7 @@
 
 	old_idx_lebs = c->lst.idx_lebs;
 	do {
-<<<<<<< HEAD
-		ubifs_assert(p < c->gap_lebs + c->lst.idx_lebs);
-=======
 		ubifs_assert(c, p < c->lst.idx_lebs);
->>>>>>> 24b8d41d
 		written = layout_leb_in_gaps(c, p);
 		if (written < 0) {
 			err = written;
