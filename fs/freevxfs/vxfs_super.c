/*
 * Copyright (c) 2000-2001 Christoph Hellwig.
 * Copyright (c) 2016 Krzysztof Blaszkowski
 * All rights reserved.
 *
 * Redistribution and use in source and binary forms, with or without
 * modification, are permitted provided that the following conditions
 * are met:
 * 1. Redistributions of source code must retain the above copyright
 *    notice, this list of conditions, and the following disclaimer,
 *    without modification.
 * 2. The name of the author may not be used to endorse or promote products
 *    derived from this software without specific prior written permission.
 *
 * Alternatively, this software may be distributed under the terms of the
 * GNU General Public License ("GPL").
 *
 * THIS SOFTWARE IS PROVIDED BY THE AUTHOR AND CONTRIBUTORS ``AS IS'' AND
 * ANY EXPRESS OR IMPLIED WARRANTIES, INCLUDING, BUT NOT LIMITED TO, THE
 * IMPLIED WARRANTIES OF MERCHANTABILITY AND FITNESS FOR A PARTICULAR PURPOSE
 * ARE DISCLAIMED. IN NO EVENT SHALL THE AUTHOR OR CONTRIBUTORS BE LIABLE FOR
 * ANY DIRECT, INDIRECT, INCIDENTAL, SPECIAL, EXEMPLARY, OR CONSEQUENTIAL
 * DAMAGES (INCLUDING, BUT NOT LIMITED TO, PROCUREMENT OF SUBSTITUTE GOODS
 * OR SERVICES; LOSS OF USE, DATA, OR PROFITS; OR BUSINESS INTERRUPTION)
 * HOWEVER CAUSED AND ON ANY THEORY OF LIABILITY, WHETHER IN CONTRACT, STRICT
 * LIABILITY, OR TORT (INCLUDING NEGLIGENCE OR OTHERWISE) ARISING IN ANY WAY
 * OUT OF THE USE OF THIS SOFTWARE, EVEN IF ADVISED OF THE POSSIBILITY OF
 * SUCH DAMAGE.
 */

/*
 * Veritas filesystem driver - superblock related routines.
 */
#include <linux/init.h>
#include <linux/module.h>

#include <linux/blkdev.h>
#include <linux/fs.h>
#include <linux/buffer_head.h>
#include <linux/kernel.h>
#include <linux/slab.h>
#include <linux/stat.h>
#include <linux/vfs.h>
#include <linux/mount.h>

#include "vxfs.h"
#include "vxfs_extern.h"
#include "vxfs_dir.h"
#include "vxfs_inode.h"


MODULE_AUTHOR("Christoph Hellwig, Krzysztof Blaszkowski");
MODULE_DESCRIPTION("Veritas Filesystem (VxFS) driver");
MODULE_LICENSE("Dual BSD/GPL");

static struct kmem_cache *vxfs_inode_cachep;

/**
 * vxfs_put_super - free superblock resources
 * @sbp:	VFS superblock.
 *
 * Description:
 *   vxfs_put_super frees all resources allocated for @sbp
 *   after the last instance of the filesystem is unmounted.
 */

static void
vxfs_put_super(struct super_block *sbp)
{
	struct vxfs_sb_info	*infp = VXFS_SBI(sbp);

	iput(infp->vsi_fship);
	iput(infp->vsi_ilist);
	iput(infp->vsi_stilist);

	brelse(infp->vsi_bp);
	kfree(infp);
}

/**
 * vxfs_statfs - get filesystem information
 * @dentry:	VFS dentry to locate superblock
 * @bufp:	output buffer
 *
 * Description:
 *   vxfs_statfs fills the statfs buffer @bufp with information
 *   about the filesystem described by @dentry.
 *
 * Returns:
 *   Zero.
 *
 * Locking:
 *   No locks held.
 *
 * Notes:
 *   This is everything but complete...
 */
static int
vxfs_statfs(struct dentry *dentry, struct kstatfs *bufp)
{
	struct vxfs_sb_info		*infp = VXFS_SBI(dentry->d_sb);
	struct vxfs_sb *raw_sb = infp->vsi_raw;

	bufp->f_type = VXFS_SUPER_MAGIC;
	bufp->f_bsize = dentry->d_sb->s_blocksize;
	bufp->f_blocks = fs32_to_cpu(infp, raw_sb->vs_dsize);
	bufp->f_bfree = fs32_to_cpu(infp, raw_sb->vs_free);
	bufp->f_bavail = 0;
	bufp->f_files = 0;
	bufp->f_ffree = fs32_to_cpu(infp, raw_sb->vs_ifree);
	bufp->f_namelen = VXFS_NAMELEN;

	return 0;
}

static int vxfs_remount(struct super_block *sb, int *flags, char *data)
{
	sync_filesystem(sb);
	*flags |= SB_RDONLY;
	return 0;
}

static struct inode *vxfs_alloc_inode(struct super_block *sb)
{
	struct vxfs_inode_info *vi;

	vi = kmem_cache_alloc(vxfs_inode_cachep, GFP_KERNEL);
	if (!vi)
		return NULL;
	inode_init_once(&vi->vfs_inode);
	return &vi->vfs_inode;
}

<<<<<<< HEAD
static void vxfs_i_callback(struct rcu_head *head)
{
	struct inode *inode = container_of(head, struct inode, i_rcu);

	kmem_cache_free(vxfs_inode_cachep, VXFS_INO(inode));
}

static void vxfs_destroy_inode(struct inode *inode)
{
	call_rcu(&inode->i_rcu, vxfs_i_callback);
}

static const struct super_operations vxfs_super_ops = {
	.alloc_inode		= vxfs_alloc_inode,
	.destroy_inode		= vxfs_destroy_inode,
=======
static void vxfs_free_inode(struct inode *inode)
{
	kmem_cache_free(vxfs_inode_cachep, VXFS_INO(inode));
}

static const struct super_operations vxfs_super_ops = {
	.alloc_inode		= vxfs_alloc_inode,
	.free_inode		= vxfs_free_inode,
>>>>>>> 24b8d41d
	.evict_inode		= vxfs_evict_inode,
	.put_super		= vxfs_put_super,
	.statfs			= vxfs_statfs,
	.remount_fs		= vxfs_remount,
};

static int vxfs_try_sb_magic(struct super_block *sbp, int silent,
		unsigned blk, __fs32 magic)
{
	struct buffer_head *bp;
	struct vxfs_sb *rsbp;
	struct vxfs_sb_info *infp = VXFS_SBI(sbp);
	int rc = -ENOMEM;

	bp = sb_bread(sbp, blk);
	do {
		if (!bp || !buffer_mapped(bp)) {
			if (!silent) {
				printk(KERN_WARNING
					"vxfs: unable to read disk superblock at %u\n",
					blk);
			}
			break;
		}

		rc = -EINVAL;
		rsbp = (struct vxfs_sb *)bp->b_data;
		if (rsbp->vs_magic != magic) {
			if (!silent)
				printk(KERN_NOTICE
					"vxfs: WRONG superblock magic %08x at %u\n",
					rsbp->vs_magic, blk);
			break;
		}

		rc = 0;
		infp->vsi_raw = rsbp;
		infp->vsi_bp = bp;
	} while (0);

	if (rc) {
		infp->vsi_raw = NULL;
		infp->vsi_bp = NULL;
		brelse(bp);
	}

	return rc;
}

/**
 * vxfs_read_super - read superblock into memory and initialize filesystem
 * @sbp:		VFS superblock (to fill)
 * @dp:			fs private mount data
 * @silent:		do not complain loudly when sth is wrong
 *
 * Description:
 *   We are called on the first mount of a filesystem to read the
 *   superblock into memory and do some basic setup.
 *
 * Returns:
 *   The superblock on success, else %NULL.
 *
 * Locking:
 *   We are under @sbp->s_lock.
 */
static int vxfs_fill_super(struct super_block *sbp, void *dp, int silent)
{
	struct vxfs_sb_info	*infp;
	struct vxfs_sb		*rsbp;
	u_long			bsize;
	struct inode *root;
	int ret = -EINVAL;
	u32 j;

	sbp->s_flags |= SB_RDONLY;

	infp = kzalloc(sizeof(*infp), GFP_KERNEL);
	if (!infp) {
		printk(KERN_WARNING "vxfs: unable to allocate incore superblock\n");
		return -ENOMEM;
	}

	bsize = sb_min_blocksize(sbp, BLOCK_SIZE);
	if (!bsize) {
		printk(KERN_WARNING "vxfs: unable to set blocksize\n");
		goto out;
	}

	sbp->s_op = &vxfs_super_ops;
	sbp->s_fs_info = infp;
<<<<<<< HEAD
=======
	sbp->s_time_min = 0;
	sbp->s_time_max = U32_MAX;
>>>>>>> 24b8d41d

	if (!vxfs_try_sb_magic(sbp, silent, 1,
			(__force __fs32)cpu_to_le32(VXFS_SUPER_MAGIC))) {
		/* Unixware, x86 */
		infp->byte_order = VXFS_BO_LE;
	} else if (!vxfs_try_sb_magic(sbp, silent, 8,
			(__force __fs32)cpu_to_be32(VXFS_SUPER_MAGIC))) {
		/* HP-UX, parisc */
		infp->byte_order = VXFS_BO_BE;
	} else {
		if (!silent)
			printk(KERN_NOTICE "vxfs: can't find superblock.\n");
		goto out;
	}

	rsbp = infp->vsi_raw;
	j = fs32_to_cpu(infp, rsbp->vs_version);
	if ((j < 2 || j > 4) && !silent) {
		printk(KERN_NOTICE "vxfs: unsupported VxFS version (%d)\n", j);
		goto out;
	}

#ifdef DIAGNOSTIC
	printk(KERN_DEBUG "vxfs: supported VxFS version (%d)\n", j);
	printk(KERN_DEBUG "vxfs: blocksize: %d\n",
		fs32_to_cpu(infp, rsbp->vs_bsize));
#endif

	sbp->s_magic = fs32_to_cpu(infp, rsbp->vs_magic);

	infp->vsi_oltext = fs32_to_cpu(infp, rsbp->vs_oltext[0]);
	infp->vsi_oltsize = fs32_to_cpu(infp, rsbp->vs_oltsize);

	j = fs32_to_cpu(infp, rsbp->vs_bsize);
	if (!sb_set_blocksize(sbp, j)) {
		printk(KERN_WARNING "vxfs: unable to set final block size\n");
		goto out;
	}

	if (vxfs_read_olt(sbp, bsize)) {
		printk(KERN_WARNING "vxfs: unable to read olt\n");
		goto out;
	}

	if (vxfs_read_fshead(sbp)) {
		printk(KERN_WARNING "vxfs: unable to read fshead\n");
		goto out;
	}

	root = vxfs_iget(sbp, VXFS_ROOT_INO);
	if (IS_ERR(root)) {
		ret = PTR_ERR(root);
		goto out;
	}
	sbp->s_root = d_make_root(root);
	if (!sbp->s_root) {
		printk(KERN_WARNING "vxfs: unable to get root dentry.\n");
		goto out_free_ilist;
	}

	return 0;
	
out_free_ilist:
	iput(infp->vsi_fship);
	iput(infp->vsi_ilist);
	iput(infp->vsi_stilist);
out:
	brelse(infp->vsi_bp);
	kfree(infp);
	return ret;
}

/*
 * The usual module blurb.
 */
static struct dentry *vxfs_mount(struct file_system_type *fs_type,
	int flags, const char *dev_name, void *data)
{
	return mount_bdev(fs_type, flags, dev_name, data, vxfs_fill_super);
}

static struct file_system_type vxfs_fs_type = {
	.owner		= THIS_MODULE,
	.name		= "vxfs",
	.mount		= vxfs_mount,
	.kill_sb	= kill_block_super,
	.fs_flags	= FS_REQUIRES_DEV,
};
MODULE_ALIAS_FS("vxfs"); /* makes mount -t vxfs autoload the module */
MODULE_ALIAS("vxfs");

static int __init
vxfs_init(void)
{
	int rv;

	vxfs_inode_cachep = kmem_cache_create_usercopy("vxfs_inode",
			sizeof(struct vxfs_inode_info), 0,
			SLAB_RECLAIM_ACCOUNT|SLAB_MEM_SPREAD,
			offsetof(struct vxfs_inode_info, vii_immed.vi_immed),
			sizeof_field(struct vxfs_inode_info,
				vii_immed.vi_immed),
			NULL);
	if (!vxfs_inode_cachep)
		return -ENOMEM;
	rv = register_filesystem(&vxfs_fs_type);
	if (rv < 0)
		kmem_cache_destroy(vxfs_inode_cachep);
	return rv;
}

static void __exit
vxfs_cleanup(void)
{
	unregister_filesystem(&vxfs_fs_type);
	/*
	 * Make sure all delayed rcu free inodes are flushed before we
	 * destroy cache.
	 */
	rcu_barrier();
	kmem_cache_destroy(vxfs_inode_cachep);
}

module_init(vxfs_init);
module_exit(vxfs_cleanup);<|MERGE_RESOLUTION|>--- conflicted
+++ resolved
@@ -131,23 +131,6 @@
 	return &vi->vfs_inode;
 }
 
-<<<<<<< HEAD
-static void vxfs_i_callback(struct rcu_head *head)
-{
-	struct inode *inode = container_of(head, struct inode, i_rcu);
-
-	kmem_cache_free(vxfs_inode_cachep, VXFS_INO(inode));
-}
-
-static void vxfs_destroy_inode(struct inode *inode)
-{
-	call_rcu(&inode->i_rcu, vxfs_i_callback);
-}
-
-static const struct super_operations vxfs_super_ops = {
-	.alloc_inode		= vxfs_alloc_inode,
-	.destroy_inode		= vxfs_destroy_inode,
-=======
 static void vxfs_free_inode(struct inode *inode)
 {
 	kmem_cache_free(vxfs_inode_cachep, VXFS_INO(inode));
@@ -156,7 +139,6 @@
 static const struct super_operations vxfs_super_ops = {
 	.alloc_inode		= vxfs_alloc_inode,
 	.free_inode		= vxfs_free_inode,
->>>>>>> 24b8d41d
 	.evict_inode		= vxfs_evict_inode,
 	.put_super		= vxfs_put_super,
 	.statfs			= vxfs_statfs,
@@ -247,11 +229,8 @@
 
 	sbp->s_op = &vxfs_super_ops;
 	sbp->s_fs_info = infp;
-<<<<<<< HEAD
-=======
 	sbp->s_time_min = 0;
 	sbp->s_time_max = U32_MAX;
->>>>>>> 24b8d41d
 
 	if (!vxfs_try_sb_magic(sbp, silent, 1,
 			(__force __fs32)cpu_to_le32(VXFS_SUPER_MAGIC))) {
