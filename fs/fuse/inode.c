--- conflicted
+++ resolved
@@ -22,10 +22,7 @@
 #include <linux/sched.h>
 #include <linux/exportfs.h>
 #include <linux/posix_acl.h>
-<<<<<<< HEAD
-=======
 #include <linux/pid_namespace.h>
->>>>>>> 24b8d41d
 
 MODULE_AUTHOR("Miklos Szeredi <miklos@szeredi.hu>");
 MODULE_DESCRIPTION("Filesystem in Userspace");
@@ -63,26 +60,9 @@
 /** Congestion starts at 75% of maximum */
 #define FUSE_DEFAULT_CONGESTION_THRESHOLD (FUSE_DEFAULT_MAX_BACKGROUND * 3 / 4)
 
-<<<<<<< HEAD
-struct fuse_mount_data {
-	int fd;
-	unsigned rootmode;
-	kuid_t user_id;
-	kgid_t group_id;
-	unsigned fd_present:1;
-	unsigned rootmode_present:1;
-	unsigned user_id_present:1;
-	unsigned group_id_present:1;
-	unsigned default_permissions:1;
-	unsigned allow_other:1;
-	unsigned max_read;
-	unsigned blksize;
-};
-=======
 #ifdef CONFIG_BLOCK
 static struct file_system_type fuseblk_fs_type;
 #endif
->>>>>>> 24b8d41d
 
 struct fuse_forget_link *fuse_alloc_forget(void)
 {
@@ -104,17 +84,9 @@
 	fi->attr_version = 0;
 	fi->orig_ino = 0;
 	fi->state = 0;
-<<<<<<< HEAD
-	INIT_LIST_HEAD(&fi->write_files);
-	INIT_LIST_HEAD(&fi->queued_writes);
-	INIT_LIST_HEAD(&fi->writepages);
-	init_waitqueue_head(&fi->page_waitq);
-	mutex_init(&fi->mutex);
-=======
 	mutex_init(&fi->mutex);
 	init_rwsem(&fi->i_mmap_sem);
 	spin_lock_init(&fi->lock);
->>>>>>> 24b8d41d
 	fi->forget = fuse_alloc_forget();
 	if (!fi->forget)
 		goto out_free;
@@ -134,12 +106,7 @@
 static void fuse_free_inode(struct inode *inode)
 {
 	struct fuse_inode *fi = get_fuse_inode(inode);
-<<<<<<< HEAD
-	BUG_ON(!list_empty(&fi->write_files));
-	BUG_ON(!list_empty(&fi->queued_writes));
-=======
-
->>>>>>> 24b8d41d
+
 	mutex_destroy(&fi->mutex);
 	kfree(fi->forget);
 #ifdef CONFIG_FUSE_DAX
@@ -443,23 +410,7 @@
 	return 0;
 }
 
-<<<<<<< HEAD
-void fuse_lock_inode(struct inode *inode)
-{
-	if (!get_fuse_conn(inode)->parallel_dirops)
-		mutex_lock(&get_fuse_inode(inode)->mutex);
-}
-
-void fuse_unlock_inode(struct inode *inode)
-{
-	if (!get_fuse_conn(inode)->parallel_dirops)
-		mutex_unlock(&get_fuse_inode(inode)->mutex);
-}
-
-static void fuse_umount_begin(struct super_block *sb)
-=======
 bool fuse_lock_inode(struct inode *inode)
->>>>>>> 24b8d41d
 {
 	bool locked = false;
 
@@ -608,67 +559,6 @@
 		param->string = NULL;
 		return 0;
 
-<<<<<<< HEAD
-		token = match_token(p, tokens, args);
-		switch (token) {
-		case OPT_FD:
-			if (match_int(&args[0], &value))
-				return 0;
-			d->fd = value;
-			d->fd_present = 1;
-			break;
-
-		case OPT_ROOTMODE:
-			if (match_octal(&args[0], &value))
-				return 0;
-			if (!fuse_valid_type(value))
-				return 0;
-			d->rootmode = value;
-			d->rootmode_present = 1;
-			break;
-
-		case OPT_USER_ID:
-			if (fuse_match_uint(&args[0], &uv))
-				return 0;
-			d->user_id = make_kuid(current_user_ns(), uv);
-			if (!uid_valid(d->user_id))
-				return 0;
-			d->user_id_present = 1;
-			break;
-
-		case OPT_GROUP_ID:
-			if (fuse_match_uint(&args[0], &uv))
-				return 0;
-			d->group_id = make_kgid(current_user_ns(), uv);
-			if (!gid_valid(d->group_id))
-				return 0;
-			d->group_id_present = 1;
-			break;
-
-		case OPT_DEFAULT_PERMISSIONS:
-			d->default_permissions = 1;
-			break;
-
-		case OPT_ALLOW_OTHER:
-			d->allow_other = 1;
-			break;
-
-		case OPT_MAX_READ:
-			if (match_int(&args[0], &value))
-				return 0;
-			d->max_read = value;
-			break;
-
-		case OPT_BLKSIZE:
-			if (!is_bdev || match_int(&args[0], &value))
-				return 0;
-			d->blksize = value;
-			break;
-
-		default:
-			return 0;
-		}
-=======
 	case OPT_FD:
 		ctx->fd = result.uint_32;
 		ctx->fd_present = true;
@@ -715,7 +605,6 @@
 
 	default:
 		return -EINVAL;
->>>>>>> 24b8d41d
 	}
 
 	return 0;
@@ -736,18 +625,6 @@
 	struct super_block *sb = root->d_sb;
 	struct fuse_conn *fc = get_fuse_conn_super(sb);
 
-<<<<<<< HEAD
-	seq_printf(m, ",user_id=%u", from_kuid_munged(&init_user_ns, fc->user_id));
-	seq_printf(m, ",group_id=%u", from_kgid_munged(&init_user_ns, fc->group_id));
-	if (fc->default_permissions)
-		seq_puts(m, ",default_permissions");
-	if (fc->allow_other)
-		seq_puts(m, ",allow_other");
-	if (fc->max_read != ~0)
-		seq_printf(m, ",max_read=%u", fc->max_read);
-	if (sb->s_bdev && sb->s_blocksize != FUSE_DEFAULT_BLKSIZE)
-		seq_printf(m, ",blksize=%lu", sb->s_blocksize);
-=======
 	if (fc->legacy_opts_show) {
 		seq_printf(m, ",user_id=%u",
 			   from_kuid_munged(fc->user_ns, fc->user_id));
@@ -767,7 +644,6 @@
 		seq_puts(m, ",dax");
 #endif
 
->>>>>>> 24b8d41d
 	return 0;
 }
 
@@ -1159,13 +1035,6 @@
 			if (arg->flags & FUSE_HANDLE_KILLPRIV)
 				fc->handle_killpriv = 1;
 			if (arg->time_gran && arg->time_gran <= 1000000000)
-<<<<<<< HEAD
-				fc->sb->s_time_gran = arg->time_gran;
-			if ((arg->flags & FUSE_POSIX_ACL)) {
-				fc->default_permissions = 1;
-				fc->posix_acl = 1;
-				fc->sb->s_xattr = fuse_acl_xattr_handlers;
-=======
 				fm->sb->s_time_gran = arg->time_gran;
 			if ((arg->flags & FUSE_POSIX_ACL)) {
 				fc->default_permissions = 1;
@@ -1185,7 +1054,6 @@
 			    arg->flags & FUSE_MAP_ALIGNMENT &&
 			    !fuse_dax_check_alignment(fc, arg->map_alignment)) {
 				ok = false;
->>>>>>> 24b8d41d
 			}
 		} else {
 			ra_pages = fc->max_read / PAGE_SIZE;
@@ -1227,14 +1095,6 @@
 		FUSE_FLOCK_LOCKS | FUSE_HAS_IOCTL_DIR | FUSE_AUTO_INVAL_DATA |
 		FUSE_DO_READDIRPLUS | FUSE_READDIRPLUS_AUTO | FUSE_ASYNC_DIO |
 		FUSE_WRITEBACK_CACHE | FUSE_NO_OPEN_SUPPORT |
-<<<<<<< HEAD
-		FUSE_PARALLEL_DIROPS | FUSE_HANDLE_KILLPRIV | FUSE_POSIX_ACL;
-	req->in.h.opcode = FUSE_INIT;
-	req->in.numargs = 1;
-	req->in.args[0].size = sizeof(*arg);
-	req->in.args[0].value = arg;
-	req->out.numargs = 1;
-=======
 		FUSE_PARALLEL_DIROPS | FUSE_HANDLE_KILLPRIV | FUSE_POSIX_ACL |
 		FUSE_ABORT_ERROR | FUSE_MAX_PAGES | FUSE_CACHE_SYMLINKS |
 		FUSE_NO_OPENDIR_SUPPORT | FUSE_EXPLICIT_INVAL_DATA;
@@ -1250,7 +1110,6 @@
 	ia->args.in_args[0].size = sizeof(ia->in);
 	ia->args.in_args[0].value = &ia->in;
 	ia->args.out_numargs = 1;
->>>>>>> 24b8d41d
 	/* Variable length argument used for backward compatibility
 	   with interface version < 7.5.  Rest of init_out is zeroed
 	   by do_get_request(), so a short reply is not a problem */
@@ -1479,20 +1338,6 @@
 		sb->s_blocksize = PAGE_SIZE;
 		sb->s_blocksize_bits = PAGE_SHIFT;
 	}
-<<<<<<< HEAD
-	sb->s_magic = FUSE_SUPER_MAGIC;
-	sb->s_op = &fuse_super_operations;
-	sb->s_xattr = fuse_xattr_handlers;
-	sb->s_maxbytes = MAX_LFS_FILESIZE;
-	sb->s_time_gran = 1;
-	sb->s_export_op = &fuse_export_operations;
-
-	file = fget(d.fd);
-	err = -EINVAL;
-	if (!file)
-		goto err;
-=======
->>>>>>> 24b8d41d
 
 	sb->s_subtype = ctx->subtype;
 	ctx->subtype = NULL;
@@ -1518,21 +1363,6 @@
 	/* Handle umasking inside the fuse code */
 	if (sb->s_flags & SB_POSIXACL)
 		fc->dont_mask = 1;
-<<<<<<< HEAD
-	sb->s_flags |= MS_POSIXACL;
-
-	fc->default_permissions = d.default_permissions;
-	fc->allow_other = d.allow_other;
-	fc->user_id = d.user_id;
-	fc->group_id = d.group_id;
-	fc->max_read = max_t(unsigned, 4096, d.max_read);
-
-	/* Used by get_root_inode() */
-	sb->s_fs_info = fc;
-
-	err = -ENOMEM;
-	root = fuse_get_root_inode(sb, d.rootmode);
-=======
 	sb->s_flags |= SB_POSIXACL;
 
 	fc->default_permissions = ctx->default_permissions;
@@ -1547,7 +1377,6 @@
 
 	err = -ENOMEM;
 	root = fuse_get_root_inode(sb, ctx->rootmode);
->>>>>>> 24b8d41d
 	sb->s_d_op = &fuse_root_dentry_operations;
 	root_dentry = d_make_root(root);
 	if (!root_dentry)
