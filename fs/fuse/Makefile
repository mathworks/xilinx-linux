# SPDX-License-Identifier: GPL-2.0-only
#
# Makefile for the FUSE filesystem.
#

obj-$(CONFIG_FUSE_FS) += fuse.o
obj-$(CONFIG_CUSE) += cuse.o
obj-$(CONFIG_VIRTIO_FS) += virtiofs.o

<<<<<<< HEAD
fuse-objs := dev.o dir.o file.o inode.o control.o xattr.o acl.o
=======
fuse-y := dev.o dir.o file.o inode.o control.o xattr.o acl.o readdir.o
fuse-$(CONFIG_FUSE_DAX) += dax.o

virtiofs-y := virtio_fs.o
>>>>>>> 24b8d41d
<|MERGE_RESOLUTION|>--- conflicted
+++ resolved
@@ -7,11 +7,7 @@
 obj-$(CONFIG_CUSE) += cuse.o
 obj-$(CONFIG_VIRTIO_FS) += virtiofs.o
 
-<<<<<<< HEAD
-fuse-objs := dev.o dir.o file.o inode.o control.o xattr.o acl.o
-=======
 fuse-y := dev.o dir.o file.o inode.o control.o xattr.o acl.o readdir.o
 fuse-$(CONFIG_FUSE_DAX) += dax.o
 
-virtiofs-y := virtio_fs.o
->>>>>>> 24b8d41d
+virtiofs-y := virtio_fs.o