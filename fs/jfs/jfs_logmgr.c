--- conflicted
+++ resolved
@@ -1079,12 +1079,7 @@
 	mutex_lock(&jfs_log_mutex);
 	list_for_each_entry(log, &jfs_external_logs, journal_list) {
 		if (log->bdev->bd_dev == sbi->logdev) {
-<<<<<<< HEAD
-			if (memcmp(log->uuid, sbi->loguuid,
-				   sizeof(log->uuid))) {
-=======
 			if (!uuid_equal(&log->uuid, &sbi->loguuid)) {
->>>>>>> 24b8d41d
 				jfs_warn("wrong uuid on JFS journal");
 				mutex_unlock(&jfs_log_mutex);
 				return -EINVAL;
@@ -1994,11 +1989,7 @@
 
 	bio->bi_end_io = lbmIODone;
 	bio->bi_private = bp;
-<<<<<<< HEAD
-	bio_set_op_attrs(bio, REQ_OP_READ, READ_SYNC);
-=======
 	bio->bi_opf = REQ_OP_READ;
->>>>>>> 24b8d41d
 	/*check if journaling to disk has been disabled*/
 	if (log->no_integrity) {
 		bio->bi_iter.bi_size = 0;
@@ -2142,11 +2133,7 @@
 
 	bio->bi_end_io = lbmIODone;
 	bio->bi_private = bp;
-<<<<<<< HEAD
-	bio_set_op_attrs(bio, REQ_OP_WRITE, WRITE_SYNC);
-=======
 	bio->bi_opf = REQ_OP_WRITE | REQ_SYNC;
->>>>>>> 24b8d41d
 
 	/* check if journaling to disk has been disabled */
 	if (log->no_integrity) {
@@ -2510,19 +2497,4 @@
 		       lmStat.partial_page);
 	return 0;
 }
-<<<<<<< HEAD
-
-static int jfs_lmstats_proc_open(struct inode *inode, struct file *file)
-{
-	return single_open(file, jfs_lmstats_proc_show, NULL);
-}
-
-const struct file_operations jfs_lmstats_proc_fops = {
-	.open		= jfs_lmstats_proc_open,
-	.read		= seq_read,
-	.llseek		= seq_lseek,
-	.release	= single_release,
-};
-=======
->>>>>>> 24b8d41d
 #endif /* CONFIG_JFS_STATISTICS */