--- conflicted
+++ resolved
@@ -43,21 +43,12 @@
 	return count;
 }
 
-<<<<<<< HEAD
-static const struct file_operations jfs_loglevel_proc_fops = {
-	.open		= jfs_loglevel_proc_open,
-	.read		= seq_read,
-	.llseek		= seq_lseek,
-	.release	= single_release,
-	.write		= jfs_loglevel_proc_write,
-=======
 static const struct proc_ops jfs_loglevel_proc_ops = {
 	.proc_open	= jfs_loglevel_proc_open,
 	.proc_read	= seq_read,
 	.proc_lseek	= seq_lseek,
 	.proc_release	= single_release,
 	.proc_write	= jfs_loglevel_proc_write,
->>>>>>> 24b8d41d
 };
 #endif
 
