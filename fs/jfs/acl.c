--- conflicted
+++ resolved
@@ -64,16 +64,6 @@
 	switch (type) {
 	case ACL_TYPE_ACCESS:
 		ea_name = XATTR_NAME_POSIX_ACL_ACCESS;
-<<<<<<< HEAD
-		if (acl) {
-			rc = posix_acl_update_mode(inode, &inode->i_mode, &acl);
-			if (rc)
-				return rc;
-			inode->i_ctime = current_time(inode);
-			mark_inode_dirty(inode);
-		}
-=======
->>>>>>> 24b8d41d
 		break;
 	case ACL_TYPE_DEFAULT:
 		ea_name = XATTR_NAME_POSIX_ACL_DEFAULT;
