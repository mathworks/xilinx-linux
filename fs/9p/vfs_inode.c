// SPDX-License-Identifier: GPL-2.0-only
/*
 *  linux/fs/9p/vfs_inode.c
 *
 * This file contains vfs inode ops for the 9P2000 protocol.
 *
 *  Copyright (C) 2004 by Eric Van Hensbergen <ericvh@gmail.com>
 *  Copyright (C) 2002 by Ron Minnich <rminnich@lanl.gov>
 */

#define pr_fmt(fmt) KBUILD_MODNAME ": " fmt

#include <linux/module.h>
#include <linux/errno.h>
#include <linux/fs.h>
#include <linux/file.h>
#include <linux/pagemap.h>
#include <linux/stat.h>
#include <linux/string.h>
#include <linux/inet.h>
#include <linux/namei.h>
#include <linux/idr.h>
#include <linux/sched.h>
#include <linux/slab.h>
#include <linux/xattr.h>
#include <linux/posix_acl.h>
#include <net/9p/9p.h>
#include <net/9p/client.h>

#include "v9fs.h"
#include "v9fs_vfs.h"
#include "fid.h"
#include "cache.h"
#include "xattr.h"
#include "acl.h"

static const struct inode_operations v9fs_dir_inode_operations;
static const struct inode_operations v9fs_dir_inode_operations_dotu;
static const struct inode_operations v9fs_file_inode_operations;
static const struct inode_operations v9fs_symlink_inode_operations;

/**
 * unixmode2p9mode - convert unix mode bits to plan 9
 * @v9ses: v9fs session information
 * @mode: mode to convert
 *
 */

static u32 unixmode2p9mode(struct v9fs_session_info *v9ses, umode_t mode)
{
	int res;
	res = mode & 0777;
	if (S_ISDIR(mode))
		res |= P9_DMDIR;
	if (v9fs_proto_dotu(v9ses)) {
		if (v9ses->nodev == 0) {
			if (S_ISSOCK(mode))
				res |= P9_DMSOCKET;
			if (S_ISFIFO(mode))
				res |= P9_DMNAMEDPIPE;
			if (S_ISBLK(mode))
				res |= P9_DMDEVICE;
			if (S_ISCHR(mode))
				res |= P9_DMDEVICE;
		}

		if ((mode & S_ISUID) == S_ISUID)
			res |= P9_DMSETUID;
		if ((mode & S_ISGID) == S_ISGID)
			res |= P9_DMSETGID;
		if ((mode & S_ISVTX) == S_ISVTX)
			res |= P9_DMSETVTX;
	}
	return res;
}

/**
 * p9mode2perm- convert plan9 mode bits to unix permission bits
 * @v9ses: v9fs session information
 * @stat: p9_wstat from which mode need to be derived
 *
 */
static int p9mode2perm(struct v9fs_session_info *v9ses,
		       struct p9_wstat *stat)
{
	int res;
	int mode = stat->mode;

	res = mode & S_IALLUGO;
	if (v9fs_proto_dotu(v9ses)) {
		if ((mode & P9_DMSETUID) == P9_DMSETUID)
			res |= S_ISUID;

		if ((mode & P9_DMSETGID) == P9_DMSETGID)
			res |= S_ISGID;

		if ((mode & P9_DMSETVTX) == P9_DMSETVTX)
			res |= S_ISVTX;
	}
	return res;
}

/**
 * p9mode2unixmode- convert plan9 mode bits to unix mode bits
 * @v9ses: v9fs session information
 * @stat: p9_wstat from which mode need to be derived
 * @rdev: major number, minor number in case of device files.
 *
 */
static umode_t p9mode2unixmode(struct v9fs_session_info *v9ses,
			       struct p9_wstat *stat, dev_t *rdev)
{
	int res;
	u32 mode = stat->mode;

	*rdev = 0;
	res = p9mode2perm(v9ses, stat);

	if ((mode & P9_DMDIR) == P9_DMDIR)
		res |= S_IFDIR;
	else if ((mode & P9_DMSYMLINK) && (v9fs_proto_dotu(v9ses)))
		res |= S_IFLNK;
	else if ((mode & P9_DMSOCKET) && (v9fs_proto_dotu(v9ses))
		 && (v9ses->nodev == 0))
		res |= S_IFSOCK;
	else if ((mode & P9_DMNAMEDPIPE) && (v9fs_proto_dotu(v9ses))
		 && (v9ses->nodev == 0))
		res |= S_IFIFO;
	else if ((mode & P9_DMDEVICE) && (v9fs_proto_dotu(v9ses))
		 && (v9ses->nodev == 0)) {
		char type = 0, ext[32];
		int major = -1, minor = -1;

		strlcpy(ext, stat->extension, sizeof(ext));
		sscanf(ext, "%c %i %i", &type, &major, &minor);
		switch (type) {
		case 'c':
			res |= S_IFCHR;
			break;
		case 'b':
			res |= S_IFBLK;
			break;
		default:
			p9_debug(P9_DEBUG_ERROR, "Unknown special type %c %s\n",
				 type, stat->extension);
		}
		*rdev = MKDEV(major, minor);
	} else
		res |= S_IFREG;

	return res;
}

/**
 * v9fs_uflags2omode- convert posix open flags to plan 9 mode bits
 * @uflags: flags to convert
 * @extended: if .u extensions are active
 */

int v9fs_uflags2omode(int uflags, int extended)
{
	int ret;

	ret = 0;
	switch (uflags&3) {
	default:
	case O_RDONLY:
		ret = P9_OREAD;
		break;

	case O_WRONLY:
		ret = P9_OWRITE;
		break;

	case O_RDWR:
		ret = P9_ORDWR;
		break;
	}

	if (extended) {
		if (uflags & O_EXCL)
			ret |= P9_OEXCL;

		if (uflags & O_APPEND)
			ret |= P9_OAPPEND;
	}

	return ret;
}

/**
 * v9fs_blank_wstat - helper function to setup a 9P stat structure
 * @wstat: structure to initialize
 *
 */

void
v9fs_blank_wstat(struct p9_wstat *wstat)
{
	wstat->type = ~0;
	wstat->dev = ~0;
	wstat->qid.type = ~0;
	wstat->qid.version = ~0;
	*((long long *)&wstat->qid.path) = ~0;
	wstat->mode = ~0;
	wstat->atime = ~0;
	wstat->mtime = ~0;
	wstat->length = ~0;
	wstat->name = NULL;
	wstat->uid = NULL;
	wstat->gid = NULL;
	wstat->muid = NULL;
	wstat->n_uid = INVALID_UID;
	wstat->n_gid = INVALID_GID;
	wstat->n_muid = INVALID_UID;
	wstat->extension = NULL;
}

/**
 * v9fs_alloc_inode - helper function to allocate an inode
 *
 */
struct inode *v9fs_alloc_inode(struct super_block *sb)
{
	struct v9fs_inode *v9inode;
	v9inode = kmem_cache_alloc(v9fs_inode_cache, GFP_KERNEL);
	if (!v9inode)
		return NULL;
#ifdef CONFIG_9P_FSCACHE
	v9inode->fscache = NULL;
	mutex_init(&v9inode->fscache_lock);
#endif
	v9inode->writeback_fid = NULL;
	v9inode->cache_validity = 0;
	mutex_init(&v9inode->v_mutex);
	return &v9inode->vfs_inode;
}

/**
 * v9fs_free_inode - destroy an inode
 *
 */

void v9fs_free_inode(struct inode *inode)
{
	kmem_cache_free(v9fs_inode_cache, V9FS_I(inode));
}

int v9fs_init_inode(struct v9fs_session_info *v9ses,
		    struct inode *inode, umode_t mode, dev_t rdev)
{
	int err = 0;

	inode_init_owner(inode, NULL, mode);
	inode->i_blocks = 0;
	inode->i_rdev = rdev;
	inode->i_atime = inode->i_mtime = inode->i_ctime = current_time(inode);
	inode->i_mapping->a_ops = &v9fs_addr_operations;

	switch (mode & S_IFMT) {
	case S_IFIFO:
	case S_IFBLK:
	case S_IFCHR:
	case S_IFSOCK:
		if (v9fs_proto_dotl(v9ses)) {
			inode->i_op = &v9fs_file_inode_operations_dotl;
		} else if (v9fs_proto_dotu(v9ses)) {
			inode->i_op = &v9fs_file_inode_operations;
		} else {
			p9_debug(P9_DEBUG_ERROR,
				 "special files without extended mode\n");
			err = -EINVAL;
			goto error;
		}
		init_special_inode(inode, inode->i_mode, inode->i_rdev);
		break;
	case S_IFREG:
		if (v9fs_proto_dotl(v9ses)) {
			inode->i_op = &v9fs_file_inode_operations_dotl;
			if (v9ses->cache == CACHE_LOOSE ||
			    v9ses->cache == CACHE_FSCACHE)
				inode->i_fop =
					&v9fs_cached_file_operations_dotl;
			else if (v9ses->cache == CACHE_MMAP)
				inode->i_fop = &v9fs_mmap_file_operations_dotl;
			else
				inode->i_fop = &v9fs_file_operations_dotl;
		} else {
			inode->i_op = &v9fs_file_inode_operations;
			if (v9ses->cache == CACHE_LOOSE ||
			    v9ses->cache == CACHE_FSCACHE)
				inode->i_fop =
					&v9fs_cached_file_operations;
			else if (v9ses->cache == CACHE_MMAP)
				inode->i_fop = &v9fs_mmap_file_operations;
			else
				inode->i_fop = &v9fs_file_operations;
		}

		break;
	case S_IFLNK:
		if (!v9fs_proto_dotu(v9ses) && !v9fs_proto_dotl(v9ses)) {
			p9_debug(P9_DEBUG_ERROR,
				 "extended modes used with legacy protocol\n");
			err = -EINVAL;
			goto error;
		}

		if (v9fs_proto_dotl(v9ses))
			inode->i_op = &v9fs_symlink_inode_operations_dotl;
		else
			inode->i_op = &v9fs_symlink_inode_operations;

		break;
	case S_IFDIR:
		inc_nlink(inode);
		if (v9fs_proto_dotl(v9ses))
			inode->i_op = &v9fs_dir_inode_operations_dotl;
		else if (v9fs_proto_dotu(v9ses))
			inode->i_op = &v9fs_dir_inode_operations_dotu;
		else
			inode->i_op = &v9fs_dir_inode_operations;

		if (v9fs_proto_dotl(v9ses))
			inode->i_fop = &v9fs_dir_operations_dotl;
		else
			inode->i_fop = &v9fs_dir_operations;

		break;
	default:
		p9_debug(P9_DEBUG_ERROR, "BAD mode 0x%hx S_IFMT 0x%x\n",
			 mode, mode & S_IFMT);
		err = -EINVAL;
		goto error;
	}
error:
	return err;

}

/**
 * v9fs_get_inode - helper function to setup an inode
 * @sb: superblock
 * @mode: mode to setup inode with
 *
 */

struct inode *v9fs_get_inode(struct super_block *sb, umode_t mode, dev_t rdev)
{
	int err;
	struct inode *inode;
	struct v9fs_session_info *v9ses = sb->s_fs_info;

	p9_debug(P9_DEBUG_VFS, "super block: %p mode: %ho\n", sb, mode);

	inode = new_inode(sb);
	if (!inode) {
		pr_warn("%s (%d): Problem allocating inode\n",
			__func__, task_pid_nr(current));
		return ERR_PTR(-ENOMEM);
	}
	err = v9fs_init_inode(v9ses, inode, mode, rdev);
	if (err) {
		iput(inode);
		return ERR_PTR(err);
	}
	return inode;
}

/**
 * v9fs_clear_inode - release an inode
 * @inode: inode to release
 *
 */
void v9fs_evict_inode(struct inode *inode)
{
	struct v9fs_inode *v9inode = V9FS_I(inode);

	truncate_inode_pages_final(&inode->i_data);
	clear_inode(inode);
	filemap_fdatawrite(&inode->i_data);

	v9fs_cache_inode_put_cookie(inode);
	/* clunk the fid stashed in writeback_fid */
	if (v9inode->writeback_fid) {
		p9_client_clunk(v9inode->writeback_fid);
		v9inode->writeback_fid = NULL;
	}
}

static int v9fs_test_inode(struct inode *inode, void *data)
{
	int umode;
	dev_t rdev;
	struct v9fs_inode *v9inode = V9FS_I(inode);
	struct p9_wstat *st = (struct p9_wstat *)data;
	struct v9fs_session_info *v9ses = v9fs_inode2v9ses(inode);

	umode = p9mode2unixmode(v9ses, st, &rdev);
	/* don't match inode of different type */
	if ((inode->i_mode & S_IFMT) != (umode & S_IFMT))
		return 0;

	/* compare qid details */
	if (memcmp(&v9inode->qid.version,
		   &st->qid.version, sizeof(v9inode->qid.version)))
		return 0;

	if (v9inode->qid.type != st->qid.type)
		return 0;

	if (v9inode->qid.path != st->qid.path)
		return 0;
	return 1;
}

static int v9fs_test_new_inode(struct inode *inode, void *data)
{
	return 0;
}

static int v9fs_set_inode(struct inode *inode,  void *data)
{
	struct v9fs_inode *v9inode = V9FS_I(inode);
	struct p9_wstat *st = (struct p9_wstat *)data;

	memcpy(&v9inode->qid, &st->qid, sizeof(st->qid));
	return 0;
}

static struct inode *v9fs_qid_iget(struct super_block *sb,
				   struct p9_qid *qid,
				   struct p9_wstat *st,
				   int new)
{
	dev_t rdev;
	int retval;
	umode_t umode;
	unsigned long i_ino;
	struct inode *inode;
	struct v9fs_session_info *v9ses = sb->s_fs_info;
	int (*test)(struct inode *, void *);

	if (new)
		test = v9fs_test_new_inode;
	else
		test = v9fs_test_inode;

	i_ino = v9fs_qid2ino(qid);
	inode = iget5_locked(sb, i_ino, test, v9fs_set_inode, st);
	if (!inode)
		return ERR_PTR(-ENOMEM);
	if (!(inode->i_state & I_NEW))
		return inode;
	/*
	 * initialize the inode with the stat info
	 * FIXME!! we may need support for stale inodes
	 * later.
	 */
	inode->i_ino = i_ino;
	umode = p9mode2unixmode(v9ses, st, &rdev);
	retval = v9fs_init_inode(v9ses, inode, umode, rdev);
	if (retval)
		goto error;

	v9fs_stat2inode(st, inode, sb, 0);
	v9fs_cache_inode_get_cookie(inode);
	unlock_new_inode(inode);
	return inode;
error:
	iget_failed(inode);
	return ERR_PTR(retval);

}

struct inode *
v9fs_inode_from_fid(struct v9fs_session_info *v9ses, struct p9_fid *fid,
		    struct super_block *sb, int new)
{
	struct p9_wstat *st;
	struct inode *inode = NULL;

	st = p9_client_stat(fid);
	if (IS_ERR(st))
		return ERR_CAST(st);

	inode = v9fs_qid_iget(sb, &st->qid, st, new);
	p9stat_free(st);
	kfree(st);
	return inode;
}

/**
 * v9fs_at_to_dotl_flags- convert Linux specific AT flags to
 * plan 9 AT flag.
 * @flags: flags to convert
 */
static int v9fs_at_to_dotl_flags(int flags)
{
	int rflags = 0;
	if (flags & AT_REMOVEDIR)
		rflags |= P9_DOTL_AT_REMOVEDIR;
	return rflags;
}

/**
 * v9fs_dec_count - helper functon to drop i_nlink.
 *
 * If a directory had nlink <= 2 (including . and ..), then we should not drop
 * the link count, which indicates the underlying exported fs doesn't maintain
 * nlink accurately. e.g.
 * - overlayfs sets nlink to 1 for merged dir
 * - ext4 (with dir_nlink feature enabled) sets nlink to 1 if a dir has more
 *   than EXT4_LINK_MAX (65000) links.
 *
 * @inode: inode whose nlink is being dropped
 */
static void v9fs_dec_count(struct inode *inode)
{
	if (!S_ISDIR(inode->i_mode) || inode->i_nlink > 2)
		drop_nlink(inode);
}

/**
 * v9fs_remove - helper function to remove files and directories
 * @dir: directory inode that is being deleted
 * @dentry:  dentry that is being deleted
 * @flags: removing a directory
 *
 */

static int v9fs_remove(struct inode *dir, struct dentry *dentry, int flags)
{
	struct inode *inode;
	int retval = -EOPNOTSUPP;
	struct p9_fid *v9fid, *dfid;
	struct v9fs_session_info *v9ses;

	p9_debug(P9_DEBUG_VFS, "inode: %p dentry: %p rmdir: %x\n",
		 dir, dentry, flags);

	v9ses = v9fs_inode2v9ses(dir);
	inode = d_inode(dentry);
	dfid = v9fs_parent_fid(dentry);
	if (IS_ERR(dfid)) {
		retval = PTR_ERR(dfid);
		p9_debug(P9_DEBUG_VFS, "fid lookup failed %d\n", retval);
		return retval;
	}
	if (v9fs_proto_dotl(v9ses))
		retval = p9_client_unlinkat(dfid, dentry->d_name.name,
					    v9fs_at_to_dotl_flags(flags));
	if (retval == -EOPNOTSUPP) {
		/* Try the one based on path */
		v9fid = v9fs_fid_clone(dentry);
		if (IS_ERR(v9fid))
			return PTR_ERR(v9fid);
		retval = p9_client_remove(v9fid);
	}
	if (!retval) {
		/*
		 * directories on unlink should have zero
		 * link count
		 */
		if (flags & AT_REMOVEDIR) {
			clear_nlink(inode);
			v9fs_dec_count(dir);
		} else
			v9fs_dec_count(inode);

		v9fs_invalidate_inode_attr(inode);
		v9fs_invalidate_inode_attr(dir);
	}
	return retval;
}

/**
 * v9fs_create - Create a file
 * @v9ses: session information
 * @dir: directory that dentry is being created in
 * @dentry:  dentry that is being created
 * @extension: 9p2000.u extension string to support devices, etc.
 * @perm: create permissions
 * @mode: open mode
 *
 */
static struct p9_fid *
v9fs_create(struct v9fs_session_info *v9ses, struct inode *dir,
		struct dentry *dentry, char *extension, u32 perm, u8 mode)
{
	int err;
	const unsigned char *name;
	struct p9_fid *dfid, *ofid, *fid;
	struct inode *inode;

	p9_debug(P9_DEBUG_VFS, "name %pd\n", dentry);

	err = 0;
	ofid = NULL;
	fid = NULL;
<<<<<<< HEAD
	name = (char *) dentry->d_name.name;
=======
	name = dentry->d_name.name;
>>>>>>> 24b8d41d
	dfid = v9fs_parent_fid(dentry);
	if (IS_ERR(dfid)) {
		err = PTR_ERR(dfid);
		p9_debug(P9_DEBUG_VFS, "fid lookup failed %d\n", err);
		return ERR_PTR(err);
	}

	/* clone a fid to use for creation */
	ofid = clone_fid(dfid);
	if (IS_ERR(ofid)) {
		err = PTR_ERR(ofid);
		p9_debug(P9_DEBUG_VFS, "p9_client_walk failed %d\n", err);
		return ERR_PTR(err);
	}

	err = p9_client_fcreate(ofid, name, perm, mode, extension);
	if (err < 0) {
		p9_debug(P9_DEBUG_VFS, "p9_client_fcreate failed %d\n", err);
		goto error;
	}

	if (!(perm & P9_DMLINK)) {
		/* now walk from the parent so we can get unopened fid */
		fid = p9_client_walk(dfid, 1, &name, 1);
		if (IS_ERR(fid)) {
			err = PTR_ERR(fid);
			p9_debug(P9_DEBUG_VFS,
				   "p9_client_walk failed %d\n", err);
			fid = NULL;
			goto error;
		}
		/*
		 * instantiate inode and assign the unopened fid to the dentry
		 */
		inode = v9fs_get_new_inode_from_fid(v9ses, fid, dir->i_sb);
		if (IS_ERR(inode)) {
			err = PTR_ERR(inode);
			p9_debug(P9_DEBUG_VFS,
				   "inode creation failed %d\n", err);
			goto error;
		}
		v9fs_fid_add(dentry, fid);
		d_instantiate(dentry, inode);
	}
	return ofid;
error:
	if (ofid)
		p9_client_clunk(ofid);

	if (fid)
		p9_client_clunk(fid);

	return ERR_PTR(err);
}

/**
 * v9fs_vfs_create - VFS hook to create a regular file
 *
 * open(.., O_CREAT) is handled in v9fs_vfs_atomic_open().  This is only called
 * for mknod(2).
 *
 * @dir: directory inode that is being created
 * @dentry:  dentry that is being deleted
 * @mode: create permissions
 *
 */

static int
v9fs_vfs_create(struct inode *dir, struct dentry *dentry, umode_t mode,
		bool excl)
{
	struct v9fs_session_info *v9ses = v9fs_inode2v9ses(dir);
	u32 perm = unixmode2p9mode(v9ses, mode);
	struct p9_fid *fid;

	/* P9_OEXCL? */
	fid = v9fs_create(v9ses, dir, dentry, NULL, perm, P9_ORDWR);
	if (IS_ERR(fid))
		return PTR_ERR(fid);

	v9fs_invalidate_inode_attr(dir);
	p9_client_clunk(fid);

	return 0;
}

/**
 * v9fs_vfs_mkdir - VFS mkdir hook to create a directory
 * @dir:  inode that is being unlinked
 * @dentry: dentry that is being unlinked
 * @mode: mode for new directory
 *
 */

static int v9fs_vfs_mkdir(struct inode *dir, struct dentry *dentry, umode_t mode)
{
	int err;
	u32 perm;
	struct p9_fid *fid;
	struct v9fs_session_info *v9ses;

	p9_debug(P9_DEBUG_VFS, "name %pd\n", dentry);
	err = 0;
	v9ses = v9fs_inode2v9ses(dir);
	perm = unixmode2p9mode(v9ses, mode | S_IFDIR);
	fid = v9fs_create(v9ses, dir, dentry, NULL, perm, P9_OREAD);
	if (IS_ERR(fid)) {
		err = PTR_ERR(fid);
		fid = NULL;
	} else {
		inc_nlink(dir);
		v9fs_invalidate_inode_attr(dir);
	}

	if (fid)
		p9_client_clunk(fid);

	return err;
}

/**
 * v9fs_vfs_lookup - VFS lookup hook to "walk" to a new inode
 * @dir:  inode that is being walked from
 * @dentry: dentry that is being walked to?
 * @flags: lookup flags (unused)
 *
 */

struct dentry *v9fs_vfs_lookup(struct inode *dir, struct dentry *dentry,
				      unsigned int flags)
{
	struct dentry *res;
	struct v9fs_session_info *v9ses;
	struct p9_fid *dfid, *fid;
	struct inode *inode;
	const unsigned char *name;

	p9_debug(P9_DEBUG_VFS, "dir: %p dentry: (%pd) %p flags: %x\n",
		 dir, dentry, dentry, flags);

	if (dentry->d_name.len > NAME_MAX)
		return ERR_PTR(-ENAMETOOLONG);

	v9ses = v9fs_inode2v9ses(dir);
	/* We can walk d_parent because we hold the dir->i_mutex */
	dfid = v9fs_parent_fid(dentry);
	if (IS_ERR(dfid))
		return ERR_CAST(dfid);

	/*
	 * Make sure we don't use a wrong inode due to parallel
	 * unlink. For cached mode create calls request for new
	 * inode. But with cache disabled, lookup should do this.
	 */
	name = dentry->d_name.name;
	fid = p9_client_walk(dfid, 1, &name, 1);
	if (fid == ERR_PTR(-ENOENT))
		inode = NULL;
	else if (IS_ERR(fid))
		inode = ERR_CAST(fid);
	else if (v9ses->cache == CACHE_LOOSE || v9ses->cache == CACHE_FSCACHE)
		inode = v9fs_get_inode_from_fid(v9ses, fid, dir->i_sb);
	else
		inode = v9fs_get_new_inode_from_fid(v9ses, fid, dir->i_sb);
	/*
	 * If we had a rename on the server and a parallel lookup
	 * for the new name, then make sure we instantiate with
	 * the new name. ie look up for a/b, while on server somebody
	 * moved b under k and client parallely did a lookup for
	 * k/b.
	 */
	res = d_splice_alias(inode, dentry);
	if (!IS_ERR(fid)) {
		if (!res)
			v9fs_fid_add(dentry, fid);
		else if (!IS_ERR(res))
			v9fs_fid_add(res, fid);
		else
			p9_client_clunk(fid);
	}
	return res;
}

static int
v9fs_vfs_atomic_open(struct inode *dir, struct dentry *dentry,
		     struct file *file, unsigned flags, umode_t mode)
{
	int err;
	u32 perm;
	struct v9fs_inode *v9inode;
	struct v9fs_session_info *v9ses;
	struct p9_fid *fid, *inode_fid;
	struct dentry *res = NULL;

	if (d_in_lookup(dentry)) {
		res = v9fs_vfs_lookup(dir, dentry, 0);
		if (IS_ERR(res))
			return PTR_ERR(res);

		if (res)
			dentry = res;
	}

	/* Only creates */
	if (!(flags & O_CREAT) || d_really_is_positive(dentry))
		return finish_no_open(file, res);

	err = 0;

	v9ses = v9fs_inode2v9ses(dir);
	perm = unixmode2p9mode(v9ses, mode);
	fid = v9fs_create(v9ses, dir, dentry, NULL, perm,
				v9fs_uflags2omode(flags,
						v9fs_proto_dotu(v9ses)));
	if (IS_ERR(fid)) {
		err = PTR_ERR(fid);
		fid = NULL;
		goto error;
	}

	v9fs_invalidate_inode_attr(dir);
	v9inode = V9FS_I(d_inode(dentry));
	mutex_lock(&v9inode->v_mutex);
	if ((v9ses->cache == CACHE_LOOSE || v9ses->cache == CACHE_FSCACHE) &&
	    !v9inode->writeback_fid &&
	    ((flags & O_ACCMODE) != O_RDONLY)) {
		/*
		 * clone a fid and add it to writeback_fid
		 * we do it during open time instead of
		 * page dirty time via write_begin/page_mkwrite
		 * because we want write after unlink usecase
		 * to work.
		 */
		inode_fid = v9fs_writeback_fid(dentry);
		if (IS_ERR(inode_fid)) {
			err = PTR_ERR(inode_fid);
			mutex_unlock(&v9inode->v_mutex);
			goto error;
		}
		v9inode->writeback_fid = (void *) inode_fid;
	}
	mutex_unlock(&v9inode->v_mutex);
	err = finish_open(file, dentry, generic_file_open);
	if (err)
		goto error;

	file->private_data = fid;
	if (v9ses->cache == CACHE_LOOSE || v9ses->cache == CACHE_FSCACHE)
		v9fs_cache_inode_set_cookie(d_inode(dentry), file);

	file->f_mode |= FMODE_CREATED;
out:
	dput(res);
	return err;

error:
	if (fid)
		p9_client_clunk(fid);
	goto out;
}

/**
 * v9fs_vfs_unlink - VFS unlink hook to delete an inode
 * @i:  inode that is being unlinked
 * @d: dentry that is being unlinked
 *
 */

int v9fs_vfs_unlink(struct inode *i, struct dentry *d)
{
	return v9fs_remove(i, d, 0);
}

/**
 * v9fs_vfs_rmdir - VFS unlink hook to delete a directory
 * @i:  inode that is being unlinked
 * @d: dentry that is being unlinked
 *
 */

int v9fs_vfs_rmdir(struct inode *i, struct dentry *d)
{
	return v9fs_remove(i, d, AT_REMOVEDIR);
}

/**
 * v9fs_vfs_rename - VFS hook to rename an inode
 * @old_dir:  old dir inode
 * @old_dentry: old dentry
 * @new_dir: new dir inode
 * @new_dentry: new dentry
 *
 */

int
v9fs_vfs_rename(struct inode *old_dir, struct dentry *old_dentry,
		struct inode *new_dir, struct dentry *new_dentry,
		unsigned int flags)
{
	int retval;
	struct inode *old_inode;
	struct inode *new_inode;
	struct v9fs_session_info *v9ses;
	struct p9_fid *oldfid;
	struct p9_fid *olddirfid;
	struct p9_fid *newdirfid;
	struct p9_wstat wstat;

	if (flags)
		return -EINVAL;

	p9_debug(P9_DEBUG_VFS, "\n");
	retval = 0;
	old_inode = d_inode(old_dentry);
	new_inode = d_inode(new_dentry);
	v9ses = v9fs_inode2v9ses(old_inode);
	oldfid = v9fs_fid_lookup(old_dentry);
	if (IS_ERR(oldfid))
		return PTR_ERR(oldfid);

	olddirfid = clone_fid(v9fs_parent_fid(old_dentry));
	if (IS_ERR(olddirfid)) {
		retval = PTR_ERR(olddirfid);
		goto done;
	}

	newdirfid = clone_fid(v9fs_parent_fid(new_dentry));
	if (IS_ERR(newdirfid)) {
		retval = PTR_ERR(newdirfid);
		goto clunk_olddir;
	}

	down_write(&v9ses->rename_sem);
	if (v9fs_proto_dotl(v9ses)) {
		retval = p9_client_renameat(olddirfid, old_dentry->d_name.name,
					    newdirfid, new_dentry->d_name.name);
		if (retval == -EOPNOTSUPP)
			retval = p9_client_rename(oldfid, newdirfid,
						  new_dentry->d_name.name);
		if (retval != -EOPNOTSUPP)
			goto clunk_newdir;
	}
	if (old_dentry->d_parent != new_dentry->d_parent) {
		/*
		 * 9P .u can only handle file rename in the same directory
		 */

		p9_debug(P9_DEBUG_ERROR, "old dir and new dir are different\n");
		retval = -EXDEV;
		goto clunk_newdir;
	}
	v9fs_blank_wstat(&wstat);
	wstat.muid = v9ses->uname;
	wstat.name = new_dentry->d_name.name;
	retval = p9_client_wstat(oldfid, &wstat);

clunk_newdir:
	if (!retval) {
		if (new_inode) {
			if (S_ISDIR(new_inode->i_mode))
				clear_nlink(new_inode);
			else
				v9fs_dec_count(new_inode);
		}
		if (S_ISDIR(old_inode->i_mode)) {
			if (!new_inode)
				inc_nlink(new_dir);
			v9fs_dec_count(old_dir);
		}
		v9fs_invalidate_inode_attr(old_inode);
		v9fs_invalidate_inode_attr(old_dir);
		v9fs_invalidate_inode_attr(new_dir);

		/* successful rename */
		d_move(old_dentry, new_dentry);
	}
	up_write(&v9ses->rename_sem);
	p9_client_clunk(newdirfid);

clunk_olddir:
	p9_client_clunk(olddirfid);

done:
	return retval;
}

/**
 * v9fs_vfs_getattr - retrieve file metadata
 * @path: Object to query
 * @stat: metadata structure to populate
 * @request_mask: Mask of STATX_xxx flags indicating the caller's interests
 * @flags: AT_STATX_xxx setting
 *
 */

static int
v9fs_vfs_getattr(const struct path *path, struct kstat *stat,
		 u32 request_mask, unsigned int flags)
{
	struct dentry *dentry = path->dentry;
	struct v9fs_session_info *v9ses;
	struct p9_fid *fid;
	struct p9_wstat *st;

	p9_debug(P9_DEBUG_VFS, "dentry: %p\n", dentry);
	v9ses = v9fs_dentry2v9ses(dentry);
	if (v9ses->cache == CACHE_LOOSE || v9ses->cache == CACHE_FSCACHE) {
		generic_fillattr(d_inode(dentry), stat);
		return 0;
	}
	fid = v9fs_fid_lookup(dentry);
	if (IS_ERR(fid))
		return PTR_ERR(fid);

	st = p9_client_stat(fid);
	if (IS_ERR(st))
		return PTR_ERR(st);

<<<<<<< HEAD
	v9fs_stat2inode(st, d_inode(dentry), dentry->d_sb);
=======
	v9fs_stat2inode(st, d_inode(dentry), dentry->d_sb, 0);
>>>>>>> 24b8d41d
	generic_fillattr(d_inode(dentry), stat);

	p9stat_free(st);
	kfree(st);
	return 0;
}

/**
 * v9fs_vfs_setattr - set file metadata
 * @dentry: file whose metadata to set
 * @iattr: metadata assignment structure
 *
 */

static int v9fs_vfs_setattr(struct dentry *dentry, struct iattr *iattr)
{
	int retval;
	struct v9fs_session_info *v9ses;
	struct p9_fid *fid = NULL;
	struct p9_wstat wstat;

	p9_debug(P9_DEBUG_VFS, "\n");
	retval = setattr_prepare(dentry, iattr);
	if (retval)
		return retval;

	retval = -EPERM;
	v9ses = v9fs_dentry2v9ses(dentry);
	if (iattr->ia_valid & ATTR_FILE) {
		fid = iattr->ia_file->private_data;
		WARN_ON(!fid);
	}
	if (!fid)
		fid = v9fs_fid_lookup(dentry);
	if(IS_ERR(fid))
		return PTR_ERR(fid);

	v9fs_blank_wstat(&wstat);
	if (iattr->ia_valid & ATTR_MODE)
		wstat.mode = unixmode2p9mode(v9ses, iattr->ia_mode);

	if (iattr->ia_valid & ATTR_MTIME)
		wstat.mtime = iattr->ia_mtime.tv_sec;

	if (iattr->ia_valid & ATTR_ATIME)
		wstat.atime = iattr->ia_atime.tv_sec;

	if (iattr->ia_valid & ATTR_SIZE)
		wstat.length = iattr->ia_size;

	if (v9fs_proto_dotu(v9ses)) {
		if (iattr->ia_valid & ATTR_UID)
			wstat.n_uid = iattr->ia_uid;

		if (iattr->ia_valid & ATTR_GID)
			wstat.n_gid = iattr->ia_gid;
	}

	/* Write all dirty data */
	if (d_is_reg(dentry))
		filemap_write_and_wait(d_inode(dentry)->i_mapping);

	retval = p9_client_wstat(fid, &wstat);
	if (retval < 0)
		return retval;

	if ((iattr->ia_valid & ATTR_SIZE) &&
	    iattr->ia_size != i_size_read(d_inode(dentry)))
		truncate_setsize(d_inode(dentry), iattr->ia_size);

	v9fs_invalidate_inode_attr(d_inode(dentry));

	setattr_copy(d_inode(dentry), iattr);
	mark_inode_dirty(d_inode(dentry));
	return 0;
}

/**
 * v9fs_stat2inode - populate an inode structure with mistat info
 * @stat: Plan 9 metadata (mistat) structure
 * @inode: inode to populate
 * @sb: superblock of filesystem
 * @flags: control flags (e.g. V9FS_STAT2INODE_KEEP_ISIZE)
 *
 */

void
v9fs_stat2inode(struct p9_wstat *stat, struct inode *inode,
		 struct super_block *sb, unsigned int flags)
{
	umode_t mode;
	char ext[32];
	char tag_name[14];
	unsigned int i_nlink;
	struct v9fs_session_info *v9ses = sb->s_fs_info;
	struct v9fs_inode *v9inode = V9FS_I(inode);

	set_nlink(inode, 1);

	inode->i_atime.tv_sec = stat->atime;
	inode->i_mtime.tv_sec = stat->mtime;
	inode->i_ctime.tv_sec = stat->mtime;

	inode->i_uid = v9ses->dfltuid;
	inode->i_gid = v9ses->dfltgid;

	if (v9fs_proto_dotu(v9ses)) {
		inode->i_uid = stat->n_uid;
		inode->i_gid = stat->n_gid;
	}
	if ((S_ISREG(inode->i_mode)) || (S_ISDIR(inode->i_mode))) {
		if (v9fs_proto_dotu(v9ses) && (stat->extension[0] != '\0')) {
			/*
			 * Hadlink support got added later to
			 * to the .u extension. So there can be
			 * server out there that doesn't support
			 * this even with .u extension. So check
			 * for non NULL stat->extension
			 */
			strlcpy(ext, stat->extension, sizeof(ext));
			/* HARDLINKCOUNT %u */
			sscanf(ext, "%13s %u", tag_name, &i_nlink);
			if (!strncmp(tag_name, "HARDLINKCOUNT", 13))
				set_nlink(inode, i_nlink);
		}
	}
	mode = p9mode2perm(v9ses, stat);
	mode |= inode->i_mode & ~S_IALLUGO;
	inode->i_mode = mode;

	if (!(flags & V9FS_STAT2INODE_KEEP_ISIZE))
		v9fs_i_size_write(inode, stat->length);
	/* not real number of blocks, but 512 byte ones ... */
	inode->i_blocks = (stat->length + 512 - 1) >> 9;
	v9inode->cache_validity &= ~V9FS_INO_INVALID_ATTR;
}

/**
 * v9fs_qid2ino - convert qid into inode number
 * @qid: qid to hash
 *
 * BUG: potential for inode number collisions?
 */

ino_t v9fs_qid2ino(struct p9_qid *qid)
{
	u64 path = qid->path + 2;
	ino_t i = 0;

	if (sizeof(ino_t) == sizeof(path))
		memcpy(&i, &path, sizeof(ino_t));
	else
		i = (ino_t) (path ^ (path >> 32));

	return i;
}

/**
 * v9fs_vfs_get_link - follow a symlink path
 * @dentry: dentry for symlink
 * @inode: inode for symlink
 * @done: delayed call for when we are done with the return value
 */

static const char *v9fs_vfs_get_link(struct dentry *dentry,
				     struct inode *inode,
				     struct delayed_call *done)
{
	struct v9fs_session_info *v9ses;
	struct p9_fid *fid;
	struct p9_wstat *st;
	char *res;

	if (!dentry)
		return ERR_PTR(-ECHILD);

	v9ses = v9fs_dentry2v9ses(dentry);
	fid = v9fs_fid_lookup(dentry);
	p9_debug(P9_DEBUG_VFS, "%pd\n", dentry);

	if (IS_ERR(fid))
		return ERR_CAST(fid);

	if (!v9fs_proto_dotu(v9ses))
		return ERR_PTR(-EBADF);

	st = p9_client_stat(fid);
	if (IS_ERR(st))
		return ERR_CAST(st);

	if (!(st->mode & P9_DMSYMLINK)) {
		p9stat_free(st);
		kfree(st);
		return ERR_PTR(-EINVAL);
	}
	res = st->extension;
	st->extension = NULL;
	if (strlen(res) >= PATH_MAX)
		res[PATH_MAX - 1] = '\0';

	p9stat_free(st);
	kfree(st);
	set_delayed_call(done, kfree_link, res);
	return res;
}

/**
 * v9fs_vfs_mkspecial - create a special file
 * @dir: inode to create special file in
 * @dentry: dentry to create
 * @perm: mode to create special file
 * @extension: 9p2000.u format extension string representing special file
 *
 */

static int v9fs_vfs_mkspecial(struct inode *dir, struct dentry *dentry,
	u32 perm, const char *extension)
{
	struct p9_fid *fid;
	struct v9fs_session_info *v9ses;

	v9ses = v9fs_inode2v9ses(dir);
	if (!v9fs_proto_dotu(v9ses)) {
		p9_debug(P9_DEBUG_ERROR, "not extended\n");
		return -EPERM;
	}

	fid = v9fs_create(v9ses, dir, dentry, (char *) extension, perm,
								P9_OREAD);
	if (IS_ERR(fid))
		return PTR_ERR(fid);

	v9fs_invalidate_inode_attr(dir);
	p9_client_clunk(fid);
	return 0;
}

/**
 * v9fs_vfs_symlink - helper function to create symlinks
 * @dir: directory inode containing symlink
 * @dentry: dentry for symlink
 * @symname: symlink data
 *
 * See Also: 9P2000.u RFC for more information
 *
 */

static int
v9fs_vfs_symlink(struct inode *dir, struct dentry *dentry, const char *symname)
{
	p9_debug(P9_DEBUG_VFS, " %lu,%pd,%s\n",
		 dir->i_ino, dentry, symname);

	return v9fs_vfs_mkspecial(dir, dentry, P9_DMSYMLINK, symname);
}

#define U32_MAX_DIGITS 10

/**
 * v9fs_vfs_link - create a hardlink
 * @old_dentry: dentry for file to link to
 * @dir: inode destination for new link
 * @dentry: dentry for link
 *
 */

static int
v9fs_vfs_link(struct dentry *old_dentry, struct inode *dir,
	      struct dentry *dentry)
{
	int retval;
	char name[1 + U32_MAX_DIGITS + 2]; /* sign + number + \n + \0 */
	struct p9_fid *oldfid;

	p9_debug(P9_DEBUG_VFS, " %lu,%pd,%pd\n",
		 dir->i_ino, dentry, old_dentry);

	oldfid = v9fs_fid_clone(old_dentry);
	if (IS_ERR(oldfid))
		return PTR_ERR(oldfid);

	sprintf(name, "%d\n", oldfid->fid);
	retval = v9fs_vfs_mkspecial(dir, dentry, P9_DMLINK, name);
	if (!retval) {
		v9fs_refresh_inode(oldfid, d_inode(old_dentry));
		v9fs_invalidate_inode_attr(dir);
	}
	p9_client_clunk(oldfid);
	return retval;
}

/**
 * v9fs_vfs_mknod - create a special file
 * @dir: inode destination for new link
 * @dentry: dentry for file
 * @mode: mode for creation
 * @rdev: device associated with special file
 *
 */

static int
v9fs_vfs_mknod(struct inode *dir, struct dentry *dentry, umode_t mode, dev_t rdev)
{
	struct v9fs_session_info *v9ses = v9fs_inode2v9ses(dir);
	int retval;
	char name[2 + U32_MAX_DIGITS + 1 + U32_MAX_DIGITS + 1];
	u32 perm;

	p9_debug(P9_DEBUG_VFS, " %lu,%pd mode: %hx MAJOR: %u MINOR: %u\n",
		 dir->i_ino, dentry, mode,
		 MAJOR(rdev), MINOR(rdev));

	/* build extension */
	if (S_ISBLK(mode))
		sprintf(name, "b %u %u", MAJOR(rdev), MINOR(rdev));
	else if (S_ISCHR(mode))
		sprintf(name, "c %u %u", MAJOR(rdev), MINOR(rdev));
	else
		*name = 0;

	perm = unixmode2p9mode(v9ses, mode);
	retval = v9fs_vfs_mkspecial(dir, dentry, perm, name);

	return retval;
}

int v9fs_refresh_inode(struct p9_fid *fid, struct inode *inode)
{
	int umode;
	dev_t rdev;
	struct p9_wstat *st;
	struct v9fs_session_info *v9ses;
	unsigned int flags;

	v9ses = v9fs_inode2v9ses(inode);
	st = p9_client_stat(fid);
	if (IS_ERR(st))
		return PTR_ERR(st);
	/*
	 * Don't update inode if the file type is different
	 */
	umode = p9mode2unixmode(v9ses, st, &rdev);
	if ((inode->i_mode & S_IFMT) != (umode & S_IFMT))
		goto out;

	/*
	 * We don't want to refresh inode->i_size,
	 * because we may have cached data
	 */
	flags = (v9ses->cache == CACHE_LOOSE || v9ses->cache == CACHE_FSCACHE) ?
		V9FS_STAT2INODE_KEEP_ISIZE : 0;
	v9fs_stat2inode(st, inode, inode->i_sb, flags);
out:
	p9stat_free(st);
	kfree(st);
	return 0;
}

static const struct inode_operations v9fs_dir_inode_operations_dotu = {
	.create = v9fs_vfs_create,
	.lookup = v9fs_vfs_lookup,
	.atomic_open = v9fs_vfs_atomic_open,
	.symlink = v9fs_vfs_symlink,
	.link = v9fs_vfs_link,
	.unlink = v9fs_vfs_unlink,
	.mkdir = v9fs_vfs_mkdir,
	.rmdir = v9fs_vfs_rmdir,
	.mknod = v9fs_vfs_mknod,
	.rename = v9fs_vfs_rename,
	.getattr = v9fs_vfs_getattr,
	.setattr = v9fs_vfs_setattr,
};

static const struct inode_operations v9fs_dir_inode_operations = {
	.create = v9fs_vfs_create,
	.lookup = v9fs_vfs_lookup,
	.atomic_open = v9fs_vfs_atomic_open,
	.unlink = v9fs_vfs_unlink,
	.mkdir = v9fs_vfs_mkdir,
	.rmdir = v9fs_vfs_rmdir,
	.mknod = v9fs_vfs_mknod,
	.rename = v9fs_vfs_rename,
	.getattr = v9fs_vfs_getattr,
	.setattr = v9fs_vfs_setattr,
};

static const struct inode_operations v9fs_file_inode_operations = {
	.getattr = v9fs_vfs_getattr,
	.setattr = v9fs_vfs_setattr,
};

static const struct inode_operations v9fs_symlink_inode_operations = {
	.get_link = v9fs_vfs_get_link,
	.getattr = v9fs_vfs_getattr,
	.setattr = v9fs_vfs_setattr,
};
<|MERGE_RESOLUTION|>--- conflicted
+++ resolved
@@ -598,11 +598,7 @@
 	err = 0;
 	ofid = NULL;
 	fid = NULL;
-<<<<<<< HEAD
-	name = (char *) dentry->d_name.name;
-=======
 	name = dentry->d_name.name;
->>>>>>> 24b8d41d
 	dfid = v9fs_parent_fid(dentry);
 	if (IS_ERR(dfid)) {
 		err = PTR_ERR(dfid);
@@ -1021,11 +1017,7 @@
 	if (IS_ERR(st))
 		return PTR_ERR(st);
 
-<<<<<<< HEAD
-	v9fs_stat2inode(st, d_inode(dentry), dentry->d_sb);
-=======
 	v9fs_stat2inode(st, d_inode(dentry), dentry->d_sb, 0);
->>>>>>> 24b8d41d
 	generic_fillattr(d_inode(dentry), stat);
 
 	p9stat_free(st);
