--- conflicted
+++ resolved
@@ -252,12 +252,8 @@
  */
 static void v9fs_set_netfs_context(struct inode *inode)
 {
-<<<<<<< HEAD
-	netfs_i_context_init(inode, &v9fs_req_ops);
-=======
 	struct v9fs_inode *v9inode = V9FS_I(inode);
 	netfs_inode_init(&v9inode->netfs, &v9fs_req_ops);
->>>>>>> 88084a3d
 }
 
 int v9fs_init_inode(struct v9fs_session_info *v9ses,
