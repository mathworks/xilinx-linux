--- conflicted
+++ resolved
@@ -30,17 +30,10 @@
 #include <linux/namei.h>
 #include <linux/log2.h>
 #include <linux/cleancache.h>
-<<<<<<< HEAD
-#include <linux/dax.h>
-#include <linux/badblocks.h>
-#include <linux/falloc.h>
-#include <asm/uaccess.h>
-=======
 #include <linux/task_io_accounting_ops.h>
 #include <linux/falloc.h>
 #include <linux/uaccess.h>
 #include <linux/suspend.h>
->>>>>>> 24b8d41d
 #include "internal.h"
 
 struct bdev_inode {
@@ -60,18 +53,6 @@
 	return &BDEV_I(inode)->bdev;
 }
 EXPORT_SYMBOL(I_BDEV);
-
-void __vfs_msg(struct super_block *sb, const char *prefix, const char *fmt, ...)
-{
-	struct va_format vaf;
-	va_list args;
-
-	va_start(args, fmt);
-	vaf.fmt = fmt;
-	vaf.va = &args;
-	printk_ratelimited("%sVFS (%s): %pV\n", prefix, sb->s_id, &vaf);
-	va_end(args);
-}
 
 static void bdev_write_inode(struct block_device *bdev)
 {
@@ -236,9 +217,6 @@
 }
 
 static ssize_t
-<<<<<<< HEAD
-blkdev_direct_IO(struct kiocb *iocb, struct iov_iter *iter)
-=======
 __blkdev_direct_IO_simple(struct kiocb *iocb, struct iov_iter *iter,
 		int nr_pages)
 {
@@ -376,7 +354,6 @@
 
 static ssize_t
 __blkdev_direct_IO(struct kiocb *iocb, struct iov_iter *iter, int nr_pages)
->>>>>>> 24b8d41d
 {
 	struct file *file = iocb->ki_filp;
 	struct inode *inode = bdev_file_inode(file);
@@ -483,11 +460,6 @@
 	if (!is_sync)
 		return -EIOCBQUEUED;
 
-<<<<<<< HEAD
-	return __blockdev_direct_IO(iocb, inode, I_BDEV(inode), iter,
-				    blkdev_get_block, NULL, NULL,
-				    DIO_SKIP_DIO_COUNT);
-=======
 	for (;;) {
 		set_current_state(TASK_UNINTERRUPTIBLE);
 		if (!READ_ONCE(dio->waiter))
@@ -506,7 +478,6 @@
 
 	bio_put(&dio->bio);
 	return ret;
->>>>>>> 24b8d41d
 }
 
 static ssize_t
@@ -754,14 +725,9 @@
 	result = blk_queue_enter(bdev->bd_disk->queue, 0);
 	if (result)
 		return result;
-<<<<<<< HEAD
-	result = ops->rw_page(bdev, sector + get_start_sect(bdev), page, false);
-	blk_queue_exit(bdev->bd_queue);
-=======
 	result = ops->rw_page(bdev, sector + get_start_sect(bdev), page,
 			      REQ_OP_READ);
 	blk_queue_exit(bdev->bd_disk->queue);
->>>>>>> 24b8d41d
 	return result;
 }
 
@@ -797,14 +763,9 @@
 		return result;
 
 	set_page_writeback(page);
-<<<<<<< HEAD
-	result = ops->rw_page(bdev, sector + get_start_sect(bdev), page, true);
-	if (result)
-=======
 	result = ops->rw_page(bdev, sector + get_start_sect(bdev), page,
 			      REQ_OP_WRITE);
 	if (result) {
->>>>>>> 24b8d41d
 		end_page_writeback(page);
 	} else {
 		clean_page_buffers(page);
@@ -813,124 +774,6 @@
 	blk_queue_exit(bdev->bd_disk->queue);
 	return result;
 }
-<<<<<<< HEAD
-EXPORT_SYMBOL_GPL(bdev_write_page);
-
-/**
- * bdev_direct_access() - Get the address for directly-accessibly memory
- * @bdev: The device containing the memory
- * @dax: control and output parameters for ->direct_access
- *
- * If a block device is made up of directly addressable memory, this function
- * will tell the caller the PFN and the address of the memory.  The address
- * may be directly dereferenced within the kernel without the need to call
- * ioremap(), kmap() or similar.  The PFN is suitable for inserting into
- * page tables.
- *
- * Return: negative errno if an error occurs, otherwise the number of bytes
- * accessible at this address.
- */
-long bdev_direct_access(struct block_device *bdev, struct blk_dax_ctl *dax)
-{
-	sector_t sector = dax->sector;
-	long avail, size = dax->size;
-	const struct block_device_operations *ops = bdev->bd_disk->fops;
-
-	/*
-	 * The device driver is allowed to sleep, in order to make the
-	 * memory directly accessible.
-	 */
-	might_sleep();
-
-	if (size < 0)
-		return size;
-	if (!blk_queue_dax(bdev_get_queue(bdev)) || !ops->direct_access)
-		return -EOPNOTSUPP;
-	if ((sector + DIV_ROUND_UP(size, 512)) >
-					part_nr_sects_read(bdev->bd_part))
-		return -ERANGE;
-	sector += get_start_sect(bdev);
-	if (sector % (PAGE_SIZE / 512))
-		return -EINVAL;
-	avail = ops->direct_access(bdev, sector, &dax->addr, &dax->pfn, size);
-	if (!avail)
-		return -ERANGE;
-	if (avail > 0 && avail & ~PAGE_MASK)
-		return -ENXIO;
-	return min(avail, size);
-}
-EXPORT_SYMBOL_GPL(bdev_direct_access);
-=======
->>>>>>> 24b8d41d
-
-/**
- * bdev_dax_supported() - Check if the device supports dax for filesystem
- * @sb: The superblock of the device
- * @blocksize: The block size of the device
- *
- * This is a library function for filesystems to check if the block device
- * can be mounted with dax option.
- *
- * Return: negative errno if unsupported, 0 if supported.
- */
-int bdev_dax_supported(struct super_block *sb, int blocksize)
-{
-	struct blk_dax_ctl dax = {
-		.sector = 0,
-		.size = PAGE_SIZE,
-	};
-	int err;
-
-	if (blocksize != PAGE_SIZE) {
-		vfs_msg(sb, KERN_ERR, "error: unsupported blocksize for dax");
-		return -EINVAL;
-	}
-
-	err = bdev_direct_access(sb->s_bdev, &dax);
-	if (err < 0) {
-		switch (err) {
-		case -EOPNOTSUPP:
-			vfs_msg(sb, KERN_ERR,
-				"error: device does not support dax");
-			break;
-		case -EINVAL:
-			vfs_msg(sb, KERN_ERR,
-				"error: unaligned partition for dax");
-			break;
-		default:
-			vfs_msg(sb, KERN_ERR,
-				"error: dax access failed (%d)", err);
-		}
-		return err;
-	}
-
-	return 0;
-}
-EXPORT_SYMBOL_GPL(bdev_dax_supported);
-
-/**
- * bdev_dax_capable() - Return if the raw device is capable for dax
- * @bdev: The device for raw block device access
- */
-bool bdev_dax_capable(struct block_device *bdev)
-{
-	struct blk_dax_ctl dax = {
-		.size = PAGE_SIZE,
-	};
-
-	if (!IS_ENABLED(CONFIG_FS_DAX))
-		return false;
-
-	dax.sector = 0;
-	if (bdev_direct_access(bdev, &dax) < 0)
-		return false;
-
-	dax.sector = bdev->bd_part->nr_sects - (PAGE_SIZE / 512);
-	if (bdev_direct_access(bdev, &dax) < 0)
-		return false;
-
-	return true;
-}
 
 /*
  * pseudo-fs
@@ -959,10 +802,6 @@
 
 	memset(bdev, 0, sizeof(*bdev));
 	mutex_init(&bdev->bd_mutex);
-<<<<<<< HEAD
-	INIT_LIST_HEAD(&bdev->bd_list);
-=======
->>>>>>> 24b8d41d
 #ifdef CONFIG_SYSFS
 	INIT_LIST_HEAD(&bdev->bd_holder_disks);
 #endif
@@ -978,18 +817,12 @@
 	truncate_inode_pages_final(&inode->i_data);
 	invalidate_inode_buffers(inode); /* is it needed here? */
 	clear_inode(inode);
-<<<<<<< HEAD
-	spin_lock(&bdev_lock);
-	list_del_init(&bdev->bd_list);
-	spin_unlock(&bdev_lock);
-=======
 	/* Detach inode from wb early as bdi_put() may free bdi->wb */
 	inode_detach_wb(inode);
 	if (bdev->bd_bdi != &noop_backing_dev_info) {
 		bdi_put(bdev->bd_bdi);
 		bdev->bd_bdi = &noop_backing_dev_info;
 	}
->>>>>>> 24b8d41d
 }
 
 static const struct super_operations bdev_sops = {
@@ -1002,20 +835,12 @@
 
 static int bd_init_fs_context(struct fs_context *fc)
 {
-<<<<<<< HEAD
-	struct dentry *dent;
-	dent = mount_pseudo(fs_type, "bdev:", &bdev_sops, NULL, BDEVFS_MAGIC);
-	if (!IS_ERR(dent))
-		dent->d_sb->s_iflags |= SB_I_CGROUPWB;
-	return dent;
-=======
 	struct pseudo_fs_context *ctx = init_pseudo(fc, BDEVFS_MAGIC);
 	if (!ctx)
 		return -ENOMEM;
 	fc->s_iflags |= SB_I_CGROUPWB;
 	ctx->ops = &bdev_sops;
 	return 0;
->>>>>>> 24b8d41d
 }
 
 static struct file_system_type bd_type = {
@@ -1656,10 +1481,7 @@
 		first_open = true;
 		bdev->bd_disk = disk;
 		bdev->bd_contains = bdev;
-<<<<<<< HEAD
-=======
 		bdev->bd_partno = partno;
->>>>>>> 24b8d41d
 
 		if (!partno) {
 			ret = -ENXIO;
@@ -1678,15 +1500,10 @@
 					need_restart = true;
 			}
 
-<<<<<<< HEAD
-			if (!ret)
-				bd_set_size(bdev,(loff_t)get_capacity(disk)<<9);
-=======
 			if (!ret) {
 				bd_set_nr_sectors(bdev, get_capacity(disk));
 				set_init_blocksize(bdev);
 			}
->>>>>>> 24b8d41d
 
 			/*
 			 * If the device is invalidated, rescan partition
@@ -1712,12 +1529,8 @@
 				ret = -ENXIO;
 				goto out_clear;
 			}
-<<<<<<< HEAD
-			bd_set_size(bdev, (loff_t)bdev->bd_part->nr_sects << 9);
-=======
 			bd_set_nr_sectors(bdev, bdev->bd_part->nr_sects);
 			set_init_blocksize(bdev);
->>>>>>> 24b8d41d
 		}
 
 		if (bdev->bd_bdi == &noop_backing_dev_info)
@@ -2149,14 +1962,11 @@
 #define	BLKDEV_FALLOC_FL_SUPPORTED					\
 		(FALLOC_FL_KEEP_SIZE | FALLOC_FL_PUNCH_HOLE |		\
 		 FALLOC_FL_ZERO_RANGE | FALLOC_FL_NO_HIDE_STALE)
-<<<<<<< HEAD
 
 static long blkdev_fallocate(struct file *file, int mode, loff_t start,
 			     loff_t len)
 {
 	struct block_device *bdev = I_BDEV(bdev_file_inode(file));
-	struct request_queue *q = bdev_get_queue(bdev);
-	struct address_space *mapping;
 	loff_t end = start + len - 1;
 	loff_t isize;
 	int error;
@@ -2184,65 +1994,14 @@
 		return -EINVAL;
 
 	/* Invalidate the page cache, including dirty pages. */
-	mapping = bdev->bd_inode->i_mapping;
-	truncate_inode_pages_range(mapping, start, end);
-
-=======
-
-static long blkdev_fallocate(struct file *file, int mode, loff_t start,
-			     loff_t len)
-{
-	struct block_device *bdev = I_BDEV(bdev_file_inode(file));
-	loff_t end = start + len - 1;
-	loff_t isize;
-	int error;
-
-	/* Fail if we don't recognize the flags. */
-	if (mode & ~BLKDEV_FALLOC_FL_SUPPORTED)
-		return -EOPNOTSUPP;
-
-	/* Don't go off the end of the device. */
-	isize = i_size_read(bdev->bd_inode);
-	if (start >= isize)
-		return -EINVAL;
-	if (end >= isize) {
-		if (mode & FALLOC_FL_KEEP_SIZE) {
-			len = isize - start;
-			end = start + len - 1;
-		} else
-			return -EINVAL;
-	}
-
-	/*
-	 * Don't allow IO that isn't aligned to logical block size.
-	 */
-	if ((start | len) & (bdev_logical_block_size(bdev) - 1))
-		return -EINVAL;
-
-	/* Invalidate the page cache, including dirty pages. */
 	error = truncate_bdev_range(bdev, file->f_mode, start, end);
 	if (error)
 		return error;
 
->>>>>>> 24b8d41d
 	switch (mode) {
 	case FALLOC_FL_ZERO_RANGE:
 	case FALLOC_FL_ZERO_RANGE | FALLOC_FL_KEEP_SIZE:
 		error = blkdev_issue_zeroout(bdev, start >> 9, len >> 9,
-<<<<<<< HEAD
-					    GFP_KERNEL, false);
-		break;
-	case FALLOC_FL_PUNCH_HOLE | FALLOC_FL_KEEP_SIZE:
-		/* Only punch if the device can do zeroing discard. */
-		if (!blk_queue_discard(q) || !q->limits.discard_zeroes_data)
-			return -EOPNOTSUPP;
-		error = blkdev_issue_discard(bdev, start >> 9, len >> 9,
-					     GFP_KERNEL, 0);
-		break;
-	case FALLOC_FL_PUNCH_HOLE | FALLOC_FL_KEEP_SIZE | FALLOC_FL_NO_HIDE_STALE:
-		if (!blk_queue_discard(q))
-			return -EOPNOTSUPP;
-=======
 					    GFP_KERNEL, BLKDEV_ZERO_NOUNMAP);
 		break;
 	case FALLOC_FL_PUNCH_HOLE | FALLOC_FL_KEEP_SIZE:
@@ -2250,7 +2009,6 @@
 					     GFP_KERNEL, BLKDEV_ZERO_NOFALLBACK);
 		break;
 	case FALLOC_FL_PUNCH_HOLE | FALLOC_FL_KEEP_SIZE | FALLOC_FL_NO_HIDE_STALE:
->>>>>>> 24b8d41d
 		error = blkdev_issue_discard(bdev, start >> 9, len >> 9,
 					     GFP_KERNEL, 0);
 		break;
@@ -2265,11 +2023,7 @@
 	 * the caller will be given -EBUSY.  The third argument is
 	 * inclusive, so the rounding here is safe.
 	 */
-<<<<<<< HEAD
-	return invalidate_inode_pages2_range(mapping,
-=======
 	return invalidate_inode_pages2_range(bdev->bd_inode->i_mapping,
->>>>>>> 24b8d41d
 					     start >> PAGE_SHIFT,
 					     end >> PAGE_SHIFT);
 }
@@ -2280,10 +2034,7 @@
 	.llseek		= block_llseek,
 	.read_iter	= blkdev_read_iter,
 	.write_iter	= blkdev_write_iter,
-<<<<<<< HEAD
-=======
 	.iopoll		= blkdev_iopoll,
->>>>>>> 24b8d41d
 	.mmap		= generic_file_mmap,
 	.fsync		= blkdev_fsync,
 	.unlocked_ioctl	= block_ioctl,
