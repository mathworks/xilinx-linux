// SPDX-License-Identifier: GPL-2.0-or-later
/*
 *  fs/eventpoll.c (Efficient event retrieval implementation)
 *  Copyright (C) 2001,...,2009	 Davide Libenzi
 *
 *  Davide Libenzi <davidel@xmailserver.org>
 */

#include <linux/init.h>
#include <linux/kernel.h>
#include <linux/sched/signal.h>
#include <linux/fs.h>
#include <linux/file.h>
#include <linux/signal.h>
#include <linux/errno.h>
#include <linux/mm.h>
#include <linux/slab.h>
#include <linux/poll.h>
#include <linux/string.h>
#include <linux/list.h>
#include <linux/hash.h>
#include <linux/spinlock.h>
#include <linux/syscalls.h>
#include <linux/rbtree.h>
#include <linux/wait.h>
#include <linux/eventpoll.h>
#include <linux/mount.h>
#include <linux/bitops.h>
#include <linux/mutex.h>
#include <linux/anon_inodes.h>
#include <linux/device.h>
#include <linux/uaccess.h>
#include <asm/io.h>
#include <asm/mman.h>
#include <linux/atomic.h>
#include <linux/proc_fs.h>
#include <linux/seq_file.h>
#include <linux/compat.h>
#include <linux/rculist.h>
#include <net/busy_poll.h>

/*
 * LOCKING:
 * There are three level of locking required by epoll :
 *
 * 1) epnested_mutex (mutex)
 * 2) ep->mtx (mutex)
 * 3) ep->lock (rwlock)
 *
 * The acquire order is the one listed above, from 1 to 3.
 * We need a rwlock (ep->lock) because we manipulate objects
 * from inside the poll callback, that might be triggered from
 * a wake_up() that in turn might be called from IRQ context.
 * So we can't sleep inside the poll callback and hence we need
 * a spinlock. During the event transfer loop (from kernel to
 * user space) we could end up sleeping due a copy_to_user(), so
 * we need a lock that will allow us to sleep. This lock is a
 * mutex (ep->mtx). It is acquired during the event transfer loop,
 * during epoll_ctl(EPOLL_CTL_DEL) and during eventpoll_release_file().
 * The epnested_mutex is acquired when inserting an epoll fd onto another
 * epoll fd. We do this so that we walk the epoll tree and ensure that this
 * insertion does not create a cycle of epoll file descriptors, which
 * could lead to deadlock. We need a global mutex to prevent two
 * simultaneous inserts (A into B and B into A) from racing and
 * constructing a cycle without either insert observing that it is
 * going to.
 * It is necessary to acquire multiple "ep->mtx"es at once in the
 * case when one epoll fd is added to another. In this case, we
 * always acquire the locks in the order of nesting (i.e. after
 * epoll_ctl(e1, EPOLL_CTL_ADD, e2), e1->mtx will always be acquired
 * before e2->mtx). Since we disallow cycles of epoll file
 * descriptors, this ensures that the mutexes are well-ordered. In
 * order to communicate this nesting to lockdep, when walking a tree
 * of epoll file descriptors, we use the current recursion depth as
 * the lockdep subkey.
 * It is possible to drop the "ep->mtx" and to use the global
 * mutex "epnested_mutex" (together with "ep->lock") to have it working,
 * but having "ep->mtx" will make the interface more scalable.
 * Events that require holding "epnested_mutex" are very rare, while for
 * normal operations the epoll private "ep->mtx" will guarantee
 * a better scalability.
 */

/* Epoll private bits inside the event mask */
#define EP_PRIVATE_BITS (EPOLLWAKEUP | EPOLLONESHOT | EPOLLET | EPOLLEXCLUSIVE)

#define EPOLLINOUT_BITS (EPOLLIN | EPOLLOUT)

#define EPOLLEXCLUSIVE_OK_BITS (EPOLLINOUT_BITS | EPOLLERR | EPOLLHUP | \
				EPOLLWAKEUP | EPOLLET | EPOLLEXCLUSIVE)

/* Maximum number of nesting allowed inside epoll sets */
#define EP_MAX_NESTS 4

#define EP_MAX_EVENTS (INT_MAX / sizeof(struct epoll_event))

#define EP_UNACTIVE_PTR ((void *) -1L)

#define EP_ITEM_COST (sizeof(struct epitem) + sizeof(struct eppoll_entry))

struct epoll_filefd {
	struct file *file;
	int fd;
} __packed;

/* Wait structure used by the poll hooks */
struct eppoll_entry {
	/* List header used to link this structure to the "struct epitem" */
	struct eppoll_entry *next;

	/* The "base" pointer is set to the container "struct epitem" */
	struct epitem *base;

	/*
	 * Wait queue item that will be linked to the target file wait
	 * queue head.
	 */
	wait_queue_entry_t wait;

	/* The wait queue head that linked the "wait" wait queue item */
	wait_queue_head_t *whead;
};

/*
 * Each file descriptor added to the eventpoll interface will
 * have an entry of this type linked to the "rbr" RB tree.
 * Avoid increasing the size of this struct, there can be many thousands
 * of these on a server and we do not want this to take another cache line.
 */
struct epitem {
	union {
		/* RB tree node links this structure to the eventpoll RB tree */
		struct rb_node rbn;
		/* Used to free the struct epitem */
		struct rcu_head rcu;
	};

	/* List header used to link this structure to the eventpoll ready list */
	struct list_head rdllink;

	/*
	 * Works together "struct eventpoll"->ovflist in keeping the
	 * single linked chain of items.
	 */
	struct epitem *next;

	/* The file descriptor information this item refers to */
	struct epoll_filefd ffd;

	/*
	 * Protected by file->f_lock, true for to-be-released epitem already
	 * removed from the "struct file" items list; together with
	 * eventpoll->refcount orchestrates "struct eventpoll" disposal
	 */
	bool dying;

	/* List containing poll wait queues */
	struct eppoll_entry *pwqlist;

	/* The "container" of this item */
	struct eventpoll *ep;

	/* List header used to link this item to the "struct file" items list */
	struct hlist_node fllink;

	/* wakeup_source used when EPOLLWAKEUP is set */
	struct wakeup_source __rcu *ws;

	/* The structure that describe the interested events and the source fd */
	struct epoll_event event;
};

/*
 * This structure is stored inside the "private_data" member of the file
 * structure and represents the main data structure for the eventpoll
 * interface.
 */
struct eventpoll {
	/*
	 * This mutex is used to ensure that files are not removed
	 * while epoll is using them. This is held during the event
	 * collection loop, the file cleanup path, the epoll file exit
	 * code and the ctl operations.
	 */
	struct mutex mtx;

	/* Wait queue used by sys_epoll_wait() */
	wait_queue_head_t wq;

	/* Wait queue used by file->poll() */
	wait_queue_head_t poll_wait;

	/* List of ready file descriptors */
	struct list_head rdllist;

	/* Lock which protects rdllist and ovflist */
	rwlock_t lock;

	/* RB tree root used to store monitored fd structs */
	struct rb_root_cached rbr;

	/*
	 * This is a single linked list that chains all the "struct epitem" that
	 * happened while transferring ready events to userspace w/out
	 * holding ->lock.
	 */
	struct epitem *ovflist;

	/* wakeup_source used when ep_scan_ready_list is running */
	struct wakeup_source *ws;

	/* The user that created the eventpoll descriptor */
	struct user_struct *user;

	struct file *file;

	/* used to optimize loop detection check */
	u64 gen;
	struct hlist_head refs;

	/*
	 * usage count, used together with epitem->dying to
	 * orchestrate the disposal of this struct
	 */
	refcount_t refcount;

#ifdef CONFIG_NET_RX_BUSY_POLL
	/* used to track busy poll napi_id */
	unsigned int napi_id;
#endif

#ifdef CONFIG_DEBUG_LOCK_ALLOC
	/* tracks wakeup nests for lockdep validation */
	u8 nests;
#endif
};

/* Wrapper struct used by poll queueing */
struct ep_pqueue {
	poll_table pt;
	struct epitem *epi;
};

/*
 * Configuration options available inside /proc/sys/fs/epoll/
 */
/* Maximum number of epoll watched descriptors, per user */
static long max_user_watches __read_mostly;

/* Used for cycles detection */
static DEFINE_MUTEX(epnested_mutex);

static u64 loop_check_gen = 0;

/* Used to check for epoll file descriptor inclusion loops */
static struct eventpoll *inserting_into;

/* Slab cache used to allocate "struct epitem" */
static struct kmem_cache *epi_cache __read_mostly;

/* Slab cache used to allocate "struct eppoll_entry" */
static struct kmem_cache *pwq_cache __read_mostly;

/*
 * List of files with newly added links, where we may need to limit the number
 * of emanating paths. Protected by the epnested_mutex.
 */
struct epitems_head {
	struct hlist_head epitems;
	struct epitems_head *next;
};
static struct epitems_head *tfile_check_list = EP_UNACTIVE_PTR;

static struct kmem_cache *ephead_cache __read_mostly;

static inline void free_ephead(struct epitems_head *head)
{
	if (head)
		kmem_cache_free(ephead_cache, head);
}

static void list_file(struct file *file)
{
	struct epitems_head *head;

	head = container_of(file->f_ep, struct epitems_head, epitems);
	if (!head->next) {
		head->next = tfile_check_list;
		tfile_check_list = head;
	}
}

static void unlist_file(struct epitems_head *head)
{
	struct epitems_head *to_free = head;
	struct hlist_node *p = rcu_dereference(hlist_first_rcu(&head->epitems));
	if (p) {
		struct epitem *epi= container_of(p, struct epitem, fllink);
		spin_lock(&epi->ffd.file->f_lock);
		if (!hlist_empty(&head->epitems))
			to_free = NULL;
		head->next = NULL;
		spin_unlock(&epi->ffd.file->f_lock);
	}
	free_ephead(to_free);
}

#ifdef CONFIG_SYSCTL

#include <linux/sysctl.h>

static long long_zero;
static long long_max = LONG_MAX;

static struct ctl_table epoll_table[] = {
	{
		.procname	= "max_user_watches",
		.data		= &max_user_watches,
		.maxlen		= sizeof(max_user_watches),
		.mode		= 0644,
		.proc_handler	= proc_doulongvec_minmax,
		.extra1		= &long_zero,
		.extra2		= &long_max,
	},
	{ }
};

static void __init epoll_sysctls_init(void)
{
	register_sysctl("fs/epoll", epoll_table);
}
#else
#define epoll_sysctls_init() do { } while (0)
#endif /* CONFIG_SYSCTL */

static const struct file_operations eventpoll_fops;

static inline int is_file_epoll(struct file *f)
{
	return f->f_op == &eventpoll_fops;
}

/* Setup the structure that is used as key for the RB tree */
static inline void ep_set_ffd(struct epoll_filefd *ffd,
			      struct file *file, int fd)
{
	ffd->file = file;
	ffd->fd = fd;
}

/* Compare RB tree keys */
static inline int ep_cmp_ffd(struct epoll_filefd *p1,
			     struct epoll_filefd *p2)
{
	return (p1->file > p2->file ? +1:
	        (p1->file < p2->file ? -1 : p1->fd - p2->fd));
}

/* Tells us if the item is currently linked */
static inline int ep_is_linked(struct epitem *epi)
{
	return !list_empty(&epi->rdllink);
}

static inline struct eppoll_entry *ep_pwq_from_wait(wait_queue_entry_t *p)
{
	return container_of(p, struct eppoll_entry, wait);
}

/* Get the "struct epitem" from a wait queue pointer */
static inline struct epitem *ep_item_from_wait(wait_queue_entry_t *p)
{
	return container_of(p, struct eppoll_entry, wait)->base;
}

/**
 * ep_events_available - Checks if ready events might be available.
 *
 * @ep: Pointer to the eventpoll context.
 *
 * Return: a value different than %zero if ready events are available,
 *          or %zero otherwise.
 */
static inline int ep_events_available(struct eventpoll *ep)
{
	return !list_empty_careful(&ep->rdllist) ||
		READ_ONCE(ep->ovflist) != EP_UNACTIVE_PTR;
}

#ifdef CONFIG_NET_RX_BUSY_POLL
static bool ep_busy_loop_end(void *p, unsigned long start_time)
{
	struct eventpoll *ep = p;

	return ep_events_available(ep) || busy_loop_timeout(start_time);
}

/*
 * Busy poll if globally on and supporting sockets found && no events,
 * busy loop will return if need_resched or ep_events_available.
 *
 * we must do our busy polling with irqs enabled
 */
static bool ep_busy_loop(struct eventpoll *ep, int nonblock)
{
	unsigned int napi_id = READ_ONCE(ep->napi_id);

	if ((napi_id >= MIN_NAPI_ID) && net_busy_loop_on()) {
		napi_busy_loop(napi_id, nonblock ? NULL : ep_busy_loop_end, ep, false,
			       BUSY_POLL_BUDGET);
		if (ep_events_available(ep))
			return true;
		/*
		 * Busy poll timed out.  Drop NAPI ID for now, we can add
		 * it back in when we have moved a socket with a valid NAPI
		 * ID onto the ready list.
		 */
		ep->napi_id = 0;
		return false;
	}
	return false;
}

/*
 * Set epoll busy poll NAPI ID from sk.
 */
static inline void ep_set_busy_poll_napi_id(struct epitem *epi)
{
	struct eventpoll *ep;
	unsigned int napi_id;
	struct socket *sock;
	struct sock *sk;

	if (!net_busy_loop_on())
		return;

	sock = sock_from_file(epi->ffd.file);
	if (!sock)
		return;

	sk = sock->sk;
	if (!sk)
		return;

	napi_id = READ_ONCE(sk->sk_napi_id);
	ep = epi->ep;

	/* Non-NAPI IDs can be rejected
	 *	or
	 * Nothing to do if we already have this ID
	 */
	if (napi_id < MIN_NAPI_ID || napi_id == ep->napi_id)
		return;

	/* record NAPI ID for use in next busy poll */
	ep->napi_id = napi_id;
}

#else

static inline bool ep_busy_loop(struct eventpoll *ep, int nonblock)
{
	return false;
}

static inline void ep_set_busy_poll_napi_id(struct epitem *epi)
{
}

#endif /* CONFIG_NET_RX_BUSY_POLL */

/*
 * As described in commit 0ccf831cb lockdep: annotate epoll
 * the use of wait queues used by epoll is done in a very controlled
 * manner. Wake ups can nest inside each other, but are never done
 * with the same locking. For example:
 *
 *   dfd = socket(...);
 *   efd1 = epoll_create();
 *   efd2 = epoll_create();
 *   epoll_ctl(efd1, EPOLL_CTL_ADD, dfd, ...);
 *   epoll_ctl(efd2, EPOLL_CTL_ADD, efd1, ...);
 *
 * When a packet arrives to the device underneath "dfd", the net code will
 * issue a wake_up() on its poll wake list. Epoll (efd1) has installed a
 * callback wakeup entry on that queue, and the wake_up() performed by the
 * "dfd" net code will end up in ep_poll_callback(). At this point epoll
 * (efd1) notices that it may have some event ready, so it needs to wake up
 * the waiters on its poll wait list (efd2). So it calls ep_poll_safewake()
 * that ends up in another wake_up(), after having checked about the
 * recursion constraints. That are, no more than EP_MAX_NESTS, to avoid
 * stack blasting.
 *
 * When CONFIG_DEBUG_LOCK_ALLOC is enabled, make sure lockdep can handle
 * this special case of epoll.
 */
#ifdef CONFIG_DEBUG_LOCK_ALLOC

static void ep_poll_safewake(struct eventpoll *ep, struct epitem *epi,
			     unsigned pollflags)
{
	struct eventpoll *ep_src;
	unsigned long flags;
	u8 nests = 0;

	/*
	 * To set the subclass or nesting level for spin_lock_irqsave_nested()
	 * it might be natural to create a per-cpu nest count. However, since
	 * we can recurse on ep->poll_wait.lock, and a non-raw spinlock can
	 * schedule() in the -rt kernel, the per-cpu variable are no longer
	 * protected. Thus, we are introducing a per eventpoll nest field.
	 * If we are not being call from ep_poll_callback(), epi is NULL and
	 * we are at the first level of nesting, 0. Otherwise, we are being
	 * called from ep_poll_callback() and if a previous wakeup source is
	 * not an epoll file itself, we are at depth 1 since the wakeup source
	 * is depth 0. If the wakeup source is a previous epoll file in the
	 * wakeup chain then we use its nests value and record ours as
	 * nests + 1. The previous epoll file nests value is stable since its
	 * already holding its own poll_wait.lock.
	 */
	if (epi) {
		if ((is_file_epoll(epi->ffd.file))) {
			ep_src = epi->ffd.file->private_data;
			nests = ep_src->nests;
		} else {
			nests = 1;
		}
	}
	spin_lock_irqsave_nested(&ep->poll_wait.lock, flags, nests);
	ep->nests = nests + 1;
	wake_up_locked_poll(&ep->poll_wait, EPOLLIN | pollflags);
	ep->nests = 0;
	spin_unlock_irqrestore(&ep->poll_wait.lock, flags);
}

#else

static void ep_poll_safewake(struct eventpoll *ep, struct epitem *epi,
<<<<<<< HEAD
			     unsigned pollflags)
=======
			     __poll_t pollflags)
>>>>>>> e475cc1c
{
	wake_up_poll(&ep->poll_wait, EPOLLIN | pollflags);
}

#endif

static void ep_remove_wait_queue(struct eppoll_entry *pwq)
{
	wait_queue_head_t *whead;

	rcu_read_lock();
	/*
	 * If it is cleared by POLLFREE, it should be rcu-safe.
	 * If we read NULL we need a barrier paired with
	 * smp_store_release() in ep_poll_callback(), otherwise
	 * we rely on whead->lock.
	 */
	whead = smp_load_acquire(&pwq->whead);
	if (whead)
		remove_wait_queue(whead, &pwq->wait);
	rcu_read_unlock();
}

/*
 * This function unregisters poll callbacks from the associated file
 * descriptor.  Must be called with "mtx" held.
 */
static void ep_unregister_pollwait(struct eventpoll *ep, struct epitem *epi)
{
	struct eppoll_entry **p = &epi->pwqlist;
	struct eppoll_entry *pwq;

	while ((pwq = *p) != NULL) {
		*p = pwq->next;
		ep_remove_wait_queue(pwq);
		kmem_cache_free(pwq_cache, pwq);
	}
}

/* call only when ep->mtx is held */
static inline struct wakeup_source *ep_wakeup_source(struct epitem *epi)
{
	return rcu_dereference_check(epi->ws, lockdep_is_held(&epi->ep->mtx));
}

/* call only when ep->mtx is held */
static inline void ep_pm_stay_awake(struct epitem *epi)
{
	struct wakeup_source *ws = ep_wakeup_source(epi);

	if (ws)
		__pm_stay_awake(ws);
}

static inline bool ep_has_wakeup_source(struct epitem *epi)
{
	return rcu_access_pointer(epi->ws) ? true : false;
}

/* call when ep->mtx cannot be held (ep_poll_callback) */
static inline void ep_pm_stay_awake_rcu(struct epitem *epi)
{
	struct wakeup_source *ws;

	rcu_read_lock();
	ws = rcu_dereference(epi->ws);
	if (ws)
		__pm_stay_awake(ws);
	rcu_read_unlock();
}


/*
 * ep->mutex needs to be held because we could be hit by
 * eventpoll_release_file() and epoll_ctl().
 */
static void ep_start_scan(struct eventpoll *ep, struct list_head *txlist)
{
	/*
	 * Steal the ready list, and re-init the original one to the
	 * empty list. Also, set ep->ovflist to NULL so that events
	 * happening while looping w/out locks, are not lost. We cannot
	 * have the poll callback to queue directly on ep->rdllist,
	 * because we want the "sproc" callback to be able to do it
	 * in a lockless way.
	 */
	lockdep_assert_irqs_enabled();
	write_lock_irq(&ep->lock);
	list_splice_init(&ep->rdllist, txlist);
	WRITE_ONCE(ep->ovflist, NULL);
	write_unlock_irq(&ep->lock);
}

static void ep_done_scan(struct eventpoll *ep,
			 struct list_head *txlist)
{
	struct epitem *epi, *nepi;

	write_lock_irq(&ep->lock);
	/*
	 * During the time we spent inside the "sproc" callback, some
	 * other events might have been queued by the poll callback.
	 * We re-insert them inside the main ready-list here.
	 */
	for (nepi = READ_ONCE(ep->ovflist); (epi = nepi) != NULL;
	     nepi = epi->next, epi->next = EP_UNACTIVE_PTR) {
		/*
		 * We need to check if the item is already in the list.
		 * During the "sproc" callback execution time, items are
		 * queued into ->ovflist but the "txlist" might already
		 * contain them, and the list_splice() below takes care of them.
		 */
		if (!ep_is_linked(epi)) {
			/*
			 * ->ovflist is LIFO, so we have to reverse it in order
			 * to keep in FIFO.
			 */
			list_add(&epi->rdllink, &ep->rdllist);
			ep_pm_stay_awake(epi);
		}
	}
	/*
	 * We need to set back ep->ovflist to EP_UNACTIVE_PTR, so that after
	 * releasing the lock, events will be queued in the normal way inside
	 * ep->rdllist.
	 */
	WRITE_ONCE(ep->ovflist, EP_UNACTIVE_PTR);

	/*
	 * Quickly re-inject items left on "txlist".
	 */
	list_splice(txlist, &ep->rdllist);
	__pm_relax(ep->ws);

	if (!list_empty(&ep->rdllist)) {
		if (waitqueue_active(&ep->wq))
			wake_up(&ep->wq);
	}

	write_unlock_irq(&ep->lock);
}

static void epi_rcu_free(struct rcu_head *head)
{
	struct epitem *epi = container_of(head, struct epitem, rcu);
	kmem_cache_free(epi_cache, epi);
}

static void ep_get(struct eventpoll *ep)
{
	refcount_inc(&ep->refcount);
}

/*
 * Returns true if the event poll can be disposed
 */
static bool ep_refcount_dec_and_test(struct eventpoll *ep)
{
	if (!refcount_dec_and_test(&ep->refcount))
		return false;

	WARN_ON_ONCE(!RB_EMPTY_ROOT(&ep->rbr.rb_root));
	return true;
}

static void ep_free(struct eventpoll *ep)
{
	mutex_destroy(&ep->mtx);
	free_uid(ep->user);
	wakeup_source_unregister(ep->ws);
	kfree(ep);
}

/*
 * Removes a "struct epitem" from the eventpoll RB tree and deallocates
 * all the associated resources. Must be called with "mtx" held.
 * If the dying flag is set, do the removal only if force is true.
 * This prevents ep_clear_and_put() from dropping all the ep references
 * while running concurrently with eventpoll_release_file().
 * Returns true if the eventpoll can be disposed.
 */
static bool __ep_remove(struct eventpoll *ep, struct epitem *epi, bool force)
{
	struct file *file = epi->ffd.file;
	struct epitems_head *to_free;
	struct hlist_head *head;

	lockdep_assert_irqs_enabled();

	/*
	 * Removes poll wait queue hooks.
	 */
	ep_unregister_pollwait(ep, epi);

	/* Remove the current item from the list of epoll hooks */
	spin_lock(&file->f_lock);
	if (epi->dying && !force) {
		spin_unlock(&file->f_lock);
		return false;
	}

	to_free = NULL;
	head = file->f_ep;
	if (head->first == &epi->fllink && !epi->fllink.next) {
		file->f_ep = NULL;
		if (!is_file_epoll(file)) {
			struct epitems_head *v;
			v = container_of(head, struct epitems_head, epitems);
			if (!smp_load_acquire(&v->next))
				to_free = v;
		}
	}
	hlist_del_rcu(&epi->fllink);
	spin_unlock(&file->f_lock);
	free_ephead(to_free);

	rb_erase_cached(&epi->rbn, &ep->rbr);

	write_lock_irq(&ep->lock);
	if (ep_is_linked(epi))
		list_del_init(&epi->rdllink);
	write_unlock_irq(&ep->lock);

	wakeup_source_unregister(ep_wakeup_source(epi));
	/*
	 * At this point it is safe to free the eventpoll item. Use the union
	 * field epi->rcu, since we are trying to minimize the size of
	 * 'struct epitem'. The 'rbn' field is no longer in use. Protected by
	 * ep->mtx. The rcu read side, reverse_path_check_proc(), does not make
	 * use of the rbn field.
	 */
	call_rcu(&epi->rcu, epi_rcu_free);

	percpu_counter_dec(&ep->user->epoll_watches);
	return ep_refcount_dec_and_test(ep);
}

/*
 * ep_remove variant for callers owing an additional reference to the ep
 */
static void ep_remove_safe(struct eventpoll *ep, struct epitem *epi)
{
	WARN_ON_ONCE(__ep_remove(ep, epi, false));
}

static void ep_clear_and_put(struct eventpoll *ep)
{
	struct rb_node *rbp, *next;
	struct epitem *epi;
	bool dispose;

	/* We need to release all tasks waiting for these file */
	if (waitqueue_active(&ep->poll_wait))
		ep_poll_safewake(ep, NULL, 0);

	mutex_lock(&ep->mtx);

	/*
	 * Walks through the whole tree by unregistering poll callbacks.
	 */
	for (rbp = rb_first_cached(&ep->rbr); rbp; rbp = rb_next(rbp)) {
		epi = rb_entry(rbp, struct epitem, rbn);

		ep_unregister_pollwait(ep, epi);
		cond_resched();
	}

	/*
	 * Walks through the whole tree and try to free each "struct epitem".
	 * Note that ep_remove_safe() will not remove the epitem in case of a
	 * racing eventpoll_release_file(); the latter will do the removal.
	 * At this point we are sure no poll callbacks will be lingering around.
	 * Since we still own a reference to the eventpoll struct, the loop can't
	 * dispose it.
	 */
	for (rbp = rb_first_cached(&ep->rbr); rbp; rbp = next) {
		next = rb_next(rbp);
		epi = rb_entry(rbp, struct epitem, rbn);
		ep_remove_safe(ep, epi);
		cond_resched();
	}

	dispose = ep_refcount_dec_and_test(ep);
	mutex_unlock(&ep->mtx);

	if (dispose)
		ep_free(ep);
}

static int ep_eventpoll_release(struct inode *inode, struct file *file)
{
	struct eventpoll *ep = file->private_data;

	if (ep)
		ep_clear_and_put(ep);

	return 0;
}

static __poll_t ep_item_poll(const struct epitem *epi, poll_table *pt, int depth);

static __poll_t __ep_eventpoll_poll(struct file *file, poll_table *wait, int depth)
{
	struct eventpoll *ep = file->private_data;
	LIST_HEAD(txlist);
	struct epitem *epi, *tmp;
	poll_table pt;
	__poll_t res = 0;

	init_poll_funcptr(&pt, NULL);

	/* Insert inside our poll wait queue */
	poll_wait(file, &ep->poll_wait, wait);

	/*
	 * Proceed to find out if wanted events are really available inside
	 * the ready list.
	 */
	mutex_lock_nested(&ep->mtx, depth);
	ep_start_scan(ep, &txlist);
	list_for_each_entry_safe(epi, tmp, &txlist, rdllink) {
		if (ep_item_poll(epi, &pt, depth + 1)) {
			res = EPOLLIN | EPOLLRDNORM;
			break;
		} else {
			/*
			 * Item has been dropped into the ready list by the poll
			 * callback, but it's not actually ready, as far as
			 * caller requested events goes. We can remove it here.
			 */
			__pm_relax(ep_wakeup_source(epi));
			list_del_init(&epi->rdllink);
		}
	}
	ep_done_scan(ep, &txlist);
	mutex_unlock(&ep->mtx);
	return res;
}

/*
 * Differs from ep_eventpoll_poll() in that internal callers already have
 * the ep->mtx so we need to start from depth=1, such that mutex_lock_nested()
 * is correctly annotated.
 */
static __poll_t ep_item_poll(const struct epitem *epi, poll_table *pt,
				 int depth)
{
	struct file *file = epi->ffd.file;
	__poll_t res;

	pt->_key = epi->event.events;
	if (!is_file_epoll(file))
		res = vfs_poll(file, pt);
	else
		res = __ep_eventpoll_poll(file, pt, depth);
	return res & epi->event.events;
}

static __poll_t ep_eventpoll_poll(struct file *file, poll_table *wait)
{
	return __ep_eventpoll_poll(file, wait, 0);
}

#ifdef CONFIG_PROC_FS
static void ep_show_fdinfo(struct seq_file *m, struct file *f)
{
	struct eventpoll *ep = f->private_data;
	struct rb_node *rbp;

	mutex_lock(&ep->mtx);
	for (rbp = rb_first_cached(&ep->rbr); rbp; rbp = rb_next(rbp)) {
		struct epitem *epi = rb_entry(rbp, struct epitem, rbn);
		struct inode *inode = file_inode(epi->ffd.file);

		seq_printf(m, "tfd: %8d events: %8x data: %16llx "
			   " pos:%lli ino:%lx sdev:%x\n",
			   epi->ffd.fd, epi->event.events,
			   (long long)epi->event.data,
			   (long long)epi->ffd.file->f_pos,
			   inode->i_ino, inode->i_sb->s_dev);
		if (seq_has_overflowed(m))
			break;
	}
	mutex_unlock(&ep->mtx);
}
#endif

/* File callbacks that implement the eventpoll file behaviour */
static const struct file_operations eventpoll_fops = {
#ifdef CONFIG_PROC_FS
	.show_fdinfo	= ep_show_fdinfo,
#endif
	.release	= ep_eventpoll_release,
	.poll		= ep_eventpoll_poll,
	.llseek		= noop_llseek,
};

/*
 * This is called from eventpoll_release() to unlink files from the eventpoll
 * interface. We need to have this facility to cleanup correctly files that are
 * closed without being removed from the eventpoll interface.
 */
void eventpoll_release_file(struct file *file)
{
	struct eventpoll *ep;
	struct epitem *epi;
	bool dispose;

	/*
	 * Use the 'dying' flag to prevent a concurrent ep_clear_and_put() from
	 * touching the epitems list before eventpoll_release_file() can access
	 * the ep->mtx.
	 */
again:
	spin_lock(&file->f_lock);
	if (file->f_ep && file->f_ep->first) {
		epi = hlist_entry(file->f_ep->first, struct epitem, fllink);
		epi->dying = true;
		spin_unlock(&file->f_lock);

		/*
		 * ep access is safe as we still own a reference to the ep
		 * struct
		 */
		ep = epi->ep;
		mutex_lock(&ep->mtx);
		dispose = __ep_remove(ep, epi, true);
		mutex_unlock(&ep->mtx);

		if (dispose)
			ep_free(ep);
		goto again;
	}
	spin_unlock(&file->f_lock);
}

static int ep_alloc(struct eventpoll **pep)
{
	struct eventpoll *ep;

	ep = kzalloc(sizeof(*ep), GFP_KERNEL);
	if (unlikely(!ep))
		return -ENOMEM;

	mutex_init(&ep->mtx);
	rwlock_init(&ep->lock);
	init_waitqueue_head(&ep->wq);
	init_waitqueue_head(&ep->poll_wait);
	INIT_LIST_HEAD(&ep->rdllist);
	ep->rbr = RB_ROOT_CACHED;
	ep->ovflist = EP_UNACTIVE_PTR;
	ep->user = get_current_user();
	refcount_set(&ep->refcount, 1);

	*pep = ep;

	return 0;
}

/*
 * Search the file inside the eventpoll tree. The RB tree operations
 * are protected by the "mtx" mutex, and ep_find() must be called with
 * "mtx" held.
 */
static struct epitem *ep_find(struct eventpoll *ep, struct file *file, int fd)
{
	int kcmp;
	struct rb_node *rbp;
	struct epitem *epi, *epir = NULL;
	struct epoll_filefd ffd;

	ep_set_ffd(&ffd, file, fd);
	for (rbp = ep->rbr.rb_root.rb_node; rbp; ) {
		epi = rb_entry(rbp, struct epitem, rbn);
		kcmp = ep_cmp_ffd(&ffd, &epi->ffd);
		if (kcmp > 0)
			rbp = rbp->rb_right;
		else if (kcmp < 0)
			rbp = rbp->rb_left;
		else {
			epir = epi;
			break;
		}
	}

	return epir;
}

#ifdef CONFIG_KCMP
static struct epitem *ep_find_tfd(struct eventpoll *ep, int tfd, unsigned long toff)
{
	struct rb_node *rbp;
	struct epitem *epi;

	for (rbp = rb_first_cached(&ep->rbr); rbp; rbp = rb_next(rbp)) {
		epi = rb_entry(rbp, struct epitem, rbn);
		if (epi->ffd.fd == tfd) {
			if (toff == 0)
				return epi;
			else
				toff--;
		}
		cond_resched();
	}

	return NULL;
}

struct file *get_epoll_tfile_raw_ptr(struct file *file, int tfd,
				     unsigned long toff)
{
	struct file *file_raw;
	struct eventpoll *ep;
	struct epitem *epi;

	if (!is_file_epoll(file))
		return ERR_PTR(-EINVAL);

	ep = file->private_data;

	mutex_lock(&ep->mtx);
	epi = ep_find_tfd(ep, tfd, toff);
	if (epi)
		file_raw = epi->ffd.file;
	else
		file_raw = ERR_PTR(-ENOENT);
	mutex_unlock(&ep->mtx);

	return file_raw;
}
#endif /* CONFIG_KCMP */

/*
 * Adds a new entry to the tail of the list in a lockless way, i.e.
 * multiple CPUs are allowed to call this function concurrently.
 *
 * Beware: it is necessary to prevent any other modifications of the
 *         existing list until all changes are completed, in other words
 *         concurrent list_add_tail_lockless() calls should be protected
 *         with a read lock, where write lock acts as a barrier which
 *         makes sure all list_add_tail_lockless() calls are fully
 *         completed.
 *
 *        Also an element can be locklessly added to the list only in one
 *        direction i.e. either to the tail or to the head, otherwise
 *        concurrent access will corrupt the list.
 *
 * Return: %false if element has been already added to the list, %true
 * otherwise.
 */
static inline bool list_add_tail_lockless(struct list_head *new,
					  struct list_head *head)
{
	struct list_head *prev;

	/*
	 * This is simple 'new->next = head' operation, but cmpxchg()
	 * is used in order to detect that same element has been just
	 * added to the list from another CPU: the winner observes
	 * new->next == new.
	 */
	if (!try_cmpxchg(&new->next, &new, head))
		return false;

	/*
	 * Initially ->next of a new element must be updated with the head
	 * (we are inserting to the tail) and only then pointers are atomically
	 * exchanged.  XCHG guarantees memory ordering, thus ->next should be
	 * updated before pointers are actually swapped and pointers are
	 * swapped before prev->next is updated.
	 */

	prev = xchg(&head->prev, new);

	/*
	 * It is safe to modify prev->next and new->prev, because a new element
	 * is added only to the tail and new->next is updated before XCHG.
	 */

	prev->next = new;
	new->prev = prev;

	return true;
}

/*
 * Chains a new epi entry to the tail of the ep->ovflist in a lockless way,
 * i.e. multiple CPUs are allowed to call this function concurrently.
 *
 * Return: %false if epi element has been already chained, %true otherwise.
 */
static inline bool chain_epi_lockless(struct epitem *epi)
{
	struct eventpoll *ep = epi->ep;

	/* Fast preliminary check */
	if (epi->next != EP_UNACTIVE_PTR)
		return false;

	/* Check that the same epi has not been just chained from another CPU */
	if (cmpxchg(&epi->next, EP_UNACTIVE_PTR, NULL) != EP_UNACTIVE_PTR)
		return false;

	/* Atomically exchange tail */
	epi->next = xchg(&ep->ovflist, epi);

	return true;
}

/*
 * This is the callback that is passed to the wait queue wakeup
 * mechanism. It is called by the stored file descriptors when they
 * have events to report.
 *
 * This callback takes a read lock in order not to contend with concurrent
 * events from another file descriptor, thus all modifications to ->rdllist
 * or ->ovflist are lockless.  Read lock is paired with the write lock from
 * ep_scan_ready_list(), which stops all list modifications and guarantees
 * that lists state is seen correctly.
 *
 * Another thing worth to mention is that ep_poll_callback() can be called
 * concurrently for the same @epi from different CPUs if poll table was inited
 * with several wait queues entries.  Plural wakeup from different CPUs of a
 * single wait queue is serialized by wq.lock, but the case when multiple wait
 * queues are used should be detected accordingly.  This is detected using
 * cmpxchg() operation.
 */
static int ep_poll_callback(wait_queue_entry_t *wait, unsigned mode, int sync, void *key)
{
	int pwake = 0;
	struct epitem *epi = ep_item_from_wait(wait);
	struct eventpoll *ep = epi->ep;
	__poll_t pollflags = key_to_poll(key);
	unsigned long flags;
	int ewake = 0;

	read_lock_irqsave(&ep->lock, flags);

	ep_set_busy_poll_napi_id(epi);

	/*
	 * If the event mask does not contain any poll(2) event, we consider the
	 * descriptor to be disabled. This condition is likely the effect of the
	 * EPOLLONESHOT bit that disables the descriptor when an event is received,
	 * until the next EPOLL_CTL_MOD will be issued.
	 */
	if (!(epi->event.events & ~EP_PRIVATE_BITS))
		goto out_unlock;

	/*
	 * Check the events coming with the callback. At this stage, not
	 * every device reports the events in the "key" parameter of the
	 * callback. We need to be able to handle both cases here, hence the
	 * test for "key" != NULL before the event match test.
	 */
	if (pollflags && !(pollflags & epi->event.events))
		goto out_unlock;

	/*
	 * If we are transferring events to userspace, we can hold no locks
	 * (because we're accessing user memory, and because of linux f_op->poll()
	 * semantics). All the events that happen during that period of time are
	 * chained in ep->ovflist and requeued later on.
	 */
	if (READ_ONCE(ep->ovflist) != EP_UNACTIVE_PTR) {
		if (chain_epi_lockless(epi))
			ep_pm_stay_awake_rcu(epi);
	} else if (!ep_is_linked(epi)) {
		/* In the usual case, add event to ready list. */
		if (list_add_tail_lockless(&epi->rdllink, &ep->rdllist))
			ep_pm_stay_awake_rcu(epi);
	}

	/*
	 * Wake up ( if active ) both the eventpoll wait list and the ->poll()
	 * wait list.
	 */
	if (waitqueue_active(&ep->wq)) {
		if ((epi->event.events & EPOLLEXCLUSIVE) &&
					!(pollflags & POLLFREE)) {
			switch (pollflags & EPOLLINOUT_BITS) {
			case EPOLLIN:
				if (epi->event.events & EPOLLIN)
					ewake = 1;
				break;
			case EPOLLOUT:
				if (epi->event.events & EPOLLOUT)
					ewake = 1;
				break;
			case 0:
				ewake = 1;
				break;
			}
		}
		wake_up(&ep->wq);
	}
	if (waitqueue_active(&ep->poll_wait))
		pwake++;

out_unlock:
	read_unlock_irqrestore(&ep->lock, flags);

	/* We have to call this outside the lock */
	if (pwake)
		ep_poll_safewake(ep, epi, pollflags & EPOLL_URING_WAKE);

	if (!(epi->event.events & EPOLLEXCLUSIVE))
		ewake = 1;

	if (pollflags & POLLFREE) {
		/*
		 * If we race with ep_remove_wait_queue() it can miss
		 * ->whead = NULL and do another remove_wait_queue() after
		 * us, so we can't use __remove_wait_queue().
		 */
		list_del_init(&wait->entry);
		/*
		 * ->whead != NULL protects us from the race with
		 * ep_clear_and_put() or ep_remove(), ep_remove_wait_queue()
		 * takes whead->lock held by the caller. Once we nullify it,
		 * nothing protects ep/epi or even wait.
		 */
		smp_store_release(&ep_pwq_from_wait(wait)->whead, NULL);
	}

	return ewake;
}

/*
 * This is the callback that is used to add our wait queue to the
 * target file wakeup lists.
 */
static void ep_ptable_queue_proc(struct file *file, wait_queue_head_t *whead,
				 poll_table *pt)
{
	struct ep_pqueue *epq = container_of(pt, struct ep_pqueue, pt);
	struct epitem *epi = epq->epi;
	struct eppoll_entry *pwq;

	if (unlikely(!epi))	// an earlier allocation has failed
		return;

	pwq = kmem_cache_alloc(pwq_cache, GFP_KERNEL);
	if (unlikely(!pwq)) {
		epq->epi = NULL;
		return;
	}

	init_waitqueue_func_entry(&pwq->wait, ep_poll_callback);
	pwq->whead = whead;
	pwq->base = epi;
	if (epi->event.events & EPOLLEXCLUSIVE)
		add_wait_queue_exclusive(whead, &pwq->wait);
	else
		add_wait_queue(whead, &pwq->wait);
	pwq->next = epi->pwqlist;
	epi->pwqlist = pwq;
}

static void ep_rbtree_insert(struct eventpoll *ep, struct epitem *epi)
{
	int kcmp;
	struct rb_node **p = &ep->rbr.rb_root.rb_node, *parent = NULL;
	struct epitem *epic;
	bool leftmost = true;

	while (*p) {
		parent = *p;
		epic = rb_entry(parent, struct epitem, rbn);
		kcmp = ep_cmp_ffd(&epi->ffd, &epic->ffd);
		if (kcmp > 0) {
			p = &parent->rb_right;
			leftmost = false;
		} else
			p = &parent->rb_left;
	}
	rb_link_node(&epi->rbn, parent, p);
	rb_insert_color_cached(&epi->rbn, &ep->rbr, leftmost);
}



#define PATH_ARR_SIZE 5
/*
 * These are the number paths of length 1 to 5, that we are allowing to emanate
 * from a single file of interest. For example, we allow 1000 paths of length
 * 1, to emanate from each file of interest. This essentially represents the
 * potential wakeup paths, which need to be limited in order to avoid massive
 * uncontrolled wakeup storms. The common use case should be a single ep which
 * is connected to n file sources. In this case each file source has 1 path
 * of length 1. Thus, the numbers below should be more than sufficient. These
 * path limits are enforced during an EPOLL_CTL_ADD operation, since a modify
 * and delete can't add additional paths. Protected by the epnested_mutex.
 */
static const int path_limits[PATH_ARR_SIZE] = { 1000, 500, 100, 50, 10 };
static int path_count[PATH_ARR_SIZE];

static int path_count_inc(int nests)
{
	/* Allow an arbitrary number of depth 1 paths */
	if (nests == 0)
		return 0;

	if (++path_count[nests] > path_limits[nests])
		return -1;
	return 0;
}

static void path_count_init(void)
{
	int i;

	for (i = 0; i < PATH_ARR_SIZE; i++)
		path_count[i] = 0;
}

static int reverse_path_check_proc(struct hlist_head *refs, int depth)
{
	int error = 0;
	struct epitem *epi;

	if (depth > EP_MAX_NESTS) /* too deep nesting */
		return -1;

	/* CTL_DEL can remove links here, but that can't increase our count */
	hlist_for_each_entry_rcu(epi, refs, fllink) {
		struct hlist_head *refs = &epi->ep->refs;
		if (hlist_empty(refs))
			error = path_count_inc(depth);
		else
			error = reverse_path_check_proc(refs, depth + 1);
		if (error != 0)
			break;
	}
	return error;
}

/**
 * reverse_path_check - The tfile_check_list is list of epitem_head, which have
 *                      links that are proposed to be newly added. We need to
 *                      make sure that those added links don't add too many
 *                      paths such that we will spend all our time waking up
 *                      eventpoll objects.
 *
 * Return: %zero if the proposed links don't create too many paths,
 *	    %-1 otherwise.
 */
static int reverse_path_check(void)
{
	struct epitems_head *p;

	for (p = tfile_check_list; p != EP_UNACTIVE_PTR; p = p->next) {
		int error;
		path_count_init();
		rcu_read_lock();
		error = reverse_path_check_proc(&p->epitems, 0);
		rcu_read_unlock();
		if (error)
			return error;
	}
	return 0;
}

static int ep_create_wakeup_source(struct epitem *epi)
{
	struct name_snapshot n;
	struct wakeup_source *ws;

	if (!epi->ep->ws) {
		epi->ep->ws = wakeup_source_register(NULL, "eventpoll");
		if (!epi->ep->ws)
			return -ENOMEM;
	}

	take_dentry_name_snapshot(&n, epi->ffd.file->f_path.dentry);
	ws = wakeup_source_register(NULL, n.name.name);
	release_dentry_name_snapshot(&n);

	if (!ws)
		return -ENOMEM;
	rcu_assign_pointer(epi->ws, ws);

	return 0;
}

/* rare code path, only used when EPOLL_CTL_MOD removes a wakeup source */
static noinline void ep_destroy_wakeup_source(struct epitem *epi)
{
	struct wakeup_source *ws = ep_wakeup_source(epi);

	RCU_INIT_POINTER(epi->ws, NULL);

	/*
	 * wait for ep_pm_stay_awake_rcu to finish, synchronize_rcu is
	 * used internally by wakeup_source_remove, too (called by
	 * wakeup_source_unregister), so we cannot use call_rcu
	 */
	synchronize_rcu();
	wakeup_source_unregister(ws);
}

static int attach_epitem(struct file *file, struct epitem *epi)
{
	struct epitems_head *to_free = NULL;
	struct hlist_head *head = NULL;
	struct eventpoll *ep = NULL;

	if (is_file_epoll(file))
		ep = file->private_data;

	if (ep) {
		head = &ep->refs;
	} else if (!READ_ONCE(file->f_ep)) {
allocate:
		to_free = kmem_cache_zalloc(ephead_cache, GFP_KERNEL);
		if (!to_free)
			return -ENOMEM;
		head = &to_free->epitems;
	}
	spin_lock(&file->f_lock);
	if (!file->f_ep) {
		if (unlikely(!head)) {
			spin_unlock(&file->f_lock);
			goto allocate;
		}
		file->f_ep = head;
		to_free = NULL;
	}
	hlist_add_head_rcu(&epi->fllink, file->f_ep);
	spin_unlock(&file->f_lock);
	free_ephead(to_free);
	return 0;
}

/*
 * Must be called with "mtx" held.
 */
static int ep_insert(struct eventpoll *ep, const struct epoll_event *event,
		     struct file *tfile, int fd, int full_check)
{
	int error, pwake = 0;
	__poll_t revents;
	struct epitem *epi;
	struct ep_pqueue epq;
	struct eventpoll *tep = NULL;

	if (is_file_epoll(tfile))
		tep = tfile->private_data;

	lockdep_assert_irqs_enabled();

	if (unlikely(percpu_counter_compare(&ep->user->epoll_watches,
					    max_user_watches) >= 0))
		return -ENOSPC;
	percpu_counter_inc(&ep->user->epoll_watches);

	if (!(epi = kmem_cache_zalloc(epi_cache, GFP_KERNEL))) {
		percpu_counter_dec(&ep->user->epoll_watches);
		return -ENOMEM;
	}

	/* Item initialization follow here ... */
	INIT_LIST_HEAD(&epi->rdllink);
	epi->ep = ep;
	ep_set_ffd(&epi->ffd, tfile, fd);
	epi->event = *event;
	epi->next = EP_UNACTIVE_PTR;

	if (tep)
		mutex_lock_nested(&tep->mtx, 1);
	/* Add the current item to the list of active epoll hook for this file */
	if (unlikely(attach_epitem(tfile, epi) < 0)) {
		if (tep)
			mutex_unlock(&tep->mtx);
		kmem_cache_free(epi_cache, epi);
		percpu_counter_dec(&ep->user->epoll_watches);
		return -ENOMEM;
	}

	if (full_check && !tep)
		list_file(tfile);

	/*
	 * Add the current item to the RB tree. All RB tree operations are
	 * protected by "mtx", and ep_insert() is called with "mtx" held.
	 */
	ep_rbtree_insert(ep, epi);
	if (tep)
		mutex_unlock(&tep->mtx);

	/*
	 * ep_remove_safe() calls in the later error paths can't lead to
	 * ep_free() as the ep file itself still holds an ep reference.
	 */
	ep_get(ep);

	/* now check if we've created too many backpaths */
	if (unlikely(full_check && reverse_path_check())) {
		ep_remove_safe(ep, epi);
		return -EINVAL;
	}

	if (epi->event.events & EPOLLWAKEUP) {
		error = ep_create_wakeup_source(epi);
		if (error) {
			ep_remove_safe(ep, epi);
			return error;
		}
	}

	/* Initialize the poll table using the queue callback */
	epq.epi = epi;
	init_poll_funcptr(&epq.pt, ep_ptable_queue_proc);

	/*
	 * Attach the item to the poll hooks and get current event bits.
	 * We can safely use the file* here because its usage count has
	 * been increased by the caller of this function. Note that after
	 * this operation completes, the poll callback can start hitting
	 * the new item.
	 */
	revents = ep_item_poll(epi, &epq.pt, 1);

	/*
	 * We have to check if something went wrong during the poll wait queue
	 * install process. Namely an allocation for a wait queue failed due
	 * high memory pressure.
	 */
	if (unlikely(!epq.epi)) {
		ep_remove_safe(ep, epi);
		return -ENOMEM;
	}

	/* We have to drop the new item inside our item list to keep track of it */
	write_lock_irq(&ep->lock);

	/* record NAPI ID of new item if present */
	ep_set_busy_poll_napi_id(epi);

	/* If the file is already "ready" we drop it inside the ready list */
	if (revents && !ep_is_linked(epi)) {
		list_add_tail(&epi->rdllink, &ep->rdllist);
		ep_pm_stay_awake(epi);

		/* Notify waiting tasks that events are available */
		if (waitqueue_active(&ep->wq))
			wake_up(&ep->wq);
		if (waitqueue_active(&ep->poll_wait))
			pwake++;
	}

	write_unlock_irq(&ep->lock);

	/* We have to call this outside the lock */
	if (pwake)
		ep_poll_safewake(ep, NULL, 0);

	return 0;
}

/*
 * Modify the interest event mask by dropping an event if the new mask
 * has a match in the current file status. Must be called with "mtx" held.
 */
static int ep_modify(struct eventpoll *ep, struct epitem *epi,
		     const struct epoll_event *event)
{
	int pwake = 0;
	poll_table pt;

	lockdep_assert_irqs_enabled();

	init_poll_funcptr(&pt, NULL);

	/*
	 * Set the new event interest mask before calling f_op->poll();
	 * otherwise we might miss an event that happens between the
	 * f_op->poll() call and the new event set registering.
	 */
	epi->event.events = event->events; /* need barrier below */
	epi->event.data = event->data; /* protected by mtx */
	if (epi->event.events & EPOLLWAKEUP) {
		if (!ep_has_wakeup_source(epi))
			ep_create_wakeup_source(epi);
	} else if (ep_has_wakeup_source(epi)) {
		ep_destroy_wakeup_source(epi);
	}

	/*
	 * The following barrier has two effects:
	 *
	 * 1) Flush epi changes above to other CPUs.  This ensures
	 *    we do not miss events from ep_poll_callback if an
	 *    event occurs immediately after we call f_op->poll().
	 *    We need this because we did not take ep->lock while
	 *    changing epi above (but ep_poll_callback does take
	 *    ep->lock).
	 *
	 * 2) We also need to ensure we do not miss _past_ events
	 *    when calling f_op->poll().  This barrier also
	 *    pairs with the barrier in wq_has_sleeper (see
	 *    comments for wq_has_sleeper).
	 *
	 * This barrier will now guarantee ep_poll_callback or f_op->poll
	 * (or both) will notice the readiness of an item.
	 */
	smp_mb();

	/*
	 * Get current event bits. We can safely use the file* here because
	 * its usage count has been increased by the caller of this function.
	 * If the item is "hot" and it is not registered inside the ready
	 * list, push it inside.
	 */
	if (ep_item_poll(epi, &pt, 1)) {
		write_lock_irq(&ep->lock);
		if (!ep_is_linked(epi)) {
			list_add_tail(&epi->rdllink, &ep->rdllist);
			ep_pm_stay_awake(epi);

			/* Notify waiting tasks that events are available */
			if (waitqueue_active(&ep->wq))
				wake_up(&ep->wq);
			if (waitqueue_active(&ep->poll_wait))
				pwake++;
		}
		write_unlock_irq(&ep->lock);
	}

	/* We have to call this outside the lock */
	if (pwake)
		ep_poll_safewake(ep, NULL, 0);

	return 0;
}

static int ep_send_events(struct eventpoll *ep,
			  struct epoll_event __user *events, int maxevents)
{
	struct epitem *epi, *tmp;
	LIST_HEAD(txlist);
	poll_table pt;
	int res = 0;

	/*
	 * Always short-circuit for fatal signals to allow threads to make a
	 * timely exit without the chance of finding more events available and
	 * fetching repeatedly.
	 */
	if (fatal_signal_pending(current))
		return -EINTR;

	init_poll_funcptr(&pt, NULL);

	mutex_lock(&ep->mtx);
	ep_start_scan(ep, &txlist);

	/*
	 * We can loop without lock because we are passed a task private list.
	 * Items cannot vanish during the loop we are holding ep->mtx.
	 */
	list_for_each_entry_safe(epi, tmp, &txlist, rdllink) {
		struct wakeup_source *ws;
		__poll_t revents;

		if (res >= maxevents)
			break;

		/*
		 * Activate ep->ws before deactivating epi->ws to prevent
		 * triggering auto-suspend here (in case we reactive epi->ws
		 * below).
		 *
		 * This could be rearranged to delay the deactivation of epi->ws
		 * instead, but then epi->ws would temporarily be out of sync
		 * with ep_is_linked().
		 */
		ws = ep_wakeup_source(epi);
		if (ws) {
			if (ws->active)
				__pm_stay_awake(ep->ws);
			__pm_relax(ws);
		}

		list_del_init(&epi->rdllink);

		/*
		 * If the event mask intersect the caller-requested one,
		 * deliver the event to userspace. Again, we are holding ep->mtx,
		 * so no operations coming from userspace can change the item.
		 */
		revents = ep_item_poll(epi, &pt, 1);
		if (!revents)
			continue;

		events = epoll_put_uevent(revents, epi->event.data, events);
		if (!events) {
			list_add(&epi->rdllink, &txlist);
			ep_pm_stay_awake(epi);
			if (!res)
				res = -EFAULT;
			break;
		}
		res++;
		if (epi->event.events & EPOLLONESHOT)
			epi->event.events &= EP_PRIVATE_BITS;
		else if (!(epi->event.events & EPOLLET)) {
			/*
			 * If this file has been added with Level
			 * Trigger mode, we need to insert back inside
			 * the ready list, so that the next call to
			 * epoll_wait() will check again the events
			 * availability. At this point, no one can insert
			 * into ep->rdllist besides us. The epoll_ctl()
			 * callers are locked out by
			 * ep_scan_ready_list() holding "mtx" and the
			 * poll callback will queue them in ep->ovflist.
			 */
			list_add_tail(&epi->rdllink, &ep->rdllist);
			ep_pm_stay_awake(epi);
		}
	}
	ep_done_scan(ep, &txlist);
	mutex_unlock(&ep->mtx);

	return res;
}

static struct timespec64 *ep_timeout_to_timespec(struct timespec64 *to, long ms)
{
	struct timespec64 now;

	if (ms < 0)
		return NULL;

	if (!ms) {
		to->tv_sec = 0;
		to->tv_nsec = 0;
		return to;
	}

	to->tv_sec = ms / MSEC_PER_SEC;
	to->tv_nsec = NSEC_PER_MSEC * (ms % MSEC_PER_SEC);

	ktime_get_ts64(&now);
	*to = timespec64_add_safe(now, *to);
	return to;
}

/*
 * autoremove_wake_function, but remove even on failure to wake up, because we
 * know that default_wake_function/ttwu will only fail if the thread is already
 * woken, and in that case the ep_poll loop will remove the entry anyways, not
 * try to reuse it.
 */
static int ep_autoremove_wake_function(struct wait_queue_entry *wq_entry,
				       unsigned int mode, int sync, void *key)
{
	int ret = default_wake_function(wq_entry, mode, sync, key);

	/*
	 * Pairs with list_empty_careful in ep_poll, and ensures future loop
	 * iterations see the cause of this wakeup.
	 */
	list_del_init_careful(&wq_entry->entry);
	return ret;
}

/**
 * ep_poll - Retrieves ready events, and delivers them to the caller-supplied
 *           event buffer.
 *
 * @ep: Pointer to the eventpoll context.
 * @events: Pointer to the userspace buffer where the ready events should be
 *          stored.
 * @maxevents: Size (in terms of number of events) of the caller event buffer.
 * @timeout: Maximum timeout for the ready events fetch operation, in
 *           timespec. If the timeout is zero, the function will not block,
 *           while if the @timeout ptr is NULL, the function will block
 *           until at least one event has been retrieved (or an error
 *           occurred).
 *
 * Return: the number of ready events which have been fetched, or an
 *          error code, in case of error.
 */
static int ep_poll(struct eventpoll *ep, struct epoll_event __user *events,
		   int maxevents, struct timespec64 *timeout)
{
	int res, eavail, timed_out = 0;
	u64 slack = 0;
	wait_queue_entry_t wait;
	ktime_t expires, *to = NULL;

	lockdep_assert_irqs_enabled();

	if (timeout && (timeout->tv_sec | timeout->tv_nsec)) {
		slack = select_estimate_accuracy(timeout);
		to = &expires;
		*to = timespec64_to_ktime(*timeout);
	} else if (timeout) {
		/*
		 * Avoid the unnecessary trip to the wait queue loop, if the
		 * caller specified a non blocking operation.
		 */
		timed_out = 1;
	}

	/*
	 * This call is racy: We may or may not see events that are being added
	 * to the ready list under the lock (e.g., in IRQ callbacks). For cases
	 * with a non-zero timeout, this thread will check the ready list under
	 * lock and will add to the wait queue.  For cases with a zero
	 * timeout, the user by definition should not care and will have to
	 * recheck again.
	 */
	eavail = ep_events_available(ep);

	while (1) {
		if (eavail) {
			/*
			 * Try to transfer events to user space. In case we get
			 * 0 events and there's still timeout left over, we go
			 * trying again in search of more luck.
			 */
			res = ep_send_events(ep, events, maxevents);
			if (res)
				return res;
		}

		if (timed_out)
			return 0;

		eavail = ep_busy_loop(ep, timed_out);
		if (eavail)
			continue;

		if (signal_pending(current))
			return -EINTR;

		/*
		 * Internally init_wait() uses autoremove_wake_function(),
		 * thus wait entry is removed from the wait queue on each
		 * wakeup. Why it is important? In case of several waiters
		 * each new wakeup will hit the next waiter, giving it the
		 * chance to harvest new event. Otherwise wakeup can be
		 * lost. This is also good performance-wise, because on
		 * normal wakeup path no need to call __remove_wait_queue()
		 * explicitly, thus ep->lock is not taken, which halts the
		 * event delivery.
		 *
		 * In fact, we now use an even more aggressive function that
		 * unconditionally removes, because we don't reuse the wait
		 * entry between loop iterations. This lets us also avoid the
		 * performance issue if a process is killed, causing all of its
		 * threads to wake up without being removed normally.
		 */
		init_wait(&wait);
		wait.func = ep_autoremove_wake_function;

		write_lock_irq(&ep->lock);
		/*
		 * Barrierless variant, waitqueue_active() is called under
		 * the same lock on wakeup ep_poll_callback() side, so it
		 * is safe to avoid an explicit barrier.
		 */
		__set_current_state(TASK_INTERRUPTIBLE);

		/*
		 * Do the final check under the lock. ep_scan_ready_list()
		 * plays with two lists (->rdllist and ->ovflist) and there
		 * is always a race when both lists are empty for short
		 * period of time although events are pending, so lock is
		 * important.
		 */
		eavail = ep_events_available(ep);
		if (!eavail)
			__add_wait_queue_exclusive(&ep->wq, &wait);

		write_unlock_irq(&ep->lock);

		if (!eavail)
			timed_out = !schedule_hrtimeout_range(to, slack,
							      HRTIMER_MODE_ABS);
		__set_current_state(TASK_RUNNING);

		/*
		 * We were woken up, thus go and try to harvest some events.
		 * If timed out and still on the wait queue, recheck eavail
		 * carefully under lock, below.
		 */
		eavail = 1;

		if (!list_empty_careful(&wait.entry)) {
			write_lock_irq(&ep->lock);
			/*
			 * If the thread timed out and is not on the wait queue,
			 * it means that the thread was woken up after its
			 * timeout expired before it could reacquire the lock.
			 * Thus, when wait.entry is empty, it needs to harvest
			 * events.
			 */
			if (timed_out)
				eavail = list_empty(&wait.entry);
			__remove_wait_queue(&ep->wq, &wait);
			write_unlock_irq(&ep->lock);
		}
	}
}

/**
 * ep_loop_check_proc - verify that adding an epoll file inside another
 *                      epoll structure does not violate the constraints, in
 *                      terms of closed loops, or too deep chains (which can
 *                      result in excessive stack usage).
 *
 * @ep: the &struct eventpoll to be currently checked.
 * @depth: Current depth of the path being checked.
 *
 * Return: %zero if adding the epoll @file inside current epoll
 *          structure @ep does not violate the constraints, or %-1 otherwise.
 */
static int ep_loop_check_proc(struct eventpoll *ep, int depth)
{
	int error = 0;
	struct rb_node *rbp;
	struct epitem *epi;

	mutex_lock_nested(&ep->mtx, depth + 1);
	ep->gen = loop_check_gen;
	for (rbp = rb_first_cached(&ep->rbr); rbp; rbp = rb_next(rbp)) {
		epi = rb_entry(rbp, struct epitem, rbn);
		if (unlikely(is_file_epoll(epi->ffd.file))) {
			struct eventpoll *ep_tovisit;
			ep_tovisit = epi->ffd.file->private_data;
			if (ep_tovisit->gen == loop_check_gen)
				continue;
			if (ep_tovisit == inserting_into || depth > EP_MAX_NESTS)
				error = -1;
			else
				error = ep_loop_check_proc(ep_tovisit, depth + 1);
			if (error != 0)
				break;
		} else {
			/*
			 * If we've reached a file that is not associated with
			 * an ep, then we need to check if the newly added
			 * links are going to add too many wakeup paths. We do
			 * this by adding it to the tfile_check_list, if it's
			 * not already there, and calling reverse_path_check()
			 * during ep_insert().
			 */
			list_file(epi->ffd.file);
		}
	}
	mutex_unlock(&ep->mtx);

	return error;
}

/**
 * ep_loop_check - Performs a check to verify that adding an epoll file (@to)
 *                 into another epoll file (represented by @ep) does not create
 *                 closed loops or too deep chains.
 *
 * @ep: Pointer to the epoll we are inserting into.
 * @to: Pointer to the epoll to be inserted.
 *
 * Return: %zero if adding the epoll @to inside the epoll @from
 * does not violate the constraints, or %-1 otherwise.
 */
static int ep_loop_check(struct eventpoll *ep, struct eventpoll *to)
{
	inserting_into = ep;
	return ep_loop_check_proc(to, 0);
}

static void clear_tfile_check_list(void)
{
	rcu_read_lock();
	while (tfile_check_list != EP_UNACTIVE_PTR) {
		struct epitems_head *head = tfile_check_list;
		tfile_check_list = head->next;
		unlist_file(head);
	}
	rcu_read_unlock();
}

/*
 * Open an eventpoll file descriptor.
 */
static int do_epoll_create(int flags)
{
	int error, fd;
	struct eventpoll *ep = NULL;
	struct file *file;

	/* Check the EPOLL_* constant for consistency.  */
	BUILD_BUG_ON(EPOLL_CLOEXEC != O_CLOEXEC);

	if (flags & ~EPOLL_CLOEXEC)
		return -EINVAL;
	/*
	 * Create the internal data structure ("struct eventpoll").
	 */
	error = ep_alloc(&ep);
	if (error < 0)
		return error;
	/*
	 * Creates all the items needed to setup an eventpoll file. That is,
	 * a file structure and a free file descriptor.
	 */
	fd = get_unused_fd_flags(O_RDWR | (flags & O_CLOEXEC));
	if (fd < 0) {
		error = fd;
		goto out_free_ep;
	}
	file = anon_inode_getfile("[eventpoll]", &eventpoll_fops, ep,
				 O_RDWR | (flags & O_CLOEXEC));
	if (IS_ERR(file)) {
		error = PTR_ERR(file);
		goto out_free_fd;
	}
	ep->file = file;
	fd_install(fd, file);
	return fd;

out_free_fd:
	put_unused_fd(fd);
out_free_ep:
	ep_clear_and_put(ep);
	return error;
}

SYSCALL_DEFINE1(epoll_create1, int, flags)
{
	return do_epoll_create(flags);
}

SYSCALL_DEFINE1(epoll_create, int, size)
{
	if (size <= 0)
		return -EINVAL;

	return do_epoll_create(0);
}

#ifdef CONFIG_PM_SLEEP
static inline void ep_take_care_of_epollwakeup(struct epoll_event *epev)
{
	if ((epev->events & EPOLLWAKEUP) && !capable(CAP_BLOCK_SUSPEND))
		epev->events &= ~EPOLLWAKEUP;
}
#else
static inline void ep_take_care_of_epollwakeup(struct epoll_event *epev)
{
	epev->events &= ~EPOLLWAKEUP;
}
#endif

static inline int epoll_mutex_lock(struct mutex *mutex, int depth,
				   bool nonblock)
{
	if (!nonblock) {
		mutex_lock_nested(mutex, depth);
		return 0;
	}
	if (mutex_trylock(mutex))
		return 0;
	return -EAGAIN;
}

int do_epoll_ctl(int epfd, int op, int fd, struct epoll_event *epds,
		 bool nonblock)
{
	int error;
	int full_check = 0;
	struct fd f, tf;
	struct eventpoll *ep;
	struct epitem *epi;
	struct eventpoll *tep = NULL;

	error = -EBADF;
	f = fdget(epfd);
	if (!f.file)
		goto error_return;

	/* Get the "struct file *" for the target file */
	tf = fdget(fd);
	if (!tf.file)
		goto error_fput;

	/* The target file descriptor must support poll */
	error = -EPERM;
	if (!file_can_poll(tf.file))
		goto error_tgt_fput;

	/* Check if EPOLLWAKEUP is allowed */
	if (ep_op_has_event(op))
		ep_take_care_of_epollwakeup(epds);

	/*
	 * We have to check that the file structure underneath the file descriptor
	 * the user passed to us _is_ an eventpoll file. And also we do not permit
	 * adding an epoll file descriptor inside itself.
	 */
	error = -EINVAL;
	if (f.file == tf.file || !is_file_epoll(f.file))
		goto error_tgt_fput;

	/*
	 * epoll adds to the wakeup queue at EPOLL_CTL_ADD time only,
	 * so EPOLLEXCLUSIVE is not allowed for a EPOLL_CTL_MOD operation.
	 * Also, we do not currently supported nested exclusive wakeups.
	 */
	if (ep_op_has_event(op) && (epds->events & EPOLLEXCLUSIVE)) {
		if (op == EPOLL_CTL_MOD)
			goto error_tgt_fput;
		if (op == EPOLL_CTL_ADD && (is_file_epoll(tf.file) ||
				(epds->events & ~EPOLLEXCLUSIVE_OK_BITS)))
			goto error_tgt_fput;
	}

	/*
	 * At this point it is safe to assume that the "private_data" contains
	 * our own data structure.
	 */
	ep = f.file->private_data;

	/*
	 * When we insert an epoll file descriptor inside another epoll file
	 * descriptor, there is the chance of creating closed loops, which are
	 * better be handled here, than in more critical paths. While we are
	 * checking for loops we also determine the list of files reachable
	 * and hang them on the tfile_check_list, so we can check that we
	 * haven't created too many possible wakeup paths.
	 *
	 * We do not need to take the global 'epumutex' on EPOLL_CTL_ADD when
	 * the epoll file descriptor is attaching directly to a wakeup source,
	 * unless the epoll file descriptor is nested. The purpose of taking the
	 * 'epnested_mutex' on add is to prevent complex toplogies such as loops and
	 * deep wakeup paths from forming in parallel through multiple
	 * EPOLL_CTL_ADD operations.
	 */
	error = epoll_mutex_lock(&ep->mtx, 0, nonblock);
	if (error)
		goto error_tgt_fput;
	if (op == EPOLL_CTL_ADD) {
		if (READ_ONCE(f.file->f_ep) || ep->gen == loop_check_gen ||
		    is_file_epoll(tf.file)) {
			mutex_unlock(&ep->mtx);
			error = epoll_mutex_lock(&epnested_mutex, 0, nonblock);
			if (error)
				goto error_tgt_fput;
			loop_check_gen++;
			full_check = 1;
			if (is_file_epoll(tf.file)) {
				tep = tf.file->private_data;
				error = -ELOOP;
				if (ep_loop_check(ep, tep) != 0)
					goto error_tgt_fput;
			}
			error = epoll_mutex_lock(&ep->mtx, 0, nonblock);
			if (error)
				goto error_tgt_fput;
		}
	}

	/*
	 * Try to lookup the file inside our RB tree. Since we grabbed "mtx"
	 * above, we can be sure to be able to use the item looked up by
	 * ep_find() till we release the mutex.
	 */
	epi = ep_find(ep, tf.file, fd);

	error = -EINVAL;
	switch (op) {
	case EPOLL_CTL_ADD:
		if (!epi) {
			epds->events |= EPOLLERR | EPOLLHUP;
			error = ep_insert(ep, epds, tf.file, fd, full_check);
		} else
			error = -EEXIST;
		break;
	case EPOLL_CTL_DEL:
		if (epi) {
			/*
			 * The eventpoll itself is still alive: the refcount
			 * can't go to zero here.
			 */
			ep_remove_safe(ep, epi);
			error = 0;
		} else {
			error = -ENOENT;
		}
		break;
	case EPOLL_CTL_MOD:
		if (epi) {
			if (!(epi->event.events & EPOLLEXCLUSIVE)) {
				epds->events |= EPOLLERR | EPOLLHUP;
				error = ep_modify(ep, epi, epds);
			}
		} else
			error = -ENOENT;
		break;
	}
	mutex_unlock(&ep->mtx);

error_tgt_fput:
	if (full_check) {
		clear_tfile_check_list();
		loop_check_gen++;
		mutex_unlock(&epnested_mutex);
	}

	fdput(tf);
error_fput:
	fdput(f);
error_return:

	return error;
}

/*
 * The following function implements the controller interface for
 * the eventpoll file that enables the insertion/removal/change of
 * file descriptors inside the interest set.
 */
SYSCALL_DEFINE4(epoll_ctl, int, epfd, int, op, int, fd,
		struct epoll_event __user *, event)
{
	struct epoll_event epds;

	if (ep_op_has_event(op) &&
	    copy_from_user(&epds, event, sizeof(struct epoll_event)))
		return -EFAULT;

	return do_epoll_ctl(epfd, op, fd, &epds, false);
}

/*
 * Implement the event wait interface for the eventpoll file. It is the kernel
 * part of the user space epoll_wait(2).
 */
static int do_epoll_wait(int epfd, struct epoll_event __user *events,
			 int maxevents, struct timespec64 *to)
{
	int error;
	struct fd f;
	struct eventpoll *ep;

	/* The maximum number of event must be greater than zero */
	if (maxevents <= 0 || maxevents > EP_MAX_EVENTS)
		return -EINVAL;

	/* Verify that the area passed by the user is writeable */
	if (!access_ok(events, maxevents * sizeof(struct epoll_event)))
		return -EFAULT;

	/* Get the "struct file *" for the eventpoll file */
	f = fdget(epfd);
	if (!f.file)
		return -EBADF;

	/*
	 * We have to check that the file structure underneath the fd
	 * the user passed to us _is_ an eventpoll file.
	 */
	error = -EINVAL;
	if (!is_file_epoll(f.file))
		goto error_fput;

	/*
	 * At this point it is safe to assume that the "private_data" contains
	 * our own data structure.
	 */
	ep = f.file->private_data;

	/* Time to fish for events ... */
	error = ep_poll(ep, events, maxevents, to);

error_fput:
	fdput(f);
	return error;
}

SYSCALL_DEFINE4(epoll_wait, int, epfd, struct epoll_event __user *, events,
		int, maxevents, int, timeout)
{
	struct timespec64 to;

	return do_epoll_wait(epfd, events, maxevents,
			     ep_timeout_to_timespec(&to, timeout));
}

/*
 * Implement the event wait interface for the eventpoll file. It is the kernel
 * part of the user space epoll_pwait(2).
 */
static int do_epoll_pwait(int epfd, struct epoll_event __user *events,
			  int maxevents, struct timespec64 *to,
			  const sigset_t __user *sigmask, size_t sigsetsize)
{
	int error;

	/*
	 * If the caller wants a certain signal mask to be set during the wait,
	 * we apply it here.
	 */
	error = set_user_sigmask(sigmask, sigsetsize);
	if (error)
		return error;

	error = do_epoll_wait(epfd, events, maxevents, to);

	restore_saved_sigmask_unless(error == -EINTR);

	return error;
}

SYSCALL_DEFINE6(epoll_pwait, int, epfd, struct epoll_event __user *, events,
		int, maxevents, int, timeout, const sigset_t __user *, sigmask,
		size_t, sigsetsize)
{
	struct timespec64 to;

	return do_epoll_pwait(epfd, events, maxevents,
			      ep_timeout_to_timespec(&to, timeout),
			      sigmask, sigsetsize);
}

SYSCALL_DEFINE6(epoll_pwait2, int, epfd, struct epoll_event __user *, events,
		int, maxevents, const struct __kernel_timespec __user *, timeout,
		const sigset_t __user *, sigmask, size_t, sigsetsize)
{
	struct timespec64 ts, *to = NULL;

	if (timeout) {
		if (get_timespec64(&ts, timeout))
			return -EFAULT;
		to = &ts;
		if (poll_select_set_timeout(to, ts.tv_sec, ts.tv_nsec))
			return -EINVAL;
	}

	return do_epoll_pwait(epfd, events, maxevents, to,
			      sigmask, sigsetsize);
}

#ifdef CONFIG_COMPAT
static int do_compat_epoll_pwait(int epfd, struct epoll_event __user *events,
				 int maxevents, struct timespec64 *timeout,
				 const compat_sigset_t __user *sigmask,
				 compat_size_t sigsetsize)
{
	long err;

	/*
	 * If the caller wants a certain signal mask to be set during the wait,
	 * we apply it here.
	 */
	err = set_compat_user_sigmask(sigmask, sigsetsize);
	if (err)
		return err;

	err = do_epoll_wait(epfd, events, maxevents, timeout);

	restore_saved_sigmask_unless(err == -EINTR);

	return err;
}

COMPAT_SYSCALL_DEFINE6(epoll_pwait, int, epfd,
		       struct epoll_event __user *, events,
		       int, maxevents, int, timeout,
		       const compat_sigset_t __user *, sigmask,
		       compat_size_t, sigsetsize)
{
	struct timespec64 to;

	return do_compat_epoll_pwait(epfd, events, maxevents,
				     ep_timeout_to_timespec(&to, timeout),
				     sigmask, sigsetsize);
}

COMPAT_SYSCALL_DEFINE6(epoll_pwait2, int, epfd,
		       struct epoll_event __user *, events,
		       int, maxevents,
		       const struct __kernel_timespec __user *, timeout,
		       const compat_sigset_t __user *, sigmask,
		       compat_size_t, sigsetsize)
{
	struct timespec64 ts, *to = NULL;

	if (timeout) {
		if (get_timespec64(&ts, timeout))
			return -EFAULT;
		to = &ts;
		if (poll_select_set_timeout(to, ts.tv_sec, ts.tv_nsec))
			return -EINVAL;
	}

	return do_compat_epoll_pwait(epfd, events, maxevents, to,
				     sigmask, sigsetsize);
}

#endif

static int __init eventpoll_init(void)
{
	struct sysinfo si;

	si_meminfo(&si);
	/*
	 * Allows top 4% of lomem to be allocated for epoll watches (per user).
	 */
	max_user_watches = (((si.totalram - si.totalhigh) / 25) << PAGE_SHIFT) /
		EP_ITEM_COST;
	BUG_ON(max_user_watches < 0);

	/*
	 * We can have many thousands of epitems, so prevent this from
	 * using an extra cache line on 64-bit (and smaller) CPUs
	 */
	BUILD_BUG_ON(sizeof(void *) <= 8 && sizeof(struct epitem) > 128);

	/* Allocates slab cache used to allocate "struct epitem" items */
	epi_cache = kmem_cache_create("eventpoll_epi", sizeof(struct epitem),
			0, SLAB_HWCACHE_ALIGN|SLAB_PANIC|SLAB_ACCOUNT, NULL);

	/* Allocates slab cache used to allocate "struct eppoll_entry" */
	pwq_cache = kmem_cache_create("eventpoll_pwq",
		sizeof(struct eppoll_entry), 0, SLAB_PANIC|SLAB_ACCOUNT, NULL);
	epoll_sysctls_init();

	ephead_cache = kmem_cache_create("ep_head",
		sizeof(struct epitems_head), 0, SLAB_PANIC|SLAB_ACCOUNT, NULL);

	return 0;
}
fs_initcall(eventpoll_init);<|MERGE_RESOLUTION|>--- conflicted
+++ resolved
@@ -536,11 +536,7 @@
 #else
 
 static void ep_poll_safewake(struct eventpoll *ep, struct epitem *epi,
-<<<<<<< HEAD
-			     unsigned pollflags)
-=======
 			     __poll_t pollflags)
->>>>>>> e475cc1c
 {
 	wake_up_poll(&ep->poll_wait, EPOLLIN | pollflags);
 }
