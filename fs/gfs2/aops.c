--- conflicted
+++ resolved
@@ -137,32 +137,6 @@
 				       end_buffer_async_write);
 }
 
-/* This is the same as calling block_write_full_page, but it also
- * writes pages outside of i_size
- */
-int gfs2_write_full_page(struct page *page, get_block_t *get_block,
-			 struct writeback_control *wbc)
-{
-	struct inode * const inode = page->mapping->host;
-	loff_t i_size = i_size_read(inode);
-	const pgoff_t end_index = i_size >> PAGE_SHIFT;
-	unsigned offset;
-
-	/*
-	 * The page straddles i_size.  It must be zeroed out on each and every
-	 * writepage invocation because it may be mmapped.  "A file is mapped
-	 * in multiples of the page size.  For a file that is not a multiple of
-	 * the  page size, the remaining memory is zeroed when mapped, and
-	 * writes to that region are not written out to the file."
-	 */
-	offset = i_size & (PAGE_SIZE-1);
-	if (page->index == end_index && offset)
-		zero_user_segment(page, offset, PAGE_SIZE);
-
-	return __block_write_full_page(inode, page, get_block, wbc,
-				       end_buffer_async_write);
-}
-
 /**
  * __gfs2_jdata_writepage - The core of jdata writepage
  * @page: The page to write
@@ -188,11 +162,7 @@
 		}
 		gfs2_page_add_databufs(ip, page, 0, sdp->sd_vfs->s_blocksize);
 	}
-<<<<<<< HEAD
-	return gfs2_write_full_page(page, gfs2_get_block_noalloc, wbc);
-=======
 	return gfs2_write_jdata_page(page, wbc);
->>>>>>> 24b8d41d
 }
 
 /**
@@ -209,21 +179,12 @@
 	struct inode *inode = page->mapping->host;
 	struct gfs2_inode *ip = GFS2_I(inode);
 	struct gfs2_sbd *sdp = GFS2_SB(inode);
-<<<<<<< HEAD
-	int ret;
-=======
->>>>>>> 24b8d41d
 
 	if (gfs2_assert_withdraw(sdp, gfs2_glock_is_held_excl(ip->i_gl)))
 		goto out;
 	if (PageChecked(page) || current->journal_info)
 		goto out_ignore;
-<<<<<<< HEAD
-	ret = __gfs2_jdata_writepage(page, wbc);
-	return ret;
-=======
 	return __gfs2_jdata_writepage(page, wbc);
->>>>>>> 24b8d41d
 
 out_ignore:
 	redirty_page_for_writepage(wbc, page);
@@ -705,16 +666,11 @@
 	if (bd) {
 		if (!list_empty(&bd->bd_list) && !buffer_pinned(bh))
 			list_del_init(&bd->bd_list);
-<<<<<<< HEAD
-		else
-			gfs2_remove_from_journal(bh, REMOVE_JDATA);
-=======
 		else {
 			spin_lock(&sdp->sd_ail_lock);
 			gfs2_remove_from_journal(bh, REMOVE_JDATA);
 			spin_unlock(&sdp->sd_ail_lock);
 		}
->>>>>>> 24b8d41d
 	}
 	bh->b_bdev = NULL;
 	clear_buffer_mapped(bh);
@@ -755,99 +711,6 @@
 }
 
 /**
-<<<<<<< HEAD
- * gfs2_ok_for_dio - check that dio is valid on this file
- * @ip: The inode
- * @offset: The offset at which we are reading or writing
- *
- * Returns: 0 (to ignore the i/o request and thus fall back to buffered i/o)
- *          1 (to accept the i/o request)
- */
-static int gfs2_ok_for_dio(struct gfs2_inode *ip, loff_t offset)
-{
-	/*
-	 * Should we return an error here? I can't see that O_DIRECT for
-	 * a stuffed file makes any sense. For now we'll silently fall
-	 * back to buffered I/O
-	 */
-	if (gfs2_is_stuffed(ip))
-		return 0;
-
-	if (offset >= i_size_read(&ip->i_inode))
-		return 0;
-	return 1;
-}
-
-
-
-static ssize_t gfs2_direct_IO(struct kiocb *iocb, struct iov_iter *iter)
-{
-	struct file *file = iocb->ki_filp;
-	struct inode *inode = file->f_mapping->host;
-	struct address_space *mapping = inode->i_mapping;
-	struct gfs2_inode *ip = GFS2_I(inode);
-	loff_t offset = iocb->ki_pos;
-	struct gfs2_holder gh;
-	int rv;
-
-	/*
-	 * Deferred lock, even if its a write, since we do no allocation
-	 * on this path. All we need change is atime, and this lock mode
-	 * ensures that other nodes have flushed their buffered read caches
-	 * (i.e. their page cache entries for this inode). We do not,
-	 * unfortunately have the option of only flushing a range like
-	 * the VFS does.
-	 */
-	gfs2_holder_init(ip->i_gl, LM_ST_DEFERRED, 0, &gh);
-	rv = gfs2_glock_nq(&gh);
-	if (rv)
-		goto out_uninit;
-	rv = gfs2_ok_for_dio(ip, offset);
-	if (rv != 1)
-		goto out; /* dio not valid, fall back to buffered i/o */
-
-	/*
-	 * Now since we are holding a deferred (CW) lock at this point, you
-	 * might be wondering why this is ever needed. There is a case however
-	 * where we've granted a deferred local lock against a cached exclusive
-	 * glock. That is ok provided all granted local locks are deferred, but
-	 * it also means that it is possible to encounter pages which are
-	 * cached and possibly also mapped. So here we check for that and sort
-	 * them out ahead of the dio. The glock state machine will take care of
-	 * everything else.
-	 *
-	 * If in fact the cached glock state (gl->gl_state) is deferred (CW) in
-	 * the first place, mapping->nr_pages will always be zero.
-	 */
-	if (mapping->nrpages) {
-		loff_t lstart = offset & ~(PAGE_SIZE - 1);
-		loff_t len = iov_iter_count(iter);
-		loff_t end = PAGE_ALIGN(offset + len) - 1;
-
-		rv = 0;
-		if (len == 0)
-			goto out;
-		if (test_and_clear_bit(GIF_SW_PAGED, &ip->i_flags))
-			unmap_shared_mapping_range(ip->i_inode.i_mapping, offset, len);
-		rv = filemap_write_and_wait_range(mapping, lstart, end);
-		if (rv)
-			goto out;
-		if (iov_iter_rw(iter) == WRITE)
-			truncate_inode_pages_range(mapping, lstart, end);
-	}
-
-	rv = __blockdev_direct_IO(iocb, inode, inode->i_sb->s_bdev, iter,
-				  gfs2_get_block_direct, NULL, NULL, 0);
-out:
-	gfs2_glock_dq(&gh);
-out_uninit:
-	gfs2_holder_uninit(&gh);
-	return rv;
-}
-
-/**
-=======
->>>>>>> 24b8d41d
  * gfs2_releasepage - free the metadata associated with a page
  * @page: the page that's being released
  * @gfp_mask: passed from Linux VFS, ignored by us
