// SPDX-License-Identifier: GPL-2.0-only
/*
 * Copyright (C) Sistina Software, Inc.  1997-2003 All rights reserved.
 * Copyright (C) 2004-2006 Red Hat, Inc.  All rights reserved.
 */

#include <linux/slab.h>
#include <linux/spinlock.h>
#include <linux/compat.h>
#include <linux/completion.h>
#include <linux/buffer_head.h>
#include <linux/pagemap.h>
#include <linux/uio.h>
#include <linux/blkdev.h>
#include <linux/mm.h>
#include <linux/mount.h>
#include <linux/fs.h>
#include <linux/gfs2_ondisk.h>
#include <linux/falloc.h>
#include <linux/swap.h>
#include <linux/crc32.h>
#include <linux/writeback.h>
#include <linux/uaccess.h>
#include <linux/dlm.h>
#include <linux/dlm_plock.h>
#include <linux/delay.h>
#include <linux/backing-dev.h>

#include "gfs2.h"
#include "incore.h"
#include "bmap.h"
#include "aops.h"
#include "dir.h"
#include "glock.h"
#include "glops.h"
#include "inode.h"
#include "log.h"
#include "meta_io.h"
#include "quota.h"
#include "rgrp.h"
#include "trans.h"
#include "util.h"

/**
 * gfs2_llseek - seek to a location in a file
 * @file: the file
 * @offset: the offset
 * @whence: Where to seek from (SEEK_SET, SEEK_CUR, or SEEK_END)
 *
 * SEEK_END requires the glock for the file because it references the
 * file's size.
 *
 * Returns: The new offset, or errno
 */

static loff_t gfs2_llseek(struct file *file, loff_t offset, int whence)
{
	struct gfs2_inode *ip = GFS2_I(file->f_mapping->host);
	struct gfs2_holder i_gh;
	loff_t error;

	switch (whence) {
	case SEEK_END:
		error = gfs2_glock_nq_init(ip->i_gl, LM_ST_SHARED, LM_FLAG_ANY,
					   &i_gh);
		if (!error) {
			error = generic_file_llseek(file, offset, whence);
			gfs2_glock_dq_uninit(&i_gh);
		}
		break;

	case SEEK_DATA:
		error = gfs2_seek_data(file, offset);
		break;

	case SEEK_HOLE:
		error = gfs2_seek_hole(file, offset);
		break;

	case SEEK_CUR:
	case SEEK_SET:
		/*
		 * These don't reference inode->i_size and don't depend on the
		 * block mapping, so we don't need the glock.
		 */
		error = generic_file_llseek(file, offset, whence);
		break;
	default:
		error = -EINVAL;
	}

	return error;
}

/**
 * gfs2_readdir - Iterator for a directory
 * @file: The directory to read from
 * @ctx: What to feed directory entries to
 *
 * Returns: errno
 */

static int gfs2_readdir(struct file *file, struct dir_context *ctx)
{
	struct inode *dir = file->f_mapping->host;
	struct gfs2_inode *dip = GFS2_I(dir);
	struct gfs2_holder d_gh;
	int error;

	error = gfs2_glock_nq_init(dip->i_gl, LM_ST_SHARED, 0, &d_gh);
	if (error)
		return error;

	error = gfs2_dir_read(dir, ctx, &file->f_ra);

	gfs2_glock_dq_uninit(&d_gh);

	return error;
}

/**
 * fsflag_gfs2flag
 *
 * The FS_JOURNAL_DATA_FL flag maps to GFS2_DIF_INHERIT_JDATA for directories,
 * and to GFS2_DIF_JDATA for non-directories.
 */
static struct {
	u32 fsflag;
	u32 gfsflag;
} fsflag_gfs2flag[] = {
	{FS_SYNC_FL, GFS2_DIF_SYNC},
	{FS_IMMUTABLE_FL, GFS2_DIF_IMMUTABLE},
	{FS_APPEND_FL, GFS2_DIF_APPENDONLY},
	{FS_NOATIME_FL, GFS2_DIF_NOATIME},
	{FS_INDEX_FL, GFS2_DIF_EXHASH},
	{FS_TOPDIR_FL, GFS2_DIF_TOPDIR},
	{FS_JOURNAL_DATA_FL, GFS2_DIF_JDATA | GFS2_DIF_INHERIT_JDATA},
};

static inline u32 gfs2_gfsflags_to_fsflags(struct inode *inode, u32 gfsflags)
{
	int i;
	u32 fsflags = 0;

	if (S_ISDIR(inode->i_mode))
		gfsflags &= ~GFS2_DIF_JDATA;
	else
		gfsflags &= ~GFS2_DIF_INHERIT_JDATA;

	for (i = 0; i < ARRAY_SIZE(fsflag_gfs2flag); i++)
		if (gfsflags & fsflag_gfs2flag[i].gfsflag)
			fsflags |= fsflag_gfs2flag[i].fsflag;
	return fsflags;
}

static int gfs2_get_flags(struct file *filp, u32 __user *ptr)
{
	struct inode *inode = file_inode(filp);
	struct gfs2_inode *ip = GFS2_I(inode);
	struct gfs2_holder gh;
	int error;
	u32 fsflags;

	gfs2_holder_init(ip->i_gl, LM_ST_SHARED, 0, &gh);
	error = gfs2_glock_nq(&gh);
	if (error)
		goto out_uninit;
<<<<<<< HEAD
=======

	fsflags = gfs2_gfsflags_to_fsflags(inode, ip->i_diskflags);
>>>>>>> 24b8d41d

	if (put_user(fsflags, ptr))
		error = -EFAULT;

	gfs2_glock_dq(&gh);
out_uninit:
	gfs2_holder_uninit(&gh);
	return error;
}

void gfs2_set_inode_flags(struct inode *inode)
{
	struct gfs2_inode *ip = GFS2_I(inode);
	unsigned int flags = inode->i_flags;

	flags &= ~(S_SYNC|S_APPEND|S_IMMUTABLE|S_NOATIME|S_DIRSYNC|S_NOSEC);
	if ((ip->i_eattr == 0) && !is_sxid(inode->i_mode))
		flags |= S_NOSEC;
	if (ip->i_diskflags & GFS2_DIF_IMMUTABLE)
		flags |= S_IMMUTABLE;
	if (ip->i_diskflags & GFS2_DIF_APPENDONLY)
		flags |= S_APPEND;
	if (ip->i_diskflags & GFS2_DIF_NOATIME)
		flags |= S_NOATIME;
	if (ip->i_diskflags & GFS2_DIF_SYNC)
		flags |= S_SYNC;
	inode->i_flags = flags;
}

/* Flags that can be set by user space */
#define GFS2_FLAGS_USER_SET (GFS2_DIF_JDATA|			\
			     GFS2_DIF_IMMUTABLE|		\
			     GFS2_DIF_APPENDONLY|		\
			     GFS2_DIF_NOATIME|			\
			     GFS2_DIF_SYNC|			\
			     GFS2_DIF_TOPDIR|			\
			     GFS2_DIF_INHERIT_JDATA)

/**
 * do_gfs2_set_flags - set flags on an inode
 * @filp: file pointer
 * @reqflags: The flags to set
 * @mask: Indicates which flags are valid
 * @fsflags: The FS_* inode flags passed in
 *
 */
static int do_gfs2_set_flags(struct file *filp, u32 reqflags, u32 mask,
			     const u32 fsflags)
{
	struct inode *inode = file_inode(filp);
	struct gfs2_inode *ip = GFS2_I(inode);
	struct gfs2_sbd *sdp = GFS2_SB(inode);
	struct buffer_head *bh;
	struct gfs2_holder gh;
	int error;
	u32 new_flags, flags, oldflags;

	error = mnt_want_write_file(filp);
	if (error)
		return error;

	error = gfs2_glock_nq_init(ip->i_gl, LM_ST_EXCLUSIVE, 0, &gh);
	if (error)
		goto out_drop_write;

	oldflags = gfs2_gfsflags_to_fsflags(inode, ip->i_diskflags);
	error = vfs_ioc_setflags_prepare(inode, oldflags, fsflags);
	if (error)
		goto out;

	error = -EACCES;
	if (!inode_owner_or_capable(inode))
		goto out;

	error = 0;
	flags = ip->i_diskflags;
	new_flags = (flags & ~mask) | (reqflags & mask);
	if ((new_flags ^ flags) == 0)
		goto out;

	error = -EPERM;
	if (IS_IMMUTABLE(inode) && (new_flags & GFS2_DIF_IMMUTABLE))
		goto out;
	if (IS_APPEND(inode) && (new_flags & GFS2_DIF_APPENDONLY))
		goto out;
	if (((new_flags ^ flags) & GFS2_DIF_IMMUTABLE) &&
	    !capable(CAP_LINUX_IMMUTABLE))
		goto out;
	if (!IS_IMMUTABLE(inode)) {
		error = gfs2_permission(inode, MAY_WRITE);
		if (error)
			goto out;
	}
	if ((flags ^ new_flags) & GFS2_DIF_JDATA) {
		if (new_flags & GFS2_DIF_JDATA)
			gfs2_log_flush(sdp, ip->i_gl,
				       GFS2_LOG_HEAD_FLUSH_NORMAL |
				       GFS2_LFC_SET_FLAGS);
		error = filemap_fdatawrite(inode->i_mapping);
		if (error)
			goto out;
		error = filemap_fdatawait(inode->i_mapping);
		if (error)
			goto out;
		if (new_flags & GFS2_DIF_JDATA)
			gfs2_ordered_del_inode(ip);
	}
	error = gfs2_trans_begin(sdp, RES_DINODE, 0);
	if (error)
		goto out;
	error = gfs2_meta_inode_buffer(ip, &bh);
	if (error)
		goto out_trans_end;
	inode->i_ctime = current_time(inode);
	gfs2_trans_add_meta(ip->i_gl, bh);
	ip->i_diskflags = new_flags;
	gfs2_dinode_out(ip, bh->b_data);
	brelse(bh);
	gfs2_set_inode_flags(inode);
	gfs2_set_aops(inode);
out_trans_end:
	gfs2_trans_end(sdp);
out:
	gfs2_glock_dq_uninit(&gh);
out_drop_write:
	mnt_drop_write_file(filp);
	return error;
}

static int gfs2_set_flags(struct file *filp, u32 __user *ptr)
{
	struct inode *inode = file_inode(filp);
	u32 fsflags, gfsflags = 0;
	u32 mask;
	int i;

	if (get_user(fsflags, ptr))
		return -EFAULT;

	for (i = 0; i < ARRAY_SIZE(fsflag_gfs2flag); i++) {
		if (fsflags & fsflag_gfs2flag[i].fsflag) {
			fsflags &= ~fsflag_gfs2flag[i].fsflag;
			gfsflags |= fsflag_gfs2flag[i].gfsflag;
		}
	}
	if (fsflags || gfsflags & ~GFS2_FLAGS_USER_SET)
		return -EINVAL;

	mask = GFS2_FLAGS_USER_SET;
	if (S_ISDIR(inode->i_mode)) {
		mask &= ~GFS2_DIF_JDATA;
	} else {
		/* The GFS2_DIF_TOPDIR flag is only valid for directories. */
		if (gfsflags & GFS2_DIF_TOPDIR)
			return -EINVAL;
		mask &= ~(GFS2_DIF_TOPDIR | GFS2_DIF_INHERIT_JDATA);
	}

	return do_gfs2_set_flags(filp, gfsflags, mask, fsflags);
}

static int gfs2_getlabel(struct file *filp, char __user *label)
{
	struct inode *inode = file_inode(filp);
	struct gfs2_sbd *sdp = GFS2_SB(inode);

	if (copy_to_user(label, sdp->sd_sb.sb_locktable, GFS2_LOCKNAME_LEN))
		return -EFAULT;

	return 0;
}

static long gfs2_ioctl(struct file *filp, unsigned int cmd, unsigned long arg)
{
	switch(cmd) {
	case FS_IOC_GETFLAGS:
		return gfs2_get_flags(filp, (u32 __user *)arg);
	case FS_IOC_SETFLAGS:
		return gfs2_set_flags(filp, (u32 __user *)arg);
	case FITRIM:
		return gfs2_fitrim(filp, (void __user *)arg);
	case FS_IOC_GETFSLABEL:
		return gfs2_getlabel(filp, (char __user *)arg);
	}

	return -ENOTTY;
}

#ifdef CONFIG_COMPAT
static long gfs2_compat_ioctl(struct file *filp, unsigned int cmd, unsigned long arg)
{
	switch(cmd) {
	/* These are just misnamed, they actually get/put from/to user an int */
	case FS_IOC32_GETFLAGS:
		cmd = FS_IOC_GETFLAGS;
		break;
	case FS_IOC32_SETFLAGS:
		cmd = FS_IOC_SETFLAGS;
		break;
	/* Keep this list in sync with gfs2_ioctl */
	case FITRIM:
	case FS_IOC_GETFSLABEL:
		break;
	default:
		return -ENOIOCTLCMD;
	}

	return gfs2_ioctl(filp, cmd, (unsigned long)compat_ptr(arg));
}
#else
#define gfs2_compat_ioctl NULL
#endif

/**
 * gfs2_size_hint - Give a hint to the size of a write request
 * @filep: The struct file
 * @offset: The file offset of the write
 * @size: The length of the write
 *
 * When we are about to do a write, this function records the total
 * write size in order to provide a suitable hint to the lower layers
 * about how many blocks will be required.
 *
 */

static void gfs2_size_hint(struct file *filep, loff_t offset, size_t size)
{
	struct inode *inode = file_inode(filep);
	struct gfs2_sbd *sdp = GFS2_SB(inode);
	struct gfs2_inode *ip = GFS2_I(inode);
	size_t blks = (size + sdp->sd_sb.sb_bsize - 1) >> sdp->sd_sb.sb_bsize_shift;
	int hint = min_t(size_t, INT_MAX, blks);

	if (hint > atomic_read(&ip->i_sizehint))
		atomic_set(&ip->i_sizehint, hint);
}

/**
 * gfs2_allocate_page_backing - Allocate blocks for a write fault
 * @page: The (locked) page to allocate backing for
 * @length: Size of the allocation
 *
 * We try to allocate all the blocks required for the page in one go.  This
 * might fail for various reasons, so we keep trying until all the blocks to
 * back this page are allocated.  If some of the blocks are already allocated,
 * that is ok too.
 */
static int gfs2_allocate_page_backing(struct page *page, unsigned int length)
{
	u64 pos = page_offset(page);

	do {
		struct iomap iomap = { };

		if (gfs2_iomap_get_alloc(page->mapping->host, pos, length, &iomap))
			return -EIO;

		if (length < iomap.length)
			iomap.length = length;
		length -= iomap.length;
		pos += iomap.length;
	} while (length > 0);

	return 0;
}

/**
 * gfs2_page_mkwrite - Make a shared, mmap()ed, page writable
 * @vma: The virtual memory area
 * @vmf: The virtual memory fault containing the page to become writable
 *
 * When the page becomes writable, we need to ensure that we have
 * blocks allocated on disk to back that page.
 */

static vm_fault_t gfs2_page_mkwrite(struct vm_fault *vmf)
{
	struct page *page = vmf->page;
	struct inode *inode = file_inode(vmf->vma->vm_file);
	struct gfs2_inode *ip = GFS2_I(inode);
	struct gfs2_sbd *sdp = GFS2_SB(inode);
	struct gfs2_alloc_parms ap = { .aflags = 0, };
	u64 offset = page_offset(page);
	unsigned int data_blocks, ind_blocks, rblocks;
	struct gfs2_holder gh;
	unsigned int length;
	loff_t size;
	int ret;

	sb_start_pagefault(inode->i_sb);

<<<<<<< HEAD
	ret = gfs2_rsqa_alloc(ip);
	if (ret)
		goto out;

	gfs2_size_hint(vma->vm_file, pos, PAGE_SIZE);

=======
>>>>>>> 24b8d41d
	gfs2_holder_init(ip->i_gl, LM_ST_EXCLUSIVE, 0, &gh);
	ret = gfs2_glock_nq(&gh);
	if (ret)
		goto out_uninit;

<<<<<<< HEAD
	/* Update file times before taking page lock */
	file_update_time(vma->vm_file);
=======
	/* Check page index against inode size */
	size = i_size_read(inode);
	if (offset >= size) {
		ret = -EINVAL;
		goto out_unlock;
	}

	/* Update file times before taking page lock */
	file_update_time(vmf->vma->vm_file);

	/* page is wholly or partially inside EOF */
	if (offset > size - PAGE_SIZE)
		length = offset_in_page(size);
	else
		length = PAGE_SIZE;

	gfs2_size_hint(vmf->vma->vm_file, offset, length);
>>>>>>> 24b8d41d

	set_bit(GLF_DIRTY, &ip->i_gl->gl_flags);
	set_bit(GIF_SW_PAGED, &ip->i_flags);

	/*
	 * iomap_writepage / iomap_writepages currently don't support inline
	 * files, so always unstuff here.
	 */

	if (!gfs2_is_stuffed(ip) &&
	    !gfs2_write_alloc_required(ip, offset, length)) {
		lock_page(page);
		if (!PageUptodate(page) || page->mapping != inode->i_mapping) {
			ret = -EAGAIN;
			unlock_page(page);
		}
		goto out_unlock;
	}

	ret = gfs2_rindex_update(sdp);
	if (ret)
		goto out_unlock;

	gfs2_write_calc_reserv(ip, length, &data_blocks, &ind_blocks);
	ap.target = data_blocks + ind_blocks;
	ret = gfs2_quota_lock_check(ip, &ap);
	if (ret)
		goto out_unlock;
	ret = gfs2_inplace_reserve(ip, &ap);
	if (ret)
		goto out_quota_unlock;

	rblocks = RES_DINODE + ind_blocks;
	if (gfs2_is_jdata(ip))
		rblocks += data_blocks ? data_blocks : 1;
	if (ind_blocks || data_blocks) {
		rblocks += RES_STATFS + RES_QUOTA;
		rblocks += gfs2_rg_blocks(ip, data_blocks + ind_blocks);
	}
	ret = gfs2_trans_begin(sdp, rblocks, 0);
	if (ret)
		goto out_trans_fail;

	lock_page(page);
	ret = -EAGAIN;
	/* If truncated, we must retry the operation, we may have raced
	 * with the glock demotion code.
	 */
	if (!PageUptodate(page) || page->mapping != inode->i_mapping)
		goto out_trans_end;

	/* Unstuff, if required, and allocate backing blocks for page */
	ret = 0;
	if (gfs2_is_stuffed(ip))
		ret = gfs2_unstuff_dinode(ip, page);
	if (ret == 0)
		ret = gfs2_allocate_page_backing(page, length);

out_trans_end:
	if (ret)
		unlock_page(page);
	gfs2_trans_end(sdp);
out_trans_fail:
	gfs2_inplace_release(ip);
out_quota_unlock:
	gfs2_quota_unlock(ip);
out_unlock:
	gfs2_glock_dq(&gh);
out_uninit:
	gfs2_holder_uninit(&gh);
	if (ret == 0) {
		set_page_dirty(page);
		wait_for_stable_page(page);
	}
	sb_end_pagefault(inode->i_sb);
	return block_page_mkwrite_return(ret);
}

static vm_fault_t gfs2_fault(struct vm_fault *vmf)
{
	struct inode *inode = file_inode(vmf->vma->vm_file);
	struct gfs2_inode *ip = GFS2_I(inode);
	struct gfs2_holder gh;
	vm_fault_t ret;
	int err;

	gfs2_holder_init(ip->i_gl, LM_ST_SHARED, 0, &gh);
	err = gfs2_glock_nq(&gh);
	if (err) {
		ret = block_page_mkwrite_return(err);
		goto out_uninit;
	}
	ret = filemap_fault(vmf);
	gfs2_glock_dq(&gh);
out_uninit:
	gfs2_holder_uninit(&gh);
	return ret;
}

static const struct vm_operations_struct gfs2_vm_ops = {
	.fault = gfs2_fault,
	.map_pages = filemap_map_pages,
	.page_mkwrite = gfs2_page_mkwrite,
};

/**
 * gfs2_mmap -
 * @file: The file to map
 * @vma: The VMA which described the mapping
 *
 * There is no need to get a lock here unless we should be updating
 * atime. We ignore any locking errors since the only consequence is
 * a missed atime update (which will just be deferred until later).
 *
 * Returns: 0
 */

static int gfs2_mmap(struct file *file, struct vm_area_struct *vma)
{
	struct gfs2_inode *ip = GFS2_I(file->f_mapping->host);

	if (!(file->f_flags & O_NOATIME) &&
	    !IS_NOATIME(&ip->i_inode)) {
		struct gfs2_holder i_gh;
		int error;

		error = gfs2_glock_nq_init(ip->i_gl, LM_ST_SHARED, LM_FLAG_ANY,
					   &i_gh);
		if (error)
			return error;
		/* grab lock to update inode */
		gfs2_glock_dq_uninit(&i_gh);
		file_accessed(file);
	}
	vma->vm_ops = &gfs2_vm_ops;

	return 0;
}

/**
 * gfs2_open_common - This is common to open and atomic_open
 * @inode: The inode being opened
 * @file: The file being opened
 *
 * This maybe called under a glock or not depending upon how it has
 * been called. We must always be called under a glock for regular
 * files, however. For other file types, it does not matter whether
 * we hold the glock or not.
 *
 * Returns: Error code or 0 for success
 */

int gfs2_open_common(struct inode *inode, struct file *file)
{
	struct gfs2_file *fp;
	int ret;

	if (S_ISREG(inode->i_mode)) {
		ret = generic_file_open(inode, file);
		if (ret)
			return ret;
	}

	fp = kzalloc(sizeof(struct gfs2_file), GFP_NOFS);
	if (!fp)
		return -ENOMEM;

	mutex_init(&fp->f_fl_mutex);

	gfs2_assert_warn(GFS2_SB(inode), !file->private_data);
	file->private_data = fp;
	if (file->f_mode & FMODE_WRITE) {
		ret = gfs2_qa_get(GFS2_I(inode));
		if (ret)
			goto fail;
	}
	return 0;

fail:
	kfree(file->private_data);
	file->private_data = NULL;
	return ret;
}

/**
 * gfs2_open - open a file
 * @inode: the inode to open
 * @file: the struct file for this opening
 *
 * After atomic_open, this function is only used for opening files
 * which are already cached. We must still get the glock for regular
 * files to ensure that we have the file size uptodate for the large
 * file check which is in the common code. That is only an issue for
 * regular files though.
 *
 * Returns: errno
 */

static int gfs2_open(struct inode *inode, struct file *file)
{
	struct gfs2_inode *ip = GFS2_I(inode);
	struct gfs2_holder i_gh;
	int error;
	bool need_unlock = false;

	if (S_ISREG(ip->i_inode.i_mode)) {
		error = gfs2_glock_nq_init(ip->i_gl, LM_ST_SHARED, LM_FLAG_ANY,
					   &i_gh);
		if (error)
			return error;
		need_unlock = true;
	}

	error = gfs2_open_common(inode, file);

	if (need_unlock)
		gfs2_glock_dq_uninit(&i_gh);

	return error;
}

/**
 * gfs2_release - called to close a struct file
 * @inode: the inode the struct file belongs to
 * @file: the struct file being closed
 *
 * Returns: errno
 */

static int gfs2_release(struct inode *inode, struct file *file)
{
	struct gfs2_inode *ip = GFS2_I(inode);

	kfree(file->private_data);
	file->private_data = NULL;

	if (file->f_mode & FMODE_WRITE) {
		gfs2_rs_delete(ip, &inode->i_writecount);
		gfs2_qa_put(ip);
	}
	return 0;
}

/**
 * gfs2_fsync - sync the dirty data for a file (across the cluster)
 * @file: the file that points to the dentry
 * @start: the start position in the file to sync
 * @end: the end position in the file to sync
 * @datasync: set if we can ignore timestamp changes
 *
 * We split the data flushing here so that we don't wait for the data
 * until after we've also sent the metadata to disk. Note that for
 * data=ordered, we will write & wait for the data at the log flush
 * stage anyway, so this is unlikely to make much of a difference
 * except in the data=writeback case.
 *
 * If the fdatawrite fails due to any reason except -EIO, we will
 * continue the remainder of the fsync, although we'll still report
 * the error at the end. This is to match filemap_write_and_wait_range()
 * behaviour.
 *
 * Returns: errno
 */

static int gfs2_fsync(struct file *file, loff_t start, loff_t end,
		      int datasync)
{
	struct address_space *mapping = file->f_mapping;
	struct inode *inode = mapping->host;
	int sync_state = inode->i_state & I_DIRTY_ALL;
	struct gfs2_inode *ip = GFS2_I(inode);
	int ret = 0, ret1 = 0;

	if (mapping->nrpages) {
		ret1 = filemap_fdatawrite_range(mapping, start, end);
		if (ret1 == -EIO)
			return ret1;
	}

	if (!gfs2_is_jdata(ip))
		sync_state &= ~I_DIRTY_PAGES;
	if (datasync)
		sync_state &= ~(I_DIRTY_SYNC | I_DIRTY_TIME);

	if (sync_state) {
		ret = sync_inode_metadata(inode, 1);
		if (ret)
			return ret;
		if (gfs2_is_jdata(ip))
			ret = file_write_and_wait(file);
		if (ret)
			return ret;
		gfs2_ail_flush(ip->i_gl, 1);
	}

	if (mapping->nrpages)
		ret = file_fdatawait_range(file, start, end);

	return ret ? ret : ret1;
}

static ssize_t gfs2_file_direct_read(struct kiocb *iocb, struct iov_iter *to,
				     struct gfs2_holder *gh)
{
	struct file *file = iocb->ki_filp;
	struct gfs2_inode *ip = GFS2_I(file->f_mapping->host);
	size_t count = iov_iter_count(to);
	ssize_t ret;

	if (!count)
		return 0; /* skip atime */

	gfs2_holder_init(ip->i_gl, LM_ST_DEFERRED, 0, gh);
	ret = gfs2_glock_nq(gh);
	if (ret)
		goto out_uninit;

	ret = iomap_dio_rw(iocb, to, &gfs2_iomap_ops, NULL,
			   is_sync_kiocb(iocb));

	gfs2_glock_dq(gh);
out_uninit:
	gfs2_holder_uninit(gh);
	return ret;
}

static ssize_t gfs2_file_direct_write(struct kiocb *iocb, struct iov_iter *from,
				      struct gfs2_holder *gh)
{
	struct file *file = iocb->ki_filp;
	struct inode *inode = file->f_mapping->host;
	struct gfs2_inode *ip = GFS2_I(inode);
	size_t len = iov_iter_count(from);
	loff_t offset = iocb->ki_pos;
	ssize_t ret;

	/*
	 * Deferred lock, even if its a write, since we do no allocation on
	 * this path. All we need to change is the atime, and this lock mode
	 * ensures that other nodes have flushed their buffered read caches
	 * (i.e. their page cache entries for this inode). We do not,
	 * unfortunately, have the option of only flushing a range like the
	 * VFS does.
	 */
	gfs2_holder_init(ip->i_gl, LM_ST_DEFERRED, 0, gh);
	ret = gfs2_glock_nq(gh);
	if (ret)
		goto out_uninit;

	/* Silently fall back to buffered I/O when writing beyond EOF */
	if (offset + len > i_size_read(&ip->i_inode))
		goto out;

	ret = iomap_dio_rw(iocb, from, &gfs2_iomap_ops, NULL,
			   is_sync_kiocb(iocb));
	if (ret == -ENOTBLK)
		ret = 0;
out:
	gfs2_glock_dq(gh);
out_uninit:
	gfs2_holder_uninit(gh);
	return ret;
}

static ssize_t gfs2_file_read_iter(struct kiocb *iocb, struct iov_iter *to)
{
	struct gfs2_inode *ip;
	struct gfs2_holder gh;
	size_t written = 0;
	ssize_t ret;

	if (iocb->ki_flags & IOCB_DIRECT) {
		ret = gfs2_file_direct_read(iocb, to, &gh);
		if (likely(ret != -ENOTBLK))
			return ret;
		iocb->ki_flags &= ~IOCB_DIRECT;
	}
	iocb->ki_flags |= IOCB_NOIO;
	ret = generic_file_read_iter(iocb, to);
	iocb->ki_flags &= ~IOCB_NOIO;
	if (ret >= 0) {
		if (!iov_iter_count(to))
			return ret;
		written = ret;
	} else {
		if (ret != -EAGAIN)
			return ret;
		if (iocb->ki_flags & IOCB_NOWAIT)
			return ret;
	}
	ip = GFS2_I(iocb->ki_filp->f_mapping->host);
	gfs2_holder_init(ip->i_gl, LM_ST_SHARED, 0, &gh);
	ret = gfs2_glock_nq(&gh);
	if (ret)
		goto out_uninit;
	ret = generic_file_read_iter(iocb, to);
	if (ret > 0)
		written += ret;
	gfs2_glock_dq(&gh);
out_uninit:
	gfs2_holder_uninit(&gh);
	return written ? written : ret;
}

/**
 * gfs2_file_write_iter - Perform a write to a file
 * @iocb: The io context
 * @from: The data to write
 *
 * We have to do a lock/unlock here to refresh the inode size for
 * O_APPEND writes, otherwise we can land up writing at the wrong
 * offset. There is still a race, but provided the app is using its
 * own file locking, this will make O_APPEND work as expected.
 *
 */

static ssize_t gfs2_file_write_iter(struct kiocb *iocb, struct iov_iter *from)
{
	struct file *file = iocb->ki_filp;
	struct inode *inode = file_inode(file);
	struct gfs2_inode *ip = GFS2_I(inode);
	struct gfs2_holder gh;
	ssize_t ret;

	gfs2_size_hint(file, iocb->ki_pos, iov_iter_count(from));

	if (iocb->ki_flags & IOCB_APPEND) {
		ret = gfs2_glock_nq_init(ip->i_gl, LM_ST_SHARED, 0, &gh);
		if (ret)
			return ret;
		gfs2_glock_dq_uninit(&gh);
	}

	inode_lock(inode);
	ret = generic_write_checks(iocb, from);
	if (ret <= 0)
		goto out_unlock;

	ret = file_remove_privs(file);
	if (ret)
		goto out_unlock;

	ret = file_update_time(file);
	if (ret)
		goto out_unlock;

	if (iocb->ki_flags & IOCB_DIRECT) {
		struct address_space *mapping = file->f_mapping;
		ssize_t buffered, ret2;

		ret = gfs2_file_direct_write(iocb, from, &gh);
		if (ret < 0 || !iov_iter_count(from))
			goto out_unlock;

		iocb->ki_flags |= IOCB_DSYNC;
		current->backing_dev_info = inode_to_bdi(inode);
		buffered = iomap_file_buffered_write(iocb, from, &gfs2_iomap_ops);
		current->backing_dev_info = NULL;
		if (unlikely(buffered <= 0))
			goto out_unlock;

		/*
		 * We need to ensure that the page cache pages are written to
		 * disk and invalidated to preserve the expected O_DIRECT
		 * semantics.  If the writeback or invalidate fails, only report
		 * the direct I/O range as we don't know if the buffered pages
		 * made it to disk.
		 */
		iocb->ki_pos += buffered;
		ret2 = generic_write_sync(iocb, buffered);
		invalidate_mapping_pages(mapping,
				(iocb->ki_pos - buffered) >> PAGE_SHIFT,
				(iocb->ki_pos - 1) >> PAGE_SHIFT);
		if (!ret || ret2 > 0)
			ret += ret2;
	} else {
		current->backing_dev_info = inode_to_bdi(inode);
		ret = iomap_file_buffered_write(iocb, from, &gfs2_iomap_ops);
		current->backing_dev_info = NULL;
		if (likely(ret > 0)) {
			iocb->ki_pos += ret;
			ret = generic_write_sync(iocb, ret);
		}
	}

out_unlock:
	inode_unlock(inode);
	return ret;
}

static int fallocate_chunk(struct inode *inode, loff_t offset, loff_t len,
			   int mode)
{
	struct super_block *sb = inode->i_sb;
	struct gfs2_inode *ip = GFS2_I(inode);
	loff_t end = offset + len;
	struct buffer_head *dibh;
	int error;

	error = gfs2_meta_inode_buffer(ip, &dibh);
	if (unlikely(error))
		return error;

	gfs2_trans_add_meta(ip->i_gl, dibh);

	if (gfs2_is_stuffed(ip)) {
		error = gfs2_unstuff_dinode(ip, NULL);
		if (unlikely(error))
			goto out;
	}

	while (offset < end) {
		struct iomap iomap = { };

		error = gfs2_iomap_get_alloc(inode, offset, end - offset,
					     &iomap);
		if (error)
			goto out;
		offset = iomap.offset + iomap.length;
		if (!(iomap.flags & IOMAP_F_NEW))
			continue;
		error = sb_issue_zeroout(sb, iomap.addr >> inode->i_blkbits,
					 iomap.length >> inode->i_blkbits,
					 GFP_NOFS);
		if (error) {
			fs_err(GFS2_SB(inode), "Failed to zero data buffers\n");
			goto out;
		}
	}
out:
	brelse(dibh);
	return error;
}

/**
 * calc_max_reserv() - Reverse of write_calc_reserv. Given a number of
 *                     blocks, determine how many bytes can be written.
 * @ip:          The inode in question.
 * @len:         Max cap of bytes. What we return in *len must be <= this.
 * @data_blocks: Compute and return the number of data blocks needed
 * @ind_blocks:  Compute and return the number of indirect blocks needed
 * @max_blocks:  The total blocks available to work with.
 *
 * Returns: void, but @len, @data_blocks and @ind_blocks are filled in.
 */
static void calc_max_reserv(struct gfs2_inode *ip, loff_t *len,
			    unsigned int *data_blocks, unsigned int *ind_blocks,
			    unsigned int max_blocks)
{
	loff_t max = *len;
	const struct gfs2_sbd *sdp = GFS2_SB(&ip->i_inode);
	unsigned int tmp, max_data = max_blocks - 3 * (sdp->sd_max_height - 1);

	for (tmp = max_data; tmp > sdp->sd_diptrs;) {
		tmp = DIV_ROUND_UP(tmp, sdp->sd_inptrs);
		max_data -= tmp;
	}

	*data_blocks = max_data;
	*ind_blocks = max_blocks - max_data;
	*len = ((loff_t)max_data - 3) << sdp->sd_sb.sb_bsize_shift;
	if (*len > max) {
		*len = max;
		gfs2_write_calc_reserv(ip, max, data_blocks, ind_blocks);
	}
}

static long __gfs2_fallocate(struct file *file, int mode, loff_t offset, loff_t len)
{
	struct inode *inode = file_inode(file);
	struct gfs2_sbd *sdp = GFS2_SB(inode);
	struct gfs2_inode *ip = GFS2_I(inode);
	struct gfs2_alloc_parms ap = { .aflags = 0, };
	unsigned int data_blocks = 0, ind_blocks = 0, rblocks;
	loff_t bytes, max_bytes, max_blks;
	int error;
	const loff_t pos = offset;
	const loff_t count = len;
	loff_t bsize_mask = ~((loff_t)sdp->sd_sb.sb_bsize - 1);
	loff_t next = (offset + len - 1) >> sdp->sd_sb.sb_bsize_shift;
	loff_t max_chunk_size = UINT_MAX & bsize_mask;

	next = (next + 1) << sdp->sd_sb.sb_bsize_shift;

	offset &= bsize_mask;

	len = next - offset;
	bytes = sdp->sd_max_rg_data * sdp->sd_sb.sb_bsize / 2;
	if (!bytes)
		bytes = UINT_MAX;
	bytes &= bsize_mask;
	if (bytes == 0)
		bytes = sdp->sd_sb.sb_bsize;

	gfs2_size_hint(file, offset, len);

	gfs2_write_calc_reserv(ip, PAGE_SIZE, &data_blocks, &ind_blocks);
	ap.min_target = data_blocks + ind_blocks;

	while (len > 0) {
		if (len < bytes)
			bytes = len;
		if (!gfs2_write_alloc_required(ip, offset, bytes)) {
			len -= bytes;
			offset += bytes;
			continue;
		}

		/* We need to determine how many bytes we can actually
		 * fallocate without exceeding quota or going over the
		 * end of the fs. We start off optimistically by assuming
		 * we can write max_bytes */
		max_bytes = (len > max_chunk_size) ? max_chunk_size : len;

		/* Since max_bytes is most likely a theoretical max, we
		 * calculate a more realistic 'bytes' to serve as a good
		 * starting point for the number of bytes we may be able
		 * to write */
		gfs2_write_calc_reserv(ip, bytes, &data_blocks, &ind_blocks);
		ap.target = data_blocks + ind_blocks;

		error = gfs2_quota_lock_check(ip, &ap);
		if (error)
			return error;
		/* ap.allowed tells us how many blocks quota will allow
		 * us to write. Check if this reduces max_blks */
		max_blks = UINT_MAX;
		if (ap.allowed)
			max_blks = ap.allowed;

		error = gfs2_inplace_reserve(ip, &ap);
		if (error)
			goto out_qunlock;

		/* check if the selected rgrp limits our max_blks further */
		if (ap.allowed && ap.allowed < max_blks)
			max_blks = ap.allowed;

		/* Almost done. Calculate bytes that can be written using
		 * max_blks. We also recompute max_bytes, data_blocks and
		 * ind_blocks */
		calc_max_reserv(ip, &max_bytes, &data_blocks,
				&ind_blocks, max_blks);

		rblocks = RES_DINODE + ind_blocks + RES_STATFS + RES_QUOTA +
			  RES_RG_HDR + gfs2_rg_blocks(ip, data_blocks + ind_blocks);
		if (gfs2_is_jdata(ip))
			rblocks += data_blocks ? data_blocks : 1;

		error = gfs2_trans_begin(sdp, rblocks,
					 PAGE_SIZE >> inode->i_blkbits);
		if (error)
			goto out_trans_fail;

		error = fallocate_chunk(inode, offset, max_bytes, mode);
		gfs2_trans_end(sdp);

		if (error)
			goto out_trans_fail;

		len -= max_bytes;
		offset += max_bytes;
		gfs2_inplace_release(ip);
		gfs2_quota_unlock(ip);
	}

	if (!(mode & FALLOC_FL_KEEP_SIZE) && (pos + count) > inode->i_size)
		i_size_write(inode, pos + count);
	file_update_time(file);
	mark_inode_dirty(inode);

	if ((file->f_flags & O_DSYNC) || IS_SYNC(file->f_mapping->host))
		return vfs_fsync_range(file, pos, pos + count - 1,
			       (file->f_flags & __O_SYNC) ? 0 : 1);
	return 0;

out_trans_fail:
	gfs2_inplace_release(ip);
out_qunlock:
	gfs2_quota_unlock(ip);
	return error;
}

static long gfs2_fallocate(struct file *file, int mode, loff_t offset, loff_t len)
{
	struct inode *inode = file_inode(file);
	struct gfs2_sbd *sdp = GFS2_SB(inode);
	struct gfs2_inode *ip = GFS2_I(inode);
	struct gfs2_holder gh;
	int ret;

	if (mode & ~(FALLOC_FL_PUNCH_HOLE | FALLOC_FL_KEEP_SIZE))
		return -EOPNOTSUPP;
	/* fallocate is needed by gfs2_grow to reserve space in the rindex */
	if (gfs2_is_jdata(ip) && inode != sdp->sd_rindex)
		return -EOPNOTSUPP;

	inode_lock(inode);

	gfs2_holder_init(ip->i_gl, LM_ST_EXCLUSIVE, 0, &gh);
	ret = gfs2_glock_nq(&gh);
	if (ret)
		goto out_uninit;

	if (!(mode & FALLOC_FL_KEEP_SIZE) &&
	    (offset + len) > inode->i_size) {
		ret = inode_newsize_ok(inode, offset + len);
		if (ret)
			goto out_unlock;
	}

	ret = get_write_access(inode);
	if (ret)
		goto out_unlock;

	if (mode & FALLOC_FL_PUNCH_HOLE) {
		ret = __gfs2_punch_hole(file, offset, len);
	} else {
		ret = __gfs2_fallocate(file, mode, offset, len);
		if (ret)
			gfs2_rs_deltree(&ip->i_res);
	}

	put_write_access(inode);
out_unlock:
	gfs2_glock_dq(&gh);
out_uninit:
	gfs2_holder_uninit(&gh);
	inode_unlock(inode);
	return ret;
}

static ssize_t gfs2_file_splice_write(struct pipe_inode_info *pipe,
				      struct file *out, loff_t *ppos,
				      size_t len, unsigned int flags)
{
	ssize_t ret;

	gfs2_size_hint(out, *ppos, len);

	ret = iter_file_splice_write(pipe, out, ppos, len, flags);
	return ret;
}

#ifdef CONFIG_GFS2_FS_LOCKING_DLM

/**
 * gfs2_lock - acquire/release a posix lock on a file
 * @file: the file pointer
 * @cmd: either modify or retrieve lock state, possibly wait
 * @fl: type and range of lock
 *
 * Returns: errno
 */

static int gfs2_lock(struct file *file, int cmd, struct file_lock *fl)
{
	struct gfs2_inode *ip = GFS2_I(file->f_mapping->host);
	struct gfs2_sbd *sdp = GFS2_SB(file->f_mapping->host);
	struct lm_lockstruct *ls = &sdp->sd_lockstruct;

	if (!(fl->fl_flags & FL_POSIX))
		return -ENOLCK;
	if (__mandatory_lock(&ip->i_inode) && fl->fl_type != F_UNLCK)
		return -ENOLCK;

	if (cmd == F_CANCELLK) {
		/* Hack: */
		cmd = F_SETLK;
		fl->fl_type = F_UNLCK;
	}
	if (unlikely(gfs2_withdrawn(sdp))) {
		if (fl->fl_type == F_UNLCK)
			locks_lock_file_wait(file, fl);
		return -EIO;
	}
	if (IS_GETLK(cmd))
		return dlm_posix_get(ls->ls_dlm, ip->i_no_addr, file, fl);
	else if (fl->fl_type == F_UNLCK)
		return dlm_posix_unlock(ls->ls_dlm, ip->i_no_addr, file, fl);
	else
		return dlm_posix_lock(ls->ls_dlm, ip->i_no_addr, file, cmd, fl);
}

static int do_flock(struct file *file, int cmd, struct file_lock *fl)
{
	struct gfs2_file *fp = file->private_data;
	struct gfs2_holder *fl_gh = &fp->f_fl_gh;
	struct gfs2_inode *ip = GFS2_I(file_inode(file));
	struct gfs2_glock *gl;
	unsigned int state;
	u16 flags;
	int error = 0;
	int sleeptime;

	state = (fl->fl_type == F_WRLCK) ? LM_ST_EXCLUSIVE : LM_ST_SHARED;
	flags = (IS_SETLKW(cmd) ? 0 : LM_FLAG_TRY_1CB) | GL_EXACT;

	mutex_lock(&fp->f_fl_mutex);

	if (gfs2_holder_initialized(fl_gh)) {
		struct file_lock request;
		if (fl_gh->gh_state == state)
			goto out;
		locks_init_lock(&request);
		request.fl_type = F_UNLCK;
		request.fl_flags = FL_FLOCK;
		locks_lock_file_wait(file, &request);
		gfs2_glock_dq(fl_gh);
		gfs2_holder_reinit(state, flags, fl_gh);
	} else {
		error = gfs2_glock_get(GFS2_SB(&ip->i_inode), ip->i_no_addr,
				       &gfs2_flock_glops, CREATE, &gl);
		if (error)
			goto out;
		gfs2_holder_init(gl, state, flags, fl_gh);
		gfs2_glock_put(gl);
	}
	for (sleeptime = 1; sleeptime <= 4; sleeptime <<= 1) {
		error = gfs2_glock_nq(fl_gh);
		if (error != GLR_TRYFAILED)
			break;
		fl_gh->gh_flags = LM_FLAG_TRY | GL_EXACT;
		fl_gh->gh_error = 0;
		msleep(sleeptime);
	}
	if (error) {
		gfs2_holder_uninit(fl_gh);
		if (error == GLR_TRYFAILED)
			error = -EAGAIN;
	} else {
		error = locks_lock_file_wait(file, fl);
		gfs2_assert_warn(GFS2_SB(&ip->i_inode), !error);
	}

out:
	mutex_unlock(&fp->f_fl_mutex);
	return error;
}

static void do_unflock(struct file *file, struct file_lock *fl)
{
	struct gfs2_file *fp = file->private_data;
	struct gfs2_holder *fl_gh = &fp->f_fl_gh;

	mutex_lock(&fp->f_fl_mutex);
	locks_lock_file_wait(file, fl);
	if (gfs2_holder_initialized(fl_gh)) {
		gfs2_glock_dq(fl_gh);
		gfs2_holder_uninit(fl_gh);
	}
	mutex_unlock(&fp->f_fl_mutex);
}

/**
 * gfs2_flock - acquire/release a flock lock on a file
 * @file: the file pointer
 * @cmd: either modify or retrieve lock state, possibly wait
 * @fl: type and range of lock
 *
 * Returns: errno
 */

static int gfs2_flock(struct file *file, int cmd, struct file_lock *fl)
{
	if (!(fl->fl_flags & FL_FLOCK))
		return -ENOLCK;
	if (fl->fl_type & LOCK_MAND)
		return -EOPNOTSUPP;

	if (fl->fl_type == F_UNLCK) {
		do_unflock(file, fl);
		return 0;
	} else {
		return do_flock(file, cmd, fl);
	}
}

const struct file_operations gfs2_file_fops = {
	.llseek		= gfs2_llseek,
	.read_iter	= gfs2_file_read_iter,
	.write_iter	= gfs2_file_write_iter,
	.iopoll		= iomap_dio_iopoll,
	.unlocked_ioctl	= gfs2_ioctl,
	.compat_ioctl	= gfs2_compat_ioctl,
	.mmap		= gfs2_mmap,
	.open		= gfs2_open,
	.release	= gfs2_release,
	.fsync		= gfs2_fsync,
	.lock		= gfs2_lock,
	.flock		= gfs2_flock,
	.splice_read	= generic_file_splice_read,
	.splice_write	= gfs2_file_splice_write,
	.setlease	= simple_nosetlease,
	.fallocate	= gfs2_fallocate,
};

const struct file_operations gfs2_dir_fops = {
	.iterate_shared	= gfs2_readdir,
	.unlocked_ioctl	= gfs2_ioctl,
	.compat_ioctl	= gfs2_compat_ioctl,
	.open		= gfs2_open,
	.release	= gfs2_release,
	.fsync		= gfs2_fsync,
	.lock		= gfs2_lock,
	.flock		= gfs2_flock,
	.llseek		= default_llseek,
};

#endif /* CONFIG_GFS2_FS_LOCKING_DLM */

const struct file_operations gfs2_file_fops_nolock = {
	.llseek		= gfs2_llseek,
	.read_iter	= gfs2_file_read_iter,
	.write_iter	= gfs2_file_write_iter,
	.iopoll		= iomap_dio_iopoll,
	.unlocked_ioctl	= gfs2_ioctl,
	.compat_ioctl	= gfs2_compat_ioctl,
	.mmap		= gfs2_mmap,
	.open		= gfs2_open,
	.release	= gfs2_release,
	.fsync		= gfs2_fsync,
	.splice_read	= generic_file_splice_read,
	.splice_write	= gfs2_file_splice_write,
	.setlease	= generic_setlease,
	.fallocate	= gfs2_fallocate,
};

const struct file_operations gfs2_dir_fops_nolock = {
	.iterate_shared	= gfs2_readdir,
	.unlocked_ioctl	= gfs2_ioctl,
	.compat_ioctl	= gfs2_compat_ioctl,
	.open		= gfs2_open,
	.release	= gfs2_release,
	.fsync		= gfs2_fsync,
	.llseek		= default_llseek,
};
<|MERGE_RESOLUTION|>--- conflicted
+++ resolved
@@ -165,11 +165,8 @@
 	error = gfs2_glock_nq(&gh);
 	if (error)
 		goto out_uninit;
-<<<<<<< HEAD
-=======
 
 	fsflags = gfs2_gfsflags_to_fsflags(inode, ip->i_diskflags);
->>>>>>> 24b8d41d
 
 	if (put_user(fsflags, ptr))
 		error = -EFAULT;
@@ -461,24 +458,11 @@
 
 	sb_start_pagefault(inode->i_sb);
 
-<<<<<<< HEAD
-	ret = gfs2_rsqa_alloc(ip);
-	if (ret)
-		goto out;
-
-	gfs2_size_hint(vma->vm_file, pos, PAGE_SIZE);
-
-=======
->>>>>>> 24b8d41d
 	gfs2_holder_init(ip->i_gl, LM_ST_EXCLUSIVE, 0, &gh);
 	ret = gfs2_glock_nq(&gh);
 	if (ret)
 		goto out_uninit;
 
-<<<<<<< HEAD
-	/* Update file times before taking page lock */
-	file_update_time(vma->vm_file);
-=======
 	/* Check page index against inode size */
 	size = i_size_read(inode);
 	if (offset >= size) {
@@ -496,7 +480,6 @@
 		length = PAGE_SIZE;
 
 	gfs2_size_hint(vmf->vma->vm_file, offset, length);
->>>>>>> 24b8d41d
 
 	set_bit(GLF_DIRTY, &ip->i_gl->gl_flags);
 	set_bit(GIF_SW_PAGED, &ip->i_flags);
