// SPDX-License-Identifier: GPL-2.0-only
/*
 * Copyright (C) Sistina Software, Inc.  1997-2003 All rights reserved.
 * Copyright (C) 2004-2007 Red Hat, Inc.  All rights reserved.
 */

#include <linux/sched.h>
#include <linux/slab.h>
#include <linux/spinlock.h>
#include <linux/completion.h>
#include <linux/buffer_head.h>
#include <linux/gfs2_ondisk.h>
#include <linux/crc32.h>
#include <linux/crc32c.h>
#include <linux/delay.h>
#include <linux/kthread.h>
#include <linux/freezer.h>
#include <linux/bio.h>
#include <linux/blkdev.h>
#include <linux/writeback.h>
#include <linux/list_sort.h>

#include "gfs2.h"
#include "incore.h"
#include "bmap.h"
#include "glock.h"
#include "log.h"
#include "lops.h"
#include "meta_io.h"
#include "util.h"
#include "dir.h"
#include "trace_gfs2.h"
#include "trans.h"

static void gfs2_log_shutdown(struct gfs2_sbd *sdp);

/**
 * gfs2_struct2blk - compute stuff
 * @sdp: the filesystem
 * @nstruct: the number of structures
 *
 * Compute the number of log descriptor blocks needed to hold a certain number
 * of structures of a certain size.
 *
 * Returns: the number of blocks needed (minimum is always 1)
 */

unsigned int gfs2_struct2blk(struct gfs2_sbd *sdp, unsigned int nstruct)
{
	unsigned int blks;
	unsigned int first, second;

	blks = 1;
	first = sdp->sd_ldptrs;

	if (nstruct > first) {
		second = sdp->sd_inptrs;
		blks += DIV_ROUND_UP(nstruct - first, second);
	}

	return blks;
}

/**
 * gfs2_remove_from_ail - Remove an entry from the ail lists, updating counters
 * @mapping: The associated mapping (maybe NULL)
 * @bd: The gfs2_bufdata to remove
 *
 * The ail lock _must_ be held when calling this function
 *
 */

void gfs2_remove_from_ail(struct gfs2_bufdata *bd)
{
	bd->bd_tr = NULL;
	list_del_init(&bd->bd_ail_st_list);
	list_del_init(&bd->bd_ail_gl_list);
	atomic_dec(&bd->bd_gl->gl_ail_count);
	brelse(bd->bd_bh);
}

/**
 * gfs2_ail1_start_one - Start I/O on a part of the AIL
 * @sdp: the filesystem
 * @wbc: The writeback control structure
 * @ai: The ail structure
 *
 */

static int gfs2_ail1_start_one(struct gfs2_sbd *sdp,
			       struct writeback_control *wbc,
			       struct gfs2_trans *tr)
__releases(&sdp->sd_ail_lock)
__acquires(&sdp->sd_ail_lock)
{
	struct gfs2_glock *gl = NULL;
	struct address_space *mapping;
	struct gfs2_bufdata *bd, *s;
	struct buffer_head *bh;
	int ret = 0;

	list_for_each_entry_safe_reverse(bd, s, &tr->tr_ail1_list, bd_ail_st_list) {
		bh = bd->bd_bh;

		gfs2_assert(sdp, bd->bd_tr == tr);

		if (!buffer_busy(bh)) {
			if (buffer_uptodate(bh)) {
				list_move(&bd->bd_ail_st_list,
					  &tr->tr_ail2_list);
				continue;
			}
			if (!cmpxchg(&sdp->sd_log_error, 0, -EIO)) {
				gfs2_io_error_bh(sdp, bh);
				gfs2_withdraw_delayed(sdp);
			}
		}

		if (gfs2_withdrawn(sdp)) {
			gfs2_remove_from_ail(bd);
			continue;
		}
		if (!buffer_dirty(bh))
			continue;
		if (gl == bd->bd_gl)
			continue;
		gl = bd->bd_gl;
		list_move(&bd->bd_ail_st_list, &tr->tr_ail1_list);
		mapping = bh->b_page->mapping;
		if (!mapping)
			continue;
		spin_unlock(&sdp->sd_ail_lock);
		ret = generic_writepages(mapping, wbc);
		spin_lock(&sdp->sd_ail_lock);
		if (ret == -ENODATA) /* if a jdata write into a new hole */
			ret = 0; /* ignore it */
		if (ret || wbc->nr_to_write <= 0)
			break;
		return -EBUSY;
	}

	return ret;
}

static void dump_ail_list(struct gfs2_sbd *sdp)
{
	struct gfs2_trans *tr;
	struct gfs2_bufdata *bd;
	struct buffer_head *bh;

	list_for_each_entry_reverse(tr, &sdp->sd_ail1_list, tr_list) {
		list_for_each_entry_reverse(bd, &tr->tr_ail1_list,
					    bd_ail_st_list) {
			bh = bd->bd_bh;
			fs_err(sdp, "bd %p: blk:0x%llx bh=%p ", bd,
			       (unsigned long long)bd->bd_blkno, bh);
			if (!bh) {
				fs_err(sdp, "\n");
				continue;
			}
			fs_err(sdp, "0x%llx up2:%d dirt:%d lkd:%d req:%d "
			       "map:%d new:%d ar:%d aw:%d delay:%d "
			       "io err:%d unwritten:%d dfr:%d pin:%d esc:%d\n",
			       (unsigned long long)bh->b_blocknr,
			       buffer_uptodate(bh), buffer_dirty(bh),
			       buffer_locked(bh), buffer_req(bh),
			       buffer_mapped(bh), buffer_new(bh),
			       buffer_async_read(bh), buffer_async_write(bh),
			       buffer_delay(bh), buffer_write_io_error(bh),
			       buffer_unwritten(bh),
			       buffer_defer_completion(bh),
			       buffer_pinned(bh), buffer_escaped(bh));
		}
	}
}

/**
 * gfs2_ail1_flush - start writeback of some ail1 entries 
 * @sdp: The super block
 * @wbc: The writeback control structure
 *
 * Writes back some ail1 entries, according to the limits in the
 * writeback control structure
 */

void gfs2_ail1_flush(struct gfs2_sbd *sdp, struct writeback_control *wbc)
{
	struct list_head *head = &sdp->sd_ail1_list;
	struct gfs2_trans *tr;
	struct blk_plug plug;
	int ret;
	unsigned long flush_start = jiffies;

	trace_gfs2_ail_flush(sdp, wbc, 1);
	blk_start_plug(&plug);
	spin_lock(&sdp->sd_ail_lock);
restart:
	ret = 0;
	if (time_after(jiffies, flush_start + (HZ * 600))) {
		fs_err(sdp, "Error: In %s for ten minutes! t=%d\n",
		       __func__, current->journal_info ? 1 : 0);
		dump_ail_list(sdp);
		goto out;
	}
	list_for_each_entry_reverse(tr, head, tr_list) {
		if (wbc->nr_to_write <= 0)
			break;
		ret = gfs2_ail1_start_one(sdp, wbc, tr);
		if (ret) {
			if (ret == -EBUSY)
				goto restart;
			break;
		}
	}
out:
	spin_unlock(&sdp->sd_ail_lock);
	blk_finish_plug(&plug);
	if (ret) {
		gfs2_lm(sdp, "gfs2_ail1_start_one (generic_writepages) "
			"returned: %d\n", ret);
		gfs2_withdraw(sdp);
	}
	trace_gfs2_ail_flush(sdp, wbc, 0);
}

/**
 * gfs2_ail1_start - start writeback of all ail1 entries
 * @sdp: The superblock
 */

static void gfs2_ail1_start(struct gfs2_sbd *sdp)
{
	struct writeback_control wbc = {
		.sync_mode = WB_SYNC_NONE,
		.nr_to_write = LONG_MAX,
		.range_start = 0,
		.range_end = LLONG_MAX,
	};

	return gfs2_ail1_flush(sdp, &wbc);
}

/**
 * gfs2_ail1_empty_one - Check whether or not a trans in the AIL has been synced
 * @sdp: the filesystem
 * @tr: the transaction
 * @max_revokes: If nonzero, issue revokes for the bd items for written buffers
 *
 * returns: the transaction's count of remaining active items
 */

static int gfs2_ail1_empty_one(struct gfs2_sbd *sdp, struct gfs2_trans *tr,
				int *max_revokes)
{
	struct gfs2_bufdata *bd, *s;
	struct buffer_head *bh;
	int active_count = 0;

	list_for_each_entry_safe_reverse(bd, s, &tr->tr_ail1_list,
					 bd_ail_st_list) {
		bh = bd->bd_bh;
		gfs2_assert(sdp, bd->bd_tr == tr);
		/*
		 * If another process flagged an io error, e.g. writing to the
		 * journal, error all other bhs and move them off the ail1 to
		 * prevent a tight loop when unmount tries to flush ail1,
		 * regardless of whether they're still busy. If no outside
		 * errors were found and the buffer is busy, move to the next.
		 * If the ail buffer is not busy and caught an error, flag it
		 * for others.
		 */
		if (!sdp->sd_log_error && buffer_busy(bh)) {
			active_count++;
			continue;
		}
		if (!buffer_uptodate(bh) &&
		    !cmpxchg(&sdp->sd_log_error, 0, -EIO)) {
			gfs2_io_error_bh(sdp, bh);
			gfs2_withdraw_delayed(sdp);
		}
		/*
		 * If we have space for revokes and the bd is no longer on any
		 * buf list, we can just add a revoke for it immediately and
		 * avoid having to put it on the ail2 list, where it would need
		 * to be revoked later.
		 */
		if (*max_revokes && list_empty(&bd->bd_list)) {
			gfs2_add_revoke(sdp, bd);
			(*max_revokes)--;
			continue;
		}
		list_move(&bd->bd_ail_st_list, &tr->tr_ail2_list);
	}
	return active_count;
}

/**
 * gfs2_ail1_empty - Try to empty the ail1 lists
 * @sdp: The superblock
 * @max_revokes: If non-zero, add revokes where appropriate
 *
 * Tries to empty the ail1 lists, starting with the oldest first
 */

static int gfs2_ail1_empty(struct gfs2_sbd *sdp, int max_revokes)
{
	struct gfs2_trans *tr, *s;
	int oldest_tr = 1;
	int ret;

	spin_lock(&sdp->sd_ail_lock);
	list_for_each_entry_safe_reverse(tr, s, &sdp->sd_ail1_list, tr_list) {
		if (!gfs2_ail1_empty_one(sdp, tr, &max_revokes) && oldest_tr)
			list_move(&tr->tr_list, &sdp->sd_ail2_list);
		else
			oldest_tr = 0;
	}
	ret = list_empty(&sdp->sd_ail1_list);
	spin_unlock(&sdp->sd_ail_lock);

	if (test_bit(SDF_WITHDRAWING, &sdp->sd_flags)) {
		gfs2_lm(sdp, "fatal: I/O error(s)\n");
		gfs2_withdraw(sdp);
	}

	return ret;
}

static void gfs2_ail1_wait(struct gfs2_sbd *sdp)
{
	struct gfs2_trans *tr;
	struct gfs2_bufdata *bd;
	struct buffer_head *bh;

	spin_lock(&sdp->sd_ail_lock);
	list_for_each_entry_reverse(tr, &sdp->sd_ail1_list, tr_list) {
		list_for_each_entry(bd, &tr->tr_ail1_list, bd_ail_st_list) {
			bh = bd->bd_bh;
			if (!buffer_locked(bh))
				continue;
			get_bh(bh);
			spin_unlock(&sdp->sd_ail_lock);
			wait_on_buffer(bh);
			brelse(bh);
			return;
		}
	}
	spin_unlock(&sdp->sd_ail_lock);
}

/**
 * gfs2_ail_empty_tr - empty one of the ail lists for a transaction
 */

static void gfs2_ail_empty_tr(struct gfs2_sbd *sdp, struct gfs2_trans *tr,
			      struct list_head *head)
{
	struct gfs2_bufdata *bd;

	while (!list_empty(head)) {
		bd = list_first_entry(head, struct gfs2_bufdata,
				      bd_ail_st_list);
		gfs2_assert(sdp, bd->bd_tr == tr);
		gfs2_remove_from_ail(bd);
	}
}

static void ail2_empty(struct gfs2_sbd *sdp, unsigned int new_tail)
{
	struct gfs2_trans *tr, *safe;
	unsigned int old_tail = sdp->sd_log_tail;
	int wrap = (new_tail < old_tail);
	int a, b, rm;

	spin_lock(&sdp->sd_ail_lock);

	list_for_each_entry_safe(tr, safe, &sdp->sd_ail2_list, tr_list) {
		a = (old_tail <= tr->tr_first);
		b = (tr->tr_first < new_tail);
		rm = (wrap) ? (a || b) : (a && b);
		if (!rm)
			continue;

		gfs2_ail_empty_tr(sdp, tr, &tr->tr_ail2_list);
		list_del(&tr->tr_list);
		gfs2_assert_warn(sdp, list_empty(&tr->tr_ail1_list));
		gfs2_assert_warn(sdp, list_empty(&tr->tr_ail2_list));
		gfs2_trans_free(sdp, tr);
	}

	spin_unlock(&sdp->sd_ail_lock);
}

/**
 * gfs2_log_release - Release a given number of log blocks
 * @sdp: The GFS2 superblock
 * @blks: The number of blocks
 *
 */

void gfs2_log_release(struct gfs2_sbd *sdp, unsigned int blks)
{

	atomic_add(blks, &sdp->sd_log_blks_free);
	trace_gfs2_log_blocks(sdp, blks);
	gfs2_assert_withdraw(sdp, atomic_read(&sdp->sd_log_blks_free) <=
				  sdp->sd_jdesc->jd_blocks);
	up_read(&sdp->sd_log_flush_lock);
}

/**
 * gfs2_log_reserve - Make a log reservation
 * @sdp: The GFS2 superblock
 * @blks: The number of blocks to reserve
 *
 * Note that we never give out the last few blocks of the journal. Thats
 * due to the fact that there is a small number of header blocks
 * associated with each log flush. The exact number can't be known until
 * flush time, so we ensure that we have just enough free blocks at all
 * times to avoid running out during a log flush.
 *
 * We no longer flush the log here, instead we wake up logd to do that
 * for us. To avoid the thundering herd and to ensure that we deal fairly
 * with queued waiters, we use an exclusive wait. This means that when we
 * get woken with enough journal space to get our reservation, we need to
 * wake the next waiter on the list.
 *
 * Returns: errno
 */

int gfs2_log_reserve(struct gfs2_sbd *sdp, unsigned int blks)
{
	int ret = 0;
	unsigned reserved_blks = 7 * (4096 / sdp->sd_vfs->s_blocksize);
	unsigned wanted = blks + reserved_blks;
	DEFINE_WAIT(wait);
	int did_wait = 0;
	unsigned int free_blocks;

	if (gfs2_assert_warn(sdp, blks) ||
	    gfs2_assert_warn(sdp, blks <= sdp->sd_jdesc->jd_blocks))
		return -EINVAL;
	atomic_add(blks, &sdp->sd_log_blks_needed);
retry:
	free_blocks = atomic_read(&sdp->sd_log_blks_free);
	if (unlikely(free_blocks <= wanted)) {
		do {
			prepare_to_wait_exclusive(&sdp->sd_log_waitq, &wait,
					TASK_UNINTERRUPTIBLE);
			wake_up(&sdp->sd_logd_waitq);
			did_wait = 1;
			if (atomic_read(&sdp->sd_log_blks_free) <= wanted)
				io_schedule();
			free_blocks = atomic_read(&sdp->sd_log_blks_free);
		} while(free_blocks <= wanted);
		finish_wait(&sdp->sd_log_waitq, &wait);
	}
	atomic_inc(&sdp->sd_reserving_log);
	if (atomic_cmpxchg(&sdp->sd_log_blks_free, free_blocks,
				free_blocks - blks) != free_blocks) {
		if (atomic_dec_and_test(&sdp->sd_reserving_log))
			wake_up(&sdp->sd_reserving_log_wait);
		goto retry;
	}
	atomic_sub(blks, &sdp->sd_log_blks_needed);
	trace_gfs2_log_blocks(sdp, -blks);

	/*
	 * If we waited, then so might others, wake them up _after_ we get
	 * our share of the log.
	 */
	if (unlikely(did_wait))
		wake_up(&sdp->sd_log_waitq);

	down_read(&sdp->sd_log_flush_lock);
	if (unlikely(!test_bit(SDF_JOURNAL_LIVE, &sdp->sd_flags))) {
		gfs2_log_release(sdp, blks);
		ret = -EROFS;
	}
	if (atomic_dec_and_test(&sdp->sd_reserving_log))
		wake_up(&sdp->sd_reserving_log_wait);
	return ret;
}

/**
 * log_distance - Compute distance between two journal blocks
 * @sdp: The GFS2 superblock
 * @newer: The most recent journal block of the pair
 * @older: The older journal block of the pair
 *
 *   Compute the distance (in the journal direction) between two
 *   blocks in the journal
 *
 * Returns: the distance in blocks
 */

static inline unsigned int log_distance(struct gfs2_sbd *sdp, unsigned int newer,
					unsigned int older)
{
	int dist;

	dist = newer - older;
	if (dist < 0)
		dist += sdp->sd_jdesc->jd_blocks;

	return dist;
}

/**
 * calc_reserved - Calculate the number of blocks to reserve when
 *                 refunding a transaction's unused buffers.
 * @sdp: The GFS2 superblock
 *
 * This is complex.  We need to reserve room for all our currently used
 * metadata buffers (e.g. normal file I/O rewriting file time stamps) and 
 * all our journaled data buffers for journaled files (e.g. files in the 
 * meta_fs like rindex, or files for which chattr +j was done.)
 * If we don't reserve enough space, gfs2_log_refund and gfs2_log_flush
 * will count it as free space (sd_log_blks_free) and corruption will follow.
 *
 * We can have metadata bufs and jdata bufs in the same journal.  So each
 * type gets its own log header, for which we need to reserve a block.
 * In fact, each type has the potential for needing more than one header 
 * in cases where we have more buffers than will fit on a journal page.
 * Metadata journal entries take up half the space of journaled buffer entries.
 * Thus, metadata entries have buf_limit (502) and journaled buffers have
 * databuf_limit (251) before they cause a wrap around.
 *
 * Also, we need to reserve blocks for revoke journal entries and one for an
 * overall header for the lot.
 *
 * Returns: the number of blocks reserved
 */
static unsigned int calc_reserved(struct gfs2_sbd *sdp)
{
	unsigned int reserved = 0;
	unsigned int mbuf;
	unsigned int dbuf;
	struct gfs2_trans *tr = sdp->sd_log_tr;

	if (tr) {
		mbuf = tr->tr_num_buf_new - tr->tr_num_buf_rm;
		dbuf = tr->tr_num_databuf_new - tr->tr_num_databuf_rm;
		reserved = mbuf + dbuf;
		/* Account for header blocks */
		reserved += DIV_ROUND_UP(mbuf, buf_limit(sdp));
		reserved += DIV_ROUND_UP(dbuf, databuf_limit(sdp));
	}

	if (sdp->sd_log_committed_revoke > 0)
		reserved += gfs2_struct2blk(sdp, sdp->sd_log_committed_revoke);
	/* One for the overall header */
	if (reserved)
		reserved++;
	return reserved;
}

static unsigned int current_tail(struct gfs2_sbd *sdp)
{
	struct gfs2_trans *tr;
	unsigned int tail;

	spin_lock(&sdp->sd_ail_lock);

	if (list_empty(&sdp->sd_ail1_list)) {
		tail = sdp->sd_log_head;
	} else {
		tr = list_last_entry(&sdp->sd_ail1_list, struct gfs2_trans,
				tr_list);
		tail = tr->tr_first;
	}

	spin_unlock(&sdp->sd_ail_lock);

	return tail;
}

static void log_pull_tail(struct gfs2_sbd *sdp, unsigned int new_tail)
{
	unsigned int dist = log_distance(sdp, new_tail, sdp->sd_log_tail);

	ail2_empty(sdp, new_tail);

	atomic_add(dist, &sdp->sd_log_blks_free);
	trace_gfs2_log_blocks(sdp, dist);
	gfs2_assert_withdraw(sdp, atomic_read(&sdp->sd_log_blks_free) <=
			     sdp->sd_jdesc->jd_blocks);

	sdp->sd_log_tail = new_tail;
}


void log_flush_wait(struct gfs2_sbd *sdp)
{
	DEFINE_WAIT(wait);

	if (atomic_read(&sdp->sd_log_in_flight)) {
		do {
			prepare_to_wait(&sdp->sd_log_flush_wait, &wait,
					TASK_UNINTERRUPTIBLE);
			if (atomic_read(&sdp->sd_log_in_flight))
				io_schedule();
		} while(atomic_read(&sdp->sd_log_in_flight));
		finish_wait(&sdp->sd_log_flush_wait, &wait);
	}
}

static int ip_cmp(void *priv, struct list_head *a, struct list_head *b)
{
	struct gfs2_inode *ipa, *ipb;

	ipa = list_entry(a, struct gfs2_inode, i_ordered);
	ipb = list_entry(b, struct gfs2_inode, i_ordered);

	if (ipa->i_no_addr < ipb->i_no_addr)
		return -1;
	if (ipa->i_no_addr > ipb->i_no_addr)
		return 1;
	return 0;
}

static void __ordered_del_inode(struct gfs2_inode *ip)
{
	if (!list_empty(&ip->i_ordered))
		list_del_init(&ip->i_ordered);
}

static void gfs2_ordered_write(struct gfs2_sbd *sdp)
{
	struct gfs2_inode *ip;
	LIST_HEAD(written);

	spin_lock(&sdp->sd_ordered_lock);
	list_sort(NULL, &sdp->sd_log_ordered, &ip_cmp);
	while (!list_empty(&sdp->sd_log_ordered)) {
		ip = list_first_entry(&sdp->sd_log_ordered, struct gfs2_inode, i_ordered);
		if (ip->i_inode.i_mapping->nrpages == 0) {
			__ordered_del_inode(ip);
			continue;
		}
		list_move(&ip->i_ordered, &written);
		spin_unlock(&sdp->sd_ordered_lock);
		filemap_fdatawrite(ip->i_inode.i_mapping);
		spin_lock(&sdp->sd_ordered_lock);
	}
	list_splice(&written, &sdp->sd_log_ordered);
	spin_unlock(&sdp->sd_ordered_lock);
}

static void gfs2_ordered_wait(struct gfs2_sbd *sdp)
{
	struct gfs2_inode *ip;

	spin_lock(&sdp->sd_ordered_lock);
	while (!list_empty(&sdp->sd_log_ordered)) {
		ip = list_first_entry(&sdp->sd_log_ordered, struct gfs2_inode, i_ordered);
		__ordered_del_inode(ip);
		if (ip->i_inode.i_mapping->nrpages == 0)
			continue;
		spin_unlock(&sdp->sd_ordered_lock);
		filemap_fdatawait(ip->i_inode.i_mapping);
		spin_lock(&sdp->sd_ordered_lock);
	}
	spin_unlock(&sdp->sd_ordered_lock);
}

void gfs2_ordered_del_inode(struct gfs2_inode *ip)
{
	struct gfs2_sbd *sdp = GFS2_SB(&ip->i_inode);

	spin_lock(&sdp->sd_ordered_lock);
	__ordered_del_inode(ip);
	spin_unlock(&sdp->sd_ordered_lock);
}

void gfs2_add_revoke(struct gfs2_sbd *sdp, struct gfs2_bufdata *bd)
{
	struct buffer_head *bh = bd->bd_bh;
	struct gfs2_glock *gl = bd->bd_gl;

	sdp->sd_log_num_revoke++;
	if (atomic_inc_return(&gl->gl_revokes) == 1)
		gfs2_glock_hold(gl);
	bh->b_private = NULL;
	bd->bd_blkno = bh->b_blocknr;
	gfs2_remove_from_ail(bd); /* drops ref on bh */
	bd->bd_bh = NULL;
	set_bit(GLF_LFLUSH, &gl->gl_flags);
	list_add(&bd->bd_list, &sdp->sd_log_revokes);
}

void gfs2_glock_remove_revoke(struct gfs2_glock *gl)
{
	if (atomic_dec_return(&gl->gl_revokes) == 0) {
		clear_bit(GLF_LFLUSH, &gl->gl_flags);
		gfs2_glock_queue_put(gl);
	}
}

/**
 * gfs2_write_revokes - Add as many revokes to the system transaction as we can
 * @sdp: The GFS2 superblock
 *
 * Our usual strategy is to defer writing revokes as much as we can in the hope
 * that we'll eventually overwrite the journal, which will make those revokes
 * go away.  This changes when we flush the log: at that point, there will
 * likely be some left-over space in the last revoke block of that transaction.
 * We can fill that space with additional revokes for blocks that have already
 * been written back.  This will basically come at no cost now, and will save
 * us from having to keep track of those blocks on the AIL2 list later.
 */
void gfs2_write_revokes(struct gfs2_sbd *sdp)
{
	/* number of revokes we still have room for */
	int max_revokes = (sdp->sd_sb.sb_bsize - sizeof(struct gfs2_log_descriptor)) / sizeof(u64);

	gfs2_log_lock(sdp);
	while (sdp->sd_log_num_revoke > max_revokes)
		max_revokes += (sdp->sd_sb.sb_bsize - sizeof(struct gfs2_meta_header)) / sizeof(u64);
	max_revokes -= sdp->sd_log_num_revoke;
	if (!sdp->sd_log_num_revoke) {
		atomic_dec(&sdp->sd_log_blks_free);
		/* If no blocks have been reserved, we need to also
		 * reserve a block for the header */
		if (!sdp->sd_log_blks_reserved) {
			atomic_dec(&sdp->sd_log_blks_free);
			trace_gfs2_log_blocks(sdp, -2);
		} else {
			trace_gfs2_log_blocks(sdp, -1);
		}
	}
	gfs2_ail1_empty(sdp, max_revokes);
	gfs2_log_unlock(sdp);

	if (!sdp->sd_log_num_revoke) {
		atomic_inc(&sdp->sd_log_blks_free);
		if (!sdp->sd_log_blks_reserved) {
			atomic_inc(&sdp->sd_log_blks_free);
			trace_gfs2_log_blocks(sdp, 2);
		} else {
			trace_gfs2_log_blocks(sdp, 1);
		}
	}
}

/**
 * gfs2_write_log_header - Write a journal log header buffer at lblock
 * @sdp: The GFS2 superblock
 * @jd: journal descriptor of the journal to which we are writing
 * @seq: sequence number
 * @tail: tail of the log
 * @lblock: value for lh_blkno (block number relative to start of journal)
 * @flags: log header flags GFS2_LOG_HEAD_*
 * @op_flags: flags to pass to the bio
 *
 * Returns: the initialized log buffer descriptor
 */

void gfs2_write_log_header(struct gfs2_sbd *sdp, struct gfs2_jdesc *jd,
			   u64 seq, u32 tail, u32 lblock, u32 flags,
			   int op_flags)
{
	struct gfs2_log_header *lh;
<<<<<<< HEAD
	unsigned int tail;
	u32 hash;
	int op_flags = WRITE_FLUSH_FUA | REQ_META;
	struct page *page = mempool_alloc(gfs2_page_pool, GFP_NOIO);
	enum gfs2_freeze_state state = atomic_read(&sdp->sd_freeze_state);
	lh = page_address(page);
	clear_page(lh);
=======
	u32 hash, crc;
	struct page *page;
	struct gfs2_statfs_change_host *l_sc = &sdp->sd_statfs_local;
	struct timespec64 tv;
	struct super_block *sb = sdp->sd_vfs;
	u64 dblock;
>>>>>>> 24b8d41d

	if (gfs2_withdrawn(sdp))
		goto out;

	page = mempool_alloc(gfs2_page_pool, GFP_NOIO);
	lh = page_address(page);
	clear_page(lh);

	lh->lh_header.mh_magic = cpu_to_be32(GFS2_MAGIC);
	lh->lh_header.mh_type = cpu_to_be32(GFS2_METATYPE_LH);
	lh->lh_header.__pad0 = cpu_to_be64(0);
	lh->lh_header.mh_format = cpu_to_be32(GFS2_FORMAT_LH);
	lh->lh_header.mh_jid = cpu_to_be32(sdp->sd_jdesc->jd_jid);
	lh->lh_sequence = cpu_to_be64(seq);
	lh->lh_flags = cpu_to_be32(flags);
	lh->lh_tail = cpu_to_be32(tail);
	lh->lh_blkno = cpu_to_be32(lblock);
	hash = ~crc32(~0, lh, LH_V1_SIZE);
	lh->lh_hash = cpu_to_be32(hash);

	ktime_get_coarse_real_ts64(&tv);
	lh->lh_nsec = cpu_to_be32(tv.tv_nsec);
	lh->lh_sec = cpu_to_be64(tv.tv_sec);
	if (!list_empty(&jd->extent_list))
		dblock = gfs2_log_bmap(jd, lblock);
	else {
		int ret = gfs2_lblk_to_dblk(jd->jd_inode, lblock, &dblock);
		if (gfs2_assert_withdraw(sdp, ret == 0))
			return;
	}
	lh->lh_addr = cpu_to_be64(dblock);
	lh->lh_jinode = cpu_to_be64(GFS2_I(jd->jd_inode)->i_no_addr);

	/* We may only write local statfs, quota, etc., when writing to our
	   own journal. The values are left 0 when recovering a journal
	   different from our own. */
	if (!(flags & GFS2_LOG_HEAD_RECOVERY)) {
		lh->lh_statfs_addr =
			cpu_to_be64(GFS2_I(sdp->sd_sc_inode)->i_no_addr);
		lh->lh_quota_addr =
			cpu_to_be64(GFS2_I(sdp->sd_qc_inode)->i_no_addr);

		spin_lock(&sdp->sd_statfs_spin);
		lh->lh_local_total = cpu_to_be64(l_sc->sc_total);
		lh->lh_local_free = cpu_to_be64(l_sc->sc_free);
		lh->lh_local_dinodes = cpu_to_be64(l_sc->sc_dinodes);
		spin_unlock(&sdp->sd_statfs_spin);
	}

	BUILD_BUG_ON(offsetof(struct gfs2_log_header, lh_crc) != LH_V1_SIZE);

	crc = crc32c(~0, (void *)lh + LH_V1_SIZE + 4,
		     sb->s_blocksize - LH_V1_SIZE - 4);
	lh->lh_crc = cpu_to_be32(crc);

	gfs2_log_write(sdp, page, sb->s_blocksize, 0, dblock);
	gfs2_log_submit_bio(&sdp->sd_log_bio, REQ_OP_WRITE | op_flags);
out:
	log_flush_wait(sdp);
}

/**
 * log_write_header - Get and initialize a journal header buffer
 * @sdp: The GFS2 superblock
 * @flags: The log header flags, including log header origin
 *
 * Returns: the initialized log buffer descriptor
 */

static void log_write_header(struct gfs2_sbd *sdp, u32 flags)
{
	unsigned int tail;
	int op_flags = REQ_PREFLUSH | REQ_FUA | REQ_META | REQ_SYNC;
	enum gfs2_freeze_state state = atomic_read(&sdp->sd_freeze_state);

	gfs2_assert_withdraw(sdp, (state != SFS_FROZEN));
	tail = current_tail(sdp);

	if (test_bit(SDF_NOBARRIERS, &sdp->sd_flags)) {
		gfs2_ordered_wait(sdp);
		log_flush_wait(sdp);
<<<<<<< HEAD
		op_flags = WRITE_SYNC | REQ_META | REQ_PRIO;
=======
		op_flags = REQ_SYNC | REQ_META | REQ_PRIO;
>>>>>>> 24b8d41d
	}
	sdp->sd_log_idle = (tail == sdp->sd_log_flush_head);
<<<<<<< HEAD
	gfs2_log_write_page(sdp, page);
	gfs2_log_flush_bio(sdp, REQ_OP_WRITE, op_flags);
	log_flush_wait(sdp);
=======
	gfs2_write_log_header(sdp, sdp->sd_jdesc, sdp->sd_log_sequence++, tail,
			      sdp->sd_log_flush_head, flags, op_flags);
	gfs2_log_incr_head(sdp);
>>>>>>> 24b8d41d

	if (sdp->sd_log_tail != tail)
		log_pull_tail(sdp, tail);
}

/**
 * ail_drain - drain the ail lists after a withdraw
 * @sdp: Pointer to GFS2 superblock
 */
static void ail_drain(struct gfs2_sbd *sdp)
{
	struct gfs2_trans *tr;

	spin_lock(&sdp->sd_ail_lock);
	/*
	 * For transactions on the sd_ail1_list we need to drain both the
	 * ail1 and ail2 lists. That's because function gfs2_ail1_start_one
	 * (temporarily) moves items from its tr_ail1 list to tr_ail2 list
	 * before revokes are sent for that block. Items on the sd_ail2_list
	 * should have already gotten beyond that point, so no need.
	 */
	while (!list_empty(&sdp->sd_ail1_list)) {
		tr = list_first_entry(&sdp->sd_ail1_list, struct gfs2_trans,
				      tr_list);
		gfs2_ail_empty_tr(sdp, tr, &tr->tr_ail1_list);
		gfs2_ail_empty_tr(sdp, tr, &tr->tr_ail2_list);
		list_del(&tr->tr_list);
		gfs2_trans_free(sdp, tr);
	}
	while (!list_empty(&sdp->sd_ail2_list)) {
		tr = list_first_entry(&sdp->sd_ail2_list, struct gfs2_trans,
				      tr_list);
		gfs2_ail_empty_tr(sdp, tr, &tr->tr_ail2_list);
		list_del(&tr->tr_list);
		gfs2_trans_free(sdp, tr);
	}
	spin_unlock(&sdp->sd_ail_lock);
}

/**
 * empty_ail1_list - try to start IO and empty the ail1 list
 * @sdp: Pointer to GFS2 superblock
 */
static void empty_ail1_list(struct gfs2_sbd *sdp)
{
	unsigned long start = jiffies;

	for (;;) {
		if (time_after(jiffies, start + (HZ * 600))) {
			fs_err(sdp, "Error: In %s for 10 minutes! t=%d\n",
			       __func__, current->journal_info ? 1 : 0);
			dump_ail_list(sdp);
			return;
		}
		gfs2_ail1_start(sdp);
		gfs2_ail1_wait(sdp);
		if (gfs2_ail1_empty(sdp, 0))
			return;
	}
}

/**
 * trans_drain - drain the buf and databuf queue for a failed transaction
 * @tr: the transaction to drain
 *
 * When this is called, we're taking an error exit for a log write that failed
 * but since we bypassed the after_commit functions, we need to remove the
 * items from the buf and databuf queue.
 */
static void trans_drain(struct gfs2_trans *tr)
{
	struct gfs2_bufdata *bd;
	struct list_head *head;

	if (!tr)
		return;

	head = &tr->tr_buf;
	while (!list_empty(head)) {
		bd = list_first_entry(head, struct gfs2_bufdata, bd_list);
		list_del_init(&bd->bd_list);
		kmem_cache_free(gfs2_bufdata_cachep, bd);
	}
	head = &tr->tr_databuf;
	while (!list_empty(head)) {
		bd = list_first_entry(head, struct gfs2_bufdata, bd_list);
		list_del_init(&bd->bd_list);
		kmem_cache_free(gfs2_bufdata_cachep, bd);
	}
}

/**
 * gfs2_log_flush - flush incore transaction(s)
 * @sdp: the filesystem
 * @gl: The glock structure to flush.  If NULL, flush the whole incore log
 * @flags: The log header flags: GFS2_LOG_HEAD_FLUSH_* and debug flags
 *
 */

void gfs2_log_flush(struct gfs2_sbd *sdp, struct gfs2_glock *gl, u32 flags)
{
	struct gfs2_trans *tr = NULL;
	enum gfs2_freeze_state state = atomic_read(&sdp->sd_freeze_state);

	down_write(&sdp->sd_log_flush_lock);

	/*
	 * Do this check while holding the log_flush_lock to prevent new
	 * buffers from being added to the ail via gfs2_pin()
	 */
	if (gfs2_withdrawn(sdp))
		goto out;

	/* Log might have been flushed while we waited for the flush lock */
	if (gl && !test_bit(GLF_LFLUSH, &gl->gl_flags))
		goto out;
	trace_gfs2_log_flush(sdp, 1, flags);

	if (flags & GFS2_LOG_HEAD_FLUSH_SHUTDOWN)
		clear_bit(SDF_JOURNAL_LIVE, &sdp->sd_flags);

	sdp->sd_log_flush_head = sdp->sd_log_head;
	tr = sdp->sd_log_tr;
	if (tr) {
		sdp->sd_log_tr = NULL;
		tr->tr_first = sdp->sd_log_flush_head;
		if (unlikely (state == SFS_FROZEN))
			if (gfs2_assert_withdraw_delayed(sdp,
			       !tr->tr_num_buf_new && !tr->tr_num_databuf_new))
				goto out_withdraw;
	}

	if (unlikely(state == SFS_FROZEN))
		if (gfs2_assert_withdraw_delayed(sdp, !sdp->sd_log_num_revoke))
			goto out_withdraw;
	if (gfs2_assert_withdraw_delayed(sdp,
			sdp->sd_log_num_revoke == sdp->sd_log_committed_revoke))
		goto out_withdraw;

	gfs2_ordered_write(sdp);
	if (gfs2_withdrawn(sdp))
		goto out_withdraw;
	lops_before_commit(sdp, tr);
<<<<<<< HEAD
	gfs2_log_flush_bio(sdp, REQ_OP_WRITE, 0);
=======
	if (gfs2_withdrawn(sdp))
		goto out_withdraw;
	gfs2_log_submit_bio(&sdp->sd_log_bio, REQ_OP_WRITE);
	if (gfs2_withdrawn(sdp))
		goto out_withdraw;
>>>>>>> 24b8d41d

	if (sdp->sd_log_head != sdp->sd_log_flush_head) {
		log_flush_wait(sdp);
		log_write_header(sdp, flags);
	} else if (sdp->sd_log_tail != current_tail(sdp) && !sdp->sd_log_idle){
		atomic_dec(&sdp->sd_log_blks_free); /* Adjust for unreserved buffer */
		trace_gfs2_log_blocks(sdp, -1);
		log_write_header(sdp, flags);
	}
	if (gfs2_withdrawn(sdp))
		goto out_withdraw;
	lops_after_commit(sdp, tr);

	gfs2_log_lock(sdp);
	sdp->sd_log_head = sdp->sd_log_flush_head;
	sdp->sd_log_blks_reserved = 0;
	sdp->sd_log_committed_revoke = 0;

	spin_lock(&sdp->sd_ail_lock);
	if (tr && !list_empty(&tr->tr_ail1_list)) {
		list_add(&tr->tr_list, &sdp->sd_ail1_list);
		tr = NULL;
	}
	spin_unlock(&sdp->sd_ail_lock);
	gfs2_log_unlock(sdp);

	if (!(flags & GFS2_LOG_HEAD_FLUSH_NORMAL)) {
		if (!sdp->sd_log_idle) {
			empty_ail1_list(sdp);
			if (gfs2_withdrawn(sdp))
				goto out_withdraw;
			atomic_dec(&sdp->sd_log_blks_free); /* Adjust for unreserved buffer */
			trace_gfs2_log_blocks(sdp, -1);
			log_write_header(sdp, flags);
			sdp->sd_log_head = sdp->sd_log_flush_head;
		}
		if (flags & (GFS2_LOG_HEAD_FLUSH_SHUTDOWN |
			     GFS2_LOG_HEAD_FLUSH_FREEZE))
			gfs2_log_shutdown(sdp);
		if (flags & GFS2_LOG_HEAD_FLUSH_FREEZE)
			atomic_set(&sdp->sd_freeze_state, SFS_FROZEN);
	}

out_end:
	trace_gfs2_log_flush(sdp, 0, flags);
out:
	up_write(&sdp->sd_log_flush_lock);
	gfs2_trans_free(sdp, tr);
	if (gfs2_withdrawing(sdp))
		gfs2_withdraw(sdp);
	return;

out_withdraw:
	trans_drain(tr);
	/**
	 * If the tr_list is empty, we're withdrawing during a log
	 * flush that targets a transaction, but the transaction was
	 * never queued onto any of the ail lists. Here we add it to
	 * ail1 just so that ail_drain() will find and free it.
	 */
	spin_lock(&sdp->sd_ail_lock);
	if (tr && list_empty(&tr->tr_list))
		list_add(&tr->tr_list, &sdp->sd_ail1_list);
	spin_unlock(&sdp->sd_ail_lock);
	ail_drain(sdp); /* frees all transactions */
	tr = NULL;
	goto out_end;
}

/**
 * gfs2_merge_trans - Merge a new transaction into a cached transaction
 * @old: Original transaction to be expanded
 * @new: New transaction to be merged
 */

static void gfs2_merge_trans(struct gfs2_sbd *sdp, struct gfs2_trans *new)
{
	struct gfs2_trans *old = sdp->sd_log_tr;

	WARN_ON_ONCE(!test_bit(TR_ATTACHED, &old->tr_flags));

	old->tr_num_buf_new	+= new->tr_num_buf_new;
	old->tr_num_databuf_new	+= new->tr_num_databuf_new;
	old->tr_num_buf_rm	+= new->tr_num_buf_rm;
	old->tr_num_databuf_rm	+= new->tr_num_databuf_rm;
	old->tr_num_revoke	+= new->tr_num_revoke;
	old->tr_num_revoke_rm	+= new->tr_num_revoke_rm;

	list_splice_tail_init(&new->tr_databuf, &old->tr_databuf);
	list_splice_tail_init(&new->tr_buf, &old->tr_buf);

	spin_lock(&sdp->sd_ail_lock);
	list_splice_tail_init(&new->tr_ail1_list, &old->tr_ail1_list);
	list_splice_tail_init(&new->tr_ail2_list, &old->tr_ail2_list);
	spin_unlock(&sdp->sd_ail_lock);
}

static void log_refund(struct gfs2_sbd *sdp, struct gfs2_trans *tr)
{
	unsigned int reserved;
	unsigned int unused;
	unsigned int maxres;

	gfs2_log_lock(sdp);

	if (sdp->sd_log_tr) {
		gfs2_merge_trans(sdp, tr);
	} else if (tr->tr_num_buf_new || tr->tr_num_databuf_new) {
		gfs2_assert_withdraw(sdp, test_bit(TR_ALLOCED, &tr->tr_flags));
		sdp->sd_log_tr = tr;
		set_bit(TR_ATTACHED, &tr->tr_flags);
	}

	sdp->sd_log_committed_revoke += tr->tr_num_revoke - tr->tr_num_revoke_rm;
	reserved = calc_reserved(sdp);
	maxres = sdp->sd_log_blks_reserved + tr->tr_reserved;
	gfs2_assert_withdraw(sdp, maxres >= reserved);
	unused = maxres - reserved;
	atomic_add(unused, &sdp->sd_log_blks_free);
	trace_gfs2_log_blocks(sdp, unused);
	gfs2_assert_withdraw(sdp, atomic_read(&sdp->sd_log_blks_free) <=
			     sdp->sd_jdesc->jd_blocks);
	sdp->sd_log_blks_reserved = reserved;

	gfs2_log_unlock(sdp);
}

/**
 * gfs2_log_commit - Commit a transaction to the log
 * @sdp: the filesystem
 * @tr: the transaction
 *
 * We wake up gfs2_logd if the number of pinned blocks exceed thresh1
 * or the total number of used blocks (pinned blocks plus AIL blocks)
 * is greater than thresh2.
 *
 * At mount time thresh1 is 2/5ths of journal size, thresh2 is 4/5ths of
 * journal size.
 *
 * Returns: errno
 */

void gfs2_log_commit(struct gfs2_sbd *sdp, struct gfs2_trans *tr)
{
	log_refund(sdp, tr);

	if (atomic_read(&sdp->sd_log_pinned) > atomic_read(&sdp->sd_log_thresh1) ||
	    ((sdp->sd_jdesc->jd_blocks - atomic_read(&sdp->sd_log_blks_free)) >
	    atomic_read(&sdp->sd_log_thresh2)))
		wake_up(&sdp->sd_logd_waitq);
}

/**
 * gfs2_log_shutdown - write a shutdown header into a journal
 * @sdp: the filesystem
 *
 */

static void gfs2_log_shutdown(struct gfs2_sbd *sdp)
{
	gfs2_assert_withdraw(sdp, !sdp->sd_log_blks_reserved);
	gfs2_assert_withdraw(sdp, !sdp->sd_log_num_revoke);
	gfs2_assert_withdraw(sdp, list_empty(&sdp->sd_ail1_list));

	sdp->sd_log_flush_head = sdp->sd_log_head;

	log_write_header(sdp, GFS2_LOG_HEAD_UNMOUNT | GFS2_LFC_SHUTDOWN);

	gfs2_assert_warn(sdp, sdp->sd_log_head == sdp->sd_log_tail);
	gfs2_assert_warn(sdp, list_empty(&sdp->sd_ail2_list));

	sdp->sd_log_head = sdp->sd_log_flush_head;
	sdp->sd_log_tail = sdp->sd_log_head;
}

static inline int gfs2_jrnl_flush_reqd(struct gfs2_sbd *sdp)
{
	return (atomic_read(&sdp->sd_log_pinned) +
		atomic_read(&sdp->sd_log_blks_needed) >=
		atomic_read(&sdp->sd_log_thresh1));
}

static inline int gfs2_ail_flush_reqd(struct gfs2_sbd *sdp)
{
	unsigned int used_blocks = sdp->sd_jdesc->jd_blocks - atomic_read(&sdp->sd_log_blks_free);

	if (test_and_clear_bit(SDF_FORCE_AIL_FLUSH, &sdp->sd_flags))
		return 1;

	return used_blocks + atomic_read(&sdp->sd_log_blks_needed) >=
		atomic_read(&sdp->sd_log_thresh2);
}

/**
 * gfs2_logd - Update log tail as Active Items get flushed to in-place blocks
 * @sdp: Pointer to GFS2 superblock
 *
 * Also, periodically check to make sure that we're using the most recent
 * journal index.
 */

int gfs2_logd(void *data)
{
	struct gfs2_sbd *sdp = data;
	unsigned long t = 1;
	DEFINE_WAIT(wait);
	bool did_flush;

	while (!kthread_should_stop()) {

		if (gfs2_withdrawn(sdp)) {
			msleep_interruptible(HZ);
			continue;
		}
		/* Check for errors writing to the journal */
		if (sdp->sd_log_error) {
			gfs2_lm(sdp,
				"GFS2: fsid=%s: error %d: "
				"withdrawing the file system to "
				"prevent further damage.\n",
				sdp->sd_fsname, sdp->sd_log_error);
			gfs2_withdraw(sdp);
			continue;
		}

		did_flush = false;
		if (gfs2_jrnl_flush_reqd(sdp) || t == 0) {
			gfs2_ail1_empty(sdp, 0);
			gfs2_log_flush(sdp, NULL, GFS2_LOG_HEAD_FLUSH_NORMAL |
				       GFS2_LFC_LOGD_JFLUSH_REQD);
			did_flush = true;
		}

		if (gfs2_ail_flush_reqd(sdp)) {
			gfs2_ail1_start(sdp);
			gfs2_ail1_wait(sdp);
			gfs2_ail1_empty(sdp, 0);
			gfs2_log_flush(sdp, NULL, GFS2_LOG_HEAD_FLUSH_NORMAL |
				       GFS2_LFC_LOGD_AIL_FLUSH_REQD);
			did_flush = true;
		}

		if (!gfs2_ail_flush_reqd(sdp) || did_flush)
			wake_up(&sdp->sd_log_waitq);

		t = gfs2_tune_get(sdp, gt_logd_secs) * HZ;

		try_to_freeze();

		do {
			prepare_to_wait(&sdp->sd_logd_waitq, &wait,
					TASK_INTERRUPTIBLE);
			if (!gfs2_ail_flush_reqd(sdp) &&
			    !gfs2_jrnl_flush_reqd(sdp) &&
			    !kthread_should_stop())
				t = schedule_timeout(t);
		} while(t && !gfs2_ail_flush_reqd(sdp) &&
			!gfs2_jrnl_flush_reqd(sdp) &&
			!kthread_should_stop());
		finish_wait(&sdp->sd_logd_waitq, &wait);
	}

	return 0;
}
<|MERGE_RESOLUTION|>--- conflicted
+++ resolved
@@ -761,22 +761,12 @@
 			   int op_flags)
 {
 	struct gfs2_log_header *lh;
-<<<<<<< HEAD
-	unsigned int tail;
-	u32 hash;
-	int op_flags = WRITE_FLUSH_FUA | REQ_META;
-	struct page *page = mempool_alloc(gfs2_page_pool, GFP_NOIO);
-	enum gfs2_freeze_state state = atomic_read(&sdp->sd_freeze_state);
-	lh = page_address(page);
-	clear_page(lh);
-=======
 	u32 hash, crc;
 	struct page *page;
 	struct gfs2_statfs_change_host *l_sc = &sdp->sd_statfs_local;
 	struct timespec64 tv;
 	struct super_block *sb = sdp->sd_vfs;
 	u64 dblock;
->>>>>>> 24b8d41d
 
 	if (gfs2_withdrawn(sdp))
 		goto out;
@@ -858,22 +848,12 @@
 	if (test_bit(SDF_NOBARRIERS, &sdp->sd_flags)) {
 		gfs2_ordered_wait(sdp);
 		log_flush_wait(sdp);
-<<<<<<< HEAD
-		op_flags = WRITE_SYNC | REQ_META | REQ_PRIO;
-=======
 		op_flags = REQ_SYNC | REQ_META | REQ_PRIO;
->>>>>>> 24b8d41d
 	}
 	sdp->sd_log_idle = (tail == sdp->sd_log_flush_head);
-<<<<<<< HEAD
-	gfs2_log_write_page(sdp, page);
-	gfs2_log_flush_bio(sdp, REQ_OP_WRITE, op_flags);
-	log_flush_wait(sdp);
-=======
 	gfs2_write_log_header(sdp, sdp->sd_jdesc, sdp->sd_log_sequence++, tail,
 			      sdp->sd_log_flush_head, flags, op_flags);
 	gfs2_log_incr_head(sdp);
->>>>>>> 24b8d41d
 
 	if (sdp->sd_log_tail != tail)
 		log_pull_tail(sdp, tail);
@@ -1017,15 +997,11 @@
 	if (gfs2_withdrawn(sdp))
 		goto out_withdraw;
 	lops_before_commit(sdp, tr);
-<<<<<<< HEAD
-	gfs2_log_flush_bio(sdp, REQ_OP_WRITE, 0);
-=======
 	if (gfs2_withdrawn(sdp))
 		goto out_withdraw;
 	gfs2_log_submit_bio(&sdp->sd_log_bio, REQ_OP_WRITE);
 	if (gfs2_withdrawn(sdp))
 		goto out_withdraw;
->>>>>>> 24b8d41d
 
 	if (sdp->sd_log_head != sdp->sd_log_flush_head) {
 		log_flush_wait(sdp);
