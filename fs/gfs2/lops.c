// SPDX-License-Identifier: GPL-2.0-only
/*
 * Copyright (C) Sistina Software, Inc.  1997-2003 All rights reserved.
 * Copyright (C) 2004-2006 Red Hat, Inc.  All rights reserved.
 */

#include <linux/sched.h>
#include <linux/slab.h>
#include <linux/spinlock.h>
#include <linux/completion.h>
#include <linux/buffer_head.h>
#include <linux/mempool.h>
#include <linux/gfs2_ondisk.h>
#include <linux/bio.h>
#include <linux/fs.h>
#include <linux/list_sort.h>
#include <linux/blkdev.h>

#include "bmap.h"
#include "dir.h"
#include "gfs2.h"
#include "incore.h"
#include "inode.h"
#include "glock.h"
#include "glops.h"
#include "log.h"
#include "lops.h"
#include "meta_io.h"
#include "recovery.h"
#include "rgrp.h"
#include "trans.h"
#include "util.h"
#include "trace_gfs2.h"

/**
 * gfs2_pin - Pin a buffer in memory
 * @sdp: The superblock
 * @bh: The buffer to be pinned
 *
 * The log lock must be held when calling this function
 */
void gfs2_pin(struct gfs2_sbd *sdp, struct buffer_head *bh)
{
	struct gfs2_bufdata *bd;

	BUG_ON(!current->journal_info);

	clear_buffer_dirty(bh);
	if (test_set_buffer_pinned(bh))
		gfs2_assert_withdraw(sdp, 0);
	if (!buffer_uptodate(bh))
		gfs2_io_error_bh_wd(sdp, bh);
	bd = bh->b_private;
	/* If this buffer is in the AIL and it has already been written
	 * to in-place disk block, remove it from the AIL.
	 */
	spin_lock(&sdp->sd_ail_lock);
	if (bd->bd_tr)
		list_move(&bd->bd_ail_st_list, &bd->bd_tr->tr_ail2_list);
	spin_unlock(&sdp->sd_ail_lock);
	get_bh(bh);
	atomic_inc(&sdp->sd_log_pinned);
	trace_gfs2_pin(bd, 1);
}

static bool buffer_is_rgrp(const struct gfs2_bufdata *bd)
{
	return bd->bd_gl->gl_name.ln_type == LM_TYPE_RGRP;
}

static void maybe_release_space(struct gfs2_bufdata *bd)
{
	struct gfs2_glock *gl = bd->bd_gl;
	struct gfs2_sbd *sdp = gl->gl_name.ln_sbd;
	struct gfs2_rgrpd *rgd = gfs2_glock2rgrp(gl);
	unsigned int index = bd->bd_bh->b_blocknr - gl->gl_name.ln_number;
	struct gfs2_bitmap *bi = rgd->rd_bits + index;

	if (bi->bi_clone == NULL)
		return;
	if (sdp->sd_args.ar_discard)
		gfs2_rgrp_send_discards(sdp, rgd->rd_data0, bd->bd_bh, bi, 1, NULL);
	memcpy(bi->bi_clone + bi->bi_offset,
	       bd->bd_bh->b_data + bi->bi_offset, bi->bi_bytes);
	clear_bit(GBF_FULL, &bi->bi_flags);
	rgd->rd_free_clone = rgd->rd_free;
	rgd->rd_extfail_pt = rgd->rd_free;
}

/**
 * gfs2_unpin - Unpin a buffer
 * @sdp: the filesystem the buffer belongs to
 * @bh: The buffer to unpin
 * @ai:
 * @flags: The inode dirty flags
 *
 */

static void gfs2_unpin(struct gfs2_sbd *sdp, struct buffer_head *bh,
		       struct gfs2_trans *tr)
{
	struct gfs2_bufdata *bd = bh->b_private;

	BUG_ON(!buffer_uptodate(bh));
	BUG_ON(!buffer_pinned(bh));

	lock_buffer(bh);
	mark_buffer_dirty(bh);
	clear_buffer_pinned(bh);

	if (buffer_is_rgrp(bd))
		maybe_release_space(bd);

	spin_lock(&sdp->sd_ail_lock);
	if (bd->bd_tr) {
		list_del(&bd->bd_ail_st_list);
		brelse(bh);
	} else {
		struct gfs2_glock *gl = bd->bd_gl;
		list_add(&bd->bd_ail_gl_list, &gl->gl_ail_list);
		atomic_inc(&gl->gl_ail_count);
	}
	bd->bd_tr = tr;
	list_add(&bd->bd_ail_st_list, &tr->tr_ail1_list);
	spin_unlock(&sdp->sd_ail_lock);

	clear_bit(GLF_LFLUSH, &bd->bd_gl->gl_flags);
	trace_gfs2_pin(bd, 0);
	unlock_buffer(bh);
	atomic_dec(&sdp->sd_log_pinned);
}

void gfs2_log_incr_head(struct gfs2_sbd *sdp)
{
	BUG_ON((sdp->sd_log_flush_head == sdp->sd_log_tail) &&
	       (sdp->sd_log_flush_head != sdp->sd_log_head));

	if (++sdp->sd_log_flush_head == sdp->sd_jdesc->jd_blocks)
		sdp->sd_log_flush_head = 0;
}

u64 gfs2_log_bmap(struct gfs2_jdesc *jd, unsigned int lblock)
{
	struct gfs2_journal_extent *je;

	list_for_each_entry(je, &jd->extent_list, list) {
		if (lblock >= je->lblock && lblock < je->lblock + je->blocks)
			return je->dblock + lblock - je->lblock;
	}

	return -1;
}

/**
 * gfs2_end_log_write_bh - end log write of pagecache data with buffers
 * @sdp: The superblock
 * @bvec: The bio_vec
 * @error: The i/o status
 *
 * This finds the relevant buffers and unlocks them and sets the
 * error flag according to the status of the i/o request. This is
 * used when the log is writing data which has an in-place version
 * that is pinned in the pagecache.
 */

static void gfs2_end_log_write_bh(struct gfs2_sbd *sdp,
				  struct bio_vec *bvec,
				  blk_status_t error)
{
	struct buffer_head *bh, *next;
	struct page *page = bvec->bv_page;
	unsigned size;

	bh = page_buffers(page);
	size = bvec->bv_len;
	while (bh_offset(bh) < bvec->bv_offset)
		bh = bh->b_this_page;
	do {
		if (error)
			mark_buffer_write_io_error(bh);
		unlock_buffer(bh);
		next = bh->b_this_page;
		size -= bh->b_size;
		brelse(bh);
		bh = next;
	} while(bh && size);
}

/**
 * gfs2_end_log_write - end of i/o to the log
 * @bio: The bio
 *
 * Each bio_vec contains either data from the pagecache or data
 * relating to the log itself. Here we iterate over the bio_vec
 * array, processing both kinds of data.
 *
 */

static void gfs2_end_log_write(struct bio *bio)
{
	struct gfs2_sbd *sdp = bio->bi_private;
	struct bio_vec *bvec;
	struct page *page;
	struct bvec_iter_all iter_all;

	if (bio->bi_status) {
		if (!cmpxchg(&sdp->sd_log_error, 0, (int)bio->bi_status))
			fs_err(sdp, "Error %d writing to journal, jid=%u\n",
			       bio->bi_status, sdp->sd_jdesc->jd_jid);
		gfs2_withdraw_delayed(sdp);
		/* prevent more writes to the journal */
		clear_bit(SDF_JOURNAL_LIVE, &sdp->sd_flags);
		wake_up(&sdp->sd_logd_waitq);
	}

	bio_for_each_segment_all(bvec, bio, iter_all) {
		page = bvec->bv_page;
		if (page_has_buffers(page))
			gfs2_end_log_write_bh(sdp, bvec, bio->bi_status);
		else
			mempool_free(page, gfs2_page_pool);
	}

	bio_put(bio);
	if (atomic_dec_and_test(&sdp->sd_log_in_flight))
		wake_up(&sdp->sd_log_flush_wait);
}

/**
<<<<<<< HEAD
 * gfs2_log_flush_bio - Submit any pending log bio
 * @sdp: The superblock
 * @op: REQ_OP
 * @op_flags: rq_flag_bits
=======
 * gfs2_log_submit_bio - Submit any pending log bio
 * @biop: Address of the bio pointer
 * @opf: REQ_OP | op_flags
>>>>>>> 24b8d41d
 *
 * Submit any pending part-built or full bio to the block device. If
 * there is no pending bio, then this is a no-op.
 */

<<<<<<< HEAD
void gfs2_log_flush_bio(struct gfs2_sbd *sdp, int op, int op_flags)
=======
void gfs2_log_submit_bio(struct bio **biop, int opf)
>>>>>>> 24b8d41d
{
	struct bio *bio = *biop;
	if (bio) {
		struct gfs2_sbd *sdp = bio->bi_private;
		atomic_inc(&sdp->sd_log_in_flight);
<<<<<<< HEAD
		bio_set_op_attrs(sdp->sd_log_bio, op, op_flags);
		submit_bio(sdp->sd_log_bio);
		sdp->sd_log_bio = NULL;
=======
		bio->bi_opf = opf;
		submit_bio(bio);
		*biop = NULL;
>>>>>>> 24b8d41d
	}
}

/**
 * gfs2_log_alloc_bio - Allocate a bio
 * @sdp: The super block
 * @blkno: The device block number we want to write to
 * @end_io: The bi_end_io callback
 *
 * Allocate a new bio, initialize it with the given parameters and return it.
 *
 * Returns: The newly allocated bio
 */

static struct bio *gfs2_log_alloc_bio(struct gfs2_sbd *sdp, u64 blkno,
				      bio_end_io_t *end_io)
{
	struct super_block *sb = sdp->sd_vfs;
	struct bio *bio = bio_alloc(GFP_NOIO, BIO_MAX_PAGES);

	bio->bi_iter.bi_sector = blkno << sdp->sd_fsb2bb_shift;
	bio_set_dev(bio, sb->s_bdev);
	bio->bi_end_io = end_io;
	bio->bi_private = sdp;

	return bio;
}

/**
 * gfs2_log_get_bio - Get cached log bio, or allocate a new one
 * @sdp: The super block
 * @blkno: The device block number we want to write to
 * @bio: The bio to get or allocate
 * @op: REQ_OP
 * @end_io: The bi_end_io callback
 * @flush: Always flush the current bio and allocate a new one?
 *
 * If there is a cached bio, then if the next block number is sequential
 * with the previous one, return it, otherwise flush the bio to the
 * device. If there is no cached bio, or we just flushed it, then
 * allocate a new one.
 *
 * Returns: The bio to use for log writes
 */

static struct bio *gfs2_log_get_bio(struct gfs2_sbd *sdp, u64 blkno,
				    struct bio **biop, int op,
				    bio_end_io_t *end_io, bool flush)
{
	struct bio *bio = *biop;

	if (bio) {
		u64 nblk;

		nblk = bio_end_sector(bio);
		nblk >>= sdp->sd_fsb2bb_shift;
		if (blkno == nblk && !flush)
			return bio;
<<<<<<< HEAD
		gfs2_log_flush_bio(sdp, REQ_OP_WRITE, 0);
=======
		gfs2_log_submit_bio(biop, op);
>>>>>>> 24b8d41d
	}

	*biop = gfs2_log_alloc_bio(sdp, blkno, end_io);
	return *biop;
}

/**
 * gfs2_log_write - write to log
 * @sdp: the filesystem
 * @page: the page to write
 * @size: the size of the data to write
 * @offset: the offset within the page 
 * @blkno: block number of the log entry
 *
 * Try and add the page segment to the current bio. If that fails,
 * submit the current bio to the device and create a new one, and
 * then add the page segment to that.
 */

void gfs2_log_write(struct gfs2_sbd *sdp, struct page *page,
		    unsigned size, unsigned offset, u64 blkno)
{
	struct bio *bio;
	int ret;

	bio = gfs2_log_get_bio(sdp, blkno, &sdp->sd_log_bio, REQ_OP_WRITE,
			       gfs2_end_log_write, false);
	ret = bio_add_page(bio, page, size, offset);
	if (ret == 0) {
<<<<<<< HEAD
		gfs2_log_flush_bio(sdp, REQ_OP_WRITE, 0);
		bio = gfs2_log_alloc_bio(sdp, blkno);
=======
		bio = gfs2_log_get_bio(sdp, blkno, &sdp->sd_log_bio,
				       REQ_OP_WRITE, gfs2_end_log_write, true);
>>>>>>> 24b8d41d
		ret = bio_add_page(bio, page, size, offset);
		WARN_ON(ret == 0);
	}
}

/**
 * gfs2_log_write_bh - write a buffer's content to the log
 * @sdp: The super block
 * @bh: The buffer pointing to the in-place location
 * 
 * This writes the content of the buffer to the next available location
 * in the log. The buffer will be unlocked once the i/o to the log has
 * completed.
 */

static void gfs2_log_write_bh(struct gfs2_sbd *sdp, struct buffer_head *bh)
{
	u64 dblock;

	dblock = gfs2_log_bmap(sdp->sd_jdesc, sdp->sd_log_flush_head);
	gfs2_log_incr_head(sdp);
	gfs2_log_write(sdp, bh->b_page, bh->b_size, bh_offset(bh), dblock);
}

/**
 * gfs2_log_write_page - write one block stored in a page, into the log
 * @sdp: The superblock
 * @page: The struct page
 *
 * This writes the first block-sized part of the page into the log. Note
 * that the page must have been allocated from the gfs2_page_pool mempool
 * and that after this has been called, ownership has been transferred and
 * the page may be freed at any time.
 */

void gfs2_log_write_page(struct gfs2_sbd *sdp, struct page *page)
{
	struct super_block *sb = sdp->sd_vfs;
	u64 dblock;

	dblock = gfs2_log_bmap(sdp->sd_jdesc, sdp->sd_log_flush_head);
	gfs2_log_incr_head(sdp);
	gfs2_log_write(sdp, page, sb->s_blocksize, 0, dblock);
}

/**
 * gfs2_end_log_read - end I/O callback for reads from the log
 * @bio: The bio
 *
 * Simply unlock the pages in the bio. The main thread will wait on them and
 * process them in order as necessary.
 */

static void gfs2_end_log_read(struct bio *bio)
{
	struct page *page;
	struct bio_vec *bvec;
	struct bvec_iter_all iter_all;

	bio_for_each_segment_all(bvec, bio, iter_all) {
		page = bvec->bv_page;
		if (bio->bi_status) {
			int err = blk_status_to_errno(bio->bi_status);

			SetPageError(page);
			mapping_set_error(page->mapping, err);
		}
		unlock_page(page);
	}

	bio_put(bio);
}

/**
 * gfs2_jhead_pg_srch - Look for the journal head in a given page.
 * @jd: The journal descriptor
 * @page: The page to look in
 *
 * Returns: 1 if found, 0 otherwise.
 */

static bool gfs2_jhead_pg_srch(struct gfs2_jdesc *jd,
			      struct gfs2_log_header_host *head,
			      struct page *page)
{
	struct gfs2_sbd *sdp = GFS2_SB(jd->jd_inode);
	struct gfs2_log_header_host lh;
	void *kaddr = kmap_atomic(page);
	unsigned int offset;
	bool ret = false;

	for (offset = 0; offset < PAGE_SIZE; offset += sdp->sd_sb.sb_bsize) {
		if (!__get_log_header(sdp, kaddr + offset, 0, &lh)) {
			if (lh.lh_sequence >= head->lh_sequence)
				*head = lh;
			else {
				ret = true;
				break;
			}
		}
	}
	kunmap_atomic(kaddr);
	return ret;
}

/**
 * gfs2_jhead_process_page - Search/cleanup a page
 * @jd: The journal descriptor
 * @index: Index of the page to look into
 * @done: If set, perform only cleanup, else search and set if found.
 *
 * Find the page with 'index' in the journal's mapping. Search the page for
 * the journal head if requested (cleanup == false). Release refs on the
 * page so the page cache can reclaim it (put_page() twice). We grabbed a
 * reference on this page two times, first when we did a find_or_create_page()
 * to obtain the page to add it to the bio and second when we do a
 * find_get_page() here to get the page to wait on while I/O on it is being
 * completed.
 * This function is also used to free up a page we might've grabbed but not
 * used. Maybe we added it to a bio, but not submitted it for I/O. Or we
 * submitted the I/O, but we already found the jhead so we only need to drop
 * our references to the page.
 */

static void gfs2_jhead_process_page(struct gfs2_jdesc *jd, unsigned long index,
				    struct gfs2_log_header_host *head,
				    bool *done)
{
	struct page *page;

	page = find_get_page(jd->jd_inode->i_mapping, index);
	wait_on_page_locked(page);

	if (PageError(page))
		*done = true;

	if (!*done)
		*done = gfs2_jhead_pg_srch(jd, head, page);

	put_page(page); /* Once for find_get_page */
	put_page(page); /* Once more for find_or_create_page */
}

static struct bio *gfs2_chain_bio(struct bio *prev, unsigned int nr_iovecs)
{
	struct bio *new;

	new = bio_alloc(GFP_NOIO, nr_iovecs);
	bio_copy_dev(new, prev);
	new->bi_iter.bi_sector = bio_end_sector(prev);
	new->bi_opf = prev->bi_opf;
	new->bi_write_hint = prev->bi_write_hint;
	bio_chain(new, prev);
	submit_bio(prev);
	return new;
}

/**
 * gfs2_find_jhead - find the head of a log
 * @jd: The journal descriptor
 * @head: The log descriptor for the head of the log is returned here
 *
 * Do a search of a journal by reading it in large chunks using bios and find
 * the valid log entry with the highest sequence number.  (i.e. the log head)
 *
 * Returns: 0 on success, errno otherwise
 */
int gfs2_find_jhead(struct gfs2_jdesc *jd, struct gfs2_log_header_host *head,
		    bool keep_cache)
{
	struct gfs2_sbd *sdp = GFS2_SB(jd->jd_inode);
	struct address_space *mapping = jd->jd_inode->i_mapping;
	unsigned int block = 0, blocks_submitted = 0, blocks_read = 0;
	unsigned int bsize = sdp->sd_sb.sb_bsize, off;
	unsigned int bsize_shift = sdp->sd_sb.sb_bsize_shift;
	unsigned int shift = PAGE_SHIFT - bsize_shift;
	unsigned int max_blocks = 2 * 1024 * 1024 >> bsize_shift;
	struct gfs2_journal_extent *je;
	int sz, ret = 0;
	struct bio *bio = NULL;
	struct page *page = NULL;
	bool done = false;
	errseq_t since;

	memset(head, 0, sizeof(*head));
	if (list_empty(&jd->extent_list))
		gfs2_map_journal_extents(sdp, jd);

	since = filemap_sample_wb_err(mapping);
	list_for_each_entry(je, &jd->extent_list, list) {
		u64 dblock = je->dblock;

		for (; block < je->lblock + je->blocks; block++, dblock++) {
			if (!page) {
				page = find_or_create_page(mapping,
						block >> shift, GFP_NOFS);
				if (!page) {
					ret = -ENOMEM;
					done = true;
					goto out;
				}
				off = 0;
			}

			if (bio && (off || block < blocks_submitted + max_blocks)) {
				sector_t sector = dblock << sdp->sd_fsb2bb_shift;

				if (bio_end_sector(bio) == sector) {
					sz = bio_add_page(bio, page, bsize, off);
					if (sz == bsize)
						goto block_added;
				}
				if (off) {
					unsigned int blocks =
						(PAGE_SIZE - off) >> bsize_shift;

					bio = gfs2_chain_bio(bio, blocks);
					goto add_block_to_new_bio;
				}
			}

			if (bio) {
				blocks_submitted = block;
				submit_bio(bio);
			}

			bio = gfs2_log_alloc_bio(sdp, dblock, gfs2_end_log_read);
			bio->bi_opf = REQ_OP_READ;
add_block_to_new_bio:
			sz = bio_add_page(bio, page, bsize, off);
			BUG_ON(sz != bsize);
block_added:
			off += bsize;
			if (off == PAGE_SIZE)
				page = NULL;
			if (blocks_submitted <= blocks_read + max_blocks) {
				/* Keep at least one bio in flight */
				continue;
			}

			gfs2_jhead_process_page(jd, blocks_read >> shift, head, &done);
			blocks_read += PAGE_SIZE >> bsize_shift;
			if (done)
				goto out;  /* found */
		}
	}

out:
	if (bio)
		submit_bio(bio);
	while (blocks_read < block) {
		gfs2_jhead_process_page(jd, blocks_read >> shift, head, &done);
		blocks_read += PAGE_SIZE >> bsize_shift;
	}

	if (!ret)
		ret = filemap_check_wb_err(mapping, since);

	if (!keep_cache)
		truncate_inode_pages(mapping, 0);

	return ret;
}

static struct page *gfs2_get_log_desc(struct gfs2_sbd *sdp, u32 ld_type,
				      u32 ld_length, u32 ld_data1)
{
	struct page *page = mempool_alloc(gfs2_page_pool, GFP_NOIO);
	struct gfs2_log_descriptor *ld = page_address(page);
	clear_page(ld);
	ld->ld_header.mh_magic = cpu_to_be32(GFS2_MAGIC);
	ld->ld_header.mh_type = cpu_to_be32(GFS2_METATYPE_LD);
	ld->ld_header.mh_format = cpu_to_be32(GFS2_FORMAT_LD);
	ld->ld_type = cpu_to_be32(ld_type);
	ld->ld_length = cpu_to_be32(ld_length);
	ld->ld_data1 = cpu_to_be32(ld_data1);
	ld->ld_data2 = 0;
	return page;
}

static void gfs2_check_magic(struct buffer_head *bh)
{
	void *kaddr;
	__be32 *ptr;

	clear_buffer_escaped(bh);
	kaddr = kmap_atomic(bh->b_page);
	ptr = kaddr + bh_offset(bh);
	if (*ptr == cpu_to_be32(GFS2_MAGIC))
		set_buffer_escaped(bh);
	kunmap_atomic(kaddr);
}

static int blocknr_cmp(void *priv, struct list_head *a, struct list_head *b)
{
	struct gfs2_bufdata *bda, *bdb;

	bda = list_entry(a, struct gfs2_bufdata, bd_list);
	bdb = list_entry(b, struct gfs2_bufdata, bd_list);

	if (bda->bd_bh->b_blocknr < bdb->bd_bh->b_blocknr)
		return -1;
	if (bda->bd_bh->b_blocknr > bdb->bd_bh->b_blocknr)
		return 1;
	return 0;
}

static void gfs2_before_commit(struct gfs2_sbd *sdp, unsigned int limit,
				unsigned int total, struct list_head *blist,
				bool is_databuf)
{
	struct gfs2_log_descriptor *ld;
	struct gfs2_bufdata *bd1 = NULL, *bd2;
	struct page *page;
	unsigned int num;
	unsigned n;
	__be64 *ptr;

	gfs2_log_lock(sdp);
	list_sort(NULL, blist, blocknr_cmp);
	bd1 = bd2 = list_prepare_entry(bd1, blist, bd_list);
	while(total) {
		num = total;
		if (total > limit)
			num = limit;
		gfs2_log_unlock(sdp);
		page = gfs2_get_log_desc(sdp,
					 is_databuf ? GFS2_LOG_DESC_JDATA :
					 GFS2_LOG_DESC_METADATA, num + 1, num);
		ld = page_address(page);
		gfs2_log_lock(sdp);
		ptr = (__be64 *)(ld + 1);

		n = 0;
		list_for_each_entry_continue(bd1, blist, bd_list) {
			*ptr++ = cpu_to_be64(bd1->bd_bh->b_blocknr);
			if (is_databuf) {
				gfs2_check_magic(bd1->bd_bh);
				*ptr++ = cpu_to_be64(buffer_escaped(bd1->bd_bh) ? 1 : 0);
			}
			if (++n >= num)
				break;
		}

		gfs2_log_unlock(sdp);
		gfs2_log_write_page(sdp, page);
		gfs2_log_lock(sdp);

		n = 0;
		list_for_each_entry_continue(bd2, blist, bd_list) {
			get_bh(bd2->bd_bh);
			gfs2_log_unlock(sdp);
			lock_buffer(bd2->bd_bh);

			if (buffer_escaped(bd2->bd_bh)) {
				void *kaddr;
				page = mempool_alloc(gfs2_page_pool, GFP_NOIO);
				ptr = page_address(page);
				kaddr = kmap_atomic(bd2->bd_bh->b_page);
				memcpy(ptr, kaddr + bh_offset(bd2->bd_bh),
				       bd2->bd_bh->b_size);
				kunmap_atomic(kaddr);
				*(__be32 *)ptr = 0;
				clear_buffer_escaped(bd2->bd_bh);
				unlock_buffer(bd2->bd_bh);
				brelse(bd2->bd_bh);
				gfs2_log_write_page(sdp, page);
			} else {
				gfs2_log_write_bh(sdp, bd2->bd_bh);
			}
			gfs2_log_lock(sdp);
			if (++n >= num)
				break;
		}

		BUG_ON(total < num);
		total -= num;
	}
	gfs2_log_unlock(sdp);
}

static void buf_lo_before_commit(struct gfs2_sbd *sdp, struct gfs2_trans *tr)
{
	unsigned int limit = buf_limit(sdp); /* 503 for 4k blocks */
	unsigned int nbuf;
	if (tr == NULL)
		return;
	nbuf = tr->tr_num_buf_new - tr->tr_num_buf_rm;
	gfs2_before_commit(sdp, limit, nbuf, &tr->tr_buf, 0);
}

static void buf_lo_after_commit(struct gfs2_sbd *sdp, struct gfs2_trans *tr)
{
	struct list_head *head;
	struct gfs2_bufdata *bd;

	if (tr == NULL)
		return;

	head = &tr->tr_buf;
	while (!list_empty(head)) {
		bd = list_first_entry(head, struct gfs2_bufdata, bd_list);
		list_del_init(&bd->bd_list);
		gfs2_unpin(sdp, bd->bd_bh, tr);
	}
}

static void buf_lo_before_scan(struct gfs2_jdesc *jd,
			       struct gfs2_log_header_host *head, int pass)
{
	if (pass != 0)
		return;

	jd->jd_found_blocks = 0;
	jd->jd_replayed_blocks = 0;
}

static int buf_lo_scan_elements(struct gfs2_jdesc *jd, u32 start,
				struct gfs2_log_descriptor *ld, __be64 *ptr,
				int pass)
{
	struct gfs2_inode *ip = GFS2_I(jd->jd_inode);
	struct gfs2_sbd *sdp = GFS2_SB(jd->jd_inode);
	struct gfs2_glock *gl = ip->i_gl;
	unsigned int blks = be32_to_cpu(ld->ld_data1);
	struct buffer_head *bh_log, *bh_ip;
	u64 blkno;
	int error = 0;

	if (pass != 1 || be32_to_cpu(ld->ld_type) != GFS2_LOG_DESC_METADATA)
		return 0;

	gfs2_replay_incr_blk(jd, &start);

	for (; blks; gfs2_replay_incr_blk(jd, &start), blks--) {
		blkno = be64_to_cpu(*ptr++);

		jd->jd_found_blocks++;

		if (gfs2_revoke_check(jd, blkno, start))
			continue;

		error = gfs2_replay_read_block(jd, start, &bh_log);
		if (error)
			return error;

		bh_ip = gfs2_meta_new(gl, blkno);
		memcpy(bh_ip->b_data, bh_log->b_data, bh_log->b_size);

		if (gfs2_meta_check(sdp, bh_ip))
			error = -EIO;
		else {
			struct gfs2_meta_header *mh =
				(struct gfs2_meta_header *)bh_ip->b_data;

			if (mh->mh_type == cpu_to_be32(GFS2_METATYPE_RG)) {
				struct gfs2_rgrpd *rgd;

				rgd = gfs2_blk2rgrpd(sdp, blkno, false);
				if (rgd && rgd->rd_addr == blkno &&
				    rgd->rd_bits && rgd->rd_bits->bi_bh) {
					fs_info(sdp, "Replaying 0x%llx but we "
						"already have a bh!\n",
						(unsigned long long)blkno);
					fs_info(sdp, "busy:%d, pinned:%d\n",
						buffer_busy(rgd->rd_bits->bi_bh) ? 1 : 0,
						buffer_pinned(rgd->rd_bits->bi_bh));
					gfs2_dump_glock(NULL, rgd->rd_gl, true);
				}
			}
			mark_buffer_dirty(bh_ip);
		}
		brelse(bh_log);
		brelse(bh_ip);

		if (error)
			break;

		jd->jd_replayed_blocks++;
	}

	return error;
}

static void buf_lo_after_scan(struct gfs2_jdesc *jd, int error, int pass)
{
	struct gfs2_inode *ip = GFS2_I(jd->jd_inode);
	struct gfs2_sbd *sdp = GFS2_SB(jd->jd_inode);

	if (error) {
		gfs2_inode_metasync(ip->i_gl);
		return;
	}
	if (pass != 1)
		return;

	gfs2_inode_metasync(ip->i_gl);

	fs_info(sdp, "jid=%u: Replayed %u of %u blocks\n",
	        jd->jd_jid, jd->jd_replayed_blocks, jd->jd_found_blocks);
}

static void revoke_lo_before_commit(struct gfs2_sbd *sdp, struct gfs2_trans *tr)
{
	struct gfs2_meta_header *mh;
	unsigned int offset;
	struct list_head *head = &sdp->sd_log_revokes;
	struct gfs2_bufdata *bd;
	struct page *page;
	unsigned int length;

	gfs2_write_revokes(sdp);
	if (!sdp->sd_log_num_revoke)
		return;

	length = gfs2_struct2blk(sdp, sdp->sd_log_num_revoke);
	page = gfs2_get_log_desc(sdp, GFS2_LOG_DESC_REVOKE, length, sdp->sd_log_num_revoke);
	offset = sizeof(struct gfs2_log_descriptor);

	list_for_each_entry(bd, head, bd_list) {
		sdp->sd_log_num_revoke--;

		if (offset + sizeof(u64) > sdp->sd_sb.sb_bsize) {

			gfs2_log_write_page(sdp, page);
			page = mempool_alloc(gfs2_page_pool, GFP_NOIO);
			mh = page_address(page);
			clear_page(mh);
			mh->mh_magic = cpu_to_be32(GFS2_MAGIC);
			mh->mh_type = cpu_to_be32(GFS2_METATYPE_LB);
			mh->mh_format = cpu_to_be32(GFS2_FORMAT_LB);
			offset = sizeof(struct gfs2_meta_header);
		}

		*(__be64 *)(page_address(page) + offset) = cpu_to_be64(bd->bd_blkno);
		offset += sizeof(u64);
	}
	gfs2_assert_withdraw(sdp, !sdp->sd_log_num_revoke);

	gfs2_log_write_page(sdp, page);
}

static void revoke_lo_after_commit(struct gfs2_sbd *sdp, struct gfs2_trans *tr)
{
	struct list_head *head = &sdp->sd_log_revokes;
	struct gfs2_bufdata *bd;
	struct gfs2_glock *gl;

	while (!list_empty(head)) {
		bd = list_first_entry(head, struct gfs2_bufdata, bd_list);
		list_del_init(&bd->bd_list);
		gl = bd->bd_gl;
		gfs2_glock_remove_revoke(gl);
		kmem_cache_free(gfs2_bufdata_cachep, bd);
	}
}

static void revoke_lo_before_scan(struct gfs2_jdesc *jd,
				  struct gfs2_log_header_host *head, int pass)
{
	if (pass != 0)
		return;

	jd->jd_found_revokes = 0;
	jd->jd_replay_tail = head->lh_tail;
}

static int revoke_lo_scan_elements(struct gfs2_jdesc *jd, u32 start,
				   struct gfs2_log_descriptor *ld, __be64 *ptr,
				   int pass)
{
	struct gfs2_sbd *sdp = GFS2_SB(jd->jd_inode);
	unsigned int blks = be32_to_cpu(ld->ld_length);
	unsigned int revokes = be32_to_cpu(ld->ld_data1);
	struct buffer_head *bh;
	unsigned int offset;
	u64 blkno;
	int first = 1;
	int error;

	if (pass != 0 || be32_to_cpu(ld->ld_type) != GFS2_LOG_DESC_REVOKE)
		return 0;

	offset = sizeof(struct gfs2_log_descriptor);

	for (; blks; gfs2_replay_incr_blk(jd, &start), blks--) {
		error = gfs2_replay_read_block(jd, start, &bh);
		if (error)
			return error;

		if (!first)
			gfs2_metatype_check(sdp, bh, GFS2_METATYPE_LB);

		while (offset + sizeof(u64) <= sdp->sd_sb.sb_bsize) {
			blkno = be64_to_cpu(*(__be64 *)(bh->b_data + offset));

			error = gfs2_revoke_add(jd, blkno, start);
			if (error < 0) {
				brelse(bh);
				return error;
			}
			else if (error)
				jd->jd_found_revokes++;

			if (!--revokes)
				break;
			offset += sizeof(u64);
		}

		brelse(bh);
		offset = sizeof(struct gfs2_meta_header);
		first = 0;
	}

	return 0;
}

static void revoke_lo_after_scan(struct gfs2_jdesc *jd, int error, int pass)
{
	struct gfs2_sbd *sdp = GFS2_SB(jd->jd_inode);

	if (error) {
		gfs2_revoke_clean(jd);
		return;
	}
	if (pass != 1)
		return;

	fs_info(sdp, "jid=%u: Found %u revoke tags\n",
	        jd->jd_jid, jd->jd_found_revokes);

	gfs2_revoke_clean(jd);
}

/**
 * databuf_lo_before_commit - Scan the data buffers, writing as we go
 *
 */

static void databuf_lo_before_commit(struct gfs2_sbd *sdp, struct gfs2_trans *tr)
{
	unsigned int limit = databuf_limit(sdp);
	unsigned int nbuf;
	if (tr == NULL)
		return;
	nbuf = tr->tr_num_databuf_new - tr->tr_num_databuf_rm;
	gfs2_before_commit(sdp, limit, nbuf, &tr->tr_databuf, 1);
}

static int databuf_lo_scan_elements(struct gfs2_jdesc *jd, u32 start,
				    struct gfs2_log_descriptor *ld,
				    __be64 *ptr, int pass)
{
	struct gfs2_inode *ip = GFS2_I(jd->jd_inode);
	struct gfs2_glock *gl = ip->i_gl;
	unsigned int blks = be32_to_cpu(ld->ld_data1);
	struct buffer_head *bh_log, *bh_ip;
	u64 blkno;
	u64 esc;
	int error = 0;

	if (pass != 1 || be32_to_cpu(ld->ld_type) != GFS2_LOG_DESC_JDATA)
		return 0;

	gfs2_replay_incr_blk(jd, &start);
	for (; blks; gfs2_replay_incr_blk(jd, &start), blks--) {
		blkno = be64_to_cpu(*ptr++);
		esc = be64_to_cpu(*ptr++);

		jd->jd_found_blocks++;

		if (gfs2_revoke_check(jd, blkno, start))
			continue;

		error = gfs2_replay_read_block(jd, start, &bh_log);
		if (error)
			return error;

		bh_ip = gfs2_meta_new(gl, blkno);
		memcpy(bh_ip->b_data, bh_log->b_data, bh_log->b_size);

		/* Unescape */
		if (esc) {
			__be32 *eptr = (__be32 *)bh_ip->b_data;
			*eptr = cpu_to_be32(GFS2_MAGIC);
		}
		mark_buffer_dirty(bh_ip);

		brelse(bh_log);
		brelse(bh_ip);

		jd->jd_replayed_blocks++;
	}

	return error;
}

/* FIXME: sort out accounting for log blocks etc. */

static void databuf_lo_after_scan(struct gfs2_jdesc *jd, int error, int pass)
{
	struct gfs2_inode *ip = GFS2_I(jd->jd_inode);
	struct gfs2_sbd *sdp = GFS2_SB(jd->jd_inode);

	if (error) {
		gfs2_inode_metasync(ip->i_gl);
		return;
	}
	if (pass != 1)
		return;

	/* data sync? */
	gfs2_inode_metasync(ip->i_gl);

	fs_info(sdp, "jid=%u: Replayed %u of %u data blocks\n",
		jd->jd_jid, jd->jd_replayed_blocks, jd->jd_found_blocks);
}

static void databuf_lo_after_commit(struct gfs2_sbd *sdp, struct gfs2_trans *tr)
{
	struct list_head *head;
	struct gfs2_bufdata *bd;

	if (tr == NULL)
		return;

	head = &tr->tr_databuf;
	while (!list_empty(head)) {
		bd = list_first_entry(head, struct gfs2_bufdata, bd_list);
		list_del_init(&bd->bd_list);
		gfs2_unpin(sdp, bd->bd_bh, tr);
	}
}


static const struct gfs2_log_operations gfs2_buf_lops = {
	.lo_before_commit = buf_lo_before_commit,
	.lo_after_commit = buf_lo_after_commit,
	.lo_before_scan = buf_lo_before_scan,
	.lo_scan_elements = buf_lo_scan_elements,
	.lo_after_scan = buf_lo_after_scan,
	.lo_name = "buf",
};

static const struct gfs2_log_operations gfs2_revoke_lops = {
	.lo_before_commit = revoke_lo_before_commit,
	.lo_after_commit = revoke_lo_after_commit,
	.lo_before_scan = revoke_lo_before_scan,
	.lo_scan_elements = revoke_lo_scan_elements,
	.lo_after_scan = revoke_lo_after_scan,
	.lo_name = "revoke",
};

static const struct gfs2_log_operations gfs2_databuf_lops = {
	.lo_before_commit = databuf_lo_before_commit,
	.lo_after_commit = databuf_lo_after_commit,
	.lo_scan_elements = databuf_lo_scan_elements,
	.lo_after_scan = databuf_lo_after_scan,
	.lo_name = "databuf",
};

const struct gfs2_log_operations *gfs2_log_ops[] = {
	&gfs2_databuf_lops,
	&gfs2_buf_lops,
	&gfs2_revoke_lops,
	NULL,
};
<|MERGE_RESOLUTION|>--- conflicted
+++ resolved
@@ -227,40 +227,23 @@
 }
 
 /**
-<<<<<<< HEAD
- * gfs2_log_flush_bio - Submit any pending log bio
- * @sdp: The superblock
- * @op: REQ_OP
- * @op_flags: rq_flag_bits
-=======
  * gfs2_log_submit_bio - Submit any pending log bio
  * @biop: Address of the bio pointer
  * @opf: REQ_OP | op_flags
->>>>>>> 24b8d41d
  *
  * Submit any pending part-built or full bio to the block device. If
  * there is no pending bio, then this is a no-op.
  */
 
-<<<<<<< HEAD
-void gfs2_log_flush_bio(struct gfs2_sbd *sdp, int op, int op_flags)
-=======
 void gfs2_log_submit_bio(struct bio **biop, int opf)
->>>>>>> 24b8d41d
 {
 	struct bio *bio = *biop;
 	if (bio) {
 		struct gfs2_sbd *sdp = bio->bi_private;
 		atomic_inc(&sdp->sd_log_in_flight);
-<<<<<<< HEAD
-		bio_set_op_attrs(sdp->sd_log_bio, op, op_flags);
-		submit_bio(sdp->sd_log_bio);
-		sdp->sd_log_bio = NULL;
-=======
 		bio->bi_opf = opf;
 		submit_bio(bio);
 		*biop = NULL;
->>>>>>> 24b8d41d
 	}
 }
 
@@ -319,11 +302,7 @@
 		nblk >>= sdp->sd_fsb2bb_shift;
 		if (blkno == nblk && !flush)
 			return bio;
-<<<<<<< HEAD
-		gfs2_log_flush_bio(sdp, REQ_OP_WRITE, 0);
-=======
 		gfs2_log_submit_bio(biop, op);
->>>>>>> 24b8d41d
 	}
 
 	*biop = gfs2_log_alloc_bio(sdp, blkno, end_io);
@@ -353,13 +332,8 @@
 			       gfs2_end_log_write, false);
 	ret = bio_add_page(bio, page, size, offset);
 	if (ret == 0) {
-<<<<<<< HEAD
-		gfs2_log_flush_bio(sdp, REQ_OP_WRITE, 0);
-		bio = gfs2_log_alloc_bio(sdp, blkno);
-=======
 		bio = gfs2_log_get_bio(sdp, blkno, &sdp->sd_log_bio,
 				       REQ_OP_WRITE, gfs2_end_log_write, true);
->>>>>>> 24b8d41d
 		ret = bio_add_page(bio, page, size, offset);
 		WARN_ON(ret == 0);
 	}
