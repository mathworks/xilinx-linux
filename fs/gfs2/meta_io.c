// SPDX-License-Identifier: GPL-2.0-only
/*
 * Copyright (C) Sistina Software, Inc.  1997-2003 All rights reserved.
 * Copyright (C) 2004-2008 Red Hat, Inc.  All rights reserved.
 */

#include <linux/sched.h>
#include <linux/slab.h>
#include <linux/spinlock.h>
#include <linux/completion.h>
#include <linux/buffer_head.h>
#include <linux/mm.h>
#include <linux/pagemap.h>
#include <linux/writeback.h>
#include <linux/swap.h>
#include <linux/delay.h>
#include <linux/bio.h>
#include <linux/gfs2_ondisk.h>

#include "gfs2.h"
#include "incore.h"
#include "glock.h"
#include "glops.h"
#include "inode.h"
#include "log.h"
#include "lops.h"
#include "meta_io.h"
#include "rgrp.h"
#include "trans.h"
#include "util.h"
#include "trace_gfs2.h"

static int gfs2_aspace_writepage(struct page *page, struct writeback_control *wbc)
{
	struct buffer_head *bh, *head;
	int nr_underway = 0;
<<<<<<< HEAD
	int write_flags = REQ_META | REQ_PRIO |
		(wbc->sync_mode == WB_SYNC_ALL ? WRITE_SYNC : 0);
=======
	int write_flags = REQ_META | REQ_PRIO | wbc_to_write_flags(wbc);
>>>>>>> 24b8d41d

	BUG_ON(!PageLocked(page));
	BUG_ON(!page_has_buffers(page));

	head = page_buffers(page);
	bh = head;

	do {
		if (!buffer_mapped(bh))
			continue;
		/*
		 * If it's a fully non-blocking write attempt and we cannot
		 * lock the buffer then redirty the page.  Note that this can
		 * potentially cause a busy-wait loop from flusher thread and kswapd
		 * activity, but those code paths have their own higher-level
		 * throttling.
		 */
		if (wbc->sync_mode != WB_SYNC_NONE) {
			lock_buffer(bh);
		} else if (!trylock_buffer(bh)) {
			redirty_page_for_writepage(wbc, page);
			continue;
		}
		if (test_clear_buffer_dirty(bh)) {
			mark_buffer_async_write(bh);
		} else {
			unlock_buffer(bh);
		}
	} while ((bh = bh->b_this_page) != head);

	/*
	 * The page and its buffers are protected by PageWriteback(), so we can
	 * drop the bh refcounts early.
	 */
	BUG_ON(PageWriteback(page));
	set_page_writeback(page);

	do {
		struct buffer_head *next = bh->b_this_page;
		if (buffer_async_write(bh)) {
			submit_bh(REQ_OP_WRITE, write_flags, bh);
			nr_underway++;
		}
		bh = next;
	} while (bh != head);
	unlock_page(page);

	if (nr_underway == 0)
		end_page_writeback(page);

	return 0;
}

const struct address_space_operations gfs2_meta_aops = {
	.writepage = gfs2_aspace_writepage,
	.releasepage = gfs2_releasepage,
};

const struct address_space_operations gfs2_rgrp_aops = {
	.writepage = gfs2_aspace_writepage,
	.releasepage = gfs2_releasepage,
};

/**
 * gfs2_getbuf - Get a buffer with a given address space
 * @gl: the glock
 * @blkno: the block number (filesystem scope)
 * @create: 1 if the buffer should be created
 *
 * Returns: the buffer
 */

struct buffer_head *gfs2_getbuf(struct gfs2_glock *gl, u64 blkno, int create)
{
	struct address_space *mapping = gfs2_glock2aspace(gl);
	struct gfs2_sbd *sdp = gl->gl_name.ln_sbd;
	struct page *page;
	struct buffer_head *bh;
	unsigned int shift;
	unsigned long index;
	unsigned int bufnum;

	if (mapping == NULL)
		mapping = &sdp->sd_aspace;

	shift = PAGE_SHIFT - sdp->sd_sb.sb_bsize_shift;
	index = blkno >> shift;             /* convert block to page */
	bufnum = blkno - (index << shift);  /* block buf index within page */

	if (create) {
		for (;;) {
			page = grab_cache_page(mapping, index);
			if (page)
				break;
			yield();
		}
	} else {
		page = find_get_page_flags(mapping, index,
						FGP_LOCK|FGP_ACCESSED);
		if (!page)
			return NULL;
	}

	if (!page_has_buffers(page))
		create_empty_buffers(page, sdp->sd_sb.sb_bsize, 0);

	/* Locate header for our buffer within our page */
	for (bh = page_buffers(page); bufnum--; bh = bh->b_this_page)
		/* Do nothing */;
	get_bh(bh);

	if (!buffer_mapped(bh))
		map_bh(bh, sdp->sd_vfs, blkno);

	unlock_page(page);
	put_page(page);

	return bh;
}

static void meta_prep_new(struct buffer_head *bh)
{
	struct gfs2_meta_header *mh = (struct gfs2_meta_header *)bh->b_data;

	lock_buffer(bh);
	clear_buffer_dirty(bh);
	set_buffer_uptodate(bh);
	unlock_buffer(bh);

	mh->mh_magic = cpu_to_be32(GFS2_MAGIC);
}

/**
 * gfs2_meta_new - Get a block
 * @gl: The glock associated with this block
 * @blkno: The block number
 *
 * Returns: The buffer
 */

struct buffer_head *gfs2_meta_new(struct gfs2_glock *gl, u64 blkno)
{
	struct buffer_head *bh;
	bh = gfs2_getbuf(gl, blkno, CREATE);
	meta_prep_new(bh);
	return bh;
}

static void gfs2_meta_read_endio(struct bio *bio)
{
	struct bio_vec *bvec;
	struct bvec_iter_all iter_all;

	bio_for_each_segment_all(bvec, bio, iter_all) {
		struct page *page = bvec->bv_page;
		struct buffer_head *bh = page_buffers(page);
		unsigned int len = bvec->bv_len;

		while (bh_offset(bh) < bvec->bv_offset)
			bh = bh->b_this_page;
		do {
			struct buffer_head *next = bh->b_this_page;
			len -= bh->b_size;
			bh->b_end_io(bh, !bio->bi_status);
			bh = next;
		} while (bh && len);
	}
	bio_put(bio);
}

/*
 * Submit several consecutive buffer head I/O requests as a single bio I/O
 * request.  (See submit_bh_wbc.)
 */
static void gfs2_submit_bhs(int op, int op_flags, struct buffer_head *bhs[],
			    int num)
{
	while (num > 0) {
		struct buffer_head *bh = *bhs;
		struct bio *bio;

		bio = bio_alloc(GFP_NOIO, num);
		bio->bi_iter.bi_sector = bh->b_blocknr * (bh->b_size >> 9);
<<<<<<< HEAD
		bio->bi_bdev = bh->b_bdev;
=======
		bio_set_dev(bio, bh->b_bdev);
>>>>>>> 24b8d41d
		while (num > 0) {
			bh = *bhs;
			if (!bio_add_page(bio, bh->b_page, bh->b_size, bh_offset(bh))) {
				BUG_ON(bio->bi_iter.bi_size == 0);
				break;
			}
			bhs++;
			num--;
		}
		bio->bi_end_io = gfs2_meta_read_endio;
		bio_set_op_attrs(bio, op, op_flags);
		submit_bio(bio);
	}
}

/**
 * gfs2_meta_read - Read a block from disk
 * @gl: The glock covering the block
 * @blkno: The block number
 * @flags: flags
 * @bhp: the place where the buffer is returned (NULL on failure)
 *
 * Returns: errno
 */

int gfs2_meta_read(struct gfs2_glock *gl, u64 blkno, int flags,
		   int rahead, struct buffer_head **bhp)
{
	struct gfs2_sbd *sdp = gl->gl_name.ln_sbd;
	struct buffer_head *bh, *bhs[2];
	int num = 0;

	if (unlikely(gfs2_withdrawn(sdp)) &&
	    (!sdp->sd_jdesc || gl != sdp->sd_jinode_gl)) {
		*bhp = NULL;
		return -EIO;
	}

	*bhp = bh = gfs2_getbuf(gl, blkno, CREATE);

	lock_buffer(bh);
	if (buffer_uptodate(bh)) {
		unlock_buffer(bh);
		flags &= ~DIO_WAIT;
	} else {
		bh->b_end_io = end_buffer_read_sync;
		get_bh(bh);
		bhs[num++] = bh;
	}

	if (rahead) {
		bh = gfs2_getbuf(gl, blkno + 1, CREATE);

		lock_buffer(bh);
		if (buffer_uptodate(bh)) {
			unlock_buffer(bh);
			brelse(bh);
		} else {
			bh->b_end_io = end_buffer_read_sync;
			bhs[num++] = bh;
		}
	}

<<<<<<< HEAD
	gfs2_submit_bhs(REQ_OP_READ, READ_SYNC | REQ_META | REQ_PRIO, bhs, num);
=======
	gfs2_submit_bhs(REQ_OP_READ, REQ_META | REQ_PRIO, bhs, num);
>>>>>>> 24b8d41d
	if (!(flags & DIO_WAIT))
		return 0;

	bh = *bhp;
	wait_on_buffer(bh);
	if (unlikely(!buffer_uptodate(bh))) {
		struct gfs2_trans *tr = current->journal_info;
		if (tr && test_bit(TR_TOUCHED, &tr->tr_flags))
			gfs2_io_error_bh_wd(sdp, bh);
		brelse(bh);
		*bhp = NULL;
		return -EIO;
	}

	return 0;
}

/**
 * gfs2_meta_wait - Reread a block from disk
 * @sdp: the filesystem
 * @bh: The block to wait for
 *
 * Returns: errno
 */

int gfs2_meta_wait(struct gfs2_sbd *sdp, struct buffer_head *bh)
{
	if (unlikely(gfs2_withdrawn(sdp)))
		return -EIO;

	wait_on_buffer(bh);

	if (!buffer_uptodate(bh)) {
		struct gfs2_trans *tr = current->journal_info;
		if (tr && test_bit(TR_TOUCHED, &tr->tr_flags))
			gfs2_io_error_bh_wd(sdp, bh);
		return -EIO;
	}
	if (unlikely(gfs2_withdrawn(sdp)))
		return -EIO;

	return 0;
}

void gfs2_remove_from_journal(struct buffer_head *bh, int meta)
{
	struct address_space *mapping = bh->b_page->mapping;
	struct gfs2_sbd *sdp = gfs2_mapping2sbd(mapping);
	struct gfs2_bufdata *bd = bh->b_private;
	struct gfs2_trans *tr = current->journal_info;
	int was_pinned = 0;

	if (test_clear_buffer_pinned(bh)) {
		trace_gfs2_pin(bd, 0);
		atomic_dec(&sdp->sd_log_pinned);
		list_del_init(&bd->bd_list);
		if (meta == REMOVE_META)
			tr->tr_num_buf_rm++;
		else
			tr->tr_num_databuf_rm++;
		set_bit(TR_TOUCHED, &tr->tr_flags);
		was_pinned = 1;
		brelse(bh);
	}
	if (bd) {
		if (bd->bd_tr) {
			gfs2_trans_add_revoke(sdp, bd);
		} else if (was_pinned) {
			bh->b_private = NULL;
			kmem_cache_free(gfs2_bufdata_cachep, bd);
		} else if (!list_empty(&bd->bd_ail_st_list) &&
					!list_empty(&bd->bd_ail_gl_list)) {
			gfs2_remove_from_ail(bd);
		}
	}
	clear_buffer_dirty(bh);
	clear_buffer_uptodate(bh);
}

/**
 * gfs2_ail1_wipe - remove deleted/freed buffers from the ail1 list
 * @sdp: superblock
 * @bstart: starting block address of buffers to remove
 * @blen: length of buffers to be removed
 *
 * This function is called from gfs2_journal wipe, whose job is to remove
 * buffers, corresponding to deleted blocks, from the journal. If we find any
 * bufdata elements on the system ail1 list, they haven't been written to
 * the journal yet. So we remove them.
 */
static void gfs2_ail1_wipe(struct gfs2_sbd *sdp, u64 bstart, u32 blen)
{
	struct gfs2_trans *tr, *s;
	struct gfs2_bufdata *bd, *bs;
	struct buffer_head *bh;
	u64 end = bstart + blen;

	gfs2_log_lock(sdp);
	spin_lock(&sdp->sd_ail_lock);
	list_for_each_entry_safe(tr, s, &sdp->sd_ail1_list, tr_list) {
		list_for_each_entry_safe(bd, bs, &tr->tr_ail1_list,
					 bd_ail_st_list) {
			bh = bd->bd_bh;
			if (bh->b_blocknr < bstart || bh->b_blocknr >= end)
				continue;

			gfs2_remove_from_journal(bh, REMOVE_JDATA);
		}
	}
	spin_unlock(&sdp->sd_ail_lock);
	gfs2_log_unlock(sdp);
}

static struct buffer_head *gfs2_getjdatabuf(struct gfs2_inode *ip, u64 blkno)
{
	struct address_space *mapping = ip->i_inode.i_mapping;
	struct gfs2_sbd *sdp = GFS2_SB(&ip->i_inode);
	struct page *page;
	struct buffer_head *bh;
	unsigned int shift = PAGE_SHIFT - sdp->sd_sb.sb_bsize_shift;
	unsigned long index = blkno >> shift; /* convert block to page */
	unsigned int bufnum = blkno - (index << shift);

	page = find_get_page_flags(mapping, index, FGP_LOCK|FGP_ACCESSED);
	if (!page)
		return NULL;
	if (!page_has_buffers(page)) {
		unlock_page(page);
		put_page(page);
		return NULL;
	}
	/* Locate header for our buffer within our page */
	for (bh = page_buffers(page); bufnum--; bh = bh->b_this_page)
		/* Do nothing */;
	get_bh(bh);
	unlock_page(page);
	put_page(page);
	return bh;
}

/**
 * gfs2_journal_wipe - make inode's buffers so they aren't dirty/pinned anymore
 * @ip: the inode who owns the buffers
 * @bstart: the first buffer in the run
 * @blen: the number of buffers in the run
 *
 */

void gfs2_journal_wipe(struct gfs2_inode *ip, u64 bstart, u32 blen)
{
	struct gfs2_sbd *sdp = GFS2_SB(&ip->i_inode);
	struct buffer_head *bh;
	int ty;

	gfs2_ail1_wipe(sdp, bstart, blen);
	while (blen) {
		ty = REMOVE_META;
		bh = gfs2_getbuf(ip->i_gl, bstart, NO_CREATE);
		if (!bh && gfs2_is_jdata(ip)) {
			bh = gfs2_getjdatabuf(ip, bstart);
			ty = REMOVE_JDATA;
		}
		if (bh) {
			lock_buffer(bh);
			gfs2_log_lock(sdp);
<<<<<<< HEAD
			gfs2_remove_from_journal(bh, REMOVE_META);
=======
			spin_lock(&sdp->sd_ail_lock);
			gfs2_remove_from_journal(bh, ty);
			spin_unlock(&sdp->sd_ail_lock);
>>>>>>> 24b8d41d
			gfs2_log_unlock(sdp);
			unlock_buffer(bh);
			brelse(bh);
		}

		bstart++;
		blen--;
	}
}

/**
 * gfs2_meta_indirect_buffer - Get a metadata buffer
 * @ip: The GFS2 inode
 * @height: The level of this buf in the metadata (indir addr) tree (if any)
 * @num: The block number (device relative) of the buffer
 * @bhp: the buffer is returned here
 *
 * Returns: errno
 */

int gfs2_meta_indirect_buffer(struct gfs2_inode *ip, int height, u64 num,
			      struct buffer_head **bhp)
{
	struct gfs2_sbd *sdp = GFS2_SB(&ip->i_inode);
	struct gfs2_glock *gl = ip->i_gl;
	struct buffer_head *bh;
	int ret = 0;
	u32 mtype = height ? GFS2_METATYPE_IN : GFS2_METATYPE_DI;
	int rahead = 0;

	if (num == ip->i_no_addr)
		rahead = ip->i_rahead;

	ret = gfs2_meta_read(gl, num, DIO_WAIT, rahead, &bh);
	if (ret == 0 && gfs2_metatype_check(sdp, bh, mtype)) {
		brelse(bh);
		ret = -EIO;
	} else {
		*bhp = bh;
	}
	return ret;
}

/**
 * gfs2_meta_ra - start readahead on an extent of a file
 * @gl: the glock the blocks belong to
 * @dblock: the starting disk block
 * @extlen: the number of blocks in the extent
 *
 * returns: the first buffer in the extent
 */

struct buffer_head *gfs2_meta_ra(struct gfs2_glock *gl, u64 dblock, u32 extlen)
{
	struct gfs2_sbd *sdp = gl->gl_name.ln_sbd;
	struct buffer_head *first_bh, *bh;
	u32 max_ra = gfs2_tune_get(sdp, gt_max_readahead) >>
			  sdp->sd_sb.sb_bsize_shift;

	BUG_ON(!extlen);

	if (max_ra < 1)
		max_ra = 1;
	if (extlen > max_ra)
		extlen = max_ra;

	first_bh = gfs2_getbuf(gl, dblock, CREATE);

	if (buffer_uptodate(first_bh))
		goto out;
	if (!buffer_locked(first_bh))
<<<<<<< HEAD
		ll_rw_block(REQ_OP_READ, READ_SYNC | REQ_META, 1, &first_bh);
=======
		ll_rw_block(REQ_OP_READ, REQ_META | REQ_PRIO, 1, &first_bh);
>>>>>>> 24b8d41d

	dblock++;
	extlen--;

	while (extlen) {
		bh = gfs2_getbuf(gl, dblock, CREATE);

		if (!buffer_uptodate(bh) && !buffer_locked(bh))
<<<<<<< HEAD
			ll_rw_block(REQ_OP_READ, REQ_RAHEAD | REQ_META, 1, &bh);
=======
			ll_rw_block(REQ_OP_READ,
				    REQ_RAHEAD | REQ_META | REQ_PRIO,
				    1, &bh);
>>>>>>> 24b8d41d
		brelse(bh);
		dblock++;
		extlen--;
		if (!buffer_locked(first_bh) && buffer_uptodate(first_bh))
			goto out;
	}

	wait_on_buffer(first_bh);
out:
	return first_bh;
}
<|MERGE_RESOLUTION|>--- conflicted
+++ resolved
@@ -34,12 +34,7 @@
 {
 	struct buffer_head *bh, *head;
 	int nr_underway = 0;
-<<<<<<< HEAD
-	int write_flags = REQ_META | REQ_PRIO |
-		(wbc->sync_mode == WB_SYNC_ALL ? WRITE_SYNC : 0);
-=======
 	int write_flags = REQ_META | REQ_PRIO | wbc_to_write_flags(wbc);
->>>>>>> 24b8d41d
 
 	BUG_ON(!PageLocked(page));
 	BUG_ON(!page_has_buffers(page));
@@ -223,11 +218,7 @@
 
 		bio = bio_alloc(GFP_NOIO, num);
 		bio->bi_iter.bi_sector = bh->b_blocknr * (bh->b_size >> 9);
-<<<<<<< HEAD
-		bio->bi_bdev = bh->b_bdev;
-=======
 		bio_set_dev(bio, bh->b_bdev);
->>>>>>> 24b8d41d
 		while (num > 0) {
 			bh = *bhs;
 			if (!bio_add_page(bio, bh->b_page, bh->b_size, bh_offset(bh))) {
@@ -291,11 +282,7 @@
 		}
 	}
 
-<<<<<<< HEAD
-	gfs2_submit_bhs(REQ_OP_READ, READ_SYNC | REQ_META | REQ_PRIO, bhs, num);
-=======
 	gfs2_submit_bhs(REQ_OP_READ, REQ_META | REQ_PRIO, bhs, num);
->>>>>>> 24b8d41d
 	if (!(flags & DIO_WAIT))
 		return 0;
 
@@ -461,13 +448,9 @@
 		if (bh) {
 			lock_buffer(bh);
 			gfs2_log_lock(sdp);
-<<<<<<< HEAD
-			gfs2_remove_from_journal(bh, REMOVE_META);
-=======
 			spin_lock(&sdp->sd_ail_lock);
 			gfs2_remove_from_journal(bh, ty);
 			spin_unlock(&sdp->sd_ail_lock);
->>>>>>> 24b8d41d
 			gfs2_log_unlock(sdp);
 			unlock_buffer(bh);
 			brelse(bh);
@@ -539,11 +522,7 @@
 	if (buffer_uptodate(first_bh))
 		goto out;
 	if (!buffer_locked(first_bh))
-<<<<<<< HEAD
-		ll_rw_block(REQ_OP_READ, READ_SYNC | REQ_META, 1, &first_bh);
-=======
 		ll_rw_block(REQ_OP_READ, REQ_META | REQ_PRIO, 1, &first_bh);
->>>>>>> 24b8d41d
 
 	dblock++;
 	extlen--;
@@ -552,13 +531,9 @@
 		bh = gfs2_getbuf(gl, dblock, CREATE);
 
 		if (!buffer_uptodate(bh) && !buffer_locked(bh))
-<<<<<<< HEAD
-			ll_rw_block(REQ_OP_READ, REQ_RAHEAD | REQ_META, 1, &bh);
-=======
 			ll_rw_block(REQ_OP_READ,
 				    REQ_RAHEAD | REQ_META | REQ_PRIO,
 				    1, &bh);
->>>>>>> 24b8d41d
 		brelse(bh);
 		dblock++;
 		extlen--;
