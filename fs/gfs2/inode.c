--- conflicted
+++ resolved
@@ -107,24 +107,17 @@
  * @no_addr: The inode number
  * @no_formal_ino: The inode generation number
  * @blktype: Requested block type (GFS2_BLKST_DINODE or GFS2_BLKST_UNLINKED;
-<<<<<<< HEAD
- *           GFS2_BLKST_FREE do indicate not to verify)
-=======
  *           GFS2_BLKST_FREE to indicate not to verify)
->>>>>>> 24b8d41d
  *
  * If @type is DT_UNKNOWN, the inode type is fetched from disk.
  *
  * If @blktype is anything other than GFS2_BLKST_FREE (which is used as a
  * placeholder because it doesn't otherwise make sense), the on-disk block type
  * is verified to be @blktype.
-<<<<<<< HEAD
-=======
  *
  * When @no_formal_ino is non-zero, this function will return ERR_PTR(-ESTALE)
  * if it detects that @no_formal_ino doesn't match the actual inode generation
  * number.  However, it doesn't always know unless @type is DT_UNKNOWN.
->>>>>>> 24b8d41d
  *
  * Returns: A VFS inode, or an error
  */
@@ -184,40 +177,12 @@
 			}
 		}
 
-<<<<<<< HEAD
-		if (type == DT_UNKNOWN || blktype != GFS2_BLKST_FREE) {
-			/*
-			 * The GL_SKIP flag indicates to skip reading the inode
-			 * block.  We read the inode with gfs2_inode_refresh
-			 * after possibly checking the block type.
-			 */
-			error = gfs2_glock_nq_init(ip->i_gl, LM_ST_EXCLUSIVE,
-						   GL_SKIP, &i_gh);
-			if (error)
-				goto fail_put;
-
-			if (blktype != GFS2_BLKST_FREE) {
-				error = gfs2_check_blk_type(sdp, no_addr,
-							    blktype);
-				if (error)
-					goto fail_put;
-			}
-		}
-
-		set_bit(GIF_INVALID, &ip->i_flags);
-		error = gfs2_glock_nq_init(io_gl, LM_ST_SHARED, GL_EXACT, &ip->i_iopen_gh);
-		if (unlikely(error))
-			goto fail_put;
-
-		ip->i_iopen_gh.gh_gl->gl_object = ip;
-=======
 		glock_set_object(ip->i_gl, ip);
 		set_bit(GIF_INVALID, &ip->i_flags);
 		error = gfs2_glock_nq_init(io_gl, LM_ST_SHARED, GL_EXACT, &ip->i_iopen_gh);
 		if (unlikely(error))
 			goto fail;
 		glock_set_object(ip->i_iopen_gh.gh_gl, ip);
->>>>>>> 24b8d41d
 		gfs2_glock_put(io_gl);
 		io_gl = NULL;
 
@@ -239,25 +204,6 @@
 			gfs2_glock_dq_uninit(&i_gh);
 
 		gfs2_set_iop(inode);
-<<<<<<< HEAD
-
-		inode->i_atime.tv_sec = 0;
-		inode->i_atime.tv_nsec = 0;
-
-		unlock_new_inode(inode);
-	}
-
-	if (gfs2_holder_initialized(&i_gh))
-		gfs2_glock_dq_uninit(&i_gh);
-	return inode;
-
-fail_refresh:
-	ip->i_iopen_gh.gh_flags |= GL_NOCACHE;
-	ip->i_iopen_gh.gh_gl->gl_object = NULL;
-	gfs2_glock_dq_wait(&ip->i_iopen_gh);
-	gfs2_holder_uninit(&ip->i_iopen_gh);
-fail_put:
-=======
 	}
 
 	if (no_formal_ino && ip->i_no_formal_ino &&
@@ -275,16 +221,10 @@
 	return inode;
 
 fail:
->>>>>>> 24b8d41d
 	if (io_gl)
 		gfs2_glock_put(io_gl);
 	if (gfs2_holder_initialized(&i_gh))
 		gfs2_glock_dq_uninit(&i_gh);
-<<<<<<< HEAD
-	ip->i_gl->gl_object = NULL;
-fail:
-=======
->>>>>>> 24b8d41d
 	iget_failed(inode);
 	return ERR_PTR(error);
 }
@@ -303,12 +243,8 @@
 	struct inode *inode;
 	int error;
 
-<<<<<<< HEAD
-	inode = gfs2_inode_lookup(sb, DT_UNKNOWN, no_addr, 0, blktype);
-=======
 	inode = gfs2_inode_lookup(sb, DT_UNKNOWN, no_addr, no_formal_ino,
 				  blktype);
->>>>>>> 24b8d41d
 	if (IS_ERR(inode))
 		return inode;
 
@@ -740,10 +676,6 @@
 	inode->i_rdev = dev;
 	inode->i_size = size;
 	inode->i_atime = inode->i_mtime = inode->i_ctime = current_time(inode);
-<<<<<<< HEAD
-	gfs2_set_inode_blocks(inode, 1);
-=======
->>>>>>> 24b8d41d
 	munge_mode_uid_gid(dip, inode);
 	check_and_update_goal(dip);
 	ip->i_goal = dip->i_goal;
@@ -828,23 +760,15 @@
 			       the gfs2 structures. */
 	if (default_acl) {
 		error = __gfs2_set_acl(inode, default_acl, ACL_TYPE_DEFAULT);
-<<<<<<< HEAD
-=======
 		if (error)
 			goto fail_gunlock3;
->>>>>>> 24b8d41d
 		posix_acl_release(default_acl);
 		default_acl = NULL;
 	}
 	if (acl) {
-<<<<<<< HEAD
-		if (!error)
-			error = __gfs2_set_acl(inode, acl, ACL_TYPE_ACCESS);
-=======
 		error = __gfs2_set_acl(inode, acl, ACL_TYPE_ACCESS);
 		if (error)
 			goto fail_gunlock3;
->>>>>>> 24b8d41d
 		posix_acl_release(acl);
 		acl = NULL;
 	}
@@ -1428,18 +1352,8 @@
 	if (dir_rename)
 		return gfs2_dir_mvino(ip, &gfs2_qdotdot, ndip, DT_DIR);
 
-<<<<<<< HEAD
-	error = gfs2_meta_inode_buffer(ip, &dibh);
-	if (error)
-		return error;
-	ip->i_inode.i_ctime = current_time(&ip->i_inode);
-	gfs2_trans_add_meta(ip->i_gl, dibh);
-	gfs2_dinode_out(ip, dibh->b_data);
-	brelse(dibh);
-=======
 	ip->i_inode.i_ctime = current_time(&ip->i_inode);
 	mark_inode_dirty_sync(&ip->i_inode);
->>>>>>> 24b8d41d
 	return 0;
 }
 
@@ -1462,11 +1376,7 @@
 	struct gfs2_inode *ip = GFS2_I(d_inode(odentry));
 	struct gfs2_inode *nip = NULL;
 	struct gfs2_sbd *sdp = GFS2_SB(odir);
-<<<<<<< HEAD
-	struct gfs2_holder ghs[5], r_gh;
-=======
 	struct gfs2_holder ghs[4], r_gh, rd_gh;
->>>>>>> 24b8d41d
 	struct gfs2_rgrpd *nrgd;
 	unsigned int num_gh;
 	int dir_rename = 0;
@@ -1475,10 +1385,7 @@
 	int error;
 
 	gfs2_holder_mark_uninitialized(&r_gh);
-<<<<<<< HEAD
-=======
 	gfs2_holder_mark_uninitialized(&rd_gh);
->>>>>>> 24b8d41d
 	if (d_really_is_positive(ndentry)) {
 		nip = GFS2_I(d_inode(ndentry));
 		if (ip == nip)
@@ -1713,11 +1620,7 @@
 	struct gfs2_inode *oip = GFS2_I(odentry->d_inode);
 	struct gfs2_inode *nip = GFS2_I(ndentry->d_inode);
 	struct gfs2_sbd *sdp = GFS2_SB(odir);
-<<<<<<< HEAD
-	struct gfs2_holder ghs[5], r_gh;
-=======
 	struct gfs2_holder ghs[4], r_gh;
->>>>>>> 24b8d41d
 	unsigned int num_gh;
 	unsigned int x;
 	umode_t old_mode = oip->i_inode.i_mode;
@@ -2147,10 +2050,7 @@
 				  STATX_ATTR_NODUMP);
 
 	generic_fillattr(inode, stat);
-<<<<<<< HEAD
-=======
-
->>>>>>> 24b8d41d
+
 	if (gfs2_holder_initialized(&gh))
 		gfs2_glock_dq_uninit(&gh);
 
@@ -2159,8 +2059,6 @@
 
 static int gfs2_fiemap(struct inode *inode, struct fiemap_extent_info *fieinfo,
 		       u64 start, u64 len)
-<<<<<<< HEAD
-=======
 {
 	struct gfs2_inode *ip = GFS2_I(inode);
 	struct gfs2_holder gh;
@@ -2201,7 +2099,6 @@
 }
 
 loff_t gfs2_seek_hole(struct file *file, loff_t offset)
->>>>>>> 24b8d41d
 {
 	struct inode *inode = file->f_mapping->host;
 	struct gfs2_inode *ip = GFS2_I(inode);
