--- conflicted
+++ resolved
@@ -7,12 +7,6 @@
 int befs_btree_find(struct super_block *sb, const befs_data_stream *ds,
 		    const char *key, befs_off_t *value);
 
-<<<<<<< HEAD
-int befs_btree_find(struct super_block *sb, const befs_data_stream *ds,
-		    const char *key, befs_off_t * value);
-
-=======
->>>>>>> 24b8d41d
 int befs_btree_read(struct super_block *sb, const befs_data_stream *ds,
 		    loff_t key_no, size_t bufsize, char *keybuf,
 		    size_t *keysize, befs_off_t *value);