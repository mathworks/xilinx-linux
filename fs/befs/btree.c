/*
 * linux/fs/befs/btree.c
 *
 * Copyright (C) 2001-2002 Will Dyson <will_dyson@pobox.com>
 *
 * Licensed under the GNU GPL. See the file COPYING for details.
 *
 * 2002-02-05: Sergey S. Kostyliov added binary search within
 * 		btree nodes.
 *
 * Many thanks to:
 *
 * Dominic Giampaolo, author of "Practical File System
 * Design with the Be File System", for such a helpful book.
 *
 * Marcus J. Ranum, author of the b+tree package in
 * comp.sources.misc volume 10. This code is not copied from that
 * work, but it is partially based on it.
 *
 * Makoto Kato, author of the original BeFS for linux filesystem
 * driver.
 */

#include <linux/kernel.h>
#include <linux/string.h>
#include <linux/slab.h>
#include <linux/mm.h>
#include <linux/buffer_head.h>

#include "befs.h"
#include "btree.h"
#include "datastream.h"

/*
 * The btree functions in this file are built on top of the
 * datastream.c interface, which is in turn built on top of the
 * io.c interface.
 */

/* Befs B+tree structure:
 *
 * The first thing in the tree is the tree superblock. It tells you
 * all kinds of useful things about the tree, like where the rootnode
 * is located, and the size of the nodes (always 1024 with current version
 * of BeOS).
 *
 * The rest of the tree consists of a series of nodes. Nodes contain a header
 * (struct befs_btree_nodehead), the packed key data, an array of shorts
 * containing the ending offsets for each of the keys, and an array of
 * befs_off_t values. In interior nodes, the keys are the ending keys for
 * the childnode they point to, and the values are offsets into the
 * datastream containing the tree.
 */

/* Note:
 *
 * The book states 2 confusing things about befs b+trees. First,
 * it states that the overflow field of node headers is used by internal nodes
 * to point to another node that "effectively continues this one". Here is what
 * I believe that means. Each key in internal nodes points to another node that
 * contains key values less than itself. Inspection reveals that the last key
 * in the internal node is not the last key in the index. Keys that are
 * greater than the last key in the internal node go into the overflow node.
 * I imagine there is a performance reason for this.
 *
 * Second, it states that the header of a btree node is sufficient to
 * distinguish internal nodes from leaf nodes. Without saying exactly how.
 * After figuring out the first, it becomes obvious that internal nodes have
 * overflow nodes and leafnodes do not.
 */

/*
 * Currently, this code is only good for directory B+trees.
 * In order to be used for other BFS indexes, it needs to be extended to handle
 * duplicate keys and non-string keytypes (int32, int64, float, double).
 */

/*
 * In memory structure of each btree node
 */
struct befs_btree_node {
	befs_host_btree_nodehead head;	/* head of node converted to cpu byteorder */
	struct buffer_head *bh;
	befs_btree_nodehead *od_node;	/* on disk node */
};

/* local constants */
static const befs_off_t BEFS_BT_INVAL = 0xffffffffffffffffULL;

/* local functions */
static int befs_btree_seekleaf(struct super_block *sb, const befs_data_stream *ds,
			       befs_btree_super * bt_super,
			       struct befs_btree_node *this_node,
			       befs_off_t * node_off);

static int befs_bt_read_super(struct super_block *sb, const befs_data_stream *ds,
			      befs_btree_super * sup);

static int befs_bt_read_node(struct super_block *sb, const befs_data_stream *ds,
			     struct befs_btree_node *node,
			     befs_off_t node_off);

static int befs_leafnode(struct befs_btree_node *node);

static fs16 *befs_bt_keylen_index(struct befs_btree_node *node);

static fs64 *befs_bt_valarray(struct befs_btree_node *node);

static char *befs_bt_keydata(struct befs_btree_node *node);

static int befs_find_key(struct super_block *sb,
			 struct befs_btree_node *node,
			 const char *findkey, befs_off_t * value);

static char *befs_bt_get_key(struct super_block *sb,
			     struct befs_btree_node *node,
			     int index, u16 * keylen);

static int befs_compare_strings(const void *key1, int keylen1,
				const void *key2, int keylen2);

/**
 * befs_bt_read_super() - read in btree superblock convert to cpu byteorder
 * @sb:        Filesystem superblock
 * @ds:        Datastream to read from
 * @sup:       Buffer in which to place the btree superblock
 *
 * Calls befs_read_datastream to read in the btree superblock and
 * makes sure it is in cpu byteorder, byteswapping if necessary.
 * Return: BEFS_OK on success and if *@sup contains the btree superblock in cpu
 * byte order. Otherwise return BEFS_ERR on error.
 */
static int
befs_bt_read_super(struct super_block *sb, const befs_data_stream *ds,
		   befs_btree_super * sup)
{
	struct buffer_head *bh;
	befs_disk_btree_super *od_sup;

	befs_debug(sb, "---> %s", __func__);

	bh = befs_read_datastream(sb, ds, 0, NULL);

	if (!bh) {
		befs_error(sb, "Couldn't read index header.");
		goto error;
	}
	od_sup = (befs_disk_btree_super *) bh->b_data;
	befs_dump_index_entry(sb, od_sup);

	sup->magic = fs32_to_cpu(sb, od_sup->magic);
	sup->node_size = fs32_to_cpu(sb, od_sup->node_size);
	sup->max_depth = fs32_to_cpu(sb, od_sup->max_depth);
	sup->data_type = fs32_to_cpu(sb, od_sup->data_type);
	sup->root_node_ptr = fs64_to_cpu(sb, od_sup->root_node_ptr);

	brelse(bh);
	if (sup->magic != BEFS_BTREE_MAGIC) {
		befs_error(sb, "Index header has bad magic.");
		goto error;
	}

	befs_debug(sb, "<--- %s", __func__);
	return BEFS_OK;

      error:
	befs_debug(sb, "<--- %s ERROR", __func__);
	return BEFS_ERR;
}

/**
 * befs_bt_read_node - read in btree node and convert to cpu byteorder
 * @sb: Filesystem superblock
 * @ds: Datastream to read from
 * @node: Buffer in which to place the btree node
 * @node_off: Starting offset (in bytes) of the node in @ds
 *
 * Calls befs_read_datastream to read in the indicated btree node and
 * makes sure its header fields are in cpu byteorder, byteswapping if
 * necessary.
 * Note: node->bh must be NULL when this function is called the first time.
 * Don't forget brelse(node->bh) after last call.
 *
 * On success, returns BEFS_OK and *@node contains the btree node that
 * starts at @node_off, with the node->head fields in cpu byte order.
 *
 * On failure, BEFS_ERR is returned.
 */

static int
befs_bt_read_node(struct super_block *sb, const befs_data_stream *ds,
		  struct befs_btree_node *node, befs_off_t node_off)
{
	uint off = 0;

	befs_debug(sb, "---> %s", __func__);

	if (node->bh)
		brelse(node->bh);

	node->bh = befs_read_datastream(sb, ds, node_off, &off);
	if (!node->bh) {
		befs_error(sb, "%s failed to read "
			   "node at %llu", __func__, node_off);
		befs_debug(sb, "<--- %s ERROR", __func__);

		return BEFS_ERR;
	}
	node->od_node =
	    (befs_btree_nodehead *) ((void *) node->bh->b_data + off);

	befs_dump_index_node(sb, node->od_node);

	node->head.left = fs64_to_cpu(sb, node->od_node->left);
	node->head.right = fs64_to_cpu(sb, node->od_node->right);
	node->head.overflow = fs64_to_cpu(sb, node->od_node->overflow);
	node->head.all_key_count =
	    fs16_to_cpu(sb, node->od_node->all_key_count);
	node->head.all_key_length =
	    fs16_to_cpu(sb, node->od_node->all_key_length);

	befs_debug(sb, "<--- %s", __func__);
	return BEFS_OK;
}

/**
 * befs_btree_find - Find a key in a befs B+tree
 * @sb: Filesystem superblock
 * @ds: Datastream containing btree
 * @key: Key string to lookup in btree
 * @value: Value stored with @key
 *
 * On success, returns BEFS_OK and sets *@value to the value stored
 * with @key (usually the disk block number of an inode).
 *
 * On failure, returns BEFS_ERR or BEFS_BT_NOT_FOUND.
 *
 * Algorithm:
 *   Read the superblock and rootnode of the b+tree.
 *   Drill down through the interior nodes using befs_find_key().
 *   Once at the correct leaf node, use befs_find_key() again to get the
 *   actual value stored with the key.
 */
int
befs_btree_find(struct super_block *sb, const befs_data_stream *ds,
		const char *key, befs_off_t * value)
{
	struct befs_btree_node *this_node;
	befs_btree_super bt_super;
	befs_off_t node_off;
	int res;

	befs_debug(sb, "---> %s Key: %s", __func__, key);

	if (befs_bt_read_super(sb, ds, &bt_super) != BEFS_OK) {
		befs_error(sb,
			   "befs_btree_find() failed to read index superblock");
		goto error;
	}

	this_node = kmalloc(sizeof(struct befs_btree_node),
						GFP_NOFS);
	if (!this_node) {
		befs_error(sb, "befs_btree_find() failed to allocate %zu "
			   "bytes of memory", sizeof(struct befs_btree_node));
		goto error;
	}

	this_node->bh = NULL;

	/* read in root node */
	node_off = bt_super.root_node_ptr;
	if (befs_bt_read_node(sb, ds, this_node, node_off) != BEFS_OK) {
		befs_error(sb, "befs_btree_find() failed to read "
			   "node at %llu", node_off);
		goto error_alloc;
	}

	while (!befs_leafnode(this_node)) {
		res = befs_find_key(sb, this_node, key, &node_off);
		/* if no key set, try the overflow node */
		if (res == BEFS_BT_OVERFLOW)
			node_off = this_node->head.overflow;
		if (befs_bt_read_node(sb, ds, this_node, node_off) != BEFS_OK) {
			befs_error(sb, "befs_btree_find() failed to read "
				   "node at %llu", node_off);
			goto error_alloc;
		}
	}

	/* at a leaf node now, check if it is correct */
	res = befs_find_key(sb, this_node, key, value);

	brelse(this_node->bh);
	kfree(this_node);

	if (res != BEFS_BT_MATCH) {
		befs_error(sb, "<--- %s Key %s not found", __func__, key);
		befs_debug(sb, "<--- %s ERROR", __func__);
		*value = 0;
		return BEFS_BT_NOT_FOUND;
	}
	befs_debug(sb, "<--- %s Found key %s, value %llu", __func__,
		   key, *value);
	return BEFS_OK;

      error_alloc:
	kfree(this_node);
      error:
	*value = 0;
	befs_debug(sb, "<--- %s ERROR", __func__);
	return BEFS_ERR;
}

/**
 * befs_find_key - Search for a key within a node
 * @sb: Filesystem superblock
 * @node: Node to find the key within
 * @findkey: Keystring to search for
 * @value: If key is found, the value stored with the key is put here
 *
 * Finds exact match if one exists, and returns BEFS_BT_MATCH.
 * If there is no match and node's value array is too small for key, return
 * BEFS_BT_OVERFLOW.
 * If no match and node should countain this key, return BEFS_BT_NOT_FOUND.
 *
 * Uses binary search instead of a linear.
 */
static int
befs_find_key(struct super_block *sb, struct befs_btree_node *node,
	      const char *findkey, befs_off_t * value)
{
	int first, last, mid;
	int eq;
	u16 keylen;
	int findkey_len;
	char *thiskey;
	fs64 *valarray;

	befs_debug(sb, "---> %s %s", __func__, findkey);

	findkey_len = strlen(findkey);

	/* if node can not contain key, just skip this node */
	last = node->head.all_key_count - 1;
	thiskey = befs_bt_get_key(sb, node, last, &keylen);

	eq = befs_compare_strings(thiskey, keylen, findkey, findkey_len);
	if (eq < 0) {
		befs_debug(sb, "<--- node can't contain %s", findkey);
		return BEFS_BT_OVERFLOW;
	}

	valarray = befs_bt_valarray(node);

	/* simple binary search */
	first = 0;
	mid = 0;
	while (last >= first) {
		mid = (last + first) / 2;
		befs_debug(sb, "first: %d, last: %d, mid: %d", first, last,
			   mid);
		thiskey = befs_bt_get_key(sb, node, mid, &keylen);
		eq = befs_compare_strings(thiskey, keylen, findkey,
					  findkey_len);

		if (eq == 0) {
			befs_debug(sb, "<--- %s found %s at %d",
				   __func__, thiskey, mid);

			*value = fs64_to_cpu(sb, valarray[mid]);
			return BEFS_BT_MATCH;
		}
		if (eq > 0)
			last = mid - 1;
		else
			first = mid + 1;
	}

	/* return an existing value so caller can arrive to a leaf node */
	if (eq < 0)
		*value = fs64_to_cpu(sb, valarray[mid + 1]);
	else
		*value = fs64_to_cpu(sb, valarray[mid]);
	befs_error(sb, "<--- %s %s not found", __func__, findkey);
	befs_debug(sb, "<--- %s ERROR", __func__);
	return BEFS_BT_NOT_FOUND;
}

/**
 * befs_btree_read - Traverse leafnodes of a btree
 * @sb: Filesystem superblock
 * @ds: Datastream containing btree
 * @key_no: Key number (alphabetical order) of key to read
 * @bufsize: Size of the buffer to return key in
 * @keybuf: Pointer to a buffer to put the key in
 * @keysize: Length of the returned key
 * @value: Value stored with the returned key
 *
 * Here's how it works: Key_no is the index of the key/value pair to
 * return in keybuf/value.
 * Bufsize is the size of keybuf (BEFS_NAME_LEN+1 is a good size). Keysize is
 * the number of characters in the key (just a convenience).
 *
 * Algorithm:
 *   Get the first leafnode of the tree. See if the requested key is in that
 *   node. If not, follow the node->right link to the next leafnode. Repeat
 *   until the (key_no)th key is found or the tree is out of keys.
 */
int
befs_btree_read(struct super_block *sb, const befs_data_stream *ds,
		loff_t key_no, size_t bufsize, char *keybuf, size_t * keysize,
		befs_off_t * value)
{
	struct befs_btree_node *this_node;
	befs_btree_super bt_super;
	befs_off_t node_off;
	int cur_key;
	fs64 *valarray;
	char *keystart;
	u16 keylen;
	int res;

	uint key_sum = 0;

	befs_debug(sb, "---> %s", __func__);

	if (befs_bt_read_super(sb, ds, &bt_super) != BEFS_OK) {
		befs_error(sb,
			   "befs_btree_read() failed to read index superblock");
		goto error;
	}

	this_node = kmalloc(sizeof(struct befs_btree_node), GFP_NOFS);
	if (this_node == NULL) {
		befs_error(sb, "befs_btree_read() failed to allocate %zu "
			   "bytes of memory", sizeof(struct befs_btree_node));
		goto error;
	}

	node_off = bt_super.root_node_ptr;
	this_node->bh = NULL;

	/* seeks down to first leafnode, reads it into this_node */
	res = befs_btree_seekleaf(sb, ds, &bt_super, this_node, &node_off);
	if (res == BEFS_BT_EMPTY) {
		brelse(this_node->bh);
		kfree(this_node);
		*value = 0;
		*keysize = 0;
		befs_debug(sb, "<--- %s Tree is EMPTY", __func__);
		return BEFS_BT_EMPTY;
	} else if (res == BEFS_ERR) {
		goto error_alloc;
	}

	/* find the leaf node containing the key_no key */

	while (key_sum + this_node->head.all_key_count <= key_no) {

		/* no more nodes to look in: key_no is too large */
		if (this_node->head.right == BEFS_BT_INVAL) {
			*keysize = 0;
			*value = 0;
			befs_debug(sb,
				   "<--- %s END of keys at %llu", __func__,
				   (unsigned long long)
				   key_sum + this_node->head.all_key_count);
			brelse(this_node->bh);
			kfree(this_node);
			return BEFS_BT_END;
		}

		key_sum += this_node->head.all_key_count;
		node_off = this_node->head.right;

		if (befs_bt_read_node(sb, ds, this_node, node_off) != BEFS_OK) {
			befs_error(sb, "%s failed to read node at %llu",
				  __func__, (unsigned long long)node_off);
			goto error_alloc;
		}
	}

	/* how many keys into this_node is key_no */
	cur_key = key_no - key_sum;

	/* get pointers to datastructures within the node body */
	valarray = befs_bt_valarray(this_node);

	keystart = befs_bt_get_key(sb, this_node, cur_key, &keylen);

	befs_debug(sb, "Read [%llu,%d]: keysize %d",
		   (long long unsigned int)node_off, (int)cur_key,
		   (int)keylen);

	if (bufsize < keylen + 1) {
		befs_error(sb, "%s keybuf too small (%zu) "
			   "for key of size %d", __func__, bufsize, keylen);
		brelse(this_node->bh);
		goto error_alloc;
	}

	strlcpy(keybuf, keystart, keylen + 1);
	*value = fs64_to_cpu(sb, valarray[cur_key]);
	*keysize = keylen;

	befs_debug(sb, "Read [%llu,%d]: Key \"%.*s\", Value %llu", node_off,
		   cur_key, keylen, keybuf, *value);

	brelse(this_node->bh);
	kfree(this_node);

	befs_debug(sb, "<--- %s", __func__);

	return BEFS_OK;

      error_alloc:
	kfree(this_node);

      error:
	*keysize = 0;
	*value = 0;
	befs_debug(sb, "<--- %s ERROR", __func__);
	return BEFS_ERR;
}

/**
 * befs_btree_seekleaf - Find the first leafnode in the btree
 * @sb: Filesystem superblock
 * @ds: Datastream containing btree
 * @bt_super: Pointer to the superblock of the btree
 * @this_node: Buffer to return the leafnode in
 * @node_off: Pointer to offset of current node within datastream. Modified
 * 		by the function.
 *
<<<<<<< HEAD
 * Helper function for btree traverse. Moves the current position to the 
=======
 * Helper function for btree traverse. Moves the current position to the
>>>>>>> 24b8d41d
 * start of the first leaf node.
 *
 * Also checks for an empty tree. If there are no keys, returns BEFS_BT_EMPTY.
 */
static int
befs_btree_seekleaf(struct super_block *sb, const befs_data_stream *ds,
		    befs_btree_super *bt_super,
		    struct befs_btree_node *this_node,
		    befs_off_t * node_off)
{

	befs_debug(sb, "---> %s", __func__);

	if (befs_bt_read_node(sb, ds, this_node, *node_off) != BEFS_OK) {
		befs_error(sb, "%s failed to read "
			   "node at %llu", __func__, *node_off);
		goto error;
	}
	befs_debug(sb, "Seekleaf to root node %llu", *node_off);

	if (this_node->head.all_key_count == 0 && befs_leafnode(this_node)) {
		befs_debug(sb, "<--- %s Tree is EMPTY", __func__);
		return BEFS_BT_EMPTY;
	}

	while (!befs_leafnode(this_node)) {

		if (this_node->head.all_key_count == 0) {
			befs_debug(sb, "%s encountered "
				   "an empty interior node: %llu. Using Overflow "
				   "node: %llu", __func__, *node_off,
				   this_node->head.overflow);
			*node_off = this_node->head.overflow;
		} else {
			fs64 *valarray = befs_bt_valarray(this_node);
			*node_off = fs64_to_cpu(sb, valarray[0]);
		}
		if (befs_bt_read_node(sb, ds, this_node, *node_off) != BEFS_OK) {
			befs_error(sb, "%s failed to read "
				   "node at %llu", __func__, *node_off);
			goto error;
		}

		befs_debug(sb, "Seekleaf to child node %llu", *node_off);
	}
	befs_debug(sb, "Node %llu is a leaf node", *node_off);

	return BEFS_OK;

      error:
	befs_debug(sb, "<--- %s ERROR", __func__);
	return BEFS_ERR;
}

/**
 * befs_leafnode - Determine if the btree node is a leaf node or an
 * interior node
 * @node: Pointer to node structure to test
 *
 * Return 1 if leaf, 0 if interior
 */
static int
befs_leafnode(struct befs_btree_node *node)
{
	/* all interior nodes (and only interior nodes) have an overflow node */
	if (node->head.overflow == BEFS_BT_INVAL)
		return 1;
	else
		return 0;
}

/**
 * befs_bt_keylen_index - Finds start of keylen index in a node
 * @node: Pointer to the node structure to find the keylen index within
 *
 * Returns a pointer to the start of the key length index array
 * of the B+tree node *@node
 *
 * "The length of all the keys in the node is added to the size of the
 * header and then rounded up to a multiple of four to get the beginning
 * of the key length index" (p.88, practical filesystem design).
 *
 * Except that rounding up to 8 works, and rounding up to 4 doesn't.
 */
static fs16 *
befs_bt_keylen_index(struct befs_btree_node *node)
{
	const int keylen_align = 8;
	unsigned long int off =
	    (sizeof (befs_btree_nodehead) + node->head.all_key_length);
	ulong tmp = off % keylen_align;

	if (tmp)
		off += keylen_align - tmp;

	return (fs16 *) ((void *) node->od_node + off);
}

/**
 * befs_bt_valarray - Finds the start of value array in a node
 * @node: Pointer to the node structure to find the value array within
 *
 * Returns a pointer to the start of the value array
 * of the node pointed to by the node header
 */
static fs64 *
befs_bt_valarray(struct befs_btree_node *node)
{
	void *keylen_index_start = (void *) befs_bt_keylen_index(node);
	size_t keylen_index_size = node->head.all_key_count * sizeof (fs16);

	return (fs64 *) (keylen_index_start + keylen_index_size);
}

/**
 * befs_bt_keydata - Finds start of keydata array in a node
 * @node: Pointer to the node structure to find the keydata array within
 *
 * Returns a pointer to the start of the keydata array
 * of the node pointed to by the node header
 */
static char *
befs_bt_keydata(struct befs_btree_node *node)
{
	return (char *) ((void *) node->od_node + sizeof (befs_btree_nodehead));
}

/**
 * befs_bt_get_key - returns a pointer to the start of a key
 * @sb: filesystem superblock
 * @node: node in which to look for the key
 * @index: the index of the key to get
 * @keylen: modified to be the length of the key at @index
 *
 * Returns a valid pointer into @node on success.
 * Returns NULL on failure (bad input) and sets *@keylen = 0
 */
static char *
befs_bt_get_key(struct super_block *sb, struct befs_btree_node *node,
		int index, u16 * keylen)
{
	int prev_key_end;
	char *keystart;
	fs16 *keylen_index;

	if (index < 0 || index > node->head.all_key_count) {
		*keylen = 0;
		return NULL;
	}

	keystart = befs_bt_keydata(node);
	keylen_index = befs_bt_keylen_index(node);

	if (index == 0)
		prev_key_end = 0;
	else
		prev_key_end = fs16_to_cpu(sb, keylen_index[index - 1]);

	*keylen = fs16_to_cpu(sb, keylen_index[index]) - prev_key_end;

	return keystart + prev_key_end;
}

/**
 * befs_compare_strings - compare two strings
 * @key1: pointer to the first key to be compared
 * @keylen1: length in bytes of key1
 * @key2: pointer to the second key to be compared
 * @keylen2: length in bytes of key2
 *
 * Returns 0 if @key1 and @key2 are equal.
 * Returns >0 if @key1 is greater.
 * Returns <0 if @key2 is greater.
 */
static int
befs_compare_strings(const void *key1, int keylen1,
		     const void *key2, int keylen2)
{
	int len = min_t(int, keylen1, keylen2);
	int result = strncmp(key1, key2, len);
	if (result == 0)
		result = keylen1 - keylen2;
	return result;
}

/* These will be used for non-string keyed btrees */
#if 0
static int
btree_compare_int32(cont void *key1, int keylen1, const void *key2, int keylen2)
{
	return *(int32_t *) key1 - *(int32_t *) key2;
}

static int
btree_compare_uint32(cont void *key1, int keylen1,
		     const void *key2, int keylen2)
{
	if (*(u_int32_t *) key1 == *(u_int32_t *) key2)
		return 0;
	else if (*(u_int32_t *) key1 > *(u_int32_t *) key2)
		return 1;

	return -1;
}
static int
btree_compare_int64(cont void *key1, int keylen1, const void *key2, int keylen2)
{
	if (*(int64_t *) key1 == *(int64_t *) key2)
		return 0;
	else if (*(int64_t *) key1 > *(int64_t *) key2)
		return 1;

	return -1;
}

static int
btree_compare_uint64(cont void *key1, int keylen1,
		     const void *key2, int keylen2)
{
	if (*(u_int64_t *) key1 == *(u_int64_t *) key2)
		return 0;
	else if (*(u_int64_t *) key1 > *(u_int64_t *) key2)
		return 1;

	return -1;
}

static int
btree_compare_float(cont void *key1, int keylen1, const void *key2, int keylen2)
{
	float result = *(float *) key1 - *(float *) key2;
	if (result == 0.0f)
		return 0;

	return (result < 0.0f) ? -1 : 1;
}

static int
btree_compare_double(cont void *key1, int keylen1,
		     const void *key2, int keylen2)
{
	double result = *(double *) key1 - *(double *) key2;
	if (result == 0.0)
		return 0;

	return (result < 0.0) ? -1 : 1;
}
#endif				//0<|MERGE_RESOLUTION|>--- conflicted
+++ resolved
@@ -533,11 +533,7 @@
  * @node_off: Pointer to offset of current node within datastream. Modified
  * 		by the function.
  *
-<<<<<<< HEAD
- * Helper function for btree traverse. Moves the current position to the 
-=======
  * Helper function for btree traverse. Moves the current position to the
->>>>>>> 24b8d41d
  * start of the first leaf node.
  *
  * Also checks for an empty tree. If there are no keys, returns BEFS_BT_EMPTY.
