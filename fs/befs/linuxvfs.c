--- conflicted
+++ resolved
@@ -200,21 +200,12 @@
 
 	if (ret == BEFS_BT_NOT_FOUND) {
 		befs_debug(sb, "<--- %s %pd not found", __func__, dentry);
-<<<<<<< HEAD
-		d_add(dentry, NULL);
-		return ERR_PTR(-ENOENT);
-
-	} else if (ret != BEFS_OK || offset == 0) {
-		befs_error(sb, "<--- %s Error", __func__);
-		return ERR_PTR(-ENODATA);
-=======
 		inode = NULL;
 	} else if (ret != BEFS_OK || offset == 0) {
 		befs_error(sb, "<--- %s Error", __func__);
 		inode = ERR_PTR(-ENODATA);
 	} else {
 		inode = befs_iget(dir->i_sb, (ino_t) offset);
->>>>>>> 24b8d41d
 	}
 	befs_debug(sb, "<--- %s", __func__);
 
@@ -442,13 +433,6 @@
 static int __init
 befs_init_inodecache(void)
 {
-<<<<<<< HEAD
-	befs_inode_cachep = kmem_cache_create("befs_inode_cache",
-					      sizeof (struct befs_inode_info),
-					      0, (SLAB_RECLAIM_ACCOUNT|
-						SLAB_MEM_SPREAD|SLAB_ACCOUNT),
-					      init_once);
-=======
 	befs_inode_cachep = kmem_cache_create_usercopy("befs_inode_cache",
 				sizeof(struct befs_inode_info), 0,
 				(SLAB_RECLAIM_ACCOUNT|SLAB_MEM_SPREAD|
@@ -458,7 +442,6 @@
 				sizeof_field(struct befs_inode_info,
 					i_data.symlink),
 				init_once);
->>>>>>> 24b8d41d
 	if (befs_inode_cachep == NULL)
 		return -ENOMEM;
 
@@ -542,11 +525,7 @@
 	}
 
 	*out = result = kmalloc(maxlen, GFP_NOFS);
-<<<<<<< HEAD
-	if (!*out) {
-=======
 	if (!*out)
->>>>>>> 24b8d41d
 		return -ENOMEM;
 
 	for (i = o = 0; i < in_len; i += utflen, o += unilen) {
@@ -658,8 +637,6 @@
 	return -EILSEQ;
 }
 
-<<<<<<< HEAD
-=======
 static struct inode *befs_nfs_get_inode(struct super_block *sb, uint64_t ino,
 					 uint32_t generation)
 {
@@ -700,7 +677,6 @@
 	return d_obtain_alias(parent);
 }
 
->>>>>>> 24b8d41d
 enum {
 	Opt_uid, Opt_gid, Opt_charset, Opt_debug, Opt_err,
 };
@@ -840,11 +816,6 @@
 	const unsigned long sb_block = 0;
 	const off_t x86_sb_off = 512;
 	int blocksize;
-<<<<<<< HEAD
-
-	save_mount_options(sb, data);
-=======
->>>>>>> 24b8d41d
 
 	sb->s_fs_info = kzalloc(sizeof(*befs_sb), GFP_KERNEL);
 	if (sb->s_fs_info == NULL)
@@ -873,12 +844,7 @@
 	 * Linux 2.4.10 and later refuse to read blocks smaller than
 	 * the logical block size for the device. But we also need to read at
 	 * least 1k to get the second 512 bytes of the volume.
-<<<<<<< HEAD
-	 * -WD 10-26-01
-	 */ 
-=======
 	 */
->>>>>>> 24b8d41d
 	blocksize = sb_min_blocksize(sb, 1024);
 	if (!blocksize) {
 		if (!silent)
@@ -886,12 +852,8 @@
 		goto unacquire_priv_sbp;
 	}
 
-<<<<<<< HEAD
-	if (!(bh = sb_bread(sb, sb_block))) {
-=======
 	bh = sb_bread(sb, sb_block);
 	if (!bh) {
->>>>>>> 24b8d41d
 		if (!silent)
 			befs_error(sb, "unable to read superblock");
 		goto unacquire_priv_sbp;
@@ -916,11 +878,7 @@
 
 	brelse(bh);
 
-<<<<<<< HEAD
-	if( befs_sb->num_blocks > ~((sector_t)0) ) {
-=======
 	if (befs_sb->num_blocks > ~((sector_t)0)) {
->>>>>>> 24b8d41d
 		if (!silent)
 			befs_error(sb, "blocks count: %llu is larger than the host can use",
 					befs_sb->num_blocks);
@@ -977,11 +935,7 @@
 	kfree(sb->s_fs_info);
 	sb->s_fs_info = NULL;
 
-<<<<<<< HEAD
-      unacquire_none:
-=======
 unacquire_none:
->>>>>>> 24b8d41d
 	return ret;
 }
 
