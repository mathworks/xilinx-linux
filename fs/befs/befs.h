/* SPDX-License-Identifier: GPL-2.0 */
/*
 * befs.h
 *
 * Copyright (C) 2001-2002 Will Dyson <will_dyson@pobox.com>
 * Copyright (C) 1999 Makoto Kato (m_kato@ga2.so-net.ne.jp)
 */

#ifndef _LINUX_BEFS_H
#define _LINUX_BEFS_H

#include "befs_fs_types.h"

/* used in debug.c */
#define BEFS_VERSION "0.9.3"


typedef u64 befs_blocknr_t;
/*
 * BeFS in memory structures
 */

struct befs_mount_options {
	kgid_t gid;
	kuid_t uid;
	int use_gid;
	int use_uid;
	int debug;
	char *iocharset;
};

struct befs_sb_info {
	u32 magic1;
	u32 block_size;
	u32 block_shift;
	int byte_order;
	befs_off_t num_blocks;
	befs_off_t used_blocks;
	u32 inode_size;
	u32 magic2;

	/* Allocation group information */
	u32 blocks_per_ag;
	u32 ag_shift;
	u32 num_ags;

	/* State of the superblock */
	u32 flags;

	/* Journal log entry */
	befs_block_run log_blocks;
	befs_off_t log_start;
	befs_off_t log_end;

	befs_inode_addr root_dir;
	befs_inode_addr indices;
	u32 magic3;

	struct befs_mount_options mount_opts;
	struct nls_table *nls;
};

struct befs_inode_info {
	u32 i_flags;
	u32 i_type;

	befs_inode_addr i_inode_num;
	befs_inode_addr i_parent;
	befs_inode_addr i_attribute;

	union {
		befs_data_stream ds;
		char symlink[BEFS_SYMLINK_LEN];
	} i_data;

	struct inode vfs_inode;
};

enum befs_err {
	BEFS_OK,
	BEFS_ERR,
	BEFS_BAD_INODE,
	BEFS_BT_END,
	BEFS_BT_EMPTY,
	BEFS_BT_MATCH,
	BEFS_BT_OVERFLOW,
	BEFS_BT_NOT_FOUND
};


/****************************/
/* debug.c */
__printf(2, 3)
void befs_error(const struct super_block *sb, const char *fmt, ...);
__printf(2, 3)
void befs_warning(const struct super_block *sb, const char *fmt, ...);
__printf(2, 3)
void befs_debug(const struct super_block *sb, const char *fmt, ...);

void befs_dump_super_block(const struct super_block *sb, befs_super_block *);
void befs_dump_inode(const struct super_block *sb, befs_inode *);
void befs_dump_index_entry(const struct super_block *sb, befs_disk_btree_super *);
void befs_dump_index_node(const struct super_block *sb, befs_btree_nodehead *);
/****************************/


/* Gets a pointer to the private portion of the super_block
 * structure from the public part
 */
static inline struct befs_sb_info *
BEFS_SB(const struct super_block *super)
{
	return (struct befs_sb_info *) super->s_fs_info;
}

static inline struct befs_inode_info *
BEFS_I(const struct inode *inode)
{
	return container_of(inode, struct befs_inode_info, vfs_inode);
}

static inline befs_blocknr_t
iaddr2blockno(struct super_block *sb, const befs_inode_addr *iaddr)
{
	return ((iaddr->allocation_group << BEFS_SB(sb)->ag_shift) +
		iaddr->start);
}

static inline befs_inode_addr
blockno2iaddr(struct super_block *sb, befs_blocknr_t blockno)
{
	befs_inode_addr iaddr;

	iaddr.allocation_group = blockno >> BEFS_SB(sb)->ag_shift;
	iaddr.start =
	    blockno - (iaddr.allocation_group << BEFS_SB(sb)->ag_shift);
	iaddr.len = 1;

	return iaddr;
}

static inline unsigned int
befs_iaddrs_per_block(struct super_block *sb)
{
<<<<<<< HEAD
	return BEFS_SB(sb)->block_size / sizeof (befs_disk_inode_addr);
=======
	return BEFS_SB(sb)->block_size / sizeof(befs_disk_inode_addr);
>>>>>>> 24b8d41d
}

#include "endian.h"

#endif				/* _LINUX_BEFS_H */<|MERGE_RESOLUTION|>--- conflicted
+++ resolved
@@ -142,11 +142,7 @@
 static inline unsigned int
 befs_iaddrs_per_block(struct super_block *sb)
 {
-<<<<<<< HEAD
-	return BEFS_SB(sb)->block_size / sizeof (befs_disk_inode_addr);
-=======
 	return BEFS_SB(sb)->block_size / sizeof(befs_disk_inode_addr);
->>>>>>> 24b8d41d
 }
 
 #include "endian.h"
