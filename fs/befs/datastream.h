/* SPDX-License-Identifier: GPL-2.0 */
/*
 * datastream.h
 *
 */

struct buffer_head *befs_read_datastream(struct super_block *sb,
					 const befs_data_stream *ds,
<<<<<<< HEAD
					 befs_off_t pos, uint * off);

int befs_fblock2brun(struct super_block *sb, const befs_data_stream *data,
		     befs_blocknr_t fblock, befs_block_run * run);
=======
					 befs_off_t pos, uint *off);

int befs_fblock2brun(struct super_block *sb, const befs_data_stream *data,
		     befs_blocknr_t fblock, befs_block_run *run);
>>>>>>> 24b8d41d

size_t befs_read_lsymlink(struct super_block *sb, const befs_data_stream *data,
			  void *buff, befs_off_t len);

befs_blocknr_t befs_count_blocks(struct super_block *sb,
			  const befs_data_stream *ds);

extern const befs_inode_addr BAD_IADDR;<|MERGE_RESOLUTION|>--- conflicted
+++ resolved
@@ -6,17 +6,10 @@
 
 struct buffer_head *befs_read_datastream(struct super_block *sb,
 					 const befs_data_stream *ds,
-<<<<<<< HEAD
-					 befs_off_t pos, uint * off);
-
-int befs_fblock2brun(struct super_block *sb, const befs_data_stream *data,
-		     befs_blocknr_t fblock, befs_block_run * run);
-=======
 					 befs_off_t pos, uint *off);
 
 int befs_fblock2brun(struct super_block *sb, const befs_data_stream *data,
 		     befs_blocknr_t fblock, befs_block_run *run);
->>>>>>> 24b8d41d
 
 size_t befs_read_lsymlink(struct super_block *sb, const befs_data_stream *data,
 			  void *buff, befs_off_t len);
