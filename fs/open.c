// SPDX-License-Identifier: GPL-2.0-only
/*
 *  linux/fs/open.c
 *
 *  Copyright (C) 1991, 1992  Linus Torvalds
 */

#include <linux/string.h>
#include <linux/mm.h>
#include <linux/file.h>
#include <linux/fdtable.h>
#include <linux/fsnotify.h>
#include <linux/module.h>
#include <linux/tty.h>
#include <linux/namei.h>
#include <linux/backing-dev.h>
#include <linux/capability.h>
#include <linux/securebits.h>
#include <linux/security.h>
#include <linux/mount.h>
#include <linux/fcntl.h>
#include <linux/slab.h>
#include <linux/uaccess.h>
#include <linux/fs.h>
#include <linux/personality.h>
#include <linux/pagemap.h>
#include <linux/syscalls.h>
#include <linux/rcupdate.h>
#include <linux/audit.h>
#include <linux/falloc.h>
#include <linux/fs_struct.h>
#include <linux/ima.h>
#include <linux/dnotify.h>
#include <linux/compat.h>

#include "internal.h"

int do_truncate(struct dentry *dentry, loff_t length, unsigned int time_attrs,
	struct file *filp)
{
	int ret;
	struct iattr newattrs;

	/* Not pretty: "inode->i_size" shouldn't really be signed. But it is. */
	if (length < 0)
		return -EINVAL;

	newattrs.ia_size = length;
	newattrs.ia_valid = ATTR_SIZE | time_attrs;
	if (filp) {
		newattrs.ia_file = filp;
		newattrs.ia_valid |= ATTR_FILE;
	}

	/* Remove suid, sgid, and file capabilities on truncate too */
	ret = dentry_needs_remove_privs(dentry);
	if (ret < 0)
		return ret;
	if (ret)
		newattrs.ia_valid |= ret | ATTR_FORCE;

	inode_lock(dentry->d_inode);
	/* Note any delegations or leases have already been broken: */
	ret = notify_change(dentry, &newattrs, NULL);
	inode_unlock(dentry->d_inode);
	return ret;
}

long vfs_truncate(const struct path *path, loff_t length)
{
	struct inode *inode;
	struct dentry *upperdentry;
	long error;

	inode = path->dentry->d_inode;

	/* For directories it's -EISDIR, for other non-regulars - -EINVAL */
	if (S_ISDIR(inode->i_mode))
		return -EISDIR;
	if (!S_ISREG(inode->i_mode))
		return -EINVAL;

	error = mnt_want_write(path->mnt);
	if (error)
		goto out;

	error = inode_permission(inode, MAY_WRITE);
	if (error)
		goto mnt_drop_write_and_out;

	error = -EPERM;
	if (IS_APPEND(inode))
		goto mnt_drop_write_and_out;

	/*
	 * If this is an overlayfs then do as if opening the file so we get
	 * write access on the upper inode, not on the overlay inode.  For
	 * non-overlay filesystems d_real() is an identity function.
	 */
	upperdentry = d_real(path->dentry, NULL, O_WRONLY);
	error = PTR_ERR(upperdentry);
	if (IS_ERR(upperdentry))
		goto mnt_drop_write_and_out;

	error = get_write_access(upperdentry->d_inode);
	if (error)
		goto mnt_drop_write_and_out;

	/*
	 * Make sure that there are no leases.  get_write_access() protects
	 * against the truncate racing with a lease-granting setlease().
	 */
	error = break_lease(inode, O_WRONLY);
	if (error)
		goto put_write_and_out;

	error = locks_verify_truncate(inode, NULL, length);
	if (!error)
		error = security_path_truncate(path);
	if (!error)
		error = do_truncate(path->dentry, length, 0, NULL);

put_write_and_out:
	put_write_access(upperdentry->d_inode);
mnt_drop_write_and_out:
	mnt_drop_write(path->mnt);
out:
	return error;
}
EXPORT_SYMBOL_GPL(vfs_truncate);

long do_sys_truncate(const char __user *pathname, loff_t length)
{
	unsigned int lookup_flags = LOOKUP_FOLLOW;
	struct path path;
	int error;

	if (length < 0)	/* sorry, but loff_t says... */
		return -EINVAL;

retry:
	error = user_path_at(AT_FDCWD, pathname, lookup_flags, &path);
	if (!error) {
		error = vfs_truncate(&path, length);
		path_put(&path);
	}
	if (retry_estale(error, lookup_flags)) {
		lookup_flags |= LOOKUP_REVAL;
		goto retry;
	}
	return error;
}

SYSCALL_DEFINE2(truncate, const char __user *, path, long, length)
{
	return do_sys_truncate(path, length);
}

#ifdef CONFIG_COMPAT
COMPAT_SYSCALL_DEFINE2(truncate, const char __user *, path, compat_off_t, length)
{
	return do_sys_truncate(path, length);
}
#endif

long do_sys_ftruncate(unsigned int fd, loff_t length, int small)
{
	struct inode *inode;
	struct dentry *dentry;
	struct fd f;
	int error;

	error = -EINVAL;
	if (length < 0)
		goto out;
	error = -EBADF;
	f = fdget(fd);
	if (!f.file)
		goto out;

	/* explicitly opened as large or we are on 64-bit box */
	if (f.file->f_flags & O_LARGEFILE)
		small = 0;

	dentry = f.file->f_path.dentry;
	inode = dentry->d_inode;
	error = -EINVAL;
	if (!S_ISREG(inode->i_mode) || !(f.file->f_mode & FMODE_WRITE))
		goto out_putf;

	error = -EINVAL;
	/* Cannot ftruncate over 2^31 bytes without large file support */
	if (small && length > MAX_NON_LFS)
		goto out_putf;

	error = -EPERM;
	/* Check IS_APPEND on real upper inode */
	if (IS_APPEND(file_inode(f.file)))
		goto out_putf;

	sb_start_write(inode->i_sb);
	error = locks_verify_truncate(inode, f.file, length);
	if (!error)
		error = security_path_truncate(&f.file->f_path);
	if (!error)
		error = do_truncate(dentry, length, ATTR_MTIME|ATTR_CTIME, f.file);
	sb_end_write(inode->i_sb);
out_putf:
	fdput(f);
out:
	return error;
}

SYSCALL_DEFINE2(ftruncate, unsigned int, fd, unsigned long, length)
{
	return do_sys_ftruncate(fd, length, 1);
}

#ifdef CONFIG_COMPAT
COMPAT_SYSCALL_DEFINE2(ftruncate, unsigned int, fd, compat_ulong_t, length)
{
	return do_sys_ftruncate(fd, length, 1);
}
#endif

/* LFS versions of truncate are only needed on 32 bit machines */
#if BITS_PER_LONG == 32
SYSCALL_DEFINE2(truncate64, const char __user *, path, loff_t, length)
{
	return do_sys_truncate(path, length);
}

SYSCALL_DEFINE2(ftruncate64, unsigned int, fd, loff_t, length)
{
	return do_sys_ftruncate(fd, length, 0);
}
#endif /* BITS_PER_LONG == 32 */


int vfs_fallocate(struct file *file, int mode, loff_t offset, loff_t len)
{
	struct inode *inode = file_inode(file);
	long ret;

	if (offset < 0 || len <= 0)
		return -EINVAL;

	/* Return error if mode is not supported */
	if (mode & ~FALLOC_FL_SUPPORTED_MASK)
		return -EOPNOTSUPP;

	/* Punch hole and zero range are mutually exclusive */
	if ((mode & (FALLOC_FL_PUNCH_HOLE | FALLOC_FL_ZERO_RANGE)) ==
	    (FALLOC_FL_PUNCH_HOLE | FALLOC_FL_ZERO_RANGE))
		return -EOPNOTSUPP;

	/* Punch hole must have keep size set */
	if ((mode & FALLOC_FL_PUNCH_HOLE) &&
	    !(mode & FALLOC_FL_KEEP_SIZE))
		return -EOPNOTSUPP;

	/* Collapse range should only be used exclusively. */
	if ((mode & FALLOC_FL_COLLAPSE_RANGE) &&
	    (mode & ~FALLOC_FL_COLLAPSE_RANGE))
		return -EINVAL;

	/* Insert range should only be used exclusively. */
	if ((mode & FALLOC_FL_INSERT_RANGE) &&
	    (mode & ~FALLOC_FL_INSERT_RANGE))
		return -EINVAL;

	/* Unshare range should only be used with allocate mode. */
	if ((mode & FALLOC_FL_UNSHARE_RANGE) &&
	    (mode & ~(FALLOC_FL_UNSHARE_RANGE | FALLOC_FL_KEEP_SIZE)))
		return -EINVAL;

	if (!(file->f_mode & FMODE_WRITE))
		return -EBADF;

	/*
	 * We can only allow pure fallocate on append only files
	 */
	if ((mode & ~FALLOC_FL_KEEP_SIZE) && IS_APPEND(inode))
		return -EPERM;

	if (IS_IMMUTABLE(inode))
		return -EPERM;

	/*
	 * We cannot allow any fallocate operation on an active swapfile
	 */
	if (IS_SWAPFILE(inode))
		return -ETXTBSY;

	/*
	 * Revalidate the write permissions, in case security policy has
	 * changed since the files were opened.
	 */
	ret = security_file_permission(file, MAY_WRITE);
	if (ret)
		return ret;

	if (S_ISFIFO(inode->i_mode))
		return -ESPIPE;

<<<<<<< HEAD
	/*
	 * Let individual file system decide if it supports preallocation
	 * for directories or not.
	 */
	if (!S_ISREG(inode->i_mode) && !S_ISDIR(inode->i_mode) &&
	    !S_ISBLK(inode->i_mode))
=======
	if (S_ISDIR(inode->i_mode))
		return -EISDIR;

	if (!S_ISREG(inode->i_mode) && !S_ISBLK(inode->i_mode))
>>>>>>> 24b8d41d
		return -ENODEV;

	/* Check for wrap through zero too */
	if (((offset + len) > inode->i_sb->s_maxbytes) || ((offset + len) < 0))
		return -EFBIG;

	if (!file->f_op->fallocate)
		return -EOPNOTSUPP;

	file_start_write(file);
	ret = file->f_op->fallocate(file, mode, offset, len);

	/*
	 * Create inotify and fanotify events.
	 *
	 * To keep the logic simple always create events if fallocate succeeds.
	 * This implies that events are even created if the file size remains
	 * unchanged, e.g. when using flag FALLOC_FL_KEEP_SIZE.
	 */
	if (ret == 0)
		fsnotify_modify(file);

	file_end_write(file);
	return ret;
}
EXPORT_SYMBOL_GPL(vfs_fallocate);

int ksys_fallocate(int fd, int mode, loff_t offset, loff_t len)
{
	struct fd f = fdget(fd);
	int error = -EBADF;

	if (f.file) {
		error = vfs_fallocate(f.file, mode, offset, len);
		fdput(f);
	}
	return error;
}

SYSCALL_DEFINE4(fallocate, int, fd, int, mode, loff_t, offset, loff_t, len)
{
	return ksys_fallocate(fd, mode, offset, len);
}

/*
 * access() needs to use the real uid/gid, not the effective uid/gid.
 * We do this by temporarily clearing all FS-related capabilities and
 * switching the fsuid/fsgid around to the real ones.
 */
static const struct cred *access_override_creds(void)
{
	const struct cred *old_cred;
	struct cred *override_cred;

	override_cred = prepare_creds();
	if (!override_cred)
		return NULL;

	override_cred->fsuid = override_cred->uid;
	override_cred->fsgid = override_cred->gid;

	if (!issecure(SECURE_NO_SETUID_FIXUP)) {
		/* Clear the capabilities if we switch to a non-root user */
		kuid_t root_uid = make_kuid(override_cred->user_ns, 0);
		if (!uid_eq(override_cred->uid, root_uid))
			cap_clear(override_cred->cap_effective);
		else
			override_cred->cap_effective =
				override_cred->cap_permitted;
	}

	/*
	 * The new set of credentials can *only* be used in
	 * task-synchronous circumstances, and does not need
	 * RCU freeing, unless somebody then takes a separate
	 * reference to it.
	 *
	 * NOTE! This is _only_ true because this credential
	 * is used purely for override_creds() that installs
	 * it as the subjective cred. Other threads will be
	 * accessing ->real_cred, not the subjective cred.
	 *
	 * If somebody _does_ make a copy of this (using the
	 * 'get_current_cred()' function), that will clear the
	 * non_rcu field, because now that other user may be
	 * expecting RCU freeing. But normal thread-synchronous
	 * cred accesses will keep things non-RCY.
	 */
	override_cred->non_rcu = 1;

	old_cred = override_creds(override_cred);

	/* override_cred() gets its own ref */
	put_cred(override_cred);

	return old_cred;
}

static long do_faccessat(int dfd, const char __user *filename, int mode, int flags)
{
	struct path path;
	struct inode *inode;
	int res;
	unsigned int lookup_flags = LOOKUP_FOLLOW;
	const struct cred *old_cred = NULL;

	if (mode & ~S_IRWXO)	/* where's F_OK, X_OK, W_OK, R_OK? */
		return -EINVAL;

	if (flags & ~(AT_EACCESS | AT_SYMLINK_NOFOLLOW | AT_EMPTY_PATH))
		return -EINVAL;

	if (flags & AT_SYMLINK_NOFOLLOW)
		lookup_flags &= ~LOOKUP_FOLLOW;
	if (flags & AT_EMPTY_PATH)
		lookup_flags |= LOOKUP_EMPTY;

	if (!(flags & AT_EACCESS)) {
		old_cred = access_override_creds();
		if (!old_cred)
			return -ENOMEM;
	}

retry:
	res = user_path_at(dfd, filename, lookup_flags, &path);
	if (res)
		goto out;

	inode = d_backing_inode(path.dentry);

	if ((mode & MAY_EXEC) && S_ISREG(inode->i_mode)) {
		/*
		 * MAY_EXEC on regular files is denied if the fs is mounted
		 * with the "noexec" flag.
		 */
		res = -EACCES;
		if (path_noexec(&path))
			goto out_path_release;
	}

	res = inode_permission(inode, mode | MAY_ACCESS);
	/* SuS v2 requires we report a read only fs too */
	if (res || !(mode & S_IWOTH) || special_file(inode->i_mode))
		goto out_path_release;
	/*
	 * This is a rare case where using __mnt_is_readonly()
	 * is OK without a mnt_want/drop_write() pair.  Since
	 * no actual write to the fs is performed here, we do
	 * not need to telegraph to that to anyone.
	 *
	 * By doing this, we accept that this access is
	 * inherently racy and know that the fs may change
	 * state before we even see this result.
	 */
	if (__mnt_is_readonly(path.mnt))
		res = -EROFS;

out_path_release:
	path_put(&path);
	if (retry_estale(res, lookup_flags)) {
		lookup_flags |= LOOKUP_REVAL;
		goto retry;
	}
out:
	if (old_cred)
		revert_creds(old_cred);

	return res;
}

SYSCALL_DEFINE3(faccessat, int, dfd, const char __user *, filename, int, mode)
{
	return do_faccessat(dfd, filename, mode, 0);
}

SYSCALL_DEFINE4(faccessat2, int, dfd, const char __user *, filename, int, mode,
		int, flags)
{
	return do_faccessat(dfd, filename, mode, flags);
}

SYSCALL_DEFINE2(access, const char __user *, filename, int, mode)
{
	return do_faccessat(AT_FDCWD, filename, mode, 0);
}

SYSCALL_DEFINE1(chdir, const char __user *, filename)
{
	struct path path;
	int error;
	unsigned int lookup_flags = LOOKUP_FOLLOW | LOOKUP_DIRECTORY;
retry:
	error = user_path_at(AT_FDCWD, filename, lookup_flags, &path);
	if (error)
		goto out;

	error = inode_permission(path.dentry->d_inode, MAY_EXEC | MAY_CHDIR);
	if (error)
		goto dput_and_out;

	set_fs_pwd(current->fs, &path);

dput_and_out:
	path_put(&path);
	if (retry_estale(error, lookup_flags)) {
		lookup_flags |= LOOKUP_REVAL;
		goto retry;
	}
out:
	return error;
}

SYSCALL_DEFINE1(fchdir, unsigned int, fd)
{
	struct fd f = fdget_raw(fd);
	int error;

	error = -EBADF;
	if (!f.file)
		goto out;

	error = -ENOTDIR;
	if (!d_can_lookup(f.file->f_path.dentry))
		goto out_putf;

	error = inode_permission(file_inode(f.file), MAY_EXEC | MAY_CHDIR);
	if (!error)
		set_fs_pwd(current->fs, &f.file->f_path);
out_putf:
	fdput(f);
out:
	return error;
}

SYSCALL_DEFINE1(chroot, const char __user *, filename)
{
	struct path path;
	int error;
	unsigned int lookup_flags = LOOKUP_FOLLOW | LOOKUP_DIRECTORY;
retry:
	error = user_path_at(AT_FDCWD, filename, lookup_flags, &path);
	if (error)
		goto out;

	error = inode_permission(path.dentry->d_inode, MAY_EXEC | MAY_CHDIR);
	if (error)
		goto dput_and_out;

	error = -EPERM;
	if (!ns_capable(current_user_ns(), CAP_SYS_CHROOT))
		goto dput_and_out;
	error = security_path_chroot(&path);
	if (error)
		goto dput_and_out;

	set_fs_root(current->fs, &path);
	error = 0;
dput_and_out:
	path_put(&path);
	if (retry_estale(error, lookup_flags)) {
		lookup_flags |= LOOKUP_REVAL;
		goto retry;
	}
out:
	return error;
}

<<<<<<< HEAD
static int chmod_common(const struct path *path, umode_t mode)
=======
int chmod_common(const struct path *path, umode_t mode)
>>>>>>> 24b8d41d
{
	struct inode *inode = path->dentry->d_inode;
	struct inode *delegated_inode = NULL;
	struct iattr newattrs;
	int error;

	error = mnt_want_write(path->mnt);
	if (error)
		return error;
retry_deleg:
	inode_lock(inode);
	error = security_path_chmod(path, mode);
	if (error)
		goto out_unlock;
	newattrs.ia_mode = (mode & S_IALLUGO) | (inode->i_mode & ~S_IALLUGO);
	newattrs.ia_valid = ATTR_MODE | ATTR_CTIME;
	error = notify_change(path->dentry, &newattrs, &delegated_inode);
out_unlock:
	inode_unlock(inode);
	if (delegated_inode) {
		error = break_deleg_wait(&delegated_inode);
		if (!error)
			goto retry_deleg;
	}
	mnt_drop_write(path->mnt);
	return error;
}

int vfs_fchmod(struct file *file, umode_t mode)
{
	audit_file(file);
	return chmod_common(&file->f_path, mode);
}

SYSCALL_DEFINE2(fchmod, unsigned int, fd, umode_t, mode)
{
	struct fd f = fdget(fd);
	int err = -EBADF;

	if (f.file) {
		err = vfs_fchmod(f.file, mode);
		fdput(f);
	}
	return err;
}

static int do_fchmodat(int dfd, const char __user *filename, umode_t mode)
{
	struct path path;
	int error;
	unsigned int lookup_flags = LOOKUP_FOLLOW;
retry:
	error = user_path_at(dfd, filename, lookup_flags, &path);
	if (!error) {
		error = chmod_common(&path, mode);
		path_put(&path);
		if (retry_estale(error, lookup_flags)) {
			lookup_flags |= LOOKUP_REVAL;
			goto retry;
		}
	}
	return error;
}

SYSCALL_DEFINE3(fchmodat, int, dfd, const char __user *, filename,
		umode_t, mode)
{
	return do_fchmodat(dfd, filename, mode);
}

SYSCALL_DEFINE2(chmod, const char __user *, filename, umode_t, mode)
{
	return do_fchmodat(AT_FDCWD, filename, mode);
}

<<<<<<< HEAD
static int chown_common(const struct path *path, uid_t user, gid_t group)
=======
int chown_common(const struct path *path, uid_t user, gid_t group)
>>>>>>> 24b8d41d
{
	struct inode *inode = path->dentry->d_inode;
	struct inode *delegated_inode = NULL;
	int error;
	struct iattr newattrs;
	kuid_t uid;
	kgid_t gid;

	uid = make_kuid(current_user_ns(), user);
	gid = make_kgid(current_user_ns(), group);

retry_deleg:
	newattrs.ia_valid =  ATTR_CTIME;
	if (user != (uid_t) -1) {
		if (!uid_valid(uid))
			return -EINVAL;
		newattrs.ia_valid |= ATTR_UID;
		newattrs.ia_uid = uid;
	}
	if (group != (gid_t) -1) {
		if (!gid_valid(gid))
			return -EINVAL;
		newattrs.ia_valid |= ATTR_GID;
		newattrs.ia_gid = gid;
	}
	if (!S_ISDIR(inode->i_mode))
		newattrs.ia_valid |=
			ATTR_KILL_SUID | ATTR_KILL_SGID | ATTR_KILL_PRIV;
	inode_lock(inode);
	error = security_path_chown(path, uid, gid);
	if (!error)
		error = notify_change(path->dentry, &newattrs, &delegated_inode);
	inode_unlock(inode);
	if (delegated_inode) {
		error = break_deleg_wait(&delegated_inode);
		if (!error)
			goto retry_deleg;
	}
	return error;
}

int do_fchownat(int dfd, const char __user *filename, uid_t user, gid_t group,
		int flag)
{
	struct path path;
	int error = -EINVAL;
	int lookup_flags;

	if ((flag & ~(AT_SYMLINK_NOFOLLOW | AT_EMPTY_PATH)) != 0)
		goto out;

	lookup_flags = (flag & AT_SYMLINK_NOFOLLOW) ? 0 : LOOKUP_FOLLOW;
	if (flag & AT_EMPTY_PATH)
		lookup_flags |= LOOKUP_EMPTY;
retry:
	error = user_path_at(dfd, filename, lookup_flags, &path);
	if (error)
		goto out;
	error = mnt_want_write(path.mnt);
	if (error)
		goto out_release;
	error = chown_common(&path, user, group);
	mnt_drop_write(path.mnt);
out_release:
	path_put(&path);
	if (retry_estale(error, lookup_flags)) {
		lookup_flags |= LOOKUP_REVAL;
		goto retry;
	}
out:
	return error;
}

SYSCALL_DEFINE5(fchownat, int, dfd, const char __user *, filename, uid_t, user,
		gid_t, group, int, flag)
{
	return do_fchownat(dfd, filename, user, group, flag);
}

SYSCALL_DEFINE3(chown, const char __user *, filename, uid_t, user, gid_t, group)
{
	return do_fchownat(AT_FDCWD, filename, user, group, 0);
}

SYSCALL_DEFINE3(lchown, const char __user *, filename, uid_t, user, gid_t, group)
{
	return do_fchownat(AT_FDCWD, filename, user, group,
			   AT_SYMLINK_NOFOLLOW);
}

int vfs_fchown(struct file *file, uid_t user, gid_t group)
{
	int error;

	error = mnt_want_write_file(file);
	if (error)
		return error;
	audit_file(file);
	error = chown_common(&file->f_path, user, group);
	mnt_drop_write_file(file);
	return error;
}

int ksys_fchown(unsigned int fd, uid_t user, gid_t group)
{
	struct fd f = fdget(fd);
	int error = -EBADF;

	if (f.file) {
		error = vfs_fchown(f.file, user, group);
		fdput(f);
	}
	return error;
}

SYSCALL_DEFINE3(fchown, unsigned int, fd, uid_t, user, gid_t, group)
{
	return ksys_fchown(fd, user, group);
}

static int do_dentry_open(struct file *f,
			  struct inode *inode,
			  int (*open)(struct inode *, struct file *))
{
	static const struct file_operations empty_fops = {};
	int error;

	path_get(&f->f_path);
	f->f_inode = inode;
	f->f_mapping = inode->i_mapping;
	f->f_wb_err = filemap_sample_wb_err(f->f_mapping);
	f->f_sb_err = file_sample_sb_err(f);

	if (unlikely(f->f_flags & O_PATH)) {
		f->f_mode = FMODE_PATH | FMODE_OPENED;
		f->f_op = &empty_fops;
		return 0;
	}

	if (f->f_mode & FMODE_WRITE && !special_file(inode->i_mode)) {
		error = get_write_access(inode);
		if (unlikely(error))
			goto cleanup_file;
		error = __mnt_want_write(f->f_path.mnt);
		if (unlikely(error)) {
			put_write_access(inode);
			goto cleanup_file;
		}
		f->f_mode |= FMODE_WRITER;
	}

	/* POSIX.1-2008/SUSv4 Section XSI 2.9.7 */
	if (S_ISREG(inode->i_mode) || S_ISDIR(inode->i_mode))
		f->f_mode |= FMODE_ATOMIC_POS;

	f->f_op = fops_get(inode->i_fop);
	if (WARN_ON(!f->f_op)) {
		error = -ENODEV;
		goto cleanup_all;
	}

	error = security_file_open(f);
	if (error)
		goto cleanup_all;

	error = break_lease(locks_inode(f), f->f_flags);
	if (error)
		goto cleanup_all;

	/* normally all 3 are set; ->open() can clear them if needed */
	f->f_mode |= FMODE_LSEEK | FMODE_PREAD | FMODE_PWRITE;
	if (!open)
		open = f->f_op->open;
	if (open) {
		error = open(inode, f);
		if (error)
			goto cleanup_all;
	}
	f->f_mode |= FMODE_OPENED;
	if ((f->f_mode & (FMODE_READ | FMODE_WRITE)) == FMODE_READ)
		i_readcount_inc(inode);
	if ((f->f_mode & FMODE_READ) &&
	     likely(f->f_op->read || f->f_op->read_iter))
		f->f_mode |= FMODE_CAN_READ;
	if ((f->f_mode & FMODE_WRITE) &&
	     likely(f->f_op->write || f->f_op->write_iter))
		f->f_mode |= FMODE_CAN_WRITE;

	f->f_write_hint = WRITE_LIFE_NOT_SET;
	f->f_flags &= ~(O_CREAT | O_EXCL | O_NOCTTY | O_TRUNC);

	file_ra_state_init(&f->f_ra, f->f_mapping->host->i_mapping);

	/* NB: we're sure to have correct a_ops only after f_op->open */
	if (f->f_flags & O_DIRECT) {
		if (!f->f_mapping->a_ops || !f->f_mapping->a_ops->direct_IO)
			return -EINVAL;
	}

	/*
	 * XXX: Huge page cache doesn't support writing yet. Drop all page
	 * cache for this file before processing writes.
	 */
	if ((f->f_mode & FMODE_WRITE) && filemap_nr_thps(inode->i_mapping))
		truncate_pagecache(inode, 0);

	return 0;

cleanup_all:
	if (WARN_ON_ONCE(error > 0))
		error = -EINVAL;
	fops_put(f->f_op);
	if (f->f_mode & FMODE_WRITER) {
		put_write_access(inode);
		__mnt_drop_write(f->f_path.mnt);
	}
cleanup_file:
	path_put(&f->f_path);
	f->f_path.mnt = NULL;
	f->f_path.dentry = NULL;
	f->f_inode = NULL;
	return error;
}

/**
 * finish_open - finish opening a file
 * @file: file pointer
 * @dentry: pointer to dentry
 * @open: open callback
 * @opened: state of open
 *
 * This can be used to finish opening a file passed to i_op->atomic_open().
 *
 * If the open callback is set to NULL, then the standard f_op->open()
 * filesystem callback is substituted.
 *
 * NB: the dentry reference is _not_ consumed.  If, for example, the dentry is
 * the return value of d_splice_alias(), then the caller needs to perform dput()
 * on it after finish_open().
 *
 * Returns zero on success or -errno if the open failed.
 */
int finish_open(struct file *file, struct dentry *dentry,
		int (*open)(struct inode *, struct file *))
{
	BUG_ON(file->f_mode & FMODE_OPENED); /* once it's opened, it's opened */

	file->f_path.dentry = dentry;
	return do_dentry_open(file, d_backing_inode(dentry), open);
}
EXPORT_SYMBOL(finish_open);

/**
 * finish_no_open - finish ->atomic_open() without opening the file
 *
 * @file: file pointer
 * @dentry: dentry or NULL (as returned from ->lookup())
 *
 * This can be used to set the result of a successful lookup in ->atomic_open().
 *
 * NB: unlike finish_open() this function does consume the dentry reference and
 * the caller need not dput() it.
 *
 * Returns "0" which must be the return value of ->atomic_open() after having
 * called this function.
 */
int finish_no_open(struct file *file, struct dentry *dentry)
{
	file->f_path.dentry = dentry;
	return 0;
}
EXPORT_SYMBOL(finish_no_open);

char *file_path(struct file *filp, char *buf, int buflen)
{
	return d_path(&filp->f_path, buf, buflen);
}
EXPORT_SYMBOL(file_path);

/**
 * vfs_open - open the file at the given path
 * @path: path to open
 * @file: newly allocated file with f_flag initialized
 * @cred: credentials to use
 */
int vfs_open(const struct path *path, struct file *file)
{
<<<<<<< HEAD
	struct dentry *dentry = d_real(path->dentry, NULL, file->f_flags);

	if (IS_ERR(dentry))
		return PTR_ERR(dentry);

	file->f_path = *path;
	return do_dentry_open(file, d_backing_inode(dentry), NULL, cred);
=======
	file->f_path = *path;
	return do_dentry_open(file, d_backing_inode(path->dentry), NULL);
>>>>>>> 24b8d41d
}

struct file *dentry_open(const struct path *path, int flags,
			 const struct cred *cred)
{
	int error;
	struct file *f;

	validate_creds(cred);

	/* We must always pass in a valid mount pointer. */
	BUG_ON(!path->mnt);

	f = alloc_empty_file(flags, cred);
	if (!IS_ERR(f)) {
		error = vfs_open(path, f);
		if (error) {
			fput(f);
			f = ERR_PTR(error);
		}
	}
	return f;
}
EXPORT_SYMBOL(dentry_open);

struct file *open_with_fake_path(const struct path *path, int flags,
				struct inode *inode, const struct cred *cred)
{
	struct file *f = alloc_empty_file_noaccount(flags, cred);
	if (!IS_ERR(f)) {
		int error;

		f->f_path = *path;
		error = do_dentry_open(f, inode, NULL);
		if (error) {
			fput(f);
			f = ERR_PTR(error);
		}
	}
	return f;
}
EXPORT_SYMBOL(open_with_fake_path);

#define WILL_CREATE(flags)	(flags & (O_CREAT | __O_TMPFILE))
#define O_PATH_FLAGS		(O_DIRECTORY | O_NOFOLLOW | O_PATH | O_CLOEXEC)

inline struct open_how build_open_how(int flags, umode_t mode)
{
	struct open_how how = {
		.flags = flags & VALID_OPEN_FLAGS,
		.mode = mode & S_IALLUGO,
	};

	/* O_PATH beats everything else. */
	if (how.flags & O_PATH)
		how.flags &= O_PATH_FLAGS;
	/* Modes should only be set for create-like flags. */
	if (!WILL_CREATE(how.flags))
		how.mode = 0;
	return how;
}

inline int build_open_flags(const struct open_how *how, struct open_flags *op)
{
	int flags = how->flags;
	int lookup_flags = 0;
	int acc_mode = ACC_MODE(flags);

	/* Must never be set by userspace */
	flags &= ~(FMODE_NONOTIFY | O_CLOEXEC);

	/*
	 * Older syscalls implicitly clear all of the invalid flags or argument
	 * values before calling build_open_flags(), but openat2(2) checks all
	 * of its arguments.
	 */
	if (flags & ~VALID_OPEN_FLAGS)
		return -EINVAL;
	if (how->resolve & ~VALID_RESOLVE_FLAGS)
		return -EINVAL;

	/* Deal with the mode. */
	if (WILL_CREATE(flags)) {
		if (how->mode & ~S_IALLUGO)
			return -EINVAL;
		op->mode = how->mode | S_IFREG;
	} else {
		if (how->mode != 0)
			return -EINVAL;
		op->mode = 0;
	}

	/*
	 * In order to ensure programs get explicit errors when trying to use
	 * O_TMPFILE on old kernels, O_TMPFILE is implemented such that it
	 * looks like (O_DIRECTORY|O_RDWR & ~O_CREAT) to old kernels. But we
	 * have to require userspace to explicitly set it.
	 */
	if (flags & __O_TMPFILE) {
		if ((flags & O_TMPFILE_MASK) != O_TMPFILE)
			return -EINVAL;
		if (!(acc_mode & MAY_WRITE))
			return -EINVAL;
	}
	if (flags & O_PATH) {
		/* O_PATH only permits certain other flags to be set. */
		if (flags & ~O_PATH_FLAGS)
			return -EINVAL;
		acc_mode = 0;
	}

	/*
	 * O_SYNC is implemented as __O_SYNC|O_DSYNC.  As many places only
	 * check for O_DSYNC if the need any syncing at all we enforce it's
	 * always set instead of having to deal with possibly weird behaviour
	 * for malicious applications setting only __O_SYNC.
	 */
	if (flags & __O_SYNC)
		flags |= O_DSYNC;

	op->open_flag = flags;

	/* O_TRUNC implies we need access checks for write permissions */
	if (flags & O_TRUNC)
		acc_mode |= MAY_WRITE;

	/* Allow the LSM permission hook to distinguish append
	   access from general write access. */
	if (flags & O_APPEND)
		acc_mode |= MAY_APPEND;

	op->acc_mode = acc_mode;

	op->intent = flags & O_PATH ? 0 : LOOKUP_OPEN;

	if (flags & O_CREAT) {
		op->intent |= LOOKUP_CREATE;
		if (flags & O_EXCL) {
			op->intent |= LOOKUP_EXCL;
			flags |= O_NOFOLLOW;
		}
	}

	if (flags & O_DIRECTORY)
		lookup_flags |= LOOKUP_DIRECTORY;
	if (!(flags & O_NOFOLLOW))
		lookup_flags |= LOOKUP_FOLLOW;

	if (how->resolve & RESOLVE_NO_XDEV)
		lookup_flags |= LOOKUP_NO_XDEV;
	if (how->resolve & RESOLVE_NO_MAGICLINKS)
		lookup_flags |= LOOKUP_NO_MAGICLINKS;
	if (how->resolve & RESOLVE_NO_SYMLINKS)
		lookup_flags |= LOOKUP_NO_SYMLINKS;
	if (how->resolve & RESOLVE_BENEATH)
		lookup_flags |= LOOKUP_BENEATH;
	if (how->resolve & RESOLVE_IN_ROOT)
		lookup_flags |= LOOKUP_IN_ROOT;

	op->lookup_flags = lookup_flags;
	return 0;
}

/**
 * file_open_name - open file and return file pointer
 *
 * @name:	struct filename containing path to open
 * @flags:	open flags as per the open(2) second argument
 * @mode:	mode for the new file if O_CREAT is set, else ignored
 *
 * This is the helper to open a file from kernelspace if you really
 * have to.  But in generally you should not do this, so please move
 * along, nothing to see here..
 */
struct file *file_open_name(struct filename *name, int flags, umode_t mode)
{
	struct open_flags op;
	struct open_how how = build_open_how(flags, mode);
	int err = build_open_flags(&how, &op);
	if (err)
		return ERR_PTR(err);
	return do_filp_open(AT_FDCWD, name, &op);
}

/**
 * filp_open - open file and return file pointer
 *
 * @filename:	path to open
 * @flags:	open flags as per the open(2) second argument
 * @mode:	mode for the new file if O_CREAT is set, else ignored
 *
 * This is the helper to open a file from kernelspace if you really
 * have to.  But in generally you should not do this, so please move
 * along, nothing to see here..
 */
struct file *filp_open(const char *filename, int flags, umode_t mode)
{
	struct filename *name = getname_kernel(filename);
	struct file *file = ERR_CAST(name);
	
	if (!IS_ERR(name)) {
		file = file_open_name(name, flags, mode);
		putname(name);
	}
	return file;
}
EXPORT_SYMBOL(filp_open);

struct file *file_open_root(struct dentry *dentry, struct vfsmount *mnt,
			    const char *filename, int flags, umode_t mode)
{
	struct open_flags op;
	struct open_how how = build_open_how(flags, mode);
	int err = build_open_flags(&how, &op);
	if (err)
		return ERR_PTR(err);
	return do_file_open_root(dentry, mnt, filename, &op);
}
EXPORT_SYMBOL(file_open_root);

<<<<<<< HEAD
struct file *filp_clone_open(struct file *oldfile)
{
	struct file *file;
	int retval;

	file = get_empty_filp();
	if (IS_ERR(file))
		return file;

	file->f_flags = oldfile->f_flags;
	retval = vfs_open(&oldfile->f_path, file, oldfile->f_cred);
	if (retval) {
		put_filp(file);
		return ERR_PTR(retval);
	}

	return file;
}
EXPORT_SYMBOL(filp_clone_open);

long do_sys_open(int dfd, const char __user *filename, int flags, umode_t mode)
=======
static long do_sys_openat2(int dfd, const char __user *filename,
			   struct open_how *how)
>>>>>>> 24b8d41d
{
	struct open_flags op;
	int fd = build_open_flags(how, &op);
	struct filename *tmp;

	if (fd)
		return fd;

	tmp = getname(filename);
	if (IS_ERR(tmp))
		return PTR_ERR(tmp);

	fd = get_unused_fd_flags(how->flags);
	if (fd >= 0) {
		struct file *f = do_filp_open(dfd, tmp, &op);
		if (IS_ERR(f)) {
			put_unused_fd(fd);
			fd = PTR_ERR(f);
		} else {
			fsnotify_open(f);
			fd_install(fd, f);
		}
	}
	putname(tmp);
	return fd;
}

long do_sys_open(int dfd, const char __user *filename, int flags, umode_t mode)
{
	struct open_how how = build_open_how(flags, mode);
	return do_sys_openat2(dfd, filename, &how);
}


SYSCALL_DEFINE3(open, const char __user *, filename, int, flags, umode_t, mode)
{
	if (force_o_largefile())
		flags |= O_LARGEFILE;
	return do_sys_open(AT_FDCWD, filename, flags, mode);
}

SYSCALL_DEFINE4(openat, int, dfd, const char __user *, filename, int, flags,
		umode_t, mode)
{
	if (force_o_largefile())
		flags |= O_LARGEFILE;
	return do_sys_open(dfd, filename, flags, mode);
}

SYSCALL_DEFINE4(openat2, int, dfd, const char __user *, filename,
		struct open_how __user *, how, size_t, usize)
{
	int err;
	struct open_how tmp;

	BUILD_BUG_ON(sizeof(struct open_how) < OPEN_HOW_SIZE_VER0);
	BUILD_BUG_ON(sizeof(struct open_how) != OPEN_HOW_SIZE_LATEST);

	if (unlikely(usize < OPEN_HOW_SIZE_VER0))
		return -EINVAL;

	err = copy_struct_from_user(&tmp, sizeof(tmp), how, usize);
	if (err)
		return err;

	/* O_LARGEFILE is only allowed for non-O_PATH. */
	if (!(tmp.flags & O_PATH) && force_o_largefile())
		tmp.flags |= O_LARGEFILE;

	return do_sys_openat2(dfd, filename, &tmp);
}

#ifdef CONFIG_COMPAT
/*
 * Exactly like sys_open(), except that it doesn't set the
 * O_LARGEFILE flag.
 */
COMPAT_SYSCALL_DEFINE3(open, const char __user *, filename, int, flags, umode_t, mode)
{
	return do_sys_open(AT_FDCWD, filename, flags, mode);
}

/*
 * Exactly like sys_openat(), except that it doesn't set the
 * O_LARGEFILE flag.
 */
COMPAT_SYSCALL_DEFINE4(openat, int, dfd, const char __user *, filename, int, flags, umode_t, mode)
{
	return do_sys_open(dfd, filename, flags, mode);
}
#endif

#ifndef __alpha__

/*
 * For backward compatibility?  Maybe this should be moved
 * into arch/i386 instead?
 */
SYSCALL_DEFINE2(creat, const char __user *, pathname, umode_t, mode)
{
	int flags = O_CREAT | O_WRONLY | O_TRUNC;

	if (force_o_largefile())
		flags |= O_LARGEFILE;
	return do_sys_open(AT_FDCWD, pathname, flags, mode);
}
#endif

/*
 * "id" is the POSIX thread ID. We use the
 * files pointer for this..
 */
int filp_close(struct file *filp, fl_owner_t id)
{
	int retval = 0;

	if (!file_count(filp)) {
		printk(KERN_ERR "VFS: Close: file count is 0\n");
		return 0;
	}

	if (filp->f_op->flush)
		retval = filp->f_op->flush(filp, id);

	if (likely(!(filp->f_mode & FMODE_PATH))) {
		dnotify_flush(filp, id);
		locks_remove_posix(filp, id);
	}
	fput(filp);
	return retval;
}

EXPORT_SYMBOL(filp_close);

/*
 * Careful here! We test whether the file pointer is NULL before
 * releasing the fd. This ensures that one clone task can't release
 * an fd while another clone is opening it.
 */
SYSCALL_DEFINE1(close, unsigned int, fd)
{
	int retval = __close_fd(current->files, fd);

	/* can't restart close syscall because file table entry was cleared */
	if (unlikely(retval == -ERESTARTSYS ||
		     retval == -ERESTARTNOINTR ||
		     retval == -ERESTARTNOHAND ||
		     retval == -ERESTART_RESTARTBLOCK))
		retval = -EINTR;

	return retval;
}

/**
 * close_range() - Close all file descriptors in a given range.
 *
 * @fd:     starting file descriptor to close
 * @max_fd: last file descriptor to close
 * @flags:  reserved for future extensions
 *
 * This closes a range of file descriptors. All file descriptors
 * from @fd up to and including @max_fd are closed.
 * Currently, errors to close a given file descriptor are ignored.
 */
SYSCALL_DEFINE3(close_range, unsigned int, fd, unsigned int, max_fd,
		unsigned int, flags)
{
	return __close_range(fd, max_fd, flags);
}

/*
 * This routine simulates a hangup on the tty, to arrange that users
 * are given clean terminals at login time.
 */
SYSCALL_DEFINE0(vhangup)
{
	if (capable(CAP_SYS_TTY_CONFIG)) {
		tty_vhangup_self();
		return 0;
	}
	return -EPERM;
}

/*
 * Called when an inode is about to be open.
 * We use this to disallow opening large files on 32bit systems if
 * the caller didn't specify O_LARGEFILE.  On 64bit systems we force
 * on this flag in sys_open.
 */
int generic_file_open(struct inode * inode, struct file * filp)
{
	if (!(filp->f_flags & O_LARGEFILE) && i_size_read(inode) > MAX_NON_LFS)
		return -EOVERFLOW;
	return 0;
}

EXPORT_SYMBOL(generic_file_open);

/*
 * This is used by subsystems that don't want seekable
 * file descriptors. The function is not supposed to ever fail, the only
 * reason it returns an 'int' and not 'void' is so that it can be plugged
 * directly into file_operations structure.
 */
int nonseekable_open(struct inode *inode, struct file *filp)
{
	filp->f_mode &= ~(FMODE_LSEEK | FMODE_PREAD | FMODE_PWRITE);
	return 0;
}

EXPORT_SYMBOL(nonseekable_open);

/*
 * stream_open is used by subsystems that want stream-like file descriptors.
 * Such file descriptors are not seekable and don't have notion of position
 * (file.f_pos is always 0 and ppos passed to .read()/.write() is always NULL).
 * Contrary to file descriptors of other regular files, .read() and .write()
 * can run simultaneously.
 *
 * stream_open never fails and is marked to return int so that it could be
 * directly used as file_operations.open .
 */
int stream_open(struct inode *inode, struct file *filp)
{
	filp->f_mode &= ~(FMODE_LSEEK | FMODE_PREAD | FMODE_PWRITE | FMODE_ATOMIC_POS);
	filp->f_mode |= FMODE_STREAM;
	return 0;
}

EXPORT_SYMBOL(stream_open);<|MERGE_RESOLUTION|>--- conflicted
+++ resolved
@@ -69,7 +69,6 @@
 long vfs_truncate(const struct path *path, loff_t length)
 {
 	struct inode *inode;
-	struct dentry *upperdentry;
 	long error;
 
 	inode = path->dentry->d_inode;
@@ -92,17 +91,7 @@
 	if (IS_APPEND(inode))
 		goto mnt_drop_write_and_out;
 
-	/*
-	 * If this is an overlayfs then do as if opening the file so we get
-	 * write access on the upper inode, not on the overlay inode.  For
-	 * non-overlay filesystems d_real() is an identity function.
-	 */
-	upperdentry = d_real(path->dentry, NULL, O_WRONLY);
-	error = PTR_ERR(upperdentry);
-	if (IS_ERR(upperdentry))
-		goto mnt_drop_write_and_out;
-
-	error = get_write_access(upperdentry->d_inode);
+	error = get_write_access(inode);
 	if (error)
 		goto mnt_drop_write_and_out;
 
@@ -121,7 +110,7 @@
 		error = do_truncate(path->dentry, length, 0, NULL);
 
 put_write_and_out:
-	put_write_access(upperdentry->d_inode);
+	put_write_access(inode);
 mnt_drop_write_and_out:
 	mnt_drop_write(path->mnt);
 out:
@@ -303,19 +292,10 @@
 	if (S_ISFIFO(inode->i_mode))
 		return -ESPIPE;
 
-<<<<<<< HEAD
-	/*
-	 * Let individual file system decide if it supports preallocation
-	 * for directories or not.
-	 */
-	if (!S_ISREG(inode->i_mode) && !S_ISDIR(inode->i_mode) &&
-	    !S_ISBLK(inode->i_mode))
-=======
 	if (S_ISDIR(inode->i_mode))
 		return -EISDIR;
 
 	if (!S_ISREG(inode->i_mode) && !S_ISBLK(inode->i_mode))
->>>>>>> 24b8d41d
 		return -ENODEV;
 
 	/* Check for wrap through zero too */
@@ -583,11 +563,7 @@
 	return error;
 }
 
-<<<<<<< HEAD
-static int chmod_common(const struct path *path, umode_t mode)
-=======
 int chmod_common(const struct path *path, umode_t mode)
->>>>>>> 24b8d41d
 {
 	struct inode *inode = path->dentry->d_inode;
 	struct inode *delegated_inode = NULL;
@@ -663,11 +639,7 @@
 	return do_fchmodat(AT_FDCWD, filename, mode);
 }
 
-<<<<<<< HEAD
-static int chown_common(const struct path *path, uid_t user, gid_t group)
-=======
 int chown_common(const struct path *path, uid_t user, gid_t group)
->>>>>>> 24b8d41d
 {
 	struct inode *inode = path->dentry->d_inode;
 	struct inode *delegated_inode = NULL;
@@ -955,18 +927,8 @@
  */
 int vfs_open(const struct path *path, struct file *file)
 {
-<<<<<<< HEAD
-	struct dentry *dentry = d_real(path->dentry, NULL, file->f_flags);
-
-	if (IS_ERR(dentry))
-		return PTR_ERR(dentry);
-
-	file->f_path = *path;
-	return do_dentry_open(file, d_backing_inode(dentry), NULL, cred);
-=======
 	file->f_path = *path;
 	return do_dentry_open(file, d_backing_inode(path->dentry), NULL);
->>>>>>> 24b8d41d
 }
 
 struct file *dentry_open(const struct path *path, int flags,
@@ -1187,32 +1149,8 @@
 }
 EXPORT_SYMBOL(file_open_root);
 
-<<<<<<< HEAD
-struct file *filp_clone_open(struct file *oldfile)
-{
-	struct file *file;
-	int retval;
-
-	file = get_empty_filp();
-	if (IS_ERR(file))
-		return file;
-
-	file->f_flags = oldfile->f_flags;
-	retval = vfs_open(&oldfile->f_path, file, oldfile->f_cred);
-	if (retval) {
-		put_filp(file);
-		return ERR_PTR(retval);
-	}
-
-	return file;
-}
-EXPORT_SYMBOL(filp_clone_open);
-
-long do_sys_open(int dfd, const char __user *filename, int flags, umode_t mode)
-=======
 static long do_sys_openat2(int dfd, const char __user *filename,
 			   struct open_how *how)
->>>>>>> 24b8d41d
 {
 	struct open_flags op;
 	int fd = build_open_flags(how, &op);
