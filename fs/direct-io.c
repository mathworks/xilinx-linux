--- conflicted
+++ resolved
@@ -233,11 +233,7 @@
  * filesystems can use it to hold additional state between get_block calls and
  * dio_complete.
  */
-<<<<<<< HEAD
-static ssize_t dio_complete(struct dio *dio, ssize_t ret, bool is_async)
-=======
 static ssize_t dio_complete(struct dio *dio, ssize_t ret, unsigned int flags)
->>>>>>> 24b8d41d
 {
 	loff_t offset = dio->iocb->ki_pos;
 	ssize_t transferred = 0;
@@ -272,11 +268,6 @@
 		ret = transferred;
 
 	if (dio->end_io) {
-<<<<<<< HEAD
-		int err;
-
-=======
->>>>>>> 24b8d41d
 		// XXX: ki_pos??
 		err = dio->end_io(dio->iocb, offset, ret, dio->private);
 		if (err)
@@ -305,13 +296,9 @@
 			dio_warn_stale_pagecache(dio->iocb->ki_filp);
 	}
 
-<<<<<<< HEAD
-	if (is_async) {
-=======
 	inode_dio_end(dio->inode);
 
 	if (flags & DIO_COMPLETE_ASYNC) {
->>>>>>> 24b8d41d
 		/*
 		 * generic_write_sync expects ki_pos to have been updated
 		 * already, but the submission path only does this for
@@ -319,13 +306,8 @@
 		 */
 		dio->iocb->ki_pos += transferred;
 
-<<<<<<< HEAD
-		if (dio->op == REQ_OP_WRITE)
-			ret = generic_write_sync(dio->iocb,  transferred);
-=======
 		if (ret > 0 && dio->op == REQ_OP_WRITE)
 			ret = generic_write_sync(dio->iocb, ret);
->>>>>>> 24b8d41d
 		dio->iocb->ki_complete(dio->iocb, ret, 0);
 	}
 
@@ -337,11 +319,7 @@
 {
 	struct dio *dio = container_of(work, struct dio, complete_work);
 
-<<<<<<< HEAD
-	dio_complete(dio, 0, true);
-=======
 	dio_complete(dio, 0, DIO_COMPLETE_ASYNC | DIO_COMPLETE_INVALIDATE);
->>>>>>> 24b8d41d
 }
 
 static blk_status_t dio_bio_complete(struct dio *dio, struct bio *bio);
@@ -383,11 +361,7 @@
 			queue_work(dio->inode->i_sb->s_dio_done_wq,
 				   &dio->complete_work);
 		} else {
-<<<<<<< HEAD
-			dio_complete(dio, 0, true);
-=======
 			dio_complete(dio, 0, DIO_COMPLETE_ASYNC);
->>>>>>> 24b8d41d
 		}
 	}
 }
@@ -535,26 +509,10 @@
 			dio->io_error = -EIO;
 	}
 
-<<<<<<< HEAD
-	if (dio->is_async && dio->op == REQ_OP_READ && dio->should_dirty) {
-		err = bio->bi_error;
-		bio_check_pages_dirty(bio);	/* transfers ownership */
-	} else {
-		bio_for_each_segment_all(bvec, bio, i) {
-			struct page *page = bvec->bv_page;
-
-			if (dio->op == REQ_OP_READ && !PageCompound(page) &&
-					dio->should_dirty)
-				set_page_dirty_lock(page);
-			put_page(page);
-		}
-		err = bio->bi_error;
-=======
 	if (dio->is_async && should_dirty) {
 		bio_check_pages_dirty(bio);	/* transfers ownership */
 	} else {
 		bio_release_pages(bio, should_dirty);
->>>>>>> 24b8d41d
 		bio_put(bio);
 	}
 	return err;
@@ -705,13 +663,8 @@
 		 */
 		create = dio->op == REQ_OP_WRITE;
 		if (dio->flags & DIO_SKIP_HOLES) {
-<<<<<<< HEAD
-			if (fs_startblk <= ((i_size_read(dio->inode) - 1) >>
-							i_blkbits))
-=======
 			i_size = i_size_read(dio->inode);
 			if (i_size && fs_startblk <= (i_size - 1) >> i_blkbits)
->>>>>>> 24b8d41d
 				create = 0;
 		}
 
@@ -1179,15 +1132,9 @@
 	unsigned blkbits = i_blkbits;
 	unsigned blocksize_mask = (1 << blkbits) - 1;
 	ssize_t retval = -EINVAL;
-<<<<<<< HEAD
-	size_t count = iov_iter_count(iter);
-	loff_t offset = iocb->ki_pos;
-	loff_t end = offset + count;
-=======
 	const size_t count = iov_iter_count(iter);
 	loff_t offset = iocb->ki_pos;
 	const loff_t end = offset + count;
->>>>>>> 24b8d41d
 	struct dio *dio;
 	struct dio_submit sdio = { 0, };
 	struct buffer_head map_bh = { 0, };
@@ -1258,12 +1205,6 @@
 	dio->inode = inode;
 	if (iov_iter_rw(iter) == WRITE) {
 		dio->op = REQ_OP_WRITE;
-<<<<<<< HEAD
-		dio->op_flags = WRITE_ODIRECT;
-	} else {
-		dio->op = REQ_OP_READ;
-	}
-=======
 		dio->op_flags = REQ_SYNC | REQ_IDLE;
 		if (iocb->ki_flags & IOCB_NOWAIT)
 			dio->op_flags |= REQ_NOWAIT;
@@ -1272,7 +1213,6 @@
 	}
 	if (iocb->ki_flags & IOCB_HIPRI)
 		dio->op_flags |= REQ_HIPRI;
->>>>>>> 24b8d41d
 
 	/*
 	 * For AIO O_(D)SYNC writes we need to defer completions to a workqueue
@@ -1390,11 +1330,7 @@
 		dio_await_completion(dio);
 
 	if (drop_refcount(dio) == 0) {
-<<<<<<< HEAD
-		retval = dio_complete(dio, retval, false);
-=======
 		retval = dio_complete(dio, retval, DIO_COMPLETE_INVALIDATE);
->>>>>>> 24b8d41d
 	} else
 		BUG_ON(retval != -EIOCBQUEUED);
 
