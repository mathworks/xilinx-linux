--- conflicted
+++ resolved
@@ -81,24 +81,6 @@
 };
 
 /*
-<<<<<<< HEAD
- * open "/proc/fs/cachefiles/XXX" which provide statistics summaries
- */
-static int cachefiles_histogram_open(struct inode *inode, struct file *file)
-{
-	return seq_open(file, &cachefiles_histogram_ops);
-}
-
-static const struct file_operations cachefiles_histogram_fops = {
-	.open		= cachefiles_histogram_open,
-	.read		= seq_read,
-	.llseek		= seq_lseek,
-	.release	= seq_release,
-};
-
-/*
-=======
->>>>>>> 24b8d41d
  * initialise the /proc/fs/cachefiles/ directory
  */
 int __init cachefiles_proc_init(void)
