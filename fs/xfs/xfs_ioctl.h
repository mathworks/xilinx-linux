// SPDX-License-Identifier: GPL-2.0
/*
 * Copyright (c) 2008 Silicon Graphics, Inc.
 * All Rights Reserved.
 */
#ifndef __XFS_IOCTL_H__
#define __XFS_IOCTL_H__

struct xfs_bstat;
struct xfs_ibulk;
struct xfs_inogrp;


extern int
xfs_ioc_space(
	struct file		*filp,
<<<<<<< HEAD
	unsigned int		cmd,
=======
>>>>>>> 24b8d41d
	xfs_flock64_t		*bf);

int
xfs_ioc_swapext(
	xfs_swapext_t	*sxp);

extern int
xfs_find_handle(
	unsigned int		cmd,
	xfs_fsop_handlereq_t	*hreq);

extern int
xfs_open_by_handle(
	struct file		*parfilp,
	xfs_fsop_handlereq_t	*hreq);

extern int
xfs_readlink_by_handle(
	struct file		*parfilp,
	xfs_fsop_handlereq_t	*hreq);

int xfs_ioc_attrmulti_one(struct file *parfilp, struct inode *inode,
		uint32_t opcode, void __user *uname, void __user *value,
		uint32_t *len, uint32_t flags);
int xfs_ioc_attr_list(struct xfs_inode *dp, void __user *ubuf, int bufsize,
	int flags, struct xfs_attrlist_cursor __user *ucursor);

extern struct dentry *
xfs_handle_to_dentry(
	struct file		*parfilp,
	void __user		*uhandle,
	u32			hlen);

extern long
xfs_file_ioctl(
	struct file		*filp,
	unsigned int		cmd,
	unsigned long		p);

extern long
xfs_file_compat_ioctl(
	struct file		*file,
	unsigned int		cmd,
	unsigned long		arg);

int xfs_fsbulkstat_one_fmt(struct xfs_ibulk *breq,
			   const struct xfs_bulkstat *bstat);
int xfs_fsinumbers_fmt(struct xfs_ibulk *breq, const struct xfs_inumbers *igrp);

#endif<|MERGE_RESOLUTION|>--- conflicted
+++ resolved
@@ -14,10 +14,6 @@
 extern int
 xfs_ioc_space(
 	struct file		*filp,
-<<<<<<< HEAD
-	unsigned int		cmd,
-=======
->>>>>>> 24b8d41d
 	xfs_flock64_t		*bf);
 
 int
