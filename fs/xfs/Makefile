# SPDX-License-Identifier: GPL-2.0
#
# Copyright (c) 2000-2005 Silicon Graphics, Inc.
# All Rights Reserved.
#

ccflags-y += -I $(srctree)/$(src)		# needed for trace events
ccflags-y += -I $(srctree)/$(src)/libxfs

obj-$(CONFIG_XFS_FS)		+= xfs.o

# this one should be compiled first, as the tracing macros can easily blow up
xfs-y				+= xfs_trace.o

# build the libxfs code first
xfs-y				+= $(addprefix libxfs/, \
				   xfs_ag.o \
				   xfs_alloc.o \
				   xfs_alloc_btree.o \
				   xfs_attr.o \
				   xfs_attr_leaf.o \
				   xfs_attr_remote.o \
				   xfs_bit.o \
				   xfs_bmap.o \
				   xfs_bmap_btree.o \
				   xfs_btree.o \
				   xfs_btree_staging.o \
				   xfs_da_btree.o \
<<<<<<< HEAD
				   xfs_da_format.o \
=======
>>>>>>> 24b8d41d
				   xfs_defer.o \
				   xfs_dir2.o \
				   xfs_dir2_block.o \
				   xfs_dir2_data.o \
				   xfs_dir2_leaf.o \
				   xfs_dir2_node.o \
				   xfs_dir2_sf.o \
				   xfs_dquot_buf.o \
				   xfs_ialloc.o \
				   xfs_ialloc_btree.o \
				   xfs_iext_tree.o \
				   xfs_inode_fork.o \
				   xfs_inode_buf.o \
				   xfs_log_rlimit.o \
				   xfs_ag_resv.o \
				   xfs_rmap.o \
				   xfs_rmap_btree.o \
				   xfs_refcount.o \
				   xfs_refcount_btree.o \
				   xfs_sb.o \
				   xfs_symlink_remote.o \
				   xfs_trans_inode.o \
				   xfs_trans_resv.o \
				   xfs_types.o \
				   )
# xfs_rtbitmap is shared with libxfs
xfs-$(CONFIG_XFS_RT)		+= $(addprefix libxfs/, \
				   xfs_rtbitmap.o \
				   )

# highlevel code
xfs-y				+= xfs_aops.o \
				   xfs_attr_inactive.o \
				   xfs_attr_list.o \
				   xfs_bmap_util.o \
				   xfs_bio_io.o \
				   xfs_buf.o \
				   xfs_dir2_readdir.o \
				   xfs_discard.o \
				   xfs_error.o \
				   xfs_export.o \
				   xfs_extent_busy.o \
				   xfs_file.o \
				   xfs_filestream.o \
				   xfs_fsmap.o \
				   xfs_fsops.o \
				   xfs_globals.o \
				   xfs_health.o \
				   xfs_icache.o \
				   xfs_ioctl.o \
				   xfs_iomap.o \
				   xfs_iops.o \
				   xfs_inode.o \
				   xfs_itable.o \
				   xfs_iwalk.o \
				   xfs_message.o \
				   xfs_mount.o \
				   xfs_mru_cache.o \
<<<<<<< HEAD
=======
				   xfs_pwork.o \
>>>>>>> 24b8d41d
				   xfs_reflink.o \
				   xfs_stats.o \
				   xfs_super.o \
				   xfs_symlink.o \
				   xfs_sysfs.o \
				   xfs_trans.o \
				   xfs_xattr.o \
				   kmem.o

# low-level transaction/log code
xfs-y				+= xfs_log.o \
				   xfs_log_cil.o \
				   xfs_bmap_item.o \
				   xfs_buf_item.o \
				   xfs_buf_item_recover.o \
				   xfs_dquot_item_recover.o \
				   xfs_extfree_item.o \
				   xfs_icreate_item.o \
				   xfs_inode_item.o \
<<<<<<< HEAD
=======
				   xfs_inode_item_recover.o \
>>>>>>> 24b8d41d
				   xfs_refcount_item.o \
				   xfs_rmap_item.o \
				   xfs_log_recover.o \
				   xfs_trans_ail.o \
<<<<<<< HEAD
				   xfs_trans_bmap.o \
				   xfs_trans_buf.o \
				   xfs_trans_extfree.o \
				   xfs_trans_inode.o \
				   xfs_trans_refcount.o \
				   xfs_trans_rmap.o \
=======
				   xfs_trans_buf.o
>>>>>>> 24b8d41d

# optional features
xfs-$(CONFIG_XFS_QUOTA)		+= xfs_dquot.o \
				   xfs_dquot_item.o \
				   xfs_trans_dquot.o \
				   xfs_qm_syscalls.o \
				   xfs_qm_bhv.o \
				   xfs_qm.o \
				   xfs_quotaops.o

# xfs_rtbitmap is shared with libxfs
xfs-$(CONFIG_XFS_RT)		+= xfs_rtalloc.o

xfs-$(CONFIG_XFS_POSIX_ACL)	+= xfs_acl.o
xfs-$(CONFIG_SYSCTL)		+= xfs_sysctl.o
xfs-$(CONFIG_COMPAT)		+= xfs_ioctl32.o
<<<<<<< HEAD
xfs-$(CONFIG_EXPORTFS_BLOCK_OPS)	+= xfs_pnfs.o
=======
xfs-$(CONFIG_EXPORTFS_BLOCK_OPS)	+= xfs_pnfs.o

# online scrub/repair
ifeq ($(CONFIG_XFS_ONLINE_SCRUB),y)

# Tracepoints like to blow up, so build that before everything else

xfs-y				+= $(addprefix scrub/, \
				   trace.o \
				   agheader.o \
				   alloc.o \
				   attr.o \
				   bmap.o \
				   btree.o \
				   common.o \
				   dabtree.o \
				   dir.o \
				   fscounters.o \
				   health.o \
				   ialloc.o \
				   inode.o \
				   parent.o \
				   refcount.o \
				   rmap.o \
				   scrub.o \
				   symlink.o \
				   )

xfs-$(CONFIG_XFS_RT)		+= scrub/rtbitmap.o
xfs-$(CONFIG_XFS_QUOTA)		+= scrub/quota.o

# online repair
ifeq ($(CONFIG_XFS_ONLINE_REPAIR),y)
xfs-y				+= $(addprefix scrub/, \
				   agheader_repair.o \
				   bitmap.o \
				   repair.o \
				   )
endif
endif
>>>>>>> 24b8d41d
<|MERGE_RESOLUTION|>--- conflicted
+++ resolved
@@ -26,10 +26,6 @@
 				   xfs_btree.o \
 				   xfs_btree_staging.o \
 				   xfs_da_btree.o \
-<<<<<<< HEAD
-				   xfs_da_format.o \
-=======
->>>>>>> 24b8d41d
 				   xfs_defer.o \
 				   xfs_dir2.o \
 				   xfs_dir2_block.o \
@@ -88,10 +84,7 @@
 				   xfs_message.o \
 				   xfs_mount.o \
 				   xfs_mru_cache.o \
-<<<<<<< HEAD
-=======
 				   xfs_pwork.o \
->>>>>>> 24b8d41d
 				   xfs_reflink.o \
 				   xfs_stats.o \
 				   xfs_super.o \
@@ -111,24 +104,12 @@
 				   xfs_extfree_item.o \
 				   xfs_icreate_item.o \
 				   xfs_inode_item.o \
-<<<<<<< HEAD
-=======
 				   xfs_inode_item_recover.o \
->>>>>>> 24b8d41d
 				   xfs_refcount_item.o \
 				   xfs_rmap_item.o \
 				   xfs_log_recover.o \
 				   xfs_trans_ail.o \
-<<<<<<< HEAD
-				   xfs_trans_bmap.o \
-				   xfs_trans_buf.o \
-				   xfs_trans_extfree.o \
-				   xfs_trans_inode.o \
-				   xfs_trans_refcount.o \
-				   xfs_trans_rmap.o \
-=======
 				   xfs_trans_buf.o
->>>>>>> 24b8d41d
 
 # optional features
 xfs-$(CONFIG_XFS_QUOTA)		+= xfs_dquot.o \
@@ -145,9 +126,6 @@
 xfs-$(CONFIG_XFS_POSIX_ACL)	+= xfs_acl.o
 xfs-$(CONFIG_SYSCTL)		+= xfs_sysctl.o
 xfs-$(CONFIG_COMPAT)		+= xfs_ioctl32.o
-<<<<<<< HEAD
-xfs-$(CONFIG_EXPORTFS_BLOCK_OPS)	+= xfs_pnfs.o
-=======
 xfs-$(CONFIG_EXPORTFS_BLOCK_OPS)	+= xfs_pnfs.o
 
 # online scrub/repair
@@ -187,5 +165,4 @@
 				   repair.o \
 				   )
 endif
-endif
->>>>>>> 24b8d41d
+endif