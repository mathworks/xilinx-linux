--- conflicted
+++ resolved
@@ -122,11 +122,7 @@
 			  int		   length,
 			  int		   count,
 			  struct xlog_ticket **ticket,
-<<<<<<< HEAD
-			  __uint8_t	   clientid,
-=======
 			  uint8_t		   clientid,
->>>>>>> 24b8d41d
 			  bool		   permanent);
 int	  xfs_log_regrant(struct xfs_mount *mp, struct xlog_ticket *tic);
 void      xfs_log_unmount(struct xfs_mount *mp);
