// SPDX-License-Identifier: GPL-2.0
/*
 * Copyright (c) 2000,2005 Silicon Graphics, Inc.
 * All Rights Reserved.
 */
#ifndef __XFS_IALLOC_H__
#define	__XFS_IALLOC_H__

struct xfs_buf;
struct xfs_dinode;
struct xfs_imap;
struct xfs_mount;
struct xfs_trans;
struct xfs_btree_cur;

/* Move inodes in clusters of this size */
#define	XFS_INODE_BIG_CLUSTER_SIZE	8192

struct xfs_icluster {
	bool		deleted;	/* record is deleted */
	xfs_ino_t	first_ino;	/* first inode number */
	uint64_t	alloc;		/* inode phys. allocation bitmap for
					 * sparse chunks */
};

/*
 * Make an inode pointer out of the buffer/offset.
 */
static inline struct xfs_dinode *
xfs_make_iptr(struct xfs_mount *mp, struct xfs_buf *b, int o)
{
	return xfs_buf_offset(b, o << (mp)->m_sb.sb_inodelog);
}

/*
 * Allocate an inode on disk.
 * Mode is used to tell whether the new inode will need space, and whether
 * it is a directory.
 *
 * To work within the constraint of one allocation per transaction,
 * xfs_dialloc() is designed to be called twice if it has to do an
 * allocation to make more free inodes.  If an inode is
 * available without an allocation, agbp would be set to the current
 * agbp and alloc_done set to false.
 * If an allocation needed to be done, agbp would be set to the
 * inode header of the allocation group and alloc_done set to true.
 * The caller should then commit the current transaction and allocate a new
 * transaction.  xfs_dialloc() should then be called again with
 * the agbp value returned from the previous call.
 *
 * Once we successfully pick an inode its number is returned and the
 * on-disk data structures are updated.  The inode itself is not read
 * in, since doing so would break ordering constraints with xfs_reclaim.
 *
 * *agbp should be set to NULL on the first call, *alloc_done set to FALSE.
 */
int					/* error */
xfs_dialloc(
	struct xfs_trans *tp,		/* transaction pointer */
	xfs_ino_t	parent,		/* parent inode (directory) */
	umode_t		mode,		/* mode bits for new inode */
	struct xfs_buf	**agbp,		/* buf for a.g. inode header */
	xfs_ino_t	*inop);		/* inode number allocated */

/*
 * Free disk inode.  Carefully avoids touching the incore inode, all
 * manipulations incore are the caller's responsibility.
 * The on-disk inode is not changed by this operation, only the
 * btree (free inode mask) is changed.
 */
int					/* error */
xfs_difree(
	struct xfs_trans *tp,		/* transaction pointer */
	xfs_ino_t	inode,		/* inode to be freed */
<<<<<<< HEAD
	struct xfs_defer_ops *dfops,	/* extents to free */
=======
>>>>>>> 24b8d41d
	struct xfs_icluster *ifree);	/* cluster info if deleted */

/*
 * Return the location of the inode in imap, for mapping it into a buffer.
 */
int
xfs_imap(
	struct xfs_mount *mp,		/* file system mount structure */
	struct xfs_trans *tp,		/* transaction pointer */
	xfs_ino_t	ino,		/* inode to locate */
	struct xfs_imap	*imap,		/* location map structure */
	uint		flags);		/* flags for inode btree lookup */

/*
 * Log specified fields for the ag hdr (inode section)
 */
void
xfs_ialloc_log_agi(
	struct xfs_trans *tp,		/* transaction pointer */
	struct xfs_buf	*bp,		/* allocation group header buffer */
	int		fields);	/* bitmask of fields to log */

/*
 * Read in the allocation group header (inode allocation section)
 */
int					/* error */
xfs_ialloc_read_agi(
	struct xfs_mount *mp,		/* file system mount structure */
	struct xfs_trans *tp,		/* transaction pointer */
	xfs_agnumber_t	agno,		/* allocation group number */
	struct xfs_buf	**bpp);		/* allocation group hdr buf */

/*
 * Read in the allocation group header to initialise the per-ag data
 * in the mount structure
 */
int
xfs_ialloc_pagi_init(
	struct xfs_mount *mp,		/* file system mount structure */
	struct xfs_trans *tp,		/* transaction pointer */
        xfs_agnumber_t  agno);		/* allocation group number */

/*
 * Lookup a record by ino in the btree given by cur.
 */
int xfs_inobt_lookup(struct xfs_btree_cur *cur, xfs_agino_t ino,
		xfs_lookup_t dir, int *stat);

/*
 * Get the data from the pointed-to record.
 */
int xfs_inobt_get_rec(struct xfs_btree_cur *cur,
		xfs_inobt_rec_incore_t *rec, int *stat);

/*
 * Inode chunk initialisation routine
 */
int xfs_ialloc_inode_init(struct xfs_mount *mp, struct xfs_trans *tp,
			  struct list_head *buffer_list, int icount,
			  xfs_agnumber_t agno, xfs_agblock_t agbno,
			  xfs_agblock_t length, unsigned int gen);

int xfs_read_agi(struct xfs_mount *mp, struct xfs_trans *tp,
		xfs_agnumber_t agno, struct xfs_buf **bpp);

union xfs_btree_rec;
void xfs_inobt_btrec_to_irec(struct xfs_mount *mp, union xfs_btree_rec *rec,
		struct xfs_inobt_rec_incore *irec);
int xfs_ialloc_has_inodes_at_extent(struct xfs_btree_cur *cur,
		xfs_agblock_t bno, xfs_extlen_t len, bool *exists);
int xfs_ialloc_has_inode_record(struct xfs_btree_cur *cur, xfs_agino_t low,
		xfs_agino_t high, bool *exists);
int xfs_ialloc_count_inodes(struct xfs_btree_cur *cur, xfs_agino_t *count,
		xfs_agino_t *freecount);
int xfs_inobt_insert_rec(struct xfs_btree_cur *cur, uint16_t holemask,
		uint8_t count, int32_t freecount, xfs_inofree_t free,
		int *stat);

int xfs_ialloc_cluster_alignment(struct xfs_mount *mp);
void xfs_ialloc_setup_geometry(struct xfs_mount *mp);
xfs_ino_t xfs_ialloc_calc_rootino(struct xfs_mount *mp, int sunit);

#endif	/* __XFS_IALLOC_H__ */<|MERGE_RESOLUTION|>--- conflicted
+++ resolved
@@ -72,10 +72,6 @@
 xfs_difree(
 	struct xfs_trans *tp,		/* transaction pointer */
 	xfs_ino_t	inode,		/* inode to be freed */
-<<<<<<< HEAD
-	struct xfs_defer_ops *dfops,	/* extents to free */
-=======
->>>>>>> 24b8d41d
 	struct xfs_icluster *ifree);	/* cluster info if deleted */
 
 /*
