// SPDX-License-Identifier: GPL-2.0
/*
 * Copyright (c) 2000-2001,2005 Silicon Graphics, Inc.
 * All Rights Reserved.
 */
#include "xfs.h"
#include "xfs_fs.h"
#include "xfs_shared.h"
#include "xfs_format.h"
#include "xfs_log_format.h"
#include "xfs_trans_resv.h"
#include "xfs_sb.h"
#include "xfs_mount.h"
#include "xfs_btree.h"
#include "xfs_btree_staging.h"
#include "xfs_alloc_btree.h"
#include "xfs_alloc.h"
#include "xfs_extent_busy.h"
#include "xfs_error.h"
#include "xfs_trace.h"
#include "xfs_trans.h"


STATIC struct xfs_btree_cur *
xfs_allocbt_dup_cursor(
	struct xfs_btree_cur	*cur)
{
	return xfs_allocbt_init_cursor(cur->bc_mp, cur->bc_tp,
			cur->bc_ag.agbp, cur->bc_ag.agno,
			cur->bc_btnum);
}

STATIC void
xfs_allocbt_set_root(
	struct xfs_btree_cur	*cur,
	union xfs_btree_ptr	*ptr,
	int			inc)
{
	struct xfs_buf		*agbp = cur->bc_ag.agbp;
	struct xfs_agf		*agf = agbp->b_addr;
	int			btnum = cur->bc_btnum;
	struct xfs_perag	*pag = agbp->b_pag;

	ASSERT(ptr->s != 0);

	agf->agf_roots[btnum] = ptr->s;
	be32_add_cpu(&agf->agf_levels[btnum], inc);
	pag->pagf_levels[btnum] += inc;

	xfs_alloc_log_agf(cur->bc_tp, agbp, XFS_AGF_ROOTS | XFS_AGF_LEVELS);
}

STATIC int
xfs_allocbt_alloc_block(
	struct xfs_btree_cur	*cur,
	union xfs_btree_ptr	*start,
	union xfs_btree_ptr	*new,
	int			*stat)
{
	int			error;
	xfs_agblock_t		bno;

	/* Allocate the new block from the freelist. If we can't, give up.  */
	error = xfs_alloc_get_freelist(cur->bc_tp, cur->bc_ag.agbp,
				       &bno, 1);
	if (error)
		return error;

	if (bno == NULLAGBLOCK) {
		*stat = 0;
		return 0;
	}

	xfs_extent_busy_reuse(cur->bc_mp, cur->bc_ag.agno, bno, 1, false);

	xfs_trans_agbtree_delta(cur->bc_tp, 1);
	new->s = cpu_to_be32(bno);

	*stat = 1;
	return 0;
}

STATIC int
xfs_allocbt_free_block(
	struct xfs_btree_cur	*cur,
	struct xfs_buf		*bp)
{
	struct xfs_buf		*agbp = cur->bc_ag.agbp;
	struct xfs_agf		*agf = agbp->b_addr;
	xfs_agblock_t		bno;
	int			error;

	bno = xfs_daddr_to_agbno(cur->bc_mp, XFS_BUF_ADDR(bp));
	error = xfs_alloc_put_freelist(cur->bc_tp, agbp, NULL, bno, 1);
	if (error)
		return error;

	xfs_extent_busy_insert(cur->bc_tp, be32_to_cpu(agf->agf_seqno), bno, 1,
			      XFS_EXTENT_BUSY_SKIP_DISCARD);
	xfs_trans_agbtree_delta(cur->bc_tp, -1);
	return 0;
}

/*
 * Update the longest extent in the AGF
 */
STATIC void
xfs_allocbt_update_lastrec(
	struct xfs_btree_cur	*cur,
	struct xfs_btree_block	*block,
	union xfs_btree_rec	*rec,
	int			ptr,
	int			reason)
{
	struct xfs_agf		*agf = cur->bc_ag.agbp->b_addr;
	struct xfs_perag	*pag;
	__be32			len;
	int			numrecs;

	ASSERT(cur->bc_btnum == XFS_BTNUM_CNT);

	switch (reason) {
	case LASTREC_UPDATE:
		/*
		 * If this is the last leaf block and it's the last record,
		 * then update the size of the longest extent in the AG.
		 */
		if (ptr != xfs_btree_get_numrecs(block))
			return;
		len = rec->alloc.ar_blockcount;
		break;
	case LASTREC_INSREC:
		if (be32_to_cpu(rec->alloc.ar_blockcount) <=
		    be32_to_cpu(agf->agf_longest))
			return;
		len = rec->alloc.ar_blockcount;
		break;
	case LASTREC_DELREC:
		numrecs = xfs_btree_get_numrecs(block);
		if (ptr <= numrecs)
			return;
		ASSERT(ptr == numrecs + 1);

		if (numrecs) {
			xfs_alloc_rec_t *rrp;

			rrp = XFS_ALLOC_REC_ADDR(cur->bc_mp, block, numrecs);
			len = rrp->ar_blockcount;
		} else {
			len = 0;
		}

		break;
	default:
		ASSERT(0);
		return;
	}

	agf->agf_longest = len;
	pag = cur->bc_ag.agbp->b_pag;
	pag->pagf_longest = be32_to_cpu(len);
	xfs_alloc_log_agf(cur->bc_tp, cur->bc_ag.agbp, XFS_AGF_LONGEST);
}

STATIC int
xfs_allocbt_get_minrecs(
	struct xfs_btree_cur	*cur,
	int			level)
{
	return cur->bc_mp->m_alloc_mnr[level != 0];
}

STATIC int
xfs_allocbt_get_maxrecs(
	struct xfs_btree_cur	*cur,
	int			level)
{
	return cur->bc_mp->m_alloc_mxr[level != 0];
}

STATIC void
xfs_allocbt_init_key_from_rec(
	union xfs_btree_key	*key,
	union xfs_btree_rec	*rec)
{
	key->alloc.ar_startblock = rec->alloc.ar_startblock;
	key->alloc.ar_blockcount = rec->alloc.ar_blockcount;
}

STATIC void
<<<<<<< HEAD
=======
xfs_bnobt_init_high_key_from_rec(
	union xfs_btree_key	*key,
	union xfs_btree_rec	*rec)
{
	__u32			x;

	x = be32_to_cpu(rec->alloc.ar_startblock);
	x += be32_to_cpu(rec->alloc.ar_blockcount) - 1;
	key->alloc.ar_startblock = cpu_to_be32(x);
	key->alloc.ar_blockcount = 0;
}

STATIC void
xfs_cntbt_init_high_key_from_rec(
	union xfs_btree_key	*key,
	union xfs_btree_rec	*rec)
{
	key->alloc.ar_blockcount = rec->alloc.ar_blockcount;
	key->alloc.ar_startblock = 0;
}

STATIC void
>>>>>>> 24b8d41d
xfs_allocbt_init_rec_from_cur(
	struct xfs_btree_cur	*cur,
	union xfs_btree_rec	*rec)
{
	rec->alloc.ar_startblock = cpu_to_be32(cur->bc_rec.a.ar_startblock);
	rec->alloc.ar_blockcount = cpu_to_be32(cur->bc_rec.a.ar_blockcount);
}

STATIC void
xfs_allocbt_init_ptr_from_cur(
	struct xfs_btree_cur	*cur,
	union xfs_btree_ptr	*ptr)
{
	struct xfs_agf		*agf = cur->bc_ag.agbp->b_addr;

	ASSERT(cur->bc_ag.agno == be32_to_cpu(agf->agf_seqno));

	ptr->s = agf->agf_roots[cur->bc_btnum];
}

STATIC int64_t
xfs_bnobt_key_diff(
	struct xfs_btree_cur	*cur,
	union xfs_btree_key	*key)
{
	xfs_alloc_rec_incore_t	*rec = &cur->bc_rec.a;
	xfs_alloc_key_t		*kp = &key->alloc;

	return (int64_t)be32_to_cpu(kp->ar_startblock) - rec->ar_startblock;
}

STATIC int64_t
xfs_cntbt_key_diff(
	struct xfs_btree_cur	*cur,
	union xfs_btree_key	*key)
{
	xfs_alloc_rec_incore_t	*rec = &cur->bc_rec.a;
	xfs_alloc_key_t		*kp = &key->alloc;
	int64_t			diff;

	diff = (int64_t)be32_to_cpu(kp->ar_blockcount) - rec->ar_blockcount;
	if (diff)
		return diff;

	return (int64_t)be32_to_cpu(kp->ar_startblock) - rec->ar_startblock;
}

STATIC int64_t
xfs_bnobt_diff_two_keys(
	struct xfs_btree_cur	*cur,
	union xfs_btree_key	*k1,
	union xfs_btree_key	*k2)
{
	return (int64_t)be32_to_cpu(k1->alloc.ar_startblock) -
			  be32_to_cpu(k2->alloc.ar_startblock);
}

STATIC int64_t
xfs_cntbt_diff_two_keys(
	struct xfs_btree_cur	*cur,
	union xfs_btree_key	*k1,
	union xfs_btree_key	*k2)
{
	int64_t			diff;

	diff =  be32_to_cpu(k1->alloc.ar_blockcount) -
		be32_to_cpu(k2->alloc.ar_blockcount);
	if (diff)
		return diff;

	return  be32_to_cpu(k1->alloc.ar_startblock) -
		be32_to_cpu(k2->alloc.ar_startblock);
}

static xfs_failaddr_t
xfs_allocbt_verify(
	struct xfs_buf		*bp)
{
	struct xfs_mount	*mp = bp->b_mount;
	struct xfs_btree_block	*block = XFS_BUF_TO_BLOCK(bp);
	struct xfs_perag	*pag = bp->b_pag;
	xfs_failaddr_t		fa;
	unsigned int		level;
	xfs_btnum_t		btnum = XFS_BTNUM_BNOi;

	if (!xfs_verify_magic(bp, block->bb_magic))
		return __this_address;

	if (xfs_sb_version_hascrc(&mp->m_sb)) {
		fa = xfs_btree_sblock_v5hdr_verify(bp);
		if (fa)
			return fa;
	}

	/*
	 * The perag may not be attached during grow operations or fully
	 * initialized from the AGF during log recovery. Therefore we can only
	 * check against maximum tree depth from those contexts.
	 *
	 * Otherwise check against the per-tree limit. Peek at one of the
	 * verifier magic values to determine the type of tree we're verifying
	 * against.
	 */
	level = be16_to_cpu(block->bb_level);
	if (bp->b_ops->magic[0] == cpu_to_be32(XFS_ABTC_MAGIC))
		btnum = XFS_BTNUM_CNTi;
	if (pag && pag->pagf_init) {
		if (level >= pag->pagf_levels[btnum])
			return __this_address;
	} else if (level >= mp->m_ag_maxlevels)
		return __this_address;

	return xfs_btree_sblock_verify(bp, mp->m_alloc_mxr[level != 0]);
}

static void
xfs_allocbt_read_verify(
	struct xfs_buf	*bp)
{
	xfs_failaddr_t	fa;

	if (!xfs_btree_sblock_verify_crc(bp))
		xfs_verifier_error(bp, -EFSBADCRC, __this_address);
	else {
		fa = xfs_allocbt_verify(bp);
		if (fa)
			xfs_verifier_error(bp, -EFSCORRUPTED, fa);
	}

	if (bp->b_error)
		trace_xfs_btree_corrupt(bp, _RET_IP_);
}

static void
xfs_allocbt_write_verify(
	struct xfs_buf	*bp)
{
	xfs_failaddr_t	fa;

	fa = xfs_allocbt_verify(bp);
	if (fa) {
		trace_xfs_btree_corrupt(bp, _RET_IP_);
		xfs_verifier_error(bp, -EFSCORRUPTED, fa);
		return;
	}
	xfs_btree_sblock_calc_crc(bp);

}

const struct xfs_buf_ops xfs_bnobt_buf_ops = {
	.name = "xfs_bnobt",
	.magic = { cpu_to_be32(XFS_ABTB_MAGIC),
		   cpu_to_be32(XFS_ABTB_CRC_MAGIC) },
	.verify_read = xfs_allocbt_read_verify,
	.verify_write = xfs_allocbt_write_verify,
	.verify_struct = xfs_allocbt_verify,
};

const struct xfs_buf_ops xfs_cntbt_buf_ops = {
	.name = "xfs_cntbt",
	.magic = { cpu_to_be32(XFS_ABTC_MAGIC),
		   cpu_to_be32(XFS_ABTC_CRC_MAGIC) },
	.verify_read = xfs_allocbt_read_verify,
	.verify_write = xfs_allocbt_write_verify,
	.verify_struct = xfs_allocbt_verify,
};

STATIC int
xfs_bnobt_keys_inorder(
	struct xfs_btree_cur	*cur,
	union xfs_btree_key	*k1,
	union xfs_btree_key	*k2)
{
	return be32_to_cpu(k1->alloc.ar_startblock) <
	       be32_to_cpu(k2->alloc.ar_startblock);
}

STATIC int
xfs_bnobt_recs_inorder(
	struct xfs_btree_cur	*cur,
	union xfs_btree_rec	*r1,
	union xfs_btree_rec	*r2)
{
	return be32_to_cpu(r1->alloc.ar_startblock) +
		be32_to_cpu(r1->alloc.ar_blockcount) <=
		be32_to_cpu(r2->alloc.ar_startblock);
}

STATIC int
xfs_cntbt_keys_inorder(
	struct xfs_btree_cur	*cur,
	union xfs_btree_key	*k1,
	union xfs_btree_key	*k2)
{
	return be32_to_cpu(k1->alloc.ar_blockcount) <
		be32_to_cpu(k2->alloc.ar_blockcount) ||
		(k1->alloc.ar_blockcount == k2->alloc.ar_blockcount &&
		 be32_to_cpu(k1->alloc.ar_startblock) <
		 be32_to_cpu(k2->alloc.ar_startblock));
}

STATIC int
xfs_cntbt_recs_inorder(
	struct xfs_btree_cur	*cur,
	union xfs_btree_rec	*r1,
	union xfs_btree_rec	*r2)
{
	return be32_to_cpu(r1->alloc.ar_blockcount) <
		be32_to_cpu(r2->alloc.ar_blockcount) ||
		(r1->alloc.ar_blockcount == r2->alloc.ar_blockcount &&
		 be32_to_cpu(r1->alloc.ar_startblock) <
		 be32_to_cpu(r2->alloc.ar_startblock));
}

static const struct xfs_btree_ops xfs_bnobt_ops = {
	.rec_len		= sizeof(xfs_alloc_rec_t),
	.key_len		= sizeof(xfs_alloc_key_t),

	.dup_cursor		= xfs_allocbt_dup_cursor,
	.set_root		= xfs_allocbt_set_root,
	.alloc_block		= xfs_allocbt_alloc_block,
	.free_block		= xfs_allocbt_free_block,
	.update_lastrec		= xfs_allocbt_update_lastrec,
	.get_minrecs		= xfs_allocbt_get_minrecs,
	.get_maxrecs		= xfs_allocbt_get_maxrecs,
	.init_key_from_rec	= xfs_allocbt_init_key_from_rec,
<<<<<<< HEAD
=======
	.init_high_key_from_rec	= xfs_bnobt_init_high_key_from_rec,
>>>>>>> 24b8d41d
	.init_rec_from_cur	= xfs_allocbt_init_rec_from_cur,
	.init_ptr_from_cur	= xfs_allocbt_init_ptr_from_cur,
	.key_diff		= xfs_bnobt_key_diff,
	.buf_ops		= &xfs_bnobt_buf_ops,
	.diff_two_keys		= xfs_bnobt_diff_two_keys,
	.keys_inorder		= xfs_bnobt_keys_inorder,
	.recs_inorder		= xfs_bnobt_recs_inorder,
};

static const struct xfs_btree_ops xfs_cntbt_ops = {
	.rec_len		= sizeof(xfs_alloc_rec_t),
	.key_len		= sizeof(xfs_alloc_key_t),

	.dup_cursor		= xfs_allocbt_dup_cursor,
	.set_root		= xfs_allocbt_set_root,
	.alloc_block		= xfs_allocbt_alloc_block,
	.free_block		= xfs_allocbt_free_block,
	.update_lastrec		= xfs_allocbt_update_lastrec,
	.get_minrecs		= xfs_allocbt_get_minrecs,
	.get_maxrecs		= xfs_allocbt_get_maxrecs,
	.init_key_from_rec	= xfs_allocbt_init_key_from_rec,
	.init_high_key_from_rec	= xfs_cntbt_init_high_key_from_rec,
	.init_rec_from_cur	= xfs_allocbt_init_rec_from_cur,
	.init_ptr_from_cur	= xfs_allocbt_init_ptr_from_cur,
	.key_diff		= xfs_cntbt_key_diff,
	.buf_ops		= &xfs_cntbt_buf_ops,
	.diff_two_keys		= xfs_cntbt_diff_two_keys,
	.keys_inorder		= xfs_cntbt_keys_inorder,
	.recs_inorder		= xfs_cntbt_recs_inorder,
};

/* Allocate most of a new allocation btree cursor. */
STATIC struct xfs_btree_cur *
xfs_allocbt_init_common(
	struct xfs_mount	*mp,
	struct xfs_trans	*tp,
	xfs_agnumber_t		agno,
	xfs_btnum_t		btnum)
{
	struct xfs_btree_cur	*cur;

	ASSERT(btnum == XFS_BTNUM_BNO || btnum == XFS_BTNUM_CNT);

	cur = kmem_cache_zalloc(xfs_btree_cur_zone, GFP_NOFS | __GFP_NOFAIL);

	cur->bc_tp = tp;
	cur->bc_mp = mp;
	cur->bc_btnum = btnum;
	cur->bc_blocklog = mp->m_sb.sb_blocklog;

	if (btnum == XFS_BTNUM_CNT) {
		cur->bc_ops = &xfs_cntbt_ops;
		cur->bc_statoff = XFS_STATS_CALC_INDEX(xs_abtc_2);
		cur->bc_flags = XFS_BTREE_LASTREC_UPDATE;
	} else {
		cur->bc_ops = &xfs_bnobt_ops;
		cur->bc_statoff = XFS_STATS_CALC_INDEX(xs_abtb_2);
	}

	cur->bc_ag.agno = agno;
	cur->bc_ag.abt.active = false;

	if (xfs_sb_version_hascrc(&mp->m_sb))
		cur->bc_flags |= XFS_BTREE_CRC_BLOCKS;

	return cur;
}

/*
 * Allocate a new allocation btree cursor.
 */
struct xfs_btree_cur *			/* new alloc btree cursor */
xfs_allocbt_init_cursor(
	struct xfs_mount	*mp,		/* file system mount point */
	struct xfs_trans	*tp,		/* transaction pointer */
	struct xfs_buf		*agbp,		/* buffer for agf structure */
	xfs_agnumber_t		agno,		/* allocation group number */
	xfs_btnum_t		btnum)		/* btree identifier */
{
	struct xfs_agf		*agf = agbp->b_addr;
	struct xfs_btree_cur	*cur;

	cur = xfs_allocbt_init_common(mp, tp, agno, btnum);
	if (btnum == XFS_BTNUM_CNT)
		cur->bc_nlevels = be32_to_cpu(agf->agf_levels[XFS_BTNUM_CNT]);
	else
		cur->bc_nlevels = be32_to_cpu(agf->agf_levels[XFS_BTNUM_BNO]);

	cur->bc_ag.agbp = agbp;

	return cur;
}

/* Create a free space btree cursor with a fake root for staging. */
struct xfs_btree_cur *
xfs_allocbt_stage_cursor(
	struct xfs_mount	*mp,
	struct xbtree_afakeroot	*afake,
	xfs_agnumber_t		agno,
	xfs_btnum_t		btnum)
{
	struct xfs_btree_cur	*cur;

	cur = xfs_allocbt_init_common(mp, NULL, agno, btnum);
	xfs_btree_stage_afakeroot(cur, afake);
	return cur;
}

/*
 * Install a new free space btree root.  Caller is responsible for invalidating
 * and freeing the old btree blocks.
 */
void
xfs_allocbt_commit_staged_btree(
	struct xfs_btree_cur	*cur,
	struct xfs_trans	*tp,
	struct xfs_buf		*agbp)
{
	struct xfs_agf		*agf = agbp->b_addr;
	struct xbtree_afakeroot	*afake = cur->bc_ag.afake;

	ASSERT(cur->bc_flags & XFS_BTREE_STAGING);

	agf->agf_roots[cur->bc_btnum] = cpu_to_be32(afake->af_root);
	agf->agf_levels[cur->bc_btnum] = cpu_to_be32(afake->af_levels);
	xfs_alloc_log_agf(tp, agbp, XFS_AGF_ROOTS | XFS_AGF_LEVELS);

	if (cur->bc_btnum == XFS_BTNUM_BNO) {
		xfs_btree_commit_afakeroot(cur, tp, agbp, &xfs_bnobt_ops);
	} else {
		cur->bc_flags |= XFS_BTREE_LASTREC_UPDATE;
		xfs_btree_commit_afakeroot(cur, tp, agbp, &xfs_cntbt_ops);
	}
}

/*
 * Calculate number of records in an alloc btree block.
 */
int
xfs_allocbt_maxrecs(
	struct xfs_mount	*mp,
	int			blocklen,
	int			leaf)
{
	blocklen -= XFS_ALLOC_BLOCK_LEN(mp);

	if (leaf)
		return blocklen / sizeof(xfs_alloc_rec_t);
	return blocklen / (sizeof(xfs_alloc_key_t) + sizeof(xfs_alloc_ptr_t));
}

/* Calculate the freespace btree size for some records. */
xfs_extlen_t
xfs_allocbt_calc_size(
	struct xfs_mount	*mp,
	unsigned long long	len)
{
	return xfs_btree_calc_size(mp->m_alloc_mnr, len);
}<|MERGE_RESOLUTION|>--- conflicted
+++ resolved
@@ -188,8 +188,6 @@
 }
 
 STATIC void
-<<<<<<< HEAD
-=======
 xfs_bnobt_init_high_key_from_rec(
 	union xfs_btree_key	*key,
 	union xfs_btree_rec	*rec)
@@ -212,7 +210,6 @@
 }
 
 STATIC void
->>>>>>> 24b8d41d
 xfs_allocbt_init_rec_from_cur(
 	struct xfs_btree_cur	*cur,
 	union xfs_btree_rec	*rec)
@@ -439,10 +436,7 @@
 	.get_minrecs		= xfs_allocbt_get_minrecs,
 	.get_maxrecs		= xfs_allocbt_get_maxrecs,
 	.init_key_from_rec	= xfs_allocbt_init_key_from_rec,
-<<<<<<< HEAD
-=======
 	.init_high_key_from_rec	= xfs_bnobt_init_high_key_from_rec,
->>>>>>> 24b8d41d
 	.init_rec_from_cur	= xfs_allocbt_init_rec_from_cur,
 	.init_ptr_from_cur	= xfs_allocbt_init_ptr_from_cur,
 	.key_diff		= xfs_bnobt_key_diff,
