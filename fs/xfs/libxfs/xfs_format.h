/* SPDX-License-Identifier: GPL-2.0 */
/*
 * Copyright (c) 2000-2005 Silicon Graphics, Inc.
 * All Rights Reserved.
 */
#ifndef __XFS_FORMAT_H__
#define __XFS_FORMAT_H__

/*
 * XFS On Disk Format Definitions
 *
 * This header file defines all the on-disk format definitions for 
 * general XFS objects. Directory and attribute related objects are defined in
 * xfs_da_format.h, which log and log item formats are defined in
 * xfs_log_format.h. Everything else goes here.
 */

struct xfs_mount;
struct xfs_trans;
struct xfs_inode;
struct xfs_buf;
struct xfs_ifork;

/*
 * Super block
 * Fits into a sector-sized buffer at address 0 of each allocation group.
 * Only the first of these is ever updated except during growfs.
 */
#define	XFS_SB_MAGIC		0x58465342	/* 'XFSB' */
#define	XFS_SB_VERSION_1	1		/* 5.3, 6.0.1, 6.1 */
#define	XFS_SB_VERSION_2	2		/* 6.2 - attributes */
#define	XFS_SB_VERSION_3	3		/* 6.2 - new inode version */
#define	XFS_SB_VERSION_4	4		/* 6.2+ - bitmask version */
#define	XFS_SB_VERSION_5	5		/* CRC enabled filesystem */
#define	XFS_SB_VERSION_NUMBITS		0x000f
#define	XFS_SB_VERSION_ALLFBITS		0xfff0
#define	XFS_SB_VERSION_ATTRBIT		0x0010
#define	XFS_SB_VERSION_NLINKBIT		0x0020
#define	XFS_SB_VERSION_QUOTABIT		0x0040
#define	XFS_SB_VERSION_ALIGNBIT		0x0080
#define	XFS_SB_VERSION_DALIGNBIT	0x0100
#define	XFS_SB_VERSION_SHAREDBIT	0x0200
#define XFS_SB_VERSION_LOGV2BIT		0x0400
#define XFS_SB_VERSION_SECTORBIT	0x0800
#define	XFS_SB_VERSION_EXTFLGBIT	0x1000
#define	XFS_SB_VERSION_DIRV2BIT		0x2000
#define	XFS_SB_VERSION_BORGBIT		0x4000	/* ASCII only case-insens. */
#define	XFS_SB_VERSION_MOREBITSBIT	0x8000

/*
 * The size of a single extended attribute on disk is limited by
 * the size of index values within the attribute entries themselves.
 * These are be16 fields, so we can only support attribute data
 * sizes up to 2^16 bytes in length.
 */
#define XFS_XATTR_SIZE_MAX (1 << 16)

/*
 * Supported feature bit list is just all bits in the versionnum field because
 * we've used them all up and understand them all. Except, of course, for the
 * shared superblock bit, which nobody knows what it does and so is unsupported.
 */
#define	XFS_SB_VERSION_OKBITS		\
	((XFS_SB_VERSION_NUMBITS | XFS_SB_VERSION_ALLFBITS) & \
		~XFS_SB_VERSION_SHAREDBIT)

/*
 * There are two words to hold XFS "feature" bits: the original
 * word, sb_versionnum, and sb_features2.  Whenever a bit is set in
 * sb_features2, the feature bit XFS_SB_VERSION_MOREBITSBIT must be set.
 *
 * These defines represent bits in sb_features2.
 */
#define XFS_SB_VERSION2_RESERVED1BIT	0x00000001
#define XFS_SB_VERSION2_LAZYSBCOUNTBIT	0x00000002	/* Superblk counters */
#define XFS_SB_VERSION2_RESERVED4BIT	0x00000004
#define XFS_SB_VERSION2_ATTR2BIT	0x00000008	/* Inline attr rework */
#define XFS_SB_VERSION2_PARENTBIT	0x00000010	/* parent pointers */
#define XFS_SB_VERSION2_PROJID32BIT	0x00000080	/* 32 bit project id */
#define XFS_SB_VERSION2_CRCBIT		0x00000100	/* metadata CRCs */
#define XFS_SB_VERSION2_FTYPE		0x00000200	/* inode type in dir */

#define	XFS_SB_VERSION2_OKBITS		\
	(XFS_SB_VERSION2_LAZYSBCOUNTBIT	| \
	 XFS_SB_VERSION2_ATTR2BIT	| \
	 XFS_SB_VERSION2_PROJID32BIT	| \
	 XFS_SB_VERSION2_FTYPE)

/* Maximum size of the xfs filesystem label, no terminating NULL */
#define XFSLABEL_MAX			12

/*
 * Superblock - in core version.  Must match the ondisk version below.
 * Must be padded to 64 bit alignment.
 */
typedef struct xfs_sb {
	uint32_t	sb_magicnum;	/* magic number == XFS_SB_MAGIC */
	uint32_t	sb_blocksize;	/* logical block size, bytes */
	xfs_rfsblock_t	sb_dblocks;	/* number of data blocks */
	xfs_rfsblock_t	sb_rblocks;	/* number of realtime blocks */
	xfs_rtblock_t	sb_rextents;	/* number of realtime extents */
	uuid_t		sb_uuid;	/* user-visible file system unique id */
	xfs_fsblock_t	sb_logstart;	/* starting block of log if internal */
	xfs_ino_t	sb_rootino;	/* root inode number */
	xfs_ino_t	sb_rbmino;	/* bitmap inode for realtime extents */
	xfs_ino_t	sb_rsumino;	/* summary inode for rt bitmap */
	xfs_agblock_t	sb_rextsize;	/* realtime extent size, blocks */
	xfs_agblock_t	sb_agblocks;	/* size of an allocation group */
	xfs_agnumber_t	sb_agcount;	/* number of allocation groups */
	xfs_extlen_t	sb_rbmblocks;	/* number of rt bitmap blocks */
	xfs_extlen_t	sb_logblocks;	/* number of log blocks */
	uint16_t	sb_versionnum;	/* header version == XFS_SB_VERSION */
	uint16_t	sb_sectsize;	/* volume sector size, bytes */
	uint16_t	sb_inodesize;	/* inode size, bytes */
	uint16_t	sb_inopblock;	/* inodes per block */
	char		sb_fname[XFSLABEL_MAX]; /* file system name */
	uint8_t		sb_blocklog;	/* log2 of sb_blocksize */
	uint8_t		sb_sectlog;	/* log2 of sb_sectsize */
	uint8_t		sb_inodelog;	/* log2 of sb_inodesize */
	uint8_t		sb_inopblog;	/* log2 of sb_inopblock */
	uint8_t		sb_agblklog;	/* log2 of sb_agblocks (rounded up) */
	uint8_t		sb_rextslog;	/* log2 of sb_rextents */
	uint8_t		sb_inprogress;	/* mkfs is in progress, don't mount */
	uint8_t		sb_imax_pct;	/* max % of fs for inode space */
					/* statistics */
	/*
	 * These fields must remain contiguous.  If you really
	 * want to change their layout, make sure you fix the
	 * code in xfs_trans_apply_sb_deltas().
	 */
	uint64_t	sb_icount;	/* allocated inodes */
	uint64_t	sb_ifree;	/* free inodes */
	uint64_t	sb_fdblocks;	/* free data blocks */
	uint64_t	sb_frextents;	/* free realtime extents */
	/*
	 * End contiguous fields.
	 */
	xfs_ino_t	sb_uquotino;	/* user quota inode */
	xfs_ino_t	sb_gquotino;	/* group quota inode */
	uint16_t	sb_qflags;	/* quota flags */
	uint8_t		sb_flags;	/* misc. flags */
	uint8_t		sb_shared_vn;	/* shared version number */
	xfs_extlen_t	sb_inoalignmt;	/* inode chunk alignment, fsblocks */
	uint32_t	sb_unit;	/* stripe or raid unit */
	uint32_t	sb_width;	/* stripe or raid width */
	uint8_t		sb_dirblklog;	/* log2 of dir block size (fsbs) */
	uint8_t		sb_logsectlog;	/* log2 of the log sector size */
	uint16_t	sb_logsectsize;	/* sector size for the log, bytes */
	uint32_t	sb_logsunit;	/* stripe unit size for the log */
	uint32_t	sb_features2;	/* additional feature bits */

	/*
	 * bad features2 field as a result of failing to pad the sb structure to
	 * 64 bits. Some machines will be using this field for features2 bits.
	 * Easiest just to mark it bad and not use it for anything else.
	 *
	 * This is not kept up to date in memory; it is always overwritten by
	 * the value in sb_features2 when formatting the incore superblock to
	 * the disk buffer.
	 */
	uint32_t	sb_bad_features2;

	/* version 5 superblock fields start here */

	/* feature masks */
	uint32_t	sb_features_compat;
	uint32_t	sb_features_ro_compat;
	uint32_t	sb_features_incompat;
	uint32_t	sb_features_log_incompat;

	uint32_t	sb_crc;		/* superblock crc */
	xfs_extlen_t	sb_spino_align;	/* sparse inode chunk alignment */

	xfs_ino_t	sb_pquotino;	/* project quota inode */
	xfs_lsn_t	sb_lsn;		/* last write sequence */
	uuid_t		sb_meta_uuid;	/* metadata file system unique id */

	/* must be padded to 64 bit alignment */
} xfs_sb_t;

#define XFS_SB_CRC_OFF		offsetof(struct xfs_sb, sb_crc)

/*
 * Superblock - on disk version.  Must match the in core version above.
 * Must be padded to 64 bit alignment.
 */
typedef struct xfs_dsb {
	__be32		sb_magicnum;	/* magic number == XFS_SB_MAGIC */
	__be32		sb_blocksize;	/* logical block size, bytes */
	__be64		sb_dblocks;	/* number of data blocks */
	__be64		sb_rblocks;	/* number of realtime blocks */
	__be64		sb_rextents;	/* number of realtime extents */
	uuid_t		sb_uuid;	/* user-visible file system unique id */
	__be64		sb_logstart;	/* starting block of log if internal */
	__be64		sb_rootino;	/* root inode number */
	__be64		sb_rbmino;	/* bitmap inode for realtime extents */
	__be64		sb_rsumino;	/* summary inode for rt bitmap */
	__be32		sb_rextsize;	/* realtime extent size, blocks */
	__be32		sb_agblocks;	/* size of an allocation group */
	__be32		sb_agcount;	/* number of allocation groups */
	__be32		sb_rbmblocks;	/* number of rt bitmap blocks */
	__be32		sb_logblocks;	/* number of log blocks */
	__be16		sb_versionnum;	/* header version == XFS_SB_VERSION */
	__be16		sb_sectsize;	/* volume sector size, bytes */
	__be16		sb_inodesize;	/* inode size, bytes */
	__be16		sb_inopblock;	/* inodes per block */
	char		sb_fname[XFSLABEL_MAX]; /* file system name */
	__u8		sb_blocklog;	/* log2 of sb_blocksize */
	__u8		sb_sectlog;	/* log2 of sb_sectsize */
	__u8		sb_inodelog;	/* log2 of sb_inodesize */
	__u8		sb_inopblog;	/* log2 of sb_inopblock */
	__u8		sb_agblklog;	/* log2 of sb_agblocks (rounded up) */
	__u8		sb_rextslog;	/* log2 of sb_rextents */
	__u8		sb_inprogress;	/* mkfs is in progress, don't mount */
	__u8		sb_imax_pct;	/* max % of fs for inode space */
					/* statistics */
	/*
	 * These fields must remain contiguous.  If you really
	 * want to change their layout, make sure you fix the
	 * code in xfs_trans_apply_sb_deltas().
	 */
	__be64		sb_icount;	/* allocated inodes */
	__be64		sb_ifree;	/* free inodes */
	__be64		sb_fdblocks;	/* free data blocks */
	__be64		sb_frextents;	/* free realtime extents */
	/*
	 * End contiguous fields.
	 */
	__be64		sb_uquotino;	/* user quota inode */
	__be64		sb_gquotino;	/* group quota inode */
	__be16		sb_qflags;	/* quota flags */
	__u8		sb_flags;	/* misc. flags */
	__u8		sb_shared_vn;	/* shared version number */
	__be32		sb_inoalignmt;	/* inode chunk alignment, fsblocks */
	__be32		sb_unit;	/* stripe or raid unit */
	__be32		sb_width;	/* stripe or raid width */
	__u8		sb_dirblklog;	/* log2 of dir block size (fsbs) */
	__u8		sb_logsectlog;	/* log2 of the log sector size */
	__be16		sb_logsectsize;	/* sector size for the log, bytes */
	__be32		sb_logsunit;	/* stripe unit size for the log */
	__be32		sb_features2;	/* additional feature bits */
	/*
	 * bad features2 field as a result of failing to pad the sb
	 * structure to 64 bits. Some machines will be using this field
	 * for features2 bits. Easiest just to mark it bad and not use
	 * it for anything else.
	 */
	__be32		sb_bad_features2;

	/* version 5 superblock fields start here */

	/* feature masks */
	__be32		sb_features_compat;
	__be32		sb_features_ro_compat;
	__be32		sb_features_incompat;
	__be32		sb_features_log_incompat;

	__le32		sb_crc;		/* superblock crc */
	__be32		sb_spino_align;	/* sparse inode chunk alignment */

	__be64		sb_pquotino;	/* project quota inode */
	__be64		sb_lsn;		/* last write sequence */
	uuid_t		sb_meta_uuid;	/* metadata file system unique id */

	/* must be padded to 64 bit alignment */
} xfs_dsb_t;


/*
 * Misc. Flags - warning - these will be cleared by xfs_repair unless
 * a feature bit is set when the flag is used.
 */
#define XFS_SBF_NOFLAGS		0x00	/* no flags set */
#define XFS_SBF_READONLY	0x01	/* only read-only mounts allowed */

/*
 * define max. shared version we can interoperate with
 */
#define XFS_SB_MAX_SHARED_VN	0

#define	XFS_SB_VERSION_NUM(sbp)	((sbp)->sb_versionnum & XFS_SB_VERSION_NUMBITS)

/*
 * The first XFS version we support is a v4 superblock with V2 directories.
 */
static inline bool xfs_sb_good_v4_features(struct xfs_sb *sbp)
{
	if (!(sbp->sb_versionnum & XFS_SB_VERSION_DIRV2BIT))
		return false;
	if (!(sbp->sb_versionnum & XFS_SB_VERSION_EXTFLGBIT))
		return false;

	/* check for unknown features in the fs */
	if ((sbp->sb_versionnum & ~XFS_SB_VERSION_OKBITS) ||
	    ((sbp->sb_versionnum & XFS_SB_VERSION_MOREBITSBIT) &&
	     (sbp->sb_features2 & ~XFS_SB_VERSION2_OKBITS)))
		return false;

	return true;
}

static inline bool xfs_sb_good_version(struct xfs_sb *sbp)
{
	if (XFS_SB_VERSION_NUM(sbp) == XFS_SB_VERSION_5)
		return true;
	if (XFS_SB_VERSION_NUM(sbp) == XFS_SB_VERSION_4)
		return xfs_sb_good_v4_features(sbp);
	return false;
}

static inline bool xfs_sb_version_hasrealtime(struct xfs_sb *sbp)
{
	return sbp->sb_rblocks > 0;
}

/*
 * Detect a mismatched features2 field.  Older kernels read/wrote
 * this into the wrong slot, so to be safe we keep them in sync.
 */
static inline bool xfs_sb_has_mismatched_features2(struct xfs_sb *sbp)
{
	return sbp->sb_bad_features2 != sbp->sb_features2;
}

static inline bool xfs_sb_version_hasattr(struct xfs_sb *sbp)
{
	return (sbp->sb_versionnum & XFS_SB_VERSION_ATTRBIT);
}

static inline void xfs_sb_version_addattr(struct xfs_sb *sbp)
{
	sbp->sb_versionnum |= XFS_SB_VERSION_ATTRBIT;
}

static inline bool xfs_sb_version_hasquota(struct xfs_sb *sbp)
{
	return (sbp->sb_versionnum & XFS_SB_VERSION_QUOTABIT);
}

static inline void xfs_sb_version_addquota(struct xfs_sb *sbp)
{
	sbp->sb_versionnum |= XFS_SB_VERSION_QUOTABIT;
}

static inline bool xfs_sb_version_hasalign(struct xfs_sb *sbp)
{
	return (XFS_SB_VERSION_NUM(sbp) == XFS_SB_VERSION_5 ||
		(sbp->sb_versionnum & XFS_SB_VERSION_ALIGNBIT));
}

static inline bool xfs_sb_version_hasdalign(struct xfs_sb *sbp)
{
	return (sbp->sb_versionnum & XFS_SB_VERSION_DALIGNBIT);
}

static inline bool xfs_sb_version_haslogv2(struct xfs_sb *sbp)
{
	return XFS_SB_VERSION_NUM(sbp) == XFS_SB_VERSION_5 ||
	       (sbp->sb_versionnum & XFS_SB_VERSION_LOGV2BIT);
}

static inline bool xfs_sb_version_hassector(struct xfs_sb *sbp)
{
	return (sbp->sb_versionnum & XFS_SB_VERSION_SECTORBIT);
}

static inline bool xfs_sb_version_hasasciici(struct xfs_sb *sbp)
{
	return (sbp->sb_versionnum & XFS_SB_VERSION_BORGBIT);
}

static inline bool xfs_sb_version_hasmorebits(struct xfs_sb *sbp)
{
	return XFS_SB_VERSION_NUM(sbp) == XFS_SB_VERSION_5 ||
	       (sbp->sb_versionnum & XFS_SB_VERSION_MOREBITSBIT);
}

/*
 * sb_features2 bit version macros.
 */
static inline bool xfs_sb_version_haslazysbcount(struct xfs_sb *sbp)
{
	return (XFS_SB_VERSION_NUM(sbp) == XFS_SB_VERSION_5) ||
	       (xfs_sb_version_hasmorebits(sbp) &&
		(sbp->sb_features2 & XFS_SB_VERSION2_LAZYSBCOUNTBIT));
}

static inline bool xfs_sb_version_hasattr2(struct xfs_sb *sbp)
{
	return (XFS_SB_VERSION_NUM(sbp) == XFS_SB_VERSION_5) ||
	       (xfs_sb_version_hasmorebits(sbp) &&
		(sbp->sb_features2 & XFS_SB_VERSION2_ATTR2BIT));
}

static inline void xfs_sb_version_addattr2(struct xfs_sb *sbp)
{
	sbp->sb_versionnum |= XFS_SB_VERSION_MOREBITSBIT;
	sbp->sb_features2 |= XFS_SB_VERSION2_ATTR2BIT;
}

static inline void xfs_sb_version_removeattr2(struct xfs_sb *sbp)
{
	sbp->sb_features2 &= ~XFS_SB_VERSION2_ATTR2BIT;
	if (!sbp->sb_features2)
		sbp->sb_versionnum &= ~XFS_SB_VERSION_MOREBITSBIT;
}

static inline bool xfs_sb_version_hasprojid32bit(struct xfs_sb *sbp)
{
	return (XFS_SB_VERSION_NUM(sbp) == XFS_SB_VERSION_5) ||
	       (xfs_sb_version_hasmorebits(sbp) &&
		(sbp->sb_features2 & XFS_SB_VERSION2_PROJID32BIT));
}

static inline void xfs_sb_version_addprojid32bit(struct xfs_sb *sbp)
{
	sbp->sb_versionnum |= XFS_SB_VERSION_MOREBITSBIT;
	sbp->sb_features2 |= XFS_SB_VERSION2_PROJID32BIT;
}

/*
 * Extended v5 superblock feature masks. These are to be used for new v5
 * superblock features only.
 *
 * Compat features are new features that old kernels will not notice or affect
 * and so can mount read-write without issues.
 *
 * RO-Compat (read only) are features that old kernels can read but will break
 * if they write. Hence only read-only mounts of such filesystems are allowed on
 * kernels that don't support the feature bit.
 *
 * InCompat features are features which old kernels will not understand and so
 * must not mount.
 *
 * Log-InCompat features are for changes to log formats or new transactions that
 * can't be replayed on older kernels. The fields are set when the filesystem is
 * mounted, and a clean unmount clears the fields.
 */
#define XFS_SB_FEAT_COMPAT_ALL 0
#define XFS_SB_FEAT_COMPAT_UNKNOWN	~XFS_SB_FEAT_COMPAT_ALL
static inline bool
xfs_sb_has_compat_feature(
	struct xfs_sb	*sbp,
	uint32_t	feature)
{
	return (sbp->sb_features_compat & feature) != 0;
}

#define XFS_SB_FEAT_RO_COMPAT_FINOBT   (1 << 0)		/* free inode btree */
#define XFS_SB_FEAT_RO_COMPAT_RMAPBT   (1 << 1)		/* reverse map btree */
#define XFS_SB_FEAT_RO_COMPAT_REFLINK  (1 << 2)		/* reflinked files */
<<<<<<< HEAD
#define XFS_SB_FEAT_RO_COMPAT_ALL \
		(XFS_SB_FEAT_RO_COMPAT_FINOBT | \
		 XFS_SB_FEAT_RO_COMPAT_RMAPBT | \
		 XFS_SB_FEAT_RO_COMPAT_REFLINK)
=======
#define XFS_SB_FEAT_RO_COMPAT_INOBTCNT (1 << 3)		/* inobt block counts */
#define XFS_SB_FEAT_RO_COMPAT_ALL \
		(XFS_SB_FEAT_RO_COMPAT_FINOBT | \
		 XFS_SB_FEAT_RO_COMPAT_RMAPBT | \
		 XFS_SB_FEAT_RO_COMPAT_REFLINK| \
		 XFS_SB_FEAT_RO_COMPAT_INOBTCNT)
>>>>>>> 24b8d41d
#define XFS_SB_FEAT_RO_COMPAT_UNKNOWN	~XFS_SB_FEAT_RO_COMPAT_ALL
static inline bool
xfs_sb_has_ro_compat_feature(
	struct xfs_sb	*sbp,
	uint32_t	feature)
{
	return (sbp->sb_features_ro_compat & feature) != 0;
}

#define XFS_SB_FEAT_INCOMPAT_FTYPE	(1 << 0)	/* filetype in dirent */
#define XFS_SB_FEAT_INCOMPAT_SPINODES	(1 << 1)	/* sparse inode chunks */
#define XFS_SB_FEAT_INCOMPAT_META_UUID	(1 << 2)	/* metadata UUID */
#define XFS_SB_FEAT_INCOMPAT_BIGTIME	(1 << 3)	/* large timestamps */
#define XFS_SB_FEAT_INCOMPAT_ALL \
		(XFS_SB_FEAT_INCOMPAT_FTYPE|	\
		 XFS_SB_FEAT_INCOMPAT_SPINODES|	\
		 XFS_SB_FEAT_INCOMPAT_META_UUID| \
		 XFS_SB_FEAT_INCOMPAT_BIGTIME)

#define XFS_SB_FEAT_INCOMPAT_UNKNOWN	~XFS_SB_FEAT_INCOMPAT_ALL
static inline bool
xfs_sb_has_incompat_feature(
	struct xfs_sb	*sbp,
	uint32_t	feature)
{
	return (sbp->sb_features_incompat & feature) != 0;
}

#define XFS_SB_FEAT_INCOMPAT_LOG_ALL 0
#define XFS_SB_FEAT_INCOMPAT_LOG_UNKNOWN	~XFS_SB_FEAT_INCOMPAT_LOG_ALL
static inline bool
xfs_sb_has_incompat_log_feature(
	struct xfs_sb	*sbp,
	uint32_t	feature)
{
	return (sbp->sb_features_log_incompat & feature) != 0;
}

/*
 * V5 superblock specific feature checks
 */
static inline bool xfs_sb_version_hascrc(struct xfs_sb *sbp)
{
	return XFS_SB_VERSION_NUM(sbp) == XFS_SB_VERSION_5;
}

/*
 * v5 file systems support V3 inodes only, earlier file systems support
 * v2 and v1 inodes.
 */
static inline bool xfs_sb_version_has_v3inode(struct xfs_sb *sbp)
{
	return XFS_SB_VERSION_NUM(sbp) == XFS_SB_VERSION_5;
}

static inline bool xfs_dinode_good_version(struct xfs_sb *sbp,
		uint8_t version)
{
	if (xfs_sb_version_has_v3inode(sbp))
		return version == 3;
	return version == 1 || version == 2;
}

static inline bool xfs_sb_version_has_pquotino(struct xfs_sb *sbp)
{
	return XFS_SB_VERSION_NUM(sbp) == XFS_SB_VERSION_5;
}

static inline int xfs_sb_version_hasftype(struct xfs_sb *sbp)
{
	return (XFS_SB_VERSION_NUM(sbp) == XFS_SB_VERSION_5 &&
		xfs_sb_has_incompat_feature(sbp, XFS_SB_FEAT_INCOMPAT_FTYPE)) ||
	       (xfs_sb_version_hasmorebits(sbp) &&
		 (sbp->sb_features2 & XFS_SB_VERSION2_FTYPE));
}

static inline bool xfs_sb_version_hasfinobt(xfs_sb_t *sbp)
{
	return (XFS_SB_VERSION_NUM(sbp) == XFS_SB_VERSION_5) &&
		(sbp->sb_features_ro_compat & XFS_SB_FEAT_RO_COMPAT_FINOBT);
}

static inline bool xfs_sb_version_hassparseinodes(struct xfs_sb *sbp)
{
	return XFS_SB_VERSION_NUM(sbp) == XFS_SB_VERSION_5 &&
		xfs_sb_has_incompat_feature(sbp, XFS_SB_FEAT_INCOMPAT_SPINODES);
}

/*
 * XFS_SB_FEAT_INCOMPAT_META_UUID indicates that the metadata UUID
 * is stored separately from the user-visible UUID; this allows the
 * user-visible UUID to be changed on V5 filesystems which have a
 * filesystem UUID stamped into every piece of metadata.
 */
static inline bool xfs_sb_version_hasmetauuid(struct xfs_sb *sbp)
{
	return (XFS_SB_VERSION_NUM(sbp) == XFS_SB_VERSION_5) &&
		(sbp->sb_features_incompat & XFS_SB_FEAT_INCOMPAT_META_UUID);
}

static inline bool xfs_sb_version_hasrmapbt(struct xfs_sb *sbp)
{
	return (XFS_SB_VERSION_NUM(sbp) == XFS_SB_VERSION_5) &&
		(sbp->sb_features_ro_compat & XFS_SB_FEAT_RO_COMPAT_RMAPBT);
}

static inline bool xfs_sb_version_hasreflink(struct xfs_sb *sbp)
{
	return XFS_SB_VERSION_NUM(sbp) == XFS_SB_VERSION_5 &&
		(sbp->sb_features_ro_compat & XFS_SB_FEAT_RO_COMPAT_REFLINK);
}

<<<<<<< HEAD
=======
static inline bool xfs_sb_version_hasbigtime(struct xfs_sb *sbp)
{
	return XFS_SB_VERSION_NUM(sbp) == XFS_SB_VERSION_5 &&
		(sbp->sb_features_incompat & XFS_SB_FEAT_INCOMPAT_BIGTIME);
}

/*
 * Inode btree block counter.  We record the number of inobt and finobt blocks
 * in the AGI header so that we can skip the finobt walk at mount time when
 * setting up per-AG reservations.
 */
static inline bool xfs_sb_version_hasinobtcounts(struct xfs_sb *sbp)
{
	return XFS_SB_VERSION_NUM(sbp) == XFS_SB_VERSION_5 &&
		(sbp->sb_features_ro_compat & XFS_SB_FEAT_RO_COMPAT_INOBTCNT);
}

>>>>>>> 24b8d41d
/*
 * end of superblock version macros
 */

static inline bool
xfs_is_quota_inode(struct xfs_sb *sbp, xfs_ino_t ino)
{
	return (ino == sbp->sb_uquotino ||
		ino == sbp->sb_gquotino ||
		ino == sbp->sb_pquotino);
}

#define XFS_SB_DADDR		((xfs_daddr_t)0) /* daddr in filesystem/ag */
#define	XFS_SB_BLOCK(mp)	XFS_HDR_BLOCK(mp, XFS_SB_DADDR)

#define	XFS_HDR_BLOCK(mp,d)	((xfs_agblock_t)XFS_BB_TO_FSBT(mp,d))
#define	XFS_DADDR_TO_FSB(mp,d)	XFS_AGB_TO_FSB(mp, \
			xfs_daddr_to_agno(mp,d), xfs_daddr_to_agbno(mp,d))
#define	XFS_FSB_TO_DADDR(mp,fsbno)	XFS_AGB_TO_DADDR(mp, \
			XFS_FSB_TO_AGNO(mp,fsbno), XFS_FSB_TO_AGBNO(mp,fsbno))

/*
 * File system sector to basic block conversions.
 */
#define XFS_FSS_TO_BB(mp,sec)	((sec) << (mp)->m_sectbb_log)

/*
 * File system block to basic block conversions.
 */
#define	XFS_FSB_TO_BB(mp,fsbno)	((fsbno) << (mp)->m_blkbb_log)
#define	XFS_BB_TO_FSB(mp,bb)	\
	(((bb) + (XFS_FSB_TO_BB(mp,1) - 1)) >> (mp)->m_blkbb_log)
#define	XFS_BB_TO_FSBT(mp,bb)	((bb) >> (mp)->m_blkbb_log)

/*
 * File system block to byte conversions.
 */
#define XFS_FSB_TO_B(mp,fsbno)	((xfs_fsize_t)(fsbno) << (mp)->m_sb.sb_blocklog)
#define XFS_B_TO_FSB(mp,b)	\
	((((uint64_t)(b)) + (mp)->m_blockmask) >> (mp)->m_sb.sb_blocklog)
#define XFS_B_TO_FSBT(mp,b)	(((uint64_t)(b)) >> (mp)->m_sb.sb_blocklog)
#define XFS_B_FSB_OFFSET(mp,b)	((b) & (mp)->m_blockmask)

/*
 * Allocation group header
 *
 * This is divided into three structures, placed in sequential 512-byte
 * buffers after a copy of the superblock (also in a 512-byte buffer).
 */
#define	XFS_AGF_MAGIC	0x58414746	/* 'XAGF' */
#define	XFS_AGI_MAGIC	0x58414749	/* 'XAGI' */
#define	XFS_AGFL_MAGIC	0x5841464c	/* 'XAFL' */
#define	XFS_AGF_VERSION	1
#define	XFS_AGI_VERSION	1

#define	XFS_AGF_GOOD_VERSION(v)	((v) == XFS_AGF_VERSION)
#define	XFS_AGI_GOOD_VERSION(v)	((v) == XFS_AGI_VERSION)

/*
 * Btree number 0 is bno, 1 is cnt, 2 is rmap. This value gives the size of the
 * arrays below.
 */
#define	XFS_BTNUM_AGF	((int)XFS_BTNUM_RMAPi + 1)

/*
 * The second word of agf_levels in the first a.g. overlaps the EFS
 * superblock's magic number.  Since the magic numbers valid for EFS
 * are > 64k, our value cannot be confused for an EFS superblock's.
 */

typedef struct xfs_agf {
	/*
	 * Common allocation group header information
	 */
	__be32		agf_magicnum;	/* magic number == XFS_AGF_MAGIC */
	__be32		agf_versionnum;	/* header version == XFS_AGF_VERSION */
	__be32		agf_seqno;	/* sequence # starting from 0 */
	__be32		agf_length;	/* size in blocks of a.g. */
	/*
	 * Freespace and rmap information
	 */
	__be32		agf_roots[XFS_BTNUM_AGF];	/* root blocks */
	__be32		agf_levels[XFS_BTNUM_AGF];	/* btree levels */

	__be32		agf_flfirst;	/* first freelist block's index */
	__be32		agf_fllast;	/* last freelist block's index */
	__be32		agf_flcount;	/* count of blocks in freelist */
	__be32		agf_freeblks;	/* total free blocks */

	__be32		agf_longest;	/* longest free space */
	__be32		agf_btreeblks;	/* # of blocks held in AGF btrees */
	uuid_t		agf_uuid;	/* uuid of filesystem */

	__be32		agf_rmap_blocks;	/* rmapbt blocks used */
	__be32		agf_refcount_blocks;	/* refcountbt blocks used */

	__be32		agf_refcount_root;	/* refcount tree root block */
	__be32		agf_refcount_level;	/* refcount btree levels */

	/*
	 * reserve some contiguous space for future logged fields before we add
	 * the unlogged fields. This makes the range logging via flags and
	 * structure offsets much simpler.
	 */
	__be64		agf_spare64[14];

	/* unlogged fields, written during buffer writeback. */
	__be64		agf_lsn;	/* last write sequence */
	__be32		agf_crc;	/* crc of agf sector */
	__be32		agf_spare2;

	/* structure must be padded to 64 bit alignment */
} xfs_agf_t;

#define XFS_AGF_CRC_OFF		offsetof(struct xfs_agf, agf_crc)

#define	XFS_AGF_MAGICNUM	0x00000001
#define	XFS_AGF_VERSIONNUM	0x00000002
#define	XFS_AGF_SEQNO		0x00000004
#define	XFS_AGF_LENGTH		0x00000008
#define	XFS_AGF_ROOTS		0x00000010
#define	XFS_AGF_LEVELS		0x00000020
#define	XFS_AGF_FLFIRST		0x00000040
#define	XFS_AGF_FLLAST		0x00000080
#define	XFS_AGF_FLCOUNT		0x00000100
#define	XFS_AGF_FREEBLKS	0x00000200
#define	XFS_AGF_LONGEST		0x00000400
#define	XFS_AGF_BTREEBLKS	0x00000800
#define	XFS_AGF_UUID		0x00001000
#define	XFS_AGF_RMAP_BLOCKS	0x00002000
#define	XFS_AGF_REFCOUNT_BLOCKS	0x00004000
#define	XFS_AGF_REFCOUNT_ROOT	0x00008000
#define	XFS_AGF_REFCOUNT_LEVEL	0x00010000
#define	XFS_AGF_SPARE64		0x00020000
#define	XFS_AGF_NUM_BITS	18
#define	XFS_AGF_ALL_BITS	((1 << XFS_AGF_NUM_BITS) - 1)

#define XFS_AGF_FLAGS \
	{ XFS_AGF_MAGICNUM,	"MAGICNUM" }, \
	{ XFS_AGF_VERSIONNUM,	"VERSIONNUM" }, \
	{ XFS_AGF_SEQNO,	"SEQNO" }, \
	{ XFS_AGF_LENGTH,	"LENGTH" }, \
	{ XFS_AGF_ROOTS,	"ROOTS" }, \
	{ XFS_AGF_LEVELS,	"LEVELS" }, \
	{ XFS_AGF_FLFIRST,	"FLFIRST" }, \
	{ XFS_AGF_FLLAST,	"FLLAST" }, \
	{ XFS_AGF_FLCOUNT,	"FLCOUNT" }, \
	{ XFS_AGF_FREEBLKS,	"FREEBLKS" }, \
	{ XFS_AGF_LONGEST,	"LONGEST" }, \
	{ XFS_AGF_BTREEBLKS,	"BTREEBLKS" }, \
	{ XFS_AGF_UUID,		"UUID" }, \
	{ XFS_AGF_RMAP_BLOCKS,	"RMAP_BLOCKS" }, \
	{ XFS_AGF_REFCOUNT_BLOCKS,	"REFCOUNT_BLOCKS" }, \
	{ XFS_AGF_REFCOUNT_ROOT,	"REFCOUNT_ROOT" }, \
	{ XFS_AGF_REFCOUNT_LEVEL,	"REFCOUNT_LEVEL" }, \
	{ XFS_AGF_SPARE64,	"SPARE64" }

/* disk block (xfs_daddr_t) in the AG */
#define XFS_AGF_DADDR(mp)	((xfs_daddr_t)(1 << (mp)->m_sectbb_log))
#define	XFS_AGF_BLOCK(mp)	XFS_HDR_BLOCK(mp, XFS_AGF_DADDR(mp))

/*
 * Size of the unlinked inode hash table in the agi.
 */
#define	XFS_AGI_UNLINKED_BUCKETS	64

typedef struct xfs_agi {
	/*
	 * Common allocation group header information
	 */
	__be32		agi_magicnum;	/* magic number == XFS_AGI_MAGIC */
	__be32		agi_versionnum;	/* header version == XFS_AGI_VERSION */
	__be32		agi_seqno;	/* sequence # starting from 0 */
	__be32		agi_length;	/* size in blocks of a.g. */
	/*
	 * Inode information
	 * Inodes are mapped by interpreting the inode number, so no
	 * mapping data is needed here.
	 */
	__be32		agi_count;	/* count of allocated inodes */
	__be32		agi_root;	/* root of inode btree */
	__be32		agi_level;	/* levels in inode btree */
	__be32		agi_freecount;	/* number of free inodes */

	__be32		agi_newino;	/* new inode just allocated */
	__be32		agi_dirino;	/* last directory inode chunk */
	/*
	 * Hash table of inodes which have been unlinked but are
	 * still being referenced.
	 */
	__be32		agi_unlinked[XFS_AGI_UNLINKED_BUCKETS];
	/*
	 * This marks the end of logging region 1 and start of logging region 2.
	 */
	uuid_t		agi_uuid;	/* uuid of filesystem */
	__be32		agi_crc;	/* crc of agi sector */
	__be32		agi_pad32;
	__be64		agi_lsn;	/* last write sequence */

	__be32		agi_free_root; /* root of the free inode btree */
	__be32		agi_free_level;/* levels in free inode btree */

	__be32		agi_iblocks;	/* inobt blocks used */
	__be32		agi_fblocks;	/* finobt blocks used */

	/* structure must be padded to 64 bit alignment */
} xfs_agi_t;

#define XFS_AGI_CRC_OFF		offsetof(struct xfs_agi, agi_crc)

#define	XFS_AGI_MAGICNUM	(1 << 0)
#define	XFS_AGI_VERSIONNUM	(1 << 1)
#define	XFS_AGI_SEQNO		(1 << 2)
#define	XFS_AGI_LENGTH		(1 << 3)
#define	XFS_AGI_COUNT		(1 << 4)
#define	XFS_AGI_ROOT		(1 << 5)
#define	XFS_AGI_LEVEL		(1 << 6)
#define	XFS_AGI_FREECOUNT	(1 << 7)
#define	XFS_AGI_NEWINO		(1 << 8)
#define	XFS_AGI_DIRINO		(1 << 9)
#define	XFS_AGI_UNLINKED	(1 << 10)
#define	XFS_AGI_NUM_BITS_R1	11	/* end of the 1st agi logging region */
#define	XFS_AGI_ALL_BITS_R1	((1 << XFS_AGI_NUM_BITS_R1) - 1)
#define	XFS_AGI_FREE_ROOT	(1 << 11)
#define	XFS_AGI_FREE_LEVEL	(1 << 12)
#define	XFS_AGI_IBLOCKS		(1 << 13) /* both inobt/finobt block counters */
#define	XFS_AGI_NUM_BITS_R2	14

/* disk block (xfs_daddr_t) in the AG */
#define XFS_AGI_DADDR(mp)	((xfs_daddr_t)(2 << (mp)->m_sectbb_log))
#define	XFS_AGI_BLOCK(mp)	XFS_HDR_BLOCK(mp, XFS_AGI_DADDR(mp))

/*
 * The third a.g. block contains the a.g. freelist, an array
 * of block pointers to blocks owned by the allocation btree code.
 */
#define XFS_AGFL_DADDR(mp)	((xfs_daddr_t)(3 << (mp)->m_sectbb_log))
#define	XFS_AGFL_BLOCK(mp)	XFS_HDR_BLOCK(mp, XFS_AGFL_DADDR(mp))
#define	XFS_BUF_TO_AGFL(bp)	((struct xfs_agfl *)((bp)->b_addr))

struct xfs_agfl {
	__be32		agfl_magicnum;
	__be32		agfl_seqno;
	uuid_t		agfl_uuid;
	__be64		agfl_lsn;
	__be32		agfl_crc;
} __attribute__((packed));

#define XFS_AGFL_CRC_OFF	offsetof(struct xfs_agfl, agfl_crc)

#define XFS_AGB_TO_FSB(mp,agno,agbno)	\
	(((xfs_fsblock_t)(agno) << (mp)->m_sb.sb_agblklog) | (agbno))
#define	XFS_FSB_TO_AGNO(mp,fsbno)	\
	((xfs_agnumber_t)((fsbno) >> (mp)->m_sb.sb_agblklog))
#define	XFS_FSB_TO_AGBNO(mp,fsbno)	\
	((xfs_agblock_t)((fsbno) & xfs_mask32lo((mp)->m_sb.sb_agblklog)))
#define	XFS_AGB_TO_DADDR(mp,agno,agbno)	\
	((xfs_daddr_t)XFS_FSB_TO_BB(mp, \
		(xfs_fsblock_t)(agno) * (mp)->m_sb.sb_agblocks + (agbno)))
#define	XFS_AG_DADDR(mp,agno,d)		(XFS_AGB_TO_DADDR(mp, agno, 0) + (d))

/*
 * For checking for bad ranges of xfs_daddr_t's, covering multiple
 * allocation groups or a single xfs_daddr_t that's a superblock copy.
 */
#define	XFS_AG_CHECK_DADDR(mp,d,len)	\
	((len) == 1 ? \
	    ASSERT((d) == XFS_SB_DADDR || \
		   xfs_daddr_to_agbno(mp, d) != XFS_SB_DADDR) : \
	    ASSERT(xfs_daddr_to_agno(mp, d) == \
		   xfs_daddr_to_agno(mp, (d) + (len) - 1)))

/*
 * XFS Timestamps
 * ==============
 *
 * Traditional ondisk inode timestamps consist of signed 32-bit counters for
 * seconds and nanoseconds; time zero is the Unix epoch, Jan  1 00:00:00 UTC
 * 1970, which means that the timestamp epoch is the same as the Unix epoch.
 * Therefore, the ondisk min and max defined here can be used directly to
 * constrain the incore timestamps on a Unix system.  Note that we actually
 * encode a __be64 value on disk.
 *
 * When the bigtime feature is enabled, ondisk inode timestamps become an
 * unsigned 64-bit nanoseconds counter.  This means that the bigtime inode
 * timestamp epoch is the start of the classic timestamp range, which is
 * Dec 31 20:45:52 UTC 1901.  Because the epochs are not the same, callers
 * /must/ use the bigtime conversion functions when encoding and decoding raw
 * timestamps.
 */
typedef __be64 xfs_timestamp_t;

/* Legacy timestamp encoding format. */
struct xfs_legacy_timestamp {
	__be32		t_sec;		/* timestamp seconds */
	__be32		t_nsec;		/* timestamp nanoseconds */
};

/*
 * Smallest possible ondisk seconds value with traditional timestamps.  This
 * corresponds exactly with the incore timestamp Dec 13 20:45:52 UTC 1901.
 */
#define XFS_LEGACY_TIME_MIN	((int64_t)S32_MIN)

/*
 * Largest possible ondisk seconds value with traditional timestamps.  This
 * corresponds exactly with the incore timestamp Jan 19 03:14:07 UTC 2038.
 */
#define XFS_LEGACY_TIME_MAX	((int64_t)S32_MAX)

/*
 * Smallest possible ondisk seconds value with bigtime timestamps.  This
 * corresponds (after conversion to a Unix timestamp) with the traditional
 * minimum timestamp of Dec 13 20:45:52 UTC 1901.
 */
#define XFS_BIGTIME_TIME_MIN	((int64_t)0)

/*
 * Largest supported ondisk seconds value with bigtime timestamps.  This
 * corresponds (after conversion to a Unix timestamp) with an incore timestamp
 * of Jul  2 20:20:24 UTC 2486.
 *
 * We round down the ondisk limit so that the bigtime quota and inode max
 * timestamps will be the same.
 */
#define XFS_BIGTIME_TIME_MAX	((int64_t)((-1ULL / NSEC_PER_SEC) & ~0x3ULL))

/*
 * Bigtime epoch is set exactly to the minimum time value that a traditional
 * 32-bit timestamp can represent when using the Unix epoch as a reference.
 * Hence the Unix epoch is at a fixed offset into the supported bigtime
 * timestamp range.
 *
 * The bigtime epoch also matches the minimum value an on-disk 32-bit XFS
 * timestamp can represent so we will not lose any fidelity in converting
 * to/from unix and bigtime timestamps.
 *
 * The following conversion factor converts a seconds counter from the Unix
 * epoch to the bigtime epoch.
 */
#define XFS_BIGTIME_EPOCH_OFFSET	(-(int64_t)S32_MIN)

/* Convert a timestamp from the Unix epoch to the bigtime epoch. */
static inline uint64_t xfs_unix_to_bigtime(time64_t unix_seconds)
{
	return (uint64_t)unix_seconds + XFS_BIGTIME_EPOCH_OFFSET;
}

/* Convert a timestamp from the bigtime epoch to the Unix epoch. */
static inline time64_t xfs_bigtime_to_unix(uint64_t ondisk_seconds)
{
	return (time64_t)ondisk_seconds - XFS_BIGTIME_EPOCH_OFFSET;
}

/*
 * On-disk inode structure.
 *
 * This is just the header or "dinode core", the inode is expanded to fill a
 * variable size the leftover area split into a data and an attribute fork.
 * The format of the data and attribute fork depends on the format of the
 * inode as indicated by di_format and di_aformat.  To access the data and
 * attribute use the XFS_DFORK_DPTR, XFS_DFORK_APTR, and XFS_DFORK_PTR macros
 * below.
 *
 * There is a very similar struct icdinode in xfs_inode which matches the
 * layout of the first 96 bytes of this structure, but is kept in native
 * format instead of big endian.
 *
 * Note: di_flushiter is only used by v1/2 inodes - it's effectively a zeroed
 * padding field for v3 inodes.
 */
#define	XFS_DINODE_MAGIC		0x494e	/* 'IN' */
typedef struct xfs_dinode {
	__be16		di_magic;	/* inode magic # = XFS_DINODE_MAGIC */
	__be16		di_mode;	/* mode and type of file */
	__u8		di_version;	/* inode version */
	__u8		di_format;	/* format of di_c data */
	__be16		di_onlink;	/* old number of links to file */
	__be32		di_uid;		/* owner's user id */
	__be32		di_gid;		/* owner's group id */
	__be32		di_nlink;	/* number of links to file */
	__be16		di_projid_lo;	/* lower part of owner's project id */
	__be16		di_projid_hi;	/* higher part owner's project id */
	__u8		di_pad[6];	/* unused, zeroed space */
	__be16		di_flushiter;	/* incremented on flush */
	xfs_timestamp_t	di_atime;	/* time last accessed */
	xfs_timestamp_t	di_mtime;	/* time last modified */
	xfs_timestamp_t	di_ctime;	/* time created/inode modified */
	__be64		di_size;	/* number of bytes in file */
	__be64		di_nblocks;	/* # of direct & btree blocks used */
	__be32		di_extsize;	/* basic/minimum extent size for file */
	__be32		di_nextents;	/* number of extents in data fork */
	__be16		di_anextents;	/* number of extents in attribute fork*/
	__u8		di_forkoff;	/* attr fork offs, <<3 for 64b align */
	__s8		di_aformat;	/* format of attr fork's data */
	__be32		di_dmevmask;	/* DMIG event mask */
	__be16		di_dmstate;	/* DMIG state info */
	__be16		di_flags;	/* random flags, XFS_DIFLAG_... */
	__be32		di_gen;		/* generation number */

	/* di_next_unlinked is the only non-core field in the old dinode */
	__be32		di_next_unlinked;/* agi unlinked list ptr */

	/* start of the extended dinode, writable fields */
	__le32		di_crc;		/* CRC of the inode */
	__be64		di_changecount;	/* number of attribute changes */
	__be64		di_lsn;		/* flush sequence */
	__be64		di_flags2;	/* more random flags */
	__be32		di_cowextsize;	/* basic cow extent size for file */
	__u8		di_pad2[12];	/* more padding for future expansion */

	/* fields only written to during inode creation */
	xfs_timestamp_t	di_crtime;	/* time created */
	__be64		di_ino;		/* inode number */
	uuid_t		di_uuid;	/* UUID of the filesystem */

	/* structure must be padded to 64 bit alignment */
} xfs_dinode_t;

#define XFS_DINODE_CRC_OFF	offsetof(struct xfs_dinode, di_crc)

#define DI_MAX_FLUSH 0xffff

/*
 * Size of the core inode on disk.  Version 1 and 2 inodes have
 * the same size, but version 3 has grown a few additional fields.
 */
static inline uint xfs_dinode_size(int version)
{
	if (version == 3)
		return sizeof(struct xfs_dinode);
	return offsetof(struct xfs_dinode, di_crc);
}

/*
 * The 32 bit link count in the inode theoretically maxes out at UINT_MAX.
 * Since the pathconf interface is signed, we use 2^31 - 1 instead.
 */
#define	XFS_MAXLINK		((1U << 31) - 1U)

/*
 * Values for di_format
 *
 * This enum is used in string mapping in xfs_trace.h; please keep the
 * TRACE_DEFINE_ENUMs for it up to date.
 */
enum xfs_dinode_fmt {
	XFS_DINODE_FMT_DEV,		/* xfs_dev_t */
	XFS_DINODE_FMT_LOCAL,		/* bulk data */
	XFS_DINODE_FMT_EXTENTS,		/* struct xfs_bmbt_rec */
	XFS_DINODE_FMT_BTREE,		/* struct xfs_bmdr_block */
	XFS_DINODE_FMT_UUID		/* added long ago, but never used */
};

#define XFS_INODE_FORMAT_STR \
	{ XFS_DINODE_FMT_DEV,		"dev" }, \
	{ XFS_DINODE_FMT_LOCAL,		"local" }, \
	{ XFS_DINODE_FMT_EXTENTS,	"extent" }, \
	{ XFS_DINODE_FMT_BTREE,		"btree" }, \
	{ XFS_DINODE_FMT_UUID,		"uuid" }

/*
 * Inode minimum and maximum sizes.
 */
#define	XFS_DINODE_MIN_LOG	8
#define	XFS_DINODE_MAX_LOG	11
#define	XFS_DINODE_MIN_SIZE	(1 << XFS_DINODE_MIN_LOG)
#define	XFS_DINODE_MAX_SIZE	(1 << XFS_DINODE_MAX_LOG)

/*
 * Inode size for given fs.
 */
#define XFS_DINODE_SIZE(sbp) \
	(xfs_sb_version_has_v3inode(sbp) ? \
		sizeof(struct xfs_dinode) : \
		offsetof(struct xfs_dinode, di_crc))
#define XFS_LITINO(mp) \
	((mp)->m_sb.sb_inodesize - XFS_DINODE_SIZE(&(mp)->m_sb))

/*
 * Inode data & attribute fork sizes, per inode.
 */
#define XFS_DFORK_BOFF(dip)		((int)((dip)->di_forkoff << 3))

#define XFS_DFORK_DSIZE(dip,mp) \
	((dip)->di_forkoff ? XFS_DFORK_BOFF(dip) : XFS_LITINO(mp))
#define XFS_DFORK_ASIZE(dip,mp) \
	((dip)->di_forkoff ? XFS_LITINO(mp) - XFS_DFORK_BOFF(dip) : 0)
#define XFS_DFORK_SIZE(dip,mp,w) \
	((w) == XFS_DATA_FORK ? \
		XFS_DFORK_DSIZE(dip, mp) : \
		XFS_DFORK_ASIZE(dip, mp))

#define XFS_DFORK_MAXEXT(dip, mp, w) \
	(XFS_DFORK_SIZE(dip, mp, w) / sizeof(struct xfs_bmbt_rec))

/*
 * Return pointers to the data or attribute forks.
 */
#define XFS_DFORK_DPTR(dip) \
	((char *)dip + xfs_dinode_size(dip->di_version))
#define XFS_DFORK_APTR(dip)	\
	(XFS_DFORK_DPTR(dip) + XFS_DFORK_BOFF(dip))
#define XFS_DFORK_PTR(dip,w)	\
	((w) == XFS_DATA_FORK ? XFS_DFORK_DPTR(dip) : XFS_DFORK_APTR(dip))

#define XFS_DFORK_FORMAT(dip,w) \
	((w) == XFS_DATA_FORK ? \
		(dip)->di_format : \
		(dip)->di_aformat)
#define XFS_DFORK_NEXTENTS(dip,w) \
	((w) == XFS_DATA_FORK ? \
		be32_to_cpu((dip)->di_nextents) : \
		be16_to_cpu((dip)->di_anextents))

/*
 * For block and character special files the 32bit dev_t is stored at the
 * beginning of the data fork.
 */
static inline xfs_dev_t xfs_dinode_get_rdev(struct xfs_dinode *dip)
{
	return be32_to_cpu(*(__be32 *)XFS_DFORK_DPTR(dip));
}

static inline void xfs_dinode_put_rdev(struct xfs_dinode *dip, xfs_dev_t rdev)
{
	*(__be32 *)XFS_DFORK_DPTR(dip) = cpu_to_be32(rdev);
}

/*
 * Values for di_flags
 */
#define XFS_DIFLAG_REALTIME_BIT  0	/* file's blocks come from rt area */
#define XFS_DIFLAG_PREALLOC_BIT  1	/* file space has been preallocated */
#define XFS_DIFLAG_NEWRTBM_BIT   2	/* for rtbitmap inode, new format */
#define XFS_DIFLAG_IMMUTABLE_BIT 3	/* inode is immutable */
#define XFS_DIFLAG_APPEND_BIT    4	/* inode is append-only */
#define XFS_DIFLAG_SYNC_BIT      5	/* inode is written synchronously */
#define XFS_DIFLAG_NOATIME_BIT   6	/* do not update atime */
#define XFS_DIFLAG_NODUMP_BIT    7	/* do not dump */
#define XFS_DIFLAG_RTINHERIT_BIT 8	/* create with realtime bit set */
#define XFS_DIFLAG_PROJINHERIT_BIT   9	/* create with parents projid */
#define XFS_DIFLAG_NOSYMLINKS_BIT   10	/* disallow symlink creation */
#define XFS_DIFLAG_EXTSIZE_BIT      11	/* inode extent size allocator hint */
#define XFS_DIFLAG_EXTSZINHERIT_BIT 12	/* inherit inode extent size */
#define XFS_DIFLAG_NODEFRAG_BIT     13	/* do not reorganize/defragment */
#define XFS_DIFLAG_FILESTREAM_BIT   14  /* use filestream allocator */
/* Do not use bit 15, di_flags is legacy and unchanging now */

#define XFS_DIFLAG_REALTIME      (1 << XFS_DIFLAG_REALTIME_BIT)
#define XFS_DIFLAG_PREALLOC      (1 << XFS_DIFLAG_PREALLOC_BIT)
#define XFS_DIFLAG_NEWRTBM       (1 << XFS_DIFLAG_NEWRTBM_BIT)
#define XFS_DIFLAG_IMMUTABLE     (1 << XFS_DIFLAG_IMMUTABLE_BIT)
#define XFS_DIFLAG_APPEND        (1 << XFS_DIFLAG_APPEND_BIT)
#define XFS_DIFLAG_SYNC          (1 << XFS_DIFLAG_SYNC_BIT)
#define XFS_DIFLAG_NOATIME       (1 << XFS_DIFLAG_NOATIME_BIT)
#define XFS_DIFLAG_NODUMP        (1 << XFS_DIFLAG_NODUMP_BIT)
#define XFS_DIFLAG_RTINHERIT     (1 << XFS_DIFLAG_RTINHERIT_BIT)
#define XFS_DIFLAG_PROJINHERIT   (1 << XFS_DIFLAG_PROJINHERIT_BIT)
#define XFS_DIFLAG_NOSYMLINKS    (1 << XFS_DIFLAG_NOSYMLINKS_BIT)
#define XFS_DIFLAG_EXTSIZE       (1 << XFS_DIFLAG_EXTSIZE_BIT)
#define XFS_DIFLAG_EXTSZINHERIT  (1 << XFS_DIFLAG_EXTSZINHERIT_BIT)
#define XFS_DIFLAG_NODEFRAG      (1 << XFS_DIFLAG_NODEFRAG_BIT)
#define XFS_DIFLAG_FILESTREAM    (1 << XFS_DIFLAG_FILESTREAM_BIT)

#define XFS_DIFLAG_ANY \
	(XFS_DIFLAG_REALTIME | XFS_DIFLAG_PREALLOC | XFS_DIFLAG_NEWRTBM | \
	 XFS_DIFLAG_IMMUTABLE | XFS_DIFLAG_APPEND | XFS_DIFLAG_SYNC | \
	 XFS_DIFLAG_NOATIME | XFS_DIFLAG_NODUMP | XFS_DIFLAG_RTINHERIT | \
	 XFS_DIFLAG_PROJINHERIT | XFS_DIFLAG_NOSYMLINKS | XFS_DIFLAG_EXTSIZE | \
	 XFS_DIFLAG_EXTSZINHERIT | XFS_DIFLAG_NODEFRAG | XFS_DIFLAG_FILESTREAM)

/*
 * Values for di_flags2 These start by being exposed to userspace in the upper
 * 16 bits of the XFS_XFLAG_s range.
 */
#define XFS_DIFLAG2_DAX_BIT	0	/* use DAX for this inode */
#define XFS_DIFLAG2_REFLINK_BIT	1	/* file's blocks may be shared */
#define XFS_DIFLAG2_COWEXTSIZE_BIT   2  /* copy on write extent size hint */
<<<<<<< HEAD
#define XFS_DIFLAG2_DAX		(1 << XFS_DIFLAG2_DAX_BIT)
#define XFS_DIFLAG2_REFLINK     (1 << XFS_DIFLAG2_REFLINK_BIT)
#define XFS_DIFLAG2_COWEXTSIZE  (1 << XFS_DIFLAG2_COWEXTSIZE_BIT)

#define XFS_DIFLAG2_ANY \
	(XFS_DIFLAG2_DAX | XFS_DIFLAG2_REFLINK | XFS_DIFLAG2_COWEXTSIZE)
=======
#define XFS_DIFLAG2_BIGTIME_BIT	3	/* big timestamps */

#define XFS_DIFLAG2_DAX		(1 << XFS_DIFLAG2_DAX_BIT)
#define XFS_DIFLAG2_REFLINK     (1 << XFS_DIFLAG2_REFLINK_BIT)
#define XFS_DIFLAG2_COWEXTSIZE  (1 << XFS_DIFLAG2_COWEXTSIZE_BIT)
#define XFS_DIFLAG2_BIGTIME	(1 << XFS_DIFLAG2_BIGTIME_BIT)

#define XFS_DIFLAG2_ANY \
	(XFS_DIFLAG2_DAX | XFS_DIFLAG2_REFLINK | XFS_DIFLAG2_COWEXTSIZE | \
	 XFS_DIFLAG2_BIGTIME)

static inline bool xfs_dinode_has_bigtime(const struct xfs_dinode *dip)
{
	return dip->di_version >= 3 &&
	       (dip->di_flags2 & cpu_to_be64(XFS_DIFLAG2_BIGTIME));
}
>>>>>>> 24b8d41d

/*
 * Inode number format:
 * low inopblog bits - offset in block
 * next agblklog bits - block number in ag
 * next agno_log bits - ag number
 * high agno_log-agblklog-inopblog bits - 0
 */
#define	XFS_INO_MASK(k)			(uint32_t)((1ULL << (k)) - 1)
#define	XFS_INO_OFFSET_BITS(mp)		(mp)->m_sb.sb_inopblog
#define	XFS_INO_AGBNO_BITS(mp)		(mp)->m_sb.sb_agblklog
#define	XFS_INO_AGINO_BITS(mp)		((mp)->m_ino_geo.agino_log)
#define	XFS_INO_AGNO_BITS(mp)		(mp)->m_agno_log
#define	XFS_INO_BITS(mp)		\
	XFS_INO_AGNO_BITS(mp) + XFS_INO_AGINO_BITS(mp)
#define	XFS_INO_TO_AGNO(mp,i)		\
	((xfs_agnumber_t)((i) >> XFS_INO_AGINO_BITS(mp)))
#define	XFS_INO_TO_AGINO(mp,i)		\
	((xfs_agino_t)(i) & XFS_INO_MASK(XFS_INO_AGINO_BITS(mp)))
#define	XFS_INO_TO_AGBNO(mp,i)		\
	(((xfs_agblock_t)(i) >> XFS_INO_OFFSET_BITS(mp)) & \
		XFS_INO_MASK(XFS_INO_AGBNO_BITS(mp)))
#define	XFS_INO_TO_OFFSET(mp,i)		\
	((int)(i) & XFS_INO_MASK(XFS_INO_OFFSET_BITS(mp)))
#define	XFS_INO_TO_FSB(mp,i)		\
	XFS_AGB_TO_FSB(mp, XFS_INO_TO_AGNO(mp,i), XFS_INO_TO_AGBNO(mp,i))
#define	XFS_AGINO_TO_INO(mp,a,i)	\
	(((xfs_ino_t)(a) << XFS_INO_AGINO_BITS(mp)) | (i))
#define	XFS_AGINO_TO_AGBNO(mp,i)	((i) >> XFS_INO_OFFSET_BITS(mp))
#define	XFS_AGINO_TO_OFFSET(mp,i)	\
	((i) & XFS_INO_MASK(XFS_INO_OFFSET_BITS(mp)))
#define	XFS_OFFBNO_TO_AGINO(mp,b,o)	\
	((xfs_agino_t)(((b) << XFS_INO_OFFSET_BITS(mp)) | (o)))
#define	XFS_FSB_TO_INO(mp, b)	((xfs_ino_t)((b) << XFS_INO_OFFSET_BITS(mp)))
#define	XFS_AGB_TO_AGINO(mp, b)	((xfs_agino_t)((b) << XFS_INO_OFFSET_BITS(mp)))

#define	XFS_MAXINUMBER		((xfs_ino_t)((1ULL << 56) - 1ULL))
#define	XFS_MAXINUMBER_32	((xfs_ino_t)((1ULL << 32) - 1ULL))

/*
 * RealTime Device format definitions
 */

/* Min and max rt extent sizes, specified in bytes */
#define	XFS_MAX_RTEXTSIZE	(1024 * 1024 * 1024)	/* 1GB */
#define	XFS_DFL_RTEXTSIZE	(64 * 1024)	        /* 64kB */
#define	XFS_MIN_RTEXTSIZE	(4 * 1024)		/* 4kB */

#define	XFS_BLOCKSIZE(mp)	((mp)->m_sb.sb_blocksize)
#define	XFS_BLOCKMASK(mp)	((mp)->m_blockmask)
#define	XFS_BLOCKWSIZE(mp)	((mp)->m_blockwsize)
#define	XFS_BLOCKWMASK(mp)	((mp)->m_blockwmask)

/*
 * RT Summary and bit manipulation macros.
 */
#define	XFS_SUMOFFS(mp,ls,bb)	((int)((ls) * (mp)->m_sb.sb_rbmblocks + (bb)))
#define	XFS_SUMOFFSTOBLOCK(mp,s)	\
	(((s) * (uint)sizeof(xfs_suminfo_t)) >> (mp)->m_sb.sb_blocklog)
#define	XFS_SUMPTR(mp,bp,so)	\
	((xfs_suminfo_t *)((bp)->b_addr + \
		(((so) * (uint)sizeof(xfs_suminfo_t)) & XFS_BLOCKMASK(mp))))

#define	XFS_BITTOBLOCK(mp,bi)	((bi) >> (mp)->m_blkbit_log)
#define	XFS_BLOCKTOBIT(mp,bb)	((bb) << (mp)->m_blkbit_log)
#define	XFS_BITTOWORD(mp,bi)	\
	((int)(((bi) >> XFS_NBWORDLOG) & XFS_BLOCKWMASK(mp)))

#define	XFS_RTMIN(a,b)	((a) < (b) ? (a) : (b))
#define	XFS_RTMAX(a,b)	((a) > (b) ? (a) : (b))

#define	XFS_RTLOBIT(w)	xfs_lowbit32(w)
#define	XFS_RTHIBIT(w)	xfs_highbit32(w)

#define	XFS_RTBLOCKLOG(b)	xfs_highbit64(b)

/*
 * Dquot and dquot block format definitions
 */
#define XFS_DQUOT_MAGIC		0x4451		/* 'DQ' */
#define XFS_DQUOT_VERSION	(uint8_t)0x01	/* latest version number */

#define XFS_DQTYPE_USER		0x01		/* user dquot record */
#define XFS_DQTYPE_PROJ		0x02		/* project dquot record */
#define XFS_DQTYPE_GROUP	0x04		/* group dquot record */
#define XFS_DQTYPE_BIGTIME	0x80		/* large expiry timestamps */

/* bitmask to determine if this is a user/group/project dquot */
#define XFS_DQTYPE_REC_MASK	(XFS_DQTYPE_USER | \
				 XFS_DQTYPE_PROJ | \
				 XFS_DQTYPE_GROUP)

#define XFS_DQTYPE_ANY		(XFS_DQTYPE_REC_MASK | \
				 XFS_DQTYPE_BIGTIME)

/*
 * XFS Quota Timers
 * ================
 *
 * Traditional quota grace period expiration timers are an unsigned 32-bit
 * seconds counter; time zero is the Unix epoch, Jan  1 00:00:01 UTC 1970.
 * Note that an expiration value of zero means that the quota limit has not
 * been reached, and therefore no expiration has been set.  Therefore, the
 * ondisk min and max defined here can be used directly to constrain the incore
 * quota expiration timestamps on a Unix system.
 *
 * When bigtime is enabled, we trade two bits of precision to expand the
 * expiration timeout range to match that of big inode timestamps.  The min and
 * max recorded here are the on-disk limits, not a Unix timestamp.
 *
 * The grace period for each quota type is stored in the root dquot (id = 0)
 * and is applied to a non-root dquot when it exceeds the soft or hard limits.
 * The length of quota grace periods are unsigned 32-bit quantities measured in
 * units of seconds.  A value of zero means to use the default period.
 */

/*
 * Smallest possible ondisk quota expiration value with traditional timestamps.
 * This corresponds exactly with the incore expiration Jan  1 00:00:01 UTC 1970.
 */
#define XFS_DQ_LEGACY_EXPIRY_MIN	((int64_t)1)

/*
 * Largest possible ondisk quota expiration value with traditional timestamps.
 * This corresponds exactly with the incore expiration Feb  7 06:28:15 UTC 2106.
 */
#define XFS_DQ_LEGACY_EXPIRY_MAX	((int64_t)U32_MAX)

/*
 * Smallest possible ondisk quota expiration value with bigtime timestamps.
 * This corresponds (after conversion to a Unix timestamp) with the incore
 * expiration of Jan  1 00:00:04 UTC 1970.
 */
#define XFS_DQ_BIGTIME_EXPIRY_MIN	(XFS_DQ_LEGACY_EXPIRY_MIN)

/*
 * Largest supported ondisk quota expiration value with bigtime timestamps.
 * This corresponds (after conversion to a Unix timestamp) with an incore
 * expiration of Jul  2 20:20:24 UTC 2486.
 *
 * The ondisk field supports values up to -1U, which corresponds to an incore
 * expiration in 2514.  This is beyond the maximum the bigtime inode timestamp,
 * so we cap the maximum bigtime quota expiration to the max inode timestamp.
 */
#define XFS_DQ_BIGTIME_EXPIRY_MAX	((int64_t)4074815106U)

/*
 * The following conversion factors assist in converting a quota expiration
 * timestamp between the incore and ondisk formats.
 */
#define XFS_DQ_BIGTIME_SHIFT	(2)
#define XFS_DQ_BIGTIME_SLACK	((int64_t)(1ULL << XFS_DQ_BIGTIME_SHIFT) - 1)

/* Convert an incore quota expiration timestamp to an ondisk bigtime value. */
static inline uint32_t xfs_dq_unix_to_bigtime(time64_t unix_seconds)
{
	/*
	 * Round the expiration timestamp up to the nearest bigtime timestamp
	 * that we can store, to give users the most time to fix problems.
	 */
	return ((uint64_t)unix_seconds + XFS_DQ_BIGTIME_SLACK) >>
			XFS_DQ_BIGTIME_SHIFT;
}

/* Convert an ondisk bigtime quota expiration value to an incore timestamp. */
static inline time64_t xfs_dq_bigtime_to_unix(uint32_t ondisk_seconds)
{
	return (time64_t)ondisk_seconds << XFS_DQ_BIGTIME_SHIFT;
}

/*
 * Default quota grace periods, ranging from zero (use the compiled defaults)
 * to ~136 years.  These are applied to a non-root dquot that has exceeded
 * either limit.
 */
#define XFS_DQ_GRACE_MIN		((int64_t)0)
#define XFS_DQ_GRACE_MAX		((int64_t)U32_MAX)

/*
 * This is the main portion of the on-disk representation of quota information
 * for a user.  We pad this with some more expansion room to construct the on
 * disk structure.
 */
struct xfs_disk_dquot {
	__be16		d_magic;	/* dquot magic = XFS_DQUOT_MAGIC */
	__u8		d_version;	/* dquot version */
	__u8		d_type;		/* XFS_DQTYPE_USER/PROJ/GROUP */
	__be32		d_id;		/* user,project,group id */
	__be64		d_blk_hardlimit;/* absolute limit on disk blks */
	__be64		d_blk_softlimit;/* preferred limit on disk blks */
	__be64		d_ino_hardlimit;/* maximum # allocated inodes */
	__be64		d_ino_softlimit;/* preferred inode limit */
	__be64		d_bcount;	/* disk blocks owned by the user */
	__be64		d_icount;	/* inodes owned by the user */
	__be32		d_itimer;	/* zero if within inode limits if not,
					   this is when we refuse service */
	__be32		d_btimer;	/* similar to above; for disk blocks */
	__be16		d_iwarns;	/* warnings issued wrt num inodes */
	__be16		d_bwarns;	/* warnings issued wrt disk blocks */
	__be32		d_pad0;		/* 64 bit align */
	__be64		d_rtb_hardlimit;/* absolute limit on realtime blks */
	__be64		d_rtb_softlimit;/* preferred limit on RT disk blks */
	__be64		d_rtbcount;	/* realtime blocks owned */
	__be32		d_rtbtimer;	/* similar to above; for RT disk blocks */
	__be16		d_rtbwarns;	/* warnings issued wrt RT disk blocks */
	__be16		d_pad;
};

/*
 * This is what goes on disk. This is separated from the xfs_disk_dquot because
 * carrying the unnecessary padding would be a waste of memory.
 */
typedef struct xfs_dqblk {
	struct xfs_disk_dquot	dd_diskdq; /* portion living incore as well */
	char			dd_fill[4];/* filling for posterity */

	/*
	 * These two are only present on filesystems with the CRC bits set.
	 */
	__be32		  dd_crc;	/* checksum */
	__be64		  dd_lsn;	/* last modification in log */
	uuid_t		  dd_uuid;	/* location information */
} xfs_dqblk_t;

#define XFS_DQUOT_CRC_OFF	offsetof(struct xfs_dqblk, dd_crc)

/*
 * This defines the unit of allocation of dquots.
 *
 * Currently, it is just one file system block, and a 4K blk contains 30
 * (136 * 30 = 4080) dquots. It's probably not worth trying to make
 * this more dynamic.
 *
 * However, if this number is changed, we have to make sure that we don't
 * implicitly assume that we do allocations in chunks of a single filesystem
 * block in the dquot/xqm code.
 *
 * This is part of the ondisk format because the structure size is not a power
 * of two, which leaves slack at the end of the disk block.
 */
#define XFS_DQUOT_CLUSTER_SIZE_FSB	(xfs_filblks_t)1

/*
 * Remote symlink format and access functions.
 */
#define XFS_SYMLINK_MAGIC	0x58534c4d	/* XSLM */

struct xfs_dsymlink_hdr {
	__be32	sl_magic;
	__be32	sl_offset;
	__be32	sl_bytes;
	__be32	sl_crc;
	uuid_t	sl_uuid;
	__be64	sl_owner;
	__be64	sl_blkno;
	__be64	sl_lsn;
};

#define XFS_SYMLINK_CRC_OFF	offsetof(struct xfs_dsymlink_hdr, sl_crc)

#define XFS_SYMLINK_MAXLEN	1024
/*
 * The maximum pathlen is 1024 bytes. Since the minimum file system
 * blocksize is 512 bytes, we can get a max of 3 extents back from
 * bmapi when crc headers are taken into account.
 */
#define XFS_SYMLINK_MAPS 3

#define XFS_SYMLINK_BUF_SPACE(mp, bufsize)	\
	((bufsize) - (xfs_sb_version_hascrc(&(mp)->m_sb) ? \
			sizeof(struct xfs_dsymlink_hdr) : 0))


/*
 * Allocation Btree format definitions
 *
 * There are two on-disk btrees, one sorted by blockno and one sorted
 * by blockcount and blockno.  All blocks look the same to make the code
 * simpler; if we have time later, we'll make the optimizations.
 */
#define	XFS_ABTB_MAGIC		0x41425442	/* 'ABTB' for bno tree */
#define	XFS_ABTB_CRC_MAGIC	0x41423342	/* 'AB3B' */
#define	XFS_ABTC_MAGIC		0x41425443	/* 'ABTC' for cnt tree */
#define	XFS_ABTC_CRC_MAGIC	0x41423343	/* 'AB3C' */

/*
 * Data record/key structure
 */
typedef struct xfs_alloc_rec {
	__be32		ar_startblock;	/* starting block number */
	__be32		ar_blockcount;	/* count of free blocks */
} xfs_alloc_rec_t, xfs_alloc_key_t;

typedef struct xfs_alloc_rec_incore {
	xfs_agblock_t	ar_startblock;	/* starting block number */
	xfs_extlen_t	ar_blockcount;	/* count of free blocks */
} xfs_alloc_rec_incore_t;

/* btree pointer type */
typedef __be32 xfs_alloc_ptr_t;

/*
 * Block numbers in the AG:
 * SB is sector 0, AGF is sector 1, AGI is sector 2, AGFL is sector 3.
 */
#define	XFS_BNO_BLOCK(mp)	((xfs_agblock_t)(XFS_AGFL_BLOCK(mp) + 1))
#define	XFS_CNT_BLOCK(mp)	((xfs_agblock_t)(XFS_BNO_BLOCK(mp) + 1))


/*
 * Inode Allocation Btree format definitions
 *
 * There is a btree for the inode map per allocation group.
 */
#define	XFS_IBT_MAGIC		0x49414254	/* 'IABT' */
#define	XFS_IBT_CRC_MAGIC	0x49414233	/* 'IAB3' */
#define	XFS_FIBT_MAGIC		0x46494254	/* 'FIBT' */
#define	XFS_FIBT_CRC_MAGIC	0x46494233	/* 'FIB3' */

typedef uint64_t	xfs_inofree_t;
#define	XFS_INODES_PER_CHUNK		(NBBY * sizeof(xfs_inofree_t))
#define	XFS_INODES_PER_CHUNK_LOG	(XFS_NBBYLOG + 3)
#define	XFS_INOBT_ALL_FREE		((xfs_inofree_t)-1)
#define	XFS_INOBT_MASK(i)		((xfs_inofree_t)1 << (i))

#define XFS_INOBT_HOLEMASK_FULL		0	/* holemask for full chunk */
#define XFS_INOBT_HOLEMASK_BITS		(NBBY * sizeof(uint16_t))
#define XFS_INODES_PER_HOLEMASK_BIT	\
	(XFS_INODES_PER_CHUNK / (NBBY * sizeof(uint16_t)))

static inline xfs_inofree_t xfs_inobt_maskn(int i, int n)
{
	return ((n >= XFS_INODES_PER_CHUNK ? 0 : XFS_INOBT_MASK(n)) - 1) << i;
}

/*
 * The on-disk inode record structure has two formats. The original "full"
 * format uses a 4-byte freecount. The "sparse" format uses a 1-byte freecount
 * and replaces the 3 high-order freecount bytes wth the holemask and inode
 * count.
 *
 * The holemask of the sparse record format allows an inode chunk to have holes
 * that refer to blocks not owned by the inode record. This facilitates inode
 * allocation in the event of severe free space fragmentation.
 */
typedef struct xfs_inobt_rec {
	__be32		ir_startino;	/* starting inode number */
	union {
		struct {
			__be32	ir_freecount;	/* count of free inodes */
		} f;
		struct {
			__be16	ir_holemask;/* hole mask for sparse chunks */
			__u8	ir_count;	/* total inode count */
			__u8	ir_freecount;	/* count of free inodes */
		} sp;
	} ir_u;
	__be64		ir_free;	/* free inode mask */
} xfs_inobt_rec_t;

typedef struct xfs_inobt_rec_incore {
	xfs_agino_t	ir_startino;	/* starting inode number */
	uint16_t	ir_holemask;	/* hole mask for sparse chunks */
	uint8_t		ir_count;	/* total inode count */
	uint8_t		ir_freecount;	/* count of free inodes (set bits) */
	xfs_inofree_t	ir_free;	/* free inode mask */
} xfs_inobt_rec_incore_t;

static inline bool xfs_inobt_issparse(uint16_t holemask)
{
	/* non-zero holemask represents a sparse rec. */
	return holemask;
}

/*
 * Key structure
 */
typedef struct xfs_inobt_key {
	__be32		ir_startino;	/* starting inode number */
} xfs_inobt_key_t;

/* btree pointer type */
typedef __be32 xfs_inobt_ptr_t;

/*
 * block numbers in the AG.
 */
#define	XFS_IBT_BLOCK(mp)		((xfs_agblock_t)(XFS_CNT_BLOCK(mp) + 1))
#define	XFS_FIBT_BLOCK(mp)		((xfs_agblock_t)(XFS_IBT_BLOCK(mp) + 1))

/*
 * Reverse mapping btree format definitions
 *
 * There is a btree for the reverse map per allocation group
<<<<<<< HEAD
 */
#define	XFS_RMAP_CRC_MAGIC	0x524d4233	/* 'RMB3' */

/*
 * Ownership info for an extent.  This is used to create reverse-mapping
 * entries.
 */
=======
 */
#define	XFS_RMAP_CRC_MAGIC	0x524d4233	/* 'RMB3' */

/*
 * Ownership info for an extent.  This is used to create reverse-mapping
 * entries.
 */
>>>>>>> 24b8d41d
#define XFS_OWNER_INFO_ATTR_FORK	(1 << 0)
#define XFS_OWNER_INFO_BMBT_BLOCK	(1 << 1)
struct xfs_owner_info {
	uint64_t		oi_owner;
	xfs_fileoff_t		oi_offset;
	unsigned int		oi_flags;
};

/*
 * Special owner types.
 *
 * Seeing as we only support up to 8EB, we have the upper bit of the owner field
 * to tell us we have a special owner value. We use these for static metadata
 * allocated at mkfs/growfs time, as well as for freespace management metadata.
 */
#define XFS_RMAP_OWN_NULL	(-1ULL)	/* No owner, for growfs */
#define XFS_RMAP_OWN_UNKNOWN	(-2ULL)	/* Unknown owner, for EFI recovery */
#define XFS_RMAP_OWN_FS		(-3ULL)	/* static fs metadata */
#define XFS_RMAP_OWN_LOG	(-4ULL)	/* static fs metadata */
#define XFS_RMAP_OWN_AG		(-5ULL)	/* AG freespace btree blocks */
#define XFS_RMAP_OWN_INOBT	(-6ULL)	/* Inode btree blocks */
#define XFS_RMAP_OWN_INODES	(-7ULL)	/* Inode chunk */
#define XFS_RMAP_OWN_REFC	(-8ULL) /* refcount tree */
#define XFS_RMAP_OWN_COW	(-9ULL) /* cow allocations */
#define XFS_RMAP_OWN_MIN	(-10ULL) /* guard */

#define XFS_RMAP_NON_INODE_OWNER(owner)	(!!((owner) & (1ULL << 63)))

/*
 * Data record structure
 */
struct xfs_rmap_rec {
	__be32		rm_startblock;	/* extent start block */
	__be32		rm_blockcount;	/* extent length */
	__be64		rm_owner;	/* extent owner */
	__be64		rm_offset;	/* offset within the owner */
};

/*
 * rmap btree record
 *  rm_offset:63 is the attribute fork flag
 *  rm_offset:62 is the bmbt block flag
 *  rm_offset:61 is the unwritten extent flag (same as l0:63 in bmbt)
 *  rm_offset:54-60 aren't used and should be zero
 *  rm_offset:0-53 is the block offset within the inode
 */
<<<<<<< HEAD
#define XFS_RMAP_OFF_ATTR_FORK	((__uint64_t)1ULL << 63)
#define XFS_RMAP_OFF_BMBT_BLOCK	((__uint64_t)1ULL << 62)
#define XFS_RMAP_OFF_UNWRITTEN	((__uint64_t)1ULL << 61)

#define XFS_RMAP_LEN_MAX	((__uint32_t)~0U)
#define XFS_RMAP_OFF_FLAGS	(XFS_RMAP_OFF_ATTR_FORK | \
				 XFS_RMAP_OFF_BMBT_BLOCK | \
				 XFS_RMAP_OFF_UNWRITTEN)
#define XFS_RMAP_OFF_MASK	((__uint64_t)0x3FFFFFFFFFFFFFULL)
=======
#define XFS_RMAP_OFF_ATTR_FORK	((uint64_t)1ULL << 63)
#define XFS_RMAP_OFF_BMBT_BLOCK	((uint64_t)1ULL << 62)
#define XFS_RMAP_OFF_UNWRITTEN	((uint64_t)1ULL << 61)

#define XFS_RMAP_LEN_MAX	((uint32_t)~0U)
#define XFS_RMAP_OFF_FLAGS	(XFS_RMAP_OFF_ATTR_FORK | \
				 XFS_RMAP_OFF_BMBT_BLOCK | \
				 XFS_RMAP_OFF_UNWRITTEN)
#define XFS_RMAP_OFF_MASK	((uint64_t)0x3FFFFFFFFFFFFFULL)
>>>>>>> 24b8d41d

#define XFS_RMAP_OFF(off)		((off) & XFS_RMAP_OFF_MASK)

#define XFS_RMAP_IS_BMBT_BLOCK(off)	(!!((off) & XFS_RMAP_OFF_BMBT_BLOCK))
#define XFS_RMAP_IS_ATTR_FORK(off)	(!!((off) & XFS_RMAP_OFF_ATTR_FORK))
#define XFS_RMAP_IS_UNWRITTEN(len)	(!!((off) & XFS_RMAP_OFF_UNWRITTEN))

#define RMAPBT_STARTBLOCK_BITLEN	32
#define RMAPBT_BLOCKCOUNT_BITLEN	32
#define RMAPBT_OWNER_BITLEN		64
#define RMAPBT_ATTRFLAG_BITLEN		1
#define RMAPBT_BMBTFLAG_BITLEN		1
#define RMAPBT_EXNTFLAG_BITLEN		1
#define RMAPBT_UNUSED_OFFSET_BITLEN	7
#define RMAPBT_OFFSET_BITLEN		54

#define XFS_RMAP_ATTR_FORK		(1 << 0)
#define XFS_RMAP_BMBT_BLOCK		(1 << 1)
#define XFS_RMAP_UNWRITTEN		(1 << 2)
#define XFS_RMAP_KEY_FLAGS		(XFS_RMAP_ATTR_FORK | \
					 XFS_RMAP_BMBT_BLOCK)
#define XFS_RMAP_REC_FLAGS		(XFS_RMAP_UNWRITTEN)
struct xfs_rmap_irec {
	xfs_agblock_t	rm_startblock;	/* extent start block */
	xfs_extlen_t	rm_blockcount;	/* extent length */
<<<<<<< HEAD
	__uint64_t	rm_owner;	/* extent owner */
	__uint64_t	rm_offset;	/* offset within the owner */
=======
	uint64_t	rm_owner;	/* extent owner */
	uint64_t	rm_offset;	/* offset within the owner */
>>>>>>> 24b8d41d
	unsigned int	rm_flags;	/* state flags */
};

/*
 * Key structure
 *
 * We don't use the length for lookups
 */
struct xfs_rmap_key {
	__be32		rm_startblock;	/* extent start block */
	__be64		rm_owner;	/* extent owner */
	__be64		rm_offset;	/* offset within the owner */
} __attribute__((packed));

/* btree pointer type */
typedef __be32 xfs_rmap_ptr_t;

#define	XFS_RMAP_BLOCK(mp) \
	(xfs_sb_version_hasfinobt(&((mp)->m_sb)) ? \
	 XFS_FIBT_BLOCK(mp) + 1 : \
	 XFS_IBT_BLOCK(mp) + 1)

/*
 * Reference Count Btree format definitions
 *
 */
#define	XFS_REFC_CRC_MAGIC	0x52334643	/* 'R3FC' */

unsigned int xfs_refc_block(struct xfs_mount *mp);

/*
 * Data record/key structure
 *
 * Each record associates a range of physical blocks (starting at
 * rc_startblock and ending rc_blockcount blocks later) with a reference
 * count (rc_refcount).  Extents that are being used to stage a copy on
 * write (CoW) operation are recorded in the refcount btree with a
 * refcount of 1.  All other records must have a refcount > 1 and must
 * track an extent mapped only by file data forks.
 *
 * Extents with a single owner (attributes, metadata, non-shared file
 * data) are not tracked here.  Free space is also not tracked here.
 * This is consistent with pre-reflink XFS.
 */

/*
 * Extents that are being used to stage a copy on write are stored
 * in the refcount btree with a refcount of 1 and the upper bit set
 * on the startblock.  This speeds up mount time deletion of stale
 * staging extents because they're all at the right side of the tree.
 */
#define XFS_REFC_COW_START		((xfs_agblock_t)(1U << 31))
#define REFCNTBT_COWFLAG_BITLEN		1
#define REFCNTBT_AGBLOCK_BITLEN		31

struct xfs_refcount_rec {
	__be32		rc_startblock;	/* starting block number */
	__be32		rc_blockcount;	/* count of blocks */
	__be32		rc_refcount;	/* number of inodes linked here */
};

struct xfs_refcount_key {
	__be32		rc_startblock;	/* starting block number */
};

struct xfs_refcount_irec {
	xfs_agblock_t	rc_startblock;	/* starting block number */
	xfs_extlen_t	rc_blockcount;	/* count of free blocks */
	xfs_nlink_t	rc_refcount;	/* number of inodes linked here */
};

#define MAXREFCOUNT	((xfs_nlink_t)~0U)
#define MAXREFCEXTLEN	((xfs_extlen_t)~0U)

/* btree pointer type */
typedef __be32 xfs_refcount_ptr_t;


/*
 * BMAP Btree format definitions
 *
 * This includes both the root block definition that sits inside an inode fork
 * and the record/pointer formats for the leaf/node in the blocks.
 */
#define XFS_BMAP_MAGIC		0x424d4150	/* 'BMAP' */
#define XFS_BMAP_CRC_MAGIC	0x424d4133	/* 'BMA3' */

/*
 * Bmap root header, on-disk form only.
 */
typedef struct xfs_bmdr_block {
	__be16		bb_level;	/* 0 is a leaf */
	__be16		bb_numrecs;	/* current # of data records */
} xfs_bmdr_block_t;

/*
 * Bmap btree record and extent descriptor.
 *  l0:63 is an extent flag (value 1 indicates non-normal).
 *  l0:9-62 are startoff.
 *  l0:0-8 and l1:21-63 are startblock.
 *  l1:0-20 are blockcount.
 */
#define BMBT_EXNTFLAG_BITLEN	1
#define BMBT_STARTOFF_BITLEN	54
#define BMBT_STARTBLOCK_BITLEN	52
#define BMBT_BLOCKCOUNT_BITLEN	21

#define BMBT_STARTOFF_MASK	((1ULL << BMBT_STARTOFF_BITLEN) - 1)
#define BMBT_BLOCKCOUNT_MASK	((1ULL << BMBT_BLOCKCOUNT_BITLEN) - 1)

/*
 * bmbt records have a file offset (block) field that is 54 bits wide, so this
 * is the largest xfs_fileoff_t that we ever expect to see.
 */
#define XFS_MAX_FILEOFF		(BMBT_STARTOFF_MASK + BMBT_BLOCKCOUNT_MASK)

typedef struct xfs_bmbt_rec {
	__be64			l0, l1;
} xfs_bmbt_rec_t;

typedef uint64_t	xfs_bmbt_rec_base_t;	/* use this for casts */
typedef xfs_bmbt_rec_t xfs_bmdr_rec_t;

/*
 * Values and macros for delayed-allocation startblock fields.
 */
#define STARTBLOCKVALBITS	17
#define STARTBLOCKMASKBITS	(15 + 20)
#define STARTBLOCKMASK		\
	(((((xfs_fsblock_t)1) << STARTBLOCKMASKBITS) - 1) << STARTBLOCKVALBITS)

static inline int isnullstartblock(xfs_fsblock_t x)
{
	return ((x) & STARTBLOCKMASK) == STARTBLOCKMASK;
}

static inline xfs_fsblock_t nullstartblock(int k)
{
	ASSERT(k < (1 << STARTBLOCKVALBITS));
	return STARTBLOCKMASK | (k);
}

static inline xfs_filblks_t startblockval(xfs_fsblock_t x)
{
	return (xfs_filblks_t)((x) & ~STARTBLOCKMASK);
}

/*
 * Key structure for non-leaf levels of the tree.
 */
typedef struct xfs_bmbt_key {
	__be64		br_startoff;	/* starting file offset */
} xfs_bmbt_key_t, xfs_bmdr_key_t;

/* btree pointer type */
typedef __be64 xfs_bmbt_ptr_t, xfs_bmdr_ptr_t;


/*
 * Generic Btree block format definitions
 *
 * This is a combination of the actual format used on disk for short and long
 * format btrees.  The first three fields are shared by both format, but the
 * pointers are different and should be used with care.
 *
 * To get the size of the actual short or long form headers please use the size
 * macros below.  Never use sizeof(xfs_btree_block).
 *
 * The blkno, crc, lsn, owner and uuid fields are only available in filesystems
 * with the crc feature bit, and all accesses to them must be conditional on
 * that flag.
 */
/* short form block header */
struct xfs_btree_block_shdr {
	__be32		bb_leftsib;
	__be32		bb_rightsib;

	__be64		bb_blkno;
	__be64		bb_lsn;
	uuid_t		bb_uuid;
	__be32		bb_owner;
	__le32		bb_crc;
};

/* long form block header */
struct xfs_btree_block_lhdr {
	__be64		bb_leftsib;
	__be64		bb_rightsib;

	__be64		bb_blkno;
	__be64		bb_lsn;
	uuid_t		bb_uuid;
	__be64		bb_owner;
	__le32		bb_crc;
	__be32		bb_pad; /* padding for alignment */
};

struct xfs_btree_block {
	__be32		bb_magic;	/* magic number for block type */
	__be16		bb_level;	/* 0 is a leaf */
	__be16		bb_numrecs;	/* current # of data records */
	union {
		struct xfs_btree_block_shdr s;
		struct xfs_btree_block_lhdr l;
	} bb_u;				/* rest */
};

/* size of a short form block */
#define XFS_BTREE_SBLOCK_LEN \
	(offsetof(struct xfs_btree_block, bb_u) + \
	 offsetof(struct xfs_btree_block_shdr, bb_blkno))
/* size of a long form block */
#define XFS_BTREE_LBLOCK_LEN \
	(offsetof(struct xfs_btree_block, bb_u) + \
	 offsetof(struct xfs_btree_block_lhdr, bb_blkno))

/* sizes of CRC enabled btree blocks */
#define XFS_BTREE_SBLOCK_CRC_LEN \
	(offsetof(struct xfs_btree_block, bb_u) + \
	 sizeof(struct xfs_btree_block_shdr))
#define XFS_BTREE_LBLOCK_CRC_LEN \
	(offsetof(struct xfs_btree_block, bb_u) + \
	 sizeof(struct xfs_btree_block_lhdr))

#define XFS_BTREE_SBLOCK_CRC_OFF \
	offsetof(struct xfs_btree_block, bb_u.s.bb_crc)
#define XFS_BTREE_LBLOCK_CRC_OFF \
	offsetof(struct xfs_btree_block, bb_u.l.bb_crc)

/*
 * On-disk XFS access control list structure.
 */
struct xfs_acl_entry {
	__be32	ae_tag;
	__be32	ae_id;
	__be16	ae_perm;
	__be16	ae_pad;		/* fill the implicit hole in the structure */
};

struct xfs_acl {
	__be32			acl_cnt;
	struct xfs_acl_entry	acl_entry[];
};

/*
 * The number of ACL entries allowed is defined by the on-disk format.
 * For v4 superblocks, that is limited to 25 entries. For v5 superblocks, it is
 * limited only by the maximum size of the xattr that stores the information.
 */
#define XFS_ACL_MAX_ENTRIES(mp)	\
	(xfs_sb_version_hascrc(&mp->m_sb) \
		?  (XFS_XATTR_SIZE_MAX - sizeof(struct xfs_acl)) / \
						sizeof(struct xfs_acl_entry) \
		: 25)

#define XFS_ACL_SIZE(cnt) \
	(sizeof(struct xfs_acl) + \
		sizeof(struct xfs_acl_entry) * cnt)

#define XFS_ACL_MAX_SIZE(mp) \
	XFS_ACL_SIZE(XFS_ACL_MAX_ENTRIES((mp)))


/* On-disk XFS extended attribute names */
#define SGI_ACL_FILE		"SGI_ACL_FILE"
#define SGI_ACL_DEFAULT		"SGI_ACL_DEFAULT"
#define SGI_ACL_FILE_SIZE	(sizeof(SGI_ACL_FILE)-1)
#define SGI_ACL_DEFAULT_SIZE	(sizeof(SGI_ACL_DEFAULT)-1)

#endif /* __XFS_FORMAT_H__ */<|MERGE_RESOLUTION|>--- conflicted
+++ resolved
@@ -449,19 +449,12 @@
 #define XFS_SB_FEAT_RO_COMPAT_FINOBT   (1 << 0)		/* free inode btree */
 #define XFS_SB_FEAT_RO_COMPAT_RMAPBT   (1 << 1)		/* reverse map btree */
 #define XFS_SB_FEAT_RO_COMPAT_REFLINK  (1 << 2)		/* reflinked files */
-<<<<<<< HEAD
-#define XFS_SB_FEAT_RO_COMPAT_ALL \
-		(XFS_SB_FEAT_RO_COMPAT_FINOBT | \
-		 XFS_SB_FEAT_RO_COMPAT_RMAPBT | \
-		 XFS_SB_FEAT_RO_COMPAT_REFLINK)
-=======
 #define XFS_SB_FEAT_RO_COMPAT_INOBTCNT (1 << 3)		/* inobt block counts */
 #define XFS_SB_FEAT_RO_COMPAT_ALL \
 		(XFS_SB_FEAT_RO_COMPAT_FINOBT | \
 		 XFS_SB_FEAT_RO_COMPAT_RMAPBT | \
 		 XFS_SB_FEAT_RO_COMPAT_REFLINK| \
 		 XFS_SB_FEAT_RO_COMPAT_INOBTCNT)
->>>>>>> 24b8d41d
 #define XFS_SB_FEAT_RO_COMPAT_UNKNOWN	~XFS_SB_FEAT_RO_COMPAT_ALL
 static inline bool
 xfs_sb_has_ro_compat_feature(
@@ -574,8 +567,6 @@
 		(sbp->sb_features_ro_compat & XFS_SB_FEAT_RO_COMPAT_REFLINK);
 }
 
-<<<<<<< HEAD
-=======
 static inline bool xfs_sb_version_hasbigtime(struct xfs_sb *sbp)
 {
 	return XFS_SB_VERSION_NUM(sbp) == XFS_SB_VERSION_5 &&
@@ -593,7 +584,6 @@
 		(sbp->sb_features_ro_compat & XFS_SB_FEAT_RO_COMPAT_INOBTCNT);
 }
 
->>>>>>> 24b8d41d
 /*
  * end of superblock version macros
  */
@@ -1173,14 +1163,6 @@
 #define XFS_DIFLAG2_DAX_BIT	0	/* use DAX for this inode */
 #define XFS_DIFLAG2_REFLINK_BIT	1	/* file's blocks may be shared */
 #define XFS_DIFLAG2_COWEXTSIZE_BIT   2  /* copy on write extent size hint */
-<<<<<<< HEAD
-#define XFS_DIFLAG2_DAX		(1 << XFS_DIFLAG2_DAX_BIT)
-#define XFS_DIFLAG2_REFLINK     (1 << XFS_DIFLAG2_REFLINK_BIT)
-#define XFS_DIFLAG2_COWEXTSIZE  (1 << XFS_DIFLAG2_COWEXTSIZE_BIT)
-
-#define XFS_DIFLAG2_ANY \
-	(XFS_DIFLAG2_DAX | XFS_DIFLAG2_REFLINK | XFS_DIFLAG2_COWEXTSIZE)
-=======
 #define XFS_DIFLAG2_BIGTIME_BIT	3	/* big timestamps */
 
 #define XFS_DIFLAG2_DAX		(1 << XFS_DIFLAG2_DAX_BIT)
@@ -1197,7 +1179,6 @@
 	return dip->di_version >= 3 &&
 	       (dip->di_flags2 & cpu_to_be64(XFS_DIFLAG2_BIGTIME));
 }
->>>>>>> 24b8d41d
 
 /*
  * Inode number format:
@@ -1592,7 +1573,6 @@
  * Reverse mapping btree format definitions
  *
  * There is a btree for the reverse map per allocation group
-<<<<<<< HEAD
  */
 #define	XFS_RMAP_CRC_MAGIC	0x524d4233	/* 'RMB3' */
 
@@ -1600,15 +1580,6 @@
  * Ownership info for an extent.  This is used to create reverse-mapping
  * entries.
  */
-=======
- */
-#define	XFS_RMAP_CRC_MAGIC	0x524d4233	/* 'RMB3' */
-
-/*
- * Ownership info for an extent.  This is used to create reverse-mapping
- * entries.
- */
->>>>>>> 24b8d41d
 #define XFS_OWNER_INFO_ATTR_FORK	(1 << 0)
 #define XFS_OWNER_INFO_BMBT_BLOCK	(1 << 1)
 struct xfs_owner_info {
@@ -1655,17 +1626,6 @@
  *  rm_offset:54-60 aren't used and should be zero
  *  rm_offset:0-53 is the block offset within the inode
  */
-<<<<<<< HEAD
-#define XFS_RMAP_OFF_ATTR_FORK	((__uint64_t)1ULL << 63)
-#define XFS_RMAP_OFF_BMBT_BLOCK	((__uint64_t)1ULL << 62)
-#define XFS_RMAP_OFF_UNWRITTEN	((__uint64_t)1ULL << 61)
-
-#define XFS_RMAP_LEN_MAX	((__uint32_t)~0U)
-#define XFS_RMAP_OFF_FLAGS	(XFS_RMAP_OFF_ATTR_FORK | \
-				 XFS_RMAP_OFF_BMBT_BLOCK | \
-				 XFS_RMAP_OFF_UNWRITTEN)
-#define XFS_RMAP_OFF_MASK	((__uint64_t)0x3FFFFFFFFFFFFFULL)
-=======
 #define XFS_RMAP_OFF_ATTR_FORK	((uint64_t)1ULL << 63)
 #define XFS_RMAP_OFF_BMBT_BLOCK	((uint64_t)1ULL << 62)
 #define XFS_RMAP_OFF_UNWRITTEN	((uint64_t)1ULL << 61)
@@ -1675,7 +1635,6 @@
 				 XFS_RMAP_OFF_BMBT_BLOCK | \
 				 XFS_RMAP_OFF_UNWRITTEN)
 #define XFS_RMAP_OFF_MASK	((uint64_t)0x3FFFFFFFFFFFFFULL)
->>>>>>> 24b8d41d
 
 #define XFS_RMAP_OFF(off)		((off) & XFS_RMAP_OFF_MASK)
 
@@ -1701,13 +1660,8 @@
 struct xfs_rmap_irec {
 	xfs_agblock_t	rm_startblock;	/* extent start block */
 	xfs_extlen_t	rm_blockcount;	/* extent length */
-<<<<<<< HEAD
-	__uint64_t	rm_owner;	/* extent owner */
-	__uint64_t	rm_offset;	/* offset within the owner */
-=======
 	uint64_t	rm_owner;	/* extent owner */
 	uint64_t	rm_offset;	/* offset within the owner */
->>>>>>> 24b8d41d
 	unsigned int	rm_flags;	/* state flags */
 };
 
