// SPDX-License-Identifier: GPL-2.0
/*
 * Copyright (c) 2000-2005 Silicon Graphics, Inc.
 * All Rights Reserved.
 */
#include "xfs.h"
#include "xfs_fs.h"
#include "xfs_shared.h"
#include "xfs_format.h"
#include "xfs_log_format.h"
#include "xfs_trans_resv.h"
#include "xfs_bit.h"
#include "xfs_sb.h"
#include "xfs_mount.h"
<<<<<<< HEAD
#include "xfs_defer.h"
#include "xfs_inode.h"
=======
>>>>>>> 24b8d41d
#include "xfs_ialloc.h"
#include "xfs_alloc.h"
#include "xfs_error.h"
#include "xfs_trace.h"
#include "xfs_trans.h"
#include "xfs_buf_item.h"
#include "xfs_bmap_btree.h"
#include "xfs_alloc_btree.h"
#include "xfs_log.h"
#include "xfs_rmap_btree.h"
<<<<<<< HEAD
#include "xfs_bmap.h"
#include "xfs_refcount_btree.h"
=======
#include "xfs_refcount_btree.h"
#include "xfs_da_format.h"
#include "xfs_health.h"
>>>>>>> 24b8d41d

/*
 * Physical superblock buffer manipulations. Shared with libxfs in userspace.
 */

/*
 * Reference counting access wrappers to the perag structures.
 * Because we never free per-ag structures, the only thing we
 * have to protect against changes is the tree structure itself.
 */
struct xfs_perag *
xfs_perag_get(
	struct xfs_mount	*mp,
	xfs_agnumber_t		agno)
{
	struct xfs_perag	*pag;
	int			ref = 0;

	rcu_read_lock();
	pag = radix_tree_lookup(&mp->m_perag_tree, agno);
	if (pag) {
		ASSERT(atomic_read(&pag->pag_ref) >= 0);
		ref = atomic_inc_return(&pag->pag_ref);
	}
	rcu_read_unlock();
	trace_xfs_perag_get(mp, agno, ref, _RET_IP_);
	return pag;
}

/*
 * search from @first to find the next perag with the given tag set.
 */
struct xfs_perag *
xfs_perag_get_tag(
	struct xfs_mount	*mp,
	xfs_agnumber_t		first,
	int			tag)
{
	struct xfs_perag	*pag;
	int			found;
	int			ref;

	rcu_read_lock();
	found = radix_tree_gang_lookup_tag(&mp->m_perag_tree,
					(void **)&pag, first, 1, tag);
	if (found <= 0) {
		rcu_read_unlock();
		return NULL;
	}
	ref = atomic_inc_return(&pag->pag_ref);
	rcu_read_unlock();
	trace_xfs_perag_get_tag(mp, pag->pag_agno, ref, _RET_IP_);
	return pag;
}

void
xfs_perag_put(
	struct xfs_perag	*pag)
{
	int	ref;

	ASSERT(atomic_read(&pag->pag_ref) > 0);
	ref = atomic_dec_return(&pag->pag_ref);
	trace_xfs_perag_put(pag->pag_mount, pag->pag_agno, ref, _RET_IP_);
}

/* Check all the superblock fields we care about when reading one in. */
STATIC int
xfs_validate_sb_read(
	struct xfs_mount	*mp,
	struct xfs_sb		*sbp)
{
	if (XFS_SB_VERSION_NUM(sbp) != XFS_SB_VERSION_5)
		return 0;

	/*
	 * Version 5 superblock feature mask validation. Reject combinations
	 * the kernel cannot support up front before checking anything else.
	 */
	if (xfs_sb_has_compat_feature(sbp, XFS_SB_FEAT_COMPAT_UNKNOWN)) {
		xfs_warn(mp,
"Superblock has unknown compatible features (0x%x) enabled.",
			(sbp->sb_features_compat & XFS_SB_FEAT_COMPAT_UNKNOWN));
		xfs_warn(mp,
"Using a more recent kernel is recommended.");
	}

	if (xfs_sb_has_ro_compat_feature(sbp, XFS_SB_FEAT_RO_COMPAT_UNKNOWN)) {
		xfs_alert(mp,
"Superblock has unknown read-only compatible features (0x%x) enabled.",
			(sbp->sb_features_ro_compat &
					XFS_SB_FEAT_RO_COMPAT_UNKNOWN));
		if (!(mp->m_flags & XFS_MOUNT_RDONLY)) {
			xfs_warn(mp,
"Attempted to mount read-only compatible filesystem read-write.");
			xfs_warn(mp,
"Filesystem can only be safely mounted read only.");

			return -EINVAL;
		}
	}
	if (xfs_sb_has_incompat_feature(sbp, XFS_SB_FEAT_INCOMPAT_UNKNOWN)) {
		xfs_warn(mp,
"Superblock has unknown incompatible features (0x%x) enabled.",
			(sbp->sb_features_incompat &
					XFS_SB_FEAT_INCOMPAT_UNKNOWN));
		xfs_warn(mp,
"Filesystem cannot be safely mounted by this kernel.");
		return -EINVAL;
	}

	return 0;
}

/* Check all the superblock fields we care about when writing one out. */
STATIC int
xfs_validate_sb_write(
	struct xfs_mount	*mp,
	struct xfs_buf		*bp,
	struct xfs_sb		*sbp)
{
	/*
	 * Carry out additional sb summary counter sanity checks when we write
	 * the superblock.  We skip this in the read validator because there
	 * could be newer superblocks in the log and if the values are garbage
	 * even after replay we'll recalculate them at the end of log mount.
	 *
	 * mkfs has traditionally written zeroed counters to inprogress and
	 * secondary superblocks, so allow this usage to continue because
	 * we never read counters from such superblocks.
	 */
	if (XFS_BUF_ADDR(bp) == XFS_SB_DADDR && !sbp->sb_inprogress &&
	    (sbp->sb_fdblocks > sbp->sb_dblocks ||
	     !xfs_verify_icount(mp, sbp->sb_icount) ||
	     sbp->sb_ifree > sbp->sb_icount)) {
		xfs_warn(mp, "SB summary counter sanity check failed");
		return -EFSCORRUPTED;
	}

	if (XFS_SB_VERSION_NUM(sbp) != XFS_SB_VERSION_5)
		return 0;

	/*
	 * Version 5 superblock feature mask validation. Reject combinations
	 * the kernel cannot support since we checked for unsupported bits in
	 * the read verifier, which means that memory is corrupt.
	 */
	if (xfs_sb_has_compat_feature(sbp, XFS_SB_FEAT_COMPAT_UNKNOWN)) {
		xfs_warn(mp,
"Corruption detected in superblock compatible features (0x%x)!",
			(sbp->sb_features_compat & XFS_SB_FEAT_COMPAT_UNKNOWN));
		return -EFSCORRUPTED;
	}

	if (xfs_sb_has_ro_compat_feature(sbp, XFS_SB_FEAT_RO_COMPAT_UNKNOWN)) {
		xfs_alert(mp,
"Corruption detected in superblock read-only compatible features (0x%x)!",
			(sbp->sb_features_ro_compat &
					XFS_SB_FEAT_RO_COMPAT_UNKNOWN));
		return -EFSCORRUPTED;
	}
	if (xfs_sb_has_incompat_feature(sbp, XFS_SB_FEAT_INCOMPAT_UNKNOWN)) {
		xfs_warn(mp,
"Corruption detected in superblock incompatible features (0x%x)!",
			(sbp->sb_features_incompat &
					XFS_SB_FEAT_INCOMPAT_UNKNOWN));
		return -EFSCORRUPTED;
	}
	if (xfs_sb_has_incompat_log_feature(sbp,
			XFS_SB_FEAT_INCOMPAT_LOG_UNKNOWN)) {
		xfs_warn(mp,
"Corruption detected in superblock incompatible log features (0x%x)!",
			(sbp->sb_features_log_incompat &
					XFS_SB_FEAT_INCOMPAT_LOG_UNKNOWN));
		return -EFSCORRUPTED;
	}

	/*
	 * We can't read verify the sb LSN because the read verifier is called
	 * before the log is allocated and processed. We know the log is set up
	 * before write verifier calls, so check it here.
	 */
	if (!xfs_log_check_lsn(mp, sbp->sb_lsn))
		return -EFSCORRUPTED;

	return 0;
}

/* Check the validity of the SB. */
STATIC int
xfs_validate_sb_common(
	struct xfs_mount	*mp,
	struct xfs_buf		*bp,
	struct xfs_sb		*sbp)
{
	struct xfs_dsb		*dsb = bp->b_addr;
	uint32_t		agcount = 0;
	uint32_t		rem;

	if (!xfs_verify_magic(bp, dsb->sb_magicnum)) {
		xfs_warn(mp, "bad magic number");
		return -EWRONGFS;
	}

	if (!xfs_sb_good_version(sbp)) {
		xfs_warn(mp, "bad version");
		return -EWRONGFS;
	}

	if (xfs_sb_version_has_pquotino(sbp)) {
		if (sbp->sb_qflags & (XFS_OQUOTA_ENFD | XFS_OQUOTA_CHKD)) {
			xfs_notice(mp,
			   "Version 5 of Super block has XFS_OQUOTA bits.");
			return -EFSCORRUPTED;
		}
	} else if (sbp->sb_qflags & (XFS_PQUOTA_ENFD | XFS_GQUOTA_ENFD |
				XFS_PQUOTA_CHKD | XFS_GQUOTA_CHKD)) {
			xfs_notice(mp,
"Superblock earlier than Version 5 has XFS_{P|G}QUOTA_{ENFD|CHKD} bits.");
			return -EFSCORRUPTED;
	}

	/*
	 * Full inode chunks must be aligned to inode chunk size when
	 * sparse inodes are enabled to support the sparse chunk
	 * allocation algorithm and prevent overlapping inode records.
	 */
	if (xfs_sb_version_hassparseinodes(sbp)) {
		uint32_t	align;

		align = XFS_INODES_PER_CHUNK * sbp->sb_inodesize
				>> sbp->sb_blocklog;
		if (sbp->sb_inoalignmt != align) {
			xfs_warn(mp,
"Inode block alignment (%u) must match chunk size (%u) for sparse inodes.",
				 sbp->sb_inoalignmt, align);
			return -EINVAL;
		}
	}

	if (unlikely(
	    sbp->sb_logstart == 0 && mp->m_logdev_targp == mp->m_ddev_targp)) {
		xfs_warn(mp,
		"filesystem is marked as having an external log; "
		"specify logdev on the mount command line.");
		return -EINVAL;
	}

	if (unlikely(
	    sbp->sb_logstart != 0 && mp->m_logdev_targp != mp->m_ddev_targp)) {
		xfs_warn(mp,
		"filesystem is marked as having an internal log; "
		"do not specify logdev on the mount command line.");
		return -EINVAL;
	}

	/* Compute agcount for this number of dblocks and agblocks */
	if (sbp->sb_agblocks) {
		agcount = div_u64_rem(sbp->sb_dblocks, sbp->sb_agblocks, &rem);
		if (rem)
			agcount++;
	}

	/*
	 * More sanity checking.  Most of these were stolen directly from
	 * xfs_repair.
	 */
	if (unlikely(
	    sbp->sb_agcount <= 0					||
	    sbp->sb_sectsize < XFS_MIN_SECTORSIZE			||
	    sbp->sb_sectsize > XFS_MAX_SECTORSIZE			||
	    sbp->sb_sectlog < XFS_MIN_SECTORSIZE_LOG			||
	    sbp->sb_sectlog > XFS_MAX_SECTORSIZE_LOG			||
	    sbp->sb_sectsize != (1 << sbp->sb_sectlog)			||
	    sbp->sb_blocksize < XFS_MIN_BLOCKSIZE			||
	    sbp->sb_blocksize > XFS_MAX_BLOCKSIZE			||
	    sbp->sb_blocklog < XFS_MIN_BLOCKSIZE_LOG			||
	    sbp->sb_blocklog > XFS_MAX_BLOCKSIZE_LOG			||
	    sbp->sb_blocksize != (1 << sbp->sb_blocklog)		||
	    sbp->sb_dirblklog + sbp->sb_blocklog > XFS_MAX_BLOCKSIZE_LOG ||
	    sbp->sb_inodesize < XFS_DINODE_MIN_SIZE			||
	    sbp->sb_inodesize > XFS_DINODE_MAX_SIZE			||
	    sbp->sb_inodelog < XFS_DINODE_MIN_LOG			||
	    sbp->sb_inodelog > XFS_DINODE_MAX_LOG			||
	    sbp->sb_inodesize != (1 << sbp->sb_inodelog)		||
	    sbp->sb_logsunit > XLOG_MAX_RECORD_BSIZE			||
	    sbp->sb_inopblock != howmany(sbp->sb_blocksize,sbp->sb_inodesize) ||
	    XFS_FSB_TO_B(mp, sbp->sb_agblocks) < XFS_MIN_AG_BYTES	||
	    XFS_FSB_TO_B(mp, sbp->sb_agblocks) > XFS_MAX_AG_BYTES	||
	    sbp->sb_agblklog != xfs_highbit32(sbp->sb_agblocks - 1) + 1	||
	    agcount == 0 || agcount != sbp->sb_agcount			||
	    (sbp->sb_blocklog - sbp->sb_inodelog != sbp->sb_inopblog)	||
	    (sbp->sb_rextsize * sbp->sb_blocksize > XFS_MAX_RTEXTSIZE)	||
	    (sbp->sb_rextsize * sbp->sb_blocksize < XFS_MIN_RTEXTSIZE)	||
	    (sbp->sb_imax_pct > 100 /* zero sb_imax_pct is valid */)	||
	    sbp->sb_dblocks == 0					||
	    sbp->sb_dblocks > XFS_MAX_DBLOCKS(sbp)			||
	    sbp->sb_dblocks < XFS_MIN_DBLOCKS(sbp)			||
	    sbp->sb_shared_vn != 0)) {
		xfs_notice(mp, "SB sanity check failed");
		return -EFSCORRUPTED;
	}

	/* Validate the realtime geometry; stolen from xfs_repair */
	if (sbp->sb_rextsize * sbp->sb_blocksize > XFS_MAX_RTEXTSIZE ||
	    sbp->sb_rextsize * sbp->sb_blocksize < XFS_MIN_RTEXTSIZE) {
		xfs_notice(mp,
			"realtime extent sanity check failed");
		return -EFSCORRUPTED;
	}

	if (sbp->sb_rblocks == 0) {
		if (sbp->sb_rextents != 0 || sbp->sb_rbmblocks != 0 ||
		    sbp->sb_rextslog != 0 || sbp->sb_frextents != 0) {
			xfs_notice(mp,
				"realtime zeroed geometry check failed");
			return -EFSCORRUPTED;
		}
	} else {
		uint64_t	rexts;
		uint64_t	rbmblocks;

		rexts = div_u64(sbp->sb_rblocks, sbp->sb_rextsize);
		rbmblocks = howmany_64(sbp->sb_rextents,
				       NBBY * sbp->sb_blocksize);

		if (sbp->sb_rextents != rexts ||
		    sbp->sb_rextslog != xfs_highbit32(sbp->sb_rextents) ||
		    sbp->sb_rbmblocks != rbmblocks) {
			xfs_notice(mp,
				"realtime geometry sanity check failed");
			return -EFSCORRUPTED;
		}
	}

	if (sbp->sb_unit) {
		if (!xfs_sb_version_hasdalign(sbp) ||
		    sbp->sb_unit > sbp->sb_width ||
		    (sbp->sb_width % sbp->sb_unit) != 0) {
			xfs_notice(mp, "SB stripe unit sanity check failed");
			return -EFSCORRUPTED;
		}
	} else if (xfs_sb_version_hasdalign(sbp)) {
		xfs_notice(mp, "SB stripe alignment sanity check failed");
		return -EFSCORRUPTED;
	} else if (sbp->sb_width) {
		xfs_notice(mp, "SB stripe width sanity check failed");
		return -EFSCORRUPTED;
	}


	if (xfs_sb_version_hascrc(&mp->m_sb) &&
	    sbp->sb_blocksize < XFS_MIN_CRC_BLOCKSIZE) {
		xfs_notice(mp, "v5 SB sanity check failed");
		return -EFSCORRUPTED;
	}

	/*
	 * Until this is fixed only page-sized or smaller data blocks work.
	 */
	if (unlikely(sbp->sb_blocksize > PAGE_SIZE)) {
		xfs_warn(mp,
		"File system with blocksize %d bytes. "
		"Only pagesize (%ld) or less will currently work.",
				sbp->sb_blocksize, PAGE_SIZE);
		return -ENOSYS;
	}

	/*
	 * Currently only very few inode sizes are supported.
	 */
	switch (sbp->sb_inodesize) {
	case 256:
	case 512:
	case 1024:
	case 2048:
		break;
	default:
		xfs_warn(mp, "inode size of %d bytes not supported",
				sbp->sb_inodesize);
		return -ENOSYS;
	}

	if (xfs_sb_validate_fsb_count(sbp, sbp->sb_dblocks) ||
	    xfs_sb_validate_fsb_count(sbp, sbp->sb_rblocks)) {
		xfs_warn(mp,
		"file system too large to be mounted on this system.");
		return -EFBIG;
	}

	/*
	 * Don't touch the filesystem if a user tool thinks it owns the primary
	 * superblock.  mkfs doesn't clear the flag from secondary supers, so
	 * we don't check them at all.
	 */
	if (XFS_BUF_ADDR(bp) == XFS_SB_DADDR && sbp->sb_inprogress) {
		xfs_warn(mp, "Offline file system operation in progress!");
		return -EFSCORRUPTED;
	}
	return 0;
}

void
xfs_sb_quota_from_disk(struct xfs_sb *sbp)
{
	/*
	 * older mkfs doesn't initialize quota inodes to NULLFSINO. This
	 * leads to in-core values having two different values for a quota
	 * inode to be invalid: 0 and NULLFSINO. Change it to a single value
	 * NULLFSINO.
	 *
	 * Note that this change affect only the in-core values. These
	 * values are not written back to disk unless any quota information
	 * is written to the disk. Even in that case, sb_pquotino field is
	 * not written to disk unless the superblock supports pquotino.
	 */
	if (sbp->sb_uquotino == 0)
		sbp->sb_uquotino = NULLFSINO;
	if (sbp->sb_gquotino == 0)
		sbp->sb_gquotino = NULLFSINO;
	if (sbp->sb_pquotino == 0)
		sbp->sb_pquotino = NULLFSINO;

	/*
	 * We need to do these manipilations only if we are working
	 * with an older version of on-disk superblock.
	 */
	if (xfs_sb_version_has_pquotino(sbp))
		return;

	if (sbp->sb_qflags & XFS_OQUOTA_ENFD)
		sbp->sb_qflags |= (sbp->sb_qflags & XFS_PQUOTA_ACCT) ?
					XFS_PQUOTA_ENFD : XFS_GQUOTA_ENFD;
	if (sbp->sb_qflags & XFS_OQUOTA_CHKD)
		sbp->sb_qflags |= (sbp->sb_qflags & XFS_PQUOTA_ACCT) ?
					XFS_PQUOTA_CHKD : XFS_GQUOTA_CHKD;
	sbp->sb_qflags &= ~(XFS_OQUOTA_ENFD | XFS_OQUOTA_CHKD);

	if (sbp->sb_qflags & XFS_PQUOTA_ACCT &&
	    sbp->sb_gquotino != NULLFSINO)  {
		/*
		 * In older version of superblock, on-disk superblock only
		 * has sb_gquotino, and in-core superblock has both sb_gquotino
		 * and sb_pquotino. But, only one of them is supported at any
		 * point of time. So, if PQUOTA is set in disk superblock,
		 * copy over sb_gquotino to sb_pquotino.  The NULLFSINO test
		 * above is to make sure we don't do this twice and wipe them
		 * both out!
		 */
		sbp->sb_pquotino = sbp->sb_gquotino;
		sbp->sb_gquotino = NULLFSINO;
	}
}

static void
__xfs_sb_from_disk(
	struct xfs_sb	*to,
	xfs_dsb_t	*from,
	bool		convert_xquota)
{
	to->sb_magicnum = be32_to_cpu(from->sb_magicnum);
	to->sb_blocksize = be32_to_cpu(from->sb_blocksize);
	to->sb_dblocks = be64_to_cpu(from->sb_dblocks);
	to->sb_rblocks = be64_to_cpu(from->sb_rblocks);
	to->sb_rextents = be64_to_cpu(from->sb_rextents);
	memcpy(&to->sb_uuid, &from->sb_uuid, sizeof(to->sb_uuid));
	to->sb_logstart = be64_to_cpu(from->sb_logstart);
	to->sb_rootino = be64_to_cpu(from->sb_rootino);
	to->sb_rbmino = be64_to_cpu(from->sb_rbmino);
	to->sb_rsumino = be64_to_cpu(from->sb_rsumino);
	to->sb_rextsize = be32_to_cpu(from->sb_rextsize);
	to->sb_agblocks = be32_to_cpu(from->sb_agblocks);
	to->sb_agcount = be32_to_cpu(from->sb_agcount);
	to->sb_rbmblocks = be32_to_cpu(from->sb_rbmblocks);
	to->sb_logblocks = be32_to_cpu(from->sb_logblocks);
	to->sb_versionnum = be16_to_cpu(from->sb_versionnum);
	to->sb_sectsize = be16_to_cpu(from->sb_sectsize);
	to->sb_inodesize = be16_to_cpu(from->sb_inodesize);
	to->sb_inopblock = be16_to_cpu(from->sb_inopblock);
	memcpy(&to->sb_fname, &from->sb_fname, sizeof(to->sb_fname));
	to->sb_blocklog = from->sb_blocklog;
	to->sb_sectlog = from->sb_sectlog;
	to->sb_inodelog = from->sb_inodelog;
	to->sb_inopblog = from->sb_inopblog;
	to->sb_agblklog = from->sb_agblklog;
	to->sb_rextslog = from->sb_rextslog;
	to->sb_inprogress = from->sb_inprogress;
	to->sb_imax_pct = from->sb_imax_pct;
	to->sb_icount = be64_to_cpu(from->sb_icount);
	to->sb_ifree = be64_to_cpu(from->sb_ifree);
	to->sb_fdblocks = be64_to_cpu(from->sb_fdblocks);
	to->sb_frextents = be64_to_cpu(from->sb_frextents);
	to->sb_uquotino = be64_to_cpu(from->sb_uquotino);
	to->sb_gquotino = be64_to_cpu(from->sb_gquotino);
	to->sb_qflags = be16_to_cpu(from->sb_qflags);
	to->sb_flags = from->sb_flags;
	to->sb_shared_vn = from->sb_shared_vn;
	to->sb_inoalignmt = be32_to_cpu(from->sb_inoalignmt);
	to->sb_unit = be32_to_cpu(from->sb_unit);
	to->sb_width = be32_to_cpu(from->sb_width);
	to->sb_dirblklog = from->sb_dirblklog;
	to->sb_logsectlog = from->sb_logsectlog;
	to->sb_logsectsize = be16_to_cpu(from->sb_logsectsize);
	to->sb_logsunit = be32_to_cpu(from->sb_logsunit);
	to->sb_features2 = be32_to_cpu(from->sb_features2);
	to->sb_bad_features2 = be32_to_cpu(from->sb_bad_features2);
	to->sb_features_compat = be32_to_cpu(from->sb_features_compat);
	to->sb_features_ro_compat = be32_to_cpu(from->sb_features_ro_compat);
	to->sb_features_incompat = be32_to_cpu(from->sb_features_incompat);
	to->sb_features_log_incompat =
				be32_to_cpu(from->sb_features_log_incompat);
	/* crc is only used on disk, not in memory; just init to 0 here. */
	to->sb_crc = 0;
	to->sb_spino_align = be32_to_cpu(from->sb_spino_align);
	to->sb_pquotino = be64_to_cpu(from->sb_pquotino);
	to->sb_lsn = be64_to_cpu(from->sb_lsn);
	/*
	 * sb_meta_uuid is only on disk if it differs from sb_uuid and the
	 * feature flag is set; if not set we keep it only in memory.
	 */
	if (xfs_sb_version_hasmetauuid(to))
		uuid_copy(&to->sb_meta_uuid, &from->sb_meta_uuid);
	else
		uuid_copy(&to->sb_meta_uuid, &from->sb_uuid);
	/* Convert on-disk flags to in-memory flags? */
	if (convert_xquota)
		xfs_sb_quota_from_disk(to);
}

void
xfs_sb_from_disk(
	struct xfs_sb	*to,
	xfs_dsb_t	*from)
{
	__xfs_sb_from_disk(to, from, true);
}

static void
xfs_sb_quota_to_disk(
	struct xfs_dsb	*to,
	struct xfs_sb	*from)
{
	uint16_t	qflags = from->sb_qflags;

	to->sb_uquotino = cpu_to_be64(from->sb_uquotino);
	if (xfs_sb_version_has_pquotino(from)) {
		to->sb_qflags = cpu_to_be16(from->sb_qflags);
		to->sb_gquotino = cpu_to_be64(from->sb_gquotino);
		to->sb_pquotino = cpu_to_be64(from->sb_pquotino);
		return;
	}

	/*
	 * The in-core version of sb_qflags do not have XFS_OQUOTA_*
	 * flags, whereas the on-disk version does.  So, convert incore
	 * XFS_{PG}QUOTA_* flags to on-disk XFS_OQUOTA_* flags.
	 */
	qflags &= ~(XFS_PQUOTA_ENFD | XFS_PQUOTA_CHKD |
			XFS_GQUOTA_ENFD | XFS_GQUOTA_CHKD);

	if (from->sb_qflags &
			(XFS_PQUOTA_ENFD | XFS_GQUOTA_ENFD))
		qflags |= XFS_OQUOTA_ENFD;
	if (from->sb_qflags &
			(XFS_PQUOTA_CHKD | XFS_GQUOTA_CHKD))
		qflags |= XFS_OQUOTA_CHKD;
	to->sb_qflags = cpu_to_be16(qflags);

	/*
	 * GQUOTINO and PQUOTINO cannot be used together in versions
	 * of superblock that do not have pquotino. from->sb_flags
	 * tells us which quota is active and should be copied to
	 * disk. If neither are active, we should NULL the inode.
	 *
	 * In all cases, the separate pquotino must remain 0 because it
	 * is beyond the "end" of the valid non-pquotino superblock.
	 */
	if (from->sb_qflags & XFS_GQUOTA_ACCT)
		to->sb_gquotino = cpu_to_be64(from->sb_gquotino);
	else if (from->sb_qflags & XFS_PQUOTA_ACCT)
		to->sb_gquotino = cpu_to_be64(from->sb_pquotino);
	else {
		/*
		 * We can't rely on just the fields being logged to tell us
		 * that it is safe to write NULLFSINO - we should only do that
		 * if quotas are not actually enabled. Hence only write
		 * NULLFSINO if both in-core quota inodes are NULL.
		 */
		if (from->sb_gquotino == NULLFSINO &&
		    from->sb_pquotino == NULLFSINO)
			to->sb_gquotino = cpu_to_be64(NULLFSINO);
	}

	to->sb_pquotino = 0;
}

void
xfs_sb_to_disk(
	struct xfs_dsb	*to,
	struct xfs_sb	*from)
{
	xfs_sb_quota_to_disk(to, from);

	to->sb_magicnum = cpu_to_be32(from->sb_magicnum);
	to->sb_blocksize = cpu_to_be32(from->sb_blocksize);
	to->sb_dblocks = cpu_to_be64(from->sb_dblocks);
	to->sb_rblocks = cpu_to_be64(from->sb_rblocks);
	to->sb_rextents = cpu_to_be64(from->sb_rextents);
	memcpy(&to->sb_uuid, &from->sb_uuid, sizeof(to->sb_uuid));
	to->sb_logstart = cpu_to_be64(from->sb_logstart);
	to->sb_rootino = cpu_to_be64(from->sb_rootino);
	to->sb_rbmino = cpu_to_be64(from->sb_rbmino);
	to->sb_rsumino = cpu_to_be64(from->sb_rsumino);
	to->sb_rextsize = cpu_to_be32(from->sb_rextsize);
	to->sb_agblocks = cpu_to_be32(from->sb_agblocks);
	to->sb_agcount = cpu_to_be32(from->sb_agcount);
	to->sb_rbmblocks = cpu_to_be32(from->sb_rbmblocks);
	to->sb_logblocks = cpu_to_be32(from->sb_logblocks);
	to->sb_versionnum = cpu_to_be16(from->sb_versionnum);
	to->sb_sectsize = cpu_to_be16(from->sb_sectsize);
	to->sb_inodesize = cpu_to_be16(from->sb_inodesize);
	to->sb_inopblock = cpu_to_be16(from->sb_inopblock);
	memcpy(&to->sb_fname, &from->sb_fname, sizeof(to->sb_fname));
	to->sb_blocklog = from->sb_blocklog;
	to->sb_sectlog = from->sb_sectlog;
	to->sb_inodelog = from->sb_inodelog;
	to->sb_inopblog = from->sb_inopblog;
	to->sb_agblklog = from->sb_agblklog;
	to->sb_rextslog = from->sb_rextslog;
	to->sb_inprogress = from->sb_inprogress;
	to->sb_imax_pct = from->sb_imax_pct;
	to->sb_icount = cpu_to_be64(from->sb_icount);
	to->sb_ifree = cpu_to_be64(from->sb_ifree);
	to->sb_fdblocks = cpu_to_be64(from->sb_fdblocks);
	to->sb_frextents = cpu_to_be64(from->sb_frextents);

	to->sb_flags = from->sb_flags;
	to->sb_shared_vn = from->sb_shared_vn;
	to->sb_inoalignmt = cpu_to_be32(from->sb_inoalignmt);
	to->sb_unit = cpu_to_be32(from->sb_unit);
	to->sb_width = cpu_to_be32(from->sb_width);
	to->sb_dirblklog = from->sb_dirblklog;
	to->sb_logsectlog = from->sb_logsectlog;
	to->sb_logsectsize = cpu_to_be16(from->sb_logsectsize);
	to->sb_logsunit = cpu_to_be32(from->sb_logsunit);

	/*
	 * We need to ensure that bad_features2 always matches features2.
	 * Hence we enforce that here rather than having to remember to do it
	 * everywhere else that updates features2.
	 */
	from->sb_bad_features2 = from->sb_features2;
	to->sb_features2 = cpu_to_be32(from->sb_features2);
	to->sb_bad_features2 = cpu_to_be32(from->sb_bad_features2);

	if (xfs_sb_version_hascrc(from)) {
		to->sb_features_compat = cpu_to_be32(from->sb_features_compat);
		to->sb_features_ro_compat =
				cpu_to_be32(from->sb_features_ro_compat);
		to->sb_features_incompat =
				cpu_to_be32(from->sb_features_incompat);
		to->sb_features_log_incompat =
				cpu_to_be32(from->sb_features_log_incompat);
		to->sb_spino_align = cpu_to_be32(from->sb_spino_align);
		to->sb_lsn = cpu_to_be64(from->sb_lsn);
		if (xfs_sb_version_hasmetauuid(from))
			uuid_copy(&to->sb_meta_uuid, &from->sb_meta_uuid);
	}
}

<<<<<<< HEAD
static int
xfs_sb_verify(
	struct xfs_buf	*bp,
	bool		check_version)
{
	struct xfs_mount *mp = bp->b_target->bt_mount;
	struct xfs_sb	sb;

	/*
	 * Use call variant which doesn't convert quota flags from disk 
	 * format, because xfs_mount_validate_sb checks the on-disk flags.
	 */
	__xfs_sb_from_disk(&sb, XFS_BUF_TO_SBP(bp), false);

	/*
	 * Only check the in progress field for the primary superblock as
	 * mkfs.xfs doesn't clear it from secondary superblocks.
	 */
	return xfs_mount_validate_sb(mp, &sb,
				     bp->b_maps[0].bm_bn == XFS_SB_DADDR,
				     check_version);
}

=======
>>>>>>> 24b8d41d
/*
 * If the superblock has the CRC feature bit set or the CRC field is non-null,
 * check that the CRC is valid.  We check the CRC field is non-null because a
 * single bit error could clear the feature bit and unused parts of the
 * superblock are supposed to be zero. Hence a non-null crc field indicates that
 * we've potentially lost a feature bit and we should check it anyway.
 *
 * However, past bugs (i.e. in growfs) left non-zeroed regions beyond the
 * last field in V4 secondary superblocks.  So for secondary superblocks,
 * we are more forgiving, and ignore CRC failures if the primary doesn't
 * indicate that the fs version is V5.
 */
static void
xfs_sb_read_verify(
	struct xfs_buf		*bp)
{
	struct xfs_sb		sb;
	struct xfs_mount	*mp = bp->b_mount;
	struct xfs_dsb		*dsb = bp->b_addr;
	int			error;

	/*
	 * open code the version check to avoid needing to convert the entire
	 * superblock from disk order just to check the version number
	 */
	if (dsb->sb_magicnum == cpu_to_be32(XFS_SB_MAGIC) &&
	    (((be16_to_cpu(dsb->sb_versionnum) & XFS_SB_VERSION_NUMBITS) ==
						XFS_SB_VERSION_5) ||
	     dsb->sb_crc != 0)) {

		if (!xfs_buf_verify_cksum(bp, XFS_SB_CRC_OFF)) {
			/* Only fail bad secondaries on a known V5 filesystem */
			if (bp->b_bn == XFS_SB_DADDR ||
			    xfs_sb_version_hascrc(&mp->m_sb)) {
				error = -EFSBADCRC;
				goto out_error;
			}
		}
	}

	/*
	 * Check all the superblock fields.  Don't byteswap the xquota flags
	 * because _verify_common checks the on-disk values.
	 */
	__xfs_sb_from_disk(&sb, dsb, false);
	error = xfs_validate_sb_common(mp, bp, &sb);
	if (error)
		goto out_error;
	error = xfs_validate_sb_read(mp, &sb);

out_error:
	if (error == -EFSCORRUPTED || error == -EFSBADCRC)
		xfs_verifier_error(bp, error, __this_address);
	else if (error)
		xfs_buf_ioerror(bp, error);
}

/*
 * We may be probed for a filesystem match, so we may not want to emit
 * messages when the superblock buffer is not actually an XFS superblock.
 * If we find an XFS superblock, then run a normal, noisy mount because we are
 * really going to mount it and want to know about errors.
 */
static void
xfs_sb_quiet_read_verify(
	struct xfs_buf	*bp)
{
	struct xfs_dsb	*dsb = bp->b_addr;

	if (dsb->sb_magicnum == cpu_to_be32(XFS_SB_MAGIC)) {
		/* XFS filesystem, verify noisily! */
		xfs_sb_read_verify(bp);
		return;
	}
	/* quietly fail */
	xfs_buf_ioerror(bp, -EWRONGFS);
}

static void
xfs_sb_write_verify(
	struct xfs_buf		*bp)
{
	struct xfs_sb		sb;
	struct xfs_mount	*mp = bp->b_mount;
	struct xfs_buf_log_item	*bip = bp->b_log_item;
	struct xfs_dsb		*dsb = bp->b_addr;
	int			error;

	/*
	 * Check all the superblock fields.  Don't byteswap the xquota flags
	 * because _verify_common checks the on-disk values.
	 */
	__xfs_sb_from_disk(&sb, dsb, false);
	error = xfs_validate_sb_common(mp, bp, &sb);
	if (error)
		goto out_error;
	error = xfs_validate_sb_write(mp, bp, &sb);
	if (error)
		goto out_error;

	if (!xfs_sb_version_hascrc(&mp->m_sb))
		return;

	if (bip)
		dsb->sb_lsn = cpu_to_be64(bip->bli_item.li_lsn);

	xfs_buf_update_cksum(bp, XFS_SB_CRC_OFF);
	return;

out_error:
	xfs_verifier_error(bp, error, __this_address);
}

const struct xfs_buf_ops xfs_sb_buf_ops = {
	.name = "xfs_sb",
	.magic = { cpu_to_be32(XFS_SB_MAGIC), cpu_to_be32(XFS_SB_MAGIC) },
	.verify_read = xfs_sb_read_verify,
	.verify_write = xfs_sb_write_verify,
};

const struct xfs_buf_ops xfs_sb_quiet_buf_ops = {
	.name = "xfs_sb_quiet",
	.magic = { cpu_to_be32(XFS_SB_MAGIC), cpu_to_be32(XFS_SB_MAGIC) },
	.verify_read = xfs_sb_quiet_read_verify,
	.verify_write = xfs_sb_write_verify,
};

/*
 * xfs_mount_common
 *
 * Mount initialization code establishing various mount
 * fields from the superblock associated with the given
 * mount structure.
 *
 * Inode geometry are calculated in xfs_ialloc_setup_geometry.
 */
void
xfs_sb_mount_common(
	struct xfs_mount	*mp,
	struct xfs_sb		*sbp)
{
	mp->m_agfrotor = mp->m_agirotor = 0;
	mp->m_maxagi = mp->m_sb.sb_agcount;
	mp->m_blkbit_log = sbp->sb_blocklog + XFS_NBBYLOG;
	mp->m_blkbb_log = sbp->sb_blocklog - BBSHIFT;
	mp->m_sectbb_log = sbp->sb_sectlog - BBSHIFT;
	mp->m_agno_log = xfs_highbit32(sbp->sb_agcount - 1) + 1;
	mp->m_blockmask = sbp->sb_blocksize - 1;
	mp->m_blockwsize = sbp->sb_blocksize >> XFS_WORDLOG;
	mp->m_blockwmask = mp->m_blockwsize - 1;

	mp->m_alloc_mxr[0] = xfs_allocbt_maxrecs(mp, sbp->sb_blocksize, 1);
	mp->m_alloc_mxr[1] = xfs_allocbt_maxrecs(mp, sbp->sb_blocksize, 0);
	mp->m_alloc_mnr[0] = mp->m_alloc_mxr[0] / 2;
	mp->m_alloc_mnr[1] = mp->m_alloc_mxr[1] / 2;

	mp->m_bmap_dmxr[0] = xfs_bmbt_maxrecs(mp, sbp->sb_blocksize, 1);
	mp->m_bmap_dmxr[1] = xfs_bmbt_maxrecs(mp, sbp->sb_blocksize, 0);
	mp->m_bmap_dmnr[0] = mp->m_bmap_dmxr[0] / 2;
	mp->m_bmap_dmnr[1] = mp->m_bmap_dmxr[1] / 2;

<<<<<<< HEAD
	mp->m_rmap_mxr[0] = xfs_rmapbt_maxrecs(mp, sbp->sb_blocksize, 1);
	mp->m_rmap_mxr[1] = xfs_rmapbt_maxrecs(mp, sbp->sb_blocksize, 0);
	mp->m_rmap_mnr[0] = mp->m_rmap_mxr[0] / 2;
	mp->m_rmap_mnr[1] = mp->m_rmap_mxr[1] / 2;

	mp->m_refc_mxr[0] = xfs_refcountbt_maxrecs(mp, sbp->sb_blocksize,
			true);
	mp->m_refc_mxr[1] = xfs_refcountbt_maxrecs(mp, sbp->sb_blocksize,
			false);
	mp->m_refc_mnr[0] = mp->m_refc_mxr[0] / 2;
	mp->m_refc_mnr[1] = mp->m_refc_mxr[1] / 2;

	mp->m_bsize = XFS_FSB_TO_BB(mp, 1);
	mp->m_ialloc_inos = (int)MAX((__uint16_t)XFS_INODES_PER_CHUNK,
					sbp->sb_inopblock);
	mp->m_ialloc_blks = mp->m_ialloc_inos >> sbp->sb_inopblog;

	if (sbp->sb_spino_align)
		mp->m_ialloc_min_blks = sbp->sb_spino_align;
	else
		mp->m_ialloc_min_blks = mp->m_ialloc_blks;
=======
	mp->m_rmap_mxr[0] = xfs_rmapbt_maxrecs(sbp->sb_blocksize, 1);
	mp->m_rmap_mxr[1] = xfs_rmapbt_maxrecs(sbp->sb_blocksize, 0);
	mp->m_rmap_mnr[0] = mp->m_rmap_mxr[0] / 2;
	mp->m_rmap_mnr[1] = mp->m_rmap_mxr[1] / 2;

	mp->m_refc_mxr[0] = xfs_refcountbt_maxrecs(sbp->sb_blocksize, true);
	mp->m_refc_mxr[1] = xfs_refcountbt_maxrecs(sbp->sb_blocksize, false);
	mp->m_refc_mnr[0] = mp->m_refc_mxr[0] / 2;
	mp->m_refc_mnr[1] = mp->m_refc_mxr[1] / 2;

	mp->m_bsize = XFS_FSB_TO_BB(mp, 1);
>>>>>>> 24b8d41d
	mp->m_alloc_set_aside = xfs_alloc_set_aside(mp);
	mp->m_ag_max_usable = xfs_alloc_ag_max_usable(mp);
}

/*
 * xfs_initialize_perag_data
 *
 * Read in each per-ag structure so we can count up the number of
 * allocated inodes, free inodes and used filesystem blocks as this
 * information is no longer persistent in the superblock. Once we have
 * this information, write it into the in-core superblock structure.
 */
int
xfs_initialize_perag_data(
	struct xfs_mount *mp,
	xfs_agnumber_t	agcount)
{
	xfs_agnumber_t	index;
	xfs_perag_t	*pag;
	xfs_sb_t	*sbp = &mp->m_sb;
	uint64_t	ifree = 0;
	uint64_t	ialloc = 0;
	uint64_t	bfree = 0;
	uint64_t	bfreelst = 0;
	uint64_t	btree = 0;
	uint64_t	fdblocks;
	int		error = 0;

	for (index = 0; index < agcount; index++) {
		/*
		 * read the agf, then the agi. This gets us
		 * all the information we need and populates the
		 * per-ag structures for us.
		 */
		error = xfs_alloc_pagf_init(mp, NULL, index, 0);
		if (error)
			return error;

		error = xfs_ialloc_pagi_init(mp, NULL, index);
		if (error)
			return error;
		pag = xfs_perag_get(mp, index);
		ifree += pag->pagi_freecount;
		ialloc += pag->pagi_count;
		bfree += pag->pagf_freeblks;
		bfreelst += pag->pagf_flcount;
		btree += pag->pagf_btreeblks;
		xfs_perag_put(pag);
	}
	fdblocks = bfree + bfreelst + btree;

	/*
	 * If the new summary counts are obviously incorrect, fail the
	 * mount operation because that implies the AGFs are also corrupt.
	 * Clear FS_COUNTERS so that we don't unmount with a dirty log, which
	 * will prevent xfs_repair from fixing anything.
	 */
	if (fdblocks > sbp->sb_dblocks || ifree > ialloc) {
		xfs_alert(mp, "AGF corruption. Please run xfs_repair.");
		error = -EFSCORRUPTED;
		goto out;
	}

	/* Overwrite incore superblock counters with just-read data */
	spin_lock(&mp->m_sb_lock);
	sbp->sb_ifree = ifree;
	sbp->sb_icount = ialloc;
	sbp->sb_fdblocks = fdblocks;
	spin_unlock(&mp->m_sb_lock);

	xfs_reinit_percpu_counters(mp);
out:
	xfs_fs_mark_healthy(mp, XFS_SICK_FS_COUNTERS);
	return error;
}

/*
 * xfs_log_sb() can be used to copy arbitrary changes to the in-core superblock
 * into the superblock buffer to be logged.  It does not provide the higher
 * level of locking that is needed to protect the in-core superblock from
 * concurrent access.
 */
void
xfs_log_sb(
	struct xfs_trans	*tp)
{
	struct xfs_mount	*mp = tp->t_mountp;
	struct xfs_buf		*bp = xfs_trans_getsb(tp);

	mp->m_sb.sb_icount = percpu_counter_sum(&mp->m_icount);
	mp->m_sb.sb_ifree = percpu_counter_sum(&mp->m_ifree);
	mp->m_sb.sb_fdblocks = percpu_counter_sum(&mp->m_fdblocks);

	xfs_sb_to_disk(bp->b_addr, &mp->m_sb);
	xfs_trans_buf_set_type(tp, bp, XFS_BLFT_SB_BUF);
	xfs_trans_log_buf(tp, bp, 0, sizeof(struct xfs_dsb) - 1);
}

/*
 * xfs_sync_sb
 *
 * Sync the superblock to disk.
 *
 * Note that the caller is responsible for checking the frozen state of the
 * filesystem. This procedure uses the non-blocking transaction allocator and
 * thus will allow modifications to a frozen fs. This is required because this
 * code can be called during the process of freezing where use of the high-level
 * allocator would deadlock.
 */
int
xfs_sync_sb(
	struct xfs_mount	*mp,
	bool			wait)
{
	struct xfs_trans	*tp;
	int			error;

	error = xfs_trans_alloc(mp, &M_RES(mp)->tr_sb, 0, 0,
			XFS_TRANS_NO_WRITECOUNT, &tp);
	if (error)
		return error;

	xfs_log_sb(tp);
	if (wait)
		xfs_trans_set_sync(tp);
	return xfs_trans_commit(tp);
}

/*
 * Update all the secondary superblocks to match the new state of the primary.
 * Because we are completely overwriting all the existing fields in the
 * secondary superblock buffers, there is no need to read them in from disk.
 * Just get a new buffer, stamp it and write it.
 *
 * The sb buffers need to be cached here so that we serialise against other
 * operations that access the secondary superblocks, but we don't want to keep
 * them in memory once it is written so we mark it as a one-shot buffer.
 */
int
xfs_update_secondary_sbs(
	struct xfs_mount	*mp)
{
	xfs_agnumber_t		agno;
	int			saved_error = 0;
	int			error = 0;
	LIST_HEAD		(buffer_list);

	/* update secondary superblocks. */
	for (agno = 1; agno < mp->m_sb.sb_agcount; agno++) {
		struct xfs_buf		*bp;

		error = xfs_buf_get(mp->m_ddev_targp,
				 XFS_AG_DADDR(mp, agno, XFS_SB_DADDR),
				 XFS_FSS_TO_BB(mp, 1), &bp);
		/*
		 * If we get an error reading or writing alternate superblocks,
		 * continue.  xfs_repair chooses the "best" superblock based
		 * on most matches; if we break early, we'll leave more
		 * superblocks un-updated than updated, and xfs_repair may
		 * pick them over the properly-updated primary.
		 */
		if (error) {
			xfs_warn(mp,
		"error allocating secondary superblock for ag %d",
				agno);
			if (!saved_error)
				saved_error = error;
			continue;
		}

		bp->b_ops = &xfs_sb_buf_ops;
		xfs_buf_oneshot(bp);
		xfs_buf_zero(bp, 0, BBTOB(bp->b_length));
		xfs_sb_to_disk(bp->b_addr, &mp->m_sb);
		xfs_buf_delwri_queue(bp, &buffer_list);
		xfs_buf_relse(bp);

		/* don't hold too many buffers at once */
		if (agno % 16)
			continue;

		error = xfs_buf_delwri_submit(&buffer_list);
		if (error) {
			xfs_warn(mp,
		"write error %d updating a secondary superblock near ag %d",
				error, agno);
			if (!saved_error)
				saved_error = error;
			continue;
		}
	}
	error = xfs_buf_delwri_submit(&buffer_list);
	if (error) {
		xfs_warn(mp,
		"write error %d updating a secondary superblock near ag %d",
			error, agno);
	}

	return saved_error ? saved_error : error;
}

/*
 * Same behavior as xfs_sync_sb, except that it is always synchronous and it
 * also writes the superblock buffer to disk sector 0 immediately.
 */
int
xfs_sync_sb_buf(
	struct xfs_mount	*mp)
{
	struct xfs_trans	*tp;
	struct xfs_buf		*bp;
	int			error;

	error = xfs_trans_alloc(mp, &M_RES(mp)->tr_sb, 0, 0, 0, &tp);
	if (error)
		return error;

	bp = xfs_trans_getsb(tp);
	xfs_log_sb(tp);
	xfs_trans_bhold(tp, bp);
	xfs_trans_set_sync(tp);
	error = xfs_trans_commit(tp);
	if (error)
		goto out;
	/*
	 * write out the sb buffer to get the changes to disk
	 */
	error = xfs_bwrite(bp);
out:
	xfs_buf_relse(bp);
	return error;
}

void
xfs_fs_geometry(
	struct xfs_sb		*sbp,
	struct xfs_fsop_geom	*geo,
	int			struct_version)
{
	memset(geo, 0, sizeof(struct xfs_fsop_geom));

	geo->blocksize = sbp->sb_blocksize;
	geo->rtextsize = sbp->sb_rextsize;
	geo->agblocks = sbp->sb_agblocks;
	geo->agcount = sbp->sb_agcount;
	geo->logblocks = sbp->sb_logblocks;
	geo->sectsize = sbp->sb_sectsize;
	geo->inodesize = sbp->sb_inodesize;
	geo->imaxpct = sbp->sb_imax_pct;
	geo->datablocks = sbp->sb_dblocks;
	geo->rtblocks = sbp->sb_rblocks;
	geo->rtextents = sbp->sb_rextents;
	geo->logstart = sbp->sb_logstart;
	BUILD_BUG_ON(sizeof(geo->uuid) != sizeof(sbp->sb_uuid));
	memcpy(geo->uuid, &sbp->sb_uuid, sizeof(sbp->sb_uuid));

	if (struct_version < 2)
		return;

	geo->sunit = sbp->sb_unit;
	geo->swidth = sbp->sb_width;

	if (struct_version < 3)
		return;

	geo->version = XFS_FSOP_GEOM_VERSION;
	geo->flags = XFS_FSOP_GEOM_FLAGS_NLINK |
		     XFS_FSOP_GEOM_FLAGS_DIRV2 |
		     XFS_FSOP_GEOM_FLAGS_EXTFLG;
	if (xfs_sb_version_hasattr(sbp))
		geo->flags |= XFS_FSOP_GEOM_FLAGS_ATTR;
	if (xfs_sb_version_hasquota(sbp))
		geo->flags |= XFS_FSOP_GEOM_FLAGS_QUOTA;
	if (xfs_sb_version_hasalign(sbp))
		geo->flags |= XFS_FSOP_GEOM_FLAGS_IALIGN;
	if (xfs_sb_version_hasdalign(sbp))
		geo->flags |= XFS_FSOP_GEOM_FLAGS_DALIGN;
	if (xfs_sb_version_hassector(sbp))
		geo->flags |= XFS_FSOP_GEOM_FLAGS_SECTOR;
	if (xfs_sb_version_hasasciici(sbp))
		geo->flags |= XFS_FSOP_GEOM_FLAGS_DIRV2CI;
	if (xfs_sb_version_haslazysbcount(sbp))
		geo->flags |= XFS_FSOP_GEOM_FLAGS_LAZYSB;
	if (xfs_sb_version_hasattr2(sbp))
		geo->flags |= XFS_FSOP_GEOM_FLAGS_ATTR2;
	if (xfs_sb_version_hasprojid32bit(sbp))
		geo->flags |= XFS_FSOP_GEOM_FLAGS_PROJID32;
	if (xfs_sb_version_hascrc(sbp))
		geo->flags |= XFS_FSOP_GEOM_FLAGS_V5SB;
	if (xfs_sb_version_hasftype(sbp))
		geo->flags |= XFS_FSOP_GEOM_FLAGS_FTYPE;
	if (xfs_sb_version_hasfinobt(sbp))
		geo->flags |= XFS_FSOP_GEOM_FLAGS_FINOBT;
	if (xfs_sb_version_hassparseinodes(sbp))
		geo->flags |= XFS_FSOP_GEOM_FLAGS_SPINODES;
	if (xfs_sb_version_hasrmapbt(sbp))
		geo->flags |= XFS_FSOP_GEOM_FLAGS_RMAPBT;
	if (xfs_sb_version_hasreflink(sbp))
		geo->flags |= XFS_FSOP_GEOM_FLAGS_REFLINK;
	if (xfs_sb_version_hasbigtime(sbp))
		geo->flags |= XFS_FSOP_GEOM_FLAGS_BIGTIME;
	if (xfs_sb_version_hassector(sbp))
		geo->logsectsize = sbp->sb_logsectsize;
	else
		geo->logsectsize = BBSIZE;
	geo->rtsectsize = sbp->sb_blocksize;
	geo->dirblocksize = xfs_dir2_dirblock_bytes(sbp);

	if (struct_version < 4)
		return;

	if (xfs_sb_version_haslogv2(sbp))
		geo->flags |= XFS_FSOP_GEOM_FLAGS_LOGV2;

	geo->logsunit = sbp->sb_logsunit;

	if (struct_version < 5)
		return;

	geo->version = XFS_FSOP_GEOM_VERSION_V5;
}

/* Read a secondary superblock. */
int
xfs_sb_read_secondary(
	struct xfs_mount	*mp,
	struct xfs_trans	*tp,
	xfs_agnumber_t		agno,
	struct xfs_buf		**bpp)
{
	struct xfs_buf		*bp;
	int			error;

	ASSERT(agno != 0 && agno != NULLAGNUMBER);
	error = xfs_trans_read_buf(mp, tp, mp->m_ddev_targp,
			XFS_AG_DADDR(mp, agno, XFS_SB_BLOCK(mp)),
			XFS_FSS_TO_BB(mp, 1), 0, &bp, &xfs_sb_buf_ops);
	if (error)
		return error;
	xfs_buf_set_ref(bp, XFS_SSB_REF);
	*bpp = bp;
	return 0;
}

/* Get an uninitialised secondary superblock buffer. */
int
xfs_sb_get_secondary(
	struct xfs_mount	*mp,
	struct xfs_trans	*tp,
	xfs_agnumber_t		agno,
	struct xfs_buf		**bpp)
{
	struct xfs_buf		*bp;
	int			error;

	ASSERT(agno != 0 && agno != NULLAGNUMBER);
	error = xfs_trans_get_buf(tp, mp->m_ddev_targp,
			XFS_AG_DADDR(mp, agno, XFS_SB_BLOCK(mp)),
			XFS_FSS_TO_BB(mp, 1), 0, &bp);
	if (error)
		return error;
	bp->b_ops = &xfs_sb_buf_ops;
	xfs_buf_oneshot(bp);
	*bpp = bp;
	return 0;
}<|MERGE_RESOLUTION|>--- conflicted
+++ resolved
@@ -12,11 +12,6 @@
 #include "xfs_bit.h"
 #include "xfs_sb.h"
 #include "xfs_mount.h"
-<<<<<<< HEAD
-#include "xfs_defer.h"
-#include "xfs_inode.h"
-=======
->>>>>>> 24b8d41d
 #include "xfs_ialloc.h"
 #include "xfs_alloc.h"
 #include "xfs_error.h"
@@ -27,14 +22,9 @@
 #include "xfs_alloc_btree.h"
 #include "xfs_log.h"
 #include "xfs_rmap_btree.h"
-<<<<<<< HEAD
-#include "xfs_bmap.h"
-#include "xfs_refcount_btree.h"
-=======
 #include "xfs_refcount_btree.h"
 #include "xfs_da_format.h"
 #include "xfs_health.h"
->>>>>>> 24b8d41d
 
 /*
  * Physical superblock buffer manipulations. Shared with libxfs in userspace.
@@ -705,32 +695,6 @@
 	}
 }
 
-<<<<<<< HEAD
-static int
-xfs_sb_verify(
-	struct xfs_buf	*bp,
-	bool		check_version)
-{
-	struct xfs_mount *mp = bp->b_target->bt_mount;
-	struct xfs_sb	sb;
-
-	/*
-	 * Use call variant which doesn't convert quota flags from disk 
-	 * format, because xfs_mount_validate_sb checks the on-disk flags.
-	 */
-	__xfs_sb_from_disk(&sb, XFS_BUF_TO_SBP(bp), false);
-
-	/*
-	 * Only check the in progress field for the primary superblock as
-	 * mkfs.xfs doesn't clear it from secondary superblocks.
-	 */
-	return xfs_mount_validate_sb(mp, &sb,
-				     bp->b_maps[0].bm_bn == XFS_SB_DADDR,
-				     check_version);
-}
-
-=======
->>>>>>> 24b8d41d
 /*
  * If the superblock has the CRC feature bit set or the CRC field is non-null,
  * check that the CRC is valid.  We check the CRC field is non-null because a
@@ -892,29 +856,6 @@
 	mp->m_bmap_dmnr[0] = mp->m_bmap_dmxr[0] / 2;
 	mp->m_bmap_dmnr[1] = mp->m_bmap_dmxr[1] / 2;
 
-<<<<<<< HEAD
-	mp->m_rmap_mxr[0] = xfs_rmapbt_maxrecs(mp, sbp->sb_blocksize, 1);
-	mp->m_rmap_mxr[1] = xfs_rmapbt_maxrecs(mp, sbp->sb_blocksize, 0);
-	mp->m_rmap_mnr[0] = mp->m_rmap_mxr[0] / 2;
-	mp->m_rmap_mnr[1] = mp->m_rmap_mxr[1] / 2;
-
-	mp->m_refc_mxr[0] = xfs_refcountbt_maxrecs(mp, sbp->sb_blocksize,
-			true);
-	mp->m_refc_mxr[1] = xfs_refcountbt_maxrecs(mp, sbp->sb_blocksize,
-			false);
-	mp->m_refc_mnr[0] = mp->m_refc_mxr[0] / 2;
-	mp->m_refc_mnr[1] = mp->m_refc_mxr[1] / 2;
-
-	mp->m_bsize = XFS_FSB_TO_BB(mp, 1);
-	mp->m_ialloc_inos = (int)MAX((__uint16_t)XFS_INODES_PER_CHUNK,
-					sbp->sb_inopblock);
-	mp->m_ialloc_blks = mp->m_ialloc_inos >> sbp->sb_inopblog;
-
-	if (sbp->sb_spino_align)
-		mp->m_ialloc_min_blks = sbp->sb_spino_align;
-	else
-		mp->m_ialloc_min_blks = mp->m_ialloc_blks;
-=======
 	mp->m_rmap_mxr[0] = xfs_rmapbt_maxrecs(sbp->sb_blocksize, 1);
 	mp->m_rmap_mxr[1] = xfs_rmapbt_maxrecs(sbp->sb_blocksize, 0);
 	mp->m_rmap_mnr[0] = mp->m_rmap_mxr[0] / 2;
@@ -926,7 +867,6 @@
 	mp->m_refc_mnr[1] = mp->m_refc_mxr[1] / 2;
 
 	mp->m_bsize = XFS_FSB_TO_BB(mp, 1);
->>>>>>> 24b8d41d
 	mp->m_alloc_set_aside = xfs_alloc_set_aside(mp);
 	mp->m_ag_max_usable = xfs_alloc_ag_max_usable(mp);
 }
