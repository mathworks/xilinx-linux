// SPDX-License-Identifier: GPL-2.0
/*
 * Copyright (c) 2000-2001,2005 Silicon Graphics, Inc.
 * All Rights Reserved.
 */
#include "xfs.h"
#include "xfs_fs.h"
#include "xfs_shared.h"
#include "xfs_format.h"
#include "xfs_log_format.h"
#include "xfs_trans_resv.h"
#include "xfs_bit.h"
#include "xfs_mount.h"
#include "xfs_btree.h"
#include "xfs_btree_staging.h"
#include "xfs_ialloc.h"
#include "xfs_ialloc_btree.h"
#include "xfs_alloc.h"
#include "xfs_error.h"
#include "xfs_trace.h"
#include "xfs_trans.h"
#include "xfs_rmap.h"
<<<<<<< HEAD

=======
>>>>>>> 24b8d41d

STATIC int
xfs_inobt_get_minrecs(
	struct xfs_btree_cur	*cur,
	int			level)
{
	return M_IGEO(cur->bc_mp)->inobt_mnr[level != 0];
}

STATIC struct xfs_btree_cur *
xfs_inobt_dup_cursor(
	struct xfs_btree_cur	*cur)
{
	return xfs_inobt_init_cursor(cur->bc_mp, cur->bc_tp,
			cur->bc_ag.agbp, cur->bc_ag.agno,
			cur->bc_btnum);
}

STATIC void
xfs_inobt_set_root(
	struct xfs_btree_cur	*cur,
	union xfs_btree_ptr	*nptr,
	int			inc)	/* level change */
{
	struct xfs_buf		*agbp = cur->bc_ag.agbp;
	struct xfs_agi		*agi = agbp->b_addr;

	agi->agi_root = nptr->s;
	be32_add_cpu(&agi->agi_level, inc);
	xfs_ialloc_log_agi(cur->bc_tp, agbp, XFS_AGI_ROOT | XFS_AGI_LEVEL);
}

STATIC void
xfs_finobt_set_root(
	struct xfs_btree_cur	*cur,
	union xfs_btree_ptr	*nptr,
	int			inc)	/* level change */
{
	struct xfs_buf		*agbp = cur->bc_ag.agbp;
	struct xfs_agi		*agi = agbp->b_addr;

	agi->agi_free_root = nptr->s;
	be32_add_cpu(&agi->agi_free_level, inc);
	xfs_ialloc_log_agi(cur->bc_tp, agbp,
			   XFS_AGI_FREE_ROOT | XFS_AGI_FREE_LEVEL);
}

/* Update the inode btree block counter for this btree. */
static inline void
xfs_inobt_mod_blockcount(
	struct xfs_btree_cur	*cur,
	int			howmuch)
{
	struct xfs_buf		*agbp = cur->bc_ag.agbp;
	struct xfs_agi		*agi = agbp->b_addr;

	if (!xfs_sb_version_hasinobtcounts(&cur->bc_mp->m_sb))
		return;

	if (cur->bc_btnum == XFS_BTNUM_FINO)
		be32_add_cpu(&agi->agi_fblocks, howmuch);
	else if (cur->bc_btnum == XFS_BTNUM_INO)
		be32_add_cpu(&agi->agi_iblocks, howmuch);
	xfs_ialloc_log_agi(cur->bc_tp, agbp, XFS_AGI_IBLOCKS);
}

STATIC int
__xfs_inobt_alloc_block(
	struct xfs_btree_cur	*cur,
	union xfs_btree_ptr	*start,
	union xfs_btree_ptr	*new,
	int			*stat,
	enum xfs_ag_resv_type	resv)
{
	xfs_alloc_arg_t		args;		/* block allocation args */
	int			error;		/* error return value */
	xfs_agblock_t		sbno = be32_to_cpu(start->s);

	memset(&args, 0, sizeof(args));
	args.tp = cur->bc_tp;
	args.mp = cur->bc_mp;
<<<<<<< HEAD
	xfs_rmap_ag_owner(&args.oinfo, XFS_RMAP_OWN_INOBT);
	args.fsbno = XFS_AGB_TO_FSB(args.mp, cur->bc_private.a.agno, sbno);
=======
	args.oinfo = XFS_RMAP_OINFO_INOBT;
	args.fsbno = XFS_AGB_TO_FSB(args.mp, cur->bc_ag.agno, sbno);
>>>>>>> 24b8d41d
	args.minlen = 1;
	args.maxlen = 1;
	args.prod = 1;
	args.type = XFS_ALLOCTYPE_NEAR_BNO;
	args.resv = resv;

	error = xfs_alloc_vextent(&args);
	if (error)
		return error;

	if (args.fsbno == NULLFSBLOCK) {
		*stat = 0;
		return 0;
	}
	ASSERT(args.len == 1);

	new->s = cpu_to_be32(XFS_FSB_TO_AGBNO(args.mp, args.fsbno));
	*stat = 1;
	xfs_inobt_mod_blockcount(cur, 1);
	return 0;
}

STATIC int
xfs_inobt_alloc_block(
	struct xfs_btree_cur	*cur,
	union xfs_btree_ptr	*start,
	union xfs_btree_ptr	*new,
	int			*stat)
{
	return __xfs_inobt_alloc_block(cur, start, new, stat, XFS_AG_RESV_NONE);
}

STATIC int
xfs_finobt_alloc_block(
	struct xfs_btree_cur	*cur,
	union xfs_btree_ptr	*start,
	union xfs_btree_ptr	*new,
	int			*stat)
{
	if (cur->bc_mp->m_finobt_nores)
		return xfs_inobt_alloc_block(cur, start, new, stat);
	return __xfs_inobt_alloc_block(cur, start, new, stat,
			XFS_AG_RESV_METADATA);
}

STATIC int
__xfs_inobt_free_block(
	struct xfs_btree_cur	*cur,
	struct xfs_buf		*bp,
	enum xfs_ag_resv_type	resv)
{
	xfs_inobt_mod_blockcount(cur, -1);
	return xfs_free_extent(cur->bc_tp,
			XFS_DADDR_TO_FSB(cur->bc_mp, XFS_BUF_ADDR(bp)), 1,
			&XFS_RMAP_OINFO_INOBT, resv);
}

STATIC int
xfs_inobt_free_block(
	struct xfs_btree_cur	*cur,
	struct xfs_buf		*bp)
{
<<<<<<< HEAD
	struct xfs_owner_info	oinfo;

	xfs_rmap_ag_owner(&oinfo, XFS_RMAP_OWN_INOBT);
	return xfs_free_extent(cur->bc_tp,
			XFS_DADDR_TO_FSB(cur->bc_mp, XFS_BUF_ADDR(bp)), 1,
			&oinfo, XFS_AG_RESV_NONE);
=======
	return __xfs_inobt_free_block(cur, bp, XFS_AG_RESV_NONE);
}

STATIC int
xfs_finobt_free_block(
	struct xfs_btree_cur	*cur,
	struct xfs_buf		*bp)
{
	if (cur->bc_mp->m_finobt_nores)
		return xfs_inobt_free_block(cur, bp);
	return __xfs_inobt_free_block(cur, bp, XFS_AG_RESV_METADATA);
>>>>>>> 24b8d41d
}

STATIC int
xfs_inobt_get_maxrecs(
	struct xfs_btree_cur	*cur,
	int			level)
{
	return M_IGEO(cur->bc_mp)->inobt_mxr[level != 0];
}

STATIC void
xfs_inobt_init_key_from_rec(
	union xfs_btree_key	*key,
	union xfs_btree_rec	*rec)
{
	key->inobt.ir_startino = rec->inobt.ir_startino;
}

STATIC void
<<<<<<< HEAD
=======
xfs_inobt_init_high_key_from_rec(
	union xfs_btree_key	*key,
	union xfs_btree_rec	*rec)
{
	__u32			x;

	x = be32_to_cpu(rec->inobt.ir_startino);
	x += XFS_INODES_PER_CHUNK - 1;
	key->inobt.ir_startino = cpu_to_be32(x);
}

STATIC void
>>>>>>> 24b8d41d
xfs_inobt_init_rec_from_cur(
	struct xfs_btree_cur	*cur,
	union xfs_btree_rec	*rec)
{
	rec->inobt.ir_startino = cpu_to_be32(cur->bc_rec.i.ir_startino);
	if (xfs_sb_version_hassparseinodes(&cur->bc_mp->m_sb)) {
		rec->inobt.ir_u.sp.ir_holemask =
					cpu_to_be16(cur->bc_rec.i.ir_holemask);
		rec->inobt.ir_u.sp.ir_count = cur->bc_rec.i.ir_count;
		rec->inobt.ir_u.sp.ir_freecount = cur->bc_rec.i.ir_freecount;
	} else {
		/* ir_holemask/ir_count not supported on-disk */
		rec->inobt.ir_u.f.ir_freecount =
					cpu_to_be32(cur->bc_rec.i.ir_freecount);
	}
	rec->inobt.ir_free = cpu_to_be64(cur->bc_rec.i.ir_free);
}

/*
 * initial value of ptr for lookup
 */
STATIC void
xfs_inobt_init_ptr_from_cur(
	struct xfs_btree_cur	*cur,
	union xfs_btree_ptr	*ptr)
{
	struct xfs_agi		*agi = cur->bc_ag.agbp->b_addr;

	ASSERT(cur->bc_ag.agno == be32_to_cpu(agi->agi_seqno));

	ptr->s = agi->agi_root;
}

STATIC void
xfs_finobt_init_ptr_from_cur(
	struct xfs_btree_cur	*cur,
	union xfs_btree_ptr	*ptr)
{
	struct xfs_agi		*agi = cur->bc_ag.agbp->b_addr;

	ASSERT(cur->bc_ag.agno == be32_to_cpu(agi->agi_seqno));
	ptr->s = agi->agi_free_root;
}

STATIC int64_t
xfs_inobt_key_diff(
	struct xfs_btree_cur	*cur,
	union xfs_btree_key	*key)
{
	return (int64_t)be32_to_cpu(key->inobt.ir_startino) -
			  cur->bc_rec.i.ir_startino;
}

STATIC int64_t
xfs_inobt_diff_two_keys(
	struct xfs_btree_cur	*cur,
	union xfs_btree_key	*k1,
	union xfs_btree_key	*k2)
{
	return (int64_t)be32_to_cpu(k1->inobt.ir_startino) -
			  be32_to_cpu(k2->inobt.ir_startino);
}

static xfs_failaddr_t
xfs_inobt_verify(
	struct xfs_buf		*bp)
{
	struct xfs_mount	*mp = bp->b_mount;
	struct xfs_btree_block	*block = XFS_BUF_TO_BLOCK(bp);
	xfs_failaddr_t		fa;
	unsigned int		level;

	if (!xfs_verify_magic(bp, block->bb_magic))
		return __this_address;

	/*
	 * During growfs operations, we can't verify the exact owner as the
	 * perag is not fully initialised and hence not attached to the buffer.
	 *
	 * Similarly, during log recovery we will have a perag structure
	 * attached, but the agi information will not yet have been initialised
	 * from the on disk AGI. We don't currently use any of this information,
	 * but beware of the landmine (i.e. need to check pag->pagi_init) if we
	 * ever do.
	 */
	if (xfs_sb_version_hascrc(&mp->m_sb)) {
		fa = xfs_btree_sblock_v5hdr_verify(bp);
		if (fa)
			return fa;
	}

	/* level verification */
	level = be16_to_cpu(block->bb_level);
	if (level >= M_IGEO(mp)->inobt_maxlevels)
		return __this_address;

	return xfs_btree_sblock_verify(bp,
			M_IGEO(mp)->inobt_mxr[level != 0]);
}

static void
xfs_inobt_read_verify(
	struct xfs_buf	*bp)
{
	xfs_failaddr_t	fa;

	if (!xfs_btree_sblock_verify_crc(bp))
		xfs_verifier_error(bp, -EFSBADCRC, __this_address);
	else {
		fa = xfs_inobt_verify(bp);
		if (fa)
			xfs_verifier_error(bp, -EFSCORRUPTED, fa);
	}

	if (bp->b_error)
		trace_xfs_btree_corrupt(bp, _RET_IP_);
}

static void
xfs_inobt_write_verify(
	struct xfs_buf	*bp)
{
	xfs_failaddr_t	fa;

	fa = xfs_inobt_verify(bp);
	if (fa) {
		trace_xfs_btree_corrupt(bp, _RET_IP_);
		xfs_verifier_error(bp, -EFSCORRUPTED, fa);
		return;
	}
	xfs_btree_sblock_calc_crc(bp);

}

const struct xfs_buf_ops xfs_inobt_buf_ops = {
	.name = "xfs_inobt",
	.magic = { cpu_to_be32(XFS_IBT_MAGIC), cpu_to_be32(XFS_IBT_CRC_MAGIC) },
	.verify_read = xfs_inobt_read_verify,
	.verify_write = xfs_inobt_write_verify,
	.verify_struct = xfs_inobt_verify,
};

const struct xfs_buf_ops xfs_finobt_buf_ops = {
	.name = "xfs_finobt",
	.magic = { cpu_to_be32(XFS_FIBT_MAGIC),
		   cpu_to_be32(XFS_FIBT_CRC_MAGIC) },
	.verify_read = xfs_inobt_read_verify,
	.verify_write = xfs_inobt_write_verify,
	.verify_struct = xfs_inobt_verify,
};

STATIC int
xfs_inobt_keys_inorder(
	struct xfs_btree_cur	*cur,
	union xfs_btree_key	*k1,
	union xfs_btree_key	*k2)
{
	return be32_to_cpu(k1->inobt.ir_startino) <
		be32_to_cpu(k2->inobt.ir_startino);
}

STATIC int
xfs_inobt_recs_inorder(
	struct xfs_btree_cur	*cur,
	union xfs_btree_rec	*r1,
	union xfs_btree_rec	*r2)
{
	return be32_to_cpu(r1->inobt.ir_startino) + XFS_INODES_PER_CHUNK <=
		be32_to_cpu(r2->inobt.ir_startino);
}

static const struct xfs_btree_ops xfs_inobt_ops = {
	.rec_len		= sizeof(xfs_inobt_rec_t),
	.key_len		= sizeof(xfs_inobt_key_t),

	.dup_cursor		= xfs_inobt_dup_cursor,
	.set_root		= xfs_inobt_set_root,
	.alloc_block		= xfs_inobt_alloc_block,
	.free_block		= xfs_inobt_free_block,
	.get_minrecs		= xfs_inobt_get_minrecs,
	.get_maxrecs		= xfs_inobt_get_maxrecs,
	.init_key_from_rec	= xfs_inobt_init_key_from_rec,
<<<<<<< HEAD
=======
	.init_high_key_from_rec	= xfs_inobt_init_high_key_from_rec,
>>>>>>> 24b8d41d
	.init_rec_from_cur	= xfs_inobt_init_rec_from_cur,
	.init_ptr_from_cur	= xfs_inobt_init_ptr_from_cur,
	.key_diff		= xfs_inobt_key_diff,
	.buf_ops		= &xfs_inobt_buf_ops,
	.diff_two_keys		= xfs_inobt_diff_two_keys,
	.keys_inorder		= xfs_inobt_keys_inorder,
	.recs_inorder		= xfs_inobt_recs_inorder,
};

static const struct xfs_btree_ops xfs_finobt_ops = {
	.rec_len		= sizeof(xfs_inobt_rec_t),
	.key_len		= sizeof(xfs_inobt_key_t),

	.dup_cursor		= xfs_inobt_dup_cursor,
	.set_root		= xfs_finobt_set_root,
	.alloc_block		= xfs_finobt_alloc_block,
	.free_block		= xfs_finobt_free_block,
	.get_minrecs		= xfs_inobt_get_minrecs,
	.get_maxrecs		= xfs_inobt_get_maxrecs,
	.init_key_from_rec	= xfs_inobt_init_key_from_rec,
<<<<<<< HEAD
=======
	.init_high_key_from_rec	= xfs_inobt_init_high_key_from_rec,
>>>>>>> 24b8d41d
	.init_rec_from_cur	= xfs_inobt_init_rec_from_cur,
	.init_ptr_from_cur	= xfs_finobt_init_ptr_from_cur,
	.key_diff		= xfs_inobt_key_diff,
	.buf_ops		= &xfs_finobt_buf_ops,
	.diff_two_keys		= xfs_inobt_diff_two_keys,
	.keys_inorder		= xfs_inobt_keys_inorder,
	.recs_inorder		= xfs_inobt_recs_inorder,
};

/*
 * Initialize a new inode btree cursor.
 */
static struct xfs_btree_cur *
xfs_inobt_init_common(
	struct xfs_mount	*mp,		/* file system mount point */
	struct xfs_trans	*tp,		/* transaction pointer */
	xfs_agnumber_t		agno,		/* allocation group number */
	xfs_btnum_t		btnum)		/* ialloc or free ino btree */
{
	struct xfs_btree_cur	*cur;

	cur = kmem_cache_zalloc(xfs_btree_cur_zone, GFP_NOFS | __GFP_NOFAIL);
	cur->bc_tp = tp;
	cur->bc_mp = mp;
	cur->bc_btnum = btnum;
	if (btnum == XFS_BTNUM_INO) {
		cur->bc_statoff = XFS_STATS_CALC_INDEX(xs_ibt_2);
		cur->bc_ops = &xfs_inobt_ops;
	} else {
		cur->bc_statoff = XFS_STATS_CALC_INDEX(xs_fibt_2);
		cur->bc_ops = &xfs_finobt_ops;
	}

	cur->bc_blocklog = mp->m_sb.sb_blocklog;

	if (xfs_sb_version_hascrc(&mp->m_sb))
		cur->bc_flags |= XFS_BTREE_CRC_BLOCKS;

	cur->bc_ag.agno = agno;
	return cur;
}

/* Create an inode btree cursor. */
struct xfs_btree_cur *
xfs_inobt_init_cursor(
	struct xfs_mount	*mp,
	struct xfs_trans	*tp,
	struct xfs_buf		*agbp,
	xfs_agnumber_t		agno,
	xfs_btnum_t		btnum)
{
	struct xfs_btree_cur	*cur;
	struct xfs_agi		*agi = agbp->b_addr;

	cur = xfs_inobt_init_common(mp, tp, agno, btnum);
	if (btnum == XFS_BTNUM_INO)
		cur->bc_nlevels = be32_to_cpu(agi->agi_level);
	else
		cur->bc_nlevels = be32_to_cpu(agi->agi_free_level);
	cur->bc_ag.agbp = agbp;
	return cur;
}

/* Create an inode btree cursor with a fake root for staging. */
struct xfs_btree_cur *
xfs_inobt_stage_cursor(
	struct xfs_mount	*mp,
	struct xbtree_afakeroot	*afake,
	xfs_agnumber_t		agno,
	xfs_btnum_t		btnum)
{
	struct xfs_btree_cur	*cur;

	cur = xfs_inobt_init_common(mp, NULL, agno, btnum);
	xfs_btree_stage_afakeroot(cur, afake);
	return cur;
}

/*
 * Install a new inobt btree root.  Caller is responsible for invalidating
 * and freeing the old btree blocks.
 */
void
xfs_inobt_commit_staged_btree(
	struct xfs_btree_cur	*cur,
	struct xfs_trans	*tp,
	struct xfs_buf		*agbp)
{
	struct xfs_agi		*agi = agbp->b_addr;
	struct xbtree_afakeroot	*afake = cur->bc_ag.afake;
	int			fields;

	ASSERT(cur->bc_flags & XFS_BTREE_STAGING);

	if (cur->bc_btnum == XFS_BTNUM_INO) {
		fields = XFS_AGI_ROOT | XFS_AGI_LEVEL;
		agi->agi_root = cpu_to_be32(afake->af_root);
		agi->agi_level = cpu_to_be32(afake->af_levels);
		if (xfs_sb_version_hasinobtcounts(&cur->bc_mp->m_sb)) {
			agi->agi_iblocks = cpu_to_be32(afake->af_blocks);
			fields |= XFS_AGI_IBLOCKS;
		}
		xfs_ialloc_log_agi(tp, agbp, fields);
		xfs_btree_commit_afakeroot(cur, tp, agbp, &xfs_inobt_ops);
	} else {
		fields = XFS_AGI_FREE_ROOT | XFS_AGI_FREE_LEVEL;
		agi->agi_free_root = cpu_to_be32(afake->af_root);
		agi->agi_free_level = cpu_to_be32(afake->af_levels);
		if (xfs_sb_version_hasinobtcounts(&cur->bc_mp->m_sb)) {
			agi->agi_fblocks = cpu_to_be32(afake->af_blocks);
			fields |= XFS_AGI_IBLOCKS;
		}
		xfs_ialloc_log_agi(tp, agbp, fields);
		xfs_btree_commit_afakeroot(cur, tp, agbp, &xfs_finobt_ops);
	}
}

/*
 * Calculate number of records in an inobt btree block.
 */
int
xfs_inobt_maxrecs(
	struct xfs_mount	*mp,
	int			blocklen,
	int			leaf)
{
	blocklen -= XFS_INOBT_BLOCK_LEN(mp);

	if (leaf)
		return blocklen / sizeof(xfs_inobt_rec_t);
	return blocklen / (sizeof(xfs_inobt_key_t) + sizeof(xfs_inobt_ptr_t));
}

/*
 * Convert the inode record holemask to an inode allocation bitmap. The inode
 * allocation bitmap is inode granularity and specifies whether an inode is
 * physically allocated on disk (not whether the inode is considered allocated
 * or free by the fs).
 *
 * A bit value of 1 means the inode is allocated, a value of 0 means it is free.
 */
uint64_t
xfs_inobt_irec_to_allocmask(
	struct xfs_inobt_rec_incore	*rec)
{
	uint64_t			bitmap = 0;
	uint64_t			inodespbit;
	int				nextbit;
	uint				allocbitmap;

	/*
	 * The holemask has 16-bits for a 64 inode record. Therefore each
	 * holemask bit represents multiple inodes. Create a mask of bits to set
	 * in the allocmask for each holemask bit.
	 */
	inodespbit = (1 << XFS_INODES_PER_HOLEMASK_BIT) - 1;

	/*
	 * Allocated inodes are represented by 0 bits in holemask. Invert the 0
	 * bits to 1 and convert to a uint so we can use xfs_next_bit(). Mask
	 * anything beyond the 16 holemask bits since this casts to a larger
	 * type.
	 */
	allocbitmap = ~rec->ir_holemask & ((1 << XFS_INOBT_HOLEMASK_BITS) - 1);

	/*
	 * allocbitmap is the inverted holemask so every set bit represents
	 * allocated inodes. To expand from 16-bit holemask granularity to
	 * 64-bit (e.g., bit-per-inode), set inodespbit bits in the target
	 * bitmap for every holemask bit.
	 */
	nextbit = xfs_next_bit(&allocbitmap, 1, 0);
	while (nextbit != -1) {
		ASSERT(nextbit < (sizeof(rec->ir_holemask) * NBBY));

		bitmap |= (inodespbit <<
			   (nextbit * XFS_INODES_PER_HOLEMASK_BIT));

		nextbit = xfs_next_bit(&allocbitmap, 1, nextbit + 1);
	}

	return bitmap;
}

#if defined(DEBUG) || defined(XFS_WARN)
/*
 * Verify that an in-core inode record has a valid inode count.
 */
int
xfs_inobt_rec_check_count(
	struct xfs_mount		*mp,
	struct xfs_inobt_rec_incore	*rec)
{
	int				inocount = 0;
	int				nextbit = 0;
	uint64_t			allocbmap;
	int				wordsz;

	wordsz = sizeof(allocbmap) / sizeof(unsigned int);
	allocbmap = xfs_inobt_irec_to_allocmask(rec);

	nextbit = xfs_next_bit((uint *) &allocbmap, wordsz, nextbit);
	while (nextbit != -1) {
		inocount++;
		nextbit = xfs_next_bit((uint *) &allocbmap, wordsz,
				       nextbit + 1);
	}

	if (inocount != rec->ir_count)
		return -EFSCORRUPTED;

	return 0;
}
#endif	/* DEBUG */

static xfs_extlen_t
xfs_inobt_max_size(
	struct xfs_mount	*mp,
	xfs_agnumber_t		agno)
{
	xfs_agblock_t		agblocks = xfs_ag_block_count(mp, agno);

	/* Bail out if we're uninitialized, which can happen in mkfs. */
	if (M_IGEO(mp)->inobt_mxr[0] == 0)
		return 0;

	/*
	 * The log is permanently allocated, so the space it occupies will
	 * never be available for the kinds of things that would require btree
	 * expansion.  We therefore can pretend the space isn't there.
	 */
	if (mp->m_sb.sb_logstart &&
	    XFS_FSB_TO_AGNO(mp, mp->m_sb.sb_logstart) == agno)
		agblocks -= mp->m_sb.sb_logblocks;

	return xfs_btree_calc_size(M_IGEO(mp)->inobt_mnr,
				(uint64_t)agblocks * mp->m_sb.sb_inopblock /
					XFS_INODES_PER_CHUNK);
}

/* Read AGI and create inobt cursor. */
int
xfs_inobt_cur(
	struct xfs_mount	*mp,
	struct xfs_trans	*tp,
	xfs_agnumber_t		agno,
	xfs_btnum_t		which,
	struct xfs_btree_cur	**curpp,
	struct xfs_buf		**agi_bpp)
{
	struct xfs_btree_cur	*cur;
	int			error;

	ASSERT(*agi_bpp == NULL);
	ASSERT(*curpp == NULL);

	error = xfs_ialloc_read_agi(mp, tp, agno, agi_bpp);
	if (error)
		return error;

	cur = xfs_inobt_init_cursor(mp, tp, *agi_bpp, agno, which);
	if (!cur) {
		xfs_trans_brelse(tp, *agi_bpp);
		*agi_bpp = NULL;
		return -ENOMEM;
	}
	*curpp = cur;
	return 0;
}

static int
xfs_inobt_count_blocks(
	struct xfs_mount	*mp,
	struct xfs_trans	*tp,
	xfs_agnumber_t		agno,
	xfs_btnum_t		btnum,
	xfs_extlen_t		*tree_blocks)
{
	struct xfs_buf		*agbp = NULL;
	struct xfs_btree_cur	*cur = NULL;
	int			error;

	error = xfs_inobt_cur(mp, tp, agno, btnum, &cur, &agbp);
	if (error)
		return error;

	error = xfs_btree_count_blocks(cur, tree_blocks);
	xfs_btree_del_cursor(cur, error);
	xfs_trans_brelse(tp, agbp);

	return error;
}

/* Read finobt block count from AGI header. */
static int
xfs_finobt_read_blocks(
	struct xfs_mount	*mp,
	struct xfs_trans	*tp,
	xfs_agnumber_t		agno,
	xfs_extlen_t		*tree_blocks)
{
	struct xfs_buf		*agbp;
	struct xfs_agi		*agi;
	int			error;

	error = xfs_ialloc_read_agi(mp, tp, agno, &agbp);
	if (error)
		return error;

	agi = agbp->b_addr;
	*tree_blocks = be32_to_cpu(agi->agi_fblocks);
	xfs_trans_brelse(tp, agbp);
	return 0;
}

/*
 * Figure out how many blocks to reserve and how many are used by this btree.
 */
int
xfs_finobt_calc_reserves(
	struct xfs_mount	*mp,
	struct xfs_trans	*tp,
	xfs_agnumber_t		agno,
	xfs_extlen_t		*ask,
	xfs_extlen_t		*used)
{
	xfs_extlen_t		tree_len = 0;
	int			error;

	if (!xfs_sb_version_hasfinobt(&mp->m_sb))
		return 0;

	if (xfs_sb_version_hasinobtcounts(&mp->m_sb))
		error = xfs_finobt_read_blocks(mp, tp, agno, &tree_len);
	else
		error = xfs_inobt_count_blocks(mp, tp, agno, XFS_BTNUM_FINO,
				&tree_len);
	if (error)
		return error;

	*ask += xfs_inobt_max_size(mp, agno);
	*used += tree_len;
	return 0;
}

/* Calculate the inobt btree size for some records. */
xfs_extlen_t
xfs_iallocbt_calc_size(
	struct xfs_mount	*mp,
	unsigned long long	len)
{
	return xfs_btree_calc_size(M_IGEO(mp)->inobt_mnr, len);
}<|MERGE_RESOLUTION|>--- conflicted
+++ resolved
@@ -20,10 +20,6 @@
 #include "xfs_trace.h"
 #include "xfs_trans.h"
 #include "xfs_rmap.h"
-<<<<<<< HEAD
-
-=======
->>>>>>> 24b8d41d
 
 STATIC int
 xfs_inobt_get_minrecs(
@@ -105,13 +101,8 @@
 	memset(&args, 0, sizeof(args));
 	args.tp = cur->bc_tp;
 	args.mp = cur->bc_mp;
-<<<<<<< HEAD
-	xfs_rmap_ag_owner(&args.oinfo, XFS_RMAP_OWN_INOBT);
-	args.fsbno = XFS_AGB_TO_FSB(args.mp, cur->bc_private.a.agno, sbno);
-=======
 	args.oinfo = XFS_RMAP_OINFO_INOBT;
 	args.fsbno = XFS_AGB_TO_FSB(args.mp, cur->bc_ag.agno, sbno);
->>>>>>> 24b8d41d
 	args.minlen = 1;
 	args.maxlen = 1;
 	args.prod = 1;
@@ -174,14 +165,6 @@
 	struct xfs_btree_cur	*cur,
 	struct xfs_buf		*bp)
 {
-<<<<<<< HEAD
-	struct xfs_owner_info	oinfo;
-
-	xfs_rmap_ag_owner(&oinfo, XFS_RMAP_OWN_INOBT);
-	return xfs_free_extent(cur->bc_tp,
-			XFS_DADDR_TO_FSB(cur->bc_mp, XFS_BUF_ADDR(bp)), 1,
-			&oinfo, XFS_AG_RESV_NONE);
-=======
 	return __xfs_inobt_free_block(cur, bp, XFS_AG_RESV_NONE);
 }
 
@@ -193,7 +176,6 @@
 	if (cur->bc_mp->m_finobt_nores)
 		return xfs_inobt_free_block(cur, bp);
 	return __xfs_inobt_free_block(cur, bp, XFS_AG_RESV_METADATA);
->>>>>>> 24b8d41d
 }
 
 STATIC int
@@ -213,8 +195,6 @@
 }
 
 STATIC void
-<<<<<<< HEAD
-=======
 xfs_inobt_init_high_key_from_rec(
 	union xfs_btree_key	*key,
 	union xfs_btree_rec	*rec)
@@ -227,7 +207,6 @@
 }
 
 STATIC void
->>>>>>> 24b8d41d
 xfs_inobt_init_rec_from_cur(
 	struct xfs_btree_cur	*cur,
 	union xfs_btree_rec	*rec)
@@ -410,10 +389,7 @@
 	.get_minrecs		= xfs_inobt_get_minrecs,
 	.get_maxrecs		= xfs_inobt_get_maxrecs,
 	.init_key_from_rec	= xfs_inobt_init_key_from_rec,
-<<<<<<< HEAD
-=======
 	.init_high_key_from_rec	= xfs_inobt_init_high_key_from_rec,
->>>>>>> 24b8d41d
 	.init_rec_from_cur	= xfs_inobt_init_rec_from_cur,
 	.init_ptr_from_cur	= xfs_inobt_init_ptr_from_cur,
 	.key_diff		= xfs_inobt_key_diff,
@@ -434,10 +410,7 @@
 	.get_minrecs		= xfs_inobt_get_minrecs,
 	.get_maxrecs		= xfs_inobt_get_maxrecs,
 	.init_key_from_rec	= xfs_inobt_init_key_from_rec,
-<<<<<<< HEAD
-=======
 	.init_high_key_from_rec	= xfs_inobt_init_high_key_from_rec,
->>>>>>> 24b8d41d
 	.init_rec_from_cur	= xfs_inobt_init_rec_from_cur,
 	.init_ptr_from_cur	= xfs_finobt_init_ptr_from_cur,
 	.key_diff		= xfs_inobt_key_diff,
