// SPDX-License-Identifier: GPL-2.0
/*
 * Copyright (c) 2000-2003,2005 Silicon Graphics, Inc.
 * All Rights Reserved.
 */
#include "xfs.h"

struct xstats xfsstats;

static int counter_val(struct xfsstats __percpu *stats, int idx)
{
	int val = 0, cpu;

	for_each_possible_cpu(cpu)
		val += *(((__u32 *)per_cpu_ptr(stats, cpu) + idx));
	return val;
}

int xfs_stats_format(struct xfsstats __percpu *stats, char *buf)
{
	int		i, j;
	int		len = 0;
	uint64_t	xs_xstrat_bytes = 0;
	uint64_t	xs_write_bytes = 0;
	uint64_t	xs_read_bytes = 0;
	uint64_t	defer_relog = 0;

	static const struct xstats_entry {
		char	*desc;
		int	endpoint;
	} xstats[] = {
<<<<<<< HEAD
		{ "extent_alloc",	XFSSTAT_END_EXTENT_ALLOC	},
		{ "abt",		XFSSTAT_END_ALLOC_BTREE		},
		{ "blk_map",		XFSSTAT_END_BLOCK_MAPPING	},
		{ "bmbt",		XFSSTAT_END_BLOCK_MAP_BTREE	},
		{ "dir",		XFSSTAT_END_DIRECTORY_OPS	},
		{ "trans",		XFSSTAT_END_TRANSACTIONS	},
		{ "ig",			XFSSTAT_END_INODE_OPS		},
		{ "log",		XFSSTAT_END_LOG_OPS		},
		{ "push_ail",		XFSSTAT_END_TAIL_PUSHING	},
		{ "xstrat",		XFSSTAT_END_WRITE_CONVERT	},
		{ "rw",			XFSSTAT_END_READ_WRITE_OPS	},
		{ "attr",		XFSSTAT_END_ATTRIBUTE_OPS	},
		{ "icluster",		XFSSTAT_END_INODE_CLUSTER	},
		{ "vnodes",		XFSSTAT_END_VNODE_OPS		},
		{ "buf",		XFSSTAT_END_BUF			},
		{ "abtb2",		XFSSTAT_END_ABTB_V2		},
		{ "abtc2",		XFSSTAT_END_ABTC_V2		},
		{ "bmbt2",		XFSSTAT_END_BMBT_V2		},
		{ "ibt2",		XFSSTAT_END_IBT_V2		},
		{ "fibt2",		XFSSTAT_END_FIBT_V2		},
		{ "rmapbt",		XFSSTAT_END_RMAP_V2		},
		{ "refcntbt",		XFSSTAT_END_REFCOUNT		},
=======
		{ "extent_alloc",	xfsstats_offset(xs_abt_lookup)	},
		{ "abt",		xfsstats_offset(xs_blk_mapr)	},
		{ "blk_map",		xfsstats_offset(xs_bmbt_lookup)	},
		{ "bmbt",		xfsstats_offset(xs_dir_lookup)	},
		{ "dir",		xfsstats_offset(xs_trans_sync)	},
		{ "trans",		xfsstats_offset(xs_ig_attempts)	},
		{ "ig",			xfsstats_offset(xs_log_writes)	},
		{ "log",		xfsstats_offset(xs_try_logspace)},
		{ "push_ail",		xfsstats_offset(xs_xstrat_quick)},
		{ "xstrat",		xfsstats_offset(xs_write_calls)	},
		{ "rw",			xfsstats_offset(xs_attr_get)	},
		{ "attr",		xfsstats_offset(xs_iflush_count)},
		{ "icluster",		xfsstats_offset(vn_active)	},
		{ "vnodes",		xfsstats_offset(xb_get)		},
		{ "buf",		xfsstats_offset(xs_abtb_2)	},
		{ "abtb2",		xfsstats_offset(xs_abtc_2)	},
		{ "abtc2",		xfsstats_offset(xs_bmbt_2)	},
		{ "bmbt2",		xfsstats_offset(xs_ibt_2)	},
		{ "ibt2",		xfsstats_offset(xs_fibt_2)	},
		{ "fibt2",		xfsstats_offset(xs_rmap_2)	},
		{ "rmapbt",		xfsstats_offset(xs_refcbt_2)	},
		{ "refcntbt",		xfsstats_offset(xs_qm_dqreclaims)},
>>>>>>> 24b8d41d
		/* we print both series of quota information together */
		{ "qm",			xfsstats_offset(xs_xstrat_bytes)},
	};

	/* Loop over all stats groups */

	for (i = j = 0; i < ARRAY_SIZE(xstats); i++) {
		len += scnprintf(buf + len, PATH_MAX - len, "%s",
				xstats[i].desc);
		/* inner loop does each group */
		for (; j < xstats[i].endpoint; j++)
			len += scnprintf(buf + len, PATH_MAX - len, " %u",
					counter_val(stats, j));
		len += scnprintf(buf + len, PATH_MAX - len, "\n");
	}
	/* extra precision counters */
	for_each_possible_cpu(i) {
		xs_xstrat_bytes += per_cpu_ptr(stats, i)->s.xs_xstrat_bytes;
		xs_write_bytes += per_cpu_ptr(stats, i)->s.xs_write_bytes;
		xs_read_bytes += per_cpu_ptr(stats, i)->s.xs_read_bytes;
		defer_relog += per_cpu_ptr(stats, i)->s.defer_relog;
	}

	len += scnprintf(buf + len, PATH_MAX-len, "xpc %Lu %Lu %Lu\n",
			xs_xstrat_bytes, xs_write_bytes, xs_read_bytes);
	len += scnprintf(buf + len, PATH_MAX-len, "defer_relog %llu\n",
			defer_relog);
	len += scnprintf(buf + len, PATH_MAX-len, "debug %u\n",
#if defined(DEBUG)
		1);
#else
		0);
#endif

	return len;
}

void xfs_stats_clearall(struct xfsstats __percpu *stats)
{
	int		c;
	uint32_t	vn_active;

	xfs_notice(NULL, "Clearing xfsstats");
	for_each_possible_cpu(c) {
		preempt_disable();
		/* save vn_active, it's a universal truth! */
		vn_active = per_cpu_ptr(stats, c)->s.vn_active;
		memset(per_cpu_ptr(stats, c), 0, sizeof(*stats));
		per_cpu_ptr(stats, c)->s.vn_active = vn_active;
		preempt_enable();
	}
}

#ifdef CONFIG_PROC_FS
/* legacy quota interfaces */
#ifdef CONFIG_XFS_QUOTA

#define XFSSTAT_START_XQMSTAT xfsstats_offset(xs_qm_dqreclaims)
#define XFSSTAT_END_XQMSTAT xfsstats_offset(xs_qm_dquot)

static int xqm_proc_show(struct seq_file *m, void *v)
{
	/* maximum; incore; ratio free to inuse; freelist */
	seq_printf(m, "%d\t%d\t%d\t%u\n",
		   0, counter_val(xfsstats.xs_stats, XFSSTAT_END_XQMSTAT),
		   0, counter_val(xfsstats.xs_stats, XFSSTAT_END_XQMSTAT + 1));
	return 0;
}

<<<<<<< HEAD
static int xqm_proc_open(struct inode *inode, struct file *file)
{
	return single_open(file, xqm_proc_show, NULL);
}

static const struct file_operations xqm_proc_fops = {
	.open		= xqm_proc_open,
	.read		= seq_read,
	.llseek		= seq_lseek,
	.release	= single_release,
};

=======
>>>>>>> 24b8d41d
/* legacy quota stats interface no 2 */
static int xqmstat_proc_show(struct seq_file *m, void *v)
{
	int j;

	seq_printf(m, "qm");
	for (j = XFSSTAT_START_XQMSTAT; j < XFSSTAT_END_XQMSTAT; j++)
		seq_printf(m, " %u", counter_val(xfsstats.xs_stats, j));
	seq_putc(m, '\n');
	return 0;
}
#endif /* CONFIG_XFS_QUOTA */

int
xfs_init_procfs(void)
{
	if (!proc_mkdir("fs/xfs", NULL))
		return -ENOMEM;

	if (!proc_symlink("fs/xfs/stat", NULL,
			  "/sys/fs/xfs/stats/stats"))
		goto out;

#ifdef CONFIG_XFS_QUOTA
	if (!proc_create_single("fs/xfs/xqmstat", 0, NULL, xqmstat_proc_show))
		goto out;
	if (!proc_create_single("fs/xfs/xqm", 0, NULL, xqm_proc_show))
		goto out;
#endif
	return 0;

out:
	remove_proc_subtree("fs/xfs", NULL);
	return -ENOMEM;
}

void
xfs_cleanup_procfs(void)
{
	remove_proc_subtree("fs/xfs", NULL);
}
#endif /* CONFIG_PROC_FS */<|MERGE_RESOLUTION|>--- conflicted
+++ resolved
@@ -29,30 +29,6 @@
 		char	*desc;
 		int	endpoint;
 	} xstats[] = {
-<<<<<<< HEAD
-		{ "extent_alloc",	XFSSTAT_END_EXTENT_ALLOC	},
-		{ "abt",		XFSSTAT_END_ALLOC_BTREE		},
-		{ "blk_map",		XFSSTAT_END_BLOCK_MAPPING	},
-		{ "bmbt",		XFSSTAT_END_BLOCK_MAP_BTREE	},
-		{ "dir",		XFSSTAT_END_DIRECTORY_OPS	},
-		{ "trans",		XFSSTAT_END_TRANSACTIONS	},
-		{ "ig",			XFSSTAT_END_INODE_OPS		},
-		{ "log",		XFSSTAT_END_LOG_OPS		},
-		{ "push_ail",		XFSSTAT_END_TAIL_PUSHING	},
-		{ "xstrat",		XFSSTAT_END_WRITE_CONVERT	},
-		{ "rw",			XFSSTAT_END_READ_WRITE_OPS	},
-		{ "attr",		XFSSTAT_END_ATTRIBUTE_OPS	},
-		{ "icluster",		XFSSTAT_END_INODE_CLUSTER	},
-		{ "vnodes",		XFSSTAT_END_VNODE_OPS		},
-		{ "buf",		XFSSTAT_END_BUF			},
-		{ "abtb2",		XFSSTAT_END_ABTB_V2		},
-		{ "abtc2",		XFSSTAT_END_ABTC_V2		},
-		{ "bmbt2",		XFSSTAT_END_BMBT_V2		},
-		{ "ibt2",		XFSSTAT_END_IBT_V2		},
-		{ "fibt2",		XFSSTAT_END_FIBT_V2		},
-		{ "rmapbt",		XFSSTAT_END_RMAP_V2		},
-		{ "refcntbt",		XFSSTAT_END_REFCOUNT		},
-=======
 		{ "extent_alloc",	xfsstats_offset(xs_abt_lookup)	},
 		{ "abt",		xfsstats_offset(xs_blk_mapr)	},
 		{ "blk_map",		xfsstats_offset(xs_bmbt_lookup)	},
@@ -75,7 +51,6 @@
 		{ "fibt2",		xfsstats_offset(xs_rmap_2)	},
 		{ "rmapbt",		xfsstats_offset(xs_refcbt_2)	},
 		{ "refcntbt",		xfsstats_offset(xs_qm_dqreclaims)},
->>>>>>> 24b8d41d
 		/* we print both series of quota information together */
 		{ "qm",			xfsstats_offset(xs_xstrat_bytes)},
 	};
@@ -145,21 +120,6 @@
 	return 0;
 }
 
-<<<<<<< HEAD
-static int xqm_proc_open(struct inode *inode, struct file *file)
-{
-	return single_open(file, xqm_proc_show, NULL);
-}
-
-static const struct file_operations xqm_proc_fops = {
-	.open		= xqm_proc_open,
-	.read		= seq_read,
-	.llseek		= seq_lseek,
-	.release	= single_release,
-};
-
-=======
->>>>>>> 24b8d41d
 /* legacy quota stats interface no 2 */
 static int xqmstat_proc_show(struct seq_file *m, void *v)
 {
