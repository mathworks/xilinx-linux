// SPDX-License-Identifier: GPL-2.0
/*
 * Copyright (c) 2000-2006 Silicon Graphics, Inc.
 * All Rights Reserved.
 */
#include <linux/iversion.h>

#include "xfs.h"
#include "xfs_fs.h"
#include "xfs_shared.h"
#include "xfs_format.h"
#include "xfs_log_format.h"
#include "xfs_trans_resv.h"
#include "xfs_sb.h"
#include "xfs_mount.h"
#include "xfs_defer.h"
#include "xfs_inode.h"
#include "xfs_dir2.h"
#include "xfs_attr.h"
#include "xfs_trans_space.h"
#include "xfs_trans.h"
#include "xfs_buf_item.h"
#include "xfs_inode_item.h"
#include "xfs_ialloc.h"
#include "xfs_bmap.h"
#include "xfs_bmap_util.h"
#include "xfs_errortag.h"
#include "xfs_error.h"
#include "xfs_quota.h"
#include "xfs_filestream.h"
#include "xfs_trace.h"
#include "xfs_icache.h"
#include "xfs_symlink.h"
#include "xfs_trans_priv.h"
#include "xfs_log.h"
#include "xfs_bmap_btree.h"
#include "xfs_reflink.h"

kmem_zone_t *xfs_inode_zone;

/*
 * Used in xfs_itruncate_extents().  This is the maximum number of extents
 * freed from a file in a single transaction.
 */
#define	XFS_ITRUNC_MAX_EXTENTS	2

STATIC int xfs_iunlink(struct xfs_trans *, struct xfs_inode *);
STATIC int xfs_iunlink_remove(struct xfs_trans *, struct xfs_inode *);

/*
 * helper function to extract extent size hint from inode
 */
xfs_extlen_t
xfs_get_extsz_hint(
	struct xfs_inode	*ip)
{
	/*
	 * No point in aligning allocations if we need to COW to actually
	 * write to them.
	 */
	if (xfs_is_always_cow_inode(ip))
		return 0;
	if ((ip->i_d.di_flags & XFS_DIFLAG_EXTSIZE) && ip->i_d.di_extsize)
		return ip->i_d.di_extsize;
	if (XFS_IS_REALTIME_INODE(ip))
		return ip->i_mount->m_sb.sb_rextsize;
	return 0;
}

/*
 * Helper function to extract CoW extent size hint from inode.
 * Between the extent size hint and the CoW extent size hint, we
 * return the greater of the two.  If the value is zero (automatic),
 * use the default size.
 */
xfs_extlen_t
xfs_get_cowextsz_hint(
	struct xfs_inode	*ip)
{
	xfs_extlen_t		a, b;

	a = 0;
	if (ip->i_d.di_flags2 & XFS_DIFLAG2_COWEXTSIZE)
		a = ip->i_d.di_cowextsize;
	b = xfs_get_extsz_hint(ip);

	a = max(a, b);
	if (a == 0)
		return XFS_DEFAULT_COWEXTSZ_HINT;
	return a;
}

/*
 * These two are wrapper routines around the xfs_ilock() routine used to
 * centralize some grungy code.  They are used in places that wish to lock the
 * inode solely for reading the extents.  The reason these places can't just
 * call xfs_ilock(ip, XFS_ILOCK_SHARED) is that the inode lock also guards to
 * bringing in of the extents from disk for a file in b-tree format.  If the
 * inode is in b-tree format, then we need to lock the inode exclusively until
 * the extents are read in.  Locking it exclusively all the time would limit
 * our parallelism unnecessarily, though.  What we do instead is check to see
 * if the extents have been read in yet, and only lock the inode exclusively
 * if they have not.
 *
 * The functions return a value which should be given to the corresponding
 * xfs_iunlock() call.
 */
uint
xfs_ilock_data_map_shared(
	struct xfs_inode	*ip)
{
	uint			lock_mode = XFS_ILOCK_SHARED;

	if (ip->i_df.if_format == XFS_DINODE_FMT_BTREE &&
	    (ip->i_df.if_flags & XFS_IFEXTENTS) == 0)
		lock_mode = XFS_ILOCK_EXCL;
	xfs_ilock(ip, lock_mode);
	return lock_mode;
}

uint
xfs_ilock_attr_map_shared(
	struct xfs_inode	*ip)
{
	uint			lock_mode = XFS_ILOCK_SHARED;

	if (ip->i_afp &&
	    ip->i_afp->if_format == XFS_DINODE_FMT_BTREE &&
	    (ip->i_afp->if_flags & XFS_IFEXTENTS) == 0)
		lock_mode = XFS_ILOCK_EXCL;
	xfs_ilock(ip, lock_mode);
	return lock_mode;
}

/*
 * In addition to i_rwsem in the VFS inode, the xfs inode contains 2
 * multi-reader locks: i_mmap_lock and the i_lock.  This routine allows
 * various combinations of the locks to be obtained.
 *
 * The 3 locks should always be ordered so that the IO lock is obtained first,
 * the mmap lock second and the ilock last in order to prevent deadlock.
 *
 * Basic locking order:
 *
 * i_rwsem -> i_mmap_lock -> page_lock -> i_ilock
 *
 * mmap_lock locking order:
 *
 * i_rwsem -> page lock -> mmap_lock
 * mmap_lock -> i_mmap_lock -> page_lock
 *
 * The difference in mmap_lock locking order mean that we cannot hold the
 * i_mmap_lock over syscall based read(2)/write(2) based IO. These IO paths can
 * fault in pages during copy in/out (for buffered IO) or require the mmap_lock
 * in get_user_pages() to map the user pages into the kernel address space for
 * direct IO. Similarly the i_rwsem cannot be taken inside a page fault because
 * page faults already hold the mmap_lock.
 *
 * Hence to serialise fully against both syscall and mmap based IO, we need to
 * take both the i_rwsem and the i_mmap_lock. These locks should *only* be both
 * taken in places where we need to invalidate the page cache in a race
 * free manner (e.g. truncate, hole punch and other extent manipulation
 * functions).
 */
void
xfs_ilock(
	xfs_inode_t		*ip,
	uint			lock_flags)
{
	trace_xfs_ilock(ip, lock_flags, _RET_IP_);

	/*
	 * You can't set both SHARED and EXCL for the same lock,
	 * and only XFS_IOLOCK_SHARED, XFS_IOLOCK_EXCL, XFS_ILOCK_SHARED,
	 * and XFS_ILOCK_EXCL are valid values to set in lock_flags.
	 */
	ASSERT((lock_flags & (XFS_IOLOCK_SHARED | XFS_IOLOCK_EXCL)) !=
	       (XFS_IOLOCK_SHARED | XFS_IOLOCK_EXCL));
	ASSERT((lock_flags & (XFS_MMAPLOCK_SHARED | XFS_MMAPLOCK_EXCL)) !=
	       (XFS_MMAPLOCK_SHARED | XFS_MMAPLOCK_EXCL));
	ASSERT((lock_flags & (XFS_ILOCK_SHARED | XFS_ILOCK_EXCL)) !=
	       (XFS_ILOCK_SHARED | XFS_ILOCK_EXCL));
	ASSERT((lock_flags & ~(XFS_LOCK_MASK | XFS_LOCK_SUBCLASS_MASK)) == 0);

	if (lock_flags & XFS_IOLOCK_EXCL) {
		down_write_nested(&VFS_I(ip)->i_rwsem,
				  XFS_IOLOCK_DEP(lock_flags));
	} else if (lock_flags & XFS_IOLOCK_SHARED) {
		down_read_nested(&VFS_I(ip)->i_rwsem,
				 XFS_IOLOCK_DEP(lock_flags));
	}

	if (lock_flags & XFS_MMAPLOCK_EXCL)
		mrupdate_nested(&ip->i_mmaplock, XFS_MMAPLOCK_DEP(lock_flags));
	else if (lock_flags & XFS_MMAPLOCK_SHARED)
		mraccess_nested(&ip->i_mmaplock, XFS_MMAPLOCK_DEP(lock_flags));

	if (lock_flags & XFS_ILOCK_EXCL)
		mrupdate_nested(&ip->i_lock, XFS_ILOCK_DEP(lock_flags));
	else if (lock_flags & XFS_ILOCK_SHARED)
		mraccess_nested(&ip->i_lock, XFS_ILOCK_DEP(lock_flags));
}

/*
 * This is just like xfs_ilock(), except that the caller
 * is guaranteed not to sleep.  It returns 1 if it gets
 * the requested locks and 0 otherwise.  If the IO lock is
 * obtained but the inode lock cannot be, then the IO lock
 * is dropped before returning.
 *
 * ip -- the inode being locked
 * lock_flags -- this parameter indicates the inode's locks to be
 *       to be locked.  See the comment for xfs_ilock() for a list
 *	 of valid values.
 */
int
xfs_ilock_nowait(
	xfs_inode_t		*ip,
	uint			lock_flags)
{
	trace_xfs_ilock_nowait(ip, lock_flags, _RET_IP_);

	/*
	 * You can't set both SHARED and EXCL for the same lock,
	 * and only XFS_IOLOCK_SHARED, XFS_IOLOCK_EXCL, XFS_ILOCK_SHARED,
	 * and XFS_ILOCK_EXCL are valid values to set in lock_flags.
	 */
	ASSERT((lock_flags & (XFS_IOLOCK_SHARED | XFS_IOLOCK_EXCL)) !=
	       (XFS_IOLOCK_SHARED | XFS_IOLOCK_EXCL));
	ASSERT((lock_flags & (XFS_MMAPLOCK_SHARED | XFS_MMAPLOCK_EXCL)) !=
	       (XFS_MMAPLOCK_SHARED | XFS_MMAPLOCK_EXCL));
	ASSERT((lock_flags & (XFS_ILOCK_SHARED | XFS_ILOCK_EXCL)) !=
	       (XFS_ILOCK_SHARED | XFS_ILOCK_EXCL));
	ASSERT((lock_flags & ~(XFS_LOCK_MASK | XFS_LOCK_SUBCLASS_MASK)) == 0);

	if (lock_flags & XFS_IOLOCK_EXCL) {
		if (!down_write_trylock(&VFS_I(ip)->i_rwsem))
			goto out;
	} else if (lock_flags & XFS_IOLOCK_SHARED) {
		if (!down_read_trylock(&VFS_I(ip)->i_rwsem))
			goto out;
	}

	if (lock_flags & XFS_MMAPLOCK_EXCL) {
		if (!mrtryupdate(&ip->i_mmaplock))
			goto out_undo_iolock;
	} else if (lock_flags & XFS_MMAPLOCK_SHARED) {
		if (!mrtryaccess(&ip->i_mmaplock))
			goto out_undo_iolock;
	}

	if (lock_flags & XFS_ILOCK_EXCL) {
		if (!mrtryupdate(&ip->i_lock))
			goto out_undo_mmaplock;
	} else if (lock_flags & XFS_ILOCK_SHARED) {
		if (!mrtryaccess(&ip->i_lock))
			goto out_undo_mmaplock;
	}
	return 1;

out_undo_mmaplock:
	if (lock_flags & XFS_MMAPLOCK_EXCL)
		mrunlock_excl(&ip->i_mmaplock);
	else if (lock_flags & XFS_MMAPLOCK_SHARED)
		mrunlock_shared(&ip->i_mmaplock);
out_undo_iolock:
	if (lock_flags & XFS_IOLOCK_EXCL)
		up_write(&VFS_I(ip)->i_rwsem);
	else if (lock_flags & XFS_IOLOCK_SHARED)
		up_read(&VFS_I(ip)->i_rwsem);
out:
	return 0;
}

/*
 * xfs_iunlock() is used to drop the inode locks acquired with
 * xfs_ilock() and xfs_ilock_nowait().  The caller must pass
 * in the flags given to xfs_ilock() or xfs_ilock_nowait() so
 * that we know which locks to drop.
 *
 * ip -- the inode being unlocked
 * lock_flags -- this parameter indicates the inode's locks to be
 *       to be unlocked.  See the comment for xfs_ilock() for a list
 *	 of valid values for this parameter.
 *
 */
void
xfs_iunlock(
	xfs_inode_t		*ip,
	uint			lock_flags)
{
	/*
	 * You can't set both SHARED and EXCL for the same lock,
	 * and only XFS_IOLOCK_SHARED, XFS_IOLOCK_EXCL, XFS_ILOCK_SHARED,
	 * and XFS_ILOCK_EXCL are valid values to set in lock_flags.
	 */
	ASSERT((lock_flags & (XFS_IOLOCK_SHARED | XFS_IOLOCK_EXCL)) !=
	       (XFS_IOLOCK_SHARED | XFS_IOLOCK_EXCL));
	ASSERT((lock_flags & (XFS_MMAPLOCK_SHARED | XFS_MMAPLOCK_EXCL)) !=
	       (XFS_MMAPLOCK_SHARED | XFS_MMAPLOCK_EXCL));
	ASSERT((lock_flags & (XFS_ILOCK_SHARED | XFS_ILOCK_EXCL)) !=
	       (XFS_ILOCK_SHARED | XFS_ILOCK_EXCL));
	ASSERT((lock_flags & ~(XFS_LOCK_MASK | XFS_LOCK_SUBCLASS_MASK)) == 0);
	ASSERT(lock_flags != 0);

	if (lock_flags & XFS_IOLOCK_EXCL)
		up_write(&VFS_I(ip)->i_rwsem);
	else if (lock_flags & XFS_IOLOCK_SHARED)
		up_read(&VFS_I(ip)->i_rwsem);

	if (lock_flags & XFS_MMAPLOCK_EXCL)
		mrunlock_excl(&ip->i_mmaplock);
	else if (lock_flags & XFS_MMAPLOCK_SHARED)
		mrunlock_shared(&ip->i_mmaplock);

	if (lock_flags & XFS_ILOCK_EXCL)
		mrunlock_excl(&ip->i_lock);
	else if (lock_flags & XFS_ILOCK_SHARED)
		mrunlock_shared(&ip->i_lock);

	trace_xfs_iunlock(ip, lock_flags, _RET_IP_);
}

/*
 * give up write locks.  the i/o lock cannot be held nested
 * if it is being demoted.
 */
void
xfs_ilock_demote(
	xfs_inode_t		*ip,
	uint			lock_flags)
{
	ASSERT(lock_flags & (XFS_IOLOCK_EXCL|XFS_MMAPLOCK_EXCL|XFS_ILOCK_EXCL));
	ASSERT((lock_flags &
		~(XFS_IOLOCK_EXCL|XFS_MMAPLOCK_EXCL|XFS_ILOCK_EXCL)) == 0);

	if (lock_flags & XFS_ILOCK_EXCL)
		mrdemote(&ip->i_lock);
	if (lock_flags & XFS_MMAPLOCK_EXCL)
		mrdemote(&ip->i_mmaplock);
	if (lock_flags & XFS_IOLOCK_EXCL)
		downgrade_write(&VFS_I(ip)->i_rwsem);

	trace_xfs_ilock_demote(ip, lock_flags, _RET_IP_);
}

#if defined(DEBUG) || defined(XFS_WARN)
int
xfs_isilocked(
	xfs_inode_t		*ip,
	uint			lock_flags)
{
	if (lock_flags & (XFS_ILOCK_EXCL|XFS_ILOCK_SHARED)) {
		if (!(lock_flags & XFS_ILOCK_SHARED))
			return !!ip->i_lock.mr_writer;
		return rwsem_is_locked(&ip->i_lock.mr_lock);
	}

	if (lock_flags & (XFS_MMAPLOCK_EXCL|XFS_MMAPLOCK_SHARED)) {
		if (!(lock_flags & XFS_MMAPLOCK_SHARED))
			return !!ip->i_mmaplock.mr_writer;
		return rwsem_is_locked(&ip->i_mmaplock.mr_lock);
	}

	if (lock_flags & (XFS_IOLOCK_EXCL|XFS_IOLOCK_SHARED)) {
		if (!(lock_flags & XFS_IOLOCK_SHARED))
			return !debug_locks ||
				lockdep_is_held_type(&VFS_I(ip)->i_rwsem, 0);
		return rwsem_is_locked(&VFS_I(ip)->i_rwsem);
	}

	ASSERT(0);
	return 0;
}
#endif

/*
 * xfs_lockdep_subclass_ok() is only used in an ASSERT, so is only called when
 * DEBUG or XFS_WARN is set. And MAX_LOCKDEP_SUBCLASSES is then only defined
 * when CONFIG_LOCKDEP is set. Hence the complex define below to avoid build
 * errors and warnings.
 */
#if (defined(DEBUG) || defined(XFS_WARN)) && defined(CONFIG_LOCKDEP)
static bool
xfs_lockdep_subclass_ok(
	int subclass)
{
	return subclass < MAX_LOCKDEP_SUBCLASSES;
}
#else
#define xfs_lockdep_subclass_ok(subclass)	(true)
#endif

/*
 * Bump the subclass so xfs_lock_inodes() acquires each lock with a different
 * value. This can be called for any type of inode lock combination, including
 * parent locking. Care must be taken to ensure we don't overrun the subclass
 * storage fields in the class mask we build.
 */
static inline int
xfs_lock_inumorder(int lock_mode, int subclass)
{
	int	class = 0;

	ASSERT(!(lock_mode & (XFS_ILOCK_PARENT | XFS_ILOCK_RTBITMAP |
			      XFS_ILOCK_RTSUM)));
	ASSERT(xfs_lockdep_subclass_ok(subclass));

	if (lock_mode & (XFS_IOLOCK_SHARED|XFS_IOLOCK_EXCL)) {
		ASSERT(subclass <= XFS_IOLOCK_MAX_SUBCLASS);
		class += subclass << XFS_IOLOCK_SHIFT;
	}

	if (lock_mode & (XFS_MMAPLOCK_SHARED|XFS_MMAPLOCK_EXCL)) {
		ASSERT(subclass <= XFS_MMAPLOCK_MAX_SUBCLASS);
		class += subclass << XFS_MMAPLOCK_SHIFT;
	}

	if (lock_mode & (XFS_ILOCK_SHARED|XFS_ILOCK_EXCL)) {
		ASSERT(subclass <= XFS_ILOCK_MAX_SUBCLASS);
		class += subclass << XFS_ILOCK_SHIFT;
	}

	return (lock_mode & ~XFS_LOCK_SUBCLASS_MASK) | class;
}

/*
 * The following routine will lock n inodes in exclusive mode.  We assume the
 * caller calls us with the inodes in i_ino order.
 *
 * We need to detect deadlock where an inode that we lock is in the AIL and we
 * start waiting for another inode that is locked by a thread in a long running
 * transaction (such as truncate). This can result in deadlock since the long
 * running trans might need to wait for the inode we just locked in order to
 * push the tail and free space in the log.
 *
 * xfs_lock_inodes() can only be used to lock one type of lock at a time -
 * the iolock, the mmaplock or the ilock, but not more than one at a time. If we
 * lock more than one at a time, lockdep will report false positives saying we
 * have violated locking orders.
 */
static void
xfs_lock_inodes(
	struct xfs_inode	**ips,
	int			inodes,
	uint			lock_mode)
{
	int			attempts = 0, i, j, try_lock;
	struct xfs_log_item	*lp;

	/*
	 * Currently supports between 2 and 5 inodes with exclusive locking.  We
	 * support an arbitrary depth of locking here, but absolute limits on
	 * inodes depend on the type of locking and the limits placed by
	 * lockdep annotations in xfs_lock_inumorder.  These are all checked by
	 * the asserts.
	 */
	ASSERT(ips && inodes >= 2 && inodes <= 5);
	ASSERT(lock_mode & (XFS_IOLOCK_EXCL | XFS_MMAPLOCK_EXCL |
			    XFS_ILOCK_EXCL));
	ASSERT(!(lock_mode & (XFS_IOLOCK_SHARED | XFS_MMAPLOCK_SHARED |
			      XFS_ILOCK_SHARED)));
	ASSERT(!(lock_mode & XFS_MMAPLOCK_EXCL) ||
		inodes <= XFS_MMAPLOCK_MAX_SUBCLASS + 1);
	ASSERT(!(lock_mode & XFS_ILOCK_EXCL) ||
		inodes <= XFS_ILOCK_MAX_SUBCLASS + 1);

	if (lock_mode & XFS_IOLOCK_EXCL) {
		ASSERT(!(lock_mode & (XFS_MMAPLOCK_EXCL | XFS_ILOCK_EXCL)));
	} else if (lock_mode & XFS_MMAPLOCK_EXCL)
		ASSERT(!(lock_mode & XFS_ILOCK_EXCL));

	try_lock = 0;
	i = 0;
again:
	for (; i < inodes; i++) {
		ASSERT(ips[i]);

		if (i && (ips[i] == ips[i - 1]))	/* Already locked */
			continue;

		/*
		 * If try_lock is not set yet, make sure all locked inodes are
		 * not in the AIL.  If any are, set try_lock to be used later.
		 */
		if (!try_lock) {
			for (j = (i - 1); j >= 0 && !try_lock; j--) {
				lp = &ips[j]->i_itemp->ili_item;
				if (lp && test_bit(XFS_LI_IN_AIL, &lp->li_flags))
					try_lock++;
			}
		}

		/*
		 * If any of the previous locks we have locked is in the AIL,
		 * we must TRY to get the second and subsequent locks. If
		 * we can't get any, we must release all we have
		 * and try again.
		 */
		if (!try_lock) {
			xfs_ilock(ips[i], xfs_lock_inumorder(lock_mode, i));
			continue;
		}

		/* try_lock means we have an inode locked that is in the AIL. */
		ASSERT(i != 0);
		if (xfs_ilock_nowait(ips[i], xfs_lock_inumorder(lock_mode, i)))
			continue;

		/*
		 * Unlock all previous guys and try again.  xfs_iunlock will try
		 * to push the tail if the inode is in the AIL.
		 */
		attempts++;
		for (j = i - 1; j >= 0; j--) {
			/*
			 * Check to see if we've already unlocked this one.  Not
			 * the first one going back, and the inode ptr is the
			 * same.
			 */
			if (j != (i - 1) && ips[j] == ips[j + 1])
				continue;

			xfs_iunlock(ips[j], lock_mode);
		}

		if ((attempts % 5) == 0) {
			delay(1); /* Don't just spin the CPU */
		}
		i = 0;
		try_lock = 0;
		goto again;
	}
}

/*
 * xfs_lock_two_inodes() can only be used to lock one type of lock at a time -
 * the mmaplock or the ilock, but not more than one type at a time. If we lock
 * more than one at a time, lockdep will report false positives saying we have
 * violated locking orders.  The iolock must be double-locked separately since
 * we use i_rwsem for that.  We now support taking one lock EXCL and the other
 * SHARED.
 */
void
xfs_lock_two_inodes(
	struct xfs_inode	*ip0,
	uint			ip0_mode,
	struct xfs_inode	*ip1,
	uint			ip1_mode)
{
	struct xfs_inode	*temp;
	uint			mode_temp;
	int			attempts = 0;
	struct xfs_log_item	*lp;

	ASSERT(hweight32(ip0_mode) == 1);
	ASSERT(hweight32(ip1_mode) == 1);
	ASSERT(!(ip0_mode & (XFS_IOLOCK_SHARED|XFS_IOLOCK_EXCL)));
	ASSERT(!(ip1_mode & (XFS_IOLOCK_SHARED|XFS_IOLOCK_EXCL)));
	ASSERT(!(ip0_mode & (XFS_MMAPLOCK_SHARED|XFS_MMAPLOCK_EXCL)) ||
	       !(ip0_mode & (XFS_ILOCK_SHARED|XFS_ILOCK_EXCL)));
	ASSERT(!(ip1_mode & (XFS_MMAPLOCK_SHARED|XFS_MMAPLOCK_EXCL)) ||
	       !(ip1_mode & (XFS_ILOCK_SHARED|XFS_ILOCK_EXCL)));
	ASSERT(!(ip1_mode & (XFS_MMAPLOCK_SHARED|XFS_MMAPLOCK_EXCL)) ||
	       !(ip0_mode & (XFS_ILOCK_SHARED|XFS_ILOCK_EXCL)));
	ASSERT(!(ip0_mode & (XFS_MMAPLOCK_SHARED|XFS_MMAPLOCK_EXCL)) ||
	       !(ip1_mode & (XFS_ILOCK_SHARED|XFS_ILOCK_EXCL)));

	ASSERT(ip0->i_ino != ip1->i_ino);

	if (ip0->i_ino > ip1->i_ino) {
		temp = ip0;
		ip0 = ip1;
		ip1 = temp;
		mode_temp = ip0_mode;
		ip0_mode = ip1_mode;
		ip1_mode = mode_temp;
	}

 again:
	xfs_ilock(ip0, xfs_lock_inumorder(ip0_mode, 0));

	/*
	 * If the first lock we have locked is in the AIL, we must TRY to get
	 * the second lock. If we can't get it, we must release the first one
	 * and try again.
	 */
	lp = &ip0->i_itemp->ili_item;
	if (lp && test_bit(XFS_LI_IN_AIL, &lp->li_flags)) {
		if (!xfs_ilock_nowait(ip1, xfs_lock_inumorder(ip1_mode, 1))) {
			xfs_iunlock(ip0, ip0_mode);
			if ((++attempts % 5) == 0)
				delay(1); /* Don't just spin the CPU */
			goto again;
		}
	} else {
		xfs_ilock(ip1, xfs_lock_inumorder(ip1_mode, 1));
	}
}

STATIC uint
_xfs_dic2xflags(
	uint16_t		di_flags,
	uint64_t		di_flags2,
	bool			has_attr)
{
	uint			flags = 0;

	if (di_flags & XFS_DIFLAG_ANY) {
		if (di_flags & XFS_DIFLAG_REALTIME)
			flags |= FS_XFLAG_REALTIME;
		if (di_flags & XFS_DIFLAG_PREALLOC)
			flags |= FS_XFLAG_PREALLOC;
		if (di_flags & XFS_DIFLAG_IMMUTABLE)
			flags |= FS_XFLAG_IMMUTABLE;
		if (di_flags & XFS_DIFLAG_APPEND)
			flags |= FS_XFLAG_APPEND;
		if (di_flags & XFS_DIFLAG_SYNC)
			flags |= FS_XFLAG_SYNC;
		if (di_flags & XFS_DIFLAG_NOATIME)
			flags |= FS_XFLAG_NOATIME;
		if (di_flags & XFS_DIFLAG_NODUMP)
			flags |= FS_XFLAG_NODUMP;
		if (di_flags & XFS_DIFLAG_RTINHERIT)
			flags |= FS_XFLAG_RTINHERIT;
		if (di_flags & XFS_DIFLAG_PROJINHERIT)
			flags |= FS_XFLAG_PROJINHERIT;
		if (di_flags & XFS_DIFLAG_NOSYMLINKS)
			flags |= FS_XFLAG_NOSYMLINKS;
		if (di_flags & XFS_DIFLAG_EXTSIZE)
			flags |= FS_XFLAG_EXTSIZE;
		if (di_flags & XFS_DIFLAG_EXTSZINHERIT)
			flags |= FS_XFLAG_EXTSZINHERIT;
		if (di_flags & XFS_DIFLAG_NODEFRAG)
			flags |= FS_XFLAG_NODEFRAG;
		if (di_flags & XFS_DIFLAG_FILESTREAM)
			flags |= FS_XFLAG_FILESTREAM;
	}

	if (di_flags2 & XFS_DIFLAG2_ANY) {
		if (di_flags2 & XFS_DIFLAG2_DAX)
			flags |= FS_XFLAG_DAX;
		if (di_flags2 & XFS_DIFLAG2_COWEXTSIZE)
			flags |= FS_XFLAG_COWEXTSIZE;
	}

	if (has_attr)
		flags |= FS_XFLAG_HASATTR;

	return flags;
}

uint
xfs_ip2xflags(
	struct xfs_inode	*ip)
{
	struct xfs_icdinode	*dic = &ip->i_d;

	return _xfs_dic2xflags(dic->di_flags, dic->di_flags2, XFS_IFORK_Q(ip));
}

/*
 * Lookups up an inode from "name". If ci_name is not NULL, then a CI match
 * is allowed, otherwise it has to be an exact match. If a CI match is found,
 * ci_name->name will point to a the actual name (caller must free) or
 * will be set to NULL if an exact match is found.
 */
int
xfs_lookup(
	xfs_inode_t		*dp,
	struct xfs_name		*name,
	xfs_inode_t		**ipp,
	struct xfs_name		*ci_name)
{
	xfs_ino_t		inum;
	int			error;

	trace_xfs_lookup(dp, name);

	if (XFS_FORCED_SHUTDOWN(dp->i_mount))
		return -EIO;

	error = xfs_dir_lookup(NULL, dp, name, &inum, ci_name);
	if (error)
		goto out_unlock;

	error = xfs_iget(dp->i_mount, NULL, inum, 0, 0, ipp);
	if (error)
		goto out_free_name;

	return 0;

out_free_name:
	if (ci_name)
		kmem_free(ci_name->name);
out_unlock:
	*ipp = NULL;
	return error;
}

/* Propagate di_flags from a parent inode to a child inode. */
static void
xfs_inode_inherit_flags(
	struct xfs_inode	*ip,
	const struct xfs_inode	*pip)
{
	unsigned int		di_flags = 0;
	umode_t			mode = VFS_I(ip)->i_mode;

	if (S_ISDIR(mode)) {
		if (pip->i_d.di_flags & XFS_DIFLAG_RTINHERIT)
			di_flags |= XFS_DIFLAG_RTINHERIT;
		if (pip->i_d.di_flags & XFS_DIFLAG_EXTSZINHERIT) {
			di_flags |= XFS_DIFLAG_EXTSZINHERIT;
			ip->i_d.di_extsize = pip->i_d.di_extsize;
		}
		if (pip->i_d.di_flags & XFS_DIFLAG_PROJINHERIT)
			di_flags |= XFS_DIFLAG_PROJINHERIT;
	} else if (S_ISREG(mode)) {
		if ((pip->i_d.di_flags & XFS_DIFLAG_RTINHERIT) &&
		    xfs_sb_version_hasrealtime(&ip->i_mount->m_sb))
			di_flags |= XFS_DIFLAG_REALTIME;
		if (pip->i_d.di_flags & XFS_DIFLAG_EXTSZINHERIT) {
			di_flags |= XFS_DIFLAG_EXTSIZE;
			ip->i_d.di_extsize = pip->i_d.di_extsize;
		}
	}
	if ((pip->i_d.di_flags & XFS_DIFLAG_NOATIME) &&
	    xfs_inherit_noatime)
		di_flags |= XFS_DIFLAG_NOATIME;
	if ((pip->i_d.di_flags & XFS_DIFLAG_NODUMP) &&
	    xfs_inherit_nodump)
		di_flags |= XFS_DIFLAG_NODUMP;
	if ((pip->i_d.di_flags & XFS_DIFLAG_SYNC) &&
	    xfs_inherit_sync)
		di_flags |= XFS_DIFLAG_SYNC;
	if ((pip->i_d.di_flags & XFS_DIFLAG_NOSYMLINKS) &&
	    xfs_inherit_nosymlinks)
		di_flags |= XFS_DIFLAG_NOSYMLINKS;
	if ((pip->i_d.di_flags & XFS_DIFLAG_NODEFRAG) &&
	    xfs_inherit_nodefrag)
		di_flags |= XFS_DIFLAG_NODEFRAG;
	if (pip->i_d.di_flags & XFS_DIFLAG_FILESTREAM)
		di_flags |= XFS_DIFLAG_FILESTREAM;

	ip->i_d.di_flags |= di_flags;
}

/* Propagate di_flags2 from a parent inode to a child inode. */
static void
xfs_inode_inherit_flags2(
	struct xfs_inode	*ip,
	const struct xfs_inode	*pip)
{
	if (pip->i_d.di_flags2 & XFS_DIFLAG2_COWEXTSIZE) {
		ip->i_d.di_flags2 |= XFS_DIFLAG2_COWEXTSIZE;
		ip->i_d.di_cowextsize = pip->i_d.di_cowextsize;
	}
	if (pip->i_d.di_flags2 & XFS_DIFLAG2_DAX)
		ip->i_d.di_flags2 |= XFS_DIFLAG2_DAX;
}

/*
 * Allocate an inode on disk and return a copy of its in-core version.
 * The in-core inode is locked exclusively.  Set mode, nlink, and rdev
 * appropriately within the inode.  The uid and gid for the inode are
 * set according to the contents of the given cred structure.
 *
 * Use xfs_dialloc() to allocate the on-disk inode. If xfs_dialloc()
 * has a free inode available, call xfs_iget() to obtain the in-core
 * version of the allocated inode.  Finally, fill in the inode and
 * log its initial contents.  In this case, ialloc_context would be
 * set to NULL.
 *
 * If xfs_dialloc() does not have an available inode, it will replenish
 * its supply by doing an allocation. Since we can only do one
 * allocation within a transaction without deadlocks, we must commit
 * the current transaction before returning the inode itself.
 * In this case, therefore, we will set ialloc_context and return.
 * The caller should then commit the current transaction, start a new
 * transaction, and call xfs_ialloc() again to actually get the inode.
 *
 * To ensure that some other process does not grab the inode that
 * was allocated during the first call to xfs_ialloc(), this routine
 * also returns the [locked] bp pointing to the head of the freelist
 * as ialloc_context.  The caller should hold this buffer across
 * the commit and pass it back into this routine on the second call.
 *
 * If we are allocating quota inodes, we do not have a parent inode
 * to attach to or associate with (i.e. pip == NULL) because they
 * are not linked into the directory structure - they are attached
 * directly to the superblock - and so have no parent.
 */
static int
xfs_ialloc(
	xfs_trans_t	*tp,
	xfs_inode_t	*pip,
	umode_t		mode,
	xfs_nlink_t	nlink,
	dev_t		rdev,
	prid_t		prid,
	xfs_buf_t	**ialloc_context,
	xfs_inode_t	**ipp)
{
	struct xfs_mount *mp = tp->t_mountp;
	xfs_ino_t	ino;
	xfs_inode_t	*ip;
	uint		flags;
	int		error;
	struct timespec64 tv;
	struct inode	*inode;

	/*
	 * Call the space management code to pick
	 * the on-disk inode to be allocated.
	 */
	error = xfs_dialloc(tp, pip ? pip->i_ino : 0, mode,
			    ialloc_context, &ino);
	if (error)
		return error;
	if (*ialloc_context || ino == NULLFSINO) {
		*ipp = NULL;
		return 0;
	}
	ASSERT(*ialloc_context == NULL);

	/*
	 * Protect against obviously corrupt allocation btree records. Later
	 * xfs_iget checks will catch re-allocation of other active in-memory
	 * and on-disk inodes. If we don't catch reallocating the parent inode
	 * here we will deadlock in xfs_iget() so we have to do these checks
	 * first.
	 */
	if ((pip && ino == pip->i_ino) || !xfs_verify_dir_ino(mp, ino)) {
		xfs_alert(mp, "Allocated a known in-use inode 0x%llx!", ino);
		return -EFSCORRUPTED;
	}

	/*
	 * Get the in-core inode with the lock held exclusively.
	 * This is because we're setting fields here we need
	 * to prevent others from looking at until we're done.
	 */
	error = xfs_iget(mp, tp, ino, XFS_IGET_CREATE,
			 XFS_ILOCK_EXCL, &ip);
	if (error)
		return error;
	ASSERT(ip != NULL);
	inode = VFS_I(ip);
	inode->i_mode = mode;
	set_nlink(inode, nlink);
	inode->i_uid = current_fsuid();
	inode->i_rdev = rdev;
	ip->i_d.di_projid = prid;

	if (pip && XFS_INHERIT_GID(pip)) {
		inode->i_gid = VFS_I(pip)->i_gid;
		if ((VFS_I(pip)->i_mode & S_ISGID) && S_ISDIR(mode))
			inode->i_mode |= S_ISGID;
	} else {
		inode->i_gid = current_fsgid();
	}

	/*
	 * If the group ID of the new file does not match the effective group
	 * ID or one of the supplementary group IDs, the S_ISGID bit is cleared
	 * (and only if the irix_sgid_inherit compatibility variable is set).
	 */
	if (irix_sgid_inherit &&
	    (inode->i_mode & S_ISGID) && !in_group_p(inode->i_gid))
		inode->i_mode &= ~S_ISGID;

	ip->i_d.di_size = 0;
	ip->i_df.if_nextents = 0;
	ASSERT(ip->i_d.di_nblocks == 0);

	tv = current_time(inode);
	inode->i_mtime = tv;
	inode->i_atime = tv;
	inode->i_ctime = tv;

	ip->i_d.di_extsize = 0;
	ip->i_d.di_dmevmask = 0;
	ip->i_d.di_dmstate = 0;
	ip->i_d.di_flags = 0;

<<<<<<< HEAD
	if (ip->i_d.di_version == 3) {
		inode->i_version = 1;
		ip->i_d.di_flags2 = 0;
		ip->i_d.di_cowextsize = 0;
		ip->i_d.di_crtime.t_sec = (__int32_t)tv.tv_sec;
		ip->i_d.di_crtime.t_nsec = (__int32_t)tv.tv_nsec;
=======
	if (xfs_sb_version_has_v3inode(&mp->m_sb)) {
		inode_set_iversion(inode, 1);
		ip->i_d.di_flags2 = mp->m_ino_geo.new_diflags2;
		ip->i_d.di_cowextsize = 0;
		ip->i_d.di_crtime = tv;
>>>>>>> 24b8d41d
	}

	flags = XFS_ILOG_CORE;
	switch (mode & S_IFMT) {
	case S_IFIFO:
	case S_IFCHR:
	case S_IFBLK:
	case S_IFSOCK:
		ip->i_df.if_format = XFS_DINODE_FMT_DEV;
		ip->i_df.if_flags = 0;
		flags |= XFS_ILOG_DEV;
		break;
	case S_IFREG:
	case S_IFDIR:
<<<<<<< HEAD
		if (pip && (pip->i_d.di_flags & XFS_DIFLAG_ANY)) {
			uint64_t	di_flags2 = 0;
			uint		di_flags = 0;

			if (S_ISDIR(mode)) {
				if (pip->i_d.di_flags & XFS_DIFLAG_RTINHERIT)
					di_flags |= XFS_DIFLAG_RTINHERIT;
				if (pip->i_d.di_flags & XFS_DIFLAG_EXTSZINHERIT) {
					di_flags |= XFS_DIFLAG_EXTSZINHERIT;
					ip->i_d.di_extsize = pip->i_d.di_extsize;
				}
				if (pip->i_d.di_flags & XFS_DIFLAG_PROJINHERIT)
					di_flags |= XFS_DIFLAG_PROJINHERIT;
			} else if (S_ISREG(mode)) {
				if (pip->i_d.di_flags & XFS_DIFLAG_RTINHERIT)
					di_flags |= XFS_DIFLAG_REALTIME;
				if (pip->i_d.di_flags & XFS_DIFLAG_EXTSZINHERIT) {
					di_flags |= XFS_DIFLAG_EXTSIZE;
					ip->i_d.di_extsize = pip->i_d.di_extsize;
				}
			}
			if ((pip->i_d.di_flags & XFS_DIFLAG_NOATIME) &&
			    xfs_inherit_noatime)
				di_flags |= XFS_DIFLAG_NOATIME;
			if ((pip->i_d.di_flags & XFS_DIFLAG_NODUMP) &&
			    xfs_inherit_nodump)
				di_flags |= XFS_DIFLAG_NODUMP;
			if ((pip->i_d.di_flags & XFS_DIFLAG_SYNC) &&
			    xfs_inherit_sync)
				di_flags |= XFS_DIFLAG_SYNC;
			if ((pip->i_d.di_flags & XFS_DIFLAG_NOSYMLINKS) &&
			    xfs_inherit_nosymlinks)
				di_flags |= XFS_DIFLAG_NOSYMLINKS;
			if ((pip->i_d.di_flags & XFS_DIFLAG_NODEFRAG) &&
			    xfs_inherit_nodefrag)
				di_flags |= XFS_DIFLAG_NODEFRAG;
			if (pip->i_d.di_flags & XFS_DIFLAG_FILESTREAM)
				di_flags |= XFS_DIFLAG_FILESTREAM;
			if (pip->i_d.di_flags2 & XFS_DIFLAG2_DAX)
				di_flags2 |= XFS_DIFLAG2_DAX;

			ip->i_d.di_flags |= di_flags;
			ip->i_d.di_flags2 |= di_flags2;
		}
		if (pip &&
		    (pip->i_d.di_flags2 & XFS_DIFLAG2_ANY) &&
		    pip->i_d.di_version == 3 &&
		    ip->i_d.di_version == 3) {
			if (pip->i_d.di_flags2 & XFS_DIFLAG2_COWEXTSIZE) {
				ip->i_d.di_flags2 |= XFS_DIFLAG2_COWEXTSIZE;
				ip->i_d.di_cowextsize = pip->i_d.di_cowextsize;
			}
		}
=======
		if (pip && (pip->i_d.di_flags & XFS_DIFLAG_ANY))
			xfs_inode_inherit_flags(ip, pip);
		if (pip && (pip->i_d.di_flags2 & XFS_DIFLAG2_ANY))
			xfs_inode_inherit_flags2(ip, pip);
>>>>>>> 24b8d41d
		/* FALLTHROUGH */
	case S_IFLNK:
		ip->i_df.if_format = XFS_DINODE_FMT_EXTENTS;
		ip->i_df.if_flags = XFS_IFEXTENTS;
		ip->i_df.if_bytes = 0;
		ip->i_df.if_u1.if_root = NULL;
		break;
	default:
		ASSERT(0);
	}

	/*
	 * Log the new values stuffed into the inode.
	 */
	xfs_trans_ijoin(tp, ip, XFS_ILOCK_EXCL);
	xfs_trans_log_inode(tp, ip, flags);

	/* now that we have an i_mode we can setup the inode structure */
	xfs_setup_inode(ip);

	*ipp = ip;
	return 0;
}

/*
 * Allocates a new inode from disk and return a pointer to the
 * incore copy. This routine will internally commit the current
 * transaction and allocate a new one if the Space Manager needed
 * to do an allocation to replenish the inode free-list.
 *
 * This routine is designed to be called from xfs_create and
 * xfs_create_dir.
 *
 */
int
xfs_dir_ialloc(
	xfs_trans_t	**tpp,		/* input: current transaction;
					   output: may be a new transaction. */
	xfs_inode_t	*dp,		/* directory within whose allocate
					   the inode. */
	umode_t		mode,
	xfs_nlink_t	nlink,
	dev_t		rdev,
	prid_t		prid,		/* project id */
	xfs_inode_t	**ipp)		/* pointer to inode; it will be
					   locked. */
{
	xfs_trans_t	*tp;
	xfs_inode_t	*ip;
	xfs_buf_t	*ialloc_context = NULL;
	int		code;
	void		*dqinfo;
	uint		tflags;

	tp = *tpp;
	ASSERT(tp->t_flags & XFS_TRANS_PERM_LOG_RES);

	/*
	 * xfs_ialloc will return a pointer to an incore inode if
	 * the Space Manager has an available inode on the free
	 * list. Otherwise, it will do an allocation and replenish
	 * the freelist.  Since we can only do one allocation per
	 * transaction without deadlocks, we will need to commit the
	 * current transaction and start a new one.  We will then
	 * need to call xfs_ialloc again to get the inode.
	 *
	 * If xfs_ialloc did an allocation to replenish the freelist,
	 * it returns the bp containing the head of the freelist as
	 * ialloc_context. We will hold a lock on it across the
	 * transaction commit so that no other process can steal
	 * the inode(s) that we've just allocated.
	 */
	code = xfs_ialloc(tp, dp, mode, nlink, rdev, prid, &ialloc_context,
			&ip);

	/*
	 * Return an error if we were unable to allocate a new inode.
	 * This should only happen if we run out of space on disk or
	 * encounter a disk error.
	 */
	if (code) {
		*ipp = NULL;
		return code;
	}
	if (!ialloc_context && !ip) {
		*ipp = NULL;
		return -ENOSPC;
	}

	/*
	 * If the AGI buffer is non-NULL, then we were unable to get an
	 * inode in one operation.  We need to commit the current
	 * transaction and call xfs_ialloc() again.  It is guaranteed
	 * to succeed the second time.
	 */
	if (ialloc_context) {
		/*
		 * Normally, xfs_trans_commit releases all the locks.
		 * We call bhold to hang on to the ialloc_context across
		 * the commit.  Holding this buffer prevents any other
		 * processes from doing any allocations in this
		 * allocation group.
		 */
		xfs_trans_bhold(tp, ialloc_context);

		/*
		 * We want the quota changes to be associated with the next
		 * transaction, NOT this one. So, detach the dqinfo from this
		 * and attach it to the next transaction.
		 */
		dqinfo = NULL;
		tflags = 0;
		if (tp->t_dqinfo) {
			dqinfo = (void *)tp->t_dqinfo;
			tp->t_dqinfo = NULL;
			tflags = tp->t_flags & XFS_TRANS_DQ_DIRTY;
			tp->t_flags &= ~(XFS_TRANS_DQ_DIRTY);
		}

<<<<<<< HEAD
		code = xfs_trans_roll(&tp, NULL);
		if (committed != NULL)
			*committed = 1;
=======
		code = xfs_trans_roll(&tp);
>>>>>>> 24b8d41d

		/*
		 * Re-attach the quota info that we detached from prev trx.
		 */
		if (dqinfo) {
			tp->t_dqinfo = dqinfo;
			tp->t_flags |= tflags;
		}

		if (code) {
			xfs_buf_relse(ialloc_context);
			*tpp = tp;
			*ipp = NULL;
			return code;
		}
		xfs_trans_bjoin(tp, ialloc_context);

		/*
		 * Call ialloc again. Since we've locked out all
		 * other allocations in this allocation group,
		 * this call should always succeed.
		 */
		code = xfs_ialloc(tp, dp, mode, nlink, rdev, prid,
				  &ialloc_context, &ip);

		/*
		 * If we get an error at this point, return to the caller
		 * so that the current transaction can be aborted.
		 */
		if (code) {
			*tpp = tp;
			*ipp = NULL;
			return code;
		}
		ASSERT(!ialloc_context && ip);

	}

	*ipp = ip;
	*tpp = tp;

	return 0;
}

/*
 * Decrement the link count on an inode & log the change.  If this causes the
 * link count to go to zero, move the inode to AGI unlinked list so that it can
 * be freed when the last active reference goes away via xfs_inactive().
 */
static int			/* error */
xfs_droplink(
	xfs_trans_t *tp,
	xfs_inode_t *ip)
{
	xfs_trans_ichgtime(tp, ip, XFS_ICHGTIME_CHG);

	drop_nlink(VFS_I(ip));
	xfs_trans_log_inode(tp, ip, XFS_ILOG_CORE);

	if (VFS_I(ip)->i_nlink)
		return 0;

	return xfs_iunlink(tp, ip);
}

/*
 * Increment the link count on an inode & log the change.
 */
<<<<<<< HEAD
static int
=======
static void
>>>>>>> 24b8d41d
xfs_bumplink(
	xfs_trans_t *tp,
	xfs_inode_t *ip)
{
	xfs_trans_ichgtime(tp, ip, XFS_ICHGTIME_CHG);

	inc_nlink(VFS_I(ip));
	xfs_trans_log_inode(tp, ip, XFS_ILOG_CORE);
}

int
xfs_create(
	xfs_inode_t		*dp,
	struct xfs_name		*name,
	umode_t			mode,
	dev_t			rdev,
	xfs_inode_t		**ipp)
{
	int			is_dir = S_ISDIR(mode);
	struct xfs_mount	*mp = dp->i_mount;
	struct xfs_inode	*ip = NULL;
	struct xfs_trans	*tp = NULL;
	int			error;
<<<<<<< HEAD
	struct xfs_defer_ops	dfops;
	xfs_fsblock_t		first_block;
=======
>>>>>>> 24b8d41d
	bool                    unlock_dp_on_error = false;
	prid_t			prid;
	struct xfs_dquot	*udqp = NULL;
	struct xfs_dquot	*gdqp = NULL;
	struct xfs_dquot	*pdqp = NULL;
	struct xfs_trans_res	*tres;
	uint			resblks;

	trace_xfs_create(dp, name);

	if (XFS_FORCED_SHUTDOWN(mp))
		return -EIO;

	prid = xfs_get_initial_prid(dp);

	/*
	 * Make sure that we have allocated dquot(s) on disk.
	 */
	error = xfs_qm_vop_dqalloc(dp, current_fsuid(), current_fsgid(), prid,
					XFS_QMOPT_QUOTALL | XFS_QMOPT_INHERIT,
					&udqp, &gdqp, &pdqp);
	if (error)
		return error;

	if (is_dir) {
		resblks = XFS_MKDIR_SPACE_RES(mp, name->len);
		tres = &M_RES(mp)->tr_mkdir;
	} else {
		resblks = XFS_CREATE_SPACE_RES(mp, name->len);
		tres = &M_RES(mp)->tr_create;
	}

	/*
	 * Initially assume that the file does not exist and
	 * reserve the resources for that case.  If that is not
	 * the case we'll drop the one we have and get a more
	 * appropriate transaction later.
	 */
	error = xfs_trans_alloc(mp, tres, resblks, 0, 0, &tp);
	if (error == -ENOSPC) {
		/* flush outstanding delalloc blocks and retry */
		xfs_flush_inodes(mp);
		error = xfs_trans_alloc(mp, tres, resblks, 0, 0, &tp);
<<<<<<< HEAD
	}
	if (error == -ENOSPC) {
		/* No space at all so try a "no-allocation" reservation */
		resblks = 0;
		error = xfs_trans_alloc(mp, tres, 0, 0, 0, &tp);
=======
>>>>>>> 24b8d41d
	}
	if (error)
		goto out_release_inode;

	xfs_ilock(dp, XFS_ILOCK_EXCL | XFS_ILOCK_PARENT);
	unlock_dp_on_error = true;

<<<<<<< HEAD
	xfs_defer_init(&dfops, &first_block);

=======
>>>>>>> 24b8d41d
	/*
	 * Reserve disk quota and the inode.
	 */
	error = xfs_trans_reserve_quota(tp, mp, udqp, gdqp,
						pdqp, resblks, 1, 0);
	if (error)
		goto out_trans_cancel;

	/*
	 * A newly created regular or special file just has one directory
	 * entry pointing to them, but a directory also the "." entry
	 * pointing to itself.
	 */
	error = xfs_dir_ialloc(&tp, dp, mode, is_dir ? 2 : 1, rdev, prid, &ip);
	if (error)
		goto out_trans_cancel;

	/*
	 * Now we join the directory inode to the transaction.  We do not do it
	 * earlier because xfs_dir_ialloc might commit the previous transaction
	 * (and release all the locks).  An error from here on will result in
	 * the transaction cancel unlocking dp so don't do it explicitly in the
	 * error path.
	 */
	xfs_trans_ijoin(tp, dp, XFS_ILOCK_EXCL);
	unlock_dp_on_error = false;

	error = xfs_dir_createname(tp, dp, name, ip->i_ino,
<<<<<<< HEAD
					&first_block, &dfops, resblks ?
					resblks - XFS_IALLOC_SPACE_RES(mp) : 0);
=======
					resblks - XFS_IALLOC_SPACE_RES(mp));
>>>>>>> 24b8d41d
	if (error) {
		ASSERT(error != -ENOSPC);
		goto out_trans_cancel;
	}
	xfs_trans_ichgtime(tp, dp, XFS_ICHGTIME_MOD | XFS_ICHGTIME_CHG);
	xfs_trans_log_inode(tp, dp, XFS_ILOG_CORE);

	if (is_dir) {
		error = xfs_dir_init(tp, ip, dp);
		if (error)
			goto out_trans_cancel;

		xfs_bumplink(tp, dp);
	}

	/*
	 * If this is a synchronous mount, make sure that the
	 * create transaction goes to disk before returning to
	 * the user.
	 */
	if (mp->m_flags & (XFS_MOUNT_WSYNC|XFS_MOUNT_DIRSYNC))
		xfs_trans_set_sync(tp);

	/*
	 * Attach the dquot(s) to the inodes and modify them incore.
	 * These ids of the inode couldn't have changed since the new
	 * inode has been locked ever since it was created.
	 */
	xfs_qm_vop_create_dqattach(tp, ip, udqp, gdqp, pdqp);

<<<<<<< HEAD
	error = xfs_defer_finish(&tp, &dfops, NULL);
	if (error)
		goto out_bmap_cancel;

=======
>>>>>>> 24b8d41d
	error = xfs_trans_commit(tp);
	if (error)
		goto out_release_inode;

	xfs_qm_dqrele(udqp);
	xfs_qm_dqrele(gdqp);
	xfs_qm_dqrele(pdqp);

	*ipp = ip;
	return 0;

<<<<<<< HEAD
 out_bmap_cancel:
	xfs_defer_cancel(&dfops);
=======
>>>>>>> 24b8d41d
 out_trans_cancel:
	xfs_trans_cancel(tp);
 out_release_inode:
	/*
	 * Wait until after the current transaction is aborted to finish the
	 * setup of the inode and release the inode.  This prevents recursive
	 * transactions and deadlocks from xfs_inactive.
	 */
	if (ip) {
		xfs_finish_inode_setup(ip);
		xfs_irele(ip);
	}

	xfs_qm_dqrele(udqp);
	xfs_qm_dqrele(gdqp);
	xfs_qm_dqrele(pdqp);

	if (unlock_dp_on_error)
		xfs_iunlock(dp, XFS_ILOCK_EXCL);
	return error;
}

int
xfs_create_tmpfile(
	struct xfs_inode	*dp,
	umode_t			mode,
	struct xfs_inode	**ipp)
{
	struct xfs_mount	*mp = dp->i_mount;
	struct xfs_inode	*ip = NULL;
	struct xfs_trans	*tp = NULL;
	int			error;
	prid_t                  prid;
	struct xfs_dquot	*udqp = NULL;
	struct xfs_dquot	*gdqp = NULL;
	struct xfs_dquot	*pdqp = NULL;
	struct xfs_trans_res	*tres;
	uint			resblks;

	if (XFS_FORCED_SHUTDOWN(mp))
		return -EIO;

	prid = xfs_get_initial_prid(dp);

	/*
	 * Make sure that we have allocated dquot(s) on disk.
	 */
	error = xfs_qm_vop_dqalloc(dp, current_fsuid(), current_fsgid(), prid,
				XFS_QMOPT_QUOTALL | XFS_QMOPT_INHERIT,
				&udqp, &gdqp, &pdqp);
	if (error)
		return error;

	resblks = XFS_IALLOC_SPACE_RES(mp);
	tres = &M_RES(mp)->tr_create_tmpfile;

	error = xfs_trans_alloc(mp, tres, resblks, 0, 0, &tp);
<<<<<<< HEAD
	if (error == -ENOSPC) {
		/* No space at all so try a "no-allocation" reservation */
		resblks = 0;
		error = xfs_trans_alloc(mp, tres, 0, 0, 0, &tp);
	}
=======
>>>>>>> 24b8d41d
	if (error)
		goto out_release_inode;

	error = xfs_trans_reserve_quota(tp, mp, udqp, gdqp,
						pdqp, resblks, 1, 0);
	if (error)
		goto out_trans_cancel;

	error = xfs_dir_ialloc(&tp, dp, mode, 0, 0, prid, &ip);
	if (error)
		goto out_trans_cancel;

	if (mp->m_flags & XFS_MOUNT_WSYNC)
		xfs_trans_set_sync(tp);

	/*
	 * Attach the dquot(s) to the inodes and modify them incore.
	 * These ids of the inode couldn't have changed since the new
	 * inode has been locked ever since it was created.
	 */
	xfs_qm_vop_create_dqattach(tp, ip, udqp, gdqp, pdqp);

	error = xfs_iunlink(tp, ip);
	if (error)
		goto out_trans_cancel;

	error = xfs_trans_commit(tp);
	if (error)
		goto out_release_inode;

	xfs_qm_dqrele(udqp);
	xfs_qm_dqrele(gdqp);
	xfs_qm_dqrele(pdqp);

	*ipp = ip;
	return 0;

 out_trans_cancel:
	xfs_trans_cancel(tp);
 out_release_inode:
	/*
	 * Wait until after the current transaction is aborted to finish the
	 * setup of the inode and release the inode.  This prevents recursive
	 * transactions and deadlocks from xfs_inactive.
	 */
	if (ip) {
		xfs_finish_inode_setup(ip);
		xfs_irele(ip);
	}

	xfs_qm_dqrele(udqp);
	xfs_qm_dqrele(gdqp);
	xfs_qm_dqrele(pdqp);

	return error;
}

int
xfs_link(
	xfs_inode_t		*tdp,
	xfs_inode_t		*sip,
	struct xfs_name		*target_name)
{
	xfs_mount_t		*mp = tdp->i_mount;
	xfs_trans_t		*tp;
	int			error;
<<<<<<< HEAD
	struct xfs_defer_ops	dfops;
	xfs_fsblock_t           first_block;
=======
>>>>>>> 24b8d41d
	int			resblks;

	trace_xfs_link(tdp, target_name);

	ASSERT(!S_ISDIR(VFS_I(sip)->i_mode));

	if (XFS_FORCED_SHUTDOWN(mp))
		return -EIO;

	error = xfs_qm_dqattach(sip);
	if (error)
		goto std_return;

	error = xfs_qm_dqattach(tdp);
	if (error)
		goto std_return;

	resblks = XFS_LINK_SPACE_RES(mp, target_name->len);
	error = xfs_trans_alloc(mp, &M_RES(mp)->tr_link, resblks, 0, 0, &tp);
	if (error == -ENOSPC) {
		resblks = 0;
		error = xfs_trans_alloc(mp, &M_RES(mp)->tr_link, 0, 0, 0, &tp);
	}
	if (error)
		goto std_return;

	xfs_lock_two_inodes(sip, XFS_ILOCK_EXCL, tdp, XFS_ILOCK_EXCL);

	xfs_trans_ijoin(tp, sip, XFS_ILOCK_EXCL);
	xfs_trans_ijoin(tp, tdp, XFS_ILOCK_EXCL);

	/*
	 * If we are using project inheritance, we only allow hard link
	 * creation in our tree when the project IDs are the same; else
	 * the tree quota mechanism could be circumvented.
	 */
	if (unlikely((tdp->i_d.di_flags & XFS_DIFLAG_PROJINHERIT) &&
		     tdp->i_d.di_projid != sip->i_d.di_projid)) {
		error = -EXDEV;
		goto error_return;
	}

	if (!resblks) {
		error = xfs_dir_canenter(tp, tdp, target_name);
		if (error)
			goto error_return;
	}

<<<<<<< HEAD
	xfs_defer_init(&dfops, &first_block);

=======
>>>>>>> 24b8d41d
	/*
	 * Handle initial link state of O_TMPFILE inode
	 */
	if (VFS_I(sip)->i_nlink == 0) {
		error = xfs_iunlink_remove(tp, sip);
		if (error)
			goto error_return;
	}

	error = xfs_dir_createname(tp, tdp, target_name, sip->i_ino,
<<<<<<< HEAD
					&first_block, &dfops, resblks);
=======
				   resblks);
>>>>>>> 24b8d41d
	if (error)
		goto error_return;
	xfs_trans_ichgtime(tp, tdp, XFS_ICHGTIME_MOD | XFS_ICHGTIME_CHG);
	xfs_trans_log_inode(tp, tdp, XFS_ILOG_CORE);

	xfs_bumplink(tp, sip);

	/*
	 * If this is a synchronous mount, make sure that the
	 * link transaction goes to disk before returning to
	 * the user.
	 */
	if (mp->m_flags & (XFS_MOUNT_WSYNC|XFS_MOUNT_DIRSYNC))
		xfs_trans_set_sync(tp);

<<<<<<< HEAD
	error = xfs_defer_finish(&tp, &dfops, NULL);
	if (error) {
		xfs_defer_cancel(&dfops);
		goto error_return;
	}

=======
>>>>>>> 24b8d41d
	return xfs_trans_commit(tp);

 error_return:
	xfs_trans_cancel(tp);
 std_return:
	return error;
}

/* Clear the reflink flag and the cowblocks tag if possible. */
static void
xfs_itruncate_clear_reflink_flags(
	struct xfs_inode	*ip)
{
	struct xfs_ifork	*dfork;
	struct xfs_ifork	*cfork;

	if (!xfs_is_reflink_inode(ip))
		return;
	dfork = XFS_IFORK_PTR(ip, XFS_DATA_FORK);
	cfork = XFS_IFORK_PTR(ip, XFS_COW_FORK);
	if (dfork->if_bytes == 0 && cfork->if_bytes == 0)
		ip->i_d.di_flags2 &= ~XFS_DIFLAG2_REFLINK;
	if (cfork->if_bytes == 0)
		xfs_inode_clear_cowblocks_tag(ip);
}

/*
 * Free up the underlying blocks past new_size.  The new size must be smaller
 * than the current size.  This routine can be used both for the attribute and
 * data fork, and does not modify the inode size, which is left to the caller.
 *
 * The transaction passed to this routine must have made a permanent log
 * reservation of at least XFS_ITRUNCATE_LOG_RES.  This routine may commit the
 * given transaction and start new ones, so make sure everything involved in
 * the transaction is tidy before calling here.  Some transaction will be
 * returned to the caller to be committed.  The incoming transaction must
 * already include the inode, and both inode locks must be held exclusively.
 * The inode must also be "held" within the transaction.  On return the inode
 * will be "held" within the returned transaction.  This routine does NOT
 * require any disk space to be reserved for it within the transaction.
 *
 * If we get an error, we must return with the inode locked and linked into the
 * current transaction. This keeps things simple for the higher level code,
 * because it always knows that the inode is locked and held in the transaction
 * that returns to it whether errors occur or not.  We don't mark the inode
 * dirty on error so that transactions can be easily aborted if possible.
 */
int
xfs_itruncate_extents_flags(
	struct xfs_trans	**tpp,
	struct xfs_inode	*ip,
	int			whichfork,
	xfs_fsize_t		new_size,
	int			flags)
{
	struct xfs_mount	*mp = ip->i_mount;
	struct xfs_trans	*tp = *tpp;
<<<<<<< HEAD
	struct xfs_defer_ops	dfops;
	xfs_fsblock_t		first_block;
=======
>>>>>>> 24b8d41d
	xfs_fileoff_t		first_unmap_block;
	xfs_filblks_t		unmap_len;
	int			error = 0;

	ASSERT(xfs_isilocked(ip, XFS_ILOCK_EXCL));
	ASSERT(!atomic_read(&VFS_I(ip)->i_count) ||
	       xfs_isilocked(ip, XFS_IOLOCK_EXCL));
	ASSERT(new_size <= XFS_ISIZE(ip));
	ASSERT(tp->t_flags & XFS_TRANS_PERM_LOG_RES);
	ASSERT(ip->i_itemp != NULL);
	ASSERT(ip->i_itemp->ili_lock_flags == 0);
	ASSERT(!XFS_NOT_DQATTACHED(mp, ip));

	trace_xfs_itruncate_extents_start(ip, new_size);

	flags |= xfs_bmapi_aflag(whichfork);

	/*
	 * Since it is possible for space to become allocated beyond
	 * the end of the file (in a crash where the space is allocated
	 * but the inode size is not yet updated), simply remove any
	 * blocks which show up between the new EOF and the maximum
	 * possible file size.
	 *
	 * We have to free all the blocks to the bmbt maximum offset, even if
	 * the page cache can't scale that far.
	 */
	first_unmap_block = XFS_B_TO_FSB(mp, (xfs_ufsize_t)new_size);
	if (first_unmap_block >= XFS_MAX_FILEOFF) {
		WARN_ON_ONCE(first_unmap_block > XFS_MAX_FILEOFF);
		return 0;
	}

<<<<<<< HEAD
	ASSERT(first_unmap_block < last_block);
	unmap_len = last_block - first_unmap_block + 1;
	while (!done) {
		xfs_defer_init(&dfops, &first_block);
		error = xfs_bunmapi(tp, ip,
				    first_unmap_block, unmap_len,
				    xfs_bmapi_aflag(whichfork),
				    XFS_ITRUNC_MAX_EXTENTS,
				    &first_block, &dfops,
				    &done);
=======
	unmap_len = XFS_MAX_FILEOFF - first_unmap_block + 1;
	while (unmap_len > 0) {
		ASSERT(tp->t_firstblock == NULLFSBLOCK);
		error = __xfs_bunmapi(tp, ip, first_unmap_block, &unmap_len,
				flags, XFS_ITRUNC_MAX_EXTENTS);
>>>>>>> 24b8d41d
		if (error)
			goto out;

<<<<<<< HEAD
		/*
		 * Duplicate the transaction that has the permanent
		 * reservation and commit the old transaction.
		 */
		error = xfs_defer_finish(&tp, &dfops, ip);
=======
		/* free the just unmapped extents */
		error = xfs_defer_finish(&tp);
>>>>>>> 24b8d41d
		if (error)
			goto out;
	}

	if (whichfork == XFS_DATA_FORK) {
		/* Remove all pending CoW reservations. */
		error = xfs_reflink_cancel_cow_blocks(ip, &tp,
				first_unmap_block, XFS_MAX_FILEOFF, true);
		if (error)
			goto out;

		xfs_itruncate_clear_reflink_flags(ip);
	}

	/* Remove all pending CoW reservations. */
	error = xfs_reflink_cancel_cow_blocks(ip, &tp, first_unmap_block,
			last_block);
	if (error)
		goto out;

	/*
	 * Clear the reflink flag if we truncated everything.
	 */
	if (ip->i_d.di_nblocks == 0 && xfs_is_reflink_inode(ip)) {
		ip->i_d.di_flags2 &= ~XFS_DIFLAG2_REFLINK;
		xfs_inode_clear_cowblocks_tag(ip);
	}

	/*
	 * Always re-log the inode so that our permanent transaction can keep
	 * on rolling it forward in the log.
	 */
	xfs_trans_log_inode(tp, ip, XFS_ILOG_CORE);

	trace_xfs_itruncate_extents_end(ip, new_size);

out:
	*tpp = tp;
	return error;
<<<<<<< HEAD
out_bmap_cancel:
	/*
	 * If the bunmapi call encounters an error, return to the caller where
	 * the transaction can be properly aborted.  We just need to make sure
	 * we're not holding any resources that we were not when we came in.
	 */
	xfs_defer_cancel(&dfops);
	goto out;
=======
>>>>>>> 24b8d41d
}

int
xfs_release(
	xfs_inode_t	*ip)
{
	xfs_mount_t	*mp = ip->i_mount;
	int		error;

	if (!S_ISREG(VFS_I(ip)->i_mode) || (VFS_I(ip)->i_mode == 0))
		return 0;

	/* If this is a read-only mount, don't do this (would generate I/O) */
	if (mp->m_flags & XFS_MOUNT_RDONLY)
		return 0;

	if (!XFS_FORCED_SHUTDOWN(mp)) {
		int truncated;

		/*
		 * If we previously truncated this file and removed old data
		 * in the process, we want to initiate "early" writeout on
		 * the last close.  This is an attempt to combat the notorious
		 * NULL files problem which is particularly noticeable from a
		 * truncate down, buffered (re-)write (delalloc), followed by
		 * a crash.  What we are effectively doing here is
		 * significantly reducing the time window where we'd otherwise
		 * be exposed to that problem.
		 */
		truncated = xfs_iflags_test_and_clear(ip, XFS_ITRUNCATED);
		if (truncated) {
			xfs_iflags_clear(ip, XFS_IDIRTY_RELEASE);
			if (ip->i_delayed_blks > 0) {
				error = filemap_flush(VFS_I(ip)->i_mapping);
				if (error)
					return error;
			}
		}
	}

	if (VFS_I(ip)->i_nlink == 0)
		return 0;

	if (xfs_can_free_eofblocks(ip, false)) {

		/*
		 * Check if the inode is being opened, written and closed
		 * frequently and we have delayed allocation blocks outstanding
		 * (e.g. streaming writes from the NFS server), truncating the
		 * blocks past EOF will cause fragmentation to occur.
		 *
		 * In this case don't do the truncation, but we have to be
		 * careful how we detect this case. Blocks beyond EOF show up as
		 * i_delayed_blks even when the inode is clean, so we need to
		 * truncate them away first before checking for a dirty release.
		 * Hence on the first dirty close we will still remove the
		 * speculative allocation, but after that we will leave it in
		 * place.
		 */
		if (xfs_iflags_test(ip, XFS_IDIRTY_RELEASE))
			return 0;
		/*
		 * If we can't get the iolock just skip truncating the blocks
		 * past EOF because we could deadlock with the mmap_lock
		 * otherwise. We'll get another chance to drop them once the
		 * last reference to the inode is dropped, so we'll never leak
		 * blocks permanently.
		 */
		if (xfs_ilock_nowait(ip, XFS_IOLOCK_EXCL)) {
			error = xfs_free_eofblocks(ip);
			xfs_iunlock(ip, XFS_IOLOCK_EXCL);
			if (error)
				return error;
		}

		/* delalloc blocks after truncation means it really is dirty */
		if (ip->i_delayed_blks)
			xfs_iflags_set(ip, XFS_IDIRTY_RELEASE);
	}
	return 0;
}

/*
 * xfs_inactive_truncate
 *
 * Called to perform a truncate when an inode becomes unlinked.
 */
STATIC int
xfs_inactive_truncate(
	struct xfs_inode *ip)
{
	struct xfs_mount	*mp = ip->i_mount;
	struct xfs_trans	*tp;
	int			error;

	error = xfs_trans_alloc(mp, &M_RES(mp)->tr_itruncate, 0, 0, 0, &tp);
	if (error) {
		ASSERT(XFS_FORCED_SHUTDOWN(mp));
		return error;
	}
	xfs_ilock(ip, XFS_ILOCK_EXCL);
	xfs_trans_ijoin(tp, ip, 0);

	/*
	 * Log the inode size first to prevent stale data exposure in the event
	 * of a system crash before the truncate completes. See the related
	 * comment in xfs_vn_setattr_size() for details.
	 */
	ip->i_d.di_size = 0;
	xfs_trans_log_inode(tp, ip, XFS_ILOG_CORE);

	error = xfs_itruncate_extents(&tp, ip, XFS_DATA_FORK, 0);
	if (error)
		goto error_trans_cancel;

	ASSERT(ip->i_df.if_nextents == 0);

	error = xfs_trans_commit(tp);
	if (error)
		goto error_unlock;

	xfs_iunlock(ip, XFS_ILOCK_EXCL);
	return 0;

error_trans_cancel:
	xfs_trans_cancel(tp);
error_unlock:
	xfs_iunlock(ip, XFS_ILOCK_EXCL);
	return error;
}

/*
 * xfs_inactive_ifree()
 *
 * Perform the inode free when an inode is unlinked.
 */
STATIC int
xfs_inactive_ifree(
	struct xfs_inode *ip)
{
<<<<<<< HEAD
	struct xfs_defer_ops	dfops;
	xfs_fsblock_t		first_block;
=======
>>>>>>> 24b8d41d
	struct xfs_mount	*mp = ip->i_mount;
	struct xfs_trans	*tp;
	int			error;

	/*
	 * We try to use a per-AG reservation for any block needed by the finobt
	 * tree, but as the finobt feature predates the per-AG reservation
	 * support a degraded file system might not have enough space for the
	 * reservation at mount time.  In that case try to dip into the reserved
	 * pool and pray.
	 *
	 * Send a warning if the reservation does happen to fail, as the inode
	 * now remains allocated and sits on the unlinked list until the fs is
	 * repaired.
	 */
<<<<<<< HEAD
	error = xfs_trans_alloc(mp, &M_RES(mp)->tr_ifree,
			XFS_IFREE_SPACE_RES(mp), 0, XFS_TRANS_RESERVE, &tp);
=======
	if (unlikely(mp->m_finobt_nores)) {
		error = xfs_trans_alloc(mp, &M_RES(mp)->tr_ifree,
				XFS_IFREE_SPACE_RES(mp), 0, XFS_TRANS_RESERVE,
				&tp);
	} else {
		error = xfs_trans_alloc(mp, &M_RES(mp)->tr_ifree, 0, 0, 0, &tp);
	}
>>>>>>> 24b8d41d
	if (error) {
		if (error == -ENOSPC) {
			xfs_warn_ratelimited(mp,
			"Failed to remove inode(s) from unlinked list. "
			"Please free space, unmount and run xfs_repair.");
		} else {
			ASSERT(XFS_FORCED_SHUTDOWN(mp));
		}
		return error;
	}

	/*
	 * We do not hold the inode locked across the entire rolling transaction
	 * here. We only need to hold it for the first transaction that
	 * xfs_ifree() builds, which may mark the inode XFS_ISTALE if the
	 * underlying cluster buffer is freed. Relogging an XFS_ISTALE inode
	 * here breaks the relationship between cluster buffer invalidation and
	 * stale inode invalidation on cluster buffer item journal commit
	 * completion, and can result in leaving dirty stale inodes hanging
	 * around in memory.
	 *
	 * We have no need for serialising this inode operation against other
	 * operations - we freed the inode and hence reallocation is required
	 * and that will serialise on reallocating the space the deferops need
	 * to free. Hence we can unlock the inode on the first commit of
	 * the transaction rather than roll it right through the deferops. This
	 * avoids relogging the XFS_ISTALE inode.
	 *
	 * We check that xfs_ifree() hasn't grown an internal transaction roll
	 * by asserting that the inode is still locked when it returns.
	 */
	xfs_ilock(ip, XFS_ILOCK_EXCL);
	xfs_trans_ijoin(tp, ip, XFS_ILOCK_EXCL);

<<<<<<< HEAD
	xfs_defer_init(&dfops, &first_block);
	error = xfs_ifree(tp, ip, &dfops);
=======
	error = xfs_ifree(tp, ip);
	ASSERT(xfs_isilocked(ip, XFS_ILOCK_EXCL));
>>>>>>> 24b8d41d
	if (error) {
		/*
		 * If we fail to free the inode, shut down.  The cancel
		 * might do that, we need to make sure.  Otherwise the
		 * inode might be lost for a long time or forever.
		 */
		if (!XFS_FORCED_SHUTDOWN(mp)) {
			xfs_notice(mp, "%s: xfs_ifree returned error %d",
				__func__, error);
			xfs_force_shutdown(mp, SHUTDOWN_META_IO_ERROR);
		}
		xfs_trans_cancel(tp);
		return error;
	}

	/*
	 * Credit the quota account(s). The inode is gone.
	 */
	xfs_trans_mod_dquot_byino(tp, ip, XFS_TRANS_DQ_ICOUNT, -1);

	/*
	 * Just ignore errors at this point.  There is nothing we can do except
	 * to try to keep going. Make sure it's not a silent error.
	 */
<<<<<<< HEAD
	error = xfs_defer_finish(&tp, &dfops, NULL);
	if (error) {
		xfs_notice(mp, "%s: xfs_defer_finish returned error %d",
			__func__, error);
		xfs_defer_cancel(&dfops);
	}
=======
>>>>>>> 24b8d41d
	error = xfs_trans_commit(tp);
	if (error)
		xfs_notice(mp, "%s: xfs_trans_commit returned error %d",
			__func__, error);

	return 0;
}

/*
 * xfs_inactive
 *
 * This is called when the vnode reference count for the vnode
 * goes to zero.  If the file has been unlinked, then it must
 * now be truncated.  Also, we clear all of the read-ahead state
 * kept for the inode here since the file is now closed.
 */
void
xfs_inactive(
	xfs_inode_t	*ip)
{
	struct xfs_mount	*mp;
	int			error;
	int			truncate = 0;

	/*
	 * If the inode is already free, then there can be nothing
	 * to clean up here.
	 */
	if (VFS_I(ip)->i_mode == 0) {
		ASSERT(ip->i_df.if_broot_bytes == 0);
		return;
	}

	mp = ip->i_mount;
	ASSERT(!xfs_iflags_test(ip, XFS_IRECOVERY));

	/* If this is a read-only mount, don't do this (would generate I/O) */
	if (mp->m_flags & XFS_MOUNT_RDONLY)
		return;

	/* Try to clean out the cow blocks if there are any. */
	if (xfs_inode_has_cow_data(ip))
		xfs_reflink_cancel_cow_range(ip, 0, NULLFILEOFF, true);

	if (VFS_I(ip)->i_nlink != 0) {
		/*
		 * force is true because we are evicting an inode from the
		 * cache. Post-eof blocks must be freed, lest we end up with
		 * broken free space accounting.
		 *
		 * Note: don't bother with iolock here since lockdep complains
		 * about acquiring it in reclaim context. We have the only
		 * reference to the inode at this point anyways.
		 */
		if (xfs_can_free_eofblocks(ip, true))
			xfs_free_eofblocks(ip);

		return;
	}

	if (S_ISREG(VFS_I(ip)->i_mode) &&
	    (ip->i_d.di_size != 0 || XFS_ISIZE(ip) != 0 ||
	     ip->i_df.if_nextents > 0 || ip->i_delayed_blks > 0))
		truncate = 1;

	error = xfs_qm_dqattach(ip);
	if (error)
		return;

	if (S_ISLNK(VFS_I(ip)->i_mode))
		error = xfs_inactive_symlink(ip);
	else if (truncate)
		error = xfs_inactive_truncate(ip);
	if (error)
		return;

	/*
	 * If there are attributes associated with the file then blow them away
	 * now.  The code calls a routine that recursively deconstructs the
	 * attribute fork. If also blows away the in-core attribute fork.
	 */
	if (XFS_IFORK_Q(ip)) {
		error = xfs_attr_inactive(ip);
		if (error)
			return;
	}

	ASSERT(!ip->i_afp);
	ASSERT(ip->i_d.di_forkoff == 0);

	/*
	 * Free the inode.
	 */
	error = xfs_inactive_ifree(ip);
	if (error)
		return;

	/*
	 * Release the dquots held by inode, if any.
	 */
	xfs_qm_dqdetach(ip);
}

/*
 * In-Core Unlinked List Lookups
 * =============================
 *
 * Every inode is supposed to be reachable from some other piece of metadata
 * with the exception of the root directory.  Inodes with a connection to a
 * file descriptor but not linked from anywhere in the on-disk directory tree
 * are collectively known as unlinked inodes, though the filesystem itself
 * maintains links to these inodes so that on-disk metadata are consistent.
 *
 * XFS implements a per-AG on-disk hash table of unlinked inodes.  The AGI
 * header contains a number of buckets that point to an inode, and each inode
 * record has a pointer to the next inode in the hash chain.  This
 * singly-linked list causes scaling problems in the iunlink remove function
 * because we must walk that list to find the inode that points to the inode
 * being removed from the unlinked hash bucket list.
 *
 * What if we modelled the unlinked list as a collection of records capturing
 * "X.next_unlinked = Y" relations?  If we indexed those records on Y, we'd
 * have a fast way to look up unlinked list predecessors, which avoids the
 * slow list walk.  That's exactly what we do here (in-core) with a per-AG
 * rhashtable.
 *
 * Because this is a backref cache, we ignore operational failures since the
 * iunlink code can fall back to the slow bucket walk.  The only errors that
 * should bubble out are for obviously incorrect situations.
 *
 * All users of the backref cache MUST hold the AGI buffer lock to serialize
 * access or have otherwise provided for concurrency control.
 */

/* Capture a "X.next_unlinked = Y" relationship. */
struct xfs_iunlink {
	struct rhash_head	iu_rhash_head;
	xfs_agino_t		iu_agino;		/* X */
	xfs_agino_t		iu_next_unlinked;	/* Y */
};

/* Unlinked list predecessor lookup hashtable construction */
static int
xfs_iunlink_obj_cmpfn(
	struct rhashtable_compare_arg	*arg,
	const void			*obj)
{
	const xfs_agino_t		*key = arg->key;
	const struct xfs_iunlink	*iu = obj;

	if (iu->iu_next_unlinked != *key)
		return 1;
	return 0;
}

static const struct rhashtable_params xfs_iunlink_hash_params = {
	.min_size		= XFS_AGI_UNLINKED_BUCKETS,
	.key_len		= sizeof(xfs_agino_t),
	.key_offset		= offsetof(struct xfs_iunlink,
					   iu_next_unlinked),
	.head_offset		= offsetof(struct xfs_iunlink, iu_rhash_head),
	.automatic_shrinking	= true,
	.obj_cmpfn		= xfs_iunlink_obj_cmpfn,
};

/*
 * Return X, where X.next_unlinked == @agino.  Returns NULLAGINO if no such
 * relation is found.
 */
static xfs_agino_t
xfs_iunlink_lookup_backref(
	struct xfs_perag	*pag,
	xfs_agino_t		agino)
{
	struct xfs_iunlink	*iu;

	iu = rhashtable_lookup_fast(&pag->pagi_unlinked_hash, &agino,
			xfs_iunlink_hash_params);
	return iu ? iu->iu_agino : NULLAGINO;
}

/*
 * Take ownership of an iunlink cache entry and insert it into the hash table.
 * If successful, the entry will be owned by the cache; if not, it is freed.
 * Either way, the caller does not own @iu after this call.
 */
static int
xfs_iunlink_insert_backref(
	struct xfs_perag	*pag,
	struct xfs_iunlink	*iu)
{
	int			error;

	error = rhashtable_insert_fast(&pag->pagi_unlinked_hash,
			&iu->iu_rhash_head, xfs_iunlink_hash_params);
	/*
	 * Fail loudly if there already was an entry because that's a sign of
	 * corruption of in-memory data.  Also fail loudly if we see an error
	 * code we didn't anticipate from the rhashtable code.  Currently we
	 * only anticipate ENOMEM.
	 */
	if (error) {
		WARN(error != -ENOMEM, "iunlink cache insert error %d", error);
		kmem_free(iu);
	}
	/*
	 * Absorb any runtime errors that aren't a result of corruption because
	 * this is a cache and we can always fall back to bucket list scanning.
	 */
	if (error != 0 && error != -EEXIST)
		error = 0;
	return error;
}

/* Remember that @prev_agino.next_unlinked = @this_agino. */
static int
xfs_iunlink_add_backref(
	struct xfs_perag	*pag,
	xfs_agino_t		prev_agino,
	xfs_agino_t		this_agino)
{
	struct xfs_iunlink	*iu;

	if (XFS_TEST_ERROR(false, pag->pag_mount, XFS_ERRTAG_IUNLINK_FALLBACK))
		return 0;

	iu = kmem_zalloc(sizeof(*iu), KM_NOFS);
	iu->iu_agino = prev_agino;
	iu->iu_next_unlinked = this_agino;

	return xfs_iunlink_insert_backref(pag, iu);
}

/*
 * Replace X.next_unlinked = @agino with X.next_unlinked = @next_unlinked.
 * If @next_unlinked is NULLAGINO, we drop the backref and exit.  If there
 * wasn't any such entry then we don't bother.
 */
static int
xfs_iunlink_change_backref(
	struct xfs_perag	*pag,
	xfs_agino_t		agino,
	xfs_agino_t		next_unlinked)
{
	struct xfs_iunlink	*iu;
	int			error;

	/* Look up the old entry; if there wasn't one then exit. */
	iu = rhashtable_lookup_fast(&pag->pagi_unlinked_hash, &agino,
			xfs_iunlink_hash_params);
	if (!iu)
		return 0;

	/*
	 * Remove the entry.  This shouldn't ever return an error, but if we
	 * couldn't remove the old entry we don't want to add it again to the
	 * hash table, and if the entry disappeared on us then someone's
	 * violated the locking rules and we need to fail loudly.  Either way
	 * we cannot remove the inode because internal state is or would have
	 * been corrupt.
	 */
	error = rhashtable_remove_fast(&pag->pagi_unlinked_hash,
			&iu->iu_rhash_head, xfs_iunlink_hash_params);
	if (error)
		return error;

	/* If there is no new next entry just free our item and return. */
	if (next_unlinked == NULLAGINO) {
		kmem_free(iu);
		return 0;
	}

	/* Update the entry and re-add it to the hash table. */
	iu->iu_next_unlinked = next_unlinked;
	return xfs_iunlink_insert_backref(pag, iu);
}

/* Set up the in-core predecessor structures. */
int
xfs_iunlink_init(
	struct xfs_perag	*pag)
{
	return rhashtable_init(&pag->pagi_unlinked_hash,
			&xfs_iunlink_hash_params);
}

/* Free the in-core predecessor structures. */
static void
xfs_iunlink_free_item(
	void			*ptr,
	void			*arg)
{
	struct xfs_iunlink	*iu = ptr;
	bool			*freed_anything = arg;

	*freed_anything = true;
	kmem_free(iu);
}

void
xfs_iunlink_destroy(
	struct xfs_perag	*pag)
{
	bool			freed_anything = false;

	rhashtable_free_and_destroy(&pag->pagi_unlinked_hash,
			xfs_iunlink_free_item, &freed_anything);

	ASSERT(freed_anything == false || XFS_FORCED_SHUTDOWN(pag->pag_mount));
}

/*
 * Point the AGI unlinked bucket at an inode and log the results.  The caller
 * is responsible for validating the old value.
 */
STATIC int
xfs_iunlink_update_bucket(
	struct xfs_trans	*tp,
	xfs_agnumber_t		agno,
	struct xfs_buf		*agibp,
	unsigned int		bucket_index,
	xfs_agino_t		new_agino)
{
	struct xfs_agi		*agi = agibp->b_addr;
	xfs_agino_t		old_value;
	int			offset;

	ASSERT(xfs_verify_agino_or_null(tp->t_mountp, agno, new_agino));

	old_value = be32_to_cpu(agi->agi_unlinked[bucket_index]);
	trace_xfs_iunlink_update_bucket(tp->t_mountp, agno, bucket_index,
			old_value, new_agino);

	/*
	 * We should never find the head of the list already set to the value
	 * passed in because either we're adding or removing ourselves from the
	 * head of the list.
	 */
	if (old_value == new_agino) {
		xfs_buf_mark_corrupt(agibp);
		return -EFSCORRUPTED;
	}

	agi->agi_unlinked[bucket_index] = cpu_to_be32(new_agino);
	offset = offsetof(struct xfs_agi, agi_unlinked) +
			(sizeof(xfs_agino_t) * bucket_index);
	xfs_trans_log_buf(tp, agibp, offset, offset + sizeof(xfs_agino_t) - 1);
	return 0;
}

/* Set an on-disk inode's next_unlinked pointer. */
STATIC void
xfs_iunlink_update_dinode(
	struct xfs_trans	*tp,
	xfs_agnumber_t		agno,
	xfs_agino_t		agino,
	struct xfs_buf		*ibp,
	struct xfs_dinode	*dip,
	struct xfs_imap		*imap,
	xfs_agino_t		next_agino)
{
	struct xfs_mount	*mp = tp->t_mountp;
	int			offset;

	ASSERT(xfs_verify_agino_or_null(mp, agno, next_agino));

	trace_xfs_iunlink_update_dinode(mp, agno, agino,
			be32_to_cpu(dip->di_next_unlinked), next_agino);

	dip->di_next_unlinked = cpu_to_be32(next_agino);
	offset = imap->im_boffset +
			offsetof(struct xfs_dinode, di_next_unlinked);

	/* need to recalc the inode CRC if appropriate */
	xfs_dinode_calc_crc(mp, dip);
	xfs_trans_inode_buf(tp, ibp);
	xfs_trans_log_buf(tp, ibp, offset, offset + sizeof(xfs_agino_t) - 1);
}

/* Set an in-core inode's unlinked pointer and return the old value. */
STATIC int
xfs_iunlink_update_inode(
	struct xfs_trans	*tp,
	struct xfs_inode	*ip,
	xfs_agnumber_t		agno,
	xfs_agino_t		next_agino,
	xfs_agino_t		*old_next_agino)
{
	struct xfs_mount	*mp = tp->t_mountp;
	struct xfs_dinode	*dip;
	struct xfs_buf		*ibp;
	xfs_agino_t		old_value;
	int			error;

	ASSERT(xfs_verify_agino_or_null(mp, agno, next_agino));

	error = xfs_imap_to_bp(mp, tp, &ip->i_imap, &dip, &ibp, 0);
	if (error)
		return error;

	/* Make sure the old pointer isn't garbage. */
	old_value = be32_to_cpu(dip->di_next_unlinked);
	if (!xfs_verify_agino_or_null(mp, agno, old_value)) {
		xfs_inode_verifier_error(ip, -EFSCORRUPTED, __func__, dip,
				sizeof(*dip), __this_address);
		error = -EFSCORRUPTED;
		goto out;
	}

	/*
	 * Since we're updating a linked list, we should never find that the
	 * current pointer is the same as the new value, unless we're
	 * terminating the list.
	 */
	*old_next_agino = old_value;
	if (old_value == next_agino) {
		if (next_agino != NULLAGINO) {
			xfs_inode_verifier_error(ip, -EFSCORRUPTED, __func__,
					dip, sizeof(*dip), __this_address);
			error = -EFSCORRUPTED;
		}
		goto out;
	}

	/* Ok, update the new pointer. */
	xfs_iunlink_update_dinode(tp, agno, XFS_INO_TO_AGINO(mp, ip->i_ino),
			ibp, dip, &ip->i_imap, next_agino);
	return 0;
out:
	xfs_trans_brelse(tp, ibp);
	return error;
}

/*
 * This is called when the inode's link count has gone to 0 or we are creating
 * a tmpfile via O_TMPFILE.  The inode @ip must have nlink == 0.
 *
 * We place the on-disk inode on a list in the AGI.  It will be pulled from this
 * list when the inode is freed.
 */
STATIC int
xfs_iunlink(
	struct xfs_trans	*tp,
	struct xfs_inode	*ip)
{
	struct xfs_mount	*mp = tp->t_mountp;
	struct xfs_agi		*agi;
	struct xfs_buf		*agibp;
	xfs_agino_t		next_agino;
	xfs_agnumber_t		agno = XFS_INO_TO_AGNO(mp, ip->i_ino);
	xfs_agino_t		agino = XFS_INO_TO_AGINO(mp, ip->i_ino);
	short			bucket_index = agino % XFS_AGI_UNLINKED_BUCKETS;
	int			error;

	ASSERT(VFS_I(ip)->i_nlink == 0);
	ASSERT(VFS_I(ip)->i_mode != 0);
	trace_xfs_iunlink(ip);

	/* Get the agi buffer first.  It ensures lock ordering on the list. */
	error = xfs_read_agi(mp, tp, agno, &agibp);
	if (error)
		return error;
	agi = agibp->b_addr;

	/*
	 * Get the index into the agi hash table for the list this inode will
	 * go on.  Make sure the pointer isn't garbage and that this inode
	 * isn't already on the list.
	 */
	next_agino = be32_to_cpu(agi->agi_unlinked[bucket_index]);
	if (next_agino == agino ||
	    !xfs_verify_agino_or_null(mp, agno, next_agino)) {
		xfs_buf_mark_corrupt(agibp);
		return -EFSCORRUPTED;
	}

	if (next_agino != NULLAGINO) {
		xfs_agino_t		old_agino;

		/*
		 * There is already another inode in the bucket, so point this
		 * inode to the current head of the list.
		 */
		error = xfs_iunlink_update_inode(tp, ip, agno, next_agino,
				&old_agino);
		if (error)
			return error;
		ASSERT(old_agino == NULLAGINO);

		/*
		 * agino has been unlinked, add a backref from the next inode
		 * back to agino.
		 */
		error = xfs_iunlink_add_backref(agibp->b_pag, agino, next_agino);
		if (error)
			return error;
	}

	/* Point the head of the list to point to this inode. */
	return xfs_iunlink_update_bucket(tp, agno, agibp, bucket_index, agino);
}

/* Return the imap, dinode pointer, and buffer for an inode. */
STATIC int
xfs_iunlink_map_ino(
	struct xfs_trans	*tp,
	xfs_agnumber_t		agno,
	xfs_agino_t		agino,
	struct xfs_imap		*imap,
	struct xfs_dinode	**dipp,
	struct xfs_buf		**bpp)
{
	struct xfs_mount	*mp = tp->t_mountp;
	int			error;

	imap->im_blkno = 0;
	error = xfs_imap(mp, tp, XFS_AGINO_TO_INO(mp, agno, agino), imap, 0);
	if (error) {
		xfs_warn(mp, "%s: xfs_imap returned error %d.",
				__func__, error);
		return error;
	}

	error = xfs_imap_to_bp(mp, tp, imap, dipp, bpp, 0);
	if (error) {
		xfs_warn(mp, "%s: xfs_imap_to_bp returned error %d.",
				__func__, error);
		return error;
	}

	return 0;
}

/*
 * Walk the unlinked chain from @head_agino until we find the inode that
 * points to @target_agino.  Return the inode number, map, dinode pointer,
 * and inode cluster buffer of that inode as @agino, @imap, @dipp, and @bpp.
 *
 * @tp, @pag, @head_agino, and @target_agino are input parameters.
 * @agino, @imap, @dipp, and @bpp are all output parameters.
 *
 * Do not call this function if @target_agino is the head of the list.
 */
STATIC int
xfs_iunlink_map_prev(
	struct xfs_trans	*tp,
	xfs_agnumber_t		agno,
	xfs_agino_t		head_agino,
	xfs_agino_t		target_agino,
	xfs_agino_t		*agino,
	struct xfs_imap		*imap,
	struct xfs_dinode	**dipp,
	struct xfs_buf		**bpp,
	struct xfs_perag	*pag)
{
	struct xfs_mount	*mp = tp->t_mountp;
	xfs_agino_t		next_agino;
	int			error;

	ASSERT(head_agino != target_agino);
	*bpp = NULL;

	/* See if our backref cache can find it faster. */
	*agino = xfs_iunlink_lookup_backref(pag, target_agino);
	if (*agino != NULLAGINO) {
		error = xfs_iunlink_map_ino(tp, agno, *agino, imap, dipp, bpp);
		if (error)
			return error;

		if (be32_to_cpu((*dipp)->di_next_unlinked) == target_agino)
			return 0;

		/*
		 * If we get here the cache contents were corrupt, so drop the
		 * buffer and fall back to walking the bucket list.
		 */
		xfs_trans_brelse(tp, *bpp);
		*bpp = NULL;
		WARN_ON_ONCE(1);
	}

	trace_xfs_iunlink_map_prev_fallback(mp, agno);

	/* Otherwise, walk the entire bucket until we find it. */
	next_agino = head_agino;
	while (next_agino != target_agino) {
		xfs_agino_t	unlinked_agino;

		if (*bpp)
			xfs_trans_brelse(tp, *bpp);

		*agino = next_agino;
		error = xfs_iunlink_map_ino(tp, agno, next_agino, imap, dipp,
				bpp);
		if (error)
			return error;

		unlinked_agino = be32_to_cpu((*dipp)->di_next_unlinked);
		/*
		 * Make sure this pointer is valid and isn't an obvious
		 * infinite loop.
		 */
		if (!xfs_verify_agino(mp, agno, unlinked_agino) ||
		    next_agino == unlinked_agino) {
			XFS_CORRUPTION_ERROR(__func__,
					XFS_ERRLEVEL_LOW, mp,
					*dipp, sizeof(**dipp));
			error = -EFSCORRUPTED;
			return error;
		}
		next_agino = unlinked_agino;
	}

	return 0;
}

/*
 * Pull the on-disk inode from the AGI unlinked list.
 */
STATIC int
xfs_iunlink_remove(
	struct xfs_trans	*tp,
	struct xfs_inode	*ip)
{
	struct xfs_mount	*mp = tp->t_mountp;
	struct xfs_agi		*agi;
	struct xfs_buf		*agibp;
	struct xfs_buf		*last_ibp;
	struct xfs_dinode	*last_dip = NULL;
	xfs_agnumber_t		agno = XFS_INO_TO_AGNO(mp, ip->i_ino);
	xfs_agino_t		agino = XFS_INO_TO_AGINO(mp, ip->i_ino);
	xfs_agino_t		next_agino;
	xfs_agino_t		head_agino;
	short			bucket_index = agino % XFS_AGI_UNLINKED_BUCKETS;
	int			error;

	trace_xfs_iunlink_remove(ip);

	/* Get the agi buffer first.  It ensures lock ordering on the list. */
	error = xfs_read_agi(mp, tp, agno, &agibp);
	if (error)
		return error;
	agi = agibp->b_addr;

	/*
	 * Get the index into the agi hash table for the list this inode will
	 * go on.  Make sure the head pointer isn't garbage.
	 */
	head_agino = be32_to_cpu(agi->agi_unlinked[bucket_index]);
	if (!xfs_verify_agino(mp, agno, head_agino)) {
		XFS_CORRUPTION_ERROR(__func__, XFS_ERRLEVEL_LOW, mp,
				agi, sizeof(*agi));
		return -EFSCORRUPTED;
	}

	/*
	 * Set our inode's next_unlinked pointer to NULL and then return
	 * the old pointer value so that we can update whatever was previous
	 * to us in the list to point to whatever was next in the list.
	 */
	error = xfs_iunlink_update_inode(tp, ip, agno, NULLAGINO, &next_agino);
	if (error)
		return error;

	/*
	 * If there was a backref pointing from the next inode back to this
	 * one, remove it because we've removed this inode from the list.
	 *
	 * Later, if this inode was in the middle of the list we'll update
	 * this inode's backref to point from the next inode.
	 */
	if (next_agino != NULLAGINO) {
		error = xfs_iunlink_change_backref(agibp->b_pag, next_agino,
				NULLAGINO);
		if (error)
			return error;
	}

	if (head_agino != agino) {
		struct xfs_imap	imap;
		xfs_agino_t	prev_agino;

		/* We need to search the list for the inode being freed. */
		error = xfs_iunlink_map_prev(tp, agno, head_agino, agino,
				&prev_agino, &imap, &last_dip, &last_ibp,
				agibp->b_pag);
		if (error)
			return error;

		/* Point the previous inode on the list to the next inode. */
		xfs_iunlink_update_dinode(tp, agno, prev_agino, last_ibp,
				last_dip, &imap, next_agino);

		/*
		 * Now we deal with the backref for this inode.  If this inode
		 * pointed at a real inode, change the backref that pointed to
		 * us to point to our old next.  If this inode was the end of
		 * the list, delete the backref that pointed to us.  Note that
		 * change_backref takes care of deleting the backref if
		 * next_agino is NULLAGINO.
		 */
		return xfs_iunlink_change_backref(agibp->b_pag, agino,
				next_agino);
	}

	/* Point the head of the list to the next unlinked inode. */
	return xfs_iunlink_update_bucket(tp, agno, agibp, bucket_index,
			next_agino);
}

/*
 * Look up the inode number specified and if it is not already marked XFS_ISTALE
 * mark it stale. We should only find clean inodes in this lookup that aren't
 * already stale.
 */
static void
xfs_ifree_mark_inode_stale(
	struct xfs_buf		*bp,
	struct xfs_inode	*free_ip,
	xfs_ino_t		inum)
{
	struct xfs_mount	*mp = bp->b_mount;
	struct xfs_perag	*pag = bp->b_pag;
	struct xfs_inode_log_item *iip;
	struct xfs_inode	*ip;

retry:
	rcu_read_lock();
	ip = radix_tree_lookup(&pag->pag_ici_root, XFS_INO_TO_AGINO(mp, inum));

	/* Inode not in memory, nothing to do */
	if (!ip) {
		rcu_read_unlock();
		return;
	}

	/*
	 * because this is an RCU protected lookup, we could find a recently
	 * freed or even reallocated inode during the lookup. We need to check
	 * under the i_flags_lock for a valid inode here. Skip it if it is not
	 * valid, the wrong inode or stale.
	 */
	spin_lock(&ip->i_flags_lock);
	if (ip->i_ino != inum || __xfs_iflags_test(ip, XFS_ISTALE))
		goto out_iflags_unlock;

	/*
	 * Don't try to lock/unlock the current inode, but we _cannot_ skip the
	 * other inodes that we did not find in the list attached to the buffer
	 * and are not already marked stale. If we can't lock it, back off and
	 * retry.
	 */
	if (ip != free_ip) {
		if (!xfs_ilock_nowait(ip, XFS_ILOCK_EXCL)) {
			spin_unlock(&ip->i_flags_lock);
			rcu_read_unlock();
			delay(1);
			goto retry;
		}
	}
	ip->i_flags |= XFS_ISTALE;

	/*
	 * If the inode is flushing, it is already attached to the buffer.  All
	 * we needed to do here is mark the inode stale so buffer IO completion
	 * will remove it from the AIL.
	 */
	iip = ip->i_itemp;
	if (__xfs_iflags_test(ip, XFS_IFLUSHING)) {
		ASSERT(!list_empty(&iip->ili_item.li_bio_list));
		ASSERT(iip->ili_last_fields);
		goto out_iunlock;
	}

	/*
	 * Inodes not attached to the buffer can be released immediately.
	 * Everything else has to go through xfs_iflush_abort() on journal
	 * commit as the flock synchronises removal of the inode from the
	 * cluster buffer against inode reclaim.
	 */
	if (!iip || list_empty(&iip->ili_item.li_bio_list))
		goto out_iunlock;

	__xfs_iflags_set(ip, XFS_IFLUSHING);
	spin_unlock(&ip->i_flags_lock);
	rcu_read_unlock();

	/* we have a dirty inode in memory that has not yet been flushed. */
	spin_lock(&iip->ili_lock);
	iip->ili_last_fields = iip->ili_fields;
	iip->ili_fields = 0;
	iip->ili_fsync_fields = 0;
	spin_unlock(&iip->ili_lock);
	ASSERT(iip->ili_last_fields);

	if (ip != free_ip)
		xfs_iunlock(ip, XFS_ILOCK_EXCL);
	return;

out_iunlock:
	if (ip != free_ip)
		xfs_iunlock(ip, XFS_ILOCK_EXCL);
out_iflags_unlock:
	spin_unlock(&ip->i_flags_lock);
	rcu_read_unlock();
}

/*
 * A big issue when freeing the inode cluster is that we _cannot_ skip any
 * inodes that are in memory - they all must be marked stale and attached to
 * the cluster buffer.
 */
STATIC int
xfs_ifree_cluster(
	struct xfs_inode	*free_ip,
	struct xfs_trans	*tp,
	struct xfs_icluster	*xic)
{
	struct xfs_mount	*mp = free_ip->i_mount;
	struct xfs_ino_geometry	*igeo = M_IGEO(mp);
	struct xfs_buf		*bp;
	xfs_daddr_t		blkno;
	xfs_ino_t		inum = xic->first_ino;
	int			nbufs;
	int			i, j;
	int			ioffset;
	int			error;

	nbufs = igeo->ialloc_blks / igeo->blocks_per_cluster;

	for (j = 0; j < nbufs; j++, inum += igeo->inodes_per_cluster) {
		/*
		 * The allocation bitmap tells us which inodes of the chunk were
		 * physically allocated. Skip the cluster if an inode falls into
		 * a sparse region.
		 */
		ioffset = inum - xic->first_ino;
		if ((xic->alloc & XFS_INOBT_MASK(ioffset)) == 0) {
			ASSERT(ioffset % igeo->inodes_per_cluster == 0);
			continue;
		}

		blkno = XFS_AGB_TO_DADDR(mp, XFS_INO_TO_AGNO(mp, inum),
					 XFS_INO_TO_AGBNO(mp, inum));

		/*
		 * We obtain and lock the backing buffer first in the process
		 * here to ensure dirty inodes attached to the buffer remain in
		 * the flushing state while we mark them stale.
		 *
		 * If we scan the in-memory inodes first, then buffer IO can
		 * complete before we get a lock on it, and hence we may fail
		 * to mark all the active inodes on the buffer stale.
		 */
		error = xfs_trans_get_buf(tp, mp->m_ddev_targp, blkno,
				mp->m_bsize * igeo->blocks_per_cluster,
				XBF_UNMAPPED, &bp);
		if (error)
			return error;

		/*
		 * This buffer may not have been correctly initialised as we
		 * didn't read it from disk. That's not important because we are
		 * only using to mark the buffer as stale in the log, and to
		 * attach stale cached inodes on it. That means it will never be
		 * dispatched for IO. If it is, we want to know about it, and we
		 * want it to fail. We can acheive this by adding a write
		 * verifier to the buffer.
		 */
		bp->b_ops = &xfs_inode_buf_ops;

		/*
		 * Now we need to set all the cached clean inodes as XFS_ISTALE,
		 * too. This requires lookups, and will skip inodes that we've
		 * already marked XFS_ISTALE.
		 */
		for (i = 0; i < igeo->inodes_per_cluster; i++)
			xfs_ifree_mark_inode_stale(bp, free_ip, inum + i);

		xfs_trans_stale_inode_buf(tp, bp);
		xfs_trans_binval(tp, bp);
	}
	return 0;
}

/*
 * This is called to return an inode to the inode free list.
 * The inode should already be truncated to 0 length and have
 * no pages associated with it.  This routine also assumes that
 * the inode is already a part of the transaction.
 *
 * The on-disk copy of the inode will have been added to the list
 * of unlinked inodes in the AGI. We need to remove the inode from
 * that list atomically with respect to freeing it here.
 */
int
xfs_ifree(
<<<<<<< HEAD
	xfs_trans_t	*tp,
	xfs_inode_t	*ip,
	struct xfs_defer_ops	*dfops)
=======
	struct xfs_trans	*tp,
	struct xfs_inode	*ip)
>>>>>>> 24b8d41d
{
	int			error;
	struct xfs_icluster	xic = { 0 };
	struct xfs_inode_log_item *iip = ip->i_itemp;

	ASSERT(xfs_isilocked(ip, XFS_ILOCK_EXCL));
	ASSERT(VFS_I(ip)->i_nlink == 0);
	ASSERT(ip->i_df.if_nextents == 0);
	ASSERT(ip->i_d.di_size == 0 || !S_ISREG(VFS_I(ip)->i_mode));
	ASSERT(ip->i_d.di_nblocks == 0);

	/*
	 * Pull the on-disk inode from the AGI unlinked list.
	 */
	error = xfs_iunlink_remove(tp, ip);
	if (error)
		return error;

<<<<<<< HEAD
	error = xfs_difree(tp, ip->i_ino, dfops, &xic);
=======
	error = xfs_difree(tp, ip->i_ino, &xic);
>>>>>>> 24b8d41d
	if (error)
		return error;

	/*
	 * Free any local-format data sitting around before we reset the
	 * data fork to extents format.  Note that the attr fork data has
	 * already been freed by xfs_attr_inactive.
	 */
	if (ip->i_df.if_format == XFS_DINODE_FMT_LOCAL) {
		kmem_free(ip->i_df.if_u1.if_data);
		ip->i_df.if_u1.if_data = NULL;
		ip->i_df.if_bytes = 0;
	}

	VFS_I(ip)->i_mode = 0;		/* mark incore inode as free */
	ip->i_d.di_flags = 0;
	ip->i_d.di_flags2 = ip->i_mount->m_ino_geo.new_diflags2;
	ip->i_d.di_dmevmask = 0;
	ip->i_d.di_forkoff = 0;		/* mark the attr fork not in use */
	ip->i_df.if_format = XFS_DINODE_FMT_EXTENTS;

	/* Don't attempt to replay owner changes for a deleted inode */
	spin_lock(&iip->ili_lock);
	iip->ili_fields &= ~(XFS_ILOG_AOWNER | XFS_ILOG_DOWNER);
	spin_unlock(&iip->ili_lock);

	/*
	 * Bump the generation count so no one will be confused
	 * by reincarnations of this inode.
	 */
	VFS_I(ip)->i_generation++;
	xfs_trans_log_inode(tp, ip, XFS_ILOG_CORE);

	if (xic.deleted)
		error = xfs_ifree_cluster(ip, tp, &xic);

	return error;
}

/*
 * This is called to unpin an inode.  The caller must have the inode locked
 * in at least shared mode so that the buffer cannot be subsequently pinned
 * once someone is waiting for it to be unpinned.
 */
static void
xfs_iunpin(
	struct xfs_inode	*ip)
{
	ASSERT(xfs_isilocked(ip, XFS_ILOCK_EXCL|XFS_ILOCK_SHARED));

	trace_xfs_inode_unpin_nowait(ip, _RET_IP_);

	/* Give the log a push to start the unpinning I/O */
	xfs_log_force_lsn(ip->i_mount, ip->i_itemp->ili_last_lsn, 0, NULL);

}

static void
__xfs_iunpin_wait(
	struct xfs_inode	*ip)
{
	wait_queue_head_t *wq = bit_waitqueue(&ip->i_flags, __XFS_IPINNED_BIT);
	DEFINE_WAIT_BIT(wait, &ip->i_flags, __XFS_IPINNED_BIT);

	xfs_iunpin(ip);

	do {
		prepare_to_wait(wq, &wait.wq_entry, TASK_UNINTERRUPTIBLE);
		if (xfs_ipincount(ip))
			io_schedule();
	} while (xfs_ipincount(ip));
	finish_wait(wq, &wait.wq_entry);
}

void
xfs_iunpin_wait(
	struct xfs_inode	*ip)
{
	if (xfs_ipincount(ip))
		__xfs_iunpin_wait(ip);
}

/*
 * Removing an inode from the namespace involves removing the directory entry
 * and dropping the link count on the inode. Removing the directory entry can
 * result in locking an AGF (directory blocks were freed) and removing a link
 * count can result in placing the inode on an unlinked list which results in
 * locking an AGI.
 *
 * The big problem here is that we have an ordering constraint on AGF and AGI
 * locking - inode allocation locks the AGI, then can allocate a new extent for
 * new inodes, locking the AGF after the AGI. Similarly, freeing the inode
 * removes the inode from the unlinked list, requiring that we lock the AGI
 * first, and then freeing the inode can result in an inode chunk being freed
 * and hence freeing disk space requiring that we lock an AGF.
 *
 * Hence the ordering that is imposed by other parts of the code is AGI before
 * AGF. This means we cannot remove the directory entry before we drop the inode
 * reference count and put it on the unlinked list as this results in a lock
 * order of AGF then AGI, and this can deadlock against inode allocation and
 * freeing. Therefore we must drop the link counts before we remove the
 * directory entry.
 *
 * This is still safe from a transactional point of view - it is not until we
 * get to xfs_defer_finish() that we have the possibility of multiple
 * transactions in this operation. Hence as long as we remove the directory
 * entry and drop the link count in the first transaction of the remove
 * operation, there are no transactional constraints on the ordering here.
 */
int
xfs_remove(
	xfs_inode_t             *dp,
	struct xfs_name		*name,
	xfs_inode_t		*ip)
{
	xfs_mount_t		*mp = dp->i_mount;
	xfs_trans_t             *tp = NULL;
	int			is_dir = S_ISDIR(VFS_I(ip)->i_mode);
	int                     error = 0;
<<<<<<< HEAD
	struct xfs_defer_ops	dfops;
	xfs_fsblock_t           first_block;
=======
>>>>>>> 24b8d41d
	uint			resblks;

	trace_xfs_remove(dp, name);

	if (XFS_FORCED_SHUTDOWN(mp))
		return -EIO;

	error = xfs_qm_dqattach(dp);
	if (error)
		goto std_return;

	error = xfs_qm_dqattach(ip);
	if (error)
		goto std_return;

	/*
	 * We try to get the real space reservation first,
	 * allowing for directory btree deletion(s) implying
	 * possible bmap insert(s).  If we can't get the space
	 * reservation then we use 0 instead, and avoid the bmap
	 * btree insert(s) in the directory code by, if the bmap
	 * insert tries to happen, instead trimming the LAST
	 * block from the directory.
	 */
	resblks = XFS_REMOVE_SPACE_RES(mp);
	error = xfs_trans_alloc(mp, &M_RES(mp)->tr_remove, resblks, 0, 0, &tp);
	if (error == -ENOSPC) {
		resblks = 0;
		error = xfs_trans_alloc(mp, &M_RES(mp)->tr_remove, 0, 0, 0,
				&tp);
	}
	if (error) {
		ASSERT(error != -ENOSPC);
		goto std_return;
	}

	xfs_lock_two_inodes(dp, XFS_ILOCK_EXCL, ip, XFS_ILOCK_EXCL);

	xfs_trans_ijoin(tp, dp, XFS_ILOCK_EXCL);
	xfs_trans_ijoin(tp, ip, XFS_ILOCK_EXCL);

	/*
	 * If we're removing a directory perform some additional validation.
	 */
	if (is_dir) {
		ASSERT(VFS_I(ip)->i_nlink >= 2);
		if (VFS_I(ip)->i_nlink != 2) {
			error = -ENOTEMPTY;
			goto out_trans_cancel;
		}
		if (!xfs_dir_isempty(ip)) {
			error = -ENOTEMPTY;
			goto out_trans_cancel;
		}

		/* Drop the link from ip's "..".  */
		error = xfs_droplink(tp, dp);
		if (error)
			goto out_trans_cancel;

		/* Drop the "." link from ip to self.  */
		error = xfs_droplink(tp, ip);
		if (error)
			goto out_trans_cancel;
	} else {
		/*
		 * When removing a non-directory we need to log the parent
		 * inode here.  For a directory this is done implicitly
		 * by the xfs_droplink call for the ".." entry.
		 */
		xfs_trans_log_inode(tp, dp, XFS_ILOG_CORE);
	}
	xfs_trans_ichgtime(tp, dp, XFS_ICHGTIME_MOD | XFS_ICHGTIME_CHG);

	/* Drop the link from dp to ip. */
	error = xfs_droplink(tp, ip);
	if (error)
		goto out_trans_cancel;

<<<<<<< HEAD
	xfs_defer_init(&dfops, &first_block);
	error = xfs_dir_removename(tp, dp, name, ip->i_ino,
					&first_block, &dfops, resblks);
=======
	error = xfs_dir_removename(tp, dp, name, ip->i_ino, resblks);
>>>>>>> 24b8d41d
	if (error) {
		ASSERT(error != -ENOENT);
		goto out_trans_cancel;
	}

	/*
	 * If this is a synchronous mount, make sure that the
	 * remove transaction goes to disk before returning to
	 * the user.
	 */
	if (mp->m_flags & (XFS_MOUNT_WSYNC|XFS_MOUNT_DIRSYNC))
		xfs_trans_set_sync(tp);

<<<<<<< HEAD
	error = xfs_defer_finish(&tp, &dfops, NULL);
	if (error)
		goto out_bmap_cancel;

=======
>>>>>>> 24b8d41d
	error = xfs_trans_commit(tp);
	if (error)
		goto std_return;

	if (is_dir && xfs_inode_is_filestream(ip))
		xfs_filestream_deassociate(ip);

	return 0;

<<<<<<< HEAD
 out_bmap_cancel:
	xfs_defer_cancel(&dfops);
=======
>>>>>>> 24b8d41d
 out_trans_cancel:
	xfs_trans_cancel(tp);
 std_return:
	return error;
}

/*
 * Enter all inodes for a rename transaction into a sorted array.
 */
#define __XFS_SORT_INODES	5
STATIC void
xfs_sort_for_rename(
	struct xfs_inode	*dp1,	/* in: old (source) directory inode */
	struct xfs_inode	*dp2,	/* in: new (target) directory inode */
	struct xfs_inode	*ip1,	/* in: inode of old entry */
	struct xfs_inode	*ip2,	/* in: inode of new entry */
	struct xfs_inode	*wip,	/* in: whiteout inode */
	struct xfs_inode	**i_tab,/* out: sorted array of inodes */
	int			*num_inodes)  /* in/out: inodes in array */
{
	int			i, j;

	ASSERT(*num_inodes == __XFS_SORT_INODES);
	memset(i_tab, 0, *num_inodes * sizeof(struct xfs_inode *));

	/*
	 * i_tab contains a list of pointers to inodes.  We initialize
	 * the table here & we'll sort it.  We will then use it to
	 * order the acquisition of the inode locks.
	 *
	 * Note that the table may contain duplicates.  e.g., dp1 == dp2.
	 */
	i = 0;
	i_tab[i++] = dp1;
	i_tab[i++] = dp2;
	i_tab[i++] = ip1;
	if (ip2)
		i_tab[i++] = ip2;
	if (wip)
		i_tab[i++] = wip;
	*num_inodes = i;

	/*
	 * Sort the elements via bubble sort.  (Remember, there are at
	 * most 5 elements to sort, so this is adequate.)
	 */
	for (i = 0; i < *num_inodes; i++) {
		for (j = 1; j < *num_inodes; j++) {
			if (i_tab[j]->i_ino < i_tab[j-1]->i_ino) {
				struct xfs_inode *temp = i_tab[j];
				i_tab[j] = i_tab[j-1];
				i_tab[j-1] = temp;
			}
		}
	}
}

static int
xfs_finish_rename(
<<<<<<< HEAD
	struct xfs_trans	*tp,
	struct xfs_defer_ops	*dfops)
=======
	struct xfs_trans	*tp)
>>>>>>> 24b8d41d
{
	/*
	 * If this is a synchronous mount, make sure that the rename transaction
	 * goes to disk before returning to the user.
	 */
	if (tp->t_mountp->m_flags & (XFS_MOUNT_WSYNC|XFS_MOUNT_DIRSYNC))
		xfs_trans_set_sync(tp);

<<<<<<< HEAD
	error = xfs_defer_finish(&tp, dfops, NULL);
	if (error) {
		xfs_defer_cancel(dfops);
		xfs_trans_cancel(tp);
		return error;
	}

=======
>>>>>>> 24b8d41d
	return xfs_trans_commit(tp);
}

/*
 * xfs_cross_rename()
 *
 * responsible for handling RENAME_EXCHANGE flag in renameat2() sytemcall
 */
STATIC int
xfs_cross_rename(
	struct xfs_trans	*tp,
	struct xfs_inode	*dp1,
	struct xfs_name		*name1,
	struct xfs_inode	*ip1,
	struct xfs_inode	*dp2,
	struct xfs_name		*name2,
	struct xfs_inode	*ip2,
<<<<<<< HEAD
	struct xfs_defer_ops	*dfops,
	xfs_fsblock_t		*first_block,
=======
>>>>>>> 24b8d41d
	int			spaceres)
{
	int		error = 0;
	int		ip1_flags = 0;
	int		ip2_flags = 0;
	int		dp2_flags = 0;

	/* Swap inode number for dirent in first parent */
<<<<<<< HEAD
	error = xfs_dir_replace(tp, dp1, name1,
				ip2->i_ino,
				first_block, dfops, spaceres);
=======
	error = xfs_dir_replace(tp, dp1, name1, ip2->i_ino, spaceres);
>>>>>>> 24b8d41d
	if (error)
		goto out_trans_abort;

	/* Swap inode number for dirent in second parent */
<<<<<<< HEAD
	error = xfs_dir_replace(tp, dp2, name2,
				ip1->i_ino,
				first_block, dfops, spaceres);
=======
	error = xfs_dir_replace(tp, dp2, name2, ip1->i_ino, spaceres);
>>>>>>> 24b8d41d
	if (error)
		goto out_trans_abort;

	/*
	 * If we're renaming one or more directories across different parents,
	 * update the respective ".." entries (and link counts) to match the new
	 * parents.
	 */
	if (dp1 != dp2) {
		dp2_flags = XFS_ICHGTIME_MOD | XFS_ICHGTIME_CHG;

		if (S_ISDIR(VFS_I(ip2)->i_mode)) {
			error = xfs_dir_replace(tp, ip2, &xfs_name_dotdot,
<<<<<<< HEAD
						dp1->i_ino, first_block,
						dfops, spaceres);
=======
						dp1->i_ino, spaceres);
>>>>>>> 24b8d41d
			if (error)
				goto out_trans_abort;

			/* transfer ip2 ".." reference to dp1 */
			if (!S_ISDIR(VFS_I(ip1)->i_mode)) {
				error = xfs_droplink(tp, dp2);
				if (error)
					goto out_trans_abort;
				xfs_bumplink(tp, dp1);
			}

			/*
			 * Although ip1 isn't changed here, userspace needs
			 * to be warned about the change, so that applications
			 * relying on it (like backup ones), will properly
			 * notify the change
			 */
			ip1_flags |= XFS_ICHGTIME_CHG;
			ip2_flags |= XFS_ICHGTIME_MOD | XFS_ICHGTIME_CHG;
		}

		if (S_ISDIR(VFS_I(ip1)->i_mode)) {
			error = xfs_dir_replace(tp, ip1, &xfs_name_dotdot,
<<<<<<< HEAD
						dp2->i_ino, first_block,
						dfops, spaceres);
=======
						dp2->i_ino, spaceres);
>>>>>>> 24b8d41d
			if (error)
				goto out_trans_abort;

			/* transfer ip1 ".." reference to dp2 */
			if (!S_ISDIR(VFS_I(ip2)->i_mode)) {
				error = xfs_droplink(tp, dp1);
				if (error)
					goto out_trans_abort;
				xfs_bumplink(tp, dp2);
			}

			/*
			 * Although ip2 isn't changed here, userspace needs
			 * to be warned about the change, so that applications
			 * relying on it (like backup ones), will properly
			 * notify the change
			 */
			ip1_flags |= XFS_ICHGTIME_MOD | XFS_ICHGTIME_CHG;
			ip2_flags |= XFS_ICHGTIME_CHG;
		}
	}

	if (ip1_flags) {
		xfs_trans_ichgtime(tp, ip1, ip1_flags);
		xfs_trans_log_inode(tp, ip1, XFS_ILOG_CORE);
	}
	if (ip2_flags) {
		xfs_trans_ichgtime(tp, ip2, ip2_flags);
		xfs_trans_log_inode(tp, ip2, XFS_ILOG_CORE);
	}
	if (dp2_flags) {
		xfs_trans_ichgtime(tp, dp2, dp2_flags);
		xfs_trans_log_inode(tp, dp2, XFS_ILOG_CORE);
	}
	xfs_trans_ichgtime(tp, dp1, XFS_ICHGTIME_MOD | XFS_ICHGTIME_CHG);
	xfs_trans_log_inode(tp, dp1, XFS_ILOG_CORE);
<<<<<<< HEAD
	return xfs_finish_rename(tp, dfops);

out_trans_abort:
	xfs_defer_cancel(dfops);
=======
	return xfs_finish_rename(tp);

out_trans_abort:
>>>>>>> 24b8d41d
	xfs_trans_cancel(tp);
	return error;
}

/*
 * xfs_rename_alloc_whiteout()
 *
 * Return a referenced, unlinked, unlocked inode that can be used as a
 * whiteout in a rename transaction. We use a tmpfile inode here so that if we
 * crash between allocating the inode and linking it into the rename transaction
 * recovery will free the inode and we won't leak it.
 */
static int
xfs_rename_alloc_whiteout(
	struct xfs_inode	*dp,
	struct xfs_inode	**wip)
{
	struct xfs_inode	*tmpfile;
	int			error;

	error = xfs_create_tmpfile(dp, S_IFCHR | WHITEOUT_MODE, &tmpfile);
	if (error)
		return error;

	/*
	 * Prepare the tmpfile inode as if it were created through the VFS.
	 * Complete the inode setup and flag it as linkable.  nlink is already
	 * zero, so we can skip the drop_nlink.
	 */
<<<<<<< HEAD
	drop_nlink(VFS_I(tmpfile));
=======
>>>>>>> 24b8d41d
	xfs_setup_iops(tmpfile);
	xfs_finish_inode_setup(tmpfile);
	VFS_I(tmpfile)->i_state |= I_LINKABLE;

	*wip = tmpfile;
	return 0;
}

/*
 * xfs_rename
 */
int
xfs_rename(
	struct xfs_inode	*src_dp,
	struct xfs_name		*src_name,
	struct xfs_inode	*src_ip,
	struct xfs_inode	*target_dp,
	struct xfs_name		*target_name,
	struct xfs_inode	*target_ip,
	unsigned int		flags)
{
	struct xfs_mount	*mp = src_dp->i_mount;
	struct xfs_trans	*tp;
<<<<<<< HEAD
	struct xfs_defer_ops	dfops;
	xfs_fsblock_t		first_block;
=======
>>>>>>> 24b8d41d
	struct xfs_inode	*wip = NULL;		/* whiteout inode */
	struct xfs_inode	*inodes[__XFS_SORT_INODES];
	struct xfs_buf		*agibp;
	int			num_inodes = __XFS_SORT_INODES;
	bool			new_parent = (src_dp != target_dp);
	bool			src_is_directory = S_ISDIR(VFS_I(src_ip)->i_mode);
	int			spaceres;
	int			error;

	trace_xfs_rename(src_dp, target_dp, src_name, target_name);

	if ((flags & RENAME_EXCHANGE) && !target_ip)
		return -EINVAL;

	/*
	 * If we are doing a whiteout operation, allocate the whiteout inode
	 * we will be placing at the target and ensure the type is set
	 * appropriately.
	 */
	if (flags & RENAME_WHITEOUT) {
		ASSERT(!(flags & (RENAME_NOREPLACE | RENAME_EXCHANGE)));
		error = xfs_rename_alloc_whiteout(target_dp, &wip);
		if (error)
			return error;

		/* setup target dirent info as whiteout */
		src_name->type = XFS_DIR3_FT_CHRDEV;
	}

	xfs_sort_for_rename(src_dp, target_dp, src_ip, target_ip, wip,
				inodes, &num_inodes);

	spaceres = XFS_RENAME_SPACE_RES(mp, target_name->len);
	error = xfs_trans_alloc(mp, &M_RES(mp)->tr_rename, spaceres, 0, 0, &tp);
	if (error == -ENOSPC) {
		spaceres = 0;
		error = xfs_trans_alloc(mp, &M_RES(mp)->tr_rename, 0, 0, 0,
				&tp);
	}
	if (error)
		goto out_release_wip;

	/*
	 * Attach the dquots to the inodes
	 */
	error = xfs_qm_vop_rename_dqattach(inodes);
	if (error)
		goto out_trans_cancel;

	/*
	 * Lock all the participating inodes. Depending upon whether
	 * the target_name exists in the target directory, and
	 * whether the target directory is the same as the source
	 * directory, we can lock from 2 to 4 inodes.
	 */
	xfs_lock_inodes(inodes, num_inodes, XFS_ILOCK_EXCL);

	/*
	 * Join all the inodes to the transaction. From this point on,
	 * we can rely on either trans_commit or trans_cancel to unlock
	 * them.
	 */
	xfs_trans_ijoin(tp, src_dp, XFS_ILOCK_EXCL);
	if (new_parent)
		xfs_trans_ijoin(tp, target_dp, XFS_ILOCK_EXCL);
	xfs_trans_ijoin(tp, src_ip, XFS_ILOCK_EXCL);
	if (target_ip)
		xfs_trans_ijoin(tp, target_ip, XFS_ILOCK_EXCL);
	if (wip)
		xfs_trans_ijoin(tp, wip, XFS_ILOCK_EXCL);

	/*
	 * If we are using project inheritance, we only allow renames
	 * into our tree when the project IDs are the same; else the
	 * tree quota mechanism would be circumvented.
	 */
	if (unlikely((target_dp->i_d.di_flags & XFS_DIFLAG_PROJINHERIT) &&
		     target_dp->i_d.di_projid != src_ip->i_d.di_projid)) {
		error = -EXDEV;
		goto out_trans_cancel;
	}

<<<<<<< HEAD
	xfs_defer_init(&dfops, &first_block);

=======
>>>>>>> 24b8d41d
	/* RENAME_EXCHANGE is unique from here on. */
	if (flags & RENAME_EXCHANGE)
		return xfs_cross_rename(tp, src_dp, src_name, src_ip,
					target_dp, target_name, target_ip,
<<<<<<< HEAD
					&dfops, &first_block, spaceres);
=======
					spaceres);
>>>>>>> 24b8d41d

	/*
	 * Check for expected errors before we dirty the transaction
	 * so we can return an error without a transaction abort.
	 */
	if (target_ip == NULL) {
		/*
		 * If there's no space reservation, check the entry will
		 * fit before actually inserting it.
		 */
		if (!spaceres) {
			error = xfs_dir_canenter(tp, target_dp, target_name);
			if (error)
				goto out_trans_cancel;
		}
	} else {
		/*
		 * If target exists and it's a directory, check that whether
		 * it can be destroyed.
		 */
		if (S_ISDIR(VFS_I(target_ip)->i_mode) &&
		    (!xfs_dir_isempty(target_ip) ||
		     (VFS_I(target_ip)->i_nlink > 2))) {
			error = -EEXIST;
			goto out_trans_cancel;
		}
	}

	/*
	 * Directory entry creation below may acquire the AGF. Remove
	 * the whiteout from the unlinked list first to preserve correct
	 * AGI/AGF locking order. This dirties the transaction so failures
	 * after this point will abort and log recovery will clean up the
	 * mess.
	 *
	 * For whiteouts, we need to bump the link count on the whiteout
	 * inode. After this point, we have a real link, clear the tmpfile
	 * state flag from the inode so it doesn't accidentally get misused
	 * in future.
	 */
	if (wip) {
		ASSERT(VFS_I(wip)->i_nlink == 0);
		error = xfs_iunlink_remove(tp, wip);
		if (error)
			goto out_trans_cancel;

		xfs_bumplink(tp, wip);
		VFS_I(wip)->i_state &= ~I_LINKABLE;
	}

	/*
	 * Set up the target.
	 */
	if (target_ip == NULL) {
		/*
		 * If target does not exist and the rename crosses
		 * directories, adjust the target directory link count
		 * to account for the ".." reference from the new entry.
		 */
		error = xfs_dir_createname(tp, target_dp, target_name,
<<<<<<< HEAD
						src_ip->i_ino, &first_block,
						&dfops, spaceres);
=======
					   src_ip->i_ino, spaceres);
>>>>>>> 24b8d41d
		if (error)
			goto out_trans_cancel;

		xfs_trans_ichgtime(tp, target_dp,
					XFS_ICHGTIME_MOD | XFS_ICHGTIME_CHG);

		if (new_parent && src_is_directory) {
			xfs_bumplink(tp, target_dp);
		}
	} else { /* target_ip != NULL */
		/*
		 * Link the source inode under the target name.
		 * If the source inode is a directory and we are moving
		 * it across directories, its ".." entry will be
		 * inconsistent until we replace that down below.
		 *
		 * In case there is already an entry with the same
		 * name at the destination directory, remove it first.
		 */

		/*
		 * Check whether the replace operation will need to allocate
		 * blocks.  This happens when the shortform directory lacks
		 * space and we have to convert it to a block format directory.
		 * When more blocks are necessary, we must lock the AGI first
		 * to preserve locking order (AGI -> AGF).
		 */
		if (xfs_dir2_sf_replace_needblock(target_dp, src_ip->i_ino)) {
			error = xfs_read_agi(mp, tp,
					XFS_INO_TO_AGNO(mp, target_ip->i_ino),
					&agibp);
			if (error)
				goto out_trans_cancel;
		}

		error = xfs_dir_replace(tp, target_dp, target_name,
<<<<<<< HEAD
					src_ip->i_ino,
					&first_block, &dfops, spaceres);
=======
					src_ip->i_ino, spaceres);
>>>>>>> 24b8d41d
		if (error)
			goto out_trans_cancel;

		xfs_trans_ichgtime(tp, target_dp,
					XFS_ICHGTIME_MOD | XFS_ICHGTIME_CHG);

		/*
		 * Decrement the link count on the target since the target
		 * dir no longer points to it.
		 */
		error = xfs_droplink(tp, target_ip);
		if (error)
			goto out_trans_cancel;

		if (src_is_directory) {
			/*
			 * Drop the link from the old "." entry.
			 */
			error = xfs_droplink(tp, target_ip);
			if (error)
				goto out_trans_cancel;
		}
	} /* target_ip != NULL */

	/*
	 * Remove the source.
	 */
	if (new_parent && src_is_directory) {
		/*
		 * Rewrite the ".." entry to point to the new
		 * directory.
		 */
		error = xfs_dir_replace(tp, src_ip, &xfs_name_dotdot,
<<<<<<< HEAD
					target_dp->i_ino,
					&first_block, &dfops, spaceres);
=======
					target_dp->i_ino, spaceres);
>>>>>>> 24b8d41d
		ASSERT(error != -EEXIST);
		if (error)
			goto out_trans_cancel;
	}

	/*
	 * We always want to hit the ctime on the source inode.
	 *
	 * This isn't strictly required by the standards since the source
	 * inode isn't really being changed, but old unix file systems did
	 * it and some incremental backup programs won't work without it.
	 */
	xfs_trans_ichgtime(tp, src_ip, XFS_ICHGTIME_CHG);
	xfs_trans_log_inode(tp, src_ip, XFS_ILOG_CORE);

	/*
	 * Adjust the link count on src_dp.  This is necessary when
	 * renaming a directory, either within one parent when
	 * the target existed, or across two parent directories.
	 */
	if (src_is_directory && (new_parent || target_ip != NULL)) {

		/*
		 * Decrement link count on src_directory since the
		 * entry that's moved no longer points to it.
		 */
		error = xfs_droplink(tp, src_dp);
		if (error)
			goto out_trans_cancel;
	}

	/*
	 * For whiteouts, we only need to update the source dirent with the
	 * inode number of the whiteout inode rather than removing it
	 * altogether.
	 */
	if (wip) {
		error = xfs_dir_replace(tp, src_dp, src_name, wip->i_ino,
<<<<<<< HEAD
					&first_block, &dfops, spaceres);
	} else
		error = xfs_dir_removename(tp, src_dp, src_name, src_ip->i_ino,
					   &first_block, &dfops, spaceres);
=======
					spaceres);
	} else
		error = xfs_dir_removename(tp, src_dp, src_name, src_ip->i_ino,
					   spaceres);
>>>>>>> 24b8d41d
	if (error)
		goto out_trans_cancel;

	xfs_trans_ichgtime(tp, src_dp, XFS_ICHGTIME_MOD | XFS_ICHGTIME_CHG);
	xfs_trans_log_inode(tp, src_dp, XFS_ILOG_CORE);
	if (new_parent)
		xfs_trans_log_inode(tp, target_dp, XFS_ILOG_CORE);

<<<<<<< HEAD
	error = xfs_finish_rename(tp, &dfops);
=======
	error = xfs_finish_rename(tp);
>>>>>>> 24b8d41d
	if (wip)
		xfs_irele(wip);
	return error;

<<<<<<< HEAD
out_bmap_cancel:
	xfs_defer_cancel(&dfops);
=======
>>>>>>> 24b8d41d
out_trans_cancel:
	xfs_trans_cancel(tp);
out_release_wip:
	if (wip)
		xfs_irele(wip);
	return error;
}

<<<<<<< HEAD
STATIC int
xfs_iflush_cluster(
	struct xfs_inode	*ip,
	struct xfs_buf		*bp)
{
	struct xfs_mount	*mp = ip->i_mount;
	struct xfs_perag	*pag;
	unsigned long		first_index, mask;
	unsigned long		inodes_per_cluster;
	int			cilist_size;
	struct xfs_inode	**cilist;
	struct xfs_inode	*cip;
	int			nr_found;
	int			clcount = 0;
	int			bufwasdelwri;
	int			i;

	pag = xfs_perag_get(mp, XFS_INO_TO_AGNO(mp, ip->i_ino));

	inodes_per_cluster = mp->m_inode_cluster_size >> mp->m_sb.sb_inodelog;
	cilist_size = inodes_per_cluster * sizeof(xfs_inode_t *);
	cilist = kmem_alloc(cilist_size, KM_MAYFAIL|KM_NOFS);
	if (!cilist)
		goto out_put;

	mask = ~(((mp->m_inode_cluster_size >> mp->m_sb.sb_inodelog)) - 1);
	first_index = XFS_INO_TO_AGINO(mp, ip->i_ino) & mask;
	rcu_read_lock();
	/* really need a gang lookup range call here */
	nr_found = radix_tree_gang_lookup(&pag->pag_ici_root, (void**)cilist,
					first_index, inodes_per_cluster);
	if (nr_found == 0)
		goto out_free;

	for (i = 0; i < nr_found; i++) {
		cip = cilist[i];
		if (cip == ip)
			continue;

		/*
		 * because this is an RCU protected lookup, we could find a
		 * recently freed or even reallocated inode during the lookup.
		 * We need to check under the i_flags_lock for a valid inode
		 * here. Skip it if it is not valid or the wrong inode.
		 */
		spin_lock(&cip->i_flags_lock);
		if (!cip->i_ino ||
		    __xfs_iflags_test(cip, XFS_ISTALE)) {
			spin_unlock(&cip->i_flags_lock);
			continue;
		}

		/*
		 * Once we fall off the end of the cluster, no point checking
		 * any more inodes in the list because they will also all be
		 * outside the cluster.
		 */
		if ((XFS_INO_TO_AGINO(mp, cip->i_ino) & mask) != first_index) {
			spin_unlock(&cip->i_flags_lock);
			break;
		}
		spin_unlock(&cip->i_flags_lock);

		/*
		 * Do an un-protected check to see if the inode is dirty and
		 * is a candidate for flushing.  These checks will be repeated
		 * later after the appropriate locks are acquired.
		 */
		if (xfs_inode_clean(cip) && xfs_ipincount(cip) == 0)
			continue;

		/*
		 * Try to get locks.  If any are unavailable or it is pinned,
		 * then this inode cannot be flushed and is skipped.
		 */

		if (!xfs_ilock_nowait(cip, XFS_ILOCK_SHARED))
			continue;
		if (!xfs_iflock_nowait(cip)) {
			xfs_iunlock(cip, XFS_ILOCK_SHARED);
			continue;
		}
		if (xfs_ipincount(cip)) {
			xfs_ifunlock(cip);
			xfs_iunlock(cip, XFS_ILOCK_SHARED);
			continue;
		}


		/*
		 * Check the inode number again, just to be certain we are not
		 * racing with freeing in xfs_reclaim_inode(). See the comments
		 * in that function for more information as to why the initial
		 * check is not sufficient.
		 */
		if (!cip->i_ino) {
			xfs_ifunlock(cip);
			xfs_iunlock(cip, XFS_ILOCK_SHARED);
			continue;
		}

		/*
		 * arriving here means that this inode can be flushed.  First
		 * re-check that it's dirty before flushing.
		 */
		if (!xfs_inode_clean(cip)) {
			int	error;
			error = xfs_iflush_int(cip, bp);
			if (error) {
				xfs_iunlock(cip, XFS_ILOCK_SHARED);
				goto cluster_corrupt_out;
			}
			clcount++;
		} else {
			xfs_ifunlock(cip);
		}
		xfs_iunlock(cip, XFS_ILOCK_SHARED);
	}

	if (clcount) {
		XFS_STATS_INC(mp, xs_icluster_flushcnt);
		XFS_STATS_ADD(mp, xs_icluster_flushinode, clcount);
	}

out_free:
	rcu_read_unlock();
	kmem_free(cilist);
out_put:
	xfs_perag_put(pag);
	return 0;


cluster_corrupt_out:
	/*
	 * Corruption detected in the clustering loop.  Invalidate the
	 * inode buffer and shut down the filesystem.
	 */
	rcu_read_unlock();
	/*
	 * Clean up the buffer.  If it was delwri, just release it --
	 * brelse can handle it with no problems.  If not, shut down the
	 * filesystem before releasing the buffer.
	 */
	bufwasdelwri = (bp->b_flags & _XBF_DELWRI_Q);
	if (bufwasdelwri)
		xfs_buf_relse(bp);

	xfs_force_shutdown(mp, SHUTDOWN_CORRUPT_INCORE);

	if (!bufwasdelwri) {
		/*
		 * Just like incore_relse: if we have b_iodone functions,
		 * mark the buffer as an error and call them.  Otherwise
		 * mark it as stale and brelse.
		 */
		if (bp->b_iodone) {
			bp->b_flags &= ~XBF_DONE;
			xfs_buf_stale(bp);
			xfs_buf_ioerror(bp, -EIO);
			xfs_buf_ioend(bp);
		} else {
			xfs_buf_stale(bp);
			xfs_buf_relse(bp);
		}
	}

	/*
	 * Unlocks the flush lock
	 */
	xfs_iflush_abort(cip, false);
	kmem_free(cilist);
	xfs_perag_put(pag);
	return -EFSCORRUPTED;
}

/*
 * Flush dirty inode metadata into the backing buffer.
 *
 * The caller must have the inode lock and the inode flush lock held.  The
 * inode lock will still be held upon return to the caller, and the inode
 * flush lock will be released after the inode has reached the disk.
 *
 * The caller must write out the buffer returned in *bpp and release it.
 */
int
xfs_iflush(
	struct xfs_inode	*ip,
	struct xfs_buf		**bpp)
{
	struct xfs_mount	*mp = ip->i_mount;
	struct xfs_buf		*bp = NULL;
	struct xfs_dinode	*dip;
	int			error;

	XFS_STATS_INC(mp, xs_iflush_count);

	ASSERT(xfs_isilocked(ip, XFS_ILOCK_EXCL|XFS_ILOCK_SHARED));
	ASSERT(xfs_isiflocked(ip));
	ASSERT(ip->i_d.di_format != XFS_DINODE_FMT_BTREE ||
	       ip->i_d.di_nextents > XFS_IFORK_MAXEXT(ip, XFS_DATA_FORK));

	*bpp = NULL;

	xfs_iunpin_wait(ip);

	/*
	 * For stale inodes we cannot rely on the backing buffer remaining
	 * stale in cache for the remaining life of the stale inode and so
	 * xfs_imap_to_bp() below may give us a buffer that no longer contains
	 * inodes below. We have to check this after ensuring the inode is
	 * unpinned so that it is safe to reclaim the stale inode after the
	 * flush call.
	 */
	if (xfs_iflags_test(ip, XFS_ISTALE)) {
		xfs_ifunlock(ip);
		return 0;
	}

	/*
	 * This may have been unpinned because the filesystem is shutting
	 * down forcibly. If that's the case we must not write this inode
	 * to disk, because the log record didn't make it to disk.
	 *
	 * We also have to remove the log item from the AIL in this case,
	 * as we wait for an empty AIL as part of the unmount process.
	 */
	if (XFS_FORCED_SHUTDOWN(mp)) {
		error = -EIO;
		goto abort_out;
	}

	/*
	 * Get the buffer containing the on-disk inode. We are doing a try-lock
	 * operation here, so we may get  an EAGAIN error. In that case, we
	 * simply want to return with the inode still dirty.
	 *
	 * If we get any other error, we effectively have a corruption situation
	 * and we cannot flush the inode, so we treat it the same as failing
	 * xfs_iflush_int().
	 */
	error = xfs_imap_to_bp(mp, NULL, &ip->i_imap, &dip, &bp, XBF_TRYLOCK,
			       0);
	if (error == -EAGAIN) {
		xfs_ifunlock(ip);
		return error;
	}
	if (error)
		goto corrupt_out;

	/*
	 * First flush out the inode that xfs_iflush was called with.
	 */
	error = xfs_iflush_int(ip, bp);
	if (error)
		goto corrupt_out;

	/*
	 * If the buffer is pinned then push on the log now so we won't
	 * get stuck waiting in the write for too long.
	 */
	if (xfs_buf_ispinned(bp))
		xfs_log_force(mp, 0);

	/*
	 * inode clustering:
	 * see if other inodes can be gathered into this write
	 */
	error = xfs_iflush_cluster(ip, bp);
	if (error)
		goto cluster_corrupt_out;

	*bpp = bp;
	return 0;

corrupt_out:
	if (bp)
		xfs_buf_relse(bp);
	xfs_force_shutdown(mp, SHUTDOWN_CORRUPT_INCORE);
cluster_corrupt_out:
	error = -EFSCORRUPTED;
abort_out:
	/*
	 * Unlocks the flush lock
	 */
	xfs_iflush_abort(ip, false);
	return error;
}

STATIC int
xfs_iflush_int(
	struct xfs_inode	*ip,
=======
static int
xfs_iflush(
	struct xfs_inode	*ip,
>>>>>>> 24b8d41d
	struct xfs_buf		*bp)
{
	struct xfs_inode_log_item *iip = ip->i_itemp;
	struct xfs_dinode	*dip;
	struct xfs_mount	*mp = ip->i_mount;
	int			error;

	ASSERT(xfs_isilocked(ip, XFS_ILOCK_EXCL|XFS_ILOCK_SHARED));
	ASSERT(xfs_iflags_test(ip, XFS_IFLUSHING));
	ASSERT(ip->i_df.if_format != XFS_DINODE_FMT_BTREE ||
	       ip->i_df.if_nextents > XFS_IFORK_MAXEXT(ip, XFS_DATA_FORK));
	ASSERT(iip->ili_item.li_buf == bp);

	dip = xfs_buf_offset(bp, ip->i_imap.im_boffset);

	/*
	 * We don't flush the inode if any of the following checks fail, but we
	 * do still update the log item and attach to the backing buffer as if
	 * the flush happened. This is a formality to facilitate predictable
	 * error handling as the caller will shutdown and fail the buffer.
	 */
	error = -EFSCORRUPTED;
	if (XFS_TEST_ERROR(dip->di_magic != cpu_to_be16(XFS_DINODE_MAGIC),
			       mp, XFS_ERRTAG_IFLUSH_1)) {
		xfs_alert_tag(mp, XFS_PTAG_IFLUSH,
			"%s: Bad inode %Lu magic number 0x%x, ptr "PTR_FMT,
			__func__, ip->i_ino, be16_to_cpu(dip->di_magic), dip);
		goto flush_out;
	}
	if (S_ISREG(VFS_I(ip)->i_mode)) {
		if (XFS_TEST_ERROR(
		    ip->i_df.if_format != XFS_DINODE_FMT_EXTENTS &&
		    ip->i_df.if_format != XFS_DINODE_FMT_BTREE,
		    mp, XFS_ERRTAG_IFLUSH_3)) {
			xfs_alert_tag(mp, XFS_PTAG_IFLUSH,
				"%s: Bad regular inode %Lu, ptr "PTR_FMT,
				__func__, ip->i_ino, ip);
			goto flush_out;
		}
	} else if (S_ISDIR(VFS_I(ip)->i_mode)) {
		if (XFS_TEST_ERROR(
		    ip->i_df.if_format != XFS_DINODE_FMT_EXTENTS &&
		    ip->i_df.if_format != XFS_DINODE_FMT_BTREE &&
		    ip->i_df.if_format != XFS_DINODE_FMT_LOCAL,
		    mp, XFS_ERRTAG_IFLUSH_4)) {
			xfs_alert_tag(mp, XFS_PTAG_IFLUSH,
				"%s: Bad directory inode %Lu, ptr "PTR_FMT,
				__func__, ip->i_ino, ip);
			goto flush_out;
		}
	}
	if (XFS_TEST_ERROR(ip->i_df.if_nextents + xfs_ifork_nextents(ip->i_afp) >
				ip->i_d.di_nblocks, mp, XFS_ERRTAG_IFLUSH_5)) {
		xfs_alert_tag(mp, XFS_PTAG_IFLUSH,
			"%s: detected corrupt incore inode %Lu, "
			"total extents = %d, nblocks = %Ld, ptr "PTR_FMT,
			__func__, ip->i_ino,
			ip->i_df.if_nextents + xfs_ifork_nextents(ip->i_afp),
			ip->i_d.di_nblocks, ip);
		goto flush_out;
	}
	if (XFS_TEST_ERROR(ip->i_d.di_forkoff > mp->m_sb.sb_inodesize,
				mp, XFS_ERRTAG_IFLUSH_6)) {
		xfs_alert_tag(mp, XFS_PTAG_IFLUSH,
			"%s: bad inode %Lu, forkoff 0x%x, ptr "PTR_FMT,
			__func__, ip->i_ino, ip->i_d.di_forkoff, ip);
		goto flush_out;
	}

	/*
	 * Inode item log recovery for v2 inodes are dependent on the
	 * di_flushiter count for correct sequencing. We bump the flush
	 * iteration count so we can detect flushes which postdate a log record
	 * during recovery. This is redundant as we now log every change and
	 * hence this can't happen but we need to still do it to ensure
	 * backwards compatibility with old kernels that predate logging all
	 * inode changes.
	 */
	if (!xfs_sb_version_has_v3inode(&mp->m_sb))
		ip->i_d.di_flushiter++;

	/*
	 * If there are inline format data / attr forks attached to this inode,
	 * make sure they are not corrupt.
	 */
	if (ip->i_df.if_format == XFS_DINODE_FMT_LOCAL &&
	    xfs_ifork_verify_local_data(ip))
		goto flush_out;
	if (ip->i_afp && ip->i_afp->if_format == XFS_DINODE_FMT_LOCAL &&
	    xfs_ifork_verify_local_attr(ip))
		goto flush_out;

	/*
	 * Copy the dirty parts of the inode into the on-disk inode.  We always
	 * copy out the core of the inode, because if the inode is dirty at all
	 * the core must be.
	 */
	xfs_inode_to_disk(ip, dip, iip->ili_item.li_lsn);

	/* Wrap, we never let the log put out DI_MAX_FLUSH */
	if (ip->i_d.di_flushiter == DI_MAX_FLUSH)
		ip->i_d.di_flushiter = 0;

	xfs_iflush_fork(ip, dip, iip, XFS_DATA_FORK);
	if (XFS_IFORK_Q(ip))
		xfs_iflush_fork(ip, dip, iip, XFS_ATTR_FORK);

	/*
	 * We've recorded everything logged in the inode, so we'd like to clear
	 * the ili_fields bits so we don't log and flush things unnecessarily.
	 * However, we can't stop logging all this information until the data
	 * we've copied into the disk buffer is written to disk.  If we did we
	 * might overwrite the copy of the inode in the log with all the data
	 * after re-logging only part of it, and in the face of a crash we
	 * wouldn't have all the data we need to recover.
	 *
	 * What we do is move the bits to the ili_last_fields field.  When
	 * logging the inode, these bits are moved back to the ili_fields field.
	 * In the xfs_buf_inode_iodone() routine we clear ili_last_fields, since
	 * we know that the information those bits represent is permanently on
	 * disk.  As long as the flush completes before the inode is logged
	 * again, then both ili_fields and ili_last_fields will be cleared.
	 */
	error = 0;
flush_out:
	spin_lock(&iip->ili_lock);
	iip->ili_last_fields = iip->ili_fields;
	iip->ili_fields = 0;
	iip->ili_fsync_fields = 0;
	spin_unlock(&iip->ili_lock);

	/*
	 * Store the current LSN of the inode so that we can tell whether the
	 * item has moved in the AIL from xfs_buf_inode_iodone().
	 */
	xfs_trans_ail_copy_lsn(mp->m_ail, &iip->ili_flush_lsn,
				&iip->ili_item.li_lsn);

	/* generate the checksum. */
	xfs_dinode_calc_crc(mp, dip);
	return error;
}

/*
 * Non-blocking flush of dirty inode metadata into the backing buffer.
 *
 * The caller must have a reference to the inode and hold the cluster buffer
 * locked. The function will walk across all the inodes on the cluster buffer it
 * can find and lock without blocking, and flush them to the cluster buffer.
 *
 * On successful flushing of at least one inode, the caller must write out the
 * buffer and release it. If no inodes are flushed, -EAGAIN will be returned and
 * the caller needs to release the buffer. On failure, the filesystem will be
 * shut down, the buffer will have been unlocked and released, and EFSCORRUPTED
 * will be returned.
 */
int
xfs_iflush_cluster(
	struct xfs_buf		*bp)
{
	struct xfs_mount	*mp = bp->b_mount;
	struct xfs_log_item	*lip, *n;
	struct xfs_inode	*ip;
	struct xfs_inode_log_item *iip;
	int			clcount = 0;
	int			error = 0;

	/*
	 * We must use the safe variant here as on shutdown xfs_iflush_abort()
	 * can remove itself from the list.
	 */
	list_for_each_entry_safe(lip, n, &bp->b_li_list, li_bio_list) {
		iip = (struct xfs_inode_log_item *)lip;
		ip = iip->ili_inode;

		/*
		 * Quick and dirty check to avoid locks if possible.
		 */
		if (__xfs_iflags_test(ip, XFS_IRECLAIM | XFS_IFLUSHING))
			continue;
		if (xfs_ipincount(ip))
			continue;

		/*
		 * The inode is still attached to the buffer, which means it is
		 * dirty but reclaim might try to grab it. Check carefully for
		 * that, and grab the ilock while still holding the i_flags_lock
		 * to guarantee reclaim will not be able to reclaim this inode
		 * once we drop the i_flags_lock.
		 */
		spin_lock(&ip->i_flags_lock);
		ASSERT(!__xfs_iflags_test(ip, XFS_ISTALE));
		if (__xfs_iflags_test(ip, XFS_IRECLAIM | XFS_IFLUSHING)) {
			spin_unlock(&ip->i_flags_lock);
			continue;
		}

		/*
		 * ILOCK will pin the inode against reclaim and prevent
		 * concurrent transactions modifying the inode while we are
		 * flushing the inode. If we get the lock, set the flushing
		 * state before we drop the i_flags_lock.
		 */
		if (!xfs_ilock_nowait(ip, XFS_ILOCK_SHARED)) {
			spin_unlock(&ip->i_flags_lock);
			continue;
		}
		__xfs_iflags_set(ip, XFS_IFLUSHING);
		spin_unlock(&ip->i_flags_lock);

		/*
		 * Abort flushing this inode if we are shut down because the
		 * inode may not currently be in the AIL. This can occur when
		 * log I/O failure unpins the inode without inserting into the
		 * AIL, leaving a dirty/unpinned inode attached to the buffer
		 * that otherwise looks like it should be flushed.
		 */
		if (XFS_FORCED_SHUTDOWN(mp)) {
			xfs_iunpin_wait(ip);
			xfs_iflush_abort(ip);
			xfs_iunlock(ip, XFS_ILOCK_SHARED);
			error = -EIO;
			continue;
		}

		/* don't block waiting on a log force to unpin dirty inodes */
		if (xfs_ipincount(ip)) {
			xfs_iflags_clear(ip, XFS_IFLUSHING);
			xfs_iunlock(ip, XFS_ILOCK_SHARED);
			continue;
		}

		if (!xfs_inode_clean(ip))
			error = xfs_iflush(ip, bp);
		else
			xfs_iflags_clear(ip, XFS_IFLUSHING);
		xfs_iunlock(ip, XFS_ILOCK_SHARED);
		if (error)
			break;
		clcount++;
	}

	if (error) {
		bp->b_flags |= XBF_ASYNC;
		xfs_buf_ioend_fail(bp);
		xfs_force_shutdown(mp, SHUTDOWN_CORRUPT_INCORE);
		return error;
	}

	if (!clcount)
		return -EAGAIN;

	XFS_STATS_INC(mp, xs_icluster_flushcnt);
	XFS_STATS_ADD(mp, xs_icluster_flushinode, clcount);
	return 0;

}

/* Release an inode. */
void
xfs_irele(
	struct xfs_inode	*ip)
{
	trace_xfs_irele(ip, _RET_IP_);
	iput(VFS_I(ip));
}

/*
 * Ensure all commited transactions touching the inode are written to the log.
 */
int
xfs_log_force_inode(
	struct xfs_inode	*ip)
{
	xfs_lsn_t		lsn = 0;

	xfs_ilock(ip, XFS_ILOCK_SHARED);
	if (xfs_ipincount(ip))
		lsn = ip->i_itemp->ili_last_lsn;
	xfs_iunlock(ip, XFS_ILOCK_SHARED);

	if (!lsn)
		return 0;
	return xfs_log_force_lsn(ip->i_mount, lsn, XFS_LOG_SYNC, NULL);
}

/*
 * Grab the exclusive iolock for a data copy from src to dest, making sure to
 * abide vfs locking order (lowest pointer value goes first) and breaking the
 * layout leases before proceeding.  The loop is needed because we cannot call
 * the blocking break_layout() with the iolocks held, and therefore have to
 * back out both locks.
 */
static int
xfs_iolock_two_inodes_and_break_layout(
	struct inode		*src,
	struct inode		*dest)
{
	int			error;

	if (src > dest)
		swap(src, dest);

retry:
	/* Wait to break both inodes' layouts before we start locking. */
	error = break_layout(src, true);
	if (error)
		return error;
	if (src != dest) {
		error = break_layout(dest, true);
		if (error)
			return error;
	}

	/* Lock one inode and make sure nobody got in and leased it. */
	inode_lock(src);
	error = break_layout(src, false);
	if (error) {
		inode_unlock(src);
		if (error == -EWOULDBLOCK)
			goto retry;
		return error;
	}

	if (src == dest)
		return 0;

	/* Lock the other inode and make sure nobody got in and leased it. */
	inode_lock_nested(dest, I_MUTEX_NONDIR2);
	error = break_layout(dest, false);
	if (error) {
		inode_unlock(src);
		inode_unlock(dest);
		if (error == -EWOULDBLOCK)
			goto retry;
		return error;
	}

	return 0;
}

/*
 * Lock two inodes so that userspace cannot initiate I/O via file syscalls or
 * mmap activity.
 */
int
xfs_ilock2_io_mmap(
	struct xfs_inode	*ip1,
	struct xfs_inode	*ip2)
{
	int			ret;

	ret = xfs_iolock_two_inodes_and_break_layout(VFS_I(ip1), VFS_I(ip2));
	if (ret)
		return ret;
	if (ip1 == ip2)
		xfs_ilock(ip1, XFS_MMAPLOCK_EXCL);
	else
		xfs_lock_two_inodes(ip1, XFS_MMAPLOCK_EXCL,
				    ip2, XFS_MMAPLOCK_EXCL);
	return 0;
}

/* Unlock both inodes to allow IO and mmap activity. */
void
xfs_iunlock2_io_mmap(
	struct xfs_inode	*ip1,
	struct xfs_inode	*ip2)
{
	bool			same_inode = (ip1 == ip2);

	xfs_iunlock(ip2, XFS_MMAPLOCK_EXCL);
	if (!same_inode)
		xfs_iunlock(ip1, XFS_MMAPLOCK_EXCL);
	inode_unlock(VFS_I(ip2));
	if (!same_inode)
		inode_unlock(VFS_I(ip1));
}<|MERGE_RESOLUTION|>--- conflicted
+++ resolved
@@ -884,20 +884,11 @@
 	ip->i_d.di_dmstate = 0;
 	ip->i_d.di_flags = 0;
 
-<<<<<<< HEAD
-	if (ip->i_d.di_version == 3) {
-		inode->i_version = 1;
-		ip->i_d.di_flags2 = 0;
-		ip->i_d.di_cowextsize = 0;
-		ip->i_d.di_crtime.t_sec = (__int32_t)tv.tv_sec;
-		ip->i_d.di_crtime.t_nsec = (__int32_t)tv.tv_nsec;
-=======
 	if (xfs_sb_version_has_v3inode(&mp->m_sb)) {
 		inode_set_iversion(inode, 1);
 		ip->i_d.di_flags2 = mp->m_ino_geo.new_diflags2;
 		ip->i_d.di_cowextsize = 0;
 		ip->i_d.di_crtime = tv;
->>>>>>> 24b8d41d
 	}
 
 	flags = XFS_ILOG_CORE;
@@ -912,66 +903,10 @@
 		break;
 	case S_IFREG:
 	case S_IFDIR:
-<<<<<<< HEAD
-		if (pip && (pip->i_d.di_flags & XFS_DIFLAG_ANY)) {
-			uint64_t	di_flags2 = 0;
-			uint		di_flags = 0;
-
-			if (S_ISDIR(mode)) {
-				if (pip->i_d.di_flags & XFS_DIFLAG_RTINHERIT)
-					di_flags |= XFS_DIFLAG_RTINHERIT;
-				if (pip->i_d.di_flags & XFS_DIFLAG_EXTSZINHERIT) {
-					di_flags |= XFS_DIFLAG_EXTSZINHERIT;
-					ip->i_d.di_extsize = pip->i_d.di_extsize;
-				}
-				if (pip->i_d.di_flags & XFS_DIFLAG_PROJINHERIT)
-					di_flags |= XFS_DIFLAG_PROJINHERIT;
-			} else if (S_ISREG(mode)) {
-				if (pip->i_d.di_flags & XFS_DIFLAG_RTINHERIT)
-					di_flags |= XFS_DIFLAG_REALTIME;
-				if (pip->i_d.di_flags & XFS_DIFLAG_EXTSZINHERIT) {
-					di_flags |= XFS_DIFLAG_EXTSIZE;
-					ip->i_d.di_extsize = pip->i_d.di_extsize;
-				}
-			}
-			if ((pip->i_d.di_flags & XFS_DIFLAG_NOATIME) &&
-			    xfs_inherit_noatime)
-				di_flags |= XFS_DIFLAG_NOATIME;
-			if ((pip->i_d.di_flags & XFS_DIFLAG_NODUMP) &&
-			    xfs_inherit_nodump)
-				di_flags |= XFS_DIFLAG_NODUMP;
-			if ((pip->i_d.di_flags & XFS_DIFLAG_SYNC) &&
-			    xfs_inherit_sync)
-				di_flags |= XFS_DIFLAG_SYNC;
-			if ((pip->i_d.di_flags & XFS_DIFLAG_NOSYMLINKS) &&
-			    xfs_inherit_nosymlinks)
-				di_flags |= XFS_DIFLAG_NOSYMLINKS;
-			if ((pip->i_d.di_flags & XFS_DIFLAG_NODEFRAG) &&
-			    xfs_inherit_nodefrag)
-				di_flags |= XFS_DIFLAG_NODEFRAG;
-			if (pip->i_d.di_flags & XFS_DIFLAG_FILESTREAM)
-				di_flags |= XFS_DIFLAG_FILESTREAM;
-			if (pip->i_d.di_flags2 & XFS_DIFLAG2_DAX)
-				di_flags2 |= XFS_DIFLAG2_DAX;
-
-			ip->i_d.di_flags |= di_flags;
-			ip->i_d.di_flags2 |= di_flags2;
-		}
-		if (pip &&
-		    (pip->i_d.di_flags2 & XFS_DIFLAG2_ANY) &&
-		    pip->i_d.di_version == 3 &&
-		    ip->i_d.di_version == 3) {
-			if (pip->i_d.di_flags2 & XFS_DIFLAG2_COWEXTSIZE) {
-				ip->i_d.di_flags2 |= XFS_DIFLAG2_COWEXTSIZE;
-				ip->i_d.di_cowextsize = pip->i_d.di_cowextsize;
-			}
-		}
-=======
 		if (pip && (pip->i_d.di_flags & XFS_DIFLAG_ANY))
 			xfs_inode_inherit_flags(ip, pip);
 		if (pip && (pip->i_d.di_flags2 & XFS_DIFLAG2_ANY))
 			xfs_inode_inherit_flags2(ip, pip);
->>>>>>> 24b8d41d
 		/* FALLTHROUGH */
 	case S_IFLNK:
 		ip->i_df.if_format = XFS_DINODE_FMT_EXTENTS;
@@ -1091,13 +1026,7 @@
 			tp->t_flags &= ~(XFS_TRANS_DQ_DIRTY);
 		}
 
-<<<<<<< HEAD
-		code = xfs_trans_roll(&tp, NULL);
-		if (committed != NULL)
-			*committed = 1;
-=======
 		code = xfs_trans_roll(&tp);
->>>>>>> 24b8d41d
 
 		/*
 		 * Re-attach the quota info that we detached from prev trx.
@@ -1166,11 +1095,7 @@
 /*
  * Increment the link count on an inode & log the change.
  */
-<<<<<<< HEAD
-static int
-=======
 static void
->>>>>>> 24b8d41d
 xfs_bumplink(
 	xfs_trans_t *tp,
 	xfs_inode_t *ip)
@@ -1194,11 +1119,6 @@
 	struct xfs_inode	*ip = NULL;
 	struct xfs_trans	*tp = NULL;
 	int			error;
-<<<<<<< HEAD
-	struct xfs_defer_ops	dfops;
-	xfs_fsblock_t		first_block;
-=======
->>>>>>> 24b8d41d
 	bool                    unlock_dp_on_error = false;
 	prid_t			prid;
 	struct xfs_dquot	*udqp = NULL;
@@ -1242,14 +1162,6 @@
 		/* flush outstanding delalloc blocks and retry */
 		xfs_flush_inodes(mp);
 		error = xfs_trans_alloc(mp, tres, resblks, 0, 0, &tp);
-<<<<<<< HEAD
-	}
-	if (error == -ENOSPC) {
-		/* No space at all so try a "no-allocation" reservation */
-		resblks = 0;
-		error = xfs_trans_alloc(mp, tres, 0, 0, 0, &tp);
-=======
->>>>>>> 24b8d41d
 	}
 	if (error)
 		goto out_release_inode;
@@ -1257,11 +1169,6 @@
 	xfs_ilock(dp, XFS_ILOCK_EXCL | XFS_ILOCK_PARENT);
 	unlock_dp_on_error = true;
 
-<<<<<<< HEAD
-	xfs_defer_init(&dfops, &first_block);
-
-=======
->>>>>>> 24b8d41d
 	/*
 	 * Reserve disk quota and the inode.
 	 */
@@ -1290,12 +1197,7 @@
 	unlock_dp_on_error = false;
 
 	error = xfs_dir_createname(tp, dp, name, ip->i_ino,
-<<<<<<< HEAD
-					&first_block, &dfops, resblks ?
-					resblks - XFS_IALLOC_SPACE_RES(mp) : 0);
-=======
 					resblks - XFS_IALLOC_SPACE_RES(mp));
->>>>>>> 24b8d41d
 	if (error) {
 		ASSERT(error != -ENOSPC);
 		goto out_trans_cancel;
@@ -1326,13 +1228,6 @@
 	 */
 	xfs_qm_vop_create_dqattach(tp, ip, udqp, gdqp, pdqp);
 
-<<<<<<< HEAD
-	error = xfs_defer_finish(&tp, &dfops, NULL);
-	if (error)
-		goto out_bmap_cancel;
-
-=======
->>>>>>> 24b8d41d
 	error = xfs_trans_commit(tp);
 	if (error)
 		goto out_release_inode;
@@ -1344,11 +1239,6 @@
 	*ipp = ip;
 	return 0;
 
-<<<<<<< HEAD
- out_bmap_cancel:
-	xfs_defer_cancel(&dfops);
-=======
->>>>>>> 24b8d41d
  out_trans_cancel:
 	xfs_trans_cancel(tp);
  out_release_inode:
@@ -1406,14 +1296,6 @@
 	tres = &M_RES(mp)->tr_create_tmpfile;
 
 	error = xfs_trans_alloc(mp, tres, resblks, 0, 0, &tp);
-<<<<<<< HEAD
-	if (error == -ENOSPC) {
-		/* No space at all so try a "no-allocation" reservation */
-		resblks = 0;
-		error = xfs_trans_alloc(mp, tres, 0, 0, 0, &tp);
-	}
-=======
->>>>>>> 24b8d41d
 	if (error)
 		goto out_release_inode;
 
@@ -1480,11 +1362,6 @@
 	xfs_mount_t		*mp = tdp->i_mount;
 	xfs_trans_t		*tp;
 	int			error;
-<<<<<<< HEAD
-	struct xfs_defer_ops	dfops;
-	xfs_fsblock_t           first_block;
-=======
->>>>>>> 24b8d41d
 	int			resblks;
 
 	trace_xfs_link(tdp, target_name);
@@ -1533,11 +1410,6 @@
 			goto error_return;
 	}
 
-<<<<<<< HEAD
-	xfs_defer_init(&dfops, &first_block);
-
-=======
->>>>>>> 24b8d41d
 	/*
 	 * Handle initial link state of O_TMPFILE inode
 	 */
@@ -1548,11 +1420,7 @@
 	}
 
 	error = xfs_dir_createname(tp, tdp, target_name, sip->i_ino,
-<<<<<<< HEAD
-					&first_block, &dfops, resblks);
-=======
 				   resblks);
->>>>>>> 24b8d41d
 	if (error)
 		goto error_return;
 	xfs_trans_ichgtime(tp, tdp, XFS_ICHGTIME_MOD | XFS_ICHGTIME_CHG);
@@ -1568,15 +1436,6 @@
 	if (mp->m_flags & (XFS_MOUNT_WSYNC|XFS_MOUNT_DIRSYNC))
 		xfs_trans_set_sync(tp);
 
-<<<<<<< HEAD
-	error = xfs_defer_finish(&tp, &dfops, NULL);
-	if (error) {
-		xfs_defer_cancel(&dfops);
-		goto error_return;
-	}
-
-=======
->>>>>>> 24b8d41d
 	return xfs_trans_commit(tp);
 
  error_return:
@@ -1634,11 +1493,6 @@
 {
 	struct xfs_mount	*mp = ip->i_mount;
 	struct xfs_trans	*tp = *tpp;
-<<<<<<< HEAD
-	struct xfs_defer_ops	dfops;
-	xfs_fsblock_t		first_block;
-=======
->>>>>>> 24b8d41d
 	xfs_fileoff_t		first_unmap_block;
 	xfs_filblks_t		unmap_len;
 	int			error = 0;
@@ -1672,37 +1526,16 @@
 		return 0;
 	}
 
-<<<<<<< HEAD
-	ASSERT(first_unmap_block < last_block);
-	unmap_len = last_block - first_unmap_block + 1;
-	while (!done) {
-		xfs_defer_init(&dfops, &first_block);
-		error = xfs_bunmapi(tp, ip,
-				    first_unmap_block, unmap_len,
-				    xfs_bmapi_aflag(whichfork),
-				    XFS_ITRUNC_MAX_EXTENTS,
-				    &first_block, &dfops,
-				    &done);
-=======
 	unmap_len = XFS_MAX_FILEOFF - first_unmap_block + 1;
 	while (unmap_len > 0) {
 		ASSERT(tp->t_firstblock == NULLFSBLOCK);
 		error = __xfs_bunmapi(tp, ip, first_unmap_block, &unmap_len,
 				flags, XFS_ITRUNC_MAX_EXTENTS);
->>>>>>> 24b8d41d
 		if (error)
 			goto out;
 
-<<<<<<< HEAD
-		/*
-		 * Duplicate the transaction that has the permanent
-		 * reservation and commit the old transaction.
-		 */
-		error = xfs_defer_finish(&tp, &dfops, ip);
-=======
 		/* free the just unmapped extents */
 		error = xfs_defer_finish(&tp);
->>>>>>> 24b8d41d
 		if (error)
 			goto out;
 	}
@@ -1717,20 +1550,6 @@
 		xfs_itruncate_clear_reflink_flags(ip);
 	}
 
-	/* Remove all pending CoW reservations. */
-	error = xfs_reflink_cancel_cow_blocks(ip, &tp, first_unmap_block,
-			last_block);
-	if (error)
-		goto out;
-
-	/*
-	 * Clear the reflink flag if we truncated everything.
-	 */
-	if (ip->i_d.di_nblocks == 0 && xfs_is_reflink_inode(ip)) {
-		ip->i_d.di_flags2 &= ~XFS_DIFLAG2_REFLINK;
-		xfs_inode_clear_cowblocks_tag(ip);
-	}
-
 	/*
 	 * Always re-log the inode so that our permanent transaction can keep
 	 * on rolling it forward in the log.
@@ -1742,17 +1561,6 @@
 out:
 	*tpp = tp;
 	return error;
-<<<<<<< HEAD
-out_bmap_cancel:
-	/*
-	 * If the bunmapi call encounters an error, return to the caller where
-	 * the transaction can be properly aborted.  We just need to make sure
-	 * we're not holding any resources that we were not when we came in.
-	 */
-	xfs_defer_cancel(&dfops);
-	goto out;
-=======
->>>>>>> 24b8d41d
 }
 
 int
@@ -1893,11 +1701,6 @@
 xfs_inactive_ifree(
 	struct xfs_inode *ip)
 {
-<<<<<<< HEAD
-	struct xfs_defer_ops	dfops;
-	xfs_fsblock_t		first_block;
-=======
->>>>>>> 24b8d41d
 	struct xfs_mount	*mp = ip->i_mount;
 	struct xfs_trans	*tp;
 	int			error;
@@ -1913,10 +1716,6 @@
 	 * now remains allocated and sits on the unlinked list until the fs is
 	 * repaired.
 	 */
-<<<<<<< HEAD
-	error = xfs_trans_alloc(mp, &M_RES(mp)->tr_ifree,
-			XFS_IFREE_SPACE_RES(mp), 0, XFS_TRANS_RESERVE, &tp);
-=======
 	if (unlikely(mp->m_finobt_nores)) {
 		error = xfs_trans_alloc(mp, &M_RES(mp)->tr_ifree,
 				XFS_IFREE_SPACE_RES(mp), 0, XFS_TRANS_RESERVE,
@@ -1924,7 +1723,6 @@
 	} else {
 		error = xfs_trans_alloc(mp, &M_RES(mp)->tr_ifree, 0, 0, 0, &tp);
 	}
->>>>>>> 24b8d41d
 	if (error) {
 		if (error == -ENOSPC) {
 			xfs_warn_ratelimited(mp,
@@ -1959,13 +1757,8 @@
 	xfs_ilock(ip, XFS_ILOCK_EXCL);
 	xfs_trans_ijoin(tp, ip, XFS_ILOCK_EXCL);
 
-<<<<<<< HEAD
-	xfs_defer_init(&dfops, &first_block);
-	error = xfs_ifree(tp, ip, &dfops);
-=======
 	error = xfs_ifree(tp, ip);
 	ASSERT(xfs_isilocked(ip, XFS_ILOCK_EXCL));
->>>>>>> 24b8d41d
 	if (error) {
 		/*
 		 * If we fail to free the inode, shut down.  The cancel
@@ -1990,15 +1783,6 @@
 	 * Just ignore errors at this point.  There is nothing we can do except
 	 * to try to keep going. Make sure it's not a silent error.
 	 */
-<<<<<<< HEAD
-	error = xfs_defer_finish(&tp, &dfops, NULL);
-	if (error) {
-		xfs_notice(mp, "%s: xfs_defer_finish returned error %d",
-			__func__, error);
-		xfs_defer_cancel(&dfops);
-	}
-=======
->>>>>>> 24b8d41d
 	error = xfs_trans_commit(tp);
 	if (error)
 		xfs_notice(mp, "%s: xfs_trans_commit returned error %d",
@@ -2896,14 +2680,8 @@
  */
 int
 xfs_ifree(
-<<<<<<< HEAD
-	xfs_trans_t	*tp,
-	xfs_inode_t	*ip,
-	struct xfs_defer_ops	*dfops)
-=======
 	struct xfs_trans	*tp,
 	struct xfs_inode	*ip)
->>>>>>> 24b8d41d
 {
 	int			error;
 	struct xfs_icluster	xic = { 0 };
@@ -2922,11 +2700,7 @@
 	if (error)
 		return error;
 
-<<<<<<< HEAD
-	error = xfs_difree(tp, ip->i_ino, dfops, &xic);
-=======
 	error = xfs_difree(tp, ip->i_ino, &xic);
->>>>>>> 24b8d41d
 	if (error)
 		return error;
 
@@ -3046,11 +2820,6 @@
 	xfs_trans_t             *tp = NULL;
 	int			is_dir = S_ISDIR(VFS_I(ip)->i_mode);
 	int                     error = 0;
-<<<<<<< HEAD
-	struct xfs_defer_ops	dfops;
-	xfs_fsblock_t           first_block;
-=======
->>>>>>> 24b8d41d
 	uint			resblks;
 
 	trace_xfs_remove(dp, name);
@@ -3130,13 +2899,7 @@
 	if (error)
 		goto out_trans_cancel;
 
-<<<<<<< HEAD
-	xfs_defer_init(&dfops, &first_block);
-	error = xfs_dir_removename(tp, dp, name, ip->i_ino,
-					&first_block, &dfops, resblks);
-=======
 	error = xfs_dir_removename(tp, dp, name, ip->i_ino, resblks);
->>>>>>> 24b8d41d
 	if (error) {
 		ASSERT(error != -ENOENT);
 		goto out_trans_cancel;
@@ -3150,13 +2913,6 @@
 	if (mp->m_flags & (XFS_MOUNT_WSYNC|XFS_MOUNT_DIRSYNC))
 		xfs_trans_set_sync(tp);
 
-<<<<<<< HEAD
-	error = xfs_defer_finish(&tp, &dfops, NULL);
-	if (error)
-		goto out_bmap_cancel;
-
-=======
->>>>>>> 24b8d41d
 	error = xfs_trans_commit(tp);
 	if (error)
 		goto std_return;
@@ -3166,11 +2922,6 @@
 
 	return 0;
 
-<<<<<<< HEAD
- out_bmap_cancel:
-	xfs_defer_cancel(&dfops);
-=======
->>>>>>> 24b8d41d
  out_trans_cancel:
 	xfs_trans_cancel(tp);
  std_return:
@@ -3230,12 +2981,7 @@
 
 static int
 xfs_finish_rename(
-<<<<<<< HEAD
-	struct xfs_trans	*tp,
-	struct xfs_defer_ops	*dfops)
-=======
 	struct xfs_trans	*tp)
->>>>>>> 24b8d41d
 {
 	/*
 	 * If this is a synchronous mount, make sure that the rename transaction
@@ -3244,16 +2990,6 @@
 	if (tp->t_mountp->m_flags & (XFS_MOUNT_WSYNC|XFS_MOUNT_DIRSYNC))
 		xfs_trans_set_sync(tp);
 
-<<<<<<< HEAD
-	error = xfs_defer_finish(&tp, dfops, NULL);
-	if (error) {
-		xfs_defer_cancel(dfops);
-		xfs_trans_cancel(tp);
-		return error;
-	}
-
-=======
->>>>>>> 24b8d41d
 	return xfs_trans_commit(tp);
 }
 
@@ -3271,11 +3007,6 @@
 	struct xfs_inode	*dp2,
 	struct xfs_name		*name2,
 	struct xfs_inode	*ip2,
-<<<<<<< HEAD
-	struct xfs_defer_ops	*dfops,
-	xfs_fsblock_t		*first_block,
-=======
->>>>>>> 24b8d41d
 	int			spaceres)
 {
 	int		error = 0;
@@ -3284,24 +3015,12 @@
 	int		dp2_flags = 0;
 
 	/* Swap inode number for dirent in first parent */
-<<<<<<< HEAD
-	error = xfs_dir_replace(tp, dp1, name1,
-				ip2->i_ino,
-				first_block, dfops, spaceres);
-=======
 	error = xfs_dir_replace(tp, dp1, name1, ip2->i_ino, spaceres);
->>>>>>> 24b8d41d
 	if (error)
 		goto out_trans_abort;
 
 	/* Swap inode number for dirent in second parent */
-<<<<<<< HEAD
-	error = xfs_dir_replace(tp, dp2, name2,
-				ip1->i_ino,
-				first_block, dfops, spaceres);
-=======
 	error = xfs_dir_replace(tp, dp2, name2, ip1->i_ino, spaceres);
->>>>>>> 24b8d41d
 	if (error)
 		goto out_trans_abort;
 
@@ -3315,12 +3034,7 @@
 
 		if (S_ISDIR(VFS_I(ip2)->i_mode)) {
 			error = xfs_dir_replace(tp, ip2, &xfs_name_dotdot,
-<<<<<<< HEAD
-						dp1->i_ino, first_block,
-						dfops, spaceres);
-=======
 						dp1->i_ino, spaceres);
->>>>>>> 24b8d41d
 			if (error)
 				goto out_trans_abort;
 
@@ -3344,12 +3058,7 @@
 
 		if (S_ISDIR(VFS_I(ip1)->i_mode)) {
 			error = xfs_dir_replace(tp, ip1, &xfs_name_dotdot,
-<<<<<<< HEAD
-						dp2->i_ino, first_block,
-						dfops, spaceres);
-=======
 						dp2->i_ino, spaceres);
->>>>>>> 24b8d41d
 			if (error)
 				goto out_trans_abort;
 
@@ -3386,16 +3095,9 @@
 	}
 	xfs_trans_ichgtime(tp, dp1, XFS_ICHGTIME_MOD | XFS_ICHGTIME_CHG);
 	xfs_trans_log_inode(tp, dp1, XFS_ILOG_CORE);
-<<<<<<< HEAD
-	return xfs_finish_rename(tp, dfops);
+	return xfs_finish_rename(tp);
 
 out_trans_abort:
-	xfs_defer_cancel(dfops);
-=======
-	return xfs_finish_rename(tp);
-
-out_trans_abort:
->>>>>>> 24b8d41d
 	xfs_trans_cancel(tp);
 	return error;
 }
@@ -3425,10 +3127,6 @@
 	 * Complete the inode setup and flag it as linkable.  nlink is already
 	 * zero, so we can skip the drop_nlink.
 	 */
-<<<<<<< HEAD
-	drop_nlink(VFS_I(tmpfile));
-=======
->>>>>>> 24b8d41d
 	xfs_setup_iops(tmpfile);
 	xfs_finish_inode_setup(tmpfile);
 	VFS_I(tmpfile)->i_state |= I_LINKABLE;
@@ -3452,11 +3150,6 @@
 {
 	struct xfs_mount	*mp = src_dp->i_mount;
 	struct xfs_trans	*tp;
-<<<<<<< HEAD
-	struct xfs_defer_ops	dfops;
-	xfs_fsblock_t		first_block;
-=======
->>>>>>> 24b8d41d
 	struct xfs_inode	*wip = NULL;		/* whiteout inode */
 	struct xfs_inode	*inodes[__XFS_SORT_INODES];
 	struct xfs_buf		*agibp;
@@ -3539,20 +3232,11 @@
 		goto out_trans_cancel;
 	}
 
-<<<<<<< HEAD
-	xfs_defer_init(&dfops, &first_block);
-
-=======
->>>>>>> 24b8d41d
 	/* RENAME_EXCHANGE is unique from here on. */
 	if (flags & RENAME_EXCHANGE)
 		return xfs_cross_rename(tp, src_dp, src_name, src_ip,
 					target_dp, target_name, target_ip,
-<<<<<<< HEAD
-					&dfops, &first_block, spaceres);
-=======
 					spaceres);
->>>>>>> 24b8d41d
 
 	/*
 	 * Check for expected errors before we dirty the transaction
@@ -3613,12 +3297,7 @@
 		 * to account for the ".." reference from the new entry.
 		 */
 		error = xfs_dir_createname(tp, target_dp, target_name,
-<<<<<<< HEAD
-						src_ip->i_ino, &first_block,
-						&dfops, spaceres);
-=======
 					   src_ip->i_ino, spaceres);
->>>>>>> 24b8d41d
 		if (error)
 			goto out_trans_cancel;
 
@@ -3655,12 +3334,7 @@
 		}
 
 		error = xfs_dir_replace(tp, target_dp, target_name,
-<<<<<<< HEAD
-					src_ip->i_ino,
-					&first_block, &dfops, spaceres);
-=======
 					src_ip->i_ino, spaceres);
->>>>>>> 24b8d41d
 		if (error)
 			goto out_trans_cancel;
 
@@ -3694,12 +3368,7 @@
 		 * directory.
 		 */
 		error = xfs_dir_replace(tp, src_ip, &xfs_name_dotdot,
-<<<<<<< HEAD
-					target_dp->i_ino,
-					&first_block, &dfops, spaceres);
-=======
 					target_dp->i_ino, spaceres);
->>>>>>> 24b8d41d
 		ASSERT(error != -EEXIST);
 		if (error)
 			goto out_trans_cancel;
@@ -3738,17 +3407,10 @@
 	 */
 	if (wip) {
 		error = xfs_dir_replace(tp, src_dp, src_name, wip->i_ino,
-<<<<<<< HEAD
-					&first_block, &dfops, spaceres);
-	} else
-		error = xfs_dir_removename(tp, src_dp, src_name, src_ip->i_ino,
-					   &first_block, &dfops, spaceres);
-=======
 					spaceres);
 	} else
 		error = xfs_dir_removename(tp, src_dp, src_name, src_ip->i_ino,
 					   spaceres);
->>>>>>> 24b8d41d
 	if (error)
 		goto out_trans_cancel;
 
@@ -3757,20 +3419,11 @@
 	if (new_parent)
 		xfs_trans_log_inode(tp, target_dp, XFS_ILOG_CORE);
 
-<<<<<<< HEAD
-	error = xfs_finish_rename(tp, &dfops);
-=======
 	error = xfs_finish_rename(tp);
->>>>>>> 24b8d41d
 	if (wip)
 		xfs_irele(wip);
 	return error;
 
-<<<<<<< HEAD
-out_bmap_cancel:
-	xfs_defer_cancel(&dfops);
-=======
->>>>>>> 24b8d41d
 out_trans_cancel:
 	xfs_trans_cancel(tp);
 out_release_wip:
@@ -3779,303 +3432,9 @@
 	return error;
 }
 
-<<<<<<< HEAD
-STATIC int
-xfs_iflush_cluster(
-	struct xfs_inode	*ip,
-	struct xfs_buf		*bp)
-{
-	struct xfs_mount	*mp = ip->i_mount;
-	struct xfs_perag	*pag;
-	unsigned long		first_index, mask;
-	unsigned long		inodes_per_cluster;
-	int			cilist_size;
-	struct xfs_inode	**cilist;
-	struct xfs_inode	*cip;
-	int			nr_found;
-	int			clcount = 0;
-	int			bufwasdelwri;
-	int			i;
-
-	pag = xfs_perag_get(mp, XFS_INO_TO_AGNO(mp, ip->i_ino));
-
-	inodes_per_cluster = mp->m_inode_cluster_size >> mp->m_sb.sb_inodelog;
-	cilist_size = inodes_per_cluster * sizeof(xfs_inode_t *);
-	cilist = kmem_alloc(cilist_size, KM_MAYFAIL|KM_NOFS);
-	if (!cilist)
-		goto out_put;
-
-	mask = ~(((mp->m_inode_cluster_size >> mp->m_sb.sb_inodelog)) - 1);
-	first_index = XFS_INO_TO_AGINO(mp, ip->i_ino) & mask;
-	rcu_read_lock();
-	/* really need a gang lookup range call here */
-	nr_found = radix_tree_gang_lookup(&pag->pag_ici_root, (void**)cilist,
-					first_index, inodes_per_cluster);
-	if (nr_found == 0)
-		goto out_free;
-
-	for (i = 0; i < nr_found; i++) {
-		cip = cilist[i];
-		if (cip == ip)
-			continue;
-
-		/*
-		 * because this is an RCU protected lookup, we could find a
-		 * recently freed or even reallocated inode during the lookup.
-		 * We need to check under the i_flags_lock for a valid inode
-		 * here. Skip it if it is not valid or the wrong inode.
-		 */
-		spin_lock(&cip->i_flags_lock);
-		if (!cip->i_ino ||
-		    __xfs_iflags_test(cip, XFS_ISTALE)) {
-			spin_unlock(&cip->i_flags_lock);
-			continue;
-		}
-
-		/*
-		 * Once we fall off the end of the cluster, no point checking
-		 * any more inodes in the list because they will also all be
-		 * outside the cluster.
-		 */
-		if ((XFS_INO_TO_AGINO(mp, cip->i_ino) & mask) != first_index) {
-			spin_unlock(&cip->i_flags_lock);
-			break;
-		}
-		spin_unlock(&cip->i_flags_lock);
-
-		/*
-		 * Do an un-protected check to see if the inode is dirty and
-		 * is a candidate for flushing.  These checks will be repeated
-		 * later after the appropriate locks are acquired.
-		 */
-		if (xfs_inode_clean(cip) && xfs_ipincount(cip) == 0)
-			continue;
-
-		/*
-		 * Try to get locks.  If any are unavailable or it is pinned,
-		 * then this inode cannot be flushed and is skipped.
-		 */
-
-		if (!xfs_ilock_nowait(cip, XFS_ILOCK_SHARED))
-			continue;
-		if (!xfs_iflock_nowait(cip)) {
-			xfs_iunlock(cip, XFS_ILOCK_SHARED);
-			continue;
-		}
-		if (xfs_ipincount(cip)) {
-			xfs_ifunlock(cip);
-			xfs_iunlock(cip, XFS_ILOCK_SHARED);
-			continue;
-		}
-
-
-		/*
-		 * Check the inode number again, just to be certain we are not
-		 * racing with freeing in xfs_reclaim_inode(). See the comments
-		 * in that function for more information as to why the initial
-		 * check is not sufficient.
-		 */
-		if (!cip->i_ino) {
-			xfs_ifunlock(cip);
-			xfs_iunlock(cip, XFS_ILOCK_SHARED);
-			continue;
-		}
-
-		/*
-		 * arriving here means that this inode can be flushed.  First
-		 * re-check that it's dirty before flushing.
-		 */
-		if (!xfs_inode_clean(cip)) {
-			int	error;
-			error = xfs_iflush_int(cip, bp);
-			if (error) {
-				xfs_iunlock(cip, XFS_ILOCK_SHARED);
-				goto cluster_corrupt_out;
-			}
-			clcount++;
-		} else {
-			xfs_ifunlock(cip);
-		}
-		xfs_iunlock(cip, XFS_ILOCK_SHARED);
-	}
-
-	if (clcount) {
-		XFS_STATS_INC(mp, xs_icluster_flushcnt);
-		XFS_STATS_ADD(mp, xs_icluster_flushinode, clcount);
-	}
-
-out_free:
-	rcu_read_unlock();
-	kmem_free(cilist);
-out_put:
-	xfs_perag_put(pag);
-	return 0;
-
-
-cluster_corrupt_out:
-	/*
-	 * Corruption detected in the clustering loop.  Invalidate the
-	 * inode buffer and shut down the filesystem.
-	 */
-	rcu_read_unlock();
-	/*
-	 * Clean up the buffer.  If it was delwri, just release it --
-	 * brelse can handle it with no problems.  If not, shut down the
-	 * filesystem before releasing the buffer.
-	 */
-	bufwasdelwri = (bp->b_flags & _XBF_DELWRI_Q);
-	if (bufwasdelwri)
-		xfs_buf_relse(bp);
-
-	xfs_force_shutdown(mp, SHUTDOWN_CORRUPT_INCORE);
-
-	if (!bufwasdelwri) {
-		/*
-		 * Just like incore_relse: if we have b_iodone functions,
-		 * mark the buffer as an error and call them.  Otherwise
-		 * mark it as stale and brelse.
-		 */
-		if (bp->b_iodone) {
-			bp->b_flags &= ~XBF_DONE;
-			xfs_buf_stale(bp);
-			xfs_buf_ioerror(bp, -EIO);
-			xfs_buf_ioend(bp);
-		} else {
-			xfs_buf_stale(bp);
-			xfs_buf_relse(bp);
-		}
-	}
-
-	/*
-	 * Unlocks the flush lock
-	 */
-	xfs_iflush_abort(cip, false);
-	kmem_free(cilist);
-	xfs_perag_put(pag);
-	return -EFSCORRUPTED;
-}
-
-/*
- * Flush dirty inode metadata into the backing buffer.
- *
- * The caller must have the inode lock and the inode flush lock held.  The
- * inode lock will still be held upon return to the caller, and the inode
- * flush lock will be released after the inode has reached the disk.
- *
- * The caller must write out the buffer returned in *bpp and release it.
- */
-int
-xfs_iflush(
-	struct xfs_inode	*ip,
-	struct xfs_buf		**bpp)
-{
-	struct xfs_mount	*mp = ip->i_mount;
-	struct xfs_buf		*bp = NULL;
-	struct xfs_dinode	*dip;
-	int			error;
-
-	XFS_STATS_INC(mp, xs_iflush_count);
-
-	ASSERT(xfs_isilocked(ip, XFS_ILOCK_EXCL|XFS_ILOCK_SHARED));
-	ASSERT(xfs_isiflocked(ip));
-	ASSERT(ip->i_d.di_format != XFS_DINODE_FMT_BTREE ||
-	       ip->i_d.di_nextents > XFS_IFORK_MAXEXT(ip, XFS_DATA_FORK));
-
-	*bpp = NULL;
-
-	xfs_iunpin_wait(ip);
-
-	/*
-	 * For stale inodes we cannot rely on the backing buffer remaining
-	 * stale in cache for the remaining life of the stale inode and so
-	 * xfs_imap_to_bp() below may give us a buffer that no longer contains
-	 * inodes below. We have to check this after ensuring the inode is
-	 * unpinned so that it is safe to reclaim the stale inode after the
-	 * flush call.
-	 */
-	if (xfs_iflags_test(ip, XFS_ISTALE)) {
-		xfs_ifunlock(ip);
-		return 0;
-	}
-
-	/*
-	 * This may have been unpinned because the filesystem is shutting
-	 * down forcibly. If that's the case we must not write this inode
-	 * to disk, because the log record didn't make it to disk.
-	 *
-	 * We also have to remove the log item from the AIL in this case,
-	 * as we wait for an empty AIL as part of the unmount process.
-	 */
-	if (XFS_FORCED_SHUTDOWN(mp)) {
-		error = -EIO;
-		goto abort_out;
-	}
-
-	/*
-	 * Get the buffer containing the on-disk inode. We are doing a try-lock
-	 * operation here, so we may get  an EAGAIN error. In that case, we
-	 * simply want to return with the inode still dirty.
-	 *
-	 * If we get any other error, we effectively have a corruption situation
-	 * and we cannot flush the inode, so we treat it the same as failing
-	 * xfs_iflush_int().
-	 */
-	error = xfs_imap_to_bp(mp, NULL, &ip->i_imap, &dip, &bp, XBF_TRYLOCK,
-			       0);
-	if (error == -EAGAIN) {
-		xfs_ifunlock(ip);
-		return error;
-	}
-	if (error)
-		goto corrupt_out;
-
-	/*
-	 * First flush out the inode that xfs_iflush was called with.
-	 */
-	error = xfs_iflush_int(ip, bp);
-	if (error)
-		goto corrupt_out;
-
-	/*
-	 * If the buffer is pinned then push on the log now so we won't
-	 * get stuck waiting in the write for too long.
-	 */
-	if (xfs_buf_ispinned(bp))
-		xfs_log_force(mp, 0);
-
-	/*
-	 * inode clustering:
-	 * see if other inodes can be gathered into this write
-	 */
-	error = xfs_iflush_cluster(ip, bp);
-	if (error)
-		goto cluster_corrupt_out;
-
-	*bpp = bp;
-	return 0;
-
-corrupt_out:
-	if (bp)
-		xfs_buf_relse(bp);
-	xfs_force_shutdown(mp, SHUTDOWN_CORRUPT_INCORE);
-cluster_corrupt_out:
-	error = -EFSCORRUPTED;
-abort_out:
-	/*
-	 * Unlocks the flush lock
-	 */
-	xfs_iflush_abort(ip, false);
-	return error;
-}
-
-STATIC int
-xfs_iflush_int(
-	struct xfs_inode	*ip,
-=======
 static int
 xfs_iflush(
 	struct xfs_inode	*ip,
->>>>>>> 24b8d41d
 	struct xfs_buf		*bp)
 {
 	struct xfs_inode_log_item *iip = ip->i_itemp;
