--- conflicted
+++ resolved
@@ -22,21 +22,6 @@
 xfs_xattr_get(const struct xattr_handler *handler, struct dentry *unused,
 		struct inode *inode, const char *name, void *value, size_t size)
 {
-<<<<<<< HEAD
-	int xflags = handler->flags;
-	struct xfs_inode *ip = XFS_I(inode);
-	int error, asize = size;
-	size_t namelen = strlen(name);
-
-	/* Convert Linux syscall to XFS internal ATTR flags */
-	if (!size) {
-		xflags |= ATTR_KERNOVAL;
-		value = NULL;
-	}
-
-	error = xfs_attr_get(ip, name, namelen, (unsigned char **)&value,
-			     &asize, xflags);
-=======
 	struct xfs_da_args	args = {
 		.dp		= XFS_I(inode),
 		.attr_filter	= handler->flags,
@@ -48,7 +33,6 @@
 	int			error;
 
 	error = xfs_attr_get(&args);
->>>>>>> 04d5ce62
 	if (error)
 		return error;
 	return args.valuelen;
@@ -69,28 +53,10 @@
 		.valuelen	= size,
 	};
 	int			error;
-	size_t			namelen = strlen(name);
-
-<<<<<<< HEAD
-	/* Convert Linux syscall to XFS internal ATTR flags */
-	if (flags & XATTR_CREATE)
-		xflags |= ATTR_CREATE;
-	if (flags & XATTR_REPLACE)
-		xflags |= ATTR_REPLACE;
-
-	if (value)
-		error = xfs_attr_set(ip, name, namelen, (void *)value, size,
-				xflags);
-	else
-		error = xfs_attr_remove(ip, name, namelen, xflags);
-	if (!error)
-		xfs_forget_acl(inode, name, xflags);
-
-=======
+
 	error = xfs_attr_set(&args);
 	if (!error && (handler->flags & XFS_ATTR_ROOT))
 		xfs_forget_acl(inode, name);
->>>>>>> 04d5ce62
 	return error;
 }
 
