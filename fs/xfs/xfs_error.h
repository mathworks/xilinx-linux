// SPDX-License-Identifier: GPL-2.0
/*
 * Copyright (c) 2000-2002,2005 Silicon Graphics, Inc.
 * All Rights Reserved.
 */
#ifndef	__XFS_ERROR_H__
#define	__XFS_ERROR_H__

struct xfs_mount;

extern void xfs_error_report(const char *tag, int level, struct xfs_mount *mp,
			const char *filename, int linenum,
			xfs_failaddr_t failaddr);
extern void xfs_corruption_error(const char *tag, int level,
			struct xfs_mount *mp, const void *buf, size_t bufsize,
			const char *filename, int linenum,
			xfs_failaddr_t failaddr);
void xfs_buf_corruption_error(struct xfs_buf *bp, xfs_failaddr_t fa);
extern void xfs_buf_verifier_error(struct xfs_buf *bp, int error,
			const char *name, const void *buf, size_t bufsz,
			xfs_failaddr_t failaddr);
extern void xfs_verifier_error(struct xfs_buf *bp, int error,
			xfs_failaddr_t failaddr);
extern void xfs_inode_verifier_error(struct xfs_inode *ip, int error,
			const char *name, const void *buf, size_t bufsz,
			xfs_failaddr_t failaddr);

#define	XFS_ERROR_REPORT(e, lvl, mp)	\
	xfs_error_report(e, lvl, mp, __FILE__, __LINE__, __return_address)
#define	XFS_CORRUPTION_ERROR(e, lvl, mp, buf, bufsize)	\
	xfs_corruption_error(e, lvl, mp, buf, bufsize, \
			     __FILE__, __LINE__, __return_address)

#define XFS_ERRLEVEL_OFF	0
#define XFS_ERRLEVEL_LOW	1
#define XFS_ERRLEVEL_HIGH	5

<<<<<<< HEAD
/*
 * Macros to set EFSCORRUPTED & return/branch.
 */
#define	XFS_WANT_CORRUPTED_GOTO(mp, x, l)	\
	{ \
		int fs_is_ok = (x); \
		ASSERT(fs_is_ok); \
		if (unlikely(!fs_is_ok)) { \
			XFS_ERROR_REPORT("XFS_WANT_CORRUPTED_GOTO", \
					 XFS_ERRLEVEL_LOW, mp); \
			error = -EFSCORRUPTED; \
			goto l; \
		} \
	}

#define	XFS_WANT_CORRUPTED_RETURN(mp, x)	\
	{ \
		int fs_is_ok = (x); \
		ASSERT(fs_is_ok); \
		if (unlikely(!fs_is_ok)) { \
			XFS_ERROR_REPORT("XFS_WANT_CORRUPTED_RETURN", \
					 XFS_ERRLEVEL_LOW, mp); \
			return -EFSCORRUPTED; \
		} \
	}

/*
 * error injection tags - the labels can be anything you want
 * but each tag should have its own unique number
 */

#define XFS_ERRTAG_NOERROR				0
#define XFS_ERRTAG_IFLUSH_1				1
#define XFS_ERRTAG_IFLUSH_2				2
#define XFS_ERRTAG_IFLUSH_3				3
#define XFS_ERRTAG_IFLUSH_4				4
#define XFS_ERRTAG_IFLUSH_5				5
#define XFS_ERRTAG_IFLUSH_6				6
#define	XFS_ERRTAG_DA_READ_BUF				7
#define	XFS_ERRTAG_BTREE_CHECK_LBLOCK			8
#define	XFS_ERRTAG_BTREE_CHECK_SBLOCK			9
#define	XFS_ERRTAG_ALLOC_READ_AGF			10
#define	XFS_ERRTAG_IALLOC_READ_AGI			11
#define	XFS_ERRTAG_ITOBP_INOTOBP			12
#define	XFS_ERRTAG_IUNLINK				13
#define	XFS_ERRTAG_IUNLINK_REMOVE			14
#define	XFS_ERRTAG_DIR_INO_VALIDATE			15
#define XFS_ERRTAG_BULKSTAT_READ_CHUNK			16
#define XFS_ERRTAG_IODONE_IOERR				17
#define XFS_ERRTAG_STRATREAD_IOERR			18
#define XFS_ERRTAG_STRATCMPL_IOERR			19
#define XFS_ERRTAG_DIOWRITE_IOERR			20
#define XFS_ERRTAG_BMAPIFORMAT				21
#define XFS_ERRTAG_FREE_EXTENT				22
#define XFS_ERRTAG_RMAP_FINISH_ONE			23
#define XFS_ERRTAG_REFCOUNT_CONTINUE_UPDATE		24
#define XFS_ERRTAG_REFCOUNT_FINISH_ONE			25
#define XFS_ERRTAG_BMAP_FINISH_ONE			26
#define XFS_ERRTAG_AG_RESV_CRITICAL			27
#define XFS_ERRTAG_MAX					28

/*
 * Random factors for above tags, 1 means always, 2 means 1/2 time, etc.
 */
#define XFS_RANDOM_DEFAULT				100
#define XFS_RANDOM_IFLUSH_1				XFS_RANDOM_DEFAULT
#define XFS_RANDOM_IFLUSH_2				XFS_RANDOM_DEFAULT
#define XFS_RANDOM_IFLUSH_3				XFS_RANDOM_DEFAULT
#define XFS_RANDOM_IFLUSH_4				XFS_RANDOM_DEFAULT
#define XFS_RANDOM_IFLUSH_5				XFS_RANDOM_DEFAULT
#define XFS_RANDOM_IFLUSH_6				XFS_RANDOM_DEFAULT
#define XFS_RANDOM_DA_READ_BUF				XFS_RANDOM_DEFAULT
#define XFS_RANDOM_BTREE_CHECK_LBLOCK			(XFS_RANDOM_DEFAULT/4)
#define XFS_RANDOM_BTREE_CHECK_SBLOCK			XFS_RANDOM_DEFAULT
#define XFS_RANDOM_ALLOC_READ_AGF			XFS_RANDOM_DEFAULT
#define XFS_RANDOM_IALLOC_READ_AGI			XFS_RANDOM_DEFAULT
#define XFS_RANDOM_ITOBP_INOTOBP			XFS_RANDOM_DEFAULT
#define XFS_RANDOM_IUNLINK				XFS_RANDOM_DEFAULT
#define XFS_RANDOM_IUNLINK_REMOVE			XFS_RANDOM_DEFAULT
#define XFS_RANDOM_DIR_INO_VALIDATE			XFS_RANDOM_DEFAULT
#define XFS_RANDOM_BULKSTAT_READ_CHUNK			XFS_RANDOM_DEFAULT
#define XFS_RANDOM_IODONE_IOERR				(XFS_RANDOM_DEFAULT/10)
#define XFS_RANDOM_STRATREAD_IOERR			(XFS_RANDOM_DEFAULT/10)
#define XFS_RANDOM_STRATCMPL_IOERR			(XFS_RANDOM_DEFAULT/10)
#define XFS_RANDOM_DIOWRITE_IOERR			(XFS_RANDOM_DEFAULT/10)
#define	XFS_RANDOM_BMAPIFORMAT				XFS_RANDOM_DEFAULT
#define XFS_RANDOM_FREE_EXTENT				1
#define XFS_RANDOM_RMAP_FINISH_ONE			1
#define XFS_RANDOM_REFCOUNT_CONTINUE_UPDATE		1
#define XFS_RANDOM_REFCOUNT_FINISH_ONE			1
#define XFS_RANDOM_BMAP_FINISH_ONE			1
#define XFS_RANDOM_AG_RESV_CRITICAL			4
=======
/* Dump 128 bytes of any corrupt buffer */
#define XFS_CORRUPTION_DUMP_LEN		(128)
>>>>>>> 24b8d41d

#ifdef DEBUG
extern int xfs_errortag_init(struct xfs_mount *mp);
extern void xfs_errortag_del(struct xfs_mount *mp);
extern bool xfs_errortag_test(struct xfs_mount *mp, const char *expression,
		const char *file, int line, unsigned int error_tag);
#define XFS_TEST_ERROR(expr, mp, tag)		\
	((expr) || xfs_errortag_test((mp), #expr, __FILE__, __LINE__, (tag)))

<<<<<<< HEAD
extern int xfs_errortag_add(unsigned int error_tag, struct xfs_mount *mp);
extern int xfs_errortag_clearall(struct xfs_mount *mp, int loud);
=======
extern int xfs_errortag_get(struct xfs_mount *mp, unsigned int error_tag);
extern int xfs_errortag_set(struct xfs_mount *mp, unsigned int error_tag,
		unsigned int tag_value);
extern int xfs_errortag_add(struct xfs_mount *mp, unsigned int error_tag);
extern int xfs_errortag_clearall(struct xfs_mount *mp);
>>>>>>> 24b8d41d
#else
#define xfs_errortag_init(mp)			(0)
#define xfs_errortag_del(mp)
#define XFS_TEST_ERROR(expr, mp, tag)		(expr)
#define xfs_errortag_set(mp, tag, val)		(ENOSYS)
#define xfs_errortag_add(mp, tag)		(ENOSYS)
#define xfs_errortag_clearall(mp)		(ENOSYS)
#endif /* DEBUG */

/*
 * XFS panic tags -- allow a call to xfs_alert_tag() be turned into
 *			a panic by setting xfs_panic_mask in a sysctl.
 */
#define		XFS_NO_PTAG			0
#define		XFS_PTAG_IFLUSH			0x00000001
#define		XFS_PTAG_LOGRES			0x00000002
#define		XFS_PTAG_AILDELETE		0x00000004
#define		XFS_PTAG_ERROR_REPORT		0x00000008
#define		XFS_PTAG_SHUTDOWN_CORRUPT	0x00000010
#define		XFS_PTAG_SHUTDOWN_IOERROR	0x00000020
#define		XFS_PTAG_SHUTDOWN_LOGERROR	0x00000040
#define		XFS_PTAG_FSBLOCK_ZERO		0x00000080
#define		XFS_PTAG_VERIFIER_ERROR		0x00000100

#endif	/* __XFS_ERROR_H__ */<|MERGE_RESOLUTION|>--- conflicted
+++ resolved
@@ -35,103 +35,8 @@
 #define XFS_ERRLEVEL_LOW	1
 #define XFS_ERRLEVEL_HIGH	5
 
-<<<<<<< HEAD
-/*
- * Macros to set EFSCORRUPTED & return/branch.
- */
-#define	XFS_WANT_CORRUPTED_GOTO(mp, x, l)	\
-	{ \
-		int fs_is_ok = (x); \
-		ASSERT(fs_is_ok); \
-		if (unlikely(!fs_is_ok)) { \
-			XFS_ERROR_REPORT("XFS_WANT_CORRUPTED_GOTO", \
-					 XFS_ERRLEVEL_LOW, mp); \
-			error = -EFSCORRUPTED; \
-			goto l; \
-		} \
-	}
-
-#define	XFS_WANT_CORRUPTED_RETURN(mp, x)	\
-	{ \
-		int fs_is_ok = (x); \
-		ASSERT(fs_is_ok); \
-		if (unlikely(!fs_is_ok)) { \
-			XFS_ERROR_REPORT("XFS_WANT_CORRUPTED_RETURN", \
-					 XFS_ERRLEVEL_LOW, mp); \
-			return -EFSCORRUPTED; \
-		} \
-	}
-
-/*
- * error injection tags - the labels can be anything you want
- * but each tag should have its own unique number
- */
-
-#define XFS_ERRTAG_NOERROR				0
-#define XFS_ERRTAG_IFLUSH_1				1
-#define XFS_ERRTAG_IFLUSH_2				2
-#define XFS_ERRTAG_IFLUSH_3				3
-#define XFS_ERRTAG_IFLUSH_4				4
-#define XFS_ERRTAG_IFLUSH_5				5
-#define XFS_ERRTAG_IFLUSH_6				6
-#define	XFS_ERRTAG_DA_READ_BUF				7
-#define	XFS_ERRTAG_BTREE_CHECK_LBLOCK			8
-#define	XFS_ERRTAG_BTREE_CHECK_SBLOCK			9
-#define	XFS_ERRTAG_ALLOC_READ_AGF			10
-#define	XFS_ERRTAG_IALLOC_READ_AGI			11
-#define	XFS_ERRTAG_ITOBP_INOTOBP			12
-#define	XFS_ERRTAG_IUNLINK				13
-#define	XFS_ERRTAG_IUNLINK_REMOVE			14
-#define	XFS_ERRTAG_DIR_INO_VALIDATE			15
-#define XFS_ERRTAG_BULKSTAT_READ_CHUNK			16
-#define XFS_ERRTAG_IODONE_IOERR				17
-#define XFS_ERRTAG_STRATREAD_IOERR			18
-#define XFS_ERRTAG_STRATCMPL_IOERR			19
-#define XFS_ERRTAG_DIOWRITE_IOERR			20
-#define XFS_ERRTAG_BMAPIFORMAT				21
-#define XFS_ERRTAG_FREE_EXTENT				22
-#define XFS_ERRTAG_RMAP_FINISH_ONE			23
-#define XFS_ERRTAG_REFCOUNT_CONTINUE_UPDATE		24
-#define XFS_ERRTAG_REFCOUNT_FINISH_ONE			25
-#define XFS_ERRTAG_BMAP_FINISH_ONE			26
-#define XFS_ERRTAG_AG_RESV_CRITICAL			27
-#define XFS_ERRTAG_MAX					28
-
-/*
- * Random factors for above tags, 1 means always, 2 means 1/2 time, etc.
- */
-#define XFS_RANDOM_DEFAULT				100
-#define XFS_RANDOM_IFLUSH_1				XFS_RANDOM_DEFAULT
-#define XFS_RANDOM_IFLUSH_2				XFS_RANDOM_DEFAULT
-#define XFS_RANDOM_IFLUSH_3				XFS_RANDOM_DEFAULT
-#define XFS_RANDOM_IFLUSH_4				XFS_RANDOM_DEFAULT
-#define XFS_RANDOM_IFLUSH_5				XFS_RANDOM_DEFAULT
-#define XFS_RANDOM_IFLUSH_6				XFS_RANDOM_DEFAULT
-#define XFS_RANDOM_DA_READ_BUF				XFS_RANDOM_DEFAULT
-#define XFS_RANDOM_BTREE_CHECK_LBLOCK			(XFS_RANDOM_DEFAULT/4)
-#define XFS_RANDOM_BTREE_CHECK_SBLOCK			XFS_RANDOM_DEFAULT
-#define XFS_RANDOM_ALLOC_READ_AGF			XFS_RANDOM_DEFAULT
-#define XFS_RANDOM_IALLOC_READ_AGI			XFS_RANDOM_DEFAULT
-#define XFS_RANDOM_ITOBP_INOTOBP			XFS_RANDOM_DEFAULT
-#define XFS_RANDOM_IUNLINK				XFS_RANDOM_DEFAULT
-#define XFS_RANDOM_IUNLINK_REMOVE			XFS_RANDOM_DEFAULT
-#define XFS_RANDOM_DIR_INO_VALIDATE			XFS_RANDOM_DEFAULT
-#define XFS_RANDOM_BULKSTAT_READ_CHUNK			XFS_RANDOM_DEFAULT
-#define XFS_RANDOM_IODONE_IOERR				(XFS_RANDOM_DEFAULT/10)
-#define XFS_RANDOM_STRATREAD_IOERR			(XFS_RANDOM_DEFAULT/10)
-#define XFS_RANDOM_STRATCMPL_IOERR			(XFS_RANDOM_DEFAULT/10)
-#define XFS_RANDOM_DIOWRITE_IOERR			(XFS_RANDOM_DEFAULT/10)
-#define	XFS_RANDOM_BMAPIFORMAT				XFS_RANDOM_DEFAULT
-#define XFS_RANDOM_FREE_EXTENT				1
-#define XFS_RANDOM_RMAP_FINISH_ONE			1
-#define XFS_RANDOM_REFCOUNT_CONTINUE_UPDATE		1
-#define XFS_RANDOM_REFCOUNT_FINISH_ONE			1
-#define XFS_RANDOM_BMAP_FINISH_ONE			1
-#define XFS_RANDOM_AG_RESV_CRITICAL			4
-=======
 /* Dump 128 bytes of any corrupt buffer */
 #define XFS_CORRUPTION_DUMP_LEN		(128)
->>>>>>> 24b8d41d
 
 #ifdef DEBUG
 extern int xfs_errortag_init(struct xfs_mount *mp);
@@ -141,16 +46,11 @@
 #define XFS_TEST_ERROR(expr, mp, tag)		\
 	((expr) || xfs_errortag_test((mp), #expr, __FILE__, __LINE__, (tag)))
 
-<<<<<<< HEAD
-extern int xfs_errortag_add(unsigned int error_tag, struct xfs_mount *mp);
-extern int xfs_errortag_clearall(struct xfs_mount *mp, int loud);
-=======
 extern int xfs_errortag_get(struct xfs_mount *mp, unsigned int error_tag);
 extern int xfs_errortag_set(struct xfs_mount *mp, unsigned int error_tag,
 		unsigned int tag_value);
 extern int xfs_errortag_add(struct xfs_mount *mp, unsigned int error_tag);
 extern int xfs_errortag_clearall(struct xfs_mount *mp);
->>>>>>> 24b8d41d
 #else
 #define xfs_errortag_init(mp)			(0)
 #define xfs_errortag_del(mp)
