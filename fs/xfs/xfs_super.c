// SPDX-License-Identifier: GPL-2.0
/*
 * Copyright (c) 2000-2006 Silicon Graphics, Inc.
 * All Rights Reserved.
 */

#include "xfs.h"
#include "xfs_shared.h"
#include "xfs_format.h"
#include "xfs_log_format.h"
#include "xfs_trans_resv.h"
#include "xfs_sb.h"
#include "xfs_mount.h"
#include "xfs_inode.h"
#include "xfs_btree.h"
#include "xfs_bmap.h"
#include "xfs_alloc.h"
#include "xfs_fsops.h"
#include "xfs_trans.h"
#include "xfs_buf_item.h"
#include "xfs_log.h"
#include "xfs_log_priv.h"
#include "xfs_dir2.h"
#include "xfs_extfree_item.h"
#include "xfs_mru_cache.h"
#include "xfs_inode_item.h"
#include "xfs_icache.h"
#include "xfs_trace.h"
#include "xfs_icreate_item.h"
#include "xfs_filestream.h"
#include "xfs_quota.h"
#include "xfs_sysfs.h"
#include "xfs_ondisk.h"
#include "xfs_rmap_item.h"
#include "xfs_refcount_item.h"
#include "xfs_bmap_item.h"
#include "xfs_reflink.h"

#include <linux/magic.h>
#include <linux/fs_context.h>
#include <linux/fs_parser.h>

static const struct super_operations xfs_super_operations;
<<<<<<< HEAD
struct bio_set *xfs_ioend_bioset;
=======
>>>>>>> 24b8d41d

static struct kset *xfs_kset;		/* top-level xfs sysfs dir */
#ifdef DEBUG
static struct xfs_kobj xfs_dbg_kobj;	/* global debug sysfs attrs */
#endif

enum xfs_dax_mode {
	XFS_DAX_INODE = 0,
	XFS_DAX_ALWAYS = 1,
	XFS_DAX_NEVER = 2,
};

static void
xfs_mount_set_dax_mode(
	struct xfs_mount	*mp,
	enum xfs_dax_mode	mode)
{
	switch (mode) {
	case XFS_DAX_INODE:
		mp->m_flags &= ~(XFS_MOUNT_DAX_ALWAYS | XFS_MOUNT_DAX_NEVER);
		break;
	case XFS_DAX_ALWAYS:
		mp->m_flags |= XFS_MOUNT_DAX_ALWAYS;
		mp->m_flags &= ~XFS_MOUNT_DAX_NEVER;
		break;
	case XFS_DAX_NEVER:
		mp->m_flags |= XFS_MOUNT_DAX_NEVER;
		mp->m_flags &= ~XFS_MOUNT_DAX_ALWAYS;
		break;
	}
}

static const struct constant_table dax_param_enums[] = {
	{"inode",	XFS_DAX_INODE },
	{"always",	XFS_DAX_ALWAYS },
	{"never",	XFS_DAX_NEVER },
	{}
};

/*
 * Table driven mount option parser.
 */
<<<<<<< HEAD
STATIC int
xfs_parseargs(
	struct xfs_mount	*mp,
	char			*options)
{
	const struct super_block *sb = mp->m_super;
	char			*p;
	substring_t		args[MAX_OPT_ARGS];
	int			dsunit = 0;
	int			dswidth = 0;
	int			iosize = 0;
	__uint8_t		iosizelog = 0;

	/*
	 * set up the mount name first so all the errors will refer to the
	 * correct device.
	 */
	mp->m_fsname = kstrndup(sb->s_id, MAXNAMELEN, GFP_KERNEL);
	if (!mp->m_fsname)
		return -ENOMEM;
	mp->m_fsname_len = strlen(mp->m_fsname) + 1;

	/*
	 * Copy binary VFS mount flags we are interested in.
	 */
	if (sb->s_flags & MS_RDONLY)
		mp->m_flags |= XFS_MOUNT_RDONLY;
	if (sb->s_flags & MS_DIRSYNC)
		mp->m_flags |= XFS_MOUNT_DIRSYNC;
	if (sb->s_flags & MS_SYNCHRONOUS)
		mp->m_flags |= XFS_MOUNT_WSYNC;

	/*
	 * Set some default flags that could be cleared by the mount option
	 * parsing.
	 */
	mp->m_flags |= XFS_MOUNT_BARRIER;
	mp->m_flags |= XFS_MOUNT_COMPAT_IOSIZE;

	/*
	 * These can be overridden by the mount option parsing.
	 */
	mp->m_logbufs = -1;
	mp->m_logbsize = -1;

	if (!options)
		goto done;

	while ((p = strsep(&options, ",")) != NULL) {
		int		token;

		if (!*p)
			continue;

		token = match_token(p, tokens, args);
		switch (token) {
		case Opt_logbufs:
			if (match_int(args, &mp->m_logbufs))
				return -EINVAL;
			break;
		case Opt_logbsize:
			if (suffix_kstrtoint(args, 10, &mp->m_logbsize))
				return -EINVAL;
			break;
		case Opt_logdev:
			mp->m_logname = match_strdup(args);
			if (!mp->m_logname)
				return -ENOMEM;
			break;
		case Opt_mtpt:
			xfs_warn(mp, "%s option not allowed on this system", p);
			return -EINVAL;
		case Opt_rtdev:
			mp->m_rtname = match_strdup(args);
			if (!mp->m_rtname)
				return -ENOMEM;
			break;
		case Opt_allocsize:
		case Opt_biosize:
			if (suffix_kstrtoint(args, 10, &iosize))
				return -EINVAL;
			iosizelog = ffs(iosize) - 1;
			break;
		case Opt_grpid:
		case Opt_bsdgroups:
			mp->m_flags |= XFS_MOUNT_GRPID;
			break;
		case Opt_nogrpid:
		case Opt_sysvgroups:
			mp->m_flags &= ~XFS_MOUNT_GRPID;
			break;
		case Opt_wsync:
			mp->m_flags |= XFS_MOUNT_WSYNC;
			break;
		case Opt_norecovery:
			mp->m_flags |= XFS_MOUNT_NORECOVERY;
			break;
		case Opt_noalign:
			mp->m_flags |= XFS_MOUNT_NOALIGN;
			break;
		case Opt_swalloc:
			mp->m_flags |= XFS_MOUNT_SWALLOC;
			break;
		case Opt_sunit:
			if (match_int(args, &dsunit))
				return -EINVAL;
			break;
		case Opt_swidth:
			if (match_int(args, &dswidth))
				return -EINVAL;
			break;
		case Opt_inode32:
			mp->m_flags |= XFS_MOUNT_SMALL_INUMS;
			break;
		case Opt_inode64:
			mp->m_flags &= ~XFS_MOUNT_SMALL_INUMS;
			break;
		case Opt_nouuid:
			mp->m_flags |= XFS_MOUNT_NOUUID;
			break;
		case Opt_barrier:
			mp->m_flags |= XFS_MOUNT_BARRIER;
			break;
		case Opt_nobarrier:
			mp->m_flags &= ~XFS_MOUNT_BARRIER;
			break;
		case Opt_ikeep:
			mp->m_flags |= XFS_MOUNT_IKEEP;
			break;
		case Opt_noikeep:
			mp->m_flags &= ~XFS_MOUNT_IKEEP;
			break;
		case Opt_largeio:
			mp->m_flags &= ~XFS_MOUNT_COMPAT_IOSIZE;
			break;
		case Opt_nolargeio:
			mp->m_flags |= XFS_MOUNT_COMPAT_IOSIZE;
			break;
		case Opt_attr2:
			mp->m_flags |= XFS_MOUNT_ATTR2;
			break;
		case Opt_noattr2:
			mp->m_flags &= ~XFS_MOUNT_ATTR2;
			mp->m_flags |= XFS_MOUNT_NOATTR2;
			break;
		case Opt_filestreams:
			mp->m_flags |= XFS_MOUNT_FILESTREAMS;
			break;
		case Opt_noquota:
			mp->m_qflags &= ~XFS_ALL_QUOTA_ACCT;
			mp->m_qflags &= ~XFS_ALL_QUOTA_ENFD;
			mp->m_qflags &= ~XFS_ALL_QUOTA_ACTIVE;
			break;
		case Opt_quota:
		case Opt_uquota:
		case Opt_usrquota:
			mp->m_qflags |= (XFS_UQUOTA_ACCT | XFS_UQUOTA_ACTIVE |
					 XFS_UQUOTA_ENFD);
			break;
		case Opt_qnoenforce:
		case Opt_uqnoenforce:
			mp->m_qflags |= (XFS_UQUOTA_ACCT | XFS_UQUOTA_ACTIVE);
			mp->m_qflags &= ~XFS_UQUOTA_ENFD;
			break;
		case Opt_pquota:
		case Opt_prjquota:
			mp->m_qflags |= (XFS_PQUOTA_ACCT | XFS_PQUOTA_ACTIVE |
					 XFS_PQUOTA_ENFD);
			break;
		case Opt_pqnoenforce:
			mp->m_qflags |= (XFS_PQUOTA_ACCT | XFS_PQUOTA_ACTIVE);
			mp->m_qflags &= ~XFS_PQUOTA_ENFD;
			break;
		case Opt_gquota:
		case Opt_grpquota:
			mp->m_qflags |= (XFS_GQUOTA_ACCT | XFS_GQUOTA_ACTIVE |
					 XFS_GQUOTA_ENFD);
			break;
		case Opt_gqnoenforce:
			mp->m_qflags |= (XFS_GQUOTA_ACCT | XFS_GQUOTA_ACTIVE);
			mp->m_qflags &= ~XFS_GQUOTA_ENFD;
			break;
		case Opt_discard:
			mp->m_flags |= XFS_MOUNT_DISCARD;
			break;
		case Opt_nodiscard:
			mp->m_flags &= ~XFS_MOUNT_DISCARD;
			break;
#ifdef CONFIG_FS_DAX
		case Opt_dax:
			mp->m_flags |= XFS_MOUNT_DAX;
			break;
#endif
		default:
			xfs_warn(mp, "unknown mount option [%s].", p);
			return -EINVAL;
		}
	}

	/*
	 * no recovery flag requires a read-only mount
	 */
	if ((mp->m_flags & XFS_MOUNT_NORECOVERY) &&
	    !(mp->m_flags & XFS_MOUNT_RDONLY)) {
		xfs_warn(mp, "no-recovery mounts must be read-only.");
		return -EINVAL;
	}

	if ((mp->m_flags & XFS_MOUNT_NOALIGN) && (dsunit || dswidth)) {
		xfs_warn(mp,
	"sunit and swidth options incompatible with the noalign option");
		return -EINVAL;
	}

#ifndef CONFIG_XFS_QUOTA
	if (XFS_IS_QUOTA_RUNNING(mp)) {
		xfs_warn(mp, "quota support not available in this kernel.");
		return -EINVAL;
	}
#endif

	if ((dsunit && !dswidth) || (!dsunit && dswidth)) {
		xfs_warn(mp, "sunit and swidth must be specified together");
		return -EINVAL;
	}

	if (dsunit && (dswidth % dsunit != 0)) {
		xfs_warn(mp,
	"stripe width (%d) must be a multiple of the stripe unit (%d)",
			dswidth, dsunit);
		return -EINVAL;
	}

done:
	if (dsunit && !(mp->m_flags & XFS_MOUNT_NOALIGN)) {
		/*
		 * At this point the superblock has not been read
		 * in, therefore we do not know the block size.
		 * Before the mount call ends we will convert
		 * these to FSBs.
		 */
		mp->m_dalign = dsunit;
		mp->m_swidth = dswidth;
	}

	if (mp->m_logbufs != -1 &&
	    mp->m_logbufs != 0 &&
	    (mp->m_logbufs < XLOG_MIN_ICLOGS ||
	     mp->m_logbufs > XLOG_MAX_ICLOGS)) {
		xfs_warn(mp, "invalid logbufs value: %d [not %d-%d]",
			mp->m_logbufs, XLOG_MIN_ICLOGS, XLOG_MAX_ICLOGS);
		return -EINVAL;
	}
	if (mp->m_logbsize != -1 &&
	    mp->m_logbsize !=  0 &&
	    (mp->m_logbsize < XLOG_MIN_RECORD_BSIZE ||
	     mp->m_logbsize > XLOG_MAX_RECORD_BSIZE ||
	     !is_power_of_2(mp->m_logbsize))) {
		xfs_warn(mp,
			"invalid logbufsize: %d [not 16k,32k,64k,128k or 256k]",
			mp->m_logbsize);
		return -EINVAL;
	}

	if (iosizelog) {
		if (iosizelog > XFS_MAX_IO_LOG ||
		    iosizelog < XFS_MIN_IO_LOG) {
			xfs_warn(mp, "invalid log iosize: %d [not %d-%d]",
				iosizelog, XFS_MIN_IO_LOG,
				XFS_MAX_IO_LOG);
			return -EINVAL;
		}

		mp->m_flags |= XFS_MOUNT_DFLT_IOSIZE;
		mp->m_readio_log = iosizelog;
		mp->m_writeio_log = iosizelog;
	}
=======
enum {
	Opt_logbufs, Opt_logbsize, Opt_logdev, Opt_rtdev,
	Opt_wsync, Opt_noalign, Opt_swalloc, Opt_sunit, Opt_swidth, Opt_nouuid,
	Opt_grpid, Opt_nogrpid, Opt_bsdgroups, Opt_sysvgroups,
	Opt_allocsize, Opt_norecovery, Opt_inode64, Opt_inode32, Opt_ikeep,
	Opt_noikeep, Opt_largeio, Opt_nolargeio, Opt_attr2, Opt_noattr2,
	Opt_filestreams, Opt_quota, Opt_noquota, Opt_usrquota, Opt_grpquota,
	Opt_prjquota, Opt_uquota, Opt_gquota, Opt_pquota,
	Opt_uqnoenforce, Opt_gqnoenforce, Opt_pqnoenforce, Opt_qnoenforce,
	Opt_discard, Opt_nodiscard, Opt_dax, Opt_dax_enum,
};
>>>>>>> 24b8d41d

static const struct fs_parameter_spec xfs_fs_parameters[] = {
	fsparam_u32("logbufs",		Opt_logbufs),
	fsparam_string("logbsize",	Opt_logbsize),
	fsparam_string("logdev",	Opt_logdev),
	fsparam_string("rtdev",		Opt_rtdev),
	fsparam_flag("wsync",		Opt_wsync),
	fsparam_flag("noalign",		Opt_noalign),
	fsparam_flag("swalloc",		Opt_swalloc),
	fsparam_u32("sunit",		Opt_sunit),
	fsparam_u32("swidth",		Opt_swidth),
	fsparam_flag("nouuid",		Opt_nouuid),
	fsparam_flag("grpid",		Opt_grpid),
	fsparam_flag("nogrpid",		Opt_nogrpid),
	fsparam_flag("bsdgroups",	Opt_bsdgroups),
	fsparam_flag("sysvgroups",	Opt_sysvgroups),
	fsparam_string("allocsize",	Opt_allocsize),
	fsparam_flag("norecovery",	Opt_norecovery),
	fsparam_flag("inode64",		Opt_inode64),
	fsparam_flag("inode32",		Opt_inode32),
	fsparam_flag("ikeep",		Opt_ikeep),
	fsparam_flag("noikeep",		Opt_noikeep),
	fsparam_flag("largeio",		Opt_largeio),
	fsparam_flag("nolargeio",	Opt_nolargeio),
	fsparam_flag("attr2",		Opt_attr2),
	fsparam_flag("noattr2",		Opt_noattr2),
	fsparam_flag("filestreams",	Opt_filestreams),
	fsparam_flag("quota",		Opt_quota),
	fsparam_flag("noquota",		Opt_noquota),
	fsparam_flag("usrquota",	Opt_usrquota),
	fsparam_flag("grpquota",	Opt_grpquota),
	fsparam_flag("prjquota",	Opt_prjquota),
	fsparam_flag("uquota",		Opt_uquota),
	fsparam_flag("gquota",		Opt_gquota),
	fsparam_flag("pquota",		Opt_pquota),
	fsparam_flag("uqnoenforce",	Opt_uqnoenforce),
	fsparam_flag("gqnoenforce",	Opt_gqnoenforce),
	fsparam_flag("pqnoenforce",	Opt_pqnoenforce),
	fsparam_flag("qnoenforce",	Opt_qnoenforce),
	fsparam_flag("discard",		Opt_discard),
	fsparam_flag("nodiscard",	Opt_nodiscard),
	fsparam_flag("dax",		Opt_dax),
	fsparam_enum("dax",		Opt_dax_enum, dax_param_enums),
	{}
};

struct proc_xfs_info {
	uint64_t	flag;
	char		*str;
};

static int
xfs_fs_show_options(
	struct seq_file		*m,
	struct dentry		*root)
{
	static struct proc_xfs_info xfs_info_set[] = {
		/* the few simple ones we can get from the mount struct */
		{ XFS_MOUNT_IKEEP,		",ikeep" },
		{ XFS_MOUNT_WSYNC,		",wsync" },
		{ XFS_MOUNT_NOALIGN,		",noalign" },
		{ XFS_MOUNT_SWALLOC,		",swalloc" },
		{ XFS_MOUNT_NOUUID,		",nouuid" },
		{ XFS_MOUNT_NORECOVERY,		",norecovery" },
		{ XFS_MOUNT_ATTR2,		",attr2" },
		{ XFS_MOUNT_FILESTREAMS,	",filestreams" },
		{ XFS_MOUNT_GRPID,		",grpid" },
		{ XFS_MOUNT_DISCARD,		",discard" },
		{ XFS_MOUNT_LARGEIO,		",largeio" },
		{ XFS_MOUNT_DAX_ALWAYS,		",dax=always" },
		{ XFS_MOUNT_DAX_NEVER,		",dax=never" },
		{ 0, NULL }
	};
	struct xfs_mount	*mp = XFS_M(root->d_sb);
	struct proc_xfs_info	*xfs_infop;

	for (xfs_infop = xfs_info_set; xfs_infop->flag; xfs_infop++) {
		if (mp->m_flags & xfs_infop->flag)
			seq_puts(m, xfs_infop->str);
	}

	seq_printf(m, ",inode%d",
		(mp->m_flags & XFS_MOUNT_SMALL_INUMS) ? 32 : 64);

	if (mp->m_flags & XFS_MOUNT_ALLOCSIZE)
		seq_printf(m, ",allocsize=%dk",
			   (1 << mp->m_allocsize_log) >> 10);

	if (mp->m_logbufs > 0)
		seq_printf(m, ",logbufs=%d", mp->m_logbufs);
	if (mp->m_logbsize > 0)
		seq_printf(m, ",logbsize=%dk", mp->m_logbsize >> 10);

	if (mp->m_logname)
		seq_show_option(m, "logdev", mp->m_logname);
	if (mp->m_rtname)
		seq_show_option(m, "rtdev", mp->m_rtname);

	if (mp->m_dalign > 0)
		seq_printf(m, ",sunit=%d",
				(int)XFS_FSB_TO_BB(mp, mp->m_dalign));
	if (mp->m_swidth > 0)
		seq_printf(m, ",swidth=%d",
				(int)XFS_FSB_TO_BB(mp, mp->m_swidth));

	if (mp->m_qflags & (XFS_UQUOTA_ACCT|XFS_UQUOTA_ENFD))
		seq_puts(m, ",usrquota");
	else if (mp->m_qflags & XFS_UQUOTA_ACCT)
		seq_puts(m, ",uqnoenforce");

	if (mp->m_qflags & XFS_PQUOTA_ACCT) {
		if (mp->m_qflags & XFS_PQUOTA_ENFD)
			seq_puts(m, ",prjquota");
		else
			seq_puts(m, ",pqnoenforce");
	}
	if (mp->m_qflags & XFS_GQUOTA_ACCT) {
		if (mp->m_qflags & XFS_GQUOTA_ENFD)
			seq_puts(m, ",grpquota");
		else
			seq_puts(m, ",gqnoenforce");
	}

	if (!(mp->m_qflags & XFS_ALL_QUOTA_ACCT))
		seq_puts(m, ",noquota");

	return 0;
}
<<<<<<< HEAD
static __uint64_t
xfs_max_file_offset(
	unsigned int		blockshift)
{
	unsigned int		pagefactor = 1;
	unsigned int		bitshift = BITS_PER_LONG - 1;

	/* Figure out maximum filesize, on Linux this can depend on
	 * the filesystem blocksize (on 32 bit platforms).
	 * __block_write_begin does this in an [unsigned] long...
	 *      page->index << (PAGE_SHIFT - bbits)
	 * So, for page sized blocks (4K on 32 bit platforms),
	 * this wraps at around 8Tb (hence MAX_LFS_FILESIZE which is
	 *      (((u64)PAGE_SIZE << (BITS_PER_LONG-1))-1)
	 * but for smaller blocksizes it is less (bbits = log2 bsize).
	 * Note1: get_block_t takes a long (implicit cast from above)
	 * Note2: The Large Block Device (LBD and HAVE_SECTOR_T) patch
	 * can optionally convert the [unsigned] long from above into
	 * an [unsigned] long long.
	 */

#if BITS_PER_LONG == 32
# if defined(CONFIG_LBDAF)
	ASSERT(sizeof(sector_t) == 8);
	pagefactor = PAGE_SIZE;
	bitshift = BITS_PER_LONG;
# else
	pagefactor = PAGE_SIZE >> (PAGE_SHIFT - blockshift);
# endif
#endif

	return (((__uint64_t)pagefactor) << bitshift) - 1;
}
=======
>>>>>>> 24b8d41d

/*
 * Set parameters for inode allocation heuristics, taking into account
 * filesystem size and inode32/inode64 mount options; i.e. specifically
 * whether or not XFS_MOUNT_SMALL_INUMS is set.
 *
 * Inode allocation patterns are altered only if inode32 is requested
 * (XFS_MOUNT_SMALL_INUMS), and the filesystem is sufficiently large.
 * If altered, XFS_MOUNT_32BITINODES is set as well.
 *
 * An agcount independent of that in the mount structure is provided
 * because in the growfs case, mp->m_sb.sb_agcount is not yet updated
 * to the potentially higher ag count.
 *
 * Returns the maximum AG index which may contain inodes.
 */
xfs_agnumber_t
xfs_set_inode_alloc(
	struct xfs_mount *mp,
	xfs_agnumber_t	agcount)
{
	xfs_agnumber_t	index;
	xfs_agnumber_t	maxagi = 0;
	xfs_sb_t	*sbp = &mp->m_sb;
	xfs_agnumber_t	max_metadata;
	xfs_agino_t	agino;
	xfs_ino_t	ino;

	/*
	 * Calculate how much should be reserved for inodes to meet
	 * the max inode percentage.  Used only for inode32.
	 */
	if (M_IGEO(mp)->maxicount) {
		uint64_t	icount;

		icount = sbp->sb_dblocks * sbp->sb_imax_pct;
		do_div(icount, 100);
		icount += sbp->sb_agblocks - 1;
		do_div(icount, sbp->sb_agblocks);
		max_metadata = icount;
	} else {
		max_metadata = agcount;
	}

	/* Get the last possible inode in the filesystem */
	agino =	XFS_AGB_TO_AGINO(mp, sbp->sb_agblocks - 1);
	ino = XFS_AGINO_TO_INO(mp, agcount - 1, agino);

	/*
	 * If user asked for no more than 32-bit inodes, and the fs is
	 * sufficiently large, set XFS_MOUNT_32BITINODES if we must alter
	 * the allocator to accommodate the request.
	 */
	if ((mp->m_flags & XFS_MOUNT_SMALL_INUMS) && ino > XFS_MAXINUMBER_32)
		mp->m_flags |= XFS_MOUNT_32BITINODES;
	else
		mp->m_flags &= ~XFS_MOUNT_32BITINODES;

	for (index = 0; index < agcount; index++) {
		struct xfs_perag	*pag;

		ino = XFS_AGINO_TO_INO(mp, index, agino);

		pag = xfs_perag_get(mp, index);

		if (mp->m_flags & XFS_MOUNT_32BITINODES) {
			if (ino > XFS_MAXINUMBER_32) {
				pag->pagi_inodeok = 0;
				pag->pagf_metadata = 0;
			} else {
				pag->pagi_inodeok = 1;
				maxagi++;
				if (index < max_metadata)
					pag->pagf_metadata = 1;
				else
					pag->pagf_metadata = 0;
			}
		} else {
			pag->pagi_inodeok = 1;
			pag->pagf_metadata = 0;
		}

		xfs_perag_put(pag);
	}

	return (mp->m_flags & XFS_MOUNT_32BITINODES) ? maxagi : agcount;
}

STATIC int
xfs_blkdev_get(
	xfs_mount_t		*mp,
	const char		*name,
	struct block_device	**bdevp)
{
	int			error = 0;

	*bdevp = blkdev_get_by_path(name, FMODE_READ|FMODE_WRITE|FMODE_EXCL,
				    mp);
	if (IS_ERR(*bdevp)) {
		error = PTR_ERR(*bdevp);
		xfs_warn(mp, "Invalid device [%s], error=%d", name, error);
	}

	return error;
}

STATIC void
xfs_blkdev_put(
	struct block_device	*bdev)
{
	if (bdev)
		blkdev_put(bdev, FMODE_READ|FMODE_WRITE|FMODE_EXCL);
}

void
xfs_blkdev_issue_flush(
	xfs_buftarg_t		*buftarg)
{
	blkdev_issue_flush(buftarg->bt_bdev, GFP_NOFS);
}

STATIC void
xfs_close_devices(
	struct xfs_mount	*mp)
{
	struct dax_device *dax_ddev = mp->m_ddev_targp->bt_daxdev;

	if (mp->m_logdev_targp && mp->m_logdev_targp != mp->m_ddev_targp) {
		struct block_device *logdev = mp->m_logdev_targp->bt_bdev;
		struct dax_device *dax_logdev = mp->m_logdev_targp->bt_daxdev;

		xfs_free_buftarg(mp->m_logdev_targp);
		xfs_blkdev_put(logdev);
		fs_put_dax(dax_logdev);
	}
	if (mp->m_rtdev_targp) {
		struct block_device *rtdev = mp->m_rtdev_targp->bt_bdev;
		struct dax_device *dax_rtdev = mp->m_rtdev_targp->bt_daxdev;

		xfs_free_buftarg(mp->m_rtdev_targp);
		xfs_blkdev_put(rtdev);
		fs_put_dax(dax_rtdev);
	}
	xfs_free_buftarg(mp->m_ddev_targp);
	fs_put_dax(dax_ddev);
}

/*
 * The file system configurations are:
 *	(1) device (partition) with data and internal log
 *	(2) logical volume with data and log subvolumes.
 *	(3) logical volume with data, log, and realtime subvolumes.
 *
 * We only have to handle opening the log and realtime volumes here if
 * they are present.  The data subvolume has already been opened by
 * get_sb_bdev() and is stored in sb->s_bdev.
 */
STATIC int
xfs_open_devices(
	struct xfs_mount	*mp)
{
	struct block_device	*ddev = mp->m_super->s_bdev;
	struct dax_device	*dax_ddev = fs_dax_get_by_bdev(ddev);
	struct dax_device	*dax_logdev = NULL, *dax_rtdev = NULL;
	struct block_device	*logdev = NULL, *rtdev = NULL;
	int			error;

	/*
	 * Open real time and log devices - order is important.
	 */
	if (mp->m_logname) {
		error = xfs_blkdev_get(mp, mp->m_logname, &logdev);
		if (error)
			goto out;
		dax_logdev = fs_dax_get_by_bdev(logdev);
	}

	if (mp->m_rtname) {
		error = xfs_blkdev_get(mp, mp->m_rtname, &rtdev);
		if (error)
			goto out_close_logdev;

		if (rtdev == ddev || rtdev == logdev) {
			xfs_warn(mp,
	"Cannot mount filesystem with identical rtdev and ddev/logdev.");
			error = -EINVAL;
			goto out_close_rtdev;
		}
		dax_rtdev = fs_dax_get_by_bdev(rtdev);
	}

	/*
	 * Setup xfs_mount buffer target pointers
	 */
	error = -ENOMEM;
	mp->m_ddev_targp = xfs_alloc_buftarg(mp, ddev, dax_ddev);
	if (!mp->m_ddev_targp)
		goto out_close_rtdev;

	if (rtdev) {
		mp->m_rtdev_targp = xfs_alloc_buftarg(mp, rtdev, dax_rtdev);
		if (!mp->m_rtdev_targp)
			goto out_free_ddev_targ;
	}

	if (logdev && logdev != ddev) {
		mp->m_logdev_targp = xfs_alloc_buftarg(mp, logdev, dax_logdev);
		if (!mp->m_logdev_targp)
			goto out_free_rtdev_targ;
	} else {
		mp->m_logdev_targp = mp->m_ddev_targp;
	}

	return 0;

 out_free_rtdev_targ:
	if (mp->m_rtdev_targp)
		xfs_free_buftarg(mp->m_rtdev_targp);
 out_free_ddev_targ:
	xfs_free_buftarg(mp->m_ddev_targp);
 out_close_rtdev:
	xfs_blkdev_put(rtdev);
	fs_put_dax(dax_rtdev);
 out_close_logdev:
	if (logdev && logdev != ddev) {
		xfs_blkdev_put(logdev);
		fs_put_dax(dax_logdev);
	}
 out:
	fs_put_dax(dax_ddev);
	return error;
}

/*
 * Setup xfs_mount buffer target pointers based on superblock
 */
STATIC int
xfs_setup_devices(
	struct xfs_mount	*mp)
{
	int			error;

	error = xfs_setsize_buftarg(mp->m_ddev_targp, mp->m_sb.sb_sectsize);
	if (error)
		return error;

	if (mp->m_logdev_targp && mp->m_logdev_targp != mp->m_ddev_targp) {
		unsigned int	log_sector_size = BBSIZE;

		if (xfs_sb_version_hassector(&mp->m_sb))
			log_sector_size = mp->m_sb.sb_logsectsize;
		error = xfs_setsize_buftarg(mp->m_logdev_targp,
					    log_sector_size);
		if (error)
			return error;
	}
	if (mp->m_rtdev_targp) {
		error = xfs_setsize_buftarg(mp->m_rtdev_targp,
					    mp->m_sb.sb_sectsize);
		if (error)
			return error;
	}

	return 0;
}

STATIC int
xfs_init_mount_workqueues(
	struct xfs_mount	*mp)
{
	mp->m_buf_workqueue = alloc_workqueue("xfs-buf/%s",
			WQ_MEM_RECLAIM|WQ_FREEZABLE, 1, mp->m_super->s_id);
	if (!mp->m_buf_workqueue)
		goto out;

	mp->m_unwritten_workqueue = alloc_workqueue("xfs-conv/%s",
			WQ_MEM_RECLAIM|WQ_FREEZABLE, 0, mp->m_super->s_id);
	if (!mp->m_unwritten_workqueue)
		goto out_destroy_buf;

	mp->m_cil_workqueue = alloc_workqueue("xfs-cil/%s",
			WQ_MEM_RECLAIM | WQ_FREEZABLE | WQ_UNBOUND,
			0, mp->m_super->s_id);
	if (!mp->m_cil_workqueue)
		goto out_destroy_unwritten;

	mp->m_reclaim_workqueue = alloc_workqueue("xfs-reclaim/%s",
			WQ_MEM_RECLAIM|WQ_FREEZABLE, 0, mp->m_super->s_id);
	if (!mp->m_reclaim_workqueue)
		goto out_destroy_cil;

	mp->m_eofblocks_workqueue = alloc_workqueue("xfs-eofblocks/%s",
			WQ_MEM_RECLAIM|WQ_FREEZABLE, 0, mp->m_super->s_id);
	if (!mp->m_eofblocks_workqueue)
		goto out_destroy_reclaim;

	mp->m_sync_workqueue = alloc_workqueue("xfs-sync/%s", WQ_FREEZABLE, 0,
					       mp->m_super->s_id);
	if (!mp->m_sync_workqueue)
		goto out_destroy_eofb;

	return 0;

out_destroy_eofb:
	destroy_workqueue(mp->m_eofblocks_workqueue);
out_destroy_reclaim:
	destroy_workqueue(mp->m_reclaim_workqueue);
out_destroy_cil:
	destroy_workqueue(mp->m_cil_workqueue);
out_destroy_unwritten:
	destroy_workqueue(mp->m_unwritten_workqueue);
out_destroy_buf:
	destroy_workqueue(mp->m_buf_workqueue);
out:
	return -ENOMEM;
}

STATIC void
xfs_destroy_mount_workqueues(
	struct xfs_mount	*mp)
{
	destroy_workqueue(mp->m_sync_workqueue);
	destroy_workqueue(mp->m_eofblocks_workqueue);
	destroy_workqueue(mp->m_reclaim_workqueue);
	destroy_workqueue(mp->m_cil_workqueue);
	destroy_workqueue(mp->m_unwritten_workqueue);
	destroy_workqueue(mp->m_buf_workqueue);
}

static void
xfs_flush_inodes_worker(
	struct work_struct	*work)
{
	struct xfs_mount	*mp = container_of(work, struct xfs_mount,
						   m_flush_inodes_work);
	struct super_block	*sb = mp->m_super;

	if (down_read_trylock(&sb->s_umount)) {
		sync_inodes_sb(sb);
		up_read(&sb->s_umount);
	}
}

/*
 * Flush all dirty data to disk. Must not be called while holding an XFS_ILOCK
 * or a page lock. We use sync_inodes_sb() here to ensure we block while waiting
 * for IO to complete so that we effectively throttle multiple callers to the
 * rate at which IO is completing.
 */
void
xfs_flush_inodes(
	struct xfs_mount	*mp)
{
	/*
	 * If flush_work() returns true then that means we waited for a flush
	 * which was already in progress.  Don't bother running another scan.
	 */
	if (flush_work(&mp->m_flush_inodes_work))
		return;

	queue_work(mp->m_sync_workqueue, &mp->m_flush_inodes_work);
	flush_work(&mp->m_flush_inodes_work);
}

/* Catch misguided souls that try to use this interface on XFS */
STATIC struct inode *
xfs_fs_alloc_inode(
	struct super_block	*sb)
{
	BUG();
	return NULL;
}

#ifdef DEBUG
static void
xfs_check_delalloc(
	struct xfs_inode	*ip,
	int			whichfork)
{
	struct xfs_ifork	*ifp = XFS_IFORK_PTR(ip, whichfork);
	struct xfs_bmbt_irec	got;
	struct xfs_iext_cursor	icur;

	if (!ifp || !xfs_iext_lookup_extent(ip, ifp, 0, &icur, &got))
		return;
	do {
		if (isnullstartblock(got.br_startblock)) {
			xfs_warn(ip->i_mount,
	"ino %llx %s fork has delalloc extent at [0x%llx:0x%llx]",
				ip->i_ino,
				whichfork == XFS_DATA_FORK ? "data" : "cow",
				got.br_startoff, got.br_blockcount);
		}
	} while (xfs_iext_next_extent(ifp, &icur, &got));
}
#else
#define xfs_check_delalloc(ip, whichfork)	do { } while (0)
#endif

/*
 * Now that the generic code is guaranteed not to be accessing
 * the linux inode, we can inactivate and reclaim the inode.
 */
STATIC void
xfs_fs_destroy_inode(
	struct inode		*inode)
{
	struct xfs_inode	*ip = XFS_I(inode);
	int			error;

	trace_xfs_destroy_inode(ip);

<<<<<<< HEAD
	ASSERT(!rwsem_is_locked(&ip->i_iolock.mr_lock));
	XFS_STATS_INC(ip->i_mount, vn_rele);
	XFS_STATS_INC(ip->i_mount, vn_remove);

	if (xfs_is_reflink_inode(ip)) {
		error = xfs_reflink_cancel_cow_range(ip, 0, NULLFILEOFF);
		if (error && !XFS_FORCED_SHUTDOWN(ip->i_mount))
			xfs_warn(ip->i_mount,
"Error %d while evicting CoW blocks for inode %llu.",
					error, ip->i_ino);
	}

	xfs_inactive(ip);

	ASSERT(XFS_FORCED_SHUTDOWN(ip->i_mount) || ip->i_delayed_blks == 0);
=======
	ASSERT(!rwsem_is_locked(&inode->i_rwsem));
	XFS_STATS_INC(ip->i_mount, vn_rele);
	XFS_STATS_INC(ip->i_mount, vn_remove);

	xfs_inactive(ip);

	if (!XFS_FORCED_SHUTDOWN(ip->i_mount) && ip->i_delayed_blks) {
		xfs_check_delalloc(ip, XFS_DATA_FORK);
		xfs_check_delalloc(ip, XFS_COW_FORK);
		ASSERT(0);
	}

>>>>>>> 24b8d41d
	XFS_STATS_INC(ip->i_mount, vn_reclaim);

	/*
	 * We should never get here with one of the reclaim flags already set.
	 */
	ASSERT_ALWAYS(!xfs_iflags_test(ip, XFS_IRECLAIMABLE));
	ASSERT_ALWAYS(!xfs_iflags_test(ip, XFS_IRECLAIM));

	/*
	 * We always use background reclaim here because even if the inode is
	 * clean, it still may be under IO and hence we have wait for IO
	 * completion to occur before we can reclaim the inode. The background
	 * reclaim path handles this more efficiently than we can here, so
	 * simply let background reclaim tear down all inodes.
	 */
	xfs_inode_set_reclaim_tag(ip);
}

static void
xfs_fs_dirty_inode(
	struct inode			*inode,
	int				flag)
{
	struct xfs_inode		*ip = XFS_I(inode);
	struct xfs_mount		*mp = ip->i_mount;
	struct xfs_trans		*tp;

	if (!(inode->i_sb->s_flags & SB_LAZYTIME))
		return;
	if (flag != I_DIRTY_SYNC || !(inode->i_state & I_DIRTY_TIME))
		return;

	if (xfs_trans_alloc(mp, &M_RES(mp)->tr_fsyncts, 0, 0, 0, &tp))
		return;
	xfs_ilock(ip, XFS_ILOCK_EXCL);
	xfs_trans_ijoin(tp, ip, XFS_ILOCK_EXCL);
	xfs_trans_log_inode(tp, ip, XFS_ILOG_TIMESTAMP);
	xfs_trans_commit(tp);
}

/*
 * Slab object creation initialisation for the XFS inode.
 * This covers only the idempotent fields in the XFS inode;
 * all other fields need to be initialised on allocation
 * from the slab. This avoids the need to repeatedly initialise
 * fields in the xfs inode that left in the initialise state
 * when freeing the inode.
 */
STATIC void
xfs_fs_inode_init_once(
	void			*inode)
{
	struct xfs_inode	*ip = inode;

	memset(ip, 0, sizeof(struct xfs_inode));

	/* vfs inode */
	inode_init_once(VFS_I(ip));

	/* xfs inode */
	atomic_set(&ip->i_pincount, 0);
	spin_lock_init(&ip->i_flags_lock);

	mrlock_init(&ip->i_mmaplock, MRLOCK_ALLOW_EQUAL_PRI|MRLOCK_BARRIER,
		     "xfsino", ip->i_ino);
	mrlock_init(&ip->i_lock, MRLOCK_ALLOW_EQUAL_PRI|MRLOCK_BARRIER,
		     "xfsino", ip->i_ino);
}

/*
 * We do an unlocked check for XFS_IDONTCACHE here because we are already
 * serialised against cache hits here via the inode->i_lock and igrab() in
 * xfs_iget_cache_hit(). Hence a lookup that might clear this flag will not be
 * racing with us, and it avoids needing to grab a spinlock here for every inode
 * we drop the final reference on.
 */
STATIC int
xfs_fs_drop_inode(
	struct inode		*inode)
{
	struct xfs_inode	*ip = XFS_I(inode);

	/*
	 * If this unlinked inode is in the middle of recovery, don't
	 * drop the inode just yet; log recovery will take care of
	 * that.  See the comment for this inode flag.
	 */
	if (ip->i_flags & XFS_IRECOVERY) {
		ASSERT(ip->i_mount->m_log->l_flags & XLOG_RECOVERY_NEEDED);
		return 0;
	}

<<<<<<< HEAD
	return generic_drop_inode(inode) || (ip->i_flags & XFS_IDONTCACHE);
=======
	return generic_drop_inode(inode);
>>>>>>> 24b8d41d
}

static void
xfs_mount_free(
	struct xfs_mount	*mp)
{
	kfree(mp->m_rtname);
	kfree(mp->m_logname);
	kmem_free(mp);
}

STATIC int
xfs_fs_sync_fs(
	struct super_block	*sb,
	int			wait)
{
	struct xfs_mount	*mp = XFS_M(sb);

	/*
	 * Doing anything during the async pass would be counterproductive.
	 */
	if (!wait)
		return 0;

	xfs_log_force(mp, XFS_LOG_SYNC);
	if (laptop_mode) {
		/*
		 * The disk must be active because we're syncing.
		 * We schedule log work now (now that the disk is
		 * active) instead of later (when it might not be).
		 */
		flush_delayed_work(&mp->m_log->l_work);
	}

	return 0;
}

STATIC int
xfs_fs_statfs(
	struct dentry		*dentry,
	struct kstatfs		*statp)
{
	struct xfs_mount	*mp = XFS_M(dentry->d_sb);
	xfs_sb_t		*sbp = &mp->m_sb;
	struct xfs_inode	*ip = XFS_I(d_inode(dentry));
	uint64_t		fakeinos, id;
	uint64_t		icount;
	uint64_t		ifree;
	uint64_t		fdblocks;
	xfs_extlen_t		lsize;
	int64_t			ffree;

	statp->f_type = XFS_SUPER_MAGIC;
	statp->f_namelen = MAXNAMELEN - 1;

	id = huge_encode_dev(mp->m_ddev_targp->bt_dev);
	statp->f_fsid = u64_to_fsid(id);

	icount = percpu_counter_sum(&mp->m_icount);
	ifree = percpu_counter_sum(&mp->m_ifree);
	fdblocks = percpu_counter_sum(&mp->m_fdblocks);

	spin_lock(&mp->m_sb_lock);
	statp->f_bsize = sbp->sb_blocksize;
	lsize = sbp->sb_logstart ? sbp->sb_logblocks : 0;
	statp->f_blocks = sbp->sb_dblocks - lsize;
	spin_unlock(&mp->m_sb_lock);

<<<<<<< HEAD
	statp->f_bfree = fdblocks - mp->m_alloc_set_aside;
=======
	/* make sure statp->f_bfree does not underflow */
	statp->f_bfree = max_t(int64_t, fdblocks - mp->m_alloc_set_aside, 0);
>>>>>>> 24b8d41d
	statp->f_bavail = statp->f_bfree;

	fakeinos = XFS_FSB_TO_INO(mp, statp->f_bfree);
	statp->f_files = min(icount + fakeinos, (uint64_t)XFS_MAXINUMBER);
	if (M_IGEO(mp)->maxicount)
		statp->f_files = min_t(typeof(statp->f_files),
					statp->f_files,
					M_IGEO(mp)->maxicount);

	/* If sb_icount overshot maxicount, report actual allocation */
	statp->f_files = max_t(typeof(statp->f_files),
					statp->f_files,
					sbp->sb_icount);

	/* make sure statp->f_ffree does not underflow */
	ffree = statp->f_files - (icount - ifree);
	statp->f_ffree = max_t(int64_t, ffree, 0);


	if ((ip->i_d.di_flags & XFS_DIFLAG_PROJINHERIT) &&
	    ((mp->m_qflags & (XFS_PQUOTA_ACCT|XFS_PQUOTA_ENFD))) ==
			      (XFS_PQUOTA_ACCT|XFS_PQUOTA_ENFD))
		xfs_qm_statvfs(ip, statp);

	if (XFS_IS_REALTIME_MOUNT(mp) &&
	    (ip->i_d.di_flags & (XFS_DIFLAG_RTINHERIT | XFS_DIFLAG_REALTIME))) {
		statp->f_blocks = sbp->sb_rblocks;
		statp->f_bavail = statp->f_bfree =
			sbp->sb_frextents * sbp->sb_rextsize;
	}

	return 0;
}

STATIC void
xfs_save_resvblks(struct xfs_mount *mp)
{
	uint64_t resblks = 0;

	mp->m_resblks_save = mp->m_resblks;
	xfs_reserve_blocks(mp, &resblks, NULL);
}

STATIC void
xfs_restore_resvblks(struct xfs_mount *mp)
{
	uint64_t resblks;

	if (mp->m_resblks_save) {
		resblks = mp->m_resblks_save;
		mp->m_resblks_save = 0;
	} else
		resblks = xfs_default_resblks(mp);

	xfs_reserve_blocks(mp, &resblks, NULL);
}

/*
 * Trigger writeback of all the dirty metadata in the file system.
 *
 * This ensures that the metadata is written to their location on disk rather
 * than just existing in transactions in the log. This means after a quiesce
 * there is no log replay required to write the inodes to disk - this is the
 * primary difference between a sync and a quiesce.
 *
 * We cancel log work early here to ensure all transactions the log worker may
 * run have finished before we clean up and log the superblock and write an
 * unmount record. The unfreeze process is responsible for restarting the log
 * worker correctly.
 */
void
xfs_quiesce_attr(
	struct xfs_mount	*mp)
{
	int	error = 0;

	cancel_delayed_work_sync(&mp->m_log->l_work);

	/* force the log to unpin objects from the now complete transactions */
	xfs_log_force(mp, XFS_LOG_SYNC);


	/* Push the superblock and write an unmount record */
	error = xfs_log_sbcount(mp);
	if (error)
		xfs_warn(mp, "xfs_attr_quiesce: failed to log sb changes. "
				"Frozen image may not be consistent.");
	xfs_log_quiesce(mp);
}

/*
 * Second stage of a freeze. The data is already frozen so we only
 * need to take care of the metadata. Once that's done sync the superblock
 * to the log to dirty it in case of a crash while frozen. This ensures that we
 * will recover the unlinked inode lists on the next mount.
 */
STATIC int
xfs_fs_freeze(
	struct super_block	*sb)
{
	struct xfs_mount	*mp = XFS_M(sb);
	unsigned int		flags;
	int			ret;

	/*
	 * The filesystem is now frozen far enough that memory reclaim
	 * cannot safely operate on the filesystem. Hence we need to
	 * set a GFP_NOFS context here to avoid recursion deadlocks.
	 */
	flags = memalloc_nofs_save();
	xfs_stop_block_reaping(mp);
	xfs_save_resvblks(mp);
	xfs_quiesce_attr(mp);
	ret = xfs_sync_sb(mp, true);
	memalloc_nofs_restore(flags);
	return ret;
}

STATIC int
<<<<<<< HEAD
xfs_fs_remount(
	struct super_block	*sb,
	int			*flags,
	char			*options)
{
	struct xfs_mount	*mp = XFS_M(sb);
	xfs_sb_t		*sbp = &mp->m_sb;
	substring_t		args[MAX_OPT_ARGS];
	char			*p;
	int			error;

	/* First, check for complete junk; i.e. invalid options */
	error = xfs_test_remount_options(sb, mp, options);
	if (error)
		return error;

	sync_filesystem(sb);
	while ((p = strsep(&options, ",")) != NULL) {
		int token;

		if (!*p)
			continue;

		token = match_token(p, tokens, args);
		switch (token) {
		case Opt_barrier:
			mp->m_flags |= XFS_MOUNT_BARRIER;
			break;
		case Opt_nobarrier:
			mp->m_flags &= ~XFS_MOUNT_BARRIER;
			break;
		case Opt_inode64:
			mp->m_flags &= ~XFS_MOUNT_SMALL_INUMS;
			mp->m_maxagi = xfs_set_inode_alloc(mp, sbp->sb_agcount);
			break;
		case Opt_inode32:
			mp->m_flags |= XFS_MOUNT_SMALL_INUMS;
			mp->m_maxagi = xfs_set_inode_alloc(mp, sbp->sb_agcount);
			break;
		default:
			/*
			 * Logically we would return an error here to prevent
			 * users from believing they might have changed
			 * mount options using remount which can't be changed.
			 *
			 * But unfortunately mount(8) adds all options from
			 * mtab and fstab to the mount arguments in some cases
			 * so we can't blindly reject options, but have to
			 * check for each specified option if it actually
			 * differs from the currently set option and only
			 * reject it if that's the case.
			 *
			 * Until that is implemented we return success for
			 * every remount request, and silently ignore all
			 * options that we can't actually change.
			 */
#if 0
			xfs_info(mp,
		"mount option \"%s\" not supported for remount", p);
			return -EINVAL;
#else
			break;
#endif
		}
	}

	/* ro -> rw */
	if ((mp->m_flags & XFS_MOUNT_RDONLY) && !(*flags & MS_RDONLY)) {
		if (mp->m_flags & XFS_MOUNT_NORECOVERY) {
			xfs_warn(mp,
		"ro->rw transition prohibited on norecovery mount");
			return -EINVAL;
		}

		if (XFS_SB_VERSION_NUM(sbp) == XFS_SB_VERSION_5 &&
		    xfs_sb_has_ro_compat_feature(sbp,
					XFS_SB_FEAT_RO_COMPAT_UNKNOWN)) {
			xfs_warn(mp,
"ro->rw transition prohibited on unknown (0x%x) ro-compat filesystem",
				(sbp->sb_features_ro_compat &
					XFS_SB_FEAT_RO_COMPAT_UNKNOWN));
			return -EINVAL;
		}

		mp->m_flags &= ~XFS_MOUNT_RDONLY;

		/*
		 * If this is the first remount to writeable state we
		 * might have some superblock changes to update.
		 */
		if (mp->m_update_sb) {
			error = xfs_sync_sb(mp, false);
			if (error) {
				xfs_warn(mp, "failed to write sb changes");
				return error;
			}
			mp->m_update_sb = false;
		}

		/*
		 * Fill out the reserve pool if it is empty. Use the stashed
		 * value if it is non-zero, otherwise go with the default.
		 */
		xfs_restore_resvblks(mp);
		xfs_log_work_queue(mp);
		xfs_queue_eofblocks(mp);

		/* Recover any CoW blocks that never got remapped. */
		error = xfs_reflink_recover_cow(mp);
		if (error) {
			xfs_err(mp,
	"Error %d recovering leftover CoW allocations.", error);
			xfs_force_shutdown(mp, SHUTDOWN_CORRUPT_INCORE);
			return error;
		}

		/* Create the per-AG metadata reservation pool .*/
		error = xfs_fs_reserve_ag_blocks(mp);
		if (error && error != -ENOSPC)
			return error;
	}

	/* rw -> ro */
	if (!(mp->m_flags & XFS_MOUNT_RDONLY) && (*flags & MS_RDONLY)) {
		/* Free the per-AG metadata reservation pool. */
		error = xfs_fs_unreserve_ag_blocks(mp);
		if (error) {
			xfs_force_shutdown(mp, SHUTDOWN_CORRUPT_INCORE);
			return error;
		}

		/*
		 * Before we sync the metadata, we need to free up the reserve
		 * block pool so that the used block count in the superblock on
		 * disk is correct at the end of the remount. Stash the current
		 * reserve pool size so that if we get remounted rw, we can
		 * return it to the same size.
		 */
		xfs_save_resvblks(mp);

		/*
		 * Cancel background eofb scanning so it cannot race with the
		 * final log force+buftarg wait and deadlock the remount.
		 */
		cancel_delayed_work_sync(&mp->m_eofblocks_work);

		xfs_quiesce_attr(mp);
		mp->m_flags |= XFS_MOUNT_RDONLY;
	}

	return 0;
}

/*
 * Second stage of a freeze. The data is already frozen so we only
 * need to take care of the metadata. Once that's done sync the superblock
 * to the log to dirty it in case of a crash while frozen. This ensures that we
 * will recover the unlinked inode lists on the next mount.
 */
STATIC int
xfs_fs_freeze(
	struct super_block	*sb)
{
	struct xfs_mount	*mp = XFS_M(sb);

	xfs_save_resvblks(mp);
	xfs_quiesce_attr(mp);
	return xfs_sync_sb(mp, true);
}

STATIC int
=======
>>>>>>> 24b8d41d
xfs_fs_unfreeze(
	struct super_block	*sb)
{
	struct xfs_mount	*mp = XFS_M(sb);

	xfs_restore_resvblks(mp);
	xfs_log_work_queue(mp);
	xfs_start_block_reaping(mp);
	return 0;
}

/*
 * This function fills in xfs_mount_t fields based on mount args.
 * Note: the superblock _has_ now been read in.
 */
STATIC int
xfs_finish_flags(
	struct xfs_mount	*mp)
{
	int			ronly = (mp->m_flags & XFS_MOUNT_RDONLY);

	/* Fail a mount where the logbuf is smaller than the log stripe */
	if (xfs_sb_version_haslogv2(&mp->m_sb)) {
		if (mp->m_logbsize <= 0 &&
		    mp->m_sb.sb_logsunit > XLOG_BIG_RECORD_BSIZE) {
			mp->m_logbsize = mp->m_sb.sb_logsunit;
		} else if (mp->m_logbsize > 0 &&
			   mp->m_logbsize < mp->m_sb.sb_logsunit) {
			xfs_warn(mp,
		"logbuf size must be greater than or equal to log stripe size");
			return -EINVAL;
		}
	} else {
		/* Fail a mount if the logbuf is larger than 32K */
		if (mp->m_logbsize > XLOG_BIG_RECORD_BSIZE) {
			xfs_warn(mp,
		"logbuf size for version 1 logs must be 16K or 32K");
			return -EINVAL;
		}
	}

	/*
	 * V5 filesystems always use attr2 format for attributes.
	 */
	if (xfs_sb_version_hascrc(&mp->m_sb) &&
	    (mp->m_flags & XFS_MOUNT_NOATTR2)) {
		xfs_warn(mp, "Cannot mount a V5 filesystem as noattr2. "
			     "attr2 is always enabled for V5 filesystems.");
		return -EINVAL;
	}

	/*
	 * mkfs'ed attr2 will turn on attr2 mount unless explicitly
	 * told by noattr2 to turn it off
	 */
	if (xfs_sb_version_hasattr2(&mp->m_sb) &&
	    !(mp->m_flags & XFS_MOUNT_NOATTR2))
		mp->m_flags |= XFS_MOUNT_ATTR2;

	/*
	 * prohibit r/w mounts of read-only filesystems
	 */
	if ((mp->m_sb.sb_flags & XFS_SBF_READONLY) && !ronly) {
		xfs_warn(mp,
			"cannot mount a read-only filesystem as read-write");
		return -EROFS;
	}

	if ((mp->m_qflags & (XFS_GQUOTA_ACCT | XFS_GQUOTA_ACTIVE)) &&
	    (mp->m_qflags & (XFS_PQUOTA_ACCT | XFS_PQUOTA_ACTIVE)) &&
	    !xfs_sb_version_has_pquotino(&mp->m_sb)) {
		xfs_warn(mp,
		  "Super block does not support project and group quota together");
		return -EINVAL;
	}

	return 0;
}

static int
xfs_init_percpu_counters(
	struct xfs_mount	*mp)
{
	int		error;

	error = percpu_counter_init(&mp->m_icount, 0, GFP_KERNEL);
	if (error)
		return -ENOMEM;

	error = percpu_counter_init(&mp->m_ifree, 0, GFP_KERNEL);
	if (error)
		goto free_icount;

	error = percpu_counter_init(&mp->m_fdblocks, 0, GFP_KERNEL);
	if (error)
		goto free_ifree;

	error = percpu_counter_init(&mp->m_delalloc_blks, 0, GFP_KERNEL);
	if (error)
		goto free_fdblocks;

	return 0;

free_fdblocks:
	percpu_counter_destroy(&mp->m_fdblocks);
free_ifree:
	percpu_counter_destroy(&mp->m_ifree);
free_icount:
	percpu_counter_destroy(&mp->m_icount);
	return -ENOMEM;
}

void
xfs_reinit_percpu_counters(
	struct xfs_mount	*mp)
{
	percpu_counter_set(&mp->m_icount, mp->m_sb.sb_icount);
	percpu_counter_set(&mp->m_ifree, mp->m_sb.sb_ifree);
	percpu_counter_set(&mp->m_fdblocks, mp->m_sb.sb_fdblocks);
}

static void
xfs_destroy_percpu_counters(
	struct xfs_mount	*mp)
{
	percpu_counter_destroy(&mp->m_icount);
	percpu_counter_destroy(&mp->m_ifree);
	percpu_counter_destroy(&mp->m_fdblocks);
	ASSERT(XFS_FORCED_SHUTDOWN(mp) ||
	       percpu_counter_sum(&mp->m_delalloc_blks) == 0);
	percpu_counter_destroy(&mp->m_delalloc_blks);
}

static void
xfs_fs_put_super(
	struct super_block	*sb)
{
	struct xfs_mount	*mp = XFS_M(sb);

	/* if ->fill_super failed, we have no mount to tear down */
	if (!sb->s_fs_info)
		return;

	xfs_notice(mp, "Unmounting Filesystem");
	xfs_filestream_unmount(mp);
	xfs_unmountfs(mp);

	xfs_freesb(mp);
	free_percpu(mp->m_stats.xs_stats);
	xfs_destroy_percpu_counters(mp);
	xfs_destroy_mount_workqueues(mp);
	xfs_close_devices(mp);

	sb->s_fs_info = NULL;
	xfs_mount_free(mp);
}

static long
xfs_fs_nr_cached_objects(
	struct super_block	*sb,
	struct shrink_control	*sc)
{
	/* Paranoia: catch incorrect calls during mount setup or teardown */
	if (WARN_ON_ONCE(!sb->s_fs_info))
		return 0;
	return xfs_reclaim_inodes_count(XFS_M(sb));
}

static long
xfs_fs_free_cached_objects(
	struct super_block	*sb,
	struct shrink_control	*sc)
{
	return xfs_reclaim_inodes_nr(XFS_M(sb), sc->nr_to_scan);
}

<<<<<<< HEAD
	spin_lock_init(&mp->m_sb_lock);
	mutex_init(&mp->m_growlock);
	atomic_set(&mp->m_active_trans, 0);
	INIT_DELAYED_WORK(&mp->m_reclaim_work, xfs_reclaim_worker);
	INIT_DELAYED_WORK(&mp->m_eofblocks_work, xfs_eofblocks_worker);
	INIT_DELAYED_WORK(&mp->m_cowblocks_work, xfs_cowblocks_worker);
	mp->m_kobj.kobject.kset = xfs_kset;
=======
static const struct super_operations xfs_super_operations = {
	.alloc_inode		= xfs_fs_alloc_inode,
	.destroy_inode		= xfs_fs_destroy_inode,
	.dirty_inode		= xfs_fs_dirty_inode,
	.drop_inode		= xfs_fs_drop_inode,
	.put_super		= xfs_fs_put_super,
	.sync_fs		= xfs_fs_sync_fs,
	.freeze_fs		= xfs_fs_freeze,
	.unfreeze_fs		= xfs_fs_unfreeze,
	.statfs			= xfs_fs_statfs,
	.show_options		= xfs_fs_show_options,
	.nr_cached_objects	= xfs_fs_nr_cached_objects,
	.free_cached_objects	= xfs_fs_free_cached_objects,
};

static int
suffix_kstrtoint(
	const char	*s,
	unsigned int	base,
	int		*res)
{
	int		last, shift_left_factor = 0, _res;
	char		*value;
	int		ret = 0;

	value = kstrdup(s, GFP_KERNEL);
	if (!value)
		return -ENOMEM;

	last = strlen(value) - 1;
	if (value[last] == 'K' || value[last] == 'k') {
		shift_left_factor = 10;
		value[last] = '\0';
	}
	if (value[last] == 'M' || value[last] == 'm') {
		shift_left_factor = 20;
		value[last] = '\0';
	}
	if (value[last] == 'G' || value[last] == 'g') {
		shift_left_factor = 30;
		value[last] = '\0';
	}

	if (kstrtoint(value, base, &_res))
		ret = -EINVAL;
	kfree(value);
	*res = _res << shift_left_factor;
	return ret;
}

/*
 * Set mount state from a mount option.
 *
 * NOTE: mp->m_super is NULL here!
 */
static int
xfs_fc_parse_param(
	struct fs_context	*fc,
	struct fs_parameter	*param)
{
	struct xfs_mount	*mp = fc->s_fs_info;
	struct fs_parse_result	result;
	int			size = 0;
	int			opt;

	opt = fs_parse(fc, xfs_fs_parameters, param, &result);
	if (opt < 0)
		return opt;

	switch (opt) {
	case Opt_logbufs:
		mp->m_logbufs = result.uint_32;
		return 0;
	case Opt_logbsize:
		if (suffix_kstrtoint(param->string, 10, &mp->m_logbsize))
			return -EINVAL;
		return 0;
	case Opt_logdev:
		kfree(mp->m_logname);
		mp->m_logname = kstrdup(param->string, GFP_KERNEL);
		if (!mp->m_logname)
			return -ENOMEM;
		return 0;
	case Opt_rtdev:
		kfree(mp->m_rtname);
		mp->m_rtname = kstrdup(param->string, GFP_KERNEL);
		if (!mp->m_rtname)
			return -ENOMEM;
		return 0;
	case Opt_allocsize:
		if (suffix_kstrtoint(param->string, 10, &size))
			return -EINVAL;
		mp->m_allocsize_log = ffs(size) - 1;
		mp->m_flags |= XFS_MOUNT_ALLOCSIZE;
		return 0;
	case Opt_grpid:
	case Opt_bsdgroups:
		mp->m_flags |= XFS_MOUNT_GRPID;
		return 0;
	case Opt_nogrpid:
	case Opt_sysvgroups:
		mp->m_flags &= ~XFS_MOUNT_GRPID;
		return 0;
	case Opt_wsync:
		mp->m_flags |= XFS_MOUNT_WSYNC;
		return 0;
	case Opt_norecovery:
		mp->m_flags |= XFS_MOUNT_NORECOVERY;
		return 0;
	case Opt_noalign:
		mp->m_flags |= XFS_MOUNT_NOALIGN;
		return 0;
	case Opt_swalloc:
		mp->m_flags |= XFS_MOUNT_SWALLOC;
		return 0;
	case Opt_sunit:
		mp->m_dalign = result.uint_32;
		return 0;
	case Opt_swidth:
		mp->m_swidth = result.uint_32;
		return 0;
	case Opt_inode32:
		mp->m_flags |= XFS_MOUNT_SMALL_INUMS;
		return 0;
	case Opt_inode64:
		mp->m_flags &= ~XFS_MOUNT_SMALL_INUMS;
		return 0;
	case Opt_nouuid:
		mp->m_flags |= XFS_MOUNT_NOUUID;
		return 0;
	case Opt_largeio:
		mp->m_flags |= XFS_MOUNT_LARGEIO;
		return 0;
	case Opt_nolargeio:
		mp->m_flags &= ~XFS_MOUNT_LARGEIO;
		return 0;
	case Opt_filestreams:
		mp->m_flags |= XFS_MOUNT_FILESTREAMS;
		return 0;
	case Opt_noquota:
		mp->m_qflags &= ~XFS_ALL_QUOTA_ACCT;
		mp->m_qflags &= ~XFS_ALL_QUOTA_ENFD;
		mp->m_qflags &= ~XFS_ALL_QUOTA_ACTIVE;
		return 0;
	case Opt_quota:
	case Opt_uquota:
	case Opt_usrquota:
		mp->m_qflags |= (XFS_UQUOTA_ACCT | XFS_UQUOTA_ACTIVE |
				 XFS_UQUOTA_ENFD);
		return 0;
	case Opt_qnoenforce:
	case Opt_uqnoenforce:
		mp->m_qflags |= (XFS_UQUOTA_ACCT | XFS_UQUOTA_ACTIVE);
		mp->m_qflags &= ~XFS_UQUOTA_ENFD;
		return 0;
	case Opt_pquota:
	case Opt_prjquota:
		mp->m_qflags |= (XFS_PQUOTA_ACCT | XFS_PQUOTA_ACTIVE |
				 XFS_PQUOTA_ENFD);
		return 0;
	case Opt_pqnoenforce:
		mp->m_qflags |= (XFS_PQUOTA_ACCT | XFS_PQUOTA_ACTIVE);
		mp->m_qflags &= ~XFS_PQUOTA_ENFD;
		return 0;
	case Opt_gquota:
	case Opt_grpquota:
		mp->m_qflags |= (XFS_GQUOTA_ACCT | XFS_GQUOTA_ACTIVE |
				 XFS_GQUOTA_ENFD);
		return 0;
	case Opt_gqnoenforce:
		mp->m_qflags |= (XFS_GQUOTA_ACCT | XFS_GQUOTA_ACTIVE);
		mp->m_qflags &= ~XFS_GQUOTA_ENFD;
		return 0;
	case Opt_discard:
		mp->m_flags |= XFS_MOUNT_DISCARD;
		return 0;
	case Opt_nodiscard:
		mp->m_flags &= ~XFS_MOUNT_DISCARD;
		return 0;
#ifdef CONFIG_FS_DAX
	case Opt_dax:
		xfs_mount_set_dax_mode(mp, XFS_DAX_ALWAYS);
		return 0;
	case Opt_dax_enum:
		xfs_mount_set_dax_mode(mp, result.uint_32);
		return 0;
#endif
	/* Following mount options will be removed in September 2025 */
	case Opt_ikeep:
		xfs_warn(mp, "%s mount option is deprecated.", param->key);
		mp->m_flags |= XFS_MOUNT_IKEEP;
		return 0;
	case Opt_noikeep:
		xfs_warn(mp, "%s mount option is deprecated.", param->key);
		mp->m_flags &= ~XFS_MOUNT_IKEEP;
		return 0;
	case Opt_attr2:
		xfs_warn(mp, "%s mount option is deprecated.", param->key);
		mp->m_flags |= XFS_MOUNT_ATTR2;
		return 0;
	case Opt_noattr2:
		xfs_warn(mp, "%s mount option is deprecated.", param->key);
		mp->m_flags &= ~XFS_MOUNT_ATTR2;
		mp->m_flags |= XFS_MOUNT_NOATTR2;
		return 0;
	default:
		xfs_warn(mp, "unknown mount option [%s].", param->key);
		return -EINVAL;
	}

	return 0;
}

static int
xfs_fc_validate_params(
	struct xfs_mount	*mp)
{
	/*
	 * no recovery flag requires a read-only mount
	 */
	if ((mp->m_flags & XFS_MOUNT_NORECOVERY) &&
	    !(mp->m_flags & XFS_MOUNT_RDONLY)) {
		xfs_warn(mp, "no-recovery mounts must be read-only.");
		return -EINVAL;
	}

	if ((mp->m_flags & XFS_MOUNT_NOALIGN) &&
	    (mp->m_dalign || mp->m_swidth)) {
		xfs_warn(mp,
	"sunit and swidth options incompatible with the noalign option");
		return -EINVAL;
	}

	if (!IS_ENABLED(CONFIG_XFS_QUOTA) && mp->m_qflags != 0) {
		xfs_warn(mp, "quota support not available in this kernel.");
		return -EINVAL;
	}

	if ((mp->m_dalign && !mp->m_swidth) ||
	    (!mp->m_dalign && mp->m_swidth)) {
		xfs_warn(mp, "sunit and swidth must be specified together");
		return -EINVAL;
	}

	if (mp->m_dalign && (mp->m_swidth % mp->m_dalign != 0)) {
		xfs_warn(mp,
	"stripe width (%d) must be a multiple of the stripe unit (%d)",
			mp->m_swidth, mp->m_dalign);
		return -EINVAL;
	}

	if (mp->m_logbufs != -1 &&
	    mp->m_logbufs != 0 &&
	    (mp->m_logbufs < XLOG_MIN_ICLOGS ||
	     mp->m_logbufs > XLOG_MAX_ICLOGS)) {
		xfs_warn(mp, "invalid logbufs value: %d [not %d-%d]",
			mp->m_logbufs, XLOG_MIN_ICLOGS, XLOG_MAX_ICLOGS);
		return -EINVAL;
	}

	if (mp->m_logbsize != -1 &&
	    mp->m_logbsize !=  0 &&
	    (mp->m_logbsize < XLOG_MIN_RECORD_BSIZE ||
	     mp->m_logbsize > XLOG_MAX_RECORD_BSIZE ||
	     !is_power_of_2(mp->m_logbsize))) {
		xfs_warn(mp,
			"invalid logbufsize: %d [not 16k,32k,64k,128k or 256k]",
			mp->m_logbsize);
		return -EINVAL;
	}

	if ((mp->m_flags & XFS_MOUNT_ALLOCSIZE) &&
	    (mp->m_allocsize_log > XFS_MAX_IO_LOG ||
	     mp->m_allocsize_log < XFS_MIN_IO_LOG)) {
		xfs_warn(mp, "invalid log iosize: %d [not %d-%d]",
			mp->m_allocsize_log, XFS_MIN_IO_LOG, XFS_MAX_IO_LOG);
		return -EINVAL;
	}

	return 0;
}

static int
xfs_fc_fill_super(
	struct super_block	*sb,
	struct fs_context	*fc)
{
	struct xfs_mount	*mp = sb->s_fs_info;
	struct inode		*root;
	int			flags = 0, error;
>>>>>>> 24b8d41d

	mp->m_super = sb;

	error = xfs_fc_validate_params(mp);
	if (error)
		goto out_free_names;

	sb_min_blocksize(sb, BBSIZE);
	sb->s_xattr = xfs_xattr_handlers;
	sb->s_export_op = &xfs_export_operations;
#ifdef CONFIG_XFS_QUOTA
	sb->s_qcop = &xfs_quotactl_operations;
	sb->s_quota_types = QTYPE_MASK_USR | QTYPE_MASK_GRP | QTYPE_MASK_PRJ;
#endif
	sb->s_op = &xfs_super_operations;

	/*
	 * Delay mount work if the debug hook is set. This is debug
	 * instrumention to coordinate simulation of xfs mount failures with
	 * VFS superblock operations
	 */
	if (xfs_globals.mount_delay) {
		xfs_notice(mp, "Delaying mount for %d seconds.",
			xfs_globals.mount_delay);
		msleep(xfs_globals.mount_delay * 1000);
	}

	if (fc->sb_flags & SB_SILENT)
		flags |= XFS_MFSI_QUIET;

	error = xfs_open_devices(mp);
	if (error)
		goto out_free_names;

	error = xfs_init_mount_workqueues(mp);
	if (error)
		goto out_close_devices;

	error = xfs_init_percpu_counters(mp);
	if (error)
		goto out_destroy_workqueues;

	/* Allocate stats memory before we do operations that might use it */
	mp->m_stats.xs_stats = alloc_percpu(struct xfsstats);
	if (!mp->m_stats.xs_stats) {
		error = -ENOMEM;
		goto out_destroy_counters;
	}

	error = xfs_readsb(mp, flags);
	if (error)
		goto out_free_stats;

	error = xfs_finish_flags(mp);
	if (error)
		goto out_free_sb;

	error = xfs_setup_devices(mp);
	if (error)
		goto out_free_sb;

	/* V4 support is undergoing deprecation. */
	if (!xfs_sb_version_hascrc(&mp->m_sb)) {
#ifdef CONFIG_XFS_SUPPORT_V4
		xfs_warn_once(mp,
	"Deprecated V4 format (crc=0) will not be supported after September 2030.");
#else
		xfs_warn(mp,
	"Deprecated V4 format (crc=0) not supported by kernel.");
		error = -EINVAL;
		goto out_free_sb;
#endif
	}

	/*
	 * XFS block mappings use 54 bits to store the logical block offset.
	 * This should suffice to handle the maximum file size that the VFS
	 * supports (currently 2^63 bytes on 64-bit and ULONG_MAX << PAGE_SHIFT
	 * bytes on 32-bit), but as XFS and VFS have gotten the s_maxbytes
	 * calculation wrong on 32-bit kernels in the past, we'll add a WARN_ON
	 * to check this assertion.
	 *
	 * Avoid integer overflow by comparing the maximum bmbt offset to the
	 * maximum pagecache offset in units of fs blocks.
	 */
	if (XFS_B_TO_FSBT(mp, MAX_LFS_FILESIZE) > XFS_MAX_FILEOFF) {
		xfs_warn(mp,
"MAX_LFS_FILESIZE block offset (%llu) exceeds extent map maximum (%llu)!",
			 XFS_B_TO_FSBT(mp, MAX_LFS_FILESIZE),
			 XFS_MAX_FILEOFF);
		error = -EINVAL;
		goto out_free_sb;
	}

	error = xfs_filestream_mount(mp);
	if (error)
		goto out_free_sb;

	/*
	 * we must configure the block size in the superblock before we run the
	 * full mount process as the mount process can lookup and cache inodes.
	 */
	sb->s_magic = XFS_SUPER_MAGIC;
	sb->s_blocksize = mp->m_sb.sb_blocksize;
	sb->s_blocksize_bits = ffs(sb->s_blocksize) - 1;
	sb->s_maxbytes = MAX_LFS_FILESIZE;
	sb->s_max_links = XFS_MAXLINK;
	sb->s_time_gran = 1;
	if (xfs_sb_version_hasbigtime(&mp->m_sb)) {
		sb->s_time_min = xfs_bigtime_to_unix(XFS_BIGTIME_TIME_MIN);
		sb->s_time_max = xfs_bigtime_to_unix(XFS_BIGTIME_TIME_MAX);
	} else {
		sb->s_time_min = XFS_LEGACY_TIME_MIN;
		sb->s_time_max = XFS_LEGACY_TIME_MAX;
	}
	trace_xfs_inode_timestamp_range(mp, sb->s_time_min, sb->s_time_max);
	sb->s_iflags |= SB_I_CGROUPWB;

	set_posix_acl_flag(sb);

	/* version 5 superblocks support inode version counters. */
	if (XFS_SB_VERSION_NUM(&mp->m_sb) == XFS_SB_VERSION_5)
		sb->s_flags |= SB_I_VERSION;

	if (xfs_sb_version_hasbigtime(&mp->m_sb))
		xfs_warn(mp,
 "EXPERIMENTAL big timestamp feature in use. Use at your own risk!");

	if (mp->m_flags & XFS_MOUNT_DAX_ALWAYS) {
		bool rtdev_is_dax = false, datadev_is_dax;

		xfs_warn(mp,
		"DAX enabled. Warning: EXPERIMENTAL, use at your own risk");

<<<<<<< HEAD
		error = bdev_dax_supported(sb, sb->s_blocksize);
		if (error) {
			xfs_alert(mp,
			"DAX unsupported by block device. Turning off DAX.");
			mp->m_flags &= ~XFS_MOUNT_DAX;
		}
		if (xfs_sb_version_hasreflink(&mp->m_sb))
			xfs_alert(mp,
		"DAX and reflink have not been tested together!");
	}

	if (xfs_sb_version_hasrmapbt(&mp->m_sb)) {
		if (mp->m_sb.sb_rblocks) {
			xfs_alert(mp,
	"EXPERIMENTAL reverse mapping btree not compatible with realtime device!");
=======
		datadev_is_dax = bdev_dax_supported(mp->m_ddev_targp->bt_bdev,
			sb->s_blocksize);
		if (mp->m_rtdev_targp)
			rtdev_is_dax = bdev_dax_supported(
				mp->m_rtdev_targp->bt_bdev, sb->s_blocksize);
		if (!rtdev_is_dax && !datadev_is_dax) {
			xfs_alert(mp,
			"DAX unsupported by block device. Turning off DAX.");
			xfs_mount_set_dax_mode(mp, XFS_DAX_NEVER);
		}
		if (xfs_sb_version_hasreflink(&mp->m_sb)) {
			xfs_alert(mp,
		"DAX and reflink cannot be used together!");
>>>>>>> 24b8d41d
			error = -EINVAL;
			goto out_filestream_unmount;
		}
		xfs_alert(mp,
	"EXPERIMENTAL reverse mapping btree feature enabled. Use at your own risk!");
	}

<<<<<<< HEAD
	if (xfs_sb_version_hasreflink(&mp->m_sb))
		xfs_alert(mp,
	"EXPERIMENTAL reflink feature enabled. Use at your own risk!");
=======
	if (mp->m_flags & XFS_MOUNT_DISCARD) {
		struct request_queue *q = bdev_get_queue(sb->s_bdev);

		if (!blk_queue_discard(q)) {
			xfs_warn(mp, "mounting with \"discard\" option, but "
					"the device does not support discard");
			mp->m_flags &= ~XFS_MOUNT_DISCARD;
		}
	}

	if (xfs_sb_version_hasreflink(&mp->m_sb)) {
		if (mp->m_sb.sb_rblocks) {
			xfs_alert(mp,
	"reflink not compatible with realtime device!");
			error = -EINVAL;
			goto out_filestream_unmount;
		}

		if (xfs_globals.always_cow) {
			xfs_info(mp, "using DEBUG-only always_cow mode.");
			mp->m_always_cow = true;
		}
	}

	if (xfs_sb_version_hasrmapbt(&mp->m_sb) && mp->m_sb.sb_rblocks) {
		xfs_alert(mp,
	"reverse mapping btree not compatible with realtime device!");
		error = -EINVAL;
		goto out_filestream_unmount;
	}

	if (xfs_sb_version_hasinobtcounts(&mp->m_sb))
		xfs_warn(mp,
 "EXPERIMENTAL inode btree counters feature in use. Use at your own risk!");
>>>>>>> 24b8d41d

	error = xfs_mountfs(mp);
	if (error)
		goto out_filestream_unmount;

	root = igrab(VFS_I(mp->m_rootip));
	if (!root) {
		error = -ENOENT;
		goto out_unmount;
	}
	sb->s_root = d_make_root(root);
	if (!sb->s_root) {
		error = -ENOMEM;
		goto out_unmount;
	}

	return 0;

 out_filestream_unmount:
	xfs_filestream_unmount(mp);
 out_free_sb:
	xfs_freesb(mp);
 out_free_stats:
	free_percpu(mp->m_stats.xs_stats);
 out_destroy_counters:
	xfs_destroy_percpu_counters(mp);
 out_destroy_workqueues:
	xfs_destroy_mount_workqueues(mp);
 out_close_devices:
	xfs_close_devices(mp);
 out_free_names:
	sb->s_fs_info = NULL;
	xfs_mount_free(mp);
	return error;

 out_unmount:
	xfs_filestream_unmount(mp);
	xfs_unmountfs(mp);
	goto out_free_sb;
}

static int
xfs_fc_get_tree(
	struct fs_context	*fc)
{
	return get_tree_bdev(fc, xfs_fc_fill_super);
}

static int
xfs_remount_rw(
	struct xfs_mount	*mp)
{
	struct xfs_sb		*sbp = &mp->m_sb;
	int error;

	if (mp->m_flags & XFS_MOUNT_NORECOVERY) {
		xfs_warn(mp,
			"ro->rw transition prohibited on norecovery mount");
		return -EINVAL;
	}

	if (XFS_SB_VERSION_NUM(sbp) == XFS_SB_VERSION_5 &&
	    xfs_sb_has_ro_compat_feature(sbp, XFS_SB_FEAT_RO_COMPAT_UNKNOWN)) {
		xfs_warn(mp,
	"ro->rw transition prohibited on unknown (0x%x) ro-compat filesystem",
			(sbp->sb_features_ro_compat &
				XFS_SB_FEAT_RO_COMPAT_UNKNOWN));
		return -EINVAL;
	}

	mp->m_flags &= ~XFS_MOUNT_RDONLY;

	/*
	 * If this is the first remount to writeable state we might have some
	 * superblock changes to update.
	 */
	if (mp->m_update_sb) {
		error = xfs_sync_sb(mp, false);
		if (error) {
			xfs_warn(mp, "failed to write sb changes");
			return error;
		}
		mp->m_update_sb = false;
	}

	/*
	 * Fill out the reserve pool if it is empty. Use the stashed value if
	 * it is non-zero, otherwise go with the default.
	 */
	xfs_restore_resvblks(mp);
	xfs_log_work_queue(mp);

	/* Recover any CoW blocks that never got remapped. */
	error = xfs_reflink_recover_cow(mp);
	if (error) {
		xfs_err(mp,
			"Error %d recovering leftover CoW allocations.", error);
		xfs_force_shutdown(mp, SHUTDOWN_CORRUPT_INCORE);
		return error;
	}
	xfs_start_block_reaping(mp);

	/* Create the per-AG metadata reservation pool .*/
	error = xfs_fs_reserve_ag_blocks(mp);
	if (error && error != -ENOSPC)
		return error;

	return 0;
}

static int
xfs_remount_ro(
	struct xfs_mount	*mp)
{
	int error;

	/*
	 * Cancel background eofb scanning so it cannot race with the final
	 * log force+buftarg wait and deadlock the remount.
	 */
	xfs_stop_block_reaping(mp);

	/* Get rid of any leftover CoW reservations... */
	error = xfs_icache_free_cowblocks(mp, NULL);
	if (error) {
		xfs_force_shutdown(mp, SHUTDOWN_CORRUPT_INCORE);
		return error;
	}

	/* Free the per-AG metadata reservation pool. */
	error = xfs_fs_unreserve_ag_blocks(mp);
	if (error) {
		xfs_force_shutdown(mp, SHUTDOWN_CORRUPT_INCORE);
		return error;
	}

	/*
	 * Before we sync the metadata, we need to free up the reserve block
	 * pool so that the used block count in the superblock on disk is
	 * correct at the end of the remount. Stash the current* reserve pool
	 * size so that if we get remounted rw, we can return it to the same
	 * size.
	 */
	xfs_save_resvblks(mp);

	xfs_quiesce_attr(mp);
	mp->m_flags |= XFS_MOUNT_RDONLY;

	return 0;
}

/*
 * Logically we would return an error here to prevent users from believing
 * they might have changed mount options using remount which can't be changed.
 *
 * But unfortunately mount(8) adds all options from mtab and fstab to the mount
 * arguments in some cases so we can't blindly reject options, but have to
 * check for each specified option if it actually differs from the currently
 * set option and only reject it if that's the case.
 *
 * Until that is implemented we return success for every remount request, and
 * silently ignore all options that we can't actually change.
 */
static int
xfs_fc_reconfigure(
	struct fs_context *fc)
{
	struct xfs_mount	*mp = XFS_M(fc->root->d_sb);
	struct xfs_mount        *new_mp = fc->s_fs_info;
	xfs_sb_t		*sbp = &mp->m_sb;
	int			flags = fc->sb_flags;
	int			error;

	/* version 5 superblocks always support version counters. */
	if (XFS_SB_VERSION_NUM(&mp->m_sb) == XFS_SB_VERSION_5)
		fc->sb_flags |= SB_I_VERSION;

	error = xfs_fc_validate_params(new_mp);
	if (error)
		return error;

	sync_filesystem(mp->m_super);

	/* inode32 -> inode64 */
	if ((mp->m_flags & XFS_MOUNT_SMALL_INUMS) &&
	    !(new_mp->m_flags & XFS_MOUNT_SMALL_INUMS)) {
		mp->m_flags &= ~XFS_MOUNT_SMALL_INUMS;
		mp->m_maxagi = xfs_set_inode_alloc(mp, sbp->sb_agcount);
	}

	/* inode64 -> inode32 */
	if (!(mp->m_flags & XFS_MOUNT_SMALL_INUMS) &&
	    (new_mp->m_flags & XFS_MOUNT_SMALL_INUMS)) {
		mp->m_flags |= XFS_MOUNT_SMALL_INUMS;
		mp->m_maxagi = xfs_set_inode_alloc(mp, sbp->sb_agcount);
	}

	/* ro -> rw */
	if ((mp->m_flags & XFS_MOUNT_RDONLY) && !(flags & SB_RDONLY)) {
		error = xfs_remount_rw(mp);
		if (error)
			return error;
	}

	/* rw -> ro */
	if (!(mp->m_flags & XFS_MOUNT_RDONLY) && (flags & SB_RDONLY)) {
		error = xfs_remount_ro(mp);
		if (error)
			return error;
	}

	return 0;
}

static void xfs_fc_free(
	struct fs_context	*fc)
{
	struct xfs_mount	*mp = fc->s_fs_info;

	/*
	 * mp is stored in the fs_context when it is initialized.
	 * mp is transferred to the superblock on a successful mount,
	 * but if an error occurs before the transfer we have to free
	 * it here.
	 */
	if (mp)
		xfs_mount_free(mp);
}

<<<<<<< HEAD
static const struct super_operations xfs_super_operations = {
	.alloc_inode		= xfs_fs_alloc_inode,
	.destroy_inode		= xfs_fs_destroy_inode,
	.drop_inode		= xfs_fs_drop_inode,
	.put_super		= xfs_fs_put_super,
	.sync_fs		= xfs_fs_sync_fs,
	.freeze_fs		= xfs_fs_freeze,
	.unfreeze_fs		= xfs_fs_unfreeze,
	.statfs			= xfs_fs_statfs,
	.remount_fs		= xfs_fs_remount,
	.show_options		= xfs_fs_show_options,
	.nr_cached_objects	= xfs_fs_nr_cached_objects,
	.free_cached_objects	= xfs_fs_free_cached_objects,
=======
static const struct fs_context_operations xfs_context_ops = {
	.parse_param = xfs_fc_parse_param,
	.get_tree    = xfs_fc_get_tree,
	.reconfigure = xfs_fc_reconfigure,
	.free        = xfs_fc_free,
>>>>>>> 24b8d41d
};

static int xfs_init_fs_context(
	struct fs_context	*fc)
{
	struct xfs_mount	*mp;

	mp = kmem_alloc(sizeof(struct xfs_mount), KM_ZERO);
	if (!mp)
		return -ENOMEM;

	spin_lock_init(&mp->m_sb_lock);
	spin_lock_init(&mp->m_agirotor_lock);
	INIT_RADIX_TREE(&mp->m_perag_tree, GFP_ATOMIC);
	spin_lock_init(&mp->m_perag_lock);
	mutex_init(&mp->m_growlock);
	INIT_WORK(&mp->m_flush_inodes_work, xfs_flush_inodes_worker);
	INIT_DELAYED_WORK(&mp->m_reclaim_work, xfs_reclaim_worker);
	INIT_DELAYED_WORK(&mp->m_eofblocks_work, xfs_eofblocks_worker);
	INIT_DELAYED_WORK(&mp->m_cowblocks_work, xfs_cowblocks_worker);
	mp->m_kobj.kobject.kset = xfs_kset;
	/*
	 * We don't create the finobt per-ag space reservation until after log
	 * recovery, so we must set this to true so that an ifree transaction
	 * started during log recovery will not depend on space reservations
	 * for finobt expansion.
	 */
	mp->m_finobt_nores = true;

	/*
	 * These can be overridden by the mount option parsing.
	 */
	mp->m_logbufs = -1;
	mp->m_logbsize = -1;
	mp->m_allocsize_log = 16; /* 64k */

	/*
	 * Copy binary VFS mount flags we are interested in.
	 */
	if (fc->sb_flags & SB_RDONLY)
		mp->m_flags |= XFS_MOUNT_RDONLY;
	if (fc->sb_flags & SB_DIRSYNC)
		mp->m_flags |= XFS_MOUNT_DIRSYNC;
	if (fc->sb_flags & SB_SYNCHRONOUS)
		mp->m_flags |= XFS_MOUNT_WSYNC;

	fc->s_fs_info = mp;
	fc->ops = &xfs_context_ops;

	return 0;
}

static struct file_system_type xfs_fs_type = {
	.owner			= THIS_MODULE,
	.name			= "xfs",
	.init_fs_context	= xfs_init_fs_context,
	.parameters		= xfs_fs_parameters,
	.kill_sb		= kill_block_super,
	.fs_flags		= FS_REQUIRES_DEV,
};
MODULE_ALIAS_FS("xfs");

STATIC int __init
xfs_init_zones(void)
{
<<<<<<< HEAD
	xfs_ioend_bioset = bioset_create(4 * MAX_BUF_PER_PAGE,
			offsetof(struct xfs_ioend, io_inline_bio));
	if (!xfs_ioend_bioset)
		goto out;

	xfs_log_ticket_zone = kmem_zone_init(sizeof(xlog_ticket_t),
						"xfs_log_ticket");
	if (!xfs_log_ticket_zone)
		goto out_free_ioend_bioset;

	xfs_bmap_free_item_zone = kmem_zone_init(
			sizeof(struct xfs_extent_free_item),
			"xfs_bmap_free_item");
=======
	xfs_log_ticket_zone = kmem_cache_create("xfs_log_ticket",
						sizeof(struct xlog_ticket),
						0, 0, NULL);
	if (!xfs_log_ticket_zone)
		goto out;

	xfs_bmap_free_item_zone = kmem_cache_create("xfs_bmap_free_item",
					sizeof(struct xfs_extent_free_item),
					0, 0, NULL);
>>>>>>> 24b8d41d
	if (!xfs_bmap_free_item_zone)
		goto out_destroy_log_ticket_zone;

	xfs_btree_cur_zone = kmem_cache_create("xfs_btree_cur",
					       sizeof(struct xfs_btree_cur),
					       0, 0, NULL);
	if (!xfs_btree_cur_zone)
		goto out_destroy_bmap_free_item_zone;

	xfs_da_state_zone = kmem_cache_create("xfs_da_state",
					      sizeof(struct xfs_da_state),
					      0, 0, NULL);
	if (!xfs_da_state_zone)
		goto out_destroy_btree_cur_zone;

	xfs_ifork_zone = kmem_cache_create("xfs_ifork",
					   sizeof(struct xfs_ifork),
					   0, 0, NULL);
	if (!xfs_ifork_zone)
		goto out_destroy_da_state_zone;

	xfs_trans_zone = kmem_cache_create("xf_trans",
					   sizeof(struct xfs_trans),
					   0, 0, NULL);
	if (!xfs_trans_zone)
		goto out_destroy_ifork_zone;


	/*
	 * The size of the zone allocated buf log item is the maximum
	 * size possible under XFS.  This wastes a little bit of memory,
	 * but it is much faster.
	 */
	xfs_buf_item_zone = kmem_cache_create("xfs_buf_item",
					      sizeof(struct xfs_buf_log_item),
					      0, 0, NULL);
	if (!xfs_buf_item_zone)
		goto out_destroy_trans_zone;

	xfs_efd_zone = kmem_cache_create("xfs_efd_item",
					(sizeof(struct xfs_efd_log_item) +
					(XFS_EFD_MAX_FAST_EXTENTS - 1) *
					sizeof(struct xfs_extent)),
					0, 0, NULL);
	if (!xfs_efd_zone)
		goto out_destroy_buf_item_zone;

	xfs_efi_zone = kmem_cache_create("xfs_efi_item",
					 (sizeof(struct xfs_efi_log_item) +
					 (XFS_EFI_MAX_FAST_EXTENTS - 1) *
					 sizeof(struct xfs_extent)),
					 0, 0, NULL);
	if (!xfs_efi_zone)
		goto out_destroy_efd_zone;

	xfs_inode_zone = kmem_cache_create("xfs_inode",
					   sizeof(struct xfs_inode), 0,
					   (SLAB_HWCACHE_ALIGN |
					    SLAB_RECLAIM_ACCOUNT |
					    SLAB_MEM_SPREAD | SLAB_ACCOUNT),
					   xfs_fs_inode_init_once);
	if (!xfs_inode_zone)
		goto out_destroy_efi_zone;

	xfs_ili_zone = kmem_cache_create("xfs_ili",
					 sizeof(struct xfs_inode_log_item), 0,
					 SLAB_RECLAIM_ACCOUNT | SLAB_MEM_SPREAD,
					 NULL);
	if (!xfs_ili_zone)
		goto out_destroy_inode_zone;

	xfs_icreate_zone = kmem_cache_create("xfs_icr",
					     sizeof(struct xfs_icreate_item),
					     0, 0, NULL);
	if (!xfs_icreate_zone)
		goto out_destroy_ili_zone;

<<<<<<< HEAD
	xfs_rud_zone = kmem_zone_init(sizeof(struct xfs_rud_log_item),
			"xfs_rud_item");
	if (!xfs_rud_zone)
		goto out_destroy_icreate_zone;

	xfs_rui_zone = kmem_zone_init(
			xfs_rui_log_item_sizeof(XFS_RUI_MAX_FAST_EXTENTS),
			"xfs_rui_item");
	if (!xfs_rui_zone)
		goto out_destroy_rud_zone;

	xfs_cud_zone = kmem_zone_init(sizeof(struct xfs_cud_log_item),
			"xfs_cud_item");
	if (!xfs_cud_zone)
		goto out_destroy_rui_zone;

	xfs_cui_zone = kmem_zone_init(
			xfs_cui_log_item_sizeof(XFS_CUI_MAX_FAST_EXTENTS),
			"xfs_cui_item");
	if (!xfs_cui_zone)
		goto out_destroy_cud_zone;

	xfs_bud_zone = kmem_zone_init(sizeof(struct xfs_bud_log_item),
			"xfs_bud_item");
	if (!xfs_bud_zone)
		goto out_destroy_cui_zone;

	xfs_bui_zone = kmem_zone_init(
			xfs_bui_log_item_sizeof(XFS_BUI_MAX_FAST_EXTENTS),
			"xfs_bui_item");
=======
	xfs_rud_zone = kmem_cache_create("xfs_rud_item",
					 sizeof(struct xfs_rud_log_item),
					 0, 0, NULL);
	if (!xfs_rud_zone)
		goto out_destroy_icreate_zone;

	xfs_rui_zone = kmem_cache_create("xfs_rui_item",
			xfs_rui_log_item_sizeof(XFS_RUI_MAX_FAST_EXTENTS),
			0, 0, NULL);
	if (!xfs_rui_zone)
		goto out_destroy_rud_zone;

	xfs_cud_zone = kmem_cache_create("xfs_cud_item",
					 sizeof(struct xfs_cud_log_item),
					 0, 0, NULL);
	if (!xfs_cud_zone)
		goto out_destroy_rui_zone;

	xfs_cui_zone = kmem_cache_create("xfs_cui_item",
			xfs_cui_log_item_sizeof(XFS_CUI_MAX_FAST_EXTENTS),
			0, 0, NULL);
	if (!xfs_cui_zone)
		goto out_destroy_cud_zone;

	xfs_bud_zone = kmem_cache_create("xfs_bud_item",
					 sizeof(struct xfs_bud_log_item),
					 0, 0, NULL);
	if (!xfs_bud_zone)
		goto out_destroy_cui_zone;

	xfs_bui_zone = kmem_cache_create("xfs_bui_item",
			xfs_bui_log_item_sizeof(XFS_BUI_MAX_FAST_EXTENTS),
			0, 0, NULL);
>>>>>>> 24b8d41d
	if (!xfs_bui_zone)
		goto out_destroy_bud_zone;

	return 0;

 out_destroy_bud_zone:
<<<<<<< HEAD
	kmem_zone_destroy(xfs_bud_zone);
 out_destroy_cui_zone:
	kmem_zone_destroy(xfs_cui_zone);
 out_destroy_cud_zone:
	kmem_zone_destroy(xfs_cud_zone);
 out_destroy_rui_zone:
	kmem_zone_destroy(xfs_rui_zone);
 out_destroy_rud_zone:
	kmem_zone_destroy(xfs_rud_zone);
 out_destroy_icreate_zone:
	kmem_zone_destroy(xfs_icreate_zone);
=======
	kmem_cache_destroy(xfs_bud_zone);
 out_destroy_cui_zone:
	kmem_cache_destroy(xfs_cui_zone);
 out_destroy_cud_zone:
	kmem_cache_destroy(xfs_cud_zone);
 out_destroy_rui_zone:
	kmem_cache_destroy(xfs_rui_zone);
 out_destroy_rud_zone:
	kmem_cache_destroy(xfs_rud_zone);
 out_destroy_icreate_zone:
	kmem_cache_destroy(xfs_icreate_zone);
>>>>>>> 24b8d41d
 out_destroy_ili_zone:
	kmem_cache_destroy(xfs_ili_zone);
 out_destroy_inode_zone:
	kmem_cache_destroy(xfs_inode_zone);
 out_destroy_efi_zone:
	kmem_cache_destroy(xfs_efi_zone);
 out_destroy_efd_zone:
	kmem_cache_destroy(xfs_efd_zone);
 out_destroy_buf_item_zone:
	kmem_cache_destroy(xfs_buf_item_zone);
 out_destroy_trans_zone:
	kmem_cache_destroy(xfs_trans_zone);
 out_destroy_ifork_zone:
	kmem_cache_destroy(xfs_ifork_zone);
 out_destroy_da_state_zone:
	kmem_cache_destroy(xfs_da_state_zone);
 out_destroy_btree_cur_zone:
	kmem_cache_destroy(xfs_btree_cur_zone);
 out_destroy_bmap_free_item_zone:
	kmem_cache_destroy(xfs_bmap_free_item_zone);
 out_destroy_log_ticket_zone:
<<<<<<< HEAD
	kmem_zone_destroy(xfs_log_ticket_zone);
 out_free_ioend_bioset:
	bioset_free(xfs_ioend_bioset);
=======
	kmem_cache_destroy(xfs_log_ticket_zone);
>>>>>>> 24b8d41d
 out:
	return -ENOMEM;
}

STATIC void
xfs_destroy_zones(void)
{
	/*
	 * Make sure all delayed rcu free are flushed before we
	 * destroy caches.
	 */
	rcu_barrier();
<<<<<<< HEAD
	kmem_zone_destroy(xfs_bui_zone);
	kmem_zone_destroy(xfs_bud_zone);
	kmem_zone_destroy(xfs_cui_zone);
	kmem_zone_destroy(xfs_cud_zone);
	kmem_zone_destroy(xfs_rui_zone);
	kmem_zone_destroy(xfs_rud_zone);
	kmem_zone_destroy(xfs_icreate_zone);
	kmem_zone_destroy(xfs_ili_zone);
	kmem_zone_destroy(xfs_inode_zone);
	kmem_zone_destroy(xfs_efi_zone);
	kmem_zone_destroy(xfs_efd_zone);
	kmem_zone_destroy(xfs_buf_item_zone);
	kmem_zone_destroy(xfs_log_item_desc_zone);
	kmem_zone_destroy(xfs_trans_zone);
	kmem_zone_destroy(xfs_ifork_zone);
	kmem_zone_destroy(xfs_da_state_zone);
	kmem_zone_destroy(xfs_btree_cur_zone);
	kmem_zone_destroy(xfs_bmap_free_item_zone);
	kmem_zone_destroy(xfs_log_ticket_zone);
	bioset_free(xfs_ioend_bioset);
=======
	kmem_cache_destroy(xfs_bui_zone);
	kmem_cache_destroy(xfs_bud_zone);
	kmem_cache_destroy(xfs_cui_zone);
	kmem_cache_destroy(xfs_cud_zone);
	kmem_cache_destroy(xfs_rui_zone);
	kmem_cache_destroy(xfs_rud_zone);
	kmem_cache_destroy(xfs_icreate_zone);
	kmem_cache_destroy(xfs_ili_zone);
	kmem_cache_destroy(xfs_inode_zone);
	kmem_cache_destroy(xfs_efi_zone);
	kmem_cache_destroy(xfs_efd_zone);
	kmem_cache_destroy(xfs_buf_item_zone);
	kmem_cache_destroy(xfs_trans_zone);
	kmem_cache_destroy(xfs_ifork_zone);
	kmem_cache_destroy(xfs_da_state_zone);
	kmem_cache_destroy(xfs_btree_cur_zone);
	kmem_cache_destroy(xfs_bmap_free_item_zone);
	kmem_cache_destroy(xfs_log_ticket_zone);
>>>>>>> 24b8d41d
}

STATIC int __init
xfs_init_workqueues(void)
{
	/*
	 * The allocation workqueue can be used in memory reclaim situations
	 * (writepage path), and parallelism is only limited by the number of
	 * AGs in all the filesystems mounted. Hence use the default large
	 * max_active value for this workqueue.
	 */
	xfs_alloc_wq = alloc_workqueue("xfsalloc",
			WQ_MEM_RECLAIM|WQ_FREEZABLE, 0);
	if (!xfs_alloc_wq)
		return -ENOMEM;

	xfs_discard_wq = alloc_workqueue("xfsdiscard", WQ_UNBOUND, 0);
	if (!xfs_discard_wq)
		goto out_free_alloc_wq;

	return 0;
out_free_alloc_wq:
	destroy_workqueue(xfs_alloc_wq);
	return -ENOMEM;
}

STATIC void
xfs_destroy_workqueues(void)
{
	destroy_workqueue(xfs_discard_wq);
	destroy_workqueue(xfs_alloc_wq);
}

STATIC int __init
init_xfs_fs(void)
{
	int			error;

	xfs_check_ondisk_structs();

	printk(KERN_INFO XFS_VERSION_STRING " with "
			 XFS_BUILD_OPTIONS " enabled\n");

	xfs_extent_free_init_defer_op();
	xfs_rmap_update_init_defer_op();
	xfs_refcount_update_init_defer_op();
	xfs_bmap_update_init_defer_op();

	xfs_dir_startup();

	error = xfs_init_zones();
	if (error)
		goto out;

	error = xfs_init_workqueues();
	if (error)
		goto out_destroy_zones;

	error = xfs_mru_cache_init();
	if (error)
		goto out_destroy_wq;

	error = xfs_buf_init();
	if (error)
		goto out_mru_cache_uninit;

	error = xfs_init_procfs();
	if (error)
		goto out_buf_terminate;

	error = xfs_sysctl_register();
	if (error)
		goto out_cleanup_procfs;

	xfs_kset = kset_create_and_add("xfs", NULL, fs_kobj);
	if (!xfs_kset) {
		error = -ENOMEM;
		goto out_sysctl_unregister;
	}

	xfsstats.xs_kobj.kobject.kset = xfs_kset;

	xfsstats.xs_stats = alloc_percpu(struct xfsstats);
	if (!xfsstats.xs_stats) {
		error = -ENOMEM;
		goto out_kset_unregister;
	}

	error = xfs_sysfs_init(&xfsstats.xs_kobj, &xfs_stats_ktype, NULL,
			       "stats");
	if (error)
		goto out_free_stats;

#ifdef DEBUG
	xfs_dbg_kobj.kobject.kset = xfs_kset;
	error = xfs_sysfs_init(&xfs_dbg_kobj, &xfs_dbg_ktype, NULL, "debug");
	if (error)
		goto out_remove_stats_kobj;
#endif

	error = xfs_qm_init();
	if (error)
		goto out_remove_dbg_kobj;

	error = register_filesystem(&xfs_fs_type);
	if (error)
		goto out_qm_exit;
	return 0;

 out_qm_exit:
	xfs_qm_exit();
 out_remove_dbg_kobj:
#ifdef DEBUG
	xfs_sysfs_del(&xfs_dbg_kobj);
 out_remove_stats_kobj:
#endif
	xfs_sysfs_del(&xfsstats.xs_kobj);
 out_free_stats:
	free_percpu(xfsstats.xs_stats);
 out_kset_unregister:
	kset_unregister(xfs_kset);
 out_sysctl_unregister:
	xfs_sysctl_unregister();
 out_cleanup_procfs:
	xfs_cleanup_procfs();
 out_buf_terminate:
	xfs_buf_terminate();
 out_mru_cache_uninit:
	xfs_mru_cache_uninit();
 out_destroy_wq:
	xfs_destroy_workqueues();
 out_destroy_zones:
	xfs_destroy_zones();
 out:
	return error;
}

STATIC void __exit
exit_xfs_fs(void)
{
	xfs_qm_exit();
	unregister_filesystem(&xfs_fs_type);
#ifdef DEBUG
	xfs_sysfs_del(&xfs_dbg_kobj);
#endif
	xfs_sysfs_del(&xfsstats.xs_kobj);
	free_percpu(xfsstats.xs_stats);
	kset_unregister(xfs_kset);
	xfs_sysctl_unregister();
	xfs_cleanup_procfs();
	xfs_buf_terminate();
	xfs_mru_cache_uninit();
	xfs_destroy_workqueues();
	xfs_destroy_zones();
	xfs_uuid_table_free();
}

module_init(init_xfs_fs);
module_exit(exit_xfs_fs);

MODULE_AUTHOR("Silicon Graphics, Inc.");
MODULE_DESCRIPTION(XFS_VERSION_STRING " with " XFS_BUILD_OPTIONS " enabled");
MODULE_LICENSE("GPL");<|MERGE_RESOLUTION|>--- conflicted
+++ resolved
@@ -41,10 +41,6 @@
 #include <linux/fs_parser.h>
 
 static const struct super_operations xfs_super_operations;
-<<<<<<< HEAD
-struct bio_set *xfs_ioend_bioset;
-=======
->>>>>>> 24b8d41d
 
 static struct kset *xfs_kset;		/* top-level xfs sysfs dir */
 #ifdef DEBUG
@@ -87,285 +83,6 @@
 /*
  * Table driven mount option parser.
  */
-<<<<<<< HEAD
-STATIC int
-xfs_parseargs(
-	struct xfs_mount	*mp,
-	char			*options)
-{
-	const struct super_block *sb = mp->m_super;
-	char			*p;
-	substring_t		args[MAX_OPT_ARGS];
-	int			dsunit = 0;
-	int			dswidth = 0;
-	int			iosize = 0;
-	__uint8_t		iosizelog = 0;
-
-	/*
-	 * set up the mount name first so all the errors will refer to the
-	 * correct device.
-	 */
-	mp->m_fsname = kstrndup(sb->s_id, MAXNAMELEN, GFP_KERNEL);
-	if (!mp->m_fsname)
-		return -ENOMEM;
-	mp->m_fsname_len = strlen(mp->m_fsname) + 1;
-
-	/*
-	 * Copy binary VFS mount flags we are interested in.
-	 */
-	if (sb->s_flags & MS_RDONLY)
-		mp->m_flags |= XFS_MOUNT_RDONLY;
-	if (sb->s_flags & MS_DIRSYNC)
-		mp->m_flags |= XFS_MOUNT_DIRSYNC;
-	if (sb->s_flags & MS_SYNCHRONOUS)
-		mp->m_flags |= XFS_MOUNT_WSYNC;
-
-	/*
-	 * Set some default flags that could be cleared by the mount option
-	 * parsing.
-	 */
-	mp->m_flags |= XFS_MOUNT_BARRIER;
-	mp->m_flags |= XFS_MOUNT_COMPAT_IOSIZE;
-
-	/*
-	 * These can be overridden by the mount option parsing.
-	 */
-	mp->m_logbufs = -1;
-	mp->m_logbsize = -1;
-
-	if (!options)
-		goto done;
-
-	while ((p = strsep(&options, ",")) != NULL) {
-		int		token;
-
-		if (!*p)
-			continue;
-
-		token = match_token(p, tokens, args);
-		switch (token) {
-		case Opt_logbufs:
-			if (match_int(args, &mp->m_logbufs))
-				return -EINVAL;
-			break;
-		case Opt_logbsize:
-			if (suffix_kstrtoint(args, 10, &mp->m_logbsize))
-				return -EINVAL;
-			break;
-		case Opt_logdev:
-			mp->m_logname = match_strdup(args);
-			if (!mp->m_logname)
-				return -ENOMEM;
-			break;
-		case Opt_mtpt:
-			xfs_warn(mp, "%s option not allowed on this system", p);
-			return -EINVAL;
-		case Opt_rtdev:
-			mp->m_rtname = match_strdup(args);
-			if (!mp->m_rtname)
-				return -ENOMEM;
-			break;
-		case Opt_allocsize:
-		case Opt_biosize:
-			if (suffix_kstrtoint(args, 10, &iosize))
-				return -EINVAL;
-			iosizelog = ffs(iosize) - 1;
-			break;
-		case Opt_grpid:
-		case Opt_bsdgroups:
-			mp->m_flags |= XFS_MOUNT_GRPID;
-			break;
-		case Opt_nogrpid:
-		case Opt_sysvgroups:
-			mp->m_flags &= ~XFS_MOUNT_GRPID;
-			break;
-		case Opt_wsync:
-			mp->m_flags |= XFS_MOUNT_WSYNC;
-			break;
-		case Opt_norecovery:
-			mp->m_flags |= XFS_MOUNT_NORECOVERY;
-			break;
-		case Opt_noalign:
-			mp->m_flags |= XFS_MOUNT_NOALIGN;
-			break;
-		case Opt_swalloc:
-			mp->m_flags |= XFS_MOUNT_SWALLOC;
-			break;
-		case Opt_sunit:
-			if (match_int(args, &dsunit))
-				return -EINVAL;
-			break;
-		case Opt_swidth:
-			if (match_int(args, &dswidth))
-				return -EINVAL;
-			break;
-		case Opt_inode32:
-			mp->m_flags |= XFS_MOUNT_SMALL_INUMS;
-			break;
-		case Opt_inode64:
-			mp->m_flags &= ~XFS_MOUNT_SMALL_INUMS;
-			break;
-		case Opt_nouuid:
-			mp->m_flags |= XFS_MOUNT_NOUUID;
-			break;
-		case Opt_barrier:
-			mp->m_flags |= XFS_MOUNT_BARRIER;
-			break;
-		case Opt_nobarrier:
-			mp->m_flags &= ~XFS_MOUNT_BARRIER;
-			break;
-		case Opt_ikeep:
-			mp->m_flags |= XFS_MOUNT_IKEEP;
-			break;
-		case Opt_noikeep:
-			mp->m_flags &= ~XFS_MOUNT_IKEEP;
-			break;
-		case Opt_largeio:
-			mp->m_flags &= ~XFS_MOUNT_COMPAT_IOSIZE;
-			break;
-		case Opt_nolargeio:
-			mp->m_flags |= XFS_MOUNT_COMPAT_IOSIZE;
-			break;
-		case Opt_attr2:
-			mp->m_flags |= XFS_MOUNT_ATTR2;
-			break;
-		case Opt_noattr2:
-			mp->m_flags &= ~XFS_MOUNT_ATTR2;
-			mp->m_flags |= XFS_MOUNT_NOATTR2;
-			break;
-		case Opt_filestreams:
-			mp->m_flags |= XFS_MOUNT_FILESTREAMS;
-			break;
-		case Opt_noquota:
-			mp->m_qflags &= ~XFS_ALL_QUOTA_ACCT;
-			mp->m_qflags &= ~XFS_ALL_QUOTA_ENFD;
-			mp->m_qflags &= ~XFS_ALL_QUOTA_ACTIVE;
-			break;
-		case Opt_quota:
-		case Opt_uquota:
-		case Opt_usrquota:
-			mp->m_qflags |= (XFS_UQUOTA_ACCT | XFS_UQUOTA_ACTIVE |
-					 XFS_UQUOTA_ENFD);
-			break;
-		case Opt_qnoenforce:
-		case Opt_uqnoenforce:
-			mp->m_qflags |= (XFS_UQUOTA_ACCT | XFS_UQUOTA_ACTIVE);
-			mp->m_qflags &= ~XFS_UQUOTA_ENFD;
-			break;
-		case Opt_pquota:
-		case Opt_prjquota:
-			mp->m_qflags |= (XFS_PQUOTA_ACCT | XFS_PQUOTA_ACTIVE |
-					 XFS_PQUOTA_ENFD);
-			break;
-		case Opt_pqnoenforce:
-			mp->m_qflags |= (XFS_PQUOTA_ACCT | XFS_PQUOTA_ACTIVE);
-			mp->m_qflags &= ~XFS_PQUOTA_ENFD;
-			break;
-		case Opt_gquota:
-		case Opt_grpquota:
-			mp->m_qflags |= (XFS_GQUOTA_ACCT | XFS_GQUOTA_ACTIVE |
-					 XFS_GQUOTA_ENFD);
-			break;
-		case Opt_gqnoenforce:
-			mp->m_qflags |= (XFS_GQUOTA_ACCT | XFS_GQUOTA_ACTIVE);
-			mp->m_qflags &= ~XFS_GQUOTA_ENFD;
-			break;
-		case Opt_discard:
-			mp->m_flags |= XFS_MOUNT_DISCARD;
-			break;
-		case Opt_nodiscard:
-			mp->m_flags &= ~XFS_MOUNT_DISCARD;
-			break;
-#ifdef CONFIG_FS_DAX
-		case Opt_dax:
-			mp->m_flags |= XFS_MOUNT_DAX;
-			break;
-#endif
-		default:
-			xfs_warn(mp, "unknown mount option [%s].", p);
-			return -EINVAL;
-		}
-	}
-
-	/*
-	 * no recovery flag requires a read-only mount
-	 */
-	if ((mp->m_flags & XFS_MOUNT_NORECOVERY) &&
-	    !(mp->m_flags & XFS_MOUNT_RDONLY)) {
-		xfs_warn(mp, "no-recovery mounts must be read-only.");
-		return -EINVAL;
-	}
-
-	if ((mp->m_flags & XFS_MOUNT_NOALIGN) && (dsunit || dswidth)) {
-		xfs_warn(mp,
-	"sunit and swidth options incompatible with the noalign option");
-		return -EINVAL;
-	}
-
-#ifndef CONFIG_XFS_QUOTA
-	if (XFS_IS_QUOTA_RUNNING(mp)) {
-		xfs_warn(mp, "quota support not available in this kernel.");
-		return -EINVAL;
-	}
-#endif
-
-	if ((dsunit && !dswidth) || (!dsunit && dswidth)) {
-		xfs_warn(mp, "sunit and swidth must be specified together");
-		return -EINVAL;
-	}
-
-	if (dsunit && (dswidth % dsunit != 0)) {
-		xfs_warn(mp,
-	"stripe width (%d) must be a multiple of the stripe unit (%d)",
-			dswidth, dsunit);
-		return -EINVAL;
-	}
-
-done:
-	if (dsunit && !(mp->m_flags & XFS_MOUNT_NOALIGN)) {
-		/*
-		 * At this point the superblock has not been read
-		 * in, therefore we do not know the block size.
-		 * Before the mount call ends we will convert
-		 * these to FSBs.
-		 */
-		mp->m_dalign = dsunit;
-		mp->m_swidth = dswidth;
-	}
-
-	if (mp->m_logbufs != -1 &&
-	    mp->m_logbufs != 0 &&
-	    (mp->m_logbufs < XLOG_MIN_ICLOGS ||
-	     mp->m_logbufs > XLOG_MAX_ICLOGS)) {
-		xfs_warn(mp, "invalid logbufs value: %d [not %d-%d]",
-			mp->m_logbufs, XLOG_MIN_ICLOGS, XLOG_MAX_ICLOGS);
-		return -EINVAL;
-	}
-	if (mp->m_logbsize != -1 &&
-	    mp->m_logbsize !=  0 &&
-	    (mp->m_logbsize < XLOG_MIN_RECORD_BSIZE ||
-	     mp->m_logbsize > XLOG_MAX_RECORD_BSIZE ||
-	     !is_power_of_2(mp->m_logbsize))) {
-		xfs_warn(mp,
-			"invalid logbufsize: %d [not 16k,32k,64k,128k or 256k]",
-			mp->m_logbsize);
-		return -EINVAL;
-	}
-
-	if (iosizelog) {
-		if (iosizelog > XFS_MAX_IO_LOG ||
-		    iosizelog < XFS_MIN_IO_LOG) {
-			xfs_warn(mp, "invalid log iosize: %d [not %d-%d]",
-				iosizelog, XFS_MIN_IO_LOG,
-				XFS_MAX_IO_LOG);
-			return -EINVAL;
-		}
-
-		mp->m_flags |= XFS_MOUNT_DFLT_IOSIZE;
-		mp->m_readio_log = iosizelog;
-		mp->m_writeio_log = iosizelog;
-	}
-=======
 enum {
 	Opt_logbufs, Opt_logbsize, Opt_logdev, Opt_rtdev,
 	Opt_wsync, Opt_noalign, Opt_swalloc, Opt_sunit, Opt_swidth, Opt_nouuid,
@@ -377,7 +94,6 @@
 	Opt_uqnoenforce, Opt_gqnoenforce, Opt_pqnoenforce, Opt_qnoenforce,
 	Opt_discard, Opt_nodiscard, Opt_dax, Opt_dax_enum,
 };
->>>>>>> 24b8d41d
 
 static const struct fs_parameter_spec xfs_fs_parameters[] = {
 	fsparam_u32("logbufs",		Opt_logbufs),
@@ -506,42 +222,6 @@
 
 	return 0;
 }
-<<<<<<< HEAD
-static __uint64_t
-xfs_max_file_offset(
-	unsigned int		blockshift)
-{
-	unsigned int		pagefactor = 1;
-	unsigned int		bitshift = BITS_PER_LONG - 1;
-
-	/* Figure out maximum filesize, on Linux this can depend on
-	 * the filesystem blocksize (on 32 bit platforms).
-	 * __block_write_begin does this in an [unsigned] long...
-	 *      page->index << (PAGE_SHIFT - bbits)
-	 * So, for page sized blocks (4K on 32 bit platforms),
-	 * this wraps at around 8Tb (hence MAX_LFS_FILESIZE which is
-	 *      (((u64)PAGE_SIZE << (BITS_PER_LONG-1))-1)
-	 * but for smaller blocksizes it is less (bbits = log2 bsize).
-	 * Note1: get_block_t takes a long (implicit cast from above)
-	 * Note2: The Large Block Device (LBD and HAVE_SECTOR_T) patch
-	 * can optionally convert the [unsigned] long from above into
-	 * an [unsigned] long long.
-	 */
-
-#if BITS_PER_LONG == 32
-# if defined(CONFIG_LBDAF)
-	ASSERT(sizeof(sector_t) == 8);
-	pagefactor = PAGE_SIZE;
-	bitshift = BITS_PER_LONG;
-# else
-	pagefactor = PAGE_SIZE >> (PAGE_SHIFT - blockshift);
-# endif
-#endif
-
-	return (((__uint64_t)pagefactor) << bitshift) - 1;
-}
-=======
->>>>>>> 24b8d41d
 
 /*
  * Set parameters for inode allocation heuristics, taking into account
@@ -950,27 +630,9 @@
 	struct inode		*inode)
 {
 	struct xfs_inode	*ip = XFS_I(inode);
-	int			error;
 
 	trace_xfs_destroy_inode(ip);
 
-<<<<<<< HEAD
-	ASSERT(!rwsem_is_locked(&ip->i_iolock.mr_lock));
-	XFS_STATS_INC(ip->i_mount, vn_rele);
-	XFS_STATS_INC(ip->i_mount, vn_remove);
-
-	if (xfs_is_reflink_inode(ip)) {
-		error = xfs_reflink_cancel_cow_range(ip, 0, NULLFILEOFF);
-		if (error && !XFS_FORCED_SHUTDOWN(ip->i_mount))
-			xfs_warn(ip->i_mount,
-"Error %d while evicting CoW blocks for inode %llu.",
-					error, ip->i_ino);
-	}
-
-	xfs_inactive(ip);
-
-	ASSERT(XFS_FORCED_SHUTDOWN(ip->i_mount) || ip->i_delayed_blks == 0);
-=======
 	ASSERT(!rwsem_is_locked(&inode->i_rwsem));
 	XFS_STATS_INC(ip->i_mount, vn_rele);
 	XFS_STATS_INC(ip->i_mount, vn_remove);
@@ -983,7 +645,6 @@
 		ASSERT(0);
 	}
 
->>>>>>> 24b8d41d
 	XFS_STATS_INC(ip->i_mount, vn_reclaim);
 
 	/*
@@ -1076,11 +737,7 @@
 		return 0;
 	}
 
-<<<<<<< HEAD
-	return generic_drop_inode(inode) || (ip->i_flags & XFS_IDONTCACHE);
-=======
 	return generic_drop_inode(inode);
->>>>>>> 24b8d41d
 }
 
 static void
@@ -1149,12 +806,8 @@
 	statp->f_blocks = sbp->sb_dblocks - lsize;
 	spin_unlock(&mp->m_sb_lock);
 
-<<<<<<< HEAD
-	statp->f_bfree = fdblocks - mp->m_alloc_set_aside;
-=======
 	/* make sure statp->f_bfree does not underflow */
 	statp->f_bfree = max_t(int64_t, fdblocks - mp->m_alloc_set_aside, 0);
->>>>>>> 24b8d41d
 	statp->f_bavail = statp->f_bfree;
 
 	fakeinos = XFS_FSB_TO_INO(mp, statp->f_bfree);
@@ -1274,180 +927,6 @@
 }
 
 STATIC int
-<<<<<<< HEAD
-xfs_fs_remount(
-	struct super_block	*sb,
-	int			*flags,
-	char			*options)
-{
-	struct xfs_mount	*mp = XFS_M(sb);
-	xfs_sb_t		*sbp = &mp->m_sb;
-	substring_t		args[MAX_OPT_ARGS];
-	char			*p;
-	int			error;
-
-	/* First, check for complete junk; i.e. invalid options */
-	error = xfs_test_remount_options(sb, mp, options);
-	if (error)
-		return error;
-
-	sync_filesystem(sb);
-	while ((p = strsep(&options, ",")) != NULL) {
-		int token;
-
-		if (!*p)
-			continue;
-
-		token = match_token(p, tokens, args);
-		switch (token) {
-		case Opt_barrier:
-			mp->m_flags |= XFS_MOUNT_BARRIER;
-			break;
-		case Opt_nobarrier:
-			mp->m_flags &= ~XFS_MOUNT_BARRIER;
-			break;
-		case Opt_inode64:
-			mp->m_flags &= ~XFS_MOUNT_SMALL_INUMS;
-			mp->m_maxagi = xfs_set_inode_alloc(mp, sbp->sb_agcount);
-			break;
-		case Opt_inode32:
-			mp->m_flags |= XFS_MOUNT_SMALL_INUMS;
-			mp->m_maxagi = xfs_set_inode_alloc(mp, sbp->sb_agcount);
-			break;
-		default:
-			/*
-			 * Logically we would return an error here to prevent
-			 * users from believing they might have changed
-			 * mount options using remount which can't be changed.
-			 *
-			 * But unfortunately mount(8) adds all options from
-			 * mtab and fstab to the mount arguments in some cases
-			 * so we can't blindly reject options, but have to
-			 * check for each specified option if it actually
-			 * differs from the currently set option and only
-			 * reject it if that's the case.
-			 *
-			 * Until that is implemented we return success for
-			 * every remount request, and silently ignore all
-			 * options that we can't actually change.
-			 */
-#if 0
-			xfs_info(mp,
-		"mount option \"%s\" not supported for remount", p);
-			return -EINVAL;
-#else
-			break;
-#endif
-		}
-	}
-
-	/* ro -> rw */
-	if ((mp->m_flags & XFS_MOUNT_RDONLY) && !(*flags & MS_RDONLY)) {
-		if (mp->m_flags & XFS_MOUNT_NORECOVERY) {
-			xfs_warn(mp,
-		"ro->rw transition prohibited on norecovery mount");
-			return -EINVAL;
-		}
-
-		if (XFS_SB_VERSION_NUM(sbp) == XFS_SB_VERSION_5 &&
-		    xfs_sb_has_ro_compat_feature(sbp,
-					XFS_SB_FEAT_RO_COMPAT_UNKNOWN)) {
-			xfs_warn(mp,
-"ro->rw transition prohibited on unknown (0x%x) ro-compat filesystem",
-				(sbp->sb_features_ro_compat &
-					XFS_SB_FEAT_RO_COMPAT_UNKNOWN));
-			return -EINVAL;
-		}
-
-		mp->m_flags &= ~XFS_MOUNT_RDONLY;
-
-		/*
-		 * If this is the first remount to writeable state we
-		 * might have some superblock changes to update.
-		 */
-		if (mp->m_update_sb) {
-			error = xfs_sync_sb(mp, false);
-			if (error) {
-				xfs_warn(mp, "failed to write sb changes");
-				return error;
-			}
-			mp->m_update_sb = false;
-		}
-
-		/*
-		 * Fill out the reserve pool if it is empty. Use the stashed
-		 * value if it is non-zero, otherwise go with the default.
-		 */
-		xfs_restore_resvblks(mp);
-		xfs_log_work_queue(mp);
-		xfs_queue_eofblocks(mp);
-
-		/* Recover any CoW blocks that never got remapped. */
-		error = xfs_reflink_recover_cow(mp);
-		if (error) {
-			xfs_err(mp,
-	"Error %d recovering leftover CoW allocations.", error);
-			xfs_force_shutdown(mp, SHUTDOWN_CORRUPT_INCORE);
-			return error;
-		}
-
-		/* Create the per-AG metadata reservation pool .*/
-		error = xfs_fs_reserve_ag_blocks(mp);
-		if (error && error != -ENOSPC)
-			return error;
-	}
-
-	/* rw -> ro */
-	if (!(mp->m_flags & XFS_MOUNT_RDONLY) && (*flags & MS_RDONLY)) {
-		/* Free the per-AG metadata reservation pool. */
-		error = xfs_fs_unreserve_ag_blocks(mp);
-		if (error) {
-			xfs_force_shutdown(mp, SHUTDOWN_CORRUPT_INCORE);
-			return error;
-		}
-
-		/*
-		 * Before we sync the metadata, we need to free up the reserve
-		 * block pool so that the used block count in the superblock on
-		 * disk is correct at the end of the remount. Stash the current
-		 * reserve pool size so that if we get remounted rw, we can
-		 * return it to the same size.
-		 */
-		xfs_save_resvblks(mp);
-
-		/*
-		 * Cancel background eofb scanning so it cannot race with the
-		 * final log force+buftarg wait and deadlock the remount.
-		 */
-		cancel_delayed_work_sync(&mp->m_eofblocks_work);
-
-		xfs_quiesce_attr(mp);
-		mp->m_flags |= XFS_MOUNT_RDONLY;
-	}
-
-	return 0;
-}
-
-/*
- * Second stage of a freeze. The data is already frozen so we only
- * need to take care of the metadata. Once that's done sync the superblock
- * to the log to dirty it in case of a crash while frozen. This ensures that we
- * will recover the unlinked inode lists on the next mount.
- */
-STATIC int
-xfs_fs_freeze(
-	struct super_block	*sb)
-{
-	struct xfs_mount	*mp = XFS_M(sb);
-
-	xfs_save_resvblks(mp);
-	xfs_quiesce_attr(mp);
-	return xfs_sync_sb(mp, true);
-}
-
-STATIC int
-=======
->>>>>>> 24b8d41d
 xfs_fs_unfreeze(
 	struct super_block	*sb)
 {
@@ -1624,15 +1103,6 @@
 	return xfs_reclaim_inodes_nr(XFS_M(sb), sc->nr_to_scan);
 }
 
-<<<<<<< HEAD
-	spin_lock_init(&mp->m_sb_lock);
-	mutex_init(&mp->m_growlock);
-	atomic_set(&mp->m_active_trans, 0);
-	INIT_DELAYED_WORK(&mp->m_reclaim_work, xfs_reclaim_worker);
-	INIT_DELAYED_WORK(&mp->m_eofblocks_work, xfs_eofblocks_worker);
-	INIT_DELAYED_WORK(&mp->m_cowblocks_work, xfs_cowblocks_worker);
-	mp->m_kobj.kobject.kset = xfs_kset;
-=======
 static const struct super_operations xfs_super_operations = {
 	.alloc_inode		= xfs_fs_alloc_inode,
 	.destroy_inode		= xfs_fs_destroy_inode,
@@ -1923,7 +1393,6 @@
 	struct xfs_mount	*mp = sb->s_fs_info;
 	struct inode		*root;
 	int			flags = 0, error;
->>>>>>> 24b8d41d
 
 	mp->m_super = sb;
 
@@ -2058,23 +1527,6 @@
 		xfs_warn(mp,
 		"DAX enabled. Warning: EXPERIMENTAL, use at your own risk");
 
-<<<<<<< HEAD
-		error = bdev_dax_supported(sb, sb->s_blocksize);
-		if (error) {
-			xfs_alert(mp,
-			"DAX unsupported by block device. Turning off DAX.");
-			mp->m_flags &= ~XFS_MOUNT_DAX;
-		}
-		if (xfs_sb_version_hasreflink(&mp->m_sb))
-			xfs_alert(mp,
-		"DAX and reflink have not been tested together!");
-	}
-
-	if (xfs_sb_version_hasrmapbt(&mp->m_sb)) {
-		if (mp->m_sb.sb_rblocks) {
-			xfs_alert(mp,
-	"EXPERIMENTAL reverse mapping btree not compatible with realtime device!");
-=======
 		datadev_is_dax = bdev_dax_supported(mp->m_ddev_targp->bt_bdev,
 			sb->s_blocksize);
 		if (mp->m_rtdev_targp)
@@ -2088,19 +1540,11 @@
 		if (xfs_sb_version_hasreflink(&mp->m_sb)) {
 			xfs_alert(mp,
 		"DAX and reflink cannot be used together!");
->>>>>>> 24b8d41d
 			error = -EINVAL;
 			goto out_filestream_unmount;
 		}
-		xfs_alert(mp,
-	"EXPERIMENTAL reverse mapping btree feature enabled. Use at your own risk!");
-	}
-
-<<<<<<< HEAD
-	if (xfs_sb_version_hasreflink(&mp->m_sb))
-		xfs_alert(mp,
-	"EXPERIMENTAL reflink feature enabled. Use at your own risk!");
-=======
+	}
+
 	if (mp->m_flags & XFS_MOUNT_DISCARD) {
 		struct request_queue *q = bdev_get_queue(sb->s_bdev);
 
@@ -2135,7 +1579,6 @@
 	if (xfs_sb_version_hasinobtcounts(&mp->m_sb))
 		xfs_warn(mp,
  "EXPERIMENTAL inode btree counters feature in use. Use at your own risk!");
->>>>>>> 24b8d41d
 
 	error = xfs_mountfs(mp);
 	if (error)
@@ -2365,27 +1808,11 @@
 		xfs_mount_free(mp);
 }
 
-<<<<<<< HEAD
-static const struct super_operations xfs_super_operations = {
-	.alloc_inode		= xfs_fs_alloc_inode,
-	.destroy_inode		= xfs_fs_destroy_inode,
-	.drop_inode		= xfs_fs_drop_inode,
-	.put_super		= xfs_fs_put_super,
-	.sync_fs		= xfs_fs_sync_fs,
-	.freeze_fs		= xfs_fs_freeze,
-	.unfreeze_fs		= xfs_fs_unfreeze,
-	.statfs			= xfs_fs_statfs,
-	.remount_fs		= xfs_fs_remount,
-	.show_options		= xfs_fs_show_options,
-	.nr_cached_objects	= xfs_fs_nr_cached_objects,
-	.free_cached_objects	= xfs_fs_free_cached_objects,
-=======
 static const struct fs_context_operations xfs_context_ops = {
 	.parse_param = xfs_fc_parse_param,
 	.get_tree    = xfs_fc_get_tree,
 	.reconfigure = xfs_fc_reconfigure,
 	.free        = xfs_fc_free,
->>>>>>> 24b8d41d
 };
 
 static int xfs_init_fs_context(
@@ -2451,21 +1878,6 @@
 STATIC int __init
 xfs_init_zones(void)
 {
-<<<<<<< HEAD
-	xfs_ioend_bioset = bioset_create(4 * MAX_BUF_PER_PAGE,
-			offsetof(struct xfs_ioend, io_inline_bio));
-	if (!xfs_ioend_bioset)
-		goto out;
-
-	xfs_log_ticket_zone = kmem_zone_init(sizeof(xlog_ticket_t),
-						"xfs_log_ticket");
-	if (!xfs_log_ticket_zone)
-		goto out_free_ioend_bioset;
-
-	xfs_bmap_free_item_zone = kmem_zone_init(
-			sizeof(struct xfs_extent_free_item),
-			"xfs_bmap_free_item");
-=======
 	xfs_log_ticket_zone = kmem_cache_create("xfs_log_ticket",
 						sizeof(struct xlog_ticket),
 						0, 0, NULL);
@@ -2475,7 +1887,6 @@
 	xfs_bmap_free_item_zone = kmem_cache_create("xfs_bmap_free_item",
 					sizeof(struct xfs_extent_free_item),
 					0, 0, NULL);
->>>>>>> 24b8d41d
 	if (!xfs_bmap_free_item_zone)
 		goto out_destroy_log_ticket_zone;
 
@@ -2553,38 +1964,6 @@
 	if (!xfs_icreate_zone)
 		goto out_destroy_ili_zone;
 
-<<<<<<< HEAD
-	xfs_rud_zone = kmem_zone_init(sizeof(struct xfs_rud_log_item),
-			"xfs_rud_item");
-	if (!xfs_rud_zone)
-		goto out_destroy_icreate_zone;
-
-	xfs_rui_zone = kmem_zone_init(
-			xfs_rui_log_item_sizeof(XFS_RUI_MAX_FAST_EXTENTS),
-			"xfs_rui_item");
-	if (!xfs_rui_zone)
-		goto out_destroy_rud_zone;
-
-	xfs_cud_zone = kmem_zone_init(sizeof(struct xfs_cud_log_item),
-			"xfs_cud_item");
-	if (!xfs_cud_zone)
-		goto out_destroy_rui_zone;
-
-	xfs_cui_zone = kmem_zone_init(
-			xfs_cui_log_item_sizeof(XFS_CUI_MAX_FAST_EXTENTS),
-			"xfs_cui_item");
-	if (!xfs_cui_zone)
-		goto out_destroy_cud_zone;
-
-	xfs_bud_zone = kmem_zone_init(sizeof(struct xfs_bud_log_item),
-			"xfs_bud_item");
-	if (!xfs_bud_zone)
-		goto out_destroy_cui_zone;
-
-	xfs_bui_zone = kmem_zone_init(
-			xfs_bui_log_item_sizeof(XFS_BUI_MAX_FAST_EXTENTS),
-			"xfs_bui_item");
-=======
 	xfs_rud_zone = kmem_cache_create("xfs_rud_item",
 					 sizeof(struct xfs_rud_log_item),
 					 0, 0, NULL);
@@ -2618,26 +1997,12 @@
 	xfs_bui_zone = kmem_cache_create("xfs_bui_item",
 			xfs_bui_log_item_sizeof(XFS_BUI_MAX_FAST_EXTENTS),
 			0, 0, NULL);
->>>>>>> 24b8d41d
 	if (!xfs_bui_zone)
 		goto out_destroy_bud_zone;
 
 	return 0;
 
  out_destroy_bud_zone:
-<<<<<<< HEAD
-	kmem_zone_destroy(xfs_bud_zone);
- out_destroy_cui_zone:
-	kmem_zone_destroy(xfs_cui_zone);
- out_destroy_cud_zone:
-	kmem_zone_destroy(xfs_cud_zone);
- out_destroy_rui_zone:
-	kmem_zone_destroy(xfs_rui_zone);
- out_destroy_rud_zone:
-	kmem_zone_destroy(xfs_rud_zone);
- out_destroy_icreate_zone:
-	kmem_zone_destroy(xfs_icreate_zone);
-=======
 	kmem_cache_destroy(xfs_bud_zone);
  out_destroy_cui_zone:
 	kmem_cache_destroy(xfs_cui_zone);
@@ -2649,7 +2014,6 @@
 	kmem_cache_destroy(xfs_rud_zone);
  out_destroy_icreate_zone:
 	kmem_cache_destroy(xfs_icreate_zone);
->>>>>>> 24b8d41d
  out_destroy_ili_zone:
 	kmem_cache_destroy(xfs_ili_zone);
  out_destroy_inode_zone:
@@ -2671,13 +2035,7 @@
  out_destroy_bmap_free_item_zone:
 	kmem_cache_destroy(xfs_bmap_free_item_zone);
  out_destroy_log_ticket_zone:
-<<<<<<< HEAD
-	kmem_zone_destroy(xfs_log_ticket_zone);
- out_free_ioend_bioset:
-	bioset_free(xfs_ioend_bioset);
-=======
 	kmem_cache_destroy(xfs_log_ticket_zone);
->>>>>>> 24b8d41d
  out:
 	return -ENOMEM;
 }
@@ -2690,28 +2048,6 @@
 	 * destroy caches.
 	 */
 	rcu_barrier();
-<<<<<<< HEAD
-	kmem_zone_destroy(xfs_bui_zone);
-	kmem_zone_destroy(xfs_bud_zone);
-	kmem_zone_destroy(xfs_cui_zone);
-	kmem_zone_destroy(xfs_cud_zone);
-	kmem_zone_destroy(xfs_rui_zone);
-	kmem_zone_destroy(xfs_rud_zone);
-	kmem_zone_destroy(xfs_icreate_zone);
-	kmem_zone_destroy(xfs_ili_zone);
-	kmem_zone_destroy(xfs_inode_zone);
-	kmem_zone_destroy(xfs_efi_zone);
-	kmem_zone_destroy(xfs_efd_zone);
-	kmem_zone_destroy(xfs_buf_item_zone);
-	kmem_zone_destroy(xfs_log_item_desc_zone);
-	kmem_zone_destroy(xfs_trans_zone);
-	kmem_zone_destroy(xfs_ifork_zone);
-	kmem_zone_destroy(xfs_da_state_zone);
-	kmem_zone_destroy(xfs_btree_cur_zone);
-	kmem_zone_destroy(xfs_bmap_free_item_zone);
-	kmem_zone_destroy(xfs_log_ticket_zone);
-	bioset_free(xfs_ioend_bioset);
-=======
 	kmem_cache_destroy(xfs_bui_zone);
 	kmem_cache_destroy(xfs_bud_zone);
 	kmem_cache_destroy(xfs_cui_zone);
@@ -2730,7 +2066,6 @@
 	kmem_cache_destroy(xfs_btree_cur_zone);
 	kmem_cache_destroy(xfs_bmap_free_item_zone);
 	kmem_cache_destroy(xfs_log_ticket_zone);
->>>>>>> 24b8d41d
 }
 
 STATIC int __init
@@ -2773,11 +2108,6 @@
 
 	printk(KERN_INFO XFS_VERSION_STRING " with "
 			 XFS_BUILD_OPTIONS " enabled\n");
-
-	xfs_extent_free_init_defer_op();
-	xfs_rmap_update_init_defer_op();
-	xfs_refcount_update_init_defer_op();
-	xfs_bmap_update_init_defer_op();
 
 	xfs_dir_startup();
 
