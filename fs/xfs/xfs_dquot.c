--- conflicted
+++ resolved
@@ -293,23 +293,6 @@
 	struct xfs_dquot	*dqp,
 	struct xfs_buf		**bpp)
 {
-<<<<<<< HEAD
-	xfs_fsblock_t	firstblock;
-	struct xfs_defer_ops dfops;
-	xfs_bmbt_irec_t map;
-	int		nmaps, error;
-	xfs_buf_t	*bp;
-	xfs_trans_t	*tp = *tpp;
-
-	ASSERT(tp != NULL);
-
-	trace_xfs_dqalloc(dqp);
-
-	/*
-	 * Initialize the bmap freelist prior to calling bmapi code.
-	 */
-	xfs_defer_init(&dfops, &firstblock);
-=======
 	struct xfs_bmbt_irec	map;
 	struct xfs_trans	*tp = *tpp;
 	struct xfs_mount	*mp = tp->t_mountp;
@@ -321,7 +304,6 @@
 
 	trace_xfs_dqalloc(dqp);
 
->>>>>>> 24b8d41d
 	xfs_ilock(quotip, XFS_ILOCK_EXCL);
 	if (!xfs_this_quota_on(dqp->q_mount, qtype)) {
 		/*
@@ -334,17 +316,9 @@
 
 	/* Create the block mapping. */
 	xfs_trans_ijoin(tp, quotip, XFS_ILOCK_EXCL);
-<<<<<<< HEAD
-	nmaps = 1;
-	error = xfs_bmapi_write(tp, quotip, offset_fsb,
-				XFS_DQUOT_CLUSTER_SIZE_FSB, XFS_BMAPI_METADATA,
-				&firstblock, XFS_QM_DQALLOC_SPACE_RES(mp),
-				&map, &nmaps, &dfops);
-=======
 	error = xfs_bmapi_write(tp, quotip, dqp->q_fileoffset,
 			XFS_DQUOT_CLUSTER_SIZE_FSB, XFS_BMAPI_METADATA, 0, &map,
 			&nmaps);
->>>>>>> 24b8d41d
 	if (error)
 		return error;
 	ASSERT(map.br_blockcount == XFS_DQUOT_CLUSTER_SIZE_FSB);
@@ -372,10 +346,6 @@
 	xfs_buf_set_ref(bp, XFS_DQUOT_REF);
 
 	/*
-<<<<<<< HEAD
-	 * xfs_defer_finish() may commit the current transaction and
-	 * start a second transaction if the freelist is not empty.
-=======
 	 * Hold the buffer and join it to the dfops so that we'll still own
 	 * the buffer when we return to the caller.  The buffer disposal on
 	 * error must be paid attention to very carefully, as it has been
@@ -384,7 +354,6 @@
 	 * conversion to xfs_defer_ops in commit 310a75a3c6c747 failed to keep
 	 * the buffer locked across the _defer_finish call.  We can now do
 	 * this correctly with xfs_defer_bjoin.
->>>>>>> 24b8d41d
 	 *
 	 * Above, we allocated a disk block for the dquot information and used
 	 * get_buf to initialize the dquot. If the _defer_finish fails, the old
@@ -398,55 +367,7 @@
 	 * released and not passed back.
 	 */
 	xfs_trans_bhold(tp, bp);
-<<<<<<< HEAD
-
-	error = xfs_defer_finish(tpp, &dfops, NULL);
-	if (error)
-		goto error1;
-
-	/* Transaction was committed? */
-	if (*tpp != tp) {
-		tp = *tpp;
-		xfs_trans_bjoin(tp, bp);
-	} else {
-		xfs_trans_bhold_release(tp, bp);
-	}
-
-	*O_bpp = bp;
-	return 0;
-
-error1:
-	xfs_defer_cancel(&dfops);
-error0:
-	xfs_iunlock(quotip, XFS_ILOCK_EXCL);
-
-	return error;
-}
-
-STATIC int
-xfs_qm_dqrepair(
-	struct xfs_mount	*mp,
-	struct xfs_trans	*tp,
-	struct xfs_dquot	*dqp,
-	xfs_dqid_t		firstid,
-	struct xfs_buf		**bpp)
-{
-	int			error;
-	struct xfs_disk_dquot	*ddq;
-	struct xfs_dqblk	*d;
-	int			i;
-
-	/*
-	 * Read the buffer without verification so we get the corrupted
-	 * buffer returned to us. make sure we verify it on write, though.
-	 */
-	error = xfs_trans_read_buf(mp, tp, mp->m_ddev_targp, dqp->q_blkno,
-				   mp->m_quotainfo->qi_dqchunklen,
-				   0, bpp, NULL);
-
-=======
 	error = xfs_defer_finish(tpp);
->>>>>>> 24b8d41d
 	if (error) {
 		xfs_trans_bhold_release(*tpp, bp);
 		xfs_trans_brelse(*tpp, bp);
@@ -579,14 +500,6 @@
 	return dqp;
 }
 
-<<<<<<< HEAD
-	if (flags & XFS_QMOPT_DQALLOC) {
-		error = xfs_trans_alloc(mp, &M_RES(mp)->tr_qm_dqalloc,
-				XFS_QM_DQALLOC_SPACE_RES(mp), 0, 0, &tp);
-		if (error)
-			goto error0;
-	}
-=======
 /* Copy the in-core quota fields in from the on-disk buffer. */
 STATIC int
 xfs_dquot_from_disk(
@@ -594,7 +507,6 @@
 	struct xfs_buf		*bp)
 {
 	struct xfs_disk_dquot	*ddqp = bp->b_addr + dqp->q_bufoffset;
->>>>>>> 24b8d41d
 
 	/*
 	 * Ensure that we got the type and ID we were looking for.
