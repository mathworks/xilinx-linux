--- conflicted
+++ resolved
@@ -10,10 +10,6 @@
 #include "xfs_log_format.h"
 #include "xfs_trans_resv.h"
 #include "xfs_sysfs.h"
-<<<<<<< HEAD
-#include "xfs_log.h"
-=======
->>>>>>> 24b8d41d
 #include "xfs_log_priv.h"
 #include "xfs_mount.h"
 
@@ -542,163 +538,6 @@
 static struct kobj_type xfs_error_cfg_ktype = {
 	.release = xfs_sysfs_release,
 	.sysfs_ops = &xfs_sysfs_ops,
-<<<<<<< HEAD
-	.default_attrs = xfs_log_attrs,
-};
-
-/*
- * Metadata IO error configuration
- *
- * The sysfs structure here is:
- *	...xfs/<dev>/error/<class>/<errno>/<error_attrs>
- *
- * where <class> allows us to discriminate between data IO and metadata IO,
- * and any other future type of IO (e.g. special inode or directory error
- * handling) we care to support.
- */
-static inline struct xfs_error_cfg *
-to_error_cfg(struct kobject *kobject)
-{
-	struct xfs_kobj *kobj = to_kobj(kobject);
-	return container_of(kobj, struct xfs_error_cfg, kobj);
-}
-
-static inline struct xfs_mount *
-err_to_mp(struct kobject *kobject)
-{
-	struct xfs_kobj *kobj = to_kobj(kobject);
-	return container_of(kobj, struct xfs_mount, m_error_kobj);
-}
-
-static ssize_t
-max_retries_show(
-	struct kobject	*kobject,
-	char		*buf)
-{
-	int		retries;
-	struct xfs_error_cfg *cfg = to_error_cfg(kobject);
-
-	if (cfg->retry_timeout == XFS_ERR_RETRY_FOREVER)
-		retries = -1;
-	else
-		retries = cfg->max_retries;
-
-	return snprintf(buf, PAGE_SIZE, "%d\n", retries);
-}
-
-static ssize_t
-max_retries_store(
-	struct kobject	*kobject,
-	const char	*buf,
-	size_t		count)
-{
-	struct xfs_error_cfg *cfg = to_error_cfg(kobject);
-	int		ret;
-	int		val;
-
-	ret = kstrtoint(buf, 0, &val);
-	if (ret)
-		return ret;
-
-	if (val < -1)
-		return -EINVAL;
-
-	if (val == -1)
-		cfg->retry_timeout = XFS_ERR_RETRY_FOREVER;
-	else
-		cfg->max_retries = val;
-	return count;
-}
-XFS_SYSFS_ATTR_RW(max_retries);
-
-static ssize_t
-retry_timeout_seconds_show(
-	struct kobject	*kobject,
-	char		*buf)
-{
-	int		timeout;
-	struct xfs_error_cfg *cfg = to_error_cfg(kobject);
-
-	if (cfg->retry_timeout == XFS_ERR_RETRY_FOREVER)
-		timeout = -1;
-	else
-		timeout = jiffies_to_msecs(cfg->retry_timeout) / MSEC_PER_SEC;
-
-	return snprintf(buf, PAGE_SIZE, "%d\n", timeout);
-}
-
-static ssize_t
-retry_timeout_seconds_store(
-	struct kobject	*kobject,
-	const char	*buf,
-	size_t		count)
-{
-	struct xfs_error_cfg *cfg = to_error_cfg(kobject);
-	int		ret;
-	int		val;
-
-	ret = kstrtoint(buf, 0, &val);
-	if (ret)
-		return ret;
-
-	/* 1 day timeout maximum, -1 means infinite */
-	if (val < -1 || val > 86400)
-		return -EINVAL;
-
-	if (val == -1)
-		cfg->retry_timeout = XFS_ERR_RETRY_FOREVER;
-	else {
-		cfg->retry_timeout = msecs_to_jiffies(val * MSEC_PER_SEC);
-		ASSERT(msecs_to_jiffies(val * MSEC_PER_SEC) < LONG_MAX);
-	}
-	return count;
-}
-XFS_SYSFS_ATTR_RW(retry_timeout_seconds);
-
-static ssize_t
-fail_at_unmount_show(
-	struct kobject	*kobject,
-	char		*buf)
-{
-	struct xfs_mount	*mp = err_to_mp(kobject);
-
-	return snprintf(buf, PAGE_SIZE, "%d\n", mp->m_fail_unmount);
-}
-
-static ssize_t
-fail_at_unmount_store(
-	struct kobject	*kobject,
-	const char	*buf,
-	size_t		count)
-{
-	struct xfs_mount	*mp = err_to_mp(kobject);
-	int		ret;
-	int		val;
-
-	ret = kstrtoint(buf, 0, &val);
-	if (ret)
-		return ret;
-
-	if (val < 0 || val > 1)
-		return -EINVAL;
-
-	mp->m_fail_unmount = val;
-	return count;
-}
-XFS_SYSFS_ATTR_RW(fail_at_unmount);
-
-static struct attribute *xfs_error_attrs[] = {
-	ATTR_LIST(max_retries),
-	ATTR_LIST(retry_timeout_seconds),
-	NULL,
-};
-
-
-static struct kobj_type xfs_error_cfg_ktype = {
-	.release = xfs_sysfs_release,
-	.sysfs_ops = &xfs_sysfs_ops,
-=======
->>>>>>> 24b8d41d
 	.default_attrs = xfs_error_attrs,
 };
 
