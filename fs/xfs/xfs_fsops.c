--- conflicted
+++ resolved
@@ -11,138 +11,18 @@
 #include "xfs_trans_resv.h"
 #include "xfs_sb.h"
 #include "xfs_mount.h"
-<<<<<<< HEAD
-#include "xfs_defer.h"
-#include "xfs_da_format.h"
-#include "xfs_da_btree.h"
-#include "xfs_inode.h"
-=======
->>>>>>> 24b8d41d
 #include "xfs_trans.h"
 #include "xfs_error.h"
 #include "xfs_alloc.h"
-<<<<<<< HEAD
-#include "xfs_rmap_btree.h"
-#include "xfs_ialloc.h"
-=======
->>>>>>> 24b8d41d
 #include "xfs_fsops.h"
 #include "xfs_trans_space.h"
 #include "xfs_log.h"
-<<<<<<< HEAD
-#include "xfs_filestream.h"
-#include "xfs_rmap.h"
-=======
 #include "xfs_ag.h"
->>>>>>> 24b8d41d
 #include "xfs_ag_resv.h"
 
 /*
  * growfs operations
  */
-<<<<<<< HEAD
-
-int
-xfs_fs_geometry(
-	xfs_mount_t		*mp,
-	xfs_fsop_geom_t		*geo,
-	int			new_version)
-{
-
-	memset(geo, 0, sizeof(*geo));
-
-	geo->blocksize = mp->m_sb.sb_blocksize;
-	geo->rtextsize = mp->m_sb.sb_rextsize;
-	geo->agblocks = mp->m_sb.sb_agblocks;
-	geo->agcount = mp->m_sb.sb_agcount;
-	geo->logblocks = mp->m_sb.sb_logblocks;
-	geo->sectsize = mp->m_sb.sb_sectsize;
-	geo->inodesize = mp->m_sb.sb_inodesize;
-	geo->imaxpct = mp->m_sb.sb_imax_pct;
-	geo->datablocks = mp->m_sb.sb_dblocks;
-	geo->rtblocks = mp->m_sb.sb_rblocks;
-	geo->rtextents = mp->m_sb.sb_rextents;
-	geo->logstart = mp->m_sb.sb_logstart;
-	ASSERT(sizeof(geo->uuid)==sizeof(mp->m_sb.sb_uuid));
-	memcpy(geo->uuid, &mp->m_sb.sb_uuid, sizeof(mp->m_sb.sb_uuid));
-	if (new_version >= 2) {
-		geo->sunit = mp->m_sb.sb_unit;
-		geo->swidth = mp->m_sb.sb_width;
-	}
-	if (new_version >= 3) {
-		geo->version = XFS_FSOP_GEOM_VERSION;
-		geo->flags = XFS_FSOP_GEOM_FLAGS_NLINK |
-			     XFS_FSOP_GEOM_FLAGS_DIRV2 |
-			(xfs_sb_version_hasattr(&mp->m_sb) ?
-				XFS_FSOP_GEOM_FLAGS_ATTR : 0) |
-			(xfs_sb_version_hasquota(&mp->m_sb) ?
-				XFS_FSOP_GEOM_FLAGS_QUOTA : 0) |
-			(xfs_sb_version_hasalign(&mp->m_sb) ?
-				XFS_FSOP_GEOM_FLAGS_IALIGN : 0) |
-			(xfs_sb_version_hasdalign(&mp->m_sb) ?
-				XFS_FSOP_GEOM_FLAGS_DALIGN : 0) |
-			(xfs_sb_version_hasextflgbit(&mp->m_sb) ?
-				XFS_FSOP_GEOM_FLAGS_EXTFLG : 0) |
-			(xfs_sb_version_hassector(&mp->m_sb) ?
-				XFS_FSOP_GEOM_FLAGS_SECTOR : 0) |
-			(xfs_sb_version_hasasciici(&mp->m_sb) ?
-				XFS_FSOP_GEOM_FLAGS_DIRV2CI : 0) |
-			(xfs_sb_version_haslazysbcount(&mp->m_sb) ?
-				XFS_FSOP_GEOM_FLAGS_LAZYSB : 0) |
-			(xfs_sb_version_hasattr2(&mp->m_sb) ?
-				XFS_FSOP_GEOM_FLAGS_ATTR2 : 0) |
-			(xfs_sb_version_hasprojid32bit(&mp->m_sb) ?
-				XFS_FSOP_GEOM_FLAGS_PROJID32 : 0) |
-			(xfs_sb_version_hascrc(&mp->m_sb) ?
-				XFS_FSOP_GEOM_FLAGS_V5SB : 0) |
-			(xfs_sb_version_hasftype(&mp->m_sb) ?
-				XFS_FSOP_GEOM_FLAGS_FTYPE : 0) |
-			(xfs_sb_version_hasfinobt(&mp->m_sb) ?
-				XFS_FSOP_GEOM_FLAGS_FINOBT : 0) |
-			(xfs_sb_version_hassparseinodes(&mp->m_sb) ?
-				XFS_FSOP_GEOM_FLAGS_SPINODES : 0) |
-			(xfs_sb_version_hasrmapbt(&mp->m_sb) ?
-				XFS_FSOP_GEOM_FLAGS_RMAPBT : 0) |
-			(xfs_sb_version_hasreflink(&mp->m_sb) ?
-				XFS_FSOP_GEOM_FLAGS_REFLINK : 0);
-		geo->logsectsize = xfs_sb_version_hassector(&mp->m_sb) ?
-				mp->m_sb.sb_logsectsize : BBSIZE;
-		geo->rtsectsize = mp->m_sb.sb_blocksize;
-		geo->dirblocksize = mp->m_dir_geo->blksize;
-	}
-	if (new_version >= 4) {
-		geo->flags |=
-			(xfs_sb_version_haslogv2(&mp->m_sb) ?
-				XFS_FSOP_GEOM_FLAGS_LOGV2 : 0);
-		geo->logsunit = mp->m_sb.sb_logsunit;
-	}
-	return 0;
-}
-
-static struct xfs_buf *
-xfs_growfs_get_hdr_buf(
-	struct xfs_mount	*mp,
-	xfs_daddr_t		blkno,
-	size_t			numblks,
-	int			flags,
-	const struct xfs_buf_ops *ops)
-{
-	struct xfs_buf		*bp;
-
-	bp = xfs_buf_get_uncached(mp->m_ddev_targp, numblks, flags);
-	if (!bp)
-		return NULL;
-
-	xfs_buf_zero(bp, 0, BBTOB(bp->b_length));
-	bp->b_bn = blkno;
-	bp->b_maps[0].bm_bn = blkno;
-	bp->b_ops = ops;
-
-	return bp;
-}
-
-=======
->>>>>>> 24b8d41d
 static int
 xfs_growfs_data_private(
 	xfs_mount_t		*mp,		/* mount point for filesystem */
@@ -206,147 +86,6 @@
 	 * list to write, we can cancel the entire list without having written
 	 * anything.
 	 */
-<<<<<<< HEAD
-	nfree = 0;
-	for (agno = nagcount - 1; agno >= oagcount; agno--, new -= agsize) {
-		__be32	*agfl_bno;
-
-		/*
-		 * AG freespace header block
-		 */
-		bp = xfs_growfs_get_hdr_buf(mp,
-				XFS_AG_DADDR(mp, agno, XFS_AGF_DADDR(mp)),
-				XFS_FSS_TO_BB(mp, 1), 0,
-				&xfs_agf_buf_ops);
-		if (!bp) {
-			error = -ENOMEM;
-			goto error0;
-		}
-
-		agf = XFS_BUF_TO_AGF(bp);
-		agf->agf_magicnum = cpu_to_be32(XFS_AGF_MAGIC);
-		agf->agf_versionnum = cpu_to_be32(XFS_AGF_VERSION);
-		agf->agf_seqno = cpu_to_be32(agno);
-		if (agno == nagcount - 1)
-			agsize =
-				nb -
-				(agno * (xfs_rfsblock_t)mp->m_sb.sb_agblocks);
-		else
-			agsize = mp->m_sb.sb_agblocks;
-		agf->agf_length = cpu_to_be32(agsize);
-		agf->agf_roots[XFS_BTNUM_BNOi] = cpu_to_be32(XFS_BNO_BLOCK(mp));
-		agf->agf_roots[XFS_BTNUM_CNTi] = cpu_to_be32(XFS_CNT_BLOCK(mp));
-		agf->agf_levels[XFS_BTNUM_BNOi] = cpu_to_be32(1);
-		agf->agf_levels[XFS_BTNUM_CNTi] = cpu_to_be32(1);
-		if (xfs_sb_version_hasrmapbt(&mp->m_sb)) {
-			agf->agf_roots[XFS_BTNUM_RMAPi] =
-						cpu_to_be32(XFS_RMAP_BLOCK(mp));
-			agf->agf_levels[XFS_BTNUM_RMAPi] = cpu_to_be32(1);
-			agf->agf_rmap_blocks = cpu_to_be32(1);
-		}
-
-		agf->agf_flfirst = cpu_to_be32(1);
-		agf->agf_fllast = 0;
-		agf->agf_flcount = 0;
-		tmpsize = agsize - mp->m_ag_prealloc_blocks;
-		agf->agf_freeblks = cpu_to_be32(tmpsize);
-		agf->agf_longest = cpu_to_be32(tmpsize);
-		if (xfs_sb_version_hascrc(&mp->m_sb))
-			uuid_copy(&agf->agf_uuid, &mp->m_sb.sb_meta_uuid);
-		if (xfs_sb_version_hasreflink(&mp->m_sb)) {
-			agf->agf_refcount_root = cpu_to_be32(
-					xfs_refc_block(mp));
-			agf->agf_refcount_level = cpu_to_be32(1);
-			agf->agf_refcount_blocks = cpu_to_be32(1);
-		}
-
-		error = xfs_bwrite(bp);
-		xfs_buf_relse(bp);
-		if (error)
-			goto error0;
-
-		/*
-		 * AG freelist header block
-		 */
-		bp = xfs_growfs_get_hdr_buf(mp,
-				XFS_AG_DADDR(mp, agno, XFS_AGFL_DADDR(mp)),
-				XFS_FSS_TO_BB(mp, 1), 0,
-				&xfs_agfl_buf_ops);
-		if (!bp) {
-			error = -ENOMEM;
-			goto error0;
-		}
-
-		agfl = XFS_BUF_TO_AGFL(bp);
-		if (xfs_sb_version_hascrc(&mp->m_sb)) {
-			agfl->agfl_magicnum = cpu_to_be32(XFS_AGFL_MAGIC);
-			agfl->agfl_seqno = cpu_to_be32(agno);
-			uuid_copy(&agfl->agfl_uuid, &mp->m_sb.sb_meta_uuid);
-		}
-
-		agfl_bno = XFS_BUF_TO_AGFL_BNO(mp, bp);
-		for (bucket = 0; bucket < XFS_AGFL_SIZE(mp); bucket++)
-			agfl_bno[bucket] = cpu_to_be32(NULLAGBLOCK);
-
-		error = xfs_bwrite(bp);
-		xfs_buf_relse(bp);
-		if (error)
-			goto error0;
-
-		/*
-		 * AG inode header block
-		 */
-		bp = xfs_growfs_get_hdr_buf(mp,
-				XFS_AG_DADDR(mp, agno, XFS_AGI_DADDR(mp)),
-				XFS_FSS_TO_BB(mp, 1), 0,
-				&xfs_agi_buf_ops);
-		if (!bp) {
-			error = -ENOMEM;
-			goto error0;
-		}
-
-		agi = XFS_BUF_TO_AGI(bp);
-		agi->agi_magicnum = cpu_to_be32(XFS_AGI_MAGIC);
-		agi->agi_versionnum = cpu_to_be32(XFS_AGI_VERSION);
-		agi->agi_seqno = cpu_to_be32(agno);
-		agi->agi_length = cpu_to_be32(agsize);
-		agi->agi_count = 0;
-		agi->agi_root = cpu_to_be32(XFS_IBT_BLOCK(mp));
-		agi->agi_level = cpu_to_be32(1);
-		agi->agi_freecount = 0;
-		agi->agi_newino = cpu_to_be32(NULLAGINO);
-		agi->agi_dirino = cpu_to_be32(NULLAGINO);
-		if (xfs_sb_version_hascrc(&mp->m_sb))
-			uuid_copy(&agi->agi_uuid, &mp->m_sb.sb_meta_uuid);
-		if (xfs_sb_version_hasfinobt(&mp->m_sb)) {
-			agi->agi_free_root = cpu_to_be32(XFS_FIBT_BLOCK(mp));
-			agi->agi_free_level = cpu_to_be32(1);
-		}
-		for (bucket = 0; bucket < XFS_AGI_UNLINKED_BUCKETS; bucket++)
-			agi->agi_unlinked[bucket] = cpu_to_be32(NULLAGINO);
-
-		error = xfs_bwrite(bp);
-		xfs_buf_relse(bp);
-		if (error)
-			goto error0;
-
-		/*
-		 * BNO btree root block
-		 */
-		bp = xfs_growfs_get_hdr_buf(mp,
-				XFS_AGB_TO_DADDR(mp, agno, XFS_BNO_BLOCK(mp)),
-				BTOBB(mp->m_sb.sb_blocksize), 0,
-				&xfs_allocbt_buf_ops);
-
-		if (!bp) {
-			error = -ENOMEM;
-			goto error0;
-		}
-
-		if (xfs_sb_version_hascrc(&mp->m_sb))
-			xfs_btree_init_block(mp, bp, XFS_ABTB_CRC_MAGIC, 0, 1,
-						agno, XFS_BTREE_CRC_BLOCKS);
-=======
 	INIT_LIST_HEAD(&id.buffer_list);
 	for (id.agno = nagcount - 1;
 	     id.agno >= oagcount;
@@ -355,144 +94,13 @@
 		if (id.agno == nagcount - 1)
 			id.agsize = nb -
 				(id.agno * (xfs_rfsblock_t)mp->m_sb.sb_agblocks);
->>>>>>> 24b8d41d
 		else
 			id.agsize = mp->m_sb.sb_agblocks;
 
-<<<<<<< HEAD
-		arec = XFS_ALLOC_REC_ADDR(mp, XFS_BUF_TO_BLOCK(bp), 1);
-		arec->ar_startblock = cpu_to_be32(mp->m_ag_prealloc_blocks);
-		arec->ar_blockcount = cpu_to_be32(
-			agsize - be32_to_cpu(arec->ar_startblock));
-
-		error = xfs_bwrite(bp);
-		xfs_buf_relse(bp);
-		if (error)
-			goto error0;
-
-		/*
-		 * CNT btree root block
-		 */
-		bp = xfs_growfs_get_hdr_buf(mp,
-				XFS_AGB_TO_DADDR(mp, agno, XFS_CNT_BLOCK(mp)),
-				BTOBB(mp->m_sb.sb_blocksize), 0,
-				&xfs_allocbt_buf_ops);
-		if (!bp) {
-			error = -ENOMEM;
-			goto error0;
-		}
-
-		if (xfs_sb_version_hascrc(&mp->m_sb))
-			xfs_btree_init_block(mp, bp, XFS_ABTC_CRC_MAGIC, 0, 1,
-						agno, XFS_BTREE_CRC_BLOCKS);
-		else
-			xfs_btree_init_block(mp, bp, XFS_ABTC_MAGIC, 0, 1,
-						agno, 0);
-
-		arec = XFS_ALLOC_REC_ADDR(mp, XFS_BUF_TO_BLOCK(bp), 1);
-		arec->ar_startblock = cpu_to_be32(mp->m_ag_prealloc_blocks);
-		arec->ar_blockcount = cpu_to_be32(
-			agsize - be32_to_cpu(arec->ar_startblock));
-		nfree += be32_to_cpu(arec->ar_blockcount);
-
-		error = xfs_bwrite(bp);
-		xfs_buf_relse(bp);
-		if (error)
-			goto error0;
-
-		/* RMAP btree root block */
-		if (xfs_sb_version_hasrmapbt(&mp->m_sb)) {
-			struct xfs_rmap_rec	*rrec;
-			struct xfs_btree_block	*block;
-
-			bp = xfs_growfs_get_hdr_buf(mp,
-				XFS_AGB_TO_DADDR(mp, agno, XFS_RMAP_BLOCK(mp)),
-				BTOBB(mp->m_sb.sb_blocksize), 0,
-				&xfs_rmapbt_buf_ops);
-			if (!bp) {
-				error = -ENOMEM;
-				goto error0;
-			}
-
-			xfs_btree_init_block(mp, bp, XFS_RMAP_CRC_MAGIC, 0, 0,
-						agno, XFS_BTREE_CRC_BLOCKS);
-			block = XFS_BUF_TO_BLOCK(bp);
-
-
-			/*
-			 * mark the AG header regions as static metadata The BNO
-			 * btree block is the first block after the headers, so
-			 * it's location defines the size of region the static
-			 * metadata consumes.
-			 *
-			 * Note: unlike mkfs, we never have to account for log
-			 * space when growing the data regions
-			 */
-			rrec = XFS_RMAP_REC_ADDR(block, 1);
-			rrec->rm_startblock = 0;
-			rrec->rm_blockcount = cpu_to_be32(XFS_BNO_BLOCK(mp));
-			rrec->rm_owner = cpu_to_be64(XFS_RMAP_OWN_FS);
-			rrec->rm_offset = 0;
-			be16_add_cpu(&block->bb_numrecs, 1);
-
-			/* account freespace btree root blocks */
-			rrec = XFS_RMAP_REC_ADDR(block, 2);
-			rrec->rm_startblock = cpu_to_be32(XFS_BNO_BLOCK(mp));
-			rrec->rm_blockcount = cpu_to_be32(2);
-			rrec->rm_owner = cpu_to_be64(XFS_RMAP_OWN_AG);
-			rrec->rm_offset = 0;
-			be16_add_cpu(&block->bb_numrecs, 1);
-
-			/* account inode btree root blocks */
-			rrec = XFS_RMAP_REC_ADDR(block, 3);
-			rrec->rm_startblock = cpu_to_be32(XFS_IBT_BLOCK(mp));
-			rrec->rm_blockcount = cpu_to_be32(XFS_RMAP_BLOCK(mp) -
-							XFS_IBT_BLOCK(mp));
-			rrec->rm_owner = cpu_to_be64(XFS_RMAP_OWN_INOBT);
-			rrec->rm_offset = 0;
-			be16_add_cpu(&block->bb_numrecs, 1);
-
-			/* account for rmap btree root */
-			rrec = XFS_RMAP_REC_ADDR(block, 4);
-			rrec->rm_startblock = cpu_to_be32(XFS_RMAP_BLOCK(mp));
-			rrec->rm_blockcount = cpu_to_be32(1);
-			rrec->rm_owner = cpu_to_be64(XFS_RMAP_OWN_AG);
-			rrec->rm_offset = 0;
-			be16_add_cpu(&block->bb_numrecs, 1);
-
-			/* account for refc btree root */
-			if (xfs_sb_version_hasreflink(&mp->m_sb)) {
-				rrec = XFS_RMAP_REC_ADDR(block, 5);
-				rrec->rm_startblock = cpu_to_be32(
-						xfs_refc_block(mp));
-				rrec->rm_blockcount = cpu_to_be32(1);
-				rrec->rm_owner = cpu_to_be64(XFS_RMAP_OWN_REFC);
-				rrec->rm_offset = 0;
-				be16_add_cpu(&block->bb_numrecs, 1);
-			}
-
-			error = xfs_bwrite(bp);
-			xfs_buf_relse(bp);
-			if (error)
-				goto error0;
-		}
-
-		/*
-		 * INO btree root block
-		 */
-		bp = xfs_growfs_get_hdr_buf(mp,
-				XFS_AGB_TO_DADDR(mp, agno, XFS_IBT_BLOCK(mp)),
-				BTOBB(mp->m_sb.sb_blocksize), 0,
-				&xfs_inobt_buf_ops);
-		if (!bp) {
-			error = -ENOMEM;
-			goto error0;
-=======
 		error = xfs_ag_init_headers(mp, &id);
 		if (error) {
 			xfs_buf_delwri_cancel(&id.buffer_list);
 			goto out_trans_cancel;
->>>>>>> 24b8d41d
 		}
 	}
 	error = xfs_buf_delwri_submit(&id.buffer_list);
@@ -501,112 +109,11 @@
 
 	xfs_trans_agblocks_delta(tp, id.nfree);
 
-<<<<<<< HEAD
-		/*
-		 * FINO btree root block
-		 */
-		if (xfs_sb_version_hasfinobt(&mp->m_sb)) {
-			bp = xfs_growfs_get_hdr_buf(mp,
-				XFS_AGB_TO_DADDR(mp, agno, XFS_FIBT_BLOCK(mp)),
-				BTOBB(mp->m_sb.sb_blocksize), 0,
-				&xfs_inobt_buf_ops);
-			if (!bp) {
-				error = -ENOMEM;
-				goto error0;
-			}
-
-			if (xfs_sb_version_hascrc(&mp->m_sb))
-				xfs_btree_init_block(mp, bp, XFS_FIBT_CRC_MAGIC,
-						     0, 0, agno,
-						     XFS_BTREE_CRC_BLOCKS);
-			else
-				xfs_btree_init_block(mp, bp, XFS_FIBT_MAGIC, 0,
-						     0, agno, 0);
-
-			error = xfs_bwrite(bp);
-			xfs_buf_relse(bp);
-			if (error)
-				goto error0;
-		}
-
-		/*
-		 * refcount btree root block
-		 */
-		if (xfs_sb_version_hasreflink(&mp->m_sb)) {
-			bp = xfs_growfs_get_hdr_buf(mp,
-				XFS_AGB_TO_DADDR(mp, agno, xfs_refc_block(mp)),
-				BTOBB(mp->m_sb.sb_blocksize), 0,
-				&xfs_refcountbt_buf_ops);
-			if (!bp) {
-				error = -ENOMEM;
-				goto error0;
-			}
-
-			xfs_btree_init_block(mp, bp, XFS_REFC_CRC_MAGIC,
-					     0, 0, agno,
-					     XFS_BTREE_CRC_BLOCKS);
-
-			error = xfs_bwrite(bp);
-			xfs_buf_relse(bp);
-			if (error)
-				goto error0;
-		}
-	}
-	xfs_trans_agblocks_delta(tp, nfree);
-	/*
-	 * There are new blocks in the old last a.g.
-	 */
-	if (new) {
-		struct xfs_owner_info	oinfo;
-
-		/*
-		 * Change the agi length.
-		 */
-		error = xfs_ialloc_read_agi(mp, tp, agno, &bp);
-		if (error) {
-			goto error0;
-		}
-		ASSERT(bp);
-		agi = XFS_BUF_TO_AGI(bp);
-		be32_add_cpu(&agi->agi_length, new);
-		ASSERT(nagcount == oagcount ||
-		       be32_to_cpu(agi->agi_length) == mp->m_sb.sb_agblocks);
-		xfs_ialloc_log_agi(tp, bp, XFS_AGI_LENGTH);
-		/*
-		 * Change agf length.
-		 */
-		error = xfs_alloc_read_agf(mp, tp, agno, 0, &bp);
-		if (error) {
-			goto error0;
-		}
-		ASSERT(bp);
-		agf = XFS_BUF_TO_AGF(bp);
-		be32_add_cpu(&agf->agf_length, new);
-		ASSERT(be32_to_cpu(agf->agf_length) ==
-		       be32_to_cpu(agi->agi_length));
-
-		xfs_alloc_log_agf(tp, bp, XFS_AGF_LENGTH);
-
-		/*
-		 * Free the new space.
-		 *
-		 * XFS_RMAP_OWN_NULL is used here to tell the rmap btree that
-		 * this doesn't actually exist in the rmap btree.
-		 */
-		xfs_rmap_ag_owner(&oinfo, XFS_RMAP_OWN_NULL);
-		error = xfs_free_extent(tp,
-				XFS_AGB_TO_FSB(mp, agno,
-					be32_to_cpu(agf->agf_length) - new),
-				new, &oinfo, XFS_AG_RESV_NONE);
-		if (error)
-			goto error0;
-=======
 	/* If there are new blocks in the old last AG, extend it. */
 	if (new) {
 		error = xfs_ag_extend_space(mp, tp, &id, new);
 		if (error)
 			goto out_trans_cancel;
->>>>>>> 24b8d41d
 	}
 
 	/*
@@ -631,14 +138,6 @@
 		mp->m_maxagi = nagimax;
 	xfs_set_low_space_thresholds(mp);
 	mp->m_alloc_set_aside = xfs_alloc_set_aside(mp);
-<<<<<<< HEAD
-
-	/* Reserve AG metadata blocks. */
-	error = xfs_fs_reserve_ag_blocks(mp);
-	if (error && error != -ENOSPC)
-		goto out;
-=======
->>>>>>> 24b8d41d
 
 	/*
 	 * If we expanded the last AG, free the per-AG reservation
@@ -653,12 +152,6 @@
 		if (error)
 			return error;
 	}
-<<<<<<< HEAD
-
- out:
-	return saved_error ? saved_error : error;
-=======
->>>>>>> 24b8d41d
 
 	/*
 	 * Reserve AG metadata blocks. ENOSPC here does not mean there was a
@@ -828,17 +321,10 @@
 	uint64_t              *inval,
 	xfs_fsop_resblks_t      *outval)
 {
-<<<<<<< HEAD
-	__int64_t		lcounter, delta;
-	__int64_t		fdblks_delta = 0;
-	__uint64_t		request;
-	__int64_t		free;
-=======
 	int64_t			lcounter, delta;
 	int64_t			fdblks_delta = 0;
 	uint64_t		request;
 	int64_t			free;
->>>>>>> 24b8d41d
 	int			error = 0;
 
 	/* If inval is null, report current values and return */
@@ -882,17 +368,10 @@
 			error = xfs_mod_fdblocks(mp, fdblks_delta, 0);
 			spin_lock(&mp->m_sb_lock);
 		}
-<<<<<<< HEAD
 
 		goto out;
 	}
 
-=======
-
-		goto out;
-	}
-
->>>>>>> 24b8d41d
 	/*
 	 * If the request is larger than the current reservation, reserve the
 	 * blocks before we update the reserve counters. Sample m_fdblocks and
@@ -902,11 +381,7 @@
 	do {
 		free = percpu_counter_sum(&mp->m_fdblocks) -
 						mp->m_alloc_set_aside;
-<<<<<<< HEAD
-		if (!free)
-=======
 		if (free <= 0)
->>>>>>> 24b8d41d
 			break;
 
 		delta = request - mp->m_resblks;
@@ -1058,30 +533,6 @@
 		if (err2 && !error)
 			error = err2;
 	}
-<<<<<<< HEAD
-}
-
-/*
- * Reserve free space for per-AG metadata.
- */
-int
-xfs_fs_reserve_ag_blocks(
-	struct xfs_mount	*mp)
-{
-	xfs_agnumber_t		agno;
-	struct xfs_perag	*pag;
-	int			error = 0;
-	int			err2;
-
-	for (agno = 0; agno < mp->m_sb.sb_agcount; agno++) {
-		pag = xfs_perag_get(mp, agno);
-		err2 = xfs_ag_resv_init(pag);
-		xfs_perag_put(pag);
-		if (err2 && !error)
-			error = err2;
-	}
-=======
->>>>>>> 24b8d41d
 
 	if (error && error != -ENOSPC) {
 		xfs_warn(mp,
