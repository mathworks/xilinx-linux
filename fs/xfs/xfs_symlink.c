--- conflicted
+++ resolved
@@ -12,12 +12,6 @@
 #include "xfs_trans_resv.h"
 #include "xfs_bit.h"
 #include "xfs_mount.h"
-<<<<<<< HEAD
-#include "xfs_da_format.h"
-#include "xfs_da_btree.h"
-#include "xfs_defer.h"
-=======
->>>>>>> 24b8d41d
 #include "xfs_dir2.h"
 #include "xfs_inode.h"
 #include "xfs_bmap.h"
@@ -131,11 +125,7 @@
 	}
 
 
-<<<<<<< HEAD
-	error = xfs_readlink_bmap(ip, link);
-=======
 	error = xfs_readlink_bmap_ilocked(ip, link);
->>>>>>> 24b8d41d
 
  out:
 	xfs_iunlock(ip, XFS_ILOCK_SHARED);
@@ -155,11 +145,6 @@
 	struct xfs_inode	*ip = NULL;
 	int			error = 0;
 	int			pathlen;
-<<<<<<< HEAD
-	struct xfs_defer_ops	dfops;
-	xfs_fsblock_t		first_block;
-=======
->>>>>>> 24b8d41d
 	bool                    unlock_dp_on_error = false;
 	xfs_fileoff_t		first_fsb;
 	xfs_filblks_t		fs_blocks;
@@ -213,14 +198,6 @@
 	resblks = XFS_SYMLINK_SPACE_RES(mp, link_name->len, fs_blocks);
 
 	error = xfs_trans_alloc(mp, &M_RES(mp)->tr_symlink, resblks, 0, 0, &tp);
-<<<<<<< HEAD
-	if (error == -ENOSPC && fs_blocks == 0) {
-		resblks = 0;
-		error = xfs_trans_alloc(mp, &M_RES(mp)->tr_symlink, 0, 0, 0,
-				&tp);
-	}
-=======
->>>>>>> 24b8d41d
 	if (error)
 		goto out_release_inode;
 
@@ -244,23 +221,6 @@
 		goto out_trans_cancel;
 
 	/*
-<<<<<<< HEAD
-	 * Check for ability to enter directory entry, if no space reserved.
-	 */
-	if (!resblks) {
-		error = xfs_dir_canenter(tp, dp, link_name);
-		if (error)
-			goto out_trans_cancel;
-	}
-	/*
-	 * Initialize the bmap freelist prior to calling either
-	 * bmapi or the directory create code.
-	 */
-	xfs_defer_init(&dfops, &first_block);
-
-	/*
-=======
->>>>>>> 24b8d41d
 	 * Allocate an inode for the symlink.
 	 */
 	error = xfs_dir_ialloc(&tp, dp, S_IFLNK | (mode & ~S_IFMT), 1, 0,
@@ -291,11 +251,7 @@
 		xfs_init_local_fork(ip, XFS_DATA_FORK, target_path, pathlen);
 
 		ip->i_d.di_size = pathlen;
-<<<<<<< HEAD
-		ip->i_d.di_format = XFS_DINODE_FMT_LOCAL;
-=======
 		ip->i_df.if_format = XFS_DINODE_FMT_LOCAL;
->>>>>>> 24b8d41d
 		xfs_trans_log_inode(tp, ip, XFS_ILOG_DDATA | XFS_ILOG_CORE);
 	} else {
 		int	offset;
@@ -304,12 +260,7 @@
 		nmaps = XFS_SYMLINK_MAPS;
 
 		error = xfs_bmapi_write(tp, ip, first_fsb, fs_blocks,
-<<<<<<< HEAD
-				  XFS_BMAPI_METADATA, &first_block, resblks,
-				  mval, &nmaps, &dfops);
-=======
 				  XFS_BMAPI_METADATA, resblks, mval, &nmaps);
->>>>>>> 24b8d41d
 		if (error)
 			goto out_trans_cancel;
 
@@ -353,12 +304,7 @@
 	/*
 	 * Create the directory entry for the symlink.
 	 */
-<<<<<<< HEAD
-	error = xfs_dir_createname(tp, dp, link_name, ip->i_ino,
-					&first_block, &dfops, resblks);
-=======
 	error = xfs_dir_createname(tp, dp, link_name, ip->i_ino, resblks);
->>>>>>> 24b8d41d
 	if (error)
 		goto out_trans_cancel;
 	xfs_trans_ichgtime(tp, dp, XFS_ICHGTIME_MOD | XFS_ICHGTIME_CHG);
@@ -373,13 +319,6 @@
 		xfs_trans_set_sync(tp);
 	}
 
-<<<<<<< HEAD
-	error = xfs_defer_finish(&tp, &dfops, NULL);
-	if (error)
-		goto out_bmap_cancel;
-
-=======
->>>>>>> 24b8d41d
 	error = xfs_trans_commit(tp);
 	if (error)
 		goto out_release_inode;
@@ -391,11 +330,6 @@
 	*ipp = ip;
 	return 0;
 
-<<<<<<< HEAD
-out_bmap_cancel:
-	xfs_defer_cancel(&dfops);
-=======
->>>>>>> 24b8d41d
 out_trans_cancel:
 	xfs_trans_cancel(tp);
 out_release_inode:
@@ -434,11 +368,6 @@
 	xfs_buf_t	*bp;
 	int		done;
 	int		error;
-<<<<<<< HEAD
-	xfs_fsblock_t	first_block;
-	struct xfs_defer_ops	dfops;
-=======
->>>>>>> 24b8d41d
 	int		i;
 	xfs_mount_t	*mp;
 	xfs_bmbt_irec_t	mval[XFS_SYMLINK_MAPS];
@@ -478,10 +407,6 @@
 	 * Find the block(s) so we can inval and unmap them.
 	 */
 	done = 0;
-<<<<<<< HEAD
-	xfs_defer_init(&dfops, &first_block);
-=======
->>>>>>> 24b8d41d
 	nmaps = ARRAY_SIZE(mval);
 	error = xfs_bmapi_read(ip, 0, xfs_symlink_blocks(mp, size),
 				mval, &nmaps, 0);
@@ -502,31 +427,14 @@
 	/*
 	 * Unmap the dead block(s) to the dfops.
 	 */
-<<<<<<< HEAD
-	error = xfs_bunmapi(tp, ip, 0, size, 0, nmaps,
-			    &first_block, &dfops, &done);
-=======
 	error = xfs_bunmapi(tp, ip, 0, size, 0, nmaps, &done);
->>>>>>> 24b8d41d
 	if (error)
 		goto error_trans_cancel;
 	ASSERT(done);
 
 	/*
-<<<<<<< HEAD
-	 * Commit the first transaction.  This logs the EFI and the inode.
-	 */
-	error = xfs_defer_finish(&tp, &dfops, ip);
-	if (error)
-		goto error_bmap_cancel;
-	/*
-	 * The first xact was committed, so add the inode to the new one.
-	 * Mark it dirty so it will be logged and moved forward in the log as
-	 * part of every commit.
-=======
 	 * Commit the transaction. This first logs the EFI and the inode, then
 	 * rolls and commits the transaction that frees the extents.
->>>>>>> 24b8d41d
 	 */
 	xfs_trans_log_inode(tp, ip, XFS_ILOG_CORE);
 	error = xfs_trans_commit(tp);
@@ -545,11 +453,6 @@
 	xfs_iunlock(ip, XFS_ILOCK_EXCL);
 	return 0;
 
-<<<<<<< HEAD
-error_bmap_cancel:
-	xfs_defer_cancel(&dfops);
-=======
->>>>>>> 24b8d41d
 error_trans_cancel:
 	xfs_trans_cancel(tp);
 error_unlock:
