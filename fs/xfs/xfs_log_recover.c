// SPDX-License-Identifier: GPL-2.0
/*
 * Copyright (c) 2000-2006 Silicon Graphics, Inc.
 * All Rights Reserved.
 */
#include "xfs.h"
#include "xfs_fs.h"
#include "xfs_shared.h"
#include "xfs_format.h"
#include "xfs_log_format.h"
#include "xfs_trans_resv.h"
#include "xfs_bit.h"
#include "xfs_sb.h"
#include "xfs_mount.h"
#include "xfs_defer.h"
#include "xfs_inode.h"
#include "xfs_trans.h"
#include "xfs_log.h"
#include "xfs_log_priv.h"
#include "xfs_log_recover.h"
#include "xfs_trans_priv.h"
#include "xfs_alloc.h"
#include "xfs_ialloc.h"
#include "xfs_trace.h"
#include "xfs_icache.h"
#include "xfs_error.h"
<<<<<<< HEAD
#include "xfs_dir2.h"
#include "xfs_rmap_item.h"
#include "xfs_buf_item.h"
#include "xfs_refcount_item.h"
#include "xfs_bmap_item.h"
=======
#include "xfs_buf_item.h"
>>>>>>> 24b8d41d

#define BLK_AVG(blk1, blk2)	((blk1+blk2) >> 1)

STATIC int
xlog_find_zeroed(
	struct xlog	*,
	xfs_daddr_t	*);
STATIC int
xlog_clear_stale_blocks(
	struct xlog	*,
	xfs_lsn_t);
#if defined(DEBUG)
STATIC void
xlog_recover_check_summary(
	struct xlog *);
#else
#define	xlog_recover_check_summary(log)
#endif
STATIC int
xlog_do_recovery_pass(
        struct xlog *, xfs_daddr_t, xfs_daddr_t, int, xfs_daddr_t *);

/*
 * Sector aligned buffer routines for buffer create/read/write/access
 */

/*
 * Verify the log-relative block number and length in basic blocks are valid for
 * an operation involving the given XFS log buffer. Returns true if the fields
 * are valid, false otherwise.
 */
static inline bool
xlog_verify_bno(
	struct xlog	*log,
	xfs_daddr_t	blk_no,
	int		bbcount)
{
	if (blk_no < 0 || blk_no >= log->l_logBBsize)
		return false;
	if (bbcount <= 0 || (blk_no + bbcount) > log->l_logBBsize)
		return false;
	return true;
}

/*
 * Allocate a buffer to hold log data.  The buffer needs to be able to map to
 * a range of nbblks basic blocks at any valid offset within the log.
 */
static char *
xlog_alloc_buffer(
	struct xlog	*log,
	int		nbblks)
{
	int align_mask = xfs_buftarg_dma_alignment(log->l_targ);

	/*
	 * Pass log block 0 since we don't have an addr yet, buffer will be
	 * verified on read.
	 */
	if (XFS_IS_CORRUPT(log->l_mp, !xlog_verify_bno(log, 0, nbblks))) {
		xfs_warn(log->l_mp, "Invalid block length (0x%x) for buffer",
			nbblks);
		return NULL;
	}

	/*
	 * We do log I/O in units of log sectors (a power-of-2 multiple of the
	 * basic block size), so we round up the requested size to accommodate
	 * the basic blocks required for complete log sectors.
	 *
	 * In addition, the buffer may be used for a non-sector-aligned block
	 * offset, in which case an I/O of the requested size could extend
	 * beyond the end of the buffer.  If the requested size is only 1 basic
	 * block it will never straddle a sector boundary, so this won't be an
	 * issue.  Nor will this be a problem if the log I/O is done in basic
	 * blocks (sector size 1).  But otherwise we extend the buffer by one
	 * extra log sector to ensure there's space to accommodate this
	 * possibility.
	 */
	if (nbblks > 1 && log->l_sectBBsize > 1)
		nbblks += log->l_sectBBsize;
	nbblks = round_up(nbblks, log->l_sectBBsize);
	return kmem_alloc_io(BBTOB(nbblks), align_mask, KM_MAYFAIL | KM_ZERO);
}

/*
 * Return the address of the start of the given block number's data
 * in a log buffer.  The buffer covers a log sector-aligned region.
 */
static inline unsigned int
xlog_align(
	struct xlog	*log,
	xfs_daddr_t	blk_no)
{
	return BBTOB(blk_no & ((xfs_daddr_t)log->l_sectBBsize - 1));
}

static int
xlog_do_io(
	struct xlog		*log,
	xfs_daddr_t		blk_no,
	unsigned int		nbblks,
	char			*data,
	unsigned int		op)
{
	int			error;

	if (XFS_IS_CORRUPT(log->l_mp, !xlog_verify_bno(log, blk_no, nbblks))) {
		xfs_warn(log->l_mp,
			 "Invalid log block/length (0x%llx, 0x%x) for buffer",
			 blk_no, nbblks);
		return -EFSCORRUPTED;
	}

	blk_no = round_down(blk_no, log->l_sectBBsize);
	nbblks = round_up(nbblks, log->l_sectBBsize);
	ASSERT(nbblks > 0);

	error = xfs_rw_bdev(log->l_targ->bt_bdev, log->l_logBBstart + blk_no,
			BBTOB(nbblks), data, op);
	if (error && !XFS_FORCED_SHUTDOWN(log->l_mp)) {
		xfs_alert(log->l_mp,
			  "log recovery %s I/O error at daddr 0x%llx len %d error %d",
			  op == REQ_OP_WRITE ? "write" : "read",
			  blk_no, nbblks, error);
	}
	return error;
}

STATIC int
xlog_bread_noalign(
	struct xlog	*log,
	xfs_daddr_t	blk_no,
	int		nbblks,
	char		*data)
{
	return xlog_do_io(log, blk_no, nbblks, data, REQ_OP_READ);
}

STATIC int
xlog_bread(
	struct xlog	*log,
	xfs_daddr_t	blk_no,
	int		nbblks,
	char		*data,
	char		**offset)
{
	int		error;

	error = xlog_do_io(log, blk_no, nbblks, data, REQ_OP_READ);
	if (!error)
		*offset = data + xlog_align(log, blk_no);
	return error;
}

STATIC int
xlog_bwrite(
	struct xlog	*log,
	xfs_daddr_t	blk_no,
	int		nbblks,
	char		*data)
{
	return xlog_do_io(log, blk_no, nbblks, data, REQ_OP_WRITE);
}

#ifdef DEBUG
/*
 * dump debug superblock and log record information
 */
STATIC void
xlog_header_check_dump(
	xfs_mount_t		*mp,
	xlog_rec_header_t	*head)
{
	xfs_debug(mp, "%s:  SB : uuid = %pU, fmt = %d",
		__func__, &mp->m_sb.sb_uuid, XLOG_FMT);
	xfs_debug(mp, "    log : uuid = %pU, fmt = %d",
		&head->h_fs_uuid, be32_to_cpu(head->h_fmt));
}
#else
#define xlog_header_check_dump(mp, head)
#endif

/*
 * check log record header for recovery
 */
STATIC int
xlog_header_check_recover(
	xfs_mount_t		*mp,
	xlog_rec_header_t	*head)
{
	ASSERT(head->h_magicno == cpu_to_be32(XLOG_HEADER_MAGIC_NUM));

	/*
	 * IRIX doesn't write the h_fmt field and leaves it zeroed
	 * (XLOG_FMT_UNKNOWN). This stops us from trying to recover
	 * a dirty log created in IRIX.
	 */
	if (XFS_IS_CORRUPT(mp, head->h_fmt != cpu_to_be32(XLOG_FMT))) {
		xfs_warn(mp,
	"dirty log written in incompatible format - can't recover");
		xlog_header_check_dump(mp, head);
		return -EFSCORRUPTED;
	}
	if (XFS_IS_CORRUPT(mp, !uuid_equal(&mp->m_sb.sb_uuid,
					   &head->h_fs_uuid))) {
		xfs_warn(mp,
	"dirty log entry has mismatched uuid - can't recover");
		xlog_header_check_dump(mp, head);
		return -EFSCORRUPTED;
	}
	return 0;
}

/*
 * read the head block of the log and check the header
 */
STATIC int
xlog_header_check_mount(
	xfs_mount_t		*mp,
	xlog_rec_header_t	*head)
{
	ASSERT(head->h_magicno == cpu_to_be32(XLOG_HEADER_MAGIC_NUM));

	if (uuid_is_null(&head->h_fs_uuid)) {
		/*
		 * IRIX doesn't write the h_fs_uuid or h_fmt fields. If
		 * h_fs_uuid is null, we assume this log was last mounted
		 * by IRIX and continue.
		 */
		xfs_warn(mp, "null uuid in log - IRIX style log");
	} else if (XFS_IS_CORRUPT(mp, !uuid_equal(&mp->m_sb.sb_uuid,
						  &head->h_fs_uuid))) {
		xfs_warn(mp, "log has mismatched uuid - can't recover");
		xlog_header_check_dump(mp, head);
		return -EFSCORRUPTED;
	}
	return 0;
}

<<<<<<< HEAD
STATIC void
xlog_recover_iodone(
	struct xfs_buf	*bp)
{
	if (bp->b_error) {
		/*
		 * We're not going to bother about retrying
		 * this during recovery. One strike!
		 */
		if (!XFS_FORCED_SHUTDOWN(bp->b_target->bt_mount)) {
			xfs_buf_ioerror_alert(bp, __func__);
			xfs_force_shutdown(bp->b_target->bt_mount,
						SHUTDOWN_META_IO_ERROR);
		}
	}

	/*
	 * On v5 supers, a bli could be attached to update the metadata LSN.
	 * Clean it up.
	 */
	if (bp->b_fspriv)
		xfs_buf_item_relse(bp);
	ASSERT(bp->b_fspriv == NULL);

	bp->b_iodone = NULL;
	xfs_buf_ioend(bp);
}

=======
>>>>>>> 24b8d41d
/*
 * This routine finds (to an approximation) the first block in the physical
 * log which contains the given cycle.  It uses a binary search algorithm.
 * Note that the algorithm can not be perfect because the disk will not
 * necessarily be perfect.
 */
STATIC int
xlog_find_cycle_start(
	struct xlog	*log,
	char		*buffer,
	xfs_daddr_t	first_blk,
	xfs_daddr_t	*last_blk,
	uint		cycle)
{
	char		*offset;
	xfs_daddr_t	mid_blk;
	xfs_daddr_t	end_blk;
	uint		mid_cycle;
	int		error;

	end_blk = *last_blk;
	mid_blk = BLK_AVG(first_blk, end_blk);
	while (mid_blk != first_blk && mid_blk != end_blk) {
		error = xlog_bread(log, mid_blk, 1, buffer, &offset);
		if (error)
			return error;
		mid_cycle = xlog_get_cycle(offset);
		if (mid_cycle == cycle)
			end_blk = mid_blk;   /* last_half_cycle == mid_cycle */
		else
			first_blk = mid_blk; /* first_half_cycle == mid_cycle */
		mid_blk = BLK_AVG(first_blk, end_blk);
	}
	ASSERT((mid_blk == first_blk && mid_blk+1 == end_blk) ||
	       (mid_blk == end_blk && mid_blk-1 == first_blk));

	*last_blk = end_blk;

	return 0;
}

/*
 * Check that a range of blocks does not contain stop_on_cycle_no.
 * Fill in *new_blk with the block offset where such a block is
 * found, or with -1 (an invalid block number) if there is no such
 * block in the range.  The scan needs to occur from front to back
 * and the pointer into the region must be updated since a later
 * routine will need to perform another test.
 */
STATIC int
xlog_find_verify_cycle(
	struct xlog	*log,
	xfs_daddr_t	start_blk,
	int		nbblks,
	uint		stop_on_cycle_no,
	xfs_daddr_t	*new_blk)
{
	xfs_daddr_t	i, j;
	uint		cycle;
	char		*buffer;
	xfs_daddr_t	bufblks;
	char		*buf = NULL;
	int		error = 0;

	/*
	 * Greedily allocate a buffer big enough to handle the full
	 * range of basic blocks we'll be examining.  If that fails,
	 * try a smaller size.  We need to be able to read at least
	 * a log sector, or we're out of luck.
	 */
	bufblks = 1 << ffs(nbblks);
	while (bufblks > log->l_logBBsize)
		bufblks >>= 1;
	while (!(buffer = xlog_alloc_buffer(log, bufblks))) {
		bufblks >>= 1;
		if (bufblks < log->l_sectBBsize)
			return -ENOMEM;
	}

	for (i = start_blk; i < start_blk + nbblks; i += bufblks) {
		int	bcount;

		bcount = min(bufblks, (start_blk + nbblks - i));

		error = xlog_bread(log, i, bcount, buffer, &buf);
		if (error)
			goto out;

		for (j = 0; j < bcount; j++) {
			cycle = xlog_get_cycle(buf);
			if (cycle == stop_on_cycle_no) {
				*new_blk = i+j;
				goto out;
			}

			buf += BBSIZE;
		}
	}

	*new_blk = -1;

out:
	kmem_free(buffer);
	return error;
}

static inline int
xlog_logrec_hblks(struct xlog *log, struct xlog_rec_header *rh)
{
	if (xfs_sb_version_haslogv2(&log->l_mp->m_sb)) {
		int	h_size = be32_to_cpu(rh->h_size);

		if ((be32_to_cpu(rh->h_version) & XLOG_VERSION_2) &&
		    h_size > XLOG_HEADER_CYCLE_SIZE)
			return DIV_ROUND_UP(h_size, XLOG_HEADER_CYCLE_SIZE);
	}
	return 1;
}

/*
 * Potentially backup over partial log record write.
 *
 * In the typical case, last_blk is the number of the block directly after
 * a good log record.  Therefore, we subtract one to get the block number
 * of the last block in the given buffer.  extra_bblks contains the number
 * of blocks we would have read on a previous read.  This happens when the
 * last log record is split over the end of the physical log.
 *
 * extra_bblks is the number of blocks potentially verified on a previous
 * call to this routine.
 */
STATIC int
xlog_find_verify_log_record(
	struct xlog		*log,
	xfs_daddr_t		start_blk,
	xfs_daddr_t		*last_blk,
	int			extra_bblks)
{
	xfs_daddr_t		i;
	char			*buffer;
	char			*offset = NULL;
	xlog_rec_header_t	*head = NULL;
	int			error = 0;
	int			smallmem = 0;
	int			num_blks = *last_blk - start_blk;
	int			xhdrs;

	ASSERT(start_blk != 0 || *last_blk != start_blk);

	buffer = xlog_alloc_buffer(log, num_blks);
	if (!buffer) {
		buffer = xlog_alloc_buffer(log, 1);
		if (!buffer)
			return -ENOMEM;
		smallmem = 1;
	} else {
		error = xlog_bread(log, start_blk, num_blks, buffer, &offset);
		if (error)
			goto out;
		offset += ((num_blks - 1) << BBSHIFT);
	}

	for (i = (*last_blk) - 1; i >= 0; i--) {
		if (i < start_blk) {
			/* valid log record not found */
			xfs_warn(log->l_mp,
		"Log inconsistent (didn't find previous header)");
			ASSERT(0);
			error = -EFSCORRUPTED;
			goto out;
		}

		if (smallmem) {
			error = xlog_bread(log, i, 1, buffer, &offset);
			if (error)
				goto out;
		}

		head = (xlog_rec_header_t *)offset;

		if (head->h_magicno == cpu_to_be32(XLOG_HEADER_MAGIC_NUM))
			break;

		if (!smallmem)
			offset -= BBSIZE;
	}

	/*
	 * We hit the beginning of the physical log & still no header.  Return
	 * to caller.  If caller can handle a return of -1, then this routine
	 * will be called again for the end of the physical log.
	 */
	if (i == -1) {
		error = 1;
		goto out;
	}

	/*
	 * We have the final block of the good log (the first block
	 * of the log record _before_ the head. So we check the uuid.
	 */
	if ((error = xlog_header_check_mount(log->l_mp, head)))
		goto out;

	/*
	 * We may have found a log record header before we expected one.
	 * last_blk will be the 1st block # with a given cycle #.  We may end
	 * up reading an entire log record.  In this case, we don't want to
	 * reset last_blk.  Only when last_blk points in the middle of a log
	 * record do we update last_blk.
	 */
	xhdrs = xlog_logrec_hblks(log, head);

	if (*last_blk - i + extra_bblks !=
	    BTOBB(be32_to_cpu(head->h_len)) + xhdrs)
		*last_blk = i;

out:
	kmem_free(buffer);
	return error;
}

/*
 * Head is defined to be the point of the log where the next log write
 * could go.  This means that incomplete LR writes at the end are
 * eliminated when calculating the head.  We aren't guaranteed that previous
 * LR have complete transactions.  We only know that a cycle number of
 * current cycle number -1 won't be present in the log if we start writing
 * from our current block number.
 *
 * last_blk contains the block number of the first block with a given
 * cycle number.
 *
 * Return: zero if normal, non-zero if error.
 */
STATIC int
xlog_find_head(
	struct xlog	*log,
	xfs_daddr_t	*return_head_blk)
{
	char		*buffer;
	char		*offset;
	xfs_daddr_t	new_blk, first_blk, start_blk, last_blk, head_blk;
	int		num_scan_bblks;
	uint		first_half_cycle, last_half_cycle;
	uint		stop_on_cycle;
	int		error, log_bbnum = log->l_logBBsize;

	/* Is the end of the log device zeroed? */
	error = xlog_find_zeroed(log, &first_blk);
	if (error < 0) {
		xfs_warn(log->l_mp, "empty log check failed");
		return error;
	}
	if (error == 1) {
		*return_head_blk = first_blk;

		/* Is the whole lot zeroed? */
		if (!first_blk) {
			/* Linux XFS shouldn't generate totally zeroed logs -
			 * mkfs etc write a dummy unmount record to a fresh
			 * log so we can store the uuid in there
			 */
			xfs_warn(log->l_mp, "totally zeroed log");
		}

		return 0;
	}

	first_blk = 0;			/* get cycle # of 1st block */
	buffer = xlog_alloc_buffer(log, 1);
	if (!buffer)
		return -ENOMEM;

	error = xlog_bread(log, 0, 1, buffer, &offset);
	if (error)
		goto out_free_buffer;

	first_half_cycle = xlog_get_cycle(offset);

	last_blk = head_blk = log_bbnum - 1;	/* get cycle # of last block */
	error = xlog_bread(log, last_blk, 1, buffer, &offset);
	if (error)
		goto out_free_buffer;

	last_half_cycle = xlog_get_cycle(offset);
	ASSERT(last_half_cycle != 0);

	/*
	 * If the 1st half cycle number is equal to the last half cycle number,
	 * then the entire log is stamped with the same cycle number.  In this
	 * case, head_blk can't be set to zero (which makes sense).  The below
	 * math doesn't work out properly with head_blk equal to zero.  Instead,
	 * we set it to log_bbnum which is an invalid block number, but this
	 * value makes the math correct.  If head_blk doesn't changed through
	 * all the tests below, *head_blk is set to zero at the very end rather
	 * than log_bbnum.  In a sense, log_bbnum and zero are the same block
	 * in a circular file.
	 */
	if (first_half_cycle == last_half_cycle) {
		/*
		 * In this case we believe that the entire log should have
		 * cycle number last_half_cycle.  We need to scan backwards
		 * from the end verifying that there are no holes still
		 * containing last_half_cycle - 1.  If we find such a hole,
		 * then the start of that hole will be the new head.  The
		 * simple case looks like
		 *        x | x ... | x - 1 | x
		 * Another case that fits this picture would be
		 *        x | x + 1 | x ... | x
		 * In this case the head really is somewhere at the end of the
		 * log, as one of the latest writes at the beginning was
		 * incomplete.
		 * One more case is
		 *        x | x + 1 | x ... | x - 1 | x
		 * This is really the combination of the above two cases, and
		 * the head has to end up at the start of the x-1 hole at the
		 * end of the log.
		 *
		 * In the 256k log case, we will read from the beginning to the
		 * end of the log and search for cycle numbers equal to x-1.
		 * We don't worry about the x+1 blocks that we encounter,
		 * because we know that they cannot be the head since the log
		 * started with x.
		 */
		head_blk = log_bbnum;
		stop_on_cycle = last_half_cycle - 1;
	} else {
		/*
		 * In this case we want to find the first block with cycle
		 * number matching last_half_cycle.  We expect the log to be
		 * some variation on
		 *        x + 1 ... | x ... | x
		 * The first block with cycle number x (last_half_cycle) will
		 * be where the new head belongs.  First we do a binary search
		 * for the first occurrence of last_half_cycle.  The binary
		 * search may not be totally accurate, so then we scan back
		 * from there looking for occurrences of last_half_cycle before
		 * us.  If that backwards scan wraps around the beginning of
		 * the log, then we look for occurrences of last_half_cycle - 1
		 * at the end of the log.  The cases we're looking for look
		 * like
		 *                               v binary search stopped here
		 *        x + 1 ... | x | x + 1 | x ... | x
		 *                   ^ but we want to locate this spot
		 * or
		 *        <---------> less than scan distance
		 *        x + 1 ... | x ... | x - 1 | x
		 *                           ^ we want to locate this spot
		 */
		stop_on_cycle = last_half_cycle;
		error = xlog_find_cycle_start(log, buffer, first_blk, &head_blk,
				last_half_cycle);
		if (error)
			goto out_free_buffer;
	}

	/*
	 * Now validate the answer.  Scan back some number of maximum possible
	 * blocks and make sure each one has the expected cycle number.  The
	 * maximum is determined by the total possible amount of buffering
	 * in the in-core log.  The following number can be made tighter if
	 * we actually look at the block size of the filesystem.
	 */
	num_scan_bblks = min_t(int, log_bbnum, XLOG_TOTAL_REC_SHIFT(log));
	if (head_blk >= num_scan_bblks) {
		/*
		 * We are guaranteed that the entire check can be performed
		 * in one buffer.
		 */
		start_blk = head_blk - num_scan_bblks;
		if ((error = xlog_find_verify_cycle(log,
						start_blk, num_scan_bblks,
						stop_on_cycle, &new_blk)))
			goto out_free_buffer;
		if (new_blk != -1)
			head_blk = new_blk;
	} else {		/* need to read 2 parts of log */
		/*
		 * We are going to scan backwards in the log in two parts.
		 * First we scan the physical end of the log.  In this part
		 * of the log, we are looking for blocks with cycle number
		 * last_half_cycle - 1.
		 * If we find one, then we know that the log starts there, as
		 * we've found a hole that didn't get written in going around
		 * the end of the physical log.  The simple case for this is
		 *        x + 1 ... | x ... | x - 1 | x
		 *        <---------> less than scan distance
		 * If all of the blocks at the end of the log have cycle number
		 * last_half_cycle, then we check the blocks at the start of
		 * the log looking for occurrences of last_half_cycle.  If we
		 * find one, then our current estimate for the location of the
		 * first occurrence of last_half_cycle is wrong and we move
		 * back to the hole we've found.  This case looks like
		 *        x + 1 ... | x | x + 1 | x ...
		 *                               ^ binary search stopped here
		 * Another case we need to handle that only occurs in 256k
		 * logs is
		 *        x + 1 ... | x ... | x+1 | x ...
		 *                   ^ binary search stops here
		 * In a 256k log, the scan at the end of the log will see the
		 * x + 1 blocks.  We need to skip past those since that is
		 * certainly not the head of the log.  By searching for
		 * last_half_cycle-1 we accomplish that.
		 */
		ASSERT(head_blk <= INT_MAX &&
			(xfs_daddr_t) num_scan_bblks >= head_blk);
		start_blk = log_bbnum - (num_scan_bblks - head_blk);
		if ((error = xlog_find_verify_cycle(log, start_blk,
					num_scan_bblks - (int)head_blk,
					(stop_on_cycle - 1), &new_blk)))
			goto out_free_buffer;
		if (new_blk != -1) {
			head_blk = new_blk;
			goto validate_head;
		}

		/*
		 * Scan beginning of log now.  The last part of the physical
		 * log is good.  This scan needs to verify that it doesn't find
		 * the last_half_cycle.
		 */
		start_blk = 0;
		ASSERT(head_blk <= INT_MAX);
		if ((error = xlog_find_verify_cycle(log,
					start_blk, (int)head_blk,
					stop_on_cycle, &new_blk)))
			goto out_free_buffer;
		if (new_blk != -1)
			head_blk = new_blk;
	}

validate_head:
	/*
	 * Now we need to make sure head_blk is not pointing to a block in
	 * the middle of a log record.
	 */
	num_scan_bblks = XLOG_REC_SHIFT(log);
	if (head_blk >= num_scan_bblks) {
		start_blk = head_blk - num_scan_bblks; /* don't read head_blk */

		/* start ptr at last block ptr before head_blk */
		error = xlog_find_verify_log_record(log, start_blk, &head_blk, 0);
		if (error == 1)
			error = -EIO;
		if (error)
			goto out_free_buffer;
	} else {
		start_blk = 0;
		ASSERT(head_blk <= INT_MAX);
		error = xlog_find_verify_log_record(log, start_blk, &head_blk, 0);
		if (error < 0)
			goto out_free_buffer;
		if (error == 1) {
			/* We hit the beginning of the log during our search */
			start_blk = log_bbnum - (num_scan_bblks - head_blk);
			new_blk = log_bbnum;
			ASSERT(start_blk <= INT_MAX &&
				(xfs_daddr_t) log_bbnum-start_blk >= 0);
			ASSERT(head_blk <= INT_MAX);
			error = xlog_find_verify_log_record(log, start_blk,
							&new_blk, (int)head_blk);
			if (error == 1)
				error = -EIO;
			if (error)
				goto out_free_buffer;
			if (new_blk != log_bbnum)
				head_blk = new_blk;
		} else if (error)
			goto out_free_buffer;
	}

	kmem_free(buffer);
	if (head_blk == log_bbnum)
		*return_head_blk = 0;
	else
		*return_head_blk = head_blk;
	/*
	 * When returning here, we have a good block number.  Bad block
	 * means that during a previous crash, we didn't have a clean break
	 * from cycle number N to cycle number N-1.  In this case, we need
	 * to find the first block with cycle number N-1.
	 */
	return 0;

out_free_buffer:
	kmem_free(buffer);
	if (error)
		xfs_warn(log->l_mp, "failed to find log head");
	return error;
}

/*
 * Seek backwards in the log for log record headers.
 *
 * Given a starting log block, walk backwards until we find the provided number
 * of records or hit the provided tail block. The return value is the number of
 * records encountered or a negative error code. The log block and buffer
 * pointer of the last record seen are returned in rblk and rhead respectively.
 */
STATIC int
xlog_rseek_logrec_hdr(
	struct xlog		*log,
	xfs_daddr_t		head_blk,
	xfs_daddr_t		tail_blk,
	int			count,
	char			*buffer,
	xfs_daddr_t		*rblk,
	struct xlog_rec_header	**rhead,
	bool			*wrapped)
{
	int			i;
	int			error;
	int			found = 0;
	char			*offset = NULL;
	xfs_daddr_t		end_blk;

	*wrapped = false;

	/*
	 * Walk backwards from the head block until we hit the tail or the first
	 * block in the log.
	 */
	end_blk = head_blk > tail_blk ? tail_blk : 0;
	for (i = (int) head_blk - 1; i >= end_blk; i--) {
		error = xlog_bread(log, i, 1, buffer, &offset);
		if (error)
			goto out_error;

		if (*(__be32 *) offset == cpu_to_be32(XLOG_HEADER_MAGIC_NUM)) {
			*rblk = i;
			*rhead = (struct xlog_rec_header *) offset;
			if (++found == count)
				break;
		}
	}

	/*
	 * If we haven't hit the tail block or the log record header count,
	 * start looking again from the end of the physical log. Note that
	 * callers can pass head == tail if the tail is not yet known.
	 */
	if (tail_blk >= head_blk && found != count) {
		for (i = log->l_logBBsize - 1; i >= (int) tail_blk; i--) {
			error = xlog_bread(log, i, 1, buffer, &offset);
			if (error)
				goto out_error;

			if (*(__be32 *)offset ==
			    cpu_to_be32(XLOG_HEADER_MAGIC_NUM)) {
				*wrapped = true;
				*rblk = i;
				*rhead = (struct xlog_rec_header *) offset;
				if (++found == count)
					break;
			}
		}
	}

	return found;

out_error:
	return error;
}

/*
 * Seek forward in the log for log record headers.
 *
 * Given head and tail blocks, walk forward from the tail block until we find
 * the provided number of records or hit the head block. The return value is the
 * number of records encountered or a negative error code. The log block and
 * buffer pointer of the last record seen are returned in rblk and rhead
 * respectively.
 */
STATIC int
xlog_seek_logrec_hdr(
	struct xlog		*log,
	xfs_daddr_t		head_blk,
	xfs_daddr_t		tail_blk,
	int			count,
	char			*buffer,
	xfs_daddr_t		*rblk,
	struct xlog_rec_header	**rhead,
	bool			*wrapped)
{
	int			i;
	int			error;
	int			found = 0;
	char			*offset = NULL;
	xfs_daddr_t		end_blk;

	*wrapped = false;

	/*
	 * Walk forward from the tail block until we hit the head or the last
	 * block in the log.
	 */
	end_blk = head_blk > tail_blk ? head_blk : log->l_logBBsize - 1;
	for (i = (int) tail_blk; i <= end_blk; i++) {
		error = xlog_bread(log, i, 1, buffer, &offset);
		if (error)
			goto out_error;

		if (*(__be32 *) offset == cpu_to_be32(XLOG_HEADER_MAGIC_NUM)) {
			*rblk = i;
			*rhead = (struct xlog_rec_header *) offset;
			if (++found == count)
				break;
		}
	}

	/*
	 * If we haven't hit the head block or the log record header count,
	 * start looking again from the start of the physical log.
	 */
	if (tail_blk > head_blk && found != count) {
		for (i = 0; i < (int) head_blk; i++) {
			error = xlog_bread(log, i, 1, buffer, &offset);
			if (error)
				goto out_error;

			if (*(__be32 *)offset ==
			    cpu_to_be32(XLOG_HEADER_MAGIC_NUM)) {
				*wrapped = true;
				*rblk = i;
				*rhead = (struct xlog_rec_header *) offset;
				if (++found == count)
					break;
			}
		}
	}

	return found;

out_error:
	return error;
}

/*
 * Calculate distance from head to tail (i.e., unused space in the log).
 */
static inline int
xlog_tail_distance(
	struct xlog	*log,
	xfs_daddr_t	head_blk,
	xfs_daddr_t	tail_blk)
{
	if (head_blk < tail_blk)
		return tail_blk - head_blk;

	return tail_blk + (log->l_logBBsize - head_blk);
}

/*
 * Verify the log tail. This is particularly important when torn or incomplete
 * writes have been detected near the front of the log and the head has been
 * walked back accordingly.
 *
 * We also have to handle the case where the tail was pinned and the head
 * blocked behind the tail right before a crash. If the tail had been pushed
 * immediately prior to the crash and the subsequent checkpoint was only
 * partially written, it's possible it overwrote the last referenced tail in the
 * log with garbage. This is not a coherency problem because the tail must have
 * been pushed before it can be overwritten, but appears as log corruption to
 * recovery because we have no way to know the tail was updated if the
 * subsequent checkpoint didn't write successfully.
 *
 * Therefore, CRC check the log from tail to head. If a failure occurs and the
 * offending record is within max iclog bufs from the head, walk the tail
 * forward and retry until a valid tail is found or corruption is detected out
 * of the range of a possible overwrite.
 */
STATIC int
xlog_verify_tail(
	struct xlog		*log,
	xfs_daddr_t		head_blk,
	xfs_daddr_t		*tail_blk,
	int			hsize)
{
	struct xlog_rec_header	*thead;
	char			*buffer;
	xfs_daddr_t		first_bad;
	int			error = 0;
	bool			wrapped;
	xfs_daddr_t		tmp_tail;
	xfs_daddr_t		orig_tail = *tail_blk;

	buffer = xlog_alloc_buffer(log, 1);
	if (!buffer)
		return -ENOMEM;

	/*
	 * Make sure the tail points to a record (returns positive count on
	 * success).
	 */
	error = xlog_seek_logrec_hdr(log, head_blk, *tail_blk, 1, buffer,
			&tmp_tail, &thead, &wrapped);
	if (error < 0)
		goto out;
	if (*tail_blk != tmp_tail)
		*tail_blk = tmp_tail;

	/*
	 * Run a CRC check from the tail to the head. We can't just check
	 * MAX_ICLOGS records past the tail because the tail may point to stale
	 * blocks cleared during the search for the head/tail. These blocks are
	 * overwritten with zero-length records and thus record count is not a
	 * reliable indicator of the iclog state before a crash.
	 */
	first_bad = 0;
	error = xlog_do_recovery_pass(log, head_blk, *tail_blk,
				      XLOG_RECOVER_CRCPASS, &first_bad);
	while ((error == -EFSBADCRC || error == -EFSCORRUPTED) && first_bad) {
		int	tail_distance;

		/*
		 * Is corruption within range of the head? If so, retry from
		 * the next record. Otherwise return an error.
		 */
		tail_distance = xlog_tail_distance(log, head_blk, first_bad);
		if (tail_distance > BTOBB(XLOG_MAX_ICLOGS * hsize))
			break;

		/* skip to the next record; returns positive count on success */
		error = xlog_seek_logrec_hdr(log, head_blk, first_bad, 2,
				buffer, &tmp_tail, &thead, &wrapped);
		if (error < 0)
			goto out;

		*tail_blk = tmp_tail;
		first_bad = 0;
		error = xlog_do_recovery_pass(log, head_blk, *tail_blk,
					      XLOG_RECOVER_CRCPASS, &first_bad);
	}

	if (!error && *tail_blk != orig_tail)
		xfs_warn(log->l_mp,
		"Tail block (0x%llx) overwrite detected. Updated to 0x%llx",
			 orig_tail, *tail_blk);
out:
	kmem_free(buffer);
	return error;
}

/*
 * Detect and trim torn writes from the head of the log.
 *
 * Storage without sector atomicity guarantees can result in torn writes in the
 * log in the event of a crash. Our only means to detect this scenario is via
 * CRC verification. While we can't always be certain that CRC verification
 * failure is due to a torn write vs. an unrelated corruption, we do know that
 * only a certain number (XLOG_MAX_ICLOGS) of log records can be written out at
 * one time. Therefore, CRC verify up to XLOG_MAX_ICLOGS records at the head of
 * the log and treat failures in this range as torn writes as a matter of
 * policy. In the event of CRC failure, the head is walked back to the last good
 * record in the log and the tail is updated from that record and verified.
 */
STATIC int
xlog_verify_head(
	struct xlog		*log,
	xfs_daddr_t		*head_blk,	/* in/out: unverified head */
	xfs_daddr_t		*tail_blk,	/* out: tail block */
	char			*buffer,
	xfs_daddr_t		*rhead_blk,	/* start blk of last record */
	struct xlog_rec_header	**rhead,	/* ptr to last record */
	bool			*wrapped)	/* last rec. wraps phys. log */
{
	struct xlog_rec_header	*tmp_rhead;
	char			*tmp_buffer;
	xfs_daddr_t		first_bad;
	xfs_daddr_t		tmp_rhead_blk;
	int			found;
	int			error;
	bool			tmp_wrapped;

	/*
	 * Check the head of the log for torn writes. Search backwards from the
	 * head until we hit the tail or the maximum number of log record I/Os
	 * that could have been in flight at one time. Use a temporary buffer so
	 * we don't trash the rhead/buffer pointers from the caller.
	 */
	tmp_buffer = xlog_alloc_buffer(log, 1);
	if (!tmp_buffer)
		return -ENOMEM;
	error = xlog_rseek_logrec_hdr(log, *head_blk, *tail_blk,
				      XLOG_MAX_ICLOGS, tmp_buffer,
				      &tmp_rhead_blk, &tmp_rhead, &tmp_wrapped);
	kmem_free(tmp_buffer);
	if (error < 0)
		return error;

	/*
	 * Now run a CRC verification pass over the records starting at the
	 * block found above to the current head. If a CRC failure occurs, the
	 * log block of the first bad record is saved in first_bad.
	 */
	error = xlog_do_recovery_pass(log, *head_blk, tmp_rhead_blk,
				      XLOG_RECOVER_CRCPASS, &first_bad);
	if ((error == -EFSBADCRC || error == -EFSCORRUPTED) && first_bad) {
		/*
		 * We've hit a potential torn write. Reset the error and warn
		 * about it.
		 */
		error = 0;
		xfs_warn(log->l_mp,
"Torn write (CRC failure) detected at log block 0x%llx. Truncating head block from 0x%llx.",
			 first_bad, *head_blk);

		/*
		 * Get the header block and buffer pointer for the last good
		 * record before the bad record.
		 *
		 * Note that xlog_find_tail() clears the blocks at the new head
		 * (i.e., the records with invalid CRC) if the cycle number
		 * matches the current cycle.
		 */
		found = xlog_rseek_logrec_hdr(log, first_bad, *tail_blk, 1,
				buffer, rhead_blk, rhead, wrapped);
		if (found < 0)
			return found;
		if (found == 0)		/* XXX: right thing to do here? */
			return -EIO;

		/*
		 * Reset the head block to the starting block of the first bad
		 * log record and set the tail block based on the last good
		 * record.
		 *
		 * Bail out if the updated head/tail match as this indicates
		 * possible corruption outside of the acceptable
		 * (XLOG_MAX_ICLOGS) range. This is a job for xfs_repair...
		 */
		*head_blk = first_bad;
		*tail_blk = BLOCK_LSN(be64_to_cpu((*rhead)->h_tail_lsn));
		if (*head_blk == *tail_blk) {
			ASSERT(0);
			return 0;
		}
	}
	if (error)
		return error;

	return xlog_verify_tail(log, *head_blk, tail_blk,
				be32_to_cpu((*rhead)->h_size));
}

/*
 * We need to make sure we handle log wrapping properly, so we can't use the
 * calculated logbno directly. Make sure it wraps to the correct bno inside the
 * log.
 *
 * The log is limited to 32 bit sizes, so we use the appropriate modulus
 * operation here and cast it back to a 64 bit daddr on return.
 */
static inline xfs_daddr_t
xlog_wrap_logbno(
	struct xlog		*log,
	xfs_daddr_t		bno)
{
	int			mod;

	div_s64_rem(bno, log->l_logBBsize, &mod);
	return mod;
}

/*
 * Check whether the head of the log points to an unmount record. In other
 * words, determine whether the log is clean. If so, update the in-core state
 * appropriately.
 */
static int
xlog_check_unmount_rec(
	struct xlog		*log,
	xfs_daddr_t		*head_blk,
	xfs_daddr_t		*tail_blk,
	struct xlog_rec_header	*rhead,
	xfs_daddr_t		rhead_blk,
	char			*buffer,
	bool			*clean)
{
	struct xlog_op_header	*op_head;
	xfs_daddr_t		umount_data_blk;
	xfs_daddr_t		after_umount_blk;
	int			hblks;
	int			error;
	char			*offset;

	*clean = false;

	/*
	 * Look for unmount record. If we find it, then we know there was a
	 * clean unmount. Since 'i' could be the last block in the physical
	 * log, we convert to a log block before comparing to the head_blk.
	 *
	 * Save the current tail lsn to use to pass to xlog_clear_stale_blocks()
	 * below. We won't want to clear the unmount record if there is one, so
	 * we pass the lsn of the unmount record rather than the block after it.
	 */
	hblks = xlog_logrec_hblks(log, rhead);
	after_umount_blk = xlog_wrap_logbno(log,
			rhead_blk + hblks + BTOBB(be32_to_cpu(rhead->h_len)));

	if (*head_blk == after_umount_blk &&
	    be32_to_cpu(rhead->h_num_logops) == 1) {
		umount_data_blk = xlog_wrap_logbno(log, rhead_blk + hblks);
		error = xlog_bread(log, umount_data_blk, 1, buffer, &offset);
		if (error)
			return error;

		op_head = (struct xlog_op_header *)offset;
		if (op_head->oh_flags & XLOG_UNMOUNT_TRANS) {
			/*
			 * Set tail and last sync so that newly written log
			 * records will point recovery to after the current
			 * unmount record.
			 */
			xlog_assign_atomic_lsn(&log->l_tail_lsn,
					log->l_curr_cycle, after_umount_blk);
			xlog_assign_atomic_lsn(&log->l_last_sync_lsn,
					log->l_curr_cycle, after_umount_blk);
			*tail_blk = after_umount_blk;

			*clean = true;
		}
	}

	return 0;
}

static void
xlog_set_state(
	struct xlog		*log,
	xfs_daddr_t		head_blk,
	struct xlog_rec_header	*rhead,
	xfs_daddr_t		rhead_blk,
	bool			bump_cycle)
{
	/*
	 * Reset log values according to the state of the log when we
	 * crashed.  In the case where head_blk == 0, we bump curr_cycle
	 * one because the next write starts a new cycle rather than
	 * continuing the cycle of the last good log record.  At this
	 * point we have guaranteed that all partial log records have been
	 * accounted for.  Therefore, we know that the last good log record
	 * written was complete and ended exactly on the end boundary
	 * of the physical log.
	 */
	log->l_prev_block = rhead_blk;
	log->l_curr_block = (int)head_blk;
	log->l_curr_cycle = be32_to_cpu(rhead->h_cycle);
	if (bump_cycle)
		log->l_curr_cycle++;
	atomic64_set(&log->l_tail_lsn, be64_to_cpu(rhead->h_tail_lsn));
	atomic64_set(&log->l_last_sync_lsn, be64_to_cpu(rhead->h_lsn));
	xlog_assign_grant_head(&log->l_reserve_head.grant, log->l_curr_cycle,
					BBTOB(log->l_curr_block));
	xlog_assign_grant_head(&log->l_write_head.grant, log->l_curr_cycle,
					BBTOB(log->l_curr_block));
}

/*
 * Find the sync block number or the tail of the log.
 *
 * This will be the block number of the last record to have its
 * associated buffers synced to disk.  Every log record header has
 * a sync lsn embedded in it.  LSNs hold block numbers, so it is easy
 * to get a sync block number.  The only concern is to figure out which
 * log record header to believe.
 *
 * The following algorithm uses the log record header with the largest
 * lsn.  The entire log record does not need to be valid.  We only care
 * that the header is valid.
 *
 * We could speed up search by using current head_blk buffer, but it is not
 * available.
 */
STATIC int
xlog_find_tail(
	struct xlog		*log,
	xfs_daddr_t		*head_blk,
	xfs_daddr_t		*tail_blk)
{
	xlog_rec_header_t	*rhead;
	char			*offset = NULL;
	char			*buffer;
	int			error;
	xfs_daddr_t		rhead_blk;
	xfs_lsn_t		tail_lsn;
	bool			wrapped = false;
	bool			clean = false;

	/*
	 * Find previous log record
	 */
	if ((error = xlog_find_head(log, head_blk)))
		return error;
	ASSERT(*head_blk < INT_MAX);

	buffer = xlog_alloc_buffer(log, 1);
	if (!buffer)
		return -ENOMEM;
	if (*head_blk == 0) {				/* special case */
		error = xlog_bread(log, 0, 1, buffer, &offset);
		if (error)
			goto done;

		if (xlog_get_cycle(offset) == 0) {
			*tail_blk = 0;
			/* leave all other log inited values alone */
			goto done;
		}
	}

	/*
	 * Search backwards through the log looking for the log record header
	 * block. This wraps all the way back around to the head so something is
	 * seriously wrong if we can't find it.
	 */
	error = xlog_rseek_logrec_hdr(log, *head_blk, *head_blk, 1, buffer,
				      &rhead_blk, &rhead, &wrapped);
	if (error < 0)
		goto done;
	if (!error) {
		xfs_warn(log->l_mp, "%s: couldn't find sync record", __func__);
		error = -EFSCORRUPTED;
		goto done;
	}
	*tail_blk = BLOCK_LSN(be64_to_cpu(rhead->h_tail_lsn));

	/*
	 * Set the log state based on the current head record.
	 */
	xlog_set_state(log, *head_blk, rhead, rhead_blk, wrapped);
	tail_lsn = atomic64_read(&log->l_tail_lsn);

	/*
	 * Look for an unmount record at the head of the log. This sets the log
	 * state to determine whether recovery is necessary.
	 */
	error = xlog_check_unmount_rec(log, head_blk, tail_blk, rhead,
				       rhead_blk, buffer, &clean);
	if (error)
		goto done;

	/*
	 * Verify the log head if the log is not clean (e.g., we have anything
	 * but an unmount record at the head). This uses CRC verification to
	 * detect and trim torn writes. If discovered, CRC failures are
	 * considered torn writes and the log head is trimmed accordingly.
	 *
	 * Note that we can only run CRC verification when the log is dirty
	 * because there's no guarantee that the log data behind an unmount
	 * record is compatible with the current architecture.
	 */
	if (!clean) {
		xfs_daddr_t	orig_head = *head_blk;

		error = xlog_verify_head(log, head_blk, tail_blk, buffer,
					 &rhead_blk, &rhead, &wrapped);
		if (error)
			goto done;

		/* update in-core state again if the head changed */
		if (*head_blk != orig_head) {
			xlog_set_state(log, *head_blk, rhead, rhead_blk,
				       wrapped);
			tail_lsn = atomic64_read(&log->l_tail_lsn);
			error = xlog_check_unmount_rec(log, head_blk, tail_blk,
						       rhead, rhead_blk, buffer,
						       &clean);
			if (error)
				goto done;
		}
	}

	/*
	 * Note that the unmount was clean. If the unmount was not clean, we
	 * need to know this to rebuild the superblock counters from the perag
	 * headers if we have a filesystem using non-persistent counters.
	 */
	if (clean)
		log->l_mp->m_flags |= XFS_MOUNT_WAS_CLEAN;

	/*
	 * Make sure that there are no blocks in front of the head
	 * with the same cycle number as the head.  This can happen
	 * because we allow multiple outstanding log writes concurrently,
	 * and the later writes might make it out before earlier ones.
	 *
	 * We use the lsn from before modifying it so that we'll never
	 * overwrite the unmount record after a clean unmount.
	 *
	 * Do this only if we are going to recover the filesystem
	 *
	 * NOTE: This used to say "if (!readonly)"
	 * However on Linux, we can & do recover a read-only filesystem.
	 * We only skip recovery if NORECOVERY is specified on mount,
	 * in which case we would not be here.
	 *
	 * But... if the -device- itself is readonly, just skip this.
	 * We can't recover this device anyway, so it won't matter.
	 */
	if (!xfs_readonly_buftarg(log->l_targ))
		error = xlog_clear_stale_blocks(log, tail_lsn);

done:
	kmem_free(buffer);

	if (error)
		xfs_warn(log->l_mp, "failed to locate log tail");
	return error;
}

/*
 * Is the log zeroed at all?
 *
 * The last binary search should be changed to perform an X block read
 * once X becomes small enough.  You can then search linearly through
 * the X blocks.  This will cut down on the number of reads we need to do.
 *
 * If the log is partially zeroed, this routine will pass back the blkno
 * of the first block with cycle number 0.  It won't have a complete LR
 * preceding it.
 *
 * Return:
 *	0  => the log is completely written to
 *	1 => use *blk_no as the first block of the log
 *	<0 => error has occurred
 */
STATIC int
xlog_find_zeroed(
	struct xlog	*log,
	xfs_daddr_t	*blk_no)
{
	char		*buffer;
	char		*offset;
	uint	        first_cycle, last_cycle;
	xfs_daddr_t	new_blk, last_blk, start_blk;
	xfs_daddr_t     num_scan_bblks;
	int	        error, log_bbnum = log->l_logBBsize;

	*blk_no = 0;

	/* check totally zeroed log */
	buffer = xlog_alloc_buffer(log, 1);
	if (!buffer)
		return -ENOMEM;
	error = xlog_bread(log, 0, 1, buffer, &offset);
	if (error)
		goto out_free_buffer;

	first_cycle = xlog_get_cycle(offset);
	if (first_cycle == 0) {		/* completely zeroed log */
		*blk_no = 0;
		kmem_free(buffer);
		return 1;
	}

	/* check partially zeroed log */
	error = xlog_bread(log, log_bbnum-1, 1, buffer, &offset);
	if (error)
		goto out_free_buffer;

	last_cycle = xlog_get_cycle(offset);
	if (last_cycle != 0) {		/* log completely written to */
		kmem_free(buffer);
		return 0;
	}

	/* we have a partially zeroed log */
	last_blk = log_bbnum-1;
	error = xlog_find_cycle_start(log, buffer, 0, &last_blk, 0);
	if (error)
		goto out_free_buffer;

	/*
	 * Validate the answer.  Because there is no way to guarantee that
	 * the entire log is made up of log records which are the same size,
	 * we scan over the defined maximum blocks.  At this point, the maximum
	 * is not chosen to mean anything special.   XXXmiken
	 */
	num_scan_bblks = XLOG_TOTAL_REC_SHIFT(log);
	ASSERT(num_scan_bblks <= INT_MAX);

	if (last_blk < num_scan_bblks)
		num_scan_bblks = last_blk;
	start_blk = last_blk - num_scan_bblks;

	/*
	 * We search for any instances of cycle number 0 that occur before
	 * our current estimate of the head.  What we're trying to detect is
	 *        1 ... | 0 | 1 | 0...
	 *                       ^ binary search ends here
	 */
	if ((error = xlog_find_verify_cycle(log, start_blk,
					 (int)num_scan_bblks, 0, &new_blk)))
		goto out_free_buffer;
	if (new_blk != -1)
		last_blk = new_blk;

	/*
	 * Potentially backup over partial log record write.  We don't need
	 * to search the end of the log because we know it is zero.
	 */
	error = xlog_find_verify_log_record(log, start_blk, &last_blk, 0);
	if (error == 1)
		error = -EIO;
	if (error)
		goto out_free_buffer;

	*blk_no = last_blk;
out_free_buffer:
	kmem_free(buffer);
	if (error)
		return error;
	return 1;
}

/*
 * These are simple subroutines used by xlog_clear_stale_blocks() below
 * to initialize a buffer full of empty log record headers and write
 * them into the log.
 */
STATIC void
xlog_add_record(
	struct xlog		*log,
	char			*buf,
	int			cycle,
	int			block,
	int			tail_cycle,
	int			tail_block)
{
	xlog_rec_header_t	*recp = (xlog_rec_header_t *)buf;

	memset(buf, 0, BBSIZE);
	recp->h_magicno = cpu_to_be32(XLOG_HEADER_MAGIC_NUM);
	recp->h_cycle = cpu_to_be32(cycle);
	recp->h_version = cpu_to_be32(
			xfs_sb_version_haslogv2(&log->l_mp->m_sb) ? 2 : 1);
	recp->h_lsn = cpu_to_be64(xlog_assign_lsn(cycle, block));
	recp->h_tail_lsn = cpu_to_be64(xlog_assign_lsn(tail_cycle, tail_block));
	recp->h_fmt = cpu_to_be32(XLOG_FMT);
	memcpy(&recp->h_fs_uuid, &log->l_mp->m_sb.sb_uuid, sizeof(uuid_t));
}

STATIC int
xlog_write_log_records(
	struct xlog	*log,
	int		cycle,
	int		start_block,
	int		blocks,
	int		tail_cycle,
	int		tail_block)
{
	char		*offset;
	char		*buffer;
	int		balign, ealign;
	int		sectbb = log->l_sectBBsize;
	int		end_block = start_block + blocks;
	int		bufblks;
	int		error = 0;
	int		i, j = 0;

	/*
	 * Greedily allocate a buffer big enough to handle the full
	 * range of basic blocks to be written.  If that fails, try
	 * a smaller size.  We need to be able to write at least a
	 * log sector, or we're out of luck.
	 */
	bufblks = 1 << ffs(blocks);
	while (bufblks > log->l_logBBsize)
		bufblks >>= 1;
	while (!(buffer = xlog_alloc_buffer(log, bufblks))) {
		bufblks >>= 1;
		if (bufblks < sectbb)
			return -ENOMEM;
	}

	/* We may need to do a read at the start to fill in part of
	 * the buffer in the starting sector not covered by the first
	 * write below.
	 */
	balign = round_down(start_block, sectbb);
	if (balign != start_block) {
		error = xlog_bread_noalign(log, start_block, 1, buffer);
		if (error)
			goto out_free_buffer;

		j = start_block - balign;
	}

	for (i = start_block; i < end_block; i += bufblks) {
		int		bcount, endcount;

		bcount = min(bufblks, end_block - start_block);
		endcount = bcount - j;

		/* We may need to do a read at the end to fill in part of
		 * the buffer in the final sector not covered by the write.
		 * If this is the same sector as the above read, skip it.
		 */
		ealign = round_down(end_block, sectbb);
		if (j == 0 && (start_block + endcount > ealign)) {
			error = xlog_bread_noalign(log, ealign, sectbb,
					buffer + BBTOB(ealign - start_block));
			if (error)
				break;

		}

		offset = buffer + xlog_align(log, start_block);
		for (; j < endcount; j++) {
			xlog_add_record(log, offset, cycle, i+j,
					tail_cycle, tail_block);
			offset += BBSIZE;
		}
		error = xlog_bwrite(log, start_block, endcount, buffer);
		if (error)
			break;
		start_block += endcount;
		j = 0;
	}

out_free_buffer:
	kmem_free(buffer);
	return error;
}

/*
 * This routine is called to blow away any incomplete log writes out
 * in front of the log head.  We do this so that we won't become confused
 * if we come up, write only a little bit more, and then crash again.
 * If we leave the partial log records out there, this situation could
 * cause us to think those partial writes are valid blocks since they
 * have the current cycle number.  We get rid of them by overwriting them
 * with empty log records with the old cycle number rather than the
 * current one.
 *
 * The tail lsn is passed in rather than taken from
 * the log so that we will not write over the unmount record after a
 * clean unmount in a 512 block log.  Doing so would leave the log without
 * any valid log records in it until a new one was written.  If we crashed
 * during that time we would not be able to recover.
 */
STATIC int
xlog_clear_stale_blocks(
	struct xlog	*log,
	xfs_lsn_t	tail_lsn)
{
	int		tail_cycle, head_cycle;
	int		tail_block, head_block;
	int		tail_distance, max_distance;
	int		distance;
	int		error;

	tail_cycle = CYCLE_LSN(tail_lsn);
	tail_block = BLOCK_LSN(tail_lsn);
	head_cycle = log->l_curr_cycle;
	head_block = log->l_curr_block;

	/*
	 * Figure out the distance between the new head of the log
	 * and the tail.  We want to write over any blocks beyond the
	 * head that we may have written just before the crash, but
	 * we don't want to overwrite the tail of the log.
	 */
	if (head_cycle == tail_cycle) {
		/*
		 * The tail is behind the head in the physical log,
		 * so the distance from the head to the tail is the
		 * distance from the head to the end of the log plus
		 * the distance from the beginning of the log to the
		 * tail.
		 */
		if (XFS_IS_CORRUPT(log->l_mp,
				   head_block < tail_block ||
				   head_block >= log->l_logBBsize))
			return -EFSCORRUPTED;
		tail_distance = tail_block + (log->l_logBBsize - head_block);
	} else {
		/*
		 * The head is behind the tail in the physical log,
		 * so the distance from the head to the tail is just
		 * the tail block minus the head block.
		 */
		if (XFS_IS_CORRUPT(log->l_mp,
				   head_block >= tail_block ||
				   head_cycle != tail_cycle + 1))
			return -EFSCORRUPTED;
		tail_distance = tail_block - head_block;
	}

	/*
	 * If the head is right up against the tail, we can't clear
	 * anything.
	 */
	if (tail_distance <= 0) {
		ASSERT(tail_distance == 0);
		return 0;
	}

	max_distance = XLOG_TOTAL_REC_SHIFT(log);
	/*
	 * Take the smaller of the maximum amount of outstanding I/O
	 * we could have and the distance to the tail to clear out.
	 * We take the smaller so that we don't overwrite the tail and
	 * we don't waste all day writing from the head to the tail
	 * for no reason.
	 */
	max_distance = min(max_distance, tail_distance);

	if ((head_block + max_distance) <= log->l_logBBsize) {
		/*
		 * We can stomp all the blocks we need to without
		 * wrapping around the end of the log.  Just do it
		 * in a single write.  Use the cycle number of the
		 * current cycle minus one so that the log will look like:
		 *     n ... | n - 1 ...
		 */
		error = xlog_write_log_records(log, (head_cycle - 1),
				head_block, max_distance, tail_cycle,
				tail_block);
		if (error)
			return error;
	} else {
		/*
		 * We need to wrap around the end of the physical log in
		 * order to clear all the blocks.  Do it in two separate
		 * I/Os.  The first write should be from the head to the
		 * end of the physical log, and it should use the current
		 * cycle number minus one just like above.
		 */
		distance = log->l_logBBsize - head_block;
		error = xlog_write_log_records(log, (head_cycle - 1),
				head_block, distance, tail_cycle,
				tail_block);

		if (error)
			return error;

		/*
		 * Now write the blocks at the start of the physical log.
		 * This writes the remainder of the blocks we want to clear.
		 * It uses the current cycle number since we're now on the
		 * same cycle as the head so that we get:
		 *    n ... n ... | n - 1 ...
		 *    ^^^^^ blocks we're writing
		 */
		distance = max_distance - (log->l_logBBsize - head_block);
		error = xlog_write_log_records(log, head_cycle, 0, distance,
				tail_cycle, tail_block);
		if (error)
			return error;
	}

	return 0;
}

/*
 * Release the recovered intent item in the AIL that matches the given intent
 * type and intent id.
 */
void
xlog_recover_release_intent(
	struct xlog		*log,
	unsigned short		intent_type,
	uint64_t		intent_id)
{
	struct xfs_ail_cursor	cur;
	struct xfs_log_item	*lip;
	struct xfs_ail		*ailp = log->l_ailp;

	spin_lock(&ailp->ail_lock);
	for (lip = xfs_trans_ail_cursor_first(ailp, &cur, 0); lip != NULL;
	     lip = xfs_trans_ail_cursor_next(ailp, &cur)) {
		if (lip->li_type != intent_type)
			continue;
		if (!lip->li_ops->iop_match(lip, intent_id))
			continue;

		spin_unlock(&ailp->ail_lock);
		lip->li_ops->iop_release(lip);
		spin_lock(&ailp->ail_lock);
		break;
	}

	xfs_trans_ail_cursor_done(&cur);
	spin_unlock(&ailp->ail_lock);
}

/******************************************************************************
 *
 *		Log recover routines
 *
 ******************************************************************************
 */
static const struct xlog_recover_item_ops *xlog_recover_item_ops[] = {
	&xlog_buf_item_ops,
	&xlog_inode_item_ops,
	&xlog_dquot_item_ops,
	&xlog_quotaoff_item_ops,
	&xlog_icreate_item_ops,
	&xlog_efi_item_ops,
	&xlog_efd_item_ops,
	&xlog_rui_item_ops,
	&xlog_rud_item_ops,
	&xlog_cui_item_ops,
	&xlog_cud_item_ops,
	&xlog_bui_item_ops,
	&xlog_bud_item_ops,
};

static const struct xlog_recover_item_ops *
xlog_find_item_ops(
	struct xlog_recover_item		*item)
{
	unsigned int				i;

	for (i = 0; i < ARRAY_SIZE(xlog_recover_item_ops); i++)
		if (ITEM_TYPE(item) == xlog_recover_item_ops[i]->item_type)
			return xlog_recover_item_ops[i];

	return NULL;
}

/*
 * Sort the log items in the transaction.
 *
 * The ordering constraints are defined by the inode allocation and unlink
 * behaviour. The rules are:
 *
 *	1. Every item is only logged once in a given transaction. Hence it
 *	   represents the last logged state of the item. Hence ordering is
 *	   dependent on the order in which operations need to be performed so
 *	   required initial conditions are always met.
 *
 *	2. Cancelled buffers are recorded in pass 1 in a separate table and
 *	   there's nothing to replay from them so we can simply cull them
 *	   from the transaction. However, we can't do that until after we've
 *	   replayed all the other items because they may be dependent on the
 *	   cancelled buffer and replaying the cancelled buffer can remove it
 *	   form the cancelled buffer table. Hence they have tobe done last.
 *
 *	3. Inode allocation buffers must be replayed before inode items that
 *	   read the buffer and replay changes into it. For filesystems using the
 *	   ICREATE transactions, this means XFS_LI_ICREATE objects need to get
 *	   treated the same as inode allocation buffers as they create and
 *	   initialise the buffers directly.
 *
 *	4. Inode unlink buffers must be replayed after inode items are replayed.
 *	   This ensures that inodes are completely flushed to the inode buffer
 *	   in a "free" state before we remove the unlinked inode list pointer.
 *
 * Hence the ordering needs to be inode allocation buffers first, inode items
 * second, inode unlink buffers third and cancelled buffers last.
 *
 * But there's a problem with that - we can't tell an inode allocation buffer
 * apart from a regular buffer, so we can't separate them. We can, however,
 * tell an inode unlink buffer from the others, and so we can separate them out
 * from all the other buffers and move them to last.
 *
 * Hence, 4 lists, in order from head to tail:
 *	- buffer_list for all buffers except cancelled/inode unlink buffers
 *	- item_list for all non-buffer items
 *	- inode_buffer_list for inode unlink buffers
 *	- cancel_list for the cancelled buffers
 *
 * Note that we add objects to the tail of the lists so that first-to-last
 * ordering is preserved within the lists. Adding objects to the head of the
 * list means when we traverse from the head we walk them in last-to-first
 * order. For cancelled buffers and inode unlink buffers this doesn't matter,
 * but for all other items there may be specific ordering that we need to
 * preserve.
 */
STATIC int
xlog_recover_reorder_trans(
	struct xlog		*log,
	struct xlog_recover	*trans,
	int			pass)
{
	struct xlog_recover_item *item, *n;
	int			error = 0;
	LIST_HEAD(sort_list);
	LIST_HEAD(cancel_list);
	LIST_HEAD(buffer_list);
	LIST_HEAD(inode_buffer_list);
	LIST_HEAD(item_list);

	list_splice_init(&trans->r_itemq, &sort_list);
	list_for_each_entry_safe(item, n, &sort_list, ri_list) {
		enum xlog_recover_reorder	fate = XLOG_REORDER_ITEM_LIST;

<<<<<<< HEAD
		switch (ITEM_TYPE(item)) {
		case XFS_LI_ICREATE:
			list_move_tail(&item->ri_list, &buffer_list);
			break;
		case XFS_LI_BUF:
			if (buf_f->blf_flags & XFS_BLF_CANCEL) {
				trace_xfs_log_recover_item_reorder_head(log,
							trans, item, pass);
				list_move(&item->ri_list, &cancel_list);
				break;
			}
			if (buf_f->blf_flags & XFS_BLF_INODE_BUF) {
				list_move(&item->ri_list, &inode_buffer_list);
				break;
			}
			list_move_tail(&item->ri_list, &buffer_list);
			break;
		case XFS_LI_INODE:
		case XFS_LI_DQUOT:
		case XFS_LI_QUOTAOFF:
		case XFS_LI_EFD:
		case XFS_LI_EFI:
		case XFS_LI_RUI:
		case XFS_LI_RUD:
		case XFS_LI_CUI:
		case XFS_LI_CUD:
		case XFS_LI_BUI:
		case XFS_LI_BUD:
			trace_xfs_log_recover_item_reorder_tail(log,
							trans, item, pass);
			list_move_tail(&item->ri_list, &inode_list);
			break;
		default:
=======
		item->ri_ops = xlog_find_item_ops(item);
		if (!item->ri_ops) {
>>>>>>> 24b8d41d
			xfs_warn(log->l_mp,
				"%s: unrecognized type of log operation (%d)",
				__func__, ITEM_TYPE(item));
			ASSERT(0);
			/*
			 * return the remaining items back to the transaction
			 * item list so they can be freed in caller.
			 */
			if (!list_empty(&sort_list))
				list_splice_init(&sort_list, &trans->r_itemq);
			error = -EFSCORRUPTED;
			break;
		}

		if (item->ri_ops->reorder)
			fate = item->ri_ops->reorder(item);

		switch (fate) {
		case XLOG_REORDER_BUFFER_LIST:
			list_move_tail(&item->ri_list, &buffer_list);
			break;
		case XLOG_REORDER_CANCEL_LIST:
			trace_xfs_log_recover_item_reorder_head(log,
					trans, item, pass);
			list_move(&item->ri_list, &cancel_list);
			break;
		case XLOG_REORDER_INODE_BUFFER_LIST:
			list_move(&item->ri_list, &inode_buffer_list);
			break;
		case XLOG_REORDER_ITEM_LIST:
			trace_xfs_log_recover_item_reorder_tail(log,
							trans, item, pass);
			list_move_tail(&item->ri_list, &item_list);
			break;
		}
	}

	ASSERT(list_empty(&sort_list));
	if (!list_empty(&buffer_list))
		list_splice(&buffer_list, &trans->r_itemq);
	if (!list_empty(&item_list))
		list_splice_tail(&item_list, &trans->r_itemq);
	if (!list_empty(&inode_buffer_list))
		list_splice_tail(&inode_buffer_list, &trans->r_itemq);
	if (!list_empty(&cancel_list))
		list_splice_tail(&cancel_list, &trans->r_itemq);
	return error;
}

void
xlog_buf_readahead(
	struct xlog		*log,
	xfs_daddr_t		blkno,
	uint			len,
	const struct xfs_buf_ops *ops)
{
	if (!xlog_is_buffer_cancelled(log, blkno, len))
		xfs_buf_readahead(log->l_mp->m_ddev_targp, blkno, len, ops);
}

STATIC int
xlog_recover_items_pass2(
	struct xlog                     *log,
	struct xlog_recover             *trans,
	struct list_head                *buffer_list,
	struct list_head                *item_list)
{
	struct xlog_recover_item	*item;
	int				error = 0;

	list_for_each_entry(item, item_list, ri_list) {
		trace_xfs_log_recover_item_recover(log, trans, item,
				XLOG_RECOVER_PASS2);

<<<<<<< HEAD
	/*
	 * Insert an xfs_buf_cancel record into the hash table of them.
	 * If there is already an identical record, bump its reference count.
	 */
	bucket = XLOG_BUF_CANCEL_BUCKET(log, buf_f->blf_blkno);
	list_for_each_entry(bcp, bucket, bc_list) {
		if (bcp->bc_blkno == buf_f->blf_blkno &&
		    bcp->bc_len == buf_f->blf_len) {
			bcp->bc_refcount++;
			trace_xfs_log_recover_buf_cancel_ref_inc(log, buf_f);
			return 0;
		}
	}

	bcp = kmem_alloc(sizeof(struct xfs_buf_cancel), KM_SLEEP);
	bcp->bc_blkno = buf_f->blf_blkno;
	bcp->bc_len = buf_f->blf_len;
	bcp->bc_refcount = 1;
	list_add_tail(&bcp->bc_list, bucket);

	trace_xfs_log_recover_buf_cancel_add(log, buf_f);
	return 0;
}

/*
 * Check to see whether the buffer being recovered has a corresponding
 * entry in the buffer cancel record table. If it is, return the cancel
 * buffer structure to the caller.
 */
STATIC struct xfs_buf_cancel *
xlog_peek_buffer_cancelled(
	struct xlog		*log,
	xfs_daddr_t		blkno,
	uint			len,
	ushort			flags)
{
	struct list_head	*bucket;
	struct xfs_buf_cancel	*bcp;

	if (!log->l_buf_cancel_table) {
		/* empty table means no cancelled buffers in the log */
		ASSERT(!(flags & XFS_BLF_CANCEL));
		return NULL;
	}

	bucket = XLOG_BUF_CANCEL_BUCKET(log, blkno);
	list_for_each_entry(bcp, bucket, bc_list) {
		if (bcp->bc_blkno == blkno && bcp->bc_len == len)
			return bcp;
	}

	/*
	 * We didn't find a corresponding entry in the table, so return 0 so
	 * that the buffer is NOT cancelled.
	 */
	ASSERT(!(flags & XFS_BLF_CANCEL));
	return NULL;
}

/*
 * If the buffer is being cancelled then return 1 so that it will be cancelled,
 * otherwise return 0.  If the buffer is actually a buffer cancel item
 * (XFS_BLF_CANCEL is set), then decrement the refcount on the entry in the
 * table and remove it from the table if this is the last reference.
 *
 * We remove the cancel record from the table when we encounter its last
 * occurrence in the log so that if the same buffer is re-used again after its
 * last cancellation we actually replay the changes made at that point.
 */
STATIC int
xlog_check_buffer_cancelled(
	struct xlog		*log,
	xfs_daddr_t		blkno,
	uint			len,
	ushort			flags)
{
	struct xfs_buf_cancel	*bcp;

	bcp = xlog_peek_buffer_cancelled(log, blkno, len, flags);
	if (!bcp)
		return 0;

	/*
	 * We've go a match, so return 1 so that the recovery of this buffer
	 * is cancelled.  If this buffer is actually a buffer cancel log
	 * item, then decrement the refcount on the one in the table and
	 * remove it if this is the last reference.
	 */
	if (flags & XFS_BLF_CANCEL) {
		if (--bcp->bc_refcount == 0) {
			list_del(&bcp->bc_list);
			kmem_free(bcp);
		}
	}
	return 1;
}

/*
 * Perform recovery for a buffer full of inodes.  In these buffers, the only
 * data which should be recovered is that which corresponds to the
 * di_next_unlinked pointers in the on disk inode structures.  The rest of the
 * data for the inodes is always logged through the inodes themselves rather
 * than the inode buffer and is recovered in xlog_recover_inode_pass2().
 *
 * The only time when buffers full of inodes are fully recovered is when the
 * buffer is full of newly allocated inodes.  In this case the buffer will
 * not be marked as an inode buffer and so will be sent to
 * xlog_recover_do_reg_buffer() below during recovery.
 */
STATIC int
xlog_recover_do_inode_buffer(
	struct xfs_mount	*mp,
	xlog_recover_item_t	*item,
	struct xfs_buf		*bp,
	xfs_buf_log_format_t	*buf_f)
{
	int			i;
	int			item_index = 0;
	int			bit = 0;
	int			nbits = 0;
	int			reg_buf_offset = 0;
	int			reg_buf_bytes = 0;
	int			next_unlinked_offset;
	int			inodes_per_buf;
	xfs_agino_t		*logged_nextp;
	xfs_agino_t		*buffer_nextp;

	trace_xfs_log_recover_buf_inode_buf(mp->m_log, buf_f);

	/*
	 * Post recovery validation only works properly on CRC enabled
	 * filesystems.
	 */
	if (xfs_sb_version_hascrc(&mp->m_sb))
		bp->b_ops = &xfs_inode_buf_ops;

	inodes_per_buf = BBTOB(bp->b_io_length) >> mp->m_sb.sb_inodelog;
	for (i = 0; i < inodes_per_buf; i++) {
		next_unlinked_offset = (i * mp->m_sb.sb_inodesize) +
			offsetof(xfs_dinode_t, di_next_unlinked);

		while (next_unlinked_offset >=
		       (reg_buf_offset + reg_buf_bytes)) {
			/*
			 * The next di_next_unlinked field is beyond
			 * the current logged region.  Find the next
			 * logged region that contains or is beyond
			 * the current di_next_unlinked field.
			 */
			bit += nbits;
			bit = xfs_next_bit(buf_f->blf_data_map,
					   buf_f->blf_map_size, bit);

			/*
			 * If there are no more logged regions in the
			 * buffer, then we're done.
			 */
			if (bit == -1)
				return 0;

			nbits = xfs_contig_bits(buf_f->blf_data_map,
						buf_f->blf_map_size, bit);
			ASSERT(nbits > 0);
			reg_buf_offset = bit << XFS_BLF_SHIFT;
			reg_buf_bytes = nbits << XFS_BLF_SHIFT;
			item_index++;
		}

		/*
		 * If the current logged region starts after the current
		 * di_next_unlinked field, then move on to the next
		 * di_next_unlinked field.
		 */
		if (next_unlinked_offset < reg_buf_offset)
			continue;

		ASSERT(item->ri_buf[item_index].i_addr != NULL);
		ASSERT((item->ri_buf[item_index].i_len % XFS_BLF_CHUNK) == 0);
		ASSERT((reg_buf_offset + reg_buf_bytes) <=
							BBTOB(bp->b_io_length));

		/*
		 * The current logged region contains a copy of the
		 * current di_next_unlinked field.  Extract its value
		 * and copy it to the buffer copy.
		 */
		logged_nextp = item->ri_buf[item_index].i_addr +
				next_unlinked_offset - reg_buf_offset;
		if (unlikely(*logged_nextp == 0)) {
			xfs_alert(mp,
		"Bad inode buffer log record (ptr = 0x%p, bp = 0x%p). "
		"Trying to replay bad (0) inode di_next_unlinked field.",
				item, bp);
			XFS_ERROR_REPORT("xlog_recover_do_inode_buf",
					 XFS_ERRLEVEL_LOW, mp);
			return -EFSCORRUPTED;
		}

		buffer_nextp = xfs_buf_offset(bp, next_unlinked_offset);
		*buffer_nextp = *logged_nextp;

		/*
		 * If necessary, recalculate the CRC in the on-disk inode. We
		 * have to leave the inode in a consistent state for whoever
		 * reads it next....
		 */
		xfs_dinode_calc_crc(mp,
				xfs_buf_offset(bp, i * mp->m_sb.sb_inodesize));

	}

	return 0;
}

/*
 * V5 filesystems know the age of the buffer on disk being recovered. We can
 * have newer objects on disk than we are replaying, and so for these cases we
 * don't want to replay the current change as that will make the buffer contents
 * temporarily invalid on disk.
 *
 * The magic number might not match the buffer type we are going to recover
 * (e.g. reallocated blocks), so we ignore the xfs_buf_log_format flags.  Hence
 * extract the LSN of the existing object in the buffer based on it's current
 * magic number.  If we don't recognise the magic number in the buffer, then
 * return a LSN of -1 so that the caller knows it was an unrecognised block and
 * so can recover the buffer.
 *
 * Note: we cannot rely solely on magic number matches to determine that the
 * buffer has a valid LSN - we also need to verify that it belongs to this
 * filesystem, so we need to extract the object's LSN and compare it to that
 * which we read from the superblock. If the UUIDs don't match, then we've got a
 * stale metadata block from an old filesystem instance that we need to recover
 * over the top of.
 */
static xfs_lsn_t
xlog_recover_get_buf_lsn(
	struct xfs_mount	*mp,
	struct xfs_buf		*bp)
{
	__uint32_t		magic32;
	__uint16_t		magic16;
	__uint16_t		magicda;
	void			*blk = bp->b_addr;
	uuid_t			*uuid;
	xfs_lsn_t		lsn = -1;

	/* v4 filesystems always recover immediately */
	if (!xfs_sb_version_hascrc(&mp->m_sb))
		goto recover_immediately;

	magic32 = be32_to_cpu(*(__be32 *)blk);
	switch (magic32) {
	case XFS_ABTB_CRC_MAGIC:
	case XFS_ABTC_CRC_MAGIC:
	case XFS_ABTB_MAGIC:
	case XFS_ABTC_MAGIC:
	case XFS_RMAP_CRC_MAGIC:
	case XFS_REFC_CRC_MAGIC:
	case XFS_IBT_CRC_MAGIC:
	case XFS_IBT_MAGIC: {
		struct xfs_btree_block *btb = blk;

		lsn = be64_to_cpu(btb->bb_u.s.bb_lsn);
		uuid = &btb->bb_u.s.bb_uuid;
		break;
	}
	case XFS_BMAP_CRC_MAGIC:
	case XFS_BMAP_MAGIC: {
		struct xfs_btree_block *btb = blk;

		lsn = be64_to_cpu(btb->bb_u.l.bb_lsn);
		uuid = &btb->bb_u.l.bb_uuid;
		break;
	}
	case XFS_AGF_MAGIC:
		lsn = be64_to_cpu(((struct xfs_agf *)blk)->agf_lsn);
		uuid = &((struct xfs_agf *)blk)->agf_uuid;
		break;
	case XFS_AGFL_MAGIC:
		lsn = be64_to_cpu(((struct xfs_agfl *)blk)->agfl_lsn);
		uuid = &((struct xfs_agfl *)blk)->agfl_uuid;
		break;
	case XFS_AGI_MAGIC:
		lsn = be64_to_cpu(((struct xfs_agi *)blk)->agi_lsn);
		uuid = &((struct xfs_agi *)blk)->agi_uuid;
		break;
	case XFS_SYMLINK_MAGIC:
		lsn = be64_to_cpu(((struct xfs_dsymlink_hdr *)blk)->sl_lsn);
		uuid = &((struct xfs_dsymlink_hdr *)blk)->sl_uuid;
		break;
	case XFS_DIR3_BLOCK_MAGIC:
	case XFS_DIR3_DATA_MAGIC:
	case XFS_DIR3_FREE_MAGIC:
		lsn = be64_to_cpu(((struct xfs_dir3_blk_hdr *)blk)->lsn);
		uuid = &((struct xfs_dir3_blk_hdr *)blk)->uuid;
		break;
	case XFS_ATTR3_RMT_MAGIC:
		/*
		 * Remote attr blocks are written synchronously, rather than
		 * being logged. That means they do not contain a valid LSN
		 * (i.e. transactionally ordered) in them, and hence any time we
		 * see a buffer to replay over the top of a remote attribute
		 * block we should simply do so.
		 */
		goto recover_immediately;
	case XFS_SB_MAGIC:
		/*
		 * superblock uuids are magic. We may or may not have a
		 * sb_meta_uuid on disk, but it will be set in the in-core
		 * superblock. We set the uuid pointer for verification
		 * according to the superblock feature mask to ensure we check
		 * the relevant UUID in the superblock.
		 */
		lsn = be64_to_cpu(((struct xfs_dsb *)blk)->sb_lsn);
		if (xfs_sb_version_hasmetauuid(&mp->m_sb))
			uuid = &((struct xfs_dsb *)blk)->sb_meta_uuid;
		else
			uuid = &((struct xfs_dsb *)blk)->sb_uuid;
		break;
	default:
		break;
	}

	if (lsn != (xfs_lsn_t)-1) {
		if (!uuid_equal(&mp->m_sb.sb_meta_uuid, uuid))
			goto recover_immediately;
		return lsn;
	}

	magicda = be16_to_cpu(((struct xfs_da_blkinfo *)blk)->magic);
	switch (magicda) {
	case XFS_DIR3_LEAF1_MAGIC:
	case XFS_DIR3_LEAFN_MAGIC:
	case XFS_DA3_NODE_MAGIC:
		lsn = be64_to_cpu(((struct xfs_da3_blkinfo *)blk)->lsn);
		uuid = &((struct xfs_da3_blkinfo *)blk)->uuid;
		break;
	default:
		break;
	}

	if (lsn != (xfs_lsn_t)-1) {
		if (!uuid_equal(&mp->m_sb.sb_uuid, uuid))
			goto recover_immediately;
		return lsn;
	}

	/*
	 * We do individual object checks on dquot and inode buffers as they
	 * have their own individual LSN records. Also, we could have a stale
	 * buffer here, so we have to at least recognise these buffer types.
	 *
	 * A notd complexity here is inode unlinked list processing - it logs
	 * the inode directly in the buffer, but we don't know which inodes have
	 * been modified, and there is no global buffer LSN. Hence we need to
	 * recover all inode buffer types immediately. This problem will be
	 * fixed by logical logging of the unlinked list modifications.
	 */
	magic16 = be16_to_cpu(*(__be16 *)blk);
	switch (magic16) {
	case XFS_DQUOT_MAGIC:
	case XFS_DINODE_MAGIC:
		goto recover_immediately;
	default:
		break;
	}

	/* unknown buffer contents, recover immediately */

recover_immediately:
	return (xfs_lsn_t)-1;

}

/*
 * Validate the recovered buffer is of the correct type and attach the
 * appropriate buffer operations to them for writeback. Magic numbers are in a
 * few places:
 *	the first 16 bits of the buffer (inode buffer, dquot buffer),
 *	the first 32 bits of the buffer (most blocks),
 *	inside a struct xfs_da_blkinfo at the start of the buffer.
 */
static void
xlog_recover_validate_buf_type(
	struct xfs_mount	*mp,
	struct xfs_buf		*bp,
	xfs_buf_log_format_t	*buf_f,
	xfs_lsn_t		current_lsn)
{
	struct xfs_da_blkinfo	*info = bp->b_addr;
	__uint32_t		magic32;
	__uint16_t		magic16;
	__uint16_t		magicda;
	char			*warnmsg = NULL;

	/*
	 * We can only do post recovery validation on items on CRC enabled
	 * fielsystems as we need to know when the buffer was written to be able
	 * to determine if we should have replayed the item. If we replay old
	 * metadata over a newer buffer, then it will enter a temporarily
	 * inconsistent state resulting in verification failures. Hence for now
	 * just avoid the verification stage for non-crc filesystems
	 */
	if (!xfs_sb_version_hascrc(&mp->m_sb))
		return;

	magic32 = be32_to_cpu(*(__be32 *)bp->b_addr);
	magic16 = be16_to_cpu(*(__be16*)bp->b_addr);
	magicda = be16_to_cpu(info->magic);
	switch (xfs_blft_from_flags(buf_f)) {
	case XFS_BLFT_BTREE_BUF:
		switch (magic32) {
		case XFS_ABTB_CRC_MAGIC:
		case XFS_ABTC_CRC_MAGIC:
		case XFS_ABTB_MAGIC:
		case XFS_ABTC_MAGIC:
			bp->b_ops = &xfs_allocbt_buf_ops;
			break;
		case XFS_IBT_CRC_MAGIC:
		case XFS_FIBT_CRC_MAGIC:
		case XFS_IBT_MAGIC:
		case XFS_FIBT_MAGIC:
			bp->b_ops = &xfs_inobt_buf_ops;
			break;
		case XFS_BMAP_CRC_MAGIC:
		case XFS_BMAP_MAGIC:
			bp->b_ops = &xfs_bmbt_buf_ops;
			break;
		case XFS_RMAP_CRC_MAGIC:
			bp->b_ops = &xfs_rmapbt_buf_ops;
			break;
		case XFS_REFC_CRC_MAGIC:
			bp->b_ops = &xfs_refcountbt_buf_ops;
			break;
		default:
			warnmsg = "Bad btree block magic!";
			break;
		}
		break;
	case XFS_BLFT_AGF_BUF:
		if (magic32 != XFS_AGF_MAGIC) {
			warnmsg = "Bad AGF block magic!";
			break;
		}
		bp->b_ops = &xfs_agf_buf_ops;
		break;
	case XFS_BLFT_AGFL_BUF:
		if (magic32 != XFS_AGFL_MAGIC) {
			warnmsg = "Bad AGFL block magic!";
			break;
		}
		bp->b_ops = &xfs_agfl_buf_ops;
		break;
	case XFS_BLFT_AGI_BUF:
		if (magic32 != XFS_AGI_MAGIC) {
			warnmsg = "Bad AGI block magic!";
			break;
		}
		bp->b_ops = &xfs_agi_buf_ops;
		break;
	case XFS_BLFT_UDQUOT_BUF:
	case XFS_BLFT_PDQUOT_BUF:
	case XFS_BLFT_GDQUOT_BUF:
#ifdef CONFIG_XFS_QUOTA
		if (magic16 != XFS_DQUOT_MAGIC) {
			warnmsg = "Bad DQUOT block magic!";
			break;
		}
		bp->b_ops = &xfs_dquot_buf_ops;
#else
		xfs_alert(mp,
	"Trying to recover dquots without QUOTA support built in!");
		ASSERT(0);
#endif
		break;
	case XFS_BLFT_DINO_BUF:
		if (magic16 != XFS_DINODE_MAGIC) {
			warnmsg = "Bad INODE block magic!";
			break;
		}
		bp->b_ops = &xfs_inode_buf_ops;
		break;
	case XFS_BLFT_SYMLINK_BUF:
		if (magic32 != XFS_SYMLINK_MAGIC) {
			warnmsg = "Bad symlink block magic!";
			break;
		}
		bp->b_ops = &xfs_symlink_buf_ops;
		break;
	case XFS_BLFT_DIR_BLOCK_BUF:
		if (magic32 != XFS_DIR2_BLOCK_MAGIC &&
		    magic32 != XFS_DIR3_BLOCK_MAGIC) {
			warnmsg = "Bad dir block magic!";
			break;
		}
		bp->b_ops = &xfs_dir3_block_buf_ops;
		break;
	case XFS_BLFT_DIR_DATA_BUF:
		if (magic32 != XFS_DIR2_DATA_MAGIC &&
		    magic32 != XFS_DIR3_DATA_MAGIC) {
			warnmsg = "Bad dir data magic!";
			break;
		}
		bp->b_ops = &xfs_dir3_data_buf_ops;
		break;
	case XFS_BLFT_DIR_FREE_BUF:
		if (magic32 != XFS_DIR2_FREE_MAGIC &&
		    magic32 != XFS_DIR3_FREE_MAGIC) {
			warnmsg = "Bad dir3 free magic!";
			break;
		}
		bp->b_ops = &xfs_dir3_free_buf_ops;
		break;
	case XFS_BLFT_DIR_LEAF1_BUF:
		if (magicda != XFS_DIR2_LEAF1_MAGIC &&
		    magicda != XFS_DIR3_LEAF1_MAGIC) {
			warnmsg = "Bad dir leaf1 magic!";
			break;
		}
		bp->b_ops = &xfs_dir3_leaf1_buf_ops;
		break;
	case XFS_BLFT_DIR_LEAFN_BUF:
		if (magicda != XFS_DIR2_LEAFN_MAGIC &&
		    magicda != XFS_DIR3_LEAFN_MAGIC) {
			warnmsg = "Bad dir leafn magic!";
			break;
		}
		bp->b_ops = &xfs_dir3_leafn_buf_ops;
		break;
	case XFS_BLFT_DA_NODE_BUF:
		if (magicda != XFS_DA_NODE_MAGIC &&
		    magicda != XFS_DA3_NODE_MAGIC) {
			warnmsg = "Bad da node magic!";
			break;
		}
		bp->b_ops = &xfs_da3_node_buf_ops;
		break;
	case XFS_BLFT_ATTR_LEAF_BUF:
		if (magicda != XFS_ATTR_LEAF_MAGIC &&
		    magicda != XFS_ATTR3_LEAF_MAGIC) {
			warnmsg = "Bad attr leaf magic!";
			break;
		}
		bp->b_ops = &xfs_attr3_leaf_buf_ops;
		break;
	case XFS_BLFT_ATTR_RMT_BUF:
		if (magic32 != XFS_ATTR3_RMT_MAGIC) {
			warnmsg = "Bad attr remote magic!";
			break;
		}
		bp->b_ops = &xfs_attr3_rmt_buf_ops;
		break;
	case XFS_BLFT_SB_BUF:
		if (magic32 != XFS_SB_MAGIC) {
			warnmsg = "Bad SB block magic!";
			break;
		}
		bp->b_ops = &xfs_sb_buf_ops;
		break;
#ifdef CONFIG_XFS_RT
	case XFS_BLFT_RTBITMAP_BUF:
	case XFS_BLFT_RTSUMMARY_BUF:
		/* no magic numbers for verification of RT buffers */
		bp->b_ops = &xfs_rtbuf_ops;
		break;
#endif /* CONFIG_XFS_RT */
	default:
		xfs_warn(mp, "Unknown buffer type %d!",
			 xfs_blft_from_flags(buf_f));
		break;
	}

	/*
	 * Nothing else to do in the case of a NULL current LSN as this means
	 * the buffer is more recent than the change in the log and will be
	 * skipped.
	 */
	if (current_lsn == NULLCOMMITLSN)
		return;

	if (warnmsg) {
		xfs_warn(mp, warnmsg);
		ASSERT(0);
	}

	/*
	 * We must update the metadata LSN of the buffer as it is written out to
	 * ensure that older transactions never replay over this one and corrupt
	 * the buffer. This can occur if log recovery is interrupted at some
	 * point after the current transaction completes, at which point a
	 * subsequent mount starts recovery from the beginning.
	 *
	 * Write verifiers update the metadata LSN from log items attached to
	 * the buffer. Therefore, initialize a bli purely to carry the LSN to
	 * the verifier. We'll clean it up in our ->iodone() callback.
	 */
	if (bp->b_ops) {
		struct xfs_buf_log_item	*bip;

		ASSERT(!bp->b_iodone || bp->b_iodone == xlog_recover_iodone);
		bp->b_iodone = xlog_recover_iodone;
		xfs_buf_item_init(bp, mp);
		bip = bp->b_fspriv;
		bip->bli_item.li_lsn = current_lsn;
	}
}

/*
 * Perform a 'normal' buffer recovery.  Each logged region of the
 * buffer should be copied over the corresponding region in the
 * given buffer.  The bitmap in the buf log format structure indicates
 * where to place the logged data.
 */
STATIC void
xlog_recover_do_reg_buffer(
	struct xfs_mount	*mp,
	xlog_recover_item_t	*item,
	struct xfs_buf		*bp,
	xfs_buf_log_format_t	*buf_f,
	xfs_lsn_t		current_lsn)
{
	int			i;
	int			bit;
	int			nbits;
	int                     error;

	trace_xfs_log_recover_buf_reg_buf(mp->m_log, buf_f);

	bit = 0;
	i = 1;  /* 0 is the buf format structure */
	while (1) {
		bit = xfs_next_bit(buf_f->blf_data_map,
				   buf_f->blf_map_size, bit);
		if (bit == -1)
			break;
		nbits = xfs_contig_bits(buf_f->blf_data_map,
					buf_f->blf_map_size, bit);
		ASSERT(nbits > 0);
		ASSERT(item->ri_buf[i].i_addr != NULL);
		ASSERT(item->ri_buf[i].i_len % XFS_BLF_CHUNK == 0);
		ASSERT(BBTOB(bp->b_io_length) >=
		       ((uint)bit << XFS_BLF_SHIFT) + (nbits << XFS_BLF_SHIFT));

		/*
		 * The dirty regions logged in the buffer, even though
		 * contiguous, may span multiple chunks. This is because the
		 * dirty region may span a physical page boundary in a buffer
		 * and hence be split into two separate vectors for writing into
		 * the log. Hence we need to trim nbits back to the length of
		 * the current region being copied out of the log.
		 */
		if (item->ri_buf[i].i_len < (nbits << XFS_BLF_SHIFT))
			nbits = item->ri_buf[i].i_len >> XFS_BLF_SHIFT;

		/*
		 * Do a sanity check if this is a dquot buffer. Just checking
		 * the first dquot in the buffer should do. XXXThis is
		 * probably a good thing to do for other buf types also.
		 */
		error = 0;
		if (buf_f->blf_flags &
		   (XFS_BLF_UDQUOT_BUF|XFS_BLF_PDQUOT_BUF|XFS_BLF_GDQUOT_BUF)) {
			if (item->ri_buf[i].i_addr == NULL) {
				xfs_alert(mp,
					"XFS: NULL dquot in %s.", __func__);
				goto next;
			}
			if (item->ri_buf[i].i_len < sizeof(xfs_disk_dquot_t)) {
				xfs_alert(mp,
					"XFS: dquot too small (%d) in %s.",
					item->ri_buf[i].i_len, __func__);
				goto next;
			}
			error = xfs_dqcheck(mp, item->ri_buf[i].i_addr,
					       -1, 0, XFS_QMOPT_DOWARN,
					       "dquot_buf_recover");
			if (error)
				goto next;
		}

		memcpy(xfs_buf_offset(bp,
			(uint)bit << XFS_BLF_SHIFT),	/* dest */
			item->ri_buf[i].i_addr,		/* source */
			nbits<<XFS_BLF_SHIFT);		/* length */
 next:
		i++;
		bit += nbits;
	}

	/* Shouldn't be any more regions */
	ASSERT(i == item->ri_total);

	xlog_recover_validate_buf_type(mp, bp, buf_f, current_lsn);
}

/*
 * Perform a dquot buffer recovery.
 * Simple algorithm: if we have found a QUOTAOFF log item of the same type
 * (ie. USR or GRP), then just toss this buffer away; don't recover it.
 * Else, treat it as a regular buffer and do recovery.
 *
 * Return false if the buffer was tossed and true if we recovered the buffer to
 * indicate to the caller if the buffer needs writing.
 */
STATIC bool
xlog_recover_do_dquot_buffer(
	struct xfs_mount		*mp,
	struct xlog			*log,
	struct xlog_recover_item	*item,
	struct xfs_buf			*bp,
	struct xfs_buf_log_format	*buf_f)
{
	uint			type;

	trace_xfs_log_recover_buf_dquot_buf(log, buf_f);

	/*
	 * Filesystems are required to send in quota flags at mount time.
	 */
	if (!mp->m_qflags)
		return false;

	type = 0;
	if (buf_f->blf_flags & XFS_BLF_UDQUOT_BUF)
		type |= XFS_DQ_USER;
	if (buf_f->blf_flags & XFS_BLF_PDQUOT_BUF)
		type |= XFS_DQ_PROJ;
	if (buf_f->blf_flags & XFS_BLF_GDQUOT_BUF)
		type |= XFS_DQ_GROUP;
	/*
	 * This type of quotas was turned off, so ignore this buffer
	 */
	if (log->l_quotaoffs_flag & type)
		return false;

	xlog_recover_do_reg_buffer(mp, item, bp, buf_f, NULLCOMMITLSN);
	return true;
}

/*
 * This routine replays a modification made to a buffer at runtime.
 * There are actually two types of buffer, regular and inode, which
 * are handled differently.  Inode buffers are handled differently
 * in that we only recover a specific set of data from them, namely
 * the inode di_next_unlinked fields.  This is because all other inode
 * data is actually logged via inode records and any data we replay
 * here which overlaps that may be stale.
 *
 * When meta-data buffers are freed at run time we log a buffer item
 * with the XFS_BLF_CANCEL bit set to indicate that previous copies
 * of the buffer in the log should not be replayed at recovery time.
 * This is so that if the blocks covered by the buffer are reused for
 * file data before we crash we don't end up replaying old, freed
 * meta-data into a user's file.
 *
 * To handle the cancellation of buffer log items, we make two passes
 * over the log during recovery.  During the first we build a table of
 * those buffers which have been cancelled, and during the second we
 * only replay those buffers which do not have corresponding cancel
 * records in the table.  See xlog_recover_buffer_pass[1,2] above
 * for more details on the implementation of the table of cancel records.
 */
STATIC int
xlog_recover_buffer_pass2(
	struct xlog			*log,
	struct list_head		*buffer_list,
	struct xlog_recover_item	*item,
	xfs_lsn_t			current_lsn)
{
	xfs_buf_log_format_t	*buf_f = item->ri_buf[0].i_addr;
	xfs_mount_t		*mp = log->l_mp;
	xfs_buf_t		*bp;
	int			error;
	uint			buf_flags;
	xfs_lsn_t		lsn;

	/*
	 * In this pass we only want to recover all the buffers which have
	 * not been cancelled and are not cancellation buffers themselves.
	 */
	if (xlog_check_buffer_cancelled(log, buf_f->blf_blkno,
			buf_f->blf_len, buf_f->blf_flags)) {
		trace_xfs_log_recover_buf_cancel(log, buf_f);
		return 0;
	}

	trace_xfs_log_recover_buf_recover(log, buf_f);

	buf_flags = 0;
	if (buf_f->blf_flags & XFS_BLF_INODE_BUF)
		buf_flags |= XBF_UNMAPPED;

	bp = xfs_buf_read(mp->m_ddev_targp, buf_f->blf_blkno, buf_f->blf_len,
			  buf_flags, NULL);
	if (!bp)
		return -ENOMEM;
	error = bp->b_error;
	if (error) {
		xfs_buf_ioerror_alert(bp, "xlog_recover_do..(read#1)");
		goto out_release;
	}

	/*
	 * Recover the buffer only if we get an LSN from it and it's less than
	 * the lsn of the transaction we are replaying.
	 *
	 * Note that we have to be extremely careful of readahead here.
	 * Readahead does not attach verfiers to the buffers so if we don't
	 * actually do any replay after readahead because of the LSN we found
	 * in the buffer if more recent than that current transaction then we
	 * need to attach the verifier directly. Failure to do so can lead to
	 * future recovery actions (e.g. EFI and unlinked list recovery) can
	 * operate on the buffers and they won't get the verifier attached. This
	 * can lead to blocks on disk having the correct content but a stale
	 * CRC.
	 *
	 * It is safe to assume these clean buffers are currently up to date.
	 * If the buffer is dirtied by a later transaction being replayed, then
	 * the verifier will be reset to match whatever recover turns that
	 * buffer into.
	 */
	lsn = xlog_recover_get_buf_lsn(mp, bp);
	if (lsn && lsn != -1 && XFS_LSN_CMP(lsn, current_lsn) >= 0) {
		trace_xfs_log_recover_buf_skip(log, buf_f);
		xlog_recover_validate_buf_type(mp, bp, buf_f, NULLCOMMITLSN);
		goto out_release;
	}

	if (buf_f->blf_flags & XFS_BLF_INODE_BUF) {
		error = xlog_recover_do_inode_buffer(mp, item, bp, buf_f);
		if (error)
			goto out_release;
	} else if (buf_f->blf_flags &
		  (XFS_BLF_UDQUOT_BUF|XFS_BLF_PDQUOT_BUF|XFS_BLF_GDQUOT_BUF)) {
		bool	dirty;

		dirty = xlog_recover_do_dquot_buffer(mp, log, item, bp, buf_f);
		if (!dirty)
			goto out_release;
	} else {
		xlog_recover_do_reg_buffer(mp, item, bp, buf_f, current_lsn);
	}

	/*
	 * Perform delayed write on the buffer.  Asynchronous writes will be
	 * slower when taking into account all the buffers to be flushed.
	 *
	 * Also make sure that only inode buffers with good sizes stay in
	 * the buffer cache.  The kernel moves inodes in buffers of 1 block
	 * or mp->m_inode_cluster_size bytes, whichever is bigger.  The inode
	 * buffers in the log can be a different size if the log was generated
	 * by an older kernel using unclustered inode buffers or a newer kernel
	 * running with a different inode cluster size.  Regardless, if the
	 * the inode buffer size isn't MAX(blocksize, mp->m_inode_cluster_size)
	 * for *our* value of mp->m_inode_cluster_size, then we need to keep
	 * the buffer out of the buffer cache so that the buffer won't
	 * overlap with future reads of those inodes.
	 */
	if (XFS_DINODE_MAGIC ==
	    be16_to_cpu(*((__be16 *)xfs_buf_offset(bp, 0))) &&
	    (BBTOB(bp->b_io_length) != MAX(log->l_mp->m_sb.sb_blocksize,
			(__uint32_t)log->l_mp->m_inode_cluster_size))) {
		xfs_buf_stale(bp);
		error = xfs_bwrite(bp);
	} else {
		ASSERT(bp->b_target->bt_mount == mp);
		bp->b_iodone = xlog_recover_iodone;
		xfs_buf_delwri_queue(bp, buffer_list);
	}

out_release:
	xfs_buf_relse(bp);
	return error;
}

/*
 * Inode fork owner changes
 *
 * If we have been told that we have to reparent the inode fork, it's because an
 * extent swap operation on a CRC enabled filesystem has been done and we are
 * replaying it. We need to walk the BMBT of the appropriate fork and change the
 * owners of it.
 *
 * The complexity here is that we don't have an inode context to work with, so
 * after we've replayed the inode we need to instantiate one.  This is where the
 * fun begins.
 *
 * We are in the middle of log recovery, so we can't run transactions. That
 * means we cannot use cache coherent inode instantiation via xfs_iget(), as
 * that will result in the corresponding iput() running the inode through
 * xfs_inactive(). If we've just replayed an inode core that changes the link
 * count to zero (i.e. it's been unlinked), then xfs_inactive() will run
 * transactions (bad!).
 *
 * So, to avoid this, we instantiate an inode directly from the inode core we've
 * just recovered. We have the buffer still locked, and all we really need to
 * instantiate is the inode core and the forks being modified. We can do this
 * manually, then run the inode btree owner change, and then tear down the
 * xfs_inode without having to run any transactions at all.
 *
 * Also, because we don't have a transaction context available here but need to
 * gather all the buffers we modify for writeback so we pass the buffer_list
 * instead for the operation to use.
 */

STATIC int
xfs_recover_inode_owner_change(
	struct xfs_mount	*mp,
	struct xfs_dinode	*dip,
	struct xfs_inode_log_format *in_f,
	struct list_head	*buffer_list)
{
	struct xfs_inode	*ip;
	int			error;

	ASSERT(in_f->ilf_fields & (XFS_ILOG_DOWNER|XFS_ILOG_AOWNER));

	ip = xfs_inode_alloc(mp, in_f->ilf_ino);
	if (!ip)
		return -ENOMEM;

	/* instantiate the inode */
	xfs_inode_from_disk(ip, dip);
	ASSERT(ip->i_d.di_version >= 3);

	error = xfs_iformat_fork(ip, dip);
	if (error)
		goto out_free_ip;


	if (in_f->ilf_fields & XFS_ILOG_DOWNER) {
		ASSERT(in_f->ilf_fields & XFS_ILOG_DBROOT);
		error = xfs_bmbt_change_owner(NULL, ip, XFS_DATA_FORK,
					      ip->i_ino, buffer_list);
		if (error)
			goto out_free_ip;
	}

	if (in_f->ilf_fields & XFS_ILOG_AOWNER) {
		ASSERT(in_f->ilf_fields & XFS_ILOG_ABROOT);
		error = xfs_bmbt_change_owner(NULL, ip, XFS_ATTR_FORK,
					      ip->i_ino, buffer_list);
		if (error)
			goto out_free_ip;
	}

out_free_ip:
	xfs_inode_free(ip);
	return error;
}

STATIC int
xlog_recover_inode_pass2(
	struct xlog			*log,
	struct list_head		*buffer_list,
	struct xlog_recover_item	*item,
	xfs_lsn_t			current_lsn)
{
	xfs_inode_log_format_t	*in_f;
	xfs_mount_t		*mp = log->l_mp;
	xfs_buf_t		*bp;
	xfs_dinode_t		*dip;
	int			len;
	char			*src;
	char			*dest;
	int			error;
	int			attr_index;
	uint			fields;
	struct xfs_log_dinode	*ldip;
	uint			isize;
	int			need_free = 0;

	if (item->ri_buf[0].i_len == sizeof(xfs_inode_log_format_t)) {
		in_f = item->ri_buf[0].i_addr;
	} else {
		in_f = kmem_alloc(sizeof(xfs_inode_log_format_t), KM_SLEEP);
		need_free = 1;
		error = xfs_inode_item_format_convert(&item->ri_buf[0], in_f);
		if (error)
			goto error;
	}

	/*
	 * Inode buffers can be freed, look out for it,
	 * and do not replay the inode.
	 */
	if (xlog_check_buffer_cancelled(log, in_f->ilf_blkno,
					in_f->ilf_len, 0)) {
		error = 0;
		trace_xfs_log_recover_inode_cancel(log, in_f);
		goto error;
	}
	trace_xfs_log_recover_inode_recover(log, in_f);

	bp = xfs_buf_read(mp->m_ddev_targp, in_f->ilf_blkno, in_f->ilf_len, 0,
			  &xfs_inode_buf_ops);
	if (!bp) {
		error = -ENOMEM;
		goto error;
	}
	error = bp->b_error;
	if (error) {
		xfs_buf_ioerror_alert(bp, "xlog_recover_do..(read#2)");
		goto out_release;
	}
	ASSERT(in_f->ilf_fields & XFS_ILOG_CORE);
	dip = xfs_buf_offset(bp, in_f->ilf_boffset);

	/*
	 * Make sure the place we're flushing out to really looks
	 * like an inode!
	 */
	if (unlikely(dip->di_magic != cpu_to_be16(XFS_DINODE_MAGIC))) {
		xfs_alert(mp,
	"%s: Bad inode magic number, dip = 0x%p, dino bp = 0x%p, ino = %Ld",
			__func__, dip, bp, in_f->ilf_ino);
		XFS_ERROR_REPORT("xlog_recover_inode_pass2(1)",
				 XFS_ERRLEVEL_LOW, mp);
		error = -EFSCORRUPTED;
		goto out_release;
	}
	ldip = item->ri_buf[1].i_addr;
	if (unlikely(ldip->di_magic != XFS_DINODE_MAGIC)) {
		xfs_alert(mp,
			"%s: Bad inode log record, rec ptr 0x%p, ino %Ld",
			__func__, item, in_f->ilf_ino);
		XFS_ERROR_REPORT("xlog_recover_inode_pass2(2)",
				 XFS_ERRLEVEL_LOW, mp);
		error = -EFSCORRUPTED;
		goto out_release;
	}

	/*
	 * If the inode has an LSN in it, recover the inode only if it's less
	 * than the lsn of the transaction we are replaying. Note: we still
	 * need to replay an owner change even though the inode is more recent
	 * than the transaction as there is no guarantee that all the btree
	 * blocks are more recent than this transaction, too.
	 */
	if (dip->di_version >= 3) {
		xfs_lsn_t	lsn = be64_to_cpu(dip->di_lsn);

		if (lsn && lsn != -1 && XFS_LSN_CMP(lsn, current_lsn) >= 0) {
			trace_xfs_log_recover_inode_skip(log, in_f);
			error = 0;
			goto out_owner_change;
		}
	}

	/*
	 * di_flushiter is only valid for v1/2 inodes. All changes for v3 inodes
	 * are transactional and if ordering is necessary we can determine that
	 * more accurately by the LSN field in the V3 inode core. Don't trust
	 * the inode versions we might be changing them here - use the
	 * superblock flag to determine whether we need to look at di_flushiter
	 * to skip replay when the on disk inode is newer than the log one
	 */
	if (!xfs_sb_version_hascrc(&mp->m_sb) &&
	    ldip->di_flushiter < be16_to_cpu(dip->di_flushiter)) {
		/*
		 * Deal with the wrap case, DI_MAX_FLUSH is less
		 * than smaller numbers
		 */
		if (be16_to_cpu(dip->di_flushiter) == DI_MAX_FLUSH &&
		    ldip->di_flushiter < (DI_MAX_FLUSH >> 1)) {
			/* do nothing */
		} else {
			trace_xfs_log_recover_inode_skip(log, in_f);
			error = 0;
			goto out_release;
		}
	}

	/* Take the opportunity to reset the flush iteration count */
	ldip->di_flushiter = 0;

	if (unlikely(S_ISREG(ldip->di_mode))) {
		if ((ldip->di_format != XFS_DINODE_FMT_EXTENTS) &&
		    (ldip->di_format != XFS_DINODE_FMT_BTREE)) {
			XFS_CORRUPTION_ERROR("xlog_recover_inode_pass2(3)",
					 XFS_ERRLEVEL_LOW, mp, ldip);
			xfs_alert(mp,
		"%s: Bad regular inode log record, rec ptr 0x%p, "
		"ino ptr = 0x%p, ino bp = 0x%p, ino %Ld",
				__func__, item, dip, bp, in_f->ilf_ino);
			error = -EFSCORRUPTED;
			goto out_release;
		}
	} else if (unlikely(S_ISDIR(ldip->di_mode))) {
		if ((ldip->di_format != XFS_DINODE_FMT_EXTENTS) &&
		    (ldip->di_format != XFS_DINODE_FMT_BTREE) &&
		    (ldip->di_format != XFS_DINODE_FMT_LOCAL)) {
			XFS_CORRUPTION_ERROR("xlog_recover_inode_pass2(4)",
					     XFS_ERRLEVEL_LOW, mp, ldip);
			xfs_alert(mp,
		"%s: Bad dir inode log record, rec ptr 0x%p, "
		"ino ptr = 0x%p, ino bp = 0x%p, ino %Ld",
				__func__, item, dip, bp, in_f->ilf_ino);
			error = -EFSCORRUPTED;
			goto out_release;
		}
	}
	if (unlikely(ldip->di_nextents + ldip->di_anextents > ldip->di_nblocks)){
		XFS_CORRUPTION_ERROR("xlog_recover_inode_pass2(5)",
				     XFS_ERRLEVEL_LOW, mp, ldip);
		xfs_alert(mp,
	"%s: Bad inode log record, rec ptr 0x%p, dino ptr 0x%p, "
	"dino bp 0x%p, ino %Ld, total extents = %d, nblocks = %Ld",
			__func__, item, dip, bp, in_f->ilf_ino,
			ldip->di_nextents + ldip->di_anextents,
			ldip->di_nblocks);
		error = -EFSCORRUPTED;
		goto out_release;
	}
	if (unlikely(ldip->di_forkoff > mp->m_sb.sb_inodesize)) {
		XFS_CORRUPTION_ERROR("xlog_recover_inode_pass2(6)",
				     XFS_ERRLEVEL_LOW, mp, ldip);
		xfs_alert(mp,
	"%s: Bad inode log record, rec ptr 0x%p, dino ptr 0x%p, "
	"dino bp 0x%p, ino %Ld, forkoff 0x%x", __func__,
			item, dip, bp, in_f->ilf_ino, ldip->di_forkoff);
		error = -EFSCORRUPTED;
		goto out_release;
	}
	isize = xfs_log_dinode_size(ldip->di_version);
	if (unlikely(item->ri_buf[1].i_len > isize)) {
		XFS_CORRUPTION_ERROR("xlog_recover_inode_pass2(7)",
				     XFS_ERRLEVEL_LOW, mp, ldip);
		xfs_alert(mp,
			"%s: Bad inode log record length %d, rec ptr 0x%p",
			__func__, item->ri_buf[1].i_len, item);
		error = -EFSCORRUPTED;
		goto out_release;
	}

	/* recover the log dinode inode into the on disk inode */
	xfs_log_dinode_to_disk(ldip, dip);

	/* the rest is in on-disk format */
	if (item->ri_buf[1].i_len > isize) {
		memcpy((char *)dip + isize,
			item->ri_buf[1].i_addr + isize,
			item->ri_buf[1].i_len - isize);
	}

	fields = in_f->ilf_fields;
	switch (fields & (XFS_ILOG_DEV | XFS_ILOG_UUID)) {
	case XFS_ILOG_DEV:
		xfs_dinode_put_rdev(dip, in_f->ilf_u.ilfu_rdev);
		break;
	case XFS_ILOG_UUID:
		memcpy(XFS_DFORK_DPTR(dip),
		       &in_f->ilf_u.ilfu_uuid,
		       sizeof(uuid_t));
		break;
	}

	if (in_f->ilf_size == 2)
		goto out_owner_change;
	len = item->ri_buf[2].i_len;
	src = item->ri_buf[2].i_addr;
	ASSERT(in_f->ilf_size <= 4);
	ASSERT((in_f->ilf_size == 3) || (fields & XFS_ILOG_AFORK));
	ASSERT(!(fields & XFS_ILOG_DFORK) ||
	       (len == in_f->ilf_dsize));

	switch (fields & XFS_ILOG_DFORK) {
	case XFS_ILOG_DDATA:
	case XFS_ILOG_DEXT:
		memcpy(XFS_DFORK_DPTR(dip), src, len);
		break;

	case XFS_ILOG_DBROOT:
		xfs_bmbt_to_bmdr(mp, (struct xfs_btree_block *)src, len,
				 (xfs_bmdr_block_t *)XFS_DFORK_DPTR(dip),
				 XFS_DFORK_DSIZE(dip, mp));
		break;

	default:
		/*
		 * There are no data fork flags set.
		 */
		ASSERT((fields & XFS_ILOG_DFORK) == 0);
		break;
	}

	/*
	 * If we logged any attribute data, recover it.  There may or
	 * may not have been any other non-core data logged in this
	 * transaction.
	 */
	if (in_f->ilf_fields & XFS_ILOG_AFORK) {
		if (in_f->ilf_fields & XFS_ILOG_DFORK) {
			attr_index = 3;
		} else {
			attr_index = 2;
		}
		len = item->ri_buf[attr_index].i_len;
		src = item->ri_buf[attr_index].i_addr;
		ASSERT(len == in_f->ilf_asize);

		switch (in_f->ilf_fields & XFS_ILOG_AFORK) {
		case XFS_ILOG_ADATA:
		case XFS_ILOG_AEXT:
			dest = XFS_DFORK_APTR(dip);
			ASSERT(len <= XFS_DFORK_ASIZE(dip, mp));
			memcpy(dest, src, len);
			break;

		case XFS_ILOG_ABROOT:
			dest = XFS_DFORK_APTR(dip);
			xfs_bmbt_to_bmdr(mp, (struct xfs_btree_block *)src,
					 len, (xfs_bmdr_block_t*)dest,
					 XFS_DFORK_ASIZE(dip, mp));
			break;

		default:
			xfs_warn(log->l_mp, "%s: Invalid flag", __func__);
			ASSERT(0);
			error = -EIO;
			goto out_release;
		}
	}

out_owner_change:
	if (in_f->ilf_fields & (XFS_ILOG_DOWNER|XFS_ILOG_AOWNER))
		error = xfs_recover_inode_owner_change(mp, dip, in_f,
						       buffer_list);
	/* re-generate the checksum. */
	xfs_dinode_calc_crc(log->l_mp, dip);

	ASSERT(bp->b_target->bt_mount == mp);
	bp->b_iodone = xlog_recover_iodone;
	xfs_buf_delwri_queue(bp, buffer_list);

out_release:
	xfs_buf_relse(bp);
error:
	if (need_free)
		kmem_free(in_f);
	return error;
}

/*
 * Recover QUOTAOFF records. We simply make a note of it in the xlog
 * structure, so that we know not to do any dquot item or dquot buffer recovery,
 * of that type.
 */
STATIC int
xlog_recover_quotaoff_pass1(
	struct xlog			*log,
	struct xlog_recover_item	*item)
{
	xfs_qoff_logformat_t	*qoff_f = item->ri_buf[0].i_addr;
	ASSERT(qoff_f);

	/*
	 * The logitem format's flag tells us if this was user quotaoff,
	 * group/project quotaoff or both.
	 */
	if (qoff_f->qf_flags & XFS_UQUOTA_ACCT)
		log->l_quotaoffs_flag |= XFS_DQ_USER;
	if (qoff_f->qf_flags & XFS_PQUOTA_ACCT)
		log->l_quotaoffs_flag |= XFS_DQ_PROJ;
	if (qoff_f->qf_flags & XFS_GQUOTA_ACCT)
		log->l_quotaoffs_flag |= XFS_DQ_GROUP;

	return 0;
}

/*
 * Recover a dquot record
 */
STATIC int
xlog_recover_dquot_pass2(
	struct xlog			*log,
	struct list_head		*buffer_list,
	struct xlog_recover_item	*item,
	xfs_lsn_t			current_lsn)
{
	xfs_mount_t		*mp = log->l_mp;
	xfs_buf_t		*bp;
	struct xfs_disk_dquot	*ddq, *recddq;
	int			error;
	xfs_dq_logformat_t	*dq_f;
	uint			type;


	/*
	 * Filesystems are required to send in quota flags at mount time.
	 */
	if (mp->m_qflags == 0)
		return 0;

	recddq = item->ri_buf[1].i_addr;
	if (recddq == NULL) {
		xfs_alert(log->l_mp, "NULL dquot in %s.", __func__);
		return -EIO;
	}
	if (item->ri_buf[1].i_len < sizeof(xfs_disk_dquot_t)) {
		xfs_alert(log->l_mp, "dquot too small (%d) in %s.",
			item->ri_buf[1].i_len, __func__);
		return -EIO;
	}

	/*
	 * This type of quotas was turned off, so ignore this record.
	 */
	type = recddq->d_flags & (XFS_DQ_USER | XFS_DQ_PROJ | XFS_DQ_GROUP);
	ASSERT(type);
	if (log->l_quotaoffs_flag & type)
		return 0;

	/*
	 * At this point we know that quota was _not_ turned off.
	 * Since the mount flags are not indicating to us otherwise, this
	 * must mean that quota is on, and the dquot needs to be replayed.
	 * Remember that we may not have fully recovered the superblock yet,
	 * so we can't do the usual trick of looking at the SB quota bits.
	 *
	 * The other possibility, of course, is that the quota subsystem was
	 * removed since the last mount - ENOSYS.
	 */
	dq_f = item->ri_buf[0].i_addr;
	ASSERT(dq_f);
	error = xfs_dqcheck(mp, recddq, dq_f->qlf_id, 0, XFS_QMOPT_DOWARN,
			   "xlog_recover_dquot_pass2 (log copy)");
	if (error)
		return -EIO;
	ASSERT(dq_f->qlf_len == 1);

	/*
	 * At this point we are assuming that the dquots have been allocated
	 * and hence the buffer has valid dquots stamped in it. It should,
	 * therefore, pass verifier validation. If the dquot is bad, then the
	 * we'll return an error here, so we don't need to specifically check
	 * the dquot in the buffer after the verifier has run.
	 */
	error = xfs_trans_read_buf(mp, NULL, mp->m_ddev_targp, dq_f->qlf_blkno,
				   XFS_FSB_TO_BB(mp, dq_f->qlf_len), 0, &bp,
				   &xfs_dquot_buf_ops);
	if (error)
		return error;

	ASSERT(bp);
	ddq = xfs_buf_offset(bp, dq_f->qlf_boffset);

	/*
	 * If the dquot has an LSN in it, recover the dquot only if it's less
	 * than the lsn of the transaction we are replaying.
	 */
	if (xfs_sb_version_hascrc(&mp->m_sb)) {
		struct xfs_dqblk *dqb = (struct xfs_dqblk *)ddq;
		xfs_lsn_t	lsn = be64_to_cpu(dqb->dd_lsn);

		if (lsn && lsn != -1 && XFS_LSN_CMP(lsn, current_lsn) >= 0) {
			goto out_release;
		}
	}

	memcpy(ddq, recddq, item->ri_buf[1].i_len);
	if (xfs_sb_version_hascrc(&mp->m_sb)) {
		xfs_update_cksum((char *)ddq, sizeof(struct xfs_dqblk),
				 XFS_DQUOT_CRC_OFF);
	}

	ASSERT(dq_f->qlf_size == 2);
	ASSERT(bp->b_target->bt_mount == mp);
	bp->b_iodone = xlog_recover_iodone;
	xfs_buf_delwri_queue(bp, buffer_list);

out_release:
	xfs_buf_relse(bp);
	return 0;
}

/*
 * This routine is called to create an in-core extent free intent
 * item from the efi format structure which was logged on disk.
 * It allocates an in-core efi, copies the extents from the format
 * structure into it, and adds the efi to the AIL with the given
 * LSN.
 */
STATIC int
xlog_recover_efi_pass2(
	struct xlog			*log,
	struct xlog_recover_item	*item,
	xfs_lsn_t			lsn)
{
	int				error;
	struct xfs_mount		*mp = log->l_mp;
	struct xfs_efi_log_item		*efip;
	struct xfs_efi_log_format	*efi_formatp;

	efi_formatp = item->ri_buf[0].i_addr;

	efip = xfs_efi_init(mp, efi_formatp->efi_nextents);
	error = xfs_efi_copy_format(&item->ri_buf[0], &efip->efi_format);
	if (error) {
		xfs_efi_item_free(efip);
		return error;
	}
	atomic_set(&efip->efi_next_extent, efi_formatp->efi_nextents);

	spin_lock(&log->l_ailp->xa_lock);
	/*
	 * The EFI has two references. One for the EFD and one for EFI to ensure
	 * it makes it into the AIL. Insert the EFI into the AIL directly and
	 * drop the EFI reference. Note that xfs_trans_ail_update() drops the
	 * AIL lock.
	 */
	xfs_trans_ail_update(log->l_ailp, &efip->efi_item, lsn);
	xfs_efi_release(efip);
	return 0;
}


/*
 * This routine is called when an EFD format structure is found in a committed
 * transaction in the log. Its purpose is to cancel the corresponding EFI if it
 * was still in the log. To do this it searches the AIL for the EFI with an id
 * equal to that in the EFD format structure. If we find it we drop the EFD
 * reference, which removes the EFI from the AIL and frees it.
 */
STATIC int
xlog_recover_efd_pass2(
	struct xlog			*log,
	struct xlog_recover_item	*item)
{
	xfs_efd_log_format_t	*efd_formatp;
	xfs_efi_log_item_t	*efip = NULL;
	xfs_log_item_t		*lip;
	__uint64_t		efi_id;
	struct xfs_ail_cursor	cur;
	struct xfs_ail		*ailp = log->l_ailp;

	efd_formatp = item->ri_buf[0].i_addr;
	ASSERT((item->ri_buf[0].i_len == (sizeof(xfs_efd_log_format_32_t) +
		((efd_formatp->efd_nextents - 1) * sizeof(xfs_extent_32_t)))) ||
	       (item->ri_buf[0].i_len == (sizeof(xfs_efd_log_format_64_t) +
		((efd_formatp->efd_nextents - 1) * sizeof(xfs_extent_64_t)))));
	efi_id = efd_formatp->efd_efi_id;

	/*
	 * Search for the EFI with the id in the EFD format structure in the
	 * AIL.
	 */
	spin_lock(&ailp->xa_lock);
	lip = xfs_trans_ail_cursor_first(ailp, &cur, 0);
	while (lip != NULL) {
		if (lip->li_type == XFS_LI_EFI) {
			efip = (xfs_efi_log_item_t *)lip;
			if (efip->efi_format.efi_id == efi_id) {
				/*
				 * Drop the EFD reference to the EFI. This
				 * removes the EFI from the AIL and frees it.
				 */
				spin_unlock(&ailp->xa_lock);
				xfs_efi_release(efip);
				spin_lock(&ailp->xa_lock);
				break;
			}
		}
		lip = xfs_trans_ail_cursor_next(ailp, &cur);
	}

	xfs_trans_ail_cursor_done(&cur);
	spin_unlock(&ailp->xa_lock);

	return 0;
}

/*
 * This routine is called to create an in-core extent rmap update
 * item from the rui format structure which was logged on disk.
 * It allocates an in-core rui, copies the extents from the format
 * structure into it, and adds the rui to the AIL with the given
 * LSN.
 */
STATIC int
xlog_recover_rui_pass2(
	struct xlog			*log,
	struct xlog_recover_item	*item,
	xfs_lsn_t			lsn)
{
	int				error;
	struct xfs_mount		*mp = log->l_mp;
	struct xfs_rui_log_item		*ruip;
	struct xfs_rui_log_format	*rui_formatp;

	rui_formatp = item->ri_buf[0].i_addr;

	ruip = xfs_rui_init(mp, rui_formatp->rui_nextents);
	error = xfs_rui_copy_format(&item->ri_buf[0], &ruip->rui_format);
	if (error) {
		xfs_rui_item_free(ruip);
		return error;
	}
	atomic_set(&ruip->rui_next_extent, rui_formatp->rui_nextents);

	spin_lock(&log->l_ailp->xa_lock);
	/*
	 * The RUI has two references. One for the RUD and one for RUI to ensure
	 * it makes it into the AIL. Insert the RUI into the AIL directly and
	 * drop the RUI reference. Note that xfs_trans_ail_update() drops the
	 * AIL lock.
	 */
	xfs_trans_ail_update(log->l_ailp, &ruip->rui_item, lsn);
	xfs_rui_release(ruip);
	return 0;
}


/*
 * This routine is called when an RUD format structure is found in a committed
 * transaction in the log. Its purpose is to cancel the corresponding RUI if it
 * was still in the log. To do this it searches the AIL for the RUI with an id
 * equal to that in the RUD format structure. If we find it we drop the RUD
 * reference, which removes the RUI from the AIL and frees it.
 */
STATIC int
xlog_recover_rud_pass2(
	struct xlog			*log,
	struct xlog_recover_item	*item)
{
	struct xfs_rud_log_format	*rud_formatp;
	struct xfs_rui_log_item		*ruip = NULL;
	struct xfs_log_item		*lip;
	__uint64_t			rui_id;
	struct xfs_ail_cursor		cur;
	struct xfs_ail			*ailp = log->l_ailp;

	rud_formatp = item->ri_buf[0].i_addr;
	ASSERT(item->ri_buf[0].i_len == sizeof(struct xfs_rud_log_format));
	rui_id = rud_formatp->rud_rui_id;

	/*
	 * Search for the RUI with the id in the RUD format structure in the
	 * AIL.
	 */
	spin_lock(&ailp->xa_lock);
	lip = xfs_trans_ail_cursor_first(ailp, &cur, 0);
	while (lip != NULL) {
		if (lip->li_type == XFS_LI_RUI) {
			ruip = (struct xfs_rui_log_item *)lip;
			if (ruip->rui_format.rui_id == rui_id) {
				/*
				 * Drop the RUD reference to the RUI. This
				 * removes the RUI from the AIL and frees it.
				 */
				spin_unlock(&ailp->xa_lock);
				xfs_rui_release(ruip);
				spin_lock(&ailp->xa_lock);
				break;
			}
		}
		lip = xfs_trans_ail_cursor_next(ailp, &cur);
	}

	xfs_trans_ail_cursor_done(&cur);
	spin_unlock(&ailp->xa_lock);

	return 0;
}

/*
 * Copy an CUI format buffer from the given buf, and into the destination
 * CUI format structure.  The CUI/CUD items were designed not to need any
 * special alignment handling.
 */
static int
xfs_cui_copy_format(
	struct xfs_log_iovec		*buf,
	struct xfs_cui_log_format	*dst_cui_fmt)
{
	struct xfs_cui_log_format	*src_cui_fmt;
	uint				len;

	src_cui_fmt = buf->i_addr;
	len = xfs_cui_log_format_sizeof(src_cui_fmt->cui_nextents);

	if (buf->i_len == len) {
		memcpy(dst_cui_fmt, src_cui_fmt, len);
		return 0;
	}
	return -EFSCORRUPTED;
}

/*
 * This routine is called to create an in-core extent refcount update
 * item from the cui format structure which was logged on disk.
 * It allocates an in-core cui, copies the extents from the format
 * structure into it, and adds the cui to the AIL with the given
 * LSN.
 */
STATIC int
xlog_recover_cui_pass2(
	struct xlog			*log,
	struct xlog_recover_item	*item,
	xfs_lsn_t			lsn)
{
	int				error;
	struct xfs_mount		*mp = log->l_mp;
	struct xfs_cui_log_item		*cuip;
	struct xfs_cui_log_format	*cui_formatp;

	cui_formatp = item->ri_buf[0].i_addr;

	cuip = xfs_cui_init(mp, cui_formatp->cui_nextents);
	error = xfs_cui_copy_format(&item->ri_buf[0], &cuip->cui_format);
	if (error) {
		xfs_cui_item_free(cuip);
		return error;
	}
	atomic_set(&cuip->cui_next_extent, cui_formatp->cui_nextents);

	spin_lock(&log->l_ailp->xa_lock);
	/*
	 * The CUI has two references. One for the CUD and one for CUI to ensure
	 * it makes it into the AIL. Insert the CUI into the AIL directly and
	 * drop the CUI reference. Note that xfs_trans_ail_update() drops the
	 * AIL lock.
	 */
	xfs_trans_ail_update(log->l_ailp, &cuip->cui_item, lsn);
	xfs_cui_release(cuip);
	return 0;
}


/*
 * This routine is called when an CUD format structure is found in a committed
 * transaction in the log. Its purpose is to cancel the corresponding CUI if it
 * was still in the log. To do this it searches the AIL for the CUI with an id
 * equal to that in the CUD format structure. If we find it we drop the CUD
 * reference, which removes the CUI from the AIL and frees it.
 */
STATIC int
xlog_recover_cud_pass2(
	struct xlog			*log,
	struct xlog_recover_item	*item)
{
	struct xfs_cud_log_format	*cud_formatp;
	struct xfs_cui_log_item		*cuip = NULL;
	struct xfs_log_item		*lip;
	__uint64_t			cui_id;
	struct xfs_ail_cursor		cur;
	struct xfs_ail			*ailp = log->l_ailp;

	cud_formatp = item->ri_buf[0].i_addr;
	if (item->ri_buf[0].i_len != sizeof(struct xfs_cud_log_format))
		return -EFSCORRUPTED;
	cui_id = cud_formatp->cud_cui_id;

	/*
	 * Search for the CUI with the id in the CUD format structure in the
	 * AIL.
	 */
	spin_lock(&ailp->xa_lock);
	lip = xfs_trans_ail_cursor_first(ailp, &cur, 0);
	while (lip != NULL) {
		if (lip->li_type == XFS_LI_CUI) {
			cuip = (struct xfs_cui_log_item *)lip;
			if (cuip->cui_format.cui_id == cui_id) {
				/*
				 * Drop the CUD reference to the CUI. This
				 * removes the CUI from the AIL and frees it.
				 */
				spin_unlock(&ailp->xa_lock);
				xfs_cui_release(cuip);
				spin_lock(&ailp->xa_lock);
				break;
			}
		}
		lip = xfs_trans_ail_cursor_next(ailp, &cur);
	}

	xfs_trans_ail_cursor_done(&cur);
	spin_unlock(&ailp->xa_lock);

	return 0;
}

/*
 * Copy an BUI format buffer from the given buf, and into the destination
 * BUI format structure.  The BUI/BUD items were designed not to need any
 * special alignment handling.
 */
static int
xfs_bui_copy_format(
	struct xfs_log_iovec		*buf,
	struct xfs_bui_log_format	*dst_bui_fmt)
{
	struct xfs_bui_log_format	*src_bui_fmt;
	uint				len;

	src_bui_fmt = buf->i_addr;
	len = xfs_bui_log_format_sizeof(src_bui_fmt->bui_nextents);

	if (buf->i_len == len) {
		memcpy(dst_bui_fmt, src_bui_fmt, len);
		return 0;
	}
	return -EFSCORRUPTED;
}

/*
 * This routine is called to create an in-core extent bmap update
 * item from the bui format structure which was logged on disk.
 * It allocates an in-core bui, copies the extents from the format
 * structure into it, and adds the bui to the AIL with the given
 * LSN.
 */
STATIC int
xlog_recover_bui_pass2(
	struct xlog			*log,
	struct xlog_recover_item	*item,
	xfs_lsn_t			lsn)
{
	int				error;
	struct xfs_mount		*mp = log->l_mp;
	struct xfs_bui_log_item		*buip;
	struct xfs_bui_log_format	*bui_formatp;

	bui_formatp = item->ri_buf[0].i_addr;

	if (bui_formatp->bui_nextents != XFS_BUI_MAX_FAST_EXTENTS)
		return -EFSCORRUPTED;
	buip = xfs_bui_init(mp);
	error = xfs_bui_copy_format(&item->ri_buf[0], &buip->bui_format);
	if (error) {
		xfs_bui_item_free(buip);
		return error;
	}
	atomic_set(&buip->bui_next_extent, bui_formatp->bui_nextents);

	spin_lock(&log->l_ailp->xa_lock);
	/*
	 * The RUI has two references. One for the RUD and one for RUI to ensure
	 * it makes it into the AIL. Insert the RUI into the AIL directly and
	 * drop the RUI reference. Note that xfs_trans_ail_update() drops the
	 * AIL lock.
	 */
	xfs_trans_ail_update(log->l_ailp, &buip->bui_item, lsn);
	xfs_bui_release(buip);
	return 0;
}


/*
 * This routine is called when an BUD format structure is found in a committed
 * transaction in the log. Its purpose is to cancel the corresponding BUI if it
 * was still in the log. To do this it searches the AIL for the BUI with an id
 * equal to that in the BUD format structure. If we find it we drop the BUD
 * reference, which removes the BUI from the AIL and frees it.
 */
STATIC int
xlog_recover_bud_pass2(
	struct xlog			*log,
	struct xlog_recover_item	*item)
{
	struct xfs_bud_log_format	*bud_formatp;
	struct xfs_bui_log_item		*buip = NULL;
	struct xfs_log_item		*lip;
	__uint64_t			bui_id;
	struct xfs_ail_cursor		cur;
	struct xfs_ail			*ailp = log->l_ailp;

	bud_formatp = item->ri_buf[0].i_addr;
	if (item->ri_buf[0].i_len != sizeof(struct xfs_bud_log_format))
		return -EFSCORRUPTED;
	bui_id = bud_formatp->bud_bui_id;

	/*
	 * Search for the BUI with the id in the BUD format structure in the
	 * AIL.
	 */
	spin_lock(&ailp->xa_lock);
	lip = xfs_trans_ail_cursor_first(ailp, &cur, 0);
	while (lip != NULL) {
		if (lip->li_type == XFS_LI_BUI) {
			buip = (struct xfs_bui_log_item *)lip;
			if (buip->bui_format.bui_id == bui_id) {
				/*
				 * Drop the BUD reference to the BUI. This
				 * removes the BUI from the AIL and frees it.
				 */
				spin_unlock(&ailp->xa_lock);
				xfs_bui_release(buip);
				spin_lock(&ailp->xa_lock);
				break;
			}
		}
		lip = xfs_trans_ail_cursor_next(ailp, &cur);
	}

	xfs_trans_ail_cursor_done(&cur);
	spin_unlock(&ailp->xa_lock);

	return 0;
}

/*
 * This routine is called when an inode create format structure is found in a
 * committed transaction in the log.  It's purpose is to initialise the inodes
 * being allocated on disk. This requires us to get inode cluster buffers that
 * match the range to be intialised, stamped with inode templates and written
 * by delayed write so that subsequent modifications will hit the cached buffer
 * and only need writing out at the end of recovery.
 */
STATIC int
xlog_recover_do_icreate_pass2(
	struct xlog		*log,
	struct list_head	*buffer_list,
	xlog_recover_item_t	*item)
{
	struct xfs_mount	*mp = log->l_mp;
	struct xfs_icreate_log	*icl;
	xfs_agnumber_t		agno;
	xfs_agblock_t		agbno;
	unsigned int		count;
	unsigned int		isize;
	xfs_agblock_t		length;
	int			blks_per_cluster;
	int			bb_per_cluster;
	int			cancel_count;
	int			nbufs;
	int			i;

	icl = (struct xfs_icreate_log *)item->ri_buf[0].i_addr;
	if (icl->icl_type != XFS_LI_ICREATE) {
		xfs_warn(log->l_mp, "xlog_recover_do_icreate_trans: bad type");
		return -EINVAL;
	}

	if (icl->icl_size != 1) {
		xfs_warn(log->l_mp, "xlog_recover_do_icreate_trans: bad icl size");
		return -EINVAL;
	}

	agno = be32_to_cpu(icl->icl_ag);
	if (agno >= mp->m_sb.sb_agcount) {
		xfs_warn(log->l_mp, "xlog_recover_do_icreate_trans: bad agno");
		return -EINVAL;
	}
	agbno = be32_to_cpu(icl->icl_agbno);
	if (!agbno || agbno == NULLAGBLOCK || agbno >= mp->m_sb.sb_agblocks) {
		xfs_warn(log->l_mp, "xlog_recover_do_icreate_trans: bad agbno");
		return -EINVAL;
	}
	isize = be32_to_cpu(icl->icl_isize);
	if (isize != mp->m_sb.sb_inodesize) {
		xfs_warn(log->l_mp, "xlog_recover_do_icreate_trans: bad isize");
		return -EINVAL;
	}
	count = be32_to_cpu(icl->icl_count);
	if (!count) {
		xfs_warn(log->l_mp, "xlog_recover_do_icreate_trans: bad count");
		return -EINVAL;
	}
	length = be32_to_cpu(icl->icl_length);
	if (!length || length >= mp->m_sb.sb_agblocks) {
		xfs_warn(log->l_mp, "xlog_recover_do_icreate_trans: bad length");
		return -EINVAL;
	}

	/*
	 * The inode chunk is either full or sparse and we only support
	 * m_ialloc_min_blks sized sparse allocations at this time.
	 */
	if (length != mp->m_ialloc_blks &&
	    length != mp->m_ialloc_min_blks) {
		xfs_warn(log->l_mp,
			 "%s: unsupported chunk length", __FUNCTION__);
		return -EINVAL;
	}

	/* verify inode count is consistent with extent length */
	if ((count >> mp->m_sb.sb_inopblog) != length) {
		xfs_warn(log->l_mp,
			 "%s: inconsistent inode count and chunk length",
			 __FUNCTION__);
		return -EINVAL;
	}

	/*
	 * The icreate transaction can cover multiple cluster buffers and these
	 * buffers could have been freed and reused. Check the individual
	 * buffers for cancellation so we don't overwrite anything written after
	 * a cancellation.
	 */
	blks_per_cluster = xfs_icluster_size_fsb(mp);
	bb_per_cluster = XFS_FSB_TO_BB(mp, blks_per_cluster);
	nbufs = length / blks_per_cluster;
	for (i = 0, cancel_count = 0; i < nbufs; i++) {
		xfs_daddr_t	daddr;

		daddr = XFS_AGB_TO_DADDR(mp, agno,
					 agbno + i * blks_per_cluster);
		if (xlog_check_buffer_cancelled(log, daddr, bb_per_cluster, 0))
			cancel_count++;
	}

	/*
	 * We currently only use icreate for a single allocation at a time. This
	 * means we should expect either all or none of the buffers to be
	 * cancelled. Be conservative and skip replay if at least one buffer is
	 * cancelled, but warn the user that something is awry if the buffers
	 * are not consistent.
	 *
	 * XXX: This must be refined to only skip cancelled clusters once we use
	 * icreate for multiple chunk allocations.
	 */
	ASSERT(!cancel_count || cancel_count == nbufs);
	if (cancel_count) {
		if (cancel_count != nbufs)
			xfs_warn(mp,
	"WARNING: partial inode chunk cancellation, skipped icreate.");
		trace_xfs_log_recover_icreate_cancel(log, icl);
		return 0;
	}

	trace_xfs_log_recover_icreate_recover(log, icl);
	return xfs_ialloc_inode_init(mp, NULL, buffer_list, count, agno, agbno,
				     length, be32_to_cpu(icl->icl_gen));
}

STATIC void
xlog_recover_buffer_ra_pass2(
	struct xlog                     *log,
	struct xlog_recover_item        *item)
{
	struct xfs_buf_log_format	*buf_f = item->ri_buf[0].i_addr;
	struct xfs_mount		*mp = log->l_mp;

	if (xlog_peek_buffer_cancelled(log, buf_f->blf_blkno,
			buf_f->blf_len, buf_f->blf_flags)) {
		return;
	}

	xfs_buf_readahead(mp->m_ddev_targp, buf_f->blf_blkno,
				buf_f->blf_len, NULL);
}

STATIC void
xlog_recover_inode_ra_pass2(
	struct xlog                     *log,
	struct xlog_recover_item        *item)
{
	struct xfs_inode_log_format	ilf_buf;
	struct xfs_inode_log_format	*ilfp;
	struct xfs_mount		*mp = log->l_mp;
	int			error;

	if (item->ri_buf[0].i_len == sizeof(struct xfs_inode_log_format)) {
		ilfp = item->ri_buf[0].i_addr;
	} else {
		ilfp = &ilf_buf;
		memset(ilfp, 0, sizeof(*ilfp));
		error = xfs_inode_item_format_convert(&item->ri_buf[0], ilfp);
		if (error)
			return;
	}

	if (xlog_peek_buffer_cancelled(log, ilfp->ilf_blkno, ilfp->ilf_len, 0))
		return;

	xfs_buf_readahead(mp->m_ddev_targp, ilfp->ilf_blkno,
				ilfp->ilf_len, &xfs_inode_buf_ra_ops);
}

STATIC void
xlog_recover_dquot_ra_pass2(
	struct xlog			*log,
	struct xlog_recover_item	*item)
{
	struct xfs_mount	*mp = log->l_mp;
	struct xfs_disk_dquot	*recddq;
	struct xfs_dq_logformat	*dq_f;
	uint			type;
	int			len;


	if (mp->m_qflags == 0)
		return;

	recddq = item->ri_buf[1].i_addr;
	if (recddq == NULL)
		return;
	if (item->ri_buf[1].i_len < sizeof(struct xfs_disk_dquot))
		return;

	type = recddq->d_flags & (XFS_DQ_USER | XFS_DQ_PROJ | XFS_DQ_GROUP);
	ASSERT(type);
	if (log->l_quotaoffs_flag & type)
		return;

	dq_f = item->ri_buf[0].i_addr;
	ASSERT(dq_f);
	ASSERT(dq_f->qlf_len == 1);

	len = XFS_FSB_TO_BB(mp, dq_f->qlf_len);
	if (xlog_peek_buffer_cancelled(log, dq_f->qlf_blkno, len, 0))
		return;

	xfs_buf_readahead(mp->m_ddev_targp, dq_f->qlf_blkno, len,
			  &xfs_dquot_buf_ra_ops);
}

STATIC void
xlog_recover_ra_pass2(
	struct xlog			*log,
	struct xlog_recover_item	*item)
{
	switch (ITEM_TYPE(item)) {
	case XFS_LI_BUF:
		xlog_recover_buffer_ra_pass2(log, item);
		break;
	case XFS_LI_INODE:
		xlog_recover_inode_ra_pass2(log, item);
		break;
	case XFS_LI_DQUOT:
		xlog_recover_dquot_ra_pass2(log, item);
		break;
	case XFS_LI_EFI:
	case XFS_LI_EFD:
	case XFS_LI_QUOTAOFF:
	case XFS_LI_RUI:
	case XFS_LI_RUD:
	case XFS_LI_CUI:
	case XFS_LI_CUD:
	case XFS_LI_BUI:
	case XFS_LI_BUD:
	default:
		break;
	}
}

STATIC int
xlog_recover_commit_pass1(
	struct xlog			*log,
	struct xlog_recover		*trans,
	struct xlog_recover_item	*item)
{
	trace_xfs_log_recover_item_recover(log, trans, item, XLOG_RECOVER_PASS1);

	switch (ITEM_TYPE(item)) {
	case XFS_LI_BUF:
		return xlog_recover_buffer_pass1(log, item);
	case XFS_LI_QUOTAOFF:
		return xlog_recover_quotaoff_pass1(log, item);
	case XFS_LI_INODE:
	case XFS_LI_EFI:
	case XFS_LI_EFD:
	case XFS_LI_DQUOT:
	case XFS_LI_ICREATE:
	case XFS_LI_RUI:
	case XFS_LI_RUD:
	case XFS_LI_CUI:
	case XFS_LI_CUD:
	case XFS_LI_BUI:
	case XFS_LI_BUD:
		/* nothing to do in pass 1 */
		return 0;
	default:
		xfs_warn(log->l_mp, "%s: invalid item type (%d)",
			__func__, ITEM_TYPE(item));
		ASSERT(0);
		return -EIO;
	}
}

STATIC int
xlog_recover_commit_pass2(
	struct xlog			*log,
	struct xlog_recover		*trans,
	struct list_head		*buffer_list,
	struct xlog_recover_item	*item)
{
	trace_xfs_log_recover_item_recover(log, trans, item, XLOG_RECOVER_PASS2);

	switch (ITEM_TYPE(item)) {
	case XFS_LI_BUF:
		return xlog_recover_buffer_pass2(log, buffer_list, item,
						 trans->r_lsn);
	case XFS_LI_INODE:
		return xlog_recover_inode_pass2(log, buffer_list, item,
						 trans->r_lsn);
	case XFS_LI_EFI:
		return xlog_recover_efi_pass2(log, item, trans->r_lsn);
	case XFS_LI_EFD:
		return xlog_recover_efd_pass2(log, item);
	case XFS_LI_RUI:
		return xlog_recover_rui_pass2(log, item, trans->r_lsn);
	case XFS_LI_RUD:
		return xlog_recover_rud_pass2(log, item);
	case XFS_LI_CUI:
		return xlog_recover_cui_pass2(log, item, trans->r_lsn);
	case XFS_LI_CUD:
		return xlog_recover_cud_pass2(log, item);
	case XFS_LI_BUI:
		return xlog_recover_bui_pass2(log, item, trans->r_lsn);
	case XFS_LI_BUD:
		return xlog_recover_bud_pass2(log, item);
	case XFS_LI_DQUOT:
		return xlog_recover_dquot_pass2(log, buffer_list, item,
						trans->r_lsn);
	case XFS_LI_ICREATE:
		return xlog_recover_do_icreate_pass2(log, buffer_list, item);
	case XFS_LI_QUOTAOFF:
		/* nothing to do in pass2 */
		return 0;
	default:
		xfs_warn(log->l_mp, "%s: invalid item type (%d)",
			__func__, ITEM_TYPE(item));
		ASSERT(0);
		return -EIO;
	}
}

STATIC int
xlog_recover_items_pass2(
	struct xlog                     *log,
	struct xlog_recover             *trans,
	struct list_head                *buffer_list,
	struct list_head                *item_list)
{
	struct xlog_recover_item	*item;
	int				error = 0;

	list_for_each_entry(item, item_list, ri_list) {
		error = xlog_recover_commit_pass2(log, trans,
					  buffer_list, item);
=======
		if (item->ri_ops->commit_pass2)
			error = item->ri_ops->commit_pass2(log, buffer_list,
					item, trans->r_lsn);
>>>>>>> 24b8d41d
		if (error)
			return error;
	}

	return error;
}

/*
 * Perform the transaction.
 *
 * If the transaction modifies a buffer or inode, do it now.  Otherwise,
 * EFIs and EFDs get queued up by adding entries into the AIL for them.
 */
STATIC int
xlog_recover_commit_trans(
	struct xlog		*log,
	struct xlog_recover	*trans,
	int			pass,
	struct list_head	*buffer_list)
{
	int				error = 0;
	int				items_queued = 0;
	struct xlog_recover_item	*item;
	struct xlog_recover_item	*next;
	LIST_HEAD			(ra_list);
	LIST_HEAD			(done_list);

	#define XLOG_RECOVER_COMMIT_QUEUE_MAX 100

	hlist_del_init(&trans->r_list);

	error = xlog_recover_reorder_trans(log, trans, pass);
	if (error)
		return error;

	list_for_each_entry_safe(item, next, &trans->r_itemq, ri_list) {
		trace_xfs_log_recover_item_recover(log, trans, item, pass);

		switch (pass) {
		case XLOG_RECOVER_PASS1:
			if (item->ri_ops->commit_pass1)
				error = item->ri_ops->commit_pass1(log, item);
			break;
		case XLOG_RECOVER_PASS2:
			if (item->ri_ops->ra_pass2)
				item->ri_ops->ra_pass2(log, item);
			list_move_tail(&item->ri_list, &ra_list);
			items_queued++;
			if (items_queued >= XLOG_RECOVER_COMMIT_QUEUE_MAX) {
				error = xlog_recover_items_pass2(log, trans,
						buffer_list, &ra_list);
				list_splice_tail_init(&ra_list, &done_list);
				items_queued = 0;
			}

			break;
		default:
			ASSERT(0);
		}

		if (error)
			goto out;
	}

out:
	if (!list_empty(&ra_list)) {
		if (!error)
			error = xlog_recover_items_pass2(log, trans,
					buffer_list, &ra_list);
		list_splice_tail_init(&ra_list, &done_list);
	}

	if (!list_empty(&done_list))
		list_splice_init(&done_list, &trans->r_itemq);

	return error;
}

STATIC void
xlog_recover_add_item(
	struct list_head	*head)
{
	struct xlog_recover_item *item;

	item = kmem_zalloc(sizeof(struct xlog_recover_item), 0);
	INIT_LIST_HEAD(&item->ri_list);
	list_add_tail(&item->ri_list, head);
}

STATIC int
xlog_recover_add_to_cont_trans(
	struct xlog		*log,
	struct xlog_recover	*trans,
	char			*dp,
	int			len)
{
	struct xlog_recover_item *item;
	char			*ptr, *old_ptr;
	int			old_len;

	/*
	 * If the transaction is empty, the header was split across this and the
	 * previous record. Copy the rest of the header.
	 */
	if (list_empty(&trans->r_itemq)) {
		ASSERT(len <= sizeof(struct xfs_trans_header));
		if (len > sizeof(struct xfs_trans_header)) {
			xfs_warn(log->l_mp, "%s: bad header length", __func__);
			return -EFSCORRUPTED;
		}

		xlog_recover_add_item(&trans->r_itemq);
		ptr = (char *)&trans->r_theader +
				sizeof(struct xfs_trans_header) - len;
		memcpy(ptr, dp, len);
		return 0;
	}

	/* take the tail entry */
	item = list_entry(trans->r_itemq.prev, struct xlog_recover_item,
			  ri_list);

	old_ptr = item->ri_buf[item->ri_cnt-1].i_addr;
	old_len = item->ri_buf[item->ri_cnt-1].i_len;

<<<<<<< HEAD
	ptr = kmem_realloc(old_ptr, len + old_len, KM_SLEEP);
=======
	ptr = krealloc(old_ptr, len + old_len, GFP_KERNEL | __GFP_NOFAIL);
>>>>>>> 24b8d41d
	memcpy(&ptr[old_len], dp, len);
	item->ri_buf[item->ri_cnt-1].i_len += len;
	item->ri_buf[item->ri_cnt-1].i_addr = ptr;
	trace_xfs_log_recover_item_add_cont(log, trans, item, 0);
	return 0;
}

/*
 * The next region to add is the start of a new region.  It could be
 * a whole region or it could be the first part of a new region.  Because
 * of this, the assumption here is that the type and size fields of all
 * format structures fit into the first 32 bits of the structure.
 *
 * This works because all regions must be 32 bit aligned.  Therefore, we
 * either have both fields or we have neither field.  In the case we have
 * neither field, the data part of the region is zero length.  We only have
 * a log_op_header and can throw away the header since a new one will appear
 * later.  If we have at least 4 bytes, then we can determine how many regions
 * will appear in the current log item.
 */
STATIC int
xlog_recover_add_to_trans(
	struct xlog		*log,
	struct xlog_recover	*trans,
	char			*dp,
	int			len)
{
	struct xfs_inode_log_format	*in_f;			/* any will do */
	struct xlog_recover_item *item;
	char			*ptr;

	if (!len)
		return 0;
	if (list_empty(&trans->r_itemq)) {
		/* we need to catch log corruptions here */
		if (*(uint *)dp != XFS_TRANS_HEADER_MAGIC) {
			xfs_warn(log->l_mp, "%s: bad header magic number",
				__func__);
			ASSERT(0);
			return -EFSCORRUPTED;
		}

		if (len > sizeof(struct xfs_trans_header)) {
			xfs_warn(log->l_mp, "%s: bad header length", __func__);
			ASSERT(0);
			return -EFSCORRUPTED;
		}

		/*
		 * The transaction header can be arbitrarily split across op
		 * records. If we don't have the whole thing here, copy what we
		 * do have and handle the rest in the next record.
		 */
		if (len == sizeof(struct xfs_trans_header))
			xlog_recover_add_item(&trans->r_itemq);
		memcpy(&trans->r_theader, dp, len);
		return 0;
	}

	ptr = kmem_alloc(len, 0);
	memcpy(ptr, dp, len);
	in_f = (struct xfs_inode_log_format *)ptr;

	/* take the tail entry */
	item = list_entry(trans->r_itemq.prev, struct xlog_recover_item,
			  ri_list);
	if (item->ri_total != 0 &&
	     item->ri_total == item->ri_cnt) {
		/* tail item is in use, get a new one */
		xlog_recover_add_item(&trans->r_itemq);
		item = list_entry(trans->r_itemq.prev,
					struct xlog_recover_item, ri_list);
	}

	if (item->ri_total == 0) {		/* first region to be added */
		if (in_f->ilf_size == 0 ||
		    in_f->ilf_size > XLOG_MAX_REGIONS_IN_ITEM) {
			xfs_warn(log->l_mp,
		"bad number of regions (%d) in inode log format",
				  in_f->ilf_size);
			ASSERT(0);
			kmem_free(ptr);
			return -EFSCORRUPTED;
		}

		item->ri_total = in_f->ilf_size;
		item->ri_buf =
			kmem_zalloc(item->ri_total * sizeof(xfs_log_iovec_t),
				    0);
	}

	if (item->ri_total <= item->ri_cnt) {
		xfs_warn(log->l_mp,
	"log item region count (%d) overflowed size (%d)",
				item->ri_cnt, item->ri_total);
		ASSERT(0);
		kmem_free(ptr);
		return -EFSCORRUPTED;
	}

	/* Description region is ri_buf[0] */
	item->ri_buf[item->ri_cnt].i_addr = ptr;
	item->ri_buf[item->ri_cnt].i_len  = len;
	item->ri_cnt++;
	trace_xfs_log_recover_item_add(log, trans, item, 0);
	return 0;
}

/*
 * Free up any resources allocated by the transaction
 *
 * Remember that EFIs, EFDs, and IUNLINKs are handled later.
 */
STATIC void
xlog_recover_free_trans(
	struct xlog_recover	*trans)
{
	struct xlog_recover_item *item, *n;
	int			i;

	hlist_del_init(&trans->r_list);

	list_for_each_entry_safe(item, n, &trans->r_itemq, ri_list) {
		/* Free the regions in the item. */
		list_del(&item->ri_list);
		for (i = 0; i < item->ri_cnt; i++)
			kmem_free(item->ri_buf[i].i_addr);
		/* Free the item itself */
		kmem_free(item->ri_buf);
		kmem_free(item);
	}
	/* Free the transaction recover structure */
	kmem_free(trans);
}

/*
 * On error or completion, trans is freed.
 */
STATIC int
xlog_recovery_process_trans(
	struct xlog		*log,
	struct xlog_recover	*trans,
	char			*dp,
	unsigned int		len,
	unsigned int		flags,
	int			pass,
	struct list_head	*buffer_list)
{
	int			error = 0;
	bool			freeit = false;

	/* mask off ophdr transaction container flags */
	flags &= ~XLOG_END_TRANS;
	if (flags & XLOG_WAS_CONT_TRANS)
		flags &= ~XLOG_CONTINUE_TRANS;

	/*
	 * Callees must not free the trans structure. We'll decide if we need to
	 * free it or not based on the operation being done and it's result.
	 */
	switch (flags) {
	/* expected flag values */
	case 0:
	case XLOG_CONTINUE_TRANS:
		error = xlog_recover_add_to_trans(log, trans, dp, len);
		break;
	case XLOG_WAS_CONT_TRANS:
		error = xlog_recover_add_to_cont_trans(log, trans, dp, len);
		break;
	case XLOG_COMMIT_TRANS:
		error = xlog_recover_commit_trans(log, trans, pass,
						  buffer_list);
		/* success or fail, we are now done with this transaction. */
		freeit = true;
		break;

	/* unexpected flag values */
	case XLOG_UNMOUNT_TRANS:
		/* just skip trans */
		xfs_warn(log->l_mp, "%s: Unmount LR", __func__);
		freeit = true;
		break;
	case XLOG_START_TRANS:
	default:
		xfs_warn(log->l_mp, "%s: bad flag 0x%x", __func__, flags);
		ASSERT(0);
		error = -EFSCORRUPTED;
		break;
	}
	if (error || freeit)
		xlog_recover_free_trans(trans);
	return error;
}

/*
 * Lookup the transaction recovery structure associated with the ID in the
 * current ophdr. If the transaction doesn't exist and the start flag is set in
 * the ophdr, then allocate a new transaction for future ID matches to find.
 * Either way, return what we found during the lookup - an existing transaction
 * or nothing.
 */
STATIC struct xlog_recover *
xlog_recover_ophdr_to_trans(
	struct hlist_head	rhash[],
	struct xlog_rec_header	*rhead,
	struct xlog_op_header	*ohead)
{
	struct xlog_recover	*trans;
	xlog_tid_t		tid;
	struct hlist_head	*rhp;

	tid = be32_to_cpu(ohead->oh_tid);
	rhp = &rhash[XLOG_RHASH(tid)];
	hlist_for_each_entry(trans, rhp, r_list) {
		if (trans->r_log_tid == tid)
			return trans;
	}

	/*
	 * skip over non-start transaction headers - we could be
	 * processing slack space before the next transaction starts
	 */
	if (!(ohead->oh_flags & XLOG_START_TRANS))
		return NULL;

	ASSERT(be32_to_cpu(ohead->oh_len) == 0);

	/*
	 * This is a new transaction so allocate a new recovery container to
	 * hold the recovery ops that will follow.
	 */
	trans = kmem_zalloc(sizeof(struct xlog_recover), 0);
	trans->r_log_tid = tid;
	trans->r_lsn = be64_to_cpu(rhead->h_lsn);
	INIT_LIST_HEAD(&trans->r_itemq);
	INIT_HLIST_NODE(&trans->r_list);
	hlist_add_head(&trans->r_list, rhp);

	/*
	 * Nothing more to do for this ophdr. Items to be added to this new
	 * transaction will be in subsequent ophdr containers.
	 */
	return NULL;
}

STATIC int
xlog_recover_process_ophdr(
	struct xlog		*log,
	struct hlist_head	rhash[],
	struct xlog_rec_header	*rhead,
	struct xlog_op_header	*ohead,
	char			*dp,
	char			*end,
	int			pass,
	struct list_head	*buffer_list)
{
	struct xlog_recover	*trans;
	unsigned int		len;
	int			error;

	/* Do we understand who wrote this op? */
	if (ohead->oh_clientid != XFS_TRANSACTION &&
	    ohead->oh_clientid != XFS_LOG) {
		xfs_warn(log->l_mp, "%s: bad clientid 0x%x",
			__func__, ohead->oh_clientid);
		ASSERT(0);
		return -EFSCORRUPTED;
	}

	/*
	 * Check the ophdr contains all the data it is supposed to contain.
	 */
	len = be32_to_cpu(ohead->oh_len);
	if (dp + len > end) {
		xfs_warn(log->l_mp, "%s: bad length 0x%x", __func__, len);
		WARN_ON(1);
		return -EFSCORRUPTED;
	}

	trans = xlog_recover_ophdr_to_trans(rhash, rhead, ohead);
	if (!trans) {
		/* nothing to do, so skip over this ophdr */
		return 0;
	}

	/*
	 * The recovered buffer queue is drained only once we know that all
	 * recovery items for the current LSN have been processed. This is
	 * required because:
	 *
	 * - Buffer write submission updates the metadata LSN of the buffer.
	 * - Log recovery skips items with a metadata LSN >= the current LSN of
	 *   the recovery item.
	 * - Separate recovery items against the same metadata buffer can share
	 *   a current LSN. I.e., consider that the LSN of a recovery item is
	 *   defined as the starting LSN of the first record in which its
	 *   transaction appears, that a record can hold multiple transactions,
	 *   and/or that a transaction can span multiple records.
	 *
	 * In other words, we are allowed to submit a buffer from log recovery
	 * once per current LSN. Otherwise, we may incorrectly skip recovery
	 * items and cause corruption.
	 *
	 * We don't know up front whether buffers are updated multiple times per
	 * LSN. Therefore, track the current LSN of each commit log record as it
	 * is processed and drain the queue when it changes. Use commit records
	 * because they are ordered correctly by the logging code.
	 */
	if (log->l_recovery_lsn != trans->r_lsn &&
	    ohead->oh_flags & XLOG_COMMIT_TRANS) {
		error = xfs_buf_delwri_submit(buffer_list);
		if (error)
			return error;
		log->l_recovery_lsn = trans->r_lsn;
	}

	return xlog_recovery_process_trans(log, trans, dp, len,
					   ohead->oh_flags, pass, buffer_list);
}

/*
 * There are two valid states of the r_state field.  0 indicates that the
 * transaction structure is in a normal state.  We have either seen the
 * start of the transaction or the last operation we added was not a partial
 * operation.  If the last operation we added to the transaction was a
 * partial operation, we need to mark r_state with XLOG_WAS_CONT_TRANS.
 *
 * NOTE: skip LRs with 0 data length.
 */
STATIC int
xlog_recover_process_data(
	struct xlog		*log,
	struct hlist_head	rhash[],
	struct xlog_rec_header	*rhead,
	char			*dp,
	int			pass,
	struct list_head	*buffer_list)
{
	struct xlog_op_header	*ohead;
	char			*end;
	int			num_logops;
	int			error;

	end = dp + be32_to_cpu(rhead->h_len);
	num_logops = be32_to_cpu(rhead->h_num_logops);

	/* check the log format matches our own - else we can't recover */
	if (xlog_header_check_recover(log->l_mp, rhead))
		return -EIO;

	trace_xfs_log_recover_record(log, rhead, pass);
	while ((dp < end) && num_logops) {

		ohead = (struct xlog_op_header *)dp;
		dp += sizeof(*ohead);
		ASSERT(dp <= end);

		/* errors will abort recovery */
		error = xlog_recover_process_ophdr(log, rhash, rhead, ohead,
						   dp, end, pass, buffer_list);
		if (error)
			return error;

		dp += be32_to_cpu(ohead->oh_len);
		num_logops--;
	}
	return 0;
}

<<<<<<< HEAD
/* Recover the EFI if necessary. */
STATIC int
xlog_recover_process_efi(
	struct xfs_mount		*mp,
	struct xfs_ail			*ailp,
	struct xfs_log_item		*lip)
{
	struct xfs_efi_log_item		*efip;
	int				error;

	/*
	 * Skip EFIs that we've already processed.
	 */
	efip = container_of(lip, struct xfs_efi_log_item, efi_item);
	if (test_bit(XFS_EFI_RECOVERED, &efip->efi_flags))
		return 0;

	spin_unlock(&ailp->xa_lock);
	error = xfs_efi_recover(mp, efip);
	spin_lock(&ailp->xa_lock);

	return error;
}

/* Release the EFI since we're cancelling everything. */
STATIC void
xlog_recover_cancel_efi(
	struct xfs_mount		*mp,
	struct xfs_ail			*ailp,
	struct xfs_log_item		*lip)
{
	struct xfs_efi_log_item		*efip;

	efip = container_of(lip, struct xfs_efi_log_item, efi_item);

	spin_unlock(&ailp->xa_lock);
	xfs_efi_release(efip);
	spin_lock(&ailp->xa_lock);
}

/* Recover the RUI if necessary. */
STATIC int
xlog_recover_process_rui(
	struct xfs_mount		*mp,
	struct xfs_ail			*ailp,
	struct xfs_log_item		*lip)
{
	struct xfs_rui_log_item		*ruip;
	int				error;

	/*
	 * Skip RUIs that we've already processed.
	 */
	ruip = container_of(lip, struct xfs_rui_log_item, rui_item);
	if (test_bit(XFS_RUI_RECOVERED, &ruip->rui_flags))
		return 0;

	spin_unlock(&ailp->xa_lock);
	error = xfs_rui_recover(mp, ruip);
	spin_lock(&ailp->xa_lock);

	return error;
}

/* Release the RUI since we're cancelling everything. */
STATIC void
xlog_recover_cancel_rui(
	struct xfs_mount		*mp,
	struct xfs_ail			*ailp,
	struct xfs_log_item		*lip)
{
	struct xfs_rui_log_item		*ruip;

	ruip = container_of(lip, struct xfs_rui_log_item, rui_item);

	spin_unlock(&ailp->xa_lock);
	xfs_rui_release(ruip);
	spin_lock(&ailp->xa_lock);
}

/* Recover the CUI if necessary. */
STATIC int
xlog_recover_process_cui(
	struct xfs_mount		*mp,
	struct xfs_ail			*ailp,
	struct xfs_log_item		*lip)
{
	struct xfs_cui_log_item		*cuip;
	int				error;

	/*
	 * Skip CUIs that we've already processed.
	 */
	cuip = container_of(lip, struct xfs_cui_log_item, cui_item);
	if (test_bit(XFS_CUI_RECOVERED, &cuip->cui_flags))
		return 0;

	spin_unlock(&ailp->xa_lock);
	error = xfs_cui_recover(mp, cuip);
	spin_lock(&ailp->xa_lock);

	return error;
}

/* Release the CUI since we're cancelling everything. */
STATIC void
xlog_recover_cancel_cui(
	struct xfs_mount		*mp,
	struct xfs_ail			*ailp,
	struct xfs_log_item		*lip)
{
	struct xfs_cui_log_item		*cuip;

	cuip = container_of(lip, struct xfs_cui_log_item, cui_item);

	spin_unlock(&ailp->xa_lock);
	xfs_cui_release(cuip);
	spin_lock(&ailp->xa_lock);
}

/* Recover the BUI if necessary. */
STATIC int
xlog_recover_process_bui(
	struct xfs_mount		*mp,
	struct xfs_ail			*ailp,
	struct xfs_log_item		*lip)
{
	struct xfs_bui_log_item		*buip;
	int				error;

	/*
	 * Skip BUIs that we've already processed.
	 */
	buip = container_of(lip, struct xfs_bui_log_item, bui_item);
	if (test_bit(XFS_BUI_RECOVERED, &buip->bui_flags))
		return 0;

	spin_unlock(&ailp->xa_lock);
	error = xfs_bui_recover(mp, buip);
	spin_lock(&ailp->xa_lock);

	return error;
}

/* Release the BUI since we're cancelling everything. */
STATIC void
xlog_recover_cancel_bui(
	struct xfs_mount		*mp,
	struct xfs_ail			*ailp,
	struct xfs_log_item		*lip)
{
	struct xfs_bui_log_item		*buip;

	buip = container_of(lip, struct xfs_bui_log_item, bui_item);

	spin_unlock(&ailp->xa_lock);
	xfs_bui_release(buip);
	spin_lock(&ailp->xa_lock);
}

/* Is this log item a deferred action intent? */
static inline bool xlog_item_is_intent(struct xfs_log_item *lip)
{
	switch (lip->li_type) {
	case XFS_LI_EFI:
	case XFS_LI_RUI:
	case XFS_LI_CUI:
	case XFS_LI_BUI:
		return true;
	default:
		return false;
	}
}

=======
/* Take all the collected deferred ops and finish them in order. */
static int
xlog_finish_defer_ops(
	struct xfs_mount	*mp,
	struct list_head	*capture_list)
{
	struct xfs_defer_capture *dfc, *next;
	struct xfs_trans	*tp;
	struct xfs_inode	*ip;
	int			error = 0;

	list_for_each_entry_safe(dfc, next, capture_list, dfc_list) {
		struct xfs_trans_res	resv;

		/*
		 * Create a new transaction reservation from the captured
		 * information.  Set logcount to 1 to force the new transaction
		 * to regrant every roll so that we can make forward progress
		 * in recovery no matter how full the log might be.
		 */
		resv.tr_logres = dfc->dfc_logres;
		resv.tr_logcount = 1;
		resv.tr_logflags = XFS_TRANS_PERM_LOG_RES;

		error = xfs_trans_alloc(mp, &resv, dfc->dfc_blkres,
				dfc->dfc_rtxres, XFS_TRANS_RESERVE, &tp);
		if (error)
			return error;

		/*
		 * Transfer to this new transaction all the dfops we captured
		 * from recovering a single intent item.
		 */
		list_del_init(&dfc->dfc_list);
		xfs_defer_ops_continue(dfc, tp, &ip);

		error = xfs_trans_commit(tp);
		if (ip) {
			xfs_iunlock(ip, XFS_ILOCK_EXCL);
			xfs_irele(ip);
		}
		if (error)
			return error;
	}

	ASSERT(list_empty(capture_list));
	return 0;
}

/* Release all the captured defer ops and capture structures in this list. */
static void
xlog_abort_defer_ops(
	struct xfs_mount		*mp,
	struct list_head		*capture_list)
{
	struct xfs_defer_capture	*dfc;
	struct xfs_defer_capture	*next;

	list_for_each_entry_safe(dfc, next, capture_list, dfc_list) {
		list_del_init(&dfc->dfc_list);
		xfs_defer_ops_release(mp, dfc);
	}
}
>>>>>>> 24b8d41d
/*
 * When this is called, all of the log intent items which did not have
 * corresponding log done items should be in the AIL.  What we do now
 * is update the data structures associated with each one.
 *
 * Since we process the log intent items in normal transactions, they
 * will be removed at some point after the commit.  This prevents us
 * from just walking down the list processing each one.  We'll use a
 * flag in the intent item to skip those that we've already processed
 * and use the AIL iteration mechanism's generation count to try to
 * speed this up at least a bit.
 *
 * When we start, we know that the intents are the only things in the
 * AIL.  As we process them, however, other items are added to the
 * AIL.
 */
STATIC int
xlog_recover_process_intents(
	struct xlog		*log)
{
<<<<<<< HEAD
	struct xfs_log_item	*lip;
	int			error = 0;
=======
	LIST_HEAD(capture_list);
>>>>>>> 24b8d41d
	struct xfs_ail_cursor	cur;
	struct xfs_log_item	*lip;
	struct xfs_ail		*ailp;
<<<<<<< HEAD
	xfs_lsn_t		last_lsn;

	ailp = log->l_ailp;
	spin_lock(&ailp->xa_lock);
	lip = xfs_trans_ail_cursor_first(ailp, &cur, 0);
	last_lsn = xlog_assign_lsn(log->l_curr_cycle, log->l_curr_block);
	while (lip != NULL) {
=======
	int			error = 0;
#if defined(DEBUG) || defined(XFS_WARN)
	xfs_lsn_t		last_lsn;
#endif

	ailp = log->l_ailp;
	spin_lock(&ailp->ail_lock);
#if defined(DEBUG) || defined(XFS_WARN)
	last_lsn = xlog_assign_lsn(log->l_curr_cycle, log->l_curr_block);
#endif
	for (lip = xfs_trans_ail_cursor_first(ailp, &cur, 0);
	     lip != NULL;
	     lip = xfs_trans_ail_cursor_next(ailp, &cur)) {
>>>>>>> 24b8d41d
		/*
		 * We're done when we see something other than an intent.
		 * There should be no intents left in the AIL now.
		 */
		if (!xlog_item_is_intent(lip)) {
#ifdef DEBUG
			for (; lip; lip = xfs_trans_ail_cursor_next(ailp, &cur))
				ASSERT(!xlog_item_is_intent(lip));
#endif
			break;
		}

		/*
		 * We should never see a redo item with a LSN higher than
		 * the last transaction we found in the log at the start
		 * of recovery.
		 */
		ASSERT(XFS_LSN_CMP(last_lsn, lip->li_lsn) >= 0);

<<<<<<< HEAD
		switch (lip->li_type) {
		case XFS_LI_EFI:
			error = xlog_recover_process_efi(log->l_mp, ailp, lip);
			break;
		case XFS_LI_RUI:
			error = xlog_recover_process_rui(log->l_mp, ailp, lip);
			break;
		case XFS_LI_CUI:
			error = xlog_recover_process_cui(log->l_mp, ailp, lip);
			break;
		case XFS_LI_BUI:
			error = xlog_recover_process_bui(log->l_mp, ailp, lip);
			break;
		}
=======
		/*
		 * NOTE: If your intent processing routine can create more
		 * deferred ops, you /must/ attach them to the capture list in
		 * the recover routine or else those subsequent intents will be
		 * replayed in the wrong order!
		 */
		spin_unlock(&ailp->ail_lock);
		error = lip->li_ops->iop_recover(lip, &capture_list);
		spin_lock(&ailp->ail_lock);
>>>>>>> 24b8d41d
		if (error)
			break;
	}

	xfs_trans_ail_cursor_done(&cur);
	spin_unlock(&ailp->ail_lock);
	if (error)
		goto err;

	error = xlog_finish_defer_ops(log->l_mp, &capture_list);
	if (error)
		goto err;

	return 0;
err:
	xlog_abort_defer_ops(log->l_mp, &capture_list);
	return error;
}

/*
 * A cancel occurs when the mount has failed and we're bailing out.
 * Release all pending log intent items so they don't pin the AIL.
 */
<<<<<<< HEAD
STATIC int
=======
STATIC void
>>>>>>> 24b8d41d
xlog_recover_cancel_intents(
	struct xlog		*log)
{
	struct xfs_log_item	*lip;
<<<<<<< HEAD
	int			error = 0;
=======
>>>>>>> 24b8d41d
	struct xfs_ail_cursor	cur;
	struct xfs_ail		*ailp;

	ailp = log->l_ailp;
	spin_lock(&ailp->ail_lock);
	lip = xfs_trans_ail_cursor_first(ailp, &cur, 0);
	while (lip != NULL) {
		/*
		 * We're done when we see something other than an intent.
		 * There should be no intents left in the AIL now.
		 */
		if (!xlog_item_is_intent(lip)) {
#ifdef DEBUG
			for (; lip; lip = xfs_trans_ail_cursor_next(ailp, &cur))
				ASSERT(!xlog_item_is_intent(lip));
#endif
			break;
		}

<<<<<<< HEAD
		switch (lip->li_type) {
		case XFS_LI_EFI:
			xlog_recover_cancel_efi(log->l_mp, ailp, lip);
			break;
		case XFS_LI_RUI:
			xlog_recover_cancel_rui(log->l_mp, ailp, lip);
			break;
		case XFS_LI_CUI:
			xlog_recover_cancel_cui(log->l_mp, ailp, lip);
			break;
		case XFS_LI_BUI:
			xlog_recover_cancel_bui(log->l_mp, ailp, lip);
			break;
		}

=======
		spin_unlock(&ailp->ail_lock);
		lip->li_ops->iop_release(lip);
		spin_lock(&ailp->ail_lock);
>>>>>>> 24b8d41d
		lip = xfs_trans_ail_cursor_next(ailp, &cur);
	}

	xfs_trans_ail_cursor_done(&cur);
	spin_unlock(&ailp->ail_lock);
}

/*
 * This routine performs a transaction to null out a bad inode pointer
 * in an agi unlinked inode hash bucket.
 */
STATIC void
xlog_recover_clear_agi_bucket(
	xfs_mount_t	*mp,
	xfs_agnumber_t	agno,
	int		bucket)
{
	xfs_trans_t	*tp;
	xfs_agi_t	*agi;
	xfs_buf_t	*agibp;
	int		offset;
	int		error;

	error = xfs_trans_alloc(mp, &M_RES(mp)->tr_clearagi, 0, 0, 0, &tp);
	if (error)
		goto out_error;

	error = xfs_read_agi(mp, tp, agno, &agibp);
	if (error)
		goto out_abort;

	agi = agibp->b_addr;
	agi->agi_unlinked[bucket] = cpu_to_be32(NULLAGINO);
	offset = offsetof(xfs_agi_t, agi_unlinked) +
		 (sizeof(xfs_agino_t) * bucket);
	xfs_trans_log_buf(tp, agibp, offset,
			  (offset + sizeof(xfs_agino_t) - 1));

	error = xfs_trans_commit(tp);
	if (error)
		goto out_error;
	return;

out_abort:
	xfs_trans_cancel(tp);
out_error:
	xfs_warn(mp, "%s: failed to clear agi %d. Continuing.", __func__, agno);
	return;
}

STATIC xfs_agino_t
xlog_recover_process_one_iunlink(
	struct xfs_mount		*mp,
	xfs_agnumber_t			agno,
	xfs_agino_t			agino,
	int				bucket)
{
	struct xfs_buf			*ibp;
	struct xfs_dinode		*dip;
	struct xfs_inode		*ip;
	xfs_ino_t			ino;
	int				error;

	ino = XFS_AGINO_TO_INO(mp, agno, agino);
	error = xfs_iget(mp, NULL, ino, 0, 0, &ip);
	if (error)
		goto fail;

	/*
	 * Get the on disk inode to find the next inode in the bucket.
	 */
	error = xfs_imap_to_bp(mp, NULL, &ip->i_imap, &dip, &ibp, 0);
	if (error)
		goto fail_iput;

	xfs_iflags_clear(ip, XFS_IRECOVERY);
	ASSERT(VFS_I(ip)->i_nlink == 0);
	ASSERT(VFS_I(ip)->i_mode != 0);

	/* setup for the next pass */
	agino = be32_to_cpu(dip->di_next_unlinked);
	xfs_buf_relse(ibp);

	/*
	 * Prevent any DMAPI event from being sent when the reference on
	 * the inode is dropped.
	 */
	ip->i_d.di_dmevmask = 0;

	xfs_irele(ip);
	return agino;

 fail_iput:
	xfs_irele(ip);
 fail:
	/*
	 * We can't read in the inode this bucket points to, or this inode
	 * is messed up.  Just ditch this bucket of inodes.  We will lose
	 * some inodes and space, but at least we won't hang.
	 *
	 * Call xlog_recover_clear_agi_bucket() to perform a transaction to
	 * clear the inode pointer in the bucket.
	 */
	xlog_recover_clear_agi_bucket(mp, agno, bucket);
	return NULLAGINO;
}

/*
 * Recover AGI unlinked lists
 *
 * This is called during recovery to process any inodes which we unlinked but
 * not freed when the system crashed.  These inodes will be on the lists in the
 * AGI blocks. What we do here is scan all the AGIs and fully truncate and free
 * any inodes found on the lists. Each inode is removed from the lists when it
 * has been fully truncated and is freed. The freeing of the inode and its
 * removal from the list must be atomic.
 *
 * If everything we touch in the agi processing loop is already in memory, this
 * loop can hold the cpu for a long time. It runs without lock contention,
 * memory allocation contention, the need wait for IO, etc, and so will run
 * until we either run out of inodes to process, run low on memory or we run out
 * of log space.
 *
 * This behaviour is bad for latency on single CPU and non-preemptible kernels,
 * and can prevent other filesytem work (such as CIL pushes) from running. This
 * can lead to deadlocks if the recovery process runs out of log reservation
 * space. Hence we need to yield the CPU when there is other kernel work
 * scheduled on this CPU to ensure other scheduled work can run without undue
 * latency.
 */
STATIC void
xlog_recover_process_iunlinks(
	struct xlog	*log)
{
	xfs_mount_t	*mp;
	xfs_agnumber_t	agno;
	xfs_agi_t	*agi;
	xfs_buf_t	*agibp;
	xfs_agino_t	agino;
	int		bucket;
	int		error;

	mp = log->l_mp;

	for (agno = 0; agno < mp->m_sb.sb_agcount; agno++) {
		/*
		 * Find the agi for this ag.
		 */
		error = xfs_read_agi(mp, NULL, agno, &agibp);
		if (error) {
			/*
			 * AGI is b0rked. Don't process it.
			 *
			 * We should probably mark the filesystem as corrupt
			 * after we've recovered all the ag's we can....
			 */
			continue;
		}
		/*
		 * Unlock the buffer so that it can be acquired in the normal
		 * course of the transaction to truncate and free each inode.
		 * Because we are not racing with anyone else here for the AGI
		 * buffer, we don't even need to hold it locked to read the
		 * initial unlinked bucket entries out of the buffer. We keep
		 * buffer reference though, so that it stays pinned in memory
		 * while we need the buffer.
		 */
		agi = agibp->b_addr;
		xfs_buf_unlock(agibp);

		for (bucket = 0; bucket < XFS_AGI_UNLINKED_BUCKETS; bucket++) {
			agino = be32_to_cpu(agi->agi_unlinked[bucket]);
			while (agino != NULLAGINO) {
				agino = xlog_recover_process_one_iunlink(mp,
							agno, agino, bucket);
				cond_resched();
			}
		}
		xfs_buf_rele(agibp);
	}
}

STATIC void
xlog_unpack_data(
	struct xlog_rec_header	*rhead,
	char			*dp,
	struct xlog		*log)
{
	int			i, j, k;

	for (i = 0; i < BTOBB(be32_to_cpu(rhead->h_len)) &&
		  i < (XLOG_HEADER_CYCLE_SIZE / BBSIZE); i++) {
		*(__be32 *)dp = *(__be32 *)&rhead->h_cycle_data[i];
		dp += BBSIZE;
	}

	if (xfs_sb_version_haslogv2(&log->l_mp->m_sb)) {
		xlog_in_core_2_t *xhdr = (xlog_in_core_2_t *)rhead;
		for ( ; i < BTOBB(be32_to_cpu(rhead->h_len)); i++) {
			j = i / (XLOG_HEADER_CYCLE_SIZE / BBSIZE);
			k = i % (XLOG_HEADER_CYCLE_SIZE / BBSIZE);
			*(__be32 *)dp = xhdr[j].hic_xheader.xh_cycle_data[k];
			dp += BBSIZE;
		}
	}
}

/*
 * CRC check, unpack and process a log record.
 */
STATIC int
xlog_recover_process(
	struct xlog		*log,
	struct hlist_head	rhash[],
	struct xlog_rec_header	*rhead,
	char			*dp,
	int			pass,
	struct list_head	*buffer_list)
{
	__le32			old_crc = rhead->h_crc;
	__le32			crc;

	crc = xlog_cksum(log, rhead, dp, be32_to_cpu(rhead->h_len));

	/*
	 * Nothing else to do if this is a CRC verification pass. Just return
	 * if this a record with a non-zero crc. Unfortunately, mkfs always
	 * sets old_crc to 0 so we must consider this valid even on v5 supers.
	 * Otherwise, return EFSBADCRC on failure so the callers up the stack
	 * know precisely what failed.
	 */
	if (pass == XLOG_RECOVER_CRCPASS) {
		if (old_crc && crc != old_crc)
			return -EFSBADCRC;
		return 0;
	}

	/*
	 * We're in the normal recovery path. Issue a warning if and only if the
	 * CRC in the header is non-zero. This is an advisory warning and the
	 * zero CRC check prevents warnings from being emitted when upgrading
	 * the kernel from one that does not add CRCs by default.
	 */
	if (crc != old_crc) {
		if (old_crc || xfs_sb_version_hascrc(&log->l_mp->m_sb)) {
			xfs_alert(log->l_mp,
		"log record CRC mismatch: found 0x%x, expected 0x%x.",
					le32_to_cpu(old_crc),
					le32_to_cpu(crc));
			xfs_hex_dump(dp, 32);
		}

		/*
		 * If the filesystem is CRC enabled, this mismatch becomes a
		 * fatal log corruption failure.
		 */
		if (xfs_sb_version_hascrc(&log->l_mp->m_sb)) {
			XFS_ERROR_REPORT(__func__, XFS_ERRLEVEL_LOW, log->l_mp);
			return -EFSCORRUPTED;
		}
	}

	xlog_unpack_data(rhead, dp, log);

	return xlog_recover_process_data(log, rhash, rhead, dp, pass,
					 buffer_list);
}

STATIC int
xlog_valid_rec_header(
	struct xlog		*log,
	struct xlog_rec_header	*rhead,
	xfs_daddr_t		blkno,
	int			bufsize)
{
	int			hlen;

	if (XFS_IS_CORRUPT(log->l_mp,
			   rhead->h_magicno != cpu_to_be32(XLOG_HEADER_MAGIC_NUM)))
		return -EFSCORRUPTED;
	if (XFS_IS_CORRUPT(log->l_mp,
			   (!rhead->h_version ||
			   (be32_to_cpu(rhead->h_version) &
			    (~XLOG_VERSION_OKBITS))))) {
		xfs_warn(log->l_mp, "%s: unrecognised log version (%d).",
			__func__, be32_to_cpu(rhead->h_version));
		return -EFSCORRUPTED;
	}

	/*
	 * LR body must have data (or it wouldn't have been written)
	 * and h_len must not be greater than LR buffer size.
	 */
	hlen = be32_to_cpu(rhead->h_len);
	if (XFS_IS_CORRUPT(log->l_mp, hlen <= 0 || hlen > bufsize))
		return -EFSCORRUPTED;

	if (XFS_IS_CORRUPT(log->l_mp,
			   blkno > log->l_logBBsize || blkno > INT_MAX))
		return -EFSCORRUPTED;
	return 0;
}

/*
 * Read the log from tail to head and process the log records found.
 * Handle the two cases where the tail and head are in the same cycle
 * and where the active portion of the log wraps around the end of
 * the physical log separately.  The pass parameter is passed through
 * to the routines called to process the data and is not looked at
 * here.
 */
STATIC int
xlog_do_recovery_pass(
	struct xlog		*log,
	xfs_daddr_t		head_blk,
	xfs_daddr_t		tail_blk,
	int			pass,
	xfs_daddr_t		*first_bad)	/* out: first bad log rec */
{
	xlog_rec_header_t	*rhead;
	xfs_daddr_t		blk_no, rblk_no;
	xfs_daddr_t		rhead_blk;
	char			*offset;
	char			*hbp, *dbp;
	int			error = 0, h_size, h_len;
	int			error2 = 0;
	int			bblks, split_bblks;
	int			hblks, split_hblks, wrapped_hblks;
	int			i;
	struct hlist_head	rhash[XLOG_RHASH_SIZE];
	LIST_HEAD		(buffer_list);

	ASSERT(head_blk != tail_blk);
	blk_no = rhead_blk = tail_blk;

	for (i = 0; i < XLOG_RHASH_SIZE; i++)
		INIT_HLIST_HEAD(&rhash[i]);

	/*
	 * Read the header of the tail block and get the iclog buffer size from
	 * h_size.  Use this to tell how many sectors make up the log header.
	 */
	if (xfs_sb_version_haslogv2(&log->l_mp->m_sb)) {
		/*
		 * When using variable length iclogs, read first sector of
		 * iclog header and extract the header size from it.  Get a
		 * new hbp that is the correct size.
		 */
		hbp = xlog_alloc_buffer(log, 1);
		if (!hbp)
			return -ENOMEM;

		error = xlog_bread(log, tail_blk, 1, hbp, &offset);
		if (error)
			goto bread_err1;

		rhead = (xlog_rec_header_t *)offset;

		/*
		 * xfsprogs has a bug where record length is based on lsunit but
		 * h_size (iclog size) is hardcoded to 32k. Now that we
		 * unconditionally CRC verify the unmount record, this means the
		 * log buffer can be too small for the record and cause an
		 * overrun.
		 *
		 * Detect this condition here. Use lsunit for the buffer size as
		 * long as this looks like the mkfs case. Otherwise, return an
		 * error to avoid a buffer overrun.
		 */
		h_size = be32_to_cpu(rhead->h_size);
		h_len = be32_to_cpu(rhead->h_len);
		if (h_len > h_size && h_len <= log->l_mp->m_logbsize &&
		    rhead->h_num_logops == cpu_to_be32(1)) {
			xfs_warn(log->l_mp,
		"invalid iclog size (%d bytes), using lsunit (%d bytes)",
				 h_size, log->l_mp->m_logbsize);
			h_size = log->l_mp->m_logbsize;
		}

		error = xlog_valid_rec_header(log, rhead, tail_blk, h_size);
		if (error)
			goto bread_err1;

		hblks = xlog_logrec_hblks(log, rhead);
		if (hblks != 1) {
			kmem_free(hbp);
			hbp = xlog_alloc_buffer(log, hblks);
		}
	} else {
		ASSERT(log->l_sectBBsize == 1);
		hblks = 1;
		hbp = xlog_alloc_buffer(log, 1);
		h_size = XLOG_BIG_RECORD_BSIZE;
	}

	if (!hbp)
		return -ENOMEM;
	dbp = xlog_alloc_buffer(log, BTOBB(h_size));
	if (!dbp) {
		kmem_free(hbp);
		return -ENOMEM;
	}

	memset(rhash, 0, sizeof(rhash));
	if (tail_blk > head_blk) {
		/*
		 * Perform recovery around the end of the physical log.
		 * When the head is not on the same cycle number as the tail,
		 * we can't do a sequential recovery.
		 */
		while (blk_no < log->l_logBBsize) {
			/*
			 * Check for header wrapping around physical end-of-log
			 */
			offset = hbp;
			split_hblks = 0;
			wrapped_hblks = 0;
			if (blk_no + hblks <= log->l_logBBsize) {
				/* Read header in one read */
				error = xlog_bread(log, blk_no, hblks, hbp,
						   &offset);
				if (error)
					goto bread_err2;
			} else {
				/* This LR is split across physical log end */
				if (blk_no != log->l_logBBsize) {
					/* some data before physical log end */
					ASSERT(blk_no <= INT_MAX);
					split_hblks = log->l_logBBsize - (int)blk_no;
					ASSERT(split_hblks > 0);
					error = xlog_bread(log, blk_no,
							   split_hblks, hbp,
							   &offset);
					if (error)
						goto bread_err2;
				}

				/*
				 * Note: this black magic still works with
				 * large sector sizes (non-512) only because:
				 * - we increased the buffer size originally
				 *   by 1 sector giving us enough extra space
				 *   for the second read;
				 * - the log start is guaranteed to be sector
				 *   aligned;
				 * - we read the log end (LR header start)
				 *   _first_, then the log start (LR header end)
				 *   - order is important.
				 */
				wrapped_hblks = hblks - split_hblks;
				error = xlog_bread_noalign(log, 0,
						wrapped_hblks,
						offset + BBTOB(split_hblks));
				if (error)
					goto bread_err2;
			}
			rhead = (xlog_rec_header_t *)offset;
			error = xlog_valid_rec_header(log, rhead,
					split_hblks ? blk_no : 0, h_size);
			if (error)
				goto bread_err2;

			bblks = (int)BTOBB(be32_to_cpu(rhead->h_len));
			blk_no += hblks;

			/*
			 * Read the log record data in multiple reads if it
			 * wraps around the end of the log. Note that if the
			 * header already wrapped, blk_no could point past the
			 * end of the log. The record data is contiguous in
			 * that case.
			 */
			if (blk_no + bblks <= log->l_logBBsize ||
			    blk_no >= log->l_logBBsize) {
				rblk_no = xlog_wrap_logbno(log, blk_no);
				error = xlog_bread(log, rblk_no, bblks, dbp,
						   &offset);
				if (error)
					goto bread_err2;
			} else {
				/* This log record is split across the
				 * physical end of log */
				offset = dbp;
				split_bblks = 0;
				if (blk_no != log->l_logBBsize) {
					/* some data is before the physical
					 * end of log */
					ASSERT(!wrapped_hblks);
					ASSERT(blk_no <= INT_MAX);
					split_bblks =
						log->l_logBBsize - (int)blk_no;
					ASSERT(split_bblks > 0);
					error = xlog_bread(log, blk_no,
							split_bblks, dbp,
							&offset);
					if (error)
						goto bread_err2;
				}

				/*
				 * Note: this black magic still works with
				 * large sector sizes (non-512) only because:
				 * - we increased the buffer size originally
				 *   by 1 sector giving us enough extra space
				 *   for the second read;
				 * - the log start is guaranteed to be sector
				 *   aligned;
				 * - we read the log end (LR header start)
				 *   _first_, then the log start (LR header end)
				 *   - order is important.
				 */
				error = xlog_bread_noalign(log, 0,
						bblks - split_bblks,
						offset + BBTOB(split_bblks));
				if (error)
					goto bread_err2;
			}

			error = xlog_recover_process(log, rhash, rhead, offset,
						     pass, &buffer_list);
			if (error)
				goto bread_err2;

			blk_no += bblks;
			rhead_blk = blk_no;
		}

		ASSERT(blk_no >= log->l_logBBsize);
		blk_no -= log->l_logBBsize;
		rhead_blk = blk_no;
	}

	/* read first part of physical log */
	while (blk_no < head_blk) {
		error = xlog_bread(log, blk_no, hblks, hbp, &offset);
		if (error)
			goto bread_err2;

		rhead = (xlog_rec_header_t *)offset;
		error = xlog_valid_rec_header(log, rhead, blk_no, h_size);
		if (error)
			goto bread_err2;

		/* blocks in data section */
		bblks = (int)BTOBB(be32_to_cpu(rhead->h_len));
		error = xlog_bread(log, blk_no+hblks, bblks, dbp,
				   &offset);
		if (error)
			goto bread_err2;

		error = xlog_recover_process(log, rhash, rhead, offset, pass,
					     &buffer_list);
		if (error)
			goto bread_err2;

		blk_no += bblks + hblks;
		rhead_blk = blk_no;
	}

 bread_err2:
	kmem_free(dbp);
 bread_err1:
	kmem_free(hbp);

	/*
	 * Submit buffers that have been added from the last record processed,
	 * regardless of error status.
	 */
	if (!list_empty(&buffer_list))
		error2 = xfs_buf_delwri_submit(&buffer_list);

	/*
	 * Submit buffers that have been added from the last record processed,
	 * regardless of error status.
	 */
	if (!list_empty(&buffer_list))
		error2 = xfs_buf_delwri_submit(&buffer_list);

	if (error && first_bad)
		*first_bad = rhead_blk;

<<<<<<< HEAD
=======
	/*
	 * Transactions are freed at commit time but transactions without commit
	 * records on disk are never committed. Free any that may be left in the
	 * hash table.
	 */
	for (i = 0; i < XLOG_RHASH_SIZE; i++) {
		struct hlist_node	*tmp;
		struct xlog_recover	*trans;

		hlist_for_each_entry_safe(trans, tmp, &rhash[i], r_list)
			xlog_recover_free_trans(trans);
	}

>>>>>>> 24b8d41d
	return error ? error : error2;
}

/*
 * Do the recovery of the log.  We actually do this in two phases.
 * The two passes are necessary in order to implement the function
 * of cancelling a record written into the log.  The first pass
 * determines those things which have been cancelled, and the
 * second pass replays log items normally except for those which
 * have been cancelled.  The handling of the replay and cancellations
 * takes place in the log item type specific routines.
 *
 * The table of items which have cancel records in the log is allocated
 * and freed at this level, since only here do we know when all of
 * the log recovery has been completed.
 */
STATIC int
xlog_do_log_recovery(
	struct xlog	*log,
	xfs_daddr_t	head_blk,
	xfs_daddr_t	tail_blk)
{
	int		error, i;

	ASSERT(head_blk != tail_blk);

	/*
	 * First do a pass to find all of the cancelled buf log items.
	 * Store them in the buf_cancel_table for use in the second pass.
	 */
	log->l_buf_cancel_table = kmem_zalloc(XLOG_BC_TABLE_SIZE *
						 sizeof(struct list_head),
						 0);
	for (i = 0; i < XLOG_BC_TABLE_SIZE; i++)
		INIT_LIST_HEAD(&log->l_buf_cancel_table[i]);

	error = xlog_do_recovery_pass(log, head_blk, tail_blk,
				      XLOG_RECOVER_PASS1, NULL);
	if (error != 0) {
		kmem_free(log->l_buf_cancel_table);
		log->l_buf_cancel_table = NULL;
		return error;
	}
	/*
	 * Then do a second pass to actually recover the items in the log.
	 * When it is complete free the table of buf cancel items.
	 */
	error = xlog_do_recovery_pass(log, head_blk, tail_blk,
				      XLOG_RECOVER_PASS2, NULL);
#ifdef DEBUG
	if (!error) {
		int	i;

		for (i = 0; i < XLOG_BC_TABLE_SIZE; i++)
			ASSERT(list_empty(&log->l_buf_cancel_table[i]));
	}
#endif	/* DEBUG */

	kmem_free(log->l_buf_cancel_table);
	log->l_buf_cancel_table = NULL;

	return error;
}

/*
 * Do the actual recovery
 */
STATIC int
xlog_do_recover(
	struct xlog		*log,
	xfs_daddr_t		head_blk,
	xfs_daddr_t		tail_blk)
{
	struct xfs_mount	*mp = log->l_mp;
	struct xfs_buf		*bp = mp->m_sb_bp;
	struct xfs_sb		*sbp = &mp->m_sb;
	int			error;

	trace_xfs_log_recover(log, head_blk, tail_blk);

	/*
	 * First replay the images in the log.
	 */
	error = xlog_do_log_recovery(log, head_blk, tail_blk);
	if (error)
		return error;

	/*
	 * If IO errors happened during recovery, bail out.
	 */
	if (XFS_FORCED_SHUTDOWN(mp))
		return -EIO;

	/*
	 * We now update the tail_lsn since much of the recovery has completed
	 * and there may be space available to use.  If there were no extent
	 * or iunlinks, we can free up the entire log and set the tail_lsn to
	 * be the last_sync_lsn.  This was set in xlog_find_tail to be the
	 * lsn of the last known good LR on disk.  If there are extent frees
	 * or iunlinks they will have some entries in the AIL; so we look at
	 * the AIL to determine how to set the tail_lsn.
	 */
	xlog_assign_tail_lsn(mp);

	/*
	 * Now that we've finished replaying all buffer and inode updates,
	 * re-read the superblock and reverify it.
	 */
	xfs_buf_lock(bp);
	xfs_buf_hold(bp);
	error = _xfs_buf_read(bp, XBF_READ);
	if (error) {
		if (!XFS_FORCED_SHUTDOWN(mp)) {
			xfs_buf_ioerror_alert(bp, __this_address);
			ASSERT(0);
		}
		xfs_buf_relse(bp);
		return error;
	}

	/* Convert superblock from on-disk format */
	xfs_sb_from_disk(sbp, bp->b_addr);
	xfs_buf_relse(bp);

	/* re-initialise in-core superblock and geometry structures */
	xfs_reinit_percpu_counters(mp);
	error = xfs_initialize_perag(mp, sbp->sb_agcount, &mp->m_maxagi);
	if (error) {
		xfs_warn(mp, "Failed post-recovery per-ag init: %d", error);
		return error;
	}
	mp->m_alloc_set_aside = xfs_alloc_set_aside(mp);

	xlog_recover_check_summary(log);

	/* Normal transactions can now occur */
	log->l_flags &= ~XLOG_ACTIVE_RECOVERY;
	return 0;
}

/*
 * Perform recovery and re-initialize some log variables in xlog_find_tail.
 *
 * Return error or zero.
 */
int
xlog_recover(
	struct xlog	*log)
{
	xfs_daddr_t	head_blk, tail_blk;
	int		error;

	/* find the tail of the log */
	error = xlog_find_tail(log, &head_blk, &tail_blk);
	if (error)
		return error;

	/*
	 * The superblock was read before the log was available and thus the LSN
	 * could not be verified. Check the superblock LSN against the current
	 * LSN now that it's known.
	 */
	if (xfs_sb_version_hascrc(&log->l_mp->m_sb) &&
	    !xfs_log_check_lsn(log->l_mp, log->l_mp->m_sb.sb_lsn))
		return -EINVAL;

	if (tail_blk != head_blk) {
		/* There used to be a comment here:
		 *
		 * disallow recovery on read-only mounts.  note -- mount
		 * checks for ENOSPC and turns it into an intelligent
		 * error message.
		 * ...but this is no longer true.  Now, unless you specify
		 * NORECOVERY (in which case this function would never be
		 * called), we just go ahead and recover.  We do this all
		 * under the vfs layer, so we can get away with it unless
		 * the device itself is read-only, in which case we fail.
		 */
		if ((error = xfs_dev_is_read_only(log->l_mp, "recovery"))) {
			return error;
		}

		/*
		 * Version 5 superblock log feature mask validation. We know the
		 * log is dirty so check if there are any unknown log features
		 * in what we need to recover. If there are unknown features
		 * (e.g. unsupported transactions, then simply reject the
		 * attempt at recovery before touching anything.
		 */
		if (XFS_SB_VERSION_NUM(&log->l_mp->m_sb) == XFS_SB_VERSION_5 &&
		    xfs_sb_has_incompat_log_feature(&log->l_mp->m_sb,
					XFS_SB_FEAT_INCOMPAT_LOG_UNKNOWN)) {
			xfs_warn(log->l_mp,
"Superblock has unknown incompatible log features (0x%x) enabled.",
				(log->l_mp->m_sb.sb_features_log_incompat &
					XFS_SB_FEAT_INCOMPAT_LOG_UNKNOWN));
			xfs_warn(log->l_mp,
"The log can not be fully and/or safely recovered by this kernel.");
			xfs_warn(log->l_mp,
"Please recover the log on a kernel that supports the unknown features.");
			return -EINVAL;
		}

		/*
		 * Delay log recovery if the debug hook is set. This is debug
		 * instrumention to coordinate simulation of I/O failures with
		 * log recovery.
		 */
		if (xfs_globals.log_recovery_delay) {
			xfs_notice(log->l_mp,
				"Delaying log recovery for %d seconds.",
				xfs_globals.log_recovery_delay);
			msleep(xfs_globals.log_recovery_delay * 1000);
		}

		xfs_notice(log->l_mp, "Starting recovery (logdev: %s)",
				log->l_mp->m_logname ? log->l_mp->m_logname
						     : "internal");

		error = xlog_do_recover(log, head_blk, tail_blk);
		log->l_flags |= XLOG_RECOVERY_NEEDED;
	}
	return error;
}

/*
 * In the first part of recovery we replay inodes and buffers and build
 * up the list of extent free items which need to be processed.  Here
 * we process the extent free items and clean up the on disk unlinked
 * inode lists.  This is separated from the first part of recovery so
 * that the root and real-time bitmap inodes can be read in from disk in
 * between the two stages.  This is necessary so that we can free space
 * in the real-time portion of the file system.
 */
int
xlog_recover_finish(
	struct xlog	*log)
{
	/*
	 * Now we're ready to do the transactions needed for the
	 * rest of recovery.  Start with completing all the extent
	 * free intent records and then process the unlinked inode
	 * lists.  At this point, we essentially run in normal mode
	 * except that we're still performing recovery actions
	 * rather than accepting new requests.
	 */
	if (log->l_flags & XLOG_RECOVERY_NEEDED) {
		int	error;
		error = xlog_recover_process_intents(log);
		if (error) {
<<<<<<< HEAD
=======
			/*
			 * Cancel all the unprocessed intent items now so that
			 * we don't leave them pinned in the AIL.  This can
			 * cause the AIL to livelock on the pinned item if
			 * anyone tries to push the AIL (inode reclaim does
			 * this) before we get around to xfs_log_mount_cancel.
			 */
			xlog_recover_cancel_intents(log);
>>>>>>> 24b8d41d
			xfs_alert(log->l_mp, "Failed to recover intents");
			return error;
		}

		/*
		 * Sync the log to get all the intents out of the AIL.
		 * This isn't absolutely necessary, but it helps in
		 * case the unlink transactions would have problems
		 * pushing the intents out of the way.
		 */
		xfs_log_force(log->l_mp, XFS_LOG_SYNC);

		xlog_recover_process_iunlinks(log);

		xlog_recover_check_summary(log);

		xfs_notice(log->l_mp, "Ending recovery (logdev: %s)",
				log->l_mp->m_logname ? log->l_mp->m_logname
						     : "internal");
		log->l_flags &= ~XLOG_RECOVERY_NEEDED;
	} else {
		xfs_info(log->l_mp, "Ending clean mount");
	}
	return 0;
}

void
xlog_recover_cancel(
	struct xlog	*log)
{
	if (log->l_flags & XLOG_RECOVERY_NEEDED)
<<<<<<< HEAD
		error = xlog_recover_cancel_intents(log);

	return error;
=======
		xlog_recover_cancel_intents(log);
>>>>>>> 24b8d41d
}

#if defined(DEBUG)
/*
 * Read all of the agf and agi counters and check that they
 * are consistent with the superblock counters.
 */
STATIC void
xlog_recover_check_summary(
	struct xlog	*log)
{
	xfs_mount_t	*mp;
	xfs_buf_t	*agfbp;
	xfs_buf_t	*agibp;
	xfs_agnumber_t	agno;
	uint64_t	freeblks;
	uint64_t	itotal;
	uint64_t	ifree;
	int		error;

	mp = log->l_mp;

	freeblks = 0LL;
	itotal = 0LL;
	ifree = 0LL;
	for (agno = 0; agno < mp->m_sb.sb_agcount; agno++) {
		error = xfs_read_agf(mp, NULL, agno, 0, &agfbp);
		if (error) {
			xfs_alert(mp, "%s agf read failed agno %d error %d",
						__func__, agno, error);
		} else {
			struct xfs_agf	*agfp = agfbp->b_addr;

			freeblks += be32_to_cpu(agfp->agf_freeblks) +
				    be32_to_cpu(agfp->agf_flcount);
			xfs_buf_relse(agfbp);
		}

		error = xfs_read_agi(mp, NULL, agno, &agibp);
		if (error) {
			xfs_alert(mp, "%s agi read failed agno %d error %d",
						__func__, agno, error);
		} else {
			struct xfs_agi	*agi = agibp->b_addr;

			itotal += be32_to_cpu(agi->agi_count);
			ifree += be32_to_cpu(agi->agi_freecount);
			xfs_buf_relse(agibp);
		}
	}
}
#endif /* DEBUG */<|MERGE_RESOLUTION|>--- conflicted
+++ resolved
@@ -24,15 +24,7 @@
 #include "xfs_trace.h"
 #include "xfs_icache.h"
 #include "xfs_error.h"
-<<<<<<< HEAD
-#include "xfs_dir2.h"
-#include "xfs_rmap_item.h"
 #include "xfs_buf_item.h"
-#include "xfs_refcount_item.h"
-#include "xfs_bmap_item.h"
-=======
-#include "xfs_buf_item.h"
->>>>>>> 24b8d41d
 
 #define BLK_AVG(blk1, blk2)	((blk1+blk2) >> 1)
 
@@ -273,37 +265,6 @@
 	return 0;
 }
 
-<<<<<<< HEAD
-STATIC void
-xlog_recover_iodone(
-	struct xfs_buf	*bp)
-{
-	if (bp->b_error) {
-		/*
-		 * We're not going to bother about retrying
-		 * this during recovery. One strike!
-		 */
-		if (!XFS_FORCED_SHUTDOWN(bp->b_target->bt_mount)) {
-			xfs_buf_ioerror_alert(bp, __func__);
-			xfs_force_shutdown(bp->b_target->bt_mount,
-						SHUTDOWN_META_IO_ERROR);
-		}
-	}
-
-	/*
-	 * On v5 supers, a bli could be attached to update the metadata LSN.
-	 * Clean it up.
-	 */
-	if (bp->b_fspriv)
-		xfs_buf_item_relse(bp);
-	ASSERT(bp->b_fspriv == NULL);
-
-	bp->b_iodone = NULL;
-	xfs_buf_ioend(bp);
-}
-
-=======
->>>>>>> 24b8d41d
 /*
  * This routine finds (to an approximation) the first block in the physical
  * log which contains the given cycle.  It uses a binary search algorithm.
@@ -1896,44 +1857,8 @@
 	list_for_each_entry_safe(item, n, &sort_list, ri_list) {
 		enum xlog_recover_reorder	fate = XLOG_REORDER_ITEM_LIST;
 
-<<<<<<< HEAD
-		switch (ITEM_TYPE(item)) {
-		case XFS_LI_ICREATE:
-			list_move_tail(&item->ri_list, &buffer_list);
-			break;
-		case XFS_LI_BUF:
-			if (buf_f->blf_flags & XFS_BLF_CANCEL) {
-				trace_xfs_log_recover_item_reorder_head(log,
-							trans, item, pass);
-				list_move(&item->ri_list, &cancel_list);
-				break;
-			}
-			if (buf_f->blf_flags & XFS_BLF_INODE_BUF) {
-				list_move(&item->ri_list, &inode_buffer_list);
-				break;
-			}
-			list_move_tail(&item->ri_list, &buffer_list);
-			break;
-		case XFS_LI_INODE:
-		case XFS_LI_DQUOT:
-		case XFS_LI_QUOTAOFF:
-		case XFS_LI_EFD:
-		case XFS_LI_EFI:
-		case XFS_LI_RUI:
-		case XFS_LI_RUD:
-		case XFS_LI_CUI:
-		case XFS_LI_CUD:
-		case XFS_LI_BUI:
-		case XFS_LI_BUD:
-			trace_xfs_log_recover_item_reorder_tail(log,
-							trans, item, pass);
-			list_move_tail(&item->ri_list, &inode_list);
-			break;
-		default:
-=======
 		item->ri_ops = xlog_find_item_ops(item);
 		if (!item->ri_ops) {
->>>>>>> 24b8d41d
 			xfs_warn(log->l_mp,
 				"%s: unrecognized type of log operation (%d)",
 				__func__, ITEM_TYPE(item));
@@ -2008,2144 +1933,9 @@
 		trace_xfs_log_recover_item_recover(log, trans, item,
 				XLOG_RECOVER_PASS2);
 
-<<<<<<< HEAD
-	/*
-	 * Insert an xfs_buf_cancel record into the hash table of them.
-	 * If there is already an identical record, bump its reference count.
-	 */
-	bucket = XLOG_BUF_CANCEL_BUCKET(log, buf_f->blf_blkno);
-	list_for_each_entry(bcp, bucket, bc_list) {
-		if (bcp->bc_blkno == buf_f->blf_blkno &&
-		    bcp->bc_len == buf_f->blf_len) {
-			bcp->bc_refcount++;
-			trace_xfs_log_recover_buf_cancel_ref_inc(log, buf_f);
-			return 0;
-		}
-	}
-
-	bcp = kmem_alloc(sizeof(struct xfs_buf_cancel), KM_SLEEP);
-	bcp->bc_blkno = buf_f->blf_blkno;
-	bcp->bc_len = buf_f->blf_len;
-	bcp->bc_refcount = 1;
-	list_add_tail(&bcp->bc_list, bucket);
-
-	trace_xfs_log_recover_buf_cancel_add(log, buf_f);
-	return 0;
-}
-
-/*
- * Check to see whether the buffer being recovered has a corresponding
- * entry in the buffer cancel record table. If it is, return the cancel
- * buffer structure to the caller.
- */
-STATIC struct xfs_buf_cancel *
-xlog_peek_buffer_cancelled(
-	struct xlog		*log,
-	xfs_daddr_t		blkno,
-	uint			len,
-	ushort			flags)
-{
-	struct list_head	*bucket;
-	struct xfs_buf_cancel	*bcp;
-
-	if (!log->l_buf_cancel_table) {
-		/* empty table means no cancelled buffers in the log */
-		ASSERT(!(flags & XFS_BLF_CANCEL));
-		return NULL;
-	}
-
-	bucket = XLOG_BUF_CANCEL_BUCKET(log, blkno);
-	list_for_each_entry(bcp, bucket, bc_list) {
-		if (bcp->bc_blkno == blkno && bcp->bc_len == len)
-			return bcp;
-	}
-
-	/*
-	 * We didn't find a corresponding entry in the table, so return 0 so
-	 * that the buffer is NOT cancelled.
-	 */
-	ASSERT(!(flags & XFS_BLF_CANCEL));
-	return NULL;
-}
-
-/*
- * If the buffer is being cancelled then return 1 so that it will be cancelled,
- * otherwise return 0.  If the buffer is actually a buffer cancel item
- * (XFS_BLF_CANCEL is set), then decrement the refcount on the entry in the
- * table and remove it from the table if this is the last reference.
- *
- * We remove the cancel record from the table when we encounter its last
- * occurrence in the log so that if the same buffer is re-used again after its
- * last cancellation we actually replay the changes made at that point.
- */
-STATIC int
-xlog_check_buffer_cancelled(
-	struct xlog		*log,
-	xfs_daddr_t		blkno,
-	uint			len,
-	ushort			flags)
-{
-	struct xfs_buf_cancel	*bcp;
-
-	bcp = xlog_peek_buffer_cancelled(log, blkno, len, flags);
-	if (!bcp)
-		return 0;
-
-	/*
-	 * We've go a match, so return 1 so that the recovery of this buffer
-	 * is cancelled.  If this buffer is actually a buffer cancel log
-	 * item, then decrement the refcount on the one in the table and
-	 * remove it if this is the last reference.
-	 */
-	if (flags & XFS_BLF_CANCEL) {
-		if (--bcp->bc_refcount == 0) {
-			list_del(&bcp->bc_list);
-			kmem_free(bcp);
-		}
-	}
-	return 1;
-}
-
-/*
- * Perform recovery for a buffer full of inodes.  In these buffers, the only
- * data which should be recovered is that which corresponds to the
- * di_next_unlinked pointers in the on disk inode structures.  The rest of the
- * data for the inodes is always logged through the inodes themselves rather
- * than the inode buffer and is recovered in xlog_recover_inode_pass2().
- *
- * The only time when buffers full of inodes are fully recovered is when the
- * buffer is full of newly allocated inodes.  In this case the buffer will
- * not be marked as an inode buffer and so will be sent to
- * xlog_recover_do_reg_buffer() below during recovery.
- */
-STATIC int
-xlog_recover_do_inode_buffer(
-	struct xfs_mount	*mp,
-	xlog_recover_item_t	*item,
-	struct xfs_buf		*bp,
-	xfs_buf_log_format_t	*buf_f)
-{
-	int			i;
-	int			item_index = 0;
-	int			bit = 0;
-	int			nbits = 0;
-	int			reg_buf_offset = 0;
-	int			reg_buf_bytes = 0;
-	int			next_unlinked_offset;
-	int			inodes_per_buf;
-	xfs_agino_t		*logged_nextp;
-	xfs_agino_t		*buffer_nextp;
-
-	trace_xfs_log_recover_buf_inode_buf(mp->m_log, buf_f);
-
-	/*
-	 * Post recovery validation only works properly on CRC enabled
-	 * filesystems.
-	 */
-	if (xfs_sb_version_hascrc(&mp->m_sb))
-		bp->b_ops = &xfs_inode_buf_ops;
-
-	inodes_per_buf = BBTOB(bp->b_io_length) >> mp->m_sb.sb_inodelog;
-	for (i = 0; i < inodes_per_buf; i++) {
-		next_unlinked_offset = (i * mp->m_sb.sb_inodesize) +
-			offsetof(xfs_dinode_t, di_next_unlinked);
-
-		while (next_unlinked_offset >=
-		       (reg_buf_offset + reg_buf_bytes)) {
-			/*
-			 * The next di_next_unlinked field is beyond
-			 * the current logged region.  Find the next
-			 * logged region that contains or is beyond
-			 * the current di_next_unlinked field.
-			 */
-			bit += nbits;
-			bit = xfs_next_bit(buf_f->blf_data_map,
-					   buf_f->blf_map_size, bit);
-
-			/*
-			 * If there are no more logged regions in the
-			 * buffer, then we're done.
-			 */
-			if (bit == -1)
-				return 0;
-
-			nbits = xfs_contig_bits(buf_f->blf_data_map,
-						buf_f->blf_map_size, bit);
-			ASSERT(nbits > 0);
-			reg_buf_offset = bit << XFS_BLF_SHIFT;
-			reg_buf_bytes = nbits << XFS_BLF_SHIFT;
-			item_index++;
-		}
-
-		/*
-		 * If the current logged region starts after the current
-		 * di_next_unlinked field, then move on to the next
-		 * di_next_unlinked field.
-		 */
-		if (next_unlinked_offset < reg_buf_offset)
-			continue;
-
-		ASSERT(item->ri_buf[item_index].i_addr != NULL);
-		ASSERT((item->ri_buf[item_index].i_len % XFS_BLF_CHUNK) == 0);
-		ASSERT((reg_buf_offset + reg_buf_bytes) <=
-							BBTOB(bp->b_io_length));
-
-		/*
-		 * The current logged region contains a copy of the
-		 * current di_next_unlinked field.  Extract its value
-		 * and copy it to the buffer copy.
-		 */
-		logged_nextp = item->ri_buf[item_index].i_addr +
-				next_unlinked_offset - reg_buf_offset;
-		if (unlikely(*logged_nextp == 0)) {
-			xfs_alert(mp,
-		"Bad inode buffer log record (ptr = 0x%p, bp = 0x%p). "
-		"Trying to replay bad (0) inode di_next_unlinked field.",
-				item, bp);
-			XFS_ERROR_REPORT("xlog_recover_do_inode_buf",
-					 XFS_ERRLEVEL_LOW, mp);
-			return -EFSCORRUPTED;
-		}
-
-		buffer_nextp = xfs_buf_offset(bp, next_unlinked_offset);
-		*buffer_nextp = *logged_nextp;
-
-		/*
-		 * If necessary, recalculate the CRC in the on-disk inode. We
-		 * have to leave the inode in a consistent state for whoever
-		 * reads it next....
-		 */
-		xfs_dinode_calc_crc(mp,
-				xfs_buf_offset(bp, i * mp->m_sb.sb_inodesize));
-
-	}
-
-	return 0;
-}
-
-/*
- * V5 filesystems know the age of the buffer on disk being recovered. We can
- * have newer objects on disk than we are replaying, and so for these cases we
- * don't want to replay the current change as that will make the buffer contents
- * temporarily invalid on disk.
- *
- * The magic number might not match the buffer type we are going to recover
- * (e.g. reallocated blocks), so we ignore the xfs_buf_log_format flags.  Hence
- * extract the LSN of the existing object in the buffer based on it's current
- * magic number.  If we don't recognise the magic number in the buffer, then
- * return a LSN of -1 so that the caller knows it was an unrecognised block and
- * so can recover the buffer.
- *
- * Note: we cannot rely solely on magic number matches to determine that the
- * buffer has a valid LSN - we also need to verify that it belongs to this
- * filesystem, so we need to extract the object's LSN and compare it to that
- * which we read from the superblock. If the UUIDs don't match, then we've got a
- * stale metadata block from an old filesystem instance that we need to recover
- * over the top of.
- */
-static xfs_lsn_t
-xlog_recover_get_buf_lsn(
-	struct xfs_mount	*mp,
-	struct xfs_buf		*bp)
-{
-	__uint32_t		magic32;
-	__uint16_t		magic16;
-	__uint16_t		magicda;
-	void			*blk = bp->b_addr;
-	uuid_t			*uuid;
-	xfs_lsn_t		lsn = -1;
-
-	/* v4 filesystems always recover immediately */
-	if (!xfs_sb_version_hascrc(&mp->m_sb))
-		goto recover_immediately;
-
-	magic32 = be32_to_cpu(*(__be32 *)blk);
-	switch (magic32) {
-	case XFS_ABTB_CRC_MAGIC:
-	case XFS_ABTC_CRC_MAGIC:
-	case XFS_ABTB_MAGIC:
-	case XFS_ABTC_MAGIC:
-	case XFS_RMAP_CRC_MAGIC:
-	case XFS_REFC_CRC_MAGIC:
-	case XFS_IBT_CRC_MAGIC:
-	case XFS_IBT_MAGIC: {
-		struct xfs_btree_block *btb = blk;
-
-		lsn = be64_to_cpu(btb->bb_u.s.bb_lsn);
-		uuid = &btb->bb_u.s.bb_uuid;
-		break;
-	}
-	case XFS_BMAP_CRC_MAGIC:
-	case XFS_BMAP_MAGIC: {
-		struct xfs_btree_block *btb = blk;
-
-		lsn = be64_to_cpu(btb->bb_u.l.bb_lsn);
-		uuid = &btb->bb_u.l.bb_uuid;
-		break;
-	}
-	case XFS_AGF_MAGIC:
-		lsn = be64_to_cpu(((struct xfs_agf *)blk)->agf_lsn);
-		uuid = &((struct xfs_agf *)blk)->agf_uuid;
-		break;
-	case XFS_AGFL_MAGIC:
-		lsn = be64_to_cpu(((struct xfs_agfl *)blk)->agfl_lsn);
-		uuid = &((struct xfs_agfl *)blk)->agfl_uuid;
-		break;
-	case XFS_AGI_MAGIC:
-		lsn = be64_to_cpu(((struct xfs_agi *)blk)->agi_lsn);
-		uuid = &((struct xfs_agi *)blk)->agi_uuid;
-		break;
-	case XFS_SYMLINK_MAGIC:
-		lsn = be64_to_cpu(((struct xfs_dsymlink_hdr *)blk)->sl_lsn);
-		uuid = &((struct xfs_dsymlink_hdr *)blk)->sl_uuid;
-		break;
-	case XFS_DIR3_BLOCK_MAGIC:
-	case XFS_DIR3_DATA_MAGIC:
-	case XFS_DIR3_FREE_MAGIC:
-		lsn = be64_to_cpu(((struct xfs_dir3_blk_hdr *)blk)->lsn);
-		uuid = &((struct xfs_dir3_blk_hdr *)blk)->uuid;
-		break;
-	case XFS_ATTR3_RMT_MAGIC:
-		/*
-		 * Remote attr blocks are written synchronously, rather than
-		 * being logged. That means they do not contain a valid LSN
-		 * (i.e. transactionally ordered) in them, and hence any time we
-		 * see a buffer to replay over the top of a remote attribute
-		 * block we should simply do so.
-		 */
-		goto recover_immediately;
-	case XFS_SB_MAGIC:
-		/*
-		 * superblock uuids are magic. We may or may not have a
-		 * sb_meta_uuid on disk, but it will be set in the in-core
-		 * superblock. We set the uuid pointer for verification
-		 * according to the superblock feature mask to ensure we check
-		 * the relevant UUID in the superblock.
-		 */
-		lsn = be64_to_cpu(((struct xfs_dsb *)blk)->sb_lsn);
-		if (xfs_sb_version_hasmetauuid(&mp->m_sb))
-			uuid = &((struct xfs_dsb *)blk)->sb_meta_uuid;
-		else
-			uuid = &((struct xfs_dsb *)blk)->sb_uuid;
-		break;
-	default:
-		break;
-	}
-
-	if (lsn != (xfs_lsn_t)-1) {
-		if (!uuid_equal(&mp->m_sb.sb_meta_uuid, uuid))
-			goto recover_immediately;
-		return lsn;
-	}
-
-	magicda = be16_to_cpu(((struct xfs_da_blkinfo *)blk)->magic);
-	switch (magicda) {
-	case XFS_DIR3_LEAF1_MAGIC:
-	case XFS_DIR3_LEAFN_MAGIC:
-	case XFS_DA3_NODE_MAGIC:
-		lsn = be64_to_cpu(((struct xfs_da3_blkinfo *)blk)->lsn);
-		uuid = &((struct xfs_da3_blkinfo *)blk)->uuid;
-		break;
-	default:
-		break;
-	}
-
-	if (lsn != (xfs_lsn_t)-1) {
-		if (!uuid_equal(&mp->m_sb.sb_uuid, uuid))
-			goto recover_immediately;
-		return lsn;
-	}
-
-	/*
-	 * We do individual object checks on dquot and inode buffers as they
-	 * have their own individual LSN records. Also, we could have a stale
-	 * buffer here, so we have to at least recognise these buffer types.
-	 *
-	 * A notd complexity here is inode unlinked list processing - it logs
-	 * the inode directly in the buffer, but we don't know which inodes have
-	 * been modified, and there is no global buffer LSN. Hence we need to
-	 * recover all inode buffer types immediately. This problem will be
-	 * fixed by logical logging of the unlinked list modifications.
-	 */
-	magic16 = be16_to_cpu(*(__be16 *)blk);
-	switch (magic16) {
-	case XFS_DQUOT_MAGIC:
-	case XFS_DINODE_MAGIC:
-		goto recover_immediately;
-	default:
-		break;
-	}
-
-	/* unknown buffer contents, recover immediately */
-
-recover_immediately:
-	return (xfs_lsn_t)-1;
-
-}
-
-/*
- * Validate the recovered buffer is of the correct type and attach the
- * appropriate buffer operations to them for writeback. Magic numbers are in a
- * few places:
- *	the first 16 bits of the buffer (inode buffer, dquot buffer),
- *	the first 32 bits of the buffer (most blocks),
- *	inside a struct xfs_da_blkinfo at the start of the buffer.
- */
-static void
-xlog_recover_validate_buf_type(
-	struct xfs_mount	*mp,
-	struct xfs_buf		*bp,
-	xfs_buf_log_format_t	*buf_f,
-	xfs_lsn_t		current_lsn)
-{
-	struct xfs_da_blkinfo	*info = bp->b_addr;
-	__uint32_t		magic32;
-	__uint16_t		magic16;
-	__uint16_t		magicda;
-	char			*warnmsg = NULL;
-
-	/*
-	 * We can only do post recovery validation on items on CRC enabled
-	 * fielsystems as we need to know when the buffer was written to be able
-	 * to determine if we should have replayed the item. If we replay old
-	 * metadata over a newer buffer, then it will enter a temporarily
-	 * inconsistent state resulting in verification failures. Hence for now
-	 * just avoid the verification stage for non-crc filesystems
-	 */
-	if (!xfs_sb_version_hascrc(&mp->m_sb))
-		return;
-
-	magic32 = be32_to_cpu(*(__be32 *)bp->b_addr);
-	magic16 = be16_to_cpu(*(__be16*)bp->b_addr);
-	magicda = be16_to_cpu(info->magic);
-	switch (xfs_blft_from_flags(buf_f)) {
-	case XFS_BLFT_BTREE_BUF:
-		switch (magic32) {
-		case XFS_ABTB_CRC_MAGIC:
-		case XFS_ABTC_CRC_MAGIC:
-		case XFS_ABTB_MAGIC:
-		case XFS_ABTC_MAGIC:
-			bp->b_ops = &xfs_allocbt_buf_ops;
-			break;
-		case XFS_IBT_CRC_MAGIC:
-		case XFS_FIBT_CRC_MAGIC:
-		case XFS_IBT_MAGIC:
-		case XFS_FIBT_MAGIC:
-			bp->b_ops = &xfs_inobt_buf_ops;
-			break;
-		case XFS_BMAP_CRC_MAGIC:
-		case XFS_BMAP_MAGIC:
-			bp->b_ops = &xfs_bmbt_buf_ops;
-			break;
-		case XFS_RMAP_CRC_MAGIC:
-			bp->b_ops = &xfs_rmapbt_buf_ops;
-			break;
-		case XFS_REFC_CRC_MAGIC:
-			bp->b_ops = &xfs_refcountbt_buf_ops;
-			break;
-		default:
-			warnmsg = "Bad btree block magic!";
-			break;
-		}
-		break;
-	case XFS_BLFT_AGF_BUF:
-		if (magic32 != XFS_AGF_MAGIC) {
-			warnmsg = "Bad AGF block magic!";
-			break;
-		}
-		bp->b_ops = &xfs_agf_buf_ops;
-		break;
-	case XFS_BLFT_AGFL_BUF:
-		if (magic32 != XFS_AGFL_MAGIC) {
-			warnmsg = "Bad AGFL block magic!";
-			break;
-		}
-		bp->b_ops = &xfs_agfl_buf_ops;
-		break;
-	case XFS_BLFT_AGI_BUF:
-		if (magic32 != XFS_AGI_MAGIC) {
-			warnmsg = "Bad AGI block magic!";
-			break;
-		}
-		bp->b_ops = &xfs_agi_buf_ops;
-		break;
-	case XFS_BLFT_UDQUOT_BUF:
-	case XFS_BLFT_PDQUOT_BUF:
-	case XFS_BLFT_GDQUOT_BUF:
-#ifdef CONFIG_XFS_QUOTA
-		if (magic16 != XFS_DQUOT_MAGIC) {
-			warnmsg = "Bad DQUOT block magic!";
-			break;
-		}
-		bp->b_ops = &xfs_dquot_buf_ops;
-#else
-		xfs_alert(mp,
-	"Trying to recover dquots without QUOTA support built in!");
-		ASSERT(0);
-#endif
-		break;
-	case XFS_BLFT_DINO_BUF:
-		if (magic16 != XFS_DINODE_MAGIC) {
-			warnmsg = "Bad INODE block magic!";
-			break;
-		}
-		bp->b_ops = &xfs_inode_buf_ops;
-		break;
-	case XFS_BLFT_SYMLINK_BUF:
-		if (magic32 != XFS_SYMLINK_MAGIC) {
-			warnmsg = "Bad symlink block magic!";
-			break;
-		}
-		bp->b_ops = &xfs_symlink_buf_ops;
-		break;
-	case XFS_BLFT_DIR_BLOCK_BUF:
-		if (magic32 != XFS_DIR2_BLOCK_MAGIC &&
-		    magic32 != XFS_DIR3_BLOCK_MAGIC) {
-			warnmsg = "Bad dir block magic!";
-			break;
-		}
-		bp->b_ops = &xfs_dir3_block_buf_ops;
-		break;
-	case XFS_BLFT_DIR_DATA_BUF:
-		if (magic32 != XFS_DIR2_DATA_MAGIC &&
-		    magic32 != XFS_DIR3_DATA_MAGIC) {
-			warnmsg = "Bad dir data magic!";
-			break;
-		}
-		bp->b_ops = &xfs_dir3_data_buf_ops;
-		break;
-	case XFS_BLFT_DIR_FREE_BUF:
-		if (magic32 != XFS_DIR2_FREE_MAGIC &&
-		    magic32 != XFS_DIR3_FREE_MAGIC) {
-			warnmsg = "Bad dir3 free magic!";
-			break;
-		}
-		bp->b_ops = &xfs_dir3_free_buf_ops;
-		break;
-	case XFS_BLFT_DIR_LEAF1_BUF:
-		if (magicda != XFS_DIR2_LEAF1_MAGIC &&
-		    magicda != XFS_DIR3_LEAF1_MAGIC) {
-			warnmsg = "Bad dir leaf1 magic!";
-			break;
-		}
-		bp->b_ops = &xfs_dir3_leaf1_buf_ops;
-		break;
-	case XFS_BLFT_DIR_LEAFN_BUF:
-		if (magicda != XFS_DIR2_LEAFN_MAGIC &&
-		    magicda != XFS_DIR3_LEAFN_MAGIC) {
-			warnmsg = "Bad dir leafn magic!";
-			break;
-		}
-		bp->b_ops = &xfs_dir3_leafn_buf_ops;
-		break;
-	case XFS_BLFT_DA_NODE_BUF:
-		if (magicda != XFS_DA_NODE_MAGIC &&
-		    magicda != XFS_DA3_NODE_MAGIC) {
-			warnmsg = "Bad da node magic!";
-			break;
-		}
-		bp->b_ops = &xfs_da3_node_buf_ops;
-		break;
-	case XFS_BLFT_ATTR_LEAF_BUF:
-		if (magicda != XFS_ATTR_LEAF_MAGIC &&
-		    magicda != XFS_ATTR3_LEAF_MAGIC) {
-			warnmsg = "Bad attr leaf magic!";
-			break;
-		}
-		bp->b_ops = &xfs_attr3_leaf_buf_ops;
-		break;
-	case XFS_BLFT_ATTR_RMT_BUF:
-		if (magic32 != XFS_ATTR3_RMT_MAGIC) {
-			warnmsg = "Bad attr remote magic!";
-			break;
-		}
-		bp->b_ops = &xfs_attr3_rmt_buf_ops;
-		break;
-	case XFS_BLFT_SB_BUF:
-		if (magic32 != XFS_SB_MAGIC) {
-			warnmsg = "Bad SB block magic!";
-			break;
-		}
-		bp->b_ops = &xfs_sb_buf_ops;
-		break;
-#ifdef CONFIG_XFS_RT
-	case XFS_BLFT_RTBITMAP_BUF:
-	case XFS_BLFT_RTSUMMARY_BUF:
-		/* no magic numbers for verification of RT buffers */
-		bp->b_ops = &xfs_rtbuf_ops;
-		break;
-#endif /* CONFIG_XFS_RT */
-	default:
-		xfs_warn(mp, "Unknown buffer type %d!",
-			 xfs_blft_from_flags(buf_f));
-		break;
-	}
-
-	/*
-	 * Nothing else to do in the case of a NULL current LSN as this means
-	 * the buffer is more recent than the change in the log and will be
-	 * skipped.
-	 */
-	if (current_lsn == NULLCOMMITLSN)
-		return;
-
-	if (warnmsg) {
-		xfs_warn(mp, warnmsg);
-		ASSERT(0);
-	}
-
-	/*
-	 * We must update the metadata LSN of the buffer as it is written out to
-	 * ensure that older transactions never replay over this one and corrupt
-	 * the buffer. This can occur if log recovery is interrupted at some
-	 * point after the current transaction completes, at which point a
-	 * subsequent mount starts recovery from the beginning.
-	 *
-	 * Write verifiers update the metadata LSN from log items attached to
-	 * the buffer. Therefore, initialize a bli purely to carry the LSN to
-	 * the verifier. We'll clean it up in our ->iodone() callback.
-	 */
-	if (bp->b_ops) {
-		struct xfs_buf_log_item	*bip;
-
-		ASSERT(!bp->b_iodone || bp->b_iodone == xlog_recover_iodone);
-		bp->b_iodone = xlog_recover_iodone;
-		xfs_buf_item_init(bp, mp);
-		bip = bp->b_fspriv;
-		bip->bli_item.li_lsn = current_lsn;
-	}
-}
-
-/*
- * Perform a 'normal' buffer recovery.  Each logged region of the
- * buffer should be copied over the corresponding region in the
- * given buffer.  The bitmap in the buf log format structure indicates
- * where to place the logged data.
- */
-STATIC void
-xlog_recover_do_reg_buffer(
-	struct xfs_mount	*mp,
-	xlog_recover_item_t	*item,
-	struct xfs_buf		*bp,
-	xfs_buf_log_format_t	*buf_f,
-	xfs_lsn_t		current_lsn)
-{
-	int			i;
-	int			bit;
-	int			nbits;
-	int                     error;
-
-	trace_xfs_log_recover_buf_reg_buf(mp->m_log, buf_f);
-
-	bit = 0;
-	i = 1;  /* 0 is the buf format structure */
-	while (1) {
-		bit = xfs_next_bit(buf_f->blf_data_map,
-				   buf_f->blf_map_size, bit);
-		if (bit == -1)
-			break;
-		nbits = xfs_contig_bits(buf_f->blf_data_map,
-					buf_f->blf_map_size, bit);
-		ASSERT(nbits > 0);
-		ASSERT(item->ri_buf[i].i_addr != NULL);
-		ASSERT(item->ri_buf[i].i_len % XFS_BLF_CHUNK == 0);
-		ASSERT(BBTOB(bp->b_io_length) >=
-		       ((uint)bit << XFS_BLF_SHIFT) + (nbits << XFS_BLF_SHIFT));
-
-		/*
-		 * The dirty regions logged in the buffer, even though
-		 * contiguous, may span multiple chunks. This is because the
-		 * dirty region may span a physical page boundary in a buffer
-		 * and hence be split into two separate vectors for writing into
-		 * the log. Hence we need to trim nbits back to the length of
-		 * the current region being copied out of the log.
-		 */
-		if (item->ri_buf[i].i_len < (nbits << XFS_BLF_SHIFT))
-			nbits = item->ri_buf[i].i_len >> XFS_BLF_SHIFT;
-
-		/*
-		 * Do a sanity check if this is a dquot buffer. Just checking
-		 * the first dquot in the buffer should do. XXXThis is
-		 * probably a good thing to do for other buf types also.
-		 */
-		error = 0;
-		if (buf_f->blf_flags &
-		   (XFS_BLF_UDQUOT_BUF|XFS_BLF_PDQUOT_BUF|XFS_BLF_GDQUOT_BUF)) {
-			if (item->ri_buf[i].i_addr == NULL) {
-				xfs_alert(mp,
-					"XFS: NULL dquot in %s.", __func__);
-				goto next;
-			}
-			if (item->ri_buf[i].i_len < sizeof(xfs_disk_dquot_t)) {
-				xfs_alert(mp,
-					"XFS: dquot too small (%d) in %s.",
-					item->ri_buf[i].i_len, __func__);
-				goto next;
-			}
-			error = xfs_dqcheck(mp, item->ri_buf[i].i_addr,
-					       -1, 0, XFS_QMOPT_DOWARN,
-					       "dquot_buf_recover");
-			if (error)
-				goto next;
-		}
-
-		memcpy(xfs_buf_offset(bp,
-			(uint)bit << XFS_BLF_SHIFT),	/* dest */
-			item->ri_buf[i].i_addr,		/* source */
-			nbits<<XFS_BLF_SHIFT);		/* length */
- next:
-		i++;
-		bit += nbits;
-	}
-
-	/* Shouldn't be any more regions */
-	ASSERT(i == item->ri_total);
-
-	xlog_recover_validate_buf_type(mp, bp, buf_f, current_lsn);
-}
-
-/*
- * Perform a dquot buffer recovery.
- * Simple algorithm: if we have found a QUOTAOFF log item of the same type
- * (ie. USR or GRP), then just toss this buffer away; don't recover it.
- * Else, treat it as a regular buffer and do recovery.
- *
- * Return false if the buffer was tossed and true if we recovered the buffer to
- * indicate to the caller if the buffer needs writing.
- */
-STATIC bool
-xlog_recover_do_dquot_buffer(
-	struct xfs_mount		*mp,
-	struct xlog			*log,
-	struct xlog_recover_item	*item,
-	struct xfs_buf			*bp,
-	struct xfs_buf_log_format	*buf_f)
-{
-	uint			type;
-
-	trace_xfs_log_recover_buf_dquot_buf(log, buf_f);
-
-	/*
-	 * Filesystems are required to send in quota flags at mount time.
-	 */
-	if (!mp->m_qflags)
-		return false;
-
-	type = 0;
-	if (buf_f->blf_flags & XFS_BLF_UDQUOT_BUF)
-		type |= XFS_DQ_USER;
-	if (buf_f->blf_flags & XFS_BLF_PDQUOT_BUF)
-		type |= XFS_DQ_PROJ;
-	if (buf_f->blf_flags & XFS_BLF_GDQUOT_BUF)
-		type |= XFS_DQ_GROUP;
-	/*
-	 * This type of quotas was turned off, so ignore this buffer
-	 */
-	if (log->l_quotaoffs_flag & type)
-		return false;
-
-	xlog_recover_do_reg_buffer(mp, item, bp, buf_f, NULLCOMMITLSN);
-	return true;
-}
-
-/*
- * This routine replays a modification made to a buffer at runtime.
- * There are actually two types of buffer, regular and inode, which
- * are handled differently.  Inode buffers are handled differently
- * in that we only recover a specific set of data from them, namely
- * the inode di_next_unlinked fields.  This is because all other inode
- * data is actually logged via inode records and any data we replay
- * here which overlaps that may be stale.
- *
- * When meta-data buffers are freed at run time we log a buffer item
- * with the XFS_BLF_CANCEL bit set to indicate that previous copies
- * of the buffer in the log should not be replayed at recovery time.
- * This is so that if the blocks covered by the buffer are reused for
- * file data before we crash we don't end up replaying old, freed
- * meta-data into a user's file.
- *
- * To handle the cancellation of buffer log items, we make two passes
- * over the log during recovery.  During the first we build a table of
- * those buffers which have been cancelled, and during the second we
- * only replay those buffers which do not have corresponding cancel
- * records in the table.  See xlog_recover_buffer_pass[1,2] above
- * for more details on the implementation of the table of cancel records.
- */
-STATIC int
-xlog_recover_buffer_pass2(
-	struct xlog			*log,
-	struct list_head		*buffer_list,
-	struct xlog_recover_item	*item,
-	xfs_lsn_t			current_lsn)
-{
-	xfs_buf_log_format_t	*buf_f = item->ri_buf[0].i_addr;
-	xfs_mount_t		*mp = log->l_mp;
-	xfs_buf_t		*bp;
-	int			error;
-	uint			buf_flags;
-	xfs_lsn_t		lsn;
-
-	/*
-	 * In this pass we only want to recover all the buffers which have
-	 * not been cancelled and are not cancellation buffers themselves.
-	 */
-	if (xlog_check_buffer_cancelled(log, buf_f->blf_blkno,
-			buf_f->blf_len, buf_f->blf_flags)) {
-		trace_xfs_log_recover_buf_cancel(log, buf_f);
-		return 0;
-	}
-
-	trace_xfs_log_recover_buf_recover(log, buf_f);
-
-	buf_flags = 0;
-	if (buf_f->blf_flags & XFS_BLF_INODE_BUF)
-		buf_flags |= XBF_UNMAPPED;
-
-	bp = xfs_buf_read(mp->m_ddev_targp, buf_f->blf_blkno, buf_f->blf_len,
-			  buf_flags, NULL);
-	if (!bp)
-		return -ENOMEM;
-	error = bp->b_error;
-	if (error) {
-		xfs_buf_ioerror_alert(bp, "xlog_recover_do..(read#1)");
-		goto out_release;
-	}
-
-	/*
-	 * Recover the buffer only if we get an LSN from it and it's less than
-	 * the lsn of the transaction we are replaying.
-	 *
-	 * Note that we have to be extremely careful of readahead here.
-	 * Readahead does not attach verfiers to the buffers so if we don't
-	 * actually do any replay after readahead because of the LSN we found
-	 * in the buffer if more recent than that current transaction then we
-	 * need to attach the verifier directly. Failure to do so can lead to
-	 * future recovery actions (e.g. EFI and unlinked list recovery) can
-	 * operate on the buffers and they won't get the verifier attached. This
-	 * can lead to blocks on disk having the correct content but a stale
-	 * CRC.
-	 *
-	 * It is safe to assume these clean buffers are currently up to date.
-	 * If the buffer is dirtied by a later transaction being replayed, then
-	 * the verifier will be reset to match whatever recover turns that
-	 * buffer into.
-	 */
-	lsn = xlog_recover_get_buf_lsn(mp, bp);
-	if (lsn && lsn != -1 && XFS_LSN_CMP(lsn, current_lsn) >= 0) {
-		trace_xfs_log_recover_buf_skip(log, buf_f);
-		xlog_recover_validate_buf_type(mp, bp, buf_f, NULLCOMMITLSN);
-		goto out_release;
-	}
-
-	if (buf_f->blf_flags & XFS_BLF_INODE_BUF) {
-		error = xlog_recover_do_inode_buffer(mp, item, bp, buf_f);
-		if (error)
-			goto out_release;
-	} else if (buf_f->blf_flags &
-		  (XFS_BLF_UDQUOT_BUF|XFS_BLF_PDQUOT_BUF|XFS_BLF_GDQUOT_BUF)) {
-		bool	dirty;
-
-		dirty = xlog_recover_do_dquot_buffer(mp, log, item, bp, buf_f);
-		if (!dirty)
-			goto out_release;
-	} else {
-		xlog_recover_do_reg_buffer(mp, item, bp, buf_f, current_lsn);
-	}
-
-	/*
-	 * Perform delayed write on the buffer.  Asynchronous writes will be
-	 * slower when taking into account all the buffers to be flushed.
-	 *
-	 * Also make sure that only inode buffers with good sizes stay in
-	 * the buffer cache.  The kernel moves inodes in buffers of 1 block
-	 * or mp->m_inode_cluster_size bytes, whichever is bigger.  The inode
-	 * buffers in the log can be a different size if the log was generated
-	 * by an older kernel using unclustered inode buffers or a newer kernel
-	 * running with a different inode cluster size.  Regardless, if the
-	 * the inode buffer size isn't MAX(blocksize, mp->m_inode_cluster_size)
-	 * for *our* value of mp->m_inode_cluster_size, then we need to keep
-	 * the buffer out of the buffer cache so that the buffer won't
-	 * overlap with future reads of those inodes.
-	 */
-	if (XFS_DINODE_MAGIC ==
-	    be16_to_cpu(*((__be16 *)xfs_buf_offset(bp, 0))) &&
-	    (BBTOB(bp->b_io_length) != MAX(log->l_mp->m_sb.sb_blocksize,
-			(__uint32_t)log->l_mp->m_inode_cluster_size))) {
-		xfs_buf_stale(bp);
-		error = xfs_bwrite(bp);
-	} else {
-		ASSERT(bp->b_target->bt_mount == mp);
-		bp->b_iodone = xlog_recover_iodone;
-		xfs_buf_delwri_queue(bp, buffer_list);
-	}
-
-out_release:
-	xfs_buf_relse(bp);
-	return error;
-}
-
-/*
- * Inode fork owner changes
- *
- * If we have been told that we have to reparent the inode fork, it's because an
- * extent swap operation on a CRC enabled filesystem has been done and we are
- * replaying it. We need to walk the BMBT of the appropriate fork and change the
- * owners of it.
- *
- * The complexity here is that we don't have an inode context to work with, so
- * after we've replayed the inode we need to instantiate one.  This is where the
- * fun begins.
- *
- * We are in the middle of log recovery, so we can't run transactions. That
- * means we cannot use cache coherent inode instantiation via xfs_iget(), as
- * that will result in the corresponding iput() running the inode through
- * xfs_inactive(). If we've just replayed an inode core that changes the link
- * count to zero (i.e. it's been unlinked), then xfs_inactive() will run
- * transactions (bad!).
- *
- * So, to avoid this, we instantiate an inode directly from the inode core we've
- * just recovered. We have the buffer still locked, and all we really need to
- * instantiate is the inode core and the forks being modified. We can do this
- * manually, then run the inode btree owner change, and then tear down the
- * xfs_inode without having to run any transactions at all.
- *
- * Also, because we don't have a transaction context available here but need to
- * gather all the buffers we modify for writeback so we pass the buffer_list
- * instead for the operation to use.
- */
-
-STATIC int
-xfs_recover_inode_owner_change(
-	struct xfs_mount	*mp,
-	struct xfs_dinode	*dip,
-	struct xfs_inode_log_format *in_f,
-	struct list_head	*buffer_list)
-{
-	struct xfs_inode	*ip;
-	int			error;
-
-	ASSERT(in_f->ilf_fields & (XFS_ILOG_DOWNER|XFS_ILOG_AOWNER));
-
-	ip = xfs_inode_alloc(mp, in_f->ilf_ino);
-	if (!ip)
-		return -ENOMEM;
-
-	/* instantiate the inode */
-	xfs_inode_from_disk(ip, dip);
-	ASSERT(ip->i_d.di_version >= 3);
-
-	error = xfs_iformat_fork(ip, dip);
-	if (error)
-		goto out_free_ip;
-
-
-	if (in_f->ilf_fields & XFS_ILOG_DOWNER) {
-		ASSERT(in_f->ilf_fields & XFS_ILOG_DBROOT);
-		error = xfs_bmbt_change_owner(NULL, ip, XFS_DATA_FORK,
-					      ip->i_ino, buffer_list);
-		if (error)
-			goto out_free_ip;
-	}
-
-	if (in_f->ilf_fields & XFS_ILOG_AOWNER) {
-		ASSERT(in_f->ilf_fields & XFS_ILOG_ABROOT);
-		error = xfs_bmbt_change_owner(NULL, ip, XFS_ATTR_FORK,
-					      ip->i_ino, buffer_list);
-		if (error)
-			goto out_free_ip;
-	}
-
-out_free_ip:
-	xfs_inode_free(ip);
-	return error;
-}
-
-STATIC int
-xlog_recover_inode_pass2(
-	struct xlog			*log,
-	struct list_head		*buffer_list,
-	struct xlog_recover_item	*item,
-	xfs_lsn_t			current_lsn)
-{
-	xfs_inode_log_format_t	*in_f;
-	xfs_mount_t		*mp = log->l_mp;
-	xfs_buf_t		*bp;
-	xfs_dinode_t		*dip;
-	int			len;
-	char			*src;
-	char			*dest;
-	int			error;
-	int			attr_index;
-	uint			fields;
-	struct xfs_log_dinode	*ldip;
-	uint			isize;
-	int			need_free = 0;
-
-	if (item->ri_buf[0].i_len == sizeof(xfs_inode_log_format_t)) {
-		in_f = item->ri_buf[0].i_addr;
-	} else {
-		in_f = kmem_alloc(sizeof(xfs_inode_log_format_t), KM_SLEEP);
-		need_free = 1;
-		error = xfs_inode_item_format_convert(&item->ri_buf[0], in_f);
-		if (error)
-			goto error;
-	}
-
-	/*
-	 * Inode buffers can be freed, look out for it,
-	 * and do not replay the inode.
-	 */
-	if (xlog_check_buffer_cancelled(log, in_f->ilf_blkno,
-					in_f->ilf_len, 0)) {
-		error = 0;
-		trace_xfs_log_recover_inode_cancel(log, in_f);
-		goto error;
-	}
-	trace_xfs_log_recover_inode_recover(log, in_f);
-
-	bp = xfs_buf_read(mp->m_ddev_targp, in_f->ilf_blkno, in_f->ilf_len, 0,
-			  &xfs_inode_buf_ops);
-	if (!bp) {
-		error = -ENOMEM;
-		goto error;
-	}
-	error = bp->b_error;
-	if (error) {
-		xfs_buf_ioerror_alert(bp, "xlog_recover_do..(read#2)");
-		goto out_release;
-	}
-	ASSERT(in_f->ilf_fields & XFS_ILOG_CORE);
-	dip = xfs_buf_offset(bp, in_f->ilf_boffset);
-
-	/*
-	 * Make sure the place we're flushing out to really looks
-	 * like an inode!
-	 */
-	if (unlikely(dip->di_magic != cpu_to_be16(XFS_DINODE_MAGIC))) {
-		xfs_alert(mp,
-	"%s: Bad inode magic number, dip = 0x%p, dino bp = 0x%p, ino = %Ld",
-			__func__, dip, bp, in_f->ilf_ino);
-		XFS_ERROR_REPORT("xlog_recover_inode_pass2(1)",
-				 XFS_ERRLEVEL_LOW, mp);
-		error = -EFSCORRUPTED;
-		goto out_release;
-	}
-	ldip = item->ri_buf[1].i_addr;
-	if (unlikely(ldip->di_magic != XFS_DINODE_MAGIC)) {
-		xfs_alert(mp,
-			"%s: Bad inode log record, rec ptr 0x%p, ino %Ld",
-			__func__, item, in_f->ilf_ino);
-		XFS_ERROR_REPORT("xlog_recover_inode_pass2(2)",
-				 XFS_ERRLEVEL_LOW, mp);
-		error = -EFSCORRUPTED;
-		goto out_release;
-	}
-
-	/*
-	 * If the inode has an LSN in it, recover the inode only if it's less
-	 * than the lsn of the transaction we are replaying. Note: we still
-	 * need to replay an owner change even though the inode is more recent
-	 * than the transaction as there is no guarantee that all the btree
-	 * blocks are more recent than this transaction, too.
-	 */
-	if (dip->di_version >= 3) {
-		xfs_lsn_t	lsn = be64_to_cpu(dip->di_lsn);
-
-		if (lsn && lsn != -1 && XFS_LSN_CMP(lsn, current_lsn) >= 0) {
-			trace_xfs_log_recover_inode_skip(log, in_f);
-			error = 0;
-			goto out_owner_change;
-		}
-	}
-
-	/*
-	 * di_flushiter is only valid for v1/2 inodes. All changes for v3 inodes
-	 * are transactional and if ordering is necessary we can determine that
-	 * more accurately by the LSN field in the V3 inode core. Don't trust
-	 * the inode versions we might be changing them here - use the
-	 * superblock flag to determine whether we need to look at di_flushiter
-	 * to skip replay when the on disk inode is newer than the log one
-	 */
-	if (!xfs_sb_version_hascrc(&mp->m_sb) &&
-	    ldip->di_flushiter < be16_to_cpu(dip->di_flushiter)) {
-		/*
-		 * Deal with the wrap case, DI_MAX_FLUSH is less
-		 * than smaller numbers
-		 */
-		if (be16_to_cpu(dip->di_flushiter) == DI_MAX_FLUSH &&
-		    ldip->di_flushiter < (DI_MAX_FLUSH >> 1)) {
-			/* do nothing */
-		} else {
-			trace_xfs_log_recover_inode_skip(log, in_f);
-			error = 0;
-			goto out_release;
-		}
-	}
-
-	/* Take the opportunity to reset the flush iteration count */
-	ldip->di_flushiter = 0;
-
-	if (unlikely(S_ISREG(ldip->di_mode))) {
-		if ((ldip->di_format != XFS_DINODE_FMT_EXTENTS) &&
-		    (ldip->di_format != XFS_DINODE_FMT_BTREE)) {
-			XFS_CORRUPTION_ERROR("xlog_recover_inode_pass2(3)",
-					 XFS_ERRLEVEL_LOW, mp, ldip);
-			xfs_alert(mp,
-		"%s: Bad regular inode log record, rec ptr 0x%p, "
-		"ino ptr = 0x%p, ino bp = 0x%p, ino %Ld",
-				__func__, item, dip, bp, in_f->ilf_ino);
-			error = -EFSCORRUPTED;
-			goto out_release;
-		}
-	} else if (unlikely(S_ISDIR(ldip->di_mode))) {
-		if ((ldip->di_format != XFS_DINODE_FMT_EXTENTS) &&
-		    (ldip->di_format != XFS_DINODE_FMT_BTREE) &&
-		    (ldip->di_format != XFS_DINODE_FMT_LOCAL)) {
-			XFS_CORRUPTION_ERROR("xlog_recover_inode_pass2(4)",
-					     XFS_ERRLEVEL_LOW, mp, ldip);
-			xfs_alert(mp,
-		"%s: Bad dir inode log record, rec ptr 0x%p, "
-		"ino ptr = 0x%p, ino bp = 0x%p, ino %Ld",
-				__func__, item, dip, bp, in_f->ilf_ino);
-			error = -EFSCORRUPTED;
-			goto out_release;
-		}
-	}
-	if (unlikely(ldip->di_nextents + ldip->di_anextents > ldip->di_nblocks)){
-		XFS_CORRUPTION_ERROR("xlog_recover_inode_pass2(5)",
-				     XFS_ERRLEVEL_LOW, mp, ldip);
-		xfs_alert(mp,
-	"%s: Bad inode log record, rec ptr 0x%p, dino ptr 0x%p, "
-	"dino bp 0x%p, ino %Ld, total extents = %d, nblocks = %Ld",
-			__func__, item, dip, bp, in_f->ilf_ino,
-			ldip->di_nextents + ldip->di_anextents,
-			ldip->di_nblocks);
-		error = -EFSCORRUPTED;
-		goto out_release;
-	}
-	if (unlikely(ldip->di_forkoff > mp->m_sb.sb_inodesize)) {
-		XFS_CORRUPTION_ERROR("xlog_recover_inode_pass2(6)",
-				     XFS_ERRLEVEL_LOW, mp, ldip);
-		xfs_alert(mp,
-	"%s: Bad inode log record, rec ptr 0x%p, dino ptr 0x%p, "
-	"dino bp 0x%p, ino %Ld, forkoff 0x%x", __func__,
-			item, dip, bp, in_f->ilf_ino, ldip->di_forkoff);
-		error = -EFSCORRUPTED;
-		goto out_release;
-	}
-	isize = xfs_log_dinode_size(ldip->di_version);
-	if (unlikely(item->ri_buf[1].i_len > isize)) {
-		XFS_CORRUPTION_ERROR("xlog_recover_inode_pass2(7)",
-				     XFS_ERRLEVEL_LOW, mp, ldip);
-		xfs_alert(mp,
-			"%s: Bad inode log record length %d, rec ptr 0x%p",
-			__func__, item->ri_buf[1].i_len, item);
-		error = -EFSCORRUPTED;
-		goto out_release;
-	}
-
-	/* recover the log dinode inode into the on disk inode */
-	xfs_log_dinode_to_disk(ldip, dip);
-
-	/* the rest is in on-disk format */
-	if (item->ri_buf[1].i_len > isize) {
-		memcpy((char *)dip + isize,
-			item->ri_buf[1].i_addr + isize,
-			item->ri_buf[1].i_len - isize);
-	}
-
-	fields = in_f->ilf_fields;
-	switch (fields & (XFS_ILOG_DEV | XFS_ILOG_UUID)) {
-	case XFS_ILOG_DEV:
-		xfs_dinode_put_rdev(dip, in_f->ilf_u.ilfu_rdev);
-		break;
-	case XFS_ILOG_UUID:
-		memcpy(XFS_DFORK_DPTR(dip),
-		       &in_f->ilf_u.ilfu_uuid,
-		       sizeof(uuid_t));
-		break;
-	}
-
-	if (in_f->ilf_size == 2)
-		goto out_owner_change;
-	len = item->ri_buf[2].i_len;
-	src = item->ri_buf[2].i_addr;
-	ASSERT(in_f->ilf_size <= 4);
-	ASSERT((in_f->ilf_size == 3) || (fields & XFS_ILOG_AFORK));
-	ASSERT(!(fields & XFS_ILOG_DFORK) ||
-	       (len == in_f->ilf_dsize));
-
-	switch (fields & XFS_ILOG_DFORK) {
-	case XFS_ILOG_DDATA:
-	case XFS_ILOG_DEXT:
-		memcpy(XFS_DFORK_DPTR(dip), src, len);
-		break;
-
-	case XFS_ILOG_DBROOT:
-		xfs_bmbt_to_bmdr(mp, (struct xfs_btree_block *)src, len,
-				 (xfs_bmdr_block_t *)XFS_DFORK_DPTR(dip),
-				 XFS_DFORK_DSIZE(dip, mp));
-		break;
-
-	default:
-		/*
-		 * There are no data fork flags set.
-		 */
-		ASSERT((fields & XFS_ILOG_DFORK) == 0);
-		break;
-	}
-
-	/*
-	 * If we logged any attribute data, recover it.  There may or
-	 * may not have been any other non-core data logged in this
-	 * transaction.
-	 */
-	if (in_f->ilf_fields & XFS_ILOG_AFORK) {
-		if (in_f->ilf_fields & XFS_ILOG_DFORK) {
-			attr_index = 3;
-		} else {
-			attr_index = 2;
-		}
-		len = item->ri_buf[attr_index].i_len;
-		src = item->ri_buf[attr_index].i_addr;
-		ASSERT(len == in_f->ilf_asize);
-
-		switch (in_f->ilf_fields & XFS_ILOG_AFORK) {
-		case XFS_ILOG_ADATA:
-		case XFS_ILOG_AEXT:
-			dest = XFS_DFORK_APTR(dip);
-			ASSERT(len <= XFS_DFORK_ASIZE(dip, mp));
-			memcpy(dest, src, len);
-			break;
-
-		case XFS_ILOG_ABROOT:
-			dest = XFS_DFORK_APTR(dip);
-			xfs_bmbt_to_bmdr(mp, (struct xfs_btree_block *)src,
-					 len, (xfs_bmdr_block_t*)dest,
-					 XFS_DFORK_ASIZE(dip, mp));
-			break;
-
-		default:
-			xfs_warn(log->l_mp, "%s: Invalid flag", __func__);
-			ASSERT(0);
-			error = -EIO;
-			goto out_release;
-		}
-	}
-
-out_owner_change:
-	if (in_f->ilf_fields & (XFS_ILOG_DOWNER|XFS_ILOG_AOWNER))
-		error = xfs_recover_inode_owner_change(mp, dip, in_f,
-						       buffer_list);
-	/* re-generate the checksum. */
-	xfs_dinode_calc_crc(log->l_mp, dip);
-
-	ASSERT(bp->b_target->bt_mount == mp);
-	bp->b_iodone = xlog_recover_iodone;
-	xfs_buf_delwri_queue(bp, buffer_list);
-
-out_release:
-	xfs_buf_relse(bp);
-error:
-	if (need_free)
-		kmem_free(in_f);
-	return error;
-}
-
-/*
- * Recover QUOTAOFF records. We simply make a note of it in the xlog
- * structure, so that we know not to do any dquot item or dquot buffer recovery,
- * of that type.
- */
-STATIC int
-xlog_recover_quotaoff_pass1(
-	struct xlog			*log,
-	struct xlog_recover_item	*item)
-{
-	xfs_qoff_logformat_t	*qoff_f = item->ri_buf[0].i_addr;
-	ASSERT(qoff_f);
-
-	/*
-	 * The logitem format's flag tells us if this was user quotaoff,
-	 * group/project quotaoff or both.
-	 */
-	if (qoff_f->qf_flags & XFS_UQUOTA_ACCT)
-		log->l_quotaoffs_flag |= XFS_DQ_USER;
-	if (qoff_f->qf_flags & XFS_PQUOTA_ACCT)
-		log->l_quotaoffs_flag |= XFS_DQ_PROJ;
-	if (qoff_f->qf_flags & XFS_GQUOTA_ACCT)
-		log->l_quotaoffs_flag |= XFS_DQ_GROUP;
-
-	return 0;
-}
-
-/*
- * Recover a dquot record
- */
-STATIC int
-xlog_recover_dquot_pass2(
-	struct xlog			*log,
-	struct list_head		*buffer_list,
-	struct xlog_recover_item	*item,
-	xfs_lsn_t			current_lsn)
-{
-	xfs_mount_t		*mp = log->l_mp;
-	xfs_buf_t		*bp;
-	struct xfs_disk_dquot	*ddq, *recddq;
-	int			error;
-	xfs_dq_logformat_t	*dq_f;
-	uint			type;
-
-
-	/*
-	 * Filesystems are required to send in quota flags at mount time.
-	 */
-	if (mp->m_qflags == 0)
-		return 0;
-
-	recddq = item->ri_buf[1].i_addr;
-	if (recddq == NULL) {
-		xfs_alert(log->l_mp, "NULL dquot in %s.", __func__);
-		return -EIO;
-	}
-	if (item->ri_buf[1].i_len < sizeof(xfs_disk_dquot_t)) {
-		xfs_alert(log->l_mp, "dquot too small (%d) in %s.",
-			item->ri_buf[1].i_len, __func__);
-		return -EIO;
-	}
-
-	/*
-	 * This type of quotas was turned off, so ignore this record.
-	 */
-	type = recddq->d_flags & (XFS_DQ_USER | XFS_DQ_PROJ | XFS_DQ_GROUP);
-	ASSERT(type);
-	if (log->l_quotaoffs_flag & type)
-		return 0;
-
-	/*
-	 * At this point we know that quota was _not_ turned off.
-	 * Since the mount flags are not indicating to us otherwise, this
-	 * must mean that quota is on, and the dquot needs to be replayed.
-	 * Remember that we may not have fully recovered the superblock yet,
-	 * so we can't do the usual trick of looking at the SB quota bits.
-	 *
-	 * The other possibility, of course, is that the quota subsystem was
-	 * removed since the last mount - ENOSYS.
-	 */
-	dq_f = item->ri_buf[0].i_addr;
-	ASSERT(dq_f);
-	error = xfs_dqcheck(mp, recddq, dq_f->qlf_id, 0, XFS_QMOPT_DOWARN,
-			   "xlog_recover_dquot_pass2 (log copy)");
-	if (error)
-		return -EIO;
-	ASSERT(dq_f->qlf_len == 1);
-
-	/*
-	 * At this point we are assuming that the dquots have been allocated
-	 * and hence the buffer has valid dquots stamped in it. It should,
-	 * therefore, pass verifier validation. If the dquot is bad, then the
-	 * we'll return an error here, so we don't need to specifically check
-	 * the dquot in the buffer after the verifier has run.
-	 */
-	error = xfs_trans_read_buf(mp, NULL, mp->m_ddev_targp, dq_f->qlf_blkno,
-				   XFS_FSB_TO_BB(mp, dq_f->qlf_len), 0, &bp,
-				   &xfs_dquot_buf_ops);
-	if (error)
-		return error;
-
-	ASSERT(bp);
-	ddq = xfs_buf_offset(bp, dq_f->qlf_boffset);
-
-	/*
-	 * If the dquot has an LSN in it, recover the dquot only if it's less
-	 * than the lsn of the transaction we are replaying.
-	 */
-	if (xfs_sb_version_hascrc(&mp->m_sb)) {
-		struct xfs_dqblk *dqb = (struct xfs_dqblk *)ddq;
-		xfs_lsn_t	lsn = be64_to_cpu(dqb->dd_lsn);
-
-		if (lsn && lsn != -1 && XFS_LSN_CMP(lsn, current_lsn) >= 0) {
-			goto out_release;
-		}
-	}
-
-	memcpy(ddq, recddq, item->ri_buf[1].i_len);
-	if (xfs_sb_version_hascrc(&mp->m_sb)) {
-		xfs_update_cksum((char *)ddq, sizeof(struct xfs_dqblk),
-				 XFS_DQUOT_CRC_OFF);
-	}
-
-	ASSERT(dq_f->qlf_size == 2);
-	ASSERT(bp->b_target->bt_mount == mp);
-	bp->b_iodone = xlog_recover_iodone;
-	xfs_buf_delwri_queue(bp, buffer_list);
-
-out_release:
-	xfs_buf_relse(bp);
-	return 0;
-}
-
-/*
- * This routine is called to create an in-core extent free intent
- * item from the efi format structure which was logged on disk.
- * It allocates an in-core efi, copies the extents from the format
- * structure into it, and adds the efi to the AIL with the given
- * LSN.
- */
-STATIC int
-xlog_recover_efi_pass2(
-	struct xlog			*log,
-	struct xlog_recover_item	*item,
-	xfs_lsn_t			lsn)
-{
-	int				error;
-	struct xfs_mount		*mp = log->l_mp;
-	struct xfs_efi_log_item		*efip;
-	struct xfs_efi_log_format	*efi_formatp;
-
-	efi_formatp = item->ri_buf[0].i_addr;
-
-	efip = xfs_efi_init(mp, efi_formatp->efi_nextents);
-	error = xfs_efi_copy_format(&item->ri_buf[0], &efip->efi_format);
-	if (error) {
-		xfs_efi_item_free(efip);
-		return error;
-	}
-	atomic_set(&efip->efi_next_extent, efi_formatp->efi_nextents);
-
-	spin_lock(&log->l_ailp->xa_lock);
-	/*
-	 * The EFI has two references. One for the EFD and one for EFI to ensure
-	 * it makes it into the AIL. Insert the EFI into the AIL directly and
-	 * drop the EFI reference. Note that xfs_trans_ail_update() drops the
-	 * AIL lock.
-	 */
-	xfs_trans_ail_update(log->l_ailp, &efip->efi_item, lsn);
-	xfs_efi_release(efip);
-	return 0;
-}
-
-
-/*
- * This routine is called when an EFD format structure is found in a committed
- * transaction in the log. Its purpose is to cancel the corresponding EFI if it
- * was still in the log. To do this it searches the AIL for the EFI with an id
- * equal to that in the EFD format structure. If we find it we drop the EFD
- * reference, which removes the EFI from the AIL and frees it.
- */
-STATIC int
-xlog_recover_efd_pass2(
-	struct xlog			*log,
-	struct xlog_recover_item	*item)
-{
-	xfs_efd_log_format_t	*efd_formatp;
-	xfs_efi_log_item_t	*efip = NULL;
-	xfs_log_item_t		*lip;
-	__uint64_t		efi_id;
-	struct xfs_ail_cursor	cur;
-	struct xfs_ail		*ailp = log->l_ailp;
-
-	efd_formatp = item->ri_buf[0].i_addr;
-	ASSERT((item->ri_buf[0].i_len == (sizeof(xfs_efd_log_format_32_t) +
-		((efd_formatp->efd_nextents - 1) * sizeof(xfs_extent_32_t)))) ||
-	       (item->ri_buf[0].i_len == (sizeof(xfs_efd_log_format_64_t) +
-		((efd_formatp->efd_nextents - 1) * sizeof(xfs_extent_64_t)))));
-	efi_id = efd_formatp->efd_efi_id;
-
-	/*
-	 * Search for the EFI with the id in the EFD format structure in the
-	 * AIL.
-	 */
-	spin_lock(&ailp->xa_lock);
-	lip = xfs_trans_ail_cursor_first(ailp, &cur, 0);
-	while (lip != NULL) {
-		if (lip->li_type == XFS_LI_EFI) {
-			efip = (xfs_efi_log_item_t *)lip;
-			if (efip->efi_format.efi_id == efi_id) {
-				/*
-				 * Drop the EFD reference to the EFI. This
-				 * removes the EFI from the AIL and frees it.
-				 */
-				spin_unlock(&ailp->xa_lock);
-				xfs_efi_release(efip);
-				spin_lock(&ailp->xa_lock);
-				break;
-			}
-		}
-		lip = xfs_trans_ail_cursor_next(ailp, &cur);
-	}
-
-	xfs_trans_ail_cursor_done(&cur);
-	spin_unlock(&ailp->xa_lock);
-
-	return 0;
-}
-
-/*
- * This routine is called to create an in-core extent rmap update
- * item from the rui format structure which was logged on disk.
- * It allocates an in-core rui, copies the extents from the format
- * structure into it, and adds the rui to the AIL with the given
- * LSN.
- */
-STATIC int
-xlog_recover_rui_pass2(
-	struct xlog			*log,
-	struct xlog_recover_item	*item,
-	xfs_lsn_t			lsn)
-{
-	int				error;
-	struct xfs_mount		*mp = log->l_mp;
-	struct xfs_rui_log_item		*ruip;
-	struct xfs_rui_log_format	*rui_formatp;
-
-	rui_formatp = item->ri_buf[0].i_addr;
-
-	ruip = xfs_rui_init(mp, rui_formatp->rui_nextents);
-	error = xfs_rui_copy_format(&item->ri_buf[0], &ruip->rui_format);
-	if (error) {
-		xfs_rui_item_free(ruip);
-		return error;
-	}
-	atomic_set(&ruip->rui_next_extent, rui_formatp->rui_nextents);
-
-	spin_lock(&log->l_ailp->xa_lock);
-	/*
-	 * The RUI has two references. One for the RUD and one for RUI to ensure
-	 * it makes it into the AIL. Insert the RUI into the AIL directly and
-	 * drop the RUI reference. Note that xfs_trans_ail_update() drops the
-	 * AIL lock.
-	 */
-	xfs_trans_ail_update(log->l_ailp, &ruip->rui_item, lsn);
-	xfs_rui_release(ruip);
-	return 0;
-}
-
-
-/*
- * This routine is called when an RUD format structure is found in a committed
- * transaction in the log. Its purpose is to cancel the corresponding RUI if it
- * was still in the log. To do this it searches the AIL for the RUI with an id
- * equal to that in the RUD format structure. If we find it we drop the RUD
- * reference, which removes the RUI from the AIL and frees it.
- */
-STATIC int
-xlog_recover_rud_pass2(
-	struct xlog			*log,
-	struct xlog_recover_item	*item)
-{
-	struct xfs_rud_log_format	*rud_formatp;
-	struct xfs_rui_log_item		*ruip = NULL;
-	struct xfs_log_item		*lip;
-	__uint64_t			rui_id;
-	struct xfs_ail_cursor		cur;
-	struct xfs_ail			*ailp = log->l_ailp;
-
-	rud_formatp = item->ri_buf[0].i_addr;
-	ASSERT(item->ri_buf[0].i_len == sizeof(struct xfs_rud_log_format));
-	rui_id = rud_formatp->rud_rui_id;
-
-	/*
-	 * Search for the RUI with the id in the RUD format structure in the
-	 * AIL.
-	 */
-	spin_lock(&ailp->xa_lock);
-	lip = xfs_trans_ail_cursor_first(ailp, &cur, 0);
-	while (lip != NULL) {
-		if (lip->li_type == XFS_LI_RUI) {
-			ruip = (struct xfs_rui_log_item *)lip;
-			if (ruip->rui_format.rui_id == rui_id) {
-				/*
-				 * Drop the RUD reference to the RUI. This
-				 * removes the RUI from the AIL and frees it.
-				 */
-				spin_unlock(&ailp->xa_lock);
-				xfs_rui_release(ruip);
-				spin_lock(&ailp->xa_lock);
-				break;
-			}
-		}
-		lip = xfs_trans_ail_cursor_next(ailp, &cur);
-	}
-
-	xfs_trans_ail_cursor_done(&cur);
-	spin_unlock(&ailp->xa_lock);
-
-	return 0;
-}
-
-/*
- * Copy an CUI format buffer from the given buf, and into the destination
- * CUI format structure.  The CUI/CUD items were designed not to need any
- * special alignment handling.
- */
-static int
-xfs_cui_copy_format(
-	struct xfs_log_iovec		*buf,
-	struct xfs_cui_log_format	*dst_cui_fmt)
-{
-	struct xfs_cui_log_format	*src_cui_fmt;
-	uint				len;
-
-	src_cui_fmt = buf->i_addr;
-	len = xfs_cui_log_format_sizeof(src_cui_fmt->cui_nextents);
-
-	if (buf->i_len == len) {
-		memcpy(dst_cui_fmt, src_cui_fmt, len);
-		return 0;
-	}
-	return -EFSCORRUPTED;
-}
-
-/*
- * This routine is called to create an in-core extent refcount update
- * item from the cui format structure which was logged on disk.
- * It allocates an in-core cui, copies the extents from the format
- * structure into it, and adds the cui to the AIL with the given
- * LSN.
- */
-STATIC int
-xlog_recover_cui_pass2(
-	struct xlog			*log,
-	struct xlog_recover_item	*item,
-	xfs_lsn_t			lsn)
-{
-	int				error;
-	struct xfs_mount		*mp = log->l_mp;
-	struct xfs_cui_log_item		*cuip;
-	struct xfs_cui_log_format	*cui_formatp;
-
-	cui_formatp = item->ri_buf[0].i_addr;
-
-	cuip = xfs_cui_init(mp, cui_formatp->cui_nextents);
-	error = xfs_cui_copy_format(&item->ri_buf[0], &cuip->cui_format);
-	if (error) {
-		xfs_cui_item_free(cuip);
-		return error;
-	}
-	atomic_set(&cuip->cui_next_extent, cui_formatp->cui_nextents);
-
-	spin_lock(&log->l_ailp->xa_lock);
-	/*
-	 * The CUI has two references. One for the CUD and one for CUI to ensure
-	 * it makes it into the AIL. Insert the CUI into the AIL directly and
-	 * drop the CUI reference. Note that xfs_trans_ail_update() drops the
-	 * AIL lock.
-	 */
-	xfs_trans_ail_update(log->l_ailp, &cuip->cui_item, lsn);
-	xfs_cui_release(cuip);
-	return 0;
-}
-
-
-/*
- * This routine is called when an CUD format structure is found in a committed
- * transaction in the log. Its purpose is to cancel the corresponding CUI if it
- * was still in the log. To do this it searches the AIL for the CUI with an id
- * equal to that in the CUD format structure. If we find it we drop the CUD
- * reference, which removes the CUI from the AIL and frees it.
- */
-STATIC int
-xlog_recover_cud_pass2(
-	struct xlog			*log,
-	struct xlog_recover_item	*item)
-{
-	struct xfs_cud_log_format	*cud_formatp;
-	struct xfs_cui_log_item		*cuip = NULL;
-	struct xfs_log_item		*lip;
-	__uint64_t			cui_id;
-	struct xfs_ail_cursor		cur;
-	struct xfs_ail			*ailp = log->l_ailp;
-
-	cud_formatp = item->ri_buf[0].i_addr;
-	if (item->ri_buf[0].i_len != sizeof(struct xfs_cud_log_format))
-		return -EFSCORRUPTED;
-	cui_id = cud_formatp->cud_cui_id;
-
-	/*
-	 * Search for the CUI with the id in the CUD format structure in the
-	 * AIL.
-	 */
-	spin_lock(&ailp->xa_lock);
-	lip = xfs_trans_ail_cursor_first(ailp, &cur, 0);
-	while (lip != NULL) {
-		if (lip->li_type == XFS_LI_CUI) {
-			cuip = (struct xfs_cui_log_item *)lip;
-			if (cuip->cui_format.cui_id == cui_id) {
-				/*
-				 * Drop the CUD reference to the CUI. This
-				 * removes the CUI from the AIL and frees it.
-				 */
-				spin_unlock(&ailp->xa_lock);
-				xfs_cui_release(cuip);
-				spin_lock(&ailp->xa_lock);
-				break;
-			}
-		}
-		lip = xfs_trans_ail_cursor_next(ailp, &cur);
-	}
-
-	xfs_trans_ail_cursor_done(&cur);
-	spin_unlock(&ailp->xa_lock);
-
-	return 0;
-}
-
-/*
- * Copy an BUI format buffer from the given buf, and into the destination
- * BUI format structure.  The BUI/BUD items were designed not to need any
- * special alignment handling.
- */
-static int
-xfs_bui_copy_format(
-	struct xfs_log_iovec		*buf,
-	struct xfs_bui_log_format	*dst_bui_fmt)
-{
-	struct xfs_bui_log_format	*src_bui_fmt;
-	uint				len;
-
-	src_bui_fmt = buf->i_addr;
-	len = xfs_bui_log_format_sizeof(src_bui_fmt->bui_nextents);
-
-	if (buf->i_len == len) {
-		memcpy(dst_bui_fmt, src_bui_fmt, len);
-		return 0;
-	}
-	return -EFSCORRUPTED;
-}
-
-/*
- * This routine is called to create an in-core extent bmap update
- * item from the bui format structure which was logged on disk.
- * It allocates an in-core bui, copies the extents from the format
- * structure into it, and adds the bui to the AIL with the given
- * LSN.
- */
-STATIC int
-xlog_recover_bui_pass2(
-	struct xlog			*log,
-	struct xlog_recover_item	*item,
-	xfs_lsn_t			lsn)
-{
-	int				error;
-	struct xfs_mount		*mp = log->l_mp;
-	struct xfs_bui_log_item		*buip;
-	struct xfs_bui_log_format	*bui_formatp;
-
-	bui_formatp = item->ri_buf[0].i_addr;
-
-	if (bui_formatp->bui_nextents != XFS_BUI_MAX_FAST_EXTENTS)
-		return -EFSCORRUPTED;
-	buip = xfs_bui_init(mp);
-	error = xfs_bui_copy_format(&item->ri_buf[0], &buip->bui_format);
-	if (error) {
-		xfs_bui_item_free(buip);
-		return error;
-	}
-	atomic_set(&buip->bui_next_extent, bui_formatp->bui_nextents);
-
-	spin_lock(&log->l_ailp->xa_lock);
-	/*
-	 * The RUI has two references. One for the RUD and one for RUI to ensure
-	 * it makes it into the AIL. Insert the RUI into the AIL directly and
-	 * drop the RUI reference. Note that xfs_trans_ail_update() drops the
-	 * AIL lock.
-	 */
-	xfs_trans_ail_update(log->l_ailp, &buip->bui_item, lsn);
-	xfs_bui_release(buip);
-	return 0;
-}
-
-
-/*
- * This routine is called when an BUD format structure is found in a committed
- * transaction in the log. Its purpose is to cancel the corresponding BUI if it
- * was still in the log. To do this it searches the AIL for the BUI with an id
- * equal to that in the BUD format structure. If we find it we drop the BUD
- * reference, which removes the BUI from the AIL and frees it.
- */
-STATIC int
-xlog_recover_bud_pass2(
-	struct xlog			*log,
-	struct xlog_recover_item	*item)
-{
-	struct xfs_bud_log_format	*bud_formatp;
-	struct xfs_bui_log_item		*buip = NULL;
-	struct xfs_log_item		*lip;
-	__uint64_t			bui_id;
-	struct xfs_ail_cursor		cur;
-	struct xfs_ail			*ailp = log->l_ailp;
-
-	bud_formatp = item->ri_buf[0].i_addr;
-	if (item->ri_buf[0].i_len != sizeof(struct xfs_bud_log_format))
-		return -EFSCORRUPTED;
-	bui_id = bud_formatp->bud_bui_id;
-
-	/*
-	 * Search for the BUI with the id in the BUD format structure in the
-	 * AIL.
-	 */
-	spin_lock(&ailp->xa_lock);
-	lip = xfs_trans_ail_cursor_first(ailp, &cur, 0);
-	while (lip != NULL) {
-		if (lip->li_type == XFS_LI_BUI) {
-			buip = (struct xfs_bui_log_item *)lip;
-			if (buip->bui_format.bui_id == bui_id) {
-				/*
-				 * Drop the BUD reference to the BUI. This
-				 * removes the BUI from the AIL and frees it.
-				 */
-				spin_unlock(&ailp->xa_lock);
-				xfs_bui_release(buip);
-				spin_lock(&ailp->xa_lock);
-				break;
-			}
-		}
-		lip = xfs_trans_ail_cursor_next(ailp, &cur);
-	}
-
-	xfs_trans_ail_cursor_done(&cur);
-	spin_unlock(&ailp->xa_lock);
-
-	return 0;
-}
-
-/*
- * This routine is called when an inode create format structure is found in a
- * committed transaction in the log.  It's purpose is to initialise the inodes
- * being allocated on disk. This requires us to get inode cluster buffers that
- * match the range to be intialised, stamped with inode templates and written
- * by delayed write so that subsequent modifications will hit the cached buffer
- * and only need writing out at the end of recovery.
- */
-STATIC int
-xlog_recover_do_icreate_pass2(
-	struct xlog		*log,
-	struct list_head	*buffer_list,
-	xlog_recover_item_t	*item)
-{
-	struct xfs_mount	*mp = log->l_mp;
-	struct xfs_icreate_log	*icl;
-	xfs_agnumber_t		agno;
-	xfs_agblock_t		agbno;
-	unsigned int		count;
-	unsigned int		isize;
-	xfs_agblock_t		length;
-	int			blks_per_cluster;
-	int			bb_per_cluster;
-	int			cancel_count;
-	int			nbufs;
-	int			i;
-
-	icl = (struct xfs_icreate_log *)item->ri_buf[0].i_addr;
-	if (icl->icl_type != XFS_LI_ICREATE) {
-		xfs_warn(log->l_mp, "xlog_recover_do_icreate_trans: bad type");
-		return -EINVAL;
-	}
-
-	if (icl->icl_size != 1) {
-		xfs_warn(log->l_mp, "xlog_recover_do_icreate_trans: bad icl size");
-		return -EINVAL;
-	}
-
-	agno = be32_to_cpu(icl->icl_ag);
-	if (agno >= mp->m_sb.sb_agcount) {
-		xfs_warn(log->l_mp, "xlog_recover_do_icreate_trans: bad agno");
-		return -EINVAL;
-	}
-	agbno = be32_to_cpu(icl->icl_agbno);
-	if (!agbno || agbno == NULLAGBLOCK || agbno >= mp->m_sb.sb_agblocks) {
-		xfs_warn(log->l_mp, "xlog_recover_do_icreate_trans: bad agbno");
-		return -EINVAL;
-	}
-	isize = be32_to_cpu(icl->icl_isize);
-	if (isize != mp->m_sb.sb_inodesize) {
-		xfs_warn(log->l_mp, "xlog_recover_do_icreate_trans: bad isize");
-		return -EINVAL;
-	}
-	count = be32_to_cpu(icl->icl_count);
-	if (!count) {
-		xfs_warn(log->l_mp, "xlog_recover_do_icreate_trans: bad count");
-		return -EINVAL;
-	}
-	length = be32_to_cpu(icl->icl_length);
-	if (!length || length >= mp->m_sb.sb_agblocks) {
-		xfs_warn(log->l_mp, "xlog_recover_do_icreate_trans: bad length");
-		return -EINVAL;
-	}
-
-	/*
-	 * The inode chunk is either full or sparse and we only support
-	 * m_ialloc_min_blks sized sparse allocations at this time.
-	 */
-	if (length != mp->m_ialloc_blks &&
-	    length != mp->m_ialloc_min_blks) {
-		xfs_warn(log->l_mp,
-			 "%s: unsupported chunk length", __FUNCTION__);
-		return -EINVAL;
-	}
-
-	/* verify inode count is consistent with extent length */
-	if ((count >> mp->m_sb.sb_inopblog) != length) {
-		xfs_warn(log->l_mp,
-			 "%s: inconsistent inode count and chunk length",
-			 __FUNCTION__);
-		return -EINVAL;
-	}
-
-	/*
-	 * The icreate transaction can cover multiple cluster buffers and these
-	 * buffers could have been freed and reused. Check the individual
-	 * buffers for cancellation so we don't overwrite anything written after
-	 * a cancellation.
-	 */
-	blks_per_cluster = xfs_icluster_size_fsb(mp);
-	bb_per_cluster = XFS_FSB_TO_BB(mp, blks_per_cluster);
-	nbufs = length / blks_per_cluster;
-	for (i = 0, cancel_count = 0; i < nbufs; i++) {
-		xfs_daddr_t	daddr;
-
-		daddr = XFS_AGB_TO_DADDR(mp, agno,
-					 agbno + i * blks_per_cluster);
-		if (xlog_check_buffer_cancelled(log, daddr, bb_per_cluster, 0))
-			cancel_count++;
-	}
-
-	/*
-	 * We currently only use icreate for a single allocation at a time. This
-	 * means we should expect either all or none of the buffers to be
-	 * cancelled. Be conservative and skip replay if at least one buffer is
-	 * cancelled, but warn the user that something is awry if the buffers
-	 * are not consistent.
-	 *
-	 * XXX: This must be refined to only skip cancelled clusters once we use
-	 * icreate for multiple chunk allocations.
-	 */
-	ASSERT(!cancel_count || cancel_count == nbufs);
-	if (cancel_count) {
-		if (cancel_count != nbufs)
-			xfs_warn(mp,
-	"WARNING: partial inode chunk cancellation, skipped icreate.");
-		trace_xfs_log_recover_icreate_cancel(log, icl);
-		return 0;
-	}
-
-	trace_xfs_log_recover_icreate_recover(log, icl);
-	return xfs_ialloc_inode_init(mp, NULL, buffer_list, count, agno, agbno,
-				     length, be32_to_cpu(icl->icl_gen));
-}
-
-STATIC void
-xlog_recover_buffer_ra_pass2(
-	struct xlog                     *log,
-	struct xlog_recover_item        *item)
-{
-	struct xfs_buf_log_format	*buf_f = item->ri_buf[0].i_addr;
-	struct xfs_mount		*mp = log->l_mp;
-
-	if (xlog_peek_buffer_cancelled(log, buf_f->blf_blkno,
-			buf_f->blf_len, buf_f->blf_flags)) {
-		return;
-	}
-
-	xfs_buf_readahead(mp->m_ddev_targp, buf_f->blf_blkno,
-				buf_f->blf_len, NULL);
-}
-
-STATIC void
-xlog_recover_inode_ra_pass2(
-	struct xlog                     *log,
-	struct xlog_recover_item        *item)
-{
-	struct xfs_inode_log_format	ilf_buf;
-	struct xfs_inode_log_format	*ilfp;
-	struct xfs_mount		*mp = log->l_mp;
-	int			error;
-
-	if (item->ri_buf[0].i_len == sizeof(struct xfs_inode_log_format)) {
-		ilfp = item->ri_buf[0].i_addr;
-	} else {
-		ilfp = &ilf_buf;
-		memset(ilfp, 0, sizeof(*ilfp));
-		error = xfs_inode_item_format_convert(&item->ri_buf[0], ilfp);
-		if (error)
-			return;
-	}
-
-	if (xlog_peek_buffer_cancelled(log, ilfp->ilf_blkno, ilfp->ilf_len, 0))
-		return;
-
-	xfs_buf_readahead(mp->m_ddev_targp, ilfp->ilf_blkno,
-				ilfp->ilf_len, &xfs_inode_buf_ra_ops);
-}
-
-STATIC void
-xlog_recover_dquot_ra_pass2(
-	struct xlog			*log,
-	struct xlog_recover_item	*item)
-{
-	struct xfs_mount	*mp = log->l_mp;
-	struct xfs_disk_dquot	*recddq;
-	struct xfs_dq_logformat	*dq_f;
-	uint			type;
-	int			len;
-
-
-	if (mp->m_qflags == 0)
-		return;
-
-	recddq = item->ri_buf[1].i_addr;
-	if (recddq == NULL)
-		return;
-	if (item->ri_buf[1].i_len < sizeof(struct xfs_disk_dquot))
-		return;
-
-	type = recddq->d_flags & (XFS_DQ_USER | XFS_DQ_PROJ | XFS_DQ_GROUP);
-	ASSERT(type);
-	if (log->l_quotaoffs_flag & type)
-		return;
-
-	dq_f = item->ri_buf[0].i_addr;
-	ASSERT(dq_f);
-	ASSERT(dq_f->qlf_len == 1);
-
-	len = XFS_FSB_TO_BB(mp, dq_f->qlf_len);
-	if (xlog_peek_buffer_cancelled(log, dq_f->qlf_blkno, len, 0))
-		return;
-
-	xfs_buf_readahead(mp->m_ddev_targp, dq_f->qlf_blkno, len,
-			  &xfs_dquot_buf_ra_ops);
-}
-
-STATIC void
-xlog_recover_ra_pass2(
-	struct xlog			*log,
-	struct xlog_recover_item	*item)
-{
-	switch (ITEM_TYPE(item)) {
-	case XFS_LI_BUF:
-		xlog_recover_buffer_ra_pass2(log, item);
-		break;
-	case XFS_LI_INODE:
-		xlog_recover_inode_ra_pass2(log, item);
-		break;
-	case XFS_LI_DQUOT:
-		xlog_recover_dquot_ra_pass2(log, item);
-		break;
-	case XFS_LI_EFI:
-	case XFS_LI_EFD:
-	case XFS_LI_QUOTAOFF:
-	case XFS_LI_RUI:
-	case XFS_LI_RUD:
-	case XFS_LI_CUI:
-	case XFS_LI_CUD:
-	case XFS_LI_BUI:
-	case XFS_LI_BUD:
-	default:
-		break;
-	}
-}
-
-STATIC int
-xlog_recover_commit_pass1(
-	struct xlog			*log,
-	struct xlog_recover		*trans,
-	struct xlog_recover_item	*item)
-{
-	trace_xfs_log_recover_item_recover(log, trans, item, XLOG_RECOVER_PASS1);
-
-	switch (ITEM_TYPE(item)) {
-	case XFS_LI_BUF:
-		return xlog_recover_buffer_pass1(log, item);
-	case XFS_LI_QUOTAOFF:
-		return xlog_recover_quotaoff_pass1(log, item);
-	case XFS_LI_INODE:
-	case XFS_LI_EFI:
-	case XFS_LI_EFD:
-	case XFS_LI_DQUOT:
-	case XFS_LI_ICREATE:
-	case XFS_LI_RUI:
-	case XFS_LI_RUD:
-	case XFS_LI_CUI:
-	case XFS_LI_CUD:
-	case XFS_LI_BUI:
-	case XFS_LI_BUD:
-		/* nothing to do in pass 1 */
-		return 0;
-	default:
-		xfs_warn(log->l_mp, "%s: invalid item type (%d)",
-			__func__, ITEM_TYPE(item));
-		ASSERT(0);
-		return -EIO;
-	}
-}
-
-STATIC int
-xlog_recover_commit_pass2(
-	struct xlog			*log,
-	struct xlog_recover		*trans,
-	struct list_head		*buffer_list,
-	struct xlog_recover_item	*item)
-{
-	trace_xfs_log_recover_item_recover(log, trans, item, XLOG_RECOVER_PASS2);
-
-	switch (ITEM_TYPE(item)) {
-	case XFS_LI_BUF:
-		return xlog_recover_buffer_pass2(log, buffer_list, item,
-						 trans->r_lsn);
-	case XFS_LI_INODE:
-		return xlog_recover_inode_pass2(log, buffer_list, item,
-						 trans->r_lsn);
-	case XFS_LI_EFI:
-		return xlog_recover_efi_pass2(log, item, trans->r_lsn);
-	case XFS_LI_EFD:
-		return xlog_recover_efd_pass2(log, item);
-	case XFS_LI_RUI:
-		return xlog_recover_rui_pass2(log, item, trans->r_lsn);
-	case XFS_LI_RUD:
-		return xlog_recover_rud_pass2(log, item);
-	case XFS_LI_CUI:
-		return xlog_recover_cui_pass2(log, item, trans->r_lsn);
-	case XFS_LI_CUD:
-		return xlog_recover_cud_pass2(log, item);
-	case XFS_LI_BUI:
-		return xlog_recover_bui_pass2(log, item, trans->r_lsn);
-	case XFS_LI_BUD:
-		return xlog_recover_bud_pass2(log, item);
-	case XFS_LI_DQUOT:
-		return xlog_recover_dquot_pass2(log, buffer_list, item,
-						trans->r_lsn);
-	case XFS_LI_ICREATE:
-		return xlog_recover_do_icreate_pass2(log, buffer_list, item);
-	case XFS_LI_QUOTAOFF:
-		/* nothing to do in pass2 */
-		return 0;
-	default:
-		xfs_warn(log->l_mp, "%s: invalid item type (%d)",
-			__func__, ITEM_TYPE(item));
-		ASSERT(0);
-		return -EIO;
-	}
-}
-
-STATIC int
-xlog_recover_items_pass2(
-	struct xlog                     *log,
-	struct xlog_recover             *trans,
-	struct list_head                *buffer_list,
-	struct list_head                *item_list)
-{
-	struct xlog_recover_item	*item;
-	int				error = 0;
-
-	list_for_each_entry(item, item_list, ri_list) {
-		error = xlog_recover_commit_pass2(log, trans,
-					  buffer_list, item);
-=======
 		if (item->ri_ops->commit_pass2)
 			error = item->ri_ops->commit_pass2(log, buffer_list,
 					item, trans->r_lsn);
->>>>>>> 24b8d41d
 		if (error)
 			return error;
 	}
@@ -4271,11 +2061,7 @@
 	old_ptr = item->ri_buf[item->ri_cnt-1].i_addr;
 	old_len = item->ri_buf[item->ri_cnt-1].i_len;
 
-<<<<<<< HEAD
-	ptr = kmem_realloc(old_ptr, len + old_len, KM_SLEEP);
-=======
 	ptr = krealloc(old_ptr, len + old_len, GFP_KERNEL | __GFP_NOFAIL);
->>>>>>> 24b8d41d
 	memcpy(&ptr[old_len], dp, len);
 	item->ri_buf[item->ri_cnt-1].i_len += len;
 	item->ri_buf[item->ri_cnt-1].i_addr = ptr;
@@ -4645,182 +2431,6 @@
 	return 0;
 }
 
-<<<<<<< HEAD
-/* Recover the EFI if necessary. */
-STATIC int
-xlog_recover_process_efi(
-	struct xfs_mount		*mp,
-	struct xfs_ail			*ailp,
-	struct xfs_log_item		*lip)
-{
-	struct xfs_efi_log_item		*efip;
-	int				error;
-
-	/*
-	 * Skip EFIs that we've already processed.
-	 */
-	efip = container_of(lip, struct xfs_efi_log_item, efi_item);
-	if (test_bit(XFS_EFI_RECOVERED, &efip->efi_flags))
-		return 0;
-
-	spin_unlock(&ailp->xa_lock);
-	error = xfs_efi_recover(mp, efip);
-	spin_lock(&ailp->xa_lock);
-
-	return error;
-}
-
-/* Release the EFI since we're cancelling everything. */
-STATIC void
-xlog_recover_cancel_efi(
-	struct xfs_mount		*mp,
-	struct xfs_ail			*ailp,
-	struct xfs_log_item		*lip)
-{
-	struct xfs_efi_log_item		*efip;
-
-	efip = container_of(lip, struct xfs_efi_log_item, efi_item);
-
-	spin_unlock(&ailp->xa_lock);
-	xfs_efi_release(efip);
-	spin_lock(&ailp->xa_lock);
-}
-
-/* Recover the RUI if necessary. */
-STATIC int
-xlog_recover_process_rui(
-	struct xfs_mount		*mp,
-	struct xfs_ail			*ailp,
-	struct xfs_log_item		*lip)
-{
-	struct xfs_rui_log_item		*ruip;
-	int				error;
-
-	/*
-	 * Skip RUIs that we've already processed.
-	 */
-	ruip = container_of(lip, struct xfs_rui_log_item, rui_item);
-	if (test_bit(XFS_RUI_RECOVERED, &ruip->rui_flags))
-		return 0;
-
-	spin_unlock(&ailp->xa_lock);
-	error = xfs_rui_recover(mp, ruip);
-	spin_lock(&ailp->xa_lock);
-
-	return error;
-}
-
-/* Release the RUI since we're cancelling everything. */
-STATIC void
-xlog_recover_cancel_rui(
-	struct xfs_mount		*mp,
-	struct xfs_ail			*ailp,
-	struct xfs_log_item		*lip)
-{
-	struct xfs_rui_log_item		*ruip;
-
-	ruip = container_of(lip, struct xfs_rui_log_item, rui_item);
-
-	spin_unlock(&ailp->xa_lock);
-	xfs_rui_release(ruip);
-	spin_lock(&ailp->xa_lock);
-}
-
-/* Recover the CUI if necessary. */
-STATIC int
-xlog_recover_process_cui(
-	struct xfs_mount		*mp,
-	struct xfs_ail			*ailp,
-	struct xfs_log_item		*lip)
-{
-	struct xfs_cui_log_item		*cuip;
-	int				error;
-
-	/*
-	 * Skip CUIs that we've already processed.
-	 */
-	cuip = container_of(lip, struct xfs_cui_log_item, cui_item);
-	if (test_bit(XFS_CUI_RECOVERED, &cuip->cui_flags))
-		return 0;
-
-	spin_unlock(&ailp->xa_lock);
-	error = xfs_cui_recover(mp, cuip);
-	spin_lock(&ailp->xa_lock);
-
-	return error;
-}
-
-/* Release the CUI since we're cancelling everything. */
-STATIC void
-xlog_recover_cancel_cui(
-	struct xfs_mount		*mp,
-	struct xfs_ail			*ailp,
-	struct xfs_log_item		*lip)
-{
-	struct xfs_cui_log_item		*cuip;
-
-	cuip = container_of(lip, struct xfs_cui_log_item, cui_item);
-
-	spin_unlock(&ailp->xa_lock);
-	xfs_cui_release(cuip);
-	spin_lock(&ailp->xa_lock);
-}
-
-/* Recover the BUI if necessary. */
-STATIC int
-xlog_recover_process_bui(
-	struct xfs_mount		*mp,
-	struct xfs_ail			*ailp,
-	struct xfs_log_item		*lip)
-{
-	struct xfs_bui_log_item		*buip;
-	int				error;
-
-	/*
-	 * Skip BUIs that we've already processed.
-	 */
-	buip = container_of(lip, struct xfs_bui_log_item, bui_item);
-	if (test_bit(XFS_BUI_RECOVERED, &buip->bui_flags))
-		return 0;
-
-	spin_unlock(&ailp->xa_lock);
-	error = xfs_bui_recover(mp, buip);
-	spin_lock(&ailp->xa_lock);
-
-	return error;
-}
-
-/* Release the BUI since we're cancelling everything. */
-STATIC void
-xlog_recover_cancel_bui(
-	struct xfs_mount		*mp,
-	struct xfs_ail			*ailp,
-	struct xfs_log_item		*lip)
-{
-	struct xfs_bui_log_item		*buip;
-
-	buip = container_of(lip, struct xfs_bui_log_item, bui_item);
-
-	spin_unlock(&ailp->xa_lock);
-	xfs_bui_release(buip);
-	spin_lock(&ailp->xa_lock);
-}
-
-/* Is this log item a deferred action intent? */
-static inline bool xlog_item_is_intent(struct xfs_log_item *lip)
-{
-	switch (lip->li_type) {
-	case XFS_LI_EFI:
-	case XFS_LI_RUI:
-	case XFS_LI_CUI:
-	case XFS_LI_BUI:
-		return true;
-	default:
-		return false;
-	}
-}
-
-=======
 /* Take all the collected deferred ops and finish them in order. */
 static int
 xlog_finish_defer_ops(
@@ -4884,7 +2494,6 @@
 		xfs_defer_ops_release(mp, dfc);
 	}
 }
->>>>>>> 24b8d41d
 /*
  * When this is called, all of the log intent items which did not have
  * corresponding log done items should be in the AIL.  What we do now
@@ -4905,24 +2514,10 @@
 xlog_recover_process_intents(
 	struct xlog		*log)
 {
-<<<<<<< HEAD
-	struct xfs_log_item	*lip;
-	int			error = 0;
-=======
 	LIST_HEAD(capture_list);
->>>>>>> 24b8d41d
 	struct xfs_ail_cursor	cur;
 	struct xfs_log_item	*lip;
 	struct xfs_ail		*ailp;
-<<<<<<< HEAD
-	xfs_lsn_t		last_lsn;
-
-	ailp = log->l_ailp;
-	spin_lock(&ailp->xa_lock);
-	lip = xfs_trans_ail_cursor_first(ailp, &cur, 0);
-	last_lsn = xlog_assign_lsn(log->l_curr_cycle, log->l_curr_block);
-	while (lip != NULL) {
-=======
 	int			error = 0;
 #if defined(DEBUG) || defined(XFS_WARN)
 	xfs_lsn_t		last_lsn;
@@ -4936,7 +2531,6 @@
 	for (lip = xfs_trans_ail_cursor_first(ailp, &cur, 0);
 	     lip != NULL;
 	     lip = xfs_trans_ail_cursor_next(ailp, &cur)) {
->>>>>>> 24b8d41d
 		/*
 		 * We're done when we see something other than an intent.
 		 * There should be no intents left in the AIL now.
@@ -4956,22 +2550,6 @@
 		 */
 		ASSERT(XFS_LSN_CMP(last_lsn, lip->li_lsn) >= 0);
 
-<<<<<<< HEAD
-		switch (lip->li_type) {
-		case XFS_LI_EFI:
-			error = xlog_recover_process_efi(log->l_mp, ailp, lip);
-			break;
-		case XFS_LI_RUI:
-			error = xlog_recover_process_rui(log->l_mp, ailp, lip);
-			break;
-		case XFS_LI_CUI:
-			error = xlog_recover_process_cui(log->l_mp, ailp, lip);
-			break;
-		case XFS_LI_BUI:
-			error = xlog_recover_process_bui(log->l_mp, ailp, lip);
-			break;
-		}
-=======
 		/*
 		 * NOTE: If your intent processing routine can create more
 		 * deferred ops, you /must/ attach them to the capture list in
@@ -4981,7 +2559,6 @@
 		spin_unlock(&ailp->ail_lock);
 		error = lip->li_ops->iop_recover(lip, &capture_list);
 		spin_lock(&ailp->ail_lock);
->>>>>>> 24b8d41d
 		if (error)
 			break;
 	}
@@ -5005,19 +2582,11 @@
  * A cancel occurs when the mount has failed and we're bailing out.
  * Release all pending log intent items so they don't pin the AIL.
  */
-<<<<<<< HEAD
-STATIC int
-=======
 STATIC void
->>>>>>> 24b8d41d
 xlog_recover_cancel_intents(
 	struct xlog		*log)
 {
 	struct xfs_log_item	*lip;
-<<<<<<< HEAD
-	int			error = 0;
-=======
->>>>>>> 24b8d41d
 	struct xfs_ail_cursor	cur;
 	struct xfs_ail		*ailp;
 
@@ -5037,27 +2606,9 @@
 			break;
 		}
 
-<<<<<<< HEAD
-		switch (lip->li_type) {
-		case XFS_LI_EFI:
-			xlog_recover_cancel_efi(log->l_mp, ailp, lip);
-			break;
-		case XFS_LI_RUI:
-			xlog_recover_cancel_rui(log->l_mp, ailp, lip);
-			break;
-		case XFS_LI_CUI:
-			xlog_recover_cancel_cui(log->l_mp, ailp, lip);
-			break;
-		case XFS_LI_BUI:
-			xlog_recover_cancel_bui(log->l_mp, ailp, lip);
-			break;
-		}
-
-=======
 		spin_unlock(&ailp->ail_lock);
 		lip->li_ops->iop_release(lip);
 		spin_lock(&ailp->ail_lock);
->>>>>>> 24b8d41d
 		lip = xfs_trans_ail_cursor_next(ailp, &cur);
 	}
 
@@ -5629,18 +3180,9 @@
 	if (!list_empty(&buffer_list))
 		error2 = xfs_buf_delwri_submit(&buffer_list);
 
-	/*
-	 * Submit buffers that have been added from the last record processed,
-	 * regardless of error status.
-	 */
-	if (!list_empty(&buffer_list))
-		error2 = xfs_buf_delwri_submit(&buffer_list);
-
 	if (error && first_bad)
 		*first_bad = rhead_blk;
 
-<<<<<<< HEAD
-=======
 	/*
 	 * Transactions are freed at commit time but transactions without commit
 	 * records on disk are never committed. Free any that may be left in the
@@ -5654,7 +3196,6 @@
 			xlog_recover_free_trans(trans);
 	}
 
->>>>>>> 24b8d41d
 	return error ? error : error2;
 }
 
@@ -5905,8 +3446,6 @@
 		int	error;
 		error = xlog_recover_process_intents(log);
 		if (error) {
-<<<<<<< HEAD
-=======
 			/*
 			 * Cancel all the unprocessed intent items now so that
 			 * we don't leave them pinned in the AIL.  This can
@@ -5915,7 +3454,6 @@
 			 * this) before we get around to xfs_log_mount_cancel.
 			 */
 			xlog_recover_cancel_intents(log);
->>>>>>> 24b8d41d
 			xfs_alert(log->l_mp, "Failed to recover intents");
 			return error;
 		}
@@ -5947,13 +3485,7 @@
 	struct xlog	*log)
 {
 	if (log->l_flags & XLOG_RECOVERY_NEEDED)
-<<<<<<< HEAD
-		error = xlog_recover_cancel_intents(log);
-
-	return error;
-=======
 		xlog_recover_cancel_intents(log);
->>>>>>> 24b8d41d
 }
 
 #if defined(DEBUG)
