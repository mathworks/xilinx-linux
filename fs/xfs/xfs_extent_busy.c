// SPDX-License-Identifier: GPL-2.0
/*
 * Copyright (c) 2000-2002,2005 Silicon Graphics, Inc.
 * Copyright (c) 2010 David Chinner.
 * Copyright (c) 2011 Christoph Hellwig.
 * All Rights Reserved.
 */
#include "xfs.h"
#include "xfs_fs.h"
#include "xfs_format.h"
#include "xfs_log_format.h"
#include "xfs_shared.h"
#include "xfs_trans_resv.h"
#include "xfs_sb.h"
#include "xfs_mount.h"
#include "xfs_alloc.h"
#include "xfs_extent_busy.h"
#include "xfs_trace.h"
#include "xfs_trans.h"
#include "xfs_log.h"

void
xfs_extent_busy_insert(
	struct xfs_trans	*tp,
	xfs_agnumber_t		agno,
	xfs_agblock_t		bno,
	xfs_extlen_t		len,
	unsigned int		flags)
{
	struct xfs_extent_busy	*new;
	struct xfs_extent_busy	*busyp;
	struct xfs_perag	*pag;
	struct rb_node		**rbp;
	struct rb_node		*parent = NULL;

	new = kmem_zalloc(sizeof(struct xfs_extent_busy), 0);
	new->agno = agno;
	new->bno = bno;
	new->length = len;
	INIT_LIST_HEAD(&new->list);
	new->flags = flags;

	/* trace before insert to be able to see failed inserts */
	trace_xfs_extent_busy(tp->t_mountp, agno, bno, len);

	pag = xfs_perag_get(tp->t_mountp, new->agno);
	spin_lock(&pag->pagb_lock);
	rbp = &pag->pagb_tree.rb_node;
	while (*rbp) {
		parent = *rbp;
		busyp = rb_entry(parent, struct xfs_extent_busy, rb_node);

		if (new->bno < busyp->bno) {
			rbp = &(*rbp)->rb_left;
			ASSERT(new->bno + new->length <= busyp->bno);
		} else if (new->bno > busyp->bno) {
			rbp = &(*rbp)->rb_right;
			ASSERT(bno >= busyp->bno + busyp->length);
		} else {
			ASSERT(0);
		}
	}

	rb_link_node(&new->rb_node, parent, rbp);
	rb_insert_color(&new->rb_node, &pag->pagb_tree);

	list_add(&new->list, &tp->t_busy);
	spin_unlock(&pag->pagb_lock);
	xfs_perag_put(pag);
}

/*
 * Search for a busy extent within the range of the extent we are about to
 * allocate.  You need to be holding the busy extent tree lock when calling
 * xfs_extent_busy_search(). This function returns 0 for no overlapping busy
 * extent, -1 for an overlapping but not exact busy extent, and 1 for an exact
 * match. This is done so that a non-zero return indicates an overlap that
 * will require a synchronous transaction, but it can still be
 * used to distinguish between a partial or exact match.
 */
int
xfs_extent_busy_search(
	struct xfs_mount	*mp,
	xfs_agnumber_t		agno,
	xfs_agblock_t		bno,
	xfs_extlen_t		len)
{
	struct xfs_perag	*pag;
	struct rb_node		*rbp;
	struct xfs_extent_busy	*busyp;
	int			match = 0;

	pag = xfs_perag_get(mp, agno);
	spin_lock(&pag->pagb_lock);

	rbp = pag->pagb_tree.rb_node;

	/* find closest start bno overlap */
	while (rbp) {
		busyp = rb_entry(rbp, struct xfs_extent_busy, rb_node);
		if (bno < busyp->bno) {
			/* may overlap, but exact start block is lower */
			if (bno + len > busyp->bno)
				match = -1;
			rbp = rbp->rb_left;
		} else if (bno > busyp->bno) {
			/* may overlap, but exact start block is higher */
			if (bno < busyp->bno + busyp->length)
				match = -1;
			rbp = rbp->rb_right;
		} else {
			/* bno matches busyp, length determines exact match */
			match = (busyp->length == len) ? 1 : -1;
			break;
		}
	}
	spin_unlock(&pag->pagb_lock);
	xfs_perag_put(pag);
	return match;
}

/*
 * The found free extent [fbno, fend] overlaps part or all of the given busy
 * extent.  If the overlap covers the beginning, the end, or all of the busy
 * extent, the overlapping portion can be made unbusy and used for the
 * allocation.  We can't split a busy extent because we can't modify a
 * transaction/CIL context busy list, but we can update an entry's block
 * number or length.
 *
 * Returns true if the extent can safely be reused, or false if the search
 * needs to be restarted.
 */
STATIC bool
xfs_extent_busy_update_extent(
	struct xfs_mount	*mp,
	struct xfs_perag	*pag,
	struct xfs_extent_busy	*busyp,
	xfs_agblock_t		fbno,
	xfs_extlen_t		flen,
	bool			userdata) __releases(&pag->pagb_lock)
					  __acquires(&pag->pagb_lock)
{
	xfs_agblock_t		fend = fbno + flen;
	xfs_agblock_t		bbno = busyp->bno;
	xfs_agblock_t		bend = bbno + busyp->length;

	/*
	 * This extent is currently being discarded.  Give the thread
	 * performing the discard a chance to mark the extent unbusy
	 * and retry.
	 */
	if (busyp->flags & XFS_EXTENT_BUSY_DISCARDED) {
		spin_unlock(&pag->pagb_lock);
		delay(1);
		spin_lock(&pag->pagb_lock);
		return false;
	}

	/*
	 * If there is a busy extent overlapping a user allocation, we have
	 * no choice but to force the log and retry the search.
	 *
	 * Fortunately this does not happen during normal operation, but
	 * only if the filesystem is very low on space and has to dip into
	 * the AGFL for normal allocations.
	 */
	if (userdata)
		goto out_force_log;

	if (bbno < fbno && bend > fend) {
		/*
		 * Case 1:
		 *    bbno           bend
		 *    +BBBBBBBBBBBBBBBBB+
		 *        +---------+
		 *        fbno   fend
		 */

		/*
		 * We would have to split the busy extent to be able to track
		 * it correct, which we cannot do because we would have to
		 * modify the list of busy extents attached to the transaction
		 * or CIL context, which is immutable.
		 *
		 * Force out the log to clear the busy extent and retry the
		 * search.
		 */
		goto out_force_log;
	} else if (bbno >= fbno && bend <= fend) {
		/*
		 * Case 2:
		 *    bbno           bend
		 *    +BBBBBBBBBBBBBBBBB+
		 *    +-----------------+
		 *    fbno           fend
		 *
		 * Case 3:
		 *    bbno           bend
		 *    +BBBBBBBBBBBBBBBBB+
		 *    +--------------------------+
		 *    fbno                    fend
		 *
		 * Case 4:
		 *             bbno           bend
		 *             +BBBBBBBBBBBBBBBBB+
		 *    +--------------------------+
		 *    fbno                    fend
		 *
		 * Case 5:
		 *             bbno           bend
		 *             +BBBBBBBBBBBBBBBBB+
		 *    +-----------------------------------+
		 *    fbno                             fend
		 *
		 */

		/*
		 * The busy extent is fully covered by the extent we are
		 * allocating, and can simply be removed from the rbtree.
		 * However we cannot remove it from the immutable list
		 * tracking busy extents in the transaction or CIL context,
		 * so set the length to zero to mark it invalid.
		 *
		 * We also need to restart the busy extent search from the
		 * tree root, because erasing the node can rearrange the
		 * tree topology.
		 */
		rb_erase(&busyp->rb_node, &pag->pagb_tree);
		busyp->length = 0;
		return false;
	} else if (fend < bend) {
		/*
		 * Case 6:
		 *              bbno           bend
		 *             +BBBBBBBBBBBBBBBBB+
		 *             +---------+
		 *             fbno   fend
		 *
		 * Case 7:
		 *             bbno           bend
		 *             +BBBBBBBBBBBBBBBBB+
		 *    +------------------+
		 *    fbno            fend
		 *
		 */
		busyp->bno = fend;
	} else if (bbno < fbno) {
		/*
		 * Case 8:
		 *    bbno           bend
		 *    +BBBBBBBBBBBBBBBBB+
		 *        +-------------+
		 *        fbno       fend
		 *
		 * Case 9:
		 *    bbno           bend
		 *    +BBBBBBBBBBBBBBBBB+
		 *        +----------------------+
		 *        fbno                fend
		 */
		busyp->length = fbno - busyp->bno;
	} else {
		ASSERT(0);
	}

	trace_xfs_extent_busy_reuse(mp, pag->pag_agno, fbno, flen);
	return true;

out_force_log:
	spin_unlock(&pag->pagb_lock);
	xfs_log_force(mp, XFS_LOG_SYNC);
	trace_xfs_extent_busy_force(mp, pag->pag_agno, fbno, flen);
	spin_lock(&pag->pagb_lock);
	return false;
}


/*
 * For a given extent [fbno, flen], make sure we can reuse it safely.
 */
void
xfs_extent_busy_reuse(
	struct xfs_mount	*mp,
	xfs_agnumber_t		agno,
	xfs_agblock_t		fbno,
	xfs_extlen_t		flen,
	bool			userdata)
{
	struct xfs_perag	*pag;
	struct rb_node		*rbp;

	ASSERT(flen > 0);

	pag = xfs_perag_get(mp, agno);
	spin_lock(&pag->pagb_lock);
restart:
	rbp = pag->pagb_tree.rb_node;
	while (rbp) {
		struct xfs_extent_busy *busyp =
			rb_entry(rbp, struct xfs_extent_busy, rb_node);
		xfs_agblock_t	bbno = busyp->bno;
		xfs_agblock_t	bend = bbno + busyp->length;

		if (fbno + flen <= bbno) {
			rbp = rbp->rb_left;
			continue;
		} else if (fbno >= bend) {
			rbp = rbp->rb_right;
			continue;
		}

		if (!xfs_extent_busy_update_extent(mp, pag, busyp, fbno, flen,
						  userdata))
			goto restart;
	}
	spin_unlock(&pag->pagb_lock);
	xfs_perag_put(pag);
}

/*
 * For a given extent [fbno, flen], search the busy extent list to find a
 * subset of the extent that is not busy.  If *rlen is smaller than
 * args->minlen no suitable extent could be found, and the higher level
 * code needs to force out the log and retry the allocation.
 *
 * Return the current busy generation for the AG if the extent is busy. This
 * value can be used to wait for at least one of the currently busy extents
 * to be cleared. Note that the busy list is not guaranteed to be empty after
 * the gen is woken. The state of a specific extent must always be confirmed
 * with another call to xfs_extent_busy_trim() before it can be used.
 */
bool
xfs_extent_busy_trim(
	struct xfs_alloc_arg	*args,
	xfs_agblock_t		*bno,
	xfs_extlen_t		*len,
	unsigned		*busy_gen)
{
	xfs_agblock_t		fbno;
	xfs_extlen_t		flen;
	struct rb_node		*rbp;
	bool			ret = false;

	ASSERT(*len > 0);

	spin_lock(&args->pag->pagb_lock);
restart:
	fbno = *bno;
	flen = *len;
	rbp = args->pag->pagb_tree.rb_node;
	while (rbp && flen >= args->minlen) {
		struct xfs_extent_busy *busyp =
			rb_entry(rbp, struct xfs_extent_busy, rb_node);
		xfs_agblock_t	fend = fbno + flen;
		xfs_agblock_t	bbno = busyp->bno;
		xfs_agblock_t	bend = bbno + busyp->length;

		if (fend <= bbno) {
			rbp = rbp->rb_left;
			continue;
		} else if (fbno >= bend) {
			rbp = rbp->rb_right;
			continue;
		}

		/*
		 * If this is a metadata allocation, try to reuse the busy
		 * extent instead of trimming the allocation.
		 */
<<<<<<< HEAD
		if (!xfs_alloc_is_userdata(args->datatype) &&
=======
		if (!(args->datatype & XFS_ALLOC_USERDATA) &&
>>>>>>> 24b8d41d
		    !(busyp->flags & XFS_EXTENT_BUSY_DISCARDED)) {
			if (!xfs_extent_busy_update_extent(args->mp, args->pag,
							  busyp, fbno, flen,
							  false))
				goto restart;
			continue;
		}

		if (bbno <= fbno) {
			/* start overlap */

			/*
			 * Case 1:
			 *    bbno           bend
			 *    +BBBBBBBBBBBBBBBBB+
			 *        +---------+
			 *        fbno   fend
			 *
			 * Case 2:
			 *    bbno           bend
			 *    +BBBBBBBBBBBBBBBBB+
			 *    +-------------+
			 *    fbno       fend
			 *
			 * Case 3:
			 *    bbno           bend
			 *    +BBBBBBBBBBBBBBBBB+
			 *        +-------------+
			 *        fbno       fend
			 *
			 * Case 4:
			 *    bbno           bend
			 *    +BBBBBBBBBBBBBBBBB+
			 *    +-----------------+
			 *    fbno           fend
			 *
			 * No unbusy region in extent, return failure.
			 */
			if (fend <= bend)
				goto fail;

			/*
			 * Case 5:
			 *    bbno           bend
			 *    +BBBBBBBBBBBBBBBBB+
			 *        +----------------------+
			 *        fbno                fend
			 *
			 * Case 6:
			 *    bbno           bend
			 *    +BBBBBBBBBBBBBBBBB+
			 *    +--------------------------+
			 *    fbno                    fend
			 *
			 * Needs to be trimmed to:
			 *                       +-------+
			 *                       fbno fend
			 */
			fbno = bend;
		} else if (bend >= fend) {
			/* end overlap */

			/*
			 * Case 7:
			 *             bbno           bend
			 *             +BBBBBBBBBBBBBBBBB+
			 *    +------------------+
			 *    fbno            fend
			 *
			 * Case 8:
			 *             bbno           bend
			 *             +BBBBBBBBBBBBBBBBB+
			 *    +--------------------------+
			 *    fbno                    fend
			 *
			 * Needs to be trimmed to:
			 *    +-------+
			 *    fbno fend
			 */
			fend = bbno;
		} else {
			/* middle overlap */

			/*
			 * Case 9:
			 *             bbno           bend
			 *             +BBBBBBBBBBBBBBBBB+
			 *    +-----------------------------------+
			 *    fbno                             fend
			 *
			 * Can be trimmed to:
			 *    +-------+        OR         +-------+
			 *    fbno fend                   fbno fend
			 *
			 * Backward allocation leads to significant
			 * fragmentation of directories, which degrades
			 * directory performance, therefore we always want to
			 * choose the option that produces forward allocation
			 * patterns.
			 * Preferring the lower bno extent will make the next
			 * request use "fend" as the start of the next
			 * allocation;  if the segment is no longer busy at
			 * that point, we'll get a contiguous allocation, but
			 * even if it is still busy, we will get a forward
			 * allocation.
			 * We try to avoid choosing the segment at "bend",
			 * because that can lead to the next allocation
			 * taking the segment at "fbno", which would be a
			 * backward allocation.  We only use the segment at
			 * "fbno" if it is much larger than the current
			 * requested size, because in that case there's a
			 * good chance subsequent allocations will be
			 * contiguous.
			 */
			if (bbno - fbno >= args->maxlen) {
				/* left candidate fits perfect */
				fend = bbno;
			} else if (fend - bend >= args->maxlen * 4) {
				/* right candidate has enough free space */
				fbno = bend;
			} else if (bbno - fbno >= args->minlen) {
				/* left candidate fits minimum requirement */
				fend = bbno;
			} else {
				goto fail;
			}
		}

		flen = fend - fbno;
	}
out:

	if (fbno != *bno || flen != *len) {
		trace_xfs_extent_busy_trim(args->mp, args->agno, *bno, *len,
					  fbno, flen);
		*bno = fbno;
		*len = flen;
		*busy_gen = args->pag->pagb_gen;
		ret = true;
	}
	spin_unlock(&args->pag->pagb_lock);
	return ret;
fail:
	/*
	 * Return a zero extent length as failure indications.  All callers
	 * re-check if the trimmed extent satisfies the minlen requirement.
	 */
	flen = 0;
	goto out;
}

STATIC void
xfs_extent_busy_clear_one(
	struct xfs_mount	*mp,
	struct xfs_perag	*pag,
	struct xfs_extent_busy	*busyp)
{
	if (busyp->length) {
		trace_xfs_extent_busy_clear(mp, busyp->agno, busyp->bno,
						busyp->length);
		rb_erase(&busyp->rb_node, &pag->pagb_tree);
	}

	list_del_init(&busyp->list);
	kmem_free(busyp);
}

static void
xfs_extent_busy_put_pag(
	struct xfs_perag	*pag,
	bool			wakeup)
		__releases(pag->pagb_lock)
{
	if (wakeup) {
		pag->pagb_gen++;
		wake_up_all(&pag->pagb_wait);
	}

	spin_unlock(&pag->pagb_lock);
	xfs_perag_put(pag);
}

/*
 * Remove all extents on the passed in list from the busy extents tree.
 * If do_discard is set skip extents that need to be discarded, and mark
 * these as undergoing a discard operation instead.
 */
void
xfs_extent_busy_clear(
	struct xfs_mount	*mp,
	struct list_head	*list,
	bool			do_discard)
{
	struct xfs_extent_busy	*busyp, *n;
	struct xfs_perag	*pag = NULL;
	xfs_agnumber_t		agno = NULLAGNUMBER;
	bool			wakeup = false;

	list_for_each_entry_safe(busyp, n, list, list) {
		if (busyp->agno != agno) {
			if (pag)
				xfs_extent_busy_put_pag(pag, wakeup);
			agno = busyp->agno;
			pag = xfs_perag_get(mp, agno);
			spin_lock(&pag->pagb_lock);
			wakeup = false;
		}

		if (do_discard && busyp->length &&
		    !(busyp->flags & XFS_EXTENT_BUSY_SKIP_DISCARD)) {
			busyp->flags = XFS_EXTENT_BUSY_DISCARDED;
		} else {
			xfs_extent_busy_clear_one(mp, pag, busyp);
			wakeup = true;
		}
	}

	if (pag)
		xfs_extent_busy_put_pag(pag, wakeup);
}

/*
 * Flush out all busy extents for this AG.
 */
void
xfs_extent_busy_flush(
	struct xfs_mount	*mp,
	struct xfs_perag	*pag,
	unsigned		busy_gen)
{
	DEFINE_WAIT		(wait);
	int			error;

	error = xfs_log_force(mp, XFS_LOG_SYNC);
	if (error)
		return;

	do {
		prepare_to_wait(&pag->pagb_wait, &wait, TASK_KILLABLE);
		if  (busy_gen != READ_ONCE(pag->pagb_gen))
			break;
		schedule();
	} while (1);

	finish_wait(&pag->pagb_wait, &wait);
}

void
xfs_extent_busy_wait_all(
	struct xfs_mount	*mp)
{
	DEFINE_WAIT		(wait);
	xfs_agnumber_t		agno;

	for (agno = 0; agno < mp->m_sb.sb_agcount; agno++) {
		struct xfs_perag *pag = xfs_perag_get(mp, agno);

		do {
			prepare_to_wait(&pag->pagb_wait, &wait, TASK_KILLABLE);
			if  (RB_EMPTY_ROOT(&pag->pagb_tree))
				break;
			schedule();
		} while (1);
		finish_wait(&pag->pagb_wait, &wait);

		xfs_perag_put(pag);
	}
}

/*
 * Callback for list_sort to sort busy extents by the AG they reside in.
 */
int
xfs_extent_busy_ag_cmp(
	void			*priv,
	struct list_head	*l1,
	struct list_head	*l2)
{
	struct xfs_extent_busy	*b1 =
		container_of(l1, struct xfs_extent_busy, list);
	struct xfs_extent_busy	*b2 =
		container_of(l2, struct xfs_extent_busy, list);
	s32 diff;

	diff = b1->agno - b2->agno;
	if (!diff)
		diff = b1->bno - b2->bno;
	return diff;
}<|MERGE_RESOLUTION|>--- conflicted
+++ resolved
@@ -367,11 +367,7 @@
 		 * If this is a metadata allocation, try to reuse the busy
 		 * extent instead of trimming the allocation.
 		 */
-<<<<<<< HEAD
-		if (!xfs_alloc_is_userdata(args->datatype) &&
-=======
 		if (!(args->datatype & XFS_ALLOC_USERDATA) &&
->>>>>>> 24b8d41d
 		    !(busyp->flags & XFS_EXTENT_BUSY_DISCARDED)) {
 			if (!xfs_extent_busy_update_extent(args->mp, args->pag,
 							  busyp, fbno, flen,
