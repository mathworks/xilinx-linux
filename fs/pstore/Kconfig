# SPDX-License-Identifier: GPL-2.0-only
config PSTORE
	tristate "Persistent store support"
	select CRYPTO if PSTORE_COMPRESS
	default n
	help
	   This option enables generic access to platform level
	   persistent storage via "pstore" filesystem that can
	   be mounted as /dev/pstore.  Only useful if you have
	   a platform level driver that registers with pstore to
	   provide the data, so you probably should just go say "Y"
	   (or "M") to a platform specific persistent store driver
	   (e.g. ACPI_APEI on X86) which will select this for you.
	   If you don't have a platform persistent store driver,
	   say N.

<<<<<<< HEAD
choice
        prompt "Choose compression algorithm"
        depends on PSTORE
        default PSTORE_ZLIB_COMPRESS
        help
          This option chooses compression algorithm.

config PSTORE_ZLIB_COMPRESS
        bool "ZLIB"
        select ZLIB_DEFLATE
        select ZLIB_INFLATE
        help
          This option enables ZLIB compression algorithm support.

config PSTORE_LZO_COMPRESS
        bool "LZO"
        select LZO_COMPRESS
        select LZO_DECOMPRESS
        help
          This option enables LZO compression algorithm support.

config PSTORE_LZ4_COMPRESS
        bool "LZ4"
        select LZ4_COMPRESS
        select LZ4_DECOMPRESS
        help
          This option enables LZ4 compression algorithm support.
endchoice

=======
config PSTORE_DEFLATE_COMPRESS
	tristate "DEFLATE (ZLIB) compression"
	default y
	depends on PSTORE
	select CRYPTO_DEFLATE
	help
	  This option enables DEFLATE (also known as ZLIB) compression
	  algorithm support.

config PSTORE_LZO_COMPRESS
	tristate "LZO compression"
	depends on PSTORE
	select CRYPTO_LZO
	help
	  This option enables LZO compression algorithm support.

config PSTORE_LZ4_COMPRESS
	tristate "LZ4 compression"
	depends on PSTORE
	select CRYPTO_LZ4
	help
	  This option enables LZ4 compression algorithm support.

config PSTORE_LZ4HC_COMPRESS
	tristate "LZ4HC compression"
	depends on PSTORE
	select CRYPTO_LZ4HC
	help
	  This option enables LZ4HC (high compression) mode algorithm.

config PSTORE_842_COMPRESS
	bool "842 compression"
	depends on PSTORE
	select CRYPTO_842
	help
	  This option enables 842 compression algorithm support.

config PSTORE_ZSTD_COMPRESS
	bool "zstd compression"
	depends on PSTORE
	select CRYPTO_ZSTD
	help
	  This option enables zstd compression algorithm support.

config PSTORE_COMPRESS
	def_bool y
	depends on PSTORE
	depends on PSTORE_DEFLATE_COMPRESS || PSTORE_LZO_COMPRESS ||	\
		   PSTORE_LZ4_COMPRESS || PSTORE_LZ4HC_COMPRESS ||	\
		   PSTORE_842_COMPRESS || PSTORE_ZSTD_COMPRESS

choice
	prompt "Default pstore compression algorithm"
	depends on PSTORE_COMPRESS
	help
	  This option chooses the default active compression algorithm.
	  This change be changed at boot with "pstore.compress=..." on
	  the kernel command line.

	  Currently, pstore has support for 6 compression algorithms:
	  deflate, lzo, lz4, lz4hc, 842 and zstd.

	  The default compression algorithm is deflate.

	config PSTORE_DEFLATE_COMPRESS_DEFAULT
		bool "deflate" if PSTORE_DEFLATE_COMPRESS

	config PSTORE_LZO_COMPRESS_DEFAULT
		bool "lzo" if PSTORE_LZO_COMPRESS

	config PSTORE_LZ4_COMPRESS_DEFAULT
		bool "lz4" if PSTORE_LZ4_COMPRESS

	config PSTORE_LZ4HC_COMPRESS_DEFAULT
		bool "lz4hc" if PSTORE_LZ4HC_COMPRESS

	config PSTORE_842_COMPRESS_DEFAULT
		bool "842" if PSTORE_842_COMPRESS

	config PSTORE_ZSTD_COMPRESS_DEFAULT
		bool "zstd" if PSTORE_ZSTD_COMPRESS

endchoice

config PSTORE_COMPRESS_DEFAULT
	string
	depends on PSTORE_COMPRESS
	default "deflate" if PSTORE_DEFLATE_COMPRESS_DEFAULT
	default "lzo" if PSTORE_LZO_COMPRESS_DEFAULT
	default "lz4" if PSTORE_LZ4_COMPRESS_DEFAULT
	default "lz4hc" if PSTORE_LZ4HC_COMPRESS_DEFAULT
	default "842" if PSTORE_842_COMPRESS_DEFAULT
	default "zstd" if PSTORE_ZSTD_COMPRESS_DEFAULT

>>>>>>> 24b8d41d
config PSTORE_CONSOLE
	bool "Log kernel console messages"
	depends on PSTORE
	help
	  When the option is enabled, pstore will log all kernel
	  messages, even if no oops or panic happened.

config PSTORE_PMSG
	bool "Log user space messages"
	depends on PSTORE
	help
	  When the option is enabled, pstore will export a character
	  interface /dev/pmsg0 to log user space messages. On reboot
	  data can be retrieved from /sys/fs/pstore/pmsg-ramoops-[ID].

	  If unsure, say N.

config PSTORE_FTRACE
	bool "Persistent function tracer"
	depends on PSTORE
	depends on FUNCTION_TRACER
	depends on DEBUG_FS
	help
	  With this option kernel traces function calls into a persistent
	  ram buffer that can be decoded and dumped after reboot through
	  pstore filesystem. It can be used to determine what function
	  was last called before a reset or panic.

	  If unsure, say N.

config PSTORE_RAM
	tristate "Log panic/oops to a RAM buffer"
	depends on PSTORE
	depends on HAS_IOMEM
	select REED_SOLOMON
	select REED_SOLOMON_ENC8
	select REED_SOLOMON_DEC8
	help
	  This enables panic and oops messages to be logged to a circular
	  buffer in RAM where it can be read back at some later point.

	  Note that for historical reasons, the module will be named
	  "ramoops.ko".

	  For more information, see Documentation/admin-guide/ramoops.rst.

config PSTORE_ZONE
	tristate
	depends on PSTORE
	help
	  The common layer for pstore/blk (and pstore/ram in the future)
	  to manage storage in zones.

config PSTORE_BLK
	tristate "Log panic/oops to a block device"
	depends on PSTORE
	depends on BLOCK
	select PSTORE_ZONE
	default n
	help
	  This enables panic and oops message to be logged to a block dev
	  where it can be read back at some later point.

	  For more information, see Documentation/admin-guide/pstore-blk.rst

	  If unsure, say N.

config PSTORE_BLK_BLKDEV
	string "block device identifier"
	depends on PSTORE_BLK
	default ""
	help
	  Which block device should be used for pstore/blk.

	  It accepts the following variants:
	  1) <hex_major><hex_minor> device number in hexadecimal representation,
	     with no leading 0x, for example b302.
	  2) /dev/<disk_name> represents the device name of disk
	  3) /dev/<disk_name><decimal> represents the device name and number
	     of partition - device number of disk plus the partition number
	  4) /dev/<disk_name>p<decimal> - same as the above, this form is
	     used when disk name of partitioned disk ends with a digit.
	  5) PARTUUID=00112233-4455-6677-8899-AABBCCDDEEFF representing the
	     unique id of a partition if the partition table provides it.
	     The UUID may be either an EFI/GPT UUID, or refer to an MSDOS
	     partition using the format SSSSSSSS-PP, where SSSSSSSS is a zero-
	     filled hex representation of the 32-bit "NT disk signature", and PP
	     is a zero-filled hex representation of the 1-based partition number.
	  6) PARTUUID=<UUID>/PARTNROFF=<int> to select a partition in relation
	     to a partition with a known unique id.
	  7) <major>:<minor> major and minor number of the device separated by
	     a colon.

	  NOTE that, both Kconfig and module parameters can configure
	  pstore/blk, but module parameters have priority over Kconfig.

config PSTORE_BLK_KMSG_SIZE
	int "Size in Kbytes of kmsg dump log to store"
	depends on PSTORE_BLK
	default 64
	help
	  This just sets size of kmsg dump (oops, panic, etc) log for
	  pstore/blk. The size is in KB and must be a multiple of 4.

	  NOTE that, both Kconfig and module parameters can configure
	  pstore/blk, but module parameters have priority over Kconfig.

config PSTORE_BLK_MAX_REASON
	int "Maximum kmsg dump reason to store"
	depends on PSTORE_BLK
	default 2
	help
	  The maximum reason for kmsg dumps to store. The default is
	  2 (KMSG_DUMP_OOPS), see include/linux/kmsg_dump.h's
	  enum kmsg_dump_reason for more details.

	  NOTE that, both Kconfig and module parameters can configure
	  pstore/blk, but module parameters have priority over Kconfig.

config PSTORE_BLK_PMSG_SIZE
	int "Size in Kbytes of pmsg to store"
	depends on PSTORE_BLK
	depends on PSTORE_PMSG
	default 64
	help
	  This just sets size of pmsg (pmsg_size) for pstore/blk. The size is
	  in KB and must be a multiple of 4.

	  NOTE that, both Kconfig and module parameters can configure
	  pstore/blk, but module parameters have priority over Kconfig.

config PSTORE_BLK_CONSOLE_SIZE
	int "Size in Kbytes of console log to store"
	depends on PSTORE_BLK
	depends on PSTORE_CONSOLE
	default 64
	help
	  This just sets size of console log (console_size) to store via
	  pstore/blk. The size is in KB and must be a multiple of 4.

	  NOTE that, both Kconfig and module parameters can configure
	  pstore/blk, but module parameters have priority over Kconfig.

config PSTORE_BLK_FTRACE_SIZE
	int "Size in Kbytes of ftrace log to store"
	depends on PSTORE_BLK
	depends on PSTORE_FTRACE
	default 64
	help
	  This just sets size of ftrace log (ftrace_size) for pstore/blk. The
	  size is in KB and must be a multiple of 4.

	  NOTE that, both Kconfig and module parameters can configure
	  pstore/blk, but module parameters have priority over Kconfig.<|MERGE_RESOLUTION|>--- conflicted
+++ resolved
@@ -14,37 +14,6 @@
 	   If you don't have a platform persistent store driver,
 	   say N.
 
-<<<<<<< HEAD
-choice
-        prompt "Choose compression algorithm"
-        depends on PSTORE
-        default PSTORE_ZLIB_COMPRESS
-        help
-          This option chooses compression algorithm.
-
-config PSTORE_ZLIB_COMPRESS
-        bool "ZLIB"
-        select ZLIB_DEFLATE
-        select ZLIB_INFLATE
-        help
-          This option enables ZLIB compression algorithm support.
-
-config PSTORE_LZO_COMPRESS
-        bool "LZO"
-        select LZO_COMPRESS
-        select LZO_DECOMPRESS
-        help
-          This option enables LZO compression algorithm support.
-
-config PSTORE_LZ4_COMPRESS
-        bool "LZ4"
-        select LZ4_COMPRESS
-        select LZ4_DECOMPRESS
-        help
-          This option enables LZ4 compression algorithm support.
-endchoice
-
-=======
 config PSTORE_DEFLATE_COMPRESS
 	tristate "DEFLATE (ZLIB) compression"
 	default y
@@ -139,7 +108,6 @@
 	default "842" if PSTORE_842_COMPRESS_DEFAULT
 	default "zstd" if PSTORE_ZSTD_COMPRESS_DEFAULT
 
->>>>>>> 24b8d41d
 config PSTORE_CONSOLE
 	bool "Log kernel console messages"
 	depends on PSTORE
