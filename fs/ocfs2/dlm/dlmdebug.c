// SPDX-License-Identifier: GPL-2.0-or-later
/* -*- mode: c; c-basic-offset: 8; -*-
 * vim: noexpandtab sw=8 ts=8 sts=0:
 *
 * dlmdebug.c
 *
 * debug functionality for the dlm
 *
 * Copyright (C) 2004, 2008 Oracle.  All rights reserved.
 */

#include <linux/types.h>
#include <linux/slab.h>
#include <linux/highmem.h>
#include <linux/sysctl.h>
#include <linux/spinlock.h>
#include <linux/debugfs.h>
#include <linux/export.h>

#include "../cluster/heartbeat.h"
#include "../cluster/nodemanager.h"
#include "../cluster/tcp.h"

#include "dlmapi.h"
#include "dlmcommon.h"
#include "dlmdomain.h"
#include "dlmdebug.h"

#define MLOG_MASK_PREFIX ML_DLM
#include "../cluster/masklog.h"

static int stringify_lockname(const char *lockname, int locklen, char *buf,
			      int len);

void dlm_print_one_lock_resource(struct dlm_lock_resource *res)
{
	spin_lock(&res->spinlock);
	__dlm_print_one_lock_resource(res);
	spin_unlock(&res->spinlock);
}

static void dlm_print_lockres_refmap(struct dlm_lock_resource *res)
{
	int bit;
	assert_spin_locked(&res->spinlock);

	printk("  refmap nodes: [ ");
	bit = 0;
	while (1) {
		bit = find_next_bit(res->refmap, O2NM_MAX_NODES, bit);
		if (bit >= O2NM_MAX_NODES)
			break;
		printk("%u ", bit);
		bit++;
	}
	printk("], inflight=%u\n", res->inflight_locks);
}

static void __dlm_print_lock(struct dlm_lock *lock)
{
	spin_lock(&lock->spinlock);

	printk("    type=%d, conv=%d, node=%u, cookie=%u:%llu, "
	       "ref=%u, ast=(empty=%c,pend=%c), bast=(empty=%c,pend=%c), "
	       "pending=(conv=%c,lock=%c,cancel=%c,unlock=%c)\n",
	       lock->ml.type, lock->ml.convert_type, lock->ml.node,
	       dlm_get_lock_cookie_node(be64_to_cpu(lock->ml.cookie)),
	       dlm_get_lock_cookie_seq(be64_to_cpu(lock->ml.cookie)),
	       kref_read(&lock->lock_refs),
	       (list_empty(&lock->ast_list) ? 'y' : 'n'),
	       (lock->ast_pending ? 'y' : 'n'),
	       (list_empty(&lock->bast_list) ? 'y' : 'n'),
	       (lock->bast_pending ? 'y' : 'n'),
	       (lock->convert_pending ? 'y' : 'n'),
	       (lock->lock_pending ? 'y' : 'n'),
	       (lock->cancel_pending ? 'y' : 'n'),
	       (lock->unlock_pending ? 'y' : 'n'));

	spin_unlock(&lock->spinlock);
}

void __dlm_print_one_lock_resource(struct dlm_lock_resource *res)
{
	struct dlm_lock *lock;
	char buf[DLM_LOCKID_NAME_MAX];

	assert_spin_locked(&res->spinlock);

	stringify_lockname(res->lockname.name, res->lockname.len,
			   buf, sizeof(buf));
	printk("lockres: %s, owner=%u, state=%u\n",
	       buf, res->owner, res->state);
	printk("  last used: %lu, refcnt: %u, on purge list: %s\n",
	       res->last_used, kref_read(&res->refs),
	       list_empty(&res->purge) ? "no" : "yes");
	printk("  on dirty list: %s, on reco list: %s, "
	       "migrating pending: %s\n",
	       list_empty(&res->dirty) ? "no" : "yes",
	       list_empty(&res->recovering) ? "no" : "yes",
	       res->migration_pending ? "yes" : "no");
	printk("  inflight locks: %d, asts reserved: %d\n",
	       res->inflight_locks, atomic_read(&res->asts_reserved));
	dlm_print_lockres_refmap(res);
	printk("  granted queue:\n");
	list_for_each_entry(lock, &res->granted, list) {
		__dlm_print_lock(lock);
	}
	printk("  converting queue:\n");
	list_for_each_entry(lock, &res->converting, list) {
		__dlm_print_lock(lock);
	}
	printk("  blocked queue:\n");
	list_for_each_entry(lock, &res->blocked, list) {
		__dlm_print_lock(lock);
	}
}

void dlm_print_one_lock(struct dlm_lock *lockid)
{
	dlm_print_one_lock_resource(lockid->lockres);
}
EXPORT_SYMBOL_GPL(dlm_print_one_lock);

static const char *dlm_errnames[] = {
	[DLM_NORMAL] =			"DLM_NORMAL",
	[DLM_GRANTED] =			"DLM_GRANTED",
	[DLM_DENIED] =			"DLM_DENIED",
	[DLM_DENIED_NOLOCKS] =		"DLM_DENIED_NOLOCKS",
	[DLM_WORKING] =			"DLM_WORKING",
	[DLM_BLOCKED] =			"DLM_BLOCKED",
	[DLM_BLOCKED_ORPHAN] =		"DLM_BLOCKED_ORPHAN",
	[DLM_DENIED_GRACE_PERIOD] =	"DLM_DENIED_GRACE_PERIOD",
	[DLM_SYSERR] =			"DLM_SYSERR",
	[DLM_NOSUPPORT] =		"DLM_NOSUPPORT",
	[DLM_CANCELGRANT] =		"DLM_CANCELGRANT",
	[DLM_IVLOCKID] =		"DLM_IVLOCKID",
	[DLM_SYNC] =			"DLM_SYNC",
	[DLM_BADTYPE] =			"DLM_BADTYPE",
	[DLM_BADRESOURCE] =		"DLM_BADRESOURCE",
	[DLM_MAXHANDLES] =		"DLM_MAXHANDLES",
	[DLM_NOCLINFO] =		"DLM_NOCLINFO",
	[DLM_NOLOCKMGR] =		"DLM_NOLOCKMGR",
	[DLM_NOPURGED] =		"DLM_NOPURGED",
	[DLM_BADARGS] =			"DLM_BADARGS",
	[DLM_VOID] =			"DLM_VOID",
	[DLM_NOTQUEUED] =		"DLM_NOTQUEUED",
	[DLM_IVBUFLEN] =		"DLM_IVBUFLEN",
	[DLM_CVTUNGRANT] =		"DLM_CVTUNGRANT",
	[DLM_BADPARAM] =		"DLM_BADPARAM",
	[DLM_VALNOTVALID] =		"DLM_VALNOTVALID",
	[DLM_REJECTED] =		"DLM_REJECTED",
	[DLM_ABORT] =			"DLM_ABORT",
	[DLM_CANCEL] =			"DLM_CANCEL",
	[DLM_IVRESHANDLE] =		"DLM_IVRESHANDLE",
	[DLM_DEADLOCK] =		"DLM_DEADLOCK",
	[DLM_DENIED_NOASTS] =		"DLM_DENIED_NOASTS",
	[DLM_FORWARD] =			"DLM_FORWARD",
	[DLM_TIMEOUT] =			"DLM_TIMEOUT",
	[DLM_IVGROUPID] =		"DLM_IVGROUPID",
	[DLM_VERS_CONFLICT] =		"DLM_VERS_CONFLICT",
	[DLM_BAD_DEVICE_PATH] =		"DLM_BAD_DEVICE_PATH",
	[DLM_NO_DEVICE_PERMISSION] =	"DLM_NO_DEVICE_PERMISSION",
	[DLM_NO_CONTROL_DEVICE ] =	"DLM_NO_CONTROL_DEVICE ",
	[DLM_RECOVERING] =		"DLM_RECOVERING",
	[DLM_MIGRATING] =		"DLM_MIGRATING",
	[DLM_MAXSTATS] =		"DLM_MAXSTATS",
};

static const char *dlm_errmsgs[] = {
	[DLM_NORMAL] = 			"request in progress",
	[DLM_GRANTED] = 		"request granted",
	[DLM_DENIED] = 			"request denied",
	[DLM_DENIED_NOLOCKS] = 		"request denied, out of system resources",
	[DLM_WORKING] = 		"async request in progress",
	[DLM_BLOCKED] = 		"lock request blocked",
	[DLM_BLOCKED_ORPHAN] = 		"lock request blocked by a orphan lock",
	[DLM_DENIED_GRACE_PERIOD] = 	"topological change in progress",
	[DLM_SYSERR] = 			"system error",
	[DLM_NOSUPPORT] = 		"unsupported",
	[DLM_CANCELGRANT] = 		"can't cancel convert: already granted",
	[DLM_IVLOCKID] = 		"bad lockid",
	[DLM_SYNC] = 			"synchronous request granted",
	[DLM_BADTYPE] = 		"bad resource type",
	[DLM_BADRESOURCE] = 		"bad resource handle",
	[DLM_MAXHANDLES] = 		"no more resource handles",
	[DLM_NOCLINFO] = 		"can't contact cluster manager",
	[DLM_NOLOCKMGR] = 		"can't contact lock manager",
	[DLM_NOPURGED] = 		"can't contact purge daemon",
	[DLM_BADARGS] = 		"bad api args",
	[DLM_VOID] = 			"no status",
	[DLM_NOTQUEUED] = 		"NOQUEUE was specified and request failed",
	[DLM_IVBUFLEN] = 		"invalid resource name length",
	[DLM_CVTUNGRANT] = 		"attempted to convert ungranted lock",
	[DLM_BADPARAM] = 		"invalid lock mode specified",
	[DLM_VALNOTVALID] = 		"value block has been invalidated",
	[DLM_REJECTED] = 		"request rejected, unrecognized client",
	[DLM_ABORT] = 			"blocked lock request cancelled",
	[DLM_CANCEL] = 			"conversion request cancelled",
	[DLM_IVRESHANDLE] = 		"invalid resource handle",
	[DLM_DEADLOCK] = 		"deadlock recovery refused this request",
	[DLM_DENIED_NOASTS] = 		"failed to allocate AST",
	[DLM_FORWARD] = 		"request must wait for primary's response",
	[DLM_TIMEOUT] = 		"timeout value for lock has expired",
	[DLM_IVGROUPID] = 		"invalid group specification",
	[DLM_VERS_CONFLICT] = 		"version conflicts prevent request handling",
	[DLM_BAD_DEVICE_PATH] = 	"Locks device does not exist or path wrong",
	[DLM_NO_DEVICE_PERMISSION] = 	"Client has insufficient perms for device",
	[DLM_NO_CONTROL_DEVICE] = 	"Cannot set options on opened device ",
	[DLM_RECOVERING] = 		"lock resource being recovered",
	[DLM_MIGRATING] = 		"lock resource being migrated",
	[DLM_MAXSTATS] = 		"invalid error number",
};

const char *dlm_errmsg(enum dlm_status err)
{
	if (err >= DLM_MAXSTATS || err < 0)
		return dlm_errmsgs[DLM_MAXSTATS];
	return dlm_errmsgs[err];
}
EXPORT_SYMBOL_GPL(dlm_errmsg);

const char *dlm_errname(enum dlm_status err)
{
	if (err >= DLM_MAXSTATS || err < 0)
		return dlm_errnames[DLM_MAXSTATS];
	return dlm_errnames[err];
}
EXPORT_SYMBOL_GPL(dlm_errname);

/* NOTE: This function converts a lockname into a string. It uses knowledge
 * of the format of the lockname that should be outside the purview of the dlm.
 * We are adding only to make dlm debugging slightly easier.
 *
 * For more on lockname formats, please refer to dlmglue.c and ocfs2_lockid.h.
 */
static int stringify_lockname(const char *lockname, int locklen, char *buf,
			      int len)
{
	int out = 0;
	__be64 inode_blkno_be;

#define OCFS2_DENTRY_LOCK_INO_START	18
	if (*lockname == 'N') {
		memcpy((__be64 *)&inode_blkno_be,
		       (char *)&lockname[OCFS2_DENTRY_LOCK_INO_START],
		       sizeof(__be64));
		out += scnprintf(buf + out, len - out, "%.*s%08x",
				OCFS2_DENTRY_LOCK_INO_START - 1, lockname,
				(unsigned int)be64_to_cpu(inode_blkno_be));
	} else
		out += scnprintf(buf + out, len - out, "%.*s",
				locklen, lockname);
	return out;
}

static int stringify_nodemap(unsigned long *nodemap, int maxnodes,
			     char *buf, int len)
{
	int out = 0;
	int i = -1;

	while ((i = find_next_bit(nodemap, maxnodes, i + 1)) < maxnodes)
		out += scnprintf(buf + out, len - out, "%d ", i);

	return out;
}

static int dump_mle(struct dlm_master_list_entry *mle, char *buf, int len)
{
	int out = 0;
	char *mle_type;

	if (mle->type == DLM_MLE_BLOCK)
		mle_type = "BLK";
	else if (mle->type == DLM_MLE_MASTER)
		mle_type = "MAS";
	else
		mle_type = "MIG";

	out += stringify_lockname(mle->mname, mle->mnamelen, buf + out, len - out);
	out += scnprintf(buf + out, len - out,
			"\t%3s\tmas=%3u\tnew=%3u\tevt=%1d\tuse=%1d\tref=%3d\n",
			mle_type, mle->master, mle->new_master,
			!list_empty(&mle->hb_events),
			!!mle->inuse,
			kref_read(&mle->mle_refs));

	out += scnprintf(buf + out, len - out, "Maybe=");
	out += stringify_nodemap(mle->maybe_map, O2NM_MAX_NODES,
				 buf + out, len - out);
	out += scnprintf(buf + out, len - out, "\n");

	out += scnprintf(buf + out, len - out, "Vote=");
	out += stringify_nodemap(mle->vote_map, O2NM_MAX_NODES,
				 buf + out, len - out);
	out += scnprintf(buf + out, len - out, "\n");

	out += scnprintf(buf + out, len - out, "Response=");
	out += stringify_nodemap(mle->response_map, O2NM_MAX_NODES,
				 buf + out, len - out);
	out += scnprintf(buf + out, len - out, "\n");

	out += scnprintf(buf + out, len - out, "Node=");
	out += stringify_nodemap(mle->node_map, O2NM_MAX_NODES,
				 buf + out, len - out);
	out += scnprintf(buf + out, len - out, "\n");

	out += scnprintf(buf + out, len - out, "\n");

	return out;
}

void dlm_print_one_mle(struct dlm_master_list_entry *mle)
{
	char *buf;

	buf = (char *) get_zeroed_page(GFP_ATOMIC);
	if (buf) {
		dump_mle(mle, buf, PAGE_SIZE - 1);
		free_page((unsigned long)buf);
	}
}

#ifdef CONFIG_DEBUG_FS

static struct dentry *dlm_debugfs_root;

#define DLM_DEBUGFS_DIR				"o2dlm"
#define DLM_DEBUGFS_DLM_STATE			"dlm_state"
#define DLM_DEBUGFS_LOCKING_STATE		"locking_state"
#define DLM_DEBUGFS_MLE_STATE			"mle_state"
#define DLM_DEBUGFS_PURGE_LIST			"purge_list"

/* begin - utils funcs */
static int debug_release(struct inode *inode, struct file *file)
{
	free_page((unsigned long)file->private_data);
	return 0;
}

static ssize_t debug_read(struct file *file, char __user *buf,
			  size_t nbytes, loff_t *ppos)
{
	return simple_read_from_buffer(buf, nbytes, ppos, file->private_data,
				       i_size_read(file->f_mapping->host));
}
/* end - util funcs */

/* begin - purge list funcs */
static int debug_purgelist_print(struct dlm_ctxt *dlm, char *buf, int len)
{
	struct dlm_lock_resource *res;
	int out = 0;
	unsigned long total = 0;

	out += scnprintf(buf + out, len - out,
			"Dumping Purgelist for Domain: %s\n", dlm->name);

	spin_lock(&dlm->spinlock);
	list_for_each_entry(res, &dlm->purge_list, purge) {
		++total;
		if (len - out < 100)
			continue;
		spin_lock(&res->spinlock);
		out += stringify_lockname(res->lockname.name,
					  res->lockname.len,
					  buf + out, len - out);
		out += scnprintf(buf + out, len - out, "\t%ld\n",
				(jiffies - res->last_used)/HZ);
		spin_unlock(&res->spinlock);
	}
	spin_unlock(&dlm->spinlock);

	out += scnprintf(buf + out, len - out, "Total on list: %lu\n", total);

	return out;
}

static int debug_purgelist_open(struct inode *inode, struct file *file)
{
	struct dlm_ctxt *dlm = inode->i_private;
	char *buf = NULL;

	buf = (char *) get_zeroed_page(GFP_NOFS);
	if (!buf)
		goto bail;

	i_size_write(inode, debug_purgelist_print(dlm, buf, PAGE_SIZE - 1));

	file->private_data = buf;

	return 0;
bail:
	return -ENOMEM;
}

static const struct file_operations debug_purgelist_fops = {
	.open =		debug_purgelist_open,
	.release =	debug_release,
	.read =		debug_read,
	.llseek =	generic_file_llseek,
};
/* end - purge list funcs */

/* begin - debug mle funcs */
static int debug_mle_print(struct dlm_ctxt *dlm, char *buf, int len)
{
	struct dlm_master_list_entry *mle;
	struct hlist_head *bucket;
	int i, out = 0;
	unsigned long total = 0, longest = 0, bucket_count = 0;

	out += scnprintf(buf + out, len - out,
			"Dumping MLEs for Domain: %s\n", dlm->name);

	spin_lock(&dlm->master_lock);
	for (i = 0; i < DLM_HASH_BUCKETS; i++) {
		bucket = dlm_master_hash(dlm, i);
		hlist_for_each_entry(mle, bucket, master_hash_node) {
			++total;
			++bucket_count;
			if (len - out < 200)
				continue;
			out += dump_mle(mle, buf + out, len - out);
		}
		longest = max(longest, bucket_count);
		bucket_count = 0;
	}
	spin_unlock(&dlm->master_lock);

	out += scnprintf(buf + out, len - out,
			"Total: %lu, Longest: %lu\n", total, longest);
	return out;
}

static int debug_mle_open(struct inode *inode, struct file *file)
{
	struct dlm_ctxt *dlm = inode->i_private;
	char *buf = NULL;

	buf = (char *) get_zeroed_page(GFP_NOFS);
	if (!buf)
		goto bail;

	i_size_write(inode, debug_mle_print(dlm, buf, PAGE_SIZE - 1));

	file->private_data = buf;

	return 0;
bail:
	return -ENOMEM;
}

static const struct file_operations debug_mle_fops = {
	.open =		debug_mle_open,
	.release =	debug_release,
	.read =		debug_read,
	.llseek =	generic_file_llseek,
};

/* end - debug mle funcs */

/* begin - debug lockres funcs */
static int dump_lock(struct dlm_lock *lock, int list_type, char *buf, int len)
{
	int out;

#define DEBUG_LOCK_VERSION	1
	spin_lock(&lock->spinlock);
	out = scnprintf(buf, len, "LOCK:%d,%d,%d,%d,%d,%d:%lld,%d,%d,%d,%d,%d,"
		       "%d,%d,%d,%d\n",
		       DEBUG_LOCK_VERSION,
		       list_type, lock->ml.type, lock->ml.convert_type,
		       lock->ml.node,
		       dlm_get_lock_cookie_node(be64_to_cpu(lock->ml.cookie)),
		       dlm_get_lock_cookie_seq(be64_to_cpu(lock->ml.cookie)),
		       !list_empty(&lock->ast_list),
		       !list_empty(&lock->bast_list),
		       lock->ast_pending, lock->bast_pending,
		       lock->convert_pending, lock->lock_pending,
		       lock->cancel_pending, lock->unlock_pending,
		       kref_read(&lock->lock_refs));
	spin_unlock(&lock->spinlock);

	return out;
}

static int dump_lockres(struct dlm_lock_resource *res, char *buf, int len)
{
	struct dlm_lock *lock;
	int i;
	int out = 0;

	out += scnprintf(buf + out, len - out, "NAME:");
	out += stringify_lockname(res->lockname.name, res->lockname.len,
				  buf + out, len - out);
	out += scnprintf(buf + out, len - out, "\n");

#define DEBUG_LRES_VERSION	1
	out += scnprintf(buf + out, len - out,
			"LRES:%d,%d,%d,%ld,%d,%d,%d,%d,%d,%d,%d\n",
			DEBUG_LRES_VERSION,
			res->owner, res->state, res->last_used,
			!list_empty(&res->purge),
			!list_empty(&res->dirty),
			!list_empty(&res->recovering),
			res->inflight_locks, res->migration_pending,
			atomic_read(&res->asts_reserved),
			kref_read(&res->refs));

	/* refmap */
	out += scnprintf(buf + out, len - out, "RMAP:");
	out += stringify_nodemap(res->refmap, O2NM_MAX_NODES,
				 buf + out, len - out);
	out += scnprintf(buf + out, len - out, "\n");

	/* lvb */
	out += scnprintf(buf + out, len - out, "LVBX:");
	for (i = 0; i < DLM_LVB_LEN; i++)
		out += scnprintf(buf + out, len - out,
					"%02x", (unsigned char)res->lvb[i]);
	out += scnprintf(buf + out, len - out, "\n");

	/* granted */
	list_for_each_entry(lock, &res->granted, list)
		out += dump_lock(lock, 0, buf + out, len - out);

	/* converting */
	list_for_each_entry(lock, &res->converting, list)
		out += dump_lock(lock, 1, buf + out, len - out);

	/* blocked */
	list_for_each_entry(lock, &res->blocked, list)
		out += dump_lock(lock, 2, buf + out, len - out);

	out += scnprintf(buf + out, len - out, "\n");

	return out;
}

static void *lockres_seq_start(struct seq_file *m, loff_t *pos)
{
	struct debug_lockres *dl = m->private;
	struct dlm_ctxt *dlm = dl->dl_ctxt;
	struct dlm_lock_resource *oldres = dl->dl_res;
	struct dlm_lock_resource *res = NULL;
	struct list_head *track_list;

	spin_lock(&dlm->track_lock);
	if (oldres)
		track_list = &oldres->tracking;
	else {
		track_list = &dlm->tracking_list;
		if (list_empty(track_list)) {
			dl = NULL;
			spin_unlock(&dlm->track_lock);
			goto bail;
		}
	}

	list_for_each_entry(res, track_list, tracking) {
		if (&res->tracking == &dlm->tracking_list)
			res = NULL;
		else
			dlm_lockres_get(res);
		break;
	}
	spin_unlock(&dlm->track_lock);

	if (oldres)
		dlm_lockres_put(oldres);

	dl->dl_res = res;

	if (res) {
		spin_lock(&res->spinlock);
		dump_lockres(res, dl->dl_buf, dl->dl_len - 1);
		spin_unlock(&res->spinlock);
	} else
		dl = NULL;

bail:
	/* passed to seq_show */
	return dl;
}

static void lockres_seq_stop(struct seq_file *m, void *v)
{
}

static void *lockres_seq_next(struct seq_file *m, void *v, loff_t *pos)
{
	return NULL;
}

static int lockres_seq_show(struct seq_file *s, void *v)
{
	struct debug_lockres *dl = (struct debug_lockres *)v;

	seq_printf(s, "%s", dl->dl_buf);

	return 0;
}

static const struct seq_operations debug_lockres_ops = {
	.start =	lockres_seq_start,
	.stop =		lockres_seq_stop,
	.next =		lockres_seq_next,
	.show =		lockres_seq_show,
};

static int debug_lockres_open(struct inode *inode, struct file *file)
{
	struct dlm_ctxt *dlm = inode->i_private;
	struct debug_lockres *dl;
	void *buf;

	buf = kmalloc(PAGE_SIZE, GFP_KERNEL);
	if (!buf)
		goto bail;

	dl = __seq_open_private(file, &debug_lockres_ops, sizeof(*dl));
	if (!dl)
		goto bailfree;

	dl->dl_len = PAGE_SIZE;
	dl->dl_buf = buf;

	dlm_grab(dlm);
	dl->dl_ctxt = dlm;

	return 0;

bailfree:
	kfree(buf);
bail:
	mlog_errno(-ENOMEM);
	return -ENOMEM;
}

static int debug_lockres_release(struct inode *inode, struct file *file)
{
	struct seq_file *seq = file->private_data;
	struct debug_lockres *dl = (struct debug_lockres *)seq->private;

	if (dl->dl_res)
		dlm_lockres_put(dl->dl_res);
	dlm_put(dl->dl_ctxt);
	kfree(dl->dl_buf);
	return seq_release_private(inode, file);
}

static const struct file_operations debug_lockres_fops = {
	.open =		debug_lockres_open,
	.release =	debug_lockres_release,
	.read =		seq_read,
	.llseek =	seq_lseek,
};
/* end - debug lockres funcs */

/* begin - debug state funcs */
static int debug_state_print(struct dlm_ctxt *dlm, char *buf, int len)
{
	int out = 0;
	struct dlm_reco_node_data *node;
	char *state;
	int cur_mles = 0, tot_mles = 0;
	int i;

	spin_lock(&dlm->spinlock);

	switch (dlm->dlm_state) {
	case DLM_CTXT_NEW:
		state = "NEW"; break;
	case DLM_CTXT_JOINED:
		state = "JOINED"; break;
	case DLM_CTXT_IN_SHUTDOWN:
		state = "SHUTDOWN"; break;
	case DLM_CTXT_LEAVING:
		state = "LEAVING"; break;
	default:
		state = "UNKNOWN"; break;
	}

	/* Domain: xxxxxxxxxx  Key: 0xdfbac769 */
	out += scnprintf(buf + out, len - out,
			"Domain: %s  Key: 0x%08x  Protocol: %d.%d\n",
			dlm->name, dlm->key, dlm->dlm_locking_proto.pv_major,
			dlm->dlm_locking_proto.pv_minor);

	/* Thread Pid: xxx  Node: xxx  State: xxxxx */
	out += scnprintf(buf + out, len - out,
			"Thread Pid: %d  Node: %d  State: %s\n",
			task_pid_nr(dlm->dlm_thread_task), dlm->node_num, state);

	/* Number of Joins: xxx  Joining Node: xxx */
	out += scnprintf(buf + out, len - out,
			"Number of Joins: %d  Joining Node: %d\n",
			dlm->num_joins, dlm->joining_node);

	/* Domain Map: xx xx xx */
	out += scnprintf(buf + out, len - out, "Domain Map: ");
	out += stringify_nodemap(dlm->domain_map, O2NM_MAX_NODES,
				 buf + out, len - out);
	out += scnprintf(buf + out, len - out, "\n");

	/* Exit Domain Map: xx xx xx */
	out += scnprintf(buf + out, len - out, "Exit Domain Map: ");
	out += stringify_nodemap(dlm->exit_domain_map, O2NM_MAX_NODES,
				 buf + out, len - out);
	out += scnprintf(buf + out, len - out, "\n");

	/* Live Map: xx xx xx */
	out += scnprintf(buf + out, len - out, "Live Map: ");
	out += stringify_nodemap(dlm->live_nodes_map, O2NM_MAX_NODES,
				 buf + out, len - out);
	out += scnprintf(buf + out, len - out, "\n");

	/* Lock Resources: xxx (xxx) */
	out += scnprintf(buf + out, len - out,
			"Lock Resources: %d (%d)\n",
			atomic_read(&dlm->res_cur_count),
			atomic_read(&dlm->res_tot_count));

	for (i = 0; i < DLM_MLE_NUM_TYPES; ++i)
		tot_mles += atomic_read(&dlm->mle_tot_count[i]);

	for (i = 0; i < DLM_MLE_NUM_TYPES; ++i)
		cur_mles += atomic_read(&dlm->mle_cur_count[i]);

	/* MLEs: xxx (xxx) */
	out += scnprintf(buf + out, len - out,
			"MLEs: %d (%d)\n", cur_mles, tot_mles);

	/*  Blocking: xxx (xxx) */
	out += scnprintf(buf + out, len - out,
			"  Blocking: %d (%d)\n",
			atomic_read(&dlm->mle_cur_count[DLM_MLE_BLOCK]),
			atomic_read(&dlm->mle_tot_count[DLM_MLE_BLOCK]));

	/*  Mastery: xxx (xxx) */
	out += scnprintf(buf + out, len - out,
			"  Mastery: %d (%d)\n",
			atomic_read(&dlm->mle_cur_count[DLM_MLE_MASTER]),
			atomic_read(&dlm->mle_tot_count[DLM_MLE_MASTER]));

	/*  Migration: xxx (xxx) */
	out += scnprintf(buf + out, len - out,
			"  Migration: %d (%d)\n",
			atomic_read(&dlm->mle_cur_count[DLM_MLE_MIGRATION]),
			atomic_read(&dlm->mle_tot_count[DLM_MLE_MIGRATION]));

	/* Lists: Dirty=Empty  Purge=InUse  PendingASTs=Empty  ... */
	out += scnprintf(buf + out, len - out,
			"Lists: Dirty=%s  Purge=%s  PendingASTs=%s  "
			"PendingBASTs=%s\n",
			(list_empty(&dlm->dirty_list) ? "Empty" : "InUse"),
			(list_empty(&dlm->purge_list) ? "Empty" : "InUse"),
			(list_empty(&dlm->pending_asts) ? "Empty" : "InUse"),
			(list_empty(&dlm->pending_basts) ? "Empty" : "InUse"));

	/* Purge Count: xxx  Refs: xxx */
	out += scnprintf(buf + out, len - out,
			"Purge Count: %d  Refs: %d\n", dlm->purge_count,
			kref_read(&dlm->dlm_refs));

	/* Dead Node: xxx */
	out += scnprintf(buf + out, len - out,
			"Dead Node: %d\n", dlm->reco.dead_node);

	/* What about DLM_RECO_STATE_FINALIZE? */
	if (dlm->reco.state == DLM_RECO_STATE_ACTIVE)
		state = "ACTIVE";
	else
		state = "INACTIVE";

	/* Recovery Pid: xxxx  Master: xxx  State: xxxx */
	out += scnprintf(buf + out, len - out,
			"Recovery Pid: %d  Master: %d  State: %s\n",
			task_pid_nr(dlm->dlm_reco_thread_task),
			dlm->reco.new_master, state);

	/* Recovery Map: xx xx */
	out += scnprintf(buf + out, len - out, "Recovery Map: ");
	out += stringify_nodemap(dlm->recovery_map, O2NM_MAX_NODES,
				 buf + out, len - out);
	out += scnprintf(buf + out, len - out, "\n");

	/* Recovery Node State: */
	out += scnprintf(buf + out, len - out, "Recovery Node State:\n");
	list_for_each_entry(node, &dlm->reco.node_data, list) {
		switch (node->state) {
		case DLM_RECO_NODE_DATA_INIT:
			state = "INIT";
			break;
		case DLM_RECO_NODE_DATA_REQUESTING:
			state = "REQUESTING";
			break;
		case DLM_RECO_NODE_DATA_DEAD:
			state = "DEAD";
			break;
		case DLM_RECO_NODE_DATA_RECEIVING:
			state = "RECEIVING";
			break;
		case DLM_RECO_NODE_DATA_REQUESTED:
			state = "REQUESTED";
			break;
		case DLM_RECO_NODE_DATA_DONE:
			state = "DONE";
			break;
		case DLM_RECO_NODE_DATA_FINALIZE_SENT:
			state = "FINALIZE-SENT";
			break;
		default:
			state = "BAD";
			break;
		}
		out += scnprintf(buf + out, len - out, "\t%u - %s\n",
				node->node_num, state);
	}

	spin_unlock(&dlm->spinlock);

	return out;
}

static int debug_state_open(struct inode *inode, struct file *file)
{
	struct dlm_ctxt *dlm = inode->i_private;
	char *buf = NULL;

	buf = (char *) get_zeroed_page(GFP_NOFS);
	if (!buf)
		goto bail;

	i_size_write(inode, debug_state_print(dlm, buf, PAGE_SIZE - 1));

	file->private_data = buf;

	return 0;
bail:
	return -ENOMEM;
}

static const struct file_operations debug_state_fops = {
	.open =		debug_state_open,
	.release =	debug_release,
	.read =		debug_read,
	.llseek =	generic_file_llseek,
};
/* end  - debug state funcs */

/* files in subroot */
void dlm_debug_init(struct dlm_ctxt *dlm)
{
	/* for dumping dlm_ctxt */
	debugfs_create_file(DLM_DEBUGFS_DLM_STATE, S_IFREG|S_IRUSR,
			    dlm->dlm_debugfs_subroot, dlm, &debug_state_fops);

	/* for dumping lockres */
	debugfs_create_file(DLM_DEBUGFS_LOCKING_STATE, S_IFREG|S_IRUSR,
			    dlm->dlm_debugfs_subroot, dlm, &debug_lockres_fops);

	/* for dumping mles */
	debugfs_create_file(DLM_DEBUGFS_MLE_STATE, S_IFREG|S_IRUSR,
			    dlm->dlm_debugfs_subroot, dlm, &debug_mle_fops);

	/* for dumping lockres on the purge list */
<<<<<<< HEAD
	dc->debug_purgelist_dentry =
			debugfs_create_file(DLM_DEBUGFS_PURGE_LIST,
					    S_IFREG|S_IRUSR,
					    dlm->dlm_debugfs_subroot,
					    dlm, &debug_purgelist_fops);
	if (!dc->debug_purgelist_dentry) {
		mlog_errno(-ENOMEM);
		goto bail;
	}

	return 0;

bail:
	return -ENOMEM;
}

void dlm_debug_shutdown(struct dlm_ctxt *dlm)
{
	struct dlm_debug_ctxt *dc = dlm->dlm_debug_ctxt;

	if (dc) {
		debugfs_remove(dc->debug_purgelist_dentry);
		debugfs_remove(dc->debug_mle_dentry);
		debugfs_remove(dc->debug_lockres_dentry);
		debugfs_remove(dc->debug_state_dentry);
		kfree(dc);
		dc = NULL;
	}
=======
	debugfs_create_file(DLM_DEBUGFS_PURGE_LIST, S_IFREG|S_IRUSR,
			    dlm->dlm_debugfs_subroot, dlm,
			    &debug_purgelist_fops);
>>>>>>> 24b8d41d
}

/* subroot - domain dir */
void dlm_create_debugfs_subroot(struct dlm_ctxt *dlm)
{
	dlm->dlm_debugfs_subroot = debugfs_create_dir(dlm->name,
						      dlm_debugfs_root);
<<<<<<< HEAD
	if (!dlm->dlm_debugfs_subroot) {
		mlog_errno(-ENOMEM);
		goto bail;
	}

	dlm->dlm_debug_ctxt = kzalloc(sizeof(struct dlm_debug_ctxt),
				      GFP_KERNEL);
	if (!dlm->dlm_debug_ctxt) {
		mlog_errno(-ENOMEM);
		goto bail;
	}

	return 0;
bail:
	dlm_destroy_debugfs_subroot(dlm);
	return -ENOMEM;
=======
>>>>>>> 24b8d41d
}

void dlm_destroy_debugfs_subroot(struct dlm_ctxt *dlm)
{
	debugfs_remove_recursive(dlm->dlm_debugfs_subroot);
}

/* debugfs root */
void dlm_create_debugfs_root(void)
{
	dlm_debugfs_root = debugfs_create_dir(DLM_DEBUGFS_DIR, NULL);
}

void dlm_destroy_debugfs_root(void)
{
	debugfs_remove(dlm_debugfs_root);
}
#endif	/* CONFIG_DEBUG_FS */<|MERGE_RESOLUTION|>--- conflicted
+++ resolved
@@ -866,40 +866,9 @@
 			    dlm->dlm_debugfs_subroot, dlm, &debug_mle_fops);
 
 	/* for dumping lockres on the purge list */
-<<<<<<< HEAD
-	dc->debug_purgelist_dentry =
-			debugfs_create_file(DLM_DEBUGFS_PURGE_LIST,
-					    S_IFREG|S_IRUSR,
-					    dlm->dlm_debugfs_subroot,
-					    dlm, &debug_purgelist_fops);
-	if (!dc->debug_purgelist_dentry) {
-		mlog_errno(-ENOMEM);
-		goto bail;
-	}
-
-	return 0;
-
-bail:
-	return -ENOMEM;
-}
-
-void dlm_debug_shutdown(struct dlm_ctxt *dlm)
-{
-	struct dlm_debug_ctxt *dc = dlm->dlm_debug_ctxt;
-
-	if (dc) {
-		debugfs_remove(dc->debug_purgelist_dentry);
-		debugfs_remove(dc->debug_mle_dentry);
-		debugfs_remove(dc->debug_lockres_dentry);
-		debugfs_remove(dc->debug_state_dentry);
-		kfree(dc);
-		dc = NULL;
-	}
-=======
 	debugfs_create_file(DLM_DEBUGFS_PURGE_LIST, S_IFREG|S_IRUSR,
 			    dlm->dlm_debugfs_subroot, dlm,
 			    &debug_purgelist_fops);
->>>>>>> 24b8d41d
 }
 
 /* subroot - domain dir */
@@ -907,25 +876,6 @@
 {
 	dlm->dlm_debugfs_subroot = debugfs_create_dir(dlm->name,
 						      dlm_debugfs_root);
-<<<<<<< HEAD
-	if (!dlm->dlm_debugfs_subroot) {
-		mlog_errno(-ENOMEM);
-		goto bail;
-	}
-
-	dlm->dlm_debug_ctxt = kzalloc(sizeof(struct dlm_debug_ctxt),
-				      GFP_KERNEL);
-	if (!dlm->dlm_debug_ctxt) {
-		mlog_errno(-ENOMEM);
-		goto bail;
-	}
-
-	return 0;
-bail:
-	dlm_destroy_debugfs_subroot(dlm);
-	return -ENOMEM;
-=======
->>>>>>> 24b8d41d
 }
 
 void dlm_destroy_debugfs_subroot(struct dlm_ctxt *dlm)
