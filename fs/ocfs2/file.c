--- conflicted
+++ resolved
@@ -1301,13 +1301,8 @@
 int ocfs2_getattr(const struct path *path, struct kstat *stat,
 		  u32 request_mask, unsigned int flags)
 {
-<<<<<<< HEAD
-	struct inode *inode = d_inode(dentry);
-	struct super_block *sb = dentry->d_sb;
-=======
 	struct inode *inode = d_inode(path->dentry);
 	struct super_block *sb = path->dentry->d_sb;
->>>>>>> 24b8d41d
 	struct ocfs2_super *osb = sb->s_fs_info;
 	int err;
 
