--- conflicted
+++ resolved
@@ -29,11 +29,6 @@
 
 #include "internal.h"
 
-<<<<<<< HEAD
-enum {
-	Opt_gid, Opt_hidepid, Opt_err,
-};
-=======
 struct proc_fs_context {
 	struct pid_namespace	*pid_ns;
 	unsigned int		mask;
@@ -90,16 +85,11 @@
 		ctx->hidepid = HIDEPID_NOT_PTRACEABLE;
 	else
 		return invalf(fc, "proc: unknown value of hidepid - %s\n", param->string);
->>>>>>> 24b8d41d
-
-	return 0;
-}
-
-<<<<<<< HEAD
-int proc_parse_options(char *options, struct pid_namespace *pid)
-=======
+
+	return 0;
+}
+
 static int proc_parse_subset_param(struct fs_context *fc, char *value)
->>>>>>> 24b8d41d
 {
 	struct proc_fs_context *ctx = fc->fs_private;
 
@@ -171,18 +161,6 @@
 
 static int proc_fill_super(struct super_block *s, struct fs_context *fc)
 {
-<<<<<<< HEAD
-	struct pid_namespace *ns;
-
-	if (flags & MS_KERNMOUNT) {
-		ns = data;
-		data = NULL;
-	} else {
-		ns = task_active_pid_ns(current);
-	}
-
-	return mount_ns(fs_type, flags, data, ns, ns->user_ns, proc_fill_super);
-=======
 	struct proc_fs_context *ctx = fc->fs_private;
 	struct inode *root_inode;
 	struct proc_fs_info *fs_info;
@@ -280,7 +258,6 @@
 	fc->fs_private = ctx;
 	fc->ops = &proc_fs_context_ops;
 	return 0;
->>>>>>> 24b8d41d
 }
 
 static void proc_kill_sb(struct super_block *sb)
@@ -301,18 +278,11 @@
 }
 
 static struct file_system_type proc_fs_type = {
-<<<<<<< HEAD
-	.name		= "proc",
-	.mount		= proc_mount,
-	.kill_sb	= proc_kill_sb,
-	.fs_flags	= FS_USERNS_MOUNT,
-=======
 	.name			= "proc",
 	.init_fs_context	= proc_init_fs_context,
 	.parameters		= proc_fs_parameters,
 	.kill_sb		= proc_kill_sb,
 	.fs_flags		= FS_USERNS_MOUNT | FS_DISALLOW_NOTIFY_PERM,
->>>>>>> 24b8d41d
 };
 
 void __init proc_root_init(void)
