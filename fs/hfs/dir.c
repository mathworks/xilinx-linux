--- conflicted
+++ resolved
@@ -163,11 +163,7 @@
 	 * Can be done after the list insertion; exclusion with
 	 * hfs_delete_cat() is provided by directory lock.
 	 */
-<<<<<<< HEAD
-	memcpy(&rd->key, &fd.key, sizeof(struct hfs_cat_key));
-=======
 	memcpy(&rd->key, &fd.key->cat, sizeof(struct hfs_cat_key));
->>>>>>> 24b8d41d
 out:
 	hfs_find_exit(&fd);
 	return err;
