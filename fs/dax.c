// SPDX-License-Identifier: GPL-2.0-only
/*
 * fs/dax.c - Direct Access filesystem code
 * Copyright (c) 2013-2014 Intel Corporation
 * Author: Matthew Wilcox <matthew.r.wilcox@intel.com>
 * Author: Ross Zwisler <ross.zwisler@linux.intel.com>
 */

#include <linux/atomic.h>
#include <linux/blkdev.h>
#include <linux/buffer_head.h>
#include <linux/dax.h>
#include <linux/fs.h>
#include <linux/genhd.h>
#include <linux/highmem.h>
#include <linux/memcontrol.h>
#include <linux/mm.h>
#include <linux/mutex.h>
#include <linux/pagevec.h>
#include <linux/sched.h>
#include <linux/sched/signal.h>
#include <linux/uio.h>
#include <linux/vmstat.h>
#include <linux/pfn_t.h>
#include <linux/sizes.h>
<<<<<<< HEAD
#include <linux/iomap.h>
#include "internal.h"

/*
 * We use lowest available bit in exceptional entry for locking, other two
 * bits to determine entry type. In total 3 special bits.
 */
#define RADIX_DAX_SHIFT	(RADIX_TREE_EXCEPTIONAL_SHIFT + 3)
#define RADIX_DAX_PTE (1 << (RADIX_TREE_EXCEPTIONAL_SHIFT + 1))
#define RADIX_DAX_PMD (1 << (RADIX_TREE_EXCEPTIONAL_SHIFT + 2))
#define RADIX_DAX_TYPE_MASK (RADIX_DAX_PTE | RADIX_DAX_PMD)
#define RADIX_DAX_TYPE(entry) ((unsigned long)entry & RADIX_DAX_TYPE_MASK)
#define RADIX_DAX_SECTOR(entry) (((unsigned long)entry >> RADIX_DAX_SHIFT))
#define RADIX_DAX_ENTRY(sector, pmd) ((void *)((unsigned long)sector << \
		RADIX_DAX_SHIFT | (pmd ? RADIX_DAX_PMD : RADIX_DAX_PTE) | \
		RADIX_TREE_EXCEPTIONAL_ENTRY))

/* We choose 4096 entries - same as per-zone page wait tables */
#define DAX_WAIT_TABLE_BITS 12
#define DAX_WAIT_TABLE_ENTRIES (1 << DAX_WAIT_TABLE_BITS)

wait_queue_head_t wait_table[DAX_WAIT_TABLE_ENTRIES];

static int __init init_dax_wait_table(void)
{
	int i;

	for (i = 0; i < DAX_WAIT_TABLE_ENTRIES; i++)
		init_waitqueue_head(wait_table + i);
	return 0;
}
fs_initcall(init_dax_wait_table);

static wait_queue_head_t *dax_entry_waitqueue(struct address_space *mapping,
					      pgoff_t index)
{
	unsigned long hash = hash_long((unsigned long)mapping ^ index,
				       DAX_WAIT_TABLE_BITS);
	return wait_table + hash;
}
=======
#include <linux/mmu_notifier.h>
#include <linux/iomap.h>
#include <asm/pgalloc.h>
>>>>>>> 24b8d41d

#define CREATE_TRACE_POINTS
#include <trace/events/fs_dax.h>

static inline unsigned int pe_order(enum page_entry_size pe_size)
{
	if (pe_size == PE_SIZE_PTE)
		return PAGE_SHIFT - PAGE_SHIFT;
	if (pe_size == PE_SIZE_PMD)
		return PMD_SHIFT - PAGE_SHIFT;
	if (pe_size == PE_SIZE_PUD)
		return PUD_SHIFT - PAGE_SHIFT;
	return ~0;
}

<<<<<<< HEAD
	dax->addr = ERR_PTR(-EIO);
	if (blk_queue_enter(q, true) != 0)
		return rc;

	rc = bdev_direct_access(bdev, dax);
	if (rc < 0) {
		dax->addr = ERR_PTR(rc);
		blk_queue_exit(q);
		return rc;
	}
	return rc;
}
=======
/* We choose 4096 entries - same as per-zone page wait tables */
#define DAX_WAIT_TABLE_BITS 12
#define DAX_WAIT_TABLE_ENTRIES (1 << DAX_WAIT_TABLE_BITS)

/* The 'colour' (ie low bits) within a PMD of a page offset.  */
#define PG_PMD_COLOUR	((PMD_SIZE >> PAGE_SHIFT) - 1)
#define PG_PMD_NR	(PMD_SIZE >> PAGE_SHIFT)
>>>>>>> 24b8d41d

/* The order of a PMD entry */
#define PMD_ORDER	(PMD_SHIFT - PAGE_SHIFT)

static wait_queue_head_t wait_table[DAX_WAIT_TABLE_ENTRIES];

static int __init init_dax_wait_table(void)
{
	int i;

	for (i = 0; i < DAX_WAIT_TABLE_ENTRIES; i++)
		init_waitqueue_head(wait_table + i);
	return 0;
}
fs_initcall(init_dax_wait_table);

<<<<<<< HEAD
static bool buffer_written(struct buffer_head *bh)
=======
/*
 * DAX pagecache entries use XArray value entries so they can't be mistaken
 * for pages.  We use one bit for locking, one bit for the entry size (PMD)
 * and two more to tell us if the entry is a zero page or an empty entry that
 * is just used for locking.  In total four special bits.
 *
 * If the PMD bit isn't set the entry has size PAGE_SIZE, and if the ZERO_PAGE
 * and EMPTY bits aren't set the entry is a normal DAX entry with a filesystem
 * block allocation.
 */
#define DAX_SHIFT	(4)
#define DAX_LOCKED	(1UL << 0)
#define DAX_PMD		(1UL << 1)
#define DAX_ZERO_PAGE	(1UL << 2)
#define DAX_EMPTY	(1UL << 3)

static unsigned long dax_to_pfn(void *entry)
{
	return xa_to_value(entry) >> DAX_SHIFT;
}

static void *dax_make_entry(pfn_t pfn, unsigned long flags)
{
	return xa_mk_value(flags | (pfn_t_to_pfn(pfn) << DAX_SHIFT));
}

static bool dax_is_locked(void *entry)
{
	return xa_to_value(entry) & DAX_LOCKED;
}

static unsigned int dax_entry_order(void *entry)
{
	if (xa_to_value(entry) & DAX_PMD)
		return PMD_ORDER;
	return 0;
}

static unsigned long dax_is_pmd_entry(void *entry)
>>>>>>> 24b8d41d
{
	return xa_to_value(entry) & DAX_PMD;
}

static bool dax_is_pte_entry(void *entry)
{
	return !(xa_to_value(entry) & DAX_PMD);
}

static int dax_is_zero_entry(void *entry)
{
	return xa_to_value(entry) & DAX_ZERO_PAGE;
}

static int dax_is_empty_entry(void *entry)
{
	return xa_to_value(entry) & DAX_EMPTY;
}

/*
 * true if the entry that was found is of a smaller order than the entry
 * we were looking for
 */
static bool dax_is_conflict(void *entry)
{
	return entry == XA_RETRY_ENTRY;
}

/*
 * DAX page cache entry locking
 */
struct exceptional_entry_key {
	struct xarray *xa;
	pgoff_t entry_start;
};

struct wait_exceptional_entry_queue {
	wait_queue_entry_t wait;
	struct exceptional_entry_key key;
};

static wait_queue_head_t *dax_entry_waitqueue(struct xa_state *xas,
		void *entry, struct exceptional_entry_key *key)
{
<<<<<<< HEAD
	loff_t pos = start, max = start, bh_max = start;
	bool hole = false;
	struct block_device *bdev = NULL;
	int rw = iov_iter_rw(iter), rc;
	long map_len = 0;
	struct blk_dax_ctl dax = {
		.addr = ERR_PTR(-EIO),
	};
	unsigned blkbits = inode->i_blkbits;
	sector_t file_blks = (i_size_read(inode) + (1 << blkbits) - 1)
								>> blkbits;

	if (rw == READ)
		end = min(end, i_size_read(inode));

	while (pos < end) {
		size_t len;
		if (pos == max) {
			long page = pos >> PAGE_SHIFT;
			sector_t block = page << (PAGE_SHIFT - blkbits);
			unsigned first = pos - (block << blkbits);
			long size;

			if (pos == bh_max) {
				bh->b_size = PAGE_ALIGN(end - pos);
				bh->b_state = 0;
				rc = get_block(inode, block, bh, rw == WRITE);
				if (rc)
					break;
				if (!buffer_size_valid(bh))
					bh->b_size = 1 << blkbits;
				bh_max = pos - first + bh->b_size;
				bdev = bh->b_bdev;
				/*
				 * We allow uninitialized buffers for writes
				 * beyond EOF as those cannot race with faults
				 */
				WARN_ON_ONCE(
					(buffer_new(bh) && block < file_blks) ||
					(rw == WRITE && buffer_unwritten(bh)));
			} else {
				unsigned done = bh->b_size -
						(bh_max - (pos - first));
				bh->b_blocknr += done >> blkbits;
				bh->b_size -= done;
			}

			hole = rw == READ && !buffer_written(bh);
			if (hole) {
				size = bh->b_size - first;
			} else {
				dax_unmap_atomic(bdev, &dax);
				dax.sector = to_sector(bh, inode);
				dax.size = bh->b_size;
				map_len = dax_map_atomic(bdev, &dax);
				if (map_len < 0) {
					rc = map_len;
					break;
				}
				dax.addr += first;
				size = map_len - first;
			}
			/*
			 * pos + size is one past the last offset for IO,
			 * so pos + size can overflow loff_t at extreme offsets.
			 * Cast to u64 to catch this and get the true minimum.
			 */
			max = min_t(u64, pos + size, end);
		}

		if (iov_iter_rw(iter) == WRITE) {
			len = copy_from_iter_pmem(dax.addr, max - pos, iter);
		} else if (!hole)
			len = copy_to_iter((void __force *) dax.addr, max - pos,
					iter);
		else
			len = iov_iter_zero(max - pos, iter);
=======
	unsigned long hash;
	unsigned long index = xas->xa_index;

	/*
	 * If 'entry' is a PMD, align the 'index' that we use for the wait
	 * queue to the start of that PMD.  This ensures that all offsets in
	 * the range covered by the PMD map to the same bit lock.
	 */
	if (dax_is_pmd_entry(entry))
		index &= ~PG_PMD_COLOUR;
	key->xa = xas->xa;
	key->entry_start = index;

	hash = hash_long((unsigned long)xas->xa ^ index, DAX_WAIT_TABLE_BITS);
	return wait_table + hash;
}

static int wake_exceptional_entry_func(wait_queue_entry_t *wait,
		unsigned int mode, int sync, void *keyp)
{
	struct exceptional_entry_key *key = keyp;
	struct wait_exceptional_entry_queue *ewait =
		container_of(wait, struct wait_exceptional_entry_queue, wait);
>>>>>>> 24b8d41d

	if (key->xa != ewait->key.xa ||
	    key->entry_start != ewait->key.entry_start)
		return 0;
	return autoremove_wake_function(wait, mode, sync, NULL);
}

/*
 * @entry may no longer be the entry at the index in the mapping.
 * The important information it's conveying is whether the entry at
 * this index used to be a PMD entry.
 */
static void dax_wake_entry(struct xa_state *xas, void *entry, bool wake_all)
{
	struct exceptional_entry_key key;
	wait_queue_head_t *wq;

<<<<<<< HEAD
	dax_unmap_atomic(bdev, &dax);
=======
	wq = dax_entry_waitqueue(xas, entry, &key);
>>>>>>> 24b8d41d

	/*
	 * Checking for locked entry and prepare_to_wait_exclusive() happens
	 * under the i_pages lock, ditto for entry handling in our callers.
	 * So at this point all tasks that could have seen our entry locked
	 * must be in the waitqueue and the following check will see them.
	 */
	if (waitqueue_active(wq))
		__wake_up(wq, TASK_NORMAL, wake_all ? 0 : 1, &key);
}

<<<<<<< HEAD
/**
 * dax_do_io - Perform I/O to a DAX file
 * @iocb: The control block for this I/O
 * @inode: The file which the I/O is directed at
 * @iter: The addresses to do I/O from or to
 * @get_block: The filesystem method used to translate file offsets to blocks
 * @end_io: A filesystem callback for I/O completion
 * @flags: See below
=======
/*
 * Look up entry in page cache, wait for it to become unlocked if it
 * is a DAX entry and return it.  The caller must subsequently call
 * put_unlocked_entry() if it did not lock the entry or dax_unlock_entry()
 * if it did.  The entry returned may have a larger order than @order.
 * If @order is larger than the order of the entry found in i_pages, this
 * function returns a dax_is_conflict entry.
>>>>>>> 24b8d41d
 *
 * Must be called with the i_pages lock held.
 */
<<<<<<< HEAD
ssize_t dax_do_io(struct kiocb *iocb, struct inode *inode,
		  struct iov_iter *iter, get_block_t get_block,
		  dio_iodone_t end_io, int flags)
{
	struct buffer_head bh;
	ssize_t retval = -EINVAL;
	loff_t pos = iocb->ki_pos;
	loff_t end = pos + iov_iter_count(iter);

	memset(&bh, 0, sizeof(bh));
	bh.b_bdev = inode->i_sb->s_bdev;

	if ((flags & DIO_LOCKING) && iov_iter_rw(iter) == READ)
		inode_lock(inode);
=======
static void *get_unlocked_entry(struct xa_state *xas, unsigned int order)
{
	void *entry;
	struct wait_exceptional_entry_queue ewait;
	wait_queue_head_t *wq;

	init_wait(&ewait.wait);
	ewait.wait.func = wake_exceptional_entry_func;

	for (;;) {
		entry = xas_find_conflict(xas);
		if (!entry || WARN_ON_ONCE(!xa_is_value(entry)))
			return entry;
		if (dax_entry_order(entry) < order)
			return XA_RETRY_ENTRY;
		if (!dax_is_locked(entry))
			return entry;

		wq = dax_entry_waitqueue(xas, entry, &ewait.key);
		prepare_to_wait_exclusive(wq, &ewait.wait,
					  TASK_UNINTERRUPTIBLE);
		xas_unlock_irq(xas);
		xas_reset(xas);
		schedule();
		finish_wait(wq, &ewait.wait);
		xas_lock_irq(xas);
	}
}
>>>>>>> 24b8d41d

/*
 * The only thing keeping the address space around is the i_pages lock
 * (it's cycled in clear_inode() after removing the entries from i_pages)
 * After we call xas_unlock_irq(), we cannot touch xas->xa.
 */
static void wait_entry_unlocked(struct xa_state *xas, void *entry)
{
	struct wait_exceptional_entry_queue ewait;
	wait_queue_head_t *wq;

	init_wait(&ewait.wait);
	ewait.wait.func = wake_exceptional_entry_func;

	wq = dax_entry_waitqueue(xas, entry, &ewait.key);
	/*
	 * Unlike get_unlocked_entry() there is no guarantee that this
	 * path ever successfully retrieves an unlocked entry before an
	 * inode dies. Perform a non-exclusive wait in case this path
	 * never successfully performs its own wake up.
	 */
	prepare_to_wait(wq, &ewait.wait, TASK_UNINTERRUPTIBLE);
	xas_unlock_irq(xas);
	schedule();
	finish_wait(wq, &ewait.wait);
}

static void put_unlocked_entry(struct xa_state *xas, void *entry)
{
	/* If we were the only waiter woken, wake the next one */
	if (entry && !dax_is_conflict(entry))
		dax_wake_entry(xas, entry, false);
}

<<<<<<< HEAD
	if (!(flags & DIO_SKIP_DIO_COUNT))
		inode_dio_end(inode);
	return retval;
=======
/*
 * We used the xa_state to get the entry, but then we locked the entry and
 * dropped the xa_lock, so we know the xa_state is stale and must be reset
 * before use.
 */
static void dax_unlock_entry(struct xa_state *xas, void *entry)
{
	void *old;

	BUG_ON(dax_is_locked(entry));
	xas_reset(xas);
	xas_lock_irq(xas);
	old = xas_store(xas, entry);
	xas_unlock_irq(xas);
	BUG_ON(!dax_is_locked(old));
	dax_wake_entry(xas, entry, false);
>>>>>>> 24b8d41d
}

/*
<<<<<<< HEAD
 * DAX radix tree locking
 */
struct exceptional_entry_key {
	struct address_space *mapping;
	unsigned long index;
};

struct wait_exceptional_entry_queue {
	wait_queue_t wait;
	struct exceptional_entry_key key;
};

static int wake_exceptional_entry_func(wait_queue_t *wait, unsigned int mode,
				       int sync, void *keyp)
{
	struct exceptional_entry_key *key = keyp;
	struct wait_exceptional_entry_queue *ewait =
		container_of(wait, struct wait_exceptional_entry_queue, wait);

	if (key->mapping != ewait->key.mapping ||
	    key->index != ewait->key.index)
		return 0;
	return autoremove_wake_function(wait, mode, sync, NULL);
}

/*
 * Check whether the given slot is locked. The function must be called with
 * mapping->tree_lock held
 */
static inline int slot_locked(struct address_space *mapping, void **slot)
{
	unsigned long entry = (unsigned long)
		radix_tree_deref_slot_protected(slot, &mapping->tree_lock);
	return entry & RADIX_DAX_ENTRY_LOCK;
}

/*
 * Mark the given slot is locked. The function must be called with
 * mapping->tree_lock held
 */
static inline void *lock_slot(struct address_space *mapping, void **slot)
{
	unsigned long entry = (unsigned long)
		radix_tree_deref_slot_protected(slot, &mapping->tree_lock);

	entry |= RADIX_DAX_ENTRY_LOCK;
	radix_tree_replace_slot(slot, (void *)entry);
	return (void *)entry;
}

/*
 * Mark the given slot is unlocked. The function must be called with
 * mapping->tree_lock held
 */
static inline void *unlock_slot(struct address_space *mapping, void **slot)
{
	unsigned long entry = (unsigned long)
		radix_tree_deref_slot_protected(slot, &mapping->tree_lock);

	entry &= ~(unsigned long)RADIX_DAX_ENTRY_LOCK;
	radix_tree_replace_slot(slot, (void *)entry);
	return (void *)entry;
}

/*
 * Lookup entry in radix tree, wait for it to become unlocked if it is
 * exceptional entry and return it. The caller must call
 * put_unlocked_mapping_entry() when he decided not to lock the entry or
 * put_locked_mapping_entry() when he locked the entry and now wants to
 * unlock it.
 *
 * The function must be called with mapping->tree_lock held.
 */
static void *get_unlocked_mapping_entry(struct address_space *mapping,
					pgoff_t index, void ***slotp)
{
	void *ret, **slot;
	struct wait_exceptional_entry_queue ewait;
	wait_queue_head_t *wq = dax_entry_waitqueue(mapping, index);

	init_wait(&ewait.wait);
	ewait.wait.func = wake_exceptional_entry_func;
	ewait.key.mapping = mapping;
	ewait.key.index = index;

	for (;;) {
		ret = __radix_tree_lookup(&mapping->page_tree, index, NULL,
					  &slot);
		if (!ret || !radix_tree_exceptional_entry(ret) ||
		    !slot_locked(mapping, slot)) {
			if (slotp)
				*slotp = slot;
			return ret;
		}
		prepare_to_wait_exclusive(wq, &ewait.wait,
					  TASK_UNINTERRUPTIBLE);
		spin_unlock_irq(&mapping->tree_lock);
		schedule();
		finish_wait(wq, &ewait.wait);
		spin_lock_irq(&mapping->tree_lock);
	}
}

/*
 * Find radix tree entry at given index. If it points to a page, return with
 * the page locked. If it points to the exceptional entry, return with the
 * radix tree entry locked. If the radix tree doesn't contain given index,
 * create empty exceptional entry for the index and return with it locked.
 *
 * Note: Unlike filemap_fault() we don't honor FAULT_FLAG_RETRY flags. For
 * persistent memory the benefit is doubtful. We can add that later if we can
 * show it helps.
 */
static void *grab_mapping_entry(struct address_space *mapping, pgoff_t index)
{
	void *ret, **slot;

restart:
	spin_lock_irq(&mapping->tree_lock);
	ret = get_unlocked_mapping_entry(mapping, index, &slot);
	/* No entry for given index? Make sure radix tree is big enough. */
	if (!ret) {
		int err;

		spin_unlock_irq(&mapping->tree_lock);
		err = radix_tree_preload(
				mapping_gfp_mask(mapping) & ~__GFP_HIGHMEM);
		if (err)
			return ERR_PTR(err);
		ret = (void *)(RADIX_TREE_EXCEPTIONAL_ENTRY |
			       RADIX_DAX_ENTRY_LOCK);
		spin_lock_irq(&mapping->tree_lock);
		err = radix_tree_insert(&mapping->page_tree, index, ret);
		radix_tree_preload_end();
		if (err) {
			spin_unlock_irq(&mapping->tree_lock);
			/* Someone already created the entry? */
			if (err == -EEXIST)
				goto restart;
			return ERR_PTR(err);
		}
		/* Good, we have inserted empty locked entry into the tree. */
		mapping->nrexceptional++;
		spin_unlock_irq(&mapping->tree_lock);
		return ret;
	}
	/* Normal page in radix tree? */
	if (!radix_tree_exceptional_entry(ret)) {
		struct page *page = ret;

		get_page(page);
		spin_unlock_irq(&mapping->tree_lock);
		lock_page(page);
		/* Page got truncated? Retry... */
		if (unlikely(page->mapping != mapping)) {
			unlock_page(page);
			put_page(page);
			goto restart;
		}
		return page;
	}
	ret = lock_slot(mapping, slot);
	spin_unlock_irq(&mapping->tree_lock);
	return ret;
}

void dax_wake_mapping_entry_waiter(struct address_space *mapping,
				   pgoff_t index, bool wake_all)
{
	wait_queue_head_t *wq = dax_entry_waitqueue(mapping, index);

	/*
	 * Checking for locked entry and prepare_to_wait_exclusive() happens
	 * under mapping->tree_lock, ditto for entry handling in our callers.
	 * So at this point all tasks that could have seen our entry locked
	 * must be in the waitqueue and the following check will see them.
	 */
	if (waitqueue_active(wq)) {
		struct exceptional_entry_key key;

		key.mapping = mapping;
		key.index = index;
		__wake_up(wq, TASK_NORMAL, wake_all ? 0 : 1, &key);
	}
}

void dax_unlock_mapping_entry(struct address_space *mapping, pgoff_t index)
{
	void *ret, **slot;

	spin_lock_irq(&mapping->tree_lock);
	ret = __radix_tree_lookup(&mapping->page_tree, index, NULL, &slot);
	if (WARN_ON_ONCE(!ret || !radix_tree_exceptional_entry(ret) ||
			 !slot_locked(mapping, slot))) {
		spin_unlock_irq(&mapping->tree_lock);
		return;
	}
	unlock_slot(mapping, slot);
	spin_unlock_irq(&mapping->tree_lock);
	dax_wake_mapping_entry_waiter(mapping, index, false);
}

static void put_locked_mapping_entry(struct address_space *mapping,
				     pgoff_t index, void *entry)
{
	if (!radix_tree_exceptional_entry(entry)) {
		unlock_page(entry);
		put_page(entry);
	} else {
		dax_unlock_mapping_entry(mapping, index);
	}
}

/*
 * Called when we are done with radix tree entry we looked up via
 * get_unlocked_mapping_entry() and which we didn't lock in the end.
 */
static void put_unlocked_mapping_entry(struct address_space *mapping,
				       pgoff_t index, void *entry)
{
	if (!radix_tree_exceptional_entry(entry))
		return;

	/* We have to wake up next waiter for the radix tree entry lock */
	dax_wake_mapping_entry_waiter(mapping, index, false);
}

/*
 * Delete exceptional DAX entry at @index from @mapping. Wait for radix tree
 * entry to get unlocked before deleting it.
 */
int dax_delete_mapping_entry(struct address_space *mapping, pgoff_t index)
{
	void *entry;

	spin_lock_irq(&mapping->tree_lock);
	entry = get_unlocked_mapping_entry(mapping, index, NULL);
	/*
	 * This gets called from truncate / punch_hole path. As such, the caller
	 * must hold locks protecting against concurrent modifications of the
	 * radix tree (usually fs-private i_mmap_sem for writing). Since the
	 * caller has seen exceptional entry for this index, we better find it
	 * at that index as well...
	 */
	if (WARN_ON_ONCE(!entry || !radix_tree_exceptional_entry(entry))) {
		spin_unlock_irq(&mapping->tree_lock);
		return 0;
	}
	radix_tree_delete(&mapping->page_tree, index);
	mapping->nrexceptional--;
	spin_unlock_irq(&mapping->tree_lock);
	dax_wake_mapping_entry_waiter(mapping, index, true);

	return 1;
}

/*
 * The user has performed a load from a hole in the file.  Allocating
 * a new page in the file would cause excessive storage usage for
 * workloads with sparse files.  We allocate a page cache page instead.
 * We'll kick it out of the page cache if it's ever written to,
 * otherwise it will simply fall out of the page cache under memory
 * pressure without ever having been dirtied.
 */
static int dax_load_hole(struct address_space *mapping, void *entry,
			 struct vm_fault *vmf)
{
	struct page *page;

	/* Hole page already exists? Return it...  */
	if (!radix_tree_exceptional_entry(entry)) {
		vmf->page = entry;
		return VM_FAULT_LOCKED;
	}

	/* This will replace locked radix tree entry with a hole page */
	page = find_or_create_page(mapping, vmf->pgoff,
				   vmf->gfp_mask | __GFP_ZERO);
	if (!page) {
		put_locked_mapping_entry(mapping, vmf->pgoff, entry);
		return VM_FAULT_OOM;
	}
	vmf->page = page;
	return VM_FAULT_LOCKED;
}

static int copy_user_dax(struct block_device *bdev, sector_t sector, size_t size,
		struct page *to, unsigned long vaddr)
{
	struct blk_dax_ctl dax = {
		.sector = sector,
		.size = size,
	};
	void *vto;

	if (dax_map_atomic(bdev, &dax) < 0)
		return PTR_ERR(dax.addr);
	vto = kmap_atomic(to);
	copy_user_page(vto, (void __force *)dax.addr, vaddr, to);
	kunmap_atomic(vto);
	dax_unmap_atomic(bdev, &dax);
	return 0;
}

#define DAX_PMD_INDEX(page_index) (page_index & (PMD_MASK >> PAGE_SHIFT))

static void *dax_insert_mapping_entry(struct address_space *mapping,
				      struct vm_fault *vmf,
				      void *entry, sector_t sector)
{
	struct radix_tree_root *page_tree = &mapping->page_tree;
	int error = 0;
	bool hole_fill = false;
	void *new_entry;
	pgoff_t index = vmf->pgoff;

	if (vmf->flags & FAULT_FLAG_WRITE)
		__mark_inode_dirty(mapping->host, I_DIRTY_PAGES);

	/* Replacing hole page with block mapping? */
	if (!radix_tree_exceptional_entry(entry)) {
		hole_fill = true;
		/*
		 * Unmap the page now before we remove it from page cache below.
		 * The page is locked so it cannot be faulted in again.
		 */
		unmap_mapping_range(mapping, vmf->pgoff << PAGE_SHIFT,
				    PAGE_SIZE, 0);
		error = radix_tree_preload(vmf->gfp_mask & ~__GFP_HIGHMEM);
		if (error)
			return ERR_PTR(error);
=======
 * Return: The entry stored at this location before it was locked.
 */
static void *dax_lock_entry(struct xa_state *xas, void *entry)
{
	unsigned long v = xa_to_value(entry);
	return xas_store(xas, xa_mk_value(v | DAX_LOCKED));
}

static unsigned long dax_entry_size(void *entry)
{
	if (dax_is_zero_entry(entry))
		return 0;
	else if (dax_is_empty_entry(entry))
		return 0;
	else if (dax_is_pmd_entry(entry))
		return PMD_SIZE;
	else
		return PAGE_SIZE;
}

static unsigned long dax_end_pfn(void *entry)
{
	return dax_to_pfn(entry) + dax_entry_size(entry) / PAGE_SIZE;
}

/*
 * Iterate through all mapped pfns represented by an entry, i.e. skip
 * 'empty' and 'zero' entries.
 */
#define for_each_mapped_pfn(entry, pfn) \
	for (pfn = dax_to_pfn(entry); \
			pfn < dax_end_pfn(entry); pfn++)

/*
 * TODO: for reflink+dax we need a way to associate a single page with
 * multiple address_space instances at different linear_page_index()
 * offsets.
 */
static void dax_associate_entry(void *entry, struct address_space *mapping,
		struct vm_area_struct *vma, unsigned long address)
{
	unsigned long size = dax_entry_size(entry), pfn, index;
	int i = 0;

	if (IS_ENABLED(CONFIG_FS_DAX_LIMITED))
		return;

	index = linear_page_index(vma, address & ~(size - 1));
	for_each_mapped_pfn(entry, pfn) {
		struct page *page = pfn_to_page(pfn);

		WARN_ON_ONCE(page->mapping);
		page->mapping = mapping;
		page->index = index + i++;
>>>>>>> 24b8d41d
	}
}

<<<<<<< HEAD
	spin_lock_irq(&mapping->tree_lock);
	new_entry = (void *)((unsigned long)RADIX_DAX_ENTRY(sector, false) |
		       RADIX_DAX_ENTRY_LOCK);
	if (hole_fill) {
		__delete_from_page_cache(entry, NULL);
		/* Drop pagecache reference */
		put_page(entry);
		error = radix_tree_insert(page_tree, index, new_entry);
		if (error) {
			new_entry = ERR_PTR(error);
			goto unlock;
		}
		mapping->nrexceptional++;
	} else {
		void **slot;
		void *ret;

		ret = __radix_tree_lookup(page_tree, index, NULL, &slot);
		WARN_ON_ONCE(ret != entry);
		radix_tree_replace_slot(slot, new_entry);
	}
	if (vmf->flags & FAULT_FLAG_WRITE)
		radix_tree_tag_set(page_tree, index, PAGECACHE_TAG_DIRTY);
 unlock:
	spin_unlock_irq(&mapping->tree_lock);
	if (hole_fill) {
		radix_tree_preload_end();
		/*
		 * We don't need hole page anymore, it has been replaced with
		 * locked radix tree entry now.
		 */
		if (mapping->a_ops->freepage)
			mapping->a_ops->freepage(entry);
		unlock_page(entry);
		put_page(entry);
	}
	return new_entry;
=======
static void dax_disassociate_entry(void *entry, struct address_space *mapping,
		bool trunc)
{
	unsigned long pfn;

	if (IS_ENABLED(CONFIG_FS_DAX_LIMITED))
		return;

	for_each_mapped_pfn(entry, pfn) {
		struct page *page = pfn_to_page(pfn);

		WARN_ON_ONCE(trunc && page_ref_count(page) > 1);
		WARN_ON_ONCE(page->mapping && page->mapping != mapping);
		page->mapping = NULL;
		page->index = 0;
	}
>>>>>>> 24b8d41d
}

static struct page *dax_busy_page(void *entry)
{
	unsigned long pfn;

	for_each_mapped_pfn(entry, pfn) {
		struct page *page = pfn_to_page(pfn);

		if (page_ref_count(page) > 1)
			return page;
	}
	return NULL;
}

/*
 * dax_lock_mapping_entry - Lock the DAX entry corresponding to a page
 * @page: The page whose entry we want to lock
 *
 * Context: Process context.
 * Return: A cookie to pass to dax_unlock_page() or 0 if the entry could
 * not be locked.
 */
dax_entry_t dax_lock_page(struct page *page)
{
	XA_STATE(xas, NULL, 0);
	void *entry;

	/* Ensure page->mapping isn't freed while we look at it */
	rcu_read_lock();
	for (;;) {
		struct address_space *mapping = READ_ONCE(page->mapping);

		entry = NULL;
		if (!mapping || !dax_mapping(mapping))
			break;

		/*
		 * In the device-dax case there's no need to lock, a
		 * struct dev_pagemap pin is sufficient to keep the
		 * inode alive, and we assume we have dev_pagemap pin
		 * otherwise we would not have a valid pfn_to_page()
		 * translation.
		 */
		entry = (void *)~0UL;
		if (S_ISCHR(mapping->host->i_mode))
			break;

		xas.xa = &mapping->i_pages;
		xas_lock_irq(&xas);
		if (mapping != page->mapping) {
			xas_unlock_irq(&xas);
			continue;
		}
		xas_set(&xas, page->index);
		entry = xas_load(&xas);
		if (dax_is_locked(entry)) {
			rcu_read_unlock();
			wait_entry_unlocked(&xas, entry);
			rcu_read_lock();
			continue;
		}
		dax_lock_entry(&xas, entry);
		xas_unlock_irq(&xas);
		break;
	}
<<<<<<< HEAD
	return 0;
=======
	rcu_read_unlock();
	return (dax_entry_t)entry;
>>>>>>> 24b8d41d
}

<<<<<<< HEAD
static int dax_insert_mapping(struct address_space *mapping,
		struct block_device *bdev, sector_t sector, size_t size,
		void **entryp, struct vm_area_struct *vma, struct vm_fault *vmf)
{
	unsigned long vaddr = (unsigned long)vmf->virtual_address;
	struct blk_dax_ctl dax = {
		.sector = sector,
		.size = size,
	};
	void *ret;
	void *entry = *entryp;

	if (dax_map_atomic(bdev, &dax) < 0)
		return PTR_ERR(dax.addr);
	dax_unmap_atomic(bdev, &dax);

	ret = dax_insert_mapping_entry(mapping, vmf, entry, dax.sector);
	if (IS_ERR(ret))
		return PTR_ERR(ret);
	*entryp = ret;

	return vm_insert_mixed(vma, vaddr, dax.pfn);
}

/**
 * dax_fault - handle a page fault on a DAX file
 * @vma: The virtual memory area where the fault occurred
 * @vmf: The description of the fault
 * @get_block: The filesystem method used to translate file offsets to blocks
 *
 * When a page fault occurs, filesystems may call this helper in their
 * fault handler for DAX files. dax_fault() assumes the caller has done all
 * the necessary locking for the page fault to proceed successfully.
 */
int dax_fault(struct vm_area_struct *vma, struct vm_fault *vmf,
			get_block_t get_block)
{
	struct file *file = vma->vm_file;
	struct address_space *mapping = file->f_mapping;
	struct inode *inode = mapping->host;
	void *entry;
	struct buffer_head bh;
	unsigned long vaddr = (unsigned long)vmf->virtual_address;
	unsigned blkbits = inode->i_blkbits;
	sector_t block;
	pgoff_t size;
	int error;
	int major = 0;

	/*
	 * Check whether offset isn't beyond end of file now. Caller is supposed
	 * to hold locks serializing us with truncate / punch hole so this is
	 * a reliable test.
	 */
	size = (i_size_read(inode) + PAGE_SIZE - 1) >> PAGE_SHIFT;
	if (vmf->pgoff >= size)
		return VM_FAULT_SIGBUS;

	memset(&bh, 0, sizeof(bh));
	block = (sector_t)vmf->pgoff << (PAGE_SHIFT - blkbits);
	bh.b_bdev = inode->i_sb->s_bdev;
	bh.b_size = PAGE_SIZE;

	entry = grab_mapping_entry(mapping, vmf->pgoff);
	if (IS_ERR(entry)) {
		error = PTR_ERR(entry);
		goto out;
	}

	error = get_block(inode, block, &bh, 0);
	if (!error && (bh.b_size < PAGE_SIZE))
		error = -EIO;		/* fs corruption? */
	if (error)
		goto unlock_entry;

	if (vmf->cow_page) {
		struct page *new_page = vmf->cow_page;
		if (buffer_written(&bh))
			error = copy_user_dax(bh.b_bdev, to_sector(&bh, inode),
					bh.b_size, new_page, vaddr);
		else
			clear_user_highpage(new_page, vaddr);
		if (error)
			goto unlock_entry;
		if (!radix_tree_exceptional_entry(entry)) {
			vmf->page = entry;
			return VM_FAULT_LOCKED;
		}
		vmf->entry = entry;
		return VM_FAULT_DAX_LOCKED;
	}

	if (!buffer_mapped(&bh)) {
		if (vmf->flags & FAULT_FLAG_WRITE) {
			error = get_block(inode, block, &bh, 1);
			count_vm_event(PGMAJFAULT);
			mem_cgroup_count_vm_event(vma->vm_mm, PGMAJFAULT);
			major = VM_FAULT_MAJOR;
			if (!error && (bh.b_size < PAGE_SIZE))
				error = -EIO;
			if (error)
				goto unlock_entry;
		} else {
			return dax_load_hole(mapping, entry, vmf);
		}
	}

	/* Filesystem should not return unwritten buffers to us! */
	WARN_ON_ONCE(buffer_unwritten(&bh) || buffer_new(&bh));
	error = dax_insert_mapping(mapping, bh.b_bdev, to_sector(&bh, inode),
			bh.b_size, &entry, vma, vmf);
 unlock_entry:
	put_locked_mapping_entry(mapping, vmf->pgoff, entry);
 out:
	if (error == -ENOMEM)
		return VM_FAULT_OOM | major;
	/* -EBUSY is fine, somebody else faulted on the same PTE */
	if ((error < 0) && (error != -EBUSY))
		return VM_FAULT_SIGBUS | major;
	return VM_FAULT_NOPAGE | major;
=======
void dax_unlock_page(struct page *page, dax_entry_t cookie)
{
	struct address_space *mapping = page->mapping;
	XA_STATE(xas, &mapping->i_pages, page->index);

	if (S_ISCHR(mapping->host->i_mode))
		return;

	dax_unlock_entry(&xas, (void *)cookie);
}

/*
 * Find page cache entry at given index. If it is a DAX entry, return it
 * with the entry locked. If the page cache doesn't contain an entry at
 * that index, add a locked empty entry.
 *
 * When requesting an entry with size DAX_PMD, grab_mapping_entry() will
 * either return that locked entry or will return VM_FAULT_FALLBACK.
 * This will happen if there are any PTE entries within the PMD range
 * that we are requesting.
 *
 * We always favor PTE entries over PMD entries. There isn't a flow where we
 * evict PTE entries in order to 'upgrade' them to a PMD entry.  A PMD
 * insertion will fail if it finds any PTE entries already in the tree, and a
 * PTE insertion will cause an existing PMD entry to be unmapped and
 * downgraded to PTE entries.  This happens for both PMD zero pages as
 * well as PMD empty entries.
 *
 * The exception to this downgrade path is for PMD entries that have
 * real storage backing them.  We will leave these real PMD entries in
 * the tree, and PTE writes will simply dirty the entire PMD entry.
 *
 * Note: Unlike filemap_fault() we don't honor FAULT_FLAG_RETRY flags. For
 * persistent memory the benefit is doubtful. We can add that later if we can
 * show it helps.
 *
 * On error, this function does not return an ERR_PTR.  Instead it returns
 * a VM_FAULT code, encoded as an xarray internal entry.  The ERR_PTR values
 * overlap with xarray value entries.
 */
static void *grab_mapping_entry(struct xa_state *xas,
		struct address_space *mapping, unsigned int order)
{
	unsigned long index = xas->xa_index;
	bool pmd_downgrade = false; /* splitting PMD entry into PTE entries? */
	void *entry;

retry:
	xas_lock_irq(xas);
	entry = get_unlocked_entry(xas, order);

	if (entry) {
		if (dax_is_conflict(entry))
			goto fallback;
		if (!xa_is_value(entry)) {
			xas_set_err(xas, -EIO);
			goto out_unlock;
		}

		if (order == 0) {
			if (dax_is_pmd_entry(entry) &&
			    (dax_is_zero_entry(entry) ||
			     dax_is_empty_entry(entry))) {
				pmd_downgrade = true;
			}
		}
	}

	if (pmd_downgrade) {
		/*
		 * Make sure 'entry' remains valid while we drop
		 * the i_pages lock.
		 */
		dax_lock_entry(xas, entry);

		/*
		 * Besides huge zero pages the only other thing that gets
		 * downgraded are empty entries which don't need to be
		 * unmapped.
		 */
		if (dax_is_zero_entry(entry)) {
			xas_unlock_irq(xas);
			unmap_mapping_pages(mapping,
					xas->xa_index & ~PG_PMD_COLOUR,
					PG_PMD_NR, false);
			xas_reset(xas);
			xas_lock_irq(xas);
		}

		dax_disassociate_entry(entry, mapping, false);
		xas_store(xas, NULL);	/* undo the PMD join */
		dax_wake_entry(xas, entry, true);
		mapping->nrexceptional--;
		entry = NULL;
		xas_set(xas, index);
	}

	if (entry) {
		dax_lock_entry(xas, entry);
	} else {
		unsigned long flags = DAX_EMPTY;

		if (order > 0)
			flags |= DAX_PMD;
		entry = dax_make_entry(pfn_to_pfn_t(0), flags);
		dax_lock_entry(xas, entry);
		if (xas_error(xas))
			goto out_unlock;
		mapping->nrexceptional++;
	}

out_unlock:
	xas_unlock_irq(xas);
	if (xas_nomem(xas, mapping_gfp_mask(mapping) & ~__GFP_HIGHMEM))
		goto retry;
	if (xas->xa_node == XA_ERROR(-ENOMEM))
		return xa_mk_internal(VM_FAULT_OOM);
	if (xas_error(xas))
		return xa_mk_internal(VM_FAULT_SIGBUS);
	return entry;
fallback:
	xas_unlock_irq(xas);
	return xa_mk_internal(VM_FAULT_FALLBACK);
}

/**
 * dax_layout_busy_page_range - find first pinned page in @mapping
 * @mapping: address space to scan for a page with ref count > 1
 * @start: Starting offset. Page containing 'start' is included.
 * @end: End offset. Page containing 'end' is included. If 'end' is LLONG_MAX,
 *       pages from 'start' till the end of file are included.
 *
 * DAX requires ZONE_DEVICE mapped pages. These pages are never
 * 'onlined' to the page allocator so they are considered idle when
 * page->count == 1. A filesystem uses this interface to determine if
 * any page in the mapping is busy, i.e. for DMA, or other
 * get_user_pages() usages.
 *
 * It is expected that the filesystem is holding locks to block the
 * establishment of new mappings in this address_space. I.e. it expects
 * to be able to run unmap_mapping_range() and subsequently not race
 * mapping_mapped() becoming true.
 */
struct page *dax_layout_busy_page_range(struct address_space *mapping,
					loff_t start, loff_t end)
{
	void *entry;
	unsigned int scanned = 0;
	struct page *page = NULL;
	pgoff_t start_idx = start >> PAGE_SHIFT;
	pgoff_t end_idx;
	XA_STATE(xas, &mapping->i_pages, start_idx);

	/*
	 * In the 'limited' case get_user_pages() for dax is disabled.
	 */
	if (IS_ENABLED(CONFIG_FS_DAX_LIMITED))
		return NULL;

	if (!dax_mapping(mapping) || !mapping_mapped(mapping))
		return NULL;

	/* If end == LLONG_MAX, all pages from start to till end of file */
	if (end == LLONG_MAX)
		end_idx = ULONG_MAX;
	else
		end_idx = end >> PAGE_SHIFT;
	/*
	 * If we race get_user_pages_fast() here either we'll see the
	 * elevated page count in the iteration and wait, or
	 * get_user_pages_fast() will see that the page it took a reference
	 * against is no longer mapped in the page tables and bail to the
	 * get_user_pages() slow path.  The slow path is protected by
	 * pte_lock() and pmd_lock(). New references are not taken without
	 * holding those locks, and unmap_mapping_pages() will not zero the
	 * pte or pmd without holding the respective lock, so we are
	 * guaranteed to either see new references or prevent new
	 * references from being established.
	 */
	unmap_mapping_pages(mapping, start_idx, end_idx - start_idx + 1, 0);

	xas_lock_irq(&xas);
	xas_for_each(&xas, entry, end_idx) {
		if (WARN_ON_ONCE(!xa_is_value(entry)))
			continue;
		if (unlikely(dax_is_locked(entry)))
			entry = get_unlocked_entry(&xas, 0);
		if (entry)
			page = dax_busy_page(entry);
		put_unlocked_entry(&xas, entry);
		if (page)
			break;
		if (++scanned % XA_CHECK_SCHED)
			continue;

		xas_pause(&xas);
		xas_unlock_irq(&xas);
		cond_resched();
		xas_lock_irq(&xas);
	}
	xas_unlock_irq(&xas);
	return page;
}
EXPORT_SYMBOL_GPL(dax_layout_busy_page_range);

struct page *dax_layout_busy_page(struct address_space *mapping)
{
	return dax_layout_busy_page_range(mapping, 0, LLONG_MAX);
}
EXPORT_SYMBOL_GPL(dax_layout_busy_page);

static int __dax_invalidate_entry(struct address_space *mapping,
					  pgoff_t index, bool trunc)
{
	XA_STATE(xas, &mapping->i_pages, index);
	int ret = 0;
	void *entry;

	xas_lock_irq(&xas);
	entry = get_unlocked_entry(&xas, 0);
	if (!entry || WARN_ON_ONCE(!xa_is_value(entry)))
		goto out;
	if (!trunc &&
	    (xas_get_mark(&xas, PAGECACHE_TAG_DIRTY) ||
	     xas_get_mark(&xas, PAGECACHE_TAG_TOWRITE)))
		goto out;
	dax_disassociate_entry(entry, mapping, trunc);
	xas_store(&xas, NULL);
	mapping->nrexceptional--;
	ret = 1;
out:
	put_unlocked_entry(&xas, entry);
	xas_unlock_irq(&xas);
	return ret;
>>>>>>> 24b8d41d
}

<<<<<<< HEAD
#if defined(CONFIG_TRANSPARENT_HUGEPAGE)
=======
>>>>>>> 24b8d41d
/*
 * Delete DAX entry at @index from @mapping.  Wait for it
 * to be unlocked before deleting it.
 */
int dax_delete_mapping_entry(struct address_space *mapping, pgoff_t index)
{
	int ret = __dax_invalidate_entry(mapping, index, true);

	/*
	 * This gets called from truncate / punch_hole path. As such, the caller
	 * must hold locks protecting against concurrent modifications of the
	 * page cache (usually fs-private i_mmap_sem for writing). Since the
	 * caller has seen a DAX entry for this index, we better find it
	 * at that index as well...
	 */
	WARN_ON_ONCE(!ret);
	return ret;
}

/*
 * Invalidate DAX entry if it is clean.
 */
int dax_invalidate_mapping_entry_sync(struct address_space *mapping,
				      pgoff_t index)
{
	return __dax_invalidate_entry(mapping, index, false);
}

<<<<<<< HEAD
/**
 * dax_pmd_fault - handle a PMD fault on a DAX file
 * @vma: The virtual memory area where the fault occurred
 * @vmf: The description of the fault
 * @get_block: The filesystem method used to translate file offsets to blocks
 *
 * When a page fault occurs, filesystems may call this helper in their
 * pmd_fault handler for DAX files.
 */
int dax_pmd_fault(struct vm_area_struct *vma, unsigned long address,
		pmd_t *pmd, unsigned int flags, get_block_t get_block)
{
	struct file *file = vma->vm_file;
	struct address_space *mapping = file->f_mapping;
	struct inode *inode = mapping->host;
	struct buffer_head bh;
	unsigned blkbits = inode->i_blkbits;
	unsigned long pmd_addr = address & PMD_MASK;
	bool write = flags & FAULT_FLAG_WRITE;
	struct block_device *bdev;
	pgoff_t size, pgoff;
	sector_t block;
	int result = 0;
	bool alloc = false;

	/* dax pmd mappings require pfn_t_devmap() */
	if (!IS_ENABLED(CONFIG_FS_DAX_PMD))
		return VM_FAULT_FALLBACK;
=======
static int copy_cow_page_dax(struct block_device *bdev, struct dax_device *dax_dev,
			     sector_t sector, struct page *to, unsigned long vaddr)
{
	void *vto, *kaddr;
	pgoff_t pgoff;
	long rc;
	int id;
>>>>>>> 24b8d41d

	rc = bdev_dax_pgoff(bdev, sector, PAGE_SIZE, &pgoff);
	if (rc)
		return rc;

	id = dax_read_lock();
	rc = dax_direct_access(dax_dev, pgoff, PHYS_PFN(PAGE_SIZE), &kaddr, NULL);
	if (rc < 0) {
		dax_read_unlock(id);
		return rc;
	}
	vto = kmap_atomic(to);
	copy_user_page(vto, (void __force *)kaddr, vaddr, to);
	kunmap_atomic(vto);
	dax_read_unlock(id);
	return 0;
}

/*
 * By this point grab_mapping_entry() has ensured that we have a locked entry
 * of the appropriate size so we don't have to worry about downgrading PMDs to
 * PTEs.  If we happen to be trying to insert a PTE and there is a PMD
 * already in the tree, we will skip the insertion and just dirty the PMD as
 * appropriate.
 */
static void *dax_insert_entry(struct xa_state *xas,
		struct address_space *mapping, struct vm_fault *vmf,
		void *entry, pfn_t pfn, unsigned long flags, bool dirty)
{
	void *new_entry = dax_make_entry(pfn, flags);

	if (dirty)
		__mark_inode_dirty(mapping->host, I_DIRTY_PAGES);

	if (dax_is_zero_entry(entry) && !(flags & DAX_ZERO_PAGE)) {
		unsigned long index = xas->xa_index;
		/* we are replacing a zero page with block mapping */
		if (dax_is_pmd_entry(entry))
			unmap_mapping_pages(mapping, index & ~PG_PMD_COLOUR,
					PG_PMD_NR, false);
		else /* pte entry */
			unmap_mapping_pages(mapping, index, 1, false);
	}

	xas_reset(xas);
	xas_lock_irq(xas);
	if (dax_is_zero_entry(entry) || dax_is_empty_entry(entry)) {
		void *old;

		dax_disassociate_entry(entry, mapping, false);
		dax_associate_entry(new_entry, mapping, vmf->vma, vmf->address);
		/*
		 * Only swap our new entry into the page cache if the current
		 * entry is a zero page or an empty entry.  If a normal PTE or
		 * PMD entry is already in the cache, we leave it alone.  This
		 * means that if we are trying to insert a PTE and the
		 * existing entry is a PMD, we will just leave the PMD in the
		 * tree and dirty it if necessary.
		 */
		old = dax_lock_entry(xas, new_entry);
		WARN_ON_ONCE(old != xa_mk_value(xa_to_value(entry) |
					DAX_LOCKED));
		entry = new_entry;
	} else {
		xas_load(xas);	/* Walk the xa_state */
	}

	if (dirty)
		xas_set_mark(xas, PAGECACHE_TAG_DIRTY);

	xas_unlock_irq(xas);
	return entry;
}

static inline
unsigned long pgoff_address(pgoff_t pgoff, struct vm_area_struct *vma)
{
	unsigned long address;

	address = vma->vm_start + ((pgoff - vma->vm_pgoff) << PAGE_SHIFT);
	VM_BUG_ON_VMA(address < vma->vm_start || address >= vma->vm_end, vma);
	return address;
}

/* Walk all mappings of a given index of a file and writeprotect them */
static void dax_entry_mkclean(struct address_space *mapping, pgoff_t index,
		unsigned long pfn)
{
	struct vm_area_struct *vma;
	pte_t pte, *ptep = NULL;
	pmd_t *pmdp = NULL;
	spinlock_t *ptl;

	i_mmap_lock_read(mapping);
	vma_interval_tree_foreach(vma, &mapping->i_mmap, index, index) {
		struct mmu_notifier_range range;
		unsigned long address;

		cond_resched();

		if (!(vma->vm_flags & VM_SHARED))
			continue;

		address = pgoff_address(index, vma);

		/*
		 * Note because we provide range to follow_pte_pmd it will
		 * call mmu_notifier_invalidate_range_start() on our behalf
		 * before taking any lock.
		 */
		if (follow_pte_pmd(vma->vm_mm, address, &range,
				   &ptep, &pmdp, &ptl))
			continue;

<<<<<<< HEAD
	if (!buffer_mapped(&bh) && write) {
		if (get_block(inode, block, &bh, 1) != 0)
			return VM_FAULT_SIGBUS;
		alloc = true;
		WARN_ON_ONCE(buffer_unwritten(&bh) || buffer_new(&bh));
=======
		/*
		 * No need to call mmu_notifier_invalidate_range() as we are
		 * downgrading page table protection not changing it to point
		 * to a new page.
		 *
		 * See Documentation/vm/mmu_notifier.rst
		 */
		if (pmdp) {
#ifdef CONFIG_FS_DAX_PMD
			pmd_t pmd;

			if (pfn != pmd_pfn(*pmdp))
				goto unlock_pmd;
			if (!pmd_dirty(*pmdp) && !pmd_write(*pmdp))
				goto unlock_pmd;

			flush_cache_page(vma, address, pfn);
			pmd = pmdp_invalidate(vma, address, pmdp);
			pmd = pmd_wrprotect(pmd);
			pmd = pmd_mkclean(pmd);
			set_pmd_at(vma->vm_mm, address, pmdp, pmd);
unlock_pmd:
#endif
			spin_unlock(ptl);
		} else {
			if (pfn != pte_pfn(*ptep))
				goto unlock_pte;
			if (!pte_dirty(*ptep) && !pte_write(*ptep))
				goto unlock_pte;

			flush_cache_page(vma, address, pfn);
			pte = ptep_clear_flush(vma, address, ptep);
			pte = pte_wrprotect(pte);
			pte = pte_mkclean(pte);
			set_pte_at(vma->vm_mm, address, ptep, pte);
unlock_pte:
			pte_unmap_unlock(ptep, ptl);
		}

		mmu_notifier_invalidate_range_end(&range);
>>>>>>> 24b8d41d
	}
	i_mmap_unlock_read(mapping);
}

static int dax_writeback_one(struct xa_state *xas, struct dax_device *dax_dev,
		struct address_space *mapping, void *entry)
{
	unsigned long pfn, index, count;
	long ret = 0;

	/*
	 * A page got tagged dirty in DAX mapping? Something is seriously
	 * wrong.
	 */
	if (WARN_ON(!xa_is_value(entry)))
		return -EIO;

	if (unlikely(dax_is_locked(entry))) {
		void *old_entry = entry;

		entry = get_unlocked_entry(xas, 0);

		/* Entry got punched out / reallocated? */
		if (!entry || WARN_ON_ONCE(!xa_is_value(entry)))
			goto put_unlocked;
		/*
		 * Entry got reallocated elsewhere? No need to writeback.
		 * We have to compare pfns as we must not bail out due to
		 * difference in lockbit or entry type.
		 */
		if (dax_to_pfn(old_entry) != dax_to_pfn(entry))
			goto put_unlocked;
		if (WARN_ON_ONCE(dax_is_empty_entry(entry) ||
					dax_is_zero_entry(entry))) {
			ret = -EIO;
			goto put_unlocked;
		}

		/* Another fsync thread may have already done this entry */
		if (!xas_get_mark(xas, PAGECACHE_TAG_TOWRITE))
			goto put_unlocked;
	}

	/* Lock the entry to serialize with page faults */
	dax_lock_entry(xas, entry);

	/*
	 * We can clear the tag now but we have to be careful so that concurrent
	 * dax_writeback_one() calls for the same index cannot finish before we
	 * actually flush the caches. This is achieved as the calls will look
	 * at the entry only under the i_pages lock and once they do that
	 * they will see the entry locked and wait for it to unlock.
	 */
	xas_clear_mark(xas, PAGECACHE_TAG_TOWRITE);
	xas_unlock_irq(xas);

<<<<<<< HEAD
	if (!write && !buffer_mapped(&bh)) {
		spinlock_t *ptl;
		pmd_t entry;
		struct page *zero_page = mm_get_huge_zero_page(vma->vm_mm);
=======
	/*
	 * If dax_writeback_mapping_range() was given a wbc->range_start
	 * in the middle of a PMD, the 'index' we use needs to be
	 * aligned to the start of the PMD.
	 * This allows us to flush for PMD_SIZE and not have to worry about
	 * partial PMD writebacks.
	 */
	pfn = dax_to_pfn(entry);
	count = 1UL << dax_entry_order(entry);
	index = xas->xa_index & ~(count - 1);

	dax_entry_mkclean(mapping, index, pfn);
	dax_flush(dax_dev, page_address(pfn_to_page(pfn)), count * PAGE_SIZE);
	/*
	 * After we have flushed the cache, we can clear the dirty tag. There
	 * cannot be new dirty data in the pfn after the flush has completed as
	 * the pfn mappings are writeprotected and fault waits for mapping
	 * entry lock.
	 */
	xas_reset(xas);
	xas_lock_irq(xas);
	xas_store(xas, entry);
	xas_clear_mark(xas, PAGECACHE_TAG_DIRTY);
	dax_wake_entry(xas, entry, false);

	trace_dax_writeback_one(mapping->host, index, count);
	return ret;

 put_unlocked:
	put_unlocked_entry(xas, entry);
	return ret;
}

/*
 * Flush the mapping to the persistent domain within the byte range of [start,
 * end]. This is required by data integrity operations to ensure file data is
 * on persistent storage prior to completion of the operation.
 */
int dax_writeback_mapping_range(struct address_space *mapping,
		struct dax_device *dax_dev, struct writeback_control *wbc)
{
	XA_STATE(xas, &mapping->i_pages, wbc->range_start >> PAGE_SHIFT);
	struct inode *inode = mapping->host;
	pgoff_t end_index = wbc->range_end >> PAGE_SHIFT;
	void *entry;
	int ret = 0;
	unsigned int scanned = 0;

	if (WARN_ON_ONCE(inode->i_blkbits != PAGE_SHIFT))
		return -EIO;

	if (!mapping->nrexceptional || wbc->sync_mode != WB_SYNC_ALL)
		return 0;

	trace_dax_writeback_range(inode, xas.xa_index, end_index);

	tag_pages_for_writeback(mapping, xas.xa_index, end_index);

	xas_lock_irq(&xas);
	xas_for_each_marked(&xas, entry, end_index, PAGECACHE_TAG_TOWRITE) {
		ret = dax_writeback_one(&xas, dax_dev, mapping, entry);
		if (ret < 0) {
			mapping_set_error(mapping, ret);
			break;
		}
		if (++scanned % XA_CHECK_SCHED)
			continue;

		xas_pause(&xas);
		xas_unlock_irq(&xas);
		cond_resched();
		xas_lock_irq(&xas);
	}
	xas_unlock_irq(&xas);
	trace_dax_writeback_range_done(inode, xas.xa_index, end_index);
	return ret;
}
EXPORT_SYMBOL_GPL(dax_writeback_mapping_range);

static sector_t dax_iomap_sector(struct iomap *iomap, loff_t pos)
{
	return (iomap->addr + (pos & PAGE_MASK) - iomap->offset) >> 9;
}

static int dax_iomap_pfn(struct iomap *iomap, loff_t pos, size_t size,
			 pfn_t *pfnp)
{
	const sector_t sector = dax_iomap_sector(iomap, pos);
	pgoff_t pgoff;
	int id, rc;
	long length;

	rc = bdev_dax_pgoff(iomap->bdev, sector, size, &pgoff);
	if (rc)
		return rc;
	id = dax_read_lock();
	length = dax_direct_access(iomap->dax_dev, pgoff, PHYS_PFN(size),
				   NULL, pfnp);
	if (length < 0) {
		rc = length;
		goto out;
	}
	rc = -EINVAL;
	if (PFN_PHYS(length) < size)
		goto out;
	if (pfn_t_to_pfn(*pfnp) & (PHYS_PFN(size)-1))
		goto out;
	/* For larger pages we need devmap */
	if (length > 1 && !pfn_t_devmap(*pfnp))
		goto out;
	rc = 0;
out:
	dax_read_unlock(id);
	return rc;
}

/*
 * The user has performed a load from a hole in the file.  Allocating a new
 * page in the file would cause excessive storage usage for workloads with
 * sparse files.  Instead we insert a read-only mapping of the 4k zero page.
 * If this page is ever written to we will re-fault and change the mapping to
 * point to real DAX storage instead.
 */
static vm_fault_t dax_load_hole(struct xa_state *xas,
		struct address_space *mapping, void **entry,
		struct vm_fault *vmf)
{
	struct inode *inode = mapping->host;
	unsigned long vaddr = vmf->address;
	pfn_t pfn = pfn_to_pfn_t(my_zero_pfn(vaddr));
	vm_fault_t ret;

	*entry = dax_insert_entry(xas, mapping, vmf, *entry, pfn,
			DAX_ZERO_PAGE, false);

	ret = vmf_insert_mixed(vmf->vma, vaddr, pfn);
	trace_dax_load_hole(inode, vmf, ret);
	return ret;
}

s64 dax_iomap_zero(loff_t pos, u64 length, struct iomap *iomap)
{
	sector_t sector = iomap_sector(iomap, pos & PAGE_MASK);
	pgoff_t pgoff;
	long rc, id;
	void *kaddr;
	bool page_aligned = false;
	unsigned offset = offset_in_page(pos);
	unsigned size = min_t(u64, PAGE_SIZE - offset, length);

	if (IS_ALIGNED(sector << SECTOR_SHIFT, PAGE_SIZE) &&
	    (size == PAGE_SIZE))
		page_aligned = true;

	rc = bdev_dax_pgoff(iomap->bdev, sector, PAGE_SIZE, &pgoff);
	if (rc)
		return rc;

	id = dax_read_lock();

	if (page_aligned)
		rc = dax_zero_page_range(iomap->dax_dev, pgoff, 1);
	else
		rc = dax_direct_access(iomap->dax_dev, pgoff, 1, &kaddr, NULL);
	if (rc < 0) {
		dax_read_unlock(id);
		return rc;
	}

	if (!page_aligned) {
		memset(kaddr + offset, 0, size);
		dax_flush(iomap->dax_dev, kaddr + offset, size);
	}
	dax_read_unlock(id);
	return size;
}
>>>>>>> 24b8d41d

static loff_t
dax_iomap_actor(struct inode *inode, loff_t pos, loff_t length, void *data,
		struct iomap *iomap, struct iomap *srcmap)
{
	struct block_device *bdev = iomap->bdev;
	struct dax_device *dax_dev = iomap->dax_dev;
	struct iov_iter *iter = data;
	loff_t end = pos + length, done = 0;
	ssize_t ret = 0;
	size_t xfer;
	int id;

	if (iov_iter_rw(iter) == READ) {
		end = min(end, i_size_read(inode));
		if (pos >= end)
			return 0;

		if (iomap->type == IOMAP_HOLE || iomap->type == IOMAP_UNWRITTEN)
			return iov_iter_zero(min(length, end - pos), iter);
	}

	if (WARN_ON_ONCE(iomap->type != IOMAP_MAPPED))
		return -EIO;

	/*
	 * Write can allocate block for an area which has a hole page mapped
	 * into page tables. We have to tear down these mappings so that data
	 * written by write(2) is visible in mmap.
	 */
	if (iomap->flags & IOMAP_F_NEW) {
		invalidate_inode_pages2_range(inode->i_mapping,
					      pos >> PAGE_SHIFT,
					      (end - 1) >> PAGE_SHIFT);
	}

	id = dax_read_lock();
	while (pos < end) {
		unsigned offset = pos & (PAGE_SIZE - 1);
		const size_t size = ALIGN(length + offset, PAGE_SIZE);
		const sector_t sector = dax_iomap_sector(iomap, pos);
		ssize_t map_len;
		pgoff_t pgoff;
		void *kaddr;

		if (fatal_signal_pending(current)) {
			ret = -EINTR;
			break;
		}

		ret = bdev_dax_pgoff(bdev, sector, size, &pgoff);
		if (ret)
			break;

		map_len = dax_direct_access(dax_dev, pgoff, PHYS_PFN(size),
				&kaddr, NULL);
		if (map_len < 0) {
			ret = map_len;
			break;
		}

		map_len = PFN_PHYS(map_len);
		kaddr += offset;
		map_len -= offset;
		if (map_len > end - pos)
			map_len = end - pos;

		/*
		 * The userspace address for the memory copy has already been
		 * validated via access_ok() in either vfs_read() or
		 * vfs_write(), depending on which operation we are doing.
		 */
		if (iov_iter_rw(iter) == WRITE)
			xfer = dax_copy_from_iter(dax_dev, pgoff, kaddr,
					map_len, iter);
		else
			xfer = dax_copy_to_iter(dax_dev, pgoff, kaddr,
					map_len, iter);

		pos += xfer;
		length -= xfer;
		done += xfer;

		if (xfer == 0)
			ret = -EFAULT;
		if (xfer < map_len)
			break;
	}
	dax_read_unlock(id);

	return done ? done : ret;
}

/**
 * dax_iomap_rw - Perform I/O to a DAX file
 * @iocb:	The control block for this I/O
 * @iter:	The addresses to do I/O from or to
 * @ops:	iomap ops passed from the file system
 *
 * This function performs read and write operations to directly mapped
 * persistent memory.  The callers needs to take care of read/write exclusion
 * and evicting any page cache pages in the region under I/O.
 */
ssize_t
dax_iomap_rw(struct kiocb *iocb, struct iov_iter *iter,
		const struct iomap_ops *ops)
{
	struct address_space *mapping = iocb->ki_filp->f_mapping;
	struct inode *inode = mapping->host;
	loff_t pos = iocb->ki_pos, ret = 0, done = 0;
	unsigned flags = 0;

	if (iov_iter_rw(iter) == WRITE) {
		lockdep_assert_held_write(&inode->i_rwsem);
		flags |= IOMAP_WRITE;
	} else {
<<<<<<< HEAD
		struct blk_dax_ctl dax = {
			.sector = to_sector(&bh, inode),
			.size = PMD_SIZE,
		};
		long length = dax_map_atomic(bdev, &dax);

		if (length < 0) {
			dax_pmd_dbg(&bh, address, "dax-error fallback");
			goto fallback;
		}
		if (length < PMD_SIZE) {
			dax_pmd_dbg(&bh, address, "dax-length too small");
			dax_unmap_atomic(bdev, &dax);
			goto fallback;
		}
		if (pfn_t_to_pfn(dax.pfn) & PG_PMD_COLOUR) {
			dax_pmd_dbg(&bh, address, "pfn unaligned");
			dax_unmap_atomic(bdev, &dax);
			goto fallback;
		}
=======
		lockdep_assert_held(&inode->i_rwsem);
	}
>>>>>>> 24b8d41d

	if (iocb->ki_flags & IOCB_NOWAIT)
		flags |= IOMAP_NOWAIT;

	while (iov_iter_count(iter)) {
		ret = iomap_apply(inode, pos, iov_iter_count(iter), flags, ops,
				iter, dax_iomap_actor);
		if (ret <= 0)
			break;
		pos += ret;
		done += ret;
	}

	iocb->ki_pos += done;
	return done ? done : ret;
}
EXPORT_SYMBOL_GPL(dax_iomap_rw);

static vm_fault_t dax_fault_return(int error)
{
	if (error == 0)
		return VM_FAULT_NOPAGE;
	return vmf_error(error);
}

/*
 * MAP_SYNC on a dax mapping guarantees dirty metadata is
 * flushed on write-faults (non-cow), but not read-faults.
 */
static bool dax_fault_is_synchronous(unsigned long flags,
		struct vm_area_struct *vma, struct iomap *iomap)
{
	return (flags & IOMAP_WRITE) && (vma->vm_flags & VM_SYNC)
		&& (iomap->flags & IOMAP_F_DIRTY);
}

static vm_fault_t dax_iomap_pte_fault(struct vm_fault *vmf, pfn_t *pfnp,
			       int *iomap_errp, const struct iomap_ops *ops)
{
	struct vm_area_struct *vma = vmf->vma;
	struct address_space *mapping = vma->vm_file->f_mapping;
	XA_STATE(xas, &mapping->i_pages, vmf->pgoff);
	struct inode *inode = mapping->host;
	unsigned long vaddr = vmf->address;
	loff_t pos = (loff_t)vmf->pgoff << PAGE_SHIFT;
	struct iomap iomap = { .type = IOMAP_HOLE };
	struct iomap srcmap = { .type = IOMAP_HOLE };
	unsigned flags = IOMAP_FAULT;
	int error, major = 0;
	bool write = vmf->flags & FAULT_FLAG_WRITE;
	bool sync;
	vm_fault_t ret = 0;
	void *entry;
	pfn_t pfn;

	trace_dax_pte_fault(inode, vmf, ret);
	/*
	 * Check whether offset isn't beyond end of file now. Caller is supposed
	 * to hold locks serializing us with truncate / punch hole so this is
	 * a reliable test.
	 */
	if (pos >= i_size_read(inode)) {
		ret = VM_FAULT_SIGBUS;
		goto out;
	}

	if (write && !vmf->cow_page)
		flags |= IOMAP_WRITE;

	entry = grab_mapping_entry(&xas, mapping, 0);
	if (xa_is_internal(entry)) {
		ret = xa_to_internal(entry);
		goto out;
	}

	/*
	 * It is possible, particularly with mixed reads & writes to private
	 * mappings, that we have raced with a PMD fault that overlaps with
	 * the PTE we need to set up.  If so just return and the fault will be
	 * retried.
	 */
	if (pmd_trans_huge(*vmf->pmd) || pmd_devmap(*vmf->pmd)) {
		ret = VM_FAULT_NOPAGE;
		goto unlock_entry;
	}

	/*
	 * Note that we don't bother to use iomap_apply here: DAX required
	 * the file system block size to be equal the page size, which means
	 * that we never have to deal with more than a single extent here.
	 */
	error = ops->iomap_begin(inode, pos, PAGE_SIZE, flags, &iomap, &srcmap);
	if (iomap_errp)
		*iomap_errp = error;
	if (error) {
		ret = dax_fault_return(error);
		goto unlock_entry;
	}
	if (WARN_ON_ONCE(iomap.offset + iomap.length < pos + PAGE_SIZE)) {
		error = -EIO;	/* fs corruption? */
		goto error_finish_iomap;
	}

	if (vmf->cow_page) {
		sector_t sector = dax_iomap_sector(&iomap, pos);

		switch (iomap.type) {
		case IOMAP_HOLE:
		case IOMAP_UNWRITTEN:
			clear_user_highpage(vmf->cow_page, vaddr);
			break;
		case IOMAP_MAPPED:
			error = copy_cow_page_dax(iomap.bdev, iomap.dax_dev,
						  sector, vmf->cow_page, vaddr);
			break;
		default:
			WARN_ON_ONCE(1);
			error = -EIO;
			break;
		}
<<<<<<< HEAD
		dax_unmap_atomic(bdev, &dax);

		/*
		 * For PTE faults we insert a radix tree entry for reads, and
		 * leave it clean.  Then on the first write we dirty the radix
		 * tree entry via the dax_pfn_mkwrite() path.  This sequence
		 * allows the dax_pfn_mkwrite() call to be simpler and avoid a
		 * call into get_block() to translate the pgoff to a sector in
		 * order to be able to create a new radix tree entry.
		 *
		 * The PMD path doesn't have an equivalent to
		 * dax_pfn_mkwrite(), though, so for a read followed by a
		 * write we traverse all the way through dax_pmd_fault()
		 * twice.  This means we can just skip inserting a radix tree
		 * entry completely on the initial read and just wait until
		 * the write to insert a dirty entry.
		 */
		if (write) {
			/*
			 * We should insert radix-tree entry and dirty it here.
			 * For now this is broken...
			 */
=======

		if (error)
			goto error_finish_iomap;

		__SetPageUptodate(vmf->cow_page);
		ret = finish_fault(vmf);
		if (!ret)
			ret = VM_FAULT_DONE_COW;
		goto finish_iomap;
	}

	sync = dax_fault_is_synchronous(flags, vma, &iomap);

	switch (iomap.type) {
	case IOMAP_MAPPED:
		if (iomap.flags & IOMAP_F_NEW) {
			count_vm_event(PGMAJFAULT);
			count_memcg_event_mm(vma->vm_mm, PGMAJFAULT);
			major = VM_FAULT_MAJOR;
		}
		error = dax_iomap_pfn(&iomap, pos, PAGE_SIZE, &pfn);
		if (error < 0)
			goto error_finish_iomap;

		entry = dax_insert_entry(&xas, mapping, vmf, entry, pfn,
						 0, write && !sync);

		/*
		 * If we are doing synchronous page fault and inode needs fsync,
		 * we can insert PTE into page tables only after that happens.
		 * Skip insertion for now and return the pfn so that caller can
		 * insert it after fsync is done.
		 */
		if (sync) {
			if (WARN_ON_ONCE(!pfnp)) {
				error = -EIO;
				goto error_finish_iomap;
			}
			*pfnp = pfn;
			ret = VM_FAULT_NEEDDSYNC | major;
			goto finish_iomap;
>>>>>>> 24b8d41d
		}
		trace_dax_insert_mapping(inode, vmf, entry);
		if (write)
			ret = vmf_insert_mixed_mkwrite(vma, vaddr, pfn);
		else
			ret = vmf_insert_mixed(vma, vaddr, pfn);

		goto finish_iomap;
	case IOMAP_UNWRITTEN:
	case IOMAP_HOLE:
		if (!write) {
			ret = dax_load_hole(&xas, mapping, &entry, vmf);
			goto finish_iomap;
		}
		fallthrough;
	default:
		WARN_ON_ONCE(1);
		error = -EIO;
		break;
	}

 error_finish_iomap:
	ret = dax_fault_return(error);
 finish_iomap:
	if (ops->iomap_end) {
		int copied = PAGE_SIZE;

		if (ret & VM_FAULT_ERROR)
			copied = 0;
		/*
		 * The fault is done by now and there's no way back (other
		 * thread may be already happily using PTE we have installed).
		 * Just ignore error from ->iomap_end since we cannot do much
		 * with it.
		 */
		ops->iomap_end(inode, pos, PAGE_SIZE, copied, flags, &iomap);
	}
 unlock_entry:
	dax_unlock_entry(&xas, entry);
 out:
<<<<<<< HEAD
	return result;

 fallback:
	count_vm_event(THP_FAULT_FALLBACK);
	result = VM_FAULT_FALLBACK;
	goto out;
}
EXPORT_SYMBOL_GPL(dax_pmd_fault);
#endif /* CONFIG_TRANSPARENT_HUGEPAGE */
=======
	trace_dax_pte_fault_done(inode, vmf, ret);
	return ret | major;
}

#ifdef CONFIG_FS_DAX_PMD
static vm_fault_t dax_pmd_load_hole(struct xa_state *xas, struct vm_fault *vmf,
		struct iomap *iomap, void **entry)
{
	struct address_space *mapping = vmf->vma->vm_file->f_mapping;
	unsigned long pmd_addr = vmf->address & PMD_MASK;
	struct vm_area_struct *vma = vmf->vma;
	struct inode *inode = mapping->host;
	pgtable_t pgtable = NULL;
	struct page *zero_page;
	spinlock_t *ptl;
	pmd_t pmd_entry;
	pfn_t pfn;

	zero_page = mm_get_huge_zero_page(vmf->vma->vm_mm);

	if (unlikely(!zero_page))
		goto fallback;

	pfn = page_to_pfn_t(zero_page);
	*entry = dax_insert_entry(xas, mapping, vmf, *entry, pfn,
			DAX_PMD | DAX_ZERO_PAGE, false);

	if (arch_needs_pgtable_deposit()) {
		pgtable = pte_alloc_one(vma->vm_mm);
		if (!pgtable)
			return VM_FAULT_OOM;
	}

	ptl = pmd_lock(vmf->vma->vm_mm, vmf->pmd);
	if (!pmd_none(*(vmf->pmd))) {
		spin_unlock(ptl);
		goto fallback;
	}

	if (pgtable) {
		pgtable_trans_huge_deposit(vma->vm_mm, vmf->pmd, pgtable);
		mm_inc_nr_ptes(vma->vm_mm);
	}
	pmd_entry = mk_pmd(zero_page, vmf->vma->vm_page_prot);
	pmd_entry = pmd_mkhuge(pmd_entry);
	set_pmd_at(vmf->vma->vm_mm, pmd_addr, vmf->pmd, pmd_entry);
	spin_unlock(ptl);
	trace_dax_pmd_load_hole(inode, vmf, zero_page, *entry);
	return VM_FAULT_NOPAGE;

fallback:
	if (pgtable)
		pte_free(vma->vm_mm, pgtable);
	trace_dax_pmd_load_hole_fallback(inode, vmf, zero_page, *entry);
	return VM_FAULT_FALLBACK;
}
>>>>>>> 24b8d41d

static vm_fault_t dax_iomap_pmd_fault(struct vm_fault *vmf, pfn_t *pfnp,
			       const struct iomap_ops *ops)
{
<<<<<<< HEAD
	struct file *file = vma->vm_file;
	struct address_space *mapping = file->f_mapping;
	void *entry;
	pgoff_t index = vmf->pgoff;

	spin_lock_irq(&mapping->tree_lock);
	entry = get_unlocked_mapping_entry(mapping, index, NULL);
	if (!entry || !radix_tree_exceptional_entry(entry))
		goto out;
	radix_tree_tag_set(&mapping->page_tree, index, PAGECACHE_TAG_DIRTY);
	put_unlocked_mapping_entry(mapping, index, entry);
out:
	spin_unlock_irq(&mapping->tree_lock);
	return VM_FAULT_NOPAGE;
=======
	struct vm_area_struct *vma = vmf->vma;
	struct address_space *mapping = vma->vm_file->f_mapping;
	XA_STATE_ORDER(xas, &mapping->i_pages, vmf->pgoff, PMD_ORDER);
	unsigned long pmd_addr = vmf->address & PMD_MASK;
	bool write = vmf->flags & FAULT_FLAG_WRITE;
	bool sync;
	unsigned int iomap_flags = (write ? IOMAP_WRITE : 0) | IOMAP_FAULT;
	struct inode *inode = mapping->host;
	vm_fault_t result = VM_FAULT_FALLBACK;
	struct iomap iomap = { .type = IOMAP_HOLE };
	struct iomap srcmap = { .type = IOMAP_HOLE };
	pgoff_t max_pgoff;
	void *entry;
	loff_t pos;
	int error;
	pfn_t pfn;

	/*
	 * Check whether offset isn't beyond end of file now. Caller is
	 * supposed to hold locks serializing us with truncate / punch hole so
	 * this is a reliable test.
	 */
	max_pgoff = DIV_ROUND_UP(i_size_read(inode), PAGE_SIZE);

	trace_dax_pmd_fault(inode, vmf, max_pgoff, 0);

	/*
	 * Make sure that the faulting address's PMD offset (color) matches
	 * the PMD offset from the start of the file.  This is necessary so
	 * that a PMD range in the page table overlaps exactly with a PMD
	 * range in the page cache.
	 */
	if ((vmf->pgoff & PG_PMD_COLOUR) !=
	    ((vmf->address >> PAGE_SHIFT) & PG_PMD_COLOUR))
		goto fallback;

	/* Fall back to PTEs if we're going to COW */
	if (write && !(vma->vm_flags & VM_SHARED))
		goto fallback;

	/* If the PMD would extend outside the VMA */
	if (pmd_addr < vma->vm_start)
		goto fallback;
	if ((pmd_addr + PMD_SIZE) > vma->vm_end)
		goto fallback;

	if (xas.xa_index >= max_pgoff) {
		result = VM_FAULT_SIGBUS;
		goto out;
	}

	/* If the PMD would extend beyond the file size */
	if ((xas.xa_index | PG_PMD_COLOUR) >= max_pgoff)
		goto fallback;

	/*
	 * grab_mapping_entry() will make sure we get an empty PMD entry,
	 * a zero PMD entry or a DAX PMD.  If it can't (because a PTE
	 * entry is already in the array, for instance), it will return
	 * VM_FAULT_FALLBACK.
	 */
	entry = grab_mapping_entry(&xas, mapping, PMD_ORDER);
	if (xa_is_internal(entry)) {
		result = xa_to_internal(entry);
		goto fallback;
	}

	/*
	 * It is possible, particularly with mixed reads & writes to private
	 * mappings, that we have raced with a PTE fault that overlaps with
	 * the PMD we need to set up.  If so just return and the fault will be
	 * retried.
	 */
	if (!pmd_none(*vmf->pmd) && !pmd_trans_huge(*vmf->pmd) &&
			!pmd_devmap(*vmf->pmd)) {
		result = 0;
		goto unlock_entry;
	}

	/*
	 * Note that we don't use iomap_apply here.  We aren't doing I/O, only
	 * setting up a mapping, so really we're using iomap_begin() as a way
	 * to look up our filesystem block.
	 */
	pos = (loff_t)xas.xa_index << PAGE_SHIFT;
	error = ops->iomap_begin(inode, pos, PMD_SIZE, iomap_flags, &iomap,
			&srcmap);
	if (error)
		goto unlock_entry;

	if (iomap.offset + iomap.length < pos + PMD_SIZE)
		goto finish_iomap;

	sync = dax_fault_is_synchronous(iomap_flags, vma, &iomap);

	switch (iomap.type) {
	case IOMAP_MAPPED:
		error = dax_iomap_pfn(&iomap, pos, PMD_SIZE, &pfn);
		if (error < 0)
			goto finish_iomap;

		entry = dax_insert_entry(&xas, mapping, vmf, entry, pfn,
						DAX_PMD, write && !sync);

		/*
		 * If we are doing synchronous page fault and inode needs fsync,
		 * we can insert PMD into page tables only after that happens.
		 * Skip insertion for now and return the pfn so that caller can
		 * insert it after fsync is done.
		 */
		if (sync) {
			if (WARN_ON_ONCE(!pfnp))
				goto finish_iomap;
			*pfnp = pfn;
			result = VM_FAULT_NEEDDSYNC;
			goto finish_iomap;
		}

		trace_dax_pmd_insert_mapping(inode, vmf, PMD_SIZE, pfn, entry);
		result = vmf_insert_pfn_pmd(vmf, pfn, write);
		break;
	case IOMAP_UNWRITTEN:
	case IOMAP_HOLE:
		if (WARN_ON_ONCE(write))
			break;
		result = dax_pmd_load_hole(&xas, vmf, &iomap, &entry);
		break;
	default:
		WARN_ON_ONCE(1);
		break;
	}

 finish_iomap:
	if (ops->iomap_end) {
		int copied = PMD_SIZE;

		if (result == VM_FAULT_FALLBACK)
			copied = 0;
		/*
		 * The fault is done by now and there's no way back (other
		 * thread may be already happily using PMD we have installed).
		 * Just ignore error from ->iomap_end since we cannot do much
		 * with it.
		 */
		ops->iomap_end(inode, pos, PMD_SIZE, copied, iomap_flags,
				&iomap);
	}
 unlock_entry:
	dax_unlock_entry(&xas, entry);
 fallback:
	if (result == VM_FAULT_FALLBACK) {
		split_huge_pmd(vma, vmf->pmd, vmf->address);
		count_vm_event(THP_FAULT_FALLBACK);
	}
out:
	trace_dax_pmd_fault_done(inode, vmf, max_pgoff, result);
	return result;
>>>>>>> 24b8d41d
}
#else
static vm_fault_t dax_iomap_pmd_fault(struct vm_fault *vmf, pfn_t *pfnp,
			       const struct iomap_ops *ops)
{
	return VM_FAULT_FALLBACK;
}
#endif /* CONFIG_FS_DAX_PMD */

static bool dax_range_is_aligned(struct block_device *bdev,
				 unsigned int offset, unsigned int length)
{
	unsigned short sector_size = bdev_logical_block_size(bdev);

	if (!IS_ALIGNED(offset, sector_size))
		return false;
	if (!IS_ALIGNED(length, sector_size))
		return false;

	return true;
}

int __dax_zero_page_range(struct block_device *bdev, sector_t sector,
		unsigned int offset, unsigned int length)
{
	struct blk_dax_ctl dax = {
		.sector		= sector,
		.size		= PAGE_SIZE,
	};

	if (dax_range_is_aligned(bdev, offset, length)) {
		sector_t start_sector = dax.sector + (offset >> 9);

		return blkdev_issue_zeroout(bdev, start_sector,
				length >> 9, GFP_NOFS, true);
	} else {
		if (dax_map_atomic(bdev, &dax) < 0)
			return PTR_ERR(dax.addr);
		clear_pmem(dax.addr + offset, length);
		dax_unmap_atomic(bdev, &dax);
	}
	return 0;
}
EXPORT_SYMBOL_GPL(__dax_zero_page_range);

/**
<<<<<<< HEAD
 * dax_zero_page_range - zero a range within a page of a DAX file
 * @inode: The file being truncated
 * @from: The file offset that is being truncated to
 * @length: The number of bytes to zero
 * @get_block: The filesystem method used to translate file offsets to blocks
 *
 * This function can be called by a filesystem when it is zeroing part of a
 * page in a DAX file.  This is intended for hole-punch operations.  If
 * you are truncating a file, the helper function dax_truncate_page() may be
 * more convenient.
=======
 * dax_iomap_fault - handle a page fault on a DAX file
 * @vmf: The description of the fault
 * @pe_size: Size of the page to fault in
 * @pfnp: PFN to insert for synchronous faults if fsync is required
 * @iomap_errp: Storage for detailed error code in case of error
 * @ops: Iomap ops passed from the file system
 *
 * When a page fault occurs, filesystems may call this helper in
 * their fault handler for DAX files. dax_iomap_fault() assumes the caller
 * has done all the necessary locking for page fault to proceed
 * successfully.
>>>>>>> 24b8d41d
 */
vm_fault_t dax_iomap_fault(struct vm_fault *vmf, enum page_entry_size pe_size,
		    pfn_t *pfnp, int *iomap_errp, const struct iomap_ops *ops)
{
<<<<<<< HEAD
	struct buffer_head bh;
	pgoff_t index = from >> PAGE_SHIFT;
	unsigned offset = from & (PAGE_SIZE-1);
	int err;

	/* Block boundary? Nothing to do */
	if (!length)
		return 0;
	BUG_ON((offset + length) > PAGE_SIZE);

	memset(&bh, 0, sizeof(bh));
	bh.b_bdev = inode->i_sb->s_bdev;
	bh.b_size = PAGE_SIZE;
	err = get_block(inode, index, &bh, 0);
	if (err < 0 || !buffer_written(&bh))
		return err;

	return __dax_zero_page_range(bh.b_bdev, to_sector(&bh, inode),
			offset, length);
=======
	switch (pe_size) {
	case PE_SIZE_PTE:
		return dax_iomap_pte_fault(vmf, pfnp, iomap_errp, ops);
	case PE_SIZE_PMD:
		return dax_iomap_pmd_fault(vmf, pfnp, ops);
	default:
		return VM_FAULT_FALLBACK;
	}
}
EXPORT_SYMBOL_GPL(dax_iomap_fault);

/*
 * dax_insert_pfn_mkwrite - insert PTE or PMD entry into page tables
 * @vmf: The description of the fault
 * @pfn: PFN to insert
 * @order: Order of entry to insert.
 *
 * This function inserts a writeable PTE or PMD entry into the page tables
 * for an mmaped DAX file.  It also marks the page cache entry as dirty.
 */
static vm_fault_t
dax_insert_pfn_mkwrite(struct vm_fault *vmf, pfn_t pfn, unsigned int order)
{
	struct address_space *mapping = vmf->vma->vm_file->f_mapping;
	XA_STATE_ORDER(xas, &mapping->i_pages, vmf->pgoff, order);
	void *entry;
	vm_fault_t ret;

	xas_lock_irq(&xas);
	entry = get_unlocked_entry(&xas, order);
	/* Did we race with someone splitting entry or so? */
	if (!entry || dax_is_conflict(entry) ||
	    (order == 0 && !dax_is_pte_entry(entry))) {
		put_unlocked_entry(&xas, entry);
		xas_unlock_irq(&xas);
		trace_dax_insert_pfn_mkwrite_no_entry(mapping->host, vmf,
						      VM_FAULT_NOPAGE);
		return VM_FAULT_NOPAGE;
	}
	xas_set_mark(&xas, PAGECACHE_TAG_DIRTY);
	dax_lock_entry(&xas, entry);
	xas_unlock_irq(&xas);
	if (order == 0)
		ret = vmf_insert_mixed_mkwrite(vmf->vma, vmf->address, pfn);
#ifdef CONFIG_FS_DAX_PMD
	else if (order == PMD_ORDER)
		ret = vmf_insert_pfn_pmd(vmf, pfn, FAULT_FLAG_WRITE);
#endif
	else
		ret = VM_FAULT_FALLBACK;
	dax_unlock_entry(&xas, entry);
	trace_dax_insert_pfn_mkwrite(mapping->host, vmf, ret);
	return ret;
>>>>>>> 24b8d41d
}

/**
<<<<<<< HEAD
 * dax_truncate_page - handle a partial page being truncated in a DAX file
 * @inode: The file being truncated
 * @from: The file offset that is being truncated to
 * @get_block: The filesystem method used to translate file offsets to blocks
 *
 * Similar to block_truncate_page(), this function can be called by a
 * filesystem when it is truncating a DAX file to handle the partial page.
=======
 * dax_finish_sync_fault - finish synchronous page fault
 * @vmf: The description of the fault
 * @pe_size: Size of entry to be inserted
 * @pfn: PFN to insert
 *
 * This function ensures that the file range touched by the page fault is
 * stored persistently on the media and handles inserting of appropriate page
 * table entry.
>>>>>>> 24b8d41d
 */
vm_fault_t dax_finish_sync_fault(struct vm_fault *vmf,
		enum page_entry_size pe_size, pfn_t pfn)
{
	int err;
	loff_t start = ((loff_t)vmf->pgoff) << PAGE_SHIFT;
	unsigned int order = pe_order(pe_size);
	size_t len = PAGE_SIZE << order;

	err = vfs_fsync_range(vmf->vma->vm_file, start, start + len - 1, 1);
	if (err)
		return VM_FAULT_SIGBUS;
	return dax_insert_pfn_mkwrite(vmf, pfn, order);
}
<<<<<<< HEAD
EXPORT_SYMBOL_GPL(dax_truncate_page);

#ifdef CONFIG_FS_IOMAP
static loff_t
iomap_dax_actor(struct inode *inode, loff_t pos, loff_t length, void *data,
		struct iomap *iomap)
{
	struct iov_iter *iter = data;
	loff_t end = pos + length, done = 0;
	ssize_t ret = 0;

	if (iov_iter_rw(iter) == READ) {
		end = min(end, i_size_read(inode));
		if (pos >= end)
			return 0;

		if (iomap->type == IOMAP_HOLE || iomap->type == IOMAP_UNWRITTEN)
			return iov_iter_zero(min(length, end - pos), iter);
	}

	if (WARN_ON_ONCE(iomap->type != IOMAP_MAPPED))
		return -EIO;

	while (pos < end) {
		unsigned offset = pos & (PAGE_SIZE - 1);
		struct blk_dax_ctl dax = { 0 };
		ssize_t map_len;

		dax.sector = iomap->blkno +
			(((pos & PAGE_MASK) - iomap->offset) >> 9);
		dax.size = (length + offset + PAGE_SIZE - 1) & PAGE_MASK;
		map_len = dax_map_atomic(iomap->bdev, &dax);
		if (map_len < 0) {
			ret = map_len;
			break;
		}

		dax.addr += offset;
		map_len -= offset;
		if (map_len > end - pos)
			map_len = end - pos;

		if (iov_iter_rw(iter) == WRITE)
			map_len = copy_from_iter_pmem(dax.addr, map_len, iter);
		else
			map_len = copy_to_iter(dax.addr, map_len, iter);
		dax_unmap_atomic(iomap->bdev, &dax);
		if (map_len <= 0) {
			ret = map_len ? map_len : -EFAULT;
			break;
		}

		pos += map_len;
		length -= map_len;
		done += map_len;
	}

	return done ? done : ret;
}

/**
 * iomap_dax_rw - Perform I/O to a DAX file
 * @iocb:	The control block for this I/O
 * @iter:	The addresses to do I/O from or to
 * @ops:	iomap ops passed from the file system
 *
 * This function performs read and write operations to directly mapped
 * persistent memory.  The callers needs to take care of read/write exclusion
 * and evicting any page cache pages in the region under I/O.
 */
ssize_t
iomap_dax_rw(struct kiocb *iocb, struct iov_iter *iter,
		struct iomap_ops *ops)
{
	struct address_space *mapping = iocb->ki_filp->f_mapping;
	struct inode *inode = mapping->host;
	loff_t pos = iocb->ki_pos, ret = 0, done = 0;
	unsigned flags = 0;

	if (iov_iter_rw(iter) == WRITE)
		flags |= IOMAP_WRITE;

	/*
	 * Yes, even DAX files can have page cache attached to them:  A zeroed
	 * page is inserted into the pagecache when we have to serve a write
	 * fault on a hole.  It should never be dirtied and can simply be
	 * dropped from the pagecache once we get real data for the page.
	 *
	 * XXX: This is racy against mmap, and there's nothing we can do about
	 * it. We'll eventually need to shift this down even further so that
	 * we can check if we allocated blocks over a hole first.
	 */
	if (mapping->nrpages) {
		ret = invalidate_inode_pages2_range(mapping,
				pos >> PAGE_SHIFT,
				(pos + iov_iter_count(iter) - 1) >> PAGE_SHIFT);
		WARN_ON_ONCE(ret);
	}

	while (iov_iter_count(iter)) {
		ret = iomap_apply(inode, pos, iov_iter_count(iter), flags, ops,
				iter, iomap_dax_actor);
		if (ret <= 0)
			break;
		pos += ret;
		done += ret;
	}

	iocb->ki_pos += done;
	return done ? done : ret;
}
EXPORT_SYMBOL_GPL(iomap_dax_rw);

/**
 * iomap_dax_fault - handle a page fault on a DAX file
 * @vma: The virtual memory area where the fault occurred
 * @vmf: The description of the fault
 * @ops: iomap ops passed from the file system
 *
 * When a page fault occurs, filesystems may call this helper in their fault
 * or mkwrite handler for DAX files. Assumes the caller has done all the
 * necessary locking for the page fault to proceed successfully.
 */
int iomap_dax_fault(struct vm_area_struct *vma, struct vm_fault *vmf,
			struct iomap_ops *ops)
{
	struct address_space *mapping = vma->vm_file->f_mapping;
	struct inode *inode = mapping->host;
	unsigned long vaddr = (unsigned long)vmf->virtual_address;
	loff_t pos = (loff_t)vmf->pgoff << PAGE_SHIFT;
	sector_t sector;
	struct iomap iomap = { 0 };
	unsigned flags = 0;
	int error, major = 0;
	void *entry;

	/*
	 * Check whether offset isn't beyond end of file now. Caller is supposed
	 * to hold locks serializing us with truncate / punch hole so this is
	 * a reliable test.
	 */
	if (pos >= i_size_read(inode))
		return VM_FAULT_SIGBUS;

	entry = grab_mapping_entry(mapping, vmf->pgoff);
	if (IS_ERR(entry)) {
		error = PTR_ERR(entry);
		goto out;
	}

	if ((vmf->flags & FAULT_FLAG_WRITE) && !vmf->cow_page)
		flags |= IOMAP_WRITE;

	/*
	 * Note that we don't bother to use iomap_apply here: DAX required
	 * the file system block size to be equal the page size, which means
	 * that we never have to deal with more than a single extent here.
	 */
	error = ops->iomap_begin(inode, pos, PAGE_SIZE, flags, &iomap);
	if (error)
		goto unlock_entry;
	if (WARN_ON_ONCE(iomap.offset + iomap.length < pos + PAGE_SIZE)) {
		error = -EIO;		/* fs corruption? */
		goto unlock_entry;
	}

	sector = iomap.blkno + (((pos & PAGE_MASK) - iomap.offset) >> 9);

	if (vmf->cow_page) {
		switch (iomap.type) {
		case IOMAP_HOLE:
		case IOMAP_UNWRITTEN:
			clear_user_highpage(vmf->cow_page, vaddr);
			break;
		case IOMAP_MAPPED:
			error = copy_user_dax(iomap.bdev, sector, PAGE_SIZE,
					vmf->cow_page, vaddr);
			break;
		default:
			WARN_ON_ONCE(1);
			error = -EIO;
			break;
		}

		if (error)
			goto unlock_entry;
		if (!radix_tree_exceptional_entry(entry)) {
			vmf->page = entry;
			return VM_FAULT_LOCKED;
		}
		vmf->entry = entry;
		return VM_FAULT_DAX_LOCKED;
	}

	switch (iomap.type) {
	case IOMAP_MAPPED:
		if (iomap.flags & IOMAP_F_NEW) {
			count_vm_event(PGMAJFAULT);
			mem_cgroup_count_vm_event(vma->vm_mm, PGMAJFAULT);
			major = VM_FAULT_MAJOR;
		}
		error = dax_insert_mapping(mapping, iomap.bdev, sector,
				PAGE_SIZE, &entry, vma, vmf);
		break;
	case IOMAP_UNWRITTEN:
	case IOMAP_HOLE:
		if (!(vmf->flags & FAULT_FLAG_WRITE))
			return dax_load_hole(mapping, entry, vmf);
		/*FALLTHRU*/
	default:
		WARN_ON_ONCE(1);
		error = -EIO;
		break;
	}

 unlock_entry:
	put_locked_mapping_entry(mapping, vmf->pgoff, entry);
 out:
	if (error == -ENOMEM)
		return VM_FAULT_OOM | major;
	/* -EBUSY is fine, somebody else faulted on the same PTE */
	if (error < 0 && error != -EBUSY)
		return VM_FAULT_SIGBUS | major;
	return VM_FAULT_NOPAGE | major;
}
EXPORT_SYMBOL_GPL(iomap_dax_fault);
#endif /* CONFIG_FS_IOMAP */
=======
EXPORT_SYMBOL_GPL(dax_finish_sync_fault);
>>>>>>> 24b8d41d
<|MERGE_RESOLUTION|>--- conflicted
+++ resolved
@@ -23,52 +23,9 @@
 #include <linux/vmstat.h>
 #include <linux/pfn_t.h>
 #include <linux/sizes.h>
-<<<<<<< HEAD
-#include <linux/iomap.h>
-#include "internal.h"
-
-/*
- * We use lowest available bit in exceptional entry for locking, other two
- * bits to determine entry type. In total 3 special bits.
- */
-#define RADIX_DAX_SHIFT	(RADIX_TREE_EXCEPTIONAL_SHIFT + 3)
-#define RADIX_DAX_PTE (1 << (RADIX_TREE_EXCEPTIONAL_SHIFT + 1))
-#define RADIX_DAX_PMD (1 << (RADIX_TREE_EXCEPTIONAL_SHIFT + 2))
-#define RADIX_DAX_TYPE_MASK (RADIX_DAX_PTE | RADIX_DAX_PMD)
-#define RADIX_DAX_TYPE(entry) ((unsigned long)entry & RADIX_DAX_TYPE_MASK)
-#define RADIX_DAX_SECTOR(entry) (((unsigned long)entry >> RADIX_DAX_SHIFT))
-#define RADIX_DAX_ENTRY(sector, pmd) ((void *)((unsigned long)sector << \
-		RADIX_DAX_SHIFT | (pmd ? RADIX_DAX_PMD : RADIX_DAX_PTE) | \
-		RADIX_TREE_EXCEPTIONAL_ENTRY))
-
-/* We choose 4096 entries - same as per-zone page wait tables */
-#define DAX_WAIT_TABLE_BITS 12
-#define DAX_WAIT_TABLE_ENTRIES (1 << DAX_WAIT_TABLE_BITS)
-
-wait_queue_head_t wait_table[DAX_WAIT_TABLE_ENTRIES];
-
-static int __init init_dax_wait_table(void)
-{
-	int i;
-
-	for (i = 0; i < DAX_WAIT_TABLE_ENTRIES; i++)
-		init_waitqueue_head(wait_table + i);
-	return 0;
-}
-fs_initcall(init_dax_wait_table);
-
-static wait_queue_head_t *dax_entry_waitqueue(struct address_space *mapping,
-					      pgoff_t index)
-{
-	unsigned long hash = hash_long((unsigned long)mapping ^ index,
-				       DAX_WAIT_TABLE_BITS);
-	return wait_table + hash;
-}
-=======
 #include <linux/mmu_notifier.h>
 #include <linux/iomap.h>
 #include <asm/pgalloc.h>
->>>>>>> 24b8d41d
 
 #define CREATE_TRACE_POINTS
 #include <trace/events/fs_dax.h>
@@ -84,20 +41,6 @@
 	return ~0;
 }
 
-<<<<<<< HEAD
-	dax->addr = ERR_PTR(-EIO);
-	if (blk_queue_enter(q, true) != 0)
-		return rc;
-
-	rc = bdev_direct_access(bdev, dax);
-	if (rc < 0) {
-		dax->addr = ERR_PTR(rc);
-		blk_queue_exit(q);
-		return rc;
-	}
-	return rc;
-}
-=======
 /* We choose 4096 entries - same as per-zone page wait tables */
 #define DAX_WAIT_TABLE_BITS 12
 #define DAX_WAIT_TABLE_ENTRIES (1 << DAX_WAIT_TABLE_BITS)
@@ -105,7 +48,6 @@
 /* The 'colour' (ie low bits) within a PMD of a page offset.  */
 #define PG_PMD_COLOUR	((PMD_SIZE >> PAGE_SHIFT) - 1)
 #define PG_PMD_NR	(PMD_SIZE >> PAGE_SHIFT)
->>>>>>> 24b8d41d
 
 /* The order of a PMD entry */
 #define PMD_ORDER	(PMD_SHIFT - PAGE_SHIFT)
@@ -122,9 +64,6 @@
 }
 fs_initcall(init_dax_wait_table);
 
-<<<<<<< HEAD
-static bool buffer_written(struct buffer_head *bh)
-=======
 /*
  * DAX pagecache entries use XArray value entries so they can't be mistaken
  * for pages.  We use one bit for locking, one bit for the entry size (PMD)
@@ -164,7 +103,6 @@
 }
 
 static unsigned long dax_is_pmd_entry(void *entry)
->>>>>>> 24b8d41d
 {
 	return xa_to_value(entry) & DAX_PMD;
 }
@@ -209,85 +147,6 @@
 static wait_queue_head_t *dax_entry_waitqueue(struct xa_state *xas,
 		void *entry, struct exceptional_entry_key *key)
 {
-<<<<<<< HEAD
-	loff_t pos = start, max = start, bh_max = start;
-	bool hole = false;
-	struct block_device *bdev = NULL;
-	int rw = iov_iter_rw(iter), rc;
-	long map_len = 0;
-	struct blk_dax_ctl dax = {
-		.addr = ERR_PTR(-EIO),
-	};
-	unsigned blkbits = inode->i_blkbits;
-	sector_t file_blks = (i_size_read(inode) + (1 << blkbits) - 1)
-								>> blkbits;
-
-	if (rw == READ)
-		end = min(end, i_size_read(inode));
-
-	while (pos < end) {
-		size_t len;
-		if (pos == max) {
-			long page = pos >> PAGE_SHIFT;
-			sector_t block = page << (PAGE_SHIFT - blkbits);
-			unsigned first = pos - (block << blkbits);
-			long size;
-
-			if (pos == bh_max) {
-				bh->b_size = PAGE_ALIGN(end - pos);
-				bh->b_state = 0;
-				rc = get_block(inode, block, bh, rw == WRITE);
-				if (rc)
-					break;
-				if (!buffer_size_valid(bh))
-					bh->b_size = 1 << blkbits;
-				bh_max = pos - first + bh->b_size;
-				bdev = bh->b_bdev;
-				/*
-				 * We allow uninitialized buffers for writes
-				 * beyond EOF as those cannot race with faults
-				 */
-				WARN_ON_ONCE(
-					(buffer_new(bh) && block < file_blks) ||
-					(rw == WRITE && buffer_unwritten(bh)));
-			} else {
-				unsigned done = bh->b_size -
-						(bh_max - (pos - first));
-				bh->b_blocknr += done >> blkbits;
-				bh->b_size -= done;
-			}
-
-			hole = rw == READ && !buffer_written(bh);
-			if (hole) {
-				size = bh->b_size - first;
-			} else {
-				dax_unmap_atomic(bdev, &dax);
-				dax.sector = to_sector(bh, inode);
-				dax.size = bh->b_size;
-				map_len = dax_map_atomic(bdev, &dax);
-				if (map_len < 0) {
-					rc = map_len;
-					break;
-				}
-				dax.addr += first;
-				size = map_len - first;
-			}
-			/*
-			 * pos + size is one past the last offset for IO,
-			 * so pos + size can overflow loff_t at extreme offsets.
-			 * Cast to u64 to catch this and get the true minimum.
-			 */
-			max = min_t(u64, pos + size, end);
-		}
-
-		if (iov_iter_rw(iter) == WRITE) {
-			len = copy_from_iter_pmem(dax.addr, max - pos, iter);
-		} else if (!hole)
-			len = copy_to_iter((void __force *) dax.addr, max - pos,
-					iter);
-		else
-			len = iov_iter_zero(max - pos, iter);
-=======
 	unsigned long hash;
 	unsigned long index = xas->xa_index;
 
@@ -311,7 +170,6 @@
 	struct exceptional_entry_key *key = keyp;
 	struct wait_exceptional_entry_queue *ewait =
 		container_of(wait, struct wait_exceptional_entry_queue, wait);
->>>>>>> 24b8d41d
 
 	if (key->xa != ewait->key.xa ||
 	    key->entry_start != ewait->key.entry_start)
@@ -329,11 +187,7 @@
 	struct exceptional_entry_key key;
 	wait_queue_head_t *wq;
 
-<<<<<<< HEAD
-	dax_unmap_atomic(bdev, &dax);
-=======
 	wq = dax_entry_waitqueue(xas, entry, &key);
->>>>>>> 24b8d41d
 
 	/*
 	 * Checking for locked entry and prepare_to_wait_exclusive() happens
@@ -345,16 +199,6 @@
 		__wake_up(wq, TASK_NORMAL, wake_all ? 0 : 1, &key);
 }
 
-<<<<<<< HEAD
-/**
- * dax_do_io - Perform I/O to a DAX file
- * @iocb: The control block for this I/O
- * @inode: The file which the I/O is directed at
- * @iter: The addresses to do I/O from or to
- * @get_block: The filesystem method used to translate file offsets to blocks
- * @end_io: A filesystem callback for I/O completion
- * @flags: See below
-=======
 /*
  * Look up entry in page cache, wait for it to become unlocked if it
  * is a DAX entry and return it.  The caller must subsequently call
@@ -362,26 +206,9 @@
  * if it did.  The entry returned may have a larger order than @order.
  * If @order is larger than the order of the entry found in i_pages, this
  * function returns a dax_is_conflict entry.
->>>>>>> 24b8d41d
  *
  * Must be called with the i_pages lock held.
  */
-<<<<<<< HEAD
-ssize_t dax_do_io(struct kiocb *iocb, struct inode *inode,
-		  struct iov_iter *iter, get_block_t get_block,
-		  dio_iodone_t end_io, int flags)
-{
-	struct buffer_head bh;
-	ssize_t retval = -EINVAL;
-	loff_t pos = iocb->ki_pos;
-	loff_t end = pos + iov_iter_count(iter);
-
-	memset(&bh, 0, sizeof(bh));
-	bh.b_bdev = inode->i_sb->s_bdev;
-
-	if ((flags & DIO_LOCKING) && iov_iter_rw(iter) == READ)
-		inode_lock(inode);
-=======
 static void *get_unlocked_entry(struct xa_state *xas, unsigned int order)
 {
 	void *entry;
@@ -410,7 +237,6 @@
 		xas_lock_irq(xas);
 	}
 }
->>>>>>> 24b8d41d
 
 /*
  * The only thing keeping the address space around is the i_pages lock
@@ -445,11 +271,6 @@
 		dax_wake_entry(xas, entry, false);
 }
 
-<<<<<<< HEAD
-	if (!(flags & DIO_SKIP_DIO_COUNT))
-		inode_dio_end(inode);
-	return retval;
-=======
 /*
  * We used the xa_state to get the entry, but then we locked the entry and
  * dropped the xa_lock, so we know the xa_state is stale and must be reset
@@ -466,343 +287,9 @@
 	xas_unlock_irq(xas);
 	BUG_ON(!dax_is_locked(old));
 	dax_wake_entry(xas, entry, false);
->>>>>>> 24b8d41d
-}
-
-/*
-<<<<<<< HEAD
- * DAX radix tree locking
- */
-struct exceptional_entry_key {
-	struct address_space *mapping;
-	unsigned long index;
-};
-
-struct wait_exceptional_entry_queue {
-	wait_queue_t wait;
-	struct exceptional_entry_key key;
-};
-
-static int wake_exceptional_entry_func(wait_queue_t *wait, unsigned int mode,
-				       int sync, void *keyp)
-{
-	struct exceptional_entry_key *key = keyp;
-	struct wait_exceptional_entry_queue *ewait =
-		container_of(wait, struct wait_exceptional_entry_queue, wait);
-
-	if (key->mapping != ewait->key.mapping ||
-	    key->index != ewait->key.index)
-		return 0;
-	return autoremove_wake_function(wait, mode, sync, NULL);
-}
-
-/*
- * Check whether the given slot is locked. The function must be called with
- * mapping->tree_lock held
- */
-static inline int slot_locked(struct address_space *mapping, void **slot)
-{
-	unsigned long entry = (unsigned long)
-		radix_tree_deref_slot_protected(slot, &mapping->tree_lock);
-	return entry & RADIX_DAX_ENTRY_LOCK;
-}
-
-/*
- * Mark the given slot is locked. The function must be called with
- * mapping->tree_lock held
- */
-static inline void *lock_slot(struct address_space *mapping, void **slot)
-{
-	unsigned long entry = (unsigned long)
-		radix_tree_deref_slot_protected(slot, &mapping->tree_lock);
-
-	entry |= RADIX_DAX_ENTRY_LOCK;
-	radix_tree_replace_slot(slot, (void *)entry);
-	return (void *)entry;
-}
-
-/*
- * Mark the given slot is unlocked. The function must be called with
- * mapping->tree_lock held
- */
-static inline void *unlock_slot(struct address_space *mapping, void **slot)
-{
-	unsigned long entry = (unsigned long)
-		radix_tree_deref_slot_protected(slot, &mapping->tree_lock);
-
-	entry &= ~(unsigned long)RADIX_DAX_ENTRY_LOCK;
-	radix_tree_replace_slot(slot, (void *)entry);
-	return (void *)entry;
-}
-
-/*
- * Lookup entry in radix tree, wait for it to become unlocked if it is
- * exceptional entry and return it. The caller must call
- * put_unlocked_mapping_entry() when he decided not to lock the entry or
- * put_locked_mapping_entry() when he locked the entry and now wants to
- * unlock it.
- *
- * The function must be called with mapping->tree_lock held.
- */
-static void *get_unlocked_mapping_entry(struct address_space *mapping,
-					pgoff_t index, void ***slotp)
-{
-	void *ret, **slot;
-	struct wait_exceptional_entry_queue ewait;
-	wait_queue_head_t *wq = dax_entry_waitqueue(mapping, index);
-
-	init_wait(&ewait.wait);
-	ewait.wait.func = wake_exceptional_entry_func;
-	ewait.key.mapping = mapping;
-	ewait.key.index = index;
-
-	for (;;) {
-		ret = __radix_tree_lookup(&mapping->page_tree, index, NULL,
-					  &slot);
-		if (!ret || !radix_tree_exceptional_entry(ret) ||
-		    !slot_locked(mapping, slot)) {
-			if (slotp)
-				*slotp = slot;
-			return ret;
-		}
-		prepare_to_wait_exclusive(wq, &ewait.wait,
-					  TASK_UNINTERRUPTIBLE);
-		spin_unlock_irq(&mapping->tree_lock);
-		schedule();
-		finish_wait(wq, &ewait.wait);
-		spin_lock_irq(&mapping->tree_lock);
-	}
-}
-
-/*
- * Find radix tree entry at given index. If it points to a page, return with
- * the page locked. If it points to the exceptional entry, return with the
- * radix tree entry locked. If the radix tree doesn't contain given index,
- * create empty exceptional entry for the index and return with it locked.
- *
- * Note: Unlike filemap_fault() we don't honor FAULT_FLAG_RETRY flags. For
- * persistent memory the benefit is doubtful. We can add that later if we can
- * show it helps.
- */
-static void *grab_mapping_entry(struct address_space *mapping, pgoff_t index)
-{
-	void *ret, **slot;
-
-restart:
-	spin_lock_irq(&mapping->tree_lock);
-	ret = get_unlocked_mapping_entry(mapping, index, &slot);
-	/* No entry for given index? Make sure radix tree is big enough. */
-	if (!ret) {
-		int err;
-
-		spin_unlock_irq(&mapping->tree_lock);
-		err = radix_tree_preload(
-				mapping_gfp_mask(mapping) & ~__GFP_HIGHMEM);
-		if (err)
-			return ERR_PTR(err);
-		ret = (void *)(RADIX_TREE_EXCEPTIONAL_ENTRY |
-			       RADIX_DAX_ENTRY_LOCK);
-		spin_lock_irq(&mapping->tree_lock);
-		err = radix_tree_insert(&mapping->page_tree, index, ret);
-		radix_tree_preload_end();
-		if (err) {
-			spin_unlock_irq(&mapping->tree_lock);
-			/* Someone already created the entry? */
-			if (err == -EEXIST)
-				goto restart;
-			return ERR_PTR(err);
-		}
-		/* Good, we have inserted empty locked entry into the tree. */
-		mapping->nrexceptional++;
-		spin_unlock_irq(&mapping->tree_lock);
-		return ret;
-	}
-	/* Normal page in radix tree? */
-	if (!radix_tree_exceptional_entry(ret)) {
-		struct page *page = ret;
-
-		get_page(page);
-		spin_unlock_irq(&mapping->tree_lock);
-		lock_page(page);
-		/* Page got truncated? Retry... */
-		if (unlikely(page->mapping != mapping)) {
-			unlock_page(page);
-			put_page(page);
-			goto restart;
-		}
-		return page;
-	}
-	ret = lock_slot(mapping, slot);
-	spin_unlock_irq(&mapping->tree_lock);
-	return ret;
-}
-
-void dax_wake_mapping_entry_waiter(struct address_space *mapping,
-				   pgoff_t index, bool wake_all)
-{
-	wait_queue_head_t *wq = dax_entry_waitqueue(mapping, index);
-
-	/*
-	 * Checking for locked entry and prepare_to_wait_exclusive() happens
-	 * under mapping->tree_lock, ditto for entry handling in our callers.
-	 * So at this point all tasks that could have seen our entry locked
-	 * must be in the waitqueue and the following check will see them.
-	 */
-	if (waitqueue_active(wq)) {
-		struct exceptional_entry_key key;
-
-		key.mapping = mapping;
-		key.index = index;
-		__wake_up(wq, TASK_NORMAL, wake_all ? 0 : 1, &key);
-	}
-}
-
-void dax_unlock_mapping_entry(struct address_space *mapping, pgoff_t index)
-{
-	void *ret, **slot;
-
-	spin_lock_irq(&mapping->tree_lock);
-	ret = __radix_tree_lookup(&mapping->page_tree, index, NULL, &slot);
-	if (WARN_ON_ONCE(!ret || !radix_tree_exceptional_entry(ret) ||
-			 !slot_locked(mapping, slot))) {
-		spin_unlock_irq(&mapping->tree_lock);
-		return;
-	}
-	unlock_slot(mapping, slot);
-	spin_unlock_irq(&mapping->tree_lock);
-	dax_wake_mapping_entry_waiter(mapping, index, false);
-}
-
-static void put_locked_mapping_entry(struct address_space *mapping,
-				     pgoff_t index, void *entry)
-{
-	if (!radix_tree_exceptional_entry(entry)) {
-		unlock_page(entry);
-		put_page(entry);
-	} else {
-		dax_unlock_mapping_entry(mapping, index);
-	}
-}
-
-/*
- * Called when we are done with radix tree entry we looked up via
- * get_unlocked_mapping_entry() and which we didn't lock in the end.
- */
-static void put_unlocked_mapping_entry(struct address_space *mapping,
-				       pgoff_t index, void *entry)
-{
-	if (!radix_tree_exceptional_entry(entry))
-		return;
-
-	/* We have to wake up next waiter for the radix tree entry lock */
-	dax_wake_mapping_entry_waiter(mapping, index, false);
-}
-
-/*
- * Delete exceptional DAX entry at @index from @mapping. Wait for radix tree
- * entry to get unlocked before deleting it.
- */
-int dax_delete_mapping_entry(struct address_space *mapping, pgoff_t index)
-{
-	void *entry;
-
-	spin_lock_irq(&mapping->tree_lock);
-	entry = get_unlocked_mapping_entry(mapping, index, NULL);
-	/*
-	 * This gets called from truncate / punch_hole path. As such, the caller
-	 * must hold locks protecting against concurrent modifications of the
-	 * radix tree (usually fs-private i_mmap_sem for writing). Since the
-	 * caller has seen exceptional entry for this index, we better find it
-	 * at that index as well...
-	 */
-	if (WARN_ON_ONCE(!entry || !radix_tree_exceptional_entry(entry))) {
-		spin_unlock_irq(&mapping->tree_lock);
-		return 0;
-	}
-	radix_tree_delete(&mapping->page_tree, index);
-	mapping->nrexceptional--;
-	spin_unlock_irq(&mapping->tree_lock);
-	dax_wake_mapping_entry_waiter(mapping, index, true);
-
-	return 1;
-}
-
-/*
- * The user has performed a load from a hole in the file.  Allocating
- * a new page in the file would cause excessive storage usage for
- * workloads with sparse files.  We allocate a page cache page instead.
- * We'll kick it out of the page cache if it's ever written to,
- * otherwise it will simply fall out of the page cache under memory
- * pressure without ever having been dirtied.
- */
-static int dax_load_hole(struct address_space *mapping, void *entry,
-			 struct vm_fault *vmf)
-{
-	struct page *page;
-
-	/* Hole page already exists? Return it...  */
-	if (!radix_tree_exceptional_entry(entry)) {
-		vmf->page = entry;
-		return VM_FAULT_LOCKED;
-	}
-
-	/* This will replace locked radix tree entry with a hole page */
-	page = find_or_create_page(mapping, vmf->pgoff,
-				   vmf->gfp_mask | __GFP_ZERO);
-	if (!page) {
-		put_locked_mapping_entry(mapping, vmf->pgoff, entry);
-		return VM_FAULT_OOM;
-	}
-	vmf->page = page;
-	return VM_FAULT_LOCKED;
-}
-
-static int copy_user_dax(struct block_device *bdev, sector_t sector, size_t size,
-		struct page *to, unsigned long vaddr)
-{
-	struct blk_dax_ctl dax = {
-		.sector = sector,
-		.size = size,
-	};
-	void *vto;
-
-	if (dax_map_atomic(bdev, &dax) < 0)
-		return PTR_ERR(dax.addr);
-	vto = kmap_atomic(to);
-	copy_user_page(vto, (void __force *)dax.addr, vaddr, to);
-	kunmap_atomic(vto);
-	dax_unmap_atomic(bdev, &dax);
-	return 0;
-}
-
-#define DAX_PMD_INDEX(page_index) (page_index & (PMD_MASK >> PAGE_SHIFT))
-
-static void *dax_insert_mapping_entry(struct address_space *mapping,
-				      struct vm_fault *vmf,
-				      void *entry, sector_t sector)
-{
-	struct radix_tree_root *page_tree = &mapping->page_tree;
-	int error = 0;
-	bool hole_fill = false;
-	void *new_entry;
-	pgoff_t index = vmf->pgoff;
-
-	if (vmf->flags & FAULT_FLAG_WRITE)
-		__mark_inode_dirty(mapping->host, I_DIRTY_PAGES);
-
-	/* Replacing hole page with block mapping? */
-	if (!radix_tree_exceptional_entry(entry)) {
-		hole_fill = true;
-		/*
-		 * Unmap the page now before we remove it from page cache below.
-		 * The page is locked so it cannot be faulted in again.
-		 */
-		unmap_mapping_range(mapping, vmf->pgoff << PAGE_SHIFT,
-				    PAGE_SIZE, 0);
-		error = radix_tree_preload(vmf->gfp_mask & ~__GFP_HIGHMEM);
-		if (error)
-			return ERR_PTR(error);
-=======
+}
+
+/*
  * Return: The entry stored at this location before it was locked.
  */
 static void *dax_lock_entry(struct xa_state *xas, void *entry)
@@ -857,49 +344,9 @@
 		WARN_ON_ONCE(page->mapping);
 		page->mapping = mapping;
 		page->index = index + i++;
->>>>>>> 24b8d41d
-	}
-}
-
-<<<<<<< HEAD
-	spin_lock_irq(&mapping->tree_lock);
-	new_entry = (void *)((unsigned long)RADIX_DAX_ENTRY(sector, false) |
-		       RADIX_DAX_ENTRY_LOCK);
-	if (hole_fill) {
-		__delete_from_page_cache(entry, NULL);
-		/* Drop pagecache reference */
-		put_page(entry);
-		error = radix_tree_insert(page_tree, index, new_entry);
-		if (error) {
-			new_entry = ERR_PTR(error);
-			goto unlock;
-		}
-		mapping->nrexceptional++;
-	} else {
-		void **slot;
-		void *ret;
-
-		ret = __radix_tree_lookup(page_tree, index, NULL, &slot);
-		WARN_ON_ONCE(ret != entry);
-		radix_tree_replace_slot(slot, new_entry);
-	}
-	if (vmf->flags & FAULT_FLAG_WRITE)
-		radix_tree_tag_set(page_tree, index, PAGECACHE_TAG_DIRTY);
- unlock:
-	spin_unlock_irq(&mapping->tree_lock);
-	if (hole_fill) {
-		radix_tree_preload_end();
-		/*
-		 * We don't need hole page anymore, it has been replaced with
-		 * locked radix tree entry now.
-		 */
-		if (mapping->a_ops->freepage)
-			mapping->a_ops->freepage(entry);
-		unlock_page(entry);
-		put_page(entry);
-	}
-	return new_entry;
-=======
+	}
+}
+
 static void dax_disassociate_entry(void *entry, struct address_space *mapping,
 		bool trunc)
 {
@@ -916,7 +363,6 @@
 		page->mapping = NULL;
 		page->index = 0;
 	}
->>>>>>> 24b8d41d
 }
 
 static struct page *dax_busy_page(void *entry)
@@ -983,136 +429,10 @@
 		xas_unlock_irq(&xas);
 		break;
 	}
-<<<<<<< HEAD
-	return 0;
-=======
 	rcu_read_unlock();
 	return (dax_entry_t)entry;
->>>>>>> 24b8d41d
-}
-
-<<<<<<< HEAD
-static int dax_insert_mapping(struct address_space *mapping,
-		struct block_device *bdev, sector_t sector, size_t size,
-		void **entryp, struct vm_area_struct *vma, struct vm_fault *vmf)
-{
-	unsigned long vaddr = (unsigned long)vmf->virtual_address;
-	struct blk_dax_ctl dax = {
-		.sector = sector,
-		.size = size,
-	};
-	void *ret;
-	void *entry = *entryp;
-
-	if (dax_map_atomic(bdev, &dax) < 0)
-		return PTR_ERR(dax.addr);
-	dax_unmap_atomic(bdev, &dax);
-
-	ret = dax_insert_mapping_entry(mapping, vmf, entry, dax.sector);
-	if (IS_ERR(ret))
-		return PTR_ERR(ret);
-	*entryp = ret;
-
-	return vm_insert_mixed(vma, vaddr, dax.pfn);
-}
-
-/**
- * dax_fault - handle a page fault on a DAX file
- * @vma: The virtual memory area where the fault occurred
- * @vmf: The description of the fault
- * @get_block: The filesystem method used to translate file offsets to blocks
- *
- * When a page fault occurs, filesystems may call this helper in their
- * fault handler for DAX files. dax_fault() assumes the caller has done all
- * the necessary locking for the page fault to proceed successfully.
- */
-int dax_fault(struct vm_area_struct *vma, struct vm_fault *vmf,
-			get_block_t get_block)
-{
-	struct file *file = vma->vm_file;
-	struct address_space *mapping = file->f_mapping;
-	struct inode *inode = mapping->host;
-	void *entry;
-	struct buffer_head bh;
-	unsigned long vaddr = (unsigned long)vmf->virtual_address;
-	unsigned blkbits = inode->i_blkbits;
-	sector_t block;
-	pgoff_t size;
-	int error;
-	int major = 0;
-
-	/*
-	 * Check whether offset isn't beyond end of file now. Caller is supposed
-	 * to hold locks serializing us with truncate / punch hole so this is
-	 * a reliable test.
-	 */
-	size = (i_size_read(inode) + PAGE_SIZE - 1) >> PAGE_SHIFT;
-	if (vmf->pgoff >= size)
-		return VM_FAULT_SIGBUS;
-
-	memset(&bh, 0, sizeof(bh));
-	block = (sector_t)vmf->pgoff << (PAGE_SHIFT - blkbits);
-	bh.b_bdev = inode->i_sb->s_bdev;
-	bh.b_size = PAGE_SIZE;
-
-	entry = grab_mapping_entry(mapping, vmf->pgoff);
-	if (IS_ERR(entry)) {
-		error = PTR_ERR(entry);
-		goto out;
-	}
-
-	error = get_block(inode, block, &bh, 0);
-	if (!error && (bh.b_size < PAGE_SIZE))
-		error = -EIO;		/* fs corruption? */
-	if (error)
-		goto unlock_entry;
-
-	if (vmf->cow_page) {
-		struct page *new_page = vmf->cow_page;
-		if (buffer_written(&bh))
-			error = copy_user_dax(bh.b_bdev, to_sector(&bh, inode),
-					bh.b_size, new_page, vaddr);
-		else
-			clear_user_highpage(new_page, vaddr);
-		if (error)
-			goto unlock_entry;
-		if (!radix_tree_exceptional_entry(entry)) {
-			vmf->page = entry;
-			return VM_FAULT_LOCKED;
-		}
-		vmf->entry = entry;
-		return VM_FAULT_DAX_LOCKED;
-	}
-
-	if (!buffer_mapped(&bh)) {
-		if (vmf->flags & FAULT_FLAG_WRITE) {
-			error = get_block(inode, block, &bh, 1);
-			count_vm_event(PGMAJFAULT);
-			mem_cgroup_count_vm_event(vma->vm_mm, PGMAJFAULT);
-			major = VM_FAULT_MAJOR;
-			if (!error && (bh.b_size < PAGE_SIZE))
-				error = -EIO;
-			if (error)
-				goto unlock_entry;
-		} else {
-			return dax_load_hole(mapping, entry, vmf);
-		}
-	}
-
-	/* Filesystem should not return unwritten buffers to us! */
-	WARN_ON_ONCE(buffer_unwritten(&bh) || buffer_new(&bh));
-	error = dax_insert_mapping(mapping, bh.b_bdev, to_sector(&bh, inode),
-			bh.b_size, &entry, vma, vmf);
- unlock_entry:
-	put_locked_mapping_entry(mapping, vmf->pgoff, entry);
- out:
-	if (error == -ENOMEM)
-		return VM_FAULT_OOM | major;
-	/* -EBUSY is fine, somebody else faulted on the same PTE */
-	if ((error < 0) && (error != -EBUSY))
-		return VM_FAULT_SIGBUS | major;
-	return VM_FAULT_NOPAGE | major;
-=======
+}
+
 void dax_unlock_page(struct page *page, dax_entry_t cookie)
 {
 	struct address_space *mapping = page->mapping;
@@ -1347,13 +667,8 @@
 	put_unlocked_entry(&xas, entry);
 	xas_unlock_irq(&xas);
 	return ret;
->>>>>>> 24b8d41d
-}
-
-<<<<<<< HEAD
-#if defined(CONFIG_TRANSPARENT_HUGEPAGE)
-=======
->>>>>>> 24b8d41d
+}
+
 /*
  * Delete DAX entry at @index from @mapping.  Wait for it
  * to be unlocked before deleting it.
@@ -1382,36 +697,6 @@
 	return __dax_invalidate_entry(mapping, index, false);
 }
 
-<<<<<<< HEAD
-/**
- * dax_pmd_fault - handle a PMD fault on a DAX file
- * @vma: The virtual memory area where the fault occurred
- * @vmf: The description of the fault
- * @get_block: The filesystem method used to translate file offsets to blocks
- *
- * When a page fault occurs, filesystems may call this helper in their
- * pmd_fault handler for DAX files.
- */
-int dax_pmd_fault(struct vm_area_struct *vma, unsigned long address,
-		pmd_t *pmd, unsigned int flags, get_block_t get_block)
-{
-	struct file *file = vma->vm_file;
-	struct address_space *mapping = file->f_mapping;
-	struct inode *inode = mapping->host;
-	struct buffer_head bh;
-	unsigned blkbits = inode->i_blkbits;
-	unsigned long pmd_addr = address & PMD_MASK;
-	bool write = flags & FAULT_FLAG_WRITE;
-	struct block_device *bdev;
-	pgoff_t size, pgoff;
-	sector_t block;
-	int result = 0;
-	bool alloc = false;
-
-	/* dax pmd mappings require pfn_t_devmap() */
-	if (!IS_ENABLED(CONFIG_FS_DAX_PMD))
-		return VM_FAULT_FALLBACK;
-=======
 static int copy_cow_page_dax(struct block_device *bdev, struct dax_device *dax_dev,
 			     sector_t sector, struct page *to, unsigned long vaddr)
 {
@@ -1419,7 +704,6 @@
 	pgoff_t pgoff;
 	long rc;
 	int id;
->>>>>>> 24b8d41d
 
 	rc = bdev_dax_pgoff(bdev, sector, PAGE_SIZE, &pgoff);
 	if (rc)
@@ -1534,13 +818,6 @@
 				   &ptep, &pmdp, &ptl))
 			continue;
 
-<<<<<<< HEAD
-	if (!buffer_mapped(&bh) && write) {
-		if (get_block(inode, block, &bh, 1) != 0)
-			return VM_FAULT_SIGBUS;
-		alloc = true;
-		WARN_ON_ONCE(buffer_unwritten(&bh) || buffer_new(&bh));
-=======
 		/*
 		 * No need to call mmu_notifier_invalidate_range() as we are
 		 * downgrading page table protection not changing it to point
@@ -1581,7 +858,6 @@
 		}
 
 		mmu_notifier_invalidate_range_end(&range);
->>>>>>> 24b8d41d
 	}
 	i_mmap_unlock_read(mapping);
 }
@@ -1638,12 +914,6 @@
 	xas_clear_mark(xas, PAGECACHE_TAG_TOWRITE);
 	xas_unlock_irq(xas);
 
-<<<<<<< HEAD
-	if (!write && !buffer_mapped(&bh)) {
-		spinlock_t *ptl;
-		pmd_t entry;
-		struct page *zero_page = mm_get_huge_zero_page(vma->vm_mm);
-=======
 	/*
 	 * If dax_writeback_mapping_range() was given a wbc->range_start
 	 * in the middle of a PMD, the 'index' we use needs to be
@@ -1820,7 +1090,6 @@
 	dax_read_unlock(id);
 	return size;
 }
->>>>>>> 24b8d41d
 
 static loff_t
 dax_iomap_actor(struct inode *inode, loff_t pos, loff_t length, void *data,
@@ -1937,31 +1206,8 @@
 		lockdep_assert_held_write(&inode->i_rwsem);
 		flags |= IOMAP_WRITE;
 	} else {
-<<<<<<< HEAD
-		struct blk_dax_ctl dax = {
-			.sector = to_sector(&bh, inode),
-			.size = PMD_SIZE,
-		};
-		long length = dax_map_atomic(bdev, &dax);
-
-		if (length < 0) {
-			dax_pmd_dbg(&bh, address, "dax-error fallback");
-			goto fallback;
-		}
-		if (length < PMD_SIZE) {
-			dax_pmd_dbg(&bh, address, "dax-length too small");
-			dax_unmap_atomic(bdev, &dax);
-			goto fallback;
-		}
-		if (pfn_t_to_pfn(dax.pfn) & PG_PMD_COLOUR) {
-			dax_pmd_dbg(&bh, address, "pfn unaligned");
-			dax_unmap_atomic(bdev, &dax);
-			goto fallback;
-		}
-=======
 		lockdep_assert_held(&inode->i_rwsem);
 	}
->>>>>>> 24b8d41d
 
 	if (iocb->ki_flags & IOCB_NOWAIT)
 		flags |= IOMAP_NOWAIT;
@@ -2082,30 +1328,6 @@
 			error = -EIO;
 			break;
 		}
-<<<<<<< HEAD
-		dax_unmap_atomic(bdev, &dax);
-
-		/*
-		 * For PTE faults we insert a radix tree entry for reads, and
-		 * leave it clean.  Then on the first write we dirty the radix
-		 * tree entry via the dax_pfn_mkwrite() path.  This sequence
-		 * allows the dax_pfn_mkwrite() call to be simpler and avoid a
-		 * call into get_block() to translate the pgoff to a sector in
-		 * order to be able to create a new radix tree entry.
-		 *
-		 * The PMD path doesn't have an equivalent to
-		 * dax_pfn_mkwrite(), though, so for a read followed by a
-		 * write we traverse all the way through dax_pmd_fault()
-		 * twice.  This means we can just skip inserting a radix tree
-		 * entry completely on the initial read and just wait until
-		 * the write to insert a dirty entry.
-		 */
-		if (write) {
-			/*
-			 * We should insert radix-tree entry and dirty it here.
-			 * For now this is broken...
-			 */
-=======
 
 		if (error)
 			goto error_finish_iomap;
@@ -2147,7 +1369,6 @@
 			*pfnp = pfn;
 			ret = VM_FAULT_NEEDDSYNC | major;
 			goto finish_iomap;
->>>>>>> 24b8d41d
 		}
 		trace_dax_insert_mapping(inode, vmf, entry);
 		if (write)
@@ -2188,17 +1409,6 @@
  unlock_entry:
 	dax_unlock_entry(&xas, entry);
  out:
-<<<<<<< HEAD
-	return result;
-
- fallback:
-	count_vm_event(THP_FAULT_FALLBACK);
-	result = VM_FAULT_FALLBACK;
-	goto out;
-}
-EXPORT_SYMBOL_GPL(dax_pmd_fault);
-#endif /* CONFIG_TRANSPARENT_HUGEPAGE */
-=======
 	trace_dax_pte_fault_done(inode, vmf, ret);
 	return ret | major;
 }
@@ -2255,27 +1465,10 @@
 	trace_dax_pmd_load_hole_fallback(inode, vmf, zero_page, *entry);
 	return VM_FAULT_FALLBACK;
 }
->>>>>>> 24b8d41d
 
 static vm_fault_t dax_iomap_pmd_fault(struct vm_fault *vmf, pfn_t *pfnp,
 			       const struct iomap_ops *ops)
 {
-<<<<<<< HEAD
-	struct file *file = vma->vm_file;
-	struct address_space *mapping = file->f_mapping;
-	void *entry;
-	pgoff_t index = vmf->pgoff;
-
-	spin_lock_irq(&mapping->tree_lock);
-	entry = get_unlocked_mapping_entry(mapping, index, NULL);
-	if (!entry || !radix_tree_exceptional_entry(entry))
-		goto out;
-	radix_tree_tag_set(&mapping->page_tree, index, PAGECACHE_TAG_DIRTY);
-	put_unlocked_mapping_entry(mapping, index, entry);
-out:
-	spin_unlock_irq(&mapping->tree_lock);
-	return VM_FAULT_NOPAGE;
-=======
 	struct vm_area_struct *vma = vmf->vma;
 	struct address_space *mapping = vma->vm_file->f_mapping;
 	XA_STATE_ORDER(xas, &mapping->i_pages, vmf->pgoff, PMD_ORDER);
@@ -2433,7 +1626,6 @@
 out:
 	trace_dax_pmd_fault_done(inode, vmf, max_pgoff, result);
 	return result;
->>>>>>> 24b8d41d
 }
 #else
 static vm_fault_t dax_iomap_pmd_fault(struct vm_fault *vmf, pfn_t *pfnp,
@@ -2443,55 +1635,7 @@
 }
 #endif /* CONFIG_FS_DAX_PMD */
 
-static bool dax_range_is_aligned(struct block_device *bdev,
-				 unsigned int offset, unsigned int length)
-{
-	unsigned short sector_size = bdev_logical_block_size(bdev);
-
-	if (!IS_ALIGNED(offset, sector_size))
-		return false;
-	if (!IS_ALIGNED(length, sector_size))
-		return false;
-
-	return true;
-}
-
-int __dax_zero_page_range(struct block_device *bdev, sector_t sector,
-		unsigned int offset, unsigned int length)
-{
-	struct blk_dax_ctl dax = {
-		.sector		= sector,
-		.size		= PAGE_SIZE,
-	};
-
-	if (dax_range_is_aligned(bdev, offset, length)) {
-		sector_t start_sector = dax.sector + (offset >> 9);
-
-		return blkdev_issue_zeroout(bdev, start_sector,
-				length >> 9, GFP_NOFS, true);
-	} else {
-		if (dax_map_atomic(bdev, &dax) < 0)
-			return PTR_ERR(dax.addr);
-		clear_pmem(dax.addr + offset, length);
-		dax_unmap_atomic(bdev, &dax);
-	}
-	return 0;
-}
-EXPORT_SYMBOL_GPL(__dax_zero_page_range);
-
 /**
-<<<<<<< HEAD
- * dax_zero_page_range - zero a range within a page of a DAX file
- * @inode: The file being truncated
- * @from: The file offset that is being truncated to
- * @length: The number of bytes to zero
- * @get_block: The filesystem method used to translate file offsets to blocks
- *
- * This function can be called by a filesystem when it is zeroing part of a
- * page in a DAX file.  This is intended for hole-punch operations.  If
- * you are truncating a file, the helper function dax_truncate_page() may be
- * more convenient.
-=======
  * dax_iomap_fault - handle a page fault on a DAX file
  * @vmf: The description of the fault
  * @pe_size: Size of the page to fault in
@@ -2503,32 +1647,10 @@
  * their fault handler for DAX files. dax_iomap_fault() assumes the caller
  * has done all the necessary locking for page fault to proceed
  * successfully.
->>>>>>> 24b8d41d
  */
 vm_fault_t dax_iomap_fault(struct vm_fault *vmf, enum page_entry_size pe_size,
 		    pfn_t *pfnp, int *iomap_errp, const struct iomap_ops *ops)
 {
-<<<<<<< HEAD
-	struct buffer_head bh;
-	pgoff_t index = from >> PAGE_SHIFT;
-	unsigned offset = from & (PAGE_SIZE-1);
-	int err;
-
-	/* Block boundary? Nothing to do */
-	if (!length)
-		return 0;
-	BUG_ON((offset + length) > PAGE_SIZE);
-
-	memset(&bh, 0, sizeof(bh));
-	bh.b_bdev = inode->i_sb->s_bdev;
-	bh.b_size = PAGE_SIZE;
-	err = get_block(inode, index, &bh, 0);
-	if (err < 0 || !buffer_written(&bh))
-		return err;
-
-	return __dax_zero_page_range(bh.b_bdev, to_sector(&bh, inode),
-			offset, length);
-=======
 	switch (pe_size) {
 	case PE_SIZE_PTE:
 		return dax_iomap_pte_fault(vmf, pfnp, iomap_errp, ops);
@@ -2582,19 +1704,9 @@
 	dax_unlock_entry(&xas, entry);
 	trace_dax_insert_pfn_mkwrite(mapping->host, vmf, ret);
 	return ret;
->>>>>>> 24b8d41d
 }
 
 /**
-<<<<<<< HEAD
- * dax_truncate_page - handle a partial page being truncated in a DAX file
- * @inode: The file being truncated
- * @from: The file offset that is being truncated to
- * @get_block: The filesystem method used to translate file offsets to blocks
- *
- * Similar to block_truncate_page(), this function can be called by a
- * filesystem when it is truncating a DAX file to handle the partial page.
-=======
  * dax_finish_sync_fault - finish synchronous page fault
  * @vmf: The description of the fault
  * @pe_size: Size of entry to be inserted
@@ -2603,7 +1715,6 @@
  * This function ensures that the file range touched by the page fault is
  * stored persistently on the media and handles inserting of appropriate page
  * table entry.
->>>>>>> 24b8d41d
  */
 vm_fault_t dax_finish_sync_fault(struct vm_fault *vmf,
 		enum page_entry_size pe_size, pfn_t pfn)
@@ -2618,234 +1729,4 @@
 		return VM_FAULT_SIGBUS;
 	return dax_insert_pfn_mkwrite(vmf, pfn, order);
 }
-<<<<<<< HEAD
-EXPORT_SYMBOL_GPL(dax_truncate_page);
-
-#ifdef CONFIG_FS_IOMAP
-static loff_t
-iomap_dax_actor(struct inode *inode, loff_t pos, loff_t length, void *data,
-		struct iomap *iomap)
-{
-	struct iov_iter *iter = data;
-	loff_t end = pos + length, done = 0;
-	ssize_t ret = 0;
-
-	if (iov_iter_rw(iter) == READ) {
-		end = min(end, i_size_read(inode));
-		if (pos >= end)
-			return 0;
-
-		if (iomap->type == IOMAP_HOLE || iomap->type == IOMAP_UNWRITTEN)
-			return iov_iter_zero(min(length, end - pos), iter);
-	}
-
-	if (WARN_ON_ONCE(iomap->type != IOMAP_MAPPED))
-		return -EIO;
-
-	while (pos < end) {
-		unsigned offset = pos & (PAGE_SIZE - 1);
-		struct blk_dax_ctl dax = { 0 };
-		ssize_t map_len;
-
-		dax.sector = iomap->blkno +
-			(((pos & PAGE_MASK) - iomap->offset) >> 9);
-		dax.size = (length + offset + PAGE_SIZE - 1) & PAGE_MASK;
-		map_len = dax_map_atomic(iomap->bdev, &dax);
-		if (map_len < 0) {
-			ret = map_len;
-			break;
-		}
-
-		dax.addr += offset;
-		map_len -= offset;
-		if (map_len > end - pos)
-			map_len = end - pos;
-
-		if (iov_iter_rw(iter) == WRITE)
-			map_len = copy_from_iter_pmem(dax.addr, map_len, iter);
-		else
-			map_len = copy_to_iter(dax.addr, map_len, iter);
-		dax_unmap_atomic(iomap->bdev, &dax);
-		if (map_len <= 0) {
-			ret = map_len ? map_len : -EFAULT;
-			break;
-		}
-
-		pos += map_len;
-		length -= map_len;
-		done += map_len;
-	}
-
-	return done ? done : ret;
-}
-
-/**
- * iomap_dax_rw - Perform I/O to a DAX file
- * @iocb:	The control block for this I/O
- * @iter:	The addresses to do I/O from or to
- * @ops:	iomap ops passed from the file system
- *
- * This function performs read and write operations to directly mapped
- * persistent memory.  The callers needs to take care of read/write exclusion
- * and evicting any page cache pages in the region under I/O.
- */
-ssize_t
-iomap_dax_rw(struct kiocb *iocb, struct iov_iter *iter,
-		struct iomap_ops *ops)
-{
-	struct address_space *mapping = iocb->ki_filp->f_mapping;
-	struct inode *inode = mapping->host;
-	loff_t pos = iocb->ki_pos, ret = 0, done = 0;
-	unsigned flags = 0;
-
-	if (iov_iter_rw(iter) == WRITE)
-		flags |= IOMAP_WRITE;
-
-	/*
-	 * Yes, even DAX files can have page cache attached to them:  A zeroed
-	 * page is inserted into the pagecache when we have to serve a write
-	 * fault on a hole.  It should never be dirtied and can simply be
-	 * dropped from the pagecache once we get real data for the page.
-	 *
-	 * XXX: This is racy against mmap, and there's nothing we can do about
-	 * it. We'll eventually need to shift this down even further so that
-	 * we can check if we allocated blocks over a hole first.
-	 */
-	if (mapping->nrpages) {
-		ret = invalidate_inode_pages2_range(mapping,
-				pos >> PAGE_SHIFT,
-				(pos + iov_iter_count(iter) - 1) >> PAGE_SHIFT);
-		WARN_ON_ONCE(ret);
-	}
-
-	while (iov_iter_count(iter)) {
-		ret = iomap_apply(inode, pos, iov_iter_count(iter), flags, ops,
-				iter, iomap_dax_actor);
-		if (ret <= 0)
-			break;
-		pos += ret;
-		done += ret;
-	}
-
-	iocb->ki_pos += done;
-	return done ? done : ret;
-}
-EXPORT_SYMBOL_GPL(iomap_dax_rw);
-
-/**
- * iomap_dax_fault - handle a page fault on a DAX file
- * @vma: The virtual memory area where the fault occurred
- * @vmf: The description of the fault
- * @ops: iomap ops passed from the file system
- *
- * When a page fault occurs, filesystems may call this helper in their fault
- * or mkwrite handler for DAX files. Assumes the caller has done all the
- * necessary locking for the page fault to proceed successfully.
- */
-int iomap_dax_fault(struct vm_area_struct *vma, struct vm_fault *vmf,
-			struct iomap_ops *ops)
-{
-	struct address_space *mapping = vma->vm_file->f_mapping;
-	struct inode *inode = mapping->host;
-	unsigned long vaddr = (unsigned long)vmf->virtual_address;
-	loff_t pos = (loff_t)vmf->pgoff << PAGE_SHIFT;
-	sector_t sector;
-	struct iomap iomap = { 0 };
-	unsigned flags = 0;
-	int error, major = 0;
-	void *entry;
-
-	/*
-	 * Check whether offset isn't beyond end of file now. Caller is supposed
-	 * to hold locks serializing us with truncate / punch hole so this is
-	 * a reliable test.
-	 */
-	if (pos >= i_size_read(inode))
-		return VM_FAULT_SIGBUS;
-
-	entry = grab_mapping_entry(mapping, vmf->pgoff);
-	if (IS_ERR(entry)) {
-		error = PTR_ERR(entry);
-		goto out;
-	}
-
-	if ((vmf->flags & FAULT_FLAG_WRITE) && !vmf->cow_page)
-		flags |= IOMAP_WRITE;
-
-	/*
-	 * Note that we don't bother to use iomap_apply here: DAX required
-	 * the file system block size to be equal the page size, which means
-	 * that we never have to deal with more than a single extent here.
-	 */
-	error = ops->iomap_begin(inode, pos, PAGE_SIZE, flags, &iomap);
-	if (error)
-		goto unlock_entry;
-	if (WARN_ON_ONCE(iomap.offset + iomap.length < pos + PAGE_SIZE)) {
-		error = -EIO;		/* fs corruption? */
-		goto unlock_entry;
-	}
-
-	sector = iomap.blkno + (((pos & PAGE_MASK) - iomap.offset) >> 9);
-
-	if (vmf->cow_page) {
-		switch (iomap.type) {
-		case IOMAP_HOLE:
-		case IOMAP_UNWRITTEN:
-			clear_user_highpage(vmf->cow_page, vaddr);
-			break;
-		case IOMAP_MAPPED:
-			error = copy_user_dax(iomap.bdev, sector, PAGE_SIZE,
-					vmf->cow_page, vaddr);
-			break;
-		default:
-			WARN_ON_ONCE(1);
-			error = -EIO;
-			break;
-		}
-
-		if (error)
-			goto unlock_entry;
-		if (!radix_tree_exceptional_entry(entry)) {
-			vmf->page = entry;
-			return VM_FAULT_LOCKED;
-		}
-		vmf->entry = entry;
-		return VM_FAULT_DAX_LOCKED;
-	}
-
-	switch (iomap.type) {
-	case IOMAP_MAPPED:
-		if (iomap.flags & IOMAP_F_NEW) {
-			count_vm_event(PGMAJFAULT);
-			mem_cgroup_count_vm_event(vma->vm_mm, PGMAJFAULT);
-			major = VM_FAULT_MAJOR;
-		}
-		error = dax_insert_mapping(mapping, iomap.bdev, sector,
-				PAGE_SIZE, &entry, vma, vmf);
-		break;
-	case IOMAP_UNWRITTEN:
-	case IOMAP_HOLE:
-		if (!(vmf->flags & FAULT_FLAG_WRITE))
-			return dax_load_hole(mapping, entry, vmf);
-		/*FALLTHRU*/
-	default:
-		WARN_ON_ONCE(1);
-		error = -EIO;
-		break;
-	}
-
- unlock_entry:
-	put_locked_mapping_entry(mapping, vmf->pgoff, entry);
- out:
-	if (error == -ENOMEM)
-		return VM_FAULT_OOM | major;
-	/* -EBUSY is fine, somebody else faulted on the same PTE */
-	if (error < 0 && error != -EBUSY)
-		return VM_FAULT_SIGBUS | major;
-	return VM_FAULT_NOPAGE | major;
-}
-EXPORT_SYMBOL_GPL(iomap_dax_fault);
-#endif /* CONFIG_FS_IOMAP */
-=======
-EXPORT_SYMBOL_GPL(dax_finish_sync_fault);
->>>>>>> 24b8d41d
+EXPORT_SYMBOL_GPL(dax_finish_sync_fault);