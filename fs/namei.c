// SPDX-License-Identifier: GPL-2.0
/*
 *  linux/fs/namei.c
 *
 *  Copyright (C) 1991, 1992  Linus Torvalds
 */

/*
 * Some corrections by tytso.
 */

/* [Feb 1997 T. Schoebel-Theuer] Complete rewrite of the pathname
 * lookup logic.
 */
/* [Feb-Apr 2000, AV] Rewrite to the new namespace architecture.
 */

#include <linux/init.h>
#include <linux/export.h>
#include <linux/kernel.h>
#include <linux/slab.h>
#include <linux/fs.h>
#include <linux/namei.h>
#include <linux/pagemap.h>
#include <linux/fsnotify.h>
#include <linux/personality.h>
#include <linux/security.h>
#include <linux/ima.h>
#include <linux/syscalls.h>
#include <linux/mount.h>
#include <linux/audit.h>
#include <linux/capability.h>
#include <linux/file.h>
#include <linux/fcntl.h>
#include <linux/device_cgroup.h>
#include <linux/fs_struct.h>
#include <linux/posix_acl.h>
#include <linux/hash.h>
#include <linux/bitops.h>
#include <linux/init_task.h>
<<<<<<< HEAD
#include <asm/uaccess.h>
=======
#include <linux/uaccess.h>
>>>>>>> 24b8d41d

#include "internal.h"
#include "mount.h"

/* [Feb-1997 T. Schoebel-Theuer]
 * Fundamental changes in the pathname lookup mechanisms (namei)
 * were necessary because of omirr.  The reason is that omirr needs
 * to know the _real_ pathname, not the user-supplied one, in case
 * of symlinks (and also when transname replacements occur).
 *
 * The new code replaces the old recursive symlink resolution with
 * an iterative one (in case of non-nested symlink chains).  It does
 * this with calls to <fs>_follow_link().
 * As a side effect, dir_namei(), _namei() and follow_link() are now 
 * replaced with a single function lookup_dentry() that can handle all 
 * the special cases of the former code.
 *
 * With the new dcache, the pathname is stored at each inode, at least as
 * long as the refcount of the inode is positive.  As a side effect, the
 * size of the dcache depends on the inode cache and thus is dynamic.
 *
 * [29-Apr-1998 C. Scott Ananian] Updated above description of symlink
 * resolution to correspond with current state of the code.
 *
 * Note that the symlink resolution is not *completely* iterative.
 * There is still a significant amount of tail- and mid- recursion in
 * the algorithm.  Also, note that <fs>_readlink() is not used in
 * lookup_dentry(): lookup_dentry() on the result of <fs>_readlink()
 * may return different results than <fs>_follow_link().  Many virtual
 * filesystems (including /proc) exhibit this behavior.
 */

/* [24-Feb-97 T. Schoebel-Theuer] Side effects caused by new implementation:
 * New symlink semantics: when open() is called with flags O_CREAT | O_EXCL
 * and the name already exists in form of a symlink, try to create the new
 * name indicated by the symlink. The old code always complained that the
 * name already exists, due to not following the symlink even if its target
 * is nonexistent.  The new semantics affects also mknod() and link() when
 * the name is a symlink pointing to a non-existent name.
 *
 * I don't know which semantics is the right one, since I have no access
 * to standards. But I found by trial that HP-UX 9.0 has the full "new"
 * semantics implemented, while SunOS 4.1.1 and Solaris (SunOS 5.4) have the
 * "old" one. Personally, I think the new semantics is much more logical.
 * Note that "ln old new" where "new" is a symlink pointing to a non-existing
 * file does succeed in both HP-UX and SunOs, but not in Solaris
 * and in the old Linux semantics.
 */

/* [16-Dec-97 Kevin Buhr] For security reasons, we change some symlink
 * semantics.  See the comments in "open_namei" and "do_link" below.
 *
 * [10-Sep-98 Alan Modra] Another symlink change.
 */

/* [Feb-Apr 2000 AV] Complete rewrite. Rules for symlinks:
 *	inside the path - always follow.
 *	in the last component in creation/removal/renaming - never follow.
 *	if LOOKUP_FOLLOW passed - follow.
 *	if the pathname has trailing slashes - follow.
 *	otherwise - don't follow.
 * (applied in that order).
 *
 * [Jun 2000 AV] Inconsistent behaviour of open() in case if flags==O_CREAT
 * restored for 2.4. This is the last surviving part of old 4.2BSD bug.
 * During the 2.4 we need to fix the userland stuff depending on it -
 * hopefully we will be able to get rid of that wart in 2.5. So far only
 * XEmacs seems to be relying on it...
 */
/*
 * [Sep 2001 AV] Single-semaphore locking scheme (kudos to David Holland)
 * implemented.  Let's see if raised priority of ->s_vfs_rename_mutex gives
 * any extra contention...
 */

/* In order to reduce some races, while at the same time doing additional
 * checking and hopefully speeding things up, we copy filenames to the
 * kernel data space before using them..
 *
 * POSIX.1 2.4: an empty pathname is invalid (ENOENT).
 * PATH_MAX includes the nul terminator --RR.
 */

#define EMBEDDED_NAME_MAX	(PATH_MAX - offsetof(struct filename, iname))

struct filename *
getname_flags(const char __user *filename, int flags, int *empty)
{
	struct filename *result;
	char *kname;
	int len;

	result = audit_reusename(filename);
	if (result)
		return result;

	result = __getname();
	if (unlikely(!result))
		return ERR_PTR(-ENOMEM);

	/*
	 * First, try to embed the struct filename inside the names_cache
	 * allocation
	 */
	kname = (char *)result->iname;
	result->name = kname;

	len = strncpy_from_user(kname, filename, EMBEDDED_NAME_MAX);
	if (unlikely(len < 0)) {
		__putname(result);
		return ERR_PTR(len);
	}

	/*
	 * Uh-oh. We have a name that's approaching PATH_MAX. Allocate a
	 * separate struct filename so we can dedicate the entire
	 * names_cache allocation for the pathname, and re-do the copy from
	 * userland.
	 */
	if (unlikely(len == EMBEDDED_NAME_MAX)) {
		const size_t size = offsetof(struct filename, iname[1]);
		kname = (char *)result;

		/*
		 * size is chosen that way we to guarantee that
		 * result->iname[0] is within the same object and that
		 * kname can't be equal to result->iname, no matter what.
		 */
		result = kzalloc(size, GFP_KERNEL);
		if (unlikely(!result)) {
			__putname(kname);
			return ERR_PTR(-ENOMEM);
		}
		result->name = kname;
		len = strncpy_from_user(kname, filename, PATH_MAX);
		if (unlikely(len < 0)) {
			__putname(kname);
			kfree(result);
			return ERR_PTR(len);
		}
		if (unlikely(len == PATH_MAX)) {
			__putname(kname);
			kfree(result);
			return ERR_PTR(-ENAMETOOLONG);
		}
	}

	result->refcnt = 1;
	/* The empty path is special. */
	if (unlikely(!len)) {
		if (empty)
			*empty = 1;
		if (!(flags & LOOKUP_EMPTY)) {
			putname(result);
			return ERR_PTR(-ENOENT);
		}
	}

	result->uptr = filename;
	result->aname = NULL;
	audit_getname(result);
	return result;
}

struct filename *
getname(const char __user * filename)
{
	return getname_flags(filename, 0, NULL);
}

struct filename *
getname_kernel(const char * filename)
{
	struct filename *result;
	int len = strlen(filename) + 1;

	result = __getname();
	if (unlikely(!result))
		return ERR_PTR(-ENOMEM);

	if (len <= EMBEDDED_NAME_MAX) {
		result->name = (char *)result->iname;
	} else if (len <= PATH_MAX) {
		const size_t size = offsetof(struct filename, iname[1]);
		struct filename *tmp;

		tmp = kmalloc(size, GFP_KERNEL);
		if (unlikely(!tmp)) {
			__putname(result);
			return ERR_PTR(-ENOMEM);
		}
		tmp->name = (char *)result;
		result = tmp;
	} else {
		__putname(result);
		return ERR_PTR(-ENAMETOOLONG);
	}
	memcpy((char *)result->name, filename, len);
	result->uptr = NULL;
	result->aname = NULL;
	result->refcnt = 1;
	audit_getname(result);

	return result;
}

void putname(struct filename *name)
{
	BUG_ON(name->refcnt <= 0);

	if (--name->refcnt > 0)
		return;

	if (name->name != name->iname) {
		__putname(name->name);
		kfree(name);
	} else
		__putname(name);
}

static int check_acl(struct inode *inode, int mask)
{
#ifdef CONFIG_FS_POSIX_ACL
	struct posix_acl *acl;

	if (mask & MAY_NOT_BLOCK) {
		acl = get_cached_acl_rcu(inode, ACL_TYPE_ACCESS);
	        if (!acl)
	                return -EAGAIN;
		/* no ->get_acl() calls in RCU mode... */
		if (is_uncached_acl(acl))
			return -ECHILD;
	        return posix_acl_permission(inode, acl, mask);
	}

	acl = get_acl(inode, ACL_TYPE_ACCESS);
	if (IS_ERR(acl))
		return PTR_ERR(acl);
	if (acl) {
	        int error = posix_acl_permission(inode, acl, mask);
	        posix_acl_release(acl);
	        return error;
	}
#endif

	return -EAGAIN;
}

/*
 * This does the basic UNIX permission checking.
 *
 * Note that the POSIX ACL check cares about the MAY_NOT_BLOCK bit,
 * for RCU walking.
 */
static int acl_permission_check(struct inode *inode, int mask)
{
	unsigned int mode = inode->i_mode;

	/* Are we the owner? If so, ACL's don't matter */
	if (likely(uid_eq(current_fsuid(), inode->i_uid))) {
		mask &= 7;
		mode >>= 6;
		return (mask & ~mode) ? -EACCES : 0;
	}

	/* Do we have ACL's? */
	if (IS_POSIXACL(inode) && (mode & S_IRWXG)) {
		int error = check_acl(inode, mask);
		if (error != -EAGAIN)
			return error;
	}

	/* Only RWX matters for group/other mode bits */
	mask &= 7;

	/*
	 * Are the group permissions different from
	 * the other permissions in the bits we care
	 * about? Need to check group ownership if so.
	 */
	if (mask & (mode ^ (mode >> 3))) {
		if (in_group_p(inode->i_gid))
			mode >>= 3;
	}

	/* Bits in 'mode' clear that we require? */
	return (mask & ~mode) ? -EACCES : 0;
}

/**
 * generic_permission -  check for access rights on a Posix-like filesystem
 * @inode:	inode to check access rights for
 * @mask:	right to check for (%MAY_READ, %MAY_WRITE, %MAY_EXEC,
 *		%MAY_NOT_BLOCK ...)
 *
 * Used to check for read/write/execute permissions on a file.
 * We use "fsuid" for this, letting us set arbitrary permissions
 * for filesystem access without changing the "normal" uids which
 * are used for other things.
 *
 * generic_permission is rcu-walk aware. It returns -ECHILD in case an rcu-walk
 * request cannot be satisfied (eg. requires blocking or too much complexity).
 * It would then be called again in ref-walk mode.
 */
int generic_permission(struct inode *inode, int mask)
{
	int ret;

	/*
	 * Do the basic permission checks.
	 */
	ret = acl_permission_check(inode, mask);
	if (ret != -EACCES)
		return ret;

	if (S_ISDIR(inode->i_mode)) {
		/* DACs are overridable for directories */
		if (!(mask & MAY_WRITE))
			if (capable_wrt_inode_uidgid(inode,
						     CAP_DAC_READ_SEARCH))
				return 0;
		if (capable_wrt_inode_uidgid(inode, CAP_DAC_OVERRIDE))
			return 0;
		return -EACCES;
	}

	/*
	 * Searching includes executable on directories, else just read.
	 */
	mask &= MAY_READ | MAY_WRITE | MAY_EXEC;
	if (mask == MAY_READ)
		if (capable_wrt_inode_uidgid(inode, CAP_DAC_READ_SEARCH))
			return 0;
	/*
	 * Read/write DACs are always overridable.
	 * Executable DACs are overridable when there is
	 * at least one exec bit set.
	 */
	if (!(mask & MAY_EXEC) || (inode->i_mode & S_IXUGO))
		if (capable_wrt_inode_uidgid(inode, CAP_DAC_OVERRIDE))
			return 0;

	return -EACCES;
}
EXPORT_SYMBOL(generic_permission);

/*
 * We _really_ want to just do "generic_permission()" without
 * even looking at the inode->i_op values. So we keep a cache
 * flag in inode->i_opflags, that says "this has not special
 * permission function, use the fast case".
 */
static inline int do_inode_permission(struct inode *inode, int mask)
{
	if (unlikely(!(inode->i_opflags & IOP_FASTPERM))) {
		if (likely(inode->i_op->permission))
			return inode->i_op->permission(inode, mask);

		/* This gets set once for the inode lifetime */
		spin_lock(&inode->i_lock);
		inode->i_opflags |= IOP_FASTPERM;
		spin_unlock(&inode->i_lock);
	}
	return generic_permission(inode, mask);
}

/**
<<<<<<< HEAD
 * __inode_permission - Check for access rights to a given inode
 * @inode: Inode to check permission on
 * @mask: Right to check for (%MAY_READ, %MAY_WRITE, %MAY_EXEC)
 *
 * Check for read/write/execute permissions on an inode.
 *
 * When checking for MAY_APPEND, MAY_WRITE must also be set in @mask.
 *
 * This does not check for a read-only file system.  You probably want
 * inode_permission().
 */
int __inode_permission(struct inode *inode, int mask)
{
	int retval;

	if (unlikely(mask & MAY_WRITE)) {
		/*
		 * Nobody gets write access to an immutable file.
		 */
		if (IS_IMMUTABLE(inode))
			return -EPERM;

		/*
		 * Updating mtime will likely cause i_uid and i_gid to be
		 * written back improperly if their true value is unknown
		 * to the vfs.
		 */
		if (HAS_UNMAPPED_ID(inode))
			return -EACCES;
	}

	retval = do_inode_permission(inode, mask);
	if (retval)
		return retval;

	retval = devcgroup_inode_permission(inode, mask);
	if (retval)
		return retval;

	return security_inode_permission(inode, mask);
}
EXPORT_SYMBOL(__inode_permission);

/**
=======
>>>>>>> 24b8d41d
 * sb_permission - Check superblock-level permissions
 * @sb: Superblock of inode to check permission on
 * @inode: Inode to check permission on
 * @mask: Right to check for (%MAY_READ, %MAY_WRITE, %MAY_EXEC)
 *
 * Separate out file-system wide checks from inode-specific permission checks.
 */
static int sb_permission(struct super_block *sb, struct inode *inode, int mask)
{
	if (unlikely(mask & MAY_WRITE)) {
		umode_t mode = inode->i_mode;

		/* Nobody gets write access to a read-only fs. */
		if (sb_rdonly(sb) && (S_ISREG(mode) || S_ISDIR(mode) || S_ISLNK(mode)))
			return -EROFS;
	}
	return 0;
}

/**
 * inode_permission - Check for access rights to a given inode
 * @inode: Inode to check permission on
 * @mask: Right to check for (%MAY_READ, %MAY_WRITE, %MAY_EXEC)
 *
 * Check for read/write/execute permissions on an inode.  We use fs[ug]id for
 * this, letting us set arbitrary permissions for filesystem access without
 * changing the "normal" UIDs which are used for other things.
 *
 * When checking for MAY_APPEND, MAY_WRITE must also be set in @mask.
 */
int inode_permission(struct inode *inode, int mask)
{
	int retval;

	retval = sb_permission(inode->i_sb, inode, mask);
	if (retval)
		return retval;

	if (unlikely(mask & MAY_WRITE)) {
		/*
		 * Nobody gets write access to an immutable file.
		 */
		if (IS_IMMUTABLE(inode))
			return -EPERM;

		/*
		 * Updating mtime will likely cause i_uid and i_gid to be
		 * written back improperly if their true value is unknown
		 * to the vfs.
		 */
		if (HAS_UNMAPPED_ID(inode))
			return -EACCES;
	}

	retval = do_inode_permission(inode, mask);
	if (retval)
		return retval;

	retval = devcgroup_inode_permission(inode, mask);
	if (retval)
		return retval;

	return security_inode_permission(inode, mask);
}
EXPORT_SYMBOL(inode_permission);

/**
 * path_get - get a reference to a path
 * @path: path to get the reference to
 *
 * Given a path increment the reference count to the dentry and the vfsmount.
 */
void path_get(const struct path *path)
{
	mntget(path->mnt);
	dget(path->dentry);
}
EXPORT_SYMBOL(path_get);

/**
 * path_put - put a reference to a path
 * @path: path to put the reference to
 *
 * Given a path decrement the reference count to the dentry and the vfsmount.
 */
void path_put(const struct path *path)
{
	dput(path->dentry);
	mntput(path->mnt);
}
EXPORT_SYMBOL(path_put);

#define EMBEDDED_LEVELS 2
struct nameidata {
	struct path	path;
	struct qstr	last;
	struct path	root;
	struct inode	*inode; /* path.dentry.d_inode */
	unsigned int	flags;
	unsigned	seq, m_seq, r_seq;
	int		last_type;
	unsigned	depth;
	int		total_link_count;
	struct saved {
		struct path link;
		struct delayed_call done;
		const char *name;
		unsigned seq;
	} *stack, internal[EMBEDDED_LEVELS];
	struct filename	*name;
	struct nameidata *saved;
	unsigned	root_seq;
	int		dfd;
	kuid_t		dir_uid;
	umode_t		dir_mode;
} __randomize_layout;

static void set_nameidata(struct nameidata *p, int dfd, struct filename *name)
{
	struct nameidata *old = current->nameidata;
	p->stack = p->internal;
	p->dfd = dfd;
	p->name = name;
	p->total_link_count = old ? old->total_link_count : 0;
	p->saved = old;
	current->nameidata = p;
}

static void restore_nameidata(void)
{
	struct nameidata *now = current->nameidata, *old = now->saved;

	current->nameidata = old;
	if (old)
		old->total_link_count = now->total_link_count;
	if (now->stack != now->internal)
		kfree(now->stack);
}

static bool nd_alloc_stack(struct nameidata *nd)
{
	struct saved *p;

	p= kmalloc_array(MAXSYMLINKS, sizeof(struct saved),
			 nd->flags & LOOKUP_RCU ? GFP_ATOMIC : GFP_KERNEL);
	if (unlikely(!p))
		return false;
	memcpy(p, nd->internal, sizeof(nd->internal));
	nd->stack = p;
	return true;
}

/**
 * path_connected - Verify that a dentry is below mnt.mnt_root
 *
 * Rename can sometimes move a file or directory outside of a bind
 * mount, path_connected allows those cases to be detected.
 */
static bool path_connected(struct vfsmount *mnt, struct dentry *dentry)
{
	struct super_block *sb = mnt->mnt_sb;

	/* Bind mounts can have disconnected paths */
	if (mnt->mnt_root == sb->s_root)
		return true;

	return is_subdir(dentry, mnt->mnt_root);
}

static void drop_links(struct nameidata *nd)
{
	int i = nd->depth;
	while (i--) {
		struct saved *last = nd->stack + i;
		do_delayed_call(&last->done);
		clear_delayed_call(&last->done);
	}
}

static void terminate_walk(struct nameidata *nd)
{
	drop_links(nd);
	if (!(nd->flags & LOOKUP_RCU)) {
		int i;
		path_put(&nd->path);
		for (i = 0; i < nd->depth; i++)
			path_put(&nd->stack[i].link);
		if (nd->flags & LOOKUP_ROOT_GRABBED) {
			path_put(&nd->root);
			nd->flags &= ~LOOKUP_ROOT_GRABBED;
		}
	} else {
		nd->flags &= ~LOOKUP_RCU;
		rcu_read_unlock();
	}
	nd->depth = 0;
}

/* path_put is needed afterwards regardless of success or failure */
static bool __legitimize_path(struct path *path, unsigned seq, unsigned mseq)
{
	int res = __legitimize_mnt(path->mnt, mseq);
	if (unlikely(res)) {
		if (res > 0)
			path->mnt = NULL;
		path->dentry = NULL;
		return false;
	}
	if (unlikely(!lockref_get_not_dead(&path->dentry->d_lockref))) {
		path->dentry = NULL;
		return false;
	}
	return !read_seqcount_retry(&path->dentry->d_seq, seq);
}

static inline bool legitimize_path(struct nameidata *nd,
			    struct path *path, unsigned seq)
{
	return __legitimize_path(path, seq, nd->m_seq);
}

static bool legitimize_links(struct nameidata *nd)
{
	int i;
	for (i = 0; i < nd->depth; i++) {
		struct saved *last = nd->stack + i;
		if (unlikely(!legitimize_path(nd, &last->link, last->seq))) {
			drop_links(nd);
			nd->depth = i + 1;
			return false;
		}
	}
	return true;
}

static bool legitimize_root(struct nameidata *nd)
{
	/*
	 * For scoped-lookups (where nd->root has been zeroed), we need to
	 * restart the whole lookup from scratch -- because set_root() is wrong
	 * for these lookups (nd->dfd is the root, not the filesystem root).
	 */
	if (!nd->root.mnt && (nd->flags & LOOKUP_IS_SCOPED))
		return false;
	/* Nothing to do if nd->root is zero or is managed by the VFS user. */
	if (!nd->root.mnt || (nd->flags & LOOKUP_ROOT))
		return true;
	nd->flags |= LOOKUP_ROOT_GRABBED;
	return legitimize_path(nd, &nd->root, nd->root_seq);
}

/*
 * Path walking has 2 modes, rcu-walk and ref-walk (see
 * Documentation/filesystems/path-lookup.txt).  In situations when we can't
 * continue in RCU mode, we attempt to drop out of rcu-walk mode and grab
 * normal reference counts on dentries and vfsmounts to transition to ref-walk
 * mode.  Refcounts are grabbed at the last known good point before rcu-walk
 * got stuck, so ref-walk may continue from there. If this is not successful
 * (eg. a seqcount has changed), then failure is returned and it's up to caller
 * to restart the path walk from the beginning in ref-walk mode.
 */

/**
 * unlazy_walk - try to switch to ref-walk mode.
 * @nd: nameidata pathwalk data
 * Returns: 0 on success, -ECHILD on failure
 *
 * unlazy_walk attempts to legitimize the current nd->path and nd->root
 * for ref-walk mode.
 * Must be called from rcu-walk context.
 * Nothing should touch nameidata between unlazy_walk() failure and
 * terminate_walk().
 */
static int unlazy_walk(struct nameidata *nd)
{
	struct dentry *parent = nd->path.dentry;

	BUG_ON(!(nd->flags & LOOKUP_RCU));

	nd->flags &= ~LOOKUP_RCU;
	if (unlikely(!legitimize_links(nd)))
		goto out1;
	if (unlikely(!legitimize_path(nd, &nd->path, nd->seq)))
		goto out;
	if (unlikely(!legitimize_root(nd)))
		goto out;
	rcu_read_unlock();
	BUG_ON(nd->inode != parent->d_inode);
	return 0;

out1:
	nd->path.mnt = NULL;
	nd->path.dentry = NULL;
out:
	rcu_read_unlock();
	return -ECHILD;
}

/**
 * unlazy_child - try to switch to ref-walk mode.
 * @nd: nameidata pathwalk data
 * @dentry: child of nd->path.dentry
 * @seq: seq number to check dentry against
 * Returns: 0 on success, -ECHILD on failure
 *
 * unlazy_child attempts to legitimize the current nd->path, nd->root and dentry
 * for ref-walk mode.  @dentry must be a path found by a do_lookup call on
 * @nd.  Must be called from rcu-walk context.
 * Nothing should touch nameidata between unlazy_child() failure and
 * terminate_walk().
 */
static int unlazy_child(struct nameidata *nd, struct dentry *dentry, unsigned seq)
{
	BUG_ON(!(nd->flags & LOOKUP_RCU));

	nd->flags &= ~LOOKUP_RCU;
	if (unlikely(!legitimize_links(nd)))
		goto out2;
	if (unlikely(!legitimize_mnt(nd->path.mnt, nd->m_seq)))
		goto out2;
	if (unlikely(!lockref_get_not_dead(&nd->path.dentry->d_lockref)))
		goto out1;

	/*
	 * We need to move both the parent and the dentry from the RCU domain
	 * to be properly refcounted. And the sequence number in the dentry
	 * validates *both* dentry counters, since we checked the sequence
	 * number of the parent after we got the child sequence number. So we
	 * know the parent must still be valid if the child sequence number is
	 */
	if (unlikely(!lockref_get_not_dead(&dentry->d_lockref)))
		goto out;
	if (unlikely(read_seqcount_retry(&dentry->d_seq, seq)))
		goto out_dput;
	/*
	 * Sequence counts matched. Now make sure that the root is
	 * still valid and get it if required.
	 */
	if (unlikely(!legitimize_root(nd)))
		goto out_dput;
	rcu_read_unlock();
	return 0;

out2:
	nd->path.mnt = NULL;
out1:
	nd->path.dentry = NULL;
out:
	rcu_read_unlock();
	return -ECHILD;
out_dput:
	rcu_read_unlock();
	dput(dentry);
	return -ECHILD;
}

static inline int d_revalidate(struct dentry *dentry, unsigned int flags)
{
	if (unlikely(dentry->d_flags & DCACHE_OP_REVALIDATE))
		return dentry->d_op->d_revalidate(dentry, flags);
	else
		return 1;
}

/**
 * complete_walk - successful completion of path walk
 * @nd:  pointer nameidata
 *
 * If we had been in RCU mode, drop out of it and legitimize nd->path.
 * Revalidate the final result, unless we'd already done that during
 * the path walk or the filesystem doesn't ask for it.  Return 0 on
 * success, -error on failure.  In case of failure caller does not
 * need to drop nd->path.
 */
static int complete_walk(struct nameidata *nd)
{
	struct dentry *dentry = nd->path.dentry;
	int status;

	if (nd->flags & LOOKUP_RCU) {
		/*
		 * We don't want to zero nd->root for scoped-lookups or
		 * externally-managed nd->root.
		 */
		if (!(nd->flags & (LOOKUP_ROOT | LOOKUP_IS_SCOPED)))
			nd->root.mnt = NULL;
		if (unlikely(unlazy_walk(nd)))
			return -ECHILD;
	}

	if (unlikely(nd->flags & LOOKUP_IS_SCOPED)) {
		/*
		 * While the guarantee of LOOKUP_IS_SCOPED is (roughly) "don't
		 * ever step outside the root during lookup" and should already
		 * be guaranteed by the rest of namei, we want to avoid a namei
		 * BUG resulting in userspace being given a path that was not
		 * scoped within the root at some point during the lookup.
		 *
		 * So, do a final sanity-check to make sure that in the
		 * worst-case scenario (a complete bypass of LOOKUP_IS_SCOPED)
		 * we won't silently return an fd completely outside of the
		 * requested root to userspace.
		 *
		 * Userspace could move the path outside the root after this
		 * check, but as discussed elsewhere this is not a concern (the
		 * resolved file was inside the root at some point).
		 */
		if (!path_is_under(&nd->path, &nd->root))
			return -EXDEV;
	}

	if (likely(!(nd->flags & LOOKUP_JUMPED)))
		return 0;

	if (likely(!(dentry->d_flags & DCACHE_OP_WEAK_REVALIDATE)))
		return 0;

	status = dentry->d_op->d_weak_revalidate(dentry, nd->flags);
	if (status > 0)
		return 0;

	if (!status)
		status = -ESTALE;

	return status;
}

static int set_root(struct nameidata *nd)
{
	struct fs_struct *fs = current->fs;

	/*
	 * Jumping to the real root in a scoped-lookup is a BUG in namei, but we
	 * still have to ensure it doesn't happen because it will cause a breakout
	 * from the dirfd.
	 */
	if (WARN_ON(nd->flags & LOOKUP_IS_SCOPED))
		return -ENOTRECOVERABLE;

	if (nd->flags & LOOKUP_RCU) {
		unsigned seq;

		do {
			seq = read_seqcount_begin(&fs->seq);
			nd->root = fs->root;
			nd->root_seq = __read_seqcount_begin(&nd->root.dentry->d_seq);
		} while (read_seqcount_retry(&fs->seq, seq));
	} else {
		get_fs_root(fs, &nd->root);
		nd->flags |= LOOKUP_ROOT_GRABBED;
	}
	return 0;
}

static int nd_jump_root(struct nameidata *nd)
{
	if (unlikely(nd->flags & LOOKUP_BENEATH))
		return -EXDEV;
	if (unlikely(nd->flags & LOOKUP_NO_XDEV)) {
		/* Absolute path arguments to path_init() are allowed. */
		if (nd->path.mnt != NULL && nd->path.mnt != nd->root.mnt)
			return -EXDEV;
	}
	if (!nd->root.mnt) {
		int error = set_root(nd);
		if (error)
			return error;
	}
	if (nd->flags & LOOKUP_RCU) {
		struct dentry *d;
		nd->path = nd->root;
		d = nd->path.dentry;
		nd->inode = d->d_inode;
		nd->seq = nd->root_seq;
		if (unlikely(read_seqcount_retry(&d->d_seq, nd->seq)))
			return -ECHILD;
	} else {
		path_put(&nd->path);
		nd->path = nd->root;
		path_get(&nd->path);
		nd->inode = nd->path.dentry->d_inode;
	}
	nd->flags |= LOOKUP_JUMPED;
	return 0;
}

/*
 * Helper to directly jump to a known parsed path from ->get_link,
 * caller must have taken a reference to path beforehand.
 */
int nd_jump_link(struct path *path)
{
	int error = -ELOOP;
	struct nameidata *nd = current->nameidata;

	if (unlikely(nd->flags & LOOKUP_NO_MAGICLINKS))
		goto err;

	error = -EXDEV;
	if (unlikely(nd->flags & LOOKUP_NO_XDEV)) {
		if (nd->path.mnt != path->mnt)
			goto err;
	}
	/* Not currently safe for scoped-lookups. */
	if (unlikely(nd->flags & LOOKUP_IS_SCOPED))
		goto err;

	path_put(&nd->path);
	nd->path = *path;
	nd->inode = nd->path.dentry->d_inode;
	nd->flags |= LOOKUP_JUMPED;
	return 0;

err:
	path_put(path);
	return error;
}

static inline void put_link(struct nameidata *nd)
{
	struct saved *last = nd->stack + --nd->depth;
	do_delayed_call(&last->done);
	if (!(nd->flags & LOOKUP_RCU))
		path_put(&last->link);
}

int sysctl_protected_symlinks __read_mostly = 0;
int sysctl_protected_hardlinks __read_mostly = 0;
int sysctl_protected_fifos __read_mostly;
int sysctl_protected_regular __read_mostly;

/**
 * may_follow_link - Check symlink following for unsafe situations
 * @nd: nameidata pathwalk data
 *
 * In the case of the sysctl_protected_symlinks sysctl being enabled,
 * CAP_DAC_OVERRIDE needs to be specifically ignored if the symlink is
 * in a sticky world-writable directory. This is to protect privileged
 * processes from failing races against path names that may change out
 * from under them by way of other users creating malicious symlinks.
 * It will permit symlinks to be followed only when outside a sticky
 * world-writable directory, or when the uid of the symlink and follower
 * match, or when the directory owner matches the symlink's owner.
 *
 * Returns 0 if following the symlink is allowed, -ve on error.
 */
static inline int may_follow_link(struct nameidata *nd, const struct inode *inode)
{
<<<<<<< HEAD
	const struct inode *inode;
	const struct inode *parent;
	kuid_t puid;

=======
>>>>>>> 24b8d41d
	if (!sysctl_protected_symlinks)
		return 0;

	/* Allowed if owner and follower match. */
	if (uid_eq(current_cred()->fsuid, inode->i_uid))
		return 0;

	/* Allowed if parent directory not sticky and world-writable. */
	if ((nd->dir_mode & (S_ISVTX|S_IWOTH)) != (S_ISVTX|S_IWOTH))
		return 0;

	/* Allowed if parent directory and link owner match. */
<<<<<<< HEAD
	puid = parent->i_uid;
	if (uid_valid(puid) && uid_eq(puid, inode->i_uid))
=======
	if (uid_valid(nd->dir_uid) && uid_eq(nd->dir_uid, inode->i_uid))
>>>>>>> 24b8d41d
		return 0;

	if (nd->flags & LOOKUP_RCU)
		return -ECHILD;

	audit_inode(nd->name, nd->stack[0].link.dentry, 0);
	audit_log_path_denied(AUDIT_ANOM_LINK, "follow_link");
	return -EACCES;
}

/**
 * safe_hardlink_source - Check for safe hardlink conditions
 * @inode: the source inode to hardlink from
 *
 * Return false if at least one of the following conditions:
 *    - inode is not a regular file
 *    - inode is setuid
 *    - inode is setgid and group-exec
 *    - access failure for read and write
 *
 * Otherwise returns true.
 */
static bool safe_hardlink_source(struct inode *inode)
{
	umode_t mode = inode->i_mode;

	/* Special files should not get pinned to the filesystem. */
	if (!S_ISREG(mode))
		return false;

	/* Setuid files should not get pinned to the filesystem. */
	if (mode & S_ISUID)
		return false;

	/* Executable setgid files should not get pinned to the filesystem. */
	if ((mode & (S_ISGID | S_IXGRP)) == (S_ISGID | S_IXGRP))
		return false;

	/* Hardlinking to unreadable or unwritable sources is dangerous. */
	if (inode_permission(inode, MAY_READ | MAY_WRITE))
		return false;

	return true;
}

/**
 * may_linkat - Check permissions for creating a hardlink
 * @link: the source to hardlink from
 *
 * Block hardlink when all of:
 *  - sysctl_protected_hardlinks enabled
 *  - fsuid does not match inode
 *  - hardlink source is unsafe (see safe_hardlink_source() above)
 *  - not CAP_FOWNER in a namespace with the inode owner uid mapped
 *
 * Returns 0 if successful, -ve on error.
 */
int may_linkat(struct path *link)
{
	struct inode *inode = link->dentry->d_inode;

	/* Inode writeback is not safe when the uid or gid are invalid. */
	if (!uid_valid(inode->i_uid) || !gid_valid(inode->i_gid))
		return -EOVERFLOW;

	if (!sysctl_protected_hardlinks)
		return 0;

	/* Source inode owner (or CAP_FOWNER) can hardlink all they like,
	 * otherwise, it must be a safe source.
	 */
	if (safe_hardlink_source(inode) || inode_owner_or_capable(inode))
		return 0;

	audit_log_path_denied(AUDIT_ANOM_LINK, "linkat");
	return -EPERM;
}

/**
 * may_create_in_sticky - Check whether an O_CREAT open in a sticky directory
 *			  should be allowed, or not, on files that already
 *			  exist.
 * @dir_mode: mode bits of directory
 * @dir_uid: owner of directory
 * @inode: the inode of the file to open
 *
 * Block an O_CREAT open of a FIFO (or a regular file) when:
 *   - sysctl_protected_fifos (or sysctl_protected_regular) is enabled
 *   - the file already exists
 *   - we are in a sticky directory
 *   - we don't own the file
 *   - the owner of the directory doesn't own the file
 *   - the directory is world writable
 * If the sysctl_protected_fifos (or sysctl_protected_regular) is set to 2
 * the directory doesn't have to be world writable: being group writable will
 * be enough.
 *
 * Returns 0 if the open is allowed, -ve on error.
 */
static int may_create_in_sticky(umode_t dir_mode, kuid_t dir_uid,
				struct inode * const inode)
{
	if ((!sysctl_protected_fifos && S_ISFIFO(inode->i_mode)) ||
	    (!sysctl_protected_regular && S_ISREG(inode->i_mode)) ||
	    likely(!(dir_mode & S_ISVTX)) ||
	    uid_eq(inode->i_uid, dir_uid) ||
	    uid_eq(current_fsuid(), inode->i_uid))
		return 0;

<<<<<<< HEAD
	if (!(nd->flags & LOOKUP_RCU)) {
		touch_atime(&last->link);
		cond_resched();
	} else if (atime_needs_update_rcu(&last->link, inode)) {
		if (unlikely(unlazy_walk(nd, NULL, 0)))
			return ERR_PTR(-ECHILD);
		touch_atime(&last->link);
=======
	if (likely(dir_mode & 0002) ||
	    (dir_mode & 0020 &&
	     ((sysctl_protected_fifos >= 2 && S_ISFIFO(inode->i_mode)) ||
	      (sysctl_protected_regular >= 2 && S_ISREG(inode->i_mode))))) {
		const char *operation = S_ISFIFO(inode->i_mode) ?
					"sticky_create_fifo" :
					"sticky_create_regular";
		audit_log_path_denied(AUDIT_ANOM_CREAT, operation);
		return -EACCES;
>>>>>>> 24b8d41d
	}
	return 0;
}

/*
 * follow_up - Find the mountpoint of path's vfsmount
 *
 * Given a path, find the mountpoint of its source file system.
 * Replace @path with the path of the mountpoint in the parent mount.
 * Up is towards /.
 *
 * Return 1 if we went up a level and 0 if we were already at the
 * root.
 */
int follow_up(struct path *path)
{
	struct mount *mnt = real_mount(path->mnt);
	struct mount *parent;
	struct dentry *mountpoint;

	read_seqlock_excl(&mount_lock);
	parent = mnt->mnt_parent;
	if (parent == mnt) {
		read_sequnlock_excl(&mount_lock);
		return 0;
	}
	mntget(&parent->mnt);
	mountpoint = dget(mnt->mnt_mountpoint);
	read_sequnlock_excl(&mount_lock);
	dput(path->dentry);
	path->dentry = mountpoint;
	mntput(path->mnt);
	path->mnt = &parent->mnt;
	return 1;
}
EXPORT_SYMBOL(follow_up);

static bool choose_mountpoint_rcu(struct mount *m, const struct path *root,
				  struct path *path, unsigned *seqp)
{
	while (mnt_has_parent(m)) {
		struct dentry *mountpoint = m->mnt_mountpoint;

		m = m->mnt_parent;
		if (unlikely(root->dentry == mountpoint &&
			     root->mnt == &m->mnt))
			break;
		if (mountpoint != m->mnt.mnt_root) {
			path->mnt = &m->mnt;
			path->dentry = mountpoint;
			*seqp = read_seqcount_begin(&mountpoint->d_seq);
			return true;
		}
	}
	return false;
}

static bool choose_mountpoint(struct mount *m, const struct path *root,
			      struct path *path)
{
	bool found;

	rcu_read_lock();
	while (1) {
		unsigned seq, mseq = read_seqbegin(&mount_lock);

		found = choose_mountpoint_rcu(m, root, path, &seq);
		if (unlikely(!found)) {
			if (!read_seqretry(&mount_lock, mseq))
				break;
		} else {
			if (likely(__legitimize_path(path, seq, mseq)))
				break;
			rcu_read_unlock();
			path_put(path);
			rcu_read_lock();
		}
	}
	rcu_read_unlock();
	return found;
}

/*
 * Perform an automount
 * - return -EISDIR to tell follow_managed() to stop and return the path we
 *   were called with.
 */
static int follow_automount(struct path *path, int *count, unsigned lookup_flags)
{
<<<<<<< HEAD
	struct vfsmount *mnt;
	const struct cred *old_cred;
	int err;

	if (!path->dentry->d_op || !path->dentry->d_op->d_automount)
		return -EREMOTE;
=======
	struct dentry *dentry = path->dentry;
>>>>>>> 24b8d41d

	/* We don't want to mount if someone's just doing a stat -
	 * unless they're stat'ing a directory and appended a '/' to
	 * the name.
	 *
	 * We do, however, want to mount if someone wants to open or
	 * create a file of any type under the mountpoint, wants to
	 * traverse through the mountpoint or wants to open the
	 * mounted directory.  Also, autofs may mark negative dentries
	 * as being automount points.  These will need the attentions
	 * of the daemon to instantiate them before they can be used.
	 */
	if (!(lookup_flags & (LOOKUP_PARENT | LOOKUP_DIRECTORY |
			   LOOKUP_OPEN | LOOKUP_CREATE | LOOKUP_AUTOMOUNT)) &&
	    dentry->d_inode)
		return -EISDIR;

<<<<<<< HEAD
	if (path->dentry->d_sb->s_user_ns != &init_user_ns)
		return -EACCES;

	nd->total_link_count++;
	if (nd->total_link_count >= 40)
		return -ELOOP;

	old_cred = override_creds(&init_cred);
	mnt = path->dentry->d_op->d_automount(path);
	revert_creds(old_cred);
	if (IS_ERR(mnt)) {
		/*
		 * The filesystem is allowed to return -EISDIR here to indicate
		 * it doesn't want to automount.  For instance, autofs would do
		 * this so that its userspace daemon can mount on this dentry.
		 *
		 * However, we can only permit this if it's a terminal point in
		 * the path being looked up; if it wasn't then the remainder of
		 * the path is inaccessible and we should say so.
		 */
		if (PTR_ERR(mnt) == -EISDIR && (nd->flags & LOOKUP_PARENT))
			return -EREMOTE;
		return PTR_ERR(mnt);
	}

	if (!mnt) /* mount collision */
		return 0;

	if (!*need_mntput) {
		/* lock_mount() may release path->mnt on error */
		mntget(path->mnt);
		*need_mntput = true;
	}
	err = finish_automount(mnt, path);

	switch (err) {
	case -EBUSY:
		/* Someone else made a mount here whilst we were busy */
		return 0;
	case 0:
		path_put(path);
		path->mnt = mnt;
		path->dentry = dget(mnt->mnt_root);
		return 0;
	default:
		return err;
	}

=======
	if (count && (*count)++ >= MAXSYMLINKS)
		return -ELOOP;

	return finish_automount(dentry->d_op->d_automount(path), path);
>>>>>>> 24b8d41d
}

/*
 * mount traversal - out-of-line part.  One note on ->d_flags accesses -
 * dentries are pinned but not locked here, so negative dentry can go
 * positive right under us.  Use of smp_load_acquire() provides a barrier
 * sufficient for ->d_inode and ->d_flags consistency.
 */
static int __traverse_mounts(struct path *path, unsigned flags, bool *jumped,
			     int *count, unsigned lookup_flags)
{
	struct vfsmount *mnt = path->mnt;
	bool need_mntput = false;
	int ret = 0;

	while (flags & DCACHE_MANAGED_DENTRY) {
		/* Allow the filesystem to manage the transit without i_mutex
		 * being held. */
		if (flags & DCACHE_MANAGE_TRANSIT) {
			ret = path->dentry->d_op->d_manage(path, false);
			flags = smp_load_acquire(&path->dentry->d_flags);
			if (ret < 0)
				break;
		}

		if (flags & DCACHE_MOUNTED) {	// something's mounted on it..
			struct vfsmount *mounted = lookup_mnt(path);
			if (mounted) {		// ... in our namespace
				dput(path->dentry);
				if (need_mntput)
					mntput(path->mnt);
				path->mnt = mounted;
				path->dentry = dget(mounted->mnt_root);
				// here we know it's positive
				flags = path->dentry->d_flags;
				need_mntput = true;
				continue;
			}
		}

		if (!(flags & DCACHE_NEED_AUTOMOUNT))
			break;

		// uncovered automount point
		ret = follow_automount(path, count, lookup_flags);
		flags = smp_load_acquire(&path->dentry->d_flags);
		if (ret < 0)
			break;
	}

	if (ret == -EISDIR)
		ret = 0;
	// possible if you race with several mount --move
	if (need_mntput && path->mnt == mnt)
		mntput(path->mnt);
	if (!ret && unlikely(d_flags_negative(flags)))
		ret = -ENOENT;
	*jumped = need_mntput;
	return ret;
}

static inline int traverse_mounts(struct path *path, bool *jumped,
				  int *count, unsigned lookup_flags)
{
	unsigned flags = smp_load_acquire(&path->dentry->d_flags);

	/* fastpath */
	if (likely(!(flags & DCACHE_MANAGED_DENTRY))) {
		*jumped = false;
		if (unlikely(d_flags_negative(flags)))
			return -ENOENT;
		return 0;
	}
	return __traverse_mounts(path, flags, jumped, count, lookup_flags);
}

int follow_down_one(struct path *path)
{
	struct vfsmount *mounted;

	mounted = lookup_mnt(path);
	if (mounted) {
		dput(path->dentry);
		mntput(path->mnt);
		path->mnt = mounted;
		path->dentry = dget(mounted->mnt_root);
		return 1;
	}
	return 0;
}
EXPORT_SYMBOL(follow_down_one);

/*
 * Follow down to the covering mount currently visible to userspace.  At each
 * point, the filesystem owning that dentry may be queried as to whether the
 * caller is permitted to proceed or not.
 */
int follow_down(struct path *path)
{
	struct vfsmount *mnt = path->mnt;
	bool jumped;
	int ret = traverse_mounts(path, &jumped, NULL, 0);

	if (path->mnt != mnt)
		mntput(mnt);
	return ret;
}
EXPORT_SYMBOL(follow_down);

/*
 * Try to skip to top of mountpoint pile in rcuwalk mode.  Fail if
 * we meet a managed dentry that would need blocking.
 */
static bool __follow_mount_rcu(struct nameidata *nd, struct path *path,
			       struct inode **inode, unsigned *seqp)
{
	struct dentry *dentry = path->dentry;
	unsigned int flags = dentry->d_flags;

	if (likely(!(flags & DCACHE_MANAGED_DENTRY)))
		return true;

	if (unlikely(nd->flags & LOOKUP_NO_XDEV))
		return false;

	for (;;) {
		/*
		 * Don't forget we might have a non-mountpoint managed dentry
		 * that wants to block transit.
		 */
		if (unlikely(flags & DCACHE_MANAGE_TRANSIT)) {
			int res = dentry->d_op->d_manage(path, true);
			if (res)
				return res == -EISDIR;
			flags = dentry->d_flags;
		}

		if (flags & DCACHE_MOUNTED) {
			struct mount *mounted = __lookup_mnt(path->mnt, dentry);
			if (mounted) {
				path->mnt = &mounted->mnt;
				dentry = path->dentry = mounted->mnt.mnt_root;
				nd->flags |= LOOKUP_JUMPED;
				*seqp = read_seqcount_begin(&dentry->d_seq);
				*inode = dentry->d_inode;
				/*
				 * We don't need to re-check ->d_seq after this
				 * ->d_inode read - there will be an RCU delay
				 * between mount hash removal and ->mnt_root
				 * becoming unpinned.
				 */
				flags = dentry->d_flags;
				continue;
			}
			if (read_seqretry(&mount_lock, nd->m_seq))
				return false;
		}
		return !(flags & DCACHE_NEED_AUTOMOUNT);
	}
}

static inline int handle_mounts(struct nameidata *nd, struct dentry *dentry,
			  struct path *path, struct inode **inode,
			  unsigned int *seqp)
{
	bool jumped;
	int ret;

	path->mnt = nd->path.mnt;
	path->dentry = dentry;
	if (nd->flags & LOOKUP_RCU) {
		unsigned int seq = *seqp;
		if (unlikely(!*inode))
			return -ENOENT;
		if (likely(__follow_mount_rcu(nd, path, inode, seqp)))
			return 0;
		if (unlazy_child(nd, dentry, seq))
			return -ECHILD;
		// *path might've been clobbered by __follow_mount_rcu()
		path->mnt = nd->path.mnt;
		path->dentry = dentry;
	}
	ret = traverse_mounts(path, &jumped, &nd->total_link_count, nd->flags);
	if (jumped) {
		if (unlikely(nd->flags & LOOKUP_NO_XDEV))
			ret = -EXDEV;
		else
			nd->flags |= LOOKUP_JUMPED;
	}
	if (unlikely(ret)) {
		dput(path->dentry);
<<<<<<< HEAD
		mntput(path->mnt);
		path->mnt = mounted;
		path->dentry = dget(mounted->mnt_root);
	}
}

static int path_parent_directory(struct path *path)
{
	struct dentry *old = path->dentry;
	/* rare case of legitimate dget_parent()... */
	path->dentry = dget_parent(path->dentry);
	dput(old);
	if (unlikely(!path_connected(path)))
		return -ENOENT;
	return 0;
}

static int follow_dotdot(struct nameidata *nd)
{
	while(1) {
		if (nd->path.dentry == nd->root.dentry &&
		    nd->path.mnt == nd->root.mnt) {
			break;
		}
		if (nd->path.dentry != nd->path.mnt->mnt_root) {
			int ret = path_parent_directory(&nd->path);
			if (ret)
				return ret;
			break;
		}
		if (!follow_up(&nd->path))
			break;
=======
		if (path->mnt != nd->path.mnt)
			mntput(path->mnt);
	} else {
		*inode = d_backing_inode(path->dentry);
		*seqp = 0; /* out of RCU mode, so the value doesn't matter */
>>>>>>> 24b8d41d
	}
	return ret;
}

/*
 * This looks up the name in dcache and possibly revalidates the found dentry.
 * NULL is returned if the dentry does not exist in the cache.
 */
static struct dentry *lookup_dcache(const struct qstr *name,
				    struct dentry *dir,
				    unsigned int flags)
{
	struct dentry *dentry = d_lookup(dir, name);
	if (dentry) {
		int error = d_revalidate(dentry, flags);
		if (unlikely(error <= 0)) {
			if (!error)
				d_invalidate(dentry);
			dput(dentry);
			return ERR_PTR(error);
		}
	}
	return dentry;
}

/*
 * Parent directory has inode locked exclusive.  This is one
 * and only case when ->lookup() gets called on non in-lookup
 * dentries - as the matter of fact, this only gets called
 * when directory is guaranteed to have no in-lookup children
 * at all.
 */
static struct dentry *__lookup_hash(const struct qstr *name,
		struct dentry *base, unsigned int flags)
{
	struct dentry *dentry = lookup_dcache(name, base, flags);
	struct dentry *old;
	struct inode *dir = base->d_inode;

	if (dentry)
		return dentry;

	/* Don't create child dentry for a dead directory. */
	if (unlikely(IS_DEADDIR(dir)))
		return ERR_PTR(-ENOENT);

	dentry = d_alloc(base, name);
	if (unlikely(!dentry))
		return ERR_PTR(-ENOMEM);

	old = dir->i_op->lookup(dir, dentry, flags);
	if (unlikely(old)) {
		dput(dentry);
		dentry = old;
	}
	return dentry;
}

static struct dentry *lookup_fast(struct nameidata *nd,
				  struct inode **inode,
			          unsigned *seqp)
{
	struct dentry *dentry, *parent = nd->path.dentry;
	int status = 1;

	/*
	 * Rename seqlock is not required here because in the off chance
	 * of a false negative due to a concurrent rename, the caller is
	 * going to fall back to non-racy lookup.
	 */
	if (nd->flags & LOOKUP_RCU) {
		unsigned seq;
		dentry = __d_lookup_rcu(parent, &nd->last, &seq);
		if (unlikely(!dentry)) {
			if (unlazy_walk(nd))
				return ERR_PTR(-ECHILD);
			return NULL;
		}

		/*
		 * This sequence count validates that the inode matches
		 * the dentry name information from lookup.
		 */
		*inode = d_backing_inode(dentry);
		if (unlikely(read_seqcount_retry(&dentry->d_seq, seq)))
			return ERR_PTR(-ECHILD);

		/*
		 * This sequence count validates that the parent had no
		 * changes while we did the lookup of the dentry above.
		 *
		 * The memory barrier in read_seqcount_begin of child is
		 *  enough, we can use __read_seqcount_retry here.
		 */
		if (unlikely(__read_seqcount_retry(&parent->d_seq, nd->seq)))
			return ERR_PTR(-ECHILD);

		*seqp = seq;
		status = d_revalidate(dentry, nd->flags);
		if (likely(status > 0))
			return dentry;
		if (unlazy_child(nd, dentry, seq))
			return ERR_PTR(-ECHILD);
		if (unlikely(status == -ECHILD))
			/* we'd been told to redo it in non-rcu mode */
			status = d_revalidate(dentry, nd->flags);
	} else {
		dentry = __d_lookup(parent, &nd->last);
		if (unlikely(!dentry))
			return NULL;
		status = d_revalidate(dentry, nd->flags);
	}
	if (unlikely(status <= 0)) {
		if (!status)
			d_invalidate(dentry);
		dput(dentry);
		return ERR_PTR(status);
	}
	return dentry;
}

/* Fast lookup failed, do it the slow way */
static struct dentry *__lookup_slow(const struct qstr *name,
				    struct dentry *dir,
				    unsigned int flags)
{
	struct dentry *dentry, *old;
	struct inode *inode = dir->d_inode;
	DECLARE_WAIT_QUEUE_HEAD_ONSTACK(wq);

	/* Don't go there if it's already dead */
	if (unlikely(IS_DEADDIR(inode)))
		return ERR_PTR(-ENOENT);
again:
	dentry = d_alloc_parallel(dir, name, &wq);
	if (IS_ERR(dentry))
		return dentry;
	if (unlikely(!d_in_lookup(dentry))) {
		int error = d_revalidate(dentry, flags);
		if (unlikely(error <= 0)) {
			if (!error) {
				d_invalidate(dentry);
				dput(dentry);
				goto again;
			}
			dput(dentry);
			dentry = ERR_PTR(error);
		}
	} else {
		old = inode->i_op->lookup(inode, dentry, flags);
		d_lookup_done(dentry);
		if (unlikely(old)) {
			dput(dentry);
			dentry = old;
		}
	}
	return dentry;
}

static struct dentry *lookup_slow(const struct qstr *name,
				  struct dentry *dir,
				  unsigned int flags)
{
<<<<<<< HEAD
	struct dentry *dentry = ERR_PTR(-ENOENT), *old;
	struct inode *inode = dir->d_inode;
	DECLARE_WAIT_QUEUE_HEAD_ONSTACK(wq);

	inode_lock_shared(inode);
	/* Don't go there if it's already dead */
	if (unlikely(IS_DEADDIR(inode)))
		goto out;
again:
	dentry = d_alloc_parallel(dir, name, &wq);
	if (IS_ERR(dentry))
		goto out;
	if (unlikely(!d_in_lookup(dentry))) {
		if ((dentry->d_flags & DCACHE_OP_REVALIDATE) &&
		    !(flags & LOOKUP_NO_REVAL)) {
			int error = d_revalidate(dentry, flags);
			if (unlikely(error <= 0)) {
				if (!error) {
					d_invalidate(dentry);
					dput(dentry);
					goto again;
				}
				dput(dentry);
				dentry = ERR_PTR(error);
=======
	struct inode *inode = dir->d_inode;
	struct dentry *res;
	inode_lock_shared(inode);
	res = __lookup_slow(name, dir, flags);
	inode_unlock_shared(inode);
	return res;
}

static inline int may_lookup(struct nameidata *nd)
{
	if (nd->flags & LOOKUP_RCU) {
		int err = inode_permission(nd->inode, MAY_EXEC|MAY_NOT_BLOCK);
		if (err != -ECHILD)
			return err;
		if (unlazy_walk(nd))
			return -ECHILD;
	}
	return inode_permission(nd->inode, MAY_EXEC);
}

static int reserve_stack(struct nameidata *nd, struct path *link, unsigned seq)
{
	if (unlikely(nd->total_link_count++ >= MAXSYMLINKS))
		return -ELOOP;

	if (likely(nd->depth != EMBEDDED_LEVELS))
		return 0;
	if (likely(nd->stack != nd->internal))
		return 0;
	if (likely(nd_alloc_stack(nd)))
		return 0;

	if (nd->flags & LOOKUP_RCU) {
		// we need to grab link before we do unlazy.  And we can't skip
		// unlazy even if we fail to grab the link - cleanup needs it
		bool grabbed_link = legitimize_path(nd, link, seq);

		if (unlazy_walk(nd) != 0 || !grabbed_link)
			return -ECHILD;

		if (nd_alloc_stack(nd))
			return 0;
	}
	return -ENOMEM;
}

enum {WALK_TRAILING = 1, WALK_MORE = 2, WALK_NOFOLLOW = 4};

static const char *pick_link(struct nameidata *nd, struct path *link,
		     struct inode *inode, unsigned seq, int flags)
{
	struct saved *last;
	const char *res;
	int error = reserve_stack(nd, link, seq);

	if (unlikely(error)) {
		if (!(nd->flags & LOOKUP_RCU))
			path_put(link);
		return ERR_PTR(error);
	}
	last = nd->stack + nd->depth++;
	last->link = *link;
	clear_delayed_call(&last->done);
	last->seq = seq;

	if (flags & WALK_TRAILING) {
		error = may_follow_link(nd, inode);
		if (unlikely(error))
			return ERR_PTR(error);
	}

	if (unlikely(nd->flags & LOOKUP_NO_SYMLINKS) ||
			unlikely(link->mnt->mnt_flags & MNT_NOSYMFOLLOW))
		return ERR_PTR(-ELOOP);

	if (!(nd->flags & LOOKUP_RCU)) {
		touch_atime(&last->link);
		cond_resched();
	} else if (atime_needs_update(&last->link, inode)) {
		if (unlikely(unlazy_walk(nd)))
			return ERR_PTR(-ECHILD);
		touch_atime(&last->link);
	}

	error = security_inode_follow_link(link->dentry, inode,
					   nd->flags & LOOKUP_RCU);
	if (unlikely(error))
		return ERR_PTR(error);

	res = READ_ONCE(inode->i_link);
	if (!res) {
		const char * (*get)(struct dentry *, struct inode *,
				struct delayed_call *);
		get = inode->i_op->get_link;
		if (nd->flags & LOOKUP_RCU) {
			res = get(NULL, inode, &last->done);
			if (res == ERR_PTR(-ECHILD)) {
				if (unlikely(unlazy_walk(nd)))
					return ERR_PTR(-ECHILD);
				res = get(link->dentry, inode, &last->done);
>>>>>>> 24b8d41d
			}
		} else {
			res = get(link->dentry, inode, &last->done);
		}
<<<<<<< HEAD
	} else {
		old = inode->i_op->lookup(inode, dentry, flags);
		d_lookup_done(dentry);
		if (unlikely(old)) {
			dput(dentry);
			dentry = old;
=======
		if (!res)
			goto all_done;
		if (IS_ERR(res))
			return res;
	}
	if (*res == '/') {
		error = nd_jump_root(nd);
		if (unlikely(error))
			return ERR_PTR(error);
		while (unlikely(*++res == '/'))
			;
	}
	if (*res)
		return res;
all_done: // pure jump
	put_link(nd);
	return NULL;
}

/*
 * Do we need to follow links? We _really_ want to be able
 * to do this check without having to look at inode->i_op,
 * so we keep a cache of "no, this doesn't need follow_link"
 * for the common case.
 */
static const char *step_into(struct nameidata *nd, int flags,
		     struct dentry *dentry, struct inode *inode, unsigned seq)
{
	struct path path;
	int err = handle_mounts(nd, dentry, &path, &inode, &seq);

	if (err < 0)
		return ERR_PTR(err);
	if (likely(!d_is_symlink(path.dentry)) ||
	   ((flags & WALK_TRAILING) && !(nd->flags & LOOKUP_FOLLOW)) ||
	   (flags & WALK_NOFOLLOW)) {
		/* not a symlink or should not follow */
		if (!(nd->flags & LOOKUP_RCU)) {
			dput(nd->path.dentry);
			if (nd->path.mnt != path.mnt)
				mntput(nd->path.mnt);
>>>>>>> 24b8d41d
		}
		nd->path = path;
		nd->inode = inode;
		nd->seq = seq;
		return NULL;
	}
<<<<<<< HEAD
out:
	inode_unlock_shared(inode);
	return dentry;
=======
	if (nd->flags & LOOKUP_RCU) {
		/* make sure that d_is_symlink above matches inode */
		if (read_seqcount_retry(&path.dentry->d_seq, seq))
			return ERR_PTR(-ECHILD);
	} else {
		if (path.mnt == nd->path.mnt)
			mntget(path.mnt);
	}
	return pick_link(nd, &path, inode, seq, flags);
>>>>>>> 24b8d41d
}

static struct dentry *follow_dotdot_rcu(struct nameidata *nd,
					struct inode **inodep,
					unsigned *seqp)
{
	struct dentry *parent, *old;

	if (path_equal(&nd->path, &nd->root))
		goto in_root;
	if (unlikely(nd->path.dentry == nd->path.mnt->mnt_root)) {
		struct path path;
		unsigned seq;
		if (!choose_mountpoint_rcu(real_mount(nd->path.mnt),
					   &nd->root, &path, &seq))
			goto in_root;
		if (unlikely(nd->flags & LOOKUP_NO_XDEV))
			return ERR_PTR(-ECHILD);
		nd->path = path;
		nd->inode = path.dentry->d_inode;
		nd->seq = seq;
		if (unlikely(read_seqretry(&mount_lock, nd->m_seq)))
			return ERR_PTR(-ECHILD);
		/* we know that mountpoint was pinned */
	}
	old = nd->path.dentry;
	parent = old->d_parent;
	*inodep = parent->d_inode;
	*seqp = read_seqcount_begin(&parent->d_seq);
	if (unlikely(read_seqcount_retry(&old->d_seq, nd->seq)))
		return ERR_PTR(-ECHILD);
	if (unlikely(!path_connected(nd->path.mnt, parent)))
		return ERR_PTR(-ECHILD);
	return parent;
in_root:
	if (unlikely(read_seqretry(&mount_lock, nd->m_seq)))
		return ERR_PTR(-ECHILD);
	if (unlikely(nd->flags & LOOKUP_BENEATH))
		return ERR_PTR(-ECHILD);
	return NULL;
}

static struct dentry *follow_dotdot(struct nameidata *nd,
				 struct inode **inodep,
				 unsigned *seqp)
{
	struct dentry *parent;

	if (path_equal(&nd->path, &nd->root))
		goto in_root;
	if (unlikely(nd->path.dentry == nd->path.mnt->mnt_root)) {
		struct path path;

		if (!choose_mountpoint(real_mount(nd->path.mnt),
				       &nd->root, &path))
			goto in_root;
		path_put(&nd->path);
		nd->path = path;
		nd->inode = path.dentry->d_inode;
		if (unlikely(nd->flags & LOOKUP_NO_XDEV))
			return ERR_PTR(-EXDEV);
	}
	/* rare case of legitimate dget_parent()... */
	parent = dget_parent(nd->path.dentry);
	if (unlikely(!path_connected(nd->path.mnt, parent))) {
		dput(parent);
		return ERR_PTR(-ENOENT);
	}
	*seqp = 0;
	*inodep = parent->d_inode;
	return parent;

in_root:
	if (unlikely(nd->flags & LOOKUP_BENEATH))
		return ERR_PTR(-EXDEV);
	dget(nd->path.dentry);
	return NULL;
}

static const char *handle_dots(struct nameidata *nd, int type)
{
	if (type == LAST_DOTDOT) {
		const char *error = NULL;
		struct dentry *parent;
		struct inode *inode;
		unsigned seq;

		if (!nd->root.mnt) {
			error = ERR_PTR(set_root(nd));
			if (error)
				return error;
		}
		if (nd->flags & LOOKUP_RCU)
			parent = follow_dotdot_rcu(nd, &inode, &seq);
		else
			parent = follow_dotdot(nd, &inode, &seq);
		if (IS_ERR(parent))
			return ERR_CAST(parent);
		if (unlikely(!parent))
			error = step_into(nd, WALK_NOFOLLOW,
					 nd->path.dentry, nd->inode, nd->seq);
		else
			error = step_into(nd, WALK_NOFOLLOW,
					 parent, inode, seq);
		if (unlikely(error))
			return error;

		if (unlikely(nd->flags & LOOKUP_IS_SCOPED)) {
			/*
			 * If there was a racing rename or mount along our
			 * path, then we can't be sure that ".." hasn't jumped
			 * above nd->root (and so userspace should retry or use
			 * some fallback).
			 */
			smp_rmb();
			if (unlikely(__read_seqcount_retry(&mount_lock.seqcount, nd->m_seq)))
				return ERR_PTR(-EAGAIN);
			if (unlikely(__read_seqcount_retry(&rename_lock.seqcount, nd->r_seq)))
				return ERR_PTR(-EAGAIN);
		}
	}
	return NULL;
}

static const char *walk_component(struct nameidata *nd, int flags)
{
	struct dentry *dentry;
	struct inode *inode;
	unsigned seq;
	/*
	 * "." and ".." are special - ".." especially so because it has
	 * to be able to know about the current root directory and
	 * parent relationships.
	 */
	if (unlikely(nd->last_type != LAST_NORM)) {
		if (!(flags & WALK_MORE) && nd->depth)
			put_link(nd);
		return handle_dots(nd, nd->last_type);
	}
	dentry = lookup_fast(nd, &inode, &seq);
	if (IS_ERR(dentry))
		return ERR_CAST(dentry);
	if (unlikely(!dentry)) {
		dentry = lookup_slow(&nd->last, nd->path.dentry, nd->flags);
		if (IS_ERR(dentry))
			return ERR_CAST(dentry);
	}
	if (!(flags & WALK_MORE) && nd->depth)
		put_link(nd);
	return step_into(nd, flags, dentry, inode, seq);
}

/*
 * We can do the critical dentry name comparison and hashing
 * operations one word at a time, but we are limited to:
 *
 * - Architectures with fast unaligned word accesses. We could
 *   do a "get_unaligned()" if this helps and is sufficiently
 *   fast.
 *
 * - non-CONFIG_DEBUG_PAGEALLOC configurations (so that we
 *   do not trap on the (extremely unlikely) case of a page
 *   crossing operation.
 *
 * - Furthermore, we need an efficient 64-bit compile for the
 *   64-bit case in order to generate the "number of bytes in
 *   the final mask". Again, that could be replaced with a
 *   efficient population count instruction or similar.
 */
#ifdef CONFIG_DCACHE_WORD_ACCESS

#include <asm/word-at-a-time.h>

#ifdef HASH_MIX

/* Architecture provides HASH_MIX and fold_hash() in <asm/hash.h> */

#elif defined(CONFIG_64BIT)
/*
 * Register pressure in the mixing function is an issue, particularly
 * on 32-bit x86, but almost any function requires one state value and
 * one temporary.  Instead, use a function designed for two state values
 * and no temporaries.
 *
 * This function cannot create a collision in only two iterations, so
 * we have two iterations to achieve avalanche.  In those two iterations,
 * we have six layers of mixing, which is enough to spread one bit's
 * influence out to 2^6 = 64 state bits.
 *
 * Rotate constants are scored by considering either 64 one-bit input
 * deltas or 64*63/2 = 2016 two-bit input deltas, and finding the
 * probability of that delta causing a change to each of the 128 output
 * bits, using a sample of random initial states.
 *
 * The Shannon entropy of the computed probabilities is then summed
 * to produce a score.  Ideally, any input change has a 50% chance of
 * toggling any given output bit.
 *
 * Mixing scores (in bits) for (12,45):
 * Input delta: 1-bit      2-bit
 * 1 round:     713.3    42542.6
 * 2 rounds:   2753.7   140389.8
 * 3 rounds:   5954.1   233458.2
 * 4 rounds:   7862.6   256672.2
 * Perfect:    8192     258048
 *            (64*128) (64*63/2 * 128)
 */
#define HASH_MIX(x, y, a)	\
	(	x ^= (a),	\
	y ^= x,	x = rol64(x,12),\
	x += y,	y = rol64(y,45),\
	y *= 9			)

/*
 * Fold two longs into one 32-bit hash value.  This must be fast, but
 * latency isn't quite as critical, as there is a fair bit of additional
 * work done before the hash value is used.
 */
static inline unsigned int fold_hash(unsigned long x, unsigned long y)
{
	y ^= x * GOLDEN_RATIO_64;
	y *= GOLDEN_RATIO_64;
	return y >> 32;
}

#else	/* 32-bit case */

/*
 * Mixing scores (in bits) for (7,20):
 * Input delta: 1-bit      2-bit
 * 1 round:     330.3     9201.6
 * 2 rounds:   1246.4    25475.4
 * 3 rounds:   1907.1    31295.1
 * 4 rounds:   2042.3    31718.6
 * Perfect:    2048      31744
 *            (32*64)   (32*31/2 * 64)
 */
#define HASH_MIX(x, y, a)	\
	(	x ^= (a),	\
	y ^= x,	x = rol32(x, 7),\
	x += y,	y = rol32(y,20),\
	y *= 9			)

static inline unsigned int fold_hash(unsigned long x, unsigned long y)
{
	/* Use arch-optimized multiply if one exists */
	return __hash_32(y ^ __hash_32(x));
}

#endif

/*
 * Return the hash of a string of known length.  This is carfully
 * designed to match hash_name(), which is the more critical function.
 * In particular, we must end by hashing a final word containing 0..7
 * payload bytes, to match the way that hash_name() iterates until it
 * finds the delimiter after the name.
 */
unsigned int full_name_hash(const void *salt, const char *name, unsigned int len)
{
	unsigned long a, x = 0, y = (unsigned long)salt;

	for (;;) {
		if (!len)
			goto done;
		a = load_unaligned_zeropad(name);
		if (len < sizeof(unsigned long))
			break;
		HASH_MIX(x, y, a);
		name += sizeof(unsigned long);
		len -= sizeof(unsigned long);
	}
	x ^= a & bytemask_from_count(len);
done:
	return fold_hash(x, y);
}
EXPORT_SYMBOL(full_name_hash);

/* Return the "hash_len" (hash and length) of a null-terminated string */
u64 hashlen_string(const void *salt, const char *name)
{
	unsigned long a = 0, x = 0, y = (unsigned long)salt;
	unsigned long adata, mask, len;
	const struct word_at_a_time constants = WORD_AT_A_TIME_CONSTANTS;

	len = 0;
	goto inside;

	do {
		HASH_MIX(x, y, a);
		len += sizeof(unsigned long);
inside:
		a = load_unaligned_zeropad(name+len);
	} while (!has_zero(a, &adata, &constants));

	adata = prep_zero_mask(a, adata, &constants);
	mask = create_zero_mask(adata);
	x ^= a & zero_bytemask(mask);

	return hashlen_create(fold_hash(x, y), len + find_zero(mask));
}
EXPORT_SYMBOL(hashlen_string);

/*
 * Calculate the length and hash of the path component, and
 * return the "hash_len" as the result.
 */
static inline u64 hash_name(const void *salt, const char *name)
{
	unsigned long a = 0, b, x = 0, y = (unsigned long)salt;
	unsigned long adata, bdata, mask, len;
	const struct word_at_a_time constants = WORD_AT_A_TIME_CONSTANTS;

	len = 0;
	goto inside;

	do {
		HASH_MIX(x, y, a);
		len += sizeof(unsigned long);
inside:
		a = load_unaligned_zeropad(name+len);
		b = a ^ REPEAT_BYTE('/');
	} while (!(has_zero(a, &adata, &constants) | has_zero(b, &bdata, &constants)));

	adata = prep_zero_mask(a, adata, &constants);
	bdata = prep_zero_mask(b, bdata, &constants);
	mask = create_zero_mask(adata | bdata);
	x ^= a & zero_bytemask(mask);

	return hashlen_create(fold_hash(x, y), len + find_zero(mask));
}

#else	/* !CONFIG_DCACHE_WORD_ACCESS: Slow, byte-at-a-time version */

/* Return the hash of a string of known length */
unsigned int full_name_hash(const void *salt, const char *name, unsigned int len)
{
	unsigned long hash = init_name_hash(salt);
	while (len--)
		hash = partial_name_hash((unsigned char)*name++, hash);
	return end_name_hash(hash);
}
EXPORT_SYMBOL(full_name_hash);

/* Return the "hash_len" (hash and length) of a null-terminated string */
u64 hashlen_string(const void *salt, const char *name)
{
	unsigned long hash = init_name_hash(salt);
	unsigned long len = 0, c;

	c = (unsigned char)*name;
	while (c) {
		len++;
		hash = partial_name_hash(c, hash);
		c = (unsigned char)name[len];
	}
	return hashlen_create(end_name_hash(hash), len);
}
EXPORT_SYMBOL(hashlen_string);

/*
 * We know there's a real path component here of at least
 * one character.
 */
static inline u64 hash_name(const void *salt, const char *name)
{
	unsigned long hash = init_name_hash(salt);
	unsigned long len = 0, c;

	c = (unsigned char)*name;
	do {
		len++;
		hash = partial_name_hash(c, hash);
		c = (unsigned char)name[len];
	} while (c && c != '/');
	return hashlen_create(end_name_hash(hash), len);
}

#endif

/*
 * Name resolution.
 * This is the basic name resolution function, turning a pathname into
 * the final dentry. We expect 'base' to be positive and a directory.
 *
 * Returns 0 and nd will have valid dentry and mnt on success.
 * Returns error and drops reference to input namei data on failure.
 */
static int link_path_walk(const char *name, struct nameidata *nd)
{
	int depth = 0; // depth <= nd->depth
	int err;

	nd->last_type = LAST_ROOT;
	nd->flags |= LOOKUP_PARENT;
	if (IS_ERR(name))
		return PTR_ERR(name);
	while (*name=='/')
		name++;
	if (!*name)
		return 0;

	/* At this point we know we have a real path component. */
	for(;;) {
		const char *link;
		u64 hash_len;
		int type;

		err = may_lookup(nd);
		if (err)
			return err;

		hash_len = hash_name(nd->path.dentry, name);

		type = LAST_NORM;
		if (name[0] == '.') switch (hashlen_len(hash_len)) {
			case 2:
				if (name[1] == '.') {
					type = LAST_DOTDOT;
					nd->flags |= LOOKUP_JUMPED;
				}
				break;
			case 1:
				type = LAST_DOT;
		}
		if (likely(type == LAST_NORM)) {
			struct dentry *parent = nd->path.dentry;
			nd->flags &= ~LOOKUP_JUMPED;
			if (unlikely(parent->d_flags & DCACHE_OP_HASH)) {
				struct qstr this = { { .hash_len = hash_len }, .name = name };
				err = parent->d_op->d_hash(parent, &this);
				if (err < 0)
					return err;
				hash_len = this.hash_len;
				name = this.name;
			}
		}

		nd->last.hash_len = hash_len;
		nd->last.name = name;
		nd->last_type = type;

		name += hashlen_len(hash_len);
		if (!*name)
			goto OK;
		/*
		 * If it wasn't NUL, we know it was '/'. Skip that
		 * slash, and continue until no more slashes.
		 */
		do {
			name++;
		} while (unlikely(*name == '/'));
		if (unlikely(!*name)) {
OK:
			/* pathname or trailing symlink, done */
			if (!depth) {
				nd->dir_uid = nd->inode->i_uid;
				nd->dir_mode = nd->inode->i_mode;
				nd->flags &= ~LOOKUP_PARENT;
				return 0;
			}
			/* last component of nested symlink */
			name = nd->stack[--depth].name;
			link = walk_component(nd, 0);
		} else {
			/* not the last component */
			link = walk_component(nd, WALK_MORE);
		}
		if (unlikely(link)) {
			if (IS_ERR(link))
				return PTR_ERR(link);
			/* a symlink to follow */
			nd->stack[depth++].name = name;
			name = link;
			continue;
		}
		if (unlikely(!d_can_lookup(nd->path.dentry))) {
			if (nd->flags & LOOKUP_RCU) {
				if (unlazy_walk(nd))
					return -ECHILD;
			}
			return -ENOTDIR;
		}
	}
}

/* must be paired with terminate_walk() */
static const char *path_init(struct nameidata *nd, unsigned flags)
{
	int error;
	const char *s = nd->name->name;

	if (!*s)
		flags &= ~LOOKUP_RCU;
	if (flags & LOOKUP_RCU)
		rcu_read_lock();

	nd->flags = flags | LOOKUP_JUMPED;
	nd->depth = 0;

	nd->m_seq = __read_seqcount_begin(&mount_lock.seqcount);
	nd->r_seq = __read_seqcount_begin(&rename_lock.seqcount);
	smp_rmb();

	if (flags & LOOKUP_ROOT) {
		struct dentry *root = nd->root.dentry;
		struct inode *inode = root->d_inode;
		if (*s && unlikely(!d_can_lookup(root)))
			return ERR_PTR(-ENOTDIR);
		nd->path = nd->root;
		nd->inode = inode;
		if (flags & LOOKUP_RCU) {
			nd->seq = read_seqcount_begin(&nd->path.dentry->d_seq);
			nd->root_seq = nd->seq;
		} else {
			path_get(&nd->path);
		}
		return s;
	}

	nd->root.mnt = NULL;
	nd->path.mnt = NULL;
	nd->path.dentry = NULL;

	/* Absolute pathname -- fetch the root (LOOKUP_IN_ROOT uses nd->dfd). */
	if (*s == '/' && !(flags & LOOKUP_IN_ROOT)) {
		error = nd_jump_root(nd);
		if (unlikely(error))
			return ERR_PTR(error);
		return s;
	}

	/* Relative pathname -- get the starting-point it is relative to. */
	if (nd->dfd == AT_FDCWD) {
		if (flags & LOOKUP_RCU) {
			struct fs_struct *fs = current->fs;
			unsigned seq;

			do {
				seq = read_seqcount_begin(&fs->seq);
				nd->path = fs->pwd;
				nd->inode = nd->path.dentry->d_inode;
				nd->seq = __read_seqcount_begin(&nd->path.dentry->d_seq);
			} while (read_seqcount_retry(&fs->seq, seq));
		} else {
			get_fs_pwd(current->fs, &nd->path);
			nd->inode = nd->path.dentry->d_inode;
		}
	} else {
		/* Caller must check execute permissions on the starting path component */
		struct fd f = fdget_raw(nd->dfd);
		struct dentry *dentry;

		if (!f.file)
			return ERR_PTR(-EBADF);

		dentry = f.file->f_path.dentry;

		if (*s && unlikely(!d_can_lookup(dentry))) {
			fdput(f);
			return ERR_PTR(-ENOTDIR);
		}

		nd->path = f.file->f_path;
		if (flags & LOOKUP_RCU) {
			nd->inode = nd->path.dentry->d_inode;
			nd->seq = read_seqcount_begin(&nd->path.dentry->d_seq);
		} else {
			path_get(&nd->path);
			nd->inode = nd->path.dentry->d_inode;
		}
		fdput(f);
	}

	/* For scoped-lookups we need to set the root to the dirfd as well. */
	if (flags & LOOKUP_IS_SCOPED) {
		nd->root = nd->path;
		if (flags & LOOKUP_RCU) {
			nd->root_seq = nd->seq;
		} else {
			path_get(&nd->root);
			nd->flags |= LOOKUP_ROOT_GRABBED;
		}
	}
	return s;
}

static inline const char *lookup_last(struct nameidata *nd)
{
	if (nd->last_type == LAST_NORM && nd->last.name[nd->last.len])
		nd->flags |= LOOKUP_FOLLOW | LOOKUP_DIRECTORY;

	return walk_component(nd, WALK_TRAILING);
}

static int handle_lookup_down(struct nameidata *nd)
{
	if (!(nd->flags & LOOKUP_RCU))
		dget(nd->path.dentry);
	return PTR_ERR(step_into(nd, WALK_NOFOLLOW,
			nd->path.dentry, nd->inode, nd->seq));
}

/* Returns 0 and nd will be valid on success; Retuns error, otherwise. */
static int path_lookupat(struct nameidata *nd, unsigned flags, struct path *path)
{
	const char *s = path_init(nd, flags);
	int err;

	if (unlikely(flags & LOOKUP_DOWN) && !IS_ERR(s)) {
		err = handle_lookup_down(nd);
		if (unlikely(err < 0))
			s = ERR_PTR(err);
	}

	while (!(err = link_path_walk(s, nd)) &&
	       (s = lookup_last(nd)) != NULL)
		;
	if (!err)
		err = complete_walk(nd);

	if (!err && nd->flags & LOOKUP_DIRECTORY)
		if (!d_can_lookup(nd->path.dentry))
			err = -ENOTDIR;
	if (!err && unlikely(nd->flags & LOOKUP_MOUNTPOINT)) {
		err = handle_lookup_down(nd);
		nd->flags &= ~LOOKUP_JUMPED; // no d_weak_revalidate(), please...
	}
	if (!err) {
		*path = nd->path;
		nd->path.mnt = NULL;
		nd->path.dentry = NULL;
	}
	terminate_walk(nd);
	return err;
}

int filename_lookup(int dfd, struct filename *name, unsigned flags,
		    struct path *path, struct path *root)
{
	int retval;
	struct nameidata nd;
	if (IS_ERR(name))
		return PTR_ERR(name);
	if (unlikely(root)) {
		nd.root = *root;
		flags |= LOOKUP_ROOT;
	}
	set_nameidata(&nd, dfd, name);
	retval = path_lookupat(&nd, flags | LOOKUP_RCU, path);
	if (unlikely(retval == -ECHILD))
		retval = path_lookupat(&nd, flags, path);
	if (unlikely(retval == -ESTALE))
		retval = path_lookupat(&nd, flags | LOOKUP_REVAL, path);

	if (likely(!retval))
		audit_inode(name, path->dentry,
			    flags & LOOKUP_MOUNTPOINT ? AUDIT_INODE_NOEVAL : 0);
	restore_nameidata();
	putname(name);
	return retval;
}

/* Returns 0 and nd will be valid on success; Retuns error, otherwise. */
static int path_parentat(struct nameidata *nd, unsigned flags,
				struct path *parent)
{
	const char *s = path_init(nd, flags);
	int err = link_path_walk(s, nd);
	if (!err)
		err = complete_walk(nd);
	if (!err) {
		*parent = nd->path;
		nd->path.mnt = NULL;
		nd->path.dentry = NULL;
	}
	terminate_walk(nd);
	return err;
}

static struct filename *filename_parentat(int dfd, struct filename *name,
				unsigned int flags, struct path *parent,
				struct qstr *last, int *type)
{
	int retval;
	struct nameidata nd;

	if (IS_ERR(name))
		return name;
	set_nameidata(&nd, dfd, name);
	retval = path_parentat(&nd, flags | LOOKUP_RCU, parent);
	if (unlikely(retval == -ECHILD))
		retval = path_parentat(&nd, flags, parent);
	if (unlikely(retval == -ESTALE))
		retval = path_parentat(&nd, flags | LOOKUP_REVAL, parent);
	if (likely(!retval)) {
		*last = nd.last;
		*type = nd.last_type;
		audit_inode(name, parent->dentry, AUDIT_INODE_PARENT);
	} else {
		putname(name);
		name = ERR_PTR(retval);
	}
	restore_nameidata();
	return name;
}

/* does lookup, returns the object with parent locked */
struct dentry *kern_path_locked(const char *name, struct path *path)
{
	struct filename *filename;
	struct dentry *d;
	struct qstr last;
	int type;

	filename = filename_parentat(AT_FDCWD, getname_kernel(name), 0, path,
				    &last, &type);
	if (IS_ERR(filename))
		return ERR_CAST(filename);
	if (unlikely(type != LAST_NORM)) {
		path_put(path);
		putname(filename);
		return ERR_PTR(-EINVAL);
	}
	inode_lock_nested(path->dentry->d_inode, I_MUTEX_PARENT);
	d = __lookup_hash(&last, path->dentry, 0);
	if (IS_ERR(d)) {
		inode_unlock(path->dentry->d_inode);
		path_put(path);
	}
	putname(filename);
	return d;
}

int kern_path(const char *name, unsigned int flags, struct path *path)
{
	return filename_lookup(AT_FDCWD, getname_kernel(name),
			       flags, path, NULL);
}
EXPORT_SYMBOL(kern_path);

/**
 * vfs_path_lookup - lookup a file path relative to a dentry-vfsmount pair
 * @dentry:  pointer to dentry of the base directory
 * @mnt: pointer to vfs mount of the base directory
 * @name: pointer to file name
 * @flags: lookup flags
 * @path: pointer to struct path to fill
 */
int vfs_path_lookup(struct dentry *dentry, struct vfsmount *mnt,
		    const char *name, unsigned int flags,
		    struct path *path)
{
	struct path root = {.mnt = mnt, .dentry = dentry};
	/* the first argument of filename_lookup() is ignored with root */
	return filename_lookup(AT_FDCWD, getname_kernel(name),
			       flags , path, &root);
}
EXPORT_SYMBOL(vfs_path_lookup);

static int lookup_one_len_common(const char *name, struct dentry *base,
				 int len, struct qstr *this)
{
	this->name = name;
	this->len = len;
	this->hash = full_name_hash(base, name, len);
	if (!len)
		return -EACCES;

	if (unlikely(name[0] == '.')) {
		if (len < 2 || (len == 2 && name[1] == '.'))
			return -EACCES;
	}

	while (len--) {
		unsigned int c = *(const unsigned char *)name++;
		if (c == '/' || c == '\0')
			return -EACCES;
	}
	/*
	 * See if the low-level filesystem might want
	 * to use its own hash..
	 */
	if (base->d_flags & DCACHE_OP_HASH) {
		int err = base->d_op->d_hash(base, this);
		if (err < 0)
			return err;
	}

	return inode_permission(base->d_inode, MAY_EXEC);
}

/**
<<<<<<< HEAD
=======
 * try_lookup_one_len - filesystem helper to lookup single pathname component
 * @name:	pathname component to lookup
 * @base:	base directory to lookup from
 * @len:	maximum length @len should be interpreted to
 *
 * Look up a dentry by name in the dcache, returning NULL if it does not
 * currently exist.  The function does not try to create a dentry.
 *
 * Note that this routine is purely a helper for filesystem usage and should
 * not be called by generic code.
 *
 * The caller must hold base->i_mutex.
 */
struct dentry *try_lookup_one_len(const char *name, struct dentry *base, int len)
{
	struct qstr this;
	int err;

	WARN_ON_ONCE(!inode_is_locked(base->d_inode));

	err = lookup_one_len_common(name, base, len, &this);
	if (err)
		return ERR_PTR(err);

	return lookup_dcache(&this, base, 0);
}
EXPORT_SYMBOL(try_lookup_one_len);

/**
>>>>>>> 24b8d41d
 * lookup_one_len - filesystem helper to lookup single pathname component
 * @name:	pathname component to lookup
 * @base:	base directory to lookup from
 * @len:	maximum length @len should be interpreted to
 *
 * Note that this routine is purely a helper for filesystem usage and should
 * not be called by generic code.
 *
 * The caller must hold base->i_mutex.
 */
struct dentry *lookup_one_len(const char *name, struct dentry *base, int len)
{
	struct dentry *dentry;
	struct qstr this;
	int err;

	WARN_ON_ONCE(!inode_is_locked(base->d_inode));

<<<<<<< HEAD
	this.name = name;
	this.len = len;
	this.hash = full_name_hash(base, name, len);
	if (!len)
		return ERR_PTR(-EACCES);

	if (unlikely(name[0] == '.')) {
		if (len < 2 || (len == 2 && name[1] == '.'))
			return ERR_PTR(-EACCES);
	}

	while (len--) {
		c = *(const unsigned char *)name++;
		if (c == '/' || c == '\0')
			return ERR_PTR(-EACCES);
	}
	/*
	 * See if the low-level filesystem might want
	 * to use its own hash..
	 */
	if (base->d_flags & DCACHE_OP_HASH) {
		int err = base->d_op->d_hash(base, &this);
		if (err < 0)
			return ERR_PTR(err);
	}

	err = inode_permission(base->d_inode, MAY_EXEC);
=======
	err = lookup_one_len_common(name, base, len, &this);
>>>>>>> 24b8d41d
	if (err)
		return ERR_PTR(err);

	dentry = lookup_dcache(&this, base, 0);
	return dentry ? dentry : __lookup_slow(&this, base, 0);
}
EXPORT_SYMBOL(lookup_one_len);

/**
 * lookup_one_len_unlocked - filesystem helper to lookup single pathname component
 * @name:	pathname component to lookup
 * @base:	base directory to lookup from
 * @len:	maximum length @len should be interpreted to
 *
 * Note that this routine is purely a helper for filesystem usage and should
 * not be called by generic code.
 *
 * Unlike lookup_one_len, it should be called without the parent
 * i_mutex held, and will take the i_mutex itself if necessary.
 */
struct dentry *lookup_one_len_unlocked(const char *name,
				       struct dentry *base, int len)
{
	struct qstr this;
	int err;
	struct dentry *ret;

<<<<<<< HEAD
	this.name = name;
	this.len = len;
	this.hash = full_name_hash(base, name, len);
	if (!len)
		return ERR_PTR(-EACCES);

	if (unlikely(name[0] == '.')) {
		if (len < 2 || (len == 2 && name[1] == '.'))
			return ERR_PTR(-EACCES);
	}

	while (len--) {
		c = *(const unsigned char *)name++;
		if (c == '/' || c == '\0')
			return ERR_PTR(-EACCES);
	}
	/*
	 * See if the low-level filesystem might want
	 * to use its own hash..
	 */
	if (base->d_flags & DCACHE_OP_HASH) {
		int err = base->d_op->d_hash(base, &this);
		if (err < 0)
			return ERR_PTR(err);
	}

	err = inode_permission(base->d_inode, MAY_EXEC);
=======
	err = lookup_one_len_common(name, base, len, &this);
>>>>>>> 24b8d41d
	if (err)
		return ERR_PTR(err);

	ret = lookup_dcache(&this, base, 0);
	if (!ret)
		ret = lookup_slow(&this, base, 0);
	return ret;
}
EXPORT_SYMBOL(lookup_one_len_unlocked);

<<<<<<< HEAD
#ifdef CONFIG_UNIX98_PTYS
int path_pts(struct path *path)
{
	/* Find something mounted on "pts" in the same directory as
	 * the input path.
	 */
	struct dentry *child, *parent;
	struct qstr this;
	int ret;

	ret = path_parent_directory(path);
	if (ret)
		return ret;

	parent = path->dentry;
	this.name = "pts";
	this.len = 3;
	child = d_hash_and_lookup(parent, &this);
	if (!child)
		return -ENOENT;

	path->dentry = child;
	dput(parent);
	follow_mount(path);
	return 0;
}
#endif

int user_path_at_empty(int dfd, const char __user *name, unsigned flags,
		 struct path *path, int *empty)
{
	return filename_lookup(dfd, getname_flags(name, flags, empty),
			       flags, path, NULL);
}
EXPORT_SYMBOL(user_path_at_empty);

=======
>>>>>>> 24b8d41d
/*
 * Like lookup_one_len_unlocked(), except that it yields ERR_PTR(-ENOENT)
 * on negatives.  Returns known positive or ERR_PTR(); that's what
 * most of the users want.  Note that pinned negative with unlocked parent
 * _can_ become positive at any time, so callers of lookup_one_len_unlocked()
 * need to be very careful; pinned positives have ->d_inode stable, so
 * this one avoids such problems.
 */
struct dentry *lookup_positive_unlocked(const char *name,
				       struct dentry *base, int len)
{
	struct dentry *ret = lookup_one_len_unlocked(name, base, len);
	if (!IS_ERR(ret) && d_flags_negative(smp_load_acquire(&ret->d_flags))) {
		dput(ret);
		ret = ERR_PTR(-ENOENT);
	}
	return ret;
}
EXPORT_SYMBOL(lookup_positive_unlocked);

#ifdef CONFIG_UNIX98_PTYS
int path_pts(struct path *path)
{
	/* Find something mounted on "pts" in the same directory as
	 * the input path.
	 */
	struct dentry *parent = dget_parent(path->dentry);
	struct dentry *child;
	struct qstr this = QSTR_INIT("pts", 3);

	if (unlikely(!path_connected(path->mnt, parent))) {
		dput(parent);
		return -ENOENT;
	}
	dput(path->dentry);
	path->dentry = parent;
	child = d_hash_and_lookup(parent, &this);
	if (!child)
		return -ENOENT;

	path->dentry = child;
	dput(parent);
	follow_down(path);
	return 0;
}
#endif

int user_path_at_empty(int dfd, const char __user *name, unsigned flags,
		 struct path *path, int *empty)
{
	return filename_lookup(dfd, getname_flags(name, flags, empty),
			       flags, path, NULL);
}
EXPORT_SYMBOL(user_path_at_empty);

int __check_sticky(struct inode *dir, struct inode *inode)
{
	kuid_t fsuid = current_fsuid();

	if (uid_eq(inode->i_uid, fsuid))
		return 0;
	if (uid_eq(dir->i_uid, fsuid))
		return 0;
	return !capable_wrt_inode_uidgid(inode, CAP_FOWNER);
}
EXPORT_SYMBOL(__check_sticky);

/*
 *	Check whether we can remove a link victim from directory dir, check
 *  whether the type of victim is right.
 *  1. We can't do it if dir is read-only (done in permission())
 *  2. We should have write and exec permissions on dir
 *  3. We can't remove anything from append-only dir
 *  4. We can't do anything with immutable dir (done in permission())
 *  5. If the sticky bit on dir is set we should either
 *	a. be owner of dir, or
 *	b. be owner of victim, or
 *	c. have CAP_FOWNER capability
 *  6. If the victim is append-only or immutable we can't do antyhing with
 *     links pointing to it.
 *  7. If the victim has an unknown uid or gid we can't change the inode.
 *  8. If we were asked to remove a directory and victim isn't one - ENOTDIR.
 *  9. If we were asked to remove a non-directory and victim isn't one - EISDIR.
 * 10. We can't remove a root or mountpoint.
 * 11. We don't allow removal of NFS sillyrenamed files; it's handled by
 *     nfs_async_unlink().
 */
static int may_delete(struct inode *dir, struct dentry *victim, bool isdir)
{
	struct inode *inode = d_backing_inode(victim);
	int error;

	if (d_is_negative(victim))
		return -ENOENT;
	BUG_ON(!inode);

	BUG_ON(victim->d_parent->d_inode != dir);

	/* Inode writeback is not safe when the uid or gid are invalid. */
	if (!uid_valid(inode->i_uid) || !gid_valid(inode->i_gid))
		return -EOVERFLOW;

	audit_inode_child(dir, victim, AUDIT_TYPE_CHILD_DELETE);

	error = inode_permission(dir, MAY_WRITE | MAY_EXEC);
	if (error)
		return error;
	if (IS_APPEND(dir))
		return -EPERM;

	if (check_sticky(dir, inode) || IS_APPEND(inode) ||
	    IS_IMMUTABLE(inode) || IS_SWAPFILE(inode) || HAS_UNMAPPED_ID(inode))
		return -EPERM;
	if (isdir) {
		if (!d_is_dir(victim))
			return -ENOTDIR;
		if (IS_ROOT(victim))
			return -EBUSY;
	} else if (d_is_dir(victim))
		return -EISDIR;
	if (IS_DEADDIR(dir))
		return -ENOENT;
	if (victim->d_flags & DCACHE_NFSFS_RENAMED)
		return -EBUSY;
	return 0;
}

/*	Check whether we can create an object with dentry child in directory
 *  dir.
 *  1. We can't do it if child already exists (open has special treatment for
 *     this case, but since we are inlined it's OK)
 *  2. We can't do it if dir is read-only (done in permission())
 *  3. We can't do it if the fs can't represent the fsuid or fsgid.
 *  4. We should have write and exec permissions on dir
 *  5. We can't do it if dir is immutable (done in permission())
 */
static inline int may_create(struct inode *dir, struct dentry *child)
{
	struct user_namespace *s_user_ns;
	audit_inode_child(dir, child, AUDIT_TYPE_CHILD_CREATE);
	if (child->d_inode)
		return -EEXIST;
	if (IS_DEADDIR(dir))
		return -ENOENT;
	s_user_ns = dir->i_sb->s_user_ns;
	if (!kuid_has_mapping(s_user_ns, current_fsuid()) ||
	    !kgid_has_mapping(s_user_ns, current_fsgid()))
		return -EOVERFLOW;
	return inode_permission(dir, MAY_WRITE | MAY_EXEC);
}

/*
 * p1 and p2 should be directories on the same fs.
 */
struct dentry *lock_rename(struct dentry *p1, struct dentry *p2)
{
	struct dentry *p;

	if (p1 == p2) {
		inode_lock_nested(p1->d_inode, I_MUTEX_PARENT);
		return NULL;
	}

	mutex_lock(&p1->d_sb->s_vfs_rename_mutex);

	p = d_ancestor(p2, p1);
	if (p) {
		inode_lock_nested(p2->d_inode, I_MUTEX_PARENT);
		inode_lock_nested(p1->d_inode, I_MUTEX_CHILD);
		return p;
	}

	p = d_ancestor(p1, p2);
	if (p) {
		inode_lock_nested(p1->d_inode, I_MUTEX_PARENT);
		inode_lock_nested(p2->d_inode, I_MUTEX_CHILD);
		return p;
	}

	inode_lock_nested(p1->d_inode, I_MUTEX_PARENT);
	inode_lock_nested(p2->d_inode, I_MUTEX_PARENT2);
	return NULL;
}
EXPORT_SYMBOL(lock_rename);

void unlock_rename(struct dentry *p1, struct dentry *p2)
{
	inode_unlock(p1->d_inode);
	if (p1 != p2) {
		inode_unlock(p2->d_inode);
		mutex_unlock(&p1->d_sb->s_vfs_rename_mutex);
	}
}
EXPORT_SYMBOL(unlock_rename);

int vfs_create(struct inode *dir, struct dentry *dentry, umode_t mode,
		bool want_excl)
{
	int error = may_create(dir, dentry);
	if (error)
		return error;

	if (!dir->i_op->create)
		return -EACCES;	/* shouldn't it be ENOSYS? */
	mode &= S_IALLUGO;
	mode |= S_IFREG;
	error = security_inode_create(dir, dentry, mode);
	if (error)
		return error;
	error = dir->i_op->create(dir, dentry, mode, want_excl);
	if (!error)
		fsnotify_create(dir, dentry);
	return error;
}
EXPORT_SYMBOL(vfs_create);

<<<<<<< HEAD
=======
int vfs_mkobj(struct dentry *dentry, umode_t mode,
		int (*f)(struct dentry *, umode_t, void *),
		void *arg)
{
	struct inode *dir = dentry->d_parent->d_inode;
	int error = may_create(dir, dentry);
	if (error)
		return error;

	mode &= S_IALLUGO;
	mode |= S_IFREG;
	error = security_inode_create(dir, dentry, mode);
	if (error)
		return error;
	error = f(dentry, mode, arg);
	if (!error)
		fsnotify_create(dir, dentry);
	return error;
}
EXPORT_SYMBOL(vfs_mkobj);

>>>>>>> 24b8d41d
bool may_open_dev(const struct path *path)
{
	return !(path->mnt->mnt_flags & MNT_NODEV) &&
		!(path->mnt->mnt_sb->s_iflags & SB_I_NODEV);
}

<<<<<<< HEAD
static int may_open(struct path *path, int acc_mode, int flag)
=======
static int may_open(const struct path *path, int acc_mode, int flag)
>>>>>>> 24b8d41d
{
	struct dentry *dentry = path->dentry;
	struct inode *inode = dentry->d_inode;
	int error;

	if (!inode)
		return -ENOENT;

	switch (inode->i_mode & S_IFMT) {
	case S_IFLNK:
		return -ELOOP;
	case S_IFDIR:
		if (acc_mode & MAY_WRITE)
			return -EISDIR;
		if (acc_mode & MAY_EXEC)
			return -EACCES;
		break;
	case S_IFBLK:
	case S_IFCHR:
		if (!may_open_dev(path))
			return -EACCES;
		fallthrough;
	case S_IFIFO:
	case S_IFSOCK:
		if (acc_mode & MAY_EXEC)
			return -EACCES;
		flag &= ~O_TRUNC;
		break;
	case S_IFREG:
		if ((acc_mode & MAY_EXEC) && path_noexec(path))
			return -EACCES;
		break;
	}

	error = inode_permission(inode, MAY_OPEN | acc_mode);
	if (error)
		return error;

	/*
	 * An append-only file must be opened in append mode for writing.
	 */
	if (IS_APPEND(inode)) {
		if  ((flag & O_ACCMODE) != O_RDONLY && !(flag & O_APPEND))
			return -EPERM;
		if (flag & O_TRUNC)
			return -EPERM;
	}

	/* O_NOATIME can only be set by the owner or superuser */
	if (flag & O_NOATIME && !inode_owner_or_capable(inode))
		return -EPERM;

	return 0;
}

static int handle_truncate(struct file *filp)
{
	const struct path *path = &filp->f_path;
	struct inode *inode = path->dentry->d_inode;
	int error = get_write_access(inode);
	if (error)
		return error;
	/*
	 * Refuse to truncate files with mandatory locks held on them.
	 */
	error = locks_verify_locked(filp);
	if (!error)
		error = security_path_truncate(path);
	if (!error) {
		error = do_truncate(path->dentry, 0,
				    ATTR_MTIME|ATTR_CTIME|ATTR_OPEN,
				    filp);
	}
	put_write_access(inode);
	return error;
}

static inline int open_to_namei_flags(int flag)
{
	if ((flag & O_ACCMODE) == 3)
		flag--;
	return flag;
}

static int may_o_create(const struct path *dir, struct dentry *dentry, umode_t mode)
{
	struct user_namespace *s_user_ns;
	int error = security_path_mknod(dir, dentry, mode, 0);
	if (error)
		return error;

	s_user_ns = dir->dentry->d_sb->s_user_ns;
	if (!kuid_has_mapping(s_user_ns, current_fsuid()) ||
	    !kgid_has_mapping(s_user_ns, current_fsgid()))
		return -EOVERFLOW;

	error = inode_permission(dir->dentry->d_inode, MAY_WRITE | MAY_EXEC);
	if (error)
		return error;

	return security_inode_create(dir->dentry->d_inode, dentry, mode);
}

/*
 * Attempt to atomically look up, create and open a file from a negative
 * dentry.
 *
 * Returns 0 if successful.  The file will have been created and attached to
 * @file by the filesystem calling finish_open().
 *
 * If the file was looked up only or didn't need creating, FMODE_OPENED won't
 * be set.  The caller will need to perform the open themselves.  @path will
 * have been updated to point to the new dentry.  This may be negative.
 *
 * Returns an error code otherwise.
 */
<<<<<<< HEAD
static int atomic_open(struct nameidata *nd, struct dentry *dentry,
			struct path *path, struct file *file,
			const struct open_flags *op,
			int open_flag, umode_t mode,
			int *opened)
=======
static struct dentry *atomic_open(struct nameidata *nd, struct dentry *dentry,
				  struct file *file,
				  int open_flag, umode_t mode)
>>>>>>> 24b8d41d
{
	struct dentry *const DENTRY_NOT_SET = (void *) -1UL;
	struct inode *dir =  nd->path.dentry->d_inode;
	int error;

<<<<<<< HEAD
	if (!(~open_flag & (O_EXCL | O_CREAT)))	/* both O_EXCL and O_CREAT */
		open_flag &= ~O_TRUNC;

=======
>>>>>>> 24b8d41d
	if (nd->flags & LOOKUP_DIRECTORY)
		open_flag |= O_DIRECTORY;

	file->f_path.dentry = DENTRY_NOT_SET;
	file->f_path.mnt = nd->path.mnt;
	error = dir->i_op->atomic_open(dir, dentry, file,
<<<<<<< HEAD
				       open_to_namei_flags(open_flag),
				       mode, opened);
	d_lookup_done(dentry);
	if (!error) {
		/*
		 * We didn't have the inode before the open, so check open
		 * permission here.
		 */
		int acc_mode = op->acc_mode;
		if (*opened & FILE_CREATED) {
			WARN_ON(!(open_flag & O_CREAT));
			fsnotify_create(dir, dentry);
			acc_mode = 0;
		}
		error = may_open(&file->f_path, acc_mode, open_flag);
		if (WARN_ON(error > 0))
			error = -EINVAL;
	} else if (error > 0) {
		if (WARN_ON(file->f_path.dentry == DENTRY_NOT_SET)) {
=======
				       open_to_namei_flags(open_flag), mode);
	d_lookup_done(dentry);
	if (!error) {
		if (file->f_mode & FMODE_OPENED) {
			if (unlikely(dentry != file->f_path.dentry)) {
				dput(dentry);
				dentry = dget(file->f_path.dentry);
			}
		} else if (WARN_ON(file->f_path.dentry == DENTRY_NOT_SET)) {
>>>>>>> 24b8d41d
			error = -EIO;
		} else {
			if (file->f_path.dentry) {
				dput(dentry);
				dentry = file->f_path.dentry;
<<<<<<< HEAD
			}
			if (*opened & FILE_CREATED)
				fsnotify_create(dir, dentry);
			if (unlikely(d_is_negative(dentry))) {
				error = -ENOENT;
			} else {
				path->dentry = dentry;
				path->mnt = nd->path.mnt;
				return 1;
=======
>>>>>>> 24b8d41d
			}
			if (unlikely(d_is_negative(dentry)))
				error = -ENOENT;
		}
	}
<<<<<<< HEAD
	dput(dentry);
	return error;
=======
	if (error) {
		dput(dentry);
		dentry = ERR_PTR(error);
	}
	return dentry;
>>>>>>> 24b8d41d
}

/*
 * Look up and maybe create and open the last component.
 *
 * Must be called with parent locked (exclusive in O_CREAT case).
 *
 * Returns 0 on success, that is, if
 *  the file was successfully atomically created (if necessary) and opened, or
 *  the file was not completely opened at this time, though lookups and
 *  creations were performed.
 * These case are distinguished by presence of FMODE_OPENED on file->f_mode.
 * In the latter case dentry returned in @path might be negative if O_CREAT
 * hadn't been specified.
 *
 * An error code is returned on failure.
 */
static struct dentry *lookup_open(struct nameidata *nd, struct file *file,
				  const struct open_flags *op,
				  bool got_write)
{
	struct dentry *dir = nd->path.dentry;
	struct inode *dir_inode = dir->d_inode;
	int open_flag = op->open_flag;
	struct dentry *dentry;
	int error, create_error = 0;
	umode_t mode = op->mode;
	DECLARE_WAIT_QUEUE_HEAD_ONSTACK(wq);
<<<<<<< HEAD

	if (unlikely(IS_DEADDIR(dir_inode)))
		return -ENOENT;

	*opened &= ~FILE_CREATED;
	dentry = d_lookup(dir, &nd->last);
	for (;;) {
		if (!dentry) {
			dentry = d_alloc_parallel(dir, &nd->last, &wq);
			if (IS_ERR(dentry))
				return PTR_ERR(dentry);
		}
		if (d_in_lookup(dentry))
			break;

		if (!(dentry->d_flags & DCACHE_OP_REVALIDATE))
=======

	if (unlikely(IS_DEADDIR(dir_inode)))
		return ERR_PTR(-ENOENT);

	file->f_mode &= ~FMODE_CREATED;
	dentry = d_lookup(dir, &nd->last);
	for (;;) {
		if (!dentry) {
			dentry = d_alloc_parallel(dir, &nd->last, &wq);
			if (IS_ERR(dentry))
				return dentry;
		}
		if (d_in_lookup(dentry))
>>>>>>> 24b8d41d
			break;

		error = d_revalidate(dentry, nd->flags);
		if (likely(error > 0))
			break;
		if (error)
			goto out_dput;
		d_invalidate(dentry);
		dput(dentry);
		dentry = NULL;
	}
	if (dentry->d_inode) {
		/* Cached positive dentry: will open in f_op->open */
		return dentry;
	}

	/*
	 * Checking write permission is tricky, bacuse we don't know if we are
	 * going to actually need it: O_CREAT opens should work as long as the
	 * file exists.  But checking existence breaks atomicity.  The trick is
	 * to check access and if not granted clear O_CREAT from the flags.
	 *
	 * Another problem is returing the "right" error value (e.g. for an
	 * O_EXCL open we want to return EEXIST not EROFS).
	 */
<<<<<<< HEAD
	if (open_flag & O_CREAT) {
		if (!IS_POSIXACL(dir->d_inode))
			mode &= ~current_umask();
		if (unlikely(!got_write)) {
			create_error = -EROFS;
			open_flag &= ~O_CREAT;
			if (open_flag & (O_EXCL | O_TRUNC))
				goto no_open;
			/* No side effects, safe to clear O_CREAT */
		} else {
			create_error = may_o_create(&nd->path, dentry, mode);
			if (create_error) {
				open_flag &= ~O_CREAT;
				if (open_flag & O_EXCL)
					goto no_open;
			}
		}
	} else if ((open_flag & (O_TRUNC|O_WRONLY|O_RDWR)) &&
		   unlikely(!got_write)) {
		/*
		 * No O_CREATE -> atomicity not a requirement -> fall
		 * back to lookup + open
		 */
		goto no_open;
	}

	if (dir_inode->i_op->atomic_open) {
		error = atomic_open(nd, dentry, path, file, op, open_flag,
				    mode, opened);
		if (unlikely(error == -ENOENT) && create_error)
			error = create_error;
		return error;
	}

no_open:
=======
	if (unlikely(!got_write))
		open_flag &= ~O_TRUNC;
	if (open_flag & O_CREAT) {
		if (open_flag & O_EXCL)
			open_flag &= ~O_TRUNC;
		if (!IS_POSIXACL(dir->d_inode))
			mode &= ~current_umask();
		if (likely(got_write))
			create_error = may_o_create(&nd->path, dentry, mode);
		else
			create_error = -EROFS;
	}
	if (create_error)
		open_flag &= ~O_CREAT;
	if (dir_inode->i_op->atomic_open) {
		dentry = atomic_open(nd, dentry, file, open_flag, mode);
		if (unlikely(create_error) && dentry == ERR_PTR(-ENOENT))
			dentry = ERR_PTR(create_error);
		return dentry;
	}

>>>>>>> 24b8d41d
	if (d_in_lookup(dentry)) {
		struct dentry *res = dir_inode->i_op->lookup(dir_inode, dentry,
							     nd->flags);
		d_lookup_done(dentry);
		if (unlikely(res)) {
			if (IS_ERR(res)) {
				error = PTR_ERR(res);
				goto out_dput;
			}
			dput(dentry);
			dentry = res;
		}
	}

	/* Negative dentry, just create the file */
	if (!dentry->d_inode && (open_flag & O_CREAT)) {
<<<<<<< HEAD
		*opened |= FILE_CREATED;
=======
		file->f_mode |= FMODE_CREATED;
>>>>>>> 24b8d41d
		audit_inode_child(dir_inode, dentry, AUDIT_TYPE_CHILD_CREATE);
		if (!dir_inode->i_op->create) {
			error = -EACCES;
			goto out_dput;
		}
		error = dir_inode->i_op->create(dir_inode, dentry, mode,
						open_flag & O_EXCL);
		if (error)
			goto out_dput;
		fsnotify_create(dir_inode, dentry);
	}
	if (unlikely(create_error) && !dentry->d_inode) {
		error = create_error;
		goto out_dput;
	}
	if (unlikely(create_error) && !dentry->d_inode) {
		error = create_error;
		goto out_dput;
	}
	return dentry;

out_dput:
	dput(dentry);
	return ERR_PTR(error);
}

static const char *open_last_lookups(struct nameidata *nd,
		   struct file *file, const struct open_flags *op)
{
	struct dentry *dir = nd->path.dentry;
	int open_flag = op->open_flag;
	bool got_write = false;
	unsigned seq;
	struct inode *inode;
<<<<<<< HEAD
	struct path path;
=======
	struct dentry *dentry;
	const char *res;
>>>>>>> 24b8d41d
	int error;

	nd->flags |= op->intent;

	if (nd->last_type != LAST_NORM) {
		if (nd->depth)
			put_link(nd);
		return handle_dots(nd, nd->last_type);
	}

	if (!(open_flag & O_CREAT)) {
		if (nd->last.name[nd->last.len])
			nd->flags |= LOOKUP_FOLLOW | LOOKUP_DIRECTORY;
		/* we _can_ be in RCU mode here */
		dentry = lookup_fast(nd, &inode, &seq);
		if (IS_ERR(dentry))
			return ERR_CAST(dentry);
		if (likely(dentry))
			goto finish_lookup;

		BUG_ON(nd->flags & LOOKUP_RCU);
	} else {
		/* create side of things */
		if (nd->flags & LOOKUP_RCU) {
			error = unlazy_walk(nd);
			if (unlikely(error))
				return ERR_PTR(error);
		}
		audit_inode(nd->name, dir, AUDIT_INODE_PARENT);
		/* trailing slashes? */
		if (unlikely(nd->last.name[nd->last.len]))
			return ERR_PTR(-EISDIR);
	}

	if (open_flag & (O_CREAT | O_TRUNC | O_WRONLY | O_RDWR)) {
		error = mnt_want_write(nd->path.mnt);
		if (!error)
			got_write = true;
		/*
		 * do _not_ fail yet - we might not need that or fail with
		 * a different error; let lookup_open() decide; we'll be
		 * dropping this one anyway.
		 */
	}
	if (open_flag & O_CREAT)
		inode_lock(dir->d_inode);
	else
		inode_lock_shared(dir->d_inode);
<<<<<<< HEAD
	error = lookup_open(nd, &path, file, op, got_write, opened);
=======
	dentry = lookup_open(nd, file, op, got_write);
	if (!IS_ERR(dentry) && (file->f_mode & FMODE_CREATED))
		fsnotify_create(dir->d_inode, dentry);
>>>>>>> 24b8d41d
	if (open_flag & O_CREAT)
		inode_unlock(dir->d_inode);
	else
		inode_unlock_shared(dir->d_inode);
<<<<<<< HEAD

	if (error <= 0) {
		if (error)
			goto out;

		if ((*opened & FILE_CREATED) ||
		    !S_ISREG(file_inode(file)->i_mode))
			will_truncate = false;

		audit_inode(nd->name, file->f_path.dentry, 0);
		goto opened;
	}

	if (*opened & FILE_CREATED) {
		/* Don't check for write permission, don't truncate */
		open_flag &= ~O_TRUNC;
		will_truncate = false;
		acc_mode = 0;
		path_to_nameidata(&path, nd);
		goto finish_open_created;
	}
=======
>>>>>>> 24b8d41d

	if (got_write)
		mnt_drop_write(nd->path.mnt);
<<<<<<< HEAD
		got_write = false;
	}

	error = follow_managed(&path, nd);
	if (unlikely(error < 0))
		return error;

	if (unlikely(d_is_negative(path.dentry))) {
		path_to_nameidata(&path, nd);
		return -ENOENT;
	}
=======
>>>>>>> 24b8d41d

	if (IS_ERR(dentry))
		return ERR_CAST(dentry);

	if (file->f_mode & (FMODE_OPENED | FMODE_CREATED)) {
		dput(nd->path.dentry);
		nd->path.dentry = dentry;
		return NULL;
	}

<<<<<<< HEAD
	seq = 0;	/* out of RCU mode, so the value doesn't matter */
	inode = d_backing_inode(path.dentry);
=======
>>>>>>> 24b8d41d
finish_lookup:
	if (nd->depth)
		put_link(nd);
	res = step_into(nd, WALK_TRAILING, dentry, inode, seq);
	if (unlikely(res))
		nd->flags &= ~(LOOKUP_OPEN|LOOKUP_CREATE|LOOKUP_EXCL);
	return res;
}

<<<<<<< HEAD
	path_to_nameidata(&path, nd);
	nd->inode = inode;
	nd->seq = seq;
	/* Why this, you ask?  _Now_ we might have grown LOOKUP_JUMPED... */
finish_open:
	error = complete_walk(nd);
	if (error)
		return error;
	audit_inode(nd->name, nd->path.dentry, 0);
	error = -EISDIR;
	if ((open_flag & O_CREAT) && d_is_dir(nd->path.dentry))
		goto out;
	error = -ENOTDIR;
=======
/*
 * Handle the last step of open()
 */
static int do_open(struct nameidata *nd,
		   struct file *file, const struct open_flags *op)
{
	int open_flag = op->open_flag;
	bool do_truncate;
	int acc_mode;
	int error;

	if (!(file->f_mode & (FMODE_OPENED | FMODE_CREATED))) {
		error = complete_walk(nd);
		if (error)
			return error;
	}
	if (!(file->f_mode & FMODE_CREATED))
		audit_inode(nd->name, nd->path.dentry, 0);
	if (open_flag & O_CREAT) {
		if ((open_flag & O_EXCL) && !(file->f_mode & FMODE_CREATED))
			return -EEXIST;
		if (d_is_dir(nd->path.dentry))
			return -EISDIR;
		error = may_create_in_sticky(nd->dir_mode, nd->dir_uid,
					     d_backing_inode(nd->path.dentry));
		if (unlikely(error))
			return error;
	}
>>>>>>> 24b8d41d
	if ((nd->flags & LOOKUP_DIRECTORY) && !d_can_lookup(nd->path.dentry))
		return -ENOTDIR;

	do_truncate = false;
	acc_mode = op->acc_mode;
	if (file->f_mode & FMODE_CREATED) {
		/* Don't check for write permission, don't truncate */
		open_flag &= ~O_TRUNC;
		acc_mode = 0;
	} else if (d_is_reg(nd->path.dentry) && open_flag & O_TRUNC) {
		error = mnt_want_write(nd->path.mnt);
		if (error)
<<<<<<< HEAD
			goto out;
		got_write = true;
	}
finish_open_created:
	error = may_open(&nd->path, acc_mode, open_flag);
	if (error)
		goto out;
	BUG_ON(*opened & FILE_OPENED); /* once it's opened, it's opened */
	error = vfs_open(&nd->path, file, current_cred());
	if (error)
		goto out;
	*opened |= FILE_OPENED;
opened:
	error = open_check_o_direct(file);
	if (!error)
		error = ima_file_check(file, op->acc_mode, *opened);
	if (!error && will_truncate)
		error = handle_truncate(file);
out:
	if (unlikely(error) && (*opened & FILE_OPENED))
		fput(file);
=======
			return error;
		do_truncate = true;
	}
	error = may_open(&nd->path, acc_mode, open_flag);
	if (!error && !(file->f_mode & FMODE_OPENED))
		error = vfs_open(&nd->path, file);
	if (!error)
		error = ima_file_check(file, op->acc_mode);
	if (!error && do_truncate)
		error = handle_truncate(file);
>>>>>>> 24b8d41d
	if (unlikely(error > 0)) {
		WARN_ON(1);
		error = -EINVAL;
	}
	if (do_truncate)
		mnt_drop_write(nd->path.mnt);
	return error;
<<<<<<< HEAD
=======
}

struct dentry *vfs_tmpfile(struct dentry *dentry, umode_t mode, int open_flag)
{
	struct dentry *child = NULL;
	struct inode *dir = dentry->d_inode;
	struct inode *inode;
	int error;

	/* we want directory to be writable */
	error = inode_permission(dir, MAY_WRITE | MAY_EXEC);
	if (error)
		goto out_err;
	error = -EOPNOTSUPP;
	if (!dir->i_op->tmpfile)
		goto out_err;
	error = -ENOMEM;
	child = d_alloc(dentry, &slash_name);
	if (unlikely(!child))
		goto out_err;
	error = dir->i_op->tmpfile(dir, child, mode);
	if (error)
		goto out_err;
	error = -ENOENT;
	inode = child->d_inode;
	if (unlikely(!inode))
		goto out_err;
	if (!(open_flag & O_EXCL)) {
		spin_lock(&inode->i_lock);
		inode->i_state |= I_LINKABLE;
		spin_unlock(&inode->i_lock);
	}
	ima_post_create_tmpfile(inode);
	return child;

out_err:
	dput(child);
	return ERR_PTR(error);
>>>>>>> 24b8d41d
}
EXPORT_SYMBOL(vfs_tmpfile);

static int do_tmpfile(struct nameidata *nd, unsigned flags,
		const struct open_flags *op,
		struct file *file)
{
	struct dentry *child;
	struct path path;
	int error = path_lookupat(nd, flags | LOOKUP_DIRECTORY, &path);
	if (unlikely(error))
		return error;
	error = mnt_want_write(path.mnt);
	if (unlikely(error))
		goto out;
	child = vfs_tmpfile(path.dentry, op->mode, op->open_flag);
	error = PTR_ERR(child);
	if (IS_ERR(child))
		goto out2;
	dput(path.dentry);
	path.dentry = child;
	audit_inode(nd->name, child, 0);
	/* Don't check for other permissions, the inode was just created */
	error = may_open(&path, 0, op->open_flag);
	if (error)
		goto out2;
	file->f_path.mnt = path.mnt;
	error = finish_open(file, child, NULL);
out2:
	mnt_drop_write(path.mnt);
out:
	path_put(&path);
	return error;
}

static int do_o_path(struct nameidata *nd, unsigned flags, struct file *file)
{
	struct path path;
	int error = path_lookupat(nd, flags, &path);
	if (!error) {
		audit_inode(nd->name, path.dentry, 0);
<<<<<<< HEAD
		error = vfs_open(&path, file, current_cred());
=======
		error = vfs_open(&path, file);
>>>>>>> 24b8d41d
		path_put(&path);
	}
	return error;
}

static struct file *path_openat(struct nameidata *nd,
			const struct open_flags *op, unsigned flags)
{
	struct file *file;
	int error;

	file = alloc_empty_file(op->open_flag, current_cred());
	if (IS_ERR(file))
		return file;

	if (unlikely(file->f_flags & __O_TMPFILE)) {
<<<<<<< HEAD
		error = do_tmpfile(nd, flags, op, file, &opened);
		goto out2;
	}

	if (unlikely(file->f_flags & O_PATH)) {
		error = do_o_path(nd, flags, file);
		if (!error)
			opened |= FILE_OPENED;
		goto out2;
	}

	s = path_init(nd, flags);
	if (IS_ERR(s)) {
		put_filp(file);
		return ERR_CAST(s);
	}
	while (!(error = link_path_walk(s, nd)) &&
		(error = do_last(nd, file, op, &opened)) > 0) {
		nd->flags &= ~(LOOKUP_OPEN|LOOKUP_CREATE|LOOKUP_EXCL);
		s = trailing_symlink(nd);
		if (IS_ERR(s)) {
			error = PTR_ERR(s);
			break;
		}
=======
		error = do_tmpfile(nd, flags, op, file);
	} else if (unlikely(file->f_flags & O_PATH)) {
		error = do_o_path(nd, flags, file);
	} else {
		const char *s = path_init(nd, flags);
		while (!(error = link_path_walk(s, nd)) &&
		       (s = open_last_lookups(nd, file, op)) != NULL)
			;
		if (!error)
			error = do_open(nd, file, op);
		terminate_walk(nd);
>>>>>>> 24b8d41d
	}
	if (likely(!error)) {
		if (likely(file->f_mode & FMODE_OPENED))
			return file;
		WARN_ON(1);
		error = -EINVAL;
	}
	fput(file);
	if (error == -EOPENSTALE) {
		if (flags & LOOKUP_RCU)
			error = -ECHILD;
		else
			error = -ESTALE;
	}
	return ERR_PTR(error);
}

struct file *do_filp_open(int dfd, struct filename *pathname,
		const struct open_flags *op)
{
	struct nameidata nd;
	int flags = op->lookup_flags;
	struct file *filp;

	set_nameidata(&nd, dfd, pathname);
	filp = path_openat(&nd, op, flags | LOOKUP_RCU);
	if (unlikely(filp == ERR_PTR(-ECHILD)))
		filp = path_openat(&nd, op, flags);
	if (unlikely(filp == ERR_PTR(-ESTALE)))
		filp = path_openat(&nd, op, flags | LOOKUP_REVAL);
	restore_nameidata();
	return filp;
}

struct file *do_file_open_root(struct dentry *dentry, struct vfsmount *mnt,
		const char *name, const struct open_flags *op)
{
	struct nameidata nd;
	struct file *file;
	struct filename *filename;
	int flags = op->lookup_flags | LOOKUP_ROOT;

	nd.root.mnt = mnt;
	nd.root.dentry = dentry;

	if (d_is_symlink(dentry) && op->intent & LOOKUP_OPEN)
		return ERR_PTR(-ELOOP);

	filename = getname_kernel(name);
	if (IS_ERR(filename))
		return ERR_CAST(filename);

	set_nameidata(&nd, -1, filename);
	file = path_openat(&nd, op, flags | LOOKUP_RCU);
	if (unlikely(file == ERR_PTR(-ECHILD)))
		file = path_openat(&nd, op, flags);
	if (unlikely(file == ERR_PTR(-ESTALE)))
		file = path_openat(&nd, op, flags | LOOKUP_REVAL);
	restore_nameidata();
	putname(filename);
	return file;
}

static struct dentry *filename_create(int dfd, struct filename *name,
				struct path *path, unsigned int lookup_flags)
{
	struct dentry *dentry = ERR_PTR(-EEXIST);
	struct qstr last;
	int type;
	int err2;
	int error;
	bool is_dir = (lookup_flags & LOOKUP_DIRECTORY);

	/*
	 * Note that only LOOKUP_REVAL and LOOKUP_DIRECTORY matter here. Any
	 * other flags passed in are ignored!
	 */
	lookup_flags &= LOOKUP_REVAL;

	name = filename_parentat(dfd, name, lookup_flags, path, &last, &type);
	if (IS_ERR(name))
		return ERR_CAST(name);

	/*
	 * Yucky last component or no last component at all?
	 * (foo/., foo/.., /////)
	 */
	if (unlikely(type != LAST_NORM))
		goto out;

	/* don't fail immediately if it's r/o, at least try to report other errors */
	err2 = mnt_want_write(path->mnt);
	/*
	 * Do the final lookup.
	 */
	lookup_flags |= LOOKUP_CREATE | LOOKUP_EXCL;
	inode_lock_nested(path->dentry->d_inode, I_MUTEX_PARENT);
	dentry = __lookup_hash(&last, path->dentry, lookup_flags);
	if (IS_ERR(dentry))
		goto unlock;

	error = -EEXIST;
	if (d_is_positive(dentry))
		goto fail;

	/*
	 * Special case - lookup gave negative, but... we had foo/bar/
	 * From the vfs_mknod() POV we just have a negative dentry -
	 * all is fine. Let's be bastards - you had / on the end, you've
	 * been asking for (non-existent) directory. -ENOENT for you.
	 */
	if (unlikely(!is_dir && last.name[last.len])) {
		error = -ENOENT;
		goto fail;
	}
	if (unlikely(err2)) {
		error = err2;
		goto fail;
	}
	putname(name);
	return dentry;
fail:
	dput(dentry);
	dentry = ERR_PTR(error);
unlock:
	inode_unlock(path->dentry->d_inode);
	if (!err2)
		mnt_drop_write(path->mnt);
out:
	path_put(path);
	putname(name);
	return dentry;
}

struct dentry *kern_path_create(int dfd, const char *pathname,
				struct path *path, unsigned int lookup_flags)
{
	return filename_create(dfd, getname_kernel(pathname),
				path, lookup_flags);
}
EXPORT_SYMBOL(kern_path_create);

void done_path_create(struct path *path, struct dentry *dentry)
{
	dput(dentry);
	inode_unlock(path->dentry->d_inode);
	mnt_drop_write(path->mnt);
	path_put(path);
}
EXPORT_SYMBOL(done_path_create);

inline struct dentry *user_path_create(int dfd, const char __user *pathname,
				struct path *path, unsigned int lookup_flags)
{
	return filename_create(dfd, getname(pathname), path, lookup_flags);
}
EXPORT_SYMBOL(user_path_create);

int vfs_mknod(struct inode *dir, struct dentry *dentry, umode_t mode, dev_t dev)
{
	bool is_whiteout = S_ISCHR(mode) && dev == WHITEOUT_DEV;
	int error = may_create(dir, dentry);

	if (error)
		return error;

	if ((S_ISCHR(mode) || S_ISBLK(mode)) && !is_whiteout &&
	    !capable(CAP_MKNOD))
		return -EPERM;

	if (!dir->i_op->mknod)
		return -EPERM;

	error = devcgroup_inode_mknod(mode, dev);
	if (error)
		return error;

	error = security_inode_mknod(dir, dentry, mode, dev);
	if (error)
		return error;

	error = dir->i_op->mknod(dir, dentry, mode, dev);
	if (!error)
		fsnotify_create(dir, dentry);
	return error;
}
EXPORT_SYMBOL(vfs_mknod);

static int may_mknod(umode_t mode)
{
	switch (mode & S_IFMT) {
	case S_IFREG:
	case S_IFCHR:
	case S_IFBLK:
	case S_IFIFO:
	case S_IFSOCK:
	case 0: /* zero mode translates to S_IFREG */
		return 0;
	case S_IFDIR:
		return -EPERM;
	default:
		return -EINVAL;
	}
}

static long do_mknodat(int dfd, const char __user *filename, umode_t mode,
		unsigned int dev)
{
	struct dentry *dentry;
	struct path path;
	int error;
	unsigned int lookup_flags = 0;

	error = may_mknod(mode);
	if (error)
		return error;
retry:
	dentry = user_path_create(dfd, filename, &path, lookup_flags);
	if (IS_ERR(dentry))
		return PTR_ERR(dentry);

	if (!IS_POSIXACL(path.dentry->d_inode))
		mode &= ~current_umask();
	error = security_path_mknod(&path, dentry, mode, dev);
	if (error)
		goto out;
	switch (mode & S_IFMT) {
		case 0: case S_IFREG:
			error = vfs_create(path.dentry->d_inode,dentry,mode,true);
			if (!error)
				ima_post_path_mknod(dentry);
			break;
		case S_IFCHR: case S_IFBLK:
			error = vfs_mknod(path.dentry->d_inode,dentry,mode,
					new_decode_dev(dev));
			break;
		case S_IFIFO: case S_IFSOCK:
			error = vfs_mknod(path.dentry->d_inode,dentry,mode,0);
			break;
	}
out:
	done_path_create(&path, dentry);
	if (retry_estale(error, lookup_flags)) {
		lookup_flags |= LOOKUP_REVAL;
		goto retry;
	}
	return error;
}

SYSCALL_DEFINE4(mknodat, int, dfd, const char __user *, filename, umode_t, mode,
		unsigned int, dev)
{
	return do_mknodat(dfd, filename, mode, dev);
}

SYSCALL_DEFINE3(mknod, const char __user *, filename, umode_t, mode, unsigned, dev)
{
	return do_mknodat(AT_FDCWD, filename, mode, dev);
}

int vfs_mkdir(struct inode *dir, struct dentry *dentry, umode_t mode)
{
	int error = may_create(dir, dentry);
	unsigned max_links = dir->i_sb->s_max_links;

	if (error)
		return error;

	if (!dir->i_op->mkdir)
		return -EPERM;

	mode &= (S_IRWXUGO|S_ISVTX);
	error = security_inode_mkdir(dir, dentry, mode);
	if (error)
		return error;

	if (max_links && dir->i_nlink >= max_links)
		return -EMLINK;

	error = dir->i_op->mkdir(dir, dentry, mode);
	if (!error)
		fsnotify_mkdir(dir, dentry);
	return error;
}
EXPORT_SYMBOL(vfs_mkdir);

static long do_mkdirat(int dfd, const char __user *pathname, umode_t mode)
{
	struct dentry *dentry;
	struct path path;
	int error;
	unsigned int lookup_flags = LOOKUP_DIRECTORY;

retry:
	dentry = user_path_create(dfd, pathname, &path, lookup_flags);
	if (IS_ERR(dentry))
		return PTR_ERR(dentry);

	if (!IS_POSIXACL(path.dentry->d_inode))
		mode &= ~current_umask();
	error = security_path_mkdir(&path, dentry, mode);
	if (!error)
		error = vfs_mkdir(path.dentry->d_inode, dentry, mode);
	done_path_create(&path, dentry);
	if (retry_estale(error, lookup_flags)) {
		lookup_flags |= LOOKUP_REVAL;
		goto retry;
	}
	return error;
}

SYSCALL_DEFINE3(mkdirat, int, dfd, const char __user *, pathname, umode_t, mode)
{
	return do_mkdirat(dfd, pathname, mode);
}

SYSCALL_DEFINE2(mkdir, const char __user *, pathname, umode_t, mode)
{
	return do_mkdirat(AT_FDCWD, pathname, mode);
}

int vfs_rmdir(struct inode *dir, struct dentry *dentry)
{
	int error = may_delete(dir, dentry, 1);

	if (error)
		return error;

	if (!dir->i_op->rmdir)
		return -EPERM;

	dget(dentry);
	inode_lock(dentry->d_inode);

	error = -EBUSY;
	if (is_local_mountpoint(dentry))
		goto out;

	error = security_inode_rmdir(dir, dentry);
	if (error)
		goto out;

	error = dir->i_op->rmdir(dir, dentry);
	if (error)
		goto out;

	shrink_dcache_parent(dentry);
	dentry->d_inode->i_flags |= S_DEAD;
	dont_mount(dentry);
	detach_mounts(dentry);
	fsnotify_rmdir(dir, dentry);

out:
	inode_unlock(dentry->d_inode);
	dput(dentry);
	if (!error)
		d_delete(dentry);
	return error;
}
EXPORT_SYMBOL(vfs_rmdir);

long do_rmdir(int dfd, struct filename *name)
{
	int error = 0;
	struct dentry *dentry;
	struct path path;
	struct qstr last;
	int type;
	unsigned int lookup_flags = 0;
retry:
	name = filename_parentat(dfd, name, lookup_flags,
				&path, &last, &type);
	if (IS_ERR(name))
		return PTR_ERR(name);

	switch (type) {
	case LAST_DOTDOT:
		error = -ENOTEMPTY;
		goto exit1;
	case LAST_DOT:
		error = -EINVAL;
		goto exit1;
	case LAST_ROOT:
		error = -EBUSY;
		goto exit1;
	}

	error = mnt_want_write(path.mnt);
	if (error)
		goto exit1;

	inode_lock_nested(path.dentry->d_inode, I_MUTEX_PARENT);
	dentry = __lookup_hash(&last, path.dentry, lookup_flags);
	error = PTR_ERR(dentry);
	if (IS_ERR(dentry))
		goto exit2;
	if (!dentry->d_inode) {
		error = -ENOENT;
		goto exit3;
	}
	error = security_path_rmdir(&path, dentry);
	if (error)
		goto exit3;
	error = vfs_rmdir(path.dentry->d_inode, dentry);
exit3:
	dput(dentry);
exit2:
	inode_unlock(path.dentry->d_inode);
	mnt_drop_write(path.mnt);
exit1:
	path_put(&path);
	if (retry_estale(error, lookup_flags)) {
		lookup_flags |= LOOKUP_REVAL;
		goto retry;
	}
	putname(name);
	return error;
}

SYSCALL_DEFINE1(rmdir, const char __user *, pathname)
{
	return do_rmdir(AT_FDCWD, getname(pathname));
}

/**
 * vfs_unlink - unlink a filesystem object
 * @dir:	parent directory
 * @dentry:	victim
 * @delegated_inode: returns victim inode, if the inode is delegated.
 *
 * The caller must hold dir->i_mutex.
 *
 * If vfs_unlink discovers a delegation, it will return -EWOULDBLOCK and
 * return a reference to the inode in delegated_inode.  The caller
 * should then break the delegation on that inode and retry.  Because
 * breaking a delegation may take a long time, the caller should drop
 * dir->i_mutex before doing so.
 *
 * Alternatively, a caller may pass NULL for delegated_inode.  This may
 * be appropriate for callers that expect the underlying filesystem not
 * to be NFS exported.
 */
int vfs_unlink(struct inode *dir, struct dentry *dentry, struct inode **delegated_inode)
{
	struct inode *target = dentry->d_inode;
	int error = may_delete(dir, dentry, 0);

	if (error)
		return error;

	if (!dir->i_op->unlink)
		return -EPERM;

	inode_lock(target);
	if (is_local_mountpoint(dentry))
		error = -EBUSY;
	else {
		error = security_inode_unlink(dir, dentry);
		if (!error) {
			error = try_break_deleg(target, delegated_inode);
			if (error)
				goto out;
			error = dir->i_op->unlink(dir, dentry);
			if (!error) {
				dont_mount(dentry);
				detach_mounts(dentry);
				fsnotify_unlink(dir, dentry);
			}
		}
	}
out:
	inode_unlock(target);

	/* We don't d_delete() NFS sillyrenamed files--they still exist. */
	if (!error && !(dentry->d_flags & DCACHE_NFSFS_RENAMED)) {
		fsnotify_link_count(target);
		d_delete(dentry);
	}

	return error;
}
EXPORT_SYMBOL(vfs_unlink);

/*
 * Make sure that the actual truncation of the file will occur outside its
 * directory's i_mutex.  Truncate can take a long time if there is a lot of
 * writeout happening, and we don't want to prevent access to the directory
 * while waiting on the I/O.
 */
long do_unlinkat(int dfd, struct filename *name)
{
	int error;
	struct dentry *dentry;
	struct path path;
	struct qstr last;
	int type;
	struct inode *inode = NULL;
	struct inode *delegated_inode = NULL;
	unsigned int lookup_flags = 0;
retry:
	name = filename_parentat(dfd, name, lookup_flags, &path, &last, &type);
	if (IS_ERR(name))
		return PTR_ERR(name);

	error = -EISDIR;
	if (type != LAST_NORM)
		goto exit1;

	error = mnt_want_write(path.mnt);
	if (error)
		goto exit1;
retry_deleg:
	inode_lock_nested(path.dentry->d_inode, I_MUTEX_PARENT);
	dentry = __lookup_hash(&last, path.dentry, lookup_flags);
	error = PTR_ERR(dentry);
	if (!IS_ERR(dentry)) {
		/* Why not before? Because we want correct error value */
		if (last.name[last.len])
			goto slashes;
		inode = dentry->d_inode;
		if (d_is_negative(dentry))
			goto slashes;
		ihold(inode);
		error = security_path_unlink(&path, dentry);
		if (error)
			goto exit2;
		error = vfs_unlink(path.dentry->d_inode, dentry, &delegated_inode);
exit2:
		dput(dentry);
	}
	inode_unlock(path.dentry->d_inode);
	if (inode)
		iput(inode);	/* truncate the inode here */
	inode = NULL;
	if (delegated_inode) {
		error = break_deleg_wait(&delegated_inode);
		if (!error)
			goto retry_deleg;
	}
	mnt_drop_write(path.mnt);
exit1:
	path_put(&path);
	if (retry_estale(error, lookup_flags)) {
		lookup_flags |= LOOKUP_REVAL;
		inode = NULL;
		goto retry;
	}
	putname(name);
	return error;

slashes:
	if (d_is_negative(dentry))
		error = -ENOENT;
	else if (d_is_dir(dentry))
		error = -EISDIR;
	else
		error = -ENOTDIR;
	goto exit2;
}

SYSCALL_DEFINE3(unlinkat, int, dfd, const char __user *, pathname, int, flag)
{
	if ((flag & ~AT_REMOVEDIR) != 0)
		return -EINVAL;

	if (flag & AT_REMOVEDIR)
		return do_rmdir(dfd, getname(pathname));
	return do_unlinkat(dfd, getname(pathname));
}

SYSCALL_DEFINE1(unlink, const char __user *, pathname)
{
	return do_unlinkat(AT_FDCWD, getname(pathname));
}

int vfs_symlink(struct inode *dir, struct dentry *dentry, const char *oldname)
{
	int error = may_create(dir, dentry);

	if (error)
		return error;

	if (!dir->i_op->symlink)
		return -EPERM;

	error = security_inode_symlink(dir, dentry, oldname);
	if (error)
		return error;

	error = dir->i_op->symlink(dir, dentry, oldname);
	if (!error)
		fsnotify_create(dir, dentry);
	return error;
}
EXPORT_SYMBOL(vfs_symlink);

static long do_symlinkat(const char __user *oldname, int newdfd,
		  const char __user *newname)
{
	int error;
	struct filename *from;
	struct dentry *dentry;
	struct path path;
	unsigned int lookup_flags = 0;

	from = getname(oldname);
	if (IS_ERR(from))
		return PTR_ERR(from);
retry:
	dentry = user_path_create(newdfd, newname, &path, lookup_flags);
	error = PTR_ERR(dentry);
	if (IS_ERR(dentry))
		goto out_putname;

	error = security_path_symlink(&path, dentry, from->name);
	if (!error)
		error = vfs_symlink(path.dentry->d_inode, dentry, from->name);
	done_path_create(&path, dentry);
	if (retry_estale(error, lookup_flags)) {
		lookup_flags |= LOOKUP_REVAL;
		goto retry;
	}
out_putname:
	putname(from);
	return error;
}

SYSCALL_DEFINE3(symlinkat, const char __user *, oldname,
		int, newdfd, const char __user *, newname)
{
	return do_symlinkat(oldname, newdfd, newname);
}

SYSCALL_DEFINE2(symlink, const char __user *, oldname, const char __user *, newname)
{
	return do_symlinkat(oldname, AT_FDCWD, newname);
}

/**
 * vfs_link - create a new link
 * @old_dentry:	object to be linked
 * @dir:	new parent
 * @new_dentry:	where to create the new link
 * @delegated_inode: returns inode needing a delegation break
 *
 * The caller must hold dir->i_mutex
 *
 * If vfs_link discovers a delegation on the to-be-linked file in need
 * of breaking, it will return -EWOULDBLOCK and return a reference to the
 * inode in delegated_inode.  The caller should then break the delegation
 * and retry.  Because breaking a delegation may take a long time, the
 * caller should drop the i_mutex before doing so.
 *
 * Alternatively, a caller may pass NULL for delegated_inode.  This may
 * be appropriate for callers that expect the underlying filesystem not
 * to be NFS exported.
 */
int vfs_link(struct dentry *old_dentry, struct inode *dir, struct dentry *new_dentry, struct inode **delegated_inode)
{
	struct inode *inode = old_dentry->d_inode;
	unsigned max_links = dir->i_sb->s_max_links;
	int error;

	if (!inode)
		return -ENOENT;

	error = may_create(dir, new_dentry);
	if (error)
		return error;

	if (dir->i_sb != inode->i_sb)
		return -EXDEV;

	/*
	 * A link to an append-only or immutable file cannot be created.
	 */
	if (IS_APPEND(inode) || IS_IMMUTABLE(inode))
		return -EPERM;
	/*
	 * Updating the link count will likely cause i_uid and i_gid to
	 * be writen back improperly if their true value is unknown to
	 * the vfs.
	 */
	if (HAS_UNMAPPED_ID(inode))
		return -EPERM;
	if (!dir->i_op->link)
		return -EPERM;
	if (S_ISDIR(inode->i_mode))
		return -EPERM;

	error = security_inode_link(old_dentry, dir, new_dentry);
	if (error)
		return error;

	inode_lock(inode);
	/* Make sure we don't allow creating hardlink to an unlinked file */
	if (inode->i_nlink == 0 && !(inode->i_state & I_LINKABLE))
		error =  -ENOENT;
	else if (max_links && inode->i_nlink >= max_links)
		error = -EMLINK;
	else {
		error = try_break_deleg(inode, delegated_inode);
		if (!error)
			error = dir->i_op->link(old_dentry, dir, new_dentry);
	}

	if (!error && (inode->i_state & I_LINKABLE)) {
		spin_lock(&inode->i_lock);
		inode->i_state &= ~I_LINKABLE;
		spin_unlock(&inode->i_lock);
	}
	inode_unlock(inode);
	if (!error)
		fsnotify_link(dir, inode, new_dentry);
	return error;
}
EXPORT_SYMBOL(vfs_link);

/*
 * Hardlinks are often used in delicate situations.  We avoid
 * security-related surprises by not following symlinks on the
 * newname.  --KAB
 *
 * We don't follow them on the oldname either to be compatible
 * with linux 2.0, and to avoid hard-linking to directories
 * and other special files.  --ADM
 */
static int do_linkat(int olddfd, const char __user *oldname, int newdfd,
	      const char __user *newname, int flags)
{
	struct dentry *new_dentry;
	struct path old_path, new_path;
	struct inode *delegated_inode = NULL;
	int how = 0;
	int error;

	if ((flags & ~(AT_SYMLINK_FOLLOW | AT_EMPTY_PATH)) != 0)
		return -EINVAL;
	/*
	 * To use null names we require CAP_DAC_READ_SEARCH
	 * This ensures that not everyone will be able to create
	 * handlink using the passed filedescriptor.
	 */
	if (flags & AT_EMPTY_PATH) {
		if (!capable(CAP_DAC_READ_SEARCH))
			return -ENOENT;
		how = LOOKUP_EMPTY;
	}

	if (flags & AT_SYMLINK_FOLLOW)
		how |= LOOKUP_FOLLOW;
retry:
	error = user_path_at(olddfd, oldname, how, &old_path);
	if (error)
		return error;

	new_dentry = user_path_create(newdfd, newname, &new_path,
					(how & LOOKUP_REVAL));
	error = PTR_ERR(new_dentry);
	if (IS_ERR(new_dentry))
		goto out;

	error = -EXDEV;
	if (old_path.mnt != new_path.mnt)
		goto out_dput;
	error = may_linkat(&old_path);
	if (unlikely(error))
		goto out_dput;
	error = security_path_link(old_path.dentry, &new_path, new_dentry);
	if (error)
		goto out_dput;
	error = vfs_link(old_path.dentry, new_path.dentry->d_inode, new_dentry, &delegated_inode);
out_dput:
	done_path_create(&new_path, new_dentry);
	if (delegated_inode) {
		error = break_deleg_wait(&delegated_inode);
		if (!error) {
			path_put(&old_path);
			goto retry;
		}
	}
	if (retry_estale(error, how)) {
		path_put(&old_path);
		how |= LOOKUP_REVAL;
		goto retry;
	}
out:
	path_put(&old_path);

	return error;
}

SYSCALL_DEFINE5(linkat, int, olddfd, const char __user *, oldname,
		int, newdfd, const char __user *, newname, int, flags)
{
	return do_linkat(olddfd, oldname, newdfd, newname, flags);
}

SYSCALL_DEFINE2(link, const char __user *, oldname, const char __user *, newname)
{
	return do_linkat(AT_FDCWD, oldname, AT_FDCWD, newname, 0);
}

/**
 * vfs_rename - rename a filesystem object
 * @old_dir:	parent of source
 * @old_dentry:	source
 * @new_dir:	parent of destination
 * @new_dentry:	destination
 * @delegated_inode: returns an inode needing a delegation break
 * @flags:	rename flags
 *
 * The caller must hold multiple mutexes--see lock_rename()).
 *
 * If vfs_rename discovers a delegation in need of breaking at either
 * the source or destination, it will return -EWOULDBLOCK and return a
 * reference to the inode in delegated_inode.  The caller should then
 * break the delegation and retry.  Because breaking a delegation may
 * take a long time, the caller should drop all locks before doing
 * so.
 *
 * Alternatively, a caller may pass NULL for delegated_inode.  This may
 * be appropriate for callers that expect the underlying filesystem not
 * to be NFS exported.
 *
 * The worst of all namespace operations - renaming directory. "Perverted"
 * doesn't even start to describe it. Somebody in UCB had a heck of a trip...
 * Problems:
 *
 *	a) we can get into loop creation.
 *	b) race potential - two innocent renames can create a loop together.
 *	   That's where 4.4 screws up. Current fix: serialization on
 *	   sb->s_vfs_rename_mutex. We might be more accurate, but that's another
 *	   story.
 *	c) we have to lock _four_ objects - parents and victim (if it exists),
 *	   and source (if it is not a directory).
 *	   And that - after we got ->i_mutex on parents (until then we don't know
 *	   whether the target exists).  Solution: try to be smart with locking
 *	   order for inodes.  We rely on the fact that tree topology may change
 *	   only under ->s_vfs_rename_mutex _and_ that parent of the object we
 *	   move will be locked.  Thus we can rank directories by the tree
 *	   (ancestors first) and rank all non-directories after them.
 *	   That works since everybody except rename does "lock parent, lookup,
 *	   lock child" and rename is under ->s_vfs_rename_mutex.
 *	   HOWEVER, it relies on the assumption that any object with ->lookup()
 *	   has no more than 1 dentry.  If "hybrid" objects will ever appear,
 *	   we'd better make sure that there's no link(2) for them.
 *	d) conversion from fhandle to dentry may come in the wrong moment - when
 *	   we are removing the target. Solution: we will have to grab ->i_mutex
 *	   in the fhandle_to_dentry code. [FIXME - current nfsfh.c relies on
 *	   ->i_mutex on parents, which works but leads to some truly excessive
 *	   locking].
 */
int vfs_rename(struct inode *old_dir, struct dentry *old_dentry,
	       struct inode *new_dir, struct dentry *new_dentry,
	       struct inode **delegated_inode, unsigned int flags)
{
	int error;
	bool is_dir = d_is_dir(old_dentry);
	struct inode *source = old_dentry->d_inode;
	struct inode *target = new_dentry->d_inode;
	bool new_is_dir = false;
	unsigned max_links = new_dir->i_sb->s_max_links;
	struct name_snapshot old_name;

<<<<<<< HEAD
	/*
	 * Check source == target.
	 * On overlayfs need to look at underlying inodes.
	 */
	if (d_real_inode(old_dentry) == d_real_inode(new_dentry))
=======
	if (source == target)
>>>>>>> 24b8d41d
		return 0;

	error = may_delete(old_dir, old_dentry, is_dir);
	if (error)
		return error;

	if (!target) {
		error = may_create(new_dir, new_dentry);
	} else {
		new_is_dir = d_is_dir(new_dentry);

		if (!(flags & RENAME_EXCHANGE))
			error = may_delete(new_dir, new_dentry, is_dir);
		else
			error = may_delete(new_dir, new_dentry, new_is_dir);
	}
	if (error)
		return error;

	if (!old_dir->i_op->rename)
		return -EPERM;

	/*
	 * If we are going to change the parent - check write permissions,
	 * we'll need to flip '..'.
	 */
	if (new_dir != old_dir) {
		if (is_dir) {
			error = inode_permission(source, MAY_WRITE);
			if (error)
				return error;
		}
		if ((flags & RENAME_EXCHANGE) && new_is_dir) {
			error = inode_permission(target, MAY_WRITE);
			if (error)
				return error;
		}
	}

	error = security_inode_rename(old_dir, old_dentry, new_dir, new_dentry,
				      flags);
	if (error)
		return error;

	take_dentry_name_snapshot(&old_name, old_dentry);
	dget(new_dentry);
	if (!is_dir || (flags & RENAME_EXCHANGE))
		lock_two_nondirectories(source, target);
	else if (target)
		inode_lock(target);

	error = -EBUSY;
	if (is_local_mountpoint(old_dentry) || is_local_mountpoint(new_dentry))
		goto out;

	if (max_links && new_dir != old_dir) {
		error = -EMLINK;
		if (is_dir && !new_is_dir && new_dir->i_nlink >= max_links)
			goto out;
		if ((flags & RENAME_EXCHANGE) && !is_dir && new_is_dir &&
		    old_dir->i_nlink >= max_links)
			goto out;
	}
	if (!is_dir) {
		error = try_break_deleg(source, delegated_inode);
		if (error)
			goto out;
	}
	if (target && !new_is_dir) {
		error = try_break_deleg(target, delegated_inode);
		if (error)
			goto out;
	}
	error = old_dir->i_op->rename(old_dir, old_dentry,
				       new_dir, new_dentry, flags);
	if (error)
		goto out;

	if (!(flags & RENAME_EXCHANGE) && target) {
		if (is_dir) {
			shrink_dcache_parent(new_dentry);
			target->i_flags |= S_DEAD;
		}
		dont_mount(new_dentry);
		detach_mounts(new_dentry);
	}
	if (!(old_dir->i_sb->s_type->fs_flags & FS_RENAME_DOES_D_MOVE)) {
		if (!(flags & RENAME_EXCHANGE))
			d_move(old_dentry, new_dentry);
		else
			d_exchange(old_dentry, new_dentry);
	}
out:
	if (!is_dir || (flags & RENAME_EXCHANGE))
		unlock_two_nondirectories(source, target);
	else if (target)
		inode_unlock(target);
	dput(new_dentry);
	if (!error) {
		fsnotify_move(old_dir, new_dir, &old_name.name, is_dir,
			      !(flags & RENAME_EXCHANGE) ? target : NULL, old_dentry);
		if (flags & RENAME_EXCHANGE) {
			fsnotify_move(new_dir, old_dir, &old_dentry->d_name,
				      new_is_dir, NULL, new_dentry);
		}
	}
	release_dentry_name_snapshot(&old_name);

	return error;
}
EXPORT_SYMBOL(vfs_rename);

static int do_renameat2(int olddfd, const char __user *oldname, int newdfd,
			const char __user *newname, unsigned int flags)
{
	struct dentry *old_dentry, *new_dentry;
	struct dentry *trap;
	struct path old_path, new_path;
	struct qstr old_last, new_last;
	int old_type, new_type;
	struct inode *delegated_inode = NULL;
	struct filename *from;
	struct filename *to;
	unsigned int lookup_flags = 0, target_flags = LOOKUP_RENAME_TARGET;
	bool should_retry = false;
	int error;

	if (flags & ~(RENAME_NOREPLACE | RENAME_EXCHANGE | RENAME_WHITEOUT))
		return -EINVAL;

	if ((flags & (RENAME_NOREPLACE | RENAME_WHITEOUT)) &&
	    (flags & RENAME_EXCHANGE))
		return -EINVAL;

	if (flags & RENAME_EXCHANGE)
		target_flags = 0;

retry:
	from = filename_parentat(olddfd, getname(oldname), lookup_flags,
				&old_path, &old_last, &old_type);
	if (IS_ERR(from)) {
		error = PTR_ERR(from);
		goto exit;
	}

	to = filename_parentat(newdfd, getname(newname), lookup_flags,
				&new_path, &new_last, &new_type);
	if (IS_ERR(to)) {
		error = PTR_ERR(to);
		goto exit1;
	}

	error = -EXDEV;
	if (old_path.mnt != new_path.mnt)
		goto exit2;

	error = -EBUSY;
	if (old_type != LAST_NORM)
		goto exit2;

	if (flags & RENAME_NOREPLACE)
		error = -EEXIST;
	if (new_type != LAST_NORM)
		goto exit2;

	error = mnt_want_write(old_path.mnt);
	if (error)
		goto exit2;

retry_deleg:
	trap = lock_rename(new_path.dentry, old_path.dentry);

	old_dentry = __lookup_hash(&old_last, old_path.dentry, lookup_flags);
	error = PTR_ERR(old_dentry);
	if (IS_ERR(old_dentry))
		goto exit3;
	/* source must exist */
	error = -ENOENT;
	if (d_is_negative(old_dentry))
		goto exit4;
	new_dentry = __lookup_hash(&new_last, new_path.dentry, lookup_flags | target_flags);
	error = PTR_ERR(new_dentry);
	if (IS_ERR(new_dentry))
		goto exit4;
	error = -EEXIST;
	if ((flags & RENAME_NOREPLACE) && d_is_positive(new_dentry))
		goto exit5;
	if (flags & RENAME_EXCHANGE) {
		error = -ENOENT;
		if (d_is_negative(new_dentry))
			goto exit5;

		if (!d_is_dir(new_dentry)) {
			error = -ENOTDIR;
			if (new_last.name[new_last.len])
				goto exit5;
		}
	}
	/* unless the source is a directory trailing slashes give -ENOTDIR */
	if (!d_is_dir(old_dentry)) {
		error = -ENOTDIR;
		if (old_last.name[old_last.len])
			goto exit5;
		if (!(flags & RENAME_EXCHANGE) && new_last.name[new_last.len])
			goto exit5;
	}
	/* source should not be ancestor of target */
	error = -EINVAL;
	if (old_dentry == trap)
		goto exit5;
	/* target should not be an ancestor of source */
	if (!(flags & RENAME_EXCHANGE))
		error = -ENOTEMPTY;
	if (new_dentry == trap)
		goto exit5;

	error = security_path_rename(&old_path, old_dentry,
				     &new_path, new_dentry, flags);
	if (error)
		goto exit5;
	error = vfs_rename(old_path.dentry->d_inode, old_dentry,
			   new_path.dentry->d_inode, new_dentry,
			   &delegated_inode, flags);
exit5:
	dput(new_dentry);
exit4:
	dput(old_dentry);
exit3:
	unlock_rename(new_path.dentry, old_path.dentry);
	if (delegated_inode) {
		error = break_deleg_wait(&delegated_inode);
		if (!error)
			goto retry_deleg;
	}
	mnt_drop_write(old_path.mnt);
exit2:
	if (retry_estale(error, lookup_flags))
		should_retry = true;
	path_put(&new_path);
	putname(to);
exit1:
	path_put(&old_path);
	putname(from);
	if (should_retry) {
		should_retry = false;
		lookup_flags |= LOOKUP_REVAL;
		goto retry;
	}
exit:
	return error;
}

SYSCALL_DEFINE5(renameat2, int, olddfd, const char __user *, oldname,
		int, newdfd, const char __user *, newname, unsigned int, flags)
{
	return do_renameat2(olddfd, oldname, newdfd, newname, flags);
}

SYSCALL_DEFINE4(renameat, int, olddfd, const char __user *, oldname,
		int, newdfd, const char __user *, newname)
{
	return do_renameat2(olddfd, oldname, newdfd, newname, 0);
}

SYSCALL_DEFINE2(rename, const char __user *, oldname, const char __user *, newname)
{
	return do_renameat2(AT_FDCWD, oldname, AT_FDCWD, newname, 0);
}

int readlink_copy(char __user *buffer, int buflen, const char *link)
{
	int len = PTR_ERR(link);
	if (IS_ERR(link))
		goto out;

	len = strlen(link);
	if (len > (unsigned) buflen)
		len = buflen;
	if (copy_to_user(buffer, link, len))
		len = -EFAULT;
out:
	return len;
}

/**
 * vfs_readlink - copy symlink body into userspace buffer
 * @dentry: dentry on which to get symbolic link
 * @buffer: user memory pointer
 * @buflen: size of buffer
 *
 * Does not touch atime.  That's up to the caller if necessary
 *
 * Does not call security hook.
 */
int vfs_readlink(struct dentry *dentry, char __user *buffer, int buflen)
{
	struct inode *inode = d_inode(dentry);
	DEFINE_DELAYED_CALL(done);
	const char *link;
	int res;

	if (unlikely(!(inode->i_opflags & IOP_DEFAULT_READLINK))) {
		if (unlikely(inode->i_op->readlink))
			return inode->i_op->readlink(dentry, buffer, buflen);

		if (!d_is_symlink(dentry))
			return -EINVAL;

		spin_lock(&inode->i_lock);
		inode->i_opflags |= IOP_DEFAULT_READLINK;
		spin_unlock(&inode->i_lock);
	}

	link = READ_ONCE(inode->i_link);
	if (!link) {
		link = inode->i_op->get_link(dentry, inode, &done);
		if (IS_ERR(link))
			return PTR_ERR(link);
	}
	res = readlink_copy(buffer, buflen, link);
	do_delayed_call(&done);
	return res;
}
EXPORT_SYMBOL(vfs_readlink);

/**
 * vfs_get_link - get symlink body
 * @dentry: dentry on which to get symbolic link
 * @done: caller needs to free returned data with this
 *
 * Calls security hook and i_op->get_link() on the supplied inode.
 *
 * It does not touch atime.  That's up to the caller if necessary.
 *
 * Does not work on "special" symlinks like /proc/$$/fd/N
 */
const char *vfs_get_link(struct dentry *dentry, struct delayed_call *done)
{
	const char *res = ERR_PTR(-EINVAL);
	struct inode *inode = d_inode(dentry);

	if (d_is_symlink(dentry)) {
		res = ERR_PTR(security_inode_readlink(dentry));
		if (!res)
			res = inode->i_op->get_link(dentry, inode, done);
	}
	return res;
}
EXPORT_SYMBOL(vfs_get_link);

/**
 * vfs_get_link - get symlink body
 * @dentry: dentry on which to get symbolic link
 * @done: caller needs to free returned data with this
 *
 * Calls security hook and i_op->get_link() on the supplied inode.
 *
 * It does not touch atime.  That's up to the caller if necessary.
 *
 * Does not work on "special" symlinks like /proc/$$/fd/N
 */
const char *vfs_get_link(struct dentry *dentry, struct delayed_call *done)
{
	const char *res = ERR_PTR(-EINVAL);
	struct inode *inode = d_inode(dentry);

	if (d_is_symlink(dentry)) {
		res = ERR_PTR(security_inode_readlink(dentry));
		if (!res)
			res = inode->i_op->get_link(dentry, inode, done);
	}
	return res;
}
EXPORT_SYMBOL(vfs_get_link);

/* get the link contents into pagecache */
const char *page_get_link(struct dentry *dentry, struct inode *inode,
			  struct delayed_call *callback)
{
	char *kaddr;
	struct page *page;
	struct address_space *mapping = inode->i_mapping;

	if (!dentry) {
		page = find_get_page(mapping, 0);
		if (!page)
			return ERR_PTR(-ECHILD);
		if (!PageUptodate(page)) {
			put_page(page);
			return ERR_PTR(-ECHILD);
		}
	} else {
		page = read_mapping_page(mapping, 0, NULL);
		if (IS_ERR(page))
			return (char*)page;
	}
	set_delayed_call(callback, page_put_link, page);
	BUG_ON(mapping_gfp_mask(mapping) & __GFP_HIGHMEM);
	kaddr = page_address(page);
	nd_terminate_link(kaddr, inode->i_size, PAGE_SIZE - 1);
	return kaddr;
}

EXPORT_SYMBOL(page_get_link);

void page_put_link(void *arg)
{
	put_page(arg);
}
EXPORT_SYMBOL(page_put_link);

int page_readlink(struct dentry *dentry, char __user *buffer, int buflen)
{
	DEFINE_DELAYED_CALL(done);
	int res = readlink_copy(buffer, buflen,
				page_get_link(dentry, d_inode(dentry),
					      &done));
	do_delayed_call(&done);
	return res;
}
EXPORT_SYMBOL(page_readlink);

/*
 * The nofs argument instructs pagecache_write_begin to pass AOP_FLAG_NOFS
 */
int __page_symlink(struct inode *inode, const char *symname, int len, int nofs)
{
	struct address_space *mapping = inode->i_mapping;
	struct page *page;
	void *fsdata;
	int err;
	unsigned int flags = 0;
	if (nofs)
		flags |= AOP_FLAG_NOFS;

retry:
	err = pagecache_write_begin(NULL, mapping, 0, len-1,
				flags, &page, &fsdata);
	if (err)
		goto fail;

	memcpy(page_address(page), symname, len-1);

	err = pagecache_write_end(NULL, mapping, 0, len-1, len-1,
							page, fsdata);
	if (err < 0)
		goto fail;
	if (err < len-1)
		goto retry;

	mark_inode_dirty(inode);
	return 0;
fail:
	return err;
}
EXPORT_SYMBOL(__page_symlink);

int page_symlink(struct inode *inode, const char *symname, int len)
{
	return __page_symlink(inode, symname, len,
			!mapping_gfp_constraint(inode->i_mapping, __GFP_FS));
}
EXPORT_SYMBOL(page_symlink);

const struct inode_operations page_symlink_inode_operations = {
	.get_link	= page_get_link,
};
EXPORT_SYMBOL(page_symlink_inode_operations);<|MERGE_RESOLUTION|>--- conflicted
+++ resolved
@@ -38,11 +38,7 @@
 #include <linux/hash.h>
 #include <linux/bitops.h>
 #include <linux/init_task.h>
-<<<<<<< HEAD
-#include <asm/uaccess.h>
-=======
 #include <linux/uaccess.h>
->>>>>>> 24b8d41d
 
 #include "internal.h"
 #include "mount.h"
@@ -410,53 +406,6 @@
 }
 
 /**
-<<<<<<< HEAD
- * __inode_permission - Check for access rights to a given inode
- * @inode: Inode to check permission on
- * @mask: Right to check for (%MAY_READ, %MAY_WRITE, %MAY_EXEC)
- *
- * Check for read/write/execute permissions on an inode.
- *
- * When checking for MAY_APPEND, MAY_WRITE must also be set in @mask.
- *
- * This does not check for a read-only file system.  You probably want
- * inode_permission().
- */
-int __inode_permission(struct inode *inode, int mask)
-{
-	int retval;
-
-	if (unlikely(mask & MAY_WRITE)) {
-		/*
-		 * Nobody gets write access to an immutable file.
-		 */
-		if (IS_IMMUTABLE(inode))
-			return -EPERM;
-
-		/*
-		 * Updating mtime will likely cause i_uid and i_gid to be
-		 * written back improperly if their true value is unknown
-		 * to the vfs.
-		 */
-		if (HAS_UNMAPPED_ID(inode))
-			return -EACCES;
-	}
-
-	retval = do_inode_permission(inode, mask);
-	if (retval)
-		return retval;
-
-	retval = devcgroup_inode_permission(inode, mask);
-	if (retval)
-		return retval;
-
-	return security_inode_permission(inode, mask);
-}
-EXPORT_SYMBOL(__inode_permission);
-
-/**
-=======
->>>>>>> 24b8d41d
  * sb_permission - Check superblock-level permissions
  * @sb: Superblock of inode to check permission on
  * @inode: Inode to check permission on
@@ -1005,13 +954,6 @@
  */
 static inline int may_follow_link(struct nameidata *nd, const struct inode *inode)
 {
-<<<<<<< HEAD
-	const struct inode *inode;
-	const struct inode *parent;
-	kuid_t puid;
-
-=======
->>>>>>> 24b8d41d
 	if (!sysctl_protected_symlinks)
 		return 0;
 
@@ -1024,12 +966,7 @@
 		return 0;
 
 	/* Allowed if parent directory and link owner match. */
-<<<<<<< HEAD
-	puid = parent->i_uid;
-	if (uid_valid(puid) && uid_eq(puid, inode->i_uid))
-=======
 	if (uid_valid(nd->dir_uid) && uid_eq(nd->dir_uid, inode->i_uid))
->>>>>>> 24b8d41d
 		return 0;
 
 	if (nd->flags & LOOKUP_RCU)
@@ -1139,15 +1076,6 @@
 	    uid_eq(current_fsuid(), inode->i_uid))
 		return 0;
 
-<<<<<<< HEAD
-	if (!(nd->flags & LOOKUP_RCU)) {
-		touch_atime(&last->link);
-		cond_resched();
-	} else if (atime_needs_update_rcu(&last->link, inode)) {
-		if (unlikely(unlazy_walk(nd, NULL, 0)))
-			return ERR_PTR(-ECHILD);
-		touch_atime(&last->link);
-=======
 	if (likely(dir_mode & 0002) ||
 	    (dir_mode & 0020 &&
 	     ((sysctl_protected_fifos >= 2 && S_ISFIFO(inode->i_mode)) ||
@@ -1157,7 +1085,6 @@
 					"sticky_create_regular";
 		audit_log_path_denied(AUDIT_ANOM_CREAT, operation);
 		return -EACCES;
->>>>>>> 24b8d41d
 	}
 	return 0;
 }
@@ -1247,16 +1174,7 @@
  */
 static int follow_automount(struct path *path, int *count, unsigned lookup_flags)
 {
-<<<<<<< HEAD
-	struct vfsmount *mnt;
-	const struct cred *old_cred;
-	int err;
-
-	if (!path->dentry->d_op || !path->dentry->d_op->d_automount)
-		return -EREMOTE;
-=======
 	struct dentry *dentry = path->dentry;
->>>>>>> 24b8d41d
 
 	/* We don't want to mount if someone's just doing a stat -
 	 * unless they're stat'ing a directory and appended a '/' to
@@ -1274,61 +1192,10 @@
 	    dentry->d_inode)
 		return -EISDIR;
 
-<<<<<<< HEAD
-	if (path->dentry->d_sb->s_user_ns != &init_user_ns)
-		return -EACCES;
-
-	nd->total_link_count++;
-	if (nd->total_link_count >= 40)
-		return -ELOOP;
-
-	old_cred = override_creds(&init_cred);
-	mnt = path->dentry->d_op->d_automount(path);
-	revert_creds(old_cred);
-	if (IS_ERR(mnt)) {
-		/*
-		 * The filesystem is allowed to return -EISDIR here to indicate
-		 * it doesn't want to automount.  For instance, autofs would do
-		 * this so that its userspace daemon can mount on this dentry.
-		 *
-		 * However, we can only permit this if it's a terminal point in
-		 * the path being looked up; if it wasn't then the remainder of
-		 * the path is inaccessible and we should say so.
-		 */
-		if (PTR_ERR(mnt) == -EISDIR && (nd->flags & LOOKUP_PARENT))
-			return -EREMOTE;
-		return PTR_ERR(mnt);
-	}
-
-	if (!mnt) /* mount collision */
-		return 0;
-
-	if (!*need_mntput) {
-		/* lock_mount() may release path->mnt on error */
-		mntget(path->mnt);
-		*need_mntput = true;
-	}
-	err = finish_automount(mnt, path);
-
-	switch (err) {
-	case -EBUSY:
-		/* Someone else made a mount here whilst we were busy */
-		return 0;
-	case 0:
-		path_put(path);
-		path->mnt = mnt;
-		path->dentry = dget(mnt->mnt_root);
-		return 0;
-	default:
-		return err;
-	}
-
-=======
 	if (count && (*count)++ >= MAXSYMLINKS)
 		return -ELOOP;
 
 	return finish_automount(dentry->d_op->d_automount(path), path);
->>>>>>> 24b8d41d
 }
 
 /*
@@ -1520,46 +1387,11 @@
 	}
 	if (unlikely(ret)) {
 		dput(path->dentry);
-<<<<<<< HEAD
-		mntput(path->mnt);
-		path->mnt = mounted;
-		path->dentry = dget(mounted->mnt_root);
-	}
-}
-
-static int path_parent_directory(struct path *path)
-{
-	struct dentry *old = path->dentry;
-	/* rare case of legitimate dget_parent()... */
-	path->dentry = dget_parent(path->dentry);
-	dput(old);
-	if (unlikely(!path_connected(path)))
-		return -ENOENT;
-	return 0;
-}
-
-static int follow_dotdot(struct nameidata *nd)
-{
-	while(1) {
-		if (nd->path.dentry == nd->root.dentry &&
-		    nd->path.mnt == nd->root.mnt) {
-			break;
-		}
-		if (nd->path.dentry != nd->path.mnt->mnt_root) {
-			int ret = path_parent_directory(&nd->path);
-			if (ret)
-				return ret;
-			break;
-		}
-		if (!follow_up(&nd->path))
-			break;
-=======
 		if (path->mnt != nd->path.mnt)
 			mntput(path->mnt);
 	} else {
 		*inode = d_backing_inode(path->dentry);
 		*seqp = 0; /* out of RCU mode, so the value doesn't matter */
->>>>>>> 24b8d41d
 	}
 	return ret;
 }
@@ -1723,32 +1555,6 @@
 				  struct dentry *dir,
 				  unsigned int flags)
 {
-<<<<<<< HEAD
-	struct dentry *dentry = ERR_PTR(-ENOENT), *old;
-	struct inode *inode = dir->d_inode;
-	DECLARE_WAIT_QUEUE_HEAD_ONSTACK(wq);
-
-	inode_lock_shared(inode);
-	/* Don't go there if it's already dead */
-	if (unlikely(IS_DEADDIR(inode)))
-		goto out;
-again:
-	dentry = d_alloc_parallel(dir, name, &wq);
-	if (IS_ERR(dentry))
-		goto out;
-	if (unlikely(!d_in_lookup(dentry))) {
-		if ((dentry->d_flags & DCACHE_OP_REVALIDATE) &&
-		    !(flags & LOOKUP_NO_REVAL)) {
-			int error = d_revalidate(dentry, flags);
-			if (unlikely(error <= 0)) {
-				if (!error) {
-					d_invalidate(dentry);
-					dput(dentry);
-					goto again;
-				}
-				dput(dentry);
-				dentry = ERR_PTR(error);
-=======
 	struct inode *inode = dir->d_inode;
 	struct dentry *res;
 	inode_lock_shared(inode);
@@ -1849,19 +1655,10 @@
 				if (unlikely(unlazy_walk(nd)))
 					return ERR_PTR(-ECHILD);
 				res = get(link->dentry, inode, &last->done);
->>>>>>> 24b8d41d
 			}
 		} else {
 			res = get(link->dentry, inode, &last->done);
 		}
-<<<<<<< HEAD
-	} else {
-		old = inode->i_op->lookup(inode, dentry, flags);
-		d_lookup_done(dentry);
-		if (unlikely(old)) {
-			dput(dentry);
-			dentry = old;
-=======
 		if (!res)
 			goto all_done;
 		if (IS_ERR(res))
@@ -1903,18 +1700,12 @@
 			dput(nd->path.dentry);
 			if (nd->path.mnt != path.mnt)
 				mntput(nd->path.mnt);
->>>>>>> 24b8d41d
 		}
 		nd->path = path;
 		nd->inode = inode;
 		nd->seq = seq;
 		return NULL;
 	}
-<<<<<<< HEAD
-out:
-	inode_unlock_shared(inode);
-	return dentry;
-=======
 	if (nd->flags & LOOKUP_RCU) {
 		/* make sure that d_is_symlink above matches inode */
 		if (read_seqcount_retry(&path.dentry->d_seq, seq))
@@ -1924,7 +1715,6 @@
 			mntget(path.mnt);
 	}
 	return pick_link(nd, &path, inode, seq, flags);
->>>>>>> 24b8d41d
 }
 
 static struct dentry *follow_dotdot_rcu(struct nameidata *nd,
@@ -2718,8 +2508,6 @@
 }
 
 /**
-<<<<<<< HEAD
-=======
  * try_lookup_one_len - filesystem helper to lookup single pathname component
  * @name:	pathname component to lookup
  * @base:	base directory to lookup from
@@ -2749,7 +2537,6 @@
 EXPORT_SYMBOL(try_lookup_one_len);
 
 /**
->>>>>>> 24b8d41d
  * lookup_one_len - filesystem helper to lookup single pathname component
  * @name:	pathname component to lookup
  * @base:	base directory to lookup from
@@ -2768,37 +2555,7 @@
 
 	WARN_ON_ONCE(!inode_is_locked(base->d_inode));
 
-<<<<<<< HEAD
-	this.name = name;
-	this.len = len;
-	this.hash = full_name_hash(base, name, len);
-	if (!len)
-		return ERR_PTR(-EACCES);
-
-	if (unlikely(name[0] == '.')) {
-		if (len < 2 || (len == 2 && name[1] == '.'))
-			return ERR_PTR(-EACCES);
-	}
-
-	while (len--) {
-		c = *(const unsigned char *)name++;
-		if (c == '/' || c == '\0')
-			return ERR_PTR(-EACCES);
-	}
-	/*
-	 * See if the low-level filesystem might want
-	 * to use its own hash..
-	 */
-	if (base->d_flags & DCACHE_OP_HASH) {
-		int err = base->d_op->d_hash(base, &this);
-		if (err < 0)
-			return ERR_PTR(err);
-	}
-
-	err = inode_permission(base->d_inode, MAY_EXEC);
-=======
 	err = lookup_one_len_common(name, base, len, &this);
->>>>>>> 24b8d41d
 	if (err)
 		return ERR_PTR(err);
 
@@ -2826,37 +2583,7 @@
 	int err;
 	struct dentry *ret;
 
-<<<<<<< HEAD
-	this.name = name;
-	this.len = len;
-	this.hash = full_name_hash(base, name, len);
-	if (!len)
-		return ERR_PTR(-EACCES);
-
-	if (unlikely(name[0] == '.')) {
-		if (len < 2 || (len == 2 && name[1] == '.'))
-			return ERR_PTR(-EACCES);
-	}
-
-	while (len--) {
-		c = *(const unsigned char *)name++;
-		if (c == '/' || c == '\0')
-			return ERR_PTR(-EACCES);
-	}
-	/*
-	 * See if the low-level filesystem might want
-	 * to use its own hash..
-	 */
-	if (base->d_flags & DCACHE_OP_HASH) {
-		int err = base->d_op->d_hash(base, &this);
-		if (err < 0)
-			return ERR_PTR(err);
-	}
-
-	err = inode_permission(base->d_inode, MAY_EXEC);
-=======
 	err = lookup_one_len_common(name, base, len, &this);
->>>>>>> 24b8d41d
 	if (err)
 		return ERR_PTR(err);
 
@@ -2867,45 +2594,6 @@
 }
 EXPORT_SYMBOL(lookup_one_len_unlocked);
 
-<<<<<<< HEAD
-#ifdef CONFIG_UNIX98_PTYS
-int path_pts(struct path *path)
-{
-	/* Find something mounted on "pts" in the same directory as
-	 * the input path.
-	 */
-	struct dentry *child, *parent;
-	struct qstr this;
-	int ret;
-
-	ret = path_parent_directory(path);
-	if (ret)
-		return ret;
-
-	parent = path->dentry;
-	this.name = "pts";
-	this.len = 3;
-	child = d_hash_and_lookup(parent, &this);
-	if (!child)
-		return -ENOENT;
-
-	path->dentry = child;
-	dput(parent);
-	follow_mount(path);
-	return 0;
-}
-#endif
-
-int user_path_at_empty(int dfd, const char __user *name, unsigned flags,
-		 struct path *path, int *empty)
-{
-	return filename_lookup(dfd, getname_flags(name, flags, empty),
-			       flags, path, NULL);
-}
-EXPORT_SYMBOL(user_path_at_empty);
-
-=======
->>>>>>> 24b8d41d
 /*
  * Like lookup_one_len_unlocked(), except that it yields ERR_PTR(-ENOENT)
  * on negatives.  Returns known positive or ERR_PTR(); that's what
@@ -3122,8 +2810,6 @@
 }
 EXPORT_SYMBOL(vfs_create);
 
-<<<<<<< HEAD
-=======
 int vfs_mkobj(struct dentry *dentry, umode_t mode,
 		int (*f)(struct dentry *, umode_t, void *),
 		void *arg)
@@ -3145,18 +2831,13 @@
 }
 EXPORT_SYMBOL(vfs_mkobj);
 
->>>>>>> 24b8d41d
 bool may_open_dev(const struct path *path)
 {
 	return !(path->mnt->mnt_flags & MNT_NODEV) &&
 		!(path->mnt->mnt_sb->s_iflags & SB_I_NODEV);
 }
 
-<<<<<<< HEAD
-static int may_open(struct path *path, int acc_mode, int flag)
-=======
 static int may_open(const struct path *path, int acc_mode, int flag)
->>>>>>> 24b8d41d
 {
 	struct dentry *dentry = path->dentry;
 	struct inode *inode = dentry->d_inode;
@@ -3273,55 +2954,20 @@
  *
  * Returns an error code otherwise.
  */
-<<<<<<< HEAD
-static int atomic_open(struct nameidata *nd, struct dentry *dentry,
-			struct path *path, struct file *file,
-			const struct open_flags *op,
-			int open_flag, umode_t mode,
-			int *opened)
-=======
 static struct dentry *atomic_open(struct nameidata *nd, struct dentry *dentry,
 				  struct file *file,
 				  int open_flag, umode_t mode)
->>>>>>> 24b8d41d
 {
 	struct dentry *const DENTRY_NOT_SET = (void *) -1UL;
 	struct inode *dir =  nd->path.dentry->d_inode;
 	int error;
 
-<<<<<<< HEAD
-	if (!(~open_flag & (O_EXCL | O_CREAT)))	/* both O_EXCL and O_CREAT */
-		open_flag &= ~O_TRUNC;
-
-=======
->>>>>>> 24b8d41d
 	if (nd->flags & LOOKUP_DIRECTORY)
 		open_flag |= O_DIRECTORY;
 
 	file->f_path.dentry = DENTRY_NOT_SET;
 	file->f_path.mnt = nd->path.mnt;
 	error = dir->i_op->atomic_open(dir, dentry, file,
-<<<<<<< HEAD
-				       open_to_namei_flags(open_flag),
-				       mode, opened);
-	d_lookup_done(dentry);
-	if (!error) {
-		/*
-		 * We didn't have the inode before the open, so check open
-		 * permission here.
-		 */
-		int acc_mode = op->acc_mode;
-		if (*opened & FILE_CREATED) {
-			WARN_ON(!(open_flag & O_CREAT));
-			fsnotify_create(dir, dentry);
-			acc_mode = 0;
-		}
-		error = may_open(&file->f_path, acc_mode, open_flag);
-		if (WARN_ON(error > 0))
-			error = -EINVAL;
-	} else if (error > 0) {
-		if (WARN_ON(file->f_path.dentry == DENTRY_NOT_SET)) {
-=======
 				       open_to_namei_flags(open_flag), mode);
 	d_lookup_done(dentry);
 	if (!error) {
@@ -3331,39 +2977,21 @@
 				dentry = dget(file->f_path.dentry);
 			}
 		} else if (WARN_ON(file->f_path.dentry == DENTRY_NOT_SET)) {
->>>>>>> 24b8d41d
 			error = -EIO;
 		} else {
 			if (file->f_path.dentry) {
 				dput(dentry);
 				dentry = file->f_path.dentry;
-<<<<<<< HEAD
-			}
-			if (*opened & FILE_CREATED)
-				fsnotify_create(dir, dentry);
-			if (unlikely(d_is_negative(dentry))) {
-				error = -ENOENT;
-			} else {
-				path->dentry = dentry;
-				path->mnt = nd->path.mnt;
-				return 1;
-=======
->>>>>>> 24b8d41d
 			}
 			if (unlikely(d_is_negative(dentry)))
 				error = -ENOENT;
 		}
 	}
-<<<<<<< HEAD
-	dput(dentry);
-	return error;
-=======
 	if (error) {
 		dput(dentry);
 		dentry = ERR_PTR(error);
 	}
 	return dentry;
->>>>>>> 24b8d41d
 }
 
 /*
@@ -3392,24 +3020,6 @@
 	int error, create_error = 0;
 	umode_t mode = op->mode;
 	DECLARE_WAIT_QUEUE_HEAD_ONSTACK(wq);
-<<<<<<< HEAD
-
-	if (unlikely(IS_DEADDIR(dir_inode)))
-		return -ENOENT;
-
-	*opened &= ~FILE_CREATED;
-	dentry = d_lookup(dir, &nd->last);
-	for (;;) {
-		if (!dentry) {
-			dentry = d_alloc_parallel(dir, &nd->last, &wq);
-			if (IS_ERR(dentry))
-				return PTR_ERR(dentry);
-		}
-		if (d_in_lookup(dentry))
-			break;
-
-		if (!(dentry->d_flags & DCACHE_OP_REVALIDATE))
-=======
 
 	if (unlikely(IS_DEADDIR(dir_inode)))
 		return ERR_PTR(-ENOENT);
@@ -3423,7 +3033,6 @@
 				return dentry;
 		}
 		if (d_in_lookup(dentry))
->>>>>>> 24b8d41d
 			break;
 
 		error = d_revalidate(dentry, nd->flags);
@@ -3449,43 +3058,6 @@
 	 * Another problem is returing the "right" error value (e.g. for an
 	 * O_EXCL open we want to return EEXIST not EROFS).
 	 */
-<<<<<<< HEAD
-	if (open_flag & O_CREAT) {
-		if (!IS_POSIXACL(dir->d_inode))
-			mode &= ~current_umask();
-		if (unlikely(!got_write)) {
-			create_error = -EROFS;
-			open_flag &= ~O_CREAT;
-			if (open_flag & (O_EXCL | O_TRUNC))
-				goto no_open;
-			/* No side effects, safe to clear O_CREAT */
-		} else {
-			create_error = may_o_create(&nd->path, dentry, mode);
-			if (create_error) {
-				open_flag &= ~O_CREAT;
-				if (open_flag & O_EXCL)
-					goto no_open;
-			}
-		}
-	} else if ((open_flag & (O_TRUNC|O_WRONLY|O_RDWR)) &&
-		   unlikely(!got_write)) {
-		/*
-		 * No O_CREATE -> atomicity not a requirement -> fall
-		 * back to lookup + open
-		 */
-		goto no_open;
-	}
-
-	if (dir_inode->i_op->atomic_open) {
-		error = atomic_open(nd, dentry, path, file, op, open_flag,
-				    mode, opened);
-		if (unlikely(error == -ENOENT) && create_error)
-			error = create_error;
-		return error;
-	}
-
-no_open:
-=======
 	if (unlikely(!got_write))
 		open_flag &= ~O_TRUNC;
 	if (open_flag & O_CREAT) {
@@ -3507,7 +3079,6 @@
 		return dentry;
 	}
 
->>>>>>> 24b8d41d
 	if (d_in_lookup(dentry)) {
 		struct dentry *res = dir_inode->i_op->lookup(dir_inode, dentry,
 							     nd->flags);
@@ -3524,11 +3095,7 @@
 
 	/* Negative dentry, just create the file */
 	if (!dentry->d_inode && (open_flag & O_CREAT)) {
-<<<<<<< HEAD
-		*opened |= FILE_CREATED;
-=======
 		file->f_mode |= FMODE_CREATED;
->>>>>>> 24b8d41d
 		audit_inode_child(dir_inode, dentry, AUDIT_TYPE_CHILD_CREATE);
 		if (!dir_inode->i_op->create) {
 			error = -EACCES;
@@ -3538,11 +3105,6 @@
 						open_flag & O_EXCL);
 		if (error)
 			goto out_dput;
-		fsnotify_create(dir_inode, dentry);
-	}
-	if (unlikely(create_error) && !dentry->d_inode) {
-		error = create_error;
-		goto out_dput;
 	}
 	if (unlikely(create_error) && !dentry->d_inode) {
 		error = create_error;
@@ -3563,12 +3125,8 @@
 	bool got_write = false;
 	unsigned seq;
 	struct inode *inode;
-<<<<<<< HEAD
-	struct path path;
-=======
 	struct dentry *dentry;
 	const char *res;
->>>>>>> 24b8d41d
 	int error;
 
 	nd->flags |= op->intent;
@@ -3617,58 +3175,16 @@
 		inode_lock(dir->d_inode);
 	else
 		inode_lock_shared(dir->d_inode);
-<<<<<<< HEAD
-	error = lookup_open(nd, &path, file, op, got_write, opened);
-=======
 	dentry = lookup_open(nd, file, op, got_write);
 	if (!IS_ERR(dentry) && (file->f_mode & FMODE_CREATED))
 		fsnotify_create(dir->d_inode, dentry);
->>>>>>> 24b8d41d
 	if (open_flag & O_CREAT)
 		inode_unlock(dir->d_inode);
 	else
 		inode_unlock_shared(dir->d_inode);
-<<<<<<< HEAD
-
-	if (error <= 0) {
-		if (error)
-			goto out;
-
-		if ((*opened & FILE_CREATED) ||
-		    !S_ISREG(file_inode(file)->i_mode))
-			will_truncate = false;
-
-		audit_inode(nd->name, file->f_path.dentry, 0);
-		goto opened;
-	}
-
-	if (*opened & FILE_CREATED) {
-		/* Don't check for write permission, don't truncate */
-		open_flag &= ~O_TRUNC;
-		will_truncate = false;
-		acc_mode = 0;
-		path_to_nameidata(&path, nd);
-		goto finish_open_created;
-	}
-=======
->>>>>>> 24b8d41d
 
 	if (got_write)
 		mnt_drop_write(nd->path.mnt);
-<<<<<<< HEAD
-		got_write = false;
-	}
-
-	error = follow_managed(&path, nd);
-	if (unlikely(error < 0))
-		return error;
-
-	if (unlikely(d_is_negative(path.dentry))) {
-		path_to_nameidata(&path, nd);
-		return -ENOENT;
-	}
-=======
->>>>>>> 24b8d41d
 
 	if (IS_ERR(dentry))
 		return ERR_CAST(dentry);
@@ -3679,11 +3195,6 @@
 		return NULL;
 	}
 
-<<<<<<< HEAD
-	seq = 0;	/* out of RCU mode, so the value doesn't matter */
-	inode = d_backing_inode(path.dentry);
-=======
->>>>>>> 24b8d41d
 finish_lookup:
 	if (nd->depth)
 		put_link(nd);
@@ -3693,21 +3204,6 @@
 	return res;
 }
 
-<<<<<<< HEAD
-	path_to_nameidata(&path, nd);
-	nd->inode = inode;
-	nd->seq = seq;
-	/* Why this, you ask?  _Now_ we might have grown LOOKUP_JUMPED... */
-finish_open:
-	error = complete_walk(nd);
-	if (error)
-		return error;
-	audit_inode(nd->name, nd->path.dentry, 0);
-	error = -EISDIR;
-	if ((open_flag & O_CREAT) && d_is_dir(nd->path.dentry))
-		goto out;
-	error = -ENOTDIR;
-=======
 /*
  * Handle the last step of open()
  */
@@ -3736,7 +3232,6 @@
 		if (unlikely(error))
 			return error;
 	}
->>>>>>> 24b8d41d
 	if ((nd->flags & LOOKUP_DIRECTORY) && !d_can_lookup(nd->path.dentry))
 		return -ENOTDIR;
 
@@ -3749,29 +3244,6 @@
 	} else if (d_is_reg(nd->path.dentry) && open_flag & O_TRUNC) {
 		error = mnt_want_write(nd->path.mnt);
 		if (error)
-<<<<<<< HEAD
-			goto out;
-		got_write = true;
-	}
-finish_open_created:
-	error = may_open(&nd->path, acc_mode, open_flag);
-	if (error)
-		goto out;
-	BUG_ON(*opened & FILE_OPENED); /* once it's opened, it's opened */
-	error = vfs_open(&nd->path, file, current_cred());
-	if (error)
-		goto out;
-	*opened |= FILE_OPENED;
-opened:
-	error = open_check_o_direct(file);
-	if (!error)
-		error = ima_file_check(file, op->acc_mode, *opened);
-	if (!error && will_truncate)
-		error = handle_truncate(file);
-out:
-	if (unlikely(error) && (*opened & FILE_OPENED))
-		fput(file);
-=======
 			return error;
 		do_truncate = true;
 	}
@@ -3782,7 +3254,6 @@
 		error = ima_file_check(file, op->acc_mode);
 	if (!error && do_truncate)
 		error = handle_truncate(file);
->>>>>>> 24b8d41d
 	if (unlikely(error > 0)) {
 		WARN_ON(1);
 		error = -EINVAL;
@@ -3790,8 +3261,6 @@
 	if (do_truncate)
 		mnt_drop_write(nd->path.mnt);
 	return error;
-<<<<<<< HEAD
-=======
 }
 
 struct dentry *vfs_tmpfile(struct dentry *dentry, umode_t mode, int open_flag)
@@ -3830,7 +3299,6 @@
 out_err:
 	dput(child);
 	return ERR_PTR(error);
->>>>>>> 24b8d41d
 }
 EXPORT_SYMBOL(vfs_tmpfile);
 
@@ -3872,11 +3340,7 @@
 	int error = path_lookupat(nd, flags, &path);
 	if (!error) {
 		audit_inode(nd->name, path.dentry, 0);
-<<<<<<< HEAD
-		error = vfs_open(&path, file, current_cred());
-=======
 		error = vfs_open(&path, file);
->>>>>>> 24b8d41d
 		path_put(&path);
 	}
 	return error;
@@ -3893,32 +3357,6 @@
 		return file;
 
 	if (unlikely(file->f_flags & __O_TMPFILE)) {
-<<<<<<< HEAD
-		error = do_tmpfile(nd, flags, op, file, &opened);
-		goto out2;
-	}
-
-	if (unlikely(file->f_flags & O_PATH)) {
-		error = do_o_path(nd, flags, file);
-		if (!error)
-			opened |= FILE_OPENED;
-		goto out2;
-	}
-
-	s = path_init(nd, flags);
-	if (IS_ERR(s)) {
-		put_filp(file);
-		return ERR_CAST(s);
-	}
-	while (!(error = link_path_walk(s, nd)) &&
-		(error = do_last(nd, file, op, &opened)) > 0) {
-		nd->flags &= ~(LOOKUP_OPEN|LOOKUP_CREATE|LOOKUP_EXCL);
-		s = trailing_symlink(nd);
-		if (IS_ERR(s)) {
-			error = PTR_ERR(s);
-			break;
-		}
-=======
 		error = do_tmpfile(nd, flags, op, file);
 	} else if (unlikely(file->f_flags & O_PATH)) {
 		error = do_o_path(nd, flags, file);
@@ -3930,7 +3368,6 @@
 		if (!error)
 			error = do_open(nd, file, op);
 		terminate_walk(nd);
->>>>>>> 24b8d41d
 	}
 	if (likely(!error)) {
 		if (likely(file->f_mode & FMODE_OPENED))
@@ -4796,15 +4233,7 @@
 	unsigned max_links = new_dir->i_sb->s_max_links;
 	struct name_snapshot old_name;
 
-<<<<<<< HEAD
-	/*
-	 * Check source == target.
-	 * On overlayfs need to look at underlying inodes.
-	 */
-	if (d_real_inode(old_dentry) == d_real_inode(new_dentry))
-=======
 	if (source == target)
->>>>>>> 24b8d41d
 		return 0;
 
 	error = may_delete(old_dir, old_dentry, is_dir);
@@ -5155,31 +4584,6 @@
 }
 EXPORT_SYMBOL(vfs_get_link);
 
-/**
- * vfs_get_link - get symlink body
- * @dentry: dentry on which to get symbolic link
- * @done: caller needs to free returned data with this
- *
- * Calls security hook and i_op->get_link() on the supplied inode.
- *
- * It does not touch atime.  That's up to the caller if necessary.
- *
- * Does not work on "special" symlinks like /proc/$$/fd/N
- */
-const char *vfs_get_link(struct dentry *dentry, struct delayed_call *done)
-{
-	const char *res = ERR_PTR(-EINVAL);
-	struct inode *inode = d_inode(dentry);
-
-	if (d_is_symlink(dentry)) {
-		res = ERR_PTR(security_inode_readlink(dentry));
-		if (!res)
-			res = inode->i_op->get_link(dentry, inode, done);
-	}
-	return res;
-}
-EXPORT_SYMBOL(vfs_get_link);
-
 /* get the link contents into pagecache */
 const char *page_get_link(struct dentry *dentry, struct inode *inode,
 			  struct delayed_call *callback)
