// SPDX-License-Identifier: GPL-2.0-only
/*
 * linux/fs/binfmt_elf.c
 *
 * These are the functions used to load ELF format executables as used
 * on SVr4 machines.  Information on the format may be found in the book
 * "UNIX SYSTEM V RELEASE 4 Programmers Guide: Ansi C and Programming Support
 * Tools".
 *
 * Copyright 1993, 1994: Eric Youngdale (ericy@cais.com).
 */

#include <linux/module.h>
#include <linux/kernel.h>
#include <linux/fs.h>
#include <linux/log2.h>
#include <linux/mm.h>
#include <linux/mman.h>
#include <linux/errno.h>
#include <linux/signal.h>
#include <linux/binfmts.h>
#include <linux/string.h>
#include <linux/file.h>
#include <linux/slab.h>
#include <linux/personality.h>
#include <linux/elfcore.h>
#include <linux/init.h>
#include <linux/highuid.h>
#include <linux/compiler.h>
#include <linux/highmem.h>
#include <linux/hugetlb.h>
#include <linux/pagemap.h>
#include <linux/vmalloc.h>
#include <linux/security.h>
#include <linux/random.h>
#include <linux/elf.h>
#include <linux/elf-randomize.h>
#include <linux/utsname.h>
#include <linux/coredump.h>
#include <linux/sched.h>
#include <linux/sched/coredump.h>
#include <linux/sched/task_stack.h>
#include <linux/sched/cputime.h>
#include <linux/sizes.h>
#include <linux/types.h>
#include <linux/cred.h>
#include <linux/dax.h>
#include <linux/uaccess.h>
#include <asm/param.h>
#include <asm/page.h>

#ifndef ELF_COMPAT
#define ELF_COMPAT 0
#endif

#ifndef user_long_t
#define user_long_t long
#endif
#ifndef user_siginfo_t
#define user_siginfo_t siginfo_t
#endif

/* That's for binfmt_elf_fdpic to deal with */
#ifndef elf_check_fdpic
#define elf_check_fdpic(ex) false
#endif

static int load_elf_binary(struct linux_binprm *bprm);

#ifdef CONFIG_USELIB
static int load_elf_library(struct file *);
#else
#define load_elf_library NULL
#endif

/*
 * If we don't support core dumping, then supply a NULL so we
 * don't even try.
 */
#ifdef CONFIG_ELF_CORE
static int elf_core_dump(struct coredump_params *cprm);
#else
#define elf_core_dump	NULL
#endif

#if ELF_EXEC_PAGESIZE > PAGE_SIZE
#define ELF_MIN_ALIGN	ELF_EXEC_PAGESIZE
#else
#define ELF_MIN_ALIGN	PAGE_SIZE
#endif

#ifndef ELF_CORE_EFLAGS
#define ELF_CORE_EFLAGS	0
#endif

#define ELF_PAGESTART(_v) ((_v) & ~(unsigned long)(ELF_MIN_ALIGN-1))
#define ELF_PAGEOFFSET(_v) ((_v) & (ELF_MIN_ALIGN-1))
#define ELF_PAGEALIGN(_v) (((_v) + ELF_MIN_ALIGN - 1) & ~(ELF_MIN_ALIGN - 1))

static struct linux_binfmt elf_format = {
	.module		= THIS_MODULE,
	.load_binary	= load_elf_binary,
	.load_shlib	= load_elf_library,
	.core_dump	= elf_core_dump,
	.min_coredump	= ELF_EXEC_PAGESIZE,
};

#define BAD_ADDR(x) (unlikely((unsigned long)(x) >= TASK_SIZE))

static int set_brk(unsigned long start, unsigned long end, int prot)
{
	start = ELF_PAGEALIGN(start);
	end = ELF_PAGEALIGN(end);
	if (end > start) {
<<<<<<< HEAD
		int error = vm_brk(start, end - start);
=======
		/*
		 * Map the last of the bss segment.
		 * If the header is requesting these pages to be
		 * executable, honour that (ppc32 needs this).
		 */
		int error = vm_brk_flags(start, end - start,
				prot & PROT_EXEC ? VM_EXEC : 0);
>>>>>>> 24b8d41d
		if (error)
			return error;
	}
	current->mm->start_brk = current->mm->brk = end;
	return 0;
}

/* We need to explicitly zero any fractional pages
   after the data section (i.e. bss).  This would
   contain the junk from the file that should not
   be in memory
 */
static int padzero(unsigned long elf_bss)
{
	unsigned long nbyte;

	nbyte = ELF_PAGEOFFSET(elf_bss);
	if (nbyte) {
		nbyte = ELF_MIN_ALIGN - nbyte;
		if (clear_user((void __user *) elf_bss, nbyte))
			return -EFAULT;
	}
	return 0;
}

/* Let's use some macros to make this stack manipulation a little clearer */
#ifdef CONFIG_STACK_GROWSUP
#define STACK_ADD(sp, items) ((elf_addr_t __user *)(sp) + (items))
#define STACK_ROUND(sp, items) \
	((15 + (unsigned long) ((sp) + (items))) &~ 15UL)
#define STACK_ALLOC(sp, len) ({ \
	elf_addr_t __user *old_sp = (elf_addr_t __user *)sp; sp += len; \
	old_sp; })
#else
#define STACK_ADD(sp, items) ((elf_addr_t __user *)(sp) - (items))
#define STACK_ROUND(sp, items) \
	(((unsigned long) (sp - items)) &~ 15UL)
#define STACK_ALLOC(sp, len) ({ sp -= len ; sp; })
#endif

#ifndef ELF_BASE_PLATFORM
/*
 * AT_BASE_PLATFORM indicates the "real" hardware/microarchitecture.
 * If the arch defines ELF_BASE_PLATFORM (in asm/elf.h), the value
 * will be copied to the user stack in the same manner as AT_PLATFORM.
 */
#define ELF_BASE_PLATFORM NULL
#endif

static int
create_elf_tables(struct linux_binprm *bprm, const struct elfhdr *exec,
		unsigned long load_addr, unsigned long interp_load_addr,
		unsigned long e_entry)
{
	struct mm_struct *mm = current->mm;
	unsigned long p = bprm->p;
	int argc = bprm->argc;
	int envc = bprm->envc;
	elf_addr_t __user *sp;
	elf_addr_t __user *u_platform;
	elf_addr_t __user *u_base_platform;
	elf_addr_t __user *u_rand_bytes;
	const char *k_platform = ELF_PLATFORM;
	const char *k_base_platform = ELF_BASE_PLATFORM;
	unsigned char k_rand_bytes[16];
	int items;
	elf_addr_t *elf_info;
	int ei_index;
	const struct cred *cred = current_cred();
	struct vm_area_struct *vma;

	/*
	 * In some cases (e.g. Hyper-Threading), we want to avoid L1
	 * evictions by the processes running on the same package. One
	 * thing we can do is to shuffle the initial stack for them.
	 */

	p = arch_align_stack(p);

	/*
	 * If this architecture has a platform capability string, copy it
	 * to userspace.  In some cases (Sparc), this info is impossible
	 * for userspace to get any other way, in others (i386) it is
	 * merely difficult.
	 */
	u_platform = NULL;
	if (k_platform) {
		size_t len = strlen(k_platform) + 1;

		u_platform = (elf_addr_t __user *)STACK_ALLOC(p, len);
		if (copy_to_user(u_platform, k_platform, len))
			return -EFAULT;
	}

	/*
	 * If this architecture has a "base" platform capability
	 * string, copy it to userspace.
	 */
	u_base_platform = NULL;
	if (k_base_platform) {
		size_t len = strlen(k_base_platform) + 1;

		u_base_platform = (elf_addr_t __user *)STACK_ALLOC(p, len);
		if (copy_to_user(u_base_platform, k_base_platform, len))
			return -EFAULT;
	}

	/*
	 * Generate 16 random bytes for userspace PRNG seeding.
	 */
	get_random_bytes(k_rand_bytes, sizeof(k_rand_bytes));
	u_rand_bytes = (elf_addr_t __user *)
		       STACK_ALLOC(p, sizeof(k_rand_bytes));
	if (copy_to_user(u_rand_bytes, k_rand_bytes, sizeof(k_rand_bytes)))
		return -EFAULT;

	/* Create the ELF interpreter info */
	elf_info = (elf_addr_t *)mm->saved_auxv;
	/* update AT_VECTOR_SIZE_BASE if the number of NEW_AUX_ENT() changes */
#define NEW_AUX_ENT(id, val) \
	do { \
		*elf_info++ = id; \
		*elf_info++ = val; \
	} while (0)

#ifdef ARCH_DLINFO
	/* 
	 * ARCH_DLINFO must come first so PPC can do its special alignment of
	 * AUXV.
	 * update AT_VECTOR_SIZE_ARCH if the number of NEW_AUX_ENT() in
	 * ARCH_DLINFO changes
	 */
	ARCH_DLINFO;
#endif
	NEW_AUX_ENT(AT_HWCAP, ELF_HWCAP);
	NEW_AUX_ENT(AT_PAGESZ, ELF_EXEC_PAGESIZE);
	NEW_AUX_ENT(AT_CLKTCK, CLOCKS_PER_SEC);
	NEW_AUX_ENT(AT_PHDR, load_addr + exec->e_phoff);
	NEW_AUX_ENT(AT_PHENT, sizeof(struct elf_phdr));
	NEW_AUX_ENT(AT_PHNUM, exec->e_phnum);
	NEW_AUX_ENT(AT_BASE, interp_load_addr);
	NEW_AUX_ENT(AT_FLAGS, 0);
	NEW_AUX_ENT(AT_ENTRY, e_entry);
	NEW_AUX_ENT(AT_UID, from_kuid_munged(cred->user_ns, cred->uid));
	NEW_AUX_ENT(AT_EUID, from_kuid_munged(cred->user_ns, cred->euid));
	NEW_AUX_ENT(AT_GID, from_kgid_munged(cred->user_ns, cred->gid));
	NEW_AUX_ENT(AT_EGID, from_kgid_munged(cred->user_ns, cred->egid));
	NEW_AUX_ENT(AT_SECURE, bprm->secureexec);
	NEW_AUX_ENT(AT_RANDOM, (elf_addr_t)(unsigned long)u_rand_bytes);
#ifdef ELF_HWCAP2
	NEW_AUX_ENT(AT_HWCAP2, ELF_HWCAP2);
#endif
	NEW_AUX_ENT(AT_EXECFN, bprm->exec);
	if (k_platform) {
		NEW_AUX_ENT(AT_PLATFORM,
			    (elf_addr_t)(unsigned long)u_platform);
	}
	if (k_base_platform) {
		NEW_AUX_ENT(AT_BASE_PLATFORM,
			    (elf_addr_t)(unsigned long)u_base_platform);
	}
	if (bprm->have_execfd) {
		NEW_AUX_ENT(AT_EXECFD, bprm->execfd);
	}
#undef NEW_AUX_ENT
	/* AT_NULL is zero; clear the rest too */
	memset(elf_info, 0, (char *)mm->saved_auxv +
			sizeof(mm->saved_auxv) - (char *)elf_info);

	/* And advance past the AT_NULL entry.  */
	elf_info += 2;

	ei_index = elf_info - (elf_addr_t *)mm->saved_auxv;
	sp = STACK_ADD(p, ei_index);

	items = (argc + 1) + (envc + 1) + 1;
	bprm->p = STACK_ROUND(sp, items);

	/* Point sp at the lowest address on the stack */
#ifdef CONFIG_STACK_GROWSUP
	sp = (elf_addr_t __user *)bprm->p - items - ei_index;
	bprm->exec = (unsigned long)sp; /* XXX: PARISC HACK */
#else
	sp = (elf_addr_t __user *)bprm->p;
#endif


	/*
	 * Grow the stack manually; some architectures have a limit on how
	 * far ahead a user-space access may be in order to grow the stack.
	 */
	if (mmap_read_lock_killable(mm))
		return -EINTR;
	vma = find_extend_vma(mm, bprm->p);
	mmap_read_unlock(mm);
	if (!vma)
		return -EFAULT;

	/* Now, let's put argc (and argv, envp if appropriate) on the stack */
	if (put_user(argc, sp++))
		return -EFAULT;

	/* Populate list of argv pointers back to argv strings. */
	p = mm->arg_end = mm->arg_start;
	while (argc-- > 0) {
		size_t len;
		if (put_user((elf_addr_t)p, sp++))
			return -EFAULT;
		len = strnlen_user((void __user *)p, MAX_ARG_STRLEN);
		if (!len || len > MAX_ARG_STRLEN)
			return -EINVAL;
		p += len;
	}
	if (put_user(0, sp++))
		return -EFAULT;
	mm->arg_end = p;

	/* Populate list of envp pointers back to envp strings. */
	mm->env_end = mm->env_start = p;
	while (envc-- > 0) {
		size_t len;
		if (put_user((elf_addr_t)p, sp++))
			return -EFAULT;
		len = strnlen_user((void __user *)p, MAX_ARG_STRLEN);
		if (!len || len > MAX_ARG_STRLEN)
			return -EINVAL;
		p += len;
	}
	if (put_user(0, sp++))
		return -EFAULT;
	mm->env_end = p;

	/* Put the elf_info on the stack in the right place.  */
	if (copy_to_user(sp, mm->saved_auxv, ei_index * sizeof(elf_addr_t)))
		return -EFAULT;
	return 0;
}

static unsigned long elf_map(struct file *filep, unsigned long addr,
		const struct elf_phdr *eppnt, int prot, int type,
		unsigned long total_size)
{
	unsigned long map_addr;
	unsigned long size = eppnt->p_filesz + ELF_PAGEOFFSET(eppnt->p_vaddr);
	unsigned long off = eppnt->p_offset - ELF_PAGEOFFSET(eppnt->p_vaddr);
	addr = ELF_PAGESTART(addr);
	size = ELF_PAGEALIGN(size);

	/* mmap() will return -EINVAL if given a zero size, but a
	 * segment with zero filesize is perfectly valid */
	if (!size)
		return addr;

	/*
	* total_size is the size of the ELF (interpreter) image.
	* The _first_ mmap needs to know the full size, otherwise
	* randomization might put this image into an overlapping
	* position with the ELF binary image. (since size < total_size)
	* So we first map the 'big' image - and unmap the remainder at
	* the end. (which unmap is needed for ELF images with holes.)
	*/
	if (total_size) {
		total_size = ELF_PAGEALIGN(total_size);
		map_addr = vm_mmap(filep, addr, total_size, prot, type, off);
		if (!BAD_ADDR(map_addr))
			vm_munmap(map_addr+size, total_size-size);
	} else
		map_addr = vm_mmap(filep, addr, size, prot, type, off);

	if ((type & MAP_FIXED_NOREPLACE) &&
	    PTR_ERR((void *)map_addr) == -EEXIST)
		pr_info("%d (%s): Uhuuh, elf segment at %px requested but the memory is mapped already\n",
			task_pid_nr(current), current->comm, (void *)addr);

	return(map_addr);
}

static unsigned long total_mapping_size(const struct elf_phdr *cmds, int nr)
{
	int i, first_idx = -1, last_idx = -1;

	for (i = 0; i < nr; i++) {
		if (cmds[i].p_type == PT_LOAD) {
			last_idx = i;
			if (first_idx == -1)
				first_idx = i;
		}
	}
	if (first_idx == -1)
		return 0;

	return cmds[last_idx].p_vaddr + cmds[last_idx].p_memsz -
				ELF_PAGESTART(cmds[first_idx].p_vaddr);
}

static int elf_read(struct file *file, void *buf, size_t len, loff_t pos)
{
	ssize_t rv;

	rv = kernel_read(file, buf, len, &pos);
	if (unlikely(rv != len)) {
		return (rv < 0) ? rv : -EIO;
	}
	return 0;
}

static unsigned long maximum_alignment(struct elf_phdr *cmds, int nr)
{
	unsigned long alignment = 0;
	int i;

	for (i = 0; i < nr; i++) {
		if (cmds[i].p_type == PT_LOAD) {
			unsigned long p_align = cmds[i].p_align;

			/* skip non-power of two alignments as invalid */
			if (!is_power_of_2(p_align))
				continue;
			alignment = max(alignment, p_align);
		}
	}

	/* ensure we align to at least one page */
	return ELF_PAGEALIGN(alignment);
}

/**
 * load_elf_phdrs() - load ELF program headers
 * @elf_ex:   ELF header of the binary whose program headers should be loaded
 * @elf_file: the opened ELF binary file
 *
 * Loads ELF program headers from the binary file elf_file, which has the ELF
 * header pointed to by elf_ex, into a newly allocated array. The caller is
 * responsible for freeing the allocated data. Returns an ERR_PTR upon failure.
 */
static struct elf_phdr *load_elf_phdrs(const struct elfhdr *elf_ex,
				       struct file *elf_file)
{
	struct elf_phdr *elf_phdata = NULL;
	int retval, err = -1;
	unsigned int size;

	/*
	 * If the size of this structure has changed, then punt, since
	 * we will be doing the wrong thing.
	 */
	if (elf_ex->e_phentsize != sizeof(struct elf_phdr))
		goto out;

	/* Sanity check the number of program headers... */
	/* ...and their total size. */
	size = sizeof(struct elf_phdr) * elf_ex->e_phnum;
	if (size == 0 || size > 65536 || size > ELF_MIN_ALIGN)
		goto out;

	elf_phdata = kmalloc(size, GFP_KERNEL);
	if (!elf_phdata)
		goto out;

	/* Read in the program headers */
	retval = elf_read(elf_file, elf_phdata, size, elf_ex->e_phoff);
	if (retval < 0) {
		err = retval;
		goto out;
	}

	/* Success! */
	err = 0;
out:
	if (err) {
		kfree(elf_phdata);
		elf_phdata = NULL;
	}
	return elf_phdata;
}

#ifndef CONFIG_ARCH_BINFMT_ELF_STATE

/**
 * struct arch_elf_state - arch-specific ELF loading state
 *
 * This structure is used to preserve architecture specific data during
 * the loading of an ELF file, throughout the checking of architecture
 * specific ELF headers & through to the point where the ELF load is
 * known to be proceeding (ie. SET_PERSONALITY).
 *
 * This implementation is a dummy for architectures which require no
 * specific state.
 */
struct arch_elf_state {
};

#define INIT_ARCH_ELF_STATE {}

/**
 * arch_elf_pt_proc() - check a PT_LOPROC..PT_HIPROC ELF program header
 * @ehdr:	The main ELF header
 * @phdr:	The program header to check
 * @elf:	The open ELF file
 * @is_interp:	True if the phdr is from the interpreter of the ELF being
 *		loaded, else false.
 * @state:	Architecture-specific state preserved throughout the process
 *		of loading the ELF.
 *
 * Inspects the program header phdr to validate its correctness and/or
 * suitability for the system. Called once per ELF program header in the
 * range PT_LOPROC to PT_HIPROC, for both the ELF being loaded and its
 * interpreter.
 *
 * Return: Zero to proceed with the ELF load, non-zero to fail the ELF load
 *         with that return code.
 */
static inline int arch_elf_pt_proc(struct elfhdr *ehdr,
				   struct elf_phdr *phdr,
				   struct file *elf, bool is_interp,
				   struct arch_elf_state *state)
{
	/* Dummy implementation, always proceed */
	return 0;
}

/**
 * arch_check_elf() - check an ELF executable
 * @ehdr:	The main ELF header
 * @has_interp:	True if the ELF has an interpreter, else false.
 * @interp_ehdr: The interpreter's ELF header
 * @state:	Architecture-specific state preserved throughout the process
 *		of loading the ELF.
 *
 * Provides a final opportunity for architecture code to reject the loading
 * of the ELF & cause an exec syscall to return an error. This is called after
 * all program headers to be checked by arch_elf_pt_proc have been.
 *
 * Return: Zero to proceed with the ELF load, non-zero to fail the ELF load
 *         with that return code.
 */
static inline int arch_check_elf(struct elfhdr *ehdr, bool has_interp,
				 struct elfhdr *interp_ehdr,
				 struct arch_elf_state *state)
{
	/* Dummy implementation, always proceed */
	return 0;
}

#endif /* !CONFIG_ARCH_BINFMT_ELF_STATE */

static inline int make_prot(u32 p_flags, struct arch_elf_state *arch_state,
			    bool has_interp, bool is_interp)
{
	int prot = 0;

	if (p_flags & PF_R)
		prot |= PROT_READ;
	if (p_flags & PF_W)
		prot |= PROT_WRITE;
	if (p_flags & PF_X)
		prot |= PROT_EXEC;

	return arch_elf_adjust_prot(prot, arch_state, has_interp, is_interp);
}

/* This is much more generalized than the library routine read function,
   so we keep this separate.  Technically the library read function
   is only provided so that we can read a.out libraries that have
   an ELF header */

static unsigned long load_elf_interp(struct elfhdr *interp_elf_ex,
		struct file *interpreter,
		unsigned long no_base, struct elf_phdr *interp_elf_phdata,
		struct arch_elf_state *arch_state)
{
	struct elf_phdr *eppnt;
	unsigned long load_addr = 0;
	int load_addr_set = 0;
	unsigned long last_bss = 0, elf_bss = 0;
	int bss_prot = 0;
	unsigned long error = ~0UL;
	unsigned long total_size;
	int i;

	/* First of all, some simple consistency checks */
	if (interp_elf_ex->e_type != ET_EXEC &&
	    interp_elf_ex->e_type != ET_DYN)
		goto out;
	if (!elf_check_arch(interp_elf_ex) ||
	    elf_check_fdpic(interp_elf_ex))
		goto out;
	if (!interpreter->f_op->mmap)
		goto out;

	total_size = total_mapping_size(interp_elf_phdata,
					interp_elf_ex->e_phnum);
	if (!total_size) {
		error = -EINVAL;
		goto out;
	}

	eppnt = interp_elf_phdata;
	for (i = 0; i < interp_elf_ex->e_phnum; i++, eppnt++) {
		if (eppnt->p_type == PT_LOAD) {
			int elf_type = MAP_PRIVATE | MAP_DENYWRITE;
			int elf_prot = make_prot(eppnt->p_flags, arch_state,
						 true, true);
			unsigned long vaddr = 0;
			unsigned long k, map_addr;

			vaddr = eppnt->p_vaddr;
			if (interp_elf_ex->e_type == ET_EXEC || load_addr_set)
				elf_type |= MAP_FIXED_NOREPLACE;
			else if (no_base && interp_elf_ex->e_type == ET_DYN)
				load_addr = -vaddr;

			map_addr = elf_map(interpreter, load_addr + vaddr,
					eppnt, elf_prot, elf_type, total_size);
			total_size = 0;
			error = map_addr;
			if (BAD_ADDR(map_addr))
				goto out;

			if (!load_addr_set &&
			    interp_elf_ex->e_type == ET_DYN) {
				load_addr = map_addr - ELF_PAGESTART(vaddr);
				load_addr_set = 1;
			}

			/*
			 * Check to see if the section's size will overflow the
			 * allowed task size. Note that p_filesz must always be
			 * <= p_memsize so it's only necessary to check p_memsz.
			 */
			k = load_addr + eppnt->p_vaddr;
			if (BAD_ADDR(k) ||
			    eppnt->p_filesz > eppnt->p_memsz ||
			    eppnt->p_memsz > TASK_SIZE ||
			    TASK_SIZE - eppnt->p_memsz < k) {
				error = -ENOMEM;
				goto out;
			}

			/*
			 * Find the end of the file mapping for this phdr, and
			 * keep track of the largest address we see for this.
			 */
			k = load_addr + eppnt->p_vaddr + eppnt->p_filesz;
			if (k > elf_bss)
				elf_bss = k;

			/*
			 * Do the same thing for the memory mapping - between
			 * elf_bss and last_bss is the bss section.
			 */
			k = load_addr + eppnt->p_vaddr + eppnt->p_memsz;
<<<<<<< HEAD
			if (k > last_bss)
=======
			if (k > last_bss) {
>>>>>>> 24b8d41d
				last_bss = k;
				bss_prot = elf_prot;
			}
		}
	}

	/*
	 * Now fill out the bss section: first pad the last page from
	 * the file up to the page boundary, and zero it from elf_bss
	 * up to the end of the page.
	 */
	if (padzero(elf_bss)) {
		error = -EFAULT;
		goto out;
	}
	/*
	 * Next, align both the file and mem bss up to the page size,
	 * since this is where elf_bss was just zeroed up to, and where
<<<<<<< HEAD
	 * last_bss will end after the vm_brk() below.
=======
	 * last_bss will end after the vm_brk_flags() below.
>>>>>>> 24b8d41d
	 */
	elf_bss = ELF_PAGEALIGN(elf_bss);
	last_bss = ELF_PAGEALIGN(last_bss);
	/* Finally, if there is still more bss to allocate, do it. */
	if (last_bss > elf_bss) {
<<<<<<< HEAD
		error = vm_brk(elf_bss, last_bss - elf_bss);
=======
		error = vm_brk_flags(elf_bss, last_bss - elf_bss,
				bss_prot & PROT_EXEC ? VM_EXEC : 0);
>>>>>>> 24b8d41d
		if (error)
			goto out;
	}

	error = load_addr;
out:
	return error;
}

/*
 * These are the functions used to load ELF style executables and shared
 * libraries.  There is no binary dependent code anywhere else.
 */

static int parse_elf_property(const char *data, size_t *off, size_t datasz,
			      struct arch_elf_state *arch,
			      bool have_prev_type, u32 *prev_type)
{
	size_t o, step;
	const struct gnu_property *pr;
	int ret;

	if (*off == datasz)
		return -ENOENT;

	if (WARN_ON_ONCE(*off > datasz || *off % ELF_GNU_PROPERTY_ALIGN))
		return -EIO;
	o = *off;
	datasz -= *off;

	if (datasz < sizeof(*pr))
		return -ENOEXEC;
	pr = (const struct gnu_property *)(data + o);
	o += sizeof(*pr);
	datasz -= sizeof(*pr);

	if (pr->pr_datasz > datasz)
		return -ENOEXEC;

	WARN_ON_ONCE(o % ELF_GNU_PROPERTY_ALIGN);
	step = round_up(pr->pr_datasz, ELF_GNU_PROPERTY_ALIGN);
	if (step > datasz)
		return -ENOEXEC;

	/* Properties are supposed to be unique and sorted on pr_type: */
	if (have_prev_type && pr->pr_type <= *prev_type)
		return -ENOEXEC;
	*prev_type = pr->pr_type;

	ret = arch_parse_elf_property(pr->pr_type, data + o,
				      pr->pr_datasz, ELF_COMPAT, arch);
	if (ret)
		return ret;

	*off = o + step;
	return 0;
}

#define NOTE_DATA_SZ SZ_1K
#define GNU_PROPERTY_TYPE_0_NAME "GNU"
#define NOTE_NAME_SZ (sizeof(GNU_PROPERTY_TYPE_0_NAME))

static int parse_elf_properties(struct file *f, const struct elf_phdr *phdr,
				struct arch_elf_state *arch)
{
	union {
		struct elf_note nhdr;
		char data[NOTE_DATA_SZ];
	} note;
	loff_t pos;
	ssize_t n;
	size_t off, datasz;
	int ret;
	bool have_prev_type;
	u32 prev_type;

	if (!IS_ENABLED(CONFIG_ARCH_USE_GNU_PROPERTY) || !phdr)
		return 0;

	/* load_elf_binary() shouldn't call us unless this is true... */
	if (WARN_ON_ONCE(phdr->p_type != PT_GNU_PROPERTY))
		return -ENOEXEC;

	/* If the properties are crazy large, that's too bad (for now): */
	if (phdr->p_filesz > sizeof(note))
		return -ENOEXEC;

	pos = phdr->p_offset;
	n = kernel_read(f, &note, phdr->p_filesz, &pos);

	BUILD_BUG_ON(sizeof(note) < sizeof(note.nhdr) + NOTE_NAME_SZ);
	if (n < 0 || n < sizeof(note.nhdr) + NOTE_NAME_SZ)
		return -EIO;

	if (note.nhdr.n_type != NT_GNU_PROPERTY_TYPE_0 ||
	    note.nhdr.n_namesz != NOTE_NAME_SZ ||
	    strncmp(note.data + sizeof(note.nhdr),
		    GNU_PROPERTY_TYPE_0_NAME, n - sizeof(note.nhdr)))
		return -ENOEXEC;

	off = round_up(sizeof(note.nhdr) + NOTE_NAME_SZ,
		       ELF_GNU_PROPERTY_ALIGN);
	if (off > n)
		return -ENOEXEC;

	if (note.nhdr.n_descsz > n - off)
		return -ENOEXEC;
	datasz = off + note.nhdr.n_descsz;

	have_prev_type = false;
	do {
		ret = parse_elf_property(note.data, &off, datasz, arch,
					 have_prev_type, &prev_type);
		have_prev_type = true;
	} while (!ret);

	return ret == -ENOENT ? 0 : ret;
}

static int load_elf_binary(struct linux_binprm *bprm)
{
	struct file *interpreter = NULL; /* to shut gcc up */
 	unsigned long load_addr = 0, load_bias = 0;
	int load_addr_set = 0;
	unsigned long error;
	struct elf_phdr *elf_ppnt, *elf_phdata, *interp_elf_phdata = NULL;
	struct elf_phdr *elf_property_phdata = NULL;
	unsigned long elf_bss, elf_brk;
	int bss_prot = 0;
	int retval, i;
	unsigned long elf_entry;
	unsigned long e_entry;
	unsigned long interp_load_addr = 0;
	unsigned long start_code, end_code, start_data, end_data;
	unsigned long reloc_func_desc __maybe_unused = 0;
	int executable_stack = EXSTACK_DEFAULT;
	struct elfhdr *elf_ex = (struct elfhdr *)bprm->buf;
	struct elfhdr *interp_elf_ex = NULL;
	struct arch_elf_state arch_state = INIT_ARCH_ELF_STATE;
	struct mm_struct *mm;
	struct pt_regs *regs;

	retval = -ENOEXEC;
	/* First of all, some simple consistency checks */
	if (memcmp(elf_ex->e_ident, ELFMAG, SELFMAG) != 0)
		goto out;

	if (elf_ex->e_type != ET_EXEC && elf_ex->e_type != ET_DYN)
		goto out;
	if (!elf_check_arch(elf_ex))
		goto out;
	if (elf_check_fdpic(elf_ex))
		goto out;
	if (!bprm->file->f_op->mmap)
		goto out;

	elf_phdata = load_elf_phdrs(elf_ex, bprm->file);
	if (!elf_phdata)
		goto out;

	elf_ppnt = elf_phdata;
	for (i = 0; i < elf_ex->e_phnum; i++, elf_ppnt++) {
		char *elf_interpreter;

		if (elf_ppnt->p_type == PT_GNU_PROPERTY) {
			elf_property_phdata = elf_ppnt;
			continue;
		}

		if (elf_ppnt->p_type != PT_INTERP)
			continue;

		/*
		 * This is the program interpreter used for shared libraries -
		 * for now assume that this is an a.out format binary.
		 */
		retval = -ENOEXEC;
		if (elf_ppnt->p_filesz > PATH_MAX || elf_ppnt->p_filesz < 2)
			goto out_free_ph;

		retval = -ENOMEM;
		elf_interpreter = kmalloc(elf_ppnt->p_filesz, GFP_KERNEL);
		if (!elf_interpreter)
			goto out_free_ph;

		retval = elf_read(bprm->file, elf_interpreter, elf_ppnt->p_filesz,
				  elf_ppnt->p_offset);
		if (retval < 0)
			goto out_free_interp;
		/* make sure path is NULL terminated */
		retval = -ENOEXEC;
		if (elf_interpreter[elf_ppnt->p_filesz - 1] != '\0')
			goto out_free_interp;

		interpreter = open_exec(elf_interpreter);
		kfree(elf_interpreter);
		retval = PTR_ERR(interpreter);
		if (IS_ERR(interpreter))
			goto out_free_ph;

		/*
		 * If the binary is not readable then enforce mm->dumpable = 0
		 * regardless of the interpreter's permissions.
		 */
		would_dump(bprm, interpreter);

		interp_elf_ex = kmalloc(sizeof(*interp_elf_ex), GFP_KERNEL);
		if (!interp_elf_ex) {
			retval = -ENOMEM;
			goto out_free_ph;
		}

		/* Get the exec headers */
		retval = elf_read(interpreter, interp_elf_ex,
				  sizeof(*interp_elf_ex), 0);
		if (retval < 0)
			goto out_free_dentry;

		break;

out_free_interp:
		kfree(elf_interpreter);
		goto out_free_ph;
	}

	elf_ppnt = elf_phdata;
	for (i = 0; i < elf_ex->e_phnum; i++, elf_ppnt++)
		switch (elf_ppnt->p_type) {
		case PT_GNU_STACK:
			if (elf_ppnt->p_flags & PF_X)
				executable_stack = EXSTACK_ENABLE_X;
			else
				executable_stack = EXSTACK_DISABLE_X;
			break;

		case PT_LOPROC ... PT_HIPROC:
			retval = arch_elf_pt_proc(elf_ex, elf_ppnt,
						  bprm->file, false,
						  &arch_state);
			if (retval)
				goto out_free_dentry;
			break;
		}

	/* Some simple consistency checks for the interpreter */
	if (interpreter) {
		retval = -ELIBBAD;
		/* Not an ELF interpreter */
		if (memcmp(interp_elf_ex->e_ident, ELFMAG, SELFMAG) != 0)
			goto out_free_dentry;
		/* Verify the interpreter has a valid arch */
		if (!elf_check_arch(interp_elf_ex) ||
		    elf_check_fdpic(interp_elf_ex))
			goto out_free_dentry;

		/* Load the interpreter program headers */
		interp_elf_phdata = load_elf_phdrs(interp_elf_ex,
						   interpreter);
		if (!interp_elf_phdata)
			goto out_free_dentry;

		/* Pass PT_LOPROC..PT_HIPROC headers to arch code */
		elf_property_phdata = NULL;
		elf_ppnt = interp_elf_phdata;
		for (i = 0; i < interp_elf_ex->e_phnum; i++, elf_ppnt++)
			switch (elf_ppnt->p_type) {
			case PT_GNU_PROPERTY:
				elf_property_phdata = elf_ppnt;
				break;

			case PT_LOPROC ... PT_HIPROC:
				retval = arch_elf_pt_proc(interp_elf_ex,
							  elf_ppnt, interpreter,
							  true, &arch_state);
				if (retval)
					goto out_free_dentry;
				break;
			}
	}

	retval = parse_elf_properties(interpreter ?: bprm->file,
				      elf_property_phdata, &arch_state);
	if (retval)
		goto out_free_dentry;

	/*
	 * Allow arch code to reject the ELF at this point, whilst it's
	 * still possible to return an error to the code that invoked
	 * the exec syscall.
	 */
	retval = arch_check_elf(elf_ex,
				!!interpreter, interp_elf_ex,
				&arch_state);
	if (retval)
		goto out_free_dentry;

	/* Flush all traces of the currently running executable */
	retval = begin_new_exec(bprm);
	if (retval)
		goto out_free_dentry;

	/* Do this immediately, since STACK_TOP as used in setup_arg_pages
	   may depend on the personality.  */
	SET_PERSONALITY2(*elf_ex, &arch_state);
	if (elf_read_implies_exec(*elf_ex, executable_stack))
		current->personality |= READ_IMPLIES_EXEC;

	if (!(current->personality & ADDR_NO_RANDOMIZE) && randomize_va_space)
		current->flags |= PF_RANDOMIZE;

	setup_new_exec(bprm);
	install_exec_creds(bprm);

	/* Do this so that we can load the interpreter, if need be.  We will
	   change some of these later */
	retval = setup_arg_pages(bprm, randomize_stack_top(STACK_TOP),
				 executable_stack);
	if (retval < 0)
		goto out_free_dentry;
	
	elf_bss = 0;
	elf_brk = 0;

	start_code = ~0UL;
	end_code = 0;
	start_data = 0;
	end_data = 0;

	/* Now we do a little grungy work by mmapping the ELF image into
	   the correct location in memory. */
	for(i = 0, elf_ppnt = elf_phdata;
	    i < elf_ex->e_phnum; i++, elf_ppnt++) {
		int elf_prot, elf_flags;
		unsigned long k, vaddr;
		unsigned long total_size = 0;
		unsigned long alignment;

		if (elf_ppnt->p_type != PT_LOAD)
			continue;

		if (unlikely (elf_brk > elf_bss)) {
			unsigned long nbyte;
	            
			/* There was a PT_LOAD segment with p_memsz > p_filesz
			   before this one. Map anonymous pages, if needed,
			   and clear the area.  */
			retval = set_brk(elf_bss + load_bias,
					 elf_brk + load_bias,
					 bss_prot);
			if (retval)
				goto out_free_dentry;
			nbyte = ELF_PAGEOFFSET(elf_bss);
			if (nbyte) {
				nbyte = ELF_MIN_ALIGN - nbyte;
				if (nbyte > elf_brk - elf_bss)
					nbyte = elf_brk - elf_bss;
				if (clear_user((void __user *)elf_bss +
							load_bias, nbyte)) {
					/*
					 * This bss-zeroing can fail if the ELF
					 * file specifies odd protections. So
					 * we don't check the return value
					 */
				}
			}
		}

		elf_prot = make_prot(elf_ppnt->p_flags, &arch_state,
				     !!interpreter, false);

		elf_flags = MAP_PRIVATE | MAP_DENYWRITE | MAP_EXECUTABLE;

		vaddr = elf_ppnt->p_vaddr;
		/*
		 * If we are loading ET_EXEC or we have already performed
		 * the ET_DYN load_addr calculations, proceed normally.
		 */
		if (elf_ex->e_type == ET_EXEC || load_addr_set) {
			elf_flags |= MAP_FIXED;
		} else if (elf_ex->e_type == ET_DYN) {
			/*
			 * This logic is run once for the first LOAD Program
			 * Header for ET_DYN binaries to calculate the
			 * randomization (load_bias) for all the LOAD
			 * Program Headers, and to calculate the entire
			 * size of the ELF mapping (total_size). (Note that
			 * load_addr_set is set to true later once the
			 * initial mapping is performed.)
			 *
			 * There are effectively two types of ET_DYN
			 * binaries: programs (i.e. PIE: ET_DYN with INTERP)
			 * and loaders (ET_DYN without INTERP, since they
			 * _are_ the ELF interpreter). The loaders must
			 * be loaded away from programs since the program
			 * may otherwise collide with the loader (especially
			 * for ET_EXEC which does not have a randomized
			 * position). For example to handle invocations of
			 * "./ld.so someprog" to test out a new version of
			 * the loader, the subsequent program that the
			 * loader loads must avoid the loader itself, so
			 * they cannot share the same load range. Sufficient
			 * room for the brk must be allocated with the
			 * loader as well, since brk must be available with
			 * the loader.
			 *
			 * Therefore, programs are loaded offset from
			 * ELF_ET_DYN_BASE and loaders are loaded into the
			 * independently randomized mmap region (0 load_bias
			 * without MAP_FIXED).
			 */
			if (interpreter) {
				load_bias = ELF_ET_DYN_BASE;
				if (current->flags & PF_RANDOMIZE)
					load_bias += arch_mmap_rnd();
				alignment = maximum_alignment(elf_phdata, elf_ex->e_phnum);
				if (alignment)
					load_bias &= ~(alignment - 1);
				elf_flags |= MAP_FIXED;
			} else
				load_bias = 0;

			/*
			 * Since load_bias is used for all subsequent loading
			 * calculations, we must lower it by the first vaddr
			 * so that the remaining calculations based on the
			 * ELF vaddrs will be correctly offset. The result
			 * is then page aligned.
			 */
			load_bias = ELF_PAGESTART(load_bias - vaddr);

			total_size = total_mapping_size(elf_phdata,
							elf_ex->e_phnum);
			if (!total_size) {
				retval = -EINVAL;
				goto out_free_dentry;
			}
		}

		error = elf_map(bprm->file, load_bias + vaddr, elf_ppnt,
				elf_prot, elf_flags, total_size);
		if (BAD_ADDR(error)) {
			retval = IS_ERR((void *)error) ?
				PTR_ERR((void*)error) : -EINVAL;
			goto out_free_dentry;
		}

		if (!load_addr_set) {
			load_addr_set = 1;
			load_addr = (elf_ppnt->p_vaddr - elf_ppnt->p_offset);
			if (elf_ex->e_type == ET_DYN) {
				load_bias += error -
				             ELF_PAGESTART(load_bias + vaddr);
				load_addr += load_bias;
				reloc_func_desc = load_bias;
			}
		}
		k = elf_ppnt->p_vaddr;
		if ((elf_ppnt->p_flags & PF_X) && k < start_code)
			start_code = k;
		if (start_data < k)
			start_data = k;

		/*
		 * Check to see if the section's size will overflow the
		 * allowed task size. Note that p_filesz must always be
		 * <= p_memsz so it is only necessary to check p_memsz.
		 */
		if (BAD_ADDR(k) || elf_ppnt->p_filesz > elf_ppnt->p_memsz ||
		    elf_ppnt->p_memsz > TASK_SIZE ||
		    TASK_SIZE - elf_ppnt->p_memsz < k) {
			/* set_brk can never work. Avoid overflows. */
			retval = -EINVAL;
			goto out_free_dentry;
		}

		k = elf_ppnt->p_vaddr + elf_ppnt->p_filesz;

		if (k > elf_bss)
			elf_bss = k;
		if ((elf_ppnt->p_flags & PF_X) && end_code < k)
			end_code = k;
		if (end_data < k)
			end_data = k;
		k = elf_ppnt->p_vaddr + elf_ppnt->p_memsz;
		if (k > elf_brk) {
			bss_prot = elf_prot;
			elf_brk = k;
		}
	}

	e_entry = elf_ex->e_entry + load_bias;
	elf_bss += load_bias;
	elf_brk += load_bias;
	start_code += load_bias;
	end_code += load_bias;
	start_data += load_bias;
	end_data += load_bias;

	/* Calling set_brk effectively mmaps the pages that we need
	 * for the bss and break sections.  We must do this before
	 * mapping in the interpreter, to make sure it doesn't wind
	 * up getting placed where the bss needs to go.
	 */
	retval = set_brk(elf_bss, elf_brk, bss_prot);
	if (retval)
		goto out_free_dentry;
	if (likely(elf_bss != elf_brk) && unlikely(padzero(elf_bss))) {
		retval = -EFAULT; /* Nobody gets to see this, but.. */
		goto out_free_dentry;
	}

	if (interpreter) {
		elf_entry = load_elf_interp(interp_elf_ex,
					    interpreter,
					    load_bias, interp_elf_phdata,
					    &arch_state);
		if (!IS_ERR((void *)elf_entry)) {
			/*
			 * load_elf_interp() returns relocation
			 * adjustment
			 */
			interp_load_addr = elf_entry;
			elf_entry += interp_elf_ex->e_entry;
		}
		if (BAD_ADDR(elf_entry)) {
			retval = IS_ERR((void *)elf_entry) ?
					(int)elf_entry : -EINVAL;
			goto out_free_dentry;
		}
		reloc_func_desc = interp_load_addr;

		allow_write_access(interpreter);
		fput(interpreter);

		kfree(interp_elf_ex);
		kfree(interp_elf_phdata);
	} else {
		elf_entry = e_entry;
		if (BAD_ADDR(elf_entry)) {
			retval = -EINVAL;
			goto out_free_dentry;
		}
	}

	kfree(elf_phdata);

	set_binfmt(&elf_format);

#ifdef ARCH_HAS_SETUP_ADDITIONAL_PAGES
	retval = arch_setup_additional_pages(bprm, !!interpreter);
	if (retval < 0)
		goto out;
#endif /* ARCH_HAS_SETUP_ADDITIONAL_PAGES */

<<<<<<< HEAD
	retval = create_elf_tables(bprm, &loc->elf_ex,
			  load_addr, interp_load_addr);
=======
	retval = create_elf_tables(bprm, elf_ex,
			  load_addr, interp_load_addr, e_entry);
>>>>>>> 24b8d41d
	if (retval < 0)
		goto out;

	mm = current->mm;
	mm->end_code = end_code;
	mm->start_code = start_code;
	mm->start_data = start_data;
	mm->end_data = end_data;
	mm->start_stack = bprm->p;

	if ((current->flags & PF_RANDOMIZE) && (randomize_va_space > 1)) {
		/*
		 * For architectures with ELF randomization, when executing
		 * a loader directly (i.e. no interpreter listed in ELF
		 * headers), move the brk area out of the mmap region
		 * (since it grows up, and may collide early with the stack
		 * growing down), and into the unused ELF_ET_DYN_BASE region.
		 */
		if (IS_ENABLED(CONFIG_ARCH_HAS_ELF_RANDOMIZE) &&
		    elf_ex->e_type == ET_DYN && !interpreter) {
			mm->brk = mm->start_brk = ELF_ET_DYN_BASE;
		}

		mm->brk = mm->start_brk = arch_randomize_brk(mm);
#ifdef compat_brk_randomized
		current->brk_randomized = 1;
#endif
	}

	if (current->personality & MMAP_PAGE_ZERO) {
		/* Why this, you ask???  Well SVr4 maps page 0 as read-only,
		   and some applications "depend" upon this behavior.
		   Since we do not have the power to recompile these, we
		   emulate the SVr4 behavior. Sigh. */
		error = vm_mmap(NULL, 0, PAGE_SIZE, PROT_READ | PROT_EXEC,
				MAP_FIXED | MAP_PRIVATE, 0);
	}

	regs = current_pt_regs();
#ifdef ELF_PLAT_INIT
	/*
	 * The ABI may specify that certain registers be set up in special
	 * ways (on i386 %edx is the address of a DT_FINI function, for
	 * example.  In addition, it may also specify (eg, PowerPC64 ELF)
	 * that the e_entry field is the address of the function descriptor
	 * for the startup routine, rather than the address of the startup
	 * routine itself.  This macro performs whatever initialization to
	 * the regs structure is required as well as any relocations to the
	 * function descriptor entries when executing dynamically links apps.
	 */
	ELF_PLAT_INIT(regs, reloc_func_desc);
#endif

	finalize_exec(bprm);
	start_thread(regs, elf_entry, bprm->p);
	retval = 0;
out:
	return retval;

	/* error cleanup */
out_free_dentry:
	kfree(interp_elf_ex);
	kfree(interp_elf_phdata);
	allow_write_access(interpreter);
	if (interpreter)
		fput(interpreter);
out_free_ph:
	kfree(elf_phdata);
	goto out;
}

#ifdef CONFIG_USELIB
/* This is really simpleminded and specialized - we are loading an
   a.out library that is given an ELF header. */
static int load_elf_library(struct file *file)
{
	struct elf_phdr *elf_phdata;
	struct elf_phdr *eppnt;
	unsigned long elf_bss, bss, len;
	int retval, error, i, j;
	struct elfhdr elf_ex;

	error = -ENOEXEC;
	retval = elf_read(file, &elf_ex, sizeof(elf_ex), 0);
	if (retval < 0)
		goto out;

	if (memcmp(elf_ex.e_ident, ELFMAG, SELFMAG) != 0)
		goto out;

	/* First of all, some simple consistency checks */
	if (elf_ex.e_type != ET_EXEC || elf_ex.e_phnum > 2 ||
	    !elf_check_arch(&elf_ex) || !file->f_op->mmap)
		goto out;
	if (elf_check_fdpic(&elf_ex))
		goto out;

	/* Now read in all of the header information */

	j = sizeof(struct elf_phdr) * elf_ex.e_phnum;
	/* j < ELF_MIN_ALIGN because elf_ex.e_phnum <= 2 */

	error = -ENOMEM;
	elf_phdata = kmalloc(j, GFP_KERNEL);
	if (!elf_phdata)
		goto out;

	eppnt = elf_phdata;
	error = -ENOEXEC;
	retval = elf_read(file, eppnt, j, elf_ex.e_phoff);
	if (retval < 0)
		goto out_free_ph;

	for (j = 0, i = 0; i<elf_ex.e_phnum; i++)
		if ((eppnt + i)->p_type == PT_LOAD)
			j++;
	if (j != 1)
		goto out_free_ph;

	while (eppnt->p_type != PT_LOAD)
		eppnt++;

	/* Now use mmap to map the library into memory. */
	error = vm_mmap(file,
			ELF_PAGESTART(eppnt->p_vaddr),
			(eppnt->p_filesz +
			 ELF_PAGEOFFSET(eppnt->p_vaddr)),
			PROT_READ | PROT_WRITE | PROT_EXEC,
			MAP_FIXED_NOREPLACE | MAP_PRIVATE | MAP_DENYWRITE,
			(eppnt->p_offset -
			 ELF_PAGEOFFSET(eppnt->p_vaddr)));
	if (error != ELF_PAGESTART(eppnt->p_vaddr))
		goto out_free_ph;

	elf_bss = eppnt->p_vaddr + eppnt->p_filesz;
	if (padzero(elf_bss)) {
		error = -EFAULT;
		goto out_free_ph;
	}

<<<<<<< HEAD
	len = ELF_PAGESTART(eppnt->p_filesz + eppnt->p_vaddr +
			    ELF_MIN_ALIGN - 1);
	bss = eppnt->p_memsz + eppnt->p_vaddr;
=======
	len = ELF_PAGEALIGN(eppnt->p_filesz + eppnt->p_vaddr);
	bss = ELF_PAGEALIGN(eppnt->p_memsz + eppnt->p_vaddr);
>>>>>>> 24b8d41d
	if (bss > len) {
		error = vm_brk(len, bss - len);
		if (error)
			goto out_free_ph;
	}
	error = 0;

out_free_ph:
	kfree(elf_phdata);
out:
	return error;
}
#endif /* #ifdef CONFIG_USELIB */

#ifdef CONFIG_ELF_CORE
/*
 * ELF core dumper
 *
 * Modelled on fs/exec.c:aout_core_dump()
 * Jeremy Fitzhardinge <jeremy@sw.oz.au>
 */

/* An ELF note in memory */
struct memelfnote
{
	const char *name;
	int type;
	unsigned int datasz;
	void *data;
};

static int notesize(struct memelfnote *en)
{
	int sz;

	sz = sizeof(struct elf_note);
	sz += roundup(strlen(en->name) + 1, 4);
	sz += roundup(en->datasz, 4);

	return sz;
}

static int writenote(struct memelfnote *men, struct coredump_params *cprm)
{
	struct elf_note en;
	en.n_namesz = strlen(men->name) + 1;
	en.n_descsz = men->datasz;
	en.n_type = men->type;

	return dump_emit(cprm, &en, sizeof(en)) &&
	    dump_emit(cprm, men->name, en.n_namesz) && dump_align(cprm, 4) &&
	    dump_emit(cprm, men->data, men->datasz) && dump_align(cprm, 4);
}

static void fill_elf_header(struct elfhdr *elf, int segs,
			    u16 machine, u32 flags)
{
	memset(elf, 0, sizeof(*elf));

	memcpy(elf->e_ident, ELFMAG, SELFMAG);
	elf->e_ident[EI_CLASS] = ELF_CLASS;
	elf->e_ident[EI_DATA] = ELF_DATA;
	elf->e_ident[EI_VERSION] = EV_CURRENT;
	elf->e_ident[EI_OSABI] = ELF_OSABI;

	elf->e_type = ET_CORE;
	elf->e_machine = machine;
	elf->e_version = EV_CURRENT;
	elf->e_phoff = sizeof(struct elfhdr);
	elf->e_flags = flags;
	elf->e_ehsize = sizeof(struct elfhdr);
	elf->e_phentsize = sizeof(struct elf_phdr);
	elf->e_phnum = segs;
}

static void fill_elf_note_phdr(struct elf_phdr *phdr, int sz, loff_t offset)
{
	phdr->p_type = PT_NOTE;
	phdr->p_offset = offset;
	phdr->p_vaddr = 0;
	phdr->p_paddr = 0;
	phdr->p_filesz = sz;
	phdr->p_memsz = 0;
	phdr->p_flags = 0;
	phdr->p_align = 0;
}

static void fill_note(struct memelfnote *note, const char *name, int type, 
		unsigned int sz, void *data)
{
	note->name = name;
	note->type = type;
	note->datasz = sz;
	note->data = data;
}

/*
 * fill up all the fields in prstatus from the given task struct, except
 * registers which need to be filled up separately.
 */
static void fill_prstatus(struct elf_prstatus *prstatus,
		struct task_struct *p, long signr)
{
	prstatus->pr_info.si_signo = prstatus->pr_cursig = signr;
	prstatus->pr_sigpend = p->pending.signal.sig[0];
	prstatus->pr_sighold = p->blocked.sig[0];
	rcu_read_lock();
	prstatus->pr_ppid = task_pid_vnr(rcu_dereference(p->real_parent));
	rcu_read_unlock();
	prstatus->pr_pid = task_pid_vnr(p);
	prstatus->pr_pgrp = task_pgrp_vnr(p);
	prstatus->pr_sid = task_session_vnr(p);
	if (thread_group_leader(p)) {
		struct task_cputime cputime;

		/*
		 * This is the record for the group leader.  It shows the
		 * group-wide total, not its individual thread total.
		 */
		thread_group_cputime(p, &cputime);
		prstatus->pr_utime = ns_to_kernel_old_timeval(cputime.utime);
		prstatus->pr_stime = ns_to_kernel_old_timeval(cputime.stime);
	} else {
		u64 utime, stime;

		task_cputime(p, &utime, &stime);
		prstatus->pr_utime = ns_to_kernel_old_timeval(utime);
		prstatus->pr_stime = ns_to_kernel_old_timeval(stime);
	}

	prstatus->pr_cutime = ns_to_kernel_old_timeval(p->signal->cutime);
	prstatus->pr_cstime = ns_to_kernel_old_timeval(p->signal->cstime);
}

static int fill_psinfo(struct elf_prpsinfo *psinfo, struct task_struct *p,
		       struct mm_struct *mm)
{
	const struct cred *cred;
	unsigned int i, len;
	
	/* first copy the parameters from user space */
	memset(psinfo, 0, sizeof(struct elf_prpsinfo));

	len = mm->arg_end - mm->arg_start;
	if (len >= ELF_PRARGSZ)
		len = ELF_PRARGSZ-1;
	if (copy_from_user(&psinfo->pr_psargs,
		           (const char __user *)mm->arg_start, len))
		return -EFAULT;
	for(i = 0; i < len; i++)
		if (psinfo->pr_psargs[i] == 0)
			psinfo->pr_psargs[i] = ' ';
	psinfo->pr_psargs[len] = 0;

	rcu_read_lock();
	psinfo->pr_ppid = task_pid_vnr(rcu_dereference(p->real_parent));
	rcu_read_unlock();
	psinfo->pr_pid = task_pid_vnr(p);
	psinfo->pr_pgrp = task_pgrp_vnr(p);
	psinfo->pr_sid = task_session_vnr(p);

	i = p->state ? ffz(~p->state) + 1 : 0;
	psinfo->pr_state = i;
	psinfo->pr_sname = (i > 5) ? '.' : "RSDTZW"[i];
	psinfo->pr_zomb = psinfo->pr_sname == 'Z';
	psinfo->pr_nice = task_nice(p);
	psinfo->pr_flag = p->flags;
	rcu_read_lock();
	cred = __task_cred(p);
	SET_UID(psinfo->pr_uid, from_kuid_munged(cred->user_ns, cred->uid));
	SET_GID(psinfo->pr_gid, from_kgid_munged(cred->user_ns, cred->gid));
	rcu_read_unlock();
	strncpy(psinfo->pr_fname, p->comm, sizeof(psinfo->pr_fname));
	
	return 0;
}

static void fill_auxv_note(struct memelfnote *note, struct mm_struct *mm)
{
	elf_addr_t *auxv = (elf_addr_t *) mm->saved_auxv;
	int i = 0;
	do
		i += 2;
	while (auxv[i - 2] != AT_NULL);
	fill_note(note, "CORE", NT_AUXV, i * sizeof(elf_addr_t), auxv);
}

static void fill_siginfo_note(struct memelfnote *note, user_siginfo_t *csigdata,
		const kernel_siginfo_t *siginfo)
{
	copy_siginfo_to_external(csigdata, siginfo);
	fill_note(note, "CORE", NT_SIGINFO, sizeof(*csigdata), csigdata);
}

#define MAX_FILE_NOTE_SIZE (4*1024*1024)
/*
 * Format of NT_FILE note:
 *
 * long count     -- how many files are mapped
 * long page_size -- units for file_ofs
 * array of [COUNT] elements of
 *   long start
 *   long end
 *   long file_ofs
 * followed by COUNT filenames in ASCII: "FILE1" NUL "FILE2" NUL...
 */
static int fill_files_note(struct memelfnote *note)
{
	struct mm_struct *mm = current->mm;
	struct vm_area_struct *vma;
	unsigned count, size, names_ofs, remaining, n;
	user_long_t *data;
	user_long_t *start_end_ofs;
	char *name_base, *name_curpos;

	/* *Estimated* file count and total data size needed */
	count = mm->map_count;
	if (count > UINT_MAX / 64)
		return -EINVAL;
	size = count * 64;

	names_ofs = (2 + 3 * count) * sizeof(data[0]);
 alloc:
	if (size >= MAX_FILE_NOTE_SIZE) /* paranoia check */
		return -EINVAL;
	size = round_up(size, PAGE_SIZE);
	/*
	 * "size" can be 0 here legitimately.
	 * Let it ENOMEM and omit NT_FILE section which will be empty anyway.
	 */
	data = kvmalloc(size, GFP_KERNEL);
	if (ZERO_OR_NULL_PTR(data))
		return -ENOMEM;

	start_end_ofs = data + 2;
	name_base = name_curpos = ((char *)data) + names_ofs;
	remaining = size - names_ofs;
	count = 0;
	for (vma = mm->mmap; vma != NULL; vma = vma->vm_next) {
		struct file *file;
		const char *filename;

		file = vma->vm_file;
		if (!file)
			continue;
		filename = file_path(file, name_curpos, remaining);
		if (IS_ERR(filename)) {
			if (PTR_ERR(filename) == -ENAMETOOLONG) {
				kvfree(data);
				size = size * 5 / 4;
				goto alloc;
			}
			continue;
		}

		/* file_path() fills at the end, move name down */
		/* n = strlen(filename) + 1: */
		n = (name_curpos + remaining) - filename;
		remaining = filename - name_curpos;
		memmove(name_curpos, filename, n);
		name_curpos += n;

		*start_end_ofs++ = vma->vm_start;
		*start_end_ofs++ = vma->vm_end;
		*start_end_ofs++ = vma->vm_pgoff;
		count++;
	}

	/* Now we know exact count of files, can store it */
	data[0] = count;
	data[1] = PAGE_SIZE;
	/*
	 * Count usually is less than mm->map_count,
	 * we need to move filenames down.
	 */
	n = mm->map_count - count;
	if (n != 0) {
		unsigned shift_bytes = n * 3 * sizeof(data[0]);
		memmove(name_base - shift_bytes, name_base,
			name_curpos - name_base);
		name_curpos -= shift_bytes;
	}

	size = name_curpos - (char *)data;
	fill_note(note, "CORE", NT_FILE, size, data);
	return 0;
}

#ifdef CORE_DUMP_USE_REGSET
#include <linux/regset.h>

struct elf_thread_core_info {
	struct elf_thread_core_info *next;
	struct task_struct *task;
	struct elf_prstatus prstatus;
	struct memelfnote notes[];
};

struct elf_note_info {
	struct elf_thread_core_info *thread;
	struct memelfnote psinfo;
	struct memelfnote signote;
	struct memelfnote auxv;
	struct memelfnote files;
	user_siginfo_t csigdata;
	size_t size;
	int thread_notes;
};

/*
 * When a regset has a writeback hook, we call it on each thread before
 * dumping user memory.  On register window machines, this makes sure the
 * user memory backing the register data is up to date before we read it.
 */
static void do_thread_regset_writeback(struct task_struct *task,
				       const struct user_regset *regset)
{
	if (regset->writeback)
		regset->writeback(task, regset, 1);
}

#ifndef PRSTATUS_SIZE
#define PRSTATUS_SIZE(S, R) sizeof(S)
#endif

#ifndef SET_PR_FPVALID
#define SET_PR_FPVALID(S, V, R) ((S)->pr_fpvalid = (V))
#endif

static int fill_thread_core_info(struct elf_thread_core_info *t,
				 const struct user_regset_view *view,
				 long signr, size_t *total)
{
	unsigned int i;
<<<<<<< HEAD
	unsigned int regset_size = view->regsets[0].n * view->regsets[0].size;
=======
	int regset0_size;
>>>>>>> 24b8d41d

	/*
	 * NT_PRSTATUS is the one special case, because the regset data
	 * goes into the pr_reg field inside the note contents, rather
	 * than being the whole note contents.  We fill the reset in here.
	 * We assume that regset 0 is NT_PRSTATUS.
	 */
	fill_prstatus(&t->prstatus, t->task, signr);
<<<<<<< HEAD
	(void) view->regsets[0].get(t->task, &view->regsets[0], 0, regset_size,
				    &t->prstatus.pr_reg, NULL);

	fill_note(&t->notes[0], "CORE", NT_PRSTATUS,
		  PRSTATUS_SIZE(t->prstatus, regset_size), &t->prstatus);
=======
	regset0_size = regset_get(t->task, &view->regsets[0],
		   sizeof(t->prstatus.pr_reg), &t->prstatus.pr_reg);
	if (regset0_size < 0)
		return 0;

	fill_note(&t->notes[0], "CORE", NT_PRSTATUS,
		  PRSTATUS_SIZE(t->prstatus, regset0_size), &t->prstatus);
>>>>>>> 24b8d41d
	*total += notesize(&t->notes[0]);

	do_thread_regset_writeback(t->task, &view->regsets[0]);

	/*
	 * Each other regset might generate a note too.  For each regset
	 * that has no core_note_type or is inactive, we leave t->notes[i]
	 * all zero and we'll know to skip writing it later.
	 */
	for (i = 1; i < view->n; ++i) {
		const struct user_regset *regset = &view->regsets[i];
		int note_type = regset->core_note_type;
		bool is_fpreg = note_type == NT_PRFPREG;
		void *data;
		int ret;

		do_thread_regset_writeback(t->task, regset);
<<<<<<< HEAD
		if (regset->core_note_type && regset->get &&
		    (!regset->active || regset->active(t->task, regset))) {
			int ret;
			size_t size = regset->n * regset->size;
			void *data = kmalloc(size, GFP_KERNEL);
			if (unlikely(!data))
				return 0;
			ret = regset->get(t->task, regset,
					  0, size, data, NULL);
			if (unlikely(ret))
				kfree(data);
			else {
				if (regset->core_note_type != NT_PRFPREG)
					fill_note(&t->notes[i], "LINUX",
						  regset->core_note_type,
						  size, data);
				else {
					SET_PR_FPVALID(&t->prstatus,
							1, regset_size);
					fill_note(&t->notes[i], "CORE",
						  NT_PRFPREG, size, data);
				}
				*total += notesize(&t->notes[i]);
			}
		}
=======
		if (!note_type) // not for coredumps
			continue;
		if (regset->active && regset->active(t->task, regset) <= 0)
			continue;

		ret = regset_get_alloc(t->task, regset, ~0U, &data);
		if (ret < 0)
			continue;

		if (is_fpreg)
			SET_PR_FPVALID(&t->prstatus, 1, regset0_size);

		fill_note(&t->notes[i], is_fpreg ? "CORE" : "LINUX",
			  note_type, ret, data);

		*total += notesize(&t->notes[i]);
>>>>>>> 24b8d41d
	}

	return 1;
}

static int fill_note_info(struct elfhdr *elf, int phdrs,
			  struct elf_note_info *info,
			  const kernel_siginfo_t *siginfo, struct pt_regs *regs)
{
	struct task_struct *dump_task = current;
	const struct user_regset_view *view = task_user_regset_view(dump_task);
	struct elf_thread_core_info *t;
	struct elf_prpsinfo *psinfo;
	struct core_thread *ct;
	unsigned int i;

	info->size = 0;
	info->thread = NULL;

	psinfo = kmalloc(sizeof(*psinfo), GFP_KERNEL);
	if (psinfo == NULL) {
		info->psinfo.data = NULL; /* So we don't free this wrongly */
		return 0;
	}

	fill_note(&info->psinfo, "CORE", NT_PRPSINFO, sizeof(*psinfo), psinfo);

	/*
	 * Figure out how many notes we're going to need for each thread.
	 */
	info->thread_notes = 0;
	for (i = 0; i < view->n; ++i)
		if (view->regsets[i].core_note_type != 0)
			++info->thread_notes;

	/*
	 * Sanity check.  We rely on regset 0 being in NT_PRSTATUS,
	 * since it is our one special case.
	 */
	if (unlikely(info->thread_notes == 0) ||
	    unlikely(view->regsets[0].core_note_type != NT_PRSTATUS)) {
		WARN_ON(1);
		return 0;
	}

	/*
	 * Initialize the ELF file header.
	 */
	fill_elf_header(elf, phdrs,
			view->e_machine, view->e_flags);

	/*
	 * Allocate a structure for each thread.
	 */
	for (ct = &dump_task->mm->core_state->dumper; ct; ct = ct->next) {
		t = kzalloc(offsetof(struct elf_thread_core_info,
				     notes[info->thread_notes]),
			    GFP_KERNEL);
		if (unlikely(!t))
			return 0;

		t->task = ct->task;
		if (ct->task == dump_task || !info->thread) {
			t->next = info->thread;
			info->thread = t;
		} else {
			/*
			 * Make sure to keep the original task at
			 * the head of the list.
			 */
			t->next = info->thread->next;
			info->thread->next = t;
		}
	}

	/*
	 * Now fill in each thread's information.
	 */
	for (t = info->thread; t != NULL; t = t->next)
		if (!fill_thread_core_info(t, view, siginfo->si_signo, &info->size))
			return 0;

	/*
	 * Fill in the two process-wide notes.
	 */
	fill_psinfo(psinfo, dump_task->group_leader, dump_task->mm);
	info->size += notesize(&info->psinfo);

	fill_siginfo_note(&info->signote, &info->csigdata, siginfo);
	info->size += notesize(&info->signote);

	fill_auxv_note(&info->auxv, current->mm);
	info->size += notesize(&info->auxv);

	if (fill_files_note(&info->files) == 0)
		info->size += notesize(&info->files);

	return 1;
}

static size_t get_note_info_size(struct elf_note_info *info)
{
	return info->size;
}

/*
 * Write all the notes for each thread.  When writing the first thread, the
 * process-wide notes are interleaved after the first thread-specific note.
 */
static int write_note_info(struct elf_note_info *info,
			   struct coredump_params *cprm)
{
	bool first = true;
	struct elf_thread_core_info *t = info->thread;

	do {
		int i;

		if (!writenote(&t->notes[0], cprm))
			return 0;

		if (first && !writenote(&info->psinfo, cprm))
			return 0;
		if (first && !writenote(&info->signote, cprm))
			return 0;
		if (first && !writenote(&info->auxv, cprm))
			return 0;
		if (first && info->files.data &&
				!writenote(&info->files, cprm))
			return 0;

		for (i = 1; i < info->thread_notes; ++i)
			if (t->notes[i].data &&
			    !writenote(&t->notes[i], cprm))
				return 0;

		first = false;
		t = t->next;
	} while (t);

	return 1;
}

static void free_note_info(struct elf_note_info *info)
{
	struct elf_thread_core_info *threads = info->thread;
	while (threads) {
		unsigned int i;
		struct elf_thread_core_info *t = threads;
		threads = t->next;
		WARN_ON(t->notes[0].data && t->notes[0].data != &t->prstatus);
		for (i = 1; i < info->thread_notes; ++i)
			kfree(t->notes[i].data);
		kfree(t);
	}
	kfree(info->psinfo.data);
	kvfree(info->files.data);
}

#else

/* Here is the structure in which status of each thread is captured. */
struct elf_thread_status
{
	struct list_head list;
	struct elf_prstatus prstatus;	/* NT_PRSTATUS */
	elf_fpregset_t fpu;		/* NT_PRFPREG */
	struct task_struct *thread;
	struct memelfnote notes[3];
	int num_notes;
};

/*
 * In order to add the specific thread information for the elf file format,
 * we need to keep a linked list of every threads pr_status and then create
 * a single section for them in the final core file.
 */
static int elf_dump_thread_status(long signr, struct elf_thread_status *t)
{
	int sz = 0;
	struct task_struct *p = t->thread;
	t->num_notes = 0;

	fill_prstatus(&t->prstatus, p, signr);
	elf_core_copy_task_regs(p, &t->prstatus.pr_reg);	
	
	fill_note(&t->notes[0], "CORE", NT_PRSTATUS, sizeof(t->prstatus),
		  &(t->prstatus));
	t->num_notes++;
	sz += notesize(&t->notes[0]);

	if ((t->prstatus.pr_fpvalid = elf_core_copy_task_fpregs(p, NULL,
								&t->fpu))) {
		fill_note(&t->notes[1], "CORE", NT_PRFPREG, sizeof(t->fpu),
			  &(t->fpu));
		t->num_notes++;
		sz += notesize(&t->notes[1]);
	}
	return sz;
}

struct elf_note_info {
	struct memelfnote *notes;
	struct memelfnote *notes_files;
	struct elf_prstatus *prstatus;	/* NT_PRSTATUS */
	struct elf_prpsinfo *psinfo;	/* NT_PRPSINFO */
	struct list_head thread_list;
	elf_fpregset_t *fpu;
	user_siginfo_t csigdata;
	int thread_status_size;
	int numnote;
};

static int elf_note_info_init(struct elf_note_info *info)
{
	memset(info, 0, sizeof(*info));
	INIT_LIST_HEAD(&info->thread_list);

	/* Allocate space for ELF notes */
	info->notes = kmalloc_array(8, sizeof(struct memelfnote), GFP_KERNEL);
	if (!info->notes)
		return 0;
	info->psinfo = kmalloc(sizeof(*info->psinfo), GFP_KERNEL);
	if (!info->psinfo)
		return 0;
	info->prstatus = kmalloc(sizeof(*info->prstatus), GFP_KERNEL);
	if (!info->prstatus)
		return 0;
	info->fpu = kmalloc(sizeof(*info->fpu), GFP_KERNEL);
	if (!info->fpu)
		return 0;
	return 1;
}

static int fill_note_info(struct elfhdr *elf, int phdrs,
			  struct elf_note_info *info,
			  const kernel_siginfo_t *siginfo, struct pt_regs *regs)
{
	struct core_thread *ct;
	struct elf_thread_status *ets;

	if (!elf_note_info_init(info))
		return 0;

	for (ct = current->mm->core_state->dumper.next;
					ct; ct = ct->next) {
		ets = kzalloc(sizeof(*ets), GFP_KERNEL);
		if (!ets)
			return 0;

		ets->thread = ct->task;
		list_add(&ets->list, &info->thread_list);
	}

	list_for_each_entry(ets, &info->thread_list, list) {
		int sz;

		sz = elf_dump_thread_status(siginfo->si_signo, ets);
		info->thread_status_size += sz;
	}
	/* now collect the dump for the current */
	memset(info->prstatus, 0, sizeof(*info->prstatus));
	fill_prstatus(info->prstatus, current, siginfo->si_signo);
	elf_core_copy_regs(&info->prstatus->pr_reg, regs);

	/* Set up header */
	fill_elf_header(elf, phdrs, ELF_ARCH, ELF_CORE_EFLAGS);

	/*
	 * Set up the notes in similar form to SVR4 core dumps made
	 * with info from their /proc.
	 */

	fill_note(info->notes + 0, "CORE", NT_PRSTATUS,
		  sizeof(*info->prstatus), info->prstatus);
	fill_psinfo(info->psinfo, current->group_leader, current->mm);
	fill_note(info->notes + 1, "CORE", NT_PRPSINFO,
		  sizeof(*info->psinfo), info->psinfo);

	fill_siginfo_note(info->notes + 2, &info->csigdata, siginfo);
	fill_auxv_note(info->notes + 3, current->mm);
	info->numnote = 4;

	if (fill_files_note(info->notes + info->numnote) == 0) {
		info->notes_files = info->notes + info->numnote;
		info->numnote++;
	}

	/* Try to dump the FPU. */
	info->prstatus->pr_fpvalid = elf_core_copy_task_fpregs(current, regs,
							       info->fpu);
	if (info->prstatus->pr_fpvalid)
		fill_note(info->notes + info->numnote++,
			  "CORE", NT_PRFPREG, sizeof(*info->fpu), info->fpu);
	return 1;
}

static size_t get_note_info_size(struct elf_note_info *info)
{
	int sz = 0;
	int i;

	for (i = 0; i < info->numnote; i++)
		sz += notesize(info->notes + i);

	sz += info->thread_status_size;

	return sz;
}

static int write_note_info(struct elf_note_info *info,
			   struct coredump_params *cprm)
{
	struct elf_thread_status *ets;
	int i;

	for (i = 0; i < info->numnote; i++)
		if (!writenote(info->notes + i, cprm))
			return 0;

	/* write out the thread status notes section */
	list_for_each_entry(ets, &info->thread_list, list) {
		for (i = 0; i < ets->num_notes; i++)
			if (!writenote(&ets->notes[i], cprm))
				return 0;
	}

	return 1;
}

static void free_note_info(struct elf_note_info *info)
{
	while (!list_empty(&info->thread_list)) {
		struct list_head *tmp = info->thread_list.next;
		list_del(tmp);
		kfree(list_entry(tmp, struct elf_thread_status, list));
	}

	/* Free data possibly allocated by fill_files_note(): */
	if (info->notes_files)
		kvfree(info->notes_files->data);

	kfree(info->prstatus);
	kfree(info->psinfo);
	kfree(info->notes);
	kfree(info->fpu);
}

#endif

static void fill_extnum_info(struct elfhdr *elf, struct elf_shdr *shdr4extnum,
			     elf_addr_t e_shoff, int segs)
{
	elf->e_shoff = e_shoff;
	elf->e_shentsize = sizeof(*shdr4extnum);
	elf->e_shnum = 1;
	elf->e_shstrndx = SHN_UNDEF;

	memset(shdr4extnum, 0, sizeof(*shdr4extnum));

	shdr4extnum->sh_type = SHT_NULL;
	shdr4extnum->sh_size = elf->e_shnum;
	shdr4extnum->sh_link = elf->e_shstrndx;
	shdr4extnum->sh_info = segs;
}

/*
 * Actual dumper
 *
 * This is a two-pass process; first we find the offsets of the bits,
 * and then they are actually written out.  If we run out of core limit
 * we just truncate.
 */
static int elf_core_dump(struct coredump_params *cprm)
{
	int has_dumped = 0;
	int vma_count, segs, i;
	size_t vma_data_size;
	struct elfhdr elf;
	loff_t offset = 0, dataoff;
	struct elf_note_info info = { };
	struct elf_phdr *phdr4note = NULL;
	struct elf_shdr *shdr4extnum = NULL;
	Elf_Half e_phnum;
	elf_addr_t e_shoff;
	struct core_vma_metadata *vma_meta;

	if (dump_vma_snapshot(cprm, &vma_count, &vma_meta, &vma_data_size))
		return 0;

	/*
	 * The number of segs are recored into ELF header as 16bit value.
	 * Please check DEFAULT_MAX_MAP_COUNT definition when you modify here.
	 */
	segs = vma_count + elf_core_extra_phdrs();

	/* for notes section */
	segs++;

	/* If segs > PN_XNUM(0xffff), then e_phnum overflows. To avoid
	 * this, kernel supports extended numbering. Have a look at
	 * include/linux/elf.h for further information. */
	e_phnum = segs > PN_XNUM ? PN_XNUM : segs;

	/*
	 * Collect all the non-memory information about the process for the
	 * notes.  This also sets up the file header.
	 */
	if (!fill_note_info(&elf, e_phnum, &info, cprm->siginfo, cprm->regs))
		goto end_coredump;

	has_dumped = 1;

	offset += sizeof(elf);				/* Elf header */
	offset += segs * sizeof(struct elf_phdr);	/* Program headers */

	/* Write notes phdr entry */
	{
		size_t sz = get_note_info_size(&info);

		sz += elf_coredump_extra_notes_size();

		phdr4note = kmalloc(sizeof(*phdr4note), GFP_KERNEL);
		if (!phdr4note)
			goto end_coredump;

		fill_elf_note_phdr(phdr4note, sz, offset);
		offset += sz;
	}

	dataoff = offset = roundup(offset, ELF_EXEC_PAGESIZE);

	offset += vma_data_size;
	offset += elf_core_extra_data_size();
	e_shoff = offset;

	if (e_phnum == PN_XNUM) {
		shdr4extnum = kmalloc(sizeof(*shdr4extnum), GFP_KERNEL);
		if (!shdr4extnum)
			goto end_coredump;
		fill_extnum_info(&elf, shdr4extnum, e_shoff, segs);
	}

	offset = dataoff;

	if (!dump_emit(cprm, &elf, sizeof(elf)))
		goto end_coredump;

	if (!dump_emit(cprm, phdr4note, sizeof(*phdr4note)))
		goto end_coredump;

	/* Write program headers for segments dump */
	for (i = 0; i < vma_count; i++) {
		struct core_vma_metadata *meta = vma_meta + i;
		struct elf_phdr phdr;

		phdr.p_type = PT_LOAD;
		phdr.p_offset = offset;
		phdr.p_vaddr = meta->start;
		phdr.p_paddr = 0;
		phdr.p_filesz = meta->dump_size;
		phdr.p_memsz = meta->end - meta->start;
		offset += phdr.p_filesz;
		phdr.p_flags = 0;
		if (meta->flags & VM_READ)
			phdr.p_flags |= PF_R;
		if (meta->flags & VM_WRITE)
			phdr.p_flags |= PF_W;
		if (meta->flags & VM_EXEC)
			phdr.p_flags |= PF_X;
		phdr.p_align = ELF_EXEC_PAGESIZE;

		if (!dump_emit(cprm, &phdr, sizeof(phdr)))
			goto end_coredump;
	}

	if (!elf_core_write_extra_phdrs(cprm, offset))
		goto end_coredump;

 	/* write out the notes section */
	if (!write_note_info(&info, cprm))
		goto end_coredump;

	if (elf_coredump_extra_notes_write(cprm))
		goto end_coredump;

	/* Align to page */
	if (!dump_skip(cprm, dataoff - cprm->pos))
		goto end_coredump;

	for (i = 0; i < vma_count; i++) {
		struct core_vma_metadata *meta = vma_meta + i;

		if (!dump_user_range(cprm, meta->start, meta->dump_size))
			goto end_coredump;
	}
	dump_truncate(cprm);

	if (!elf_core_write_extra_data(cprm))
		goto end_coredump;

	if (e_phnum == PN_XNUM) {
		if (!dump_emit(cprm, shdr4extnum, sizeof(*shdr4extnum)))
			goto end_coredump;
	}

end_coredump:
	free_note_info(&info);
	kfree(shdr4extnum);
	kvfree(vma_meta);
	kfree(phdr4note);
	return has_dumped;
}

#endif		/* CONFIG_ELF_CORE */

static int __init init_elf_binfmt(void)
{
	register_binfmt(&elf_format);
	return 0;
}

static void __exit exit_elf_binfmt(void)
{
	/* Remove the COFF and ELF loaders. */
	unregister_binfmt(&elf_format);
}

core_initcall(init_elf_binfmt);
module_exit(exit_elf_binfmt);
MODULE_LICENSE("GPL");<|MERGE_RESOLUTION|>--- conflicted
+++ resolved
@@ -112,9 +112,6 @@
 	start = ELF_PAGEALIGN(start);
 	end = ELF_PAGEALIGN(end);
 	if (end > start) {
-<<<<<<< HEAD
-		int error = vm_brk(start, end - start);
-=======
 		/*
 		 * Map the last of the bss segment.
 		 * If the header is requesting these pages to be
@@ -122,7 +119,6 @@
 		 */
 		int error = vm_brk_flags(start, end - start,
 				prot & PROT_EXEC ? VM_EXEC : 0);
->>>>>>> 24b8d41d
 		if (error)
 			return error;
 	}
@@ -675,11 +671,7 @@
 			 * elf_bss and last_bss is the bss section.
 			 */
 			k = load_addr + eppnt->p_vaddr + eppnt->p_memsz;
-<<<<<<< HEAD
-			if (k > last_bss)
-=======
 			if (k > last_bss) {
->>>>>>> 24b8d41d
 				last_bss = k;
 				bss_prot = elf_prot;
 			}
@@ -698,22 +690,14 @@
 	/*
 	 * Next, align both the file and mem bss up to the page size,
 	 * since this is where elf_bss was just zeroed up to, and where
-<<<<<<< HEAD
-	 * last_bss will end after the vm_brk() below.
-=======
 	 * last_bss will end after the vm_brk_flags() below.
->>>>>>> 24b8d41d
 	 */
 	elf_bss = ELF_PAGEALIGN(elf_bss);
 	last_bss = ELF_PAGEALIGN(last_bss);
 	/* Finally, if there is still more bss to allocate, do it. */
 	if (last_bss > elf_bss) {
-<<<<<<< HEAD
-		error = vm_brk(elf_bss, last_bss - elf_bss);
-=======
 		error = vm_brk_flags(elf_bss, last_bss - elf_bss,
 				bss_prot & PROT_EXEC ? VM_EXEC : 0);
->>>>>>> 24b8d41d
 		if (error)
 			goto out;
 	}
@@ -1025,7 +1009,6 @@
 		current->flags |= PF_RANDOMIZE;
 
 	setup_new_exec(bprm);
-	install_exec_creds(bprm);
 
 	/* Do this so that we can load the interpreter, if need be.  We will
 	   change some of these later */
@@ -1268,13 +1251,8 @@
 		goto out;
 #endif /* ARCH_HAS_SETUP_ADDITIONAL_PAGES */
 
-<<<<<<< HEAD
-	retval = create_elf_tables(bprm, &loc->elf_ex,
-			  load_addr, interp_load_addr);
-=======
 	retval = create_elf_tables(bprm, elf_ex,
 			  load_addr, interp_load_addr, e_entry);
->>>>>>> 24b8d41d
 	if (retval < 0)
 		goto out;
 
@@ -1415,14 +1393,8 @@
 		goto out_free_ph;
 	}
 
-<<<<<<< HEAD
-	len = ELF_PAGESTART(eppnt->p_filesz + eppnt->p_vaddr +
-			    ELF_MIN_ALIGN - 1);
-	bss = eppnt->p_memsz + eppnt->p_vaddr;
-=======
 	len = ELF_PAGEALIGN(eppnt->p_filesz + eppnt->p_vaddr);
 	bss = ELF_PAGEALIGN(eppnt->p_memsz + eppnt->p_vaddr);
->>>>>>> 24b8d41d
 	if (bss > len) {
 		error = vm_brk(len, bss - len);
 		if (error)
@@ -1757,11 +1729,7 @@
 				 long signr, size_t *total)
 {
 	unsigned int i;
-<<<<<<< HEAD
-	unsigned int regset_size = view->regsets[0].n * view->regsets[0].size;
-=======
 	int regset0_size;
->>>>>>> 24b8d41d
 
 	/*
 	 * NT_PRSTATUS is the one special case, because the regset data
@@ -1770,13 +1738,6 @@
 	 * We assume that regset 0 is NT_PRSTATUS.
 	 */
 	fill_prstatus(&t->prstatus, t->task, signr);
-<<<<<<< HEAD
-	(void) view->regsets[0].get(t->task, &view->regsets[0], 0, regset_size,
-				    &t->prstatus.pr_reg, NULL);
-
-	fill_note(&t->notes[0], "CORE", NT_PRSTATUS,
-		  PRSTATUS_SIZE(t->prstatus, regset_size), &t->prstatus);
-=======
 	regset0_size = regset_get(t->task, &view->regsets[0],
 		   sizeof(t->prstatus.pr_reg), &t->prstatus.pr_reg);
 	if (regset0_size < 0)
@@ -1784,7 +1745,6 @@
 
 	fill_note(&t->notes[0], "CORE", NT_PRSTATUS,
 		  PRSTATUS_SIZE(t->prstatus, regset0_size), &t->prstatus);
->>>>>>> 24b8d41d
 	*total += notesize(&t->notes[0]);
 
 	do_thread_regset_writeback(t->task, &view->regsets[0]);
@@ -1802,33 +1762,6 @@
 		int ret;
 
 		do_thread_regset_writeback(t->task, regset);
-<<<<<<< HEAD
-		if (regset->core_note_type && regset->get &&
-		    (!regset->active || regset->active(t->task, regset))) {
-			int ret;
-			size_t size = regset->n * regset->size;
-			void *data = kmalloc(size, GFP_KERNEL);
-			if (unlikely(!data))
-				return 0;
-			ret = regset->get(t->task, regset,
-					  0, size, data, NULL);
-			if (unlikely(ret))
-				kfree(data);
-			else {
-				if (regset->core_note_type != NT_PRFPREG)
-					fill_note(&t->notes[i], "LINUX",
-						  regset->core_note_type,
-						  size, data);
-				else {
-					SET_PR_FPVALID(&t->prstatus,
-							1, regset_size);
-					fill_note(&t->notes[i], "CORE",
-						  NT_PRFPREG, size, data);
-				}
-				*total += notesize(&t->notes[i]);
-			}
-		}
-=======
 		if (!note_type) // not for coredumps
 			continue;
 		if (regset->active && regset->active(t->task, regset) <= 0)
@@ -1845,7 +1778,6 @@
 			  note_type, ret, data);
 
 		*total += notesize(&t->notes[i]);
->>>>>>> 24b8d41d
 	}
 
 	return 1;
