// SPDX-License-Identifier: GPL-2.0
/*
 * What:		/sys/kernel/debug/orangefs/debug-help
 * Date:		June 2015
 * Contact:		Mike Marshall <hubcap@omnibond.com>
 * Description:
 * 			List of client and kernel debug keywords.
 *
 *
 * What:		/sys/kernel/debug/orangefs/client-debug
 * Date:		June 2015
 * Contact:		Mike Marshall <hubcap@omnibond.com>
 * Description:
 * 			Debug setting for "the client", the userspace
 * 			helper for the kernel module.
 *
 *
 * What:		/sys/kernel/debug/orangefs/kernel-debug
 * Date:		June 2015
 * Contact:		Mike Marshall <hubcap@omnibond.com>
 * Description:
 * 			Debug setting for the orangefs kernel module.
 *
 * 			Any of the keywords, or comma-separated lists
 * 			of keywords, from debug-help can be catted to
 * 			client-debug or kernel-debug.
 *
 * 			"none", "all" and "verbose" are special keywords
 * 			for client-debug. Setting client-debug to "all"
 * 			is kind of like trying to drink water from a
 * 			fire hose, "verbose" triggers most of the same
 * 			output except for the constant flow of output
 * 			from the main wait loop.
 *
 * 			"none" and "all" are similar settings for kernel-debug
 * 			no need for a "verbose".
 */
#include <linux/debugfs.h>
#include <linux/slab.h>

#include <linux/uaccess.h>

#include "orangefs-debugfs.h"
#include "protocol.h"
#include "orangefs-kernel.h"

#define DEBUG_HELP_STRING_SIZE 4096
#define HELP_STRING_UNINITIALIZED \
	"Client Debug Keywords are unknown until the first time\n" \
	"the client is started after boot.\n"
#define ORANGEFS_KMOD_DEBUG_HELP_FILE "debug-help"
#define ORANGEFS_KMOD_DEBUG_FILE "kernel-debug"
#define ORANGEFS_CLIENT_DEBUG_FILE "client-debug"
#define ORANGEFS_VERBOSE "verbose"
#define ORANGEFS_ALL "all"

/*
 * An array of client_debug_mask will be built to hold debug keyword/mask
 * values fetched from userspace.
 */
struct client_debug_mask {
	char *keyword;
	__u64 mask1;
	__u64 mask2;
};

<<<<<<< HEAD
static int orangefs_kernel_debug_init(void);
=======
static void orangefs_kernel_debug_init(void);
>>>>>>> 24b8d41d

static int orangefs_debug_help_open(struct inode *, struct file *);
static void *help_start(struct seq_file *, loff_t *);
static void *help_next(struct seq_file *, void *, loff_t *);
static void help_stop(struct seq_file *, void *);
static int help_show(struct seq_file *, void *);

static int orangefs_debug_open(struct inode *, struct file *);

static ssize_t orangefs_debug_read(struct file *,
				 char __user *,
				 size_t,
				 loff_t *);

static ssize_t orangefs_debug_write(struct file *,
				  const char __user *,
				  size_t,
				  loff_t *);

static int orangefs_prepare_cdm_array(char *);
static void debug_mask_to_string(void *, int);
static void do_k_string(void *, int);
static void do_c_string(void *, int);
static int keyword_is_amalgam(char *);
static int check_amalgam_keyword(void *, int);
static void debug_string_to_mask(char *, void *, int);
static void do_c_mask(int, char *, struct client_debug_mask **);
static void do_k_mask(int, char *, __u64 **);

static char kernel_debug_string[ORANGEFS_MAX_DEBUG_STRING_LEN] = "none";
static char *debug_help_string;
static char client_debug_string[ORANGEFS_MAX_DEBUG_STRING_LEN];
static char client_debug_array_string[ORANGEFS_MAX_DEBUG_STRING_LEN];

<<<<<<< HEAD
static struct dentry *help_file_dentry;
=======
>>>>>>> 24b8d41d
static struct dentry *client_debug_dentry;
static struct dentry *debug_dir;

static unsigned int kernel_mask_set_mod_init;
static int orangefs_debug_disabled = 1;
static int help_string_initialized;

static const struct seq_operations help_debug_ops = {
	.start	= help_start,
	.next	= help_next,
	.stop	= help_stop,
	.show	= help_show,
};

<<<<<<< HEAD
const struct file_operations debug_help_fops = {
=======
static const struct file_operations debug_help_fops = {
>>>>>>> 24b8d41d
	.owner		= THIS_MODULE,
	.open           = orangefs_debug_help_open,
	.read           = seq_read,
	.release        = seq_release,
	.llseek         = seq_lseek,
};

static const struct file_operations kernel_debug_fops = {
	.owner		= THIS_MODULE,
	.open           = orangefs_debug_open,
	.read           = orangefs_debug_read,
	.write		= orangefs_debug_write,
	.llseek         = generic_file_llseek,
};

static int client_all_index;
static int client_verbose_index;

static struct client_debug_mask *cdm_array;
static int cdm_element_count;

static struct client_debug_mask client_debug_mask;

/*
 * Used to protect data in ORANGEFS_KMOD_DEBUG_FILE and
 * ORANGEFS_KMOD_DEBUG_FILE.
 */
static DEFINE_MUTEX(orangefs_debug_lock);

/* Used to protect data in ORANGEFS_KMOD_DEBUG_HELP_FILE */
static DEFINE_MUTEX(orangefs_help_file_lock);

/*
 * initialize kmod debug operations, create orangefs debugfs dir and
 * ORANGEFS_KMOD_DEBUG_HELP_FILE.
 */
<<<<<<< HEAD
int orangefs_debugfs_init(int debug_mask)
{
	int rc = -ENOMEM;
=======
void orangefs_debugfs_init(int debug_mask)
{
	/* convert input debug mask to a 64-bit unsigned integer */
        orangefs_gossip_debug_mask = (unsigned long long)debug_mask;

	/*
	 * set the kernel's gossip debug string; invalid mask values will
	 * be ignored.
	 */
	debug_mask_to_string(&orangefs_gossip_debug_mask, 0);

	/* remove any invalid values from the mask */
	debug_string_to_mask(kernel_debug_string, &orangefs_gossip_debug_mask,
	    0);

	/*
	 * if the mask has a non-zero value, then indicate that the mask
	 * was set when the kernel module was loaded.  The orangefs dev ioctl
	 * command will look at this boolean to determine if the kernel's
	 * debug mask should be overwritten when the client-core is started.
	 */
	if (orangefs_gossip_debug_mask != 0)
		kernel_mask_set_mod_init = true;

	pr_info("%s: called with debug mask: :%s: :%llx:\n",
		__func__,
		kernel_debug_string,
		(unsigned long long)orangefs_gossip_debug_mask);
>>>>>>> 24b8d41d

	/* convert input debug mask to a 64-bit unsigned integer */
        orangefs_gossip_debug_mask = (unsigned long long)debug_mask;

	/*
	 * set the kernel's gossip debug string; invalid mask values will
	 * be ignored.
	 */
	debug_mask_to_string(&orangefs_gossip_debug_mask, 0);

	/* remove any invalid values from the mask */
	debug_string_to_mask(kernel_debug_string, &orangefs_gossip_debug_mask,
	    0);

	/*
	 * if the mask has a non-zero value, then indicate that the mask
	 * was set when the kernel module was loaded.  The orangefs dev ioctl
	 * command will look at this boolean to determine if the kernel's
	 * debug mask should be overwritten when the client-core is started.
	 */
	if (orangefs_gossip_debug_mask != 0)
		kernel_mask_set_mod_init = true;

	pr_info("%s: called with debug mask: :%s: :%llx:\n",
		__func__,
		kernel_debug_string,
		(unsigned long long)orangefs_gossip_debug_mask);

	debug_dir = debugfs_create_dir("orangefs", NULL);

	debugfs_create_file(ORANGEFS_KMOD_DEBUG_HELP_FILE, 0444, debug_dir,
			    debug_help_string, &debug_help_fops);

	orangefs_debug_disabled = 0;

	orangefs_kernel_debug_init();
}

/*
 * initialize the kernel-debug file.
 */
static void orangefs_kernel_debug_init(void)
{
	int rc = -ENOMEM;
	char *k_buffer = NULL;

	gossip_debug(GOSSIP_DEBUGFS_DEBUG, "%s: start\n", __func__);

	k_buffer = kzalloc(ORANGEFS_MAX_DEBUG_STRING_LEN, GFP_KERNEL);
	if (!k_buffer)
		goto out;

	if (strlen(kernel_debug_string) + 1 < ORANGEFS_MAX_DEBUG_STRING_LEN) {
		strcpy(k_buffer, kernel_debug_string);
		strcat(k_buffer, "\n");
	} else {
		strcpy(k_buffer, "none\n");
		pr_info("%s: overflow 1!\n", __func__);
	}

<<<<<<< HEAD
	orangefs_debug_disabled = 0;

	rc = orangefs_kernel_debug_init();

out:

	return rc;
}

/*
 * initialize the kernel-debug file.
 */
static int orangefs_kernel_debug_init(void)
{
	int rc = -ENOMEM;
	struct dentry *ret;
	char *k_buffer = NULL;

	gossip_debug(GOSSIP_DEBUGFS_DEBUG, "%s: start\n", __func__);

	k_buffer = kzalloc(ORANGEFS_MAX_DEBUG_STRING_LEN, GFP_KERNEL);
	if (!k_buffer)
		goto out;

	if (strlen(kernel_debug_string) + 1 < ORANGEFS_MAX_DEBUG_STRING_LEN) {
		strcpy(k_buffer, kernel_debug_string);
		strcat(k_buffer, "\n");
	} else {
		strcpy(k_buffer, "none\n");
		pr_info("%s: overflow 1!\n", __func__);
	}

	ret = debugfs_create_file(ORANGEFS_KMOD_DEBUG_FILE,
				  0444,
				  debug_dir,
				  k_buffer,
				  &kernel_debug_fops);
	if (!ret) {
		pr_info("%s: failed to create %s.\n",
			__func__,
			ORANGEFS_KMOD_DEBUG_FILE);
		goto out;
	}

	rc = 0;

out:

	gossip_debug(GOSSIP_DEBUGFS_DEBUG, "%s: rc:%d:\n", __func__, rc);
	return rc;
=======
	debugfs_create_file(ORANGEFS_KMOD_DEBUG_FILE, 0444, debug_dir, k_buffer,
			    &kernel_debug_fops);

out:
	gossip_debug(GOSSIP_DEBUGFS_DEBUG, "%s: rc:%d:\n", __func__, rc);
>>>>>>> 24b8d41d
}


void orangefs_debugfs_cleanup(void)
{
	debugfs_remove_recursive(debug_dir);
}

/* open ORANGEFS_KMOD_DEBUG_HELP_FILE */
static int orangefs_debug_help_open(struct inode *inode, struct file *file)
{
	int rc = -ENODEV;
	int ret;

	gossip_debug(GOSSIP_DEBUGFS_DEBUG,
		     "orangefs_debug_help_open: start\n");

	if (orangefs_debug_disabled)
		goto out;

	ret = seq_open(file, &help_debug_ops);
	if (ret)
		goto out;

	((struct seq_file *)(file->private_data))->private = inode->i_private;

	rc = 0;

out:
	gossip_debug(GOSSIP_DEBUGFS_DEBUG,
		     "orangefs_debug_help_open: rc:%d:\n",
		     rc);
	return rc;
}

/*
 * I think start always gets called again after stop. Start
 * needs to return NULL when it is done. The whole "payload"
 * in this case is a single (long) string, so by the second
 * time we get to start (pos = 1), we're done.
 */
static void *help_start(struct seq_file *m, loff_t *pos)
{
	void *payload = NULL;

	gossip_debug(GOSSIP_DEBUGFS_DEBUG, "help_start: start\n");

	mutex_lock(&orangefs_help_file_lock);

	if (*pos == 0)
		payload = m->private;

	return payload;
}

static void *help_next(struct seq_file *m, void *v, loff_t *pos)
{
	(*pos)++;
	gossip_debug(GOSSIP_DEBUGFS_DEBUG, "help_next: start\n");

	return NULL;
}

static void help_stop(struct seq_file *m, void *p)
{
	gossip_debug(GOSSIP_DEBUGFS_DEBUG, "help_stop: start\n");
	mutex_unlock(&orangefs_help_file_lock);
}

static int help_show(struct seq_file *m, void *v)
{
	gossip_debug(GOSSIP_DEBUGFS_DEBUG, "help_show: start\n");

	seq_puts(m, v);

	return 0;
}

/*
 * initialize the client-debug file.
 */
static int orangefs_client_debug_init(void)
{

	int rc = -ENOMEM;
	char *c_buffer = NULL;

	gossip_debug(GOSSIP_DEBUGFS_DEBUG, "%s: start\n", __func__);

	c_buffer = kzalloc(ORANGEFS_MAX_DEBUG_STRING_LEN, GFP_KERNEL);
	if (!c_buffer)
		goto out;

	if (strlen(client_debug_string) + 1 < ORANGEFS_MAX_DEBUG_STRING_LEN) {
		strcpy(c_buffer, client_debug_string);
		strcat(c_buffer, "\n");
	} else {
		strcpy(c_buffer, "none\n");
		pr_info("%s: overflow! 2\n", __func__);
	}

	client_debug_dentry = debugfs_create_file(ORANGEFS_CLIENT_DEBUG_FILE,
						  0444,
						  debug_dir,
						  c_buffer,
						  &kernel_debug_fops);

	rc = 0;

out:

	gossip_debug(GOSSIP_DEBUGFS_DEBUG, "%s: rc:%d:\n", __func__, rc);
	return rc;
}

/* open ORANGEFS_KMOD_DEBUG_FILE or ORANGEFS_CLIENT_DEBUG_FILE.*/
static int orangefs_debug_open(struct inode *inode, struct file *file)
{
	int rc = -ENODEV;

	gossip_debug(GOSSIP_DEBUGFS_DEBUG,
		     "%s: orangefs_debug_disabled: %d\n",
		     __func__,
		     orangefs_debug_disabled);

	if (orangefs_debug_disabled)
		goto out;

	rc = 0;
	mutex_lock(&orangefs_debug_lock);
	file->private_data = inode->i_private;
	mutex_unlock(&orangefs_debug_lock);

out:
	gossip_debug(GOSSIP_DEBUGFS_DEBUG,
		     "orangefs_debug_open: rc: %d\n",
		     rc);
	return rc;
}

static ssize_t orangefs_debug_read(struct file *file,
				 char __user *ubuf,
				 size_t count,
				 loff_t *ppos)
{
	char *buf;
	int sprintf_ret;
	ssize_t read_ret = -ENOMEM;

	gossip_debug(GOSSIP_DEBUGFS_DEBUG, "orangefs_debug_read: start\n");

	buf = kmalloc(ORANGEFS_MAX_DEBUG_STRING_LEN, GFP_KERNEL);
	if (!buf)
		goto out;

	mutex_lock(&orangefs_debug_lock);
	sprintf_ret = sprintf(buf, "%s", (char *)file->private_data);
	mutex_unlock(&orangefs_debug_lock);

	read_ret = simple_read_from_buffer(ubuf, count, ppos, buf, sprintf_ret);

	kfree(buf);

out:
	gossip_debug(GOSSIP_DEBUGFS_DEBUG,
		     "orangefs_debug_read: ret: %zu\n",
		     read_ret);

	return read_ret;
}

static ssize_t orangefs_debug_write(struct file *file,
				  const char __user *ubuf,
				  size_t count,
				  loff_t *ppos)
{
	char *buf;
	int rc = -EFAULT;
	size_t silly = 0;
	char *debug_string;
	struct orangefs_kernel_op_s *new_op = NULL;
	struct client_debug_mask c_mask = { NULL, 0, 0 };
	char *s;

	gossip_debug(GOSSIP_DEBUGFS_DEBUG,
		"orangefs_debug_write: %pD\n",
		file);
<<<<<<< HEAD
=======

	if (count == 0)
		return 0;
>>>>>>> 24b8d41d

	/*
	 * Thwart users who try to jamb a ridiculous number
	 * of bytes into the debug file...
	 */
	if (count > ORANGEFS_MAX_DEBUG_STRING_LEN + 1) {
		silly = count;
		count = ORANGEFS_MAX_DEBUG_STRING_LEN + 1;
	}

	buf = kzalloc(ORANGEFS_MAX_DEBUG_STRING_LEN, GFP_KERNEL);
	if (!buf)
		goto out;

	if (copy_from_user(buf, ubuf, count - 1)) {
		gossip_debug(GOSSIP_DEBUGFS_DEBUG,
			     "%s: copy_from_user failed!\n",
			     __func__);
		goto out;
	}

	/*
	 * Map the keyword string from userspace into a valid debug mask.
	 * The mapping process involves mapping the human-inputted string
	 * into a valid mask, and then rebuilding the string from the
	 * verified valid mask.
	 *
	 * A service operation is required to set a new client-side
	 * debug mask.
	 */
	if (!strcmp(file->f_path.dentry->d_name.name,
		    ORANGEFS_KMOD_DEBUG_FILE)) {
		debug_string_to_mask(buf, &orangefs_gossip_debug_mask, 0);
		debug_mask_to_string(&orangefs_gossip_debug_mask, 0);
		debug_string = kernel_debug_string;
		gossip_debug(GOSSIP_DEBUGFS_DEBUG,
			     "New kernel debug string is %s\n",
			     kernel_debug_string);
	} else {
		/* Can't reset client debug mask if client is not running. */
		if (is_daemon_in_service()) {
			pr_info("%s: Client not running :%d:\n",
				__func__,
				is_daemon_in_service());
			goto out;
		}

		debug_string_to_mask(buf, &c_mask, 1);
		debug_mask_to_string(&c_mask, 1);
		debug_string = client_debug_string;

		new_op = op_alloc(ORANGEFS_VFS_OP_PARAM);
		if (!new_op) {
			pr_info("%s: op_alloc failed!\n", __func__);
			goto out;
		}

		new_op->upcall.req.param.op =
			ORANGEFS_PARAM_REQUEST_OP_TWO_MASK_VALUES;
		new_op->upcall.req.param.type = ORANGEFS_PARAM_REQUEST_SET;
		memset(new_op->upcall.req.param.s_value,
		       0,
		       ORANGEFS_MAX_DEBUG_STRING_LEN);
		sprintf(new_op->upcall.req.param.s_value,
			"%llx %llx\n",
			c_mask.mask1,
			c_mask.mask2);

		/* service_operation returns 0 on success... */
		rc = service_operation(new_op,
				       "orangefs_param",
					ORANGEFS_OP_INTERRUPTIBLE);

		if (rc)
			gossip_debug(GOSSIP_DEBUGFS_DEBUG,
				     "%s: service_operation failed! rc:%d:\n",
				     __func__,
				     rc);

		op_release(new_op);
	}

	mutex_lock(&orangefs_debug_lock);
	s = file_inode(file)->i_private;
	memset(s, 0, ORANGEFS_MAX_DEBUG_STRING_LEN);
	sprintf(s, "%s\n", debug_string);
	mutex_unlock(&orangefs_debug_lock);

	*ppos += count;
	if (silly)
		rc = silly;
	else
		rc = count;

out:
	gossip_debug(GOSSIP_DEBUGFS_DEBUG,
		     "orangefs_debug_write: rc: %d\n",
		     rc);
	kfree(buf);
	return rc;
}

/*
 * After obtaining a string representation of the client's debug
 * keywords and their associated masks, this function is called to build an
 * array of these values.
 */
static int orangefs_prepare_cdm_array(char *debug_array_string)
{
	int i;
	int rc = -EINVAL;
	char *cds_head = NULL;
	char *cds_delimiter = NULL;
	int keyword_len = 0;

	gossip_debug(GOSSIP_UTILS_DEBUG, "%s: start\n", __func__);

	/*
	 * figure out how many elements the cdm_array needs.
	 */
	for (i = 0; i < strlen(debug_array_string); i++)
		if (debug_array_string[i] == '\n')
			cdm_element_count++;

	if (!cdm_element_count) {
		pr_info("No elements in client debug array string!\n");
		goto out;
	}

<<<<<<< HEAD
	cdm_array =
		kzalloc(cdm_element_count * sizeof(struct client_debug_mask),
			GFP_KERNEL);
	if (!cdm_array) {
		pr_info("malloc failed for cdm_array!\n");
=======
	cdm_array = kcalloc(cdm_element_count, sizeof(*cdm_array), GFP_KERNEL);
	if (!cdm_array) {
>>>>>>> 24b8d41d
		rc = -ENOMEM;
		goto out;
	}

	cds_head = debug_array_string;

	for (i = 0; i < cdm_element_count; i++) {
		cds_delimiter = strchr(cds_head, '\n');
		*cds_delimiter = '\0';

		keyword_len = strcspn(cds_head, " ");

		cdm_array[i].keyword = kzalloc(keyword_len + 1, GFP_KERNEL);
		if (!cdm_array[i].keyword) {
			rc = -ENOMEM;
			goto out;
		}

		sscanf(cds_head,
		       "%s %llx %llx",
		       cdm_array[i].keyword,
		       (unsigned long long *)&(cdm_array[i].mask1),
		       (unsigned long long *)&(cdm_array[i].mask2));

		if (!strcmp(cdm_array[i].keyword, ORANGEFS_VERBOSE))
			client_verbose_index = i;

		if (!strcmp(cdm_array[i].keyword, ORANGEFS_ALL))
			client_all_index = i;

		cds_head = cds_delimiter + 1;
	}

	rc = cdm_element_count;

	gossip_debug(GOSSIP_UTILS_DEBUG, "%s: rc:%d:\n", __func__, rc);

out:

	return rc;

}

/*
 * /sys/kernel/debug/orangefs/debug-help can be catted to
 * see all the available kernel and client debug keywords.
 *
 * When orangefs.ko initializes, we have no idea what keywords the
 * client supports, nor their associated masks.
 *
 * We pass through this function once at module-load and stamp a
 * boilerplate "we don't know" message for the client in the
 * debug-help file. We pass through here again when the client
 * starts and then we can fill out the debug-help file fully.
 *
 * The client might be restarted any number of times between
 * module reloads, we only build the debug-help file the first time.
 */
int orangefs_prepare_debugfs_help_string(int at_boot)
{
	char *client_title = "Client Debug Keywords:\n";
	char *kernel_title = "Kernel Debug Keywords:\n";
	size_t string_size =  DEBUG_HELP_STRING_SIZE;
	size_t result_size;
	size_t i;
	char *new;
	int rc = -EINVAL;

	gossip_debug(GOSSIP_UTILS_DEBUG, "%s: start\n", __func__);

	if (at_boot)
		client_title = HELP_STRING_UNINITIALIZED;

	/* build a new debug_help_string. */
	new = kzalloc(DEBUG_HELP_STRING_SIZE, GFP_KERNEL);
	if (!new) {
		rc = -ENOMEM;
		goto out;
	}

	/*
	 * strlcat(dst, src, size) will append at most
	 * "size - strlen(dst) - 1" bytes of src onto dst,
	 * null terminating the result, and return the total
	 * length of the string it tried to create.
	 *
	 * We'll just plow through here building our new debug
	 * help string and let strlcat take care of assuring that
	 * dst doesn't overflow.
	 */
	strlcat(new, client_title, string_size);

	if (!at_boot) {

                /*
		 * fill the client keyword/mask array and remember
		 * how many elements there were.
		 */
		cdm_element_count =
			orangefs_prepare_cdm_array(client_debug_array_string);
<<<<<<< HEAD
		if (cdm_element_count <= 0)
			goto out;
=======
		if (cdm_element_count <= 0) {
			kfree(new);
			goto out;
		}
>>>>>>> 24b8d41d

		for (i = 0; i < cdm_element_count; i++) {
			strlcat(new, "\t", string_size);
			strlcat(new, cdm_array[i].keyword, string_size);
			strlcat(new, "\n", string_size);
		}
	}

	strlcat(new, "\n", string_size);
	strlcat(new, kernel_title, string_size);

	for (i = 0; i < num_kmod_keyword_mask_map; i++) {
		strlcat(new, "\t", string_size);
		strlcat(new, s_kmod_keyword_mask_map[i].keyword, string_size);
		result_size = strlcat(new, "\n", string_size);
	}

	/* See if we tried to put too many bytes into "new"... */
	if (result_size >= string_size) {
		kfree(new);
		goto out;
	}

	if (at_boot) {
		debug_help_string = new;
	} else {
		mutex_lock(&orangefs_help_file_lock);
		memset(debug_help_string, 0, DEBUG_HELP_STRING_SIZE);
		strlcat(debug_help_string, new, string_size);
		mutex_unlock(&orangefs_help_file_lock);
	}

	rc = 0;

out:	return rc;

}

/*
 * kernel = type 0
 * client = type 1
 */
static void debug_mask_to_string(void *mask, int type)
{
	int i;
	int len = 0;
	char *debug_string;
	int element_count = 0;

	gossip_debug(GOSSIP_UTILS_DEBUG, "%s: start\n", __func__);

	if (type) {
		debug_string = client_debug_string;
		element_count = cdm_element_count;
	} else {
		debug_string = kernel_debug_string;
		element_count = num_kmod_keyword_mask_map;
	}

	memset(debug_string, 0, ORANGEFS_MAX_DEBUG_STRING_LEN);

	/*
	 * Some keywords, like "all" or "verbose", are amalgams of
	 * numerous other keywords. Make a special check for those
	 * before grinding through the whole mask only to find out
	 * later...
	 */
	if (check_amalgam_keyword(mask, type))
		goto out;

	/* Build the debug string. */
	for (i = 0; i < element_count; i++)
		if (type)
			do_c_string(mask, i);
		else
			do_k_string(mask, i);

	len = strlen(debug_string);

	if ((len) && (type))
		client_debug_string[len - 1] = '\0';
	else if (len)
		kernel_debug_string[len - 1] = '\0';
	else if (type)
		strcpy(client_debug_string, "none");
	else
		strcpy(kernel_debug_string, "none");

out:
gossip_debug(GOSSIP_UTILS_DEBUG, "%s: string:%s:\n", __func__, debug_string);

	return;

}

static void do_k_string(void *k_mask, int index)
{
	__u64 *mask = (__u64 *) k_mask;

	if (keyword_is_amalgam((char *) s_kmod_keyword_mask_map[index].keyword))
		goto out;

	if (*mask & s_kmod_keyword_mask_map[index].mask_val) {
		if ((strlen(kernel_debug_string) +
		     strlen(s_kmod_keyword_mask_map[index].keyword))
			< ORANGEFS_MAX_DEBUG_STRING_LEN - 1) {
				strcat(kernel_debug_string,
				       s_kmod_keyword_mask_map[index].keyword);
				strcat(kernel_debug_string, ",");
			} else {
				gossip_err("%s: overflow!\n", __func__);
				strcpy(kernel_debug_string, ORANGEFS_ALL);
				goto out;
			}
	}

out:

	return;
}

static void do_c_string(void *c_mask, int index)
{
	struct client_debug_mask *mask = (struct client_debug_mask *) c_mask;

	if (keyword_is_amalgam(cdm_array[index].keyword))
		goto out;

	if ((mask->mask1 & cdm_array[index].mask1) ||
	    (mask->mask2 & cdm_array[index].mask2)) {
		if ((strlen(client_debug_string) +
		     strlen(cdm_array[index].keyword) + 1)
			< ORANGEFS_MAX_DEBUG_STRING_LEN - 2) {
				strcat(client_debug_string,
				       cdm_array[index].keyword);
				strcat(client_debug_string, ",");
			} else {
				gossip_err("%s: overflow!\n", __func__);
				strcpy(client_debug_string, ORANGEFS_ALL);
				goto out;
			}
	}
out:
	return;
}

static int keyword_is_amalgam(char *keyword)
{
	int rc = 0;

	if ((!strcmp(keyword, ORANGEFS_ALL)) || (!strcmp(keyword, ORANGEFS_VERBOSE)))
		rc = 1;

	return rc;
}

/*
 * kernel = type 0
 * client = type 1
 *
 * return 1 if we found an amalgam.
 */
static int check_amalgam_keyword(void *mask, int type)
{
	__u64 *k_mask;
	struct client_debug_mask *c_mask;
	int k_all_index = num_kmod_keyword_mask_map - 1;
	int rc = 0;

	if (type) {
		c_mask = (struct client_debug_mask *) mask;

		if ((c_mask->mask1 == cdm_array[client_all_index].mask1) &&
		    (c_mask->mask2 == cdm_array[client_all_index].mask2)) {
			strcpy(client_debug_string, ORANGEFS_ALL);
			rc = 1;
			goto out;
		}

		if ((c_mask->mask1 == cdm_array[client_verbose_index].mask1) &&
		    (c_mask->mask2 == cdm_array[client_verbose_index].mask2)) {
			strcpy(client_debug_string, ORANGEFS_VERBOSE);
			rc = 1;
			goto out;
		}

	} else {
		k_mask = (__u64 *) mask;

		if (*k_mask >= s_kmod_keyword_mask_map[k_all_index].mask_val) {
			strcpy(kernel_debug_string, ORANGEFS_ALL);
			rc = 1;
			goto out;
		}
	}

out:

	return rc;
}

/*
 * kernel = type 0
 * client = type 1
 */
static void debug_string_to_mask(char *debug_string, void *mask, int type)
{
	char *unchecked_keyword;
	int i;
	char *strsep_fodder = kstrdup(debug_string, GFP_KERNEL);
	char *original_pointer;
	int element_count = 0;
	struct client_debug_mask *c_mask = NULL;
	__u64 *k_mask = NULL;

	gossip_debug(GOSSIP_UTILS_DEBUG, "%s: start\n", __func__);

	if (type) {
		c_mask = (struct client_debug_mask *)mask;
		element_count = cdm_element_count;
	} else {
		k_mask = (__u64 *)mask;
		*k_mask = 0;
		element_count = num_kmod_keyword_mask_map;
	}

	original_pointer = strsep_fodder;
	while ((unchecked_keyword = strsep(&strsep_fodder, ",")))
		if (strlen(unchecked_keyword)) {
			for (i = 0; i < element_count; i++)
				if (type)
					do_c_mask(i,
						  unchecked_keyword,
						  &c_mask);
				else
					do_k_mask(i,
						  unchecked_keyword,
						  &k_mask);
		}

	kfree(original_pointer);
}

static void do_c_mask(int i, char *unchecked_keyword,
    struct client_debug_mask **sane_mask)
{

	if (!strcmp(cdm_array[i].keyword, unchecked_keyword)) {
		(**sane_mask).mask1 = (**sane_mask).mask1 | cdm_array[i].mask1;
		(**sane_mask).mask2 = (**sane_mask).mask2 | cdm_array[i].mask2;
	}
}

static void do_k_mask(int i, char *unchecked_keyword, __u64 **sane_mask)
{

	if (!strcmp(s_kmod_keyword_mask_map[i].keyword, unchecked_keyword))
		**sane_mask = (**sane_mask) |
				s_kmod_keyword_mask_map[i].mask_val;
}

int orangefs_debugfs_new_client_mask(void __user *arg)
{
	struct dev_mask2_info_s mask2_info = {0};
	int ret;

	ret = copy_from_user(&mask2_info,
			     (void __user *)arg,
			     sizeof(struct dev_mask2_info_s));

	if (ret != 0)
		return -EIO;

	client_debug_mask.mask1 = mask2_info.mask1_value;
	client_debug_mask.mask2 = mask2_info.mask2_value;

	pr_info("%s: client debug mask has been been received "
		":%llx: :%llx:\n",
		__func__,
		(unsigned long long)client_debug_mask.mask1,
		(unsigned long long)client_debug_mask.mask2);

	return ret;
}

<<<<<<< HEAD
int orangefs_debugfs_new_client_string(void __user *arg) 
=======
int orangefs_debugfs_new_client_string(void __user *arg)
>>>>>>> 24b8d41d
{
	int ret;

	ret = copy_from_user(&client_debug_array_string,
<<<<<<< HEAD
                                     (void __user *)arg,
                                     ORANGEFS_MAX_DEBUG_STRING_LEN);
=======
			     (void __user *)arg,
			     ORANGEFS_MAX_DEBUG_STRING_LEN);
>>>>>>> 24b8d41d

	if (ret != 0) {
		pr_info("%s: CLIENT_STRING: copy_from_user failed\n",
			__func__);
<<<<<<< HEAD
		return -EIO;
=======
		return -EFAULT;
>>>>>>> 24b8d41d
	}

	/*
	 * The real client-core makes an effort to ensure
	 * that actual strings that aren't too long to fit in
	 * this buffer is what we get here. We're going to use
	 * string functions on the stuff we got, so we'll make
	 * this extra effort to try and keep from
	 * flowing out of this buffer when we use the string
	 * functions, even if somehow the stuff we end up
	 * with here is garbage.
	 */
	client_debug_array_string[ORANGEFS_MAX_DEBUG_STRING_LEN - 1] =
		'\0';
<<<<<<< HEAD
	
=======

>>>>>>> 24b8d41d
	pr_info("%s: client debug array string has been received.\n",
		__func__);

	if (!help_string_initialized) {

		/* Build a proper debug help string. */
<<<<<<< HEAD
		if (orangefs_prepare_debugfs_help_string(0)) {
			gossip_err("%s: no debug help string \n",
				   __func__);
			return -EIO;
=======
		ret = orangefs_prepare_debugfs_help_string(0);
		if (ret) {
			gossip_err("%s: no debug help string \n",
				   __func__);
			return ret;
>>>>>>> 24b8d41d
		}

	}

	debug_mask_to_string(&client_debug_mask, 1);

	debugfs_remove(client_debug_dentry);

	orangefs_client_debug_init();

	help_string_initialized++;

<<<<<<< HEAD
	return ret;
}

int orangefs_debugfs_new_debug(void __user *arg) 
=======
	return 0;
}

int orangefs_debugfs_new_debug(void __user *arg)
>>>>>>> 24b8d41d
{
	struct dev_mask_info_s mask_info = {0};
	int ret;

	ret = copy_from_user(&mask_info,
			     (void __user *)arg,
			     sizeof(mask_info));

	if (ret != 0)
		return -EIO;

	if (mask_info.mask_type == KERNEL_MASK) {
		if ((mask_info.mask_value == 0)
		    && (kernel_mask_set_mod_init)) {
			/*
			 * the kernel debug mask was set when the
			 * kernel module was loaded; don't override
			 * it if the client-core was started without
			 * a value for ORANGEFS_KMODMASK.
			 */
			return 0;
		}
		debug_mask_to_string(&mask_info.mask_value,
				     mask_info.mask_type);
		orangefs_gossip_debug_mask = mask_info.mask_value;
		pr_info("%s: kernel debug mask has been modified to "
			":%s: :%llx:\n",
			__func__,
			kernel_debug_string,
			(unsigned long long)orangefs_gossip_debug_mask);
	} else if (mask_info.mask_type == CLIENT_MASK) {
		debug_mask_to_string(&mask_info.mask_value,
				     mask_info.mask_type);
		pr_info("%s: client debug mask has been modified to"
			":%s: :%llx:\n",
			__func__,
			client_debug_string,
			llu(mask_info.mask_value));
	} else {
<<<<<<< HEAD
		gossip_lerr("Invalid mask type....\n");
=======
		gossip_err("Invalid mask type....\n");
>>>>>>> 24b8d41d
		return -EINVAL;
	}

	return ret;
}<|MERGE_RESOLUTION|>--- conflicted
+++ resolved
@@ -64,11 +64,7 @@
 	__u64 mask2;
 };
 
-<<<<<<< HEAD
-static int orangefs_kernel_debug_init(void);
-=======
 static void orangefs_kernel_debug_init(void);
->>>>>>> 24b8d41d
 
 static int orangefs_debug_help_open(struct inode *, struct file *);
 static void *help_start(struct seq_file *, loff_t *);
@@ -103,10 +99,6 @@
 static char client_debug_string[ORANGEFS_MAX_DEBUG_STRING_LEN];
 static char client_debug_array_string[ORANGEFS_MAX_DEBUG_STRING_LEN];
 
-<<<<<<< HEAD
-static struct dentry *help_file_dentry;
-=======
->>>>>>> 24b8d41d
 static struct dentry *client_debug_dentry;
 static struct dentry *debug_dir;
 
@@ -121,11 +113,7 @@
 	.show	= help_show,
 };
 
-<<<<<<< HEAD
-const struct file_operations debug_help_fops = {
-=======
 static const struct file_operations debug_help_fops = {
->>>>>>> 24b8d41d
 	.owner		= THIS_MODULE,
 	.open           = orangefs_debug_help_open,
 	.read           = seq_read,
@@ -162,11 +150,6 @@
  * initialize kmod debug operations, create orangefs debugfs dir and
  * ORANGEFS_KMOD_DEBUG_HELP_FILE.
  */
-<<<<<<< HEAD
-int orangefs_debugfs_init(int debug_mask)
-{
-	int rc = -ENOMEM;
-=======
 void orangefs_debugfs_init(int debug_mask)
 {
 	/* convert input debug mask to a 64-bit unsigned integer */
@@ -195,34 +178,6 @@
 		__func__,
 		kernel_debug_string,
 		(unsigned long long)orangefs_gossip_debug_mask);
->>>>>>> 24b8d41d
-
-	/* convert input debug mask to a 64-bit unsigned integer */
-        orangefs_gossip_debug_mask = (unsigned long long)debug_mask;
-
-	/*
-	 * set the kernel's gossip debug string; invalid mask values will
-	 * be ignored.
-	 */
-	debug_mask_to_string(&orangefs_gossip_debug_mask, 0);
-
-	/* remove any invalid values from the mask */
-	debug_string_to_mask(kernel_debug_string, &orangefs_gossip_debug_mask,
-	    0);
-
-	/*
-	 * if the mask has a non-zero value, then indicate that the mask
-	 * was set when the kernel module was loaded.  The orangefs dev ioctl
-	 * command will look at this boolean to determine if the kernel's
-	 * debug mask should be overwritten when the client-core is started.
-	 */
-	if (orangefs_gossip_debug_mask != 0)
-		kernel_mask_set_mod_init = true;
-
-	pr_info("%s: called with debug mask: :%s: :%llx:\n",
-		__func__,
-		kernel_debug_string,
-		(unsigned long long)orangefs_gossip_debug_mask);
 
 	debug_dir = debugfs_create_dir("orangefs", NULL);
 
@@ -256,64 +211,11 @@
 		pr_info("%s: overflow 1!\n", __func__);
 	}
 
-<<<<<<< HEAD
-	orangefs_debug_disabled = 0;
-
-	rc = orangefs_kernel_debug_init();
-
-out:
-
-	return rc;
-}
-
-/*
- * initialize the kernel-debug file.
- */
-static int orangefs_kernel_debug_init(void)
-{
-	int rc = -ENOMEM;
-	struct dentry *ret;
-	char *k_buffer = NULL;
-
-	gossip_debug(GOSSIP_DEBUGFS_DEBUG, "%s: start\n", __func__);
-
-	k_buffer = kzalloc(ORANGEFS_MAX_DEBUG_STRING_LEN, GFP_KERNEL);
-	if (!k_buffer)
-		goto out;
-
-	if (strlen(kernel_debug_string) + 1 < ORANGEFS_MAX_DEBUG_STRING_LEN) {
-		strcpy(k_buffer, kernel_debug_string);
-		strcat(k_buffer, "\n");
-	} else {
-		strcpy(k_buffer, "none\n");
-		pr_info("%s: overflow 1!\n", __func__);
-	}
-
-	ret = debugfs_create_file(ORANGEFS_KMOD_DEBUG_FILE,
-				  0444,
-				  debug_dir,
-				  k_buffer,
-				  &kernel_debug_fops);
-	if (!ret) {
-		pr_info("%s: failed to create %s.\n",
-			__func__,
-			ORANGEFS_KMOD_DEBUG_FILE);
-		goto out;
-	}
-
-	rc = 0;
-
-out:
-
-	gossip_debug(GOSSIP_DEBUGFS_DEBUG, "%s: rc:%d:\n", __func__, rc);
-	return rc;
-=======
 	debugfs_create_file(ORANGEFS_KMOD_DEBUG_FILE, 0444, debug_dir, k_buffer,
 			    &kernel_debug_fops);
 
 out:
 	gossip_debug(GOSSIP_DEBUGFS_DEBUG, "%s: rc:%d:\n", __func__, rc);
->>>>>>> 24b8d41d
 }
 
 
@@ -501,12 +403,9 @@
 	gossip_debug(GOSSIP_DEBUGFS_DEBUG,
 		"orangefs_debug_write: %pD\n",
 		file);
-<<<<<<< HEAD
-=======
 
 	if (count == 0)
 		return 0;
->>>>>>> 24b8d41d
 
 	/*
 	 * Thwart users who try to jamb a ridiculous number
@@ -636,16 +535,8 @@
 		goto out;
 	}
 
-<<<<<<< HEAD
-	cdm_array =
-		kzalloc(cdm_element_count * sizeof(struct client_debug_mask),
-			GFP_KERNEL);
-	if (!cdm_array) {
-		pr_info("malloc failed for cdm_array!\n");
-=======
 	cdm_array = kcalloc(cdm_element_count, sizeof(*cdm_array), GFP_KERNEL);
 	if (!cdm_array) {
->>>>>>> 24b8d41d
 		rc = -ENOMEM;
 		goto out;
 	}
@@ -746,15 +637,10 @@
 		 */
 		cdm_element_count =
 			orangefs_prepare_cdm_array(client_debug_array_string);
-<<<<<<< HEAD
-		if (cdm_element_count <= 0)
-			goto out;
-=======
 		if (cdm_element_count <= 0) {
 			kfree(new);
 			goto out;
 		}
->>>>>>> 24b8d41d
 
 		for (i = 0; i < cdm_element_count; i++) {
 			strlcat(new, "\t", string_size);
@@ -1040,31 +926,18 @@
 	return ret;
 }
 
-<<<<<<< HEAD
-int orangefs_debugfs_new_client_string(void __user *arg) 
-=======
 int orangefs_debugfs_new_client_string(void __user *arg)
->>>>>>> 24b8d41d
 {
 	int ret;
 
 	ret = copy_from_user(&client_debug_array_string,
-<<<<<<< HEAD
-                                     (void __user *)arg,
-                                     ORANGEFS_MAX_DEBUG_STRING_LEN);
-=======
 			     (void __user *)arg,
 			     ORANGEFS_MAX_DEBUG_STRING_LEN);
->>>>>>> 24b8d41d
 
 	if (ret != 0) {
 		pr_info("%s: CLIENT_STRING: copy_from_user failed\n",
 			__func__);
-<<<<<<< HEAD
-		return -EIO;
-=======
 		return -EFAULT;
->>>>>>> 24b8d41d
 	}
 
 	/*
@@ -1079,29 +952,18 @@
 	 */
 	client_debug_array_string[ORANGEFS_MAX_DEBUG_STRING_LEN - 1] =
 		'\0';
-<<<<<<< HEAD
-	
-=======
-
->>>>>>> 24b8d41d
+
 	pr_info("%s: client debug array string has been received.\n",
 		__func__);
 
 	if (!help_string_initialized) {
 
 		/* Build a proper debug help string. */
-<<<<<<< HEAD
-		if (orangefs_prepare_debugfs_help_string(0)) {
-			gossip_err("%s: no debug help string \n",
-				   __func__);
-			return -EIO;
-=======
 		ret = orangefs_prepare_debugfs_help_string(0);
 		if (ret) {
 			gossip_err("%s: no debug help string \n",
 				   __func__);
 			return ret;
->>>>>>> 24b8d41d
 		}
 
 	}
@@ -1114,17 +976,10 @@
 
 	help_string_initialized++;
 
-<<<<<<< HEAD
-	return ret;
-}
-
-int orangefs_debugfs_new_debug(void __user *arg) 
-=======
 	return 0;
 }
 
 int orangefs_debugfs_new_debug(void __user *arg)
->>>>>>> 24b8d41d
 {
 	struct dev_mask_info_s mask_info = {0};
 	int ret;
@@ -1164,11 +1019,7 @@
 			client_debug_string,
 			llu(mask_info.mask_value));
 	} else {
-<<<<<<< HEAD
-		gossip_lerr("Invalid mask type....\n");
-=======
 		gossip_err("Invalid mask type....\n");
->>>>>>> 24b8d41d
 		return -EINVAL;
 	}
 
