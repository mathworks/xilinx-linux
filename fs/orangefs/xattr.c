// SPDX-License-Identifier: GPL-2.0
/*
 * (C) 2001 Clemson University and The University of Chicago
 * Copyright 2018 Omnibond Systems, L.L.C.
 *
 * See COPYING in top-level directory.
 */

/*
 *  Linux VFS extended attribute operations.
 */

#include "protocol.h"
#include "orangefs-kernel.h"
#include "orangefs-bufmap.h"
#include <linux/posix_acl_xattr.h>
#include <linux/xattr.h>
#include <linux/hashtable.h>

#define SYSTEM_ORANGEFS_KEY "system.pvfs2."
#define SYSTEM_ORANGEFS_KEY_LEN 13

/*
 * this function returns
 *   0 if the key corresponding to name is not meant to be printed as part
 *     of a listxattr.
 *   1 if the key corresponding to name is meant to be returned as part of
 *     a listxattr.
 * The ones that start SYSTEM_ORANGEFS_KEY are the ones to avoid printing.
 */
static int is_reserved_key(const char *key, size_t size)
{

	if (size < SYSTEM_ORANGEFS_KEY_LEN)
		return 1;

	return strncmp(key, SYSTEM_ORANGEFS_KEY, SYSTEM_ORANGEFS_KEY_LEN) ?  1 : 0;
}

static inline int convert_to_internal_xattr_flags(int setxattr_flags)
{
	int internal_flag = 0;

	if (setxattr_flags & XATTR_REPLACE) {
		/* Attribute must exist! */
		internal_flag = ORANGEFS_XATTR_REPLACE;
	} else if (setxattr_flags & XATTR_CREATE) {
		/* Attribute must not exist */
		internal_flag = ORANGEFS_XATTR_CREATE;
	}
	return internal_flag;
}

static unsigned int xattr_key(const char *key)
{
	unsigned int i = 0;
	while (key)
		i += *key++;
	return i % 16;
}

static struct orangefs_cached_xattr *find_cached_xattr(struct inode *inode,
    const char *key)
{
	struct orangefs_inode_s *orangefs_inode = ORANGEFS_I(inode);
	struct orangefs_cached_xattr *cx;
	struct hlist_head *h;
	struct hlist_node *tmp;
	h = &orangefs_inode->xattr_cache[xattr_key(key)];
	if (hlist_empty(h))
		return NULL;
	hlist_for_each_entry_safe(cx, tmp, h, node) {
/*		if (!time_before(jiffies, cx->timeout)) {
			hlist_del(&cx->node);
			kfree(cx);
			continue;
		}*/
		if (!strcmp(cx->key, key))
			return cx;
	}
	return NULL;
}

/*
 * Tries to get a specified key's attributes of a given
 * file into a user-specified buffer. Note that the getxattr
 * interface allows for the users to probe the size of an
 * extended attribute by passing in a value of 0 to size.
 * Thus our return value is always the size of the attribute
 * unless the key does not exist for the file and/or if
 * there were errors in fetching the attribute value.
 */
ssize_t orangefs_inode_getxattr(struct inode *inode, const char *name,
				void *buffer, size_t size)
{
	struct orangefs_inode_s *orangefs_inode = ORANGEFS_I(inode);
	struct orangefs_kernel_op_s *new_op = NULL;
	struct orangefs_cached_xattr *cx;
	ssize_t ret = -ENOMEM;
	ssize_t length = 0;
	int fsuid;
	int fsgid;

	gossip_debug(GOSSIP_XATTR_DEBUG,
		     "%s: name %s, buffer_size %zd\n",
		     __func__, name, size);
<<<<<<< HEAD

	if (S_ISLNK(inode->i_mode))
		return -EOPNOTSUPP;

	if (strlen(name) >= ORANGEFS_MAX_XATTR_NAMELEN) {
		gossip_err("Invalid key length (%d)\n",
			   (int)strlen(name));
=======

	if (S_ISLNK(inode->i_mode))
		return -EOPNOTSUPP;

	if (strlen(name) >= ORANGEFS_MAX_XATTR_NAMELEN)
>>>>>>> 24b8d41d
		return -EINVAL;

	fsuid = from_kuid(&init_user_ns, current_fsuid());
	fsgid = from_kgid(&init_user_ns, current_fsgid());

	gossip_debug(GOSSIP_XATTR_DEBUG,
		     "getxattr on inode %pU, name %s "
		     "(uid %o, gid %o)\n",
		     get_khandle_from_ino(inode),
		     name,
		     fsuid,
		     fsgid);

	down_read(&orangefs_inode->xattr_sem);

	cx = find_cached_xattr(inode, name);
	if (cx && time_before(jiffies, cx->timeout)) {
		if (cx->length == -1) {
			ret = -ENODATA;
			goto out_unlock;
		} else {
			if (size == 0) {
				ret = cx->length;
				goto out_unlock;
			}
			if (cx->length > size) {
				ret = -ERANGE;
				goto out_unlock;
			}
			memcpy(buffer, cx->val, cx->length);
			memset(buffer + cx->length, 0, size - cx->length);
			ret = cx->length;
			goto out_unlock;
		}
	}

	new_op = op_alloc(ORANGEFS_VFS_OP_GETXATTR);
	if (!new_op)
		goto out_unlock;

	new_op->upcall.req.getxattr.refn = orangefs_inode->refn;
	strcpy(new_op->upcall.req.getxattr.key, name);

	/*
	 * NOTE: Although keys are meant to be NULL terminated textual
	 * strings, I am going to explicitly pass the length just in case
	 * we change this later on...
	 */
	new_op->upcall.req.getxattr.key_sz = strlen(name) + 1;

	ret = service_operation(new_op, "orangefs_inode_getxattr",
				get_interruptible_flag(inode));
	if (ret != 0) {
		if (ret == -ENOENT) {
			ret = -ENODATA;
			gossip_debug(GOSSIP_XATTR_DEBUG,
				     "orangefs_inode_getxattr: inode %pU key %s"
				     " does not exist!\n",
				     get_khandle_from_ino(inode),
				     (char *)new_op->upcall.req.getxattr.key);
			cx = kmalloc(sizeof *cx, GFP_KERNEL);
			if (cx) {
				strcpy(cx->key, name);
				cx->length = -1;
				cx->timeout = jiffies +
				    orangefs_getattr_timeout_msecs*HZ/1000;
				hash_add(orangefs_inode->xattr_cache, &cx->node,
				    xattr_key(cx->key));
			}
		}
		goto out_release_op;
	}

	/*
	 * Length returned includes null terminator.
	 */
	length = new_op->downcall.resp.getxattr.val_sz;

	/*
	 * Just return the length of the queried attribute.
	 */
	if (size == 0) {
		ret = length;
		goto out_release_op;
	}

	/*
	 * Check to see if key length is > provided buffer size.
	 */
	if (length > size) {
		ret = -ERANGE;
		goto out_release_op;
	}

	memcpy(buffer, new_op->downcall.resp.getxattr.val, length);
	memset(buffer + length, 0, size - length);
	gossip_debug(GOSSIP_XATTR_DEBUG,
	     "orangefs_inode_getxattr: inode %pU "
	     "key %s key_sz %d, val_len %d\n",
	     get_khandle_from_ino(inode),
	     (char *)new_op->
		upcall.req.getxattr.key,
		     (int)new_op->
		upcall.req.getxattr.key_sz,
	     (int)ret);

	ret = length;

	if (cx) {
		strcpy(cx->key, name);
		memcpy(cx->val, buffer, length);
		cx->length = length;
		cx->timeout = jiffies + HZ;
	} else {
		cx = kmalloc(sizeof *cx, GFP_KERNEL);
		if (cx) {
			strcpy(cx->key, name);
			memcpy(cx->val, buffer, length);
			cx->length = length;
			cx->timeout = jiffies + HZ;
			hash_add(orangefs_inode->xattr_cache, &cx->node,
			    xattr_key(cx->key));
		}
	}

out_release_op:
	op_release(new_op);
out_unlock:
	up_read(&orangefs_inode->xattr_sem);
	return ret;
}

static int orangefs_inode_removexattr(struct inode *inode, const char *name,
				      int flags)
{
	struct orangefs_inode_s *orangefs_inode = ORANGEFS_I(inode);
	struct orangefs_kernel_op_s *new_op = NULL;
	struct orangefs_cached_xattr *cx;
	struct hlist_head *h;
	struct hlist_node *tmp;
	int ret = -ENOMEM;

	if (strlen(name) >= ORANGEFS_MAX_XATTR_NAMELEN)
		return -EINVAL;

	down_write(&orangefs_inode->xattr_sem);
	new_op = op_alloc(ORANGEFS_VFS_OP_REMOVEXATTR);
	if (!new_op)
		goto out_unlock;

	new_op->upcall.req.removexattr.refn = orangefs_inode->refn;
	/*
	 * NOTE: Although keys are meant to be NULL terminated
	 * textual strings, I am going to explicitly pass the
	 * length just in case we change this later on...
	 */
	strcpy(new_op->upcall.req.removexattr.key, name);
	new_op->upcall.req.removexattr.key_sz = strlen(name) + 1;

	gossip_debug(GOSSIP_XATTR_DEBUG,
		     "orangefs_inode_removexattr: key %s, key_sz %d\n",
		     (char *)new_op->upcall.req.removexattr.key,
		     (int)new_op->upcall.req.removexattr.key_sz);

	ret = service_operation(new_op,
				"orangefs_inode_removexattr",
				get_interruptible_flag(inode));
	if (ret == -ENOENT) {
		/*
		 * Request to replace a non-existent attribute is an error.
		 */
		if (flags & XATTR_REPLACE)
			ret = -ENODATA;
		else
			ret = 0;
	}

	gossip_debug(GOSSIP_XATTR_DEBUG,
		     "orangefs_inode_removexattr: returning %d\n", ret);

	op_release(new_op);

	h = &orangefs_inode->xattr_cache[xattr_key(name)];
	hlist_for_each_entry_safe(cx, tmp, h, node) {
		if (!strcmp(cx->key, name)) {
			hlist_del(&cx->node);
			kfree(cx);
			break;
		}
	}

out_unlock:
	up_write(&orangefs_inode->xattr_sem);
	return ret;
}

/*
 * Tries to set an attribute for a given key on a file.
 *
 * Returns a -ve number on error and 0 on success.  Key is text, but value
 * can be binary!
 */
int orangefs_inode_setxattr(struct inode *inode, const char *name,
			    const void *value, size_t size, int flags)
{
	struct orangefs_inode_s *orangefs_inode = ORANGEFS_I(inode);
	struct orangefs_kernel_op_s *new_op;
	int internal_flag = 0;
	struct orangefs_cached_xattr *cx;
	struct hlist_head *h;
	struct hlist_node *tmp;
	int ret = -ENOMEM;

	gossip_debug(GOSSIP_XATTR_DEBUG,
		     "%s: name %s, buffer_size %zd\n",
		     __func__, name, size);

<<<<<<< HEAD
	if (size >= ORANGEFS_MAX_XATTR_VALUELEN ||
	    flags < 0) {
		gossip_err("orangefs_inode_setxattr: bogus values of size(%d), flags(%d)\n",
			   (int)size,
			   flags);
=======
	if (size > ORANGEFS_MAX_XATTR_VALUELEN)
		return -EINVAL;
	if (strlen(name) >= ORANGEFS_MAX_XATTR_NAMELEN)
>>>>>>> 24b8d41d
		return -EINVAL;

	internal_flag = convert_to_internal_xattr_flags(flags);

<<<<<<< HEAD
	if (strlen(name) >= ORANGEFS_MAX_XATTR_NAMELEN) {
		gossip_err
		    ("orangefs_inode_setxattr: bogus key size (%d)\n",
		     (int)(strlen(name)));
		return -EINVAL;
	}

=======
>>>>>>> 24b8d41d
	/* This is equivalent to a removexattr */
	if (size == 0 && !value) {
		gossip_debug(GOSSIP_XATTR_DEBUG,
			     "removing xattr (%s)\n",
			     name);
		return orangefs_inode_removexattr(inode, name, flags);
	}

	gossip_debug(GOSSIP_XATTR_DEBUG,
		     "setxattr on inode %pU, name %s\n",
		     get_khandle_from_ino(inode),
		     name);

	down_write(&orangefs_inode->xattr_sem);
	new_op = op_alloc(ORANGEFS_VFS_OP_SETXATTR);
	if (!new_op)
		goto out_unlock;


	new_op->upcall.req.setxattr.refn = orangefs_inode->refn;
	new_op->upcall.req.setxattr.flags = internal_flag;
	/*
	 * NOTE: Although keys are meant to be NULL terminated textual
	 * strings, I am going to explicitly pass the length just in
	 * case we change this later on...
	 */
	strcpy(new_op->upcall.req.setxattr.keyval.key, name);
	new_op->upcall.req.setxattr.keyval.key_sz = strlen(name) + 1;
	memcpy(new_op->upcall.req.setxattr.keyval.val, value, size);
	new_op->upcall.req.setxattr.keyval.val_sz = size;

	gossip_debug(GOSSIP_XATTR_DEBUG,
		     "orangefs_inode_setxattr: key %s, key_sz %d "
		     " value size %zd\n",
		     (char *)new_op->upcall.req.setxattr.keyval.key,
		     (int)new_op->upcall.req.setxattr.keyval.key_sz,
		     size);

	ret = service_operation(new_op,
				"orangefs_inode_setxattr",
				get_interruptible_flag(inode));

	gossip_debug(GOSSIP_XATTR_DEBUG,
		     "orangefs_inode_setxattr: returning %d\n",
		     ret);

	/* when request is serviced properly, free req op struct */
	op_release(new_op);

	h = &orangefs_inode->xattr_cache[xattr_key(name)];
	hlist_for_each_entry_safe(cx, tmp, h, node) {
		if (!strcmp(cx->key, name)) {
			hlist_del(&cx->node);
			kfree(cx);
			break;
		}
	}

out_unlock:
	up_write(&orangefs_inode->xattr_sem);
	return ret;
}

/*
 * Tries to get a specified object's keys into a user-specified buffer of a
 * given size.  Note that like the previous instances of xattr routines, this
 * also allows you to pass in a NULL pointer and 0 size to probe the size for
 * subsequent memory allocations. Thus our return value is always the size of
 * all the keys unless there were errors in fetching the keys!
 */
ssize_t orangefs_listxattr(struct dentry *dentry, char *buffer, size_t size)
{
	struct inode *inode = dentry->d_inode;
	struct orangefs_inode_s *orangefs_inode = ORANGEFS_I(inode);
	struct orangefs_kernel_op_s *new_op;
	__u64 token = ORANGEFS_ITERATE_START;
	ssize_t ret = -ENOMEM;
	ssize_t total = 0;
	int count_keys = 0;
	int key_size;
	int i = 0;
	int returned_count = 0;

	if (size > 0 && !buffer) {
		gossip_err("%s: bogus NULL pointers\n", __func__);
		return -EINVAL;
	}

	down_read(&orangefs_inode->xattr_sem);
	new_op = op_alloc(ORANGEFS_VFS_OP_LISTXATTR);
	if (!new_op)
		goto out_unlock;

	if (buffer && size > 0)
		memset(buffer, 0, size);

try_again:
	key_size = 0;
	new_op->upcall.req.listxattr.refn = orangefs_inode->refn;
	new_op->upcall.req.listxattr.token = token;
	new_op->upcall.req.listxattr.requested_count =
	    (size == 0) ? 0 : ORANGEFS_MAX_XATTR_LISTLEN;
	ret = service_operation(new_op, __func__,
				get_interruptible_flag(inode));
	if (ret != 0)
		goto done;

	if (size == 0) {
		/*
		 * This is a bit of a big upper limit, but I did not want to
		 * spend too much time getting this correct, since users end
		 * up allocating memory rather than us...
		 */
		total = new_op->downcall.resp.listxattr.returned_count *
			ORANGEFS_MAX_XATTR_NAMELEN;
		goto done;
	}

	returned_count = new_op->downcall.resp.listxattr.returned_count;
	if (returned_count < 0 ||
	    returned_count > ORANGEFS_MAX_XATTR_LISTLEN) {
		gossip_err("%s: impossible value for returned_count:%d:\n",
		__func__,
		returned_count);
		ret = -EIO;
		goto done;
	}

	/*
	 * Check to see how much can be fit in the buffer. Fit only whole keys.
	 */
	for (i = 0; i < returned_count; i++) {
		if (new_op->downcall.resp.listxattr.lengths[i] < 0 ||
		    new_op->downcall.resp.listxattr.lengths[i] >
		    ORANGEFS_MAX_XATTR_NAMELEN) {
			gossip_err("%s: impossible value for lengths[%d]\n",
			    __func__,
			    new_op->downcall.resp.listxattr.lengths[i]);
			ret = -EIO;
			goto done;
		}
		if (total + new_op->downcall.resp.listxattr.lengths[i] > size)
			goto done;

		/*
		 * Since many dumb programs try to setxattr() on our reserved
		 * xattrs this is a feeble attempt at defeating those by not
		 * listing them in the output of listxattr.. sigh
		 */
		if (is_reserved_key(new_op->downcall.resp.listxattr.key +
				    key_size,
				    new_op->downcall.resp.
					listxattr.lengths[i])) {
			gossip_debug(GOSSIP_XATTR_DEBUG, "Copying key %d -> %s\n",
					i, new_op->downcall.resp.listxattr.key +
						key_size);
			memcpy(buffer + total,
				new_op->downcall.resp.listxattr.key + key_size,
				new_op->downcall.resp.listxattr.lengths[i]);
			total += new_op->downcall.resp.listxattr.lengths[i];
			count_keys++;
		} else {
			gossip_debug(GOSSIP_XATTR_DEBUG, "[RESERVED] key %d -> %s\n",
					i, new_op->downcall.resp.listxattr.key +
						key_size);
		}
		key_size += new_op->downcall.resp.listxattr.lengths[i];
	}

	/*
	 * Since the buffer was large enough, we might have to continue
	 * fetching more keys!
	 */
	token = new_op->downcall.resp.listxattr.token;
	if (token != ORANGEFS_ITERATE_END)
		goto try_again;

done:
	gossip_debug(GOSSIP_XATTR_DEBUG, "%s: returning %d"
		     " [size of buffer %ld] (filled in %d keys)\n",
		     __func__,
		     ret ? (int)ret : (int)total,
		     (long)size,
		     count_keys);
	op_release(new_op);
	if (ret == 0)
		ret = total;
out_unlock:
	up_read(&orangefs_inode->xattr_sem);
	return ret;
}

static int orangefs_xattr_set_default(const struct xattr_handler *handler,
				      struct dentry *unused,
				      struct inode *inode,
				      const char *name,
				      const void *buffer,
				      size_t size,
				      int flags)
{
	return orangefs_inode_setxattr(inode, name, buffer, size, flags);
}

static int orangefs_xattr_get_default(const struct xattr_handler *handler,
				      struct dentry *unused,
				      struct inode *inode,
				      const char *name,
				      void *buffer,
				      size_t size)
{
	return orangefs_inode_getxattr(inode, name, buffer, size);

}

<<<<<<< HEAD
static struct xattr_handler orangefs_xattr_default_handler = {
=======
static const struct xattr_handler orangefs_xattr_default_handler = {
>>>>>>> 24b8d41d
	.prefix = "",  /* match any name => handlers called with full name */
	.get = orangefs_xattr_get_default,
	.set = orangefs_xattr_set_default,
};

const struct xattr_handler *orangefs_xattr_handlers[] = {
	&posix_acl_access_xattr_handler,
	&posix_acl_default_xattr_handler,
	&orangefs_xattr_default_handler,
	NULL
};<|MERGE_RESOLUTION|>--- conflicted
+++ resolved
@@ -104,21 +104,11 @@
 	gossip_debug(GOSSIP_XATTR_DEBUG,
 		     "%s: name %s, buffer_size %zd\n",
 		     __func__, name, size);
-<<<<<<< HEAD
 
 	if (S_ISLNK(inode->i_mode))
 		return -EOPNOTSUPP;
 
-	if (strlen(name) >= ORANGEFS_MAX_XATTR_NAMELEN) {
-		gossip_err("Invalid key length (%d)\n",
-			   (int)strlen(name));
-=======
-
-	if (S_ISLNK(inode->i_mode))
-		return -EOPNOTSUPP;
-
 	if (strlen(name) >= ORANGEFS_MAX_XATTR_NAMELEN)
->>>>>>> 24b8d41d
 		return -EINVAL;
 
 	fsuid = from_kuid(&init_user_ns, current_fsuid());
@@ -336,31 +326,13 @@
 		     "%s: name %s, buffer_size %zd\n",
 		     __func__, name, size);
 
-<<<<<<< HEAD
-	if (size >= ORANGEFS_MAX_XATTR_VALUELEN ||
-	    flags < 0) {
-		gossip_err("orangefs_inode_setxattr: bogus values of size(%d), flags(%d)\n",
-			   (int)size,
-			   flags);
-=======
 	if (size > ORANGEFS_MAX_XATTR_VALUELEN)
 		return -EINVAL;
 	if (strlen(name) >= ORANGEFS_MAX_XATTR_NAMELEN)
->>>>>>> 24b8d41d
 		return -EINVAL;
 
 	internal_flag = convert_to_internal_xattr_flags(flags);
 
-<<<<<<< HEAD
-	if (strlen(name) >= ORANGEFS_MAX_XATTR_NAMELEN) {
-		gossip_err
-		    ("orangefs_inode_setxattr: bogus key size (%d)\n",
-		     (int)(strlen(name)));
-		return -EINVAL;
-	}
-
-=======
->>>>>>> 24b8d41d
 	/* This is equivalent to a removexattr */
 	if (size == 0 && !value) {
 		gossip_debug(GOSSIP_XATTR_DEBUG,
@@ -575,11 +547,7 @@
 
 }
 
-<<<<<<< HEAD
-static struct xattr_handler orangefs_xattr_default_handler = {
-=======
 static const struct xattr_handler orangefs_xattr_default_handler = {
->>>>>>> 24b8d41d
 	.prefix = "",  /* match any name => handlers called with full name */
 	.get = orangefs_xattr_get_default,
 	.set = orangefs_xattr_set_default,
