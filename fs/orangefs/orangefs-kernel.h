/* SPDX-License-Identifier: GPL-2.0 */
/*
 * (C) 2001 Clemson University and The University of Chicago
 *
 * See COPYING in top-level directory.
 */

/*
 *  The ORANGEFS Linux kernel support allows ORANGEFS volumes to be mounted and
 *  accessed through the Linux VFS (i.e. using standard I/O system calls).
 *  This support is only needed on clients that wish to mount the file system.
 *
 */

/*
 *  Declarations and macros for the ORANGEFS Linux kernel support.
 */

#ifndef __ORANGEFSKERNEL_H
#define __ORANGEFSKERNEL_H

#include <linux/kernel.h>
#include <linux/moduleparam.h>
#include <linux/statfs.h>
#include <linux/backing-dev.h>
#include <linux/device.h>
#include <linux/mpage.h>
#include <linux/namei.h>
#include <linux/errno.h>
#include <linux/init.h>
#include <linux/module.h>
#include <linux/slab.h>
#include <linux/types.h>
#include <linux/fs.h>
#include <linux/vmalloc.h>

#include <linux/aio.h>
#include <linux/posix_acl.h>
#include <linux/posix_acl_xattr.h>
#include <linux/compat.h>
#include <linux/mount.h>
#include <linux/uaccess.h>
#include <linux/atomic.h>
#include <linux/uio.h>
#include <linux/sched/signal.h>
#include <linux/mm.h>
#include <linux/wait.h>
#include <linux/dcache.h>
#include <linux/pagemap.h>
#include <linux/poll.h>
#include <linux/rwsem.h>
#include <linux/xattr.h>
#include <linux/exportfs.h>
#include <linux/hashtable.h>

#include <asm/unaligned.h>

#include "orangefs-dev-proto.h"

#define ORANGEFS_DEFAULT_OP_TIMEOUT_SECS       20

#define ORANGEFS_BUFMAP_WAIT_TIMEOUT_SECS   30

#define ORANGEFS_DEFAULT_SLOT_TIMEOUT_SECS     900	/* 15 minutes */

#define ORANGEFS_REQDEVICE_NAME          "pvfs2-req"

#define ORANGEFS_DEVREQ_MAGIC             0x20030529
#define ORANGEFS_PURGE_RETRY_COUNT     0x00000005

#define MAX_DEV_REQ_UPSIZE (2 * sizeof(__s32) +   \
sizeof(__u64) + sizeof(struct orangefs_upcall_s))
#define MAX_DEV_REQ_DOWNSIZE (2 * sizeof(__s32) + \
sizeof(__u64) + sizeof(struct orangefs_downcall_s))

/*
 * valid orangefs kernel operation states
 *
 * unknown  - op was just initialized
 * waiting  - op is on request_list (upward bound)
 * inprogr  - op is in progress (waiting for downcall)
 * serviced - op has matching downcall; ok
 * purged   - op has to start a timer since client-core
 *            exited uncleanly before servicing op
 * given up - submitter has given up waiting for it
 */
enum orangefs_vfs_op_states {
	OP_VFS_STATE_UNKNOWN = 0,
	OP_VFS_STATE_WAITING = 1,
	OP_VFS_STATE_INPROGR = 2,
	OP_VFS_STATE_SERVICED = 4,
	OP_VFS_STATE_PURGED = 8,
	OP_VFS_STATE_GIVEN_UP = 16,
};

/*
 * orangefs kernel memory related flags
 */

#if (defined CONFIG_DEBUG_SLAB)
#define ORANGEFS_CACHE_CREATE_FLAGS SLAB_RED_ZONE
#else
#define ORANGEFS_CACHE_CREATE_FLAGS 0
<<<<<<< HEAD
#endif /* ((defined ORANGEFS_KERNEL_DEBUG) && (defined CONFIG_DEBUG_SLAB)) */
=======
#endif
>>>>>>> 24b8d41d

extern int orangefs_init_acl(struct inode *inode, struct inode *dir);
extern const struct xattr_handler *orangefs_xattr_handlers[];

extern struct posix_acl *orangefs_get_acl(struct inode *inode, int type);
extern int orangefs_set_acl(struct inode *inode, struct posix_acl *acl, int type);

/*
 * orangefs data structures
 */
struct orangefs_kernel_op_s {
	enum orangefs_vfs_op_states op_state;
	__u64 tag;

	/*
	 * Set uses_shared_memory to non zero if this operation uses
	 * shared memory. If true, then a retry on the op must also
	 * get a new shared memory buffer and re-populate it.
	 * Cancels don't care - it only matters for service_operation()
	 * retry logics and cancels don't go through it anymore. It
	 * safely stays non-zero when we use it as slot_to_free.
	 */
	union {
		int uses_shared_memory;
		int slot_to_free;
	};

	struct orangefs_upcall_s upcall;
	struct orangefs_downcall_s downcall;

	struct completion waitq;
	spinlock_t lock;

	int attempts;

	struct list_head list;
};

#define set_op_state_waiting(op)     ((op)->op_state = OP_VFS_STATE_WAITING)
#define set_op_state_inprogress(op)  ((op)->op_state = OP_VFS_STATE_INPROGR)
#define set_op_state_given_up(op)  ((op)->op_state = OP_VFS_STATE_GIVEN_UP)
static inline void set_op_state_serviced(struct orangefs_kernel_op_s *op)
{
	op->op_state = OP_VFS_STATE_SERVICED;
	complete(&op->waitq);
}

#define op_state_waiting(op)     ((op)->op_state & OP_VFS_STATE_WAITING)
#define op_state_in_progress(op) ((op)->op_state & OP_VFS_STATE_INPROGR)
#define op_state_serviced(op)    ((op)->op_state & OP_VFS_STATE_SERVICED)
#define op_state_purged(op)      ((op)->op_state & OP_VFS_STATE_PURGED)
#define op_state_given_up(op)    ((op)->op_state & OP_VFS_STATE_GIVEN_UP)
#define op_is_cancel(op)         ((op)->upcall.type == ORANGEFS_VFS_OP_CANCEL)

void op_release(struct orangefs_kernel_op_s *op);

extern void orangefs_bufmap_put(int);
static inline void put_cancel(struct orangefs_kernel_op_s *op)
{
	orangefs_bufmap_put(op->slot_to_free);
	op_release(op);
}

static inline void set_op_state_purged(struct orangefs_kernel_op_s *op)
{
	spin_lock(&op->lock);
	if (unlikely(op_is_cancel(op))) {
		list_del_init(&op->list);
		spin_unlock(&op->lock);
		put_cancel(op);
	} else {
		op->op_state |= OP_VFS_STATE_PURGED;
		complete(&op->waitq);
		spin_unlock(&op->lock);
	}
}

/* per inode private orangefs info */
struct orangefs_inode_s {
	struct orangefs_object_kref refn;
	char link_target[ORANGEFS_NAME_MAX];
	/*
	 * Reading/Writing Extended attributes need to acquire the appropriate
	 * reader/writer semaphore on the orangefs_inode_s structure.
	 */
	struct rw_semaphore xattr_sem;

	struct inode vfs_inode;
	sector_t last_failed_block_index_read;

<<<<<<< HEAD
	/*
	 * State of in-memory attributes not yet flushed to disk associated
	 * with this object
	 */
	unsigned long pinode_flags;

	unsigned long getattr_time;
};

#define P_ATIME_FLAG 0
#define P_MTIME_FLAG 1
#define P_CTIME_FLAG 2
#define P_MODE_FLAG  3

#define ClearAtimeFlag(pinode) clear_bit(P_ATIME_FLAG, &(pinode)->pinode_flags)
#define SetAtimeFlag(pinode)   set_bit(P_ATIME_FLAG, &(pinode)->pinode_flags)
#define AtimeFlag(pinode)      test_bit(P_ATIME_FLAG, &(pinode)->pinode_flags)
=======
	unsigned long getattr_time;
	unsigned long mapping_time;
	int attr_valid;
	kuid_t attr_uid;
	kgid_t attr_gid;
	unsigned long bitlock;
>>>>>>> 24b8d41d

	DECLARE_HASHTABLE(xattr_cache, 4);
};

/* per superblock private orangefs info */
struct orangefs_sb_info_s {
	struct orangefs_khandle root_khandle;
	__s32 fs_id;
	int id;
	int flags;
#define ORANGEFS_OPT_INTR	0x01
#define ORANGEFS_OPT_LOCAL_LOCK	0x02
	char devname[ORANGEFS_MAX_SERVER_ADDR_LEN];
	struct super_block *sb;
	int mount_pending;
	int no_list;
	struct list_head list;
};

struct orangefs_stats {
	unsigned long cache_hits;
	unsigned long cache_misses;
	unsigned long reads;
	unsigned long writes;
};

<<<<<<< HEAD
=======
struct orangefs_cached_xattr {
	struct hlist_node node;
	char key[ORANGEFS_MAX_XATTR_NAMELEN];
	char val[ORANGEFS_MAX_XATTR_VALUELEN];
	ssize_t length;
	unsigned long timeout;
};

struct orangefs_write_range {
	loff_t pos;
	size_t len;
	kuid_t uid;
	kgid_t gid;
};

>>>>>>> 24b8d41d
extern struct orangefs_stats orangefs_stats;

/*
 * NOTE: See Documentation/filesystems/porting.rst for information
 * on implementing FOO_I and properly accessing fs private data
 */
static inline struct orangefs_inode_s *ORANGEFS_I(struct inode *inode)
{
	return container_of(inode, struct orangefs_inode_s, vfs_inode);
}

static inline struct orangefs_sb_info_s *ORANGEFS_SB(struct super_block *sb)
{
	return (struct orangefs_sb_info_s *) sb->s_fs_info;
}

/* ino_t descends from "unsigned long", 8 bytes, 64 bits. */
static inline ino_t orangefs_khandle_to_ino(struct orangefs_khandle *khandle)
{
	union {
		unsigned char u[8];
		__u64 ino;
	} ihandle;

	ihandle.u[0] = khandle->u[0] ^ khandle->u[4];
	ihandle.u[1] = khandle->u[1] ^ khandle->u[5];
	ihandle.u[2] = khandle->u[2] ^ khandle->u[6];
	ihandle.u[3] = khandle->u[3] ^ khandle->u[7];
	ihandle.u[4] = khandle->u[12] ^ khandle->u[8];
	ihandle.u[5] = khandle->u[13] ^ khandle->u[9];
	ihandle.u[6] = khandle->u[14] ^ khandle->u[10];
	ihandle.u[7] = khandle->u[15] ^ khandle->u[11];

	return ihandle.ino;
}

static inline struct orangefs_khandle *get_khandle_from_ino(struct inode *inode)
{
	return &(ORANGEFS_I(inode)->refn.khandle);
}

static inline int is_root_handle(struct inode *inode)
{
	gossip_debug(GOSSIP_DCACHE_DEBUG,
		     "%s: root handle: %pU, this handle: %pU:\n",
		     __func__,
		     &ORANGEFS_SB(inode->i_sb)->root_khandle,
		     get_khandle_from_ino(inode));

	if (ORANGEFS_khandle_cmp(&(ORANGEFS_SB(inode->i_sb)->root_khandle),
			     get_khandle_from_ino(inode)))
		return 0;
	else
		return 1;
}

static inline int match_handle(struct orangefs_khandle resp_handle,
			       struct inode *inode)
{
	gossip_debug(GOSSIP_DCACHE_DEBUG,
		     "%s: one handle: %pU, another handle:%pU:\n",
		     __func__,
		     &resp_handle,
		     get_khandle_from_ino(inode));

	if (ORANGEFS_khandle_cmp(&resp_handle, get_khandle_from_ino(inode)))
		return 0;
	else
		return 1;
}

/*
 * defined in orangefs-cache.c
 */
int op_cache_initialize(void);
int op_cache_finalize(void);
struct orangefs_kernel_op_s *op_alloc(__s32 type);
void orangefs_new_tag(struct orangefs_kernel_op_s *op);
char *get_opname_string(struct orangefs_kernel_op_s *new_op);

int orangefs_inode_cache_initialize(void);
int orangefs_inode_cache_finalize(void);

/*
 * defined in orangefs-mod.c
 */
void purge_inprogress_ops(void);

/*
 * defined in waitqueue.c
 */
void purge_waiting_ops(void);

/*
 * defined in super.c
 */
extern uint64_t orangefs_features;

struct dentry *orangefs_mount(struct file_system_type *fst,
			   int flags,
			   const char *devname,
			   void *data);

void orangefs_kill_sb(struct super_block *sb);
int orangefs_remount(struct orangefs_sb_info_s *);

int fsid_key_table_initialize(void);
void fsid_key_table_finalize(void);

/*
 * defined in inode.c
 */
vm_fault_t orangefs_page_mkwrite(struct vm_fault *);
struct inode *orangefs_new_inode(struct super_block *sb,
			      struct inode *dir,
			      int mode,
			      dev_t dev,
			      struct orangefs_object_kref *ref);

int __orangefs_setattr(struct inode *, struct iattr *);
int orangefs_setattr(struct dentry *, struct iattr *);

int orangefs_getattr(const struct path *path, struct kstat *stat,
		     u32 request_mask, unsigned int flags);

int orangefs_permission(struct inode *inode, int mask);

int orangefs_update_time(struct inode *, struct timespec64 *, int);

/*
 * defined in xattr.c
 */
ssize_t orangefs_listxattr(struct dentry *dentry, char *buffer, size_t size);

/*
 * defined in namei.c
 */
struct inode *orangefs_iget(struct super_block *sb,
			 struct orangefs_object_kref *ref);

/*
 * defined in devorangefs-req.c
 */
extern uint32_t orangefs_userspace_version;

int orangefs_dev_init(void);
void orangefs_dev_cleanup(void);
int is_daemon_in_service(void);
bool __is_daemon_in_service(void);

/*
 * defined in file.c
 */
int orangefs_revalidate_mapping(struct inode *);
ssize_t wait_for_direct_io(enum ORANGEFS_io_type, struct inode *, loff_t *,
    struct iov_iter *, size_t, loff_t, struct orangefs_write_range *, int *,
    struct file *);
ssize_t do_readv_writev(enum ORANGEFS_io_type, struct file *, loff_t *,
    struct iov_iter *);

/*
 * defined in orangefs-utils.c
 */
__s32 fsid_of_op(struct orangefs_kernel_op_s *op);

ssize_t orangefs_inode_getxattr(struct inode *inode,
			     const char *name,
			     void *buffer,
			     size_t size);

int orangefs_inode_setxattr(struct inode *inode,
			 const char *name,
			 const void *value,
			 size_t size,
			 int flags);

<<<<<<< HEAD
int orangefs_inode_getattr(struct inode *inode, int new, int bypass);
=======
#define ORANGEFS_GETATTR_NEW 1
#define ORANGEFS_GETATTR_SIZE 2
>>>>>>> 24b8d41d

int orangefs_inode_getattr(struct inode *, int);

int orangefs_inode_check_changed(struct inode *inode);

int orangefs_inode_setattr(struct inode *inode);

bool orangefs_cancel_op_in_progress(struct orangefs_kernel_op_s *op);

int orangefs_normalize_to_errno(__s32 error_code);

extern struct mutex orangefs_request_mutex;
extern int op_timeout_secs;
extern int slot_timeout_secs;
<<<<<<< HEAD
=======
extern int orangefs_cache_timeout_msecs;
>>>>>>> 24b8d41d
extern int orangefs_dcache_timeout_msecs;
extern int orangefs_getattr_timeout_msecs;
extern struct list_head orangefs_superblocks;
extern spinlock_t orangefs_superblocks_lock;
extern struct list_head orangefs_request_list;
extern spinlock_t orangefs_request_list_lock;
extern wait_queue_head_t orangefs_request_list_waitq;
extern struct list_head *orangefs_htable_ops_in_progress;
extern spinlock_t orangefs_htable_ops_in_progress_lock;
extern int hash_table_size;

<<<<<<< HEAD
extern const struct address_space_operations orangefs_address_operations;
extern struct backing_dev_info orangefs_backing_dev_info;
extern const struct inode_operations orangefs_file_inode_operations;
=======
>>>>>>> 24b8d41d
extern const struct file_operations orangefs_file_operations;
extern const struct inode_operations orangefs_symlink_inode_operations;
extern const struct inode_operations orangefs_dir_inode_operations;
extern const struct file_operations orangefs_dir_operations;
extern const struct dentry_operations orangefs_dentry_operations;

/*
 * misc convenience macros
 */

#define ORANGEFS_OP_INTERRUPTIBLE 1   /* service_operation() is interruptible */
#define ORANGEFS_OP_PRIORITY      2   /* service_operation() is high priority */
#define ORANGEFS_OP_CANCELLATION  4   /* this is a cancellation */
#define ORANGEFS_OP_NO_MUTEX      8   /* don't acquire request_mutex */
#define ORANGEFS_OP_ASYNC         16  /* Queue it, but don't wait */
#define ORANGEFS_OP_WRITEBACK     32

int service_operation(struct orangefs_kernel_op_s *op,
		      const char *op_name,
		      int flags);

#define get_interruptible_flag(inode) \
	((ORANGEFS_SB(inode->i_sb)->flags & ORANGEFS_OPT_INTR) ? \
		ORANGEFS_OP_INTERRUPTIBLE : 0)

#define fill_default_sys_attrs(sys_attr, type, mode)			\
do {									\
	sys_attr.owner = from_kuid(&init_user_ns, current_fsuid()); \
	sys_attr.group = from_kgid(&init_user_ns, current_fsgid()); \
	sys_attr.perms = ORANGEFS_util_translate_mode(mode);		\
	sys_attr.mtime = 0;						\
	sys_attr.atime = 0;						\
	sys_attr.ctime = 0;						\
	sys_attr.mask = ORANGEFS_ATTR_SYS_ALL_SETABLE;			\
} while (0)

static inline void orangefs_set_timeout(struct dentry *dentry)
{
<<<<<<< HEAD
#if BITS_PER_LONG == 32 && defined(CONFIG_SMP)
	inode_lock(inode);
#endif
	i_size_write(inode, i_size);
#if BITS_PER_LONG == 32 && defined(CONFIG_SMP)
	inode_unlock(inode);
#endif
=======
	unsigned long time = jiffies + orangefs_dcache_timeout_msecs*HZ/1000;

	dentry->d_fsdata = (void *) time;
>>>>>>> 24b8d41d
}

static inline void orangefs_set_timeout(struct dentry *dentry)
{
	unsigned long time = jiffies + orangefs_dcache_timeout_msecs*HZ/1000;

	dentry->d_fsdata = (void *) time;
}

#endif /* __ORANGEFSKERNEL_H */<|MERGE_RESOLUTION|>--- conflicted
+++ resolved
@@ -101,11 +101,7 @@
 #define ORANGEFS_CACHE_CREATE_FLAGS SLAB_RED_ZONE
 #else
 #define ORANGEFS_CACHE_CREATE_FLAGS 0
-<<<<<<< HEAD
-#endif /* ((defined ORANGEFS_KERNEL_DEBUG) && (defined CONFIG_DEBUG_SLAB)) */
-=======
 #endif
->>>>>>> 24b8d41d
 
 extern int orangefs_init_acl(struct inode *inode, struct inode *dir);
 extern const struct xattr_handler *orangefs_xattr_handlers[];
@@ -196,32 +192,12 @@
 	struct inode vfs_inode;
 	sector_t last_failed_block_index_read;
 
-<<<<<<< HEAD
-	/*
-	 * State of in-memory attributes not yet flushed to disk associated
-	 * with this object
-	 */
-	unsigned long pinode_flags;
-
-	unsigned long getattr_time;
-};
-
-#define P_ATIME_FLAG 0
-#define P_MTIME_FLAG 1
-#define P_CTIME_FLAG 2
-#define P_MODE_FLAG  3
-
-#define ClearAtimeFlag(pinode) clear_bit(P_ATIME_FLAG, &(pinode)->pinode_flags)
-#define SetAtimeFlag(pinode)   set_bit(P_ATIME_FLAG, &(pinode)->pinode_flags)
-#define AtimeFlag(pinode)      test_bit(P_ATIME_FLAG, &(pinode)->pinode_flags)
-=======
 	unsigned long getattr_time;
 	unsigned long mapping_time;
 	int attr_valid;
 	kuid_t attr_uid;
 	kgid_t attr_gid;
 	unsigned long bitlock;
->>>>>>> 24b8d41d
 
 	DECLARE_HASHTABLE(xattr_cache, 4);
 };
@@ -248,8 +224,6 @@
 	unsigned long writes;
 };
 
-<<<<<<< HEAD
-=======
 struct orangefs_cached_xattr {
 	struct hlist_node node;
 	char key[ORANGEFS_MAX_XATTR_NAMELEN];
@@ -265,7 +239,6 @@
 	kgid_t gid;
 };
 
->>>>>>> 24b8d41d
 extern struct orangefs_stats orangefs_stats;
 
 /*
@@ -442,12 +415,8 @@
 			 size_t size,
 			 int flags);
 
-<<<<<<< HEAD
-int orangefs_inode_getattr(struct inode *inode, int new, int bypass);
-=======
 #define ORANGEFS_GETATTR_NEW 1
 #define ORANGEFS_GETATTR_SIZE 2
->>>>>>> 24b8d41d
 
 int orangefs_inode_getattr(struct inode *, int);
 
@@ -462,10 +431,7 @@
 extern struct mutex orangefs_request_mutex;
 extern int op_timeout_secs;
 extern int slot_timeout_secs;
-<<<<<<< HEAD
-=======
 extern int orangefs_cache_timeout_msecs;
->>>>>>> 24b8d41d
 extern int orangefs_dcache_timeout_msecs;
 extern int orangefs_getattr_timeout_msecs;
 extern struct list_head orangefs_superblocks;
@@ -477,12 +443,6 @@
 extern spinlock_t orangefs_htable_ops_in_progress_lock;
 extern int hash_table_size;
 
-<<<<<<< HEAD
-extern const struct address_space_operations orangefs_address_operations;
-extern struct backing_dev_info orangefs_backing_dev_info;
-extern const struct inode_operations orangefs_file_inode_operations;
-=======
->>>>>>> 24b8d41d
 extern const struct file_operations orangefs_file_operations;
 extern const struct inode_operations orangefs_symlink_inode_operations;
 extern const struct inode_operations orangefs_dir_inode_operations;
@@ -521,26 +481,9 @@
 
 static inline void orangefs_set_timeout(struct dentry *dentry)
 {
-<<<<<<< HEAD
-#if BITS_PER_LONG == 32 && defined(CONFIG_SMP)
-	inode_lock(inode);
-#endif
-	i_size_write(inode, i_size);
-#if BITS_PER_LONG == 32 && defined(CONFIG_SMP)
-	inode_unlock(inode);
-#endif
-=======
 	unsigned long time = jiffies + orangefs_dcache_timeout_msecs*HZ/1000;
 
 	dentry->d_fsdata = (void *) time;
->>>>>>> 24b8d41d
-}
-
-static inline void orangefs_set_timeout(struct dentry *dentry)
-{
-	unsigned long time = jiffies + orangefs_dcache_timeout_msecs*HZ/1000;
-
-	dentry->d_fsdata = (void *) time;
 }
 
 #endif /* __ORANGEFSKERNEL_H */