// SPDX-License-Identifier: GPL-2.0
/*
 * Documentation/ABI/stable/sysfs-fs-orangefs:
 *
 * What:		/sys/fs/orangefs/perf_counter_reset
 * Date:		June 2015
 * Contact:		Mike Marshall <hubcap@omnibond.com>
 * Description:
 * 			echo a 0 or a 1 into perf_counter_reset to
 * 			reset all the counters in
 * 			/sys/fs/orangefs/perf_counters
 * 			except ones with PINT_PERF_PRESERVE set.
 *
 *
 * What:		/sys/fs/orangefs/perf_counters/...
 * Date:		Jun 2015
 * Contact:		Mike Marshall <hubcap@omnibond.com>
 * Description:
 * 			Counters and settings for various caches.
 * 			Read only.
 *
 *
 * What:		/sys/fs/orangefs/perf_time_interval_secs
 * Date:		Jun 2015
 * Contact:		Mike Marshall <hubcap@omnibond.com>
 * Description:
 *			Length of perf counter intervals in
 *			seconds.
 *
 *
 * What:		/sys/fs/orangefs/perf_history_size
 * Date:		Jun 2015
 * Contact:		Mike Marshall <hubcap@omnibond.com>
 * Description:
 * 			The perf_counters cache statistics have N, or
 * 			perf_history_size, samples. The default is
 * 			one.
 *
 *			Every perf_time_interval_secs the (first)
 *			samples are reset.
 *
 *			If N is greater than one, the "current" set
 *			of samples is reset, and the samples from the
 *			other N-1 intervals remain available.
 *
 *
 * What:		/sys/fs/orangefs/op_timeout_secs
 * Date:		Jun 2015
 * Contact:		Mike Marshall <hubcap@omnibond.com>
 * Description:
 *			Service operation timeout in seconds.
 *
 *
 * What:		/sys/fs/orangefs/slot_timeout_secs
 * Date:		Jun 2015
 * Contact:		Mike Marshall <hubcap@omnibond.com>
 * Description:
 *			"Slot" timeout in seconds. A "slot"
 *			is an indexed buffer in the shared
 *			memory segment used for communication
 *			between the kernel module and userspace.
 *			Slots are requested and waited for,
 *			the wait times out after slot_timeout_secs.
 *
<<<<<<< HEAD
=======
 * What:		/sys/fs/orangefs/cache_timeout_msecs
 * Date:		Mar 2018
 * Contact:		Martin Brandenburg <martin@omnibond.com>
 * Description:
 *			Time in milliseconds between which
 *			orangefs_revalidate_mapping will invalidate the page
 *			cache.
 *
>>>>>>> 24b8d41d
 * What:		/sys/fs/orangefs/dcache_timeout_msecs
 * Date:		Jul 2016
 * Contact:		Martin Brandenburg <martin@omnibond.com>
 * Description:
 *			Time lookup is valid in milliseconds.
 *
 * What:		/sys/fs/orangefs/getattr_timeout_msecs
 * Date:		Jul 2016
 * Contact:		Martin Brandenburg <martin@omnibond.com>
 * Description:
 *			Time getattr is valid in milliseconds.
 *
 * What:		/sys/fs/orangefs/readahead_count
 * Date:		Aug 2016
 * Contact:		Martin Brandenburg <martin@omnibond.com>
 * Description:
 *			Readahead cache buffer count.
 *
 * What:		/sys/fs/orangefs/readahead_size
 * Date:		Aug 2016
 * Contact:		Martin Brandenburg <martin@omnibond.com>
 * Description:
 *			Readahead cache buffer size.
 *
 * What:		/sys/fs/orangefs/readahead_count_size
 * Date:		Aug 2016
 * Contact:		Martin Brandenburg <martin@omnibond.com>
 * Description:
 *			Readahead cache buffer count and size.
<<<<<<< HEAD
=======
 *
 * What:		/sys/fs/orangefs/readahead_readcnt
 * Date:		Jan 2017
 * Contact:		Martin Brandenburg <martin@omnibond.com>
 * Description:
 *			Number of buffers (in multiples of readahead_size)
 *			which can be read ahead for a single file at once.
>>>>>>> 24b8d41d
 *
 * What:		/sys/fs/orangefs/acache/...
 * Date:		Jun 2015
 * Contact:		Martin Brandenburg <martin@omnibond.com>
 * Description:
 * 			Attribute cache configurable settings.
 *
 *
 * What:		/sys/fs/orangefs/ncache/...
 * Date:		Jun 2015
 * Contact:		Mike Marshall <hubcap@omnibond.com>
 * Description:
 * 			Name cache configurable settings.
 *
 *
 * What:		/sys/fs/orangefs/capcache/...
 * Date:		Jun 2015
 * Contact:		Mike Marshall <hubcap@omnibond.com>
 * Description:
 * 			Capability cache configurable settings.
 *
 *
 * What:		/sys/fs/orangefs/ccache/...
 * Date:		Jun 2015
 * Contact:		Mike Marshall <hubcap@omnibond.com>
 * Description:
 * 			Credential cache configurable settings.
 *
 */

#include <linux/fs.h>
#include <linux/kobject.h>
#include <linux/string.h>
#include <linux/sysfs.h>
#include <linux/module.h>
#include <linux/init.h>

#include "protocol.h"
#include "orangefs-kernel.h"
#include "orangefs-sysfs.h"

#define ORANGEFS_KOBJ_ID "orangefs"
#define ACACHE_KOBJ_ID "acache"
#define CAPCACHE_KOBJ_ID "capcache"
#define CCACHE_KOBJ_ID "ccache"
#define NCACHE_KOBJ_ID "ncache"
#define PC_KOBJ_ID "pc"
#define STATS_KOBJ_ID "stats"

/*
 * Every item calls orangefs_attr_show and orangefs_attr_store through
 * orangefs_sysfs_ops. They look at the orangefs_attributes further below to
 * call one of sysfs_int_show, sysfs_int_store, sysfs_service_op_show, or
 * sysfs_service_op_store.
 */

struct orangefs_attribute {
	struct attribute attr;
	ssize_t (*show)(struct kobject *kobj,
			struct orangefs_attribute *attr,
			char *buf);
	ssize_t (*store)(struct kobject *kobj,
			 struct orangefs_attribute *attr,
			 const char *buf,
			 size_t count);
};

static ssize_t orangefs_attr_show(struct kobject *kobj,
				  struct attribute *attr,
				  char *buf)
{
	struct orangefs_attribute *attribute;

	attribute = container_of(attr, struct orangefs_attribute, attr);
	if (!attribute->show)
		return -EIO;
	return attribute->show(kobj, attribute, buf);
}

static ssize_t orangefs_attr_store(struct kobject *kobj,
				   struct attribute *attr,
				   const char *buf,
				   size_t len)
{
	struct orangefs_attribute *attribute;

	if (!strcmp(kobj->name, PC_KOBJ_ID) ||
	    !strcmp(kobj->name, STATS_KOBJ_ID))
		return -EPERM;

	attribute = container_of(attr, struct orangefs_attribute, attr);
	if (!attribute->store)
		return -EIO;
	return attribute->store(kobj, attribute, buf, len);
}

static const struct sysfs_ops orangefs_sysfs_ops = {
	.show = orangefs_attr_show,
	.store = orangefs_attr_store,
};

static ssize_t sysfs_int_show(struct kobject *kobj,
    struct orangefs_attribute *attr, char *buf)
{
	int rc = -EIO;
<<<<<<< HEAD

	gossip_debug(GOSSIP_SYSFS_DEBUG, "sysfs_int_show: id:%s:\n",
	    kobj->name);

=======

	gossip_debug(GOSSIP_SYSFS_DEBUG, "sysfs_int_show: id:%s:\n",
	    kobj->name);

>>>>>>> 24b8d41d
	if (!strcmp(kobj->name, ORANGEFS_KOBJ_ID)) {
		if (!strcmp(attr->attr.name, "op_timeout_secs")) {
			rc = scnprintf(buf,
				       PAGE_SIZE,
				       "%d\n",
				       op_timeout_secs);
			goto out;
		} else if (!strcmp(attr->attr.name,
				   "slot_timeout_secs")) {
			rc = scnprintf(buf,
				       PAGE_SIZE,
				       "%d\n",
				       slot_timeout_secs);
			goto out;
		} else if (!strcmp(attr->attr.name,
<<<<<<< HEAD
=======
				   "cache_timeout_msecs")) {
			rc = scnprintf(buf,
				       PAGE_SIZE,
				       "%d\n",
				       orangefs_cache_timeout_msecs);
			goto out;
		} else if (!strcmp(attr->attr.name,
>>>>>>> 24b8d41d
				   "dcache_timeout_msecs")) {
			rc = scnprintf(buf,
				       PAGE_SIZE,
				       "%d\n",
				       orangefs_dcache_timeout_msecs);
			goto out;
		} else if (!strcmp(attr->attr.name,
				   "getattr_timeout_msecs")) {
			rc = scnprintf(buf,
				       PAGE_SIZE,
				       "%d\n",
				       orangefs_getattr_timeout_msecs);
			goto out;
		} else {
			goto out;
		}

	} else if (!strcmp(kobj->name, STATS_KOBJ_ID)) {
		if (!strcmp(attr->attr.name, "reads")) {
			rc = scnprintf(buf,
				       PAGE_SIZE,
				       "%lu\n",
				       orangefs_stats.reads);
			goto out;
		} else if (!strcmp(attr->attr.name, "writes")) {
			rc = scnprintf(buf,
				       PAGE_SIZE,
				       "%lu\n",
				       orangefs_stats.writes);
			goto out;
		} else {
			goto out;
		}
	}

out:

	return rc;
}

static ssize_t sysfs_int_store(struct kobject *kobj,
    struct orangefs_attribute *attr, const char *buf, size_t count)
{
	int rc = 0;

	gossip_debug(GOSSIP_SYSFS_DEBUG,
		     "sysfs_int_store: start attr->attr.name:%s: buf:%s:\n",
		     attr->attr.name, buf);

	if (!strcmp(attr->attr.name, "op_timeout_secs")) {
		rc = kstrtoint(buf, 0, &op_timeout_secs);
		goto out;
	} else if (!strcmp(attr->attr.name, "slot_timeout_secs")) {
		rc = kstrtoint(buf, 0, &slot_timeout_secs);
		goto out;
<<<<<<< HEAD
=======
	} else if (!strcmp(attr->attr.name, "cache_timeout_msecs")) {
		rc = kstrtoint(buf, 0, &orangefs_cache_timeout_msecs);
		goto out;
>>>>>>> 24b8d41d
	} else if (!strcmp(attr->attr.name, "dcache_timeout_msecs")) {
		rc = kstrtoint(buf, 0, &orangefs_dcache_timeout_msecs);
		goto out;
	} else if (!strcmp(attr->attr.name, "getattr_timeout_msecs")) {
		rc = kstrtoint(buf, 0, &orangefs_getattr_timeout_msecs);
		goto out;
	} else {
		goto out;
	}

out:
	if (rc)
		rc = -EINVAL;
	else
		rc = count;

	return rc;
}

/*
 * obtain attribute values from userspace with a service operation.
 */
static ssize_t sysfs_service_op_show(struct kobject *kobj,
    struct orangefs_attribute *attr, char *buf)
{
	struct orangefs_kernel_op_s *new_op = NULL;
	int rc = 0;
	char *ser_op_type = NULL;
	__u32 op_alloc_type;

	gossip_debug(GOSSIP_SYSFS_DEBUG,
		     "sysfs_service_op_show: id:%s:\n",
		     kobj->name);

	if (strcmp(kobj->name, PC_KOBJ_ID))
		op_alloc_type = ORANGEFS_VFS_OP_PARAM;
	else
		op_alloc_type = ORANGEFS_VFS_OP_PERF_COUNT;

	new_op = op_alloc(op_alloc_type);
	if (!new_op)
		return -ENOMEM;

	/* Can't do a service_operation if the client is not running... */
	rc = is_daemon_in_service();
	if (rc) {
		pr_info_ratelimited("%s: Client not running :%d:\n",
			__func__,
			is_daemon_in_service());
		goto out;
	}

	if (strcmp(kobj->name, PC_KOBJ_ID))
		new_op->upcall.req.param.type = ORANGEFS_PARAM_REQUEST_GET;

	if (!strcmp(kobj->name, ORANGEFS_KOBJ_ID)) {
		/* Drop unsupported requests first. */
		if (!(orangefs_features & ORANGEFS_FEATURE_READAHEAD) &&
		    (!strcmp(attr->attr.name, "readahead_count") ||
		    !strcmp(attr->attr.name, "readahead_size") ||
<<<<<<< HEAD
		    !strcmp(attr->attr.name, "readahead_count_size"))) {
=======
		    !strcmp(attr->attr.name, "readahead_count_size") ||
		    !strcmp(attr->attr.name, "readahead_readcnt"))) {
>>>>>>> 24b8d41d
			rc = -EINVAL;
			goto out;
		}

		if (!strcmp(attr->attr.name, "perf_history_size"))
			new_op->upcall.req.param.op =
				ORANGEFS_PARAM_REQUEST_OP_PERF_HISTORY_SIZE;
		else if (!strcmp(attr->attr.name,
				 "perf_time_interval_secs"))
			new_op->upcall.req.param.op =
				ORANGEFS_PARAM_REQUEST_OP_PERF_TIME_INTERVAL_SECS;
		else if (!strcmp(attr->attr.name,
				 "perf_counter_reset"))
			new_op->upcall.req.param.op =
				ORANGEFS_PARAM_REQUEST_OP_PERF_RESET;

		else if (!strcmp(attr->attr.name,
				 "readahead_count"))
			new_op->upcall.req.param.op =
				ORANGEFS_PARAM_REQUEST_OP_READAHEAD_COUNT;

		else if (!strcmp(attr->attr.name,
				 "readahead_size"))
			new_op->upcall.req.param.op =
				ORANGEFS_PARAM_REQUEST_OP_READAHEAD_SIZE;

		else if (!strcmp(attr->attr.name,
				 "readahead_count_size"))
			new_op->upcall.req.param.op =
				ORANGEFS_PARAM_REQUEST_OP_READAHEAD_COUNT_SIZE;
<<<<<<< HEAD
=======

		else if (!strcmp(attr->attr.name,
				 "readahead_readcnt"))
			new_op->upcall.req.param.op =
				ORANGEFS_PARAM_REQUEST_OP_READAHEAD_READCNT;
>>>>>>> 24b8d41d
	} else if (!strcmp(kobj->name, ACACHE_KOBJ_ID)) {
		if (!strcmp(attr->attr.name, "timeout_msecs"))
			new_op->upcall.req.param.op =
				ORANGEFS_PARAM_REQUEST_OP_ACACHE_TIMEOUT_MSECS;

		if (!strcmp(attr->attr.name, "hard_limit"))
			new_op->upcall.req.param.op =
				ORANGEFS_PARAM_REQUEST_OP_ACACHE_HARD_LIMIT;

		if (!strcmp(attr->attr.name, "soft_limit"))
			new_op->upcall.req.param.op =
				ORANGEFS_PARAM_REQUEST_OP_ACACHE_SOFT_LIMIT;

		if (!strcmp(attr->attr.name, "reclaim_percentage"))
			new_op->upcall.req.param.op =
			  ORANGEFS_PARAM_REQUEST_OP_ACACHE_RECLAIM_PERCENTAGE;

	} else if (!strcmp(kobj->name, CAPCACHE_KOBJ_ID)) {
		if (!strcmp(attr->attr.name, "timeout_secs"))
			new_op->upcall.req.param.op =
				ORANGEFS_PARAM_REQUEST_OP_CAPCACHE_TIMEOUT_SECS;

		if (!strcmp(attr->attr.name, "hard_limit"))
			new_op->upcall.req.param.op =
				ORANGEFS_PARAM_REQUEST_OP_CAPCACHE_HARD_LIMIT;

		if (!strcmp(attr->attr.name, "soft_limit"))
			new_op->upcall.req.param.op =
				ORANGEFS_PARAM_REQUEST_OP_CAPCACHE_SOFT_LIMIT;

		if (!strcmp(attr->attr.name, "reclaim_percentage"))
			new_op->upcall.req.param.op =
			  ORANGEFS_PARAM_REQUEST_OP_CAPCACHE_RECLAIM_PERCENTAGE;

	} else if (!strcmp(kobj->name, CCACHE_KOBJ_ID)) {
		if (!strcmp(attr->attr.name, "timeout_secs"))
			new_op->upcall.req.param.op =
				ORANGEFS_PARAM_REQUEST_OP_CCACHE_TIMEOUT_SECS;

		if (!strcmp(attr->attr.name, "hard_limit"))
			new_op->upcall.req.param.op =
				ORANGEFS_PARAM_REQUEST_OP_CCACHE_HARD_LIMIT;

		if (!strcmp(attr->attr.name, "soft_limit"))
			new_op->upcall.req.param.op =
				ORANGEFS_PARAM_REQUEST_OP_CCACHE_SOFT_LIMIT;

		if (!strcmp(attr->attr.name, "reclaim_percentage"))
			new_op->upcall.req.param.op =
			  ORANGEFS_PARAM_REQUEST_OP_CCACHE_RECLAIM_PERCENTAGE;

	} else if (!strcmp(kobj->name, NCACHE_KOBJ_ID)) {
		if (!strcmp(attr->attr.name, "timeout_msecs"))
			new_op->upcall.req.param.op =
				ORANGEFS_PARAM_REQUEST_OP_NCACHE_TIMEOUT_MSECS;

		if (!strcmp(attr->attr.name, "hard_limit"))
			new_op->upcall.req.param.op =
				ORANGEFS_PARAM_REQUEST_OP_NCACHE_HARD_LIMIT;

		if (!strcmp(attr->attr.name, "soft_limit"))
			new_op->upcall.req.param.op =
				ORANGEFS_PARAM_REQUEST_OP_NCACHE_SOFT_LIMIT;

		if (!strcmp(attr->attr.name, "reclaim_percentage"))
			new_op->upcall.req.param.op =
			  ORANGEFS_PARAM_REQUEST_OP_NCACHE_RECLAIM_PERCENTAGE;

	} else if (!strcmp(kobj->name, PC_KOBJ_ID)) {
		if (!strcmp(attr->attr.name, ACACHE_KOBJ_ID))
			new_op->upcall.req.perf_count.type =
				ORANGEFS_PERF_COUNT_REQUEST_ACACHE;

		if (!strcmp(attr->attr.name, CAPCACHE_KOBJ_ID))
			new_op->upcall.req.perf_count.type =
				ORANGEFS_PERF_COUNT_REQUEST_CAPCACHE;

		if (!strcmp(attr->attr.name, NCACHE_KOBJ_ID))
			new_op->upcall.req.perf_count.type =
				ORANGEFS_PERF_COUNT_REQUEST_NCACHE;

	} else {
		gossip_err("sysfs_service_op_show: unknown kobj_id:%s:\n",
			   kobj->name);
		rc = -EINVAL;
		goto out;
	}


	if (strcmp(kobj->name, PC_KOBJ_ID))
		ser_op_type = "orangefs_param";
	else
		ser_op_type = "orangefs_perf_count";

	/*
	 * The service_operation will return an errno return code on
	 * error, and zero on success.
	 */
	rc = service_operation(new_op, ser_op_type, ORANGEFS_OP_INTERRUPTIBLE);

out:
	if (!rc) {
		if (strcmp(kobj->name, PC_KOBJ_ID)) {
			if (new_op->upcall.req.param.op ==
			    ORANGEFS_PARAM_REQUEST_OP_READAHEAD_COUNT_SIZE) {
				rc = scnprintf(buf, PAGE_SIZE, "%d %d\n",
				    (int)new_op->downcall.resp.param.u.
				    value32[0],
				    (int)new_op->downcall.resp.param.u.
				    value32[1]);
			} else {
				rc = scnprintf(buf, PAGE_SIZE, "%d\n",
				    (int)new_op->downcall.resp.param.u.value64);
			}
		} else {
			rc = scnprintf(
				buf,
				PAGE_SIZE,
				"%s",
				new_op->downcall.resp.perf_count.buffer);
		}
	}

	op_release(new_op);

	return rc;

}

/*
 * pass attribute values back to userspace with a service operation.
 *
 * We have to do a memory allocation, an sscanf and a service operation.
 * And we have to evaluate what the user entered, to make sure the
 * value is within the range supported by the attribute. So, there's
 * a lot of return code checking and mapping going on here.
 *
 * We want to return 1 if we think everything went OK, and
 * EINVAL if not.
 */
static ssize_t sysfs_service_op_store(struct kobject *kobj,
    struct orangefs_attribute *attr, const char *buf, size_t count)
{
	struct orangefs_kernel_op_s *new_op = NULL;
	int val = 0;
	int rc = 0;

	gossip_debug(GOSSIP_SYSFS_DEBUG,
		     "sysfs_service_op_store: id:%s:\n",
		     kobj->name);

	new_op = op_alloc(ORANGEFS_VFS_OP_PARAM);
	if (!new_op)
		return -EINVAL; /* sic */

	/* Can't do a service_operation if the client is not running... */
	rc = is_daemon_in_service();
	if (rc) {
		pr_info("%s: Client not running :%d:\n",
			__func__,
			is_daemon_in_service());
		goto out;
	}

	/*
	 * The value we want to send back to userspace is in buf, unless this
	 * there are two parameters, which is specially handled below.
	 */
	if (strcmp(kobj->name, ORANGEFS_KOBJ_ID) ||
	    strcmp(attr->attr.name, "readahead_count_size")) {
		rc = kstrtoint(buf, 0, &val);
		if (rc)
			goto out;
	}

	new_op->upcall.req.param.type = ORANGEFS_PARAM_REQUEST_SET;

	if (!strcmp(kobj->name, ORANGEFS_KOBJ_ID)) {
		/* Drop unsupported requests first. */
		if (!(orangefs_features & ORANGEFS_FEATURE_READAHEAD) &&
		    (!strcmp(attr->attr.name, "readahead_count") ||
		    !strcmp(attr->attr.name, "readahead_size") ||
<<<<<<< HEAD
		    !strcmp(attr->attr.name, "readahead_count_size"))) {
=======
		    !strcmp(attr->attr.name, "readahead_count_size") ||
		    !strcmp(attr->attr.name, "readahead_readcnt"))) {
>>>>>>> 24b8d41d
			rc = -EINVAL;
			goto out;
		}

		if (!strcmp(attr->attr.name, "perf_history_size")) {
			if (val > 0) {
				new_op->upcall.req.param.op =
				  ORANGEFS_PARAM_REQUEST_OP_PERF_HISTORY_SIZE;
			} else {
				rc = 0;
				goto out;
			}
		} else if (!strcmp(attr->attr.name,
				   "perf_time_interval_secs")) {
			if (val > 0) {
				new_op->upcall.req.param.op =
				ORANGEFS_PARAM_REQUEST_OP_PERF_TIME_INTERVAL_SECS;
			} else {
				rc = 0;
				goto out;
			}
		} else if (!strcmp(attr->attr.name,
				   "perf_counter_reset")) {
			if ((val == 0) || (val == 1)) {
				new_op->upcall.req.param.op =
					ORANGEFS_PARAM_REQUEST_OP_PERF_RESET;
			} else {
				rc = 0;
				goto out;
			}
		} else if (!strcmp(attr->attr.name,
				   "readahead_count")) {
			if ((val >= 0)) {
				new_op->upcall.req.param.op =
				ORANGEFS_PARAM_REQUEST_OP_READAHEAD_COUNT;
			} else {
				rc = 0;
				goto out;
			}
		} else if (!strcmp(attr->attr.name,
				   "readahead_size")) {
			if ((val >= 0)) {
				new_op->upcall.req.param.op =
				ORANGEFS_PARAM_REQUEST_OP_READAHEAD_SIZE;
			} else {
				rc = 0;
				goto out;
			}
		} else if (!strcmp(attr->attr.name,
				   "readahead_count_size")) {
			int val1, val2;
			rc = sscanf(buf, "%d %d", &val1, &val2);
			if (rc < 2) {
				rc = 0;
				goto out;
			}
			if ((val1 >= 0) && (val2 >= 0)) {
				new_op->upcall.req.param.op =
				ORANGEFS_PARAM_REQUEST_OP_READAHEAD_COUNT_SIZE;
			} else {
				rc = 0;
				goto out;
			}
			new_op->upcall.req.param.u.value32[0] = val1;
			new_op->upcall.req.param.u.value32[1] = val2;
			goto value_set;
		} else if (!strcmp(attr->attr.name,
<<<<<<< HEAD
				   "perf_counter_reset")) {
			if ((val > 0)) {
				new_op->upcall.req.param.op =
				ORANGEFS_PARAM_REQUEST_OP_READAHEAD_COUNT_SIZE;
=======
				   "readahead_readcnt")) {
			if ((val >= 0)) {
				new_op->upcall.req.param.op =
				ORANGEFS_PARAM_REQUEST_OP_READAHEAD_READCNT;
>>>>>>> 24b8d41d
			} else {
				rc = 0;
				goto out;
			}
		}

	} else if (!strcmp(kobj->name, ACACHE_KOBJ_ID)) {
		if (!strcmp(attr->attr.name, "hard_limit")) {
			if (val > -1) {
				new_op->upcall.req.param.op =
				  ORANGEFS_PARAM_REQUEST_OP_ACACHE_HARD_LIMIT;
			} else {
				rc = 0;
				goto out;
			}
		} else if (!strcmp(attr->attr.name, "soft_limit")) {
			if (val > -1) {
				new_op->upcall.req.param.op =
				  ORANGEFS_PARAM_REQUEST_OP_ACACHE_SOFT_LIMIT;
			} else {
				rc = 0;
				goto out;
			}
		} else if (!strcmp(attr->attr.name,
				   "reclaim_percentage")) {
			if ((val > -1) && (val < 101)) {
				new_op->upcall.req.param.op =
				  ORANGEFS_PARAM_REQUEST_OP_ACACHE_RECLAIM_PERCENTAGE;
			} else {
				rc = 0;
				goto out;
			}
		} else if (!strcmp(attr->attr.name, "timeout_msecs")) {
			if (val > -1) {
				new_op->upcall.req.param.op =
				  ORANGEFS_PARAM_REQUEST_OP_ACACHE_TIMEOUT_MSECS;
			} else {
				rc = 0;
				goto out;
			}
		}

	} else if (!strcmp(kobj->name, CAPCACHE_KOBJ_ID)) {
		if (!strcmp(attr->attr.name, "hard_limit")) {
			if (val > -1) {
				new_op->upcall.req.param.op =
				  ORANGEFS_PARAM_REQUEST_OP_CAPCACHE_HARD_LIMIT;
			} else {
				rc = 0;
				goto out;
			}
		} else if (!strcmp(attr->attr.name, "soft_limit")) {
			if (val > -1) {
				new_op->upcall.req.param.op =
				  ORANGEFS_PARAM_REQUEST_OP_CAPCACHE_SOFT_LIMIT;
			} else {
				rc = 0;
				goto out;
			}
		} else if (!strcmp(attr->attr.name,
				   "reclaim_percentage")) {
			if ((val > -1) && (val < 101)) {
				new_op->upcall.req.param.op =
				  ORANGEFS_PARAM_REQUEST_OP_CAPCACHE_RECLAIM_PERCENTAGE;
			} else {
				rc = 0;
				goto out;
			}
		} else if (!strcmp(attr->attr.name, "timeout_secs")) {
			if (val > -1) {
				new_op->upcall.req.param.op =
				  ORANGEFS_PARAM_REQUEST_OP_CAPCACHE_TIMEOUT_SECS;
			} else {
				rc = 0;
				goto out;
			}
		}

	} else if (!strcmp(kobj->name, CCACHE_KOBJ_ID)) {
		if (!strcmp(attr->attr.name, "hard_limit")) {
			if (val > -1) {
				new_op->upcall.req.param.op =
				  ORANGEFS_PARAM_REQUEST_OP_CCACHE_HARD_LIMIT;
			} else {
				rc = 0;
				goto out;
			}
		} else if (!strcmp(attr->attr.name, "soft_limit")) {
			if (val > -1) {
				new_op->upcall.req.param.op =
				  ORANGEFS_PARAM_REQUEST_OP_CCACHE_SOFT_LIMIT;
			} else {
				rc = 0;
				goto out;
			}
		} else if (!strcmp(attr->attr.name,
				   "reclaim_percentage")) {
			if ((val > -1) && (val < 101)) {
				new_op->upcall.req.param.op =
				  ORANGEFS_PARAM_REQUEST_OP_CCACHE_RECLAIM_PERCENTAGE;
			} else {
				rc = 0;
				goto out;
			}
		} else if (!strcmp(attr->attr.name, "timeout_secs")) {
			if (val > -1) {
				new_op->upcall.req.param.op =
				  ORANGEFS_PARAM_REQUEST_OP_CCACHE_TIMEOUT_SECS;
			} else {
				rc = 0;
				goto out;
			}
		}

	} else if (!strcmp(kobj->name, NCACHE_KOBJ_ID)) {
		if (!strcmp(attr->attr.name, "hard_limit")) {
			if (val > -1) {
				new_op->upcall.req.param.op =
				  ORANGEFS_PARAM_REQUEST_OP_NCACHE_HARD_LIMIT;
			} else {
				rc = 0;
				goto out;
			}
		} else if (!strcmp(attr->attr.name, "soft_limit")) {
			if (val > -1) {
				new_op->upcall.req.param.op =
				  ORANGEFS_PARAM_REQUEST_OP_NCACHE_SOFT_LIMIT;
			} else {
				rc = 0;
				goto out;
			}
		} else if (!strcmp(attr->attr.name,
				   "reclaim_percentage")) {
			if ((val > -1) && (val < 101)) {
				new_op->upcall.req.param.op =
					ORANGEFS_PARAM_REQUEST_OP_NCACHE_RECLAIM_PERCENTAGE;
			} else {
				rc = 0;
				goto out;
			}
		} else if (!strcmp(attr->attr.name, "timeout_msecs")) {
			if (val > -1) {
				new_op->upcall.req.param.op =
				  ORANGEFS_PARAM_REQUEST_OP_NCACHE_TIMEOUT_MSECS;
			} else {
				rc = 0;
				goto out;
			}
		}

	} else {
		gossip_err("sysfs_service_op_store: unknown kobj_id:%s:\n",
			   kobj->name);
		rc = -EINVAL;
		goto out;
	}

	new_op->upcall.req.param.u.value64 = val;
value_set:

	/*
	 * The service_operation will return a errno return code on
	 * error, and zero on success.
	 */
	rc = service_operation(new_op, "orangefs_param", ORANGEFS_OP_INTERRUPTIBLE);

	if (rc < 0) {
		gossip_err("sysfs_service_op_store: service op returned:%d:\n",
			rc);
		rc = 0;
	} else {
		rc = count;
	}

out:
	op_release(new_op);

	if (rc == -ENOMEM || rc == 0)
		rc = -EINVAL;

	return rc;
}

static struct orangefs_attribute op_timeout_secs_attribute =
	__ATTR(op_timeout_secs, 0664, sysfs_int_show, sysfs_int_store);
<<<<<<< HEAD

static struct orangefs_attribute slot_timeout_secs_attribute =
	__ATTR(slot_timeout_secs, 0664, sysfs_int_show, sysfs_int_store);
=======

static struct orangefs_attribute slot_timeout_secs_attribute =
	__ATTR(slot_timeout_secs, 0664, sysfs_int_show, sysfs_int_store);

static struct orangefs_attribute cache_timeout_msecs_attribute =
	__ATTR(cache_timeout_msecs, 0664, sysfs_int_show, sysfs_int_store);
>>>>>>> 24b8d41d

static struct orangefs_attribute dcache_timeout_msecs_attribute =
	__ATTR(dcache_timeout_msecs, 0664, sysfs_int_show, sysfs_int_store);

static struct orangefs_attribute getattr_timeout_msecs_attribute =
	__ATTR(getattr_timeout_msecs, 0664, sysfs_int_show, sysfs_int_store);

static struct orangefs_attribute readahead_count_attribute =
	__ATTR(readahead_count, 0664, sysfs_service_op_show,
	       sysfs_service_op_store);

static struct orangefs_attribute readahead_size_attribute =
	__ATTR(readahead_size, 0664, sysfs_service_op_show,
	       sysfs_service_op_store);
<<<<<<< HEAD

static struct orangefs_attribute readahead_count_size_attribute =
	__ATTR(readahead_count_size, 0664, sysfs_service_op_show,
=======

static struct orangefs_attribute readahead_count_size_attribute =
	__ATTR(readahead_count_size, 0664, sysfs_service_op_show,
	       sysfs_service_op_store);

static struct orangefs_attribute readahead_readcnt_attribute =
	__ATTR(readahead_readcnt, 0664, sysfs_service_op_show,
>>>>>>> 24b8d41d
	       sysfs_service_op_store);

static struct orangefs_attribute perf_counter_reset_attribute =
	__ATTR(perf_counter_reset,
	       0664,
	       sysfs_service_op_show,
	       sysfs_service_op_store);

static struct orangefs_attribute perf_history_size_attribute =
	__ATTR(perf_history_size,
	       0664,
	       sysfs_service_op_show,
	       sysfs_service_op_store);

static struct orangefs_attribute perf_time_interval_secs_attribute =
	__ATTR(perf_time_interval_secs,
	       0664,
	       sysfs_service_op_show,
	       sysfs_service_op_store);

static struct attribute *orangefs_default_attrs[] = {
	&op_timeout_secs_attribute.attr,
	&slot_timeout_secs_attribute.attr,
<<<<<<< HEAD
=======
	&cache_timeout_msecs_attribute.attr,
>>>>>>> 24b8d41d
	&dcache_timeout_msecs_attribute.attr,
	&getattr_timeout_msecs_attribute.attr,
	&readahead_count_attribute.attr,
	&readahead_size_attribute.attr,
	&readahead_count_size_attribute.attr,
<<<<<<< HEAD
=======
	&readahead_readcnt_attribute.attr,
>>>>>>> 24b8d41d
	&perf_counter_reset_attribute.attr,
	&perf_history_size_attribute.attr,
	&perf_time_interval_secs_attribute.attr,
	NULL,
};

static struct kobj_type orangefs_ktype = {
	.sysfs_ops = &orangefs_sysfs_ops,
	.default_attrs = orangefs_default_attrs,
};

static struct orangefs_attribute acache_hard_limit_attribute =
	__ATTR(hard_limit,
	       0664,
	       sysfs_service_op_show,
	       sysfs_service_op_store);

static struct orangefs_attribute acache_reclaim_percent_attribute =
	__ATTR(reclaim_percentage,
	       0664,
	       sysfs_service_op_show,
	       sysfs_service_op_store);

static struct orangefs_attribute acache_soft_limit_attribute =
	__ATTR(soft_limit,
	       0664,
	       sysfs_service_op_show,
	       sysfs_service_op_store);

static struct orangefs_attribute acache_timeout_msecs_attribute =
	__ATTR(timeout_msecs,
	       0664,
	       sysfs_service_op_show,
	       sysfs_service_op_store);

static struct attribute *acache_orangefs_default_attrs[] = {
	&acache_hard_limit_attribute.attr,
	&acache_reclaim_percent_attribute.attr,
	&acache_soft_limit_attribute.attr,
	&acache_timeout_msecs_attribute.attr,
	NULL,
};

static struct kobj_type acache_orangefs_ktype = {
	.sysfs_ops = &orangefs_sysfs_ops,
	.default_attrs = acache_orangefs_default_attrs,
};

static struct orangefs_attribute capcache_hard_limit_attribute =
	__ATTR(hard_limit,
	       0664,
	       sysfs_service_op_show,
	       sysfs_service_op_store);

static struct orangefs_attribute capcache_reclaim_percent_attribute =
	__ATTR(reclaim_percentage,
	       0664,
	       sysfs_service_op_show,
	       sysfs_service_op_store);

static struct orangefs_attribute capcache_soft_limit_attribute =
	__ATTR(soft_limit,
	       0664,
	       sysfs_service_op_show,
	       sysfs_service_op_store);

static struct orangefs_attribute capcache_timeout_secs_attribute =
	__ATTR(timeout_secs,
	       0664,
	       sysfs_service_op_show,
	       sysfs_service_op_store);

static struct attribute *capcache_orangefs_default_attrs[] = {
	&capcache_hard_limit_attribute.attr,
	&capcache_reclaim_percent_attribute.attr,
	&capcache_soft_limit_attribute.attr,
	&capcache_timeout_secs_attribute.attr,
	NULL,
};

static struct kobj_type capcache_orangefs_ktype = {
	.sysfs_ops = &orangefs_sysfs_ops,
	.default_attrs = capcache_orangefs_default_attrs,
};

static struct orangefs_attribute ccache_hard_limit_attribute =
	__ATTR(hard_limit,
	       0664,
	       sysfs_service_op_show,
	       sysfs_service_op_store);

static struct orangefs_attribute ccache_reclaim_percent_attribute =
	__ATTR(reclaim_percentage,
	       0664,
	       sysfs_service_op_show,
	       sysfs_service_op_store);

static struct orangefs_attribute ccache_soft_limit_attribute =
	__ATTR(soft_limit,
	       0664,
	       sysfs_service_op_show,
	       sysfs_service_op_store);

static struct orangefs_attribute ccache_timeout_secs_attribute =
	__ATTR(timeout_secs,
	       0664,
	       sysfs_service_op_show,
	       sysfs_service_op_store);

static struct attribute *ccache_orangefs_default_attrs[] = {
	&ccache_hard_limit_attribute.attr,
	&ccache_reclaim_percent_attribute.attr,
	&ccache_soft_limit_attribute.attr,
	&ccache_timeout_secs_attribute.attr,
	NULL,
};

static struct kobj_type ccache_orangefs_ktype = {
	.sysfs_ops = &orangefs_sysfs_ops,
	.default_attrs = ccache_orangefs_default_attrs,
};

static struct orangefs_attribute ncache_hard_limit_attribute =
	__ATTR(hard_limit,
	       0664,
	       sysfs_service_op_show,
	       sysfs_service_op_store);

static struct orangefs_attribute ncache_reclaim_percent_attribute =
	__ATTR(reclaim_percentage,
	       0664,
	       sysfs_service_op_show,
	       sysfs_service_op_store);

static struct orangefs_attribute ncache_soft_limit_attribute =
	__ATTR(soft_limit,
	       0664,
	       sysfs_service_op_show,
	       sysfs_service_op_store);

static struct orangefs_attribute ncache_timeout_msecs_attribute =
	__ATTR(timeout_msecs,
	       0664,
	       sysfs_service_op_show,
	       sysfs_service_op_store);

static struct attribute *ncache_orangefs_default_attrs[] = {
	&ncache_hard_limit_attribute.attr,
	&ncache_reclaim_percent_attribute.attr,
	&ncache_soft_limit_attribute.attr,
	&ncache_timeout_msecs_attribute.attr,
	NULL,
};

static struct kobj_type ncache_orangefs_ktype = {
	.sysfs_ops = &orangefs_sysfs_ops,
	.default_attrs = ncache_orangefs_default_attrs,
};

static struct orangefs_attribute pc_acache_attribute =
	__ATTR(acache,
	       0664,
	       sysfs_service_op_show,
	       NULL);

static struct orangefs_attribute pc_capcache_attribute =
	__ATTR(capcache,
	       0664,
	       sysfs_service_op_show,
	       NULL);

static struct orangefs_attribute pc_ncache_attribute =
	__ATTR(ncache,
	       0664,
	       sysfs_service_op_show,
	       NULL);

static struct attribute *pc_orangefs_default_attrs[] = {
	&pc_acache_attribute.attr,
	&pc_capcache_attribute.attr,
	&pc_ncache_attribute.attr,
	NULL,
};

static struct kobj_type pc_orangefs_ktype = {
	.sysfs_ops = &orangefs_sysfs_ops,
	.default_attrs = pc_orangefs_default_attrs,
};

static struct orangefs_attribute stats_reads_attribute =
	__ATTR(reads,
	       0664,
	       sysfs_int_show,
	       NULL);

static struct orangefs_attribute stats_writes_attribute =
	__ATTR(writes,
	       0664,
	       sysfs_int_show,
	       NULL);

static struct attribute *stats_orangefs_default_attrs[] = {
	&stats_reads_attribute.attr,
	&stats_writes_attribute.attr,
	NULL,
};

static struct kobj_type stats_orangefs_ktype = {
	.sysfs_ops = &orangefs_sysfs_ops,
	.default_attrs = stats_orangefs_default_attrs,
};

static struct kobject *orangefs_obj;
static struct kobject *acache_orangefs_obj;
static struct kobject *capcache_orangefs_obj;
static struct kobject *ccache_orangefs_obj;
static struct kobject *ncache_orangefs_obj;
static struct kobject *pc_orangefs_obj;
static struct kobject *stats_orangefs_obj;

int orangefs_sysfs_init(void)
{
	int rc = -EINVAL;

	gossip_debug(GOSSIP_SYSFS_DEBUG, "orangefs_sysfs_init: start\n");

	/* create /sys/fs/orangefs. */
	orangefs_obj = kzalloc(sizeof(*orangefs_obj), GFP_KERNEL);
	if (!orangefs_obj)
		goto out;

	rc = kobject_init_and_add(orangefs_obj,
				  &orangefs_ktype,
				  fs_kobj,
				  ORANGEFS_KOBJ_ID);

	if (rc)
		goto ofs_obj_bail;

	kobject_uevent(orangefs_obj, KOBJ_ADD);

	/* create /sys/fs/orangefs/acache. */
	acache_orangefs_obj = kzalloc(sizeof(*acache_orangefs_obj), GFP_KERNEL);
	if (!acache_orangefs_obj) {
		rc = -EINVAL;
		goto ofs_obj_bail;
	}

	rc = kobject_init_and_add(acache_orangefs_obj,
				  &acache_orangefs_ktype,
				  orangefs_obj,
				  ACACHE_KOBJ_ID);

	if (rc)
		goto acache_obj_bail;

	kobject_uevent(acache_orangefs_obj, KOBJ_ADD);

	/* create /sys/fs/orangefs/capcache. */
	capcache_orangefs_obj =
		kzalloc(sizeof(*capcache_orangefs_obj), GFP_KERNEL);
	if (!capcache_orangefs_obj) {
		rc = -EINVAL;
		goto acache_obj_bail;
	}

	rc = kobject_init_and_add(capcache_orangefs_obj,
				  &capcache_orangefs_ktype,
				  orangefs_obj,
				  CAPCACHE_KOBJ_ID);
	if (rc)
		goto capcache_obj_bail;

	kobject_uevent(capcache_orangefs_obj, KOBJ_ADD);

	/* create /sys/fs/orangefs/ccache. */
	ccache_orangefs_obj =
		kzalloc(sizeof(*ccache_orangefs_obj), GFP_KERNEL);
	if (!ccache_orangefs_obj) {
		rc = -EINVAL;
		goto capcache_obj_bail;
	}

	rc = kobject_init_and_add(ccache_orangefs_obj,
				  &ccache_orangefs_ktype,
				  orangefs_obj,
				  CCACHE_KOBJ_ID);
	if (rc)
		goto ccache_obj_bail;

	kobject_uevent(ccache_orangefs_obj, KOBJ_ADD);

	/* create /sys/fs/orangefs/ncache. */
	ncache_orangefs_obj = kzalloc(sizeof(*ncache_orangefs_obj), GFP_KERNEL);
	if (!ncache_orangefs_obj) {
		rc = -EINVAL;
		goto ccache_obj_bail;
	}

	rc = kobject_init_and_add(ncache_orangefs_obj,
				  &ncache_orangefs_ktype,
				  orangefs_obj,
				  NCACHE_KOBJ_ID);

	if (rc)
		goto ncache_obj_bail;

	kobject_uevent(ncache_orangefs_obj, KOBJ_ADD);

	/* create /sys/fs/orangefs/perf_counters. */
	pc_orangefs_obj = kzalloc(sizeof(*pc_orangefs_obj), GFP_KERNEL);
	if (!pc_orangefs_obj) {
		rc = -EINVAL;
		goto ncache_obj_bail;
	}

	rc = kobject_init_and_add(pc_orangefs_obj,
				  &pc_orangefs_ktype,
				  orangefs_obj,
				  "perf_counters");

	if (rc)
		goto pc_obj_bail;

	kobject_uevent(pc_orangefs_obj, KOBJ_ADD);

	/* create /sys/fs/orangefs/stats. */
	stats_orangefs_obj = kzalloc(sizeof(*stats_orangefs_obj), GFP_KERNEL);
	if (!stats_orangefs_obj) {
		rc = -EINVAL;
		goto pc_obj_bail;
	}

	rc = kobject_init_and_add(stats_orangefs_obj,
				  &stats_orangefs_ktype,
				  orangefs_obj,
				  STATS_KOBJ_ID);

	if (rc)
		goto stats_obj_bail;

	kobject_uevent(stats_orangefs_obj, KOBJ_ADD);
	goto out;

stats_obj_bail:
		kobject_put(stats_orangefs_obj);
pc_obj_bail:
		kobject_put(pc_orangefs_obj);
ncache_obj_bail:
		kobject_put(ncache_orangefs_obj);
ccache_obj_bail:
		kobject_put(ccache_orangefs_obj);
capcache_obj_bail:
		kobject_put(capcache_orangefs_obj);
acache_obj_bail:
		kobject_put(acache_orangefs_obj);
ofs_obj_bail:
		kobject_put(orangefs_obj);
out:
	return rc;
}

void orangefs_sysfs_exit(void)
{
	gossip_debug(GOSSIP_SYSFS_DEBUG, "orangefs_sysfs_exit: start\n");
	kobject_put(acache_orangefs_obj);
	kobject_put(capcache_orangefs_obj);
	kobject_put(ccache_orangefs_obj);
	kobject_put(ncache_orangefs_obj);
	kobject_put(pc_orangefs_obj);
	kobject_put(stats_orangefs_obj);
	kobject_put(orangefs_obj);
}<|MERGE_RESOLUTION|>--- conflicted
+++ resolved
@@ -62,8 +62,6 @@
  *			Slots are requested and waited for,
  *			the wait times out after slot_timeout_secs.
  *
-<<<<<<< HEAD
-=======
  * What:		/sys/fs/orangefs/cache_timeout_msecs
  * Date:		Mar 2018
  * Contact:		Martin Brandenburg <martin@omnibond.com>
@@ -72,7 +70,6 @@
  *			orangefs_revalidate_mapping will invalidate the page
  *			cache.
  *
->>>>>>> 24b8d41d
  * What:		/sys/fs/orangefs/dcache_timeout_msecs
  * Date:		Jul 2016
  * Contact:		Martin Brandenburg <martin@omnibond.com>
@@ -102,8 +99,6 @@
  * Contact:		Martin Brandenburg <martin@omnibond.com>
  * Description:
  *			Readahead cache buffer count and size.
-<<<<<<< HEAD
-=======
  *
  * What:		/sys/fs/orangefs/readahead_readcnt
  * Date:		Jan 2017
@@ -111,7 +106,6 @@
  * Description:
  *			Number of buffers (in multiples of readahead_size)
  *			which can be read ahead for a single file at once.
->>>>>>> 24b8d41d
  *
  * What:		/sys/fs/orangefs/acache/...
  * Date:		Jun 2015
@@ -217,17 +211,10 @@
     struct orangefs_attribute *attr, char *buf)
 {
 	int rc = -EIO;
-<<<<<<< HEAD
 
 	gossip_debug(GOSSIP_SYSFS_DEBUG, "sysfs_int_show: id:%s:\n",
 	    kobj->name);
 
-=======
-
-	gossip_debug(GOSSIP_SYSFS_DEBUG, "sysfs_int_show: id:%s:\n",
-	    kobj->name);
-
->>>>>>> 24b8d41d
 	if (!strcmp(kobj->name, ORANGEFS_KOBJ_ID)) {
 		if (!strcmp(attr->attr.name, "op_timeout_secs")) {
 			rc = scnprintf(buf,
@@ -243,8 +230,6 @@
 				       slot_timeout_secs);
 			goto out;
 		} else if (!strcmp(attr->attr.name,
-<<<<<<< HEAD
-=======
 				   "cache_timeout_msecs")) {
 			rc = scnprintf(buf,
 				       PAGE_SIZE,
@@ -252,7 +237,6 @@
 				       orangefs_cache_timeout_msecs);
 			goto out;
 		} else if (!strcmp(attr->attr.name,
->>>>>>> 24b8d41d
 				   "dcache_timeout_msecs")) {
 			rc = scnprintf(buf,
 				       PAGE_SIZE,
@@ -308,12 +292,9 @@
 	} else if (!strcmp(attr->attr.name, "slot_timeout_secs")) {
 		rc = kstrtoint(buf, 0, &slot_timeout_secs);
 		goto out;
-<<<<<<< HEAD
-=======
 	} else if (!strcmp(attr->attr.name, "cache_timeout_msecs")) {
 		rc = kstrtoint(buf, 0, &orangefs_cache_timeout_msecs);
 		goto out;
->>>>>>> 24b8d41d
 	} else if (!strcmp(attr->attr.name, "dcache_timeout_msecs")) {
 		rc = kstrtoint(buf, 0, &orangefs_dcache_timeout_msecs);
 		goto out;
@@ -374,12 +355,8 @@
 		if (!(orangefs_features & ORANGEFS_FEATURE_READAHEAD) &&
 		    (!strcmp(attr->attr.name, "readahead_count") ||
 		    !strcmp(attr->attr.name, "readahead_size") ||
-<<<<<<< HEAD
-		    !strcmp(attr->attr.name, "readahead_count_size"))) {
-=======
 		    !strcmp(attr->attr.name, "readahead_count_size") ||
 		    !strcmp(attr->attr.name, "readahead_readcnt"))) {
->>>>>>> 24b8d41d
 			rc = -EINVAL;
 			goto out;
 		}
@@ -410,14 +387,11 @@
 				 "readahead_count_size"))
 			new_op->upcall.req.param.op =
 				ORANGEFS_PARAM_REQUEST_OP_READAHEAD_COUNT_SIZE;
-<<<<<<< HEAD
-=======
 
 		else if (!strcmp(attr->attr.name,
 				 "readahead_readcnt"))
 			new_op->upcall.req.param.op =
 				ORANGEFS_PARAM_REQUEST_OP_READAHEAD_READCNT;
->>>>>>> 24b8d41d
 	} else if (!strcmp(kobj->name, ACACHE_KOBJ_ID)) {
 		if (!strcmp(attr->attr.name, "timeout_msecs"))
 			new_op->upcall.req.param.op =
@@ -600,12 +574,8 @@
 		if (!(orangefs_features & ORANGEFS_FEATURE_READAHEAD) &&
 		    (!strcmp(attr->attr.name, "readahead_count") ||
 		    !strcmp(attr->attr.name, "readahead_size") ||
-<<<<<<< HEAD
-		    !strcmp(attr->attr.name, "readahead_count_size"))) {
-=======
 		    !strcmp(attr->attr.name, "readahead_count_size") ||
 		    !strcmp(attr->attr.name, "readahead_readcnt"))) {
->>>>>>> 24b8d41d
 			rc = -EINVAL;
 			goto out;
 		}
@@ -673,17 +643,10 @@
 			new_op->upcall.req.param.u.value32[1] = val2;
 			goto value_set;
 		} else if (!strcmp(attr->attr.name,
-<<<<<<< HEAD
-				   "perf_counter_reset")) {
-			if ((val > 0)) {
-				new_op->upcall.req.param.op =
-				ORANGEFS_PARAM_REQUEST_OP_READAHEAD_COUNT_SIZE;
-=======
 				   "readahead_readcnt")) {
 			if ((val >= 0)) {
 				new_op->upcall.req.param.op =
 				ORANGEFS_PARAM_REQUEST_OP_READAHEAD_READCNT;
->>>>>>> 24b8d41d
 			} else {
 				rc = 0;
 				goto out;
@@ -869,18 +832,12 @@
 
 static struct orangefs_attribute op_timeout_secs_attribute =
 	__ATTR(op_timeout_secs, 0664, sysfs_int_show, sysfs_int_store);
-<<<<<<< HEAD
 
 static struct orangefs_attribute slot_timeout_secs_attribute =
 	__ATTR(slot_timeout_secs, 0664, sysfs_int_show, sysfs_int_store);
-=======
-
-static struct orangefs_attribute slot_timeout_secs_attribute =
-	__ATTR(slot_timeout_secs, 0664, sysfs_int_show, sysfs_int_store);
 
 static struct orangefs_attribute cache_timeout_msecs_attribute =
 	__ATTR(cache_timeout_msecs, 0664, sysfs_int_show, sysfs_int_store);
->>>>>>> 24b8d41d
 
 static struct orangefs_attribute dcache_timeout_msecs_attribute =
 	__ATTR(dcache_timeout_msecs, 0664, sysfs_int_show, sysfs_int_store);
@@ -895,19 +852,13 @@
 static struct orangefs_attribute readahead_size_attribute =
 	__ATTR(readahead_size, 0664, sysfs_service_op_show,
 	       sysfs_service_op_store);
-<<<<<<< HEAD
 
 static struct orangefs_attribute readahead_count_size_attribute =
 	__ATTR(readahead_count_size, 0664, sysfs_service_op_show,
-=======
-
-static struct orangefs_attribute readahead_count_size_attribute =
-	__ATTR(readahead_count_size, 0664, sysfs_service_op_show,
 	       sysfs_service_op_store);
 
 static struct orangefs_attribute readahead_readcnt_attribute =
 	__ATTR(readahead_readcnt, 0664, sysfs_service_op_show,
->>>>>>> 24b8d41d
 	       sysfs_service_op_store);
 
 static struct orangefs_attribute perf_counter_reset_attribute =
@@ -931,19 +882,13 @@
 static struct attribute *orangefs_default_attrs[] = {
 	&op_timeout_secs_attribute.attr,
 	&slot_timeout_secs_attribute.attr,
-<<<<<<< HEAD
-=======
 	&cache_timeout_msecs_attribute.attr,
->>>>>>> 24b8d41d
 	&dcache_timeout_msecs_attribute.attr,
 	&getattr_timeout_msecs_attribute.attr,
 	&readahead_count_attribute.attr,
 	&readahead_size_attribute.attr,
 	&readahead_count_size_attribute.attr,
-<<<<<<< HEAD
-=======
 	&readahead_readcnt_attribute.attr,
->>>>>>> 24b8d41d
 	&perf_counter_reset_attribute.attr,
 	&perf_history_size_attribute.attr,
 	&perf_time_interval_secs_attribute.attr,
