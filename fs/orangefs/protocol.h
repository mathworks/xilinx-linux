--- conflicted
+++ resolved
@@ -5,14 +5,6 @@
 #include <linux/slab.h>
 #include <linux/ioctl.h>
 
-<<<<<<< HEAD
-/* pvfs2-config.h ***********************************************************/
-#define ORANGEFS_VERSION_MAJOR 2
-#define ORANGEFS_VERSION_MINOR 9
-#define ORANGEFS_VERSION_SUB 0
-
-=======
->>>>>>> 24b8d41d
 /* khandle stuff  ***********************************************************/
 
 /*
@@ -358,16 +350,6 @@
 
 /* gossip.h *****************************************************************/
 
-<<<<<<< HEAD
-#ifdef GOSSIP_DISABLE_DEBUG
-#define gossip_debug(mask, fmt, ...)					\
-do {									\
-	if (0)								\
-		printk(KERN_DEBUG fmt, ##__VA_ARGS__);			\
-} while (0)
-#else
-=======
->>>>>>> 24b8d41d
 extern __u64 orangefs_gossip_debug_mask;
 
 /* try to avoid function call overhead by checking masks in macro */
