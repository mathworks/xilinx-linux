// SPDX-License-Identifier: GPL-2.0
/*
 * This file contains the procedures for the handling of select and poll
 *
 * Created for Linux based loosely upon Mathius Lattner's minix
 * patches by Peter MacDonald. Heavily edited by Linus.
 *
 *  4 February 1994
 *     COFF/ELF binary emulation. If the process has the STICKY_TIMEOUTS
 *     flag set in its personality we do *not* modify the given timeout
 *     parameter to reflect time remaining.
 *
 *  24 January 2000
 *     Changed sys_poll()/do_poll() to use PAGE_SIZE chunk-based allocation 
 *     of fds to overcome nfds < 16390 descriptors limit (Tigran Aivazian).
 */

#include <linux/kernel.h>
#include <linux/sched/signal.h>
#include <linux/sched/rt.h>
#include <linux/syscalls.h>
#include <linux/export.h>
#include <linux/slab.h>
#include <linux/poll.h>
#include <linux/personality.h> /* for STICKY_TIMEOUTS */
#include <linux/file.h>
#include <linux/fdtable.h>
#include <linux/fs.h>
#include <linux/rcupdate.h>
#include <linux/hrtimer.h>
#include <linux/freezer.h>
#include <net/busy_poll.h>
#include <linux/vmalloc.h>

#include <linux/uaccess.h>


/*
 * Estimate expected accuracy in ns from a timeval.
 *
 * After quite a bit of churning around, we've settled on
 * a simple thing of taking 0.1% of the timeout as the
 * slack, with a cap of 100 msec.
 * "nice" tasks get a 0.5% slack instead.
 *
 * Consider this comment an open invitation to come up with even
 * better solutions..
 */

#define MAX_SLACK	(100 * NSEC_PER_MSEC)

static long __estimate_accuracy(struct timespec64 *tv)
{
	long slack;
	int divfactor = 1000;

	if (tv->tv_sec < 0)
		return 0;

	if (task_nice(current) > 0)
		divfactor = divfactor / 5;

	if (tv->tv_sec > MAX_SLACK / (NSEC_PER_SEC/divfactor))
		return MAX_SLACK;

	slack = tv->tv_nsec / divfactor;
	slack += tv->tv_sec * (NSEC_PER_SEC/divfactor);

	if (slack > MAX_SLACK)
		return MAX_SLACK;

	return slack;
}

u64 select_estimate_accuracy(struct timespec64 *tv)
{
	u64 ret;
	struct timespec64 now;

	/*
	 * Realtime tasks get a slack of 0 for obvious reasons.
	 */

	if (rt_task(current))
		return 0;

	ktime_get_ts64(&now);
	now = timespec64_sub(*tv, now);
	ret = __estimate_accuracy(&now);
	if (ret < current->timer_slack_ns)
		return current->timer_slack_ns;
	return ret;
}



struct poll_table_page {
	struct poll_table_page * next;
	struct poll_table_entry * entry;
	struct poll_table_entry entries[];
};

#define POLL_TABLE_FULL(table) \
	((unsigned long)((table)->entry+1) > PAGE_SIZE + (unsigned long)(table))

/*
 * Ok, Peter made a complicated, but straightforward multiple_wait() function.
 * I have rewritten this, taking some shortcuts: This code may not be easy to
 * follow, but it should be free of race-conditions, and it's practical. If you
 * understand what I'm doing here, then you understand how the linux
 * sleep/wakeup mechanism works.
 *
 * Two very simple procedures, poll_wait() and poll_freewait() make all the
 * work.  poll_wait() is an inline-function defined in <linux/poll.h>,
 * as all select/poll functions have to call it to add an entry to the
 * poll table.
 */
static void __pollwait(struct file *filp, wait_queue_head_t *wait_address,
		       poll_table *p);

void poll_initwait(struct poll_wqueues *pwq)
{
	init_poll_funcptr(&pwq->pt, __pollwait);
	pwq->polling_task = current;
	pwq->triggered = 0;
	pwq->error = 0;
	pwq->table = NULL;
	pwq->inline_index = 0;
}
EXPORT_SYMBOL(poll_initwait);

static void free_poll_entry(struct poll_table_entry *entry)
{
	remove_wait_queue(entry->wait_address, &entry->wait);
	fput(entry->filp);
}

void poll_freewait(struct poll_wqueues *pwq)
{
	struct poll_table_page * p = pwq->table;
	int i;
	for (i = 0; i < pwq->inline_index; i++)
		free_poll_entry(pwq->inline_entries + i);
	while (p) {
		struct poll_table_entry * entry;
		struct poll_table_page *old;

		entry = p->entry;
		do {
			entry--;
			free_poll_entry(entry);
		} while (entry > p->entries);
		old = p;
		p = p->next;
		free_page((unsigned long) old);
	}
}
EXPORT_SYMBOL(poll_freewait);

static struct poll_table_entry *poll_get_entry(struct poll_wqueues *p)
{
	struct poll_table_page *table = p->table;

	if (p->inline_index < N_INLINE_POLL_ENTRIES)
		return p->inline_entries + p->inline_index++;

	if (!table || POLL_TABLE_FULL(table)) {
		struct poll_table_page *new_table;

		new_table = (struct poll_table_page *) __get_free_page(GFP_KERNEL);
		if (!new_table) {
			p->error = -ENOMEM;
			return NULL;
		}
		new_table->entry = new_table->entries;
		new_table->next = table;
		p->table = new_table;
		table = new_table;
	}

	return table->entry++;
}

static int __pollwake(wait_queue_entry_t *wait, unsigned mode, int sync, void *key)
{
	struct poll_wqueues *pwq = wait->private;
	DECLARE_WAITQUEUE(dummy_wait, pwq->polling_task);

	/*
	 * Although this function is called under waitqueue lock, LOCK
	 * doesn't imply write barrier and the users expect write
	 * barrier semantics on wakeup functions.  The following
	 * smp_wmb() is equivalent to smp_wmb() in try_to_wake_up()
	 * and is paired with smp_store_mb() in poll_schedule_timeout.
	 */
	smp_wmb();
	pwq->triggered = 1;

	/*
	 * Perform the default wake up operation using a dummy
	 * waitqueue.
	 *
	 * TODO: This is hacky but there currently is no interface to
	 * pass in @sync.  @sync is scheduled to be removed and once
	 * that happens, wake_up_process() can be used directly.
	 */
	return default_wake_function(&dummy_wait, mode, sync, key);
}

static int pollwake(wait_queue_entry_t *wait, unsigned mode, int sync, void *key)
{
	struct poll_table_entry *entry;

	entry = container_of(wait, struct poll_table_entry, wait);
	if (key && !(key_to_poll(key) & entry->key))
		return 0;
	return __pollwake(wait, mode, sync, key);
}

/* Add a new entry */
static void __pollwait(struct file *filp, wait_queue_head_t *wait_address,
				poll_table *p)
{
	struct poll_wqueues *pwq = container_of(p, struct poll_wqueues, pt);
	struct poll_table_entry *entry = poll_get_entry(pwq);
	if (!entry)
		return;
	entry->filp = get_file(filp);
	entry->wait_address = wait_address;
	entry->key = p->_key;
	init_waitqueue_func_entry(&entry->wait, pollwake);
	entry->wait.private = pwq;
	add_wait_queue(wait_address, &entry->wait);
}

static int poll_schedule_timeout(struct poll_wqueues *pwq, int state,
			  ktime_t *expires, unsigned long slack)
{
	int rc = -EINTR;

	set_current_state(state);
	if (!pwq->triggered)
		rc = schedule_hrtimeout_range(expires, slack, HRTIMER_MODE_ABS);
	__set_current_state(TASK_RUNNING);

	/*
	 * Prepare for the next iteration.
	 *
	 * The following smp_store_mb() serves two purposes.  First, it's
	 * the counterpart rmb of the wmb in pollwake() such that data
	 * written before wake up is always visible after wake up.
	 * Second, the full barrier guarantees that triggered clearing
	 * doesn't pass event check of the next iteration.  Note that
	 * this problem doesn't exist for the first iteration as
	 * add_wait_queue() has full barrier semantics.
	 */
	smp_store_mb(pwq->triggered, 0);

	return rc;
}

/**
 * poll_select_set_timeout - helper function to setup the timeout value
 * @to:		pointer to timespec64 variable for the final timeout
 * @sec:	seconds (from user space)
 * @nsec:	nanoseconds (from user space)
 *
 * Note, we do not use a timespec for the user space value here, That
 * way we can use the function for timeval and compat interfaces as well.
 *
 * Returns -EINVAL if sec/nsec are not normalized. Otherwise 0.
 */
int poll_select_set_timeout(struct timespec64 *to, time64_t sec, long nsec)
{
	struct timespec64 ts = {.tv_sec = sec, .tv_nsec = nsec};

	if (!timespec64_valid(&ts))
		return -EINVAL;

	/* Optimize for the zero timeout value here */
	if (!sec && !nsec) {
		to->tv_sec = to->tv_nsec = 0;
	} else {
		ktime_get_ts64(to);
		*to = timespec64_add_safe(*to, ts);
	}
	return 0;
}

<<<<<<< HEAD
static int poll_select_copy_remaining(struct timespec64 *end_time,
				      void __user *p,
				      int timeval, int ret)
{
	struct timespec64 rts64;
	struct timespec rts;
	struct timeval rtv;
=======
enum poll_time_type {
	PT_TIMEVAL = 0,
	PT_OLD_TIMEVAL = 1,
	PT_TIMESPEC = 2,
	PT_OLD_TIMESPEC = 3,
};

static int poll_select_finish(struct timespec64 *end_time,
			      void __user *p,
			      enum poll_time_type pt_type, int ret)
{
	struct timespec64 rts;

	restore_saved_sigmask_unless(ret == -ERESTARTNOHAND);
>>>>>>> 24b8d41d

	if (!p)
		return ret;

	if (current->personality & STICKY_TIMEOUTS)
		goto sticky;

	/* No update for zero timeout */
	if (!end_time->tv_sec && !end_time->tv_nsec)
		return ret;

<<<<<<< HEAD
	ktime_get_ts64(&rts64);
	rts64 = timespec64_sub(*end_time, rts64);
	if (rts64.tv_sec < 0)
		rts64.tv_sec = rts64.tv_nsec = 0;

	rts = timespec64_to_timespec(rts64);

	if (timeval) {
		if (sizeof(rtv) > sizeof(rtv.tv_sec) + sizeof(rtv.tv_usec))
			memset(&rtv, 0, sizeof(rtv));
		rtv.tv_sec = rts64.tv_sec;
		rtv.tv_usec = rts64.tv_nsec / NSEC_PER_USEC;
=======
	ktime_get_ts64(&rts);
	rts = timespec64_sub(*end_time, rts);
	if (rts.tv_sec < 0)
		rts.tv_sec = rts.tv_nsec = 0;

>>>>>>> 24b8d41d

	switch (pt_type) {
	case PT_TIMEVAL:
		{
			struct __kernel_old_timeval rtv;

			if (sizeof(rtv) > sizeof(rtv.tv_sec) + sizeof(rtv.tv_usec))
				memset(&rtv, 0, sizeof(rtv));
			rtv.tv_sec = rts.tv_sec;
			rtv.tv_usec = rts.tv_nsec / NSEC_PER_USEC;
			if (!copy_to_user(p, &rtv, sizeof(rtv)))
				return ret;
		}
		break;
	case PT_OLD_TIMEVAL:
		{
			struct old_timeval32 rtv;

			rtv.tv_sec = rts.tv_sec;
			rtv.tv_usec = rts.tv_nsec / NSEC_PER_USEC;
			if (!copy_to_user(p, &rtv, sizeof(rtv)))
				return ret;
		}
		break;
	case PT_TIMESPEC:
		if (!put_timespec64(&rts, p))
			return ret;
		break;
	case PT_OLD_TIMESPEC:
		if (!put_old_timespec32(&rts, p))
			return ret;
		break;
	default:
		BUG();
	}
	/*
	 * If an application puts its timeval in read-only memory, we
	 * don't want the Linux-specific update to the timeval to
	 * cause a fault after the select has completed
	 * successfully. However, because we're not updating the
	 * timeval, we can't restart the system call.
	 */

sticky:
	if (ret == -ERESTARTNOHAND)
		ret = -EINTR;
	return ret;
}

/*
 * Scalable version of the fd_set.
 */

typedef struct {
	unsigned long *in, *out, *ex;
	unsigned long *res_in, *res_out, *res_ex;
} fd_set_bits;

/*
 * How many longwords for "nr" bits?
 */
#define FDS_BITPERLONG	(8*sizeof(long))
#define FDS_LONGS(nr)	(((nr)+FDS_BITPERLONG-1)/FDS_BITPERLONG)
#define FDS_BYTES(nr)	(FDS_LONGS(nr)*sizeof(long))

/*
 * Use "unsigned long" accesses to let user-mode fd_set's be long-aligned.
 */
static inline
int get_fd_set(unsigned long nr, void __user *ufdset, unsigned long *fdset)
{
	nr = FDS_BYTES(nr);
	if (ufdset)
		return copy_from_user(fdset, ufdset, nr) ? -EFAULT : 0;

	memset(fdset, 0, nr);
	return 0;
}

static inline unsigned long __must_check
set_fd_set(unsigned long nr, void __user *ufdset, unsigned long *fdset)
{
	if (ufdset)
		return __copy_to_user(ufdset, fdset, FDS_BYTES(nr));
	return 0;
}

static inline
void zero_fd_set(unsigned long nr, unsigned long *fdset)
{
	memset(fdset, 0, FDS_BYTES(nr));
}

#define FDS_IN(fds, n)		(fds->in + n)
#define FDS_OUT(fds, n)		(fds->out + n)
#define FDS_EX(fds, n)		(fds->ex + n)

#define BITS(fds, n)	(*FDS_IN(fds, n)|*FDS_OUT(fds, n)|*FDS_EX(fds, n))

static int max_select_fd(unsigned long n, fd_set_bits *fds)
{
	unsigned long *open_fds;
	unsigned long set;
	int max;
	struct fdtable *fdt;

	/* handle last in-complete long-word first */
	set = ~(~0UL << (n & (BITS_PER_LONG-1)));
	n /= BITS_PER_LONG;
	fdt = files_fdtable(current->files);
	open_fds = fdt->open_fds + n;
	max = 0;
	if (set) {
		set &= BITS(fds, n);
		if (set) {
			if (!(set & ~*open_fds))
				goto get_max;
			return -EBADF;
		}
	}
	while (n) {
		open_fds--;
		n--;
		set = BITS(fds, n);
		if (!set)
			continue;
		if (set & ~*open_fds)
			return -EBADF;
		if (max)
			continue;
get_max:
		do {
			max++;
			set >>= 1;
		} while (set);
		max += n * BITS_PER_LONG;
	}

	return max;
}

#define POLLIN_SET (EPOLLRDNORM | EPOLLRDBAND | EPOLLIN | EPOLLHUP | EPOLLERR)
#define POLLOUT_SET (EPOLLWRBAND | EPOLLWRNORM | EPOLLOUT | EPOLLERR)
#define POLLEX_SET (EPOLLPRI)

static inline void wait_key_set(poll_table *wait, unsigned long in,
				unsigned long out, unsigned long bit,
				__poll_t ll_flag)
{
	wait->_key = POLLEX_SET | ll_flag;
	if (in & bit)
		wait->_key |= POLLIN_SET;
	if (out & bit)
		wait->_key |= POLLOUT_SET;
}

<<<<<<< HEAD
int do_select(int n, fd_set_bits *fds, struct timespec64 *end_time)
=======
static int do_select(int n, fd_set_bits *fds, struct timespec64 *end_time)
>>>>>>> 24b8d41d
{
	ktime_t expire, *to = NULL;
	struct poll_wqueues table;
	poll_table *wait;
	int retval, i, timed_out = 0;
	u64 slack = 0;
	__poll_t busy_flag = net_busy_loop_on() ? POLL_BUSY_LOOP : 0;
	unsigned long busy_start = 0;

	rcu_read_lock();
	retval = max_select_fd(n, fds);
	rcu_read_unlock();

	if (retval < 0)
		return retval;
	n = retval;

	poll_initwait(&table);
	wait = &table.pt;
	if (end_time && !end_time->tv_sec && !end_time->tv_nsec) {
		wait->_qproc = NULL;
		timed_out = 1;
	}

	if (end_time && !timed_out)
		slack = select_estimate_accuracy(end_time);

	retval = 0;
	for (;;) {
		unsigned long *rinp, *routp, *rexp, *inp, *outp, *exp;
		bool can_busy_loop = false;

		inp = fds->in; outp = fds->out; exp = fds->ex;
		rinp = fds->res_in; routp = fds->res_out; rexp = fds->res_ex;

		for (i = 0; i < n; ++rinp, ++routp, ++rexp) {
			unsigned long in, out, ex, all_bits, bit = 1, j;
			unsigned long res_in = 0, res_out = 0, res_ex = 0;
			__poll_t mask;

			in = *inp++; out = *outp++; ex = *exp++;
			all_bits = in | out | ex;
			if (all_bits == 0) {
				i += BITS_PER_LONG;
				continue;
			}

			for (j = 0; j < BITS_PER_LONG; ++j, ++i, bit <<= 1) {
				struct fd f;
				if (i >= n)
					break;
				if (!(bit & all_bits))
					continue;
				f = fdget(i);
				if (f.file) {
					wait_key_set(wait, in, out, bit,
						     busy_flag);
					mask = vfs_poll(f.file, wait);

					fdput(f);
					if ((mask & POLLIN_SET) && (in & bit)) {
						res_in |= bit;
						retval++;
						wait->_qproc = NULL;
					}
					if ((mask & POLLOUT_SET) && (out & bit)) {
						res_out |= bit;
						retval++;
						wait->_qproc = NULL;
					}
					if ((mask & POLLEX_SET) && (ex & bit)) {
						res_ex |= bit;
						retval++;
						wait->_qproc = NULL;
					}
					/* got something, stop busy polling */
					if (retval) {
						can_busy_loop = false;
						busy_flag = 0;

					/*
					 * only remember a returned
					 * POLL_BUSY_LOOP if we asked for it
					 */
					} else if (busy_flag & mask)
						can_busy_loop = true;

				}
			}
			if (res_in)
				*rinp = res_in;
			if (res_out)
				*routp = res_out;
			if (res_ex)
				*rexp = res_ex;
			cond_resched();
		}
		wait->_qproc = NULL;
		if (retval || timed_out || signal_pending(current))
			break;
		if (table.error) {
			retval = table.error;
			break;
		}

		/* only if found POLL_BUSY_LOOP sockets && not out of time */
		if (can_busy_loop && !need_resched()) {
			if (!busy_start) {
				busy_start = busy_loop_current_time();
				continue;
			}
			if (!busy_loop_timeout(busy_start))
				continue;
		}
		busy_flag = 0;

		/*
		 * If this is the first loop and we have a timeout
		 * given, then we convert to ktime_t and set the to
		 * pointer to the expiry value.
		 */
		if (end_time && !to) {
			expire = timespec64_to_ktime(*end_time);
			to = &expire;
		}

		if (!poll_schedule_timeout(&table, TASK_INTERRUPTIBLE,
					   to, slack))
			timed_out = 1;
	}

	poll_freewait(&table);

	return retval;
}

/*
 * We can actually return ERESTARTSYS instead of EINTR, but I'd
 * like to be certain this leads to no problems. So I return
 * EINTR just for safety.
 *
 * Update: ERESTARTSYS breaks at least the xview clock binary, so
 * I'm trying ERESTARTNOHAND which restart only when you want to.
 */
int core_sys_select(int n, fd_set __user *inp, fd_set __user *outp,
			   fd_set __user *exp, struct timespec64 *end_time)
{
	fd_set_bits fds;
	void *bits;
	int ret, max_fds;
	size_t size, alloc_size;
	struct fdtable *fdt;
	/* Allocate small arguments on the stack to save memory and be faster */
	long stack_fds[SELECT_STACK_ALLOC/sizeof(long)];

	ret = -EINVAL;
	if (n < 0)
		goto out_nofds;

	/* max_fds can increase, so grab it once to avoid race */
	rcu_read_lock();
	fdt = files_fdtable(current->files);
	max_fds = fdt->max_fds;
	rcu_read_unlock();
	if (n > max_fds)
		n = max_fds;

	/*
	 * We need 6 bitmaps (in/out/ex for both incoming and outgoing),
	 * since we used fdset we need to allocate memory in units of
	 * long-words. 
	 */
	size = FDS_BYTES(n);
	bits = stack_fds;
	if (size > sizeof(stack_fds) / 6) {
		/* Not enough space in on-stack array; must use kmalloc */
		ret = -ENOMEM;
		if (size > (SIZE_MAX / 6))
			goto out_nofds;

		alloc_size = 6 * size;
<<<<<<< HEAD
		bits = kmalloc(alloc_size, GFP_KERNEL|__GFP_NOWARN);
		if (!bits && alloc_size > PAGE_SIZE)
			bits = vmalloc(alloc_size);

=======
		bits = kvmalloc(alloc_size, GFP_KERNEL);
>>>>>>> 24b8d41d
		if (!bits)
			goto out_nofds;
	}
	fds.in      = bits;
	fds.out     = bits +   size;
	fds.ex      = bits + 2*size;
	fds.res_in  = bits + 3*size;
	fds.res_out = bits + 4*size;
	fds.res_ex  = bits + 5*size;

	if ((ret = get_fd_set(n, inp, fds.in)) ||
	    (ret = get_fd_set(n, outp, fds.out)) ||
	    (ret = get_fd_set(n, exp, fds.ex)))
		goto out;
	zero_fd_set(n, fds.res_in);
	zero_fd_set(n, fds.res_out);
	zero_fd_set(n, fds.res_ex);

	ret = do_select(n, &fds, end_time);

	if (ret < 0)
		goto out;
	if (!ret) {
		ret = -ERESTARTNOHAND;
		if (signal_pending(current))
			goto out;
		ret = 0;
	}

	if (set_fd_set(n, inp, fds.res_in) ||
	    set_fd_set(n, outp, fds.res_out) ||
	    set_fd_set(n, exp, fds.res_ex))
		ret = -EFAULT;

out:
	if (bits != stack_fds)
		kvfree(bits);
out_nofds:
	return ret;
}

static int kern_select(int n, fd_set __user *inp, fd_set __user *outp,
		       fd_set __user *exp, struct __kernel_old_timeval __user *tvp)
{
	struct timespec64 end_time, *to = NULL;
<<<<<<< HEAD
	struct timeval tv;
=======
	struct __kernel_old_timeval tv;
>>>>>>> 24b8d41d
	int ret;

	if (tvp) {
		if (copy_from_user(&tv, tvp, sizeof(tv)))
			return -EFAULT;

		to = &end_time;
		if (poll_select_set_timeout(to,
				tv.tv_sec + (tv.tv_usec / USEC_PER_SEC),
				(tv.tv_usec % USEC_PER_SEC) * NSEC_PER_USEC))
			return -EINVAL;
	}

	ret = core_sys_select(n, inp, outp, exp, to);
	return poll_select_finish(&end_time, tvp, PT_TIMEVAL, ret);
}

SYSCALL_DEFINE5(select, int, n, fd_set __user *, inp, fd_set __user *, outp,
		fd_set __user *, exp, struct __kernel_old_timeval __user *, tvp)
{
	return kern_select(n, inp, outp, exp, tvp);
}

static long do_pselect(int n, fd_set __user *inp, fd_set __user *outp,
		       fd_set __user *exp, void __user *tsp,
		       const sigset_t __user *sigmask, size_t sigsetsize,
		       enum poll_time_type type)
{
<<<<<<< HEAD
	sigset_t ksigmask, sigsaved;
	struct timespec ts;
	struct timespec64 ts64, end_time, *to = NULL;
	int ret;

	if (tsp) {
		if (copy_from_user(&ts, tsp, sizeof(ts)))
			return -EFAULT;
		ts64 = timespec_to_timespec64(ts);
=======
	struct timespec64 ts, end_time, *to = NULL;
	int ret;

	if (tsp) {
		switch (type) {
		case PT_TIMESPEC:
			if (get_timespec64(&ts, tsp))
				return -EFAULT;
			break;
		case PT_OLD_TIMESPEC:
			if (get_old_timespec32(&ts, tsp))
				return -EFAULT;
			break;
		default:
			BUG();
		}
>>>>>>> 24b8d41d

		to = &end_time;
		if (poll_select_set_timeout(to, ts64.tv_sec, ts64.tv_nsec))
			return -EINVAL;
	}

	ret = set_user_sigmask(sigmask, sigsetsize);
	if (ret)
		return ret;

	ret = core_sys_select(n, inp, outp, exp, to);
	return poll_select_finish(&end_time, tsp, type, ret);
}

/*
 * Most architectures can't handle 7-argument syscalls. So we provide a
 * 6-argument version where the sixth argument is a pointer to a structure
 * which has a pointer to the sigset_t itself followed by a size_t containing
 * the sigset size.
 */
struct sigset_argpack {
	sigset_t __user *p;
	size_t size;
};

static inline int get_sigset_argpack(struct sigset_argpack *to,
				     struct sigset_argpack __user *from)
{
	// the path is hot enough for overhead of copy_from_user() to matter
	if (from) {
		if (!user_read_access_begin(from, sizeof(*from)))
			return -EFAULT;
		unsafe_get_user(to->p, &from->p, Efault);
		unsafe_get_user(to->size, &from->size, Efault);
		user_read_access_end();
	}
	return 0;
Efault:
	user_access_end();
	return -EFAULT;
}

SYSCALL_DEFINE6(pselect6, int, n, fd_set __user *, inp, fd_set __user *, outp,
		fd_set __user *, exp, struct __kernel_timespec __user *, tsp,
		void __user *, sig)
{
	struct sigset_argpack x = {NULL, 0};

	if (get_sigset_argpack(&x, sig))
		return -EFAULT;

	return do_pselect(n, inp, outp, exp, tsp, x.p, x.size, PT_TIMESPEC);
}

#if defined(CONFIG_COMPAT_32BIT_TIME) && !defined(CONFIG_64BIT)

SYSCALL_DEFINE6(pselect6_time32, int, n, fd_set __user *, inp, fd_set __user *, outp,
		fd_set __user *, exp, struct old_timespec32 __user *, tsp,
		void __user *, sig)
{
	struct sigset_argpack x = {NULL, 0};

	if (get_sigset_argpack(&x, sig))
		return -EFAULT;

	return do_pselect(n, inp, outp, exp, tsp, x.p, x.size, PT_OLD_TIMESPEC);
}

#endif

#ifdef __ARCH_WANT_SYS_OLD_SELECT
struct sel_arg_struct {
	unsigned long n;
	fd_set __user *inp, *outp, *exp;
	struct __kernel_old_timeval __user *tvp;
};

SYSCALL_DEFINE1(old_select, struct sel_arg_struct __user *, arg)
{
	struct sel_arg_struct a;

	if (copy_from_user(&a, arg, sizeof(a)))
		return -EFAULT;
	return kern_select(a.n, a.inp, a.outp, a.exp, a.tvp);
}
#endif

struct poll_list {
	struct poll_list *next;
	int len;
	struct pollfd entries[];
};

#define POLLFD_PER_PAGE  ((PAGE_SIZE-sizeof(struct poll_list)) / sizeof(struct pollfd))

/*
 * Fish for pollable events on the pollfd->fd file descriptor. We're only
 * interested in events matching the pollfd->events mask, and the result
 * matching that mask is both recorded in pollfd->revents and returned. The
 * pwait poll_table will be used by the fd-provided poll handler for waiting,
 * if pwait->_qproc is non-NULL.
 */
static inline __poll_t do_pollfd(struct pollfd *pollfd, poll_table *pwait,
				     bool *can_busy_poll,
				     __poll_t busy_flag)
{
	int fd = pollfd->fd;
	__poll_t mask = 0, filter;
	struct fd f;

	if (fd < 0)
		goto out;
	mask = EPOLLNVAL;
	f = fdget(fd);
	if (!f.file)
		goto out;

	/* userland u16 ->events contains POLL... bitmap */
	filter = demangle_poll(pollfd->events) | EPOLLERR | EPOLLHUP;
	pwait->_key = filter | busy_flag;
	mask = vfs_poll(f.file, pwait);
	if (mask & busy_flag)
		*can_busy_poll = true;
	mask &= filter;		/* Mask out unneeded events. */
	fdput(f);

out:
	/* ... and so does ->revents */
	pollfd->revents = mangle_poll(mask);
	return mask;
}

static int do_poll(struct poll_list *list, struct poll_wqueues *wait,
		   struct timespec64 *end_time)
{
	poll_table* pt = &wait->pt;
	ktime_t expire, *to = NULL;
	int timed_out = 0, count = 0;
	u64 slack = 0;
	__poll_t busy_flag = net_busy_loop_on() ? POLL_BUSY_LOOP : 0;
	unsigned long busy_start = 0;

	/* Optimise the no-wait case */
	if (end_time && !end_time->tv_sec && !end_time->tv_nsec) {
		pt->_qproc = NULL;
		timed_out = 1;
	}

	if (end_time && !timed_out)
		slack = select_estimate_accuracy(end_time);

	for (;;) {
		struct poll_list *walk;
		bool can_busy_loop = false;

		for (walk = list; walk != NULL; walk = walk->next) {
			struct pollfd * pfd, * pfd_end;

			pfd = walk->entries;
			pfd_end = pfd + walk->len;
			for (; pfd != pfd_end; pfd++) {
				/*
				 * Fish for events. If we found one, record it
				 * and kill poll_table->_qproc, so we don't
				 * needlessly register any other waiters after
				 * this. They'll get immediately deregistered
				 * when we break out and return.
				 */
				if (do_pollfd(pfd, pt, &can_busy_loop,
					      busy_flag)) {
					count++;
					pt->_qproc = NULL;
					/* found something, stop busy polling */
					busy_flag = 0;
					can_busy_loop = false;
				}
			}
		}
		/*
		 * All waiters have already been registered, so don't provide
		 * a poll_table->_qproc to them on the next loop iteration.
		 */
		pt->_qproc = NULL;
		if (!count) {
			count = wait->error;
			if (signal_pending(current))
				count = -ERESTARTNOHAND;
		}
		if (count || timed_out)
			break;

		/* only if found POLL_BUSY_LOOP sockets && not out of time */
		if (can_busy_loop && !need_resched()) {
			if (!busy_start) {
				busy_start = busy_loop_current_time();
				continue;
			}
			if (!busy_loop_timeout(busy_start))
				continue;
		}
		busy_flag = 0;

		/*
		 * If this is the first loop and we have a timeout
		 * given, then we convert to ktime_t and set the to
		 * pointer to the expiry value.
		 */
		if (end_time && !to) {
			expire = timespec64_to_ktime(*end_time);
			to = &expire;
		}

		if (!poll_schedule_timeout(wait, TASK_INTERRUPTIBLE, to, slack))
			timed_out = 1;
	}
	return count;
}

#define N_STACK_PPS ((sizeof(stack_pps) - sizeof(struct poll_list))  / \
			sizeof(struct pollfd))

<<<<<<< HEAD
int do_sys_poll(struct pollfd __user *ufds, unsigned int nfds,
=======
static int do_sys_poll(struct pollfd __user *ufds, unsigned int nfds,
>>>>>>> 24b8d41d
		struct timespec64 *end_time)
{
	struct poll_wqueues table;
	int err = -EFAULT, fdcount, len;
	/* Allocate small arguments on the stack to save memory and be
	   faster - use long to make sure the buffer is aligned properly
	   on 64 bit archs to avoid unaligned access */
	long stack_pps[POLL_STACK_ALLOC/sizeof(long)];
	struct poll_list *const head = (struct poll_list *)stack_pps;
 	struct poll_list *walk = head;
 	unsigned long todo = nfds;

	if (nfds > rlimit(RLIMIT_NOFILE))
		return -EINVAL;

	len = min_t(unsigned int, nfds, N_STACK_PPS);
	for (;;) {
		walk->next = NULL;
		walk->len = len;
		if (!len)
			break;

		if (copy_from_user(walk->entries, ufds + nfds-todo,
					sizeof(struct pollfd) * walk->len))
			goto out_fds;

		todo -= walk->len;
		if (!todo)
			break;

		len = min(todo, POLLFD_PER_PAGE);
		walk = walk->next = kmalloc(struct_size(walk, entries, len),
					    GFP_KERNEL);
		if (!walk) {
			err = -ENOMEM;
			goto out_fds;
		}
	}

	poll_initwait(&table);
	fdcount = do_poll(head, &table, end_time);
	poll_freewait(&table);

	for (walk = head; walk; walk = walk->next) {
		struct pollfd *fds = walk->entries;
		int j;

		for (j = 0; j < walk->len; j++, ufds++)
			if (__put_user(fds[j].revents, &ufds->revents))
				goto out_fds;
  	}

	err = fdcount;
out_fds:
	walk = head->next;
	while (walk) {
		struct poll_list *pos = walk;
		walk = walk->next;
		kfree(pos);
	}

	return err;
}

static long do_restart_poll(struct restart_block *restart_block)
{
	struct pollfd __user *ufds = restart_block->poll.ufds;
	int nfds = restart_block->poll.nfds;
	struct timespec64 *to = NULL, end_time;
	int ret;

	if (restart_block->poll.has_timeout) {
		end_time.tv_sec = restart_block->poll.tv_sec;
		end_time.tv_nsec = restart_block->poll.tv_nsec;
		to = &end_time;
	}

	ret = do_sys_poll(ufds, nfds, to);

	if (ret == -ERESTARTNOHAND) {
		restart_block->fn = do_restart_poll;
		ret = -ERESTART_RESTARTBLOCK;
	}
	return ret;
}

SYSCALL_DEFINE3(poll, struct pollfd __user *, ufds, unsigned int, nfds,
		int, timeout_msecs)
{
	struct timespec64 end_time, *to = NULL;
	int ret;

	if (timeout_msecs >= 0) {
		to = &end_time;
		poll_select_set_timeout(to, timeout_msecs / MSEC_PER_SEC,
			NSEC_PER_MSEC * (timeout_msecs % MSEC_PER_SEC));
	}

	ret = do_sys_poll(ufds, nfds, to);

	if (ret == -ERESTARTNOHAND) {
		struct restart_block *restart_block;

		restart_block = &current->restart_block;
		restart_block->fn = do_restart_poll;
		restart_block->poll.ufds = ufds;
		restart_block->poll.nfds = nfds;

		if (timeout_msecs >= 0) {
			restart_block->poll.tv_sec = end_time.tv_sec;
			restart_block->poll.tv_nsec = end_time.tv_nsec;
			restart_block->poll.has_timeout = 1;
		} else
			restart_block->poll.has_timeout = 0;

		ret = -ERESTART_RESTARTBLOCK;
	}
	return ret;
}

SYSCALL_DEFINE5(ppoll, struct pollfd __user *, ufds, unsigned int, nfds,
		struct __kernel_timespec __user *, tsp, const sigset_t __user *, sigmask,
		size_t, sigsetsize)
{
<<<<<<< HEAD
	sigset_t ksigmask, sigsaved;
	struct timespec ts;
	struct timespec64 end_time, *to = NULL;
=======
	struct timespec64 ts, end_time, *to = NULL;
>>>>>>> 24b8d41d
	int ret;

	if (tsp) {
		if (get_timespec64(&ts, tsp))
			return -EFAULT;

		to = &end_time;
		if (poll_select_set_timeout(to, ts.tv_sec, ts.tv_nsec))
			return -EINVAL;
	}

	ret = set_user_sigmask(sigmask, sigsetsize);
	if (ret)
		return ret;

	ret = do_sys_poll(ufds, nfds, to);
	return poll_select_finish(&end_time, tsp, PT_TIMESPEC, ret);
}

#if defined(CONFIG_COMPAT_32BIT_TIME) && !defined(CONFIG_64BIT)

SYSCALL_DEFINE5(ppoll_time32, struct pollfd __user *, ufds, unsigned int, nfds,
		struct old_timespec32 __user *, tsp, const sigset_t __user *, sigmask,
		size_t, sigsetsize)
{
	struct timespec64 ts, end_time, *to = NULL;
	int ret;

	if (tsp) {
		if (get_old_timespec32(&ts, tsp))
			return -EFAULT;

		to = &end_time;
		if (poll_select_set_timeout(to, ts.tv_sec, ts.tv_nsec))
			return -EINVAL;
	}

	ret = set_user_sigmask(sigmask, sigsetsize);
	if (ret)
		return ret;

	ret = do_sys_poll(ufds, nfds, to);
	return poll_select_finish(&end_time, tsp, PT_OLD_TIMESPEC, ret);
}
#endif

#ifdef CONFIG_COMPAT
#define __COMPAT_NFDBITS       (8 * sizeof(compat_ulong_t))

/*
 * Ooo, nasty.  We need here to frob 32-bit unsigned longs to
 * 64-bit unsigned longs.
 */
static
int compat_get_fd_set(unsigned long nr, compat_ulong_t __user *ufdset,
			unsigned long *fdset)
{
	if (ufdset) {
		return compat_get_bitmap(fdset, ufdset, nr);
	} else {
		zero_fd_set(nr, fdset);
		return 0;
	}
}

static
int compat_set_fd_set(unsigned long nr, compat_ulong_t __user *ufdset,
		      unsigned long *fdset)
{
	if (!ufdset)
		return 0;
	return compat_put_bitmap(ufdset, fdset, nr);
}


/*
 * This is a virtual copy of sys_select from fs/select.c and probably
 * should be compared to it from time to time
 */

/*
 * We can actually return ERESTARTSYS instead of EINTR, but I'd
 * like to be certain this leads to no problems. So I return
 * EINTR just for safety.
 *
 * Update: ERESTARTSYS breaks at least the xview clock binary, so
 * I'm trying ERESTARTNOHAND which restart only when you want to.
 */
static int compat_core_sys_select(int n, compat_ulong_t __user *inp,
	compat_ulong_t __user *outp, compat_ulong_t __user *exp,
	struct timespec64 *end_time)
{
	fd_set_bits fds;
	void *bits;
	int size, max_fds, ret = -EINVAL;
	struct fdtable *fdt;
	long stack_fds[SELECT_STACK_ALLOC/sizeof(long)];

	if (n < 0)
		goto out_nofds;

	/* max_fds can increase, so grab it once to avoid race */
	rcu_read_lock();
	fdt = files_fdtable(current->files);
	max_fds = fdt->max_fds;
	rcu_read_unlock();
	if (n > max_fds)
		n = max_fds;

	/*
	 * We need 6 bitmaps (in/out/ex for both incoming and outgoing),
	 * since we used fdset we need to allocate memory in units of
	 * long-words.
	 */
	size = FDS_BYTES(n);
	bits = stack_fds;
	if (size > sizeof(stack_fds) / 6) {
		bits = kmalloc_array(6, size, GFP_KERNEL);
		ret = -ENOMEM;
		if (!bits)
			goto out_nofds;
	}
	fds.in      = (unsigned long *)  bits;
	fds.out     = (unsigned long *) (bits +   size);
	fds.ex      = (unsigned long *) (bits + 2*size);
	fds.res_in  = (unsigned long *) (bits + 3*size);
	fds.res_out = (unsigned long *) (bits + 4*size);
	fds.res_ex  = (unsigned long *) (bits + 5*size);

	if ((ret = compat_get_fd_set(n, inp, fds.in)) ||
	    (ret = compat_get_fd_set(n, outp, fds.out)) ||
	    (ret = compat_get_fd_set(n, exp, fds.ex)))
		goto out;
	zero_fd_set(n, fds.res_in);
	zero_fd_set(n, fds.res_out);
	zero_fd_set(n, fds.res_ex);

	ret = do_select(n, &fds, end_time);

	if (ret < 0)
		goto out;
	if (!ret) {
		ret = -ERESTARTNOHAND;
		if (signal_pending(current))
			goto out;
		ret = 0;
	}

	if (compat_set_fd_set(n, inp, fds.res_in) ||
	    compat_set_fd_set(n, outp, fds.res_out) ||
	    compat_set_fd_set(n, exp, fds.res_ex))
		ret = -EFAULT;
out:
	if (bits != stack_fds)
		kfree(bits);
out_nofds:
	return ret;
}

static int do_compat_select(int n, compat_ulong_t __user *inp,
	compat_ulong_t __user *outp, compat_ulong_t __user *exp,
	struct old_timeval32 __user *tvp)
{
	struct timespec64 end_time, *to = NULL;
	struct old_timeval32 tv;
	int ret;

	if (tvp) {
		if (copy_from_user(&tv, tvp, sizeof(tv)))
			return -EFAULT;

		to = &end_time;
		if (poll_select_set_timeout(to,
				tv.tv_sec + (tv.tv_usec / USEC_PER_SEC),
				(tv.tv_usec % USEC_PER_SEC) * NSEC_PER_USEC))
			return -EINVAL;
	}

	ret = compat_core_sys_select(n, inp, outp, exp, to);
	return poll_select_finish(&end_time, tvp, PT_OLD_TIMEVAL, ret);
}

COMPAT_SYSCALL_DEFINE5(select, int, n, compat_ulong_t __user *, inp,
	compat_ulong_t __user *, outp, compat_ulong_t __user *, exp,
	struct old_timeval32 __user *, tvp)
{
	return do_compat_select(n, inp, outp, exp, tvp);
}

struct compat_sel_arg_struct {
	compat_ulong_t n;
	compat_uptr_t inp;
	compat_uptr_t outp;
	compat_uptr_t exp;
	compat_uptr_t tvp;
};

COMPAT_SYSCALL_DEFINE1(old_select, struct compat_sel_arg_struct __user *, arg)
{
	struct compat_sel_arg_struct a;

	if (copy_from_user(&a, arg, sizeof(a)))
		return -EFAULT;
	return do_compat_select(a.n, compat_ptr(a.inp), compat_ptr(a.outp),
				compat_ptr(a.exp), compat_ptr(a.tvp));
}

static long do_compat_pselect(int n, compat_ulong_t __user *inp,
	compat_ulong_t __user *outp, compat_ulong_t __user *exp,
	void __user *tsp, compat_sigset_t __user *sigmask,
	compat_size_t sigsetsize, enum poll_time_type type)
{
	struct timespec64 ts, end_time, *to = NULL;
	int ret;

	if (tsp) {
		switch (type) {
		case PT_OLD_TIMESPEC:
			if (get_old_timespec32(&ts, tsp))
				return -EFAULT;
			break;
		case PT_TIMESPEC:
			if (get_timespec64(&ts, tsp))
				return -EFAULT;
			break;
		default:
			BUG();
		}

		to = &end_time;
		if (poll_select_set_timeout(to, ts.tv_sec, ts.tv_nsec))
			return -EINVAL;
	}

	ret = set_compat_user_sigmask(sigmask, sigsetsize);
	if (ret)
		return ret;

	ret = compat_core_sys_select(n, inp, outp, exp, to);
	return poll_select_finish(&end_time, tsp, type, ret);
}

struct compat_sigset_argpack {
	compat_uptr_t p;
	compat_size_t size;
};
static inline int get_compat_sigset_argpack(struct compat_sigset_argpack *to,
					    struct compat_sigset_argpack __user *from)
{
	if (from) {
		if (!user_read_access_begin(from, sizeof(*from)))
			return -EFAULT;
		unsafe_get_user(to->p, &from->p, Efault);
		unsafe_get_user(to->size, &from->size, Efault);
		user_read_access_end();
	}
	return 0;
Efault:
	user_access_end();
	return -EFAULT;
}

COMPAT_SYSCALL_DEFINE6(pselect6_time64, int, n, compat_ulong_t __user *, inp,
	compat_ulong_t __user *, outp, compat_ulong_t __user *, exp,
	struct __kernel_timespec __user *, tsp, void __user *, sig)
{
	struct compat_sigset_argpack x = {0, 0};

	if (get_compat_sigset_argpack(&x, sig))
		return -EFAULT;

	return do_compat_pselect(n, inp, outp, exp, tsp, compat_ptr(x.p),
				 x.size, PT_TIMESPEC);
}

#if defined(CONFIG_COMPAT_32BIT_TIME)

COMPAT_SYSCALL_DEFINE6(pselect6_time32, int, n, compat_ulong_t __user *, inp,
	compat_ulong_t __user *, outp, compat_ulong_t __user *, exp,
	struct old_timespec32 __user *, tsp, void __user *, sig)
{
	struct compat_sigset_argpack x = {0, 0};

	if (get_compat_sigset_argpack(&x, sig))
		return -EFAULT;

	return do_compat_pselect(n, inp, outp, exp, tsp, compat_ptr(x.p),
				 x.size, PT_OLD_TIMESPEC);
}

#endif

#if defined(CONFIG_COMPAT_32BIT_TIME)
COMPAT_SYSCALL_DEFINE5(ppoll_time32, struct pollfd __user *, ufds,
	unsigned int,  nfds, struct old_timespec32 __user *, tsp,
	const compat_sigset_t __user *, sigmask, compat_size_t, sigsetsize)
{
	struct timespec64 ts, end_time, *to = NULL;
	int ret;

	if (tsp) {
		if (get_old_timespec32(&ts, tsp))
			return -EFAULT;

		to = &end_time;
		if (poll_select_set_timeout(to, ts.tv_sec, ts.tv_nsec))
			return -EINVAL;
	}

	ret = set_compat_user_sigmask(sigmask, sigsetsize);
	if (ret)
		return ret;

	ret = do_sys_poll(ufds, nfds, to);
	return poll_select_finish(&end_time, tsp, PT_OLD_TIMESPEC, ret);
}
#endif

/* New compat syscall for 64 bit time_t*/
COMPAT_SYSCALL_DEFINE5(ppoll_time64, struct pollfd __user *, ufds,
	unsigned int,  nfds, struct __kernel_timespec __user *, tsp,
	const compat_sigset_t __user *, sigmask, compat_size_t, sigsetsize)
{
	struct timespec64 ts, end_time, *to = NULL;
	int ret;

	if (tsp) {
		if (get_timespec64(&ts, tsp))
			return -EFAULT;

		to = &end_time;
		if (poll_select_set_timeout(to, ts.tv_sec, ts.tv_nsec))
			return -EINVAL;
	}

	ret = set_compat_user_sigmask(sigmask, sigsetsize);
	if (ret)
		return ret;

	ret = do_sys_poll(ufds, nfds, to);
	return poll_select_finish(&end_time, tsp, PT_TIMESPEC, ret);
}

#endif<|MERGE_RESOLUTION|>--- conflicted
+++ resolved
@@ -287,15 +287,6 @@
 	return 0;
 }
 
-<<<<<<< HEAD
-static int poll_select_copy_remaining(struct timespec64 *end_time,
-				      void __user *p,
-				      int timeval, int ret)
-{
-	struct timespec64 rts64;
-	struct timespec rts;
-	struct timeval rtv;
-=======
 enum poll_time_type {
 	PT_TIMEVAL = 0,
 	PT_OLD_TIMEVAL = 1,
@@ -310,7 +301,6 @@
 	struct timespec64 rts;
 
 	restore_saved_sigmask_unless(ret == -ERESTARTNOHAND);
->>>>>>> 24b8d41d
 
 	if (!p)
 		return ret;
@@ -322,26 +312,11 @@
 	if (!end_time->tv_sec && !end_time->tv_nsec)
 		return ret;
 
-<<<<<<< HEAD
-	ktime_get_ts64(&rts64);
-	rts64 = timespec64_sub(*end_time, rts64);
-	if (rts64.tv_sec < 0)
-		rts64.tv_sec = rts64.tv_nsec = 0;
-
-	rts = timespec64_to_timespec(rts64);
-
-	if (timeval) {
-		if (sizeof(rtv) > sizeof(rtv.tv_sec) + sizeof(rtv.tv_usec))
-			memset(&rtv, 0, sizeof(rtv));
-		rtv.tv_sec = rts64.tv_sec;
-		rtv.tv_usec = rts64.tv_nsec / NSEC_PER_USEC;
-=======
 	ktime_get_ts64(&rts);
 	rts = timespec64_sub(*end_time, rts);
 	if (rts.tv_sec < 0)
 		rts.tv_sec = rts.tv_nsec = 0;
 
->>>>>>> 24b8d41d
 
 	switch (pt_type) {
 	case PT_TIMEVAL:
@@ -498,11 +473,7 @@
 		wait->_key |= POLLOUT_SET;
 }
 
-<<<<<<< HEAD
-int do_select(int n, fd_set_bits *fds, struct timespec64 *end_time)
-=======
 static int do_select(int n, fd_set_bits *fds, struct timespec64 *end_time)
->>>>>>> 24b8d41d
 {
 	ktime_t expire, *to = NULL;
 	struct poll_wqueues table;
@@ -684,14 +655,7 @@
 			goto out_nofds;
 
 		alloc_size = 6 * size;
-<<<<<<< HEAD
-		bits = kmalloc(alloc_size, GFP_KERNEL|__GFP_NOWARN);
-		if (!bits && alloc_size > PAGE_SIZE)
-			bits = vmalloc(alloc_size);
-
-=======
 		bits = kvmalloc(alloc_size, GFP_KERNEL);
->>>>>>> 24b8d41d
 		if (!bits)
 			goto out_nofds;
 	}
@@ -737,11 +701,7 @@
 		       fd_set __user *exp, struct __kernel_old_timeval __user *tvp)
 {
 	struct timespec64 end_time, *to = NULL;
-<<<<<<< HEAD
-	struct timeval tv;
-=======
 	struct __kernel_old_timeval tv;
->>>>>>> 24b8d41d
 	int ret;
 
 	if (tvp) {
@@ -770,17 +730,6 @@
 		       const sigset_t __user *sigmask, size_t sigsetsize,
 		       enum poll_time_type type)
 {
-<<<<<<< HEAD
-	sigset_t ksigmask, sigsaved;
-	struct timespec ts;
-	struct timespec64 ts64, end_time, *to = NULL;
-	int ret;
-
-	if (tsp) {
-		if (copy_from_user(&ts, tsp, sizeof(ts)))
-			return -EFAULT;
-		ts64 = timespec_to_timespec64(ts);
-=======
 	struct timespec64 ts, end_time, *to = NULL;
 	int ret;
 
@@ -797,10 +746,9 @@
 		default:
 			BUG();
 		}
->>>>>>> 24b8d41d
 
 		to = &end_time;
-		if (poll_select_set_timeout(to, ts64.tv_sec, ts64.tv_nsec))
+		if (poll_select_set_timeout(to, ts.tv_sec, ts.tv_nsec))
 			return -EINVAL;
 	}
 
@@ -1019,11 +967,7 @@
 #define N_STACK_PPS ((sizeof(stack_pps) - sizeof(struct poll_list))  / \
 			sizeof(struct pollfd))
 
-<<<<<<< HEAD
-int do_sys_poll(struct pollfd __user *ufds, unsigned int nfds,
-=======
 static int do_sys_poll(struct pollfd __user *ufds, unsigned int nfds,
->>>>>>> 24b8d41d
 		struct timespec64 *end_time)
 {
 	struct poll_wqueues table;
@@ -1148,13 +1092,7 @@
 		struct __kernel_timespec __user *, tsp, const sigset_t __user *, sigmask,
 		size_t, sigsetsize)
 {
-<<<<<<< HEAD
-	sigset_t ksigmask, sigsaved;
-	struct timespec ts;
-	struct timespec64 end_time, *to = NULL;
-=======
 	struct timespec64 ts, end_time, *to = NULL;
->>>>>>> 24b8d41d
 	int ret;
 
 	if (tsp) {
