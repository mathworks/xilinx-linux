// SPDX-License-Identifier: GPL-2.0-only
/*
 *
 * Copyright (C) 2011 Novell Inc.
 */

#include <linux/module.h>
#include <linux/fs.h>
#include <linux/slab.h>
#include <linux/file.h>
#include <linux/splice.h>
#include <linux/xattr.h>
#include <linux/security.h>
#include <linux/uaccess.h>
#include <linux/sched/signal.h>
#include <linux/cred.h>
#include <linux/namei.h>
#include <linux/fdtable.h>
#include <linux/ratelimit.h>
#include <linux/exportfs.h>
#include "overlayfs.h"

#define OVL_COPY_UP_CHUNK_SIZE (1 << 20)

static int ovl_ccup_set(const char *buf, const struct kernel_param *param)
{
	pr_warn("\"check_copy_up\" module option is obsolete\n");
	return 0;
}

static int ovl_ccup_get(char *buf, const struct kernel_param *param)
{
	return sprintf(buf, "N\n");
}

module_param_call(check_copy_up, ovl_ccup_set, ovl_ccup_get, NULL, 0644);
MODULE_PARM_DESC(check_copy_up, "Obsolete; does nothing");

static bool ovl_must_copy_xattr(const char *name)
{
	return !strcmp(name, XATTR_POSIX_ACL_ACCESS) ||
	       !strcmp(name, XATTR_POSIX_ACL_DEFAULT) ||
	       !strncmp(name, XATTR_SECURITY_PREFIX, XATTR_SECURITY_PREFIX_LEN);
}

int ovl_copy_xattr(struct super_block *sb, struct dentry *old,
		   struct dentry *new)
{
	ssize_t list_size, size, value_size = 0;
	char *buf, *name, *value = NULL;
<<<<<<< HEAD
	int uninitialized_var(error);
=======
	int error = 0;
>>>>>>> 24b8d41d
	size_t slen;

	if (!(old->d_inode->i_opflags & IOP_XATTR) ||
	    !(new->d_inode->i_opflags & IOP_XATTR))
		return 0;

	list_size = vfs_listxattr(old, NULL, 0);
	if (list_size <= 0) {
		if (list_size == -EOPNOTSUPP)
			return 0;
		return list_size;
	}

	buf = kzalloc(list_size, GFP_KERNEL);
	if (!buf)
		return -ENOMEM;

	list_size = vfs_listxattr(old, buf, list_size);
	if (list_size <= 0) {
		error = list_size;
		goto out;
	}

	for (name = buf; list_size; name += slen) {
		slen = strnlen(name, list_size) + 1;

		/* underlying fs providing us with an broken xattr list? */
		if (WARN_ON(slen > list_size)) {
			error = -EIO;
			break;
		}
		list_size -= slen;

<<<<<<< HEAD
		if (ovl_is_private_xattr(name))
=======
		if (ovl_is_private_xattr(sb, name))
>>>>>>> 24b8d41d
			continue;
retry:
		size = vfs_getxattr(old, name, value, value_size);
		if (size == -ERANGE)
			size = vfs_getxattr(old, name, NULL, 0);

		if (size < 0) {
			error = size;
			break;
		}

		if (size > value_size) {
			void *new;

			new = krealloc(value, size, GFP_KERNEL);
			if (!new) {
				error = -ENOMEM;
				break;
			}
			value = new;
			value_size = size;
			goto retry;
		}

		error = security_inode_copy_up_xattr(name);
		if (error < 0 && error != -EOPNOTSUPP)
<<<<<<< HEAD
			break;
		if (error == 1) {
			error = 0;
			continue; /* Discard */
		}
		error = vfs_setxattr(new, name, value, size, 0);
		if (error)
=======
>>>>>>> 24b8d41d
			break;
		if (error == 1) {
			error = 0;
			continue; /* Discard */
		}
		error = vfs_setxattr(new, name, value, size, 0);
		if (error) {
			if (error != -EOPNOTSUPP || ovl_must_copy_xattr(name))
				break;

			/* Ignore failure to copy unknown xattrs */
			error = 0;
		}
	}
	kfree(value);
out:
	kfree(buf);
	return error;
}

static int ovl_copy_up_data(struct ovl_fs *ofs, struct path *old,
			    struct path *new, loff_t len)
{
	struct file *old_file;
	struct file *new_file;
	loff_t old_pos = 0;
	loff_t new_pos = 0;
	loff_t cloned;
	loff_t data_pos = -1;
	loff_t hole_len;
	bool skip_hole = false;
	int error = 0;

	if (len == 0)
		return 0;

	old_file = ovl_path_open(old, O_LARGEFILE | O_RDONLY);
	if (IS_ERR(old_file))
		return PTR_ERR(old_file);

	new_file = ovl_path_open(new, O_LARGEFILE | O_WRONLY);
	if (IS_ERR(new_file)) {
		error = PTR_ERR(new_file);
		goto out_fput;
	}

	/* Try to use clone_file_range to clone up within the same fs */
	cloned = do_clone_file_range(old_file, 0, new_file, 0, len, 0);
	if (cloned == len)
		goto out;
	/* Couldn't clone, so now we try to copy the data */

	/* Check if lower fs supports seek operation */
	if (old_file->f_mode & FMODE_LSEEK &&
	    old_file->f_op->llseek)
		skip_hole = true;

	while (len) {
		size_t this_len = OVL_COPY_UP_CHUNK_SIZE;
		long bytes;

		if (len < this_len)
			this_len = len;

		if (signal_pending_state(TASK_KILLABLE, current)) {
			error = -EINTR;
			break;
		}

		/*
		 * Fill zero for hole will cost unnecessary disk space
		 * and meanwhile slow down the copy-up speed, so we do
		 * an optimization for hole during copy-up, it relies
		 * on SEEK_DATA implementation in lower fs so if lower
		 * fs does not support it, copy-up will behave as before.
		 *
		 * Detail logic of hole detection as below:
		 * When we detect next data position is larger than current
		 * position we will skip that hole, otherwise we copy
		 * data in the size of OVL_COPY_UP_CHUNK_SIZE. Actually,
		 * it may not recognize all kind of holes and sometimes
		 * only skips partial of hole area. However, it will be
		 * enough for most of the use cases.
		 */

		if (skip_hole && data_pos < old_pos) {
			data_pos = vfs_llseek(old_file, old_pos, SEEK_DATA);
			if (data_pos > old_pos) {
				hole_len = data_pos - old_pos;
				len -= hole_len;
				old_pos = new_pos = data_pos;
				continue;
			} else if (data_pos == -ENXIO) {
				break;
			} else if (data_pos < 0) {
				skip_hole = false;
			}
		}

		bytes = do_splice_direct(old_file, &old_pos,
					 new_file, &new_pos,
					 this_len, SPLICE_F_MOVE);
		if (bytes <= 0) {
			error = bytes;
			break;
		}
		WARN_ON(old_pos != new_pos);

		len -= bytes;
	}
<<<<<<< HEAD

	if (!error)
=======
out:
	if (!error && ovl_should_sync(ofs))
>>>>>>> 24b8d41d
		error = vfs_fsync(new_file, 0);
	fput(new_file);
out_fput:
	fput(old_file);
	return error;
}

<<<<<<< HEAD
=======
static int ovl_set_size(struct dentry *upperdentry, struct kstat *stat)
{
	struct iattr attr = {
		.ia_valid = ATTR_SIZE,
		.ia_size = stat->size,
	};

	return notify_change(upperdentry, &attr, NULL);
}

>>>>>>> 24b8d41d
static int ovl_set_timestamps(struct dentry *upperdentry, struct kstat *stat)
{
	struct iattr attr = {
		.ia_valid =
		     ATTR_ATIME | ATTR_MTIME | ATTR_ATIME_SET | ATTR_MTIME_SET,
		.ia_atime = stat->atime,
		.ia_mtime = stat->mtime,
	};

	return notify_change(upperdentry, &attr, NULL);
}

int ovl_set_attr(struct dentry *upperdentry, struct kstat *stat)
{
	int err = 0;

	if (!S_ISLNK(stat->mode)) {
		struct iattr attr = {
			.ia_valid = ATTR_MODE,
			.ia_mode = stat->mode,
		};
		err = notify_change(upperdentry, &attr, NULL);
	}
	if (!err) {
		struct iattr attr = {
			.ia_valid = ATTR_UID | ATTR_GID,
			.ia_uid = stat->uid,
			.ia_gid = stat->gid,
		};
		err = notify_change(upperdentry, &attr, NULL);
	}
	if (!err)
		ovl_set_timestamps(upperdentry, stat);

	return err;
}

struct ovl_fh *ovl_encode_real_fh(struct dentry *real, bool is_upper)
{
	struct ovl_fh *fh;
	int fh_type, dwords;
	int buflen = MAX_HANDLE_SZ;
	uuid_t *uuid = &real->d_sb->s_uuid;
	int err;
	const struct cred *old_creds = NULL;
	struct cred *new_creds = NULL;

	/* Make sure the real fid stays 32bit aligned */
	BUILD_BUG_ON(OVL_FH_FID_OFFSET % 4);
	BUILD_BUG_ON(MAX_HANDLE_SZ + OVL_FH_FID_OFFSET > 255);

	fh = kzalloc(buflen + OVL_FH_FID_OFFSET, GFP_KERNEL);
	if (!fh)
		return ERR_PTR(-ENOMEM);

	/*
	 * We encode a non-connectable file handle for non-dir, because we
	 * only need to find the lower inode number and we don't want to pay
	 * the price or reconnecting the dentry.
	 */
	dwords = buflen >> 2;
	fh_type = exportfs_encode_fh(real, (void *)fh->fb.fid, &dwords, 0);
	buflen = (dwords << 2);

	err = -EIO;
	if (WARN_ON(fh_type < 0) ||
	    WARN_ON(buflen > MAX_HANDLE_SZ) ||
	    WARN_ON(fh_type == FILEID_INVALID))
		goto out_err;

	fh->fb.version = OVL_FH_VERSION;
	fh->fb.magic = OVL_FH_MAGIC;
	fh->fb.type = fh_type;
	fh->fb.flags = OVL_FH_FLAG_CPU_ENDIAN;
	/*
	 * When we will want to decode an overlay dentry from this handle
	 * and all layers are on the same fs, if we get a disconncted real
	 * dentry when we decode fid, the only way to tell if we should assign
	 * it to upperdentry or to lowerstack is by checking this flag.
	 */
	if (is_upper)
		fh->fb.flags |= OVL_FH_FLAG_PATH_UPPER;
	fh->fb.len = sizeof(fh->fb) + buflen;
	fh->fb.uuid = *uuid;

	return fh;

out_err:
	kfree(fh);
	return ERR_PTR(err);
}

int ovl_set_origin(struct dentry *dentry, struct dentry *lower,
		   struct dentry *upper)
{
	const struct ovl_fh *fh = NULL;
	int err;

	/*
	 * When lower layer doesn't support export operations store a 'null' fh,
	 * so we can use the overlay.origin xattr to distignuish between a copy
	 * up and a pure upper inode.
	 */
	if (ovl_can_decode_fh(lower->d_sb)) {
		fh = ovl_encode_real_fh(lower, false);
		if (IS_ERR(fh))
			return PTR_ERR(fh);
	}

	/*
	 * Do not fail when upper doesn't support xattrs.
	 */
	err = ovl_check_setxattr(dentry, upper, OVL_XATTR_ORIGIN, fh->buf,
				 fh ? fh->fb.len : 0, 0);
	kfree(fh);

	return err;
}

/* Store file handle of @upper dir in @index dir entry */
static int ovl_set_upper_fh(struct ovl_fs *ofs, struct dentry *upper,
			    struct dentry *index)
{
	const struct ovl_fh *fh;
	int err;

<<<<<<< HEAD
	err = security_inode_copy_up(dentry, &new_creds);
	if (err < 0)
		goto out2;

	if (new_creds)
		old_creds = override_creds(new_creds);

	/* Can't properly set mode on creation because of the umask */
	stat->mode &= S_IFMT;
	err = ovl_create_real(wdir, newdentry, stat, link, NULL, true);
	stat->mode = mode;

	if (new_creds) {
		revert_creds(old_creds);
		put_cred(new_creds);
	}

=======
	fh = ovl_encode_real_fh(upper, true);
	if (IS_ERR(fh))
		return PTR_ERR(fh);

	err = ovl_do_setxattr(ofs, index, OVL_XATTR_UPPER, fh->buf, fh->fb.len);

	kfree(fh);
	return err;
}

/*
 * Create and install index entry.
 *
 * Caller must hold i_mutex on indexdir.
 */
static int ovl_create_index(struct dentry *dentry, struct dentry *origin,
			    struct dentry *upper)
{
	struct dentry *indexdir = ovl_indexdir(dentry->d_sb);
	struct inode *dir = d_inode(indexdir);
	struct dentry *index = NULL;
	struct dentry *temp = NULL;
	struct qstr name = { };
	int err;

	/*
	 * For now this is only used for creating index entry for directories,
	 * because non-dir are copied up directly to index and then hardlinked
	 * to upper dir.
	 *
	 * TODO: implement create index for non-dir, so we can call it when
	 * encoding file handle for non-dir in case index does not exist.
	 */
	if (WARN_ON(!d_is_dir(dentry)))
		return -EIO;

	/* Directory not expected to be indexed before copy up */
	if (WARN_ON(ovl_test_flag(OVL_INDEX, d_inode(dentry))))
		return -EIO;

	err = ovl_get_index_name(origin, &name);
>>>>>>> 24b8d41d
	if (err)
		return err;

	temp = ovl_create_temp(indexdir, OVL_CATTR(S_IFDIR | 0));
	err = PTR_ERR(temp);
	if (IS_ERR(temp))
		goto free_name;

	err = ovl_set_upper_fh(OVL_FS(dentry->d_sb), upper, temp);
	if (err)
		goto out;

	index = lookup_one_len(name.name, indexdir, name.len);
	if (IS_ERR(index)) {
		err = PTR_ERR(index);
	} else {
		err = ovl_do_rename(dir, temp, dir, index, 0);
		dput(index);
	}
out:
	if (err)
		ovl_cleanup(dir, temp);
	dput(temp);
free_name:
	kfree(name.name);
	return err;
}

struct ovl_copy_up_ctx {
	struct dentry *parent;
	struct dentry *dentry;
	struct path lowerpath;
	struct kstat stat;
	struct kstat pstat;
	const char *link;
	struct dentry *destdir;
	struct qstr destname;
	struct dentry *workdir;
	bool origin;
	bool indexed;
	bool metacopy;
};

static int ovl_link_up(struct ovl_copy_up_ctx *c)
{
	int err;
	struct dentry *upper;
	struct dentry *upperdir = ovl_dentry_upper(c->parent);
	struct inode *udir = d_inode(upperdir);

	/* Mark parent "impure" because it may now contain non-pure upper */
	err = ovl_set_impure(c->parent, upperdir);
	if (err)
		return err;

	err = ovl_set_nlink_lower(c->dentry);
	if (err)
		return err;

	inode_lock_nested(udir, I_MUTEX_PARENT);
	upper = lookup_one_len(c->dentry->d_name.name, upperdir,
			       c->dentry->d_name.len);
	err = PTR_ERR(upper);
	if (!IS_ERR(upper)) {
		err = ovl_do_link(ovl_dentry_upper(c->dentry), udir, upper);
		dput(upper);

		if (!err) {
			/* Restore timestamps on parent (best effort) */
			ovl_set_timestamps(upperdir, &c->pstat);
			ovl_dentry_set_upper_alias(c->dentry);
		}
	}
	inode_unlock(udir);
	if (err)
		return err;

	err = ovl_set_nlink_upper(c->dentry);

<<<<<<< HEAD
	ovl_dentry_update(dentry, newdentry);
	ovl_inode_update(d_inode(dentry), d_inode(newdentry));
	newdentry = NULL;
=======
	return err;
}

static int ovl_copy_up_inode(struct ovl_copy_up_ctx *c, struct dentry *temp)
{
	struct ovl_fs *ofs = OVL_FS(c->dentry->d_sb);
	int err;
>>>>>>> 24b8d41d

	/*
	 * Copy up data first and then xattrs. Writing data after
	 * xattrs will remove security.capability xattr automatically.
	 */
	if (S_ISREG(c->stat.mode) && !c->metacopy) {
		struct path upperpath, datapath;

		ovl_path_upper(c->dentry, &upperpath);
		if (WARN_ON(upperpath.dentry != NULL))
			return -EIO;
		upperpath.dentry = temp;

		ovl_path_lowerdata(c->dentry, &datapath);
		err = ovl_copy_up_data(ofs, &datapath, &upperpath,
				       c->stat.size);
		if (err)
			return err;
	}

	err = ovl_copy_xattr(c->dentry->d_sb, c->lowerpath.dentry, temp);
	if (err)
		return err;

	/*
	 * Store identifier of lower inode in upper inode xattr to
	 * allow lookup of the copy up origin inode.
	 *
	 * Don't set origin when we are breaking the association with a lower
	 * hard link.
	 */
	if (c->origin) {
		err = ovl_set_origin(c->dentry, c->lowerpath.dentry, temp);
		if (err)
			return err;
	}

	if (c->metacopy) {
		err = ovl_check_setxattr(c->dentry, temp, OVL_XATTR_METACOPY,
					 NULL, 0, -EOPNOTSUPP);
		if (err)
			return err;
	}

	inode_lock(temp->d_inode);
	if (S_ISREG(c->stat.mode))
		err = ovl_set_size(temp, &c->stat);
	if (!err)
		err = ovl_set_attr(temp, &c->stat);
	inode_unlock(temp->d_inode);

	return err;
}

struct ovl_cu_creds {
	const struct cred *old;
	struct cred *new;
};

static int ovl_prep_cu_creds(struct dentry *dentry, struct ovl_cu_creds *cc)
{
	int err;

	cc->old = cc->new = NULL;
	err = security_inode_copy_up(dentry, &cc->new);
	if (err < 0)
		return err;

	if (cc->new)
		cc->old = override_creds(cc->new);

	return 0;
}

static void ovl_revert_cu_creds(struct ovl_cu_creds *cc)
{
	if (cc->new) {
		revert_creds(cc->old);
		put_cred(cc->new);
	}
}

/*
 * Copyup using workdir to prepare temp file.  Used when copying up directories,
 * special files or when upper fs doesn't support O_TMPFILE.
 */
static int ovl_copy_up_workdir(struct ovl_copy_up_ctx *c)
{
<<<<<<< HEAD
	DEFINE_DELAYED_CALL(done);
	struct dentry *workdir = ovl_workdir(dentry);
	int err;
	struct kstat pstat;
	struct path parentpath;
	struct dentry *lowerdentry = lowerpath->dentry;
	struct dentry *upperdir;
	struct dentry *upperdentry;
	const char *link = NULL;
=======
	struct inode *inode;
	struct inode *udir = d_inode(c->destdir), *wdir = d_inode(c->workdir);
	struct dentry *temp, *upper;
	struct ovl_cu_creds cc;
	int err;
	struct ovl_cattr cattr = {
		/* Can't properly set mode on creation because of the umask */
		.mode = c->stat.mode & S_IFMT,
		.rdev = c->stat.rdev,
		.link = c->link
	};
>>>>>>> 24b8d41d

	/* workdir and destdir could be the same when copying up to indexdir */
	err = -EIO;
	if (lock_rename(c->workdir, c->destdir) != NULL)
		goto unlock;

	err = ovl_prep_cu_creds(c->dentry, &cc);
	if (err)
		goto unlock;

	temp = ovl_create_temp(c->workdir, &cattr);
	ovl_revert_cu_creds(&cc);

	err = PTR_ERR(temp);
	if (IS_ERR(temp))
		goto unlock;

	err = ovl_copy_up_inode(c, temp);
	if (err)
		goto cleanup;

	if (S_ISDIR(c->stat.mode) && c->indexed) {
		err = ovl_create_index(c->dentry, c->lowerpath.dentry, temp);
		if (err)
			goto cleanup;
	}

	upper = lookup_one_len(c->destname.name, c->destdir, c->destname.len);
	err = PTR_ERR(upper);
	if (IS_ERR(upper))
		goto cleanup;

	err = ovl_do_rename(wdir, temp, udir, upper, 0);
	dput(upper);
	if (err)
		goto cleanup;

<<<<<<< HEAD
	ovl_do_check_copy_up(lowerdentry);
=======
	if (!c->metacopy)
		ovl_set_upperdata(d_inode(c->dentry));
	inode = d_inode(c->dentry);
	ovl_inode_update(inode, temp);
	if (S_ISDIR(inode->i_mode))
		ovl_set_flag(OVL_WHITEOUTS, inode);
unlock:
	unlock_rename(c->workdir, c->destdir);
>>>>>>> 24b8d41d

	return err;

cleanup:
	ovl_cleanup(wdir, temp);
	dput(temp);
	goto unlock;
}

/* Copyup using O_TMPFILE which does not require cross dir locking */
static int ovl_copy_up_tmpfile(struct ovl_copy_up_ctx *c)
{
	struct inode *udir = d_inode(c->destdir);
	struct dentry *temp, *upper;
	struct ovl_cu_creds cc;
	int err;

	err = ovl_prep_cu_creds(c->dentry, &cc);
	if (err)
		return err;

<<<<<<< HEAD
	if (S_ISLNK(stat->mode)) {
		link = vfs_get_link(lowerdentry, &done);
		if (IS_ERR(link))
			return PTR_ERR(link);
=======
	temp = ovl_do_tmpfile(c->workdir, c->stat.mode);
	ovl_revert_cu_creds(&cc);

	if (IS_ERR(temp))
		return PTR_ERR(temp);

	err = ovl_copy_up_inode(c, temp);
	if (err)
		goto out_dput;

	inode_lock_nested(udir, I_MUTEX_PARENT);

	upper = lookup_one_len(c->destname.name, c->destdir, c->destname.len);
	err = PTR_ERR(upper);
	if (!IS_ERR(upper)) {
		err = ovl_do_link(temp, udir, upper);
		dput(upper);
>>>>>>> 24b8d41d
	}
	inode_unlock(udir);

	if (err)
		goto out_dput;

	if (!c->metacopy)
		ovl_set_upperdata(d_inode(c->dentry));
	ovl_inode_update(d_inode(c->dentry), temp);

	return 0;

<<<<<<< HEAD
	err = -EIO;
	if (lock_rename(workdir, upperdir) != NULL) {
		pr_err("overlayfs: failed to lock workdir+upperdir\n");
		goto out_unlock;
=======
out_dput:
	dput(temp);
	return err;
}

/*
 * Copy up a single dentry
 *
 * All renames start with copy up of source if necessary.  The actual
 * rename will only proceed once the copy up was successful.  Copy up uses
 * upper parent i_mutex for exclusion.  Since rename can change d_parent it
 * is possible that the copy up will lock the old parent.  At that point
 * the file will have already been copied up anyway.
 */
static int ovl_do_copy_up(struct ovl_copy_up_ctx *c)
{
	int err;
	struct ovl_fs *ofs = c->dentry->d_sb->s_fs_info;
	bool to_index = false;

	/*
	 * Indexed non-dir is copied up directly to the index entry and then
	 * hardlinked to upper dir. Indexed dir is copied up to indexdir,
	 * then index entry is created and then copied up dir installed.
	 * Copying dir up to indexdir instead of workdir simplifies locking.
	 */
	if (ovl_need_index(c->dentry)) {
		c->indexed = true;
		if (S_ISDIR(c->stat.mode))
			c->workdir = ovl_indexdir(c->dentry->d_sb);
		else
			to_index = true;
>>>>>>> 24b8d41d
	}

	if (S_ISDIR(c->stat.mode) || c->stat.nlink == 1 || to_index)
		c->origin = true;

	if (to_index) {
		c->destdir = ovl_indexdir(c->dentry->d_sb);
		err = ovl_get_index_name(c->lowerpath.dentry, &c->destname);
		if (err)
			return err;
	} else if (WARN_ON(!c->parent)) {
		/* Disconnected dentry must be copied up to index dir */
		return -EIO;
	} else {
		/*
		 * Mark parent "impure" because it may now contain non-pure
		 * upper
		 */
		err = ovl_set_impure(c->parent, c->destdir);
		if (err)
			return err;
	}

	/* Should we copyup with O_TMPFILE or with workdir? */
	if (S_ISREG(c->stat.mode) && ofs->tmpfile)
		err = ovl_copy_up_tmpfile(c);
	else
		err = ovl_copy_up_workdir(c);
	if (err)
		goto out;

	if (c->indexed)
		ovl_set_flag(OVL_INDEX, d_inode(c->dentry));

	if (to_index) {
		/* Initialize nlink for copy up of disconnected dentry */
		err = ovl_set_nlink_upper(c->dentry);
	} else {
		struct inode *udir = d_inode(c->destdir);

		/* Restore timestamps on parent (best effort) */
		inode_lock(udir);
		ovl_set_timestamps(c->destdir, &c->pstat);
		inode_unlock(udir);

		ovl_dentry_set_upper_alias(c->dentry);
	}
<<<<<<< HEAD
out_unlock:
	unlock_rename(workdir, upperdir);
	do_delayed_call(&done);
=======

out:
	if (to_index)
		kfree(c->destname.name);
	return err;
}

static bool ovl_need_meta_copy_up(struct dentry *dentry, umode_t mode,
				  int flags)
{
	struct ovl_fs *ofs = dentry->d_sb->s_fs_info;

	if (!ofs->config.metacopy)
		return false;

	if (!S_ISREG(mode))
		return false;

	if (flags && ((OPEN_FMODE(flags) & FMODE_WRITE) || (flags & O_TRUNC)))
		return false;
>>>>>>> 24b8d41d

	return true;
}

static ssize_t ovl_getxattr(struct dentry *dentry, char *name, char **value)
{
	ssize_t res;
	char *buf;

	res = vfs_getxattr(dentry, name, NULL, 0);
	if (res == -ENODATA || res == -EOPNOTSUPP)
		res = 0;

	if (res > 0) {
		buf = kzalloc(res, GFP_KERNEL);
		if (!buf)
			return -ENOMEM;

		res = vfs_getxattr(dentry, name, buf, res);
		if (res < 0)
			kfree(buf);
		else
			*value = buf;
	}
	return res;
}

/* Copy up data of an inode which was copied up metadata only in the past. */
static int ovl_copy_up_meta_inode_data(struct ovl_copy_up_ctx *c)
{
	struct ovl_fs *ofs = OVL_FS(c->dentry->d_sb);
	struct path upperpath, datapath;
	int err;
	char *capability = NULL;
	ssize_t cap_size;

	ovl_path_upper(c->dentry, &upperpath);
	if (WARN_ON(upperpath.dentry == NULL))
		return -EIO;

	ovl_path_lowerdata(c->dentry, &datapath);
	if (WARN_ON(datapath.dentry == NULL))
		return -EIO;

	if (c->stat.size) {
		err = cap_size = ovl_getxattr(upperpath.dentry, XATTR_NAME_CAPS,
					      &capability);
		if (cap_size < 0)
			goto out;
	}

	err = ovl_copy_up_data(ofs, &datapath, &upperpath, c->stat.size);
	if (err)
		goto out_free;

	/*
	 * Writing to upper file will clear security.capability xattr. We
	 * don't want that to happen for normal copy-up operation.
	 */
	if (capability) {
		err = vfs_setxattr(upperpath.dentry, XATTR_NAME_CAPS,
				   capability, cap_size, 0);
		if (err)
			goto out_free;
	}


	err = ovl_do_removexattr(ofs, upperpath.dentry, OVL_XATTR_METACOPY);
	if (err)
		goto out_free;

	ovl_set_upperdata(d_inode(c->dentry));
out_free:
	kfree(capability);
out:
	return err;
}

static int ovl_copy_up_one(struct dentry *parent, struct dentry *dentry,
			   int flags)
{
<<<<<<< HEAD
	int err = 0;
	const struct cred *old_cred = ovl_override_creds(dentry->d_sb);
=======
	int err;
	DEFINE_DELAYED_CALL(done);
	struct path parentpath;
	struct ovl_copy_up_ctx ctx = {
		.parent = parent,
		.dentry = dentry,
		.workdir = ovl_workdir(dentry),
	};

	if (WARN_ON(!ctx.workdir))
		return -EROFS;

	ovl_path_lower(dentry, &ctx.lowerpath);
	err = vfs_getattr(&ctx.lowerpath, &ctx.stat,
			  STATX_BASIC_STATS, AT_STATX_SYNC_AS_STAT);
	if (err)
		return err;

	ctx.metacopy = ovl_need_meta_copy_up(dentry, ctx.stat.mode, flags);

	if (parent) {
		ovl_path_upper(parent, &parentpath);
		ctx.destdir = parentpath.dentry;
		ctx.destname = dentry->d_name;

		err = vfs_getattr(&parentpath, &ctx.pstat,
				  STATX_ATIME | STATX_MTIME,
				  AT_STATX_SYNC_AS_STAT);
		if (err)
			return err;
	}

	/* maybe truncate regular file. this has no effect on dirs */
	if (flags & O_TRUNC)
		ctx.stat.size = 0;

	if (S_ISLNK(ctx.stat.mode)) {
		ctx.link = vfs_get_link(ctx.lowerpath.dentry, &done);
		if (IS_ERR(ctx.link))
			return PTR_ERR(ctx.link);
	}

	err = ovl_copy_up_start(dentry, flags);
	/* err < 0: interrupted, err > 0: raced with another copy-up */
	if (unlikely(err)) {
		if (err > 0)
			err = 0;
	} else {
		if (!ovl_dentry_upper(dentry))
			err = ovl_do_copy_up(&ctx);
		if (!err && parent && !ovl_dentry_has_upper_alias(dentry))
			err = ovl_link_up(&ctx);
		if (!err && ovl_dentry_needs_data_copy_up_locked(dentry, flags))
			err = ovl_copy_up_meta_inode_data(&ctx);
		ovl_copy_up_end(dentry);
	}
	do_delayed_call(&done);

	return err;
}

static int ovl_copy_up_flags(struct dentry *dentry, int flags)
{
	int err = 0;
	const struct cred *old_cred = ovl_override_creds(dentry->d_sb);
	bool disconnected = (dentry->d_flags & DCACHE_DISCONNECTED);

	/*
	 * With NFS export, copy up can get called for a disconnected non-dir.
	 * In this case, we will copy up lower inode to index dir without
	 * linking it to upper dir.
	 */
	if (WARN_ON(disconnected && d_is_dir(dentry)))
		return -EIO;
>>>>>>> 24b8d41d

	while (!err) {
		struct dentry *next;
		struct dentry *parent = NULL;

		if (ovl_already_copied_up(dentry, flags))
			break;

		next = dget(dentry);
		/* find the topmost dentry not yet copied up */
		for (; !disconnected;) {
			parent = dget_parent(next);

			if (ovl_dentry_upper(parent))
				break;

			dput(next);
			next = parent;
		}

		err = ovl_copy_up_one(parent, next, flags);

		dput(parent);
		dput(next);
	}
	revert_creds(old_cred);

	return err;
}

static bool ovl_open_need_copy_up(struct dentry *dentry, int flags)
{
	/* Copy up of disconnected dentry does not set upper alias */
	if (ovl_already_copied_up(dentry, flags))
		return false;

	if (special_file(d_inode(dentry)->i_mode))
		return false;

	if (!ovl_open_flags_need_copy_up(flags))
		return false;

	return true;
}

int ovl_maybe_copy_up(struct dentry *dentry, int flags)
{
	int err = 0;

	if (ovl_open_need_copy_up(dentry, flags)) {
		err = ovl_want_write(dentry);
		if (!err) {
			err = ovl_copy_up_flags(dentry, flags);
			ovl_drop_write(dentry);
		}
	}

	return err;
}

int ovl_copy_up_with_data(struct dentry *dentry)
{
	return ovl_copy_up_flags(dentry, O_WRONLY);
}

int ovl_copy_up(struct dentry *dentry)
{
	return ovl_copy_up_flags(dentry, 0);
}<|MERGE_RESOLUTION|>--- conflicted
+++ resolved
@@ -48,11 +48,7 @@
 {
 	ssize_t list_size, size, value_size = 0;
 	char *buf, *name, *value = NULL;
-<<<<<<< HEAD
-	int uninitialized_var(error);
-=======
 	int error = 0;
->>>>>>> 24b8d41d
 	size_t slen;
 
 	if (!(old->d_inode->i_opflags & IOP_XATTR) ||
@@ -86,11 +82,7 @@
 		}
 		list_size -= slen;
 
-<<<<<<< HEAD
-		if (ovl_is_private_xattr(name))
-=======
 		if (ovl_is_private_xattr(sb, name))
->>>>>>> 24b8d41d
 			continue;
 retry:
 		size = vfs_getxattr(old, name, value, value_size);
@@ -117,16 +109,6 @@
 
 		error = security_inode_copy_up_xattr(name);
 		if (error < 0 && error != -EOPNOTSUPP)
-<<<<<<< HEAD
-			break;
-		if (error == 1) {
-			error = 0;
-			continue; /* Discard */
-		}
-		error = vfs_setxattr(new, name, value, size, 0);
-		if (error)
-=======
->>>>>>> 24b8d41d
 			break;
 		if (error == 1) {
 			error = 0;
@@ -237,13 +219,8 @@
 
 		len -= bytes;
 	}
-<<<<<<< HEAD
-
-	if (!error)
-=======
 out:
 	if (!error && ovl_should_sync(ofs))
->>>>>>> 24b8d41d
 		error = vfs_fsync(new_file, 0);
 	fput(new_file);
 out_fput:
@@ -251,8 +228,6 @@
 	return error;
 }
 
-<<<<<<< HEAD
-=======
 static int ovl_set_size(struct dentry *upperdentry, struct kstat *stat)
 {
 	struct iattr attr = {
@@ -263,7 +238,6 @@
 	return notify_change(upperdentry, &attr, NULL);
 }
 
->>>>>>> 24b8d41d
 static int ovl_set_timestamps(struct dentry *upperdentry, struct kstat *stat)
 {
 	struct iattr attr = {
@@ -308,8 +282,6 @@
 	int buflen = MAX_HANDLE_SZ;
 	uuid_t *uuid = &real->d_sb->s_uuid;
 	int err;
-	const struct cred *old_creds = NULL;
-	struct cred *new_creds = NULL;
 
 	/* Make sure the real fid stays 32bit aligned */
 	BUILD_BUG_ON(OVL_FH_FID_OFFSET % 4);
@@ -390,25 +362,6 @@
 	const struct ovl_fh *fh;
 	int err;
 
-<<<<<<< HEAD
-	err = security_inode_copy_up(dentry, &new_creds);
-	if (err < 0)
-		goto out2;
-
-	if (new_creds)
-		old_creds = override_creds(new_creds);
-
-	/* Can't properly set mode on creation because of the umask */
-	stat->mode &= S_IFMT;
-	err = ovl_create_real(wdir, newdentry, stat, link, NULL, true);
-	stat->mode = mode;
-
-	if (new_creds) {
-		revert_creds(old_creds);
-		put_cred(new_creds);
-	}
-
-=======
 	fh = ovl_encode_real_fh(upper, true);
 	if (IS_ERR(fh))
 		return PTR_ERR(fh);
@@ -450,7 +403,6 @@
 		return -EIO;
 
 	err = ovl_get_index_name(origin, &name);
->>>>>>> 24b8d41d
 	if (err)
 		return err;
 
@@ -530,11 +482,6 @@
 
 	err = ovl_set_nlink_upper(c->dentry);
 
-<<<<<<< HEAD
-	ovl_dentry_update(dentry, newdentry);
-	ovl_inode_update(d_inode(dentry), d_inode(newdentry));
-	newdentry = NULL;
-=======
 	return err;
 }
 
@@ -542,7 +489,6 @@
 {
 	struct ovl_fs *ofs = OVL_FS(c->dentry->d_sb);
 	int err;
->>>>>>> 24b8d41d
 
 	/*
 	 * Copy up data first and then xattrs. Writing data after
@@ -631,17 +577,6 @@
  */
 static int ovl_copy_up_workdir(struct ovl_copy_up_ctx *c)
 {
-<<<<<<< HEAD
-	DEFINE_DELAYED_CALL(done);
-	struct dentry *workdir = ovl_workdir(dentry);
-	int err;
-	struct kstat pstat;
-	struct path parentpath;
-	struct dentry *lowerdentry = lowerpath->dentry;
-	struct dentry *upperdir;
-	struct dentry *upperdentry;
-	const char *link = NULL;
-=======
 	struct inode *inode;
 	struct inode *udir = d_inode(c->destdir), *wdir = d_inode(c->workdir);
 	struct dentry *temp, *upper;
@@ -653,7 +588,6 @@
 		.rdev = c->stat.rdev,
 		.link = c->link
 	};
->>>>>>> 24b8d41d
 
 	/* workdir and destdir could be the same when copying up to indexdir */
 	err = -EIO;
@@ -691,9 +625,6 @@
 	if (err)
 		goto cleanup;
 
-<<<<<<< HEAD
-	ovl_do_check_copy_up(lowerdentry);
-=======
 	if (!c->metacopy)
 		ovl_set_upperdata(d_inode(c->dentry));
 	inode = d_inode(c->dentry);
@@ -702,7 +633,6 @@
 		ovl_set_flag(OVL_WHITEOUTS, inode);
 unlock:
 	unlock_rename(c->workdir, c->destdir);
->>>>>>> 24b8d41d
 
 	return err;
 
@@ -724,12 +654,6 @@
 	if (err)
 		return err;
 
-<<<<<<< HEAD
-	if (S_ISLNK(stat->mode)) {
-		link = vfs_get_link(lowerdentry, &done);
-		if (IS_ERR(link))
-			return PTR_ERR(link);
-=======
 	temp = ovl_do_tmpfile(c->workdir, c->stat.mode);
 	ovl_revert_cu_creds(&cc);
 
@@ -747,7 +671,6 @@
 	if (!IS_ERR(upper)) {
 		err = ovl_do_link(temp, udir, upper);
 		dput(upper);
->>>>>>> 24b8d41d
 	}
 	inode_unlock(udir);
 
@@ -760,12 +683,6 @@
 
 	return 0;
 
-<<<<<<< HEAD
-	err = -EIO;
-	if (lock_rename(workdir, upperdir) != NULL) {
-		pr_err("overlayfs: failed to lock workdir+upperdir\n");
-		goto out_unlock;
-=======
 out_dput:
 	dput(temp);
 	return err;
@@ -798,7 +715,6 @@
 			c->workdir = ovl_indexdir(c->dentry->d_sb);
 		else
 			to_index = true;
->>>>>>> 24b8d41d
 	}
 
 	if (S_ISDIR(c->stat.mode) || c->stat.nlink == 1 || to_index)
@@ -846,11 +762,6 @@
 
 		ovl_dentry_set_upper_alias(c->dentry);
 	}
-<<<<<<< HEAD
-out_unlock:
-	unlock_rename(workdir, upperdir);
-	do_delayed_call(&done);
-=======
 
 out:
 	if (to_index)
@@ -871,7 +782,6 @@
 
 	if (flags && ((OPEN_FMODE(flags) & FMODE_WRITE) || (flags & O_TRUNC)))
 		return false;
->>>>>>> 24b8d41d
 
 	return true;
 }
@@ -953,10 +863,6 @@
 static int ovl_copy_up_one(struct dentry *parent, struct dentry *dentry,
 			   int flags)
 {
-<<<<<<< HEAD
-	int err = 0;
-	const struct cred *old_cred = ovl_override_creds(dentry->d_sb);
-=======
 	int err;
 	DEFINE_DELAYED_CALL(done);
 	struct path parentpath;
@@ -1031,7 +937,6 @@
 	 */
 	if (WARN_ON(disconnected && d_is_dir(dentry)))
 		return -EIO;
->>>>>>> 24b8d41d
 
 	while (!err) {
 		struct dentry *next;
