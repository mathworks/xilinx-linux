--- conflicted
+++ resolved
@@ -1081,31 +1081,19 @@
 	return rdd.d_type_supported;
 }
 
-<<<<<<< HEAD
-static void ovl_workdir_cleanup_recurse(struct path *path, int level)
-=======
 #define OVL_INCOMPATDIR_NAME "incompat"
 
 static int ovl_workdir_cleanup_recurse(struct path *path, int level)
->>>>>>> 24b8d41d
 {
 	int err;
 	struct inode *dir = path->dentry->d_inode;
 	LIST_HEAD(list);
-<<<<<<< HEAD
-=======
 	struct rb_root root = RB_ROOT;
->>>>>>> 24b8d41d
 	struct ovl_cache_entry *p;
 	struct ovl_readdir_data rdd = {
 		.ctx.actor = ovl_fill_merge,
 		.dentry = NULL,
 		.list = &list,
-<<<<<<< HEAD
-		.root = RB_ROOT,
-		.is_lowest = false,
-	};
-=======
 		.root = &root,
 		.is_lowest = false,
 	};
@@ -1122,7 +1110,6 @@
 	if (level == 2 &&
 	    !strcmp(path->dentry->d_name.name, OVL_INCOMPATDIR_NAME))
 		incompat = true;
->>>>>>> 24b8d41d
 
 	err = ovl_dir_read(path, &rdd);
 	if (err)
@@ -1137,53 +1124,34 @@
 				continue;
 			if (p->len == 2 && p->name[1] == '.')
 				continue;
-<<<<<<< HEAD
-=======
 		} else if (incompat) {
 			pr_err("overlay with incompat feature '%s' cannot be mounted\n",
 				p->name);
 			err = -EINVAL;
 			break;
->>>>>>> 24b8d41d
 		}
 		dentry = lookup_one_len(p->name, path->dentry, p->len);
 		if (IS_ERR(dentry))
 			continue;
 		if (dentry->d_inode)
-<<<<<<< HEAD
-			ovl_workdir_cleanup(dir, path->mnt, dentry, level);
-		dput(dentry);
-=======
 			err = ovl_workdir_cleanup(dir, path->mnt, dentry, level);
 		dput(dentry);
 		if (err)
 			break;
->>>>>>> 24b8d41d
 	}
 	inode_unlock(dir);
 out:
 	ovl_cache_free(&list);
-<<<<<<< HEAD
-}
-
-void ovl_workdir_cleanup(struct inode *dir, struct vfsmount *mnt,
-=======
 	return err;
 }
 
 int ovl_workdir_cleanup(struct inode *dir, struct vfsmount *mnt,
->>>>>>> 24b8d41d
 			 struct dentry *dentry, int level)
 {
 	int err;
 
 	if (!d_is_dir(dentry) || level > 1) {
-<<<<<<< HEAD
-		ovl_cleanup(dir, dentry);
-		return;
-=======
 		return ovl_cleanup(dir, dentry);
->>>>>>> 24b8d41d
 	}
 
 	err = ovl_do_rmdir(dir, dentry);
@@ -1191,12 +1159,6 @@
 		struct path path = { .mnt = mnt, .dentry = dentry };
 
 		inode_unlock(dir);
-<<<<<<< HEAD
-		ovl_workdir_cleanup_recurse(&path, level + 1);
-		inode_lock_nested(dir, I_MUTEX_PARENT);
-		ovl_cleanup(dir, dentry);
-	}
-=======
 		err = ovl_workdir_cleanup_recurse(&path, level + 1);
 		inode_lock_nested(dir, I_MUTEX_PARENT);
 		if (!err)
@@ -1287,5 +1249,4 @@
 	if (err)
 		pr_err("failed index dir cleanup (%i)\n", err);
 	return err;
->>>>>>> 24b8d41d
 }