// SPDX-License-Identifier: GPL-2.0-only
/*
 *
 * Copyright (C) 2011 Novell Inc.
 */

#include <uapi/linux/magic.h>
#include <linux/fs.h>
#include <linux/namei.h>
#include <linux/xattr.h>
#include <linux/mount.h>
#include <linux/parser.h>
#include <linux/module.h>
#include <linux/statfs.h>
#include <linux/seq_file.h>
#include <linux/posix_acl_xattr.h>
#include <linux/exportfs.h>
#include <linux/file.h>
#include <linux/fs_context.h>
#include <linux/fs_parser.h>
#include "overlayfs.h"
#include "params.h"

MODULE_AUTHOR("Miklos Szeredi <miklos@szeredi.hu>");
MODULE_DESCRIPTION("Overlay filesystem");
MODULE_LICENSE("GPL");


struct ovl_dir_cache;

static struct dentry *ovl_d_real(struct dentry *dentry,
				 const struct inode *inode)
{
	struct dentry *real = NULL, *lower;
	int err;

	/* It's an overlay file */
	if (inode && d_inode(dentry) == inode)
		return dentry;

	if (!d_is_reg(dentry)) {
		if (!inode || inode == d_inode(dentry))
			return dentry;
		goto bug;
	}

	real = ovl_dentry_upper(dentry);
	if (real && (inode == d_inode(real)))
		return real;

	if (real && !inode && ovl_has_upperdata(d_inode(dentry)))
		return real;

	/*
	 * Best effort lazy lookup of lowerdata for !inode case to return
	 * the real lowerdata dentry.  The only current caller of d_real() with
	 * NULL inode is d_real_inode() from trace_uprobe and this caller is
	 * likely going to be followed reading from the file, before placing
	 * uprobes on offset within the file, so lowerdata should be available
	 * when setting the uprobe.
	 */
	err = ovl_verify_lowerdata(dentry);
	if (err)
		goto bug;
	lower = ovl_dentry_lowerdata(dentry);
	if (!lower)
		goto bug;
	real = lower;

	/* Handle recursion */
	real = d_real(real, inode);

	if (!inode || inode == d_inode(real))
		return real;
bug:
	WARN(1, "%s(%pd4, %s:%lu): real dentry (%p/%lu) not found\n",
	     __func__, dentry, inode ? inode->i_sb->s_id : "NULL",
	     inode ? inode->i_ino : 0, real,
	     real && d_inode(real) ? d_inode(real)->i_ino : 0);
	return dentry;
}

static int ovl_revalidate_real(struct dentry *d, unsigned int flags, bool weak)
{
	int ret = 1;

	if (!d)
		return 1;

	if (weak) {
		if (d->d_flags & DCACHE_OP_WEAK_REVALIDATE)
			ret =  d->d_op->d_weak_revalidate(d, flags);
	} else if (d->d_flags & DCACHE_OP_REVALIDATE) {
		ret = d->d_op->d_revalidate(d, flags);
		if (!ret) {
			if (!(flags & LOOKUP_RCU))
				d_invalidate(d);
			ret = -ESTALE;
		}
	}
	return ret;
}

static int ovl_dentry_revalidate_common(struct dentry *dentry,
					unsigned int flags, bool weak)
{
<<<<<<< HEAD
	struct ovl_entry *oe = dentry->d_fsdata;
=======
	struct ovl_entry *oe;
	struct ovl_path *lowerstack;
>>>>>>> e475cc1c
	struct inode *inode = d_inode_rcu(dentry);
	struct dentry *upper;
	unsigned int i;
	int ret = 1;

	/* Careful in RCU mode */
	if (!inode)
		return -ECHILD;

<<<<<<< HEAD
=======
	oe = OVL_I_E(inode);
	lowerstack = ovl_lowerstack(oe);
>>>>>>> e475cc1c
	upper = ovl_i_dentry_upper(inode);
	if (upper)
		ret = ovl_revalidate_real(upper, flags, weak);

	for (i = 0; ret > 0 && i < ovl_numlower(oe); i++)
		ret = ovl_revalidate_real(lowerstack[i].dentry, flags, weak);

	return ret;
}

static int ovl_dentry_revalidate(struct dentry *dentry, unsigned int flags)
{
	return ovl_dentry_revalidate_common(dentry, flags, false);
}

static int ovl_dentry_weak_revalidate(struct dentry *dentry, unsigned int flags)
{
	return ovl_dentry_revalidate_common(dentry, flags, true);
}

static const struct dentry_operations ovl_dentry_operations = {
	.d_real = ovl_d_real,
	.d_revalidate = ovl_dentry_revalidate,
	.d_weak_revalidate = ovl_dentry_weak_revalidate,
};

static struct kmem_cache *ovl_inode_cachep;

static struct inode *ovl_alloc_inode(struct super_block *sb)
{
	struct ovl_inode *oi = alloc_inode_sb(sb, ovl_inode_cachep, GFP_KERNEL);

	if (!oi)
		return NULL;

	oi->cache = NULL;
	oi->redirect = NULL;
	oi->version = 0;
	oi->flags = 0;
	oi->__upperdentry = NULL;
	oi->lowerdata_redirect = NULL;
	oi->oe = NULL;
	mutex_init(&oi->lock);

	return &oi->vfs_inode;
}

static void ovl_free_inode(struct inode *inode)
{
	struct ovl_inode *oi = OVL_I(inode);

	kfree(oi->redirect);
	kfree(oi->oe);
	mutex_destroy(&oi->lock);
	kmem_cache_free(ovl_inode_cachep, oi);
}

static void ovl_destroy_inode(struct inode *inode)
{
	struct ovl_inode *oi = OVL_I(inode);

	dput(oi->__upperdentry);
	ovl_stack_put(ovl_lowerstack(oi->oe), ovl_numlower(oi->oe));
	if (S_ISDIR(inode->i_mode))
		ovl_dir_cache_free(inode);
	else
		kfree(oi->lowerdata_redirect);
}

static void ovl_put_super(struct super_block *sb)
{
	struct ovl_fs *ofs = OVL_FS(sb);

	if (ofs)
		ovl_free_fs(ofs);
}

/* Sync real dirty inodes in upper filesystem (if it exists) */
static int ovl_sync_fs(struct super_block *sb, int wait)
{
	struct ovl_fs *ofs = OVL_FS(sb);
	struct super_block *upper_sb;
	int ret;

	ret = ovl_sync_status(ofs);
	/*
	 * We have to always set the err, because the return value isn't
	 * checked in syncfs, and instead indirectly return an error via
	 * the sb's writeback errseq, which VFS inspects after this call.
	 */
	if (ret < 0) {
		errseq_set(&sb->s_wb_err, -EIO);
		return -EIO;
	}

	if (!ret)
		return ret;

	/*
	 * Not called for sync(2) call or an emergency sync (SB_I_SKIP_SYNC).
	 * All the super blocks will be iterated, including upper_sb.
	 *
	 * If this is a syncfs(2) call, then we do need to call
	 * sync_filesystem() on upper_sb, but enough if we do it when being
	 * called with wait == 1.
	 */
	if (!wait)
		return 0;

	upper_sb = ovl_upper_mnt(ofs)->mnt_sb;

	down_read(&upper_sb->s_umount);
	ret = sync_filesystem(upper_sb);
	up_read(&upper_sb->s_umount);

	return ret;
}

/**
 * ovl_statfs
 * @dentry: The dentry to query
 * @buf: The struct kstatfs to fill in with stats
 *
 * Get the filesystem statistics.  As writes always target the upper layer
 * filesystem pass the statfs to the upper filesystem (if it exists)
 */
static int ovl_statfs(struct dentry *dentry, struct kstatfs *buf)
{
	struct super_block *sb = dentry->d_sb;
	struct ovl_fs *ofs = OVL_FS(sb);
	struct dentry *root_dentry = sb->s_root;
	struct path path;
	int err;

	ovl_path_real(root_dentry, &path);

	err = vfs_statfs(&path, buf);
	if (!err) {
		buf->f_namelen = ofs->namelen;
		buf->f_type = OVERLAYFS_SUPER_MAGIC;
		if (ovl_has_fsid(ofs))
			buf->f_fsid = uuid_to_fsid(sb->s_uuid.b);
	}

	return err;
}

static const struct super_operations ovl_super_operations = {
	.alloc_inode	= ovl_alloc_inode,
	.free_inode	= ovl_free_inode,
	.destroy_inode	= ovl_destroy_inode,
	.drop_inode	= generic_delete_inode,
	.put_super	= ovl_put_super,
	.sync_fs	= ovl_sync_fs,
	.statfs		= ovl_statfs,
	.show_options	= ovl_show_options,
};

#define OVL_WORKDIR_NAME "work"
#define OVL_INDEXDIR_NAME "index"

static struct dentry *ovl_workdir_create(struct ovl_fs *ofs,
					 const char *name, bool persist)
{
	struct inode *dir =  ofs->workbasedir->d_inode;
	struct vfsmount *mnt = ovl_upper_mnt(ofs);
	struct dentry *work;
	int err;
	bool retried = false;

	inode_lock_nested(dir, I_MUTEX_PARENT);
retry:
	work = ovl_lookup_upper(ofs, name, ofs->workbasedir, strlen(name));

	if (!IS_ERR(work)) {
		struct iattr attr = {
			.ia_valid = ATTR_MODE,
			.ia_mode = S_IFDIR | 0,
		};

		if (work->d_inode) {
			err = -EEXIST;
			if (retried)
				goto out_dput;

			if (persist)
				goto out_unlock;

			retried = true;
			err = ovl_workdir_cleanup(ofs, dir, mnt, work, 0);
			dput(work);
			if (err == -EINVAL) {
				work = ERR_PTR(err);
				goto out_unlock;
			}
			goto retry;
		}

		err = ovl_mkdir_real(ofs, dir, &work, attr.ia_mode);
		if (err)
			goto out_dput;

		/* Weird filesystem returning with hashed negative (kernfs)? */
		err = -EINVAL;
		if (d_really_is_negative(work))
			goto out_dput;

		/*
		 * Try to remove POSIX ACL xattrs from workdir.  We are good if:
		 *
		 * a) success (there was a POSIX ACL xattr and was removed)
		 * b) -ENODATA (there was no POSIX ACL xattr)
		 * c) -EOPNOTSUPP (POSIX ACL xattrs are not supported)
		 *
		 * There are various other error values that could effectively
		 * mean that the xattr doesn't exist (e.g. -ERANGE is returned
		 * if the xattr name is too long), but the set of filesystems
		 * allowed as upper are limited to "normal" ones, where checking
		 * for the above two errors is sufficient.
		 */
		err = ovl_do_remove_acl(ofs, work, XATTR_NAME_POSIX_ACL_DEFAULT);
		if (err && err != -ENODATA && err != -EOPNOTSUPP)
			goto out_dput;

		err = ovl_do_remove_acl(ofs, work, XATTR_NAME_POSIX_ACL_ACCESS);
		if (err && err != -ENODATA && err != -EOPNOTSUPP)
			goto out_dput;

		/* Clear any inherited mode bits */
		inode_lock(work->d_inode);
		err = ovl_do_notify_change(ofs, work, &attr);
		inode_unlock(work->d_inode);
		if (err)
			goto out_dput;
	} else {
		err = PTR_ERR(work);
		goto out_err;
	}
out_unlock:
	inode_unlock(dir);
	return work;

out_dput:
	dput(work);
out_err:
	pr_warn("failed to create directory %s/%s (errno: %i); mounting read-only\n",
		ofs->config.workdir, name, -err);
	work = NULL;
	goto out_unlock;
}

static int ovl_check_namelen(const struct path *path, struct ovl_fs *ofs,
			     const char *name)
{
	struct kstatfs statfs;
	int err = vfs_statfs(path, &statfs);

	if (err)
		pr_err("statfs failed on '%s'\n", name);
	else
		ofs->namelen = max(ofs->namelen, statfs.f_namelen);

	return err;
}

static int ovl_lower_dir(const char *name, struct path *path,
			 struct ovl_fs *ofs, int *stack_depth)
{
	int fh_type;
	int err;

	err = ovl_check_namelen(path, ofs, name);
	if (err)
		return err;

	*stack_depth = max(*stack_depth, path->mnt->mnt_sb->s_stack_depth);

	/*
	 * The inodes index feature and NFS export need to encode and decode
	 * file handles, so they require that all layers support them.
	 */
	fh_type = ovl_can_decode_fh(path->dentry->d_sb);
	if ((ofs->config.nfs_export ||
	     (ofs->config.index && ofs->config.upperdir)) && !fh_type) {
		ofs->config.index = false;
		ofs->config.nfs_export = false;
		pr_warn("fs on '%s' does not support file handles, falling back to index=off,nfs_export=off.\n",
			name);
	}
	ofs->nofh |= !fh_type;
	/*
	 * Decoding origin file handle is required for persistent st_ino.
	 * Without persistent st_ino, xino=auto falls back to xino=off.
	 */
	if (ofs->config.xino == OVL_XINO_AUTO &&
	    ofs->config.upperdir && !fh_type) {
		ofs->config.xino = OVL_XINO_OFF;
		pr_warn("fs on '%s' does not support file handles, falling back to xino=off.\n",
			name);
	}

	/* Check if lower fs has 32bit inode numbers */
	if (fh_type != FILEID_INO32_GEN)
		ofs->xino_mode = -1;

	return 0;
}

/* Workdir should not be subdir of upperdir and vice versa */
static bool ovl_workdir_ok(struct dentry *workdir, struct dentry *upperdir)
{
	bool ok = false;

	if (workdir != upperdir) {
		ok = (lock_rename(workdir, upperdir) == NULL);
		unlock_rename(workdir, upperdir);
	}
	return ok;
}

static int ovl_own_xattr_get(const struct xattr_handler *handler,
			     struct dentry *dentry, struct inode *inode,
			     const char *name, void *buffer, size_t size)
{
	return -EOPNOTSUPP;
}

static int ovl_own_xattr_set(const struct xattr_handler *handler,
			     struct mnt_idmap *idmap,
			     struct dentry *dentry, struct inode *inode,
			     const char *name, const void *value,
			     size_t size, int flags)
{
	return -EOPNOTSUPP;
}

static int ovl_other_xattr_get(const struct xattr_handler *handler,
			       struct dentry *dentry, struct inode *inode,
			       const char *name, void *buffer, size_t size)
{
	return ovl_xattr_get(dentry, inode, name, buffer, size);
}

static int ovl_other_xattr_set(const struct xattr_handler *handler,
			       struct mnt_idmap *idmap,
			       struct dentry *dentry, struct inode *inode,
			       const char *name, const void *value,
			       size_t size, int flags)
{
	return ovl_xattr_set(dentry, inode, name, value, size, flags);
}

static const struct xattr_handler ovl_own_trusted_xattr_handler = {
	.prefix	= OVL_XATTR_TRUSTED_PREFIX,
	.get = ovl_own_xattr_get,
	.set = ovl_own_xattr_set,
};

static const struct xattr_handler ovl_own_user_xattr_handler = {
	.prefix	= OVL_XATTR_USER_PREFIX,
	.get = ovl_own_xattr_get,
	.set = ovl_own_xattr_set,
};

static const struct xattr_handler ovl_other_xattr_handler = {
	.prefix	= "", /* catch all */
	.get = ovl_other_xattr_get,
	.set = ovl_other_xattr_set,
};

static const struct xattr_handler *ovl_trusted_xattr_handlers[] = {
	&ovl_own_trusted_xattr_handler,
	&ovl_other_xattr_handler,
	NULL
};

static const struct xattr_handler *ovl_user_xattr_handlers[] = {
	&ovl_own_user_xattr_handler,
	&ovl_other_xattr_handler,
	NULL
};

static int ovl_setup_trap(struct super_block *sb, struct dentry *dir,
			  struct inode **ptrap, const char *name)
{
	struct inode *trap;
	int err;

	trap = ovl_get_trap_inode(sb, dir);
	err = PTR_ERR_OR_ZERO(trap);
	if (err) {
		if (err == -ELOOP)
			pr_err("conflicting %s path\n", name);
		return err;
	}

	*ptrap = trap;
	return 0;
}

/*
 * Determine how we treat concurrent use of upperdir/workdir based on the
 * index feature. This is papering over mount leaks of container runtimes,
 * for example, an old overlay mount is leaked and now its upperdir is
 * attempted to be used as a lower layer in a new overlay mount.
 */
static int ovl_report_in_use(struct ovl_fs *ofs, const char *name)
{
	if (ofs->config.index) {
		pr_err("%s is in-use as upperdir/workdir of another mount, mount with '-o index=off' to override exclusive upperdir protection.\n",
		       name);
		return -EBUSY;
	} else {
		pr_warn("%s is in-use as upperdir/workdir of another mount, accessing files from both mounts will result in undefined behavior.\n",
			name);
		return 0;
	}
}

static int ovl_get_upper(struct super_block *sb, struct ovl_fs *ofs,
			 struct ovl_layer *upper_layer,
			 const struct path *upperpath)
{
	struct vfsmount *upper_mnt;
	int err;

	/* Upperdir path should not be r/o */
	if (__mnt_is_readonly(upperpath->mnt)) {
		pr_err("upper fs is r/o, try multi-lower layers mount\n");
		err = -EINVAL;
		goto out;
	}

	err = ovl_check_namelen(upperpath, ofs, ofs->config.upperdir);
	if (err)
		goto out;

	err = ovl_setup_trap(sb, upperpath->dentry, &upper_layer->trap,
			     "upperdir");
	if (err)
		goto out;

	upper_mnt = clone_private_mount(upperpath);
	err = PTR_ERR(upper_mnt);
	if (IS_ERR(upper_mnt)) {
		pr_err("failed to clone upperpath\n");
		goto out;
	}

	/* Don't inherit atime flags */
	upper_mnt->mnt_flags &= ~(MNT_NOATIME | MNT_NODIRATIME | MNT_RELATIME);
	upper_layer->mnt = upper_mnt;
	upper_layer->idx = 0;
	upper_layer->fsid = 0;

	/*
	 * Inherit SB_NOSEC flag from upperdir.
	 *
	 * This optimization changes behavior when a security related attribute
	 * (suid/sgid/security.*) is changed on an underlying layer.  This is
	 * okay because we don't yet have guarantees in that case, but it will
	 * need careful treatment once we want to honour changes to underlying
	 * filesystems.
	 */
	if (upper_mnt->mnt_sb->s_flags & SB_NOSEC)
		sb->s_flags |= SB_NOSEC;

	if (ovl_inuse_trylock(ovl_upper_mnt(ofs)->mnt_root)) {
		ofs->upperdir_locked = true;
	} else {
		err = ovl_report_in_use(ofs, "upperdir");
		if (err)
			goto out;
	}

	err = 0;
out:
	return err;
}

/*
 * Returns 1 if RENAME_WHITEOUT is supported, 0 if not supported and
 * negative values if error is encountered.
 */
static int ovl_check_rename_whiteout(struct ovl_fs *ofs)
{
	struct dentry *workdir = ofs->workdir;
	struct inode *dir = d_inode(workdir);
	struct dentry *temp;
	struct dentry *dest;
	struct dentry *whiteout;
	struct name_snapshot name;
	int err;

	inode_lock_nested(dir, I_MUTEX_PARENT);

	temp = ovl_create_temp(ofs, workdir, OVL_CATTR(S_IFREG | 0));
	err = PTR_ERR(temp);
	if (IS_ERR(temp))
		goto out_unlock;

	dest = ovl_lookup_temp(ofs, workdir);
	err = PTR_ERR(dest);
	if (IS_ERR(dest)) {
		dput(temp);
		goto out_unlock;
	}

	/* Name is inline and stable - using snapshot as a copy helper */
	take_dentry_name_snapshot(&name, temp);
	err = ovl_do_rename(ofs, dir, temp, dir, dest, RENAME_WHITEOUT);
	if (err) {
		if (err == -EINVAL)
			err = 0;
		goto cleanup_temp;
	}

	whiteout = ovl_lookup_upper(ofs, name.name.name, workdir, name.name.len);
	err = PTR_ERR(whiteout);
	if (IS_ERR(whiteout))
		goto cleanup_temp;

	err = ovl_is_whiteout(whiteout);

	/* Best effort cleanup of whiteout and temp file */
	if (err)
		ovl_cleanup(ofs, dir, whiteout);
	dput(whiteout);

cleanup_temp:
	ovl_cleanup(ofs, dir, temp);
	release_dentry_name_snapshot(&name);
	dput(temp);
	dput(dest);

out_unlock:
	inode_unlock(dir);

	return err;
}

static struct dentry *ovl_lookup_or_create(struct ovl_fs *ofs,
					   struct dentry *parent,
					   const char *name, umode_t mode)
{
	size_t len = strlen(name);
	struct dentry *child;

	inode_lock_nested(parent->d_inode, I_MUTEX_PARENT);
	child = ovl_lookup_upper(ofs, name, parent, len);
	if (!IS_ERR(child) && !child->d_inode)
		child = ovl_create_real(ofs, parent->d_inode, child,
					OVL_CATTR(mode));
	inode_unlock(parent->d_inode);
	dput(parent);

	return child;
}

/*
 * Creates $workdir/work/incompat/volatile/dirty file if it is not already
 * present.
 */
static int ovl_create_volatile_dirty(struct ovl_fs *ofs)
{
	unsigned int ctr;
	struct dentry *d = dget(ofs->workbasedir);
	static const char *const volatile_path[] = {
		OVL_WORKDIR_NAME, "incompat", "volatile", "dirty"
	};
	const char *const *name = volatile_path;

	for (ctr = ARRAY_SIZE(volatile_path); ctr; ctr--, name++) {
		d = ovl_lookup_or_create(ofs, d, *name, ctr > 1 ? S_IFDIR : S_IFREG);
		if (IS_ERR(d))
			return PTR_ERR(d);
	}
	dput(d);
	return 0;
}

static int ovl_make_workdir(struct super_block *sb, struct ovl_fs *ofs,
			    const struct path *workpath)
{
	struct vfsmount *mnt = ovl_upper_mnt(ofs);
	struct dentry *workdir;
	struct file *tmpfile;
	bool rename_whiteout;
	bool d_type;
	int fh_type;
	int err;

	err = mnt_want_write(mnt);
	if (err)
		return err;

	workdir = ovl_workdir_create(ofs, OVL_WORKDIR_NAME, false);
	err = PTR_ERR(workdir);
	if (IS_ERR_OR_NULL(workdir))
		goto out;

	ofs->workdir = workdir;

	err = ovl_setup_trap(sb, ofs->workdir, &ofs->workdir_trap, "workdir");
	if (err)
		goto out;

	/*
	 * Upper should support d_type, else whiteouts are visible.  Given
	 * workdir and upper are on same fs, we can do iterate_dir() on
	 * workdir. This check requires successful creation of workdir in
	 * previous step.
	 */
	err = ovl_check_d_type_supported(workpath);
	if (err < 0)
		goto out;

	d_type = err;
	if (!d_type)
		pr_warn("upper fs needs to support d_type.\n");

	/* Check if upper/work fs supports O_TMPFILE */
	tmpfile = ovl_do_tmpfile(ofs, ofs->workdir, S_IFREG | 0);
	ofs->tmpfile = !IS_ERR(tmpfile);
	if (ofs->tmpfile)
		fput(tmpfile);
	else
		pr_warn("upper fs does not support tmpfile.\n");


	/* Check if upper/work fs supports RENAME_WHITEOUT */
	err = ovl_check_rename_whiteout(ofs);
	if (err < 0)
		goto out;

	rename_whiteout = err;
	if (!rename_whiteout)
		pr_warn("upper fs does not support RENAME_WHITEOUT.\n");

	/*
	 * Check if upper/work fs supports (trusted|user).overlay.* xattr
	 */
	err = ovl_setxattr(ofs, ofs->workdir, OVL_XATTR_OPAQUE, "0", 1);
	if (err) {
		pr_warn("failed to set xattr on upper\n");
		ofs->noxattr = true;
		if (ovl_redirect_follow(ofs)) {
			ofs->config.redirect_mode = OVL_REDIRECT_NOFOLLOW;
			pr_warn("...falling back to redirect_dir=nofollow.\n");
		}
		if (ofs->config.metacopy) {
			ofs->config.metacopy = false;
			pr_warn("...falling back to metacopy=off.\n");
		}
		if (ofs->config.index) {
			ofs->config.index = false;
			pr_warn("...falling back to index=off.\n");
		}
		if (ovl_has_fsid(ofs)) {
			ofs->config.uuid = OVL_UUID_NULL;
			pr_warn("...falling back to uuid=null.\n");
		}
		/*
		 * xattr support is required for persistent st_ino.
		 * Without persistent st_ino, xino=auto falls back to xino=off.
		 */
		if (ofs->config.xino == OVL_XINO_AUTO) {
			ofs->config.xino = OVL_XINO_OFF;
			pr_warn("...falling back to xino=off.\n");
		}
		if (err == -EPERM && !ofs->config.userxattr)
			pr_info("try mounting with 'userxattr' option\n");
		err = 0;
	} else {
		ovl_removexattr(ofs, ofs->workdir, OVL_XATTR_OPAQUE);
	}

	/*
	 * We allowed sub-optimal upper fs configuration and don't want to break
	 * users over kernel upgrade, but we never allowed remote upper fs, so
	 * we can enforce strict requirements for remote upper fs.
	 */
	if (ovl_dentry_remote(ofs->workdir) &&
	    (!d_type || !rename_whiteout || ofs->noxattr)) {
		pr_err("upper fs missing required features.\n");
		err = -EINVAL;
		goto out;
	}

	/*
	 * For volatile mount, create a incompat/volatile/dirty file to keep
	 * track of it.
	 */
	if (ofs->config.ovl_volatile) {
		err = ovl_create_volatile_dirty(ofs);
		if (err < 0) {
			pr_err("Failed to create volatile/dirty file.\n");
			goto out;
		}
	}

	/* Check if upper/work fs supports file handles */
	fh_type = ovl_can_decode_fh(ofs->workdir->d_sb);
	if (ofs->config.index && !fh_type) {
		ofs->config.index = false;
		pr_warn("upper fs does not support file handles, falling back to index=off.\n");
	}
	ofs->nofh |= !fh_type;

	/* Check if upper fs has 32bit inode numbers */
	if (fh_type != FILEID_INO32_GEN)
		ofs->xino_mode = -1;

	/* NFS export of r/w mount depends on index */
	if (ofs->config.nfs_export && !ofs->config.index) {
		pr_warn("NFS export requires \"index=on\", falling back to nfs_export=off.\n");
		ofs->config.nfs_export = false;
	}
out:
	mnt_drop_write(mnt);
	return err;
}

static int ovl_get_workdir(struct super_block *sb, struct ovl_fs *ofs,
			   const struct path *upperpath,
			   const struct path *workpath)
{
	int err;

	err = -EINVAL;
	if (upperpath->mnt != workpath->mnt) {
		pr_err("workdir and upperdir must reside under the same mount\n");
		return err;
	}
	if (!ovl_workdir_ok(workpath->dentry, upperpath->dentry)) {
		pr_err("workdir and upperdir must be separate subtrees\n");
		return err;
	}

	ofs->workbasedir = dget(workpath->dentry);

	if (ovl_inuse_trylock(ofs->workbasedir)) {
		ofs->workdir_locked = true;
	} else {
		err = ovl_report_in_use(ofs, "workdir");
		if (err)
			return err;
	}

	err = ovl_setup_trap(sb, ofs->workbasedir, &ofs->workbasedir_trap,
			     "workdir");
	if (err)
		return err;

	return ovl_make_workdir(sb, ofs, workpath);
}

static int ovl_get_indexdir(struct super_block *sb, struct ovl_fs *ofs,
			    struct ovl_entry *oe, const struct path *upperpath)
{
	struct vfsmount *mnt = ovl_upper_mnt(ofs);
	struct dentry *indexdir;
	int err;

	err = mnt_want_write(mnt);
	if (err)
		return err;

	/* Verify lower root is upper root origin */
	err = ovl_verify_origin(ofs, upperpath->dentry,
				ovl_lowerstack(oe)->dentry, true);
	if (err) {
		pr_err("failed to verify upper root origin\n");
		goto out;
	}

	/* index dir will act also as workdir */
	iput(ofs->workdir_trap);
	ofs->workdir_trap = NULL;
	dput(ofs->workdir);
	ofs->workdir = NULL;
	indexdir = ovl_workdir_create(ofs, OVL_INDEXDIR_NAME, true);
	if (IS_ERR(indexdir)) {
		err = PTR_ERR(indexdir);
	} else if (indexdir) {
		ofs->indexdir = indexdir;
		ofs->workdir = dget(indexdir);

		err = ovl_setup_trap(sb, ofs->indexdir, &ofs->indexdir_trap,
				     "indexdir");
		if (err)
			goto out;

		/*
		 * Verify upper root is exclusively associated with index dir.
		 * Older kernels stored upper fh in ".overlay.origin"
		 * xattr. If that xattr exists, verify that it is a match to
		 * upper dir file handle. In any case, verify or set xattr
		 * ".overlay.upper" to indicate that index may have
		 * directory entries.
		 */
		if (ovl_check_origin_xattr(ofs, ofs->indexdir)) {
			err = ovl_verify_set_fh(ofs, ofs->indexdir,
						OVL_XATTR_ORIGIN,
						upperpath->dentry, true, false);
			if (err)
				pr_err("failed to verify index dir 'origin' xattr\n");
		}
		err = ovl_verify_upper(ofs, ofs->indexdir, upperpath->dentry,
				       true);
		if (err)
			pr_err("failed to verify index dir 'upper' xattr\n");

		/* Cleanup bad/stale/orphan index entries */
		if (!err)
			err = ovl_indexdir_cleanup(ofs);
	}
	if (err || !ofs->indexdir)
		pr_warn("try deleting index dir or mounting with '-o index=off' to disable inodes index.\n");

out:
	mnt_drop_write(mnt);
	return err;
}

static bool ovl_lower_uuid_ok(struct ovl_fs *ofs, const uuid_t *uuid)
{
	unsigned int i;

	if (!ofs->config.nfs_export && !ovl_upper_mnt(ofs))
		return true;

	/*
	 * We allow using single lower with null uuid for index and nfs_export
	 * for example to support those features with single lower squashfs.
	 * To avoid regressions in setups of overlay with re-formatted lower
	 * squashfs, do not allow decoding origin with lower null uuid unless
	 * user opted-in to one of the new features that require following the
	 * lower inode of non-dir upper.
	 */
	if (ovl_allow_offline_changes(ofs) && uuid_is_null(uuid))
		return false;

	for (i = 0; i < ofs->numfs; i++) {
		/*
		 * We use uuid to associate an overlay lower file handle with a
		 * lower layer, so we can accept lower fs with null uuid as long
		 * as all lower layers with null uuid are on the same fs.
		 * if we detect multiple lower fs with the same uuid, we
		 * disable lower file handle decoding on all of them.
		 */
		if (ofs->fs[i].is_lower &&
		    uuid_equal(&ofs->fs[i].sb->s_uuid, uuid)) {
			ofs->fs[i].bad_uuid = true;
			return false;
		}
	}
	return true;
}

/* Get a unique fsid for the layer */
static int ovl_get_fsid(struct ovl_fs *ofs, const struct path *path)
{
	struct super_block *sb = path->mnt->mnt_sb;
	unsigned int i;
	dev_t dev;
	int err;
	bool bad_uuid = false;
	bool warn = false;

	for (i = 0; i < ofs->numfs; i++) {
		if (ofs->fs[i].sb == sb)
			return i;
	}

	if (!ovl_lower_uuid_ok(ofs, &sb->s_uuid)) {
		bad_uuid = true;
		if (ofs->config.xino == OVL_XINO_AUTO) {
			ofs->config.xino = OVL_XINO_OFF;
			warn = true;
		}
		if (ofs->config.index || ofs->config.nfs_export) {
			ofs->config.index = false;
			ofs->config.nfs_export = false;
			warn = true;
		}
		if (warn) {
			pr_warn("%s uuid detected in lower fs '%pd2', falling back to xino=%s,index=off,nfs_export=off.\n",
				uuid_is_null(&sb->s_uuid) ? "null" :
							    "conflicting",
				path->dentry, ovl_xino_mode(&ofs->config));
		}
	}

	err = get_anon_bdev(&dev);
	if (err) {
		pr_err("failed to get anonymous bdev for lowerpath\n");
		return err;
	}

	ofs->fs[ofs->numfs].sb = sb;
	ofs->fs[ofs->numfs].pseudo_dev = dev;
	ofs->fs[ofs->numfs].bad_uuid = bad_uuid;

	return ofs->numfs++;
}

/*
 * The fsid after the last lower fsid is used for the data layers.
 * It is a "null fs" with a null sb, null uuid, and no pseudo dev.
 */
static int ovl_get_data_fsid(struct ovl_fs *ofs)
{
	return ofs->numfs;
}


static int ovl_get_layers(struct super_block *sb, struct ovl_fs *ofs,
			  struct ovl_fs_context *ctx, struct ovl_layer *layers)
{
	int err;
	unsigned int i;
	size_t nr_merged_lower;

	ofs->fs = kcalloc(ctx->nr + 2, sizeof(struct ovl_sb), GFP_KERNEL);
	if (ofs->fs == NULL)
		return -ENOMEM;

	/*
	 * idx/fsid 0 are reserved for upper fs even with lower only overlay
	 * and the last fsid is reserved for "null fs" of the data layers.
	 */
	ofs->numfs++;

	/*
	 * All lower layers that share the same fs as upper layer, use the same
	 * pseudo_dev as upper layer.  Allocate fs[0].pseudo_dev even for lower
	 * only overlay to simplify ovl_fs_free().
	 * is_lower will be set if upper fs is shared with a lower layer.
	 */
	err = get_anon_bdev(&ofs->fs[0].pseudo_dev);
	if (err) {
		pr_err("failed to get anonymous bdev for upper fs\n");
		return err;
	}

	if (ovl_upper_mnt(ofs)) {
		ofs->fs[0].sb = ovl_upper_mnt(ofs)->mnt_sb;
		ofs->fs[0].is_lower = false;
	}

	nr_merged_lower = ctx->nr - ctx->nr_data;
	for (i = 0; i < ctx->nr; i++) {
		struct ovl_fs_context_layer *l = &ctx->lower[i];
		struct vfsmount *mnt;
		struct inode *trap;
		int fsid;

		if (i < nr_merged_lower)
			fsid = ovl_get_fsid(ofs, &l->path);
		else
			fsid = ovl_get_data_fsid(ofs);
		if (fsid < 0)
			return fsid;

		/*
		 * Check if lower root conflicts with this overlay layers before
		 * checking if it is in-use as upperdir/workdir of "another"
		 * mount, because we do not bother to check in ovl_is_inuse() if
		 * the upperdir/workdir is in fact in-use by our
		 * upperdir/workdir.
		 */
		err = ovl_setup_trap(sb, l->path.dentry, &trap, "lowerdir");
		if (err)
			return err;

		if (ovl_is_inuse(l->path.dentry)) {
			err = ovl_report_in_use(ofs, "lowerdir");
			if (err) {
				iput(trap);
				return err;
			}
		}

		mnt = clone_private_mount(&l->path);
		err = PTR_ERR(mnt);
		if (IS_ERR(mnt)) {
			pr_err("failed to clone lowerpath\n");
			iput(trap);
			return err;
		}

		/*
		 * Make lower layers R/O.  That way fchmod/fchown on lower file
		 * will fail instead of modifying lower fs.
		 */
		mnt->mnt_flags |= MNT_READONLY | MNT_NOATIME;

		layers[ofs->numlayer].trap = trap;
		layers[ofs->numlayer].mnt = mnt;
		layers[ofs->numlayer].idx = ofs->numlayer;
		layers[ofs->numlayer].fsid = fsid;
		layers[ofs->numlayer].fs = &ofs->fs[fsid];
		/* Store for printing lowerdir=... in ovl_show_options() */
		ofs->config.lowerdirs[ofs->numlayer] = l->name;
		l->name = NULL;
		ofs->numlayer++;
		ofs->fs[fsid].is_lower = true;
	}

	/*
	 * When all layers on same fs, overlay can use real inode numbers.
	 * With mount option "xino=<on|auto>", mounter declares that there are
	 * enough free high bits in underlying fs to hold the unique fsid.
	 * If overlayfs does encounter underlying inodes using the high xino
	 * bits reserved for fsid, it emits a warning and uses the original
	 * inode number or a non persistent inode number allocated from a
	 * dedicated range.
	 */
	if (ofs->numfs - !ovl_upper_mnt(ofs) == 1) {
		if (ofs->config.xino == OVL_XINO_ON)
			pr_info("\"xino=on\" is useless with all layers on same fs, ignore.\n");
		ofs->xino_mode = 0;
	} else if (ofs->config.xino == OVL_XINO_OFF) {
		ofs->xino_mode = -1;
	} else if (ofs->xino_mode < 0) {
		/*
		 * This is a roundup of number of bits needed for encoding
		 * fsid, where fsid 0 is reserved for upper fs (even with
		 * lower only overlay) +1 extra bit is reserved for the non
		 * persistent inode number range that is used for resolving
		 * xino lower bits overflow.
		 */
		BUILD_BUG_ON(ilog2(OVL_MAX_STACK) > 30);
		ofs->xino_mode = ilog2(ofs->numfs - 1) + 2;
	}

	if (ofs->xino_mode > 0) {
		pr_info("\"xino\" feature enabled using %d upper inode bits.\n",
			ofs->xino_mode);
	}

	return 0;
}

static struct ovl_entry *ovl_get_lowerstack(struct super_block *sb,
					    struct ovl_fs_context *ctx,
					    struct ovl_fs *ofs,
					    struct ovl_layer *layers)
{
	int err;
	unsigned int i;
	size_t nr_merged_lower;
	struct ovl_entry *oe;
	struct ovl_path *lowerstack;

	struct ovl_fs_context_layer *l;

	if (!ofs->config.upperdir && ctx->nr == 1) {
		pr_err("at least 2 lowerdir are needed while upperdir nonexistent\n");
		return ERR_PTR(-EINVAL);
	}

	err = -EINVAL;
	for (i = 0; i < ctx->nr; i++) {
		l = &ctx->lower[i];

		err = ovl_lower_dir(l->name, &l->path, ofs, &sb->s_stack_depth);
		if (err)
			return ERR_PTR(err);
	}

	err = -EINVAL;
	sb->s_stack_depth++;
	if (sb->s_stack_depth > FILESYSTEM_MAX_STACK_DEPTH) {
		pr_err("maximum fs stacking depth exceeded\n");
		return ERR_PTR(err);
	}

	err = ovl_get_layers(sb, ofs, ctx, layers);
	if (err)
		return ERR_PTR(err);

	err = -ENOMEM;
	/* Data-only layers are not merged in root directory */
	nr_merged_lower = ctx->nr - ctx->nr_data;
	oe = ovl_alloc_entry(nr_merged_lower);
	if (!oe)
		return ERR_PTR(err);

	lowerstack = ovl_lowerstack(oe);
	for (i = 0; i < nr_merged_lower; i++) {
		l = &ctx->lower[i];
		lowerstack[i].dentry = dget(l->path.dentry);
		lowerstack[i].layer = &ofs->layers[i + 1];
	}
	ofs->numdatalayer = ctx->nr_data;

	return oe;
}

/*
 * Check if this layer root is a descendant of:
 * - another layer of this overlayfs instance
 * - upper/work dir of any overlayfs instance
 */
static int ovl_check_layer(struct super_block *sb, struct ovl_fs *ofs,
			   struct dentry *dentry, const char *name,
			   bool is_lower)
{
	struct dentry *next = dentry, *parent;
	int err = 0;

	if (!dentry)
		return 0;

	parent = dget_parent(next);

	/* Walk back ancestors to root (inclusive) looking for traps */
	while (!err && parent != next) {
		if (is_lower && ovl_lookup_trap_inode(sb, parent)) {
			err = -ELOOP;
			pr_err("overlapping %s path\n", name);
		} else if (ovl_is_inuse(parent)) {
			err = ovl_report_in_use(ofs, name);
		}
		next = parent;
		parent = dget_parent(next);
		dput(next);
	}

	dput(parent);

	return err;
}

/*
 * Check if any of the layers or work dirs overlap.
 */
static int ovl_check_overlapping_layers(struct super_block *sb,
					struct ovl_fs *ofs)
{
	int i, err;

	if (ovl_upper_mnt(ofs)) {
		err = ovl_check_layer(sb, ofs, ovl_upper_mnt(ofs)->mnt_root,
				      "upperdir", false);
		if (err)
			return err;

		/*
		 * Checking workbasedir avoids hitting ovl_is_inuse(parent) of
		 * this instance and covers overlapping work and index dirs,
		 * unless work or index dir have been moved since created inside
		 * workbasedir.  In that case, we already have their traps in
		 * inode cache and we will catch that case on lookup.
		 */
		err = ovl_check_layer(sb, ofs, ofs->workbasedir, "workdir",
				      false);
		if (err)
			return err;
	}

	for (i = 1; i < ofs->numlayer; i++) {
		err = ovl_check_layer(sb, ofs,
				      ofs->layers[i].mnt->mnt_root,
				      "lowerdir", true);
		if (err)
			return err;
	}

	return 0;
}

static struct dentry *ovl_get_root(struct super_block *sb,
				   struct dentry *upperdentry,
				   struct ovl_entry *oe)
{
	struct dentry *root;
	struct ovl_path *lowerpath = ovl_lowerstack(oe);
	unsigned long ino = d_inode(lowerpath->dentry)->i_ino;
	int fsid = lowerpath->layer->fsid;
	struct ovl_inode_params oip = {
		.upperdentry = upperdentry,
		.oe = oe,
	};

	root = d_make_root(ovl_new_inode(sb, S_IFDIR, 0));
	if (!root)
		return NULL;

	if (upperdentry) {
		/* Root inode uses upper st_ino/i_ino */
		ino = d_inode(upperdentry)->i_ino;
		fsid = 0;
		ovl_dentry_set_upper_alias(root);
		if (ovl_is_impuredir(sb, upperdentry))
			ovl_set_flag(OVL_IMPURE, d_inode(root));
	}

	/* Root is always merge -> can have whiteouts */
	ovl_set_flag(OVL_WHITEOUTS, d_inode(root));
	ovl_dentry_set_flag(OVL_E_CONNECTED, root);
	ovl_set_upperdata(d_inode(root));
	ovl_inode_init(d_inode(root), &oip, ino, fsid);
	ovl_dentry_init_flags(root, upperdentry, oe, DCACHE_OP_WEAK_REVALIDATE);
	/* root keeps a reference of upperdentry */
	dget(upperdentry);

	return root;
}

int ovl_fill_super(struct super_block *sb, struct fs_context *fc)
{
	struct ovl_fs *ofs = sb->s_fs_info;
	struct ovl_fs_context *ctx = fc->fs_private;
	struct dentry *root_dentry;
	struct ovl_entry *oe;
	struct ovl_layer *layers;
	struct cred *cred;
	int err;

	err = -EIO;
	if (WARN_ON(fc->user_ns != current_user_ns()))
		goto out_err;

	sb->s_d_op = &ovl_dentry_operations;

	err = -ENOMEM;
	ofs->creator_cred = cred = prepare_creds();
	if (!cred)
		goto out_err;

	err = ovl_fs_params_verify(ctx, &ofs->config);
	if (err)
		goto out_err;

	err = -EINVAL;
	if (ctx->nr == 0) {
		if (!(fc->sb_flags & SB_SILENT))
			pr_err("missing 'lowerdir'\n");
		goto out_err;
	}

	err = -ENOMEM;
	layers = kcalloc(ctx->nr + 1, sizeof(struct ovl_layer), GFP_KERNEL);
	if (!layers)
		goto out_err;

	ofs->config.lowerdirs = kcalloc(ctx->nr + 1, sizeof(char *), GFP_KERNEL);
	if (!ofs->config.lowerdirs) {
		kfree(layers);
		goto out_err;
	}
	ofs->layers = layers;
	/*
	 * Layer 0 is reserved for upper even if there's no upper.
	 * For consistency, config.lowerdirs[0] is NULL.
	 */
	ofs->numlayer = 1;

	sb->s_stack_depth = 0;
	sb->s_maxbytes = MAX_LFS_FILESIZE;
	atomic_long_set(&ofs->last_ino, 1);
	/* Assume underlying fs uses 32bit inodes unless proven otherwise */
	if (ofs->config.xino != OVL_XINO_OFF) {
		ofs->xino_mode = BITS_PER_LONG - 32;
		if (!ofs->xino_mode) {
			pr_warn("xino not supported on 32bit kernel, falling back to xino=off.\n");
			ofs->config.xino = OVL_XINO_OFF;
		}
	}

	/* alloc/destroy_inode needed for setting up traps in inode cache */
	sb->s_op = &ovl_super_operations;

	if (ofs->config.upperdir) {
		struct super_block *upper_sb;

		err = -EINVAL;
		if (!ofs->config.workdir) {
			pr_err("missing 'workdir'\n");
			goto out_err;
		}

		err = ovl_get_upper(sb, ofs, &layers[0], &ctx->upper);
		if (err)
			goto out_err;

		upper_sb = ovl_upper_mnt(ofs)->mnt_sb;
		if (!ovl_should_sync(ofs)) {
			ofs->errseq = errseq_sample(&upper_sb->s_wb_err);
			if (errseq_check(&upper_sb->s_wb_err, ofs->errseq)) {
				err = -EIO;
				pr_err("Cannot mount volatile when upperdir has an unseen error. Sync upperdir fs to clear state.\n");
				goto out_err;
			}
		}

		err = ovl_get_workdir(sb, ofs, &ctx->upper, &ctx->work);
		if (err)
			goto out_err;

		if (!ofs->workdir)
			sb->s_flags |= SB_RDONLY;

		sb->s_stack_depth = upper_sb->s_stack_depth;
		sb->s_time_gran = upper_sb->s_time_gran;
	}
	oe = ovl_get_lowerstack(sb, ctx, ofs, layers);
	err = PTR_ERR(oe);
	if (IS_ERR(oe))
		goto out_err;

	/* If the upper fs is nonexistent, we mark overlayfs r/o too */
	if (!ovl_upper_mnt(ofs))
		sb->s_flags |= SB_RDONLY;

	if (!ovl_origin_uuid(ofs) && ofs->numfs > 1) {
		pr_warn("The uuid=off requires a single fs for lower and upper, falling back to uuid=null.\n");
		ofs->config.uuid = OVL_UUID_NULL;
	} else if (ovl_has_fsid(ofs) && ovl_upper_mnt(ofs)) {
		/* Use per instance persistent uuid/fsid */
		ovl_init_uuid_xattr(sb, ofs, &ctx->upper);
	}

	if (!ovl_force_readonly(ofs) && ofs->config.index) {
		err = ovl_get_indexdir(sb, ofs, oe, &ctx->upper);
		if (err)
			goto out_free_oe;

		/* Force r/o mount with no index dir */
		if (!ofs->indexdir)
			sb->s_flags |= SB_RDONLY;
	}

	err = ovl_check_overlapping_layers(sb, ofs);
	if (err)
		goto out_free_oe;

	/* Show index=off in /proc/mounts for forced r/o mount */
	if (!ofs->indexdir) {
		ofs->config.index = false;
		if (ovl_upper_mnt(ofs) && ofs->config.nfs_export) {
			pr_warn("NFS export requires an index dir, falling back to nfs_export=off.\n");
			ofs->config.nfs_export = false;
		}
	}

	if (ofs->config.metacopy && ofs->config.nfs_export) {
		pr_warn("NFS export is not supported with metadata only copy up, falling back to nfs_export=off.\n");
		ofs->config.nfs_export = false;
	}

	/*
	 * Support encoding decodable file handles with nfs_export=on
	 * and encoding non-decodable file handles with nfs_export=off
	 * if all layers support file handles.
	 */
	if (ofs->config.nfs_export)
		sb->s_export_op = &ovl_export_operations;
	else if (!ofs->nofh)
		sb->s_export_op = &ovl_export_fid_operations;

	/* Never override disk quota limits or use reserved space */
	cap_lower(cred->cap_effective, CAP_SYS_RESOURCE);

	sb->s_magic = OVERLAYFS_SUPER_MAGIC;
	sb->s_xattr = ofs->config.userxattr ? ovl_user_xattr_handlers :
		ovl_trusted_xattr_handlers;
	sb->s_fs_info = ofs;
	sb->s_flags |= SB_POSIXACL;
	sb->s_iflags |= SB_I_SKIP_SYNC | SB_I_IMA_UNVERIFIABLE_SIGNATURE;

	err = -ENOMEM;
	root_dentry = ovl_get_root(sb, ctx->upper.dentry, oe);
	if (!root_dentry)
		goto out_free_oe;

	sb->s_root = root_dentry;

	return 0;

out_free_oe:
	ovl_free_entry(oe);
out_err:
	ovl_free_fs(ofs);
	sb->s_fs_info = NULL;
	return err;
}

struct file_system_type ovl_fs_type = {
	.owner			= THIS_MODULE,
	.name			= "overlay",
	.init_fs_context	= ovl_init_fs_context,
	.parameters		= ovl_parameter_spec,
	.fs_flags		= FS_USERNS_MOUNT,
	.kill_sb		= kill_anon_super,
};
MODULE_ALIAS_FS("overlay");

static void ovl_inode_init_once(void *foo)
{
	struct ovl_inode *oi = foo;

	inode_init_once(&oi->vfs_inode);
}

static int __init ovl_init(void)
{
	int err;

	ovl_inode_cachep = kmem_cache_create("ovl_inode",
					     sizeof(struct ovl_inode), 0,
					     (SLAB_RECLAIM_ACCOUNT|
					      SLAB_MEM_SPREAD|SLAB_ACCOUNT),
					     ovl_inode_init_once);
	if (ovl_inode_cachep == NULL)
		return -ENOMEM;

	err = ovl_aio_request_cache_init();
	if (!err) {
		err = register_filesystem(&ovl_fs_type);
		if (!err)
			return 0;

		ovl_aio_request_cache_destroy();
	}
	kmem_cache_destroy(ovl_inode_cachep);

	return err;
}

static void __exit ovl_exit(void)
{
	unregister_filesystem(&ovl_fs_type);

	/*
	 * Make sure all delayed rcu free inodes are flushed before we
	 * destroy cache.
	 */
	rcu_barrier();
	kmem_cache_destroy(ovl_inode_cachep);
	ovl_aio_request_cache_destroy();
}

module_init(ovl_init);
module_exit(ovl_exit);<|MERGE_RESOLUTION|>--- conflicted
+++ resolved
@@ -104,12 +104,8 @@
 static int ovl_dentry_revalidate_common(struct dentry *dentry,
 					unsigned int flags, bool weak)
 {
-<<<<<<< HEAD
-	struct ovl_entry *oe = dentry->d_fsdata;
-=======
 	struct ovl_entry *oe;
 	struct ovl_path *lowerstack;
->>>>>>> e475cc1c
 	struct inode *inode = d_inode_rcu(dentry);
 	struct dentry *upper;
 	unsigned int i;
@@ -119,11 +115,8 @@
 	if (!inode)
 		return -ECHILD;
 
-<<<<<<< HEAD
-=======
 	oe = OVL_I_E(inode);
 	lowerstack = ovl_lowerstack(oe);
->>>>>>> e475cc1c
 	upper = ovl_i_dentry_upper(inode);
 	if (upper)
 		ret = ovl_revalidate_real(upper, flags, weak);
