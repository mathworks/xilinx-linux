--- conflicted
+++ resolved
@@ -322,12 +322,7 @@
 	return ret;
 }
 
-<<<<<<< HEAD
-static int
-adfs_match(const struct qstr *name, struct object_info *obj)
-=======
 static unsigned char adfs_tolower(unsigned char c)
->>>>>>> 24b8d41d
 {
 	if (c >= 'A' && c <= 'Z')
 		c += 'a' - 'A';
@@ -349,13 +344,8 @@
 	return 0;
 }
 
-<<<<<<< HEAD
-static int
-adfs_dir_lookup_byname(struct inode *inode, const struct qstr *name, struct object_info *obj)
-=======
 static int adfs_dir_lookup_byname(struct inode *inode, const struct qstr *qstr,
 				  struct object_info *obj)
->>>>>>> 24b8d41d
 {
 	struct super_block *sb = inode->i_sb;
 	const struct adfs_dir_ops *ops = ADFS_SB(sb)->s_dir;
@@ -414,20 +404,8 @@
 	len = qstr->len;
 	name = qstr->name;
 	hash = init_name_hash(parent);
-<<<<<<< HEAD
-	while (i--) {
-		char c;
-
-		c = *name++;
-		if (c >= 'A' && c <= 'Z')
-			c += 'a' - 'A';
-
-		hash = partial_name_hash(c, hash);
-	}
-=======
 	while (len--)
 		hash = partial_name_hash(adfs_tolower(*name++), hash);
->>>>>>> 24b8d41d
 	qstr->hash = end_name_hash(hash);
 
 	return 0;
@@ -437,14 +415,8 @@
  * Compare two names, taking note of the name length
  * requirements of the underlying filesystem.
  */
-<<<<<<< HEAD
-static int
-adfs_compare(const struct dentry *dentry,
-		unsigned int len, const char *str, const struct qstr *name)
-=======
 static int adfs_compare(const struct dentry *dentry, unsigned int len,
 			const char *str, const struct qstr *qstr)
->>>>>>> 24b8d41d
 {
 	return __adfs_compare(qstr->name, qstr->len, str, len);
 }
