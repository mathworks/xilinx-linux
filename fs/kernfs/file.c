// SPDX-License-Identifier: GPL-2.0-only
/*
 * fs/kernfs/file.c - kernfs file implementation
 *
 * Copyright (c) 2001-3 Patrick Mochel
 * Copyright (c) 2007 SUSE Linux Products GmbH
 * Copyright (c) 2007, 2013 Tejun Heo <tj@kernel.org>
 */

#include <linux/fs.h>
#include <linux/seq_file.h>
#include <linux/slab.h>
#include <linux/poll.h>
#include <linux/pagemap.h>
#include <linux/sched/mm.h>
#include <linux/fsnotify.h>

#include "kernfs-internal.h"

/*
 * There's one kernfs_open_file for each open file and one kernfs_open_node
 * for each kernfs_node with one or more open files.
 *
 * kernfs_node->attr.open points to kernfs_open_node.  attr.open is
 * protected by kernfs_open_node_lock.
 *
 * filp->private_data points to seq_file whose ->private points to
 * kernfs_open_file.  kernfs_open_files are chained at
 * kernfs_open_node->files, which is protected by kernfs_open_file_mutex.
 */
static DEFINE_SPINLOCK(kernfs_open_node_lock);
static DEFINE_MUTEX(kernfs_open_file_mutex);

struct kernfs_open_node {
	atomic_t		refcnt;
	atomic_t		event;
	wait_queue_head_t	poll;
	struct list_head	files; /* goes through kernfs_open_file.list */
};

/*
 * kernfs_notify() may be called from any context and bounces notifications
 * through a work item.  To minimize space overhead in kernfs_node, the
 * pending queue is implemented as a singly linked list of kernfs_nodes.
 * The list is terminated with the self pointer so that whether a
 * kernfs_node is on the list or not can be determined by testing the next
 * pointer for NULL.
 */
#define KERNFS_NOTIFY_EOL			((void *)&kernfs_notify_list)

static DEFINE_SPINLOCK(kernfs_notify_lock);
static struct kernfs_node *kernfs_notify_list = KERNFS_NOTIFY_EOL;

static struct kernfs_open_file *kernfs_of(struct file *file)
{
	return ((struct seq_file *)file->private_data)->private;
}

/*
 * Determine the kernfs_ops for the given kernfs_node.  This function must
 * be called while holding an active reference.
 */
static const struct kernfs_ops *kernfs_ops(struct kernfs_node *kn)
{
	if (kn->flags & KERNFS_LOCKDEP)
		lockdep_assert_held(kn);
	return kn->attr.ops;
}

/*
 * As kernfs_seq_stop() is also called after kernfs_seq_start() or
 * kernfs_seq_next() failure, it needs to distinguish whether it's stopping
 * a seq_file iteration which is fully initialized with an active reference
 * or an aborted kernfs_seq_start() due to get_active failure.  The
 * position pointer is the only context for each seq_file iteration and
 * thus the stop condition should be encoded in it.  As the return value is
 * directly visible to userland, ERR_PTR(-ENODEV) is the only acceptable
 * choice to indicate get_active failure.
 *
 * Unfortunately, this is complicated due to the optional custom seq_file
 * operations which may return ERR_PTR(-ENODEV) too.  kernfs_seq_stop()
 * can't distinguish whether ERR_PTR(-ENODEV) is from get_active failure or
 * custom seq_file operations and thus can't decide whether put_active
 * should be performed or not only on ERR_PTR(-ENODEV).
 *
 * This is worked around by factoring out the custom seq_stop() and
 * put_active part into kernfs_seq_stop_active(), skipping it from
 * kernfs_seq_stop() if ERR_PTR(-ENODEV) while invoking it directly after
 * custom seq_file operations fail with ERR_PTR(-ENODEV) - this ensures
 * that kernfs_seq_stop_active() is skipped only after get_active failure.
 */
static void kernfs_seq_stop_active(struct seq_file *sf, void *v)
{
	struct kernfs_open_file *of = sf->private;
	const struct kernfs_ops *ops = kernfs_ops(of->kn);

	if (ops->seq_stop)
		ops->seq_stop(sf, v);
	kernfs_put_active(of->kn);
}

static void *kernfs_seq_start(struct seq_file *sf, loff_t *ppos)
{
	struct kernfs_open_file *of = sf->private;
	const struct kernfs_ops *ops;

	/*
	 * @of->mutex nests outside active ref and is primarily to ensure that
	 * the ops aren't called concurrently for the same open file.
	 */
	mutex_lock(&of->mutex);
	if (!kernfs_get_active(of->kn))
		return ERR_PTR(-ENODEV);

	ops = kernfs_ops(of->kn);
	if (ops->seq_start) {
		void *next = ops->seq_start(sf, ppos);
		/* see the comment above kernfs_seq_stop_active() */
		if (next == ERR_PTR(-ENODEV))
			kernfs_seq_stop_active(sf, next);
		return next;
	} else {
		/*
		 * The same behavior and code as single_open().  Returns
		 * !NULL if pos is at the beginning; otherwise, NULL.
		 */
		return NULL + !*ppos;
	}
}

static void *kernfs_seq_next(struct seq_file *sf, void *v, loff_t *ppos)
{
	struct kernfs_open_file *of = sf->private;
	const struct kernfs_ops *ops = kernfs_ops(of->kn);

	if (ops->seq_next) {
		void *next = ops->seq_next(sf, v, ppos);
		/* see the comment above kernfs_seq_stop_active() */
		if (next == ERR_PTR(-ENODEV))
			kernfs_seq_stop_active(sf, next);
		return next;
	} else {
		/*
		 * The same behavior and code as single_open(), always
		 * terminate after the initial read.
		 */
		++*ppos;
		return NULL;
	}
}

static void kernfs_seq_stop(struct seq_file *sf, void *v)
{
	struct kernfs_open_file *of = sf->private;

	if (v != ERR_PTR(-ENODEV))
		kernfs_seq_stop_active(sf, v);
	mutex_unlock(&of->mutex);
}

static int kernfs_seq_show(struct seq_file *sf, void *v)
{
	struct kernfs_open_file *of = sf->private;

	of->event = atomic_read(&of->kn->attr.open->event);

	return of->kn->attr.ops->seq_show(sf, v);
}

static const struct seq_operations kernfs_seq_ops = {
	.start = kernfs_seq_start,
	.next = kernfs_seq_next,
	.stop = kernfs_seq_stop,
	.show = kernfs_seq_show,
};

/*
 * As reading a bin file can have side-effects, the exact offset and bytes
 * specified in read(2) call should be passed to the read callback making
 * it difficult to use seq_file.  Implement simplistic custom buffering for
 * bin files.
 */
static ssize_t kernfs_file_direct_read(struct kernfs_open_file *of,
				       char __user *user_buf, size_t count,
				       loff_t *ppos)
{
	ssize_t len = min_t(size_t, count, PAGE_SIZE);
	const struct kernfs_ops *ops;
	char *buf;

	buf = of->prealloc_buf;
	if (buf)
		mutex_lock(&of->prealloc_mutex);
	else
		buf = kmalloc(len, GFP_KERNEL);
	if (!buf)
		return -ENOMEM;

	/*
	 * @of->mutex nests outside active ref and is used both to ensure that
	 * the ops aren't called concurrently for the same open file.
	 */
	mutex_lock(&of->mutex);
	if (!kernfs_get_active(of->kn)) {
		len = -ENODEV;
		mutex_unlock(&of->mutex);
		goto out_free;
	}

	of->event = atomic_read(&of->kn->attr.open->event);
	ops = kernfs_ops(of->kn);
	if (ops->read)
		len = ops->read(of, buf, len, *ppos);
	else
		len = -EINVAL;

	kernfs_put_active(of->kn);
	mutex_unlock(&of->mutex);

	if (len < 0)
		goto out_free;

	if (copy_to_user(user_buf, buf, len)) {
		len = -EFAULT;
		goto out_free;
	}

	*ppos += len;

 out_free:
	if (buf == of->prealloc_buf)
		mutex_unlock(&of->prealloc_mutex);
	else
		kfree(buf);
	return len;
}

/**
 * kernfs_fop_read - kernfs vfs read callback
 * @file: file pointer
 * @user_buf: data to write
 * @count: number of bytes
 * @ppos: starting offset
 */
static ssize_t kernfs_fop_read(struct file *file, char __user *user_buf,
			       size_t count, loff_t *ppos)
{
	struct kernfs_open_file *of = kernfs_of(file);

	if (of->kn->flags & KERNFS_HAS_SEQ_SHOW)
		return seq_read(file, user_buf, count, ppos);
	else
		return kernfs_file_direct_read(of, user_buf, count, ppos);
}

/**
 * kernfs_fop_write - kernfs vfs write callback
 * @file: file pointer
 * @user_buf: data to write
 * @count: number of bytes
 * @ppos: starting offset
 *
 * Copy data in from userland and pass it to the matching kernfs write
 * operation.
 *
 * There is no easy way for us to know if userspace is only doing a partial
 * write, so we don't support them. We expect the entire buffer to come on
 * the first write.  Hint: if you're writing a value, first read the file,
 * modify only the the value you're changing, then write entire buffer
 * back.
 */
static ssize_t kernfs_fop_write(struct file *file, const char __user *user_buf,
				size_t count, loff_t *ppos)
{
	struct kernfs_open_file *of = kernfs_of(file);
	const struct kernfs_ops *ops;
	ssize_t len;
	char *buf;

	if (of->atomic_write_len) {
		len = count;
		if (len > of->atomic_write_len)
			return -E2BIG;
	} else {
		len = min_t(size_t, count, PAGE_SIZE);
	}

	buf = of->prealloc_buf;
	if (buf)
		mutex_lock(&of->prealloc_mutex);
	else
		buf = kmalloc(len + 1, GFP_KERNEL);
	if (!buf)
		return -ENOMEM;

	if (copy_from_user(buf, user_buf, len)) {
		len = -EFAULT;
		goto out_free;
	}
	buf[len] = '\0';	/* guarantee string termination */

	/*
	 * @of->mutex nests outside active ref and is used both to ensure that
	 * the ops aren't called concurrently for the same open file.
	 */
	mutex_lock(&of->mutex);
	if (!kernfs_get_active(of->kn)) {
		mutex_unlock(&of->mutex);
		len = -ENODEV;
		goto out_free;
	}

	ops = kernfs_ops(of->kn);
	if (ops->write)
		len = ops->write(of, buf, len, *ppos);
	else
		len = -EINVAL;

	kernfs_put_active(of->kn);
	mutex_unlock(&of->mutex);

	if (len > 0)
		*ppos += len;

out_free:
	if (buf == of->prealloc_buf)
		mutex_unlock(&of->prealloc_mutex);
	else
		kfree(buf);
	return len;
}

static void kernfs_vma_open(struct vm_area_struct *vma)
{
	struct file *file = vma->vm_file;
	struct kernfs_open_file *of = kernfs_of(file);

	if (!of->vm_ops)
		return;

	if (!kernfs_get_active(of->kn))
		return;

	if (of->vm_ops->open)
		of->vm_ops->open(vma);

	kernfs_put_active(of->kn);
}

static vm_fault_t kernfs_vma_fault(struct vm_fault *vmf)
{
	struct file *file = vmf->vma->vm_file;
	struct kernfs_open_file *of = kernfs_of(file);
	vm_fault_t ret;

	if (!of->vm_ops)
		return VM_FAULT_SIGBUS;

	if (!kernfs_get_active(of->kn))
		return VM_FAULT_SIGBUS;

	ret = VM_FAULT_SIGBUS;
	if (of->vm_ops->fault)
		ret = of->vm_ops->fault(vmf);

	kernfs_put_active(of->kn);
	return ret;
}

static vm_fault_t kernfs_vma_page_mkwrite(struct vm_fault *vmf)
{
	struct file *file = vmf->vma->vm_file;
	struct kernfs_open_file *of = kernfs_of(file);
	vm_fault_t ret;

	if (!of->vm_ops)
		return VM_FAULT_SIGBUS;

	if (!kernfs_get_active(of->kn))
		return VM_FAULT_SIGBUS;

	ret = 0;
	if (of->vm_ops->page_mkwrite)
		ret = of->vm_ops->page_mkwrite(vmf);
	else
		file_update_time(file);

	kernfs_put_active(of->kn);
	return ret;
}

static int kernfs_vma_access(struct vm_area_struct *vma, unsigned long addr,
			     void *buf, int len, int write)
{
	struct file *file = vma->vm_file;
	struct kernfs_open_file *of = kernfs_of(file);
	int ret;

	if (!of->vm_ops)
		return -EINVAL;

	if (!kernfs_get_active(of->kn))
		return -EINVAL;

	ret = -EINVAL;
	if (of->vm_ops->access)
		ret = of->vm_ops->access(vma, addr, buf, len, write);

	kernfs_put_active(of->kn);
	return ret;
}

#ifdef CONFIG_NUMA
static int kernfs_vma_set_policy(struct vm_area_struct *vma,
				 struct mempolicy *new)
{
	struct file *file = vma->vm_file;
	struct kernfs_open_file *of = kernfs_of(file);
	int ret;

	if (!of->vm_ops)
		return 0;

	if (!kernfs_get_active(of->kn))
		return -EINVAL;

	ret = 0;
	if (of->vm_ops->set_policy)
		ret = of->vm_ops->set_policy(vma, new);

	kernfs_put_active(of->kn);
	return ret;
}

static struct mempolicy *kernfs_vma_get_policy(struct vm_area_struct *vma,
					       unsigned long addr)
{
	struct file *file = vma->vm_file;
	struct kernfs_open_file *of = kernfs_of(file);
	struct mempolicy *pol;

	if (!of->vm_ops)
		return vma->vm_policy;

	if (!kernfs_get_active(of->kn))
		return vma->vm_policy;

	pol = vma->vm_policy;
	if (of->vm_ops->get_policy)
		pol = of->vm_ops->get_policy(vma, addr);

	kernfs_put_active(of->kn);
	return pol;
}

#endif

static const struct vm_operations_struct kernfs_vm_ops = {
	.open		= kernfs_vma_open,
	.fault		= kernfs_vma_fault,
	.page_mkwrite	= kernfs_vma_page_mkwrite,
	.access		= kernfs_vma_access,
#ifdef CONFIG_NUMA
	.set_policy	= kernfs_vma_set_policy,
	.get_policy	= kernfs_vma_get_policy,
#endif
};

static int kernfs_fop_mmap(struct file *file, struct vm_area_struct *vma)
{
	struct kernfs_open_file *of = kernfs_of(file);
	const struct kernfs_ops *ops;
	int rc;

	/*
	 * mmap path and of->mutex are prone to triggering spurious lockdep
	 * warnings and we don't want to add spurious locking dependency
	 * between the two.  Check whether mmap is actually implemented
	 * without grabbing @of->mutex by testing HAS_MMAP flag.  See the
	 * comment in kernfs_file_open() for more details.
	 */
	if (!(of->kn->flags & KERNFS_HAS_MMAP))
		return -ENODEV;

	mutex_lock(&of->mutex);

	rc = -ENODEV;
	if (!kernfs_get_active(of->kn))
		goto out_unlock;

	ops = kernfs_ops(of->kn);
	rc = ops->mmap(of, vma);
	if (rc)
		goto out_put;

	/*
	 * PowerPC's pci_mmap of legacy_mem uses shmem_zero_setup()
	 * to satisfy versions of X which crash if the mmap fails: that
	 * substitutes a new vm_file, and we don't then want bin_vm_ops.
	 */
	if (vma->vm_file != file)
		goto out_put;

	rc = -EINVAL;
	if (of->mmapped && of->vm_ops != vma->vm_ops)
		goto out_put;

	/*
	 * It is not possible to successfully wrap close.
	 * So error if someone is trying to use close.
	 */
	rc = -EINVAL;
	if (vma->vm_ops && vma->vm_ops->close)
		goto out_put;

	rc = 0;
	of->mmapped = true;
	of->vm_ops = vma->vm_ops;
	vma->vm_ops = &kernfs_vm_ops;
out_put:
	kernfs_put_active(of->kn);
out_unlock:
	mutex_unlock(&of->mutex);

	return rc;
}

/**
 *	kernfs_get_open_node - get or create kernfs_open_node
 *	@kn: target kernfs_node
 *	@of: kernfs_open_file for this instance of open
 *
 *	If @kn->attr.open exists, increment its reference count; otherwise,
 *	create one.  @of is chained to the files list.
 *
 *	LOCKING:
 *	Kernel thread context (may sleep).
 *
 *	RETURNS:
 *	0 on success, -errno on failure.
 */
static int kernfs_get_open_node(struct kernfs_node *kn,
				struct kernfs_open_file *of)
{
	struct kernfs_open_node *on, *new_on = NULL;

 retry:
	mutex_lock(&kernfs_open_file_mutex);
	spin_lock_irq(&kernfs_open_node_lock);

	if (!kn->attr.open && new_on) {
		kn->attr.open = new_on;
		new_on = NULL;
	}

	on = kn->attr.open;
	if (on) {
		atomic_inc(&on->refcnt);
		list_add_tail(&of->list, &on->files);
	}

	spin_unlock_irq(&kernfs_open_node_lock);
	mutex_unlock(&kernfs_open_file_mutex);

	if (on) {
		kfree(new_on);
		return 0;
	}

	/* not there, initialize a new one and retry */
	new_on = kmalloc(sizeof(*new_on), GFP_KERNEL);
	if (!new_on)
		return -ENOMEM;

	atomic_set(&new_on->refcnt, 0);
	atomic_set(&new_on->event, 1);
	init_waitqueue_head(&new_on->poll);
	INIT_LIST_HEAD(&new_on->files);
	goto retry;
}

/**
 *	kernfs_put_open_node - put kernfs_open_node
 *	@kn: target kernfs_nodet
 *	@of: associated kernfs_open_file
 *
 *	Put @kn->attr.open and unlink @of from the files list.  If
 *	reference count reaches zero, disassociate and free it.
 *
 *	LOCKING:
 *	None.
 */
static void kernfs_put_open_node(struct kernfs_node *kn,
				 struct kernfs_open_file *of)
{
	struct kernfs_open_node *on = kn->attr.open;
	unsigned long flags;

	mutex_lock(&kernfs_open_file_mutex);
	spin_lock_irqsave(&kernfs_open_node_lock, flags);

	if (of)
		list_del(&of->list);

	if (atomic_dec_and_test(&on->refcnt))
		kn->attr.open = NULL;
	else
		on = NULL;

	spin_unlock_irqrestore(&kernfs_open_node_lock, flags);
	mutex_unlock(&kernfs_open_file_mutex);

	kfree(on);
}

static int kernfs_fop_open(struct inode *inode, struct file *file)
{
	struct kernfs_node *kn = inode->i_private;
	struct kernfs_root *root = kernfs_root(kn);
	const struct kernfs_ops *ops;
	struct kernfs_open_file *of;
	bool has_read, has_write, has_mmap;
	int error = -EACCES;

	if (!kernfs_get_active(kn))
		return -ENODEV;

	ops = kernfs_ops(kn);

	has_read = ops->seq_show || ops->read || ops->mmap;
	has_write = ops->write || ops->mmap;
	has_mmap = ops->mmap;

	/* see the flag definition for details */
	if (root->flags & KERNFS_ROOT_EXTRA_OPEN_PERM_CHECK) {
		if ((file->f_mode & FMODE_WRITE) &&
		    (!(inode->i_mode & S_IWUGO) || !has_write))
			goto err_out;

		if ((file->f_mode & FMODE_READ) &&
		    (!(inode->i_mode & S_IRUGO) || !has_read))
			goto err_out;
	}

	/* allocate a kernfs_open_file for the file */
	error = -ENOMEM;
	of = kzalloc(sizeof(struct kernfs_open_file), GFP_KERNEL);
	if (!of)
		goto err_out;

	/*
	 * The following is done to give a different lockdep key to
	 * @of->mutex for files which implement mmap.  This is a rather
	 * crude way to avoid false positive lockdep warning around
	 * mm->mmap_lock - mmap nests @of->mutex under mm->mmap_lock and
	 * reading /sys/block/sda/trace/act_mask grabs sr_mutex, under
	 * which mm->mmap_lock nests, while holding @of->mutex.  As each
	 * open file has a separate mutex, it's okay as long as those don't
	 * happen on the same file.  At this point, we can't easily give
	 * each file a separate locking class.  Let's differentiate on
	 * whether the file has mmap or not for now.
	 *
	 * Both paths of the branch look the same.  They're supposed to
	 * look that way and give @of->mutex different static lockdep keys.
	 */
	if (has_mmap)
		mutex_init(&of->mutex);
	else
		mutex_init(&of->mutex);

	of->kn = kn;
	of->file = file;

	/*
	 * Write path needs to atomic_write_len outside active reference.
	 * Cache it in open_file.  See kernfs_fop_write() for details.
	 */
	of->atomic_write_len = ops->atomic_write_len;

	error = -EINVAL;
	/*
	 * ->seq_show is incompatible with ->prealloc,
	 * as seq_read does its own allocation.
	 * ->read must be used instead.
	 */
	if (ops->prealloc && ops->seq_show)
		goto err_free;
	if (ops->prealloc) {
		int len = of->atomic_write_len ?: PAGE_SIZE;
		of->prealloc_buf = kmalloc(len + 1, GFP_KERNEL);
		error = -ENOMEM;
		if (!of->prealloc_buf)
			goto err_free;
		mutex_init(&of->prealloc_mutex);
	}

	/*
	 * Always instantiate seq_file even if read access doesn't use
	 * seq_file or is not requested.  This unifies private data access
	 * and readable regular files are the vast majority anyway.
	 */
	if (ops->seq_show)
		error = seq_open(file, &kernfs_seq_ops);
	else
		error = seq_open(file, NULL);
	if (error)
		goto err_free;

	of->seq_file = file->private_data;
	of->seq_file->private = of;

	/* seq_file clears PWRITE unconditionally, restore it if WRITE */
	if (file->f_mode & FMODE_WRITE)
		file->f_mode |= FMODE_PWRITE;

	/* make sure we have open node struct */
	error = kernfs_get_open_node(kn, of);
	if (error)
		goto err_seq_release;

	if (ops->open) {
		/* nobody has access to @of yet, skip @of->mutex */
		error = ops->open(of);
		if (error)
			goto err_put_node;
	}

	/* open succeeded, put active references */
	kernfs_put_active(kn);
	return 0;

err_put_node:
	kernfs_put_open_node(kn, of);
err_seq_release:
	seq_release(inode, file);
err_free:
	kfree(of->prealloc_buf);
	kfree(of);
err_out:
	kernfs_put_active(kn);
	return error;
}

/* used from release/drain to ensure that ->release() is called exactly once */
static void kernfs_release_file(struct kernfs_node *kn,
				struct kernfs_open_file *of)
{
	/*
	 * @of is guaranteed to have no other file operations in flight and
	 * we just want to synchronize release and drain paths.
	 * @kernfs_open_file_mutex is enough.  @of->mutex can't be used
	 * here because drain path may be called from places which can
	 * cause circular dependency.
	 */
	lockdep_assert_held(&kernfs_open_file_mutex);

	if (!of->released) {
		/*
		 * A file is never detached without being released and we
		 * need to be able to release files which are deactivated
		 * and being drained.  Don't use kernfs_ops().
		 */
		kn->attr.ops->release(of);
		of->released = true;
	}
}

static int kernfs_fop_release(struct inode *inode, struct file *filp)
{
	struct kernfs_node *kn = inode->i_private;
	struct kernfs_open_file *of = kernfs_of(filp);

	if (kn->flags & KERNFS_HAS_RELEASE) {
		mutex_lock(&kernfs_open_file_mutex);
		kernfs_release_file(kn, of);
		mutex_unlock(&kernfs_open_file_mutex);
	}

	kernfs_put_open_node(kn, of);
	seq_release(inode, filp);
	kfree(of->prealloc_buf);
	kfree(of);

	return 0;
}

void kernfs_drain_open_files(struct kernfs_node *kn)
{
	struct kernfs_open_node *on;
	struct kernfs_open_file *of;

	if (!(kn->flags & (KERNFS_HAS_MMAP | KERNFS_HAS_RELEASE)))
		return;

	spin_lock_irq(&kernfs_open_node_lock);
	on = kn->attr.open;
	if (on)
		atomic_inc(&on->refcnt);
	spin_unlock_irq(&kernfs_open_node_lock);
	if (!on)
		return;

	mutex_lock(&kernfs_open_file_mutex);

	list_for_each_entry(of, &on->files, list) {
		struct inode *inode = file_inode(of->file);

		if (kn->flags & KERNFS_HAS_MMAP)
			unmap_mapping_range(inode->i_mapping, 0, 0, 1);

		if (kn->flags & KERNFS_HAS_RELEASE)
			kernfs_release_file(kn, of);
	}

	mutex_unlock(&kernfs_open_file_mutex);

	kernfs_put_open_node(kn, NULL);
}

/*
 * Kernfs attribute files are pollable.  The idea is that you read
 * the content and then you use 'poll' or 'select' to wait for
 * the content to change.  When the content changes (assuming the
 * manager for the kobject supports notification), poll will
 * return EPOLLERR|EPOLLPRI, and select will return the fd whether
 * it is waiting for read, write, or exceptions.
 * Once poll/select indicates that the value has changed, you
 * need to close and re-open the file, or seek to 0 and read again.
 * Reminder: this only works for attributes which actively support
 * it, and it is not possible to test an attribute from userspace
 * to see if it supports poll (Neither 'poll' nor 'select' return
 * an appropriate error code).  When in doubt, set a suitable timeout value.
 */
__poll_t kernfs_generic_poll(struct kernfs_open_file *of, poll_table *wait)
{
	struct kernfs_node *kn = kernfs_dentry_node(of->file->f_path.dentry);
	struct kernfs_open_node *on = kn->attr.open;

	poll_wait(of->file, &on->poll, wait);

	if (of->event != atomic_read(&on->event))
		return DEFAULT_POLLMASK|EPOLLERR|EPOLLPRI;

	return DEFAULT_POLLMASK;
}

static __poll_t kernfs_fop_poll(struct file *filp, poll_table *wait)
{
	struct kernfs_open_file *of = kernfs_of(filp);
	struct kernfs_node *kn = kernfs_dentry_node(filp->f_path.dentry);
	__poll_t ret;

	if (!kernfs_get_active(kn))
		return DEFAULT_POLLMASK|EPOLLERR|EPOLLPRI;

	if (kn->attr.ops->poll)
		ret = kn->attr.ops->poll(of, wait);
	else
		ret = kernfs_generic_poll(of, wait);

	kernfs_put_active(kn);
	return ret;
}

static void kernfs_notify_workfn(struct work_struct *work)
{
	struct kernfs_node *kn;
	struct kernfs_super_info *info;
repeat:
	/* pop one off the notify_list */
	spin_lock_irq(&kernfs_notify_lock);
	kn = kernfs_notify_list;
	if (kn == KERNFS_NOTIFY_EOL) {
		spin_unlock_irq(&kernfs_notify_lock);
		return;
	}
	kernfs_notify_list = kn->attr.notify_next;
	kn->attr.notify_next = NULL;
	spin_unlock_irq(&kernfs_notify_lock);

	/* kick fsnotify */
	mutex_lock(&kernfs_mutex);

	list_for_each_entry(info, &kernfs_root(kn)->supers, node) {
		struct kernfs_node *parent;
<<<<<<< HEAD
		struct inode *inode;
=======
		struct inode *p_inode = NULL;
		struct inode *inode;
		struct qstr name;
>>>>>>> 24b8d41d

		/*
		 * We want fsnotify_modify() on @kn but as the
		 * modifications aren't originating from userland don't
		 * have the matching @file available.  Look up the inodes
		 * and generate the events manually.
		 */
<<<<<<< HEAD
		inode = ilookup(info->sb, kn->ino);
		if (!inode)
			continue;

		parent = kernfs_get_parent(kn);
		if (parent) {
			struct inode *p_inode;

			p_inode = ilookup(info->sb, parent->ino);
			if (p_inode) {
				fsnotify(p_inode, FS_MODIFY | FS_EVENT_ON_CHILD,
					 inode, FSNOTIFY_EVENT_INODE, kn->name, 0);
=======
		inode = ilookup(info->sb, kernfs_ino(kn));
		if (!inode)
			continue;

		name = (struct qstr)QSTR_INIT(kn->name, strlen(kn->name));
		parent = kernfs_get_parent(kn);
		if (parent) {
			p_inode = ilookup(info->sb, kernfs_ino(parent));
			if (p_inode) {
				fsnotify(FS_MODIFY | FS_EVENT_ON_CHILD,
					 inode, FSNOTIFY_EVENT_INODE,
					 p_inode, &name, inode, 0);
>>>>>>> 24b8d41d
				iput(p_inode);
			}

			kernfs_put(parent);
		}

<<<<<<< HEAD
		fsnotify(inode, FS_MODIFY, inode, FSNOTIFY_EVENT_INODE,
			 kn->name, 0);
=======
		if (!p_inode)
			fsnotify_inode(inode, FS_MODIFY);

>>>>>>> 24b8d41d
		iput(inode);
	}

	mutex_unlock(&kernfs_mutex);
	kernfs_put(kn);
	goto repeat;
}

/**
 * kernfs_notify - notify a kernfs file
 * @kn: file to notify
 *
 * Notify @kn such that poll(2) on @kn wakes up.  Maybe be called from any
 * context.
 */
void kernfs_notify(struct kernfs_node *kn)
{
	static DECLARE_WORK(kernfs_notify_work, kernfs_notify_workfn);
	unsigned long flags;
	struct kernfs_open_node *on;

	if (WARN_ON(kernfs_type(kn) != KERNFS_FILE))
		return;

	/* kick poll immediately */
	spin_lock_irqsave(&kernfs_open_node_lock, flags);
	on = kn->attr.open;
	if (on) {
		atomic_inc(&on->event);
		wake_up_interruptible(&on->poll);
	}
	spin_unlock_irqrestore(&kernfs_open_node_lock, flags);

	/* schedule work to kick fsnotify */
	spin_lock_irqsave(&kernfs_notify_lock, flags);
	if (!kn->attr.notify_next) {
		kernfs_get(kn);
		kn->attr.notify_next = kernfs_notify_list;
		kernfs_notify_list = kn;
		schedule_work(&kernfs_notify_work);
	}
	spin_unlock_irqrestore(&kernfs_notify_lock, flags);
}
EXPORT_SYMBOL_GPL(kernfs_notify);

const struct file_operations kernfs_file_fops = {
	.read		= kernfs_fop_read,
	.write		= kernfs_fop_write,
	.llseek		= generic_file_llseek,
	.mmap		= kernfs_fop_mmap,
	.open		= kernfs_fop_open,
	.release	= kernfs_fop_release,
	.poll		= kernfs_fop_poll,
	.fsync		= noop_fsync,
};

/**
 * __kernfs_create_file - kernfs internal function to create a file
 * @parent: directory to create the file in
 * @name: name of the file
 * @mode: mode of the file
 * @uid: uid of the file
 * @gid: gid of the file
 * @size: size of the file
 * @ops: kernfs operations for the file
 * @priv: private data for the file
 * @ns: optional namespace tag of the file
 * @key: lockdep key for the file's active_ref, %NULL to disable lockdep
 *
 * Returns the created node on success, ERR_PTR() value on error.
 */
struct kernfs_node *__kernfs_create_file(struct kernfs_node *parent,
					 const char *name,
					 umode_t mode, kuid_t uid, kgid_t gid,
					 loff_t size,
					 const struct kernfs_ops *ops,
					 void *priv, const void *ns,
					 struct lock_class_key *key)
{
	struct kernfs_node *kn;
	unsigned flags;
	int rc;

	flags = KERNFS_FILE;

	kn = kernfs_new_node(parent, name, (mode & S_IALLUGO) | S_IFREG,
			     uid, gid, flags);
	if (!kn)
		return ERR_PTR(-ENOMEM);

	kn->attr.ops = ops;
	kn->attr.size = size;
	kn->ns = ns;
	kn->priv = priv;

#ifdef CONFIG_DEBUG_LOCK_ALLOC
	if (key) {
		lockdep_init_map(&kn->dep_map, "kn->active", key, 0);
		kn->flags |= KERNFS_LOCKDEP;
	}
#endif

	/*
	 * kn->attr.ops is accesible only while holding active ref.  We
	 * need to know whether some ops are implemented outside active
	 * ref.  Cache their existence in flags.
	 */
	if (ops->seq_show)
		kn->flags |= KERNFS_HAS_SEQ_SHOW;
	if (ops->mmap)
		kn->flags |= KERNFS_HAS_MMAP;
	if (ops->release)
		kn->flags |= KERNFS_HAS_RELEASE;

	rc = kernfs_add_one(kn);
	if (rc) {
		kernfs_put(kn);
		return ERR_PTR(rc);
	}
	return kn;
}<|MERGE_RESOLUTION|>--- conflicted
+++ resolved
@@ -883,13 +883,9 @@
 
 	list_for_each_entry(info, &kernfs_root(kn)->supers, node) {
 		struct kernfs_node *parent;
-<<<<<<< HEAD
-		struct inode *inode;
-=======
 		struct inode *p_inode = NULL;
 		struct inode *inode;
 		struct qstr name;
->>>>>>> 24b8d41d
 
 		/*
 		 * We want fsnotify_modify() on @kn but as the
@@ -897,20 +893,6 @@
 		 * have the matching @file available.  Look up the inodes
 		 * and generate the events manually.
 		 */
-<<<<<<< HEAD
-		inode = ilookup(info->sb, kn->ino);
-		if (!inode)
-			continue;
-
-		parent = kernfs_get_parent(kn);
-		if (parent) {
-			struct inode *p_inode;
-
-			p_inode = ilookup(info->sb, parent->ino);
-			if (p_inode) {
-				fsnotify(p_inode, FS_MODIFY | FS_EVENT_ON_CHILD,
-					 inode, FSNOTIFY_EVENT_INODE, kn->name, 0);
-=======
 		inode = ilookup(info->sb, kernfs_ino(kn));
 		if (!inode)
 			continue;
@@ -923,21 +905,15 @@
 				fsnotify(FS_MODIFY | FS_EVENT_ON_CHILD,
 					 inode, FSNOTIFY_EVENT_INODE,
 					 p_inode, &name, inode, 0);
->>>>>>> 24b8d41d
 				iput(p_inode);
 			}
 
 			kernfs_put(parent);
 		}
 
-<<<<<<< HEAD
-		fsnotify(inode, FS_MODIFY, inode, FSNOTIFY_EVENT_INODE,
-			 kn->name, 0);
-=======
 		if (!p_inode)
 			fsnotify_inode(inode, FS_MODIFY);
 
->>>>>>> 24b8d41d
 		iput(inode);
 	}
 
