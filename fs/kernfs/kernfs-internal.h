--- conflicted
+++ resolved
@@ -91,13 +91,8 @@
 void kernfs_evict_inode(struct inode *inode);
 int kernfs_iop_permission(struct inode *inode, int mask);
 int kernfs_iop_setattr(struct dentry *dentry, struct iattr *iattr);
-<<<<<<< HEAD
-int kernfs_iop_getattr(struct vfsmount *mnt, struct dentry *dentry,
-		       struct kstat *stat);
-=======
 int kernfs_iop_getattr(const struct path *path, struct kstat *stat,
 		       u32 request_mask, unsigned int query_flags);
->>>>>>> 24b8d41d
 ssize_t kernfs_iop_listxattr(struct dentry *dentry, char *buf, size_t size);
 int __kernfs_setattr(struct kernfs_node *kn, const struct iattr *iattr);
 
