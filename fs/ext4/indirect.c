// SPDX-License-Identifier: GPL-2.0
/*
 *  linux/fs/ext4/indirect.c
 *
 *  from
 *
 *  linux/fs/ext4/inode.c
 *
 * Copyright (C) 1992, 1993, 1994, 1995
 * Remy Card (card@masi.ibp.fr)
 * Laboratoire MASI - Institut Blaise Pascal
 * Universite Pierre et Marie Curie (Paris VI)
 *
 *  from
 *
 *  linux/fs/minix/inode.c
 *
 *  Copyright (C) 1991, 1992  Linus Torvalds
 *
 *  Goal-directed block allocation by Stephen Tweedie
 *	(sct@redhat.com), 1993, 1998
 */

#include "ext4_jbd2.h"
#include "truncate.h"
#include <linux/dax.h>
#include <linux/uio.h>

#include <trace/events/ext4.h>

typedef struct {
	__le32	*p;
	__le32	key;
	struct buffer_head *bh;
} Indirect;

static inline void add_chain(Indirect *p, struct buffer_head *bh, __le32 *v)
{
	p->key = *(p->p = v);
	p->bh = bh;
}

/**
 *	ext4_block_to_path - parse the block number into array of offsets
 *	@inode: inode in question (we are only interested in its superblock)
 *	@i_block: block number to be parsed
 *	@offsets: array to store the offsets in
 *	@boundary: set this non-zero if the referred-to block is likely to be
 *	       followed (on disk) by an indirect block.
 *
 *	To store the locations of file's data ext4 uses a data structure common
 *	for UNIX filesystems - tree of pointers anchored in the inode, with
 *	data blocks at leaves and indirect blocks in intermediate nodes.
 *	This function translates the block number into path in that tree -
 *	return value is the path length and @offsets[n] is the offset of
 *	pointer to (n+1)th node in the nth one. If @block is out of range
 *	(negative or too large) warning is printed and zero returned.
 *
 *	Note: function doesn't find node addresses, so no IO is needed. All
 *	we need to know is the capacity of indirect blocks (taken from the
 *	inode->i_sb).
 */

/*
 * Portability note: the last comparison (check that we fit into triple
 * indirect block) is spelled differently, because otherwise on an
 * architecture with 32-bit longs and 8Kb pages we might get into trouble
 * if our filesystem had 8Kb blocks. We might use long long, but that would
 * kill us on x86. Oh, well, at least the sign propagation does not matter -
 * i_block would have to be negative in the very beginning, so we would not
 * get there at all.
 */

static int ext4_block_to_path(struct inode *inode,
			      ext4_lblk_t i_block,
			      ext4_lblk_t offsets[4], int *boundary)
{
	int ptrs = EXT4_ADDR_PER_BLOCK(inode->i_sb);
	int ptrs_bits = EXT4_ADDR_PER_BLOCK_BITS(inode->i_sb);
	const long direct_blocks = EXT4_NDIR_BLOCKS,
		indirect_blocks = ptrs,
		double_blocks = (1 << (ptrs_bits * 2));
	int n = 0;
	int final = 0;

	if (i_block < direct_blocks) {
		offsets[n++] = i_block;
		final = direct_blocks;
	} else if ((i_block -= direct_blocks) < indirect_blocks) {
		offsets[n++] = EXT4_IND_BLOCK;
		offsets[n++] = i_block;
		final = ptrs;
	} else if ((i_block -= indirect_blocks) < double_blocks) {
		offsets[n++] = EXT4_DIND_BLOCK;
		offsets[n++] = i_block >> ptrs_bits;
		offsets[n++] = i_block & (ptrs - 1);
		final = ptrs;
	} else if (((i_block -= double_blocks) >> (ptrs_bits * 2)) < ptrs) {
		offsets[n++] = EXT4_TIND_BLOCK;
		offsets[n++] = i_block >> (ptrs_bits * 2);
		offsets[n++] = (i_block >> ptrs_bits) & (ptrs - 1);
		offsets[n++] = i_block & (ptrs - 1);
		final = ptrs;
	} else {
		ext4_warning(inode->i_sb, "block %lu > max in inode %lu",
			     i_block + direct_blocks +
			     indirect_blocks + double_blocks, inode->i_ino);
	}
	if (boundary)
		*boundary = final - 1 - (i_block & (ptrs - 1));
	return n;
}

/**
 *	ext4_get_branch - read the chain of indirect blocks leading to data
 *	@inode: inode in question
 *	@depth: depth of the chain (1 - direct pointer, etc.)
 *	@offsets: offsets of pointers in inode/indirect blocks
 *	@chain: place to store the result
 *	@err: here we store the error value
 *
 *	Function fills the array of triples <key, p, bh> and returns %NULL
 *	if everything went OK or the pointer to the last filled triple
 *	(incomplete one) otherwise. Upon the return chain[i].key contains
 *	the number of (i+1)-th block in the chain (as it is stored in memory,
 *	i.e. little-endian 32-bit), chain[i].p contains the address of that
 *	number (it points into struct inode for i==0 and into the bh->b_data
 *	for i>0) and chain[i].bh points to the buffer_head of i-th indirect
 *	block for i>0 and NULL for i==0. In other words, it holds the block
 *	numbers of the chain, addresses they were taken from (and where we can
 *	verify that chain did not change) and buffer_heads hosting these
 *	numbers.
 *
 *	Function stops when it stumbles upon zero pointer (absent block)
 *		(pointer to last triple returned, *@err == 0)
 *	or when it gets an IO error reading an indirect block
 *		(ditto, *@err == -EIO)
 *	or when it reads all @depth-1 indirect blocks successfully and finds
 *	the whole chain, all way to the data (returns %NULL, *err == 0).
 *
 *      Need to be called with
 *      down_read(&EXT4_I(inode)->i_data_sem)
 */
static Indirect *ext4_get_branch(struct inode *inode, int depth,
				 ext4_lblk_t  *offsets,
				 Indirect chain[4], int *err)
{
	struct super_block *sb = inode->i_sb;
	Indirect *p = chain;
	struct buffer_head *bh;
	int ret = -EIO;

	*err = 0;
	/* i_data is not going away, no lock needed */
	add_chain(chain, NULL, EXT4_I(inode)->i_data + *offsets);
	if (!p->key)
		goto no_block;
	while (--depth) {
		bh = sb_getblk(sb, le32_to_cpu(p->key));
		if (unlikely(!bh)) {
			ret = -ENOMEM;
			goto failure;
		}

		if (!bh_uptodate_or_lock(bh)) {
			if (ext4_read_bh(bh, 0, NULL) < 0) {
				put_bh(bh);
				goto failure;
			}
			/* validate block references */
			if (ext4_check_indirect_blockref(inode, bh)) {
				put_bh(bh);
				goto failure;
			}
		}

		add_chain(++p, bh, (__le32 *)bh->b_data + *++offsets);
		/* Reader: end */
		if (!p->key)
			goto no_block;
	}
	return NULL;

failure:
	*err = ret;
no_block:
	return p;
}

/**
 *	ext4_find_near - find a place for allocation with sufficient locality
 *	@inode: owner
 *	@ind: descriptor of indirect block.
 *
 *	This function returns the preferred place for block allocation.
 *	It is used when heuristic for sequential allocation fails.
 *	Rules are:
 *	  + if there is a block to the left of our position - allocate near it.
 *	  + if pointer will live in indirect block - allocate near that block.
 *	  + if pointer will live in inode - allocate in the same
 *	    cylinder group.
 *
 * In the latter case we colour the starting block by the callers PID to
 * prevent it from clashing with concurrent allocations for a different inode
 * in the same block group.   The PID is used here so that functionally related
 * files will be close-by on-disk.
 *
 *	Caller must make sure that @ind is valid and will stay that way.
 */
static ext4_fsblk_t ext4_find_near(struct inode *inode, Indirect *ind)
{
	struct ext4_inode_info *ei = EXT4_I(inode);
	__le32 *start = ind->bh ? (__le32 *) ind->bh->b_data : ei->i_data;
	__le32 *p;

	/* Try to find previous block */
	for (p = ind->p - 1; p >= start; p--) {
		if (*p)
			return le32_to_cpu(*p);
	}

	/* No such thing, so let's try location of indirect block */
	if (ind->bh)
		return ind->bh->b_blocknr;

	/*
	 * It is going to be referred to from the inode itself? OK, just put it
	 * into the same cylinder group then.
	 */
	return ext4_inode_to_goal_block(inode);
}

/**
 *	ext4_find_goal - find a preferred place for allocation.
 *	@inode: owner
 *	@block:  block we want
 *	@partial: pointer to the last triple within a chain
 *
 *	Normally this function find the preferred place for block allocation,
 *	returns it.
 *	Because this is only used for non-extent files, we limit the block nr
 *	to 32 bits.
 */
static ext4_fsblk_t ext4_find_goal(struct inode *inode, ext4_lblk_t block,
				   Indirect *partial)
{
	ext4_fsblk_t goal;

	/*
	 * XXX need to get goal block from mballoc's data structures
	 */

	goal = ext4_find_near(inode, partial);
	goal = goal & EXT4_MAX_BLOCK_FILE_PHYS;
	return goal;
}

/**
 *	ext4_blks_to_allocate - Look up the block map and count the number
 *	of direct blocks need to be allocated for the given branch.
 *
 *	@branch: chain of indirect blocks
 *	@k: number of blocks need for indirect blocks
 *	@blks: number of data blocks to be mapped.
 *	@blocks_to_boundary:  the offset in the indirect block
 *
 *	return the total number of blocks to be allocate, including the
 *	direct and indirect blocks.
 */
static int ext4_blks_to_allocate(Indirect *branch, int k, unsigned int blks,
				 int blocks_to_boundary)
{
	unsigned int count = 0;

	/*
	 * Simple case, [t,d]Indirect block(s) has not allocated yet
	 * then it's clear blocks on that path have not allocated
	 */
	if (k > 0) {
		/* right now we don't handle cross boundary allocation */
		if (blks < blocks_to_boundary + 1)
			count += blks;
		else
			count += blocks_to_boundary + 1;
		return count;
	}

	count++;
	while (count < blks && count <= blocks_to_boundary &&
		le32_to_cpu(*(branch[0].p + count)) == 0) {
		count++;
	}
	return count;
}

/**
 * ext4_alloc_branch() - allocate and set up a chain of blocks
 * @handle: handle for this transaction
 * @ar: structure describing the allocation request
 * @indirect_blks: number of allocated indirect blocks
 * @offsets: offsets (in the blocks) to store the pointers to next.
 * @branch: place to store the chain in.
 *
 *	This function allocates blocks, zeroes out all but the last one,
 *	links them into chain and (if we are synchronous) writes them to disk.
 *	In other words, it prepares a branch that can be spliced onto the
 *	inode. It stores the information about that chain in the branch[], in
 *	the same format as ext4_get_branch() would do. We are calling it after
 *	we had read the existing part of chain and partial points to the last
 *	triple of that (one with zero ->key). Upon the exit we have the same
 *	picture as after the successful ext4_get_block(), except that in one
 *	place chain is disconnected - *branch->p is still zero (we did not
 *	set the last link), but branch->key contains the number that should
 *	be placed into *branch->p to fill that gap.
 *
 *	If allocation fails we free all blocks we've allocated (and forget
 *	their buffer_heads) and return the error value the from failed
 *	ext4_alloc_block() (normally -ENOSPC). Otherwise we set the chain
 *	as described above and return 0.
 */
static int ext4_alloc_branch(handle_t *handle,
			     struct ext4_allocation_request *ar,
			     int indirect_blks, ext4_lblk_t *offsets,
			     Indirect *branch)
{
	struct buffer_head *		bh;
	ext4_fsblk_t			b, new_blocks[4];
	__le32				*p;
	int				i, j, err, len = 1;

	for (i = 0; i <= indirect_blks; i++) {
		if (i == indirect_blks) {
			new_blocks[i] = ext4_mb_new_blocks(handle, ar, &err);
		} else {
			ar->goal = new_blocks[i] = ext4_new_meta_blocks(handle,
					ar->inode, ar->goal,
					ar->flags & EXT4_MB_DELALLOC_RESERVED,
					NULL, &err);
			/* Simplify error cleanup... */
			branch[i+1].bh = NULL;
		}
		if (err) {
			i--;
			goto failed;
		}
		branch[i].key = cpu_to_le32(new_blocks[i]);
		if (i == 0)
			continue;

		bh = branch[i].bh = sb_getblk(ar->inode->i_sb, new_blocks[i-1]);
		if (unlikely(!bh)) {
			err = -ENOMEM;
			goto failed;
		}
		lock_buffer(bh);
		BUFFER_TRACE(bh, "call get_create_access");
		err = ext4_journal_get_create_access(handle, bh);
		if (err) {
			unlock_buffer(bh);
			goto failed;
		}

		memset(bh->b_data, 0, bh->b_size);
		p = branch[i].p = (__le32 *) bh->b_data + offsets[i];
		b = new_blocks[i];

		if (i == indirect_blks)
			len = ar->len;
		for (j = 0; j < len; j++)
			*p++ = cpu_to_le32(b++);

		BUFFER_TRACE(bh, "marking uptodate");
		set_buffer_uptodate(bh);
		unlock_buffer(bh);

		BUFFER_TRACE(bh, "call ext4_handle_dirty_metadata");
		err = ext4_handle_dirty_metadata(handle, ar->inode, bh);
		if (err)
			goto failed;
	}
	return 0;
failed:
	if (i == indirect_blks) {
		/* Free data blocks */
		ext4_free_blocks(handle, ar->inode, NULL, new_blocks[i],
				 ar->len, 0);
		i--;
	}
	for (; i >= 0; i--) {
		/*
		 * We want to ext4_forget() only freshly allocated indirect
		 * blocks. Buffer for new_blocks[i] is at branch[i+1].bh
		 * (buffer at branch[0].bh is indirect block / inode already
		 * existing before ext4_alloc_branch() was called). Also
		 * because blocks are freshly allocated, we don't need to
		 * revoke them which is why we don't set
		 * EXT4_FREE_BLOCKS_METADATA.
		 */
		ext4_free_blocks(handle, ar->inode, branch[i+1].bh,
				 new_blocks[i], 1,
				 branch[i+1].bh ? EXT4_FREE_BLOCKS_FORGET : 0);
	}
	return err;
}

/**
 * ext4_splice_branch() - splice the allocated branch onto inode.
 * @handle: handle for this transaction
 * @ar: structure describing the allocation request
 * @where: location of missing link
 * @num:   number of indirect blocks we are adding
 *
 * This function fills the missing link and does all housekeeping needed in
 * inode (->i_blocks, etc.). In case of success we end up with the full
 * chain to new block and return 0.
 */
static int ext4_splice_branch(handle_t *handle,
			      struct ext4_allocation_request *ar,
			      Indirect *where, int num)
{
	int i;
	int err = 0;
	ext4_fsblk_t current_block;

	/*
	 * If we're splicing into a [td]indirect block (as opposed to the
	 * inode) then we need to get write access to the [td]indirect block
	 * before the splice.
	 */
	if (where->bh) {
		BUFFER_TRACE(where->bh, "get_write_access");
		err = ext4_journal_get_write_access(handle, where->bh);
		if (err)
			goto err_out;
	}
	/* That's it */

	*where->p = where->key;

	/*
	 * Update the host buffer_head or inode to point to more just allocated
	 * direct blocks blocks
	 */
	if (num == 0 && ar->len > 1) {
		current_block = le32_to_cpu(where->key) + 1;
		for (i = 1; i < ar->len; i++)
			*(where->p + i) = cpu_to_le32(current_block++);
	}

	/* We are done with atomic stuff, now do the rest of housekeeping */
	/* had we spliced it onto indirect block? */
	if (where->bh) {
		/*
		 * If we spliced it onto an indirect block, we haven't
		 * altered the inode.  Note however that if it is being spliced
		 * onto an indirect block at the very end of the file (the
		 * file is growing) then we *will* alter the inode to reflect
		 * the new i_size.  But that is not done here - it is done in
		 * generic_commit_write->__mark_inode_dirty->ext4_dirty_inode.
		 */
		jbd_debug(5, "splicing indirect only\n");
		BUFFER_TRACE(where->bh, "call ext4_handle_dirty_metadata");
		err = ext4_handle_dirty_metadata(handle, ar->inode, where->bh);
		if (err)
			goto err_out;
	} else {
		/*
		 * OK, we spliced it into the inode itself on a direct block.
		 */
		err = ext4_mark_inode_dirty(handle, ar->inode);
		if (unlikely(err))
			goto err_out;
		jbd_debug(5, "splicing direct\n");
	}
	return err;

err_out:
	for (i = 1; i <= num; i++) {
		/*
		 * branch[i].bh is newly allocated, so there is no
		 * need to revoke the block, which is why we don't
		 * need to set EXT4_FREE_BLOCKS_METADATA.
		 */
		ext4_free_blocks(handle, ar->inode, where[i].bh, 0, 1,
				 EXT4_FREE_BLOCKS_FORGET);
	}
	ext4_free_blocks(handle, ar->inode, NULL, le32_to_cpu(where[num].key),
			 ar->len, 0);

	return err;
}

/*
 * The ext4_ind_map_blocks() function handles non-extents inodes
 * (i.e., using the traditional indirect/double-indirect i_blocks
 * scheme) for ext4_map_blocks().
 *
 * Allocation strategy is simple: if we have to allocate something, we will
 * have to go the whole way to leaf. So let's do it before attaching anything
 * to tree, set linkage between the newborn blocks, write them if sync is
 * required, recheck the path, free and repeat if check fails, otherwise
 * set the last missing link (that will protect us from any truncate-generated
 * removals - all blocks on the path are immune now) and possibly force the
 * write on the parent block.
 * That has a nice additional property: no special recovery from the failed
 * allocations is needed - we simply release blocks and do not touch anything
 * reachable from inode.
 *
 * `handle' can be NULL if create == 0.
 *
 * return > 0, # of blocks mapped or allocated.
 * return = 0, if plain lookup failed.
 * return < 0, error case.
 *
 * The ext4_ind_get_blocks() function should be called with
 * down_write(&EXT4_I(inode)->i_data_sem) if allocating filesystem
 * blocks (i.e., flags has EXT4_GET_BLOCKS_CREATE set) or
 * down_read(&EXT4_I(inode)->i_data_sem) if not allocating file system
 * blocks.
 */
int ext4_ind_map_blocks(handle_t *handle, struct inode *inode,
			struct ext4_map_blocks *map,
			int flags)
{
	struct ext4_allocation_request ar;
	int err = -EIO;
	ext4_lblk_t offsets[4];
	Indirect chain[4];
	Indirect *partial;
	int indirect_blks;
	int blocks_to_boundary = 0;
	int depth;
	int count = 0;
	ext4_fsblk_t first_block = 0;

	trace_ext4_ind_map_blocks_enter(inode, map->m_lblk, map->m_len, flags);
	J_ASSERT(!(ext4_test_inode_flag(inode, EXT4_INODE_EXTENTS)));
	J_ASSERT(handle != NULL || (flags & EXT4_GET_BLOCKS_CREATE) == 0);
	depth = ext4_block_to_path(inode, map->m_lblk, offsets,
				   &blocks_to_boundary);

	if (depth == 0)
		goto out;

	partial = ext4_get_branch(inode, depth, offsets, chain, &err);

	/* Simplest case - block found, no allocation needed */
	if (!partial) {
		first_block = le32_to_cpu(chain[depth - 1].key);
		count++;
		/*map more blocks*/
		while (count < map->m_len && count <= blocks_to_boundary) {
			ext4_fsblk_t blk;

			blk = le32_to_cpu(*(chain[depth-1].p + count));

			if (blk == first_block + count)
				count++;
			else
				break;
		}
		goto got_it;
	}

	/* Next simple case - plain lookup failed */
	if ((flags & EXT4_GET_BLOCKS_CREATE) == 0) {
		unsigned epb = inode->i_sb->s_blocksize / sizeof(u32);
		int i;

		/*
		 * Count number blocks in a subtree under 'partial'. At each
		 * level we count number of complete empty subtrees beyond
		 * current offset and then descend into the subtree only
		 * partially beyond current offset.
		 */
		count = 0;
		for (i = partial - chain + 1; i < depth; i++)
			count = count * epb + (epb - offsets[i] - 1);
		count++;
		/* Fill in size of a hole we found */
		map->m_pblk = 0;
		map->m_len = min_t(unsigned int, map->m_len, count);
		goto cleanup;
	}

	/* Failed read of indirect block */
	if (err == -EIO)
		goto cleanup;

	/*
	 * Okay, we need to do block allocation.
	*/
	if (ext4_has_feature_bigalloc(inode->i_sb)) {
		EXT4_ERROR_INODE(inode, "Can't allocate blocks for "
				 "non-extent mapped inodes with bigalloc");
		err = -EFSCORRUPTED;
		goto out;
	}

	/* Set up for the direct block allocation */
	memset(&ar, 0, sizeof(ar));
	ar.inode = inode;
	ar.logical = map->m_lblk;
	if (S_ISREG(inode->i_mode))
		ar.flags = EXT4_MB_HINT_DATA;
	if (flags & EXT4_GET_BLOCKS_DELALLOC_RESERVE)
		ar.flags |= EXT4_MB_DELALLOC_RESERVED;
	if (flags & EXT4_GET_BLOCKS_METADATA_NOFAIL)
		ar.flags |= EXT4_MB_USE_RESERVED;

	ar.goal = ext4_find_goal(inode, map->m_lblk, partial);

	/* the number of blocks need to allocate for [d,t]indirect blocks */
	indirect_blks = (chain + depth) - partial - 1;

	/*
	 * Next look up the indirect map to count the totoal number of
	 * direct blocks to allocate for this branch.
	 */
	ar.len = ext4_blks_to_allocate(partial, indirect_blks,
				       map->m_len, blocks_to_boundary);

	/*
	 * Block out ext4_truncate while we alter the tree
	 */
	err = ext4_alloc_branch(handle, &ar, indirect_blks,
				offsets + (partial - chain), partial);

	/*
	 * The ext4_splice_branch call will free and forget any buffers
	 * on the new chain if there is a failure, but that risks using
	 * up transaction credits, especially for bitmaps where the
	 * credits cannot be returned.  Can we handle this somehow?  We
	 * may need to return -EAGAIN upwards in the worst case.  --sct
	 */
	if (!err)
		err = ext4_splice_branch(handle, &ar, partial, indirect_blks);
	if (err)
		goto cleanup;

	map->m_flags |= EXT4_MAP_NEW;

	ext4_update_inode_fsync_trans(handle, inode, 1);
	count = ar.len;
got_it:
	map->m_flags |= EXT4_MAP_MAPPED;
	map->m_pblk = le32_to_cpu(chain[depth-1].key);
	map->m_len = count;
	if (count > blocks_to_boundary)
		map->m_flags |= EXT4_MAP_BOUNDARY;
	err = count;
	/* Clean up and exit */
	partial = chain + depth - 1;	/* the whole chain */
cleanup:
	while (partial > chain) {
		BUFFER_TRACE(partial->bh, "call brelse");
		brelse(partial->bh);
		partial--;
	}
out:
	trace_ext4_ind_map_blocks_exit(inode, flags, map, err);
	return err;
}

/*
<<<<<<< HEAD
 * Calculate the number of metadata blocks need to reserve
 * to allocate a new block at @lblocks for non extent file based file
 */
int ext4_ind_calc_metadata_amount(struct inode *inode, sector_t lblock)
{
	struct ext4_inode_info *ei = EXT4_I(inode);
	sector_t dind_mask = ~((sector_t)EXT4_ADDR_PER_BLOCK(inode->i_sb) - 1);
	int blk_bits;

	if (lblock < EXT4_NDIR_BLOCKS)
		return 0;

	lblock -= EXT4_NDIR_BLOCKS;

	if (ei->i_da_metadata_calc_len &&
	    (lblock & dind_mask) == ei->i_da_metadata_calc_last_lblock) {
		ei->i_da_metadata_calc_len++;
		return 0;
	}
	ei->i_da_metadata_calc_last_lblock = lblock & dind_mask;
	ei->i_da_metadata_calc_len = 1;
	blk_bits = order_base_2(lblock);
	return (blk_bits / EXT4_ADDR_PER_BLOCK_BITS(inode->i_sb)) + 1;
}

/*
=======
>>>>>>> 24b8d41d
 * Calculate number of indirect blocks touched by mapping @nrblocks logically
 * contiguous blocks
 */
int ext4_ind_trans_blocks(struct inode *inode, int nrblocks)
{
	/*
	 * With N contiguous data blocks, we need at most
	 * N/EXT4_ADDR_PER_BLOCK(inode->i_sb) + 1 indirect blocks,
	 * 2 dindirect blocks, and 1 tindirect block
	 */
	return DIV_ROUND_UP(nrblocks, EXT4_ADDR_PER_BLOCK(inode->i_sb)) + 4;
}

static int ext4_ind_trunc_restart_fn(handle_t *handle, struct inode *inode,
				     struct buffer_head *bh, int *dropped)
{
	int err;

	if (bh) {
		BUFFER_TRACE(bh, "call ext4_handle_dirty_metadata");
		err = ext4_handle_dirty_metadata(handle, inode, bh);
		if (unlikely(err))
			return err;
	}
	err = ext4_mark_inode_dirty(handle, inode);
	if (unlikely(err))
		return err;
	/*
	 * Drop i_data_sem to avoid deadlock with ext4_map_blocks.  At this
	 * moment, get_block can be called only for blocks inside i_size since
	 * page cache has been already dropped and writes are blocked by
	 * i_mutex. So we can safely drop the i_data_sem here.
	 */
	BUG_ON(EXT4_JOURNAL(inode) == NULL);
	ext4_discard_preallocations(inode, 0);
	up_write(&EXT4_I(inode)->i_data_sem);
	*dropped = 1;
	return 0;
}

/*
 * Truncate transactions can be complex and absolutely huge.  So we need to
 * be able to restart the transaction at a conventient checkpoint to make
 * sure we don't overflow the journal.
 *
 * Try to extend this transaction for the purposes of truncation.  If
 * extend fails, we restart transaction.
 */
static int ext4_ind_truncate_ensure_credits(handle_t *handle,
					    struct inode *inode,
					    struct buffer_head *bh,
					    int revoke_creds)
{
	int ret;
	int dropped = 0;

	ret = ext4_journal_ensure_credits_fn(handle, EXT4_RESERVE_TRANS_BLOCKS,
			ext4_blocks_for_truncate(inode), revoke_creds,
			ext4_ind_trunc_restart_fn(handle, inode, bh, &dropped));
	if (dropped)
		down_write(&EXT4_I(inode)->i_data_sem);
	if (ret <= 0)
		return ret;
	if (bh) {
		BUFFER_TRACE(bh, "retaking write access");
		ret = ext4_journal_get_write_access(handle, bh);
		if (unlikely(ret))
			return ret;
	}
	return 0;
}

/*
 * Probably it should be a library function... search for first non-zero word
 * or memcmp with zero_page, whatever is better for particular architecture.
 * Linus?
 */
static inline int all_zeroes(__le32 *p, __le32 *q)
{
	while (p < q)
		if (*p++)
			return 0;
	return 1;
}

/**
 *	ext4_find_shared - find the indirect blocks for partial truncation.
 *	@inode:	  inode in question
 *	@depth:	  depth of the affected branch
 *	@offsets: offsets of pointers in that branch (see ext4_block_to_path)
 *	@chain:	  place to store the pointers to partial indirect blocks
 *	@top:	  place to the (detached) top of branch
 *
 *	This is a helper function used by ext4_truncate().
 *
 *	When we do truncate() we may have to clean the ends of several
 *	indirect blocks but leave the blocks themselves alive. Block is
 *	partially truncated if some data below the new i_size is referred
 *	from it (and it is on the path to the first completely truncated
 *	data block, indeed).  We have to free the top of that path along
 *	with everything to the right of the path. Since no allocation
 *	past the truncation point is possible until ext4_truncate()
 *	finishes, we may safely do the latter, but top of branch may
 *	require special attention - pageout below the truncation point
 *	might try to populate it.
 *
 *	We atomically detach the top of branch from the tree, store the
 *	block number of its root in *@top, pointers to buffer_heads of
 *	partially truncated blocks - in @chain[].bh and pointers to
 *	their last elements that should not be removed - in
 *	@chain[].p. Return value is the pointer to last filled element
 *	of @chain.
 *
 *	The work left to caller to do the actual freeing of subtrees:
 *		a) free the subtree starting from *@top
 *		b) free the subtrees whose roots are stored in
 *			(@chain[i].p+1 .. end of @chain[i].bh->b_data)
 *		c) free the subtrees growing from the inode past the @chain[0].
 *			(no partially truncated stuff there).  */

static Indirect *ext4_find_shared(struct inode *inode, int depth,
				  ext4_lblk_t offsets[4], Indirect chain[4],
				  __le32 *top)
{
	Indirect *partial, *p;
	int k, err;

	*top = 0;
	/* Make k index the deepest non-null offset + 1 */
	for (k = depth; k > 1 && !offsets[k-1]; k--)
		;
	partial = ext4_get_branch(inode, k, offsets, chain, &err);
	/* Writer: pointers */
	if (!partial)
		partial = chain + k-1;
	/*
	 * If the branch acquired continuation since we've looked at it -
	 * fine, it should all survive and (new) top doesn't belong to us.
	 */
	if (!partial->key && *partial->p)
		/* Writer: end */
		goto no_top;
	for (p = partial; (p > chain) && all_zeroes((__le32 *) p->bh->b_data, p->p); p--)
		;
	/*
	 * OK, we've found the last block that must survive. The rest of our
	 * branch should be detached before unlocking. However, if that rest
	 * of branch is all ours and does not grow immediately from the inode
	 * it's easier to cheat and just decrement partial->p.
	 */
	if (p == chain + k - 1 && p > chain) {
		p->p--;
	} else {
		*top = *p->p;
		/* Nope, don't do this in ext4.  Must leave the tree intact */
#if 0
		*p->p = 0;
#endif
	}
	/* Writer: end */

	while (partial > p) {
		brelse(partial->bh);
		partial--;
	}
no_top:
	return partial;
}

/*
 * Zero a number of block pointers in either an inode or an indirect block.
 * If we restart the transaction we must again get write access to the
 * indirect block for further modification.
 *
 * We release `count' blocks on disk, but (last - first) may be greater
 * than `count' because there can be holes in there.
 *
 * Return 0 on success, 1 on invalid block range
 * and < 0 on fatal error.
 */
static int ext4_clear_blocks(handle_t *handle, struct inode *inode,
			     struct buffer_head *bh,
			     ext4_fsblk_t block_to_free,
			     unsigned long count, __le32 *first,
			     __le32 *last)
{
	__le32 *p;
	int	flags = EXT4_FREE_BLOCKS_VALIDATED;
	int	err;

	if (S_ISDIR(inode->i_mode) || S_ISLNK(inode->i_mode) ||
	    ext4_test_inode_flag(inode, EXT4_INODE_EA_INODE))
		flags |= EXT4_FREE_BLOCKS_FORGET | EXT4_FREE_BLOCKS_METADATA;
	else if (ext4_should_journal_data(inode))
		flags |= EXT4_FREE_BLOCKS_FORGET;

	if (!ext4_inode_block_valid(inode, block_to_free, count)) {
		EXT4_ERROR_INODE(inode, "attempt to clear invalid "
				 "blocks %llu len %lu",
				 (unsigned long long) block_to_free, count);
		return 1;
	}

	err = ext4_ind_truncate_ensure_credits(handle, inode, bh,
				ext4_free_data_revoke_credits(inode, count));
	if (err < 0)
		goto out_err;

	for (p = first; p < last; p++)
		*p = 0;

	ext4_free_blocks(handle, inode, NULL, block_to_free, count, flags);
	return 0;
out_err:
	ext4_std_error(inode->i_sb, err);
	return err;
}

/**
 * ext4_free_data - free a list of data blocks
 * @handle:	handle for this transaction
 * @inode:	inode we are dealing with
 * @this_bh:	indirect buffer_head which contains *@first and *@last
 * @first:	array of block numbers
 * @last:	points immediately past the end of array
 *
 * We are freeing all blocks referred from that array (numbers are stored as
 * little-endian 32-bit) and updating @inode->i_blocks appropriately.
 *
 * We accumulate contiguous runs of blocks to free.  Conveniently, if these
 * blocks are contiguous then releasing them at one time will only affect one
 * or two bitmap blocks (+ group descriptor(s) and superblock) and we won't
 * actually use a lot of journal space.
 *
 * @this_bh will be %NULL if @first and @last point into the inode's direct
 * block pointers.
 */
static void ext4_free_data(handle_t *handle, struct inode *inode,
			   struct buffer_head *this_bh,
			   __le32 *first, __le32 *last)
{
	ext4_fsblk_t block_to_free = 0;    /* Starting block # of a run */
	unsigned long count = 0;	    /* Number of blocks in the run */
	__le32 *block_to_free_p = NULL;	    /* Pointer into inode/ind
					       corresponding to
					       block_to_free */
	ext4_fsblk_t nr;		    /* Current block # */
	__le32 *p;			    /* Pointer into inode/ind
					       for current block */
	int err = 0;

	if (this_bh) {				/* For indirect block */
		BUFFER_TRACE(this_bh, "get_write_access");
		err = ext4_journal_get_write_access(handle, this_bh);
		/* Important: if we can't update the indirect pointers
		 * to the blocks, we can't free them. */
		if (err)
			return;
	}

	for (p = first; p < last; p++) {
		nr = le32_to_cpu(*p);
		if (nr) {
			/* accumulate blocks to free if they're contiguous */
			if (count == 0) {
				block_to_free = nr;
				block_to_free_p = p;
				count = 1;
			} else if (nr == block_to_free + count) {
				count++;
			} else {
				err = ext4_clear_blocks(handle, inode, this_bh,
						        block_to_free, count,
						        block_to_free_p, p);
				if (err)
					break;
				block_to_free = nr;
				block_to_free_p = p;
				count = 1;
			}
		}
	}

	if (!err && count > 0)
		err = ext4_clear_blocks(handle, inode, this_bh, block_to_free,
					count, block_to_free_p, p);
	if (err < 0)
		/* fatal error */
		return;

	if (this_bh) {
		BUFFER_TRACE(this_bh, "call ext4_handle_dirty_metadata");

		/*
		 * The buffer head should have an attached journal head at this
		 * point. However, if the data is corrupted and an indirect
		 * block pointed to itself, it would have been detached when
		 * the block was cleared. Check for this instead of OOPSing.
		 */
		if ((EXT4_JOURNAL(inode) == NULL) || bh2jh(this_bh))
			ext4_handle_dirty_metadata(handle, inode, this_bh);
		else
			EXT4_ERROR_INODE(inode,
					 "circular indirect block detected at "
					 "block %llu",
				(unsigned long long) this_bh->b_blocknr);
	}
}

/**
 *	ext4_free_branches - free an array of branches
 *	@handle: JBD handle for this transaction
 *	@inode:	inode we are dealing with
 *	@parent_bh: the buffer_head which contains *@first and *@last
 *	@first:	array of block numbers
 *	@last:	pointer immediately past the end of array
 *	@depth:	depth of the branches to free
 *
 *	We are freeing all blocks referred from these branches (numbers are
 *	stored as little-endian 32-bit) and updating @inode->i_blocks
 *	appropriately.
 */
static void ext4_free_branches(handle_t *handle, struct inode *inode,
			       struct buffer_head *parent_bh,
			       __le32 *first, __le32 *last, int depth)
{
	ext4_fsblk_t nr;
	__le32 *p;

	if (ext4_handle_is_aborted(handle))
		return;

	if (depth--) {
		struct buffer_head *bh;
		int addr_per_block = EXT4_ADDR_PER_BLOCK(inode->i_sb);
		p = last;
		while (--p >= first) {
			nr = le32_to_cpu(*p);
			if (!nr)
				continue;		/* A hole */

			if (!ext4_inode_block_valid(inode, nr, 1)) {
				EXT4_ERROR_INODE(inode,
						 "invalid indirect mapped "
						 "block %lu (level %d)",
						 (unsigned long) nr, depth);
				break;
			}

			/* Go read the buffer for the next level down */
			bh = ext4_sb_bread(inode->i_sb, nr, 0);

			/*
			 * A read failure? Report error and clear slot
			 * (should be rare).
			 */
			if (IS_ERR(bh)) {
				ext4_error_inode_block(inode, nr, -PTR_ERR(bh),
						       "Read failure");
				continue;
			}

			/* This zaps the entire block.  Bottom up. */
			BUFFER_TRACE(bh, "free child branches");
			ext4_free_branches(handle, inode, bh,
					(__le32 *) bh->b_data,
					(__le32 *) bh->b_data + addr_per_block,
					depth);
			brelse(bh);

			/*
			 * Everything below this pointer has been
			 * released.  Now let this top-of-subtree go.
			 *
			 * We want the freeing of this indirect block to be
			 * atomic in the journal with the updating of the
			 * bitmap block which owns it.  So make some room in
			 * the journal.
			 *
			 * We zero the parent pointer *after* freeing its
			 * pointee in the bitmaps, so if extend_transaction()
			 * for some reason fails to put the bitmap changes and
			 * the release into the same transaction, recovery
			 * will merely complain about releasing a free block,
			 * rather than leaking blocks.
			 */
			if (ext4_handle_is_aborted(handle))
				return;
			if (ext4_ind_truncate_ensure_credits(handle, inode,
					NULL,
					ext4_free_metadata_revoke_credits(
							inode->i_sb, 1)) < 0)
				return;

			/*
			 * The forget flag here is critical because if
			 * we are journaling (and not doing data
			 * journaling), we have to make sure a revoke
			 * record is written to prevent the journal
			 * replay from overwriting the (former)
			 * indirect block if it gets reallocated as a
			 * data block.  This must happen in the same
			 * transaction where the data blocks are
			 * actually freed.
			 */
			ext4_free_blocks(handle, inode, NULL, nr, 1,
					 EXT4_FREE_BLOCKS_METADATA|
					 EXT4_FREE_BLOCKS_FORGET);

			if (parent_bh) {
				/*
				 * The block which we have just freed is
				 * pointed to by an indirect block: journal it
				 */
				BUFFER_TRACE(parent_bh, "get_write_access");
				if (!ext4_journal_get_write_access(handle,
								   parent_bh)){
					*p = 0;
					BUFFER_TRACE(parent_bh,
					"call ext4_handle_dirty_metadata");
					ext4_handle_dirty_metadata(handle,
								   inode,
								   parent_bh);
				}
			}
		}
	} else {
		/* We have reached the bottom of the tree. */
		BUFFER_TRACE(parent_bh, "free data blocks");
		ext4_free_data(handle, inode, parent_bh, first, last);
	}
}

void ext4_ind_truncate(handle_t *handle, struct inode *inode)
{
	struct ext4_inode_info *ei = EXT4_I(inode);
	__le32 *i_data = ei->i_data;
	int addr_per_block = EXT4_ADDR_PER_BLOCK(inode->i_sb);
	ext4_lblk_t offsets[4];
	Indirect chain[4];
	Indirect *partial;
	__le32 nr = 0;
	int n = 0;
	ext4_lblk_t last_block, max_block;
	unsigned blocksize = inode->i_sb->s_blocksize;

	last_block = (inode->i_size + blocksize-1)
					>> EXT4_BLOCK_SIZE_BITS(inode->i_sb);
	max_block = (EXT4_SB(inode->i_sb)->s_bitmap_maxbytes + blocksize-1)
					>> EXT4_BLOCK_SIZE_BITS(inode->i_sb);

	if (last_block != max_block) {
		n = ext4_block_to_path(inode, last_block, offsets, NULL);
		if (n == 0)
			return;
	}

	ext4_es_remove_extent(inode, last_block, EXT_MAX_BLOCKS - last_block);

	/*
	 * The orphan list entry will now protect us from any crash which
	 * occurs before the truncate completes, so it is now safe to propagate
	 * the new, shorter inode size (held for now in i_size) into the
	 * on-disk inode. We do this via i_disksize, which is the value which
	 * ext4 *really* writes onto the disk inode.
	 */
	ei->i_disksize = inode->i_size;

	if (last_block == max_block) {
		/*
		 * It is unnecessary to free any data blocks if last_block is
		 * equal to the indirect block limit.
		 */
		return;
	} else if (n == 1) {		/* direct blocks */
		ext4_free_data(handle, inode, NULL, i_data+offsets[0],
			       i_data + EXT4_NDIR_BLOCKS);
		goto do_indirects;
	}

	partial = ext4_find_shared(inode, n, offsets, chain, &nr);
	/* Kill the top of shared branch (not detached) */
	if (nr) {
		if (partial == chain) {
			/* Shared branch grows from the inode */
			ext4_free_branches(handle, inode, NULL,
					   &nr, &nr+1, (chain+n-1) - partial);
			*partial->p = 0;
			/*
			 * We mark the inode dirty prior to restart,
			 * and prior to stop.  No need for it here.
			 */
		} else {
			/* Shared branch grows from an indirect block */
			BUFFER_TRACE(partial->bh, "get_write_access");
			ext4_free_branches(handle, inode, partial->bh,
					partial->p,
					partial->p+1, (chain+n-1) - partial);
		}
	}
	/* Clear the ends of indirect blocks on the shared branch */
	while (partial > chain) {
		ext4_free_branches(handle, inode, partial->bh, partial->p + 1,
				   (__le32*)partial->bh->b_data+addr_per_block,
				   (chain+n-1) - partial);
		BUFFER_TRACE(partial->bh, "call brelse");
		brelse(partial->bh);
		partial--;
	}
do_indirects:
	/* Kill the remaining (whole) subtrees */
	switch (offsets[0]) {
	default:
		nr = i_data[EXT4_IND_BLOCK];
		if (nr) {
			ext4_free_branches(handle, inode, NULL, &nr, &nr+1, 1);
			i_data[EXT4_IND_BLOCK] = 0;
		}
		fallthrough;
	case EXT4_IND_BLOCK:
		nr = i_data[EXT4_DIND_BLOCK];
		if (nr) {
			ext4_free_branches(handle, inode, NULL, &nr, &nr+1, 2);
			i_data[EXT4_DIND_BLOCK] = 0;
		}
		fallthrough;
	case EXT4_DIND_BLOCK:
		nr = i_data[EXT4_TIND_BLOCK];
		if (nr) {
			ext4_free_branches(handle, inode, NULL, &nr, &nr+1, 3);
			i_data[EXT4_TIND_BLOCK] = 0;
		}
		fallthrough;
	case EXT4_TIND_BLOCK:
		;
	}
}

/**
 *	ext4_ind_remove_space - remove space from the range
 *	@handle: JBD handle for this transaction
 *	@inode:	inode we are dealing with
 *	@start:	First block to remove
 *	@end:	One block after the last block to remove (exclusive)
 *
 *	Free the blocks in the defined range (end is exclusive endpoint of
 *	range). This is used by ext4_punch_hole().
 */
int ext4_ind_remove_space(handle_t *handle, struct inode *inode,
			  ext4_lblk_t start, ext4_lblk_t end)
{
	struct ext4_inode_info *ei = EXT4_I(inode);
	__le32 *i_data = ei->i_data;
	int addr_per_block = EXT4_ADDR_PER_BLOCK(inode->i_sb);
	ext4_lblk_t offsets[4], offsets2[4];
	Indirect chain[4], chain2[4];
	Indirect *partial, *partial2;
	Indirect *p = NULL, *p2 = NULL;
	ext4_lblk_t max_block;
	__le32 nr = 0, nr2 = 0;
	int n = 0, n2 = 0;
	unsigned blocksize = inode->i_sb->s_blocksize;

	max_block = (EXT4_SB(inode->i_sb)->s_bitmap_maxbytes + blocksize-1)
					>> EXT4_BLOCK_SIZE_BITS(inode->i_sb);
	if (end >= max_block)
		end = max_block;
	if ((start >= end) || (start > max_block))
		return 0;

	n = ext4_block_to_path(inode, start, offsets, NULL);
	n2 = ext4_block_to_path(inode, end, offsets2, NULL);

	BUG_ON(n > n2);

	if ((n == 1) && (n == n2)) {
		/* We're punching only within direct block range */
		ext4_free_data(handle, inode, NULL, i_data + offsets[0],
			       i_data + offsets2[0]);
		return 0;
	} else if (n2 > n) {
		/*
		 * Start and end are on a different levels so we're going to
		 * free partial block at start, and partial block at end of
		 * the range. If there are some levels in between then
		 * do_indirects label will take care of that.
		 */

		if (n == 1) {
			/*
			 * Start is at the direct block level, free
			 * everything to the end of the level.
			 */
			ext4_free_data(handle, inode, NULL, i_data + offsets[0],
				       i_data + EXT4_NDIR_BLOCKS);
			goto end_range;
		}


		partial = p = ext4_find_shared(inode, n, offsets, chain, &nr);
		if (nr) {
			if (partial == chain) {
				/* Shared branch grows from the inode */
				ext4_free_branches(handle, inode, NULL,
					   &nr, &nr+1, (chain+n-1) - partial);
				*partial->p = 0;
			} else {
				/* Shared branch grows from an indirect block */
				BUFFER_TRACE(partial->bh, "get_write_access");
				ext4_free_branches(handle, inode, partial->bh,
					partial->p,
					partial->p+1, (chain+n-1) - partial);
			}
		}

		/*
		 * Clear the ends of indirect blocks on the shared branch
		 * at the start of the range
		 */
		while (partial > chain) {
			ext4_free_branches(handle, inode, partial->bh,
				partial->p + 1,
				(__le32 *)partial->bh->b_data+addr_per_block,
				(chain+n-1) - partial);
			partial--;
		}

end_range:
		partial2 = p2 = ext4_find_shared(inode, n2, offsets2, chain2, &nr2);
		if (nr2) {
			if (partial2 == chain2) {
				/*
				 * Remember, end is exclusive so here we're at
				 * the start of the next level we're not going
				 * to free. Everything was covered by the start
				 * of the range.
				 */
				goto do_indirects;
			}
		} else {
			/*
			 * ext4_find_shared returns Indirect structure which
			 * points to the last element which should not be
			 * removed by truncate. But this is end of the range
			 * in punch_hole so we need to point to the next element
			 */
			partial2->p++;
		}

		/*
		 * Clear the ends of indirect blocks on the shared branch
		 * at the end of the range
		 */
		while (partial2 > chain2) {
			ext4_free_branches(handle, inode, partial2->bh,
					   (__le32 *)partial2->bh->b_data,
					   partial2->p,
					   (chain2+n2-1) - partial2);
			partial2--;
		}
		goto do_indirects;
	}

	/* Punch happened within the same level (n == n2) */
	partial = p = ext4_find_shared(inode, n, offsets, chain, &nr);
	partial2 = p2 = ext4_find_shared(inode, n2, offsets2, chain2, &nr2);

	/* Free top, but only if partial2 isn't its subtree. */
	if (nr) {
		int level = min(partial - chain, partial2 - chain2);
		int i;
		int subtree = 1;

		for (i = 0; i <= level; i++) {
			if (offsets[i] != offsets2[i]) {
				subtree = 0;
				break;
			}
		}

		if (!subtree) {
			if (partial == chain) {
				/* Shared branch grows from the inode */
				ext4_free_branches(handle, inode, NULL,
						   &nr, &nr+1,
						   (chain+n-1) - partial);
				*partial->p = 0;
			} else {
				/* Shared branch grows from an indirect block */
				BUFFER_TRACE(partial->bh, "get_write_access");
				ext4_free_branches(handle, inode, partial->bh,
						   partial->p,
						   partial->p+1,
						   (chain+n-1) - partial);
			}
		}
	}

	if (!nr2) {
		/*
		 * ext4_find_shared returns Indirect structure which
		 * points to the last element which should not be
		 * removed by truncate. But this is end of the range
		 * in punch_hole so we need to point to the next element
		 */
		partial2->p++;
	}

	while (partial > chain || partial2 > chain2) {
		int depth = (chain+n-1) - partial;
		int depth2 = (chain2+n2-1) - partial2;

		if (partial > chain && partial2 > chain2 &&
		    partial->bh->b_blocknr == partial2->bh->b_blocknr) {
			/*
			 * We've converged on the same block. Clear the range,
			 * then we're done.
			 */
			ext4_free_branches(handle, inode, partial->bh,
					   partial->p + 1,
					   partial2->p,
					   (chain+n-1) - partial);
			goto cleanup;
		}

		/*
		 * The start and end partial branches may not be at the same
		 * level even though the punch happened within one level. So, we
		 * give them a chance to arrive at the same level, then walk
		 * them in step with each other until we converge on the same
		 * block.
		 */
		if (partial > chain && depth <= depth2) {
			ext4_free_branches(handle, inode, partial->bh,
					   partial->p + 1,
					   (__le32 *)partial->bh->b_data+addr_per_block,
					   (chain+n-1) - partial);
			partial--;
		}
		if (partial2 > chain2 && depth2 <= depth) {
			ext4_free_branches(handle, inode, partial2->bh,
					   (__le32 *)partial2->bh->b_data,
					   partial2->p,
					   (chain2+n2-1) - partial2);
			partial2--;
		}
	}

cleanup:
	while (p && p > chain) {
		BUFFER_TRACE(p->bh, "call brelse");
		brelse(p->bh);
		p--;
	}
	while (p2 && p2 > chain2) {
		BUFFER_TRACE(p2->bh, "call brelse");
		brelse(p2->bh);
		p2--;
	}
	return 0;

do_indirects:
	/* Kill the remaining (whole) subtrees */
	switch (offsets[0]) {
	default:
		if (++n >= n2)
			break;
		nr = i_data[EXT4_IND_BLOCK];
		if (nr) {
			ext4_free_branches(handle, inode, NULL, &nr, &nr+1, 1);
			i_data[EXT4_IND_BLOCK] = 0;
		}
		fallthrough;
	case EXT4_IND_BLOCK:
		if (++n >= n2)
			break;
		nr = i_data[EXT4_DIND_BLOCK];
		if (nr) {
			ext4_free_branches(handle, inode, NULL, &nr, &nr+1, 2);
			i_data[EXT4_DIND_BLOCK] = 0;
		}
		fallthrough;
	case EXT4_DIND_BLOCK:
		if (++n >= n2)
			break;
		nr = i_data[EXT4_TIND_BLOCK];
		if (nr) {
			ext4_free_branches(handle, inode, NULL, &nr, &nr+1, 3);
			i_data[EXT4_TIND_BLOCK] = 0;
		}
		fallthrough;
	case EXT4_TIND_BLOCK:
		;
	}
	goto cleanup;
}<|MERGE_RESOLUTION|>--- conflicted
+++ resolved
@@ -663,35 +663,6 @@
 }
 
 /*
-<<<<<<< HEAD
- * Calculate the number of metadata blocks need to reserve
- * to allocate a new block at @lblocks for non extent file based file
- */
-int ext4_ind_calc_metadata_amount(struct inode *inode, sector_t lblock)
-{
-	struct ext4_inode_info *ei = EXT4_I(inode);
-	sector_t dind_mask = ~((sector_t)EXT4_ADDR_PER_BLOCK(inode->i_sb) - 1);
-	int blk_bits;
-
-	if (lblock < EXT4_NDIR_BLOCKS)
-		return 0;
-
-	lblock -= EXT4_NDIR_BLOCKS;
-
-	if (ei->i_da_metadata_calc_len &&
-	    (lblock & dind_mask) == ei->i_da_metadata_calc_last_lblock) {
-		ei->i_da_metadata_calc_len++;
-		return 0;
-	}
-	ei->i_da_metadata_calc_last_lblock = lblock & dind_mask;
-	ei->i_da_metadata_calc_len = 1;
-	blk_bits = order_base_2(lblock);
-	return (blk_bits / EXT4_ADDR_PER_BLOCK_BITS(inode->i_sb)) + 1;
-}
-
-/*
-=======
->>>>>>> 24b8d41d
  * Calculate number of indirect blocks touched by mapping @nrblocks logically
  * contiguous blocks
  */
