// SPDX-License-Identifier: GPL-2.0
/*
 *  linux/fs/ext4/super.c
 *
 * Copyright (C) 1992, 1993, 1994, 1995
 * Remy Card (card@masi.ibp.fr)
 * Laboratoire MASI - Institut Blaise Pascal
 * Universite Pierre et Marie Curie (Paris VI)
 *
 *  from
 *
 *  linux/fs/minix/inode.c
 *
 *  Copyright (C) 1991, 1992  Linus Torvalds
 *
 *  Big-endian to little-endian byte-swapping/bitmaps by
 *        David S. Miller (davem@caip.rutgers.edu), 1995
 */

#include <linux/module.h>
#include <linux/string.h>
#include <linux/fs.h>
#include <linux/time.h>
#include <linux/vmalloc.h>
#include <linux/slab.h>
#include <linux/init.h>
#include <linux/blkdev.h>
#include <linux/backing-dev.h>
#include <linux/parser.h>
#include <linux/buffer_head.h>
#include <linux/exportfs.h>
#include <linux/vfs.h>
#include <linux/random.h>
#include <linux/mount.h>
#include <linux/namei.h>
#include <linux/quotaops.h>
#include <linux/seq_file.h>
#include <linux/ctype.h>
#include <linux/log2.h>
#include <linux/crc16.h>
#include <linux/dax.h>
#include <linux/cleancache.h>
#include <linux/uaccess.h>
#include <linux/iversion.h>
#include <linux/unicode.h>
#include <linux/part_stat.h>
#include <linux/kthread.h>
#include <linux/freezer.h>

#include "ext4.h"
#include "ext4_extents.h"	/* Needed for trace points definition */
#include "ext4_jbd2.h"
#include "xattr.h"
#include "acl.h"
#include "mballoc.h"
#include "fsmap.h"

#define CREATE_TRACE_POINTS
#include <trace/events/ext4.h>

static struct ext4_lazy_init *ext4_li_info;
static struct mutex ext4_li_mtx;
static struct ratelimit_state ext4_mount_msg_ratelimit;

static int ext4_load_journal(struct super_block *, struct ext4_super_block *,
			     unsigned long journal_devnum);
static int ext4_show_options(struct seq_file *seq, struct dentry *root);
static int ext4_commit_super(struct super_block *sb, int sync);
static int ext4_mark_recovery_complete(struct super_block *sb,
					struct ext4_super_block *es);
static int ext4_clear_journal_err(struct super_block *sb,
				  struct ext4_super_block *es);
static int ext4_sync_fs(struct super_block *sb, int wait);
static int ext4_remount(struct super_block *sb, int *flags, char *data);
static int ext4_statfs(struct dentry *dentry, struct kstatfs *buf);
static int ext4_unfreeze(struct super_block *sb);
static int ext4_freeze(struct super_block *sb);
static struct dentry *ext4_mount(struct file_system_type *fs_type, int flags,
		       const char *dev_name, void *data);
static inline int ext2_feature_set_ok(struct super_block *sb);
static inline int ext3_feature_set_ok(struct super_block *sb);
static int ext4_feature_set_ok(struct super_block *sb, int readonly);
static void ext4_destroy_lazyinit_thread(void);
static void ext4_unregister_li_request(struct super_block *sb);
static void ext4_clear_request_list(void);
static struct inode *ext4_get_journal_inode(struct super_block *sb,
					    unsigned int journal_inum);

/*
 * Lock ordering
 *
 * Note the difference between i_mmap_sem (EXT4_I(inode)->i_mmap_sem) and
 * i_mmap_rwsem (inode->i_mmap_rwsem)!
 *
 * page fault path:
 * mmap_lock -> sb_start_pagefault -> i_mmap_sem (r) -> transaction start ->
 *   page lock -> i_data_sem (rw)
 *
 * buffered write path:
 * sb_start_write -> i_mutex -> mmap_lock
 * sb_start_write -> i_mutex -> transaction start -> page lock ->
 *   i_data_sem (rw)
 *
 * truncate:
 * sb_start_write -> i_mutex -> i_mmap_sem (w) -> i_mmap_rwsem (w) -> page lock
 * sb_start_write -> i_mutex -> i_mmap_sem (w) -> transaction start ->
 *   i_data_sem (rw)
 *
 * direct IO:
 * sb_start_write -> i_mutex -> mmap_lock
 * sb_start_write -> i_mutex -> transaction start -> i_data_sem (rw)
 *
 * writepages:
 * transaction start -> page lock(s) -> i_data_sem (rw)
 */

#if !defined(CONFIG_EXT2_FS) && !defined(CONFIG_EXT2_FS_MODULE) && defined(CONFIG_EXT4_USE_FOR_EXT2)
static struct file_system_type ext2_fs_type = {
	.owner		= THIS_MODULE,
	.name		= "ext2",
	.mount		= ext4_mount,
	.kill_sb	= kill_block_super,
	.fs_flags	= FS_REQUIRES_DEV,
};
MODULE_ALIAS_FS("ext2");
MODULE_ALIAS("ext2");
#define IS_EXT2_SB(sb) ((sb)->s_bdev->bd_holder == &ext2_fs_type)
#else
#define IS_EXT2_SB(sb) (0)
#endif


static struct file_system_type ext3_fs_type = {
	.owner		= THIS_MODULE,
	.name		= "ext3",
	.mount		= ext4_mount,
	.kill_sb	= kill_block_super,
	.fs_flags	= FS_REQUIRES_DEV,
};
MODULE_ALIAS_FS("ext3");
MODULE_ALIAS("ext3");
#define IS_EXT3_SB(sb) ((sb)->s_bdev->bd_holder == &ext3_fs_type)


static inline void __ext4_read_bh(struct buffer_head *bh, int op_flags,
				  bh_end_io_t *end_io)
{
	/*
	 * buffer's verified bit is no longer valid after reading from
	 * disk again due to write out error, clear it to make sure we
	 * recheck the buffer contents.
	 */
	clear_buffer_verified(bh);

	bh->b_end_io = end_io ? end_io : end_buffer_read_sync;
	get_bh(bh);
	submit_bh(REQ_OP_READ, op_flags, bh);
}

void ext4_read_bh_nowait(struct buffer_head *bh, int op_flags,
			 bh_end_io_t *end_io)
{
	BUG_ON(!buffer_locked(bh));

	if (ext4_buffer_uptodate(bh)) {
		unlock_buffer(bh);
		return;
	}
	__ext4_read_bh(bh, op_flags, end_io);
}

int ext4_read_bh(struct buffer_head *bh, int op_flags, bh_end_io_t *end_io)
{
	BUG_ON(!buffer_locked(bh));

	if (ext4_buffer_uptodate(bh)) {
		unlock_buffer(bh);
		return 0;
	}

	__ext4_read_bh(bh, op_flags, end_io);

	wait_on_buffer(bh);
	if (buffer_uptodate(bh))
		return 0;
	return -EIO;
}

int ext4_read_bh_lock(struct buffer_head *bh, int op_flags, bool wait)
{
	if (trylock_buffer(bh)) {
		if (wait)
			return ext4_read_bh(bh, op_flags, NULL);
		ext4_read_bh_nowait(bh, op_flags, NULL);
		return 0;
	}
	if (wait) {
		wait_on_buffer(bh);
		if (buffer_uptodate(bh))
			return 0;
		return -EIO;
	}
	return 0;
}

/*
 * This works like __bread_gfp() except it uses ERR_PTR for error
 * returns.  Currently with sb_bread it's impossible to distinguish
 * between ENOMEM and EIO situations (since both result in a NULL
 * return.
 */
static struct buffer_head *__ext4_sb_bread_gfp(struct super_block *sb,
					       sector_t block, int op_flags,
					       gfp_t gfp)
{
	struct buffer_head *bh;
	int ret;

	bh = sb_getblk_gfp(sb, block, gfp);
	if (bh == NULL)
		return ERR_PTR(-ENOMEM);
	if (ext4_buffer_uptodate(bh))
		return bh;

	ret = ext4_read_bh_lock(bh, REQ_META | op_flags, true);
	if (ret) {
		put_bh(bh);
		return ERR_PTR(ret);
	}
	return bh;
}

struct buffer_head *ext4_sb_bread(struct super_block *sb, sector_t block,
				   int op_flags)
{
	return __ext4_sb_bread_gfp(sb, block, op_flags, __GFP_MOVABLE);
}

struct buffer_head *ext4_sb_bread_unmovable(struct super_block *sb,
					    sector_t block)
{
	return __ext4_sb_bread_gfp(sb, block, 0, 0);
}

void ext4_sb_breadahead_unmovable(struct super_block *sb, sector_t block)
{
	struct buffer_head *bh = sb_getblk_gfp(sb, block, 0);

	if (likely(bh)) {
		ext4_read_bh_lock(bh, REQ_RAHEAD, false);
		brelse(bh);
	}
}

static int ext4_verify_csum_type(struct super_block *sb,
				 struct ext4_super_block *es)
{
	if (!ext4_has_feature_metadata_csum(sb))
		return 1;

	return es->s_checksum_type == EXT4_CRC32C_CHKSUM;
}

static __le32 ext4_superblock_csum(struct super_block *sb,
				   struct ext4_super_block *es)
{
	struct ext4_sb_info *sbi = EXT4_SB(sb);
	int offset = offsetof(struct ext4_super_block, s_checksum);
	__u32 csum;

	csum = ext4_chksum(sbi, ~0, (char *)es, offset);

	return cpu_to_le32(csum);
}

static int ext4_superblock_csum_verify(struct super_block *sb,
				       struct ext4_super_block *es)
{
	if (!ext4_has_metadata_csum(sb))
		return 1;

	return es->s_checksum == ext4_superblock_csum(sb, es);
}

void ext4_superblock_csum_set(struct super_block *sb)
{
	struct ext4_super_block *es = EXT4_SB(sb)->s_es;

	if (!ext4_has_metadata_csum(sb))
		return;

	es->s_checksum = ext4_superblock_csum(sb, es);
}

ext4_fsblk_t ext4_block_bitmap(struct super_block *sb,
			       struct ext4_group_desc *bg)
{
	return le32_to_cpu(bg->bg_block_bitmap_lo) |
		(EXT4_DESC_SIZE(sb) >= EXT4_MIN_DESC_SIZE_64BIT ?
		 (ext4_fsblk_t)le32_to_cpu(bg->bg_block_bitmap_hi) << 32 : 0);
}

ext4_fsblk_t ext4_inode_bitmap(struct super_block *sb,
			       struct ext4_group_desc *bg)
{
	return le32_to_cpu(bg->bg_inode_bitmap_lo) |
		(EXT4_DESC_SIZE(sb) >= EXT4_MIN_DESC_SIZE_64BIT ?
		 (ext4_fsblk_t)le32_to_cpu(bg->bg_inode_bitmap_hi) << 32 : 0);
}

ext4_fsblk_t ext4_inode_table(struct super_block *sb,
			      struct ext4_group_desc *bg)
{
	return le32_to_cpu(bg->bg_inode_table_lo) |
		(EXT4_DESC_SIZE(sb) >= EXT4_MIN_DESC_SIZE_64BIT ?
		 (ext4_fsblk_t)le32_to_cpu(bg->bg_inode_table_hi) << 32 : 0);
}

__u32 ext4_free_group_clusters(struct super_block *sb,
			       struct ext4_group_desc *bg)
{
	return le16_to_cpu(bg->bg_free_blocks_count_lo) |
		(EXT4_DESC_SIZE(sb) >= EXT4_MIN_DESC_SIZE_64BIT ?
		 (__u32)le16_to_cpu(bg->bg_free_blocks_count_hi) << 16 : 0);
}

__u32 ext4_free_inodes_count(struct super_block *sb,
			      struct ext4_group_desc *bg)
{
	return le16_to_cpu(bg->bg_free_inodes_count_lo) |
		(EXT4_DESC_SIZE(sb) >= EXT4_MIN_DESC_SIZE_64BIT ?
		 (__u32)le16_to_cpu(bg->bg_free_inodes_count_hi) << 16 : 0);
}

__u32 ext4_used_dirs_count(struct super_block *sb,
			      struct ext4_group_desc *bg)
{
	return le16_to_cpu(bg->bg_used_dirs_count_lo) |
		(EXT4_DESC_SIZE(sb) >= EXT4_MIN_DESC_SIZE_64BIT ?
		 (__u32)le16_to_cpu(bg->bg_used_dirs_count_hi) << 16 : 0);
}

__u32 ext4_itable_unused_count(struct super_block *sb,
			      struct ext4_group_desc *bg)
{
	return le16_to_cpu(bg->bg_itable_unused_lo) |
		(EXT4_DESC_SIZE(sb) >= EXT4_MIN_DESC_SIZE_64BIT ?
		 (__u32)le16_to_cpu(bg->bg_itable_unused_hi) << 16 : 0);
}

void ext4_block_bitmap_set(struct super_block *sb,
			   struct ext4_group_desc *bg, ext4_fsblk_t blk)
{
	bg->bg_block_bitmap_lo = cpu_to_le32((u32)blk);
	if (EXT4_DESC_SIZE(sb) >= EXT4_MIN_DESC_SIZE_64BIT)
		bg->bg_block_bitmap_hi = cpu_to_le32(blk >> 32);
}

void ext4_inode_bitmap_set(struct super_block *sb,
			   struct ext4_group_desc *bg, ext4_fsblk_t blk)
{
	bg->bg_inode_bitmap_lo  = cpu_to_le32((u32)blk);
	if (EXT4_DESC_SIZE(sb) >= EXT4_MIN_DESC_SIZE_64BIT)
		bg->bg_inode_bitmap_hi = cpu_to_le32(blk >> 32);
}

void ext4_inode_table_set(struct super_block *sb,
			  struct ext4_group_desc *bg, ext4_fsblk_t blk)
{
	bg->bg_inode_table_lo = cpu_to_le32((u32)blk);
	if (EXT4_DESC_SIZE(sb) >= EXT4_MIN_DESC_SIZE_64BIT)
		bg->bg_inode_table_hi = cpu_to_le32(blk >> 32);
}

void ext4_free_group_clusters_set(struct super_block *sb,
				  struct ext4_group_desc *bg, __u32 count)
{
	bg->bg_free_blocks_count_lo = cpu_to_le16((__u16)count);
	if (EXT4_DESC_SIZE(sb) >= EXT4_MIN_DESC_SIZE_64BIT)
		bg->bg_free_blocks_count_hi = cpu_to_le16(count >> 16);
}

void ext4_free_inodes_set(struct super_block *sb,
			  struct ext4_group_desc *bg, __u32 count)
{
	bg->bg_free_inodes_count_lo = cpu_to_le16((__u16)count);
	if (EXT4_DESC_SIZE(sb) >= EXT4_MIN_DESC_SIZE_64BIT)
		bg->bg_free_inodes_count_hi = cpu_to_le16(count >> 16);
}

void ext4_used_dirs_set(struct super_block *sb,
			  struct ext4_group_desc *bg, __u32 count)
{
	bg->bg_used_dirs_count_lo = cpu_to_le16((__u16)count);
	if (EXT4_DESC_SIZE(sb) >= EXT4_MIN_DESC_SIZE_64BIT)
		bg->bg_used_dirs_count_hi = cpu_to_le16(count >> 16);
}

void ext4_itable_unused_set(struct super_block *sb,
			  struct ext4_group_desc *bg, __u32 count)
{
	bg->bg_itable_unused_lo = cpu_to_le16((__u16)count);
	if (EXT4_DESC_SIZE(sb) >= EXT4_MIN_DESC_SIZE_64BIT)
		bg->bg_itable_unused_hi = cpu_to_le16(count >> 16);
}

static void __ext4_update_tstamp(__le32 *lo, __u8 *hi)
{
	time64_t now = ktime_get_real_seconds();

	now = clamp_val(now, 0, (1ull << 40) - 1);

	*lo = cpu_to_le32(lower_32_bits(now));
	*hi = upper_32_bits(now);
}

static time64_t __ext4_get_tstamp(__le32 *lo, __u8 *hi)
{
	return ((time64_t)(*hi) << 32) + le32_to_cpu(*lo);
}
#define ext4_update_tstamp(es, tstamp) \
	__ext4_update_tstamp(&(es)->tstamp, &(es)->tstamp ## _hi)
#define ext4_get_tstamp(es, tstamp) \
	__ext4_get_tstamp(&(es)->tstamp, &(es)->tstamp ## _hi)

static void __save_error_info(struct super_block *sb, int error,
			      __u32 ino, __u64 block,
			      const char *func, unsigned int line)
{
	struct ext4_super_block *es = EXT4_SB(sb)->s_es;
	int err;

	EXT4_SB(sb)->s_mount_state |= EXT4_ERROR_FS;
	if (bdev_read_only(sb->s_bdev))
		return;
	es->s_state |= cpu_to_le16(EXT4_ERROR_FS);
	ext4_update_tstamp(es, s_last_error_time);
	strncpy(es->s_last_error_func, func, sizeof(es->s_last_error_func));
	es->s_last_error_line = cpu_to_le32(line);
	es->s_last_error_ino = cpu_to_le32(ino);
	es->s_last_error_block = cpu_to_le64(block);
	switch (error) {
	case EIO:
		err = EXT4_ERR_EIO;
		break;
	case ENOMEM:
		err = EXT4_ERR_ENOMEM;
		break;
	case EFSBADCRC:
		err = EXT4_ERR_EFSBADCRC;
		break;
	case 0:
	case EFSCORRUPTED:
		err = EXT4_ERR_EFSCORRUPTED;
		break;
	case ENOSPC:
		err = EXT4_ERR_ENOSPC;
		break;
	case ENOKEY:
		err = EXT4_ERR_ENOKEY;
		break;
	case EROFS:
		err = EXT4_ERR_EROFS;
		break;
	case EFBIG:
		err = EXT4_ERR_EFBIG;
		break;
	case EEXIST:
		err = EXT4_ERR_EEXIST;
		break;
	case ERANGE:
		err = EXT4_ERR_ERANGE;
		break;
	case EOVERFLOW:
		err = EXT4_ERR_EOVERFLOW;
		break;
	case EBUSY:
		err = EXT4_ERR_EBUSY;
		break;
	case ENOTDIR:
		err = EXT4_ERR_ENOTDIR;
		break;
	case ENOTEMPTY:
		err = EXT4_ERR_ENOTEMPTY;
		break;
	case ESHUTDOWN:
		err = EXT4_ERR_ESHUTDOWN;
		break;
	case EFAULT:
		err = EXT4_ERR_EFAULT;
		break;
	default:
		err = EXT4_ERR_UNKNOWN;
	}
	es->s_last_error_errcode = err;
	if (!es->s_first_error_time) {
		es->s_first_error_time = es->s_last_error_time;
		es->s_first_error_time_hi = es->s_last_error_time_hi;
		strncpy(es->s_first_error_func, func,
			sizeof(es->s_first_error_func));
		es->s_first_error_line = cpu_to_le32(line);
		es->s_first_error_ino = es->s_last_error_ino;
		es->s_first_error_block = es->s_last_error_block;
		es->s_first_error_errcode = es->s_last_error_errcode;
	}
	/*
	 * Start the daily error reporting function if it hasn't been
	 * started already
	 */
	if (!es->s_error_count)
		mod_timer(&EXT4_SB(sb)->s_err_report, jiffies + 24*60*60*HZ);
	le32_add_cpu(&es->s_error_count, 1);
}

static void save_error_info(struct super_block *sb, int error,
			    __u32 ino, __u64 block,
			    const char *func, unsigned int line)
{
	__save_error_info(sb, error, ino, block, func, line);
	if (!bdev_read_only(sb->s_bdev))
		ext4_commit_super(sb, 1);
}

/*
 * The del_gendisk() function uninitializes the disk-specific data
 * structures, including the bdi structure, without telling anyone
 * else.  Once this happens, any attempt to call mark_buffer_dirty()
 * (for example, by ext4_commit_super), will cause a kernel OOPS.
 * This is a kludge to prevent these oops until we can put in a proper
 * hook in del_gendisk() to inform the VFS and file system layers.
 */
static int block_device_ejected(struct super_block *sb)
{
	struct inode *bd_inode = sb->s_bdev->bd_inode;
	struct backing_dev_info *bdi = inode_to_bdi(bd_inode);

	return bdi->dev == NULL;
}

static void ext4_journal_commit_callback(journal_t *journal, transaction_t *txn)
{
	struct super_block		*sb = journal->j_private;
	struct ext4_sb_info		*sbi = EXT4_SB(sb);
	int				error = is_journal_aborted(journal);
	struct ext4_journal_cb_entry	*jce;

	BUG_ON(txn->t_state == T_FINISHED);

	ext4_process_freed_data(sb, txn->t_tid);

	spin_lock(&sbi->s_md_lock);
	while (!list_empty(&txn->t_private_list)) {
		jce = list_entry(txn->t_private_list.next,
				 struct ext4_journal_cb_entry, jce_list);
		list_del_init(&jce->jce_list);
		spin_unlock(&sbi->s_md_lock);
		jce->jce_func(sb, jce, error);
		spin_lock(&sbi->s_md_lock);
	}
	spin_unlock(&sbi->s_md_lock);
}

/*
 * This writepage callback for write_cache_pages()
 * takes care of a few cases after page cleaning.
 *
 * write_cache_pages() already checks for dirty pages
 * and calls clear_page_dirty_for_io(), which we want,
 * to write protect the pages.
 *
 * However, we may have to redirty a page (see below.)
 */
static int ext4_journalled_writepage_callback(struct page *page,
					      struct writeback_control *wbc,
					      void *data)
{
	transaction_t *transaction = (transaction_t *) data;
	struct buffer_head *bh, *head;
	struct journal_head *jh;

	bh = head = page_buffers(page);
	do {
		/*
		 * We have to redirty a page in these cases:
		 * 1) If buffer is dirty, it means the page was dirty because it
		 * contains a buffer that needs checkpointing. So the dirty bit
		 * needs to be preserved so that checkpointing writes the buffer
		 * properly.
		 * 2) If buffer is not part of the committing transaction
		 * (we may have just accidentally come across this buffer because
		 * inode range tracking is not exact) or if the currently running
		 * transaction already contains this buffer as well, dirty bit
		 * needs to be preserved so that the buffer gets writeprotected
		 * properly on running transaction's commit.
		 */
		jh = bh2jh(bh);
		if (buffer_dirty(bh) ||
		    (jh && (jh->b_transaction != transaction ||
			    jh->b_next_transaction))) {
			redirty_page_for_writepage(wbc, page);
			goto out;
		}
	} while ((bh = bh->b_this_page) != head);

out:
	return AOP_WRITEPAGE_ACTIVATE;
}

static int ext4_journalled_submit_inode_data_buffers(struct jbd2_inode *jinode)
{
	struct address_space *mapping = jinode->i_vfs_inode->i_mapping;
	struct writeback_control wbc = {
		.sync_mode =  WB_SYNC_ALL,
		.nr_to_write = LONG_MAX,
		.range_start = jinode->i_dirty_start,
		.range_end = jinode->i_dirty_end,
        };

	return write_cache_pages(mapping, &wbc,
				 ext4_journalled_writepage_callback,
				 jinode->i_transaction);
}

static int ext4_journal_submit_inode_data_buffers(struct jbd2_inode *jinode)
{
	int ret;

	if (ext4_should_journal_data(jinode->i_vfs_inode))
		ret = ext4_journalled_submit_inode_data_buffers(jinode);
	else
		ret = jbd2_journal_submit_inode_data_buffers(jinode);

	return ret;
}

static int ext4_journal_finish_inode_data_buffers(struct jbd2_inode *jinode)
{
	int ret = 0;

	if (!ext4_should_journal_data(jinode->i_vfs_inode))
		ret = jbd2_journal_finish_inode_data_buffers(jinode);

	return ret;
}

static bool system_going_down(void)
{
	return system_state == SYSTEM_HALT || system_state == SYSTEM_POWER_OFF
		|| system_state == SYSTEM_RESTART;
}

/* Deal with the reporting of failure conditions on a filesystem such as
 * inconsistencies detected or read IO failures.
 *
 * On ext2, we can store the error state of the filesystem in the
 * superblock.  That is not possible on ext4, because we may have other
 * write ordering constraints on the superblock which prevent us from
 * writing it out straight away; and given that the journal is about to
 * be aborted, we can't rely on the current, or future, transactions to
 * write out the superblock safely.
 *
 * We'll just use the jbd2_journal_abort() error code to record an error in
 * the journal instead.  On recovery, the journal will complain about
 * that error until we've noted it down and cleared it.
 */

static void ext4_handle_error(struct super_block *sb)
{
	if (test_opt(sb, WARN_ON_ERROR))
		WARN_ON_ONCE(1);

	if (sb_rdonly(sb))
		return;

	if (!test_opt(sb, ERRORS_CONT)) {
		journal_t *journal = EXT4_SB(sb)->s_journal;

		ext4_set_mount_flag(sb, EXT4_MF_FS_ABORTED);
		if (journal)
			jbd2_journal_abort(journal, -EIO);
	}
	/*
	 * We force ERRORS_RO behavior when system is rebooting. Otherwise we
	 * could panic during 'reboot -f' as the underlying device got already
	 * disabled.
	 */
	if (test_opt(sb, ERRORS_RO) || system_going_down()) {
		ext4_msg(sb, KERN_CRIT, "Remounting filesystem read-only");
		/*
		 * Make sure updated value of ->s_mount_flags will be visible
		 * before ->s_flags update
		 */
		smp_wmb();
		sb->s_flags |= SB_RDONLY;
	} else if (test_opt(sb, ERRORS_PANIC)) {
		panic("EXT4-fs (device %s): panic forced after error\n",
			sb->s_id);
	}
}

#define ext4_error_ratelimit(sb)					\
		___ratelimit(&(EXT4_SB(sb)->s_err_ratelimit_state),	\
			     "EXT4-fs error")

void __ext4_error(struct super_block *sb, const char *function,
		  unsigned int line, int error, __u64 block,
		  const char *fmt, ...)
{
	struct va_format vaf;
	va_list args;

	if (unlikely(ext4_forced_shutdown(EXT4_SB(sb))))
		return;

	trace_ext4_error(sb, function, line);
	if (ext4_error_ratelimit(sb)) {
		va_start(args, fmt);
		vaf.fmt = fmt;
		vaf.va = &args;
		printk(KERN_CRIT
		       "EXT4-fs error (device %s): %s:%d: comm %s: %pV\n",
		       sb->s_id, function, line, current->comm, &vaf);
		va_end(args);
	}
	save_error_info(sb, error, 0, block, function, line);
	ext4_handle_error(sb);
}

void __ext4_error_inode(struct inode *inode, const char *function,
			unsigned int line, ext4_fsblk_t block, int error,
			const char *fmt, ...)
{
	va_list args;
	struct va_format vaf;

	if (unlikely(ext4_forced_shutdown(EXT4_SB(inode->i_sb))))
		return;

	trace_ext4_error(inode->i_sb, function, line);
	if (ext4_error_ratelimit(inode->i_sb)) {
		va_start(args, fmt);
		vaf.fmt = fmt;
		vaf.va = &args;
		if (block)
			printk(KERN_CRIT "EXT4-fs error (device %s): %s:%d: "
			       "inode #%lu: block %llu: comm %s: %pV\n",
			       inode->i_sb->s_id, function, line, inode->i_ino,
			       block, current->comm, &vaf);
		else
			printk(KERN_CRIT "EXT4-fs error (device %s): %s:%d: "
			       "inode #%lu: comm %s: %pV\n",
			       inode->i_sb->s_id, function, line, inode->i_ino,
			       current->comm, &vaf);
		va_end(args);
	}
	save_error_info(inode->i_sb, error, inode->i_ino, block,
			function, line);
	ext4_handle_error(inode->i_sb);
}

void __ext4_error_file(struct file *file, const char *function,
		       unsigned int line, ext4_fsblk_t block,
		       const char *fmt, ...)
{
	va_list args;
	struct va_format vaf;
	struct inode *inode = file_inode(file);
	char pathname[80], *path;

	if (unlikely(ext4_forced_shutdown(EXT4_SB(inode->i_sb))))
		return;

	trace_ext4_error(inode->i_sb, function, line);
	if (ext4_error_ratelimit(inode->i_sb)) {
		path = file_path(file, pathname, sizeof(pathname));
		if (IS_ERR(path))
			path = "(unknown)";
		va_start(args, fmt);
		vaf.fmt = fmt;
		vaf.va = &args;
		if (block)
			printk(KERN_CRIT
			       "EXT4-fs error (device %s): %s:%d: inode #%lu: "
			       "block %llu: comm %s: path %s: %pV\n",
			       inode->i_sb->s_id, function, line, inode->i_ino,
			       block, current->comm, path, &vaf);
		else
			printk(KERN_CRIT
			       "EXT4-fs error (device %s): %s:%d: inode #%lu: "
			       "comm %s: path %s: %pV\n",
			       inode->i_sb->s_id, function, line, inode->i_ino,
			       current->comm, path, &vaf);
		va_end(args);
	}
	save_error_info(inode->i_sb, EFSCORRUPTED, inode->i_ino, block,
			function, line);
	ext4_handle_error(inode->i_sb);
}

const char *ext4_decode_error(struct super_block *sb, int errno,
			      char nbuf[16])
{
	char *errstr = NULL;

	switch (errno) {
	case -EFSCORRUPTED:
		errstr = "Corrupt filesystem";
		break;
	case -EFSBADCRC:
		errstr = "Filesystem failed CRC";
		break;
	case -EIO:
		errstr = "IO failure";
		break;
	case -ENOMEM:
		errstr = "Out of memory";
		break;
	case -EROFS:
		if (!sb || (EXT4_SB(sb)->s_journal &&
			    EXT4_SB(sb)->s_journal->j_flags & JBD2_ABORT))
			errstr = "Journal has aborted";
		else
			errstr = "Readonly filesystem";
		break;
	default:
		/* If the caller passed in an extra buffer for unknown
		 * errors, textualise them now.  Else we just return
		 * NULL. */
		if (nbuf) {
			/* Check for truncated error codes... */
			if (snprintf(nbuf, 16, "error %d", -errno) >= 0)
				errstr = nbuf;
		}
		break;
	}

	return errstr;
}

/* __ext4_std_error decodes expected errors from journaling functions
 * automatically and invokes the appropriate error response.  */

void __ext4_std_error(struct super_block *sb, const char *function,
		      unsigned int line, int errno)
{
	char nbuf[16];
	const char *errstr;

	if (unlikely(ext4_forced_shutdown(EXT4_SB(sb))))
		return;

	/* Special case: if the error is EROFS, and we're not already
	 * inside a transaction, then there's really no point in logging
	 * an error. */
	if (errno == -EROFS && journal_current_handle() == NULL && sb_rdonly(sb))
		return;

	if (ext4_error_ratelimit(sb)) {
		errstr = ext4_decode_error(sb, errno, nbuf);
		printk(KERN_CRIT "EXT4-fs error (device %s) in %s:%d: %s\n",
		       sb->s_id, function, line, errstr);
	}

	save_error_info(sb, -errno, 0, 0, function, line);
	ext4_handle_error(sb);
}

/*
 * ext4_abort is a much stronger failure handler than ext4_error.  The
 * abort function may be used to deal with unrecoverable failures such
 * as journal IO errors or ENOMEM at a critical moment in log management.
 *
 * We unconditionally force the filesystem into an ABORT|READONLY state,
 * unless the error response on the fs has been set to panic in which
 * case we take the easy way out and panic immediately.
 */

void __ext4_abort(struct super_block *sb, const char *function,
		  unsigned int line, int error, const char *fmt, ...)
{
	struct va_format vaf;
	va_list args;

	if (unlikely(ext4_forced_shutdown(EXT4_SB(sb))))
		return;

	save_error_info(sb, error, 0, 0, function, line);
	va_start(args, fmt);
	vaf.fmt = fmt;
	vaf.va = &args;
	printk(KERN_CRIT "EXT4-fs error (device %s): %s:%d: %pV\n",
	       sb->s_id, function, line, &vaf);
	va_end(args);

	if (sb_rdonly(sb) == 0) {
		ext4_set_mount_flag(sb, EXT4_MF_FS_ABORTED);
		if (EXT4_SB(sb)->s_journal)
			jbd2_journal_abort(EXT4_SB(sb)->s_journal, -EIO);

		ext4_msg(sb, KERN_CRIT, "Remounting filesystem read-only");
		/*
		 * Make sure updated value of ->s_mount_flags will be visible
		 * before ->s_flags update
		 */
		smp_wmb();
		sb->s_flags |= SB_RDONLY;
	}
	if (test_opt(sb, ERRORS_PANIC) && !system_going_down())
		panic("EXT4-fs panic from previous error\n");
}

void __ext4_msg(struct super_block *sb,
		const char *prefix, const char *fmt, ...)
{
	struct va_format vaf;
	va_list args;

	atomic_inc(&EXT4_SB(sb)->s_msg_count);
	if (!___ratelimit(&(EXT4_SB(sb)->s_msg_ratelimit_state), "EXT4-fs"))
		return;

	va_start(args, fmt);
	vaf.fmt = fmt;
	vaf.va = &args;
	printk("%sEXT4-fs (%s): %pV\n", prefix, sb->s_id, &vaf);
	va_end(args);
}

static int ext4_warning_ratelimit(struct super_block *sb)
{
	atomic_inc(&EXT4_SB(sb)->s_warning_count);
	return ___ratelimit(&(EXT4_SB(sb)->s_warning_ratelimit_state),
			    "EXT4-fs warning");
}

void __ext4_warning(struct super_block *sb, const char *function,
		    unsigned int line, const char *fmt, ...)
{
	struct va_format vaf;
	va_list args;

	if (!ext4_warning_ratelimit(sb))
		return;

	va_start(args, fmt);
	vaf.fmt = fmt;
	vaf.va = &args;
	printk(KERN_WARNING "EXT4-fs warning (device %s): %s:%d: %pV\n",
	       sb->s_id, function, line, &vaf);
	va_end(args);
}

void __ext4_warning_inode(const struct inode *inode, const char *function,
			  unsigned int line, const char *fmt, ...)
{
	struct va_format vaf;
	va_list args;

	if (!ext4_warning_ratelimit(inode->i_sb))
		return;

	va_start(args, fmt);
	vaf.fmt = fmt;
	vaf.va = &args;
	printk(KERN_WARNING "EXT4-fs warning (device %s): %s:%d: "
	       "inode #%lu: comm %s: %pV\n", inode->i_sb->s_id,
	       function, line, inode->i_ino, current->comm, &vaf);
	va_end(args);
}

void __ext4_grp_locked_error(const char *function, unsigned int line,
			     struct super_block *sb, ext4_group_t grp,
			     unsigned long ino, ext4_fsblk_t block,
			     const char *fmt, ...)
__releases(bitlock)
__acquires(bitlock)
{
	struct va_format vaf;
	va_list args;

	if (unlikely(ext4_forced_shutdown(EXT4_SB(sb))))
		return;

	trace_ext4_error(sb, function, line);
	__save_error_info(sb, EFSCORRUPTED, ino, block, function, line);

	if (ext4_error_ratelimit(sb)) {
		va_start(args, fmt);
		vaf.fmt = fmt;
		vaf.va = &args;
		printk(KERN_CRIT "EXT4-fs error (device %s): %s:%d: group %u, ",
		       sb->s_id, function, line, grp);
		if (ino)
			printk(KERN_CONT "inode %lu: ", ino);
		if (block)
			printk(KERN_CONT "block %llu:",
			       (unsigned long long) block);
		printk(KERN_CONT "%pV\n", &vaf);
		va_end(args);
	}

	if (test_opt(sb, WARN_ON_ERROR))
		WARN_ON_ONCE(1);

	if (test_opt(sb, ERRORS_CONT)) {
		ext4_commit_super(sb, 0);
		return;
	}

	ext4_unlock_group(sb, grp);
	ext4_commit_super(sb, 1);
	ext4_handle_error(sb);
	/*
	 * We only get here in the ERRORS_RO case; relocking the group
	 * may be dangerous, but nothing bad will happen since the
	 * filesystem will have already been marked read/only and the
	 * journal has been aborted.  We return 1 as a hint to callers
	 * who might what to use the return value from
	 * ext4_grp_locked_error() to distinguish between the
	 * ERRORS_CONT and ERRORS_RO case, and perhaps return more
	 * aggressively from the ext4 function in question, with a
	 * more appropriate error code.
	 */
	ext4_lock_group(sb, grp);
	return;
}

void ext4_mark_group_bitmap_corrupted(struct super_block *sb,
				     ext4_group_t group,
				     unsigned int flags)
{
	struct ext4_sb_info *sbi = EXT4_SB(sb);
	struct ext4_group_info *grp = ext4_get_group_info(sb, group);
	struct ext4_group_desc *gdp = ext4_get_group_desc(sb, group, NULL);
	int ret;

	if (flags & EXT4_GROUP_INFO_BBITMAP_CORRUPT) {
		ret = ext4_test_and_set_bit(EXT4_GROUP_INFO_BBITMAP_CORRUPT_BIT,
					    &grp->bb_state);
		if (!ret)
			percpu_counter_sub(&sbi->s_freeclusters_counter,
					   grp->bb_free);
	}

	if (flags & EXT4_GROUP_INFO_IBITMAP_CORRUPT) {
		ret = ext4_test_and_set_bit(EXT4_GROUP_INFO_IBITMAP_CORRUPT_BIT,
					    &grp->bb_state);
		if (!ret && gdp) {
			int count;

			count = ext4_free_inodes_count(sb, gdp);
			percpu_counter_sub(&sbi->s_freeinodes_counter,
					   count);
		}
	}
}

void ext4_update_dynamic_rev(struct super_block *sb)
{
	struct ext4_super_block *es = EXT4_SB(sb)->s_es;

	if (le32_to_cpu(es->s_rev_level) > EXT4_GOOD_OLD_REV)
		return;

	ext4_warning(sb,
		     "updating to rev %d because of new feature flag, "
		     "running e2fsck is recommended",
		     EXT4_DYNAMIC_REV);

	es->s_first_ino = cpu_to_le32(EXT4_GOOD_OLD_FIRST_INO);
	es->s_inode_size = cpu_to_le16(EXT4_GOOD_OLD_INODE_SIZE);
	es->s_rev_level = cpu_to_le32(EXT4_DYNAMIC_REV);
	/* leave es->s_feature_*compat flags alone */
	/* es->s_uuid will be set by e2fsck if empty */

	/*
	 * The rest of the superblock fields should be zero, and if not it
	 * means they are likely already in use, so leave them alone.  We
	 * can leave it up to e2fsck to clean up any inconsistencies there.
	 */
}

/*
 * Open the external journal device
 */
static struct block_device *ext4_blkdev_get(dev_t dev, struct super_block *sb)
{
	struct block_device *bdev;

	bdev = blkdev_get_by_dev(dev, FMODE_READ|FMODE_WRITE|FMODE_EXCL, sb);
	if (IS_ERR(bdev))
		goto fail;
	return bdev;

fail:
	ext4_msg(sb, KERN_ERR,
		 "failed to open journal device unknown-block(%u,%u) %ld",
		 MAJOR(dev), MINOR(dev), PTR_ERR(bdev));
	return NULL;
}

/*
 * Release the journal device
 */
static void ext4_blkdev_put(struct block_device *bdev)
{
	blkdev_put(bdev, FMODE_READ|FMODE_WRITE|FMODE_EXCL);
}

static void ext4_blkdev_remove(struct ext4_sb_info *sbi)
{
	struct block_device *bdev;
	bdev = sbi->s_journal_bdev;
	if (bdev) {
		ext4_blkdev_put(bdev);
		sbi->s_journal_bdev = NULL;
	}
}

static inline struct inode *orphan_list_entry(struct list_head *l)
{
	return &list_entry(l, struct ext4_inode_info, i_orphan)->vfs_inode;
}

static void dump_orphan_list(struct super_block *sb, struct ext4_sb_info *sbi)
{
	struct list_head *l;

	ext4_msg(sb, KERN_ERR, "sb orphan head is %d",
		 le32_to_cpu(sbi->s_es->s_last_orphan));

	printk(KERN_ERR "sb_info orphan list:\n");
	list_for_each(l, &sbi->s_orphan) {
		struct inode *inode = orphan_list_entry(l);
		printk(KERN_ERR "  "
		       "inode %s:%lu at %p: mode %o, nlink %d, next %d\n",
		       inode->i_sb->s_id, inode->i_ino, inode,
		       inode->i_mode, inode->i_nlink,
		       NEXT_ORPHAN(inode));
	}
}

#ifdef CONFIG_QUOTA
static int ext4_quota_off(struct super_block *sb, int type);

static inline void ext4_quota_off_umount(struct super_block *sb)
{
	int type;

	/* Use our quota_off function to clear inode flags etc. */
	for (type = 0; type < EXT4_MAXQUOTAS; type++)
		ext4_quota_off(sb, type);
}

/*
 * This is a helper function which is used in the mount/remount
 * codepaths (which holds s_umount) to fetch the quota file name.
 */
static inline char *get_qf_name(struct super_block *sb,
				struct ext4_sb_info *sbi,
				int type)
{
	return rcu_dereference_protected(sbi->s_qf_names[type],
					 lockdep_is_held(&sb->s_umount));
}
#else
static inline void ext4_quota_off_umount(struct super_block *sb)
{
}
#endif

static void ext4_put_super(struct super_block *sb)
{
	struct ext4_sb_info *sbi = EXT4_SB(sb);
	struct ext4_super_block *es = sbi->s_es;
	struct buffer_head **group_desc;
	struct flex_groups **flex_groups;
	int aborted = 0;
	int i, err;

	ext4_unregister_li_request(sb);
	ext4_quota_off_umount(sb);

	destroy_workqueue(sbi->rsv_conversion_wq);

	/*
	 * Unregister sysfs before destroying jbd2 journal.
	 * Since we could still access attr_journal_task attribute via sysfs
	 * path which could have sbi->s_journal->j_task as NULL
	 */
	ext4_unregister_sysfs(sb);

	if (sbi->s_journal) {
		aborted = is_journal_aborted(sbi->s_journal);
		err = jbd2_journal_destroy(sbi->s_journal);
		sbi->s_journal = NULL;
		if ((err < 0) && !aborted) {
			ext4_abort(sb, -err, "Couldn't clean up the journal");
		}
	}

	ext4_es_unregister_shrinker(sbi);
	del_timer_sync(&sbi->s_err_report);
	ext4_release_system_zone(sb);
	ext4_mb_release(sb);
	ext4_ext_release(sb);

	if (!sb_rdonly(sb) && !aborted) {
		ext4_clear_feature_journal_needs_recovery(sb);
		es->s_state = cpu_to_le16(sbi->s_mount_state);
	}
	if (!sb_rdonly(sb))
		ext4_commit_super(sb, 1);

	rcu_read_lock();
	group_desc = rcu_dereference(sbi->s_group_desc);
	for (i = 0; i < sbi->s_gdb_count; i++)
		brelse(group_desc[i]);
	kvfree(group_desc);
	flex_groups = rcu_dereference(sbi->s_flex_groups);
	if (flex_groups) {
		for (i = 0; i < sbi->s_flex_groups_allocated; i++)
			kvfree(flex_groups[i]);
		kvfree(flex_groups);
	}
	rcu_read_unlock();
	percpu_counter_destroy(&sbi->s_freeclusters_counter);
	percpu_counter_destroy(&sbi->s_freeinodes_counter);
	percpu_counter_destroy(&sbi->s_dirs_counter);
	percpu_counter_destroy(&sbi->s_dirtyclusters_counter);
<<<<<<< HEAD
	percpu_free_rwsem(&sbi->s_journal_flag_rwsem);
	brelse(sbi->s_sbh);
=======
	percpu_free_rwsem(&sbi->s_writepages_rwsem);
>>>>>>> 24b8d41d
#ifdef CONFIG_QUOTA
	for (i = 0; i < EXT4_MAXQUOTAS; i++)
		kfree(get_qf_name(sb, sbi, i));
#endif

	/* Debugging code just in case the in-memory inode orphan list
	 * isn't empty.  The on-disk one can be non-empty if we've
	 * detected an error and taken the fs readonly, but the
	 * in-memory list had better be clean by this point. */
	if (!list_empty(&sbi->s_orphan))
		dump_orphan_list(sb, sbi);
	J_ASSERT(list_empty(&sbi->s_orphan));

	sync_blockdev(sb->s_bdev);
	invalidate_bdev(sb->s_bdev);
	if (sbi->s_journal_bdev && sbi->s_journal_bdev != sb->s_bdev) {
		/*
		 * Invalidate the journal device's buffers.  We don't want them
		 * floating about in memory - the physical journal device may
		 * hotswapped, and it breaks the `ro-after' testing code.
		 */
		sync_blockdev(sbi->s_journal_bdev);
		invalidate_bdev(sbi->s_journal_bdev);
		ext4_blkdev_remove(sbi);
	}

	ext4_xattr_destroy_cache(sbi->s_ea_inode_cache);
	sbi->s_ea_inode_cache = NULL;

	ext4_xattr_destroy_cache(sbi->s_ea_block_cache);
	sbi->s_ea_block_cache = NULL;

	if (sbi->s_mmp_tsk)
		kthread_stop(sbi->s_mmp_tsk);
	brelse(sbi->s_sbh);
	sb->s_fs_info = NULL;
	/*
	 * Now that we are completely done shutting down the
	 * superblock, we need to actually destroy the kobject.
	 */
	kobject_put(&sbi->s_kobj);
	wait_for_completion(&sbi->s_kobj_unregister);
	if (sbi->s_chksum_driver)
		crypto_free_shash(sbi->s_chksum_driver);
	kfree(sbi->s_blockgroup_lock);
	fs_put_dax(sbi->s_daxdev);
	fscrypt_free_dummy_policy(&sbi->s_dummy_enc_policy);
#ifdef CONFIG_UNICODE
	utf8_unload(sb->s_encoding);
#endif
	kfree(sbi);
}

static struct kmem_cache *ext4_inode_cachep;

/*
 * Called inside transaction, so use GFP_NOFS
 */
static struct inode *ext4_alloc_inode(struct super_block *sb)
{
	struct ext4_inode_info *ei;

	ei = kmem_cache_alloc(ext4_inode_cachep, GFP_NOFS);
	if (!ei)
		return NULL;

	inode_set_iversion(&ei->vfs_inode, 1);
	spin_lock_init(&ei->i_raw_lock);
	INIT_LIST_HEAD(&ei->i_prealloc_list);
	atomic_set(&ei->i_prealloc_active, 0);
	spin_lock_init(&ei->i_prealloc_lock);
	ext4_es_init_tree(&ei->i_es_tree);
	rwlock_init(&ei->i_es_lock);
	INIT_LIST_HEAD(&ei->i_es_list);
	ei->i_es_all_nr = 0;
	ei->i_es_shk_nr = 0;
	ei->i_es_shrink_lblk = 0;
	ei->i_reserved_data_blocks = 0;
	spin_lock_init(&(ei->i_block_reservation_lock));
	ext4_init_pending_tree(&ei->i_pending_tree);
#ifdef CONFIG_QUOTA
	ei->i_reserved_quota = 0;
	memset(&ei->i_dquot, 0, sizeof(ei->i_dquot));
#endif
	ei->jinode = NULL;
	INIT_LIST_HEAD(&ei->i_rsv_conversion_list);
	spin_lock_init(&ei->i_completed_io_lock);
	ei->i_sync_tid = 0;
	ei->i_datasync_tid = 0;
	atomic_set(&ei->i_unwritten, 0);
	INIT_WORK(&ei->i_rsv_conversion_work, ext4_end_io_rsv_work);
<<<<<<< HEAD
=======
	ext4_fc_init_inode(&ei->vfs_inode);
	mutex_init(&ei->i_fc_lock);
>>>>>>> 24b8d41d
	return &ei->vfs_inode;
}

static int ext4_drop_inode(struct inode *inode)
{
	int drop = generic_drop_inode(inode);

	if (!drop)
		drop = fscrypt_drop_inode(inode);

	trace_ext4_drop_inode(inode, drop);
	return drop;
}

static void ext4_free_in_core_inode(struct inode *inode)
{
	fscrypt_free_inode(inode);
	if (!list_empty(&(EXT4_I(inode)->i_fc_list))) {
		pr_warn("%s: inode %ld still in fc list",
			__func__, inode->i_ino);
	}
	kmem_cache_free(ext4_inode_cachep, EXT4_I(inode));
}

static void ext4_destroy_inode(struct inode *inode)
{
	if (!list_empty(&(EXT4_I(inode)->i_orphan))) {
		ext4_msg(inode->i_sb, KERN_ERR,
			 "Inode %lu (%p): orphan list check failed!",
			 inode->i_ino, EXT4_I(inode));
		print_hex_dump(KERN_INFO, "", DUMP_PREFIX_ADDRESS, 16, 4,
				EXT4_I(inode), sizeof(struct ext4_inode_info),
				true);
		dump_stack();
	}
}

static void init_once(void *foo)
{
	struct ext4_inode_info *ei = (struct ext4_inode_info *) foo;

	INIT_LIST_HEAD(&ei->i_orphan);
	init_rwsem(&ei->xattr_sem);
	init_rwsem(&ei->i_data_sem);
	init_rwsem(&ei->i_mmap_sem);
	inode_init_once(&ei->vfs_inode);
	ext4_fc_init_inode(&ei->vfs_inode);
}

static int __init init_inodecache(void)
{
	ext4_inode_cachep = kmem_cache_create_usercopy("ext4_inode_cache",
				sizeof(struct ext4_inode_info), 0,
				(SLAB_RECLAIM_ACCOUNT|SLAB_MEM_SPREAD|
					SLAB_ACCOUNT),
				offsetof(struct ext4_inode_info, i_data),
				sizeof_field(struct ext4_inode_info, i_data),
				init_once);
	if (ext4_inode_cachep == NULL)
		return -ENOMEM;
	return 0;
}

static void destroy_inodecache(void)
{
	/*
	 * Make sure all delayed rcu free inodes are flushed before we
	 * destroy cache.
	 */
	rcu_barrier();
	kmem_cache_destroy(ext4_inode_cachep);
}

void ext4_clear_inode(struct inode *inode)
{
	ext4_fc_del(inode);
	invalidate_inode_buffers(inode);
	clear_inode(inode);
	ext4_discard_preallocations(inode, 0);
	ext4_es_remove_extent(inode, 0, EXT_MAX_BLOCKS);
	dquot_drop(inode);
	if (EXT4_I(inode)->jinode) {
		jbd2_journal_release_jbd_inode(EXT4_JOURNAL(inode),
					       EXT4_I(inode)->jinode);
		jbd2_free_inode(EXT4_I(inode)->jinode);
		EXT4_I(inode)->jinode = NULL;
	}
<<<<<<< HEAD
#ifdef CONFIG_EXT4_FS_ENCRYPTION
	fscrypt_put_encryption_info(inode, NULL);
#endif
=======
	fscrypt_put_encryption_info(inode);
	fsverity_cleanup_inode(inode);
>>>>>>> 24b8d41d
}

static struct inode *ext4_nfs_get_inode(struct super_block *sb,
					u64 ino, u32 generation)
{
	struct inode *inode;

	/*
	 * Currently we don't know the generation for parent directory, so
	 * a generation of 0 means "accept any"
	 */
	inode = ext4_iget(sb, ino, EXT4_IGET_HANDLE);
	if (IS_ERR(inode))
		return ERR_CAST(inode);
	if (generation && inode->i_generation != generation) {
		iput(inode);
		return ERR_PTR(-ESTALE);
	}

	return inode;
}

static struct dentry *ext4_fh_to_dentry(struct super_block *sb, struct fid *fid,
					int fh_len, int fh_type)
{
	return generic_fh_to_dentry(sb, fid, fh_len, fh_type,
				    ext4_nfs_get_inode);
}

static struct dentry *ext4_fh_to_parent(struct super_block *sb, struct fid *fid,
					int fh_len, int fh_type)
{
	return generic_fh_to_parent(sb, fid, fh_len, fh_type,
				    ext4_nfs_get_inode);
}

static int ext4_nfs_commit_metadata(struct inode *inode)
{
	struct writeback_control wbc = {
		.sync_mode = WB_SYNC_ALL
	};

	trace_ext4_nfs_commit_metadata(inode);
	return ext4_write_inode(inode, &wbc);
}

/*
 * Try to release metadata pages (indirect blocks, directories) which are
 * mapped via the block device.  Since these pages could have journal heads
 * which would prevent try_to_free_buffers() from freeing them, we must use
 * jbd2 layer's try_to_free_buffers() function to release them.
 */
static int bdev_try_to_free_page(struct super_block *sb, struct page *page,
				 gfp_t wait)
{
	journal_t *journal = EXT4_SB(sb)->s_journal;

	WARN_ON(PageChecked(page));
	if (!page_has_buffers(page))
		return 0;
	if (journal)
		return jbd2_journal_try_to_free_buffers(journal, page);

	return try_to_free_buffers(page);
}

<<<<<<< HEAD
#ifdef CONFIG_EXT4_FS_ENCRYPTION
=======
#ifdef CONFIG_FS_ENCRYPTION
>>>>>>> 24b8d41d
static int ext4_get_context(struct inode *inode, void *ctx, size_t len)
{
	return ext4_xattr_get(inode, EXT4_XATTR_INDEX_ENCRYPTION,
				 EXT4_XATTR_NAME_ENCRYPTION_CONTEXT, ctx, len);
}

<<<<<<< HEAD
static int ext4_key_prefix(struct inode *inode, u8 **key)
{
	*key = EXT4_SB(inode->i_sb)->key_prefix;
	return EXT4_SB(inode->i_sb)->key_prefix_size;
}

static int ext4_prepare_context(struct inode *inode)
{
	return ext4_convert_inline_data(inode);
}

static int ext4_set_context(struct inode *inode, const void *ctx, size_t len,
							void *fs_data)
{
	handle_t *handle;
	int res, res2;

	/* fs_data is null when internally used. */
	if (fs_data) {
		res  = ext4_xattr_set(inode, EXT4_XATTR_INDEX_ENCRYPTION,
				EXT4_XATTR_NAME_ENCRYPTION_CONTEXT, ctx,
				len, 0);
=======
static int ext4_set_context(struct inode *inode, const void *ctx, size_t len,
							void *fs_data)
{
	handle_t *handle = fs_data;
	int res, res2, credits, retries = 0;

	/*
	 * Encrypting the root directory is not allowed because e2fsck expects
	 * lost+found to exist and be unencrypted, and encrypting the root
	 * directory would imply encrypting the lost+found directory as well as
	 * the filename "lost+found" itself.
	 */
	if (inode->i_ino == EXT4_ROOT_INO)
		return -EPERM;

	if (WARN_ON_ONCE(IS_DAX(inode) && i_size_read(inode)))
		return -EINVAL;

	if (ext4_test_inode_flag(inode, EXT4_INODE_DAX))
		return -EOPNOTSUPP;

	res = ext4_convert_inline_data(inode);
	if (res)
		return res;

	/*
	 * If a journal handle was specified, then the encryption context is
	 * being set on a new inode via inheritance and is part of a larger
	 * transaction to create the inode.  Otherwise the encryption context is
	 * being set on an existing inode in its own transaction.  Only in the
	 * latter case should the "retry on ENOSPC" logic be used.
	 */

	if (handle) {
		res = ext4_xattr_set_handle(handle, inode,
					    EXT4_XATTR_INDEX_ENCRYPTION,
					    EXT4_XATTR_NAME_ENCRYPTION_CONTEXT,
					    ctx, len, 0);
>>>>>>> 24b8d41d
		if (!res) {
			ext4_set_inode_flag(inode, EXT4_INODE_ENCRYPT);
			ext4_clear_inode_state(inode,
					EXT4_STATE_MAY_INLINE_DATA);
<<<<<<< HEAD
=======
			/*
			 * Update inode->i_flags - S_ENCRYPTED will be enabled,
			 * S_DAX may be disabled
			 */
			ext4_set_inode_flags(inode, false);
>>>>>>> 24b8d41d
		}
		return res;
	}

<<<<<<< HEAD
	handle = ext4_journal_start(inode, EXT4_HT_MISC,
			ext4_jbd2_credits_xattr(inode));
	if (IS_ERR(handle))
		return PTR_ERR(handle);

	res = ext4_xattr_set(inode, EXT4_XATTR_INDEX_ENCRYPTION,
			EXT4_XATTR_NAME_ENCRYPTION_CONTEXT, ctx,
			len, 0);
	if (!res) {
		ext4_set_inode_flag(inode, EXT4_INODE_ENCRYPT);
=======
	res = dquot_initialize(inode);
	if (res)
		return res;
retry:
	res = ext4_xattr_set_credits(inode, len, false /* is_create */,
				     &credits);
	if (res)
		return res;

	handle = ext4_journal_start(inode, EXT4_HT_MISC, credits);
	if (IS_ERR(handle))
		return PTR_ERR(handle);

	res = ext4_xattr_set_handle(handle, inode, EXT4_XATTR_INDEX_ENCRYPTION,
				    EXT4_XATTR_NAME_ENCRYPTION_CONTEXT,
				    ctx, len, 0);
	if (!res) {
		ext4_set_inode_flag(inode, EXT4_INODE_ENCRYPT);
		/*
		 * Update inode->i_flags - S_ENCRYPTED will be enabled,
		 * S_DAX may be disabled
		 */
		ext4_set_inode_flags(inode, false);
>>>>>>> 24b8d41d
		res = ext4_mark_inode_dirty(handle, inode);
		if (res)
			EXT4_ERROR_INODE(inode, "Failed to mark inode dirty");
	}
	res2 = ext4_journal_stop(handle);
<<<<<<< HEAD
=======

	if (res == -ENOSPC && ext4_should_retry_alloc(inode->i_sb, &retries))
		goto retry;
>>>>>>> 24b8d41d
	if (!res)
		res = res2;
	return res;
}

<<<<<<< HEAD
static int ext4_dummy_context(struct inode *inode)
{
	return DUMMY_ENCRYPTION_ENABLED(EXT4_SB(inode->i_sb));
}

static unsigned ext4_max_namelen(struct inode *inode)
{
	return S_ISLNK(inode->i_mode) ? inode->i_sb->s_blocksize :
		EXT4_NAME_LEN;
}

static struct fscrypt_operations ext4_cryptops = {
	.get_context		= ext4_get_context,
	.key_prefix		= ext4_key_prefix,
	.prepare_context	= ext4_prepare_context,
	.set_context		= ext4_set_context,
	.dummy_context		= ext4_dummy_context,
	.is_encrypted		= ext4_encrypted_inode,
	.empty_dir		= ext4_empty_dir,
	.max_namelen		= ext4_max_namelen,
};
#else
static struct fscrypt_operations ext4_cryptops = {
	.is_encrypted		= ext4_encrypted_inode,
=======
static const union fscrypt_policy *ext4_get_dummy_policy(struct super_block *sb)
{
	return EXT4_SB(sb)->s_dummy_enc_policy.policy;
}

static bool ext4_has_stable_inodes(struct super_block *sb)
{
	return ext4_has_feature_stable_inodes(sb);
}

static void ext4_get_ino_and_lblk_bits(struct super_block *sb,
				       int *ino_bits_ret, int *lblk_bits_ret)
{
	*ino_bits_ret = 8 * sizeof(EXT4_SB(sb)->s_es->s_inodes_count);
	*lblk_bits_ret = 8 * sizeof(ext4_lblk_t);
}

static const struct fscrypt_operations ext4_cryptops = {
	.key_prefix		= "ext4:",
	.get_context		= ext4_get_context,
	.set_context		= ext4_set_context,
	.get_dummy_policy	= ext4_get_dummy_policy,
	.empty_dir		= ext4_empty_dir,
	.max_namelen		= EXT4_NAME_LEN,
	.has_stable_inodes	= ext4_has_stable_inodes,
	.get_ino_and_lblk_bits	= ext4_get_ino_and_lblk_bits,
>>>>>>> 24b8d41d
};
#endif

#ifdef CONFIG_QUOTA
static const char * const quotatypes[] = INITQFNAMES;
#define QTYPE2NAME(t) (quotatypes[t])

static int ext4_write_dquot(struct dquot *dquot);
static int ext4_acquire_dquot(struct dquot *dquot);
static int ext4_release_dquot(struct dquot *dquot);
static int ext4_mark_dquot_dirty(struct dquot *dquot);
static int ext4_write_info(struct super_block *sb, int type);
static int ext4_quota_on(struct super_block *sb, int type, int format_id,
			 const struct path *path);
static int ext4_quota_on_mount(struct super_block *sb, int type);
static ssize_t ext4_quota_read(struct super_block *sb, int type, char *data,
			       size_t len, loff_t off);
static ssize_t ext4_quota_write(struct super_block *sb, int type,
				const char *data, size_t len, loff_t off);
static int ext4_quota_enable(struct super_block *sb, int type, int format_id,
			     unsigned int flags);
static int ext4_enable_quotas(struct super_block *sb);

static struct dquot **ext4_get_dquots(struct inode *inode)
{
	return EXT4_I(inode)->i_dquot;
}

static const struct dquot_operations ext4_quota_operations = {
	.get_reserved_space	= ext4_get_reserved_space,
	.write_dquot		= ext4_write_dquot,
	.acquire_dquot		= ext4_acquire_dquot,
	.release_dquot		= ext4_release_dquot,
	.mark_dirty		= ext4_mark_dquot_dirty,
	.write_info		= ext4_write_info,
	.alloc_dquot		= dquot_alloc,
	.destroy_dquot		= dquot_destroy,
	.get_projid		= ext4_get_projid,
	.get_inode_usage	= ext4_get_inode_usage,
	.get_next_id		= dquot_get_next_id,
};

static const struct quotactl_ops ext4_qctl_operations = {
	.quota_on	= ext4_quota_on,
	.quota_off	= ext4_quota_off,
	.quota_sync	= dquot_quota_sync,
	.get_state	= dquot_get_state,
	.set_info	= dquot_set_dqinfo,
	.get_dqblk	= dquot_get_dqblk,
	.set_dqblk	= dquot_set_dqblk,
	.get_nextdqblk	= dquot_get_next_dqblk,
};
#endif

static const struct super_operations ext4_sops = {
	.alloc_inode	= ext4_alloc_inode,
	.free_inode	= ext4_free_in_core_inode,
	.destroy_inode	= ext4_destroy_inode,
	.write_inode	= ext4_write_inode,
	.dirty_inode	= ext4_dirty_inode,
	.drop_inode	= ext4_drop_inode,
	.evict_inode	= ext4_evict_inode,
	.put_super	= ext4_put_super,
	.sync_fs	= ext4_sync_fs,
	.freeze_fs	= ext4_freeze,
	.unfreeze_fs	= ext4_unfreeze,
	.statfs		= ext4_statfs,
	.remount_fs	= ext4_remount,
	.show_options	= ext4_show_options,
#ifdef CONFIG_QUOTA
	.quota_read	= ext4_quota_read,
	.quota_write	= ext4_quota_write,
	.get_dquots	= ext4_get_dquots,
#endif
	.bdev_try_to_free_page = bdev_try_to_free_page,
};

static const struct export_operations ext4_export_ops = {
	.fh_to_dentry = ext4_fh_to_dentry,
	.fh_to_parent = ext4_fh_to_parent,
	.get_parent = ext4_get_parent,
	.commit_metadata = ext4_nfs_commit_metadata,
};

enum {
	Opt_bsd_df, Opt_minix_df, Opt_grpid, Opt_nogrpid,
	Opt_resgid, Opt_resuid, Opt_sb, Opt_err_cont, Opt_err_panic, Opt_err_ro,
	Opt_nouid32, Opt_debug, Opt_removed,
	Opt_user_xattr, Opt_nouser_xattr, Opt_acl, Opt_noacl,
	Opt_auto_da_alloc, Opt_noauto_da_alloc, Opt_noload,
	Opt_commit, Opt_min_batch_time, Opt_max_batch_time, Opt_journal_dev,
	Opt_journal_path, Opt_journal_checksum, Opt_journal_async_commit,
	Opt_abort, Opt_data_journal, Opt_data_ordered, Opt_data_writeback,
	Opt_data_err_abort, Opt_data_err_ignore, Opt_test_dummy_encryption,
	Opt_inlinecrypt,
	Opt_usrjquota, Opt_grpjquota, Opt_offusrjquota, Opt_offgrpjquota,
	Opt_jqfmt_vfsold, Opt_jqfmt_vfsv0, Opt_jqfmt_vfsv1, Opt_quota,
	Opt_noquota, Opt_barrier, Opt_nobarrier, Opt_err,
<<<<<<< HEAD
	Opt_usrquota, Opt_grpquota, Opt_prjquota, Opt_i_version, Opt_dax,
	Opt_stripe, Opt_delalloc, Opt_nodelalloc, Opt_mblk_io_submit,
	Opt_lazytime, Opt_nolazytime,
=======
	Opt_usrquota, Opt_grpquota, Opt_prjquota, Opt_i_version,
	Opt_dax, Opt_dax_always, Opt_dax_inode, Opt_dax_never,
	Opt_stripe, Opt_delalloc, Opt_nodelalloc, Opt_warn_on_error,
	Opt_nowarn_on_error, Opt_mblk_io_submit,
	Opt_lazytime, Opt_nolazytime, Opt_debug_want_extra_isize,
>>>>>>> 24b8d41d
	Opt_nomblk_io_submit, Opt_block_validity, Opt_noblock_validity,
	Opt_inode_readahead_blks, Opt_journal_ioprio,
	Opt_dioread_nolock, Opt_dioread_lock,
	Opt_discard, Opt_nodiscard, Opt_init_itable, Opt_noinit_itable,
	Opt_max_dir_size_kb, Opt_nojournal_checksum, Opt_nombcache,
	Opt_prefetch_block_bitmaps,
#ifdef CONFIG_EXT4_DEBUG
	Opt_fc_debug_max_replay, Opt_fc_debug_force
#endif
};

static const match_table_t tokens = {
	{Opt_bsd_df, "bsddf"},
	{Opt_minix_df, "minixdf"},
	{Opt_grpid, "grpid"},
	{Opt_grpid, "bsdgroups"},
	{Opt_nogrpid, "nogrpid"},
	{Opt_nogrpid, "sysvgroups"},
	{Opt_resgid, "resgid=%u"},
	{Opt_resuid, "resuid=%u"},
	{Opt_sb, "sb=%u"},
	{Opt_err_cont, "errors=continue"},
	{Opt_err_panic, "errors=panic"},
	{Opt_err_ro, "errors=remount-ro"},
	{Opt_nouid32, "nouid32"},
	{Opt_debug, "debug"},
	{Opt_removed, "oldalloc"},
	{Opt_removed, "orlov"},
	{Opt_user_xattr, "user_xattr"},
	{Opt_nouser_xattr, "nouser_xattr"},
	{Opt_acl, "acl"},
	{Opt_noacl, "noacl"},
	{Opt_noload, "norecovery"},
	{Opt_noload, "noload"},
	{Opt_removed, "nobh"},
	{Opt_removed, "bh"},
	{Opt_commit, "commit=%u"},
	{Opt_min_batch_time, "min_batch_time=%u"},
	{Opt_max_batch_time, "max_batch_time=%u"},
	{Opt_journal_dev, "journal_dev=%u"},
	{Opt_journal_path, "journal_path=%s"},
	{Opt_journal_checksum, "journal_checksum"},
	{Opt_nojournal_checksum, "nojournal_checksum"},
	{Opt_journal_async_commit, "journal_async_commit"},
	{Opt_abort, "abort"},
	{Opt_data_journal, "data=journal"},
	{Opt_data_ordered, "data=ordered"},
	{Opt_data_writeback, "data=writeback"},
	{Opt_data_err_abort, "data_err=abort"},
	{Opt_data_err_ignore, "data_err=ignore"},
	{Opt_offusrjquota, "usrjquota="},
	{Opt_usrjquota, "usrjquota=%s"},
	{Opt_offgrpjquota, "grpjquota="},
	{Opt_grpjquota, "grpjquota=%s"},
	{Opt_jqfmt_vfsold, "jqfmt=vfsold"},
	{Opt_jqfmt_vfsv0, "jqfmt=vfsv0"},
	{Opt_jqfmt_vfsv1, "jqfmt=vfsv1"},
	{Opt_grpquota, "grpquota"},
	{Opt_noquota, "noquota"},
	{Opt_quota, "quota"},
	{Opt_usrquota, "usrquota"},
	{Opt_prjquota, "prjquota"},
	{Opt_barrier, "barrier=%u"},
	{Opt_barrier, "barrier"},
	{Opt_nobarrier, "nobarrier"},
	{Opt_i_version, "i_version"},
	{Opt_dax, "dax"},
	{Opt_dax_always, "dax=always"},
	{Opt_dax_inode, "dax=inode"},
	{Opt_dax_never, "dax=never"},
	{Opt_stripe, "stripe=%u"},
	{Opt_delalloc, "delalloc"},
	{Opt_warn_on_error, "warn_on_error"},
	{Opt_nowarn_on_error, "nowarn_on_error"},
	{Opt_lazytime, "lazytime"},
	{Opt_nolazytime, "nolazytime"},
	{Opt_debug_want_extra_isize, "debug_want_extra_isize=%u"},
	{Opt_nodelalloc, "nodelalloc"},
	{Opt_removed, "mblk_io_submit"},
	{Opt_removed, "nomblk_io_submit"},
	{Opt_block_validity, "block_validity"},
	{Opt_noblock_validity, "noblock_validity"},
	{Opt_inode_readahead_blks, "inode_readahead_blks=%u"},
	{Opt_journal_ioprio, "journal_ioprio=%u"},
	{Opt_auto_da_alloc, "auto_da_alloc=%u"},
	{Opt_auto_da_alloc, "auto_da_alloc"},
	{Opt_noauto_da_alloc, "noauto_da_alloc"},
	{Opt_dioread_nolock, "dioread_nolock"},
	{Opt_dioread_lock, "nodioread_nolock"},
	{Opt_dioread_lock, "dioread_lock"},
	{Opt_discard, "discard"},
	{Opt_nodiscard, "nodiscard"},
	{Opt_init_itable, "init_itable=%u"},
	{Opt_init_itable, "init_itable"},
	{Opt_noinit_itable, "noinit_itable"},
#ifdef CONFIG_EXT4_DEBUG
	{Opt_fc_debug_force, "fc_debug_force"},
	{Opt_fc_debug_max_replay, "fc_debug_max_replay=%u"},
#endif
	{Opt_max_dir_size_kb, "max_dir_size_kb=%u"},
	{Opt_test_dummy_encryption, "test_dummy_encryption=%s"},
	{Opt_test_dummy_encryption, "test_dummy_encryption"},
	{Opt_inlinecrypt, "inlinecrypt"},
	{Opt_nombcache, "nombcache"},
	{Opt_nombcache, "no_mbcache"},	/* for backward compatibility */
	{Opt_prefetch_block_bitmaps, "prefetch_block_bitmaps"},
	{Opt_removed, "check=none"},	/* mount option from ext2/3 */
	{Opt_removed, "nocheck"},	/* mount option from ext2/3 */
	{Opt_removed, "reservation"},	/* mount option from ext2/3 */
	{Opt_removed, "noreservation"}, /* mount option from ext2/3 */
	{Opt_removed, "journal=%u"},	/* mount option from ext2/3 */
	{Opt_err, NULL},
};

static ext4_fsblk_t get_sb_block(void **data)
{
	ext4_fsblk_t	sb_block;
	char		*options = (char *) *data;

	if (!options || strncmp(options, "sb=", 3) != 0)
		return 1;	/* Default location */

	options += 3;
	/* TODO: use simple_strtoll with >32bit ext4 */
	sb_block = simple_strtoul(options, &options, 0);
	if (*options && *options != ',') {
		printk(KERN_ERR "EXT4-fs: Invalid sb specification: %s\n",
		       (char *) *data);
		return 1;
	}
	if (*options == ',')
		options++;
	*data = (void *) options;

	return sb_block;
}

#define DEFAULT_JOURNAL_IOPRIO (IOPRIO_PRIO_VALUE(IOPRIO_CLASS_BE, 3))
static const char deprecated_msg[] =
	"Mount option \"%s\" will be removed by %s\n"
	"Contact linux-ext4@vger.kernel.org if you think we should keep it.\n";

#ifdef CONFIG_QUOTA
static int set_qf_name(struct super_block *sb, int qtype, substring_t *args)
{
	struct ext4_sb_info *sbi = EXT4_SB(sb);
	char *qname, *old_qname = get_qf_name(sb, sbi, qtype);
	int ret = -1;

	if (sb_any_quota_loaded(sb) && !old_qname) {
		ext4_msg(sb, KERN_ERR,
			"Cannot change journaled "
			"quota options when quota turned on");
		return -1;
	}
	if (ext4_has_feature_quota(sb)) {
		ext4_msg(sb, KERN_INFO, "Journaled quota options "
			 "ignored when QUOTA feature is enabled");
		return 1;
	}
	qname = match_strdup(args);
	if (!qname) {
		ext4_msg(sb, KERN_ERR,
			"Not enough memory for storing quotafile name");
		return -1;
	}
	if (old_qname) {
		if (strcmp(old_qname, qname) == 0)
			ret = 1;
		else
			ext4_msg(sb, KERN_ERR,
				 "%s quota file already specified",
				 QTYPE2NAME(qtype));
		goto errout;
	}
	if (strchr(qname, '/')) {
		ext4_msg(sb, KERN_ERR,
			"quotafile must be on filesystem root");
		goto errout;
	}
	rcu_assign_pointer(sbi->s_qf_names[qtype], qname);
	set_opt(sb, QUOTA);
	return 1;
errout:
	kfree(qname);
	return ret;
}

static int clear_qf_name(struct super_block *sb, int qtype)
{

	struct ext4_sb_info *sbi = EXT4_SB(sb);
	char *old_qname = get_qf_name(sb, sbi, qtype);

	if (sb_any_quota_loaded(sb) && old_qname) {
		ext4_msg(sb, KERN_ERR, "Cannot change journaled quota options"
			" when quota turned on");
		return -1;
	}
	rcu_assign_pointer(sbi->s_qf_names[qtype], NULL);
	synchronize_rcu();
	kfree(old_qname);
	return 1;
}
#endif

#define MOPT_SET	0x0001
#define MOPT_CLEAR	0x0002
#define MOPT_NOSUPPORT	0x0004
#define MOPT_EXPLICIT	0x0008
#define MOPT_CLEAR_ERR	0x0010
#define MOPT_GTE0	0x0020
#ifdef CONFIG_QUOTA
#define MOPT_Q		0
#define MOPT_QFMT	0x0040
#else
#define MOPT_Q		MOPT_NOSUPPORT
#define MOPT_QFMT	MOPT_NOSUPPORT
#endif
#define MOPT_DATAJ	0x0080
#define MOPT_NO_EXT2	0x0100
#define MOPT_NO_EXT3	0x0200
#define MOPT_EXT4_ONLY	(MOPT_NO_EXT2 | MOPT_NO_EXT3)
#define MOPT_STRING	0x0400
#define MOPT_SKIP	0x0800
#define	MOPT_2		0x1000

static const struct mount_opts {
	int	token;
	int	mount_opt;
	int	flags;
} ext4_mount_opts[] = {
	{Opt_minix_df, EXT4_MOUNT_MINIX_DF, MOPT_SET},
	{Opt_bsd_df, EXT4_MOUNT_MINIX_DF, MOPT_CLEAR},
	{Opt_grpid, EXT4_MOUNT_GRPID, MOPT_SET},
	{Opt_nogrpid, EXT4_MOUNT_GRPID, MOPT_CLEAR},
	{Opt_block_validity, EXT4_MOUNT_BLOCK_VALIDITY, MOPT_SET},
	{Opt_noblock_validity, EXT4_MOUNT_BLOCK_VALIDITY, MOPT_CLEAR},
	{Opt_dioread_nolock, EXT4_MOUNT_DIOREAD_NOLOCK,
	 MOPT_EXT4_ONLY | MOPT_SET},
	{Opt_dioread_lock, EXT4_MOUNT_DIOREAD_NOLOCK,
	 MOPT_EXT4_ONLY | MOPT_CLEAR},
	{Opt_discard, EXT4_MOUNT_DISCARD, MOPT_SET},
	{Opt_nodiscard, EXT4_MOUNT_DISCARD, MOPT_CLEAR},
	{Opt_delalloc, EXT4_MOUNT_DELALLOC,
	 MOPT_EXT4_ONLY | MOPT_SET | MOPT_EXPLICIT},
	{Opt_nodelalloc, EXT4_MOUNT_DELALLOC,
	 MOPT_EXT4_ONLY | MOPT_CLEAR},
	{Opt_warn_on_error, EXT4_MOUNT_WARN_ON_ERROR, MOPT_SET},
	{Opt_nowarn_on_error, EXT4_MOUNT_WARN_ON_ERROR, MOPT_CLEAR},
	{Opt_nojournal_checksum, EXT4_MOUNT_JOURNAL_CHECKSUM,
	 MOPT_EXT4_ONLY | MOPT_CLEAR},
	{Opt_journal_checksum, EXT4_MOUNT_JOURNAL_CHECKSUM,
	 MOPT_EXT4_ONLY | MOPT_SET | MOPT_EXPLICIT},
	{Opt_journal_async_commit, (EXT4_MOUNT_JOURNAL_ASYNC_COMMIT |
				    EXT4_MOUNT_JOURNAL_CHECKSUM),
	 MOPT_EXT4_ONLY | MOPT_SET | MOPT_EXPLICIT},
	{Opt_noload, EXT4_MOUNT_NOLOAD, MOPT_NO_EXT2 | MOPT_SET},
	{Opt_err_panic, EXT4_MOUNT_ERRORS_PANIC, MOPT_SET | MOPT_CLEAR_ERR},
	{Opt_err_ro, EXT4_MOUNT_ERRORS_RO, MOPT_SET | MOPT_CLEAR_ERR},
	{Opt_err_cont, EXT4_MOUNT_ERRORS_CONT, MOPT_SET | MOPT_CLEAR_ERR},
	{Opt_data_err_abort, EXT4_MOUNT_DATA_ERR_ABORT,
	 MOPT_NO_EXT2},
	{Opt_data_err_ignore, EXT4_MOUNT_DATA_ERR_ABORT,
	 MOPT_NO_EXT2},
	{Opt_barrier, EXT4_MOUNT_BARRIER, MOPT_SET},
	{Opt_nobarrier, EXT4_MOUNT_BARRIER, MOPT_CLEAR},
	{Opt_noauto_da_alloc, EXT4_MOUNT_NO_AUTO_DA_ALLOC, MOPT_SET},
	{Opt_auto_da_alloc, EXT4_MOUNT_NO_AUTO_DA_ALLOC, MOPT_CLEAR},
	{Opt_noinit_itable, EXT4_MOUNT_INIT_INODE_TABLE, MOPT_CLEAR},
	{Opt_commit, 0, MOPT_GTE0},
	{Opt_max_batch_time, 0, MOPT_GTE0},
	{Opt_min_batch_time, 0, MOPT_GTE0},
	{Opt_inode_readahead_blks, 0, MOPT_GTE0},
	{Opt_init_itable, 0, MOPT_GTE0},
	{Opt_dax, EXT4_MOUNT_DAX_ALWAYS, MOPT_SET | MOPT_SKIP},
	{Opt_dax_always, EXT4_MOUNT_DAX_ALWAYS,
		MOPT_EXT4_ONLY | MOPT_SET | MOPT_SKIP},
	{Opt_dax_inode, EXT4_MOUNT2_DAX_INODE,
		MOPT_EXT4_ONLY | MOPT_SET | MOPT_SKIP},
	{Opt_dax_never, EXT4_MOUNT2_DAX_NEVER,
		MOPT_EXT4_ONLY | MOPT_SET | MOPT_SKIP},
	{Opt_stripe, 0, MOPT_GTE0},
	{Opt_resuid, 0, MOPT_GTE0},
	{Opt_resgid, 0, MOPT_GTE0},
	{Opt_journal_dev, 0, MOPT_NO_EXT2 | MOPT_GTE0},
	{Opt_journal_path, 0, MOPT_NO_EXT2 | MOPT_STRING},
	{Opt_journal_ioprio, 0, MOPT_NO_EXT2 | MOPT_GTE0},
	{Opt_data_journal, EXT4_MOUNT_JOURNAL_DATA, MOPT_NO_EXT2 | MOPT_DATAJ},
	{Opt_data_ordered, EXT4_MOUNT_ORDERED_DATA, MOPT_NO_EXT2 | MOPT_DATAJ},
	{Opt_data_writeback, EXT4_MOUNT_WRITEBACK_DATA,
	 MOPT_NO_EXT2 | MOPT_DATAJ},
	{Opt_user_xattr, EXT4_MOUNT_XATTR_USER, MOPT_SET},
	{Opt_nouser_xattr, EXT4_MOUNT_XATTR_USER, MOPT_CLEAR},
#ifdef CONFIG_EXT4_FS_POSIX_ACL
	{Opt_acl, EXT4_MOUNT_POSIX_ACL, MOPT_SET},
	{Opt_noacl, EXT4_MOUNT_POSIX_ACL, MOPT_CLEAR},
#else
	{Opt_acl, 0, MOPT_NOSUPPORT},
	{Opt_noacl, 0, MOPT_NOSUPPORT},
#endif
	{Opt_nouid32, EXT4_MOUNT_NO_UID32, MOPT_SET},
	{Opt_debug, EXT4_MOUNT_DEBUG, MOPT_SET},
	{Opt_debug_want_extra_isize, 0, MOPT_GTE0},
	{Opt_quota, EXT4_MOUNT_QUOTA | EXT4_MOUNT_USRQUOTA, MOPT_SET | MOPT_Q},
	{Opt_usrquota, EXT4_MOUNT_QUOTA | EXT4_MOUNT_USRQUOTA,
							MOPT_SET | MOPT_Q},
	{Opt_grpquota, EXT4_MOUNT_QUOTA | EXT4_MOUNT_GRPQUOTA,
							MOPT_SET | MOPT_Q},
	{Opt_prjquota, EXT4_MOUNT_QUOTA | EXT4_MOUNT_PRJQUOTA,
							MOPT_SET | MOPT_Q},
	{Opt_noquota, (EXT4_MOUNT_QUOTA | EXT4_MOUNT_USRQUOTA |
		       EXT4_MOUNT_GRPQUOTA | EXT4_MOUNT_PRJQUOTA),
							MOPT_CLEAR | MOPT_Q},
<<<<<<< HEAD
	{Opt_usrjquota, 0, MOPT_Q},
	{Opt_grpjquota, 0, MOPT_Q},
=======
	{Opt_usrjquota, 0, MOPT_Q | MOPT_STRING},
	{Opt_grpjquota, 0, MOPT_Q | MOPT_STRING},
>>>>>>> 24b8d41d
	{Opt_offusrjquota, 0, MOPT_Q},
	{Opt_offgrpjquota, 0, MOPT_Q},
	{Opt_jqfmt_vfsold, QFMT_VFS_OLD, MOPT_QFMT},
	{Opt_jqfmt_vfsv0, QFMT_VFS_V0, MOPT_QFMT},
	{Opt_jqfmt_vfsv1, QFMT_VFS_V1, MOPT_QFMT},
	{Opt_max_dir_size_kb, 0, MOPT_GTE0},
	{Opt_test_dummy_encryption, 0, MOPT_STRING},
	{Opt_nombcache, EXT4_MOUNT_NO_MBCACHE, MOPT_SET},
	{Opt_prefetch_block_bitmaps, EXT4_MOUNT_PREFETCH_BLOCK_BITMAPS,
	 MOPT_SET},
#ifdef CONFIG_EXT4_DEBUG
	{Opt_fc_debug_force, EXT4_MOUNT2_JOURNAL_FAST_COMMIT,
	 MOPT_SET | MOPT_2 | MOPT_EXT4_ONLY},
	{Opt_fc_debug_max_replay, 0, MOPT_GTE0},
#endif
	{Opt_err, 0, 0}
};

#ifdef CONFIG_UNICODE
static const struct ext4_sb_encodings {
	__u16 magic;
	char *name;
	char *version;
} ext4_sb_encoding_map[] = {
	{EXT4_ENC_UTF8_12_1, "utf8", "12.1.0"},
};

static int ext4_sb_read_encoding(const struct ext4_super_block *es,
				 const struct ext4_sb_encodings **encoding,
				 __u16 *flags)
{
	__u16 magic = le16_to_cpu(es->s_encoding);
	int i;

	for (i = 0; i < ARRAY_SIZE(ext4_sb_encoding_map); i++)
		if (magic == ext4_sb_encoding_map[i].magic)
			break;

	if (i >= ARRAY_SIZE(ext4_sb_encoding_map))
		return -EINVAL;

	*encoding = &ext4_sb_encoding_map[i];
	*flags = le16_to_cpu(es->s_encoding_flags);

	return 0;
}
#endif

static int ext4_set_test_dummy_encryption(struct super_block *sb,
					  const char *opt,
					  const substring_t *arg,
					  bool is_remount)
{
#ifdef CONFIG_FS_ENCRYPTION
	struct ext4_sb_info *sbi = EXT4_SB(sb);
	int err;

	/*
	 * This mount option is just for testing, and it's not worthwhile to
	 * implement the extra complexity (e.g. RCU protection) that would be
	 * needed to allow it to be set or changed during remount.  We do allow
	 * it to be specified during remount, but only if there is no change.
	 */
	if (is_remount && !sbi->s_dummy_enc_policy.policy) {
		ext4_msg(sb, KERN_WARNING,
			 "Can't set test_dummy_encryption on remount");
		return -1;
	}
	err = fscrypt_set_test_dummy_encryption(sb, arg->from,
						&sbi->s_dummy_enc_policy);
	if (err) {
		if (err == -EEXIST)
			ext4_msg(sb, KERN_WARNING,
				 "Can't change test_dummy_encryption on remount");
		else if (err == -EINVAL)
			ext4_msg(sb, KERN_WARNING,
				 "Value of option \"%s\" is unrecognized", opt);
		else
			ext4_msg(sb, KERN_WARNING,
				 "Error processing option \"%s\" [%d]",
				 opt, err);
		return -1;
	}
	ext4_msg(sb, KERN_WARNING, "Test dummy encryption mode enabled");
#else
	ext4_msg(sb, KERN_WARNING,
		 "Test dummy encryption mount option ignored");
#endif
	return 1;
}

static int handle_mount_opt(struct super_block *sb, char *opt, int token,
			    substring_t *args, unsigned long *journal_devnum,
			    unsigned int *journal_ioprio, int is_remount)
{
	struct ext4_sb_info *sbi = EXT4_SB(sb);
	const struct mount_opts *m;
	kuid_t uid;
	kgid_t gid;
	int arg = 0;

#ifdef CONFIG_QUOTA
	if (token == Opt_usrjquota)
		return set_qf_name(sb, USRQUOTA, &args[0]);
	else if (token == Opt_grpjquota)
		return set_qf_name(sb, GRPQUOTA, &args[0]);
	else if (token == Opt_offusrjquota)
		return clear_qf_name(sb, USRQUOTA);
	else if (token == Opt_offgrpjquota)
		return clear_qf_name(sb, GRPQUOTA);
#endif
	switch (token) {
	case Opt_noacl:
	case Opt_nouser_xattr:
		ext4_msg(sb, KERN_WARNING, deprecated_msg, opt, "3.5");
		break;
	case Opt_sb:
		return 1;	/* handled by get_sb_block() */
	case Opt_removed:
		ext4_msg(sb, KERN_WARNING, "Ignoring removed %s option", opt);
		return 1;
	case Opt_abort:
		ext4_set_mount_flag(sb, EXT4_MF_FS_ABORTED);
		return 1;
	case Opt_i_version:
		sb->s_flags |= SB_I_VERSION;
		return 1;
	case Opt_lazytime:
		sb->s_flags |= SB_LAZYTIME;
		return 1;
	case Opt_nolazytime:
		sb->s_flags &= ~SB_LAZYTIME;
		return 1;
	case Opt_inlinecrypt:
#ifdef CONFIG_FS_ENCRYPTION_INLINE_CRYPT
		sb->s_flags |= SB_INLINECRYPT;
#else
		ext4_msg(sb, KERN_ERR, "inline encryption not supported");
#endif
		return 1;
	}

	for (m = ext4_mount_opts; m->token != Opt_err; m++)
		if (token == m->token)
			break;

	if (m->token == Opt_err) {
		ext4_msg(sb, KERN_ERR, "Unrecognized mount option \"%s\" "
			 "or missing value", opt);
		return -1;
	}

	if ((m->flags & MOPT_NO_EXT2) && IS_EXT2_SB(sb)) {
		ext4_msg(sb, KERN_ERR,
			 "Mount option \"%s\" incompatible with ext2", opt);
		return -1;
	}
	if ((m->flags & MOPT_NO_EXT3) && IS_EXT3_SB(sb)) {
		ext4_msg(sb, KERN_ERR,
			 "Mount option \"%s\" incompatible with ext3", opt);
		return -1;
	}

	if (args->from && !(m->flags & MOPT_STRING) && match_int(args, &arg))
		return -1;
	if (args->from && (m->flags & MOPT_GTE0) && (arg < 0))
		return -1;
	if (m->flags & MOPT_EXPLICIT) {
		if (m->mount_opt & EXT4_MOUNT_DELALLOC) {
			set_opt2(sb, EXPLICIT_DELALLOC);
		} else if (m->mount_opt & EXT4_MOUNT_JOURNAL_CHECKSUM) {
			set_opt2(sb, EXPLICIT_JOURNAL_CHECKSUM);
		} else
			return -1;
	}
	if (m->flags & MOPT_CLEAR_ERR)
		clear_opt(sb, ERRORS_MASK);
	if (token == Opt_noquota && sb_any_quota_loaded(sb)) {
		ext4_msg(sb, KERN_ERR, "Cannot change quota "
			 "options when quota turned on");
		return -1;
	}

	if (m->flags & MOPT_NOSUPPORT) {
		ext4_msg(sb, KERN_ERR, "%s option not supported", opt);
	} else if (token == Opt_commit) {
		if (arg == 0)
			arg = JBD2_DEFAULT_MAX_COMMIT_AGE;
		else if (arg > INT_MAX / HZ) {
			ext4_msg(sb, KERN_ERR,
				 "Invalid commit interval %d, "
				 "must be smaller than %d",
				 arg, INT_MAX / HZ);
			return -1;
		}
		sbi->s_commit_interval = HZ * arg;
	} else if (token == Opt_debug_want_extra_isize) {
		if ((arg & 1) ||
		    (arg < 4) ||
		    (arg > (sbi->s_inode_size - EXT4_GOOD_OLD_INODE_SIZE))) {
			ext4_msg(sb, KERN_ERR,
				 "Invalid want_extra_isize %d", arg);
			return -1;
		}
		sbi->s_want_extra_isize = arg;
	} else if (token == Opt_max_batch_time) {
		sbi->s_max_batch_time = arg;
	} else if (token == Opt_min_batch_time) {
		sbi->s_min_batch_time = arg;
	} else if (token == Opt_inode_readahead_blks) {
		if (arg && (arg > (1 << 30) || !is_power_of_2(arg))) {
			ext4_msg(sb, KERN_ERR,
				 "EXT4-fs: inode_readahead_blks must be "
				 "0 or a power of 2 smaller than 2^31");
			return -1;
		}
		sbi->s_inode_readahead_blks = arg;
	} else if (token == Opt_init_itable) {
		set_opt(sb, INIT_INODE_TABLE);
		if (!args->from)
			arg = EXT4_DEF_LI_WAIT_MULT;
		sbi->s_li_wait_mult = arg;
	} else if (token == Opt_max_dir_size_kb) {
		sbi->s_max_dir_size_kb = arg;
#ifdef CONFIG_EXT4_DEBUG
	} else if (token == Opt_fc_debug_max_replay) {
		sbi->s_fc_debug_max_replay = arg;
#endif
	} else if (token == Opt_stripe) {
		sbi->s_stripe = arg;
	} else if (token == Opt_resuid) {
		uid = make_kuid(current_user_ns(), arg);
		if (!uid_valid(uid)) {
			ext4_msg(sb, KERN_ERR, "Invalid uid value %d", arg);
			return -1;
		}
		sbi->s_resuid = uid;
	} else if (token == Opt_resgid) {
		gid = make_kgid(current_user_ns(), arg);
		if (!gid_valid(gid)) {
			ext4_msg(sb, KERN_ERR, "Invalid gid value %d", arg);
			return -1;
		}
		sbi->s_resgid = gid;
	} else if (token == Opt_journal_dev) {
		if (is_remount) {
			ext4_msg(sb, KERN_ERR,
				 "Cannot specify journal on remount");
			return -1;
		}
		*journal_devnum = arg;
	} else if (token == Opt_journal_path) {
		char *journal_path;
		struct inode *journal_inode;
		struct path path;
		int error;

		if (is_remount) {
			ext4_msg(sb, KERN_ERR,
				 "Cannot specify journal on remount");
			return -1;
		}
		journal_path = match_strdup(&args[0]);
		if (!journal_path) {
			ext4_msg(sb, KERN_ERR, "error: could not dup "
				"journal device string");
			return -1;
		}

		error = kern_path(journal_path, LOOKUP_FOLLOW, &path);
		if (error) {
			ext4_msg(sb, KERN_ERR, "error: could not find "
				"journal device path: error %d", error);
			kfree(journal_path);
			return -1;
		}

		journal_inode = d_inode(path.dentry);
		if (!S_ISBLK(journal_inode->i_mode)) {
			ext4_msg(sb, KERN_ERR, "error: journal path %s "
				"is not a block device", journal_path);
			path_put(&path);
			kfree(journal_path);
			return -1;
		}

		*journal_devnum = new_encode_dev(journal_inode->i_rdev);
		path_put(&path);
		kfree(journal_path);
	} else if (token == Opt_journal_ioprio) {
		if (arg > 7) {
			ext4_msg(sb, KERN_ERR, "Invalid journal IO priority"
				 " (must be 0-7)");
			return -1;
		}
		*journal_ioprio =
			IOPRIO_PRIO_VALUE(IOPRIO_CLASS_BE, arg);
	} else if (token == Opt_test_dummy_encryption) {
		return ext4_set_test_dummy_encryption(sb, opt, &args[0],
						      is_remount);
	} else if (m->flags & MOPT_DATAJ) {
		if (is_remount) {
			if (!sbi->s_journal)
				ext4_msg(sb, KERN_WARNING, "Remounting file system with no journal so ignoring journalled data option");
			else if (test_opt(sb, DATA_FLAGS) != m->mount_opt) {
				ext4_msg(sb, KERN_ERR,
					 "Cannot change data mode on remount");
				return -1;
			}
		} else {
			clear_opt(sb, DATA_FLAGS);
			sbi->s_mount_opt |= m->mount_opt;
		}
#ifdef CONFIG_QUOTA
	} else if (m->flags & MOPT_QFMT) {
		if (sb_any_quota_loaded(sb) &&
		    sbi->s_jquota_fmt != m->mount_opt) {
			ext4_msg(sb, KERN_ERR, "Cannot change journaled "
				 "quota options when quota turned on");
			return -1;
		}
		if (ext4_has_feature_quota(sb)) {
			ext4_msg(sb, KERN_INFO,
				 "Quota format mount options ignored "
				 "when QUOTA feature is enabled");
			return 1;
		}
		sbi->s_jquota_fmt = m->mount_opt;
#endif
	} else if (token == Opt_dax || token == Opt_dax_always ||
		   token == Opt_dax_inode || token == Opt_dax_never) {
#ifdef CONFIG_FS_DAX
		switch (token) {
		case Opt_dax:
		case Opt_dax_always:
			if (is_remount &&
			    (!(sbi->s_mount_opt & EXT4_MOUNT_DAX_ALWAYS) ||
			     (sbi->s_mount_opt2 & EXT4_MOUNT2_DAX_NEVER))) {
			fail_dax_change_remount:
				ext4_msg(sb, KERN_ERR, "can't change "
					 "dax mount option while remounting");
				return -1;
			}
			if (is_remount &&
			    (test_opt(sb, DATA_FLAGS) ==
			     EXT4_MOUNT_JOURNAL_DATA)) {
				    ext4_msg(sb, KERN_ERR, "can't mount with "
					     "both data=journal and dax");
				    return -1;
			}
			ext4_msg(sb, KERN_WARNING,
				"DAX enabled. Warning: EXPERIMENTAL, use at your own risk");
			sbi->s_mount_opt |= EXT4_MOUNT_DAX_ALWAYS;
			sbi->s_mount_opt2 &= ~EXT4_MOUNT2_DAX_NEVER;
			break;
		case Opt_dax_never:
			if (is_remount &&
			    (!(sbi->s_mount_opt2 & EXT4_MOUNT2_DAX_NEVER) ||
			     (sbi->s_mount_opt & EXT4_MOUNT_DAX_ALWAYS)))
				goto fail_dax_change_remount;
			sbi->s_mount_opt2 |= EXT4_MOUNT2_DAX_NEVER;
			sbi->s_mount_opt &= ~EXT4_MOUNT_DAX_ALWAYS;
			break;
		case Opt_dax_inode:
			if (is_remount &&
			    ((sbi->s_mount_opt & EXT4_MOUNT_DAX_ALWAYS) ||
			     (sbi->s_mount_opt2 & EXT4_MOUNT2_DAX_NEVER) ||
			     !(sbi->s_mount_opt2 & EXT4_MOUNT2_DAX_INODE)))
				goto fail_dax_change_remount;
			sbi->s_mount_opt &= ~EXT4_MOUNT_DAX_ALWAYS;
			sbi->s_mount_opt2 &= ~EXT4_MOUNT2_DAX_NEVER;
			/* Strictly for printing options */
			sbi->s_mount_opt2 |= EXT4_MOUNT2_DAX_INODE;
			break;
		}
#else
		ext4_msg(sb, KERN_INFO, "dax option not supported");
		sbi->s_mount_opt2 |= EXT4_MOUNT2_DAX_NEVER;
		sbi->s_mount_opt &= ~EXT4_MOUNT_DAX_ALWAYS;
		return -1;
#endif
	} else if (token == Opt_data_err_abort) {
		sbi->s_mount_opt |= m->mount_opt;
	} else if (token == Opt_data_err_ignore) {
		sbi->s_mount_opt &= ~m->mount_opt;
	} else {
		if (!args->from)
			arg = 1;
		if (m->flags & MOPT_CLEAR)
			arg = !arg;
		else if (unlikely(!(m->flags & MOPT_SET))) {
			ext4_msg(sb, KERN_WARNING,
				 "buggy handling of option %s", opt);
			WARN_ON(1);
			return -1;
		}
		if (m->flags & MOPT_2) {
			if (arg != 0)
				sbi->s_mount_opt2 |= m->mount_opt;
			else
				sbi->s_mount_opt2 &= ~m->mount_opt;
		} else {
			if (arg != 0)
				sbi->s_mount_opt |= m->mount_opt;
			else
				sbi->s_mount_opt &= ~m->mount_opt;
		}
	}
	return 1;
}

static int parse_options(char *options, struct super_block *sb,
			 unsigned long *journal_devnum,
			 unsigned int *journal_ioprio,
			 int is_remount)
{
	struct ext4_sb_info __maybe_unused *sbi = EXT4_SB(sb);
	char *p, __maybe_unused *usr_qf_name, __maybe_unused *grp_qf_name;
	substring_t args[MAX_OPT_ARGS];
	int token;

	if (!options)
		return 1;

	while ((p = strsep(&options, ",")) != NULL) {
		if (!*p)
			continue;
		/*
		 * Initialize args struct so we know whether arg was
		 * found; some options take optional arguments.
		 */
		args[0].to = args[0].from = NULL;
		token = match_token(p, tokens, args);
		if (handle_mount_opt(sb, p, token, args, journal_devnum,
				     journal_ioprio, is_remount) < 0)
			return 0;
	}
#ifdef CONFIG_QUOTA
	/*
	 * We do the test below only for project quotas. 'usrquota' and
	 * 'grpquota' mount options are allowed even without quota feature
	 * to support legacy quotas in quota files.
	 */
	if (test_opt(sb, PRJQUOTA) && !ext4_has_feature_project(sb)) {
		ext4_msg(sb, KERN_ERR, "Project quota feature not enabled. "
			 "Cannot enable project quota enforcement.");
		return 0;
	}
<<<<<<< HEAD
	if (sbi->s_qf_names[USRQUOTA] || sbi->s_qf_names[GRPQUOTA]) {
		if (test_opt(sb, USRQUOTA) && sbi->s_qf_names[USRQUOTA])
=======
	usr_qf_name = get_qf_name(sb, sbi, USRQUOTA);
	grp_qf_name = get_qf_name(sb, sbi, GRPQUOTA);
	if (usr_qf_name || grp_qf_name) {
		if (test_opt(sb, USRQUOTA) && usr_qf_name)
>>>>>>> 24b8d41d
			clear_opt(sb, USRQUOTA);

		if (test_opt(sb, GRPQUOTA) && grp_qf_name)
			clear_opt(sb, GRPQUOTA);

		if (test_opt(sb, GRPQUOTA) || test_opt(sb, USRQUOTA)) {
			ext4_msg(sb, KERN_ERR, "old and new quota "
					"format mixing");
			return 0;
		}

		if (!sbi->s_jquota_fmt) {
			ext4_msg(sb, KERN_ERR, "journaled quota format "
					"not specified");
			return 0;
		}
	}
#endif
	if (test_opt(sb, DIOREAD_NOLOCK)) {
		int blocksize =
			BLOCK_SIZE << le32_to_cpu(sbi->s_es->s_log_block_size);
		if (blocksize < PAGE_SIZE)
			ext4_msg(sb, KERN_WARNING, "Warning: mounting with an "
				 "experimental mount option 'dioread_nolock' "
				 "for blocksize < PAGE_SIZE");
	}
	return 1;
}

static inline void ext4_show_quota_options(struct seq_file *seq,
					   struct super_block *sb)
{
#if defined(CONFIG_QUOTA)
	struct ext4_sb_info *sbi = EXT4_SB(sb);
	char *usr_qf_name, *grp_qf_name;

	if (sbi->s_jquota_fmt) {
		char *fmtname = "";

		switch (sbi->s_jquota_fmt) {
		case QFMT_VFS_OLD:
			fmtname = "vfsold";
			break;
		case QFMT_VFS_V0:
			fmtname = "vfsv0";
			break;
		case QFMT_VFS_V1:
			fmtname = "vfsv1";
			break;
		}
		seq_printf(seq, ",jqfmt=%s", fmtname);
	}

	rcu_read_lock();
	usr_qf_name = rcu_dereference(sbi->s_qf_names[USRQUOTA]);
	grp_qf_name = rcu_dereference(sbi->s_qf_names[GRPQUOTA]);
	if (usr_qf_name)
		seq_show_option(seq, "usrjquota", usr_qf_name);
	if (grp_qf_name)
		seq_show_option(seq, "grpjquota", grp_qf_name);
	rcu_read_unlock();
#endif
}

static const char *token2str(int token)
{
	const struct match_token *t;

	for (t = tokens; t->token != Opt_err; t++)
		if (t->token == token && !strchr(t->pattern, '='))
			break;
	return t->pattern;
}

/*
 * Show an option if
 *  - it's set to a non-default value OR
 *  - if the per-sb default is different from the global default
 */
static int _ext4_show_options(struct seq_file *seq, struct super_block *sb,
			      int nodefs)
{
	struct ext4_sb_info *sbi = EXT4_SB(sb);
	struct ext4_super_block *es = sbi->s_es;
	int def_errors, def_mount_opt = sbi->s_def_mount_opt;
	const struct mount_opts *m;
	char sep = nodefs ? '\n' : ',';

#define SEQ_OPTS_PUTS(str) seq_printf(seq, "%c" str, sep)
#define SEQ_OPTS_PRINT(str, arg) seq_printf(seq, "%c" str, sep, arg)

	if (sbi->s_sb_block != 1)
		SEQ_OPTS_PRINT("sb=%llu", sbi->s_sb_block);

	for (m = ext4_mount_opts; m->token != Opt_err; m++) {
		int want_set = m->flags & MOPT_SET;
		if (((m->flags & (MOPT_SET|MOPT_CLEAR)) == 0) ||
		    (m->flags & MOPT_CLEAR_ERR) || m->flags & MOPT_SKIP)
			continue;
		if (!nodefs && !(m->mount_opt & (sbi->s_mount_opt ^ def_mount_opt)))
			continue; /* skip if same as the default */
		if ((want_set &&
		     (sbi->s_mount_opt & m->mount_opt) != m->mount_opt) ||
		    (!want_set && (sbi->s_mount_opt & m->mount_opt)))
			continue; /* select Opt_noFoo vs Opt_Foo */
		SEQ_OPTS_PRINT("%s", token2str(m->token));
	}

	if (nodefs || !uid_eq(sbi->s_resuid, make_kuid(&init_user_ns, EXT4_DEF_RESUID)) ||
	    le16_to_cpu(es->s_def_resuid) != EXT4_DEF_RESUID)
		SEQ_OPTS_PRINT("resuid=%u",
				from_kuid_munged(&init_user_ns, sbi->s_resuid));
	if (nodefs || !gid_eq(sbi->s_resgid, make_kgid(&init_user_ns, EXT4_DEF_RESGID)) ||
	    le16_to_cpu(es->s_def_resgid) != EXT4_DEF_RESGID)
		SEQ_OPTS_PRINT("resgid=%u",
				from_kgid_munged(&init_user_ns, sbi->s_resgid));
	def_errors = nodefs ? -1 : le16_to_cpu(es->s_errors);
	if (test_opt(sb, ERRORS_RO) && def_errors != EXT4_ERRORS_RO)
		SEQ_OPTS_PUTS("errors=remount-ro");
	if (test_opt(sb, ERRORS_CONT) && def_errors != EXT4_ERRORS_CONTINUE)
		SEQ_OPTS_PUTS("errors=continue");
	if (test_opt(sb, ERRORS_PANIC) && def_errors != EXT4_ERRORS_PANIC)
		SEQ_OPTS_PUTS("errors=panic");
	if (nodefs || sbi->s_commit_interval != JBD2_DEFAULT_MAX_COMMIT_AGE*HZ)
		SEQ_OPTS_PRINT("commit=%lu", sbi->s_commit_interval / HZ);
	if (nodefs || sbi->s_min_batch_time != EXT4_DEF_MIN_BATCH_TIME)
		SEQ_OPTS_PRINT("min_batch_time=%u", sbi->s_min_batch_time);
	if (nodefs || sbi->s_max_batch_time != EXT4_DEF_MAX_BATCH_TIME)
		SEQ_OPTS_PRINT("max_batch_time=%u", sbi->s_max_batch_time);
	if (sb->s_flags & SB_I_VERSION)
		SEQ_OPTS_PUTS("i_version");
	if (nodefs || sbi->s_stripe)
		SEQ_OPTS_PRINT("stripe=%lu", sbi->s_stripe);
	if (nodefs || EXT4_MOUNT_DATA_FLAGS &
			(sbi->s_mount_opt ^ def_mount_opt)) {
		if (test_opt(sb, DATA_FLAGS) == EXT4_MOUNT_JOURNAL_DATA)
			SEQ_OPTS_PUTS("data=journal");
		else if (test_opt(sb, DATA_FLAGS) == EXT4_MOUNT_ORDERED_DATA)
			SEQ_OPTS_PUTS("data=ordered");
		else if (test_opt(sb, DATA_FLAGS) == EXT4_MOUNT_WRITEBACK_DATA)
			SEQ_OPTS_PUTS("data=writeback");
	}
	if (nodefs ||
	    sbi->s_inode_readahead_blks != EXT4_DEF_INODE_READAHEAD_BLKS)
		SEQ_OPTS_PRINT("inode_readahead_blks=%u",
			       sbi->s_inode_readahead_blks);

	if (test_opt(sb, INIT_INODE_TABLE) && (nodefs ||
		       (sbi->s_li_wait_mult != EXT4_DEF_LI_WAIT_MULT)))
		SEQ_OPTS_PRINT("init_itable=%u", sbi->s_li_wait_mult);
	if (nodefs || sbi->s_max_dir_size_kb)
		SEQ_OPTS_PRINT("max_dir_size_kb=%u", sbi->s_max_dir_size_kb);
	if (test_opt(sb, DATA_ERR_ABORT))
		SEQ_OPTS_PUTS("data_err=abort");

	fscrypt_show_test_dummy_encryption(seq, sep, sb);

	if (sb->s_flags & SB_INLINECRYPT)
		SEQ_OPTS_PUTS("inlinecrypt");

	if (test_opt(sb, DAX_ALWAYS)) {
		if (IS_EXT2_SB(sb))
			SEQ_OPTS_PUTS("dax");
		else
			SEQ_OPTS_PUTS("dax=always");
	} else if (test_opt2(sb, DAX_NEVER)) {
		SEQ_OPTS_PUTS("dax=never");
	} else if (test_opt2(sb, DAX_INODE)) {
		SEQ_OPTS_PUTS("dax=inode");
	}
	ext4_show_quota_options(seq, sb);
	return 0;
}

static int ext4_show_options(struct seq_file *seq, struct dentry *root)
{
	return _ext4_show_options(seq, root->d_sb, 0);
}

int ext4_seq_options_show(struct seq_file *seq, void *offset)
{
	struct super_block *sb = seq->private;
	int rc;

	seq_puts(seq, sb_rdonly(sb) ? "ro" : "rw");
	rc = _ext4_show_options(seq, sb, 1);
	seq_puts(seq, "\n");
	return rc;
}

static int ext4_setup_super(struct super_block *sb, struct ext4_super_block *es,
			    int read_only)
{
	struct ext4_sb_info *sbi = EXT4_SB(sb);
	int err = 0;

	if (le32_to_cpu(es->s_rev_level) > EXT4_MAX_SUPP_REV) {
		ext4_msg(sb, KERN_ERR, "revision level too high, "
			 "forcing read-only mode");
		err = -EROFS;
		goto done;
	}
	if (read_only)
		goto done;
	if (!(sbi->s_mount_state & EXT4_VALID_FS))
		ext4_msg(sb, KERN_WARNING, "warning: mounting unchecked fs, "
			 "running e2fsck is recommended");
	else if (sbi->s_mount_state & EXT4_ERROR_FS)
		ext4_msg(sb, KERN_WARNING,
			 "warning: mounting fs with errors, "
			 "running e2fsck is recommended");
	else if ((__s16) le16_to_cpu(es->s_max_mnt_count) > 0 &&
		 le16_to_cpu(es->s_mnt_count) >=
		 (unsigned short) (__s16) le16_to_cpu(es->s_max_mnt_count))
		ext4_msg(sb, KERN_WARNING,
			 "warning: maximal mount count reached, "
			 "running e2fsck is recommended");
	else if (le32_to_cpu(es->s_checkinterval) &&
		 (ext4_get_tstamp(es, s_lastcheck) +
		  le32_to_cpu(es->s_checkinterval) <= ktime_get_real_seconds()))
		ext4_msg(sb, KERN_WARNING,
			 "warning: checktime reached, "
			 "running e2fsck is recommended");
	if (!sbi->s_journal)
		es->s_state &= cpu_to_le16(~EXT4_VALID_FS);
	if (!(__s16) le16_to_cpu(es->s_max_mnt_count))
		es->s_max_mnt_count = cpu_to_le16(EXT4_DFL_MAX_MNT_COUNT);
	le16_add_cpu(&es->s_mnt_count, 1);
	ext4_update_tstamp(es, s_mtime);
	if (sbi->s_journal)
		ext4_set_feature_journal_needs_recovery(sb);

	err = ext4_commit_super(sb, 1);
done:
	if (test_opt(sb, DEBUG))
		printk(KERN_INFO "[EXT4 FS bs=%lu, gc=%u, "
				"bpg=%lu, ipg=%lu, mo=%04x, mo2=%04x]\n",
			sb->s_blocksize,
			sbi->s_groups_count,
			EXT4_BLOCKS_PER_GROUP(sb),
			EXT4_INODES_PER_GROUP(sb),
			sbi->s_mount_opt, sbi->s_mount_opt2);

	cleancache_init_fs(sb);
	return err;
}

int ext4_alloc_flex_bg_array(struct super_block *sb, ext4_group_t ngroup)
{
	struct ext4_sb_info *sbi = EXT4_SB(sb);
	struct flex_groups **old_groups, **new_groups;
	int size, i, j;

	if (!sbi->s_log_groups_per_flex)
		return 0;

	size = ext4_flex_group(sbi, ngroup - 1) + 1;
	if (size <= sbi->s_flex_groups_allocated)
		return 0;

	new_groups = kvzalloc(roundup_pow_of_two(size *
			      sizeof(*sbi->s_flex_groups)), GFP_KERNEL);
	if (!new_groups) {
		ext4_msg(sb, KERN_ERR,
			 "not enough memory for %d flex group pointers", size);
		return -ENOMEM;
	}
	for (i = sbi->s_flex_groups_allocated; i < size; i++) {
		new_groups[i] = kvzalloc(roundup_pow_of_two(
					 sizeof(struct flex_groups)),
					 GFP_KERNEL);
		if (!new_groups[i]) {
			for (j = sbi->s_flex_groups_allocated; j < i; j++)
				kvfree(new_groups[j]);
			kvfree(new_groups);
			ext4_msg(sb, KERN_ERR,
				 "not enough memory for %d flex groups", size);
			return -ENOMEM;
		}
	}
	rcu_read_lock();
	old_groups = rcu_dereference(sbi->s_flex_groups);
	if (old_groups)
		memcpy(new_groups, old_groups,
		       (sbi->s_flex_groups_allocated *
			sizeof(struct flex_groups *)));
	rcu_read_unlock();
	rcu_assign_pointer(sbi->s_flex_groups, new_groups);
	sbi->s_flex_groups_allocated = size;
	if (old_groups)
		ext4_kvfree_array_rcu(old_groups);
	return 0;
}

static int ext4_fill_flex_info(struct super_block *sb)
{
	struct ext4_sb_info *sbi = EXT4_SB(sb);
	struct ext4_group_desc *gdp = NULL;
	struct flex_groups *fg;
	ext4_group_t flex_group;
	int i, err;

	sbi->s_log_groups_per_flex = sbi->s_es->s_log_groups_per_flex;
	if (sbi->s_log_groups_per_flex < 1 || sbi->s_log_groups_per_flex > 31) {
		sbi->s_log_groups_per_flex = 0;
		return 1;
	}

	err = ext4_alloc_flex_bg_array(sb, sbi->s_groups_count);
	if (err)
		goto failed;

	for (i = 0; i < sbi->s_groups_count; i++) {
		gdp = ext4_get_group_desc(sb, i, NULL);

		flex_group = ext4_flex_group(sbi, i);
		fg = sbi_array_rcu_deref(sbi, s_flex_groups, flex_group);
		atomic_add(ext4_free_inodes_count(sb, gdp), &fg->free_inodes);
		atomic64_add(ext4_free_group_clusters(sb, gdp),
			     &fg->free_clusters);
		atomic_add(ext4_used_dirs_count(sb, gdp), &fg->used_dirs);
	}

	return 1;
failed:
	return 0;
}

static __le16 ext4_group_desc_csum(struct super_block *sb, __u32 block_group,
				   struct ext4_group_desc *gdp)
{
	int offset = offsetof(struct ext4_group_desc, bg_checksum);
	__u16 crc = 0;
	__le32 le_group = cpu_to_le32(block_group);
	struct ext4_sb_info *sbi = EXT4_SB(sb);

	if (ext4_has_metadata_csum(sbi->s_sb)) {
		/* Use new metadata_csum algorithm */
		__u32 csum32;
		__u16 dummy_csum = 0;

		csum32 = ext4_chksum(sbi, sbi->s_csum_seed, (__u8 *)&le_group,
				     sizeof(le_group));
		csum32 = ext4_chksum(sbi, csum32, (__u8 *)gdp, offset);
		csum32 = ext4_chksum(sbi, csum32, (__u8 *)&dummy_csum,
				     sizeof(dummy_csum));
		offset += sizeof(dummy_csum);
		if (offset < sbi->s_desc_size)
			csum32 = ext4_chksum(sbi, csum32, (__u8 *)gdp + offset,
					     sbi->s_desc_size - offset);

		crc = csum32 & 0xFFFF;
		goto out;
	}

	/* old crc16 code */
	if (!ext4_has_feature_gdt_csum(sb))
		return 0;

	crc = crc16(~0, sbi->s_es->s_uuid, sizeof(sbi->s_es->s_uuid));
	crc = crc16(crc, (__u8 *)&le_group, sizeof(le_group));
	crc = crc16(crc, (__u8 *)gdp, offset);
	offset += sizeof(gdp->bg_checksum); /* skip checksum */
	/* for checksum of struct ext4_group_desc do the rest...*/
	if (ext4_has_feature_64bit(sb) &&
	    offset < le16_to_cpu(sbi->s_es->s_desc_size))
		crc = crc16(crc, (__u8 *)gdp + offset,
			    le16_to_cpu(sbi->s_es->s_desc_size) -
				offset);

out:
	return cpu_to_le16(crc);
}

int ext4_group_desc_csum_verify(struct super_block *sb, __u32 block_group,
				struct ext4_group_desc *gdp)
{
	if (ext4_has_group_desc_csum(sb) &&
	    (gdp->bg_checksum != ext4_group_desc_csum(sb, block_group, gdp)))
		return 0;

	return 1;
}

void ext4_group_desc_csum_set(struct super_block *sb, __u32 block_group,
			      struct ext4_group_desc *gdp)
{
	if (!ext4_has_group_desc_csum(sb))
		return;
	gdp->bg_checksum = ext4_group_desc_csum(sb, block_group, gdp);
}

/* Called at mount-time, super-block is locked */
static int ext4_check_descriptors(struct super_block *sb,
				  ext4_fsblk_t sb_block,
				  ext4_group_t *first_not_zeroed)
{
	struct ext4_sb_info *sbi = EXT4_SB(sb);
	ext4_fsblk_t first_block = le32_to_cpu(sbi->s_es->s_first_data_block);
	ext4_fsblk_t last_block;
	ext4_fsblk_t last_bg_block = sb_block + ext4_bg_num_gdb(sb, 0);
	ext4_fsblk_t block_bitmap;
	ext4_fsblk_t inode_bitmap;
	ext4_fsblk_t inode_table;
	int flexbg_flag = 0;
	ext4_group_t i, grp = sbi->s_groups_count;

	if (ext4_has_feature_flex_bg(sb))
		flexbg_flag = 1;

	ext4_debug("Checking group descriptors");

	for (i = 0; i < sbi->s_groups_count; i++) {
		struct ext4_group_desc *gdp = ext4_get_group_desc(sb, i, NULL);

		if (i == sbi->s_groups_count - 1 || flexbg_flag)
			last_block = ext4_blocks_count(sbi->s_es) - 1;
		else
			last_block = first_block +
				(EXT4_BLOCKS_PER_GROUP(sb) - 1);

		if ((grp == sbi->s_groups_count) &&
		   !(gdp->bg_flags & cpu_to_le16(EXT4_BG_INODE_ZEROED)))
			grp = i;

		block_bitmap = ext4_block_bitmap(sb, gdp);
		if (block_bitmap == sb_block) {
			ext4_msg(sb, KERN_ERR, "ext4_check_descriptors: "
				 "Block bitmap for group %u overlaps "
				 "superblock", i);
<<<<<<< HEAD
=======
			if (!sb_rdonly(sb))
				return 0;
		}
		if (block_bitmap >= sb_block + 1 &&
		    block_bitmap <= last_bg_block) {
			ext4_msg(sb, KERN_ERR, "ext4_check_descriptors: "
				 "Block bitmap for group %u overlaps "
				 "block group descriptors", i);
			if (!sb_rdonly(sb))
				return 0;
>>>>>>> 24b8d41d
		}
		if (block_bitmap < first_block || block_bitmap > last_block) {
			ext4_msg(sb, KERN_ERR, "ext4_check_descriptors: "
			       "Block bitmap for group %u not in group "
			       "(block %llu)!", i, block_bitmap);
			return 0;
		}
		inode_bitmap = ext4_inode_bitmap(sb, gdp);
		if (inode_bitmap == sb_block) {
			ext4_msg(sb, KERN_ERR, "ext4_check_descriptors: "
				 "Inode bitmap for group %u overlaps "
				 "superblock", i);
<<<<<<< HEAD
=======
			if (!sb_rdonly(sb))
				return 0;
		}
		if (inode_bitmap >= sb_block + 1 &&
		    inode_bitmap <= last_bg_block) {
			ext4_msg(sb, KERN_ERR, "ext4_check_descriptors: "
				 "Inode bitmap for group %u overlaps "
				 "block group descriptors", i);
			if (!sb_rdonly(sb))
				return 0;
>>>>>>> 24b8d41d
		}
		if (inode_bitmap < first_block || inode_bitmap > last_block) {
			ext4_msg(sb, KERN_ERR, "ext4_check_descriptors: "
			       "Inode bitmap for group %u not in group "
			       "(block %llu)!", i, inode_bitmap);
			return 0;
		}
		inode_table = ext4_inode_table(sb, gdp);
		if (inode_table == sb_block) {
			ext4_msg(sb, KERN_ERR, "ext4_check_descriptors: "
				 "Inode table for group %u overlaps "
				 "superblock", i);
<<<<<<< HEAD
=======
			if (!sb_rdonly(sb))
				return 0;
		}
		if (inode_table >= sb_block + 1 &&
		    inode_table <= last_bg_block) {
			ext4_msg(sb, KERN_ERR, "ext4_check_descriptors: "
				 "Inode table for group %u overlaps "
				 "block group descriptors", i);
			if (!sb_rdonly(sb))
				return 0;
>>>>>>> 24b8d41d
		}
		if (inode_table < first_block ||
		    inode_table + sbi->s_itb_per_group - 1 > last_block) {
			ext4_msg(sb, KERN_ERR, "ext4_check_descriptors: "
			       "Inode table for group %u not in group "
			       "(block %llu)!", i, inode_table);
			return 0;
		}
		ext4_lock_group(sb, i);
		if (!ext4_group_desc_csum_verify(sb, i, gdp)) {
			ext4_msg(sb, KERN_ERR, "ext4_check_descriptors: "
				 "Checksum for group %u failed (%u!=%u)",
				 i, le16_to_cpu(ext4_group_desc_csum(sb, i,
				     gdp)), le16_to_cpu(gdp->bg_checksum));
			if (!sb_rdonly(sb)) {
				ext4_unlock_group(sb, i);
				return 0;
			}
		}
		ext4_unlock_group(sb, i);
		if (!flexbg_flag)
			first_block += EXT4_BLOCKS_PER_GROUP(sb);
	}
	if (NULL != first_not_zeroed)
		*first_not_zeroed = grp;
	return 1;
}

/* ext4_orphan_cleanup() walks a singly-linked list of inodes (starting at
 * the superblock) which were deleted from all directories, but held open by
 * a process at the time of a crash.  We walk the list and try to delete these
 * inodes at recovery time (only with a read-write filesystem).
 *
 * In order to keep the orphan inode chain consistent during traversal (in
 * case of crash during recovery), we link each inode into the superblock
 * orphan list_head and handle it the same way as an inode deletion during
 * normal operation (which journals the operations for us).
 *
 * We only do an iget() and an iput() on each inode, which is very safe if we
 * accidentally point at an in-use or already deleted inode.  The worst that
 * can happen in this case is that we get a "bit already cleared" message from
 * ext4_free_inode().  The only reason we would point at a wrong inode is if
 * e2fsck was run on this filesystem, and it must have already done the orphan
 * inode cleanup for us, so we can safely abort without any further action.
 */
static void ext4_orphan_cleanup(struct super_block *sb,
				struct ext4_super_block *es)
{
	unsigned int s_flags = sb->s_flags;
	int ret, nr_orphans = 0, nr_truncates = 0;
#ifdef CONFIG_QUOTA
	int quota_update = 0;
	int i;
#endif
	if (!es->s_last_orphan) {
		jbd_debug(4, "no orphan inodes to clean up\n");
		return;
	}

	if (bdev_read_only(sb->s_bdev)) {
		ext4_msg(sb, KERN_ERR, "write access "
			"unavailable, skipping orphan cleanup");
		return;
	}

	/* Check if feature set would not allow a r/w mount */
	if (!ext4_feature_set_ok(sb, 0)) {
		ext4_msg(sb, KERN_INFO, "Skipping orphan cleanup due to "
			 "unknown ROCOMPAT features");
		return;
	}

	if (EXT4_SB(sb)->s_mount_state & EXT4_ERROR_FS) {
		/* don't clear list on RO mount w/ errors */
		if (es->s_last_orphan && !(s_flags & SB_RDONLY)) {
			ext4_msg(sb, KERN_INFO, "Errors on filesystem, "
				  "clearing orphan list.\n");
			es->s_last_orphan = 0;
		}
		jbd_debug(1, "Skipping orphan recovery on fs with errors.\n");
		return;
	}

	if (s_flags & SB_RDONLY) {
		ext4_msg(sb, KERN_INFO, "orphan cleanup on readonly fs");
		sb->s_flags &= ~SB_RDONLY;
	}
#ifdef CONFIG_QUOTA
	/* Needed for iput() to work correctly and not trash data */
	sb->s_flags |= SB_ACTIVE;

	/*
	 * Turn on quotas which were not enabled for read-only mounts if
	 * filesystem has quota feature, so that they are updated correctly.
	 */
	if (ext4_has_feature_quota(sb) && (s_flags & SB_RDONLY)) {
		int ret = ext4_enable_quotas(sb);

		if (!ret)
			quota_update = 1;
		else
			ext4_msg(sb, KERN_ERR,
				"Cannot turn on quotas: error %d", ret);
	}

	/* Turn on journaled quotas used for old sytle */
	for (i = 0; i < EXT4_MAXQUOTAS; i++) {
		if (EXT4_SB(sb)->s_qf_names[i]) {
			int ret = ext4_quota_on_mount(sb, i);

			if (!ret)
				quota_update = 1;
			else
				ext4_msg(sb, KERN_ERR,
					"Cannot turn on journaled "
					"quota: type %d: error %d", i, ret);
		}
	}
#endif

	while (es->s_last_orphan) {
		struct inode *inode;

		/*
		 * We may have encountered an error during cleanup; if
		 * so, skip the rest.
		 */
		if (EXT4_SB(sb)->s_mount_state & EXT4_ERROR_FS) {
			jbd_debug(1, "Skipping orphan recovery on fs with errors.\n");
			es->s_last_orphan = 0;
			break;
		}

		inode = ext4_orphan_get(sb, le32_to_cpu(es->s_last_orphan));
		if (IS_ERR(inode)) {
			es->s_last_orphan = 0;
			break;
		}

		list_add(&EXT4_I(inode)->i_orphan, &EXT4_SB(sb)->s_orphan);
		dquot_initialize(inode);
		if (inode->i_nlink) {
			if (test_opt(sb, DEBUG))
				ext4_msg(sb, KERN_DEBUG,
					"%s: truncating inode %lu to %lld bytes",
					__func__, inode->i_ino, inode->i_size);
			jbd_debug(2, "truncating inode %lu to %lld bytes\n",
				  inode->i_ino, inode->i_size);
			inode_lock(inode);
			truncate_inode_pages(inode->i_mapping, inode->i_size);
			ret = ext4_truncate(inode);
			if (ret)
				ext4_std_error(inode->i_sb, ret);
			inode_unlock(inode);
			nr_truncates++;
		} else {
			if (test_opt(sb, DEBUG))
				ext4_msg(sb, KERN_DEBUG,
					"%s: deleting unreferenced inode %lu",
					__func__, inode->i_ino);
			jbd_debug(2, "deleting unreferenced inode %lu\n",
				  inode->i_ino);
			nr_orphans++;
		}
		iput(inode);  /* The delete magic happens here! */
	}

#define PLURAL(x) (x), ((x) == 1) ? "" : "s"

	if (nr_orphans)
		ext4_msg(sb, KERN_INFO, "%d orphan inode%s deleted",
		       PLURAL(nr_orphans));
	if (nr_truncates)
		ext4_msg(sb, KERN_INFO, "%d truncate%s cleaned up",
		       PLURAL(nr_truncates));
#ifdef CONFIG_QUOTA
	/* Turn off quotas if they were enabled for orphan cleanup */
	if (quota_update) {
		for (i = 0; i < EXT4_MAXQUOTAS; i++) {
			if (sb_dqopt(sb)->files[i])
				dquot_quota_off(sb, i);
		}
	}
#endif
	sb->s_flags = s_flags; /* Restore SB_RDONLY status */
}

/*
 * Maximal extent format file size.
 * Resulting logical blkno at s_maxbytes must fit in our on-disk
 * extent format containers, within a sector_t, and within i_blocks
 * in the vfs.  ext4 inode has 48 bits of i_block in fsblock units,
 * so that won't be a limiting factor.
 *
 * However there is other limiting factor. We do store extents in the form
 * of starting block and length, hence the resulting length of the extent
 * covering maximum file size must fit into on-disk format containers as
 * well. Given that length is always by 1 unit bigger than max unit (because
 * we count 0 as well) we have to lower the s_maxbytes by one fs block.
 *
 * Note, this does *not* consider any metadata overhead for vfs i_blocks.
 */
static loff_t ext4_max_size(int blkbits, int has_huge_files)
{
	loff_t res;
	loff_t upper_limit = MAX_LFS_FILESIZE;

	BUILD_BUG_ON(sizeof(blkcnt_t) < sizeof(u64));

	if (!has_huge_files) {
		upper_limit = (1LL << 32) - 1;

		/* total blocks in file system block size */
		upper_limit >>= (blkbits - 9);
		upper_limit <<= blkbits;
	}

	/*
	 * 32-bit extent-start container, ee_block. We lower the maxbytes
	 * by one fs block, so ee_len can cover the extent of maximum file
	 * size
	 */
	res = (1LL << 32) - 1;
	res <<= blkbits;

	/* Sanity check against vm- & vfs- imposed limits */
	if (res > upper_limit)
		res = upper_limit;

	return res;
}

/*
 * Maximal bitmap file size.  There is a direct, and {,double-,triple-}indirect
 * block limit, and also a limit of (2^48 - 1) 512-byte sectors in i_blocks.
 * We need to be 1 filesystem block less than the 2^48 sector limit.
 */
static loff_t ext4_max_bitmap_size(int bits, int has_huge_files)
{
	loff_t res = EXT4_NDIR_BLOCKS;
	int meta_blocks;
	loff_t upper_limit;
	/* This is calculated to be the largest file size for a dense, block
	 * mapped file such that the file's total number of 512-byte sectors,
	 * including data and all indirect blocks, does not exceed (2^48 - 1).
	 *
	 * __u32 i_blocks_lo and _u16 i_blocks_high represent the total
	 * number of 512-byte sectors of the file.
	 */

	if (!has_huge_files) {
		/*
		 * !has_huge_files or implies that the inode i_block field
		 * represents total file blocks in 2^32 512-byte sectors ==
		 * size of vfs inode i_blocks * 8
		 */
		upper_limit = (1LL << 32) - 1;

		/* total blocks in file system block size */
		upper_limit >>= (bits - 9);

	} else {
		/*
		 * We use 48 bit ext4_inode i_blocks
		 * With EXT4_HUGE_FILE_FL set the i_blocks
		 * represent total number of blocks in
		 * file system block size
		 */
		upper_limit = (1LL << 48) - 1;

	}

	/* indirect blocks */
	meta_blocks = 1;
	/* double indirect blocks */
	meta_blocks += 1 + (1LL << (bits-2));
	/* tripple indirect blocks */
	meta_blocks += 1 + (1LL << (bits-2)) + (1LL << (2*(bits-2)));

	upper_limit -= meta_blocks;
	upper_limit <<= bits;

	res += 1LL << (bits-2);
	res += 1LL << (2*(bits-2));
	res += 1LL << (3*(bits-2));
	res <<= bits;
	if (res > upper_limit)
		res = upper_limit;

	if (res > MAX_LFS_FILESIZE)
		res = MAX_LFS_FILESIZE;

	return res;
}

static ext4_fsblk_t descriptor_loc(struct super_block *sb,
				   ext4_fsblk_t logical_sb_block, int nr)
{
	struct ext4_sb_info *sbi = EXT4_SB(sb);
	ext4_group_t bg, first_meta_bg;
	int has_super = 0;

	first_meta_bg = le32_to_cpu(sbi->s_es->s_first_meta_bg);

	if (!ext4_has_feature_meta_bg(sb) || nr < first_meta_bg)
		return logical_sb_block + nr + 1;
	bg = sbi->s_desc_per_block * nr;
	if (ext4_bg_has_super(sb, bg))
		has_super = 1;

	/*
	 * If we have a meta_bg fs with 1k blocks, group 0's GDT is at
	 * block 2, not 1.  If s_first_data_block == 0 (bigalloc is enabled
	 * on modern mke2fs or blksize > 1k on older mke2fs) then we must
	 * compensate.
	 */
	if (sb->s_blocksize == 1024 && nr == 0 &&
	    le32_to_cpu(sbi->s_es->s_first_data_block) == 0)
		has_super++;

	return (has_super + ext4_group_first_block_no(sb, bg));
}

/**
 * ext4_get_stripe_size: Get the stripe size.
 * @sbi: In memory super block info
 *
 * If we have specified it via mount option, then
 * use the mount option value. If the value specified at mount time is
 * greater than the blocks per group use the super block value.
 * If the super block value is greater than blocks per group return 0.
 * Allocator needs it be less than blocks per group.
 *
 */
static unsigned long ext4_get_stripe_size(struct ext4_sb_info *sbi)
{
	unsigned long stride = le16_to_cpu(sbi->s_es->s_raid_stride);
	unsigned long stripe_width =
			le32_to_cpu(sbi->s_es->s_raid_stripe_width);
	int ret;

	if (sbi->s_stripe && sbi->s_stripe <= sbi->s_blocks_per_group)
		ret = sbi->s_stripe;
	else if (stripe_width && stripe_width <= sbi->s_blocks_per_group)
		ret = stripe_width;
	else if (stride && stride <= sbi->s_blocks_per_group)
		ret = stride;
	else
		ret = 0;

	/*
	 * If the stripe width is 1, this makes no sense and
	 * we set it to 0 to turn off stripe handling code.
	 */
	if (ret <= 1)
		ret = 0;

	return ret;
}

/*
 * Check whether this filesystem can be mounted based on
 * the features present and the RDONLY/RDWR mount requested.
 * Returns 1 if this filesystem can be mounted as requested,
 * 0 if it cannot be.
 */
static int ext4_feature_set_ok(struct super_block *sb, int readonly)
{
	if (ext4_has_unknown_ext4_incompat_features(sb)) {
		ext4_msg(sb, KERN_ERR,
			"Couldn't mount because of "
			"unsupported optional features (%x)",
			(le32_to_cpu(EXT4_SB(sb)->s_es->s_feature_incompat) &
			~EXT4_FEATURE_INCOMPAT_SUPP));
		return 0;
	}

#ifndef CONFIG_UNICODE
	if (ext4_has_feature_casefold(sb)) {
		ext4_msg(sb, KERN_ERR,
			 "Filesystem with casefold feature cannot be "
			 "mounted without CONFIG_UNICODE");
		return 0;
	}
#endif

	if (readonly)
		return 1;

	if (ext4_has_feature_readonly(sb)) {
		ext4_msg(sb, KERN_INFO, "filesystem is read-only");
		sb->s_flags |= SB_RDONLY;
		return 1;
	}

	/* Check that feature set is OK for a read-write mount */
	if (ext4_has_unknown_ext4_ro_compat_features(sb)) {
		ext4_msg(sb, KERN_ERR, "couldn't mount RDWR because of "
			 "unsupported optional features (%x)",
			 (le32_to_cpu(EXT4_SB(sb)->s_es->s_feature_ro_compat) &
				~EXT4_FEATURE_RO_COMPAT_SUPP));
		return 0;
	}
	if (ext4_has_feature_bigalloc(sb) && !ext4_has_feature_extents(sb)) {
		ext4_msg(sb, KERN_ERR,
			 "Can't support bigalloc feature without "
			 "extents feature\n");
		return 0;
	}

#if !IS_ENABLED(CONFIG_QUOTA) || !IS_ENABLED(CONFIG_QFMT_V2)
	if (!readonly && (ext4_has_feature_quota(sb) ||
			  ext4_has_feature_project(sb))) {
		ext4_msg(sb, KERN_ERR,
			 "The kernel was not built with CONFIG_QUOTA and CONFIG_QFMT_V2");
		return 0;
	}
#endif  /* CONFIG_QUOTA */
	return 1;
}

/*
 * This function is called once a day if we have errors logged
 * on the file system
 */
static void print_daily_error_info(struct timer_list *t)
{
	struct ext4_sb_info *sbi = from_timer(sbi, t, s_err_report);
	struct super_block *sb = sbi->s_sb;
	struct ext4_super_block *es = sbi->s_es;

	if (es->s_error_count)
		/* fsck newer than v1.41.13 is needed to clean this condition. */
		ext4_msg(sb, KERN_NOTICE, "error count since last fsck: %u",
			 le32_to_cpu(es->s_error_count));
	if (es->s_first_error_time) {
		printk(KERN_NOTICE "EXT4-fs (%s): initial error at time %llu: %.*s:%d",
		       sb->s_id,
		       ext4_get_tstamp(es, s_first_error_time),
		       (int) sizeof(es->s_first_error_func),
		       es->s_first_error_func,
		       le32_to_cpu(es->s_first_error_line));
		if (es->s_first_error_ino)
			printk(KERN_CONT ": inode %u",
			       le32_to_cpu(es->s_first_error_ino));
		if (es->s_first_error_block)
			printk(KERN_CONT ": block %llu", (unsigned long long)
			       le64_to_cpu(es->s_first_error_block));
		printk(KERN_CONT "\n");
	}
	if (es->s_last_error_time) {
		printk(KERN_NOTICE "EXT4-fs (%s): last error at time %llu: %.*s:%d",
		       sb->s_id,
		       ext4_get_tstamp(es, s_last_error_time),
		       (int) sizeof(es->s_last_error_func),
		       es->s_last_error_func,
		       le32_to_cpu(es->s_last_error_line));
		if (es->s_last_error_ino)
			printk(KERN_CONT ": inode %u",
			       le32_to_cpu(es->s_last_error_ino));
		if (es->s_last_error_block)
			printk(KERN_CONT ": block %llu", (unsigned long long)
			       le64_to_cpu(es->s_last_error_block));
		printk(KERN_CONT "\n");
	}
	mod_timer(&sbi->s_err_report, jiffies + 24*60*60*HZ);  /* Once a day */
}

/* Find next suitable group and run ext4_init_inode_table */
static int ext4_run_li_request(struct ext4_li_request *elr)
{
	struct ext4_group_desc *gdp = NULL;
	struct super_block *sb = elr->lr_super;
	ext4_group_t ngroups = EXT4_SB(sb)->s_groups_count;
	ext4_group_t group = elr->lr_next_group;
	unsigned long timeout = 0;
	unsigned int prefetch_ios = 0;
	int ret = 0;

	if (elr->lr_mode == EXT4_LI_MODE_PREFETCH_BBITMAP) {
		elr->lr_next_group = ext4_mb_prefetch(sb, group,
				EXT4_SB(sb)->s_mb_prefetch, &prefetch_ios);
		if (prefetch_ios)
			ext4_mb_prefetch_fini(sb, elr->lr_next_group,
					      prefetch_ios);
		trace_ext4_prefetch_bitmaps(sb, group, elr->lr_next_group,
					    prefetch_ios);
		if (group >= elr->lr_next_group) {
			ret = 1;
			if (elr->lr_first_not_zeroed != ngroups &&
			    !sb_rdonly(sb) && test_opt(sb, INIT_INODE_TABLE)) {
				elr->lr_next_group = elr->lr_first_not_zeroed;
				elr->lr_mode = EXT4_LI_MODE_ITABLE;
				ret = 0;
			}
		}
		return ret;
	}

<<<<<<< HEAD
	for (group = elr->lr_next_group; group < ngroups; group++) {
=======
	for (; group < ngroups; group++) {
>>>>>>> 24b8d41d
		gdp = ext4_get_group_desc(sb, group, NULL);
		if (!gdp) {
			ret = 1;
			break;
		}

		if (!(gdp->bg_flags & cpu_to_le16(EXT4_BG_INODE_ZEROED)))
			break;
	}

	if (group >= ngroups)
		ret = 1;

	if (!ret) {
		timeout = jiffies;
		ret = ext4_init_inode_table(sb, group,
					    elr->lr_timeout ? 0 : 1);
		trace_ext4_lazy_itable_init(sb, group);
		if (elr->lr_timeout == 0) {
			timeout = (jiffies - timeout) *
				EXT4_SB(elr->lr_super)->s_li_wait_mult;
			elr->lr_timeout = timeout;
		}
		elr->lr_next_sched = jiffies + elr->lr_timeout;
		elr->lr_next_group = group + 1;
	}
	return ret;
}

/*
 * Remove lr_request from the list_request and free the
 * request structure. Should be called with li_list_mtx held
 */
static void ext4_remove_li_request(struct ext4_li_request *elr)
{
	if (!elr)
		return;

	list_del(&elr->lr_request);
	EXT4_SB(elr->lr_super)->s_li_request = NULL;
	kfree(elr);
}

static void ext4_unregister_li_request(struct super_block *sb)
{
	mutex_lock(&ext4_li_mtx);
	if (!ext4_li_info) {
		mutex_unlock(&ext4_li_mtx);
		return;
	}

	mutex_lock(&ext4_li_info->li_list_mtx);
	ext4_remove_li_request(EXT4_SB(sb)->s_li_request);
	mutex_unlock(&ext4_li_info->li_list_mtx);
	mutex_unlock(&ext4_li_mtx);
}

static struct task_struct *ext4_lazyinit_task;

/*
 * This is the function where ext4lazyinit thread lives. It walks
 * through the request list searching for next scheduled filesystem.
 * When such a fs is found, run the lazy initialization request
 * (ext4_rn_li_request) and keep track of the time spend in this
 * function. Based on that time we compute next schedule time of
 * the request. When walking through the list is complete, compute
 * next waking time and put itself into sleep.
 */
static int ext4_lazyinit_thread(void *arg)
{
	struct ext4_lazy_init *eli = (struct ext4_lazy_init *)arg;
	struct list_head *pos, *n;
	struct ext4_li_request *elr;
	unsigned long next_wakeup, cur;

	BUG_ON(NULL == eli);

cont_thread:
	while (true) {
		next_wakeup = MAX_JIFFY_OFFSET;

		mutex_lock(&eli->li_list_mtx);
		if (list_empty(&eli->li_request_list)) {
			mutex_unlock(&eli->li_list_mtx);
			goto exit_thread;
		}
		list_for_each_safe(pos, n, &eli->li_request_list) {
			int err = 0;
			int progress = 0;
			elr = list_entry(pos, struct ext4_li_request,
					 lr_request);

			if (time_before(jiffies, elr->lr_next_sched)) {
				if (time_before(elr->lr_next_sched, next_wakeup))
					next_wakeup = elr->lr_next_sched;
				continue;
			}
			if (down_read_trylock(&elr->lr_super->s_umount)) {
				if (sb_start_write_trylock(elr->lr_super)) {
					progress = 1;
					/*
					 * We hold sb->s_umount, sb can not
					 * be removed from the list, it is
					 * now safe to drop li_list_mtx
					 */
					mutex_unlock(&eli->li_list_mtx);
					err = ext4_run_li_request(elr);
					sb_end_write(elr->lr_super);
					mutex_lock(&eli->li_list_mtx);
					n = pos->next;
				}
				up_read((&elr->lr_super->s_umount));
			}
			/* error, remove the lazy_init job */
			if (err) {
				ext4_remove_li_request(elr);
				continue;
			}
			if (!progress) {
				elr->lr_next_sched = jiffies +
					(prandom_u32()
					 % (EXT4_DEF_LI_MAX_START_DELAY * HZ));
			}
			if (time_before(elr->lr_next_sched, next_wakeup))
				next_wakeup = elr->lr_next_sched;
		}
		mutex_unlock(&eli->li_list_mtx);

		try_to_freeze();

		cur = jiffies;
		if ((time_after_eq(cur, next_wakeup)) ||
		    (MAX_JIFFY_OFFSET == next_wakeup)) {
			cond_resched();
			continue;
		}

		schedule_timeout_interruptible(next_wakeup - cur);

		if (kthread_should_stop()) {
			ext4_clear_request_list();
			goto exit_thread;
		}
	}

exit_thread:
	/*
	 * It looks like the request list is empty, but we need
	 * to check it under the li_list_mtx lock, to prevent any
	 * additions into it, and of course we should lock ext4_li_mtx
	 * to atomically free the list and ext4_li_info, because at
	 * this point another ext4 filesystem could be registering
	 * new one.
	 */
	mutex_lock(&ext4_li_mtx);
	mutex_lock(&eli->li_list_mtx);
	if (!list_empty(&eli->li_request_list)) {
		mutex_unlock(&eli->li_list_mtx);
		mutex_unlock(&ext4_li_mtx);
		goto cont_thread;
	}
	mutex_unlock(&eli->li_list_mtx);
	kfree(ext4_li_info);
	ext4_li_info = NULL;
	mutex_unlock(&ext4_li_mtx);

	return 0;
}

static void ext4_clear_request_list(void)
{
	struct list_head *pos, *n;
	struct ext4_li_request *elr;

	mutex_lock(&ext4_li_info->li_list_mtx);
	list_for_each_safe(pos, n, &ext4_li_info->li_request_list) {
		elr = list_entry(pos, struct ext4_li_request,
				 lr_request);
		ext4_remove_li_request(elr);
	}
	mutex_unlock(&ext4_li_info->li_list_mtx);
}

static int ext4_run_lazyinit_thread(void)
{
	ext4_lazyinit_task = kthread_run(ext4_lazyinit_thread,
					 ext4_li_info, "ext4lazyinit");
	if (IS_ERR(ext4_lazyinit_task)) {
		int err = PTR_ERR(ext4_lazyinit_task);
		ext4_clear_request_list();
		kfree(ext4_li_info);
		ext4_li_info = NULL;
		printk(KERN_CRIT "EXT4-fs: error %d creating inode table "
				 "initialization thread\n",
				 err);
		return err;
	}
	ext4_li_info->li_state |= EXT4_LAZYINIT_RUNNING;
	return 0;
}

/*
 * Check whether it make sense to run itable init. thread or not.
 * If there is at least one uninitialized inode table, return
 * corresponding group number, else the loop goes through all
 * groups and return total number of groups.
 */
static ext4_group_t ext4_has_uninit_itable(struct super_block *sb)
{
	ext4_group_t group, ngroups = EXT4_SB(sb)->s_groups_count;
	struct ext4_group_desc *gdp = NULL;

	if (!ext4_has_group_desc_csum(sb))
		return ngroups;

	for (group = 0; group < ngroups; group++) {
		gdp = ext4_get_group_desc(sb, group, NULL);
		if (!gdp)
			continue;

		if (!(gdp->bg_flags & cpu_to_le16(EXT4_BG_INODE_ZEROED)))
			break;
	}

	return group;
}

static int ext4_li_info_new(void)
{
	struct ext4_lazy_init *eli = NULL;

	eli = kzalloc(sizeof(*eli), GFP_KERNEL);
	if (!eli)
		return -ENOMEM;

	INIT_LIST_HEAD(&eli->li_request_list);
	mutex_init(&eli->li_list_mtx);

	eli->li_state |= EXT4_LAZYINIT_QUIT;

	ext4_li_info = eli;

	return 0;
}

static struct ext4_li_request *ext4_li_request_new(struct super_block *sb,
					    ext4_group_t start)
{
	struct ext4_li_request *elr;

	elr = kzalloc(sizeof(*elr), GFP_KERNEL);
	if (!elr)
		return NULL;

	elr->lr_super = sb;
	elr->lr_first_not_zeroed = start;
	if (test_opt(sb, PREFETCH_BLOCK_BITMAPS))
		elr->lr_mode = EXT4_LI_MODE_PREFETCH_BBITMAP;
	else {
		elr->lr_mode = EXT4_LI_MODE_ITABLE;
		elr->lr_next_group = start;
	}

	/*
	 * Randomize first schedule time of the request to
	 * spread the inode table initialization requests
	 * better.
	 */
	elr->lr_next_sched = jiffies + (prandom_u32() %
				(EXT4_DEF_LI_MAX_START_DELAY * HZ));
	return elr;
}

int ext4_register_li_request(struct super_block *sb,
			     ext4_group_t first_not_zeroed)
{
	struct ext4_sb_info *sbi = EXT4_SB(sb);
	struct ext4_li_request *elr = NULL;
	ext4_group_t ngroups = sbi->s_groups_count;
	int ret = 0;

	mutex_lock(&ext4_li_mtx);
	if (sbi->s_li_request != NULL) {
		/*
		 * Reset timeout so it can be computed again, because
		 * s_li_wait_mult might have changed.
		 */
		sbi->s_li_request->lr_timeout = 0;
		goto out;
	}

	if (!test_opt(sb, PREFETCH_BLOCK_BITMAPS) &&
	    (first_not_zeroed == ngroups || sb_rdonly(sb) ||
	     !test_opt(sb, INIT_INODE_TABLE)))
		goto out;

	elr = ext4_li_request_new(sb, first_not_zeroed);
	if (!elr) {
		ret = -ENOMEM;
		goto out;
	}

	if (NULL == ext4_li_info) {
		ret = ext4_li_info_new();
		if (ret)
			goto out;
	}

	mutex_lock(&ext4_li_info->li_list_mtx);
	list_add(&elr->lr_request, &ext4_li_info->li_request_list);
	mutex_unlock(&ext4_li_info->li_list_mtx);

	sbi->s_li_request = elr;
	/*
	 * set elr to NULL here since it has been inserted to
	 * the request_list and the removal and free of it is
	 * handled by ext4_clear_request_list from now on.
	 */
	elr = NULL;

	if (!(ext4_li_info->li_state & EXT4_LAZYINIT_RUNNING)) {
		ret = ext4_run_lazyinit_thread();
		if (ret)
			goto out;
	}
out:
	mutex_unlock(&ext4_li_mtx);
	if (ret)
		kfree(elr);
	return ret;
}

/*
 * We do not need to lock anything since this is called on
 * module unload.
 */
static void ext4_destroy_lazyinit_thread(void)
{
	/*
	 * If thread exited earlier
	 * there's nothing to be done.
	 */
	if (!ext4_li_info || !ext4_lazyinit_task)
		return;

	kthread_stop(ext4_lazyinit_task);
}

static int set_journal_csum_feature_set(struct super_block *sb)
{
	int ret = 1;
	int compat, incompat;
	struct ext4_sb_info *sbi = EXT4_SB(sb);

	if (ext4_has_metadata_csum(sb)) {
		/* journal checksum v3 */
		compat = 0;
		incompat = JBD2_FEATURE_INCOMPAT_CSUM_V3;
	} else {
		/* journal checksum v1 */
		compat = JBD2_FEATURE_COMPAT_CHECKSUM;
		incompat = 0;
	}

	jbd2_journal_clear_features(sbi->s_journal,
			JBD2_FEATURE_COMPAT_CHECKSUM, 0,
			JBD2_FEATURE_INCOMPAT_CSUM_V3 |
			JBD2_FEATURE_INCOMPAT_CSUM_V2);
	if (test_opt(sb, JOURNAL_ASYNC_COMMIT)) {
		ret = jbd2_journal_set_features(sbi->s_journal,
				compat, 0,
				JBD2_FEATURE_INCOMPAT_ASYNC_COMMIT |
				incompat);
	} else if (test_opt(sb, JOURNAL_CHECKSUM)) {
		ret = jbd2_journal_set_features(sbi->s_journal,
				compat, 0,
				incompat);
		jbd2_journal_clear_features(sbi->s_journal, 0, 0,
				JBD2_FEATURE_INCOMPAT_ASYNC_COMMIT);
	} else {
		jbd2_journal_clear_features(sbi->s_journal, 0, 0,
				JBD2_FEATURE_INCOMPAT_ASYNC_COMMIT);
	}

	return ret;
}

/*
 * Note: calculating the overhead so we can be compatible with
 * historical BSD practice is quite difficult in the face of
 * clusters/bigalloc.  This is because multiple metadata blocks from
 * different block group can end up in the same allocation cluster.
 * Calculating the exact overhead in the face of clustered allocation
 * requires either O(all block bitmaps) in memory or O(number of block
 * groups**2) in time.  We will still calculate the superblock for
 * older file systems --- and if we come across with a bigalloc file
 * system with zero in s_overhead_clusters the estimate will be close to
 * correct especially for very large cluster sizes --- but for newer
 * file systems, it's better to calculate this figure once at mkfs
 * time, and store it in the superblock.  If the superblock value is
 * present (even for non-bigalloc file systems), we will use it.
 */
static int count_overhead(struct super_block *sb, ext4_group_t grp,
			  char *buf)
{
	struct ext4_sb_info	*sbi = EXT4_SB(sb);
	struct ext4_group_desc	*gdp;
	ext4_fsblk_t		first_block, last_block, b;
	ext4_group_t		i, ngroups = ext4_get_groups_count(sb);
	int			s, j, count = 0;

	if (!ext4_has_feature_bigalloc(sb))
		return (ext4_bg_has_super(sb, grp) + ext4_bg_num_gdb(sb, grp) +
			sbi->s_itb_per_group + 2);

	first_block = le32_to_cpu(sbi->s_es->s_first_data_block) +
		(grp * EXT4_BLOCKS_PER_GROUP(sb));
	last_block = first_block + EXT4_BLOCKS_PER_GROUP(sb) - 1;
	for (i = 0; i < ngroups; i++) {
		gdp = ext4_get_group_desc(sb, i, NULL);
		b = ext4_block_bitmap(sb, gdp);
		if (b >= first_block && b <= last_block) {
			ext4_set_bit(EXT4_B2C(sbi, b - first_block), buf);
			count++;
		}
		b = ext4_inode_bitmap(sb, gdp);
		if (b >= first_block && b <= last_block) {
			ext4_set_bit(EXT4_B2C(sbi, b - first_block), buf);
			count++;
		}
		b = ext4_inode_table(sb, gdp);
		if (b >= first_block && b + sbi->s_itb_per_group <= last_block)
			for (j = 0; j < sbi->s_itb_per_group; j++, b++) {
				int c = EXT4_B2C(sbi, b - first_block);
				ext4_set_bit(c, buf);
				count++;
			}
		if (i != grp)
			continue;
		s = 0;
		if (ext4_bg_has_super(sb, grp)) {
			ext4_set_bit(s++, buf);
			count++;
		}
		j = ext4_bg_num_gdb(sb, grp);
		if (s + j > EXT4_BLOCKS_PER_GROUP(sb)) {
			ext4_error(sb, "Invalid number of block group "
				   "descriptor blocks: %d", j);
			j = EXT4_BLOCKS_PER_GROUP(sb) - s;
		}
		count += j;
		for (; j > 0; j--)
			ext4_set_bit(EXT4_B2C(sbi, s++), buf);
	}
	if (!count)
		return 0;
	return EXT4_CLUSTERS_PER_GROUP(sb) -
		ext4_count_free(buf, EXT4_CLUSTERS_PER_GROUP(sb) / 8);
}

/*
 * Compute the overhead and stash it in sbi->s_overhead
 */
int ext4_calculate_overhead(struct super_block *sb)
{
	struct ext4_sb_info *sbi = EXT4_SB(sb);
	struct ext4_super_block *es = sbi->s_es;
	struct inode *j_inode;
	unsigned int j_blocks, j_inum = le32_to_cpu(es->s_journal_inum);
	ext4_group_t i, ngroups = ext4_get_groups_count(sb);
	ext4_fsblk_t overhead = 0;
	char *buf = (char *) get_zeroed_page(GFP_NOFS);

	if (!buf)
		return -ENOMEM;

	/*
	 * Compute the overhead (FS structures).  This is constant
	 * for a given filesystem unless the number of block groups
	 * changes so we cache the previous value until it does.
	 */

	/*
	 * All of the blocks before first_data_block are overhead
	 */
	overhead = EXT4_B2C(sbi, le32_to_cpu(es->s_first_data_block));

	/*
	 * Add the overhead found in each block group
	 */
	for (i = 0; i < ngroups; i++) {
		int blks;

		blks = count_overhead(sb, i, buf);
		overhead += blks;
		if (blks)
			memset(buf, 0, PAGE_SIZE);
		cond_resched();
	}

	/*
	 * Add the internal journal blocks whether the journal has been
	 * loaded or not
	 */
<<<<<<< HEAD
	if (sbi->s_journal && !sbi->journal_bdev)
		overhead += EXT4_NUM_B2C(sbi, sbi->s_journal->j_maxlen);
	else if (ext4_has_feature_journal(sb) && !sbi->s_journal) {
=======
	if (sbi->s_journal && !sbi->s_journal_bdev)
		overhead += EXT4_NUM_B2C(sbi, sbi->s_journal->j_total_len);
	else if (ext4_has_feature_journal(sb) && !sbi->s_journal && j_inum) {
		/* j_inum for internal journal is non-zero */
>>>>>>> 24b8d41d
		j_inode = ext4_get_journal_inode(sb, j_inum);
		if (j_inode) {
			j_blocks = j_inode->i_size >> sb->s_blocksize_bits;
			overhead += EXT4_NUM_B2C(sbi, j_blocks);
			iput(j_inode);
		} else {
			ext4_msg(sb, KERN_ERR, "can't get journal size");
		}
	}
	sbi->s_overhead = overhead;
	smp_wmb();
	free_page((unsigned long) buf);
	return 0;
}

static void ext4_set_resv_clusters(struct super_block *sb)
{
	ext4_fsblk_t resv_clusters;
	struct ext4_sb_info *sbi = EXT4_SB(sb);

	/*
	 * There's no need to reserve anything when we aren't using extents.
	 * The space estimates are exact, there are no unwritten extents,
	 * hole punching doesn't need new metadata... This is needed especially
	 * to keep ext2/3 backward compatibility.
	 */
	if (!ext4_has_feature_extents(sb))
		return;
	/*
	 * By default we reserve 2% or 4096 clusters, whichever is smaller.
	 * This should cover the situations where we can not afford to run
	 * out of space like for example punch hole, or converting
	 * unwritten extents in delalloc path. In most cases such
	 * allocation would require 1, or 2 blocks, higher numbers are
	 * very rare.
	 */
	resv_clusters = (ext4_blocks_count(sbi->s_es) >>
			 sbi->s_cluster_bits);

	do_div(resv_clusters, 50);
	resv_clusters = min_t(ext4_fsblk_t, resv_clusters, 4096);

	atomic64_set(&sbi->s_resv_clusters, resv_clusters);
}

static int ext4_fill_super(struct super_block *sb, void *data, int silent)
{
	struct dax_device *dax_dev = fs_dax_get_by_bdev(sb->s_bdev);
	char *orig_data = kstrdup(data, GFP_KERNEL);
	struct buffer_head *bh, **group_desc;
	struct ext4_super_block *es = NULL;
	struct ext4_sb_info *sbi = kzalloc(sizeof(*sbi), GFP_KERNEL);
	struct flex_groups **flex_groups;
	ext4_fsblk_t block;
	ext4_fsblk_t sb_block = get_sb_block(&data);
	ext4_fsblk_t logical_sb_block;
	unsigned long offset = 0;
	unsigned long journal_devnum = 0;
	unsigned long def_mount_opts;
	struct inode *root;
	const char *descr;
	int ret = -ENOMEM;
	int blocksize, clustersize;
	unsigned int db_count;
	unsigned int i;
	int needs_recovery, has_huge_files;
	__u64 blocks_count;
	int err = 0;
	unsigned int journal_ioprio = DEFAULT_JOURNAL_IOPRIO;
	ext4_group_t first_not_zeroed;

	if ((data && !orig_data) || !sbi)
		goto out_free_base;

	sbi->s_daxdev = dax_dev;
	sbi->s_blockgroup_lock =
		kzalloc(sizeof(struct blockgroup_lock), GFP_KERNEL);
	if (!sbi->s_blockgroup_lock)
		goto out_free_base;

	sb->s_fs_info = sbi;
	sbi->s_sb = sb;
	sbi->s_inode_readahead_blks = EXT4_DEF_INODE_READAHEAD_BLKS;
	sbi->s_sb_block = sb_block;
	if (sb->s_bdev->bd_part)
		sbi->s_sectors_written_start =
			part_stat_read(sb->s_bdev->bd_part, sectors[STAT_WRITE]);

	/* Cleanup superblock name */
	strreplace(sb->s_id, '/', '!');

	/* -EINVAL is default */
	ret = -EINVAL;
	blocksize = sb_min_blocksize(sb, EXT4_MIN_BLOCK_SIZE);
	if (!blocksize) {
		ext4_msg(sb, KERN_ERR, "unable to set blocksize");
		goto out_fail;
	}

	/*
	 * The ext4 superblock will not be buffer aligned for other than 1kB
	 * block sizes.  We need to calculate the offset from buffer start.
	 */
	if (blocksize != EXT4_MIN_BLOCK_SIZE) {
		logical_sb_block = sb_block * EXT4_MIN_BLOCK_SIZE;
		offset = do_div(logical_sb_block, blocksize);
	} else {
		logical_sb_block = sb_block;
	}

	bh = ext4_sb_bread_unmovable(sb, logical_sb_block);
	if (IS_ERR(bh)) {
		ext4_msg(sb, KERN_ERR, "unable to read superblock");
		ret = PTR_ERR(bh);
		bh = NULL;
		goto out_fail;
	}
	/*
	 * Note: s_es must be initialized as soon as possible because
	 *       some ext4 macro-instructions depend on its value
	 */
	es = (struct ext4_super_block *) (bh->b_data + offset);
	sbi->s_es = es;
	sb->s_magic = le16_to_cpu(es->s_magic);
	if (sb->s_magic != EXT4_SUPER_MAGIC)
		goto cantfind_ext4;
	sbi->s_kbytes_written = le64_to_cpu(es->s_kbytes_written);

	/* Warn if metadata_csum and gdt_csum are both set. */
	if (ext4_has_feature_metadata_csum(sb) &&
	    ext4_has_feature_gdt_csum(sb))
		ext4_warning(sb, "metadata_csum and uninit_bg are "
			     "redundant flags; please run fsck.");

	/* Check for a known checksum algorithm */
	if (!ext4_verify_csum_type(sb, es)) {
		ext4_msg(sb, KERN_ERR, "VFS: Found ext4 filesystem with "
			 "unknown checksum algorithm.");
		silent = 1;
		goto cantfind_ext4;
	}

	/* Load the checksum driver */
	sbi->s_chksum_driver = crypto_alloc_shash("crc32c", 0, 0);
	if (IS_ERR(sbi->s_chksum_driver)) {
		ext4_msg(sb, KERN_ERR, "Cannot load crc32c driver.");
		ret = PTR_ERR(sbi->s_chksum_driver);
		sbi->s_chksum_driver = NULL;
		goto failed_mount;
	}

	/* Check superblock checksum */
	if (!ext4_superblock_csum_verify(sb, es)) {
		ext4_msg(sb, KERN_ERR, "VFS: Found ext4 filesystem with "
			 "invalid superblock checksum.  Run e2fsck?");
		silent = 1;
		ret = -EFSBADCRC;
		goto cantfind_ext4;
	}

	/* Precompute checksum seed for all metadata */
	if (ext4_has_feature_csum_seed(sb))
		sbi->s_csum_seed = le32_to_cpu(es->s_checksum_seed);
	else if (ext4_has_metadata_csum(sb) || ext4_has_feature_ea_inode(sb))
		sbi->s_csum_seed = ext4_chksum(sbi, ~0, es->s_uuid,
					       sizeof(es->s_uuid));

	/* Set defaults before we parse the mount options */
	def_mount_opts = le32_to_cpu(es->s_default_mount_opts);
	set_opt(sb, INIT_INODE_TABLE);
	if (def_mount_opts & EXT4_DEFM_DEBUG)
		set_opt(sb, DEBUG);
	if (def_mount_opts & EXT4_DEFM_BSDGROUPS)
		set_opt(sb, GRPID);
	if (def_mount_opts & EXT4_DEFM_UID16)
		set_opt(sb, NO_UID32);
	/* xattr user namespace & acls are now defaulted on */
	set_opt(sb, XATTR_USER);
#ifdef CONFIG_EXT4_FS_POSIX_ACL
	set_opt(sb, POSIX_ACL);
#endif
	if (ext4_has_feature_fast_commit(sb))
		set_opt2(sb, JOURNAL_FAST_COMMIT);
	/* don't forget to enable journal_csum when metadata_csum is enabled. */
	if (ext4_has_metadata_csum(sb))
		set_opt(sb, JOURNAL_CHECKSUM);

	if ((def_mount_opts & EXT4_DEFM_JMODE) == EXT4_DEFM_JMODE_DATA)
		set_opt(sb, JOURNAL_DATA);
	else if ((def_mount_opts & EXT4_DEFM_JMODE) == EXT4_DEFM_JMODE_ORDERED)
		set_opt(sb, ORDERED_DATA);
	else if ((def_mount_opts & EXT4_DEFM_JMODE) == EXT4_DEFM_JMODE_WBACK)
		set_opt(sb, WRITEBACK_DATA);

	if (le16_to_cpu(sbi->s_es->s_errors) == EXT4_ERRORS_PANIC)
		set_opt(sb, ERRORS_PANIC);
	else if (le16_to_cpu(sbi->s_es->s_errors) == EXT4_ERRORS_CONTINUE)
		set_opt(sb, ERRORS_CONT);
	else
		set_opt(sb, ERRORS_RO);
	/* block_validity enabled by default; disable with noblock_validity */
	set_opt(sb, BLOCK_VALIDITY);
	if (def_mount_opts & EXT4_DEFM_DISCARD)
		set_opt(sb, DISCARD);

	sbi->s_resuid = make_kuid(&init_user_ns, le16_to_cpu(es->s_def_resuid));
	sbi->s_resgid = make_kgid(&init_user_ns, le16_to_cpu(es->s_def_resgid));
	sbi->s_commit_interval = JBD2_DEFAULT_MAX_COMMIT_AGE * HZ;
	sbi->s_min_batch_time = EXT4_DEF_MIN_BATCH_TIME;
	sbi->s_max_batch_time = EXT4_DEF_MAX_BATCH_TIME;

	if ((def_mount_opts & EXT4_DEFM_NOBARRIER) == 0)
		set_opt(sb, BARRIER);

	/*
	 * enable delayed allocation by default
	 * Use -o nodelalloc to turn it off
	 */
	if (!IS_EXT3_SB(sb) && !IS_EXT2_SB(sb) &&
	    ((def_mount_opts & EXT4_DEFM_NODELALLOC) == 0))
		set_opt(sb, DELALLOC);

	/*
	 * set default s_li_wait_mult for lazyinit, for the case there is
	 * no mount option specified.
	 */
	sbi->s_li_wait_mult = EXT4_DEF_LI_WAIT_MULT;

	blocksize = BLOCK_SIZE << le32_to_cpu(es->s_log_block_size);

	if (blocksize == PAGE_SIZE)
		set_opt(sb, DIOREAD_NOLOCK);

	if (blocksize < EXT4_MIN_BLOCK_SIZE ||
	    blocksize > EXT4_MAX_BLOCK_SIZE) {
		ext4_msg(sb, KERN_ERR,
		       "Unsupported filesystem blocksize %d (%d log_block_size)",
			 blocksize, le32_to_cpu(es->s_log_block_size));
		goto failed_mount;
	}

	if (le32_to_cpu(es->s_rev_level) == EXT4_GOOD_OLD_REV) {
		sbi->s_inode_size = EXT4_GOOD_OLD_INODE_SIZE;
		sbi->s_first_ino = EXT4_GOOD_OLD_FIRST_INO;
	} else {
		sbi->s_inode_size = le16_to_cpu(es->s_inode_size);
		sbi->s_first_ino = le32_to_cpu(es->s_first_ino);
		if (sbi->s_first_ino < EXT4_GOOD_OLD_FIRST_INO) {
			ext4_msg(sb, KERN_ERR, "invalid first ino: %u",
				 sbi->s_first_ino);
			goto failed_mount;
		}
		if ((sbi->s_inode_size < EXT4_GOOD_OLD_INODE_SIZE) ||
		    (!is_power_of_2(sbi->s_inode_size)) ||
		    (sbi->s_inode_size > blocksize)) {
			ext4_msg(sb, KERN_ERR,
			       "unsupported inode size: %d",
			       sbi->s_inode_size);
			ext4_msg(sb, KERN_ERR, "blocksize: %d", blocksize);
			goto failed_mount;
		}
		/*
		 * i_atime_extra is the last extra field available for
		 * [acm]times in struct ext4_inode. Checking for that
		 * field should suffice to ensure we have extra space
		 * for all three.
		 */
		if (sbi->s_inode_size >= offsetof(struct ext4_inode, i_atime_extra) +
			sizeof(((struct ext4_inode *)0)->i_atime_extra)) {
			sb->s_time_gran = 1;
			sb->s_time_max = EXT4_EXTRA_TIMESTAMP_MAX;
		} else {
			sb->s_time_gran = NSEC_PER_SEC;
			sb->s_time_max = EXT4_NON_EXTRA_TIMESTAMP_MAX;
		}
		sb->s_time_min = EXT4_TIMESTAMP_MIN;
	}
	if (sbi->s_inode_size > EXT4_GOOD_OLD_INODE_SIZE) {
		sbi->s_want_extra_isize = sizeof(struct ext4_inode) -
			EXT4_GOOD_OLD_INODE_SIZE;
		if (ext4_has_feature_extra_isize(sb)) {
			unsigned v, max = (sbi->s_inode_size -
					   EXT4_GOOD_OLD_INODE_SIZE);

			v = le16_to_cpu(es->s_want_extra_isize);
			if (v > max) {
				ext4_msg(sb, KERN_ERR,
					 "bad s_want_extra_isize: %d", v);
				goto failed_mount;
			}
			if (sbi->s_want_extra_isize < v)
				sbi->s_want_extra_isize = v;

			v = le16_to_cpu(es->s_min_extra_isize);
			if (v > max) {
				ext4_msg(sb, KERN_ERR,
					 "bad s_min_extra_isize: %d", v);
				goto failed_mount;
			}
			if (sbi->s_want_extra_isize < v)
				sbi->s_want_extra_isize = v;
		}
	}

	if (sbi->s_es->s_mount_opts[0]) {
		char *s_mount_opts = kstrndup(sbi->s_es->s_mount_opts,
					      sizeof(sbi->s_es->s_mount_opts),
					      GFP_KERNEL);
		if (!s_mount_opts)
			goto failed_mount;
		if (!parse_options(s_mount_opts, sb, &journal_devnum,
				   &journal_ioprio, 0)) {
			ext4_msg(sb, KERN_WARNING,
				 "failed to parse options in superblock: %s",
				 s_mount_opts);
		}
		kfree(s_mount_opts);
	}
	sbi->s_def_mount_opt = sbi->s_mount_opt;
	if (!parse_options((char *) data, sb, &journal_devnum,
			   &journal_ioprio, 0))
		goto failed_mount;

#ifdef CONFIG_UNICODE
	if (ext4_has_feature_casefold(sb) && !sb->s_encoding) {
		const struct ext4_sb_encodings *encoding_info;
		struct unicode_map *encoding;
		__u16 encoding_flags;

		if (ext4_has_feature_encrypt(sb)) {
			ext4_msg(sb, KERN_ERR,
				 "Can't mount with encoding and encryption");
			goto failed_mount;
		}

		if (ext4_sb_read_encoding(es, &encoding_info,
					  &encoding_flags)) {
			ext4_msg(sb, KERN_ERR,
				 "Encoding requested by superblock is unknown");
			goto failed_mount;
		}

		encoding = utf8_load(encoding_info->version);
		if (IS_ERR(encoding)) {
			ext4_msg(sb, KERN_ERR,
				 "can't mount with superblock charset: %s-%s "
				 "not supported by the kernel. flags: 0x%x.",
				 encoding_info->name, encoding_info->version,
				 encoding_flags);
			goto failed_mount;
		}
		ext4_msg(sb, KERN_INFO,"Using encoding defined by superblock: "
			 "%s-%s with flags 0x%hx", encoding_info->name,
			 encoding_info->version?:"\b", encoding_flags);

		sb->s_encoding = encoding;
		sb->s_encoding_flags = encoding_flags;
	}
#endif

	if (test_opt(sb, DATA_FLAGS) == EXT4_MOUNT_JOURNAL_DATA) {
		printk_once(KERN_WARNING "EXT4-fs: Warning: mounting with data=journal disables delayed allocation, dioread_nolock, O_DIRECT and fast_commit support!\n");
		/* can't mount with both data=journal and dioread_nolock. */
		clear_opt(sb, DIOREAD_NOLOCK);
		clear_opt2(sb, JOURNAL_FAST_COMMIT);
		if (test_opt2(sb, EXPLICIT_DELALLOC)) {
			ext4_msg(sb, KERN_ERR, "can't mount with "
				 "both data=journal and delalloc");
			goto failed_mount;
		}
		if (test_opt(sb, DAX_ALWAYS)) {
			ext4_msg(sb, KERN_ERR, "can't mount with "
				 "both data=journal and dax");
			goto failed_mount;
		}
		if (ext4_has_feature_encrypt(sb)) {
			ext4_msg(sb, KERN_WARNING,
				 "encrypted files will use data=ordered "
				 "instead of data journaling mode");
		}
		if (test_opt(sb, DELALLOC))
			clear_opt(sb, DELALLOC);
	} else {
		sb->s_iflags |= SB_I_CGROUPWB;
	}

	sb->s_flags = (sb->s_flags & ~SB_POSIXACL) |
		(test_opt(sb, POSIX_ACL) ? SB_POSIXACL : 0);

	if (le32_to_cpu(es->s_rev_level) == EXT4_GOOD_OLD_REV &&
	    (ext4_has_compat_features(sb) ||
	     ext4_has_ro_compat_features(sb) ||
	     ext4_has_incompat_features(sb)))
		ext4_msg(sb, KERN_WARNING,
		       "feature flags set on rev 0 fs, "
		       "running e2fsck is recommended");

	if (es->s_creator_os == cpu_to_le32(EXT4_OS_HURD)) {
		set_opt2(sb, HURD_COMPAT);
		if (ext4_has_feature_64bit(sb)) {
			ext4_msg(sb, KERN_ERR,
				 "The Hurd can't support 64-bit file systems");
			goto failed_mount;
		}

		/*
		 * ea_inode feature uses l_i_version field which is not
		 * available in HURD_COMPAT mode.
		 */
		if (ext4_has_feature_ea_inode(sb)) {
			ext4_msg(sb, KERN_ERR,
				 "ea_inode feature is not supported for Hurd");
			goto failed_mount;
		}
	}

	if (IS_EXT2_SB(sb)) {
		if (ext2_feature_set_ok(sb))
			ext4_msg(sb, KERN_INFO, "mounting ext2 file system "
				 "using the ext4 subsystem");
		else {
			/*
			 * If we're probing be silent, if this looks like
			 * it's actually an ext[34] filesystem.
			 */
			if (silent && ext4_feature_set_ok(sb, sb_rdonly(sb)))
				goto failed_mount;
			ext4_msg(sb, KERN_ERR, "couldn't mount as ext2 due "
				 "to feature incompatibilities");
			goto failed_mount;
		}
	}

	if (IS_EXT3_SB(sb)) {
		if (ext3_feature_set_ok(sb))
			ext4_msg(sb, KERN_INFO, "mounting ext3 file system "
				 "using the ext4 subsystem");
		else {
			/*
			 * If we're probing be silent, if this looks like
			 * it's actually an ext4 filesystem.
			 */
			if (silent && ext4_feature_set_ok(sb, sb_rdonly(sb)))
				goto failed_mount;
			ext4_msg(sb, KERN_ERR, "couldn't mount as ext3 due "
				 "to feature incompatibilities");
			goto failed_mount;
		}
	}

	/*
	 * Check feature flags regardless of the revision level, since we
	 * previously didn't change the revision level when setting the flags,
	 * so there is a chance incompat flags are set on a rev 0 filesystem.
	 */
	if (!ext4_feature_set_ok(sb, (sb_rdonly(sb))))
		goto failed_mount;

	if (le32_to_cpu(es->s_log_block_size) >
	    (EXT4_MAX_BLOCK_LOG_SIZE - EXT4_MIN_BLOCK_LOG_SIZE)) {
		ext4_msg(sb, KERN_ERR,
			 "Invalid log block size: %u",
			 le32_to_cpu(es->s_log_block_size));
		goto failed_mount;
	}
	if (le32_to_cpu(es->s_log_cluster_size) >
	    (EXT4_MAX_CLUSTER_LOG_SIZE - EXT4_MIN_BLOCK_LOG_SIZE)) {
		ext4_msg(sb, KERN_ERR,
<<<<<<< HEAD
		       "Unsupported filesystem blocksize %d (%d log_block_size)",
			 blocksize, le32_to_cpu(es->s_log_block_size));
		goto failed_mount;
	}
	if (le32_to_cpu(es->s_log_block_size) >
	    (EXT4_MAX_BLOCK_LOG_SIZE - EXT4_MIN_BLOCK_LOG_SIZE)) {
		ext4_msg(sb, KERN_ERR,
			 "Invalid log block size: %u",
			 le32_to_cpu(es->s_log_block_size));
		goto failed_mount;
	}

	if (le16_to_cpu(sbi->s_es->s_reserved_gdt_blocks) > (blocksize / 4)) {
		ext4_msg(sb, KERN_ERR,
			 "Number of reserved GDT blocks insanely large: %d",
			 le16_to_cpu(sbi->s_es->s_reserved_gdt_blocks));
		goto failed_mount;
	}

	if (sbi->s_mount_opt & EXT4_MOUNT_DAX) {
		err = bdev_dax_supported(sb, blocksize);
		if (err)
=======
			 "Invalid log cluster size: %u",
			 le32_to_cpu(es->s_log_cluster_size));
		goto failed_mount;
	}

	if (le16_to_cpu(sbi->s_es->s_reserved_gdt_blocks) > (blocksize / 4)) {
		ext4_msg(sb, KERN_ERR,
			 "Number of reserved GDT blocks insanely large: %d",
			 le16_to_cpu(sbi->s_es->s_reserved_gdt_blocks));
		goto failed_mount;
	}

	if (bdev_dax_supported(sb->s_bdev, blocksize))
		set_bit(EXT4_FLAGS_BDEV_IS_DAX, &sbi->s_ext4_flags);

	if (sbi->s_mount_opt & EXT4_MOUNT_DAX_ALWAYS) {
		if (ext4_has_feature_inline_data(sb)) {
			ext4_msg(sb, KERN_ERR, "Cannot use DAX on a filesystem"
					" that may contain inline data");
			goto failed_mount;
		}
		if (!test_bit(EXT4_FLAGS_BDEV_IS_DAX, &sbi->s_ext4_flags)) {
			ext4_msg(sb, KERN_ERR,
				"DAX unsupported by block device.");
>>>>>>> 24b8d41d
			goto failed_mount;
	}

	if (ext4_has_feature_encrypt(sb) && es->s_encryption_level) {
		ext4_msg(sb, KERN_ERR, "Unsupported encryption level %d",
			 es->s_encryption_level);
		goto failed_mount;
	}

	if (sb->s_blocksize != blocksize) {
		/* Validate the filesystem blocksize */
		if (!sb_set_blocksize(sb, blocksize)) {
			ext4_msg(sb, KERN_ERR, "bad block size %d",
					blocksize);
			goto failed_mount;
		}

		brelse(bh);
		logical_sb_block = sb_block * EXT4_MIN_BLOCK_SIZE;
		offset = do_div(logical_sb_block, blocksize);
		bh = ext4_sb_bread_unmovable(sb, logical_sb_block);
		if (IS_ERR(bh)) {
			ext4_msg(sb, KERN_ERR,
			       "Can't read superblock on 2nd try");
			ret = PTR_ERR(bh);
			bh = NULL;
			goto failed_mount;
		}
		es = (struct ext4_super_block *)(bh->b_data + offset);
		sbi->s_es = es;
		if (es->s_magic != cpu_to_le16(EXT4_SUPER_MAGIC)) {
			ext4_msg(sb, KERN_ERR,
			       "Magic mismatch, very weird!");
			goto failed_mount;
		}
	}

	has_huge_files = ext4_has_feature_huge_file(sb);
	sbi->s_bitmap_maxbytes = ext4_max_bitmap_size(sb->s_blocksize_bits,
						      has_huge_files);
	sb->s_maxbytes = ext4_max_size(sb->s_blocksize_bits, has_huge_files);

	sbi->s_desc_size = le16_to_cpu(es->s_desc_size);
	if (ext4_has_feature_64bit(sb)) {
		if (sbi->s_desc_size < EXT4_MIN_DESC_SIZE_64BIT ||
		    sbi->s_desc_size > EXT4_MAX_DESC_SIZE ||
		    !is_power_of_2(sbi->s_desc_size)) {
			ext4_msg(sb, KERN_ERR,
			       "unsupported descriptor size %lu",
			       sbi->s_desc_size);
			goto failed_mount;
		}
	} else
		sbi->s_desc_size = EXT4_MIN_DESC_SIZE;

	sbi->s_blocks_per_group = le32_to_cpu(es->s_blocks_per_group);
	sbi->s_inodes_per_group = le32_to_cpu(es->s_inodes_per_group);

	sbi->s_inodes_per_block = blocksize / EXT4_INODE_SIZE(sb);
	if (sbi->s_inodes_per_block == 0)
		goto cantfind_ext4;
	if (sbi->s_inodes_per_group < sbi->s_inodes_per_block ||
	    sbi->s_inodes_per_group > blocksize * 8) {
		ext4_msg(sb, KERN_ERR, "invalid inodes per group: %lu\n",
			 sbi->s_inodes_per_group);
		goto failed_mount;
	}
	sbi->s_itb_per_group = sbi->s_inodes_per_group /
					sbi->s_inodes_per_block;
	sbi->s_desc_per_block = blocksize / EXT4_DESC_SIZE(sb);
	sbi->s_sbh = bh;
	sbi->s_mount_state = le16_to_cpu(es->s_state);
	sbi->s_addr_per_block_bits = ilog2(EXT4_ADDR_PER_BLOCK(sb));
	sbi->s_desc_per_block_bits = ilog2(EXT4_DESC_PER_BLOCK(sb));

	for (i = 0; i < 4; i++)
		sbi->s_hash_seed[i] = le32_to_cpu(es->s_hash_seed[i]);
	sbi->s_def_hash_version = es->s_def_hash_version;
	if (ext4_has_feature_dir_index(sb)) {
		i = le32_to_cpu(es->s_flags);
		if (i & EXT2_FLAGS_UNSIGNED_HASH)
			sbi->s_hash_unsigned = 3;
		else if ((i & EXT2_FLAGS_SIGNED_HASH) == 0) {
#ifdef __CHAR_UNSIGNED__
			if (!sb_rdonly(sb))
				es->s_flags |=
					cpu_to_le32(EXT2_FLAGS_UNSIGNED_HASH);
			sbi->s_hash_unsigned = 3;
#else
			if (!sb_rdonly(sb))
				es->s_flags |=
					cpu_to_le32(EXT2_FLAGS_SIGNED_HASH);
#endif
		}
	}

	/* Handle clustersize */
	clustersize = BLOCK_SIZE << le32_to_cpu(es->s_log_cluster_size);
	if (ext4_has_feature_bigalloc(sb)) {
		if (clustersize < blocksize) {
			ext4_msg(sb, KERN_ERR,
				 "cluster size (%d) smaller than "
				 "block size (%d)", clustersize, blocksize);
			goto failed_mount;
		}
		if (le32_to_cpu(es->s_log_cluster_size) >
		    (EXT4_MAX_CLUSTER_LOG_SIZE - EXT4_MIN_BLOCK_LOG_SIZE)) {
			ext4_msg(sb, KERN_ERR,
				 "Invalid log cluster size: %u",
				 le32_to_cpu(es->s_log_cluster_size));
			goto failed_mount;
		}
		sbi->s_cluster_bits = le32_to_cpu(es->s_log_cluster_size) -
			le32_to_cpu(es->s_log_block_size);
		sbi->s_clusters_per_group =
			le32_to_cpu(es->s_clusters_per_group);
		if (sbi->s_clusters_per_group > blocksize * 8) {
			ext4_msg(sb, KERN_ERR,
				 "#clusters per group too big: %lu",
				 sbi->s_clusters_per_group);
			goto failed_mount;
		}
		if (sbi->s_blocks_per_group !=
		    (sbi->s_clusters_per_group * (clustersize / blocksize))) {
			ext4_msg(sb, KERN_ERR, "blocks per group (%lu) and "
				 "clusters per group (%lu) inconsistent",
				 sbi->s_blocks_per_group,
				 sbi->s_clusters_per_group);
			goto failed_mount;
		}
	} else {
		if (clustersize != blocksize) {
			ext4_msg(sb, KERN_ERR,
				 "fragment/cluster size (%d) != "
				 "block size (%d)", clustersize, blocksize);
			goto failed_mount;
		}
		if (sbi->s_blocks_per_group > blocksize * 8) {
			ext4_msg(sb, KERN_ERR,
				 "#blocks per group too big: %lu",
				 sbi->s_blocks_per_group);
			goto failed_mount;
		}
		sbi->s_clusters_per_group = sbi->s_blocks_per_group;
		sbi->s_cluster_bits = 0;
	}
	sbi->s_cluster_ratio = clustersize / blocksize;

	/* Do we have standard group size of clustersize * 8 blocks ? */
	if (sbi->s_blocks_per_group == clustersize << 3)
		set_opt2(sb, STD_GROUP_SIZE);

	/*
	 * Test whether we have more sectors than will fit in sector_t,
	 * and whether the max offset is addressable by the page cache.
	 */
	err = generic_check_addressable(sb->s_blocksize_bits,
					ext4_blocks_count(es));
	if (err) {
		ext4_msg(sb, KERN_ERR, "filesystem"
			 " too large to mount safely on this system");
		goto failed_mount;
	}

	if (EXT4_BLOCKS_PER_GROUP(sb) == 0)
		goto cantfind_ext4;

	/* check blocks count against device size */
	blocks_count = sb->s_bdev->bd_inode->i_size >> sb->s_blocksize_bits;
	if (blocks_count && ext4_blocks_count(es) > blocks_count) {
		ext4_msg(sb, KERN_WARNING, "bad geometry: block count %llu "
		       "exceeds size of device (%llu blocks)",
		       ext4_blocks_count(es), blocks_count);
		goto failed_mount;
	}

	/*
	 * It makes no sense for the first data block to be beyond the end
	 * of the filesystem.
	 */
	if (le32_to_cpu(es->s_first_data_block) >= ext4_blocks_count(es)) {
		ext4_msg(sb, KERN_WARNING, "bad geometry: first data "
			 "block %u is beyond end of filesystem (%llu)",
			 le32_to_cpu(es->s_first_data_block),
			 ext4_blocks_count(es));
		goto failed_mount;
	}
	if ((es->s_first_data_block == 0) && (es->s_log_block_size == 0) &&
	    (sbi->s_cluster_ratio == 1)) {
		ext4_msg(sb, KERN_WARNING, "bad geometry: first data "
			 "block is 0 with a 1k block and cluster size");
		goto failed_mount;
	}

	blocks_count = (ext4_blocks_count(es) -
			le32_to_cpu(es->s_first_data_block) +
			EXT4_BLOCKS_PER_GROUP(sb) - 1);
	do_div(blocks_count, EXT4_BLOCKS_PER_GROUP(sb));
	if (blocks_count > ((uint64_t)1<<32) - EXT4_DESC_PER_BLOCK(sb)) {
		ext4_msg(sb, KERN_WARNING, "groups count too large: %llu "
		       "(block count %llu, first data block %u, "
		       "blocks per group %lu)", blocks_count,
		       ext4_blocks_count(es),
		       le32_to_cpu(es->s_first_data_block),
		       EXT4_BLOCKS_PER_GROUP(sb));
		goto failed_mount;
	}
	sbi->s_groups_count = blocks_count;
	sbi->s_blockfile_groups = min_t(ext4_group_t, sbi->s_groups_count,
			(EXT4_MAX_BLOCK_FILE_PHYS / EXT4_BLOCKS_PER_GROUP(sb)));
	if (((u64)sbi->s_groups_count * sbi->s_inodes_per_group) !=
	    le32_to_cpu(es->s_inodes_count)) {
		ext4_msg(sb, KERN_ERR, "inodes count not valid: %u vs %llu",
			 le32_to_cpu(es->s_inodes_count),
			 ((u64)sbi->s_groups_count * sbi->s_inodes_per_group));
		ret = -EINVAL;
		goto failed_mount;
	}
	db_count = (sbi->s_groups_count + EXT4_DESC_PER_BLOCK(sb) - 1) /
		   EXT4_DESC_PER_BLOCK(sb);
	if (ext4_has_feature_meta_bg(sb)) {
		if (le32_to_cpu(es->s_first_meta_bg) > db_count) {
			ext4_msg(sb, KERN_WARNING,
				 "first meta block group too large: %u "
				 "(group descriptor block count %u)",
				 le32_to_cpu(es->s_first_meta_bg), db_count);
			goto failed_mount;
		}
	}
	rcu_assign_pointer(sbi->s_group_desc,
			   kvmalloc_array(db_count,
					  sizeof(struct buffer_head *),
					  GFP_KERNEL));
	if (sbi->s_group_desc == NULL) {
		ext4_msg(sb, KERN_ERR, "not enough memory");
		ret = -ENOMEM;
		goto failed_mount;
	}

	bgl_lock_init(sbi->s_blockgroup_lock);

	/* Pre-read the descriptors into the buffer cache */
	for (i = 0; i < db_count; i++) {
		block = descriptor_loc(sb, logical_sb_block, i);
		ext4_sb_breadahead_unmovable(sb, block);
	}

	for (i = 0; i < db_count; i++) {
		struct buffer_head *bh;

		block = descriptor_loc(sb, logical_sb_block, i);
		bh = ext4_sb_bread_unmovable(sb, block);
		if (IS_ERR(bh)) {
			ext4_msg(sb, KERN_ERR,
			       "can't read group descriptor %d", i);
			db_count = i;
			ret = PTR_ERR(bh);
			bh = NULL;
			goto failed_mount2;
		}
		rcu_read_lock();
		rcu_dereference(sbi->s_group_desc)[i] = bh;
		rcu_read_unlock();
	}
<<<<<<< HEAD
=======
	sbi->s_gdb_count = db_count;
>>>>>>> 24b8d41d
	if (!ext4_check_descriptors(sb, logical_sb_block, &first_not_zeroed)) {
		ext4_msg(sb, KERN_ERR, "group descriptors corrupted!");
		ret = -EFSCORRUPTED;
		goto failed_mount2;
	}

	timer_setup(&sbi->s_err_report, print_daily_error_info, 0);

	/* Register extent status tree shrinker */
	if (ext4_es_register_shrinker(sbi))
		goto failed_mount3;

	sbi->s_stripe = ext4_get_stripe_size(sbi);
	sbi->s_extent_max_zeroout_kb = 32;

	/*
	 * set up enough so that it can read an inode
	 */
	sb->s_op = &ext4_sops;
	sb->s_export_op = &ext4_export_ops;
	sb->s_xattr = ext4_xattr_handlers;
<<<<<<< HEAD
	sb->s_cop = &ext4_cryptops;
=======
#ifdef CONFIG_FS_ENCRYPTION
	sb->s_cop = &ext4_cryptops;
#endif
#ifdef CONFIG_FS_VERITY
	sb->s_vop = &ext4_verityops;
#endif
>>>>>>> 24b8d41d
#ifdef CONFIG_QUOTA
	sb->dq_op = &ext4_quota_operations;
	if (ext4_has_feature_quota(sb))
		sb->s_qcop = &dquot_quotactl_sysfile_ops;
	else
		sb->s_qcop = &ext4_qctl_operations;
	sb->s_quota_types = QTYPE_MASK_USR | QTYPE_MASK_GRP | QTYPE_MASK_PRJ;
#endif
	memcpy(&sb->s_uuid, es->s_uuid, sizeof(es->s_uuid));

	INIT_LIST_HEAD(&sbi->s_orphan); /* unlinked but open files */
	mutex_init(&sbi->s_orphan_lock);

	/* Initialize fast commit stuff */
	atomic_set(&sbi->s_fc_subtid, 0);
	atomic_set(&sbi->s_fc_ineligible_updates, 0);
	INIT_LIST_HEAD(&sbi->s_fc_q[FC_Q_MAIN]);
	INIT_LIST_HEAD(&sbi->s_fc_q[FC_Q_STAGING]);
	INIT_LIST_HEAD(&sbi->s_fc_dentry_q[FC_Q_MAIN]);
	INIT_LIST_HEAD(&sbi->s_fc_dentry_q[FC_Q_STAGING]);
	sbi->s_fc_bytes = 0;
	ext4_clear_mount_flag(sb, EXT4_MF_FC_INELIGIBLE);
	ext4_clear_mount_flag(sb, EXT4_MF_FC_COMMITTING);
	spin_lock_init(&sbi->s_fc_lock);
	memset(&sbi->s_fc_stats, 0, sizeof(sbi->s_fc_stats));
	sbi->s_fc_replay_state.fc_regions = NULL;
	sbi->s_fc_replay_state.fc_regions_size = 0;
	sbi->s_fc_replay_state.fc_regions_used = 0;
	sbi->s_fc_replay_state.fc_regions_valid = 0;
	sbi->s_fc_replay_state.fc_modified_inodes = NULL;
	sbi->s_fc_replay_state.fc_modified_inodes_size = 0;
	sbi->s_fc_replay_state.fc_modified_inodes_used = 0;

	sb->s_root = NULL;

	needs_recovery = (es->s_last_orphan != 0 ||
			  ext4_has_feature_journal_needs_recovery(sb));

	if (ext4_has_feature_mmp(sb) && !sb_rdonly(sb))
		if (ext4_multi_mount_protect(sb, le64_to_cpu(es->s_mmp_block)))
			goto failed_mount3a;

	/*
	 * The first inode we look at is the journal inode.  Don't try
	 * root first: it may be modified in the journal!
	 */
	if (!test_opt(sb, NOLOAD) && ext4_has_feature_journal(sb)) {
		err = ext4_load_journal(sb, es, journal_devnum);
		if (err)
			goto failed_mount3a;
	} else if (test_opt(sb, NOLOAD) && !sb_rdonly(sb) &&
		   ext4_has_feature_journal_needs_recovery(sb)) {
		ext4_msg(sb, KERN_ERR, "required journal recovery "
		       "suppressed and not mounted read-only");
		goto failed_mount_wq;
	} else {
		/* Nojournal mode, all journal mount options are illegal */
		if (test_opt2(sb, EXPLICIT_JOURNAL_CHECKSUM)) {
			ext4_msg(sb, KERN_ERR, "can't mount with "
				 "journal_checksum, fs mounted w/o journal");
			goto failed_mount_wq;
		}
		if (test_opt(sb, JOURNAL_ASYNC_COMMIT)) {
			ext4_msg(sb, KERN_ERR, "can't mount with "
				 "journal_async_commit, fs mounted w/o journal");
			goto failed_mount_wq;
		}
		if (sbi->s_commit_interval != JBD2_DEFAULT_MAX_COMMIT_AGE*HZ) {
			ext4_msg(sb, KERN_ERR, "can't mount with "
				 "commit=%lu, fs mounted w/o journal",
				 sbi->s_commit_interval / HZ);
			goto failed_mount_wq;
		}
		if (EXT4_MOUNT_DATA_FLAGS &
		    (sbi->s_mount_opt ^ sbi->s_def_mount_opt)) {
			ext4_msg(sb, KERN_ERR, "can't mount with "
				 "data=, fs mounted w/o journal");
			goto failed_mount_wq;
		}
		sbi->s_def_mount_opt &= ~EXT4_MOUNT_JOURNAL_CHECKSUM;
		clear_opt(sb, JOURNAL_CHECKSUM);
		clear_opt(sb, DATA_FLAGS);
		clear_opt2(sb, JOURNAL_FAST_COMMIT);
		sbi->s_journal = NULL;
		needs_recovery = 0;
		goto no_journal;
	}

	if (ext4_has_feature_64bit(sb) &&
	    !jbd2_journal_set_features(EXT4_SB(sb)->s_journal, 0, 0,
				       JBD2_FEATURE_INCOMPAT_64BIT)) {
		ext4_msg(sb, KERN_ERR, "Failed to set 64-bit journal feature");
		goto failed_mount_wq;
	}

	if (!set_journal_csum_feature_set(sb)) {
		ext4_msg(sb, KERN_ERR, "Failed to set journal checksum "
			 "feature set");
		goto failed_mount_wq;
	}

	if (test_opt2(sb, JOURNAL_FAST_COMMIT) &&
		!jbd2_journal_set_features(EXT4_SB(sb)->s_journal, 0, 0,
					  JBD2_FEATURE_INCOMPAT_FAST_COMMIT)) {
		ext4_msg(sb, KERN_ERR,
			"Failed to set fast commit journal feature");
		goto failed_mount_wq;
	}

	/* We have now updated the journal if required, so we can
	 * validate the data journaling mode. */
	switch (test_opt(sb, DATA_FLAGS)) {
	case 0:
		/* No mode set, assume a default based on the journal
		 * capabilities: ORDERED_DATA if the journal can
		 * cope, else JOURNAL_DATA
		 */
		if (jbd2_journal_check_available_features
		    (sbi->s_journal, 0, 0, JBD2_FEATURE_INCOMPAT_REVOKE)) {
			set_opt(sb, ORDERED_DATA);
			sbi->s_def_mount_opt |= EXT4_MOUNT_ORDERED_DATA;
		} else {
			set_opt(sb, JOURNAL_DATA);
			sbi->s_def_mount_opt |= EXT4_MOUNT_JOURNAL_DATA;
		}
		break;

	case EXT4_MOUNT_ORDERED_DATA:
	case EXT4_MOUNT_WRITEBACK_DATA:
		if (!jbd2_journal_check_available_features
		    (sbi->s_journal, 0, 0, JBD2_FEATURE_INCOMPAT_REVOKE)) {
			ext4_msg(sb, KERN_ERR, "Journal does not support "
			       "requested data journaling mode");
			goto failed_mount_wq;
		}
	default:
		break;
	}

	if (test_opt(sb, DATA_FLAGS) == EXT4_MOUNT_ORDERED_DATA &&
	    test_opt(sb, JOURNAL_ASYNC_COMMIT)) {
		ext4_msg(sb, KERN_ERR, "can't mount with "
			"journal_async_commit in data=ordered mode");
		goto failed_mount_wq;
	}

	set_task_ioprio(sbi->s_journal->j_task, journal_ioprio);

	sbi->s_journal->j_commit_callback = ext4_journal_commit_callback;
	sbi->s_journal->j_submit_inode_data_buffers =
		ext4_journal_submit_inode_data_buffers;
	sbi->s_journal->j_finish_inode_data_buffers =
		ext4_journal_finish_inode_data_buffers;

no_journal:
	if (!test_opt(sb, NO_MBCACHE)) {
		sbi->s_ea_block_cache = ext4_xattr_create_cache();
		if (!sbi->s_ea_block_cache) {
			ext4_msg(sb, KERN_ERR,
				 "Failed to create ea_block_cache");
			goto failed_mount_wq;
		}

		if (ext4_has_feature_ea_inode(sb)) {
			sbi->s_ea_inode_cache = ext4_xattr_create_cache();
			if (!sbi->s_ea_inode_cache) {
				ext4_msg(sb, KERN_ERR,
					 "Failed to create ea_inode_cache");
				goto failed_mount_wq;
			}
		}
	}

	if (ext4_has_feature_verity(sb) && blocksize != PAGE_SIZE) {
		ext4_msg(sb, KERN_ERR, "Unsupported blocksize for fs-verity");
		goto failed_mount_wq;
	}

	if (DUMMY_ENCRYPTION_ENABLED(sbi) && !sb_rdonly(sb) &&
	    !ext4_has_feature_encrypt(sb)) {
		ext4_set_feature_encrypt(sb);
		ext4_commit_super(sb, 1);
	}

	/*
	 * Get the # of file system overhead blocks from the
	 * superblock if present.
	 */
	if (es->s_overhead_clusters)
		sbi->s_overhead = le32_to_cpu(es->s_overhead_clusters);
	else {
		err = ext4_calculate_overhead(sb);
		if (err)
			goto failed_mount_wq;
	}

	/*
	 * The maximum number of concurrent works can be high and
	 * concurrency isn't really necessary.  Limit it to 1.
	 */
	EXT4_SB(sb)->rsv_conversion_wq =
		alloc_workqueue("ext4-rsv-conversion", WQ_MEM_RECLAIM | WQ_UNBOUND, 1);
	if (!EXT4_SB(sb)->rsv_conversion_wq) {
		printk(KERN_ERR "EXT4-fs: failed to create workqueue\n");
		ret = -ENOMEM;
		goto failed_mount4;
	}

	/*
	 * The jbd2_journal_load will have done any necessary log recovery,
	 * so we can safely mount the rest of the filesystem now.
	 */

	root = ext4_iget(sb, EXT4_ROOT_INO, EXT4_IGET_SPECIAL);
	if (IS_ERR(root)) {
		ext4_msg(sb, KERN_ERR, "get root inode failed");
		ret = PTR_ERR(root);
		root = NULL;
		goto failed_mount4;
	}
	if (!S_ISDIR(root->i_mode) || !root->i_blocks || !root->i_size) {
		ext4_msg(sb, KERN_ERR, "corrupt root inode, run e2fsck");
		iput(root);
		goto failed_mount4;
	}

#ifdef CONFIG_UNICODE
	if (sb->s_encoding)
		sb->s_d_op = &ext4_dentry_ops;
#endif

	sb->s_root = d_make_root(root);
	if (!sb->s_root) {
		ext4_msg(sb, KERN_ERR, "get root dentry failed");
		ret = -ENOMEM;
		goto failed_mount4;
	}

	ret = ext4_setup_super(sb, es, sb_rdonly(sb));
	if (ret == -EROFS) {
		sb->s_flags |= SB_RDONLY;
		ret = 0;
	} else if (ret)
		goto failed_mount4a;

	ext4_set_resv_clusters(sb);

	if (test_opt(sb, BLOCK_VALIDITY)) {
		err = ext4_setup_system_zone(sb);
		if (err) {
			ext4_msg(sb, KERN_ERR, "failed to initialize system "
				 "zone (%d)", err);
			goto failed_mount4a;
		}
	}
	ext4_fc_replay_cleanup(sb);

	ext4_ext_init(sb);
	err = ext4_mb_init(sb);
	if (err) {
		ext4_msg(sb, KERN_ERR, "failed to initialize mballoc (%d)",
			 err);
		goto failed_mount5;
	}

	block = ext4_count_free_clusters(sb);
	ext4_free_blocks_count_set(sbi->s_es, 
				   EXT4_C2B(sbi, block));
	ext4_superblock_csum_set(sb);
	err = percpu_counter_init(&sbi->s_freeclusters_counter, block,
				  GFP_KERNEL);
	if (!err) {
		unsigned long freei = ext4_count_free_inodes(sb);
		sbi->s_es->s_free_inodes_count = cpu_to_le32(freei);
		ext4_superblock_csum_set(sb);
		err = percpu_counter_init(&sbi->s_freeinodes_counter, freei,
					  GFP_KERNEL);
	}
	if (!err)
		err = percpu_counter_init(&sbi->s_dirs_counter,
					  ext4_count_dirs(sb), GFP_KERNEL);
	if (!err)
		err = percpu_counter_init(&sbi->s_dirtyclusters_counter, 0,
					  GFP_KERNEL);
	if (!err)
<<<<<<< HEAD
		err = percpu_init_rwsem(&sbi->s_journal_flag_rwsem);
=======
		err = percpu_init_rwsem(&sbi->s_writepages_rwsem);
>>>>>>> 24b8d41d

	if (err) {
		ext4_msg(sb, KERN_ERR, "insufficient memory");
		goto failed_mount6;
	}

	if (ext4_has_feature_flex_bg(sb))
		if (!ext4_fill_flex_info(sb)) {
			ext4_msg(sb, KERN_ERR,
			       "unable to initialize "
			       "flex_bg meta info!");
			goto failed_mount6;
		}

	err = ext4_register_li_request(sb, first_not_zeroed);
	if (err)
		goto failed_mount6;

	err = ext4_register_sysfs(sb);
	if (err)
		goto failed_mount7;

#ifdef CONFIG_QUOTA
	/* Enable quota usage during mount. */
	if (ext4_has_feature_quota(sb) && !sb_rdonly(sb)) {
		err = ext4_enable_quotas(sb);
		if (err)
			goto failed_mount8;
	}
#endif  /* CONFIG_QUOTA */

	/*
	 * Save the original bdev mapping's wb_err value which could be
	 * used to detect the metadata async write error.
	 */
	spin_lock_init(&sbi->s_bdev_wb_lock);
	errseq_check_and_advance(&sb->s_bdev->bd_inode->i_mapping->wb_err,
				 &sbi->s_bdev_wb_err);
	sb->s_bdev->bd_super = sb;
	EXT4_SB(sb)->s_mount_state |= EXT4_ORPHAN_FS;
	ext4_orphan_cleanup(sb, es);
	EXT4_SB(sb)->s_mount_state &= ~EXT4_ORPHAN_FS;
	if (needs_recovery) {
		ext4_msg(sb, KERN_INFO, "recovery complete");
		err = ext4_mark_recovery_complete(sb, es);
		if (err)
			goto failed_mount8;
	}
	if (EXT4_SB(sb)->s_journal) {
		if (test_opt(sb, DATA_FLAGS) == EXT4_MOUNT_JOURNAL_DATA)
			descr = " journalled data mode";
		else if (test_opt(sb, DATA_FLAGS) == EXT4_MOUNT_ORDERED_DATA)
			descr = " ordered data mode";
		else
			descr = " writeback data mode";
	} else
		descr = "out journal";

	if (test_opt(sb, DISCARD)) {
		struct request_queue *q = bdev_get_queue(sb->s_bdev);
		if (!blk_queue_discard(q))
			ext4_msg(sb, KERN_WARNING,
				 "mounting with \"discard\" option, but "
				 "the device does not support discard");
	}

	if (___ratelimit(&ext4_mount_msg_ratelimit, "EXT4-fs mount"))
		ext4_msg(sb, KERN_INFO, "mounted filesystem with%s. "
			 "Opts: %.*s%s%s", descr,
			 (int) sizeof(sbi->s_es->s_mount_opts),
			 sbi->s_es->s_mount_opts,
			 *sbi->s_es->s_mount_opts ? "; " : "", orig_data);

	if (es->s_error_count)
		mod_timer(&sbi->s_err_report, jiffies + 300*HZ); /* 5 minutes */

	/* Enable message ratelimiting. Default is 10 messages per 5 secs. */
	ratelimit_state_init(&sbi->s_err_ratelimit_state, 5 * HZ, 10);
	ratelimit_state_init(&sbi->s_warning_ratelimit_state, 5 * HZ, 10);
	ratelimit_state_init(&sbi->s_msg_ratelimit_state, 5 * HZ, 10);
	atomic_set(&sbi->s_warning_count, 0);
	atomic_set(&sbi->s_msg_count, 0);

	kfree(orig_data);
#ifdef CONFIG_EXT4_FS_ENCRYPTION
	memcpy(sbi->key_prefix, EXT4_KEY_DESC_PREFIX,
				EXT4_KEY_DESC_PREFIX_SIZE);
	sbi->key_prefix_size = EXT4_KEY_DESC_PREFIX_SIZE;
#endif
	return 0;

cantfind_ext4:
	if (!silent)
		ext4_msg(sb, KERN_ERR, "VFS: Can't find ext4 filesystem");
	goto failed_mount;

failed_mount8:
	ext4_unregister_sysfs(sb);
	kobject_put(&sbi->s_kobj);
failed_mount7:
	ext4_unregister_li_request(sb);
failed_mount6:
	ext4_mb_release(sb);
	rcu_read_lock();
	flex_groups = rcu_dereference(sbi->s_flex_groups);
	if (flex_groups) {
		for (i = 0; i < sbi->s_flex_groups_allocated; i++)
			kvfree(flex_groups[i]);
		kvfree(flex_groups);
	}
	rcu_read_unlock();
	percpu_counter_destroy(&sbi->s_freeclusters_counter);
	percpu_counter_destroy(&sbi->s_freeinodes_counter);
	percpu_counter_destroy(&sbi->s_dirs_counter);
	percpu_counter_destroy(&sbi->s_dirtyclusters_counter);
	percpu_free_rwsem(&sbi->s_writepages_rwsem);
failed_mount5:
	ext4_ext_release(sb);
	ext4_release_system_zone(sb);
failed_mount4a:
	dput(sb->s_root);
	sb->s_root = NULL;
failed_mount4:
	ext4_msg(sb, KERN_ERR, "mount failed");
	if (EXT4_SB(sb)->rsv_conversion_wq)
		destroy_workqueue(EXT4_SB(sb)->rsv_conversion_wq);
failed_mount_wq:
	ext4_xattr_destroy_cache(sbi->s_ea_inode_cache);
	sbi->s_ea_inode_cache = NULL;

	ext4_xattr_destroy_cache(sbi->s_ea_block_cache);
	sbi->s_ea_block_cache = NULL;

	if (sbi->s_journal) {
		jbd2_journal_destroy(sbi->s_journal);
		sbi->s_journal = NULL;
	}
failed_mount3a:
	ext4_es_unregister_shrinker(sbi);
failed_mount3:
	del_timer_sync(&sbi->s_err_report);
	if (sbi->s_mmp_tsk)
		kthread_stop(sbi->s_mmp_tsk);
failed_mount2:
	rcu_read_lock();
	group_desc = rcu_dereference(sbi->s_group_desc);
	for (i = 0; i < db_count; i++)
		brelse(group_desc[i]);
	kvfree(group_desc);
	rcu_read_unlock();
failed_mount:
	if (sbi->s_chksum_driver)
		crypto_free_shash(sbi->s_chksum_driver);

#ifdef CONFIG_UNICODE
	utf8_unload(sb->s_encoding);
#endif

#ifdef CONFIG_QUOTA
	for (i = 0; i < EXT4_MAXQUOTAS; i++)
		kfree(get_qf_name(sb, sbi, i));
#endif
	fscrypt_free_dummy_policy(&sbi->s_dummy_enc_policy);
	ext4_blkdev_remove(sbi);
	brelse(bh);
out_fail:
	sb->s_fs_info = NULL;
	kfree(sbi->s_blockgroup_lock);
out_free_base:
	kfree(sbi);
	kfree(orig_data);
	fs_put_dax(dax_dev);
	return err ? err : ret;
}

/*
 * Setup any per-fs journal parameters now.  We'll do this both on
 * initial mount, once the journal has been initialised but before we've
 * done any recovery; and again on any subsequent remount.
 */
static void ext4_init_journal_params(struct super_block *sb, journal_t *journal)
{
	struct ext4_sb_info *sbi = EXT4_SB(sb);

	journal->j_commit_interval = sbi->s_commit_interval;
	journal->j_min_batch_time = sbi->s_min_batch_time;
	journal->j_max_batch_time = sbi->s_max_batch_time;
	ext4_fc_init(sb, journal);

	write_lock(&journal->j_state_lock);
	if (test_opt(sb, BARRIER))
		journal->j_flags |= JBD2_BARRIER;
	else
		journal->j_flags &= ~JBD2_BARRIER;
	if (test_opt(sb, DATA_ERR_ABORT))
		journal->j_flags |= JBD2_ABORT_ON_SYNCDATA_ERR;
	else
		journal->j_flags &= ~JBD2_ABORT_ON_SYNCDATA_ERR;
	write_unlock(&journal->j_state_lock);
}

static struct inode *ext4_get_journal_inode(struct super_block *sb,
					     unsigned int journal_inum)
{
	struct inode *journal_inode;

	/*
	 * Test for the existence of a valid inode on disk.  Bad things
	 * happen if we iget() an unused inode, as the subsequent iput()
	 * will try to delete it.
	 */
<<<<<<< HEAD
	journal_inode = ext4_iget(sb, journal_inum);
=======
	journal_inode = ext4_iget(sb, journal_inum, EXT4_IGET_SPECIAL);
>>>>>>> 24b8d41d
	if (IS_ERR(journal_inode)) {
		ext4_msg(sb, KERN_ERR, "no journal found");
		return NULL;
	}
	if (!journal_inode->i_nlink) {
		make_bad_inode(journal_inode);
		iput(journal_inode);
		ext4_msg(sb, KERN_ERR, "journal inode is deleted");
		return NULL;
	}

	jbd_debug(2, "Journal inode found at %p: %lld bytes\n",
		  journal_inode, journal_inode->i_size);
	if (!S_ISREG(journal_inode->i_mode)) {
		ext4_msg(sb, KERN_ERR, "invalid journal inode");
		iput(journal_inode);
		return NULL;
	}
	return journal_inode;
}

static journal_t *ext4_get_journal(struct super_block *sb,
				   unsigned int journal_inum)
{
	struct inode *journal_inode;
	journal_t *journal;

<<<<<<< HEAD
	BUG_ON(!ext4_has_feature_journal(sb));
=======
	if (WARN_ON_ONCE(!ext4_has_feature_journal(sb)))
		return NULL;
>>>>>>> 24b8d41d

	journal_inode = ext4_get_journal_inode(sb, journal_inum);
	if (!journal_inode)
		return NULL;

	journal = jbd2_journal_init_inode(journal_inode);
	if (!journal) {
		ext4_msg(sb, KERN_ERR, "Could not load journal inode");
		iput(journal_inode);
		return NULL;
	}
	journal->j_private = sb;
	ext4_init_journal_params(sb, journal);
	return journal;
}

static journal_t *ext4_get_dev_journal(struct super_block *sb,
				       dev_t j_dev)
{
	struct buffer_head *bh;
	journal_t *journal;
	ext4_fsblk_t start;
	ext4_fsblk_t len;
	int hblock, blocksize;
	ext4_fsblk_t sb_block;
	unsigned long offset;
	struct ext4_super_block *es;
	struct block_device *bdev;

	if (WARN_ON_ONCE(!ext4_has_feature_journal(sb)))
		return NULL;

	bdev = ext4_blkdev_get(j_dev, sb);
	if (bdev == NULL)
		return NULL;

	blocksize = sb->s_blocksize;
	hblock = bdev_logical_block_size(bdev);
	if (blocksize < hblock) {
		ext4_msg(sb, KERN_ERR,
			"blocksize too small for journal device");
		goto out_bdev;
	}

	sb_block = EXT4_MIN_BLOCK_SIZE / blocksize;
	offset = EXT4_MIN_BLOCK_SIZE % blocksize;
	set_blocksize(bdev, blocksize);
	if (!(bh = __bread(bdev, sb_block, blocksize))) {
		ext4_msg(sb, KERN_ERR, "couldn't read superblock of "
		       "external journal");
		goto out_bdev;
	}

	es = (struct ext4_super_block *) (bh->b_data + offset);
	if ((le16_to_cpu(es->s_magic) != EXT4_SUPER_MAGIC) ||
	    !(le32_to_cpu(es->s_feature_incompat) &
	      EXT4_FEATURE_INCOMPAT_JOURNAL_DEV)) {
		ext4_msg(sb, KERN_ERR, "external journal has "
					"bad superblock");
		brelse(bh);
		goto out_bdev;
	}

	if ((le32_to_cpu(es->s_feature_ro_compat) &
	     EXT4_FEATURE_RO_COMPAT_METADATA_CSUM) &&
	    es->s_checksum != ext4_superblock_csum(sb, es)) {
		ext4_msg(sb, KERN_ERR, "external journal has "
				       "corrupt superblock");
		brelse(bh);
		goto out_bdev;
	}

	if (memcmp(EXT4_SB(sb)->s_es->s_journal_uuid, es->s_uuid, 16)) {
		ext4_msg(sb, KERN_ERR, "journal UUID does not match");
		brelse(bh);
		goto out_bdev;
	}

	len = ext4_blocks_count(es);
	start = sb_block + 1;
	brelse(bh);	/* we're done with the superblock */

	journal = jbd2_journal_init_dev(bdev, sb->s_bdev,
					start, len, blocksize);
	if (!journal) {
		ext4_msg(sb, KERN_ERR, "failed to create device journal");
		goto out_bdev;
	}
	journal->j_private = sb;
<<<<<<< HEAD
	ll_rw_block(REQ_OP_READ, REQ_META | REQ_PRIO, 1, &journal->j_sb_buffer);
	wait_on_buffer(journal->j_sb_buffer);
	if (!buffer_uptodate(journal->j_sb_buffer)) {
=======
	if (ext4_read_bh_lock(journal->j_sb_buffer, REQ_META | REQ_PRIO, true)) {
>>>>>>> 24b8d41d
		ext4_msg(sb, KERN_ERR, "I/O error on journal device");
		goto out_journal;
	}
	if (be32_to_cpu(journal->j_superblock->s_nr_users) != 1) {
		ext4_msg(sb, KERN_ERR, "External journal has more than one "
					"user (unsupported) - %d",
			be32_to_cpu(journal->j_superblock->s_nr_users));
		goto out_journal;
	}
	EXT4_SB(sb)->s_journal_bdev = bdev;
	ext4_init_journal_params(sb, journal);
	return journal;

out_journal:
	jbd2_journal_destroy(journal);
out_bdev:
	ext4_blkdev_put(bdev);
	return NULL;
}

static int ext4_load_journal(struct super_block *sb,
			     struct ext4_super_block *es,
			     unsigned long journal_devnum)
{
	journal_t *journal;
	unsigned int journal_inum = le32_to_cpu(es->s_journal_inum);
	dev_t journal_dev;
	int err = 0;
	int really_read_only;
	int journal_dev_ro;

	if (WARN_ON_ONCE(!ext4_has_feature_journal(sb)))
		return -EFSCORRUPTED;

	if (journal_devnum &&
	    journal_devnum != le32_to_cpu(es->s_journal_dev)) {
		ext4_msg(sb, KERN_INFO, "external journal device major/minor "
			"numbers have changed");
		journal_dev = new_decode_dev(journal_devnum);
	} else
		journal_dev = new_decode_dev(le32_to_cpu(es->s_journal_dev));

	if (journal_inum && journal_dev) {
		ext4_msg(sb, KERN_ERR,
			 "filesystem has both journal inode and journal device!");
		return -EINVAL;
	}

	if (journal_inum) {
		journal = ext4_get_journal(sb, journal_inum);
		if (!journal)
			return -EINVAL;
	} else {
		journal = ext4_get_dev_journal(sb, journal_dev);
		if (!journal)
			return -EINVAL;
	}

	journal_dev_ro = bdev_read_only(journal->j_dev);
	really_read_only = bdev_read_only(sb->s_bdev) | journal_dev_ro;

	if (journal_dev_ro && !sb_rdonly(sb)) {
		ext4_msg(sb, KERN_ERR,
			 "journal device read-only, try mounting with '-o ro'");
		err = -EROFS;
		goto err_out;
	}

	/*
	 * Are we loading a blank journal or performing recovery after a
	 * crash?  For recovery, we need to check in advance whether we
	 * can get read-write access to the device.
	 */
	if (ext4_has_feature_journal_needs_recovery(sb)) {
		if (sb_rdonly(sb)) {
			ext4_msg(sb, KERN_INFO, "INFO: recovery "
					"required on readonly filesystem");
			if (really_read_only) {
				ext4_msg(sb, KERN_ERR, "write access "
					"unavailable, cannot proceed "
					"(try mounting with noload)");
				err = -EROFS;
				goto err_out;
			}
			ext4_msg(sb, KERN_INFO, "write access will "
			       "be enabled during recovery");
		}
	}

	if (!(journal->j_flags & JBD2_BARRIER))
		ext4_msg(sb, KERN_INFO, "barriers disabled");

	if (!ext4_has_feature_journal_needs_recovery(sb))
		err = jbd2_journal_wipe(journal, !really_read_only);
	if (!err) {
		char *save = kmalloc(EXT4_S_ERR_LEN, GFP_KERNEL);
		if (save)
			memcpy(save, ((char *) es) +
			       EXT4_S_ERR_START, EXT4_S_ERR_LEN);
		err = jbd2_journal_load(journal);
		if (save)
			memcpy(((char *) es) + EXT4_S_ERR_START,
			       save, EXT4_S_ERR_LEN);
		kfree(save);
	}

	if (err) {
		ext4_msg(sb, KERN_ERR, "error loading journal");
		goto err_out;
	}

	EXT4_SB(sb)->s_journal = journal;
	err = ext4_clear_journal_err(sb, es);
	if (err) {
		EXT4_SB(sb)->s_journal = NULL;
		jbd2_journal_destroy(journal);
		return err;
	}

	if (!really_read_only && journal_devnum &&
	    journal_devnum != le32_to_cpu(es->s_journal_dev)) {
		es->s_journal_dev = cpu_to_le32(journal_devnum);

		/* Make sure we flush the recovery flag to disk. */
		ext4_commit_super(sb, 1);
	}

	return 0;

err_out:
	jbd2_journal_destroy(journal);
	return err;
}

static int ext4_commit_super(struct super_block *sb, int sync)
{
	struct ext4_super_block *es = EXT4_SB(sb)->s_es;
	struct buffer_head *sbh = EXT4_SB(sb)->s_sbh;
	int error = 0;

	if (!sbh || block_device_ejected(sb))
		return error;
<<<<<<< HEAD
=======

>>>>>>> 24b8d41d
	/*
	 * If the file system is mounted read-only, don't update the
	 * superblock write time.  This avoids updating the superblock
	 * write time when we are mounting the root file system
	 * read/only but we need to replay the journal; at that point,
	 * for people who are east of GMT and who make their clock
	 * tick in localtime for Windows bug-for-bug compatibility,
	 * the clock is set in the future, and this will cause e2fsck
	 * to complain and force a full file system check.
	 */
	if (!(sb->s_flags & SB_RDONLY))
		ext4_update_tstamp(es, s_wtime);
	if (sb->s_bdev->bd_part)
		es->s_kbytes_written =
			cpu_to_le64(EXT4_SB(sb)->s_kbytes_written +
			    ((part_stat_read(sb->s_bdev->bd_part,
					     sectors[STAT_WRITE]) -
			      EXT4_SB(sb)->s_sectors_written_start) >> 1));
	else
		es->s_kbytes_written =
			cpu_to_le64(EXT4_SB(sb)->s_kbytes_written);
	if (percpu_counter_initialized(&EXT4_SB(sb)->s_freeclusters_counter))
		ext4_free_blocks_count_set(es,
			EXT4_C2B(EXT4_SB(sb), percpu_counter_sum_positive(
				&EXT4_SB(sb)->s_freeclusters_counter)));
	if (percpu_counter_initialized(&EXT4_SB(sb)->s_freeinodes_counter))
		es->s_free_inodes_count =
			cpu_to_le32(percpu_counter_sum_positive(
				&EXT4_SB(sb)->s_freeinodes_counter));
	BUFFER_TRACE(sbh, "marking dirty");
	ext4_superblock_csum_set(sb);
<<<<<<< HEAD
	lock_buffer(sbh);
	if (buffer_write_io_error(sbh)) {
=======
	if (sync)
		lock_buffer(sbh);
	if (buffer_write_io_error(sbh) || !buffer_uptodate(sbh)) {
>>>>>>> 24b8d41d
		/*
		 * Oh, dear.  A previous attempt to write the
		 * superblock failed.  This could happen because the
		 * USB device was yanked out.  Or it could happen to
		 * be a transient write error and maybe the block will
		 * be remapped.  Nothing we can do but to retry the
		 * write and hope for the best.
		 */
		ext4_msg(sb, KERN_ERR, "previous I/O error to "
		       "superblock detected");
		clear_buffer_write_io_error(sbh);
		set_buffer_uptodate(sbh);
	}
	mark_buffer_dirty(sbh);
	unlock_buffer(sbh);
	if (sync) {
		unlock_buffer(sbh);
		error = __sync_dirty_buffer(sbh,
			REQ_SYNC | (test_opt(sb, BARRIER) ? REQ_FUA : 0));
		if (buffer_write_io_error(sbh)) {
			ext4_msg(sb, KERN_ERR, "I/O error while writing "
			       "superblock");
			clear_buffer_write_io_error(sbh);
			set_buffer_uptodate(sbh);
		}
	}
	return error;
}

/*
 * Have we just finished recovery?  If so, and if we are mounting (or
 * remounting) the filesystem readonly, then we will end up with a
 * consistent fs on disk.  Record that fact.
 */
static int ext4_mark_recovery_complete(struct super_block *sb,
				       struct ext4_super_block *es)
{
	int err;
	journal_t *journal = EXT4_SB(sb)->s_journal;

	if (!ext4_has_feature_journal(sb)) {
		if (journal != NULL) {
			ext4_error(sb, "Journal got removed while the fs was "
				   "mounted!");
			return -EFSCORRUPTED;
		}
		return 0;
	}
	jbd2_journal_lock_updates(journal);
	err = jbd2_journal_flush(journal);
	if (err < 0)
		goto out;

	if (ext4_has_feature_journal_needs_recovery(sb) && sb_rdonly(sb)) {
		ext4_clear_feature_journal_needs_recovery(sb);
		ext4_commit_super(sb, 1);
	}
out:
	jbd2_journal_unlock_updates(journal);
	return err;
}

/*
 * If we are mounting (or read-write remounting) a filesystem whose journal
 * has recorded an error from a previous lifetime, move that error to the
 * main filesystem now.
 */
static int ext4_clear_journal_err(struct super_block *sb,
				   struct ext4_super_block *es)
{
	journal_t *journal;
	int j_errno;
	const char *errstr;

	if (!ext4_has_feature_journal(sb)) {
		ext4_error(sb, "Journal got removed while the fs was mounted!");
		return -EFSCORRUPTED;
	}

	journal = EXT4_SB(sb)->s_journal;

	/*
	 * Now check for any error status which may have been recorded in the
	 * journal by a prior ext4_error() or ext4_abort()
	 */

	j_errno = jbd2_journal_errno(journal);
	if (j_errno) {
		char nbuf[16];

		errstr = ext4_decode_error(sb, j_errno, nbuf);
		ext4_warning(sb, "Filesystem error recorded "
			     "from previous mount: %s", errstr);
		ext4_warning(sb, "Marking fs in need of filesystem check.");

		EXT4_SB(sb)->s_mount_state |= EXT4_ERROR_FS;
		es->s_state |= cpu_to_le16(EXT4_ERROR_FS);
		ext4_commit_super(sb, 1);

		jbd2_journal_clear_err(journal);
		jbd2_journal_update_sb_errno(journal);
	}
	return 0;
}

/*
 * Force the running and committing transactions to commit,
 * and wait on the commit.
 */
int ext4_force_commit(struct super_block *sb)
{
	journal_t *journal;

	if (sb_rdonly(sb))
		return 0;

	journal = EXT4_SB(sb)->s_journal;
	return ext4_journal_force_commit(journal);
}

static int ext4_sync_fs(struct super_block *sb, int wait)
{
	int ret = 0;
	tid_t target;
	bool needs_barrier = false;
	struct ext4_sb_info *sbi = EXT4_SB(sb);

	if (unlikely(ext4_forced_shutdown(sbi)))
		return 0;

	trace_ext4_sync_fs(sb, wait);
	flush_workqueue(sbi->rsv_conversion_wq);
	/*
	 * Writeback quota in non-journalled quota case - journalled quota has
	 * no dirty dquots
	 */
	dquot_writeback_dquots(sb, -1);
	/*
	 * Data writeback is possible w/o journal transaction, so barrier must
	 * being sent at the end of the function. But we can skip it if
	 * transaction_commit will do it for us.
	 */
	if (sbi->s_journal) {
		target = jbd2_get_latest_transaction(sbi->s_journal);
		if (wait && sbi->s_journal->j_flags & JBD2_BARRIER &&
		    !jbd2_trans_will_send_data_barrier(sbi->s_journal, target))
			needs_barrier = true;

		if (jbd2_journal_start_commit(sbi->s_journal, &target)) {
			if (wait)
				ret = jbd2_log_wait_commit(sbi->s_journal,
							   target);
		}
	} else if (wait && test_opt(sb, BARRIER))
		needs_barrier = true;
	if (needs_barrier) {
		int err;
		err = blkdev_issue_flush(sb->s_bdev, GFP_KERNEL);
		if (!ret)
			ret = err;
	}

	return ret;
}

/*
 * LVM calls this function before a (read-only) snapshot is created.  This
 * gives us a chance to flush the journal completely and mark the fs clean.
 *
 * Note that only this function cannot bring a filesystem to be in a clean
 * state independently. It relies on upper layer to stop all data & metadata
 * modifications.
 */
static int ext4_freeze(struct super_block *sb)
{
	int error = 0;
	journal_t *journal;

	if (sb_rdonly(sb))
		return 0;

	journal = EXT4_SB(sb)->s_journal;

	if (journal) {
		/* Now we set up the journal barrier. */
		jbd2_journal_lock_updates(journal);

		/*
		 * Don't clear the needs_recovery flag if we failed to
		 * flush the journal.
		 */
		error = jbd2_journal_flush(journal);
		if (error < 0)
			goto out;

		/* Journal blocked and flushed, clear needs_recovery flag. */
		ext4_clear_feature_journal_needs_recovery(sb);
	}

	error = ext4_commit_super(sb, 1);
out:
	if (journal)
		/* we rely on upper layer to stop further updates */
		jbd2_journal_unlock_updates(journal);
	return error;
}

/*
 * Called by LVM after the snapshot is done.  We need to reset the RECOVER
 * flag here, even though the filesystem is not technically dirty yet.
 */
static int ext4_unfreeze(struct super_block *sb)
{
	if (sb_rdonly(sb) || ext4_forced_shutdown(EXT4_SB(sb)))
		return 0;

	if (EXT4_SB(sb)->s_journal) {
		/* Reset the needs_recovery flag before the fs is unlocked. */
		ext4_set_feature_journal_needs_recovery(sb);
	}

	ext4_commit_super(sb, 1);
	return 0;
}

/*
 * Structure to save mount options for ext4_remount's benefit
 */
struct ext4_mount_options {
	unsigned long s_mount_opt;
	unsigned long s_mount_opt2;
	kuid_t s_resuid;
	kgid_t s_resgid;
	unsigned long s_commit_interval;
	u32 s_min_batch_time, s_max_batch_time;
#ifdef CONFIG_QUOTA
	int s_jquota_fmt;
	char *s_qf_names[EXT4_MAXQUOTAS];
#endif
};

static int ext4_remount(struct super_block *sb, int *flags, char *data)
{
	struct ext4_super_block *es;
	struct ext4_sb_info *sbi = EXT4_SB(sb);
	unsigned long old_sb_flags, vfs_flags;
	struct ext4_mount_options old_opts;
	int enable_quota = 0;
	ext4_group_t g;
	unsigned int journal_ioprio = DEFAULT_JOURNAL_IOPRIO;
	int err = 0;
#ifdef CONFIG_QUOTA
	int i, j;
	char *to_free[EXT4_MAXQUOTAS];
#endif
	char *orig_data = kstrdup(data, GFP_KERNEL);

	if (data && !orig_data)
		return -ENOMEM;

	/* Store the original options */
	old_sb_flags = sb->s_flags;
	old_opts.s_mount_opt = sbi->s_mount_opt;
	old_opts.s_mount_opt2 = sbi->s_mount_opt2;
	old_opts.s_resuid = sbi->s_resuid;
	old_opts.s_resgid = sbi->s_resgid;
	old_opts.s_commit_interval = sbi->s_commit_interval;
	old_opts.s_min_batch_time = sbi->s_min_batch_time;
	old_opts.s_max_batch_time = sbi->s_max_batch_time;
#ifdef CONFIG_QUOTA
	old_opts.s_jquota_fmt = sbi->s_jquota_fmt;
	for (i = 0; i < EXT4_MAXQUOTAS; i++)
		if (sbi->s_qf_names[i]) {
			char *qf_name = get_qf_name(sb, sbi, i);

			old_opts.s_qf_names[i] = kstrdup(qf_name, GFP_KERNEL);
			if (!old_opts.s_qf_names[i]) {
				for (j = 0; j < i; j++)
					kfree(old_opts.s_qf_names[j]);
				kfree(orig_data);
				return -ENOMEM;
			}
		} else
			old_opts.s_qf_names[i] = NULL;
#endif
	if (sbi->s_journal && sbi->s_journal->j_task->io_context)
		journal_ioprio = sbi->s_journal->j_task->io_context->ioprio;

	/*
	 * Some options can be enabled by ext4 and/or by VFS mount flag
	 * either way we need to make sure it matches in both *flags and
	 * s_flags. Copy those selected flags from *flags to s_flags
	 */
	vfs_flags = SB_LAZYTIME | SB_I_VERSION;
	sb->s_flags = (sb->s_flags & ~vfs_flags) | (*flags & vfs_flags);

	if (!parse_options(data, sb, NULL, &journal_ioprio, 1)) {
		err = -EINVAL;
		goto restore_opts;
	}

	if ((old_opts.s_mount_opt & EXT4_MOUNT_JOURNAL_CHECKSUM) ^
	    test_opt(sb, JOURNAL_CHECKSUM)) {
		ext4_msg(sb, KERN_ERR, "changing journal_checksum "
			 "during remount not supported; ignoring");
		sbi->s_mount_opt ^= EXT4_MOUNT_JOURNAL_CHECKSUM;
	}

	if (test_opt(sb, DATA_FLAGS) == EXT4_MOUNT_JOURNAL_DATA) {
		if (test_opt2(sb, EXPLICIT_DELALLOC)) {
			ext4_msg(sb, KERN_ERR, "can't mount with "
				 "both data=journal and delalloc");
			err = -EINVAL;
			goto restore_opts;
		}
		if (test_opt(sb, DIOREAD_NOLOCK)) {
			ext4_msg(sb, KERN_ERR, "can't mount with "
				 "both data=journal and dioread_nolock");
			err = -EINVAL;
			goto restore_opts;
		}
	} else if (test_opt(sb, DATA_FLAGS) == EXT4_MOUNT_ORDERED_DATA) {
		if (test_opt(sb, JOURNAL_ASYNC_COMMIT)) {
			ext4_msg(sb, KERN_ERR, "can't mount with "
				"journal_async_commit in data=ordered mode");
			err = -EINVAL;
			goto restore_opts;
		}
	}

	if ((sbi->s_mount_opt ^ old_opts.s_mount_opt) & EXT4_MOUNT_NO_MBCACHE) {
		ext4_msg(sb, KERN_ERR, "can't enable nombcache during remount");
		err = -EINVAL;
		goto restore_opts;
	}

	if (ext4_test_mount_flag(sb, EXT4_MF_FS_ABORTED))
		ext4_abort(sb, EXT4_ERR_ESHUTDOWN, "Abort forced by user");

	sb->s_flags = (sb->s_flags & ~SB_POSIXACL) |
		(test_opt(sb, POSIX_ACL) ? SB_POSIXACL : 0);

	es = sbi->s_es;

	if (sbi->s_journal) {
		ext4_init_journal_params(sb, sbi->s_journal);
		set_task_ioprio(sbi->s_journal->j_task, journal_ioprio);
	}

	if ((bool)(*flags & SB_RDONLY) != sb_rdonly(sb)) {
		if (ext4_test_mount_flag(sb, EXT4_MF_FS_ABORTED)) {
			err = -EROFS;
			goto restore_opts;
		}

		if (*flags & SB_RDONLY) {
			err = sync_filesystem(sb);
			if (err < 0)
				goto restore_opts;
			err = dquot_suspend(sb, -1);
			if (err < 0)
				goto restore_opts;

			/*
			 * First of all, the unconditional stuff we have to do
			 * to disable replay of the journal when we next remount
			 */
			sb->s_flags |= SB_RDONLY;

			/*
			 * OK, test if we are remounting a valid rw partition
			 * readonly, and if so set the rdonly flag and then
			 * mark the partition as valid again.
			 */
			if (!(es->s_state & cpu_to_le16(EXT4_VALID_FS)) &&
			    (sbi->s_mount_state & EXT4_VALID_FS))
				es->s_state = cpu_to_le16(sbi->s_mount_state);

			if (sbi->s_journal) {
				/*
				 * We let remount-ro finish even if marking fs
				 * as clean failed...
				 */
				ext4_mark_recovery_complete(sb, es);
			}
			if (sbi->s_mmp_tsk)
				kthread_stop(sbi->s_mmp_tsk);
		} else {
			/* Make sure we can mount this feature set readwrite */
			if (ext4_has_feature_readonly(sb) ||
			    !ext4_feature_set_ok(sb, 0)) {
				err = -EROFS;
				goto restore_opts;
			}
			/*
			 * Make sure the group descriptor checksums
			 * are sane.  If they aren't, refuse to remount r/w.
			 */
			for (g = 0; g < sbi->s_groups_count; g++) {
				struct ext4_group_desc *gdp =
					ext4_get_group_desc(sb, g, NULL);

				if (!ext4_group_desc_csum_verify(sb, g, gdp)) {
					ext4_msg(sb, KERN_ERR,
	       "ext4_remount: Checksum for group %u failed (%u!=%u)",
		g, le16_to_cpu(ext4_group_desc_csum(sb, g, gdp)),
					       le16_to_cpu(gdp->bg_checksum));
					err = -EFSBADCRC;
					goto restore_opts;
				}
			}

			/*
			 * If we have an unprocessed orphan list hanging
			 * around from a previously readonly bdev mount,
			 * require a full umount/remount for now.
			 */
			if (es->s_last_orphan) {
				ext4_msg(sb, KERN_WARNING, "Couldn't "
				       "remount RDWR because of unprocessed "
				       "orphan inode list.  Please "
				       "umount/remount instead");
				err = -EINVAL;
				goto restore_opts;
			}

			/*
			 * Mounting a RDONLY partition read-write, so reread
			 * and store the current valid flag.  (It may have
			 * been changed by e2fsck since we originally mounted
			 * the partition.)
			 */
			if (sbi->s_journal) {
				err = ext4_clear_journal_err(sb, es);
				if (err)
					goto restore_opts;
			}
			sbi->s_mount_state = le16_to_cpu(es->s_state);

			err = ext4_setup_super(sb, es, 0);
			if (err)
				goto restore_opts;

			sb->s_flags &= ~SB_RDONLY;
			if (ext4_has_feature_mmp(sb))
				if (ext4_multi_mount_protect(sb,
						le64_to_cpu(es->s_mmp_block))) {
					err = -EROFS;
					goto restore_opts;
				}
			enable_quota = 1;
		}
	}

	/*
	 * Reinitialize lazy itable initialization thread based on
	 * current settings
	 */
	if (sb_rdonly(sb) || !test_opt(sb, INIT_INODE_TABLE))
		ext4_unregister_li_request(sb);
	else {
		ext4_group_t first_not_zeroed;
		first_not_zeroed = ext4_has_uninit_itable(sb);
		ext4_register_li_request(sb, first_not_zeroed);
	}

	/*
	 * Handle creation of system zone data early because it can fail.
	 * Releasing of existing data is done when we are sure remount will
	 * succeed.
	 */
	if (test_opt(sb, BLOCK_VALIDITY) && !sbi->s_system_blks) {
		err = ext4_setup_system_zone(sb);
		if (err)
			goto restore_opts;
	}

	if (sbi->s_journal == NULL && !(old_sb_flags & SB_RDONLY)) {
		err = ext4_commit_super(sb, 1);
		if (err)
			goto restore_opts;
	}

#ifdef CONFIG_QUOTA
	/* Release old quota file names */
	for (i = 0; i < EXT4_MAXQUOTAS; i++)
		kfree(old_opts.s_qf_names[i]);
	if (enable_quota) {
		if (sb_any_quota_suspended(sb))
			dquot_resume(sb, -1);
		else if (ext4_has_feature_quota(sb)) {
			err = ext4_enable_quotas(sb);
			if (err)
				goto restore_opts;
		}
	}
#endif
	if (!test_opt(sb, BLOCK_VALIDITY) && sbi->s_system_blks)
		ext4_release_system_zone(sb);

	/*
	 * Some options can be enabled by ext4 and/or by VFS mount flag
	 * either way we need to make sure it matches in both *flags and
	 * s_flags. Copy those selected flags from s_flags to *flags
	 */
	*flags = (*flags & ~vfs_flags) | (sb->s_flags & vfs_flags);

	ext4_msg(sb, KERN_INFO, "re-mounted. Opts: %s", orig_data);
	kfree(orig_data);
	return 0;

restore_opts:
	sb->s_flags = old_sb_flags;
	sbi->s_mount_opt = old_opts.s_mount_opt;
	sbi->s_mount_opt2 = old_opts.s_mount_opt2;
	sbi->s_resuid = old_opts.s_resuid;
	sbi->s_resgid = old_opts.s_resgid;
	sbi->s_commit_interval = old_opts.s_commit_interval;
	sbi->s_min_batch_time = old_opts.s_min_batch_time;
	sbi->s_max_batch_time = old_opts.s_max_batch_time;
	if (!test_opt(sb, BLOCK_VALIDITY) && sbi->s_system_blks)
		ext4_release_system_zone(sb);
#ifdef CONFIG_QUOTA
	sbi->s_jquota_fmt = old_opts.s_jquota_fmt;
	for (i = 0; i < EXT4_MAXQUOTAS; i++) {
		to_free[i] = get_qf_name(sb, sbi, i);
		rcu_assign_pointer(sbi->s_qf_names[i], old_opts.s_qf_names[i]);
	}
	synchronize_rcu();
	for (i = 0; i < EXT4_MAXQUOTAS; i++)
		kfree(to_free[i]);
#endif
	kfree(orig_data);
	return err;
}

#ifdef CONFIG_QUOTA
static int ext4_statfs_project(struct super_block *sb,
			       kprojid_t projid, struct kstatfs *buf)
{
	struct kqid qid;
	struct dquot *dquot;
	u64 limit;
	u64 curblock;

	qid = make_kqid_projid(projid);
	dquot = dqget(sb, qid);
	if (IS_ERR(dquot))
		return PTR_ERR(dquot);
	spin_lock(&dquot->dq_dqb_lock);

	limit = min_not_zero(dquot->dq_dqb.dqb_bsoftlimit,
			     dquot->dq_dqb.dqb_bhardlimit);
	limit >>= sb->s_blocksize_bits;

	if (limit && buf->f_blocks > limit) {
		curblock = (dquot->dq_dqb.dqb_curspace +
			    dquot->dq_dqb.dqb_rsvspace) >> sb->s_blocksize_bits;
		buf->f_blocks = limit;
		buf->f_bfree = buf->f_bavail =
			(buf->f_blocks > curblock) ?
			 (buf->f_blocks - curblock) : 0;
	}

	limit = min_not_zero(dquot->dq_dqb.dqb_isoftlimit,
			     dquot->dq_dqb.dqb_ihardlimit);
	if (limit && buf->f_files > limit) {
		buf->f_files = limit;
		buf->f_ffree =
			(buf->f_files > dquot->dq_dqb.dqb_curinodes) ?
			 (buf->f_files - dquot->dq_dqb.dqb_curinodes) : 0;
	}

	spin_unlock(&dquot->dq_dqb_lock);
	dqput(dquot);
	return 0;
}
#endif

static int ext4_statfs(struct dentry *dentry, struct kstatfs *buf)
{
	struct super_block *sb = dentry->d_sb;
	struct ext4_sb_info *sbi = EXT4_SB(sb);
	struct ext4_super_block *es = sbi->s_es;
	ext4_fsblk_t overhead = 0, resv_blocks;
	u64 fsid;
	s64 bfree;
	resv_blocks = EXT4_C2B(sbi, atomic64_read(&sbi->s_resv_clusters));

	if (!test_opt(sb, MINIX_DF))
		overhead = sbi->s_overhead;

	buf->f_type = EXT4_SUPER_MAGIC;
	buf->f_bsize = sb->s_blocksize;
	buf->f_blocks = ext4_blocks_count(es) - EXT4_C2B(sbi, overhead);
	bfree = percpu_counter_sum_positive(&sbi->s_freeclusters_counter) -
		percpu_counter_sum_positive(&sbi->s_dirtyclusters_counter);
	/* prevent underflow in case that few free space is available */
	buf->f_bfree = EXT4_C2B(sbi, max_t(s64, bfree, 0));
	buf->f_bavail = buf->f_bfree -
			(ext4_r_blocks_count(es) + resv_blocks);
	if (buf->f_bfree < (ext4_r_blocks_count(es) + resv_blocks))
		buf->f_bavail = 0;
	buf->f_files = le32_to_cpu(es->s_inodes_count);
	buf->f_ffree = percpu_counter_sum_positive(&sbi->s_freeinodes_counter);
	buf->f_namelen = EXT4_NAME_LEN;
	fsid = le64_to_cpup((void *)es->s_uuid) ^
	       le64_to_cpup((void *)es->s_uuid + sizeof(u64));
	buf->f_fsid = u64_to_fsid(fsid);

#ifdef CONFIG_QUOTA
	if (ext4_test_inode_flag(dentry->d_inode, EXT4_INODE_PROJINHERIT) &&
	    sb_has_quota_limits_enabled(sb, PRJQUOTA))
		ext4_statfs_project(sb, EXT4_I(dentry->d_inode)->i_projid, buf);
#endif
	return 0;
}


#ifdef CONFIG_QUOTA

/*
 * Helper functions so that transaction is started before we acquire dqio_sem
 * to keep correct lock ordering of transaction > dqio_sem
 */
static inline struct inode *dquot_to_inode(struct dquot *dquot)
{
	return sb_dqopt(dquot->dq_sb)->files[dquot->dq_id.type];
}

static int ext4_write_dquot(struct dquot *dquot)
{
	int ret, err;
	handle_t *handle;
	struct inode *inode;

	inode = dquot_to_inode(dquot);
	handle = ext4_journal_start(inode, EXT4_HT_QUOTA,
				    EXT4_QUOTA_TRANS_BLOCKS(dquot->dq_sb));
	if (IS_ERR(handle))
		return PTR_ERR(handle);
	ret = dquot_commit(dquot);
	err = ext4_journal_stop(handle);
	if (!ret)
		ret = err;
	return ret;
}

static int ext4_acquire_dquot(struct dquot *dquot)
{
	int ret, err;
	handle_t *handle;

	handle = ext4_journal_start(dquot_to_inode(dquot), EXT4_HT_QUOTA,
				    EXT4_QUOTA_INIT_BLOCKS(dquot->dq_sb));
	if (IS_ERR(handle))
		return PTR_ERR(handle);
	ret = dquot_acquire(dquot);
	err = ext4_journal_stop(handle);
	if (!ret)
		ret = err;
	return ret;
}

static int ext4_release_dquot(struct dquot *dquot)
{
	int ret, err;
	handle_t *handle;

	handle = ext4_journal_start(dquot_to_inode(dquot), EXT4_HT_QUOTA,
				    EXT4_QUOTA_DEL_BLOCKS(dquot->dq_sb));
	if (IS_ERR(handle)) {
		/* Release dquot anyway to avoid endless cycle in dqput() */
		dquot_release(dquot);
		return PTR_ERR(handle);
	}
	ret = dquot_release(dquot);
	err = ext4_journal_stop(handle);
	if (!ret)
		ret = err;
	return ret;
}

static int ext4_mark_dquot_dirty(struct dquot *dquot)
{
	struct super_block *sb = dquot->dq_sb;
	struct ext4_sb_info *sbi = EXT4_SB(sb);

	/* Are we journaling quotas? */
	if (ext4_has_feature_quota(sb) ||
	    sbi->s_qf_names[USRQUOTA] || sbi->s_qf_names[GRPQUOTA]) {
		dquot_mark_dquot_dirty(dquot);
		return ext4_write_dquot(dquot);
	} else {
		return dquot_mark_dquot_dirty(dquot);
	}
}

static int ext4_write_info(struct super_block *sb, int type)
{
	int ret, err;
	handle_t *handle;

	/* Data block + inode block */
	handle = ext4_journal_start(d_inode(sb->s_root), EXT4_HT_QUOTA, 2);
	if (IS_ERR(handle))
		return PTR_ERR(handle);
	ret = dquot_commit_info(sb, type);
	err = ext4_journal_stop(handle);
	if (!ret)
		ret = err;
	return ret;
}

/*
 * Turn on quotas during mount time - we need to find
 * the quota file and such...
 */
static int ext4_quota_on_mount(struct super_block *sb, int type)
{
	return dquot_quota_on_mount(sb, get_qf_name(sb, EXT4_SB(sb), type),
					EXT4_SB(sb)->s_jquota_fmt, type);
}

static void lockdep_set_quota_inode(struct inode *inode, int subclass)
{
	struct ext4_inode_info *ei = EXT4_I(inode);

	/* The first argument of lockdep_set_subclass has to be
	 * *exactly* the same as the argument to init_rwsem() --- in
	 * this case, in init_once() --- or lockdep gets unhappy
	 * because the name of the lock is set using the
	 * stringification of the argument to init_rwsem().
	 */
	(void) ei;	/* shut up clang warning if !CONFIG_LOCKDEP */
	lockdep_set_subclass(&ei->i_data_sem, subclass);
}

/*
 * Standard function to be called on quota_on
 */
static int ext4_quota_on(struct super_block *sb, int type, int format_id,
			 const struct path *path)
{
	int err;

	if (!test_opt(sb, QUOTA))
		return -EINVAL;

	/* Quotafile not on the same filesystem? */
	if (path->dentry->d_sb != sb)
		return -EXDEV;

	/* Quota already enabled for this file? */
	if (IS_NOQUOTA(d_inode(path->dentry)))
		return -EBUSY;

	/* Journaling quota? */
	if (EXT4_SB(sb)->s_qf_names[type]) {
		/* Quotafile not in fs root? */
		if (path->dentry->d_parent != sb->s_root)
			ext4_msg(sb, KERN_WARNING,
				"Quota file not on filesystem root. "
				"Journaled quota will not work");
		sb_dqopt(sb)->flags |= DQUOT_NOLIST_DIRTY;
	} else {
		/*
		 * Clear the flag just in case mount options changed since
		 * last time.
		 */
		sb_dqopt(sb)->flags &= ~DQUOT_NOLIST_DIRTY;
	}

	/*
	 * When we journal data on quota file, we have to flush journal to see
	 * all updates to the file when we bypass pagecache...
	 */
	if (EXT4_SB(sb)->s_journal &&
	    ext4_should_journal_data(d_inode(path->dentry))) {
		/*
		 * We don't need to lock updates but journal_flush() could
		 * otherwise be livelocked...
		 */
		jbd2_journal_lock_updates(EXT4_SB(sb)->s_journal);
		err = jbd2_journal_flush(EXT4_SB(sb)->s_journal);
		jbd2_journal_unlock_updates(EXT4_SB(sb)->s_journal);
		if (err)
			return err;
	}

	lockdep_set_quota_inode(path->dentry->d_inode, I_DATA_SEM_QUOTA);
	err = dquot_quota_on(sb, type, format_id, path);
	if (err) {
		lockdep_set_quota_inode(path->dentry->d_inode,
					     I_DATA_SEM_NORMAL);
	} else {
		struct inode *inode = d_inode(path->dentry);
		handle_t *handle;

		/*
		 * Set inode flags to prevent userspace from messing with quota
		 * files. If this fails, we return success anyway since quotas
		 * are already enabled and this is not a hard failure.
		 */
		inode_lock(inode);
		handle = ext4_journal_start(inode, EXT4_HT_QUOTA, 1);
		if (IS_ERR(handle))
			goto unlock_inode;
		EXT4_I(inode)->i_flags |= EXT4_NOATIME_FL | EXT4_IMMUTABLE_FL;
		inode_set_flags(inode, S_NOATIME | S_IMMUTABLE,
				S_NOATIME | S_IMMUTABLE);
		err = ext4_mark_inode_dirty(handle, inode);
		ext4_journal_stop(handle);
	unlock_inode:
		inode_unlock(inode);
	}
	return err;
}

static int ext4_quota_enable(struct super_block *sb, int type, int format_id,
			     unsigned int flags)
{
	int err;
	struct inode *qf_inode;
	unsigned long qf_inums[EXT4_MAXQUOTAS] = {
		le32_to_cpu(EXT4_SB(sb)->s_es->s_usr_quota_inum),
		le32_to_cpu(EXT4_SB(sb)->s_es->s_grp_quota_inum),
		le32_to_cpu(EXT4_SB(sb)->s_es->s_prj_quota_inum)
	};

	BUG_ON(!ext4_has_feature_quota(sb));

	if (!qf_inums[type])
		return -EPERM;

	qf_inode = ext4_iget(sb, qf_inums[type], EXT4_IGET_SPECIAL);
	if (IS_ERR(qf_inode)) {
		ext4_error(sb, "Bad quota inode # %lu", qf_inums[type]);
		return PTR_ERR(qf_inode);
	}

	/* Don't account quota for quota files to avoid recursion */
	qf_inode->i_flags |= S_NOQUOTA;
	lockdep_set_quota_inode(qf_inode, I_DATA_SEM_QUOTA);
	err = dquot_load_quota_inode(qf_inode, type, format_id, flags);
	if (err)
		lockdep_set_quota_inode(qf_inode, I_DATA_SEM_NORMAL);
	iput(qf_inode);

	return err;
}

/* Enable usage tracking for all quota types. */
static int ext4_enable_quotas(struct super_block *sb)
{
	int type, err = 0;
	unsigned long qf_inums[EXT4_MAXQUOTAS] = {
		le32_to_cpu(EXT4_SB(sb)->s_es->s_usr_quota_inum),
		le32_to_cpu(EXT4_SB(sb)->s_es->s_grp_quota_inum),
		le32_to_cpu(EXT4_SB(sb)->s_es->s_prj_quota_inum)
	};
	bool quota_mopt[EXT4_MAXQUOTAS] = {
		test_opt(sb, USRQUOTA),
		test_opt(sb, GRPQUOTA),
		test_opt(sb, PRJQUOTA),
	};

	sb_dqopt(sb)->flags |= DQUOT_QUOTA_SYS_FILE | DQUOT_NOLIST_DIRTY;
	for (type = 0; type < EXT4_MAXQUOTAS; type++) {
		if (qf_inums[type]) {
			err = ext4_quota_enable(sb, type, QFMT_VFS_V1,
				DQUOT_USAGE_ENABLED |
				(quota_mopt[type] ? DQUOT_LIMITS_ENABLED : 0));
			if (err) {
				ext4_warning(sb,
					"Failed to enable quota tracking "
					"(type=%d, err=%d). Please run "
					"e2fsck to fix.", type, err);
				for (type--; type >= 0; type--)
					dquot_quota_off(sb, type);

				return err;
			}
		}
	}
	return 0;
}

static int ext4_quota_off(struct super_block *sb, int type)
{
	struct inode *inode = sb_dqopt(sb)->files[type];
	handle_t *handle;
	int err;

	/* Force all delayed allocation blocks to be allocated.
	 * Caller already holds s_umount sem */
	if (test_opt(sb, DELALLOC))
		sync_filesystem(sb);

	if (!inode || !igrab(inode))
		goto out;

	err = dquot_quota_off(sb, type);
	if (err || ext4_has_feature_quota(sb))
		goto out_put;

	inode_lock(inode);
	/*
	 * Update modification times of quota files when userspace can
	 * start looking at them. If we fail, we return success anyway since
	 * this is not a hard failure and quotas are already disabled.
	 */
	handle = ext4_journal_start(inode, EXT4_HT_QUOTA, 1);
	if (IS_ERR(handle)) {
		err = PTR_ERR(handle);
		goto out_unlock;
	}
	EXT4_I(inode)->i_flags &= ~(EXT4_NOATIME_FL | EXT4_IMMUTABLE_FL);
	inode_set_flags(inode, 0, S_NOATIME | S_IMMUTABLE);
	inode->i_mtime = inode->i_ctime = current_time(inode);
	err = ext4_mark_inode_dirty(handle, inode);
	ext4_journal_stop(handle);
out_unlock:
	inode_unlock(inode);
out_put:
	lockdep_set_quota_inode(inode, I_DATA_SEM_NORMAL);
	iput(inode);
	return err;
out:
	return dquot_quota_off(sb, type);
}

/* Read data from quotafile - avoid pagecache and such because we cannot afford
 * acquiring the locks... As quota files are never truncated and quota code
 * itself serializes the operations (and no one else should touch the files)
 * we don't have to be afraid of races */
static ssize_t ext4_quota_read(struct super_block *sb, int type, char *data,
			       size_t len, loff_t off)
{
	struct inode *inode = sb_dqopt(sb)->files[type];
	ext4_lblk_t blk = off >> EXT4_BLOCK_SIZE_BITS(sb);
	int offset = off & (sb->s_blocksize - 1);
	int tocopy;
	size_t toread;
	struct buffer_head *bh;
	loff_t i_size = i_size_read(inode);

	if (off > i_size)
		return 0;
	if (off+len > i_size)
		len = i_size-off;
	toread = len;
	while (toread > 0) {
		tocopy = sb->s_blocksize - offset < toread ?
				sb->s_blocksize - offset : toread;
		bh = ext4_bread(NULL, inode, blk, 0);
		if (IS_ERR(bh))
			return PTR_ERR(bh);
		if (!bh)	/* A hole? */
			memset(data, 0, tocopy);
		else
			memcpy(data, bh->b_data+offset, tocopy);
		brelse(bh);
		offset = 0;
		toread -= tocopy;
		data += tocopy;
		blk++;
	}
	return len;
}

/* Write to quotafile (we know the transaction is already started and has
 * enough credits) */
static ssize_t ext4_quota_write(struct super_block *sb, int type,
				const char *data, size_t len, loff_t off)
{
	struct inode *inode = sb_dqopt(sb)->files[type];
	ext4_lblk_t blk = off >> EXT4_BLOCK_SIZE_BITS(sb);
	int err = 0, err2 = 0, offset = off & (sb->s_blocksize - 1);
	int retries = 0;
	struct buffer_head *bh;
	handle_t *handle = journal_current_handle();

	if (EXT4_SB(sb)->s_journal && !handle) {
		ext4_msg(sb, KERN_WARNING, "Quota write (off=%llu, len=%llu)"
			" cancelled because transaction is not started",
			(unsigned long long)off, (unsigned long long)len);
		return -EIO;
	}
	/*
	 * Since we account only one data block in transaction credits,
	 * then it is impossible to cross a block boundary.
	 */
	if (sb->s_blocksize - offset < len) {
		ext4_msg(sb, KERN_WARNING, "Quota write (off=%llu, len=%llu)"
			" cancelled because not block aligned",
			(unsigned long long)off, (unsigned long long)len);
		return -EIO;
	}

	do {
		bh = ext4_bread(handle, inode, blk,
				EXT4_GET_BLOCKS_CREATE |
				EXT4_GET_BLOCKS_METADATA_NOFAIL);
	} while (PTR_ERR(bh) == -ENOSPC &&
		 ext4_should_retry_alloc(inode->i_sb, &retries));
	if (IS_ERR(bh))
		return PTR_ERR(bh);
	if (!bh)
		goto out;
	BUFFER_TRACE(bh, "get write access");
	err = ext4_journal_get_write_access(handle, bh);
	if (err) {
		brelse(bh);
		return err;
	}
	lock_buffer(bh);
	memcpy(bh->b_data+offset, data, len);
	flush_dcache_page(bh->b_page);
	unlock_buffer(bh);
	err = ext4_handle_dirty_metadata(handle, NULL, bh);
	brelse(bh);
out:
	if (inode->i_size < off + len) {
		i_size_write(inode, off + len);
		EXT4_I(inode)->i_disksize = inode->i_size;
		err2 = ext4_mark_inode_dirty(handle, inode);
		if (unlikely(err2 && !err))
			err = err2;
	}
	return err ? err : len;
}
#endif

static struct dentry *ext4_mount(struct file_system_type *fs_type, int flags,
		       const char *dev_name, void *data)
{
	return mount_bdev(fs_type, flags, dev_name, data, ext4_fill_super);
}

#if !defined(CONFIG_EXT2_FS) && !defined(CONFIG_EXT2_FS_MODULE) && defined(CONFIG_EXT4_USE_FOR_EXT2)
static inline void register_as_ext2(void)
{
	int err = register_filesystem(&ext2_fs_type);
	if (err)
		printk(KERN_WARNING
		       "EXT4-fs: Unable to register as ext2 (%d)\n", err);
}

static inline void unregister_as_ext2(void)
{
	unregister_filesystem(&ext2_fs_type);
}

static inline int ext2_feature_set_ok(struct super_block *sb)
{
	if (ext4_has_unknown_ext2_incompat_features(sb))
		return 0;
	if (sb_rdonly(sb))
		return 1;
	if (ext4_has_unknown_ext2_ro_compat_features(sb))
		return 0;
	return 1;
}
#else
static inline void register_as_ext2(void) { }
static inline void unregister_as_ext2(void) { }
static inline int ext2_feature_set_ok(struct super_block *sb) { return 0; }
#endif

static inline void register_as_ext3(void)
{
	int err = register_filesystem(&ext3_fs_type);
	if (err)
		printk(KERN_WARNING
		       "EXT4-fs: Unable to register as ext3 (%d)\n", err);
}

static inline void unregister_as_ext3(void)
{
	unregister_filesystem(&ext3_fs_type);
}

static inline int ext3_feature_set_ok(struct super_block *sb)
{
	if (ext4_has_unknown_ext3_incompat_features(sb))
		return 0;
	if (!ext4_has_feature_journal(sb))
		return 0;
	if (sb_rdonly(sb))
		return 1;
	if (ext4_has_unknown_ext3_ro_compat_features(sb))
		return 0;
	return 1;
}

static struct file_system_type ext4_fs_type = {
	.owner		= THIS_MODULE,
	.name		= "ext4",
	.mount		= ext4_mount,
	.kill_sb	= kill_block_super,
	.fs_flags	= FS_REQUIRES_DEV,
};
MODULE_ALIAS_FS("ext4");

/* Shared across all ext4 file systems */
wait_queue_head_t ext4__ioend_wq[EXT4_WQ_HASH_SZ];

static int __init ext4_init_fs(void)
{
	int i, err;

	ratelimit_state_init(&ext4_mount_msg_ratelimit, 30 * HZ, 64);
	ext4_li_info = NULL;
	mutex_init(&ext4_li_mtx);

	/* Build-time check for flags consistency */
	ext4_check_flag_values();

	for (i = 0; i < EXT4_WQ_HASH_SZ; i++)
		init_waitqueue_head(&ext4__ioend_wq[i]);

	err = ext4_init_es();
	if (err)
		return err;

	err = ext4_init_pending();
	if (err)
		goto out7;

	err = ext4_init_post_read_processing();
	if (err)
		goto out6;

	err = ext4_init_pageio();
	if (err)
		goto out5;

	err = ext4_init_system_zone();
	if (err)
		goto out4;

	err = ext4_init_sysfs();
	if (err)
		goto out3;

	err = ext4_init_mballoc();
	if (err)
		goto out2;
	err = init_inodecache();
	if (err)
		goto out1;

	err = ext4_fc_init_dentry_cache();
	if (err)
		goto out05;

	register_as_ext3();
	register_as_ext2();
	err = register_filesystem(&ext4_fs_type);
	if (err)
		goto out;

	return 0;
out:
	unregister_as_ext2();
	unregister_as_ext3();
out05:
	destroy_inodecache();
out1:
	ext4_exit_mballoc();
out2:
	ext4_exit_sysfs();
out3:
	ext4_exit_system_zone();
out4:
	ext4_exit_pageio();
out5:
	ext4_exit_post_read_processing();
out6:
	ext4_exit_pending();
out7:
	ext4_exit_es();

	return err;
}

static void __exit ext4_exit_fs(void)
{
	ext4_destroy_lazyinit_thread();
	unregister_as_ext2();
	unregister_as_ext3();
	unregister_filesystem(&ext4_fs_type);
	destroy_inodecache();
	ext4_exit_mballoc();
	ext4_exit_sysfs();
	ext4_exit_system_zone();
	ext4_exit_pageio();
	ext4_exit_post_read_processing();
	ext4_exit_es();
	ext4_exit_pending();
}

MODULE_AUTHOR("Remy Card, Stephen Tweedie, Andrew Morton, Andreas Dilger, Theodore Ts'o and others");
MODULE_DESCRIPTION("Fourth Extended Filesystem");
MODULE_LICENSE("GPL");
MODULE_SOFTDEP("pre: crc32c");
module_init(ext4_init_fs)
module_exit(ext4_exit_fs)<|MERGE_RESOLUTION|>--- conflicted
+++ resolved
@@ -1228,12 +1228,7 @@
 	percpu_counter_destroy(&sbi->s_freeinodes_counter);
 	percpu_counter_destroy(&sbi->s_dirs_counter);
 	percpu_counter_destroy(&sbi->s_dirtyclusters_counter);
-<<<<<<< HEAD
-	percpu_free_rwsem(&sbi->s_journal_flag_rwsem);
-	brelse(sbi->s_sbh);
-=======
 	percpu_free_rwsem(&sbi->s_writepages_rwsem);
->>>>>>> 24b8d41d
 #ifdef CONFIG_QUOTA
 	for (i = 0; i < EXT4_MAXQUOTAS; i++)
 		kfree(get_qf_name(sb, sbi, i));
@@ -1325,11 +1320,8 @@
 	ei->i_datasync_tid = 0;
 	atomic_set(&ei->i_unwritten, 0);
 	INIT_WORK(&ei->i_rsv_conversion_work, ext4_end_io_rsv_work);
-<<<<<<< HEAD
-=======
 	ext4_fc_init_inode(&ei->vfs_inode);
 	mutex_init(&ei->i_fc_lock);
->>>>>>> 24b8d41d
 	return &ei->vfs_inode;
 }
 
@@ -1417,14 +1409,8 @@
 		jbd2_free_inode(EXT4_I(inode)->jinode);
 		EXT4_I(inode)->jinode = NULL;
 	}
-<<<<<<< HEAD
-#ifdef CONFIG_EXT4_FS_ENCRYPTION
-	fscrypt_put_encryption_info(inode, NULL);
-#endif
-=======
 	fscrypt_put_encryption_info(inode);
 	fsverity_cleanup_inode(inode);
->>>>>>> 24b8d41d
 }
 
 static struct inode *ext4_nfs_get_inode(struct super_block *sb,
@@ -1491,41 +1477,13 @@
 	return try_to_free_buffers(page);
 }
 
-<<<<<<< HEAD
-#ifdef CONFIG_EXT4_FS_ENCRYPTION
-=======
 #ifdef CONFIG_FS_ENCRYPTION
->>>>>>> 24b8d41d
 static int ext4_get_context(struct inode *inode, void *ctx, size_t len)
 {
 	return ext4_xattr_get(inode, EXT4_XATTR_INDEX_ENCRYPTION,
 				 EXT4_XATTR_NAME_ENCRYPTION_CONTEXT, ctx, len);
 }
 
-<<<<<<< HEAD
-static int ext4_key_prefix(struct inode *inode, u8 **key)
-{
-	*key = EXT4_SB(inode->i_sb)->key_prefix;
-	return EXT4_SB(inode->i_sb)->key_prefix_size;
-}
-
-static int ext4_prepare_context(struct inode *inode)
-{
-	return ext4_convert_inline_data(inode);
-}
-
-static int ext4_set_context(struct inode *inode, const void *ctx, size_t len,
-							void *fs_data)
-{
-	handle_t *handle;
-	int res, res2;
-
-	/* fs_data is null when internally used. */
-	if (fs_data) {
-		res  = ext4_xattr_set(inode, EXT4_XATTR_INDEX_ENCRYPTION,
-				EXT4_XATTR_NAME_ENCRYPTION_CONTEXT, ctx,
-				len, 0);
-=======
 static int ext4_set_context(struct inode *inode, const void *ctx, size_t len,
 							void *fs_data)
 {
@@ -1564,35 +1522,19 @@
 					    EXT4_XATTR_INDEX_ENCRYPTION,
 					    EXT4_XATTR_NAME_ENCRYPTION_CONTEXT,
 					    ctx, len, 0);
->>>>>>> 24b8d41d
 		if (!res) {
 			ext4_set_inode_flag(inode, EXT4_INODE_ENCRYPT);
 			ext4_clear_inode_state(inode,
 					EXT4_STATE_MAY_INLINE_DATA);
-<<<<<<< HEAD
-=======
 			/*
 			 * Update inode->i_flags - S_ENCRYPTED will be enabled,
 			 * S_DAX may be disabled
 			 */
 			ext4_set_inode_flags(inode, false);
->>>>>>> 24b8d41d
 		}
 		return res;
 	}
 
-<<<<<<< HEAD
-	handle = ext4_journal_start(inode, EXT4_HT_MISC,
-			ext4_jbd2_credits_xattr(inode));
-	if (IS_ERR(handle))
-		return PTR_ERR(handle);
-
-	res = ext4_xattr_set(inode, EXT4_XATTR_INDEX_ENCRYPTION,
-			EXT4_XATTR_NAME_ENCRYPTION_CONTEXT, ctx,
-			len, 0);
-	if (!res) {
-		ext4_set_inode_flag(inode, EXT4_INODE_ENCRYPT);
-=======
 	res = dquot_initialize(inode);
 	if (res)
 		return res;
@@ -1616,49 +1558,19 @@
 		 * S_DAX may be disabled
 		 */
 		ext4_set_inode_flags(inode, false);
->>>>>>> 24b8d41d
 		res = ext4_mark_inode_dirty(handle, inode);
 		if (res)
 			EXT4_ERROR_INODE(inode, "Failed to mark inode dirty");
 	}
 	res2 = ext4_journal_stop(handle);
-<<<<<<< HEAD
-=======
 
 	if (res == -ENOSPC && ext4_should_retry_alloc(inode->i_sb, &retries))
 		goto retry;
->>>>>>> 24b8d41d
 	if (!res)
 		res = res2;
 	return res;
 }
 
-<<<<<<< HEAD
-static int ext4_dummy_context(struct inode *inode)
-{
-	return DUMMY_ENCRYPTION_ENABLED(EXT4_SB(inode->i_sb));
-}
-
-static unsigned ext4_max_namelen(struct inode *inode)
-{
-	return S_ISLNK(inode->i_mode) ? inode->i_sb->s_blocksize :
-		EXT4_NAME_LEN;
-}
-
-static struct fscrypt_operations ext4_cryptops = {
-	.get_context		= ext4_get_context,
-	.key_prefix		= ext4_key_prefix,
-	.prepare_context	= ext4_prepare_context,
-	.set_context		= ext4_set_context,
-	.dummy_context		= ext4_dummy_context,
-	.is_encrypted		= ext4_encrypted_inode,
-	.empty_dir		= ext4_empty_dir,
-	.max_namelen		= ext4_max_namelen,
-};
-#else
-static struct fscrypt_operations ext4_cryptops = {
-	.is_encrypted		= ext4_encrypted_inode,
-=======
 static const union fscrypt_policy *ext4_get_dummy_policy(struct super_block *sb)
 {
 	return EXT4_SB(sb)->s_dummy_enc_policy.policy;
@@ -1685,7 +1597,6 @@
 	.max_namelen		= EXT4_NAME_LEN,
 	.has_stable_inodes	= ext4_has_stable_inodes,
 	.get_ino_and_lblk_bits	= ext4_get_ino_and_lblk_bits,
->>>>>>> 24b8d41d
 };
 #endif
 
@@ -1784,17 +1695,11 @@
 	Opt_usrjquota, Opt_grpjquota, Opt_offusrjquota, Opt_offgrpjquota,
 	Opt_jqfmt_vfsold, Opt_jqfmt_vfsv0, Opt_jqfmt_vfsv1, Opt_quota,
 	Opt_noquota, Opt_barrier, Opt_nobarrier, Opt_err,
-<<<<<<< HEAD
-	Opt_usrquota, Opt_grpquota, Opt_prjquota, Opt_i_version, Opt_dax,
-	Opt_stripe, Opt_delalloc, Opt_nodelalloc, Opt_mblk_io_submit,
-	Opt_lazytime, Opt_nolazytime,
-=======
 	Opt_usrquota, Opt_grpquota, Opt_prjquota, Opt_i_version,
 	Opt_dax, Opt_dax_always, Opt_dax_inode, Opt_dax_never,
 	Opt_stripe, Opt_delalloc, Opt_nodelalloc, Opt_warn_on_error,
 	Opt_nowarn_on_error, Opt_mblk_io_submit,
 	Opt_lazytime, Opt_nolazytime, Opt_debug_want_extra_isize,
->>>>>>> 24b8d41d
 	Opt_nomblk_io_submit, Opt_block_validity, Opt_noblock_validity,
 	Opt_inode_readahead_blks, Opt_journal_ioprio,
 	Opt_dioread_nolock, Opt_dioread_lock,
@@ -2109,13 +2014,8 @@
 	{Opt_noquota, (EXT4_MOUNT_QUOTA | EXT4_MOUNT_USRQUOTA |
 		       EXT4_MOUNT_GRPQUOTA | EXT4_MOUNT_PRJQUOTA),
 							MOPT_CLEAR | MOPT_Q},
-<<<<<<< HEAD
-	{Opt_usrjquota, 0, MOPT_Q},
-	{Opt_grpjquota, 0, MOPT_Q},
-=======
 	{Opt_usrjquota, 0, MOPT_Q | MOPT_STRING},
 	{Opt_grpjquota, 0, MOPT_Q | MOPT_STRING},
->>>>>>> 24b8d41d
 	{Opt_offusrjquota, 0, MOPT_Q},
 	{Opt_offgrpjquota, 0, MOPT_Q},
 	{Opt_jqfmt_vfsold, QFMT_VFS_OLD, MOPT_QFMT},
@@ -2564,15 +2464,10 @@
 			 "Cannot enable project quota enforcement.");
 		return 0;
 	}
-<<<<<<< HEAD
-	if (sbi->s_qf_names[USRQUOTA] || sbi->s_qf_names[GRPQUOTA]) {
-		if (test_opt(sb, USRQUOTA) && sbi->s_qf_names[USRQUOTA])
-=======
 	usr_qf_name = get_qf_name(sb, sbi, USRQUOTA);
 	grp_qf_name = get_qf_name(sb, sbi, GRPQUOTA);
 	if (usr_qf_name || grp_qf_name) {
 		if (test_opt(sb, USRQUOTA) && usr_qf_name)
->>>>>>> 24b8d41d
 			clear_opt(sb, USRQUOTA);
 
 		if (test_opt(sb, GRPQUOTA) && grp_qf_name)
@@ -3003,8 +2898,6 @@
 			ext4_msg(sb, KERN_ERR, "ext4_check_descriptors: "
 				 "Block bitmap for group %u overlaps "
 				 "superblock", i);
-<<<<<<< HEAD
-=======
 			if (!sb_rdonly(sb))
 				return 0;
 		}
@@ -3015,7 +2908,6 @@
 				 "block group descriptors", i);
 			if (!sb_rdonly(sb))
 				return 0;
->>>>>>> 24b8d41d
 		}
 		if (block_bitmap < first_block || block_bitmap > last_block) {
 			ext4_msg(sb, KERN_ERR, "ext4_check_descriptors: "
@@ -3028,8 +2920,6 @@
 			ext4_msg(sb, KERN_ERR, "ext4_check_descriptors: "
 				 "Inode bitmap for group %u overlaps "
 				 "superblock", i);
-<<<<<<< HEAD
-=======
 			if (!sb_rdonly(sb))
 				return 0;
 		}
@@ -3040,7 +2930,6 @@
 				 "block group descriptors", i);
 			if (!sb_rdonly(sb))
 				return 0;
->>>>>>> 24b8d41d
 		}
 		if (inode_bitmap < first_block || inode_bitmap > last_block) {
 			ext4_msg(sb, KERN_ERR, "ext4_check_descriptors: "
@@ -3053,8 +2942,6 @@
 			ext4_msg(sb, KERN_ERR, "ext4_check_descriptors: "
 				 "Inode table for group %u overlaps "
 				 "superblock", i);
-<<<<<<< HEAD
-=======
 			if (!sb_rdonly(sb))
 				return 0;
 		}
@@ -3065,7 +2952,6 @@
 				 "block group descriptors", i);
 			if (!sb_rdonly(sb))
 				return 0;
->>>>>>> 24b8d41d
 		}
 		if (inode_table < first_block ||
 		    inode_table + sbi->s_itb_per_group - 1 > last_block) {
@@ -3565,11 +3451,7 @@
 		return ret;
 	}
 
-<<<<<<< HEAD
-	for (group = elr->lr_next_group; group < ngroups; group++) {
-=======
 	for (; group < ngroups; group++) {
->>>>>>> 24b8d41d
 		gdp = ext4_get_group_desc(sb, group, NULL);
 		if (!gdp) {
 			ret = 1;
@@ -4074,16 +3956,10 @@
 	 * Add the internal journal blocks whether the journal has been
 	 * loaded or not
 	 */
-<<<<<<< HEAD
-	if (sbi->s_journal && !sbi->journal_bdev)
-		overhead += EXT4_NUM_B2C(sbi, sbi->s_journal->j_maxlen);
-	else if (ext4_has_feature_journal(sb) && !sbi->s_journal) {
-=======
 	if (sbi->s_journal && !sbi->s_journal_bdev)
 		overhead += EXT4_NUM_B2C(sbi, sbi->s_journal->j_total_len);
 	else if (ext4_has_feature_journal(sb) && !sbi->s_journal && j_inum) {
 		/* j_inum for internal journal is non-zero */
->>>>>>> 24b8d41d
 		j_inode = ext4_get_journal_inode(sb, j_inum);
 		if (j_inode) {
 			j_blocks = j_inode->i_size >> sb->s_blocksize_bits;
@@ -4552,16 +4428,8 @@
 	if (le32_to_cpu(es->s_log_cluster_size) >
 	    (EXT4_MAX_CLUSTER_LOG_SIZE - EXT4_MIN_BLOCK_LOG_SIZE)) {
 		ext4_msg(sb, KERN_ERR,
-<<<<<<< HEAD
-		       "Unsupported filesystem blocksize %d (%d log_block_size)",
-			 blocksize, le32_to_cpu(es->s_log_block_size));
-		goto failed_mount;
-	}
-	if (le32_to_cpu(es->s_log_block_size) >
-	    (EXT4_MAX_BLOCK_LOG_SIZE - EXT4_MIN_BLOCK_LOG_SIZE)) {
-		ext4_msg(sb, KERN_ERR,
-			 "Invalid log block size: %u",
-			 le32_to_cpu(es->s_log_block_size));
+			 "Invalid log cluster size: %u",
+			 le32_to_cpu(es->s_log_cluster_size));
 		goto failed_mount;
 	}
 
@@ -4572,22 +4440,6 @@
 		goto failed_mount;
 	}
 
-	if (sbi->s_mount_opt & EXT4_MOUNT_DAX) {
-		err = bdev_dax_supported(sb, blocksize);
-		if (err)
-=======
-			 "Invalid log cluster size: %u",
-			 le32_to_cpu(es->s_log_cluster_size));
-		goto failed_mount;
-	}
-
-	if (le16_to_cpu(sbi->s_es->s_reserved_gdt_blocks) > (blocksize / 4)) {
-		ext4_msg(sb, KERN_ERR,
-			 "Number of reserved GDT blocks insanely large: %d",
-			 le16_to_cpu(sbi->s_es->s_reserved_gdt_blocks));
-		goto failed_mount;
-	}
-
 	if (bdev_dax_supported(sb->s_bdev, blocksize))
 		set_bit(EXT4_FLAGS_BDEV_IS_DAX, &sbi->s_ext4_flags);
 
@@ -4600,8 +4452,8 @@
 		if (!test_bit(EXT4_FLAGS_BDEV_IS_DAX, &sbi->s_ext4_flags)) {
 			ext4_msg(sb, KERN_ERR,
 				"DAX unsupported by block device.");
->>>>>>> 24b8d41d
 			goto failed_mount;
+		}
 	}
 
 	if (ext4_has_feature_encrypt(sb) && es->s_encryption_level) {
@@ -4706,13 +4558,6 @@
 				 "block size (%d)", clustersize, blocksize);
 			goto failed_mount;
 		}
-		if (le32_to_cpu(es->s_log_cluster_size) >
-		    (EXT4_MAX_CLUSTER_LOG_SIZE - EXT4_MIN_BLOCK_LOG_SIZE)) {
-			ext4_msg(sb, KERN_ERR,
-				 "Invalid log cluster size: %u",
-				 le32_to_cpu(es->s_log_cluster_size));
-			goto failed_mount;
-		}
 		sbi->s_cluster_bits = le32_to_cpu(es->s_log_cluster_size) -
 			le32_to_cpu(es->s_log_block_size);
 		sbi->s_clusters_per_group =
@@ -4865,10 +4710,7 @@
 		rcu_dereference(sbi->s_group_desc)[i] = bh;
 		rcu_read_unlock();
 	}
-<<<<<<< HEAD
-=======
 	sbi->s_gdb_count = db_count;
->>>>>>> 24b8d41d
 	if (!ext4_check_descriptors(sb, logical_sb_block, &first_not_zeroed)) {
 		ext4_msg(sb, KERN_ERR, "group descriptors corrupted!");
 		ret = -EFSCORRUPTED;
@@ -4890,16 +4732,12 @@
 	sb->s_op = &ext4_sops;
 	sb->s_export_op = &ext4_export_ops;
 	sb->s_xattr = ext4_xattr_handlers;
-<<<<<<< HEAD
-	sb->s_cop = &ext4_cryptops;
-=======
 #ifdef CONFIG_FS_ENCRYPTION
 	sb->s_cop = &ext4_cryptops;
 #endif
 #ifdef CONFIG_FS_VERITY
 	sb->s_vop = &ext4_verityops;
 #endif
->>>>>>> 24b8d41d
 #ifdef CONFIG_QUOTA
 	sb->dq_op = &ext4_quota_operations;
 	if (ext4_has_feature_quota(sb))
@@ -5185,11 +5023,7 @@
 		err = percpu_counter_init(&sbi->s_dirtyclusters_counter, 0,
 					  GFP_KERNEL);
 	if (!err)
-<<<<<<< HEAD
-		err = percpu_init_rwsem(&sbi->s_journal_flag_rwsem);
-=======
 		err = percpu_init_rwsem(&sbi->s_writepages_rwsem);
->>>>>>> 24b8d41d
 
 	if (err) {
 		ext4_msg(sb, KERN_ERR, "insufficient memory");
@@ -5274,11 +5108,6 @@
 	atomic_set(&sbi->s_msg_count, 0);
 
 	kfree(orig_data);
-#ifdef CONFIG_EXT4_FS_ENCRYPTION
-	memcpy(sbi->key_prefix, EXT4_KEY_DESC_PREFIX,
-				EXT4_KEY_DESC_PREFIX_SIZE);
-	sbi->key_prefix_size = EXT4_KEY_DESC_PREFIX_SIZE;
-#endif
 	return 0;
 
 cantfind_ext4:
@@ -5401,11 +5230,7 @@
 	 * happen if we iget() an unused inode, as the subsequent iput()
 	 * will try to delete it.
 	 */
-<<<<<<< HEAD
-	journal_inode = ext4_iget(sb, journal_inum);
-=======
 	journal_inode = ext4_iget(sb, journal_inum, EXT4_IGET_SPECIAL);
->>>>>>> 24b8d41d
 	if (IS_ERR(journal_inode)) {
 		ext4_msg(sb, KERN_ERR, "no journal found");
 		return NULL;
@@ -5433,12 +5258,8 @@
 	struct inode *journal_inode;
 	journal_t *journal;
 
-<<<<<<< HEAD
-	BUG_ON(!ext4_has_feature_journal(sb));
-=======
 	if (WARN_ON_ONCE(!ext4_has_feature_journal(sb)))
 		return NULL;
->>>>>>> 24b8d41d
 
 	journal_inode = ext4_get_journal_inode(sb, journal_inum);
 	if (!journal_inode)
@@ -5528,13 +5349,7 @@
 		goto out_bdev;
 	}
 	journal->j_private = sb;
-<<<<<<< HEAD
-	ll_rw_block(REQ_OP_READ, REQ_META | REQ_PRIO, 1, &journal->j_sb_buffer);
-	wait_on_buffer(journal->j_sb_buffer);
-	if (!buffer_uptodate(journal->j_sb_buffer)) {
-=======
 	if (ext4_read_bh_lock(journal->j_sb_buffer, REQ_META | REQ_PRIO, true)) {
->>>>>>> 24b8d41d
 		ext4_msg(sb, KERN_ERR, "I/O error on journal device");
 		goto out_journal;
 	}
@@ -5677,10 +5492,7 @@
 
 	if (!sbh || block_device_ejected(sb))
 		return error;
-<<<<<<< HEAD
-=======
-
->>>>>>> 24b8d41d
+
 	/*
 	 * If the file system is mounted read-only, don't update the
 	 * superblock write time.  This avoids updating the superblock
@@ -5712,14 +5524,9 @@
 				&EXT4_SB(sb)->s_freeinodes_counter));
 	BUFFER_TRACE(sbh, "marking dirty");
 	ext4_superblock_csum_set(sb);
-<<<<<<< HEAD
-	lock_buffer(sbh);
-	if (buffer_write_io_error(sbh)) {
-=======
 	if (sync)
 		lock_buffer(sbh);
 	if (buffer_write_io_error(sbh) || !buffer_uptodate(sbh)) {
->>>>>>> 24b8d41d
 		/*
 		 * Oh, dear.  A previous attempt to write the
 		 * superblock failed.  This could happen because the
@@ -5734,7 +5541,6 @@
 		set_buffer_uptodate(sbh);
 	}
 	mark_buffer_dirty(sbh);
-	unlock_buffer(sbh);
 	if (sync) {
 		unlock_buffer(sbh);
 		error = __sync_dirty_buffer(sbh,
