// SPDX-License-Identifier: GPL-2.0
/*
 * Copyright (c) 2003-2006, Cluster File Systems, Inc, info@clusterfs.com
 * Written by Alex Tomas <alex@clusterfs.com>
 *
 * Architecture independence:
 *   Copyright (c) 2005, Bull S.A.
 *   Written by Pierre Peiffer <pierre.peiffer@bull.net>
 */

/*
 * Extents support for EXT4
 *
 * TODO:
 *   - ext4*_error() should be used in some situations
 *   - analyze all BUG()/BUG_ON(), use -EIO where appropriate
 *   - smart tree reduction
 */

#include <linux/fs.h>
#include <linux/time.h>
#include <linux/jbd2.h>
#include <linux/highuid.h>
#include <linux/pagemap.h>
#include <linux/quotaops.h>
#include <linux/string.h>
#include <linux/slab.h>
#include <linux/uaccess.h>
#include <linux/fiemap.h>
#include <linux/backing-dev.h>
#include <linux/iomap.h>
#include "ext4_jbd2.h"
#include "ext4_extents.h"
#include "xattr.h"

#include <trace/events/ext4.h>

/*
 * used by extent splitting.
 */
#define EXT4_EXT_MAY_ZEROOUT	0x1  /* safe to zeroout if split fails \
					due to ENOSPC */
#define EXT4_EXT_MARK_UNWRIT1	0x2  /* mark first half unwritten */
#define EXT4_EXT_MARK_UNWRIT2	0x4  /* mark second half unwritten */

#define EXT4_EXT_DATA_VALID1	0x8  /* first half contains valid data */
#define EXT4_EXT_DATA_VALID2	0x10 /* second half contains valid data */

static __le32 ext4_extent_block_csum(struct inode *inode,
				     struct ext4_extent_header *eh)
{
	struct ext4_inode_info *ei = EXT4_I(inode);
	struct ext4_sb_info *sbi = EXT4_SB(inode->i_sb);
	__u32 csum;

	csum = ext4_chksum(sbi, ei->i_csum_seed, (__u8 *)eh,
			   EXT4_EXTENT_TAIL_OFFSET(eh));
	return cpu_to_le32(csum);
}

static int ext4_extent_block_csum_verify(struct inode *inode,
					 struct ext4_extent_header *eh)
{
	struct ext4_extent_tail *et;

	if (!ext4_has_metadata_csum(inode->i_sb))
		return 1;

	et = find_ext4_extent_tail(eh);
	if (et->et_checksum != ext4_extent_block_csum(inode, eh))
		return 0;
	return 1;
}

static void ext4_extent_block_csum_set(struct inode *inode,
				       struct ext4_extent_header *eh)
{
	struct ext4_extent_tail *et;

	if (!ext4_has_metadata_csum(inode->i_sb))
		return;

	et = find_ext4_extent_tail(eh);
	et->et_checksum = ext4_extent_block_csum(inode, eh);
}

static int ext4_split_extent_at(handle_t *handle,
			     struct inode *inode,
			     struct ext4_ext_path **ppath,
			     ext4_lblk_t split,
			     int split_flag,
			     int flags);

static int ext4_ext_trunc_restart_fn(struct inode *inode, int *dropped)
{
	/*
	 * Drop i_data_sem to avoid deadlock with ext4_map_blocks.  At this
	 * moment, get_block can be called only for blocks inside i_size since
	 * page cache has been already dropped and writes are blocked by
	 * i_mutex. So we can safely drop the i_data_sem here.
	 */
	BUG_ON(EXT4_JOURNAL(inode) == NULL);
	ext4_discard_preallocations(inode, 0);
	up_write(&EXT4_I(inode)->i_data_sem);
	*dropped = 1;
	return 0;
}

<<<<<<< HEAD
	if (!ext4_handle_valid(handle))
		return 0;
	if (handle->h_buffer_credits >= needed)
		return 0;
	/*
	 * If we need to extend the journal get a few extra blocks
	 * while we're at it for efficiency's sake.
	 */
	needed += 3;
	err = ext4_journal_extend(handle, needed - handle->h_buffer_credits);
	if (err <= 0)
		return err;
	err = ext4_truncate_restart_trans(handle, inode, needed);
	if (err == 0)
		err = -EAGAIN;
=======
/*
 * Make sure 'handle' has at least 'check_cred' credits. If not, restart
 * transaction with 'restart_cred' credits. The function drops i_data_sem
 * when restarting transaction and gets it after transaction is restarted.
 *
 * The function returns 0 on success, 1 if transaction had to be restarted,
 * and < 0 in case of fatal error.
 */
int ext4_datasem_ensure_credits(handle_t *handle, struct inode *inode,
				int check_cred, int restart_cred,
				int revoke_cred)
{
	int ret;
	int dropped = 0;
>>>>>>> 24b8d41d

	ret = ext4_journal_ensure_credits_fn(handle, check_cred, restart_cred,
		revoke_cred, ext4_ext_trunc_restart_fn(inode, &dropped));
	if (dropped)
		down_write(&EXT4_I(inode)->i_data_sem);
	return ret;
}

/*
 * could return:
 *  - EROFS
 *  - ENOMEM
 */
static int ext4_ext_get_access(handle_t *handle, struct inode *inode,
				struct ext4_ext_path *path)
{
	if (path->p_bh) {
		/* path points to block */
		BUFFER_TRACE(path->p_bh, "get_write_access");
		return ext4_journal_get_write_access(handle, path->p_bh);
	}
	/* path points to leaf/index in inode body */
	/* we use in-core data, no need to protect them */
	return 0;
}

/*
 * could return:
 *  - EROFS
 *  - ENOMEM
 *  - EIO
 */
static int __ext4_ext_dirty(const char *where, unsigned int line,
			    handle_t *handle, struct inode *inode,
			    struct ext4_ext_path *path)
{
	int err;

	WARN_ON(!rwsem_is_locked(&EXT4_I(inode)->i_data_sem));
	if (path->p_bh) {
		ext4_extent_block_csum_set(inode, ext_block_hdr(path->p_bh));
		/* path points to block */
		err = __ext4_handle_dirty_metadata(where, line, handle,
						   inode, path->p_bh);
	} else {
		/* path points to leaf/index in inode body */
		err = ext4_mark_inode_dirty(handle, inode);
	}
	return err;
}

#define ext4_ext_dirty(handle, inode, path) \
		__ext4_ext_dirty(__func__, __LINE__, (handle), (inode), (path))

static ext4_fsblk_t ext4_ext_find_goal(struct inode *inode,
			      struct ext4_ext_path *path,
			      ext4_lblk_t block)
{
	if (path) {
		int depth = path->p_depth;
		struct ext4_extent *ex;

		/*
		 * Try to predict block placement assuming that we are
		 * filling in a file which will eventually be
		 * non-sparse --- i.e., in the case of libbfd writing
		 * an ELF object sections out-of-order but in a way
		 * the eventually results in a contiguous object or
		 * executable file, or some database extending a table
		 * space file.  However, this is actually somewhat
		 * non-ideal if we are writing a sparse file such as
		 * qemu or KVM writing a raw image file that is going
		 * to stay fairly sparse, since it will end up
		 * fragmenting the file system's free space.  Maybe we
		 * should have some hueristics or some way to allow
		 * userspace to pass a hint to file system,
		 * especially if the latter case turns out to be
		 * common.
		 */
		ex = path[depth].p_ext;
		if (ex) {
			ext4_fsblk_t ext_pblk = ext4_ext_pblock(ex);
			ext4_lblk_t ext_block = le32_to_cpu(ex->ee_block);

			if (block > ext_block)
				return ext_pblk + (block - ext_block);
			else
				return ext_pblk - (ext_block - block);
		}

		/* it looks like index is empty;
		 * try to find starting block from index itself */
		if (path[depth].p_bh)
			return path[depth].p_bh->b_blocknr;
	}

	/* OK. use inode's group */
	return ext4_inode_to_goal_block(inode);
}

/*
 * Allocation for a meta data block
 */
static ext4_fsblk_t
ext4_ext_new_meta_block(handle_t *handle, struct inode *inode,
			struct ext4_ext_path *path,
			struct ext4_extent *ex, int *err, unsigned int flags)
{
	ext4_fsblk_t goal, newblock;

	goal = ext4_ext_find_goal(inode, path, le32_to_cpu(ex->ee_block));
	newblock = ext4_new_meta_blocks(handle, inode, goal, flags,
					NULL, err);
	return newblock;
}

static inline int ext4_ext_space_block(struct inode *inode, int check)
{
	int size;

	size = (inode->i_sb->s_blocksize - sizeof(struct ext4_extent_header))
			/ sizeof(struct ext4_extent);
#ifdef AGGRESSIVE_TEST
	if (!check && size > 6)
		size = 6;
#endif
	return size;
}

static inline int ext4_ext_space_block_idx(struct inode *inode, int check)
{
	int size;

	size = (inode->i_sb->s_blocksize - sizeof(struct ext4_extent_header))
			/ sizeof(struct ext4_extent_idx);
#ifdef AGGRESSIVE_TEST
	if (!check && size > 5)
		size = 5;
#endif
	return size;
}

static inline int ext4_ext_space_root(struct inode *inode, int check)
{
	int size;

	size = sizeof(EXT4_I(inode)->i_data);
	size -= sizeof(struct ext4_extent_header);
	size /= sizeof(struct ext4_extent);
#ifdef AGGRESSIVE_TEST
	if (!check && size > 3)
		size = 3;
#endif
	return size;
}

static inline int ext4_ext_space_root_idx(struct inode *inode, int check)
{
	int size;

	size = sizeof(EXT4_I(inode)->i_data);
	size -= sizeof(struct ext4_extent_header);
	size /= sizeof(struct ext4_extent_idx);
#ifdef AGGRESSIVE_TEST
	if (!check && size > 4)
		size = 4;
#endif
	return size;
}

static inline int
ext4_force_split_extent_at(handle_t *handle, struct inode *inode,
			   struct ext4_ext_path **ppath, ext4_lblk_t lblk,
			   int nofail)
{
	struct ext4_ext_path *path = *ppath;
	int unwritten = ext4_ext_is_unwritten(path[path->p_depth].p_ext);
	int flags = EXT4_EX_NOCACHE | EXT4_GET_BLOCKS_PRE_IO;

	if (nofail)
		flags |= EXT4_GET_BLOCKS_METADATA_NOFAIL | EXT4_EX_NOFAIL;

	return ext4_split_extent_at(handle, inode, ppath, lblk, unwritten ?
			EXT4_EXT_MARK_UNWRIT1|EXT4_EXT_MARK_UNWRIT2 : 0,
			flags);
}

static int
ext4_ext_max_entries(struct inode *inode, int depth)
{
	int max;

	if (depth == ext_depth(inode)) {
		if (depth == 0)
			max = ext4_ext_space_root(inode, 1);
		else
			max = ext4_ext_space_root_idx(inode, 1);
	} else {
		if (depth == 0)
			max = ext4_ext_space_block(inode, 1);
		else
			max = ext4_ext_space_block_idx(inode, 1);
	}

	return max;
}

static int ext4_valid_extent(struct inode *inode, struct ext4_extent *ext)
{
	ext4_fsblk_t block = ext4_ext_pblock(ext);
	int len = ext4_ext_get_actual_len(ext);
	ext4_lblk_t lblock = le32_to_cpu(ext->ee_block);

	/*
	 * We allow neither:
	 *  - zero length
	 *  - overflow/wrap-around
	 */
	if (lblock + len <= lblock)
		return 0;
	return ext4_inode_block_valid(inode, block, len);
}

static int ext4_valid_extent_idx(struct inode *inode,
				struct ext4_extent_idx *ext_idx)
{
	ext4_fsblk_t block = ext4_idx_pblock(ext_idx);

	return ext4_inode_block_valid(inode, block, 1);
}

static int ext4_valid_extent_entries(struct inode *inode,
				     struct ext4_extent_header *eh,
				     ext4_fsblk_t *pblk, int depth)
{
	unsigned short entries;
	if (eh->eh_entries == 0)
		return 1;

	entries = le16_to_cpu(eh->eh_entries);

	if (depth == 0) {
		/* leaf entries */
		struct ext4_extent *ext = EXT_FIRST_EXTENT(eh);
		ext4_lblk_t lblock = 0;
		ext4_lblk_t prev = 0;
		int len = 0;
		while (entries) {
			if (!ext4_valid_extent(inode, ext))
				return 0;

			/* Check for overlapping extents */
			lblock = le32_to_cpu(ext->ee_block);
			len = ext4_ext_get_actual_len(ext);
			if ((lblock <= prev) && prev) {
				*pblk = ext4_ext_pblock(ext);
				return 0;
			}
			ext++;
			entries--;
			prev = lblock + len - 1;
		}
	} else {
		struct ext4_extent_idx *ext_idx = EXT_FIRST_INDEX(eh);
		while (entries) {
			if (!ext4_valid_extent_idx(inode, ext_idx))
				return 0;
			ext_idx++;
			entries--;
		}
	}
	return 1;
}

static int __ext4_ext_check(const char *function, unsigned int line,
			    struct inode *inode, struct ext4_extent_header *eh,
			    int depth, ext4_fsblk_t pblk)
{
	const char *error_msg;
	int max = 0, err = -EFSCORRUPTED;

	if (unlikely(eh->eh_magic != EXT4_EXT_MAGIC)) {
		error_msg = "invalid magic";
		goto corrupted;
	}
	if (unlikely(le16_to_cpu(eh->eh_depth) != depth)) {
		error_msg = "unexpected eh_depth";
		goto corrupted;
	}
	if (unlikely(eh->eh_max == 0)) {
		error_msg = "invalid eh_max";
		goto corrupted;
	}
	max = ext4_ext_max_entries(inode, depth);
	if (unlikely(le16_to_cpu(eh->eh_max) > max)) {
		error_msg = "too large eh_max";
		goto corrupted;
	}
	if (unlikely(le16_to_cpu(eh->eh_entries) > le16_to_cpu(eh->eh_max))) {
		error_msg = "invalid eh_entries";
		goto corrupted;
	}
	if (!ext4_valid_extent_entries(inode, eh, &pblk, depth)) {
		error_msg = "invalid extent entries";
		goto corrupted;
	}
	if (unlikely(depth > 32)) {
		error_msg = "too large eh_depth";
		goto corrupted;
	}
	/* Verify checksum on non-root extent tree nodes */
	if (ext_depth(inode) != depth &&
	    !ext4_extent_block_csum_verify(inode, eh)) {
		error_msg = "extent tree corrupted";
		err = -EFSBADCRC;
		goto corrupted;
	}
	return 0;

corrupted:
	ext4_error_inode_err(inode, function, line, 0, -err,
			     "pblk %llu bad header/extent: %s - magic %x, "
			     "entries %u, max %u(%u), depth %u(%u)",
			     (unsigned long long) pblk, error_msg,
			     le16_to_cpu(eh->eh_magic),
			     le16_to_cpu(eh->eh_entries),
			     le16_to_cpu(eh->eh_max),
			     max, le16_to_cpu(eh->eh_depth), depth);
	return err;
}

#define ext4_ext_check(inode, eh, depth, pblk)			\
	__ext4_ext_check(__func__, __LINE__, (inode), (eh), (depth), (pblk))

int ext4_ext_check_inode(struct inode *inode)
{
	return ext4_ext_check(inode, ext_inode_hdr(inode), ext_depth(inode), 0);
}

static void ext4_cache_extents(struct inode *inode,
			       struct ext4_extent_header *eh)
{
	struct ext4_extent *ex = EXT_FIRST_EXTENT(eh);
	ext4_lblk_t prev = 0;
	int i;

	for (i = le16_to_cpu(eh->eh_entries); i > 0; i--, ex++) {
		unsigned int status = EXTENT_STATUS_WRITTEN;
		ext4_lblk_t lblk = le32_to_cpu(ex->ee_block);
		int len = ext4_ext_get_actual_len(ex);

		if (prev && (prev != lblk))
			ext4_es_cache_extent(inode, prev, lblk - prev, ~0,
					     EXTENT_STATUS_HOLE);

		if (ext4_ext_is_unwritten(ex))
			status = EXTENT_STATUS_UNWRITTEN;
		ext4_es_cache_extent(inode, lblk, len,
				     ext4_ext_pblock(ex), status);
		prev = lblk + len;
	}
}

static struct buffer_head *
__read_extent_tree_block(const char *function, unsigned int line,
			 struct inode *inode, ext4_fsblk_t pblk, int depth,
			 int flags)
{
	struct buffer_head		*bh;
	int				err;
	gfp_t				gfp_flags = __GFP_MOVABLE | GFP_NOFS;

	if (flags & EXT4_EX_NOFAIL)
		gfp_flags |= __GFP_NOFAIL;

	bh = sb_getblk_gfp(inode->i_sb, pblk, gfp_flags);
	if (unlikely(!bh))
		return ERR_PTR(-ENOMEM);

	if (!bh_uptodate_or_lock(bh)) {
		trace_ext4_ext_load_extent(inode, pblk, _RET_IP_);
		err = ext4_read_bh(bh, 0, NULL);
		if (err < 0)
			goto errout;
	}
	if (buffer_verified(bh) && !(flags & EXT4_EX_FORCE_CACHE))
		return bh;
	err = __ext4_ext_check(function, line, inode,
			       ext_block_hdr(bh), depth, pblk);
	if (err)
		goto errout;
	set_buffer_verified(bh);
	/*
	 * If this is a leaf block, cache all of its entries
	 */
	if (!(flags & EXT4_EX_NOCACHE) && depth == 0) {
		struct ext4_extent_header *eh = ext_block_hdr(bh);
		ext4_cache_extents(inode, eh);
	}
	return bh;
errout:
	put_bh(bh);
	return ERR_PTR(err);

}

#define read_extent_tree_block(inode, pblk, depth, flags)		\
	__read_extent_tree_block(__func__, __LINE__, (inode), (pblk),   \
				 (depth), (flags))

/*
 * This function is called to cache a file's extent information in the
 * extent status tree
 */
int ext4_ext_precache(struct inode *inode)
{
	struct ext4_inode_info *ei = EXT4_I(inode);
	struct ext4_ext_path *path = NULL;
	struct buffer_head *bh;
	int i = 0, depth, ret = 0;

	if (!ext4_test_inode_flag(inode, EXT4_INODE_EXTENTS))
		return 0;	/* not an extent-mapped inode */

	down_read(&ei->i_data_sem);
	depth = ext_depth(inode);

	/* Don't cache anything if there are no external extent blocks */
	if (!depth) {
		up_read(&ei->i_data_sem);
		return ret;
	}

	path = kcalloc(depth + 1, sizeof(struct ext4_ext_path),
		       GFP_NOFS);
	if (path == NULL) {
		up_read(&ei->i_data_sem);
		return -ENOMEM;
	}

	path[0].p_hdr = ext_inode_hdr(inode);
	ret = ext4_ext_check(inode, path[0].p_hdr, depth, 0);
	if (ret)
		goto out;
	path[0].p_idx = EXT_FIRST_INDEX(path[0].p_hdr);
	while (i >= 0) {
		/*
		 * If this is a leaf block or we've reached the end of
		 * the index block, go up
		 */
		if ((i == depth) ||
		    path[i].p_idx > EXT_LAST_INDEX(path[i].p_hdr)) {
			brelse(path[i].p_bh);
			path[i].p_bh = NULL;
			i--;
			continue;
		}
		bh = read_extent_tree_block(inode,
					    ext4_idx_pblock(path[i].p_idx++),
					    depth - i - 1,
					    EXT4_EX_FORCE_CACHE);
		if (IS_ERR(bh)) {
			ret = PTR_ERR(bh);
			break;
		}
		i++;
		path[i].p_bh = bh;
		path[i].p_hdr = ext_block_hdr(bh);
		path[i].p_idx = EXT_FIRST_INDEX(path[i].p_hdr);
	}
	ext4_set_inode_state(inode, EXT4_STATE_EXT_PRECACHED);
out:
	up_read(&ei->i_data_sem);
	ext4_ext_drop_refs(path);
	kfree(path);
	return ret;
}

#ifdef EXT_DEBUG
static void ext4_ext_show_path(struct inode *inode, struct ext4_ext_path *path)
{
	int k, l = path->p_depth;

	ext_debug(inode, "path:");
	for (k = 0; k <= l; k++, path++) {
		if (path->p_idx) {
			ext_debug(inode, "  %d->%llu",
				  le32_to_cpu(path->p_idx->ei_block),
				  ext4_idx_pblock(path->p_idx));
		} else if (path->p_ext) {
			ext_debug(inode, "  %d:[%d]%d:%llu ",
				  le32_to_cpu(path->p_ext->ee_block),
				  ext4_ext_is_unwritten(path->p_ext),
				  ext4_ext_get_actual_len(path->p_ext),
				  ext4_ext_pblock(path->p_ext));
		} else
			ext_debug(inode, "  []");
	}
	ext_debug(inode, "\n");
}

static void ext4_ext_show_leaf(struct inode *inode, struct ext4_ext_path *path)
{
	int depth = ext_depth(inode);
	struct ext4_extent_header *eh;
	struct ext4_extent *ex;
	int i;

	if (!path)
		return;

	eh = path[depth].p_hdr;
	ex = EXT_FIRST_EXTENT(eh);

	ext_debug(inode, "Displaying leaf extents\n");

	for (i = 0; i < le16_to_cpu(eh->eh_entries); i++, ex++) {
		ext_debug(inode, "%d:[%d]%d:%llu ", le32_to_cpu(ex->ee_block),
			  ext4_ext_is_unwritten(ex),
			  ext4_ext_get_actual_len(ex), ext4_ext_pblock(ex));
	}
	ext_debug(inode, "\n");
}

static void ext4_ext_show_move(struct inode *inode, struct ext4_ext_path *path,
			ext4_fsblk_t newblock, int level)
{
	int depth = ext_depth(inode);
	struct ext4_extent *ex;

	if (depth != level) {
		struct ext4_extent_idx *idx;
		idx = path[level].p_idx;
		while (idx <= EXT_MAX_INDEX(path[level].p_hdr)) {
			ext_debug(inode, "%d: move %d:%llu in new index %llu\n",
				  level, le32_to_cpu(idx->ei_block),
				  ext4_idx_pblock(idx), newblock);
			idx++;
		}

		return;
	}

	ex = path[depth].p_ext;
	while (ex <= EXT_MAX_EXTENT(path[depth].p_hdr)) {
		ext_debug(inode, "move %d:%llu:[%d]%d in new leaf %llu\n",
				le32_to_cpu(ex->ee_block),
				ext4_ext_pblock(ex),
				ext4_ext_is_unwritten(ex),
				ext4_ext_get_actual_len(ex),
				newblock);
		ex++;
	}
}

#else
#define ext4_ext_show_path(inode, path)
#define ext4_ext_show_leaf(inode, path)
#define ext4_ext_show_move(inode, path, newblock, level)
#endif

void ext4_ext_drop_refs(struct ext4_ext_path *path)
{
	int depth, i;

	if (!path)
		return;
	depth = path->p_depth;
	for (i = 0; i <= depth; i++, path++) {
		brelse(path->p_bh);
		path->p_bh = NULL;
	}
}

/*
 * ext4_ext_binsearch_idx:
 * binary search for the closest index of the given block
 * the header must be checked before calling this
 */
static void
ext4_ext_binsearch_idx(struct inode *inode,
			struct ext4_ext_path *path, ext4_lblk_t block)
{
	struct ext4_extent_header *eh = path->p_hdr;
	struct ext4_extent_idx *r, *l, *m;


	ext_debug(inode, "binsearch for %u(idx):  ", block);

	l = EXT_FIRST_INDEX(eh) + 1;
	r = EXT_LAST_INDEX(eh);
	while (l <= r) {
		m = l + (r - l) / 2;
		if (block < le32_to_cpu(m->ei_block))
			r = m - 1;
		else
			l = m + 1;
		ext_debug(inode, "%p(%u):%p(%u):%p(%u) ", l,
			  le32_to_cpu(l->ei_block), m, le32_to_cpu(m->ei_block),
			  r, le32_to_cpu(r->ei_block));
	}

	path->p_idx = l - 1;
	ext_debug(inode, "  -> %u->%lld ", le32_to_cpu(path->p_idx->ei_block),
		  ext4_idx_pblock(path->p_idx));

#ifdef CHECK_BINSEARCH
	{
		struct ext4_extent_idx *chix, *ix;
		int k;

		chix = ix = EXT_FIRST_INDEX(eh);
		for (k = 0; k < le16_to_cpu(eh->eh_entries); k++, ix++) {
			if (k != 0 && le32_to_cpu(ix->ei_block) <=
			    le32_to_cpu(ix[-1].ei_block)) {
				printk(KERN_DEBUG "k=%d, ix=0x%p, "
				       "first=0x%p\n", k,
				       ix, EXT_FIRST_INDEX(eh));
				printk(KERN_DEBUG "%u <= %u\n",
				       le32_to_cpu(ix->ei_block),
				       le32_to_cpu(ix[-1].ei_block));
			}
			BUG_ON(k && le32_to_cpu(ix->ei_block)
					   <= le32_to_cpu(ix[-1].ei_block));
			if (block < le32_to_cpu(ix->ei_block))
				break;
			chix = ix;
		}
		BUG_ON(chix != path->p_idx);
	}
#endif

}

/*
 * ext4_ext_binsearch:
 * binary search for closest extent of the given block
 * the header must be checked before calling this
 */
static void
ext4_ext_binsearch(struct inode *inode,
		struct ext4_ext_path *path, ext4_lblk_t block)
{
	struct ext4_extent_header *eh = path->p_hdr;
	struct ext4_extent *r, *l, *m;

	if (eh->eh_entries == 0) {
		/*
		 * this leaf is empty:
		 * we get such a leaf in split/add case
		 */
		return;
	}

	ext_debug(inode, "binsearch for %u:  ", block);

	l = EXT_FIRST_EXTENT(eh) + 1;
	r = EXT_LAST_EXTENT(eh);

	while (l <= r) {
		m = l + (r - l) / 2;
		if (block < le32_to_cpu(m->ee_block))
			r = m - 1;
		else
			l = m + 1;
		ext_debug(inode, "%p(%u):%p(%u):%p(%u) ", l,
			  le32_to_cpu(l->ee_block), m, le32_to_cpu(m->ee_block),
			  r, le32_to_cpu(r->ee_block));
	}

	path->p_ext = l - 1;
	ext_debug(inode, "  -> %d:%llu:[%d]%d ",
			le32_to_cpu(path->p_ext->ee_block),
			ext4_ext_pblock(path->p_ext),
			ext4_ext_is_unwritten(path->p_ext),
			ext4_ext_get_actual_len(path->p_ext));

#ifdef CHECK_BINSEARCH
	{
		struct ext4_extent *chex, *ex;
		int k;

		chex = ex = EXT_FIRST_EXTENT(eh);
		for (k = 0; k < le16_to_cpu(eh->eh_entries); k++, ex++) {
			BUG_ON(k && le32_to_cpu(ex->ee_block)
					  <= le32_to_cpu(ex[-1].ee_block));
			if (block < le32_to_cpu(ex->ee_block))
				break;
			chex = ex;
		}
		BUG_ON(chex != path->p_ext);
	}
#endif

}

void ext4_ext_tree_init(handle_t *handle, struct inode *inode)
{
	struct ext4_extent_header *eh;

	eh = ext_inode_hdr(inode);
	eh->eh_depth = 0;
	eh->eh_entries = 0;
	eh->eh_magic = EXT4_EXT_MAGIC;
	eh->eh_max = cpu_to_le16(ext4_ext_space_root(inode, 0));
	ext4_mark_inode_dirty(handle, inode);
}

struct ext4_ext_path *
ext4_find_extent(struct inode *inode, ext4_lblk_t block,
		 struct ext4_ext_path **orig_path, int flags)
{
	struct ext4_extent_header *eh;
	struct buffer_head *bh;
	struct ext4_ext_path *path = orig_path ? *orig_path : NULL;
	short int depth, i, ppos = 0;
	int ret;
	gfp_t gfp_flags = GFP_NOFS;

	if (flags & EXT4_EX_NOFAIL)
		gfp_flags |= __GFP_NOFAIL;

	eh = ext_inode_hdr(inode);
	depth = ext_depth(inode);
	if (depth < 0 || depth > EXT4_MAX_EXTENT_DEPTH) {
		EXT4_ERROR_INODE(inode, "inode has invalid extent depth: %d",
				 depth);
		ret = -EFSCORRUPTED;
		goto err;
	}

	if (path) {
		ext4_ext_drop_refs(path);
		if (depth > path[0].p_maxdepth) {
			kfree(path);
			*orig_path = path = NULL;
		}
	}
	if (!path) {
		/* account possible depth increase */
		path = kcalloc(depth + 2, sizeof(struct ext4_ext_path),
				gfp_flags);
		if (unlikely(!path))
			return ERR_PTR(-ENOMEM);
		path[0].p_maxdepth = depth + 1;
	}
	path[0].p_hdr = eh;
	path[0].p_bh = NULL;

	i = depth;
	if (!(flags & EXT4_EX_NOCACHE) && depth == 0)
		ext4_cache_extents(inode, eh);
	/* walk through the tree */
	while (i) {
		ext_debug(inode, "depth %d: num %d, max %d\n",
			  ppos, le16_to_cpu(eh->eh_entries), le16_to_cpu(eh->eh_max));

		ext4_ext_binsearch_idx(inode, path + ppos, block);
		path[ppos].p_block = ext4_idx_pblock(path[ppos].p_idx);
		path[ppos].p_depth = i;
		path[ppos].p_ext = NULL;

		bh = read_extent_tree_block(inode, path[ppos].p_block, --i,
					    flags);
		if (IS_ERR(bh)) {
			ret = PTR_ERR(bh);
			goto err;
		}

		eh = ext_block_hdr(bh);
		ppos++;
		path[ppos].p_bh = bh;
		path[ppos].p_hdr = eh;
	}

	path[ppos].p_depth = i;
	path[ppos].p_ext = NULL;
	path[ppos].p_idx = NULL;

	/* find extent */
	ext4_ext_binsearch(inode, path + ppos, block);
	/* if not an empty leaf */
	if (path[ppos].p_ext)
		path[ppos].p_block = ext4_ext_pblock(path[ppos].p_ext);

	ext4_ext_show_path(inode, path);

	return path;

err:
	ext4_ext_drop_refs(path);
	kfree(path);
	if (orig_path)
		*orig_path = NULL;
	return ERR_PTR(ret);
}

/*
 * ext4_ext_insert_index:
 * insert new index [@logical;@ptr] into the block at @curp;
 * check where to insert: before @curp or after @curp
 */
static int ext4_ext_insert_index(handle_t *handle, struct inode *inode,
				 struct ext4_ext_path *curp,
				 int logical, ext4_fsblk_t ptr)
{
	struct ext4_extent_idx *ix;
	int len, err;

	err = ext4_ext_get_access(handle, inode, curp);
	if (err)
		return err;

	if (unlikely(logical == le32_to_cpu(curp->p_idx->ei_block))) {
		EXT4_ERROR_INODE(inode,
				 "logical %d == ei_block %d!",
				 logical, le32_to_cpu(curp->p_idx->ei_block));
		return -EFSCORRUPTED;
	}

	if (unlikely(le16_to_cpu(curp->p_hdr->eh_entries)
			     >= le16_to_cpu(curp->p_hdr->eh_max))) {
		EXT4_ERROR_INODE(inode,
				 "eh_entries %d >= eh_max %d!",
				 le16_to_cpu(curp->p_hdr->eh_entries),
				 le16_to_cpu(curp->p_hdr->eh_max));
		return -EFSCORRUPTED;
	}

	if (logical > le32_to_cpu(curp->p_idx->ei_block)) {
		/* insert after */
		ext_debug(inode, "insert new index %d after: %llu\n",
			  logical, ptr);
		ix = curp->p_idx + 1;
	} else {
		/* insert before */
		ext_debug(inode, "insert new index %d before: %llu\n",
			  logical, ptr);
		ix = curp->p_idx;
	}

	len = EXT_LAST_INDEX(curp->p_hdr) - ix + 1;
	BUG_ON(len < 0);
	if (len > 0) {
		ext_debug(inode, "insert new index %d: "
				"move %d indices from 0x%p to 0x%p\n",
				logical, len, ix, ix + 1);
		memmove(ix + 1, ix, len * sizeof(struct ext4_extent_idx));
	}

	if (unlikely(ix > EXT_MAX_INDEX(curp->p_hdr))) {
		EXT4_ERROR_INODE(inode, "ix > EXT_MAX_INDEX!");
		return -EFSCORRUPTED;
	}

	ix->ei_block = cpu_to_le32(logical);
	ext4_idx_store_pblock(ix, ptr);
	le16_add_cpu(&curp->p_hdr->eh_entries, 1);

	if (unlikely(ix > EXT_LAST_INDEX(curp->p_hdr))) {
		EXT4_ERROR_INODE(inode, "ix > EXT_LAST_INDEX!");
		return -EFSCORRUPTED;
	}

	err = ext4_ext_dirty(handle, inode, curp);
	ext4_std_error(inode->i_sb, err);

	return err;
}

/*
 * ext4_ext_split:
 * inserts new subtree into the path, using free index entry
 * at depth @at:
 * - allocates all needed blocks (new leaf and all intermediate index blocks)
 * - makes decision where to split
 * - moves remaining extents and index entries (right to the split point)
 *   into the newly allocated blocks
 * - initializes subtree
 */
static int ext4_ext_split(handle_t *handle, struct inode *inode,
			  unsigned int flags,
			  struct ext4_ext_path *path,
			  struct ext4_extent *newext, int at)
{
	struct buffer_head *bh = NULL;
	int depth = ext_depth(inode);
	struct ext4_extent_header *neh;
	struct ext4_extent_idx *fidx;
	int i = at, k, m, a;
	ext4_fsblk_t newblock, oldblock;
	__le32 border;
	ext4_fsblk_t *ablocks = NULL; /* array of allocated blocks */
	gfp_t gfp_flags = GFP_NOFS;
	int err = 0;
	size_t ext_size = 0;

	if (flags & EXT4_EX_NOFAIL)
		gfp_flags |= __GFP_NOFAIL;

	/* make decision: where to split? */
	/* FIXME: now decision is simplest: at current extent */

	/* if current leaf will be split, then we should use
	 * border from split point */
	if (unlikely(path[depth].p_ext > EXT_MAX_EXTENT(path[depth].p_hdr))) {
		EXT4_ERROR_INODE(inode, "p_ext > EXT_MAX_EXTENT!");
		return -EFSCORRUPTED;
	}
	if (path[depth].p_ext != EXT_MAX_EXTENT(path[depth].p_hdr)) {
		border = path[depth].p_ext[1].ee_block;
		ext_debug(inode, "leaf will be split."
				" next leaf starts at %d\n",
				  le32_to_cpu(border));
	} else {
		border = newext->ee_block;
		ext_debug(inode, "leaf will be added."
				" next leaf starts at %d\n",
				le32_to_cpu(border));
	}

	/*
	 * If error occurs, then we break processing
	 * and mark filesystem read-only. index won't
	 * be inserted and tree will be in consistent
	 * state. Next mount will repair buffers too.
	 */

	/*
	 * Get array to track all allocated blocks.
	 * We need this to handle errors and free blocks
	 * upon them.
	 */
	ablocks = kcalloc(depth, sizeof(ext4_fsblk_t), gfp_flags);
	if (!ablocks)
		return -ENOMEM;

	/* allocate all needed blocks */
	ext_debug(inode, "allocate %d blocks for indexes/leaf\n", depth - at);
	for (a = 0; a < depth - at; a++) {
		newblock = ext4_ext_new_meta_block(handle, inode, path,
						   newext, &err, flags);
		if (newblock == 0)
			goto cleanup;
		ablocks[a] = newblock;
	}

	/* initialize new leaf */
	newblock = ablocks[--a];
	if (unlikely(newblock == 0)) {
		EXT4_ERROR_INODE(inode, "newblock == 0!");
		err = -EFSCORRUPTED;
		goto cleanup;
	}
	bh = sb_getblk_gfp(inode->i_sb, newblock, __GFP_MOVABLE | GFP_NOFS);
	if (unlikely(!bh)) {
		err = -ENOMEM;
		goto cleanup;
	}
	lock_buffer(bh);

	err = ext4_journal_get_create_access(handle, bh);
	if (err)
		goto cleanup;

	neh = ext_block_hdr(bh);
	neh->eh_entries = 0;
	neh->eh_max = cpu_to_le16(ext4_ext_space_block(inode, 0));
	neh->eh_magic = EXT4_EXT_MAGIC;
	neh->eh_depth = 0;

	/* move remainder of path[depth] to the new leaf */
	if (unlikely(path[depth].p_hdr->eh_entries !=
		     path[depth].p_hdr->eh_max)) {
		EXT4_ERROR_INODE(inode, "eh_entries %d != eh_max %d!",
				 path[depth].p_hdr->eh_entries,
				 path[depth].p_hdr->eh_max);
		err = -EFSCORRUPTED;
		goto cleanup;
	}
	/* start copy from next extent */
	m = EXT_MAX_EXTENT(path[depth].p_hdr) - path[depth].p_ext++;
	ext4_ext_show_move(inode, path, newblock, depth);
	if (m) {
		struct ext4_extent *ex;
		ex = EXT_FIRST_EXTENT(neh);
		memmove(ex, path[depth].p_ext, sizeof(struct ext4_extent) * m);
		le16_add_cpu(&neh->eh_entries, m);
	}

	/* zero out unused area in the extent block */
	ext_size = sizeof(struct ext4_extent_header) +
		sizeof(struct ext4_extent) * le16_to_cpu(neh->eh_entries);
	memset(bh->b_data + ext_size, 0, inode->i_sb->s_blocksize - ext_size);
	ext4_extent_block_csum_set(inode, neh);
	set_buffer_uptodate(bh);
	unlock_buffer(bh);

	err = ext4_handle_dirty_metadata(handle, inode, bh);
	if (err)
		goto cleanup;
	brelse(bh);
	bh = NULL;

	/* correct old leaf */
	if (m) {
		err = ext4_ext_get_access(handle, inode, path + depth);
		if (err)
			goto cleanup;
		le16_add_cpu(&path[depth].p_hdr->eh_entries, -m);
		err = ext4_ext_dirty(handle, inode, path + depth);
		if (err)
			goto cleanup;

	}

	/* create intermediate indexes */
	k = depth - at - 1;
	if (unlikely(k < 0)) {
		EXT4_ERROR_INODE(inode, "k %d < 0!", k);
		err = -EFSCORRUPTED;
		goto cleanup;
	}
	if (k)
		ext_debug(inode, "create %d intermediate indices\n", k);
	/* insert new index into current index block */
	/* current depth stored in i var */
	i = depth - 1;
	while (k--) {
		oldblock = newblock;
		newblock = ablocks[--a];
		bh = sb_getblk(inode->i_sb, newblock);
		if (unlikely(!bh)) {
			err = -ENOMEM;
			goto cleanup;
		}
		lock_buffer(bh);

		err = ext4_journal_get_create_access(handle, bh);
		if (err)
			goto cleanup;

		neh = ext_block_hdr(bh);
		neh->eh_entries = cpu_to_le16(1);
		neh->eh_magic = EXT4_EXT_MAGIC;
		neh->eh_max = cpu_to_le16(ext4_ext_space_block_idx(inode, 0));
		neh->eh_depth = cpu_to_le16(depth - i);
		fidx = EXT_FIRST_INDEX(neh);
		fidx->ei_block = border;
		ext4_idx_store_pblock(fidx, oldblock);

		ext_debug(inode, "int.index at %d (block %llu): %u -> %llu\n",
				i, newblock, le32_to_cpu(border), oldblock);

		/* move remainder of path[i] to the new index block */
		if (unlikely(EXT_MAX_INDEX(path[i].p_hdr) !=
					EXT_LAST_INDEX(path[i].p_hdr))) {
			EXT4_ERROR_INODE(inode,
					 "EXT_MAX_INDEX != EXT_LAST_INDEX ee_block %d!",
					 le32_to_cpu(path[i].p_ext->ee_block));
			err = -EFSCORRUPTED;
			goto cleanup;
		}
		/* start copy indexes */
		m = EXT_MAX_INDEX(path[i].p_hdr) - path[i].p_idx++;
		ext_debug(inode, "cur 0x%p, last 0x%p\n", path[i].p_idx,
				EXT_MAX_INDEX(path[i].p_hdr));
		ext4_ext_show_move(inode, path, newblock, i);
		if (m) {
			memmove(++fidx, path[i].p_idx,
				sizeof(struct ext4_extent_idx) * m);
			le16_add_cpu(&neh->eh_entries, m);
		}
		/* zero out unused area in the extent block */
		ext_size = sizeof(struct ext4_extent_header) +
		   (sizeof(struct ext4_extent) * le16_to_cpu(neh->eh_entries));
		memset(bh->b_data + ext_size, 0,
			inode->i_sb->s_blocksize - ext_size);
		ext4_extent_block_csum_set(inode, neh);
		set_buffer_uptodate(bh);
		unlock_buffer(bh);

		err = ext4_handle_dirty_metadata(handle, inode, bh);
		if (err)
			goto cleanup;
		brelse(bh);
		bh = NULL;

		/* correct old index */
		if (m) {
			err = ext4_ext_get_access(handle, inode, path + i);
			if (err)
				goto cleanup;
			le16_add_cpu(&path[i].p_hdr->eh_entries, -m);
			err = ext4_ext_dirty(handle, inode, path + i);
			if (err)
				goto cleanup;
		}

		i--;
	}

	/* insert new index */
	err = ext4_ext_insert_index(handle, inode, path + at,
				    le32_to_cpu(border), newblock);

cleanup:
	if (bh) {
		if (buffer_locked(bh))
			unlock_buffer(bh);
		brelse(bh);
	}

	if (err) {
		/* free all allocated blocks in error case */
		for (i = 0; i < depth; i++) {
			if (!ablocks[i])
				continue;
			ext4_free_blocks(handle, inode, NULL, ablocks[i], 1,
					 EXT4_FREE_BLOCKS_METADATA);
		}
	}
	kfree(ablocks);

	return err;
}

/*
 * ext4_ext_grow_indepth:
 * implements tree growing procedure:
 * - allocates new block
 * - moves top-level data (index block or leaf) into the new block
 * - initializes new top-level, creating index that points to the
 *   just created block
 */
static int ext4_ext_grow_indepth(handle_t *handle, struct inode *inode,
				 unsigned int flags)
{
	struct ext4_extent_header *neh;
	struct buffer_head *bh;
	ext4_fsblk_t newblock, goal = 0;
	struct ext4_super_block *es = EXT4_SB(inode->i_sb)->s_es;
	int err = 0;
	size_t ext_size = 0;

	/* Try to prepend new index to old one */
	if (ext_depth(inode))
		goal = ext4_idx_pblock(EXT_FIRST_INDEX(ext_inode_hdr(inode)));
	if (goal > le32_to_cpu(es->s_first_data_block)) {
		flags |= EXT4_MB_HINT_TRY_GOAL;
		goal--;
	} else
		goal = ext4_inode_to_goal_block(inode);
	newblock = ext4_new_meta_blocks(handle, inode, goal, flags,
					NULL, &err);
	if (newblock == 0)
		return err;

	bh = sb_getblk_gfp(inode->i_sb, newblock, __GFP_MOVABLE | GFP_NOFS);
	if (unlikely(!bh))
		return -ENOMEM;
	lock_buffer(bh);

	err = ext4_journal_get_create_access(handle, bh);
	if (err) {
		unlock_buffer(bh);
		goto out;
	}

	ext_size = sizeof(EXT4_I(inode)->i_data);
	/* move top-level index/leaf into new block */
	memmove(bh->b_data, EXT4_I(inode)->i_data, ext_size);
	/* zero out unused area in the extent block */
	memset(bh->b_data + ext_size, 0, inode->i_sb->s_blocksize - ext_size);

	/* set size of new block */
	neh = ext_block_hdr(bh);
	/* old root could have indexes or leaves
	 * so calculate e_max right way */
	if (ext_depth(inode))
		neh->eh_max = cpu_to_le16(ext4_ext_space_block_idx(inode, 0));
	else
		neh->eh_max = cpu_to_le16(ext4_ext_space_block(inode, 0));
	neh->eh_magic = EXT4_EXT_MAGIC;
	ext4_extent_block_csum_set(inode, neh);
	set_buffer_uptodate(bh);
	unlock_buffer(bh);

	err = ext4_handle_dirty_metadata(handle, inode, bh);
	if (err)
		goto out;

	/* Update top-level index: num,max,pointer */
	neh = ext_inode_hdr(inode);
	neh->eh_entries = cpu_to_le16(1);
	ext4_idx_store_pblock(EXT_FIRST_INDEX(neh), newblock);
	if (neh->eh_depth == 0) {
		/* Root extent block becomes index block */
		neh->eh_max = cpu_to_le16(ext4_ext_space_root_idx(inode, 0));
		EXT_FIRST_INDEX(neh)->ei_block =
			EXT_FIRST_EXTENT(neh)->ee_block;
	}
	ext_debug(inode, "new root: num %d(%d), lblock %d, ptr %llu\n",
		  le16_to_cpu(neh->eh_entries), le16_to_cpu(neh->eh_max),
		  le32_to_cpu(EXT_FIRST_INDEX(neh)->ei_block),
		  ext4_idx_pblock(EXT_FIRST_INDEX(neh)));

	le16_add_cpu(&neh->eh_depth, 1);
	err = ext4_mark_inode_dirty(handle, inode);
out:
	brelse(bh);

	return err;
}

/*
 * ext4_ext_create_new_leaf:
 * finds empty index and adds new leaf.
 * if no free index is found, then it requests in-depth growing.
 */
static int ext4_ext_create_new_leaf(handle_t *handle, struct inode *inode,
				    unsigned int mb_flags,
				    unsigned int gb_flags,
				    struct ext4_ext_path **ppath,
				    struct ext4_extent *newext)
{
	struct ext4_ext_path *path = *ppath;
	struct ext4_ext_path *curp;
	int depth, i, err = 0;

repeat:
	i = depth = ext_depth(inode);

	/* walk up to the tree and look for free index entry */
	curp = path + depth;
	while (i > 0 && !EXT_HAS_FREE_INDEX(curp)) {
		i--;
		curp--;
	}

	/* we use already allocated block for index block,
	 * so subsequent data blocks should be contiguous */
	if (EXT_HAS_FREE_INDEX(curp)) {
		/* if we found index with free entry, then use that
		 * entry: create all needed subtree and add new leaf */
		err = ext4_ext_split(handle, inode, mb_flags, path, newext, i);
		if (err)
			goto out;

		/* refill path */
		path = ext4_find_extent(inode,
				    (ext4_lblk_t)le32_to_cpu(newext->ee_block),
				    ppath, gb_flags);
		if (IS_ERR(path))
			err = PTR_ERR(path);
	} else {
		/* tree is full, time to grow in depth */
		err = ext4_ext_grow_indepth(handle, inode, mb_flags);
		if (err)
			goto out;

		/* refill path */
		path = ext4_find_extent(inode,
				   (ext4_lblk_t)le32_to_cpu(newext->ee_block),
				    ppath, gb_flags);
		if (IS_ERR(path)) {
			err = PTR_ERR(path);
			goto out;
		}

		/*
		 * only first (depth 0 -> 1) produces free space;
		 * in all other cases we have to split the grown tree
		 */
		depth = ext_depth(inode);
		if (path[depth].p_hdr->eh_entries == path[depth].p_hdr->eh_max) {
			/* now we need to split */
			goto repeat;
		}
	}

out:
	return err;
}

/*
 * search the closest allocated block to the left for *logical
 * and returns it at @logical + it's physical address at @phys
 * if *logical is the smallest allocated block, the function
 * returns 0 at @phys
 * return value contains 0 (success) or error code
 */
static int ext4_ext_search_left(struct inode *inode,
				struct ext4_ext_path *path,
				ext4_lblk_t *logical, ext4_fsblk_t *phys)
{
	struct ext4_extent_idx *ix;
	struct ext4_extent *ex;
	int depth, ee_len;

	if (unlikely(path == NULL)) {
		EXT4_ERROR_INODE(inode, "path == NULL *logical %d!", *logical);
		return -EFSCORRUPTED;
	}
	depth = path->p_depth;
	*phys = 0;

	if (depth == 0 && path->p_ext == NULL)
		return 0;

	/* usually extent in the path covers blocks smaller
	 * then *logical, but it can be that extent is the
	 * first one in the file */

	ex = path[depth].p_ext;
	ee_len = ext4_ext_get_actual_len(ex);
	if (*logical < le32_to_cpu(ex->ee_block)) {
		if (unlikely(EXT_FIRST_EXTENT(path[depth].p_hdr) != ex)) {
			EXT4_ERROR_INODE(inode,
					 "EXT_FIRST_EXTENT != ex *logical %d ee_block %d!",
					 *logical, le32_to_cpu(ex->ee_block));
			return -EFSCORRUPTED;
		}
		while (--depth >= 0) {
			ix = path[depth].p_idx;
			if (unlikely(ix != EXT_FIRST_INDEX(path[depth].p_hdr))) {
				EXT4_ERROR_INODE(inode,
				  "ix (%d) != EXT_FIRST_INDEX (%d) (depth %d)!",
				  ix != NULL ? le32_to_cpu(ix->ei_block) : 0,
				  EXT_FIRST_INDEX(path[depth].p_hdr) != NULL ?
		le32_to_cpu(EXT_FIRST_INDEX(path[depth].p_hdr)->ei_block) : 0,
				  depth);
				return -EFSCORRUPTED;
			}
		}
		return 0;
	}

	if (unlikely(*logical < (le32_to_cpu(ex->ee_block) + ee_len))) {
		EXT4_ERROR_INODE(inode,
				 "logical %d < ee_block %d + ee_len %d!",
				 *logical, le32_to_cpu(ex->ee_block), ee_len);
		return -EFSCORRUPTED;
	}

	*logical = le32_to_cpu(ex->ee_block) + ee_len - 1;
	*phys = ext4_ext_pblock(ex) + ee_len - 1;
	return 0;
}

/*
 * Search the closest allocated block to the right for *logical
 * and returns it at @logical + it's physical address at @phys.
 * If not exists, return 0 and @phys is set to 0. We will return
 * 1 which means we found an allocated block and ret_ex is valid.
 * Or return a (< 0) error code.
 */
static int ext4_ext_search_right(struct inode *inode,
				 struct ext4_ext_path *path,
				 ext4_lblk_t *logical, ext4_fsblk_t *phys,
				 struct ext4_extent *ret_ex)
{
	struct buffer_head *bh = NULL;
	struct ext4_extent_header *eh;
	struct ext4_extent_idx *ix;
	struct ext4_extent *ex;
	ext4_fsblk_t block;
	int depth;	/* Note, NOT eh_depth; depth from top of tree */
	int ee_len;

	if (unlikely(path == NULL)) {
		EXT4_ERROR_INODE(inode, "path == NULL *logical %d!", *logical);
		return -EFSCORRUPTED;
	}
	depth = path->p_depth;
	*phys = 0;

	if (depth == 0 && path->p_ext == NULL)
		return 0;

	/* usually extent in the path covers blocks smaller
	 * then *logical, but it can be that extent is the
	 * first one in the file */

	ex = path[depth].p_ext;
	ee_len = ext4_ext_get_actual_len(ex);
	if (*logical < le32_to_cpu(ex->ee_block)) {
		if (unlikely(EXT_FIRST_EXTENT(path[depth].p_hdr) != ex)) {
			EXT4_ERROR_INODE(inode,
					 "first_extent(path[%d].p_hdr) != ex",
					 depth);
			return -EFSCORRUPTED;
		}
		while (--depth >= 0) {
			ix = path[depth].p_idx;
			if (unlikely(ix != EXT_FIRST_INDEX(path[depth].p_hdr))) {
				EXT4_ERROR_INODE(inode,
						 "ix != EXT_FIRST_INDEX *logical %d!",
						 *logical);
				return -EFSCORRUPTED;
			}
		}
		goto found_extent;
	}

	if (unlikely(*logical < (le32_to_cpu(ex->ee_block) + ee_len))) {
		EXT4_ERROR_INODE(inode,
				 "logical %d < ee_block %d + ee_len %d!",
				 *logical, le32_to_cpu(ex->ee_block), ee_len);
		return -EFSCORRUPTED;
	}

	if (ex != EXT_LAST_EXTENT(path[depth].p_hdr)) {
		/* next allocated block in this leaf */
		ex++;
		goto found_extent;
	}

	/* go up and search for index to the right */
	while (--depth >= 0) {
		ix = path[depth].p_idx;
		if (ix != EXT_LAST_INDEX(path[depth].p_hdr))
			goto got_index;
	}

	/* we've gone up to the root and found no index to the right */
	return 0;

got_index:
	/* we've found index to the right, let's
	 * follow it and find the closest allocated
	 * block to the right */
	ix++;
	block = ext4_idx_pblock(ix);
	while (++depth < path->p_depth) {
		/* subtract from p_depth to get proper eh_depth */
		bh = read_extent_tree_block(inode, block,
					    path->p_depth - depth, 0);
		if (IS_ERR(bh))
			return PTR_ERR(bh);
		eh = ext_block_hdr(bh);
		ix = EXT_FIRST_INDEX(eh);
		block = ext4_idx_pblock(ix);
		put_bh(bh);
	}

	bh = read_extent_tree_block(inode, block, path->p_depth - depth, 0);
	if (IS_ERR(bh))
		return PTR_ERR(bh);
	eh = ext_block_hdr(bh);
	ex = EXT_FIRST_EXTENT(eh);
found_extent:
	*logical = le32_to_cpu(ex->ee_block);
	*phys = ext4_ext_pblock(ex);
	if (ret_ex)
		*ret_ex = *ex;
	if (bh)
		put_bh(bh);
	return 1;
}

/*
 * ext4_ext_next_allocated_block:
 * returns allocated block in subsequent extent or EXT_MAX_BLOCKS.
 * NOTE: it considers block number from index entry as
 * allocated block. Thus, index entries have to be consistent
 * with leaves.
 */
ext4_lblk_t
ext4_ext_next_allocated_block(struct ext4_ext_path *path)
{
	int depth;

	BUG_ON(path == NULL);
	depth = path->p_depth;

	if (depth == 0 && path->p_ext == NULL)
		return EXT_MAX_BLOCKS;

	while (depth >= 0) {
		struct ext4_ext_path *p = &path[depth];

		if (depth == path->p_depth) {
			/* leaf */
			if (p->p_ext && p->p_ext != EXT_LAST_EXTENT(p->p_hdr))
				return le32_to_cpu(p->p_ext[1].ee_block);
		} else {
			/* index */
			if (p->p_idx != EXT_LAST_INDEX(p->p_hdr))
				return le32_to_cpu(p->p_idx[1].ei_block);
		}
		depth--;
	}

	return EXT_MAX_BLOCKS;
}

/*
 * ext4_ext_next_leaf_block:
 * returns first allocated block from next leaf or EXT_MAX_BLOCKS
 */
static ext4_lblk_t ext4_ext_next_leaf_block(struct ext4_ext_path *path)
{
	int depth;

	BUG_ON(path == NULL);
	depth = path->p_depth;

	/* zero-tree has no leaf blocks at all */
	if (depth == 0)
		return EXT_MAX_BLOCKS;

	/* go to index block */
	depth--;

	while (depth >= 0) {
		if (path[depth].p_idx !=
				EXT_LAST_INDEX(path[depth].p_hdr))
			return (ext4_lblk_t)
				le32_to_cpu(path[depth].p_idx[1].ei_block);
		depth--;
	}

	return EXT_MAX_BLOCKS;
}

/*
 * ext4_ext_correct_indexes:
 * if leaf gets modified and modified extent is first in the leaf,
 * then we have to correct all indexes above.
 * TODO: do we need to correct tree in all cases?
 */
static int ext4_ext_correct_indexes(handle_t *handle, struct inode *inode,
				struct ext4_ext_path *path)
{
	struct ext4_extent_header *eh;
	int depth = ext_depth(inode);
	struct ext4_extent *ex;
	__le32 border;
	int k, err = 0;

	eh = path[depth].p_hdr;
	ex = path[depth].p_ext;

	if (unlikely(ex == NULL || eh == NULL)) {
		EXT4_ERROR_INODE(inode,
				 "ex %p == NULL or eh %p == NULL", ex, eh);
		return -EFSCORRUPTED;
	}

	if (depth == 0) {
		/* there is no tree at all */
		return 0;
	}

	if (ex != EXT_FIRST_EXTENT(eh)) {
		/* we correct tree if first leaf got modified only */
		return 0;
	}

	/*
	 * TODO: we need correction if border is smaller than current one
	 */
	k = depth - 1;
	border = path[depth].p_ext->ee_block;
	err = ext4_ext_get_access(handle, inode, path + k);
	if (err)
		return err;
	path[k].p_idx->ei_block = border;
	err = ext4_ext_dirty(handle, inode, path + k);
	if (err)
		return err;

	while (k--) {
		/* change all left-side indexes */
		if (path[k+1].p_idx != EXT_FIRST_INDEX(path[k+1].p_hdr))
			break;
		err = ext4_ext_get_access(handle, inode, path + k);
		if (err)
			break;
		path[k].p_idx->ei_block = border;
		err = ext4_ext_dirty(handle, inode, path + k);
		if (err)
			break;
	}

	return err;
}

static int ext4_can_extents_be_merged(struct inode *inode,
				      struct ext4_extent *ex1,
				      struct ext4_extent *ex2)
{
	unsigned short ext1_ee_len, ext2_ee_len;

	if (ext4_ext_is_unwritten(ex1) != ext4_ext_is_unwritten(ex2))
		return 0;

	ext1_ee_len = ext4_ext_get_actual_len(ex1);
	ext2_ee_len = ext4_ext_get_actual_len(ex2);

	if (le32_to_cpu(ex1->ee_block) + ext1_ee_len !=
			le32_to_cpu(ex2->ee_block))
		return 0;

	if (ext1_ee_len + ext2_ee_len > EXT_INIT_MAX_LEN)
		return 0;

	if (ext4_ext_is_unwritten(ex1) &&
	    ext1_ee_len + ext2_ee_len > EXT_UNWRITTEN_MAX_LEN)
		return 0;
#ifdef AGGRESSIVE_TEST
	if (ext1_ee_len >= 4)
		return 0;
#endif

	if (ext4_ext_pblock(ex1) + ext1_ee_len == ext4_ext_pblock(ex2))
		return 1;
	return 0;
}

/*
 * This function tries to merge the "ex" extent to the next extent in the tree.
 * It always tries to merge towards right. If you want to merge towards
 * left, pass "ex - 1" as argument instead of "ex".
 * Returns 0 if the extents (ex and ex+1) were _not_ merged and returns
 * 1 if they got merged.
 */
static int ext4_ext_try_to_merge_right(struct inode *inode,
				 struct ext4_ext_path *path,
				 struct ext4_extent *ex)
{
	struct ext4_extent_header *eh;
	unsigned int depth, len;
	int merge_done = 0, unwritten;

	depth = ext_depth(inode);
	BUG_ON(path[depth].p_hdr == NULL);
	eh = path[depth].p_hdr;

	while (ex < EXT_LAST_EXTENT(eh)) {
		if (!ext4_can_extents_be_merged(inode, ex, ex + 1))
			break;
		/* merge with next extent! */
		unwritten = ext4_ext_is_unwritten(ex);
		ex->ee_len = cpu_to_le16(ext4_ext_get_actual_len(ex)
				+ ext4_ext_get_actual_len(ex + 1));
		if (unwritten)
			ext4_ext_mark_unwritten(ex);

		if (ex + 1 < EXT_LAST_EXTENT(eh)) {
			len = (EXT_LAST_EXTENT(eh) - ex - 1)
				* sizeof(struct ext4_extent);
			memmove(ex + 1, ex + 2, len);
		}
		le16_add_cpu(&eh->eh_entries, -1);
		merge_done = 1;
		WARN_ON(eh->eh_entries == 0);
		if (!eh->eh_entries)
			EXT4_ERROR_INODE(inode, "eh->eh_entries = 0!");
	}

	return merge_done;
}

/*
 * This function does a very simple check to see if we can collapse
 * an extent tree with a single extent tree leaf block into the inode.
 */
static void ext4_ext_try_to_merge_up(handle_t *handle,
				     struct inode *inode,
				     struct ext4_ext_path *path)
{
	size_t s;
	unsigned max_root = ext4_ext_space_root(inode, 0);
	ext4_fsblk_t blk;

	if ((path[0].p_depth != 1) ||
	    (le16_to_cpu(path[0].p_hdr->eh_entries) != 1) ||
	    (le16_to_cpu(path[1].p_hdr->eh_entries) > max_root))
		return;

	/*
	 * We need to modify the block allocation bitmap and the block
	 * group descriptor to release the extent tree block.  If we
	 * can't get the journal credits, give up.
	 */
	if (ext4_journal_extend(handle, 2,
			ext4_free_metadata_revoke_credits(inode->i_sb, 1)))
		return;

	/*
	 * Copy the extent data up to the inode
	 */
	blk = ext4_idx_pblock(path[0].p_idx);
	s = le16_to_cpu(path[1].p_hdr->eh_entries) *
		sizeof(struct ext4_extent_idx);
	s += sizeof(struct ext4_extent_header);

	path[1].p_maxdepth = path[0].p_maxdepth;
	memcpy(path[0].p_hdr, path[1].p_hdr, s);
	path[0].p_depth = 0;
	path[0].p_ext = EXT_FIRST_EXTENT(path[0].p_hdr) +
		(path[1].p_ext - EXT_FIRST_EXTENT(path[1].p_hdr));
	path[0].p_hdr->eh_max = cpu_to_le16(max_root);

	brelse(path[1].p_bh);
	ext4_free_blocks(handle, inode, NULL, blk, 1,
			 EXT4_FREE_BLOCKS_METADATA | EXT4_FREE_BLOCKS_FORGET);
}

/*
 * This function tries to merge the @ex extent to neighbours in the tree, then
 * tries to collapse the extent tree into the inode.
 */
static void ext4_ext_try_to_merge(handle_t *handle,
				  struct inode *inode,
				  struct ext4_ext_path *path,
				  struct ext4_extent *ex)
{
	struct ext4_extent_header *eh;
	unsigned int depth;
	int merge_done = 0;

	depth = ext_depth(inode);
	BUG_ON(path[depth].p_hdr == NULL);
	eh = path[depth].p_hdr;

	if (ex > EXT_FIRST_EXTENT(eh))
		merge_done = ext4_ext_try_to_merge_right(inode, path, ex - 1);

	if (!merge_done)
		(void) ext4_ext_try_to_merge_right(inode, path, ex);

	ext4_ext_try_to_merge_up(handle, inode, path);
}

/*
 * check if a portion of the "newext" extent overlaps with an
 * existing extent.
 *
 * If there is an overlap discovered, it updates the length of the newext
 * such that there will be no overlap, and then returns 1.
 * If there is no overlap found, it returns 0.
 */
static unsigned int ext4_ext_check_overlap(struct ext4_sb_info *sbi,
					   struct inode *inode,
					   struct ext4_extent *newext,
					   struct ext4_ext_path *path)
{
	ext4_lblk_t b1, b2;
	unsigned int depth, len1;
	unsigned int ret = 0;

	b1 = le32_to_cpu(newext->ee_block);
	len1 = ext4_ext_get_actual_len(newext);
	depth = ext_depth(inode);
	if (!path[depth].p_ext)
		goto out;
	b2 = EXT4_LBLK_CMASK(sbi, le32_to_cpu(path[depth].p_ext->ee_block));

	/*
	 * get the next allocated block if the extent in the path
	 * is before the requested block(s)
	 */
	if (b2 < b1) {
		b2 = ext4_ext_next_allocated_block(path);
		if (b2 == EXT_MAX_BLOCKS)
			goto out;
		b2 = EXT4_LBLK_CMASK(sbi, b2);
	}

	/* check for wrap through zero on extent logical start block*/
	if (b1 + len1 < b1) {
		len1 = EXT_MAX_BLOCKS - b1;
		newext->ee_len = cpu_to_le16(len1);
		ret = 1;
	}

	/* check for overlap */
	if (b1 + len1 > b2) {
		newext->ee_len = cpu_to_le16(b2 - b1);
		ret = 1;
	}
out:
	return ret;
}

/*
 * ext4_ext_insert_extent:
 * tries to merge requested extent into the existing extent or
 * inserts requested extent as new one into the tree,
 * creating new leaf in the no-space case.
 */
int ext4_ext_insert_extent(handle_t *handle, struct inode *inode,
				struct ext4_ext_path **ppath,
				struct ext4_extent *newext, int gb_flags)
{
	struct ext4_ext_path *path = *ppath;
	struct ext4_extent_header *eh;
	struct ext4_extent *ex, *fex;
	struct ext4_extent *nearex; /* nearest extent */
	struct ext4_ext_path *npath = NULL;
	int depth, len, err;
	ext4_lblk_t next;
	int mb_flags = 0, unwritten;

	if (gb_flags & EXT4_GET_BLOCKS_DELALLOC_RESERVE)
		mb_flags |= EXT4_MB_DELALLOC_RESERVED;
	if (unlikely(ext4_ext_get_actual_len(newext) == 0)) {
		EXT4_ERROR_INODE(inode, "ext4_ext_get_actual_len(newext) == 0");
		return -EFSCORRUPTED;
	}
	depth = ext_depth(inode);
	ex = path[depth].p_ext;
	eh = path[depth].p_hdr;
	if (unlikely(path[depth].p_hdr == NULL)) {
		EXT4_ERROR_INODE(inode, "path[%d].p_hdr == NULL", depth);
		return -EFSCORRUPTED;
	}

	/* try to insert block into found extent and return */
	if (ex && !(gb_flags & EXT4_GET_BLOCKS_PRE_IO)) {

		/*
		 * Try to see whether we should rather test the extent on
		 * right from ex, or from the left of ex. This is because
		 * ext4_find_extent() can return either extent on the
		 * left, or on the right from the searched position. This
		 * will make merging more effective.
		 */
		if (ex < EXT_LAST_EXTENT(eh) &&
		    (le32_to_cpu(ex->ee_block) +
		    ext4_ext_get_actual_len(ex) <
		    le32_to_cpu(newext->ee_block))) {
			ex += 1;
			goto prepend;
		} else if ((ex > EXT_FIRST_EXTENT(eh)) &&
			   (le32_to_cpu(newext->ee_block) +
			   ext4_ext_get_actual_len(newext) <
			   le32_to_cpu(ex->ee_block)))
			ex -= 1;

		/* Try to append newex to the ex */
		if (ext4_can_extents_be_merged(inode, ex, newext)) {
			ext_debug(inode, "append [%d]%d block to %u:[%d]%d"
				  "(from %llu)\n",
				  ext4_ext_is_unwritten(newext),
				  ext4_ext_get_actual_len(newext),
				  le32_to_cpu(ex->ee_block),
				  ext4_ext_is_unwritten(ex),
				  ext4_ext_get_actual_len(ex),
				  ext4_ext_pblock(ex));
			err = ext4_ext_get_access(handle, inode,
						  path + depth);
			if (err)
				return err;
			unwritten = ext4_ext_is_unwritten(ex);
			ex->ee_len = cpu_to_le16(ext4_ext_get_actual_len(ex)
					+ ext4_ext_get_actual_len(newext));
			if (unwritten)
				ext4_ext_mark_unwritten(ex);
			eh = path[depth].p_hdr;
			nearex = ex;
			goto merge;
		}

prepend:
		/* Try to prepend newex to the ex */
		if (ext4_can_extents_be_merged(inode, newext, ex)) {
			ext_debug(inode, "prepend %u[%d]%d block to %u:[%d]%d"
				  "(from %llu)\n",
				  le32_to_cpu(newext->ee_block),
				  ext4_ext_is_unwritten(newext),
				  ext4_ext_get_actual_len(newext),
				  le32_to_cpu(ex->ee_block),
				  ext4_ext_is_unwritten(ex),
				  ext4_ext_get_actual_len(ex),
				  ext4_ext_pblock(ex));
			err = ext4_ext_get_access(handle, inode,
						  path + depth);
			if (err)
				return err;

			unwritten = ext4_ext_is_unwritten(ex);
			ex->ee_block = newext->ee_block;
			ext4_ext_store_pblock(ex, ext4_ext_pblock(newext));
			ex->ee_len = cpu_to_le16(ext4_ext_get_actual_len(ex)
					+ ext4_ext_get_actual_len(newext));
			if (unwritten)
				ext4_ext_mark_unwritten(ex);
			eh = path[depth].p_hdr;
			nearex = ex;
			goto merge;
		}
	}

	depth = ext_depth(inode);
	eh = path[depth].p_hdr;
	if (le16_to_cpu(eh->eh_entries) < le16_to_cpu(eh->eh_max))
		goto has_space;

	/* probably next leaf has space for us? */
	fex = EXT_LAST_EXTENT(eh);
	next = EXT_MAX_BLOCKS;
	if (le32_to_cpu(newext->ee_block) > le32_to_cpu(fex->ee_block))
		next = ext4_ext_next_leaf_block(path);
	if (next != EXT_MAX_BLOCKS) {
		ext_debug(inode, "next leaf block - %u\n", next);
		BUG_ON(npath != NULL);
		npath = ext4_find_extent(inode, next, NULL, gb_flags);
		if (IS_ERR(npath))
			return PTR_ERR(npath);
		BUG_ON(npath->p_depth != path->p_depth);
		eh = npath[depth].p_hdr;
		if (le16_to_cpu(eh->eh_entries) < le16_to_cpu(eh->eh_max)) {
			ext_debug(inode, "next leaf isn't full(%d)\n",
				  le16_to_cpu(eh->eh_entries));
			path = npath;
			goto has_space;
		}
		ext_debug(inode, "next leaf has no free space(%d,%d)\n",
			  le16_to_cpu(eh->eh_entries), le16_to_cpu(eh->eh_max));
	}

	/*
	 * There is no free space in the found leaf.
	 * We're gonna add a new leaf in the tree.
	 */
	if (gb_flags & EXT4_GET_BLOCKS_METADATA_NOFAIL)
		mb_flags |= EXT4_MB_USE_RESERVED;
	err = ext4_ext_create_new_leaf(handle, inode, mb_flags, gb_flags,
				       ppath, newext);
	if (err)
		goto cleanup;
	depth = ext_depth(inode);
	eh = path[depth].p_hdr;

has_space:
	nearex = path[depth].p_ext;

	err = ext4_ext_get_access(handle, inode, path + depth);
	if (err)
		goto cleanup;

	if (!nearex) {
		/* there is no extent in this leaf, create first one */
		ext_debug(inode, "first extent in the leaf: %u:%llu:[%d]%d\n",
				le32_to_cpu(newext->ee_block),
				ext4_ext_pblock(newext),
				ext4_ext_is_unwritten(newext),
				ext4_ext_get_actual_len(newext));
		nearex = EXT_FIRST_EXTENT(eh);
	} else {
		if (le32_to_cpu(newext->ee_block)
			   > le32_to_cpu(nearex->ee_block)) {
			/* Insert after */
			ext_debug(inode, "insert %u:%llu:[%d]%d before: "
					"nearest %p\n",
					le32_to_cpu(newext->ee_block),
					ext4_ext_pblock(newext),
					ext4_ext_is_unwritten(newext),
					ext4_ext_get_actual_len(newext),
					nearex);
			nearex++;
		} else {
			/* Insert before */
			BUG_ON(newext->ee_block == nearex->ee_block);
			ext_debug(inode, "insert %u:%llu:[%d]%d after: "
					"nearest %p\n",
					le32_to_cpu(newext->ee_block),
					ext4_ext_pblock(newext),
					ext4_ext_is_unwritten(newext),
					ext4_ext_get_actual_len(newext),
					nearex);
		}
		len = EXT_LAST_EXTENT(eh) - nearex + 1;
		if (len > 0) {
			ext_debug(inode, "insert %u:%llu:[%d]%d: "
					"move %d extents from 0x%p to 0x%p\n",
					le32_to_cpu(newext->ee_block),
					ext4_ext_pblock(newext),
					ext4_ext_is_unwritten(newext),
					ext4_ext_get_actual_len(newext),
					len, nearex, nearex + 1);
			memmove(nearex + 1, nearex,
				len * sizeof(struct ext4_extent));
		}
	}

	le16_add_cpu(&eh->eh_entries, 1);
	path[depth].p_ext = nearex;
	nearex->ee_block = newext->ee_block;
	ext4_ext_store_pblock(nearex, ext4_ext_pblock(newext));
	nearex->ee_len = newext->ee_len;

merge:
	/* try to merge extents */
	if (!(gb_flags & EXT4_GET_BLOCKS_PRE_IO))
		ext4_ext_try_to_merge(handle, inode, path, nearex);


	/* time to correct all indexes above */
	err = ext4_ext_correct_indexes(handle, inode, path);
	if (err)
		goto cleanup;

	err = ext4_ext_dirty(handle, inode, path + path->p_depth);

cleanup:
	ext4_ext_drop_refs(npath);
	kfree(npath);
	return err;
}

static int ext4_fill_es_cache_info(struct inode *inode,
				   ext4_lblk_t block, ext4_lblk_t num,
				   struct fiemap_extent_info *fieinfo)
{
	ext4_lblk_t next, end = block + num - 1;
	struct extent_status es;
	unsigned char blksize_bits = inode->i_sb->s_blocksize_bits;
	unsigned int flags;
	int err;

	while (block <= end) {
		next = 0;
		flags = 0;
		if (!ext4_es_lookup_extent(inode, block, &next, &es))
			break;
		if (ext4_es_is_unwritten(&es))
			flags |= FIEMAP_EXTENT_UNWRITTEN;
		if (ext4_es_is_delayed(&es))
			flags |= (FIEMAP_EXTENT_DELALLOC |
				  FIEMAP_EXTENT_UNKNOWN);
		if (ext4_es_is_hole(&es))
			flags |= EXT4_FIEMAP_EXTENT_HOLE;
		if (next == 0)
			flags |= FIEMAP_EXTENT_LAST;
		if (flags & (FIEMAP_EXTENT_DELALLOC|
			     EXT4_FIEMAP_EXTENT_HOLE))
			es.es_pblk = 0;
		else
			es.es_pblk = ext4_es_pblock(&es);
		err = fiemap_fill_next_extent(fieinfo,
				(__u64)es.es_lblk << blksize_bits,
				(__u64)es.es_pblk << blksize_bits,
				(__u64)es.es_len << blksize_bits,
				flags);
		if (next == 0)
			break;
		block = next;
		if (err < 0)
			return err;
		if (err == 1)
			return 0;
	}
	return 0;
}


/*
 * ext4_ext_determine_hole - determine hole around given block
 * @inode:	inode we lookup in
 * @path:	path in extent tree to @lblk
 * @lblk:	pointer to logical block around which we want to determine hole
 *
 * Determine hole length (and start if easily possible) around given logical
 * block. We don't try too hard to find the beginning of the hole but @path
 * actually points to extent before @lblk, we provide it.
 *
 * The function returns the length of a hole starting at @lblk. We update @lblk
 * to the beginning of the hole if we managed to find it.
 */
static ext4_lblk_t ext4_ext_determine_hole(struct inode *inode,
					   struct ext4_ext_path *path,
					   ext4_lblk_t *lblk)
{
	int depth = ext_depth(inode);
	struct ext4_extent *ex;
	ext4_lblk_t len;

	ex = path[depth].p_ext;
	if (ex == NULL) {
		/* there is no extent yet, so gap is [0;-] */
		*lblk = 0;
		len = EXT_MAX_BLOCKS;
	} else if (*lblk < le32_to_cpu(ex->ee_block)) {
		len = le32_to_cpu(ex->ee_block) - *lblk;
	} else if (*lblk >= le32_to_cpu(ex->ee_block)
			+ ext4_ext_get_actual_len(ex)) {
		ext4_lblk_t next;

		*lblk = le32_to_cpu(ex->ee_block) + ext4_ext_get_actual_len(ex);
		next = ext4_ext_next_allocated_block(path);
		BUG_ON(next == *lblk);
		len = next - *lblk;
	} else {
		BUG();
	}
	return len;
}

/*
 * ext4_ext_put_gap_in_cache:
 * calculate boundaries of the gap that the requested block fits into
 * and cache this gap
 */
static void
ext4_ext_put_gap_in_cache(struct inode *inode, ext4_lblk_t hole_start,
			  ext4_lblk_t hole_len)
{
	struct extent_status es;

	ext4_es_find_extent_range(inode, &ext4_es_is_delayed, hole_start,
				  hole_start + hole_len - 1, &es);
	if (es.es_len) {
		/* There's delayed extent containing lblock? */
		if (es.es_lblk <= hole_start)
			return;
		hole_len = min(es.es_lblk - hole_start, hole_len);
	}
	ext_debug(inode, " -> %u:%u\n", hole_start, hole_len);
	ext4_es_insert_extent(inode, hole_start, hole_len, ~0,
			      EXTENT_STATUS_HOLE);
}

/*
 * ext4_ext_rm_idx:
 * removes index from the index block.
 */
static int ext4_ext_rm_idx(handle_t *handle, struct inode *inode,
			struct ext4_ext_path *path, int depth)
{
	int err;
	ext4_fsblk_t leaf;

	/* free index block */
	depth--;
	path = path + depth;
	leaf = ext4_idx_pblock(path->p_idx);
	if (unlikely(path->p_hdr->eh_entries == 0)) {
		EXT4_ERROR_INODE(inode, "path->p_hdr->eh_entries == 0");
		return -EFSCORRUPTED;
	}
	err = ext4_ext_get_access(handle, inode, path);
	if (err)
		return err;

	if (path->p_idx != EXT_LAST_INDEX(path->p_hdr)) {
		int len = EXT_LAST_INDEX(path->p_hdr) - path->p_idx;
		len *= sizeof(struct ext4_extent_idx);
		memmove(path->p_idx, path->p_idx + 1, len);
	}

	le16_add_cpu(&path->p_hdr->eh_entries, -1);
	err = ext4_ext_dirty(handle, inode, path);
	if (err)
		return err;
	ext_debug(inode, "index is empty, remove it, free block %llu\n", leaf);
	trace_ext4_ext_rm_idx(inode, leaf);

	ext4_free_blocks(handle, inode, NULL, leaf, 1,
			 EXT4_FREE_BLOCKS_METADATA | EXT4_FREE_BLOCKS_FORGET);

	while (--depth >= 0) {
		if (path->p_idx != EXT_FIRST_INDEX(path->p_hdr))
			break;
		path--;
		err = ext4_ext_get_access(handle, inode, path);
		if (err)
			break;
		path->p_idx->ei_block = (path+1)->p_idx->ei_block;
		err = ext4_ext_dirty(handle, inode, path);
		if (err)
			break;
	}
	return err;
}

/*
 * ext4_ext_calc_credits_for_single_extent:
 * This routine returns max. credits that needed to insert an extent
 * to the extent tree.
 * When pass the actual path, the caller should calculate credits
 * under i_data_sem.
 */
int ext4_ext_calc_credits_for_single_extent(struct inode *inode, int nrblocks,
						struct ext4_ext_path *path)
{
	if (path) {
		int depth = ext_depth(inode);
		int ret = 0;

		/* probably there is space in leaf? */
		if (le16_to_cpu(path[depth].p_hdr->eh_entries)
				< le16_to_cpu(path[depth].p_hdr->eh_max)) {

			/*
			 *  There are some space in the leaf tree, no
			 *  need to account for leaf block credit
			 *
			 *  bitmaps and block group descriptor blocks
			 *  and other metadata blocks still need to be
			 *  accounted.
			 */
			/* 1 bitmap, 1 block group descriptor */
			ret = 2 + EXT4_META_TRANS_BLOCKS(inode->i_sb);
			return ret;
		}
	}

	return ext4_chunk_trans_blocks(inode, nrblocks);
}

/*
 * How many index/leaf blocks need to change/allocate to add @extents extents?
 *
 * If we add a single extent, then in the worse case, each tree level
 * index/leaf need to be changed in case of the tree split.
 *
 * If more extents are inserted, they could cause the whole tree split more
 * than once, but this is really rare.
 */
int ext4_ext_index_trans_blocks(struct inode *inode, int extents)
{
	int index;
	int depth;

	/* If we are converting the inline data, only one is needed here. */
	if (ext4_has_inline_data(inode))
		return 1;

	depth = ext_depth(inode);

	if (extents <= 1)
		index = depth * 2;
	else
		index = depth * 3;

	return index;
}

static inline int get_default_free_blocks_flags(struct inode *inode)
{
	if (S_ISDIR(inode->i_mode) || S_ISLNK(inode->i_mode) ||
	    ext4_test_inode_flag(inode, EXT4_INODE_EA_INODE))
		return EXT4_FREE_BLOCKS_METADATA | EXT4_FREE_BLOCKS_FORGET;
	else if (ext4_should_journal_data(inode))
		return EXT4_FREE_BLOCKS_FORGET;
	return 0;
}

/*
 * ext4_rereserve_cluster - increment the reserved cluster count when
 *                          freeing a cluster with a pending reservation
 *
 * @inode - file containing the cluster
 * @lblk - logical block in cluster to be reserved
 *
 * Increments the reserved cluster count and adjusts quota in a bigalloc
 * file system when freeing a partial cluster containing at least one
 * delayed and unwritten block.  A partial cluster meeting that
 * requirement will have a pending reservation.  If so, the
 * RERESERVE_CLUSTER flag is used when calling ext4_free_blocks() to
 * defer reserved and allocated space accounting to a subsequent call
 * to this function.
 */
static void ext4_rereserve_cluster(struct inode *inode, ext4_lblk_t lblk)
{
	struct ext4_sb_info *sbi = EXT4_SB(inode->i_sb);
	struct ext4_inode_info *ei = EXT4_I(inode);

	dquot_reclaim_block(inode, EXT4_C2B(sbi, 1));

	spin_lock(&ei->i_block_reservation_lock);
	ei->i_reserved_data_blocks++;
	percpu_counter_add(&sbi->s_dirtyclusters_counter, 1);
	spin_unlock(&ei->i_block_reservation_lock);

	percpu_counter_add(&sbi->s_freeclusters_counter, 1);
	ext4_remove_pending(inode, lblk);
}

static int ext4_remove_blocks(handle_t *handle, struct inode *inode,
			      struct ext4_extent *ex,
			      struct partial_cluster *partial,
			      ext4_lblk_t from, ext4_lblk_t to)
{
	struct ext4_sb_info *sbi = EXT4_SB(inode->i_sb);
	unsigned short ee_len = ext4_ext_get_actual_len(ex);
	ext4_fsblk_t last_pblk, pblk;
	ext4_lblk_t num;
	int flags;

	/* only extent tail removal is allowed */
	if (from < le32_to_cpu(ex->ee_block) ||
	    to != le32_to_cpu(ex->ee_block) + ee_len - 1) {
		ext4_error(sbi->s_sb,
			   "strange request: removal(2) %u-%u from %u:%u",
			   from, to, le32_to_cpu(ex->ee_block), ee_len);
		return 0;
	}

#ifdef EXTENTS_STATS
	spin_lock(&sbi->s_ext_stats_lock);
	sbi->s_ext_blocks += ee_len;
	sbi->s_ext_extents++;
	if (ee_len < sbi->s_ext_min)
		sbi->s_ext_min = ee_len;
	if (ee_len > sbi->s_ext_max)
		sbi->s_ext_max = ee_len;
	if (ext_depth(inode) > sbi->s_depth_max)
		sbi->s_depth_max = ext_depth(inode);
	spin_unlock(&sbi->s_ext_stats_lock);
#endif

	trace_ext4_remove_blocks(inode, ex, from, to, partial);

	/*
	 * if we have a partial cluster, and it's different from the
	 * cluster of the last block in the extent, we free it
	 */
	last_pblk = ext4_ext_pblock(ex) + ee_len - 1;

	if (partial->state != initial &&
	    partial->pclu != EXT4_B2C(sbi, last_pblk)) {
		if (partial->state == tofree) {
			flags = get_default_free_blocks_flags(inode);
			if (ext4_is_pending(inode, partial->lblk))
				flags |= EXT4_FREE_BLOCKS_RERESERVE_CLUSTER;
			ext4_free_blocks(handle, inode, NULL,
					 EXT4_C2B(sbi, partial->pclu),
					 sbi->s_cluster_ratio, flags);
			if (flags & EXT4_FREE_BLOCKS_RERESERVE_CLUSTER)
				ext4_rereserve_cluster(inode, partial->lblk);
		}
		partial->state = initial;
	}

	num = le32_to_cpu(ex->ee_block) + ee_len - from;
	pblk = ext4_ext_pblock(ex) + ee_len - num;

	/*
	 * We free the partial cluster at the end of the extent (if any),
	 * unless the cluster is used by another extent (partial_cluster
	 * state is nofree).  If a partial cluster exists here, it must be
	 * shared with the last block in the extent.
	 */
	flags = get_default_free_blocks_flags(inode);

	/* partial, left end cluster aligned, right end unaligned */
	if ((EXT4_LBLK_COFF(sbi, to) != sbi->s_cluster_ratio - 1) &&
	    (EXT4_LBLK_CMASK(sbi, to) >= from) &&
	    (partial->state != nofree)) {
		if (ext4_is_pending(inode, to))
			flags |= EXT4_FREE_BLOCKS_RERESERVE_CLUSTER;
		ext4_free_blocks(handle, inode, NULL,
				 EXT4_PBLK_CMASK(sbi, last_pblk),
				 sbi->s_cluster_ratio, flags);
		if (flags & EXT4_FREE_BLOCKS_RERESERVE_CLUSTER)
			ext4_rereserve_cluster(inode, to);
		partial->state = initial;
		flags = get_default_free_blocks_flags(inode);
	}

	flags |= EXT4_FREE_BLOCKS_NOFREE_LAST_CLUSTER;

	/*
	 * For bigalloc file systems, we never free a partial cluster
	 * at the beginning of the extent.  Instead, we check to see if we
	 * need to free it on a subsequent call to ext4_remove_blocks,
	 * or at the end of ext4_ext_rm_leaf or ext4_ext_remove_space.
	 */
	flags |= EXT4_FREE_BLOCKS_NOFREE_FIRST_CLUSTER;
	ext4_free_blocks(handle, inode, NULL, pblk, num, flags);

	/* reset the partial cluster if we've freed past it */
	if (partial->state != initial && partial->pclu != EXT4_B2C(sbi, pblk))
		partial->state = initial;

	/*
	 * If we've freed the entire extent but the beginning is not left
	 * cluster aligned and is not marked as ineligible for freeing we
	 * record the partial cluster at the beginning of the extent.  It
	 * wasn't freed by the preceding ext4_free_blocks() call, and we
	 * need to look farther to the left to determine if it's to be freed
	 * (not shared with another extent). Else, reset the partial
	 * cluster - we're either  done freeing or the beginning of the
	 * extent is left cluster aligned.
	 */
	if (EXT4_LBLK_COFF(sbi, from) && num == ee_len) {
		if (partial->state == initial) {
			partial->pclu = EXT4_B2C(sbi, pblk);
			partial->lblk = from;
			partial->state = tofree;
		}
<<<<<<< HEAD
	} else
		ext4_error(sbi->s_sb, "strange request: removal(2) "
			   "%u-%u from %u:%u",
			   from, to, le32_to_cpu(ex->ee_block), ee_len);
=======
	} else {
		partial->state = initial;
	}

>>>>>>> 24b8d41d
	return 0;
}

/*
 * ext4_ext_rm_leaf() Removes the extents associated with the
 * blocks appearing between "start" and "end".  Both "start"
 * and "end" must appear in the same extent or EIO is returned.
 *
 * @handle: The journal handle
 * @inode:  The files inode
 * @path:   The path to the leaf
 * @partial_cluster: The cluster which we'll have to free if all extents
 *                   has been released from it.  However, if this value is
 *                   negative, it's a cluster just to the right of the
 *                   punched region and it must not be freed.
 * @start:  The first block to remove
 * @end:   The last block to remove
 */
static int
ext4_ext_rm_leaf(handle_t *handle, struct inode *inode,
		 struct ext4_ext_path *path,
		 struct partial_cluster *partial,
		 ext4_lblk_t start, ext4_lblk_t end)
{
	struct ext4_sb_info *sbi = EXT4_SB(inode->i_sb);
	int err = 0, correct_index = 0;
	int depth = ext_depth(inode), credits, revoke_credits;
	struct ext4_extent_header *eh;
	ext4_lblk_t a, b;
	unsigned num;
	ext4_lblk_t ex_ee_block;
	unsigned short ex_ee_len;
	unsigned unwritten = 0;
	struct ext4_extent *ex;
	ext4_fsblk_t pblk;

	/* the header must be checked already in ext4_ext_remove_space() */
	ext_debug(inode, "truncate since %u in leaf to %u\n", start, end);
	if (!path[depth].p_hdr)
		path[depth].p_hdr = ext_block_hdr(path[depth].p_bh);
	eh = path[depth].p_hdr;
	if (unlikely(path[depth].p_hdr == NULL)) {
		EXT4_ERROR_INODE(inode, "path[%d].p_hdr == NULL", depth);
		return -EFSCORRUPTED;
	}
	/* find where to start removing */
	ex = path[depth].p_ext;
	if (!ex)
		ex = EXT_LAST_EXTENT(eh);

	ex_ee_block = le32_to_cpu(ex->ee_block);
	ex_ee_len = ext4_ext_get_actual_len(ex);

	trace_ext4_ext_rm_leaf(inode, start, ex, partial);

	while (ex >= EXT_FIRST_EXTENT(eh) &&
			ex_ee_block + ex_ee_len > start) {

		if (ext4_ext_is_unwritten(ex))
			unwritten = 1;
		else
			unwritten = 0;

		ext_debug(inode, "remove ext %u:[%d]%d\n", ex_ee_block,
			  unwritten, ex_ee_len);
		path[depth].p_ext = ex;

		a = ex_ee_block > start ? ex_ee_block : start;
		b = ex_ee_block+ex_ee_len - 1 < end ?
			ex_ee_block+ex_ee_len - 1 : end;

		ext_debug(inode, "  border %u:%u\n", a, b);

		/* If this extent is beyond the end of the hole, skip it */
		if (end < ex_ee_block) {
			/*
			 * We're going to skip this extent and move to another,
			 * so note that its first cluster is in use to avoid
			 * freeing it when removing blocks.  Eventually, the
			 * right edge of the truncated/punched region will
			 * be just to the left.
			 */
			if (sbi->s_cluster_ratio > 1) {
				pblk = ext4_ext_pblock(ex);
				partial->pclu = EXT4_B2C(sbi, pblk);
				partial->state = nofree;
			}
			ex--;
			ex_ee_block = le32_to_cpu(ex->ee_block);
			ex_ee_len = ext4_ext_get_actual_len(ex);
			continue;
		} else if (b != ex_ee_block + ex_ee_len - 1) {
			EXT4_ERROR_INODE(inode,
					 "can not handle truncate %u:%u "
					 "on extent %u:%u",
					 start, end, ex_ee_block,
					 ex_ee_block + ex_ee_len - 1);
			err = -EFSCORRUPTED;
			goto out;
		} else if (a != ex_ee_block) {
			/* remove tail of the extent */
			num = a - ex_ee_block;
		} else {
			/* remove whole extent: excellent! */
			num = 0;
		}
		/*
		 * 3 for leaf, sb, and inode plus 2 (bmap and group
		 * descriptor) for each block group; assume two block
		 * groups plus ex_ee_len/blocks_per_block_group for
		 * the worst case
		 */
		credits = 7 + 2*(ex_ee_len/EXT4_BLOCKS_PER_GROUP(inode->i_sb));
		if (ex == EXT_FIRST_EXTENT(eh)) {
			correct_index = 1;
			credits += (ext_depth(inode)) + 1;
		}
		credits += EXT4_MAXQUOTAS_TRANS_BLOCKS(inode->i_sb);
		/*
		 * We may end up freeing some index blocks and data from the
		 * punched range. Note that partial clusters are accounted for
		 * by ext4_free_data_revoke_credits().
		 */
		revoke_credits =
			ext4_free_metadata_revoke_credits(inode->i_sb,
							  ext_depth(inode)) +
			ext4_free_data_revoke_credits(inode, b - a + 1);

		err = ext4_datasem_ensure_credits(handle, inode, credits,
						  credits, revoke_credits);
		if (err) {
			if (err > 0)
				err = -EAGAIN;
			goto out;
		}

		err = ext4_ext_get_access(handle, inode, path + depth);
		if (err)
			goto out;

		err = ext4_remove_blocks(handle, inode, ex, partial, a, b);
		if (err)
			goto out;

		if (num == 0)
			/* this extent is removed; mark slot entirely unused */
			ext4_ext_store_pblock(ex, 0);

		ex->ee_len = cpu_to_le16(num);
		/*
		 * Do not mark unwritten if all the blocks in the
		 * extent have been removed.
		 */
		if (unwritten && num)
			ext4_ext_mark_unwritten(ex);
		/*
		 * If the extent was completely released,
		 * we need to remove it from the leaf
		 */
		if (num == 0) {
			if (end != EXT_MAX_BLOCKS - 1) {
				/*
				 * For hole punching, we need to scoot all the
				 * extents up when an extent is removed so that
				 * we dont have blank extents in the middle
				 */
				memmove(ex, ex+1, (EXT_LAST_EXTENT(eh) - ex) *
					sizeof(struct ext4_extent));

				/* Now get rid of the one at the end */
				memset(EXT_LAST_EXTENT(eh), 0,
					sizeof(struct ext4_extent));
			}
			le16_add_cpu(&eh->eh_entries, -1);
		}

		err = ext4_ext_dirty(handle, inode, path + depth);
		if (err)
			goto out;

		ext_debug(inode, "new extent: %u:%u:%llu\n", ex_ee_block, num,
				ext4_ext_pblock(ex));
		ex--;
		ex_ee_block = le32_to_cpu(ex->ee_block);
		ex_ee_len = ext4_ext_get_actual_len(ex);
	}

	if (correct_index && eh->eh_entries)
		err = ext4_ext_correct_indexes(handle, inode, path);

	/*
	 * If there's a partial cluster and at least one extent remains in
	 * the leaf, free the partial cluster if it isn't shared with the
	 * current extent.  If it is shared with the current extent
	 * we reset the partial cluster because we've reached the start of the
	 * truncated/punched region and we're done removing blocks.
	 */
	if (partial->state == tofree && ex >= EXT_FIRST_EXTENT(eh)) {
		pblk = ext4_ext_pblock(ex) + ex_ee_len - 1;
		if (partial->pclu != EXT4_B2C(sbi, pblk)) {
			int flags = get_default_free_blocks_flags(inode);

			if (ext4_is_pending(inode, partial->lblk))
				flags |= EXT4_FREE_BLOCKS_RERESERVE_CLUSTER;
			ext4_free_blocks(handle, inode, NULL,
					 EXT4_C2B(sbi, partial->pclu),
					 sbi->s_cluster_ratio, flags);
			if (flags & EXT4_FREE_BLOCKS_RERESERVE_CLUSTER)
				ext4_rereserve_cluster(inode, partial->lblk);
		}
		partial->state = initial;
	}

	/* if this leaf is free, then we should
	 * remove it from index block above */
	if (err == 0 && eh->eh_entries == 0 && path[depth].p_bh != NULL)
		err = ext4_ext_rm_idx(handle, inode, path, depth);

out:
	return err;
}

/*
 * ext4_ext_more_to_rm:
 * returns 1 if current index has to be freed (even partial)
 */
static int
ext4_ext_more_to_rm(struct ext4_ext_path *path)
{
	BUG_ON(path->p_idx == NULL);

	if (path->p_idx < EXT_FIRST_INDEX(path->p_hdr))
		return 0;

	/*
	 * if truncate on deeper level happened, it wasn't partial,
	 * so we have to consider current index for truncation
	 */
	if (le16_to_cpu(path->p_hdr->eh_entries) == path->p_block)
		return 0;
	return 1;
}

int ext4_ext_remove_space(struct inode *inode, ext4_lblk_t start,
			  ext4_lblk_t end)
{
	struct ext4_sb_info *sbi = EXT4_SB(inode->i_sb);
	int depth = ext_depth(inode);
	struct ext4_ext_path *path = NULL;
	struct partial_cluster partial;
	handle_t *handle;
	int i = 0, err = 0;

	partial.pclu = 0;
	partial.lblk = 0;
	partial.state = initial;

	ext_debug(inode, "truncate since %u to %u\n", start, end);

	/* probably first extent we're gonna free will be last in block */
	handle = ext4_journal_start_with_revoke(inode, EXT4_HT_TRUNCATE,
			depth + 1,
			ext4_free_metadata_revoke_credits(inode->i_sb, depth));
	if (IS_ERR(handle))
		return PTR_ERR(handle);

again:
	trace_ext4_ext_remove_space(inode, start, end, depth);

	/*
	 * Check if we are removing extents inside the extent tree. If that
	 * is the case, we are going to punch a hole inside the extent tree
	 * so we have to check whether we need to split the extent covering
	 * the last block to remove so we can easily remove the part of it
	 * in ext4_ext_rm_leaf().
	 */
	if (end < EXT_MAX_BLOCKS - 1) {
		struct ext4_extent *ex;
		ext4_lblk_t ee_block, ex_end, lblk;
		ext4_fsblk_t pblk;

		/* find extent for or closest extent to this block */
		path = ext4_find_extent(inode, end, NULL,
					EXT4_EX_NOCACHE | EXT4_EX_NOFAIL);
		if (IS_ERR(path)) {
			ext4_journal_stop(handle);
			return PTR_ERR(path);
		}
		depth = ext_depth(inode);
		/* Leaf not may not exist only if inode has no blocks at all */
		ex = path[depth].p_ext;
		if (!ex) {
			if (depth) {
				EXT4_ERROR_INODE(inode,
						 "path[%d].p_hdr == NULL",
						 depth);
				err = -EFSCORRUPTED;
			}
			goto out;
		}

		ee_block = le32_to_cpu(ex->ee_block);
		ex_end = ee_block + ext4_ext_get_actual_len(ex) - 1;

		/*
		 * See if the last block is inside the extent, if so split
		 * the extent at 'end' block so we can easily remove the
		 * tail of the first part of the split extent in
		 * ext4_ext_rm_leaf().
		 */
		if (end >= ee_block && end < ex_end) {

			/*
			 * If we're going to split the extent, note that
			 * the cluster containing the block after 'end' is
			 * in use to avoid freeing it when removing blocks.
			 */
			if (sbi->s_cluster_ratio > 1) {
				pblk = ext4_ext_pblock(ex) + end - ee_block + 1;
				partial.pclu = EXT4_B2C(sbi, pblk);
				partial.state = nofree;
			}

			/*
			 * Split the extent in two so that 'end' is the last
			 * block in the first new extent. Also we should not
			 * fail removing space due to ENOSPC so try to use
			 * reserved block if that happens.
			 */
			err = ext4_force_split_extent_at(handle, inode, &path,
							 end + 1, 1);
			if (err < 0)
				goto out;

		} else if (sbi->s_cluster_ratio > 1 && end >= ex_end &&
			   partial.state == initial) {
			/*
			 * If we're punching, there's an extent to the right.
			 * If the partial cluster hasn't been set, set it to
			 * that extent's first cluster and its state to nofree
			 * so it won't be freed should it contain blocks to be
			 * removed. If it's already set (tofree/nofree), we're
			 * retrying and keep the original partial cluster info
			 * so a cluster marked tofree as a result of earlier
			 * extent removal is not lost.
			 */
			lblk = ex_end + 1;
			err = ext4_ext_search_right(inode, path, &lblk, &pblk,
						    NULL);
			if (err < 0)
				goto out;
			if (pblk) {
				partial.pclu = EXT4_B2C(sbi, pblk);
				partial.state = nofree;
			}
		}
	}
	/*
	 * We start scanning from right side, freeing all the blocks
	 * after i_size and walking into the tree depth-wise.
	 */
	depth = ext_depth(inode);
	if (path) {
		int k = i = depth;
		while (--k > 0)
			path[k].p_block =
				le16_to_cpu(path[k].p_hdr->eh_entries)+1;
	} else {
		path = kcalloc(depth + 1, sizeof(struct ext4_ext_path),
			       GFP_NOFS | __GFP_NOFAIL);
		if (path == NULL) {
			ext4_journal_stop(handle);
			return -ENOMEM;
		}
		path[0].p_maxdepth = path[0].p_depth = depth;
		path[0].p_hdr = ext_inode_hdr(inode);
		i = 0;

		if (ext4_ext_check(inode, path[0].p_hdr, depth, 0)) {
			err = -EFSCORRUPTED;
			goto out;
		}
	}
	err = 0;

	while (i >= 0 && err == 0) {
		if (i == depth) {
			/* this is leaf block */
			err = ext4_ext_rm_leaf(handle, inode, path,
					       &partial, start, end);
			/* root level has p_bh == NULL, brelse() eats this */
			brelse(path[i].p_bh);
			path[i].p_bh = NULL;
			i--;
			continue;
		}

		/* this is index block */
		if (!path[i].p_hdr) {
			ext_debug(inode, "initialize header\n");
			path[i].p_hdr = ext_block_hdr(path[i].p_bh);
		}

		if (!path[i].p_idx) {
			/* this level hasn't been touched yet */
			path[i].p_idx = EXT_LAST_INDEX(path[i].p_hdr);
			path[i].p_block = le16_to_cpu(path[i].p_hdr->eh_entries)+1;
			ext_debug(inode, "init index ptr: hdr 0x%p, num %d\n",
				  path[i].p_hdr,
				  le16_to_cpu(path[i].p_hdr->eh_entries));
		} else {
			/* we were already here, see at next index */
			path[i].p_idx--;
		}

		ext_debug(inode, "level %d - index, first 0x%p, cur 0x%p\n",
				i, EXT_FIRST_INDEX(path[i].p_hdr),
				path[i].p_idx);
		if (ext4_ext_more_to_rm(path + i)) {
			struct buffer_head *bh;
			/* go to the next level */
			ext_debug(inode, "move to level %d (block %llu)\n",
				  i + 1, ext4_idx_pblock(path[i].p_idx));
			memset(path + i + 1, 0, sizeof(*path));
			bh = read_extent_tree_block(inode,
				ext4_idx_pblock(path[i].p_idx), depth - i - 1,
				EXT4_EX_NOCACHE);
			if (IS_ERR(bh)) {
				/* should we reset i_size? */
				err = PTR_ERR(bh);
				break;
			}
			/* Yield here to deal with large extent trees.
			 * Should be a no-op if we did IO above. */
			cond_resched();
			if (WARN_ON(i + 1 > depth)) {
				err = -EFSCORRUPTED;
				break;
			}
			path[i + 1].p_bh = bh;

			/* save actual number of indexes since this
			 * number is changed at the next iteration */
			path[i].p_block = le16_to_cpu(path[i].p_hdr->eh_entries);
			i++;
		} else {
			/* we finished processing this index, go up */
			if (path[i].p_hdr->eh_entries == 0 && i > 0) {
				/* index is empty, remove it;
				 * handle must be already prepared by the
				 * truncatei_leaf() */
				err = ext4_ext_rm_idx(handle, inode, path, i);
			}
			/* root level has p_bh == NULL, brelse() eats this */
			brelse(path[i].p_bh);
			path[i].p_bh = NULL;
			i--;
			ext_debug(inode, "return to level %d\n", i);
		}
	}

	trace_ext4_ext_remove_space_done(inode, start, end, depth, &partial,
					 path->p_hdr->eh_entries);

	/*
	 * if there's a partial cluster and we have removed the first extent
	 * in the file, then we also free the partial cluster, if any
	 */
	if (partial.state == tofree && err == 0) {
		int flags = get_default_free_blocks_flags(inode);

		if (ext4_is_pending(inode, partial.lblk))
			flags |= EXT4_FREE_BLOCKS_RERESERVE_CLUSTER;
		ext4_free_blocks(handle, inode, NULL,
				 EXT4_C2B(sbi, partial.pclu),
				 sbi->s_cluster_ratio, flags);
		if (flags & EXT4_FREE_BLOCKS_RERESERVE_CLUSTER)
			ext4_rereserve_cluster(inode, partial.lblk);
		partial.state = initial;
	}

	/* TODO: flexible tree reduction should be here */
	if (path->p_hdr->eh_entries == 0) {
		/*
		 * truncate to zero freed all the tree,
		 * so we need to correct eh_depth
		 */
		err = ext4_ext_get_access(handle, inode, path);
		if (err == 0) {
			ext_inode_hdr(inode)->eh_depth = 0;
			ext_inode_hdr(inode)->eh_max =
				cpu_to_le16(ext4_ext_space_root(inode, 0));
			err = ext4_ext_dirty(handle, inode, path);
		}
	}
out:
	ext4_ext_drop_refs(path);
	kfree(path);
	path = NULL;
	if (err == -EAGAIN)
		goto again;
	ext4_journal_stop(handle);

	return err;
}

/*
 * called at mount time
 */
void ext4_ext_init(struct super_block *sb)
{
	/*
	 * possible initialization would be here
	 */

	if (ext4_has_feature_extents(sb)) {
#if defined(AGGRESSIVE_TEST) || defined(CHECK_BINSEARCH) || defined(EXTENTS_STATS)
		printk(KERN_INFO "EXT4-fs: file extents enabled"
#ifdef AGGRESSIVE_TEST
		       ", aggressive tests"
#endif
#ifdef CHECK_BINSEARCH
		       ", check binsearch"
#endif
#ifdef EXTENTS_STATS
		       ", stats"
#endif
		       "\n");
#endif
#ifdef EXTENTS_STATS
		spin_lock_init(&EXT4_SB(sb)->s_ext_stats_lock);
		EXT4_SB(sb)->s_ext_min = 1 << 30;
		EXT4_SB(sb)->s_ext_max = 0;
#endif
	}
}

/*
 * called at umount time
 */
void ext4_ext_release(struct super_block *sb)
{
	if (!ext4_has_feature_extents(sb))
		return;

#ifdef EXTENTS_STATS
	if (EXT4_SB(sb)->s_ext_blocks && EXT4_SB(sb)->s_ext_extents) {
		struct ext4_sb_info *sbi = EXT4_SB(sb);
		printk(KERN_ERR "EXT4-fs: %lu blocks in %lu extents (%lu ave)\n",
			sbi->s_ext_blocks, sbi->s_ext_extents,
			sbi->s_ext_blocks / sbi->s_ext_extents);
		printk(KERN_ERR "EXT4-fs: extents: %lu min, %lu max, max depth %lu\n",
			sbi->s_ext_min, sbi->s_ext_max, sbi->s_depth_max);
	}
#endif
}

static int ext4_zeroout_es(struct inode *inode, struct ext4_extent *ex)
{
	ext4_lblk_t  ee_block;
	ext4_fsblk_t ee_pblock;
	unsigned int ee_len;

	ee_block  = le32_to_cpu(ex->ee_block);
	ee_len    = ext4_ext_get_actual_len(ex);
	ee_pblock = ext4_ext_pblock(ex);

	if (ee_len == 0)
		return 0;

	return ext4_es_insert_extent(inode, ee_block, ee_len, ee_pblock,
				     EXTENT_STATUS_WRITTEN);
}

/* FIXME!! we need to try to merge to left or right after zero-out  */
static int ext4_ext_zeroout(struct inode *inode, struct ext4_extent *ex)
{
	ext4_fsblk_t ee_pblock;
	unsigned int ee_len;

	ee_len    = ext4_ext_get_actual_len(ex);
	ee_pblock = ext4_ext_pblock(ex);
	return ext4_issue_zeroout(inode, le32_to_cpu(ex->ee_block), ee_pblock,
				  ee_len);
}

/*
 * ext4_split_extent_at() splits an extent at given block.
 *
 * @handle: the journal handle
 * @inode: the file inode
 * @path: the path to the extent
 * @split: the logical block where the extent is splitted.
 * @split_flags: indicates if the extent could be zeroout if split fails, and
 *		 the states(init or unwritten) of new extents.
 * @flags: flags used to insert new extent to extent tree.
 *
 *
 * Splits extent [a, b] into two extents [a, @split) and [@split, b], states
 * of which are determined by split_flag.
 *
 * There are two cases:
 *  a> the extent are splitted into two extent.
 *  b> split is not needed, and just mark the extent.
 *
 * return 0 on success.
 */
static int ext4_split_extent_at(handle_t *handle,
			     struct inode *inode,
			     struct ext4_ext_path **ppath,
			     ext4_lblk_t split,
			     int split_flag,
			     int flags)
{
	struct ext4_ext_path *path = *ppath;
	ext4_fsblk_t newblock;
	ext4_lblk_t ee_block;
	struct ext4_extent *ex, newex, orig_ex, zero_ex;
	struct ext4_extent *ex2 = NULL;
	unsigned int ee_len, depth;
	int err = 0;

	BUG_ON((split_flag & (EXT4_EXT_DATA_VALID1 | EXT4_EXT_DATA_VALID2)) ==
	       (EXT4_EXT_DATA_VALID1 | EXT4_EXT_DATA_VALID2));

	ext_debug(inode, "logical block %llu\n", (unsigned long long)split);

	ext4_ext_show_leaf(inode, path);

	depth = ext_depth(inode);
	ex = path[depth].p_ext;
	ee_block = le32_to_cpu(ex->ee_block);
	ee_len = ext4_ext_get_actual_len(ex);
	newblock = split - ee_block + ext4_ext_pblock(ex);

	BUG_ON(split < ee_block || split >= (ee_block + ee_len));
	BUG_ON(!ext4_ext_is_unwritten(ex) &&
	       split_flag & (EXT4_EXT_MAY_ZEROOUT |
			     EXT4_EXT_MARK_UNWRIT1 |
			     EXT4_EXT_MARK_UNWRIT2));

	err = ext4_ext_get_access(handle, inode, path + depth);
	if (err)
		goto out;

	if (split == ee_block) {
		/*
		 * case b: block @split is the block that the extent begins with
		 * then we just change the state of the extent, and splitting
		 * is not needed.
		 */
		if (split_flag & EXT4_EXT_MARK_UNWRIT2)
			ext4_ext_mark_unwritten(ex);
		else
			ext4_ext_mark_initialized(ex);

		if (!(flags & EXT4_GET_BLOCKS_PRE_IO))
			ext4_ext_try_to_merge(handle, inode, path, ex);

		err = ext4_ext_dirty(handle, inode, path + path->p_depth);
		goto out;
	}

	/* case a */
	memcpy(&orig_ex, ex, sizeof(orig_ex));
	ex->ee_len = cpu_to_le16(split - ee_block);
	if (split_flag & EXT4_EXT_MARK_UNWRIT1)
		ext4_ext_mark_unwritten(ex);

	/*
	 * path may lead to new leaf, not to original leaf any more
	 * after ext4_ext_insert_extent() returns,
	 */
	err = ext4_ext_dirty(handle, inode, path + depth);
	if (err)
		goto fix_extent_len;

	ex2 = &newex;
	ex2->ee_block = cpu_to_le32(split);
	ex2->ee_len   = cpu_to_le16(ee_len - (split - ee_block));
	ext4_ext_store_pblock(ex2, newblock);
	if (split_flag & EXT4_EXT_MARK_UNWRIT2)
		ext4_ext_mark_unwritten(ex2);

	err = ext4_ext_insert_extent(handle, inode, ppath, &newex, flags);
	if (err == -ENOSPC && (EXT4_EXT_MAY_ZEROOUT & split_flag)) {
		if (split_flag & (EXT4_EXT_DATA_VALID1|EXT4_EXT_DATA_VALID2)) {
			if (split_flag & EXT4_EXT_DATA_VALID1) {
				err = ext4_ext_zeroout(inode, ex2);
				zero_ex.ee_block = ex2->ee_block;
				zero_ex.ee_len = cpu_to_le16(
						ext4_ext_get_actual_len(ex2));
				ext4_ext_store_pblock(&zero_ex,
						      ext4_ext_pblock(ex2));
			} else {
				err = ext4_ext_zeroout(inode, ex);
				zero_ex.ee_block = ex->ee_block;
				zero_ex.ee_len = cpu_to_le16(
						ext4_ext_get_actual_len(ex));
				ext4_ext_store_pblock(&zero_ex,
						      ext4_ext_pblock(ex));
			}
		} else {
			err = ext4_ext_zeroout(inode, &orig_ex);
			zero_ex.ee_block = orig_ex.ee_block;
			zero_ex.ee_len = cpu_to_le16(
						ext4_ext_get_actual_len(&orig_ex));
			ext4_ext_store_pblock(&zero_ex,
					      ext4_ext_pblock(&orig_ex));
		}

		if (err)
			goto fix_extent_len;
		/* update the extent length and mark as initialized */
		ex->ee_len = cpu_to_le16(ee_len);
		ext4_ext_try_to_merge(handle, inode, path, ex);
		err = ext4_ext_dirty(handle, inode, path + path->p_depth);
		if (err)
			goto fix_extent_len;

		/* update extent status tree */
		err = ext4_zeroout_es(inode, &zero_ex);

		goto out;
	} else if (err)
		goto fix_extent_len;

out:
	ext4_ext_show_leaf(inode, path);
	return err;

fix_extent_len:
	ex->ee_len = orig_ex.ee_len;
	/*
	 * Ignore ext4_ext_dirty return value since we are already in error path
	 * and err is a non-zero error code.
	 */
	ext4_ext_dirty(handle, inode, path + path->p_depth);
	return err;
}

/*
 * ext4_split_extents() splits an extent and mark extent which is covered
 * by @map as split_flags indicates
 *
 * It may result in splitting the extent into multiple extents (up to three)
 * There are three possibilities:
 *   a> There is no split required
 *   b> Splits in two extents: Split is happening at either end of the extent
 *   c> Splits in three extents: Somone is splitting in middle of the extent
 *
 */
static int ext4_split_extent(handle_t *handle,
			      struct inode *inode,
			      struct ext4_ext_path **ppath,
			      struct ext4_map_blocks *map,
			      int split_flag,
			      int flags)
{
	struct ext4_ext_path *path = *ppath;
	ext4_lblk_t ee_block;
	struct ext4_extent *ex;
	unsigned int ee_len, depth;
	int err = 0;
	int unwritten;
	int split_flag1, flags1;
	int allocated = map->m_len;

	depth = ext_depth(inode);
	ex = path[depth].p_ext;
	ee_block = le32_to_cpu(ex->ee_block);
	ee_len = ext4_ext_get_actual_len(ex);
	unwritten = ext4_ext_is_unwritten(ex);

	if (map->m_lblk + map->m_len < ee_block + ee_len) {
		split_flag1 = split_flag & EXT4_EXT_MAY_ZEROOUT;
		flags1 = flags | EXT4_GET_BLOCKS_PRE_IO;
		if (unwritten)
			split_flag1 |= EXT4_EXT_MARK_UNWRIT1 |
				       EXT4_EXT_MARK_UNWRIT2;
		if (split_flag & EXT4_EXT_DATA_VALID2)
			split_flag1 |= EXT4_EXT_DATA_VALID1;
		err = ext4_split_extent_at(handle, inode, ppath,
				map->m_lblk + map->m_len, split_flag1, flags1);
		if (err)
			goto out;
	} else {
		allocated = ee_len - (map->m_lblk - ee_block);
	}
	/*
	 * Update path is required because previous ext4_split_extent_at() may
	 * result in split of original leaf or extent zeroout.
	 */
	path = ext4_find_extent(inode, map->m_lblk, ppath, flags);
	if (IS_ERR(path))
		return PTR_ERR(path);
	depth = ext_depth(inode);
	ex = path[depth].p_ext;
	if (!ex) {
		EXT4_ERROR_INODE(inode, "unexpected hole at %lu",
				 (unsigned long) map->m_lblk);
		return -EFSCORRUPTED;
	}
	unwritten = ext4_ext_is_unwritten(ex);
	split_flag1 = 0;

	if (map->m_lblk >= ee_block) {
		split_flag1 = split_flag & EXT4_EXT_DATA_VALID2;
		if (unwritten) {
			split_flag1 |= EXT4_EXT_MARK_UNWRIT1;
			split_flag1 |= split_flag & (EXT4_EXT_MAY_ZEROOUT |
						     EXT4_EXT_MARK_UNWRIT2);
		}
		err = ext4_split_extent_at(handle, inode, ppath,
				map->m_lblk, split_flag1, flags);
		if (err)
			goto out;
	}

	ext4_ext_show_leaf(inode, path);
out:
	return err ? err : allocated;
}

/*
 * This function is called by ext4_ext_map_blocks() if someone tries to write
 * to an unwritten extent. It may result in splitting the unwritten
 * extent into multiple extents (up to three - one initialized and two
 * unwritten).
 * There are three possibilities:
 *   a> There is no split required: Entire extent should be initialized
 *   b> Splits in two extents: Write is happening at either end of the extent
 *   c> Splits in three extents: Somone is writing in middle of the extent
 *
 * Pre-conditions:
 *  - The extent pointed to by 'path' is unwritten.
 *  - The extent pointed to by 'path' contains a superset
 *    of the logical span [map->m_lblk, map->m_lblk + map->m_len).
 *
 * Post-conditions on success:
 *  - the returned value is the number of blocks beyond map->l_lblk
 *    that are allocated and initialized.
 *    It is guaranteed to be >= map->m_len.
 */
static int ext4_ext_convert_to_initialized(handle_t *handle,
					   struct inode *inode,
					   struct ext4_map_blocks *map,
					   struct ext4_ext_path **ppath,
					   int flags)
{
	struct ext4_ext_path *path = *ppath;
	struct ext4_sb_info *sbi;
	struct ext4_extent_header *eh;
	struct ext4_map_blocks split_map;
	struct ext4_extent zero_ex1, zero_ex2;
	struct ext4_extent *ex, *abut_ex;
	ext4_lblk_t ee_block, eof_block;
	unsigned int ee_len, depth, map_len = map->m_len;
	int allocated = 0, max_zeroout = 0;
	int err = 0;
	int split_flag = EXT4_EXT_DATA_VALID2;

	ext_debug(inode, "logical block %llu, max_blocks %u\n",
		  (unsigned long long)map->m_lblk, map_len);

	sbi = EXT4_SB(inode->i_sb);
	eof_block = (EXT4_I(inode)->i_disksize + inode->i_sb->s_blocksize - 1)
			>> inode->i_sb->s_blocksize_bits;
	if (eof_block < map->m_lblk + map_len)
		eof_block = map->m_lblk + map_len;

	depth = ext_depth(inode);
	eh = path[depth].p_hdr;
	ex = path[depth].p_ext;
	ee_block = le32_to_cpu(ex->ee_block);
	ee_len = ext4_ext_get_actual_len(ex);
	zero_ex1.ee_len = 0;
	zero_ex2.ee_len = 0;

	trace_ext4_ext_convert_to_initialized_enter(inode, map, ex);

	/* Pre-conditions */
	BUG_ON(!ext4_ext_is_unwritten(ex));
	BUG_ON(!in_range(map->m_lblk, ee_block, ee_len));

	/*
	 * Attempt to transfer newly initialized blocks from the currently
	 * unwritten extent to its neighbor. This is much cheaper
	 * than an insertion followed by a merge as those involve costly
	 * memmove() calls. Transferring to the left is the common case in
	 * steady state for workloads doing fallocate(FALLOC_FL_KEEP_SIZE)
	 * followed by append writes.
	 *
	 * Limitations of the current logic:
	 *  - L1: we do not deal with writes covering the whole extent.
	 *    This would require removing the extent if the transfer
	 *    is possible.
	 *  - L2: we only attempt to merge with an extent stored in the
	 *    same extent tree node.
	 */
	if ((map->m_lblk == ee_block) &&
		/* See if we can merge left */
		(map_len < ee_len) &&		/*L1*/
		(ex > EXT_FIRST_EXTENT(eh))) {	/*L2*/
		ext4_lblk_t prev_lblk;
		ext4_fsblk_t prev_pblk, ee_pblk;
		unsigned int prev_len;

		abut_ex = ex - 1;
		prev_lblk = le32_to_cpu(abut_ex->ee_block);
		prev_len = ext4_ext_get_actual_len(abut_ex);
		prev_pblk = ext4_ext_pblock(abut_ex);
		ee_pblk = ext4_ext_pblock(ex);

		/*
		 * A transfer of blocks from 'ex' to 'abut_ex' is allowed
		 * upon those conditions:
		 * - C1: abut_ex is initialized,
		 * - C2: abut_ex is logically abutting ex,
		 * - C3: abut_ex is physically abutting ex,
		 * - C4: abut_ex can receive the additional blocks without
		 *   overflowing the (initialized) length limit.
		 */
		if ((!ext4_ext_is_unwritten(abut_ex)) &&		/*C1*/
			((prev_lblk + prev_len) == ee_block) &&		/*C2*/
			((prev_pblk + prev_len) == ee_pblk) &&		/*C3*/
			(prev_len < (EXT_INIT_MAX_LEN - map_len))) {	/*C4*/
			err = ext4_ext_get_access(handle, inode, path + depth);
			if (err)
				goto out;

			trace_ext4_ext_convert_to_initialized_fastpath(inode,
				map, ex, abut_ex);

			/* Shift the start of ex by 'map_len' blocks */
			ex->ee_block = cpu_to_le32(ee_block + map_len);
			ext4_ext_store_pblock(ex, ee_pblk + map_len);
			ex->ee_len = cpu_to_le16(ee_len - map_len);
			ext4_ext_mark_unwritten(ex); /* Restore the flag */

			/* Extend abut_ex by 'map_len' blocks */
			abut_ex->ee_len = cpu_to_le16(prev_len + map_len);

			/* Result: number of initialized blocks past m_lblk */
			allocated = map_len;
		}
	} else if (((map->m_lblk + map_len) == (ee_block + ee_len)) &&
		   (map_len < ee_len) &&	/*L1*/
		   ex < EXT_LAST_EXTENT(eh)) {	/*L2*/
		/* See if we can merge right */
		ext4_lblk_t next_lblk;
		ext4_fsblk_t next_pblk, ee_pblk;
		unsigned int next_len;

		abut_ex = ex + 1;
		next_lblk = le32_to_cpu(abut_ex->ee_block);
		next_len = ext4_ext_get_actual_len(abut_ex);
		next_pblk = ext4_ext_pblock(abut_ex);
		ee_pblk = ext4_ext_pblock(ex);

		/*
		 * A transfer of blocks from 'ex' to 'abut_ex' is allowed
		 * upon those conditions:
		 * - C1: abut_ex is initialized,
		 * - C2: abut_ex is logically abutting ex,
		 * - C3: abut_ex is physically abutting ex,
		 * - C4: abut_ex can receive the additional blocks without
		 *   overflowing the (initialized) length limit.
		 */
		if ((!ext4_ext_is_unwritten(abut_ex)) &&		/*C1*/
		    ((map->m_lblk + map_len) == next_lblk) &&		/*C2*/
		    ((ee_pblk + ee_len) == next_pblk) &&		/*C3*/
		    (next_len < (EXT_INIT_MAX_LEN - map_len))) {	/*C4*/
			err = ext4_ext_get_access(handle, inode, path + depth);
			if (err)
				goto out;

			trace_ext4_ext_convert_to_initialized_fastpath(inode,
				map, ex, abut_ex);

			/* Shift the start of abut_ex by 'map_len' blocks */
			abut_ex->ee_block = cpu_to_le32(next_lblk - map_len);
			ext4_ext_store_pblock(abut_ex, next_pblk - map_len);
			ex->ee_len = cpu_to_le16(ee_len - map_len);
			ext4_ext_mark_unwritten(ex); /* Restore the flag */

			/* Extend abut_ex by 'map_len' blocks */
			abut_ex->ee_len = cpu_to_le16(next_len + map_len);

			/* Result: number of initialized blocks past m_lblk */
			allocated = map_len;
		}
	}
	if (allocated) {
		/* Mark the block containing both extents as dirty */
		err = ext4_ext_dirty(handle, inode, path + depth);

		/* Update path to point to the right extent */
		path[depth].p_ext = abut_ex;
		goto out;
	} else
		allocated = ee_len - (map->m_lblk - ee_block);

	WARN_ON(map->m_lblk < ee_block);
	/*
	 * It is safe to convert extent to initialized via explicit
	 * zeroout only if extent is fully inside i_size or new_size.
	 */
	split_flag |= ee_block + ee_len <= eof_block ? EXT4_EXT_MAY_ZEROOUT : 0;

	if (EXT4_EXT_MAY_ZEROOUT & split_flag)
		max_zeroout = sbi->s_extent_max_zeroout_kb >>
			(inode->i_sb->s_blocksize_bits - 10);

	/*
	 * five cases:
	 * 1. split the extent into three extents.
	 * 2. split the extent into two extents, zeroout the head of the first
	 *    extent.
	 * 3. split the extent into two extents, zeroout the tail of the second
	 *    extent.
	 * 4. split the extent into two extents with out zeroout.
	 * 5. no splitting needed, just possibly zeroout the head and / or the
	 *    tail of the extent.
	 */
	split_map.m_lblk = map->m_lblk;
	split_map.m_len = map->m_len;

	if (max_zeroout && (allocated > split_map.m_len)) {
		if (allocated <= max_zeroout) {
			/* case 3 or 5 */
			zero_ex1.ee_block =
				 cpu_to_le32(split_map.m_lblk +
					     split_map.m_len);
			zero_ex1.ee_len =
				cpu_to_le16(allocated - split_map.m_len);
			ext4_ext_store_pblock(&zero_ex1,
				ext4_ext_pblock(ex) + split_map.m_lblk +
				split_map.m_len - ee_block);
			err = ext4_ext_zeroout(inode, &zero_ex1);
			if (err)
				goto out;
			split_map.m_len = allocated;
		}
		if (split_map.m_lblk - ee_block + split_map.m_len <
								max_zeroout) {
			/* case 2 or 5 */
			if (split_map.m_lblk != ee_block) {
				zero_ex2.ee_block = ex->ee_block;
				zero_ex2.ee_len = cpu_to_le16(split_map.m_lblk -
							ee_block);
				ext4_ext_store_pblock(&zero_ex2,
						      ext4_ext_pblock(ex));
				err = ext4_ext_zeroout(inode, &zero_ex2);
				if (err)
					goto out;
			}

			split_map.m_len += split_map.m_lblk - ee_block;
			split_map.m_lblk = ee_block;
			allocated = map->m_len;
		}
	}

	err = ext4_split_extent(handle, inode, ppath, &split_map, split_flag,
				flags);
	if (err > 0)
		err = 0;
out:
	/* If we have gotten a failure, don't zero out status tree */
	if (!err) {
		err = ext4_zeroout_es(inode, &zero_ex1);
		if (!err)
			err = ext4_zeroout_es(inode, &zero_ex2);
	}
	return err ? err : allocated;
}

/*
 * This function is called by ext4_ext_map_blocks() from
 * ext4_get_blocks_dio_write() when DIO to write
 * to an unwritten extent.
 *
 * Writing to an unwritten extent may result in splitting the unwritten
 * extent into multiple initialized/unwritten extents (up to three)
 * There are three possibilities:
 *   a> There is no split required: Entire extent should be unwritten
 *   b> Splits in two extents: Write is happening at either end of the extent
 *   c> Splits in three extents: Somone is writing in middle of the extent
 *
 * This works the same way in the case of initialized -> unwritten conversion.
 *
 * One of more index blocks maybe needed if the extent tree grow after
 * the unwritten extent split. To prevent ENOSPC occur at the IO
 * complete, we need to split the unwritten extent before DIO submit
 * the IO. The unwritten extent called at this time will be split
 * into three unwritten extent(at most). After IO complete, the part
 * being filled will be convert to initialized by the end_io callback function
 * via ext4_convert_unwritten_extents().
 *
 * Returns the size of unwritten extent to be written on success.
 */
static int ext4_split_convert_extents(handle_t *handle,
					struct inode *inode,
					struct ext4_map_blocks *map,
					struct ext4_ext_path **ppath,
					int flags)
{
	struct ext4_ext_path *path = *ppath;
	ext4_lblk_t eof_block;
	ext4_lblk_t ee_block;
	struct ext4_extent *ex;
	unsigned int ee_len;
	int split_flag = 0, depth;

	ext_debug(inode, "logical block %llu, max_blocks %u\n",
		  (unsigned long long)map->m_lblk, map->m_len);

	eof_block = (EXT4_I(inode)->i_disksize + inode->i_sb->s_blocksize - 1)
			>> inode->i_sb->s_blocksize_bits;
	if (eof_block < map->m_lblk + map->m_len)
		eof_block = map->m_lblk + map->m_len;
	/*
	 * It is safe to convert extent to initialized via explicit
	 * zeroout only if extent is fully inside i_size or new_size.
	 */
	depth = ext_depth(inode);
	ex = path[depth].p_ext;
	ee_block = le32_to_cpu(ex->ee_block);
	ee_len = ext4_ext_get_actual_len(ex);

	/* Convert to unwritten */
	if (flags & EXT4_GET_BLOCKS_CONVERT_UNWRITTEN) {
		split_flag |= EXT4_EXT_DATA_VALID1;
	/* Convert to initialized */
	} else if (flags & EXT4_GET_BLOCKS_CONVERT) {
		split_flag |= ee_block + ee_len <= eof_block ?
			      EXT4_EXT_MAY_ZEROOUT : 0;
		split_flag |= (EXT4_EXT_MARK_UNWRIT2 | EXT4_EXT_DATA_VALID2);
	}
	flags |= EXT4_GET_BLOCKS_PRE_IO;
	return ext4_split_extent(handle, inode, ppath, map, split_flag, flags);
}

static int ext4_convert_unwritten_extents_endio(handle_t *handle,
						struct inode *inode,
						struct ext4_map_blocks *map,
						struct ext4_ext_path **ppath)
{
	struct ext4_ext_path *path = *ppath;
	struct ext4_extent *ex;
	ext4_lblk_t ee_block;
	unsigned int ee_len;
	int depth;
	int err = 0;

	depth = ext_depth(inode);
	ex = path[depth].p_ext;
	ee_block = le32_to_cpu(ex->ee_block);
	ee_len = ext4_ext_get_actual_len(ex);

	ext_debug(inode, "logical block %llu, max_blocks %u\n",
		  (unsigned long long)ee_block, ee_len);

	/* If extent is larger than requested it is a clear sign that we still
	 * have some extent state machine issues left. So extent_split is still
	 * required.
	 * TODO: Once all related issues will be fixed this situation should be
	 * illegal.
	 */
	if (ee_block != map->m_lblk || ee_len > map->m_len) {
<<<<<<< HEAD
#ifdef EXT4_DEBUG
		ext4_warning("Inode (%ld) finished: extent logical block %llu,"
=======
#ifdef CONFIG_EXT4_DEBUG
		ext4_warning(inode->i_sb, "Inode (%ld) finished: extent logical block %llu,"
>>>>>>> 24b8d41d
			     " len %u; IO logical block %llu, len %u",
			     inode->i_ino, (unsigned long long)ee_block, ee_len,
			     (unsigned long long)map->m_lblk, map->m_len);
#endif
		err = ext4_split_convert_extents(handle, inode, map, ppath,
						 EXT4_GET_BLOCKS_CONVERT);
		if (err < 0)
			return err;
		path = ext4_find_extent(inode, map->m_lblk, ppath, 0);
		if (IS_ERR(path))
			return PTR_ERR(path);
		depth = ext_depth(inode);
		ex = path[depth].p_ext;
	}

	err = ext4_ext_get_access(handle, inode, path + depth);
	if (err)
		goto out;
	/* first mark the extent as initialized */
	ext4_ext_mark_initialized(ex);

	/* note: ext4_ext_correct_indexes() isn't needed here because
	 * borders are not changed
	 */
	ext4_ext_try_to_merge(handle, inode, path, ex);

	/* Mark modified extent as dirty */
	err = ext4_ext_dirty(handle, inode, path + path->p_depth);
out:
	ext4_ext_show_leaf(inode, path);
	return err;
}

static int
convert_initialized_extent(handle_t *handle, struct inode *inode,
			   struct ext4_map_blocks *map,
			   struct ext4_ext_path **ppath,
			   unsigned int *allocated)
{
	struct ext4_ext_path *path = *ppath;
	struct ext4_extent *ex;
	ext4_lblk_t ee_block;
	unsigned int ee_len;
	int depth;
	int err = 0;

	/*
	 * Make sure that the extent is no bigger than we support with
	 * unwritten extent
	 */
	if (map->m_len > EXT_UNWRITTEN_MAX_LEN)
		map->m_len = EXT_UNWRITTEN_MAX_LEN / 2;

	depth = ext_depth(inode);
	ex = path[depth].p_ext;
	ee_block = le32_to_cpu(ex->ee_block);
	ee_len = ext4_ext_get_actual_len(ex);

	ext_debug(inode, "logical block %llu, max_blocks %u\n",
		  (unsigned long long)ee_block, ee_len);

	if (ee_block != map->m_lblk || ee_len > map->m_len) {
		err = ext4_split_convert_extents(handle, inode, map, ppath,
				EXT4_GET_BLOCKS_CONVERT_UNWRITTEN);
		if (err < 0)
			return err;
		path = ext4_find_extent(inode, map->m_lblk, ppath, 0);
		if (IS_ERR(path))
			return PTR_ERR(path);
		depth = ext_depth(inode);
		ex = path[depth].p_ext;
		if (!ex) {
			EXT4_ERROR_INODE(inode, "unexpected hole at %lu",
					 (unsigned long) map->m_lblk);
			return -EFSCORRUPTED;
		}
	}

	err = ext4_ext_get_access(handle, inode, path + depth);
	if (err)
		return err;
	/* first mark the extent as unwritten */
	ext4_ext_mark_unwritten(ex);

	/* note: ext4_ext_correct_indexes() isn't needed here because
	 * borders are not changed
	 */
	ext4_ext_try_to_merge(handle, inode, path, ex);

	/* Mark modified extent as dirty */
	err = ext4_ext_dirty(handle, inode, path + path->p_depth);
	if (err)
		return err;
	ext4_ext_show_leaf(inode, path);

	ext4_update_inode_fsync_trans(handle, inode, 1);

	map->m_flags |= EXT4_MAP_UNWRITTEN;
	if (*allocated > map->m_len)
		*allocated = map->m_len;
	map->m_len = *allocated;
	return 0;
}

static int
ext4_ext_handle_unwritten_extents(handle_t *handle, struct inode *inode,
			struct ext4_map_blocks *map,
			struct ext4_ext_path **ppath, int flags,
			unsigned int allocated, ext4_fsblk_t newblock)
{
	struct ext4_ext_path __maybe_unused *path = *ppath;
	int ret = 0;
	int err = 0;

	ext_debug(inode, "logical block %llu, max_blocks %u, flags 0x%x, allocated %u\n",
		  (unsigned long long)map->m_lblk, map->m_len, flags,
		  allocated);
	ext4_ext_show_leaf(inode, path);

	/*
	 * When writing into unwritten space, we should not fail to
	 * allocate metadata blocks for the new extent block if needed.
	 */
	flags |= EXT4_GET_BLOCKS_METADATA_NOFAIL;

	trace_ext4_ext_handle_unwritten_extents(inode, map, flags,
						    allocated, newblock);

	/* get_block() before submitting IO, split the extent */
	if (flags & EXT4_GET_BLOCKS_PRE_IO) {
		ret = ext4_split_convert_extents(handle, inode, map, ppath,
					 flags | EXT4_GET_BLOCKS_CONVERT);
		if (ret < 0) {
			err = ret;
			goto out2;
		}
		/*
		 * shouldn't get a 0 return when splitting an extent unless
		 * m_len is 0 (bug) or extent has been corrupted
		 */
		if (unlikely(ret == 0)) {
			EXT4_ERROR_INODE(inode,
					 "unexpected ret == 0, m_len = %u",
					 map->m_len);
			err = -EFSCORRUPTED;
			goto out2;
		}
		map->m_flags |= EXT4_MAP_UNWRITTEN;
		goto out;
	}
	/* IO end_io complete, convert the filled extent to written */
	if (flags & EXT4_GET_BLOCKS_CONVERT) {
		err = ext4_convert_unwritten_extents_endio(handle, inode, map,
							   ppath);
		if (err < 0)
			goto out2;
		ext4_update_inode_fsync_trans(handle, inode, 1);
		goto map_out;
	}
	/* buffered IO cases */
	/*
	 * repeat fallocate creation request
	 * we already have an unwritten extent
	 */
	if (flags & EXT4_GET_BLOCKS_UNWRIT_EXT) {
		map->m_flags |= EXT4_MAP_UNWRITTEN;
		goto map_out;
	}

	/* buffered READ or buffered write_begin() lookup */
	if ((flags & EXT4_GET_BLOCKS_CREATE) == 0) {
		/*
		 * We have blocks reserved already.  We
		 * return allocated blocks so that delalloc
		 * won't do block reservation for us.  But
		 * the buffer head will be unmapped so that
		 * a read from the block returns 0s.
		 */
		map->m_flags |= EXT4_MAP_UNWRITTEN;
		goto out1;
	}

	/*
	 * Default case when (flags & EXT4_GET_BLOCKS_CREATE) == 1.
	 * For buffered writes, at writepage time, etc.  Convert a
	 * discovered unwritten extent to written.
	 */
	ret = ext4_ext_convert_to_initialized(handle, inode, map, ppath, flags);
	if (ret < 0) {
		err = ret;
		goto out2;
	}
	ext4_update_inode_fsync_trans(handle, inode, 1);
	/*
	 * shouldn't get a 0 return when converting an unwritten extent
	 * unless m_len is 0 (bug) or extent has been corrupted
	 */
	if (unlikely(ret == 0)) {
		EXT4_ERROR_INODE(inode, "unexpected ret == 0, m_len = %u",
				 map->m_len);
		err = -EFSCORRUPTED;
		goto out2;
	}

out:
	allocated = ret;
	map->m_flags |= EXT4_MAP_NEW;
map_out:
	map->m_flags |= EXT4_MAP_MAPPED;
out1:
	map->m_pblk = newblock;
	if (allocated > map->m_len)
		allocated = map->m_len;
	map->m_len = allocated;
	ext4_ext_show_leaf(inode, path);
out2:
	return err ? err : allocated;
}

/*
 * get_implied_cluster_alloc - check to see if the requested
 * allocation (in the map structure) overlaps with a cluster already
 * allocated in an extent.
 *	@sb	The filesystem superblock structure
 *	@map	The requested lblk->pblk mapping
 *	@ex	The extent structure which might contain an implied
 *			cluster allocation
 *
 * This function is called by ext4_ext_map_blocks() after we failed to
 * find blocks that were already in the inode's extent tree.  Hence,
 * we know that the beginning of the requested region cannot overlap
 * the extent from the inode's extent tree.  There are three cases we
 * want to catch.  The first is this case:
 *
 *		 |--- cluster # N--|
 *    |--- extent ---|	|---- requested region ---|
 *			|==========|
 *
 * The second case that we need to test for is this one:
 *
 *   |--------- cluster # N ----------------|
 *	   |--- requested region --|   |------- extent ----|
 *	   |=======================|
 *
 * The third case is when the requested region lies between two extents
 * within the same cluster:
 *          |------------- cluster # N-------------|
 * |----- ex -----|                  |---- ex_right ----|
 *                  |------ requested region ------|
 *                  |================|
 *
 * In each of the above cases, we need to set the map->m_pblk and
 * map->m_len so it corresponds to the return the extent labelled as
 * "|====|" from cluster #N, since it is already in use for data in
 * cluster EXT4_B2C(sbi, map->m_lblk).	We will then return 1 to
 * signal to ext4_ext_map_blocks() that map->m_pblk should be treated
 * as a new "allocated" block region.  Otherwise, we will return 0 and
 * ext4_ext_map_blocks() will then allocate one or more new clusters
 * by calling ext4_mb_new_blocks().
 */
static int get_implied_cluster_alloc(struct super_block *sb,
				     struct ext4_map_blocks *map,
				     struct ext4_extent *ex,
				     struct ext4_ext_path *path)
{
	struct ext4_sb_info *sbi = EXT4_SB(sb);
	ext4_lblk_t c_offset = EXT4_LBLK_COFF(sbi, map->m_lblk);
	ext4_lblk_t ex_cluster_start, ex_cluster_end;
	ext4_lblk_t rr_cluster_start;
	ext4_lblk_t ee_block = le32_to_cpu(ex->ee_block);
	ext4_fsblk_t ee_start = ext4_ext_pblock(ex);
	unsigned short ee_len = ext4_ext_get_actual_len(ex);

	/* The extent passed in that we are trying to match */
	ex_cluster_start = EXT4_B2C(sbi, ee_block);
	ex_cluster_end = EXT4_B2C(sbi, ee_block + ee_len - 1);

	/* The requested region passed into ext4_map_blocks() */
	rr_cluster_start = EXT4_B2C(sbi, map->m_lblk);

	if ((rr_cluster_start == ex_cluster_end) ||
	    (rr_cluster_start == ex_cluster_start)) {
		if (rr_cluster_start == ex_cluster_end)
			ee_start += ee_len - 1;
		map->m_pblk = EXT4_PBLK_CMASK(sbi, ee_start) + c_offset;
		map->m_len = min(map->m_len,
				 (unsigned) sbi->s_cluster_ratio - c_offset);
		/*
		 * Check for and handle this case:
		 *
		 *   |--------- cluster # N-------------|
		 *		       |------- extent ----|
		 *	   |--- requested region ---|
		 *	   |===========|
		 */

		if (map->m_lblk < ee_block)
			map->m_len = min(map->m_len, ee_block - map->m_lblk);

		/*
		 * Check for the case where there is already another allocated
		 * block to the right of 'ex' but before the end of the cluster.
		 *
		 *          |------------- cluster # N-------------|
		 * |----- ex -----|                  |---- ex_right ----|
		 *                  |------ requested region ------|
		 *                  |================|
		 */
		if (map->m_lblk > ee_block) {
			ext4_lblk_t next = ext4_ext_next_allocated_block(path);
			map->m_len = min(map->m_len, next - map->m_lblk);
		}

		trace_ext4_get_implied_cluster_alloc_exit(sb, map, 1);
		return 1;
	}

	trace_ext4_get_implied_cluster_alloc_exit(sb, map, 0);
	return 0;
}


/*
 * Block allocation/map/preallocation routine for extents based files
 *
 *
 * Need to be called with
 * down_read(&EXT4_I(inode)->i_data_sem) if not allocating file system block
 * (ie, create is zero). Otherwise down_write(&EXT4_I(inode)->i_data_sem)
 *
 * return > 0, number of blocks already mapped/allocated
 *          if create == 0 and these are pre-allocated blocks
 *          	buffer head is unmapped
 *          otherwise blocks are mapped
 *
 * return = 0, if plain look up failed (blocks have not been allocated)
 *          buffer head is unmapped
 *
 * return < 0, error case.
 */
int ext4_ext_map_blocks(handle_t *handle, struct inode *inode,
			struct ext4_map_blocks *map, int flags)
{
	struct ext4_ext_path *path = NULL;
	struct ext4_extent newex, *ex, ex2;
	struct ext4_sb_info *sbi = EXT4_SB(inode->i_sb);
	ext4_fsblk_t newblock = 0, pblk;
	int err = 0, depth, ret;
	unsigned int allocated = 0, offset = 0;
	unsigned int allocated_clusters = 0;
	struct ext4_allocation_request ar;
	ext4_lblk_t cluster_offset;

	ext_debug(inode, "blocks %u/%u requested\n", map->m_lblk, map->m_len);
	trace_ext4_ext_map_blocks_enter(inode, map->m_lblk, map->m_len, flags);

	/* find extent for this block */
	path = ext4_find_extent(inode, map->m_lblk, NULL, 0);
	if (IS_ERR(path)) {
		err = PTR_ERR(path);
		path = NULL;
		goto out;
	}

	depth = ext_depth(inode);

	/*
	 * consistent leaf must not be empty;
	 * this situation is possible, though, _during_ tree modification;
	 * this is why assert can't be put in ext4_find_extent()
	 */
	if (unlikely(path[depth].p_ext == NULL && depth != 0)) {
		EXT4_ERROR_INODE(inode, "bad extent address "
				 "lblock: %lu, depth: %d pblock %lld",
				 (unsigned long) map->m_lblk, depth,
				 path[depth].p_block);
		err = -EFSCORRUPTED;
		goto out;
	}

	ex = path[depth].p_ext;
	if (ex) {
		ext4_lblk_t ee_block = le32_to_cpu(ex->ee_block);
		ext4_fsblk_t ee_start = ext4_ext_pblock(ex);
		unsigned short ee_len;


		/*
		 * unwritten extents are treated as holes, except that
		 * we split out initialized portions during a write.
		 */
		ee_len = ext4_ext_get_actual_len(ex);

		trace_ext4_ext_show_extent(inode, ee_block, ee_start, ee_len);

		/* if found extent covers block, simply return it */
		if (in_range(map->m_lblk, ee_block, ee_len)) {
			newblock = map->m_lblk - ee_block + ee_start;
			/* number of remaining blocks in the extent */
			allocated = ee_len - (map->m_lblk - ee_block);
			ext_debug(inode, "%u fit into %u:%d -> %llu\n",
				  map->m_lblk, ee_block, ee_len, newblock);

			/*
			 * If the extent is initialized check whether the
			 * caller wants to convert it to unwritten.
			 */
			if ((!ext4_ext_is_unwritten(ex)) &&
			    (flags & EXT4_GET_BLOCKS_CONVERT_UNWRITTEN)) {
				err = convert_initialized_extent(handle,
					inode, map, &path, &allocated);
				goto out;
			} else if (!ext4_ext_is_unwritten(ex)) {
				map->m_flags |= EXT4_MAP_MAPPED;
				map->m_pblk = newblock;
				if (allocated > map->m_len)
					allocated = map->m_len;
				map->m_len = allocated;
				ext4_ext_show_leaf(inode, path);
				goto out;
			}

			ret = ext4_ext_handle_unwritten_extents(
				handle, inode, map, &path, flags,
				allocated, newblock);
			if (ret < 0)
				err = ret;
			else
				allocated = ret;
			goto out;
		}
	}

	/*
	 * requested block isn't allocated yet;
	 * we couldn't try to create block if create flag is zero
	 */
	if ((flags & EXT4_GET_BLOCKS_CREATE) == 0) {
		ext4_lblk_t hole_start, hole_len;

		hole_start = map->m_lblk;
		hole_len = ext4_ext_determine_hole(inode, path, &hole_start);
		/*
		 * put just found gap into cache to speed up
		 * subsequent requests
		 */
		ext4_ext_put_gap_in_cache(inode, hole_start, hole_len);

		/* Update hole_len to reflect hole size after map->m_lblk */
		if (hole_start != map->m_lblk)
			hole_len -= map->m_lblk - hole_start;
		map->m_pblk = 0;
		map->m_len = min_t(unsigned int, map->m_len, hole_len);

		goto out;
	}

	/*
	 * Okay, we need to do block allocation.
	 */
	newex.ee_block = cpu_to_le32(map->m_lblk);
	cluster_offset = EXT4_LBLK_COFF(sbi, map->m_lblk);

	/*
	 * If we are doing bigalloc, check to see if the extent returned
	 * by ext4_find_extent() implies a cluster we can use.
	 */
	if (cluster_offset && ex &&
	    get_implied_cluster_alloc(inode->i_sb, map, ex, path)) {
		ar.len = allocated = map->m_len;
		newblock = map->m_pblk;
		goto got_allocated_blocks;
	}

	/* find neighbour allocated blocks */
	ar.lleft = map->m_lblk;
	err = ext4_ext_search_left(inode, path, &ar.lleft, &ar.pleft);
	if (err)
		goto out;
	ar.lright = map->m_lblk;
	err = ext4_ext_search_right(inode, path, &ar.lright, &ar.pright, &ex2);
	if (err < 0)
		goto out;

	/* Check if the extent after searching to the right implies a
	 * cluster we can use. */
	if ((sbi->s_cluster_ratio > 1) && err &&
	    get_implied_cluster_alloc(inode->i_sb, map, &ex2, path)) {
		ar.len = allocated = map->m_len;
		newblock = map->m_pblk;
		goto got_allocated_blocks;
	}

	/*
	 * See if request is beyond maximum number of blocks we can have in
	 * a single extent. For an initialized extent this limit is
	 * EXT_INIT_MAX_LEN and for an unwritten extent this limit is
	 * EXT_UNWRITTEN_MAX_LEN.
	 */
	if (map->m_len > EXT_INIT_MAX_LEN &&
	    !(flags & EXT4_GET_BLOCKS_UNWRIT_EXT))
		map->m_len = EXT_INIT_MAX_LEN;
	else if (map->m_len > EXT_UNWRITTEN_MAX_LEN &&
		 (flags & EXT4_GET_BLOCKS_UNWRIT_EXT))
		map->m_len = EXT_UNWRITTEN_MAX_LEN;

	/* Check if we can really insert (m_lblk)::(m_lblk + m_len) extent */
	newex.ee_len = cpu_to_le16(map->m_len);
	err = ext4_ext_check_overlap(sbi, inode, &newex, path);
	if (err)
		allocated = ext4_ext_get_actual_len(&newex);
	else
		allocated = map->m_len;

	/* allocate new block */
	ar.inode = inode;
	ar.goal = ext4_ext_find_goal(inode, path, map->m_lblk);
	ar.logical = map->m_lblk;
	/*
	 * We calculate the offset from the beginning of the cluster
	 * for the logical block number, since when we allocate a
	 * physical cluster, the physical block should start at the
	 * same offset from the beginning of the cluster.  This is
	 * needed so that future calls to get_implied_cluster_alloc()
	 * work correctly.
	 */
	offset = EXT4_LBLK_COFF(sbi, map->m_lblk);
	ar.len = EXT4_NUM_B2C(sbi, offset+allocated);
	ar.goal -= offset;
	ar.logical -= offset;
	if (S_ISREG(inode->i_mode))
		ar.flags = EXT4_MB_HINT_DATA;
	else
		/* disable in-core preallocation for non-regular files */
		ar.flags = 0;
	if (flags & EXT4_GET_BLOCKS_NO_NORMALIZE)
		ar.flags |= EXT4_MB_HINT_NOPREALLOC;
	if (flags & EXT4_GET_BLOCKS_DELALLOC_RESERVE)
		ar.flags |= EXT4_MB_DELALLOC_RESERVED;
	if (flags & EXT4_GET_BLOCKS_METADATA_NOFAIL)
		ar.flags |= EXT4_MB_USE_RESERVED;
	newblock = ext4_mb_new_blocks(handle, &ar, &err);
	if (!newblock)
		goto out;
	allocated_clusters = ar.len;
	ar.len = EXT4_C2B(sbi, ar.len) - offset;
	ext_debug(inode, "allocate new block: goal %llu, found %llu/%u, requested %u\n",
		  ar.goal, newblock, ar.len, allocated);
	if (ar.len > allocated)
		ar.len = allocated;

got_allocated_blocks:
	/* try to insert new extent into found leaf and return */
	pblk = newblock + offset;
	ext4_ext_store_pblock(&newex, pblk);
	newex.ee_len = cpu_to_le16(ar.len);
	/* Mark unwritten */
	if (flags & EXT4_GET_BLOCKS_UNWRIT_EXT) {
		ext4_ext_mark_unwritten(&newex);
		map->m_flags |= EXT4_MAP_UNWRITTEN;
	}

	err = ext4_ext_insert_extent(handle, inode, &path, &newex, flags);
	if (err) {
		if (allocated_clusters) {
			int fb_flags = 0;

			/*
			 * free data blocks we just allocated.
			 * not a good idea to call discard here directly,
			 * but otherwise we'd need to call it every free().
			 */
			ext4_discard_preallocations(inode, 0);
			if (flags & EXT4_GET_BLOCKS_DELALLOC_RESERVE)
				fb_flags = EXT4_FREE_BLOCKS_NO_QUOT_UPDATE;
			ext4_free_blocks(handle, inode, NULL, newblock,
					 EXT4_C2B(sbi, allocated_clusters),
					 fb_flags);
		}
		goto out;
	}

	/*
	 * Reduce the reserved cluster count to reflect successful deferred
	 * allocation of delayed allocated clusters or direct allocation of
	 * clusters discovered to be delayed allocated.  Once allocated, a
	 * cluster is not included in the reserved count.
	 */
	if (test_opt(inode->i_sb, DELALLOC) && allocated_clusters) {
		if (flags & EXT4_GET_BLOCKS_DELALLOC_RESERVE) {
			/*
			 * When allocating delayed allocated clusters, simply
			 * reduce the reserved cluster count and claim quota
			 */
			ext4_da_update_reserve_space(inode, allocated_clusters,
							1);
		} else {
			ext4_lblk_t lblk, len;
			unsigned int n;

			/*
			 * When allocating non-delayed allocated clusters
			 * (from fallocate, filemap, DIO, or clusters
			 * allocated when delalloc has been disabled by
			 * ext4_nonda_switch), reduce the reserved cluster
			 * count by the number of allocated clusters that
			 * have previously been delayed allocated.  Quota
			 * has been claimed by ext4_mb_new_blocks() above,
			 * so release the quota reservations made for any
			 * previously delayed allocated clusters.
			 */
			lblk = EXT4_LBLK_CMASK(sbi, map->m_lblk);
			len = allocated_clusters << sbi->s_cluster_bits;
			n = ext4_es_delayed_clu(inode, lblk, len);
			if (n > 0)
				ext4_da_update_reserve_space(inode, (int) n, 0);
		}
	}

	/*
	 * Cache the extent and update transaction to commit on fdatasync only
	 * when it is _not_ an unwritten extent.
	 */
	if ((flags & EXT4_GET_BLOCKS_UNWRIT_EXT) == 0)
		ext4_update_inode_fsync_trans(handle, inode, 1);
	else
		ext4_update_inode_fsync_trans(handle, inode, 0);

	map->m_flags |= (EXT4_MAP_NEW | EXT4_MAP_MAPPED);
	map->m_pblk = pblk;
	map->m_len = ar.len;
	allocated = map->m_len;
	ext4_ext_show_leaf(inode, path);
out:
	ext4_ext_drop_refs(path);
	kfree(path);

	trace_ext4_ext_map_blocks_exit(inode, flags, map,
				       err ? err : allocated);
	return err ? err : allocated;
}

int ext4_ext_truncate(handle_t *handle, struct inode *inode)
{
	struct super_block *sb = inode->i_sb;
	ext4_lblk_t last_block;
	int err = 0;

	/*
	 * TODO: optimization is possible here.
	 * Probably we need not scan at all,
	 * because page truncation is enough.
	 */

	/* we have to know where to truncate from in crash case */
	EXT4_I(inode)->i_disksize = inode->i_size;
	err = ext4_mark_inode_dirty(handle, inode);
	if (err)
		return err;

	last_block = (inode->i_size + sb->s_blocksize - 1)
			>> EXT4_BLOCK_SIZE_BITS(sb);
retry:
	err = ext4_es_remove_extent(inode, last_block,
				    EXT_MAX_BLOCKS - last_block);
	if (err == -ENOMEM) {
		cond_resched();
		congestion_wait(BLK_RW_ASYNC, HZ/50);
		goto retry;
	}
	if (err)
		return err;
retry_remove_space:
	err = ext4_ext_remove_space(inode, last_block, EXT_MAX_BLOCKS - 1);
	if (err == -ENOMEM) {
		cond_resched();
		congestion_wait(BLK_RW_ASYNC, HZ/50);
		goto retry_remove_space;
	}
	return err;
}

static int ext4_alloc_file_blocks(struct file *file, ext4_lblk_t offset,
				  ext4_lblk_t len, loff_t new_size,
				  int flags)
{
	struct inode *inode = file_inode(file);
	handle_t *handle;
	int ret = 0;
	int ret2 = 0, ret3 = 0;
	int retries = 0;
	int depth = 0;
	struct ext4_map_blocks map;
	unsigned int credits;
	loff_t epos;

	BUG_ON(!ext4_test_inode_flag(inode, EXT4_INODE_EXTENTS));
	map.m_lblk = offset;
	map.m_len = len;
	/*
	 * Don't normalize the request if it can fit in one extent so
	 * that it doesn't get unnecessarily split into multiple
	 * extents.
	 */
	if (len <= EXT_UNWRITTEN_MAX_LEN)
		flags |= EXT4_GET_BLOCKS_NO_NORMALIZE;

	/*
	 * credits to insert 1 extent into extent tree
	 */
	credits = ext4_chunk_trans_blocks(inode, len);
	depth = ext_depth(inode);

retry:
	while (ret >= 0 && len) {
		/*
		 * Recalculate credits when extent tree depth changes.
		 */
		if (depth != ext_depth(inode)) {
			credits = ext4_chunk_trans_blocks(inode, len);
			depth = ext_depth(inode);
		}

		handle = ext4_journal_start(inode, EXT4_HT_MAP_BLOCKS,
					    credits);
		if (IS_ERR(handle)) {
			ret = PTR_ERR(handle);
			break;
		}
		ret = ext4_map_blocks(handle, inode, &map, flags);
		if (ret <= 0) {
			ext4_debug("inode #%lu: block %u: len %u: "
				   "ext4_ext_map_blocks returned %d",
				   inode->i_ino, map.m_lblk,
				   map.m_len, ret);
			ext4_mark_inode_dirty(handle, inode);
			ret2 = ext4_journal_stop(handle);
			break;
		}
		map.m_lblk += ret;
		map.m_len = len = len - ret;
		epos = (loff_t)map.m_lblk << inode->i_blkbits;
		inode->i_ctime = current_time(inode);
		if (new_size) {
			if (epos > new_size)
				epos = new_size;
			if (ext4_update_inode_size(inode, epos) & 0x1)
				inode->i_mtime = inode->i_ctime;
		}
		ret2 = ext4_mark_inode_dirty(handle, inode);
		ext4_update_inode_fsync_trans(handle, inode, 1);
		ret3 = ext4_journal_stop(handle);
		ret2 = ret3 ? ret3 : ret2;
		if (unlikely(ret2))
			break;
	}
	if (ret == -ENOSPC &&
			ext4_should_retry_alloc(inode->i_sb, &retries)) {
		ret = 0;
		goto retry;
	}

	return ret > 0 ? ret2 : ret;
}

static int ext4_collapse_range(struct inode *inode, loff_t offset, loff_t len);

static int ext4_insert_range(struct inode *inode, loff_t offset, loff_t len);

static long ext4_zero_range(struct file *file, loff_t offset,
			    loff_t len, int mode)
{
	struct inode *inode = file_inode(file);
	handle_t *handle = NULL;
	unsigned int max_blocks;
	loff_t new_size = 0;
	int ret = 0;
	int flags;
	int credits;
	int partial_begin, partial_end;
	loff_t start, end;
	ext4_lblk_t lblk;
	unsigned int blkbits = inode->i_blkbits;

	trace_ext4_zero_range(inode, offset, len, mode);

	/* Call ext4_force_commit to flush all data in case of data=journal. */
	if (ext4_should_journal_data(inode)) {
		ret = ext4_force_commit(inode->i_sb);
		if (ret)
			return ret;
	}

	/*
	 * Round up offset. This is not fallocate, we need to zero out
	 * blocks, so convert interior block aligned part of the range to
	 * unwritten and possibly manually zero out unaligned parts of the
	 * range.
	 */
	start = round_up(offset, 1 << blkbits);
	end = round_down((offset + len), 1 << blkbits);

	if (start < offset || end > offset + len)
		return -EINVAL;
	partial_begin = offset & ((1 << blkbits) - 1);
	partial_end = (offset + len) & ((1 << blkbits) - 1);

	lblk = start >> blkbits;
	max_blocks = (end >> blkbits);
	if (max_blocks < lblk)
		max_blocks = 0;
	else
		max_blocks -= lblk;

	inode_lock(inode);

	/*
	 * Indirect files do not support unwritten extents
	 */
	if (!(ext4_test_inode_flag(inode, EXT4_INODE_EXTENTS))) {
		ret = -EOPNOTSUPP;
		goto out_mutex;
	}

	if (!(mode & FALLOC_FL_KEEP_SIZE) &&
	    (offset + len > inode->i_size ||
	     offset + len > EXT4_I(inode)->i_disksize)) {
		new_size = offset + len;
		ret = inode_newsize_ok(inode, new_size);
		if (ret)
			goto out_mutex;
	}

	flags = EXT4_GET_BLOCKS_CREATE_UNWRIT_EXT;

	/* Wait all existing dio workers, newcomers will block on i_mutex */
	inode_dio_wait(inode);

	/* Preallocate the range including the unaligned edges */
	if (partial_begin || partial_end) {
		ret = ext4_alloc_file_blocks(file,
				round_down(offset, 1 << blkbits) >> blkbits,
				(round_up((offset + len), 1 << blkbits) -
				 round_down(offset, 1 << blkbits)) >> blkbits,
				new_size, flags);
		if (ret)
			goto out_mutex;

	}

	/* Zero range excluding the unaligned edges */
	if (max_blocks > 0) {
		flags |= (EXT4_GET_BLOCKS_CONVERT_UNWRITTEN |
			  EXT4_EX_NOCACHE);

		/*
		 * Prevent page faults from reinstantiating pages we have
		 * released from page cache.
		 */
		down_write(&EXT4_I(inode)->i_mmap_sem);

		ret = ext4_break_layouts(inode);
		if (ret) {
			up_write(&EXT4_I(inode)->i_mmap_sem);
			goto out_mutex;
		}

		ret = ext4_update_disksize_before_punch(inode, offset, len);
		if (ret) {
			up_write(&EXT4_I(inode)->i_mmap_sem);
			goto out_mutex;
		}
		/* Now release the pages and zero block aligned part of pages */
		truncate_pagecache_range(inode, start, end - 1);
		inode->i_mtime = inode->i_ctime = current_time(inode);

		ret = ext4_alloc_file_blocks(file, lblk, max_blocks, new_size,
					     flags);
		up_write(&EXT4_I(inode)->i_mmap_sem);
		if (ret)
			goto out_mutex;
	}
	if (!partial_begin && !partial_end)
		goto out_mutex;

	/*
	 * In worst case we have to writeout two nonadjacent unwritten
	 * blocks and update the inode
	 */
	credits = (2 * ext4_ext_index_trans_blocks(inode, 2)) + 1;
	if (ext4_should_journal_data(inode))
		credits += 2;
	handle = ext4_journal_start(inode, EXT4_HT_MISC, credits);
	if (IS_ERR(handle)) {
		ret = PTR_ERR(handle);
		ext4_std_error(inode->i_sb, ret);
		goto out_mutex;
	}

	inode->i_mtime = inode->i_ctime = current_time(inode);
	if (new_size)
		ext4_update_inode_size(inode, new_size);
	ret = ext4_mark_inode_dirty(handle, inode);
	if (unlikely(ret))
		goto out_handle;
	ext4_fc_track_range(handle, inode, offset >> inode->i_sb->s_blocksize_bits,
			(offset + len - 1) >> inode->i_sb->s_blocksize_bits);
	/* Zero out partial block at the edges of the range */
	ret = ext4_zero_partial_blocks(handle, inode, offset, len);
	if (ret >= 0)
		ext4_update_inode_fsync_trans(handle, inode, 1);

	if (file->f_flags & O_SYNC)
		ext4_handle_sync(handle);

out_handle:
	ext4_journal_stop(handle);
out_mutex:
	inode_unlock(inode);
	return ret;
}

/*
 * preallocate space for a file. This implements ext4's fallocate file
 * operation, which gets called from sys_fallocate system call.
 * For block-mapped files, posix_fallocate should fall back to the method
 * of writing zeroes to the required new blocks (the same behavior which is
 * expected for file systems which do not support fallocate() system call).
 */
long ext4_fallocate(struct file *file, int mode, loff_t offset, loff_t len)
{
	struct inode *inode = file_inode(file);
	loff_t new_size = 0;
	unsigned int max_blocks;
	int ret = 0;
	int flags;
	ext4_lblk_t lblk;
	unsigned int blkbits = inode->i_blkbits;

	/*
	 * Encrypted inodes can't handle collapse range or insert
	 * range since we would need to re-encrypt blocks with a
	 * different IV or XTS tweak (which are based on the logical
	 * block number).
	 */
	if (IS_ENCRYPTED(inode) &&
	    (mode & (FALLOC_FL_COLLAPSE_RANGE | FALLOC_FL_INSERT_RANGE)))
		return -EOPNOTSUPP;

	/* Return error if mode is not supported */
	if (mode & ~(FALLOC_FL_KEEP_SIZE | FALLOC_FL_PUNCH_HOLE |
		     FALLOC_FL_COLLAPSE_RANGE | FALLOC_FL_ZERO_RANGE |
		     FALLOC_FL_INSERT_RANGE))
		return -EOPNOTSUPP;

	ext4_fc_start_update(inode);

	if (mode & FALLOC_FL_PUNCH_HOLE) {
		ret = ext4_punch_hole(inode, offset, len);
		goto exit;
	}

	ret = ext4_convert_inline_data(inode);
	if (ret)
		goto exit;

	if (mode & FALLOC_FL_COLLAPSE_RANGE) {
		ret = ext4_collapse_range(inode, offset, len);
		goto exit;
	}

	if (mode & FALLOC_FL_INSERT_RANGE) {
		ret = ext4_insert_range(inode, offset, len);
		goto exit;
	}

	if (mode & FALLOC_FL_ZERO_RANGE) {
		ret = ext4_zero_range(file, offset, len, mode);
		goto exit;
	}
	trace_ext4_fallocate_enter(inode, offset, len, mode);
	lblk = offset >> blkbits;

	max_blocks = EXT4_MAX_BLOCKS(len, offset, blkbits);
	flags = EXT4_GET_BLOCKS_CREATE_UNWRIT_EXT;

	inode_lock(inode);

	/*
	 * We only support preallocation for extent-based files only
	 */
	if (!(ext4_test_inode_flag(inode, EXT4_INODE_EXTENTS))) {
		ret = -EOPNOTSUPP;
		goto out;
	}

	if (!(mode & FALLOC_FL_KEEP_SIZE) &&
	    (offset + len > inode->i_size ||
	     offset + len > EXT4_I(inode)->i_disksize)) {
		new_size = offset + len;
		ret = inode_newsize_ok(inode, new_size);
		if (ret)
			goto out;
	}

	/* Wait all existing dio workers, newcomers will block on i_mutex */
	inode_dio_wait(inode);

	ret = ext4_alloc_file_blocks(file, lblk, max_blocks, new_size, flags);
	if (ret)
		goto out;

	if (file->f_flags & O_SYNC && EXT4_SB(inode->i_sb)->s_journal) {
		ret = ext4_fc_commit(EXT4_SB(inode->i_sb)->s_journal,
					EXT4_I(inode)->i_sync_tid);
	}
out:
	inode_unlock(inode);
	trace_ext4_fallocate_exit(inode, offset, max_blocks, ret);
exit:
	ext4_fc_stop_update(inode);
	return ret;
}

/*
 * This function convert a range of blocks to written extents
 * The caller of this function will pass the start offset and the size.
 * all unwritten extents within this range will be converted to
 * written extents.
 *
 * This function is called from the direct IO end io call back
 * function, to convert the fallocated extents after IO is completed.
 * Returns 0 on success.
 */
int ext4_convert_unwritten_extents(handle_t *handle, struct inode *inode,
				   loff_t offset, ssize_t len)
{
	unsigned int max_blocks;
	int ret = 0, ret2 = 0, ret3 = 0;
	struct ext4_map_blocks map;
	unsigned int blkbits = inode->i_blkbits;
	unsigned int credits = 0;

	map.m_lblk = offset >> blkbits;
	max_blocks = EXT4_MAX_BLOCKS(len, offset, blkbits);

<<<<<<< HEAD
	/*
	 * This is somewhat ugly but the idea is clear: When transaction is
	 * reserved, everything goes into it. Otherwise we rather start several
	 * smaller transactions for conversion of each extent separately.
	 */
	if (handle) {
		handle = ext4_journal_start_reserved(handle,
						     EXT4_HT_EXT_CONVERT);
		if (IS_ERR(handle))
			return PTR_ERR(handle);
		credits = 0;
	} else {
=======
	if (!handle) {
>>>>>>> 24b8d41d
		/*
		 * credits to insert 1 extent into extent tree
		 */
		credits = ext4_chunk_trans_blocks(inode, max_blocks);
	}
	while (ret >= 0 && ret < max_blocks) {
		map.m_lblk += ret;
		map.m_len = (max_blocks -= ret);
		if (credits) {
			handle = ext4_journal_start(inode, EXT4_HT_MAP_BLOCKS,
						    credits);
			if (IS_ERR(handle)) {
				ret = PTR_ERR(handle);
				break;
			}
		}
		ret = ext4_map_blocks(handle, inode, &map,
				      EXT4_GET_BLOCKS_IO_CONVERT_EXT);
		if (ret <= 0)
			ext4_warning(inode->i_sb,
				     "inode #%lu: block %u: len %u: "
				     "ext4_ext_map_blocks returned %d",
				     inode->i_ino, map.m_lblk,
				     map.m_len, ret);
		ret2 = ext4_mark_inode_dirty(handle, inode);
		if (credits) {
			ret3 = ext4_journal_stop(handle);
			if (unlikely(ret3))
				ret2 = ret3;
		}

		if (ret <= 0 || ret2)
			break;
	}
	return ret > 0 ? ret2 : ret;
}

int ext4_convert_unwritten_io_end_vec(handle_t *handle, ext4_io_end_t *io_end)
{
	int ret = 0, err = 0;
	struct ext4_io_end_vec *io_end_vec;

	/*
	 * This is somewhat ugly but the idea is clear: When transaction is
	 * reserved, everything goes into it. Otherwise we rather start several
	 * smaller transactions for conversion of each extent separately.
	 */
	if (handle) {
		handle = ext4_journal_start_reserved(handle,
						     EXT4_HT_EXT_CONVERT);
		if (IS_ERR(handle))
			return PTR_ERR(handle);
	}

	list_for_each_entry(io_end_vec, &io_end->list_vec, list) {
		ret = ext4_convert_unwritten_extents(handle, io_end->inode,
						     io_end_vec->offset,
						     io_end_vec->size);
		if (ret)
			break;
	}

	if (handle)
		err = ext4_journal_stop(handle);

	return ret < 0 ? ret : err;
}

static int ext4_iomap_xattr_fiemap(struct inode *inode, struct iomap *iomap)
{
	__u64 physical = 0;
	__u64 length = 0;
	int blockbits = inode->i_sb->s_blocksize_bits;
	int error = 0;
	u16 iomap_type;

	/* in-inode? */
	if (ext4_test_inode_state(inode, EXT4_STATE_XATTR)) {
		struct ext4_iloc iloc;
		int offset;	/* offset of xattr in inode */

		error = ext4_get_inode_loc(inode, &iloc);
		if (error)
			return error;
		physical = (__u64)iloc.bh->b_blocknr << blockbits;
		offset = EXT4_GOOD_OLD_INODE_SIZE +
				EXT4_I(inode)->i_extra_isize;
		physical += offset;
		length = EXT4_SB(inode->i_sb)->s_inode_size - offset;
		brelse(iloc.bh);
		iomap_type = IOMAP_INLINE;
	} else if (EXT4_I(inode)->i_file_acl) { /* external block */
		physical = (__u64)EXT4_I(inode)->i_file_acl << blockbits;
		length = inode->i_sb->s_blocksize;
		iomap_type = IOMAP_MAPPED;
	} else {
		/* no in-inode or external block for xattr, so return -ENOENT */
		error = -ENOENT;
		goto out;
	}

	iomap->addr = physical;
	iomap->offset = 0;
	iomap->length = length;
	iomap->type = iomap_type;
	iomap->flags = 0;
out:
	return error;
}

static int ext4_iomap_xattr_begin(struct inode *inode, loff_t offset,
				  loff_t length, unsigned flags,
				  struct iomap *iomap, struct iomap *srcmap)
{
	int error;

	error = ext4_iomap_xattr_fiemap(inode, iomap);
	if (error == 0 && (offset >= iomap->length))
		error = -ENOENT;
	return error;
}

static const struct iomap_ops ext4_iomap_xattr_ops = {
	.iomap_begin		= ext4_iomap_xattr_begin,
};

static int ext4_fiemap_check_ranges(struct inode *inode, u64 start, u64 *len)
{
	u64 maxbytes;

	if (ext4_test_inode_flag(inode, EXT4_INODE_EXTENTS))
		maxbytes = inode->i_sb->s_maxbytes;
	else
		maxbytes = EXT4_SB(inode->i_sb)->s_bitmap_maxbytes;

	if (*len == 0)
		return -EINVAL;
	if (start > maxbytes)
		return -EFBIG;

	/*
	 * Shrink request scope to what the fs can actually handle.
	 */
	if (*len > maxbytes || (maxbytes - *len) < start)
		*len = maxbytes - start;
	return 0;
}

int ext4_fiemap(struct inode *inode, struct fiemap_extent_info *fieinfo,
		u64 start, u64 len)
{
	int error = 0;

	if (fieinfo->fi_flags & FIEMAP_FLAG_CACHE) {
		error = ext4_ext_precache(inode);
		if (error)
			return error;
		fieinfo->fi_flags &= ~FIEMAP_FLAG_CACHE;
	}

	/*
	 * For bitmap files the maximum size limit could be smaller than
	 * s_maxbytes, so check len here manually instead of just relying on the
	 * generic check.
	 */
	error = ext4_fiemap_check_ranges(inode, start, &len);
	if (error)
		return error;

	if (fieinfo->fi_flags & FIEMAP_FLAG_XATTR) {
		fieinfo->fi_flags &= ~FIEMAP_FLAG_XATTR;
		return iomap_fiemap(inode, fieinfo, start, len,
				    &ext4_iomap_xattr_ops);
	}

	return iomap_fiemap(inode, fieinfo, start, len, &ext4_iomap_report_ops);
}

int ext4_get_es_cache(struct inode *inode, struct fiemap_extent_info *fieinfo,
		      __u64 start, __u64 len)
{
	ext4_lblk_t start_blk, len_blks;
	__u64 last_blk;
	int error = 0;

	if (ext4_has_inline_data(inode)) {
		int has_inline;

		down_read(&EXT4_I(inode)->xattr_sem);
		has_inline = ext4_has_inline_data(inode);
		up_read(&EXT4_I(inode)->xattr_sem);
		if (has_inline)
			return 0;
	}

	if (fieinfo->fi_flags & FIEMAP_FLAG_CACHE) {
		error = ext4_ext_precache(inode);
		if (error)
			return error;
		fieinfo->fi_flags &= ~FIEMAP_FLAG_CACHE;
	}

	error = fiemap_prep(inode, fieinfo, start, &len, 0);
	if (error)
		return error;

	error = ext4_fiemap_check_ranges(inode, start, &len);
	if (error)
		return error;

	start_blk = start >> inode->i_sb->s_blocksize_bits;
	last_blk = (start + len - 1) >> inode->i_sb->s_blocksize_bits;
	if (last_blk >= EXT_MAX_BLOCKS)
		last_blk = EXT_MAX_BLOCKS-1;
	len_blks = ((ext4_lblk_t) last_blk) - start_blk + 1;

	/*
	 * Walk the extent tree gathering extent information
	 * and pushing extents back to the user.
	 */
	return ext4_fill_es_cache_info(inode, start_blk, len_blks, fieinfo);
}

/*
 * ext4_access_path:
 * Function to access the path buffer for marking it dirty.
 * It also checks if there are sufficient credits left in the journal handle
 * to update path.
 */
static int
ext4_access_path(handle_t *handle, struct inode *inode,
		struct ext4_ext_path *path)
{
	int credits, err;

	if (!ext4_handle_valid(handle))
		return 0;

	/*
	 * Check if need to extend journal credits
	 * 3 for leaf, sb, and inode plus 2 (bmap and group
	 * descriptor) for each block group; assume two block
	 * groups
	 */
	credits = ext4_writepage_trans_blocks(inode);
	err = ext4_datasem_ensure_credits(handle, inode, 7, credits, 0);
	if (err < 0)
		return err;

	err = ext4_ext_get_access(handle, inode, path);
	return err;
}

/*
 * ext4_ext_shift_path_extents:
 * Shift the extents of a path structure lying between path[depth].p_ext
 * and EXT_LAST_EXTENT(path[depth].p_hdr), by @shift blocks. @SHIFT tells
 * if it is right shift or left shift operation.
 */
static int
ext4_ext_shift_path_extents(struct ext4_ext_path *path, ext4_lblk_t shift,
			    struct inode *inode, handle_t *handle,
			    enum SHIFT_DIRECTION SHIFT)
{
	int depth, err = 0;
	struct ext4_extent *ex_start, *ex_last;
	bool update = false;
	depth = path->p_depth;

	while (depth >= 0) {
		if (depth == path->p_depth) {
			ex_start = path[depth].p_ext;
			if (!ex_start)
				return -EFSCORRUPTED;

			ex_last = EXT_LAST_EXTENT(path[depth].p_hdr);

			err = ext4_access_path(handle, inode, path + depth);
			if (err)
				goto out;

			if (ex_start == EXT_FIRST_EXTENT(path[depth].p_hdr))
				update = true;

			while (ex_start <= ex_last) {
				if (SHIFT == SHIFT_LEFT) {
					le32_add_cpu(&ex_start->ee_block,
						-shift);
					/* Try to merge to the left. */
					if ((ex_start >
					    EXT_FIRST_EXTENT(path[depth].p_hdr))
					    &&
					    ext4_ext_try_to_merge_right(inode,
					    path, ex_start - 1))
						ex_last--;
					else
						ex_start++;
				} else {
					le32_add_cpu(&ex_last->ee_block, shift);
					ext4_ext_try_to_merge_right(inode, path,
						ex_last);
					ex_last--;
				}
			}
			err = ext4_ext_dirty(handle, inode, path + depth);
			if (err)
				goto out;

			if (--depth < 0 || !update)
				break;
		}

		/* Update index too */
		err = ext4_access_path(handle, inode, path + depth);
		if (err)
			goto out;

		if (SHIFT == SHIFT_LEFT)
			le32_add_cpu(&path[depth].p_idx->ei_block, -shift);
		else
			le32_add_cpu(&path[depth].p_idx->ei_block, shift);
		err = ext4_ext_dirty(handle, inode, path + depth);
		if (err)
			goto out;

		/* we are done if current index is not a starting index */
		if (path[depth].p_idx != EXT_FIRST_INDEX(path[depth].p_hdr))
			break;

		depth--;
	}

out:
	return err;
}

/*
 * ext4_ext_shift_extents:
 * All the extents which lies in the range from @start to the last allocated
 * block for the @inode are shifted either towards left or right (depending
 * upon @SHIFT) by @shift blocks.
 * On success, 0 is returned, error otherwise.
 */
static int
ext4_ext_shift_extents(struct inode *inode, handle_t *handle,
		       ext4_lblk_t start, ext4_lblk_t shift,
		       enum SHIFT_DIRECTION SHIFT)
{
	struct ext4_ext_path *path;
	int ret = 0, depth;
	struct ext4_extent *extent;
	ext4_lblk_t stop, *iterator, ex_start, ex_end;

	/* Let path point to the last extent */
	path = ext4_find_extent(inode, EXT_MAX_BLOCKS - 1, NULL,
				EXT4_EX_NOCACHE);
	if (IS_ERR(path))
		return PTR_ERR(path);

	depth = path->p_depth;
	extent = path[depth].p_ext;
	if (!extent)
		goto out;

	stop = le32_to_cpu(extent->ee_block);

       /*
	* For left shifts, make sure the hole on the left is big enough to
	* accommodate the shift.  For right shifts, make sure the last extent
	* won't be shifted beyond EXT_MAX_BLOCKS.
	*/
	if (SHIFT == SHIFT_LEFT) {
		path = ext4_find_extent(inode, start - 1, &path,
					EXT4_EX_NOCACHE);
		if (IS_ERR(path))
			return PTR_ERR(path);
		depth = path->p_depth;
		extent =  path[depth].p_ext;
		if (extent) {
			ex_start = le32_to_cpu(extent->ee_block);
			ex_end = le32_to_cpu(extent->ee_block) +
				ext4_ext_get_actual_len(extent);
		} else {
			ex_start = 0;
			ex_end = 0;
		}

		if ((start == ex_start && shift > ex_start) ||
		    (shift > start - ex_end)) {
			ret = -EINVAL;
			goto out;
		}
	} else {
		if (shift > EXT_MAX_BLOCKS -
		    (stop + ext4_ext_get_actual_len(extent))) {
			ret = -EINVAL;
			goto out;
		}
	}

	/*
	 * In case of left shift, iterator points to start and it is increased
	 * till we reach stop. In case of right shift, iterator points to stop
	 * and it is decreased till we reach start.
	 */
	if (SHIFT == SHIFT_LEFT)
		iterator = &start;
	else
		iterator = &stop;

	/*
	 * Its safe to start updating extents.  Start and stop are unsigned, so
	 * in case of right shift if extent with 0 block is reached, iterator
	 * becomes NULL to indicate the end of the loop.
	 */
	while (iterator && start <= stop) {
		path = ext4_find_extent(inode, *iterator, &path,
					EXT4_EX_NOCACHE);
		if (IS_ERR(path))
			return PTR_ERR(path);
		depth = path->p_depth;
		extent = path[depth].p_ext;
		if (!extent) {
			EXT4_ERROR_INODE(inode, "unexpected hole at %lu",
					 (unsigned long) *iterator);
			return -EFSCORRUPTED;
		}
		if (SHIFT == SHIFT_LEFT && *iterator >
		    le32_to_cpu(extent->ee_block)) {
			/* Hole, move to the next extent */
			if (extent < EXT_LAST_EXTENT(path[depth].p_hdr)) {
				path[depth].p_ext++;
			} else {
				*iterator = ext4_ext_next_allocated_block(path);
				continue;
			}
		}

		if (SHIFT == SHIFT_LEFT) {
			extent = EXT_LAST_EXTENT(path[depth].p_hdr);
			*iterator = le32_to_cpu(extent->ee_block) +
					ext4_ext_get_actual_len(extent);
		} else {
			extent = EXT_FIRST_EXTENT(path[depth].p_hdr);
			if (le32_to_cpu(extent->ee_block) > 0)
				*iterator = le32_to_cpu(extent->ee_block) - 1;
			else
				/* Beginning is reached, end of the loop */
				iterator = NULL;
			/* Update path extent in case we need to stop */
			while (le32_to_cpu(extent->ee_block) < start)
				extent++;
			path[depth].p_ext = extent;
		}
		ret = ext4_ext_shift_path_extents(path, shift, inode,
				handle, SHIFT);
		if (ret)
			break;
	}
out:
	ext4_ext_drop_refs(path);
	kfree(path);
	return ret;
}

/*
 * ext4_collapse_range:
 * This implements the fallocate's collapse range functionality for ext4
 * Returns: 0 and non-zero on error.
 */
static int ext4_collapse_range(struct inode *inode, loff_t offset, loff_t len)
{
	struct super_block *sb = inode->i_sb;
	ext4_lblk_t punch_start, punch_stop;
	handle_t *handle;
	unsigned int credits;
	loff_t new_size, ioffset;
	int ret;

	/*
	 * We need to test this early because xfstests assumes that a
	 * collapse range of (0, 1) will return EOPNOTSUPP if the file
	 * system does not support collapse range.
	 */
	if (!ext4_test_inode_flag(inode, EXT4_INODE_EXTENTS))
		return -EOPNOTSUPP;

	/* Collapse range works only on fs cluster size aligned regions. */
	if (!IS_ALIGNED(offset | len, EXT4_CLUSTER_SIZE(sb)))
		return -EINVAL;

	trace_ext4_collapse_range(inode, offset, len);

	punch_start = offset >> EXT4_BLOCK_SIZE_BITS(sb);
	punch_stop = (offset + len) >> EXT4_BLOCK_SIZE_BITS(sb);

	/* Call ext4_force_commit to flush all data in case of data=journal. */
	if (ext4_should_journal_data(inode)) {
		ret = ext4_force_commit(inode->i_sb);
		if (ret)
			return ret;
	}

	inode_lock(inode);
	/*
	 * There is no need to overlap collapse range with EOF, in which case
	 * it is effectively a truncate operation
	 */
	if (offset + len >= inode->i_size) {
		ret = -EINVAL;
		goto out_mutex;
	}

	/* Currently just for extent based files */
	if (!ext4_test_inode_flag(inode, EXT4_INODE_EXTENTS)) {
		ret = -EOPNOTSUPP;
		goto out_mutex;
	}

	/* Wait for existing dio to complete */
	inode_dio_wait(inode);

	/*
	 * Prevent page faults from reinstantiating pages we have released from
	 * page cache.
	 */
	down_write(&EXT4_I(inode)->i_mmap_sem);

	ret = ext4_break_layouts(inode);
	if (ret)
		goto out_mmap;

	/*
	 * Need to round down offset to be aligned with page size boundary
	 * for page size > block size.
	 */
	ioffset = round_down(offset, PAGE_SIZE);
	/*
	 * Write tail of the last page before removed range since it will get
	 * removed from the page cache below.
	 */
	ret = filemap_write_and_wait_range(inode->i_mapping, ioffset, offset);
	if (ret)
		goto out_mmap;
	/*
	 * Write data that will be shifted to preserve them when discarding
	 * page cache below. We are also protected from pages becoming dirty
	 * by i_mmap_sem.
	 */
	ret = filemap_write_and_wait_range(inode->i_mapping, offset + len,
					   LLONG_MAX);
	if (ret)
		goto out_mmap;
	truncate_pagecache(inode, ioffset);

	credits = ext4_writepage_trans_blocks(inode);
	handle = ext4_journal_start(inode, EXT4_HT_TRUNCATE, credits);
	if (IS_ERR(handle)) {
		ret = PTR_ERR(handle);
		goto out_mmap;
	}
	ext4_fc_start_ineligible(sb, EXT4_FC_REASON_FALLOC_RANGE);

	down_write(&EXT4_I(inode)->i_data_sem);
	ext4_discard_preallocations(inode, 0);

	ret = ext4_es_remove_extent(inode, punch_start,
				    EXT_MAX_BLOCKS - punch_start);
	if (ret) {
		up_write(&EXT4_I(inode)->i_data_sem);
		goto out_stop;
	}

	ret = ext4_ext_remove_space(inode, punch_start, punch_stop - 1);
	if (ret) {
		up_write(&EXT4_I(inode)->i_data_sem);
		goto out_stop;
	}
	ext4_discard_preallocations(inode, 0);

	ret = ext4_ext_shift_extents(inode, handle, punch_stop,
				     punch_stop - punch_start, SHIFT_LEFT);
	if (ret) {
		up_write(&EXT4_I(inode)->i_data_sem);
		goto out_stop;
	}

	new_size = inode->i_size - len;
	i_size_write(inode, new_size);
	EXT4_I(inode)->i_disksize = new_size;

	up_write(&EXT4_I(inode)->i_data_sem);
	if (IS_SYNC(inode))
		ext4_handle_sync(handle);
	inode->i_mtime = inode->i_ctime = current_time(inode);
	ret = ext4_mark_inode_dirty(handle, inode);
	ext4_update_inode_fsync_trans(handle, inode, 1);

out_stop:
	ext4_journal_stop(handle);
	ext4_fc_stop_ineligible(sb);
out_mmap:
	up_write(&EXT4_I(inode)->i_mmap_sem);
out_mutex:
	inode_unlock(inode);
	return ret;
}

/*
 * ext4_insert_range:
 * This function implements the FALLOC_FL_INSERT_RANGE flag of fallocate.
 * The data blocks starting from @offset to the EOF are shifted by @len
 * towards right to create a hole in the @inode. Inode size is increased
 * by len bytes.
 * Returns 0 on success, error otherwise.
 */
static int ext4_insert_range(struct inode *inode, loff_t offset, loff_t len)
{
	struct super_block *sb = inode->i_sb;
	handle_t *handle;
	struct ext4_ext_path *path;
	struct ext4_extent *extent;
	ext4_lblk_t offset_lblk, len_lblk, ee_start_lblk = 0;
	unsigned int credits, ee_len;
	int ret = 0, depth, split_flag = 0;
	loff_t ioffset;

	/*
	 * We need to test this early because xfstests assumes that an
	 * insert range of (0, 1) will return EOPNOTSUPP if the file
	 * system does not support insert range.
	 */
	if (!ext4_test_inode_flag(inode, EXT4_INODE_EXTENTS))
		return -EOPNOTSUPP;

	/* Insert range works only on fs cluster size aligned regions. */
	if (!IS_ALIGNED(offset | len, EXT4_CLUSTER_SIZE(sb)))
		return -EINVAL;

	trace_ext4_insert_range(inode, offset, len);

	offset_lblk = offset >> EXT4_BLOCK_SIZE_BITS(sb);
	len_lblk = len >> EXT4_BLOCK_SIZE_BITS(sb);

	/* Call ext4_force_commit to flush all data in case of data=journal */
	if (ext4_should_journal_data(inode)) {
		ret = ext4_force_commit(inode->i_sb);
		if (ret)
			return ret;
	}

	inode_lock(inode);
	/* Currently just for extent based files */
	if (!ext4_test_inode_flag(inode, EXT4_INODE_EXTENTS)) {
		ret = -EOPNOTSUPP;
		goto out_mutex;
	}

	/* Check whether the maximum file size would be exceeded */
	if (len > inode->i_sb->s_maxbytes - inode->i_size) {
		ret = -EFBIG;
		goto out_mutex;
	}

	/* Offset must be less than i_size */
	if (offset >= inode->i_size) {
		ret = -EINVAL;
		goto out_mutex;
	}

	/* Wait for existing dio to complete */
	inode_dio_wait(inode);

	/*
	 * Prevent page faults from reinstantiating pages we have released from
	 * page cache.
	 */
	down_write(&EXT4_I(inode)->i_mmap_sem);

	ret = ext4_break_layouts(inode);
	if (ret)
		goto out_mmap;

	/*
	 * Need to round down to align start offset to page size boundary
	 * for page size > block size.
	 */
	ioffset = round_down(offset, PAGE_SIZE);
	/* Write out all dirty pages */
	ret = filemap_write_and_wait_range(inode->i_mapping, ioffset,
			LLONG_MAX);
	if (ret)
		goto out_mmap;
	truncate_pagecache(inode, ioffset);

	credits = ext4_writepage_trans_blocks(inode);
	handle = ext4_journal_start(inode, EXT4_HT_TRUNCATE, credits);
	if (IS_ERR(handle)) {
		ret = PTR_ERR(handle);
		goto out_mmap;
	}
	ext4_fc_start_ineligible(sb, EXT4_FC_REASON_FALLOC_RANGE);

	/* Expand file to avoid data loss if there is error while shifting */
	inode->i_size += len;
	EXT4_I(inode)->i_disksize += len;
	inode->i_mtime = inode->i_ctime = current_time(inode);
	ret = ext4_mark_inode_dirty(handle, inode);
	if (ret)
		goto out_stop;

	down_write(&EXT4_I(inode)->i_data_sem);
	ext4_discard_preallocations(inode, 0);

	path = ext4_find_extent(inode, offset_lblk, NULL, 0);
	if (IS_ERR(path)) {
		up_write(&EXT4_I(inode)->i_data_sem);
		goto out_stop;
	}

	depth = ext_depth(inode);
	extent = path[depth].p_ext;
	if (extent) {
		ee_start_lblk = le32_to_cpu(extent->ee_block);
		ee_len = ext4_ext_get_actual_len(extent);

		/*
		 * If offset_lblk is not the starting block of extent, split
		 * the extent @offset_lblk
		 */
		if ((offset_lblk > ee_start_lblk) &&
				(offset_lblk < (ee_start_lblk + ee_len))) {
			if (ext4_ext_is_unwritten(extent))
				split_flag = EXT4_EXT_MARK_UNWRIT1 |
					EXT4_EXT_MARK_UNWRIT2;
			ret = ext4_split_extent_at(handle, inode, &path,
					offset_lblk, split_flag,
					EXT4_EX_NOCACHE |
					EXT4_GET_BLOCKS_PRE_IO |
					EXT4_GET_BLOCKS_METADATA_NOFAIL);
		}

		ext4_ext_drop_refs(path);
		kfree(path);
		if (ret < 0) {
			up_write(&EXT4_I(inode)->i_data_sem);
			goto out_stop;
		}
	} else {
		ext4_ext_drop_refs(path);
		kfree(path);
	}

	ret = ext4_es_remove_extent(inode, offset_lblk,
			EXT_MAX_BLOCKS - offset_lblk);
	if (ret) {
		up_write(&EXT4_I(inode)->i_data_sem);
		goto out_stop;
	}

	/*
	 * if offset_lblk lies in a hole which is at start of file, use
	 * ee_start_lblk to shift extents
	 */
	ret = ext4_ext_shift_extents(inode, handle,
		ee_start_lblk > offset_lblk ? ee_start_lblk : offset_lblk,
		len_lblk, SHIFT_RIGHT);

	up_write(&EXT4_I(inode)->i_data_sem);
	if (IS_SYNC(inode))
		ext4_handle_sync(handle);
	if (ret >= 0)
		ext4_update_inode_fsync_trans(handle, inode, 1);

out_stop:
	ext4_journal_stop(handle);
	ext4_fc_stop_ineligible(sb);
out_mmap:
	up_write(&EXT4_I(inode)->i_mmap_sem);
out_mutex:
	inode_unlock(inode);
	return ret;
}

/**
 * ext4_swap_extents() - Swap extents between two inodes
 * @handle: handle for this transaction
 * @inode1:	First inode
 * @inode2:	Second inode
 * @lblk1:	Start block for first inode
 * @lblk2:	Start block for second inode
 * @count:	Number of blocks to swap
 * @unwritten: Mark second inode's extents as unwritten after swap
 * @erp:	Pointer to save error value
 *
 * This helper routine does exactly what is promise "swap extents". All other
 * stuff such as page-cache locking consistency, bh mapping consistency or
 * extent's data copying must be performed by caller.
 * Locking:
 * 		i_mutex is held for both inodes
 * 		i_data_sem is locked for write for both inodes
 * Assumptions:
 *		All pages from requested range are locked for both inodes
 */
int
ext4_swap_extents(handle_t *handle, struct inode *inode1,
		  struct inode *inode2, ext4_lblk_t lblk1, ext4_lblk_t lblk2,
		  ext4_lblk_t count, int unwritten, int *erp)
{
	struct ext4_ext_path *path1 = NULL;
	struct ext4_ext_path *path2 = NULL;
	int replaced_count = 0;

	BUG_ON(!rwsem_is_locked(&EXT4_I(inode1)->i_data_sem));
	BUG_ON(!rwsem_is_locked(&EXT4_I(inode2)->i_data_sem));
	BUG_ON(!inode_is_locked(inode1));
	BUG_ON(!inode_is_locked(inode2));

	*erp = ext4_es_remove_extent(inode1, lblk1, count);
	if (unlikely(*erp))
		return 0;
	*erp = ext4_es_remove_extent(inode2, lblk2, count);
	if (unlikely(*erp))
		return 0;

	while (count) {
		struct ext4_extent *ex1, *ex2, tmp_ex;
		ext4_lblk_t e1_blk, e2_blk;
		int e1_len, e2_len, len;
		int split = 0;

		path1 = ext4_find_extent(inode1, lblk1, NULL, EXT4_EX_NOCACHE);
		if (IS_ERR(path1)) {
			*erp = PTR_ERR(path1);
			path1 = NULL;
		finish:
			count = 0;
			goto repeat;
		}
		path2 = ext4_find_extent(inode2, lblk2, NULL, EXT4_EX_NOCACHE);
		if (IS_ERR(path2)) {
			*erp = PTR_ERR(path2);
			path2 = NULL;
			goto finish;
		}
		ex1 = path1[path1->p_depth].p_ext;
		ex2 = path2[path2->p_depth].p_ext;
		/* Do we have something to swap ? */
		if (unlikely(!ex2 || !ex1))
			goto finish;

		e1_blk = le32_to_cpu(ex1->ee_block);
		e2_blk = le32_to_cpu(ex2->ee_block);
		e1_len = ext4_ext_get_actual_len(ex1);
		e2_len = ext4_ext_get_actual_len(ex2);

		/* Hole handling */
		if (!in_range(lblk1, e1_blk, e1_len) ||
		    !in_range(lblk2, e2_blk, e2_len)) {
			ext4_lblk_t next1, next2;

			/* if hole after extent, then go to next extent */
			next1 = ext4_ext_next_allocated_block(path1);
			next2 = ext4_ext_next_allocated_block(path2);
			/* If hole before extent, then shift to that extent */
			if (e1_blk > lblk1)
				next1 = e1_blk;
			if (e2_blk > lblk2)
				next2 = e2_blk;
			/* Do we have something to swap */
			if (next1 == EXT_MAX_BLOCKS || next2 == EXT_MAX_BLOCKS)
				goto finish;
			/* Move to the rightest boundary */
			len = next1 - lblk1;
			if (len < next2 - lblk2)
				len = next2 - lblk2;
			if (len > count)
				len = count;
			lblk1 += len;
			lblk2 += len;
			count -= len;
			goto repeat;
		}

		/* Prepare left boundary */
		if (e1_blk < lblk1) {
			split = 1;
			*erp = ext4_force_split_extent_at(handle, inode1,
						&path1, lblk1, 0);
			if (unlikely(*erp))
				goto finish;
		}
		if (e2_blk < lblk2) {
			split = 1;
			*erp = ext4_force_split_extent_at(handle, inode2,
						&path2,  lblk2, 0);
			if (unlikely(*erp))
				goto finish;
		}
		/* ext4_split_extent_at() may result in leaf extent split,
		 * path must to be revalidated. */
		if (split)
			goto repeat;

		/* Prepare right boundary */
		len = count;
		if (len > e1_blk + e1_len - lblk1)
			len = e1_blk + e1_len - lblk1;
		if (len > e2_blk + e2_len - lblk2)
			len = e2_blk + e2_len - lblk2;

		if (len != e1_len) {
			split = 1;
			*erp = ext4_force_split_extent_at(handle, inode1,
						&path1, lblk1 + len, 0);
			if (unlikely(*erp))
				goto finish;
		}
		if (len != e2_len) {
			split = 1;
			*erp = ext4_force_split_extent_at(handle, inode2,
						&path2, lblk2 + len, 0);
			if (*erp)
				goto finish;
		}
		/* ext4_split_extent_at() may result in leaf extent split,
		 * path must to be revalidated. */
		if (split)
			goto repeat;

		BUG_ON(e2_len != e1_len);
		*erp = ext4_ext_get_access(handle, inode1, path1 + path1->p_depth);
		if (unlikely(*erp))
			goto finish;
		*erp = ext4_ext_get_access(handle, inode2, path2 + path2->p_depth);
		if (unlikely(*erp))
			goto finish;

		/* Both extents are fully inside boundaries. Swap it now */
		tmp_ex = *ex1;
		ext4_ext_store_pblock(ex1, ext4_ext_pblock(ex2));
		ext4_ext_store_pblock(ex2, ext4_ext_pblock(&tmp_ex));
		ex1->ee_len = cpu_to_le16(e2_len);
		ex2->ee_len = cpu_to_le16(e1_len);
		if (unwritten)
			ext4_ext_mark_unwritten(ex2);
		if (ext4_ext_is_unwritten(&tmp_ex))
			ext4_ext_mark_unwritten(ex1);

		ext4_ext_try_to_merge(handle, inode2, path2, ex2);
		ext4_ext_try_to_merge(handle, inode1, path1, ex1);
		*erp = ext4_ext_dirty(handle, inode2, path2 +
				      path2->p_depth);
		if (unlikely(*erp))
			goto finish;
		*erp = ext4_ext_dirty(handle, inode1, path1 +
				      path1->p_depth);
		/*
		 * Looks scarry ah..? second inode already points to new blocks,
		 * and it was successfully dirtied. But luckily error may happen
		 * only due to journal error, so full transaction will be
		 * aborted anyway.
		 */
		if (unlikely(*erp))
			goto finish;
		lblk1 += len;
		lblk2 += len;
		replaced_count += len;
		count -= len;

	repeat:
		ext4_ext_drop_refs(path1);
		kfree(path1);
		ext4_ext_drop_refs(path2);
		kfree(path2);
		path1 = path2 = NULL;
	}
	return replaced_count;
}

/*
 * ext4_clu_mapped - determine whether any block in a logical cluster has
 *                   been mapped to a physical cluster
 *
 * @inode - file containing the logical cluster
 * @lclu - logical cluster of interest
 *
 * Returns 1 if any block in the logical cluster is mapped, signifying
 * that a physical cluster has been allocated for it.  Otherwise,
 * returns 0.  Can also return negative error codes.  Derived from
 * ext4_ext_map_blocks().
 */
int ext4_clu_mapped(struct inode *inode, ext4_lblk_t lclu)
{
	struct ext4_sb_info *sbi = EXT4_SB(inode->i_sb);
	struct ext4_ext_path *path;
	int depth, mapped = 0, err = 0;
	struct ext4_extent *extent;
	ext4_lblk_t first_lblk, first_lclu, last_lclu;

	/* search for the extent closest to the first block in the cluster */
	path = ext4_find_extent(inode, EXT4_C2B(sbi, lclu), NULL, 0);
	if (IS_ERR(path)) {
		err = PTR_ERR(path);
		path = NULL;
		goto out;
	}

	depth = ext_depth(inode);

	/*
	 * A consistent leaf must not be empty.  This situation is possible,
	 * though, _during_ tree modification, and it's why an assert can't
	 * be put in ext4_find_extent().
	 */
	if (unlikely(path[depth].p_ext == NULL && depth != 0)) {
		EXT4_ERROR_INODE(inode,
		    "bad extent address - lblock: %lu, depth: %d, pblock: %lld",
				 (unsigned long) EXT4_C2B(sbi, lclu),
				 depth, path[depth].p_block);
		err = -EFSCORRUPTED;
		goto out;
	}

	extent = path[depth].p_ext;

	/* can't be mapped if the extent tree is empty */
	if (extent == NULL)
		goto out;

	first_lblk = le32_to_cpu(extent->ee_block);
	first_lclu = EXT4_B2C(sbi, first_lblk);

	/*
	 * Three possible outcomes at this point - found extent spanning
	 * the target cluster, to the left of the target cluster, or to the
	 * right of the target cluster.  The first two cases are handled here.
	 * The last case indicates the target cluster is not mapped.
	 */
	if (lclu >= first_lclu) {
		last_lclu = EXT4_B2C(sbi, first_lblk +
				     ext4_ext_get_actual_len(extent) - 1);
		if (lclu <= last_lclu) {
			mapped = 1;
		} else {
			first_lblk = ext4_ext_next_allocated_block(path);
			first_lclu = EXT4_B2C(sbi, first_lblk);
			if (lclu == first_lclu)
				mapped = 1;
		}
	}

out:
	ext4_ext_drop_refs(path);
	kfree(path);

	return err ? err : mapped;
}

/*
 * Updates physical block address and unwritten status of extent
 * starting at lblk start and of len. If such an extent doesn't exist,
 * this function splits the extent tree appropriately to create an
 * extent like this.  This function is called in the fast commit
 * replay path.  Returns 0 on success and error on failure.
 */
int ext4_ext_replay_update_ex(struct inode *inode, ext4_lblk_t start,
			      int len, int unwritten, ext4_fsblk_t pblk)
{
	struct ext4_ext_path *path = NULL, *ppath;
	struct ext4_extent *ex;
	int ret;

	path = ext4_find_extent(inode, start, NULL, 0);
	if (!path)
		return -EINVAL;
	ex = path[path->p_depth].p_ext;
	if (!ex) {
		ret = -EFSCORRUPTED;
		goto out;
	}

	if (le32_to_cpu(ex->ee_block) != start ||
		ext4_ext_get_actual_len(ex) != len) {
		/* We need to split this extent to match our extent first */
		ppath = path;
		down_write(&EXT4_I(inode)->i_data_sem);
		ret = ext4_force_split_extent_at(NULL, inode, &ppath, start, 1);
		up_write(&EXT4_I(inode)->i_data_sem);
		if (ret)
			goto out;
		kfree(path);
		path = ext4_find_extent(inode, start, NULL, 0);
		if (IS_ERR(path))
			return -1;
		ppath = path;
		ex = path[path->p_depth].p_ext;
		WARN_ON(le32_to_cpu(ex->ee_block) != start);
		if (ext4_ext_get_actual_len(ex) != len) {
			down_write(&EXT4_I(inode)->i_data_sem);
			ret = ext4_force_split_extent_at(NULL, inode, &ppath,
							 start + len, 1);
			up_write(&EXT4_I(inode)->i_data_sem);
			if (ret)
				goto out;
			kfree(path);
			path = ext4_find_extent(inode, start, NULL, 0);
			if (IS_ERR(path))
				return -EINVAL;
			ex = path[path->p_depth].p_ext;
		}
	}
	if (unwritten)
		ext4_ext_mark_unwritten(ex);
	else
		ext4_ext_mark_initialized(ex);
	ext4_ext_store_pblock(ex, pblk);
	down_write(&EXT4_I(inode)->i_data_sem);
	ret = ext4_ext_dirty(NULL, inode, &path[path->p_depth]);
	up_write(&EXT4_I(inode)->i_data_sem);
out:
	ext4_ext_drop_refs(path);
	kfree(path);
	ext4_mark_inode_dirty(NULL, inode);
	return ret;
}

/* Try to shrink the extent tree */
void ext4_ext_replay_shrink_inode(struct inode *inode, ext4_lblk_t end)
{
	struct ext4_ext_path *path = NULL;
	struct ext4_extent *ex;
	ext4_lblk_t old_cur, cur = 0;

	while (cur < end) {
		path = ext4_find_extent(inode, cur, NULL, 0);
		if (IS_ERR(path))
			return;
		ex = path[path->p_depth].p_ext;
		if (!ex) {
			ext4_ext_drop_refs(path);
			kfree(path);
			ext4_mark_inode_dirty(NULL, inode);
			return;
		}
		old_cur = cur;
		cur = le32_to_cpu(ex->ee_block) + ext4_ext_get_actual_len(ex);
		if (cur <= old_cur)
			cur = old_cur + 1;
		ext4_ext_try_to_merge(NULL, inode, path, ex);
		down_write(&EXT4_I(inode)->i_data_sem);
		ext4_ext_dirty(NULL, inode, &path[path->p_depth]);
		up_write(&EXT4_I(inode)->i_data_sem);
		ext4_mark_inode_dirty(NULL, inode);
		ext4_ext_drop_refs(path);
		kfree(path);
	}
}

/* Check if *cur is a hole and if it is, skip it */
static void skip_hole(struct inode *inode, ext4_lblk_t *cur)
{
	int ret;
	struct ext4_map_blocks map;

	map.m_lblk = *cur;
	map.m_len = ((inode->i_size) >> inode->i_sb->s_blocksize_bits) - *cur;

	ret = ext4_map_blocks(NULL, inode, &map, 0);
	if (ret != 0)
		return;
	*cur = *cur + map.m_len;
}

/* Count number of blocks used by this inode and update i_blocks */
int ext4_ext_replay_set_iblocks(struct inode *inode)
{
	struct ext4_ext_path *path = NULL, *path2 = NULL;
	struct ext4_extent *ex;
	ext4_lblk_t cur = 0, end;
	int numblks = 0, i, ret = 0;
	ext4_fsblk_t cmp1, cmp2;
	struct ext4_map_blocks map;

	/* Determin the size of the file first */
	path = ext4_find_extent(inode, EXT_MAX_BLOCKS - 1, NULL,
					EXT4_EX_NOCACHE);
	if (IS_ERR(path))
		return PTR_ERR(path);
	ex = path[path->p_depth].p_ext;
	if (!ex) {
		ext4_ext_drop_refs(path);
		kfree(path);
		goto out;
	}
	end = le32_to_cpu(ex->ee_block) + ext4_ext_get_actual_len(ex);
	ext4_ext_drop_refs(path);
	kfree(path);

	/* Count the number of data blocks */
	cur = 0;
	while (cur < end) {
		map.m_lblk = cur;
		map.m_len = end - cur;
		ret = ext4_map_blocks(NULL, inode, &map, 0);
		if (ret < 0)
			break;
		if (ret > 0)
			numblks += ret;
		cur = cur + map.m_len;
	}

	/*
	 * Count the number of extent tree blocks. We do it by looking up
	 * two successive extents and determining the difference between
	 * their paths. When path is different for 2 successive extents
	 * we compare the blocks in the path at each level and increment
	 * iblocks by total number of differences found.
	 */
	cur = 0;
	skip_hole(inode, &cur);
	path = ext4_find_extent(inode, cur, NULL, 0);
	if (IS_ERR(path))
		goto out;
	numblks += path->p_depth;
	ext4_ext_drop_refs(path);
	kfree(path);
	while (cur < end) {
		path = ext4_find_extent(inode, cur, NULL, 0);
		if (IS_ERR(path))
			break;
		ex = path[path->p_depth].p_ext;
		if (!ex) {
			ext4_ext_drop_refs(path);
			kfree(path);
			return 0;
		}
		cur = max(cur + 1, le32_to_cpu(ex->ee_block) +
					ext4_ext_get_actual_len(ex));
		skip_hole(inode, &cur);

		path2 = ext4_find_extent(inode, cur, NULL, 0);
		if (IS_ERR(path2)) {
			ext4_ext_drop_refs(path);
			kfree(path);
			break;
		}
		ex = path2[path2->p_depth].p_ext;
		for (i = 0; i <= max(path->p_depth, path2->p_depth); i++) {
			cmp1 = cmp2 = 0;
			if (i <= path->p_depth)
				cmp1 = path[i].p_bh ?
					path[i].p_bh->b_blocknr : 0;
			if (i <= path2->p_depth)
				cmp2 = path2[i].p_bh ?
					path2[i].p_bh->b_blocknr : 0;
			if (cmp1 != cmp2 && cmp2 != 0)
				numblks++;
		}
		ext4_ext_drop_refs(path);
		ext4_ext_drop_refs(path2);
		kfree(path);
		kfree(path2);
	}

out:
	inode->i_blocks = numblks << (inode->i_sb->s_blocksize_bits - 9);
	ext4_mark_inode_dirty(NULL, inode);
	return 0;
}

int ext4_ext_clear_bb(struct inode *inode)
{
	struct ext4_ext_path *path = NULL;
	struct ext4_extent *ex;
	ext4_lblk_t cur = 0, end;
	int j, ret = 0;
	struct ext4_map_blocks map;

	/* Determin the size of the file first */
	path = ext4_find_extent(inode, EXT_MAX_BLOCKS - 1, NULL,
					EXT4_EX_NOCACHE);
	if (IS_ERR(path))
		return PTR_ERR(path);
	ex = path[path->p_depth].p_ext;
	if (!ex) {
		ext4_ext_drop_refs(path);
		kfree(path);
		return 0;
	}
	end = le32_to_cpu(ex->ee_block) + ext4_ext_get_actual_len(ex);
	ext4_ext_drop_refs(path);
	kfree(path);

	cur = 0;
	while (cur < end) {
		map.m_lblk = cur;
		map.m_len = end - cur;
		ret = ext4_map_blocks(NULL, inode, &map, 0);
		if (ret < 0)
			break;
		if (ret > 0) {
			path = ext4_find_extent(inode, map.m_lblk, NULL, 0);
			if (!IS_ERR_OR_NULL(path)) {
				for (j = 0; j < path->p_depth; j++) {

					ext4_mb_mark_bb(inode->i_sb,
							path[j].p_block, 1, 0);
				}
				ext4_ext_drop_refs(path);
				kfree(path);
			}
			ext4_mb_mark_bb(inode->i_sb, map.m_pblk, map.m_len, 0);
		}
		cur = cur + map.m_len;
	}

	return 0;
}<|MERGE_RESOLUTION|>--- conflicted
+++ resolved
@@ -106,23 +106,6 @@
 	return 0;
 }
 
-<<<<<<< HEAD
-	if (!ext4_handle_valid(handle))
-		return 0;
-	if (handle->h_buffer_credits >= needed)
-		return 0;
-	/*
-	 * If we need to extend the journal get a few extra blocks
-	 * while we're at it for efficiency's sake.
-	 */
-	needed += 3;
-	err = ext4_journal_extend(handle, needed - handle->h_buffer_credits);
-	if (err <= 0)
-		return err;
-	err = ext4_truncate_restart_trans(handle, inode, needed);
-	if (err == 0)
-		err = -EAGAIN;
-=======
 /*
  * Make sure 'handle' has at least 'check_cred' credits. If not, restart
  * transaction with 'restart_cred' credits. The function drops i_data_sem
@@ -137,7 +120,6 @@
 {
 	int ret;
 	int dropped = 0;
->>>>>>> 24b8d41d
 
 	ret = ext4_journal_ensure_credits_fn(handle, check_cred, restart_cred,
 		revoke_cred, ext4_ext_trunc_restart_fn(inode, &dropped));
@@ -2535,17 +2517,10 @@
 			partial->lblk = from;
 			partial->state = tofree;
 		}
-<<<<<<< HEAD
-	} else
-		ext4_error(sbi->s_sb, "strange request: removal(2) "
-			   "%u-%u from %u:%u",
-			   from, to, le32_to_cpu(ex->ee_block), ee_len);
-=======
 	} else {
 		partial->state = initial;
 	}
 
->>>>>>> 24b8d41d
 	return 0;
 }
 
@@ -3717,13 +3692,8 @@
 	 * illegal.
 	 */
 	if (ee_block != map->m_lblk || ee_len > map->m_len) {
-<<<<<<< HEAD
-#ifdef EXT4_DEBUG
-		ext4_warning("Inode (%ld) finished: extent logical block %llu,"
-=======
 #ifdef CONFIG_EXT4_DEBUG
 		ext4_warning(inode->i_sb, "Inode (%ld) finished: extent logical block %llu,"
->>>>>>> 24b8d41d
 			     " len %u; IO logical block %llu, len %u",
 			     inode->i_ino, (unsigned long long)ee_block, ee_len,
 			     (unsigned long long)map->m_lblk, map->m_len);
@@ -4770,22 +4740,7 @@
 	map.m_lblk = offset >> blkbits;
 	max_blocks = EXT4_MAX_BLOCKS(len, offset, blkbits);
 
-<<<<<<< HEAD
-	/*
-	 * This is somewhat ugly but the idea is clear: When transaction is
-	 * reserved, everything goes into it. Otherwise we rather start several
-	 * smaller transactions for conversion of each extent separately.
-	 */
-	if (handle) {
-		handle = ext4_journal_start_reserved(handle,
-						     EXT4_HT_EXT_CONVERT);
-		if (IS_ERR(handle))
-			return PTR_ERR(handle);
-		credits = 0;
-	} else {
-=======
 	if (!handle) {
->>>>>>> 24b8d41d
 		/*
 		 * credits to insert 1 extent into extent tree
 		 */
