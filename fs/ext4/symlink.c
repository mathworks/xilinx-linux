--- conflicted
+++ resolved
@@ -28,28 +28,13 @@
 					   struct delayed_call *done)
 {
 	struct page *cpage = NULL;
-<<<<<<< HEAD
-	char *caddr, *paddr = NULL;
-	struct fscrypt_str cstr, pstr;
-	struct fscrypt_symlink_data *sd;
-	int res;
-	u32 max_size = inode->i_sb->s_blocksize;
-=======
 	const void *caddr;
 	unsigned int max_size;
 	const char *paddr;
->>>>>>> 24b8d41d
 
 	if (!dentry)
 		return ERR_PTR(-ECHILD);
 
-<<<<<<< HEAD
-	res = fscrypt_get_encryption_info(inode);
-	if (res)
-		return ERR_PTR(res);
-
-=======
->>>>>>> 24b8d41d
 	if (ext4_inode_is_fast_symlink(inode)) {
 		caddr = EXT4_I(inode)->i_data;
 		max_size = sizeof(EXT4_I(inode)->i_data);
@@ -58,36 +43,10 @@
 		if (IS_ERR(cpage))
 			return ERR_CAST(cpage);
 		caddr = page_address(cpage);
-<<<<<<< HEAD
-	}
-
-	/* Symlink is encrypted */
-	sd = (struct fscrypt_symlink_data *)caddr;
-	cstr.name = sd->encrypted_path;
-	cstr.len  = le16_to_cpu(sd->len);
-	if ((cstr.len + sizeof(struct fscrypt_symlink_data) - 1) > max_size) {
-		/* Symlink data on the disk is corrupted */
-		res = -EFSCORRUPTED;
-		goto errout;
-	}
-
-	res = fscrypt_fname_alloc_buffer(inode, cstr.len, &pstr);
-	if (res)
-		goto errout;
-	paddr = pstr.name;
-
-	res = fscrypt_fname_disk_to_usr(inode, 0, 0, &cstr, &pstr);
-	if (res)
-		goto errout;
-
-	/* Null-terminate the name */
-	paddr[pstr.len] = '\0';
-=======
 		max_size = inode->i_sb->s_blocksize;
 	}
 
 	paddr = fscrypt_get_symlink(inode, caddr, max_size, done);
->>>>>>> 24b8d41d
 	if (cpage)
 		put_page(cpage);
 	return paddr;
@@ -96,29 +55,20 @@
 const struct inode_operations ext4_encrypted_symlink_inode_operations = {
 	.get_link	= ext4_encrypted_get_link,
 	.setattr	= ext4_setattr,
-<<<<<<< HEAD
-=======
 	.getattr	= ext4_getattr,
->>>>>>> 24b8d41d
 	.listxattr	= ext4_listxattr,
 };
 
 const struct inode_operations ext4_symlink_inode_operations = {
 	.get_link	= page_get_link,
 	.setattr	= ext4_setattr,
-<<<<<<< HEAD
-=======
 	.getattr	= ext4_getattr,
->>>>>>> 24b8d41d
 	.listxattr	= ext4_listxattr,
 };
 
 const struct inode_operations ext4_fast_symlink_inode_operations = {
 	.get_link	= simple_get_link,
 	.setattr	= ext4_setattr,
-<<<<<<< HEAD
-=======
 	.getattr	= ext4_getattr,
->>>>>>> 24b8d41d
 	.listxattr	= ext4_listxattr,
 };