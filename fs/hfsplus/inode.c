--- conflicted
+++ resolved
@@ -349,16 +349,8 @@
 
 static const struct inode_operations hfsplus_file_inode_operations = {
 	.setattr	= hfsplus_setattr,
-<<<<<<< HEAD
-	.listxattr	= hfsplus_listxattr,
-#ifdef CONFIG_HFSPLUS_FS_POSIX_ACL
-	.get_acl	= hfsplus_get_posix_acl,
-	.set_acl	= hfsplus_set_posix_acl,
-#endif
-=======
 	.getattr	= hfsplus_getattr,
 	.listxattr	= hfsplus_listxattr,
->>>>>>> 24b8d41d
 };
 
 static const struct file_operations hfsplus_file_operations = {
