/*
 * hugetlbpage-backed filesystem.  Based on ramfs.
 *
 * Nadia Yvette Chambers, 2002
 *
 * Copyright (C) 2002 Linus Torvalds.
 * License: GPL
 */

#define pr_fmt(fmt) KBUILD_MODNAME ": " fmt

#include <linux/thread_info.h>
#include <asm/current.h>
#include <linux/sched/signal.h>		/* remove ASAP */
#include <linux/falloc.h>
#include <linux/fs.h>
#include <linux/mount.h>
#include <linux/file.h>
#include <linux/kernel.h>
#include <linux/writeback.h>
#include <linux/pagemap.h>
#include <linux/highmem.h>
#include <linux/init.h>
#include <linux/string.h>
#include <linux/capability.h>
#include <linux/ctype.h>
#include <linux/backing-dev.h>
#include <linux/hugetlb.h>
#include <linux/pagevec.h>
#include <linux/fs_parser.h>
#include <linux/mman.h>
#include <linux/slab.h>
#include <linux/dnotify.h>
#include <linux/statfs.h>
#include <linux/security.h>
#include <linux/magic.h>
#include <linux/migrate.h>
#include <linux/uio.h>

#include <linux/uaccess.h>
#include <linux/sched/mm.h>

static const struct super_operations hugetlbfs_ops;
static const struct address_space_operations hugetlbfs_aops;
const struct file_operations hugetlbfs_file_operations;
static const struct inode_operations hugetlbfs_dir_inode_operations;
static const struct inode_operations hugetlbfs_inode_operations;

enum hugetlbfs_size_type { NO_SIZE, SIZE_STD, SIZE_PERCENT };

struct hugetlbfs_fs_context {
	struct hstate		*hstate;
	unsigned long long	max_size_opt;
	unsigned long long	min_size_opt;
	long			max_hpages;
	long			nr_inodes;
	long			min_hpages;
	enum hugetlbfs_size_type max_val_type;
	enum hugetlbfs_size_type min_val_type;
	kuid_t			uid;
	kgid_t			gid;
	umode_t			mode;
};

int sysctl_hugetlb_shm_group;

enum hugetlb_param {
	Opt_gid,
	Opt_min_size,
	Opt_mode,
	Opt_nr_inodes,
	Opt_pagesize,
	Opt_size,
	Opt_uid,
};

static const struct fs_parameter_spec hugetlb_fs_parameters[] = {
	fsparam_u32   ("gid",		Opt_gid),
	fsparam_string("min_size",	Opt_min_size),
	fsparam_u32   ("mode",		Opt_mode),
	fsparam_string("nr_inodes",	Opt_nr_inodes),
	fsparam_string("pagesize",	Opt_pagesize),
	fsparam_string("size",		Opt_size),
	fsparam_u32   ("uid",		Opt_uid),
	{}
};

#ifdef CONFIG_NUMA
static inline void hugetlb_set_vma_policy(struct vm_area_struct *vma,
					struct inode *inode, pgoff_t index)
{
	vma->vm_policy = mpol_shared_policy_lookup(&HUGETLBFS_I(inode)->policy,
							index);
}

static inline void hugetlb_drop_vma_policy(struct vm_area_struct *vma)
{
	mpol_cond_put(vma->vm_policy);
}
#else
static inline void hugetlb_set_vma_policy(struct vm_area_struct *vma,
					struct inode *inode, pgoff_t index)
{
}

static inline void hugetlb_drop_vma_policy(struct vm_area_struct *vma)
{
}
#endif

static void huge_pagevec_release(struct pagevec *pvec)
{
	int i;

	for (i = 0; i < pagevec_count(pvec); ++i)
		put_page(pvec->pages[i]);

	pagevec_reinit(pvec);
}

/*
 * Mask used when checking the page offset value passed in via system
 * calls.  This value will be converted to a loff_t which is signed.
 * Therefore, we want to check the upper PAGE_SHIFT + 1 bits of the
 * value.  The extra bit (- 1 in the shift value) is to take the sign
 * bit into account.
 */
#define PGOFF_LOFFT_MAX \
	(((1UL << (PAGE_SHIFT + 1)) - 1) <<  (BITS_PER_LONG - (PAGE_SHIFT + 1)))

static int hugetlbfs_file_mmap(struct file *file, struct vm_area_struct *vma)
{
	struct inode *inode = file_inode(file);
	loff_t len, vma_len;
	int ret;
	struct hstate *h = hstate_file(file);

	/*
	 * vma address alignment (but not the pgoff alignment) has
	 * already been checked by prepare_hugepage_range.  If you add
	 * any error returns here, do so after setting VM_HUGETLB, so
	 * is_vm_hugetlb_page tests below unmap_region go the right
	 * way when do_mmap unwinds (may be important on powerpc
	 * and ia64).
	 */
	vma->vm_flags |= VM_HUGETLB | VM_DONTEXPAND;
	vma->vm_ops = &hugetlb_vm_ops;

	/*
	 * page based offset in vm_pgoff could be sufficiently large to
	 * overflow a loff_t when converted to byte offset.  This can
	 * only happen on architectures where sizeof(loff_t) ==
	 * sizeof(unsigned long).  So, only check in those instances.
	 */
	if (sizeof(unsigned long) == sizeof(loff_t)) {
		if (vma->vm_pgoff & PGOFF_LOFFT_MAX)
			return -EINVAL;
	}

	/* must be huge page aligned */
	if (vma->vm_pgoff & (~huge_page_mask(h) >> PAGE_SHIFT))
		return -EINVAL;

	vma_len = (loff_t)(vma->vm_end - vma->vm_start);
	len = vma_len + ((loff_t)vma->vm_pgoff << PAGE_SHIFT);
	/* check for overflow */
	if (len < vma_len)
		return -EINVAL;

	inode_lock(inode);
	file_accessed(file);

	ret = -ENOMEM;
	if (hugetlb_reserve_pages(inode,
				vma->vm_pgoff >> huge_page_order(h),
				len >> huge_page_shift(h), vma,
				vma->vm_flags))
		goto out;

	ret = 0;
	if (vma->vm_flags & VM_WRITE && inode->i_size < len)
		i_size_write(inode, len);
out:
	inode_unlock(inode);

	return ret;
}

/*
 * Called under mmap_write_lock(mm).
 */

#ifndef HAVE_ARCH_HUGETLB_UNMAPPED_AREA
static unsigned long
hugetlb_get_unmapped_area_bottomup(struct file *file, unsigned long addr,
		unsigned long len, unsigned long pgoff, unsigned long flags)
{
	struct hstate *h = hstate_file(file);
	struct vm_unmapped_area_info info;

	info.flags = 0;
	info.length = len;
	info.low_limit = current->mm->mmap_base;
	info.high_limit = TASK_SIZE;
	info.align_mask = PAGE_MASK & ~huge_page_mask(h);
	info.align_offset = 0;
	return vm_unmapped_area(&info);
}

static unsigned long
hugetlb_get_unmapped_area_topdown(struct file *file, unsigned long addr,
		unsigned long len, unsigned long pgoff, unsigned long flags)
{
	struct hstate *h = hstate_file(file);
	struct vm_unmapped_area_info info;

	info.flags = VM_UNMAPPED_AREA_TOPDOWN;
	info.length = len;
	info.low_limit = max(PAGE_SIZE, mmap_min_addr);
	info.high_limit = current->mm->mmap_base;
	info.align_mask = PAGE_MASK & ~huge_page_mask(h);
	info.align_offset = 0;
	addr = vm_unmapped_area(&info);

	/*
	 * A failed mmap() very likely causes application failure,
	 * so fall back to the bottom-up function here. This scenario
	 * can happen with large stack limits and large mmap()
	 * allocations.
	 */
	if (unlikely(offset_in_page(addr))) {
		VM_BUG_ON(addr != -ENOMEM);
		info.flags = 0;
		info.low_limit = current->mm->mmap_base;
		info.high_limit = TASK_SIZE;
		addr = vm_unmapped_area(&info);
	}

	return addr;
}

static unsigned long
hugetlb_get_unmapped_area(struct file *file, unsigned long addr,
		unsigned long len, unsigned long pgoff, unsigned long flags)
{
	struct mm_struct *mm = current->mm;
	struct vm_area_struct *vma;
	struct hstate *h = hstate_file(file);

	if (len & ~huge_page_mask(h))
		return -EINVAL;
	if (len > TASK_SIZE)
		return -ENOMEM;

	if (flags & MAP_FIXED) {
		if (prepare_hugepage_range(file, addr, len))
			return -EINVAL;
		return addr;
	}

	if (addr) {
		addr = ALIGN(addr, huge_page_size(h));
		vma = find_vma(mm, addr);
		if (TASK_SIZE - len >= addr &&
		    (!vma || addr + len <= vm_start_gap(vma)))
			return addr;
	}

	/*
	 * Use mm->get_unmapped_area value as a hint to use topdown routine.
	 * If architectures have special needs, they should define their own
	 * version of hugetlb_get_unmapped_area.
	 */
	if (mm->get_unmapped_area == arch_get_unmapped_area_topdown)
		return hugetlb_get_unmapped_area_topdown(file, addr, len,
				pgoff, flags);
	return hugetlb_get_unmapped_area_bottomup(file, addr, len,
			pgoff, flags);
}
#endif

static size_t
hugetlbfs_read_actor(struct page *page, unsigned long offset,
			struct iov_iter *to, unsigned long size)
{
	size_t copied = 0;
	int i, chunksize;

	/* Find which 4k chunk and offset with in that chunk */
	i = offset >> PAGE_SHIFT;
	offset = offset & ~PAGE_MASK;

	while (size) {
		size_t n;
		chunksize = PAGE_SIZE;
		if (offset)
			chunksize -= offset;
		if (chunksize > size)
			chunksize = size;
		n = copy_page_to_iter(&page[i], offset, chunksize, to);
		copied += n;
		if (n != chunksize)
			return copied;
		offset = 0;
		size -= chunksize;
		i++;
	}
	return copied;
}

/*
 * Support for read() - Find the page attached to f_mapping and copy out the
 * data. Its *very* similar to do_generic_mapping_read(), we can't use that
 * since it has PAGE_SIZE assumptions.
 */
static ssize_t hugetlbfs_read_iter(struct kiocb *iocb, struct iov_iter *to)
{
	struct file *file = iocb->ki_filp;
	struct hstate *h = hstate_file(file);
	struct address_space *mapping = file->f_mapping;
	struct inode *inode = mapping->host;
	unsigned long index = iocb->ki_pos >> huge_page_shift(h);
	unsigned long offset = iocb->ki_pos & ~huge_page_mask(h);
	unsigned long end_index;
	loff_t isize;
	ssize_t retval = 0;

	while (iov_iter_count(to)) {
		struct page *page;
		size_t nr, copied;

		/* nr is the maximum number of bytes to copy from this page */
		nr = huge_page_size(h);
		isize = i_size_read(inode);
		if (!isize)
			break;
		end_index = (isize - 1) >> huge_page_shift(h);
		if (index > end_index)
			break;
		if (index == end_index) {
			nr = ((isize - 1) & ~huge_page_mask(h)) + 1;
			if (nr <= offset)
				break;
		}
		nr = nr - offset;

		/* Find the page */
		page = find_lock_page(mapping, index);
		if (unlikely(page == NULL)) {
			/*
			 * We have a HOLE, zero out the user-buffer for the
			 * length of the hole or request.
			 */
			copied = iov_iter_zero(nr, to);
		} else {
			unlock_page(page);

			/*
			 * We have the page, copy it to user space buffer.
			 */
			copied = hugetlbfs_read_actor(page, offset, to, nr);
			put_page(page);
		}
		offset += copied;
		retval += copied;
		if (copied != nr && iov_iter_count(to)) {
			if (!retval)
				retval = -EFAULT;
			break;
		}
		index += offset >> huge_page_shift(h);
		offset &= ~huge_page_mask(h);
	}
	iocb->ki_pos = ((loff_t)index << huge_page_shift(h)) + offset;
	return retval;
}

static int hugetlbfs_write_begin(struct file *file,
			struct address_space *mapping,
			loff_t pos, unsigned len, unsigned flags,
			struct page **pagep, void **fsdata)
{
	return -EINVAL;
}

static int hugetlbfs_write_end(struct file *file, struct address_space *mapping,
			loff_t pos, unsigned len, unsigned copied,
			struct page *page, void *fsdata)
{
	BUG();
	return -EINVAL;
}

static void remove_huge_page(struct page *page)
{
	ClearPageDirty(page);
	ClearPageUptodate(page);
	delete_from_page_cache(page);
}

static void
hugetlb_vmdelete_list(struct rb_root_cached *root, pgoff_t start, pgoff_t end)
{
	struct vm_area_struct *vma;

	/*
	 * end == 0 indicates that the entire range after
	 * start should be unmapped.
	 */
	vma_interval_tree_foreach(vma, root, start, end ? end : ULONG_MAX) {
		unsigned long v_offset;
		unsigned long v_end;

		/*
		 * Can the expression below overflow on 32-bit arches?
		 * No, because the interval tree returns us only those vmas
		 * which overlap the truncated area starting at pgoff,
		 * and no vma on a 32-bit arch can span beyond the 4GB.
		 */
		if (vma->vm_pgoff < start)
			v_offset = (start - vma->vm_pgoff) << PAGE_SHIFT;
		else
			v_offset = 0;

		if (!end)
			v_end = vma->vm_end;
		else {
			v_end = ((end - vma->vm_pgoff) << PAGE_SHIFT)
							+ vma->vm_start;
			if (v_end > vma->vm_end)
				v_end = vma->vm_end;
		}

		unmap_hugepage_range(vma, vma->vm_start + v_offset, v_end,
									NULL);
	}
}

/*
 * remove_inode_hugepages handles two distinct cases: truncation and hole
 * punch.  There are subtle differences in operation for each case.
 *
 * truncation is indicated by end of range being LLONG_MAX
 *	In this case, we first scan the range and release found pages.
 *	After releasing pages, hugetlb_unreserve_pages cleans up region/reserv
 *	maps and global counts.  Page faults can not race with truncation
 *	in this routine.  hugetlb_no_page() holds i_mmap_rwsem and prevents
 *	page faults in the truncated range by checking i_size.  i_size is
 *	modified while holding i_mmap_rwsem.
 * hole punch is indicated if end is not LLONG_MAX
 *	In the hole punch case we scan the range and release found pages.
 *	Only when releasing a page is the associated region/reserv map
 *	deleted.  The region/reserv map for ranges without associated
 *	pages are not modified.  Page faults can race with hole punch.
 *	This is indicated if we find a mapped page.
 * Note: If the passed end of range value is beyond the end of file, but
 * not LLONG_MAX this routine still performs a hole punch operation.
 */
static void remove_inode_hugepages(struct inode *inode, loff_t lstart,
				   loff_t lend)
{
	struct hstate *h = hstate_inode(inode);
	struct address_space *mapping = &inode->i_data;
	const pgoff_t start = lstart >> huge_page_shift(h);
	const pgoff_t end = lend >> huge_page_shift(h);
	struct vm_area_struct pseudo_vma;
	struct pagevec pvec;
	pgoff_t next, index;
	int i, freed = 0;
	bool truncate_op = (lend == LLONG_MAX);

	vma_init(&pseudo_vma, current->mm);
	pseudo_vma.vm_flags = (VM_HUGETLB | VM_MAYSHARE | VM_SHARED);
	pagevec_init(&pvec);
	next = start;
	while (next < end) {
		/*
		 * When no more pages are found, we are done.
		 */
		if (!pagevec_lookup_range(&pvec, mapping, &next, end - 1))
			break;

		for (i = 0; i < pagevec_count(&pvec); ++i) {
			struct page *page = pvec.pages[i];
			u32 hash;

			index = page->index;
			hash = hugetlb_fault_mutex_hash(mapping, index);
			if (!truncate_op) {
				/*
				 * Only need to hold the fault mutex in the
				 * hole punch case.  This prevents races with
				 * page faults.  Races are not possible in the
				 * case of truncation.
				 */
				mutex_lock(&hugetlb_fault_mutex_table[hash]);
			}

			/*
			 * If page is mapped, it was faulted in after being
			 * unmapped in caller.  Unmap (again) now after taking
			 * the fault mutex.  The mutex will prevent faults
			 * until we finish removing the page.
			 *
			 * This race can only happen in the hole punch case.
			 * Getting here in a truncate operation is a bug.
			 */
			if (unlikely(page_mapped(page))) {
				BUG_ON(truncate_op);

				mutex_unlock(&hugetlb_fault_mutex_table[hash]);
				i_mmap_lock_write(mapping);
				mutex_lock(&hugetlb_fault_mutex_table[hash]);
				hugetlb_vmdelete_list(&mapping->i_mmap,
					index * pages_per_huge_page(h),
					(index + 1) * pages_per_huge_page(h));
				i_mmap_unlock_write(mapping);
			}

			lock_page(page);
			/*
			 * We must free the huge page and remove from page
			 * cache (remove_huge_page) BEFORE removing the
			 * region/reserve map (hugetlb_unreserve_pages).  In
			 * rare out of memory conditions, removal of the
			 * region/reserve map could fail. Correspondingly,
			 * the subpool and global reserve usage count can need
			 * to be adjusted.
			 */
			VM_BUG_ON(PagePrivate(page));
			remove_huge_page(page);
			freed++;
			if (!truncate_op) {
				if (unlikely(hugetlb_unreserve_pages(inode,
<<<<<<< HEAD
							next, next + 1, 1)))
=======
							index, index + 1, 1)))
>>>>>>> 24b8d41d
					hugetlb_fix_reserve_counts(inode);
			}

			unlock_page(page);
			if (!truncate_op)
				mutex_unlock(&hugetlb_fault_mutex_table[hash]);
		}
		huge_pagevec_release(&pvec);
		cond_resched();
	}

	if (truncate_op)
		(void)hugetlb_unreserve_pages(inode, start, LONG_MAX, freed);
}

static void hugetlbfs_evict_inode(struct inode *inode)
{
	struct resv_map *resv_map;

	remove_inode_hugepages(inode, 0, LLONG_MAX);

	/*
	 * Get the resv_map from the address space embedded in the inode.
	 * This is the address space which points to any resv_map allocated
	 * at inode creation time.  If this is a device special inode,
	 * i_mapping may not point to the original address space.
	 */
	resv_map = (struct resv_map *)(&inode->i_data)->private_data;
	/* Only regular and link inodes have associated reserve maps */
	if (resv_map)
		resv_map_release(&resv_map->refs);
	clear_inode(inode);
}

static int hugetlb_vmtruncate(struct inode *inode, loff_t offset)
{
	pgoff_t pgoff;
	struct address_space *mapping = inode->i_mapping;
	struct hstate *h = hstate_inode(inode);

	BUG_ON(offset & ~huge_page_mask(h));
	pgoff = offset >> PAGE_SHIFT;

	i_mmap_lock_write(mapping);
	i_size_write(inode, offset);
	if (!RB_EMPTY_ROOT(&mapping->i_mmap.rb_root))
		hugetlb_vmdelete_list(&mapping->i_mmap, pgoff, 0);
	i_mmap_unlock_write(mapping);
	remove_inode_hugepages(inode, offset, LLONG_MAX);
	return 0;
}

static long hugetlbfs_punch_hole(struct inode *inode, loff_t offset, loff_t len)
{
	struct hstate *h = hstate_inode(inode);
	loff_t hpage_size = huge_page_size(h);
	loff_t hole_start, hole_end;

	/*
	 * For hole punch round up the beginning offset of the hole and
	 * round down the end.
	 */
	hole_start = round_up(offset, hpage_size);
	hole_end = round_down(offset + len, hpage_size);

	if (hole_end > hole_start) {
		struct address_space *mapping = inode->i_mapping;
		struct hugetlbfs_inode_info *info = HUGETLBFS_I(inode);

		inode_lock(inode);

		/* protected by i_mutex */
		if (info->seals & (F_SEAL_WRITE | F_SEAL_FUTURE_WRITE)) {
			inode_unlock(inode);
			return -EPERM;
		}

		i_mmap_lock_write(mapping);
		if (!RB_EMPTY_ROOT(&mapping->i_mmap.rb_root))
			hugetlb_vmdelete_list(&mapping->i_mmap,
						hole_start >> PAGE_SHIFT,
						hole_end  >> PAGE_SHIFT);
		i_mmap_unlock_write(mapping);
		remove_inode_hugepages(inode, hole_start, hole_end);
		inode_unlock(inode);
	}

	return 0;
}

static long hugetlbfs_fallocate(struct file *file, int mode, loff_t offset,
				loff_t len)
{
	struct inode *inode = file_inode(file);
	struct hugetlbfs_inode_info *info = HUGETLBFS_I(inode);
	struct address_space *mapping = inode->i_mapping;
	struct hstate *h = hstate_inode(inode);
	struct vm_area_struct pseudo_vma;
	struct mm_struct *mm = current->mm;
	loff_t hpage_size = huge_page_size(h);
	unsigned long hpage_shift = huge_page_shift(h);
	pgoff_t start, index, end;
	int error;
	u32 hash;

	if (mode & ~(FALLOC_FL_KEEP_SIZE | FALLOC_FL_PUNCH_HOLE))
		return -EOPNOTSUPP;

	if (mode & FALLOC_FL_PUNCH_HOLE)
		return hugetlbfs_punch_hole(inode, offset, len);

	/*
	 * Default preallocate case.
	 * For this range, start is rounded down and end is rounded up
	 * as well as being converted to page offsets.
	 */
	start = offset >> hpage_shift;
	end = (offset + len + hpage_size - 1) >> hpage_shift;

	inode_lock(inode);

	/* We need to check rlimit even when FALLOC_FL_KEEP_SIZE */
	error = inode_newsize_ok(inode, offset + len);
	if (error)
		goto out;

	if ((info->seals & F_SEAL_GROW) && offset + len > inode->i_size) {
		error = -EPERM;
		goto out;
	}

	/*
	 * Initialize a pseudo vma as this is required by the huge page
	 * allocation routines.  If NUMA is configured, use page index
	 * as input to create an allocation policy.
	 */
	vma_init(&pseudo_vma, mm);
	pseudo_vma.vm_flags = (VM_HUGETLB | VM_MAYSHARE | VM_SHARED);
	pseudo_vma.vm_file = file;

	for (index = start; index < end; index++) {
		/*
		 * This is supposed to be the vaddr where the page is being
		 * faulted in, but we have no vaddr here.
		 */
		struct page *page;
		unsigned long addr;
		int avoid_reserve = 0;

		cond_resched();

		/*
		 * fallocate(2) manpage permits EINTR; we may have been
		 * interrupted because we are using up too much memory.
		 */
		if (signal_pending(current)) {
			error = -EINTR;
			break;
		}

		/* Set numa allocation policy based on index */
		hugetlb_set_vma_policy(&pseudo_vma, inode, index);

		/* addr is the offset within the file (zero based) */
		addr = index * hpage_size;

		/*
		 * fault mutex taken here, protects against fault path
		 * and hole punch.  inode_lock previously taken protects
		 * against truncation.
		 */
		hash = hugetlb_fault_mutex_hash(mapping, index);
		mutex_lock(&hugetlb_fault_mutex_table[hash]);

		/* See if already present in mapping to avoid alloc/free */
		page = find_get_page(mapping, index);
		if (page) {
			put_page(page);
			mutex_unlock(&hugetlb_fault_mutex_table[hash]);
			hugetlb_drop_vma_policy(&pseudo_vma);
			continue;
		}

		/* Allocate page and add to page cache */
		page = alloc_huge_page(&pseudo_vma, addr, avoid_reserve);
		hugetlb_drop_vma_policy(&pseudo_vma);
		if (IS_ERR(page)) {
			mutex_unlock(&hugetlb_fault_mutex_table[hash]);
			error = PTR_ERR(page);
			goto out;
		}
		clear_huge_page(page, addr, pages_per_huge_page(h));
		__SetPageUptodate(page);
		error = huge_add_to_page_cache(page, mapping, index);
		if (unlikely(error)) {
			put_page(page);
			mutex_unlock(&hugetlb_fault_mutex_table[hash]);
			goto out;
		}

		mutex_unlock(&hugetlb_fault_mutex_table[hash]);

		/*
		 * unlock_page because locked by add_to_page_cache()
		 * page_put due to reference from alloc_huge_page()
		 */
		unlock_page(page);
		put_page(page);
	}

	if (!(mode & FALLOC_FL_KEEP_SIZE) && offset + len > inode->i_size)
		i_size_write(inode, offset + len);
	inode->i_ctime = current_time(inode);
out:
	inode_unlock(inode);
	return error;
}

static int hugetlbfs_setattr(struct dentry *dentry, struct iattr *attr)
{
	struct inode *inode = d_inode(dentry);
	struct hstate *h = hstate_inode(inode);
	int error;
	unsigned int ia_valid = attr->ia_valid;
	struct hugetlbfs_inode_info *info = HUGETLBFS_I(inode);

	BUG_ON(!inode);

	error = setattr_prepare(dentry, attr);
	if (error)
		return error;

	if (ia_valid & ATTR_SIZE) {
		loff_t oldsize = inode->i_size;
		loff_t newsize = attr->ia_size;

		if (newsize & ~huge_page_mask(h))
			return -EINVAL;
		/* protected by i_mutex */
		if ((newsize < oldsize && (info->seals & F_SEAL_SHRINK)) ||
		    (newsize > oldsize && (info->seals & F_SEAL_GROW)))
			return -EPERM;
		error = hugetlb_vmtruncate(inode, newsize);
		if (error)
			return error;
	}

	setattr_copy(inode, attr);
	mark_inode_dirty(inode);
	return 0;
}

static struct inode *hugetlbfs_get_root(struct super_block *sb,
					struct hugetlbfs_fs_context *ctx)
{
	struct inode *inode;

	inode = new_inode(sb);
	if (inode) {
		inode->i_ino = get_next_ino();
<<<<<<< HEAD
		inode->i_mode = S_IFDIR | config->mode;
		inode->i_uid = config->uid;
		inode->i_gid = config->gid;
		inode->i_atime = inode->i_mtime = inode->i_ctime = current_time(inode);
		info = HUGETLBFS_I(inode);
		mpol_shared_policy_init(&info->policy, NULL);
=======
		inode->i_mode = S_IFDIR | ctx->mode;
		inode->i_uid = ctx->uid;
		inode->i_gid = ctx->gid;
		inode->i_atime = inode->i_mtime = inode->i_ctime = current_time(inode);
>>>>>>> 24b8d41d
		inode->i_op = &hugetlbfs_dir_inode_operations;
		inode->i_fop = &simple_dir_operations;
		/* directory inodes start off with i_nlink == 2 (for "." entry) */
		inc_nlink(inode);
		lockdep_annotate_inode_mutex_key(inode);
	}
	return inode;
}

/*
 * Hugetlbfs is not reclaimable; therefore its i_mmap_rwsem will never
 * be taken from reclaim -- unlike regular filesystems. This needs an
 * annotation because huge_pmd_share() does an allocation under hugetlb's
 * i_mmap_rwsem.
 */
static struct lock_class_key hugetlbfs_i_mmap_rwsem_key;

static struct inode *hugetlbfs_get_inode(struct super_block *sb,
					struct inode *dir,
					umode_t mode, dev_t dev)
{
	struct inode *inode;
	struct resv_map *resv_map = NULL;

	/*
	 * Reserve maps are only needed for inodes that can have associated
	 * page allocations.
	 */
	if (S_ISREG(mode) || S_ISLNK(mode)) {
		resv_map = resv_map_alloc();
		if (!resv_map)
			return NULL;
	}

	inode = new_inode(sb);
	if (inode) {
		struct hugetlbfs_inode_info *info = HUGETLBFS_I(inode);

		inode->i_ino = get_next_ino();
		inode_init_owner(inode, dir, mode);
		lockdep_set_class(&inode->i_mapping->i_mmap_rwsem,
				&hugetlbfs_i_mmap_rwsem_key);
		inode->i_mapping->a_ops = &hugetlbfs_aops;
		inode->i_atime = inode->i_mtime = inode->i_ctime = current_time(inode);
		inode->i_mapping->private_data = resv_map;
		info->seals = F_SEAL_SEAL;
		switch (mode & S_IFMT) {
		default:
			init_special_inode(inode, mode, dev);
			break;
		case S_IFREG:
			inode->i_op = &hugetlbfs_inode_operations;
			inode->i_fop = &hugetlbfs_file_operations;
			break;
		case S_IFDIR:
			inode->i_op = &hugetlbfs_dir_inode_operations;
			inode->i_fop = &simple_dir_operations;

			/* directory inodes start off with i_nlink == 2 (for "." entry) */
			inc_nlink(inode);
			break;
		case S_IFLNK:
			inode->i_op = &page_symlink_inode_operations;
			inode_nohighmem(inode);
			break;
		}
		lockdep_annotate_inode_mutex_key(inode);
	} else {
		if (resv_map)
			kref_put(&resv_map->refs, resv_map_release);
	}

	return inode;
}

/*
 * File creation. Allocate an inode, and we're done..
 */
static int do_hugetlbfs_mknod(struct inode *dir,
			struct dentry *dentry,
			umode_t mode,
			dev_t dev,
			bool tmpfile)
{
	struct inode *inode;
	int error = -ENOSPC;

	inode = hugetlbfs_get_inode(dir->i_sb, dir, mode, dev);
	if (inode) {
		dir->i_ctime = dir->i_mtime = current_time(dir);
<<<<<<< HEAD
		d_instantiate(dentry, inode);
		dget(dentry);	/* Extra count - pin the dentry in core */
=======
		if (tmpfile) {
			d_tmpfile(dentry, inode);
		} else {
			d_instantiate(dentry, inode);
			dget(dentry);/* Extra count - pin the dentry in core */
		}
>>>>>>> 24b8d41d
		error = 0;
	}
	return error;
}

static int hugetlbfs_mknod(struct inode *dir,
			struct dentry *dentry, umode_t mode, dev_t dev)
{
	return do_hugetlbfs_mknod(dir, dentry, mode, dev, false);
}

static int hugetlbfs_mkdir(struct inode *dir, struct dentry *dentry, umode_t mode)
{
	int retval = hugetlbfs_mknod(dir, dentry, mode | S_IFDIR, 0);
	if (!retval)
		inc_nlink(dir);
	return retval;
}

static int hugetlbfs_create(struct inode *dir, struct dentry *dentry, umode_t mode, bool excl)
{
	return hugetlbfs_mknod(dir, dentry, mode | S_IFREG, 0);
}

static int hugetlbfs_tmpfile(struct inode *dir,
			struct dentry *dentry, umode_t mode)
{
	return do_hugetlbfs_mknod(dir, dentry, mode | S_IFREG, 0, true);
}

static int hugetlbfs_symlink(struct inode *dir,
			struct dentry *dentry, const char *symname)
{
	struct inode *inode;
	int error = -ENOSPC;

	inode = hugetlbfs_get_inode(dir->i_sb, dir, S_IFLNK|S_IRWXUGO, 0);
	if (inode) {
		int l = strlen(symname)+1;
		error = page_symlink(inode, symname, l);
		if (!error) {
			d_instantiate(dentry, inode);
			dget(dentry);
		} else
			iput(inode);
	}
	dir->i_ctime = dir->i_mtime = current_time(dir);

	return error;
}

/*
 * mark the head page dirty
 */
static int hugetlbfs_set_page_dirty(struct page *page)
{
	struct page *head = compound_head(page);

	SetPageDirty(head);
	return 0;
}

static int hugetlbfs_migrate_page(struct address_space *mapping,
				struct page *newpage, struct page *page,
				enum migrate_mode mode)
{
	int rc;

	rc = migrate_huge_page_move_mapping(mapping, newpage, page);
	if (rc != MIGRATEPAGE_SUCCESS)
		return rc;

	/*
	 * page_private is subpool pointer in hugetlb pages.  Transfer to
	 * new page.  PagePrivate is not associated with page_private for
	 * hugetlb pages and can not be set here as only page_huge_active
	 * pages can be migrated.
	 */
	if (page_private(page)) {
		set_page_private(newpage, page_private(page));
		set_page_private(page, 0);
	}

	if (mode != MIGRATE_SYNC_NO_COPY)
		migrate_page_copy(newpage, page);
	else
		migrate_page_states(newpage, page);

	return MIGRATEPAGE_SUCCESS;
}

static int hugetlbfs_error_remove_page(struct address_space *mapping,
				struct page *page)
{
	struct inode *inode = mapping->host;
	pgoff_t index = page->index;

	remove_huge_page(page);
	if (unlikely(hugetlb_unreserve_pages(inode, index, index + 1, 1)))
		hugetlb_fix_reserve_counts(inode);

	return 0;
}

/*
 * Display the mount options in /proc/mounts.
 */
static int hugetlbfs_show_options(struct seq_file *m, struct dentry *root)
{
	struct hugetlbfs_sb_info *sbinfo = HUGETLBFS_SB(root->d_sb);
	struct hugepage_subpool *spool = sbinfo->spool;
	unsigned long hpage_size = huge_page_size(sbinfo->hstate);
	unsigned hpage_shift = huge_page_shift(sbinfo->hstate);
	char mod;

	if (!uid_eq(sbinfo->uid, GLOBAL_ROOT_UID))
		seq_printf(m, ",uid=%u",
			   from_kuid_munged(&init_user_ns, sbinfo->uid));
	if (!gid_eq(sbinfo->gid, GLOBAL_ROOT_GID))
		seq_printf(m, ",gid=%u",
			   from_kgid_munged(&init_user_ns, sbinfo->gid));
	if (sbinfo->mode != 0755)
		seq_printf(m, ",mode=%o", sbinfo->mode);
	if (sbinfo->max_inodes != -1)
		seq_printf(m, ",nr_inodes=%lu", sbinfo->max_inodes);

	hpage_size /= 1024;
	mod = 'K';
	if (hpage_size >= 1024) {
		hpage_size /= 1024;
		mod = 'M';
	}
	seq_printf(m, ",pagesize=%lu%c", hpage_size, mod);
	if (spool) {
		if (spool->max_hpages != -1)
			seq_printf(m, ",size=%llu",
				   (unsigned long long)spool->max_hpages << hpage_shift);
		if (spool->min_hpages != -1)
			seq_printf(m, ",min_size=%llu",
				   (unsigned long long)spool->min_hpages << hpage_shift);
	}
	return 0;
}

static int hugetlbfs_statfs(struct dentry *dentry, struct kstatfs *buf)
{
	struct hugetlbfs_sb_info *sbinfo = HUGETLBFS_SB(dentry->d_sb);
	struct hstate *h = hstate_inode(d_inode(dentry));

	buf->f_type = HUGETLBFS_MAGIC;
	buf->f_bsize = huge_page_size(h);
	if (sbinfo) {
		spin_lock(&sbinfo->stat_lock);
		/* If no limits set, just report 0 for max/free/used
		 * blocks, like simple_statfs() */
		if (sbinfo->spool) {
			long free_pages;

			spin_lock(&sbinfo->spool->lock);
			buf->f_blocks = sbinfo->spool->max_hpages;
			free_pages = sbinfo->spool->max_hpages
				- sbinfo->spool->used_hpages;
			buf->f_bavail = buf->f_bfree = free_pages;
			spin_unlock(&sbinfo->spool->lock);
			buf->f_files = sbinfo->max_inodes;
			buf->f_ffree = sbinfo->free_inodes;
		}
		spin_unlock(&sbinfo->stat_lock);
	}
	buf->f_namelen = NAME_MAX;
	return 0;
}

static void hugetlbfs_put_super(struct super_block *sb)
{
	struct hugetlbfs_sb_info *sbi = HUGETLBFS_SB(sb);

	if (sbi) {
		sb->s_fs_info = NULL;

		if (sbi->spool)
			hugepage_put_subpool(sbi->spool);

		kfree(sbi);
	}
}

static inline int hugetlbfs_dec_free_inodes(struct hugetlbfs_sb_info *sbinfo)
{
	if (sbinfo->free_inodes >= 0) {
		spin_lock(&sbinfo->stat_lock);
		if (unlikely(!sbinfo->free_inodes)) {
			spin_unlock(&sbinfo->stat_lock);
			return 0;
		}
		sbinfo->free_inodes--;
		spin_unlock(&sbinfo->stat_lock);
	}

	return 1;
}

static void hugetlbfs_inc_free_inodes(struct hugetlbfs_sb_info *sbinfo)
{
	if (sbinfo->free_inodes >= 0) {
		spin_lock(&sbinfo->stat_lock);
		sbinfo->free_inodes++;
		spin_unlock(&sbinfo->stat_lock);
	}
}


static struct kmem_cache *hugetlbfs_inode_cachep;

static struct inode *hugetlbfs_alloc_inode(struct super_block *sb)
{
	struct hugetlbfs_sb_info *sbinfo = HUGETLBFS_SB(sb);
	struct hugetlbfs_inode_info *p;

	if (unlikely(!hugetlbfs_dec_free_inodes(sbinfo)))
		return NULL;
	p = kmem_cache_alloc(hugetlbfs_inode_cachep, GFP_KERNEL);
	if (unlikely(!p)) {
		hugetlbfs_inc_free_inodes(sbinfo);
		return NULL;
	}

	/*
	 * Any time after allocation, hugetlbfs_destroy_inode can be called
	 * for the inode.  mpol_free_shared_policy is unconditionally called
	 * as part of hugetlbfs_destroy_inode.  So, initialize policy here
	 * in case of a quick call to destroy.
	 *
	 * Note that the policy is initialized even if we are creating a
	 * private inode.  This simplifies hugetlbfs_destroy_inode.
	 */
	mpol_shared_policy_init(&p->policy, NULL);

	return &p->vfs_inode;
}

static void hugetlbfs_free_inode(struct inode *inode)
{
	kmem_cache_free(hugetlbfs_inode_cachep, HUGETLBFS_I(inode));
}

static void hugetlbfs_destroy_inode(struct inode *inode)
{
	hugetlbfs_inc_free_inodes(HUGETLBFS_SB(inode->i_sb));
	mpol_free_shared_policy(&HUGETLBFS_I(inode)->policy);
}

static const struct address_space_operations hugetlbfs_aops = {
	.write_begin	= hugetlbfs_write_begin,
	.write_end	= hugetlbfs_write_end,
	.set_page_dirty	= hugetlbfs_set_page_dirty,
	.migratepage    = hugetlbfs_migrate_page,
	.error_remove_page	= hugetlbfs_error_remove_page,
};


static void init_once(void *foo)
{
	struct hugetlbfs_inode_info *ei = (struct hugetlbfs_inode_info *)foo;

	inode_init_once(&ei->vfs_inode);
}

const struct file_operations hugetlbfs_file_operations = {
	.read_iter		= hugetlbfs_read_iter,
	.mmap			= hugetlbfs_file_mmap,
	.fsync			= noop_fsync,
	.get_unmapped_area	= hugetlb_get_unmapped_area,
	.llseek			= default_llseek,
	.fallocate		= hugetlbfs_fallocate,
};

static const struct inode_operations hugetlbfs_dir_inode_operations = {
	.create		= hugetlbfs_create,
	.lookup		= simple_lookup,
	.link		= simple_link,
	.unlink		= simple_unlink,
	.symlink	= hugetlbfs_symlink,
	.mkdir		= hugetlbfs_mkdir,
	.rmdir		= simple_rmdir,
	.mknod		= hugetlbfs_mknod,
	.rename		= simple_rename,
	.setattr	= hugetlbfs_setattr,
	.tmpfile	= hugetlbfs_tmpfile,
};

static const struct inode_operations hugetlbfs_inode_operations = {
	.setattr	= hugetlbfs_setattr,
};

static const struct super_operations hugetlbfs_ops = {
	.alloc_inode    = hugetlbfs_alloc_inode,
	.free_inode     = hugetlbfs_free_inode,
	.destroy_inode  = hugetlbfs_destroy_inode,
	.evict_inode	= hugetlbfs_evict_inode,
	.statfs		= hugetlbfs_statfs,
	.put_super	= hugetlbfs_put_super,
	.show_options	= hugetlbfs_show_options,
};

/*
 * Convert size option passed from command line to number of huge pages
 * in the pool specified by hstate.  Size option could be in bytes
 * (val_type == SIZE_STD) or percentage of the pool (val_type == SIZE_PERCENT).
 */
static long
hugetlbfs_size_to_hpages(struct hstate *h, unsigned long long size_opt,
			 enum hugetlbfs_size_type val_type)
{
	if (val_type == NO_SIZE)
		return -1;

	if (val_type == SIZE_PERCENT) {
		size_opt <<= huge_page_shift(h);
		size_opt *= h->max_huge_pages;
		do_div(size_opt, 100);
	}

	size_opt >>= huge_page_shift(h);
	return size_opt;
}

/*
 * Parse one mount parameter.
 */
static int hugetlbfs_parse_param(struct fs_context *fc, struct fs_parameter *param)
{
	struct hugetlbfs_fs_context *ctx = fc->fs_private;
	struct fs_parse_result result;
	char *rest;
	unsigned long ps;
	int opt;

	opt = fs_parse(fc, hugetlb_fs_parameters, param, &result);
	if (opt < 0)
		return opt;

	switch (opt) {
	case Opt_uid:
		ctx->uid = make_kuid(current_user_ns(), result.uint_32);
		if (!uid_valid(ctx->uid))
			goto bad_val;
		return 0;

	case Opt_gid:
		ctx->gid = make_kgid(current_user_ns(), result.uint_32);
		if (!gid_valid(ctx->gid))
			goto bad_val;
		return 0;

	case Opt_mode:
		ctx->mode = result.uint_32 & 01777U;
		return 0;

	case Opt_size:
		/* memparse() will accept a K/M/G without a digit */
		if (!isdigit(param->string[0]))
			goto bad_val;
		ctx->max_size_opt = memparse(param->string, &rest);
		ctx->max_val_type = SIZE_STD;
		if (*rest == '%')
			ctx->max_val_type = SIZE_PERCENT;
		return 0;

	case Opt_nr_inodes:
		/* memparse() will accept a K/M/G without a digit */
		if (!isdigit(param->string[0]))
			goto bad_val;
		ctx->nr_inodes = memparse(param->string, &rest);
		return 0;

	case Opt_pagesize:
		ps = memparse(param->string, &rest);
		ctx->hstate = size_to_hstate(ps);
		if (!ctx->hstate) {
			pr_err("Unsupported page size %lu MB\n", ps >> 20);
			return -EINVAL;
		}
		return 0;

	case Opt_min_size:
		/* memparse() will accept a K/M/G without a digit */
		if (!isdigit(param->string[0]))
			goto bad_val;
		ctx->min_size_opt = memparse(param->string, &rest);
		ctx->min_val_type = SIZE_STD;
		if (*rest == '%')
			ctx->min_val_type = SIZE_PERCENT;
		return 0;

	default:
		return -EINVAL;
	}

bad_val:
	return invalfc(fc, "Bad value '%s' for mount option '%s'\n",
		      param->string, param->key);
}

/*
 * Validate the parsed options.
 */
static int hugetlbfs_validate(struct fs_context *fc)
{
	struct hugetlbfs_fs_context *ctx = fc->fs_private;

	/*
	 * Use huge page pool size (in hstate) to convert the size
	 * options to number of huge pages.  If NO_SIZE, -1 is returned.
	 */
	ctx->max_hpages = hugetlbfs_size_to_hpages(ctx->hstate,
						   ctx->max_size_opt,
						   ctx->max_val_type);
	ctx->min_hpages = hugetlbfs_size_to_hpages(ctx->hstate,
						   ctx->min_size_opt,
						   ctx->min_val_type);

	/*
	 * If max_size was specified, then min_size must be smaller
	 */
	if (ctx->max_val_type > NO_SIZE &&
	    ctx->min_hpages > ctx->max_hpages) {
		pr_err("Minimum size can not be greater than maximum size\n");
		return -EINVAL;
	}

	return 0;
}

static int
hugetlbfs_fill_super(struct super_block *sb, struct fs_context *fc)
{
	struct hugetlbfs_fs_context *ctx = fc->fs_private;
	struct hugetlbfs_sb_info *sbinfo;

	sbinfo = kmalloc(sizeof(struct hugetlbfs_sb_info), GFP_KERNEL);
	if (!sbinfo)
		return -ENOMEM;
	sb->s_fs_info = sbinfo;
	spin_lock_init(&sbinfo->stat_lock);
	sbinfo->hstate		= ctx->hstate;
	sbinfo->max_inodes	= ctx->nr_inodes;
	sbinfo->free_inodes	= ctx->nr_inodes;
	sbinfo->spool		= NULL;
	sbinfo->uid		= ctx->uid;
	sbinfo->gid		= ctx->gid;
	sbinfo->mode		= ctx->mode;

	/*
	 * Allocate and initialize subpool if maximum or minimum size is
	 * specified.  Any needed reservations (for minimim size) are taken
	 * taken when the subpool is created.
	 */
	if (ctx->max_hpages != -1 || ctx->min_hpages != -1) {
		sbinfo->spool = hugepage_new_subpool(ctx->hstate,
						     ctx->max_hpages,
						     ctx->min_hpages);
		if (!sbinfo->spool)
			goto out_free;
	}
	sb->s_maxbytes = MAX_LFS_FILESIZE;
	sb->s_blocksize = huge_page_size(ctx->hstate);
	sb->s_blocksize_bits = huge_page_shift(ctx->hstate);
	sb->s_magic = HUGETLBFS_MAGIC;
	sb->s_op = &hugetlbfs_ops;
	sb->s_time_gran = 1;

	/*
	 * Due to the special and limited functionality of hugetlbfs, it does
	 * not work well as a stacking filesystem.
	 */
	sb->s_stack_depth = FILESYSTEM_MAX_STACK_DEPTH;
	sb->s_root = d_make_root(hugetlbfs_get_root(sb, ctx));
	if (!sb->s_root)
		goto out_free;
	return 0;
out_free:
	kfree(sbinfo->spool);
	kfree(sbinfo);
	return -ENOMEM;
}

static int hugetlbfs_get_tree(struct fs_context *fc)
{
	int err = hugetlbfs_validate(fc);
	if (err)
		return err;
	return get_tree_nodev(fc, hugetlbfs_fill_super);
}

static void hugetlbfs_fs_context_free(struct fs_context *fc)
{
	kfree(fc->fs_private);
}

static const struct fs_context_operations hugetlbfs_fs_context_ops = {
	.free		= hugetlbfs_fs_context_free,
	.parse_param	= hugetlbfs_parse_param,
	.get_tree	= hugetlbfs_get_tree,
};

static int hugetlbfs_init_fs_context(struct fs_context *fc)
{
	struct hugetlbfs_fs_context *ctx;

	ctx = kzalloc(sizeof(struct hugetlbfs_fs_context), GFP_KERNEL);
	if (!ctx)
		return -ENOMEM;

	ctx->max_hpages	= -1; /* No limit on size by default */
	ctx->nr_inodes	= -1; /* No limit on number of inodes by default */
	ctx->uid	= current_fsuid();
	ctx->gid	= current_fsgid();
	ctx->mode	= 0755;
	ctx->hstate	= &default_hstate;
	ctx->min_hpages	= -1; /* No default minimum size */
	ctx->max_val_type = NO_SIZE;
	ctx->min_val_type = NO_SIZE;
	fc->fs_private = ctx;
	fc->ops	= &hugetlbfs_fs_context_ops;
	return 0;
}

static struct file_system_type hugetlbfs_fs_type = {
	.name			= "hugetlbfs",
	.init_fs_context	= hugetlbfs_init_fs_context,
	.parameters		= hugetlb_fs_parameters,
	.kill_sb		= kill_litter_super,
};

static struct vfsmount *hugetlbfs_vfsmount[HUGE_MAX_HSTATE];

static int can_do_hugetlb_shm(void)
{
	kgid_t shm_group;
	shm_group = make_kgid(&init_user_ns, sysctl_hugetlb_shm_group);
	return capable(CAP_IPC_LOCK) || in_group_p(shm_group);
}

static int get_hstate_idx(int page_size_log)
{
	struct hstate *h = hstate_sizelog(page_size_log);

	if (!h)
		return -1;
	return h - hstates;
}

/*
 * Note that size should be aligned to proper hugepage size in caller side,
 * otherwise hugetlb_reserve_pages reserves one less hugepages than intended.
 */
struct file *hugetlb_file_setup(const char *name, size_t size,
				vm_flags_t acctflag, struct user_struct **user,
				int creat_flags, int page_size_log)
{
	struct inode *inode;
	struct vfsmount *mnt;
	int hstate_idx;
	struct file *file;

	hstate_idx = get_hstate_idx(page_size_log);
	if (hstate_idx < 0)
		return ERR_PTR(-ENODEV);

	*user = NULL;
	mnt = hugetlbfs_vfsmount[hstate_idx];
	if (!mnt)
		return ERR_PTR(-ENOENT);

	if (creat_flags == HUGETLB_SHMFS_INODE && !can_do_hugetlb_shm()) {
		*user = current_user();
		if (user_shm_lock(size, *user)) {
			task_lock(current);
			pr_warn_once("%s (%d): Using mlock ulimits for SHM_HUGETLB is deprecated\n",
				current->comm, current->pid);
			task_unlock(current);
		} else {
			*user = NULL;
			return ERR_PTR(-EPERM);
		}
	}

	file = ERR_PTR(-ENOSPC);
	inode = hugetlbfs_get_inode(mnt->mnt_sb, NULL, S_IFREG | S_IRWXUGO, 0);
	if (!inode)
		goto out;
	if (creat_flags == HUGETLB_SHMFS_INODE)
		inode->i_flags |= S_PRIVATE;

	inode->i_size = size;
	clear_nlink(inode);

	if (hugetlb_reserve_pages(inode, 0,
			size >> huge_page_shift(hstate_inode(inode)), NULL,
			acctflag))
		file = ERR_PTR(-ENOMEM);
	else
		file = alloc_file_pseudo(inode, mnt, name, O_RDWR,
					&hugetlbfs_file_operations);
	if (!IS_ERR(file))
		return file;

	iput(inode);
out:
	if (*user) {
		user_shm_unlock(size, *user);
		*user = NULL;
	}
	return file;
}

static struct vfsmount *__init mount_one_hugetlbfs(struct hstate *h)
{
	struct fs_context *fc;
	struct vfsmount *mnt;

	fc = fs_context_for_mount(&hugetlbfs_fs_type, SB_KERNMOUNT);
	if (IS_ERR(fc)) {
		mnt = ERR_CAST(fc);
	} else {
		struct hugetlbfs_fs_context *ctx = fc->fs_private;
		ctx->hstate = h;
		mnt = fc_mount(fc);
		put_fs_context(fc);
	}
	if (IS_ERR(mnt))
		pr_err("Cannot mount internal hugetlbfs for page size %uK",
		       1U << (h->order + PAGE_SHIFT - 10));
	return mnt;
}

static int __init init_hugetlbfs_fs(void)
{
	struct vfsmount *mnt;
	struct hstate *h;
	int error;
	int i;

	if (!hugepages_supported()) {
		pr_info("disabling because there are no supported hugepage sizes\n");
		return -ENOTSUPP;
	}

	error = -ENOMEM;
	hugetlbfs_inode_cachep = kmem_cache_create("hugetlbfs_inode_cache",
					sizeof(struct hugetlbfs_inode_info),
					0, SLAB_ACCOUNT, init_once);
	if (hugetlbfs_inode_cachep == NULL)
		goto out;

	error = register_filesystem(&hugetlbfs_fs_type);
	if (error)
		goto out_free;

	/* default hstate mount is required */
	mnt = mount_one_hugetlbfs(&hstates[default_hstate_idx]);
	if (IS_ERR(mnt)) {
		error = PTR_ERR(mnt);
		goto out_unreg;
	}
	hugetlbfs_vfsmount[default_hstate_idx] = mnt;

	/* other hstates are optional */
	i = 0;
	for_each_hstate(h) {
		if (i == default_hstate_idx) {
			i++;
			continue;
		}

		mnt = mount_one_hugetlbfs(h);
		if (IS_ERR(mnt))
			hugetlbfs_vfsmount[i] = NULL;
		else
			hugetlbfs_vfsmount[i] = mnt;
		i++;
	}

	return 0;

 out_unreg:
	(void)unregister_filesystem(&hugetlbfs_fs_type);
 out_free:
	kmem_cache_destroy(hugetlbfs_inode_cachep);
 out:
	return error;
}
fs_initcall(init_hugetlbfs_fs)<|MERGE_RESOLUTION|>--- conflicted
+++ resolved
@@ -532,11 +532,7 @@
 			freed++;
 			if (!truncate_op) {
 				if (unlikely(hugetlb_unreserve_pages(inode,
-<<<<<<< HEAD
-							next, next + 1, 1)))
-=======
 							index, index + 1, 1)))
->>>>>>> 24b8d41d
 					hugetlb_fix_reserve_counts(inode);
 			}
 
@@ -797,19 +793,10 @@
 	inode = new_inode(sb);
 	if (inode) {
 		inode->i_ino = get_next_ino();
-<<<<<<< HEAD
-		inode->i_mode = S_IFDIR | config->mode;
-		inode->i_uid = config->uid;
-		inode->i_gid = config->gid;
-		inode->i_atime = inode->i_mtime = inode->i_ctime = current_time(inode);
-		info = HUGETLBFS_I(inode);
-		mpol_shared_policy_init(&info->policy, NULL);
-=======
 		inode->i_mode = S_IFDIR | ctx->mode;
 		inode->i_uid = ctx->uid;
 		inode->i_gid = ctx->gid;
 		inode->i_atime = inode->i_mtime = inode->i_ctime = current_time(inode);
->>>>>>> 24b8d41d
 		inode->i_op = &hugetlbfs_dir_inode_operations;
 		inode->i_fop = &simple_dir_operations;
 		/* directory inodes start off with i_nlink == 2 (for "." entry) */
@@ -900,17 +887,12 @@
 	inode = hugetlbfs_get_inode(dir->i_sb, dir, mode, dev);
 	if (inode) {
 		dir->i_ctime = dir->i_mtime = current_time(dir);
-<<<<<<< HEAD
-		d_instantiate(dentry, inode);
-		dget(dentry);	/* Extra count - pin the dentry in core */
-=======
 		if (tmpfile) {
 			d_tmpfile(dentry, inode);
 		} else {
 			d_instantiate(dentry, inode);
 			dget(dentry);/* Extra count - pin the dentry in core */
 		}
->>>>>>> 24b8d41d
 		error = 0;
 	}
 	return error;
