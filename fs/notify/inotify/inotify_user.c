// SPDX-License-Identifier: GPL-2.0-or-later
/*
 * fs/inotify_user.c - inotify support for userspace
 *
 * Authors:
 *	John McCutchan	<ttb@tentacle.dhs.org>
 *	Robert Love	<rml@novell.com>
 *
 * Copyright (C) 2005 John McCutchan
 * Copyright 2006 Hewlett-Packard Development Company, L.P.
 *
 * Copyright (C) 2009 Eric Paris <Red Hat Inc>
 * inotify was largely rewriten to make use of the fsnotify infrastructure
 */

#include <linux/file.h>
#include <linux/fs.h> /* struct inode */
#include <linux/fsnotify_backend.h>
#include <linux/idr.h>
#include <linux/init.h> /* fs_initcall */
#include <linux/inotify.h>
#include <linux/kernel.h> /* roundup() */
#include <linux/namei.h> /* LOOKUP_FOLLOW */
#include <linux/sched/signal.h>
#include <linux/slab.h> /* struct kmem_cache */
#include <linux/syscalls.h>
#include <linux/types.h>
#include <linux/anon_inodes.h>
#include <linux/uaccess.h>
#include <linux/poll.h>
#include <linux/wait.h>
#include <linux/memcontrol.h>
#include <linux/security.h>

#include "inotify.h"
#include "../fdinfo.h"

#include <asm/ioctls.h>

/* configurable via /proc/sys/fs/inotify/ */
static int inotify_max_queued_events __read_mostly;

struct kmem_cache *inotify_inode_mark_cachep __read_mostly;

#ifdef CONFIG_SYSCTL

#include <linux/sysctl.h>

struct ctl_table inotify_table[] = {
	{
		.procname	= "max_user_instances",
		.data		= &init_user_ns.ucount_max[UCOUNT_INOTIFY_INSTANCES],
		.maxlen		= sizeof(int),
		.mode		= 0644,
		.proc_handler	= proc_dointvec_minmax,
		.extra1		= SYSCTL_ZERO,
	},
	{
		.procname	= "max_user_watches",
		.data		= &init_user_ns.ucount_max[UCOUNT_INOTIFY_WATCHES],
		.maxlen		= sizeof(int),
		.mode		= 0644,
		.proc_handler	= proc_dointvec_minmax,
		.extra1		= SYSCTL_ZERO,
	},
	{
		.procname	= "max_queued_events",
		.data		= &inotify_max_queued_events,
		.maxlen		= sizeof(int),
		.mode		= 0644,
		.proc_handler	= proc_dointvec_minmax,
		.extra1		= SYSCTL_ZERO
	},
	{ }
};
#endif /* CONFIG_SYSCTL */

static inline __u32 inotify_arg_to_mask(struct inode *inode, u32 arg)
{
	__u32 mask;

	/*
	 * Everything should accept their own ignored and should receive events
	 * when the inode is unmounted.  All directories care about children.
	 */
	mask = (FS_IN_IGNORED | FS_UNMOUNT);
	if (S_ISDIR(inode->i_mode))
		mask |= FS_EVENT_ON_CHILD;

	/* mask off the flags used to open the fd */
	mask |= (arg & (IN_ALL_EVENTS | IN_ONESHOT | IN_EXCL_UNLINK));

	return mask;
}

static inline u32 inotify_mask_to_arg(__u32 mask)
{
	return mask & (IN_ALL_EVENTS | IN_ISDIR | IN_UNMOUNT | IN_IGNORED |
		       IN_Q_OVERFLOW);
}

/* intofiy userspace file descriptor functions */
static __poll_t inotify_poll(struct file *file, poll_table *wait)
{
	struct fsnotify_group *group = file->private_data;
	__poll_t ret = 0;

	poll_wait(file, &group->notification_waitq, wait);
	spin_lock(&group->notification_lock);
	if (!fsnotify_notify_queue_is_empty(group))
<<<<<<< HEAD
		ret = POLLIN | POLLRDNORM;
=======
		ret = EPOLLIN | EPOLLRDNORM;
>>>>>>> 24b8d41d
	spin_unlock(&group->notification_lock);

	return ret;
}

static int round_event_name_len(struct fsnotify_event *fsn_event)
{
	struct inotify_event_info *event;

	event = INOTIFY_E(fsn_event);
	if (!event->name_len)
		return 0;
	return roundup(event->name_len + 1, sizeof(struct inotify_event));
}

/*
 * Get an inotify_kernel_event if one exists and is small
 * enough to fit in "count". Return an error pointer if
 * not large enough.
 *
 * Called with the group->notification_lock held.
 */
static struct fsnotify_event *get_one_event(struct fsnotify_group *group,
					    size_t count)
{
	size_t event_size = sizeof(struct inotify_event);
	struct fsnotify_event *event;

	if (fsnotify_notify_queue_is_empty(group))
		return NULL;

	event = fsnotify_peek_first_event(group);

	pr_debug("%s: group=%p event=%p\n", __func__, group, event);

	event_size += round_event_name_len(event);
	if (event_size > count)
		return ERR_PTR(-EINVAL);

	/* held the notification_lock the whole time, so this is the
	 * same event we peeked above */
	fsnotify_remove_first_event(group);

	return event;
}

/*
 * Copy an event to user space, returning how much we copied.
 *
 * We already checked that the event size is smaller than the
 * buffer we had in "get_one_event()" above.
 */
static ssize_t copy_event_to_user(struct fsnotify_group *group,
				  struct fsnotify_event *fsn_event,
				  char __user *buf)
{
	struct inotify_event inotify_event;
	struct inotify_event_info *event;
	size_t event_size = sizeof(struct inotify_event);
	size_t name_len;
	size_t pad_name_len;

	pr_debug("%s: group=%p event=%p\n", __func__, group, fsn_event);

	event = INOTIFY_E(fsn_event);
	name_len = event->name_len;
	/*
	 * round up name length so it is a multiple of event_size
	 * plus an extra byte for the terminating '\0'.
	 */
	pad_name_len = round_event_name_len(fsn_event);
	inotify_event.len = pad_name_len;
	inotify_event.mask = inotify_mask_to_arg(event->mask);
	inotify_event.wd = event->wd;
	inotify_event.cookie = event->sync_cookie;

	/* send the main event */
	if (copy_to_user(buf, &inotify_event, event_size))
		return -EFAULT;

	buf += event_size;

	/*
	 * fsnotify only stores the pathname, so here we have to send the pathname
	 * and then pad that pathname out to a multiple of sizeof(inotify_event)
	 * with zeros.
	 */
	if (pad_name_len) {
		/* copy the path name */
		if (copy_to_user(buf, event->name, name_len))
			return -EFAULT;
		buf += name_len;

		/* fill userspace with 0's */
		if (clear_user(buf, pad_name_len - name_len))
			return -EFAULT;
		event_size += pad_name_len;
	}

	return event_size;
}

static ssize_t inotify_read(struct file *file, char __user *buf,
			    size_t count, loff_t *pos)
{
	struct fsnotify_group *group;
	struct fsnotify_event *kevent;
	char __user *start;
	int ret;
	DEFINE_WAIT_FUNC(wait, woken_wake_function);

	start = buf;
	group = file->private_data;

	add_wait_queue(&group->notification_waitq, &wait);
	while (1) {
		spin_lock(&group->notification_lock);
		kevent = get_one_event(group, count);
		spin_unlock(&group->notification_lock);

		pr_debug("%s: group=%p kevent=%p\n", __func__, group, kevent);

		if (kevent) {
			ret = PTR_ERR(kevent);
			if (IS_ERR(kevent))
				break;
			ret = copy_event_to_user(group, kevent, buf);
			fsnotify_destroy_event(group, kevent);
			if (ret < 0)
				break;
			buf += ret;
			count -= ret;
			continue;
		}

		ret = -EAGAIN;
		if (file->f_flags & O_NONBLOCK)
			break;
		ret = -ERESTARTSYS;
		if (signal_pending(current))
			break;

		if (start != buf)
			break;

		wait_woken(&wait, TASK_INTERRUPTIBLE, MAX_SCHEDULE_TIMEOUT);
	}
	remove_wait_queue(&group->notification_waitq, &wait);

	if (start != buf && ret != -EFAULT)
		ret = buf - start;
	return ret;
}

static int inotify_release(struct inode *ignored, struct file *file)
{
	struct fsnotify_group *group = file->private_data;

	pr_debug("%s: group=%p\n", __func__, group);

	/* free this group, matching get was inotify_init->fsnotify_obtain_group */
	fsnotify_destroy_group(group);

	return 0;
}

static long inotify_ioctl(struct file *file, unsigned int cmd,
			  unsigned long arg)
{
	struct fsnotify_group *group;
	struct fsnotify_event *fsn_event;
	void __user *p;
	int ret = -ENOTTY;
	size_t send_len = 0;

	group = file->private_data;
	p = (void __user *) arg;

	pr_debug("%s: group=%p cmd=%u\n", __func__, group, cmd);

	switch (cmd) {
	case FIONREAD:
		spin_lock(&group->notification_lock);
		list_for_each_entry(fsn_event, &group->notification_list,
				    list) {
			send_len += sizeof(struct inotify_event);
			send_len += round_event_name_len(fsn_event);
		}
		spin_unlock(&group->notification_lock);
		ret = put_user(send_len, (int __user *) p);
		break;
#ifdef CONFIG_CHECKPOINT_RESTORE
	case INOTIFY_IOC_SETNEXTWD:
		ret = -EINVAL;
		if (arg >= 1 && arg <= INT_MAX) {
			struct inotify_group_private_data *data;

			data = &group->inotify_data;
			spin_lock(&data->idr_lock);
			idr_set_cursor(&data->idr, (unsigned int)arg);
			spin_unlock(&data->idr_lock);
			ret = 0;
		}
		break;
#endif /* CONFIG_CHECKPOINT_RESTORE */
	}

	return ret;
}

static const struct file_operations inotify_fops = {
	.show_fdinfo	= inotify_show_fdinfo,
	.poll		= inotify_poll,
	.read		= inotify_read,
	.fasync		= fsnotify_fasync,
	.release	= inotify_release,
	.unlocked_ioctl	= inotify_ioctl,
	.compat_ioctl	= inotify_ioctl,
	.llseek		= noop_llseek,
};


/*
 * find_inode - resolve a user-given path to a specific inode
 */
static int inotify_find_inode(const char __user *dirname, struct path *path,
						unsigned int flags, __u64 mask)
{
	int error;

	error = user_path_at(AT_FDCWD, dirname, flags, path);
	if (error)
		return error;
	/* you can only watch an inode if you have read permissions on it */
	error = inode_permission(path->dentry->d_inode, MAY_READ);
	if (error) {
		path_put(path);
		return error;
	}
	error = security_path_notify(path, mask,
				FSNOTIFY_OBJ_TYPE_INODE);
	if (error)
		path_put(path);

	return error;
}

static int inotify_add_to_idr(struct idr *idr, spinlock_t *idr_lock,
			      struct inotify_inode_mark *i_mark)
{
	int ret;

	idr_preload(GFP_KERNEL);
	spin_lock(idr_lock);

	ret = idr_alloc_cyclic(idr, i_mark, 1, 0, GFP_NOWAIT);
	if (ret >= 0) {
		/* we added the mark to the idr, take a reference */
		i_mark->wd = ret;
		fsnotify_get_mark(&i_mark->fsn_mark);
	}

	spin_unlock(idr_lock);
	idr_preload_end();
	return ret < 0 ? ret : 0;
}

static struct inotify_inode_mark *inotify_idr_find_locked(struct fsnotify_group *group,
								int wd)
{
	struct idr *idr = &group->inotify_data.idr;
	spinlock_t *idr_lock = &group->inotify_data.idr_lock;
	struct inotify_inode_mark *i_mark;

	assert_spin_locked(idr_lock);

	i_mark = idr_find(idr, wd);
	if (i_mark) {
		struct fsnotify_mark *fsn_mark = &i_mark->fsn_mark;

		fsnotify_get_mark(fsn_mark);
		/* One ref for being in the idr, one ref we just took */
		BUG_ON(refcount_read(&fsn_mark->refcnt) < 2);
	}

	return i_mark;
}

static struct inotify_inode_mark *inotify_idr_find(struct fsnotify_group *group,
							 int wd)
{
	struct inotify_inode_mark *i_mark;
	spinlock_t *idr_lock = &group->inotify_data.idr_lock;

	spin_lock(idr_lock);
	i_mark = inotify_idr_find_locked(group, wd);
	spin_unlock(idr_lock);

	return i_mark;
}

/*
 * Remove the mark from the idr (if present) and drop the reference
 * on the mark because it was in the idr.
 */
static void inotify_remove_from_idr(struct fsnotify_group *group,
				    struct inotify_inode_mark *i_mark)
{
	struct idr *idr = &group->inotify_data.idr;
	spinlock_t *idr_lock = &group->inotify_data.idr_lock;
	struct inotify_inode_mark *found_i_mark = NULL;
	int wd;

	spin_lock(idr_lock);
	wd = i_mark->wd;

	/*
	 * does this i_mark think it is in the idr?  we shouldn't get called
	 * if it wasn't....
	 */
	if (wd == -1) {
		WARN_ONCE(1, "%s: i_mark=%p i_mark->wd=%d i_mark->group=%p\n",
			__func__, i_mark, i_mark->wd, i_mark->fsn_mark.group);
		goto out;
	}

	/* Lets look in the idr to see if we find it */
	found_i_mark = inotify_idr_find_locked(group, wd);
	if (unlikely(!found_i_mark)) {
		WARN_ONCE(1, "%s: i_mark=%p i_mark->wd=%d i_mark->group=%p\n",
			__func__, i_mark, i_mark->wd, i_mark->fsn_mark.group);
		goto out;
	}

	/*
	 * We found an mark in the idr at the right wd, but it's
	 * not the mark we were told to remove.  eparis seriously
	 * fucked up somewhere.
	 */
	if (unlikely(found_i_mark != i_mark)) {
		WARN_ONCE(1, "%s: i_mark=%p i_mark->wd=%d i_mark->group=%p "
			"found_i_mark=%p found_i_mark->wd=%d "
			"found_i_mark->group=%p\n", __func__, i_mark,
			i_mark->wd, i_mark->fsn_mark.group, found_i_mark,
			found_i_mark->wd, found_i_mark->fsn_mark.group);
		goto out;
	}

	/*
	 * One ref for being in the idr
	 * one ref grabbed by inotify_idr_find
	 */
	if (unlikely(refcount_read(&i_mark->fsn_mark.refcnt) < 2)) {
		printk(KERN_ERR "%s: i_mark=%p i_mark->wd=%d i_mark->group=%p\n",
			 __func__, i_mark, i_mark->wd, i_mark->fsn_mark.group);
		/* we can't really recover with bad ref cnting.. */
		BUG();
	}

	idr_remove(idr, wd);
	/* Removed from the idr, drop that ref. */
	fsnotify_put_mark(&i_mark->fsn_mark);
out:
	i_mark->wd = -1;
	spin_unlock(idr_lock);
	/* match the ref taken by inotify_idr_find_locked() */
	if (found_i_mark)
		fsnotify_put_mark(&found_i_mark->fsn_mark);
}

/*
 * Send IN_IGNORED for this wd, remove this wd from the idr.
 */
void inotify_ignored_and_remove_idr(struct fsnotify_mark *fsn_mark,
				    struct fsnotify_group *group)
{
	struct inotify_inode_mark *i_mark;
	struct fsnotify_iter_info iter_info = { };

	fsnotify_iter_set_report_type_mark(&iter_info, FSNOTIFY_OBJ_TYPE_INODE,
					   fsn_mark);

	/* Queue ignore event for the watch */
	inotify_handle_event(group, FS_IN_IGNORED, NULL, FSNOTIFY_EVENT_NONE,
			     NULL, NULL, 0, &iter_info);

	i_mark = container_of(fsn_mark, struct inotify_inode_mark, fsn_mark);
	/* remove this mark from the idr */
	inotify_remove_from_idr(group, i_mark);

	dec_inotify_watches(group->inotify_data.ucounts);
}

static int inotify_update_existing_watch(struct fsnotify_group *group,
					 struct inode *inode,
					 u32 arg)
{
	struct fsnotify_mark *fsn_mark;
	struct inotify_inode_mark *i_mark;
	__u32 old_mask, new_mask;
	__u32 mask;
	int add = (arg & IN_MASK_ADD);
	int create = (arg & IN_MASK_CREATE);
	int ret;

	mask = inotify_arg_to_mask(inode, arg);

	fsn_mark = fsnotify_find_mark(&inode->i_fsnotify_marks, group);
	if (!fsn_mark)
		return -ENOENT;
	else if (create) {
		ret = -EEXIST;
		goto out;
	}

	i_mark = container_of(fsn_mark, struct inotify_inode_mark, fsn_mark);

	spin_lock(&fsn_mark->lock);
	old_mask = fsn_mark->mask;
	if (add)
		fsn_mark->mask |= mask;
	else
		fsn_mark->mask = mask;
	new_mask = fsn_mark->mask;
	spin_unlock(&fsn_mark->lock);

	if (old_mask != new_mask) {
		/* more bits in old than in new? */
		int dropped = (old_mask & ~new_mask);
		/* more bits in this fsn_mark than the inode's mask? */
		int do_inode = (new_mask & ~inode->i_fsnotify_mask);

		/* update the inode with this new fsn_mark */
		if (dropped || do_inode)
			fsnotify_recalc_mask(inode->i_fsnotify_marks);

	}

	/* return the wd */
	ret = i_mark->wd;

out:
	/* match the get from fsnotify_find_mark() */
	fsnotify_put_mark(fsn_mark);

	return ret;
}

static int inotify_new_watch(struct fsnotify_group *group,
			     struct inode *inode,
			     u32 arg)
{
	struct inotify_inode_mark *tmp_i_mark;
	__u32 mask;
	int ret;
	struct idr *idr = &group->inotify_data.idr;
	spinlock_t *idr_lock = &group->inotify_data.idr_lock;

	mask = inotify_arg_to_mask(inode, arg);

	tmp_i_mark = kmem_cache_alloc(inotify_inode_mark_cachep, GFP_KERNEL);
	if (unlikely(!tmp_i_mark))
		return -ENOMEM;

	fsnotify_init_mark(&tmp_i_mark->fsn_mark, group);
	tmp_i_mark->fsn_mark.mask = mask;
	tmp_i_mark->wd = -1;

	ret = inotify_add_to_idr(idr, idr_lock, tmp_i_mark);
	if (ret)
		goto out_err;

	/* increment the number of watches the user has */
	if (!inc_inotify_watches(group->inotify_data.ucounts)) {
		inotify_remove_from_idr(group, tmp_i_mark);
		ret = -ENOSPC;
		goto out_err;
	}

	/* we are on the idr, now get on the inode */
	ret = fsnotify_add_inode_mark_locked(&tmp_i_mark->fsn_mark, inode, 0);
	if (ret) {
		/* we failed to get on the inode, get off the idr */
		inotify_remove_from_idr(group, tmp_i_mark);
		goto out_err;
	}


	/* return the watch descriptor for this new mark */
	ret = tmp_i_mark->wd;

out_err:
	/* match the ref from fsnotify_init_mark() */
	fsnotify_put_mark(&tmp_i_mark->fsn_mark);

	return ret;
}

static int inotify_update_watch(struct fsnotify_group *group, struct inode *inode, u32 arg)
{
	int ret = 0;

	mutex_lock(&group->mark_mutex);
	/* try to update and existing watch with the new arg */
	ret = inotify_update_existing_watch(group, inode, arg);
	/* no mark present, try to add a new one */
	if (ret == -ENOENT)
		ret = inotify_new_watch(group, inode, arg);
	mutex_unlock(&group->mark_mutex);

	return ret;
}

static struct fsnotify_group *inotify_new_group(unsigned int max_events)
{
	struct fsnotify_group *group;
	struct inotify_event_info *oevent;

	group = fsnotify_alloc_group(&inotify_fsnotify_ops);
	if (IS_ERR(group))
		return group;

	oevent = kmalloc(sizeof(struct inotify_event_info), GFP_KERNEL);
	if (unlikely(!oevent)) {
		fsnotify_destroy_group(group);
		return ERR_PTR(-ENOMEM);
	}
	group->overflow_event = &oevent->fse;
	fsnotify_init_event(group->overflow_event, 0);
	oevent->mask = FS_Q_OVERFLOW;
	oevent->wd = -1;
	oevent->sync_cookie = 0;
	oevent->name_len = 0;

	group->max_events = max_events;
	group->memcg = get_mem_cgroup_from_mm(current->mm);

	spin_lock_init(&group->inotify_data.idr_lock);
	idr_init(&group->inotify_data.idr);
	group->inotify_data.ucounts = inc_ucount(current_user_ns(),
						 current_euid(),
						 UCOUNT_INOTIFY_INSTANCES);

	if (!group->inotify_data.ucounts) {
		fsnotify_destroy_group(group);
		return ERR_PTR(-EMFILE);
	}

	return group;
}


/* inotify syscalls */
static int do_inotify_init(int flags)
{
	struct fsnotify_group *group;
	int ret;

	/* Check the IN_* constants for consistency.  */
	BUILD_BUG_ON(IN_CLOEXEC != O_CLOEXEC);
	BUILD_BUG_ON(IN_NONBLOCK != O_NONBLOCK);

	if (flags & ~(IN_CLOEXEC | IN_NONBLOCK))
		return -EINVAL;

	/* fsnotify_obtain_group took a reference to group, we put this when we kill the file in the end */
	group = inotify_new_group(inotify_max_queued_events);
	if (IS_ERR(group))
		return PTR_ERR(group);

	ret = anon_inode_getfd("inotify", &inotify_fops, group,
				  O_RDONLY | flags);
	if (ret < 0)
		fsnotify_destroy_group(group);

	return ret;
}

SYSCALL_DEFINE1(inotify_init1, int, flags)
{
	return do_inotify_init(flags);
}

SYSCALL_DEFINE0(inotify_init)
{
	return do_inotify_init(0);
}

SYSCALL_DEFINE3(inotify_add_watch, int, fd, const char __user *, pathname,
		u32, mask)
{
	struct fsnotify_group *group;
	struct inode *inode;
	struct path path;
	struct fd f;
	int ret;
	unsigned flags = 0;

	/*
	 * We share a lot of code with fs/dnotify.  We also share
	 * the bit layout between inotify's IN_* and the fsnotify
	 * FS_*.  This check ensures that only the inotify IN_*
	 * bits get passed in and set in watches/events.
	 */
	if (unlikely(mask & ~ALL_INOTIFY_BITS))
		return -EINVAL;
	/*
	 * Require at least one valid bit set in the mask.
	 * Without _something_ set, we would have no events to
	 * watch for.
	 */
	if (unlikely(!(mask & ALL_INOTIFY_BITS)))
		return -EINVAL;

	f = fdget(fd);
	if (unlikely(!f.file))
		return -EBADF;

	/* IN_MASK_ADD and IN_MASK_CREATE don't make sense together */
	if (unlikely((mask & IN_MASK_ADD) && (mask & IN_MASK_CREATE))) {
		ret = -EINVAL;
		goto fput_and_out;
	}

	/* verify that this is indeed an inotify instance */
	if (unlikely(f.file->f_op != &inotify_fops)) {
		ret = -EINVAL;
		goto fput_and_out;
	}

	if (!(mask & IN_DONT_FOLLOW))
		flags |= LOOKUP_FOLLOW;
	if (mask & IN_ONLYDIR)
		flags |= LOOKUP_DIRECTORY;

	ret = inotify_find_inode(pathname, &path, flags,
			(mask & IN_ALL_EVENTS));
	if (ret)
		goto fput_and_out;

	/* inode held in place by reference to path; group by fget on fd */
	inode = path.dentry->d_inode;
	group = f.file->private_data;

	/* create/update an inode mark */
	ret = inotify_update_watch(group, inode, mask);
	path_put(&path);
fput_and_out:
	fdput(f);
	return ret;
}

SYSCALL_DEFINE2(inotify_rm_watch, int, fd, __s32, wd)
{
	struct fsnotify_group *group;
	struct inotify_inode_mark *i_mark;
	struct fd f;
	int ret = -EINVAL;

	f = fdget(fd);
	if (unlikely(!f.file))
		return -EBADF;

	/* verify that this is indeed an inotify instance */
	if (unlikely(f.file->f_op != &inotify_fops))
		goto out;

	group = f.file->private_data;

	i_mark = inotify_idr_find(group, wd);
	if (unlikely(!i_mark))
		goto out;

	ret = 0;

	fsnotify_destroy_mark(&i_mark->fsn_mark, group);

	/* match ref taken by inotify_idr_find */
	fsnotify_put_mark(&i_mark->fsn_mark);

out:
	fdput(f);
	return ret;
}

/*
 * inotify_user_setup - Our initialization function.  Note that we cannot return
 * error because we have compiled-in VFS hooks.  So an (unlikely) failure here
 * must result in panic().
 */
static int __init inotify_user_setup(void)
{
	BUILD_BUG_ON(IN_ACCESS != FS_ACCESS);
	BUILD_BUG_ON(IN_MODIFY != FS_MODIFY);
	BUILD_BUG_ON(IN_ATTRIB != FS_ATTRIB);
	BUILD_BUG_ON(IN_CLOSE_WRITE != FS_CLOSE_WRITE);
	BUILD_BUG_ON(IN_CLOSE_NOWRITE != FS_CLOSE_NOWRITE);
	BUILD_BUG_ON(IN_OPEN != FS_OPEN);
	BUILD_BUG_ON(IN_MOVED_FROM != FS_MOVED_FROM);
	BUILD_BUG_ON(IN_MOVED_TO != FS_MOVED_TO);
	BUILD_BUG_ON(IN_CREATE != FS_CREATE);
	BUILD_BUG_ON(IN_DELETE != FS_DELETE);
	BUILD_BUG_ON(IN_DELETE_SELF != FS_DELETE_SELF);
	BUILD_BUG_ON(IN_MOVE_SELF != FS_MOVE_SELF);
	BUILD_BUG_ON(IN_UNMOUNT != FS_UNMOUNT);
	BUILD_BUG_ON(IN_Q_OVERFLOW != FS_Q_OVERFLOW);
	BUILD_BUG_ON(IN_IGNORED != FS_IN_IGNORED);
	BUILD_BUG_ON(IN_EXCL_UNLINK != FS_EXCL_UNLINK);
	BUILD_BUG_ON(IN_ISDIR != FS_ISDIR);
	BUILD_BUG_ON(IN_ONESHOT != FS_IN_ONESHOT);

	BUILD_BUG_ON(HWEIGHT32(ALL_INOTIFY_BITS) != 22);

	inotify_inode_mark_cachep = KMEM_CACHE(inotify_inode_mark,
					       SLAB_PANIC|SLAB_ACCOUNT);

	inotify_max_queued_events = 16384;
	init_user_ns.ucount_max[UCOUNT_INOTIFY_INSTANCES] = 128;
	init_user_ns.ucount_max[UCOUNT_INOTIFY_WATCHES] = 8192;

	return 0;
}
fs_initcall(inotify_user_setup);<|MERGE_RESOLUTION|>--- conflicted
+++ resolved
@@ -108,11 +108,7 @@
 	poll_wait(file, &group->notification_waitq, wait);
 	spin_lock(&group->notification_lock);
 	if (!fsnotify_notify_queue_is_empty(group))
-<<<<<<< HEAD
-		ret = POLLIN | POLLRDNORM;
-=======
 		ret = EPOLLIN | EPOLLRDNORM;
->>>>>>> 24b8d41d
 	spin_unlock(&group->notification_lock);
 
 	return ret;
