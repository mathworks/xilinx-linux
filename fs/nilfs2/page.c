--- conflicted
+++ resolved
@@ -4,19 +4,6 @@
  *
  * Copyright (C) 2005-2008 Nippon Telegraph and Telephone Corporation.
  *
-<<<<<<< HEAD
- * This program is free software; you can redistribute it and/or modify
- * it under the terms of the GNU General Public License as published by
- * the Free Software Foundation; either version 2 of the License, or
- * (at your option) any later version.
- *
- * This program is distributed in the hope that it will be useful,
- * but WITHOUT ANY WARRANTY; without even the implied warranty of
- * MERCHANTABILITY or FITNESS FOR A PARTICULAR PURPOSE.  See the
- * GNU General Public License for more details.
- *
-=======
->>>>>>> 24b8d41d
  * Written by Ryusuke Konishi and Seiji Kihara.
  */
 
@@ -403,14 +390,8 @@
 	BUG_ON(!PageLocked(page));
 
 	if (!silent)
-<<<<<<< HEAD
-		nilfs_msg(sb, KERN_WARNING,
-			  "discard dirty page: offset=%lld, ino=%lu",
-			  page_offset(page), inode->i_ino);
-=======
 		nilfs_warn(sb, "discard dirty page: offset=%lld, ino=%lu",
 			   page_offset(page), inode->i_ino);
->>>>>>> 24b8d41d
 
 	ClearPageUptodate(page);
 	ClearPageMappedToDisk(page);
@@ -426,15 +407,9 @@
 		do {
 			lock_buffer(bh);
 			if (!silent)
-<<<<<<< HEAD
-				nilfs_msg(sb, KERN_WARNING,
-					  "discard dirty block: blocknr=%llu, size=%zu",
-					  (u64)bh->b_blocknr, bh->b_size);
-=======
 				nilfs_warn(sb,
 					   "discard dirty block: blocknr=%llu, size=%zu",
 					   (u64)bh->b_blocknr, bh->b_size);
->>>>>>> 24b8d41d
 
 			set_mask_bits(&bh->b_state, clear_bits, 0);
 			unlock_buffer(bh);
