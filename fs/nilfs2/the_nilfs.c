--- conflicted
+++ resolved
@@ -4,19 +4,6 @@
  *
  * Copyright (C) 2005-2008 Nippon Telegraph and Telephone Corporation.
  *
-<<<<<<< HEAD
- * This program is free software; you can redistribute it and/or modify
- * it under the terms of the GNU General Public License as published by
- * the Free Software Foundation; either version 2 of the License, or
- * (at your option) any later version.
- *
- * This program is distributed in the hope that it will be useful,
- * but WITHOUT ANY WARRANTY; without even the implied warranty of
- * MERCHANTABILITY or FITNESS FOR A PARTICULAR PURPOSE.  See the
- * GNU General Public License for more details.
- *
-=======
->>>>>>> 24b8d41d
  * Written by Ryusuke Konishi.
  *
  */
@@ -196,11 +183,7 @@
 		nilfs_get_segnum_of_block(nilfs, nilfs->ns_last_pseg);
 	nilfs->ns_cno = nilfs->ns_last_cno + 1;
 	if (nilfs->ns_segnum >= nilfs->ns_nsegments) {
-<<<<<<< HEAD
-		nilfs_msg(nilfs->ns_sb, KERN_ERR,
-=======
 		nilfs_err(nilfs->ns_sb,
->>>>>>> 24b8d41d
 			  "pointed segment number is out of range: segnum=%llu, nsegments=%lu",
 			  (unsigned long long)nilfs->ns_segnum,
 			  nilfs->ns_nsegments);
@@ -227,21 +210,12 @@
 	int err;
 
 	if (!valid_fs) {
-<<<<<<< HEAD
-		nilfs_msg(sb, KERN_WARNING, "mounting unchecked fs");
-		if (s_flags & MS_RDONLY) {
-			nilfs_msg(sb, KERN_INFO,
-				  "recovery required for readonly filesystem");
-			nilfs_msg(sb, KERN_INFO,
-				  "write access will be enabled during recovery");
-=======
 		nilfs_warn(sb, "mounting unchecked fs");
 		if (s_flags & SB_RDONLY) {
 			nilfs_info(sb,
 				   "recovery required for readonly filesystem");
 			nilfs_info(sb,
 				   "write access will be enabled during recovery");
->>>>>>> 24b8d41d
 		}
 	}
 
@@ -256,20 +230,11 @@
 			goto scan_error;
 
 		if (!nilfs_valid_sb(sbp[1])) {
-<<<<<<< HEAD
-			nilfs_msg(sb, KERN_WARNING,
-				  "unable to fall back to spare super block");
-			goto scan_error;
-		}
-		nilfs_msg(sb, KERN_INFO,
-			  "trying rollback from an earlier position");
-=======
 			nilfs_warn(sb,
 				   "unable to fall back to spare super block");
 			goto scan_error;
 		}
 		nilfs_info(sb, "trying rollback from an earlier position");
->>>>>>> 24b8d41d
 
 		/*
 		 * restore super block with its spare and reconfigure
@@ -282,15 +247,9 @@
 		/* verify consistency between two super blocks */
 		blocksize = BLOCK_SIZE << le32_to_cpu(sbp[0]->s_log_block_size);
 		if (blocksize != nilfs->ns_blocksize) {
-<<<<<<< HEAD
-			nilfs_msg(sb, KERN_WARNING,
-				  "blocksize differs between two super blocks (%d != %d)",
-				  blocksize, nilfs->ns_blocksize);
-=======
 			nilfs_warn(sb,
 				   "blocksize differs between two super blocks (%d != %d)",
 				   blocksize, nilfs->ns_blocksize);
->>>>>>> 24b8d41d
 			goto scan_error;
 		}
 
@@ -309,12 +268,7 @@
 
 	err = nilfs_load_super_root(nilfs, sb, ri.ri_super_root);
 	if (unlikely(err)) {
-<<<<<<< HEAD
-		nilfs_msg(sb, KERN_ERR, "error %d while loading super root",
-			  err);
-=======
 		nilfs_err(sb, "error %d while loading super root", err);
->>>>>>> 24b8d41d
 		goto failed;
 	}
 
@@ -325,45 +279,28 @@
 		__u64 features;
 
 		if (nilfs_test_opt(nilfs, NORECOVERY)) {
-<<<<<<< HEAD
-			nilfs_msg(sb, KERN_INFO,
-				  "norecovery option specified, skipping roll-forward recovery");
-=======
 			nilfs_info(sb,
 				   "norecovery option specified, skipping roll-forward recovery");
->>>>>>> 24b8d41d
 			goto skip_recovery;
 		}
 		features = le64_to_cpu(nilfs->ns_sbp[0]->s_feature_compat_ro) &
 			~NILFS_FEATURE_COMPAT_RO_SUPP;
 		if (features) {
-<<<<<<< HEAD
-			nilfs_msg(sb, KERN_ERR,
-=======
 			nilfs_err(sb,
->>>>>>> 24b8d41d
 				  "couldn't proceed with recovery because of unsupported optional features (%llx)",
 				  (unsigned long long)features);
 			err = -EROFS;
 			goto failed_unload;
 		}
 		if (really_read_only) {
-<<<<<<< HEAD
-			nilfs_msg(sb, KERN_ERR,
-=======
 			nilfs_err(sb,
->>>>>>> 24b8d41d
 				  "write access unavailable, cannot proceed");
 			err = -EROFS;
 			goto failed_unload;
 		}
 		sb->s_flags &= ~SB_RDONLY;
 	} else if (nilfs_test_opt(nilfs, NORECOVERY)) {
-<<<<<<< HEAD
-		nilfs_msg(sb, KERN_ERR,
-=======
 		nilfs_err(sb,
->>>>>>> 24b8d41d
 			  "recovery cancelled because norecovery option was specified for a read/write mount");
 		err = -EINVAL;
 		goto failed_unload;
@@ -379,20 +316,12 @@
 	up_write(&nilfs->ns_sem);
 
 	if (err) {
-<<<<<<< HEAD
-		nilfs_msg(sb, KERN_ERR,
-=======
 		nilfs_err(sb,
->>>>>>> 24b8d41d
 			  "error %d updating super block. recovery unfinished.",
 			  err);
 		goto failed_unload;
 	}
-<<<<<<< HEAD
-	nilfs_msg(sb, KERN_INFO, "recovery complete");
-=======
 	nilfs_info(sb, "recovery complete");
->>>>>>> 24b8d41d
 
  skip_recovery:
 	nilfs_clear_recovery_info(&ri);
@@ -400,11 +329,7 @@
 	return 0;
 
  scan_error:
-<<<<<<< HEAD
-	nilfs_msg(sb, KERN_ERR, "error %d while searching super root", err);
-=======
 	nilfs_err(sb, "error %d while searching super root", err);
->>>>>>> 24b8d41d
 	goto failed;
 
  failed_unload:
@@ -451,11 +376,7 @@
 				   struct nilfs_super_block *sbp)
 {
 	if (le32_to_cpu(sbp->s_rev_level) < NILFS_MIN_SUPP_REV) {
-<<<<<<< HEAD
-		nilfs_msg(nilfs->ns_sb, KERN_ERR,
-=======
 		nilfs_err(nilfs->ns_sb,
->>>>>>> 24b8d41d
 			  "unsupported revision (superblock rev.=%d.%d, current rev.=%d.%d). Please check the version of mkfs.nilfs(2).",
 			  le32_to_cpu(sbp->s_rev_level),
 			  le16_to_cpu(sbp->s_minor_rev_level),
@@ -468,21 +389,11 @@
 
 	nilfs->ns_inode_size = le16_to_cpu(sbp->s_inode_size);
 	if (nilfs->ns_inode_size > nilfs->ns_blocksize) {
-<<<<<<< HEAD
-		nilfs_msg(nilfs->ns_sb, KERN_ERR,
-			  "too large inode size: %d bytes",
-			  nilfs->ns_inode_size);
-		return -EINVAL;
-	} else if (nilfs->ns_inode_size < NILFS_MIN_INODE_SIZE) {
-		nilfs_msg(nilfs->ns_sb, KERN_ERR,
-			  "too small inode size: %d bytes",
-=======
 		nilfs_err(nilfs->ns_sb, "too large inode size: %d bytes",
 			  nilfs->ns_inode_size);
 		return -EINVAL;
 	} else if (nilfs->ns_inode_size < NILFS_MIN_INODE_SIZE) {
 		nilfs_err(nilfs->ns_sb, "too small inode size: %d bytes",
->>>>>>> 24b8d41d
 			  nilfs->ns_inode_size);
 		return -EINVAL;
 	}
@@ -491,12 +402,7 @@
 
 	nilfs->ns_blocks_per_segment = le32_to_cpu(sbp->s_blocks_per_segment);
 	if (nilfs->ns_blocks_per_segment < NILFS_SEG_MIN_BLOCKS) {
-<<<<<<< HEAD
-		nilfs_msg(nilfs->ns_sb, KERN_ERR,
-			  "too short segment: %lu blocks",
-=======
 		nilfs_err(nilfs->ns_sb, "too short segment: %lu blocks",
->>>>>>> 24b8d41d
 			  nilfs->ns_blocks_per_segment);
 		return -EINVAL;
 	}
@@ -506,11 +412,7 @@
 		le32_to_cpu(sbp->s_r_segments_percentage);
 	if (nilfs->ns_r_segments_percentage < 1 ||
 	    nilfs->ns_r_segments_percentage > 99) {
-<<<<<<< HEAD
-		nilfs_msg(nilfs->ns_sb, KERN_ERR,
-=======
 		nilfs_err(nilfs->ns_sb,
->>>>>>> 24b8d41d
 			  "invalid reserved segments percentage: %lu",
 			  nilfs->ns_r_segments_percentage);
 		return -EINVAL;
@@ -596,18 +498,6 @@
 
 	if (!sbp[0]) {
 		if (!sbp[1]) {
-<<<<<<< HEAD
-			nilfs_msg(sb, KERN_ERR, "unable to read superblock");
-			return -EIO;
-		}
-		nilfs_msg(sb, KERN_WARNING,
-			  "unable to read primary superblock (blocksize = %d)",
-			  blocksize);
-	} else if (!sbp[1]) {
-		nilfs_msg(sb, KERN_WARNING,
-			  "unable to read secondary superblock (blocksize = %d)",
-			  blocksize);
-=======
 			nilfs_err(sb, "unable to read superblock");
 			return -EIO;
 		}
@@ -618,7 +508,6 @@
 		nilfs_warn(sb,
 			   "unable to read secondary superblock (blocksize = %d)",
 			   blocksize);
->>>>>>> 24b8d41d
 	}
 
 	/*
@@ -640,24 +529,14 @@
 	}
 	if (!valid[swp]) {
 		nilfs_release_super_block(nilfs);
-<<<<<<< HEAD
-		nilfs_msg(sb, KERN_ERR, "couldn't find nilfs on the device");
-=======
 		nilfs_err(sb, "couldn't find nilfs on the device");
->>>>>>> 24b8d41d
 		return -EINVAL;
 	}
 
 	if (!valid[!swp])
-<<<<<<< HEAD
-		nilfs_msg(sb, KERN_WARNING,
-			  "broken superblock, retrying with spare superblock (blocksize = %d)",
-			  blocksize);
-=======
 		nilfs_warn(sb,
 			   "broken superblock, retrying with spare superblock (blocksize = %d)",
 			   blocksize);
->>>>>>> 24b8d41d
 	if (swp)
 		nilfs_swap_super_block(nilfs);
 
@@ -691,11 +570,7 @@
 
 	blocksize = sb_min_blocksize(sb, NILFS_MIN_BLOCK_SIZE);
 	if (!blocksize) {
-<<<<<<< HEAD
-		nilfs_msg(sb, KERN_ERR, "unable to set blocksize");
-=======
 		nilfs_err(sb, "unable to set blocksize");
->>>>>>> 24b8d41d
 		err = -EINVAL;
 		goto out;
 	}
@@ -714,11 +589,7 @@
 	blocksize = BLOCK_SIZE << le32_to_cpu(sbp->s_log_block_size);
 	if (blocksize < NILFS_MIN_BLOCK_SIZE ||
 	    blocksize > NILFS_MAX_BLOCK_SIZE) {
-<<<<<<< HEAD
-		nilfs_msg(sb, KERN_ERR,
-=======
 		nilfs_err(sb,
->>>>>>> 24b8d41d
 			  "couldn't mount because of unsupported filesystem blocksize %d",
 			  blocksize);
 		err = -EINVAL;
@@ -728,11 +599,7 @@
 		int hw_blocksize = bdev_logical_block_size(sb->s_bdev);
 
 		if (blocksize < hw_blocksize) {
-<<<<<<< HEAD
-			nilfs_msg(sb, KERN_ERR,
-=======
 			nilfs_err(sb,
->>>>>>> 24b8d41d
 				  "blocksize %d too small for device (sector-size = %d)",
 				  blocksize, hw_blocksize);
 			err = -EINVAL;
