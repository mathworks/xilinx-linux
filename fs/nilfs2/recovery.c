--- conflicted
+++ resolved
@@ -4,19 +4,6 @@
  *
  * Copyright (C) 2005-2008 Nippon Telegraph and Telephone Corporation.
  *
-<<<<<<< HEAD
- * This program is free software; you can redistribute it and/or modify
- * it under the terms of the GNU General Public License as published by
- * the Free Software Foundation; either version 2 of the License, or
- * (at your option) any later version.
- *
- * This program is distributed in the hope that it will be useful,
- * but WITHOUT ANY WARRANTY; without even the implied warranty of
- * MERCHANTABILITY or FITNESS FOR A PARTICULAR PURPOSE.  See the
- * GNU General Public License for more details.
- *
-=======
->>>>>>> 24b8d41d
  * Written by Ryusuke Konishi.
  */
 
@@ -64,11 +51,7 @@
 
 	switch (err) {
 	case NILFS_SEG_FAIL_IO:
-<<<<<<< HEAD
-		nilfs_msg(sb, KERN_ERR, "I/O error reading segment");
-=======
 		nilfs_err(sb, "I/O error reading segment");
->>>>>>> 24b8d41d
 		return -EIO;
 	case NILFS_SEG_FAIL_MAGIC:
 		msg = "Magic number mismatch";
@@ -89,17 +72,10 @@
 		msg = "No super root in the last segment";
 		break;
 	default:
-<<<<<<< HEAD
-		nilfs_msg(sb, KERN_ERR, "unrecognized segment error %d", err);
-		return -EINVAL;
-	}
-	nilfs_msg(sb, KERN_WARNING, "invalid segment: %s", msg);
-=======
 		nilfs_err(sb, "unrecognized segment error %d", err);
 		return -EINVAL;
 	}
 	nilfs_warn(sb, "invalid segment: %s", msg);
->>>>>>> 24b8d41d
 	return -EINVAL;
 }
 
@@ -567,17 +543,10 @@
 		put_page(page);
 
  failed_inode:
-<<<<<<< HEAD
-		nilfs_msg(sb, KERN_WARNING,
-			  "error %d recovering data block (ino=%lu, block-offset=%llu)",
-			  err, (unsigned long)rb->ino,
-			  (unsigned long long)rb->blkoff);
-=======
 		nilfs_warn(sb,
 			   "error %d recovering data block (ino=%lu, block-offset=%llu)",
 			   err, (unsigned long)rb->ino,
 			   (unsigned long long)rb->blkoff);
->>>>>>> 24b8d41d
 		if (!err2)
 			err2 = err;
  next:
@@ -700,12 +669,7 @@
 	}
 
 	if (nsalvaged_blocks) {
-<<<<<<< HEAD
-		nilfs_msg(sb, KERN_INFO, "salvaged %lu blocks",
-			  nsalvaged_blocks);
-=======
 		nilfs_info(sb, "salvaged %lu blocks", nsalvaged_blocks);
->>>>>>> 24b8d41d
 		ri->ri_need_recovery = NILFS_RECOVERY_ROLLFORWARD_DONE;
 	}
  out:
@@ -716,11 +680,7 @@
  confused:
 	err = -EINVAL;
  failed:
-<<<<<<< HEAD
-	nilfs_msg(sb, KERN_ERR,
-=======
 	nilfs_err(sb,
->>>>>>> 24b8d41d
 		  "error %d roll-forwarding partial segment at blocknr = %llu",
 		  err, (unsigned long long)pseg_start);
 	goto out;
@@ -742,13 +702,8 @@
 	set_buffer_dirty(bh);
 	err = sync_dirty_buffer(bh);
 	if (unlikely(err))
-<<<<<<< HEAD
-		nilfs_msg(nilfs->ns_sb, KERN_WARNING,
-			  "buffer sync write failed during post-cleaning of recovery.");
-=======
 		nilfs_warn(nilfs->ns_sb,
 			   "buffer sync write failed during post-cleaning of recovery.");
->>>>>>> 24b8d41d
 	brelse(bh);
 }
 
@@ -783,12 +738,7 @@
 
 	err = nilfs_attach_checkpoint(sb, ri->ri_cno, true, &root);
 	if (unlikely(err)) {
-<<<<<<< HEAD
-		nilfs_msg(sb, KERN_ERR,
-			  "error %d loading the latest checkpoint", err);
-=======
 		nilfs_err(sb, "error %d loading the latest checkpoint", err);
->>>>>>> 24b8d41d
 		return err;
 	}
 
@@ -799,12 +749,7 @@
 	if (ri->ri_need_recovery == NILFS_RECOVERY_ROLLFORWARD_DONE) {
 		err = nilfs_prepare_segment_for_recovery(nilfs, sb, ri);
 		if (unlikely(err)) {
-<<<<<<< HEAD
-			nilfs_msg(sb, KERN_ERR,
-				  "error %d preparing segment for recovery",
-=======
 			nilfs_err(sb, "error %d preparing segment for recovery",
->>>>>>> 24b8d41d
 				  err);
 			goto failed;
 		}
@@ -818,12 +763,7 @@
 		nilfs_detach_log_writer(sb);
 
 		if (unlikely(err)) {
-<<<<<<< HEAD
-			nilfs_msg(sb, KERN_ERR,
-				  "error %d writing segment for recovery",
-=======
 			nilfs_err(sb, "error %d writing segment for recovery",
->>>>>>> 24b8d41d
 				  err);
 			goto failed;
 		}
