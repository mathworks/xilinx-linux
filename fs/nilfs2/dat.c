--- conflicted
+++ resolved
@@ -4,19 +4,6 @@
  *
  * Copyright (C) 2006-2008 Nippon Telegraph and Telephone Corporation.
  *
-<<<<<<< HEAD
- * This program is free software; you can redistribute it and/or modify
- * it under the terms of the GNU General Public License as published by
- * the Free Software Foundation; either version 2 of the License, or
- * (at your option) any later version.
- *
- * This program is distributed in the hope that it will be useful,
- * but WITHOUT ANY WARRANTY; without even the implied warranty of
- * MERCHANTABILITY or FITNESS FOR A PARTICULAR PURPOSE.  See the
- * GNU General Public License for more details.
- *
-=======
->>>>>>> 24b8d41d
  * Written by Koji Sato.
  */
 
@@ -353,19 +340,11 @@
 	kaddr = kmap_atomic(entry_bh->b_page);
 	entry = nilfs_palloc_block_get_entry(dat, vblocknr, entry_bh, kaddr);
 	if (unlikely(entry->de_blocknr == cpu_to_le64(0))) {
-<<<<<<< HEAD
-		nilfs_msg(dat->i_sb, KERN_CRIT,
-			  "%s: invalid vblocknr = %llu, [%llu, %llu)",
-			  __func__, (unsigned long long)vblocknr,
-			  (unsigned long long)le64_to_cpu(entry->de_start),
-			  (unsigned long long)le64_to_cpu(entry->de_end));
-=======
 		nilfs_crit(dat->i_sb,
 			   "%s: invalid vblocknr = %llu, [%llu, %llu)",
 			   __func__, (unsigned long long)vblocknr,
 			   (unsigned long long)le64_to_cpu(entry->de_start),
 			   (unsigned long long)le64_to_cpu(entry->de_end));
->>>>>>> 24b8d41d
 		kunmap_atomic(kaddr);
 		brelse(entry_bh);
 		return -EINVAL;
@@ -492,19 +471,11 @@
 	int err;
 
 	if (entry_size > sb->s_blocksize) {
-<<<<<<< HEAD
-		nilfs_msg(sb, KERN_ERR, "too large DAT entry size: %zu bytes",
-			  entry_size);
-		return -EINVAL;
-	} else if (entry_size < NILFS_MIN_DAT_ENTRY_SIZE) {
-		nilfs_msg(sb, KERN_ERR, "too small DAT entry size: %zu bytes",
-=======
 		nilfs_err(sb, "too large DAT entry size: %zu bytes",
 			  entry_size);
 		return -EINVAL;
 	} else if (entry_size < NILFS_MIN_DAT_ENTRY_SIZE) {
 		nilfs_err(sb, "too small DAT entry size: %zu bytes",
->>>>>>> 24b8d41d
 			  entry_size);
 		return -EINVAL;
 	}
