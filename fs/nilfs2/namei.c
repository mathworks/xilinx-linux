// SPDX-License-Identifier: GPL-2.0+
/*
 * namei.c - NILFS pathname lookup operations.
 *
 * Copyright (C) 2005-2008 Nippon Telegraph and Telephone Corporation.
 *
<<<<<<< HEAD
 * This program is free software; you can redistribute it and/or modify
 * it under the terms of the GNU General Public License as published by
 * the Free Software Foundation; either version 2 of the License, or
 * (at your option) any later version.
 *
 * This program is distributed in the hope that it will be useful,
 * but WITHOUT ANY WARRANTY; without even the implied warranty of
 * MERCHANTABILITY or FITNESS FOR A PARTICULAR PURPOSE.  See the
 * GNU General Public License for more details.
 *
=======
>>>>>>> 24b8d41d
 * Modified for NILFS by Amagai Yoshiji and Ryusuke Konishi.
 */
/*
 *  linux/fs/ext2/namei.c
 *
 * Copyright (C) 1992, 1993, 1994, 1995
 * Remy Card (card@masi.ibp.fr)
 * Laboratoire MASI - Institut Blaise Pascal
 * Universite Pierre et Marie Curie (Paris VI)
 *
 *  from
 *
 *  linux/fs/minix/namei.c
 *
 *  Copyright (C) 1991, 1992  Linus Torvalds
 *
 *  Big-endian to little-endian byte-swapping/bitmaps by
 *        David S. Miller (davem@caip.rutgers.edu), 1995
 */

#include <linux/pagemap.h>
#include "nilfs.h"
#include "export.h"

#define NILFS_FID_SIZE_NON_CONNECTABLE \
	(offsetof(struct nilfs_fid, parent_gen) / 4)
#define NILFS_FID_SIZE_CONNECTABLE	(sizeof(struct nilfs_fid) / 4)

static inline int nilfs_add_nondir(struct dentry *dentry, struct inode *inode)
{
	int err = nilfs_add_link(dentry, inode);

	if (!err) {
		d_instantiate_new(dentry, inode);
		return 0;
	}
	inode_dec_link_count(inode);
	unlock_new_inode(inode);
	iput(inode);
	return err;
}

/*
 * Methods themselves.
 */

static struct dentry *
nilfs_lookup(struct inode *dir, struct dentry *dentry, unsigned int flags)
{
	struct inode *inode;
	ino_t ino;

	if (dentry->d_name.len > NILFS_NAME_LEN)
		return ERR_PTR(-ENAMETOOLONG);

	ino = nilfs_inode_by_name(dir, &dentry->d_name);
	inode = ino ? nilfs_iget(dir->i_sb, NILFS_I(dir)->i_root, ino) : NULL;
	return d_splice_alias(inode, dentry);
}

/*
 * By the time this is called, we already have created
 * the directory cache entry for the new file, but it
 * is so far negative - it has no inode.
 *
 * If the create succeeds, we fill in the inode information
 * with d_instantiate().
 */
static int nilfs_create(struct inode *dir, struct dentry *dentry, umode_t mode,
			bool excl)
{
	struct inode *inode;
	struct nilfs_transaction_info ti;
	int err;

	err = nilfs_transaction_begin(dir->i_sb, &ti, 1);
	if (err)
		return err;
	inode = nilfs_new_inode(dir, mode);
	err = PTR_ERR(inode);
	if (!IS_ERR(inode)) {
		inode->i_op = &nilfs_file_inode_operations;
		inode->i_fop = &nilfs_file_operations;
		inode->i_mapping->a_ops = &nilfs_aops;
		nilfs_mark_inode_dirty(inode);
		err = nilfs_add_nondir(dentry, inode);
	}
	if (!err)
		err = nilfs_transaction_commit(dir->i_sb);
	else
		nilfs_transaction_abort(dir->i_sb);

	return err;
}

static int
nilfs_mknod(struct inode *dir, struct dentry *dentry, umode_t mode, dev_t rdev)
{
	struct inode *inode;
	struct nilfs_transaction_info ti;
	int err;

	err = nilfs_transaction_begin(dir->i_sb, &ti, 1);
	if (err)
		return err;
	inode = nilfs_new_inode(dir, mode);
	err = PTR_ERR(inode);
	if (!IS_ERR(inode)) {
		init_special_inode(inode, inode->i_mode, rdev);
		nilfs_mark_inode_dirty(inode);
		err = nilfs_add_nondir(dentry, inode);
	}
	if (!err)
		err = nilfs_transaction_commit(dir->i_sb);
	else
		nilfs_transaction_abort(dir->i_sb);

	return err;
}

static int nilfs_symlink(struct inode *dir, struct dentry *dentry,
			 const char *symname)
{
	struct nilfs_transaction_info ti;
	struct super_block *sb = dir->i_sb;
	unsigned int l = strlen(symname) + 1;
	struct inode *inode;
	int err;

	if (l > sb->s_blocksize)
		return -ENAMETOOLONG;

	err = nilfs_transaction_begin(dir->i_sb, &ti, 1);
	if (err)
		return err;

	inode = nilfs_new_inode(dir, S_IFLNK | 0777);
	err = PTR_ERR(inode);
	if (IS_ERR(inode))
		goto out;

	/* slow symlink */
	inode->i_op = &nilfs_symlink_inode_operations;
	inode_nohighmem(inode);
	inode->i_mapping->a_ops = &nilfs_aops;
	err = page_symlink(inode, symname, l);
	if (err)
		goto out_fail;

	/* mark_inode_dirty(inode); */
	/* page_symlink() do this */

	err = nilfs_add_nondir(dentry, inode);
out:
	if (!err)
		err = nilfs_transaction_commit(dir->i_sb);
	else
		nilfs_transaction_abort(dir->i_sb);

	return err;

out_fail:
	drop_nlink(inode);
	nilfs_mark_inode_dirty(inode);
	unlock_new_inode(inode);
	iput(inode);
	goto out;
}

static int nilfs_link(struct dentry *old_dentry, struct inode *dir,
		      struct dentry *dentry)
{
	struct inode *inode = d_inode(old_dentry);
	struct nilfs_transaction_info ti;
	int err;

	err = nilfs_transaction_begin(dir->i_sb, &ti, 1);
	if (err)
		return err;

	inode->i_ctime = current_time(inode);
	inode_inc_link_count(inode);
	ihold(inode);

	err = nilfs_add_link(dentry, inode);
	if (!err) {
		d_instantiate(dentry, inode);
		err = nilfs_transaction_commit(dir->i_sb);
	} else {
		inode_dec_link_count(inode);
		iput(inode);
		nilfs_transaction_abort(dir->i_sb);
	}

	return err;
}

static int nilfs_mkdir(struct inode *dir, struct dentry *dentry, umode_t mode)
{
	struct inode *inode;
	struct nilfs_transaction_info ti;
	int err;

	err = nilfs_transaction_begin(dir->i_sb, &ti, 1);
	if (err)
		return err;

	inc_nlink(dir);

	inode = nilfs_new_inode(dir, S_IFDIR | mode);
	err = PTR_ERR(inode);
	if (IS_ERR(inode))
		goto out_dir;

	inode->i_op = &nilfs_dir_inode_operations;
	inode->i_fop = &nilfs_dir_operations;
	inode->i_mapping->a_ops = &nilfs_aops;

	inc_nlink(inode);

	err = nilfs_make_empty(inode, dir);
	if (err)
		goto out_fail;

	err = nilfs_add_link(dentry, inode);
	if (err)
		goto out_fail;

	nilfs_mark_inode_dirty(inode);
	d_instantiate_new(dentry, inode);
out:
	if (!err)
		err = nilfs_transaction_commit(dir->i_sb);
	else
		nilfs_transaction_abort(dir->i_sb);

	return err;

out_fail:
	drop_nlink(inode);
	drop_nlink(inode);
	nilfs_mark_inode_dirty(inode);
	unlock_new_inode(inode);
	iput(inode);
out_dir:
	drop_nlink(dir);
	nilfs_mark_inode_dirty(dir);
	goto out;
}

static int nilfs_do_unlink(struct inode *dir, struct dentry *dentry)
{
	struct inode *inode;
	struct nilfs_dir_entry *de;
	struct page *page;
	int err;

	err = -ENOENT;
	de = nilfs_find_entry(dir, &dentry->d_name, &page);
	if (!de)
		goto out;

	inode = d_inode(dentry);
	err = -EIO;
	if (le64_to_cpu(de->inode) != inode->i_ino)
		goto out;

	if (!inode->i_nlink) {
<<<<<<< HEAD
		nilfs_msg(inode->i_sb, KERN_WARNING,
			  "deleting nonexistent file (ino=%lu), %d",
			  inode->i_ino, inode->i_nlink);
=======
		nilfs_warn(inode->i_sb,
			   "deleting nonexistent file (ino=%lu), %d",
			   inode->i_ino, inode->i_nlink);
>>>>>>> 24b8d41d
		set_nlink(inode, 1);
	}
	err = nilfs_delete_entry(de, page);
	if (err)
		goto out;

	inode->i_ctime = dir->i_ctime;
	drop_nlink(inode);
	err = 0;
out:
	return err;
}

static int nilfs_unlink(struct inode *dir, struct dentry *dentry)
{
	struct nilfs_transaction_info ti;
	int err;

	err = nilfs_transaction_begin(dir->i_sb, &ti, 0);
	if (err)
		return err;

	err = nilfs_do_unlink(dir, dentry);

	if (!err) {
		nilfs_mark_inode_dirty(dir);
		nilfs_mark_inode_dirty(d_inode(dentry));
		err = nilfs_transaction_commit(dir->i_sb);
	} else
		nilfs_transaction_abort(dir->i_sb);

	return err;
}

static int nilfs_rmdir(struct inode *dir, struct dentry *dentry)
{
	struct inode *inode = d_inode(dentry);
	struct nilfs_transaction_info ti;
	int err;

	err = nilfs_transaction_begin(dir->i_sb, &ti, 0);
	if (err)
		return err;

	err = -ENOTEMPTY;
	if (nilfs_empty_dir(inode)) {
		err = nilfs_do_unlink(dir, dentry);
		if (!err) {
			inode->i_size = 0;
			drop_nlink(inode);
			nilfs_mark_inode_dirty(inode);
			drop_nlink(dir);
			nilfs_mark_inode_dirty(dir);
		}
	}
	if (!err)
		err = nilfs_transaction_commit(dir->i_sb);
	else
		nilfs_transaction_abort(dir->i_sb);

	return err;
}

static int nilfs_rename(struct inode *old_dir, struct dentry *old_dentry,
			struct inode *new_dir,	struct dentry *new_dentry,
			unsigned int flags)
{
	struct inode *old_inode = d_inode(old_dentry);
	struct inode *new_inode = d_inode(new_dentry);
	struct page *dir_page = NULL;
	struct nilfs_dir_entry *dir_de = NULL;
	struct page *old_page;
	struct nilfs_dir_entry *old_de;
	struct nilfs_transaction_info ti;
	int err;

	if (flags & ~RENAME_NOREPLACE)
		return -EINVAL;

	err = nilfs_transaction_begin(old_dir->i_sb, &ti, 1);
	if (unlikely(err))
		return err;

	err = -ENOENT;
	old_de = nilfs_find_entry(old_dir, &old_dentry->d_name, &old_page);
	if (!old_de)
		goto out;

	if (S_ISDIR(old_inode->i_mode)) {
		err = -EIO;
		dir_de = nilfs_dotdot(old_inode, &dir_page);
		if (!dir_de)
			goto out_old;
	}

	if (new_inode) {
		struct page *new_page;
		struct nilfs_dir_entry *new_de;

		err = -ENOTEMPTY;
		if (dir_de && !nilfs_empty_dir(new_inode))
			goto out_dir;

		err = -ENOENT;
		new_de = nilfs_find_entry(new_dir, &new_dentry->d_name, &new_page);
		if (!new_de)
			goto out_dir;
		nilfs_set_link(new_dir, new_de, new_page, old_inode);
		nilfs_mark_inode_dirty(new_dir);
		new_inode->i_ctime = current_time(new_inode);
		if (dir_de)
			drop_nlink(new_inode);
		drop_nlink(new_inode);
		nilfs_mark_inode_dirty(new_inode);
	} else {
		err = nilfs_add_link(new_dentry, old_inode);
		if (err)
			goto out_dir;
		if (dir_de) {
			inc_nlink(new_dir);
			nilfs_mark_inode_dirty(new_dir);
		}
	}

	/*
	 * Like most other Unix systems, set the ctime for inodes on a
	 * rename.
	 */
	old_inode->i_ctime = current_time(old_inode);

	nilfs_delete_entry(old_de, old_page);

	if (dir_de) {
		nilfs_set_link(old_inode, dir_de, dir_page, new_dir);
		drop_nlink(old_dir);
	}
	nilfs_mark_inode_dirty(old_dir);
	nilfs_mark_inode_dirty(old_inode);

	err = nilfs_transaction_commit(old_dir->i_sb);
	return err;

out_dir:
	if (dir_de) {
		kunmap(dir_page);
		put_page(dir_page);
	}
out_old:
	kunmap(old_page);
	put_page(old_page);
out:
	nilfs_transaction_abort(old_dir->i_sb);
	return err;
}

/*
 * Export operations
 */
static struct dentry *nilfs_get_parent(struct dentry *child)
{
	unsigned long ino;
	struct inode *inode;
	struct qstr dotdot = QSTR_INIT("..", 2);
	struct nilfs_root *root;

	ino = nilfs_inode_by_name(d_inode(child), &dotdot);
	if (!ino)
		return ERR_PTR(-ENOENT);

	root = NILFS_I(d_inode(child))->i_root;

	inode = nilfs_iget(child->d_sb, root, ino);
	if (IS_ERR(inode))
		return ERR_CAST(inode);

	return d_obtain_alias(inode);
}

static struct dentry *nilfs_get_dentry(struct super_block *sb, u64 cno,
				       u64 ino, u32 gen)
{
	struct nilfs_root *root;
	struct inode *inode;

	if (ino < NILFS_FIRST_INO(sb) && ino != NILFS_ROOT_INO)
		return ERR_PTR(-ESTALE);

	root = nilfs_lookup_root(sb->s_fs_info, cno);
	if (!root)
		return ERR_PTR(-ESTALE);

	inode = nilfs_iget(sb, root, ino);
	nilfs_put_root(root);

	if (IS_ERR(inode))
		return ERR_CAST(inode);
	if (gen && inode->i_generation != gen) {
		iput(inode);
		return ERR_PTR(-ESTALE);
	}
	return d_obtain_alias(inode);
}

static struct dentry *nilfs_fh_to_dentry(struct super_block *sb, struct fid *fh,
					 int fh_len, int fh_type)
{
	struct nilfs_fid *fid = (struct nilfs_fid *)fh;

	if (fh_len < NILFS_FID_SIZE_NON_CONNECTABLE ||
	    (fh_type != FILEID_NILFS_WITH_PARENT &&
	     fh_type != FILEID_NILFS_WITHOUT_PARENT))
		return NULL;

	return nilfs_get_dentry(sb, fid->cno, fid->ino, fid->gen);
}

static struct dentry *nilfs_fh_to_parent(struct super_block *sb, struct fid *fh,
					 int fh_len, int fh_type)
{
	struct nilfs_fid *fid = (struct nilfs_fid *)fh;

	if (fh_len < NILFS_FID_SIZE_CONNECTABLE ||
	    fh_type != FILEID_NILFS_WITH_PARENT)
		return NULL;

	return nilfs_get_dentry(sb, fid->cno, fid->parent_ino, fid->parent_gen);
}

static int nilfs_encode_fh(struct inode *inode, __u32 *fh, int *lenp,
			   struct inode *parent)
{
	struct nilfs_fid *fid = (struct nilfs_fid *)fh;
	struct nilfs_root *root = NILFS_I(inode)->i_root;
	int type;

	if (parent && *lenp < NILFS_FID_SIZE_CONNECTABLE) {
		*lenp = NILFS_FID_SIZE_CONNECTABLE;
		return FILEID_INVALID;
	}
	if (*lenp < NILFS_FID_SIZE_NON_CONNECTABLE) {
		*lenp = NILFS_FID_SIZE_NON_CONNECTABLE;
		return FILEID_INVALID;
	}

	fid->cno = root->cno;
	fid->ino = inode->i_ino;
	fid->gen = inode->i_generation;

	if (parent) {
		fid->parent_ino = parent->i_ino;
		fid->parent_gen = parent->i_generation;
		type = FILEID_NILFS_WITH_PARENT;
		*lenp = NILFS_FID_SIZE_CONNECTABLE;
	} else {
		type = FILEID_NILFS_WITHOUT_PARENT;
		*lenp = NILFS_FID_SIZE_NON_CONNECTABLE;
	}

	return type;
}

const struct inode_operations nilfs_dir_inode_operations = {
	.create		= nilfs_create,
	.lookup		= nilfs_lookup,
	.link		= nilfs_link,
	.unlink		= nilfs_unlink,
	.symlink	= nilfs_symlink,
	.mkdir		= nilfs_mkdir,
	.rmdir		= nilfs_rmdir,
	.mknod		= nilfs_mknod,
	.rename		= nilfs_rename,
	.setattr	= nilfs_setattr,
	.permission	= nilfs_permission,
	.fiemap		= nilfs_fiemap,
};

const struct inode_operations nilfs_special_inode_operations = {
	.setattr	= nilfs_setattr,
	.permission	= nilfs_permission,
};

const struct inode_operations nilfs_symlink_inode_operations = {
	.get_link	= page_get_link,
	.permission     = nilfs_permission,
};

const struct export_operations nilfs_export_ops = {
	.encode_fh = nilfs_encode_fh,
	.fh_to_dentry = nilfs_fh_to_dentry,
	.fh_to_parent = nilfs_fh_to_parent,
	.get_parent = nilfs_get_parent,
};<|MERGE_RESOLUTION|>--- conflicted
+++ resolved
@@ -4,19 +4,6 @@
  *
  * Copyright (C) 2005-2008 Nippon Telegraph and Telephone Corporation.
  *
-<<<<<<< HEAD
- * This program is free software; you can redistribute it and/or modify
- * it under the terms of the GNU General Public License as published by
- * the Free Software Foundation; either version 2 of the License, or
- * (at your option) any later version.
- *
- * This program is distributed in the hope that it will be useful,
- * but WITHOUT ANY WARRANTY; without even the implied warranty of
- * MERCHANTABILITY or FITNESS FOR A PARTICULAR PURPOSE.  See the
- * GNU General Public License for more details.
- *
-=======
->>>>>>> 24b8d41d
  * Modified for NILFS by Amagai Yoshiji and Ryusuke Konishi.
  */
 /*
@@ -285,15 +272,9 @@
 		goto out;
 
 	if (!inode->i_nlink) {
-<<<<<<< HEAD
-		nilfs_msg(inode->i_sb, KERN_WARNING,
-			  "deleting nonexistent file (ino=%lu), %d",
-			  inode->i_ino, inode->i_nlink);
-=======
 		nilfs_warn(inode->i_sb,
 			   "deleting nonexistent file (ino=%lu), %d",
 			   inode->i_ino, inode->i_nlink);
->>>>>>> 24b8d41d
 		set_nlink(inode, 1);
 	}
 	err = nilfs_delete_entry(de, page);
