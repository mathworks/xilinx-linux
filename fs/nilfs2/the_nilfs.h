--- conflicted
+++ resolved
@@ -4,19 +4,6 @@
  *
  * Copyright (C) 2005-2008 Nippon Telegraph and Telephone Corporation.
  *
-<<<<<<< HEAD
- * This program is free software; you can redistribute it and/or modify
- * it under the terms of the GNU General Public License as published by
- * the Free Software Foundation; either version 2 of the License, or
- * (at your option) any later version.
- *
- * This program is distributed in the hope that it will be useful,
- * but WITHOUT ANY WARRANTY; without even the implied warranty of
- * MERCHANTABILITY or FITNESS FOR A PARTICULAR PURPOSE.  See the
- * GNU General Public License for more details.
- *
-=======
->>>>>>> 24b8d41d
  * Written by Ryusuke Konishi.
  *
  */
@@ -120,11 +107,7 @@
 	 */
 	struct buffer_head     *ns_sbh[2];
 	struct nilfs_super_block *ns_sbp[2];
-<<<<<<< HEAD
-	time_t			ns_sbwtime;
-=======
 	time64_t		ns_sbwtime;
->>>>>>> 24b8d41d
 	unsigned int		ns_sbwcount;
 	unsigned int		ns_sbsize;
 	unsigned int		ns_mount_state;
@@ -275,11 +258,7 @@
 
 static inline int nilfs_sb_need_update(struct the_nilfs *nilfs)
 {
-<<<<<<< HEAD
-	u64 t = get_seconds();
-=======
 	u64 t = ktime_get_real_seconds();
->>>>>>> 24b8d41d
 
 	return t < nilfs->ns_sbwtime ||
 		t > nilfs->ns_sbwtime + nilfs->ns_sb_update_freq;
