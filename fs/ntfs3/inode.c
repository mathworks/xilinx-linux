// SPDX-License-Identifier: GPL-2.0
/*
 *
 * Copyright (C) 2019-2021 Paragon Software GmbH, All rights reserved.
 *
 */

#include <linux/buffer_head.h>
#include <linux/fs.h>
#include <linux/mpage.h>
#include <linux/namei.h>
#include <linux/nls.h>
#include <linux/uio.h>
#include <linux/writeback.h>

#include "debug.h"
#include "ntfs.h"
#include "ntfs_fs.h"

/*
 * ntfs_read_mft - Read record and parses MFT.
 */
static struct inode *ntfs_read_mft(struct inode *inode,
				   const struct cpu_str *name,
				   const struct MFT_REF *ref)
{
	int err = 0;
	struct ntfs_inode *ni = ntfs_i(inode);
	struct super_block *sb = inode->i_sb;
	struct ntfs_sb_info *sbi = sb->s_fs_info;
	mode_t mode = 0;
	struct ATTR_STD_INFO5 *std5 = NULL;
	struct ATTR_LIST_ENTRY *le;
	struct ATTRIB *attr;
	bool is_match = false;
	bool is_root = false;
	bool is_dir;
	unsigned long ino = inode->i_ino;
	u32 rp_fa = 0, asize, t32;
	u16 roff, rsize, names = 0;
	const struct ATTR_FILE_NAME *fname = NULL;
	const struct INDEX_ROOT *root;
	struct REPARSE_DATA_BUFFER rp; // 0x18 bytes
	u64 t64;
	struct MFT_REC *rec;
	struct runs_tree *run;
	struct timespec64 ctime;

	inode->i_op = NULL;
	/* Setup 'uid' and 'gid' */
	inode->i_uid = sbi->options->fs_uid;
	inode->i_gid = sbi->options->fs_gid;

	err = mi_init(&ni->mi, sbi, ino);
	if (err)
		goto out;

	if (!sbi->mft.ni && ino == MFT_REC_MFT && !sb->s_root) {
		t64 = sbi->mft.lbo >> sbi->cluster_bits;
		t32 = bytes_to_cluster(sbi, MFT_REC_VOL * sbi->record_size);
		sbi->mft.ni = ni;
		init_rwsem(&ni->file.run_lock);

		if (!run_add_entry(&ni->file.run, 0, t64, t32, true)) {
			err = -ENOMEM;
			goto out;
		}
	}

	err = mi_read(&ni->mi, ino == MFT_REC_MFT);

	if (err)
		goto out;

	rec = ni->mi.mrec;

	if (sbi->flags & NTFS_FLAGS_LOG_REPLAYING) {
		;
	} else if (ref->seq != rec->seq) {
		err = -EINVAL;
		ntfs_err(sb, "MFT: r=%lx, expect seq=%x instead of %x!", ino,
			 le16_to_cpu(ref->seq), le16_to_cpu(rec->seq));
		goto out;
	} else if (!is_rec_inuse(rec)) {
		err = -ESTALE;
		ntfs_err(sb, "Inode r=%x is not in use!", (u32)ino);
		goto out;
	}

	if (le32_to_cpu(rec->total) != sbi->record_size) {
		/* Bad inode? */
		err = -EINVAL;
		goto out;
	}

	if (!is_rec_base(rec)) {
		err = -EINVAL;
		goto out;
	}

	/* Record should contain $I30 root. */
	is_dir = rec->flags & RECORD_FLAG_DIR;

	/* MFT_REC_MFT is not a dir */
	if (is_dir && ino == MFT_REC_MFT) {
		err = -EINVAL;
		goto out;
	}

	inode->i_generation = le16_to_cpu(rec->seq);

	/* Enumerate all struct Attributes MFT. */
	le = NULL;
	attr = NULL;

	/*
	 * To reduce tab pressure use goto instead of
	 * while( (attr = ni_enum_attr_ex(ni, attr, &le, NULL) ))
	 */
next_attr:
	run = NULL;
	err = -EINVAL;
	attr = ni_enum_attr_ex(ni, attr, &le, NULL);
	if (!attr)
		goto end_enum;

	if (le && le->vcn) {
		/* This is non primary attribute segment. Ignore if not MFT. */
		if (ino != MFT_REC_MFT || attr->type != ATTR_DATA)
			goto next_attr;

		run = &ni->file.run;
		asize = le32_to_cpu(attr->size);
		goto attr_unpack_run;
	}

	roff = attr->non_res ? 0 : le16_to_cpu(attr->res.data_off);
	rsize = attr->non_res ? 0 : le32_to_cpu(attr->res.data_size);
	asize = le32_to_cpu(attr->size);

<<<<<<< HEAD
	if (le16_to_cpu(attr->name_off) + attr->name_len > asize)
		goto out;

=======
	/*
	 * Really this check was done in 'ni_enum_attr_ex' -> ... 'mi_enum_attr'.
	 * There not critical to check this case again
	 */
	if (attr->name_len &&
	    sizeof(short) * attr->name_len + le16_to_cpu(attr->name_off) >
		    asize)
		goto out;

	if (attr->non_res) {
		t64 = le64_to_cpu(attr->nres.alloc_size);
		if (le64_to_cpu(attr->nres.data_size) > t64 ||
		    le64_to_cpu(attr->nres.valid_size) > t64)
			goto out;
	}

>>>>>>> e475cc1c
	switch (attr->type) {
	case ATTR_STD:
		if (attr->non_res ||
		    asize < sizeof(struct ATTR_STD_INFO) + roff ||
		    rsize < sizeof(struct ATTR_STD_INFO))
			goto out;

		if (std5)
			goto next_attr;

		std5 = Add2Ptr(attr, roff);

#ifdef STATX_BTIME
		nt2kernel(std5->cr_time, &ni->i_crtime);
#endif
		nt2kernel(std5->a_time, &inode->i_atime);
		nt2kernel(std5->c_time, &ctime);
		inode_set_ctime_to_ts(inode, ctime);
		nt2kernel(std5->m_time, &inode->i_mtime);

		ni->std_fa = std5->fa;

		if (asize >= sizeof(struct ATTR_STD_INFO5) + roff &&
		    rsize >= sizeof(struct ATTR_STD_INFO5))
			ni->std_security_id = std5->security_id;
		goto next_attr;

	case ATTR_LIST:
		if (attr->name_len || le || ino == MFT_REC_LOG)
			goto out;

		err = ntfs_load_attr_list(ni, attr);
		if (err)
			goto out;

		le = NULL;
		attr = NULL;
		goto next_attr;

	case ATTR_NAME:
		if (attr->non_res || asize < SIZEOF_ATTRIBUTE_FILENAME + roff ||
		    rsize < SIZEOF_ATTRIBUTE_FILENAME)
			goto out;

		fname = Add2Ptr(attr, roff);
		if (fname->type == FILE_NAME_DOS)
			goto next_attr;

		names += 1;
		if (name && name->len == fname->name_len &&
		    !ntfs_cmp_names_cpu(name, (struct le_str *)&fname->name_len,
					NULL, false))
			is_match = true;

		goto next_attr;

	case ATTR_DATA:
		if (is_dir) {
			/* Ignore data attribute in dir record. */
			goto next_attr;
		}

		if (ino == MFT_REC_BADCLUST && !attr->non_res)
			goto next_attr;

		if (attr->name_len &&
		    ((ino != MFT_REC_BADCLUST || !attr->non_res ||
		      attr->name_len != ARRAY_SIZE(BAD_NAME) ||
		      memcmp(attr_name(attr), BAD_NAME, sizeof(BAD_NAME))) &&
		     (ino != MFT_REC_SECURE || !attr->non_res ||
		      attr->name_len != ARRAY_SIZE(SDS_NAME) ||
		      memcmp(attr_name(attr), SDS_NAME, sizeof(SDS_NAME))))) {
			/* File contains stream attribute. Ignore it. */
			goto next_attr;
		}

		if (is_attr_sparsed(attr))
			ni->std_fa |= FILE_ATTRIBUTE_SPARSE_FILE;
		else
			ni->std_fa &= ~FILE_ATTRIBUTE_SPARSE_FILE;

		if (is_attr_compressed(attr))
			ni->std_fa |= FILE_ATTRIBUTE_COMPRESSED;
		else
			ni->std_fa &= ~FILE_ATTRIBUTE_COMPRESSED;

		if (is_attr_encrypted(attr))
			ni->std_fa |= FILE_ATTRIBUTE_ENCRYPTED;
		else
			ni->std_fa &= ~FILE_ATTRIBUTE_ENCRYPTED;

		if (!attr->non_res) {
			ni->i_valid = inode->i_size = rsize;
			inode_set_bytes(inode, rsize);
		}

		mode = S_IFREG | (0777 & sbi->options->fs_fmask_inv);

		if (!attr->non_res) {
			ni->ni_flags |= NI_FLAG_RESIDENT;
			goto next_attr;
		}

		inode_set_bytes(inode, attr_ondisk_size(attr));

		ni->i_valid = le64_to_cpu(attr->nres.valid_size);
		inode->i_size = le64_to_cpu(attr->nres.data_size);
		if (!attr->nres.alloc_size)
			goto next_attr;

		run = ino == MFT_REC_BITMAP ? &sbi->used.bitmap.run :
					      &ni->file.run;
		break;

	case ATTR_ROOT:
		if (attr->non_res)
			goto out;

		root = Add2Ptr(attr, roff);

		if (attr->name_len != ARRAY_SIZE(I30_NAME) ||
		    memcmp(attr_name(attr), I30_NAME, sizeof(I30_NAME)))
			goto next_attr;

		if (root->type != ATTR_NAME ||
		    root->rule != NTFS_COLLATION_TYPE_FILENAME)
			goto out;

		if (!is_dir)
			goto next_attr;

		is_root = true;
		ni->ni_flags |= NI_FLAG_DIR;

		err = indx_init(&ni->dir, sbi, attr, INDEX_MUTEX_I30);
		if (err)
			goto out;

		mode = sb->s_root ?
			       (S_IFDIR | (0777 & sbi->options->fs_dmask_inv)) :
			       (S_IFDIR | 0777);
		goto next_attr;

	case ATTR_ALLOC:
		if (!is_root || attr->name_len != ARRAY_SIZE(I30_NAME) ||
		    memcmp(attr_name(attr), I30_NAME, sizeof(I30_NAME)))
			goto next_attr;

		inode->i_size = le64_to_cpu(attr->nres.data_size);
		ni->i_valid = le64_to_cpu(attr->nres.valid_size);
		inode_set_bytes(inode, le64_to_cpu(attr->nres.alloc_size));

		run = &ni->dir.alloc_run;
		break;

	case ATTR_BITMAP:
		if (ino == MFT_REC_MFT) {
			if (!attr->non_res)
				goto out;
#ifndef CONFIG_NTFS3_64BIT_CLUSTER
			/* 0x20000000 = 2^32 / 8 */
			if (le64_to_cpu(attr->nres.alloc_size) >= 0x20000000)
				goto out;
#endif
			run = &sbi->mft.bitmap.run;
			break;
		} else if (is_dir && attr->name_len == ARRAY_SIZE(I30_NAME) &&
			   !memcmp(attr_name(attr), I30_NAME,
				   sizeof(I30_NAME)) &&
			   attr->non_res) {
			run = &ni->dir.bitmap_run;
			break;
		}
		goto next_attr;

	case ATTR_REPARSE:
		if (attr->name_len)
			goto next_attr;

		rp_fa = ni_parse_reparse(ni, attr, &rp);
		switch (rp_fa) {
		case REPARSE_LINK:
			/*
			 * Normal symlink.
			 * Assume one unicode symbol == one utf8.
			 */
			inode->i_size = le16_to_cpu(rp.SymbolicLinkReparseBuffer
							    .PrintNameLength) /
					sizeof(u16);

			ni->i_valid = inode->i_size;

			/* Clear directory bit. */
			if (ni->ni_flags & NI_FLAG_DIR) {
				indx_clear(&ni->dir);
				memset(&ni->dir, 0, sizeof(ni->dir));
				ni->ni_flags &= ~NI_FLAG_DIR;
			} else {
				run_close(&ni->file.run);
			}
			mode = S_IFLNK | 0777;
			is_dir = false;
			if (attr->non_res) {
				run = &ni->file.run;
				goto attr_unpack_run; // Double break.
			}
			break;

		case REPARSE_COMPRESSED:
			break;

		case REPARSE_DEDUPLICATED:
			break;
		}
		goto next_attr;

	case ATTR_EA_INFO:
		if (!attr->name_len &&
		    resident_data_ex(attr, sizeof(struct EA_INFO))) {
			ni->ni_flags |= NI_FLAG_EA;
			/*
			 * ntfs_get_wsl_perm updates inode->i_uid, inode->i_gid, inode->i_mode
			 */
			inode->i_mode = mode;
			ntfs_get_wsl_perm(inode);
			mode = inode->i_mode;
		}
		goto next_attr;

	default:
		goto next_attr;
	}

attr_unpack_run:
	roff = le16_to_cpu(attr->nres.run_off);

	if (roff > asize) {
		err = -EINVAL;
		goto out;
	}

	t64 = le64_to_cpu(attr->nres.svcn);

	err = run_unpack_ex(run, sbi, ino, t64, le64_to_cpu(attr->nres.evcn),
			    t64, Add2Ptr(attr, roff), asize - roff);
	if (err < 0)
		goto out;
	err = 0;
	goto next_attr;

end_enum:

	if (!std5)
		goto out;

	if (!is_match && name) {
		/* Reuse rec as buffer for ascii name. */
		err = -ENOENT;
		goto out;
	}

	if (std5->fa & FILE_ATTRIBUTE_READONLY)
		mode &= ~0222;

	if (!names) {
		err = -EINVAL;
		goto out;
	}

	if (names != le16_to_cpu(rec->hard_links)) {
		/* Correct minor error on the fly. Do not mark inode as dirty. */
		rec->hard_links = cpu_to_le16(names);
		ni->mi.dirty = true;
	}

	set_nlink(inode, names);

	if (S_ISDIR(mode)) {
		ni->std_fa |= FILE_ATTRIBUTE_DIRECTORY;

		/*
		 * Dot and dot-dot should be included in count but was not
		 * included in enumeration.
		 * Usually a hard links to directories are disabled.
		 */
		inode->i_op = &ntfs_dir_inode_operations;
		inode->i_fop = &ntfs_dir_operations;
		ni->i_valid = 0;
	} else if (S_ISLNK(mode)) {
		ni->std_fa &= ~FILE_ATTRIBUTE_DIRECTORY;
		inode->i_op = &ntfs_link_inode_operations;
		inode->i_fop = NULL;
		inode_nohighmem(inode);
	} else if (S_ISREG(mode)) {
		ni->std_fa &= ~FILE_ATTRIBUTE_DIRECTORY;
		inode->i_op = &ntfs_file_inode_operations;
		inode->i_fop = &ntfs_file_operations;
		inode->i_mapping->a_ops = is_compressed(ni) ? &ntfs_aops_cmpr :
							      &ntfs_aops;
		if (ino != MFT_REC_MFT)
			init_rwsem(&ni->file.run_lock);
	} else if (S_ISCHR(mode) || S_ISBLK(mode) || S_ISFIFO(mode) ||
		   S_ISSOCK(mode)) {
		inode->i_op = &ntfs_special_inode_operations;
		init_special_inode(inode, mode, inode->i_rdev);
	} else if (fname && fname->home.low == cpu_to_le32(MFT_REC_EXTEND) &&
		   fname->home.seq == cpu_to_le16(MFT_REC_EXTEND)) {
		/* Records in $Extend are not a files or general directories. */
		inode->i_op = &ntfs_file_inode_operations;
	} else {
		err = -EINVAL;
		goto out;
	}

	if ((sbi->options->sys_immutable &&
	     (std5->fa & FILE_ATTRIBUTE_SYSTEM)) &&
	    !S_ISFIFO(mode) && !S_ISSOCK(mode) && !S_ISLNK(mode)) {
		inode->i_flags |= S_IMMUTABLE;
	} else {
		inode->i_flags &= ~S_IMMUTABLE;
	}

	inode->i_mode = mode;
	if (!(ni->ni_flags & NI_FLAG_EA)) {
		/* If no xattr then no security (stored in xattr). */
		inode->i_flags |= S_NOSEC;
	}

	if (ino == MFT_REC_MFT && !sb->s_root)
		sbi->mft.ni = NULL;

	unlock_new_inode(inode);

	return inode;

out:
	if (ino == MFT_REC_MFT && !sb->s_root)
		sbi->mft.ni = NULL;

	iget_failed(inode);
	return ERR_PTR(err);
}

/*
 * ntfs_test_inode
 *
 * Return: 1 if match.
 */
static int ntfs_test_inode(struct inode *inode, void *data)
{
	struct MFT_REF *ref = data;

	return ino_get(ref) == inode->i_ino;
}

static int ntfs_set_inode(struct inode *inode, void *data)
{
	const struct MFT_REF *ref = data;

	inode->i_ino = ino_get(ref);
	return 0;
}

struct inode *ntfs_iget5(struct super_block *sb, const struct MFT_REF *ref,
			 const struct cpu_str *name)
{
	struct inode *inode;

	inode = iget5_locked(sb, ino_get(ref), ntfs_test_inode, ntfs_set_inode,
			     (void *)ref);
	if (unlikely(!inode))
		return ERR_PTR(-ENOMEM);

	/* If this is a freshly allocated inode, need to read it now. */
	if (inode->i_state & I_NEW)
		inode = ntfs_read_mft(inode, name, ref);
	else if (ref->seq != ntfs_i(inode)->mi.mrec->seq) {
		/* Inode overlaps? */
		_ntfs_bad_inode(inode);
	}

	if (IS_ERR(inode) && name)
		ntfs_set_state(sb->s_fs_info, NTFS_DIRTY_ERROR);

	return inode;
}

enum get_block_ctx {
	GET_BLOCK_GENERAL = 0,
	GET_BLOCK_WRITE_BEGIN = 1,
	GET_BLOCK_DIRECT_IO_R = 2,
	GET_BLOCK_DIRECT_IO_W = 3,
	GET_BLOCK_BMAP = 4,
};

static noinline int ntfs_get_block_vbo(struct inode *inode, u64 vbo,
				       struct buffer_head *bh, int create,
				       enum get_block_ctx ctx)
{
	struct super_block *sb = inode->i_sb;
	struct ntfs_sb_info *sbi = sb->s_fs_info;
	struct ntfs_inode *ni = ntfs_i(inode);
	struct folio *folio = bh->b_folio;
	u8 cluster_bits = sbi->cluster_bits;
	u32 block_size = sb->s_blocksize;
	u64 bytes, lbo, valid;
	u32 off;
	int err;
	CLST vcn, lcn, len;
	bool new;

	/* Clear previous state. */
	clear_buffer_new(bh);
	clear_buffer_uptodate(bh);

	if (is_resident(ni)) {
		ni_lock(ni);
		err = attr_data_read_resident(ni, &folio->page);
		ni_unlock(ni);

		if (!err)
			set_buffer_uptodate(bh);
		bh->b_size = block_size;
		return err;
	}

	vcn = vbo >> cluster_bits;
	off = vbo & sbi->cluster_mask;
	new = false;

	err = attr_data_get_block(ni, vcn, 1, &lcn, &len, create ? &new : NULL,
				  create && sbi->cluster_size > PAGE_SIZE);
	if (err)
		goto out;

	if (!len)
		return 0;

	bytes = ((u64)len << cluster_bits) - off;

	if (lcn == SPARSE_LCN) {
		if (!create) {
			if (bh->b_size > bytes)
				bh->b_size = bytes;
			return 0;
		}
		WARN_ON(1);
	}

	if (new)
		set_buffer_new(bh);

	lbo = ((u64)lcn << cluster_bits) + off;

	set_buffer_mapped(bh);
	bh->b_bdev = sb->s_bdev;
	bh->b_blocknr = lbo >> sb->s_blocksize_bits;

	valid = ni->i_valid;

	if (ctx == GET_BLOCK_DIRECT_IO_W) {
		/* ntfs_direct_IO will update ni->i_valid. */
		if (vbo >= valid)
			set_buffer_new(bh);
	} else if (create) {
		/* Normal write. */
		if (bytes > bh->b_size)
			bytes = bh->b_size;

		if (vbo >= valid)
			set_buffer_new(bh);

		if (vbo + bytes > valid) {
			ni->i_valid = vbo + bytes;
			mark_inode_dirty(inode);
		}
	} else if (vbo >= valid) {
		/* Read out of valid data. */
		clear_buffer_mapped(bh);
	} else if (vbo + bytes <= valid) {
		/* Normal read. */
	} else if (vbo + block_size <= valid) {
		/* Normal short read. */
		bytes = block_size;
	} else {
		/*
		 * Read across valid size: vbo < valid && valid < vbo + block_size
		 */
		bytes = block_size;

		if (folio) {
			u32 voff = valid - vbo;

			bh->b_size = block_size;
			off = vbo & (PAGE_SIZE - 1);
			folio_set_bh(bh, folio, off);

			err = bh_read(bh, 0);
			if (err < 0)
				goto out;
			folio_zero_segment(folio, off + voff, off + block_size);
		}
	}

	if (bh->b_size > bytes)
		bh->b_size = bytes;

#ifndef __LP64__
	if (ctx == GET_BLOCK_DIRECT_IO_W || ctx == GET_BLOCK_DIRECT_IO_R) {
		static_assert(sizeof(size_t) < sizeof(loff_t));
		if (bytes > 0x40000000u)
			bh->b_size = 0x40000000u;
	}
#endif

	return 0;

out:
	return err;
}

int ntfs_get_block(struct inode *inode, sector_t vbn,
		   struct buffer_head *bh_result, int create)
{
	return ntfs_get_block_vbo(inode, (u64)vbn << inode->i_blkbits,
				  bh_result, create, GET_BLOCK_GENERAL);
}

static int ntfs_get_block_bmap(struct inode *inode, sector_t vsn,
			       struct buffer_head *bh_result, int create)
{
	return ntfs_get_block_vbo(inode,
				  (u64)vsn << inode->i_sb->s_blocksize_bits,
				  bh_result, create, GET_BLOCK_BMAP);
}

static sector_t ntfs_bmap(struct address_space *mapping, sector_t block)
{
	return generic_block_bmap(mapping, block, ntfs_get_block_bmap);
}

static int ntfs_read_folio(struct file *file, struct folio *folio)
{
	struct page *page = &folio->page;
	int err;
	struct address_space *mapping = page->mapping;
	struct inode *inode = mapping->host;
	struct ntfs_inode *ni = ntfs_i(inode);

	if (is_resident(ni)) {
		ni_lock(ni);
		err = attr_data_read_resident(ni, page);
		ni_unlock(ni);
		if (err != E_NTFS_NONRESIDENT) {
			unlock_page(page);
			return err;
		}
	}

	if (is_compressed(ni)) {
		ni_lock(ni);
		err = ni_readpage_cmpr(ni, page);
		ni_unlock(ni);
		return err;
	}

	/* Normal + sparse files. */
	return mpage_read_folio(folio, ntfs_get_block);
}

static void ntfs_readahead(struct readahead_control *rac)
{
	struct address_space *mapping = rac->mapping;
	struct inode *inode = mapping->host;
	struct ntfs_inode *ni = ntfs_i(inode);
	u64 valid;
	loff_t pos;

	if (is_resident(ni)) {
		/* No readahead for resident. */
		return;
	}

	if (is_compressed(ni)) {
		/* No readahead for compressed. */
		return;
	}

	valid = ni->i_valid;
	pos = readahead_pos(rac);

	if (valid < i_size_read(inode) && pos <= valid &&
	    valid < pos + readahead_length(rac)) {
		/* Range cross 'valid'. Read it page by page. */
		return;
	}

	mpage_readahead(rac, ntfs_get_block);
}

static int ntfs_get_block_direct_IO_R(struct inode *inode, sector_t iblock,
				      struct buffer_head *bh_result, int create)
{
	return ntfs_get_block_vbo(inode, (u64)iblock << inode->i_blkbits,
				  bh_result, create, GET_BLOCK_DIRECT_IO_R);
}

static int ntfs_get_block_direct_IO_W(struct inode *inode, sector_t iblock,
				      struct buffer_head *bh_result, int create)
{
	return ntfs_get_block_vbo(inode, (u64)iblock << inode->i_blkbits,
				  bh_result, create, GET_BLOCK_DIRECT_IO_W);
}

static ssize_t ntfs_direct_IO(struct kiocb *iocb, struct iov_iter *iter)
{
	struct file *file = iocb->ki_filp;
	struct address_space *mapping = file->f_mapping;
	struct inode *inode = mapping->host;
	struct ntfs_inode *ni = ntfs_i(inode);
	loff_t vbo = iocb->ki_pos;
	loff_t end;
	int wr = iov_iter_rw(iter) & WRITE;
	size_t iter_count = iov_iter_count(iter);
	loff_t valid;
	ssize_t ret;

	if (is_resident(ni)) {
		/* Switch to buffered write. */
		ret = 0;
		goto out;
	}

	ret = blockdev_direct_IO(iocb, inode, iter,
				 wr ? ntfs_get_block_direct_IO_W :
				      ntfs_get_block_direct_IO_R);

	if (ret > 0)
		end = vbo + ret;
	else if (wr && ret == -EIOCBQUEUED)
		end = vbo + iter_count;
	else
		goto out;

	valid = ni->i_valid;
	if (wr) {
		if (end > valid && !S_ISBLK(inode->i_mode)) {
			ni->i_valid = end;
			mark_inode_dirty(inode);
		}
	} else if (vbo < valid && valid < end) {
		/* Fix page. */
		iov_iter_revert(iter, end - valid);
		iov_iter_zero(end - valid, iter);
	}

out:
	return ret;
}

int ntfs_set_size(struct inode *inode, u64 new_size)
{
	struct super_block *sb = inode->i_sb;
	struct ntfs_sb_info *sbi = sb->s_fs_info;
	struct ntfs_inode *ni = ntfs_i(inode);
	int err;

	/* Check for maximum file size. */
	if (is_sparsed(ni) || is_compressed(ni)) {
		if (new_size > sbi->maxbytes_sparse) {
			err = -EFBIG;
			goto out;
		}
	} else if (new_size > sbi->maxbytes) {
		err = -EFBIG;
		goto out;
	}

	ni_lock(ni);
	down_write(&ni->file.run_lock);

	err = attr_set_size(ni, ATTR_DATA, NULL, 0, &ni->file.run, new_size,
			    &ni->i_valid, true, NULL);

	up_write(&ni->file.run_lock);
	ni_unlock(ni);

	mark_inode_dirty(inode);

out:
	return err;
}

static int ntfs_resident_writepage(struct folio *folio,
				   struct writeback_control *wbc, void *data)
{
	struct address_space *mapping = data;
	struct ntfs_inode *ni = ntfs_i(mapping->host);
	int ret;

	ni_lock(ni);
	ret = attr_data_write_resident(ni, &folio->page);
	ni_unlock(ni);

	if (ret != E_NTFS_NONRESIDENT)
		folio_unlock(folio);
	mapping_set_error(mapping, ret);
	return ret;
}

static int ntfs_writepages(struct address_space *mapping,
			   struct writeback_control *wbc)
{
	if (is_resident(ntfs_i(mapping->host)))
		return write_cache_pages(mapping, wbc, ntfs_resident_writepage,
					 mapping);
	return mpage_writepages(mapping, wbc, ntfs_get_block);
}

static int ntfs_get_block_write_begin(struct inode *inode, sector_t vbn,
				      struct buffer_head *bh_result, int create)
{
	return ntfs_get_block_vbo(inode, (u64)vbn << inode->i_blkbits,
				  bh_result, create, GET_BLOCK_WRITE_BEGIN);
}

int ntfs_write_begin(struct file *file, struct address_space *mapping,
		     loff_t pos, u32 len, struct page **pagep, void **fsdata)
{
	int err;
	struct inode *inode = mapping->host;
	struct ntfs_inode *ni = ntfs_i(inode);

	*pagep = NULL;
	if (is_resident(ni)) {
		struct page *page =
			grab_cache_page_write_begin(mapping, pos >> PAGE_SHIFT);

		if (!page) {
			err = -ENOMEM;
			goto out;
		}

		ni_lock(ni);
		err = attr_data_read_resident(ni, page);
		ni_unlock(ni);

		if (!err) {
			*pagep = page;
			goto out;
		}
		unlock_page(page);
		put_page(page);

		if (err != E_NTFS_NONRESIDENT)
			goto out;
	}

	err = block_write_begin(mapping, pos, len, pagep,
				ntfs_get_block_write_begin);

out:
	return err;
}

/*
 * ntfs_write_end - Address_space_operations::write_end.
 */
int ntfs_write_end(struct file *file, struct address_space *mapping, loff_t pos,
		   u32 len, u32 copied, struct page *page, void *fsdata)
{
	struct inode *inode = mapping->host;
	struct ntfs_inode *ni = ntfs_i(inode);
	u64 valid = ni->i_valid;
	bool dirty = false;
	int err;

	if (is_resident(ni)) {
		ni_lock(ni);
		err = attr_data_write_resident(ni, page);
		ni_unlock(ni);
		if (!err) {
			dirty = true;
			/* Clear any buffers in page. */
			if (page_has_buffers(page)) {
				struct buffer_head *head, *bh;

				bh = head = page_buffers(page);
				do {
					clear_buffer_dirty(bh);
					clear_buffer_mapped(bh);
					set_buffer_uptodate(bh);
				} while (head != (bh = bh->b_this_page));
			}
			SetPageUptodate(page);
			err = copied;
		}
		unlock_page(page);
		put_page(page);
	} else {
		err = generic_write_end(file, mapping, pos, len, copied, page,
					fsdata);
	}

	if (err >= 0) {
		if (!(ni->std_fa & FILE_ATTRIBUTE_ARCHIVE)) {
			inode->i_mtime = inode_set_ctime_current(inode);
			ni->std_fa |= FILE_ATTRIBUTE_ARCHIVE;
			dirty = true;
		}

		if (valid != ni->i_valid) {
			/* ni->i_valid is changed in ntfs_get_block_vbo. */
			dirty = true;
		}

		if (pos + err > inode->i_size) {
			inode->i_size = pos + err;
			dirty = true;
		}

		if (dirty)
			mark_inode_dirty(inode);
	}

	return err;
}

int reset_log_file(struct inode *inode)
{
	int err;
	loff_t pos = 0;
	u32 log_size = inode->i_size;
	struct address_space *mapping = inode->i_mapping;

	for (;;) {
		u32 len;
		void *kaddr;
		struct page *page;

		len = pos + PAGE_SIZE > log_size ? (log_size - pos) : PAGE_SIZE;

		err = block_write_begin(mapping, pos, len, &page,
					ntfs_get_block_write_begin);
		if (err)
			goto out;

		kaddr = kmap_atomic(page);
		memset(kaddr, -1, len);
		kunmap_atomic(kaddr);
		flush_dcache_page(page);

		err = block_write_end(NULL, mapping, pos, len, len, page, NULL);
		if (err < 0)
			goto out;
		pos += len;

		if (pos >= log_size)
			break;
		balance_dirty_pages_ratelimited(mapping);
	}
out:
	mark_inode_dirty_sync(inode);

	return err;
}

int ntfs3_write_inode(struct inode *inode, struct writeback_control *wbc)
{
	return _ni_write_inode(inode, wbc->sync_mode == WB_SYNC_ALL);
}

int ntfs_sync_inode(struct inode *inode)
{
	return _ni_write_inode(inode, 1);
}

/*
 * writeback_inode - Helper function for ntfs_flush_inodes().
 *
 * This writes both the inode and the file data blocks, waiting
 * for in flight data blocks before the start of the call.  It
 * does not wait for any io started during the call.
 */
static int writeback_inode(struct inode *inode)
{
	int ret = sync_inode_metadata(inode, 0);

	if (!ret)
		ret = filemap_fdatawrite(inode->i_mapping);
	return ret;
}

/*
 * ntfs_flush_inodes
 *
 * Write data and metadata corresponding to i1 and i2.  The io is
 * started but we do not wait for any of it to finish.
 *
 * filemap_flush() is used for the block device, so if there is a dirty
 * page for a block already in flight, we will not wait and start the
 * io over again.
 */
int ntfs_flush_inodes(struct super_block *sb, struct inode *i1,
		      struct inode *i2)
{
	int ret = 0;

	if (i1)
		ret = writeback_inode(i1);
	if (!ret && i2)
		ret = writeback_inode(i2);
	if (!ret)
		ret = sync_blockdev_nowait(sb->s_bdev);
	return ret;
}

int inode_write_data(struct inode *inode, const void *data, size_t bytes)
{
	pgoff_t idx;

	/* Write non resident data. */
	for (idx = 0; bytes; idx++) {
		size_t op = bytes > PAGE_SIZE ? PAGE_SIZE : bytes;
		struct page *page = ntfs_map_page(inode->i_mapping, idx);

		if (IS_ERR(page))
			return PTR_ERR(page);

		lock_page(page);
		WARN_ON(!PageUptodate(page));
		ClearPageUptodate(page);

		memcpy(page_address(page), data, op);

		flush_dcache_page(page);
		SetPageUptodate(page);
		unlock_page(page);

		ntfs_unmap_page(page);

		bytes -= op;
		data = Add2Ptr(data, PAGE_SIZE);
	}
	return 0;
}

/*
 * ntfs_reparse_bytes
 *
 * Number of bytes for REPARSE_DATA_BUFFER(IO_REPARSE_TAG_SYMLINK)
 * for unicode string of @uni_len length.
 */
static inline u32 ntfs_reparse_bytes(u32 uni_len)
{
	/* Header + unicode string + decorated unicode string. */
	return sizeof(short) * (2 * uni_len + 4) +
	       offsetof(struct REPARSE_DATA_BUFFER,
			SymbolicLinkReparseBuffer.PathBuffer);
}

static struct REPARSE_DATA_BUFFER *
ntfs_create_reparse_buffer(struct ntfs_sb_info *sbi, const char *symname,
			   u32 size, u16 *nsize)
{
	int i, err;
	struct REPARSE_DATA_BUFFER *rp;
	__le16 *rp_name;
	typeof(rp->SymbolicLinkReparseBuffer) *rs;

	rp = kzalloc(ntfs_reparse_bytes(2 * size + 2), GFP_NOFS);
	if (!rp)
		return ERR_PTR(-ENOMEM);

	rs = &rp->SymbolicLinkReparseBuffer;
	rp_name = rs->PathBuffer;

	/* Convert link name to UTF-16. */
	err = ntfs_nls_to_utf16(sbi, symname, size,
				(struct cpu_str *)(rp_name - 1), 2 * size,
				UTF16_LITTLE_ENDIAN);
	if (err < 0)
		goto out;

	/* err = the length of unicode name of symlink. */
	*nsize = ntfs_reparse_bytes(err);

	if (*nsize > sbi->reparse.max_size) {
		err = -EFBIG;
		goto out;
	}

	/* Translate Linux '/' into Windows '\'. */
	for (i = 0; i < err; i++) {
		if (rp_name[i] == cpu_to_le16('/'))
			rp_name[i] = cpu_to_le16('\\');
	}

	rp->ReparseTag = IO_REPARSE_TAG_SYMLINK;
	rp->ReparseDataLength =
		cpu_to_le16(*nsize - offsetof(struct REPARSE_DATA_BUFFER,
					      SymbolicLinkReparseBuffer));

	/* PrintName + SubstituteName. */
	rs->SubstituteNameOffset = cpu_to_le16(sizeof(short) * err);
	rs->SubstituteNameLength = cpu_to_le16(sizeof(short) * err + 8);
	rs->PrintNameLength = rs->SubstituteNameOffset;

	/*
	 * TODO: Use relative path if possible to allow Windows to
	 * parse this path.
	 * 0-absolute path 1- relative path (SYMLINK_FLAG_RELATIVE).
	 */
	rs->Flags = 0;

	memmove(rp_name + err + 4, rp_name, sizeof(short) * err);

	/* Decorate SubstituteName. */
	rp_name += err;
	rp_name[0] = cpu_to_le16('\\');
	rp_name[1] = cpu_to_le16('?');
	rp_name[2] = cpu_to_le16('?');
	rp_name[3] = cpu_to_le16('\\');

	return rp;
out:
	kfree(rp);
	return ERR_PTR(err);
}

/*
 * ntfs_create_inode
 *
 * Helper function for:
 * - ntfs_create
 * - ntfs_mknod
 * - ntfs_symlink
 * - ntfs_mkdir
 * - ntfs_atomic_open
 *
 * NOTE: if fnd != NULL (ntfs_atomic_open) then @dir is locked
 */
struct inode *ntfs_create_inode(struct mnt_idmap *idmap, struct inode *dir,
				struct dentry *dentry,
				const struct cpu_str *uni, umode_t mode,
				dev_t dev, const char *symname, u32 size,
				struct ntfs_fnd *fnd)
{
	int err;
	struct super_block *sb = dir->i_sb;
	struct ntfs_sb_info *sbi = sb->s_fs_info;
	const struct qstr *name = &dentry->d_name;
	CLST ino = 0;
	struct ntfs_inode *dir_ni = ntfs_i(dir);
	struct ntfs_inode *ni = NULL;
	struct inode *inode = NULL;
	struct ATTRIB *attr;
	struct ATTR_STD_INFO5 *std5;
	struct ATTR_FILE_NAME *fname;
	struct MFT_REC *rec;
	u32 asize, dsize, sd_size;
	enum FILE_ATTRIBUTE fa;
	__le32 security_id = SECURITY_ID_INVALID;
	CLST vcn;
	const void *sd;
	u16 t16, nsize = 0, aid = 0;
	struct INDEX_ROOT *root, *dir_root;
	struct NTFS_DE *e, *new_de = NULL;
	struct REPARSE_DATA_BUFFER *rp = NULL;
	bool rp_inserted = false;

	if (!fnd)
		ni_lock_dir(dir_ni);

	dir_root = indx_get_root(&dir_ni->dir, dir_ni, NULL, NULL);
	if (!dir_root) {
		err = -EINVAL;
		goto out1;
	}

	if (S_ISDIR(mode)) {
		/* Use parent's directory attributes. */
		fa = dir_ni->std_fa | FILE_ATTRIBUTE_DIRECTORY |
		     FILE_ATTRIBUTE_ARCHIVE;
		/*
		 * By default child directory inherits parent attributes.
		 * Root directory is hidden + system.
		 * Make an exception for children in root.
		 */
		if (dir->i_ino == MFT_REC_ROOT)
			fa &= ~(FILE_ATTRIBUTE_HIDDEN | FILE_ATTRIBUTE_SYSTEM);
	} else if (S_ISLNK(mode)) {
		/* It is good idea that link should be the same type (file/dir) as target */
		fa = FILE_ATTRIBUTE_REPARSE_POINT;

		/*
		 * Linux: there are dir/file/symlink and so on.
		 * NTFS: symlinks are "dir + reparse" or "file + reparse"
		 * It is good idea to create:
		 * dir + reparse if 'symname' points to directory
		 * or
		 * file + reparse if 'symname' points to file
		 * Unfortunately kern_path hangs if symname contains 'dir'.
		 */

		/*
		 *	struct path path;
		 *
		 *	if (!kern_path(symname, LOOKUP_FOLLOW, &path)){
		 *		struct inode *target = d_inode(path.dentry);
		 *
		 *		if (S_ISDIR(target->i_mode))
		 *			fa |= FILE_ATTRIBUTE_DIRECTORY;
		 *		// if ( target->i_sb == sb ){
		 *		//	use relative path?
		 *		// }
		 *		path_put(&path);
		 *	}
		 */
	} else if (S_ISREG(mode)) {
		if (sbi->options->sparse) {
			/* Sparsed regular file, cause option 'sparse'. */
			fa = FILE_ATTRIBUTE_SPARSE_FILE |
			     FILE_ATTRIBUTE_ARCHIVE;
		} else if (dir_ni->std_fa & FILE_ATTRIBUTE_COMPRESSED) {
			/* Compressed regular file, if parent is compressed. */
			fa = FILE_ATTRIBUTE_COMPRESSED | FILE_ATTRIBUTE_ARCHIVE;
		} else {
			/* Regular file, default attributes. */
			fa = FILE_ATTRIBUTE_ARCHIVE;
		}
	} else {
		fa = FILE_ATTRIBUTE_ARCHIVE;
	}

	/* If option "hide_dot_files" then set hidden attribute for dot files. */
	if (sbi->options->hide_dot_files && name->name[0] == '.')
		fa |= FILE_ATTRIBUTE_HIDDEN;

	if (!(mode & 0222))
		fa |= FILE_ATTRIBUTE_READONLY;

	/* Allocate PATH_MAX bytes. */
	new_de = __getname();
	if (!new_de) {
		err = -ENOMEM;
		goto out1;
	}

	/* Mark rw ntfs as dirty. it will be cleared at umount. */
	ntfs_set_state(sbi, NTFS_DIRTY_DIRTY);

	/* Step 1: allocate and fill new mft record. */
	err = ntfs_look_free_mft(sbi, &ino, false, NULL, NULL);
	if (err)
		goto out2;

	ni = ntfs_new_inode(sbi, ino, S_ISDIR(mode) ? RECORD_FLAG_DIR : 0);
	if (IS_ERR(ni)) {
		err = PTR_ERR(ni);
		ni = NULL;
		goto out3;
	}
	inode = &ni->vfs_inode;
	inode_init_owner(idmap, inode, dir, mode);
	mode = inode->i_mode;

	ni->i_crtime = current_time(inode);

	rec = ni->mi.mrec;
	rec->hard_links = cpu_to_le16(1);
	attr = Add2Ptr(rec, le16_to_cpu(rec->attr_off));

	/* Get default security id. */
	sd = s_default_security;
	sd_size = sizeof(s_default_security);

	if (is_ntfs3(sbi)) {
		security_id = dir_ni->std_security_id;
		if (le32_to_cpu(security_id) < SECURITY_ID_FIRST) {
			security_id = sbi->security.def_security_id;

			if (security_id == SECURITY_ID_INVALID &&
			    !ntfs_insert_security(sbi, sd, sd_size,
						  &security_id, NULL))
				sbi->security.def_security_id = security_id;
		}
	}

	/* Insert standard info. */
	std5 = Add2Ptr(attr, SIZEOF_RESIDENT);

	if (security_id == SECURITY_ID_INVALID) {
		dsize = sizeof(struct ATTR_STD_INFO);
	} else {
		dsize = sizeof(struct ATTR_STD_INFO5);
		std5->security_id = security_id;
		ni->std_security_id = security_id;
	}
	asize = SIZEOF_RESIDENT + dsize;

	attr->type = ATTR_STD;
	attr->size = cpu_to_le32(asize);
	attr->id = cpu_to_le16(aid++);
	attr->res.data_off = SIZEOF_RESIDENT_LE;
	attr->res.data_size = cpu_to_le32(dsize);

	std5->cr_time = std5->m_time = std5->c_time = std5->a_time =
		kernel2nt(&ni->i_crtime);

	std5->fa = ni->std_fa = fa;

	attr = Add2Ptr(attr, asize);

	/* Insert file name. */
	err = fill_name_de(sbi, new_de, name, uni);
	if (err)
		goto out4;

	mi_get_ref(&ni->mi, &new_de->ref);

	fname = (struct ATTR_FILE_NAME *)(new_de + 1);

	if (sbi->options->windows_names &&
	    !valid_windows_name(sbi, (struct le_str *)&fname->name_len)) {
		err = -EINVAL;
		goto out4;
	}

	mi_get_ref(&dir_ni->mi, &fname->home);
	fname->dup.cr_time = fname->dup.m_time = fname->dup.c_time =
		fname->dup.a_time = std5->cr_time;
	fname->dup.alloc_size = fname->dup.data_size = 0;
	fname->dup.fa = std5->fa;
	fname->dup.ea_size = fname->dup.reparse = 0;

	dsize = le16_to_cpu(new_de->key_size);
	asize = ALIGN(SIZEOF_RESIDENT + dsize, 8);

	attr->type = ATTR_NAME;
	attr->size = cpu_to_le32(asize);
	attr->res.data_off = SIZEOF_RESIDENT_LE;
	attr->res.flags = RESIDENT_FLAG_INDEXED;
	attr->id = cpu_to_le16(aid++);
	attr->res.data_size = cpu_to_le32(dsize);
	memcpy(Add2Ptr(attr, SIZEOF_RESIDENT), fname, dsize);

	attr = Add2Ptr(attr, asize);

	if (security_id == SECURITY_ID_INVALID) {
		/* Insert security attribute. */
		asize = SIZEOF_RESIDENT + ALIGN(sd_size, 8);

		attr->type = ATTR_SECURE;
		attr->size = cpu_to_le32(asize);
		attr->id = cpu_to_le16(aid++);
		attr->res.data_off = SIZEOF_RESIDENT_LE;
		attr->res.data_size = cpu_to_le32(sd_size);
		memcpy(Add2Ptr(attr, SIZEOF_RESIDENT), sd, sd_size);

		attr = Add2Ptr(attr, asize);
	}

	attr->id = cpu_to_le16(aid++);
	if (fa & FILE_ATTRIBUTE_DIRECTORY) {
		/*
		 * Regular directory or symlink to directory.
		 * Create root attribute.
		 */
		dsize = sizeof(struct INDEX_ROOT) + sizeof(struct NTFS_DE);
		asize = sizeof(I30_NAME) + SIZEOF_RESIDENT + dsize;

		attr->type = ATTR_ROOT;
		attr->size = cpu_to_le32(asize);

		attr->name_len = ARRAY_SIZE(I30_NAME);
		attr->name_off = SIZEOF_RESIDENT_LE;
		attr->res.data_off =
			cpu_to_le16(sizeof(I30_NAME) + SIZEOF_RESIDENT);
		attr->res.data_size = cpu_to_le32(dsize);
		memcpy(Add2Ptr(attr, SIZEOF_RESIDENT), I30_NAME,
		       sizeof(I30_NAME));

		root = Add2Ptr(attr, sizeof(I30_NAME) + SIZEOF_RESIDENT);
		memcpy(root, dir_root, offsetof(struct INDEX_ROOT, ihdr));
		root->ihdr.de_off = cpu_to_le32(sizeof(struct INDEX_HDR));
		root->ihdr.used = cpu_to_le32(sizeof(struct INDEX_HDR) +
					      sizeof(struct NTFS_DE));
		root->ihdr.total = root->ihdr.used;

		e = Add2Ptr(root, sizeof(struct INDEX_ROOT));
		e->size = cpu_to_le16(sizeof(struct NTFS_DE));
		e->flags = NTFS_IE_LAST;
	} else if (S_ISLNK(mode)) {
		/*
		 * Symlink to file.
		 * Create empty resident data attribute.
		 */
		asize = SIZEOF_RESIDENT;

		/* Insert empty ATTR_DATA */
		attr->type = ATTR_DATA;
		attr->size = cpu_to_le32(SIZEOF_RESIDENT);
		attr->name_off = SIZEOF_RESIDENT_LE;
		attr->res.data_off = SIZEOF_RESIDENT_LE;
	} else if (S_ISREG(mode)) {
		/*
		 * Regular file. Create empty non resident data attribute.
		 */
		attr->type = ATTR_DATA;
		attr->non_res = 1;
		attr->nres.evcn = cpu_to_le64(-1ll);
		if (fa & FILE_ATTRIBUTE_SPARSE_FILE) {
			attr->size = cpu_to_le32(SIZEOF_NONRESIDENT_EX + 8);
			attr->name_off = SIZEOF_NONRESIDENT_EX_LE;
			attr->flags = ATTR_FLAG_SPARSED;
			asize = SIZEOF_NONRESIDENT_EX + 8;
		} else if (fa & FILE_ATTRIBUTE_COMPRESSED) {
			attr->size = cpu_to_le32(SIZEOF_NONRESIDENT_EX + 8);
			attr->name_off = SIZEOF_NONRESIDENT_EX_LE;
			attr->flags = ATTR_FLAG_COMPRESSED;
			attr->nres.c_unit = COMPRESSION_UNIT;
			asize = SIZEOF_NONRESIDENT_EX + 8;
		} else {
			attr->size = cpu_to_le32(SIZEOF_NONRESIDENT + 8);
			attr->name_off = SIZEOF_NONRESIDENT_LE;
			asize = SIZEOF_NONRESIDENT + 8;
		}
		attr->nres.run_off = attr->name_off;
	} else {
		/*
		 * Node. Create empty resident data attribute.
		 */
		attr->type = ATTR_DATA;
		attr->size = cpu_to_le32(SIZEOF_RESIDENT);
		attr->name_off = SIZEOF_RESIDENT_LE;
		if (fa & FILE_ATTRIBUTE_SPARSE_FILE)
			attr->flags = ATTR_FLAG_SPARSED;
		else if (fa & FILE_ATTRIBUTE_COMPRESSED)
			attr->flags = ATTR_FLAG_COMPRESSED;
		attr->res.data_off = SIZEOF_RESIDENT_LE;
		asize = SIZEOF_RESIDENT;
		ni->ni_flags |= NI_FLAG_RESIDENT;
	}

	if (S_ISDIR(mode)) {
		ni->ni_flags |= NI_FLAG_DIR;
		err = indx_init(&ni->dir, sbi, attr, INDEX_MUTEX_I30);
		if (err)
			goto out4;
	} else if (S_ISLNK(mode)) {
		rp = ntfs_create_reparse_buffer(sbi, symname, size, &nsize);

		if (IS_ERR(rp)) {
			err = PTR_ERR(rp);
			rp = NULL;
			goto out4;
		}

		/*
		 * Insert ATTR_REPARSE.
		 */
		attr = Add2Ptr(attr, asize);
		attr->type = ATTR_REPARSE;
		attr->id = cpu_to_le16(aid++);

		/* Resident or non resident? */
		asize = ALIGN(SIZEOF_RESIDENT + nsize, 8);
		t16 = PtrOffset(rec, attr);

		/*
		 * Below function 'ntfs_save_wsl_perm' requires 0x78 bytes.
		 * It is good idea to keep extened attributes resident.
		 */
		if (asize + t16 + 0x78 + 8 > sbi->record_size) {
			CLST alen;
			CLST clst = bytes_to_cluster(sbi, nsize);

			/* Bytes per runs. */
			t16 = sbi->record_size - t16 - SIZEOF_NONRESIDENT;

			attr->non_res = 1;
			attr->nres.evcn = cpu_to_le64(clst - 1);
			attr->name_off = SIZEOF_NONRESIDENT_LE;
			attr->nres.run_off = attr->name_off;
			attr->nres.data_size = cpu_to_le64(nsize);
			attr->nres.valid_size = attr->nres.data_size;
			attr->nres.alloc_size =
				cpu_to_le64(ntfs_up_cluster(sbi, nsize));

			err = attr_allocate_clusters(sbi, &ni->file.run, 0, 0,
						     clst, NULL, ALLOCATE_DEF,
						     &alen, 0, NULL, NULL);
			if (err)
				goto out5;

			err = run_pack(&ni->file.run, 0, clst,
				       Add2Ptr(attr, SIZEOF_NONRESIDENT), t16,
				       &vcn);
			if (err < 0)
				goto out5;

			if (vcn != clst) {
				err = -EINVAL;
				goto out5;
			}

			asize = SIZEOF_NONRESIDENT + ALIGN(err, 8);
			/* Write non resident data. */
			err = ntfs_sb_write_run(sbi, &ni->file.run, 0, rp,
						nsize, 0);
			if (err)
				goto out5;
		} else {
			attr->res.data_off = SIZEOF_RESIDENT_LE;
			attr->res.data_size = cpu_to_le32(nsize);
			memcpy(Add2Ptr(attr, SIZEOF_RESIDENT), rp, nsize);
		}
		/* Size of symlink equals the length of input string. */
		inode->i_size = size;

		attr->size = cpu_to_le32(asize);

		err = ntfs_insert_reparse(sbi, IO_REPARSE_TAG_SYMLINK,
					  &new_de->ref);
		if (err)
			goto out5;

		rp_inserted = true;
	}

	attr = Add2Ptr(attr, asize);
	attr->type = ATTR_END;

	rec->used = cpu_to_le32(PtrOffset(rec, attr) + 8);
	rec->next_attr_id = cpu_to_le16(aid);

	inode->i_generation = le16_to_cpu(rec->seq);

	if (S_ISDIR(mode)) {
		inode->i_op = &ntfs_dir_inode_operations;
		inode->i_fop = &ntfs_dir_operations;
	} else if (S_ISLNK(mode)) {
		inode->i_op = &ntfs_link_inode_operations;
		inode->i_fop = NULL;
		inode->i_mapping->a_ops = &ntfs_aops;
		inode->i_size = size;
		inode_nohighmem(inode);
	} else if (S_ISREG(mode)) {
		inode->i_op = &ntfs_file_inode_operations;
		inode->i_fop = &ntfs_file_operations;
		inode->i_mapping->a_ops = is_compressed(ni) ? &ntfs_aops_cmpr :
							      &ntfs_aops;
		init_rwsem(&ni->file.run_lock);
	} else {
		inode->i_op = &ntfs_special_inode_operations;
		init_special_inode(inode, mode, dev);
	}

#ifdef CONFIG_NTFS3_FS_POSIX_ACL
	if (!S_ISLNK(mode) && (sb->s_flags & SB_POSIXACL)) {
		err = ntfs_init_acl(idmap, inode, dir);
		if (err)
			goto out5;
	} else
#endif
	{
		inode->i_flags |= S_NOSEC;
	}

	/*
	 * ntfs_init_acl and ntfs_save_wsl_perm update extended attribute.
	 * The packed size of extended attribute is stored in direntry too.
	 * 'fname' here points to inside new_de.
	 */
	ntfs_save_wsl_perm(inode, &fname->dup.ea_size);

	/*
	 * update ea_size in file_name attribute too.
	 * Use ni_find_attr cause layout of MFT record may be changed
	 * in ntfs_init_acl and ntfs_save_wsl_perm.
	 */
	attr = ni_find_attr(ni, NULL, NULL, ATTR_NAME, NULL, 0, NULL, NULL);
	if (attr) {
		struct ATTR_FILE_NAME *fn;

		fn = resident_data_ex(attr, SIZEOF_ATTRIBUTE_FILENAME);
		if (fn)
			fn->dup.ea_size = fname->dup.ea_size;
	}

	/* We do not need to update parent directory later */
	ni->ni_flags &= ~NI_FLAG_UPDATE_PARENT;

	/* Step 2: Add new name in index. */
	err = indx_insert_entry(&dir_ni->dir, dir_ni, new_de, sbi, fnd, 0);
	if (err)
		goto out6;

	/*
	 * Call 'd_instantiate' after inode->i_op is set
	 * but before finish_open.
	 */
	d_instantiate(dentry, inode);

	/* Set original time. inode times (i_ctime) may be changed in ntfs_init_acl. */
	inode->i_atime = inode->i_mtime =
		inode_set_ctime_to_ts(inode, ni->i_crtime);
	dir->i_mtime = inode_set_ctime_to_ts(dir, ni->i_crtime);

	mark_inode_dirty(dir);
	mark_inode_dirty(inode);

	/* Normal exit. */
	goto out2;

out6:
	if (rp_inserted)
		ntfs_remove_reparse(sbi, IO_REPARSE_TAG_SYMLINK, &new_de->ref);

out5:
	if (!S_ISDIR(mode))
		run_deallocate(sbi, &ni->file.run, false);

out4:
	clear_rec_inuse(rec);
	clear_nlink(inode);
	ni->mi.dirty = false;
	discard_new_inode(inode);
out3:
	ntfs_mark_rec_free(sbi, ino, false);

out2:
	__putname(new_de);
	kfree(rp);

out1:
	if (!fnd)
		ni_unlock(dir_ni);

	if (err)
		return ERR_PTR(err);

	unlock_new_inode(inode);

	return inode;
}

int ntfs_link_inode(struct inode *inode, struct dentry *dentry)
{
	int err;
	struct ntfs_inode *ni = ntfs_i(inode);
	struct ntfs_sb_info *sbi = inode->i_sb->s_fs_info;
	struct NTFS_DE *de;

	/* Allocate PATH_MAX bytes. */
	de = __getname();
	if (!de)
		return -ENOMEM;

	/* Mark rw ntfs as dirty. It will be cleared at umount. */
	ntfs_set_state(sbi, NTFS_DIRTY_DIRTY);

	/* Construct 'de'. */
	err = fill_name_de(sbi, de, &dentry->d_name, NULL);
	if (err)
		goto out;

	err = ni_add_name(ntfs_i(d_inode(dentry->d_parent)), ni, de);
out:
	__putname(de);
	return err;
}

/*
 * ntfs_unlink_inode
 *
 * inode_operations::unlink
 * inode_operations::rmdir
 */
int ntfs_unlink_inode(struct inode *dir, const struct dentry *dentry)
{
	int err;
	struct ntfs_sb_info *sbi = dir->i_sb->s_fs_info;
	struct inode *inode = d_inode(dentry);
	struct ntfs_inode *ni = ntfs_i(inode);
	struct ntfs_inode *dir_ni = ntfs_i(dir);
	struct NTFS_DE *de, *de2 = NULL;
	int undo_remove;

	if (ntfs_is_meta_file(sbi, ni->mi.rno))
		return -EINVAL;

	/* Allocate PATH_MAX bytes. */
	de = __getname();
	if (!de)
		return -ENOMEM;

	ni_lock(ni);

	if (S_ISDIR(inode->i_mode) && !dir_is_empty(inode)) {
		err = -ENOTEMPTY;
		goto out;
	}

	err = fill_name_de(sbi, de, &dentry->d_name, NULL);
	if (err < 0)
		goto out;

	undo_remove = 0;
	err = ni_remove_name(dir_ni, ni, de, &de2, &undo_remove);

	if (!err) {
		drop_nlink(inode);
		dir->i_mtime = inode_set_ctime_current(dir);
		mark_inode_dirty(dir);
		inode_set_ctime_to_ts(inode, inode_get_ctime(dir));
		if (inode->i_nlink)
			mark_inode_dirty(inode);
	} else if (!ni_remove_name_undo(dir_ni, ni, de, de2, undo_remove)) {
		_ntfs_bad_inode(inode);
	} else {
		if (ni_is_dirty(dir))
			mark_inode_dirty(dir);
		if (ni_is_dirty(inode))
			mark_inode_dirty(inode);
	}

out:
	ni_unlock(ni);
	__putname(de);
	return err;
}

void ntfs_evict_inode(struct inode *inode)
{
	truncate_inode_pages_final(&inode->i_data);

	invalidate_inode_buffers(inode);
	clear_inode(inode);

	ni_clear(ntfs_i(inode));
}

/*
 * ntfs_translate_junction
 *
 * Translate a Windows junction target to the Linux equivalent.
 * On junctions, targets are always absolute (they include the drive
 * letter). We have no way of knowing if the target is for the current
 * mounted device or not so we just assume it is.
 */
static int ntfs_translate_junction(const struct super_block *sb,
				   const struct dentry *link_de, char *target,
				   int target_len, int target_max)
{
	int tl_len, err = target_len;
	char *link_path_buffer = NULL, *link_path;
	char *translated = NULL;
	char *target_start;
	int copy_len;

	link_path_buffer = kmalloc(PATH_MAX, GFP_NOFS);
	if (!link_path_buffer) {
		err = -ENOMEM;
		goto out;
	}
	/* Get link path, relative to mount point */
	link_path = dentry_path_raw(link_de, link_path_buffer, PATH_MAX);
	if (IS_ERR(link_path)) {
		ntfs_err(sb, "Error getting link path");
		err = -EINVAL;
		goto out;
	}

	translated = kmalloc(PATH_MAX, GFP_NOFS);
	if (!translated) {
		err = -ENOMEM;
		goto out;
	}

	/* Make translated path a relative path to mount point */
	strcpy(translated, "./");
	++link_path; /* Skip leading / */
	for (tl_len = sizeof("./") - 1; *link_path; ++link_path) {
		if (*link_path == '/') {
			if (PATH_MAX - tl_len < sizeof("../")) {
				ntfs_err(sb,
					 "Link path %s has too many components",
					 link_path);
				err = -EINVAL;
				goto out;
			}
			strcpy(translated + tl_len, "../");
			tl_len += sizeof("../") - 1;
		}
	}

	/* Skip drive letter */
	target_start = target;
	while (*target_start && *target_start != ':')
		++target_start;

	if (!*target_start) {
		ntfs_err(sb, "Link target (%s) missing drive separator",
			 target);
		err = -EINVAL;
		goto out;
	}

	/* Skip drive separator and leading /, if exists */
	target_start += 1 + (target_start[1] == '/');
	copy_len = target_len - (target_start - target);

	if (PATH_MAX - tl_len <= copy_len) {
		ntfs_err(sb, "Link target %s too large for buffer (%d <= %d)",
			 target_start, PATH_MAX - tl_len, copy_len);
		err = -EINVAL;
		goto out;
	}

	/* translated path has a trailing / and target_start does not */
	strcpy(translated + tl_len, target_start);
	tl_len += copy_len;
	if (target_max <= tl_len) {
		ntfs_err(sb, "Target path %s too large for buffer (%d <= %d)",
			 translated, target_max, tl_len);
		err = -EINVAL;
		goto out;
	}
	strcpy(target, translated);
	err = tl_len;

out:
	kfree(link_path_buffer);
	kfree(translated);
	return err;
}

static noinline int ntfs_readlink_hlp(const struct dentry *link_de,
				      struct inode *inode, char *buffer,
				      int buflen)
{
	int i, err = -EINVAL;
	struct ntfs_inode *ni = ntfs_i(inode);
	struct super_block *sb = inode->i_sb;
	struct ntfs_sb_info *sbi = sb->s_fs_info;
	u64 size;
	u16 ulen = 0;
	void *to_free = NULL;
	struct REPARSE_DATA_BUFFER *rp;
	const __le16 *uname;
	struct ATTRIB *attr;

	/* Reparse data present. Try to parse it. */
	static_assert(!offsetof(struct REPARSE_DATA_BUFFER, ReparseTag));
	static_assert(sizeof(u32) == sizeof(rp->ReparseTag));

	*buffer = 0;

	attr = ni_find_attr(ni, NULL, NULL, ATTR_REPARSE, NULL, 0, NULL, NULL);
	if (!attr)
		goto out;

	if (!attr->non_res) {
		rp = resident_data_ex(attr, sizeof(struct REPARSE_DATA_BUFFER));
		if (!rp)
			goto out;
		size = le32_to_cpu(attr->res.data_size);
	} else {
		size = le64_to_cpu(attr->nres.data_size);
		rp = NULL;
	}

	if (size > sbi->reparse.max_size || size <= sizeof(u32))
		goto out;

	if (!rp) {
		rp = kmalloc(size, GFP_NOFS);
		if (!rp) {
			err = -ENOMEM;
			goto out;
		}
		to_free = rp;
		/* Read into temporal buffer. */
		err = ntfs_read_run_nb(sbi, &ni->file.run, 0, rp, size, NULL);
		if (err)
			goto out;
	}

	/* Microsoft Tag. */
	switch (rp->ReparseTag) {
	case IO_REPARSE_TAG_MOUNT_POINT:
		/* Mount points and junctions. */
		/* Can we use 'Rp->MountPointReparseBuffer.PrintNameLength'? */
		if (size <= offsetof(struct REPARSE_DATA_BUFFER,
				     MountPointReparseBuffer.PathBuffer))
			goto out;
		uname = Add2Ptr(rp,
				offsetof(struct REPARSE_DATA_BUFFER,
					 MountPointReparseBuffer.PathBuffer) +
					le16_to_cpu(rp->MountPointReparseBuffer
							    .PrintNameOffset));
		ulen = le16_to_cpu(rp->MountPointReparseBuffer.PrintNameLength);
		break;

	case IO_REPARSE_TAG_SYMLINK:
		/* FolderSymbolicLink */
		/* Can we use 'Rp->SymbolicLinkReparseBuffer.PrintNameLength'? */
		if (size <= offsetof(struct REPARSE_DATA_BUFFER,
				     SymbolicLinkReparseBuffer.PathBuffer))
			goto out;
		uname = Add2Ptr(
			rp, offsetof(struct REPARSE_DATA_BUFFER,
				     SymbolicLinkReparseBuffer.PathBuffer) +
				    le16_to_cpu(rp->SymbolicLinkReparseBuffer
							.PrintNameOffset));
		ulen = le16_to_cpu(
			rp->SymbolicLinkReparseBuffer.PrintNameLength);
		break;

	case IO_REPARSE_TAG_CLOUD:
	case IO_REPARSE_TAG_CLOUD_1:
	case IO_REPARSE_TAG_CLOUD_2:
	case IO_REPARSE_TAG_CLOUD_3:
	case IO_REPARSE_TAG_CLOUD_4:
	case IO_REPARSE_TAG_CLOUD_5:
	case IO_REPARSE_TAG_CLOUD_6:
	case IO_REPARSE_TAG_CLOUD_7:
	case IO_REPARSE_TAG_CLOUD_8:
	case IO_REPARSE_TAG_CLOUD_9:
	case IO_REPARSE_TAG_CLOUD_A:
	case IO_REPARSE_TAG_CLOUD_B:
	case IO_REPARSE_TAG_CLOUD_C:
	case IO_REPARSE_TAG_CLOUD_D:
	case IO_REPARSE_TAG_CLOUD_E:
	case IO_REPARSE_TAG_CLOUD_F:
		err = sizeof("OneDrive") - 1;
		if (err > buflen)
			err = buflen;
		memcpy(buffer, "OneDrive", err);
		goto out;

	default:
		if (IsReparseTagMicrosoft(rp->ReparseTag)) {
			/* Unknown Microsoft Tag. */
			goto out;
		}
		if (!IsReparseTagNameSurrogate(rp->ReparseTag) ||
		    size <= sizeof(struct REPARSE_POINT)) {
			goto out;
		}

		/* Users tag. */
		uname = Add2Ptr(rp, sizeof(struct REPARSE_POINT));
		ulen = le16_to_cpu(rp->ReparseDataLength) -
		       sizeof(struct REPARSE_POINT);
	}

	/* Convert nlen from bytes to UNICODE chars. */
	ulen >>= 1;

	/* Check that name is available. */
	if (!ulen || uname + ulen > (__le16 *)Add2Ptr(rp, size))
		goto out;

	/* If name is already zero terminated then truncate it now. */
	if (!uname[ulen - 1])
		ulen -= 1;

	err = ntfs_utf16_to_nls(sbi, uname, ulen, buffer, buflen);

	if (err < 0)
		goto out;

	/* Translate Windows '\' into Linux '/'. */
	for (i = 0; i < err; i++) {
		if (buffer[i] == '\\')
			buffer[i] = '/';
	}

	/* Always set last zero. */
	buffer[err] = 0;

	/* If this is a junction, translate the link target. */
	if (rp->ReparseTag == IO_REPARSE_TAG_MOUNT_POINT)
		err = ntfs_translate_junction(sb, link_de, buffer, err, buflen);

out:
	kfree(to_free);
	return err;
}

static const char *ntfs_get_link(struct dentry *de, struct inode *inode,
				 struct delayed_call *done)
{
	int err;
	char *ret;

	if (!de)
		return ERR_PTR(-ECHILD);

	ret = kmalloc(PAGE_SIZE, GFP_NOFS);
	if (!ret)
		return ERR_PTR(-ENOMEM);

	err = ntfs_readlink_hlp(de, inode, ret, PAGE_SIZE);
	if (err < 0) {
		kfree(ret);
		return ERR_PTR(err);
	}

	set_delayed_call(done, kfree_link, ret);

	return ret;
}

// clang-format off
const struct inode_operations ntfs_link_inode_operations = {
	.get_link	= ntfs_get_link,
	.setattr	= ntfs3_setattr,
	.listxattr	= ntfs_listxattr,
};

const struct address_space_operations ntfs_aops = {
	.read_folio	= ntfs_read_folio,
	.readahead	= ntfs_readahead,
	.writepages	= ntfs_writepages,
	.write_begin	= ntfs_write_begin,
	.write_end	= ntfs_write_end,
	.direct_IO	= ntfs_direct_IO,
	.bmap		= ntfs_bmap,
	.dirty_folio	= block_dirty_folio,
	.migrate_folio	= buffer_migrate_folio,
	.invalidate_folio = block_invalidate_folio,
};

const struct address_space_operations ntfs_aops_cmpr = {
	.read_folio	= ntfs_read_folio,
	.readahead	= ntfs_readahead,
};
// clang-format on<|MERGE_RESOLUTION|>--- conflicted
+++ resolved
@@ -138,11 +138,6 @@
 	rsize = attr->non_res ? 0 : le32_to_cpu(attr->res.data_size);
 	asize = le32_to_cpu(attr->size);
 
-<<<<<<< HEAD
-	if (le16_to_cpu(attr->name_off) + attr->name_len > asize)
-		goto out;
-
-=======
 	/*
 	 * Really this check was done in 'ni_enum_attr_ex' -> ... 'mi_enum_attr'.
 	 * There not critical to check this case again
@@ -159,7 +154,6 @@
 			goto out;
 	}
 
->>>>>>> e475cc1c
 	switch (attr->type) {
 	case ATTR_STD:
 		if (attr->non_res ||
