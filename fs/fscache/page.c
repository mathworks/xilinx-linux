// SPDX-License-Identifier: GPL-2.0-or-later
/* Cache page management and data I/O routines
 *
 * Copyright (C) 2004-2008 Red Hat, Inc. All Rights Reserved.
 * Written by David Howells (dhowells@redhat.com)
 */

#define FSCACHE_DEBUG_LEVEL PAGE
#include <linux/module.h>
#include <linux/fscache-cache.h>
#include <linux/buffer_head.h>
#include <linux/pagevec.h>
#include <linux/slab.h>
#include "internal.h"

/*
 * check to see if a page is being written to the cache
 */
bool __fscache_check_page_write(struct fscache_cookie *cookie, struct page *page)
{
	void *val;

	rcu_read_lock();
	val = radix_tree_lookup(&cookie->stores, page->index);
	rcu_read_unlock();
	trace_fscache_check_page(cookie, page, val, 0);

	return val != NULL;
}
EXPORT_SYMBOL(__fscache_check_page_write);

/*
 * wait for a page to finish being written to the cache
 */
void __fscache_wait_on_page_write(struct fscache_cookie *cookie, struct page *page)
{
	wait_queue_head_t *wq = bit_waitqueue(&cookie->flags, 0);

	trace_fscache_page(cookie, page, fscache_page_write_wait);

	wait_event(*wq, !__fscache_check_page_write(cookie, page));
}
EXPORT_SYMBOL(__fscache_wait_on_page_write);

/*
 * wait for a page to finish being written to the cache. Put a timeout here
 * since we might be called recursively via parent fs.
 */
static
bool release_page_wait_timeout(struct fscache_cookie *cookie, struct page *page)
{
	wait_queue_head_t *wq = bit_waitqueue(&cookie->flags, 0);

	return wait_event_timeout(*wq, !__fscache_check_page_write(cookie, page),
				  HZ);
}

/*
 * decide whether a page can be released, possibly by cancelling a store to it
 * - we're allowed to sleep if __GFP_DIRECT_RECLAIM is flagged
 */
bool __fscache_maybe_release_page(struct fscache_cookie *cookie,
				  struct page *page,
				  gfp_t gfp)
{
	struct page *xpage;
	void *val;

	_enter("%p,%p,%x", cookie, page, gfp);

	trace_fscache_page(cookie, page, fscache_page_maybe_release);

try_again:
	rcu_read_lock();
	val = radix_tree_lookup(&cookie->stores, page->index);
	if (!val) {
		rcu_read_unlock();
		fscache_stat(&fscache_n_store_vmscan_not_storing);
		__fscache_uncache_page(cookie, page);
		return true;
	}

	/* see if the page is actually undergoing storage - if so we can't get
	 * rid of it till the cache has finished with it */
	if (radix_tree_tag_get(&cookie->stores, page->index,
			       FSCACHE_COOKIE_STORING_TAG)) {
		rcu_read_unlock();
		goto page_busy;
	}

	/* the page is pending storage, so we attempt to cancel the store and
	 * discard the store request so that the page can be reclaimed */
	spin_lock(&cookie->stores_lock);
	rcu_read_unlock();

	if (radix_tree_tag_get(&cookie->stores, page->index,
			       FSCACHE_COOKIE_STORING_TAG)) {
		/* the page started to undergo storage whilst we were looking,
		 * so now we can only wait or return */
		spin_unlock(&cookie->stores_lock);
		goto page_busy;
	}

	xpage = radix_tree_delete(&cookie->stores, page->index);
	trace_fscache_page(cookie, page, fscache_page_radix_delete);
	spin_unlock(&cookie->stores_lock);

	if (xpage) {
		fscache_stat(&fscache_n_store_vmscan_cancelled);
		fscache_stat(&fscache_n_store_radix_deletes);
		ASSERTCMP(xpage, ==, page);
	} else {
		fscache_stat(&fscache_n_store_vmscan_gone);
	}

	wake_up_bit(&cookie->flags, 0);
	trace_fscache_wake_cookie(cookie);
	if (xpage)
		put_page(xpage);
	__fscache_uncache_page(cookie, page);
	return true;

page_busy:
	/* We will wait here if we're allowed to, but that could deadlock the
	 * allocator as the work threads writing to the cache may all end up
	 * sleeping on memory allocation, so we may need to impose a timeout
	 * too. */
	if (!(gfp & __GFP_DIRECT_RECLAIM) || !(gfp & __GFP_FS)) {
		fscache_stat(&fscache_n_store_vmscan_busy);
		return false;
	}

	fscache_stat(&fscache_n_store_vmscan_wait);
	if (!release_page_wait_timeout(cookie, page))
		_debug("fscache writeout timeout page: %p{%lx}",
			page, page->index);

	gfp &= ~__GFP_DIRECT_RECLAIM;
	goto try_again;
}
EXPORT_SYMBOL(__fscache_maybe_release_page);

/*
 * note that a page has finished being written to the cache
 */
static void fscache_end_page_write(struct fscache_object *object,
				   struct page *page)
{
	struct fscache_cookie *cookie;
	struct page *xpage = NULL, *val;

	spin_lock(&object->lock);
	cookie = object->cookie;
	if (cookie) {
		/* delete the page from the tree if it is now no longer
		 * pending */
		spin_lock(&cookie->stores_lock);
		radix_tree_tag_clear(&cookie->stores, page->index,
				     FSCACHE_COOKIE_STORING_TAG);
		trace_fscache_page(cookie, page, fscache_page_radix_clear_store);
		if (!radix_tree_tag_get(&cookie->stores, page->index,
					FSCACHE_COOKIE_PENDING_TAG)) {
			fscache_stat(&fscache_n_store_radix_deletes);
			xpage = radix_tree_delete(&cookie->stores, page->index);
			trace_fscache_page(cookie, page, fscache_page_radix_delete);
			trace_fscache_page(cookie, page, fscache_page_write_end);

			val = radix_tree_lookup(&cookie->stores, page->index);
			trace_fscache_check_page(cookie, page, val, 1);
		} else {
			trace_fscache_page(cookie, page, fscache_page_write_end_pend);
		}
		spin_unlock(&cookie->stores_lock);
		wake_up_bit(&cookie->flags, 0);
		trace_fscache_wake_cookie(cookie);
	} else {
		trace_fscache_page(cookie, page, fscache_page_write_end_noc);
	}
	spin_unlock(&object->lock);
	if (xpage)
		put_page(xpage);
}

/*
 * actually apply the changed attributes to a cache object
 */
static void fscache_attr_changed_op(struct fscache_operation *op)
{
	struct fscache_object *object = op->object;
	int ret;

	_enter("{OBJ%x OP%x}", object->debug_id, op->debug_id);

	fscache_stat(&fscache_n_attr_changed_calls);

	if (fscache_object_is_active(object)) {
		fscache_stat(&fscache_n_cop_attr_changed);
		ret = object->cache->ops->attr_changed(object);
		fscache_stat_d(&fscache_n_cop_attr_changed);
		if (ret < 0)
			fscache_abort_object(object);
		fscache_op_complete(op, ret < 0);
	} else {
		fscache_op_complete(op, true);
	}

	_leave("");
}

/*
 * notification that the attributes on an object have changed
 */
int __fscache_attr_changed(struct fscache_cookie *cookie)
{
	struct fscache_operation *op;
	struct fscache_object *object;
	bool wake_cookie = false;

	_enter("%p", cookie);

	ASSERTCMP(cookie->def->type, !=, FSCACHE_COOKIE_TYPE_INDEX);

	fscache_stat(&fscache_n_attr_changed);

	op = kzalloc(sizeof(*op), GFP_KERNEL);
	if (!op) {
		fscache_stat(&fscache_n_attr_changed_nomem);
		_leave(" = -ENOMEM");
		return -ENOMEM;
	}

	fscache_operation_init(cookie, op, fscache_attr_changed_op, NULL, NULL);
	trace_fscache_page_op(cookie, NULL, op, fscache_page_op_attr_changed);
	op->flags = FSCACHE_OP_ASYNC |
		(1 << FSCACHE_OP_EXCLUSIVE) |
		(1 << FSCACHE_OP_UNUSE_COOKIE);

	spin_lock(&cookie->lock);

	if (!fscache_cookie_enabled(cookie) ||
	    hlist_empty(&cookie->backing_objects))
		goto nobufs;
	object = hlist_entry(cookie->backing_objects.first,
			     struct fscache_object, cookie_link);

	__fscache_use_cookie(cookie);
	if (fscache_submit_exclusive_op(object, op) < 0)
		goto nobufs_dec;
	spin_unlock(&cookie->lock);
	fscache_stat(&fscache_n_attr_changed_ok);
	fscache_put_operation(op);
	_leave(" = 0");
	return 0;

nobufs_dec:
	wake_cookie = __fscache_unuse_cookie(cookie);
nobufs:
	spin_unlock(&cookie->lock);
	fscache_put_operation(op);
	if (wake_cookie)
		__fscache_wake_unused_cookie(cookie);
	fscache_stat(&fscache_n_attr_changed_nobufs);
	_leave(" = %d", -ENOBUFS);
	return -ENOBUFS;
}
EXPORT_SYMBOL(__fscache_attr_changed);

/*
 * Handle cancellation of a pending retrieval op
 */
static void fscache_do_cancel_retrieval(struct fscache_operation *_op)
{
	struct fscache_retrieval *op =
		container_of(_op, struct fscache_retrieval, op);

	atomic_set(&op->n_pages, 0);
}

/*
 * release a retrieval op reference
 */
static void fscache_release_retrieval_op(struct fscache_operation *_op)
{
	struct fscache_retrieval *op =
		container_of(_op, struct fscache_retrieval, op);

	_enter("{OP%x}", op->op.debug_id);

	ASSERTIFCMP(op->op.state != FSCACHE_OP_ST_INITIALISED,
		    atomic_read(&op->n_pages), ==, 0);

	fscache_hist(fscache_retrieval_histogram, op->start_time);
	if (op->context)
		fscache_put_context(op->cookie, op->context);

	_leave("");
}

/*
 * allocate a retrieval op
 */
static struct fscache_retrieval *fscache_alloc_retrieval(
	struct fscache_cookie *cookie,
	struct address_space *mapping,
	fscache_rw_complete_t end_io_func,
	void *context)
{
	struct fscache_retrieval *op;

	/* allocate a retrieval operation and attempt to submit it */
	op = kzalloc(sizeof(*op), GFP_NOIO);
	if (!op) {
		fscache_stat(&fscache_n_retrievals_nomem);
		return NULL;
	}

	fscache_operation_init(cookie, &op->op, NULL,
			       fscache_do_cancel_retrieval,
			       fscache_release_retrieval_op);
	op->op.flags	= FSCACHE_OP_MYTHREAD |
		(1UL << FSCACHE_OP_WAITING) |
		(1UL << FSCACHE_OP_UNUSE_COOKIE);
	op->cookie	= cookie;
	op->mapping	= mapping;
	op->end_io_func	= end_io_func;
	op->context	= context;
	op->start_time	= jiffies;
	INIT_LIST_HEAD(&op->to_do);

	/* Pin the netfs read context in case we need to do the actual netfs
	 * read because we've encountered a cache read failure.
	 */
	if (context)
		fscache_get_context(op->cookie, context);
	return op;
}

/*
 * wait for a deferred lookup to complete
 */
int fscache_wait_for_deferred_lookup(struct fscache_cookie *cookie)
{
	unsigned long jif;

	_enter("");

	if (!test_bit(FSCACHE_COOKIE_LOOKING_UP, &cookie->flags)) {
		_leave(" = 0 [imm]");
		return 0;
	}

	fscache_stat(&fscache_n_retrievals_wait);

	jif = jiffies;
	if (wait_on_bit(&cookie->flags, FSCACHE_COOKIE_LOOKING_UP,
			TASK_INTERRUPTIBLE) != 0) {
		fscache_stat(&fscache_n_retrievals_intr);
		_leave(" = -ERESTARTSYS");
		return -ERESTARTSYS;
	}

	ASSERT(!test_bit(FSCACHE_COOKIE_LOOKING_UP, &cookie->flags));

	smp_rmb();
	fscache_hist(fscache_retrieval_delay_histogram, jif);
	_leave(" = 0 [dly]");
	return 0;
}

/*
 * wait for an object to become active (or dead)
 */
int fscache_wait_for_operation_activation(struct fscache_object *object,
					  struct fscache_operation *op,
					  atomic_t *stat_op_waits,
					  atomic_t *stat_object_dead)
{
	int ret;

	if (!test_bit(FSCACHE_OP_WAITING, &op->flags))
		goto check_if_dead;

	_debug(">>> WT");
	if (stat_op_waits)
		fscache_stat(stat_op_waits);
	if (wait_on_bit(&op->flags, FSCACHE_OP_WAITING,
			TASK_INTERRUPTIBLE) != 0) {
		trace_fscache_op(object->cookie, op, fscache_op_signal);
		ret = fscache_cancel_op(op, false);
		if (ret == 0)
			return -ERESTARTSYS;

		/* it's been removed from the pending queue by another party,
		 * so we should get to run shortly */
		wait_on_bit(&op->flags, FSCACHE_OP_WAITING,
			    TASK_UNINTERRUPTIBLE);
	}
	_debug("<<< GO");

check_if_dead:
	if (op->state == FSCACHE_OP_ST_CANCELLED) {
		if (stat_object_dead)
			fscache_stat(stat_object_dead);
		_leave(" = -ENOBUFS [cancelled]");
		return -ENOBUFS;
	}
	if (unlikely(fscache_object_is_dying(object) ||
		     fscache_cache_is_broken(object))) {
		enum fscache_operation_state state = op->state;
		trace_fscache_op(object->cookie, op, fscache_op_signal);
		fscache_cancel_op(op, true);
		if (stat_object_dead)
			fscache_stat(stat_object_dead);
		_leave(" = -ENOBUFS [obj dead %d]", state);
		return -ENOBUFS;
	}
	return 0;
}

/*
 * read a page from the cache or allocate a block in which to store it
 * - we return:
 *   -ENOMEM	- out of memory, nothing done
 *   -ERESTARTSYS - interrupted
 *   -ENOBUFS	- no backing object available in which to cache the block
 *   -ENODATA	- no data available in the backing object for this block
 *   0		- dispatched a read - it'll call end_io_func() when finished
 */
int __fscache_read_or_alloc_page(struct fscache_cookie *cookie,
				 struct page *page,
				 fscache_rw_complete_t end_io_func,
				 void *context,
				 gfp_t gfp)
{
	struct fscache_retrieval *op;
	struct fscache_object *object;
	bool wake_cookie = false;
	int ret;

	_enter("%p,%p,,,", cookie, page);

	fscache_stat(&fscache_n_retrievals);

	if (hlist_empty(&cookie->backing_objects))
		goto nobufs;

	if (test_bit(FSCACHE_COOKIE_INVALIDATING, &cookie->flags)) {
		_leave(" = -ENOBUFS [invalidating]");
		return -ENOBUFS;
	}

	ASSERTCMP(cookie->def->type, !=, FSCACHE_COOKIE_TYPE_INDEX);
	ASSERTCMP(page, !=, NULL);

	if (fscache_wait_for_deferred_lookup(cookie) < 0)
		return -ERESTARTSYS;

	op = fscache_alloc_retrieval(cookie, page->mapping,
				     end_io_func, context);
	if (!op) {
		_leave(" = -ENOMEM");
		return -ENOMEM;
	}
	atomic_set(&op->n_pages, 1);
	trace_fscache_page_op(cookie, page, &op->op, fscache_page_op_retr_one);

	spin_lock(&cookie->lock);

	if (!fscache_cookie_enabled(cookie) ||
	    hlist_empty(&cookie->backing_objects))
		goto nobufs_unlock;
	object = hlist_entry(cookie->backing_objects.first,
			     struct fscache_object, cookie_link);

	ASSERT(test_bit(FSCACHE_OBJECT_IS_LOOKED_UP, &object->flags));

	__fscache_use_cookie(cookie);
	atomic_inc(&object->n_reads);
	__set_bit(FSCACHE_OP_DEC_READ_CNT, &op->op.flags);

	if (fscache_submit_op(object, &op->op) < 0)
		goto nobufs_unlock_dec;
	spin_unlock(&cookie->lock);

	fscache_stat(&fscache_n_retrieval_ops);

	/* we wait for the operation to become active, and then process it
	 * *here*, in this thread, and not in the thread pool */
	ret = fscache_wait_for_operation_activation(
		object, &op->op,
		__fscache_stat(&fscache_n_retrieval_op_waits),
		__fscache_stat(&fscache_n_retrievals_object_dead));
	if (ret < 0)
		goto error;

	/* ask the cache to honour the operation */
	if (test_bit(FSCACHE_COOKIE_NO_DATA_YET, &object->cookie->flags)) {
		fscache_stat(&fscache_n_cop_allocate_page);
		ret = object->cache->ops->allocate_page(op, page, gfp);
		fscache_stat_d(&fscache_n_cop_allocate_page);
		if (ret == 0)
			ret = -ENODATA;
	} else {
		fscache_stat(&fscache_n_cop_read_or_alloc_page);
		ret = object->cache->ops->read_or_alloc_page(op, page, gfp);
		fscache_stat_d(&fscache_n_cop_read_or_alloc_page);
	}

error:
	if (ret == -ENOMEM)
		fscache_stat(&fscache_n_retrievals_nomem);
	else if (ret == -ERESTARTSYS)
		fscache_stat(&fscache_n_retrievals_intr);
	else if (ret == -ENODATA)
		fscache_stat(&fscache_n_retrievals_nodata);
	else if (ret < 0)
		fscache_stat(&fscache_n_retrievals_nobufs);
	else
		fscache_stat(&fscache_n_retrievals_ok);

	fscache_put_retrieval(op);
	_leave(" = %d", ret);
	return ret;

nobufs_unlock_dec:
	atomic_dec(&object->n_reads);
	wake_cookie = __fscache_unuse_cookie(cookie);
nobufs_unlock:
	spin_unlock(&cookie->lock);
	if (wake_cookie)
		__fscache_wake_unused_cookie(cookie);
	fscache_put_retrieval(op);
nobufs:
	fscache_stat(&fscache_n_retrievals_nobufs);
	_leave(" = -ENOBUFS");
	return -ENOBUFS;
}
EXPORT_SYMBOL(__fscache_read_or_alloc_page);

/*
 * read a list of page from the cache or allocate a block in which to store
 * them
 * - we return:
 *   -ENOMEM	- out of memory, some pages may be being read
 *   -ERESTARTSYS - interrupted, some pages may be being read
 *   -ENOBUFS	- no backing object or space available in which to cache any
 *                pages not being read
 *   -ENODATA	- no data available in the backing object for some or all of
 *                the pages
 *   0		- dispatched a read on all pages
 *
 * end_io_func() will be called for each page read from the cache as it is
 * finishes being read
 *
 * any pages for which a read is dispatched will be removed from pages and
 * nr_pages
 */
int __fscache_read_or_alloc_pages(struct fscache_cookie *cookie,
				  struct address_space *mapping,
				  struct list_head *pages,
				  unsigned *nr_pages,
				  fscache_rw_complete_t end_io_func,
				  void *context,
				  gfp_t gfp)
{
	struct fscache_retrieval *op;
	struct fscache_object *object;
	bool wake_cookie = false;
	int ret;

	_enter("%p,,%d,,,", cookie, *nr_pages);

	fscache_stat(&fscache_n_retrievals);

	if (hlist_empty(&cookie->backing_objects))
		goto nobufs;

	if (test_bit(FSCACHE_COOKIE_INVALIDATING, &cookie->flags)) {
		_leave(" = -ENOBUFS [invalidating]");
		return -ENOBUFS;
	}

	ASSERTCMP(cookie->def->type, !=, FSCACHE_COOKIE_TYPE_INDEX);
	ASSERTCMP(*nr_pages, >, 0);
	ASSERT(!list_empty(pages));

	if (fscache_wait_for_deferred_lookup(cookie) < 0)
		return -ERESTARTSYS;

	op = fscache_alloc_retrieval(cookie, mapping, end_io_func, context);
	if (!op)
		return -ENOMEM;
	atomic_set(&op->n_pages, *nr_pages);
	trace_fscache_page_op(cookie, NULL, &op->op, fscache_page_op_retr_multi);

	spin_lock(&cookie->lock);

	if (!fscache_cookie_enabled(cookie) ||
	    hlist_empty(&cookie->backing_objects))
		goto nobufs_unlock;
	object = hlist_entry(cookie->backing_objects.first,
			     struct fscache_object, cookie_link);

	__fscache_use_cookie(cookie);
	atomic_inc(&object->n_reads);
	__set_bit(FSCACHE_OP_DEC_READ_CNT, &op->op.flags);

	if (fscache_submit_op(object, &op->op) < 0)
		goto nobufs_unlock_dec;
	spin_unlock(&cookie->lock);

	fscache_stat(&fscache_n_retrieval_ops);

	/* we wait for the operation to become active, and then process it
	 * *here*, in this thread, and not in the thread pool */
	ret = fscache_wait_for_operation_activation(
		object, &op->op,
		__fscache_stat(&fscache_n_retrieval_op_waits),
		__fscache_stat(&fscache_n_retrievals_object_dead));
	if (ret < 0)
		goto error;

	/* ask the cache to honour the operation */
	if (test_bit(FSCACHE_COOKIE_NO_DATA_YET, &object->cookie->flags)) {
		fscache_stat(&fscache_n_cop_allocate_pages);
		ret = object->cache->ops->allocate_pages(
			op, pages, nr_pages, gfp);
		fscache_stat_d(&fscache_n_cop_allocate_pages);
	} else {
		fscache_stat(&fscache_n_cop_read_or_alloc_pages);
		ret = object->cache->ops->read_or_alloc_pages(
			op, pages, nr_pages, gfp);
		fscache_stat_d(&fscache_n_cop_read_or_alloc_pages);
	}

error:
	if (ret == -ENOMEM)
		fscache_stat(&fscache_n_retrievals_nomem);
	else if (ret == -ERESTARTSYS)
		fscache_stat(&fscache_n_retrievals_intr);
	else if (ret == -ENODATA)
		fscache_stat(&fscache_n_retrievals_nodata);
	else if (ret < 0)
		fscache_stat(&fscache_n_retrievals_nobufs);
	else
		fscache_stat(&fscache_n_retrievals_ok);

	fscache_put_retrieval(op);
	_leave(" = %d", ret);
	return ret;

nobufs_unlock_dec:
	atomic_dec(&object->n_reads);
	wake_cookie = __fscache_unuse_cookie(cookie);
nobufs_unlock:
	spin_unlock(&cookie->lock);
	fscache_put_retrieval(op);
	if (wake_cookie)
		__fscache_wake_unused_cookie(cookie);
nobufs:
	fscache_stat(&fscache_n_retrievals_nobufs);
	_leave(" = -ENOBUFS");
	return -ENOBUFS;
}
EXPORT_SYMBOL(__fscache_read_or_alloc_pages);

/*
 * allocate a block in the cache on which to store a page
 * - we return:
 *   -ENOMEM	- out of memory, nothing done
 *   -ERESTARTSYS - interrupted
 *   -ENOBUFS	- no backing object available in which to cache the block
 *   0		- block allocated
 */
int __fscache_alloc_page(struct fscache_cookie *cookie,
			 struct page *page,
			 gfp_t gfp)
{
	struct fscache_retrieval *op;
	struct fscache_object *object;
	bool wake_cookie = false;
	int ret;

	_enter("%p,%p,,,", cookie, page);

	fscache_stat(&fscache_n_allocs);

	if (hlist_empty(&cookie->backing_objects))
		goto nobufs;

	ASSERTCMP(cookie->def->type, !=, FSCACHE_COOKIE_TYPE_INDEX);
	ASSERTCMP(page, !=, NULL);

	if (test_bit(FSCACHE_COOKIE_INVALIDATING, &cookie->flags)) {
		_leave(" = -ENOBUFS [invalidating]");
		return -ENOBUFS;
	}

	if (fscache_wait_for_deferred_lookup(cookie) < 0)
		return -ERESTARTSYS;

	op = fscache_alloc_retrieval(cookie, page->mapping, NULL, NULL);
	if (!op)
		return -ENOMEM;
	atomic_set(&op->n_pages, 1);
	trace_fscache_page_op(cookie, page, &op->op, fscache_page_op_alloc_one);

	spin_lock(&cookie->lock);

	if (!fscache_cookie_enabled(cookie) ||
	    hlist_empty(&cookie->backing_objects))
		goto nobufs_unlock;
	object = hlist_entry(cookie->backing_objects.first,
			     struct fscache_object, cookie_link);

	__fscache_use_cookie(cookie);
	if (fscache_submit_op(object, &op->op) < 0)
		goto nobufs_unlock_dec;
	spin_unlock(&cookie->lock);

	fscache_stat(&fscache_n_alloc_ops);

	ret = fscache_wait_for_operation_activation(
		object, &op->op,
		__fscache_stat(&fscache_n_alloc_op_waits),
		__fscache_stat(&fscache_n_allocs_object_dead));
	if (ret < 0)
		goto error;

	/* ask the cache to honour the operation */
	fscache_stat(&fscache_n_cop_allocate_page);
	ret = object->cache->ops->allocate_page(op, page, gfp);
	fscache_stat_d(&fscache_n_cop_allocate_page);

error:
	if (ret == -ERESTARTSYS)
		fscache_stat(&fscache_n_allocs_intr);
	else if (ret < 0)
		fscache_stat(&fscache_n_allocs_nobufs);
	else
		fscache_stat(&fscache_n_allocs_ok);

	fscache_put_retrieval(op);
	_leave(" = %d", ret);
	return ret;

nobufs_unlock_dec:
	wake_cookie = __fscache_unuse_cookie(cookie);
nobufs_unlock:
	spin_unlock(&cookie->lock);
	fscache_put_retrieval(op);
	if (wake_cookie)
		__fscache_wake_unused_cookie(cookie);
nobufs:
	fscache_stat(&fscache_n_allocs_nobufs);
	_leave(" = -ENOBUFS");
	return -ENOBUFS;
}
EXPORT_SYMBOL(__fscache_alloc_page);

/*
 * Unmark pages allocate in the readahead code path (via:
 * fscache_readpages_or_alloc) after delegating to the base filesystem
 */
void __fscache_readpages_cancel(struct fscache_cookie *cookie,
				struct list_head *pages)
{
	struct page *page;

	list_for_each_entry(page, pages, lru) {
		if (PageFsCache(page))
			__fscache_uncache_page(cookie, page);
	}
}
EXPORT_SYMBOL(__fscache_readpages_cancel);

/*
 * release a write op reference
 */
static void fscache_release_write_op(struct fscache_operation *_op)
{
	_enter("{OP%x}", _op->debug_id);
}

/*
 * perform the background storage of a page into the cache
 */
static void fscache_write_op(struct fscache_operation *_op)
{
	struct fscache_storage *op =
		container_of(_op, struct fscache_storage, op);
	struct fscache_object *object = op->op.object;
	struct fscache_cookie *cookie;
	struct page *page;
	unsigned n;
	void *results[1];
	int ret;

	_enter("{OP%x,%d}", op->op.debug_id, atomic_read(&op->op.usage));

again:
	spin_lock(&object->lock);
	cookie = object->cookie;

	if (!fscache_object_is_active(object)) {
		/* If we get here, then the on-disk cache object likely no
		 * longer exists, so we should just cancel this write
		 * operation.
		 */
		spin_unlock(&object->lock);
		fscache_op_complete(&op->op, true);
		_leave(" [inactive]");
		return;
	}

	if (!cookie) {
		/* If we get here, then the cookie belonging to the object was
		 * detached, probably by the cookie being withdrawn due to
		 * memory pressure, which means that the pages we might write
		 * to the cache from no longer exist - therefore, we can just
		 * cancel this write operation.
		 */
		spin_unlock(&object->lock);
		fscache_op_complete(&op->op, true);
		_leave(" [cancel] op{f=%lx s=%u} obj{s=%s f=%lx}",
		       _op->flags, _op->state, object->state->short_name,
		       object->flags);
		return;
	}

	spin_lock(&cookie->stores_lock);

	fscache_stat(&fscache_n_store_calls);

	/* find a page to store */
	results[0] = NULL;
	page = NULL;
	n = radix_tree_gang_lookup_tag(&cookie->stores, results, 0, 1,
				       FSCACHE_COOKIE_PENDING_TAG);
	trace_fscache_gang_lookup(cookie, &op->op, results, n, op->store_limit);
	if (n != 1)
		goto superseded;
	page = results[0];
	_debug("gang %d [%lx]", n, page->index);

	radix_tree_tag_set(&cookie->stores, page->index,
			   FSCACHE_COOKIE_STORING_TAG);
	radix_tree_tag_clear(&cookie->stores, page->index,
			     FSCACHE_COOKIE_PENDING_TAG);
	trace_fscache_page(cookie, page, fscache_page_radix_pend2store);

	spin_unlock(&cookie->stores_lock);
	spin_unlock(&object->lock);

	if (page->index >= op->store_limit)
		goto discard_page;

	fscache_stat(&fscache_n_store_pages);
	fscache_stat(&fscache_n_cop_write_page);
	ret = object->cache->ops->write_page(op, page);
	fscache_stat_d(&fscache_n_cop_write_page);
	trace_fscache_wrote_page(cookie, page, &op->op, ret);
	fscache_end_page_write(object, page);
	if (ret < 0) {
		fscache_abort_object(object);
		fscache_op_complete(&op->op, true);
	} else {
		fscache_enqueue_operation(&op->op);
	}

	_leave("");
	return;

discard_page:
	fscache_stat(&fscache_n_store_pages_over_limit);
	trace_fscache_wrote_page(cookie, page, &op->op, -ENOBUFS);
	fscache_end_page_write(object, page);
	goto again;

superseded:
	/* this writer is going away and there aren't any more things to
	 * write */
	_debug("cease");
	spin_unlock(&cookie->stores_lock);
	clear_bit(FSCACHE_OBJECT_PENDING_WRITE, &object->flags);
	spin_unlock(&object->lock);
	fscache_op_complete(&op->op, false);
	_leave("");
}

/*
 * Clear the pages pending writing for invalidation
 */
void fscache_invalidate_writes(struct fscache_cookie *cookie)
{
	struct page *page;
	void *results[16];
	int n, i;

	_enter("");

	for (;;) {
		spin_lock(&cookie->stores_lock);
		n = radix_tree_gang_lookup_tag(&cookie->stores, results, 0,
					       ARRAY_SIZE(results),
					       FSCACHE_COOKIE_PENDING_TAG);
		if (n == 0) {
			spin_unlock(&cookie->stores_lock);
			break;
		}

		for (i = n - 1; i >= 0; i--) {
			page = results[i];
			radix_tree_delete(&cookie->stores, page->index);
			trace_fscache_page(cookie, page, fscache_page_radix_delete);
			trace_fscache_page(cookie, page, fscache_page_inval);
		}

		spin_unlock(&cookie->stores_lock);

		for (i = n - 1; i >= 0; i--)
			put_page(results[i]);
	}

	wake_up_bit(&cookie->flags, 0);
<<<<<<< HEAD
=======
	trace_fscache_wake_cookie(cookie);
>>>>>>> 24b8d41d

	_leave("");
}

/*
 * request a page be stored in the cache
 * - returns:
 *   -ENOMEM	- out of memory, nothing done
 *   -ENOBUFS	- no backing object available in which to cache the page
 *   0		- dispatched a write - it'll call end_io_func() when finished
 *
 * if the cookie still has a backing object at this point, that object can be
 * in one of a few states with respect to storage processing:
 *
 *  (1) negative lookup, object not yet created (FSCACHE_COOKIE_CREATING is
 *      set)
 *
 *	(a) no writes yet
 *
 *	(b) writes deferred till post-creation (mark page for writing and
 *	    return immediately)
 *
 *  (2) negative lookup, object created, initial fill being made from netfs
 *
 *	(a) fill point not yet reached this page (mark page for writing and
 *          return)
 *
 *	(b) fill point passed this page (queue op to store this page)
 *
 *  (3) object extant (queue op to store this page)
 *
 * any other state is invalid
 */
int __fscache_write_page(struct fscache_cookie *cookie,
			 struct page *page,
			 loff_t object_size,
			 gfp_t gfp)
{
	struct fscache_storage *op;
	struct fscache_object *object;
	bool wake_cookie = false;
	int ret;

	_enter("%p,%x,", cookie, (u32) page->flags);

	ASSERTCMP(cookie->def->type, !=, FSCACHE_COOKIE_TYPE_INDEX);
	ASSERT(PageFsCache(page));

	fscache_stat(&fscache_n_stores);

	if (test_bit(FSCACHE_COOKIE_INVALIDATING, &cookie->flags)) {
		_leave(" = -ENOBUFS [invalidating]");
		return -ENOBUFS;
	}

	op = kzalloc(sizeof(*op), GFP_NOIO | __GFP_NOMEMALLOC | __GFP_NORETRY);
	if (!op)
		goto nomem;

	fscache_operation_init(cookie, &op->op, fscache_write_op, NULL,
			       fscache_release_write_op);
	op->op.flags = FSCACHE_OP_ASYNC |
		(1 << FSCACHE_OP_WAITING) |
		(1 << FSCACHE_OP_UNUSE_COOKIE);

	ret = radix_tree_maybe_preload(gfp & ~__GFP_HIGHMEM);
	if (ret < 0)
		goto nomem_free;

	trace_fscache_page_op(cookie, page, &op->op, fscache_page_op_write_one);

	ret = -ENOBUFS;
	spin_lock(&cookie->lock);

	if (!fscache_cookie_enabled(cookie) ||
	    hlist_empty(&cookie->backing_objects))
		goto nobufs;
	object = hlist_entry(cookie->backing_objects.first,
			     struct fscache_object, cookie_link);
	if (test_bit(FSCACHE_IOERROR, &object->cache->flags))
		goto nobufs;

	trace_fscache_page(cookie, page, fscache_page_write);

	/* add the page to the pending-storage radix tree on the backing
	 * object */
	spin_lock(&object->lock);

	if (object->store_limit_l != object_size)
		fscache_set_store_limit(object, object_size);

	spin_lock(&cookie->stores_lock);

	_debug("store limit %llx", (unsigned long long) object->store_limit);

	ret = radix_tree_insert(&cookie->stores, page->index, page);
	if (ret < 0) {
		if (ret == -EEXIST)
			goto already_queued;
		_debug("insert failed %d", ret);
		goto nobufs_unlock_obj;
	}

	trace_fscache_page(cookie, page, fscache_page_radix_insert);
	radix_tree_tag_set(&cookie->stores, page->index,
			   FSCACHE_COOKIE_PENDING_TAG);
	trace_fscache_page(cookie, page, fscache_page_radix_set_pend);
	get_page(page);

	/* we only want one writer at a time, but we do need to queue new
	 * writers after exclusive ops */
	if (test_and_set_bit(FSCACHE_OBJECT_PENDING_WRITE, &object->flags))
		goto already_pending;

	spin_unlock(&cookie->stores_lock);
	spin_unlock(&object->lock);

	op->op.debug_id	= atomic_inc_return(&fscache_op_debug_id);
	op->store_limit = object->store_limit;

	__fscache_use_cookie(cookie);
	if (fscache_submit_op(object, &op->op) < 0)
		goto submit_failed;

	spin_unlock(&cookie->lock);
	radix_tree_preload_end();
	fscache_stat(&fscache_n_store_ops);
	fscache_stat(&fscache_n_stores_ok);

	/* the work queue now carries its own ref on the object */
	fscache_put_operation(&op->op);
	_leave(" = 0");
	return 0;

already_queued:
	fscache_stat(&fscache_n_stores_again);
already_pending:
	spin_unlock(&cookie->stores_lock);
	spin_unlock(&object->lock);
	spin_unlock(&cookie->lock);
	radix_tree_preload_end();
	fscache_put_operation(&op->op);
	fscache_stat(&fscache_n_stores_ok);
	_leave(" = 0");
	return 0;

submit_failed:
	spin_lock(&cookie->stores_lock);
	radix_tree_delete(&cookie->stores, page->index);
	trace_fscache_page(cookie, page, fscache_page_radix_delete);
	spin_unlock(&cookie->stores_lock);
	wake_cookie = __fscache_unuse_cookie(cookie);
	put_page(page);
	ret = -ENOBUFS;
	goto nobufs;

nobufs_unlock_obj:
	spin_unlock(&cookie->stores_lock);
	spin_unlock(&object->lock);
nobufs:
	spin_unlock(&cookie->lock);
	radix_tree_preload_end();
	fscache_put_operation(&op->op);
	if (wake_cookie)
		__fscache_wake_unused_cookie(cookie);
	fscache_stat(&fscache_n_stores_nobufs);
	_leave(" = -ENOBUFS");
	return -ENOBUFS;

nomem_free:
	fscache_put_operation(&op->op);
nomem:
	fscache_stat(&fscache_n_stores_oom);
	_leave(" = -ENOMEM");
	return -ENOMEM;
}
EXPORT_SYMBOL(__fscache_write_page);

/*
 * remove a page from the cache
 */
void __fscache_uncache_page(struct fscache_cookie *cookie, struct page *page)
{
	struct fscache_object *object;

	_enter(",%p", page);

	ASSERTCMP(cookie->def->type, !=, FSCACHE_COOKIE_TYPE_INDEX);
	ASSERTCMP(page, !=, NULL);

	fscache_stat(&fscache_n_uncaches);

	/* cache withdrawal may beat us to it */
	if (!PageFsCache(page))
		goto done;

	trace_fscache_page(cookie, page, fscache_page_uncache);

	/* get the object */
	spin_lock(&cookie->lock);

	if (hlist_empty(&cookie->backing_objects)) {
		ClearPageFsCache(page);
		goto done_unlock;
	}

	object = hlist_entry(cookie->backing_objects.first,
			     struct fscache_object, cookie_link);

	/* there might now be stuff on disk we could read */
	clear_bit(FSCACHE_COOKIE_NO_DATA_YET, &cookie->flags);

	/* only invoke the cache backend if we managed to mark the page
	 * uncached here; this deals with synchronisation vs withdrawal */
	if (TestClearPageFsCache(page) &&
	    object->cache->ops->uncache_page) {
		/* the cache backend releases the cookie lock */
		fscache_stat(&fscache_n_cop_uncache_page);
		object->cache->ops->uncache_page(object, page);
		fscache_stat_d(&fscache_n_cop_uncache_page);
		goto done;
	}

done_unlock:
	spin_unlock(&cookie->lock);
done:
	_leave("");
}
EXPORT_SYMBOL(__fscache_uncache_page);

/**
 * fscache_mark_page_cached - Mark a page as being cached
 * @op: The retrieval op pages are being marked for
 * @page: The page to be marked
 *
 * Mark a netfs page as being cached.  After this is called, the netfs
 * must call fscache_uncache_page() to remove the mark.
 */
void fscache_mark_page_cached(struct fscache_retrieval *op, struct page *page)
{
	struct fscache_cookie *cookie = op->op.object->cookie;

#ifdef CONFIG_FSCACHE_STATS
	atomic_inc(&fscache_n_marks);
#endif

	trace_fscache_page(cookie, page, fscache_page_cached);

	_debug("- mark %p{%lx}", page, page->index);
	if (TestSetPageFsCache(page)) {
		static bool once_only;
		if (!once_only) {
			once_only = true;
			pr_warn("Cookie type %s marked page %lx multiple times\n",
				cookie->def->name, page->index);
		}
	}

	if (cookie->def->mark_page_cached)
		cookie->def->mark_page_cached(cookie->netfs_data,
					      op->mapping, page);
}
EXPORT_SYMBOL(fscache_mark_page_cached);

/**
 * fscache_mark_pages_cached - Mark pages as being cached
 * @op: The retrieval op pages are being marked for
 * @pagevec: The pages to be marked
 *
 * Mark a bunch of netfs pages as being cached.  After this is called,
 * the netfs must call fscache_uncache_page() to remove the mark.
 */
void fscache_mark_pages_cached(struct fscache_retrieval *op,
			       struct pagevec *pagevec)
{
	unsigned long loop;

	for (loop = 0; loop < pagevec->nr; loop++)
		fscache_mark_page_cached(op, pagevec->pages[loop]);

	pagevec_reinit(pagevec);
}
EXPORT_SYMBOL(fscache_mark_pages_cached);

/*
 * Uncache all the pages in an inode that are marked PG_fscache, assuming them
 * to be associated with the given cookie.
 */
void __fscache_uncache_all_inode_pages(struct fscache_cookie *cookie,
				       struct inode *inode)
{
	struct address_space *mapping = inode->i_mapping;
	struct pagevec pvec;
	pgoff_t next;
	int i;

	_enter("%p,%p", cookie, inode);

	if (!mapping || mapping->nrpages == 0) {
		_leave(" [no pages]");
		return;
	}

	pagevec_init(&pvec);
	next = 0;
	do {
		if (!pagevec_lookup(&pvec, mapping, &next))
			break;
		for (i = 0; i < pagevec_count(&pvec); i++) {
			struct page *page = pvec.pages[i];
			if (PageFsCache(page)) {
				__fscache_wait_on_page_write(cookie, page);
				__fscache_uncache_page(cookie, page);
			}
		}
		pagevec_release(&pvec);
		cond_resched();
	} while (next);

	_leave("");
}
EXPORT_SYMBOL(__fscache_uncache_all_inode_pages);<|MERGE_RESOLUTION|>--- conflicted
+++ resolved
@@ -923,10 +923,7 @@
 	}
 
 	wake_up_bit(&cookie->flags, 0);
-<<<<<<< HEAD
-=======
 	trace_fscache_wake_cookie(cookie);
->>>>>>> 24b8d41d
 
 	_leave("");
 }
