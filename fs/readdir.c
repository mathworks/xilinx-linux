--- conflicted
+++ resolved
@@ -51,22 +51,12 @@
 	if (res)
 		goto out;
 
-<<<<<<< HEAD
-	if (shared) {
-		inode_lock_shared(inode);
-	} else {
-		res = down_write_killable(&inode->i_rwsem);
-		if (res)
-			goto out;
-	}
-=======
 	if (shared)
 		res = down_read_killable(&inode->i_rwsem);
 	else
 		res = down_write_killable(&inode->i_rwsem);
 	if (res)
 		goto out;
->>>>>>> 24b8d41d
 
 	res = -ENOENT;
 	if (!IS_DEADDIR(inode)) {
@@ -248,19 +238,9 @@
 		buf->error = -EOVERFLOW;
 		return -EOVERFLOW;
 	}
-<<<<<<< HEAD
-	dirent = buf->previous;
-	if (dirent) {
-		if (signal_pending(current))
-			return -EINTR;
-		if (__put_user(offset, &dirent->d_off))
-			goto efault;
-	}
-=======
 	prev_reclen = buf->prev_reclen;
 	if (prev_reclen && signal_pending(current))
 		return -EINTR;
->>>>>>> 24b8d41d
 	dirent = buf->current_dir;
 	prev = (void __user *) dirent - prev_reclen;
 	if (!user_write_access_begin(prev, reclen + prev_reclen))
@@ -296,12 +276,6 @@
 	};
 	int error;
 
-<<<<<<< HEAD
-	if (!access_ok(VERIFY_WRITE, dirent, count))
-		return -EFAULT;
-
-=======
->>>>>>> 24b8d41d
 	f = fdget_pos(fd);
 	if (!f.file)
 		return -EBADF;
@@ -346,19 +320,9 @@
 	buf->error = -EINVAL;	/* only used if we fail.. */
 	if (reclen > buf->count)
 		return -EINVAL;
-<<<<<<< HEAD
-	dirent = buf->previous;
-	if (dirent) {
-		if (signal_pending(current))
-			return -EINTR;
-		if (__put_user(offset, &dirent->d_off))
-			goto efault;
-	}
-=======
 	prev_reclen = buf->prev_reclen;
 	if (prev_reclen && signal_pending(current))
 		return -EINTR;
->>>>>>> 24b8d41d
 	dirent = buf->current_dir;
 	prev = (void __user *)dirent - prev_reclen;
 	if (!user_write_access_begin(prev, reclen + prev_reclen))
@@ -395,12 +359,6 @@
 	};
 	int error;
 
-<<<<<<< HEAD
-	if (!access_ok(VERIFY_WRITE, dirent, count))
-		return -EFAULT;
-
-=======
->>>>>>> 24b8d41d
 	f = fdget_pos(fd);
 	if (!f.file)
 		return -EBADF;
