// SPDX-License-Identifier: GPL-2.0-only
/*
 * binfmt_misc.c
 *
 * Copyright (C) 1997 Richard Günther
 *
 * binfmt_misc detects binaries via a magic or filename extension and invokes
 * a specified wrapper. See Documentation/admin-guide/binfmt-misc.rst for more details.
 */

#define pr_fmt(fmt) KBUILD_MODNAME ": " fmt

#include <linux/kernel.h>
#include <linux/module.h>
#include <linux/init.h>
#include <linux/sched/mm.h>
#include <linux/magic.h>
#include <linux/binfmts.h>
#include <linux/slab.h>
#include <linux/ctype.h>
#include <linux/string_helpers.h>
#include <linux/file.h>
#include <linux/pagemap.h>
#include <linux/namei.h>
#include <linux/mount.h>
#include <linux/fs_context.h>
#include <linux/syscalls.h>
#include <linux/fs.h>
#include <linux/uaccess.h>

#include "internal.h"

#ifdef DEBUG
# define USE_DEBUG 1
#else
# define USE_DEBUG 0
#endif

enum {
	VERBOSE_STATUS = 1 /* make it zero to save 400 bytes kernel memory */
};

static LIST_HEAD(entries);
static int enabled = 1;

enum {Enabled, Magic};
#define MISC_FMT_PRESERVE_ARGV0 (1 << 31)
#define MISC_FMT_OPEN_BINARY (1 << 30)
#define MISC_FMT_CREDENTIALS (1 << 29)
#define MISC_FMT_OPEN_FILE (1 << 28)

typedef struct {
	struct list_head list;
	unsigned long flags;		/* type, status, etc. */
	int offset;			/* offset of magic */
	int size;			/* size of magic/mask */
	char *magic;			/* magic or filename extension */
	char *mask;			/* mask, NULL for exact match */
	const char *interpreter;	/* filename of interpreter */
	char *name;
	struct dentry *dentry;
	struct file *interp_file;
} Node;

static DEFINE_RWLOCK(entries_lock);
static struct file_system_type bm_fs_type;
static struct vfsmount *bm_mnt;
static int entry_count;

/*
 * Max length of the register string.  Determined by:
 *  - 7 delimiters
 *  - name:   ~50 bytes
 *  - type:   1 byte
 *  - offset: 3 bytes (has to be smaller than BINPRM_BUF_SIZE)
 *  - magic:  128 bytes (512 in escaped form)
 *  - mask:   128 bytes (512 in escaped form)
 *  - interp: ~50 bytes
 *  - flags:  5 bytes
 * Round that up a bit, and then back off to hold the internal data
 * (like struct Node).
 */
#define MAX_REGISTER_LENGTH 1920

/*
 * Check if we support the binfmt
 * if we do, return the node, else NULL
 * locking is done in load_misc_binary
 */
static Node *check_file(struct linux_binprm *bprm)
{
	char *p = strrchr(bprm->interp, '.');
	struct list_head *l;

	/* Walk all the registered handlers. */
	list_for_each(l, &entries) {
		Node *e = list_entry(l, Node, list);
		char *s;
		int j;

		/* Make sure this one is currently enabled. */
		if (!test_bit(Enabled, &e->flags))
			continue;

		/* Do matching based on extension if applicable. */
		if (!test_bit(Magic, &e->flags)) {
			if (p && !strcmp(e->magic, p + 1))
				return e;
			continue;
		}

		/* Do matching based on magic & mask. */
		s = bprm->buf + e->offset;
		if (e->mask) {
			for (j = 0; j < e->size; j++)
				if ((*s++ ^ e->magic[j]) & e->mask[j])
					break;
		} else {
			for (j = 0; j < e->size; j++)
				if ((*s++ ^ e->magic[j]))
					break;
		}
		if (j == e->size)
			return e;
	}
	return NULL;
}

/*
 * the loader itself
 */
static int load_misc_binary(struct linux_binprm *bprm)
{
	Node *fmt;
	struct file *interp_file = NULL;
	int retval;

	retval = -ENOEXEC;
	if (!enabled)
		return retval;

	/* to keep locking time low, we copy the interpreter string */
	read_lock(&entries_lock);
	fmt = check_file(bprm);
	if (fmt)
		dget(fmt->dentry);
	read_unlock(&entries_lock);
	if (!fmt)
		return retval;

	/* Need to be able to load the file after exec */
	retval = -ENOENT;
	if (bprm->interp_flags & BINPRM_FLAGS_PATH_INACCESSIBLE)
		goto ret;

	if (!(fmt->flags & MISC_FMT_PRESERVE_ARGV0)) {
		retval = remove_arg_zero(bprm);
		if (retval)
			goto ret;
	}

	if (fmt->flags & MISC_FMT_OPEN_BINARY)
		bprm->have_execfd = 1;

	/* make argv[1] be the path to the binary */
	retval = copy_string_kernel(bprm->interp, bprm);
	if (retval < 0)
		goto ret;
	bprm->argc++;

	/* add the interp as argv[0] */
	retval = copy_string_kernel(fmt->interpreter, bprm);
	if (retval < 0)
		goto ret;
	bprm->argc++;

	/* Update interp in case binfmt_script needs it. */
	retval = bprm_change_interp(fmt->interpreter, bprm);
	if (retval < 0)
		goto ret;

<<<<<<< HEAD
	if (fmt->flags & MISC_FMT_OPEN_FILE && fmt->interp_file) {
		interp_file = filp_clone_open(fmt->interp_file);
		if (!IS_ERR(interp_file))
			deny_write_access(interp_file);
	} else {
		interp_file = open_exec(iname);
=======
	if (fmt->flags & MISC_FMT_OPEN_FILE) {
		interp_file = file_clone_open(fmt->interp_file);
		if (!IS_ERR(interp_file))
			deny_write_access(interp_file);
	} else {
		interp_file = open_exec(fmt->interpreter);
>>>>>>> 24b8d41d
	}
	retval = PTR_ERR(interp_file);
	if (IS_ERR(interp_file))
		goto ret;

	bprm->interpreter = interp_file;
	if (fmt->flags & MISC_FMT_CREDENTIALS)
		bprm->execfd_creds = 1;

	retval = 0;
ret:
	dput(fmt->dentry);
	return retval;
}

/* Command parsers */

/*
 * parses and copies one argument enclosed in del from *sp to *dp,
 * recognising the \x special.
 * returns pointer to the copied argument or NULL in case of an
 * error (and sets err) or null argument length.
 */
static char *scanarg(char *s, char del)
{
	char c;

	while ((c = *s++) != del) {
		if (c == '\\' && *s == 'x') {
			s++;
			if (!isxdigit(*s++))
				return NULL;
			if (!isxdigit(*s++))
				return NULL;
		}
	}
	s[-1] ='\0';
	return s;
}

static char *check_special_flags(char *sfs, Node *e)
{
	char *p = sfs;
	int cont = 1;

	/* special flags */
	while (cont) {
		switch (*p) {
		case 'P':
			pr_debug("register: flag: P (preserve argv0)\n");
			p++;
			e->flags |= MISC_FMT_PRESERVE_ARGV0;
			break;
		case 'O':
			pr_debug("register: flag: O (open binary)\n");
			p++;
			e->flags |= MISC_FMT_OPEN_BINARY;
			break;
		case 'C':
			pr_debug("register: flag: C (preserve creds)\n");
			p++;
			/* this flags also implies the
			   open-binary flag */
			e->flags |= (MISC_FMT_CREDENTIALS |
					MISC_FMT_OPEN_BINARY);
			break;
		case 'F':
			pr_debug("register: flag: F: open interpreter file now\n");
			p++;
			e->flags |= MISC_FMT_OPEN_FILE;
			break;
		default:
			cont = 0;
		}
	}

	return p;
}

/*
 * This registers a new binary format, it recognises the syntax
 * ':name:type:offset:magic:mask:interpreter:flags'
 * where the ':' is the IFS, that can be chosen with the first char
 */
static Node *create_entry(const char __user *buffer, size_t count)
{
	Node *e;
	int memsize, err;
	char *buf, *p;
	char del;

	pr_debug("register: received %zu bytes\n", count);

	/* some sanity checks */
	err = -EINVAL;
	if ((count < 11) || (count > MAX_REGISTER_LENGTH))
		goto out;

	err = -ENOMEM;
	memsize = sizeof(Node) + count + 8;
	e = kmalloc(memsize, GFP_KERNEL);
	if (!e)
		goto out;

	p = buf = (char *)e + sizeof(Node);

	memset(e, 0, sizeof(Node));
	if (copy_from_user(buf, buffer, count))
		goto efault;

	del = *p++;	/* delimeter */

	pr_debug("register: delim: %#x {%c}\n", del, del);

	/* Pad the buffer with the delim to simplify parsing below. */
	memset(buf + count, del, 8);

	/* Parse the 'name' field. */
	e->name = p;
	p = strchr(p, del);
	if (!p)
		goto einval;
	*p++ = '\0';
	if (!e->name[0] ||
	    !strcmp(e->name, ".") ||
	    !strcmp(e->name, "..") ||
	    strchr(e->name, '/'))
		goto einval;

	pr_debug("register: name: {%s}\n", e->name);

	/* Parse the 'type' field. */
	switch (*p++) {
	case 'E':
		pr_debug("register: type: E (extension)\n");
		e->flags = 1 << Enabled;
		break;
	case 'M':
		pr_debug("register: type: M (magic)\n");
		e->flags = (1 << Enabled) | (1 << Magic);
		break;
	default:
		goto einval;
	}
	if (*p++ != del)
		goto einval;

	if (test_bit(Magic, &e->flags)) {
		/* Handle the 'M' (magic) format. */
		char *s;

		/* Parse the 'offset' field. */
		s = strchr(p, del);
		if (!s)
			goto einval;
		*s = '\0';
		if (p != s) {
			int r = kstrtoint(p, 10, &e->offset);
			if (r != 0 || e->offset < 0)
				goto einval;
		}
		p = s;
		if (*p++)
			goto einval;
		pr_debug("register: offset: %#x\n", e->offset);

		/* Parse the 'magic' field. */
		e->magic = p;
		p = scanarg(p, del);
		if (!p)
			goto einval;
		if (!e->magic[0])
			goto einval;
		if (USE_DEBUG)
			print_hex_dump_bytes(
				KBUILD_MODNAME ": register: magic[raw]: ",
				DUMP_PREFIX_NONE, e->magic, p - e->magic);

		/* Parse the 'mask' field. */
		e->mask = p;
		p = scanarg(p, del);
		if (!p)
			goto einval;
		if (!e->mask[0]) {
			e->mask = NULL;
			pr_debug("register:  mask[raw]: none\n");
		} else if (USE_DEBUG)
			print_hex_dump_bytes(
				KBUILD_MODNAME ": register:  mask[raw]: ",
				DUMP_PREFIX_NONE, e->mask, p - e->mask);

		/*
		 * Decode the magic & mask fields.
		 * Note: while we might have accepted embedded NUL bytes from
		 * above, the unescape helpers here will stop at the first one
		 * it encounters.
		 */
		e->size = string_unescape_inplace(e->magic, UNESCAPE_HEX);
		if (e->mask &&
		    string_unescape_inplace(e->mask, UNESCAPE_HEX) != e->size)
			goto einval;
		if (e->size > BINPRM_BUF_SIZE ||
		    BINPRM_BUF_SIZE - e->size < e->offset)
			goto einval;
		pr_debug("register: magic/mask length: %i\n", e->size);
		if (USE_DEBUG) {
			print_hex_dump_bytes(
				KBUILD_MODNAME ": register: magic[decoded]: ",
				DUMP_PREFIX_NONE, e->magic, e->size);

			if (e->mask) {
				int i;
				char *masked = kmalloc(e->size, GFP_KERNEL);

				print_hex_dump_bytes(
					KBUILD_MODNAME ": register:  mask[decoded]: ",
					DUMP_PREFIX_NONE, e->mask, e->size);

				if (masked) {
					for (i = 0; i < e->size; ++i)
						masked[i] = e->magic[i] & e->mask[i];
					print_hex_dump_bytes(
						KBUILD_MODNAME ": register:  magic[masked]: ",
						DUMP_PREFIX_NONE, masked, e->size);

					kfree(masked);
				}
			}
		}
	} else {
		/* Handle the 'E' (extension) format. */

		/* Skip the 'offset' field. */
		p = strchr(p, del);
		if (!p)
			goto einval;
		*p++ = '\0';

		/* Parse the 'magic' field. */
		e->magic = p;
		p = strchr(p, del);
		if (!p)
			goto einval;
		*p++ = '\0';
		if (!e->magic[0] || strchr(e->magic, '/'))
			goto einval;
		pr_debug("register: extension: {%s}\n", e->magic);

		/* Skip the 'mask' field. */
		p = strchr(p, del);
		if (!p)
			goto einval;
		*p++ = '\0';
	}

	/* Parse the 'interpreter' field. */
	e->interpreter = p;
	p = strchr(p, del);
	if (!p)
		goto einval;
	*p++ = '\0';
	if (!e->interpreter[0])
		goto einval;
	pr_debug("register: interpreter: {%s}\n", e->interpreter);

	/* Parse the 'flags' field. */
	p = check_special_flags(p, e);
	if (*p == '\n')
		p++;
	if (p != buf + count)
		goto einval;

	return e;

out:
	return ERR_PTR(err);

efault:
	kfree(e);
	return ERR_PTR(-EFAULT);
einval:
	kfree(e);
	return ERR_PTR(-EINVAL);
}

/*
 * Set status of entry/binfmt_misc:
 * '1' enables, '0' disables and '-1' clears entry/binfmt_misc
 */
static int parse_command(const char __user *buffer, size_t count)
{
	char s[4];

	if (count > 3)
		return -EINVAL;
	if (copy_from_user(s, buffer, count))
		return -EFAULT;
	if (!count)
		return 0;
	if (s[count - 1] == '\n')
		count--;
	if (count == 1 && s[0] == '0')
		return 1;
	if (count == 1 && s[0] == '1')
		return 2;
	if (count == 2 && s[0] == '-' && s[1] == '1')
		return 3;
	return -EINVAL;
}

/* generic stuff */

static void entry_status(Node *e, char *page)
{
	char *dp = page;
	const char *status = "disabled";

	if (test_bit(Enabled, &e->flags))
		status = "enabled";

	if (!VERBOSE_STATUS) {
		sprintf(page, "%s\n", status);
		return;
	}

	dp += sprintf(dp, "%s\ninterpreter %s\n", status, e->interpreter);

	/* print the special flags */
	dp += sprintf(dp, "flags: ");
	if (e->flags & MISC_FMT_PRESERVE_ARGV0)
		*dp++ = 'P';
	if (e->flags & MISC_FMT_OPEN_BINARY)
		*dp++ = 'O';
	if (e->flags & MISC_FMT_CREDENTIALS)
		*dp++ = 'C';
	if (e->flags & MISC_FMT_OPEN_FILE)
		*dp++ = 'F';
	*dp++ = '\n';

	if (!test_bit(Magic, &e->flags)) {
		sprintf(dp, "extension .%s\n", e->magic);
	} else {
		dp += sprintf(dp, "offset %i\nmagic ", e->offset);
		dp = bin2hex(dp, e->magic, e->size);
		if (e->mask) {
			dp += sprintf(dp, "\nmask ");
			dp = bin2hex(dp, e->mask, e->size);
		}
		*dp++ = '\n';
		*dp = '\0';
	}
}

static struct inode *bm_get_inode(struct super_block *sb, int mode)
{
	struct inode *inode = new_inode(sb);

	if (inode) {
		inode->i_ino = get_next_ino();
		inode->i_mode = mode;
		inode->i_atime = inode->i_mtime = inode->i_ctime =
			current_time(inode);
	}
	return inode;
}

static void bm_evict_inode(struct inode *inode)
{
	Node *e = inode->i_private;

	if (e && e->flags & MISC_FMT_OPEN_FILE)
		filp_close(e->interp_file, NULL);

	clear_inode(inode);
	kfree(e);
}

static void kill_node(Node *e)
{
	struct dentry *dentry;

	write_lock(&entries_lock);
	list_del_init(&e->list);
	write_unlock(&entries_lock);

<<<<<<< HEAD
	if ((e->flags & MISC_FMT_OPEN_FILE) && e->interp_file) {
		filp_close(e->interp_file, NULL);
		e->interp_file = NULL;
	}

	if (dentry) {
		drop_nlink(d_inode(dentry));
		d_drop(dentry);
		dput(dentry);
		simple_release_fs(&bm_mnt, &entry_count);
	}
=======
	dentry = e->dentry;
	drop_nlink(d_inode(dentry));
	d_drop(dentry);
	dput(dentry);
	simple_release_fs(&bm_mnt, &entry_count);
>>>>>>> 24b8d41d
}

/* /<entry> */

static ssize_t
bm_entry_read(struct file *file, char __user *buf, size_t nbytes, loff_t *ppos)
{
	Node *e = file_inode(file)->i_private;
	ssize_t res;
	char *page;

	page = (char *) __get_free_page(GFP_KERNEL);
	if (!page)
		return -ENOMEM;

	entry_status(e, page);

	res = simple_read_from_buffer(buf, nbytes, ppos, page, strlen(page));

	free_page((unsigned long) page);
	return res;
}

static ssize_t bm_entry_write(struct file *file, const char __user *buffer,
				size_t count, loff_t *ppos)
{
	struct dentry *root;
	Node *e = file_inode(file)->i_private;
	int res = parse_command(buffer, count);

	switch (res) {
	case 1:
		/* Disable this handler. */
		clear_bit(Enabled, &e->flags);
		break;
	case 2:
		/* Enable this handler. */
		set_bit(Enabled, &e->flags);
		break;
	case 3:
		/* Delete this handler. */
		root = file_inode(file)->i_sb->s_root;
		inode_lock(d_inode(root));

		if (!list_empty(&e->list))
			kill_node(e);

		inode_unlock(d_inode(root));
		break;
	default:
		return res;
	}

	return count;
}

static const struct file_operations bm_entry_operations = {
	.read		= bm_entry_read,
	.write		= bm_entry_write,
	.llseek		= default_llseek,
};

/* /register */

static ssize_t bm_register_write(struct file *file, const char __user *buffer,
			       size_t count, loff_t *ppos)
{
	Node *e;
	struct inode *inode;
	struct super_block *sb = file_inode(file)->i_sb;
	struct dentry *root = sb->s_root, *dentry;
	int err = 0;

	e = create_entry(buffer, count);

	if (IS_ERR(e))
		return PTR_ERR(e);

	inode_lock(d_inode(root));
	dentry = lookup_one_len(e->name, root, strlen(e->name));
	err = PTR_ERR(dentry);
	if (IS_ERR(dentry))
		goto out;

	err = -EEXIST;
	if (d_really_is_positive(dentry))
		goto out2;

	inode = bm_get_inode(sb, S_IFREG | 0644);

	err = -ENOMEM;
	if (!inode)
		goto out2;

	err = simple_pin_fs(&bm_fs_type, &bm_mnt, &entry_count);
	if (err) {
		iput(inode);
		inode = NULL;
		goto out2;
	}

	if (e->flags & MISC_FMT_OPEN_FILE) {
		struct file *f;

		f = open_exec(e->interpreter);
		if (IS_ERR(f)) {
			err = PTR_ERR(f);
			pr_notice("register: failed to install interpreter file %s\n", e->interpreter);
			simple_release_fs(&bm_mnt, &entry_count);
			iput(inode);
			inode = NULL;
			goto out2;
		}
		e->interp_file = f;
	}

	e->dentry = dget(dentry);
	inode->i_private = e;
	inode->i_fop = &bm_entry_operations;

	d_instantiate(dentry, inode);
	write_lock(&entries_lock);
	list_add(&e->list, &entries);
	write_unlock(&entries_lock);

	err = 0;
out2:
	dput(dentry);
out:
	inode_unlock(d_inode(root));

	if (err) {
		kfree(e);
		return err;
	}
	return count;
}

static const struct file_operations bm_register_operations = {
	.write		= bm_register_write,
	.llseek		= noop_llseek,
};

/* /status */

static ssize_t
bm_status_read(struct file *file, char __user *buf, size_t nbytes, loff_t *ppos)
{
	char *s = enabled ? "enabled\n" : "disabled\n";

	return simple_read_from_buffer(buf, nbytes, ppos, s, strlen(s));
}

static ssize_t bm_status_write(struct file *file, const char __user *buffer,
		size_t count, loff_t *ppos)
{
	int res = parse_command(buffer, count);
	struct dentry *root;

	switch (res) {
	case 1:
		/* Disable all handlers. */
		enabled = 0;
		break;
	case 2:
		/* Enable all handlers. */
		enabled = 1;
		break;
	case 3:
		/* Delete all handlers. */
		root = file_inode(file)->i_sb->s_root;
		inode_lock(d_inode(root));

		while (!list_empty(&entries))
			kill_node(list_first_entry(&entries, Node, list));

		inode_unlock(d_inode(root));
		break;
	default:
		return res;
	}

	return count;
}

static const struct file_operations bm_status_operations = {
	.read		= bm_status_read,
	.write		= bm_status_write,
	.llseek		= default_llseek,
};

/* Superblock handling */

static const struct super_operations s_ops = {
	.statfs		= simple_statfs,
	.evict_inode	= bm_evict_inode,
};

static int bm_fill_super(struct super_block *sb, struct fs_context *fc)
{
	int err;
	static const struct tree_descr bm_files[] = {
		[2] = {"status", &bm_status_operations, S_IWUSR|S_IRUGO},
		[3] = {"register", &bm_register_operations, S_IWUSR},
		/* last one */ {""}
	};

	err = simple_fill_super(sb, BINFMTFS_MAGIC, bm_files);
	if (!err)
		sb->s_op = &s_ops;
	return err;
}

static int bm_get_tree(struct fs_context *fc)
{
	return get_tree_single(fc, bm_fill_super);
}

static const struct fs_context_operations bm_context_ops = {
	.get_tree	= bm_get_tree,
};

static int bm_init_fs_context(struct fs_context *fc)
{
	fc->ops = &bm_context_ops;
	return 0;
}

static struct linux_binfmt misc_format = {
	.module = THIS_MODULE,
	.load_binary = load_misc_binary,
};

static struct file_system_type bm_fs_type = {
	.owner		= THIS_MODULE,
	.name		= "binfmt_misc",
	.init_fs_context = bm_init_fs_context,
	.kill_sb	= kill_litter_super,
};
MODULE_ALIAS_FS("binfmt_misc");

static int __init init_misc_binfmt(void)
{
	int err = register_filesystem(&bm_fs_type);
	if (!err)
		insert_binfmt(&misc_format);
	return err;
}

static void __exit exit_misc_binfmt(void)
{
	unregister_binfmt(&misc_format);
	unregister_filesystem(&bm_fs_type);
}

core_initcall(init_misc_binfmt);
module_exit(exit_misc_binfmt);
MODULE_LICENSE("GPL");<|MERGE_RESOLUTION|>--- conflicted
+++ resolved
@@ -179,21 +179,12 @@
 	if (retval < 0)
 		goto ret;
 
-<<<<<<< HEAD
-	if (fmt->flags & MISC_FMT_OPEN_FILE && fmt->interp_file) {
-		interp_file = filp_clone_open(fmt->interp_file);
-		if (!IS_ERR(interp_file))
-			deny_write_access(interp_file);
-	} else {
-		interp_file = open_exec(iname);
-=======
 	if (fmt->flags & MISC_FMT_OPEN_FILE) {
 		interp_file = file_clone_open(fmt->interp_file);
 		if (!IS_ERR(interp_file))
 			deny_write_access(interp_file);
 	} else {
 		interp_file = open_exec(fmt->interpreter);
->>>>>>> 24b8d41d
 	}
 	retval = PTR_ERR(interp_file);
 	if (IS_ERR(interp_file))
@@ -579,25 +570,11 @@
 	list_del_init(&e->list);
 	write_unlock(&entries_lock);
 
-<<<<<<< HEAD
-	if ((e->flags & MISC_FMT_OPEN_FILE) && e->interp_file) {
-		filp_close(e->interp_file, NULL);
-		e->interp_file = NULL;
-	}
-
-	if (dentry) {
-		drop_nlink(d_inode(dentry));
-		d_drop(dentry);
-		dput(dentry);
-		simple_release_fs(&bm_mnt, &entry_count);
-	}
-=======
 	dentry = e->dentry;
 	drop_nlink(d_inode(dentry));
 	d_drop(dentry);
 	dput(dentry);
 	simple_release_fs(&bm_mnt, &entry_count);
->>>>>>> 24b8d41d
 }
 
 /* /<entry> */
