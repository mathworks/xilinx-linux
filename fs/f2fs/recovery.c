--- conflicted
+++ resolved
@@ -66,25 +66,16 @@
 }
 
 static struct fsync_inode_entry *add_fsync_inode(struct f2fs_sb_info *sbi,
-<<<<<<< HEAD
-					struct list_head *head, nid_t ino)
-{
-	struct inode *inode;
-	struct fsync_inode_entry *entry;
-=======
 			struct list_head *head, nid_t ino, bool quota_inode)
 {
 	struct inode *inode;
 	struct fsync_inode_entry *entry;
 	int err;
->>>>>>> 24b8d41d
 
 	inode = f2fs_iget_retry(sbi->sb, ino);
 	if (IS_ERR(inode))
 		return ERR_CAST(inode);
 
-<<<<<<< HEAD
-=======
 	err = dquot_initialize(inode);
 	if (err)
 		goto err_out;
@@ -95,18 +86,11 @@
 			goto err_out;
 	}
 
->>>>>>> 24b8d41d
 	entry = f2fs_kmem_cache_alloc(fsync_entry_slab, GFP_F2FS_ZERO);
 	entry->inode = inode;
 	list_add_tail(&entry->list, head);
 
 	return entry;
-<<<<<<< HEAD
-}
-
-static void del_fsync_inode(struct fsync_inode_entry *entry)
-{
-=======
 err_out:
 	iput(inode);
 	return ERR_PTR(err);
@@ -118,14 +102,11 @@
 		/* inode should not be recovered, drop it */
 		f2fs_inode_synced(entry->inode);
 	}
->>>>>>> 24b8d41d
 	iput(entry->inode);
 	list_del(&entry->list);
 	kmem_cache_free(fsync_entry_slab, entry);
 }
 
-<<<<<<< HEAD
-=======
 static int init_recovered_filename(const struct inode *dir,
 				   struct f2fs_inode *raw_inode,
 				   struct f2fs_filename *fname,
@@ -163,19 +144,14 @@
 	return 0;
 }
 
->>>>>>> 24b8d41d
 static int recover_dentry(struct inode *inode, struct page *ipage,
 						struct list_head *dir_list)
 {
 	struct f2fs_inode *raw_inode = F2FS_INODE(ipage);
 	nid_t pino = le32_to_cpu(raw_inode->i_pino);
 	struct f2fs_dir_entry *de;
-<<<<<<< HEAD
-	struct fscrypt_name fname;
-=======
 	struct f2fs_filename fname;
 	struct qstr usr_fname;
->>>>>>> 24b8d41d
 	struct page *page;
 	struct inode *dir, *einode;
 	struct fsync_inode_entry *entry;
@@ -184,38 +160,19 @@
 
 	entry = get_fsync_inode(dir_list, pino);
 	if (!entry) {
-<<<<<<< HEAD
-		entry = add_fsync_inode(F2FS_I_SB(inode), dir_list, pino);
-=======
 		entry = add_fsync_inode(F2FS_I_SB(inode), dir_list,
 							pino, false);
->>>>>>> 24b8d41d
 		if (IS_ERR(entry)) {
 			dir = ERR_CAST(entry);
 			err = PTR_ERR(entry);
 			goto out;
 		}
 	}
-<<<<<<< HEAD
-
-	dir = entry->inode;
-
-	memset(&fname, 0, sizeof(struct fscrypt_name));
-	fname.disk_name.len = le32_to_cpu(raw_inode->i_namelen);
-	fname.disk_name.name = raw_inode->i_name;
-
-	if (unlikely(fname.disk_name.len > F2FS_NAME_LEN)) {
-		WARN_ON(1);
-		err = -ENAMETOOLONG;
-		goto out;
-	}
-=======
 
 	dir = entry->inode;
 	err = init_recovered_filename(dir, raw_inode, &fname, &usr_fname);
 	if (err)
 		goto out;
->>>>>>> 24b8d41d
 retry:
 	de = __f2fs_find_entry(dir, &fname, &page);
 	if (de && inode->i_ino == le32_to_cpu(de->ino))
@@ -248,11 +205,7 @@
 	} else if (IS_ERR(page)) {
 		err = PTR_ERR(page);
 	} else {
-<<<<<<< HEAD
-		err = __f2fs_do_add_link(dir, &fname, inode,
-=======
 		err = f2fs_add_dentry(dir, &fname, inode,
->>>>>>> 24b8d41d
 					inode->i_ino, inode->i_mode);
 	}
 	if (err == -ENOMEM)
@@ -266,16 +219,9 @@
 		name = "<encrypted>";
 	else
 		name = raw_inode->i_name;
-<<<<<<< HEAD
-	f2fs_msg(inode->i_sb, KERN_NOTICE,
-			"%s: ino = %x, name = %s, dir = %lx, err = %d",
-			__func__, ino_of_node(ipage), name,
-			IS_ERR(dir) ? 0 : dir->i_ino, err);
-=======
 	f2fs_notice(F2FS_I_SB(inode), "%s: ino = %x, name = %s, dir = %lx, err = %d",
 		    __func__, ino_of_node(ipage), name,
 		    IS_ERR(dir) ? 0 : dir->i_ino, err);
->>>>>>> 24b8d41d
 	return err;
 }
 
@@ -325,10 +271,6 @@
 	int err;
 
 	inode->i_mode = le16_to_cpu(raw->i_mode);
-<<<<<<< HEAD
-	f2fs_i_size_write(inode, le64_to_cpu(raw->i_size));
-	inode->i_atime.tv_sec = le64_to_cpu(raw->i_mtime);
-=======
 
 	err = recover_quota_data(inode, page);
 	if (err)
@@ -359,7 +301,6 @@
 
 	f2fs_i_size_write(inode, le64_to_cpu(raw->i_size));
 	inode->i_atime.tv_sec = le64_to_cpu(raw->i_atime);
->>>>>>> 24b8d41d
 	inode->i_ctime.tv_sec = le64_to_cpu(raw->i_ctime);
 	inode->i_mtime.tv_sec = le64_to_cpu(raw->i_mtime);
 	inode->i_atime.tv_nsec = le32_to_cpu(raw->i_atime_nsec);
@@ -413,12 +354,8 @@
 			break;
 		}
 
-<<<<<<< HEAD
-		if (!is_recoverable_dnode(page))
-=======
 		if (!is_recoverable_dnode(page)) {
 			f2fs_put_page(page, 1);
->>>>>>> 24b8d41d
 			break;
 		}
 
@@ -443,12 +380,8 @@
 			 * CP | dnode(F) | inode(DF)
 			 * For this case, we should not give up now.
 			 */
-<<<<<<< HEAD
-			entry = add_fsync_inode(sbi, head, ino_of_node(page));
-=======
 			entry = add_fsync_inode(sbi, head, ino_of_node(page),
 								quota_inode);
->>>>>>> 24b8d41d
 			if (IS_ERR(entry)) {
 				err = PTR_ERR(entry);
 				if (err == -ENOENT) {
@@ -489,11 +422,7 @@
 	struct fsync_inode_entry *entry, *tmp;
 
 	list_for_each_entry_safe(entry, tmp, head, list)
-<<<<<<< HEAD
-		del_fsync_inode(entry);
-=======
 		del_fsync_inode(entry, drop);
->>>>>>> 24b8d41d
 }
 
 static int check_index_in_prev_nodes(struct f2fs_sb_info *sbi,
@@ -639,26 +568,16 @@
 
 	set_new_dnode(&dn, inode, NULL, NULL, 0);
 retry_dn:
-<<<<<<< HEAD
-	err = get_dnode_of_data(&dn, start, ALLOC_NODE);
-	if (err) {
-		if (err == -ENOMEM) {
-			congestion_wait(BLK_RW_ASYNC, HZ/50);
-=======
 	err = f2fs_get_dnode_of_data(&dn, start, ALLOC_NODE);
 	if (err) {
 		if (err == -ENOMEM) {
 			congestion_wait(BLK_RW_ASYNC, DEFAULT_IO_TIMEOUT);
->>>>>>> 24b8d41d
 			goto retry_dn;
 		}
 		goto out;
 	}
-<<<<<<< HEAD
-=======
 
 	f2fs_wait_on_page_writeback(dn.node_page, NODE, true, true);
->>>>>>> 24b8d41d
 
 	err = f2fs_get_node_info(sbi, dn.nid, &ni);
 	if (err)
@@ -702,28 +621,18 @@
 			continue;
 		}
 
-<<<<<<< HEAD
-		if ((start + 1) << PAGE_SHIFT > i_size_read(inode))
-			f2fs_i_size_write(inode, (start + 1) << PAGE_SHIFT);
-=======
 		if (!file_keep_isize(inode) &&
 			(i_size_read(inode) <= ((loff_t)start << PAGE_SHIFT)))
 			f2fs_i_size_write(inode,
 				(loff_t)(start + 1) << PAGE_SHIFT);
->>>>>>> 24b8d41d
 
 		/*
 		 * dest is reserved block, invalidate src block
 		 * and then reserve one new block in dnode page.
 		 */
 		if (dest == NEW_ADDR) {
-<<<<<<< HEAD
-			truncate_data_blocks_range(&dn, 1);
-			reserve_new_block(&dn);
-=======
 			f2fs_truncate_data_blocks_range(&dn, 1);
 			f2fs_reserve_new_block(&dn);
->>>>>>> 24b8d41d
 			continue;
 		}
 
@@ -731,18 +640,10 @@
 		if (f2fs_is_valid_blkaddr(sbi, dest, META_POR)) {
 
 			if (src == NULL_ADDR) {
-<<<<<<< HEAD
-				err = reserve_new_block(&dn);
-#ifdef CONFIG_F2FS_FAULT_INJECTION
-				while (err)
-					err = reserve_new_block(&dn);
-#endif
-=======
 				err = f2fs_reserve_new_block(&dn);
 				while (err &&
 				       IS_ENABLED(CONFIG_F2FS_FAULT_INJECTION))
 					err = f2fs_reserve_new_block(&dn);
->>>>>>> 24b8d41d
 				/* We should not get -ENOSPC */
 				f2fs_bug_on(sbi, err);
 				if (err)
@@ -753,12 +654,8 @@
 			err = check_index_in_prev_nodes(sbi, dest, &dn);
 			if (err) {
 				if (err == -ENOMEM) {
-<<<<<<< HEAD
-					congestion_wait(BLK_RW_ASYNC, HZ/50);
-=======
 					congestion_wait(BLK_RW_ASYNC,
 							DEFAULT_IO_TIMEOUT);
->>>>>>> 24b8d41d
 					goto retry_prev;
 				}
 				goto err;
@@ -785,11 +682,7 @@
 }
 
 static int recover_data(struct f2fs_sb_info *sbi, struct list_head *inode_list,
-<<<<<<< HEAD
-						struct list_head *dir_list)
-=======
 		struct list_head *tmp_inode_list, struct list_head *dir_list)
->>>>>>> 24b8d41d
 {
 	struct curseg_info *curseg;
 	struct page *page = NULL;
@@ -827,10 +720,6 @@
 		 * In this case, we can lose the latest inode(x).
 		 * So, call recover_inode for the inode update.
 		 */
-<<<<<<< HEAD
-		if (IS_INODE(page))
-			recover_inode(entry->inode, page);
-=======
 		if (IS_INODE(page)) {
 			err = recover_inode(entry->inode, page);
 			if (err) {
@@ -838,7 +727,6 @@
 				break;
 			}
 		}
->>>>>>> 24b8d41d
 		if (entry->last_dentry == blkaddr) {
 			err = recover_dentry(entry->inode, page, dir_list);
 			if (err) {
@@ -853,11 +741,7 @@
 		}
 
 		if (entry->blkaddr == blkaddr)
-<<<<<<< HEAD
-			del_fsync_inode(entry);
-=======
 			list_move_tail(&entry->list, tmp_inode_list);
->>>>>>> 24b8d41d
 next:
 		/* check next segment */
 		blkaddr = next_blkaddr_of_node(page);
@@ -868,16 +752,6 @@
 	return err;
 }
 
-<<<<<<< HEAD
-int recover_fsync_data(struct f2fs_sb_info *sbi, bool check_only)
-{
-	struct curseg_info *curseg = CURSEG_I(sbi, CURSEG_WARM_NODE);
-	struct list_head inode_list;
-	struct list_head dir_list;
-	block_t blkaddr;
-	int err;
-	int ret = 0;
-=======
 int f2fs_recover_fsync_data(struct f2fs_sb_info *sbi, bool check_only)
 {
 	struct list_head inode_list, tmp_inode_list;
@@ -885,7 +759,6 @@
 	int err;
 	int ret = 0;
 	unsigned long s_flags = sbi->sb->s_flags;
->>>>>>> 24b8d41d
 	bool need_writecp = false;
 	bool fix_curseg_write_pointer = false;
 #ifdef CONFIG_QUOTA
@@ -912,25 +785,13 @@
 	}
 
 	INIT_LIST_HEAD(&inode_list);
-<<<<<<< HEAD
-=======
 	INIT_LIST_HEAD(&tmp_inode_list);
->>>>>>> 24b8d41d
 	INIT_LIST_HEAD(&dir_list);
 
 	/* prevent checkpoint */
 	mutex_lock(&sbi->cp_mutex);
 
 	/* step #1: find fsynced inode numbers */
-<<<<<<< HEAD
-	err = find_fsync_dnodes(sbi, &inode_list);
-	if (err || list_empty(&inode_list))
-		goto out;
-
-	if (check_only) {
-		ret = 1;
-		goto out;
-=======
 	err = find_fsync_dnodes(sbi, &inode_list, check_only);
 	if (err || list_empty(&inode_list))
 		goto skip;
@@ -938,19 +799,11 @@
 	if (check_only) {
 		ret = 1;
 		goto skip;
->>>>>>> 24b8d41d
 	}
 
 	need_writecp = true;
 
 	/* step #2: recover data */
-<<<<<<< HEAD
-	err = recover_data(sbi, &inode_list, &dir_list);
-	if (!err)
-		f2fs_bug_on(sbi, !list_empty(&inode_list));
-out:
-	destroy_fsync_dnodes(&inode_list);
-=======
 	err = recover_data(sbi, &inode_list, &tmp_inode_list, &dir_list);
 	if (!err)
 		f2fs_bug_on(sbi, !list_empty(&inode_list));
@@ -963,7 +816,6 @@
 
 	destroy_fsync_dnodes(&inode_list, err);
 	destroy_fsync_dnodes(&tmp_inode_list, err);
->>>>>>> 24b8d41d
 
 	/* truncate meta pages to be used by the recovery */
 	truncate_inode_pages_range(META_MAPPING(sbi),
@@ -974,24 +826,6 @@
 		truncate_inode_pages_final(META_MAPPING(sbi));
 	}
 
-<<<<<<< HEAD
-	clear_sbi_flag(sbi, SBI_POR_DOING);
-	if (err)
-		set_ckpt_flags(sbi, CP_ERROR_FLAG);
-	mutex_unlock(&sbi->cp_mutex);
-
-	/* let's drop all the directory inodes for clean checkpoint */
-	destroy_fsync_dnodes(&dir_list);
-
-	if (!err && need_writecp) {
-		struct cp_control cpc = {
-			.reason = CP_RECOVERY,
-		};
-		err = write_checkpoint(sbi, &cpc);
-	}
-
-	kmem_cache_destroy(fsync_entry_slab);
-=======
 	/*
 	 * If fsync data succeeds or there is no fsync data to recover,
 	 * and the f2fs is not read only, check and fix zoned block devices'
@@ -1031,6 +865,5 @@
 #endif
 	sbi->sb->s_flags = s_flags; /* Restore SB_RDONLY status */
 
->>>>>>> 24b8d41d
 	return ret ? ret: err;
 }