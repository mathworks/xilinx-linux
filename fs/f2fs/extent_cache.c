// SPDX-License-Identifier: GPL-2.0
/*
 * f2fs extent cache support
 *
 * Copyright (c) 2015 Motorola Mobility
 * Copyright (c) 2015 Samsung Electronics
 * Authors: Jaegeuk Kim <jaegeuk@kernel.org>
 *          Chao Yu <chao2.yu@samsung.com>
 */

#include <linux/fs.h>
#include <linux/f2fs_fs.h>

#include "f2fs.h"
#include "node.h"
#include <trace/events/f2fs.h>

static struct rb_entry *__lookup_rb_tree_fast(struct rb_entry *cached_re,
							unsigned int ofs)
{
	if (cached_re) {
		if (cached_re->ofs <= ofs &&
				cached_re->ofs + cached_re->len > ofs) {
			return cached_re;
		}
	}
	return NULL;
}

static struct rb_entry *__lookup_rb_tree_slow(struct rb_root_cached *root,
							unsigned int ofs)
{
	struct rb_node *node = root->rb_root.rb_node;
	struct rb_entry *re;

	while (node) {
		re = rb_entry(node, struct rb_entry, rb_node);

		if (ofs < re->ofs)
			node = node->rb_left;
		else if (ofs >= re->ofs + re->len)
			node = node->rb_right;
		else
			return re;
	}
	return NULL;
}

struct rb_entry *f2fs_lookup_rb_tree(struct rb_root_cached *root,
				struct rb_entry *cached_re, unsigned int ofs)
{
	struct rb_entry *re;

	re = __lookup_rb_tree_fast(cached_re, ofs);
	if (!re)
		return __lookup_rb_tree_slow(root, ofs);

	return re;
}

struct rb_node **f2fs_lookup_rb_tree_ext(struct f2fs_sb_info *sbi,
					struct rb_root_cached *root,
					struct rb_node **parent,
					unsigned long long key, bool *leftmost)
{
	struct rb_node **p = &root->rb_root.rb_node;
	struct rb_entry *re;

	while (*p) {
		*parent = *p;
		re = rb_entry(*parent, struct rb_entry, rb_node);

		if (key < re->key) {
			p = &(*p)->rb_left;
		} else {
			p = &(*p)->rb_right;
			*leftmost = false;
		}
	}

	return p;
}

struct rb_node **f2fs_lookup_rb_tree_for_insert(struct f2fs_sb_info *sbi,
				struct rb_root_cached *root,
				struct rb_node **parent,
				unsigned int ofs, bool *leftmost)
{
	struct rb_node **p = &root->rb_root.rb_node;
	struct rb_entry *re;

	while (*p) {
		*parent = *p;
		re = rb_entry(*parent, struct rb_entry, rb_node);

		if (ofs < re->ofs) {
			p = &(*p)->rb_left;
		} else if (ofs >= re->ofs + re->len) {
			p = &(*p)->rb_right;
			*leftmost = false;
		} else {
			f2fs_bug_on(sbi, 1);
		}
	}

	return p;
}

/*
 * lookup rb entry in position of @ofs in rb-tree,
 * if hit, return the entry, otherwise, return NULL
 * @prev_ex: extent before ofs
 * @next_ex: extent after ofs
 * @insert_p: insert point for new extent at ofs
 * in order to simpfy the insertion after.
 * tree must stay unchanged between lookup and insertion.
 */
struct rb_entry *f2fs_lookup_rb_tree_ret(struct rb_root_cached *root,
				struct rb_entry *cached_re,
				unsigned int ofs,
				struct rb_entry **prev_entry,
				struct rb_entry **next_entry,
				struct rb_node ***insert_p,
				struct rb_node **insert_parent,
				bool force, bool *leftmost)
{
	struct rb_node **pnode = &root->rb_root.rb_node;
	struct rb_node *parent = NULL, *tmp_node;
	struct rb_entry *re = cached_re;

	*insert_p = NULL;
	*insert_parent = NULL;
	*prev_entry = NULL;
	*next_entry = NULL;

	if (RB_EMPTY_ROOT(&root->rb_root))
		return NULL;

	if (re) {
		if (re->ofs <= ofs && re->ofs + re->len > ofs)
			goto lookup_neighbors;
	}

	if (leftmost)
		*leftmost = true;

	while (*pnode) {
		parent = *pnode;
		re = rb_entry(*pnode, struct rb_entry, rb_node);

		if (ofs < re->ofs) {
			pnode = &(*pnode)->rb_left;
		} else if (ofs >= re->ofs + re->len) {
			pnode = &(*pnode)->rb_right;
			if (leftmost)
				*leftmost = false;
		} else {
			goto lookup_neighbors;
		}
	}

	*insert_p = pnode;
	*insert_parent = parent;

	re = rb_entry(parent, struct rb_entry, rb_node);
	tmp_node = parent;
	if (parent && ofs > re->ofs)
		tmp_node = rb_next(parent);
	*next_entry = rb_entry_safe(tmp_node, struct rb_entry, rb_node);

	tmp_node = parent;
	if (parent && ofs < re->ofs)
		tmp_node = rb_prev(parent);
	*prev_entry = rb_entry_safe(tmp_node, struct rb_entry, rb_node);
	return NULL;

lookup_neighbors:
	if (ofs == re->ofs || force) {
		/* lookup prev node for merging backward later */
		tmp_node = rb_prev(&re->rb_node);
		*prev_entry = rb_entry_safe(tmp_node, struct rb_entry, rb_node);
	}
	if (ofs == re->ofs + re->len - 1 || force) {
		/* lookup next node for merging frontward later */
		tmp_node = rb_next(&re->rb_node);
		*next_entry = rb_entry_safe(tmp_node, struct rb_entry, rb_node);
	}
	return re;
}

bool f2fs_check_rb_tree_consistence(struct f2fs_sb_info *sbi,
				struct rb_root_cached *root, bool check_key)
{
#ifdef CONFIG_F2FS_CHECK_FS
	struct rb_node *cur = rb_first_cached(root), *next;
	struct rb_entry *cur_re, *next_re;

	if (!cur)
		return true;

	while (cur) {
		next = rb_next(cur);
		if (!next)
			return true;

		cur_re = rb_entry(cur, struct rb_entry, rb_node);
		next_re = rb_entry(next, struct rb_entry, rb_node);

		if (check_key) {
			if (cur_re->key > next_re->key) {
				f2fs_info(sbi, "inconsistent rbtree, "
					"cur(%llu) next(%llu)",
					cur_re->key, next_re->key);
				return false;
			}
			goto next;
		}

		if (cur_re->ofs + cur_re->len > next_re->ofs) {
			f2fs_info(sbi, "inconsistent rbtree, cur(%u, %u) next(%u, %u)",
				  cur_re->ofs, cur_re->len,
				  next_re->ofs, next_re->len);
			return false;
		}
next:
		cur = next;
	}
#endif
	return true;
}

static struct kmem_cache *extent_tree_slab;
static struct kmem_cache *extent_node_slab;

static struct extent_node *__attach_extent_node(struct f2fs_sb_info *sbi,
				struct extent_tree *et, struct extent_info *ei,
				struct rb_node *parent, struct rb_node **p,
				bool leftmost)
{
	struct extent_node *en;

	en = kmem_cache_alloc(extent_node_slab, GFP_ATOMIC);
	if (!en)
		return NULL;

	en->ei = *ei;
	INIT_LIST_HEAD(&en->list);
	en->et = et;

	rb_link_node(&en->rb_node, parent, p);
	rb_insert_color_cached(&en->rb_node, &et->root, leftmost);
	atomic_inc(&et->node_cnt);
	atomic_inc(&sbi->total_ext_node);
	return en;
}

static void __detach_extent_node(struct f2fs_sb_info *sbi,
				struct extent_tree *et, struct extent_node *en)
{
	rb_erase_cached(&en->rb_node, &et->root);
	atomic_dec(&et->node_cnt);
	atomic_dec(&sbi->total_ext_node);

	if (et->cached_en == en)
		et->cached_en = NULL;
	kmem_cache_free(extent_node_slab, en);
}

/*
 * Flow to release an extent_node:
 * 1. list_del_init
 * 2. __detach_extent_node
 * 3. kmem_cache_free.
 */
static void __release_extent_node(struct f2fs_sb_info *sbi,
			struct extent_tree *et, struct extent_node *en)
{
	spin_lock(&sbi->extent_lock);
	f2fs_bug_on(sbi, list_empty(&en->list));
	list_del_init(&en->list);
	spin_unlock(&sbi->extent_lock);

	__detach_extent_node(sbi, et, en);
}

static struct extent_tree *__grab_extent_tree(struct inode *inode)
{
	struct f2fs_sb_info *sbi = F2FS_I_SB(inode);
	struct extent_tree *et;
	nid_t ino = inode->i_ino;

	mutex_lock(&sbi->extent_tree_lock);
	et = radix_tree_lookup(&sbi->extent_tree_root, ino);
	if (!et) {
		et = f2fs_kmem_cache_alloc(extent_tree_slab, GFP_NOFS);
		f2fs_radix_tree_insert(&sbi->extent_tree_root, ino, et);
		memset(et, 0, sizeof(struct extent_tree));
		et->ino = ino;
		et->root = RB_ROOT_CACHED;
		et->cached_en = NULL;
		rwlock_init(&et->lock);
		INIT_LIST_HEAD(&et->list);
		atomic_set(&et->node_cnt, 0);
		atomic_inc(&sbi->total_ext_tree);
	} else {
		atomic_dec(&sbi->total_zombie_tree);
		list_del_init(&et->list);
	}
	mutex_unlock(&sbi->extent_tree_lock);

	/* never died until evict_inode */
	F2FS_I(inode)->extent_tree = et;

	return et;
}

static struct extent_node *__init_extent_tree(struct f2fs_sb_info *sbi,
				struct extent_tree *et, struct extent_info *ei)
{
	struct rb_node **p = &et->root.rb_root.rb_node;
	struct extent_node *en;

	en = __attach_extent_node(sbi, et, ei, NULL, p, true);
	if (!en)
		return NULL;

	et->largest = en->ei;
	et->cached_en = en;
	return en;
}

static unsigned int __free_extent_tree(struct f2fs_sb_info *sbi,
					struct extent_tree *et)
{
	struct rb_node *node, *next;
	struct extent_node *en;
	unsigned int count = atomic_read(&et->node_cnt);

	node = rb_first_cached(&et->root);
	while (node) {
		next = rb_next(node);
		en = rb_entry(node, struct extent_node, rb_node);
		__release_extent_node(sbi, et, en);
		node = next;
	}

	return count - atomic_read(&et->node_cnt);
}

static void __drop_largest_extent(struct extent_tree *et,
					pgoff_t fofs, unsigned int len)
{
<<<<<<< HEAD
	struct extent_info *largest = &F2FS_I(inode)->extent_tree->largest;

	if (fofs < largest->fofs + largest->len && fofs + len > largest->fofs) {
		largest->len = 0;
		f2fs_mark_inode_dirty_sync(inode);
=======
	if (fofs < et->largest.fofs + et->largest.len &&
			fofs + len > et->largest.fofs) {
		et->largest.len = 0;
		et->largest_updated = true;
>>>>>>> 24b8d41d
	}
}

/* return true, if inode page is changed */
static void __f2fs_init_extent_tree(struct inode *inode, struct page *ipage)
{
	struct f2fs_sb_info *sbi = F2FS_I_SB(inode);
	struct f2fs_extent *i_ext = ipage ? &F2FS_INODE(ipage)->i_ext : NULL;
	struct extent_tree *et;
	struct extent_node *en;
	struct extent_info ei;

	if (!f2fs_may_extent_tree(inode)) {
		/* drop largest extent */
		if (i_ext && i_ext->len) {
			f2fs_wait_on_page_writeback(ipage, NODE, true, true);
			i_ext->len = 0;
			set_page_dirty(ipage);
			return;
		}
		return;
	}

	et = __grab_extent_tree(inode);

	if (!i_ext || !i_ext->len)
		return;

	get_extent_info(&ei, i_ext);

	write_lock(&et->lock);
	if (atomic_read(&et->node_cnt))
		goto out;

	en = __init_extent_tree(sbi, et, &ei);
	if (en) {
		spin_lock(&sbi->extent_lock);
		list_add_tail(&en->list, &sbi->extent_list);
		spin_unlock(&sbi->extent_lock);
	}
out:
	write_unlock(&et->lock);
}

void f2fs_init_extent_tree(struct inode *inode, struct page *ipage)
{
	__f2fs_init_extent_tree(inode, ipage);

	if (!F2FS_I(inode)->extent_tree)
		set_inode_flag(inode, FI_NO_EXTENT);
}

static bool f2fs_lookup_extent_tree(struct inode *inode, pgoff_t pgofs,
							struct extent_info *ei)
{
	struct f2fs_sb_info *sbi = F2FS_I_SB(inode);
	struct extent_tree *et = F2FS_I(inode)->extent_tree;
	struct extent_node *en;
	bool ret = false;

	f2fs_bug_on(sbi, !et);

	trace_f2fs_lookup_extent_tree_start(inode, pgofs);

	read_lock(&et->lock);

	if (et->largest.fofs <= pgofs &&
			et->largest.fofs + et->largest.len > pgofs) {
		*ei = et->largest;
		ret = true;
		stat_inc_largest_node_hit(sbi);
		goto out;
	}

	en = (struct extent_node *)f2fs_lookup_rb_tree(&et->root,
				(struct rb_entry *)et->cached_en, pgofs);
	if (!en)
		goto out;

	if (en == et->cached_en)
		stat_inc_cached_node_hit(sbi);
	else
		stat_inc_rbtree_node_hit(sbi);

	*ei = en->ei;
	spin_lock(&sbi->extent_lock);
	if (!list_empty(&en->list)) {
		list_move_tail(&en->list, &sbi->extent_list);
		et->cached_en = en;
	}
	spin_unlock(&sbi->extent_lock);
	ret = true;
out:
	stat_inc_total_hit(sbi);
	read_unlock(&et->lock);

	trace_f2fs_lookup_extent_tree_end(inode, pgofs, ei);
	return ret;
}

<<<<<<< HEAD

/*
 * lookup extent at @fofs, if hit, return the extent
 * if not, return NULL and
 * @prev_ex: extent before fofs
 * @next_ex: extent after fofs
 * @insert_p: insert point for new extent at fofs
 * in order to simpfy the insertion after.
 * tree must stay unchanged between lookup and insertion.
 */
static struct extent_node *__lookup_extent_tree_ret(struct extent_tree *et,
				unsigned int fofs,
				struct extent_node **prev_ex,
				struct extent_node **next_ex,
				struct rb_node ***insert_p,
				struct rb_node **insert_parent)
{
	struct rb_node **pnode = &et->root.rb_node;
	struct rb_node *parent = NULL, *tmp_node;
	struct extent_node *en = et->cached_en;

	*insert_p = NULL;
	*insert_parent = NULL;
	*prev_ex = NULL;
	*next_ex = NULL;

	if (RB_EMPTY_ROOT(&et->root))
		return NULL;

	if (en) {
		struct extent_info *cei = &en->ei;

		if (cei->fofs <= fofs && cei->fofs + cei->len > fofs)
			goto lookup_neighbors;
	}

	while (*pnode) {
		parent = *pnode;
		en = rb_entry(*pnode, struct extent_node, rb_node);

		if (fofs < en->ei.fofs)
			pnode = &(*pnode)->rb_left;
		else if (fofs >= en->ei.fofs + en->ei.len)
			pnode = &(*pnode)->rb_right;
		else
			goto lookup_neighbors;
	}

	*insert_p = pnode;
	*insert_parent = parent;

	en = rb_entry(parent, struct extent_node, rb_node);
	tmp_node = parent;
	if (parent && fofs > en->ei.fofs)
		tmp_node = rb_next(parent);
	*next_ex = tmp_node ?
		rb_entry(tmp_node, struct extent_node, rb_node) : NULL;

	tmp_node = parent;
	if (parent && fofs < en->ei.fofs)
		tmp_node = rb_prev(parent);
	*prev_ex = tmp_node ?
		rb_entry(tmp_node, struct extent_node, rb_node) : NULL;
	return NULL;

lookup_neighbors:
	if (fofs == en->ei.fofs) {
		/* lookup prev node for merging backward later */
		tmp_node = rb_prev(&en->rb_node);
		*prev_ex = tmp_node ?
			rb_entry(tmp_node, struct extent_node, rb_node) : NULL;
	}
	if (fofs == en->ei.fofs + en->ei.len - 1) {
		/* lookup next node for merging frontward later */
		tmp_node = rb_next(&en->rb_node);
		*next_ex = tmp_node ?
			rb_entry(tmp_node, struct extent_node, rb_node) : NULL;
	}
	return en;
}

static struct extent_node *__try_merge_extent_node(struct inode *inode,
=======
static struct extent_node *__try_merge_extent_node(struct f2fs_sb_info *sbi,
>>>>>>> 24b8d41d
				struct extent_tree *et, struct extent_info *ei,
				struct extent_node *prev_ex,
				struct extent_node *next_ex)
{
	struct f2fs_sb_info *sbi = F2FS_I_SB(inode);
	struct extent_node *en = NULL;

	if (prev_ex && __is_back_mergeable(ei, &prev_ex->ei)) {
		prev_ex->ei.len += ei->len;
		ei = &prev_ex->ei;
		en = prev_ex;
	}

	if (next_ex && __is_front_mergeable(ei, &next_ex->ei)) {
		next_ex->ei.fofs = ei->fofs;
		next_ex->ei.blk = ei->blk;
		next_ex->ei.len += ei->len;
		if (en)
			__release_extent_node(sbi, et, prev_ex);

		en = next_ex;
	}

	if (!en)
		return NULL;

	__try_update_largest_extent(inode, et, en);

	spin_lock(&sbi->extent_lock);
	if (!list_empty(&en->list)) {
		list_move_tail(&en->list, &sbi->extent_list);
		et->cached_en = en;
	}
	spin_unlock(&sbi->extent_lock);
	return en;
}

static struct extent_node *__insert_extent_tree(struct inode *inode,
				struct extent_tree *et, struct extent_info *ei,
				struct rb_node **insert_p,
				struct rb_node *insert_parent,
				bool leftmost)
{
<<<<<<< HEAD
	struct f2fs_sb_info *sbi = F2FS_I_SB(inode);
	struct rb_node **p = &et->root.rb_node;
=======
	struct rb_node **p;
>>>>>>> 24b8d41d
	struct rb_node *parent = NULL;
	struct extent_node *en = NULL;

	if (insert_p && insert_parent) {
		parent = insert_parent;
		p = insert_p;
		goto do_insert;
	}

	leftmost = true;

	p = f2fs_lookup_rb_tree_for_insert(sbi, &et->root, &parent,
						ei->fofs, &leftmost);
do_insert:
	en = __attach_extent_node(sbi, et, ei, parent, p, leftmost);
	if (!en)
		return NULL;

	__try_update_largest_extent(inode, et, en);

	/* update in global extent list */
	spin_lock(&sbi->extent_lock);
	list_add_tail(&en->list, &sbi->extent_list);
	et->cached_en = en;
	spin_unlock(&sbi->extent_lock);
	return en;
}

static void f2fs_update_extent_tree_range(struct inode *inode,
				pgoff_t fofs, block_t blkaddr, unsigned int len)
{
	struct f2fs_sb_info *sbi = F2FS_I_SB(inode);
	struct extent_tree *et = F2FS_I(inode)->extent_tree;
	struct extent_node *en = NULL, *en1 = NULL;
	struct extent_node *prev_en = NULL, *next_en = NULL;
	struct extent_info ei, dei, prev;
	struct rb_node **insert_p = NULL, *insert_parent = NULL;
	unsigned int end = fofs + len;
	unsigned int pos = (unsigned int)fofs;
	bool updated = false;
	bool leftmost = false;

	if (!et)
		return;

	trace_f2fs_update_extent_tree_range(inode, fofs, blkaddr, len);

	write_lock(&et->lock);

	if (is_inode_flag_set(inode, FI_NO_EXTENT)) {
		write_unlock(&et->lock);
		return;
	}

	prev = et->largest;
	dei.len = 0;

	/*
	 * drop largest extent before lookup, in case it's already
	 * been shrunk from extent tree
	 */
	__drop_largest_extent(et, fofs, len);

	/* 1. lookup first extent node in range [fofs, fofs + len - 1] */
	en = (struct extent_node *)f2fs_lookup_rb_tree_ret(&et->root,
					(struct rb_entry *)et->cached_en, fofs,
					(struct rb_entry **)&prev_en,
					(struct rb_entry **)&next_en,
					&insert_p, &insert_parent, false,
					&leftmost);
	if (!en)
		en = next_en;

	/* 2. invlidate all extent nodes in range [fofs, fofs + len - 1] */
	while (en && en->ei.fofs < end) {
		unsigned int org_end;
		int parts = 0;	/* # of parts current extent split into */

		next_en = en1 = NULL;

		dei = en->ei;
		org_end = dei.fofs + dei.len;
		f2fs_bug_on(sbi, pos >= org_end);

		if (pos > dei.fofs &&	pos - dei.fofs >= F2FS_MIN_EXTENT_LEN) {
			en->ei.len = pos - en->ei.fofs;
			prev_en = en;
			parts = 1;
		}

		if (end < org_end && org_end - end >= F2FS_MIN_EXTENT_LEN) {
			if (parts) {
				set_extent_info(&ei, end,
						end - dei.fofs + dei.blk,
						org_end - end);
<<<<<<< HEAD
				en1 = __insert_extent_tree(inode, et, &ei,
							NULL, NULL);
=======
				en1 = __insert_extent_tree(sbi, et, &ei,
							NULL, NULL, true);
>>>>>>> 24b8d41d
				next_en = en1;
			} else {
				en->ei.fofs = end;
				en->ei.blk += end - dei.fofs;
				en->ei.len -= end - dei.fofs;
				next_en = en;
			}
			parts++;
		}

		if (!next_en) {
			struct rb_node *node = rb_next(&en->rb_node);

			next_en = rb_entry_safe(node, struct extent_node,
						rb_node);
		}

		if (parts)
			__try_update_largest_extent(inode, et, en);
		else
			__release_extent_node(sbi, et, en);

		/*
		 * if original extent is split into zero or two parts, extent
		 * tree has been altered by deletion or insertion, therefore
		 * invalidate pointers regard to tree.
		 */
		if (parts != 1) {
			insert_p = NULL;
			insert_parent = NULL;
		}
		en = next_en;
	}

	/* 3. update extent in extent cache */
	if (blkaddr) {

		set_extent_info(&ei, fofs, blkaddr, len);
<<<<<<< HEAD
		if (!__try_merge_extent_node(inode, et, &ei, prev_en, next_en))
			__insert_extent_tree(inode, et, &ei,
						insert_p, insert_parent);
=======
		if (!__try_merge_extent_node(sbi, et, &ei, prev_en, next_en))
			__insert_extent_tree(sbi, et, &ei,
					insert_p, insert_parent, leftmost);
>>>>>>> 24b8d41d

		/* give up extent_cache, if split and small updates happen */
		if (dei.len >= 1 &&
				prev.len < F2FS_MIN_EXTENT_LEN &&
				et->largest.len < F2FS_MIN_EXTENT_LEN) {
<<<<<<< HEAD
			__drop_largest_extent(inode, 0, UINT_MAX);
=======
			et->largest.len = 0;
			et->largest_updated = true;
>>>>>>> 24b8d41d
			set_inode_flag(inode, FI_NO_EXTENT);
		}
	}

	if (is_inode_flag_set(inode, FI_NO_EXTENT))
		__free_extent_tree(sbi, et);

	if (et->largest_updated) {
		et->largest_updated = false;
		updated = true;
	}

	write_unlock(&et->lock);

	if (updated)
		f2fs_mark_inode_dirty_sync(inode, true);
}

unsigned int f2fs_shrink_extent_tree(struct f2fs_sb_info *sbi, int nr_shrink)
{
	struct extent_tree *et, *next;
	struct extent_node *en;
	unsigned int node_cnt = 0, tree_cnt = 0;
	int remained;

	if (!test_opt(sbi, EXTENT_CACHE))
		return 0;

	if (!atomic_read(&sbi->total_zombie_tree))
		goto free_node;

	if (!mutex_trylock(&sbi->extent_tree_lock))
		goto out;

	/* 1. remove unreferenced extent tree */
	list_for_each_entry_safe(et, next, &sbi->zombie_list, list) {
		if (atomic_read(&et->node_cnt)) {
			write_lock(&et->lock);
			node_cnt += __free_extent_tree(sbi, et);
			write_unlock(&et->lock);
		}
		f2fs_bug_on(sbi, atomic_read(&et->node_cnt));
		list_del_init(&et->list);
		radix_tree_delete(&sbi->extent_tree_root, et->ino);
		kmem_cache_free(extent_tree_slab, et);
		atomic_dec(&sbi->total_ext_tree);
		atomic_dec(&sbi->total_zombie_tree);
		tree_cnt++;

		if (node_cnt + tree_cnt >= nr_shrink)
			goto unlock_out;
		cond_resched();
	}
	mutex_unlock(&sbi->extent_tree_lock);

free_node:
	/* 2. remove LRU extent entries */
	if (!mutex_trylock(&sbi->extent_tree_lock))
		goto out;

	remained = nr_shrink - (node_cnt + tree_cnt);

	spin_lock(&sbi->extent_lock);
	for (; remained > 0; remained--) {
		if (list_empty(&sbi->extent_list))
			break;
		en = list_first_entry(&sbi->extent_list,
					struct extent_node, list);
		et = en->et;
		if (!write_trylock(&et->lock)) {
			/* refresh this extent node's position in extent list */
			list_move_tail(&en->list, &sbi->extent_list);
			continue;
		}

		list_del_init(&en->list);
		spin_unlock(&sbi->extent_lock);

		__detach_extent_node(sbi, et, en);

		write_unlock(&et->lock);
		node_cnt++;
		spin_lock(&sbi->extent_lock);
	}
	spin_unlock(&sbi->extent_lock);

unlock_out:
	mutex_unlock(&sbi->extent_tree_lock);
out:
	trace_f2fs_shrink_extent_tree(sbi, node_cnt, tree_cnt);

	return node_cnt + tree_cnt;
}

unsigned int f2fs_destroy_extent_node(struct inode *inode)
{
	struct f2fs_sb_info *sbi = F2FS_I_SB(inode);
	struct extent_tree *et = F2FS_I(inode)->extent_tree;
	unsigned int node_cnt = 0;

	if (!et || !atomic_read(&et->node_cnt))
		return 0;

	write_lock(&et->lock);
	node_cnt = __free_extent_tree(sbi, et);
	write_unlock(&et->lock);

	return node_cnt;
}

void f2fs_drop_extent_tree(struct inode *inode)
{
	struct f2fs_sb_info *sbi = F2FS_I_SB(inode);
	struct extent_tree *et = F2FS_I(inode)->extent_tree;
<<<<<<< HEAD
=======
	bool updated = false;

	if (!f2fs_may_extent_tree(inode))
		return;
>>>>>>> 24b8d41d

	set_inode_flag(inode, FI_NO_EXTENT);

	write_lock(&et->lock);
	__free_extent_tree(sbi, et);
<<<<<<< HEAD
	__drop_largest_extent(inode, 0, UINT_MAX);
	write_unlock(&et->lock);
=======
	if (et->largest.len) {
		et->largest.len = 0;
		updated = true;
	}
	write_unlock(&et->lock);
	if (updated)
		f2fs_mark_inode_dirty_sync(inode, true);
>>>>>>> 24b8d41d
}

void f2fs_destroy_extent_tree(struct inode *inode)
{
	struct f2fs_sb_info *sbi = F2FS_I_SB(inode);
	struct extent_tree *et = F2FS_I(inode)->extent_tree;
	unsigned int node_cnt = 0;

	if (!et)
		return;

	if (inode->i_nlink && !is_bad_inode(inode) &&
					atomic_read(&et->node_cnt)) {
		mutex_lock(&sbi->extent_tree_lock);
		list_add_tail(&et->list, &sbi->zombie_list);
		atomic_inc(&sbi->total_zombie_tree);
		mutex_unlock(&sbi->extent_tree_lock);
		return;
	}

	/* free all extent info belong to this extent tree */
	node_cnt = f2fs_destroy_extent_node(inode);

	/* delete extent tree entry in radix tree */
	mutex_lock(&sbi->extent_tree_lock);
	f2fs_bug_on(sbi, atomic_read(&et->node_cnt));
	radix_tree_delete(&sbi->extent_tree_root, inode->i_ino);
	kmem_cache_free(extent_tree_slab, et);
	atomic_dec(&sbi->total_ext_tree);
	mutex_unlock(&sbi->extent_tree_lock);

	F2FS_I(inode)->extent_tree = NULL;

	trace_f2fs_destroy_extent_tree(inode, node_cnt);
}

bool f2fs_lookup_extent_cache(struct inode *inode, pgoff_t pgofs,
					struct extent_info *ei)
{
	if (!f2fs_may_extent_tree(inode))
		return false;

	return f2fs_lookup_extent_tree(inode, pgofs, ei);
}

void f2fs_update_extent_cache(struct dnode_of_data *dn)
{
	pgoff_t fofs;
	block_t blkaddr;

	if (!f2fs_may_extent_tree(dn->inode))
		return;

	if (dn->data_blkaddr == NEW_ADDR)
		blkaddr = NULL_ADDR;
	else
		blkaddr = dn->data_blkaddr;

	fofs = f2fs_start_bidx_of_node(ofs_of_node(dn->node_page), dn->inode) +
								dn->ofs_in_node;
	f2fs_update_extent_tree_range(dn->inode, fofs, blkaddr, 1);
}

void f2fs_update_extent_cache_range(struct dnode_of_data *dn,
				pgoff_t fofs, block_t blkaddr, unsigned int len)

{
	if (!f2fs_may_extent_tree(dn->inode))
		return;

	f2fs_update_extent_tree_range(dn->inode, fofs, blkaddr, len);
}

void f2fs_init_extent_cache_info(struct f2fs_sb_info *sbi)
{
	INIT_RADIX_TREE(&sbi->extent_tree_root, GFP_NOIO);
	mutex_init(&sbi->extent_tree_lock);
	INIT_LIST_HEAD(&sbi->extent_list);
	spin_lock_init(&sbi->extent_lock);
	atomic_set(&sbi->total_ext_tree, 0);
	INIT_LIST_HEAD(&sbi->zombie_list);
	atomic_set(&sbi->total_zombie_tree, 0);
	atomic_set(&sbi->total_ext_node, 0);
}

int __init f2fs_create_extent_cache(void)
{
	extent_tree_slab = f2fs_kmem_cache_create("f2fs_extent_tree",
			sizeof(struct extent_tree));
	if (!extent_tree_slab)
		return -ENOMEM;
	extent_node_slab = f2fs_kmem_cache_create("f2fs_extent_node",
			sizeof(struct extent_node));
	if (!extent_node_slab) {
		kmem_cache_destroy(extent_tree_slab);
		return -ENOMEM;
	}
	return 0;
}

void f2fs_destroy_extent_cache(void)
{
	kmem_cache_destroy(extent_node_slab);
	kmem_cache_destroy(extent_tree_slab);
}<|MERGE_RESOLUTION|>--- conflicted
+++ resolved
@@ -350,18 +350,10 @@
 static void __drop_largest_extent(struct extent_tree *et,
 					pgoff_t fofs, unsigned int len)
 {
-<<<<<<< HEAD
-	struct extent_info *largest = &F2FS_I(inode)->extent_tree->largest;
-
-	if (fofs < largest->fofs + largest->len && fofs + len > largest->fofs) {
-		largest->len = 0;
-		f2fs_mark_inode_dirty_sync(inode);
-=======
 	if (fofs < et->largest.fofs + et->largest.len &&
 			fofs + len > et->largest.fofs) {
 		et->largest.len = 0;
 		et->largest_updated = true;
->>>>>>> 24b8d41d
 	}
 }
 
@@ -462,97 +454,11 @@
 	return ret;
 }
 
-<<<<<<< HEAD
-
-/*
- * lookup extent at @fofs, if hit, return the extent
- * if not, return NULL and
- * @prev_ex: extent before fofs
- * @next_ex: extent after fofs
- * @insert_p: insert point for new extent at fofs
- * in order to simpfy the insertion after.
- * tree must stay unchanged between lookup and insertion.
- */
-static struct extent_node *__lookup_extent_tree_ret(struct extent_tree *et,
-				unsigned int fofs,
-				struct extent_node **prev_ex,
-				struct extent_node **next_ex,
-				struct rb_node ***insert_p,
-				struct rb_node **insert_parent)
-{
-	struct rb_node **pnode = &et->root.rb_node;
-	struct rb_node *parent = NULL, *tmp_node;
-	struct extent_node *en = et->cached_en;
-
-	*insert_p = NULL;
-	*insert_parent = NULL;
-	*prev_ex = NULL;
-	*next_ex = NULL;
-
-	if (RB_EMPTY_ROOT(&et->root))
-		return NULL;
-
-	if (en) {
-		struct extent_info *cei = &en->ei;
-
-		if (cei->fofs <= fofs && cei->fofs + cei->len > fofs)
-			goto lookup_neighbors;
-	}
-
-	while (*pnode) {
-		parent = *pnode;
-		en = rb_entry(*pnode, struct extent_node, rb_node);
-
-		if (fofs < en->ei.fofs)
-			pnode = &(*pnode)->rb_left;
-		else if (fofs >= en->ei.fofs + en->ei.len)
-			pnode = &(*pnode)->rb_right;
-		else
-			goto lookup_neighbors;
-	}
-
-	*insert_p = pnode;
-	*insert_parent = parent;
-
-	en = rb_entry(parent, struct extent_node, rb_node);
-	tmp_node = parent;
-	if (parent && fofs > en->ei.fofs)
-		tmp_node = rb_next(parent);
-	*next_ex = tmp_node ?
-		rb_entry(tmp_node, struct extent_node, rb_node) : NULL;
-
-	tmp_node = parent;
-	if (parent && fofs < en->ei.fofs)
-		tmp_node = rb_prev(parent);
-	*prev_ex = tmp_node ?
-		rb_entry(tmp_node, struct extent_node, rb_node) : NULL;
-	return NULL;
-
-lookup_neighbors:
-	if (fofs == en->ei.fofs) {
-		/* lookup prev node for merging backward later */
-		tmp_node = rb_prev(&en->rb_node);
-		*prev_ex = tmp_node ?
-			rb_entry(tmp_node, struct extent_node, rb_node) : NULL;
-	}
-	if (fofs == en->ei.fofs + en->ei.len - 1) {
-		/* lookup next node for merging frontward later */
-		tmp_node = rb_next(&en->rb_node);
-		*next_ex = tmp_node ?
-			rb_entry(tmp_node, struct extent_node, rb_node) : NULL;
-	}
-	return en;
-}
-
-static struct extent_node *__try_merge_extent_node(struct inode *inode,
-=======
 static struct extent_node *__try_merge_extent_node(struct f2fs_sb_info *sbi,
->>>>>>> 24b8d41d
 				struct extent_tree *et, struct extent_info *ei,
 				struct extent_node *prev_ex,
 				struct extent_node *next_ex)
 {
-	struct f2fs_sb_info *sbi = F2FS_I_SB(inode);
 	struct extent_node *en = NULL;
 
 	if (prev_ex && __is_back_mergeable(ei, &prev_ex->ei)) {
@@ -574,7 +480,7 @@
 	if (!en)
 		return NULL;
 
-	__try_update_largest_extent(inode, et, en);
+	__try_update_largest_extent(et, en);
 
 	spin_lock(&sbi->extent_lock);
 	if (!list_empty(&en->list)) {
@@ -585,18 +491,13 @@
 	return en;
 }
 
-static struct extent_node *__insert_extent_tree(struct inode *inode,
+static struct extent_node *__insert_extent_tree(struct f2fs_sb_info *sbi,
 				struct extent_tree *et, struct extent_info *ei,
 				struct rb_node **insert_p,
 				struct rb_node *insert_parent,
 				bool leftmost)
 {
-<<<<<<< HEAD
-	struct f2fs_sb_info *sbi = F2FS_I_SB(inode);
-	struct rb_node **p = &et->root.rb_node;
-=======
 	struct rb_node **p;
->>>>>>> 24b8d41d
 	struct rb_node *parent = NULL;
 	struct extent_node *en = NULL;
 
@@ -615,7 +516,7 @@
 	if (!en)
 		return NULL;
 
-	__try_update_largest_extent(inode, et, en);
+	__try_update_largest_extent(et, en);
 
 	/* update in global extent list */
 	spin_lock(&sbi->extent_lock);
@@ -692,13 +593,8 @@
 				set_extent_info(&ei, end,
 						end - dei.fofs + dei.blk,
 						org_end - end);
-<<<<<<< HEAD
-				en1 = __insert_extent_tree(inode, et, &ei,
-							NULL, NULL);
-=======
 				en1 = __insert_extent_tree(sbi, et, &ei,
 							NULL, NULL, true);
->>>>>>> 24b8d41d
 				next_en = en1;
 			} else {
 				en->ei.fofs = end;
@@ -717,7 +613,7 @@
 		}
 
 		if (parts)
-			__try_update_largest_extent(inode, et, en);
+			__try_update_largest_extent(et, en);
 		else
 			__release_extent_node(sbi, et, en);
 
@@ -737,26 +633,16 @@
 	if (blkaddr) {
 
 		set_extent_info(&ei, fofs, blkaddr, len);
-<<<<<<< HEAD
-		if (!__try_merge_extent_node(inode, et, &ei, prev_en, next_en))
-			__insert_extent_tree(inode, et, &ei,
-						insert_p, insert_parent);
-=======
 		if (!__try_merge_extent_node(sbi, et, &ei, prev_en, next_en))
 			__insert_extent_tree(sbi, et, &ei,
 					insert_p, insert_parent, leftmost);
->>>>>>> 24b8d41d
 
 		/* give up extent_cache, if split and small updates happen */
 		if (dei.len >= 1 &&
 				prev.len < F2FS_MIN_EXTENT_LEN &&
 				et->largest.len < F2FS_MIN_EXTENT_LEN) {
-<<<<<<< HEAD
-			__drop_largest_extent(inode, 0, UINT_MAX);
-=======
 			et->largest.len = 0;
 			et->largest_updated = true;
->>>>>>> 24b8d41d
 			set_inode_flag(inode, FI_NO_EXTENT);
 		}
 	}
@@ -871,22 +757,15 @@
 {
 	struct f2fs_sb_info *sbi = F2FS_I_SB(inode);
 	struct extent_tree *et = F2FS_I(inode)->extent_tree;
-<<<<<<< HEAD
-=======
 	bool updated = false;
 
 	if (!f2fs_may_extent_tree(inode))
 		return;
->>>>>>> 24b8d41d
 
 	set_inode_flag(inode, FI_NO_EXTENT);
 
 	write_lock(&et->lock);
 	__free_extent_tree(sbi, et);
-<<<<<<< HEAD
-	__drop_largest_extent(inode, 0, UINT_MAX);
-	write_unlock(&et->lock);
-=======
 	if (et->largest.len) {
 		et->largest.len = 0;
 		updated = true;
@@ -894,7 +773,6 @@
 	write_unlock(&et->lock);
 	if (updated)
 		f2fs_mark_inode_dirty_sync(inode, true);
->>>>>>> 24b8d41d
 }
 
 void f2fs_destroy_extent_tree(struct inode *inode)
