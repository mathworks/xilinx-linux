// SPDX-License-Identifier: GPL-2.0
/*
 * fs/f2fs/file.c
 *
 * Copyright (c) 2012 Samsung Electronics Co., Ltd.
 *             http://www.samsung.com/
 */
#include <linux/fs.h>
#include <linux/f2fs_fs.h>
#include <linux/stat.h>
#include <linux/buffer_head.h>
#include <linux/writeback.h>
#include <linux/blkdev.h>
#include <linux/falloc.h>
#include <linux/types.h>
#include <linux/compat.h>
#include <linux/uaccess.h>
#include <linux/mount.h>
#include <linux/pagevec.h>
#include <linux/uio.h>
#include <linux/uuid.h>
#include <linux/file.h>
#include <linux/nls.h>
#include <linux/sched/signal.h>
#include <linux/fileattr.h>
#include <linux/fadvise.h>
#include <linux/iomap.h>

#include "f2fs.h"
#include "node.h"
#include "segment.h"
#include "xattr.h"
#include "acl.h"
#include "gc.h"
#include "iostat.h"
#include <trace/events/f2fs.h>
#include <uapi/linux/f2fs.h>

static vm_fault_t f2fs_filemap_fault(struct vm_fault *vmf)
{
	struct inode *inode = file_inode(vmf->vma->vm_file);
	vm_fault_t ret;

	ret = filemap_fault(vmf);
	if (!ret)
		f2fs_update_iostat(F2FS_I_SB(inode), inode,
					APP_MAPPED_READ_IO, F2FS_BLKSIZE);

	trace_f2fs_filemap_fault(inode, vmf->pgoff, (unsigned long)ret);

	return ret;
}

static vm_fault_t f2fs_vm_page_mkwrite(struct vm_fault *vmf)
{
	struct page *page = vmf->page;
	struct inode *inode = file_inode(vmf->vma->vm_file);
	struct f2fs_sb_info *sbi = F2FS_I_SB(inode);
	struct dnode_of_data dn;
	bool need_alloc = true;
	int err = 0;

	if (unlikely(IS_IMMUTABLE(inode)))
		return VM_FAULT_SIGBUS;

	if (is_inode_flag_set(inode, FI_COMPRESS_RELEASED))
		return VM_FAULT_SIGBUS;

	if (unlikely(f2fs_cp_error(sbi))) {
		err = -EIO;
		goto err;
	}

	if (!f2fs_is_checkpoint_ready(sbi)) {
		err = -ENOSPC;
		goto err;
	}

	err = f2fs_convert_inline_inode(inode);
	if (err)
		goto err;

#ifdef CONFIG_F2FS_FS_COMPRESSION
	if (f2fs_compressed_file(inode)) {
		int ret = f2fs_is_compressed_cluster(inode, page->index);

		if (ret < 0) {
			err = ret;
			goto err;
		} else if (ret) {
			need_alloc = false;
		}
	}
#endif
	/* should do out of any locked page */
	if (need_alloc)
		f2fs_balance_fs(sbi, true);

	sb_start_pagefault(inode->i_sb);

	f2fs_bug_on(sbi, f2fs_has_inline_data(inode));

	file_update_time(vmf->vma->vm_file);
	filemap_invalidate_lock_shared(inode->i_mapping);
	lock_page(page);
	if (unlikely(page->mapping != inode->i_mapping ||
			page_offset(page) > i_size_read(inode) ||
			!PageUptodate(page))) {
		unlock_page(page);
		err = -EFAULT;
		goto out_sem;
	}

	if (need_alloc) {
		/* block allocation */
		set_new_dnode(&dn, inode, NULL, NULL, 0);
		err = f2fs_get_block_locked(&dn, page->index);
	}

#ifdef CONFIG_F2FS_FS_COMPRESSION
	if (!need_alloc) {
		set_new_dnode(&dn, inode, NULL, NULL, 0);
		err = f2fs_get_dnode_of_data(&dn, page->index, LOOKUP_NODE);
		f2fs_put_dnode(&dn);
	}
#endif
	if (err) {
		unlock_page(page);
		goto out_sem;
	}

	f2fs_wait_on_page_writeback(page, DATA, false, true);

	/* wait for GCed page writeback via META_MAPPING */
	f2fs_wait_on_block_writeback(inode, dn.data_blkaddr);

	/*
	 * check to see if the page is mapped already (no holes)
	 */
	if (PageMappedToDisk(page))
		goto out_sem;

	/* page is wholly or partially inside EOF */
	if (((loff_t)(page->index + 1) << PAGE_SHIFT) >
						i_size_read(inode)) {
		loff_t offset;

		offset = i_size_read(inode) & ~PAGE_MASK;
		zero_user_segment(page, offset, PAGE_SIZE);
	}
	set_page_dirty(page);

	f2fs_update_iostat(sbi, inode, APP_MAPPED_IO, F2FS_BLKSIZE);
	f2fs_update_time(sbi, REQ_TIME);

	trace_f2fs_vm_page_mkwrite(page, DATA);
out_sem:
	filemap_invalidate_unlock_shared(inode->i_mapping);

	sb_end_pagefault(inode->i_sb);
err:
	return vmf_fs_error(err);
}

static const struct vm_operations_struct f2fs_file_vm_ops = {
	.fault		= f2fs_filemap_fault,
	.map_pages	= filemap_map_pages,
	.page_mkwrite	= f2fs_vm_page_mkwrite,
};

static int get_parent_ino(struct inode *inode, nid_t *pino)
{
	struct dentry *dentry;

	/*
	 * Make sure to get the non-deleted alias.  The alias associated with
	 * the open file descriptor being fsync()'ed may be deleted already.
	 */
	dentry = d_find_alias(inode);
	if (!dentry)
		return 0;

	*pino = parent_ino(dentry);
	dput(dentry);
	return 1;
}

static inline enum cp_reason_type need_do_checkpoint(struct inode *inode)
{
	struct f2fs_sb_info *sbi = F2FS_I_SB(inode);
	enum cp_reason_type cp_reason = CP_NO_NEEDED;

	if (!S_ISREG(inode->i_mode))
		cp_reason = CP_NON_REGULAR;
	else if (f2fs_compressed_file(inode))
		cp_reason = CP_COMPRESSED;
	else if (inode->i_nlink != 1)
		cp_reason = CP_HARDLINK;
	else if (is_sbi_flag_set(sbi, SBI_NEED_CP))
		cp_reason = CP_SB_NEED_CP;
	else if (file_wrong_pino(inode))
		cp_reason = CP_WRONG_PINO;
	else if (!f2fs_space_for_roll_forward(sbi))
		cp_reason = CP_NO_SPC_ROLL;
	else if (!f2fs_is_checkpointed_node(sbi, F2FS_I(inode)->i_pino))
		cp_reason = CP_NODE_NEED_CP;
	else if (test_opt(sbi, FASTBOOT))
		cp_reason = CP_FASTBOOT_MODE;
	else if (F2FS_OPTION(sbi).active_logs == 2)
		cp_reason = CP_SPEC_LOG_NUM;
	else if (F2FS_OPTION(sbi).fsync_mode == FSYNC_MODE_STRICT &&
		f2fs_need_dentry_mark(sbi, inode->i_ino) &&
		f2fs_exist_written_data(sbi, F2FS_I(inode)->i_pino,
							TRANS_DIR_INO))
		cp_reason = CP_RECOVER_DIR;

	return cp_reason;
}

static bool need_inode_page_update(struct f2fs_sb_info *sbi, nid_t ino)
{
	struct page *i = find_get_page(NODE_MAPPING(sbi), ino);
	bool ret = false;
	/* But we need to avoid that there are some inode updates */
	if ((i && PageDirty(i)) || f2fs_need_inode_block_update(sbi, ino))
		ret = true;
	f2fs_put_page(i, 0);
	return ret;
}

static void try_to_fix_pino(struct inode *inode)
{
	struct f2fs_inode_info *fi = F2FS_I(inode);
	nid_t pino;

	f2fs_down_write(&fi->i_sem);
	if (file_wrong_pino(inode) && inode->i_nlink == 1 &&
			get_parent_ino(inode, &pino)) {
		f2fs_i_pino_write(inode, pino);
		file_got_pino(inode);
	}
	f2fs_up_write(&fi->i_sem);
}

static int f2fs_do_sync_file(struct file *file, loff_t start, loff_t end,
						int datasync, bool atomic)
{
	struct inode *inode = file->f_mapping->host;
	struct f2fs_sb_info *sbi = F2FS_I_SB(inode);
	nid_t ino = inode->i_ino;
	int ret = 0;
	enum cp_reason_type cp_reason = 0;
	struct writeback_control wbc = {
		.sync_mode = WB_SYNC_ALL,
		.nr_to_write = LONG_MAX,
		.for_reclaim = 0,
	};
	unsigned int seq_id = 0;

	if (unlikely(f2fs_readonly(inode->i_sb)))
		return 0;

	trace_f2fs_sync_file_enter(inode);

	if (S_ISDIR(inode->i_mode))
		goto go_write;

	/* if fdatasync is triggered, let's do in-place-update */
	if (datasync || get_dirty_pages(inode) <= SM_I(sbi)->min_fsync_blocks)
		set_inode_flag(inode, FI_NEED_IPU);
	ret = file_write_and_wait_range(file, start, end);
	clear_inode_flag(inode, FI_NEED_IPU);

	if (ret || is_sbi_flag_set(sbi, SBI_CP_DISABLED)) {
		trace_f2fs_sync_file_exit(inode, cp_reason, datasync, ret);
		return ret;
	}

	/* if the inode is dirty, let's recover all the time */
	if (!f2fs_skip_inode_update(inode, datasync)) {
		f2fs_write_inode(inode, NULL);
		goto go_write;
	}

	/*
	 * if there is no written data, don't waste time to write recovery info.
	 */
	if (!is_inode_flag_set(inode, FI_APPEND_WRITE) &&
			!f2fs_exist_written_data(sbi, ino, APPEND_INO)) {

		/* it may call write_inode just prior to fsync */
		if (need_inode_page_update(sbi, ino))
			goto go_write;

		if (is_inode_flag_set(inode, FI_UPDATE_WRITE) ||
				f2fs_exist_written_data(sbi, ino, UPDATE_INO))
			goto flush_out;
		goto out;
	} else {
		/*
		 * for OPU case, during fsync(), node can be persisted before
		 * data when lower device doesn't support write barrier, result
		 * in data corruption after SPO.
		 * So for strict fsync mode, force to use atomic write semantics
		 * to keep write order in between data/node and last node to
		 * avoid potential data corruption.
		 */
		if (F2FS_OPTION(sbi).fsync_mode ==
				FSYNC_MODE_STRICT && !atomic)
			atomic = true;
	}
go_write:
	/*
	 * Both of fdatasync() and fsync() are able to be recovered from
	 * sudden-power-off.
	 */
	f2fs_down_read(&F2FS_I(inode)->i_sem);
	cp_reason = need_do_checkpoint(inode);
	f2fs_up_read(&F2FS_I(inode)->i_sem);

	if (cp_reason) {
		/* all the dirty node pages should be flushed for POR */
		ret = f2fs_sync_fs(inode->i_sb, 1);

		/*
		 * We've secured consistency through sync_fs. Following pino
		 * will be used only for fsynced inodes after checkpoint.
		 */
		try_to_fix_pino(inode);
		clear_inode_flag(inode, FI_APPEND_WRITE);
		clear_inode_flag(inode, FI_UPDATE_WRITE);
		goto out;
	}
sync_nodes:
	atomic_inc(&sbi->wb_sync_req[NODE]);
	ret = f2fs_fsync_node_pages(sbi, inode, &wbc, atomic, &seq_id);
	atomic_dec(&sbi->wb_sync_req[NODE]);
	if (ret)
		goto out;

	/* if cp_error was enabled, we should avoid infinite loop */
	if (unlikely(f2fs_cp_error(sbi))) {
		ret = -EIO;
		goto out;
	}

	if (f2fs_need_inode_block_update(sbi, ino)) {
		f2fs_mark_inode_dirty_sync(inode, true);
		f2fs_write_inode(inode, NULL);
		goto sync_nodes;
	}

	/*
	 * If it's atomic_write, it's just fine to keep write ordering. So
	 * here we don't need to wait for node write completion, since we use
	 * node chain which serializes node blocks. If one of node writes are
	 * reordered, we can see simply broken chain, resulting in stopping
	 * roll-forward recovery. It means we'll recover all or none node blocks
	 * given fsync mark.
	 */
	if (!atomic) {
		ret = f2fs_wait_on_node_pages_writeback(sbi, seq_id);
		if (ret)
			goto out;
	}

	/* once recovery info is written, don't need to tack this */
	f2fs_remove_ino_entry(sbi, ino, APPEND_INO);
	clear_inode_flag(inode, FI_APPEND_WRITE);
flush_out:
	if ((!atomic && F2FS_OPTION(sbi).fsync_mode != FSYNC_MODE_NOBARRIER) ||
	    (atomic && !test_opt(sbi, NOBARRIER) && f2fs_sb_has_blkzoned(sbi)))
		ret = f2fs_issue_flush(sbi, inode->i_ino);
	if (!ret) {
		f2fs_remove_ino_entry(sbi, ino, UPDATE_INO);
		clear_inode_flag(inode, FI_UPDATE_WRITE);
		f2fs_remove_ino_entry(sbi, ino, FLUSH_INO);
	}
	f2fs_update_time(sbi, REQ_TIME);
out:
	trace_f2fs_sync_file_exit(inode, cp_reason, datasync, ret);
	return ret;
}

int f2fs_sync_file(struct file *file, loff_t start, loff_t end, int datasync)
{
	if (unlikely(f2fs_cp_error(F2FS_I_SB(file_inode(file)))))
		return -EIO;
	return f2fs_do_sync_file(file, start, end, datasync, false);
}

static bool __found_offset(struct address_space *mapping, block_t blkaddr,
				pgoff_t index, int whence)
{
	switch (whence) {
	case SEEK_DATA:
		if (__is_valid_data_blkaddr(blkaddr))
			return true;
		if (blkaddr == NEW_ADDR &&
		    xa_get_mark(&mapping->i_pages, index, PAGECACHE_TAG_DIRTY))
			return true;
		break;
	case SEEK_HOLE:
		if (blkaddr == NULL_ADDR)
			return true;
		break;
	}
	return false;
}

static loff_t f2fs_seek_block(struct file *file, loff_t offset, int whence)
{
	struct inode *inode = file->f_mapping->host;
	loff_t maxbytes = inode->i_sb->s_maxbytes;
	struct dnode_of_data dn;
	pgoff_t pgofs, end_offset;
	loff_t data_ofs = offset;
	loff_t isize;
	int err = 0;

	inode_lock(inode);

	isize = i_size_read(inode);
	if (offset >= isize)
		goto fail;

	/* handle inline data case */
	if (f2fs_has_inline_data(inode)) {
		if (whence == SEEK_HOLE) {
			data_ofs = isize;
			goto found;
		} else if (whence == SEEK_DATA) {
			data_ofs = offset;
			goto found;
		}
	}

	pgofs = (pgoff_t)(offset >> PAGE_SHIFT);

	for (; data_ofs < isize; data_ofs = (loff_t)pgofs << PAGE_SHIFT) {
		set_new_dnode(&dn, inode, NULL, NULL, 0);
		err = f2fs_get_dnode_of_data(&dn, pgofs, LOOKUP_NODE);
		if (err && err != -ENOENT) {
			goto fail;
		} else if (err == -ENOENT) {
			/* direct node does not exists */
			if (whence == SEEK_DATA) {
				pgofs = f2fs_get_next_page_offset(&dn, pgofs);
				continue;
			} else {
				goto found;
			}
		}

		end_offset = ADDRS_PER_PAGE(dn.node_page, inode);

		/* find data/hole in dnode block */
		for (; dn.ofs_in_node < end_offset;
				dn.ofs_in_node++, pgofs++,
				data_ofs = (loff_t)pgofs << PAGE_SHIFT) {
			block_t blkaddr;

			blkaddr = f2fs_data_blkaddr(&dn);

			if (__is_valid_data_blkaddr(blkaddr) &&
				!f2fs_is_valid_blkaddr(F2FS_I_SB(inode),
					blkaddr, DATA_GENERIC_ENHANCE)) {
				f2fs_put_dnode(&dn);
				goto fail;
			}

			if (__found_offset(file->f_mapping, blkaddr,
							pgofs, whence)) {
				f2fs_put_dnode(&dn);
				goto found;
			}
		}
		f2fs_put_dnode(&dn);
	}

	if (whence == SEEK_DATA)
		goto fail;
found:
	if (whence == SEEK_HOLE && data_ofs > isize)
		data_ofs = isize;
	inode_unlock(inode);
	return vfs_setpos(file, data_ofs, maxbytes);
fail:
	inode_unlock(inode);
	return -ENXIO;
}

static loff_t f2fs_llseek(struct file *file, loff_t offset, int whence)
{
	struct inode *inode = file->f_mapping->host;
	loff_t maxbytes = inode->i_sb->s_maxbytes;

	if (f2fs_compressed_file(inode))
		maxbytes = max_file_blocks(inode) << F2FS_BLKSIZE_BITS;

	switch (whence) {
	case SEEK_SET:
	case SEEK_CUR:
	case SEEK_END:
		return generic_file_llseek_size(file, offset, whence,
						maxbytes, i_size_read(inode));
	case SEEK_DATA:
	case SEEK_HOLE:
		if (offset < 0)
			return -ENXIO;
		return f2fs_seek_block(file, offset, whence);
	}

	return -EINVAL;
}

static int f2fs_file_mmap(struct file *file, struct vm_area_struct *vma)
{
	struct inode *inode = file_inode(file);

	if (unlikely(f2fs_cp_error(F2FS_I_SB(inode))))
		return -EIO;

	if (!f2fs_is_compress_backend_ready(inode))
		return -EOPNOTSUPP;

	file_accessed(file);
	vma->vm_ops = &f2fs_file_vm_ops;

	f2fs_down_read(&F2FS_I(inode)->i_sem);
	set_inode_flag(inode, FI_MMAP_FILE);
	f2fs_up_read(&F2FS_I(inode)->i_sem);

	return 0;
}

static int f2fs_file_open(struct inode *inode, struct file *filp)
{
	int err = fscrypt_file_open(inode, filp);

	if (err)
		return err;

	if (!f2fs_is_compress_backend_ready(inode))
		return -EOPNOTSUPP;

	err = fsverity_file_open(inode, filp);
	if (err)
		return err;

	filp->f_mode |= FMODE_NOWAIT | FMODE_BUF_RASYNC;
	filp->f_mode |= FMODE_CAN_ODIRECT;

	return dquot_file_open(inode, filp);
}

void f2fs_truncate_data_blocks_range(struct dnode_of_data *dn, int count)
{
	struct f2fs_sb_info *sbi = F2FS_I_SB(dn->inode);
	struct f2fs_node *raw_node;
	int nr_free = 0, ofs = dn->ofs_in_node, len = count;
	__le32 *addr;
	int base = 0;
	bool compressed_cluster = false;
	int cluster_index = 0, valid_blocks = 0;
	int cluster_size = F2FS_I(dn->inode)->i_cluster_size;
	bool released = !atomic_read(&F2FS_I(dn->inode)->i_compr_blocks);

	if (IS_INODE(dn->node_page) && f2fs_has_extra_attr(dn->inode))
		base = get_extra_isize(dn->inode);

	raw_node = F2FS_NODE(dn->node_page);
	addr = blkaddr_in_node(raw_node) + base + ofs;

	/* Assumption: truncation starts with cluster */
	for (; count > 0; count--, addr++, dn->ofs_in_node++, cluster_index++) {
		block_t blkaddr = le32_to_cpu(*addr);

		if (f2fs_compressed_file(dn->inode) &&
					!(cluster_index & (cluster_size - 1))) {
			if (compressed_cluster)
				f2fs_i_compr_blocks_update(dn->inode,
							valid_blocks, false);
			compressed_cluster = (blkaddr == COMPRESS_ADDR);
			valid_blocks = 0;
		}

		if (blkaddr == NULL_ADDR)
			continue;

		dn->data_blkaddr = NULL_ADDR;
		f2fs_set_data_blkaddr(dn);

		if (__is_valid_data_blkaddr(blkaddr)) {
			if (!f2fs_is_valid_blkaddr(sbi, blkaddr,
					DATA_GENERIC_ENHANCE))
				continue;
			if (compressed_cluster)
				valid_blocks++;
		}

		if (dn->ofs_in_node == 0 && IS_INODE(dn->node_page))
			clear_inode_flag(dn->inode, FI_FIRST_BLOCK_WRITTEN);

		f2fs_invalidate_blocks(sbi, blkaddr);

		if (!released || blkaddr != COMPRESS_ADDR)
			nr_free++;
	}

	if (compressed_cluster)
		f2fs_i_compr_blocks_update(dn->inode, valid_blocks, false);

	if (nr_free) {
		pgoff_t fofs;
		/*
		 * once we invalidate valid blkaddr in range [ofs, ofs + count],
		 * we will invalidate all blkaddr in the whole range.
		 */
		fofs = f2fs_start_bidx_of_node(ofs_of_node(dn->node_page),
							dn->inode) + ofs;
		f2fs_update_read_extent_cache_range(dn, fofs, 0, len);
		f2fs_update_age_extent_cache_range(dn, fofs, len);
		dec_valid_block_count(sbi, dn->inode, nr_free);
	}
	dn->ofs_in_node = ofs;

	f2fs_update_time(sbi, REQ_TIME);
	trace_f2fs_truncate_data_blocks_range(dn->inode, dn->nid,
					 dn->ofs_in_node, nr_free);
}

static int truncate_partial_data_page(struct inode *inode, u64 from,
								bool cache_only)
{
	loff_t offset = from & (PAGE_SIZE - 1);
	pgoff_t index = from >> PAGE_SHIFT;
	struct address_space *mapping = inode->i_mapping;
	struct page *page;

	if (!offset && !cache_only)
		return 0;

	if (cache_only) {
		page = find_lock_page(mapping, index);
		if (page && PageUptodate(page))
			goto truncate_out;
		f2fs_put_page(page, 1);
		return 0;
	}

	page = f2fs_get_lock_data_page(inode, index, true);
	if (IS_ERR(page))
		return PTR_ERR(page) == -ENOENT ? 0 : PTR_ERR(page);
truncate_out:
	f2fs_wait_on_page_writeback(page, DATA, true, true);
	zero_user(page, offset, PAGE_SIZE - offset);

	/* An encrypted inode should have a key and truncate the last page. */
	f2fs_bug_on(F2FS_I_SB(inode), cache_only && IS_ENCRYPTED(inode));
	if (!cache_only)
		set_page_dirty(page);
	f2fs_put_page(page, 1);
	return 0;
}

int f2fs_do_truncate_blocks(struct inode *inode, u64 from, bool lock)
{
	struct f2fs_sb_info *sbi = F2FS_I_SB(inode);
	struct dnode_of_data dn;
	pgoff_t free_from;
	int count = 0, err = 0;
	struct page *ipage;
	bool truncate_page = false;

	trace_f2fs_truncate_blocks_enter(inode, from);

	free_from = (pgoff_t)F2FS_BLK_ALIGN(from);

	if (free_from >= max_file_blocks(inode))
		goto free_partial;

	if (lock)
		f2fs_lock_op(sbi);

	ipage = f2fs_get_node_page(sbi, inode->i_ino);
	if (IS_ERR(ipage)) {
		err = PTR_ERR(ipage);
		goto out;
	}

	if (f2fs_has_inline_data(inode)) {
		f2fs_truncate_inline_inode(inode, ipage, from);
		f2fs_put_page(ipage, 1);
		truncate_page = true;
		goto out;
	}

	set_new_dnode(&dn, inode, ipage, NULL, 0);
	err = f2fs_get_dnode_of_data(&dn, free_from, LOOKUP_NODE_RA);
	if (err) {
		if (err == -ENOENT)
			goto free_next;
		goto out;
	}

	count = ADDRS_PER_PAGE(dn.node_page, inode);

	count -= dn.ofs_in_node;
	f2fs_bug_on(sbi, count < 0);

	if (dn.ofs_in_node || IS_INODE(dn.node_page)) {
		f2fs_truncate_data_blocks_range(&dn, count);
		free_from += count;
	}

	f2fs_put_dnode(&dn);
free_next:
	err = f2fs_truncate_inode_blocks(inode, free_from);
out:
	if (lock)
		f2fs_unlock_op(sbi);
free_partial:
	/* lastly zero out the first data page */
	if (!err)
		err = truncate_partial_data_page(inode, from, truncate_page);

	trace_f2fs_truncate_blocks_exit(inode, err);
	return err;
}

int f2fs_truncate_blocks(struct inode *inode, u64 from, bool lock)
{
	u64 free_from = from;
	int err;

#ifdef CONFIG_F2FS_FS_COMPRESSION
	/*
	 * for compressed file, only support cluster size
	 * aligned truncation.
	 */
	if (f2fs_compressed_file(inode))
		free_from = round_up(from,
				F2FS_I(inode)->i_cluster_size << PAGE_SHIFT);
#endif

	err = f2fs_do_truncate_blocks(inode, free_from, lock);
	if (err)
		return err;

#ifdef CONFIG_F2FS_FS_COMPRESSION
	/*
	 * For compressed file, after release compress blocks, don't allow write
	 * direct, but we should allow write direct after truncate to zero.
	 */
	if (f2fs_compressed_file(inode) && !free_from
			&& is_inode_flag_set(inode, FI_COMPRESS_RELEASED))
		clear_inode_flag(inode, FI_COMPRESS_RELEASED);

	if (from != free_from) {
		err = f2fs_truncate_partial_cluster(inode, from, lock);
		if (err)
			return err;
	}
#endif

	return 0;
}

int f2fs_truncate(struct inode *inode)
{
	int err;

	if (unlikely(f2fs_cp_error(F2FS_I_SB(inode))))
		return -EIO;

	if (!(S_ISREG(inode->i_mode) || S_ISDIR(inode->i_mode) ||
				S_ISLNK(inode->i_mode)))
		return 0;

	trace_f2fs_truncate(inode);

	if (time_to_inject(F2FS_I_SB(inode), FAULT_TRUNCATE))
		return -EIO;

	err = f2fs_dquot_initialize(inode);
	if (err)
		return err;

	/* we should check inline_data size */
	if (!f2fs_may_inline_data(inode)) {
		err = f2fs_convert_inline_inode(inode);
		if (err)
			return err;
	}

	err = f2fs_truncate_blocks(inode, i_size_read(inode), true);
	if (err)
		return err;

	inode->i_mtime = inode_set_ctime_current(inode);
	f2fs_mark_inode_dirty_sync(inode, false);
	return 0;
}

static bool f2fs_force_buffered_io(struct inode *inode, int rw)
{
	struct f2fs_sb_info *sbi = F2FS_I_SB(inode);

	if (!fscrypt_dio_supported(inode))
		return true;
	if (fsverity_active(inode))
		return true;
	if (f2fs_compressed_file(inode))
		return true;

	/* disallow direct IO if any of devices has unaligned blksize */
	if (f2fs_is_multi_device(sbi) && !sbi->aligned_blksize)
		return true;
	/*
	 * for blkzoned device, fallback direct IO to buffered IO, so
	 * all IOs can be serialized by log-structured write.
	 */
	if (f2fs_sb_has_blkzoned(sbi) && (rw == WRITE))
		return true;
	if (f2fs_lfs_mode(sbi) && rw == WRITE && F2FS_IO_ALIGNED(sbi))
		return true;
	if (is_sbi_flag_set(sbi, SBI_CP_DISABLED))
		return true;

	return false;
}

int f2fs_getattr(struct mnt_idmap *idmap, const struct path *path,
		 struct kstat *stat, u32 request_mask, unsigned int query_flags)
{
	struct inode *inode = d_inode(path->dentry);
	struct f2fs_inode_info *fi = F2FS_I(inode);
	struct f2fs_inode *ri = NULL;
	unsigned int flags;

	if (f2fs_has_extra_attr(inode) &&
			f2fs_sb_has_inode_crtime(F2FS_I_SB(inode)) &&
			F2FS_FITS_IN_INODE(ri, fi->i_extra_isize, i_crtime)) {
		stat->result_mask |= STATX_BTIME;
		stat->btime.tv_sec = fi->i_crtime.tv_sec;
		stat->btime.tv_nsec = fi->i_crtime.tv_nsec;
	}

	/*
	 * Return the DIO alignment restrictions if requested.  We only return
	 * this information when requested, since on encrypted files it might
	 * take a fair bit of work to get if the file wasn't opened recently.
	 *
	 * f2fs sometimes supports DIO reads but not DIO writes.  STATX_DIOALIGN
	 * cannot represent that, so in that case we report no DIO support.
	 */
	if ((request_mask & STATX_DIOALIGN) && S_ISREG(inode->i_mode)) {
		unsigned int bsize = i_blocksize(inode);

		stat->result_mask |= STATX_DIOALIGN;
		if (!f2fs_force_buffered_io(inode, WRITE)) {
			stat->dio_mem_align = bsize;
			stat->dio_offset_align = bsize;
		}
	}

	flags = fi->i_flags;
	if (flags & F2FS_COMPR_FL)
		stat->attributes |= STATX_ATTR_COMPRESSED;
	if (flags & F2FS_APPEND_FL)
		stat->attributes |= STATX_ATTR_APPEND;
	if (IS_ENCRYPTED(inode))
		stat->attributes |= STATX_ATTR_ENCRYPTED;
	if (flags & F2FS_IMMUTABLE_FL)
		stat->attributes |= STATX_ATTR_IMMUTABLE;
	if (flags & F2FS_NODUMP_FL)
		stat->attributes |= STATX_ATTR_NODUMP;
	if (IS_VERITY(inode))
		stat->attributes |= STATX_ATTR_VERITY;

	stat->attributes_mask |= (STATX_ATTR_COMPRESSED |
				  STATX_ATTR_APPEND |
				  STATX_ATTR_ENCRYPTED |
				  STATX_ATTR_IMMUTABLE |
				  STATX_ATTR_NODUMP |
				  STATX_ATTR_VERITY);

	generic_fillattr(idmap, request_mask, inode, stat);

	/* we need to show initial sectors used for inline_data/dentries */
	if ((S_ISREG(inode->i_mode) && f2fs_has_inline_data(inode)) ||
					f2fs_has_inline_dentry(inode))
		stat->blocks += (stat->size + 511) >> 9;

	return 0;
}

#ifdef CONFIG_F2FS_FS_POSIX_ACL
static void __setattr_copy(struct mnt_idmap *idmap,
			   struct inode *inode, const struct iattr *attr)
{
	unsigned int ia_valid = attr->ia_valid;

	i_uid_update(idmap, attr, inode);
	i_gid_update(idmap, attr, inode);
	if (ia_valid & ATTR_ATIME)
		inode->i_atime = attr->ia_atime;
	if (ia_valid & ATTR_MTIME)
		inode->i_mtime = attr->ia_mtime;
	if (ia_valid & ATTR_CTIME)
		inode_set_ctime_to_ts(inode, attr->ia_ctime);
	if (ia_valid & ATTR_MODE) {
		umode_t mode = attr->ia_mode;
		vfsgid_t vfsgid = i_gid_into_vfsgid(idmap, inode);

		if (!vfsgid_in_group_p(vfsgid) &&
		    !capable_wrt_inode_uidgid(idmap, inode, CAP_FSETID))
			mode &= ~S_ISGID;
		set_acl_inode(inode, mode);
	}
}
#else
#define __setattr_copy setattr_copy
#endif

int f2fs_setattr(struct mnt_idmap *idmap, struct dentry *dentry,
		 struct iattr *attr)
{
	struct inode *inode = d_inode(dentry);
	int err;

	if (unlikely(f2fs_cp_error(F2FS_I_SB(inode))))
		return -EIO;

	if (unlikely(IS_IMMUTABLE(inode)))
		return -EPERM;

	if (unlikely(IS_APPEND(inode) &&
			(attr->ia_valid & (ATTR_MODE | ATTR_UID |
				  ATTR_GID | ATTR_TIMES_SET))))
		return -EPERM;

	if ((attr->ia_valid & ATTR_SIZE) &&
		!f2fs_is_compress_backend_ready(inode))
		return -EOPNOTSUPP;

	err = setattr_prepare(idmap, dentry, attr);
	if (err)
		return err;

	err = fscrypt_prepare_setattr(dentry, attr);
	if (err)
		return err;

	err = fsverity_prepare_setattr(dentry, attr);
	if (err)
		return err;

	if (is_quota_modification(idmap, inode, attr)) {
		err = f2fs_dquot_initialize(inode);
		if (err)
			return err;
	}
	if (i_uid_needs_update(idmap, attr, inode) ||
	    i_gid_needs_update(idmap, attr, inode)) {
		f2fs_lock_op(F2FS_I_SB(inode));
		err = dquot_transfer(idmap, inode, attr);
		if (err) {
			set_sbi_flag(F2FS_I_SB(inode),
					SBI_QUOTA_NEED_REPAIR);
			f2fs_unlock_op(F2FS_I_SB(inode));
			return err;
		}
		/*
		 * update uid/gid under lock_op(), so that dquot and inode can
		 * be updated atomically.
		 */
		i_uid_update(idmap, attr, inode);
		i_gid_update(idmap, attr, inode);
		f2fs_mark_inode_dirty_sync(inode, true);
		f2fs_unlock_op(F2FS_I_SB(inode));
	}

	if (attr->ia_valid & ATTR_SIZE) {
		loff_t old_size = i_size_read(inode);

		if (attr->ia_size > MAX_INLINE_DATA(inode)) {
			/*
			 * should convert inline inode before i_size_write to
			 * keep smaller than inline_data size with inline flag.
			 */
			err = f2fs_convert_inline_inode(inode);
			if (err)
				return err;
		}

		f2fs_down_write(&F2FS_I(inode)->i_gc_rwsem[WRITE]);
		filemap_invalidate_lock(inode->i_mapping);

		truncate_setsize(inode, attr->ia_size);

		if (attr->ia_size <= old_size)
			err = f2fs_truncate(inode);
		/*
		 * do not trim all blocks after i_size if target size is
		 * larger than i_size.
		 */
		filemap_invalidate_unlock(inode->i_mapping);
		f2fs_up_write(&F2FS_I(inode)->i_gc_rwsem[WRITE]);
		if (err)
			return err;

		spin_lock(&F2FS_I(inode)->i_size_lock);
		inode->i_mtime = inode_set_ctime_current(inode);
		F2FS_I(inode)->last_disk_size = i_size_read(inode);
		spin_unlock(&F2FS_I(inode)->i_size_lock);
	}

	__setattr_copy(idmap, inode, attr);

	if (attr->ia_valid & ATTR_MODE) {
		err = posix_acl_chmod(idmap, dentry, f2fs_get_inode_mode(inode));

		if (is_inode_flag_set(inode, FI_ACL_MODE)) {
			if (!err)
				inode->i_mode = F2FS_I(inode)->i_acl_mode;
			clear_inode_flag(inode, FI_ACL_MODE);
		}
	}

	/* file size may changed here */
	f2fs_mark_inode_dirty_sync(inode, true);

	/* inode change will produce dirty node pages flushed by checkpoint */
	f2fs_balance_fs(F2FS_I_SB(inode), true);

	return err;
}

const struct inode_operations f2fs_file_inode_operations = {
	.getattr	= f2fs_getattr,
	.setattr	= f2fs_setattr,
	.get_inode_acl	= f2fs_get_acl,
	.set_acl	= f2fs_set_acl,
	.listxattr	= f2fs_listxattr,
	.fiemap		= f2fs_fiemap,
	.fileattr_get	= f2fs_fileattr_get,
	.fileattr_set	= f2fs_fileattr_set,
};

static int fill_zero(struct inode *inode, pgoff_t index,
					loff_t start, loff_t len)
{
	struct f2fs_sb_info *sbi = F2FS_I_SB(inode);
	struct page *page;

	if (!len)
		return 0;

	f2fs_balance_fs(sbi, true);

	f2fs_lock_op(sbi);
	page = f2fs_get_new_data_page(inode, NULL, index, false);
	f2fs_unlock_op(sbi);

	if (IS_ERR(page))
		return PTR_ERR(page);

	f2fs_wait_on_page_writeback(page, DATA, true, true);
	zero_user(page, start, len);
	set_page_dirty(page);
	f2fs_put_page(page, 1);
	return 0;
}

int f2fs_truncate_hole(struct inode *inode, pgoff_t pg_start, pgoff_t pg_end)
{
	int err;

	while (pg_start < pg_end) {
		struct dnode_of_data dn;
		pgoff_t end_offset, count;

		set_new_dnode(&dn, inode, NULL, NULL, 0);
		err = f2fs_get_dnode_of_data(&dn, pg_start, LOOKUP_NODE);
		if (err) {
			if (err == -ENOENT) {
				pg_start = f2fs_get_next_page_offset(&dn,
								pg_start);
				continue;
			}
			return err;
		}

		end_offset = ADDRS_PER_PAGE(dn.node_page, inode);
		count = min(end_offset - dn.ofs_in_node, pg_end - pg_start);

		f2fs_bug_on(F2FS_I_SB(inode), count == 0 || count > end_offset);

		f2fs_truncate_data_blocks_range(&dn, count);
		f2fs_put_dnode(&dn);

		pg_start += count;
	}
	return 0;
}

static int f2fs_punch_hole(struct inode *inode, loff_t offset, loff_t len)
{
	pgoff_t pg_start, pg_end;
	loff_t off_start, off_end;
	int ret;

	ret = f2fs_convert_inline_inode(inode);
	if (ret)
		return ret;

	pg_start = ((unsigned long long) offset) >> PAGE_SHIFT;
	pg_end = ((unsigned long long) offset + len) >> PAGE_SHIFT;

	off_start = offset & (PAGE_SIZE - 1);
	off_end = (offset + len) & (PAGE_SIZE - 1);

	if (pg_start == pg_end) {
		ret = fill_zero(inode, pg_start, off_start,
						off_end - off_start);
		if (ret)
			return ret;
	} else {
		if (off_start) {
			ret = fill_zero(inode, pg_start++, off_start,
						PAGE_SIZE - off_start);
			if (ret)
				return ret;
		}
		if (off_end) {
			ret = fill_zero(inode, pg_end, 0, off_end);
			if (ret)
				return ret;
		}

		if (pg_start < pg_end) {
			loff_t blk_start, blk_end;
			struct f2fs_sb_info *sbi = F2FS_I_SB(inode);

			f2fs_balance_fs(sbi, true);

			blk_start = (loff_t)pg_start << PAGE_SHIFT;
			blk_end = (loff_t)pg_end << PAGE_SHIFT;

			f2fs_down_write(&F2FS_I(inode)->i_gc_rwsem[WRITE]);
			filemap_invalidate_lock(inode->i_mapping);

			truncate_pagecache_range(inode, blk_start, blk_end - 1);

			f2fs_lock_op(sbi);
			ret = f2fs_truncate_hole(inode, pg_start, pg_end);
			f2fs_unlock_op(sbi);

			filemap_invalidate_unlock(inode->i_mapping);
			f2fs_up_write(&F2FS_I(inode)->i_gc_rwsem[WRITE]);
		}
	}

	return ret;
}

static int __read_out_blkaddrs(struct inode *inode, block_t *blkaddr,
				int *do_replace, pgoff_t off, pgoff_t len)
{
	struct f2fs_sb_info *sbi = F2FS_I_SB(inode);
	struct dnode_of_data dn;
	int ret, done, i;

next_dnode:
	set_new_dnode(&dn, inode, NULL, NULL, 0);
	ret = f2fs_get_dnode_of_data(&dn, off, LOOKUP_NODE_RA);
	if (ret && ret != -ENOENT) {
		return ret;
	} else if (ret == -ENOENT) {
		if (dn.max_level == 0)
			return -ENOENT;
		done = min((pgoff_t)ADDRS_PER_BLOCK(inode) -
						dn.ofs_in_node, len);
		blkaddr += done;
		do_replace += done;
		goto next;
	}

	done = min((pgoff_t)ADDRS_PER_PAGE(dn.node_page, inode) -
							dn.ofs_in_node, len);
	for (i = 0; i < done; i++, blkaddr++, do_replace++, dn.ofs_in_node++) {
		*blkaddr = f2fs_data_blkaddr(&dn);

		if (__is_valid_data_blkaddr(*blkaddr) &&
			!f2fs_is_valid_blkaddr(sbi, *blkaddr,
					DATA_GENERIC_ENHANCE)) {
			f2fs_put_dnode(&dn);
			f2fs_handle_error(sbi, ERROR_INVALID_BLKADDR);
			return -EFSCORRUPTED;
		}

		if (!f2fs_is_checkpointed_data(sbi, *blkaddr)) {

			if (f2fs_lfs_mode(sbi)) {
				f2fs_put_dnode(&dn);
				return -EOPNOTSUPP;
			}

			/* do not invalidate this block address */
			f2fs_update_data_blkaddr(&dn, NULL_ADDR);
			*do_replace = 1;
		}
	}
	f2fs_put_dnode(&dn);
next:
	len -= done;
	off += done;
	if (len)
		goto next_dnode;
	return 0;
}

static int __roll_back_blkaddrs(struct inode *inode, block_t *blkaddr,
				int *do_replace, pgoff_t off, int len)
{
	struct f2fs_sb_info *sbi = F2FS_I_SB(inode);
	struct dnode_of_data dn;
	int ret, i;

	for (i = 0; i < len; i++, do_replace++, blkaddr++) {
		if (*do_replace == 0)
			continue;

		set_new_dnode(&dn, inode, NULL, NULL, 0);
		ret = f2fs_get_dnode_of_data(&dn, off + i, LOOKUP_NODE_RA);
		if (ret) {
			dec_valid_block_count(sbi, inode, 1);
			f2fs_invalidate_blocks(sbi, *blkaddr);
		} else {
			f2fs_update_data_blkaddr(&dn, *blkaddr);
		}
		f2fs_put_dnode(&dn);
	}
	return 0;
}

static int __clone_blkaddrs(struct inode *src_inode, struct inode *dst_inode,
			block_t *blkaddr, int *do_replace,
			pgoff_t src, pgoff_t dst, pgoff_t len, bool full)
{
	struct f2fs_sb_info *sbi = F2FS_I_SB(src_inode);
	pgoff_t i = 0;
	int ret;

	while (i < len) {
		if (blkaddr[i] == NULL_ADDR && !full) {
			i++;
			continue;
		}

		if (do_replace[i] || blkaddr[i] == NULL_ADDR) {
			struct dnode_of_data dn;
			struct node_info ni;
			size_t new_size;
			pgoff_t ilen;

			set_new_dnode(&dn, dst_inode, NULL, NULL, 0);
			ret = f2fs_get_dnode_of_data(&dn, dst + i, ALLOC_NODE);
			if (ret)
				return ret;

			ret = f2fs_get_node_info(sbi, dn.nid, &ni, false);
			if (ret) {
				f2fs_put_dnode(&dn);
				return ret;
			}

			ilen = min((pgoff_t)
				ADDRS_PER_PAGE(dn.node_page, dst_inode) -
						dn.ofs_in_node, len - i);
			do {
				dn.data_blkaddr = f2fs_data_blkaddr(&dn);
				f2fs_truncate_data_blocks_range(&dn, 1);

				if (do_replace[i]) {
					f2fs_i_blocks_write(src_inode,
							1, false, false);
					f2fs_i_blocks_write(dst_inode,
							1, true, false);
					f2fs_replace_block(sbi, &dn, dn.data_blkaddr,
					blkaddr[i], ni.version, true, false);

					do_replace[i] = 0;
				}
				dn.ofs_in_node++;
				i++;
				new_size = (loff_t)(dst + i) << PAGE_SHIFT;
				if (dst_inode->i_size < new_size)
					f2fs_i_size_write(dst_inode, new_size);
			} while (--ilen && (do_replace[i] || blkaddr[i] == NULL_ADDR));

			f2fs_put_dnode(&dn);
		} else {
			struct page *psrc, *pdst;

			psrc = f2fs_get_lock_data_page(src_inode,
							src + i, true);
			if (IS_ERR(psrc))
				return PTR_ERR(psrc);
			pdst = f2fs_get_new_data_page(dst_inode, NULL, dst + i,
								true);
			if (IS_ERR(pdst)) {
				f2fs_put_page(psrc, 1);
				return PTR_ERR(pdst);
			}
			memcpy_page(pdst, 0, psrc, 0, PAGE_SIZE);
			set_page_dirty(pdst);
			f2fs_put_page(pdst, 1);
			f2fs_put_page(psrc, 1);

			ret = f2fs_truncate_hole(src_inode,
						src + i, src + i + 1);
			if (ret)
				return ret;
			i++;
		}
	}
	return 0;
}

static int __exchange_data_block(struct inode *src_inode,
			struct inode *dst_inode, pgoff_t src, pgoff_t dst,
			pgoff_t len, bool full)
{
	block_t *src_blkaddr;
	int *do_replace;
	pgoff_t olen;
	int ret;

	while (len) {
		olen = min((pgoff_t)4 * ADDRS_PER_BLOCK(src_inode), len);

		src_blkaddr = f2fs_kvzalloc(F2FS_I_SB(src_inode),
					array_size(olen, sizeof(block_t)),
					GFP_NOFS);
		if (!src_blkaddr)
			return -ENOMEM;

		do_replace = f2fs_kvzalloc(F2FS_I_SB(src_inode),
					array_size(olen, sizeof(int)),
					GFP_NOFS);
		if (!do_replace) {
			kvfree(src_blkaddr);
			return -ENOMEM;
		}

		ret = __read_out_blkaddrs(src_inode, src_blkaddr,
					do_replace, src, olen);
		if (ret)
			goto roll_back;

		ret = __clone_blkaddrs(src_inode, dst_inode, src_blkaddr,
					do_replace, src, dst, olen, full);
		if (ret)
			goto roll_back;

		src += olen;
		dst += olen;
		len -= olen;

		kvfree(src_blkaddr);
		kvfree(do_replace);
	}
	return 0;

roll_back:
	__roll_back_blkaddrs(src_inode, src_blkaddr, do_replace, src, olen);
	kvfree(src_blkaddr);
	kvfree(do_replace);
	return ret;
}

static int f2fs_do_collapse(struct inode *inode, loff_t offset, loff_t len)
{
	struct f2fs_sb_info *sbi = F2FS_I_SB(inode);
	pgoff_t nrpages = DIV_ROUND_UP(i_size_read(inode), PAGE_SIZE);
	pgoff_t start = offset >> PAGE_SHIFT;
	pgoff_t end = (offset + len) >> PAGE_SHIFT;
	int ret;

	f2fs_balance_fs(sbi, true);

	/* avoid gc operation during block exchange */
	f2fs_down_write(&F2FS_I(inode)->i_gc_rwsem[WRITE]);
	filemap_invalidate_lock(inode->i_mapping);

	f2fs_lock_op(sbi);
	f2fs_drop_extent_tree(inode);
	truncate_pagecache(inode, offset);
	ret = __exchange_data_block(inode, inode, end, start, nrpages - end, true);
	f2fs_unlock_op(sbi);

	filemap_invalidate_unlock(inode->i_mapping);
	f2fs_up_write(&F2FS_I(inode)->i_gc_rwsem[WRITE]);
	return ret;
}

static int f2fs_collapse_range(struct inode *inode, loff_t offset, loff_t len)
{
	loff_t new_size;
	int ret;

	if (offset + len >= i_size_read(inode))
		return -EINVAL;

	/* collapse range should be aligned to block size of f2fs. */
	if (offset & (F2FS_BLKSIZE - 1) || len & (F2FS_BLKSIZE - 1))
		return -EINVAL;

	ret = f2fs_convert_inline_inode(inode);
	if (ret)
		return ret;

	/* write out all dirty pages from offset */
	ret = filemap_write_and_wait_range(inode->i_mapping, offset, LLONG_MAX);
	if (ret)
		return ret;

	ret = f2fs_do_collapse(inode, offset, len);
	if (ret)
		return ret;

	/* write out all moved pages, if possible */
	filemap_invalidate_lock(inode->i_mapping);
	filemap_write_and_wait_range(inode->i_mapping, offset, LLONG_MAX);
	truncate_pagecache(inode, offset);

	new_size = i_size_read(inode) - len;
	ret = f2fs_truncate_blocks(inode, new_size, true);
	filemap_invalidate_unlock(inode->i_mapping);
	if (!ret)
		f2fs_i_size_write(inode, new_size);
	return ret;
}

static int f2fs_do_zero_range(struct dnode_of_data *dn, pgoff_t start,
								pgoff_t end)
{
	struct f2fs_sb_info *sbi = F2FS_I_SB(dn->inode);
	pgoff_t index = start;
	unsigned int ofs_in_node = dn->ofs_in_node;
	blkcnt_t count = 0;
	int ret;

	for (; index < end; index++, dn->ofs_in_node++) {
		if (f2fs_data_blkaddr(dn) == NULL_ADDR)
			count++;
	}

	dn->ofs_in_node = ofs_in_node;
	ret = f2fs_reserve_new_blocks(dn, count);
	if (ret)
		return ret;

	dn->ofs_in_node = ofs_in_node;
	for (index = start; index < end; index++, dn->ofs_in_node++) {
		dn->data_blkaddr = f2fs_data_blkaddr(dn);
		/*
		 * f2fs_reserve_new_blocks will not guarantee entire block
		 * allocation.
		 */
		if (dn->data_blkaddr == NULL_ADDR) {
			ret = -ENOSPC;
			break;
		}

		if (dn->data_blkaddr == NEW_ADDR)
			continue;

		if (!f2fs_is_valid_blkaddr(sbi, dn->data_blkaddr,
					DATA_GENERIC_ENHANCE)) {
			ret = -EFSCORRUPTED;
			f2fs_handle_error(sbi, ERROR_INVALID_BLKADDR);
			break;
		}

		f2fs_invalidate_blocks(sbi, dn->data_blkaddr);
		dn->data_blkaddr = NEW_ADDR;
		f2fs_set_data_blkaddr(dn);
	}

	f2fs_update_read_extent_cache_range(dn, start, 0, index - start);
	f2fs_update_age_extent_cache_range(dn, start, index - start);

	return ret;
}

static int f2fs_zero_range(struct inode *inode, loff_t offset, loff_t len,
								int mode)
{
	struct f2fs_sb_info *sbi = F2FS_I_SB(inode);
	struct address_space *mapping = inode->i_mapping;
	pgoff_t index, pg_start, pg_end;
	loff_t new_size = i_size_read(inode);
	loff_t off_start, off_end;
	int ret = 0;

	ret = inode_newsize_ok(inode, (len + offset));
	if (ret)
		return ret;

	ret = f2fs_convert_inline_inode(inode);
	if (ret)
		return ret;

	ret = filemap_write_and_wait_range(mapping, offset, offset + len - 1);
	if (ret)
		return ret;

	pg_start = ((unsigned long long) offset) >> PAGE_SHIFT;
	pg_end = ((unsigned long long) offset + len) >> PAGE_SHIFT;

	off_start = offset & (PAGE_SIZE - 1);
	off_end = (offset + len) & (PAGE_SIZE - 1);

	if (pg_start == pg_end) {
		ret = fill_zero(inode, pg_start, off_start,
						off_end - off_start);
		if (ret)
			return ret;

		new_size = max_t(loff_t, new_size, offset + len);
	} else {
		if (off_start) {
			ret = fill_zero(inode, pg_start++, off_start,
						PAGE_SIZE - off_start);
			if (ret)
				return ret;

			new_size = max_t(loff_t, new_size,
					(loff_t)pg_start << PAGE_SHIFT);
		}

		for (index = pg_start; index < pg_end;) {
			struct dnode_of_data dn;
			unsigned int end_offset;
			pgoff_t end;

			f2fs_down_write(&F2FS_I(inode)->i_gc_rwsem[WRITE]);
			filemap_invalidate_lock(mapping);

			truncate_pagecache_range(inode,
				(loff_t)index << PAGE_SHIFT,
				((loff_t)pg_end << PAGE_SHIFT) - 1);

			f2fs_lock_op(sbi);

			set_new_dnode(&dn, inode, NULL, NULL, 0);
			ret = f2fs_get_dnode_of_data(&dn, index, ALLOC_NODE);
			if (ret) {
				f2fs_unlock_op(sbi);
				filemap_invalidate_unlock(mapping);
				f2fs_up_write(&F2FS_I(inode)->i_gc_rwsem[WRITE]);
				goto out;
			}

			end_offset = ADDRS_PER_PAGE(dn.node_page, inode);
			end = min(pg_end, end_offset - dn.ofs_in_node + index);

			ret = f2fs_do_zero_range(&dn, index, end);
			f2fs_put_dnode(&dn);

			f2fs_unlock_op(sbi);
			filemap_invalidate_unlock(mapping);
			f2fs_up_write(&F2FS_I(inode)->i_gc_rwsem[WRITE]);

			f2fs_balance_fs(sbi, dn.node_changed);

			if (ret)
				goto out;

			index = end;
			new_size = max_t(loff_t, new_size,
					(loff_t)index << PAGE_SHIFT);
		}

		if (off_end) {
			ret = fill_zero(inode, pg_end, 0, off_end);
			if (ret)
				goto out;

			new_size = max_t(loff_t, new_size, offset + len);
		}
	}

out:
	if (new_size > i_size_read(inode)) {
		if (mode & FALLOC_FL_KEEP_SIZE)
			file_set_keep_isize(inode);
		else
			f2fs_i_size_write(inode, new_size);
	}
	return ret;
}

static int f2fs_insert_range(struct inode *inode, loff_t offset, loff_t len)
{
	struct f2fs_sb_info *sbi = F2FS_I_SB(inode);
	struct address_space *mapping = inode->i_mapping;
	pgoff_t nr, pg_start, pg_end, delta, idx;
	loff_t new_size;
	int ret = 0;

	new_size = i_size_read(inode) + len;
	ret = inode_newsize_ok(inode, new_size);
	if (ret)
		return ret;

	if (offset >= i_size_read(inode))
		return -EINVAL;

	/* insert range should be aligned to block size of f2fs. */
	if (offset & (F2FS_BLKSIZE - 1) || len & (F2FS_BLKSIZE - 1))
		return -EINVAL;

	ret = f2fs_convert_inline_inode(inode);
	if (ret)
		return ret;

	f2fs_balance_fs(sbi, true);

	filemap_invalidate_lock(mapping);
	ret = f2fs_truncate_blocks(inode, i_size_read(inode), true);
	filemap_invalidate_unlock(mapping);
	if (ret)
		return ret;

	/* write out all dirty pages from offset */
	ret = filemap_write_and_wait_range(mapping, offset, LLONG_MAX);
	if (ret)
		return ret;

	pg_start = offset >> PAGE_SHIFT;
	pg_end = (offset + len) >> PAGE_SHIFT;
	delta = pg_end - pg_start;
	idx = DIV_ROUND_UP(i_size_read(inode), PAGE_SIZE);

	/* avoid gc operation during block exchange */
	f2fs_down_write(&F2FS_I(inode)->i_gc_rwsem[WRITE]);
	filemap_invalidate_lock(mapping);
	truncate_pagecache(inode, offset);

	while (!ret && idx > pg_start) {
		nr = idx - pg_start;
		if (nr > delta)
			nr = delta;
		idx -= nr;

		f2fs_lock_op(sbi);
		f2fs_drop_extent_tree(inode);

		ret = __exchange_data_block(inode, inode, idx,
					idx + delta, nr, false);
		f2fs_unlock_op(sbi);
	}
	filemap_invalidate_unlock(mapping);
	f2fs_up_write(&F2FS_I(inode)->i_gc_rwsem[WRITE]);

	/* write out all moved pages, if possible */
	filemap_invalidate_lock(mapping);
	filemap_write_and_wait_range(mapping, offset, LLONG_MAX);
	truncate_pagecache(inode, offset);
	filemap_invalidate_unlock(mapping);

	if (!ret)
		f2fs_i_size_write(inode, new_size);
	return ret;
}

static int f2fs_expand_inode_data(struct inode *inode, loff_t offset,
					loff_t len, int mode)
{
	struct f2fs_sb_info *sbi = F2FS_I_SB(inode);
	struct f2fs_map_blocks map = { .m_next_pgofs = NULL,
			.m_next_extent = NULL, .m_seg_type = NO_CHECK_TYPE,
			.m_may_create = true };
	struct f2fs_gc_control gc_control = { .victim_segno = NULL_SEGNO,
			.init_gc_type = FG_GC,
			.should_migrate_blocks = false,
			.err_gc_skipped = true,
			.nr_free_secs = 0 };
	pgoff_t pg_start, pg_end;
	loff_t new_size;
	loff_t off_end;
	block_t expanded = 0;
	int err;

	err = inode_newsize_ok(inode, (len + offset));
	if (err)
		return err;

	err = f2fs_convert_inline_inode(inode);
	if (err)
		return err;

	f2fs_balance_fs(sbi, true);

	pg_start = ((unsigned long long)offset) >> PAGE_SHIFT;
	pg_end = ((unsigned long long)offset + len) >> PAGE_SHIFT;
	off_end = (offset + len) & (PAGE_SIZE - 1);

	map.m_lblk = pg_start;
	map.m_len = pg_end - pg_start;
	if (off_end)
		map.m_len++;

	if (!map.m_len)
		return 0;

	if (f2fs_is_pinned_file(inode)) {
		block_t sec_blks = CAP_BLKS_PER_SEC(sbi);
		block_t sec_len = roundup(map.m_len, sec_blks);

		map.m_len = sec_blks;
next_alloc:
		if (has_not_enough_free_secs(sbi, 0,
			GET_SEC_FROM_SEG(sbi, overprovision_segments(sbi)))) {
			f2fs_down_write(&sbi->gc_lock);
			stat_inc_gc_call_count(sbi, FOREGROUND);
			err = f2fs_gc(sbi, &gc_control);
			if (err && err != -ENODATA)
				goto out_err;
		}

		f2fs_down_write(&sbi->pin_sem);

		f2fs_lock_op(sbi);
		f2fs_allocate_new_section(sbi, CURSEG_COLD_DATA_PINNED, false);
		f2fs_unlock_op(sbi);

		map.m_seg_type = CURSEG_COLD_DATA_PINNED;
		err = f2fs_map_blocks(inode, &map, F2FS_GET_BLOCK_PRE_DIO);
		file_dont_truncate(inode);

		f2fs_up_write(&sbi->pin_sem);

		expanded += map.m_len;
		sec_len -= map.m_len;
		map.m_lblk += map.m_len;
		if (!err && sec_len)
			goto next_alloc;

		map.m_len = expanded;
	} else {
		err = f2fs_map_blocks(inode, &map, F2FS_GET_BLOCK_PRE_AIO);
		expanded = map.m_len;
	}
out_err:
	if (err) {
		pgoff_t last_off;

		if (!expanded)
			return err;

		last_off = pg_start + expanded - 1;

		/* update new size to the failed position */
		new_size = (last_off == pg_end) ? offset + len :
					(loff_t)(last_off + 1) << PAGE_SHIFT;
	} else {
		new_size = ((loff_t)pg_end << PAGE_SHIFT) + off_end;
	}

	if (new_size > i_size_read(inode)) {
		if (mode & FALLOC_FL_KEEP_SIZE)
			file_set_keep_isize(inode);
		else
			f2fs_i_size_write(inode, new_size);
	}

	return err;
}

static long f2fs_fallocate(struct file *file, int mode,
				loff_t offset, loff_t len)
{
	struct inode *inode = file_inode(file);
	long ret = 0;

	if (unlikely(f2fs_cp_error(F2FS_I_SB(inode))))
		return -EIO;
	if (!f2fs_is_checkpoint_ready(F2FS_I_SB(inode)))
		return -ENOSPC;
	if (!f2fs_is_compress_backend_ready(inode))
		return -EOPNOTSUPP;

	/* f2fs only support ->fallocate for regular file */
	if (!S_ISREG(inode->i_mode))
		return -EINVAL;

	if (IS_ENCRYPTED(inode) &&
		(mode & (FALLOC_FL_COLLAPSE_RANGE | FALLOC_FL_INSERT_RANGE)))
		return -EOPNOTSUPP;

	/*
	 * Pinned file should not support partial truncation since the block
	 * can be used by applications.
	 */
	if ((f2fs_compressed_file(inode) || f2fs_is_pinned_file(inode)) &&
		(mode & (FALLOC_FL_PUNCH_HOLE | FALLOC_FL_COLLAPSE_RANGE |
			FALLOC_FL_ZERO_RANGE | FALLOC_FL_INSERT_RANGE)))
		return -EOPNOTSUPP;

	if (mode & ~(FALLOC_FL_KEEP_SIZE | FALLOC_FL_PUNCH_HOLE |
			FALLOC_FL_COLLAPSE_RANGE | FALLOC_FL_ZERO_RANGE |
			FALLOC_FL_INSERT_RANGE))
		return -EOPNOTSUPP;

	inode_lock(inode);

	ret = file_modified(file);
	if (ret)
		goto out;

	if (mode & FALLOC_FL_PUNCH_HOLE) {
		if (offset >= inode->i_size)
			goto out;

		ret = f2fs_punch_hole(inode, offset, len);
	} else if (mode & FALLOC_FL_COLLAPSE_RANGE) {
		ret = f2fs_collapse_range(inode, offset, len);
	} else if (mode & FALLOC_FL_ZERO_RANGE) {
		ret = f2fs_zero_range(inode, offset, len, mode);
	} else if (mode & FALLOC_FL_INSERT_RANGE) {
		ret = f2fs_insert_range(inode, offset, len);
	} else {
		ret = f2fs_expand_inode_data(inode, offset, len, mode);
	}

	if (!ret) {
		inode->i_mtime = inode_set_ctime_current(inode);
		f2fs_mark_inode_dirty_sync(inode, false);
		f2fs_update_time(F2FS_I_SB(inode), REQ_TIME);
	}

out:
	inode_unlock(inode);

	trace_f2fs_fallocate(inode, mode, offset, len, ret);
	return ret;
}

static int f2fs_release_file(struct inode *inode, struct file *filp)
{
	/*
	 * f2fs_release_file is called at every close calls. So we should
	 * not drop any inmemory pages by close called by other process.
	 */
	if (!(filp->f_mode & FMODE_WRITE) ||
			atomic_read(&inode->i_writecount) != 1)
		return 0;

	inode_lock(inode);
	f2fs_abort_atomic_write(inode, true);
	inode_unlock(inode);

	return 0;
}

static int f2fs_file_flush(struct file *file, fl_owner_t id)
{
	struct inode *inode = file_inode(file);

	/*
	 * If the process doing a transaction is crashed, we should do
	 * roll-back. Otherwise, other reader/write can see corrupted database
	 * until all the writers close its file. Since this should be done
	 * before dropping file lock, it needs to do in ->flush.
	 */
	if (F2FS_I(inode)->atomic_write_task == current &&
				(current->flags & PF_EXITING)) {
		inode_lock(inode);
		f2fs_abort_atomic_write(inode, true);
		inode_unlock(inode);
	}

	return 0;
}

static int f2fs_setflags_common(struct inode *inode, u32 iflags, u32 mask)
{
	struct f2fs_inode_info *fi = F2FS_I(inode);
	u32 masked_flags = fi->i_flags & mask;

	/* mask can be shrunk by flags_valid selector */
	iflags &= mask;

	/* Is it quota file? Do not allow user to mess with it */
	if (IS_NOQUOTA(inode))
		return -EPERM;

	if ((iflags ^ masked_flags) & F2FS_CASEFOLD_FL) {
		if (!f2fs_sb_has_casefold(F2FS_I_SB(inode)))
			return -EOPNOTSUPP;
		if (!f2fs_empty_dir(inode))
			return -ENOTEMPTY;
	}

	if (iflags & (F2FS_COMPR_FL | F2FS_NOCOMP_FL)) {
		if (!f2fs_sb_has_compression(F2FS_I_SB(inode)))
			return -EOPNOTSUPP;
		if ((iflags & F2FS_COMPR_FL) && (iflags & F2FS_NOCOMP_FL))
			return -EINVAL;
	}

	if ((iflags ^ masked_flags) & F2FS_COMPR_FL) {
		if (masked_flags & F2FS_COMPR_FL) {
			if (!f2fs_disable_compressed_file(inode))
				return -EINVAL;
		} else {
			/* try to convert inline_data to support compression */
			int err = f2fs_convert_inline_inode(inode);
			if (err)
				return err;
<<<<<<< HEAD
			if (!f2fs_may_compress(inode))
				return -EINVAL;
			if (S_ISREG(inode->i_mode) && F2FS_HAS_BLOCKS(inode))
=======

			f2fs_down_write(&F2FS_I(inode)->i_sem);
			if (!f2fs_may_compress(inode) ||
					(S_ISREG(inode->i_mode) &&
					F2FS_HAS_BLOCKS(inode))) {
				f2fs_up_write(&F2FS_I(inode)->i_sem);
>>>>>>> e475cc1c
				return -EINVAL;
			}
			err = set_compress_context(inode);
			f2fs_up_write(&F2FS_I(inode)->i_sem);

			if (err)
				return err;
		}
	}

	fi->i_flags = iflags | (fi->i_flags & ~mask);
	f2fs_bug_on(F2FS_I_SB(inode), (fi->i_flags & F2FS_COMPR_FL) &&
					(fi->i_flags & F2FS_NOCOMP_FL));

	if (fi->i_flags & F2FS_PROJINHERIT_FL)
		set_inode_flag(inode, FI_PROJ_INHERIT);
	else
		clear_inode_flag(inode, FI_PROJ_INHERIT);

	inode_set_ctime_current(inode);
	f2fs_set_inode_flags(inode);
	f2fs_mark_inode_dirty_sync(inode, true);
	return 0;
}

/* FS_IOC_[GS]ETFLAGS and FS_IOC_FS[GS]ETXATTR support */

/*
 * To make a new on-disk f2fs i_flag gettable via FS_IOC_GETFLAGS, add an entry
 * for it to f2fs_fsflags_map[], and add its FS_*_FL equivalent to
 * F2FS_GETTABLE_FS_FL.  To also make it settable via FS_IOC_SETFLAGS, also add
 * its FS_*_FL equivalent to F2FS_SETTABLE_FS_FL.
 *
 * Translating flags to fsx_flags value used by FS_IOC_FSGETXATTR and
 * FS_IOC_FSSETXATTR is done by the VFS.
 */

static const struct {
	u32 iflag;
	u32 fsflag;
} f2fs_fsflags_map[] = {
	{ F2FS_COMPR_FL,	FS_COMPR_FL },
	{ F2FS_SYNC_FL,		FS_SYNC_FL },
	{ F2FS_IMMUTABLE_FL,	FS_IMMUTABLE_FL },
	{ F2FS_APPEND_FL,	FS_APPEND_FL },
	{ F2FS_NODUMP_FL,	FS_NODUMP_FL },
	{ F2FS_NOATIME_FL,	FS_NOATIME_FL },
	{ F2FS_NOCOMP_FL,	FS_NOCOMP_FL },
	{ F2FS_INDEX_FL,	FS_INDEX_FL },
	{ F2FS_DIRSYNC_FL,	FS_DIRSYNC_FL },
	{ F2FS_PROJINHERIT_FL,	FS_PROJINHERIT_FL },
	{ F2FS_CASEFOLD_FL,	FS_CASEFOLD_FL },
};

#define F2FS_GETTABLE_FS_FL (		\
		FS_COMPR_FL |		\
		FS_SYNC_FL |		\
		FS_IMMUTABLE_FL |	\
		FS_APPEND_FL |		\
		FS_NODUMP_FL |		\
		FS_NOATIME_FL |		\
		FS_NOCOMP_FL |		\
		FS_INDEX_FL |		\
		FS_DIRSYNC_FL |		\
		FS_PROJINHERIT_FL |	\
		FS_ENCRYPT_FL |		\
		FS_INLINE_DATA_FL |	\
		FS_NOCOW_FL |		\
		FS_VERITY_FL |		\
		FS_CASEFOLD_FL)

#define F2FS_SETTABLE_FS_FL (		\
		FS_COMPR_FL |		\
		FS_SYNC_FL |		\
		FS_IMMUTABLE_FL |	\
		FS_APPEND_FL |		\
		FS_NODUMP_FL |		\
		FS_NOATIME_FL |		\
		FS_NOCOMP_FL |		\
		FS_DIRSYNC_FL |		\
		FS_PROJINHERIT_FL |	\
		FS_CASEFOLD_FL)

/* Convert f2fs on-disk i_flags to FS_IOC_{GET,SET}FLAGS flags */
static inline u32 f2fs_iflags_to_fsflags(u32 iflags)
{
	u32 fsflags = 0;
	int i;

	for (i = 0; i < ARRAY_SIZE(f2fs_fsflags_map); i++)
		if (iflags & f2fs_fsflags_map[i].iflag)
			fsflags |= f2fs_fsflags_map[i].fsflag;

	return fsflags;
}

/* Convert FS_IOC_{GET,SET}FLAGS flags to f2fs on-disk i_flags */
static inline u32 f2fs_fsflags_to_iflags(u32 fsflags)
{
	u32 iflags = 0;
	int i;

	for (i = 0; i < ARRAY_SIZE(f2fs_fsflags_map); i++)
		if (fsflags & f2fs_fsflags_map[i].fsflag)
			iflags |= f2fs_fsflags_map[i].iflag;

	return iflags;
}

static int f2fs_ioc_getversion(struct file *filp, unsigned long arg)
{
	struct inode *inode = file_inode(filp);

	return put_user(inode->i_generation, (int __user *)arg);
}

static int f2fs_ioc_start_atomic_write(struct file *filp, bool truncate)
{
	struct inode *inode = file_inode(filp);
	struct mnt_idmap *idmap = file_mnt_idmap(filp);
	struct f2fs_inode_info *fi = F2FS_I(inode);
	struct f2fs_sb_info *sbi = F2FS_I_SB(inode);
	struct inode *pinode;
	loff_t isize;
	int ret;

	if (!inode_owner_or_capable(idmap, inode))
		return -EACCES;

	if (!S_ISREG(inode->i_mode))
		return -EINVAL;

	if (filp->f_flags & O_DIRECT)
		return -EINVAL;

	ret = mnt_want_write_file(filp);
	if (ret)
		return ret;

	inode_lock(inode);

	if (!f2fs_disable_compressed_file(inode)) {
		ret = -EINVAL;
		goto out;
	}

	if (f2fs_is_atomic_file(inode))
		goto out;

	ret = f2fs_convert_inline_inode(inode);
	if (ret)
		goto out;

	f2fs_down_write(&fi->i_gc_rwsem[WRITE]);

	/*
	 * Should wait end_io to count F2FS_WB_CP_DATA correctly by
	 * f2fs_is_atomic_file.
	 */
	if (get_dirty_pages(inode))
		f2fs_warn(sbi, "Unexpected flush for atomic writes: ino=%lu, npages=%u",
			  inode->i_ino, get_dirty_pages(inode));
	ret = filemap_write_and_wait_range(inode->i_mapping, 0, LLONG_MAX);
	if (ret) {
		f2fs_up_write(&fi->i_gc_rwsem[WRITE]);
		goto out;
	}

	/* Check if the inode already has a COW inode */
	if (fi->cow_inode == NULL) {
		/* Create a COW inode for atomic write */
		pinode = f2fs_iget(inode->i_sb, fi->i_pino);
		if (IS_ERR(pinode)) {
			f2fs_up_write(&fi->i_gc_rwsem[WRITE]);
			ret = PTR_ERR(pinode);
			goto out;
		}

		ret = f2fs_get_tmpfile(idmap, pinode, &fi->cow_inode);
		iput(pinode);
		if (ret) {
			f2fs_up_write(&fi->i_gc_rwsem[WRITE]);
			goto out;
		}

		set_inode_flag(fi->cow_inode, FI_COW_FILE);
		clear_inode_flag(fi->cow_inode, FI_INLINE_DATA);
	} else {
		/* Reuse the already created COW inode */
		ret = f2fs_do_truncate_blocks(fi->cow_inode, 0, true);
		if (ret) {
			f2fs_up_write(&fi->i_gc_rwsem[WRITE]);
			goto out;
		}
	}

	f2fs_write_inode(inode, NULL);

	stat_inc_atomic_inode(inode);

	set_inode_flag(inode, FI_ATOMIC_FILE);

	isize = i_size_read(inode);
	fi->original_i_size = isize;
	if (truncate) {
		set_inode_flag(inode, FI_ATOMIC_REPLACE);
		truncate_inode_pages_final(inode->i_mapping);
		f2fs_i_size_write(inode, 0);
		isize = 0;
	}
	f2fs_i_size_write(fi->cow_inode, isize);

	f2fs_up_write(&fi->i_gc_rwsem[WRITE]);

	f2fs_update_time(sbi, REQ_TIME);
	fi->atomic_write_task = current;
	stat_update_max_atomic_write(inode);
	fi->atomic_write_cnt = 0;
out:
	inode_unlock(inode);
	mnt_drop_write_file(filp);
	return ret;
}

static int f2fs_ioc_commit_atomic_write(struct file *filp)
{
	struct inode *inode = file_inode(filp);
	struct mnt_idmap *idmap = file_mnt_idmap(filp);
	int ret;

	if (!inode_owner_or_capable(idmap, inode))
		return -EACCES;

	ret = mnt_want_write_file(filp);
	if (ret)
		return ret;

	f2fs_balance_fs(F2FS_I_SB(inode), true);

	inode_lock(inode);

	if (f2fs_is_atomic_file(inode)) {
		ret = f2fs_commit_atomic_write(inode);
		if (!ret)
			ret = f2fs_do_sync_file(filp, 0, LLONG_MAX, 0, true);

		f2fs_abort_atomic_write(inode, ret);
	} else {
		ret = f2fs_do_sync_file(filp, 0, LLONG_MAX, 1, false);
	}

	inode_unlock(inode);
	mnt_drop_write_file(filp);
	return ret;
}

static int f2fs_ioc_abort_atomic_write(struct file *filp)
{
	struct inode *inode = file_inode(filp);
	struct mnt_idmap *idmap = file_mnt_idmap(filp);
	int ret;

	if (!inode_owner_or_capable(idmap, inode))
		return -EACCES;

	ret = mnt_want_write_file(filp);
	if (ret)
		return ret;

	inode_lock(inode);

	f2fs_abort_atomic_write(inode, true);

	inode_unlock(inode);

	mnt_drop_write_file(filp);
	f2fs_update_time(F2FS_I_SB(inode), REQ_TIME);
	return ret;
}

static int f2fs_ioc_shutdown(struct file *filp, unsigned long arg)
{
	struct inode *inode = file_inode(filp);
	struct f2fs_sb_info *sbi = F2FS_I_SB(inode);
	struct super_block *sb = sbi->sb;
	__u32 in;
	int ret = 0;

	if (!capable(CAP_SYS_ADMIN))
		return -EPERM;

	if (get_user(in, (__u32 __user *)arg))
		return -EFAULT;

	if (in != F2FS_GOING_DOWN_FULLSYNC) {
		ret = mnt_want_write_file(filp);
		if (ret) {
			if (ret == -EROFS) {
				ret = 0;
				f2fs_stop_checkpoint(sbi, false,
						STOP_CP_REASON_SHUTDOWN);
				trace_f2fs_shutdown(sbi, in, ret);
			}
			return ret;
		}
	}

	switch (in) {
	case F2FS_GOING_DOWN_FULLSYNC:
		ret = freeze_bdev(sb->s_bdev);
		if (ret)
			goto out;
		f2fs_stop_checkpoint(sbi, false, STOP_CP_REASON_SHUTDOWN);
		thaw_bdev(sb->s_bdev);
		break;
	case F2FS_GOING_DOWN_METASYNC:
		/* do checkpoint only */
		ret = f2fs_sync_fs(sb, 1);
		if (ret)
			goto out;
		f2fs_stop_checkpoint(sbi, false, STOP_CP_REASON_SHUTDOWN);
		break;
	case F2FS_GOING_DOWN_NOSYNC:
		f2fs_stop_checkpoint(sbi, false, STOP_CP_REASON_SHUTDOWN);
		break;
	case F2FS_GOING_DOWN_METAFLUSH:
		f2fs_sync_meta_pages(sbi, META, LONG_MAX, FS_META_IO);
		f2fs_stop_checkpoint(sbi, false, STOP_CP_REASON_SHUTDOWN);
		break;
	case F2FS_GOING_DOWN_NEED_FSCK:
		set_sbi_flag(sbi, SBI_NEED_FSCK);
		set_sbi_flag(sbi, SBI_CP_DISABLED_QUICK);
		set_sbi_flag(sbi, SBI_IS_DIRTY);
		/* do checkpoint only */
		ret = f2fs_sync_fs(sb, 1);
		goto out;
	default:
		ret = -EINVAL;
		goto out;
	}

	f2fs_stop_gc_thread(sbi);
	f2fs_stop_discard_thread(sbi);

	f2fs_drop_discard_cmd(sbi);
	clear_opt(sbi, DISCARD);

	f2fs_update_time(sbi, REQ_TIME);
out:
	if (in != F2FS_GOING_DOWN_FULLSYNC)
		mnt_drop_write_file(filp);

	trace_f2fs_shutdown(sbi, in, ret);

	return ret;
}

static int f2fs_ioc_fitrim(struct file *filp, unsigned long arg)
{
	struct inode *inode = file_inode(filp);
	struct super_block *sb = inode->i_sb;
	struct fstrim_range range;
	int ret;

	if (!capable(CAP_SYS_ADMIN))
		return -EPERM;

	if (!f2fs_hw_support_discard(F2FS_SB(sb)))
		return -EOPNOTSUPP;

	if (copy_from_user(&range, (struct fstrim_range __user *)arg,
				sizeof(range)))
		return -EFAULT;

	ret = mnt_want_write_file(filp);
	if (ret)
		return ret;

	range.minlen = max((unsigned int)range.minlen,
			   bdev_discard_granularity(sb->s_bdev));
	ret = f2fs_trim_fs(F2FS_SB(sb), &range);
	mnt_drop_write_file(filp);
	if (ret < 0)
		return ret;

	if (copy_to_user((struct fstrim_range __user *)arg, &range,
				sizeof(range)))
		return -EFAULT;
	f2fs_update_time(F2FS_I_SB(inode), REQ_TIME);
	return 0;
}

static bool uuid_is_nonzero(__u8 u[16])
{
	int i;

	for (i = 0; i < 16; i++)
		if (u[i])
			return true;
	return false;
}

static int f2fs_ioc_set_encryption_policy(struct file *filp, unsigned long arg)
{
	struct inode *inode = file_inode(filp);

	if (!f2fs_sb_has_encrypt(F2FS_I_SB(inode)))
		return -EOPNOTSUPP;

	f2fs_update_time(F2FS_I_SB(inode), REQ_TIME);

	return fscrypt_ioctl_set_policy(filp, (const void __user *)arg);
}

static int f2fs_ioc_get_encryption_policy(struct file *filp, unsigned long arg)
{
	if (!f2fs_sb_has_encrypt(F2FS_I_SB(file_inode(filp))))
		return -EOPNOTSUPP;
	return fscrypt_ioctl_get_policy(filp, (void __user *)arg);
}

static int f2fs_ioc_get_encryption_pwsalt(struct file *filp, unsigned long arg)
{
	struct inode *inode = file_inode(filp);
	struct f2fs_sb_info *sbi = F2FS_I_SB(inode);
	u8 encrypt_pw_salt[16];
	int err;

	if (!f2fs_sb_has_encrypt(sbi))
		return -EOPNOTSUPP;

	err = mnt_want_write_file(filp);
	if (err)
		return err;

	f2fs_down_write(&sbi->sb_lock);

	if (uuid_is_nonzero(sbi->raw_super->encrypt_pw_salt))
		goto got_it;

	/* update superblock with uuid */
	generate_random_uuid(sbi->raw_super->encrypt_pw_salt);

	err = f2fs_commit_super(sbi, false);
	if (err) {
		/* undo new data */
		memset(sbi->raw_super->encrypt_pw_salt, 0, 16);
		goto out_err;
	}
got_it:
	memcpy(encrypt_pw_salt, sbi->raw_super->encrypt_pw_salt, 16);
out_err:
	f2fs_up_write(&sbi->sb_lock);
	mnt_drop_write_file(filp);

	if (!err && copy_to_user((__u8 __user *)arg, encrypt_pw_salt, 16))
		err = -EFAULT;

	return err;
}

static int f2fs_ioc_get_encryption_policy_ex(struct file *filp,
					     unsigned long arg)
{
	if (!f2fs_sb_has_encrypt(F2FS_I_SB(file_inode(filp))))
		return -EOPNOTSUPP;

	return fscrypt_ioctl_get_policy_ex(filp, (void __user *)arg);
}

static int f2fs_ioc_add_encryption_key(struct file *filp, unsigned long arg)
{
	if (!f2fs_sb_has_encrypt(F2FS_I_SB(file_inode(filp))))
		return -EOPNOTSUPP;

	return fscrypt_ioctl_add_key(filp, (void __user *)arg);
}

static int f2fs_ioc_remove_encryption_key(struct file *filp, unsigned long arg)
{
	if (!f2fs_sb_has_encrypt(F2FS_I_SB(file_inode(filp))))
		return -EOPNOTSUPP;

	return fscrypt_ioctl_remove_key(filp, (void __user *)arg);
}

static int f2fs_ioc_remove_encryption_key_all_users(struct file *filp,
						    unsigned long arg)
{
	if (!f2fs_sb_has_encrypt(F2FS_I_SB(file_inode(filp))))
		return -EOPNOTSUPP;

	return fscrypt_ioctl_remove_key_all_users(filp, (void __user *)arg);
}

static int f2fs_ioc_get_encryption_key_status(struct file *filp,
					      unsigned long arg)
{
	if (!f2fs_sb_has_encrypt(F2FS_I_SB(file_inode(filp))))
		return -EOPNOTSUPP;

	return fscrypt_ioctl_get_key_status(filp, (void __user *)arg);
}

static int f2fs_ioc_get_encryption_nonce(struct file *filp, unsigned long arg)
{
	if (!f2fs_sb_has_encrypt(F2FS_I_SB(file_inode(filp))))
		return -EOPNOTSUPP;

	return fscrypt_ioctl_get_nonce(filp, (void __user *)arg);
}

static int f2fs_ioc_gc(struct file *filp, unsigned long arg)
{
	struct inode *inode = file_inode(filp);
	struct f2fs_sb_info *sbi = F2FS_I_SB(inode);
	struct f2fs_gc_control gc_control = { .victim_segno = NULL_SEGNO,
			.no_bg_gc = false,
			.should_migrate_blocks = false,
			.nr_free_secs = 0 };
	__u32 sync;
	int ret;

	if (!capable(CAP_SYS_ADMIN))
		return -EPERM;

	if (get_user(sync, (__u32 __user *)arg))
		return -EFAULT;

	if (f2fs_readonly(sbi->sb))
		return -EROFS;

	ret = mnt_want_write_file(filp);
	if (ret)
		return ret;

	if (!sync) {
		if (!f2fs_down_write_trylock(&sbi->gc_lock)) {
			ret = -EBUSY;
			goto out;
		}
	} else {
		f2fs_down_write(&sbi->gc_lock);
	}

	gc_control.init_gc_type = sync ? FG_GC : BG_GC;
	gc_control.err_gc_skipped = sync;
	stat_inc_gc_call_count(sbi, FOREGROUND);
	ret = f2fs_gc(sbi, &gc_control);
out:
	mnt_drop_write_file(filp);
	return ret;
}

static int __f2fs_ioc_gc_range(struct file *filp, struct f2fs_gc_range *range)
{
	struct f2fs_sb_info *sbi = F2FS_I_SB(file_inode(filp));
	struct f2fs_gc_control gc_control = {
			.init_gc_type = range->sync ? FG_GC : BG_GC,
			.no_bg_gc = false,
			.should_migrate_blocks = false,
			.err_gc_skipped = range->sync,
			.nr_free_secs = 0 };
	u64 end;
	int ret;

	if (!capable(CAP_SYS_ADMIN))
		return -EPERM;
	if (f2fs_readonly(sbi->sb))
		return -EROFS;

	end = range->start + range->len;
	if (end < range->start || range->start < MAIN_BLKADDR(sbi) ||
					end >= MAX_BLKADDR(sbi))
		return -EINVAL;

	ret = mnt_want_write_file(filp);
	if (ret)
		return ret;

do_more:
	if (!range->sync) {
		if (!f2fs_down_write_trylock(&sbi->gc_lock)) {
			ret = -EBUSY;
			goto out;
		}
	} else {
		f2fs_down_write(&sbi->gc_lock);
	}

	gc_control.victim_segno = GET_SEGNO(sbi, range->start);
	stat_inc_gc_call_count(sbi, FOREGROUND);
	ret = f2fs_gc(sbi, &gc_control);
	if (ret) {
		if (ret == -EBUSY)
			ret = -EAGAIN;
		goto out;
	}
	range->start += CAP_BLKS_PER_SEC(sbi);
	if (range->start <= end)
		goto do_more;
out:
	mnt_drop_write_file(filp);
	return ret;
}

static int f2fs_ioc_gc_range(struct file *filp, unsigned long arg)
{
	struct f2fs_gc_range range;

	if (copy_from_user(&range, (struct f2fs_gc_range __user *)arg,
							sizeof(range)))
		return -EFAULT;
	return __f2fs_ioc_gc_range(filp, &range);
}

static int f2fs_ioc_write_checkpoint(struct file *filp)
{
	struct inode *inode = file_inode(filp);
	struct f2fs_sb_info *sbi = F2FS_I_SB(inode);
	int ret;

	if (!capable(CAP_SYS_ADMIN))
		return -EPERM;

	if (f2fs_readonly(sbi->sb))
		return -EROFS;

	if (unlikely(is_sbi_flag_set(sbi, SBI_CP_DISABLED))) {
		f2fs_info(sbi, "Skipping Checkpoint. Checkpoints currently disabled.");
		return -EINVAL;
	}

	ret = mnt_want_write_file(filp);
	if (ret)
		return ret;

	ret = f2fs_sync_fs(sbi->sb, 1);

	mnt_drop_write_file(filp);
	return ret;
}

static int f2fs_defragment_range(struct f2fs_sb_info *sbi,
					struct file *filp,
					struct f2fs_defragment *range)
{
	struct inode *inode = file_inode(filp);
	struct f2fs_map_blocks map = { .m_next_extent = NULL,
					.m_seg_type = NO_CHECK_TYPE,
					.m_may_create = false };
	struct extent_info ei = {};
	pgoff_t pg_start, pg_end, next_pgofs;
	unsigned int blk_per_seg = sbi->blocks_per_seg;
	unsigned int total = 0, sec_num;
	block_t blk_end = 0;
	bool fragmented = false;
	int err;

	pg_start = range->start >> PAGE_SHIFT;
	pg_end = (range->start + range->len) >> PAGE_SHIFT;

	f2fs_balance_fs(sbi, true);

	inode_lock(inode);

	if (is_inode_flag_set(inode, FI_COMPRESS_RELEASED)) {
		err = -EINVAL;
		goto unlock_out;
	}

	/* if in-place-update policy is enabled, don't waste time here */
	set_inode_flag(inode, FI_OPU_WRITE);
	if (f2fs_should_update_inplace(inode, NULL)) {
		err = -EINVAL;
		goto out;
	}

	/* writeback all dirty pages in the range */
	err = filemap_write_and_wait_range(inode->i_mapping, range->start,
						range->start + range->len - 1);
	if (err)
		goto out;

	/*
	 * lookup mapping info in extent cache, skip defragmenting if physical
	 * block addresses are continuous.
	 */
	if (f2fs_lookup_read_extent_cache(inode, pg_start, &ei)) {
		if (ei.fofs + ei.len >= pg_end)
			goto out;
	}

	map.m_lblk = pg_start;
	map.m_next_pgofs = &next_pgofs;

	/*
	 * lookup mapping info in dnode page cache, skip defragmenting if all
	 * physical block addresses are continuous even if there are hole(s)
	 * in logical blocks.
	 */
	while (map.m_lblk < pg_end) {
		map.m_len = pg_end - map.m_lblk;
		err = f2fs_map_blocks(inode, &map, F2FS_GET_BLOCK_DEFAULT);
		if (err)
			goto out;

		if (!(map.m_flags & F2FS_MAP_FLAGS)) {
			map.m_lblk = next_pgofs;
			continue;
		}

		if (blk_end && blk_end != map.m_pblk)
			fragmented = true;

		/* record total count of block that we're going to move */
		total += map.m_len;

		blk_end = map.m_pblk + map.m_len;

		map.m_lblk += map.m_len;
	}

	if (!fragmented) {
		total = 0;
		goto out;
	}

	sec_num = DIV_ROUND_UP(total, CAP_BLKS_PER_SEC(sbi));

	/*
	 * make sure there are enough free section for LFS allocation, this can
	 * avoid defragment running in SSR mode when free section are allocated
	 * intensively
	 */
	if (has_not_enough_free_secs(sbi, 0, sec_num)) {
		err = -EAGAIN;
		goto out;
	}

	map.m_lblk = pg_start;
	map.m_len = pg_end - pg_start;
	total = 0;

	while (map.m_lblk < pg_end) {
		pgoff_t idx;
		int cnt = 0;

do_map:
		map.m_len = pg_end - map.m_lblk;
		err = f2fs_map_blocks(inode, &map, F2FS_GET_BLOCK_DEFAULT);
		if (err)
			goto clear_out;

		if (!(map.m_flags & F2FS_MAP_FLAGS)) {
			map.m_lblk = next_pgofs;
			goto check;
		}

		set_inode_flag(inode, FI_SKIP_WRITES);

		idx = map.m_lblk;
		while (idx < map.m_lblk + map.m_len && cnt < blk_per_seg) {
			struct page *page;

			page = f2fs_get_lock_data_page(inode, idx, true);
			if (IS_ERR(page)) {
				err = PTR_ERR(page);
				goto clear_out;
			}

			set_page_dirty(page);
			set_page_private_gcing(page);
			f2fs_put_page(page, 1);

			idx++;
			cnt++;
			total++;
		}

		map.m_lblk = idx;
check:
		if (map.m_lblk < pg_end && cnt < blk_per_seg)
			goto do_map;

		clear_inode_flag(inode, FI_SKIP_WRITES);

		err = filemap_fdatawrite(inode->i_mapping);
		if (err)
			goto out;
	}
clear_out:
	clear_inode_flag(inode, FI_SKIP_WRITES);
out:
	clear_inode_flag(inode, FI_OPU_WRITE);
unlock_out:
	inode_unlock(inode);
	if (!err)
		range->len = (u64)total << PAGE_SHIFT;
	return err;
}

static int f2fs_ioc_defragment(struct file *filp, unsigned long arg)
{
	struct inode *inode = file_inode(filp);
	struct f2fs_sb_info *sbi = F2FS_I_SB(inode);
	struct f2fs_defragment range;
	int err;

	if (!capable(CAP_SYS_ADMIN))
		return -EPERM;

	if (!S_ISREG(inode->i_mode) || f2fs_is_atomic_file(inode))
		return -EINVAL;

	if (f2fs_readonly(sbi->sb))
		return -EROFS;

	if (copy_from_user(&range, (struct f2fs_defragment __user *)arg,
							sizeof(range)))
		return -EFAULT;

	/* verify alignment of offset & size */
	if (range.start & (F2FS_BLKSIZE - 1) || range.len & (F2FS_BLKSIZE - 1))
		return -EINVAL;

	if (unlikely((range.start + range.len) >> PAGE_SHIFT >
					max_file_blocks(inode)))
		return -EINVAL;

	err = mnt_want_write_file(filp);
	if (err)
		return err;

	err = f2fs_defragment_range(sbi, filp, &range);
	mnt_drop_write_file(filp);

	f2fs_update_time(sbi, REQ_TIME);
	if (err < 0)
		return err;

	if (copy_to_user((struct f2fs_defragment __user *)arg, &range,
							sizeof(range)))
		return -EFAULT;

	return 0;
}

static int f2fs_move_file_range(struct file *file_in, loff_t pos_in,
			struct file *file_out, loff_t pos_out, size_t len)
{
	struct inode *src = file_inode(file_in);
	struct inode *dst = file_inode(file_out);
	struct f2fs_sb_info *sbi = F2FS_I_SB(src);
	size_t olen = len, dst_max_i_size = 0;
	size_t dst_osize;
	int ret;

	if (file_in->f_path.mnt != file_out->f_path.mnt ||
				src->i_sb != dst->i_sb)
		return -EXDEV;

	if (unlikely(f2fs_readonly(src->i_sb)))
		return -EROFS;

	if (!S_ISREG(src->i_mode) || !S_ISREG(dst->i_mode))
		return -EINVAL;

	if (IS_ENCRYPTED(src) || IS_ENCRYPTED(dst))
		return -EOPNOTSUPP;

	if (pos_out < 0 || pos_in < 0)
		return -EINVAL;

	if (src == dst) {
		if (pos_in == pos_out)
			return 0;
		if (pos_out > pos_in && pos_out < pos_in + len)
			return -EINVAL;
	}

	inode_lock(src);
	if (src != dst) {
		ret = -EBUSY;
		if (!inode_trylock(dst))
			goto out;
	}

	ret = -EINVAL;
	if (pos_in + len > src->i_size || pos_in + len < pos_in)
		goto out_unlock;
	if (len == 0)
		olen = len = src->i_size - pos_in;
	if (pos_in + len == src->i_size)
		len = ALIGN(src->i_size, F2FS_BLKSIZE) - pos_in;
	if (len == 0) {
		ret = 0;
		goto out_unlock;
	}

	dst_osize = dst->i_size;
	if (pos_out + olen > dst->i_size)
		dst_max_i_size = pos_out + olen;

	/* verify the end result is block aligned */
	if (!IS_ALIGNED(pos_in, F2FS_BLKSIZE) ||
			!IS_ALIGNED(pos_in + len, F2FS_BLKSIZE) ||
			!IS_ALIGNED(pos_out, F2FS_BLKSIZE))
		goto out_unlock;

	ret = f2fs_convert_inline_inode(src);
	if (ret)
		goto out_unlock;

	ret = f2fs_convert_inline_inode(dst);
	if (ret)
		goto out_unlock;

	/* write out all dirty pages from offset */
	ret = filemap_write_and_wait_range(src->i_mapping,
					pos_in, pos_in + len);
	if (ret)
		goto out_unlock;

	ret = filemap_write_and_wait_range(dst->i_mapping,
					pos_out, pos_out + len);
	if (ret)
		goto out_unlock;

	f2fs_balance_fs(sbi, true);

	f2fs_down_write(&F2FS_I(src)->i_gc_rwsem[WRITE]);
	if (src != dst) {
		ret = -EBUSY;
		if (!f2fs_down_write_trylock(&F2FS_I(dst)->i_gc_rwsem[WRITE]))
			goto out_src;
	}

	f2fs_lock_op(sbi);
	ret = __exchange_data_block(src, dst, pos_in >> F2FS_BLKSIZE_BITS,
				pos_out >> F2FS_BLKSIZE_BITS,
				len >> F2FS_BLKSIZE_BITS, false);

	if (!ret) {
		if (dst_max_i_size)
			f2fs_i_size_write(dst, dst_max_i_size);
		else if (dst_osize != dst->i_size)
			f2fs_i_size_write(dst, dst_osize);
	}
	f2fs_unlock_op(sbi);

	if (src != dst)
		f2fs_up_write(&F2FS_I(dst)->i_gc_rwsem[WRITE]);
out_src:
	f2fs_up_write(&F2FS_I(src)->i_gc_rwsem[WRITE]);
	if (ret)
		goto out_unlock;

	src->i_mtime = inode_set_ctime_current(src);
	f2fs_mark_inode_dirty_sync(src, false);
	if (src != dst) {
		dst->i_mtime = inode_set_ctime_current(dst);
		f2fs_mark_inode_dirty_sync(dst, false);
	}
	f2fs_update_time(sbi, REQ_TIME);

out_unlock:
	if (src != dst)
		inode_unlock(dst);
out:
	inode_unlock(src);
	return ret;
}

static int __f2fs_ioc_move_range(struct file *filp,
				struct f2fs_move_range *range)
{
	struct fd dst;
	int err;

	if (!(filp->f_mode & FMODE_READ) ||
			!(filp->f_mode & FMODE_WRITE))
		return -EBADF;

	dst = fdget(range->dst_fd);
	if (!dst.file)
		return -EBADF;

	if (!(dst.file->f_mode & FMODE_WRITE)) {
		err = -EBADF;
		goto err_out;
	}

	err = mnt_want_write_file(filp);
	if (err)
		goto err_out;

	err = f2fs_move_file_range(filp, range->pos_in, dst.file,
					range->pos_out, range->len);

	mnt_drop_write_file(filp);
err_out:
	fdput(dst);
	return err;
}

static int f2fs_ioc_move_range(struct file *filp, unsigned long arg)
{
	struct f2fs_move_range range;

	if (copy_from_user(&range, (struct f2fs_move_range __user *)arg,
							sizeof(range)))
		return -EFAULT;
	return __f2fs_ioc_move_range(filp, &range);
}

static int f2fs_ioc_flush_device(struct file *filp, unsigned long arg)
{
	struct inode *inode = file_inode(filp);
	struct f2fs_sb_info *sbi = F2FS_I_SB(inode);
	struct sit_info *sm = SIT_I(sbi);
	unsigned int start_segno = 0, end_segno = 0;
	unsigned int dev_start_segno = 0, dev_end_segno = 0;
	struct f2fs_flush_device range;
	struct f2fs_gc_control gc_control = {
			.init_gc_type = FG_GC,
			.should_migrate_blocks = true,
			.err_gc_skipped = true,
			.nr_free_secs = 0 };
	int ret;

	if (!capable(CAP_SYS_ADMIN))
		return -EPERM;

	if (f2fs_readonly(sbi->sb))
		return -EROFS;

	if (unlikely(is_sbi_flag_set(sbi, SBI_CP_DISABLED)))
		return -EINVAL;

	if (copy_from_user(&range, (struct f2fs_flush_device __user *)arg,
							sizeof(range)))
		return -EFAULT;

	if (!f2fs_is_multi_device(sbi) || sbi->s_ndevs - 1 <= range.dev_num ||
			__is_large_section(sbi)) {
		f2fs_warn(sbi, "Can't flush %u in %d for segs_per_sec %u != 1",
			  range.dev_num, sbi->s_ndevs, sbi->segs_per_sec);
		return -EINVAL;
	}

	ret = mnt_want_write_file(filp);
	if (ret)
		return ret;

	if (range.dev_num != 0)
		dev_start_segno = GET_SEGNO(sbi, FDEV(range.dev_num).start_blk);
	dev_end_segno = GET_SEGNO(sbi, FDEV(range.dev_num).end_blk);

	start_segno = sm->last_victim[FLUSH_DEVICE];
	if (start_segno < dev_start_segno || start_segno >= dev_end_segno)
		start_segno = dev_start_segno;
	end_segno = min(start_segno + range.segments, dev_end_segno);

	while (start_segno < end_segno) {
		if (!f2fs_down_write_trylock(&sbi->gc_lock)) {
			ret = -EBUSY;
			goto out;
		}
		sm->last_victim[GC_CB] = end_segno + 1;
		sm->last_victim[GC_GREEDY] = end_segno + 1;
		sm->last_victim[ALLOC_NEXT] = end_segno + 1;

		gc_control.victim_segno = start_segno;
		stat_inc_gc_call_count(sbi, FOREGROUND);
		ret = f2fs_gc(sbi, &gc_control);
		if (ret == -EAGAIN)
			ret = 0;
		else if (ret < 0)
			break;
		start_segno++;
	}
out:
	mnt_drop_write_file(filp);
	return ret;
}

static int f2fs_ioc_get_features(struct file *filp, unsigned long arg)
{
	struct inode *inode = file_inode(filp);
	u32 sb_feature = le32_to_cpu(F2FS_I_SB(inode)->raw_super->feature);

	/* Must validate to set it with SQLite behavior in Android. */
	sb_feature |= F2FS_FEATURE_ATOMIC_WRITE;

	return put_user(sb_feature, (u32 __user *)arg);
}

#ifdef CONFIG_QUOTA
int f2fs_transfer_project_quota(struct inode *inode, kprojid_t kprojid)
{
	struct dquot *transfer_to[MAXQUOTAS] = {};
	struct f2fs_sb_info *sbi = F2FS_I_SB(inode);
	struct super_block *sb = sbi->sb;
	int err;

	transfer_to[PRJQUOTA] = dqget(sb, make_kqid_projid(kprojid));
	if (IS_ERR(transfer_to[PRJQUOTA]))
		return PTR_ERR(transfer_to[PRJQUOTA]);

	err = __dquot_transfer(inode, transfer_to);
	if (err)
		set_sbi_flag(sbi, SBI_QUOTA_NEED_REPAIR);
	dqput(transfer_to[PRJQUOTA]);
	return err;
}

static int f2fs_ioc_setproject(struct inode *inode, __u32 projid)
{
	struct f2fs_inode_info *fi = F2FS_I(inode);
	struct f2fs_sb_info *sbi = F2FS_I_SB(inode);
	struct f2fs_inode *ri = NULL;
	kprojid_t kprojid;
	int err;

	if (!f2fs_sb_has_project_quota(sbi)) {
		if (projid != F2FS_DEF_PROJID)
			return -EOPNOTSUPP;
		else
			return 0;
	}

	if (!f2fs_has_extra_attr(inode))
		return -EOPNOTSUPP;

	kprojid = make_kprojid(&init_user_ns, (projid_t)projid);

	if (projid_eq(kprojid, fi->i_projid))
		return 0;

	err = -EPERM;
	/* Is it quota file? Do not allow user to mess with it */
	if (IS_NOQUOTA(inode))
		return err;

	if (!F2FS_FITS_IN_INODE(ri, fi->i_extra_isize, i_projid))
		return -EOVERFLOW;

	err = f2fs_dquot_initialize(inode);
	if (err)
		return err;

	f2fs_lock_op(sbi);
	err = f2fs_transfer_project_quota(inode, kprojid);
	if (err)
		goto out_unlock;

	fi->i_projid = kprojid;
	inode_set_ctime_current(inode);
	f2fs_mark_inode_dirty_sync(inode, true);
out_unlock:
	f2fs_unlock_op(sbi);
	return err;
}
#else
int f2fs_transfer_project_quota(struct inode *inode, kprojid_t kprojid)
{
	return 0;
}

static int f2fs_ioc_setproject(struct inode *inode, __u32 projid)
{
	if (projid != F2FS_DEF_PROJID)
		return -EOPNOTSUPP;
	return 0;
}
#endif

int f2fs_fileattr_get(struct dentry *dentry, struct fileattr *fa)
{
	struct inode *inode = d_inode(dentry);
	struct f2fs_inode_info *fi = F2FS_I(inode);
	u32 fsflags = f2fs_iflags_to_fsflags(fi->i_flags);

	if (IS_ENCRYPTED(inode))
		fsflags |= FS_ENCRYPT_FL;
	if (IS_VERITY(inode))
		fsflags |= FS_VERITY_FL;
	if (f2fs_has_inline_data(inode) || f2fs_has_inline_dentry(inode))
		fsflags |= FS_INLINE_DATA_FL;
	if (is_inode_flag_set(inode, FI_PIN_FILE))
		fsflags |= FS_NOCOW_FL;

	fileattr_fill_flags(fa, fsflags & F2FS_GETTABLE_FS_FL);

	if (f2fs_sb_has_project_quota(F2FS_I_SB(inode)))
		fa->fsx_projid = from_kprojid(&init_user_ns, fi->i_projid);

	return 0;
}

int f2fs_fileattr_set(struct mnt_idmap *idmap,
		      struct dentry *dentry, struct fileattr *fa)
{
	struct inode *inode = d_inode(dentry);
	u32 fsflags = fa->flags, mask = F2FS_SETTABLE_FS_FL;
	u32 iflags;
	int err;

	if (unlikely(f2fs_cp_error(F2FS_I_SB(inode))))
		return -EIO;
	if (!f2fs_is_checkpoint_ready(F2FS_I_SB(inode)))
		return -ENOSPC;
	if (fsflags & ~F2FS_GETTABLE_FS_FL)
		return -EOPNOTSUPP;
	fsflags &= F2FS_SETTABLE_FS_FL;
	if (!fa->flags_valid)
		mask &= FS_COMMON_FL;

	iflags = f2fs_fsflags_to_iflags(fsflags);
	if (f2fs_mask_flags(inode->i_mode, iflags) != iflags)
		return -EOPNOTSUPP;

	err = f2fs_setflags_common(inode, iflags, f2fs_fsflags_to_iflags(mask));
	if (!err)
		err = f2fs_ioc_setproject(inode, fa->fsx_projid);

	return err;
}

int f2fs_pin_file_control(struct inode *inode, bool inc)
{
	struct f2fs_inode_info *fi = F2FS_I(inode);
	struct f2fs_sb_info *sbi = F2FS_I_SB(inode);

	/* Use i_gc_failures for normal file as a risk signal. */
	if (inc)
		f2fs_i_gc_failures_write(inode,
				fi->i_gc_failures[GC_FAILURE_PIN] + 1);

	if (fi->i_gc_failures[GC_FAILURE_PIN] > sbi->gc_pin_file_threshold) {
		f2fs_warn(sbi, "%s: Enable GC = ino %lx after %x GC trials",
			  __func__, inode->i_ino,
			  fi->i_gc_failures[GC_FAILURE_PIN]);
		clear_inode_flag(inode, FI_PIN_FILE);
		return -EAGAIN;
	}
	return 0;
}

static int f2fs_ioc_set_pin_file(struct file *filp, unsigned long arg)
{
	struct inode *inode = file_inode(filp);
	__u32 pin;
	int ret = 0;

	if (get_user(pin, (__u32 __user *)arg))
		return -EFAULT;

	if (!S_ISREG(inode->i_mode))
		return -EINVAL;

	if (f2fs_readonly(F2FS_I_SB(inode)->sb))
		return -EROFS;

	ret = mnt_want_write_file(filp);
	if (ret)
		return ret;

	inode_lock(inode);

	if (!pin) {
		clear_inode_flag(inode, FI_PIN_FILE);
		f2fs_i_gc_failures_write(inode, 0);
		goto done;
	}

	if (f2fs_should_update_outplace(inode, NULL)) {
		ret = -EINVAL;
		goto out;
	}

	if (f2fs_pin_file_control(inode, false)) {
		ret = -EAGAIN;
		goto out;
	}

	ret = f2fs_convert_inline_inode(inode);
	if (ret)
		goto out;

	if (!f2fs_disable_compressed_file(inode)) {
		ret = -EOPNOTSUPP;
		goto out;
	}

	set_inode_flag(inode, FI_PIN_FILE);
	ret = F2FS_I(inode)->i_gc_failures[GC_FAILURE_PIN];
done:
	f2fs_update_time(F2FS_I_SB(inode), REQ_TIME);
out:
	inode_unlock(inode);
	mnt_drop_write_file(filp);
	return ret;
}

static int f2fs_ioc_get_pin_file(struct file *filp, unsigned long arg)
{
	struct inode *inode = file_inode(filp);
	__u32 pin = 0;

	if (is_inode_flag_set(inode, FI_PIN_FILE))
		pin = F2FS_I(inode)->i_gc_failures[GC_FAILURE_PIN];
	return put_user(pin, (u32 __user *)arg);
}

int f2fs_precache_extents(struct inode *inode)
{
	struct f2fs_inode_info *fi = F2FS_I(inode);
	struct f2fs_map_blocks map;
	pgoff_t m_next_extent;
	loff_t end;
	int err;

	if (is_inode_flag_set(inode, FI_NO_EXTENT))
		return -EOPNOTSUPP;

	map.m_lblk = 0;
	map.m_next_pgofs = NULL;
	map.m_next_extent = &m_next_extent;
	map.m_seg_type = NO_CHECK_TYPE;
	map.m_may_create = false;
	end = max_file_blocks(inode);

	while (map.m_lblk < end) {
		map.m_len = end - map.m_lblk;

		f2fs_down_write(&fi->i_gc_rwsem[WRITE]);
		err = f2fs_map_blocks(inode, &map, F2FS_GET_BLOCK_PRECACHE);
		f2fs_up_write(&fi->i_gc_rwsem[WRITE]);
		if (err)
			return err;

		map.m_lblk = m_next_extent;
	}

	return 0;
}

static int f2fs_ioc_precache_extents(struct file *filp)
{
	return f2fs_precache_extents(file_inode(filp));
}

static int f2fs_ioc_resize_fs(struct file *filp, unsigned long arg)
{
	struct f2fs_sb_info *sbi = F2FS_I_SB(file_inode(filp));
	__u64 block_count;

	if (!capable(CAP_SYS_ADMIN))
		return -EPERM;

	if (f2fs_readonly(sbi->sb))
		return -EROFS;

	if (copy_from_user(&block_count, (void __user *)arg,
			   sizeof(block_count)))
		return -EFAULT;

	return f2fs_resize_fs(filp, block_count);
}

static int f2fs_ioc_enable_verity(struct file *filp, unsigned long arg)
{
	struct inode *inode = file_inode(filp);

	f2fs_update_time(F2FS_I_SB(inode), REQ_TIME);

	if (!f2fs_sb_has_verity(F2FS_I_SB(inode))) {
		f2fs_warn(F2FS_I_SB(inode),
			  "Can't enable fs-verity on inode %lu: the verity feature is not enabled on this filesystem",
			  inode->i_ino);
		return -EOPNOTSUPP;
	}

	return fsverity_ioctl_enable(filp, (const void __user *)arg);
}

static int f2fs_ioc_measure_verity(struct file *filp, unsigned long arg)
{
	if (!f2fs_sb_has_verity(F2FS_I_SB(file_inode(filp))))
		return -EOPNOTSUPP;

	return fsverity_ioctl_measure(filp, (void __user *)arg);
}

static int f2fs_ioc_read_verity_metadata(struct file *filp, unsigned long arg)
{
	if (!f2fs_sb_has_verity(F2FS_I_SB(file_inode(filp))))
		return -EOPNOTSUPP;

	return fsverity_ioctl_read_metadata(filp, (const void __user *)arg);
}

static int f2fs_ioc_getfslabel(struct file *filp, unsigned long arg)
{
	struct inode *inode = file_inode(filp);
	struct f2fs_sb_info *sbi = F2FS_I_SB(inode);
	char *vbuf;
	int count;
	int err = 0;

	vbuf = f2fs_kzalloc(sbi, MAX_VOLUME_NAME, GFP_KERNEL);
	if (!vbuf)
		return -ENOMEM;

	f2fs_down_read(&sbi->sb_lock);
	count = utf16s_to_utf8s(sbi->raw_super->volume_name,
			ARRAY_SIZE(sbi->raw_super->volume_name),
			UTF16_LITTLE_ENDIAN, vbuf, MAX_VOLUME_NAME);
	f2fs_up_read(&sbi->sb_lock);

	if (copy_to_user((char __user *)arg, vbuf,
				min(FSLABEL_MAX, count)))
		err = -EFAULT;

	kfree(vbuf);
	return err;
}

static int f2fs_ioc_setfslabel(struct file *filp, unsigned long arg)
{
	struct inode *inode = file_inode(filp);
	struct f2fs_sb_info *sbi = F2FS_I_SB(inode);
	char *vbuf;
	int err = 0;

	if (!capable(CAP_SYS_ADMIN))
		return -EPERM;

	vbuf = strndup_user((const char __user *)arg, FSLABEL_MAX);
	if (IS_ERR(vbuf))
		return PTR_ERR(vbuf);

	err = mnt_want_write_file(filp);
	if (err)
		goto out;

	f2fs_down_write(&sbi->sb_lock);

	memset(sbi->raw_super->volume_name, 0,
			sizeof(sbi->raw_super->volume_name));
	utf8s_to_utf16s(vbuf, strlen(vbuf), UTF16_LITTLE_ENDIAN,
			sbi->raw_super->volume_name,
			ARRAY_SIZE(sbi->raw_super->volume_name));

	err = f2fs_commit_super(sbi, false);

	f2fs_up_write(&sbi->sb_lock);

	mnt_drop_write_file(filp);
out:
	kfree(vbuf);
	return err;
}

static int f2fs_get_compress_blocks(struct inode *inode, __u64 *blocks)
{
	if (!f2fs_sb_has_compression(F2FS_I_SB(inode)))
		return -EOPNOTSUPP;

	if (!f2fs_compressed_file(inode))
		return -EINVAL;

	*blocks = atomic_read(&F2FS_I(inode)->i_compr_blocks);

	return 0;
}

static int f2fs_ioc_get_compress_blocks(struct file *filp, unsigned long arg)
{
	struct inode *inode = file_inode(filp);
	__u64 blocks;
	int ret;

	ret = f2fs_get_compress_blocks(inode, &blocks);
	if (ret < 0)
		return ret;

	return put_user(blocks, (u64 __user *)arg);
}

static int release_compress_blocks(struct dnode_of_data *dn, pgoff_t count)
{
	struct f2fs_sb_info *sbi = F2FS_I_SB(dn->inode);
	unsigned int released_blocks = 0;
	int cluster_size = F2FS_I(dn->inode)->i_cluster_size;
	block_t blkaddr;
	int i;

	for (i = 0; i < count; i++) {
		blkaddr = data_blkaddr(dn->inode, dn->node_page,
						dn->ofs_in_node + i);

		if (!__is_valid_data_blkaddr(blkaddr))
			continue;
		if (unlikely(!f2fs_is_valid_blkaddr(sbi, blkaddr,
					DATA_GENERIC_ENHANCE))) {
			f2fs_handle_error(sbi, ERROR_INVALID_BLKADDR);
			return -EFSCORRUPTED;
		}
	}

	while (count) {
		int compr_blocks = 0;

		for (i = 0; i < cluster_size; i++, dn->ofs_in_node++) {
			blkaddr = f2fs_data_blkaddr(dn);

			if (i == 0) {
				if (blkaddr == COMPRESS_ADDR)
					continue;
				dn->ofs_in_node += cluster_size;
				goto next;
			}

			if (__is_valid_data_blkaddr(blkaddr))
				compr_blocks++;

			if (blkaddr != NEW_ADDR)
				continue;

			dn->data_blkaddr = NULL_ADDR;
			f2fs_set_data_blkaddr(dn);
		}

		f2fs_i_compr_blocks_update(dn->inode, compr_blocks, false);
		dec_valid_block_count(sbi, dn->inode,
					cluster_size - compr_blocks);

		released_blocks += cluster_size - compr_blocks;
next:
		count -= cluster_size;
	}

	return released_blocks;
}

static int f2fs_release_compress_blocks(struct file *filp, unsigned long arg)
{
	struct inode *inode = file_inode(filp);
	struct f2fs_sb_info *sbi = F2FS_I_SB(inode);
	pgoff_t page_idx = 0, last_idx;
	unsigned int released_blocks = 0;
	int ret;
	int writecount;

	if (!f2fs_sb_has_compression(sbi))
		return -EOPNOTSUPP;

	if (!f2fs_compressed_file(inode))
		return -EINVAL;

	if (f2fs_readonly(sbi->sb))
		return -EROFS;

	ret = mnt_want_write_file(filp);
	if (ret)
		return ret;

	f2fs_balance_fs(sbi, true);

	inode_lock(inode);

	writecount = atomic_read(&inode->i_writecount);
	if ((filp->f_mode & FMODE_WRITE && writecount != 1) ||
			(!(filp->f_mode & FMODE_WRITE) && writecount)) {
		ret = -EBUSY;
		goto out;
	}

	if (is_inode_flag_set(inode, FI_COMPRESS_RELEASED)) {
		ret = -EINVAL;
		goto out;
	}

	ret = filemap_write_and_wait_range(inode->i_mapping, 0, LLONG_MAX);
	if (ret)
		goto out;

	if (!atomic_read(&F2FS_I(inode)->i_compr_blocks)) {
		ret = -EPERM;
		goto out;
	}

	set_inode_flag(inode, FI_COMPRESS_RELEASED);
	inode_set_ctime_current(inode);
	f2fs_mark_inode_dirty_sync(inode, true);

	f2fs_down_write(&F2FS_I(inode)->i_gc_rwsem[WRITE]);
	filemap_invalidate_lock(inode->i_mapping);

	last_idx = DIV_ROUND_UP(i_size_read(inode), PAGE_SIZE);

	while (page_idx < last_idx) {
		struct dnode_of_data dn;
		pgoff_t end_offset, count;

		set_new_dnode(&dn, inode, NULL, NULL, 0);
		ret = f2fs_get_dnode_of_data(&dn, page_idx, LOOKUP_NODE);
		if (ret) {
			if (ret == -ENOENT) {
				page_idx = f2fs_get_next_page_offset(&dn,
								page_idx);
				ret = 0;
				continue;
			}
			break;
		}

		end_offset = ADDRS_PER_PAGE(dn.node_page, inode);
		count = min(end_offset - dn.ofs_in_node, last_idx - page_idx);
		count = round_up(count, F2FS_I(inode)->i_cluster_size);

		ret = release_compress_blocks(&dn, count);

		f2fs_put_dnode(&dn);

		if (ret < 0)
			break;

		page_idx += count;
		released_blocks += ret;
	}

	filemap_invalidate_unlock(inode->i_mapping);
	f2fs_up_write(&F2FS_I(inode)->i_gc_rwsem[WRITE]);
out:
	inode_unlock(inode);

	mnt_drop_write_file(filp);

	if (ret >= 0) {
		ret = put_user(released_blocks, (u64 __user *)arg);
	} else if (released_blocks &&
			atomic_read(&F2FS_I(inode)->i_compr_blocks)) {
		set_sbi_flag(sbi, SBI_NEED_FSCK);
		f2fs_warn(sbi, "%s: partial blocks were released i_ino=%lx "
			"iblocks=%llu, released=%u, compr_blocks=%u, "
			"run fsck to fix.",
			__func__, inode->i_ino, inode->i_blocks,
			released_blocks,
			atomic_read(&F2FS_I(inode)->i_compr_blocks));
	}

	return ret;
}

static int reserve_compress_blocks(struct dnode_of_data *dn, pgoff_t count)
{
	struct f2fs_sb_info *sbi = F2FS_I_SB(dn->inode);
	unsigned int reserved_blocks = 0;
	int cluster_size = F2FS_I(dn->inode)->i_cluster_size;
	block_t blkaddr;
	int i;

	for (i = 0; i < count; i++) {
		blkaddr = data_blkaddr(dn->inode, dn->node_page,
						dn->ofs_in_node + i);

		if (!__is_valid_data_blkaddr(blkaddr))
			continue;
		if (unlikely(!f2fs_is_valid_blkaddr(sbi, blkaddr,
					DATA_GENERIC_ENHANCE))) {
			f2fs_handle_error(sbi, ERROR_INVALID_BLKADDR);
			return -EFSCORRUPTED;
		}
	}

	while (count) {
		int compr_blocks = 0;
		blkcnt_t reserved;
		int ret;

		for (i = 0; i < cluster_size; i++, dn->ofs_in_node++) {
			blkaddr = f2fs_data_blkaddr(dn);

			if (i == 0) {
				if (blkaddr == COMPRESS_ADDR)
					continue;
				dn->ofs_in_node += cluster_size;
				goto next;
			}

			if (__is_valid_data_blkaddr(blkaddr)) {
				compr_blocks++;
				continue;
			}

			dn->data_blkaddr = NEW_ADDR;
			f2fs_set_data_blkaddr(dn);
		}

		reserved = cluster_size - compr_blocks;
		ret = inc_valid_block_count(sbi, dn->inode, &reserved);
		if (ret)
			return ret;

		if (reserved != cluster_size - compr_blocks)
			return -ENOSPC;

		f2fs_i_compr_blocks_update(dn->inode, compr_blocks, true);

		reserved_blocks += reserved;
next:
		count -= cluster_size;
	}

	return reserved_blocks;
}

static int f2fs_reserve_compress_blocks(struct file *filp, unsigned long arg)
{
	struct inode *inode = file_inode(filp);
	struct f2fs_sb_info *sbi = F2FS_I_SB(inode);
	pgoff_t page_idx = 0, last_idx;
	unsigned int reserved_blocks = 0;
	int ret;

	if (!f2fs_sb_has_compression(sbi))
		return -EOPNOTSUPP;

	if (!f2fs_compressed_file(inode))
		return -EINVAL;

	if (f2fs_readonly(sbi->sb))
		return -EROFS;

	ret = mnt_want_write_file(filp);
	if (ret)
		return ret;

	if (atomic_read(&F2FS_I(inode)->i_compr_blocks))
		goto out;

	f2fs_balance_fs(sbi, true);

	inode_lock(inode);

	if (!is_inode_flag_set(inode, FI_COMPRESS_RELEASED)) {
		ret = -EINVAL;
		goto unlock_inode;
	}

	f2fs_down_write(&F2FS_I(inode)->i_gc_rwsem[WRITE]);
	filemap_invalidate_lock(inode->i_mapping);

	last_idx = DIV_ROUND_UP(i_size_read(inode), PAGE_SIZE);

	while (page_idx < last_idx) {
		struct dnode_of_data dn;
		pgoff_t end_offset, count;

		set_new_dnode(&dn, inode, NULL, NULL, 0);
		ret = f2fs_get_dnode_of_data(&dn, page_idx, LOOKUP_NODE);
		if (ret) {
			if (ret == -ENOENT) {
				page_idx = f2fs_get_next_page_offset(&dn,
								page_idx);
				ret = 0;
				continue;
			}
			break;
		}

		end_offset = ADDRS_PER_PAGE(dn.node_page, inode);
		count = min(end_offset - dn.ofs_in_node, last_idx - page_idx);
		count = round_up(count, F2FS_I(inode)->i_cluster_size);

		ret = reserve_compress_blocks(&dn, count);

		f2fs_put_dnode(&dn);

		if (ret < 0)
			break;

		page_idx += count;
		reserved_blocks += ret;
	}

	filemap_invalidate_unlock(inode->i_mapping);
	f2fs_up_write(&F2FS_I(inode)->i_gc_rwsem[WRITE]);

	if (ret >= 0) {
		clear_inode_flag(inode, FI_COMPRESS_RELEASED);
		inode_set_ctime_current(inode);
		f2fs_mark_inode_dirty_sync(inode, true);
	}
unlock_inode:
	inode_unlock(inode);
out:
	mnt_drop_write_file(filp);

	if (ret >= 0) {
		ret = put_user(reserved_blocks, (u64 __user *)arg);
	} else if (reserved_blocks &&
			atomic_read(&F2FS_I(inode)->i_compr_blocks)) {
		set_sbi_flag(sbi, SBI_NEED_FSCK);
		f2fs_warn(sbi, "%s: partial blocks were released i_ino=%lx "
			"iblocks=%llu, reserved=%u, compr_blocks=%u, "
			"run fsck to fix.",
			__func__, inode->i_ino, inode->i_blocks,
			reserved_blocks,
			atomic_read(&F2FS_I(inode)->i_compr_blocks));
	}

	return ret;
}

static int f2fs_secure_erase(struct block_device *bdev, struct inode *inode,
		pgoff_t off, block_t block, block_t len, u32 flags)
{
	sector_t sector = SECTOR_FROM_BLOCK(block);
	sector_t nr_sects = SECTOR_FROM_BLOCK(len);
	int ret = 0;

	if (flags & F2FS_TRIM_FILE_DISCARD) {
		if (bdev_max_secure_erase_sectors(bdev))
			ret = blkdev_issue_secure_erase(bdev, sector, nr_sects,
					GFP_NOFS);
		else
			ret = blkdev_issue_discard(bdev, sector, nr_sects,
					GFP_NOFS);
	}

	if (!ret && (flags & F2FS_TRIM_FILE_ZEROOUT)) {
		if (IS_ENCRYPTED(inode))
			ret = fscrypt_zeroout_range(inode, off, block, len);
		else
			ret = blkdev_issue_zeroout(bdev, sector, nr_sects,
					GFP_NOFS, 0);
	}

	return ret;
}

static int f2fs_sec_trim_file(struct file *filp, unsigned long arg)
{
	struct inode *inode = file_inode(filp);
	struct f2fs_sb_info *sbi = F2FS_I_SB(inode);
	struct address_space *mapping = inode->i_mapping;
	struct block_device *prev_bdev = NULL;
	struct f2fs_sectrim_range range;
	pgoff_t index, pg_end, prev_index = 0;
	block_t prev_block = 0, len = 0;
	loff_t end_addr;
	bool to_end = false;
	int ret = 0;

	if (!(filp->f_mode & FMODE_WRITE))
		return -EBADF;

	if (copy_from_user(&range, (struct f2fs_sectrim_range __user *)arg,
				sizeof(range)))
		return -EFAULT;

	if (range.flags == 0 || (range.flags & ~F2FS_TRIM_FILE_MASK) ||
			!S_ISREG(inode->i_mode))
		return -EINVAL;

	if (((range.flags & F2FS_TRIM_FILE_DISCARD) &&
			!f2fs_hw_support_discard(sbi)) ||
			((range.flags & F2FS_TRIM_FILE_ZEROOUT) &&
			 IS_ENCRYPTED(inode) && f2fs_is_multi_device(sbi)))
		return -EOPNOTSUPP;

	file_start_write(filp);
	inode_lock(inode);

	if (f2fs_is_atomic_file(inode) || f2fs_compressed_file(inode) ||
			range.start >= inode->i_size) {
		ret = -EINVAL;
		goto err;
	}

	if (range.len == 0)
		goto err;

	if (inode->i_size - range.start > range.len) {
		end_addr = range.start + range.len;
	} else {
		end_addr = range.len == (u64)-1 ?
			sbi->sb->s_maxbytes : inode->i_size;
		to_end = true;
	}

	if (!IS_ALIGNED(range.start, F2FS_BLKSIZE) ||
			(!to_end && !IS_ALIGNED(end_addr, F2FS_BLKSIZE))) {
		ret = -EINVAL;
		goto err;
	}

	index = F2FS_BYTES_TO_BLK(range.start);
	pg_end = DIV_ROUND_UP(end_addr, F2FS_BLKSIZE);

	ret = f2fs_convert_inline_inode(inode);
	if (ret)
		goto err;

	f2fs_down_write(&F2FS_I(inode)->i_gc_rwsem[WRITE]);
	filemap_invalidate_lock(mapping);

	ret = filemap_write_and_wait_range(mapping, range.start,
			to_end ? LLONG_MAX : end_addr - 1);
	if (ret)
		goto out;

	truncate_inode_pages_range(mapping, range.start,
			to_end ? -1 : end_addr - 1);

	while (index < pg_end) {
		struct dnode_of_data dn;
		pgoff_t end_offset, count;
		int i;

		set_new_dnode(&dn, inode, NULL, NULL, 0);
		ret = f2fs_get_dnode_of_data(&dn, index, LOOKUP_NODE);
		if (ret) {
			if (ret == -ENOENT) {
				index = f2fs_get_next_page_offset(&dn, index);
				continue;
			}
			goto out;
		}

		end_offset = ADDRS_PER_PAGE(dn.node_page, inode);
		count = min(end_offset - dn.ofs_in_node, pg_end - index);
		for (i = 0; i < count; i++, index++, dn.ofs_in_node++) {
			struct block_device *cur_bdev;
			block_t blkaddr = f2fs_data_blkaddr(&dn);

			if (!__is_valid_data_blkaddr(blkaddr))
				continue;

			if (!f2fs_is_valid_blkaddr(sbi, blkaddr,
						DATA_GENERIC_ENHANCE)) {
				ret = -EFSCORRUPTED;
				f2fs_put_dnode(&dn);
				f2fs_handle_error(sbi,
						ERROR_INVALID_BLKADDR);
				goto out;
			}

			cur_bdev = f2fs_target_device(sbi, blkaddr, NULL);
			if (f2fs_is_multi_device(sbi)) {
				int di = f2fs_target_device_index(sbi, blkaddr);

				blkaddr -= FDEV(di).start_blk;
			}

			if (len) {
				if (prev_bdev == cur_bdev &&
						index == prev_index + len &&
						blkaddr == prev_block + len) {
					len++;
				} else {
					ret = f2fs_secure_erase(prev_bdev,
						inode, prev_index, prev_block,
						len, range.flags);
					if (ret) {
						f2fs_put_dnode(&dn);
						goto out;
					}

					len = 0;
				}
			}

			if (!len) {
				prev_bdev = cur_bdev;
				prev_index = index;
				prev_block = blkaddr;
				len = 1;
			}
		}

		f2fs_put_dnode(&dn);

		if (fatal_signal_pending(current)) {
			ret = -EINTR;
			goto out;
		}
		cond_resched();
	}

	if (len)
		ret = f2fs_secure_erase(prev_bdev, inode, prev_index,
				prev_block, len, range.flags);
out:
	filemap_invalidate_unlock(mapping);
	f2fs_up_write(&F2FS_I(inode)->i_gc_rwsem[WRITE]);
err:
	inode_unlock(inode);
	file_end_write(filp);

	return ret;
}

static int f2fs_ioc_get_compress_option(struct file *filp, unsigned long arg)
{
	struct inode *inode = file_inode(filp);
	struct f2fs_comp_option option;

	if (!f2fs_sb_has_compression(F2FS_I_SB(inode)))
		return -EOPNOTSUPP;

	inode_lock_shared(inode);

	if (!f2fs_compressed_file(inode)) {
		inode_unlock_shared(inode);
		return -ENODATA;
	}

	option.algorithm = F2FS_I(inode)->i_compress_algorithm;
	option.log_cluster_size = F2FS_I(inode)->i_log_cluster_size;

	inode_unlock_shared(inode);

	if (copy_to_user((struct f2fs_comp_option __user *)arg, &option,
				sizeof(option)))
		return -EFAULT;

	return 0;
}

static int f2fs_ioc_set_compress_option(struct file *filp, unsigned long arg)
{
	struct inode *inode = file_inode(filp);
	struct f2fs_sb_info *sbi = F2FS_I_SB(inode);
	struct f2fs_comp_option option;
	int ret = 0;

	if (!f2fs_sb_has_compression(sbi))
		return -EOPNOTSUPP;

	if (!(filp->f_mode & FMODE_WRITE))
		return -EBADF;

	if (copy_from_user(&option, (struct f2fs_comp_option __user *)arg,
				sizeof(option)))
		return -EFAULT;

	if (!f2fs_compressed_file(inode) ||
			option.log_cluster_size < MIN_COMPRESS_LOG_SIZE ||
			option.log_cluster_size > MAX_COMPRESS_LOG_SIZE ||
			option.algorithm >= COMPRESS_MAX)
		return -EINVAL;

	file_start_write(filp);
	inode_lock(inode);

	f2fs_down_write(&F2FS_I(inode)->i_sem);
	if (f2fs_is_mmap_file(inode) || get_dirty_pages(inode)) {
		ret = -EBUSY;
		goto out;
	}

	if (F2FS_HAS_BLOCKS(inode)) {
		ret = -EFBIG;
		goto out;
	}

	F2FS_I(inode)->i_compress_algorithm = option.algorithm;
	F2FS_I(inode)->i_log_cluster_size = option.log_cluster_size;
	F2FS_I(inode)->i_cluster_size = BIT(option.log_cluster_size);
	f2fs_mark_inode_dirty_sync(inode, true);

	if (!f2fs_is_compress_backend_ready(inode))
		f2fs_warn(sbi, "compression algorithm is successfully set, "
			"but current kernel doesn't support this algorithm.");
out:
	f2fs_up_write(&F2FS_I(inode)->i_sem);
	inode_unlock(inode);
	file_end_write(filp);

	return ret;
}

static int redirty_blocks(struct inode *inode, pgoff_t page_idx, int len)
{
	DEFINE_READAHEAD(ractl, NULL, NULL, inode->i_mapping, page_idx);
	struct address_space *mapping = inode->i_mapping;
	struct page *page;
	pgoff_t redirty_idx = page_idx;
	int i, page_len = 0, ret = 0;

	page_cache_ra_unbounded(&ractl, len, 0);

	for (i = 0; i < len; i++, page_idx++) {
		page = read_cache_page(mapping, page_idx, NULL, NULL);
		if (IS_ERR(page)) {
			ret = PTR_ERR(page);
			break;
		}
		page_len++;
	}

	for (i = 0; i < page_len; i++, redirty_idx++) {
		page = find_lock_page(mapping, redirty_idx);

		/* It will never fail, when page has pinned above */
		f2fs_bug_on(F2FS_I_SB(inode), !page);

		set_page_dirty(page);
		f2fs_put_page(page, 1);
		f2fs_put_page(page, 0);
	}

	return ret;
}

static int f2fs_ioc_decompress_file(struct file *filp)
{
	struct inode *inode = file_inode(filp);
	struct f2fs_sb_info *sbi = F2FS_I_SB(inode);
	struct f2fs_inode_info *fi = F2FS_I(inode);
	pgoff_t page_idx = 0, last_idx;
	unsigned int blk_per_seg = sbi->blocks_per_seg;
	int cluster_size = fi->i_cluster_size;
	int count, ret;

	if (!f2fs_sb_has_compression(sbi) ||
			F2FS_OPTION(sbi).compress_mode != COMPR_MODE_USER)
		return -EOPNOTSUPP;

	if (!(filp->f_mode & FMODE_WRITE))
		return -EBADF;

	if (!f2fs_compressed_file(inode))
		return -EINVAL;

	f2fs_balance_fs(sbi, true);

	file_start_write(filp);
	inode_lock(inode);

	if (!f2fs_is_compress_backend_ready(inode)) {
		ret = -EOPNOTSUPP;
		goto out;
	}

	if (is_inode_flag_set(inode, FI_COMPRESS_RELEASED)) {
		ret = -EINVAL;
		goto out;
	}

	ret = filemap_write_and_wait_range(inode->i_mapping, 0, LLONG_MAX);
	if (ret)
		goto out;

	if (!atomic_read(&fi->i_compr_blocks))
		goto out;

	last_idx = DIV_ROUND_UP(i_size_read(inode), PAGE_SIZE);

	count = last_idx - page_idx;
	while (count && count >= cluster_size) {
		ret = redirty_blocks(inode, page_idx, cluster_size);
		if (ret < 0)
			break;

		if (get_dirty_pages(inode) >= blk_per_seg) {
			ret = filemap_fdatawrite(inode->i_mapping);
			if (ret < 0)
				break;
		}

		count -= cluster_size;
		page_idx += cluster_size;

		cond_resched();
		if (fatal_signal_pending(current)) {
			ret = -EINTR;
			break;
		}
	}

	if (!ret)
		ret = filemap_write_and_wait_range(inode->i_mapping, 0,
							LLONG_MAX);

	if (ret)
		f2fs_warn(sbi, "%s: The file might be partially decompressed (errno=%d). Please delete the file.",
			  __func__, ret);
out:
	inode_unlock(inode);
	file_end_write(filp);

	return ret;
}

static int f2fs_ioc_compress_file(struct file *filp)
{
	struct inode *inode = file_inode(filp);
	struct f2fs_sb_info *sbi = F2FS_I_SB(inode);
	pgoff_t page_idx = 0, last_idx;
	unsigned int blk_per_seg = sbi->blocks_per_seg;
	int cluster_size = F2FS_I(inode)->i_cluster_size;
	int count, ret;

	if (!f2fs_sb_has_compression(sbi) ||
			F2FS_OPTION(sbi).compress_mode != COMPR_MODE_USER)
		return -EOPNOTSUPP;

	if (!(filp->f_mode & FMODE_WRITE))
		return -EBADF;

	if (!f2fs_compressed_file(inode))
		return -EINVAL;

	f2fs_balance_fs(sbi, true);

	file_start_write(filp);
	inode_lock(inode);

	if (!f2fs_is_compress_backend_ready(inode)) {
		ret = -EOPNOTSUPP;
		goto out;
	}

	if (is_inode_flag_set(inode, FI_COMPRESS_RELEASED)) {
		ret = -EINVAL;
		goto out;
	}

	ret = filemap_write_and_wait_range(inode->i_mapping, 0, LLONG_MAX);
	if (ret)
		goto out;

	set_inode_flag(inode, FI_ENABLE_COMPRESS);

	last_idx = DIV_ROUND_UP(i_size_read(inode), PAGE_SIZE);

	count = last_idx - page_idx;
	while (count && count >= cluster_size) {
		ret = redirty_blocks(inode, page_idx, cluster_size);
		if (ret < 0)
			break;

		if (get_dirty_pages(inode) >= blk_per_seg) {
			ret = filemap_fdatawrite(inode->i_mapping);
			if (ret < 0)
				break;
		}

		count -= cluster_size;
		page_idx += cluster_size;

		cond_resched();
		if (fatal_signal_pending(current)) {
			ret = -EINTR;
			break;
		}
	}

	if (!ret)
		ret = filemap_write_and_wait_range(inode->i_mapping, 0,
							LLONG_MAX);

	clear_inode_flag(inode, FI_ENABLE_COMPRESS);

	if (ret)
		f2fs_warn(sbi, "%s: The file might be partially compressed (errno=%d). Please delete the file.",
			  __func__, ret);
out:
	inode_unlock(inode);
	file_end_write(filp);

	return ret;
}

static long __f2fs_ioctl(struct file *filp, unsigned int cmd, unsigned long arg)
{
	switch (cmd) {
	case FS_IOC_GETVERSION:
		return f2fs_ioc_getversion(filp, arg);
	case F2FS_IOC_START_ATOMIC_WRITE:
		return f2fs_ioc_start_atomic_write(filp, false);
	case F2FS_IOC_START_ATOMIC_REPLACE:
		return f2fs_ioc_start_atomic_write(filp, true);
	case F2FS_IOC_COMMIT_ATOMIC_WRITE:
		return f2fs_ioc_commit_atomic_write(filp);
	case F2FS_IOC_ABORT_ATOMIC_WRITE:
		return f2fs_ioc_abort_atomic_write(filp);
	case F2FS_IOC_START_VOLATILE_WRITE:
	case F2FS_IOC_RELEASE_VOLATILE_WRITE:
		return -EOPNOTSUPP;
	case F2FS_IOC_SHUTDOWN:
		return f2fs_ioc_shutdown(filp, arg);
	case FITRIM:
		return f2fs_ioc_fitrim(filp, arg);
	case FS_IOC_SET_ENCRYPTION_POLICY:
		return f2fs_ioc_set_encryption_policy(filp, arg);
	case FS_IOC_GET_ENCRYPTION_POLICY:
		return f2fs_ioc_get_encryption_policy(filp, arg);
	case FS_IOC_GET_ENCRYPTION_PWSALT:
		return f2fs_ioc_get_encryption_pwsalt(filp, arg);
	case FS_IOC_GET_ENCRYPTION_POLICY_EX:
		return f2fs_ioc_get_encryption_policy_ex(filp, arg);
	case FS_IOC_ADD_ENCRYPTION_KEY:
		return f2fs_ioc_add_encryption_key(filp, arg);
	case FS_IOC_REMOVE_ENCRYPTION_KEY:
		return f2fs_ioc_remove_encryption_key(filp, arg);
	case FS_IOC_REMOVE_ENCRYPTION_KEY_ALL_USERS:
		return f2fs_ioc_remove_encryption_key_all_users(filp, arg);
	case FS_IOC_GET_ENCRYPTION_KEY_STATUS:
		return f2fs_ioc_get_encryption_key_status(filp, arg);
	case FS_IOC_GET_ENCRYPTION_NONCE:
		return f2fs_ioc_get_encryption_nonce(filp, arg);
	case F2FS_IOC_GARBAGE_COLLECT:
		return f2fs_ioc_gc(filp, arg);
	case F2FS_IOC_GARBAGE_COLLECT_RANGE:
		return f2fs_ioc_gc_range(filp, arg);
	case F2FS_IOC_WRITE_CHECKPOINT:
		return f2fs_ioc_write_checkpoint(filp);
	case F2FS_IOC_DEFRAGMENT:
		return f2fs_ioc_defragment(filp, arg);
	case F2FS_IOC_MOVE_RANGE:
		return f2fs_ioc_move_range(filp, arg);
	case F2FS_IOC_FLUSH_DEVICE:
		return f2fs_ioc_flush_device(filp, arg);
	case F2FS_IOC_GET_FEATURES:
		return f2fs_ioc_get_features(filp, arg);
	case F2FS_IOC_GET_PIN_FILE:
		return f2fs_ioc_get_pin_file(filp, arg);
	case F2FS_IOC_SET_PIN_FILE:
		return f2fs_ioc_set_pin_file(filp, arg);
	case F2FS_IOC_PRECACHE_EXTENTS:
		return f2fs_ioc_precache_extents(filp);
	case F2FS_IOC_RESIZE_FS:
		return f2fs_ioc_resize_fs(filp, arg);
	case FS_IOC_ENABLE_VERITY:
		return f2fs_ioc_enable_verity(filp, arg);
	case FS_IOC_MEASURE_VERITY:
		return f2fs_ioc_measure_verity(filp, arg);
	case FS_IOC_READ_VERITY_METADATA:
		return f2fs_ioc_read_verity_metadata(filp, arg);
	case FS_IOC_GETFSLABEL:
		return f2fs_ioc_getfslabel(filp, arg);
	case FS_IOC_SETFSLABEL:
		return f2fs_ioc_setfslabel(filp, arg);
	case F2FS_IOC_GET_COMPRESS_BLOCKS:
		return f2fs_ioc_get_compress_blocks(filp, arg);
	case F2FS_IOC_RELEASE_COMPRESS_BLOCKS:
		return f2fs_release_compress_blocks(filp, arg);
	case F2FS_IOC_RESERVE_COMPRESS_BLOCKS:
		return f2fs_reserve_compress_blocks(filp, arg);
	case F2FS_IOC_SEC_TRIM_FILE:
		return f2fs_sec_trim_file(filp, arg);
	case F2FS_IOC_GET_COMPRESS_OPTION:
		return f2fs_ioc_get_compress_option(filp, arg);
	case F2FS_IOC_SET_COMPRESS_OPTION:
		return f2fs_ioc_set_compress_option(filp, arg);
	case F2FS_IOC_DECOMPRESS_FILE:
		return f2fs_ioc_decompress_file(filp);
	case F2FS_IOC_COMPRESS_FILE:
		return f2fs_ioc_compress_file(filp);
	default:
		return -ENOTTY;
	}
}

long f2fs_ioctl(struct file *filp, unsigned int cmd, unsigned long arg)
{
	if (unlikely(f2fs_cp_error(F2FS_I_SB(file_inode(filp)))))
		return -EIO;
	if (!f2fs_is_checkpoint_ready(F2FS_I_SB(file_inode(filp))))
		return -ENOSPC;

	return __f2fs_ioctl(filp, cmd, arg);
}

/*
 * Return %true if the given read or write request should use direct I/O, or
 * %false if it should use buffered I/O.
 */
static bool f2fs_should_use_dio(struct inode *inode, struct kiocb *iocb,
				struct iov_iter *iter)
{
	unsigned int align;

	if (!(iocb->ki_flags & IOCB_DIRECT))
		return false;

	if (f2fs_force_buffered_io(inode, iov_iter_rw(iter)))
		return false;

	/*
	 * Direct I/O not aligned to the disk's logical_block_size will be
	 * attempted, but will fail with -EINVAL.
	 *
	 * f2fs additionally requires that direct I/O be aligned to the
	 * filesystem block size, which is often a stricter requirement.
	 * However, f2fs traditionally falls back to buffered I/O on requests
	 * that are logical_block_size-aligned but not fs-block aligned.
	 *
	 * The below logic implements this behavior.
	 */
	align = iocb->ki_pos | iov_iter_alignment(iter);
	if (!IS_ALIGNED(align, i_blocksize(inode)) &&
	    IS_ALIGNED(align, bdev_logical_block_size(inode->i_sb->s_bdev)))
		return false;

	return true;
}

static int f2fs_dio_read_end_io(struct kiocb *iocb, ssize_t size, int error,
				unsigned int flags)
{
	struct f2fs_sb_info *sbi = F2FS_I_SB(file_inode(iocb->ki_filp));

	dec_page_count(sbi, F2FS_DIO_READ);
	if (error)
		return error;
	f2fs_update_iostat(sbi, NULL, APP_DIRECT_READ_IO, size);
	return 0;
}

static const struct iomap_dio_ops f2fs_iomap_dio_read_ops = {
	.end_io = f2fs_dio_read_end_io,
};

static ssize_t f2fs_dio_read_iter(struct kiocb *iocb, struct iov_iter *to)
{
	struct file *file = iocb->ki_filp;
	struct inode *inode = file_inode(file);
	struct f2fs_sb_info *sbi = F2FS_I_SB(inode);
	struct f2fs_inode_info *fi = F2FS_I(inode);
	const loff_t pos = iocb->ki_pos;
	const size_t count = iov_iter_count(to);
	struct iomap_dio *dio;
	ssize_t ret;

	if (count == 0)
		return 0; /* skip atime update */

	trace_f2fs_direct_IO_enter(inode, iocb, count, READ);

	if (iocb->ki_flags & IOCB_NOWAIT) {
		if (!f2fs_down_read_trylock(&fi->i_gc_rwsem[READ])) {
			ret = -EAGAIN;
			goto out;
		}
	} else {
		f2fs_down_read(&fi->i_gc_rwsem[READ]);
	}

	/*
	 * We have to use __iomap_dio_rw() and iomap_dio_complete() instead of
	 * the higher-level function iomap_dio_rw() in order to ensure that the
	 * F2FS_DIO_READ counter will be decremented correctly in all cases.
	 */
	inc_page_count(sbi, F2FS_DIO_READ);
	dio = __iomap_dio_rw(iocb, to, &f2fs_iomap_ops,
			     &f2fs_iomap_dio_read_ops, 0, NULL, 0);
	if (IS_ERR_OR_NULL(dio)) {
		ret = PTR_ERR_OR_ZERO(dio);
		if (ret != -EIOCBQUEUED)
			dec_page_count(sbi, F2FS_DIO_READ);
	} else {
		ret = iomap_dio_complete(dio);
	}

	f2fs_up_read(&fi->i_gc_rwsem[READ]);

	file_accessed(file);
out:
	trace_f2fs_direct_IO_exit(inode, pos, count, READ, ret);
	return ret;
}

static void f2fs_trace_rw_file_path(struct file *file, loff_t pos, size_t count,
				    int rw)
{
	struct inode *inode = file_inode(file);
	char *buf, *path;

	buf = f2fs_getname(F2FS_I_SB(inode));
	if (!buf)
		return;
	path = dentry_path_raw(file_dentry(file), buf, PATH_MAX);
	if (IS_ERR(path))
		goto free_buf;
	if (rw == WRITE)
		trace_f2fs_datawrite_start(inode, pos, count,
				current->pid, path, current->comm);
	else
		trace_f2fs_dataread_start(inode, pos, count,
				current->pid, path, current->comm);
free_buf:
	f2fs_putname(buf);
}

static ssize_t f2fs_file_read_iter(struct kiocb *iocb, struct iov_iter *to)
{
	struct inode *inode = file_inode(iocb->ki_filp);
	const loff_t pos = iocb->ki_pos;
	ssize_t ret;

	if (!f2fs_is_compress_backend_ready(inode))
		return -EOPNOTSUPP;

	if (trace_f2fs_dataread_start_enabled())
		f2fs_trace_rw_file_path(iocb->ki_filp, iocb->ki_pos,
					iov_iter_count(to), READ);

	if (f2fs_should_use_dio(inode, iocb, to)) {
		ret = f2fs_dio_read_iter(iocb, to);
	} else {
		ret = filemap_read(iocb, to, 0);
		if (ret > 0)
			f2fs_update_iostat(F2FS_I_SB(inode), inode,
						APP_BUFFERED_READ_IO, ret);
	}
	if (trace_f2fs_dataread_end_enabled())
		trace_f2fs_dataread_end(inode, pos, ret);
	return ret;
}

static ssize_t f2fs_file_splice_read(struct file *in, loff_t *ppos,
				     struct pipe_inode_info *pipe,
				     size_t len, unsigned int flags)
{
	struct inode *inode = file_inode(in);
	const loff_t pos = *ppos;
	ssize_t ret;

	if (!f2fs_is_compress_backend_ready(inode))
		return -EOPNOTSUPP;

	if (trace_f2fs_dataread_start_enabled())
		f2fs_trace_rw_file_path(in, pos, len, READ);

	ret = filemap_splice_read(in, ppos, pipe, len, flags);
	if (ret > 0)
		f2fs_update_iostat(F2FS_I_SB(inode), inode,
				   APP_BUFFERED_READ_IO, ret);

	if (trace_f2fs_dataread_end_enabled())
		trace_f2fs_dataread_end(inode, pos, ret);
	return ret;
}

static ssize_t f2fs_write_checks(struct kiocb *iocb, struct iov_iter *from)
{
	struct file *file = iocb->ki_filp;
	struct inode *inode = file_inode(file);
	ssize_t count;
	int err;

	if (IS_IMMUTABLE(inode))
		return -EPERM;

	if (is_inode_flag_set(inode, FI_COMPRESS_RELEASED))
		return -EPERM;

	count = generic_write_checks(iocb, from);
	if (count <= 0)
		return count;

	err = file_modified(file);
	if (err)
		return err;
	return count;
}

/*
 * Preallocate blocks for a write request, if it is possible and helpful to do
 * so.  Returns a positive number if blocks may have been preallocated, 0 if no
 * blocks were preallocated, or a negative errno value if something went
 * seriously wrong.  Also sets FI_PREALLOCATED_ALL on the inode if *all* the
 * requested blocks (not just some of them) have been allocated.
 */
static int f2fs_preallocate_blocks(struct kiocb *iocb, struct iov_iter *iter,
				   bool dio)
{
	struct inode *inode = file_inode(iocb->ki_filp);
	struct f2fs_sb_info *sbi = F2FS_I_SB(inode);
	const loff_t pos = iocb->ki_pos;
	const size_t count = iov_iter_count(iter);
	struct f2fs_map_blocks map = {};
	int flag;
	int ret;

	/* If it will be an out-of-place direct write, don't bother. */
	if (dio && f2fs_lfs_mode(sbi))
		return 0;
	/*
	 * Don't preallocate holes aligned to DIO_SKIP_HOLES which turns into
	 * buffered IO, if DIO meets any holes.
	 */
	if (dio && i_size_read(inode) &&
		(F2FS_BYTES_TO_BLK(pos) < F2FS_BLK_ALIGN(i_size_read(inode))))
		return 0;

	/* No-wait I/O can't allocate blocks. */
	if (iocb->ki_flags & IOCB_NOWAIT)
		return 0;

	/* If it will be a short write, don't bother. */
	if (fault_in_iov_iter_readable(iter, count))
		return 0;

	if (f2fs_has_inline_data(inode)) {
		/* If the data will fit inline, don't bother. */
		if (pos + count <= MAX_INLINE_DATA(inode))
			return 0;
		ret = f2fs_convert_inline_inode(inode);
		if (ret)
			return ret;
	}

	/* Do not preallocate blocks that will be written partially in 4KB. */
	map.m_lblk = F2FS_BLK_ALIGN(pos);
	map.m_len = F2FS_BYTES_TO_BLK(pos + count);
	if (map.m_len > map.m_lblk)
		map.m_len -= map.m_lblk;
	else
		map.m_len = 0;
	map.m_may_create = true;
	if (dio) {
		map.m_seg_type = f2fs_rw_hint_to_seg_type(inode->i_write_hint);
		flag = F2FS_GET_BLOCK_PRE_DIO;
	} else {
		map.m_seg_type = NO_CHECK_TYPE;
		flag = F2FS_GET_BLOCK_PRE_AIO;
	}

	ret = f2fs_map_blocks(inode, &map, flag);
	/* -ENOSPC|-EDQUOT are fine to report the number of allocated blocks. */
	if (ret < 0 && !((ret == -ENOSPC || ret == -EDQUOT) && map.m_len > 0))
		return ret;
	if (ret == 0)
		set_inode_flag(inode, FI_PREALLOCATED_ALL);
	return map.m_len;
}

static ssize_t f2fs_buffered_write_iter(struct kiocb *iocb,
					struct iov_iter *from)
{
	struct file *file = iocb->ki_filp;
	struct inode *inode = file_inode(file);
	ssize_t ret;

	if (iocb->ki_flags & IOCB_NOWAIT)
		return -EOPNOTSUPP;

	ret = generic_perform_write(iocb, from);

	if (ret > 0) {
		f2fs_update_iostat(F2FS_I_SB(inode), inode,
						APP_BUFFERED_IO, ret);
	}
	return ret;
}

static int f2fs_dio_write_end_io(struct kiocb *iocb, ssize_t size, int error,
				 unsigned int flags)
{
	struct f2fs_sb_info *sbi = F2FS_I_SB(file_inode(iocb->ki_filp));

	dec_page_count(sbi, F2FS_DIO_WRITE);
	if (error)
		return error;
	f2fs_update_time(sbi, REQ_TIME);
	f2fs_update_iostat(sbi, NULL, APP_DIRECT_IO, size);
	return 0;
}

static const struct iomap_dio_ops f2fs_iomap_dio_write_ops = {
	.end_io = f2fs_dio_write_end_io,
};

static void f2fs_flush_buffered_write(struct address_space *mapping,
				      loff_t start_pos, loff_t end_pos)
{
	int ret;

	ret = filemap_write_and_wait_range(mapping, start_pos, end_pos);
	if (ret < 0)
		return;
	invalidate_mapping_pages(mapping,
				 start_pos >> PAGE_SHIFT,
				 end_pos >> PAGE_SHIFT);
}

static ssize_t f2fs_dio_write_iter(struct kiocb *iocb, struct iov_iter *from,
				   bool *may_need_sync)
{
	struct file *file = iocb->ki_filp;
	struct inode *inode = file_inode(file);
	struct f2fs_inode_info *fi = F2FS_I(inode);
	struct f2fs_sb_info *sbi = F2FS_I_SB(inode);
	const bool do_opu = f2fs_lfs_mode(sbi);
	const loff_t pos = iocb->ki_pos;
	const ssize_t count = iov_iter_count(from);
	unsigned int dio_flags;
	struct iomap_dio *dio;
	ssize_t ret;

	trace_f2fs_direct_IO_enter(inode, iocb, count, WRITE);

	if (iocb->ki_flags & IOCB_NOWAIT) {
		/* f2fs_convert_inline_inode() and block allocation can block */
		if (f2fs_has_inline_data(inode) ||
		    !f2fs_overwrite_io(inode, pos, count)) {
			ret = -EAGAIN;
			goto out;
		}

		if (!f2fs_down_read_trylock(&fi->i_gc_rwsem[WRITE])) {
			ret = -EAGAIN;
			goto out;
		}
		if (do_opu && !f2fs_down_read_trylock(&fi->i_gc_rwsem[READ])) {
			f2fs_up_read(&fi->i_gc_rwsem[WRITE]);
			ret = -EAGAIN;
			goto out;
		}
	} else {
		ret = f2fs_convert_inline_inode(inode);
		if (ret)
			goto out;

		f2fs_down_read(&fi->i_gc_rwsem[WRITE]);
		if (do_opu)
			f2fs_down_read(&fi->i_gc_rwsem[READ]);
	}

	/*
	 * We have to use __iomap_dio_rw() and iomap_dio_complete() instead of
	 * the higher-level function iomap_dio_rw() in order to ensure that the
	 * F2FS_DIO_WRITE counter will be decremented correctly in all cases.
	 */
	inc_page_count(sbi, F2FS_DIO_WRITE);
	dio_flags = 0;
	if (pos + count > inode->i_size)
		dio_flags |= IOMAP_DIO_FORCE_WAIT;
	dio = __iomap_dio_rw(iocb, from, &f2fs_iomap_ops,
			     &f2fs_iomap_dio_write_ops, dio_flags, NULL, 0);
	if (IS_ERR_OR_NULL(dio)) {
		ret = PTR_ERR_OR_ZERO(dio);
		if (ret == -ENOTBLK)
			ret = 0;
		if (ret != -EIOCBQUEUED)
			dec_page_count(sbi, F2FS_DIO_WRITE);
	} else {
		ret = iomap_dio_complete(dio);
	}

	if (do_opu)
		f2fs_up_read(&fi->i_gc_rwsem[READ]);
	f2fs_up_read(&fi->i_gc_rwsem[WRITE]);

	if (ret < 0)
		goto out;
	if (pos + ret > inode->i_size)
		f2fs_i_size_write(inode, pos + ret);
	if (!do_opu)
		set_inode_flag(inode, FI_UPDATE_WRITE);

	if (iov_iter_count(from)) {
		ssize_t ret2;
		loff_t bufio_start_pos = iocb->ki_pos;

		/*
		 * The direct write was partial, so we need to fall back to a
		 * buffered write for the remainder.
		 */

		ret2 = f2fs_buffered_write_iter(iocb, from);
		if (iov_iter_count(from))
			f2fs_write_failed(inode, iocb->ki_pos);
		if (ret2 < 0)
			goto out;

		/*
		 * Ensure that the pagecache pages are written to disk and
		 * invalidated to preserve the expected O_DIRECT semantics.
		 */
		if (ret2 > 0) {
			loff_t bufio_end_pos = bufio_start_pos + ret2 - 1;

			ret += ret2;

			f2fs_flush_buffered_write(file->f_mapping,
						  bufio_start_pos,
						  bufio_end_pos);
		}
	} else {
		/* iomap_dio_rw() already handled the generic_write_sync(). */
		*may_need_sync = false;
	}
out:
	trace_f2fs_direct_IO_exit(inode, pos, count, WRITE, ret);
	return ret;
}

static ssize_t f2fs_file_write_iter(struct kiocb *iocb, struct iov_iter *from)
{
	struct inode *inode = file_inode(iocb->ki_filp);
	const loff_t orig_pos = iocb->ki_pos;
	const size_t orig_count = iov_iter_count(from);
	loff_t target_size;
	bool dio;
	bool may_need_sync = true;
	int preallocated;
	ssize_t ret;

	if (unlikely(f2fs_cp_error(F2FS_I_SB(inode)))) {
		ret = -EIO;
		goto out;
	}

	if (!f2fs_is_compress_backend_ready(inode)) {
		ret = -EOPNOTSUPP;
		goto out;
	}

	if (iocb->ki_flags & IOCB_NOWAIT) {
		if (!inode_trylock(inode)) {
			ret = -EAGAIN;
			goto out;
		}
	} else {
		inode_lock(inode);
	}

	ret = f2fs_write_checks(iocb, from);
	if (ret <= 0)
		goto out_unlock;

	/* Determine whether we will do a direct write or a buffered write. */
	dio = f2fs_should_use_dio(inode, iocb, from);

	/* Possibly preallocate the blocks for the write. */
	target_size = iocb->ki_pos + iov_iter_count(from);
	preallocated = f2fs_preallocate_blocks(iocb, from, dio);
	if (preallocated < 0) {
		ret = preallocated;
	} else {
		if (trace_f2fs_datawrite_start_enabled())
			f2fs_trace_rw_file_path(iocb->ki_filp, iocb->ki_pos,
						orig_count, WRITE);

		/* Do the actual write. */
		ret = dio ?
			f2fs_dio_write_iter(iocb, from, &may_need_sync) :
			f2fs_buffered_write_iter(iocb, from);

		if (trace_f2fs_datawrite_end_enabled())
			trace_f2fs_datawrite_end(inode, orig_pos, ret);
	}

	/* Don't leave any preallocated blocks around past i_size. */
	if (preallocated && i_size_read(inode) < target_size) {
		f2fs_down_write(&F2FS_I(inode)->i_gc_rwsem[WRITE]);
		filemap_invalidate_lock(inode->i_mapping);
		if (!f2fs_truncate(inode))
			file_dont_truncate(inode);
		filemap_invalidate_unlock(inode->i_mapping);
		f2fs_up_write(&F2FS_I(inode)->i_gc_rwsem[WRITE]);
	} else {
		file_dont_truncate(inode);
	}

	clear_inode_flag(inode, FI_PREALLOCATED_ALL);
out_unlock:
	inode_unlock(inode);
out:
	trace_f2fs_file_write_iter(inode, orig_pos, orig_count, ret);

	if (ret > 0 && may_need_sync)
		ret = generic_write_sync(iocb, ret);

	/* If buffered IO was forced, flush and drop the data from
	 * the page cache to preserve O_DIRECT semantics
	 */
	if (ret > 0 && !dio && (iocb->ki_flags & IOCB_DIRECT))
		f2fs_flush_buffered_write(iocb->ki_filp->f_mapping,
					  orig_pos,
					  orig_pos + ret - 1);

	return ret;
}

static int f2fs_file_fadvise(struct file *filp, loff_t offset, loff_t len,
		int advice)
{
	struct address_space *mapping;
	struct backing_dev_info *bdi;
	struct inode *inode = file_inode(filp);
	int err;

	if (advice == POSIX_FADV_SEQUENTIAL) {
		if (S_ISFIFO(inode->i_mode))
			return -ESPIPE;

		mapping = filp->f_mapping;
		if (!mapping || len < 0)
			return -EINVAL;

		bdi = inode_to_bdi(mapping->host);
		filp->f_ra.ra_pages = bdi->ra_pages *
			F2FS_I_SB(inode)->seq_file_ra_mul;
		spin_lock(&filp->f_lock);
		filp->f_mode &= ~FMODE_RANDOM;
		spin_unlock(&filp->f_lock);
		return 0;
	}

	err = generic_fadvise(filp, offset, len, advice);
	if (!err && advice == POSIX_FADV_DONTNEED &&
		test_opt(F2FS_I_SB(inode), COMPRESS_CACHE) &&
		f2fs_compressed_file(inode))
		f2fs_invalidate_compress_pages(F2FS_I_SB(inode), inode->i_ino);

	return err;
}

#ifdef CONFIG_COMPAT
struct compat_f2fs_gc_range {
	u32 sync;
	compat_u64 start;
	compat_u64 len;
};
#define F2FS_IOC32_GARBAGE_COLLECT_RANGE	_IOW(F2FS_IOCTL_MAGIC, 11,\
						struct compat_f2fs_gc_range)

static int f2fs_compat_ioc_gc_range(struct file *file, unsigned long arg)
{
	struct compat_f2fs_gc_range __user *urange;
	struct f2fs_gc_range range;
	int err;

	urange = compat_ptr(arg);
	err = get_user(range.sync, &urange->sync);
	err |= get_user(range.start, &urange->start);
	err |= get_user(range.len, &urange->len);
	if (err)
		return -EFAULT;

	return __f2fs_ioc_gc_range(file, &range);
}

struct compat_f2fs_move_range {
	u32 dst_fd;
	compat_u64 pos_in;
	compat_u64 pos_out;
	compat_u64 len;
};
#define F2FS_IOC32_MOVE_RANGE		_IOWR(F2FS_IOCTL_MAGIC, 9,	\
					struct compat_f2fs_move_range)

static int f2fs_compat_ioc_move_range(struct file *file, unsigned long arg)
{
	struct compat_f2fs_move_range __user *urange;
	struct f2fs_move_range range;
	int err;

	urange = compat_ptr(arg);
	err = get_user(range.dst_fd, &urange->dst_fd);
	err |= get_user(range.pos_in, &urange->pos_in);
	err |= get_user(range.pos_out, &urange->pos_out);
	err |= get_user(range.len, &urange->len);
	if (err)
		return -EFAULT;

	return __f2fs_ioc_move_range(file, &range);
}

long f2fs_compat_ioctl(struct file *file, unsigned int cmd, unsigned long arg)
{
	if (unlikely(f2fs_cp_error(F2FS_I_SB(file_inode(file)))))
		return -EIO;
	if (!f2fs_is_checkpoint_ready(F2FS_I_SB(file_inode(file))))
		return -ENOSPC;

	switch (cmd) {
	case FS_IOC32_GETVERSION:
		cmd = FS_IOC_GETVERSION;
		break;
	case F2FS_IOC32_GARBAGE_COLLECT_RANGE:
		return f2fs_compat_ioc_gc_range(file, arg);
	case F2FS_IOC32_MOVE_RANGE:
		return f2fs_compat_ioc_move_range(file, arg);
	case F2FS_IOC_START_ATOMIC_WRITE:
	case F2FS_IOC_START_ATOMIC_REPLACE:
	case F2FS_IOC_COMMIT_ATOMIC_WRITE:
	case F2FS_IOC_START_VOLATILE_WRITE:
	case F2FS_IOC_RELEASE_VOLATILE_WRITE:
	case F2FS_IOC_ABORT_ATOMIC_WRITE:
	case F2FS_IOC_SHUTDOWN:
	case FITRIM:
	case FS_IOC_SET_ENCRYPTION_POLICY:
	case FS_IOC_GET_ENCRYPTION_PWSALT:
	case FS_IOC_GET_ENCRYPTION_POLICY:
	case FS_IOC_GET_ENCRYPTION_POLICY_EX:
	case FS_IOC_ADD_ENCRYPTION_KEY:
	case FS_IOC_REMOVE_ENCRYPTION_KEY:
	case FS_IOC_REMOVE_ENCRYPTION_KEY_ALL_USERS:
	case FS_IOC_GET_ENCRYPTION_KEY_STATUS:
	case FS_IOC_GET_ENCRYPTION_NONCE:
	case F2FS_IOC_GARBAGE_COLLECT:
	case F2FS_IOC_WRITE_CHECKPOINT:
	case F2FS_IOC_DEFRAGMENT:
	case F2FS_IOC_FLUSH_DEVICE:
	case F2FS_IOC_GET_FEATURES:
	case F2FS_IOC_GET_PIN_FILE:
	case F2FS_IOC_SET_PIN_FILE:
	case F2FS_IOC_PRECACHE_EXTENTS:
	case F2FS_IOC_RESIZE_FS:
	case FS_IOC_ENABLE_VERITY:
	case FS_IOC_MEASURE_VERITY:
	case FS_IOC_READ_VERITY_METADATA:
	case FS_IOC_GETFSLABEL:
	case FS_IOC_SETFSLABEL:
	case F2FS_IOC_GET_COMPRESS_BLOCKS:
	case F2FS_IOC_RELEASE_COMPRESS_BLOCKS:
	case F2FS_IOC_RESERVE_COMPRESS_BLOCKS:
	case F2FS_IOC_SEC_TRIM_FILE:
	case F2FS_IOC_GET_COMPRESS_OPTION:
	case F2FS_IOC_SET_COMPRESS_OPTION:
	case F2FS_IOC_DECOMPRESS_FILE:
	case F2FS_IOC_COMPRESS_FILE:
		break;
	default:
		return -ENOIOCTLCMD;
	}
	return __f2fs_ioctl(file, cmd, (unsigned long) compat_ptr(arg));
}
#endif

const struct file_operations f2fs_file_operations = {
	.llseek		= f2fs_llseek,
	.read_iter	= f2fs_file_read_iter,
	.write_iter	= f2fs_file_write_iter,
	.iopoll		= iocb_bio_iopoll,
	.open		= f2fs_file_open,
	.release	= f2fs_release_file,
	.mmap		= f2fs_file_mmap,
	.flush		= f2fs_file_flush,
	.fsync		= f2fs_sync_file,
	.fallocate	= f2fs_fallocate,
	.unlocked_ioctl	= f2fs_ioctl,
#ifdef CONFIG_COMPAT
	.compat_ioctl	= f2fs_compat_ioctl,
#endif
	.splice_read	= f2fs_file_splice_read,
	.splice_write	= iter_file_splice_write,
	.fadvise	= f2fs_file_fadvise,
};<|MERGE_RESOLUTION|>--- conflicted
+++ resolved
@@ -1924,18 +1924,12 @@
 			int err = f2fs_convert_inline_inode(inode);
 			if (err)
 				return err;
-<<<<<<< HEAD
-			if (!f2fs_may_compress(inode))
-				return -EINVAL;
-			if (S_ISREG(inode->i_mode) && F2FS_HAS_BLOCKS(inode))
-=======
 
 			f2fs_down_write(&F2FS_I(inode)->i_sem);
 			if (!f2fs_may_compress(inode) ||
 					(S_ISREG(inode->i_mode) &&
 					F2FS_HAS_BLOCKS(inode))) {
 				f2fs_up_write(&F2FS_I(inode)->i_sem);
->>>>>>> e475cc1c
 				return -EINVAL;
 			}
 			err = set_compress_context(inode);
