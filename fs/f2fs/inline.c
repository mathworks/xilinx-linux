// SPDX-License-Identifier: GPL-2.0
/*
 * fs/f2fs/inline.c
 * Copyright (c) 2013, Intel Corporation
 * Authors: Huajun Li <huajun.li@intel.com>
 *          Haicheng Li <haicheng.li@intel.com>
 */

#include <linux/fs.h>
#include <linux/f2fs_fs.h>
#include <linux/fiemap.h>

#include "f2fs.h"
#include "node.h"
#include <trace/events/f2fs.h>

bool f2fs_may_inline_data(struct inode *inode)
{
	if (f2fs_is_atomic_file(inode))
		return false;

	if (!S_ISREG(inode->i_mode) && !S_ISLNK(inode->i_mode))
		return false;

	if (i_size_read(inode) > MAX_INLINE_DATA(inode))
		return false;

	if (f2fs_post_read_required(inode))
		return false;

	return true;
}

bool f2fs_may_inline_dentry(struct inode *inode)
{
	if (!test_opt(F2FS_I_SB(inode), INLINE_DENTRY))
		return false;

	if (!S_ISDIR(inode->i_mode))
		return false;

	return true;
}

void f2fs_do_read_inline_data(struct page *page, struct page *ipage)
{
	struct inode *inode = page->mapping->host;
	void *src_addr, *dst_addr;

	if (PageUptodate(page))
		return;

	f2fs_bug_on(F2FS_P_SB(page), page->index);

	zero_user_segment(page, MAX_INLINE_DATA(inode), PAGE_SIZE);

	/* Copy the whole inline data block */
	src_addr = inline_data_addr(inode, ipage);
	dst_addr = kmap_atomic(page);
	memcpy(dst_addr, src_addr, MAX_INLINE_DATA(inode));
	flush_dcache_page(page);
	kunmap_atomic(dst_addr);
	if (!PageUptodate(page))
		SetPageUptodate(page);
}

void f2fs_truncate_inline_inode(struct inode *inode,
					struct page *ipage, u64 from)
{
	void *addr;

	if (from >= MAX_INLINE_DATA(inode))
		return;

	addr = inline_data_addr(inode, ipage);

<<<<<<< HEAD
	f2fs_wait_on_page_writeback(ipage, NODE, true);
	memset(addr + from, 0, MAX_INLINE_DATA - from);
	set_page_dirty(ipage);
	return true;
=======
	f2fs_wait_on_page_writeback(ipage, NODE, true, true);
	memset(addr + from, 0, MAX_INLINE_DATA(inode) - from);
	set_page_dirty(ipage);

	if (from == 0)
		clear_inode_flag(inode, FI_DATA_EXIST);
>>>>>>> 24b8d41d
}

int f2fs_read_inline_data(struct inode *inode, struct page *page)
{
	struct page *ipage;

	ipage = f2fs_get_node_page(F2FS_I_SB(inode), inode->i_ino);
	if (IS_ERR(ipage)) {
		unlock_page(page);
		return PTR_ERR(ipage);
	}

	if (!f2fs_has_inline_data(inode)) {
		f2fs_put_page(ipage, 1);
		return -EAGAIN;
	}

	if (page->index)
		zero_user_segment(page, 0, PAGE_SIZE);
	else
		f2fs_do_read_inline_data(page, ipage);

	if (!PageUptodate(page))
		SetPageUptodate(page);
	f2fs_put_page(ipage, 1);
	unlock_page(page);
	return 0;
}

int f2fs_convert_inline_page(struct dnode_of_data *dn, struct page *page)
{
	struct f2fs_io_info fio = {
		.sbi = F2FS_I_SB(dn->inode),
		.ino = dn->inode->i_ino,
		.type = DATA,
		.op = REQ_OP_WRITE,
<<<<<<< HEAD
		.op_flags = WRITE_SYNC | REQ_PRIO,
=======
		.op_flags = REQ_SYNC | REQ_PRIO,
>>>>>>> 24b8d41d
		.page = page,
		.encrypted_page = NULL,
		.io_type = FS_DATA_IO,
	};
	struct node_info ni;
	int dirty, err;

	if (!f2fs_exist_data(dn->inode))
		goto clear_out;

	err = f2fs_reserve_block(dn, 0);
	if (err)
		return err;

	err = f2fs_get_node_info(fio.sbi, dn->nid, &ni);
	if (err) {
		f2fs_truncate_data_blocks_range(dn, 1);
		f2fs_put_dnode(dn);
		return err;
	}

	fio.version = ni.version;

	if (unlikely(dn->data_blkaddr != NEW_ADDR)) {
		f2fs_put_dnode(dn);
		set_sbi_flag(fio.sbi, SBI_NEED_FSCK);
		f2fs_warn(fio.sbi, "%s: corrupted inline inode ino=%lx, i_addr[0]:0x%x, run fsck to fix.",
			  __func__, dn->inode->i_ino, dn->data_blkaddr);
		return -EFSCORRUPTED;
	}

	f2fs_bug_on(F2FS_P_SB(page), PageWriteback(page));

	f2fs_do_read_inline_data(page, dn->inode_page);
	set_page_dirty(page);

	/* clear dirty state */
	dirty = clear_page_dirty_for_io(page);

	/* write data page to try to make data consistent */
	set_page_writeback(page);
	ClearPageError(page);
	fio.old_blkaddr = dn->data_blkaddr;
	set_inode_flag(dn->inode, FI_HOT_DATA);
	f2fs_outplace_write_data(dn, &fio);
	f2fs_wait_on_page_writeback(page, DATA, true, true);
	if (dirty) {
		inode_dec_dirty_pages(dn->inode);
		f2fs_remove_dirty_inode(dn->inode);
	}

	/* this converted inline_data should be recovered. */
	set_inode_flag(dn->inode, FI_APPEND_WRITE);

	/* clear inline data and flag after data writeback */
	f2fs_truncate_inline_inode(dn->inode, dn->inode_page, 0);
	clear_inline_node(dn->inode_page);
clear_out:
	stat_dec_inline_inode(dn->inode);
<<<<<<< HEAD
	f2fs_clear_inline_inode(dn->inode);
=======
	clear_inode_flag(dn->inode, FI_INLINE_DATA);
>>>>>>> 24b8d41d
	f2fs_put_dnode(dn);
	return 0;
}

int f2fs_convert_inline_inode(struct inode *inode)
{
	struct f2fs_sb_info *sbi = F2FS_I_SB(inode);
	struct dnode_of_data dn;
	struct page *ipage, *page;
	int err = 0;

	if (!f2fs_has_inline_data(inode))
		return 0;

	page = f2fs_grab_cache_page(inode->i_mapping, 0, false);
	if (!page)
		return -ENOMEM;

	f2fs_lock_op(sbi);

	ipage = f2fs_get_node_page(sbi, inode->i_ino);
	if (IS_ERR(ipage)) {
		err = PTR_ERR(ipage);
		goto out;
	}

	set_new_dnode(&dn, inode, ipage, ipage, 0);

	if (f2fs_has_inline_data(inode))
		err = f2fs_convert_inline_page(&dn, page);

	f2fs_put_dnode(&dn);
out:
	f2fs_unlock_op(sbi);

	f2fs_put_page(page, 1);

	f2fs_balance_fs(sbi, dn.node_changed);

	return err;
}

int f2fs_write_inline_data(struct inode *inode, struct page *page)
{
	void *src_addr, *dst_addr;
	struct dnode_of_data dn;
	int err;

	set_new_dnode(&dn, inode, NULL, NULL, 0);
	err = f2fs_get_dnode_of_data(&dn, 0, LOOKUP_NODE);
	if (err)
		return err;

	if (!f2fs_has_inline_data(inode)) {
		f2fs_put_dnode(&dn);
		return -EAGAIN;
	}

	f2fs_bug_on(F2FS_I_SB(inode), page->index);

	f2fs_wait_on_page_writeback(dn.inode_page, NODE, true, true);
	src_addr = kmap_atomic(page);
	dst_addr = inline_data_addr(inode, dn.inode_page);
	memcpy(dst_addr, src_addr, MAX_INLINE_DATA(inode));
	kunmap_atomic(src_addr);
	set_page_dirty(dn.inode_page);
<<<<<<< HEAD
=======

	f2fs_clear_page_cache_dirty_tag(page);
>>>>>>> 24b8d41d

	set_inode_flag(inode, FI_APPEND_WRITE);
	set_inode_flag(inode, FI_DATA_EXIST);

	clear_inline_node(dn.inode_page);
	f2fs_put_dnode(&dn);
	return 0;
}

int f2fs_recover_inline_data(struct inode *inode, struct page *npage)
{
	struct f2fs_sb_info *sbi = F2FS_I_SB(inode);
	struct f2fs_inode *ri = NULL;
	void *src_addr, *dst_addr;
	struct page *ipage;

	/*
	 * The inline_data recovery policy is as follows.
	 * [prev.] [next] of inline_data flag
	 *    o       o  -> recover inline_data
	 *    o       x  -> remove inline_data, and then recover data blocks
	 *    x       o  -> remove inline_data, and then recover inline_data
	 *    x       x  -> recover data blocks
	 */
	if (IS_INODE(npage))
		ri = F2FS_INODE(npage);

	if (f2fs_has_inline_data(inode) &&
			ri && (ri->i_inline & F2FS_INLINE_DATA)) {
process_inline:
		ipage = f2fs_get_node_page(sbi, inode->i_ino);
		if (IS_ERR(ipage))
			return PTR_ERR(ipage);

		f2fs_wait_on_page_writeback(ipage, NODE, true, true);

		src_addr = inline_data_addr(inode, npage);
		dst_addr = inline_data_addr(inode, ipage);
		memcpy(dst_addr, src_addr, MAX_INLINE_DATA(inode));

		set_inode_flag(inode, FI_INLINE_DATA);
		set_inode_flag(inode, FI_DATA_EXIST);

		set_page_dirty(ipage);
		f2fs_put_page(ipage, 1);
		return 1;
	}

	if (f2fs_has_inline_data(inode)) {
<<<<<<< HEAD
		ipage = get_node_page(sbi, inode->i_ino);
		f2fs_bug_on(sbi, IS_ERR(ipage));
		if (!truncate_inline_inode(ipage, 0))
			return false;
		f2fs_clear_inline_inode(inode);
=======
		ipage = f2fs_get_node_page(sbi, inode->i_ino);
		if (IS_ERR(ipage))
			return PTR_ERR(ipage);
		f2fs_truncate_inline_inode(inode, ipage, 0);
		clear_inode_flag(inode, FI_INLINE_DATA);
>>>>>>> 24b8d41d
		f2fs_put_page(ipage, 1);
	} else if (ri && (ri->i_inline & F2FS_INLINE_DATA)) {
		int ret;

		ret = f2fs_truncate_blocks(inode, 0, false);
		if (ret)
			return ret;
		goto process_inline;
	}
	return 0;
}

struct f2fs_dir_entry *f2fs_find_in_inline_dir(struct inode *dir,
					const struct f2fs_filename *fname,
					struct page **res_page)
{
	struct f2fs_sb_info *sbi = F2FS_SB(dir->i_sb);
	struct f2fs_dir_entry *de;
	struct f2fs_dentry_ptr d;
	struct page *ipage;
	void *inline_dentry;

<<<<<<< HEAD
	ipage = get_node_page(sbi, dir->i_ino);
=======
	ipage = f2fs_get_node_page(sbi, dir->i_ino);
>>>>>>> 24b8d41d
	if (IS_ERR(ipage)) {
		*res_page = ipage;
		return NULL;
	}

	inline_dentry = inline_data_addr(dir, ipage);

	make_dentry_ptr_inline(dir, &d, inline_dentry);
	de = f2fs_find_target_dentry(&d, fname, NULL);
	unlock_page(ipage);
	if (de)
		*res_page = ipage;
	else
		f2fs_put_page(ipage, 0);

	return de;
}

int f2fs_make_empty_inline_dir(struct inode *inode, struct inode *parent,
							struct page *ipage)
{
	struct f2fs_dentry_ptr d;
	void *inline_dentry;

	inline_dentry = inline_data_addr(inode, ipage);

	make_dentry_ptr_inline(inode, &d, inline_dentry);
	f2fs_do_make_empty_dir(inode, parent, &d);

	set_page_dirty(ipage);

	/* update i_size to MAX_INLINE_DATA */
<<<<<<< HEAD
	if (i_size_read(inode) < MAX_INLINE_DATA)
		f2fs_i_size_write(inode, MAX_INLINE_DATA);
=======
	if (i_size_read(inode) < MAX_INLINE_DATA(inode))
		f2fs_i_size_write(inode, MAX_INLINE_DATA(inode));
>>>>>>> 24b8d41d
	return 0;
}

/*
 * NOTE: ipage is grabbed by caller, but if any error occurs, we should
 * release ipage in this function.
 */
static int f2fs_move_inline_dirents(struct inode *dir, struct page *ipage,
<<<<<<< HEAD
				struct f2fs_inline_dentry *inline_dentry)
=======
							void *inline_dentry)
>>>>>>> 24b8d41d
{
	struct page *page;
	struct dnode_of_data dn;
	struct f2fs_dentry_block *dentry_blk;
	struct f2fs_dentry_ptr src, dst;
	int err;

<<<<<<< HEAD
	page = f2fs_grab_cache_page(dir->i_mapping, 0, false);
=======
	page = f2fs_grab_cache_page(dir->i_mapping, 0, true);
>>>>>>> 24b8d41d
	if (!page) {
		f2fs_put_page(ipage, 1);
		return -ENOMEM;
	}

	set_new_dnode(&dn, dir, ipage, NULL, 0);
	err = f2fs_reserve_block(&dn, 0);
	if (err)
		goto out;

	if (unlikely(dn.data_blkaddr != NEW_ADDR)) {
		f2fs_put_dnode(&dn);
		set_sbi_flag(F2FS_P_SB(page), SBI_NEED_FSCK);
		f2fs_warn(F2FS_P_SB(page), "%s: corrupted inline inode ino=%lx, i_addr[0]:0x%x, run fsck to fix.",
			  __func__, dir->i_ino, dn.data_blkaddr);
		err = -EFSCORRUPTED;
		goto out;
	}

	f2fs_wait_on_page_writeback(page, DATA, true, true);

	dentry_blk = page_address(page);

	make_dentry_ptr_inline(dir, &src, inline_dentry);
	make_dentry_ptr_block(dir, &dst, dentry_blk);

	/* copy data from inline dentry block to new dentry block */
	memcpy(dst.bitmap, src.bitmap, src.nr_bitmap);
	memset(dst.bitmap + src.nr_bitmap, 0, dst.nr_bitmap - src.nr_bitmap);
	/*
	 * we do not need to zero out remainder part of dentry and filename
	 * field, since we have used bitmap for marking the usage status of
	 * them, besides, we can also ignore copying/zeroing reserved space
	 * of dentry block, because them haven't been used so far.
	 */
	memcpy(dst.dentry, src.dentry, SIZE_OF_DIR_ENTRY * src.max);
	memcpy(dst.filename, src.filename, src.max * F2FS_SLOT_LEN);

<<<<<<< HEAD
	kunmap_atomic(dentry_blk);
=======
>>>>>>> 24b8d41d
	if (!PageUptodate(page))
		SetPageUptodate(page);
	set_page_dirty(page);

	/* clear inline dir and flag after data writeback */
	f2fs_truncate_inline_inode(dir, ipage, 0);

	stat_dec_inline_dir(dir);
	clear_inode_flag(dir, FI_INLINE_DENTRY);
<<<<<<< HEAD
=======

	/*
	 * should retrieve reserved space which was used to keep
	 * inline_dentry's structure for backward compatibility.
	 */
	if (!f2fs_sb_has_flexible_inline_xattr(F2FS_I_SB(dir)) &&
			!f2fs_has_inline_xattr(dir))
		F2FS_I(dir)->i_inline_xattr_size = 0;
>>>>>>> 24b8d41d

	f2fs_i_depth_write(dir, 1);
	if (i_size_read(dir) < PAGE_SIZE)
		f2fs_i_size_write(dir, PAGE_SIZE);
out:
	f2fs_put_page(page, 1);
	return err;
}

<<<<<<< HEAD
static int f2fs_add_inline_entries(struct inode *dir,
			struct f2fs_inline_dentry *inline_dentry)
=======
static int f2fs_add_inline_entries(struct inode *dir, void *inline_dentry)
>>>>>>> 24b8d41d
{
	struct f2fs_dentry_ptr d;
	unsigned long bit_pos = 0;
	int err = 0;

<<<<<<< HEAD
	make_dentry_ptr(NULL, &d, (void *)inline_dentry, 2);

	while (bit_pos < d.max) {
		struct f2fs_dir_entry *de;
		struct qstr new_name;
=======
	make_dentry_ptr_inline(dir, &d, inline_dentry);

	while (bit_pos < d.max) {
		struct f2fs_dir_entry *de;
		struct f2fs_filename fname;
>>>>>>> 24b8d41d
		nid_t ino;
		umode_t fake_mode;

		if (!test_bit_le(bit_pos, d.bitmap)) {
			bit_pos++;
			continue;
		}

		de = &d.dentry[bit_pos];

		if (unlikely(!de->name_len)) {
			bit_pos++;
			continue;
		}

<<<<<<< HEAD
		new_name.name = d.filename[bit_pos];
		new_name.len = de->name_len;

		ino = le32_to_cpu(de->ino);
		fake_mode = get_de_type(de) << S_SHIFT;

		err = f2fs_add_regular_entry(dir, &new_name, NULL, NULL,
							ino, fake_mode);
=======
		/*
		 * We only need the disk_name and hash to move the dentry.
		 * We don't need the original or casefolded filenames.
		 */
		memset(&fname, 0, sizeof(fname));
		fname.disk_name.name = d.filename[bit_pos];
		fname.disk_name.len = le16_to_cpu(de->name_len);
		fname.hash = de->hash_code;

		ino = le32_to_cpu(de->ino);
		fake_mode = f2fs_get_de_type(de) << S_SHIFT;

		err = f2fs_add_regular_entry(dir, &fname, NULL, ino, fake_mode);
>>>>>>> 24b8d41d
		if (err)
			goto punch_dentry_pages;

		bit_pos += GET_DENTRY_SLOTS(le16_to_cpu(de->name_len));
	}
	return 0;
punch_dentry_pages:
	truncate_inode_pages(&dir->i_data, 0);
<<<<<<< HEAD
	truncate_blocks(dir, 0, false);
	remove_dirty_inode(dir);
=======
	f2fs_truncate_blocks(dir, 0, false);
	f2fs_remove_dirty_inode(dir);
>>>>>>> 24b8d41d
	return err;
}

static int f2fs_move_rehashed_dirents(struct inode *dir, struct page *ipage,
<<<<<<< HEAD
				struct f2fs_inline_dentry *inline_dentry)
{
	struct f2fs_inline_dentry *backup_dentry;
	int err;

	backup_dentry = f2fs_kmalloc(F2FS_I_SB(dir),
			sizeof(struct f2fs_inline_dentry), GFP_F2FS_ZERO);
=======
							void *inline_dentry)
{
	void *backup_dentry;
	int err;

	backup_dentry = f2fs_kmalloc(F2FS_I_SB(dir),
				MAX_INLINE_DATA(dir), GFP_F2FS_ZERO);
>>>>>>> 24b8d41d
	if (!backup_dentry) {
		f2fs_put_page(ipage, 1);
		return -ENOMEM;
	}

<<<<<<< HEAD
	memcpy(backup_dentry, inline_dentry, MAX_INLINE_DATA);
	truncate_inline_inode(ipage, 0);
=======
	memcpy(backup_dentry, inline_dentry, MAX_INLINE_DATA(dir));
	f2fs_truncate_inline_inode(dir, ipage, 0);
>>>>>>> 24b8d41d

	unlock_page(ipage);

	err = f2fs_add_inline_entries(dir, backup_dentry);
	if (err)
		goto recover;

	lock_page(ipage);

	stat_dec_inline_dir(dir);
	clear_inode_flag(dir, FI_INLINE_DENTRY);
<<<<<<< HEAD
=======

	/*
	 * should retrieve reserved space which was used to keep
	 * inline_dentry's structure for backward compatibility.
	 */
	if (!f2fs_sb_has_flexible_inline_xattr(F2FS_I_SB(dir)) &&
			!f2fs_has_inline_xattr(dir))
		F2FS_I(dir)->i_inline_xattr_size = 0;

>>>>>>> 24b8d41d
	kfree(backup_dentry);
	return 0;
recover:
	lock_page(ipage);
<<<<<<< HEAD
	memcpy(inline_dentry, backup_dentry, MAX_INLINE_DATA);
	f2fs_i_depth_write(dir, 0);
	f2fs_i_size_write(dir, MAX_INLINE_DATA);
=======
	f2fs_wait_on_page_writeback(ipage, NODE, true, true);
	memcpy(inline_dentry, backup_dentry, MAX_INLINE_DATA(dir));
	f2fs_i_depth_write(dir, 0);
	f2fs_i_size_write(dir, MAX_INLINE_DATA(dir));
>>>>>>> 24b8d41d
	set_page_dirty(ipage);
	f2fs_put_page(ipage, 1);

	kfree(backup_dentry);
	return err;
}

<<<<<<< HEAD
static int f2fs_convert_inline_dir(struct inode *dir, struct page *ipage,
				struct f2fs_inline_dentry *inline_dentry)
=======
static int do_convert_inline_dir(struct inode *dir, struct page *ipage,
							void *inline_dentry)
>>>>>>> 24b8d41d
{
	if (!F2FS_I(dir)->i_dir_level)
		return f2fs_move_inline_dirents(dir, ipage, inline_dentry);
	else
		return f2fs_move_rehashed_dirents(dir, ipage, inline_dentry);
}

<<<<<<< HEAD
int f2fs_add_inline_entry(struct inode *dir, const struct qstr *new_name,
				const struct qstr *orig_name,
				struct inode *inode, nid_t ino, umode_t mode)
=======
int f2fs_try_convert_inline_dir(struct inode *dir, struct dentry *dentry)
{
	struct f2fs_sb_info *sbi = F2FS_I_SB(dir);
	struct page *ipage;
	struct f2fs_filename fname;
	void *inline_dentry = NULL;
	int err = 0;

	if (!f2fs_has_inline_dentry(dir))
		return 0;

	f2fs_lock_op(sbi);

	err = f2fs_setup_filename(dir, &dentry->d_name, 0, &fname);
	if (err)
		goto out;

	ipage = f2fs_get_node_page(sbi, dir->i_ino);
	if (IS_ERR(ipage)) {
		err = PTR_ERR(ipage);
		goto out_fname;
	}

	if (f2fs_has_enough_room(dir, ipage, &fname)) {
		f2fs_put_page(ipage, 1);
		goto out_fname;
	}

	inline_dentry = inline_data_addr(dir, ipage);

	err = do_convert_inline_dir(dir, ipage, inline_dentry);
	if (!err)
		f2fs_put_page(ipage, 1);
out_fname:
	f2fs_free_filename(&fname);
out:
	f2fs_unlock_op(sbi);
	return err;
}

int f2fs_add_inline_entry(struct inode *dir, const struct f2fs_filename *fname,
			  struct inode *inode, nid_t ino, umode_t mode)
>>>>>>> 24b8d41d
{
	struct f2fs_sb_info *sbi = F2FS_I_SB(dir);
	struct page *ipage;
	unsigned int bit_pos;
<<<<<<< HEAD
	f2fs_hash_t name_hash;
	struct f2fs_inline_dentry *dentry_blk = NULL;
	struct f2fs_dentry_ptr d;
	int slots = GET_DENTRY_SLOTS(new_name->len);
=======
	void *inline_dentry = NULL;
	struct f2fs_dentry_ptr d;
	int slots = GET_DENTRY_SLOTS(fname->disk_name.len);
>>>>>>> 24b8d41d
	struct page *page = NULL;
	int err = 0;

	ipage = f2fs_get_node_page(sbi, dir->i_ino);
	if (IS_ERR(ipage))
		return PTR_ERR(ipage);

	inline_dentry = inline_data_addr(dir, ipage);
	make_dentry_ptr_inline(dir, &d, inline_dentry);

	bit_pos = f2fs_room_for_filename(d.bitmap, slots, d.max);
	if (bit_pos >= d.max) {
		err = do_convert_inline_dir(dir, ipage, inline_dentry);
		if (err)
			return err;
		err = -EAGAIN;
		goto out;
	}

	if (inode) {
		down_write(&F2FS_I(inode)->i_sem);
<<<<<<< HEAD
		page = init_inode_metadata(inode, dir, new_name,
						orig_name, ipage);
=======
		page = f2fs_init_inode_metadata(inode, dir, fname, ipage);
>>>>>>> 24b8d41d
		if (IS_ERR(page)) {
			err = PTR_ERR(page);
			goto fail;
		}
		if (f2fs_encrypted_inode(dir))
			file_set_enc_name(inode);
	}

	f2fs_wait_on_page_writeback(ipage, NODE, true, true);

<<<<<<< HEAD
	name_hash = f2fs_dentry_hash(new_name);
	make_dentry_ptr(NULL, &d, (void *)dentry_blk, 2);
	f2fs_update_dentry(ino, mode, &d, new_name, name_hash, bit_pos);
=======
	f2fs_update_dentry(ino, mode, &d, &fname->disk_name, fname->hash,
			   bit_pos);
>>>>>>> 24b8d41d

	set_page_dirty(ipage);

	/* we don't need to mark_inode_dirty now */
	if (inode) {
		f2fs_i_pino_write(inode, dir->i_ino);
<<<<<<< HEAD
=======

		/* synchronize inode page's data from inode cache */
		if (is_inode_flag_set(inode, FI_NEW_INODE))
			f2fs_update_inode(inode, page);

>>>>>>> 24b8d41d
		f2fs_put_page(page, 1);
	}

	f2fs_update_parent_metadata(dir, inode, 0);
fail:
	if (inode)
		up_write(&F2FS_I(inode)->i_sem);
out:
	f2fs_put_page(ipage, 1);
	return err;
}

void f2fs_delete_inline_entry(struct f2fs_dir_entry *dentry, struct page *page,
					struct inode *dir, struct inode *inode)
{
	struct f2fs_dentry_ptr d;
	void *inline_dentry;
	int slots = GET_DENTRY_SLOTS(le16_to_cpu(dentry->name_len));
	unsigned int bit_pos;
	int i;

	lock_page(page);
	f2fs_wait_on_page_writeback(page, NODE, true, true);

	inline_dentry = inline_data_addr(dir, page);
	make_dentry_ptr_inline(dir, &d, inline_dentry);

	bit_pos = dentry - d.dentry;
	for (i = 0; i < slots; i++)
<<<<<<< HEAD
		__clear_bit_le(bit_pos + i,
				&inline_dentry->dentry_bitmap);
=======
		__clear_bit_le(bit_pos + i, d.bitmap);
>>>>>>> 24b8d41d

	set_page_dirty(page);
	f2fs_put_page(page, 1);

	dir->i_ctime = dir->i_mtime = current_time(dir);
<<<<<<< HEAD
	f2fs_mark_inode_dirty_sync(dir);
=======
	f2fs_mark_inode_dirty_sync(dir, false);
>>>>>>> 24b8d41d

	if (inode)
		f2fs_drop_nlink(dir, inode);
}

bool f2fs_empty_inline_dir(struct inode *dir)
{
	struct f2fs_sb_info *sbi = F2FS_I_SB(dir);
	struct page *ipage;
	unsigned int bit_pos = 2;
	void *inline_dentry;
	struct f2fs_dentry_ptr d;

	ipage = f2fs_get_node_page(sbi, dir->i_ino);
	if (IS_ERR(ipage))
		return false;

	inline_dentry = inline_data_addr(dir, ipage);
	make_dentry_ptr_inline(dir, &d, inline_dentry);

	bit_pos = find_next_bit_le(d.bitmap, d.max, bit_pos);

	f2fs_put_page(ipage, 1);

	if (bit_pos < d.max)
		return false;

	return true;
}

int f2fs_read_inline_dir(struct file *file, struct dir_context *ctx,
				struct fscrypt_str *fstr)
{
	struct inode *inode = file_inode(file);
	struct page *ipage = NULL;
	struct f2fs_dentry_ptr d;
	void *inline_dentry = NULL;
	int err;

	make_dentry_ptr_inline(inode, &d, inline_dentry);

	if (ctx->pos == d.max)
		return 0;

	ipage = f2fs_get_node_page(F2FS_I_SB(inode), inode->i_ino);
	if (IS_ERR(ipage))
		return PTR_ERR(ipage);

	/*
	 * f2fs_readdir was protected by inode.i_rwsem, it is safe to access
	 * ipage without page's lock held.
	 */
	unlock_page(ipage);

	inline_dentry = inline_data_addr(inode, ipage);

	make_dentry_ptr_inline(inode, &d, inline_dentry);

	err = f2fs_fill_dentries(ctx, &d, 0, fstr);
	if (!err)
		ctx->pos = d.max;

	f2fs_put_page(ipage, 0);
	return err < 0 ? err : 0;
}

int f2fs_inline_data_fiemap(struct inode *inode,
		struct fiemap_extent_info *fieinfo, __u64 start, __u64 len)
{
	__u64 byteaddr, ilen;
	__u32 flags = FIEMAP_EXTENT_DATA_INLINE | FIEMAP_EXTENT_NOT_ALIGNED |
		FIEMAP_EXTENT_LAST;
	struct node_info ni;
	struct page *ipage;
	int err = 0;

	ipage = f2fs_get_node_page(F2FS_I_SB(inode), inode->i_ino);
	if (IS_ERR(ipage))
		return PTR_ERR(ipage);

	if ((S_ISREG(inode->i_mode) || S_ISLNK(inode->i_mode)) &&
				!f2fs_has_inline_data(inode)) {
		err = -EAGAIN;
		goto out;
	}

	if (S_ISDIR(inode->i_mode) && !f2fs_has_inline_dentry(inode)) {
		err = -EAGAIN;
		goto out;
	}

	ilen = min_t(size_t, MAX_INLINE_DATA(inode), i_size_read(inode));
	if (start >= ilen)
		goto out;
	if (start + len < ilen)
		ilen = start + len;
	ilen -= start;

	err = f2fs_get_node_info(F2FS_I_SB(inode), inode->i_ino, &ni);
	if (err)
		goto out;

	byteaddr = (__u64)ni.blk_addr << inode->i_sb->s_blocksize_bits;
	byteaddr += (char *)inline_data_addr(inode, ipage) -
					(char *)F2FS_INODE(ipage);
	err = fiemap_fill_next_extent(fieinfo, start, byteaddr, ilen, flags);
	trace_f2fs_fiemap(inode, start, byteaddr, ilen, flags, err);
out:
	f2fs_put_page(ipage, 1);
	return err;
}<|MERGE_RESOLUTION|>--- conflicted
+++ resolved
@@ -74,19 +74,12 @@
 
 	addr = inline_data_addr(inode, ipage);
 
-<<<<<<< HEAD
-	f2fs_wait_on_page_writeback(ipage, NODE, true);
-	memset(addr + from, 0, MAX_INLINE_DATA - from);
-	set_page_dirty(ipage);
-	return true;
-=======
 	f2fs_wait_on_page_writeback(ipage, NODE, true, true);
 	memset(addr + from, 0, MAX_INLINE_DATA(inode) - from);
 	set_page_dirty(ipage);
 
 	if (from == 0)
 		clear_inode_flag(inode, FI_DATA_EXIST);
->>>>>>> 24b8d41d
 }
 
 int f2fs_read_inline_data(struct inode *inode, struct page *page)
@@ -123,11 +116,7 @@
 		.ino = dn->inode->i_ino,
 		.type = DATA,
 		.op = REQ_OP_WRITE,
-<<<<<<< HEAD
-		.op_flags = WRITE_SYNC | REQ_PRIO,
-=======
 		.op_flags = REQ_SYNC | REQ_PRIO,
->>>>>>> 24b8d41d
 		.page = page,
 		.encrypted_page = NULL,
 		.io_type = FS_DATA_IO,
@@ -187,11 +176,7 @@
 	clear_inline_node(dn->inode_page);
 clear_out:
 	stat_dec_inline_inode(dn->inode);
-<<<<<<< HEAD
-	f2fs_clear_inline_inode(dn->inode);
-=======
 	clear_inode_flag(dn->inode, FI_INLINE_DATA);
->>>>>>> 24b8d41d
 	f2fs_put_dnode(dn);
 	return 0;
 }
@@ -258,11 +243,8 @@
 	memcpy(dst_addr, src_addr, MAX_INLINE_DATA(inode));
 	kunmap_atomic(src_addr);
 	set_page_dirty(dn.inode_page);
-<<<<<<< HEAD
-=======
 
 	f2fs_clear_page_cache_dirty_tag(page);
->>>>>>> 24b8d41d
 
 	set_inode_flag(inode, FI_APPEND_WRITE);
 	set_inode_flag(inode, FI_DATA_EXIST);
@@ -312,19 +294,11 @@
 	}
 
 	if (f2fs_has_inline_data(inode)) {
-<<<<<<< HEAD
-		ipage = get_node_page(sbi, inode->i_ino);
-		f2fs_bug_on(sbi, IS_ERR(ipage));
-		if (!truncate_inline_inode(ipage, 0))
-			return false;
-		f2fs_clear_inline_inode(inode);
-=======
 		ipage = f2fs_get_node_page(sbi, inode->i_ino);
 		if (IS_ERR(ipage))
 			return PTR_ERR(ipage);
 		f2fs_truncate_inline_inode(inode, ipage, 0);
 		clear_inode_flag(inode, FI_INLINE_DATA);
->>>>>>> 24b8d41d
 		f2fs_put_page(ipage, 1);
 	} else if (ri && (ri->i_inline & F2FS_INLINE_DATA)) {
 		int ret;
@@ -347,11 +321,7 @@
 	struct page *ipage;
 	void *inline_dentry;
 
-<<<<<<< HEAD
-	ipage = get_node_page(sbi, dir->i_ino);
-=======
 	ipage = f2fs_get_node_page(sbi, dir->i_ino);
->>>>>>> 24b8d41d
 	if (IS_ERR(ipage)) {
 		*res_page = ipage;
 		return NULL;
@@ -384,13 +354,8 @@
 	set_page_dirty(ipage);
 
 	/* update i_size to MAX_INLINE_DATA */
-<<<<<<< HEAD
-	if (i_size_read(inode) < MAX_INLINE_DATA)
-		f2fs_i_size_write(inode, MAX_INLINE_DATA);
-=======
 	if (i_size_read(inode) < MAX_INLINE_DATA(inode))
 		f2fs_i_size_write(inode, MAX_INLINE_DATA(inode));
->>>>>>> 24b8d41d
 	return 0;
 }
 
@@ -399,11 +364,7 @@
  * release ipage in this function.
  */
 static int f2fs_move_inline_dirents(struct inode *dir, struct page *ipage,
-<<<<<<< HEAD
-				struct f2fs_inline_dentry *inline_dentry)
-=======
 							void *inline_dentry)
->>>>>>> 24b8d41d
 {
 	struct page *page;
 	struct dnode_of_data dn;
@@ -411,11 +372,7 @@
 	struct f2fs_dentry_ptr src, dst;
 	int err;
 
-<<<<<<< HEAD
-	page = f2fs_grab_cache_page(dir->i_mapping, 0, false);
-=======
 	page = f2fs_grab_cache_page(dir->i_mapping, 0, true);
->>>>>>> 24b8d41d
 	if (!page) {
 		f2fs_put_page(ipage, 1);
 		return -ENOMEM;
@@ -454,10 +411,6 @@
 	memcpy(dst.dentry, src.dentry, SIZE_OF_DIR_ENTRY * src.max);
 	memcpy(dst.filename, src.filename, src.max * F2FS_SLOT_LEN);
 
-<<<<<<< HEAD
-	kunmap_atomic(dentry_blk);
-=======
->>>>>>> 24b8d41d
 	if (!PageUptodate(page))
 		SetPageUptodate(page);
 	set_page_dirty(page);
@@ -467,8 +420,6 @@
 
 	stat_dec_inline_dir(dir);
 	clear_inode_flag(dir, FI_INLINE_DENTRY);
-<<<<<<< HEAD
-=======
 
 	/*
 	 * should retrieve reserved space which was used to keep
@@ -477,7 +428,6 @@
 	if (!f2fs_sb_has_flexible_inline_xattr(F2FS_I_SB(dir)) &&
 			!f2fs_has_inline_xattr(dir))
 		F2FS_I(dir)->i_inline_xattr_size = 0;
->>>>>>> 24b8d41d
 
 	f2fs_i_depth_write(dir, 1);
 	if (i_size_read(dir) < PAGE_SIZE)
@@ -487,30 +437,17 @@
 	return err;
 }
 
-<<<<<<< HEAD
-static int f2fs_add_inline_entries(struct inode *dir,
-			struct f2fs_inline_dentry *inline_dentry)
-=======
 static int f2fs_add_inline_entries(struct inode *dir, void *inline_dentry)
->>>>>>> 24b8d41d
 {
 	struct f2fs_dentry_ptr d;
 	unsigned long bit_pos = 0;
 	int err = 0;
 
-<<<<<<< HEAD
-	make_dentry_ptr(NULL, &d, (void *)inline_dentry, 2);
-
-	while (bit_pos < d.max) {
-		struct f2fs_dir_entry *de;
-		struct qstr new_name;
-=======
 	make_dentry_ptr_inline(dir, &d, inline_dentry);
 
 	while (bit_pos < d.max) {
 		struct f2fs_dir_entry *de;
 		struct f2fs_filename fname;
->>>>>>> 24b8d41d
 		nid_t ino;
 		umode_t fake_mode;
 
@@ -526,16 +463,6 @@
 			continue;
 		}
 
-<<<<<<< HEAD
-		new_name.name = d.filename[bit_pos];
-		new_name.len = de->name_len;
-
-		ino = le32_to_cpu(de->ino);
-		fake_mode = get_de_type(de) << S_SHIFT;
-
-		err = f2fs_add_regular_entry(dir, &new_name, NULL, NULL,
-							ino, fake_mode);
-=======
 		/*
 		 * We only need the disk_name and hash to move the dentry.
 		 * We don't need the original or casefolded filenames.
@@ -549,7 +476,6 @@
 		fake_mode = f2fs_get_de_type(de) << S_SHIFT;
 
 		err = f2fs_add_regular_entry(dir, &fname, NULL, ino, fake_mode);
->>>>>>> 24b8d41d
 		if (err)
 			goto punch_dentry_pages;
 
@@ -558,26 +484,12 @@
 	return 0;
 punch_dentry_pages:
 	truncate_inode_pages(&dir->i_data, 0);
-<<<<<<< HEAD
-	truncate_blocks(dir, 0, false);
-	remove_dirty_inode(dir);
-=======
 	f2fs_truncate_blocks(dir, 0, false);
 	f2fs_remove_dirty_inode(dir);
->>>>>>> 24b8d41d
 	return err;
 }
 
 static int f2fs_move_rehashed_dirents(struct inode *dir, struct page *ipage,
-<<<<<<< HEAD
-				struct f2fs_inline_dentry *inline_dentry)
-{
-	struct f2fs_inline_dentry *backup_dentry;
-	int err;
-
-	backup_dentry = f2fs_kmalloc(F2FS_I_SB(dir),
-			sizeof(struct f2fs_inline_dentry), GFP_F2FS_ZERO);
-=======
 							void *inline_dentry)
 {
 	void *backup_dentry;
@@ -585,19 +497,13 @@
 
 	backup_dentry = f2fs_kmalloc(F2FS_I_SB(dir),
 				MAX_INLINE_DATA(dir), GFP_F2FS_ZERO);
->>>>>>> 24b8d41d
 	if (!backup_dentry) {
 		f2fs_put_page(ipage, 1);
 		return -ENOMEM;
 	}
 
-<<<<<<< HEAD
-	memcpy(backup_dentry, inline_dentry, MAX_INLINE_DATA);
-	truncate_inline_inode(ipage, 0);
-=======
 	memcpy(backup_dentry, inline_dentry, MAX_INLINE_DATA(dir));
 	f2fs_truncate_inline_inode(dir, ipage, 0);
->>>>>>> 24b8d41d
 
 	unlock_page(ipage);
 
@@ -609,8 +515,6 @@
 
 	stat_dec_inline_dir(dir);
 	clear_inode_flag(dir, FI_INLINE_DENTRY);
-<<<<<<< HEAD
-=======
 
 	/*
 	 * should retrieve reserved space which was used to keep
@@ -620,21 +524,14 @@
 			!f2fs_has_inline_xattr(dir))
 		F2FS_I(dir)->i_inline_xattr_size = 0;
 
->>>>>>> 24b8d41d
 	kfree(backup_dentry);
 	return 0;
 recover:
 	lock_page(ipage);
-<<<<<<< HEAD
-	memcpy(inline_dentry, backup_dentry, MAX_INLINE_DATA);
-	f2fs_i_depth_write(dir, 0);
-	f2fs_i_size_write(dir, MAX_INLINE_DATA);
-=======
 	f2fs_wait_on_page_writeback(ipage, NODE, true, true);
 	memcpy(inline_dentry, backup_dentry, MAX_INLINE_DATA(dir));
 	f2fs_i_depth_write(dir, 0);
 	f2fs_i_size_write(dir, MAX_INLINE_DATA(dir));
->>>>>>> 24b8d41d
 	set_page_dirty(ipage);
 	f2fs_put_page(ipage, 1);
 
@@ -642,13 +539,8 @@
 	return err;
 }
 
-<<<<<<< HEAD
-static int f2fs_convert_inline_dir(struct inode *dir, struct page *ipage,
-				struct f2fs_inline_dentry *inline_dentry)
-=======
 static int do_convert_inline_dir(struct inode *dir, struct page *ipage,
 							void *inline_dentry)
->>>>>>> 24b8d41d
 {
 	if (!F2FS_I(dir)->i_dir_level)
 		return f2fs_move_inline_dirents(dir, ipage, inline_dentry);
@@ -656,11 +548,6 @@
 		return f2fs_move_rehashed_dirents(dir, ipage, inline_dentry);
 }
 
-<<<<<<< HEAD
-int f2fs_add_inline_entry(struct inode *dir, const struct qstr *new_name,
-				const struct qstr *orig_name,
-				struct inode *inode, nid_t ino, umode_t mode)
-=======
 int f2fs_try_convert_inline_dir(struct inode *dir, struct dentry *dentry)
 {
 	struct f2fs_sb_info *sbi = F2FS_I_SB(dir);
@@ -703,21 +590,13 @@
 
 int f2fs_add_inline_entry(struct inode *dir, const struct f2fs_filename *fname,
 			  struct inode *inode, nid_t ino, umode_t mode)
->>>>>>> 24b8d41d
 {
 	struct f2fs_sb_info *sbi = F2FS_I_SB(dir);
 	struct page *ipage;
 	unsigned int bit_pos;
-<<<<<<< HEAD
-	f2fs_hash_t name_hash;
-	struct f2fs_inline_dentry *dentry_blk = NULL;
-	struct f2fs_dentry_ptr d;
-	int slots = GET_DENTRY_SLOTS(new_name->len);
-=======
 	void *inline_dentry = NULL;
 	struct f2fs_dentry_ptr d;
 	int slots = GET_DENTRY_SLOTS(fname->disk_name.len);
->>>>>>> 24b8d41d
 	struct page *page = NULL;
 	int err = 0;
 
@@ -739,44 +618,28 @@
 
 	if (inode) {
 		down_write(&F2FS_I(inode)->i_sem);
-<<<<<<< HEAD
-		page = init_inode_metadata(inode, dir, new_name,
-						orig_name, ipage);
-=======
 		page = f2fs_init_inode_metadata(inode, dir, fname, ipage);
->>>>>>> 24b8d41d
 		if (IS_ERR(page)) {
 			err = PTR_ERR(page);
 			goto fail;
 		}
-		if (f2fs_encrypted_inode(dir))
-			file_set_enc_name(inode);
 	}
 
 	f2fs_wait_on_page_writeback(ipage, NODE, true, true);
 
-<<<<<<< HEAD
-	name_hash = f2fs_dentry_hash(new_name);
-	make_dentry_ptr(NULL, &d, (void *)dentry_blk, 2);
-	f2fs_update_dentry(ino, mode, &d, new_name, name_hash, bit_pos);
-=======
 	f2fs_update_dentry(ino, mode, &d, &fname->disk_name, fname->hash,
 			   bit_pos);
->>>>>>> 24b8d41d
 
 	set_page_dirty(ipage);
 
 	/* we don't need to mark_inode_dirty now */
 	if (inode) {
 		f2fs_i_pino_write(inode, dir->i_ino);
-<<<<<<< HEAD
-=======
 
 		/* synchronize inode page's data from inode cache */
 		if (is_inode_flag_set(inode, FI_NEW_INODE))
 			f2fs_update_inode(inode, page);
 
->>>>>>> 24b8d41d
 		f2fs_put_page(page, 1);
 	}
 
@@ -806,22 +669,13 @@
 
 	bit_pos = dentry - d.dentry;
 	for (i = 0; i < slots; i++)
-<<<<<<< HEAD
-		__clear_bit_le(bit_pos + i,
-				&inline_dentry->dentry_bitmap);
-=======
 		__clear_bit_le(bit_pos + i, d.bitmap);
->>>>>>> 24b8d41d
 
 	set_page_dirty(page);
 	f2fs_put_page(page, 1);
 
 	dir->i_ctime = dir->i_mtime = current_time(dir);
-<<<<<<< HEAD
-	f2fs_mark_inode_dirty_sync(dir);
-=======
 	f2fs_mark_inode_dirty_sync(dir, false);
->>>>>>> 24b8d41d
 
 	if (inode)
 		f2fs_drop_nlink(dir, inode);
