// SPDX-License-Identifier: GPL-2.0
/*
 * fs/f2fs/gc.c
 *
 * Copyright (c) 2012 Samsung Electronics Co., Ltd.
 *             http://www.samsung.com/
 */
#include <linux/fs.h>
#include <linux/module.h>
#include <linux/init.h>
#include <linux/f2fs_fs.h>
#include <linux/kthread.h>
#include <linux/delay.h>
#include <linux/freezer.h>
#include <linux/sched/signal.h>
#include <linux/random.h>
#include <linux/sched/mm.h>

#include "f2fs.h"
#include "node.h"
#include "segment.h"
#include "gc.h"
#include "iostat.h"
#include <trace/events/f2fs.h>

static struct kmem_cache *victim_entry_slab;

static unsigned int count_bits(const unsigned long *addr,
				unsigned int offset, unsigned int len);

static int gc_thread_func(void *data)
{
	struct f2fs_sb_info *sbi = data;
	struct f2fs_gc_kthread *gc_th = sbi->gc_thread;
	wait_queue_head_t *wq = &sbi->gc_thread->gc_wait_queue_head;
	wait_queue_head_t *fggc_wq = &sbi->gc_thread->fggc_wq;
	unsigned int wait_ms;
	struct f2fs_gc_control gc_control = {
		.victim_segno = NULL_SEGNO,
		.should_migrate_blocks = false,
		.err_gc_skipped = false };

	wait_ms = gc_th->min_sleep_time;

	set_freezable();
	do {
		bool sync_mode, foreground = false;

		wait_event_interruptible_timeout(*wq,
				kthread_should_stop() || freezing(current) ||
				waitqueue_active(fggc_wq) ||
				gc_th->gc_wake,
				msecs_to_jiffies(wait_ms));

		if (test_opt(sbi, GC_MERGE) && waitqueue_active(fggc_wq))
			foreground = true;

		/* give it a try one time */
		if (gc_th->gc_wake)
			gc_th->gc_wake = false;

		if (try_to_freeze() || f2fs_readonly(sbi->sb)) {
			stat_other_skip_bggc_count(sbi);
			continue;
		}
		if (kthread_should_stop())
			break;

		if (sbi->sb->s_writers.frozen >= SB_FREEZE_WRITE) {
			increase_sleep_time(gc_th, &wait_ms);
			stat_other_skip_bggc_count(sbi);
			continue;
		}

		if (time_to_inject(sbi, FAULT_CHECKPOINT))
			f2fs_stop_checkpoint(sbi, false,
					STOP_CP_REASON_FAULT_INJECT);

		if (!sb_start_write_trylock(sbi->sb)) {
			stat_other_skip_bggc_count(sbi);
			continue;
		}

		/*
		 * [GC triggering condition]
		 * 0. GC is not conducted currently.
		 * 1. There are enough dirty segments.
		 * 2. IO subsystem is idle by checking the # of writeback pages.
		 * 3. IO subsystem is idle by checking the # of requests in
		 *    bdev's request list.
		 *
		 * Note) We have to avoid triggering GCs frequently.
		 * Because it is possible that some segments can be
		 * invalidated soon after by user update or deletion.
		 * So, I'd like to wait some time to collect dirty segments.
		 */
		if (sbi->gc_mode == GC_URGENT_HIGH ||
				sbi->gc_mode == GC_URGENT_MID) {
			wait_ms = gc_th->urgent_sleep_time;
			f2fs_down_write(&sbi->gc_lock);
			goto do_gc;
		}

		if (foreground) {
			f2fs_down_write(&sbi->gc_lock);
			goto do_gc;
		} else if (!f2fs_down_write_trylock(&sbi->gc_lock)) {
			stat_other_skip_bggc_count(sbi);
			goto next;
		}

		if (!is_idle(sbi, GC_TIME)) {
			increase_sleep_time(gc_th, &wait_ms);
			f2fs_up_write(&sbi->gc_lock);
			stat_io_skip_bggc_count(sbi);
			goto next;
		}

		if (has_enough_invalid_blocks(sbi))
			decrease_sleep_time(gc_th, &wait_ms);
		else
			increase_sleep_time(gc_th, &wait_ms);
do_gc:
		stat_inc_gc_call_count(sbi, foreground ?
					FOREGROUND : BACKGROUND);

		sync_mode = F2FS_OPTION(sbi).bggc_mode == BGGC_MODE_SYNC;

		/* foreground GC was been triggered via f2fs_balance_fs() */
		if (foreground)
			sync_mode = false;

		gc_control.init_gc_type = sync_mode ? FG_GC : BG_GC;
		gc_control.no_bg_gc = foreground;
		gc_control.nr_free_secs = foreground ? 1 : 0;

		/* if return value is not zero, no victim was selected */
		if (f2fs_gc(sbi, &gc_control)) {
			/* don't bother wait_ms by foreground gc */
			if (!foreground)
				wait_ms = gc_th->no_gc_sleep_time;
		} else {
			/* reset wait_ms to default sleep time */
			if (wait_ms == gc_th->no_gc_sleep_time)
				wait_ms = gc_th->min_sleep_time;
		}

		if (foreground)
			wake_up_all(&gc_th->fggc_wq);

		trace_f2fs_background_gc(sbi->sb, wait_ms,
				prefree_segments(sbi), free_segments(sbi));

		/* balancing f2fs's metadata periodically */
		f2fs_balance_fs_bg(sbi, true);
next:
<<<<<<< HEAD
		if (sbi->gc_mode == GC_URGENT_HIGH) {
			spin_lock(&sbi->gc_urgent_high_lock);
			if (sbi->gc_urgent_high_remaining) {
				sbi->gc_urgent_high_remaining--;
				if (!sbi->gc_urgent_high_remaining)
					sbi->gc_mode = GC_NORMAL;
			}
			spin_unlock(&sbi->gc_urgent_high_lock);
=======
		if (sbi->gc_mode != GC_NORMAL) {
			spin_lock(&sbi->gc_remaining_trials_lock);
			if (sbi->gc_remaining_trials) {
				sbi->gc_remaining_trials--;
				if (!sbi->gc_remaining_trials)
					sbi->gc_mode = GC_NORMAL;
			}
			spin_unlock(&sbi->gc_remaining_trials_lock);
>>>>>>> e475cc1c
		}
		sb_end_write(sbi->sb);

	} while (!kthread_should_stop());
	return 0;
}

int f2fs_start_gc_thread(struct f2fs_sb_info *sbi)
{
	struct f2fs_gc_kthread *gc_th;
	dev_t dev = sbi->sb->s_bdev->bd_dev;

	gc_th = f2fs_kmalloc(sbi, sizeof(struct f2fs_gc_kthread), GFP_KERNEL);
	if (!gc_th)
		return -ENOMEM;

	gc_th->urgent_sleep_time = DEF_GC_THREAD_URGENT_SLEEP_TIME;
	gc_th->min_sleep_time = DEF_GC_THREAD_MIN_SLEEP_TIME;
	gc_th->max_sleep_time = DEF_GC_THREAD_MAX_SLEEP_TIME;
	gc_th->no_gc_sleep_time = DEF_GC_THREAD_NOGC_SLEEP_TIME;

	gc_th->gc_wake = false;

	sbi->gc_thread = gc_th;
	init_waitqueue_head(&sbi->gc_thread->gc_wait_queue_head);
	init_waitqueue_head(&sbi->gc_thread->fggc_wq);
	sbi->gc_thread->f2fs_gc_task = kthread_run(gc_thread_func, sbi,
			"f2fs_gc-%u:%u", MAJOR(dev), MINOR(dev));
	if (IS_ERR(gc_th->f2fs_gc_task)) {
		int err = PTR_ERR(gc_th->f2fs_gc_task);

		kfree(gc_th);
		sbi->gc_thread = NULL;
		return err;
	}

	return 0;
}

void f2fs_stop_gc_thread(struct f2fs_sb_info *sbi)
{
	struct f2fs_gc_kthread *gc_th = sbi->gc_thread;

	if (!gc_th)
		return;
	kthread_stop(gc_th->f2fs_gc_task);
	wake_up_all(&gc_th->fggc_wq);
	kfree(gc_th);
	sbi->gc_thread = NULL;
}

static int select_gc_type(struct f2fs_sb_info *sbi, int gc_type)
{
	int gc_mode;

	if (gc_type == BG_GC) {
		if (sbi->am.atgc_enabled)
			gc_mode = GC_AT;
		else
			gc_mode = GC_CB;
	} else {
		gc_mode = GC_GREEDY;
	}

	switch (sbi->gc_mode) {
	case GC_IDLE_CB:
		gc_mode = GC_CB;
		break;
	case GC_IDLE_GREEDY:
	case GC_URGENT_HIGH:
		gc_mode = GC_GREEDY;
		break;
	case GC_IDLE_AT:
		gc_mode = GC_AT;
		break;
	}

	return gc_mode;
}

static void select_policy(struct f2fs_sb_info *sbi, int gc_type,
			int type, struct victim_sel_policy *p)
{
	struct dirty_seglist_info *dirty_i = DIRTY_I(sbi);

	if (p->alloc_mode == SSR) {
		p->gc_mode = GC_GREEDY;
		p->dirty_bitmap = dirty_i->dirty_segmap[type];
		p->max_search = dirty_i->nr_dirty[type];
		p->ofs_unit = 1;
	} else if (p->alloc_mode == AT_SSR) {
		p->gc_mode = GC_GREEDY;
		p->dirty_bitmap = dirty_i->dirty_segmap[type];
		p->max_search = dirty_i->nr_dirty[type];
		p->ofs_unit = 1;
	} else {
		p->gc_mode = select_gc_type(sbi, gc_type);
		p->ofs_unit = sbi->segs_per_sec;
		if (__is_large_section(sbi)) {
			p->dirty_bitmap = dirty_i->dirty_secmap;
			p->max_search = count_bits(p->dirty_bitmap,
						0, MAIN_SECS(sbi));
		} else {
			p->dirty_bitmap = dirty_i->dirty_segmap[DIRTY];
			p->max_search = dirty_i->nr_dirty[DIRTY];
		}
	}

	/*
	 * adjust candidates range, should select all dirty segments for
	 * foreground GC and urgent GC cases.
	 */
	if (gc_type != FG_GC &&
			(sbi->gc_mode != GC_URGENT_HIGH) &&
			(p->gc_mode != GC_AT && p->alloc_mode != AT_SSR) &&
			p->max_search > sbi->max_victim_search)
		p->max_search = sbi->max_victim_search;

	/* let's select beginning hot/small space first in no_heap mode*/
	if (f2fs_need_rand_seg(sbi))
		p->offset = get_random_u32_below(MAIN_SECS(sbi) * sbi->segs_per_sec);
	else if (test_opt(sbi, NOHEAP) &&
		(type == CURSEG_HOT_DATA || IS_NODESEG(type)))
		p->offset = 0;
	else
		p->offset = SIT_I(sbi)->last_victim[p->gc_mode];
}

static unsigned int get_max_cost(struct f2fs_sb_info *sbi,
				struct victim_sel_policy *p)
{
	/* SSR allocates in a segment unit */
	if (p->alloc_mode == SSR)
		return sbi->blocks_per_seg;
	else if (p->alloc_mode == AT_SSR)
		return UINT_MAX;

	/* LFS */
	if (p->gc_mode == GC_GREEDY)
		return 2 * sbi->blocks_per_seg * p->ofs_unit;
	else if (p->gc_mode == GC_CB)
		return UINT_MAX;
	else if (p->gc_mode == GC_AT)
		return UINT_MAX;
	else /* No other gc_mode */
		return 0;
}

static unsigned int check_bg_victims(struct f2fs_sb_info *sbi)
{
	struct dirty_seglist_info *dirty_i = DIRTY_I(sbi);
	unsigned int secno;

	/*
	 * If the gc_type is FG_GC, we can select victim segments
	 * selected by background GC before.
	 * Those segments guarantee they have small valid blocks.
	 */
	for_each_set_bit(secno, dirty_i->victim_secmap, MAIN_SECS(sbi)) {
		if (sec_usage_check(sbi, secno))
			continue;
		clear_bit(secno, dirty_i->victim_secmap);
		return GET_SEG_FROM_SEC(sbi, secno);
	}
	return NULL_SEGNO;
}

static unsigned int get_cb_cost(struct f2fs_sb_info *sbi, unsigned int segno)
{
	struct sit_info *sit_i = SIT_I(sbi);
	unsigned int secno = GET_SEC_FROM_SEG(sbi, segno);
	unsigned int start = GET_SEG_FROM_SEC(sbi, secno);
	unsigned long long mtime = 0;
	unsigned int vblocks;
	unsigned char age = 0;
	unsigned char u;
	unsigned int i;
	unsigned int usable_segs_per_sec = f2fs_usable_segs_in_sec(sbi, segno);

	for (i = 0; i < usable_segs_per_sec; i++)
		mtime += get_seg_entry(sbi, start + i)->mtime;
	vblocks = get_valid_blocks(sbi, segno, true);

	mtime = div_u64(mtime, usable_segs_per_sec);
	vblocks = div_u64(vblocks, usable_segs_per_sec);

	u = (vblocks * 100) >> sbi->log_blocks_per_seg;

	/* Handle if the system time has changed by the user */
	if (mtime < sit_i->min_mtime)
		sit_i->min_mtime = mtime;
	if (mtime > sit_i->max_mtime)
		sit_i->max_mtime = mtime;
	if (sit_i->max_mtime != sit_i->min_mtime)
		age = 100 - div64_u64(100 * (mtime - sit_i->min_mtime),
				sit_i->max_mtime - sit_i->min_mtime);

	return UINT_MAX - ((100 * (100 - u) * age) / (100 + u));
}

static inline unsigned int get_gc_cost(struct f2fs_sb_info *sbi,
			unsigned int segno, struct victim_sel_policy *p)
{
	if (p->alloc_mode == SSR)
		return get_seg_entry(sbi, segno)->ckpt_valid_blocks;

	/* alloc_mode == LFS */
	if (p->gc_mode == GC_GREEDY)
		return get_valid_blocks(sbi, segno, true);
	else if (p->gc_mode == GC_CB)
		return get_cb_cost(sbi, segno);

	f2fs_bug_on(sbi, 1);
	return 0;
}

static unsigned int count_bits(const unsigned long *addr,
				unsigned int offset, unsigned int len)
{
	unsigned int end = offset + len, sum = 0;

	while (offset < end) {
		if (test_bit(offset++, addr))
			++sum;
	}
	return sum;
}

static bool f2fs_check_victim_tree(struct f2fs_sb_info *sbi,
				struct rb_root_cached *root)
{
#ifdef CONFIG_F2FS_CHECK_FS
	struct rb_node *cur = rb_first_cached(root), *next;
	struct victim_entry *cur_ve, *next_ve;

	while (cur) {
		next = rb_next(cur);
		if (!next)
			return true;

		cur_ve = rb_entry(cur, struct victim_entry, rb_node);
		next_ve = rb_entry(next, struct victim_entry, rb_node);

		if (cur_ve->mtime > next_ve->mtime) {
			f2fs_info(sbi, "broken victim_rbtree, "
				"cur_mtime(%llu) next_mtime(%llu)",
				cur_ve->mtime, next_ve->mtime);
			return false;
		}
		cur = next;
	}
#endif
	return true;
}

static struct victim_entry *__lookup_victim_entry(struct f2fs_sb_info *sbi,
					unsigned long long mtime)
{
	struct atgc_management *am = &sbi->am;
	struct rb_node *node = am->root.rb_root.rb_node;
	struct victim_entry *ve = NULL;

	while (node) {
		ve = rb_entry(node, struct victim_entry, rb_node);

		if (mtime < ve->mtime)
			node = node->rb_left;
		else
			node = node->rb_right;
	}
	return ve;
}

static struct victim_entry *__create_victim_entry(struct f2fs_sb_info *sbi,
		unsigned long long mtime, unsigned int segno)
{
	struct atgc_management *am = &sbi->am;
	struct victim_entry *ve;

	ve =  f2fs_kmem_cache_alloc(victim_entry_slab, GFP_NOFS, true, NULL);

	ve->mtime = mtime;
	ve->segno = segno;

	list_add_tail(&ve->list, &am->victim_list);
	am->victim_count++;

	return ve;
}

static void __insert_victim_entry(struct f2fs_sb_info *sbi,
				unsigned long long mtime, unsigned int segno)
{
	struct atgc_management *am = &sbi->am;
	struct rb_root_cached *root = &am->root;
	struct rb_node **p = &root->rb_root.rb_node;
	struct rb_node *parent = NULL;
	struct victim_entry *ve;
	bool left_most = true;

	/* look up rb tree to find parent node */
	while (*p) {
		parent = *p;
		ve = rb_entry(parent, struct victim_entry, rb_node);

		if (mtime < ve->mtime) {
			p = &(*p)->rb_left;
		} else {
			p = &(*p)->rb_right;
			left_most = false;
		}
	}

	ve = __create_victim_entry(sbi, mtime, segno);

	rb_link_node(&ve->rb_node, parent, p);
	rb_insert_color_cached(&ve->rb_node, root, left_most);
}

static void add_victim_entry(struct f2fs_sb_info *sbi,
				struct victim_sel_policy *p, unsigned int segno)
{
	struct sit_info *sit_i = SIT_I(sbi);
	unsigned int secno = GET_SEC_FROM_SEG(sbi, segno);
	unsigned int start = GET_SEG_FROM_SEC(sbi, secno);
	unsigned long long mtime = 0;
	unsigned int i;

	if (unlikely(is_sbi_flag_set(sbi, SBI_CP_DISABLED))) {
		if (p->gc_mode == GC_AT &&
			get_valid_blocks(sbi, segno, true) == 0)
			return;
	}

	for (i = 0; i < sbi->segs_per_sec; i++)
		mtime += get_seg_entry(sbi, start + i)->mtime;
	mtime = div_u64(mtime, sbi->segs_per_sec);

	/* Handle if the system time has changed by the user */
	if (mtime < sit_i->min_mtime)
		sit_i->min_mtime = mtime;
	if (mtime > sit_i->max_mtime)
		sit_i->max_mtime = mtime;
	if (mtime < sit_i->dirty_min_mtime)
		sit_i->dirty_min_mtime = mtime;
	if (mtime > sit_i->dirty_max_mtime)
		sit_i->dirty_max_mtime = mtime;

	/* don't choose young section as candidate */
	if (sit_i->dirty_max_mtime - mtime < p->age_threshold)
		return;

	__insert_victim_entry(sbi, mtime, segno);
}

static void atgc_lookup_victim(struct f2fs_sb_info *sbi,
						struct victim_sel_policy *p)
{
	struct sit_info *sit_i = SIT_I(sbi);
	struct atgc_management *am = &sbi->am;
	struct rb_root_cached *root = &am->root;
	struct rb_node *node;
	struct victim_entry *ve;
	unsigned long long total_time;
	unsigned long long age, u, accu;
	unsigned long long max_mtime = sit_i->dirty_max_mtime;
	unsigned long long min_mtime = sit_i->dirty_min_mtime;
	unsigned int sec_blocks = CAP_BLKS_PER_SEC(sbi);
	unsigned int vblocks;
	unsigned int dirty_threshold = max(am->max_candidate_count,
					am->candidate_ratio *
					am->victim_count / 100);
	unsigned int age_weight = am->age_weight;
	unsigned int cost;
	unsigned int iter = 0;

	if (max_mtime < min_mtime)
		return;

	max_mtime += 1;
	total_time = max_mtime - min_mtime;

	accu = div64_u64(ULLONG_MAX, total_time);
	accu = min_t(unsigned long long, div_u64(accu, 100),
					DEFAULT_ACCURACY_CLASS);

	node = rb_first_cached(root);
next:
	ve = rb_entry_safe(node, struct victim_entry, rb_node);
	if (!ve)
		return;

	if (ve->mtime >= max_mtime || ve->mtime < min_mtime)
		goto skip;

	/* age = 10000 * x% * 60 */
	age = div64_u64(accu * (max_mtime - ve->mtime), total_time) *
								age_weight;

	vblocks = get_valid_blocks(sbi, ve->segno, true);
	f2fs_bug_on(sbi, !vblocks || vblocks == sec_blocks);

	/* u = 10000 * x% * 40 */
	u = div64_u64(accu * (sec_blocks - vblocks), sec_blocks) *
							(100 - age_weight);

	f2fs_bug_on(sbi, age + u >= UINT_MAX);

	cost = UINT_MAX - (age + u);
	iter++;

	if (cost < p->min_cost ||
			(cost == p->min_cost && age > p->oldest_age)) {
		p->min_cost = cost;
		p->oldest_age = age;
		p->min_segno = ve->segno;
	}
skip:
	if (iter < dirty_threshold) {
		node = rb_next(node);
		goto next;
	}
}

/*
 * select candidates around source section in range of
 * [target - dirty_threshold, target + dirty_threshold]
 */
static void atssr_lookup_victim(struct f2fs_sb_info *sbi,
						struct victim_sel_policy *p)
{
	struct sit_info *sit_i = SIT_I(sbi);
	struct atgc_management *am = &sbi->am;
	struct victim_entry *ve;
	unsigned long long age;
	unsigned long long max_mtime = sit_i->dirty_max_mtime;
	unsigned long long min_mtime = sit_i->dirty_min_mtime;
	unsigned int seg_blocks = sbi->blocks_per_seg;
	unsigned int vblocks;
	unsigned int dirty_threshold = max(am->max_candidate_count,
					am->candidate_ratio *
					am->victim_count / 100);
	unsigned int cost, iter;
	int stage = 0;

	if (max_mtime < min_mtime)
		return;
	max_mtime += 1;
next_stage:
	iter = 0;
	ve = __lookup_victim_entry(sbi, p->age);
next_node:
	if (!ve) {
		if (stage++ == 0)
			goto next_stage;
		return;
	}

	if (ve->mtime >= max_mtime || ve->mtime < min_mtime)
		goto skip_node;

	age = max_mtime - ve->mtime;

	vblocks = get_seg_entry(sbi, ve->segno)->ckpt_valid_blocks;
	f2fs_bug_on(sbi, !vblocks);

	/* rare case */
	if (vblocks == seg_blocks)
		goto skip_node;

	iter++;

	age = max_mtime - abs(p->age - age);
	cost = UINT_MAX - vblocks;

	if (cost < p->min_cost ||
			(cost == p->min_cost && age > p->oldest_age)) {
		p->min_cost = cost;
		p->oldest_age = age;
		p->min_segno = ve->segno;
	}
skip_node:
	if (iter < dirty_threshold) {
		ve = rb_entry(stage == 0 ? rb_prev(&ve->rb_node) :
					rb_next(&ve->rb_node),
					struct victim_entry, rb_node);
		goto next_node;
	}

	if (stage++ == 0)
		goto next_stage;
}

static void lookup_victim_by_age(struct f2fs_sb_info *sbi,
						struct victim_sel_policy *p)
{
	f2fs_bug_on(sbi, !f2fs_check_victim_tree(sbi, &sbi->am.root));

	if (p->gc_mode == GC_AT)
		atgc_lookup_victim(sbi, p);
	else if (p->alloc_mode == AT_SSR)
		atssr_lookup_victim(sbi, p);
	else
		f2fs_bug_on(sbi, 1);
}

static void release_victim_entry(struct f2fs_sb_info *sbi)
{
	struct atgc_management *am = &sbi->am;
	struct victim_entry *ve, *tmp;

	list_for_each_entry_safe(ve, tmp, &am->victim_list, list) {
		list_del(&ve->list);
		kmem_cache_free(victim_entry_slab, ve);
		am->victim_count--;
	}

	am->root = RB_ROOT_CACHED;

	f2fs_bug_on(sbi, am->victim_count);
	f2fs_bug_on(sbi, !list_empty(&am->victim_list));
}

static bool f2fs_pin_section(struct f2fs_sb_info *sbi, unsigned int segno)
{
	struct dirty_seglist_info *dirty_i = DIRTY_I(sbi);
	unsigned int secno = GET_SEC_FROM_SEG(sbi, segno);

	if (!dirty_i->enable_pin_section)
		return false;
	if (!test_and_set_bit(secno, dirty_i->pinned_secmap))
		dirty_i->pinned_secmap_cnt++;
	return true;
}

static bool f2fs_pinned_section_exists(struct dirty_seglist_info *dirty_i)
{
	return dirty_i->pinned_secmap_cnt;
}

static bool f2fs_section_is_pinned(struct dirty_seglist_info *dirty_i,
						unsigned int secno)
{
	return dirty_i->enable_pin_section &&
		f2fs_pinned_section_exists(dirty_i) &&
		test_bit(secno, dirty_i->pinned_secmap);
}

static void f2fs_unpin_all_sections(struct f2fs_sb_info *sbi, bool enable)
{
	unsigned int bitmap_size = f2fs_bitmap_size(MAIN_SECS(sbi));

	if (f2fs_pinned_section_exists(DIRTY_I(sbi))) {
		memset(DIRTY_I(sbi)->pinned_secmap, 0, bitmap_size);
		DIRTY_I(sbi)->pinned_secmap_cnt = 0;
	}
	DIRTY_I(sbi)->enable_pin_section = enable;
}

static int f2fs_gc_pinned_control(struct inode *inode, int gc_type,
							unsigned int segno)
{
	if (!f2fs_is_pinned_file(inode))
		return 0;
	if (gc_type != FG_GC)
		return -EBUSY;
	if (!f2fs_pin_section(F2FS_I_SB(inode), segno))
		f2fs_pin_file_control(inode, true);
	return -EAGAIN;
}

/*
 * This function is called from two paths.
 * One is garbage collection and the other is SSR segment selection.
 * When it is called during GC, it just gets a victim segment
 * and it does not remove it from dirty seglist.
 * When it is called from SSR segment selection, it finds a segment
 * which has minimum valid blocks and removes it from dirty seglist.
 */
int f2fs_get_victim(struct f2fs_sb_info *sbi, unsigned int *result,
			int gc_type, int type, char alloc_mode,
			unsigned long long age)
{
	struct dirty_seglist_info *dirty_i = DIRTY_I(sbi);
	struct sit_info *sm = SIT_I(sbi);
	struct victim_sel_policy p;
	unsigned int secno, last_victim;
	unsigned int last_segment;
	unsigned int nsearched;
	bool is_atgc;
	int ret = 0;

	mutex_lock(&dirty_i->seglist_lock);
	last_segment = MAIN_SECS(sbi) * sbi->segs_per_sec;

	p.alloc_mode = alloc_mode;
	p.age = age;
	p.age_threshold = sbi->am.age_threshold;

retry:
	select_policy(sbi, gc_type, type, &p);
	p.min_segno = NULL_SEGNO;
	p.oldest_age = 0;
	p.min_cost = get_max_cost(sbi, &p);

	is_atgc = (p.gc_mode == GC_AT || p.alloc_mode == AT_SSR);
	nsearched = 0;

	if (is_atgc)
		SIT_I(sbi)->dirty_min_mtime = ULLONG_MAX;

	if (*result != NULL_SEGNO) {
		if (!get_valid_blocks(sbi, *result, false)) {
			ret = -ENODATA;
			goto out;
		}

		if (sec_usage_check(sbi, GET_SEC_FROM_SEG(sbi, *result)))
			ret = -EBUSY;
		else
			p.min_segno = *result;
		goto out;
	}

	ret = -ENODATA;
	if (p.max_search == 0)
		goto out;

	if (__is_large_section(sbi) && p.alloc_mode == LFS) {
		if (sbi->next_victim_seg[BG_GC] != NULL_SEGNO) {
			p.min_segno = sbi->next_victim_seg[BG_GC];
			*result = p.min_segno;
			sbi->next_victim_seg[BG_GC] = NULL_SEGNO;
			goto got_result;
		}
		if (gc_type == FG_GC &&
				sbi->next_victim_seg[FG_GC] != NULL_SEGNO) {
			p.min_segno = sbi->next_victim_seg[FG_GC];
			*result = p.min_segno;
			sbi->next_victim_seg[FG_GC] = NULL_SEGNO;
			goto got_result;
		}
	}

	last_victim = sm->last_victim[p.gc_mode];
	if (p.alloc_mode == LFS && gc_type == FG_GC) {
		p.min_segno = check_bg_victims(sbi);
		if (p.min_segno != NULL_SEGNO)
			goto got_it;
	}

	while (1) {
		unsigned long cost, *dirty_bitmap;
		unsigned int unit_no, segno;

		dirty_bitmap = p.dirty_bitmap;
		unit_no = find_next_bit(dirty_bitmap,
				last_segment / p.ofs_unit,
				p.offset / p.ofs_unit);
		segno = unit_no * p.ofs_unit;
		if (segno >= last_segment) {
			if (sm->last_victim[p.gc_mode]) {
				last_segment =
					sm->last_victim[p.gc_mode];
				sm->last_victim[p.gc_mode] = 0;
				p.offset = 0;
				continue;
			}
			break;
		}

		p.offset = segno + p.ofs_unit;
		nsearched++;

#ifdef CONFIG_F2FS_CHECK_FS
		/*
		 * skip selecting the invalid segno (that is failed due to block
		 * validity check failure during GC) to avoid endless GC loop in
		 * such cases.
		 */
		if (test_bit(segno, sm->invalid_segmap))
			goto next;
#endif

		secno = GET_SEC_FROM_SEG(sbi, segno);

		if (sec_usage_check(sbi, secno))
			goto next;

		/* Don't touch checkpointed data */
		if (unlikely(is_sbi_flag_set(sbi, SBI_CP_DISABLED))) {
			if (p.alloc_mode == LFS) {
				/*
				 * LFS is set to find source section during GC.
				 * The victim should have no checkpointed data.
				 */
				if (get_ckpt_valid_blocks(sbi, segno, true))
					goto next;
			} else {
				/*
				 * SSR | AT_SSR are set to find target segment
				 * for writes which can be full by checkpointed
				 * and newly written blocks.
				 */
				if (!f2fs_segment_has_free_slot(sbi, segno))
					goto next;
			}
		}

		if (gc_type == BG_GC && test_bit(secno, dirty_i->victim_secmap))
			goto next;

		if (gc_type == FG_GC && f2fs_section_is_pinned(dirty_i, secno))
			goto next;

		if (is_atgc) {
			add_victim_entry(sbi, &p, segno);
			goto next;
		}

		cost = get_gc_cost(sbi, segno, &p);

		if (p.min_cost > cost) {
			p.min_segno = segno;
			p.min_cost = cost;
		}
next:
		if (nsearched >= p.max_search) {
			if (!sm->last_victim[p.gc_mode] && segno <= last_victim)
				sm->last_victim[p.gc_mode] =
					last_victim + p.ofs_unit;
			else
				sm->last_victim[p.gc_mode] = segno + p.ofs_unit;
			sm->last_victim[p.gc_mode] %=
				(MAIN_SECS(sbi) * sbi->segs_per_sec);
			break;
		}
	}

	/* get victim for GC_AT/AT_SSR */
	if (is_atgc) {
		lookup_victim_by_age(sbi, &p);
		release_victim_entry(sbi);
	}

	if (is_atgc && p.min_segno == NULL_SEGNO &&
			sm->elapsed_time < p.age_threshold) {
		p.age_threshold = 0;
		goto retry;
	}

	if (p.min_segno != NULL_SEGNO) {
got_it:
		*result = (p.min_segno / p.ofs_unit) * p.ofs_unit;
got_result:
		if (p.alloc_mode == LFS) {
			secno = GET_SEC_FROM_SEG(sbi, p.min_segno);
			if (gc_type == FG_GC)
				sbi->cur_victim_sec = secno;
			else
				set_bit(secno, dirty_i->victim_secmap);
		}
		ret = 0;

	}
out:
	if (p.min_segno != NULL_SEGNO)
		trace_f2fs_get_victim(sbi->sb, type, gc_type, &p,
				sbi->cur_victim_sec,
				prefree_segments(sbi), free_segments(sbi));
	mutex_unlock(&dirty_i->seglist_lock);

	return ret;
}

static struct inode *find_gc_inode(struct gc_inode_list *gc_list, nid_t ino)
{
	struct inode_entry *ie;

	ie = radix_tree_lookup(&gc_list->iroot, ino);
	if (ie)
		return ie->inode;
	return NULL;
}

static void add_gc_inode(struct gc_inode_list *gc_list, struct inode *inode)
{
	struct inode_entry *new_ie;

	if (inode == find_gc_inode(gc_list, inode->i_ino)) {
		iput(inode);
		return;
	}
	new_ie = f2fs_kmem_cache_alloc(f2fs_inode_entry_slab,
					GFP_NOFS, true, NULL);
	new_ie->inode = inode;

	f2fs_radix_tree_insert(&gc_list->iroot, inode->i_ino, new_ie);
	list_add_tail(&new_ie->list, &gc_list->ilist);
}

static void put_gc_inode(struct gc_inode_list *gc_list)
{
	struct inode_entry *ie, *next_ie;

	list_for_each_entry_safe(ie, next_ie, &gc_list->ilist, list) {
		radix_tree_delete(&gc_list->iroot, ie->inode->i_ino);
		iput(ie->inode);
		list_del(&ie->list);
		kmem_cache_free(f2fs_inode_entry_slab, ie);
	}
}

static int check_valid_map(struct f2fs_sb_info *sbi,
				unsigned int segno, int offset)
{
	struct sit_info *sit_i = SIT_I(sbi);
	struct seg_entry *sentry;
	int ret;

	down_read(&sit_i->sentry_lock);
	sentry = get_seg_entry(sbi, segno);
	ret = f2fs_test_bit(offset, sentry->cur_valid_map);
	up_read(&sit_i->sentry_lock);
	return ret;
}

/*
 * This function compares node address got in summary with that in NAT.
 * On validity, copy that node with cold status, otherwise (invalid node)
 * ignore that.
 */
static int gc_node_segment(struct f2fs_sb_info *sbi,
		struct f2fs_summary *sum, unsigned int segno, int gc_type)
{
	struct f2fs_summary *entry;
	block_t start_addr;
	int off;
	int phase = 0;
	bool fggc = (gc_type == FG_GC);
	int submitted = 0;
	unsigned int usable_blks_in_seg = f2fs_usable_blks_in_seg(sbi, segno);

	start_addr = START_BLOCK(sbi, segno);

next_step:
	entry = sum;

	if (fggc && phase == 2)
		atomic_inc(&sbi->wb_sync_req[NODE]);

	for (off = 0; off < usable_blks_in_seg; off++, entry++) {
		nid_t nid = le32_to_cpu(entry->nid);
		struct page *node_page;
		struct node_info ni;
		int err;

		/* stop BG_GC if there is not enough free sections. */
		if (gc_type == BG_GC && has_not_enough_free_secs(sbi, 0, 0))
			return submitted;

		if (check_valid_map(sbi, segno, off) == 0)
			continue;

		if (phase == 0) {
			f2fs_ra_meta_pages(sbi, NAT_BLOCK_OFFSET(nid), 1,
							META_NAT, true);
			continue;
		}

		if (phase == 1) {
			f2fs_ra_node_page(sbi, nid);
			continue;
		}

		/* phase == 2 */
		node_page = f2fs_get_node_page(sbi, nid);
		if (IS_ERR(node_page))
			continue;

		/* block may become invalid during f2fs_get_node_page */
		if (check_valid_map(sbi, segno, off) == 0) {
			f2fs_put_page(node_page, 1);
			continue;
		}

		if (f2fs_get_node_info(sbi, nid, &ni, false)) {
			f2fs_put_page(node_page, 1);
			continue;
		}

		if (ni.blk_addr != start_addr + off) {
			f2fs_put_page(node_page, 1);
			continue;
		}

		err = f2fs_move_node_page(node_page, gc_type);
		if (!err && gc_type == FG_GC)
			submitted++;
		stat_inc_node_blk_count(sbi, 1, gc_type);
	}

	if (++phase < 3)
		goto next_step;

	if (fggc)
		atomic_dec(&sbi->wb_sync_req[NODE]);
	return submitted;
}

/*
 * Calculate start block index indicating the given node offset.
 * Be careful, caller should give this node offset only indicating direct node
 * blocks. If any node offsets, which point the other types of node blocks such
 * as indirect or double indirect node blocks, are given, it must be a caller's
 * bug.
 */
block_t f2fs_start_bidx_of_node(unsigned int node_ofs, struct inode *inode)
{
	unsigned int indirect_blks = 2 * NIDS_PER_BLOCK + 4;
	unsigned int bidx;

	if (node_ofs == 0)
		return 0;

	if (node_ofs <= 2) {
		bidx = node_ofs - 1;
	} else if (node_ofs <= indirect_blks) {
		int dec = (node_ofs - 4) / (NIDS_PER_BLOCK + 1);

		bidx = node_ofs - 2 - dec;
	} else {
		int dec = (node_ofs - indirect_blks - 3) / (NIDS_PER_BLOCK + 1);

		bidx = node_ofs - 5 - dec;
	}
	return bidx * ADDRS_PER_BLOCK(inode) + ADDRS_PER_INODE(inode);
}

static bool is_alive(struct f2fs_sb_info *sbi, struct f2fs_summary *sum,
		struct node_info *dni, block_t blkaddr, unsigned int *nofs)
{
	struct page *node_page;
	nid_t nid;
	unsigned int ofs_in_node, max_addrs, base;
	block_t source_blkaddr;

	nid = le32_to_cpu(sum->nid);
	ofs_in_node = le16_to_cpu(sum->ofs_in_node);

	node_page = f2fs_get_node_page(sbi, nid);
	if (IS_ERR(node_page))
		return false;

	if (f2fs_get_node_info(sbi, nid, dni, false)) {
		f2fs_put_page(node_page, 1);
		return false;
	}

	if (sum->version != dni->version) {
		f2fs_warn(sbi, "%s: valid data with mismatched node version.",
			  __func__);
		set_sbi_flag(sbi, SBI_NEED_FSCK);
	}

	if (f2fs_check_nid_range(sbi, dni->ino)) {
		f2fs_put_page(node_page, 1);
		return false;
	}

<<<<<<< HEAD
	max_addrs = IS_INODE(node_page) ? DEF_ADDRS_PER_INODE :
						DEF_ADDRS_PER_BLOCK;
	if (ofs_in_node >= max_addrs) {
		f2fs_err(sbi, "Inconsistent ofs_in_node:%u in summary, ino:%u, nid:%u, max:%u",
			ofs_in_node, dni->ino, dni->nid, max_addrs);
=======
	if (IS_INODE(node_page)) {
		base = offset_in_addr(F2FS_INODE(node_page));
		max_addrs = DEF_ADDRS_PER_INODE;
	} else {
		base = 0;
		max_addrs = DEF_ADDRS_PER_BLOCK;
	}

	if (base + ofs_in_node >= max_addrs) {
		f2fs_err(sbi, "Inconsistent blkaddr offset: base:%u, ofs_in_node:%u, max:%u, ino:%u, nid:%u",
			base, ofs_in_node, max_addrs, dni->ino, dni->nid);
>>>>>>> e475cc1c
		f2fs_put_page(node_page, 1);
		return false;
	}

	*nofs = ofs_of_node(node_page);
	source_blkaddr = data_blkaddr(NULL, node_page, ofs_in_node);
	f2fs_put_page(node_page, 1);

	if (source_blkaddr != blkaddr) {
#ifdef CONFIG_F2FS_CHECK_FS
		unsigned int segno = GET_SEGNO(sbi, blkaddr);
		unsigned long offset = GET_BLKOFF_FROM_SEG0(sbi, blkaddr);

		if (unlikely(check_valid_map(sbi, segno, offset))) {
			if (!test_and_set_bit(segno, SIT_I(sbi)->invalid_segmap)) {
				f2fs_err(sbi, "mismatched blkaddr %u (source_blkaddr %u) in seg %u",
					 blkaddr, source_blkaddr, segno);
				set_sbi_flag(sbi, SBI_NEED_FSCK);
			}
		}
#endif
		return false;
	}
	return true;
}

static int ra_data_block(struct inode *inode, pgoff_t index)
{
	struct f2fs_sb_info *sbi = F2FS_I_SB(inode);
	struct address_space *mapping = inode->i_mapping;
	struct dnode_of_data dn;
	struct page *page;
	struct f2fs_io_info fio = {
		.sbi = sbi,
		.ino = inode->i_ino,
		.type = DATA,
		.temp = COLD,
		.op = REQ_OP_READ,
		.op_flags = 0,
		.encrypted_page = NULL,
		.in_list = 0,
		.retry = 0,
	};
	int err;

	page = f2fs_grab_cache_page(mapping, index, true);
	if (!page)
		return -ENOMEM;

	if (f2fs_lookup_read_extent_cache_block(inode, index,
						&dn.data_blkaddr)) {
		if (unlikely(!f2fs_is_valid_blkaddr(sbi, dn.data_blkaddr,
						DATA_GENERIC_ENHANCE_READ))) {
			err = -EFSCORRUPTED;
			f2fs_handle_error(sbi, ERROR_INVALID_BLKADDR);
			goto put_page;
		}
		goto got_it;
	}

	set_new_dnode(&dn, inode, NULL, NULL, 0);
	err = f2fs_get_dnode_of_data(&dn, index, LOOKUP_NODE);
	if (err)
		goto put_page;
	f2fs_put_dnode(&dn);

	if (!__is_valid_data_blkaddr(dn.data_blkaddr)) {
		err = -ENOENT;
		goto put_page;
	}
	if (unlikely(!f2fs_is_valid_blkaddr(sbi, dn.data_blkaddr,
						DATA_GENERIC_ENHANCE))) {
		err = -EFSCORRUPTED;
		f2fs_handle_error(sbi, ERROR_INVALID_BLKADDR);
		goto put_page;
	}
got_it:
	/* read page */
	fio.page = page;
	fio.new_blkaddr = fio.old_blkaddr = dn.data_blkaddr;

	/*
	 * don't cache encrypted data into meta inode until previous dirty
	 * data were writebacked to avoid racing between GC and flush.
	 */
	f2fs_wait_on_page_writeback(page, DATA, true, true);

	f2fs_wait_on_block_writeback(inode, dn.data_blkaddr);

	fio.encrypted_page = f2fs_pagecache_get_page(META_MAPPING(sbi),
					dn.data_blkaddr,
					FGP_LOCK | FGP_CREAT, GFP_NOFS);
	if (!fio.encrypted_page) {
		err = -ENOMEM;
		goto put_page;
	}

	err = f2fs_submit_page_bio(&fio);
	if (err)
		goto put_encrypted_page;
	f2fs_put_page(fio.encrypted_page, 0);
	f2fs_put_page(page, 1);

	f2fs_update_iostat(sbi, inode, FS_DATA_READ_IO, F2FS_BLKSIZE);
	f2fs_update_iostat(sbi, NULL, FS_GDATA_READ_IO, F2FS_BLKSIZE);

	return 0;
put_encrypted_page:
	f2fs_put_page(fio.encrypted_page, 1);
put_page:
	f2fs_put_page(page, 1);
	return err;
}

/*
 * Move data block via META_MAPPING while keeping locked data page.
 * This can be used to move blocks, aka LBAs, directly on disk.
 */
static int move_data_block(struct inode *inode, block_t bidx,
				int gc_type, unsigned int segno, int off)
{
	struct f2fs_io_info fio = {
		.sbi = F2FS_I_SB(inode),
		.ino = inode->i_ino,
		.type = DATA,
		.temp = COLD,
		.op = REQ_OP_READ,
		.op_flags = 0,
		.encrypted_page = NULL,
		.in_list = 0,
		.retry = 0,
	};
	struct dnode_of_data dn;
	struct f2fs_summary sum;
	struct node_info ni;
	struct page *page, *mpage;
	block_t newaddr;
	int err = 0;
	bool lfs_mode = f2fs_lfs_mode(fio.sbi);
	int type = fio.sbi->am.atgc_enabled && (gc_type == BG_GC) &&
				(fio.sbi->gc_mode != GC_URGENT_HIGH) ?
				CURSEG_ALL_DATA_ATGC : CURSEG_COLD_DATA;

	/* do not read out */
	page = f2fs_grab_cache_page(inode->i_mapping, bidx, false);
	if (!page)
		return -ENOMEM;

	if (!check_valid_map(F2FS_I_SB(inode), segno, off)) {
		err = -ENOENT;
		goto out;
	}

	err = f2fs_gc_pinned_control(inode, gc_type, segno);
	if (err)
		goto out;

	set_new_dnode(&dn, inode, NULL, NULL, 0);
	err = f2fs_get_dnode_of_data(&dn, bidx, LOOKUP_NODE);
	if (err)
		goto out;

	if (unlikely(dn.data_blkaddr == NULL_ADDR)) {
		ClearPageUptodate(page);
		err = -ENOENT;
		goto put_out;
	}

	/*
	 * don't cache encrypted data into meta inode until previous dirty
	 * data were writebacked to avoid racing between GC and flush.
	 */
	f2fs_wait_on_page_writeback(page, DATA, true, true);

	f2fs_wait_on_block_writeback(inode, dn.data_blkaddr);

	err = f2fs_get_node_info(fio.sbi, dn.nid, &ni, false);
	if (err)
		goto put_out;

	/* read page */
	fio.page = page;
	fio.new_blkaddr = fio.old_blkaddr = dn.data_blkaddr;

	if (lfs_mode)
		f2fs_down_write(&fio.sbi->io_order_lock);

	mpage = f2fs_grab_cache_page(META_MAPPING(fio.sbi),
					fio.old_blkaddr, false);
	if (!mpage) {
		err = -ENOMEM;
		goto up_out;
	}

	fio.encrypted_page = mpage;

	/* read source block in mpage */
	if (!PageUptodate(mpage)) {
		err = f2fs_submit_page_bio(&fio);
		if (err) {
			f2fs_put_page(mpage, 1);
			goto up_out;
		}

		f2fs_update_iostat(fio.sbi, inode, FS_DATA_READ_IO,
							F2FS_BLKSIZE);
		f2fs_update_iostat(fio.sbi, NULL, FS_GDATA_READ_IO,
							F2FS_BLKSIZE);

		lock_page(mpage);
		if (unlikely(mpage->mapping != META_MAPPING(fio.sbi) ||
						!PageUptodate(mpage))) {
			err = -EIO;
			f2fs_put_page(mpage, 1);
			goto up_out;
		}
	}

	set_summary(&sum, dn.nid, dn.ofs_in_node, ni.version);

	/* allocate block address */
	f2fs_allocate_data_block(fio.sbi, NULL, fio.old_blkaddr, &newaddr,
				&sum, type, NULL);

	fio.encrypted_page = f2fs_pagecache_get_page(META_MAPPING(fio.sbi),
				newaddr, FGP_LOCK | FGP_CREAT, GFP_NOFS);
	if (!fio.encrypted_page) {
		err = -ENOMEM;
		f2fs_put_page(mpage, 1);
		goto recover_block;
	}

	/* write target block */
	f2fs_wait_on_page_writeback(fio.encrypted_page, DATA, true, true);
	memcpy(page_address(fio.encrypted_page),
				page_address(mpage), PAGE_SIZE);
	f2fs_put_page(mpage, 1);
	invalidate_mapping_pages(META_MAPPING(fio.sbi),
				fio.old_blkaddr, fio.old_blkaddr);
	f2fs_invalidate_compress_page(fio.sbi, fio.old_blkaddr);

	set_page_dirty(fio.encrypted_page);
	if (clear_page_dirty_for_io(fio.encrypted_page))
		dec_page_count(fio.sbi, F2FS_DIRTY_META);

	set_page_writeback(fio.encrypted_page);

	fio.op = REQ_OP_WRITE;
	fio.op_flags = REQ_SYNC;
	fio.new_blkaddr = newaddr;
	f2fs_submit_page_write(&fio);
	if (fio.retry) {
		err = -EAGAIN;
		if (PageWriteback(fio.encrypted_page))
			end_page_writeback(fio.encrypted_page);
		goto put_page_out;
	}

	f2fs_update_iostat(fio.sbi, NULL, FS_GC_DATA_IO, F2FS_BLKSIZE);

	f2fs_update_data_blkaddr(&dn, newaddr);
	set_inode_flag(inode, FI_APPEND_WRITE);
	if (page->index == 0)
		set_inode_flag(inode, FI_FIRST_BLOCK_WRITTEN);
put_page_out:
	f2fs_put_page(fio.encrypted_page, 1);
recover_block:
	if (err)
		f2fs_do_replace_block(fio.sbi, &sum, newaddr, fio.old_blkaddr,
							true, true, true);
up_out:
	if (lfs_mode)
		f2fs_up_write(&fio.sbi->io_order_lock);
put_out:
	f2fs_put_dnode(&dn);
out:
	f2fs_put_page(page, 1);
	return err;
}

static int move_data_page(struct inode *inode, block_t bidx, int gc_type,
							unsigned int segno, int off)
{
	struct page *page;
	int err = 0;

	page = f2fs_get_lock_data_page(inode, bidx, true);
	if (IS_ERR(page))
		return PTR_ERR(page);

	if (!check_valid_map(F2FS_I_SB(inode), segno, off)) {
		err = -ENOENT;
		goto out;
	}

	err = f2fs_gc_pinned_control(inode, gc_type, segno);
	if (err)
		goto out;

	if (gc_type == BG_GC) {
		if (PageWriteback(page)) {
			err = -EAGAIN;
			goto out;
		}
		set_page_dirty(page);
		set_page_private_gcing(page);
	} else {
		struct f2fs_io_info fio = {
			.sbi = F2FS_I_SB(inode),
			.ino = inode->i_ino,
			.type = DATA,
			.temp = COLD,
			.op = REQ_OP_WRITE,
			.op_flags = REQ_SYNC,
			.old_blkaddr = NULL_ADDR,
			.page = page,
			.encrypted_page = NULL,
			.need_lock = LOCK_REQ,
			.io_type = FS_GC_DATA_IO,
		};
		bool is_dirty = PageDirty(page);

retry:
		f2fs_wait_on_page_writeback(page, DATA, true, true);

		set_page_dirty(page);
		if (clear_page_dirty_for_io(page)) {
			inode_dec_dirty_pages(inode);
			f2fs_remove_dirty_inode(inode);
		}

		set_page_private_gcing(page);

		err = f2fs_do_write_data_page(&fio);
		if (err) {
			clear_page_private_gcing(page);
			if (err == -ENOMEM) {
				memalloc_retry_wait(GFP_NOFS);
				goto retry;
			}
			if (is_dirty)
				set_page_dirty(page);
		}
	}
out:
	f2fs_put_page(page, 1);
	return err;
}

/*
 * This function tries to get parent node of victim data block, and identifies
 * data block validity. If the block is valid, copy that with cold status and
 * modify parent node.
 * If the parent node is not valid or the data block address is different,
 * the victim data block is ignored.
 */
static int gc_data_segment(struct f2fs_sb_info *sbi, struct f2fs_summary *sum,
		struct gc_inode_list *gc_list, unsigned int segno, int gc_type,
		bool force_migrate)
{
	struct super_block *sb = sbi->sb;
	struct f2fs_summary *entry;
	block_t start_addr;
	int off;
	int phase = 0;
	int submitted = 0;
	unsigned int usable_blks_in_seg = f2fs_usable_blks_in_seg(sbi, segno);

	start_addr = START_BLOCK(sbi, segno);

next_step:
	entry = sum;

	for (off = 0; off < usable_blks_in_seg; off++, entry++) {
		struct page *data_page;
		struct inode *inode;
		struct node_info dni; /* dnode info for the data */
		unsigned int ofs_in_node, nofs;
		block_t start_bidx;
		nid_t nid = le32_to_cpu(entry->nid);

		/*
		 * stop BG_GC if there is not enough free sections.
		 * Or, stop GC if the segment becomes fully valid caused by
		 * race condition along with SSR block allocation.
		 */
		if ((gc_type == BG_GC && has_not_enough_free_secs(sbi, 0, 0)) ||
			(!force_migrate && get_valid_blocks(sbi, segno, true) ==
							CAP_BLKS_PER_SEC(sbi)))
			return submitted;

		if (check_valid_map(sbi, segno, off) == 0)
			continue;

		if (phase == 0) {
			f2fs_ra_meta_pages(sbi, NAT_BLOCK_OFFSET(nid), 1,
							META_NAT, true);
			continue;
		}

		if (phase == 1) {
			f2fs_ra_node_page(sbi, nid);
			continue;
		}

		/* Get an inode by ino with checking validity */
		if (!is_alive(sbi, entry, &dni, start_addr + off, &nofs))
			continue;

		if (phase == 2) {
			f2fs_ra_node_page(sbi, dni.ino);
			continue;
		}

		ofs_in_node = le16_to_cpu(entry->ofs_in_node);

		if (phase == 3) {
			int err;

			inode = f2fs_iget(sb, dni.ino);
			if (IS_ERR(inode) || is_bad_inode(inode) ||
					special_file(inode->i_mode))
				continue;

			err = f2fs_gc_pinned_control(inode, gc_type, segno);
			if (err == -EAGAIN) {
				iput(inode);
				return submitted;
			}

			if (!f2fs_down_write_trylock(
				&F2FS_I(inode)->i_gc_rwsem[WRITE])) {
				iput(inode);
				sbi->skipped_gc_rwsem++;
				continue;
			}

			start_bidx = f2fs_start_bidx_of_node(nofs, inode) +
								ofs_in_node;

			if (f2fs_post_read_required(inode)) {
				int err = ra_data_block(inode, start_bidx);

				f2fs_up_write(&F2FS_I(inode)->i_gc_rwsem[WRITE]);
				if (err) {
					iput(inode);
					continue;
				}
				add_gc_inode(gc_list, inode);
				continue;
			}

			data_page = f2fs_get_read_data_page(inode, start_bidx,
							REQ_RAHEAD, true, NULL);
			f2fs_up_write(&F2FS_I(inode)->i_gc_rwsem[WRITE]);
			if (IS_ERR(data_page)) {
				iput(inode);
				continue;
			}

			f2fs_put_page(data_page, 0);
			add_gc_inode(gc_list, inode);
			continue;
		}

		/* phase 4 */
		inode = find_gc_inode(gc_list, dni.ino);
		if (inode) {
			struct f2fs_inode_info *fi = F2FS_I(inode);
			bool locked = false;
			int err;

			if (S_ISREG(inode->i_mode)) {
				if (!f2fs_down_write_trylock(&fi->i_gc_rwsem[WRITE])) {
					sbi->skipped_gc_rwsem++;
					continue;
				}
				if (!f2fs_down_write_trylock(
						&fi->i_gc_rwsem[READ])) {
					sbi->skipped_gc_rwsem++;
					f2fs_up_write(&fi->i_gc_rwsem[WRITE]);
					continue;
				}
				locked = true;

				/* wait for all inflight aio data */
				inode_dio_wait(inode);
			}

			start_bidx = f2fs_start_bidx_of_node(nofs, inode)
								+ ofs_in_node;
			if (f2fs_post_read_required(inode))
				err = move_data_block(inode, start_bidx,
							gc_type, segno, off);
			else
				err = move_data_page(inode, start_bidx, gc_type,
								segno, off);

			if (!err && (gc_type == FG_GC ||
					f2fs_post_read_required(inode)))
				submitted++;

			if (locked) {
				f2fs_up_write(&fi->i_gc_rwsem[READ]);
				f2fs_up_write(&fi->i_gc_rwsem[WRITE]);
			}

			stat_inc_data_blk_count(sbi, 1, gc_type);
		}
	}

	if (++phase < 5)
		goto next_step;

	return submitted;
}

static int __get_victim(struct f2fs_sb_info *sbi, unsigned int *victim,
			int gc_type)
{
	struct sit_info *sit_i = SIT_I(sbi);
	int ret;

	down_write(&sit_i->sentry_lock);
	ret = f2fs_get_victim(sbi, victim, gc_type, NO_CHECK_TYPE, LFS, 0);
	up_write(&sit_i->sentry_lock);
	return ret;
}

static int do_garbage_collect(struct f2fs_sb_info *sbi,
				unsigned int start_segno,
				struct gc_inode_list *gc_list, int gc_type,
				bool force_migrate)
{
	struct page *sum_page;
	struct f2fs_summary_block *sum;
	struct blk_plug plug;
	unsigned int segno = start_segno;
	unsigned int end_segno = start_segno + sbi->segs_per_sec;
	int seg_freed = 0, migrated = 0;
	unsigned char type = IS_DATASEG(get_seg_entry(sbi, segno)->type) ?
						SUM_TYPE_DATA : SUM_TYPE_NODE;
	unsigned char data_type = (type == SUM_TYPE_DATA) ? DATA : NODE;
	int submitted = 0;

	if (__is_large_section(sbi))
		end_segno = rounddown(end_segno, sbi->segs_per_sec);

	/*
	 * zone-capacity can be less than zone-size in zoned devices,
	 * resulting in less than expected usable segments in the zone,
	 * calculate the end segno in the zone which can be garbage collected
	 */
	if (f2fs_sb_has_blkzoned(sbi))
		end_segno -= sbi->segs_per_sec -
					f2fs_usable_segs_in_sec(sbi, segno);

	sanity_check_seg_type(sbi, get_seg_entry(sbi, segno)->type);

	/* readahead multi ssa blocks those have contiguous address */
	if (__is_large_section(sbi))
		f2fs_ra_meta_pages(sbi, GET_SUM_BLOCK(sbi, segno),
					end_segno - segno, META_SSA, true);

	/* reference all summary page */
	while (segno < end_segno) {
		sum_page = f2fs_get_sum_page(sbi, segno++);
		if (IS_ERR(sum_page)) {
			int err = PTR_ERR(sum_page);

			end_segno = segno - 1;
			for (segno = start_segno; segno < end_segno; segno++) {
				sum_page = find_get_page(META_MAPPING(sbi),
						GET_SUM_BLOCK(sbi, segno));
				f2fs_put_page(sum_page, 0);
				f2fs_put_page(sum_page, 0);
			}
			return err;
		}
		unlock_page(sum_page);
	}

	blk_start_plug(&plug);

	for (segno = start_segno; segno < end_segno; segno++) {

		/* find segment summary of victim */
		sum_page = find_get_page(META_MAPPING(sbi),
					GET_SUM_BLOCK(sbi, segno));
		f2fs_put_page(sum_page, 0);

		if (get_valid_blocks(sbi, segno, false) == 0)
			goto freed;
		if (gc_type == BG_GC && __is_large_section(sbi) &&
				migrated >= sbi->migration_granularity)
			goto skip;
		if (!PageUptodate(sum_page) || unlikely(f2fs_cp_error(sbi)))
			goto skip;

		sum = page_address(sum_page);
		if (type != GET_SUM_TYPE((&sum->footer))) {
			f2fs_err(sbi, "Inconsistent segment (%u) type [%d, %d] in SSA and SIT",
				 segno, type, GET_SUM_TYPE((&sum->footer)));
			set_sbi_flag(sbi, SBI_NEED_FSCK);
			f2fs_stop_checkpoint(sbi, false,
				STOP_CP_REASON_CORRUPTED_SUMMARY);
			goto skip;
		}

		/*
		 * this is to avoid deadlock:
		 * - lock_page(sum_page)         - f2fs_replace_block
		 *  - check_valid_map()            - down_write(sentry_lock)
		 *   - down_read(sentry_lock)     - change_curseg()
		 *                                  - lock_page(sum_page)
		 */
		if (type == SUM_TYPE_NODE)
			submitted += gc_node_segment(sbi, sum->entries, segno,
								gc_type);
		else
			submitted += gc_data_segment(sbi, sum->entries, gc_list,
							segno, gc_type,
							force_migrate);

		stat_inc_gc_seg_count(sbi, data_type, gc_type);
		sbi->gc_reclaimed_segs[sbi->gc_mode]++;
		migrated++;

freed:
		if (gc_type == FG_GC &&
				get_valid_blocks(sbi, segno, false) == 0)
			seg_freed++;

		if (__is_large_section(sbi))
			sbi->next_victim_seg[gc_type] =
				(segno + 1 < end_segno) ? segno + 1 : NULL_SEGNO;
skip:
		f2fs_put_page(sum_page, 0);
	}

	if (submitted)
		f2fs_submit_merged_write(sbi, data_type);

	blk_finish_plug(&plug);

	if (migrated)
		stat_inc_gc_sec_count(sbi, data_type, gc_type);

	return seg_freed;
}

int f2fs_gc(struct f2fs_sb_info *sbi, struct f2fs_gc_control *gc_control)
{
	int gc_type = gc_control->init_gc_type;
	unsigned int segno = gc_control->victim_segno;
	int sec_freed = 0, seg_freed = 0, total_freed = 0, total_sec_freed = 0;
	int ret = 0;
	struct cp_control cpc;
	struct gc_inode_list gc_list = {
		.ilist = LIST_HEAD_INIT(gc_list.ilist),
		.iroot = RADIX_TREE_INIT(gc_list.iroot, GFP_NOFS),
	};
	unsigned int skipped_round = 0, round = 0;
	unsigned int upper_secs;

	trace_f2fs_gc_begin(sbi->sb, gc_type, gc_control->no_bg_gc,
				gc_control->nr_free_secs,
				get_pages(sbi, F2FS_DIRTY_NODES),
				get_pages(sbi, F2FS_DIRTY_DENTS),
				get_pages(sbi, F2FS_DIRTY_IMETA),
				free_sections(sbi),
				free_segments(sbi),
				reserved_segments(sbi),
				prefree_segments(sbi));

	cpc.reason = __get_cp_reason(sbi);
gc_more:
	sbi->skipped_gc_rwsem = 0;
	if (unlikely(!(sbi->sb->s_flags & SB_ACTIVE))) {
		ret = -EINVAL;
		goto stop;
	}
	if (unlikely(f2fs_cp_error(sbi))) {
		ret = -EIO;
		goto stop;
	}

	/* Let's run FG_GC, if we don't have enough space. */
	if (has_not_enough_free_secs(sbi, 0, 0)) {
		gc_type = FG_GC;

		/*
		 * For example, if there are many prefree_segments below given
		 * threshold, we can make them free by checkpoint. Then, we
		 * secure free segments which doesn't need fggc any more.
		 */
		if (prefree_segments(sbi)) {
			stat_inc_cp_call_count(sbi, TOTAL_CALL);
			ret = f2fs_write_checkpoint(sbi, &cpc);
			if (ret)
				goto stop;
			/* Reset due to checkpoint */
			sec_freed = 0;
		}
	}

	/* f2fs_balance_fs doesn't need to do BG_GC in critical path. */
	if (gc_type == BG_GC && gc_control->no_bg_gc) {
		ret = -EINVAL;
		goto stop;
	}
retry:
	ret = __get_victim(sbi, &segno, gc_type);
	if (ret) {
		/* allow to search victim from sections has pinned data */
		if (ret == -ENODATA && gc_type == FG_GC &&
				f2fs_pinned_section_exists(DIRTY_I(sbi))) {
			f2fs_unpin_all_sections(sbi, false);
			goto retry;
		}
		goto stop;
	}

	seg_freed = do_garbage_collect(sbi, segno, &gc_list, gc_type,
				gc_control->should_migrate_blocks);
	total_freed += seg_freed;

	if (seg_freed == f2fs_usable_segs_in_sec(sbi, segno)) {
		sec_freed++;
		total_sec_freed++;
	}

	if (gc_type == FG_GC) {
		sbi->cur_victim_sec = NULL_SEGNO;

		if (has_enough_free_secs(sbi, sec_freed, 0)) {
			if (!gc_control->no_bg_gc &&
			    total_sec_freed < gc_control->nr_free_secs)
				goto go_gc_more;
			goto stop;
		}
		if (sbi->skipped_gc_rwsem)
			skipped_round++;
		round++;
		if (skipped_round > MAX_SKIP_GC_COUNT &&
				skipped_round * 2 >= round) {
			stat_inc_cp_call_count(sbi, TOTAL_CALL);
			ret = f2fs_write_checkpoint(sbi, &cpc);
			goto stop;
		}
	} else if (has_enough_free_secs(sbi, 0, 0)) {
		goto stop;
	}

	__get_secs_required(sbi, NULL, &upper_secs, NULL);

	/*
	 * Write checkpoint to reclaim prefree segments.
	 * We need more three extra sections for writer's data/node/dentry.
	 */
	if (free_sections(sbi) <= upper_secs + NR_GC_CHECKPOINT_SECS &&
				prefree_segments(sbi)) {
		stat_inc_cp_call_count(sbi, TOTAL_CALL);
		ret = f2fs_write_checkpoint(sbi, &cpc);
		if (ret)
			goto stop;
		/* Reset due to checkpoint */
		sec_freed = 0;
	}
go_gc_more:
	segno = NULL_SEGNO;
	goto gc_more;

stop:
	SIT_I(sbi)->last_victim[ALLOC_NEXT] = 0;
	SIT_I(sbi)->last_victim[FLUSH_DEVICE] = gc_control->victim_segno;

	if (gc_type == FG_GC)
		f2fs_unpin_all_sections(sbi, true);

	trace_f2fs_gc_end(sbi->sb, ret, total_freed, total_sec_freed,
				get_pages(sbi, F2FS_DIRTY_NODES),
				get_pages(sbi, F2FS_DIRTY_DENTS),
				get_pages(sbi, F2FS_DIRTY_IMETA),
				free_sections(sbi),
				free_segments(sbi),
				reserved_segments(sbi),
				prefree_segments(sbi));

	f2fs_up_write(&sbi->gc_lock);

	put_gc_inode(&gc_list);

	if (gc_control->err_gc_skipped && !ret)
		ret = total_sec_freed ? 0 : -EAGAIN;
	return ret;
}

int __init f2fs_create_garbage_collection_cache(void)
{
	victim_entry_slab = f2fs_kmem_cache_create("f2fs_victim_entry",
					sizeof(struct victim_entry));
	return victim_entry_slab ? 0 : -ENOMEM;
}

void f2fs_destroy_garbage_collection_cache(void)
{
	kmem_cache_destroy(victim_entry_slab);
}

static void init_atgc_management(struct f2fs_sb_info *sbi)
{
	struct atgc_management *am = &sbi->am;

	if (test_opt(sbi, ATGC) &&
		SIT_I(sbi)->elapsed_time >= DEF_GC_THREAD_AGE_THRESHOLD)
		am->atgc_enabled = true;

	am->root = RB_ROOT_CACHED;
	INIT_LIST_HEAD(&am->victim_list);
	am->victim_count = 0;

	am->candidate_ratio = DEF_GC_THREAD_CANDIDATE_RATIO;
	am->max_candidate_count = DEF_GC_THREAD_MAX_CANDIDATE_COUNT;
	am->age_weight = DEF_GC_THREAD_AGE_WEIGHT;
	am->age_threshold = DEF_GC_THREAD_AGE_THRESHOLD;
}

void f2fs_build_gc_manager(struct f2fs_sb_info *sbi)
{
	sbi->gc_pin_file_threshold = DEF_GC_FAILED_PINNED_FILES;

	/* give warm/cold data area from slower device */
	if (f2fs_is_multi_device(sbi) && !__is_large_section(sbi))
		SIT_I(sbi)->last_victim[ALLOC_NEXT] =
				GET_SEGNO(sbi, FDEV(0).end_blk) + 1;

	init_atgc_management(sbi);
}

static int free_segment_range(struct f2fs_sb_info *sbi,
				unsigned int secs, bool gc_only)
{
	unsigned int segno, next_inuse, start, end;
	struct cp_control cpc = { CP_RESIZE, 0, 0, 0 };
	int gc_mode, gc_type;
	int err = 0;
	int type;

	/* Force block allocation for GC */
	MAIN_SECS(sbi) -= secs;
	start = MAIN_SECS(sbi) * sbi->segs_per_sec;
	end = MAIN_SEGS(sbi) - 1;

	mutex_lock(&DIRTY_I(sbi)->seglist_lock);
	for (gc_mode = 0; gc_mode < MAX_GC_POLICY; gc_mode++)
		if (SIT_I(sbi)->last_victim[gc_mode] >= start)
			SIT_I(sbi)->last_victim[gc_mode] = 0;

	for (gc_type = BG_GC; gc_type <= FG_GC; gc_type++)
		if (sbi->next_victim_seg[gc_type] >= start)
			sbi->next_victim_seg[gc_type] = NULL_SEGNO;
	mutex_unlock(&DIRTY_I(sbi)->seglist_lock);

	/* Move out cursegs from the target range */
	for (type = CURSEG_HOT_DATA; type < NR_CURSEG_PERSIST_TYPE; type++)
		f2fs_allocate_segment_for_resize(sbi, type, start, end);

	/* do GC to move out valid blocks in the range */
	for (segno = start; segno <= end; segno += sbi->segs_per_sec) {
		struct gc_inode_list gc_list = {
			.ilist = LIST_HEAD_INIT(gc_list.ilist),
			.iroot = RADIX_TREE_INIT(gc_list.iroot, GFP_NOFS),
		};

		do_garbage_collect(sbi, segno, &gc_list, FG_GC, true);
		put_gc_inode(&gc_list);

		if (!gc_only && get_valid_blocks(sbi, segno, true)) {
			err = -EAGAIN;
			goto out;
		}
		if (fatal_signal_pending(current)) {
			err = -ERESTARTSYS;
			goto out;
		}
	}
	if (gc_only)
		goto out;

	stat_inc_cp_call_count(sbi, TOTAL_CALL);
	err = f2fs_write_checkpoint(sbi, &cpc);
	if (err)
		goto out;

	next_inuse = find_next_inuse(FREE_I(sbi), end + 1, start);
	if (next_inuse <= end) {
		f2fs_err(sbi, "segno %u should be free but still inuse!",
			 next_inuse);
		f2fs_bug_on(sbi, 1);
	}
out:
	MAIN_SECS(sbi) += secs;
	return err;
}

static void update_sb_metadata(struct f2fs_sb_info *sbi, int secs)
{
	struct f2fs_super_block *raw_sb = F2FS_RAW_SUPER(sbi);
	int section_count;
	int segment_count;
	int segment_count_main;
	long long block_count;
	int segs = secs * sbi->segs_per_sec;

	f2fs_down_write(&sbi->sb_lock);

	section_count = le32_to_cpu(raw_sb->section_count);
	segment_count = le32_to_cpu(raw_sb->segment_count);
	segment_count_main = le32_to_cpu(raw_sb->segment_count_main);
	block_count = le64_to_cpu(raw_sb->block_count);

	raw_sb->section_count = cpu_to_le32(section_count + secs);
	raw_sb->segment_count = cpu_to_le32(segment_count + segs);
	raw_sb->segment_count_main = cpu_to_le32(segment_count_main + segs);
	raw_sb->block_count = cpu_to_le64(block_count +
					(long long)segs * sbi->blocks_per_seg);
	if (f2fs_is_multi_device(sbi)) {
		int last_dev = sbi->s_ndevs - 1;
		int dev_segs =
			le32_to_cpu(raw_sb->devs[last_dev].total_segments);

		raw_sb->devs[last_dev].total_segments =
						cpu_to_le32(dev_segs + segs);
	}

	f2fs_up_write(&sbi->sb_lock);
}

static void update_fs_metadata(struct f2fs_sb_info *sbi, int secs)
{
	int segs = secs * sbi->segs_per_sec;
	long long blks = (long long)segs * sbi->blocks_per_seg;
	long long user_block_count =
				le64_to_cpu(F2FS_CKPT(sbi)->user_block_count);

	SM_I(sbi)->segment_count = (int)SM_I(sbi)->segment_count + segs;
	MAIN_SEGS(sbi) = (int)MAIN_SEGS(sbi) + segs;
	MAIN_SECS(sbi) += secs;
	FREE_I(sbi)->free_sections = (int)FREE_I(sbi)->free_sections + secs;
	FREE_I(sbi)->free_segments = (int)FREE_I(sbi)->free_segments + segs;
	F2FS_CKPT(sbi)->user_block_count = cpu_to_le64(user_block_count + blks);

	if (f2fs_is_multi_device(sbi)) {
		int last_dev = sbi->s_ndevs - 1;

		FDEV(last_dev).total_segments =
				(int)FDEV(last_dev).total_segments + segs;
		FDEV(last_dev).end_blk =
				(long long)FDEV(last_dev).end_blk + blks;
#ifdef CONFIG_BLK_DEV_ZONED
		FDEV(last_dev).nr_blkz = FDEV(last_dev).nr_blkz +
					div_u64(blks, sbi->blocks_per_blkz);
#endif
	}
}

int f2fs_resize_fs(struct file *filp, __u64 block_count)
{
	struct f2fs_sb_info *sbi = F2FS_I_SB(file_inode(filp));
	__u64 old_block_count, shrunk_blocks;
	struct cp_control cpc = { CP_RESIZE, 0, 0, 0 };
	unsigned int secs;
	int err = 0;
	__u32 rem;

	old_block_count = le64_to_cpu(F2FS_RAW_SUPER(sbi)->block_count);
	if (block_count > old_block_count)
		return -EINVAL;

	if (f2fs_is_multi_device(sbi)) {
		int last_dev = sbi->s_ndevs - 1;
		__u64 last_segs = FDEV(last_dev).total_segments;

		if (block_count + last_segs * sbi->blocks_per_seg <=
								old_block_count)
			return -EINVAL;
	}

	/* new fs size should align to section size */
	div_u64_rem(block_count, BLKS_PER_SEC(sbi), &rem);
	if (rem)
		return -EINVAL;

	if (block_count == old_block_count)
		return 0;

	if (is_sbi_flag_set(sbi, SBI_NEED_FSCK)) {
		f2fs_err(sbi, "Should run fsck to repair first.");
		return -EFSCORRUPTED;
	}

	if (test_opt(sbi, DISABLE_CHECKPOINT)) {
		f2fs_err(sbi, "Checkpoint should be enabled.");
		return -EINVAL;
	}

	err = mnt_want_write_file(filp);
	if (err)
		return err;

	shrunk_blocks = old_block_count - block_count;
	secs = div_u64(shrunk_blocks, BLKS_PER_SEC(sbi));

	/* stop other GC */
	if (!f2fs_down_write_trylock(&sbi->gc_lock)) {
		err = -EAGAIN;
		goto out_drop_write;
	}

	/* stop CP to protect MAIN_SEC in free_segment_range */
	f2fs_lock_op(sbi);

	spin_lock(&sbi->stat_lock);
	if (shrunk_blocks + valid_user_blocks(sbi) +
		sbi->current_reserved_blocks + sbi->unusable_block_count +
		F2FS_OPTION(sbi).root_reserved_blocks > sbi->user_block_count)
		err = -ENOSPC;
	spin_unlock(&sbi->stat_lock);

	if (err)
		goto out_unlock;

	err = free_segment_range(sbi, secs, true);

out_unlock:
	f2fs_unlock_op(sbi);
	f2fs_up_write(&sbi->gc_lock);
out_drop_write:
	mnt_drop_write_file(filp);
	if (err)
		return err;

<<<<<<< HEAD
	freeze_super(sbi->sb);
=======
	err = freeze_super(sbi->sb, FREEZE_HOLDER_USERSPACE);
	if (err)
		return err;

	if (f2fs_readonly(sbi->sb)) {
		err = thaw_super(sbi->sb, FREEZE_HOLDER_USERSPACE);
		if (err)
			return err;
		return -EROFS;
	}

>>>>>>> e475cc1c
	f2fs_down_write(&sbi->gc_lock);
	f2fs_down_write(&sbi->cp_global_sem);

	spin_lock(&sbi->stat_lock);
	if (shrunk_blocks + valid_user_blocks(sbi) +
		sbi->current_reserved_blocks + sbi->unusable_block_count +
		F2FS_OPTION(sbi).root_reserved_blocks > sbi->user_block_count)
		err = -ENOSPC;
	else
		sbi->user_block_count -= shrunk_blocks;
	spin_unlock(&sbi->stat_lock);
	if (err)
		goto out_err;

	set_sbi_flag(sbi, SBI_IS_RESIZEFS);
	err = free_segment_range(sbi, secs, false);
	if (err)
		goto recover_out;

	update_sb_metadata(sbi, -secs);

	err = f2fs_commit_super(sbi, false);
	if (err) {
		update_sb_metadata(sbi, secs);
		goto recover_out;
	}

	update_fs_metadata(sbi, -secs);
	clear_sbi_flag(sbi, SBI_IS_RESIZEFS);
	set_sbi_flag(sbi, SBI_IS_DIRTY);

	stat_inc_cp_call_count(sbi, TOTAL_CALL);
	err = f2fs_write_checkpoint(sbi, &cpc);
	if (err) {
		update_fs_metadata(sbi, secs);
		update_sb_metadata(sbi, secs);
		f2fs_commit_super(sbi, false);
	}
recover_out:
	clear_sbi_flag(sbi, SBI_IS_RESIZEFS);
	if (err) {
		set_sbi_flag(sbi, SBI_NEED_FSCK);
		f2fs_err(sbi, "resize_fs failed, should run fsck to repair!");

		spin_lock(&sbi->stat_lock);
		sbi->user_block_count += shrunk_blocks;
		spin_unlock(&sbi->stat_lock);
	}
out_err:
	f2fs_up_write(&sbi->cp_global_sem);
	f2fs_up_write(&sbi->gc_lock);
<<<<<<< HEAD
	thaw_super(sbi->sb);
=======
	thaw_super(sbi->sb, FREEZE_HOLDER_USERSPACE);
>>>>>>> e475cc1c
	return err;
}<|MERGE_RESOLUTION|>--- conflicted
+++ resolved
@@ -154,16 +154,6 @@
 		/* balancing f2fs's metadata periodically */
 		f2fs_balance_fs_bg(sbi, true);
 next:
-<<<<<<< HEAD
-		if (sbi->gc_mode == GC_URGENT_HIGH) {
-			spin_lock(&sbi->gc_urgent_high_lock);
-			if (sbi->gc_urgent_high_remaining) {
-				sbi->gc_urgent_high_remaining--;
-				if (!sbi->gc_urgent_high_remaining)
-					sbi->gc_mode = GC_NORMAL;
-			}
-			spin_unlock(&sbi->gc_urgent_high_lock);
-=======
 		if (sbi->gc_mode != GC_NORMAL) {
 			spin_lock(&sbi->gc_remaining_trials_lock);
 			if (sbi->gc_remaining_trials) {
@@ -172,7 +162,6 @@
 					sbi->gc_mode = GC_NORMAL;
 			}
 			spin_unlock(&sbi->gc_remaining_trials_lock);
->>>>>>> e475cc1c
 		}
 		sb_end_write(sbi->sb);
 
@@ -1143,13 +1132,6 @@
 		return false;
 	}
 
-<<<<<<< HEAD
-	max_addrs = IS_INODE(node_page) ? DEF_ADDRS_PER_INODE :
-						DEF_ADDRS_PER_BLOCK;
-	if (ofs_in_node >= max_addrs) {
-		f2fs_err(sbi, "Inconsistent ofs_in_node:%u in summary, ino:%u, nid:%u, max:%u",
-			ofs_in_node, dni->ino, dni->nid, max_addrs);
-=======
 	if (IS_INODE(node_page)) {
 		base = offset_in_addr(F2FS_INODE(node_page));
 		max_addrs = DEF_ADDRS_PER_INODE;
@@ -1161,7 +1143,6 @@
 	if (base + ofs_in_node >= max_addrs) {
 		f2fs_err(sbi, "Inconsistent blkaddr offset: base:%u, ofs_in_node:%u, max:%u, ino:%u, nid:%u",
 			base, ofs_in_node, max_addrs, dni->ino, dni->nid);
->>>>>>> e475cc1c
 		f2fs_put_page(node_page, 1);
 		return false;
 	}
@@ -2205,9 +2186,6 @@
 	if (err)
 		return err;
 
-<<<<<<< HEAD
-	freeze_super(sbi->sb);
-=======
 	err = freeze_super(sbi->sb, FREEZE_HOLDER_USERSPACE);
 	if (err)
 		return err;
@@ -2219,7 +2197,6 @@
 		return -EROFS;
 	}
 
->>>>>>> e475cc1c
 	f2fs_down_write(&sbi->gc_lock);
 	f2fs_down_write(&sbi->cp_global_sem);
 
@@ -2271,10 +2248,6 @@
 out_err:
 	f2fs_up_write(&sbi->cp_global_sem);
 	f2fs_up_write(&sbi->gc_lock);
-<<<<<<< HEAD
-	thaw_super(sbi->sb);
-=======
 	thaw_super(sbi->sb, FREEZE_HOLDER_USERSPACE);
->>>>>>> e475cc1c
 	return err;
 }