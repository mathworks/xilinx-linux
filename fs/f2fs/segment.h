/* SPDX-License-Identifier: GPL-2.0 */
/*
 * fs/f2fs/segment.h
 *
 * Copyright (c) 2012 Samsung Electronics Co., Ltd.
 *             http://www.samsung.com/
 */
#include <linux/blkdev.h>
#include <linux/backing-dev.h>

/* constant macro */
#define NULL_SEGNO			((unsigned int)(~0))
#define NULL_SECNO			((unsigned int)(~0))

#define DEF_RECLAIM_PREFREE_SEGMENTS	5	/* 5% over total segments */
#define DEF_MAX_RECLAIM_PREFREE_SEGMENTS	4096	/* 8GB in maximum */
<<<<<<< HEAD
=======

#define F2FS_MIN_SEGMENTS	9 /* SB + 2 (CP + SIT + NAT) + SSA + MAIN */
#define F2FS_MIN_META_SEGMENTS	8 /* SB + 2 (CP + SIT + NAT) + SSA */
>>>>>>> 24b8d41d

/* L: Logical segment # in volume, R: Relative segment # in main area */
#define GET_L2R_SEGNO(free_i, segno)	((segno) - (free_i)->start_segno)
#define GET_R2L_SEGNO(free_i, segno)	((segno) + (free_i)->start_segno)

#define IS_DATASEG(t)	((t) <= CURSEG_COLD_DATA)
#define IS_NODESEG(t)	((t) >= CURSEG_HOT_NODE && (t) <= CURSEG_COLD_NODE)

static inline void sanity_check_seg_type(struct f2fs_sb_info *sbi,
						unsigned short seg_type)
{
	f2fs_bug_on(sbi, seg_type >= NR_PERSISTENT_LOG);
}

#define IS_HOT(t)	((t) == CURSEG_HOT_NODE || (t) == CURSEG_HOT_DATA)
#define IS_WARM(t)	((t) == CURSEG_WARM_NODE || (t) == CURSEG_WARM_DATA)
#define IS_COLD(t)	((t) == CURSEG_COLD_NODE || (t) == CURSEG_COLD_DATA)

#define IS_CURSEG(sbi, seg)						\
	(((seg) == CURSEG_I(sbi, CURSEG_HOT_DATA)->segno) ||	\
	 ((seg) == CURSEG_I(sbi, CURSEG_WARM_DATA)->segno) ||	\
	 ((seg) == CURSEG_I(sbi, CURSEG_COLD_DATA)->segno) ||	\
	 ((seg) == CURSEG_I(sbi, CURSEG_HOT_NODE)->segno) ||	\
	 ((seg) == CURSEG_I(sbi, CURSEG_WARM_NODE)->segno) ||	\
	 ((seg) == CURSEG_I(sbi, CURSEG_COLD_NODE)->segno) ||	\
	 ((seg) == CURSEG_I(sbi, CURSEG_COLD_DATA_PINNED)->segno) ||	\
	 ((seg) == CURSEG_I(sbi, CURSEG_ALL_DATA_ATGC)->segno))

#define IS_CURSEC(sbi, secno)						\
	(((secno) == CURSEG_I(sbi, CURSEG_HOT_DATA)->segno /		\
	  (sbi)->segs_per_sec) ||	\
	 ((secno) == CURSEG_I(sbi, CURSEG_WARM_DATA)->segno /		\
	  (sbi)->segs_per_sec) ||	\
	 ((secno) == CURSEG_I(sbi, CURSEG_COLD_DATA)->segno /		\
	  (sbi)->segs_per_sec) ||	\
	 ((secno) == CURSEG_I(sbi, CURSEG_HOT_NODE)->segno /		\
	  (sbi)->segs_per_sec) ||	\
	 ((secno) == CURSEG_I(sbi, CURSEG_WARM_NODE)->segno /		\
	  (sbi)->segs_per_sec) ||	\
	 ((secno) == CURSEG_I(sbi, CURSEG_COLD_NODE)->segno /		\
	  (sbi)->segs_per_sec) ||	\
	 ((secno) == CURSEG_I(sbi, CURSEG_COLD_DATA_PINNED)->segno /	\
	  (sbi)->segs_per_sec) ||	\
	 ((secno) == CURSEG_I(sbi, CURSEG_ALL_DATA_ATGC)->segno /	\
	  (sbi)->segs_per_sec))

#define MAIN_BLKADDR(sbi)						\
	(SM_I(sbi) ? SM_I(sbi)->main_blkaddr : 				\
		le32_to_cpu(F2FS_RAW_SUPER(sbi)->main_blkaddr))
#define SEG0_BLKADDR(sbi)						\
	(SM_I(sbi) ? SM_I(sbi)->seg0_blkaddr : 				\
		le32_to_cpu(F2FS_RAW_SUPER(sbi)->segment0_blkaddr))

#define MAIN_SEGS(sbi)	(SM_I(sbi)->main_segments)
#define MAIN_SECS(sbi)	((sbi)->total_sections)

#define TOTAL_SEGS(sbi)							\
	(SM_I(sbi) ? SM_I(sbi)->segment_count : 				\
		le32_to_cpu(F2FS_RAW_SUPER(sbi)->segment_count))
#define TOTAL_BLKS(sbi)	(TOTAL_SEGS(sbi) << (sbi)->log_blocks_per_seg)

#define MAX_BLKADDR(sbi)	(SEG0_BLKADDR(sbi) + TOTAL_BLKS(sbi))
#define SEGMENT_SIZE(sbi)	(1ULL << ((sbi)->log_blocksize +	\
					(sbi)->log_blocks_per_seg))

#define START_BLOCK(sbi, segno)	(SEG0_BLKADDR(sbi) +			\
	 (GET_R2L_SEGNO(FREE_I(sbi), segno) << (sbi)->log_blocks_per_seg))

#define NEXT_FREE_BLKADDR(sbi, curseg)					\
	(START_BLOCK(sbi, (curseg)->segno) + (curseg)->next_blkoff)

#define GET_SEGOFF_FROM_SEG0(sbi, blk_addr)	((blk_addr) - SEG0_BLKADDR(sbi))
#define GET_SEGNO_FROM_SEG0(sbi, blk_addr)				\
	(GET_SEGOFF_FROM_SEG0(sbi, blk_addr) >> (sbi)->log_blocks_per_seg)
#define GET_BLKOFF_FROM_SEG0(sbi, blk_addr)				\
	(GET_SEGOFF_FROM_SEG0(sbi, blk_addr) & ((sbi)->blocks_per_seg - 1))

#define GET_SEGNO(sbi, blk_addr)					\
	((!__is_valid_data_blkaddr(blk_addr)) ?			\
	NULL_SEGNO : GET_L2R_SEGNO(FREE_I(sbi),			\
		GET_SEGNO_FROM_SEG0(sbi, blk_addr)))
#define BLKS_PER_SEC(sbi)					\
	((sbi)->segs_per_sec * (sbi)->blocks_per_seg)
#define GET_SEC_FROM_SEG(sbi, segno)				\
	((segno) / (sbi)->segs_per_sec)
#define GET_SEG_FROM_SEC(sbi, secno)				\
	((secno) * (sbi)->segs_per_sec)
#define GET_ZONE_FROM_SEC(sbi, secno)				\
	((secno) / (sbi)->secs_per_zone)
#define GET_ZONE_FROM_SEG(sbi, segno)				\
	GET_ZONE_FROM_SEC(sbi, GET_SEC_FROM_SEG(sbi, segno))

#define GET_SUM_BLOCK(sbi, segno)				\
	((sbi)->sm_info->ssa_blkaddr + (segno))

#define GET_SUM_TYPE(footer) ((footer)->entry_type)
#define SET_SUM_TYPE(footer, type) ((footer)->entry_type = (type))

#define SIT_ENTRY_OFFSET(sit_i, segno)					\
	((segno) % (sit_i)->sents_per_block)
#define SIT_BLOCK_OFFSET(segno)					\
	((segno) / SIT_ENTRY_PER_BLOCK)
#define	START_SEGNO(segno)		\
	(SIT_BLOCK_OFFSET(segno) * SIT_ENTRY_PER_BLOCK)
#define SIT_BLK_CNT(sbi)			\
	DIV_ROUND_UP(MAIN_SEGS(sbi), SIT_ENTRY_PER_BLOCK)
#define f2fs_bitmap_size(nr)			\
	(BITS_TO_LONGS(nr) * sizeof(unsigned long))

#define SECTOR_FROM_BLOCK(blk_addr)					\
	(((sector_t)blk_addr) << F2FS_LOG_SECTORS_PER_BLOCK)
#define SECTOR_TO_BLOCK(sectors)					\
	((sectors) >> F2FS_LOG_SECTORS_PER_BLOCK)

/*
 * indicate a block allocation direction: RIGHT and LEFT.
 * RIGHT means allocating new sections towards the end of volume.
 * LEFT means the opposite direction.
 */
enum {
	ALLOC_RIGHT = 0,
	ALLOC_LEFT
};

/*
 * In the victim_sel_policy->alloc_mode, there are two block allocation modes.
 * LFS writes data sequentially with cleaning operations.
 * SSR (Slack Space Recycle) reuses obsolete space without cleaning operations.
 * AT_SSR (Age Threshold based Slack Space Recycle) merges fragments into
 * fragmented segment which has similar aging degree.
 */
enum {
	LFS = 0,
	SSR,
	AT_SSR,
};

/*
 * In the victim_sel_policy->gc_mode, there are two gc, aka cleaning, modes.
 * GC_CB is based on cost-benefit algorithm.
 * GC_GREEDY is based on greedy algorithm.
 * GC_AT is based on age-threshold algorithm.
 */
enum {
	GC_CB = 0,
	GC_GREEDY,
	GC_AT,
	ALLOC_NEXT,
	FLUSH_DEVICE,
	MAX_GC_POLICY,
};

/*
 * BG_GC means the background cleaning job.
 * FG_GC means the on-demand cleaning job.
 * FORCE_FG_GC means on-demand cleaning job in background.
 */
enum {
	BG_GC = 0,
	FG_GC,
	FORCE_FG_GC,
};

/* for a function parameter to select a victim segment */
struct victim_sel_policy {
	int alloc_mode;			/* LFS or SSR */
	int gc_mode;			/* GC_CB or GC_GREEDY */
	unsigned long *dirty_bitmap;	/* dirty segment/section bitmap */
	unsigned int max_search;	/*
					 * maximum # of segments/sections
					 * to search
					 */
	unsigned int offset;		/* last scanned bitmap offset */
	unsigned int ofs_unit;		/* bitmap search unit */
	unsigned int min_cost;		/* minimum cost */
	unsigned long long oldest_age;	/* oldest age of segments having the same min cost */
	unsigned int min_segno;		/* segment # having min. cost */
	unsigned long long age;		/* mtime of GCed section*/
	unsigned long long age_threshold;/* age threshold */
};

struct seg_entry {
	unsigned int type:6;		/* segment type like CURSEG_XXX_TYPE */
	unsigned int valid_blocks:10;	/* # of valid blocks */
	unsigned int ckpt_valid_blocks:10;	/* # of valid blocks last cp */
	unsigned int padding:6;		/* padding */
	unsigned char *cur_valid_map;	/* validity bitmap of blocks */
#ifdef CONFIG_F2FS_CHECK_FS
	unsigned char *cur_valid_map_mir;	/* mirror of current valid bitmap */
#endif
	/*
	 * # of valid blocks and the validity bitmap stored in the last
	 * checkpoint pack. This information is used by the SSR mode.
	 */
	unsigned char *ckpt_valid_map;	/* validity bitmap of blocks last cp */
	unsigned char *discard_map;
	unsigned long long mtime;	/* modification time of the segment */
};

struct sec_entry {
	unsigned int valid_blocks;	/* # of valid blocks in a section */
};

struct segment_allocation {
	void (*allocate_segment)(struct f2fs_sb_info *, int, bool);
};

#define MAX_SKIP_GC_COUNT			16

struct inmem_pages {
	struct list_head list;
	struct page *page;
	block_t old_addr;		/* for revoking when fail to commit */
};

struct sit_info {
	const struct segment_allocation *s_ops;

	block_t sit_base_addr;		/* start block address of SIT area */
	block_t sit_blocks;		/* # of blocks used by SIT area */
	block_t written_valid_blocks;	/* # of valid blocks in main area */
	char *bitmap;			/* all bitmaps pointer */
	char *sit_bitmap;		/* SIT bitmap pointer */
#ifdef CONFIG_F2FS_CHECK_FS
	char *sit_bitmap_mir;		/* SIT bitmap mirror */

	/* bitmap of segments to be ignored by GC in case of errors */
	unsigned long *invalid_segmap;
#endif
	unsigned int bitmap_size;	/* SIT bitmap size */

	unsigned long *tmp_map;			/* bitmap for temporal use */
	unsigned long *dirty_sentries_bitmap;	/* bitmap for dirty sentries */
	unsigned int dirty_sentries;		/* # of dirty sentries */
	unsigned int sents_per_block;		/* # of SIT entries per block */
	struct rw_semaphore sentry_lock;	/* to protect SIT cache */
	struct seg_entry *sentries;		/* SIT segment-level cache */
	struct sec_entry *sec_entries;		/* SIT section-level cache */

	/* for cost-benefit algorithm in cleaning procedure */
	unsigned long long elapsed_time;	/* elapsed time after mount */
	unsigned long long mounted_time;	/* mount time */
	unsigned long long min_mtime;		/* min. modification time */
	unsigned long long max_mtime;		/* max. modification time */
	unsigned long long dirty_min_mtime;	/* rerange candidates in GC_AT */
	unsigned long long dirty_max_mtime;	/* rerange candidates in GC_AT */

	unsigned int last_victim[MAX_GC_POLICY]; /* last victim segment # */
};

struct free_segmap_info {
	unsigned int start_segno;	/* start segment number logically */
	unsigned int free_segments;	/* # of free segments */
	unsigned int free_sections;	/* # of free sections */
	spinlock_t segmap_lock;		/* free segmap lock */
	unsigned long *free_segmap;	/* free segment bitmap */
	unsigned long *free_secmap;	/* free section bitmap */
};

/* Notice: The order of dirty type is same with CURSEG_XXX in f2fs.h */
enum dirty_type {
	DIRTY_HOT_DATA,		/* dirty segments assigned as hot data logs */
	DIRTY_WARM_DATA,	/* dirty segments assigned as warm data logs */
	DIRTY_COLD_DATA,	/* dirty segments assigned as cold data logs */
	DIRTY_HOT_NODE,		/* dirty segments assigned as hot node logs */
	DIRTY_WARM_NODE,	/* dirty segments assigned as warm node logs */
	DIRTY_COLD_NODE,	/* dirty segments assigned as cold node logs */
	DIRTY,			/* to count # of dirty segments */
	PRE,			/* to count # of entirely obsolete segments */
	NR_DIRTY_TYPE
};

struct dirty_seglist_info {
	const struct victim_selection *v_ops;	/* victim selction operation */
	unsigned long *dirty_segmap[NR_DIRTY_TYPE];
	unsigned long *dirty_secmap;
	struct mutex seglist_lock;		/* lock for segment bitmaps */
	int nr_dirty[NR_DIRTY_TYPE];		/* # of dirty segments */
	unsigned long *victim_secmap;		/* background GC victims */
};

/* victim selection function for cleaning and SSR */
struct victim_selection {
	int (*get_victim)(struct f2fs_sb_info *, unsigned int *,
					int, int, char, unsigned long long);
};

/* for active log information */
struct curseg_info {
	struct mutex curseg_mutex;		/* lock for consistency */
	struct f2fs_summary_block *sum_blk;	/* cached summary block */
	struct rw_semaphore journal_rwsem;	/* protect journal area */
	struct f2fs_journal *journal;		/* cached journal info */
	unsigned char alloc_type;		/* current allocation type */
	unsigned short seg_type;		/* segment type like CURSEG_XXX_TYPE */
	unsigned int segno;			/* current segment number */
	unsigned short next_blkoff;		/* next block offset to write */
	unsigned int zone;			/* current zone number */
	unsigned int next_segno;		/* preallocated segment */
	bool inited;				/* indicate inmem log is inited */
};

struct sit_entry_set {
	struct list_head set_list;	/* link with all sit sets */
	unsigned int start_segno;	/* start segno of sits in set */
	unsigned int entry_cnt;		/* the # of sit entries in set */
};

/*
 * inline functions
 */
static inline struct curseg_info *CURSEG_I(struct f2fs_sb_info *sbi, int type)
{
	return (struct curseg_info *)(SM_I(sbi)->curseg_array + type);
}

static inline struct seg_entry *get_seg_entry(struct f2fs_sb_info *sbi,
						unsigned int segno)
{
	struct sit_info *sit_i = SIT_I(sbi);
	return &sit_i->sentries[segno];
}

static inline struct sec_entry *get_sec_entry(struct f2fs_sb_info *sbi,
						unsigned int segno)
{
	struct sit_info *sit_i = SIT_I(sbi);
	return &sit_i->sec_entries[GET_SEC_FROM_SEG(sbi, segno)];
}

static inline unsigned int get_valid_blocks(struct f2fs_sb_info *sbi,
				unsigned int segno, bool use_section)
{
	/*
	 * In order to get # of valid blocks in a section instantly from many
	 * segments, f2fs manages two counting structures separately.
	 */
	if (use_section && __is_large_section(sbi))
		return get_sec_entry(sbi, segno)->valid_blocks;
	else
		return get_seg_entry(sbi, segno)->valid_blocks;
}

static inline unsigned int get_ckpt_valid_blocks(struct f2fs_sb_info *sbi,
				unsigned int segno)
{
	return get_seg_entry(sbi, segno)->ckpt_valid_blocks;
}

static inline void seg_info_from_raw_sit(struct seg_entry *se,
					struct f2fs_sit_entry *rs)
{
	se->valid_blocks = GET_SIT_VBLOCKS(rs);
	se->ckpt_valid_blocks = GET_SIT_VBLOCKS(rs);
	memcpy(se->cur_valid_map, rs->valid_map, SIT_VBLOCK_MAP_SIZE);
	memcpy(se->ckpt_valid_map, rs->valid_map, SIT_VBLOCK_MAP_SIZE);
#ifdef CONFIG_F2FS_CHECK_FS
	memcpy(se->cur_valid_map_mir, rs->valid_map, SIT_VBLOCK_MAP_SIZE);
#endif
	se->type = GET_SIT_TYPE(rs);
	se->mtime = le64_to_cpu(rs->mtime);
}

static inline void __seg_info_to_raw_sit(struct seg_entry *se,
					struct f2fs_sit_entry *rs)
{
	unsigned short raw_vblocks = (se->type << SIT_VBLOCKS_SHIFT) |
					se->valid_blocks;
	rs->vblocks = cpu_to_le16(raw_vblocks);
	memcpy(rs->valid_map, se->cur_valid_map, SIT_VBLOCK_MAP_SIZE);
	rs->mtime = cpu_to_le64(se->mtime);
}

static inline void seg_info_to_sit_page(struct f2fs_sb_info *sbi,
				struct page *page, unsigned int start)
{
	struct f2fs_sit_block *raw_sit;
	struct seg_entry *se;
	struct f2fs_sit_entry *rs;
	unsigned int end = min(start + SIT_ENTRY_PER_BLOCK,
					(unsigned long)MAIN_SEGS(sbi));
	int i;

	raw_sit = (struct f2fs_sit_block *)page_address(page);
	memset(raw_sit, 0, PAGE_SIZE);
	for (i = 0; i < end - start; i++) {
		rs = &raw_sit->entries[i];
		se = get_seg_entry(sbi, start + i);
		__seg_info_to_raw_sit(se, rs);
	}
}

static inline void seg_info_to_raw_sit(struct seg_entry *se,
					struct f2fs_sit_entry *rs)
{
	__seg_info_to_raw_sit(se, rs);

	memcpy(se->ckpt_valid_map, rs->valid_map, SIT_VBLOCK_MAP_SIZE);
	se->ckpt_valid_blocks = se->valid_blocks;
}

static inline unsigned int find_next_inuse(struct free_segmap_info *free_i,
		unsigned int max, unsigned int segno)
{
	unsigned int ret;
	spin_lock(&free_i->segmap_lock);
	ret = find_next_bit(free_i->free_segmap, max, segno);
	spin_unlock(&free_i->segmap_lock);
	return ret;
}

static inline void __set_free(struct f2fs_sb_info *sbi, unsigned int segno)
{
	struct free_segmap_info *free_i = FREE_I(sbi);
	unsigned int secno = GET_SEC_FROM_SEG(sbi, segno);
	unsigned int start_segno = GET_SEG_FROM_SEC(sbi, secno);
	unsigned int next;
	unsigned int usable_segs = f2fs_usable_segs_in_sec(sbi, segno);

	spin_lock(&free_i->segmap_lock);
	clear_bit(segno, free_i->free_segmap);
	free_i->free_segments++;

	next = find_next_bit(free_i->free_segmap,
			start_segno + sbi->segs_per_sec, start_segno);
	if (next >= start_segno + usable_segs) {
		clear_bit(secno, free_i->free_secmap);
		free_i->free_sections++;
	}
	spin_unlock(&free_i->segmap_lock);
}

static inline void __set_inuse(struct f2fs_sb_info *sbi,
		unsigned int segno)
{
	struct free_segmap_info *free_i = FREE_I(sbi);
	unsigned int secno = GET_SEC_FROM_SEG(sbi, segno);

	set_bit(segno, free_i->free_segmap);
	free_i->free_segments--;
	if (!test_and_set_bit(secno, free_i->free_secmap))
		free_i->free_sections--;
}

static inline void __set_test_and_free(struct f2fs_sb_info *sbi,
		unsigned int segno, bool inmem)
{
	struct free_segmap_info *free_i = FREE_I(sbi);
	unsigned int secno = GET_SEC_FROM_SEG(sbi, segno);
	unsigned int start_segno = GET_SEG_FROM_SEC(sbi, secno);
	unsigned int next;
	unsigned int usable_segs = f2fs_usable_segs_in_sec(sbi, segno);

	spin_lock(&free_i->segmap_lock);
	if (test_and_clear_bit(segno, free_i->free_segmap)) {
		free_i->free_segments++;

		if (!inmem && IS_CURSEC(sbi, secno))
			goto skip_free;
		next = find_next_bit(free_i->free_segmap,
				start_segno + sbi->segs_per_sec, start_segno);
		if (next >= start_segno + usable_segs) {
			if (test_and_clear_bit(secno, free_i->free_secmap))
				free_i->free_sections++;
		}
	}
skip_free:
	spin_unlock(&free_i->segmap_lock);
}

static inline void __set_test_and_inuse(struct f2fs_sb_info *sbi,
		unsigned int segno)
{
	struct free_segmap_info *free_i = FREE_I(sbi);
	unsigned int secno = GET_SEC_FROM_SEG(sbi, segno);

	spin_lock(&free_i->segmap_lock);
	if (!test_and_set_bit(segno, free_i->free_segmap)) {
		free_i->free_segments--;
		if (!test_and_set_bit(secno, free_i->free_secmap))
			free_i->free_sections--;
	}
	spin_unlock(&free_i->segmap_lock);
}

static inline void get_sit_bitmap(struct f2fs_sb_info *sbi,
		void *dst_addr)
{
	struct sit_info *sit_i = SIT_I(sbi);

#ifdef CONFIG_F2FS_CHECK_FS
	if (memcmp(sit_i->sit_bitmap, sit_i->sit_bitmap_mir,
						sit_i->bitmap_size))
		f2fs_bug_on(sbi, 1);
#endif
	memcpy(dst_addr, sit_i->sit_bitmap, sit_i->bitmap_size);
}

static inline block_t written_block_count(struct f2fs_sb_info *sbi)
{
	return SIT_I(sbi)->written_valid_blocks;
}

static inline unsigned int free_segments(struct f2fs_sb_info *sbi)
{
	return FREE_I(sbi)->free_segments;
}

static inline unsigned int reserved_segments(struct f2fs_sb_info *sbi)
{
	return SM_I(sbi)->reserved_segments;
}

static inline unsigned int free_sections(struct f2fs_sb_info *sbi)
{
	return FREE_I(sbi)->free_sections;
}

static inline unsigned int prefree_segments(struct f2fs_sb_info *sbi)
{
	return DIRTY_I(sbi)->nr_dirty[PRE];
}

static inline unsigned int dirty_segments(struct f2fs_sb_info *sbi)
{
	return DIRTY_I(sbi)->nr_dirty[DIRTY_HOT_DATA] +
		DIRTY_I(sbi)->nr_dirty[DIRTY_WARM_DATA] +
		DIRTY_I(sbi)->nr_dirty[DIRTY_COLD_DATA] +
		DIRTY_I(sbi)->nr_dirty[DIRTY_HOT_NODE] +
		DIRTY_I(sbi)->nr_dirty[DIRTY_WARM_NODE] +
		DIRTY_I(sbi)->nr_dirty[DIRTY_COLD_NODE];
}

static inline int overprovision_segments(struct f2fs_sb_info *sbi)
{
	return SM_I(sbi)->ovp_segments;
}

static inline int reserved_sections(struct f2fs_sb_info *sbi)
{
	return GET_SEC_FROM_SEG(sbi, reserved_segments(sbi));
}

static inline bool has_curseg_enough_space(struct f2fs_sb_info *sbi)
{
<<<<<<< HEAD
	int node_secs = get_blocktype_secs(sbi, F2FS_DIRTY_NODES);
	int dent_secs = get_blocktype_secs(sbi, F2FS_DIRTY_DENTS);

	if (test_opt(sbi, LFS))
		return false;

	return free_sections(sbi) <= (node_secs + 2 * dent_secs +
						reserved_sections(sbi) + 1);
=======
	unsigned int node_blocks = get_pages(sbi, F2FS_DIRTY_NODES) +
					get_pages(sbi, F2FS_DIRTY_DENTS);
	unsigned int dent_blocks = get_pages(sbi, F2FS_DIRTY_DENTS);
	unsigned int segno, left_blocks;
	int i;

	/* check current node segment */
	for (i = CURSEG_HOT_NODE; i <= CURSEG_COLD_NODE; i++) {
		segno = CURSEG_I(sbi, i)->segno;
		left_blocks = f2fs_usable_blks_in_seg(sbi, segno) -
				get_seg_entry(sbi, segno)->ckpt_valid_blocks;

		if (node_blocks > left_blocks)
			return false;
	}

	/* check current data segment */
	segno = CURSEG_I(sbi, CURSEG_HOT_DATA)->segno;
	left_blocks = f2fs_usable_blks_in_seg(sbi, segno) -
			get_seg_entry(sbi, segno)->ckpt_valid_blocks;
	if (dent_blocks > left_blocks)
		return false;
	return true;
>>>>>>> 24b8d41d
}

static inline bool has_not_enough_free_secs(struct f2fs_sb_info *sbi,
					int freed, int needed)
{
	int node_secs = get_blocktype_secs(sbi, F2FS_DIRTY_NODES);
	int dent_secs = get_blocktype_secs(sbi, F2FS_DIRTY_DENTS);
	int imeta_secs = get_blocktype_secs(sbi, F2FS_DIRTY_IMETA);

	node_secs += get_blocktype_secs(sbi, F2FS_DIRTY_IMETA);

	if (unlikely(is_sbi_flag_set(sbi, SBI_POR_DOING)))
		return false;

<<<<<<< HEAD
	return (free_sections(sbi) + freed) <=
		(node_secs + 2 * dent_secs + reserved_sections(sbi) + needed);
=======
	if (free_sections(sbi) + freed == reserved_sections(sbi) + needed &&
			has_curseg_enough_space(sbi))
		return false;
	return (free_sections(sbi) + freed) <=
		(node_secs + 2 * dent_secs + imeta_secs +
		reserved_sections(sbi) + needed);
}

static inline bool f2fs_is_checkpoint_ready(struct f2fs_sb_info *sbi)
{
	if (likely(!is_sbi_flag_set(sbi, SBI_CP_DISABLED)))
		return true;
	if (likely(!has_not_enough_free_secs(sbi, 0, 0)))
		return true;
	return false;
>>>>>>> 24b8d41d
}

static inline bool excess_prefree_segs(struct f2fs_sb_info *sbi)
{
	return prefree_segments(sbi) > SM_I(sbi)->rec_prefree_segments;
}

static inline int utilization(struct f2fs_sb_info *sbi)
{
	return div_u64((u64)valid_user_blocks(sbi) * 100,
					sbi->user_block_count);
}

/*
 * Sometimes f2fs may be better to drop out-of-place update policy.
 * And, users can control the policy through sysfs entries.
 * There are five policies with triggering conditions as follows.
 * F2FS_IPU_FORCE - all the time,
 * F2FS_IPU_SSR - if SSR mode is activated,
 * F2FS_IPU_UTIL - if FS utilization is over threashold,
 * F2FS_IPU_SSR_UTIL - if SSR mode is activated and FS utilization is over
 *                     threashold,
 * F2FS_IPU_FSYNC - activated in fsync path only for high performance flash
 *                     storages. IPU will be triggered only if the # of dirty
 *                     pages over min_fsync_blocks. (=default option)
 * F2FS_IPU_ASYNC - do IPU given by asynchronous write requests.
 * F2FS_IPU_NOCACHE - disable IPU bio cache.
 * F2FS_IPUT_DISABLE - disable IPU. (=default option in LFS mode)
 */
#define DEF_MIN_IPU_UTIL	70
#define DEF_MIN_FSYNC_BLOCKS	8
#define DEF_MIN_HOT_BLOCKS	16

#define SMALL_VOLUME_SEGMENTS	(16 * 512)	/* 16GB */

enum {
	F2FS_IPU_FORCE,
	F2FS_IPU_SSR,
	F2FS_IPU_UTIL,
	F2FS_IPU_SSR_UTIL,
	F2FS_IPU_FSYNC,
	F2FS_IPU_ASYNC,
	F2FS_IPU_NOCACHE,
};

<<<<<<< HEAD
static inline bool need_inplace_update(struct inode *inode)
{
	struct f2fs_sb_info *sbi = F2FS_I_SB(inode);
	unsigned int policy = SM_I(sbi)->ipu_policy;

	/* IPU can be done only for the user data */
	if (S_ISDIR(inode->i_mode) || f2fs_is_atomic_file(inode))
		return false;

	if (test_opt(sbi, LFS))
		return false;

	if (policy & (0x1 << F2FS_IPU_FORCE))
		return true;
	if (policy & (0x1 << F2FS_IPU_SSR) && need_SSR(sbi))
		return true;
	if (policy & (0x1 << F2FS_IPU_UTIL) &&
			utilization(sbi) > SM_I(sbi)->min_ipu_util)
		return true;
	if (policy & (0x1 << F2FS_IPU_SSR_UTIL) && need_SSR(sbi) &&
			utilization(sbi) > SM_I(sbi)->min_ipu_util)
		return true;

	/* this is only set during fdatasync */
	if (policy & (0x1 << F2FS_IPU_FSYNC) &&
			is_inode_flag_set(inode, FI_NEED_IPU))
		return true;

	return false;
}

=======
>>>>>>> 24b8d41d
static inline unsigned int curseg_segno(struct f2fs_sb_info *sbi,
		int type)
{
	struct curseg_info *curseg = CURSEG_I(sbi, type);
	return curseg->segno;
}

static inline unsigned char curseg_alloc_type(struct f2fs_sb_info *sbi,
		int type)
{
	struct curseg_info *curseg = CURSEG_I(sbi, type);
	return curseg->alloc_type;
}

static inline unsigned short curseg_blkoff(struct f2fs_sb_info *sbi, int type)
{
	struct curseg_info *curseg = CURSEG_I(sbi, type);
	return curseg->next_blkoff;
}

static inline void check_seg_range(struct f2fs_sb_info *sbi, unsigned int segno)
{
	f2fs_bug_on(sbi, segno > TOTAL_SEGS(sbi) - 1);
}

static inline void verify_fio_blkaddr(struct f2fs_io_info *fio)
{
<<<<<<< HEAD
	BUG_ON(blk_addr < SEG0_BLKADDR(sbi)
			|| blk_addr >= MAX_BLKADDR(sbi));
=======
	struct f2fs_sb_info *sbi = fio->sbi;

	if (__is_valid_data_blkaddr(fio->old_blkaddr))
		verify_blkaddr(sbi, fio->old_blkaddr, __is_meta_io(fio) ?
					META_GENERIC : DATA_GENERIC);
	verify_blkaddr(sbi, fio->new_blkaddr, __is_meta_io(fio) ?
					META_GENERIC : DATA_GENERIC_ENHANCE);
>>>>>>> 24b8d41d
}

/*
 * Summary block is always treated as an invalid block
 */
static inline int check_block_count(struct f2fs_sb_info *sbi,
		int segno, struct f2fs_sit_entry *raw_sit)
{
	bool is_valid  = test_bit_le(0, raw_sit->valid_map) ? true : false;
	int valid_blocks = 0;
	int cur_pos = 0, next_pos;
	unsigned int usable_blks_per_seg = f2fs_usable_blks_in_seg(sbi, segno);

	/* check bitmap with valid block count */
	do {
		if (is_valid) {
			next_pos = find_next_zero_bit_le(&raw_sit->valid_map,
					usable_blks_per_seg,
					cur_pos);
			valid_blocks += next_pos - cur_pos;
		} else
			next_pos = find_next_bit_le(&raw_sit->valid_map,
					usable_blks_per_seg,
					cur_pos);
		cur_pos = next_pos;
		is_valid = !is_valid;
	} while (cur_pos < usable_blks_per_seg);

	if (unlikely(GET_SIT_VBLOCKS(raw_sit) != valid_blocks)) {
		f2fs_err(sbi, "Mismatch valid blocks %d vs. %d",
			 GET_SIT_VBLOCKS(raw_sit), valid_blocks);
		set_sbi_flag(sbi, SBI_NEED_FSCK);
		return -EFSCORRUPTED;
	}

	if (usable_blks_per_seg < sbi->blocks_per_seg)
		f2fs_bug_on(sbi, find_next_bit_le(&raw_sit->valid_map,
				sbi->blocks_per_seg,
				usable_blks_per_seg) != sbi->blocks_per_seg);

	/* check segment usage, and check boundary of a given segment number */
	if (unlikely(GET_SIT_VBLOCKS(raw_sit) > usable_blks_per_seg
					|| segno > TOTAL_SEGS(sbi) - 1)) {
		f2fs_err(sbi, "Wrong valid blocks %d or segno %u",
			 GET_SIT_VBLOCKS(raw_sit), segno);
		set_sbi_flag(sbi, SBI_NEED_FSCK);
		return -EFSCORRUPTED;
	}
	return 0;
}

static inline pgoff_t current_sit_addr(struct f2fs_sb_info *sbi,
						unsigned int start)
{
	struct sit_info *sit_i = SIT_I(sbi);
	unsigned int offset = SIT_BLOCK_OFFSET(start);
	block_t blk_addr = sit_i->sit_base_addr + offset;

	check_seg_range(sbi, start);

#ifdef CONFIG_F2FS_CHECK_FS
	if (f2fs_test_bit(offset, sit_i->sit_bitmap) !=
			f2fs_test_bit(offset, sit_i->sit_bitmap_mir))
		f2fs_bug_on(sbi, 1);
#endif

	/* calculate sit block address */
	if (f2fs_test_bit(offset, sit_i->sit_bitmap))
		blk_addr += sit_i->sit_blocks;

	return blk_addr;
}

static inline pgoff_t next_sit_addr(struct f2fs_sb_info *sbi,
						pgoff_t block_addr)
{
	struct sit_info *sit_i = SIT_I(sbi);
	block_addr -= sit_i->sit_base_addr;
	if (block_addr < sit_i->sit_blocks)
		block_addr += sit_i->sit_blocks;
	else
		block_addr -= sit_i->sit_blocks;

	return block_addr + sit_i->sit_base_addr;
}

static inline void set_to_next_sit(struct sit_info *sit_i, unsigned int start)
{
	unsigned int block_off = SIT_BLOCK_OFFSET(start);

	f2fs_change_bit(block_off, sit_i->sit_bitmap);
#ifdef CONFIG_F2FS_CHECK_FS
	f2fs_change_bit(block_off, sit_i->sit_bitmap_mir);
#endif
}

static inline unsigned long long get_mtime(struct f2fs_sb_info *sbi,
						bool base_time)
{
	struct sit_info *sit_i = SIT_I(sbi);
	time64_t diff, now = ktime_get_boottime_seconds();

	if (now >= sit_i->mounted_time)
		return sit_i->elapsed_time + now - sit_i->mounted_time;

	/* system time is set to the past */
	if (!base_time) {
		diff = sit_i->mounted_time - now;
		if (sit_i->elapsed_time >= diff)
			return sit_i->elapsed_time - diff;
		return 0;
	}
	return sit_i->elapsed_time;
}

static inline void set_summary(struct f2fs_summary *sum, nid_t nid,
			unsigned int ofs_in_node, unsigned char version)
{
	sum->nid = cpu_to_le32(nid);
	sum->ofs_in_node = cpu_to_le16(ofs_in_node);
	sum->version = version;
}

static inline block_t start_sum_block(struct f2fs_sb_info *sbi)
{
	return __start_cp_addr(sbi) +
		le32_to_cpu(F2FS_CKPT(sbi)->cp_pack_start_sum);
}

static inline block_t sum_blk_addr(struct f2fs_sb_info *sbi, int base, int type)
{
	return __start_cp_addr(sbi) +
		le32_to_cpu(F2FS_CKPT(sbi)->cp_pack_total_block_count)
				- (base + 1) + type;
}

static inline bool sec_usage_check(struct f2fs_sb_info *sbi, unsigned int secno)
{
	if (IS_CURSEC(sbi, secno) || (sbi->cur_victim_sec == secno))
		return true;
	return false;
}

/*
 * It is very important to gather dirty pages and write at once, so that we can
 * submit a big bio without interfering other data writes.
 * By default, 512 pages for directory data,
 * 512 pages (2MB) * 8 for nodes, and
 * 256 pages * 8 for meta are set.
 */
static inline int nr_pages_to_skip(struct f2fs_sb_info *sbi, int type)
{
	if (sbi->sb->s_bdi->wb.dirty_exceeded)
		return 0;

	if (type == DATA)
		return sbi->blocks_per_seg;
	else if (type == NODE)
		return 8 * sbi->blocks_per_seg;
	else if (type == META)
<<<<<<< HEAD
		return 8 * MAX_BIO_BLOCKS(sbi);
=======
		return 8 * BIO_MAX_PAGES;
>>>>>>> 24b8d41d
	else
		return 0;
}

/*
 * When writing pages, it'd better align nr_to_write for segment size.
 */
static inline long nr_pages_to_write(struct f2fs_sb_info *sbi, int type,
					struct writeback_control *wbc)
{
	long nr_to_write, desired;

	if (wbc->sync_mode != WB_SYNC_NONE)
		return 0;

	nr_to_write = wbc->nr_to_write;
<<<<<<< HEAD

	if (type == NODE)
		desired = 2 * max_hw_blocks(sbi);
	else
		desired = MAX_BIO_BLOCKS(sbi);
=======
	desired = BIO_MAX_PAGES;
	if (type == NODE)
		desired <<= 1;
>>>>>>> 24b8d41d

	wbc->nr_to_write = desired;
	return desired - nr_to_write;
}

static inline void wake_up_discard_thread(struct f2fs_sb_info *sbi, bool force)
{
	struct discard_cmd_control *dcc = SM_I(sbi)->dcc_info;
	bool wakeup = false;
	int i;

	if (force)
		goto wake_up;

	mutex_lock(&dcc->cmd_lock);
	for (i = MAX_PLIST_NUM - 1; i >= 0; i--) {
		if (i + 1 < dcc->discard_granularity)
			break;
		if (!list_empty(&dcc->pend_list[i])) {
			wakeup = true;
			break;
		}
	}
	mutex_unlock(&dcc->cmd_lock);
	if (!wakeup || !is_idle(sbi, DISCARD_TIME))
		return;
wake_up:
	dcc->discard_wake = 1;
	wake_up_interruptible_all(&dcc->discard_wait_queue);
}<|MERGE_RESOLUTION|>--- conflicted
+++ resolved
@@ -14,12 +14,9 @@
 
 #define DEF_RECLAIM_PREFREE_SEGMENTS	5	/* 5% over total segments */
 #define DEF_MAX_RECLAIM_PREFREE_SEGMENTS	4096	/* 8GB in maximum */
-<<<<<<< HEAD
-=======
 
 #define F2FS_MIN_SEGMENTS	9 /* SB + 2 (CP + SIT + NAT) + SSA + MAIN */
 #define F2FS_MIN_META_SEGMENTS	8 /* SB + 2 (CP + SIT + NAT) + SSA */
->>>>>>> 24b8d41d
 
 /* L: Logical segment # in volume, R: Relative segment # in main area */
 #define GET_L2R_SEGNO(free_i, segno)	((segno) - (free_i)->start_segno)
@@ -565,16 +562,6 @@
 
 static inline bool has_curseg_enough_space(struct f2fs_sb_info *sbi)
 {
-<<<<<<< HEAD
-	int node_secs = get_blocktype_secs(sbi, F2FS_DIRTY_NODES);
-	int dent_secs = get_blocktype_secs(sbi, F2FS_DIRTY_DENTS);
-
-	if (test_opt(sbi, LFS))
-		return false;
-
-	return free_sections(sbi) <= (node_secs + 2 * dent_secs +
-						reserved_sections(sbi) + 1);
-=======
 	unsigned int node_blocks = get_pages(sbi, F2FS_DIRTY_NODES) +
 					get_pages(sbi, F2FS_DIRTY_DENTS);
 	unsigned int dent_blocks = get_pages(sbi, F2FS_DIRTY_DENTS);
@@ -598,7 +585,6 @@
 	if (dent_blocks > left_blocks)
 		return false;
 	return true;
->>>>>>> 24b8d41d
 }
 
 static inline bool has_not_enough_free_secs(struct f2fs_sb_info *sbi,
@@ -608,15 +594,9 @@
 	int dent_secs = get_blocktype_secs(sbi, F2FS_DIRTY_DENTS);
 	int imeta_secs = get_blocktype_secs(sbi, F2FS_DIRTY_IMETA);
 
-	node_secs += get_blocktype_secs(sbi, F2FS_DIRTY_IMETA);
-
 	if (unlikely(is_sbi_flag_set(sbi, SBI_POR_DOING)))
 		return false;
 
-<<<<<<< HEAD
-	return (free_sections(sbi) + freed) <=
-		(node_secs + 2 * dent_secs + reserved_sections(sbi) + needed);
-=======
 	if (free_sections(sbi) + freed == reserved_sections(sbi) + needed &&
 			has_curseg_enough_space(sbi))
 		return false;
@@ -632,7 +612,6 @@
 	if (likely(!has_not_enough_free_secs(sbi, 0, 0)))
 		return true;
 	return false;
->>>>>>> 24b8d41d
 }
 
 static inline bool excess_prefree_segs(struct f2fs_sb_info *sbi)
@@ -678,40 +657,6 @@
 	F2FS_IPU_NOCACHE,
 };
 
-<<<<<<< HEAD
-static inline bool need_inplace_update(struct inode *inode)
-{
-	struct f2fs_sb_info *sbi = F2FS_I_SB(inode);
-	unsigned int policy = SM_I(sbi)->ipu_policy;
-
-	/* IPU can be done only for the user data */
-	if (S_ISDIR(inode->i_mode) || f2fs_is_atomic_file(inode))
-		return false;
-
-	if (test_opt(sbi, LFS))
-		return false;
-
-	if (policy & (0x1 << F2FS_IPU_FORCE))
-		return true;
-	if (policy & (0x1 << F2FS_IPU_SSR) && need_SSR(sbi))
-		return true;
-	if (policy & (0x1 << F2FS_IPU_UTIL) &&
-			utilization(sbi) > SM_I(sbi)->min_ipu_util)
-		return true;
-	if (policy & (0x1 << F2FS_IPU_SSR_UTIL) && need_SSR(sbi) &&
-			utilization(sbi) > SM_I(sbi)->min_ipu_util)
-		return true;
-
-	/* this is only set during fdatasync */
-	if (policy & (0x1 << F2FS_IPU_FSYNC) &&
-			is_inode_flag_set(inode, FI_NEED_IPU))
-		return true;
-
-	return false;
-}
-
-=======
->>>>>>> 24b8d41d
 static inline unsigned int curseg_segno(struct f2fs_sb_info *sbi,
 		int type)
 {
@@ -739,10 +684,6 @@
 
 static inline void verify_fio_blkaddr(struct f2fs_io_info *fio)
 {
-<<<<<<< HEAD
-	BUG_ON(blk_addr < SEG0_BLKADDR(sbi)
-			|| blk_addr >= MAX_BLKADDR(sbi));
-=======
 	struct f2fs_sb_info *sbi = fio->sbi;
 
 	if (__is_valid_data_blkaddr(fio->old_blkaddr))
@@ -750,7 +691,6 @@
 					META_GENERIC : DATA_GENERIC);
 	verify_blkaddr(sbi, fio->new_blkaddr, __is_meta_io(fio) ?
 					META_GENERIC : DATA_GENERIC_ENHANCE);
->>>>>>> 24b8d41d
 }
 
 /*
@@ -911,11 +851,7 @@
 	else if (type == NODE)
 		return 8 * sbi->blocks_per_seg;
 	else if (type == META)
-<<<<<<< HEAD
-		return 8 * MAX_BIO_BLOCKS(sbi);
-=======
 		return 8 * BIO_MAX_PAGES;
->>>>>>> 24b8d41d
 	else
 		return 0;
 }
@@ -932,17 +868,9 @@
 		return 0;
 
 	nr_to_write = wbc->nr_to_write;
-<<<<<<< HEAD
-
-	if (type == NODE)
-		desired = 2 * max_hw_blocks(sbi);
-	else
-		desired = MAX_BIO_BLOCKS(sbi);
-=======
 	desired = BIO_MAX_PAGES;
 	if (type == NODE)
 		desired <<= 1;
->>>>>>> 24b8d41d
 
 	wbc->nr_to_write = desired;
 	return desired - nr_to_write;
