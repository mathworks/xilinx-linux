// SPDX-License-Identifier: GPL-2.0
/*
 * f2fs shrinker support
 *   the basic infra was copied from fs/ubifs/shrinker.c
 *
 * Copyright (c) 2015 Motorola Mobility
 * Copyright (c) 2015 Jaegeuk Kim <jaegeuk@kernel.org>
 */
#include <linux/fs.h>
#include <linux/f2fs_fs.h>

#include "f2fs.h"
#include "node.h"

static LIST_HEAD(f2fs_list);
static DEFINE_SPINLOCK(f2fs_list_lock);
static unsigned int shrinker_run_no;

static unsigned long __count_nat_entries(struct f2fs_sb_info *sbi)
{
	long count = NM_I(sbi)->nat_cnt - NM_I(sbi)->dirty_nat_cnt;

	return count > 0 ? count : 0;
}

static unsigned long __count_free_nids(struct f2fs_sb_info *sbi)
{
<<<<<<< HEAD
	if (NM_I(sbi)->fcnt > MAX_FREE_NIDS)
		return NM_I(sbi)->fcnt - MAX_FREE_NIDS;
	return 0;
=======
	long count = NM_I(sbi)->nid_cnt[FREE_NID] - MAX_FREE_NIDS;

	return count > 0 ? count : 0;
>>>>>>> 24b8d41d
}

static unsigned long __count_extent_cache(struct f2fs_sb_info *sbi)
{
	return atomic_read(&sbi->total_zombie_tree) +
				atomic_read(&sbi->total_ext_node);
}

unsigned long f2fs_shrink_count(struct shrinker *shrink,
				struct shrink_control *sc)
{
	struct f2fs_sb_info *sbi;
	struct list_head *p;
	unsigned long count = 0;

	spin_lock(&f2fs_list_lock);
	p = f2fs_list.next;
	while (p != &f2fs_list) {
		sbi = list_entry(p, struct f2fs_sb_info, s_list);

		/* stop f2fs_put_super */
		if (!mutex_trylock(&sbi->umount_mutex)) {
			p = p->next;
			continue;
		}
		spin_unlock(&f2fs_list_lock);

		/* count extent cache entries */
		count += __count_extent_cache(sbi);

		/* count clean nat cache entries */
		count += __count_nat_entries(sbi);

		/* count free nids cache entries */
		count += __count_free_nids(sbi);

		spin_lock(&f2fs_list_lock);
		p = p->next;
		mutex_unlock(&sbi->umount_mutex);
	}
	spin_unlock(&f2fs_list_lock);
	return count;
}

unsigned long f2fs_shrink_scan(struct shrinker *shrink,
				struct shrink_control *sc)
{
	unsigned long nr = sc->nr_to_scan;
	struct f2fs_sb_info *sbi;
	struct list_head *p;
	unsigned int run_no;
	unsigned long freed = 0;

	spin_lock(&f2fs_list_lock);
	do {
		run_no = ++shrinker_run_no;
	} while (run_no == 0);
	p = f2fs_list.next;
	while (p != &f2fs_list) {
		sbi = list_entry(p, struct f2fs_sb_info, s_list);

		if (sbi->shrinker_run_no == run_no)
			break;

		/* stop f2fs_put_super */
		if (!mutex_trylock(&sbi->umount_mutex)) {
			p = p->next;
			continue;
		}
		spin_unlock(&f2fs_list_lock);

		sbi->shrinker_run_no = run_no;

		/* shrink extent cache entries */
		freed += f2fs_shrink_extent_tree(sbi, nr >> 1);

		/* shrink clean nat cache entries */
		if (freed < nr)
			freed += f2fs_try_to_free_nats(sbi, nr - freed);

		/* shrink free nids cache entries */
		if (freed < nr)
			freed += f2fs_try_to_free_nids(sbi, nr - freed);

		spin_lock(&f2fs_list_lock);
		p = p->next;
		list_move_tail(&sbi->s_list, &f2fs_list);
		mutex_unlock(&sbi->umount_mutex);
		if (freed >= nr)
			break;
	}
	spin_unlock(&f2fs_list_lock);
	return freed;
}

void f2fs_join_shrinker(struct f2fs_sb_info *sbi)
{
	spin_lock(&f2fs_list_lock);
	list_add_tail(&sbi->s_list, &f2fs_list);
	spin_unlock(&f2fs_list_lock);
}

void f2fs_leave_shrinker(struct f2fs_sb_info *sbi)
{
	f2fs_shrink_extent_tree(sbi, __count_extent_cache(sbi));

	spin_lock(&f2fs_list_lock);
	list_del_init(&sbi->s_list);
	spin_unlock(&f2fs_list_lock);
}<|MERGE_RESOLUTION|>--- conflicted
+++ resolved
@@ -25,15 +25,9 @@
 
 static unsigned long __count_free_nids(struct f2fs_sb_info *sbi)
 {
-<<<<<<< HEAD
-	if (NM_I(sbi)->fcnt > MAX_FREE_NIDS)
-		return NM_I(sbi)->fcnt - MAX_FREE_NIDS;
-	return 0;
-=======
 	long count = NM_I(sbi)->nid_cnt[FREE_NID] - MAX_FREE_NIDS;
 
 	return count > 0 ? count : 0;
->>>>>>> 24b8d41d
 }
 
 static unsigned long __count_extent_cache(struct f2fs_sb_info *sbi)
