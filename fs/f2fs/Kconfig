# SPDX-License-Identifier: GPL-2.0-only
config F2FS_FS
	tristate "F2FS filesystem support"
	depends on BLOCK
	select NLS
	select CRYPTO
	select CRYPTO_CRC32
	select F2FS_FS_XATTR if FS_ENCRYPTION
	select FS_ENCRYPTION_ALGS if FS_ENCRYPTION
	help
	  F2FS is based on Log-structured File System (LFS), which supports
	  versatile "flash-friendly" features. The design has been focused on
	  addressing the fundamental issues in LFS, which are snowball effect
	  of wandering tree and high cleaning overhead.

	  Since flash-based storages show different characteristics according to
	  the internal geometry or flash memory management schemes aka FTL, F2FS
	  and tools support various parameters not only for configuring on-disk
	  layout, but also for selecting allocation and cleaning algorithms.

	  If unsure, say N.

config F2FS_STAT_FS
	bool "F2FS Status Information"
	depends on F2FS_FS
	default y
	help
	  /sys/kernel/debug/f2fs/ contains information about all the partitions
	  mounted as f2fs. Each file shows the whole f2fs information.

	  /sys/kernel/debug/f2fs/status includes:
	    - major filesystem information managed by f2fs currently
	    - average SIT information about whole segments
	    - current memory footprint consumed by f2fs.

config F2FS_FS_XATTR
	bool "F2FS extended attributes"
	depends on F2FS_FS
	default y
	help
	  Extended attributes are name:value pairs associated with inodes by
	  the kernel or by users (see the attr(5) manual page for details).

	  If unsure, say N.

config F2FS_FS_POSIX_ACL
	bool "F2FS Access Control Lists"
	depends on F2FS_FS_XATTR
	select FS_POSIX_ACL
	default y
	help
	  Posix Access Control Lists (ACLs) support permissions for users and
	  groups beyond the owner/group/world scheme.

	  If you don't know what Access Control Lists are, say N

config F2FS_FS_SECURITY
	bool "F2FS Security Labels"
	depends on F2FS_FS_XATTR
	help
	  Security labels provide an access control facility to support Linux
	  Security Models (LSMs) accepted by AppArmor, SELinux, Smack and TOMOYO
	  Linux. This option enables an extended attribute handler for file
	  security labels in the f2fs filesystem, so that it requires enabling
	  the extended attribute support in advance. In particular you need this
	  option if you use the setcap command to assign initial process capabi-
	  lities to executables (the security.* extended attributes).

	  If you are not using a security module, say N.

config F2FS_CHECK_FS
	bool "F2FS consistency checking feature"
	depends on F2FS_FS
	help
	  Enables BUG_ONs which check the filesystem consistency in runtime.

	  If you want to improve the performance, say N.

config F2FS_IO_TRACE
	bool "F2FS IO tracer"
	depends on F2FS_FS
	depends on FUNCTION_TRACER
	help
	  F2FS IO trace is based on a function trace, which gathers process
	  information and block IO patterns in the filesystem level.

	  If unsure, say N.

config F2FS_FAULT_INJECTION
	bool "F2FS fault injection facility"
	depends on F2FS_FS
	help
	  Test F2FS to inject faults such as ENOMEM, ENOSPC, and so on.

<<<<<<< HEAD
	  If unsure, say N.
=======
	  If unsure, say N.

config F2FS_FS_COMPRESSION
	bool "F2FS compression feature"
	depends on F2FS_FS
	help
	  Enable filesystem-level compression on f2fs regular files,
	  multiple back-end compression algorithms are supported.

config F2FS_FS_LZO
	bool "LZO compression support"
	depends on F2FS_FS_COMPRESSION
	select LZO_COMPRESS
	select LZO_DECOMPRESS
	default y
	help
	  Support LZO compress algorithm, if unsure, say Y.

config F2FS_FS_LZ4
	bool "LZ4 compression support"
	depends on F2FS_FS_COMPRESSION
	select LZ4_COMPRESS
	select LZ4_DECOMPRESS
	default y
	help
	  Support LZ4 compress algorithm, if unsure, say Y.

config F2FS_FS_ZSTD
	bool "ZSTD compression support"
	depends on F2FS_FS_COMPRESSION
	select ZSTD_COMPRESS
	select ZSTD_DECOMPRESS
	default y
	help
	  Support ZSTD compress algorithm, if unsure, say Y.

config F2FS_FS_LZORLE
	bool "LZO-RLE compression support"
	depends on F2FS_FS_COMPRESSION
	depends on F2FS_FS_LZO
	select LZO_COMPRESS
	select LZO_DECOMPRESS
	default y
	help
	  Support LZO-RLE compress algorithm, if unsure, say Y.
>>>>>>> 24b8d41d
<|MERGE_RESOLUTION|>--- conflicted
+++ resolved
@@ -92,9 +92,6 @@
 	help
 	  Test F2FS to inject faults such as ENOMEM, ENOSPC, and so on.
 
-<<<<<<< HEAD
-	  If unsure, say N.
-=======
 	  If unsure, say N.
 
 config F2FS_FS_COMPRESSION
@@ -139,5 +136,4 @@
 	select LZO_DECOMPRESS
 	default y
 	help
-	  Support LZO-RLE compress algorithm, if unsure, say Y.
->>>>>>> 24b8d41d
+	  Support LZO-RLE compress algorithm, if unsure, say Y.