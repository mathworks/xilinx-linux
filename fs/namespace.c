--- conflicted
+++ resolved
@@ -907,11 +907,7 @@
 	n->mounts += n->pending_mounts;
 	n->pending_mounts = 0;
 
-<<<<<<< HEAD
-	attach_shadowed(mnt, parent, shadows);
-=======
 	__attach_mnt(mnt, parent);
->>>>>>> 24b8d41d
 	touch_mnt_namespace(n);
 }
 
@@ -1674,10 +1670,6 @@
 	if (!mp)
 		goto out_unlock;
 
-<<<<<<< HEAD
-	lock_mount_hash();
-=======
->>>>>>> 24b8d41d
 	event++;
 	while (!hlist_empty(&mp->m_list)) {
 		mnt = hlist_entry(mp->m_list.first, struct mount, mnt_mp_list);
@@ -2111,18 +2103,11 @@
 	struct user_namespace *user_ns = current->nsproxy->mnt_ns->user_ns;
 	HLIST_HEAD(tree_list);
 	struct mnt_namespace *ns = dest_mnt->mnt_ns;
-<<<<<<< HEAD
-=======
 	struct mountpoint *smp;
->>>>>>> 24b8d41d
 	struct mount *child, *p;
 	struct hlist_node *n;
 	int err;
 
-<<<<<<< HEAD
-	/* Is there space to add these mounts to the mount namespace? */
-	if (!parent_path) {
-=======
 	/* Preallocate a mountpoint in case the new mounts need
 	 * to be tucked under other mounts.
 	 */
@@ -2132,7 +2117,6 @@
 
 	/* Is there space to add these mounts to the mount namespace? */
 	if (!moving) {
->>>>>>> 24b8d41d
 		err = count_mounts(ns, source_mnt);
 		if (err)
 			goto out;
@@ -2192,14 +2176,11 @@
 	cleanup_group_ids(source_mnt, NULL);
  out:
 	ns->pending_mounts = 0;
-<<<<<<< HEAD
-=======
 
 	read_seqlock_excl(&mount_lock);
 	put_mountpoint(smp);
 	read_sequnlock_excl(&mount_lock);
 
->>>>>>> 24b8d41d
 	return err;
 }
 
@@ -2615,34 +2596,7 @@
 	if (path->dentry != path->mnt->mnt_root)
 		return -EINVAL;
 
-<<<<<<< HEAD
-	/* Don't allow changing of locked mnt flags.
-	 *
-	 * No locks need to be held here while testing the various
-	 * MNT_LOCK flags because those flags can never be cleared
-	 * once they are set.
-	 */
-	if ((mnt->mnt.mnt_flags & MNT_LOCK_READONLY) &&
-	    !(mnt_flags & MNT_READONLY)) {
-		return -EPERM;
-	}
-	if ((mnt->mnt.mnt_flags & MNT_LOCK_NODEV) &&
-	    !(mnt_flags & MNT_NODEV)) {
-		return -EPERM;
-	}
-	if ((mnt->mnt.mnt_flags & MNT_LOCK_NOSUID) &&
-	    !(mnt_flags & MNT_NOSUID)) {
-		return -EPERM;
-	}
-	if ((mnt->mnt.mnt_flags & MNT_LOCK_NOEXEC) &&
-	    !(mnt_flags & MNT_NOEXEC)) {
-		return -EPERM;
-	}
-	if ((mnt->mnt.mnt_flags & MNT_LOCK_ATIME) &&
-	    ((mnt->mnt.mnt_flags & MNT_ATIME_MASK) != (mnt_flags & MNT_ATIME_MASK))) {
-=======
 	if (!can_change_locked_flags(mnt, mnt_flags))
->>>>>>> 24b8d41d
 		return -EPERM;
 
 	fc = fs_context_for_reconfigure(path->dentry, sb_flags, MS_RMT_MASK);
@@ -2873,11 +2827,6 @@
 	return error;
 }
 
-<<<<<<< HEAD
-static bool mount_too_revealing(struct vfsmount *mnt, int *new_mnt_flags);
-
-=======
->>>>>>> 24b8d41d
 /*
  * create a new mount for userspace and request it to be added into the
  * namespace's tree
@@ -2886,14 +2835,9 @@
 			int mnt_flags, const char *name, void *data)
 {
 	struct file_system_type *type;
-<<<<<<< HEAD
-	struct vfsmount *mnt;
-	int err;
-=======
 	struct fs_context *fc;
 	const char *subtype = NULL;
 	int err = 0;
->>>>>>> 24b8d41d
 
 	if (!fstype)
 		return -EINVAL;
@@ -2902,13 +2846,6 @@
 	if (!type)
 		return -ENODEV;
 
-<<<<<<< HEAD
-	mnt = vfs_kern_mount(type, flags, name, data);
-	if (!IS_ERR(mnt) && (type->fs_flags & FS_HAS_SUBTYPE) &&
-	    !mnt->mnt_sb->s_subtype)
-		mnt = fs_set_subtype(mnt, fstype);
-
-=======
 	if (type->fs_flags & FS_HAS_SUBTYPE) {
 		subtype = strchr(fstype, '.');
 		if (subtype) {
@@ -2921,7 +2858,6 @@
 	}
 
 	fc = fs_context_for_mount(type, sb_flags);
->>>>>>> 24b8d41d
 	put_filesystem(type);
 	if (IS_ERR(fc))
 		return PTR_ERR(fc);
@@ -2940,18 +2876,7 @@
 	if (!err)
 		err = do_new_mount_fc(fc, path, mnt_flags);
 
-<<<<<<< HEAD
-	if (mount_too_revealing(mnt, &mnt_flags)) {
-		mntput(mnt);
-		return -EPERM;
-	}
-
-	err = do_add_mount(real_mount(mnt), path, mnt_flags);
-	if (err)
-		mntput(mnt);
-=======
 	put_fs_context(fc);
->>>>>>> 24b8d41d
 	return err;
 }
 
@@ -3257,12 +3182,6 @@
 		mnt_flags |= path->mnt->mnt_flags & MNT_ATIME_MASK;
 	}
 
-<<<<<<< HEAD
-	flags &= ~(MS_NOSUID | MS_NOEXEC | MS_NODEV | MS_ACTIVE | MS_BORN |
-		   MS_NOATIME | MS_NODIRATIME | MS_RELATIME| MS_KERNMOUNT |
-		   MS_STRICTATIME | MS_NOREMOTELOCK);
-
-=======
 	sb_flags = flags & (SB_RDONLY |
 			    SB_SYNCHRONOUS |
 			    SB_MANDLOCK |
@@ -3274,7 +3193,6 @@
 
 	if ((flags & (MS_REMOUNT | MS_BIND)) == (MS_REMOUNT | MS_BIND))
 		return do_reconfigure_mnt(path, mnt_flags);
->>>>>>> 24b8d41d
 	if (flags & MS_REMOUNT)
 		return do_remount(path, flags, sb_flags, mnt_flags, data_page);
 	if (flags & MS_BIND)
@@ -3312,24 +3230,10 @@
 	dec_ucount(ucounts, UCOUNT_MNT_NAMESPACES);
 }
 
-static struct ucounts *inc_mnt_namespaces(struct user_namespace *ns)
-{
-	return inc_ucount(ns, current_euid(), UCOUNT_MNT_NAMESPACES);
-}
-
-static void dec_mnt_namespaces(struct ucounts *ucounts)
-{
-	dec_ucount(ucounts, UCOUNT_MNT_NAMESPACES);
-}
-
 static void free_mnt_ns(struct mnt_namespace *ns)
 {
-<<<<<<< HEAD
-	ns_free_inum(&ns->ns);
-=======
 	if (!is_anon_ns(ns))
 		ns_free_inum(&ns->ns);
->>>>>>> 24b8d41d
 	dec_mnt_namespaces(ns->ucounts);
 	put_user_ns(ns->user_ns);
 	kfree(ns);
@@ -3354,22 +3258,11 @@
 	if (!ucounts)
 		return ERR_PTR(-ENOSPC);
 
-<<<<<<< HEAD
-	new_ns = kmalloc(sizeof(struct mnt_namespace), GFP_KERNEL);
-=======
 	new_ns = kzalloc(sizeof(struct mnt_namespace), GFP_KERNEL);
->>>>>>> 24b8d41d
 	if (!new_ns) {
 		dec_mnt_namespaces(ucounts);
 		return ERR_PTR(-ENOMEM);
 	}
-<<<<<<< HEAD
-	ret = ns_alloc_inum(&new_ns->ns);
-	if (ret) {
-		kfree(new_ns);
-		dec_mnt_namespaces(ucounts);
-		return ERR_PTR(ret);
-=======
 	if (!anon) {
 		ret = ns_alloc_inum(&new_ns->ns);
 		if (ret) {
@@ -3377,7 +3270,6 @@
 			dec_mnt_namespaces(ucounts);
 			return ERR_PTR(ret);
 		}
->>>>>>> 24b8d41d
 	}
 	new_ns->ns.ops = &mntns_operations;
 	if (!anon)
@@ -3388,11 +3280,6 @@
 	spin_lock_init(&new_ns->ns_lock);
 	new_ns->user_ns = get_user_ns(user_ns);
 	new_ns->ucounts = ucounts;
-<<<<<<< HEAD
-	new_ns->mounts = 0;
-	new_ns->pending_mounts = 0;
-=======
->>>>>>> 24b8d41d
 	return new_ns;
 }
 
@@ -3476,30 +3363,7 @@
 	return new_ns;
 }
 
-<<<<<<< HEAD
-/**
- * create_mnt_ns - creates a private namespace and adds a root filesystem
- * @mnt: pointer to the new root filesystem mountpoint
- */
-static struct mnt_namespace *create_mnt_ns(struct vfsmount *m)
-{
-	struct mnt_namespace *new_ns = alloc_mnt_ns(&init_user_ns);
-	if (!IS_ERR(new_ns)) {
-		struct mount *mnt = real_mount(m);
-		mnt->mnt_ns = new_ns;
-		new_ns->root = mnt;
-		new_ns->mounts++;
-		list_add(&mnt->mnt_list, &new_ns->list);
-	} else {
-		mntput(m);
-	}
-	return new_ns;
-}
-
-struct dentry *mount_subtree(struct vfsmount *mnt, const char *name)
-=======
 struct dentry *mount_subtree(struct vfsmount *m, const char *name)
->>>>>>> 24b8d41d
 {
 	struct mount *mnt = real_mount(m);
 	struct mnt_namespace *ns;
@@ -4058,12 +3922,8 @@
 	return chrooted;
 }
 
-<<<<<<< HEAD
-static bool mnt_already_visible(struct mnt_namespace *ns, struct vfsmount *new,
-=======
 static bool mnt_already_visible(struct mnt_namespace *ns,
 				const struct super_block *sb,
->>>>>>> 24b8d41d
 				int *new_mnt_flags)
 {
 	int new_flags = *new_mnt_flags;
@@ -4076,14 +3936,10 @@
 		struct mount *child;
 		int mnt_flags;
 
-<<<<<<< HEAD
-		if (mnt->mnt.mnt_sb->s_type != new->mnt_sb->s_type)
-=======
 		if (mnt_is_cursor(mnt))
 			continue;
 
 		if (mnt->mnt.mnt_sb->s_type != sb->s_type)
->>>>>>> 24b8d41d
 			continue;
 
 		/* This mount is not fully visible if it's root directory
@@ -4096,11 +3952,7 @@
 		mnt_flags = mnt->mnt.mnt_flags;
 
 		/* Don't miss readonly hidden in the superblock flags */
-<<<<<<< HEAD
-		if (mnt->mnt.mnt_sb->s_flags & MS_RDONLY)
-=======
 		if (sb_rdonly(mnt->mnt.mnt_sb))
->>>>>>> 24b8d41d
 			mnt_flags |= MNT_LOCK_READONLY;
 
 		/* Verify the mount flags are equal to or more permissive
@@ -4139,11 +3991,7 @@
 	return visible;
 }
 
-<<<<<<< HEAD
-static bool mount_too_revealing(struct vfsmount *mnt, int *new_mnt_flags)
-=======
 static bool mount_too_revealing(const struct super_block *sb, int *new_mnt_flags)
->>>>>>> 24b8d41d
 {
 	const unsigned long required_iflags = SB_I_NOEXEC | SB_I_NODEV;
 	struct mnt_namespace *ns = current->nsproxy->mnt_ns;
@@ -4153,11 +4001,7 @@
 		return false;
 
 	/* Can this filesystem be too revealing? */
-<<<<<<< HEAD
-	s_iflags = mnt->mnt_sb->s_iflags;
-=======
 	s_iflags = sb->s_iflags;
->>>>>>> 24b8d41d
 	if (!(s_iflags & SB_I_USERNS_VISIBLE))
 		return false;
 
@@ -4167,11 +4011,7 @@
 		return true;
 	}
 
-<<<<<<< HEAD
-	return !mnt_already_visible(ns, mnt, new_mnt_flags);
-=======
 	return !mnt_already_visible(ns, sb, new_mnt_flags);
->>>>>>> 24b8d41d
 }
 
 bool mnt_may_suid(struct vfsmount *mnt)
