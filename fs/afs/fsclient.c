// SPDX-License-Identifier: GPL-2.0-or-later
/* AFS File Server client stubs
 *
 * Copyright (C) 2002, 2007 Red Hat, Inc. All Rights Reserved.
 * Written by David Howells (dhowells@redhat.com)
 */

#include <linux/init.h>
#include <linux/slab.h>
#include <linux/sched.h>
#include <linux/circ_buf.h>
#include <linux/iversion.h>
#include "internal.h"
#include "afs_fs.h"
#include "xdr_fs.h"

/*
 * decode an AFSFid block
 */
static void xdr_decode_AFSFid(const __be32 **_bp, struct afs_fid *fid)
{
	const __be32 *bp = *_bp;

	fid->vid		= ntohl(*bp++);
	fid->vnode		= ntohl(*bp++);
	fid->unique		= ntohl(*bp++);
	*_bp = bp;
}

/*
 * Dump a bad file status record.
 */
static void xdr_dump_bad(const __be32 *bp)
{
	__be32 x[4];
	int i;

	pr_notice("AFS XDR: Bad status record\n");
	for (i = 0; i < 5 * 4 * 4; i += 16) {
		memcpy(x, bp, 16);
		bp += 4;
		pr_notice("%03x: %08x %08x %08x %08x\n",
			  i, ntohl(x[0]), ntohl(x[1]), ntohl(x[2]), ntohl(x[3]));
	}

	memcpy(x, bp, 4);
	pr_notice("0x50: %08x\n", ntohl(x[0]));
}

/*
 * decode an AFSFetchStatus block
 */
static void xdr_decode_AFSFetchStatus(const __be32 **_bp,
				      struct afs_call *call,
				      struct afs_status_cb *scb)
{
	const struct afs_xdr_AFSFetchStatus *xdr = (const void *)*_bp;
	struct afs_file_status *status = &scb->status;
	bool inline_error = (call->operation_ID == afs_FS_InlineBulkStatus);
	u64 data_version, size;
	u32 type, abort_code;

	abort_code = ntohl(xdr->abort_code);

	if (xdr->if_version != htonl(AFS_FSTATUS_VERSION)) {
		if (xdr->if_version == htonl(0) &&
		    abort_code != 0 &&
		    inline_error) {
			/* The OpenAFS fileserver has a bug in FS.InlineBulkStatus
			 * whereby it doesn't set the interface version in the error
			 * case.
			 */
			status->abort_code = abort_code;
			scb->have_error = true;
			goto advance;
		}

		pr_warn("Unknown AFSFetchStatus version %u\n", ntohl(xdr->if_version));
		goto bad;
	}

	if (abort_code != 0 && inline_error) {
		status->abort_code = abort_code;
		scb->have_error = true;
		goto advance;
	}

	type = ntohl(xdr->type);
	switch (type) {
	case AFS_FTYPE_FILE:
	case AFS_FTYPE_DIR:
	case AFS_FTYPE_SYMLINK:
		status->type = type;
		break;
	default:
		goto bad;
	}

	status->nlink		= ntohl(xdr->nlink);
	status->author		= ntohl(xdr->author);
	status->owner		= ntohl(xdr->owner);
	status->caller_access	= ntohl(xdr->caller_access); /* Ticket dependent */
	status->anon_access	= ntohl(xdr->anon_access);
	status->mode		= ntohl(xdr->mode) & S_IALLUGO;
	status->group		= ntohl(xdr->group);
	status->lock_count	= ntohl(xdr->lock_count);

	status->mtime_client.tv_sec = ntohl(xdr->mtime_client);
	status->mtime_client.tv_nsec = 0;
	status->mtime_server.tv_sec = ntohl(xdr->mtime_server);
	status->mtime_server.tv_nsec = 0;

	size  = (u64)ntohl(xdr->size_lo);
	size |= (u64)ntohl(xdr->size_hi) << 32;
	status->size = size;

	data_version  = (u64)ntohl(xdr->data_version_lo);
	data_version |= (u64)ntohl(xdr->data_version_hi) << 32;
	status->data_version = data_version;
	scb->have_status = true;
advance:
	*_bp = (const void *)*_bp + sizeof(*xdr);
	return;

bad:
	xdr_dump_bad(*_bp);
	afs_protocol_error(call, afs_eproto_bad_status);
	goto advance;
}

static time64_t xdr_decode_expiry(struct afs_call *call, u32 expiry)
{
	return ktime_divns(call->reply_time, NSEC_PER_SEC) + expiry;
}

static void xdr_decode_AFSCallBack(const __be32 **_bp,
				   struct afs_call *call,
				   struct afs_status_cb *scb)
{
	struct afs_callback *cb = &scb->callback;
	const __be32 *bp = *_bp;

	bp++; /* version */
	cb->expires_at	= xdr_decode_expiry(call, ntohl(*bp++));
	bp++; /* type */
	scb->have_cb	= true;
	*_bp = bp;
}

/*
 * decode an AFSVolSync block
 */
static void xdr_decode_AFSVolSync(const __be32 **_bp,
				  struct afs_volsync *volsync)
{
	const __be32 *bp = *_bp;
	u32 creation;

	creation = ntohl(*bp++);
	bp++; /* spare2 */
	bp++; /* spare3 */
	bp++; /* spare4 */
	bp++; /* spare5 */
	bp++; /* spare6 */
	*_bp = bp;

	if (volsync)
		volsync->creation = creation;
}

/*
 * encode the requested attributes into an AFSStoreStatus block
 */
static void xdr_encode_AFS_StoreStatus(__be32 **_bp, struct iattr *attr)
{
	__be32 *bp = *_bp;
	u32 mask = 0, mtime = 0, owner = 0, group = 0, mode = 0;

	mask = 0;
	if (attr->ia_valid & ATTR_MTIME) {
		mask |= AFS_SET_MTIME;
		mtime = attr->ia_mtime.tv_sec;
	}

	if (attr->ia_valid & ATTR_UID) {
		mask |= AFS_SET_OWNER;
		owner = from_kuid(&init_user_ns, attr->ia_uid);
	}

	if (attr->ia_valid & ATTR_GID) {
		mask |= AFS_SET_GROUP;
		group = from_kgid(&init_user_ns, attr->ia_gid);
	}

	if (attr->ia_valid & ATTR_MODE) {
		mask |= AFS_SET_MODE;
		mode = attr->ia_mode & S_IALLUGO;
	}

	*bp++ = htonl(mask);
	*bp++ = htonl(mtime);
	*bp++ = htonl(owner);
	*bp++ = htonl(group);
	*bp++ = htonl(mode);
	*bp++ = 0;		/* segment size */
	*_bp = bp;
}

/*
 * decode an AFSFetchVolumeStatus block
 */
static void xdr_decode_AFSFetchVolumeStatus(const __be32 **_bp,
					    struct afs_volume_status *vs)
{
	const __be32 *bp = *_bp;

	vs->vid			= ntohl(*bp++);
	vs->parent_id		= ntohl(*bp++);
	vs->online		= ntohl(*bp++);
	vs->in_service		= ntohl(*bp++);
	vs->blessed		= ntohl(*bp++);
	vs->needs_salvage	= ntohl(*bp++);
	vs->type		= ntohl(*bp++);
	vs->min_quota		= ntohl(*bp++);
	vs->max_quota		= ntohl(*bp++);
	vs->blocks_in_use	= ntohl(*bp++);
	vs->part_blocks_avail	= ntohl(*bp++);
	vs->part_max_blocks	= ntohl(*bp++);
	vs->vol_copy_date	= 0;
	vs->vol_backup_date	= 0;
	*_bp = bp;
}

/*
 * deliver reply data to an FS.FetchStatus
 */
static int afs_deliver_fs_fetch_status(struct afs_call *call)
{
	struct afs_operation *op = call->op;
	struct afs_vnode_param *vp = &op->file[op->fetch_status.which];
	const __be32 *bp;
	int ret;

<<<<<<< HEAD
	_enter("");

=======
>>>>>>> 24b8d41d
	ret = afs_transfer_reply(call);
	if (ret < 0)
		return ret;

	/* unmarshall the reply once we've received all of it */
	bp = call->buffer;
	xdr_decode_AFSFetchStatus(&bp, call, &vp->scb);
	xdr_decode_AFSCallBack(&bp, call, &vp->scb);
	xdr_decode_AFSVolSync(&bp, &op->volsync);

	_leave(" = 0 [done]");
	return 0;
}

/*
 * FS.FetchStatus operation type
 */
static const struct afs_call_type afs_RXFSFetchStatus = {
	.name		= "FS.FetchStatus",
	.op		= afs_FS_FetchStatus,
	.deliver	= afs_deliver_fs_fetch_status,
	.destructor	= afs_flat_call_destructor,
};

/*
 * fetch the status information for a file
 */
void afs_fs_fetch_status(struct afs_operation *op)
{
	struct afs_vnode_param *vp = &op->file[op->fetch_status.which];
	struct afs_call *call;
	__be32 *bp;

	_enter(",%x,{%llx:%llu},,",
	       key_serial(op->key), vp->fid.vid, vp->fid.vnode);

	call = afs_alloc_flat_call(op->net, &afs_RXFSFetchStatus,
				   16, (21 + 3 + 6) * 4);
	if (!call)
		return afs_op_nomem(op);

	/* marshall the parameters */
	bp = call->request;
	bp[0] = htonl(FSFETCHSTATUS);
	bp[1] = htonl(vp->fid.vid);
	bp[2] = htonl(vp->fid.vnode);
	bp[3] = htonl(vp->fid.unique);

	trace_afs_make_fs_call(call, &vp->fid);
	afs_make_op_call(op, call, GFP_NOFS);
}

/*
 * deliver reply data to an FS.FetchData
 */
static int afs_deliver_fs_fetch_data(struct afs_call *call)
{
	struct afs_operation *op = call->op;
	struct afs_vnode_param *vp = &op->file[0];
	struct afs_read *req = op->fetch.req;
	const __be32 *bp;
	unsigned int size;
	int ret;

<<<<<<< HEAD
	_enter("{%u}", call->unmarshall);
=======
	_enter("{%u,%zu/%llu}",
	       call->unmarshall, iov_iter_count(call->iter), req->actual_len);
>>>>>>> 24b8d41d

	switch (call->unmarshall) {
	case 0:
		req->actual_len = 0;
		req->index = 0;
		req->offset = req->pos & (PAGE_SIZE - 1);
		call->unmarshall++;
		if (call->operation_ID == FSFETCHDATA64) {
			afs_extract_to_tmp64(call);
		} else {
			call->tmp_u = htonl(0);
			afs_extract_to_tmp(call);
		}
		fallthrough;

		/* extract the returned data length */
	case 1:
<<<<<<< HEAD
		_debug("extract data length (MSW)");
		ret = afs_extract_data(call, &call->tmp, 4, true);
		if (ret < 0)
			return ret;
=======
		_debug("extract data length");
		ret = afs_extract_data(call, true);
		if (ret < 0)
			return ret;

		req->actual_len = be64_to_cpu(call->tmp64);
		_debug("DATA length: %llu", req->actual_len);
		req->remain = min(req->len, req->actual_len);
		if (req->remain == 0)
			goto no_more_data;
>>>>>>> 24b8d41d

		call->unmarshall++;

	begin_page:
		ASSERTCMP(req->index, <, req->nr_pages);
		if (req->remain > PAGE_SIZE - req->offset)
			size = PAGE_SIZE - req->offset;
		else
			size = req->remain;
		call->bvec[0].bv_len = size;
		call->bvec[0].bv_offset = req->offset;
		call->bvec[0].bv_page = req->pages[req->index];
		iov_iter_bvec(&call->def_iter, READ, call->bvec, 1, size);
		ASSERTCMP(size, <=, PAGE_SIZE);
		fallthrough;

		/* extract the returned data */
	case 2:
<<<<<<< HEAD
		_debug("extract data length");
		ret = afs_extract_data(call, &call->tmp, 4, true);
		if (ret < 0)
			return ret;
=======
		_debug("extract data %zu/%llu",
		       iov_iter_count(call->iter), req->remain);

		ret = afs_extract_data(call, true);
		if (ret < 0)
			return ret;
		req->remain -= call->bvec[0].bv_len;
		req->offset += call->bvec[0].bv_len;
		ASSERTCMP(req->offset, <=, PAGE_SIZE);
		if (req->offset == PAGE_SIZE) {
			req->offset = 0;
			req->index++;
			if (req->remain > 0)
				goto begin_page;
		}
>>>>>>> 24b8d41d

		ASSERTCMP(req->remain, ==, 0);
		if (req->actual_len <= req->len)
			goto no_more_data;

		/* Discard any excess data the server gave us */
		afs_extract_discard(call, req->actual_len - req->len);
		call->unmarshall = 3;
		fallthrough;

	case 3:
<<<<<<< HEAD
		_debug("extract data");
		if (call->count > 0) {
			page = call->reply3;
			buffer = kmap(page);
			ret = afs_extract_data(call, buffer,
					       call->count, true);
			kunmap(page);
			if (ret < 0)
				return ret;
		}
=======
		_debug("extract discard %zu/%llu",
		       iov_iter_count(call->iter), req->actual_len - req->len);
>>>>>>> 24b8d41d

		ret = afs_extract_data(call, true);
		if (ret < 0)
			return ret;

	no_more_data:
		call->unmarshall = 4;
		afs_extract_to_buf(call, (21 + 3 + 6) * 4);
		fallthrough;

		/* extract the metadata */
	case 4:
<<<<<<< HEAD
		ret = afs_extract_data(call, call->buffer,
				       (21 + 3 + 6) * 4, false);
=======
		ret = afs_extract_data(call, false);
>>>>>>> 24b8d41d
		if (ret < 0)
			return ret;

		bp = call->buffer;
		xdr_decode_AFSFetchStatus(&bp, call, &vp->scb);
		xdr_decode_AFSCallBack(&bp, call, &vp->scb);
		xdr_decode_AFSVolSync(&bp, &op->volsync);

		req->data_version = vp->scb.status.data_version;
		req->file_size = vp->scb.status.size;

		call->unmarshall++;

	case 5:
		break;
	}

<<<<<<< HEAD
	if (call->count < PAGE_SIZE) {
		_debug("clear");
		page = call->reply3;
		buffer = kmap(page);
		memset(buffer + call->count, 0, PAGE_SIZE - call->count);
		kunmap(page);
=======
	for (; req->index < req->nr_pages; req->index++) {
		if (req->offset < PAGE_SIZE)
			zero_user_segment(req->pages[req->index],
					  req->offset, PAGE_SIZE);
		req->offset = 0;
>>>>>>> 24b8d41d
	}

	if (req->page_done)
		for (req->index = 0; req->index < req->nr_pages; req->index++)
			req->page_done(req);

	_leave(" = 0 [done]");
	return 0;
}

/*
 * FS.FetchData operation type
 */
static const struct afs_call_type afs_RXFSFetchData = {
	.name		= "FS.FetchData",
	.op		= afs_FS_FetchData,
	.deliver	= afs_deliver_fs_fetch_data,
	.destructor	= afs_flat_call_destructor,
};

static const struct afs_call_type afs_RXFSFetchData64 = {
	.name		= "FS.FetchData64",
	.op		= afs_FS_FetchData64,
	.deliver	= afs_deliver_fs_fetch_data,
	.destructor	= afs_flat_call_destructor,
};

/*
 * fetch data from a very large file
 */
static void afs_fs_fetch_data64(struct afs_operation *op)
{
	struct afs_vnode_param *vp = &op->file[0];
	struct afs_read *req = op->fetch.req;
	struct afs_call *call;
	__be32 *bp;

	_enter("");

	call = afs_alloc_flat_call(op->net, &afs_RXFSFetchData64, 32, (21 + 3 + 6) * 4);
	if (!call)
		return afs_op_nomem(op);

	/* marshall the parameters */
	bp = call->request;
	bp[0] = htonl(FSFETCHDATA64);
	bp[1] = htonl(vp->fid.vid);
	bp[2] = htonl(vp->fid.vnode);
	bp[3] = htonl(vp->fid.unique);
	bp[4] = htonl(upper_32_bits(req->pos));
	bp[5] = htonl(lower_32_bits(req->pos));
	bp[6] = 0;
	bp[7] = htonl(lower_32_bits(req->len));

	trace_afs_make_fs_call(call, &vp->fid);
	afs_make_op_call(op, call, GFP_NOFS);
}

/*
 * fetch data from a file
 */
void afs_fs_fetch_data(struct afs_operation *op)
{
	struct afs_vnode_param *vp = &op->file[0];
	struct afs_call *call;
	struct afs_read *req = op->fetch.req;
	__be32 *bp;

	if (upper_32_bits(req->pos) ||
	    upper_32_bits(req->len) ||
	    upper_32_bits(req->pos + req->len))
		return afs_fs_fetch_data64(op);

	_enter("");

	call = afs_alloc_flat_call(op->net, &afs_RXFSFetchData, 24, (21 + 3 + 6) * 4);
	if (!call)
		return afs_op_nomem(op);

	/* marshall the parameters */
	bp = call->request;
	bp[0] = htonl(FSFETCHDATA);
	bp[1] = htonl(vp->fid.vid);
	bp[2] = htonl(vp->fid.vnode);
	bp[3] = htonl(vp->fid.unique);
	bp[4] = htonl(lower_32_bits(req->pos));
	bp[5] = htonl(lower_32_bits(req->len));

	trace_afs_make_fs_call(call, &vp->fid);
	afs_make_op_call(op, call, GFP_NOFS);
}

/*
 * deliver reply data to an FS.CreateFile or an FS.MakeDir
 */
<<<<<<< HEAD
static int afs_deliver_fs_give_up_callbacks(struct afs_call *call)
{
	_enter("");

	/* shouldn't be any reply data */
	return afs_extract_data(call, NULL, 0, false);
=======
static int afs_deliver_fs_create_vnode(struct afs_call *call)
{
	struct afs_operation *op = call->op;
	struct afs_vnode_param *dvp = &op->file[0];
	struct afs_vnode_param *vp = &op->file[1];
	const __be32 *bp;
	int ret;

	ret = afs_transfer_reply(call);
	if (ret < 0)
		return ret;

	/* unmarshall the reply once we've received all of it */
	bp = call->buffer;
	xdr_decode_AFSFid(&bp, &op->file[1].fid);
	xdr_decode_AFSFetchStatus(&bp, call, &vp->scb);
	xdr_decode_AFSFetchStatus(&bp, call, &dvp->scb);
	xdr_decode_AFSCallBack(&bp, call, &vp->scb);
	xdr_decode_AFSVolSync(&bp, &op->volsync);

	_leave(" = 0 [done]");
	return 0;
>>>>>>> 24b8d41d
}

/*
 * FS.CreateFile and FS.MakeDir operation type
 */
static const struct afs_call_type afs_RXFSCreateFile = {
	.name		= "FS.CreateFile",
	.op		= afs_FS_CreateFile,
	.deliver	= afs_deliver_fs_create_vnode,
	.destructor	= afs_flat_call_destructor,
};

/*
 * Create a file.
 */
void afs_fs_create_file(struct afs_operation *op)
{
	const struct qstr *name = &op->dentry->d_name;
	struct afs_vnode_param *dvp = &op->file[0];
	struct afs_call *call;
	size_t namesz, reqsz, padsz;
	__be32 *bp;

	_enter("");

	namesz = name->len;
	padsz = (4 - (namesz & 3)) & 3;
	reqsz = (5 * 4) + namesz + padsz + (6 * 4);

	call = afs_alloc_flat_call(op->net, &afs_RXFSCreateFile,
				   reqsz, (3 + 21 + 21 + 3 + 6) * 4);
	if (!call)
		return afs_op_nomem(op);

	/* marshall the parameters */
	bp = call->request;
	*bp++ = htonl(FSCREATEFILE);
	*bp++ = htonl(dvp->fid.vid);
	*bp++ = htonl(dvp->fid.vnode);
	*bp++ = htonl(dvp->fid.unique);
	*bp++ = htonl(namesz);
	memcpy(bp, name->name, namesz);
	bp = (void *) bp + namesz;
	if (padsz > 0) {
		memset(bp, 0, padsz);
		bp = (void *) bp + padsz;
	}
	*bp++ = htonl(AFS_SET_MODE | AFS_SET_MTIME);
	*bp++ = htonl(op->mtime.tv_sec); /* mtime */
	*bp++ = 0; /* owner */
	*bp++ = 0; /* group */
	*bp++ = htonl(op->create.mode & S_IALLUGO); /* unix mode */
	*bp++ = 0; /* segment size */

<<<<<<< HEAD
	ASSERT(ncallbacks > 0);
	wake_up_nr(&server->cb_break_waitq, ncallbacks);

	return afs_make_call(&server->addr, call, GFP_NOFS, wait_mode);
}

/*
 * deliver reply data to an FS.CreateFile or an FS.MakeDir
 */
static int afs_deliver_fs_create_vnode(struct afs_call *call)
{
	struct afs_vnode *vnode = call->reply;
	const __be32 *bp;
	int ret;

	_enter("{%u}", call->unmarshall);

	ret = afs_transfer_reply(call);
	if (ret < 0)
		return ret;

	/* unmarshall the reply once we've received all of it */
	bp = call->buffer;
	xdr_decode_AFSFid(&bp, call->reply2);
	xdr_decode_AFSFetchStatus(&bp, call->reply3, NULL, NULL);
	xdr_decode_AFSFetchStatus(&bp, &vnode->status, vnode, NULL);
	xdr_decode_AFSCallBack_raw(&bp, call->reply4);
	/* xdr_decode_AFSVolSync(&bp, call->replyX); */

	_leave(" = 0 [done]");
	return 0;
=======
	trace_afs_make_fs_call1(call, &dvp->fid, name);
	afs_make_op_call(op, call, GFP_NOFS);
>>>>>>> 24b8d41d
}

static const struct afs_call_type afs_RXFSMakeDir = {
	.name		= "FS.MakeDir",
	.op		= afs_FS_MakeDir,
	.deliver	= afs_deliver_fs_create_vnode,
	.destructor	= afs_flat_call_destructor,
};

/*
 * Create a new directory
 */
void afs_fs_make_dir(struct afs_operation *op)
{
	const struct qstr *name = &op->dentry->d_name;
	struct afs_vnode_param *dvp = &op->file[0];
	struct afs_call *call;
	size_t namesz, reqsz, padsz;
	__be32 *bp;

	_enter("");

	namesz = name->len;
	padsz = (4 - (namesz & 3)) & 3;
	reqsz = (5 * 4) + namesz + padsz + (6 * 4);

	call = afs_alloc_flat_call(op->net, &afs_RXFSMakeDir,
				   reqsz, (3 + 21 + 21 + 3 + 6) * 4);
	if (!call)
		return afs_op_nomem(op);

	/* marshall the parameters */
	bp = call->request;
	*bp++ = htonl(FSMAKEDIR);
	*bp++ = htonl(dvp->fid.vid);
	*bp++ = htonl(dvp->fid.vnode);
	*bp++ = htonl(dvp->fid.unique);
	*bp++ = htonl(namesz);
	memcpy(bp, name->name, namesz);
	bp = (void *) bp + namesz;
	if (padsz > 0) {
		memset(bp, 0, padsz);
		bp = (void *) bp + padsz;
	}
	*bp++ = htonl(AFS_SET_MODE | AFS_SET_MTIME);
	*bp++ = htonl(op->mtime.tv_sec); /* mtime */
	*bp++ = 0; /* owner */
	*bp++ = 0; /* group */
	*bp++ = htonl(op->create.mode & S_IALLUGO); /* unix mode */
	*bp++ = 0; /* segment size */

	trace_afs_make_fs_call1(call, &dvp->fid, name);
	afs_make_op_call(op, call, GFP_NOFS);
}

/*
 * Deliver reply data to any operation that returns status and volume sync.
 */
<<<<<<< HEAD
static int afs_deliver_fs_remove(struct afs_call *call)
=======
static int afs_deliver_fs_file_status_and_vol(struct afs_call *call)
>>>>>>> 24b8d41d
{
	struct afs_operation *op = call->op;
	struct afs_vnode_param *vp = &op->file[0];
	const __be32 *bp;
	int ret;

<<<<<<< HEAD
	_enter("{%u}", call->unmarshall);

=======
>>>>>>> 24b8d41d
	ret = afs_transfer_reply(call);
	if (ret < 0)
		return ret;

	/* unmarshall the reply once we've received all of it */
	bp = call->buffer;
	xdr_decode_AFSFetchStatus(&bp, call, &vp->scb);
	xdr_decode_AFSVolSync(&bp, &op->volsync);

	_leave(" = 0 [done]");
	return 0;
}

/*
 * FS.RemoveFile operation type
 */
static const struct afs_call_type afs_RXFSRemoveFile = {
	.name		= "FS.RemoveFile",
	.op		= afs_FS_RemoveFile,
	.deliver	= afs_deliver_fs_file_status_and_vol,
	.destructor	= afs_flat_call_destructor,
};

/*
 * Remove a file.
 */
void afs_fs_remove_file(struct afs_operation *op)
{
	const struct qstr *name = &op->dentry->d_name;
	struct afs_vnode_param *dvp = &op->file[0];
	struct afs_call *call;
	size_t namesz, reqsz, padsz;
	__be32 *bp;

	_enter("");

	namesz = name->len;
	padsz = (4 - (namesz & 3)) & 3;
	reqsz = (5 * 4) + namesz + padsz;

	call = afs_alloc_flat_call(op->net, &afs_RXFSRemoveFile,
				   reqsz, (21 + 6) * 4);
	if (!call)
		return afs_op_nomem(op);

	/* marshall the parameters */
	bp = call->request;
	*bp++ = htonl(FSREMOVEFILE);
	*bp++ = htonl(dvp->fid.vid);
	*bp++ = htonl(dvp->fid.vnode);
	*bp++ = htonl(dvp->fid.unique);
	*bp++ = htonl(namesz);
	memcpy(bp, name->name, namesz);
	bp = (void *) bp + namesz;
	if (padsz > 0) {
		memset(bp, 0, padsz);
		bp = (void *) bp + padsz;
	}

	trace_afs_make_fs_call1(call, &dvp->fid, name);
	afs_make_op_call(op, call, GFP_NOFS);
}

static const struct afs_call_type afs_RXFSRemoveDir = {
	.name		= "FS.RemoveDir",
	.op		= afs_FS_RemoveDir,
	.deliver	= afs_deliver_fs_file_status_and_vol,
	.destructor	= afs_flat_call_destructor,
};

/*
 * Remove a directory.
 */
void afs_fs_remove_dir(struct afs_operation *op)
{
	const struct qstr *name = &op->dentry->d_name;
	struct afs_vnode_param *dvp = &op->file[0];
	struct afs_call *call;
	size_t namesz, reqsz, padsz;
	__be32 *bp;

	_enter("");

	namesz = name->len;
	padsz = (4 - (namesz & 3)) & 3;
	reqsz = (5 * 4) + namesz + padsz;

	call = afs_alloc_flat_call(op->net, &afs_RXFSRemoveDir,
				   reqsz, (21 + 6) * 4);
	if (!call)
		return afs_op_nomem(op);

	/* marshall the parameters */
	bp = call->request;
	*bp++ = htonl(FSREMOVEDIR);
	*bp++ = htonl(dvp->fid.vid);
	*bp++ = htonl(dvp->fid.vnode);
	*bp++ = htonl(dvp->fid.unique);
	*bp++ = htonl(namesz);
	memcpy(bp, name->name, namesz);
	bp = (void *) bp + namesz;
	if (padsz > 0) {
		memset(bp, 0, padsz);
		bp = (void *) bp + padsz;
	}

	trace_afs_make_fs_call1(call, &dvp->fid, name);
	afs_make_op_call(op, call, GFP_NOFS);
}

/*
 * deliver reply data to an FS.Link
 */
static int afs_deliver_fs_link(struct afs_call *call)
{
	struct afs_operation *op = call->op;
	struct afs_vnode_param *dvp = &op->file[0];
	struct afs_vnode_param *vp = &op->file[1];
	const __be32 *bp;
	int ret;

	_enter("{%u}", call->unmarshall);

	ret = afs_transfer_reply(call);
	if (ret < 0)
		return ret;

	/* unmarshall the reply once we've received all of it */
	bp = call->buffer;
	xdr_decode_AFSFetchStatus(&bp, call, &vp->scb);
	xdr_decode_AFSFetchStatus(&bp, call, &dvp->scb);
	xdr_decode_AFSVolSync(&bp, &op->volsync);

	_leave(" = 0 [done]");
	return 0;
}

/*
 * FS.Link operation type
 */
static const struct afs_call_type afs_RXFSLink = {
	.name		= "FS.Link",
	.op		= afs_FS_Link,
	.deliver	= afs_deliver_fs_link,
	.destructor	= afs_flat_call_destructor,
};

/*
 * make a hard link
 */
void afs_fs_link(struct afs_operation *op)
{
	const struct qstr *name = &op->dentry->d_name;
	struct afs_vnode_param *dvp = &op->file[0];
	struct afs_vnode_param *vp = &op->file[1];
	struct afs_call *call;
	size_t namesz, reqsz, padsz;
	__be32 *bp;

	_enter("");

	namesz = name->len;
	padsz = (4 - (namesz & 3)) & 3;
	reqsz = (5 * 4) + namesz + padsz + (3 * 4);

	call = afs_alloc_flat_call(op->net, &afs_RXFSLink, reqsz, (21 + 21 + 6) * 4);
	if (!call)
		return afs_op_nomem(op);

	/* marshall the parameters */
	bp = call->request;
	*bp++ = htonl(FSLINK);
	*bp++ = htonl(dvp->fid.vid);
	*bp++ = htonl(dvp->fid.vnode);
	*bp++ = htonl(dvp->fid.unique);
	*bp++ = htonl(namesz);
	memcpy(bp, name->name, namesz);
	bp = (void *) bp + namesz;
	if (padsz > 0) {
		memset(bp, 0, padsz);
		bp = (void *) bp + padsz;
	}
	*bp++ = htonl(vp->fid.vid);
	*bp++ = htonl(vp->fid.vnode);
	*bp++ = htonl(vp->fid.unique);

	trace_afs_make_fs_call1(call, &vp->fid, name);
	afs_make_op_call(op, call, GFP_NOFS);
}

/*
 * deliver reply data to an FS.Symlink
 */
static int afs_deliver_fs_symlink(struct afs_call *call)
{
	struct afs_operation *op = call->op;
	struct afs_vnode_param *dvp = &op->file[0];
	struct afs_vnode_param *vp = &op->file[1];
	const __be32 *bp;
	int ret;

	_enter("{%u}", call->unmarshall);

	ret = afs_transfer_reply(call);
	if (ret < 0)
		return ret;

	/* unmarshall the reply once we've received all of it */
	bp = call->buffer;
	xdr_decode_AFSFid(&bp, &vp->fid);
	xdr_decode_AFSFetchStatus(&bp, call, &vp->scb);
	xdr_decode_AFSFetchStatus(&bp, call, &dvp->scb);
	xdr_decode_AFSVolSync(&bp, &op->volsync);

	_leave(" = 0 [done]");
	return 0;
}

/*
 * FS.Symlink operation type
 */
static const struct afs_call_type afs_RXFSSymlink = {
	.name		= "FS.Symlink",
	.op		= afs_FS_Symlink,
	.deliver	= afs_deliver_fs_symlink,
	.destructor	= afs_flat_call_destructor,
};

/*
 * create a symbolic link
 */
void afs_fs_symlink(struct afs_operation *op)
{
	const struct qstr *name = &op->dentry->d_name;
	struct afs_vnode_param *dvp = &op->file[0];
	struct afs_call *call;
	size_t namesz, reqsz, padsz, c_namesz, c_padsz;
	__be32 *bp;

	_enter("");

	namesz = name->len;
	padsz = (4 - (namesz & 3)) & 3;

	c_namesz = strlen(op->create.symlink);
	c_padsz = (4 - (c_namesz & 3)) & 3;

	reqsz = (6 * 4) + namesz + padsz + c_namesz + c_padsz + (6 * 4);

	call = afs_alloc_flat_call(op->net, &afs_RXFSSymlink, reqsz,
				   (3 + 21 + 21 + 6) * 4);
	if (!call)
		return afs_op_nomem(op);

	/* marshall the parameters */
	bp = call->request;
	*bp++ = htonl(FSSYMLINK);
	*bp++ = htonl(dvp->fid.vid);
	*bp++ = htonl(dvp->fid.vnode);
	*bp++ = htonl(dvp->fid.unique);
	*bp++ = htonl(namesz);
	memcpy(bp, name->name, namesz);
	bp = (void *) bp + namesz;
	if (padsz > 0) {
		memset(bp, 0, padsz);
		bp = (void *) bp + padsz;
	}
	*bp++ = htonl(c_namesz);
	memcpy(bp, op->create.symlink, c_namesz);
	bp = (void *) bp + c_namesz;
	if (c_padsz > 0) {
		memset(bp, 0, c_padsz);
		bp = (void *) bp + c_padsz;
	}
	*bp++ = htonl(AFS_SET_MODE | AFS_SET_MTIME);
	*bp++ = htonl(op->mtime.tv_sec); /* mtime */
	*bp++ = 0; /* owner */
	*bp++ = 0; /* group */
	*bp++ = htonl(S_IRWXUGO); /* unix mode */
	*bp++ = 0; /* segment size */

	trace_afs_make_fs_call1(call, &dvp->fid, name);
	afs_make_op_call(op, call, GFP_NOFS);
}

/*
 * deliver reply data to an FS.Rename
 */
static int afs_deliver_fs_rename(struct afs_call *call)
{
	struct afs_operation *op = call->op;
	struct afs_vnode_param *orig_dvp = &op->file[0];
	struct afs_vnode_param *new_dvp = &op->file[1];
	const __be32 *bp;
	int ret;

<<<<<<< HEAD
	_enter("{%u}", call->unmarshall);

=======
>>>>>>> 24b8d41d
	ret = afs_transfer_reply(call);
	if (ret < 0)
		return ret;

	bp = call->buffer;
	/* If the two dirs are the same, we have two copies of the same status
	 * report, so we just decode it twice.
	 */
	xdr_decode_AFSFetchStatus(&bp, call, &orig_dvp->scb);
	xdr_decode_AFSFetchStatus(&bp, call, &new_dvp->scb);
	xdr_decode_AFSVolSync(&bp, &op->volsync);

	_leave(" = 0 [done]");
	return 0;
}

/*
 * FS.Rename operation type
 */
static const struct afs_call_type afs_RXFSRename = {
	.name		= "FS.Rename",
	.op		= afs_FS_Rename,
	.deliver	= afs_deliver_fs_rename,
	.destructor	= afs_flat_call_destructor,
};

/*
 * Rename/move a file or directory.
 */
void afs_fs_rename(struct afs_operation *op)
{
	struct afs_vnode_param *orig_dvp = &op->file[0];
	struct afs_vnode_param *new_dvp = &op->file[1];
	const struct qstr *orig_name = &op->dentry->d_name;
	const struct qstr *new_name = &op->dentry_2->d_name;
	struct afs_call *call;
	size_t reqsz, o_namesz, o_padsz, n_namesz, n_padsz;
	__be32 *bp;

	_enter("");

	o_namesz = orig_name->len;
	o_padsz = (4 - (o_namesz & 3)) & 3;

	n_namesz = new_name->len;
	n_padsz = (4 - (n_namesz & 3)) & 3;

	reqsz = (4 * 4) +
		4 + o_namesz + o_padsz +
		(3 * 4) +
		4 + n_namesz + n_padsz;

	call = afs_alloc_flat_call(op->net, &afs_RXFSRename, reqsz, (21 + 21 + 6) * 4);
	if (!call)
		return afs_op_nomem(op);

	/* marshall the parameters */
	bp = call->request;
	*bp++ = htonl(FSRENAME);
	*bp++ = htonl(orig_dvp->fid.vid);
	*bp++ = htonl(orig_dvp->fid.vnode);
	*bp++ = htonl(orig_dvp->fid.unique);
	*bp++ = htonl(o_namesz);
	memcpy(bp, orig_name->name, o_namesz);
	bp = (void *) bp + o_namesz;
	if (o_padsz > 0) {
		memset(bp, 0, o_padsz);
		bp = (void *) bp + o_padsz;
	}

	*bp++ = htonl(new_dvp->fid.vid);
	*bp++ = htonl(new_dvp->fid.vnode);
	*bp++ = htonl(new_dvp->fid.unique);
	*bp++ = htonl(n_namesz);
	memcpy(bp, new_name->name, n_namesz);
	bp = (void *) bp + n_namesz;
	if (n_padsz > 0) {
		memset(bp, 0, n_padsz);
		bp = (void *) bp + n_padsz;
	}

	trace_afs_make_fs_call2(call, &orig_dvp->fid, orig_name, new_name);
	afs_make_op_call(op, call, GFP_NOFS);
}

/*
 * Deliver reply data to FS.StoreData or FS.StoreStatus
 */
static int afs_deliver_fs_store_data(struct afs_call *call)
{
	struct afs_operation *op = call->op;
	struct afs_vnode_param *vp = &op->file[0];
	const __be32 *bp;
	int ret;

	_enter("");

	ret = afs_transfer_reply(call);
	if (ret < 0)
		return ret;

	/* unmarshall the reply once we've received all of it */
	bp = call->buffer;
	xdr_decode_AFSFetchStatus(&bp, call, &vp->scb);
	xdr_decode_AFSVolSync(&bp, &op->volsync);

	_leave(" = 0 [done]");
	return 0;
}

/*
 * FS.StoreData operation type
 */
static const struct afs_call_type afs_RXFSStoreData = {
	.name		= "FS.StoreData",
	.op		= afs_FS_StoreData,
	.deliver	= afs_deliver_fs_store_data,
	.destructor	= afs_flat_call_destructor,
};

static const struct afs_call_type afs_RXFSStoreData64 = {
	.name		= "FS.StoreData64",
	.op		= afs_FS_StoreData64,
	.deliver	= afs_deliver_fs_store_data,
	.destructor	= afs_flat_call_destructor,
};

/*
 * store a set of pages to a very large file
 */
static void afs_fs_store_data64(struct afs_operation *op,
				loff_t pos, loff_t size, loff_t i_size)
{
	struct afs_vnode_param *vp = &op->file[0];
	struct afs_call *call;
	__be32 *bp;

	_enter(",%x,{%llx:%llu},,",
	       key_serial(op->key), vp->fid.vid, vp->fid.vnode);

	call = afs_alloc_flat_call(op->net, &afs_RXFSStoreData64,
				   (4 + 6 + 3 * 2) * 4,
				   (21 + 6) * 4);
	if (!call)
		return afs_op_nomem(op);

	call->send_pages = true;

	/* marshall the parameters */
	bp = call->request;
	*bp++ = htonl(FSSTOREDATA64);
	*bp++ = htonl(vp->fid.vid);
	*bp++ = htonl(vp->fid.vnode);
	*bp++ = htonl(vp->fid.unique);

	*bp++ = htonl(AFS_SET_MTIME); /* mask */
	*bp++ = htonl(op->mtime.tv_sec); /* mtime */
	*bp++ = 0; /* owner */
	*bp++ = 0; /* group */
	*bp++ = 0; /* unix mode */
	*bp++ = 0; /* segment size */

	*bp++ = htonl(upper_32_bits(pos));
	*bp++ = htonl(lower_32_bits(pos));
	*bp++ = htonl(upper_32_bits(size));
	*bp++ = htonl(lower_32_bits(size));
	*bp++ = htonl(upper_32_bits(i_size));
	*bp++ = htonl(lower_32_bits(i_size));

	trace_afs_make_fs_call(call, &vp->fid);
	afs_make_op_call(op, call, GFP_NOFS);
}

/*
 * store a set of pages
 */
void afs_fs_store_data(struct afs_operation *op)
{
	struct afs_vnode_param *vp = &op->file[0];
	struct afs_call *call;
	loff_t size, pos, i_size;
	__be32 *bp;

	_enter(",%x,{%llx:%llu},,",
	       key_serial(op->key), vp->fid.vid, vp->fid.vnode);

	size = (loff_t)op->store.last_to - (loff_t)op->store.first_offset;
	if (op->store.first != op->store.last)
		size += (loff_t)(op->store.last - op->store.first) << PAGE_SHIFT;
	pos = (loff_t)op->store.first << PAGE_SHIFT;
	pos += op->store.first_offset;

	i_size = i_size_read(&vp->vnode->vfs_inode);
	if (pos + size > i_size)
		i_size = size + pos;

	_debug("size %llx, at %llx, i_size %llx",
	       (unsigned long long) size, (unsigned long long) pos,
	       (unsigned long long) i_size);

	if (upper_32_bits(pos) || upper_32_bits(i_size) || upper_32_bits(size) ||
	    upper_32_bits(pos + size))
		return afs_fs_store_data64(op, pos, size, i_size);

	call = afs_alloc_flat_call(op->net, &afs_RXFSStoreData,
				   (4 + 6 + 3) * 4,
				   (21 + 6) * 4);
	if (!call)
		return afs_op_nomem(op);

	call->send_pages = true;

	/* marshall the parameters */
	bp = call->request;
	*bp++ = htonl(FSSTOREDATA);
	*bp++ = htonl(vp->fid.vid);
	*bp++ = htonl(vp->fid.vnode);
	*bp++ = htonl(vp->fid.unique);

	*bp++ = htonl(AFS_SET_MTIME); /* mask */
	*bp++ = htonl(op->mtime.tv_sec); /* mtime */
	*bp++ = 0; /* owner */
	*bp++ = 0; /* group */
	*bp++ = 0; /* unix mode */
	*bp++ = 0; /* segment size */

<<<<<<< HEAD
	*bp++ = htonl(pos);
	*bp++ = htonl(size);
	*bp++ = htonl(i_size);

	return afs_make_call(&server->addr, call, GFP_NOFS, wait_mode);
}

/*
 * deliver reply data to an FS.StoreStatus
 */
static int afs_deliver_fs_store_status(struct afs_call *call)
{
	afs_dataversion_t *store_version;
	struct afs_vnode *vnode = call->reply;
	const __be32 *bp;
	int ret;

	_enter("");

	ret = afs_transfer_reply(call);
	if (ret < 0)
		return ret;

	/* unmarshall the reply once we've received all of it */
	store_version = NULL;
	if (call->operation_ID == FSSTOREDATA)
		store_version = &call->store_version;

	bp = call->buffer;
	xdr_decode_AFSFetchStatus(&bp, &vnode->status, vnode, store_version);
	/* xdr_decode_AFSVolSync(&bp, call->replyX); */
=======
	*bp++ = htonl(lower_32_bits(pos));
	*bp++ = htonl(lower_32_bits(size));
	*bp++ = htonl(lower_32_bits(i_size));
>>>>>>> 24b8d41d

	trace_afs_make_fs_call(call, &vp->fid);
	afs_make_op_call(op, call, GFP_NOFS);
}

/*
 * FS.StoreStatus operation type
 */
static const struct afs_call_type afs_RXFSStoreStatus = {
	.name		= "FS.StoreStatus",
	.op		= afs_FS_StoreStatus,
	.deliver	= afs_deliver_fs_store_data,
	.destructor	= afs_flat_call_destructor,
};

static const struct afs_call_type afs_RXFSStoreData_as_Status = {
	.name		= "FS.StoreData",
	.op		= afs_FS_StoreData,
	.deliver	= afs_deliver_fs_store_data,
	.destructor	= afs_flat_call_destructor,
};

static const struct afs_call_type afs_RXFSStoreData64_as_Status = {
	.name		= "FS.StoreData64",
	.op		= afs_FS_StoreData64,
	.deliver	= afs_deliver_fs_store_data,
	.destructor	= afs_flat_call_destructor,
};

/*
 * set the attributes on a very large file, using FS.StoreData rather than
 * FS.StoreStatus so as to alter the file size also
 */
static void afs_fs_setattr_size64(struct afs_operation *op)
{
	struct afs_vnode_param *vp = &op->file[0];
	struct afs_call *call;
	struct iattr *attr = op->setattr.attr;
	__be32 *bp;

	_enter(",%x,{%llx:%llu},,",
	       key_serial(op->key), vp->fid.vid, vp->fid.vnode);

	ASSERT(attr->ia_valid & ATTR_SIZE);

	call = afs_alloc_flat_call(op->net, &afs_RXFSStoreData64_as_Status,
				   (4 + 6 + 3 * 2) * 4,
				   (21 + 6) * 4);
	if (!call)
		return afs_op_nomem(op);

	/* marshall the parameters */
	bp = call->request;
	*bp++ = htonl(FSSTOREDATA64);
	*bp++ = htonl(vp->fid.vid);
	*bp++ = htonl(vp->fid.vnode);
	*bp++ = htonl(vp->fid.unique);

	xdr_encode_AFS_StoreStatus(&bp, attr);

	*bp++ = htonl(upper_32_bits(attr->ia_size));	/* position of start of write */
	*bp++ = htonl(lower_32_bits(attr->ia_size));
	*bp++ = 0;					/* size of write */
	*bp++ = 0;
	*bp++ = htonl(upper_32_bits(attr->ia_size));	/* new file length */
	*bp++ = htonl(lower_32_bits(attr->ia_size));

	trace_afs_make_fs_call(call, &vp->fid);
	afs_make_op_call(op, call, GFP_NOFS);
}

/*
 * set the attributes on a file, using FS.StoreData rather than FS.StoreStatus
 * so as to alter the file size also
 */
static void afs_fs_setattr_size(struct afs_operation *op)
{
	struct afs_vnode_param *vp = &op->file[0];
	struct afs_call *call;
	struct iattr *attr = op->setattr.attr;
	__be32 *bp;

	_enter(",%x,{%llx:%llu},,",
	       key_serial(op->key), vp->fid.vid, vp->fid.vnode);

	ASSERT(attr->ia_valid & ATTR_SIZE);
	if (upper_32_bits(attr->ia_size))
		return afs_fs_setattr_size64(op);

	call = afs_alloc_flat_call(op->net, &afs_RXFSStoreData_as_Status,
				   (4 + 6 + 3) * 4,
				   (21 + 6) * 4);
	if (!call)
		return afs_op_nomem(op);

	/* marshall the parameters */
	bp = call->request;
	*bp++ = htonl(FSSTOREDATA);
	*bp++ = htonl(vp->fid.vid);
	*bp++ = htonl(vp->fid.vnode);
	*bp++ = htonl(vp->fid.unique);

	xdr_encode_AFS_StoreStatus(&bp, attr);

	*bp++ = htonl(attr->ia_size);		/* position of start of write */
	*bp++ = 0;				/* size of write */
	*bp++ = htonl(attr->ia_size);		/* new file length */

	trace_afs_make_fs_call(call, &vp->fid);
	afs_make_op_call(op, call, GFP_NOFS);
}

/*
 * set the attributes on a file, using FS.StoreData if there's a change in file
 * size, and FS.StoreStatus otherwise
 */
void afs_fs_setattr(struct afs_operation *op)
{
	struct afs_vnode_param *vp = &op->file[0];
	struct afs_call *call;
	struct iattr *attr = op->setattr.attr;
	__be32 *bp;

	if (attr->ia_valid & ATTR_SIZE)
		return afs_fs_setattr_size(op);

	_enter(",%x,{%llx:%llu},,",
	       key_serial(op->key), vp->fid.vid, vp->fid.vnode);

	call = afs_alloc_flat_call(op->net, &afs_RXFSStoreStatus,
				   (4 + 6) * 4,
				   (21 + 6) * 4);
	if (!call)
		return afs_op_nomem(op);

	/* marshall the parameters */
	bp = call->request;
	*bp++ = htonl(FSSTORESTATUS);
	*bp++ = htonl(vp->fid.vid);
	*bp++ = htonl(vp->fid.vnode);
	*bp++ = htonl(vp->fid.unique);

	xdr_encode_AFS_StoreStatus(&bp, op->setattr.attr);

	trace_afs_make_fs_call(call, &vp->fid);
	afs_make_op_call(op, call, GFP_NOFS);
}

/*
 * deliver reply data to an FS.GetVolumeStatus
 */
static int afs_deliver_fs_get_volume_status(struct afs_call *call)
{
	struct afs_operation *op = call->op;
	const __be32 *bp;
	char *p;
	u32 size;
	int ret;

	_enter("{%u}", call->unmarshall);

	switch (call->unmarshall) {
	case 0:
		call->unmarshall++;
		afs_extract_to_buf(call, 12 * 4);
		fallthrough;

		/* extract the returned status record */
	case 1:
		_debug("extract status");
<<<<<<< HEAD
		ret = afs_extract_data(call, call->buffer,
				       12 * 4, true);
=======
		ret = afs_extract_data(call, true);
>>>>>>> 24b8d41d
		if (ret < 0)
			return ret;

		bp = call->buffer;
		xdr_decode_AFSFetchVolumeStatus(&bp, &op->volstatus.vs);
		call->unmarshall++;
		afs_extract_to_tmp(call);
		fallthrough;

		/* extract the volume name length */
	case 2:
<<<<<<< HEAD
		ret = afs_extract_data(call, &call->tmp, 4, true);
=======
		ret = afs_extract_data(call, true);
>>>>>>> 24b8d41d
		if (ret < 0)
			return ret;

		call->count = ntohl(call->tmp);
		_debug("volname length: %u", call->count);
		if (call->count >= AFSNAMEMAX)
			return afs_protocol_error(call, afs_eproto_volname_len);
		size = (call->count + 3) & ~3; /* It's padded */
		afs_extract_to_buf(call, size);
		call->unmarshall++;
		fallthrough;

		/* extract the volume name */
	case 3:
		_debug("extract volname");
<<<<<<< HEAD
		if (call->count > 0) {
			ret = afs_extract_data(call, call->reply3,
					       call->count, true);
			if (ret < 0)
				return ret;
		}
=======
		ret = afs_extract_data(call, true);
		if (ret < 0)
			return ret;
>>>>>>> 24b8d41d

		p = call->buffer;
		p[call->count] = 0;
		_debug("volname '%s'", p);
		afs_extract_to_tmp(call);
		call->unmarshall++;
<<<<<<< HEAD

		/* extract the volume name padding */
		if ((call->count & 3) == 0) {
			call->unmarshall++;
			goto no_volname_padding;
		}
		call->count = 4 - (call->count & 3);

	case 4:
		ret = afs_extract_data(call, call->buffer,
				       call->count, true);
		if (ret < 0)
			return ret;

		call->offset = 0;
		call->unmarshall++;
	no_volname_padding:

		/* extract the offline message length */
	case 5:
		ret = afs_extract_data(call, &call->tmp, 4, true);
=======
		fallthrough;

		/* extract the offline message length */
	case 4:
		ret = afs_extract_data(call, true);
>>>>>>> 24b8d41d
		if (ret < 0)
			return ret;

		call->count = ntohl(call->tmp);
		_debug("offline msg length: %u", call->count);
		if (call->count >= AFSNAMEMAX)
			return afs_protocol_error(call, afs_eproto_offline_msg_len);
		size = (call->count + 3) & ~3; /* It's padded */
		afs_extract_to_buf(call, size);
		call->unmarshall++;
		fallthrough;

		/* extract the offline message */
	case 5:
		_debug("extract offline");
<<<<<<< HEAD
		if (call->count > 0) {
			ret = afs_extract_data(call, call->reply3,
					       call->count, true);
			if (ret < 0)
				return ret;
		}
=======
		ret = afs_extract_data(call, true);
		if (ret < 0)
			return ret;
>>>>>>> 24b8d41d

		p = call->buffer;
		p[call->count] = 0;
		_debug("offline '%s'", p);

		afs_extract_to_tmp(call);
		call->unmarshall++;
<<<<<<< HEAD

		/* extract the offline message padding */
		if ((call->count & 3) == 0) {
			call->unmarshall++;
			goto no_offline_padding;
		}
		call->count = 4 - (call->count & 3);

	case 7:
		ret = afs_extract_data(call, call->buffer,
				       call->count, true);
		if (ret < 0)
			return ret;

		call->offset = 0;
		call->unmarshall++;
	no_offline_padding:

		/* extract the message of the day length */
	case 8:
		ret = afs_extract_data(call, &call->tmp, 4, true);
=======
		fallthrough;

		/* extract the message of the day length */
	case 6:
		ret = afs_extract_data(call, true);
>>>>>>> 24b8d41d
		if (ret < 0)
			return ret;

		call->count = ntohl(call->tmp);
		_debug("motd length: %u", call->count);
		if (call->count >= AFSNAMEMAX)
			return afs_protocol_error(call, afs_eproto_motd_len);
		size = (call->count + 3) & ~3; /* It's padded */
		afs_extract_to_buf(call, size);
		call->unmarshall++;
		fallthrough;

		/* extract the message of the day */
	case 7:
		_debug("extract motd");
<<<<<<< HEAD
		if (call->count > 0) {
			ret = afs_extract_data(call, call->reply3,
					       call->count, true);
			if (ret < 0)
				return ret;
		}
=======
		ret = afs_extract_data(call, false);
		if (ret < 0)
			return ret;
>>>>>>> 24b8d41d

		p = call->buffer;
		p[call->count] = 0;
		_debug("motd '%s'", p);

<<<<<<< HEAD
		call->offset = 0;
		call->unmarshall++;

		/* extract the message of the day padding */
		call->count = (4 - (call->count & 3)) & 3;

	case 10:
		ret = afs_extract_data(call, call->buffer,
				       call->count, false);
		if (ret < 0)
			return ret;

		call->offset = 0;
		call->unmarshall++;
	case 11:
=======
		call->unmarshall++;

	case 8:
>>>>>>> 24b8d41d
		break;
	}

	_leave(" = 0 [done]");
	return 0;
}

/*
 * FS.GetVolumeStatus operation type
 */
static const struct afs_call_type afs_RXFSGetVolumeStatus = {
	.name		= "FS.GetVolumeStatus",
	.op		= afs_FS_GetVolumeStatus,
	.deliver	= afs_deliver_fs_get_volume_status,
	.destructor	= afs_flat_call_destructor,
};

/*
 * fetch the status of a volume
 */
void afs_fs_get_volume_status(struct afs_operation *op)
{
	struct afs_vnode_param *vp = &op->file[0];
	struct afs_call *call;
	__be32 *bp;

	_enter("");

	call = afs_alloc_flat_call(op->net, &afs_RXFSGetVolumeStatus, 2 * 4,
				   max(12 * 4, AFSOPAQUEMAX + 1));
	if (!call)
		return afs_op_nomem(op);

	/* marshall the parameters */
	bp = call->request;
	bp[0] = htonl(FSGETVOLUMESTATUS);
	bp[1] = htonl(vp->fid.vid);

	trace_afs_make_fs_call(call, &vp->fid);
	afs_make_op_call(op, call, GFP_NOFS);
}

/*
 * deliver reply data to an FS.SetLock, FS.ExtendLock or FS.ReleaseLock
 */
static int afs_deliver_fs_xxxx_lock(struct afs_call *call)
{
	struct afs_operation *op = call->op;
	const __be32 *bp;
	int ret;

	_enter("{%u}", call->unmarshall);

	ret = afs_transfer_reply(call);
	if (ret < 0)
		return ret;

	/* unmarshall the reply once we've received all of it */
	bp = call->buffer;
	xdr_decode_AFSVolSync(&bp, &op->volsync);

	_leave(" = 0 [done]");
	return 0;
}

/*
 * FS.SetLock operation type
 */
static const struct afs_call_type afs_RXFSSetLock = {
	.name		= "FS.SetLock",
	.op		= afs_FS_SetLock,
	.deliver	= afs_deliver_fs_xxxx_lock,
	.done		= afs_lock_op_done,
	.destructor	= afs_flat_call_destructor,
};

/*
 * FS.ExtendLock operation type
 */
static const struct afs_call_type afs_RXFSExtendLock = {
	.name		= "FS.ExtendLock",
	.op		= afs_FS_ExtendLock,
	.deliver	= afs_deliver_fs_xxxx_lock,
	.done		= afs_lock_op_done,
	.destructor	= afs_flat_call_destructor,
};

/*
 * FS.ReleaseLock operation type
 */
static const struct afs_call_type afs_RXFSReleaseLock = {
	.name		= "FS.ReleaseLock",
	.op		= afs_FS_ReleaseLock,
	.deliver	= afs_deliver_fs_xxxx_lock,
	.destructor	= afs_flat_call_destructor,
};

/*
 * Set a lock on a file
 */
void afs_fs_set_lock(struct afs_operation *op)
{
	struct afs_vnode_param *vp = &op->file[0];
	struct afs_call *call;
	__be32 *bp;

	_enter("");

	call = afs_alloc_flat_call(op->net, &afs_RXFSSetLock, 5 * 4, 6 * 4);
	if (!call)
		return afs_op_nomem(op);

	/* marshall the parameters */
	bp = call->request;
	*bp++ = htonl(FSSETLOCK);
	*bp++ = htonl(vp->fid.vid);
	*bp++ = htonl(vp->fid.vnode);
	*bp++ = htonl(vp->fid.unique);
	*bp++ = htonl(op->lock.type);

	trace_afs_make_fs_calli(call, &vp->fid, op->lock.type);
	afs_make_op_call(op, call, GFP_NOFS);
}

/*
 * extend a lock on a file
 */
void afs_fs_extend_lock(struct afs_operation *op)
{
	struct afs_vnode_param *vp = &op->file[0];
	struct afs_call *call;
	__be32 *bp;

	_enter("");

	call = afs_alloc_flat_call(op->net, &afs_RXFSExtendLock, 4 * 4, 6 * 4);
	if (!call)
		return afs_op_nomem(op);

	/* marshall the parameters */
	bp = call->request;
	*bp++ = htonl(FSEXTENDLOCK);
	*bp++ = htonl(vp->fid.vid);
	*bp++ = htonl(vp->fid.vnode);
	*bp++ = htonl(vp->fid.unique);

	trace_afs_make_fs_call(call, &vp->fid);
	afs_make_op_call(op, call, GFP_NOFS);
}

/*
 * release a lock on a file
 */
void afs_fs_release_lock(struct afs_operation *op)
{
	struct afs_vnode_param *vp = &op->file[0];
	struct afs_call *call;
	__be32 *bp;

	_enter("");

	call = afs_alloc_flat_call(op->net, &afs_RXFSReleaseLock, 4 * 4, 6 * 4);
	if (!call)
		return afs_op_nomem(op);

	/* marshall the parameters */
	bp = call->request;
	*bp++ = htonl(FSRELEASELOCK);
	*bp++ = htonl(vp->fid.vid);
	*bp++ = htonl(vp->fid.vnode);
	*bp++ = htonl(vp->fid.unique);

	trace_afs_make_fs_call(call, &vp->fid);
	afs_make_op_call(op, call, GFP_NOFS);
}

/*
 * Deliver reply data to an FS.GiveUpAllCallBacks operation.
 */
static int afs_deliver_fs_give_up_all_callbacks(struct afs_call *call)
{
	return afs_transfer_reply(call);
}

/*
 * FS.GiveUpAllCallBacks operation type
 */
static const struct afs_call_type afs_RXFSGiveUpAllCallBacks = {
	.name		= "FS.GiveUpAllCallBacks",
	.op		= afs_FS_GiveUpAllCallBacks,
	.deliver	= afs_deliver_fs_give_up_all_callbacks,
	.destructor	= afs_flat_call_destructor,
};

/*
 * Flush all the callbacks we have on a server.
 */
int afs_fs_give_up_all_callbacks(struct afs_net *net,
				 struct afs_server *server,
				 struct afs_addr_cursor *ac,
				 struct key *key)
{
	struct afs_call *call;
	__be32 *bp;

	_enter("");

	call = afs_alloc_flat_call(net, &afs_RXFSGiveUpAllCallBacks, 1 * 4, 0);
	if (!call)
		return -ENOMEM;

	call->key = key;

	/* marshall the parameters */
	bp = call->request;
	*bp++ = htonl(FSGIVEUPALLCALLBACKS);

	call->server = afs_use_server(server, afs_server_trace_give_up_cb);
	afs_make_call(ac, call, GFP_NOFS);
	return afs_wait_for_call_to_complete(call, ac);
}

/*
 * Deliver reply data to an FS.GetCapabilities operation.
 */
static int afs_deliver_fs_get_capabilities(struct afs_call *call)
{
	u32 count;
	int ret;

	_enter("{%u,%zu}", call->unmarshall, iov_iter_count(call->iter));

	switch (call->unmarshall) {
	case 0:
		afs_extract_to_tmp(call);
		call->unmarshall++;
		fallthrough;

		/* Extract the capabilities word count */
	case 1:
		ret = afs_extract_data(call, true);
		if (ret < 0)
			return ret;

		count = ntohl(call->tmp);

		call->count = count;
		call->count2 = count;
		afs_extract_discard(call, count * sizeof(__be32));
		call->unmarshall++;
		fallthrough;

		/* Extract capabilities words */
	case 2:
		ret = afs_extract_data(call, false);
		if (ret < 0)
			return ret;

		/* TODO: Examine capabilities */

		call->unmarshall++;
		break;
	}

	_leave(" = 0 [done]");
	return 0;
}

/*
 * FS.GetCapabilities operation type
 */
static const struct afs_call_type afs_RXFSGetCapabilities = {
	.name		= "FS.GetCapabilities",
	.op		= afs_FS_GetCapabilities,
	.deliver	= afs_deliver_fs_get_capabilities,
	.done		= afs_fileserver_probe_result,
	.destructor	= afs_flat_call_destructor,
};

/*
 * Probe a fileserver for the capabilities that it supports.  This RPC can
 * reply with up to 196 words.  The operation is asynchronous and if we managed
 * to allocate a call, true is returned the result is delivered through the
 * ->done() - otherwise we return false to indicate we didn't even try.
 */
bool afs_fs_get_capabilities(struct afs_net *net, struct afs_server *server,
			     struct afs_addr_cursor *ac, struct key *key)
{
	struct afs_call *call;
	__be32 *bp;

	_enter("");

	call = afs_alloc_flat_call(net, &afs_RXFSGetCapabilities, 1 * 4, 16 * 4);
	if (!call)
		return false;

	call->key = key;
	call->server = afs_use_server(server, afs_server_trace_get_caps);
	call->upgrade = true;
	call->async = true;
	call->max_lifespan = AFS_PROBE_MAX_LIFESPAN;

	/* marshall the parameters */
	bp = call->request;
	*bp++ = htonl(FSGETCAPABILITIES);

	trace_afs_make_fs_call(call, NULL);
	afs_make_call(ac, call, GFP_NOFS);
	afs_put_call(call);
	return true;
}

/*
 * Deliver reply data to an FS.InlineBulkStatus call
 */
static int afs_deliver_fs_inline_bulk_status(struct afs_call *call)
{
	struct afs_operation *op = call->op;
	struct afs_status_cb *scb;
	const __be32 *bp;
	u32 tmp;
	int ret;

	_enter("{%u}", call->unmarshall);

	switch (call->unmarshall) {
	case 0:
		afs_extract_to_tmp(call);
		call->unmarshall++;
		fallthrough;

		/* Extract the file status count and array in two steps */
	case 1:
		_debug("extract status count");
		ret = afs_extract_data(call, true);
		if (ret < 0)
			return ret;

		tmp = ntohl(call->tmp);
		_debug("status count: %u/%u", tmp, op->nr_files);
		if (tmp != op->nr_files)
			return afs_protocol_error(call, afs_eproto_ibulkst_count);

		call->count = 0;
		call->unmarshall++;
	more_counts:
		afs_extract_to_buf(call, 21 * sizeof(__be32));
		fallthrough;

	case 2:
		_debug("extract status array %u", call->count);
		ret = afs_extract_data(call, true);
		if (ret < 0)
			return ret;

		switch (call->count) {
		case 0:
			scb = &op->file[0].scb;
			break;
		case 1:
			scb = &op->file[1].scb;
			break;
		default:
			scb = &op->more_files[call->count - 2].scb;
			break;
		}

		bp = call->buffer;
		xdr_decode_AFSFetchStatus(&bp, call, scb);

		call->count++;
		if (call->count < op->nr_files)
			goto more_counts;

		call->count = 0;
		call->unmarshall++;
		afs_extract_to_tmp(call);
		fallthrough;

		/* Extract the callback count and array in two steps */
	case 3:
		_debug("extract CB count");
		ret = afs_extract_data(call, true);
		if (ret < 0)
			return ret;

		tmp = ntohl(call->tmp);
		_debug("CB count: %u", tmp);
		if (tmp != op->nr_files)
			return afs_protocol_error(call, afs_eproto_ibulkst_cb_count);
		call->count = 0;
		call->unmarshall++;
	more_cbs:
		afs_extract_to_buf(call, 3 * sizeof(__be32));
		fallthrough;

	case 4:
		_debug("extract CB array");
		ret = afs_extract_data(call, true);
		if (ret < 0)
			return ret;

		_debug("unmarshall CB array");
		switch (call->count) {
		case 0:
			scb = &op->file[0].scb;
			break;
		case 1:
			scb = &op->file[1].scb;
			break;
		default:
			scb = &op->more_files[call->count - 2].scb;
			break;
		}

		bp = call->buffer;
		xdr_decode_AFSCallBack(&bp, call, scb);
		call->count++;
		if (call->count < op->nr_files)
			goto more_cbs;

		afs_extract_to_buf(call, 6 * sizeof(__be32));
		call->unmarshall++;
		fallthrough;

	case 5:
		ret = afs_extract_data(call, false);
		if (ret < 0)
			return ret;

		bp = call->buffer;
		xdr_decode_AFSVolSync(&bp, &op->volsync);

		call->unmarshall++;

	case 6:
		break;
	}

	_leave(" = 0 [done]");
	return 0;
}

static void afs_done_fs_inline_bulk_status(struct afs_call *call)
{
	if (call->error == -ECONNABORTED &&
	    call->abort_code == RX_INVALID_OPERATION) {
		set_bit(AFS_SERVER_FL_NO_IBULK, &call->server->flags);
		if (call->op)
			set_bit(AFS_VOLUME_MAYBE_NO_IBULK, &call->op->volume->flags);
	}
}

/*
 * FS.InlineBulkStatus operation type
 */
static const struct afs_call_type afs_RXFSInlineBulkStatus = {
	.name		= "FS.InlineBulkStatus",
	.op		= afs_FS_InlineBulkStatus,
	.deliver	= afs_deliver_fs_inline_bulk_status,
	.done		= afs_done_fs_inline_bulk_status,
	.destructor	= afs_flat_call_destructor,
};

/*
 * Fetch the status information for up to 50 files
 */
void afs_fs_inline_bulk_status(struct afs_operation *op)
{
	struct afs_vnode_param *dvp = &op->file[0];
	struct afs_vnode_param *vp = &op->file[1];
	struct afs_call *call;
	__be32 *bp;
	int i;

	if (test_bit(AFS_SERVER_FL_NO_IBULK, &op->server->flags)) {
		op->error = -ENOTSUPP;
		return;
	}

	_enter(",%x,{%llx:%llu},%u",
	       key_serial(op->key), vp->fid.vid, vp->fid.vnode, op->nr_files);

	call = afs_alloc_flat_call(op->net, &afs_RXFSInlineBulkStatus,
				   (2 + op->nr_files * 3) * 4,
				   21 * 4);
	if (!call)
		return afs_op_nomem(op);

	/* marshall the parameters */
	bp = call->request;
	*bp++ = htonl(FSINLINEBULKSTATUS);
	*bp++ = htonl(op->nr_files);
	*bp++ = htonl(dvp->fid.vid);
	*bp++ = htonl(dvp->fid.vnode);
	*bp++ = htonl(dvp->fid.unique);
	*bp++ = htonl(vp->fid.vid);
	*bp++ = htonl(vp->fid.vnode);
	*bp++ = htonl(vp->fid.unique);
	for (i = 0; i < op->nr_files - 2; i++) {
		*bp++ = htonl(op->more_files[i].fid.vid);
		*bp++ = htonl(op->more_files[i].fid.vnode);
		*bp++ = htonl(op->more_files[i].fid.unique);
	}

	trace_afs_make_fs_call(call, &vp->fid);
	afs_make_op_call(op, call, GFP_NOFS);
}

/*
 * deliver reply data to an FS.FetchACL
 */
static int afs_deliver_fs_fetch_acl(struct afs_call *call)
{
	struct afs_operation *op = call->op;
	struct afs_vnode_param *vp = &op->file[0];
	struct afs_acl *acl;
	const __be32 *bp;
	unsigned int size;
	int ret;

	_enter("{%u}", call->unmarshall);

	switch (call->unmarshall) {
	case 0:
		afs_extract_to_tmp(call);
		call->unmarshall++;
		fallthrough;

		/* extract the returned data length */
	case 1:
		ret = afs_extract_data(call, true);
		if (ret < 0)
			return ret;

		size = call->count2 = ntohl(call->tmp);
		size = round_up(size, 4);

		acl = kmalloc(struct_size(acl, data, size), GFP_KERNEL);
		if (!acl)
			return -ENOMEM;
		op->acl = acl;
		acl->size = call->count2;
		afs_extract_begin(call, acl->data, size);
		call->unmarshall++;
		fallthrough;

		/* extract the returned data */
	case 2:
		ret = afs_extract_data(call, true);
		if (ret < 0)
			return ret;

		afs_extract_to_buf(call, (21 + 6) * 4);
		call->unmarshall++;
		fallthrough;

		/* extract the metadata */
	case 3:
		ret = afs_extract_data(call, false);
		if (ret < 0)
			return ret;

		bp = call->buffer;
		xdr_decode_AFSFetchStatus(&bp, call, &vp->scb);
		xdr_decode_AFSVolSync(&bp, &op->volsync);

		call->unmarshall++;

	case 4:
		break;
	}

	_leave(" = 0 [done]");
	return 0;
}

/*
 * FS.FetchACL operation type
 */
static const struct afs_call_type afs_RXFSFetchACL = {
	.name		= "FS.FetchACL",
	.op		= afs_FS_FetchACL,
	.deliver	= afs_deliver_fs_fetch_acl,
};

/*
 * Fetch the ACL for a file.
 */
void afs_fs_fetch_acl(struct afs_operation *op)
{
	struct afs_vnode_param *vp = &op->file[0];
	struct afs_call *call;
	__be32 *bp;

	_enter(",%x,{%llx:%llu},,",
	       key_serial(op->key), vp->fid.vid, vp->fid.vnode);

	call = afs_alloc_flat_call(op->net, &afs_RXFSFetchACL, 16, (21 + 6) * 4);
	if (!call)
		return afs_op_nomem(op);

	/* marshall the parameters */
	bp = call->request;
	bp[0] = htonl(FSFETCHACL);
	bp[1] = htonl(vp->fid.vid);
	bp[2] = htonl(vp->fid.vnode);
	bp[3] = htonl(vp->fid.unique);

	trace_afs_make_fs_call(call, &vp->fid);
	afs_make_op_call(op, call, GFP_KERNEL);
}

/*
 * FS.StoreACL operation type
 */
static const struct afs_call_type afs_RXFSStoreACL = {
	.name		= "FS.StoreACL",
	.op		= afs_FS_StoreACL,
	.deliver	= afs_deliver_fs_file_status_and_vol,
	.destructor	= afs_flat_call_destructor,
};

/*
 * Fetch the ACL for a file.
 */
void afs_fs_store_acl(struct afs_operation *op)
{
	struct afs_vnode_param *vp = &op->file[0];
	struct afs_call *call;
	const struct afs_acl *acl = op->acl;
	size_t size;
	__be32 *bp;

	_enter(",%x,{%llx:%llu},,",
	       key_serial(op->key), vp->fid.vid, vp->fid.vnode);

	size = round_up(acl->size, 4);
	call = afs_alloc_flat_call(op->net, &afs_RXFSStoreACL,
				   5 * 4 + size, (21 + 6) * 4);
	if (!call)
		return afs_op_nomem(op);

	/* marshall the parameters */
	bp = call->request;
	bp[0] = htonl(FSSTOREACL);
	bp[1] = htonl(vp->fid.vid);
	bp[2] = htonl(vp->fid.vnode);
	bp[3] = htonl(vp->fid.unique);
	bp[4] = htonl(acl->size);
	memcpy(&bp[5], acl->data, acl->size);
	if (acl->size != size)
		memset((void *)&bp[5] + acl->size, 0, size - acl->size);

	trace_afs_make_fs_call(call, &vp->fid);
	afs_make_op_call(op, call, GFP_KERNEL);
}<|MERGE_RESOLUTION|>--- conflicted
+++ resolved
@@ -241,11 +241,6 @@
 	const __be32 *bp;
 	int ret;
 
-<<<<<<< HEAD
-	_enter("");
-
-=======
->>>>>>> 24b8d41d
 	ret = afs_transfer_reply(call);
 	if (ret < 0)
 		return ret;
@@ -310,12 +305,8 @@
 	unsigned int size;
 	int ret;
 
-<<<<<<< HEAD
-	_enter("{%u}", call->unmarshall);
-=======
 	_enter("{%u,%zu/%llu}",
 	       call->unmarshall, iov_iter_count(call->iter), req->actual_len);
->>>>>>> 24b8d41d
 
 	switch (call->unmarshall) {
 	case 0:
@@ -333,12 +324,6 @@
 
 		/* extract the returned data length */
 	case 1:
-<<<<<<< HEAD
-		_debug("extract data length (MSW)");
-		ret = afs_extract_data(call, &call->tmp, 4, true);
-		if (ret < 0)
-			return ret;
-=======
 		_debug("extract data length");
 		ret = afs_extract_data(call, true);
 		if (ret < 0)
@@ -349,7 +334,6 @@
 		req->remain = min(req->len, req->actual_len);
 		if (req->remain == 0)
 			goto no_more_data;
->>>>>>> 24b8d41d
 
 		call->unmarshall++;
 
@@ -368,12 +352,6 @@
 
 		/* extract the returned data */
 	case 2:
-<<<<<<< HEAD
-		_debug("extract data length");
-		ret = afs_extract_data(call, &call->tmp, 4, true);
-		if (ret < 0)
-			return ret;
-=======
 		_debug("extract data %zu/%llu",
 		       iov_iter_count(call->iter), req->remain);
 
@@ -389,7 +367,6 @@
 			if (req->remain > 0)
 				goto begin_page;
 		}
->>>>>>> 24b8d41d
 
 		ASSERTCMP(req->remain, ==, 0);
 		if (req->actual_len <= req->len)
@@ -401,21 +378,8 @@
 		fallthrough;
 
 	case 3:
-<<<<<<< HEAD
-		_debug("extract data");
-		if (call->count > 0) {
-			page = call->reply3;
-			buffer = kmap(page);
-			ret = afs_extract_data(call, buffer,
-					       call->count, true);
-			kunmap(page);
-			if (ret < 0)
-				return ret;
-		}
-=======
 		_debug("extract discard %zu/%llu",
 		       iov_iter_count(call->iter), req->actual_len - req->len);
->>>>>>> 24b8d41d
 
 		ret = afs_extract_data(call, true);
 		if (ret < 0)
@@ -428,12 +392,7 @@
 
 		/* extract the metadata */
 	case 4:
-<<<<<<< HEAD
-		ret = afs_extract_data(call, call->buffer,
-				       (21 + 3 + 6) * 4, false);
-=======
 		ret = afs_extract_data(call, false);
->>>>>>> 24b8d41d
 		if (ret < 0)
 			return ret;
 
@@ -451,20 +410,11 @@
 		break;
 	}
 
-<<<<<<< HEAD
-	if (call->count < PAGE_SIZE) {
-		_debug("clear");
-		page = call->reply3;
-		buffer = kmap(page);
-		memset(buffer + call->count, 0, PAGE_SIZE - call->count);
-		kunmap(page);
-=======
 	for (; req->index < req->nr_pages; req->index++) {
 		if (req->offset < PAGE_SIZE)
 			zero_user_segment(req->pages[req->index],
 					  req->offset, PAGE_SIZE);
 		req->offset = 0;
->>>>>>> 24b8d41d
 	}
 
 	if (req->page_done)
@@ -560,14 +510,6 @@
 /*
  * deliver reply data to an FS.CreateFile or an FS.MakeDir
  */
-<<<<<<< HEAD
-static int afs_deliver_fs_give_up_callbacks(struct afs_call *call)
-{
-	_enter("");
-
-	/* shouldn't be any reply data */
-	return afs_extract_data(call, NULL, 0, false);
-=======
 static int afs_deliver_fs_create_vnode(struct afs_call *call)
 {
 	struct afs_operation *op = call->op;
@@ -590,7 +532,6 @@
 
 	_leave(" = 0 [done]");
 	return 0;
->>>>>>> 24b8d41d
 }
 
 /*
@@ -645,42 +586,8 @@
 	*bp++ = htonl(op->create.mode & S_IALLUGO); /* unix mode */
 	*bp++ = 0; /* segment size */
 
-<<<<<<< HEAD
-	ASSERT(ncallbacks > 0);
-	wake_up_nr(&server->cb_break_waitq, ncallbacks);
-
-	return afs_make_call(&server->addr, call, GFP_NOFS, wait_mode);
-}
-
-/*
- * deliver reply data to an FS.CreateFile or an FS.MakeDir
- */
-static int afs_deliver_fs_create_vnode(struct afs_call *call)
-{
-	struct afs_vnode *vnode = call->reply;
-	const __be32 *bp;
-	int ret;
-
-	_enter("{%u}", call->unmarshall);
-
-	ret = afs_transfer_reply(call);
-	if (ret < 0)
-		return ret;
-
-	/* unmarshall the reply once we've received all of it */
-	bp = call->buffer;
-	xdr_decode_AFSFid(&bp, call->reply2);
-	xdr_decode_AFSFetchStatus(&bp, call->reply3, NULL, NULL);
-	xdr_decode_AFSFetchStatus(&bp, &vnode->status, vnode, NULL);
-	xdr_decode_AFSCallBack_raw(&bp, call->reply4);
-	/* xdr_decode_AFSVolSync(&bp, call->replyX); */
-
-	_leave(" = 0 [done]");
-	return 0;
-=======
 	trace_afs_make_fs_call1(call, &dvp->fid, name);
 	afs_make_op_call(op, call, GFP_NOFS);
->>>>>>> 24b8d41d
 }
 
 static const struct afs_call_type afs_RXFSMakeDir = {
@@ -739,22 +646,13 @@
 /*
  * Deliver reply data to any operation that returns status and volume sync.
  */
-<<<<<<< HEAD
-static int afs_deliver_fs_remove(struct afs_call *call)
-=======
 static int afs_deliver_fs_file_status_and_vol(struct afs_call *call)
->>>>>>> 24b8d41d
 {
 	struct afs_operation *op = call->op;
 	struct afs_vnode_param *vp = &op->file[0];
 	const __be32 *bp;
 	int ret;
 
-<<<<<<< HEAD
-	_enter("{%u}", call->unmarshall);
-
-=======
->>>>>>> 24b8d41d
 	ret = afs_transfer_reply(call);
 	if (ret < 0)
 		return ret;
@@ -1051,11 +949,6 @@
 	const __be32 *bp;
 	int ret;
 
-<<<<<<< HEAD
-	_enter("{%u}", call->unmarshall);
-
-=======
->>>>>>> 24b8d41d
 	ret = afs_transfer_reply(call);
 	if (ret < 0)
 		return ret;
@@ -1282,43 +1175,9 @@
 	*bp++ = 0; /* unix mode */
 	*bp++ = 0; /* segment size */
 
-<<<<<<< HEAD
-	*bp++ = htonl(pos);
-	*bp++ = htonl(size);
-	*bp++ = htonl(i_size);
-
-	return afs_make_call(&server->addr, call, GFP_NOFS, wait_mode);
-}
-
-/*
- * deliver reply data to an FS.StoreStatus
- */
-static int afs_deliver_fs_store_status(struct afs_call *call)
-{
-	afs_dataversion_t *store_version;
-	struct afs_vnode *vnode = call->reply;
-	const __be32 *bp;
-	int ret;
-
-	_enter("");
-
-	ret = afs_transfer_reply(call);
-	if (ret < 0)
-		return ret;
-
-	/* unmarshall the reply once we've received all of it */
-	store_version = NULL;
-	if (call->operation_ID == FSSTOREDATA)
-		store_version = &call->store_version;
-
-	bp = call->buffer;
-	xdr_decode_AFSFetchStatus(&bp, &vnode->status, vnode, store_version);
-	/* xdr_decode_AFSVolSync(&bp, call->replyX); */
-=======
 	*bp++ = htonl(lower_32_bits(pos));
 	*bp++ = htonl(lower_32_bits(size));
 	*bp++ = htonl(lower_32_bits(i_size));
->>>>>>> 24b8d41d
 
 	trace_afs_make_fs_call(call, &vp->fid);
 	afs_make_op_call(op, call, GFP_NOFS);
@@ -1489,12 +1348,7 @@
 		/* extract the returned status record */
 	case 1:
 		_debug("extract status");
-<<<<<<< HEAD
-		ret = afs_extract_data(call, call->buffer,
-				       12 * 4, true);
-=======
 		ret = afs_extract_data(call, true);
->>>>>>> 24b8d41d
 		if (ret < 0)
 			return ret;
 
@@ -1506,11 +1360,7 @@
 
 		/* extract the volume name length */
 	case 2:
-<<<<<<< HEAD
-		ret = afs_extract_data(call, &call->tmp, 4, true);
-=======
 		ret = afs_extract_data(call, true);
->>>>>>> 24b8d41d
 		if (ret < 0)
 			return ret;
 
@@ -1526,53 +1376,20 @@
 		/* extract the volume name */
 	case 3:
 		_debug("extract volname");
-<<<<<<< HEAD
-		if (call->count > 0) {
-			ret = afs_extract_data(call, call->reply3,
-					       call->count, true);
-			if (ret < 0)
-				return ret;
-		}
-=======
 		ret = afs_extract_data(call, true);
 		if (ret < 0)
 			return ret;
->>>>>>> 24b8d41d
 
 		p = call->buffer;
 		p[call->count] = 0;
 		_debug("volname '%s'", p);
 		afs_extract_to_tmp(call);
 		call->unmarshall++;
-<<<<<<< HEAD
-
-		/* extract the volume name padding */
-		if ((call->count & 3) == 0) {
-			call->unmarshall++;
-			goto no_volname_padding;
-		}
-		call->count = 4 - (call->count & 3);
-
-	case 4:
-		ret = afs_extract_data(call, call->buffer,
-				       call->count, true);
-		if (ret < 0)
-			return ret;
-
-		call->offset = 0;
-		call->unmarshall++;
-	no_volname_padding:
-
-		/* extract the offline message length */
-	case 5:
-		ret = afs_extract_data(call, &call->tmp, 4, true);
-=======
 		fallthrough;
 
 		/* extract the offline message length */
 	case 4:
 		ret = afs_extract_data(call, true);
->>>>>>> 24b8d41d
 		if (ret < 0)
 			return ret;
 
@@ -1588,18 +1405,9 @@
 		/* extract the offline message */
 	case 5:
 		_debug("extract offline");
-<<<<<<< HEAD
-		if (call->count > 0) {
-			ret = afs_extract_data(call, call->reply3,
-					       call->count, true);
-			if (ret < 0)
-				return ret;
-		}
-=======
 		ret = afs_extract_data(call, true);
 		if (ret < 0)
 			return ret;
->>>>>>> 24b8d41d
 
 		p = call->buffer;
 		p[call->count] = 0;
@@ -1607,35 +1415,11 @@
 
 		afs_extract_to_tmp(call);
 		call->unmarshall++;
-<<<<<<< HEAD
-
-		/* extract the offline message padding */
-		if ((call->count & 3) == 0) {
-			call->unmarshall++;
-			goto no_offline_padding;
-		}
-		call->count = 4 - (call->count & 3);
-
-	case 7:
-		ret = afs_extract_data(call, call->buffer,
-				       call->count, true);
-		if (ret < 0)
-			return ret;
-
-		call->offset = 0;
-		call->unmarshall++;
-	no_offline_padding:
-
-		/* extract the message of the day length */
-	case 8:
-		ret = afs_extract_data(call, &call->tmp, 4, true);
-=======
 		fallthrough;
 
 		/* extract the message of the day length */
 	case 6:
 		ret = afs_extract_data(call, true);
->>>>>>> 24b8d41d
 		if (ret < 0)
 			return ret;
 
@@ -1651,44 +1435,17 @@
 		/* extract the message of the day */
 	case 7:
 		_debug("extract motd");
-<<<<<<< HEAD
-		if (call->count > 0) {
-			ret = afs_extract_data(call, call->reply3,
-					       call->count, true);
-			if (ret < 0)
-				return ret;
-		}
-=======
 		ret = afs_extract_data(call, false);
 		if (ret < 0)
 			return ret;
->>>>>>> 24b8d41d
 
 		p = call->buffer;
 		p[call->count] = 0;
 		_debug("motd '%s'", p);
 
-<<<<<<< HEAD
-		call->offset = 0;
-		call->unmarshall++;
-
-		/* extract the message of the day padding */
-		call->count = (4 - (call->count & 3)) & 3;
-
-	case 10:
-		ret = afs_extract_data(call, call->buffer,
-				       call->count, false);
-		if (ret < 0)
-			return ret;
-
-		call->offset = 0;
-		call->unmarshall++;
-	case 11:
-=======
 		call->unmarshall++;
 
 	case 8:
->>>>>>> 24b8d41d
 		break;
 	}
 
