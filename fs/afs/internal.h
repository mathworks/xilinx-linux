--- conflicted
+++ resolved
@@ -16,15 +16,12 @@
 #include <linux/sched.h>
 #include <linux/fscache.h>
 #include <linux/backing-dev.h>
-<<<<<<< HEAD
-=======
 #include <linux/uuid.h>
 #include <linux/mm_types.h>
 #include <linux/dns_resolver.h>
 #include <net/net_namespace.h>
 #include <net/netns/generic.h>
 #include <net/sock.h>
->>>>>>> 24b8d41d
 #include <net/af_rxrpc.h>
 
 #include "afs.h"
@@ -76,17 +73,6 @@
 /*
  * List of server addresses.
  */
-<<<<<<< HEAD
-struct afs_wait_mode {
-	/* RxRPC received message notification */
-	rxrpc_notify_rx_t notify_rx;
-
-	/* synchronous call waiter and call dispatched notification */
-	int (*wait)(struct afs_call *call);
-
-	/* asynchronous call completion */
-	void (*async_complete)(void *reply, int error);
-=======
 struct afs_addr_list {
 	struct rcu_head		rcu;
 	refcount_t		usage;
@@ -101,7 +87,6 @@
 	unsigned long		responded;	/* Mask of addrs that responded */
 	struct sockaddr_rxrpc	addrs[];
 #define AFS_MAX_ADDRESSES ((unsigned int)(sizeof(unsigned long) * 8))
->>>>>>> 24b8d41d
 };
 
 /*
@@ -111,11 +96,7 @@
 	const struct afs_call_type *type;	/* type of call */
 	struct afs_addr_list	*alist;		/* Address is alist[addr_ix] */
 	wait_queue_head_t	waitq;		/* processes awaiting completion */
-<<<<<<< HEAD
-	struct work_struct	async_work;	/* asynchronous work processor */
-=======
 	struct work_struct	async_work;	/* async I/O processor */
->>>>>>> 24b8d41d
 	struct work_struct	work;		/* actual work processor */
 	struct rxrpc_call	*rxcall;	/* RxRPC call handle */
 	struct key		*key;		/* security for this call */
@@ -130,30 +111,6 @@
 		struct bio_vec	bvec[1];
 	};
 	void			*buffer;	/* reply receive buffer */
-<<<<<<< HEAD
-	void			*reply;		/* reply buffer (first part) */
-	void			*reply2;	/* reply buffer (second part) */
-	void			*reply3;	/* reply buffer (third part) */
-	void			*reply4;	/* reply buffer (fourth part) */
-	pgoff_t			first;		/* first page in mapping to deal with */
-	pgoff_t			last;		/* last page in mapping to deal with */
-	size_t			offset;		/* offset into received data store */
-	enum {					/* call state */
-		AFS_CALL_REQUESTING,	/* request is being sent for outgoing call */
-		AFS_CALL_AWAIT_REPLY,	/* awaiting reply to outgoing call */
-		AFS_CALL_AWAIT_OP_ID,	/* awaiting op ID on incoming call */
-		AFS_CALL_AWAIT_REQUEST,	/* awaiting request data on incoming call */
-		AFS_CALL_REPLYING,	/* replying to incoming call */
-		AFS_CALL_AWAIT_ACK,	/* awaiting final ACK of incoming call */
-		AFS_CALL_COMPLETE,	/* Completed or failed */
-	}			state;
-	int			error;		/* error code */
-	u32			abort_code;	/* Remote abort ID or 0 */
-	unsigned		request_size;	/* size of request data */
-	unsigned		reply_max;	/* maximum size of reply */
-	unsigned		first_offset;	/* offset into mapping[first] */
-	unsigned		last_to;	/* amount of mapping[last] */
-=======
 	union {
 		long			ret0;	/* Value to reply with instead of 0 */
 		struct afs_addr_list	*ret_alist;
@@ -171,16 +128,11 @@
 	unsigned		request_size;	/* size of request data */
 	unsigned		reply_max;	/* maximum size of reply */
 	unsigned		count2;		/* count used in unmarshalling */
->>>>>>> 24b8d41d
 	unsigned char		unmarshall;	/* unmarshalling phase */
 	unsigned char		addr_ix;	/* Address in ->alist */
 	bool			drop_ref;	/* T if need to drop ref for incoming call */
 	bool			send_pages;	/* T if data from mapping should be sent */
 	bool			need_attention;	/* T if RxRPC poked us */
-<<<<<<< HEAD
-	u16			service_id;	/* RxRPC service ID to call */
-	__be16			port;		/* target UDP port */
-=======
 	bool			async;		/* T if asynchronous */
 	bool			upgrade;	/* T to request service upgrade */
 	bool			have_reply_time; /* T if have got reply_time */
@@ -188,7 +140,6 @@
 	bool			unmarshalling_error; /* T if an unmarshalling error occurred */
 	u16			service_id;	/* Actual service ID (after upgrade) */
 	unsigned int		debug_id;	/* Trace ID */
->>>>>>> 24b8d41d
 	u32			operation_ID;	/* operation ID for an incoming call */
 	u32			count;		/* count for use in unmarshalling */
 	union {					/* place to extract temporary data */
@@ -209,12 +160,6 @@
 	 * - returning an error will cause the call to be aborted
 	 */
 	int (*deliver)(struct afs_call *call);
-<<<<<<< HEAD
-
-	/* map an abort code to an error number */
-	int (*abort_to_error)(u32 abort_code);
-=======
->>>>>>> 24b8d41d
 
 	/* clean up a call */
 	void (*destructor)(struct afs_call *call);
@@ -1294,15 +1239,6 @@
 /*
  * rxrpc.c
  */
-<<<<<<< HEAD
-extern struct socket *afs_socket;
-
-extern int afs_open_socket(void);
-extern void afs_close_socket(void);
-extern int afs_make_call(struct in_addr *, struct afs_call *, gfp_t,
-			 const struct afs_wait_mode *);
-extern struct afs_call *afs_alloc_flat_call(const struct afs_call_type *,
-=======
 extern struct workqueue_struct *afs_async_calls;
 
 extern int __net_init afs_open_socket(struct afs_net *);
@@ -1313,18 +1249,10 @@
 extern long afs_wait_for_call_to_complete(struct afs_call *, struct afs_addr_cursor *);
 extern struct afs_call *afs_alloc_flat_call(struct afs_net *,
 					    const struct afs_call_type *,
->>>>>>> 24b8d41d
 					    size_t, size_t);
 extern void afs_flat_call_destructor(struct afs_call *);
 extern void afs_send_empty_reply(struct afs_call *);
 extern void afs_send_simple_reply(struct afs_call *, const void *, size_t);
-<<<<<<< HEAD
-extern int afs_extract_data(struct afs_call *, void *, size_t, bool);
-
-static inline int afs_transfer_reply(struct afs_call *call)
-{
-	return afs_extract_data(call, call->buffer, call->reply_max, false);
-=======
 extern int afs_extract_data(struct afs_call *, bool);
 extern int afs_protocol_error(struct afs_call *, enum afs_eproto_cause);
 
@@ -1420,7 +1348,6 @@
 		if (call->drop_ref)
 			afs_put_call(call);
 	}
->>>>>>> 24b8d41d
 }
 
 /*
@@ -1482,19 +1409,11 @@
 	return slist;
 }
 
-<<<<<<< HEAD
-extern struct afs_server *afs_lookup_server(struct afs_cell *,
-					    const struct in_addr *);
-extern struct afs_server *afs_find_server(const struct sockaddr_rxrpc *);
-extern void afs_put_server(struct afs_server *);
-extern void __exit afs_purge_servers(void);
-=======
 extern void afs_put_serverlist(struct afs_net *, struct afs_server_list *);
 extern struct afs_server_list *afs_alloc_server_list(struct afs_cell *, struct key *,
 						     struct afs_vldb_entry *,
 						     u8);
 extern bool afs_annotate_server_list(struct afs_server_list *, struct afs_server_list *);
->>>>>>> 24b8d41d
 
 /*
  * super.c
