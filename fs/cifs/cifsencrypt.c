/*
 *   fs/cifs/cifsencrypt.c
 *
 *   Encryption and hashing operations relating to NTLM, NTLMv2.  See MS-NLMP
 *   for more detailed information
 *
 *   Copyright (C) International Business Machines  Corp., 2005,2013
 *   Author(s): Steve French (sfrench@us.ibm.com)
 *
 *   This library is free software; you can redistribute it and/or modify
 *   it under the terms of the GNU Lesser General Public License as published
 *   by the Free Software Foundation; either version 2.1 of the License, or
 *   (at your option) any later version.
 *
 *   This library is distributed in the hope that it will be useful,
 *   but WITHOUT ANY WARRANTY; without even the implied warranty of
 *   MERCHANTABILITY or FITNESS FOR A PARTICULAR PURPOSE.  See
 *   the GNU Lesser General Public License for more details.
 *
 *   You should have received a copy of the GNU Lesser General Public License
 *   along with this library; if not, write to the Free Software
 *   Foundation, Inc., 59 Temple Place, Suite 330, Boston, MA 02111-1307 USA
 */

#include <linux/fs.h>
#include <linux/slab.h>
#include "cifspdu.h"
#include "cifsglob.h"
#include "cifs_debug.h"
#include "cifs_unicode.h"
#include "cifsproto.h"
#include "ntlmssp.h"
#include <linux/ctype.h>
#include <linux/random.h>
#include <linux/highmem.h>
#include <linux/fips.h>
#include <crypto/arc4.h>
#include <crypto/aead.h>

int __cifs_calc_signature(struct smb_rqst *rqst,
			struct TCP_Server_Info *server, char *signature,
			struct shash_desc *shash)
{
	int i;
	int rc;
	struct kvec *iov = rqst->rq_iov;
	int n_vec = rqst->rq_nvec;
	int is_smb2 = server->vals->header_preamble_size == 0;

	/* iov[0] is actual data and not the rfc1002 length for SMB2+ */
	if (is_smb2) {
		if (iov[0].iov_len <= 4)
			return -EIO;
		i = 0;
	} else {
		if (n_vec < 2 || iov[0].iov_len != 4)
			return -EIO;
		i = 1; /* skip rfc1002 length */
	}

	for (; i < n_vec; i++) {
		if (iov[i].iov_len == 0)
			continue;
		if (iov[i].iov_base == NULL) {
			cifs_dbg(VFS, "null iovec entry\n");
			return -EIO;
		}

		rc = crypto_shash_update(shash,
					 iov[i].iov_base, iov[i].iov_len);
		if (rc) {
			cifs_dbg(VFS, "%s: Could not update with payload\n",
				 __func__);
			return rc;
		}
	}

	/* now hash over the rq_pages array */
	for (i = 0; i < rqst->rq_npages; i++) {
		void *kaddr;
		unsigned int len, offset;

		rqst_page_get_length(rqst, i, &len, &offset);

		kaddr = (char *) kmap(rqst->rq_pages[i]) + offset;

		rc = crypto_shash_update(shash, kaddr, len);
		if (rc) {
			cifs_dbg(VFS, "%s: Could not update with payload\n",
				 __func__);
			kunmap(rqst->rq_pages[i]);
			return rc;
		}

		kunmap(rqst->rq_pages[i]);
	}

	rc = crypto_shash_final(shash, signature);
	if (rc)
		cifs_dbg(VFS, "%s: Could not generate hash\n", __func__);

	return rc;
}

int __cifs_calc_signature(struct smb_rqst *rqst,
			struct TCP_Server_Info *server, char *signature,
			struct shash_desc *shash)
{
	int rc;

<<<<<<< HEAD
	for (i = 0; i < n_vec; i++) {
		if (iov[i].iov_len == 0)
			continue;
		if (iov[i].iov_base == NULL) {
			cifs_dbg(VFS, "null iovec entry\n");
			return -EIO;
		}
		/* The first entry includes a length field (which does not get
		   signed that occupies the first 4 bytes before the header */
		if (i == 0) {
			if (iov[0].iov_len <= 8) /* cmd field at offset 9 */
				break; /* nothing to sign or corrupt header */
			rc = crypto_shash_update(shash,
				iov[i].iov_base + 4, iov[i].iov_len - 4);
		} else {
			rc = crypto_shash_update(shash,
				iov[i].iov_base, iov[i].iov_len);
		}
		if (rc) {
			cifs_dbg(VFS, "%s: Could not update with payload\n",
				 __func__);
			return rc;
		}
	}

	/* now hash over the rq_pages array */
	for (i = 0; i < rqst->rq_npages; i++) {
		void *kaddr = kmap(rqst->rq_pages[i]);
		size_t len = rqst->rq_pagesz;

		if (i == rqst->rq_npages - 1)
			len = rqst->rq_tailsz;

		crypto_shash_update(shash, kaddr, len);

		kunmap(rqst->rq_pages[i]);
	}

	rc = crypto_shash_final(shash, signature);
	if (rc)
		cifs_dbg(VFS, "%s: Could not generate hash\n", __func__);

	return rc;
=======
	if (!rqst->rq_iov || !signature || !server)
		return -EINVAL;

	rc = cifs_alloc_hash("md5", &server->secmech.md5,
			     &server->secmech.sdescmd5);
	if (rc)
		return -1;

	rc = crypto_shash_init(&server->secmech.sdescmd5->shash);
	if (rc) {
		cifs_dbg(VFS, "%s: Could not init md5\n", __func__);
		return rc;
	}

	rc = crypto_shash_update(&server->secmech.sdescmd5->shash,
		server->session_key.response, server->session_key.len);
	if (rc) {
		cifs_dbg(VFS, "%s: Could not update with response\n", __func__);
		return rc;
	}

	return __cifs_calc_signature(rqst, server, signature,
				     &server->secmech.sdescmd5->shash);
>>>>>>> 24b8d41d
}

/*
 * Calculate and return the CIFS signature based on the mac key and SMB PDU.
 * The 16 byte signature must be allocated by the caller. Note we only use the
 * 1st eight bytes and that the smb header signature field on input contains
 * the sequence number before this function is called. Also, this function
 * should be called with the server->srv_mutex held.
 */
static int cifs_calc_signature(struct smb_rqst *rqst,
			struct TCP_Server_Info *server, char *signature)
{
	int rc;

	if (!rqst->rq_iov || !signature || !server)
		return -EINVAL;

	if (!server->secmech.sdescmd5) {
		rc = cifs_crypto_shash_md5_allocate(server);
		if (rc) {
			cifs_dbg(VFS, "%s: Can't alloc md5 crypto\n", __func__);
			return -1;
		}
	}

	rc = crypto_shash_init(&server->secmech.sdescmd5->shash);
	if (rc) {
		cifs_dbg(VFS, "%s: Could not init md5\n", __func__);
		return rc;
	}

	rc = crypto_shash_update(&server->secmech.sdescmd5->shash,
		server->session_key.response, server->session_key.len);
	if (rc) {
		cifs_dbg(VFS, "%s: Could not update with response\n", __func__);
		return rc;
	}

	return __cifs_calc_signature(rqst, server, signature,
				     &server->secmech.sdescmd5->shash);
}

/* must be called with server->srv_mutex held */
int cifs_sign_rqst(struct smb_rqst *rqst, struct TCP_Server_Info *server,
		   __u32 *pexpected_response_sequence_number)
{
	int rc = 0;
	char smb_signature[20];
	struct smb_hdr *cifs_pdu = (struct smb_hdr *)rqst->rq_iov[0].iov_base;

	if (rqst->rq_iov[0].iov_len != 4 ||
	    rqst->rq_iov[0].iov_base + 4 != rqst->rq_iov[1].iov_base)
		return -EIO;

	if ((cifs_pdu == NULL) || (server == NULL))
		return -EINVAL;

	if (!(cifs_pdu->Flags2 & SMBFLG2_SECURITY_SIGNATURE) ||
	    server->tcpStatus == CifsNeedNegotiate)
		return rc;

	if (!server->session_estab) {
		memcpy(cifs_pdu->Signature.SecuritySignature, "BSRSPYL", 8);
		return rc;
	}

	cifs_pdu->Signature.Sequence.SequenceNumber =
				cpu_to_le32(server->sequence_number);
	cifs_pdu->Signature.Sequence.Reserved = 0;

	*pexpected_response_sequence_number = ++server->sequence_number;
	++server->sequence_number;

	rc = cifs_calc_signature(rqst, server, smb_signature);
	if (rc)
		memset(cifs_pdu->Signature.SecuritySignature, 0, 8);
	else
		memcpy(cifs_pdu->Signature.SecuritySignature, smb_signature, 8);

	return rc;
}

int cifs_sign_smbv(struct kvec *iov, int n_vec, struct TCP_Server_Info *server,
		   __u32 *pexpected_response_sequence)
{
	struct smb_rqst rqst = { .rq_iov = iov,
				 .rq_nvec = n_vec };

	return cifs_sign_rqst(&rqst, server, pexpected_response_sequence);
}

/* must be called with server->srv_mutex held */
int cifs_sign_smb(struct smb_hdr *cifs_pdu, struct TCP_Server_Info *server,
		  __u32 *pexpected_response_sequence_number)
{
	struct kvec iov[2];

	iov[0].iov_base = cifs_pdu;
	iov[0].iov_len = 4;
	iov[1].iov_base = (char *)cifs_pdu + 4;
	iov[1].iov_len = be32_to_cpu(cifs_pdu->smb_buf_length);

	return cifs_sign_smbv(iov, 2, server,
			      pexpected_response_sequence_number);
}

int cifs_verify_signature(struct smb_rqst *rqst,
			  struct TCP_Server_Info *server,
			  __u32 expected_sequence_number)
{
	unsigned int rc;
	char server_response_sig[8];
	char what_we_think_sig_should_be[20];
	struct smb_hdr *cifs_pdu = (struct smb_hdr *)rqst->rq_iov[0].iov_base;

	if (rqst->rq_iov[0].iov_len != 4 ||
	    rqst->rq_iov[0].iov_base + 4 != rqst->rq_iov[1].iov_base)
		return -EIO;

	if (cifs_pdu == NULL || server == NULL)
		return -EINVAL;

	if (!server->session_estab)
		return 0;

	if (cifs_pdu->Command == SMB_COM_LOCKING_ANDX) {
		struct smb_com_lock_req *pSMB =
			(struct smb_com_lock_req *)cifs_pdu;
		if (pSMB->LockType & LOCKING_ANDX_OPLOCK_RELEASE)
			return 0;
	}

	/* BB what if signatures are supposed to be on for session but
	   server does not send one? BB */

	/* Do not need to verify session setups with signature "BSRSPYL "  */
	if (memcmp(cifs_pdu->Signature.SecuritySignature, "BSRSPYL ", 8) == 0)
		cifs_dbg(FYI, "dummy signature received for smb command 0x%x\n",
			 cifs_pdu->Command);

	/* save off the origiginal signature so we can modify the smb and check
		its signature against what the server sent */
	memcpy(server_response_sig, cifs_pdu->Signature.SecuritySignature, 8);

	cifs_pdu->Signature.Sequence.SequenceNumber =
					cpu_to_le32(expected_sequence_number);
	cifs_pdu->Signature.Sequence.Reserved = 0;

	mutex_lock(&server->srv_mutex);
	rc = cifs_calc_signature(rqst, server, what_we_think_sig_should_be);
	mutex_unlock(&server->srv_mutex);

	if (rc)
		return rc;

/*	cifs_dump_mem("what we think it should be: ",
		      what_we_think_sig_should_be, 16); */

	if (memcmp(server_response_sig, what_we_think_sig_should_be, 8))
		return -EACCES;
	else
		return 0;

}

/* first calculate 24 bytes ntlm response and then 16 byte session key */
int setup_ntlm_response(struct cifs_ses *ses, const struct nls_table *nls_cp)
{
	int rc = 0;
	unsigned int temp_len = CIFS_SESS_KEY_SIZE + CIFS_AUTH_RESP_SIZE;
	char temp_key[CIFS_SESS_KEY_SIZE];

	if (!ses)
		return -EINVAL;

	ses->auth_key.response = kmalloc(temp_len, GFP_KERNEL);
	if (!ses->auth_key.response)
		return -ENOMEM;

	ses->auth_key.len = temp_len;

	rc = SMBNTencrypt(ses->password, ses->server->cryptkey,
			ses->auth_key.response + CIFS_SESS_KEY_SIZE, nls_cp);
	if (rc) {
		cifs_dbg(FYI, "%s Can't generate NTLM response, error: %d\n",
			 __func__, rc);
		return rc;
	}

	rc = E_md4hash(ses->password, temp_key, nls_cp);
	if (rc) {
		cifs_dbg(FYI, "%s Can't generate NT hash, error: %d\n",
			 __func__, rc);
		return rc;
	}

	rc = mdfour(ses->auth_key.response, temp_key, CIFS_SESS_KEY_SIZE);
	if (rc)
		cifs_dbg(FYI, "%s Can't generate NTLM session key, error: %d\n",
			 __func__, rc);

	return rc;
}

#ifdef CONFIG_CIFS_WEAK_PW_HASH
int calc_lanman_hash(const char *password, const char *cryptkey, bool encrypt,
			char *lnm_session_key)
{
	int i, len;
	int rc;
	char password_with_pad[CIFS_ENCPWD_SIZE] = {0};

	if (password) {
		for (len = 0; len < CIFS_ENCPWD_SIZE; len++)
			if (!password[len])
				break;

		memcpy(password_with_pad, password, len);
	}

	if (!encrypt && global_secflags & CIFSSEC_MAY_PLNTXT) {
		memcpy(lnm_session_key, password_with_pad,
			CIFS_ENCPWD_SIZE);
		return 0;
	}

	/* calculate old style session key */
	/* calling toupper is less broken than repeatedly
	calling nls_toupper would be since that will never
	work for UTF8, but neither handles multibyte code pages
	but the only alternative would be converting to UCS-16 (Unicode)
	(using a routine something like UniStrupr) then
	uppercasing and then converting back from Unicode - which
	would only worth doing it if we knew it were utf8. Basically
	utf8 and other multibyte codepages each need their own strupper
	function since a byte at a time will ont work. */

	for (i = 0; i < CIFS_ENCPWD_SIZE; i++)
		password_with_pad[i] = toupper(password_with_pad[i]);

	rc = SMBencrypt(password_with_pad, cryptkey, lnm_session_key);

	return rc;
}
#endif /* CIFS_WEAK_PW_HASH */

/* Build a proper attribute value/target info pairs blob.
 * Fill in netbios and dns domain name and workstation name
 * and client time (total five av pairs and + one end of fields indicator.
 * Allocate domain name which gets freed when session struct is deallocated.
 */
static int
build_avpair_blob(struct cifs_ses *ses, const struct nls_table *nls_cp)
{
	unsigned int dlen;
	unsigned int size = 2 * sizeof(struct ntlmssp2_name);
	char *defdmname = "WORKGROUP";
	unsigned char *blobptr;
	struct ntlmssp2_name *attrptr;

	if (!ses->domainName) {
		ses->domainName = kstrdup(defdmname, GFP_KERNEL);
		if (!ses->domainName)
			return -ENOMEM;
	}

	dlen = strlen(ses->domainName);

	/*
	 * The length of this blob is two times the size of a
	 * structure (av pair) which holds name/size
	 * ( for NTLMSSP_AV_NB_DOMAIN_NAME followed by NTLMSSP_AV_EOL ) +
	 * unicode length of a netbios domain name
	 */
	ses->auth_key.len = size + 2 * dlen;
	ses->auth_key.response = kzalloc(ses->auth_key.len, GFP_KERNEL);
	if (!ses->auth_key.response) {
		ses->auth_key.len = 0;
		return -ENOMEM;
	}

	blobptr = ses->auth_key.response;
	attrptr = (struct ntlmssp2_name *) blobptr;

	/*
	 * As defined in MS-NTLM 3.3.2, just this av pair field
	 * is sufficient as part of the temp
	 */
	attrptr->type = cpu_to_le16(NTLMSSP_AV_NB_DOMAIN_NAME);
	attrptr->length = cpu_to_le16(2 * dlen);
	blobptr = (unsigned char *)attrptr + sizeof(struct ntlmssp2_name);
	cifs_strtoUTF16((__le16 *)blobptr, ses->domainName, dlen, nls_cp);

	return 0;
}

/* Server has provided av pairs/target info in the type 2 challenge
 * packet and we have plucked it and stored within smb session.
 * We parse that blob here to find netbios domain name to be used
 * as part of ntlmv2 authentication (in Target String), if not already
 * specified on the command line.
 * If this function returns without any error but without fetching
 * domain name, authentication may fail against some server but
 * may not fail against other (those who are not very particular
 * about target string i.e. for some, just user name might suffice.
 */
static int
find_domain_name(struct cifs_ses *ses, const struct nls_table *nls_cp)
{
	unsigned int attrsize;
	unsigned int type;
	unsigned int onesize = sizeof(struct ntlmssp2_name);
	unsigned char *blobptr;
	unsigned char *blobend;
	struct ntlmssp2_name *attrptr;

	if (!ses->auth_key.len || !ses->auth_key.response)
		return 0;

	blobptr = ses->auth_key.response;
	blobend = blobptr + ses->auth_key.len;

	while (blobptr + onesize < blobend) {
		attrptr = (struct ntlmssp2_name *) blobptr;
		type = le16_to_cpu(attrptr->type);
		if (type == NTLMSSP_AV_EOL)
			break;
		blobptr += 2; /* advance attr type */
		attrsize = le16_to_cpu(attrptr->length);
		blobptr += 2; /* advance attr size */
		if (blobptr + attrsize > blobend)
			break;
		if (type == NTLMSSP_AV_NB_DOMAIN_NAME) {
			if (!attrsize || attrsize >= CIFS_MAX_DOMAINNAME_LEN)
				break;
			if (!ses->domainName) {
				ses->domainName =
					kmalloc(attrsize + 1, GFP_KERNEL);
				if (!ses->domainName)
						return -ENOMEM;
				cifs_from_utf16(ses->domainName,
					(__le16 *)blobptr, attrsize, attrsize,
					nls_cp, NO_MAP_UNI_RSVD);
				break;
			}
		}
		blobptr += attrsize; /* advance attr  value */
	}

	return 0;
}

/* Server has provided av pairs/target info in the type 2 challenge
 * packet and we have plucked it and stored within smb session.
 * We parse that blob here to find the server given timestamp
 * as part of ntlmv2 authentication (or local current time as
 * default in case of failure)
 */
static __le64
find_timestamp(struct cifs_ses *ses)
{
	unsigned int attrsize;
	unsigned int type;
	unsigned int onesize = sizeof(struct ntlmssp2_name);
	unsigned char *blobptr;
	unsigned char *blobend;
	struct ntlmssp2_name *attrptr;
	struct timespec64 ts;

	if (!ses->auth_key.len || !ses->auth_key.response)
		return 0;

	blobptr = ses->auth_key.response;
	blobend = blobptr + ses->auth_key.len;

	while (blobptr + onesize < blobend) {
		attrptr = (struct ntlmssp2_name *) blobptr;
		type = le16_to_cpu(attrptr->type);
		if (type == NTLMSSP_AV_EOL)
			break;
		blobptr += 2; /* advance attr type */
		attrsize = le16_to_cpu(attrptr->length);
		blobptr += 2; /* advance attr size */
		if (blobptr + attrsize > blobend)
			break;
		if (type == NTLMSSP_AV_TIMESTAMP) {
			if (attrsize == sizeof(u64))
				return *((__le64 *)blobptr);
		}
		blobptr += attrsize; /* advance attr value */
	}

	ktime_get_real_ts64(&ts);
	return cpu_to_le64(cifs_UnixTimeToNT(ts));
}

static int calc_ntlmv2_hash(struct cifs_ses *ses, char *ntlmv2_hash,
			    const struct nls_table *nls_cp)
{
	int rc = 0;
	int len;
	char nt_hash[CIFS_NTHASH_SIZE];
	__le16 *user;
	wchar_t *domain;
	wchar_t *server;

	if (!ses->server->secmech.sdeschmacmd5) {
		cifs_dbg(VFS, "%s: can't generate ntlmv2 hash\n", __func__);
		return -1;
	}

	/* calculate md4 hash of password */
	E_md4hash(ses->password, nt_hash, nls_cp);

	rc = crypto_shash_setkey(ses->server->secmech.hmacmd5, nt_hash,
				CIFS_NTHASH_SIZE);
	if (rc) {
		cifs_dbg(VFS, "%s: Could not set NT Hash as a key\n", __func__);
		return rc;
	}

	rc = crypto_shash_init(&ses->server->secmech.sdeschmacmd5->shash);
	if (rc) {
		cifs_dbg(VFS, "%s: Could not init hmacmd5\n", __func__);
		return rc;
	}

	/* convert ses->user_name to unicode */
	len = ses->user_name ? strlen(ses->user_name) : 0;
	user = kmalloc(2 + (len * 2), GFP_KERNEL);
	if (user == NULL) {
		rc = -ENOMEM;
		return rc;
	}

	if (len) {
		len = cifs_strtoUTF16(user, ses->user_name, len, nls_cp);
		UniStrupr(user);
	} else {
		memset(user, '\0', 2);
	}

	rc = crypto_shash_update(&ses->server->secmech.sdeschmacmd5->shash,
				(char *)user, 2 * len);
	kfree(user);
	if (rc) {
		cifs_dbg(VFS, "%s: Could not update with user\n", __func__);
		return rc;
	}

	/* convert ses->domainName to unicode and uppercase */
	if (ses->domainName) {
		len = strlen(ses->domainName);

		domain = kmalloc(2 + (len * 2), GFP_KERNEL);
		if (domain == NULL) {
			rc = -ENOMEM;
			return rc;
		}
		len = cifs_strtoUTF16((__le16 *)domain, ses->domainName, len,
				      nls_cp);
		rc =
		crypto_shash_update(&ses->server->secmech.sdeschmacmd5->shash,
					(char *)domain, 2 * len);
		kfree(domain);
		if (rc) {
			cifs_dbg(VFS, "%s: Could not update with domain\n",
				 __func__);
			return rc;
		}
	} else {
		/* We use ses->serverName if no domain name available */
		len = strlen(ses->serverName);

		server = kmalloc(2 + (len * 2), GFP_KERNEL);
		if (server == NULL) {
			rc = -ENOMEM;
			return rc;
		}
		len = cifs_strtoUTF16((__le16 *)server, ses->serverName, len,
					nls_cp);
		rc =
		crypto_shash_update(&ses->server->secmech.sdeschmacmd5->shash,
					(char *)server, 2 * len);
		kfree(server);
		if (rc) {
			cifs_dbg(VFS, "%s: Could not update with server\n",
				 __func__);
			return rc;
		}
	}

	rc = crypto_shash_final(&ses->server->secmech.sdeschmacmd5->shash,
					ntlmv2_hash);
	if (rc)
		cifs_dbg(VFS, "%s: Could not generate md5 hash\n", __func__);

	return rc;
}

static int
CalcNTLMv2_response(const struct cifs_ses *ses, char *ntlmv2_hash)
{
	int rc;
	struct ntlmv2_resp *ntlmv2 = (struct ntlmv2_resp *)
	    (ses->auth_key.response + CIFS_SESS_KEY_SIZE);
	unsigned int hash_len;

	/* The MD5 hash starts at challenge_key.key */
	hash_len = ses->auth_key.len - (CIFS_SESS_KEY_SIZE +
		offsetof(struct ntlmv2_resp, challenge.key[0]));

	if (!ses->server->secmech.sdeschmacmd5) {
		cifs_dbg(VFS, "%s: can't generate ntlmv2 hash\n", __func__);
		return -1;
	}

	rc = crypto_shash_setkey(ses->server->secmech.hmacmd5,
				 ntlmv2_hash, CIFS_HMAC_MD5_HASH_SIZE);
	if (rc) {
		cifs_dbg(VFS, "%s: Could not set NTLMV2 Hash as a key\n",
			 __func__);
		return rc;
	}

	rc = crypto_shash_init(&ses->server->secmech.sdeschmacmd5->shash);
	if (rc) {
		cifs_dbg(VFS, "%s: Could not init hmacmd5\n", __func__);
		return rc;
	}

	if (ses->server->negflavor == CIFS_NEGFLAVOR_EXTENDED)
		memcpy(ntlmv2->challenge.key,
		       ses->ntlmssp->cryptkey, CIFS_SERVER_CHALLENGE_SIZE);
	else
		memcpy(ntlmv2->challenge.key,
		       ses->server->cryptkey, CIFS_SERVER_CHALLENGE_SIZE);
	rc = crypto_shash_update(&ses->server->secmech.sdeschmacmd5->shash,
				 ntlmv2->challenge.key, hash_len);
	if (rc) {
		cifs_dbg(VFS, "%s: Could not update with response\n", __func__);
		return rc;
	}

	/* Note that the MD5 digest over writes anon.challenge_key.key */
	rc = crypto_shash_final(&ses->server->secmech.sdeschmacmd5->shash,
				ntlmv2->ntlmv2_hash);
	if (rc)
		cifs_dbg(VFS, "%s: Could not generate md5 hash\n", __func__);

	return rc;
}

int
setup_ntlmv2_rsp(struct cifs_ses *ses, const struct nls_table *nls_cp)
{
	int rc;
	int baselen;
	unsigned int tilen;
	struct ntlmv2_resp *ntlmv2;
	char ntlmv2_hash[16];
	unsigned char *tiblob = NULL; /* target info blob */
	__le64 rsp_timestamp;

	if (ses->server->negflavor == CIFS_NEGFLAVOR_EXTENDED) {
		if (!ses->domainName) {
			if (ses->domainAuto) {
				rc = find_domain_name(ses, nls_cp);
				if (rc) {
					cifs_dbg(VFS, "error %d finding domain name\n",
						 rc);
					goto setup_ntlmv2_rsp_ret;
				}
			} else {
				ses->domainName = kstrdup("", GFP_KERNEL);
			}
		}
	} else {
		rc = build_avpair_blob(ses, nls_cp);
		if (rc) {
			cifs_dbg(VFS, "error %d building av pair blob\n", rc);
			goto setup_ntlmv2_rsp_ret;
		}
	}

	/* Must be within 5 minutes of the server (or in range +/-2h
	 * in case of Mac OS X), so simply carry over server timestamp
	 * (as Windows 7 does)
	 */
	rsp_timestamp = find_timestamp(ses);

	baselen = CIFS_SESS_KEY_SIZE + sizeof(struct ntlmv2_resp);
	tilen = ses->auth_key.len;
	tiblob = ses->auth_key.response;

	ses->auth_key.response = kmalloc(baselen + tilen, GFP_KERNEL);
	if (!ses->auth_key.response) {
		rc = -ENOMEM;
		ses->auth_key.len = 0;
		goto setup_ntlmv2_rsp_ret;
	}
	ses->auth_key.len += baselen;

	ntlmv2 = (struct ntlmv2_resp *)
			(ses->auth_key.response + CIFS_SESS_KEY_SIZE);
	ntlmv2->blob_signature = cpu_to_le32(0x00000101);
	ntlmv2->reserved = 0;
	ntlmv2->time = rsp_timestamp;

	get_random_bytes(&ntlmv2->client_chal, sizeof(ntlmv2->client_chal));
	ntlmv2->reserved2 = 0;

	memcpy(ses->auth_key.response + baselen, tiblob, tilen);

	mutex_lock(&ses->server->srv_mutex);

<<<<<<< HEAD
	rc = crypto_hmacmd5_alloc(ses->server);
	if (rc) {
		cifs_dbg(VFS, "could not crypto alloc hmacmd5 rc %d\n", rc);
=======
	rc = cifs_alloc_hash("hmac(md5)",
			     &ses->server->secmech.hmacmd5,
			     &ses->server->secmech.sdeschmacmd5);
	if (rc) {
>>>>>>> 24b8d41d
		goto unlock;
	}

	/* calculate ntlmv2_hash */
	rc = calc_ntlmv2_hash(ses, ntlmv2_hash, nls_cp);
	if (rc) {
<<<<<<< HEAD
		cifs_dbg(VFS, "could not get v2 hash rc %d\n", rc);
=======
		cifs_dbg(VFS, "Could not get v2 hash rc %d\n", rc);
>>>>>>> 24b8d41d
		goto unlock;
	}

	/* calculate first part of the client response (CR1) */
	rc = CalcNTLMv2_response(ses, ntlmv2_hash);
	if (rc) {
		cifs_dbg(VFS, "Could not calculate CR1 rc: %d\n", rc);
		goto unlock;
	}

	/* now calculate the session key for NTLMv2 */
	rc = crypto_shash_setkey(ses->server->secmech.hmacmd5,
		ntlmv2_hash, CIFS_HMAC_MD5_HASH_SIZE);
	if (rc) {
		cifs_dbg(VFS, "%s: Could not set NTLMV2 Hash as a key\n",
			 __func__);
		goto unlock;
	}

	rc = crypto_shash_init(&ses->server->secmech.sdeschmacmd5->shash);
	if (rc) {
		cifs_dbg(VFS, "%s: Could not init hmacmd5\n", __func__);
		goto unlock;
	}

	rc = crypto_shash_update(&ses->server->secmech.sdeschmacmd5->shash,
		ntlmv2->ntlmv2_hash,
		CIFS_HMAC_MD5_HASH_SIZE);
	if (rc) {
		cifs_dbg(VFS, "%s: Could not update with response\n", __func__);
		goto unlock;
	}

	rc = crypto_shash_final(&ses->server->secmech.sdeschmacmd5->shash,
		ses->auth_key.response);
	if (rc)
		cifs_dbg(VFS, "%s: Could not generate md5 hash\n", __func__);

unlock:
	mutex_unlock(&ses->server->srv_mutex);
setup_ntlmv2_rsp_ret:
	kfree(tiblob);

	return rc;
}

int
calc_seckey(struct cifs_ses *ses)
{
<<<<<<< HEAD
	int rc;
	struct crypto_skcipher *tfm_arc4;
	struct scatterlist sgin, sgout;
	struct skcipher_request *req;
	unsigned char *sec_key;

	sec_key = kmalloc(CIFS_SESS_KEY_SIZE, GFP_KERNEL);
	if (sec_key == NULL)
		return -ENOMEM;

	get_random_bytes(sec_key, CIFS_SESS_KEY_SIZE);

	tfm_arc4 = crypto_alloc_skcipher("ecb(arc4)", 0, CRYPTO_ALG_ASYNC);
	if (IS_ERR(tfm_arc4)) {
		rc = PTR_ERR(tfm_arc4);
		cifs_dbg(VFS, "could not allocate crypto API arc4\n");
		goto out;
	}
=======
	unsigned char sec_key[CIFS_SESS_KEY_SIZE]; /* a nonce */
	struct arc4_ctx *ctx_arc4;

	if (fips_enabled)
		return -ENODEV;
>>>>>>> 24b8d41d

	get_random_bytes(sec_key, CIFS_SESS_KEY_SIZE);

	ctx_arc4 = kmalloc(sizeof(*ctx_arc4), GFP_KERNEL);
	if (!ctx_arc4) {
		cifs_dbg(VFS, "Could not allocate arc4 context\n");
		return -ENOMEM;
	}

	arc4_setkey(ctx_arc4, ses->auth_key.response, CIFS_SESS_KEY_SIZE);
	arc4_crypt(ctx_arc4, ses->ntlmssp->ciphertext, sec_key,
		   CIFS_CPHTXT_SIZE);

	/* make secondary_key/nonce as session key */
	memcpy(ses->auth_key.response, sec_key, CIFS_SESS_KEY_SIZE);
	/* and make len as that of session key only */
	ses->auth_key.len = CIFS_SESS_KEY_SIZE;

<<<<<<< HEAD
out_free_cipher:
	crypto_free_skcipher(tfm_arc4);
out:
	kfree(sec_key);
	return rc;
=======
	memzero_explicit(sec_key, CIFS_SESS_KEY_SIZE);
	kfree_sensitive(ctx_arc4);
	return 0;
>>>>>>> 24b8d41d
}

void
cifs_crypto_secmech_release(struct TCP_Server_Info *server)
{
	if (server->secmech.cmacaes) {
		crypto_free_shash(server->secmech.cmacaes);
		server->secmech.cmacaes = NULL;
	}

	if (server->secmech.hmacsha256) {
		crypto_free_shash(server->secmech.hmacsha256);
		server->secmech.hmacsha256 = NULL;
	}

	if (server->secmech.md5) {
		crypto_free_shash(server->secmech.md5);
		server->secmech.md5 = NULL;
	}

	if (server->secmech.sha512) {
		crypto_free_shash(server->secmech.sha512);
		server->secmech.sha512 = NULL;
	}

	if (server->secmech.hmacmd5) {
		crypto_free_shash(server->secmech.hmacmd5);
		server->secmech.hmacmd5 = NULL;
	}

	if (server->secmech.ccmaesencrypt) {
		crypto_free_aead(server->secmech.ccmaesencrypt);
		server->secmech.ccmaesencrypt = NULL;
	}

	if (server->secmech.ccmaesdecrypt) {
		crypto_free_aead(server->secmech.ccmaesdecrypt);
		server->secmech.ccmaesdecrypt = NULL;
	}

	kfree(server->secmech.sdesccmacaes);
	server->secmech.sdesccmacaes = NULL;
	kfree(server->secmech.sdeschmacsha256);
	server->secmech.sdeschmacsha256 = NULL;
	kfree(server->secmech.sdeschmacmd5);
	server->secmech.sdeschmacmd5 = NULL;
	kfree(server->secmech.sdescmd5);
	server->secmech.sdescmd5 = NULL;
	kfree(server->secmech.sdescsha512);
	server->secmech.sdescsha512 = NULL;
}<|MERGE_RESOLUTION|>--- conflicted
+++ resolved
@@ -102,83 +102,6 @@
 	return rc;
 }
 
-int __cifs_calc_signature(struct smb_rqst *rqst,
-			struct TCP_Server_Info *server, char *signature,
-			struct shash_desc *shash)
-{
-	int rc;
-
-<<<<<<< HEAD
-	for (i = 0; i < n_vec; i++) {
-		if (iov[i].iov_len == 0)
-			continue;
-		if (iov[i].iov_base == NULL) {
-			cifs_dbg(VFS, "null iovec entry\n");
-			return -EIO;
-		}
-		/* The first entry includes a length field (which does not get
-		   signed that occupies the first 4 bytes before the header */
-		if (i == 0) {
-			if (iov[0].iov_len <= 8) /* cmd field at offset 9 */
-				break; /* nothing to sign or corrupt header */
-			rc = crypto_shash_update(shash,
-				iov[i].iov_base + 4, iov[i].iov_len - 4);
-		} else {
-			rc = crypto_shash_update(shash,
-				iov[i].iov_base, iov[i].iov_len);
-		}
-		if (rc) {
-			cifs_dbg(VFS, "%s: Could not update with payload\n",
-				 __func__);
-			return rc;
-		}
-	}
-
-	/* now hash over the rq_pages array */
-	for (i = 0; i < rqst->rq_npages; i++) {
-		void *kaddr = kmap(rqst->rq_pages[i]);
-		size_t len = rqst->rq_pagesz;
-
-		if (i == rqst->rq_npages - 1)
-			len = rqst->rq_tailsz;
-
-		crypto_shash_update(shash, kaddr, len);
-
-		kunmap(rqst->rq_pages[i]);
-	}
-
-	rc = crypto_shash_final(shash, signature);
-	if (rc)
-		cifs_dbg(VFS, "%s: Could not generate hash\n", __func__);
-
-	return rc;
-=======
-	if (!rqst->rq_iov || !signature || !server)
-		return -EINVAL;
-
-	rc = cifs_alloc_hash("md5", &server->secmech.md5,
-			     &server->secmech.sdescmd5);
-	if (rc)
-		return -1;
-
-	rc = crypto_shash_init(&server->secmech.sdescmd5->shash);
-	if (rc) {
-		cifs_dbg(VFS, "%s: Could not init md5\n", __func__);
-		return rc;
-	}
-
-	rc = crypto_shash_update(&server->secmech.sdescmd5->shash,
-		server->session_key.response, server->session_key.len);
-	if (rc) {
-		cifs_dbg(VFS, "%s: Could not update with response\n", __func__);
-		return rc;
-	}
-
-	return __cifs_calc_signature(rqst, server, signature,
-				     &server->secmech.sdescmd5->shash);
->>>>>>> 24b8d41d
-}
-
 /*
  * Calculate and return the CIFS signature based on the mac key and SMB PDU.
  * The 16 byte signature must be allocated by the caller. Note we only use the
@@ -194,13 +117,10 @@
 	if (!rqst->rq_iov || !signature || !server)
 		return -EINVAL;
 
-	if (!server->secmech.sdescmd5) {
-		rc = cifs_crypto_shash_md5_allocate(server);
-		if (rc) {
-			cifs_dbg(VFS, "%s: Can't alloc md5 crypto\n", __func__);
-			return -1;
-		}
-	}
+	rc = cifs_alloc_hash("md5", &server->secmech.md5,
+			     &server->secmech.sdescmd5);
+	if (rc)
+		return -1;
 
 	rc = crypto_shash_init(&server->secmech.sdescmd5->shash);
 	if (rc) {
@@ -793,27 +713,17 @@
 
 	mutex_lock(&ses->server->srv_mutex);
 
-<<<<<<< HEAD
-	rc = crypto_hmacmd5_alloc(ses->server);
-	if (rc) {
-		cifs_dbg(VFS, "could not crypto alloc hmacmd5 rc %d\n", rc);
-=======
 	rc = cifs_alloc_hash("hmac(md5)",
 			     &ses->server->secmech.hmacmd5,
 			     &ses->server->secmech.sdeschmacmd5);
 	if (rc) {
->>>>>>> 24b8d41d
 		goto unlock;
 	}
 
 	/* calculate ntlmv2_hash */
 	rc = calc_ntlmv2_hash(ses, ntlmv2_hash, nls_cp);
 	if (rc) {
-<<<<<<< HEAD
-		cifs_dbg(VFS, "could not get v2 hash rc %d\n", rc);
-=======
 		cifs_dbg(VFS, "Could not get v2 hash rc %d\n", rc);
->>>>>>> 24b8d41d
 		goto unlock;
 	}
 
@@ -863,32 +773,11 @@
 int
 calc_seckey(struct cifs_ses *ses)
 {
-<<<<<<< HEAD
-	int rc;
-	struct crypto_skcipher *tfm_arc4;
-	struct scatterlist sgin, sgout;
-	struct skcipher_request *req;
-	unsigned char *sec_key;
-
-	sec_key = kmalloc(CIFS_SESS_KEY_SIZE, GFP_KERNEL);
-	if (sec_key == NULL)
-		return -ENOMEM;
-
-	get_random_bytes(sec_key, CIFS_SESS_KEY_SIZE);
-
-	tfm_arc4 = crypto_alloc_skcipher("ecb(arc4)", 0, CRYPTO_ALG_ASYNC);
-	if (IS_ERR(tfm_arc4)) {
-		rc = PTR_ERR(tfm_arc4);
-		cifs_dbg(VFS, "could not allocate crypto API arc4\n");
-		goto out;
-	}
-=======
 	unsigned char sec_key[CIFS_SESS_KEY_SIZE]; /* a nonce */
 	struct arc4_ctx *ctx_arc4;
 
 	if (fips_enabled)
 		return -ENODEV;
->>>>>>> 24b8d41d
 
 	get_random_bytes(sec_key, CIFS_SESS_KEY_SIZE);
 
@@ -907,17 +796,9 @@
 	/* and make len as that of session key only */
 	ses->auth_key.len = CIFS_SESS_KEY_SIZE;
 
-<<<<<<< HEAD
-out_free_cipher:
-	crypto_free_skcipher(tfm_arc4);
-out:
-	kfree(sec_key);
-	return rc;
-=======
 	memzero_explicit(sec_key, CIFS_SESS_KEY_SIZE);
 	kfree_sensitive(ctx_arc4);
 	return 0;
->>>>>>> 24b8d41d
 }
 
 void
