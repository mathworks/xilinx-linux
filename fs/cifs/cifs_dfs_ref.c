--- conflicted
+++ resolved
@@ -150,14 +150,6 @@
 	if (sb_mountdata == NULL)
 		return ERR_PTR(-EINVAL);
 
-<<<<<<< HEAD
-	if (strlen(fullpath) - ref->path_consumed) {
-		prepath = fullpath + ref->path_consumed;
-		/* skip initial delimiter */
-		if (*prepath == '/' || *prepath == '\\')
-			prepath++;
-	}
-=======
 	if (ref) {
 		if (strlen(fullpath) - ref->path_consumed) {
 			prepath = fullpath + ref->path_consumed;
@@ -165,7 +157,6 @@
 			if (*prepath == '/' || *prepath == '\\')
 				prepath++;
 		}
->>>>>>> 24b8d41d
 
 		name = cifs_build_devname(ref->node_name, prepath);
 		if (IS_ERR(name)) {
@@ -333,12 +324,6 @@
 	if (full_path == NULL)
 		goto cdda_exit;
 
-<<<<<<< HEAD
-	cifs_sb = CIFS_SB(mntpt->d_sb);
-	tlink = cifs_sb_tlink(cifs_sb);
-	if (IS_ERR(tlink)) {
-		mnt = ERR_CAST(tlink);
-=======
 	convert_delimiter(full_path, '\\');
 
 	cifs_dbg(FYI, "%s: full_path: %s\n", __func__, full_path);
@@ -357,7 +342,6 @@
 	root_path = kstrdup(tcon->treeName, GFP_KERNEL);
 	if (!root_path) {
 		mnt = ERR_PTR(-ENOMEM);
->>>>>>> 24b8d41d
 		goto free_full_path;
 	}
 	cifs_dbg(FYI, "%s: root path: %s\n", __func__, root_path);
