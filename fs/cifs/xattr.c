--- conflicted
+++ resolved
@@ -31,15 +31,6 @@
 #include "cifs_fs_sb.h"
 #include "cifs_unicode.h"
 
-<<<<<<< HEAD
-#define MAX_EA_VALUE_SIZE 65535
-#define CIFS_XATTR_CIFS_ACL "system.cifs_acl"
-#define CIFS_XATTR_ATTRIB "cifs.dosattrib"  /* full name: user.cifs.dosattrib */
-#define CIFS_XATTR_CREATETIME "cifs.creationtime"  /* user.cifs.creationtime */
-/* BB need to add server (Samba e.g) support for security and trusted prefix */
-
-enum { XATTR_USER, XATTR_CIFS_ACL, XATTR_ACL_ACCESS, XATTR_ACL_DEFAULT };
-=======
 #define MAX_EA_VALUE_SIZE CIFSMaxBufSize
 #define CIFS_XATTR_CIFS_ACL "system.cifs_acl" /* DACL only */
 #define CIFS_XATTR_CIFS_NTSD "system.cifs_ntsd" /* owner plus DACL */
@@ -106,7 +97,6 @@
 
 	return rc;
 }
->>>>>>> 24b8d41d
 
 static int cifs_xattr_set(const struct xattr_handler *handler,
 			  struct dentry *dentry, struct inode *inode,
@@ -147,19 +137,6 @@
 
 	switch (handler->flags) {
 	case XATTR_USER:
-<<<<<<< HEAD
-		if (cifs_sb->mnt_cifs_flags & CIFS_MOUNT_NO_XATTR)
-			goto out;
-
-		if (pTcon->ses->server->ops->set_EA)
-			rc = pTcon->ses->server->ops->set_EA(xid, pTcon,
-				full_path, name, value, (__u16)size,
-				cifs_sb->local_nls, cifs_remap(cifs_sb));
-		break;
-
-	case XATTR_CIFS_ACL: {
-#ifdef CONFIG_CIFS_ACL
-=======
 		cifs_dbg(FYI, "%s:setting user xattr %s\n", __func__, name);
 		if ((strcmp(name, CIFS_XATTR_ATTRIB) == 0) ||
 		    (strcmp(name, SMB3_XATTR_ATTRIB) == 0)) {
@@ -188,7 +165,6 @@
 
 	case XATTR_CIFS_ACL:
 	case XATTR_CIFS_NTSD: {
->>>>>>> 24b8d41d
 		struct cifs_ntsd *pacl;
 
 		if (!value)
@@ -199,13 +175,6 @@
 		} else {
 			memcpy(pacl, value, size);
 			if (value &&
-<<<<<<< HEAD
-			    pTcon->ses->server->ops->set_acl)
-				rc = pTcon->ses->server->ops->set_acl(pacl,
-						size, inode,
-						full_path, CIFS_ACL_DACL);
-			else
-=======
 			    pTcon->ses->server->ops->set_acl) {
 				rc = 0;
 				if (handler->flags == XATTR_CIFS_NTSD) {
@@ -223,17 +192,12 @@
 							CIFS_ACL_DACL);
 				}
 			} else {
->>>>>>> 24b8d41d
 				rc = -EOPNOTSUPP;
 			}
 			if (rc == 0) /* force revalidate of the inode */
 				CIFS_I(inode)->time = 0;
 			kfree(pacl);
 		}
-<<<<<<< HEAD
-#endif /* CONFIG_CIFS_ACL */
-=======
->>>>>>> 24b8d41d
 		break;
 	}
 
@@ -241,11 +205,7 @@
 #ifdef CONFIG_CIFS_POSIX
 		if (!value)
 			goto out;
-<<<<<<< HEAD
-		if (sb->s_flags & MS_POSIXACL)
-=======
 		if (sb->s_flags & SB_POSIXACL)
->>>>>>> 24b8d41d
 			rc = CIFSSMBSetPosixACL(xid, pTcon, full_path,
 				value, (const int)size,
 				ACL_TYPE_ACCESS, cifs_sb->local_nls,
@@ -257,11 +217,7 @@
 #ifdef CONFIG_CIFS_POSIX
 		if (!value)
 			goto out;
-<<<<<<< HEAD
-		if (sb->s_flags & MS_POSIXACL)
-=======
 		if (sb->s_flags & SB_POSIXACL)
->>>>>>> 24b8d41d
 			rc = CIFSSMBSetPosixACL(xid, pTcon, full_path,
 				value, (const int)size,
 				ACL_TYPE_DEFAULT, cifs_sb->local_nls,
@@ -305,11 +261,7 @@
 				  void *value, size_t size)
 {
 	ssize_t rc;
-<<<<<<< HEAD
-	__u64 * pcreatetime;
-=======
 	__u64 *pcreatetime;
->>>>>>> 24b8d41d
 
 	rc = cifs_revalidate_dentry_attr(dentry);
 	if (rc)
@@ -324,11 +276,6 @@
 	pcreatetime = (__u64 *)value;
 	*pcreatetime = CIFS_I(inode)->createtime;
 	return sizeof(__u64);
-<<<<<<< HEAD
-
-	return rc;
-=======
->>>>>>> 24b8d41d
 }
 
 
@@ -361,19 +308,12 @@
 	switch (handler->flags) {
 	case XATTR_USER:
 		cifs_dbg(FYI, "%s:querying user xattr %s\n", __func__, name);
-<<<<<<< HEAD
-		if (strcmp(name, CIFS_XATTR_ATTRIB) == 0) {
-			rc = cifs_attrib_get(dentry, inode, value, size);
-			break;
-		} else if (strcmp(name, CIFS_XATTR_CREATETIME) == 0) {
-=======
 		if ((strcmp(name, CIFS_XATTR_ATTRIB) == 0) ||
 		    (strcmp(name, SMB3_XATTR_ATTRIB) == 0)) {
 			rc = cifs_attrib_get(dentry, inode, value, size);
 			break;
 		} else if ((strcmp(name, CIFS_XATTR_CREATETIME) == 0) ||
 		    (strcmp(name, SMB3_XATTR_CREATETIME) == 0)) {
->>>>>>> 24b8d41d
 			rc = cifs_creation_time_get(dentry, inode, value, size);
 			break;
 		}
@@ -383,21 +323,12 @@
 
 		if (pTcon->ses->server->ops->query_all_EAs)
 			rc = pTcon->ses->server->ops->query_all_EAs(xid, pTcon,
-<<<<<<< HEAD
-				full_path, name, value, size,
-				cifs_sb->local_nls, cifs_remap(cifs_sb));
-		break;
-
-	case XATTR_CIFS_ACL: {
-#ifdef CONFIG_CIFS_ACL
-=======
 				full_path, name, value, size, cifs_sb);
 		break;
 
 	case XATTR_CIFS_ACL:
 	case XATTR_CIFS_NTSD: {
 		/* the whole ntsd is fetched regardless */
->>>>>>> 24b8d41d
 		u32 acllen;
 		struct cifs_ntsd *pacl;
 
@@ -420,10 +351,6 @@
 			rc = acllen;
 			kfree(pacl);
 		}
-<<<<<<< HEAD
-#endif  /* CONFIG_CIFS_ACL */
-=======
->>>>>>> 24b8d41d
 		break;
 	}
 
@@ -526,8 +453,6 @@
 	.set = cifs_xattr_set,
 };
 
-<<<<<<< HEAD
-=======
 /*
  * Although this is just an alias for the above, need to move away from
  * confusing users and using the 20 year old term 'cifs' when it is no
@@ -561,7 +486,6 @@
 	.set = cifs_xattr_set,
 };
 
->>>>>>> 24b8d41d
 static const struct xattr_handler cifs_posix_acl_access_xattr_handler = {
 	.name = XATTR_NAME_POSIX_ACL_ACCESS,
 	.flags = XATTR_ACL_ACCESS,
@@ -580,12 +504,9 @@
 	&cifs_user_xattr_handler,
 	&cifs_os2_xattr_handler,
 	&cifs_cifs_acl_xattr_handler,
-<<<<<<< HEAD
-=======
 	&smb3_acl_xattr_handler, /* alias for above since avoiding "cifs" */
 	&cifs_cifs_ntsd_xattr_handler,
 	&smb3_ntsd_xattr_handler, /* alias for above since avoiding "cifs" */
->>>>>>> 24b8d41d
 	&cifs_posix_acl_access_xattr_handler,
 	&cifs_posix_acl_default_xattr_handler,
 	NULL
