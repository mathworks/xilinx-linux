--- conflicted
+++ resolved
@@ -173,11 +173,7 @@
 
 		cifs_dbg(FYI, "using cifs_sb prepath <%s>\n", cifs_sb->prepath);
 		memcpy(full_path+dfsplen+1, cifs_sb->prepath, pplen-1);
-<<<<<<< HEAD
-		full_path[dfsplen] = '\\';
-=======
 		full_path[dfsplen] = dirsep;
->>>>>>> 24b8d41d
 		for (i = 0; i < pplen-1; i++)
 			if (full_path[dfsplen+1+i] == '/')
 				full_path[dfsplen+1+i] = CIFS_DIR_SEP(cifs_sb);
@@ -720,17 +716,6 @@
 		   directories are presumed to be good here */
 		renew_parental_timestamps(direntry);
 	} else if (rc == -ENOENT) {
-<<<<<<< HEAD
-		rc = 0;
-		cifs_set_time(direntry, jiffies);
-		d_add(direntry, NULL);
-	/*	if it was once a directory (but how can we tell?) we could do
-		shrink_dcache_parent(direntry); */
-	} else if (rc != -EACCES) {
-		cifs_dbg(FYI, "Unexpected lookup error %d\n", rc);
-		/* We special case check for Access Denied - since that
-		is a common return code */
-=======
 		cifs_set_time(direntry, jiffies);
 		newInode = NULL;
 	} else {
@@ -740,7 +725,6 @@
 			is a common return code */
 		}
 		newInode = ERR_PTR(rc);
->>>>>>> 24b8d41d
 	}
 	kfree(full_path);
 	cifs_put_tlink(tlink);
