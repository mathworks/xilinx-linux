/*
 *   fs/cifs/cifsfs.h
 *
 *   Copyright (c) International Business Machines  Corp., 2002, 2007
 *   Author(s): Steve French (sfrench@us.ibm.com)
 *
 *   This library is free software; you can redistribute it and/or modify
 *   it under the terms of the GNU Lesser General Public License as published
 *   by the Free Software Foundation; either version 2.1 of the License, or
 *   (at your option) any later version.
 *
 *   This library is distributed in the hope that it will be useful,
 *   but WITHOUT ANY WARRANTY; without even the implied warranty of
 *   MERCHANTABILITY or FITNESS FOR A PARTICULAR PURPOSE.  See
 *   the GNU Lesser General Public License for more details.
 *
 *   You should have received a copy of the GNU Lesser General Public License
 *   along with this library; if not, write to the Free Software
 *   Foundation, Inc., 59 Temple Place, Suite 330, Boston, MA 02111-1307 USA
 */

#ifndef _CIFSFS_H
#define _CIFSFS_H

#include <linux/hash.h>

#define ROOT_I 2

/*
 * ino_t is 32-bits on 32-bit arch. We have to squash the 64-bit value down
 * so that it will fit. We use hash_64 to convert the value to 31 bits, and
 * then add 1, to ensure that we don't end up with a 0 as the value.
 */
static inline ino_t
cifs_uniqueid_to_ino_t(u64 fileid)
{
	if ((sizeof(ino_t)) < (sizeof(u64)))
		return (ino_t)hash_64(fileid, (sizeof(ino_t) * 8) - 1) + 1;

	return (ino_t)fileid;

}

static inline void cifs_set_time(struct dentry *dentry, unsigned long time)
{
	dentry->d_fsdata = (void *) time;
}

static inline unsigned long cifs_get_time(struct dentry *dentry)
{
	return (unsigned long) dentry->d_fsdata;
}

extern struct file_system_type cifs_fs_type;
extern const struct address_space_operations cifs_addr_ops;
extern const struct address_space_operations cifs_addr_ops_smallbuf;

/* Functions related to super block operations */
extern void cifs_sb_active(struct super_block *sb);
extern void cifs_sb_deactive(struct super_block *sb);

/* Functions related to inodes */
extern const struct inode_operations cifs_dir_inode_ops;
extern struct inode *cifs_root_iget(struct super_block *);
extern int cifs_create(struct inode *, struct dentry *, umode_t,
		       bool excl);
extern int cifs_atomic_open(struct inode *, struct dentry *,
			    struct file *, unsigned, umode_t);
extern struct dentry *cifs_lookup(struct inode *, struct dentry *,
				  unsigned int);
extern int cifs_unlink(struct inode *dir, struct dentry *dentry);
extern int cifs_hardlink(struct dentry *, struct inode *, struct dentry *);
extern int cifs_mknod(struct inode *, struct dentry *, umode_t, dev_t);
extern int cifs_mkdir(struct inode *, struct dentry *, umode_t);
extern int cifs_rmdir(struct inode *, struct dentry *);
extern int cifs_rename2(struct inode *, struct dentry *, struct inode *,
			struct dentry *, unsigned int);
extern int cifs_revalidate_file_attr(struct file *filp);
extern int cifs_revalidate_dentry_attr(struct dentry *);
extern int cifs_revalidate_file(struct file *filp);
extern int cifs_revalidate_dentry(struct dentry *);
extern int cifs_invalidate_mapping(struct inode *inode);
extern int cifs_revalidate_mapping(struct inode *inode);
extern int cifs_zap_mapping(struct inode *inode);
extern int cifs_getattr(const struct path *, struct kstat *, u32, unsigned int);
extern int cifs_setattr(struct dentry *, struct iattr *);
extern int cifs_fiemap(struct inode *, struct fiemap_extent_info *, u64 start,
		       u64 len);

extern const struct inode_operations cifs_file_inode_ops;
extern const struct inode_operations cifs_symlink_inode_ops;
extern const struct inode_operations cifs_dfs_referral_inode_operations;


/* Functions related to files and directories */
extern const struct file_operations cifs_file_ops;
extern const struct file_operations cifs_file_direct_ops; /* if directio mnt */
extern const struct file_operations cifs_file_strict_ops; /* if strictio mnt */
extern const struct file_operations cifs_file_nobrl_ops; /* no brlocks */
extern const struct file_operations cifs_file_direct_nobrl_ops;
extern const struct file_operations cifs_file_strict_nobrl_ops;
extern int cifs_open(struct inode *inode, struct file *file);
extern int cifs_close(struct inode *inode, struct file *file);
extern int cifs_closedir(struct inode *inode, struct file *file);
extern ssize_t cifs_user_readv(struct kiocb *iocb, struct iov_iter *to);
extern ssize_t cifs_direct_readv(struct kiocb *iocb, struct iov_iter *to);
extern ssize_t cifs_strict_readv(struct kiocb *iocb, struct iov_iter *to);
extern ssize_t cifs_user_writev(struct kiocb *iocb, struct iov_iter *from);
extern ssize_t cifs_direct_writev(struct kiocb *iocb, struct iov_iter *from);
extern ssize_t cifs_strict_writev(struct kiocb *iocb, struct iov_iter *from);
extern int cifs_flock(struct file *pfile, int cmd, struct file_lock *plock);
extern int cifs_lock(struct file *, int, struct file_lock *);
extern int cifs_fsync(struct file *, loff_t, loff_t, int);
extern int cifs_strict_fsync(struct file *, loff_t, loff_t, int);
extern int cifs_flush(struct file *, fl_owner_t id);
extern int cifs_file_mmap(struct file * , struct vm_area_struct *);
extern int cifs_file_strict_mmap(struct file * , struct vm_area_struct *);
extern const struct file_operations cifs_dir_ops;
extern int cifs_dir_open(struct inode *inode, struct file *file);
extern int cifs_readdir(struct file *file, struct dir_context *ctx);

/* Functions related to dir entries */
extern const struct dentry_operations cifs_dentry_ops;
extern const struct dentry_operations cifs_ci_dentry_ops;

#ifdef CONFIG_CIFS_DFS_UPCALL
extern struct vfsmount *cifs_dfs_d_automount(struct path *path);
#else
#define cifs_dfs_d_automount NULL
#endif

/* Functions related to symlinks */
extern const char *cifs_get_link(struct dentry *, struct inode *,
			struct delayed_call *);
extern int cifs_symlink(struct inode *inode, struct dentry *direntry,
			const char *symname);

#ifdef CONFIG_CIFS_XATTR
extern const struct xattr_handler *cifs_xattr_handlers[];
extern ssize_t	cifs_listxattr(struct dentry *, char *, size_t);
#else
# define cifs_xattr_handlers NULL
# define cifs_listxattr NULL
#endif

<<<<<<< HEAD
=======
extern ssize_t cifs_file_copychunk_range(unsigned int xid,
					struct file *src_file, loff_t off,
					struct file *dst_file, loff_t destoff,
					size_t len, unsigned int flags);

>>>>>>> 24b8d41d
extern long cifs_ioctl(struct file *filep, unsigned int cmd, unsigned long arg);
extern void cifs_setsize(struct inode *inode, loff_t offset);
extern int cifs_truncate_page(struct address_space *mapping, loff_t from);

#ifdef CONFIG_CIFS_NFSD_EXPORT
extern const struct export_operations cifs_export_ops;
#endif /* CONFIG_CIFS_NFSD_EXPORT */

<<<<<<< HEAD
#define CIFS_VERSION   "2.09"
=======
#define CIFS_VERSION   "2.29"
>>>>>>> 24b8d41d
#endif				/* _CIFSFS_H */<|MERGE_RESOLUTION|>--- conflicted
+++ resolved
@@ -143,14 +143,11 @@
 # define cifs_listxattr NULL
 #endif
 
-<<<<<<< HEAD
-=======
 extern ssize_t cifs_file_copychunk_range(unsigned int xid,
 					struct file *src_file, loff_t off,
 					struct file *dst_file, loff_t destoff,
 					size_t len, unsigned int flags);
 
->>>>>>> 24b8d41d
 extern long cifs_ioctl(struct file *filep, unsigned int cmd, unsigned long arg);
 extern void cifs_setsize(struct inode *inode, loff_t offset);
 extern int cifs_truncate_page(struct address_space *mapping, loff_t from);
@@ -159,9 +156,5 @@
 extern const struct export_operations cifs_export_ops;
 #endif /* CONFIG_CIFS_NFSD_EXPORT */
 
-<<<<<<< HEAD
-#define CIFS_VERSION   "2.09"
-=======
 #define CIFS_VERSION   "2.29"
->>>>>>> 24b8d41d
 #endif				/* _CIFSFS_H */