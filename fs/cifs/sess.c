--- conflicted
+++ resolved
@@ -677,15 +677,12 @@
 		goto setup_ntlmv2_ret;
 	}
 	*pbuffer = kmalloc(size_of_ntlmssp_blob(ses), GFP_KERNEL);
-<<<<<<< HEAD
-=======
 	if (!*pbuffer) {
 		rc = -ENOMEM;
 		cifs_dbg(VFS, "Error %d during NTLMSSP allocation\n", rc);
 		*buflen = 0;
 		goto setup_ntlmv2_ret;
 	}
->>>>>>> 24b8d41d
 	sec_blob = (AUTHENTICATE_MESSAGE *)*pbuffer;
 
 	memcpy(sec_blob->Signature, NTLMSSP_SIGNATURE, 8);
@@ -991,11 +988,7 @@
 
 		/* Calculate hash with password and copy into bcc_ptr.
 		 * Encryption Key (stored as in cryptkey) gets used if the
-<<<<<<< HEAD
-		 * security mode bit in Negottiate Protocol response states
-=======
 		 * security mode bit in Negotiate Protocol response states
->>>>>>> 24b8d41d
 		 * to use challenge/response method (i.e. Password bit is 1).
 		 */
 		rc = calc_lanman_hash(ses->password, ses->server->cryptkey,
