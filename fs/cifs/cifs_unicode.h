--- conflicted
+++ resolved
@@ -50,13 +50,8 @@
 #define SFM_LESSTHAN    ((__u16) 0xF023)
 #define SFM_PIPE        ((__u16) 0xF027)
 #define SFM_SLASH       ((__u16) 0xF026)
-<<<<<<< HEAD
-#define SFM_PERIOD	((__u16) 0xF028)
-#define SFM_SPACE	((__u16) 0xF029)
-=======
 #define SFM_SPACE	((__u16) 0xF028)
 #define SFM_PERIOD	((__u16) 0xF029)
->>>>>>> 24b8d41d
 
 /*
  * Mapping mechanism to use when one of the seven reserved characters is
