// SPDX-License-Identifier: GPL-2.0-or-later
/* -*- mode: c; c-basic-offset: 8; -*-
 * vim: noexpandtab sw=8 ts=8 sts=0:
 *
 * file.c - operations for regular (text) files.
 *
 * Based on sysfs:
 * 	sysfs is Copyright (C) 2001, 2002, 2003 Patrick Mochel
 *
 * configfs Copyright (C) 2005 Oracle.  All rights reserved.
 */

#include <linux/fs.h>
#include <linux/module.h>
#include <linux/slab.h>
#include <linux/mutex.h>
#include <linux/vmalloc.h>
#include <linux/uaccess.h>

#include <linux/configfs.h>
#include "configfs_internal.h"

/*
 * A simple attribute can only be 4096 characters.  Why 4k?  Because the
 * original code limited it to PAGE_SIZE.  That's a bad idea, though,
 * because an attribute of 16k on ia64 won't work on x86.  So we limit to
 * 4k, our minimum common page size.
 */
#define SIMPLE_ATTR_SIZE 4096

struct configfs_buffer {
	size_t			count;
	loff_t			pos;
	char			* page;
	struct configfs_item_operations	* ops;
	struct mutex		mutex;
	int			needs_read_fill;
	bool			read_in_progress;
	bool			write_in_progress;
	char			*bin_buffer;
	int			bin_buffer_size;
	int			cb_max_size;
	struct config_item	*item;
	struct module		*owner;
	union {
		struct configfs_attribute	*attr;
		struct configfs_bin_attribute	*bin_attr;
	};
};

static inline struct configfs_fragment *to_frag(struct file *file)
{
	struct configfs_dirent *sd = file->f_path.dentry->d_fsdata;

	return sd->s_frag;
}

static int fill_read_buffer(struct file *file, struct configfs_buffer *buffer)
{
	struct configfs_fragment *frag = to_frag(file);
	ssize_t count = -ENOENT;

	if (!buffer->page)
		buffer->page = (char *) get_zeroed_page(GFP_KERNEL);
	if (!buffer->page)
		return -ENOMEM;

	down_read(&frag->frag_sem);
	if (!frag->frag_dead)
		count = buffer->attr->show(buffer->item, buffer->page);
	up_read(&frag->frag_sem);

<<<<<<< HEAD
	BUG_ON(count > (ssize_t)SIMPLE_ATTR_SIZE);
	if (count >= 0) {
		buffer->needs_read_fill = 0;
		buffer->count = count;
	} else
		ret = count;
	return ret;
=======
	if (count < 0)
		return count;
	if (WARN_ON_ONCE(count > (ssize_t)SIMPLE_ATTR_SIZE))
		return -EIO;
	buffer->needs_read_fill = 0;
	buffer->count = count;
	return 0;
>>>>>>> 24b8d41d
}

/**
 *	configfs_read_file - read an attribute.
 *	@file:	file pointer.
 *	@buf:	buffer to fill.
 *	@count:	number of bytes to read.
 *	@ppos:	starting offset in file.
 *
 *	Userspace wants to read an attribute file. The attribute descriptor
 *	is in the file's ->d_fsdata. The target item is in the directory's
 *	->d_fsdata.
 *
 *	We call fill_read_buffer() to allocate and fill the buffer from the
 *	item's show() method exactly once (if the read is happening from
 *	the beginning of the file). That should fill the entire buffer with
 *	all the data the item has to offer for that attribute.
 *	We then call flush_read_buffer() to copy the buffer to userspace
 *	in the increments specified.
 */

static ssize_t
configfs_read_file(struct file *file, char __user *buf, size_t count, loff_t *ppos)
{
	struct configfs_buffer *buffer = file->private_data;
	ssize_t retval = 0;

	mutex_lock(&buffer->mutex);
	if (buffer->needs_read_fill) {
		retval = fill_read_buffer(file, buffer);
		if (retval)
			goto out;
	}
	pr_debug("%s: count = %zd, ppos = %lld, buf = %s\n",
		 __func__, count, *ppos, buffer->page);
	retval = simple_read_from_buffer(buf, count, ppos, buffer->page,
					 buffer->count);
out:
	mutex_unlock(&buffer->mutex);
	return retval;
}

/**
 *	configfs_read_bin_file - read a binary attribute.
 *	@file:	file pointer.
 *	@buf:	buffer to fill.
 *	@count:	number of bytes to read.
 *	@ppos:	starting offset in file.
 *
 *	Userspace wants to read a binary attribute file. The attribute
 *	descriptor is in the file's ->d_fsdata. The target item is in the
 *	directory's ->d_fsdata.
 *
 *	We check whether we need to refill the buffer. If so we will
 *	call the attributes' attr->read() twice. The first time we
 *	will pass a NULL as a buffer pointer, which the attributes' method
 *	will use to return the size of the buffer required. If no error
 *	occurs we will allocate the buffer using vmalloc and call
 *	attr->read() again passing that buffer as an argument.
 *	Then we just copy to user-space using simple_read_from_buffer.
 */

static ssize_t
configfs_read_bin_file(struct file *file, char __user *buf,
		       size_t count, loff_t *ppos)
{
	struct configfs_fragment *frag = to_frag(file);
	struct configfs_buffer *buffer = file->private_data;
	ssize_t retval = 0;
	ssize_t len = min_t(size_t, count, PAGE_SIZE);

	mutex_lock(&buffer->mutex);

	/* we don't support switching read/write modes */
	if (buffer->write_in_progress) {
		retval = -ETXTBSY;
		goto out;
	}
	buffer->read_in_progress = true;

	if (buffer->needs_read_fill) {
		/* perform first read with buf == NULL to get extent */
		down_read(&frag->frag_sem);
		if (!frag->frag_dead)
			len = buffer->bin_attr->read(buffer->item, NULL, 0);
		else
			len = -ENOENT;
		up_read(&frag->frag_sem);
		if (len <= 0) {
			retval = len;
			goto out;
		}

		/* do not exceed the maximum value */
		if (buffer->cb_max_size && len > buffer->cb_max_size) {
			retval = -EFBIG;
			goto out;
		}

		buffer->bin_buffer = vmalloc(len);
		if (buffer->bin_buffer == NULL) {
			retval = -ENOMEM;
			goto out;
		}
		buffer->bin_buffer_size = len;

		/* perform second read to fill buffer */
		down_read(&frag->frag_sem);
		if (!frag->frag_dead)
			len = buffer->bin_attr->read(buffer->item,
						     buffer->bin_buffer, len);
		else
			len = -ENOENT;
		up_read(&frag->frag_sem);
		if (len < 0) {
			retval = len;
			vfree(buffer->bin_buffer);
			buffer->bin_buffer_size = 0;
			buffer->bin_buffer = NULL;
			goto out;
		}

		buffer->needs_read_fill = 0;
	}

	retval = simple_read_from_buffer(buf, count, ppos, buffer->bin_buffer,
					buffer->bin_buffer_size);
out:
	mutex_unlock(&buffer->mutex);
	return retval;
}


/**
 *	fill_write_buffer - copy buffer from userspace.
 *	@buffer:	data buffer for file.
 *	@buf:		data from user.
 *	@count:		number of bytes in @userbuf.
 *
 *	Allocate @buffer->page if it hasn't been already, then
 *	copy the user-supplied buffer into it.
 */

static int
fill_write_buffer(struct configfs_buffer * buffer, const char __user * buf, size_t count)
{
	int error;

	if (!buffer->page)
		buffer->page = (char *)__get_free_pages(GFP_KERNEL, 0);
	if (!buffer->page)
		return -ENOMEM;

	if (count >= SIMPLE_ATTR_SIZE)
		count = SIMPLE_ATTR_SIZE - 1;
	error = copy_from_user(buffer->page,buf,count);
	buffer->needs_read_fill = 1;
	/* if buf is assumed to contain a string, terminate it by \0,
	 * so e.g. sscanf() can scan the string easily */
	buffer->page[count] = 0;
	return error ? -EFAULT : count;
}

static int
flush_write_buffer(struct file *file, struct configfs_buffer *buffer, size_t count)
{
	struct configfs_fragment *frag = to_frag(file);
	int res = -ENOENT;

	down_read(&frag->frag_sem);
	if (!frag->frag_dead)
		res = buffer->attr->store(buffer->item, buffer->page, count);
	up_read(&frag->frag_sem);
	return res;
}


/**
 *	configfs_write_file - write an attribute.
 *	@file:	file pointer
 *	@buf:	data to write
 *	@count:	number of bytes
 *	@ppos:	starting offset
 *
 *	Similar to configfs_read_file(), though working in the opposite direction.
 *	We allocate and fill the data from the user in fill_write_buffer(),
 *	then push it to the config_item in flush_write_buffer().
 *	There is no easy way for us to know if userspace is only doing a partial
 *	write, so we don't support them. We expect the entire buffer to come
 *	on the first write.
 *	Hint: if you're writing a value, first read the file, modify only
 *	the value you're changing, then write entire buffer back.
 */

static ssize_t
configfs_write_file(struct file *file, const char __user *buf, size_t count, loff_t *ppos)
{
	struct configfs_buffer *buffer = file->private_data;
	ssize_t len;

	mutex_lock(&buffer->mutex);
	len = fill_write_buffer(buffer, buf, count);
	if (len > 0)
		len = flush_write_buffer(file, buffer, len);
	if (len > 0)
		*ppos += len;
	mutex_unlock(&buffer->mutex);
	return len;
}

/**
 *	configfs_write_bin_file - write a binary attribute.
 *	@file:	file pointer
 *	@buf:	data to write
 *	@count:	number of bytes
 *	@ppos:	starting offset
 *
 *	Writing to a binary attribute file is similar to a normal read.
 *	We buffer the consecutive writes (binary attribute files do not
 *	support lseek) in a continuously growing buffer, but we don't
 *	commit until the close of the file.
 */

static ssize_t
configfs_write_bin_file(struct file *file, const char __user *buf,
			size_t count, loff_t *ppos)
{
	struct configfs_buffer *buffer = file->private_data;
	void *tbuf = NULL;
	ssize_t len;

	mutex_lock(&buffer->mutex);

	/* we don't support switching read/write modes */
	if (buffer->read_in_progress) {
		len = -ETXTBSY;
		goto out;
	}
	buffer->write_in_progress = true;

	/* buffer grows? */
	if (*ppos + count > buffer->bin_buffer_size) {

		if (buffer->cb_max_size &&
			*ppos + count > buffer->cb_max_size) {
			len = -EFBIG;
			goto out;
		}

		tbuf = vmalloc(*ppos + count);
		if (tbuf == NULL) {
			len = -ENOMEM;
			goto out;
		}

		/* copy old contents */
		if (buffer->bin_buffer) {
			memcpy(tbuf, buffer->bin_buffer,
				buffer->bin_buffer_size);
			vfree(buffer->bin_buffer);
		}

		/* clear the new area */
		memset(tbuf + buffer->bin_buffer_size, 0,
			*ppos + count - buffer->bin_buffer_size);
		buffer->bin_buffer = tbuf;
		buffer->bin_buffer_size = *ppos + count;
	}

	len = simple_write_to_buffer(buffer->bin_buffer,
			buffer->bin_buffer_size, ppos, buf, count);
out:
	mutex_unlock(&buffer->mutex);
	return len;
}

static int __configfs_open_file(struct inode *inode, struct file *file, int type)
{
	struct dentry *dentry = file->f_path.dentry;
	struct configfs_fragment *frag = to_frag(file);
	struct configfs_attribute *attr;
	struct configfs_buffer *buffer;
	int error;

	error = -ENOMEM;
	buffer = kzalloc(sizeof(struct configfs_buffer), GFP_KERNEL);
	if (!buffer)
		goto out;

	error = -ENOENT;
	down_read(&frag->frag_sem);
	if (unlikely(frag->frag_dead))
		goto out_free_buffer;

	error = -EINVAL;
	buffer->item = to_item(dentry->d_parent);
	if (!buffer->item)
		goto out_free_buffer;

	attr = to_attr(dentry);
	if (!attr)
		goto out_put_item;

	if (type & CONFIGFS_ITEM_BIN_ATTR) {
		buffer->bin_attr = to_bin_attr(dentry);
		buffer->cb_max_size = buffer->bin_attr->cb_max_size;
	} else {
		buffer->attr = attr;
	}

	buffer->owner = attr->ca_owner;
	/* Grab the module reference for this attribute if we have one */
	error = -ENODEV;
	if (!try_module_get(buffer->owner))
		goto out_put_item;

	error = -EACCES;
	if (!buffer->item->ci_type)
		goto out_put_module;

	buffer->ops = buffer->item->ci_type->ct_item_ops;

	/* File needs write support.
	 * The inode's perms must say it's ok,
	 * and we must have a store method.
	 */
	if (file->f_mode & FMODE_WRITE) {
		if (!(inode->i_mode & S_IWUGO))
			goto out_put_module;
		if ((type & CONFIGFS_ITEM_ATTR) && !attr->store)
			goto out_put_module;
		if ((type & CONFIGFS_ITEM_BIN_ATTR) && !buffer->bin_attr->write)
			goto out_put_module;
	}

	/* File needs read support.
	 * The inode's perms must say it's ok, and we there
	 * must be a show method for it.
	 */
	if (file->f_mode & FMODE_READ) {
		if (!(inode->i_mode & S_IRUGO))
			goto out_put_module;
		if ((type & CONFIGFS_ITEM_ATTR) && !attr->show)
			goto out_put_module;
		if ((type & CONFIGFS_ITEM_BIN_ATTR) && !buffer->bin_attr->read)
			goto out_put_module;
	}

	mutex_init(&buffer->mutex);
	buffer->needs_read_fill = 1;
	buffer->read_in_progress = false;
	buffer->write_in_progress = false;
	file->private_data = buffer;
	up_read(&frag->frag_sem);
	return 0;

out_put_module:
	module_put(buffer->owner);
out_put_item:
	config_item_put(buffer->item);
out_free_buffer:
	up_read(&frag->frag_sem);
	kfree(buffer);
out:
	return error;
}

static int configfs_release(struct inode *inode, struct file *filp)
{
	struct configfs_buffer *buffer = filp->private_data;

	module_put(buffer->owner);
	if (buffer->page)
		free_page((unsigned long)buffer->page);
	mutex_destroy(&buffer->mutex);
	kfree(buffer);
	return 0;
}

static int configfs_open_file(struct inode *inode, struct file *filp)
{
	return __configfs_open_file(inode, filp, CONFIGFS_ITEM_ATTR);
}

static int configfs_open_bin_file(struct inode *inode, struct file *filp)
{
	return __configfs_open_file(inode, filp, CONFIGFS_ITEM_BIN_ATTR);
}

static int configfs_release_bin_file(struct inode *inode, struct file *file)
{
	struct configfs_buffer *buffer = file->private_data;

	buffer->read_in_progress = false;

	if (buffer->write_in_progress) {
		struct configfs_fragment *frag = to_frag(file);
		buffer->write_in_progress = false;

		down_read(&frag->frag_sem);
		if (!frag->frag_dead) {
			/* result of ->release() is ignored */
			buffer->bin_attr->write(buffer->item,
					buffer->bin_buffer,
					buffer->bin_buffer_size);
		}
		up_read(&frag->frag_sem);
		/* vfree on NULL is safe */
		vfree(buffer->bin_buffer);
		buffer->bin_buffer = NULL;
		buffer->bin_buffer_size = 0;
		buffer->needs_read_fill = 1;
	}

	configfs_release(inode, file);
	return 0;
}


const struct file_operations configfs_file_operations = {
	.read		= configfs_read_file,
	.write		= configfs_write_file,
	.llseek		= generic_file_llseek,
	.open		= configfs_open_file,
	.release	= configfs_release,
};

const struct file_operations configfs_bin_file_operations = {
	.read		= configfs_read_bin_file,
	.write		= configfs_write_bin_file,
	.llseek		= NULL,		/* bin file is not seekable */
	.open		= configfs_open_bin_file,
	.release	= configfs_release_bin_file,
};

/**
 *	configfs_create_file - create an attribute file for an item.
 *	@item:	item we're creating for.
 *	@attr:	atrribute descriptor.
 */

int configfs_create_file(struct config_item * item, const struct configfs_attribute * attr)
{
	struct dentry *dir = item->ci_dentry;
	struct configfs_dirent *parent_sd = dir->d_fsdata;
	umode_t mode = (attr->ca_mode & S_IALLUGO) | S_IFREG;
	int error = 0;

	inode_lock_nested(d_inode(dir), I_MUTEX_NORMAL);
	error = configfs_make_dirent(parent_sd, NULL, (void *) attr, mode,
				     CONFIGFS_ITEM_ATTR, parent_sd->s_frag);
	inode_unlock(d_inode(dir));

	return error;
}

/**
 *	configfs_create_bin_file - create a binary attribute file for an item.
 *	@item:	item we're creating for.
 *	@attr:	atrribute descriptor.
 */

int configfs_create_bin_file(struct config_item *item,
		const struct configfs_bin_attribute *bin_attr)
{
	struct dentry *dir = item->ci_dentry;
	struct configfs_dirent *parent_sd = dir->d_fsdata;
	umode_t mode = (bin_attr->cb_attr.ca_mode & S_IALLUGO) | S_IFREG;
	int error = 0;

	inode_lock_nested(dir->d_inode, I_MUTEX_NORMAL);
	error = configfs_make_dirent(parent_sd, NULL, (void *) bin_attr, mode,
				     CONFIGFS_ITEM_BIN_ATTR, parent_sd->s_frag);
	inode_unlock(dir->d_inode);

	return error;
}<|MERGE_RESOLUTION|>--- conflicted
+++ resolved
@@ -70,15 +70,6 @@
 		count = buffer->attr->show(buffer->item, buffer->page);
 	up_read(&frag->frag_sem);
 
-<<<<<<< HEAD
-	BUG_ON(count > (ssize_t)SIMPLE_ATTR_SIZE);
-	if (count >= 0) {
-		buffer->needs_read_fill = 0;
-		buffer->count = count;
-	} else
-		ret = count;
-	return ret;
-=======
 	if (count < 0)
 		return count;
 	if (WARN_ON_ONCE(count > (ssize_t)SIMPLE_ATTR_SIZE))
@@ -86,7 +77,6 @@
 	buffer->needs_read_fill = 0;
 	buffer->count = count;
 	return 0;
->>>>>>> 24b8d41d
 }
 
 /**
