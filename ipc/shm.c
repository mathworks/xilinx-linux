// SPDX-License-Identifier: GPL-2.0
/*
 * linux/ipc/shm.c
 * Copyright (C) 1992, 1993 Krishna Balasubramanian
 *	 Many improvements/fixes by Bruno Haible.
 * Replaced `struct shm_desc' by `struct vm_area_struct', July 1994.
 * Fixed the shm swap deallocation (shm_unuse()), August 1998 Andrea Arcangeli.
 *
 * /proc/sysvipc/shm support (c) 1999 Dragos Acostachioaie <dragos@iname.com>
 * BIGMEM support, Andrea Arcangeli <andrea@suse.de>
 * SMP thread shm, Jean-Luc Boyard <jean-luc.boyard@siemens.fr>
 * HIGHMEM support, Ingo Molnar <mingo@redhat.com>
 * Make shmmax, shmall, shmmni sysctl'able, Christoph Rohland <cr@sap.com>
 * Shared /dev/zero support, Kanoj Sarcar <kanoj@sgi.com>
 * Move the mm functionality over to mm/shmem.c, Christoph Rohland <cr@sap.com>
 *
 * support for audit of ipc object properties and permission changes
 * Dustin Kirkland <dustin.kirkland@us.ibm.com>
 *
 * namespaces support
 * OpenVZ, SWsoft Inc.
 * Pavel Emelianov <xemul@openvz.org>
 *
 * Better ipc lock (kern_ipc_perm.lock) handling
 * Davidlohr Bueso <davidlohr.bueso@hp.com>, June 2013.
 */

#include <linux/slab.h>
#include <linux/mm.h>
#include <linux/hugetlb.h>
#include <linux/shm.h>
#include <linux/init.h>
#include <linux/file.h>
#include <linux/mman.h>
#include <linux/shmem_fs.h>
#include <linux/security.h>
#include <linux/syscalls.h>
#include <linux/audit.h>
#include <linux/capability.h>
#include <linux/ptrace.h>
#include <linux/seq_file.h>
#include <linux/rwsem.h>
#include <linux/nsproxy.h>
#include <linux/mount.h>
#include <linux/ipc_namespace.h>
#include <linux/rhashtable.h>

#include <linux/uaccess.h>

#include "util.h"

struct shmid_kernel /* private to the kernel */
{
	struct kern_ipc_perm	shm_perm;
	struct file		*shm_file;
	unsigned long		shm_nattch;
	unsigned long		shm_segsz;
	time64_t		shm_atim;
	time64_t		shm_dtim;
	time64_t		shm_ctim;
	struct pid		*shm_cprid;
	struct pid		*shm_lprid;
	struct user_struct	*mlock_user;

	/* The task created the shm object.  NULL if the task is dead. */
	struct task_struct	*shm_creator;
	struct list_head	shm_clist;	/* list by creator */
} __randomize_layout;

/* shm_mode upper byte flags */
#define SHM_DEST	01000	/* segment will be destroyed on last detach */
#define SHM_LOCKED	02000   /* segment will not be swapped */

struct shm_file_data {
	int id;
	struct ipc_namespace *ns;
	struct file *file;
	const struct vm_operations_struct *vm_ops;
};

#define shm_file_data(file) (*((struct shm_file_data **)&(file)->private_data))

static const struct file_operations shm_file_operations;
static const struct vm_operations_struct shm_vm_ops;

#define shm_ids(ns)	((ns)->ids[IPC_SHM_IDS])

#define shm_unlock(shp)			\
	ipc_unlock(&(shp)->shm_perm)

static int newseg(struct ipc_namespace *, struct ipc_params *);
static void shm_open(struct vm_area_struct *vma);
static void shm_close(struct vm_area_struct *vma);
static void shm_destroy(struct ipc_namespace *ns, struct shmid_kernel *shp);
#ifdef CONFIG_PROC_FS
static int sysvipc_shm_proc_show(struct seq_file *s, void *it);
#endif

void shm_init_ns(struct ipc_namespace *ns)
{
	ns->shm_ctlmax = SHMMAX;
	ns->shm_ctlall = SHMALL;
	ns->shm_ctlmni = SHMMNI;
	ns->shm_rmid_forced = 0;
	ns->shm_tot = 0;
	ipc_init_ids(&shm_ids(ns));
}

/*
 * Called with shm_ids.rwsem (writer) and the shp structure locked.
 * Only shm_ids.rwsem remains locked on exit.
 */
static void do_shm_rmid(struct ipc_namespace *ns, struct kern_ipc_perm *ipcp)
{
	struct shmid_kernel *shp;

	shp = container_of(ipcp, struct shmid_kernel, shm_perm);

	if (shp->shm_nattch) {
		shp->shm_perm.mode |= SHM_DEST;
		/* Do not find it any more */
		ipc_set_key_private(&shm_ids(ns), &shp->shm_perm);
		shm_unlock(shp);
	} else
		shm_destroy(ns, shp);
}

#ifdef CONFIG_IPC_NS
void shm_exit_ns(struct ipc_namespace *ns)
{
	free_ipcs(ns, &shm_ids(ns), do_shm_rmid);
	idr_destroy(&ns->ids[IPC_SHM_IDS].ipcs_idr);
	rhashtable_destroy(&ns->ids[IPC_SHM_IDS].key_ht);
}
#endif

static int __init ipc_ns_init(void)
{
	shm_init_ns(&init_ipc_ns);
	return 0;
}

pure_initcall(ipc_ns_init);

void __init shm_init(void)
{
	ipc_init_proc_interface("sysvipc/shm",
#if BITS_PER_LONG <= 32
				"       key      shmid perms       size  cpid  lpid nattch   uid   gid  cuid  cgid      atime      dtime      ctime        rss       swap\n",
#else
				"       key      shmid perms                  size  cpid  lpid nattch   uid   gid  cuid  cgid      atime      dtime      ctime                   rss                  swap\n",
#endif
				IPC_SHM_IDS, sysvipc_shm_proc_show);
}

static inline struct shmid_kernel *shm_obtain_object(struct ipc_namespace *ns, int id)
{
	struct kern_ipc_perm *ipcp = ipc_obtain_object_idr(&shm_ids(ns), id);

	if (IS_ERR(ipcp))
		return ERR_CAST(ipcp);

	return container_of(ipcp, struct shmid_kernel, shm_perm);
}

static inline struct shmid_kernel *shm_obtain_object_check(struct ipc_namespace *ns, int id)
{
	struct kern_ipc_perm *ipcp = ipc_obtain_object_check(&shm_ids(ns), id);

	if (IS_ERR(ipcp))
		return ERR_CAST(ipcp);

	return container_of(ipcp, struct shmid_kernel, shm_perm);
}

/*
 * shm_lock_(check_) routines are called in the paths where the rwsem
 * is not necessarily held.
 */
static inline struct shmid_kernel *shm_lock(struct ipc_namespace *ns, int id)
{
	struct kern_ipc_perm *ipcp;

	rcu_read_lock();
	ipcp = ipc_obtain_object_idr(&shm_ids(ns), id);
	if (IS_ERR(ipcp))
		goto err;

	ipc_lock_object(ipcp);
	/*
	 * ipc_rmid() may have already freed the ID while ipc_lock_object()
	 * was spinning: here verify that the structure is still valid.
	 * Upon races with RMID, return -EIDRM, thus indicating that
	 * the ID points to a removed identifier.
	 */
	if (ipc_valid_object(ipcp)) {
		/* return a locked ipc object upon success */
		return container_of(ipcp, struct shmid_kernel, shm_perm);
	}

	ipc_unlock_object(ipcp);
	ipcp = ERR_PTR(-EIDRM);
err:
	rcu_read_unlock();
	/*
	 * Callers of shm_lock() must validate the status of the returned ipc
	 * object pointer and error out as appropriate.
	 */
	return ERR_CAST(ipcp);
}

static inline void shm_lock_by_ptr(struct shmid_kernel *ipcp)
{
	rcu_read_lock();
	ipc_lock_object(&ipcp->shm_perm);
}

static void shm_rcu_free(struct rcu_head *head)
{
	struct kern_ipc_perm *ptr = container_of(head, struct kern_ipc_perm,
							rcu);
	struct shmid_kernel *shp = container_of(ptr, struct shmid_kernel,
							shm_perm);
	security_shm_free(&shp->shm_perm);
	kvfree(shp);
}

static inline void shm_rmid(struct ipc_namespace *ns, struct shmid_kernel *s)
{
	list_del(&s->shm_clist);
	ipc_rmid(&shm_ids(ns), &s->shm_perm);
}


static int __shm_open(struct vm_area_struct *vma)
{
	struct file *file = vma->vm_file;
	struct shm_file_data *sfd = shm_file_data(file);
	struct shmid_kernel *shp;

	shp = shm_lock(sfd->ns, sfd->id);

	if (IS_ERR(shp))
		return PTR_ERR(shp);

	if (shp->shm_file != sfd->file) {
		/* ID was reused */
		shm_unlock(shp);
		return -EINVAL;
	}

	shp->shm_atim = ktime_get_real_seconds();
	ipc_update_pid(&shp->shm_lprid, task_tgid(current));
	shp->shm_nattch++;
	shm_unlock(shp);
	return 0;
}

/* This is called by fork, once for every shm attach. */
static void shm_open(struct vm_area_struct *vma)
{
	int err = __shm_open(vma);
	/*
	 * We raced in the idr lookup or with shm_destroy().
	 * Either way, the ID is busted.
	 */
	WARN_ON_ONCE(err);
}

/*
 * shm_destroy - free the struct shmid_kernel
 *
 * @ns: namespace
 * @shp: struct to free
 *
 * It has to be called with shp and shm_ids.rwsem (writer) locked,
 * but returns with shp unlocked and freed.
 */
static void shm_destroy(struct ipc_namespace *ns, struct shmid_kernel *shp)
{
	struct file *shm_file;

	shm_file = shp->shm_file;
	shp->shm_file = NULL;
	ns->shm_tot -= (shp->shm_segsz + PAGE_SIZE - 1) >> PAGE_SHIFT;
	shm_rmid(ns, shp);
	shm_unlock(shp);
	if (!is_file_hugepages(shm_file))
		shmem_lock(shm_file, 0, shp->mlock_user);
	else if (shp->mlock_user)
		user_shm_unlock(i_size_read(file_inode(shm_file)),
				shp->mlock_user);
	fput(shm_file);
	ipc_update_pid(&shp->shm_cprid, NULL);
	ipc_update_pid(&shp->shm_lprid, NULL);
	ipc_rcu_putref(&shp->shm_perm, shm_rcu_free);
}

/*
 * shm_may_destroy - identifies whether shm segment should be destroyed now
 *
 * Returns true if and only if there are no active users of the segment and
 * one of the following is true:
 *
 * 1) shmctl(id, IPC_RMID, NULL) was called for this shp
 *
 * 2) sysctl kernel.shm_rmid_forced is set to 1.
 */
static bool shm_may_destroy(struct ipc_namespace *ns, struct shmid_kernel *shp)
{
	return (shp->shm_nattch == 0) &&
	       (ns->shm_rmid_forced ||
		(shp->shm_perm.mode & SHM_DEST));
}

/*
 * remove the attach descriptor vma.
 * free memory for segment if it is marked destroyed.
 * The descriptor has already been removed from the current->mm->mmap list
 * and will later be kfree()d.
 */
static void shm_close(struct vm_area_struct *vma)
{
	struct file *file = vma->vm_file;
	struct shm_file_data *sfd = shm_file_data(file);
	struct shmid_kernel *shp;
	struct ipc_namespace *ns = sfd->ns;

	down_write(&shm_ids(ns).rwsem);
	/* remove from the list of attaches of the shm segment */
	shp = shm_lock(ns, sfd->id);

	/*
	 * We raced in the idr lookup or with shm_destroy().
	 * Either way, the ID is busted.
	 */
	if (WARN_ON_ONCE(IS_ERR(shp)))
		goto done; /* no-op */

	ipc_update_pid(&shp->shm_lprid, task_tgid(current));
	shp->shm_dtim = ktime_get_real_seconds();
	shp->shm_nattch--;
	if (shm_may_destroy(ns, shp))
		shm_destroy(ns, shp);
	else
		shm_unlock(shp);
done:
	up_write(&shm_ids(ns).rwsem);
}

/* Called with ns->shm_ids(ns).rwsem locked */
static int shm_try_destroy_orphaned(int id, void *p, void *data)
{
	struct ipc_namespace *ns = data;
	struct kern_ipc_perm *ipcp = p;
	struct shmid_kernel *shp = container_of(ipcp, struct shmid_kernel, shm_perm);

	/*
	 * We want to destroy segments without users and with already
	 * exit'ed originating process.
	 *
	 * As shp->* are changed under rwsem, it's safe to skip shp locking.
	 */
	if (shp->shm_creator != NULL)
		return 0;

	if (shm_may_destroy(ns, shp)) {
		shm_lock_by_ptr(shp);
		shm_destroy(ns, shp);
	}
	return 0;
}

void shm_destroy_orphaned(struct ipc_namespace *ns)
{
	down_write(&shm_ids(ns).rwsem);
	if (shm_ids(ns).in_use)
		idr_for_each(&shm_ids(ns).ipcs_idr, &shm_try_destroy_orphaned, ns);
	up_write(&shm_ids(ns).rwsem);
}

/* Locking assumes this will only be called with task == current */
void exit_shm(struct task_struct *task)
{
	struct ipc_namespace *ns = task->nsproxy->ipc_ns;
	struct shmid_kernel *shp, *n;

	if (list_empty(&task->sysvshm.shm_clist))
		return;

	/*
	 * If kernel.shm_rmid_forced is not set then only keep track of
	 * which shmids are orphaned, so that a later set of the sysctl
	 * can clean them up.
	 */
	if (!ns->shm_rmid_forced) {
		down_read(&shm_ids(ns).rwsem);
		list_for_each_entry(shp, &task->sysvshm.shm_clist, shm_clist)
			shp->shm_creator = NULL;
		/*
		 * Only under read lock but we are only called on current
		 * so no entry on the list will be shared.
		 */
		list_del(&task->sysvshm.shm_clist);
		up_read(&shm_ids(ns).rwsem);
		return;
	}

	/*
	 * Destroy all already created segments, that were not yet mapped,
	 * and mark any mapped as orphan to cover the sysctl toggling.
	 * Destroy is skipped if shm_may_destroy() returns false.
	 */
	down_write(&shm_ids(ns).rwsem);
	list_for_each_entry_safe(shp, n, &task->sysvshm.shm_clist, shm_clist) {
		shp->shm_creator = NULL;

		if (shm_may_destroy(ns, shp)) {
			shm_lock_by_ptr(shp);
			shm_destroy(ns, shp);
		}
	}

	/* Remove the list head from any segments still attached. */
	list_del(&task->sysvshm.shm_clist);
	up_write(&shm_ids(ns).rwsem);
}

static vm_fault_t shm_fault(struct vm_fault *vmf)
{
	struct file *file = vmf->vma->vm_file;
	struct shm_file_data *sfd = shm_file_data(file);

	return sfd->vm_ops->fault(vmf);
}

static int shm_split(struct vm_area_struct *vma, unsigned long addr)
{
	struct file *file = vma->vm_file;
	struct shm_file_data *sfd = shm_file_data(file);

	if (sfd->vm_ops->split)
		return sfd->vm_ops->split(vma, addr);

	return 0;
}

static unsigned long shm_pagesize(struct vm_area_struct *vma)
{
	struct file *file = vma->vm_file;
	struct shm_file_data *sfd = shm_file_data(file);

	if (sfd->vm_ops->pagesize)
		return sfd->vm_ops->pagesize(vma);

	return PAGE_SIZE;
}

#ifdef CONFIG_NUMA
static int shm_set_policy(struct vm_area_struct *vma, struct mempolicy *new)
{
	struct file *file = vma->vm_file;
	struct shm_file_data *sfd = shm_file_data(file);
	int err = 0;

	if (sfd->vm_ops->set_policy)
		err = sfd->vm_ops->set_policy(vma, new);
	return err;
}

static struct mempolicy *shm_get_policy(struct vm_area_struct *vma,
					unsigned long addr)
{
	struct file *file = vma->vm_file;
	struct shm_file_data *sfd = shm_file_data(file);
	struct mempolicy *pol = NULL;

	if (sfd->vm_ops->get_policy)
		pol = sfd->vm_ops->get_policy(vma, addr);
	else if (vma->vm_policy)
		pol = vma->vm_policy;

	return pol;
}
#endif

static int shm_mmap(struct file *file, struct vm_area_struct *vma)
{
	struct shm_file_data *sfd = shm_file_data(file);
	int ret;

	/*
	 * In case of remap_file_pages() emulation, the file can represent an
	 * IPC ID that was removed, and possibly even reused by another shm
	 * segment already.  Propagate this case as an error to caller.
	 */
	ret = __shm_open(vma);
	if (ret)
		return ret;

	ret = call_mmap(sfd->file, vma);
	if (ret) {
		shm_close(vma);
		return ret;
	}
	sfd->vm_ops = vma->vm_ops;
#ifdef CONFIG_MMU
	WARN_ON(!sfd->vm_ops->fault);
#endif
	vma->vm_ops = &shm_vm_ops;
	return 0;
}

static int shm_release(struct inode *ino, struct file *file)
{
	struct shm_file_data *sfd = shm_file_data(file);

	put_ipc_ns(sfd->ns);
	fput(sfd->file);
	shm_file_data(file) = NULL;
	kfree(sfd);
	return 0;
}

static int shm_fsync(struct file *file, loff_t start, loff_t end, int datasync)
{
	struct shm_file_data *sfd = shm_file_data(file);

	if (!sfd->file->f_op->fsync)
		return -EINVAL;
	return sfd->file->f_op->fsync(sfd->file, start, end, datasync);
}

static long shm_fallocate(struct file *file, int mode, loff_t offset,
			  loff_t len)
{
	struct shm_file_data *sfd = shm_file_data(file);

	if (!sfd->file->f_op->fallocate)
		return -EOPNOTSUPP;
	return sfd->file->f_op->fallocate(file, mode, offset, len);
}

static unsigned long shm_get_unmapped_area(struct file *file,
	unsigned long addr, unsigned long len, unsigned long pgoff,
	unsigned long flags)
{
	struct shm_file_data *sfd = shm_file_data(file);

	return sfd->file->f_op->get_unmapped_area(sfd->file, addr, len,
						pgoff, flags);
}

static const struct file_operations shm_file_operations = {
	.mmap		= shm_mmap,
	.fsync		= shm_fsync,
	.release	= shm_release,
	.get_unmapped_area	= shm_get_unmapped_area,
	.llseek		= noop_llseek,
	.fallocate	= shm_fallocate,
};

/*
 * shm_file_operations_huge is now identical to shm_file_operations,
 * but we keep it distinct for the sake of is_file_shm_hugepages().
 */
static const struct file_operations shm_file_operations_huge = {
	.mmap		= shm_mmap,
	.fsync		= shm_fsync,
	.release	= shm_release,
	.get_unmapped_area	= shm_get_unmapped_area,
	.llseek		= noop_llseek,
	.fallocate	= shm_fallocate,
};

bool is_file_shm_hugepages(struct file *file)
{
	return file->f_op == &shm_file_operations_huge;
}

static const struct vm_operations_struct shm_vm_ops = {
	.open	= shm_open,	/* callback for a new vm-area open */
	.close	= shm_close,	/* callback for when the vm-area is released */
	.fault	= shm_fault,
	.split	= shm_split,
	.pagesize = shm_pagesize,
#if defined(CONFIG_NUMA)
	.set_policy = shm_set_policy,
	.get_policy = shm_get_policy,
#endif
};

/**
 * newseg - Create a new shared memory segment
 * @ns: namespace
 * @params: ptr to the structure that contains key, size and shmflg
 *
 * Called with shm_ids.rwsem held as a writer.
 */
static int newseg(struct ipc_namespace *ns, struct ipc_params *params)
{
	key_t key = params->key;
	int shmflg = params->flg;
	size_t size = params->u.size;
	int error;
	struct shmid_kernel *shp;
	size_t numpages = (size + PAGE_SIZE - 1) >> PAGE_SHIFT;
	struct file *file;
	char name[13];
	vm_flags_t acctflag = 0;

	if (size < SHMMIN || size > ns->shm_ctlmax)
		return -EINVAL;

	if (numpages << PAGE_SHIFT < size)
		return -ENOSPC;

	if (ns->shm_tot + numpages < ns->shm_tot ||
			ns->shm_tot + numpages > ns->shm_ctlall)
		return -ENOSPC;

	shp = kvmalloc(sizeof(*shp), GFP_KERNEL);
	if (unlikely(!shp))
		return -ENOMEM;

	shp->shm_perm.key = key;
	shp->shm_perm.mode = (shmflg & S_IRWXUGO);
	shp->mlock_user = NULL;

	shp->shm_perm.security = NULL;
	error = security_shm_alloc(&shp->shm_perm);
	if (error) {
		kvfree(shp);
		return error;
	}

	sprintf(name, "SYSV%08x", key);
	if (shmflg & SHM_HUGETLB) {
		struct hstate *hs;
		size_t hugesize;

		hs = hstate_sizelog((shmflg >> SHM_HUGE_SHIFT) & SHM_HUGE_MASK);
		if (!hs) {
			error = -EINVAL;
			goto no_file;
		}
		hugesize = ALIGN(size, huge_page_size(hs));

		/* hugetlb_file_setup applies strict accounting */
		if (shmflg & SHM_NORESERVE)
			acctflag = VM_NORESERVE;
		file = hugetlb_file_setup(name, hugesize, acctflag,
				  &shp->mlock_user, HUGETLB_SHMFS_INODE,
				(shmflg >> SHM_HUGE_SHIFT) & SHM_HUGE_MASK);
	} else {
		/*
		 * Do not allow no accounting for OVERCOMMIT_NEVER, even
		 * if it's asked for.
		 */
		if  ((shmflg & SHM_NORESERVE) &&
				sysctl_overcommit_memory != OVERCOMMIT_NEVER)
			acctflag = VM_NORESERVE;
		file = shmem_kernel_file_setup(name, size, acctflag);
	}
	error = PTR_ERR(file);
	if (IS_ERR(file))
		goto no_file;

	shp->shm_cprid = get_pid(task_tgid(current));
	shp->shm_lprid = NULL;
	shp->shm_atim = shp->shm_dtim = 0;
	shp->shm_ctim = ktime_get_real_seconds();
	shp->shm_segsz = size;
	shp->shm_nattch = 0;
	shp->shm_file = file;
	shp->shm_creator = current;

	/* ipc_addid() locks shp upon success. */
	error = ipc_addid(&shm_ids(ns), &shp->shm_perm, ns->shm_ctlmni);
	if (error < 0)
		goto no_id;

	list_add(&shp->shm_clist, &current->sysvshm.shm_clist);

	/*
	 * shmid gets reported as "inode#" in /proc/pid/maps.
	 * proc-ps tools use this. Changing this will break them.
	 */
	file_inode(file)->i_ino = shp->shm_perm.id;

	ns->shm_tot += numpages;
	error = shp->shm_perm.id;

	ipc_unlock_object(&shp->shm_perm);
	rcu_read_unlock();
	return error;

no_id:
	ipc_update_pid(&shp->shm_cprid, NULL);
	ipc_update_pid(&shp->shm_lprid, NULL);
	if (is_file_hugepages(file) && shp->mlock_user)
		user_shm_unlock(size, shp->mlock_user);
	fput(file);
	ipc_rcu_putref(&shp->shm_perm, shm_rcu_free);
	return error;
no_file:
	call_rcu(&shp->shm_perm.rcu, shm_rcu_free);
	return error;
}

/*
 * Called with shm_ids.rwsem and ipcp locked.
 */
static int shm_more_checks(struct kern_ipc_perm *ipcp, struct ipc_params *params)
{
	struct shmid_kernel *shp;

	shp = container_of(ipcp, struct shmid_kernel, shm_perm);
	if (shp->shm_segsz < params->u.size)
		return -EINVAL;

	return 0;
}

long ksys_shmget(key_t key, size_t size, int shmflg)
{
	struct ipc_namespace *ns;
	static const struct ipc_ops shm_ops = {
		.getnew = newseg,
		.associate = security_shm_associate,
		.more_checks = shm_more_checks,
	};
	struct ipc_params shm_params;

	ns = current->nsproxy->ipc_ns;

	shm_params.key = key;
	shm_params.flg = shmflg;
	shm_params.u.size = size;

	return ipcget(ns, &shm_ids(ns), &shm_ops, &shm_params);
}

SYSCALL_DEFINE3(shmget, key_t, key, size_t, size, int, shmflg)
{
	return ksys_shmget(key, size, shmflg);
}

static inline unsigned long copy_shmid_to_user(void __user *buf, struct shmid64_ds *in, int version)
{
	switch (version) {
	case IPC_64:
		return copy_to_user(buf, in, sizeof(*in));
	case IPC_OLD:
	    {
		struct shmid_ds out;

		memset(&out, 0, sizeof(out));
		ipc64_perm_to_ipc_perm(&in->shm_perm, &out.shm_perm);
		out.shm_segsz	= in->shm_segsz;
		out.shm_atime	= in->shm_atime;
		out.shm_dtime	= in->shm_dtime;
		out.shm_ctime	= in->shm_ctime;
		out.shm_cpid	= in->shm_cpid;
		out.shm_lpid	= in->shm_lpid;
		out.shm_nattch	= in->shm_nattch;

		return copy_to_user(buf, &out, sizeof(out));
	    }
	default:
		return -EINVAL;
	}
}

static inline unsigned long
copy_shmid_from_user(struct shmid64_ds *out, void __user *buf, int version)
{
	switch (version) {
	case IPC_64:
		if (copy_from_user(out, buf, sizeof(*out)))
			return -EFAULT;
		return 0;
	case IPC_OLD:
	    {
		struct shmid_ds tbuf_old;

		if (copy_from_user(&tbuf_old, buf, sizeof(tbuf_old)))
			return -EFAULT;

		out->shm_perm.uid	= tbuf_old.shm_perm.uid;
		out->shm_perm.gid	= tbuf_old.shm_perm.gid;
		out->shm_perm.mode	= tbuf_old.shm_perm.mode;

		return 0;
	    }
	default:
		return -EINVAL;
	}
}

static inline unsigned long copy_shminfo_to_user(void __user *buf, struct shminfo64 *in, int version)
{
	switch (version) {
	case IPC_64:
		return copy_to_user(buf, in, sizeof(*in));
	case IPC_OLD:
	    {
		struct shminfo out;

		if (in->shmmax > INT_MAX)
			out.shmmax = INT_MAX;
		else
			out.shmmax = (int)in->shmmax;

		out.shmmin	= in->shmmin;
		out.shmmni	= in->shmmni;
		out.shmseg	= in->shmseg;
		out.shmall	= in->shmall;

		return copy_to_user(buf, &out, sizeof(out));
	    }
	default:
		return -EINVAL;
	}
}

/*
 * Calculate and add used RSS and swap pages of a shm.
 * Called with shm_ids.rwsem held as a reader
 */
static void shm_add_rss_swap(struct shmid_kernel *shp,
	unsigned long *rss_add, unsigned long *swp_add)
{
	struct inode *inode;

	inode = file_inode(shp->shm_file);

	if (is_file_hugepages(shp->shm_file)) {
		struct address_space *mapping = inode->i_mapping;
		struct hstate *h = hstate_file(shp->shm_file);
		*rss_add += pages_per_huge_page(h) * mapping->nrpages;
	} else {
#ifdef CONFIG_SHMEM
		struct shmem_inode_info *info = SHMEM_I(inode);
<<<<<<< HEAD
=======

>>>>>>> 24b8d41d
		spin_lock_irq(&info->lock);
		*rss_add += inode->i_mapping->nrpages;
		*swp_add += info->swapped;
		spin_unlock_irq(&info->lock);
#else
		*rss_add += inode->i_mapping->nrpages;
#endif
	}
}

/*
 * Called with shm_ids.rwsem held as a reader
 */
static void shm_get_stat(struct ipc_namespace *ns, unsigned long *rss,
		unsigned long *swp)
{
	int next_id;
	int total, in_use;

	*rss = 0;
	*swp = 0;

	in_use = shm_ids(ns).in_use;

	for (total = 0, next_id = 0; total < in_use; next_id++) {
		struct kern_ipc_perm *ipc;
		struct shmid_kernel *shp;

		ipc = idr_find(&shm_ids(ns).ipcs_idr, next_id);
		if (ipc == NULL)
			continue;
		shp = container_of(ipc, struct shmid_kernel, shm_perm);

		shm_add_rss_swap(shp, rss, swp);

		total++;
	}
}

/*
 * This function handles some shmctl commands which require the rwsem
 * to be held in write mode.
 * NOTE: no locks must be held, the rwsem is taken inside this function.
 */
static int shmctl_down(struct ipc_namespace *ns, int shmid, int cmd,
		       struct shmid64_ds *shmid64)
{
	struct kern_ipc_perm *ipcp;
	struct shmid_kernel *shp;
	int err;

	down_write(&shm_ids(ns).rwsem);
	rcu_read_lock();

	ipcp = ipcctl_obtain_check(ns, &shm_ids(ns), shmid, cmd,
				      &shmid64->shm_perm, 0);
	if (IS_ERR(ipcp)) {
		err = PTR_ERR(ipcp);
		goto out_unlock1;
	}

	shp = container_of(ipcp, struct shmid_kernel, shm_perm);

	err = security_shm_shmctl(&shp->shm_perm, cmd);
	if (err)
		goto out_unlock1;

	switch (cmd) {
	case IPC_RMID:
		ipc_lock_object(&shp->shm_perm);
		/* do_shm_rmid unlocks the ipc object and rcu */
		do_shm_rmid(ns, ipcp);
		goto out_up;
	case IPC_SET:
		ipc_lock_object(&shp->shm_perm);
		err = ipc_update_perm(&shmid64->shm_perm, ipcp);
		if (err)
			goto out_unlock0;
		shp->shm_ctim = ktime_get_real_seconds();
		break;
	default:
		err = -EINVAL;
		goto out_unlock1;
	}

out_unlock0:
	ipc_unlock_object(&shp->shm_perm);
out_unlock1:
	rcu_read_unlock();
out_up:
	up_write(&shm_ids(ns).rwsem);
	return err;
}

static int shmctl_ipc_info(struct ipc_namespace *ns,
			   struct shminfo64 *shminfo)
{
	int err = security_shm_shmctl(NULL, IPC_INFO);
	if (!err) {
		memset(shminfo, 0, sizeof(*shminfo));
		shminfo->shmmni = shminfo->shmseg = ns->shm_ctlmni;
		shminfo->shmmax = ns->shm_ctlmax;
		shminfo->shmall = ns->shm_ctlall;
		shminfo->shmmin = SHMMIN;
		down_read(&shm_ids(ns).rwsem);
		err = ipc_get_maxidx(&shm_ids(ns));
		up_read(&shm_ids(ns).rwsem);
		if (err < 0)
			err = 0;
	}
	return err;
}

static int shmctl_shm_info(struct ipc_namespace *ns,
			   struct shm_info *shm_info)
{
	int err = security_shm_shmctl(NULL, SHM_INFO);
	if (!err) {
		memset(shm_info, 0, sizeof(*shm_info));
		down_read(&shm_ids(ns).rwsem);
		shm_info->used_ids = shm_ids(ns).in_use;
		shm_get_stat(ns, &shm_info->shm_rss, &shm_info->shm_swp);
		shm_info->shm_tot = ns->shm_tot;
		shm_info->swap_attempts = 0;
		shm_info->swap_successes = 0;
		err = ipc_get_maxidx(&shm_ids(ns));
		up_read(&shm_ids(ns).rwsem);
		if (err < 0)
			err = 0;
	}
	return err;
}

static int shmctl_stat(struct ipc_namespace *ns, int shmid,
			int cmd, struct shmid64_ds *tbuf)
{
	struct shmid_kernel *shp;
	int err;

	memset(tbuf, 0, sizeof(*tbuf));

	rcu_read_lock();
	if (cmd == SHM_STAT || cmd == SHM_STAT_ANY) {
		shp = shm_obtain_object(ns, shmid);
		if (IS_ERR(shp)) {
			err = PTR_ERR(shp);
			goto out_unlock;
		}
	} else { /* IPC_STAT */
		shp = shm_obtain_object_check(ns, shmid);
		if (IS_ERR(shp)) {
			err = PTR_ERR(shp);
			goto out_unlock;
		}
	}

	/*
	 * Semantically SHM_STAT_ANY ought to be identical to
	 * that functionality provided by the /proc/sysvipc/
	 * interface. As such, only audit these calls and
	 * do not do traditional S_IRUGO permission checks on
	 * the ipc object.
	 */
	if (cmd == SHM_STAT_ANY)
		audit_ipc_obj(&shp->shm_perm);
	else {
		err = -EACCES;
		if (ipcperms(ns, &shp->shm_perm, S_IRUGO))
			goto out_unlock;
	}

	err = security_shm_shmctl(&shp->shm_perm, cmd);
	if (err)
		goto out_unlock;

	ipc_lock_object(&shp->shm_perm);

	if (!ipc_valid_object(&shp->shm_perm)) {
		ipc_unlock_object(&shp->shm_perm);
		err = -EIDRM;
		goto out_unlock;
	}

	kernel_to_ipc64_perm(&shp->shm_perm, &tbuf->shm_perm);
	tbuf->shm_segsz	= shp->shm_segsz;
	tbuf->shm_atime	= shp->shm_atim;
	tbuf->shm_dtime	= shp->shm_dtim;
	tbuf->shm_ctime	= shp->shm_ctim;
#ifndef CONFIG_64BIT
	tbuf->shm_atime_high = shp->shm_atim >> 32;
	tbuf->shm_dtime_high = shp->shm_dtim >> 32;
	tbuf->shm_ctime_high = shp->shm_ctim >> 32;
#endif
	tbuf->shm_cpid	= pid_vnr(shp->shm_cprid);
	tbuf->shm_lpid	= pid_vnr(shp->shm_lprid);
	tbuf->shm_nattch = shp->shm_nattch;

	if (cmd == IPC_STAT) {
		/*
		 * As defined in SUS:
		 * Return 0 on success
		 */
		err = 0;
	} else {
		/*
		 * SHM_STAT and SHM_STAT_ANY (both Linux specific)
		 * Return the full id, including the sequence number
		 */
		err = shp->shm_perm.id;
	}

	ipc_unlock_object(&shp->shm_perm);
out_unlock:
	rcu_read_unlock();
	return err;
}

static int shmctl_do_lock(struct ipc_namespace *ns, int shmid, int cmd)
{
	struct shmid_kernel *shp;
	struct file *shm_file;
	int err;

	rcu_read_lock();
	shp = shm_obtain_object_check(ns, shmid);
	if (IS_ERR(shp)) {
		err = PTR_ERR(shp);
		goto out_unlock1;
	}

	audit_ipc_obj(&(shp->shm_perm));
	err = security_shm_shmctl(&shp->shm_perm, cmd);
	if (err)
		goto out_unlock1;

	ipc_lock_object(&shp->shm_perm);

	/* check if shm_destroy() is tearing down shp */
	if (!ipc_valid_object(&shp->shm_perm)) {
		err = -EIDRM;
		goto out_unlock0;
	}

	if (!ns_capable(ns->user_ns, CAP_IPC_LOCK)) {
		kuid_t euid = current_euid();

		if (!uid_eq(euid, shp->shm_perm.uid) &&
		    !uid_eq(euid, shp->shm_perm.cuid)) {
			err = -EPERM;
			goto out_unlock0;
		}
		if (cmd == SHM_LOCK && !rlimit(RLIMIT_MEMLOCK)) {
			err = -EPERM;
			goto out_unlock0;
		}
	}

	shm_file = shp->shm_file;
	if (is_file_hugepages(shm_file))
		goto out_unlock0;

	if (cmd == SHM_LOCK) {
		struct user_struct *user = current_user();

		err = shmem_lock(shm_file, 1, user);
		if (!err && !(shp->shm_perm.mode & SHM_LOCKED)) {
			shp->shm_perm.mode |= SHM_LOCKED;
			shp->mlock_user = user;
		}
		goto out_unlock0;
	}

	/* SHM_UNLOCK */
	if (!(shp->shm_perm.mode & SHM_LOCKED))
		goto out_unlock0;
	shmem_lock(shm_file, 0, shp->mlock_user);
	shp->shm_perm.mode &= ~SHM_LOCKED;
	shp->mlock_user = NULL;
	get_file(shm_file);
	ipc_unlock_object(&shp->shm_perm);
	rcu_read_unlock();
	shmem_unlock_mapping(shm_file->f_mapping);

	fput(shm_file);
	return err;

out_unlock0:
	ipc_unlock_object(&shp->shm_perm);
out_unlock1:
	rcu_read_unlock();
	return err;
}

static long ksys_shmctl(int shmid, int cmd, struct shmid_ds __user *buf, int version)
{
	int err;
	struct ipc_namespace *ns;
	struct shmid64_ds sem64;

	if (cmd < 0 || shmid < 0)
		return -EINVAL;

	ns = current->nsproxy->ipc_ns;

	switch (cmd) {
	case IPC_INFO: {
		struct shminfo64 shminfo;
		err = shmctl_ipc_info(ns, &shminfo);
		if (err < 0)
			return err;
		if (copy_shminfo_to_user(buf, &shminfo, version))
			err = -EFAULT;
		return err;
	}
	case SHM_INFO: {
		struct shm_info shm_info;
		err = shmctl_shm_info(ns, &shm_info);
		if (err < 0)
			return err;
		if (copy_to_user(buf, &shm_info, sizeof(shm_info)))
			err = -EFAULT;
		return err;
	}
	case SHM_STAT:
	case SHM_STAT_ANY:
	case IPC_STAT: {
		err = shmctl_stat(ns, shmid, cmd, &sem64);
		if (err < 0)
			return err;
		if (copy_shmid_to_user(buf, &sem64, version))
			err = -EFAULT;
		return err;
	}
	case IPC_SET:
		if (copy_shmid_from_user(&sem64, buf, version))
			return -EFAULT;
		fallthrough;
	case IPC_RMID:
		return shmctl_down(ns, shmid, cmd, &sem64);
	case SHM_LOCK:
	case SHM_UNLOCK:
		return shmctl_do_lock(ns, shmid, cmd);
	default:
		return -EINVAL;
	}
}

SYSCALL_DEFINE3(shmctl, int, shmid, int, cmd, struct shmid_ds __user *, buf)
{
	return ksys_shmctl(shmid, cmd, buf, IPC_64);
}

#ifdef CONFIG_ARCH_WANT_IPC_PARSE_VERSION
long ksys_old_shmctl(int shmid, int cmd, struct shmid_ds __user *buf)
{
	int version = ipc_parse_version(&cmd);

	return ksys_shmctl(shmid, cmd, buf, version);
}

SYSCALL_DEFINE3(old_shmctl, int, shmid, int, cmd, struct shmid_ds __user *, buf)
{
	return ksys_old_shmctl(shmid, cmd, buf);
}
#endif

#ifdef CONFIG_COMPAT

struct compat_shmid_ds {
	struct compat_ipc_perm shm_perm;
	int shm_segsz;
	old_time32_t shm_atime;
	old_time32_t shm_dtime;
	old_time32_t shm_ctime;
	compat_ipc_pid_t shm_cpid;
	compat_ipc_pid_t shm_lpid;
	unsigned short shm_nattch;
	unsigned short shm_unused;
	compat_uptr_t shm_unused2;
	compat_uptr_t shm_unused3;
};

struct compat_shminfo64 {
	compat_ulong_t shmmax;
	compat_ulong_t shmmin;
	compat_ulong_t shmmni;
	compat_ulong_t shmseg;
	compat_ulong_t shmall;
	compat_ulong_t __unused1;
	compat_ulong_t __unused2;
	compat_ulong_t __unused3;
	compat_ulong_t __unused4;
};

struct compat_shm_info {
	compat_int_t used_ids;
	compat_ulong_t shm_tot, shm_rss, shm_swp;
	compat_ulong_t swap_attempts, swap_successes;
};

static int copy_compat_shminfo_to_user(void __user *buf, struct shminfo64 *in,
					int version)
{
	if (in->shmmax > INT_MAX)
		in->shmmax = INT_MAX;
	if (version == IPC_64) {
		struct compat_shminfo64 info;
		memset(&info, 0, sizeof(info));
		info.shmmax = in->shmmax;
		info.shmmin = in->shmmin;
		info.shmmni = in->shmmni;
		info.shmseg = in->shmseg;
		info.shmall = in->shmall;
		return copy_to_user(buf, &info, sizeof(info));
	} else {
		struct shminfo info;
		memset(&info, 0, sizeof(info));
		info.shmmax = in->shmmax;
		info.shmmin = in->shmmin;
		info.shmmni = in->shmmni;
		info.shmseg = in->shmseg;
		info.shmall = in->shmall;
		return copy_to_user(buf, &info, sizeof(info));
	}
}

static int put_compat_shm_info(struct shm_info *ip,
				struct compat_shm_info __user *uip)
{
	struct compat_shm_info info;

	memset(&info, 0, sizeof(info));
	info.used_ids = ip->used_ids;
	info.shm_tot = ip->shm_tot;
	info.shm_rss = ip->shm_rss;
	info.shm_swp = ip->shm_swp;
	info.swap_attempts = ip->swap_attempts;
	info.swap_successes = ip->swap_successes;
	return copy_to_user(uip, &info, sizeof(info));
}

static int copy_compat_shmid_to_user(void __user *buf, struct shmid64_ds *in,
					int version)
{
	if (version == IPC_64) {
		struct compat_shmid64_ds v;
		memset(&v, 0, sizeof(v));
		to_compat_ipc64_perm(&v.shm_perm, &in->shm_perm);
		v.shm_atime	 = lower_32_bits(in->shm_atime);
		v.shm_atime_high = upper_32_bits(in->shm_atime);
		v.shm_dtime	 = lower_32_bits(in->shm_dtime);
		v.shm_dtime_high = upper_32_bits(in->shm_dtime);
		v.shm_ctime	 = lower_32_bits(in->shm_ctime);
		v.shm_ctime_high = upper_32_bits(in->shm_ctime);
		v.shm_segsz = in->shm_segsz;
		v.shm_nattch = in->shm_nattch;
		v.shm_cpid = in->shm_cpid;
		v.shm_lpid = in->shm_lpid;
		return copy_to_user(buf, &v, sizeof(v));
	} else {
		struct compat_shmid_ds v;
		memset(&v, 0, sizeof(v));
		to_compat_ipc_perm(&v.shm_perm, &in->shm_perm);
		v.shm_perm.key = in->shm_perm.key;
		v.shm_atime = in->shm_atime;
		v.shm_dtime = in->shm_dtime;
		v.shm_ctime = in->shm_ctime;
		v.shm_segsz = in->shm_segsz;
		v.shm_nattch = in->shm_nattch;
		v.shm_cpid = in->shm_cpid;
		v.shm_lpid = in->shm_lpid;
		return copy_to_user(buf, &v, sizeof(v));
	}
}

static int copy_compat_shmid_from_user(struct shmid64_ds *out, void __user *buf,
					int version)
{
	memset(out, 0, sizeof(*out));
	if (version == IPC_64) {
		struct compat_shmid64_ds __user *p = buf;
		return get_compat_ipc64_perm(&out->shm_perm, &p->shm_perm);
	} else {
		struct compat_shmid_ds __user *p = buf;
		return get_compat_ipc_perm(&out->shm_perm, &p->shm_perm);
	}
}

static long compat_ksys_shmctl(int shmid, int cmd, void __user *uptr, int version)
{
	struct ipc_namespace *ns;
	struct shmid64_ds sem64;
	int err;

	ns = current->nsproxy->ipc_ns;

	if (cmd < 0 || shmid < 0)
		return -EINVAL;

	switch (cmd) {
	case IPC_INFO: {
		struct shminfo64 shminfo;
		err = shmctl_ipc_info(ns, &shminfo);
		if (err < 0)
			return err;
		if (copy_compat_shminfo_to_user(uptr, &shminfo, version))
			err = -EFAULT;
		return err;
	}
	case SHM_INFO: {
		struct shm_info shm_info;
		err = shmctl_shm_info(ns, &shm_info);
		if (err < 0)
			return err;
		if (put_compat_shm_info(&shm_info, uptr))
			err = -EFAULT;
		return err;
	}
	case IPC_STAT:
	case SHM_STAT_ANY:
	case SHM_STAT:
		err = shmctl_stat(ns, shmid, cmd, &sem64);
		if (err < 0)
			return err;
		if (copy_compat_shmid_to_user(uptr, &sem64, version))
			err = -EFAULT;
		return err;

	case IPC_SET:
		if (copy_compat_shmid_from_user(&sem64, uptr, version))
			return -EFAULT;
		fallthrough;
	case IPC_RMID:
		return shmctl_down(ns, shmid, cmd, &sem64);
	case SHM_LOCK:
	case SHM_UNLOCK:
		return shmctl_do_lock(ns, shmid, cmd);
	default:
		return -EINVAL;
	}
	return err;
}

COMPAT_SYSCALL_DEFINE3(shmctl, int, shmid, int, cmd, void __user *, uptr)
{
	return compat_ksys_shmctl(shmid, cmd, uptr, IPC_64);
}

#ifdef CONFIG_ARCH_WANT_COMPAT_IPC_PARSE_VERSION
long compat_ksys_old_shmctl(int shmid, int cmd, void __user *uptr)
{
	int version = compat_ipc_parse_version(&cmd);

	return compat_ksys_shmctl(shmid, cmd, uptr, version);
}

COMPAT_SYSCALL_DEFINE3(old_shmctl, int, shmid, int, cmd, void __user *, uptr)
{
	return compat_ksys_old_shmctl(shmid, cmd, uptr);
}
#endif
#endif

/*
 * Fix shmaddr, allocate descriptor, map shm, add attach descriptor to lists.
 *
 * NOTE! Despite the name, this is NOT a direct system call entrypoint. The
 * "raddr" thing points to kernel space, and there has to be a wrapper around
 * this.
 */
long do_shmat(int shmid, char __user *shmaddr, int shmflg,
	      ulong *raddr, unsigned long shmlba)
{
	struct shmid_kernel *shp;
	unsigned long addr = (unsigned long)shmaddr;
	unsigned long size;
	struct file *file, *base;
	int    err;
	unsigned long flags = MAP_SHARED;
	unsigned long prot;
	int acc_mode;
	struct ipc_namespace *ns;
	struct shm_file_data *sfd;
	int f_flags;
	unsigned long populate = 0;

	err = -EINVAL;
	if (shmid < 0)
		goto out;

	if (addr) {
		if (addr & (shmlba - 1)) {
			if (shmflg & SHM_RND) {
				addr &= ~(shmlba - 1);  /* round down */

				/*
				 * Ensure that the round-down is non-nil
				 * when remapping. This can happen for
				 * cases when addr < shmlba.
				 */
				if (!addr && (shmflg & SHM_REMAP))
					goto out;
			} else
#ifndef __ARCH_FORCE_SHMLBA
				if (addr & ~PAGE_MASK)
#endif
					goto out;
		}

		flags |= MAP_FIXED;
	} else if ((shmflg & SHM_REMAP))
		goto out;

	if (shmflg & SHM_RDONLY) {
		prot = PROT_READ;
		acc_mode = S_IRUGO;
		f_flags = O_RDONLY;
	} else {
		prot = PROT_READ | PROT_WRITE;
		acc_mode = S_IRUGO | S_IWUGO;
		f_flags = O_RDWR;
	}
	if (shmflg & SHM_EXEC) {
		prot |= PROT_EXEC;
		acc_mode |= S_IXUGO;
	}

	/*
	 * We cannot rely on the fs check since SYSV IPC does have an
	 * additional creator id...
	 */
	ns = current->nsproxy->ipc_ns;
	rcu_read_lock();
	shp = shm_obtain_object_check(ns, shmid);
	if (IS_ERR(shp)) {
		err = PTR_ERR(shp);
		goto out_unlock;
	}

	err = -EACCES;
	if (ipcperms(ns, &shp->shm_perm, acc_mode))
		goto out_unlock;

	err = security_shm_shmat(&shp->shm_perm, shmaddr, shmflg);
	if (err)
		goto out_unlock;

	ipc_lock_object(&shp->shm_perm);

	/* check if shm_destroy() is tearing down shp */
	if (!ipc_valid_object(&shp->shm_perm)) {
		ipc_unlock_object(&shp->shm_perm);
		err = -EIDRM;
		goto out_unlock;
	}

	/*
	 * We need to take a reference to the real shm file to prevent the
	 * pointer from becoming stale in cases where the lifetime of the outer
	 * file extends beyond that of the shm segment.  It's not usually
	 * possible, but it can happen during remap_file_pages() emulation as
	 * that unmaps the memory, then does ->mmap() via file reference only.
	 * We'll deny the ->mmap() if the shm segment was since removed, but to
	 * detect shm ID reuse we need to compare the file pointers.
	 */
	base = get_file(shp->shm_file);
	shp->shm_nattch++;
	size = i_size_read(file_inode(base));
	ipc_unlock_object(&shp->shm_perm);
	rcu_read_unlock();

	err = -ENOMEM;
	sfd = kzalloc(sizeof(*sfd), GFP_KERNEL);
	if (!sfd) {
		fput(base);
		goto out_nattch;
	}

	file = alloc_file_clone(base, f_flags,
			  is_file_hugepages(base) ?
				&shm_file_operations_huge :
				&shm_file_operations);
	err = PTR_ERR(file);
	if (IS_ERR(file)) {
		kfree(sfd);
		fput(base);
		goto out_nattch;
	}

	sfd->id = shp->shm_perm.id;
	sfd->ns = get_ipc_ns(ns);
	sfd->file = base;
	sfd->vm_ops = NULL;
	file->private_data = sfd;

	err = security_mmap_file(file, prot, flags);
	if (err)
		goto out_fput;

<<<<<<< HEAD
	if (down_write_killable(&current->mm->mmap_sem)) {
=======
	if (mmap_write_lock_killable(current->mm)) {
>>>>>>> 24b8d41d
		err = -EINTR;
		goto out_fput;
	}

	if (addr && !(shmflg & SHM_REMAP)) {
		err = -EINVAL;
		if (addr + size < addr)
			goto invalid;

		if (find_vma_intersection(current->mm, addr, addr + size))
			goto invalid;
	}

	addr = do_mmap(file, addr, size, prot, flags, 0, &populate, NULL);
	*raddr = addr;
	err = 0;
	if (IS_ERR_VALUE(addr))
		err = (long)addr;
invalid:
	mmap_write_unlock(current->mm);
	if (populate)
		mm_populate(addr, populate);

out_fput:
	fput(file);

out_nattch:
	down_write(&shm_ids(ns).rwsem);
	shp = shm_lock(ns, shmid);
	shp->shm_nattch--;
	if (shm_may_destroy(ns, shp))
		shm_destroy(ns, shp);
	else
		shm_unlock(shp);
	up_write(&shm_ids(ns).rwsem);
	return err;

out_unlock:
	rcu_read_unlock();
out:
	return err;
}

SYSCALL_DEFINE3(shmat, int, shmid, char __user *, shmaddr, int, shmflg)
{
	unsigned long ret;
	long err;

	err = do_shmat(shmid, shmaddr, shmflg, &ret, SHMLBA);
	if (err)
		return err;
	force_successful_syscall_return();
	return (long)ret;
}

#ifdef CONFIG_COMPAT

#ifndef COMPAT_SHMLBA
#define COMPAT_SHMLBA	SHMLBA
#endif

COMPAT_SYSCALL_DEFINE3(shmat, int, shmid, compat_uptr_t, shmaddr, int, shmflg)
{
	unsigned long ret;
	long err;

	err = do_shmat(shmid, compat_ptr(shmaddr), shmflg, &ret, COMPAT_SHMLBA);
	if (err)
		return err;
	force_successful_syscall_return();
	return (long)ret;
}
#endif

/*
 * detach and kill segment if marked destroyed.
 * The work is done in shm_close.
 */
long ksys_shmdt(char __user *shmaddr)
{
	struct mm_struct *mm = current->mm;
	struct vm_area_struct *vma;
	unsigned long addr = (unsigned long)shmaddr;
	int retval = -EINVAL;
#ifdef CONFIG_MMU
	loff_t size = 0;
	struct file *file;
	struct vm_area_struct *next;
#endif

	if (addr & ~PAGE_MASK)
		return retval;

<<<<<<< HEAD
	if (down_write_killable(&mm->mmap_sem))
=======
	if (mmap_write_lock_killable(mm))
>>>>>>> 24b8d41d
		return -EINTR;

	/*
	 * This function tries to be smart and unmap shm segments that
	 * were modified by partial mlock or munmap calls:
	 * - It first determines the size of the shm segment that should be
	 *   unmapped: It searches for a vma that is backed by shm and that
	 *   started at address shmaddr. It records it's size and then unmaps
	 *   it.
	 * - Then it unmaps all shm vmas that started at shmaddr and that
	 *   are within the initially determined size and that are from the
	 *   same shm segment from which we determined the size.
	 * Errors from do_munmap are ignored: the function only fails if
	 * it's called with invalid parameters or if it's called to unmap
	 * a part of a vma. Both calls in this function are for full vmas,
	 * the parameters are directly copied from the vma itself and always
	 * valid - therefore do_munmap cannot fail. (famous last words?)
	 */
	/*
	 * If it had been mremap()'d, the starting address would not
	 * match the usual checks anyway. So assume all vma's are
	 * above the starting address given.
	 */
	vma = find_vma(mm, addr);

#ifdef CONFIG_MMU
	while (vma) {
		next = vma->vm_next;

		/*
		 * Check if the starting address would match, i.e. it's
		 * a fragment created by mprotect() and/or munmap(), or it
		 * otherwise it starts at this address with no hassles.
		 */
		if ((vma->vm_ops == &shm_vm_ops) &&
			(vma->vm_start - addr)/PAGE_SIZE == vma->vm_pgoff) {

			/*
			 * Record the file of the shm segment being
			 * unmapped.  With mremap(), someone could place
			 * page from another segment but with equal offsets
			 * in the range we are unmapping.
			 */
			file = vma->vm_file;
			size = i_size_read(file_inode(vma->vm_file));
			do_munmap(mm, vma->vm_start, vma->vm_end - vma->vm_start, NULL);
			/*
			 * We discovered the size of the shm segment, so
			 * break out of here and fall through to the next
			 * loop that uses the size information to stop
			 * searching for matching vma's.
			 */
			retval = 0;
			vma = next;
			break;
		}
		vma = next;
	}

	/*
	 * We need look no further than the maximum address a fragment
	 * could possibly have landed at. Also cast things to loff_t to
	 * prevent overflows and make comparisons vs. equal-width types.
	 */
	size = PAGE_ALIGN(size);
	while (vma && (loff_t)(vma->vm_end - addr) <= size) {
		next = vma->vm_next;

		/* finding a matching vma now does not alter retval */
		if ((vma->vm_ops == &shm_vm_ops) &&
		    ((vma->vm_start - addr)/PAGE_SIZE == vma->vm_pgoff) &&
		    (vma->vm_file == file))
			do_munmap(mm, vma->vm_start, vma->vm_end - vma->vm_start, NULL);
		vma = next;
	}

#else	/* CONFIG_MMU */
	/* under NOMMU conditions, the exact address to be destroyed must be
	 * given
	 */
	if (vma && vma->vm_start == addr && vma->vm_ops == &shm_vm_ops) {
		do_munmap(mm, vma->vm_start, vma->vm_end - vma->vm_start, NULL);
		retval = 0;
	}

#endif

	mmap_write_unlock(mm);
	return retval;
}

SYSCALL_DEFINE1(shmdt, char __user *, shmaddr)
{
	return ksys_shmdt(shmaddr);
}

#ifdef CONFIG_PROC_FS
static int sysvipc_shm_proc_show(struct seq_file *s, void *it)
{
	struct pid_namespace *pid_ns = ipc_seq_pid_ns(s);
	struct user_namespace *user_ns = seq_user_ns(s);
	struct kern_ipc_perm *ipcp = it;
	struct shmid_kernel *shp;
	unsigned long rss = 0, swp = 0;

	shp = container_of(ipcp, struct shmid_kernel, shm_perm);
	shm_add_rss_swap(shp, &rss, &swp);

#if BITS_PER_LONG <= 32
#define SIZE_SPEC "%10lu"
#else
#define SIZE_SPEC "%21lu"
#endif

	seq_printf(s,
		   "%10d %10d  %4o " SIZE_SPEC " %5u %5u  "
		   "%5lu %5u %5u %5u %5u %10llu %10llu %10llu "
		   SIZE_SPEC " " SIZE_SPEC "\n",
		   shp->shm_perm.key,
		   shp->shm_perm.id,
		   shp->shm_perm.mode,
		   shp->shm_segsz,
		   pid_nr_ns(shp->shm_cprid, pid_ns),
		   pid_nr_ns(shp->shm_lprid, pid_ns),
		   shp->shm_nattch,
		   from_kuid_munged(user_ns, shp->shm_perm.uid),
		   from_kgid_munged(user_ns, shp->shm_perm.gid),
		   from_kuid_munged(user_ns, shp->shm_perm.cuid),
		   from_kgid_munged(user_ns, shp->shm_perm.cgid),
		   shp->shm_atim,
		   shp->shm_dtim,
		   shp->shm_ctim,
		   rss * PAGE_SIZE,
		   swp * PAGE_SIZE);

	return 0;
}
#endif<|MERGE_RESOLUTION|>--- conflicted
+++ resolved
@@ -842,10 +842,7 @@
 	} else {
 #ifdef CONFIG_SHMEM
 		struct shmem_inode_info *info = SHMEM_I(inode);
-<<<<<<< HEAD
-=======
-
->>>>>>> 24b8d41d
+
 		spin_lock_irq(&info->lock);
 		*rss_add += inode->i_mapping->nrpages;
 		*swp_add += info->swapped;
@@ -1545,11 +1542,7 @@
 	if (err)
 		goto out_fput;
 
-<<<<<<< HEAD
-	if (down_write_killable(&current->mm->mmap_sem)) {
-=======
 	if (mmap_write_lock_killable(current->mm)) {
->>>>>>> 24b8d41d
 		err = -EINTR;
 		goto out_fput;
 	}
@@ -1643,11 +1636,7 @@
 	if (addr & ~PAGE_MASK)
 		return retval;
 
-<<<<<<< HEAD
-	if (down_write_killable(&mm->mmap_sem))
-=======
 	if (mmap_write_lock_killable(mm))
->>>>>>> 24b8d41d
 		return -EINTR;
 
 	/*
