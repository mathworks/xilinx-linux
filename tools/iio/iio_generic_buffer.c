--- conflicted
+++ resolved
@@ -30,6 +30,8 @@
 #include <inttypes.h>
 #include <stdbool.h>
 #include <signal.h>
+#include <sys/ioctl.h>
+#include <linux/iio/buffer.h>
 #include "iio_utils.h"
 
 /**
@@ -49,11 +51,7 @@
  * Has the side effect of filling the channels[i].location values used
  * in processing the buffer output.
  **/
-<<<<<<< HEAD
-int size_from_channelarray(struct iio_channel_info *channels, int num_channels)
-=======
 static unsigned int size_from_channelarray(struct iio_channel_info *channels, int num_channels)
->>>>>>> e475cc1c
 {
 	unsigned int bytes = 0;
 	int i = 0;
@@ -72,7 +70,7 @@
 	return bytes;
 }
 
-void print1byte(uint8_t input, struct iio_channel_info *info)
+static void print1byte(uint8_t input, struct iio_channel_info *info)
 {
 	/*
 	 * Shift before conversion to avoid sign extension
@@ -89,7 +87,7 @@
 	}
 }
 
-void print2byte(uint16_t input, struct iio_channel_info *info)
+static void print2byte(uint16_t input, struct iio_channel_info *info)
 {
 	/* First swap if incorrect endian */
 	if (info->be)
@@ -112,7 +110,7 @@
 	}
 }
 
-void print4byte(uint32_t input, struct iio_channel_info *info)
+static void print4byte(uint32_t input, struct iio_channel_info *info)
 {
 	/* First swap if incorrect endian */
 	if (info->be)
@@ -135,7 +133,7 @@
 	}
 }
 
-void print8byte(uint64_t input, struct iio_channel_info *info)
+static void print8byte(uint64_t input, struct iio_channel_info *info)
 {
 	/* First swap if incorrect endian */
 	if (info->be)
@@ -171,9 +169,8 @@
  *			      to fill the location offsets.
  * @num_channels:	number of channels
  **/
-void process_scan(char *data,
-		  struct iio_channel_info *channels,
-		  int num_channels)
+static void process_scan(char *data, struct iio_channel_info *channels,
+			 int num_channels)
 {
 	int k;
 
@@ -202,7 +199,7 @@
 	printf("\n");
 }
 
-static int enable_disable_all_channels(char *dev_dir_name, int enable)
+static int enable_disable_all_channels(char *dev_dir_name, int buffer_idx, int enable)
 {
 	const struct dirent *ent;
 	char scanelemdir[256];
@@ -210,7 +207,7 @@
 	int ret;
 
 	snprintf(scanelemdir, sizeof(scanelemdir),
-		 FORMAT_SCAN_ELEMENTS_DIR, dev_dir_name);
+		 FORMAT_SCAN_ELEMENTS_DIR, dev_dir_name, buffer_idx);
 	scanelemdir[sizeof(scanelemdir)-1] = '\0';
 
 	dp = opendir(scanelemdir);
@@ -242,12 +239,13 @@
 	return 0;
 }
 
-void print_usage(void)
+static void print_usage(void)
 {
 	fprintf(stderr, "Usage: generic_buffer [options]...\n"
 		"Capture, convert and output data from IIO device buffer\n"
 		"  -a         Auto-activate all available channels\n"
 		"  -A         Force-activate ALL channels\n"
+		"  -b <n>     The buffer which to open (by index), default 0\n"
 		"  -c <n>     Do n conversions, or loop forever if n < 0\n"
 		"  -e         Disable wait for event (new data)\n"
 		"  -g         Use trigger-less mode\n"
@@ -261,10 +259,11 @@
 		"  -w <n>     Set delay between reads in us (event-less mode)\n");
 }
 
-enum autochan autochannels = AUTOCHANNELS_DISABLED;
-char *dev_dir_name = NULL;
-char *buf_dir_name = NULL;
-bool current_trigger_set = false;
+static enum autochan autochannels = AUTOCHANNELS_DISABLED;
+static char *dev_dir_name = NULL;
+static char *buf_dir_name = NULL;
+static int buffer_idx = 0;
+static bool current_trigger_set = false;
 
 void cleanup(void)
 {
@@ -291,21 +290,21 @@
 
 	/* Disable channels if auto-enabled */
 	if (dev_dir_name && autochannels == AUTOCHANNELS_ACTIVE) {
-		ret = enable_disable_all_channels(dev_dir_name, 0);
+		ret = enable_disable_all_channels(dev_dir_name, buffer_idx, 0);
 		if (ret)
 			fprintf(stderr, "Failed to disable all channels\n");
 		autochannels = AUTOCHANNELS_DISABLED;
 	}
 }
 
-void sig_handler(int signum)
+static void sig_handler(int signum)
 {
 	fprintf(stderr, "Caught signal %d\n", signum);
 	cleanup();
 	exit(-signum);
 }
 
-void register_cleanup(void)
+static void register_cleanup(void)
 {
 	struct sigaction sa = { .sa_handler = sig_handler };
 	const int signums[] = { SIGINT, SIGTERM, SIGABRT };
@@ -338,7 +337,9 @@
 	unsigned long long j;
 	unsigned long toread;
 	int ret, c;
-	int fp = -1;
+	struct stat st;
+	int fd = -1;
+	int buf_fd = -1;
 
 	int num_channels = 0;
 	char *trigger_name = NULL, *device_name = NULL;
@@ -357,7 +358,7 @@
 
 	register_cleanup();
 
-	while ((c = getopt_long(argc, argv, "aAc:egl:n:N:t:T:w:?", longopts,
+	while ((c = getopt_long(argc, argv, "aAb:c:egl:n:N:t:T:w:?", longopts,
 				NULL)) != -1) {
 		switch (c) {
 		case 'a':
@@ -366,7 +367,20 @@
 		case 'A':
 			autochannels = AUTOCHANNELS_ENABLED;
 			force_autochannels = true;
-			break;	
+			break;
+		case 'b':
+			errno = 0;
+			buffer_idx = strtoll(optarg, &dummy, 10);
+			if (errno) {
+				ret = -errno;
+				goto error;
+			}
+			if (buffer_idx < 0) {
+				ret = -ERANGE;
+				goto error;
+			}
+
+			break;
 		case 'c':
 			errno = 0;
 			num_loops = strtoll(optarg, &dummy, 10);
@@ -523,7 +537,7 @@
 	 * Parse the files in scan_elements to identify what channels are
 	 * present
 	 */
-	ret = build_channel_array(dev_dir_name, &channels, &num_channels);
+	ret = build_channel_array(dev_dir_name, buffer_idx, &channels, &num_channels);
 	if (ret) {
 		fprintf(stderr, "Problem reading scan element information\n"
 			"diag %s\n", dev_dir_name);
@@ -540,7 +554,7 @@
 	    (autochannels == AUTOCHANNELS_ENABLED && force_autochannels)) {
 		fprintf(stderr, "Enabling all channels\n");
 
-		ret = enable_disable_all_channels(dev_dir_name, 1);
+		ret = enable_disable_all_channels(dev_dir_name, buffer_idx, 1);
 		if (ret) {
 			fprintf(stderr, "Failed to enable all channels\n");
 			goto error;
@@ -549,7 +563,7 @@
 		/* This flags that we need to disable the channels again */
 		autochannels = AUTOCHANNELS_ACTIVE;
 
-		ret = build_channel_array(dev_dir_name, &channels,
+		ret = build_channel_array(dev_dir_name, buffer_idx, &channels,
 					  &num_channels);
 		if (ret) {
 			fprintf(stderr, "Problem reading scan element "
@@ -570,7 +584,7 @@
 		fprintf(stderr, "Enable channels manually in "
 			FORMAT_SCAN_ELEMENTS_DIR
 			"/*_en or pass -a to autoenable channels and "
-			"try again.\n", dev_dir_name);
+			"try again.\n", dev_dir_name, buffer_idx);
 		ret = -ENOENT;
 		goto error;
 	}
@@ -581,9 +595,22 @@
 	 * be built rather than found.
 	 */
 	ret = asprintf(&buf_dir_name,
-		       "%siio:device%d/buffer", iio_dir, dev_num);
+		       "%siio:device%d/buffer%d", iio_dir, dev_num, buffer_idx);
 	if (ret < 0) {
 		ret = -ENOMEM;
+		goto error;
+	}
+
+	if (stat(buf_dir_name, &st)) {
+		fprintf(stderr, "Could not stat() '%s', got error %d: %s\n",
+			buf_dir_name, errno, strerror(errno));
+		ret = -errno;
+		goto error;
+	}
+
+	if (!S_ISDIR(st.st_mode)) {
+		fprintf(stderr, "File '%s' is not a directory\n", buf_dir_name);
+		ret = -EFAULT;
 		goto error;
 	}
 
@@ -603,6 +630,35 @@
 		}
 	}
 
+	ret = asprintf(&buffer_access, "/dev/iio:device%d", dev_num);
+	if (ret < 0) {
+		ret = -ENOMEM;
+		goto error;
+	}
+
+	/* Attempt to open non blocking the access dev */
+	fd = open(buffer_access, O_RDONLY | O_NONBLOCK);
+	if (fd == -1) { /* TODO: If it isn't there make the node */
+		ret = -errno;
+		fprintf(stderr, "Failed to open %s\n", buffer_access);
+		goto error;
+	}
+
+	/* specify for which buffer index we want an FD */
+	buf_fd = buffer_idx;
+
+	ret = ioctl(fd, IIO_BUFFER_GET_FD_IOCTL, &buf_fd);
+	if (ret == -1 || buf_fd == -1) {
+		ret = -errno;
+		if (ret == -ENODEV || ret == -EINVAL)
+			fprintf(stderr,
+				"Device does not have this many buffers\n");
+		else
+			fprintf(stderr, "Failed to retrieve buffer fd\n");
+
+		goto error;
+	}
+
 	/* Setup ring buffer parameters */
 	ret = write_sysfs_int("length", buf_dir_name, buf_len);
 	if (ret < 0)
@@ -612,7 +668,8 @@
 	ret = write_sysfs_int("enable", buf_dir_name, 1);
 	if (ret < 0) {
 		fprintf(stderr,
-			"Failed to enable buffer: %s\n", strerror(-ret));
+			"Failed to enable buffer '%s': %s\n",
+			buf_dir_name, strerror(-ret));
 		goto error;
 	}
 
@@ -632,24 +689,30 @@
 		goto error;
 	}
 
-	ret = asprintf(&buffer_access, "/dev/iio:device%d", dev_num);
-	if (ret < 0) {
-		ret = -ENOMEM;
-		goto error;
-	}
-
-	/* Attempt to open non blocking the access dev */
-	fp = open(buffer_access, O_RDONLY | O_NONBLOCK);
-	if (fp == -1) { /* TODO: If it isn't there make the node */
-		ret = -errno;
-		fprintf(stderr, "Failed to open %s\n", buffer_access);
-		goto error;
-	}
+	/**
+	 * This check is being done here for sanity reasons, however it
+	 * should be omitted under normal operation.
+	 * If this is buffer0, we check that we get EBUSY after this point.
+	 */
+	if (buffer_idx == 0) {
+		errno = 0;
+		read_size = read(fd, data, 1);
+		if (read_size > -1 || errno != EBUSY) {
+			ret = -EFAULT;
+			perror("Reading from '%s' should not be possible after ioctl()");
+			goto error;
+		}
+	}
+
+	/* close now the main chardev FD and let the buffer FD work */
+	if (close(fd) == -1)
+		perror("Failed to close character device file");
+	fd = -1;
 
 	for (j = 0; j < num_loops || num_loops < 0; j++) {
 		if (!noevents) {
 			struct pollfd pfd = {
-				.fd = fp,
+				.fd = buf_fd,
 				.events = POLLIN,
 			};
 
@@ -661,13 +724,13 @@
 				continue;
 			}
 
-			toread = buf_len;
 		} else {
 			usleep(timedelay);
-			toread = 64;
-		}
-
-		read_size = read(fp, data, toread * scan_size);
+		}
+
+		toread = buf_len;
+
+		read_size = read(buf_fd, data, toread * scan_size);
 		if (read_size < 0) {
 			if (errno == EAGAIN) {
 				fprintf(stderr, "nothing available\n");
@@ -684,7 +747,9 @@
 error:
 	cleanup();
 
-	if (fp >= 0 && close(fp) == -1)
+	if (fd >= 0 && close(fd) == -1)
+		perror("Failed to close character device");
+	if (buf_fd >= 0 && close(buf_fd) == -1)
 		perror("Failed to close buffer");
 	free(buffer_access);
 	free(data);
