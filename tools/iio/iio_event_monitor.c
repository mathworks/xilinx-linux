/* Industrialio event test code.
 *
 * Copyright (c) 2011-2012 Lars-Peter Clausen <lars@metafoo.de>
 *
 * This program is free software; you can redistribute it and/or modify it
 * under the terms of the GNU General Public License version 2 as published by
 * the Free Software Foundation.
 *
 * This program is primarily intended as an example application.
 * Reads the current buffer setup from sysfs and starts a short capture
 * from the specified device, pretty printing the result after appropriate
 * conversion.
 *
 * Usage:
 *	iio_event_monitor <device_name>
 */

#include <unistd.h>
#include <stdlib.h>
#include <stdbool.h>
#include <stdio.h>
#include <errno.h>
#include <string.h>
#include <poll.h>
#include <fcntl.h>
#include <sys/ioctl.h>
#include "iio_utils.h"
#include <linux/iio/events.h>
#include <linux/iio/types.h>

static const char * const iio_chan_type_name_spec[] = {
	[IIO_VOLTAGE] = "voltage",
	[IIO_CURRENT] = "current",
	[IIO_POWER] = "power",
	[IIO_ACCEL] = "accel",
	[IIO_ANGL_VEL] = "anglvel",
	[IIO_MAGN] = "magn",
	[IIO_LIGHT] = "illuminance",
	[IIO_INTENSITY] = "intensity",
	[IIO_PROXIMITY] = "proximity",
	[IIO_TEMP] = "temp",
	[IIO_INCLI] = "incli",
	[IIO_ROT] = "rot",
	[IIO_ANGL] = "angl",
	[IIO_TIMESTAMP] = "timestamp",
	[IIO_CAPACITANCE] = "capacitance",
	[IIO_ALTVOLTAGE] = "altvoltage",
	[IIO_CCT] = "cct",
	[IIO_PRESSURE] = "pressure",
	[IIO_HUMIDITYRELATIVE] = "humidityrelative",
	[IIO_ACTIVITY] = "activity",
	[IIO_STEPS] = "steps",
	[IIO_ENERGY] = "energy",
	[IIO_DISTANCE] = "distance",
	[IIO_VELOCITY] = "velocity",
<<<<<<< HEAD
	[IIO_CONCENTRATION] = "concentration",
	[IIO_RESISTANCE] = "resistance",
	[IIO_PH] = "ph",
	[IIO_UVINDEX] = "uvindex",
=======
	[IIO_GENERIC_DATA] = "data",
>>>>>>> e536ff52
};

static const char * const iio_ev_type_text[] = {
	[IIO_EV_TYPE_THRESH] = "thresh",
	[IIO_EV_TYPE_MAG] = "mag",
	[IIO_EV_TYPE_ROC] = "roc",
	[IIO_EV_TYPE_THRESH_ADAPTIVE] = "thresh_adaptive",
	[IIO_EV_TYPE_MAG_ADAPTIVE] = "mag_adaptive",
	[IIO_EV_TYPE_CHANGE] = "change",
};

static const char * const iio_ev_dir_text[] = {
	[IIO_EV_DIR_EITHER] = "either",
	[IIO_EV_DIR_RISING] = "rising",
	[IIO_EV_DIR_FALLING] = "falling"
};

static const char * const iio_modifier_names[] = {
	[IIO_MOD_X] = "x",
	[IIO_MOD_Y] = "y",
	[IIO_MOD_Z] = "z",
	[IIO_MOD_X_AND_Y] = "x&y",
	[IIO_MOD_X_AND_Z] = "x&z",
	[IIO_MOD_Y_AND_Z] = "y&z",
	[IIO_MOD_X_AND_Y_AND_Z] = "x&y&z",
	[IIO_MOD_X_OR_Y] = "x|y",
	[IIO_MOD_X_OR_Z] = "x|z",
	[IIO_MOD_Y_OR_Z] = "y|z",
	[IIO_MOD_X_OR_Y_OR_Z] = "x|y|z",
	[IIO_MOD_LIGHT_BOTH] = "both",
	[IIO_MOD_LIGHT_IR] = "ir",
	[IIO_MOD_ROOT_SUM_SQUARED_X_Y] = "sqrt(x^2+y^2)",
	[IIO_MOD_SUM_SQUARED_X_Y_Z] = "x^2+y^2+z^2",
	[IIO_MOD_LIGHT_CLEAR] = "clear",
	[IIO_MOD_LIGHT_RED] = "red",
	[IIO_MOD_LIGHT_GREEN] = "green",
	[IIO_MOD_LIGHT_BLUE] = "blue",
	[IIO_MOD_LIGHT_UV] = "uv",
	[IIO_MOD_QUATERNION] = "quaternion",
	[IIO_MOD_TEMP_AMBIENT] = "ambient",
	[IIO_MOD_TEMP_OBJECT] = "object",
	[IIO_MOD_NORTH_MAGN] = "from_north_magnetic",
	[IIO_MOD_NORTH_TRUE] = "from_north_true",
	[IIO_MOD_NORTH_MAGN_TILT_COMP] = "from_north_magnetic_tilt_comp",
	[IIO_MOD_NORTH_TRUE_TILT_COMP] = "from_north_true_tilt_comp",
	[IIO_MOD_RUNNING] = "running",
	[IIO_MOD_JOGGING] = "jogging",
	[IIO_MOD_WALKING] = "walking",
	[IIO_MOD_STILL] = "still",
	[IIO_MOD_ROOT_SUM_SQUARED_X_Y_Z] = "sqrt(x^2+y^2+z^2)",
	[IIO_MOD_I] = "i",
	[IIO_MOD_Q] = "q",
	[IIO_MOD_CO2] = "co2",
	[IIO_MOD_VOC] = "voc",
};

static bool event_is_known(struct iio_event_data *event)
{
	enum iio_chan_type type = IIO_EVENT_CODE_EXTRACT_CHAN_TYPE(event->id);
	enum iio_modifier mod = IIO_EVENT_CODE_EXTRACT_MODIFIER(event->id);
	enum iio_event_type ev_type = IIO_EVENT_CODE_EXTRACT_TYPE(event->id);
	enum iio_event_direction dir = IIO_EVENT_CODE_EXTRACT_DIR(event->id);

	switch (type) {
	case IIO_VOLTAGE:
	case IIO_CURRENT:
	case IIO_POWER:
	case IIO_ACCEL:
	case IIO_ANGL_VEL:
	case IIO_MAGN:
	case IIO_LIGHT:
	case IIO_INTENSITY:
	case IIO_PROXIMITY:
	case IIO_TEMP:
	case IIO_INCLI:
	case IIO_ROT:
	case IIO_ANGL:
	case IIO_TIMESTAMP:
	case IIO_CAPACITANCE:
	case IIO_ALTVOLTAGE:
	case IIO_CCT:
	case IIO_PRESSURE:
	case IIO_HUMIDITYRELATIVE:
	case IIO_ACTIVITY:
	case IIO_STEPS:
	case IIO_ENERGY:
	case IIO_DISTANCE:
	case IIO_VELOCITY:
<<<<<<< HEAD
	case IIO_CONCENTRATION:
	case IIO_RESISTANCE:
	case IIO_PH:
	case IIO_UVINDEX:
=======
	case IIO_GENERIC_DATA:
>>>>>>> e536ff52
		break;
	default:
		return false;
	}

	switch (mod) {
	case IIO_NO_MOD:
	case IIO_MOD_X:
	case IIO_MOD_Y:
	case IIO_MOD_Z:
	case IIO_MOD_X_AND_Y:
	case IIO_MOD_X_AND_Z:
	case IIO_MOD_Y_AND_Z:
	case IIO_MOD_X_AND_Y_AND_Z:
	case IIO_MOD_X_OR_Y:
	case IIO_MOD_X_OR_Z:
	case IIO_MOD_Y_OR_Z:
	case IIO_MOD_X_OR_Y_OR_Z:
	case IIO_MOD_LIGHT_BOTH:
	case IIO_MOD_LIGHT_IR:
	case IIO_MOD_ROOT_SUM_SQUARED_X_Y:
	case IIO_MOD_SUM_SQUARED_X_Y_Z:
	case IIO_MOD_LIGHT_CLEAR:
	case IIO_MOD_LIGHT_RED:
	case IIO_MOD_LIGHT_GREEN:
	case IIO_MOD_LIGHT_BLUE:
	case IIO_MOD_LIGHT_UV:
	case IIO_MOD_QUATERNION:
	case IIO_MOD_TEMP_AMBIENT:
	case IIO_MOD_TEMP_OBJECT:
	case IIO_MOD_NORTH_MAGN:
	case IIO_MOD_NORTH_TRUE:
	case IIO_MOD_NORTH_MAGN_TILT_COMP:
	case IIO_MOD_NORTH_TRUE_TILT_COMP:
	case IIO_MOD_RUNNING:
	case IIO_MOD_JOGGING:
	case IIO_MOD_WALKING:
	case IIO_MOD_STILL:
	case IIO_MOD_ROOT_SUM_SQUARED_X_Y_Z:
	case IIO_MOD_I:
	case IIO_MOD_Q:
	case IIO_MOD_CO2:
	case IIO_MOD_VOC:
		break;
	default:
		return false;
	}

	switch (ev_type) {
	case IIO_EV_TYPE_THRESH:
	case IIO_EV_TYPE_MAG:
	case IIO_EV_TYPE_ROC:
	case IIO_EV_TYPE_THRESH_ADAPTIVE:
	case IIO_EV_TYPE_MAG_ADAPTIVE:
	case IIO_EV_TYPE_CHANGE:
		break;
	default:
		return false;
	}

	switch (dir) {
	case IIO_EV_DIR_EITHER:
	case IIO_EV_DIR_RISING:
	case IIO_EV_DIR_FALLING:
	case IIO_EV_DIR_NONE:
		break;
	default:
		return false;
	}

	return true;
}

static void print_event(struct iio_event_data *event)
{
	enum iio_chan_type type = IIO_EVENT_CODE_EXTRACT_CHAN_TYPE(event->id);
	enum iio_modifier mod = IIO_EVENT_CODE_EXTRACT_MODIFIER(event->id);
	enum iio_event_type ev_type = IIO_EVENT_CODE_EXTRACT_TYPE(event->id);
	enum iio_event_direction dir = IIO_EVENT_CODE_EXTRACT_DIR(event->id);
	int chan = IIO_EVENT_CODE_EXTRACT_CHAN(event->id);
	int chan2 = IIO_EVENT_CODE_EXTRACT_CHAN2(event->id);
	bool diff = IIO_EVENT_CODE_EXTRACT_DIFF(event->id);

	if (!event_is_known(event)) {
		fprintf(stderr, "Unknown event: time: %lld, id: %llx\n",
			event->timestamp, event->id);

		return;
	}

	printf("Event: time: %lld, type: %s", event->timestamp,
	       iio_chan_type_name_spec[type]);

	if (mod != IIO_NO_MOD)
		printf("(%s)", iio_modifier_names[mod]);

	if (chan >= 0) {
		printf(", channel: %d", chan);
		if (diff && chan2 >= 0)
			printf("-%d", chan2);
	}

	printf(", evtype: %s", iio_ev_type_text[ev_type]);

	if (dir != IIO_EV_DIR_NONE)
		printf(", direction: %s", iio_ev_dir_text[dir]);

	printf("\n");
}

int main(int argc, char **argv)
{
	struct iio_event_data event;
	const char *device_name;
	char *chrdev_name;
	int ret;
	int dev_num;
	int fd, event_fd;

	if (argc <= 1) {
		fprintf(stderr, "Usage: %s <device_name>\n", argv[0]);
		return -1;
	}

	device_name = argv[1];

	dev_num = find_type_by_name(device_name, "iio:device");
	if (dev_num >= 0) {
		printf("Found IIO device with name %s with device number %d\n",
		       device_name, dev_num);
		ret = asprintf(&chrdev_name, "/dev/iio:device%d", dev_num);
		if (ret < 0)
			return -ENOMEM;
	} else {
		/*
		 * If we can't find an IIO device by name assume device_name is
		 * an IIO chrdev
		 */
		chrdev_name = strdup(device_name);
		if (!chrdev_name)
			return -ENOMEM;
	}

	fd = open(chrdev_name, 0);
	if (fd == -1) {
		ret = -errno;
		fprintf(stderr, "Failed to open %s\n", chrdev_name);
		goto error_free_chrdev_name;
	}

	ret = ioctl(fd, IIO_GET_EVENT_FD_IOCTL, &event_fd);
	if (ret == -1 || event_fd == -1) {
		ret = -errno;
		if (ret == -ENODEV)
			fprintf(stderr,
				"This device does not support events\n");
		else
			fprintf(stderr, "Failed to retrieve event fd\n");
		if (close(fd) == -1)
			perror("Failed to close character device file");

		goto error_free_chrdev_name;
	}

	if (close(fd) == -1)  {
		ret = -errno;
		goto error_free_chrdev_name;
	}

	while (true) {
		ret = read(event_fd, &event, sizeof(event));
		if (ret == -1) {
			if (errno == EAGAIN) {
				fprintf(stderr, "nothing available\n");
				continue;
			} else {
				ret = -errno;
				perror("Failed to read event from device");
				break;
			}
		}

		if (ret != sizeof(event)) {
			fprintf(stderr, "Reading event failed!\n");
			ret = -EIO;
			break;
		}

		print_event(&event);
	}

	if (close(event_fd) == -1)
		perror("Failed to close event file");

error_free_chrdev_name:
	free(chrdev_name);

	return ret;
}<|MERGE_RESOLUTION|>--- conflicted
+++ resolved
@@ -53,14 +53,11 @@
 	[IIO_ENERGY] = "energy",
 	[IIO_DISTANCE] = "distance",
 	[IIO_VELOCITY] = "velocity",
-<<<<<<< HEAD
 	[IIO_CONCENTRATION] = "concentration",
 	[IIO_RESISTANCE] = "resistance",
 	[IIO_PH] = "ph",
 	[IIO_UVINDEX] = "uvindex",
-=======
 	[IIO_GENERIC_DATA] = "data",
->>>>>>> e536ff52
 };
 
 static const char * const iio_ev_type_text[] = {
@@ -149,14 +146,11 @@
 	case IIO_ENERGY:
 	case IIO_DISTANCE:
 	case IIO_VELOCITY:
-<<<<<<< HEAD
 	case IIO_CONCENTRATION:
 	case IIO_RESISTANCE:
 	case IIO_PH:
 	case IIO_UVINDEX:
-=======
 	case IIO_GENERIC_DATA:
->>>>>>> e536ff52
 		break;
 	default:
 		return false;
