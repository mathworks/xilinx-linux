--- conflicted
+++ resolved
@@ -213,11 +213,7 @@
 		return false;
 
 	insn = find_insn(file, func->sec, func->offset);
-<<<<<<< HEAD
-	if (!insn || !insn->func)
-=======
 	if (!insn || !insn_func(insn))
->>>>>>> e475cc1c
 		return false;
 
 	func_for_each_insn(file, func, insn) {
