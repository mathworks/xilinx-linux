objtool-y += arch/$(SRCARCH)/
<<<<<<< HEAD
=======

objtool-y += weak.o

objtool-$(SUBCMD_CHECK) += check.o
objtool-$(SUBCMD_CHECK) += special.o
objtool-$(SUBCMD_ORC) += check.o
objtool-$(SUBCMD_ORC) += orc_gen.o
objtool-$(SUBCMD_ORC) += orc_dump.o

>>>>>>> 24b8d41d
objtool-y += builtin-check.o
objtool-y += builtin-orc.o
objtool-y += elf.o
objtool-y += objtool.o

objtool-y += libstring.o
<<<<<<< HEAD
objtool-y += str_error_r.o
=======
objtool-y += libctype.o
objtool-y += str_error_r.o
objtool-y += librbtree.o
>>>>>>> 24b8d41d

CFLAGS += -I$(srctree)/tools/lib

$(OUTPUT)libstring.o: ../lib/string.c FORCE
	$(call rule_mkdir)
	$(call if_changed_dep,cc_o_c)

<<<<<<< HEAD
$(OUTPUT)str_error_r.o: ../lib/str_error_r.c FORCE
	$(call rule_mkdir)
=======
$(OUTPUT)libctype.o: ../lib/ctype.c FORCE
	$(call rule_mkdir)
	$(call if_changed_dep,cc_o_c)

$(OUTPUT)str_error_r.o: ../lib/str_error_r.c FORCE
	$(call rule_mkdir)
	$(call if_changed_dep,cc_o_c)

$(OUTPUT)librbtree.o: ../lib/rbtree.c FORCE
	$(call rule_mkdir)
>>>>>>> 24b8d41d
	$(call if_changed_dep,cc_o_c)<|MERGE_RESOLUTION|>--- conflicted
+++ resolved
@@ -1,6 +1,4 @@
 objtool-y += arch/$(SRCARCH)/
-<<<<<<< HEAD
-=======
 
 objtool-y += weak.o
 
@@ -10,20 +8,15 @@
 objtool-$(SUBCMD_ORC) += orc_gen.o
 objtool-$(SUBCMD_ORC) += orc_dump.o
 
->>>>>>> 24b8d41d
 objtool-y += builtin-check.o
 objtool-y += builtin-orc.o
 objtool-y += elf.o
 objtool-y += objtool.o
 
 objtool-y += libstring.o
-<<<<<<< HEAD
-objtool-y += str_error_r.o
-=======
 objtool-y += libctype.o
 objtool-y += str_error_r.o
 objtool-y += librbtree.o
->>>>>>> 24b8d41d
 
 CFLAGS += -I$(srctree)/tools/lib
 
@@ -31,10 +24,6 @@
 	$(call rule_mkdir)
 	$(call if_changed_dep,cc_o_c)
 
-<<<<<<< HEAD
-$(OUTPUT)str_error_r.o: ../lib/str_error_r.c FORCE
-	$(call rule_mkdir)
-=======
 $(OUTPUT)libctype.o: ../lib/ctype.c FORCE
 	$(call rule_mkdir)
 	$(call if_changed_dep,cc_o_c)
@@ -45,5 +34,4 @@
 
 $(OUTPUT)librbtree.o: ../lib/rbtree.c FORCE
 	$(call rule_mkdir)
->>>>>>> 24b8d41d
 	$(call if_changed_dep,cc_o_c)