--- conflicted
+++ resolved
@@ -36,16 +36,12 @@
 TARGETS += mount
 TARGETS += mqueue
 TARGETS += net
-<<<<<<< HEAD
-TARGETS += nsfs
-=======
 TARGETS += net/forwarding
 TARGETS += net/mptcp
 TARGETS += netfilter
 TARGETS += nsfs
 TARGETS += pidfd
 TARGETS += pid_namespace
->>>>>>> 24b8d41d
 TARGETS += powerpc
 TARGETS += proc
 TARGETS += pstore
