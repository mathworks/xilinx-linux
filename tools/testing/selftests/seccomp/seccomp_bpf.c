--- conflicted
+++ resolved
@@ -5,13 +5,6 @@
  * Test code for seccomp bpf.
  */
 
-<<<<<<< HEAD
-#include <sys/types.h>
-#include <asm/siginfo.h>
-#define __have_siginfo_t 1
-#define __have_sigval_t 1
-#define __have_sigevent_t 1
-=======
 #define _GNU_SOURCE
 #include <sys/types.h>
 
@@ -26,7 +19,6 @@
 # define __have_sigval_t 1
 # define __have_sigevent_t 1
 #endif
->>>>>>> 24b8d41d
 
 #include <errno.h>
 #include <linux/filter.h>
@@ -1723,15 +1715,6 @@
 		EXPECT_EQ(0, ptrace(PTRACE_SET_SYSCALL, tracee, NULL, _nr))
 # define SYSCALL_RET(_regs)	(_regs).ARM_r0
 #elif defined(__aarch64__)
-<<<<<<< HEAD
-# define ARCH_REGS	struct user_pt_regs
-# define SYSCALL_NUM	regs[8]
-# define SYSCALL_RET	regs[0]
-#elif defined(__hppa__)
-# define ARCH_REGS	struct user_regs_struct
-# define SYSCALL_NUM	gr[20]
-# define SYSCALL_RET	gr[28]
-=======
 # define ARCH_REGS		struct user_pt_regs
 # define SYSCALL_NUM(_regs)	(_regs).regs[8]
 # ifndef NT_ARM_SYSTEM_CALL
@@ -1763,7 +1746,6 @@
 # define ARCH_REGS		struct user_regs_struct
 # define SYSCALL_NUM(_regs)	(_regs).gr[20]
 # define SYSCALL_RET(_regs)	(_regs).gr[28]
->>>>>>> 24b8d41d
 #elif defined(__powerpc__)
 # define ARCH_REGS		struct pt_regs
 # define SYSCALL_NUM(_regs)	(_regs).gpr[0]
@@ -1785,17 +1767,6 @@
 	} while (0)
 # define SYSCALL_RET_SET_ON_PTRACE_EXIT
 #elif defined(__s390__)
-<<<<<<< HEAD
-# define ARCH_REGS     s390_regs
-# define SYSCALL_NUM   gprs[2]
-# define SYSCALL_RET   gprs[2]
-#elif defined(__mips__)
-# define ARCH_REGS	struct pt_regs
-# define SYSCALL_NUM	regs[2]
-# define SYSCALL_SYSCALL_NUM regs[4]
-# define SYSCALL_RET	regs[2]
-# define SYSCALL_NUM_RET_SHARE_REG
-=======
 # define ARCH_REGS		s390_regs
 # define SYSCALL_NUM(_regs)	(_regs).gprs[2]
 # define SYSCALL_RET_SET(_regs, _val)			\
@@ -1835,7 +1806,6 @@
 # define ARCH_REGS		struct pt_regs
 # define SYSCALL_NUM(_regs)	(_regs).regs[3]
 # define SYSCALL_RET(_regs)	(_regs).regs[0]
->>>>>>> 24b8d41d
 #else
 # error "Do not know how to find your architecture's registers and syscalls"
 #endif
@@ -1901,9 +1871,6 @@
  * architectures without HAVE_ARCH_TRACEHOOK (e.g. User-mode Linux).
  */
 #if defined(__x86_64__) || defined(__i386__) || defined(__mips__)
-<<<<<<< HEAD
-#define HAVE_GETREGS
-=======
 # define ARCH_GETREGS(_regs)	ptrace(PTRACE_GETREGS, tracee, 0, &(_regs))
 # define ARCH_SETREGS(_regs)	ptrace(PTRACE_SETREGS, tracee, 0, &(_regs))
 #else
@@ -1919,7 +1886,6 @@
 		__v.iov_len = sizeof(_regs);				\
 		ptrace(PTRACE_SETREGSET, tracee, NT_PRSTATUS, &__v);	\
 	})
->>>>>>> 24b8d41d
 #endif
 
 /* Architecture-specific syscall fetching routine. */
@@ -1931,15 +1897,7 @@
 		return -1;
 	}
 
-<<<<<<< HEAD
-#if defined(__mips__)
-	if (regs.SYSCALL_NUM == __NR_O32_Linux)
-		return regs.SYSCALL_SYSCALL_NUM;
-#endif
-	return regs.SYSCALL_NUM;
-=======
 	return SYSCALL_NUM(regs);
->>>>>>> 24b8d41d
 }
 
 /* Architecture-specific syscall changing routine. */
@@ -1948,24 +1906,9 @@
 {
 	ARCH_REGS orig, regs;
 
-<<<<<<< HEAD
-#if defined(__x86_64__) || defined(__i386__) || defined(__powerpc__) || \
-    defined(__s390__) || defined(__hppa__)
-	{
-		regs.SYSCALL_NUM = syscall;
-	}
-#elif defined(__mips__)
-	{
-		if (regs.SYSCALL_NUM == __NR_O32_Linux)
-			regs.SYSCALL_SYSCALL_NUM = syscall;
-		else
-			regs.SYSCALL_NUM = syscall;
-	}
-=======
 	/* Do not get/set registers if we have nothing to do. */
 	if (!syscall && !ret)
 		return;
->>>>>>> 24b8d41d
 
 	EXPECT_EQ(0, ARCH_GETREGS(regs)) {
 		return;
@@ -1978,20 +1921,10 @@
 	if (ret)
 		SYSCALL_RET_SET(regs, *ret);
 
-<<<<<<< HEAD
-	/* If syscall is skipped, change return value. */
-	if (syscall == -1)
-#ifdef SYSCALL_NUM_RET_SHARE_REG
-		TH_LOG("Can't modify syscall return on this architecture");
-#else
-		regs.SYSCALL_RET = 1;
-#endif
-=======
 	/* Flush any register changes made. */
 	if (memcmp(&orig, &regs, sizeof(orig)) != 0)
 		EXPECT_EQ(0, ARCH_SETREGS(regs));
 }
->>>>>>> 24b8d41d
 
 /* Change only syscall number. */
 void change_syscall_nr(struct __test_metadata *_metadata,
@@ -2049,34 +1982,7 @@
 
 }
 
-<<<<<<< HEAD
-void tracer_ptrace(struct __test_metadata *_metadata, pid_t tracee,
-		   int status, void *args)
-{
-	int ret, nr;
-	unsigned long msg;
-	static bool entry;
-
-	/* Make sure we got an empty message. */
-	ret = ptrace(PTRACE_GETEVENTMSG, tracee, NULL, &msg);
-	EXPECT_EQ(0, ret);
-	EXPECT_EQ(0, msg);
-
-	/* The only way to tell PTRACE_SYSCALL entry/exit is by counting. */
-	entry = !entry;
-	if (!entry)
-		return;
-
-	nr = get_syscall(_metadata, tracee);
-
-	if (nr == __NR_getpid)
-		change_syscall(_metadata, tracee, __NR_getppid);
-}
-
-FIXTURE_DATA(TRACE_syscall) {
-=======
 FIXTURE(TRACE_syscall) {
->>>>>>> 24b8d41d
 	struct sock_fprog prog;
 	pid_t tracer, mytid, mypid, parent;
 	long syscall_nr;
@@ -2201,10 +2107,6 @@
 	ASSERT_NE(self->parent, self->mypid);
 
 	/* Launch tracer. */
-<<<<<<< HEAD
-	self->tracer = setup_trace_fixture(_metadata, tracer_syscall, NULL,
-					   false);
-=======
 	self->tracer = setup_trace_fixture(_metadata,
 					   variant->use_ptrace ? tracer_ptrace
 							       : tracer_seccomp,
@@ -2218,7 +2120,6 @@
 
 	ret = prctl(PR_SET_SECCOMP, SECCOMP_MODE_FILTER, &prog, 0, 0);
 	ASSERT_EQ(0, ret);
->>>>>>> 24b8d41d
 }
 
 FIXTURE_TEARDOWN(TRACE_syscall)
@@ -2316,188 +2217,10 @@
 	ret = prctl(PR_SET_SECCOMP, SECCOMP_MODE_FILTER, &prog, 0, 0);
 	ASSERT_EQ(0, ret);
 
-<<<<<<< HEAD
-#ifdef SYSCALL_NUM_RET_SHARE_REG
-	/* gettid has been skipped */
-	EXPECT_EQ(-1, syscall(__NR_gettid));
-#else
-	/* gettid has been skipped and an altered return value stored. */
-	EXPECT_EQ(1, syscall(__NR_gettid));
-#endif
-	EXPECT_NE(self->mytid, syscall(__NR_gettid));
-}
-
-TEST_F(TRACE_syscall, skip_after_RET_TRACE)
-{
-	struct sock_filter filter[] = {
-		BPF_STMT(BPF_LD|BPF_W|BPF_ABS,
-			offsetof(struct seccomp_data, nr)),
-		BPF_JUMP(BPF_JMP|BPF_JEQ|BPF_K, __NR_getppid, 0, 1),
-		BPF_STMT(BPF_RET|BPF_K, SECCOMP_RET_ERRNO | EPERM),
-		BPF_STMT(BPF_RET|BPF_K, SECCOMP_RET_ALLOW),
-	};
-	struct sock_fprog prog = {
-		.len = (unsigned short)ARRAY_SIZE(filter),
-		.filter = filter,
-	};
-	long ret;
-
-	ret = prctl(PR_SET_NO_NEW_PRIVS, 1, 0, 0, 0);
-	ASSERT_EQ(0, ret);
-
-	/* Install fixture filter. */
-	ret = prctl(PR_SET_SECCOMP, SECCOMP_MODE_FILTER, &self->prog, 0, 0);
-	ASSERT_EQ(0, ret);
-
-	/* Install "errno on getppid" filter. */
-	ret = prctl(PR_SET_SECCOMP, SECCOMP_MODE_FILTER, &prog, 0, 0);
-	ASSERT_EQ(0, ret);
-
-	/* Tracer will redirect getpid to getppid, and we should see EPERM. */
-	EXPECT_EQ(-1, syscall(__NR_getpid));
-	EXPECT_EQ(EPERM, errno);
-}
-
-TEST_F_SIGNAL(TRACE_syscall, kill_after_RET_TRACE, SIGSYS)
-{
-	struct sock_filter filter[] = {
-		BPF_STMT(BPF_LD|BPF_W|BPF_ABS,
-			offsetof(struct seccomp_data, nr)),
-		BPF_JUMP(BPF_JMP|BPF_JEQ|BPF_K, __NR_getppid, 0, 1),
-		BPF_STMT(BPF_RET|BPF_K, SECCOMP_RET_KILL),
-		BPF_STMT(BPF_RET|BPF_K, SECCOMP_RET_ALLOW),
-	};
-	struct sock_fprog prog = {
-		.len = (unsigned short)ARRAY_SIZE(filter),
-		.filter = filter,
-	};
-	long ret;
-
-	ret = prctl(PR_SET_NO_NEW_PRIVS, 1, 0, 0, 0);
-	ASSERT_EQ(0, ret);
-
-	/* Install fixture filter. */
-	ret = prctl(PR_SET_SECCOMP, SECCOMP_MODE_FILTER, &self->prog, 0, 0);
-	ASSERT_EQ(0, ret);
-
-	/* Install "death on getppid" filter. */
-	ret = prctl(PR_SET_SECCOMP, SECCOMP_MODE_FILTER, &prog, 0, 0);
-	ASSERT_EQ(0, ret);
-
 	/* Tracer will redirect getpid to getppid, and we should die. */
 	EXPECT_NE(self->mypid, syscall(__NR_getpid));
 }
 
-TEST_F(TRACE_syscall, skip_after_ptrace)
-{
-	struct sock_filter filter[] = {
-		BPF_STMT(BPF_LD|BPF_W|BPF_ABS,
-			offsetof(struct seccomp_data, nr)),
-		BPF_JUMP(BPF_JMP|BPF_JEQ|BPF_K, __NR_getppid, 0, 1),
-		BPF_STMT(BPF_RET|BPF_K, SECCOMP_RET_ERRNO | EPERM),
-		BPF_STMT(BPF_RET|BPF_K, SECCOMP_RET_ALLOW),
-	};
-	struct sock_fprog prog = {
-		.len = (unsigned short)ARRAY_SIZE(filter),
-		.filter = filter,
-	};
-	long ret;
-
-	/* Swap SECCOMP_RET_TRACE tracer for PTRACE_SYSCALL tracer. */
-	teardown_trace_fixture(_metadata, self->tracer);
-	self->tracer = setup_trace_fixture(_metadata, tracer_ptrace, NULL,
-					   true);
-
-	ret = prctl(PR_SET_NO_NEW_PRIVS, 1, 0, 0, 0);
-	ASSERT_EQ(0, ret);
-
-	/* Install "errno on getppid" filter. */
-	ret = prctl(PR_SET_SECCOMP, SECCOMP_MODE_FILTER, &prog, 0, 0);
-	ASSERT_EQ(0, ret);
-
-	/* Tracer will redirect getpid to getppid, and we should see EPERM. */
-	EXPECT_EQ(-1, syscall(__NR_getpid));
-	EXPECT_EQ(EPERM, errno);
-}
-
-TEST_F_SIGNAL(TRACE_syscall, kill_after_ptrace, SIGSYS)
-{
-	struct sock_filter filter[] = {
-		BPF_STMT(BPF_LD|BPF_W|BPF_ABS,
-			offsetof(struct seccomp_data, nr)),
-		BPF_JUMP(BPF_JMP|BPF_JEQ|BPF_K, __NR_getppid, 0, 1),
-		BPF_STMT(BPF_RET|BPF_K, SECCOMP_RET_KILL),
-		BPF_STMT(BPF_RET|BPF_K, SECCOMP_RET_ALLOW),
-	};
-	struct sock_fprog prog = {
-		.len = (unsigned short)ARRAY_SIZE(filter),
-		.filter = filter,
-	};
-	long ret;
-
-	/* Swap SECCOMP_RET_TRACE tracer for PTRACE_SYSCALL tracer. */
-	teardown_trace_fixture(_metadata, self->tracer);
-	self->tracer = setup_trace_fixture(_metadata, tracer_ptrace, NULL,
-					   true);
-
-	ret = prctl(PR_SET_NO_NEW_PRIVS, 1, 0, 0, 0);
-	ASSERT_EQ(0, ret);
-
-	/* Install "death on getppid" filter. */
-	ret = prctl(PR_SET_SECCOMP, SECCOMP_MODE_FILTER, &prog, 0, 0);
-	ASSERT_EQ(0, ret);
-
-	/* Tracer will redirect getpid to getppid, and we should die. */
-	EXPECT_NE(self->mypid, syscall(__NR_getpid));
-}
-
-#ifndef __NR_seccomp
-# if defined(__i386__)
-#  define __NR_seccomp 354
-# elif defined(__x86_64__)
-#  define __NR_seccomp 317
-# elif defined(__arm__)
-#  define __NR_seccomp 383
-# elif defined(__aarch64__)
-#  define __NR_seccomp 277
-# elif defined(__hppa__)
-#  define __NR_seccomp 338
-# elif defined(__powerpc__)
-#  define __NR_seccomp 358
-# elif defined(__s390__)
-#  define __NR_seccomp 348
-# else
-#  warning "seccomp syscall number unknown for this architecture"
-#  define __NR_seccomp 0xffff
-# endif
-#endif
-
-#ifndef SECCOMP_SET_MODE_STRICT
-#define SECCOMP_SET_MODE_STRICT 0
-#endif
-
-#ifndef SECCOMP_SET_MODE_FILTER
-#define SECCOMP_SET_MODE_FILTER 1
-#endif
-
-#ifndef SECCOMP_FILTER_FLAG_TSYNC
-#define SECCOMP_FILTER_FLAG_TSYNC 1
-#endif
-
-#ifndef seccomp
-int seccomp(unsigned int op, unsigned int flags, void *args)
-{
-	errno = 0;
-	return syscall(__NR_seccomp, op, flags, args);
-}
-#endif
-
-=======
-	/* Tracer will redirect getpid to getppid, and we should die. */
-	EXPECT_NE(self->mypid, syscall(__NR_getpid));
-}
-
->>>>>>> 24b8d41d
 TEST(seccomp_syscall)
 {
 	struct sock_filter filter[] = {
