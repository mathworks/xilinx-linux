--- conflicted
+++ resolved
@@ -450,8 +450,6 @@
 		sig_cs == code16_sel ? 0 : (unsigned long)&int3;
 	ctx->uc_mcontext.gregs[REG_SP] = (unsigned long)0x8badf00d5aadc0deULL;
 	ctx->uc_mcontext.gregs[REG_CX] = 0;
-<<<<<<< HEAD
-=======
 
 #ifdef __i386__
 	/*
@@ -465,7 +463,6 @@
 	ctx->uc_mcontext.gregs[REG_DS] = 0;
 	ctx->uc_mcontext.gregs[REG_ES] = 0;
 #endif
->>>>>>> 24b8d41d
 
 	memcpy(&requested_regs, &ctx->uc_mcontext.gregs, sizeof(gregset_t));
 	requested_regs[REG_CX] = *ssptr(ctx);	/* The asm code does this. */
@@ -682,17 +679,10 @@
 #endif
 
 		/* Sanity check on the kernel */
-<<<<<<< HEAD
-		if (i == REG_CX && requested_regs[i] != resulting_regs[i]) {
-			printf("[FAIL]\tCX (saved SP) mismatch: requested 0x%llx; got 0x%llx\n",
-			       (unsigned long long)requested_regs[i],
-			       (unsigned long long)resulting_regs[i]);
-=======
 		if (i == REG_CX && req != res) {
 			printf("[FAIL]\tCX (saved SP) mismatch: requested 0x%llx; got 0x%llx\n",
 			       (unsigned long long)req,
 			       (unsigned long long)res);
->>>>>>> 24b8d41d
 			nerrs++;
 			continue;
 		}
