--- conflicted
+++ resolved
@@ -3,13 +3,8 @@
  * Copyright 2015, Cyril Bur, IBM Corp.
  */
 
-<<<<<<< HEAD
-#include "../basic_asm.h"
-#include "../fpu_asm.h"
-=======
 #include "basic_asm.h"
 #include "fpu_asm.h"
->>>>>>> 24b8d41d
 
 FUNC_START(check_fpu)
 	mr r4,r3
