# SPDX-License-Identifier: GPL-2.0
# Makefile for powerpc selftests

# ARCH can be overridden by the user for cross compiling
ARCH ?= $(shell uname -m)
ARCH := $(shell echo $(ARCH) | sed -e s/ppc.*/powerpc/)

ifeq ($(ARCH),powerpc)

GIT_VERSION = $(shell git describe --always --long --dirty || echo "unknown")

<<<<<<< HEAD
CFLAGS := -std=gnu99 -Wall -O2 -Wall -Werror -DGIT_VERSION='"$(GIT_VERSION)"' -I$(CURDIR) $(CFLAGS)
=======
CFLAGS := -std=gnu99 -O2 -Wall -Werror -DGIT_VERSION='"$(GIT_VERSION)"' -I$(CURDIR)/include $(CFLAGS)
>>>>>>> 24b8d41d

export CFLAGS

SUB_DIRS = alignment		\
	   benchmarks		\
<<<<<<< HEAD
=======
	   cache_shape		\
>>>>>>> 24b8d41d
	   copyloops		\
	   context_switch	\
	   dscr			\
	   mm			\
	   nx-gzip		\
	   pmu			\
	   signal		\
	   primitives		\
	   stringloops		\
	   switch_endian	\
	   syscalls		\
	   tm			\
	   eeh			\
	   vphn         \
	   math		\
	   ptrace	\
	   security

endif

all: $(SUB_DIRS)

$(SUB_DIRS):
	BUILD_TARGET=$(OUTPUT)/$@; mkdir -p $$BUILD_TARGET; $(MAKE) OUTPUT=$$BUILD_TARGET -k -C $@ all

include ../lib.mk

override define RUN_TESTS
	@for TARGET in $(SUB_DIRS); do \
		BUILD_TARGET=$(OUTPUT)/$$TARGET;	\
		$(MAKE) OUTPUT=$$BUILD_TARGET -C $$TARGET run_tests;\
	done;
endef

override define INSTALL_RULE
	@for TARGET in $(SUB_DIRS); do \
		BUILD_TARGET=$(OUTPUT)/$$TARGET;	\
		$(MAKE) OUTPUT=$$BUILD_TARGET -C $$TARGET install;\
	done;
endef

override define EMIT_TESTS
	@for TARGET in $(SUB_DIRS); do \
		BUILD_TARGET=$(OUTPUT)/$$TARGET;	\
		$(MAKE) OUTPUT=$$BUILD_TARGET -s -C $$TARGET emit_tests;\
	done;
endef

override define CLEAN
	@for TARGET in $(SUB_DIRS); do \
		BUILD_TARGET=$(OUTPUT)/$$TARGET;	\
		$(MAKE) OUTPUT=$$BUILD_TARGET -C $$TARGET clean; \
	done;
	rm -f tags
endef

tags:
	find . -name '*.c' -o -name '*.h' | xargs ctags

.PHONY: tags $(SUB_DIRS)<|MERGE_RESOLUTION|>--- conflicted
+++ resolved
@@ -9,22 +9,14 @@
 
 GIT_VERSION = $(shell git describe --always --long --dirty || echo "unknown")
 
-<<<<<<< HEAD
-CFLAGS := -std=gnu99 -Wall -O2 -Wall -Werror -DGIT_VERSION='"$(GIT_VERSION)"' -I$(CURDIR) $(CFLAGS)
-=======
 CFLAGS := -std=gnu99 -O2 -Wall -Werror -DGIT_VERSION='"$(GIT_VERSION)"' -I$(CURDIR)/include $(CFLAGS)
->>>>>>> 24b8d41d
 
 export CFLAGS
 
 SUB_DIRS = alignment		\
 	   benchmarks		\
-<<<<<<< HEAD
-=======
 	   cache_shape		\
->>>>>>> 24b8d41d
 	   copyloops		\
-	   context_switch	\
 	   dscr			\
 	   mm			\
 	   nx-gzip		\
