// SPDX-License-Identifier: GPL-2.0
#include <test_progs.h>
#include "kprobe_multi.skel.h"
#include "trace_helpers.h"
#include "kprobe_multi_empty.skel.h"
#include "kprobe_multi_override.skel.h"
#include "bpf/libbpf_internal.h"
#include "bpf/hashmap.h"

static void kprobe_multi_test_run(struct kprobe_multi *skel, bool test_return)
{
	LIBBPF_OPTS(bpf_test_run_opts, topts);
	int err, prog_fd;

	prog_fd = bpf_program__fd(skel->progs.trigger);
	err = bpf_prog_test_run_opts(prog_fd, &topts);
	ASSERT_OK(err, "test_run");
	ASSERT_EQ(topts.retval, 0, "test_run");

	ASSERT_EQ(skel->bss->kprobe_test1_result, 1, "kprobe_test1_result");
	ASSERT_EQ(skel->bss->kprobe_test2_result, 1, "kprobe_test2_result");
	ASSERT_EQ(skel->bss->kprobe_test3_result, 1, "kprobe_test3_result");
	ASSERT_EQ(skel->bss->kprobe_test4_result, 1, "kprobe_test4_result");
	ASSERT_EQ(skel->bss->kprobe_test5_result, 1, "kprobe_test5_result");
	ASSERT_EQ(skel->bss->kprobe_test6_result, 1, "kprobe_test6_result");
	ASSERT_EQ(skel->bss->kprobe_test7_result, 1, "kprobe_test7_result");
	ASSERT_EQ(skel->bss->kprobe_test8_result, 1, "kprobe_test8_result");

	if (test_return) {
		ASSERT_EQ(skel->bss->kretprobe_test1_result, 1, "kretprobe_test1_result");
		ASSERT_EQ(skel->bss->kretprobe_test2_result, 1, "kretprobe_test2_result");
		ASSERT_EQ(skel->bss->kretprobe_test3_result, 1, "kretprobe_test3_result");
		ASSERT_EQ(skel->bss->kretprobe_test4_result, 1, "kretprobe_test4_result");
		ASSERT_EQ(skel->bss->kretprobe_test5_result, 1, "kretprobe_test5_result");
		ASSERT_EQ(skel->bss->kretprobe_test6_result, 1, "kretprobe_test6_result");
		ASSERT_EQ(skel->bss->kretprobe_test7_result, 1, "kretprobe_test7_result");
		ASSERT_EQ(skel->bss->kretprobe_test8_result, 1, "kretprobe_test8_result");
	}
}

static void test_skel_api(void)
{
	struct kprobe_multi *skel = NULL;
	int err;

	skel = kprobe_multi__open_and_load();
	if (!ASSERT_OK_PTR(skel, "kprobe_multi__open_and_load"))
		goto cleanup;

	skel->bss->pid = getpid();
	err = kprobe_multi__attach(skel);
	if (!ASSERT_OK(err, "kprobe_multi__attach"))
		goto cleanup;

	kprobe_multi_test_run(skel, true);

cleanup:
	kprobe_multi__destroy(skel);
}

static void test_link_api(struct bpf_link_create_opts *opts)
{
	int prog_fd, link1_fd = -1, link2_fd = -1;
	struct kprobe_multi *skel = NULL;

	skel = kprobe_multi__open_and_load();
	if (!ASSERT_OK_PTR(skel, "fentry_raw_skel_load"))
		goto cleanup;

	skel->bss->pid = getpid();
	prog_fd = bpf_program__fd(skel->progs.test_kprobe);
	link1_fd = bpf_link_create(prog_fd, 0, BPF_TRACE_KPROBE_MULTI, opts);
	if (!ASSERT_GE(link1_fd, 0, "link_fd"))
		goto cleanup;

	opts->kprobe_multi.flags = BPF_F_KPROBE_MULTI_RETURN;
	prog_fd = bpf_program__fd(skel->progs.test_kretprobe);
	link2_fd = bpf_link_create(prog_fd, 0, BPF_TRACE_KPROBE_MULTI, opts);
	if (!ASSERT_GE(link2_fd, 0, "link_fd"))
		goto cleanup;

	kprobe_multi_test_run(skel, true);

cleanup:
	if (link1_fd != -1)
		close(link1_fd);
	if (link2_fd != -1)
		close(link2_fd);
	kprobe_multi__destroy(skel);
}

#define GET_ADDR(__sym, __addr) ({					\
	__addr = ksym_get_addr(__sym);					\
	if (!ASSERT_NEQ(__addr, 0, "kallsyms load failed for " #__sym))	\
		return;							\
})

static void test_link_api_addrs(void)
{
	LIBBPF_OPTS(bpf_link_create_opts, opts);
	unsigned long long addrs[8];

	GET_ADDR("bpf_fentry_test1", addrs[0]);
	GET_ADDR("bpf_fentry_test2", addrs[1]);
	GET_ADDR("bpf_fentry_test3", addrs[2]);
	GET_ADDR("bpf_fentry_test4", addrs[3]);
	GET_ADDR("bpf_fentry_test5", addrs[4]);
	GET_ADDR("bpf_fentry_test6", addrs[5]);
	GET_ADDR("bpf_fentry_test7", addrs[6]);
	GET_ADDR("bpf_fentry_test8", addrs[7]);

	opts.kprobe_multi.addrs = (const unsigned long*) addrs;
	opts.kprobe_multi.cnt = ARRAY_SIZE(addrs);
	test_link_api(&opts);
}

static void test_link_api_syms(void)
{
	LIBBPF_OPTS(bpf_link_create_opts, opts);
	const char *syms[8] = {
		"bpf_fentry_test1",
		"bpf_fentry_test2",
		"bpf_fentry_test3",
		"bpf_fentry_test4",
		"bpf_fentry_test5",
		"bpf_fentry_test6",
		"bpf_fentry_test7",
		"bpf_fentry_test8",
	};

	opts.kprobe_multi.syms = syms;
	opts.kprobe_multi.cnt = ARRAY_SIZE(syms);
	test_link_api(&opts);
}

static void
test_attach_api(const char *pattern, struct bpf_kprobe_multi_opts *opts)
{
	struct bpf_link *link1 = NULL, *link2 = NULL;
	struct kprobe_multi *skel = NULL;

	skel = kprobe_multi__open_and_load();
	if (!ASSERT_OK_PTR(skel, "fentry_raw_skel_load"))
		goto cleanup;

	skel->bss->pid = getpid();
	link1 = bpf_program__attach_kprobe_multi_opts(skel->progs.test_kprobe_manual,
						      pattern, opts);
	if (!ASSERT_OK_PTR(link1, "bpf_program__attach_kprobe_multi_opts"))
		goto cleanup;

	if (opts) {
		opts->retprobe = true;
		link2 = bpf_program__attach_kprobe_multi_opts(skel->progs.test_kretprobe_manual,
							      pattern, opts);
		if (!ASSERT_OK_PTR(link2, "bpf_program__attach_kprobe_multi_opts"))
			goto cleanup;
	}

	kprobe_multi_test_run(skel, !!opts);

cleanup:
	bpf_link__destroy(link2);
	bpf_link__destroy(link1);
	kprobe_multi__destroy(skel);
}

static void test_attach_api_pattern(void)
{
	LIBBPF_OPTS(bpf_kprobe_multi_opts, opts);

	test_attach_api("bpf_fentry_test*", &opts);
	test_attach_api("bpf_fentry_test?", NULL);
}

static void test_attach_api_addrs(void)
{
	LIBBPF_OPTS(bpf_kprobe_multi_opts, opts);
	unsigned long long addrs[8];

	GET_ADDR("bpf_fentry_test1", addrs[0]);
	GET_ADDR("bpf_fentry_test2", addrs[1]);
	GET_ADDR("bpf_fentry_test3", addrs[2]);
	GET_ADDR("bpf_fentry_test4", addrs[3]);
	GET_ADDR("bpf_fentry_test5", addrs[4]);
	GET_ADDR("bpf_fentry_test6", addrs[5]);
	GET_ADDR("bpf_fentry_test7", addrs[6]);
	GET_ADDR("bpf_fentry_test8", addrs[7]);

	opts.addrs = (const unsigned long *) addrs;
	opts.cnt = ARRAY_SIZE(addrs);
	test_attach_api(NULL, &opts);
}

static void test_attach_api_syms(void)
{
	LIBBPF_OPTS(bpf_kprobe_multi_opts, opts);
	const char *syms[8] = {
		"bpf_fentry_test1",
		"bpf_fentry_test2",
		"bpf_fentry_test3",
		"bpf_fentry_test4",
		"bpf_fentry_test5",
		"bpf_fentry_test6",
		"bpf_fentry_test7",
		"bpf_fentry_test8",
	};

	opts.syms = syms;
	opts.cnt = ARRAY_SIZE(syms);
	test_attach_api(NULL, &opts);
}

static void test_attach_api_fails(void)
{
	LIBBPF_OPTS(bpf_kprobe_multi_opts, opts);
	struct kprobe_multi *skel = NULL;
	struct bpf_link *link = NULL;
	unsigned long long addrs[2];
	const char *syms[2] = {
		"bpf_fentry_test1",
		"bpf_fentry_test2",
	};
	__u64 cookies[2];

	addrs[0] = ksym_get_addr("bpf_fentry_test1");
	addrs[1] = ksym_get_addr("bpf_fentry_test2");

	if (!ASSERT_FALSE(!addrs[0] || !addrs[1], "ksym_get_addr"))
		goto cleanup;

	skel = kprobe_multi__open_and_load();
	if (!ASSERT_OK_PTR(skel, "fentry_raw_skel_load"))
		goto cleanup;

	skel->bss->pid = getpid();

	/* fail_1 - pattern and opts NULL */
	link = bpf_program__attach_kprobe_multi_opts(skel->progs.test_kprobe_manual,
						     NULL, NULL);
	if (!ASSERT_ERR_PTR(link, "fail_1"))
		goto cleanup;

	if (!ASSERT_EQ(libbpf_get_error(link), -EINVAL, "fail_1_error"))
		goto cleanup;

	/* fail_2 - both addrs and syms set */
	opts.addrs = (const unsigned long *) addrs;
	opts.syms = syms;
	opts.cnt = ARRAY_SIZE(syms);
	opts.cookies = NULL;

	link = bpf_program__attach_kprobe_multi_opts(skel->progs.test_kprobe_manual,
						     NULL, &opts);
	if (!ASSERT_ERR_PTR(link, "fail_2"))
		goto cleanup;

	if (!ASSERT_EQ(libbpf_get_error(link), -EINVAL, "fail_2_error"))
		goto cleanup;

	/* fail_3 - pattern and addrs set */
	opts.addrs = (const unsigned long *) addrs;
	opts.syms = NULL;
	opts.cnt = ARRAY_SIZE(syms);
	opts.cookies = NULL;

	link = bpf_program__attach_kprobe_multi_opts(skel->progs.test_kprobe_manual,
						     "ksys_*", &opts);
	if (!ASSERT_ERR_PTR(link, "fail_3"))
		goto cleanup;

	if (!ASSERT_EQ(libbpf_get_error(link), -EINVAL, "fail_3_error"))
		goto cleanup;

	/* fail_4 - pattern and cnt set */
	opts.addrs = NULL;
	opts.syms = NULL;
	opts.cnt = ARRAY_SIZE(syms);
	opts.cookies = NULL;

	link = bpf_program__attach_kprobe_multi_opts(skel->progs.test_kprobe_manual,
						     "ksys_*", &opts);
	if (!ASSERT_ERR_PTR(link, "fail_4"))
		goto cleanup;

	if (!ASSERT_EQ(libbpf_get_error(link), -EINVAL, "fail_4_error"))
		goto cleanup;

	/* fail_5 - pattern and cookies */
	opts.addrs = NULL;
	opts.syms = NULL;
	opts.cnt = 0;
	opts.cookies = cookies;

	link = bpf_program__attach_kprobe_multi_opts(skel->progs.test_kprobe_manual,
						     "ksys_*", &opts);
	if (!ASSERT_ERR_PTR(link, "fail_5"))
		goto cleanup;

	if (!ASSERT_EQ(libbpf_get_error(link), -EINVAL, "fail_5_error"))
		goto cleanup;

cleanup:
	bpf_link__destroy(link);
	kprobe_multi__destroy(skel);
}

static size_t symbol_hash(long key, void *ctx __maybe_unused)
{
	return str_hash((const char *) key);
}

static bool symbol_equal(long key1, long key2, void *ctx __maybe_unused)
{
	return strcmp((const char *) key1, (const char *) key2) == 0;
}

static int get_syms(char ***symsp, size_t *cntp, bool kernel)
{
	size_t cap = 0, cnt = 0, i;
	char *name = NULL, **syms = NULL;
	struct hashmap *map;
	char buf[256];
	FILE *f;
	int err = 0;

	/*
	 * The available_filter_functions contains many duplicates,
	 * but other than that all symbols are usable in kprobe multi
	 * interface.
	 * Filtering out duplicates by using hashmap__add, which won't
	 * add existing entry.
	 */

	if (access("/sys/kernel/tracing/trace", F_OK) == 0)
		f = fopen("/sys/kernel/tracing/available_filter_functions", "r");
	else
		f = fopen("/sys/kernel/debug/tracing/available_filter_functions", "r");

	if (!f)
		return -EINVAL;

	map = hashmap__new(symbol_hash, symbol_equal, NULL);
	if (IS_ERR(map)) {
		err = libbpf_get_error(map);
		goto error;
	}

	while (fgets(buf, sizeof(buf), f)) {
		if (kernel && strchr(buf, '['))
			continue;
		if (!kernel && !strchr(buf, '['))
			continue;

		free(name);
		if (sscanf(buf, "%ms$*[^\n]\n", &name) != 1)
			continue;
		/*
		 * We attach to almost all kernel functions and some of them
		 * will cause 'suspicious RCU usage' when fprobe is attached
		 * to them. Filter out the current culprits - arch_cpu_idle
		 * default_idle and rcu_* functions.
		 */
		if (!strcmp(name, "arch_cpu_idle"))
			continue;
		if (!strcmp(name, "default_idle"))
			continue;
		if (!strncmp(name, "rcu_", 4))
			continue;
		if (!strcmp(name, "bpf_dispatcher_xdp_func"))
			continue;
		if (!strncmp(name, "__ftrace_invalid_address__",
			     sizeof("__ftrace_invalid_address__") - 1))
			continue;

<<<<<<< HEAD
		err = hashmap__add(map, name, NULL);
		if (err == -EEXIST)
			continue;
=======
		err = hashmap__add(map, name, 0);
		if (err == -EEXIST) {
			err = 0;
			continue;
		}
>>>>>>> e475cc1c
		if (err)
			goto error;

		err = libbpf_ensure_mem((void **) &syms, &cap,
					sizeof(*syms), cnt + 1);
		if (err)
			goto error;

		syms[cnt++] = name;
		name = NULL;
	}

	*symsp = syms;
	*cntp = cnt;

error:
	free(name);
	fclose(f);
	hashmap__free(map);
	if (err) {
		for (i = 0; i < cnt; i++)
			free(syms[i]);
		free(syms);
	}
	return err;
}

static void test_kprobe_multi_bench_attach(bool kernel)
{
	LIBBPF_OPTS(bpf_kprobe_multi_opts, opts);
	struct kprobe_multi_empty *skel = NULL;
	long attach_start_ns, attach_end_ns;
	long detach_start_ns, detach_end_ns;
	double attach_delta, detach_delta;
	struct bpf_link *link = NULL;
	char **syms = NULL;
	size_t cnt = 0, i;

	if (!ASSERT_OK(get_syms(&syms, &cnt, kernel), "get_syms"))
		return;

	skel = kprobe_multi_empty__open_and_load();
	if (!ASSERT_OK_PTR(skel, "kprobe_multi_empty__open_and_load"))
		goto cleanup;

	opts.syms = (const char **) syms;
	opts.cnt = cnt;

	attach_start_ns = get_time_ns();
	link = bpf_program__attach_kprobe_multi_opts(skel->progs.test_kprobe_empty,
						     NULL, &opts);
	attach_end_ns = get_time_ns();

	if (!ASSERT_OK_PTR(link, "bpf_program__attach_kprobe_multi_opts"))
		goto cleanup;

	detach_start_ns = get_time_ns();
	bpf_link__destroy(link);
	detach_end_ns = get_time_ns();

	attach_delta = (attach_end_ns - attach_start_ns) / 1000000000.0;
	detach_delta = (detach_end_ns - detach_start_ns) / 1000000000.0;

	printf("%s: found %lu functions\n", __func__, cnt);
	printf("%s: attached in %7.3lfs\n", __func__, attach_delta);
	printf("%s: detached in %7.3lfs\n", __func__, detach_delta);

cleanup:
	kprobe_multi_empty__destroy(skel);
	if (syms) {
		for (i = 0; i < cnt; i++)
			free(syms[i]);
		free(syms);
	}
}

static void test_attach_override(void)
{
	struct kprobe_multi_override *skel = NULL;
	struct bpf_link *link = NULL;

	skel = kprobe_multi_override__open_and_load();
	if (!ASSERT_OK_PTR(skel, "kprobe_multi_empty__open_and_load"))
		goto cleanup;

	/* The test_override calls bpf_override_return so it should fail
	 * to attach to bpf_fentry_test1 function, which is not on error
	 * injection list.
	 */
	link = bpf_program__attach_kprobe_multi_opts(skel->progs.test_override,
						     "bpf_fentry_test1", NULL);
	if (!ASSERT_ERR_PTR(link, "override_attached_bpf_fentry_test1")) {
		bpf_link__destroy(link);
		goto cleanup;
	}

	/* The should_fail_bio function is on error injection list,
	 * attach should succeed.
	 */
	link = bpf_program__attach_kprobe_multi_opts(skel->progs.test_override,
						     "should_fail_bio", NULL);
	if (!ASSERT_OK_PTR(link, "override_attached_should_fail_bio"))
		goto cleanup;

	bpf_link__destroy(link);

cleanup:
	kprobe_multi_override__destroy(skel);
}

void serial_test_kprobe_multi_bench_attach(void)
{
	if (test__start_subtest("kernel"))
		test_kprobe_multi_bench_attach(true);
	if (test__start_subtest("modules"))
		test_kprobe_multi_bench_attach(false);
}

void test_kprobe_multi_test(void)
{
	if (!ASSERT_OK(load_kallsyms(), "load_kallsyms"))
		return;

	if (test__start_subtest("skel_api"))
		test_skel_api();
	if (test__start_subtest("link_api_addrs"))
		test_link_api_syms();
	if (test__start_subtest("link_api_syms"))
		test_link_api_addrs();
	if (test__start_subtest("attach_api_pattern"))
		test_attach_api_pattern();
	if (test__start_subtest("attach_api_addrs"))
		test_attach_api_addrs();
	if (test__start_subtest("attach_api_syms"))
		test_attach_api_syms();
	if (test__start_subtest("attach_api_fails"))
		test_attach_api_fails();
	if (test__start_subtest("attach_override"))
		test_attach_override();
}<|MERGE_RESOLUTION|>--- conflicted
+++ resolved
@@ -373,17 +373,11 @@
 			     sizeof("__ftrace_invalid_address__") - 1))
 			continue;
 
-<<<<<<< HEAD
-		err = hashmap__add(map, name, NULL);
-		if (err == -EEXIST)
-			continue;
-=======
 		err = hashmap__add(map, name, 0);
 		if (err == -EEXIST) {
 			err = 0;
 			continue;
 		}
->>>>>>> e475cc1c
 		if (err)
 			goto error;
 
