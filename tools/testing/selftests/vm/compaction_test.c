// SPDX-License-Identifier: GPL-2.0
/*
 *
 * A test for the patch "Allow compaction of unevictable pages".
 * With this patch we should be able to allocate at least 1/4
 * of RAM in huge pages. Without the patch much less is
 * allocated.
 */

#include <stdio.h>
#include <stdlib.h>
#include <sys/mman.h>
#include <sys/resource.h>
#include <fcntl.h>
#include <errno.h>
#include <unistd.h>
#include <string.h>

#include "../kselftest.h"

#define MAP_SIZE_MB	100
#define MAP_SIZE	(MAP_SIZE_MB * 1024 * 1024)

struct map_list {
	void *map;
	struct map_list *next;
};

int read_memory_info(unsigned long *memfree, unsigned long *hugepagesize)
{
	char  buffer[256] = {0};
	char *cmd = "cat /proc/meminfo | grep -i memfree | grep -o '[0-9]*'";
	FILE *cmdfile = popen(cmd, "r");

	if (!(fgets(buffer, sizeof(buffer), cmdfile))) {
		perror("Failed to read meminfo\n");
		return -1;
	}

	pclose(cmdfile);

	*memfree = atoll(buffer);
	cmd = "cat /proc/meminfo | grep -i hugepagesize | grep -o '[0-9]*'";
	cmdfile = popen(cmd, "r");

	if (!(fgets(buffer, sizeof(buffer), cmdfile))) {
		perror("Failed to read meminfo\n");
		return -1;
	}

	pclose(cmdfile);
	*hugepagesize = atoll(buffer);

	return 0;
}

int prereq(void)
{
	char allowed;
	int fd;

	fd = open("/proc/sys/vm/compact_unevictable_allowed",
		  O_RDONLY | O_NONBLOCK);
	if (fd < 0) {
		perror("Failed to open\n"
		       "/proc/sys/vm/compact_unevictable_allowed\n");
		return -1;
	}

	if (read(fd, &allowed, sizeof(char)) != sizeof(char)) {
		perror("Failed to read from\n"
		       "/proc/sys/vm/compact_unevictable_allowed\n");
		close(fd);
		return -1;
	}

	close(fd);
	if (allowed == '1')
		return 0;

	return -1;
}

int check_compaction(unsigned long mem_free, unsigned int hugepage_size)
{
	int fd;
	int compaction_index = 0;
	char initial_nr_hugepages[10] = {0};
	char nr_hugepages[10] = {0};

	/* We want to test with 80% of available memory. Else, OOM killer comes
	   in to play */
	mem_free = mem_free * 0.8;

	fd = open("/proc/sys/vm/nr_hugepages", O_RDWR | O_NONBLOCK);
	if (fd < 0) {
		perror("Failed to open /proc/sys/vm/nr_hugepages");
		return -1;
	}

	if (read(fd, initial_nr_hugepages, sizeof(initial_nr_hugepages)) <= 0) {
		perror("Failed to read from /proc/sys/vm/nr_hugepages");
		goto close_fd;
	}

	/* Start with the initial condition of 0 huge pages*/
	if (write(fd, "0", sizeof(char)) != sizeof(char)) {
		perror("Failed to write 0 to /proc/sys/vm/nr_hugepages\n");
		goto close_fd;
	}

	lseek(fd, 0, SEEK_SET);

	/* Request a large number of huge pages. The Kernel will allocate
	   as much as it can */
	if (write(fd, "100000", (6*sizeof(char))) != (6*sizeof(char))) {
		perror("Failed to write 100000 to /proc/sys/vm/nr_hugepages\n");
		goto close_fd;
	}

	lseek(fd, 0, SEEK_SET);

	if (read(fd, nr_hugepages, sizeof(nr_hugepages)) <= 0) {
		perror("Failed to re-read from /proc/sys/vm/nr_hugepages\n");
		goto close_fd;
	}

	/* We should have been able to request at least 1/3 rd of the memory in
	   huge pages */
	compaction_index = mem_free/(atoi(nr_hugepages) * hugepage_size);

	if (compaction_index > 3) {
		printf("No of huge pages allocated = %d\n",
		       (atoi(nr_hugepages)));
		fprintf(stderr, "ERROR: Less that 1/%d of memory is available\n"
			"as huge pages\n", compaction_index);
		goto close_fd;
	}

	printf("No of huge pages allocated = %d\n",
	       (atoi(nr_hugepages)));

<<<<<<< HEAD
=======
	lseek(fd, 0, SEEK_SET);

>>>>>>> 24b8d41d
	if (write(fd, initial_nr_hugepages, strlen(initial_nr_hugepages))
	    != strlen(initial_nr_hugepages)) {
		perror("Failed to write value to /proc/sys/vm/nr_hugepages\n");
		goto close_fd;
	}

	close(fd);
	return 0;

 close_fd:
	close(fd);
	printf("Not OK. Compaction test failed.");
	return -1;
}


int main(int argc, char **argv)
{
	struct rlimit lim;
	struct map_list *list, *entry;
	size_t page_size, i;
	void *map = NULL;
	unsigned long mem_free = 0;
	unsigned long hugepage_size = 0;
	long mem_fragmentable_MB = 0;

	if (prereq() != 0) {
		printf("Either the sysctl compact_unevictable_allowed is not\n"
		       "set to 1 or couldn't read the proc file.\n"
		       "Skipping the test\n");
		return KSFT_SKIP;
	}

	lim.rlim_cur = RLIM_INFINITY;
	lim.rlim_max = RLIM_INFINITY;
	if (setrlimit(RLIMIT_MEMLOCK, &lim)) {
		perror("Failed to set rlimit:\n");
		return -1;
	}

	page_size = getpagesize();

	list = NULL;

	if (read_memory_info(&mem_free, &hugepage_size) != 0) {
		printf("ERROR: Cannot read meminfo\n");
		return -1;
	}

	mem_fragmentable_MB = mem_free * 0.8 / 1024;

	while (mem_fragmentable_MB > 0) {
		map = mmap(NULL, MAP_SIZE, PROT_READ | PROT_WRITE,
			   MAP_ANONYMOUS | MAP_PRIVATE | MAP_LOCKED, -1, 0);
		if (map == MAP_FAILED)
			break;

		entry = malloc(sizeof(struct map_list));
		if (!entry) {
			munmap(map, MAP_SIZE);
			break;
		}
		entry->map = map;
		entry->next = list;
		list = entry;

		/* Write something (in this case the address of the map) to
		 * ensure that KSM can't merge the mapped pages
		 */
		for (i = 0; i < MAP_SIZE; i += page_size)
			*(unsigned long *)(map + i) = (unsigned long)map + i;

		mem_fragmentable_MB -= MAP_SIZE_MB;
	}

	for (entry = list; entry != NULL; entry = entry->next) {
		munmap(entry->map, MAP_SIZE);
		if (!entry->next)
			break;
		entry = entry->next;
	}

	if (check_compaction(mem_free, hugepage_size) == 0)
		return 0;

	return -1;
}<|MERGE_RESOLUTION|>--- conflicted
+++ resolved
@@ -140,11 +140,8 @@
 	printf("No of huge pages allocated = %d\n",
 	       (atoi(nr_hugepages)));
 
-<<<<<<< HEAD
-=======
 	lseek(fd, 0, SEEK_SET);
 
->>>>>>> 24b8d41d
 	if (write(fd, initial_nr_hugepages, strlen(initial_nr_hugepages))
 	    != strlen(initial_nr_hugepages)) {
 		perror("Failed to write value to /proc/sys/vm/nr_hugepages\n");
