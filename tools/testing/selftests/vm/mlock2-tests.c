--- conflicted
+++ resolved
@@ -8,11 +8,8 @@
 #include <sys/resource.h>
 #include <stdbool.h>
 #include "mlock2.h"
-<<<<<<< HEAD
-=======
 
 #include "../kselftest.h"
->>>>>>> 24b8d41d
 
 struct vm_boundaries {
 	unsigned long start;
@@ -70,62 +67,6 @@
 	return ret;
 }
 
-<<<<<<< HEAD
-static uint64_t get_pageflags(unsigned long addr)
-{
-	FILE *file;
-	uint64_t pfn;
-	unsigned long offset;
-
-	file = fopen("/proc/self/pagemap", "r");
-	if (!file) {
-		perror("fopen pagemap");
-		_exit(1);
-	}
-
-	offset = addr / getpagesize() * sizeof(pfn);
-
-	if (fseek(file, offset, SEEK_SET)) {
-		perror("fseek pagemap");
-		_exit(1);
-	}
-
-	if (fread(&pfn, sizeof(pfn), 1, file) != 1) {
-		perror("fread pagemap");
-		_exit(1);
-	}
-
-	fclose(file);
-	return pfn;
-}
-
-static uint64_t get_kpageflags(unsigned long pfn)
-{
-	uint64_t flags;
-	FILE *file;
-
-	file = fopen("/proc/kpageflags", "r");
-	if (!file) {
-		perror("fopen kpageflags");
-		_exit(1);
-	}
-
-	if (fseek(file, pfn * sizeof(flags), SEEK_SET)) {
-		perror("fseek kpageflags");
-		_exit(1);
-	}
-
-	if (fread(&flags, sizeof(flags), 1, file) != 1) {
-		perror("fread kpageflags");
-		_exit(1);
-	}
-
-	fclose(file);
-	return flags;
-}
-
-=======
->>>>>>> 24b8d41d
 #define VMFLAGS "VmFlags:"
 
 static bool is_vmflag_set(unsigned long addr, const char *vmflag)
