// SPDX-License-Identifier: GPL-2.0
#include <stdlib.h>
#include <assert.h>
#include <stdio.h>
#include <string.h>

#include <linux/slab.h>
#include <linux/radix-tree.h>

#include "test.h"


static void
__simple_checks(struct radix_tree_root *tree, unsigned long index, int tag)
{
	unsigned long first = 0;
	int ret;

	item_check_absent(tree, index);
	assert(item_tag_get(tree, index, tag) == 0);

	item_insert(tree, index);
	assert(item_tag_get(tree, index, tag) == 0);
	item_tag_set(tree, index, tag);
	ret = item_tag_get(tree, index, tag);
	assert(ret != 0);
<<<<<<< HEAD
	ret = radix_tree_range_tag_if_tagged(tree, &first, ~0UL, 10, tag, !tag);
=======
	ret = tag_tagged_items(tree, first, ~0UL, 10, tag, !tag);
>>>>>>> 24b8d41d
	assert(ret == 1);
	ret = item_tag_get(tree, index, !tag);
	assert(ret != 0);
	ret = item_delete(tree, index);
	assert(ret != 0);
	item_insert(tree, index);
	ret = item_tag_get(tree, index, tag);
	assert(ret == 0);
	ret = item_delete(tree, index);
	assert(ret != 0);
	ret = item_delete(tree, index);
	assert(ret == 0);
}

void simple_checks(void)
{
	unsigned long index;
	RADIX_TREE(tree, GFP_KERNEL);

	for (index = 0; index < 10000; index++) {
		__simple_checks(&tree, index, 0);
		__simple_checks(&tree, index, 1);
	}
	verify_tag_consistency(&tree, 0);
	verify_tag_consistency(&tree, 1);
	printv(2, "before item_kill_tree: %d allocated\n", nr_allocated);
	item_kill_tree(&tree);
	rcu_barrier();
	printv(2, "after item_kill_tree: %d allocated\n", nr_allocated);
}

/*
 * Check that tags propagate correctly when extending a tree.
 */
static void extend_checks(void)
{
	RADIX_TREE(tree, GFP_KERNEL);

	item_insert(&tree, 43);
	assert(item_tag_get(&tree, 43, 0) == 0);
	item_tag_set(&tree, 43, 0);
	assert(item_tag_get(&tree, 43, 0) == 1);
	item_insert(&tree, 1000000);
	assert(item_tag_get(&tree, 43, 0) == 1);

	item_insert(&tree, 0);
	item_tag_set(&tree, 0, 0);
	item_delete(&tree, 1000000);
	assert(item_tag_get(&tree, 43, 0) != 0);
	item_delete(&tree, 43);
	assert(item_tag_get(&tree, 43, 0) == 0);	/* crash */
	assert(item_tag_get(&tree, 0, 0) == 1);

	verify_tag_consistency(&tree, 0);

	item_kill_tree(&tree);
}

/*
 * Check that tags propagate correctly when contracting a tree.
 */
static void contract_checks(void)
{
	struct item *item;
	int tmp;
	RADIX_TREE(tree, GFP_KERNEL);

	tmp = 1<<RADIX_TREE_MAP_SHIFT;
	item_insert(&tree, tmp);
	item_insert(&tree, tmp+1);
	item_tag_set(&tree, tmp, 0);
	item_tag_set(&tree, tmp, 1);
	item_tag_set(&tree, tmp+1, 0);
	item_delete(&tree, tmp+1);
	item_tag_clear(&tree, tmp, 1);

	assert(radix_tree_gang_lookup_tag(&tree, (void **)&item, 0, 1, 0) == 1);
	assert(radix_tree_gang_lookup_tag(&tree, (void **)&item, 0, 1, 1) == 0);

	assert(item_tag_get(&tree, tmp, 0) == 1);
	assert(item_tag_get(&tree, tmp, 1) == 0);

	verify_tag_consistency(&tree, 0);
	item_kill_tree(&tree);
}

/*
 * Stupid tag thrasher
 *
 * Create a large linear array corresponding to the tree.   Each element in
 * the array is coherent with each node in the tree
 */

enum {
	NODE_ABSENT = 0,
	NODE_PRESENT = 1,
	NODE_TAGGED = 2,
};

#define THRASH_SIZE		(1000 * 1000)
#define N 127
#define BATCH	33

static void gang_check(struct radix_tree_root *tree,
			char *thrash_state, int tag)
{
	struct item *items[BATCH];
	int nr_found;
	unsigned long index = 0;
	unsigned long last_index = 0;

	while ((nr_found = radix_tree_gang_lookup_tag(tree, (void **)items,
					index, BATCH, tag))) {
		int i;

		for (i = 0; i < nr_found; i++) {
			struct item *item = items[i];

			while (last_index < item->index) {
				assert(thrash_state[last_index] != NODE_TAGGED);
				last_index++;
			}
			assert(thrash_state[last_index] == NODE_TAGGED);
			last_index++;
		}
		index = items[nr_found - 1]->index + 1;
	}
}

static void do_thrash(struct radix_tree_root *tree, char *thrash_state, int tag)
{
	int insert_chunk;
	int delete_chunk;
	int tag_chunk;
	int untag_chunk;
	int total_tagged = 0;
	int total_present = 0;

	for (insert_chunk = 1; insert_chunk < THRASH_SIZE; insert_chunk *= N)
	for (delete_chunk = 1; delete_chunk < THRASH_SIZE; delete_chunk *= N)
	for (tag_chunk = 1; tag_chunk < THRASH_SIZE; tag_chunk *= N)
	for (untag_chunk = 1; untag_chunk < THRASH_SIZE; untag_chunk *= N) {
		int i;
		unsigned long index;
		int nr_inserted = 0;
		int nr_deleted = 0;
		int nr_tagged = 0;
		int nr_untagged = 0;
		int actual_total_tagged;
		int actual_total_present;

		for (i = 0; i < insert_chunk; i++) {
			index = rand() % THRASH_SIZE;
			if (thrash_state[index] != NODE_ABSENT)
				continue;
			item_check_absent(tree, index);
			item_insert(tree, index);
			assert(thrash_state[index] != NODE_PRESENT);
			thrash_state[index] = NODE_PRESENT;
			nr_inserted++;
			total_present++;
		}

		for (i = 0; i < delete_chunk; i++) {
			index = rand() % THRASH_SIZE;
			if (thrash_state[index] == NODE_ABSENT)
				continue;
			item_check_present(tree, index);
			if (item_tag_get(tree, index, tag)) {
				assert(thrash_state[index] == NODE_TAGGED);
				total_tagged--;
			} else {
				assert(thrash_state[index] == NODE_PRESENT);
			}
			item_delete(tree, index);
			assert(thrash_state[index] != NODE_ABSENT);
			thrash_state[index] = NODE_ABSENT;
			nr_deleted++;
			total_present--;
		}

		for (i = 0; i < tag_chunk; i++) {
			index = rand() % THRASH_SIZE;
			if (thrash_state[index] != NODE_PRESENT) {
				if (item_lookup(tree, index))
					assert(item_tag_get(tree, index, tag));
				continue;
			}
			item_tag_set(tree, index, tag);
			item_tag_set(tree, index, tag);
			assert(thrash_state[index] != NODE_TAGGED);
			thrash_state[index] = NODE_TAGGED;
			nr_tagged++;
			total_tagged++;
		}

		for (i = 0; i < untag_chunk; i++) {
			index = rand() % THRASH_SIZE;
			if (thrash_state[index] != NODE_TAGGED)
				continue;
			item_check_present(tree, index);
			assert(item_tag_get(tree, index, tag));
			item_tag_clear(tree, index, tag);
			item_tag_clear(tree, index, tag);
			assert(thrash_state[index] != NODE_PRESENT);
			thrash_state[index] = NODE_PRESENT;
			nr_untagged++;
			total_tagged--;
		}

		actual_total_tagged = 0;
		actual_total_present = 0;
		for (index = 0; index < THRASH_SIZE; index++) {
			switch (thrash_state[index]) {
			case NODE_ABSENT:
				item_check_absent(tree, index);
				break;
			case NODE_PRESENT:
				item_check_present(tree, index);
				assert(!item_tag_get(tree, index, tag));
				actual_total_present++;
				break;
			case NODE_TAGGED:
				item_check_present(tree, index);
				assert(item_tag_get(tree, index, tag));
				actual_total_present++;
				actual_total_tagged++;
				break;
			}
		}

		gang_check(tree, thrash_state, tag);

		printv(2, "%d(%d) %d(%d) %d(%d) %d(%d) / "
				"%d(%d) present, %d(%d) tagged\n",
			insert_chunk, nr_inserted,
			delete_chunk, nr_deleted,
			tag_chunk, nr_tagged,
			untag_chunk, nr_untagged,
			total_present, actual_total_present,
			total_tagged, actual_total_tagged);
	}
}

static void thrash_tags(void)
{
	RADIX_TREE(tree, GFP_KERNEL);
	char *thrash_state;

	thrash_state = malloc(THRASH_SIZE);
	memset(thrash_state, 0, THRASH_SIZE);

	do_thrash(&tree, thrash_state, 0);

	verify_tag_consistency(&tree, 0);
	item_kill_tree(&tree);
	free(thrash_state);
}

static void leak_check(void)
{
	RADIX_TREE(tree, GFP_KERNEL);

	item_insert(&tree, 1000000);
	item_delete(&tree, 1000000);
	item_kill_tree(&tree);
}

static void __leak_check(void)
{
	RADIX_TREE(tree, GFP_KERNEL);

	printv(2, "%d: nr_allocated=%d\n", __LINE__, nr_allocated);
	item_insert(&tree, 1000000);
	printv(2, "%d: nr_allocated=%d\n", __LINE__, nr_allocated);
	item_delete(&tree, 1000000);
	printv(2, "%d: nr_allocated=%d\n", __LINE__, nr_allocated);
	item_kill_tree(&tree);
	printv(2, "%d: nr_allocated=%d\n", __LINE__, nr_allocated);
}

static void single_check(void)
{
	struct item *items[BATCH];
	RADIX_TREE(tree, GFP_KERNEL);
	int ret;
	unsigned long first = 0;

	item_insert(&tree, 0);
	item_tag_set(&tree, 0, 0);
	ret = radix_tree_gang_lookup_tag(&tree, (void **)items, 0, BATCH, 0);
	assert(ret == 1);
	ret = radix_tree_gang_lookup_tag(&tree, (void **)items, 1, BATCH, 0);
	assert(ret == 0);
	verify_tag_consistency(&tree, 0);
	verify_tag_consistency(&tree, 1);
<<<<<<< HEAD
	ret = radix_tree_range_tag_if_tagged(&tree, &first, 10, 10, 0, 1);
	assert(ret == 1);
	ret = radix_tree_gang_lookup_tag(&tree, (void **)items, 0, BATCH, 1);
	assert(ret == 1);
=======
	ret = tag_tagged_items(&tree, first, 10, 10, XA_MARK_0, XA_MARK_1);
	assert(ret == 1);
	ret = radix_tree_gang_lookup_tag(&tree, (void **)items, 0, BATCH, 1);
	assert(ret == 1);
	item_tag_clear(&tree, 0, 0);
	ret = radix_tree_gang_lookup_tag(&tree, (void **)items, 0, BATCH, 0);
	assert(ret == 0);
>>>>>>> 24b8d41d
	item_kill_tree(&tree);
}

void tag_check(void)
{
	single_check();
	extend_checks();
	contract_checks();
	rcu_barrier();
	printv(2, "after extend_checks: %d allocated\n", nr_allocated);
	__leak_check();
	leak_check();
	rcu_barrier();
	printv(2, "after leak_check: %d allocated\n", nr_allocated);
	simple_checks();
	rcu_barrier();
	printv(2, "after simple_checks: %d allocated\n", nr_allocated);
	thrash_tags();
	rcu_barrier();
	printv(2, "after thrash_tags: %d allocated\n", nr_allocated);
}<|MERGE_RESOLUTION|>--- conflicted
+++ resolved
@@ -24,11 +24,7 @@
 	item_tag_set(tree, index, tag);
 	ret = item_tag_get(tree, index, tag);
 	assert(ret != 0);
-<<<<<<< HEAD
-	ret = radix_tree_range_tag_if_tagged(tree, &first, ~0UL, 10, tag, !tag);
-=======
 	ret = tag_tagged_items(tree, first, ~0UL, 10, tag, !tag);
->>>>>>> 24b8d41d
 	assert(ret == 1);
 	ret = item_tag_get(tree, index, !tag);
 	assert(ret != 0);
@@ -325,12 +321,6 @@
 	assert(ret == 0);
 	verify_tag_consistency(&tree, 0);
 	verify_tag_consistency(&tree, 1);
-<<<<<<< HEAD
-	ret = radix_tree_range_tag_if_tagged(&tree, &first, 10, 10, 0, 1);
-	assert(ret == 1);
-	ret = radix_tree_gang_lookup_tag(&tree, (void **)items, 0, BATCH, 1);
-	assert(ret == 1);
-=======
 	ret = tag_tagged_items(&tree, first, 10, 10, XA_MARK_0, XA_MARK_1);
 	assert(ret == 1);
 	ret = radix_tree_gang_lookup_tag(&tree, (void **)items, 0, BATCH, 1);
@@ -338,7 +328,6 @@
 	item_tag_clear(&tree, 0, 0);
 	ret = radix_tree_gang_lookup_tag(&tree, (void **)items, 0, BATCH, 0);
 	assert(ret == 0);
->>>>>>> 24b8d41d
 	item_kill_tree(&tree);
 }
 
