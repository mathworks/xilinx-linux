# SPDX-License-Identifier: GPL-2.0

<<<<<<< HEAD
CFLAGS += -I. -g -O2 -Wall -D_LGPL_SOURCE
LDFLAGS += -lpthread -lurcu
TARGETS = main
OFILES = main.o radix-tree.o linux.o test.o tag_check.o find_next_bit.o \
	 regression1.o regression2.o regression3.o multiorder.o \
	 iteration_check.o
=======
CFLAGS += -I. -I../../include -g -Og -Wall -D_LGPL_SOURCE -fsanitize=address \
	  -fsanitize=undefined
LDFLAGS += -fsanitize=address -fsanitize=undefined
LDLIBS+= -lpthread -lurcu
TARGETS = main idr-test multiorder xarray
CORE_OFILES := xarray.o radix-tree.o idr.o linux.o test.o find_bit.o bitmap.o
OFILES = main.o $(CORE_OFILES) regression1.o regression2.o regression3.o \
	 regression4.o tag_check.o multiorder.o idr-test.o iteration_check.o \
	 iteration_check_2.o benchmark.o
>>>>>>> 24b8d41d

ifndef SHIFT
	SHIFT=3
endif

ifeq ($(BUILD), 32)
	CFLAGS += -m32
	LDFLAGS += -m32
endif

targets: generated/map-shift.h $(TARGETS)

main:	$(OFILES)

idr-test.o: ../../../lib/test_ida.c
idr-test: idr-test.o $(CORE_OFILES)

xarray: $(CORE_OFILES)

multiorder: multiorder.o $(CORE_OFILES)

clean:
	$(RM) $(TARGETS) *.o radix-tree.c idr.c generated/map-shift.h

<<<<<<< HEAD
$(OFILES): *.h */*.h ../../../include/linux/radix-tree.h ../../include/linux/*.h
=======
vpath %.c ../../lib

$(OFILES): Makefile *.h */*.h generated/map-shift.h \
	../../include/linux/*.h \
	../../include/asm/*.h \
	../../../include/linux/xarray.h \
	../../../include/linux/radix-tree.h \
	../../../include/linux/idr.h
>>>>>>> 24b8d41d

radix-tree.c: ../../../lib/radix-tree.c
	sed -e 's/^static //' -e 's/__always_inline //' -e 's/inline //' < $< > $@

idr.c: ../../../lib/idr.c
	sed -e 's/^static //' -e 's/__always_inline //' -e 's/inline //' < $< > $@

xarray.o: ../../../lib/xarray.c ../../../lib/test_xarray.c

generated/map-shift.h:
	@if ! grep -qws $(SHIFT) generated/map-shift.h; then		\
		echo "#define XA_CHUNK_SHIFT $(SHIFT)" >		\
				generated/map-shift.h;			\
	fi<|MERGE_RESOLUTION|>--- conflicted
+++ resolved
@@ -1,13 +1,5 @@
 # SPDX-License-Identifier: GPL-2.0
 
-<<<<<<< HEAD
-CFLAGS += -I. -g -O2 -Wall -D_LGPL_SOURCE
-LDFLAGS += -lpthread -lurcu
-TARGETS = main
-OFILES = main.o radix-tree.o linux.o test.o tag_check.o find_next_bit.o \
-	 regression1.o regression2.o regression3.o multiorder.o \
-	 iteration_check.o
-=======
 CFLAGS += -I. -I../../include -g -Og -Wall -D_LGPL_SOURCE -fsanitize=address \
 	  -fsanitize=undefined
 LDFLAGS += -fsanitize=address -fsanitize=undefined
@@ -17,7 +9,6 @@
 OFILES = main.o $(CORE_OFILES) regression1.o regression2.o regression3.o \
 	 regression4.o tag_check.o multiorder.o idr-test.o iteration_check.o \
 	 iteration_check_2.o benchmark.o
->>>>>>> 24b8d41d
 
 ifndef SHIFT
 	SHIFT=3
@@ -42,9 +33,6 @@
 clean:
 	$(RM) $(TARGETS) *.o radix-tree.c idr.c generated/map-shift.h
 
-<<<<<<< HEAD
-$(OFILES): *.h */*.h ../../../include/linux/radix-tree.h ../../include/linux/*.h
-=======
 vpath %.c ../../lib
 
 $(OFILES): Makefile *.h */*.h generated/map-shift.h \
@@ -53,7 +41,6 @@
 	../../../include/linux/xarray.h \
 	../../../include/linux/radix-tree.h \
 	../../../include/linux/idr.h
->>>>>>> 24b8d41d
 
 radix-tree.c: ../../../lib/radix-tree.c
 	sed -e 's/^static //' -e 's/__always_inline //' -e 's/inline //' < $< > $@
