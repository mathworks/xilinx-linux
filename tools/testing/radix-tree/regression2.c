// SPDX-License-Identifier: GPL-2.0
/*
 * Regression2
 * Description:
 * Toshiyuki Okajima describes the following radix-tree bug:
 *
 * In the following case, we can get a hangup on
 *   radix_radix_tree_gang_lookup_tag_slot.
 *
 * 0.  The radix tree contains RADIX_TREE_MAP_SIZE items. And the tag of
 *     a certain item has PAGECACHE_TAG_DIRTY.
 * 1.  radix_tree_range_tag_if_tagged(, start, end, , PAGECACHE_TAG_DIRTY,
 *     PAGECACHE_TAG_TOWRITE) is called to add PAGECACHE_TAG_TOWRITE tag
 *     for the tag which has PAGECACHE_TAG_DIRTY. However, there is no tag with
 *     PAGECACHE_TAG_DIRTY within the range from start to end. As the result,
 *     There is no tag with PAGECACHE_TAG_TOWRITE but the root tag has
 *     PAGECACHE_TAG_TOWRITE.
 * 2.  An item is added into the radix tree and then the level of it is
 *     extended into 2 from 1. At that time, the new radix tree node succeeds
 *     the tag status of the root tag. Therefore the tag of the new radix tree
 *     node has PAGECACHE_TAG_TOWRITE but there is not slot with
 *     PAGECACHE_TAG_TOWRITE tag in the child node of the new radix tree node.
 * 3.  The tag of a certain item is cleared with PAGECACHE_TAG_DIRTY.
 * 4.  All items within the index range from 0 to RADIX_TREE_MAP_SIZE - 1 are
 *     released. (Only the item which index is RADIX_TREE_MAP_SIZE exist in the
 *     radix tree.) As the result, the slot of the radix tree node is NULL but
 *     the tag which corresponds to the slot has PAGECACHE_TAG_TOWRITE.
 * 5.  radix_tree_gang_lookup_tag_slot(PAGECACHE_TAG_TOWRITE) calls
 *     __lookup_tag. __lookup_tag returns with 0. And __lookup_tag doesn't
 *     change the index that is the input and output parameter. Because the 1st
 *     slot of the radix tree node is NULL, but the tag which corresponds to
 *     the slot has PAGECACHE_TAG_TOWRITE.
 *     Therefore radix_tree_gang_lookup_tag_slot tries to get some items by
 *     calling __lookup_tag, but it cannot get any items forever.
 *
 * The fix is to change that radix_tree_tag_if_tagged doesn't tag the root tag
 * if it doesn't set any tags within the specified range.
 *
 * Running:
 * This test should run to completion immediately. The above bug would cause it
 * to hang indefinitely.
 *
 * Upstream commit:
 * Not yet
 */
#include <linux/kernel.h>
#include <linux/gfp.h>
#include <linux/slab.h>
#include <linux/radix-tree.h>
#include <stdlib.h>
#include <stdio.h>

#include "regression.h"
#include "test.h"

<<<<<<< HEAD
#define PAGECACHE_TAG_DIRTY     0
#define PAGECACHE_TAG_WRITEBACK 1
#define PAGECACHE_TAG_TOWRITE   2
=======
#define PAGECACHE_TAG_DIRTY     XA_MARK_0
#define PAGECACHE_TAG_WRITEBACK XA_MARK_1
#define PAGECACHE_TAG_TOWRITE   XA_MARK_2
>>>>>>> 24b8d41d

static RADIX_TREE(mt_tree, GFP_KERNEL);
unsigned long page_count = 0;

struct page {
	unsigned long index;
};

static struct page *page_alloc(void)
{
	struct page *p;
	p = malloc(sizeof(struct page));
	p->index = page_count++;

	return p;
}

void regression2_test(void)
{
	int i;
	struct page *p;
	int max_slots = RADIX_TREE_MAP_SIZE;
	unsigned long int start, end;
	struct page *pages[1];

	printv(1, "running regression test 2 (should take milliseconds)\n");
	/* 0. */
	for (i = 0; i <= max_slots - 1; i++) {
		p = page_alloc();
		radix_tree_insert(&mt_tree, i, p);
	}
	radix_tree_tag_set(&mt_tree, max_slots - 1, PAGECACHE_TAG_DIRTY);

	/* 1. */
	start = 0;
	end = max_slots - 2;
	tag_tagged_items(&mt_tree, start, end, 1,
				PAGECACHE_TAG_DIRTY, PAGECACHE_TAG_TOWRITE);

	/* 2. */
	p = page_alloc();
	radix_tree_insert(&mt_tree, max_slots, p);

	/* 3. */
	radix_tree_tag_clear(&mt_tree, max_slots - 1, PAGECACHE_TAG_DIRTY);

	/* 4. */
	for (i = max_slots - 1; i >= 0; i--)
		free(radix_tree_delete(&mt_tree, i));

	/* 5. */
	// NOTE: start should not be 0 because radix_tree_gang_lookup_tag_slot
	//       can return.
	start = 1;
	end = max_slots - 2;
	radix_tree_gang_lookup_tag_slot(&mt_tree, (void ***)pages, start, end,
		PAGECACHE_TAG_TOWRITE);

	/* We remove all the remained nodes */
	free(radix_tree_delete(&mt_tree, max_slots));

	BUG_ON(!radix_tree_empty(&mt_tree));

	printv(1, "regression test 2, done\n");
}<|MERGE_RESOLUTION|>--- conflicted
+++ resolved
@@ -53,15 +53,9 @@
 #include "regression.h"
 #include "test.h"
 
-<<<<<<< HEAD
-#define PAGECACHE_TAG_DIRTY     0
-#define PAGECACHE_TAG_WRITEBACK 1
-#define PAGECACHE_TAG_TOWRITE   2
-=======
 #define PAGECACHE_TAG_DIRTY     XA_MARK_0
 #define PAGECACHE_TAG_WRITEBACK XA_MARK_1
 #define PAGECACHE_TAG_TOWRITE   XA_MARK_2
->>>>>>> 24b8d41d
 
 static RADIX_TREE(mt_tree, GFP_KERNEL);
 unsigned long page_count = 0;
