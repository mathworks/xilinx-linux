/* SPDX-License-Identifier: GPL-2.0 */
#include <linux/gfp.h>
#include <linux/types.h>
#include <linux/radix-tree.h>
#include <linux/rcupdate.h>

struct item {
	struct rcu_head	rcu_head;
	unsigned long index;
	unsigned int order;
};

<<<<<<< HEAD
struct item *item_create(unsigned long index);
int __item_insert(struct radix_tree_root *root, struct item *item,
			unsigned order);
int item_insert(struct radix_tree_root *root, unsigned long index);
int item_insert_order(struct radix_tree_root *root, unsigned long index,
			unsigned order);
=======
struct item *item_create(unsigned long index, unsigned int order);
int item_insert(struct radix_tree_root *root, unsigned long index);
void item_sanity(struct item *item, unsigned long index);
void item_free(struct item *item, unsigned long index);
>>>>>>> 24b8d41d
int item_delete(struct radix_tree_root *root, unsigned long index);
int item_delete_rcu(struct xarray *xa, unsigned long index);
struct item *item_lookup(struct radix_tree_root *root, unsigned long index);

void item_check_present(struct radix_tree_root *root, unsigned long index);
void item_check_absent(struct radix_tree_root *root, unsigned long index);
void item_gang_check_present(struct radix_tree_root *root,
			unsigned long start, unsigned long nr,
			int chunk, int hop);
void item_full_scan(struct radix_tree_root *root, unsigned long start,
			unsigned long nr, int chunk);
void item_kill_tree(struct radix_tree_root *root);

int tag_tagged_items(struct xarray *, unsigned long start, unsigned long end,
		unsigned batch, xa_mark_t iftag, xa_mark_t thentag);

void xarray_tests(void);
void tag_check(void);
void multiorder_checks(void);
<<<<<<< HEAD
void iteration_test(void);
=======
void iteration_test(unsigned order, unsigned duration);
void iteration_test2(unsigned duration);
void benchmark(void);
void idr_checks(void);
void ida_tests(void);
>>>>>>> 24b8d41d

struct item *
item_tag_set(struct radix_tree_root *root, unsigned long index, int tag);
struct item *
item_tag_clear(struct radix_tree_root *root, unsigned long index, int tag);
int item_tag_get(struct radix_tree_root *root, unsigned long index, int tag);
void tree_verify_min_height(struct radix_tree_root *root, int maxindex);
void verify_tag_consistency(struct radix_tree_root *root, unsigned int tag);

extern int nr_allocated;

/* Normally private parts of lib/radix-tree.c */
<<<<<<< HEAD
void radix_tree_dump(struct radix_tree_root *root);
int root_tag_get(struct radix_tree_root *root, unsigned int tag);
unsigned long node_maxindex(struct radix_tree_node *);
unsigned long shift_maxindex(unsigned int shift);
=======
struct radix_tree_node *entry_to_node(void *ptr);
void radix_tree_dump(struct radix_tree_root *root);
int root_tag_get(struct radix_tree_root *root, unsigned int tag);
unsigned long node_maxindex(struct radix_tree_node *);
unsigned long shift_maxindex(unsigned int shift);
int radix_tree_cpu_dead(unsigned int cpu);
extern struct radix_tree_preload radix_tree_preloads;
>>>>>>> 24b8d41d
<|MERGE_RESOLUTION|>--- conflicted
+++ resolved
@@ -10,19 +10,10 @@
 	unsigned int order;
 };
 
-<<<<<<< HEAD
-struct item *item_create(unsigned long index);
-int __item_insert(struct radix_tree_root *root, struct item *item,
-			unsigned order);
-int item_insert(struct radix_tree_root *root, unsigned long index);
-int item_insert_order(struct radix_tree_root *root, unsigned long index,
-			unsigned order);
-=======
 struct item *item_create(unsigned long index, unsigned int order);
 int item_insert(struct radix_tree_root *root, unsigned long index);
 void item_sanity(struct item *item, unsigned long index);
 void item_free(struct item *item, unsigned long index);
->>>>>>> 24b8d41d
 int item_delete(struct radix_tree_root *root, unsigned long index);
 int item_delete_rcu(struct xarray *xa, unsigned long index);
 struct item *item_lookup(struct radix_tree_root *root, unsigned long index);
@@ -42,15 +33,11 @@
 void xarray_tests(void);
 void tag_check(void);
 void multiorder_checks(void);
-<<<<<<< HEAD
-void iteration_test(void);
-=======
 void iteration_test(unsigned order, unsigned duration);
 void iteration_test2(unsigned duration);
 void benchmark(void);
 void idr_checks(void);
 void ida_tests(void);
->>>>>>> 24b8d41d
 
 struct item *
 item_tag_set(struct radix_tree_root *root, unsigned long index, int tag);
@@ -63,17 +50,10 @@
 extern int nr_allocated;
 
 /* Normally private parts of lib/radix-tree.c */
-<<<<<<< HEAD
-void radix_tree_dump(struct radix_tree_root *root);
-int root_tag_get(struct radix_tree_root *root, unsigned int tag);
-unsigned long node_maxindex(struct radix_tree_node *);
-unsigned long shift_maxindex(unsigned int shift);
-=======
 struct radix_tree_node *entry_to_node(void *ptr);
 void radix_tree_dump(struct radix_tree_root *root);
 int root_tag_get(struct radix_tree_root *root, unsigned int tag);
 unsigned long node_maxindex(struct radix_tree_node *);
 unsigned long shift_maxindex(unsigned int shift);
 int radix_tree_cpu_dead(unsigned int cpu);
-extern struct radix_tree_preload radix_tree_preloads;
->>>>>>> 24b8d41d
+extern struct radix_tree_preload radix_tree_preloads;