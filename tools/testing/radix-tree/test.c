--- conflicted
+++ resolved
@@ -25,12 +25,6 @@
 	return radix_tree_tag_get(root, index, tag);
 }
 
-<<<<<<< HEAD
-int __item_insert(struct radix_tree_root *root, struct item *item,
-			unsigned order)
-{
-	return __radix_tree_insert(root, item->index, order, item);
-=======
 struct item *item_create(unsigned long index, unsigned int order)
 {
 	struct item *ret = malloc(sizeof(*ret));
@@ -38,20 +32,10 @@
 	ret->index = index;
 	ret->order = order;
 	return ret;
->>>>>>> 24b8d41d
 }
 
 int item_insert(struct radix_tree_root *root, unsigned long index)
 {
-<<<<<<< HEAD
-	return __item_insert(root, item_create(index), 0);
-}
-
-int item_insert_order(struct radix_tree_root *root, unsigned long index,
-			unsigned order)
-{
-	return __item_insert(root, item_create(index), order);
-=======
 	struct item *item = item_create(index, 0);
 	int err = radix_tree_insert(root, item->index, item);
 	if (err)
@@ -72,7 +56,6 @@
 {
 	item_sanity(item, index);
 	free(item);
->>>>>>> 24b8d41d
 }
 
 int item_delete(struct radix_tree_root *root, unsigned long index)
@@ -263,11 +246,7 @@
 
 void verify_tag_consistency(struct radix_tree_root *root, unsigned int tag)
 {
-<<<<<<< HEAD
-	struct radix_tree_node *node = root->rnode;
-=======
 	struct radix_tree_node *node = root->xa_head;
->>>>>>> 24b8d41d
 	if (!radix_tree_is_internal_node(node))
 		return;
 	verify_node(node, tag, !!root_tag_get(root, tag));
@@ -291,11 +270,7 @@
 void tree_verify_min_height(struct radix_tree_root *root, int maxindex)
 {
 	unsigned shift;
-<<<<<<< HEAD
-	struct radix_tree_node *node = root->rnode;
-=======
 	struct radix_tree_node *node = root->xa_head;
->>>>>>> 24b8d41d
 	if (!radix_tree_is_internal_node(node)) {
 		assert(maxindex == 0);
 		return;
