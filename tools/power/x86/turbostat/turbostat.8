.TH TURBOSTAT 8
.SH NAME
turbostat \- Report processor frequency and idle statistics
.SH SYNOPSIS
.ft B
.B turbostat
.RB [ Options ]
.RB command
.br
.B turbostat
.RB [ Options ]
.RB [ "\--interval seconds" ]
.SH DESCRIPTION
\fBturbostat \fP reports processor topology, frequency,
idle power-state statistics, temperature and power on X86 processors.
There are two ways to invoke turbostat.
The first method is to supply a
\fBcommand\fP, which is forked and statistics are printed
in one-shot upon its completion.
The second method is to omit the command,
and turbostat displays statistics every 5 seconds interval.
The 5-second interval can be changed using the --interval option.
.PP
Some information is not available on older processors.
.SS Options
Options can be specified with a single or double '-', and only as much of the option
name as necessary to disambiguate it from others is necessary.  Note that options are case-sensitive.
.PP
\fB--add attributes\fP add column with counter having specified 'attributes'.  The 'location' attribute is required, all others are optional.
.nf
	location: {\fBmsrDDD\fP | \fBmsr0xXXX\fP | \fB/sys/path...\fP}
		msrDDD is a decimal offset, eg. msr16
		msr0xXXX is a hex offset, eg. msr0x10
		/sys/path... is an absolute path to a sysfs attribute

	scope: {\fBcpu\fP | \fBcore\fP | \fBpackage\fP}
		sample and print the counter for every cpu, core, or package.
		default: cpu

	size: {\fBu32\fP | \fBu64\fP }
		MSRs are read as 64-bits, u32 truncates the displayed value to 32-bits.
		default: u64

	format: {\fBraw\fP | \fBdelta\fP | \fBpercent\fP}
		'raw' shows the MSR contents in hex.
		'delta' shows the difference in values during the measurement interval.
		'percent' shows the delta as a percentage of the cycles elapsed.
		default: delta

	name: "name_string"
		Any string that does not match a key-word above is used
		as the column header.
.fi
.PP
\fB--cpu cpu-set\fP limit output to system summary plus the specified cpu-set.  If cpu-set is the string "core", then the system summary plus the first CPU in each core are printed -- eg. subsequent HT siblings are not printed.  Or if cpu-set is the string "package", then the system summary plus the first CPU in each package is printed.  Otherwise, the system summary plus the specified set of CPUs are printed.  The cpu-set is ordered from low to high, comma delimited with ".." and "-" permitted to denote a range. eg. 1,2,8,14..17,21-44
.PP
\fB--hide column\fP do not show the specified built-in columns.  May be invoked multiple times, or with a comma-separated list of column names.  Use "--hide sysfs" to hide the sysfs statistics columns as a group.
.PP
\fB--enable column\fP show the specified built-in columns, which are otherwise disabled, by default.  Currently the only built-in counters disabled by default are "usec", "Time_Of_Day_Seconds", "APIC" and "X2APIC".
The column name "all" can be used to enable all disabled-by-default built-in counters.
.PP
\fB--show column\fP show only the specified built-in columns.  May be invoked multiple times, or with a comma-separated list of column names.  Use "--show sysfs" to show the sysfs statistics columns as a group.
.PP
\fB--Dump\fP displays the raw counter values.
.PP
\fB--quiet\fP Do not decode and print the system configuration header information.
.PP
\fB--interval seconds\fP overrides the default 5.0 second measurement interval.
.PP
\fB--num_iterations num\fP number of the measurement iterations.
.PP
\fB--out output_file\fP turbostat output is written to the specified output_file.
The file is truncated if it already exists, and it is created if it does not exist.
.PP
\fB--help\fP displays usage for the most common parameters.
.PP
\fB--Joules\fP displays energy in Joules, rather than dividing Joules by time to print power in Watts.
.PP
\fB--list\fP display column header names available for use by --show and --hide, then exit.
.PP
\fB--Summary\fP limits output to a 1-line System Summary for each interval.
.PP
\fB--TCC temperature\fP sets the Thermal Control Circuit temperature for systems which do not export that value.  This is used for making sense of the Digital Thermal Sensor outputs, as they return degrees Celsius below the TCC activation temperature.
.PP
\fB--version\fP displays the version.
.PP
The \fBcommand\fP parameter forks \fBcommand\fP, and upon its exit,
displays the statistics gathered since it was forked.
.PP
.SH ROW DESCRIPTIONS
The system configuration dump (if --quiet is not used) is followed by statistics.  The first row of the statistics labels the content of each column (below).  The second row of statistics is the system summary line.  The system summary line has a '-' in the columns for the Package, Core, and CPU.  The contents of the system summary line depends on the type of column.  Columns that count items (eg. IRQ) show the sum across all CPUs in the system.  Columns that show a percentage show the average across all CPUs in the system.  Columns that dump raw MSR values simply show 0 in the summary.  After the system summary row, each row describes a specific Package/Core/CPU.  Note that if the --cpu parameter is used to limit which specific CPUs are displayed, turbostat will still collect statistics for all CPUs in the system and will still show the system summary for all CPUs in the system.
.SH COLUMN DESCRIPTIONS
.nf
\fBusec\fP For each CPU, the number of microseconds elapsed during counter collection, including thread migration -- if any.  This counter is disabled by default, and is enabled with "--enable usec", or --debug.  On the summary row, usec refers to the total elapsed time to collect the counters on all cpus.
\fBTime_Of_Day_Seconds\fP For each CPU, the gettimeofday(2) value (seconds.subsec since Epoch) when the counters ending the measurement interval were collected.  This column is disabled by default, and can be enabled with "--enable Time_Of_Day_Seconds" or "--debug".  On the summary row, Time_Of_Day_Seconds refers to the timestamp following collection of counters on the last CPU.
\fBCore\fP processor core number.  Note that multiple CPUs per core indicate support for Intel(R) Hyper-Threading Technology (HT).
\fBCPU\fP Linux CPU (logical processor) number.  Yes, it is okay that on many systems the CPUs are not listed in numerical order -- for efficiency reasons, turbostat runs in topology order, so HT siblings appear together.
\fBPackage\fP processor package number -- not present on systems with a single processor package.
\fBAvg_MHz\fP number of cycles executed divided by time elapsed.  Note that this includes idle-time when 0 instructions are executed.
\fBBusy%\fP percent of the measurement interval that the CPU executes instructions, aka. % of time in "C0" state.
\fBBzy_MHz\fP average clock rate while the CPU was not idle (ie. in "c0" state).
\fBTSC_MHz\fP average MHz that the TSC ran during the entire interval.
\fBIRQ\fP The number of interrupts serviced by that CPU during the measurement interval.  The system total line is the sum of interrupts serviced across all CPUs.  turbostat parses /proc/interrupts to generate this summary.
\fBSMI\fP The number of System Management Interrupts  serviced CPU during the measurement interval.  While this counter is actually per-CPU, SMI are triggered on all processors, so the number should be the same for all CPUs.
\fBC1, C2, C3...\fP The number times Linux requested the C1, C2, C3 idle state during the measurement interval.  The system summary line shows the sum for all CPUs.  These are C-state names as exported in /sys/devices/system/cpu/cpu*/cpuidle/state*/name.  While their names are generic, their attributes are processor specific. They the system description section of output shows what MWAIT sub-states they are mapped to on each system.
\fBC1%, C2%, C3%\fP The residency percentage that Linux requested C1, C2, C3....  The system summary is the average of all CPUs in the system.  Note that these are software, reflecting what was requested.  The hardware counters reflect what was actually achieved.
\fBCPU%c1, CPU%c3, CPU%c6, CPU%c7\fP show the percentage residency in hardware core idle states.  These numbers are from hardware residency counters.
\fBCoreTmp\fP Degrees Celsius reported by the per-core Digital Thermal Sensor.
\fBPkgTmp\fP Degrees Celsius reported by the per-package Package Thermal Monitor.
\fBGFX%rc6\fP The percentage of time the GPU is in the "render C6" state, rc6, during the measurement interval. From /sys/class/drm/card0/power/rc6_residency_ms.
\fBGFXMHz\fP Instantaneous snapshot of what sysfs presents at the end of the measurement interval. From /sys/class/graphics/fb0/device/drm/card0/gt_cur_freq_mhz.
\fBPkg%pc2, Pkg%pc3, Pkg%pc6, Pkg%pc7\fP percentage residency in hardware package idle states.  These numbers are from hardware residency counters.
\fBPkgWatt\fP Watts consumed by the whole package.
\fBCorWatt\fP Watts consumed by the core part of the package.
\fBGFXWatt\fP Watts consumed by the Graphics part of the package -- available only on client processors.
\fBRAMWatt\fP Watts consumed by the DRAM DIMMS -- available only on server processors.
\fBPKG_%\fP percent of the interval that RAPL throttling was active on the Package.  Note that the system summary is the sum of the package throttling time, and thus may be higher than 100% on a multi-package system.  Note that the meaning of this field is model specific.  For example, some hardware increments this counter when RAPL responds to thermal limits, but does not increment this counter when RAPL responds to power limits.  Comparing PkgWatt and PkgTmp to system limits is necessary.
\fBRAM_%\fP percent of the interval that RAPL throttling was active on DRAM.
.fi
.SH TOO MUCH INFORMATION EXAMPLE
By default, turbostat dumps all possible information -- a system configuration header, followed by columns for all counters.
This is ideal for remote debugging, use the "--out" option to save everything to a text file, and get that file to the expert helping you debug.
.PP
When you are not interested in all that information, and there are several ways to see only what you want.  First the "--quiet" option will skip the configuration information, and turbostat will show only the counter columns.  Second, you can reduce the columns with the "--hide" and "--show" options.  If you use the "--show" option, then turbostat will show only the columns you list.  If you use the "--hide" option, turbostat will show all columns, except the ones you list.
.PP
To find out what columns are available for --show and --hide, the "--list" option is available.  For convenience, the special strings "sysfs" can be used to refer to all of the sysfs C-state counters at once:
.nf
sudo ./turbostat --show sysfs --quiet sleep 10
10.003837 sec
	C1	C1E	C3	C6	C7s	C1%	C1E%	C3%	C6%	C7s%
	4	21	2	2	459	0.14	0.82	0.00	0.00	98.93
	1	17	2	2	130	0.00	0.02	0.00	0.00	99.80
	0	0	0	0	31	0.00	0.00	0.00	0.00	99.95
	2	1	0	0	52	1.14	6.49	0.00	0.00	92.21
	1	2	0	0	52	0.00	0.08	0.00	0.00	99.86
	0	0	0	0	71	0.00	0.00	0.00	0.00	99.89
	0	0	0	0	25	0.00	0.00	0.00	0.00	99.96
	0	0	0	0	74	0.00	0.00	0.00	0.00	99.94
	0	1	0	0	24	0.00	0.00	0.00	0.00	99.84
.fi
.PP
.SH ONE SHOT COMMAND EXAMPLE
If turbostat is invoked with a command, it will fork that command
and output the statistics gathered after the command exits.
In this case, turbostat output goes to stderr, by default.
Output can instead be saved to a file using the --out option.
In this example, the "sleep 10" command is forked, and turbostat waits for it to complete before saving all statistics into "ts.out".  Note that "sleep 10" is not part of turbostat, but is simply an example of a command that turbostat can fork.  The "ts.out" file is what you want to edit in a very wide window, paste into a spreadsheet, or attach to a bugzilla entry.

.nf
[root@hsw]# ./turbostat -o ts.out sleep 10
[root@hsw]#
.fi

.SH PERIODIC INTERVAL EXAMPLE
Without a command to fork, turbostat displays statistics ever 5 seconds.
Periodic output goes to stdout, by default, unless --out is used to specify an output file.
The 5-second interval can be changed with the "-i sec" option.
.nf
sudo ./turbostat --quiet --hide sysfs,IRQ,SMI,CoreTmp,PkgTmp,GFX%rc6,GFXMHz,PkgWatt,CorWatt,GFXWatt
	Core	CPU	Avg_MHz	Busy%	Bzy_MHz	TSC_MHz	CPU%c1	CPU%c3	CPU%c6	CPU%c7
	-	-	488	12.52	3900	3498	12.50	0.00	0.00	74.98
	0	0	5	0.13	3900	3498	99.87	0.00	0.00	0.00
	0	4	3897	99.99	3900	3498	0.01
	1	1	0	0.00	3856	3498	0.01	0.00	0.00	99.98
	1	5	0	0.00	3861	3498	0.01
	2	2	1	0.02	3889	3498	0.03	0.00	0.00	99.95
	2	6	0	0.00	3863	3498	0.05
	3	3	0	0.01	3869	3498	0.02	0.00	0.00	99.97
	3	7	0	0.00	3878	3498	0.03
	Core	CPU	Avg_MHz	Busy%	Bzy_MHz	TSC_MHz	CPU%c1	CPU%c3	CPU%c6	CPU%c7
	-	-	491	12.59	3900	3498	12.42	0.00	0.00	74.99
	0	0	27	0.69	3900	3498	99.31	0.00	0.00	0.00
	0	4	3898	99.99	3900	3498	0.01
	1	1	0	0.00	3883	3498	0.01	0.00	0.00	99.99
	1	5	0	0.00	3898	3498	0.01
	2	2	0	0.01	3889	3498	0.02	0.00	0.00	99.98
	2	6	0	0.00	3889	3498	0.02
	3	3	0	0.00	3856	3498	0.01	0.00	0.00	99.99
	3	7	0	0.00	3897	3498	0.01
.fi
This example also shows the use of the --hide option to skip columns that are not wanted.
Note that cpu4 in this example is 99.99% busy, while the other CPUs are all under 1% busy.
Notice that cpu4's HT sibling is cpu0, which is under 1% busy, but can get into CPU%c1 only,
because its cpu4's activity on shared hardware keeps it from entering a deeper C-state.

.SH SYSTEM CONFIGURATION INFORMATION EXAMPLE

By default, turbostat always dumps system configuration information
before taking measurements.  In the example above, "--quiet" is used
to suppress that output.  Here is an example of the configuration information:
.nf
turbostat version 2017.02.15 - Len Brown <lenb@kernel.org>
CPUID(0): GenuineIntel 13 CPUID levels; family:model:stepping 0x6:3c:3 (6:60:3)
CPUID(1): SSE3 MONITOR - EIST TM2 TSC MSR ACPI-TM TM
CPUID(6): APERF, TURBO, DTS, PTM, No-HWP, No-HWPnotify, No-HWPwindow, No-HWPepp, No-HWPpkg, EPB
cpu4: MSR_IA32_MISC_ENABLE: 0x00850089 (TCC EIST No-MWAIT PREFETCH TURBO)
CPUID(7): No-SGX
cpu4: MSR_MISC_PWR_MGMT: 0x00400000 (ENable-EIST_Coordination DISable-EPB DISable-OOB)
RAPL: 3121 sec. Joule Counter Range, at 84 Watts
<<<<<<< HEAD
cpu0: MSR_NHM_PLATFORM_INFO: 0x80838f3012300
8 * 100 = 800 MHz max efficiency
35 * 100 = 3500 MHz TSC frequency
cpu0: MSR_IA32_POWER_CTL: 0x0004005d (C1E auto-promotion: DISabled)
cpu0: MSR_NHM_SNB_PKG_CST_CFG_CTL: 0x1e000400 (UNdemote-C3, UNdemote-C1, demote-C3, demote-C1, UNlocked: pkg-cstate-limit=0: pc0)
cpu0: MSR_TURBO_RATIO_LIMIT: 0x25262727
37 * 100 = 3700 MHz max turbo 4 active cores
38 * 100 = 3800 MHz max turbo 3 active cores
39 * 100 = 3900 MHz max turbo 2 active cores
39 * 100 = 3900 MHz max turbo 1 active cores
=======
cpu4: MSR_PLATFORM_INFO: 0x80838f3012300
8 * 100.0 = 800.0 MHz max efficiency frequency
35 * 100.0 = 3500.0 MHz base frequency
cpu4: MSR_IA32_POWER_CTL: 0x0004005d (C1E auto-promotion: DISabled)
cpu4: MSR_TURBO_RATIO_LIMIT: 0x25262727
37 * 100.0 = 3700.0 MHz max turbo 4 active cores
38 * 100.0 = 3800.0 MHz max turbo 3 active cores
39 * 100.0 = 3900.0 MHz max turbo 2 active cores
39 * 100.0 = 3900.0 MHz max turbo 1 active cores
cpu4: MSR_CONFIG_TDP_NOMINAL: 0x00000023 (base_ratio=35)
cpu4: MSR_CONFIG_TDP_LEVEL_1: 0x00000000 ()
cpu4: MSR_CONFIG_TDP_LEVEL_2: 0x00000000 ()
cpu4: MSR_CONFIG_TDP_CONTROL: 0x80000000 ( lock=1)
cpu4: MSR_TURBO_ACTIVATION_RATIO: 0x00000000 (MAX_NON_TURBO_RATIO=0 lock=0)
cpu4: MSR_PKG_CST_CONFIG_CONTROL: 0x1e000400 (UNdemote-C3, UNdemote-C1, demote-C3, demote-C1, UNlocked: pkg-cstate-limit=0: pc0)
cpu4: POLL: CPUIDLE CORE POLL IDLE
cpu4: C1: MWAIT 0x00
cpu4: C1E: MWAIT 0x01
cpu4: C3: MWAIT 0x10
cpu4: C6: MWAIT 0x20
cpu4: C7s: MWAIT 0x32
cpu4: MSR_MISC_FEATURE_CONTROL: 0x00000000 (L2-Prefetch L2-Prefetch-pair L1-Prefetch L1-IP-Prefetch)
>>>>>>> 24b8d41d
cpu0: MSR_IA32_ENERGY_PERF_BIAS: 0x00000006 (balanced)
cpu0: MSR_CORE_PERF_LIMIT_REASONS, 0x31200000 (Active: ) (Logged: Transitions, MultiCoreTurbo, Amps, Auto-HWP, )
cpu0: MSR_GFX_PERF_LIMIT_REASONS, 0x00000000 (Active: ) (Logged: )
cpu0: MSR_RING_PERF_LIMIT_REASONS, 0x0d000000 (Active: ) (Logged: Amps, PkgPwrL1, PkgPwrL2, )
cpu0: MSR_RAPL_POWER_UNIT: 0x000a0e03 (0.125000 Watts, 0.000061 Joules, 0.000977 sec.)
cpu0: MSR_PKG_POWER_INFO: 0x000002a0 (84 W TDP, RAPL 0 - 0 W, 0.000000 sec.)
cpu0: MSR_PKG_POWER_LIMIT: 0x428348001a82a0 (UNlocked)
cpu0: PKG Limit #1: ENabled (84.000000 Watts, 8.000000 sec, clamp DISabled)
cpu0: PKG Limit #2: ENabled (105.000000 Watts, 0.002441* sec, clamp DISabled)
cpu0: MSR_PP0_POLICY: 0
cpu0: MSR_PP0_POWER_LIMIT: 0x00000000 (UNlocked)
cpu0: Cores Limit: DISabled (0.000000 Watts, 0.000977 sec, clamp DISabled)
cpu0: MSR_PP1_POLICY: 0
cpu0: MSR_PP1_POWER_LIMIT: 0x00000000 (UNlocked)
cpu0: GFX Limit: DISabled (0.000000 Watts, 0.000977 sec, clamp DISabled)
cpu0: MSR_IA32_TEMPERATURE_TARGET: 0x00641400 (100 C)
cpu0: MSR_IA32_PACKAGE_THERM_STATUS: 0x884c0800 (24 C)
cpu0: MSR_IA32_THERM_STATUS: 0x884c0000 (24 C +/- 1)
cpu1: MSR_IA32_THERM_STATUS: 0x88510000 (19 C +/- 1)
cpu2: MSR_IA32_THERM_STATUS: 0x884e0000 (22 C +/- 1)
cpu3: MSR_IA32_THERM_STATUS: 0x88510000 (19 C +/- 1)
cpu4: MSR_PKGC3_IRTL: 0x00008842 (valid, 67584 ns)
cpu4: MSR_PKGC6_IRTL: 0x00008873 (valid, 117760 ns)
cpu4: MSR_PKGC7_IRTL: 0x00008891 (valid, 148480 ns)
.fi
The \fBmax efficiency\fP frequency, a.k.a. Low Frequency Mode, is the frequency
available at the minimum package voltage.  The \fBTSC frequency\fP is the base
frequency of the processor -- this should match the brand string
in /proc/cpuinfo.  This base frequency
should be sustainable on all CPUs indefinitely, given nominal power and cooling.
The remaining rows show what maximum turbo frequency is possible
depending on the number of idle cores.  Note that not all information is
available on all processors.
.SH ADD COUNTER EXAMPLE
Here we limit turbostat to showing just the CPU number for cpu0 - cpu3.
We add a counter showing the 32-bit raw value of MSR 0x199 (MSR_IA32_PERF_CTL),
labeling it with the column header, "PRF_CTRL", and display it only once,
afte the conclusion of a 0.1 second sleep.
.nf
sudo ./turbostat --quiet --cpu 0-3 --show CPU --add msr0x199,u32,raw,PRF_CTRL sleep .1
0.101604 sec
CPU	  PRF_CTRL
-	0x00000000
0	0x00000c00
1	0x00000800
2	0x00000a00
3	0x00000800

.fi

.SH INPUT

For interval-mode, turbostat will immediately end the current interval
when it sees a newline on standard input.
turbostat will then start the next interval.
Control-C will be send a SIGINT to turbostat,
which will immediately abort the program with no further processing.
.SH SIGNALS

SIGINT will interrupt interval-mode.
The end-of-interval data will be collected and displayed before turbostat exits.

SIGUSR1 will end current interval,
end-of-interval data will be collected and displayed before turbostat
starts a new interval.
.SH NOTES

.B "turbostat "
must be run as root.
Alternatively, non-root users can be enabled to run turbostat this way:

# setcap cap_sys_rawio=ep ./turbostat

# chmod +r /dev/cpu/*/msr

.B "turbostat "
reads hardware counters, but doesn't write them.
So it will not interfere with the OS or other programs, including
multiple invocations of itself.

\fBturbostat \fP
may work poorly on Linux-2.6.20 through 2.6.29,
as \fBacpi-cpufreq \fPperiodically cleared the APERF and MPERF MSRs
in those kernels.

AVG_MHz = APERF_delta/measurement_interval.  This is the actual
number of elapsed cycles divided by the entire sample interval --
including idle time.  Note that this calculation is resilient
to systems lacking a non-stop TSC.

TSC_MHz = TSC_delta/measurement_interval.
On a system with an invariant TSC, this value will be constant
and will closely match the base frequency value shown
in the brand string in /proc/cpuinfo.  On a system where
the TSC stops in idle, TSC_MHz will drop
below the processor's base frequency.

Busy% = MPERF_delta/TSC_delta

Bzy_MHz = TSC_delta/APERF_delta/MPERF_delta/measurement_interval

Note that these calculations depend on TSC_delta, so they
are not reliable during intervals when TSC_MHz is not running at the base frequency.

Turbostat data collection is not atomic.
Extremely short measurement intervals (much less than 1 second),
or system activity that prevents turbostat from being able
to run on all CPUS to quickly collect data, will result in
inconsistent results.

The APERF, MPERF MSRs are defined to count non-halted cycles.
Although it is not guaranteed by the architecture, turbostat assumes
that they count at TSC rate, which is true on all processors tested to date.

.SH REFERENCES
Volume 3B: System Programming Guide"
https://www.intel.com/products/processor/manuals/

.SH FILES
.ta
.nf
/dev/cpu/*/msr
.fi

.SH "SEE ALSO"
msr(4), vmstat(8)
.PP
.SH AUTHOR
.nf
Written by Len Brown <len.brown@intel.com><|MERGE_RESOLUTION|>--- conflicted
+++ resolved
@@ -197,18 +197,6 @@
 CPUID(7): No-SGX
 cpu4: MSR_MISC_PWR_MGMT: 0x00400000 (ENable-EIST_Coordination DISable-EPB DISable-OOB)
 RAPL: 3121 sec. Joule Counter Range, at 84 Watts
-<<<<<<< HEAD
-cpu0: MSR_NHM_PLATFORM_INFO: 0x80838f3012300
-8 * 100 = 800 MHz max efficiency
-35 * 100 = 3500 MHz TSC frequency
-cpu0: MSR_IA32_POWER_CTL: 0x0004005d (C1E auto-promotion: DISabled)
-cpu0: MSR_NHM_SNB_PKG_CST_CFG_CTL: 0x1e000400 (UNdemote-C3, UNdemote-C1, demote-C3, demote-C1, UNlocked: pkg-cstate-limit=0: pc0)
-cpu0: MSR_TURBO_RATIO_LIMIT: 0x25262727
-37 * 100 = 3700 MHz max turbo 4 active cores
-38 * 100 = 3800 MHz max turbo 3 active cores
-39 * 100 = 3900 MHz max turbo 2 active cores
-39 * 100 = 3900 MHz max turbo 1 active cores
-=======
 cpu4: MSR_PLATFORM_INFO: 0x80838f3012300
 8 * 100.0 = 800.0 MHz max efficiency frequency
 35 * 100.0 = 3500.0 MHz base frequency
@@ -231,7 +219,6 @@
 cpu4: C6: MWAIT 0x20
 cpu4: C7s: MWAIT 0x32
 cpu4: MSR_MISC_FEATURE_CONTROL: 0x00000000 (L2-Prefetch L2-Prefetch-pair L1-Prefetch L1-IP-Prefetch)
->>>>>>> 24b8d41d
 cpu0: MSR_IA32_ENERGY_PERF_BIAS: 0x00000006 (balanced)
 cpu0: MSR_CORE_PERF_LIMIT_REASONS, 0x31200000 (Active: ) (Logged: Transitions, MultiCoreTurbo, Amps, Auto-HWP, )
 cpu0: MSR_GFX_PERF_LIMIT_REASONS, 0x00000000 (Active: ) (Logged: )
