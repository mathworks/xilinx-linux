// SPDX-License-Identifier: GPL-2.0
/*
 * builtin-report.c
 *
 * Builtin report command: Analyze the perf.data input file,
 * look up and read DSOs and symbol information and display
 * a histogram of results, along various sorting keys.
 */
#include "builtin.h"

<<<<<<< HEAD
#include "util/util.h"
=======
>>>>>>> 24b8d41d
#include "util/config.h"

#include "util/annotate.h"
#include "util/color.h"
#include "util/dso.h"
#include <linux/list.h>
#include <linux/rbtree.h>
#include <linux/err.h>
#include <linux/zalloc.h>
#include "util/map.h"
#include "util/symbol.h"
#include "util/map_symbol.h"
#include "util/mem-events.h"
#include "util/branch.h"
#include "util/callchain.h"
#include "util/values.h"

#include "perf.h"
#include "util/debug.h"
#include "util/evlist.h"
#include "util/evsel.h"
#include "util/evswitch.h"
#include "util/header.h"
#include "util/session.h"
#include "util/srcline.h"
#include "util/tool.h"

#include <subcmd/parse-options.h>
#include <subcmd/exec-cmd.h>
#include "util/parse-events.h"

#include "util/thread.h"
#include "util/sort.h"
#include "util/hist.h"
#include "util/data.h"
#include "arch/common.h"
#include "util/time-utils.h"
#include "util/auxtrace.h"
#include "util/units.h"
#include "util/util.h" // perf_tip()
#include "ui/ui.h"
#include "ui/progress.h"
#include "util/block-info.h"

#include <dlfcn.h>
#include <errno.h>
#include <inttypes.h>
#include <regex.h>
#include <linux/ctype.h>
#include <signal.h>
#include <linux/bitmap.h>
#include <linux/string.h>
#include <linux/stringify.h>
#include <linux/time64.h>
#include <sys/types.h>
#include <sys/stat.h>
#include <unistd.h>
#include <linux/mman.h>

struct report {
	struct perf_tool	tool;
	struct perf_session	*session;
	struct evswitch		evswitch;
	bool			use_tui, use_gtk, use_stdio;
	bool			show_full_info;
	bool			show_threads;
	bool			inverted_callchain;
	bool			mem_mode;
	bool			stats_mode;
	bool			tasks_mode;
	bool			mmaps_mode;
	bool			header;
	bool			header_only;
	bool			nonany_branch_mode;
	bool			group_set;
	bool			stitch_lbr;
	int			max_stack;
	struct perf_read_values	show_threads_values;
	struct annotation_options annotation_opts;
	const char		*pretty_printing_style;
	const char		*cpu_list;
	const char		*symbol_filter_str;
	const char		*time_str;
	struct perf_time_interval *ptime_range;
	int			range_size;
	int			range_num;
	float			min_percent;
	u64			nr_entries;
	u64			queue_size;
	u64			total_cycles;
	int			socket_filter;
	DECLARE_BITMAP(cpu_bitmap, MAX_NR_CPUS);
	struct branch_type_stat	brtype_stat;
	bool			symbol_ipc;
	bool			total_cycles_mode;
	struct block_report	*block_reports;
	int			nr_block_reports;
};

static int report__config(const char *var, const char *value, void *cb)
{
	struct report *rep = cb;

	if (!strcmp(var, "report.group")) {
		symbol_conf.event_group = perf_config_bool(var, value);
		return 0;
	}
	if (!strcmp(var, "report.percent-limit")) {
		double pcnt = strtof(value, NULL);

		rep->min_percent = pcnt;
		callchain_param.min_percent = pcnt;
		return 0;
	}
	if (!strcmp(var, "report.children")) {
		symbol_conf.cumulate_callchain = perf_config_bool(var, value);
		return 0;
	}
	if (!strcmp(var, "report.queue-size"))
		return perf_config_u64(&rep->queue_size, var, value);

	if (!strcmp(var, "report.sort_order")) {
		default_sort_order = strdup(value);
		return 0;
	}
	if (!strcmp(var, "report.sort_order")) {
		default_sort_order = strdup(value);
		return 0;
	}

	return 0;
}

static int hist_iter__report_callback(struct hist_entry_iter *iter,
				      struct addr_location *al, bool single,
				      void *arg)
{
	int err = 0;
	struct report *rep = arg;
	struct hist_entry *he = iter->he;
	struct evsel *evsel = iter->evsel;
	struct perf_sample *sample = iter->sample;
	struct mem_info *mi;
	struct branch_info *bi;

	if (!ui__has_annotation() && !rep->symbol_ipc)
		return 0;

	if (sort__mode == SORT_MODE__BRANCH) {
		bi = he->branch_info;
		err = addr_map_symbol__inc_samples(&bi->from, sample, evsel);
		if (err)
			goto out;

		err = addr_map_symbol__inc_samples(&bi->to, sample, evsel);

	} else if (rep->mem_mode) {
		mi = he->mem_info;
		err = addr_map_symbol__inc_samples(&mi->daddr, sample, evsel);
		if (err)
			goto out;

		err = hist_entry__inc_addr_samples(he, sample, evsel, al->addr);

	} else if (symbol_conf.cumulate_callchain) {
		if (single)
			err = hist_entry__inc_addr_samples(he, sample, evsel, al->addr);
	} else {
		err = hist_entry__inc_addr_samples(he, sample, evsel, al->addr);
	}

out:
	return err;
}

static int hist_iter__branch_callback(struct hist_entry_iter *iter,
				      struct addr_location *al __maybe_unused,
				      bool single __maybe_unused,
				      void *arg)
{
	struct hist_entry *he = iter->he;
	struct report *rep = arg;
	struct branch_info *bi = he->branch_info;
	struct perf_sample *sample = iter->sample;
	struct evsel *evsel = iter->evsel;
	int err;

	branch_type_count(&rep->brtype_stat, &bi->flags,
			  bi->from.addr, bi->to.addr);

	if (!ui__has_annotation() && !rep->symbol_ipc)
		return 0;

	err = addr_map_symbol__inc_samples(&bi->from, sample, evsel);
	if (err)
		goto out;

	err = addr_map_symbol__inc_samples(&bi->to, sample, evsel);

out:
	return err;
}

static void setup_forced_leader(struct report *report,
				struct evlist *evlist)
{
	if (report->group_set)
		perf_evlist__force_leader(evlist);
}

static int process_feature_event(struct perf_session *session,
				 union perf_event *event)
{
	struct report *rep = container_of(session->tool, struct report, tool);

	if (event->feat.feat_id < HEADER_LAST_FEATURE)
		return perf_event__process_feature(session, event);

	if (event->feat.feat_id != HEADER_LAST_FEATURE) {
		pr_err("failed: wrong feature ID: %" PRI_lu64 "\n",
		       event->feat.feat_id);
		return -1;
	}

	/*
	 * (feat_id = HEADER_LAST_FEATURE) is the end marker which
	 * means all features are received, now we can force the
	 * group if needed.
	 */
	setup_forced_leader(rep, session->evlist);
	return 0;
}

static int process_sample_event(struct perf_tool *tool,
				union perf_event *event,
				struct perf_sample *sample,
				struct evsel *evsel,
				struct machine *machine)
{
	struct report *rep = container_of(tool, struct report, tool);
	struct addr_location al;
	struct hist_entry_iter iter = {
		.evsel 			= evsel,
		.sample 		= sample,
		.hide_unresolved 	= symbol_conf.hide_unresolved,
		.add_entry_cb 		= hist_iter__report_callback,
	};
	int ret = 0;

	if (perf_time__ranges_skip_sample(rep->ptime_range, rep->range_num,
					  sample->time)) {
		return 0;
	}

	if (evswitch__discard(&rep->evswitch, evsel))
		return 0;

	if (machine__resolve(machine, &al, sample) < 0) {
		pr_debug("problem processing %d event, skipping it.\n",
			 event->header.type);
		return -1;
	}

	if (rep->stitch_lbr)
		al.thread->lbr_stitch_enable = true;

	if (symbol_conf.hide_unresolved && al.sym == NULL)
		goto out_put;

	if (rep->cpu_list && !test_bit(sample->cpu, rep->cpu_bitmap))
		goto out_put;

	if (sort__mode == SORT_MODE__BRANCH) {
		/*
		 * A non-synthesized event might not have a branch stack if
		 * branch stacks have been synthesized (using itrace options).
		 */
		if (!sample->branch_stack)
			goto out_put;

		iter.add_entry_cb = hist_iter__branch_callback;
		iter.ops = &hist_iter_branch;
	} else if (rep->mem_mode) {
		iter.ops = &hist_iter_mem;
	} else if (symbol_conf.cumulate_callchain) {
		iter.ops = &hist_iter_cumulative;
	} else {
		iter.ops = &hist_iter_normal;
	}

	if (al.map != NULL)
		al.map->dso->hit = 1;

	if (ui__has_annotation() || rep->symbol_ipc || rep->total_cycles_mode) {
		hist__account_cycles(sample->branch_stack, &al, sample,
				     rep->nonany_branch_mode,
				     &rep->total_cycles);
	}

	ret = hist_entry_iter__add(&iter, &al, rep->max_stack, rep);
	if (ret < 0)
		pr_debug("problem adding hist entry, skipping event\n");
out_put:
	addr_location__put(&al);
	return ret;
}

static int process_read_event(struct perf_tool *tool,
			      union perf_event *event,
			      struct perf_sample *sample __maybe_unused,
			      struct evsel *evsel,
			      struct machine *machine __maybe_unused)
{
	struct report *rep = container_of(tool, struct report, tool);

	if (rep->show_threads) {
		const char *name = evsel__name(evsel);
		int err = perf_read_values_add_value(&rep->show_threads_values,
					   event->read.pid, event->read.tid,
					   evsel->idx,
					   name,
					   event->read.value);

		if (err)
			return err;
	}

	return 0;
}

/* For pipe mode, sample_type is not currently set */
static int report__setup_sample_type(struct report *rep)
{
	struct perf_session *session = rep->session;
	u64 sample_type = evlist__combined_sample_type(session->evlist);
	bool is_pipe = perf_data__is_pipe(session->data);

	if (session->itrace_synth_opts->callchain ||
	    session->itrace_synth_opts->add_callchain ||
	    (!is_pipe &&
	     perf_header__has_feat(&session->header, HEADER_AUXTRACE) &&
	     !session->itrace_synth_opts->set))
		sample_type |= PERF_SAMPLE_CALLCHAIN;

	if (session->itrace_synth_opts->last_branch ||
	    session->itrace_synth_opts->add_last_branch)
		sample_type |= PERF_SAMPLE_BRANCH_STACK;

	if (!is_pipe && !(sample_type & PERF_SAMPLE_CALLCHAIN)) {
		if (perf_hpp_list.parent) {
			ui__error("Selected --sort parent, but no "
				    "callchain data. Did you call "
				    "'perf record' without -g?\n");
			return -EINVAL;
		}
		if (symbol_conf.use_callchain &&
			!symbol_conf.show_branchflag_count) {
			ui__error("Selected -g or --branch-history.\n"
				  "But no callchain or branch data.\n"
				  "Did you call 'perf record' without -g or -b?\n");
			return -1;
		}
	} else if (!callchain_param.enabled &&
		   callchain_param.mode != CHAIN_NONE &&
		   !symbol_conf.use_callchain) {
			symbol_conf.use_callchain = true;
			if (callchain_register_param(&callchain_param) < 0) {
				ui__error("Can't register callchain params.\n");
				return -EINVAL;
			}
	}

	if (symbol_conf.cumulate_callchain) {
		/* Silently ignore if callchain is missing */
		if (!(sample_type & PERF_SAMPLE_CALLCHAIN)) {
			symbol_conf.cumulate_callchain = false;
			perf_hpp__cancel_cumulate();
		}
	}

	if (sort__mode == SORT_MODE__BRANCH) {
		if (!is_pipe &&
		    !(sample_type & PERF_SAMPLE_BRANCH_STACK)) {
			ui__error("Selected -b but no branch data. "
				  "Did you call perf record without -b?\n");
			return -1;
		}
	}

	if (sort__mode == SORT_MODE__MEMORY) {
		if (!is_pipe && !(sample_type & PERF_SAMPLE_DATA_SRC)) {
			ui__error("Selected --mem-mode but no mem data. "
				  "Did you call perf record without -d?\n");
			return -1;
		}
	}

	callchain_param_setup(sample_type);

	if (rep->stitch_lbr && (callchain_param.record_mode != CALLCHAIN_LBR)) {
		ui__warning("Can't find LBR callchain. Switch off --stitch-lbr.\n"
			    "Please apply --call-graph lbr when recording.\n");
		rep->stitch_lbr = false;
	}

	/* ??? handle more cases than just ANY? */
	if (!(evlist__combined_branch_type(session->evlist) & PERF_SAMPLE_BRANCH_ANY))
		rep->nonany_branch_mode = true;

#if !defined(HAVE_LIBUNWIND_SUPPORT) && !defined(HAVE_DWARF_SUPPORT)
	if (dwarf_callchain_users) {
		ui__warning("Please install libunwind or libdw "
			    "development packages during the perf build.\n");
	}
#endif

	return 0;
}

static void sig_handler(int sig __maybe_unused)
{
	session_done = 1;
}

static size_t hists__fprintf_nr_sample_events(struct hists *hists, struct report *rep,
					      const char *evname, FILE *fp)
{
	size_t ret;
	char unit;
	unsigned long nr_samples = hists->stats.nr_events[PERF_RECORD_SAMPLE];
	u64 nr_events = hists->stats.total_period;
	struct evsel *evsel = hists_to_evsel(hists);
	char buf[512];
	size_t size = sizeof(buf);
	int socked_id = hists->socket_filter;

	if (quiet)
		return 0;

	if (symbol_conf.filter_relative) {
		nr_samples = hists->stats.nr_non_filtered_samples;
		nr_events = hists->stats.total_non_filtered_period;
	}

	if (evsel__is_group_event(evsel)) {
		struct evsel *pos;

		evsel__group_desc(evsel, buf, size);
		evname = buf;

		for_each_group_member(pos, evsel) {
			const struct hists *pos_hists = evsel__hists(pos);

			if (symbol_conf.filter_relative) {
				nr_samples += pos_hists->stats.nr_non_filtered_samples;
				nr_events += pos_hists->stats.total_non_filtered_period;
			} else {
				nr_samples += pos_hists->stats.nr_events[PERF_RECORD_SAMPLE];
				nr_events += pos_hists->stats.total_period;
			}
		}
	}

	nr_samples = convert_unit(nr_samples, &unit);
	ret = fprintf(fp, "# Samples: %lu%c", nr_samples, unit);
	if (evname != NULL) {
		ret += fprintf(fp, " of event%s '%s'",
			       evsel->core.nr_members > 1 ? "s" : "", evname);
	}

	if (rep->time_str)
		ret += fprintf(fp, " (time slices: %s)", rep->time_str);

	if (symbol_conf.show_ref_callgraph && evname && strstr(evname, "call-graph=no")) {
		ret += fprintf(fp, ", show reference callgraph");
	}

	if (rep->mem_mode) {
		ret += fprintf(fp, "\n# Total weight : %" PRIu64, nr_events);
		ret += fprintf(fp, "\n# Sort order   : %s", sort_order ? : default_mem_sort_order);
	} else
		ret += fprintf(fp, "\n# Event count (approx.): %" PRIu64, nr_events);

	if (socked_id > -1)
		ret += fprintf(fp, "\n# Processor Socket: %d", socked_id);

	return ret + fprintf(fp, "\n#\n");
}

static int perf_evlist__tui_block_hists_browse(struct evlist *evlist,
					       struct report *rep)
{
	struct evsel *pos;
	int i = 0, ret;

	evlist__for_each_entry(evlist, pos) {
		ret = report__browse_block_hists(&rep->block_reports[i++].hist,
						 rep->min_percent, pos,
						 &rep->session->header.env,
						 &rep->annotation_opts);
		if (ret != 0)
			return ret;
	}

	return 0;
}

static int perf_evlist__tty_browse_hists(struct evlist *evlist,
					 struct report *rep,
					 const char *help)
{
	struct evsel *pos;
	int i = 0;

	if (!quiet) {
		fprintf(stdout, "#\n# Total Lost Samples: %" PRIu64 "\n#\n",
			evlist->stats.total_lost_samples);
	}

<<<<<<< HEAD
	fprintf(stdout, "#\n# Total Lost Samples: %" PRIu64 "\n#\n", evlist->stats.total_lost_samples);
=======
>>>>>>> 24b8d41d
	evlist__for_each_entry(evlist, pos) {
		struct hists *hists = evsel__hists(pos);
		const char *evname = evsel__name(pos);

		if (symbol_conf.event_group && !evsel__is_group_leader(pos))
			continue;

		hists__fprintf_nr_sample_events(hists, rep, evname, stdout);
<<<<<<< HEAD
		hists__fprintf(hists, true, 0, 0, rep->min_percent, stdout,
			       symbol_conf.use_callchain);
=======

		if (rep->total_cycles_mode) {
			report__browse_block_hists(&rep->block_reports[i++].hist,
						   rep->min_percent, pos,
						   NULL, NULL);
			continue;
		}

		hists__fprintf(hists, !quiet, 0, 0, rep->min_percent, stdout,
			       !(symbol_conf.use_callchain ||
			         symbol_conf.show_branchflag_count));
>>>>>>> 24b8d41d
		fprintf(stdout, "\n\n");
	}

	if (!quiet)
		fprintf(stdout, "#\n# (%s)\n#\n", help);

	if (rep->show_threads) {
		bool style = !strcmp(rep->pretty_printing_style, "raw");
		perf_read_values_display(stdout, &rep->show_threads_values,
					 style);
		perf_read_values_destroy(&rep->show_threads_values);
	}

	if (sort__mode == SORT_MODE__BRANCH)
		branch_type_stat_display(stdout, &rep->brtype_stat);

	return 0;
}

static void report__warn_kptr_restrict(const struct report *rep)
{
	struct map *kernel_map = machine__kernel_map(&rep->session->machines.host);
	struct kmap *kernel_kmap = kernel_map ? map__kmap(kernel_map) : NULL;

	if (perf_evlist__exclude_kernel(rep->session->evlist))
		return;

	if (kernel_map == NULL ||
	    (kernel_map->dso->hit &&
	     (kernel_kmap->ref_reloc_sym == NULL ||
	      kernel_kmap->ref_reloc_sym->addr == 0))) {
		const char *desc =
		    "As no suitable kallsyms nor vmlinux was found, kernel samples\n"
		    "can't be resolved.";

		if (kernel_map && map__has_symbols(kernel_map)) {
			desc = "If some relocation was applied (e.g. "
			       "kexec) symbols may be misresolved.";
		}

		ui__warning(
"Kernel address maps (/proc/{kallsyms,modules}) were restricted.\n\n"
"Check /proc/sys/kernel/kptr_restrict before running 'perf record'.\n\n%s\n\n"
"Samples in kernel modules can't be resolved as well.\n\n",
		desc);
	}
}

static int report__gtk_browse_hists(struct report *rep, const char *help)
{
	int (*hist_browser)(struct evlist *evlist, const char *help,
			    struct hist_browser_timer *timer, float min_pcnt);

	hist_browser = dlsym(perf_gtk_handle, "perf_evlist__gtk_browse_hists");

	if (hist_browser == NULL) {
		ui__error("GTK browser not found!\n");
		return -1;
	}

	return hist_browser(rep->session->evlist, help, NULL, rep->min_percent);
}

static int report__browse_hists(struct report *rep)
{
	int ret;
	struct perf_session *session = rep->session;
	struct evlist *evlist = session->evlist;
	const char *help = perf_tip(system_path(TIPDIR));

	if (help == NULL) {
		/* fallback for people who don't install perf ;-) */
		help = perf_tip(DOCDIR);
		if (help == NULL)
			help = "Cannot load tips.txt file, please install perf!";
	}

	switch (use_browser) {
	case 1:
		if (rep->total_cycles_mode) {
			ret = perf_evlist__tui_block_hists_browse(evlist, rep);
			break;
		}

		ret = perf_evlist__tui_browse_hists(evlist, help, NULL,
						    rep->min_percent,
						    &session->header.env,
						    true, &rep->annotation_opts);
		/*
		 * Usually "ret" is the last pressed key, and we only
		 * care if the key notifies us to switch data file.
		 */
		if (ret != K_SWITCH_INPUT_DATA && ret != K_RELOAD)
			ret = 0;
		break;
	case 2:
		ret = report__gtk_browse_hists(rep, help);
		break;
	default:
		ret = perf_evlist__tty_browse_hists(evlist, rep, help);
		break;
	}

	return ret;
}

static int report__collapse_hists(struct report *rep)
{
	struct ui_progress prog;
	struct evsel *pos;
	int ret = 0;

	ui_progress__init(&prog, rep->nr_entries, "Merging related events...");

	evlist__for_each_entry(rep->session->evlist, pos) {
		struct hists *hists = evsel__hists(pos);

		if (pos->idx == 0)
			hists->symbol_filter_str = rep->symbol_filter_str;

		hists->socket_filter = rep->socket_filter;

		ret = hists__collapse_resort(hists, &prog);
		if (ret < 0)
			break;

		/* Non-group events are considered as leader */
		if (symbol_conf.event_group && !evsel__is_group_leader(pos)) {
			struct hists *leader_hists = evsel__hists(pos->leader);

			hists__match(leader_hists, hists);
			hists__link(leader_hists, hists);
		}
	}

	ui_progress__finish();
	return ret;
}

static int hists__resort_cb(struct hist_entry *he, void *arg)
{
	struct report *rep = arg;
	struct symbol *sym = he->ms.sym;

	if (rep->symbol_ipc && sym && !sym->annotate2) {
		struct evsel *evsel = hists_to_evsel(he->hists);

		symbol__annotate2(&he->ms, evsel,
				  &annotation__default_options, NULL);
	}

	return 0;
}

static void report__output_resort(struct report *rep)
{
	struct ui_progress prog;
	struct evsel *pos;

	ui_progress__init(&prog, rep->nr_entries, "Sorting events for output...");

<<<<<<< HEAD
	evlist__for_each_entry(rep->session->evlist, pos)
		perf_evsel__output_resort(pos, &prog);
=======
	evlist__for_each_entry(rep->session->evlist, pos) {
		evsel__output_resort_cb(pos, &prog, hists__resort_cb, rep);
	}
>>>>>>> 24b8d41d

	ui_progress__finish();
}

static void stats_setup(struct report *rep)
{
	memset(&rep->tool, 0, sizeof(rep->tool));
	rep->tool.no_warn = true;
}

static int stats_print(struct report *rep)
{
	struct perf_session *session = rep->session;

	perf_session__fprintf_nr_events(session, stdout);
	return 0;
}

static void tasks_setup(struct report *rep)
{
	memset(&rep->tool, 0, sizeof(rep->tool));
	rep->tool.ordered_events = true;
	if (rep->mmaps_mode) {
		rep->tool.mmap = perf_event__process_mmap;
		rep->tool.mmap2 = perf_event__process_mmap2;
	}
	rep->tool.comm = perf_event__process_comm;
	rep->tool.exit = perf_event__process_exit;
	rep->tool.fork = perf_event__process_fork;
	rep->tool.no_warn = true;
}

struct task {
	struct thread		*thread;
	struct list_head	 list;
	struct list_head	 children;
};

static struct task *tasks_list(struct task *task, struct machine *machine)
{
	struct thread *parent_thread, *thread = task->thread;
	struct task   *parent_task;

	/* Already listed. */
	if (!list_empty(&task->list))
		return NULL;

	/* Last one in the chain. */
	if (thread->ppid == -1)
		return task;

	parent_thread = machine__find_thread(machine, -1, thread->ppid);
	if (!parent_thread)
		return ERR_PTR(-ENOENT);

	parent_task = thread__priv(parent_thread);
	list_add_tail(&task->list, &parent_task->children);
	return tasks_list(parent_task, machine);
}

static size_t maps__fprintf_task(struct maps *maps, int indent, FILE *fp)
{
	size_t printed = 0;
	struct map *map;

	maps__for_each_entry(maps, map) {
		printed += fprintf(fp, "%*s  %" PRIx64 "-%" PRIx64 " %c%c%c%c %08" PRIx64 " %" PRIu64 " %s\n",
				   indent, "", map->start, map->end,
				   map->prot & PROT_READ ? 'r' : '-',
				   map->prot & PROT_WRITE ? 'w' : '-',
				   map->prot & PROT_EXEC ? 'x' : '-',
				   map->flags & MAP_SHARED ? 's' : 'p',
				   map->pgoff,
				   map->dso->id.ino, map->dso->name);
	}

	return printed;
}

static void task__print_level(struct task *task, FILE *fp, int level)
{
	struct thread *thread = task->thread;
	struct task *child;
	int comm_indent = fprintf(fp, "  %8d %8d %8d |%*s",
				  thread->pid_, thread->tid, thread->ppid,
				  level, "");

	fprintf(fp, "%s\n", thread__comm_str(thread));

	maps__fprintf_task(thread->maps, comm_indent, fp);

	if (!list_empty(&task->children)) {
		list_for_each_entry(child, &task->children, list)
			task__print_level(child, fp, level + 1);
	}
}

static int tasks_print(struct report *rep, FILE *fp)
{
	struct perf_session *session = rep->session;
	struct machine      *machine = &session->machines.host;
	struct task *tasks, *task;
	unsigned int nr = 0, itask = 0, i;
	struct rb_node *nd;
	LIST_HEAD(list);

	/*
	 * No locking needed while accessing machine->threads,
	 * because --tasks is single threaded command.
	 */

	/* Count all the threads. */
	for (i = 0; i < THREADS__TABLE_SIZE; i++)
		nr += machine->threads[i].nr;

	tasks = malloc(sizeof(*tasks) * nr);
	if (!tasks)
		return -ENOMEM;

	for (i = 0; i < THREADS__TABLE_SIZE; i++) {
		struct threads *threads = &machine->threads[i];

		for (nd = rb_first_cached(&threads->entries); nd;
		     nd = rb_next(nd)) {
			task = tasks + itask++;

			task->thread = rb_entry(nd, struct thread, rb_node);
			INIT_LIST_HEAD(&task->children);
			INIT_LIST_HEAD(&task->list);
			thread__set_priv(task->thread, task);
		}
	}

	/*
	 * Iterate every task down to the unprocessed parent
	 * and link all in task children list. Task with no
	 * parent is added into 'list'.
	 */
	for (itask = 0; itask < nr; itask++) {
		task = tasks + itask;

		if (!list_empty(&task->list))
			continue;

		task = tasks_list(task, machine);
		if (IS_ERR(task)) {
			pr_err("Error: failed to process tasks\n");
			free(tasks);
			return PTR_ERR(task);
		}

		if (task)
			list_add_tail(&task->list, &list);
	}

	fprintf(fp, "# %8s %8s %8s  %s\n", "pid", "tid", "ppid", "comm");

	list_for_each_entry(task, &list, list)
		task__print_level(task, fp, 0);

	free(tasks);
	return 0;
}

static int __cmd_report(struct report *rep)
{
	int ret;
	struct perf_session *session = rep->session;
	struct evsel *pos;
	struct perf_data *data = session->data;

	signal(SIGINT, sig_handler);

	if (rep->cpu_list) {
		ret = perf_session__cpu_bitmap(session, rep->cpu_list,
					       rep->cpu_bitmap);
		if (ret) {
			ui__error("failed to set cpu bitmap\n");
			return ret;
		}
		session->itrace_synth_opts->cpu_bitmap = rep->cpu_bitmap;
	}

	if (rep->show_threads) {
		ret = perf_read_values_init(&rep->show_threads_values);
		if (ret)
			return ret;
	}

	ret = report__setup_sample_type(rep);
	if (ret) {
		/* report__setup_sample_type() already showed error message */
		return ret;
	}

	if (rep->stats_mode)
		stats_setup(rep);

	if (rep->tasks_mode)
		tasks_setup(rep);

	ret = perf_session__process_events(session);
	if (ret) {
		ui__error("failed to process sample\n");
		return ret;
	}

	if (rep->stats_mode)
		return stats_print(rep);

	if (rep->tasks_mode)
		return tasks_print(rep, stdout);

	report__warn_kptr_restrict(rep);

	evlist__for_each_entry(session->evlist, pos)
		rep->nr_entries += evsel__hists(pos)->nr_entries;

	if (use_browser == 0) {
		if (verbose > 3)
			perf_session__fprintf(session, stdout);

		if (verbose > 2)
			perf_session__fprintf_dsos(session, stdout);

		if (dump_trace) {
			perf_session__fprintf_nr_events(session, stdout);
			perf_evlist__fprintf_nr_events(session->evlist, stdout);
			return 0;
		}
	}

	ret = report__collapse_hists(rep);
	if (ret) {
		ui__error("failed to process hist entry\n");
		return ret;
	}

	if (session_done())
		return 0;

	/*
	 * recalculate number of entries after collapsing since it
	 * might be changed during the collapse phase.
	 */
	rep->nr_entries = 0;
	evlist__for_each_entry(session->evlist, pos)
		rep->nr_entries += evsel__hists(pos)->nr_entries;

	if (rep->nr_entries == 0) {
		ui__error("The %s data has no samples!\n", data->path);
		return 0;
	}

	report__output_resort(rep);

	if (rep->total_cycles_mode) {
		int block_hpps[6] = {
			PERF_HPP_REPORT__BLOCK_TOTAL_CYCLES_PCT,
			PERF_HPP_REPORT__BLOCK_LBR_CYCLES,
			PERF_HPP_REPORT__BLOCK_CYCLES_PCT,
			PERF_HPP_REPORT__BLOCK_AVG_CYCLES,
			PERF_HPP_REPORT__BLOCK_RANGE,
			PERF_HPP_REPORT__BLOCK_DSO,
		};

		rep->block_reports = block_info__create_report(session->evlist,
							       rep->total_cycles,
							       block_hpps, 6,
							       &rep->nr_block_reports);
		if (!rep->block_reports)
			return -1;
	}

	return report__browse_hists(rep);
}

static int
report_parse_callchain_opt(const struct option *opt, const char *arg, int unset)
{
	struct callchain_param *callchain = opt->value;

	callchain->enabled = !unset;
	/*
	 * --no-call-graph
	 */
	if (unset) {
		symbol_conf.use_callchain = false;
		callchain->mode = CHAIN_NONE;
		return 0;
	}

	return parse_callchain_report_opt(arg);
}

static int
parse_time_quantum(const struct option *opt, const char *arg,
		   int unset __maybe_unused)
{
	unsigned long *time_q = opt->value;
	char *end;

	*time_q = strtoul(arg, &end, 0);
	if (end == arg)
		goto parse_err;
	if (*time_q == 0) {
		pr_err("time quantum cannot be 0");
		return -1;
	}
	end = skip_spaces(end);
	if (*end == 0)
		return 0;
	if (!strcmp(end, "s")) {
		*time_q *= NSEC_PER_SEC;
		return 0;
	}
	if (!strcmp(end, "ms")) {
		*time_q *= NSEC_PER_MSEC;
		return 0;
	}
	if (!strcmp(end, "us")) {
		*time_q *= NSEC_PER_USEC;
		return 0;
	}
	if (!strcmp(end, "ns"))
		return 0;
parse_err:
	pr_err("Cannot parse time quantum `%s'\n", arg);
	return -1;
}

int
report_parse_ignore_callees_opt(const struct option *opt __maybe_unused,
				const char *arg, int unset __maybe_unused)
{
	if (arg) {
		int err = regcomp(&ignore_callees_regex, arg, REG_EXTENDED);
		if (err) {
			char buf[BUFSIZ];
			regerror(err, &ignore_callees_regex, buf, sizeof(buf));
			pr_err("Invalid --ignore-callees regex: %s\n%s", arg, buf);
			return -1;
		}
		have_ignore_callees = 1;
	}

	return 0;
}

static int
parse_branch_mode(const struct option *opt,
		  const char *str __maybe_unused, int unset)
{
	int *branch_mode = opt->value;

	*branch_mode = !unset;
	return 0;
}

static int
parse_percent_limit(const struct option *opt, const char *str,
		    int unset __maybe_unused)
{
	struct report *rep = opt->value;
	double pcnt = strtof(str, NULL);

	rep->min_percent = pcnt;
	callchain_param.min_percent = pcnt;
	return 0;
}

static int process_attr(struct perf_tool *tool __maybe_unused,
			union perf_event *event,
			struct evlist **pevlist)
{
	u64 sample_type;
	int err;

	err = perf_event__process_attr(tool, event, pevlist);
	if (err)
		return err;

	/*
	 * Check if we need to enable callchains based
	 * on events sample_type.
	 */
	sample_type = evlist__combined_sample_type(*pevlist);
	callchain_param_setup(sample_type);
	return 0;
}

int cmd_report(int argc, const char **argv)
{
	struct perf_session *session;
	struct itrace_synth_opts itrace_synth_opts = { .set = 0, };
	struct stat st;
	bool has_br_stack = false;
	int branch_mode = -1;
	int last_key = 0;
	bool branch_call_mode = false;
#define CALLCHAIN_DEFAULT_OPT  "graph,0.5,caller,function,percent"
	static const char report_callchain_help[] = "Display call graph (stack chain/backtrace):\n\n"
						    CALLCHAIN_REPORT_HELP
						    "\n\t\t\t\tDefault: " CALLCHAIN_DEFAULT_OPT;
	char callchain_default_opt[] = CALLCHAIN_DEFAULT_OPT;
	const char * const report_usage[] = {
		"perf report [<options>]",
		NULL
	};
	struct report report = {
		.tool = {
			.sample		 = process_sample_event,
			.mmap		 = perf_event__process_mmap,
			.mmap2		 = perf_event__process_mmap2,
			.comm		 = perf_event__process_comm,
			.namespaces	 = perf_event__process_namespaces,
			.cgroup		 = perf_event__process_cgroup,
			.exit		 = perf_event__process_exit,
			.fork		 = perf_event__process_fork,
			.lost		 = perf_event__process_lost,
			.read		 = process_read_event,
			.attr		 = process_attr,
			.tracing_data	 = perf_event__process_tracing_data,
			.build_id	 = perf_event__process_build_id,
			.id_index	 = perf_event__process_id_index,
			.auxtrace_info	 = perf_event__process_auxtrace_info,
			.auxtrace	 = perf_event__process_auxtrace,
			.event_update	 = perf_event__process_event_update,
			.feature	 = process_feature_event,
			.ordered_events	 = true,
			.ordering_requires_timestamps = true,
		},
		.max_stack		 = PERF_MAX_STACK_DEPTH,
		.pretty_printing_style	 = "normal",
		.socket_filter		 = -1,
		.annotation_opts	 = annotation__default_options,
	};
	const struct option options[] = {
	OPT_STRING('i', "input", &input_name, "file",
		    "input file name"),
	OPT_INCR('v', "verbose", &verbose,
		    "be more verbose (show symbol address, etc)"),
	OPT_BOOLEAN('q', "quiet", &quiet, "Do not show any message"),
	OPT_BOOLEAN('D', "dump-raw-trace", &dump_trace,
		    "dump raw trace in ASCII"),
	OPT_BOOLEAN(0, "stats", &report.stats_mode, "Display event stats"),
	OPT_BOOLEAN(0, "tasks", &report.tasks_mode, "Display recorded tasks"),
	OPT_BOOLEAN(0, "mmaps", &report.mmaps_mode, "Display recorded tasks memory maps"),
	OPT_STRING('k', "vmlinux", &symbol_conf.vmlinux_name,
		   "file", "vmlinux pathname"),
	OPT_BOOLEAN(0, "ignore-vmlinux", &symbol_conf.ignore_vmlinux,
                    "don't load vmlinux even if found"),
	OPT_STRING(0, "kallsyms", &symbol_conf.kallsyms_name,
		   "file", "kallsyms pathname"),
	OPT_BOOLEAN('f', "force", &symbol_conf.force, "don't complain, do it"),
	OPT_BOOLEAN('m', "modules", &symbol_conf.use_modules,
		    "load module symbols - WARNING: use only with -k and LIVE kernel"),
	OPT_BOOLEAN('n', "show-nr-samples", &symbol_conf.show_nr_samples,
		    "Show a column with the number of samples"),
	OPT_BOOLEAN('T', "threads", &report.show_threads,
		    "Show per-thread event counters"),
	OPT_STRING(0, "pretty", &report.pretty_printing_style, "key",
		   "pretty printing style key: normal raw"),
	OPT_BOOLEAN(0, "tui", &report.use_tui, "Use the TUI interface"),
	OPT_BOOLEAN(0, "gtk", &report.use_gtk, "Use the GTK2 interface"),
	OPT_BOOLEAN(0, "stdio", &report.use_stdio,
		    "Use the stdio interface"),
	OPT_BOOLEAN(0, "header", &report.header, "Show data header."),
	OPT_BOOLEAN(0, "header-only", &report.header_only,
		    "Show only data header."),
	OPT_STRING('s', "sort", &sort_order, "key[,key2...]",
		   sort_help("sort by key(s):")),
	OPT_STRING('F', "fields", &field_order, "key[,keys...]",
		   sort_help("output field(s): overhead period sample ")),
	OPT_BOOLEAN(0, "show-cpu-utilization", &symbol_conf.show_cpu_utilization,
		    "Show sample percentage for different cpu modes"),
	OPT_BOOLEAN_FLAG(0, "showcpuutilization", &symbol_conf.show_cpu_utilization,
		    "Show sample percentage for different cpu modes", PARSE_OPT_HIDDEN),
	OPT_STRING('p', "parent", &parent_pattern, "regex",
		   "regex filter to identify parent, see: '--sort parent'"),
	OPT_BOOLEAN('x', "exclude-other", &symbol_conf.exclude_other,
		    "Only display entries with parent-match"),
	OPT_CALLBACK_DEFAULT('g', "call-graph", &callchain_param,
			     "print_type,threshold[,print_limit],order,sort_key[,branch],value",
			     report_callchain_help, &report_parse_callchain_opt,
			     callchain_default_opt),
	OPT_BOOLEAN(0, "children", &symbol_conf.cumulate_callchain,
		    "Accumulate callchains of children and show total overhead as well. "
		    "Enabled by default, use --no-children to disable."),
	OPT_INTEGER(0, "max-stack", &report.max_stack,
		    "Set the maximum stack depth when parsing the callchain, "
		    "anything beyond the specified depth will be ignored. "
		    "Default: kernel.perf_event_max_stack or " __stringify(PERF_MAX_STACK_DEPTH)),
	OPT_BOOLEAN('G', "inverted", &report.inverted_callchain,
		    "alias for inverted call graph"),
	OPT_CALLBACK(0, "ignore-callees", NULL, "regex",
		   "ignore callees of these functions in call graphs",
		   report_parse_ignore_callees_opt),
	OPT_STRING('d', "dsos", &symbol_conf.dso_list_str, "dso[,dso...]",
		   "only consider symbols in these dsos"),
	OPT_STRING('c', "comms", &symbol_conf.comm_list_str, "comm[,comm...]",
		   "only consider symbols in these comms"),
	OPT_STRING(0, "pid", &symbol_conf.pid_list_str, "pid[,pid...]",
		   "only consider symbols in these pids"),
	OPT_STRING(0, "tid", &symbol_conf.tid_list_str, "tid[,tid...]",
		   "only consider symbols in these tids"),
	OPT_STRING('S', "symbols", &symbol_conf.sym_list_str, "symbol[,symbol...]",
		   "only consider these symbols"),
	OPT_STRING(0, "symbol-filter", &report.symbol_filter_str, "filter",
		   "only show symbols that (partially) match with this filter"),
	OPT_STRING('w', "column-widths", &symbol_conf.col_width_list_str,
		   "width[,width...]",
		   "don't try to adjust column width, use these fixed values"),
	OPT_STRING_NOEMPTY('t', "field-separator", &symbol_conf.field_sep, "separator",
		   "separator for columns, no spaces will be added between "
		   "columns '.' is reserved."),
	OPT_BOOLEAN('U', "hide-unresolved", &symbol_conf.hide_unresolved,
		    "Only display entries resolved to a symbol"),
	OPT_CALLBACK(0, "symfs", NULL, "directory",
		     "Look for files with symbols relative to this directory",
		     symbol__config_symfs),
	OPT_STRING('C', "cpu", &report.cpu_list, "cpu",
		   "list of cpus to profile"),
	OPT_BOOLEAN('I', "show-info", &report.show_full_info,
		    "Display extended information about perf.data file"),
	OPT_BOOLEAN(0, "source", &report.annotation_opts.annotate_src,
		    "Interleave source code with assembly code (default)"),
	OPT_BOOLEAN(0, "asm-raw", &report.annotation_opts.show_asm_raw,
		    "Display raw encoding of assembly instructions (default)"),
	OPT_STRING('M', "disassembler-style", &report.annotation_opts.disassembler_style, "disassembler style",
		   "Specify disassembler style (e.g. -M intel for intel syntax)"),
	OPT_STRING(0, "prefix", &report.annotation_opts.prefix, "prefix",
		    "Add prefix to source file path names in programs (with --prefix-strip)"),
	OPT_STRING(0, "prefix-strip", &report.annotation_opts.prefix_strip, "N",
		    "Strip first N entries of source file path name in programs (with --prefix)"),
	OPT_BOOLEAN(0, "show-total-period", &symbol_conf.show_total_period,
		    "Show a column with the sum of periods"),
	OPT_BOOLEAN_SET(0, "group", &symbol_conf.event_group, &report.group_set,
		    "Show event group information together"),
	OPT_INTEGER(0, "group-sort-idx", &symbol_conf.group_sort_idx,
		    "Sort the output by the event at the index n in group. "
		    "If n is invalid, sort by the first event. "
		    "WARNING: should be used on grouped events."),
	OPT_CALLBACK_NOOPT('b', "branch-stack", &branch_mode, "",
		    "use branch records for per branch histogram filling",
		    parse_branch_mode),
	OPT_BOOLEAN(0, "branch-history", &branch_call_mode,
		    "add last branch records to call history"),
	OPT_STRING(0, "objdump", &report.annotation_opts.objdump_path, "path",
		   "objdump binary to use for disassembly and annotations"),
	OPT_BOOLEAN(0, "demangle", &symbol_conf.demangle,
		    "Disable symbol demangling"),
	OPT_BOOLEAN(0, "demangle-kernel", &symbol_conf.demangle_kernel,
		    "Enable kernel symbol demangling"),
	OPT_BOOLEAN(0, "mem-mode", &report.mem_mode, "mem access profile"),
	OPT_INTEGER(0, "samples", &symbol_conf.res_sample,
		    "Number of samples to save per histogram entry for individual browsing"),
	OPT_CALLBACK(0, "percent-limit", &report, "percent",
		     "Don't show entries under that percent", parse_percent_limit),
	OPT_CALLBACK(0, "percentage", NULL, "relative|absolute",
		     "how to display percentage of filtered entries", parse_filter_percentage),
	OPT_CALLBACK_OPTARG(0, "itrace", &itrace_synth_opts, NULL, "opts",
			    "Instruction Tracing options\n" ITRACE_HELP,
			    itrace_parse_synth_opts),
	OPT_BOOLEAN(0, "full-source-path", &srcline_full_filename,
			"Show full source file name path for source lines"),
	OPT_BOOLEAN(0, "show-ref-call-graph", &symbol_conf.show_ref_callgraph,
		    "Show callgraph from reference event"),
	OPT_BOOLEAN(0, "stitch-lbr", &report.stitch_lbr,
		    "Enable LBR callgraph stitching approach"),
	OPT_INTEGER(0, "socket-filter", &report.socket_filter,
		    "only show processor socket that match with this filter"),
	OPT_BOOLEAN(0, "raw-trace", &symbol_conf.raw_trace,
		    "Show raw trace event output (do not use print fmt or plugins)"),
	OPT_BOOLEAN(0, "hierarchy", &symbol_conf.report_hierarchy,
		    "Show entries in a hierarchy"),
	OPT_CALLBACK_DEFAULT(0, "stdio-color", NULL, "mode",
			     "'always' (default), 'never' or 'auto' only applicable to --stdio mode",
			     stdio__config_color, "always"),
<<<<<<< HEAD
=======
	OPT_STRING(0, "time", &report.time_str, "str",
		   "Time span of interest (start,stop)"),
	OPT_BOOLEAN(0, "inline", &symbol_conf.inline_name,
		    "Show inline function"),
	OPT_CALLBACK(0, "percent-type", &report.annotation_opts, "local-period",
		     "Set percent type local/global-period/hits",
		     annotate_parse_percent_type),
	OPT_BOOLEAN(0, "ns", &symbol_conf.nanosecs, "Show times in nanosecs"),
	OPT_CALLBACK(0, "time-quantum", &symbol_conf.time_quantum, "time (ms|us|ns|s)",
		     "Set time quantum for time sort key (default 100ms)",
		     parse_time_quantum),
	OPTS_EVSWITCH(&report.evswitch),
	OPT_BOOLEAN(0, "total-cycles", &report.total_cycles_mode,
		    "Sort all blocks by 'Sampled Cycles%'"),
>>>>>>> 24b8d41d
	OPT_END()
	};
	struct perf_data data = {
		.mode  = PERF_DATA_MODE_READ,
	};
	int ret = hists__init();
	char sort_tmp[128];

	if (ret < 0)
		return ret;

	ret = perf_config(report__config, &report);
	if (ret)
		return ret;

	argc = parse_options(argc, argv, options, report_usage, 0);
	if (argc) {
		/*
		 * Special case: if there's an argument left then assume that
		 * it's a symbol filter:
		 */
		if (argc > 1)
			usage_with_options(report_usage, options);

		report.symbol_filter_str = argv[0];
	}

	if (annotate_check_args(&report.annotation_opts) < 0)
		return -EINVAL;

	if (report.mmaps_mode)
		report.tasks_mode = true;

	if (dump_trace)
		report.tool.ordered_events = false;

	if (quiet)
		perf_quiet_option();

	if (symbol_conf.vmlinux_name &&
	    access(symbol_conf.vmlinux_name, R_OK)) {
		pr_err("Invalid file: %s\n", symbol_conf.vmlinux_name);
		return -EINVAL;
	}
	if (symbol_conf.kallsyms_name &&
	    access(symbol_conf.kallsyms_name, R_OK)) {
		pr_err("Invalid file: %s\n", symbol_conf.kallsyms_name);
		return -EINVAL;
	}

	if (report.inverted_callchain)
		callchain_param.order = ORDER_CALLER;
	if (symbol_conf.cumulate_callchain && !callchain_param.order_set)
		callchain_param.order = ORDER_CALLER;

	if ((itrace_synth_opts.callchain || itrace_synth_opts.add_callchain) &&
	    (int)itrace_synth_opts.callchain_sz > report.max_stack)
		report.max_stack = itrace_synth_opts.callchain_sz;

	if (!input_name || !strlen(input_name)) {
		if (!fstat(STDIN_FILENO, &st) && S_ISFIFO(st.st_mode))
			input_name = "-";
		else
			input_name = "perf.data";
	}

	data.path  = input_name;
	data.force = symbol_conf.force;

repeat:
	session = perf_session__new(&data, false, &report.tool);
	if (IS_ERR(session))
		return PTR_ERR(session);

	ret = evswitch__init(&report.evswitch, session->evlist, stderr);
	if (ret)
		return ret;

	if (zstd_init(&(session->zstd_data), 0) < 0)
		pr_warning("Decompression initialization failed. Reported data may be incomplete.\n");

	if (report.queue_size) {
		ordered_events__set_alloc_size(&session->ordered_events,
					       report.queue_size);
	}

	session->itrace_synth_opts = &itrace_synth_opts;

	report.session = session;

	has_br_stack = perf_header__has_feat(&session->header,
					     HEADER_BRANCH_STACK);
	if (evlist__combined_sample_type(session->evlist) & PERF_SAMPLE_STACK_USER)
		has_br_stack = false;

	setup_forced_leader(&report, session->evlist);

	if (symbol_conf.group_sort_idx && !session->evlist->nr_groups) {
		parse_options_usage(NULL, options, "group-sort-idx", 0);
		ret = -EINVAL;
		goto error;
	}

	if (itrace_synth_opts.last_branch || itrace_synth_opts.add_last_branch)
		has_br_stack = true;

	if (has_br_stack && branch_call_mode)
		symbol_conf.show_branchflag_count = true;

	memset(&report.brtype_stat, 0, sizeof(struct branch_type_stat));

	/*
	 * Branch mode is a tristate:
	 * -1 means default, so decide based on the file having branch data.
	 * 0/1 means the user chose a mode.
	 */
	if (((branch_mode == -1 && has_br_stack) || branch_mode == 1) &&
	    !branch_call_mode) {
		sort__mode = SORT_MODE__BRANCH;
		symbol_conf.cumulate_callchain = false;
	}
	if (branch_call_mode) {
		callchain_param.key = CCKEY_ADDRESS;
		callchain_param.branch_callstack = true;
		symbol_conf.use_callchain = true;
		callchain_register_param(&callchain_param);
		if (sort_order == NULL)
			sort_order = "srcline,symbol,dso";
	}

	if (report.mem_mode) {
		if (sort__mode == SORT_MODE__BRANCH) {
			pr_err("branch and mem mode incompatible\n");
			goto error;
		}
		sort__mode = SORT_MODE__MEMORY;
		symbol_conf.cumulate_callchain = false;
	}

	if (symbol_conf.report_hierarchy) {
		/* disable incompatible options */
		symbol_conf.cumulate_callchain = false;

		if (field_order) {
			pr_err("Error: --hierarchy and --fields options cannot be used together\n");
			parse_options_usage(report_usage, options, "F", 1);
			parse_options_usage(NULL, options, "hierarchy", 0);
			goto error;
		}

		perf_hpp_list.need_collapse = true;
	}

	if (report.use_stdio)
		use_browser = 0;
	else if (report.use_tui)
		use_browser = 1;
	else if (report.use_gtk)
		use_browser = 2;

	/* Force tty output for header output and per-thread stat. */
	if (report.header || report.header_only || report.show_threads)
		use_browser = 0;
	if (report.header || report.header_only)
		report.tool.show_feat_hdr = SHOW_FEAT_HEADER;
	if (report.show_full_info)
		report.tool.show_feat_hdr = SHOW_FEAT_HEADER_FULL_INFO;
	if (report.stats_mode || report.tasks_mode)
		use_browser = 0;
	if (report.stats_mode && report.tasks_mode) {
		pr_err("Error: --tasks and --mmaps can't be used together with --stats\n");
		goto error;
	}

	if (report.total_cycles_mode) {
		if (sort__mode != SORT_MODE__BRANCH)
			report.total_cycles_mode = false;
		else
			sort_order = NULL;
	}

	if (strcmp(input_name, "-") != 0)
		setup_browser(true);
	else
		use_browser = 0;

	if (sort_order && strstr(sort_order, "ipc")) {
		parse_options_usage(report_usage, options, "s", 1);
		goto error;
	}

	if (sort_order && strstr(sort_order, "symbol")) {
		if (sort__mode == SORT_MODE__BRANCH) {
			snprintf(sort_tmp, sizeof(sort_tmp), "%s,%s",
				 sort_order, "ipc_lbr");
			report.symbol_ipc = true;
		} else {
			snprintf(sort_tmp, sizeof(sort_tmp), "%s,%s",
				 sort_order, "ipc_null");
		}

		sort_order = sort_tmp;
	}

	if ((last_key != K_SWITCH_INPUT_DATA && last_key != K_RELOAD) &&
	    (setup_sorting(session->evlist) < 0)) {
		if (sort_order)
			parse_options_usage(report_usage, options, "s", 1);
		if (field_order)
			parse_options_usage(sort_order ? NULL : report_usage,
					    options, "F", 1);
		goto error;
	}

	if ((report.header || report.header_only) && !quiet) {
		perf_session__fprintf_info(session, stdout,
					   report.show_full_info);
		if (report.header_only) {
			ret = 0;
			goto error;
		}
	} else if (use_browser == 0 && !quiet &&
		   !report.stats_mode && !report.tasks_mode) {
		fputs("# To display the perf.data header info, please use --header/--header-only options.\n#\n",
		      stdout);
	}

	/*
	 * Only in the TUI browser we are doing integrated annotation,
	 * so don't allocate extra space that won't be used in the stdio
	 * implementation.
	 */
<<<<<<< HEAD
	if (ui__has_annotation()) {
=======
	if (ui__has_annotation() || report.symbol_ipc ||
	    report.total_cycles_mode) {
>>>>>>> 24b8d41d
		ret = symbol__annotation_init();
		if (ret < 0)
			goto error;
		/*
 		 * For searching by name on the "Browse map details".
 		 * providing it only in verbose mode not to bloat too
 		 * much struct symbol.
 		 */
		if (verbose > 0) {
			/*
			 * XXX: Need to provide a less kludgy way to ask for
			 * more space per symbol, the u32 is for the index on
			 * the ui browser.
			 * See symbol__browser_index.
			 */
			symbol_conf.priv_size += sizeof(u32);
			symbol_conf.sort_by_name = true;
		}
		annotation_config__init(&report.annotation_opts);
	}

	if (symbol__init(&session->header.env) < 0)
		goto error;

	if (report.time_str) {
		ret = perf_time__parse_for_ranges(report.time_str, session,
						  &report.ptime_range,
						  &report.range_size,
						  &report.range_num);
		if (ret < 0)
			goto error;

		itrace_synth_opts__set_time_range(&itrace_synth_opts,
						  report.ptime_range,
						  report.range_num);
	}

	if (session->tevent.pevent &&
	    tep_set_function_resolver(session->tevent.pevent,
				      machine__resolve_kernel_addr,
				      &session->machines.host) < 0) {
		pr_err("%s: failed to set libtraceevent function resolver\n",
		       __func__);
		return -1;
	}

	sort__setup_elide(stdout);

	ret = __cmd_report(&report);
	if (ret == K_SWITCH_INPUT_DATA || ret == K_RELOAD) {
		perf_session__delete(session);
		last_key = K_SWITCH_INPUT_DATA;
		goto repeat;
	} else
		ret = 0;

error:
	if (report.ptime_range) {
		itrace_synth_opts__clear_time_range(&itrace_synth_opts);
		zfree(&report.ptime_range);
	}

	if (report.block_reports) {
		block_info__free_report(report.block_reports,
					report.nr_block_reports);
		report.block_reports = NULL;
	}

	zstd_fini(&(session->zstd_data));
	perf_session__delete(session);
	return ret;
}<|MERGE_RESOLUTION|>--- conflicted
+++ resolved
@@ -8,10 +8,6 @@
  */
 #include "builtin.h"
 
-<<<<<<< HEAD
-#include "util/util.h"
-=======
->>>>>>> 24b8d41d
 #include "util/config.h"
 
 #include "util/annotate.h"
@@ -137,10 +133,6 @@
 		default_sort_order = strdup(value);
 		return 0;
 	}
-	if (!strcmp(var, "report.sort_order")) {
-		default_sort_order = strdup(value);
-		return 0;
-	}
 
 	return 0;
 }
@@ -531,10 +523,6 @@
 			evlist->stats.total_lost_samples);
 	}
 
-<<<<<<< HEAD
-	fprintf(stdout, "#\n# Total Lost Samples: %" PRIu64 "\n#\n", evlist->stats.total_lost_samples);
-=======
->>>>>>> 24b8d41d
 	evlist__for_each_entry(evlist, pos) {
 		struct hists *hists = evsel__hists(pos);
 		const char *evname = evsel__name(pos);
@@ -543,10 +531,6 @@
 			continue;
 
 		hists__fprintf_nr_sample_events(hists, rep, evname, stdout);
-<<<<<<< HEAD
-		hists__fprintf(hists, true, 0, 0, rep->min_percent, stdout,
-			       symbol_conf.use_callchain);
-=======
 
 		if (rep->total_cycles_mode) {
 			report__browse_block_hists(&rep->block_reports[i++].hist,
@@ -558,7 +542,6 @@
 		hists__fprintf(hists, !quiet, 0, 0, rep->min_percent, stdout,
 			       !(symbol_conf.use_callchain ||
 			         symbol_conf.show_branchflag_count));
->>>>>>> 24b8d41d
 		fprintf(stdout, "\n\n");
 	}
 
@@ -720,14 +703,9 @@
 
 	ui_progress__init(&prog, rep->nr_entries, "Sorting events for output...");
 
-<<<<<<< HEAD
-	evlist__for_each_entry(rep->session->evlist, pos)
-		perf_evsel__output_resort(pos, &prog);
-=======
 	evlist__for_each_entry(rep->session->evlist, pos) {
 		evsel__output_resort_cb(pos, &prog, hists__resort_cb, rep);
 	}
->>>>>>> 24b8d41d
 
 	ui_progress__finish();
 }
@@ -1307,8 +1285,6 @@
 	OPT_CALLBACK_DEFAULT(0, "stdio-color", NULL, "mode",
 			     "'always' (default), 'never' or 'auto' only applicable to --stdio mode",
 			     stdio__config_color, "always"),
-<<<<<<< HEAD
-=======
 	OPT_STRING(0, "time", &report.time_str, "str",
 		   "Time span of interest (start,stop)"),
 	OPT_BOOLEAN(0, "inline", &symbol_conf.inline_name,
@@ -1323,7 +1299,6 @@
 	OPTS_EVSWITCH(&report.evswitch),
 	OPT_BOOLEAN(0, "total-cycles", &report.total_cycles_mode,
 		    "Sort all blocks by 'Sampled Cycles%'"),
->>>>>>> 24b8d41d
 	OPT_END()
 	};
 	struct perf_data data = {
@@ -1556,12 +1531,8 @@
 	 * so don't allocate extra space that won't be used in the stdio
 	 * implementation.
 	 */
-<<<<<<< HEAD
-	if (ui__has_annotation()) {
-=======
 	if (ui__has_annotation() || report.symbol_ipc ||
 	    report.total_cycles_mode) {
->>>>>>> 24b8d41d
 		ret = symbol__annotation_init();
 		if (ret < 0)
 			goto error;
