--- conflicted
+++ resolved
@@ -4,10 +4,7 @@
  */
 
 /* For the CLR_() macros */
-<<<<<<< HEAD
-=======
 #include <string.h>
->>>>>>> 24b8d41d
 #include <pthread.h>
 
 #include <signal.h>
@@ -15,14 +12,10 @@
 #include <subcmd/parse-options.h>
 #include <linux/compiler.h>
 #include <linux/kernel.h>
-<<<<<<< HEAD
-#include <errno.h>
-=======
 #include <linux/zalloc.h>
 #include <errno.h>
 #include <internal/cpumap.h>
 #include <perf/cpumap.h>
->>>>>>> 24b8d41d
 #include "bench.h"
 #include "futex.h"
 
