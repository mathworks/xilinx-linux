For a higher level overview, try: perf report --sort comm,dso
Sample related events with: perf record -e '{cycles,instructions}:S'
Compare performance results with: perf diff [<old file> <new file>]
Boolean options have negative forms, e.g.: perf report --no-children
Customize output of perf script with: perf script -F event,ip,sym
Generate a script for your data: perf script -g <lang>
Save output of perf stat using: perf stat record <target workload>
Create an archive with symtabs to analyse on other machine: perf archive
Search options using a keyword: perf report -h <keyword>
Use parent filter to see specific call path: perf report -p <regex>
List events using substring match: perf list <keyword>
To see list of saved events and attributes: perf evlist -v
Use --symfs <dir> if your symbol files are in non-standard locations
To see callchains in a more compact form: perf report -g folded
Show individual samples with: perf script
Limit to show entries above 5% only: perf report --percent-limit 5
Profiling branch (mis)predictions with: perf record -b / perf report
To show assembler sample contexts use perf record -b / perf script -F +brstackinsn --xed
Treat branches as callchains: perf report --branch-history
To count events in every 1000 msec: perf stat -I 1000
Print event counts in CSV format with: perf stat -x,
If you have debuginfo enabled, try: perf report -s sym,srcline
For memory address profiling, try: perf mem record / perf mem report
For tracepoint events, try: perf report -s trace_fields
To record callchains for each sample: perf record -g
To record every process run by a user: perf record -u <user>
Skip collecting build-id when recording: perf record -B
To change sampling frequency to 100 Hz: perf record -F 100
See assembly instructions with percentage: perf annotate <symbol>
If you prefer Intel style assembly, try: perf annotate -M intel
For hierarchical output, try: perf report --hierarchy
Order by the overhead of source file name and line number: perf report -s srcline
System-wide collection from all CPUs: perf record -a
Show current config key-value pairs: perf config --list
<<<<<<< HEAD
Show user configuration overrides: perf config --user --list
=======
Show user configuration overrides: perf config --user --list
To add Node.js USDT(User-Level Statically Defined Tracing): perf buildid-cache --add `which node`
To report cacheline events from previous recording: perf c2c report
To browse sample contexts use perf report --sample 10 and select in context menu
To separate samples by time use perf report --sort time,overhead,sym
To set sample time separation other than 100ms with --sort time use --time-quantum
Add -I to perf record to sample register values, which will be visible in perf report sample context.
To show IPC for sampling periods use perf record -e '{cycles,instructions}:S' and then browse context
To show context switches in perf report sample context add --switch-events to perf record.
>>>>>>> 24b8d41d
<|MERGE_RESOLUTION|>--- conflicted
+++ resolved
@@ -32,9 +32,6 @@
 Order by the overhead of source file name and line number: perf report -s srcline
 System-wide collection from all CPUs: perf record -a
 Show current config key-value pairs: perf config --list
-<<<<<<< HEAD
-Show user configuration overrides: perf config --user --list
-=======
 Show user configuration overrides: perf config --user --list
 To add Node.js USDT(User-Level Statically Defined Tracing): perf buildid-cache --add `which node`
 To report cacheline events from previous recording: perf c2c report
@@ -43,5 +40,4 @@
 To set sample time separation other than 100ms with --sort time use --time-quantum
 Add -I to perf record to sample register values, which will be visible in perf report sample context.
 To show IPC for sampling periods use perf record -e '{cycles,instructions}:S' and then browse context
-To show context switches in perf report sample context add --switch-events to perf record.
->>>>>>> 24b8d41d
+To show context switches in perf report sample context add --switch-events to perf record.