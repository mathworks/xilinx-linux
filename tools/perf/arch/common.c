--- conflicted
+++ resolved
@@ -5,11 +5,7 @@
 #include <string.h>
 #include <unistd.h>
 #include "common.h"
-<<<<<<< HEAD
-#include "../util/util.h"
-=======
 #include "../util/env.h"
->>>>>>> 24b8d41d
 #include "../util/debug.h"
 #include <linux/zalloc.h>
 
@@ -133,39 +129,6 @@
 	return -1;
 }
 
-<<<<<<< HEAD
-/*
- * Return architecture name in a normalized form.
- * The conversion logic comes from the Makefile.
- */
-const char *normalize_arch(char *arch)
-{
-	if (!strcmp(arch, "x86_64"))
-		return "x86";
-	if (arch[0] == 'i' && arch[2] == '8' && arch[3] == '6')
-		return "x86";
-	if (!strcmp(arch, "sun4u") || !strncmp(arch, "sparc", 5))
-		return "sparc";
-	if (!strcmp(arch, "aarch64") || !strcmp(arch, "arm64"))
-		return "arm64";
-	if (!strncmp(arch, "arm", 3) || !strcmp(arch, "sa110"))
-		return "arm";
-	if (!strncmp(arch, "s390", 4))
-		return "s390";
-	if (!strncmp(arch, "parisc", 6))
-		return "parisc";
-	if (!strncmp(arch, "powerpc", 7) || !strncmp(arch, "ppc", 3))
-		return "powerpc";
-	if (!strncmp(arch, "mips", 4))
-		return "mips";
-	if (!strncmp(arch, "sh", 2) && isdigit(arch[2]))
-		return "sh";
-
-	return arch;
-}
-
-=======
->>>>>>> 24b8d41d
 static int perf_env__lookup_binutils_path(struct perf_env *env,
 					  const char *name, const char **path)
 {
