// SPDX-License-Identifier: GPL-2.0-only
/*
 * intel_pt.c: Intel Processor Trace support
 * Copyright (c) 2013-2015, Intel Corporation.
 */

#include <errno.h>
#include <stdbool.h>
#include <linux/kernel.h>
#include <linux/types.h>
#include <linux/bitops.h>
#include <linux/log2.h>
#include <linux/zalloc.h>
#include <cpuid.h>

#include "../../../util/session.h"
#include "../../../util/event.h"
#include "../../../util/evlist.h"
#include "../../../util/evsel.h"
#include "../../../util/evsel_config.h"
#include "../../../util/cpumap.h"
#include "../../../util/mmap.h"
#include <subcmd/parse-options.h>
#include "../../../util/parse-events.h"
#include "../../../util/pmu.h"
#include "../../../util/debug.h"
#include "../../../util/auxtrace.h"
#include "../../../util/perf_api_probe.h"
#include "../../../util/record.h"
#include "../../../util/target.h"
#include "../../../util/tsc.h"
#include <internal/lib.h> // page_size
#include "../../../util/intel-pt.h"

#define KiB(x) ((x) * 1024)
#define MiB(x) ((x) * 1024 * 1024)
#define KiB_MASK(x) (KiB(x) - 1)
#define MiB_MASK(x) (MiB(x) - 1)

#define INTEL_PT_PSB_PERIOD_NEAR	256

struct intel_pt_snapshot_ref {
	void *ref_buf;
	size_t ref_offset;
	bool wrapped;
};

struct intel_pt_recording {
	struct auxtrace_record		itr;
	struct perf_pmu			*intel_pt_pmu;
	int				have_sched_switch;
	struct evlist		*evlist;
	bool				snapshot_mode;
	bool				snapshot_init_done;
	size_t				snapshot_size;
	size_t				snapshot_ref_buf_size;
	int				snapshot_ref_cnt;
	struct intel_pt_snapshot_ref	*snapshot_refs;
	size_t				priv_size;
};

static int intel_pt_parse_terms_with_default(const char *pmu_name,
					     struct list_head *formats,
					     const char *str,
					     u64 *config)
{
	struct list_head *terms;
	struct perf_event_attr attr = { .size = 0, };
	int err;

	terms = malloc(sizeof(struct list_head));
	if (!terms)
		return -ENOMEM;

	INIT_LIST_HEAD(terms);

	err = parse_events_terms(terms, str);
	if (err)
		goto out_free;

	attr.config = *config;
	err = perf_pmu__config_terms(pmu_name, formats, &attr, terms, true,
				     NULL);
	if (err)
		goto out_free;

	*config = attr.config;
out_free:
	parse_events_terms__delete(terms);
	return err;
}

static int intel_pt_parse_terms(const char *pmu_name, struct list_head *formats,
				const char *str, u64 *config)
{
	*config = 0;
	return intel_pt_parse_terms_with_default(pmu_name, formats, str,
						 config);
}

static u64 intel_pt_masked_bits(u64 mask, u64 bits)
{
	const u64 top_bit = 1ULL << 63;
	u64 res = 0;
	int i;

	for (i = 0; i < 64; i++) {
		if (mask & top_bit) {
			res <<= 1;
			if (bits & top_bit)
				res |= 1;
		}
		mask <<= 1;
		bits <<= 1;
	}

	return res;
}

static int intel_pt_read_config(struct perf_pmu *intel_pt_pmu, const char *str,
				struct evlist *evlist, u64 *res)
{
	struct evsel *evsel;
	u64 mask;

	*res = 0;

	mask = perf_pmu__format_bits(&intel_pt_pmu->format, str);
	if (!mask)
		return -EINVAL;

	evlist__for_each_entry(evlist, evsel) {
<<<<<<< HEAD
		if (evsel->attr.type == intel_pt_pmu->type) {
			*res = intel_pt_masked_bits(mask, evsel->attr.config);
=======
		if (evsel->core.attr.type == intel_pt_pmu->type) {
			*res = intel_pt_masked_bits(mask, evsel->core.attr.config);
>>>>>>> 24b8d41d
			return 0;
		}
	}

	return -EINVAL;
}

static size_t intel_pt_psb_period(struct perf_pmu *intel_pt_pmu,
				  struct evlist *evlist)
{
	u64 val;
	int err, topa_multiple_entries;
	size_t psb_period;

	if (perf_pmu__scan_file(intel_pt_pmu, "caps/topa_multiple_entries",
				"%d", &topa_multiple_entries) != 1)
		topa_multiple_entries = 0;

	/*
	 * Use caps/topa_multiple_entries to indicate early hardware that had
	 * extra frequent PSBs.
	 */
	if (!topa_multiple_entries) {
		psb_period = 256;
		goto out;
	}

	err = intel_pt_read_config(intel_pt_pmu, "psb_period", evlist, &val);
	if (err)
		val = 0;

	psb_period = 1 << (val + 11);
out:
	pr_debug2("%s psb_period %zu\n", intel_pt_pmu->name, psb_period);
	return psb_period;
}

static int intel_pt_pick_bit(int bits, int target)
{
	int pos, pick = -1;

	for (pos = 0; bits; bits >>= 1, pos++) {
		if (bits & 1) {
			if (pos <= target || pick < 0)
				pick = pos;
			if (pos >= target)
				break;
		}
	}

	return pick;
}

static u64 intel_pt_default_config(struct perf_pmu *intel_pt_pmu)
{
	char buf[256];
	int mtc, mtc_periods = 0, mtc_period;
	int psb_cyc, psb_periods, psb_period;
	int pos = 0;
	u64 config;
	char c;

	pos += scnprintf(buf + pos, sizeof(buf) - pos, "tsc");

	if (perf_pmu__scan_file(intel_pt_pmu, "caps/mtc", "%d",
				&mtc) != 1)
		mtc = 1;

	if (mtc) {
		if (perf_pmu__scan_file(intel_pt_pmu, "caps/mtc_periods", "%x",
					&mtc_periods) != 1)
			mtc_periods = 0;
		if (mtc_periods) {
			mtc_period = intel_pt_pick_bit(mtc_periods, 3);
			pos += scnprintf(buf + pos, sizeof(buf) - pos,
					 ",mtc,mtc_period=%d", mtc_period);
		}
	}

	if (perf_pmu__scan_file(intel_pt_pmu, "caps/psb_cyc", "%d",
				&psb_cyc) != 1)
		psb_cyc = 1;

	if (psb_cyc && mtc_periods) {
		if (perf_pmu__scan_file(intel_pt_pmu, "caps/psb_periods", "%x",
					&psb_periods) != 1)
			psb_periods = 0;
		if (psb_periods) {
			psb_period = intel_pt_pick_bit(psb_periods, 3);
			pos += scnprintf(buf + pos, sizeof(buf) - pos,
					 ",psb_period=%d", psb_period);
		}
	}

	if (perf_pmu__scan_file(intel_pt_pmu, "format/pt", "%c", &c) == 1 &&
	    perf_pmu__scan_file(intel_pt_pmu, "format/branch", "%c", &c) == 1)
		pos += scnprintf(buf + pos, sizeof(buf) - pos, ",pt,branch");

	pr_debug2("%s default config: %s\n", intel_pt_pmu->name, buf);

	intel_pt_parse_terms(intel_pt_pmu->name, &intel_pt_pmu->format, buf,
			     &config);

	return config;
}

static int intel_pt_parse_snapshot_options(struct auxtrace_record *itr,
					   struct record_opts *opts,
					   const char *str)
{
	struct intel_pt_recording *ptr =
			container_of(itr, struct intel_pt_recording, itr);
	unsigned long long snapshot_size = 0;
	char *endptr;

	if (str) {
		snapshot_size = strtoull(str, &endptr, 0);
		if (*endptr || snapshot_size > SIZE_MAX)
			return -1;
	}

	opts->auxtrace_snapshot_mode = true;
	opts->auxtrace_snapshot_size = snapshot_size;

	ptr->snapshot_size = snapshot_size;

	return 0;
}

struct perf_event_attr *
intel_pt_pmu_default_config(struct perf_pmu *intel_pt_pmu)
{
	struct perf_event_attr *attr;

	attr = zalloc(sizeof(struct perf_event_attr));
	if (!attr)
		return NULL;

	attr->config = intel_pt_default_config(intel_pt_pmu);

	intel_pt_pmu->selectable = true;

	return attr;
}

<<<<<<< HEAD
static const char *intel_pt_find_filter(struct perf_evlist *evlist,
					struct perf_pmu *intel_pt_pmu)
{
	struct perf_evsel *evsel;

	evlist__for_each_entry(evlist, evsel) {
		if (evsel->attr.type == intel_pt_pmu->type)
=======
static const char *intel_pt_find_filter(struct evlist *evlist,
					struct perf_pmu *intel_pt_pmu)
{
	struct evsel *evsel;

	evlist__for_each_entry(evlist, evsel) {
		if (evsel->core.attr.type == intel_pt_pmu->type)
>>>>>>> 24b8d41d
			return evsel->filter;
	}

	return NULL;
}

static size_t intel_pt_filter_bytes(const char *filter)
{
	size_t len = filter ? strlen(filter) : 0;

	return len ? roundup(len + 1, 8) : 0;
}

static size_t
<<<<<<< HEAD
intel_pt_info_priv_size(struct auxtrace_record *itr, struct perf_evlist *evlist)
=======
intel_pt_info_priv_size(struct auxtrace_record *itr, struct evlist *evlist)
>>>>>>> 24b8d41d
{
	struct intel_pt_recording *ptr =
			container_of(itr, struct intel_pt_recording, itr);
	const char *filter = intel_pt_find_filter(evlist, ptr->intel_pt_pmu);

	ptr->priv_size = (INTEL_PT_AUXTRACE_PRIV_MAX * sizeof(u64)) +
			 intel_pt_filter_bytes(filter);

	return ptr->priv_size;
}

static void intel_pt_tsc_ctc_ratio(u32 *n, u32 *d)
{
	unsigned int eax = 0, ebx = 0, ecx = 0, edx = 0;

	__get_cpuid(0x15, &eax, &ebx, &ecx, &edx);
	*n = ebx;
	*d = eax;
}

static int intel_pt_info_fill(struct auxtrace_record *itr,
			      struct perf_session *session,
			      struct perf_record_auxtrace_info *auxtrace_info,
			      size_t priv_size)
{
	struct intel_pt_recording *ptr =
			container_of(itr, struct intel_pt_recording, itr);
	struct perf_pmu *intel_pt_pmu = ptr->intel_pt_pmu;
	struct perf_event_mmap_page *pc;
	struct perf_tsc_conversion tc = { .time_mult = 0, };
	bool cap_user_time_zero = false, per_cpu_mmaps;
	u64 tsc_bit, mtc_bit, mtc_freq_bits, cyc_bit, noretcomp_bit;
	u32 tsc_ctc_ratio_n, tsc_ctc_ratio_d;
	unsigned long max_non_turbo_ratio;
	size_t filter_str_len;
	const char *filter;
<<<<<<< HEAD
	u64 *info;
=======
	__u64 *info;
>>>>>>> 24b8d41d
	int err;

	if (priv_size != ptr->priv_size)
		return -EINVAL;

	intel_pt_parse_terms(intel_pt_pmu->name, &intel_pt_pmu->format,
			     "tsc", &tsc_bit);
	intel_pt_parse_terms(intel_pt_pmu->name, &intel_pt_pmu->format,
			     "noretcomp", &noretcomp_bit);
	intel_pt_parse_terms(intel_pt_pmu->name, &intel_pt_pmu->format,
			     "mtc", &mtc_bit);
	mtc_freq_bits = perf_pmu__format_bits(&intel_pt_pmu->format,
					      "mtc_period");
	intel_pt_parse_terms(intel_pt_pmu->name, &intel_pt_pmu->format,
			     "cyc", &cyc_bit);

	intel_pt_tsc_ctc_ratio(&tsc_ctc_ratio_n, &tsc_ctc_ratio_d);

	if (perf_pmu__scan_file(intel_pt_pmu, "max_nonturbo_ratio",
				"%lu", &max_non_turbo_ratio) != 1)
		max_non_turbo_ratio = 0;

	filter = intel_pt_find_filter(session->evlist, ptr->intel_pt_pmu);
	filter_str_len = filter ? strlen(filter) : 0;

<<<<<<< HEAD
	if (!session->evlist->nr_mmaps)
=======
	if (!session->evlist->core.nr_mmaps)
>>>>>>> 24b8d41d
		return -EINVAL;

	pc = session->evlist->mmap[0].core.base;
	if (pc) {
		err = perf_read_tsc_conversion(pc, &tc);
		if (err) {
			if (err != -EOPNOTSUPP)
				return err;
		} else {
			cap_user_time_zero = tc.time_mult != 0;
		}
		if (!cap_user_time_zero)
			ui__warning("Intel Processor Trace: TSC not available\n");
	}

	per_cpu_mmaps = !perf_cpu_map__empty(session->evlist->core.cpus);

	auxtrace_info->type = PERF_AUXTRACE_INTEL_PT;
	auxtrace_info->priv[INTEL_PT_PMU_TYPE] = intel_pt_pmu->type;
	auxtrace_info->priv[INTEL_PT_TIME_SHIFT] = tc.time_shift;
	auxtrace_info->priv[INTEL_PT_TIME_MULT] = tc.time_mult;
	auxtrace_info->priv[INTEL_PT_TIME_ZERO] = tc.time_zero;
	auxtrace_info->priv[INTEL_PT_CAP_USER_TIME_ZERO] = cap_user_time_zero;
	auxtrace_info->priv[INTEL_PT_TSC_BIT] = tsc_bit;
	auxtrace_info->priv[INTEL_PT_NORETCOMP_BIT] = noretcomp_bit;
	auxtrace_info->priv[INTEL_PT_HAVE_SCHED_SWITCH] = ptr->have_sched_switch;
	auxtrace_info->priv[INTEL_PT_SNAPSHOT_MODE] = ptr->snapshot_mode;
	auxtrace_info->priv[INTEL_PT_PER_CPU_MMAPS] = per_cpu_mmaps;
	auxtrace_info->priv[INTEL_PT_MTC_BIT] = mtc_bit;
	auxtrace_info->priv[INTEL_PT_MTC_FREQ_BITS] = mtc_freq_bits;
	auxtrace_info->priv[INTEL_PT_TSC_CTC_N] = tsc_ctc_ratio_n;
	auxtrace_info->priv[INTEL_PT_TSC_CTC_D] = tsc_ctc_ratio_d;
	auxtrace_info->priv[INTEL_PT_CYC_BIT] = cyc_bit;
	auxtrace_info->priv[INTEL_PT_MAX_NONTURBO_RATIO] = max_non_turbo_ratio;
	auxtrace_info->priv[INTEL_PT_FILTER_STR_LEN] = filter_str_len;

	info = &auxtrace_info->priv[INTEL_PT_FILTER_STR_LEN] + 1;

	if (filter_str_len) {
		size_t len = intel_pt_filter_bytes(filter);

		strncpy((char *)info, filter, len);
		info += len >> 3;
	}

	return 0;
}

static int intel_pt_track_switches(struct evlist *evlist)
{
	const char *sched_switch = "sched:sched_switch";
	struct evsel *evsel;
	int err;

	if (!perf_evlist__can_select_event(evlist, sched_switch))
		return -EPERM;

	err = parse_events(evlist, sched_switch, NULL);
	if (err) {
		pr_debug2("%s: failed to parse %s, error %d\n",
			  __func__, sched_switch, err);
		return err;
	}

	evsel = evlist__last(evlist);

	evsel__set_sample_bit(evsel, CPU);
	evsel__set_sample_bit(evsel, TIME);

	evsel->core.system_wide = true;
	evsel->no_aux_samples = true;
	evsel->immediate = true;

	return 0;
}

static void intel_pt_valid_str(char *str, size_t len, u64 valid)
{
	unsigned int val, last = 0, state = 1;
	int p = 0;

	str[0] = '\0';

	for (val = 0; val <= 64; val++, valid >>= 1) {
		if (valid & 1) {
			last = val;
			switch (state) {
			case 0:
				p += scnprintf(str + p, len - p, ",");
				/* Fall through */
			case 1:
				p += scnprintf(str + p, len - p, "%u", val);
				state = 2;
				break;
			case 2:
				state = 3;
				break;
			case 3:
				state = 4;
				break;
			default:
				break;
			}
		} else {
			switch (state) {
			case 3:
				p += scnprintf(str + p, len - p, ",%u", last);
				state = 0;
				break;
			case 4:
				p += scnprintf(str + p, len - p, "-%u", last);
				state = 0;
				break;
			default:
				break;
			}
			if (state != 1)
				state = 0;
		}
	}
}

static int intel_pt_val_config_term(struct perf_pmu *intel_pt_pmu,
				    const char *caps, const char *name,
				    const char *supported, u64 config)
{
	char valid_str[256];
	unsigned int shift;
	unsigned long long valid;
	u64 bits;
	int ok;

	if (perf_pmu__scan_file(intel_pt_pmu, caps, "%llx", &valid) != 1)
		valid = 0;

	if (supported &&
	    perf_pmu__scan_file(intel_pt_pmu, supported, "%d", &ok) == 1 && !ok)
		valid = 0;

	valid |= 1;

	bits = perf_pmu__format_bits(&intel_pt_pmu->format, name);

	config &= bits;

	for (shift = 0; bits && !(bits & 1); shift++)
		bits >>= 1;

	config >>= shift;

	if (config > 63)
		goto out_err;

	if (valid & (1 << config))
		return 0;
out_err:
	intel_pt_valid_str(valid_str, sizeof(valid_str), valid);
	pr_err("Invalid %s for %s. Valid values are: %s\n",
	       name, INTEL_PT_PMU_NAME, valid_str);
	return -EINVAL;
}

static int intel_pt_validate_config(struct perf_pmu *intel_pt_pmu,
				    struct evsel *evsel)
{
	int err;
	char c;

	if (!evsel)
		return 0;

	/*
	 * If supported, force pass-through config term (pt=1) even if user
	 * sets pt=0, which avoids senseless kernel errors.
	 */
	if (perf_pmu__scan_file(intel_pt_pmu, "format/pt", "%c", &c) == 1 &&
	    !(evsel->core.attr.config & 1)) {
		pr_warning("pt=0 doesn't make sense, forcing pt=1\n");
		evsel->core.attr.config |= 1;
	}

	err = intel_pt_val_config_term(intel_pt_pmu, "caps/cycle_thresholds",
				       "cyc_thresh", "caps/psb_cyc",
				       evsel->core.attr.config);
	if (err)
		return err;

	err = intel_pt_val_config_term(intel_pt_pmu, "caps/mtc_periods",
				       "mtc_period", "caps/mtc",
				       evsel->core.attr.config);
	if (err)
		return err;

	return intel_pt_val_config_term(intel_pt_pmu, "caps/psb_periods",
					"psb_period", "caps/psb_cyc",
					evsel->core.attr.config);
}

static void intel_pt_config_sample_mode(struct perf_pmu *intel_pt_pmu,
					struct evsel *evsel)
{
	u64 user_bits = 0, bits;
	struct evsel_config_term *term = evsel__get_config_term(evsel, CFG_CHG);

	if (term)
		user_bits = term->val.cfg_chg;

	bits = perf_pmu__format_bits(&intel_pt_pmu->format, "psb_period");

	/* Did user change psb_period */
	if (bits & user_bits)
		return;

	/* Set psb_period to 0 */
	evsel->core.attr.config &= ~bits;
}

static void intel_pt_min_max_sample_sz(struct evlist *evlist,
				       size_t *min_sz, size_t *max_sz)
{
	struct evsel *evsel;

	evlist__for_each_entry(evlist, evsel) {
		size_t sz = evsel->core.attr.aux_sample_size;

		if (!sz)
			continue;
		if (min_sz && (sz < *min_sz || !*min_sz))
			*min_sz = sz;
		if (max_sz && sz > *max_sz)
			*max_sz = sz;
	}
}

/*
 * Currently, there is not enough information to disambiguate different PEBS
 * events, so only allow one.
 */
static bool intel_pt_too_many_aux_output(struct evlist *evlist)
{
	struct evsel *evsel;
	int aux_output_cnt = 0;

	evlist__for_each_entry(evlist, evsel)
		aux_output_cnt += !!evsel->core.attr.aux_output;

	if (aux_output_cnt > 1) {
		pr_err(INTEL_PT_PMU_NAME " supports at most one event with aux-output\n");
		return true;
	}

	return false;
}

static int intel_pt_recording_options(struct auxtrace_record *itr,
				      struct evlist *evlist,
				      struct record_opts *opts)
{
	struct intel_pt_recording *ptr =
			container_of(itr, struct intel_pt_recording, itr);
	struct perf_pmu *intel_pt_pmu = ptr->intel_pt_pmu;
	bool have_timing_info, need_immediate = false;
<<<<<<< HEAD
	struct perf_evsel *evsel, *intel_pt_evsel = NULL;
	const struct cpu_map *cpus = evlist->cpus;
	bool privileged = geteuid() == 0 || perf_event_paranoid() < 0;
=======
	struct evsel *evsel, *intel_pt_evsel = NULL;
	const struct perf_cpu_map *cpus = evlist->core.cpus;
	bool privileged = perf_event_paranoid_check(-1);
>>>>>>> 24b8d41d
	u64 tsc_bit;
	int err;

	ptr->evlist = evlist;
	ptr->snapshot_mode = opts->auxtrace_snapshot_mode;

	evlist__for_each_entry(evlist, evsel) {
<<<<<<< HEAD
		if (evsel->attr.type == intel_pt_pmu->type) {
=======
		if (evsel->core.attr.type == intel_pt_pmu->type) {
>>>>>>> 24b8d41d
			if (intel_pt_evsel) {
				pr_err("There may be only one " INTEL_PT_PMU_NAME " event\n");
				return -EINVAL;
			}
			evsel->core.attr.freq = 0;
			evsel->core.attr.sample_period = 1;
			evsel->no_aux_samples = true;
			intel_pt_evsel = evsel;
			opts->full_auxtrace = true;
		}
	}

	if (opts->auxtrace_snapshot_mode && !opts->full_auxtrace) {
		pr_err("Snapshot mode (-S option) requires " INTEL_PT_PMU_NAME " PMU event (-e " INTEL_PT_PMU_NAME ")\n");
		return -EINVAL;
	}

	if (opts->auxtrace_snapshot_mode && opts->auxtrace_sample_mode) {
		pr_err("Snapshot mode (" INTEL_PT_PMU_NAME " PMU) and sample trace cannot be used together\n");
		return -EINVAL;
	}

	if (opts->use_clockid) {
		pr_err("Cannot use clockid (-k option) with " INTEL_PT_PMU_NAME "\n");
		return -EINVAL;
	}

	if (intel_pt_too_many_aux_output(evlist))
		return -EINVAL;

	if (!opts->full_auxtrace)
		return 0;

	if (opts->auxtrace_sample_mode)
		intel_pt_config_sample_mode(intel_pt_pmu, intel_pt_evsel);

	err = intel_pt_validate_config(intel_pt_pmu, intel_pt_evsel);
	if (err)
		return err;

	/* Set default sizes for snapshot mode */
	if (opts->auxtrace_snapshot_mode) {
		size_t psb_period = intel_pt_psb_period(intel_pt_pmu, evlist);

		if (!opts->auxtrace_snapshot_size && !opts->auxtrace_mmap_pages) {
			if (privileged) {
				opts->auxtrace_mmap_pages = MiB(4) / page_size;
			} else {
				opts->auxtrace_mmap_pages = KiB(128) / page_size;
				if (opts->mmap_pages == UINT_MAX)
					opts->mmap_pages = KiB(256) / page_size;
			}
		} else if (!opts->auxtrace_mmap_pages && !privileged &&
			   opts->mmap_pages == UINT_MAX) {
			opts->mmap_pages = KiB(256) / page_size;
		}
		if (!opts->auxtrace_snapshot_size)
			opts->auxtrace_snapshot_size =
				opts->auxtrace_mmap_pages * (size_t)page_size;
		if (!opts->auxtrace_mmap_pages) {
			size_t sz = opts->auxtrace_snapshot_size;

			sz = round_up(sz, page_size) / page_size;
			opts->auxtrace_mmap_pages = roundup_pow_of_two(sz);
		}
		if (opts->auxtrace_snapshot_size >
				opts->auxtrace_mmap_pages * (size_t)page_size) {
			pr_err("Snapshot size %zu must not be greater than AUX area tracing mmap size %zu\n",
			       opts->auxtrace_snapshot_size,
			       opts->auxtrace_mmap_pages * (size_t)page_size);
			return -EINVAL;
		}
		if (!opts->auxtrace_snapshot_size || !opts->auxtrace_mmap_pages) {
			pr_err("Failed to calculate default snapshot size and/or AUX area tracing mmap pages\n");
			return -EINVAL;
		}
		pr_debug2("Intel PT snapshot size: %zu\n",
			  opts->auxtrace_snapshot_size);
		if (psb_period &&
		    opts->auxtrace_snapshot_size <= psb_period +
						  INTEL_PT_PSB_PERIOD_NEAR)
			ui__warning("Intel PT snapshot size (%zu) may be too small for PSB period (%zu)\n",
				    opts->auxtrace_snapshot_size, psb_period);
	}

	/* Set default sizes for sample mode */
	if (opts->auxtrace_sample_mode) {
		size_t psb_period = intel_pt_psb_period(intel_pt_pmu, evlist);
		size_t min_sz = 0, max_sz = 0;

		intel_pt_min_max_sample_sz(evlist, &min_sz, &max_sz);
		if (!opts->auxtrace_mmap_pages && !privileged &&
		    opts->mmap_pages == UINT_MAX)
			opts->mmap_pages = KiB(256) / page_size;
		if (!opts->auxtrace_mmap_pages) {
			size_t sz = round_up(max_sz, page_size) / page_size;

			opts->auxtrace_mmap_pages = roundup_pow_of_two(sz);
		}
		if (max_sz > opts->auxtrace_mmap_pages * (size_t)page_size) {
			pr_err("Sample size %zu must not be greater than AUX area tracing mmap size %zu\n",
			       max_sz,
			       opts->auxtrace_mmap_pages * (size_t)page_size);
			return -EINVAL;
		}
		pr_debug2("Intel PT min. sample size: %zu max. sample size: %zu\n",
			  min_sz, max_sz);
		if (psb_period &&
		    min_sz <= psb_period + INTEL_PT_PSB_PERIOD_NEAR)
			ui__warning("Intel PT sample size (%zu) may be too small for PSB period (%zu)\n",
				    min_sz, psb_period);
	}

	/* Set default sizes for full trace mode */
	if (opts->full_auxtrace && !opts->auxtrace_mmap_pages) {
		if (privileged) {
			opts->auxtrace_mmap_pages = MiB(4) / page_size;
		} else {
			opts->auxtrace_mmap_pages = KiB(128) / page_size;
			if (opts->mmap_pages == UINT_MAX)
				opts->mmap_pages = KiB(256) / page_size;
		}
	}

	/* Validate auxtrace_mmap_pages */
	if (opts->auxtrace_mmap_pages) {
		size_t sz = opts->auxtrace_mmap_pages * (size_t)page_size;
		size_t min_sz;

		if (opts->auxtrace_snapshot_mode || opts->auxtrace_sample_mode)
			min_sz = KiB(4);
		else
			min_sz = KiB(8);

		if (sz < min_sz || !is_power_of_2(sz)) {
			pr_err("Invalid mmap size for Intel Processor Trace: must be at least %zuKiB and a power of 2\n",
			       min_sz / 1024);
			return -EINVAL;
		}
	}

	intel_pt_parse_terms(intel_pt_pmu->name, &intel_pt_pmu->format,
			     "tsc", &tsc_bit);

	if (opts->full_auxtrace && (intel_pt_evsel->core.attr.config & tsc_bit))
		have_timing_info = true;
	else
		have_timing_info = false;

	/*
	 * Per-cpu recording needs sched_switch events to distinguish different
	 * threads.
	 */
	if (have_timing_info && !perf_cpu_map__empty(cpus) &&
	    !record_opts__no_switch_events(opts)) {
		if (perf_can_record_switch_events()) {
			bool cpu_wide = !target__none(&opts->target) &&
					!target__has_task(&opts->target);

			if (!cpu_wide && perf_can_record_cpu_wide()) {
				struct evsel *switch_evsel;

				err = parse_events(evlist, "dummy:u", NULL);
				if (err)
					return err;

				switch_evsel = evlist__last(evlist);

				switch_evsel->core.attr.freq = 0;
				switch_evsel->core.attr.sample_period = 1;
				switch_evsel->core.attr.context_switch = 1;

				switch_evsel->core.system_wide = true;
				switch_evsel->no_aux_samples = true;
				switch_evsel->immediate = true;

				evsel__set_sample_bit(switch_evsel, TID);
				evsel__set_sample_bit(switch_evsel, TIME);
				evsel__set_sample_bit(switch_evsel, CPU);
				evsel__reset_sample_bit(switch_evsel, BRANCH_STACK);

				opts->record_switch_events = false;
				ptr->have_sched_switch = 3;
			} else {
				opts->record_switch_events = true;
				need_immediate = true;
				if (cpu_wide)
					ptr->have_sched_switch = 3;
				else
					ptr->have_sched_switch = 2;
			}
		} else {
			err = intel_pt_track_switches(evlist);
			if (err == -EPERM)
				pr_debug2("Unable to select sched:sched_switch\n");
			else if (err)
				return err;
			else
				ptr->have_sched_switch = 1;
		}
	}

	if (have_timing_info && !intel_pt_evsel->core.attr.exclude_kernel &&
	    perf_can_record_text_poke_events() && perf_can_record_cpu_wide())
		opts->text_poke = true;

	if (intel_pt_evsel) {
		/*
		 * To obtain the auxtrace buffer file descriptor, the auxtrace
		 * event must come first.
		 */
		perf_evlist__to_front(evlist, intel_pt_evsel);
		/*
		 * In the case of per-cpu mmaps, we need the CPU on the
		 * AUX event.
		 */
		if (!perf_cpu_map__empty(cpus))
			evsel__set_sample_bit(intel_pt_evsel, CPU);
	}

	/* Add dummy event to keep tracking */
	if (opts->full_auxtrace) {
		struct evsel *tracking_evsel;

		err = parse_events(evlist, "dummy:u", NULL);
		if (err)
			return err;

		tracking_evsel = evlist__last(evlist);

		perf_evlist__set_tracking_event(evlist, tracking_evsel);

		tracking_evsel->core.attr.freq = 0;
		tracking_evsel->core.attr.sample_period = 1;

		tracking_evsel->no_aux_samples = true;
		if (need_immediate)
			tracking_evsel->immediate = true;

		if (need_immediate)
			tracking_evsel->immediate = true;

		/* In per-cpu case, always need the time of mmap events etc */
		if (!perf_cpu_map__empty(cpus)) {
			evsel__set_sample_bit(tracking_evsel, TIME);
			/* And the CPU for switch events */
			evsel__set_sample_bit(tracking_evsel, CPU);
		}
		evsel__reset_sample_bit(tracking_evsel, BRANCH_STACK);
	}

	/*
	 * Warn the user when we do not have enough information to decode i.e.
	 * per-cpu with no sched_switch (except workload-only).
	 */
	if (!ptr->have_sched_switch && !perf_cpu_map__empty(cpus) &&
	    !target__none(&opts->target) &&
	    !intel_pt_evsel->core.attr.exclude_user)
		ui__warning("Intel Processor Trace decoding will not be possible except for kernel tracing!\n");

	return 0;
}

static int intel_pt_snapshot_start(struct auxtrace_record *itr)
{
	struct intel_pt_recording *ptr =
			container_of(itr, struct intel_pt_recording, itr);
	struct evsel *evsel;

	evlist__for_each_entry(ptr->evlist, evsel) {
<<<<<<< HEAD
		if (evsel->attr.type == ptr->intel_pt_pmu->type)
			return perf_evsel__disable(evsel);
=======
		if (evsel->core.attr.type == ptr->intel_pt_pmu->type)
			return evsel__disable(evsel);
>>>>>>> 24b8d41d
	}
	return -EINVAL;
}

static int intel_pt_snapshot_finish(struct auxtrace_record *itr)
{
	struct intel_pt_recording *ptr =
			container_of(itr, struct intel_pt_recording, itr);
	struct evsel *evsel;

	evlist__for_each_entry(ptr->evlist, evsel) {
<<<<<<< HEAD
		if (evsel->attr.type == ptr->intel_pt_pmu->type)
			return perf_evsel__enable(evsel);
=======
		if (evsel->core.attr.type == ptr->intel_pt_pmu->type)
			return evsel__enable(evsel);
>>>>>>> 24b8d41d
	}
	return -EINVAL;
}

static int intel_pt_alloc_snapshot_refs(struct intel_pt_recording *ptr, int idx)
{
	const size_t sz = sizeof(struct intel_pt_snapshot_ref);
	int cnt = ptr->snapshot_ref_cnt, new_cnt = cnt * 2;
	struct intel_pt_snapshot_ref *refs;

	if (!new_cnt)
		new_cnt = 16;

	while (new_cnt <= idx)
		new_cnt *= 2;

	refs = calloc(new_cnt, sz);
	if (!refs)
		return -ENOMEM;

	memcpy(refs, ptr->snapshot_refs, cnt * sz);

	ptr->snapshot_refs = refs;
	ptr->snapshot_ref_cnt = new_cnt;

	return 0;
}

static void intel_pt_free_snapshot_refs(struct intel_pt_recording *ptr)
{
	int i;

	for (i = 0; i < ptr->snapshot_ref_cnt; i++)
		zfree(&ptr->snapshot_refs[i].ref_buf);
	zfree(&ptr->snapshot_refs);
}

static void intel_pt_recording_free(struct auxtrace_record *itr)
{
	struct intel_pt_recording *ptr =
			container_of(itr, struct intel_pt_recording, itr);

	intel_pt_free_snapshot_refs(ptr);
	free(ptr);
}

static int intel_pt_alloc_snapshot_ref(struct intel_pt_recording *ptr, int idx,
				       size_t snapshot_buf_size)
{
	size_t ref_buf_size = ptr->snapshot_ref_buf_size;
	void *ref_buf;

	ref_buf = zalloc(ref_buf_size);
	if (!ref_buf)
		return -ENOMEM;

	ptr->snapshot_refs[idx].ref_buf = ref_buf;
	ptr->snapshot_refs[idx].ref_offset = snapshot_buf_size - ref_buf_size;

	return 0;
}

static size_t intel_pt_snapshot_ref_buf_size(struct intel_pt_recording *ptr,
					     size_t snapshot_buf_size)
{
	const size_t max_size = 256 * 1024;
	size_t buf_size = 0, psb_period;

	if (ptr->snapshot_size <= 64 * 1024)
		return 0;

	psb_period = intel_pt_psb_period(ptr->intel_pt_pmu, ptr->evlist);
	if (psb_period)
		buf_size = psb_period * 2;

	if (!buf_size || buf_size > max_size)
		buf_size = max_size;

	if (buf_size >= snapshot_buf_size)
		return 0;

	if (buf_size >= ptr->snapshot_size / 2)
		return 0;

	return buf_size;
}

static int intel_pt_snapshot_init(struct intel_pt_recording *ptr,
				  size_t snapshot_buf_size)
{
	if (ptr->snapshot_init_done)
		return 0;

	ptr->snapshot_init_done = true;

	ptr->snapshot_ref_buf_size = intel_pt_snapshot_ref_buf_size(ptr,
							snapshot_buf_size);

	return 0;
}

/**
 * intel_pt_compare_buffers - compare bytes in a buffer to a circular buffer.
 * @buf1: first buffer
 * @compare_size: number of bytes to compare
 * @buf2: second buffer (a circular buffer)
 * @offs2: offset in second buffer
 * @buf2_size: size of second buffer
 *
 * The comparison allows for the possibility that the bytes to compare in the
 * circular buffer are not contiguous.  It is assumed that @compare_size <=
 * @buf2_size.  This function returns %false if the bytes are identical, %true
 * otherwise.
 */
static bool intel_pt_compare_buffers(void *buf1, size_t compare_size,
				     void *buf2, size_t offs2, size_t buf2_size)
{
	size_t end2 = offs2 + compare_size, part_size;

	if (end2 <= buf2_size)
		return memcmp(buf1, buf2 + offs2, compare_size);

	part_size = end2 - buf2_size;
	if (memcmp(buf1, buf2 + offs2, part_size))
		return true;

	compare_size -= part_size;

	return memcmp(buf1 + part_size, buf2, compare_size);
}

static bool intel_pt_compare_ref(void *ref_buf, size_t ref_offset,
				 size_t ref_size, size_t buf_size,
				 void *data, size_t head)
{
	size_t ref_end = ref_offset + ref_size;

	if (ref_end > buf_size) {
		if (head > ref_offset || head < ref_end - buf_size)
			return true;
	} else if (head > ref_offset && head < ref_end) {
		return true;
	}

	return intel_pt_compare_buffers(ref_buf, ref_size, data, ref_offset,
					buf_size);
}

static void intel_pt_copy_ref(void *ref_buf, size_t ref_size, size_t buf_size,
			      void *data, size_t head)
{
	if (head >= ref_size) {
		memcpy(ref_buf, data + head - ref_size, ref_size);
	} else {
		memcpy(ref_buf, data, head);
		ref_size -= head;
		memcpy(ref_buf + head, data + buf_size - ref_size, ref_size);
	}
}

static bool intel_pt_wrapped(struct intel_pt_recording *ptr, int idx,
			     struct auxtrace_mmap *mm, unsigned char *data,
			     u64 head)
{
	struct intel_pt_snapshot_ref *ref = &ptr->snapshot_refs[idx];
	bool wrapped;

	wrapped = intel_pt_compare_ref(ref->ref_buf, ref->ref_offset,
				       ptr->snapshot_ref_buf_size, mm->len,
				       data, head);

	intel_pt_copy_ref(ref->ref_buf, ptr->snapshot_ref_buf_size, mm->len,
			  data, head);

	return wrapped;
}

static bool intel_pt_first_wrap(u64 *data, size_t buf_size)
{
	int i, a, b;

	b = buf_size >> 3;
	a = b - 512;
	if (a < 0)
		a = 0;

	for (i = a; i < b; i++) {
		if (data[i])
			return true;
	}

	return false;
}

static int intel_pt_find_snapshot(struct auxtrace_record *itr, int idx,
				  struct auxtrace_mmap *mm, unsigned char *data,
				  u64 *head, u64 *old)
{
	struct intel_pt_recording *ptr =
			container_of(itr, struct intel_pt_recording, itr);
	bool wrapped;
	int err;

	pr_debug3("%s: mmap index %d old head %zu new head %zu\n",
		  __func__, idx, (size_t)*old, (size_t)*head);

	err = intel_pt_snapshot_init(ptr, mm->len);
	if (err)
		goto out_err;

	if (idx >= ptr->snapshot_ref_cnt) {
		err = intel_pt_alloc_snapshot_refs(ptr, idx);
		if (err)
			goto out_err;
	}

	if (ptr->snapshot_ref_buf_size) {
		if (!ptr->snapshot_refs[idx].ref_buf) {
			err = intel_pt_alloc_snapshot_ref(ptr, idx, mm->len);
			if (err)
				goto out_err;
		}
		wrapped = intel_pt_wrapped(ptr, idx, mm, data, *head);
	} else {
		wrapped = ptr->snapshot_refs[idx].wrapped;
		if (!wrapped && intel_pt_first_wrap((u64 *)data, mm->len)) {
			ptr->snapshot_refs[idx].wrapped = true;
			wrapped = true;
		}
	}

	/*
	 * In full trace mode 'head' continually increases.  However in snapshot
	 * mode 'head' is an offset within the buffer.  Here 'old' and 'head'
	 * are adjusted to match the full trace case which expects that 'old' is
	 * always less than 'head'.
	 */
	if (wrapped) {
		*old = *head;
		*head += mm->len;
	} else {
		if (mm->mask)
			*old &= mm->mask;
		else
			*old %= mm->len;
		if (*old > *head)
			*head += mm->len;
	}

	pr_debug3("%s: wrap-around %sdetected, adjusted old head %zu adjusted new head %zu\n",
		  __func__, wrapped ? "" : "not ", (size_t)*old, (size_t)*head);

	return 0;

out_err:
	pr_err("%s: failed, error %d\n", __func__, err);
	return err;
}

static u64 intel_pt_reference(struct auxtrace_record *itr __maybe_unused)
{
	return rdtsc();
}

<<<<<<< HEAD
static int intel_pt_read_finish(struct auxtrace_record *itr, int idx)
{
	struct intel_pt_recording *ptr =
			container_of(itr, struct intel_pt_recording, itr);
	struct perf_evsel *evsel;

	evlist__for_each_entry(ptr->evlist, evsel) {
		if (evsel->attr.type == ptr->intel_pt_pmu->type)
			return perf_evlist__enable_event_idx(ptr->evlist, evsel,
							     idx);
	}
	return -EINVAL;
}

=======
>>>>>>> 24b8d41d
struct auxtrace_record *intel_pt_recording_init(int *err)
{
	struct perf_pmu *intel_pt_pmu = perf_pmu__find(INTEL_PT_PMU_NAME);
	struct intel_pt_recording *ptr;

	if (!intel_pt_pmu)
		return NULL;

	if (setenv("JITDUMP_USE_ARCH_TIMESTAMP", "1", 1)) {
		*err = -errno;
		return NULL;
	}

	ptr = zalloc(sizeof(struct intel_pt_recording));
	if (!ptr) {
		*err = -ENOMEM;
		return NULL;
	}

	ptr->intel_pt_pmu = intel_pt_pmu;
	ptr->itr.pmu = intel_pt_pmu;
	ptr->itr.recording_options = intel_pt_recording_options;
	ptr->itr.info_priv_size = intel_pt_info_priv_size;
	ptr->itr.info_fill = intel_pt_info_fill;
	ptr->itr.free = intel_pt_recording_free;
	ptr->itr.snapshot_start = intel_pt_snapshot_start;
	ptr->itr.snapshot_finish = intel_pt_snapshot_finish;
	ptr->itr.find_snapshot = intel_pt_find_snapshot;
	ptr->itr.parse_snapshot_options = intel_pt_parse_snapshot_options;
	ptr->itr.reference = intel_pt_reference;
	ptr->itr.read_finish = auxtrace_record__read_finish;
	/*
	 * Decoding starts at a PSB packet. Minimum PSB period is 2K so 4K
	 * should give at least 1 PSB per sample.
	 */
	ptr->itr.default_aux_sample_size = 4096;
	return &ptr->itr;
}<|MERGE_RESOLUTION|>--- conflicted
+++ resolved
@@ -130,13 +130,8 @@
 		return -EINVAL;
 
 	evlist__for_each_entry(evlist, evsel) {
-<<<<<<< HEAD
-		if (evsel->attr.type == intel_pt_pmu->type) {
-			*res = intel_pt_masked_bits(mask, evsel->attr.config);
-=======
 		if (evsel->core.attr.type == intel_pt_pmu->type) {
 			*res = intel_pt_masked_bits(mask, evsel->core.attr.config);
->>>>>>> 24b8d41d
 			return 0;
 		}
 	}
@@ -282,15 +277,6 @@
 	return attr;
 }
 
-<<<<<<< HEAD
-static const char *intel_pt_find_filter(struct perf_evlist *evlist,
-					struct perf_pmu *intel_pt_pmu)
-{
-	struct perf_evsel *evsel;
-
-	evlist__for_each_entry(evlist, evsel) {
-		if (evsel->attr.type == intel_pt_pmu->type)
-=======
 static const char *intel_pt_find_filter(struct evlist *evlist,
 					struct perf_pmu *intel_pt_pmu)
 {
@@ -298,7 +284,6 @@
 
 	evlist__for_each_entry(evlist, evsel) {
 		if (evsel->core.attr.type == intel_pt_pmu->type)
->>>>>>> 24b8d41d
 			return evsel->filter;
 	}
 
@@ -313,11 +298,7 @@
 }
 
 static size_t
-<<<<<<< HEAD
-intel_pt_info_priv_size(struct auxtrace_record *itr, struct perf_evlist *evlist)
-=======
 intel_pt_info_priv_size(struct auxtrace_record *itr, struct evlist *evlist)
->>>>>>> 24b8d41d
 {
 	struct intel_pt_recording *ptr =
 			container_of(itr, struct intel_pt_recording, itr);
@@ -354,11 +335,7 @@
 	unsigned long max_non_turbo_ratio;
 	size_t filter_str_len;
 	const char *filter;
-<<<<<<< HEAD
-	u64 *info;
-=======
 	__u64 *info;
->>>>>>> 24b8d41d
 	int err;
 
 	if (priv_size != ptr->priv_size)
@@ -384,11 +361,7 @@
 	filter = intel_pt_find_filter(session->evlist, ptr->intel_pt_pmu);
 	filter_str_len = filter ? strlen(filter) : 0;
 
-<<<<<<< HEAD
-	if (!session->evlist->nr_mmaps)
-=======
 	if (!session->evlist->core.nr_mmaps)
->>>>>>> 24b8d41d
 		return -EINVAL;
 
 	pc = session->evlist->mmap[0].core.base;
@@ -651,15 +624,9 @@
 			container_of(itr, struct intel_pt_recording, itr);
 	struct perf_pmu *intel_pt_pmu = ptr->intel_pt_pmu;
 	bool have_timing_info, need_immediate = false;
-<<<<<<< HEAD
-	struct perf_evsel *evsel, *intel_pt_evsel = NULL;
-	const struct cpu_map *cpus = evlist->cpus;
-	bool privileged = geteuid() == 0 || perf_event_paranoid() < 0;
-=======
 	struct evsel *evsel, *intel_pt_evsel = NULL;
 	const struct perf_cpu_map *cpus = evlist->core.cpus;
 	bool privileged = perf_event_paranoid_check(-1);
->>>>>>> 24b8d41d
 	u64 tsc_bit;
 	int err;
 
@@ -667,11 +634,7 @@
 	ptr->snapshot_mode = opts->auxtrace_snapshot_mode;
 
 	evlist__for_each_entry(evlist, evsel) {
-<<<<<<< HEAD
-		if (evsel->attr.type == intel_pt_pmu->type) {
-=======
 		if (evsel->core.attr.type == intel_pt_pmu->type) {
->>>>>>> 24b8d41d
 			if (intel_pt_evsel) {
 				pr_err("There may be only one " INTEL_PT_PMU_NAME " event\n");
 				return -EINVAL;
@@ -911,9 +874,6 @@
 		if (need_immediate)
 			tracking_evsel->immediate = true;
 
-		if (need_immediate)
-			tracking_evsel->immediate = true;
-
 		/* In per-cpu case, always need the time of mmap events etc */
 		if (!perf_cpu_map__empty(cpus)) {
 			evsel__set_sample_bit(tracking_evsel, TIME);
@@ -942,13 +902,8 @@
 	struct evsel *evsel;
 
 	evlist__for_each_entry(ptr->evlist, evsel) {
-<<<<<<< HEAD
-		if (evsel->attr.type == ptr->intel_pt_pmu->type)
-			return perf_evsel__disable(evsel);
-=======
 		if (evsel->core.attr.type == ptr->intel_pt_pmu->type)
 			return evsel__disable(evsel);
->>>>>>> 24b8d41d
 	}
 	return -EINVAL;
 }
@@ -960,13 +915,8 @@
 	struct evsel *evsel;
 
 	evlist__for_each_entry(ptr->evlist, evsel) {
-<<<<<<< HEAD
-		if (evsel->attr.type == ptr->intel_pt_pmu->type)
-			return perf_evsel__enable(evsel);
-=======
 		if (evsel->core.attr.type == ptr->intel_pt_pmu->type)
 			return evsel__enable(evsel);
->>>>>>> 24b8d41d
 	}
 	return -EINVAL;
 }
@@ -1231,23 +1181,6 @@
 	return rdtsc();
 }
 
-<<<<<<< HEAD
-static int intel_pt_read_finish(struct auxtrace_record *itr, int idx)
-{
-	struct intel_pt_recording *ptr =
-			container_of(itr, struct intel_pt_recording, itr);
-	struct perf_evsel *evsel;
-
-	evlist__for_each_entry(ptr->evlist, evsel) {
-		if (evsel->attr.type == ptr->intel_pt_pmu->type)
-			return perf_evlist__enable_event_idx(ptr->evlist, evsel,
-							     idx);
-	}
-	return -EINVAL;
-}
-
-=======
->>>>>>> 24b8d41d
 struct auxtrace_record *intel_pt_recording_init(int *err)
 {
 	struct perf_pmu *intel_pt_pmu = perf_pmu__find(INTEL_PT_PMU_NAME);
