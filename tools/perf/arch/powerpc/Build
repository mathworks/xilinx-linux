--- conflicted
+++ resolved
@@ -1,7 +1,2 @@
-<<<<<<< HEAD
-libperf-y += util/
-libperf-y += tests/
-=======
 perf-y += util/
-perf-y += tests/
->>>>>>> 24b8d41d
+perf-y += tests/