// SPDX-License-Identifier: GPL-2.0
/*
 * builtin-diff.c
 *
 * Builtin diff command: Analyze two perf.data input files, look up and read
 * DSOs and symbol information, sort them and produce a diff.
 */
#include "builtin.h"
#include "perf.h"

#include "util/debug.h"
#include "util/event.h"
#include "util/hist.h"
#include "util/evsel.h"
#include "util/evlist.h"
#include "util/session.h"
#include "util/tool.h"
#include "util/sort.h"
#include "util/srcline.h"
#include "util/symbol.h"
#include "util/data.h"
#include "util/config.h"
#include "util/time-utils.h"
#include "util/annotate.h"
#include "util/map.h"
#include "util/spark.h"
#include "util/block-info.h"
#include "util/stream.h"
#include <linux/err.h>
#include <linux/zalloc.h>
#include <subcmd/pager.h>
#include <subcmd/parse-options.h>

#include <errno.h>
#include <inttypes.h>
#include <stdlib.h>
#include <math.h>

struct perf_diff {
	struct perf_tool		 tool;
	const char			*time_str;
	struct perf_time_interval	*ptime_range;
	int				 range_size;
	int				 range_num;
	bool				 has_br_stack;
	bool				 stream;
};

/* Diff command specific HPP columns. */
enum {
	PERF_HPP_DIFF__BASELINE,
	PERF_HPP_DIFF__PERIOD,
	PERF_HPP_DIFF__PERIOD_BASELINE,
	PERF_HPP_DIFF__DELTA,
	PERF_HPP_DIFF__RATIO,
	PERF_HPP_DIFF__WEIGHTED_DIFF,
	PERF_HPP_DIFF__FORMULA,
	PERF_HPP_DIFF__DELTA_ABS,
	PERF_HPP_DIFF__CYCLES,
	PERF_HPP_DIFF__CYCLES_HIST,

	PERF_HPP_DIFF__MAX_INDEX
};

struct diff_hpp_fmt {
	struct perf_hpp_fmt	 fmt;
	int			 idx;
	char			*header;
	int			 header_width;
};

struct data__file {
	struct perf_session	*session;
	struct perf_data	 data;
	int			 idx;
	struct hists		*hists;
	struct evlist_streams	*evlist_streams;
	struct diff_hpp_fmt	 fmt[PERF_HPP_DIFF__MAX_INDEX];
};

static struct data__file *data__files;
static int data__files_cnt;

#define data__for_each_file_start(i, d, s)	\
	for (i = s, d = &data__files[s];	\
	     i < data__files_cnt;		\
	     i++, d = &data__files[i])

#define data__for_each_file(i, d) data__for_each_file_start(i, d, 0)
#define data__for_each_file_new(i, d) data__for_each_file_start(i, d, 1)

static bool force;
static bool show_period;
static bool show_formula;
static bool show_baseline_only;
static bool cycles_hist;
static unsigned int sort_compute = 1;

static s64 compute_wdiff_w1;
static s64 compute_wdiff_w2;

static const char		*cpu_list;
static DECLARE_BITMAP(cpu_bitmap, MAX_NR_CPUS);

enum {
	COMPUTE_DELTA,
	COMPUTE_RATIO,
	COMPUTE_WEIGHTED_DIFF,
	COMPUTE_DELTA_ABS,
	COMPUTE_CYCLES,
	COMPUTE_MAX,
	COMPUTE_STREAM,	/* After COMPUTE_MAX to avoid use current compute arrays */
};

const char *compute_names[COMPUTE_MAX] = {
	[COMPUTE_DELTA] = "delta",
	[COMPUTE_DELTA_ABS] = "delta-abs",
	[COMPUTE_RATIO] = "ratio",
	[COMPUTE_WEIGHTED_DIFF] = "wdiff",
	[COMPUTE_CYCLES] = "cycles",
};

static int compute = COMPUTE_DELTA_ABS;

static int compute_2_hpp[COMPUTE_MAX] = {
	[COMPUTE_DELTA]		= PERF_HPP_DIFF__DELTA,
	[COMPUTE_DELTA_ABS]	= PERF_HPP_DIFF__DELTA_ABS,
	[COMPUTE_RATIO]		= PERF_HPP_DIFF__RATIO,
	[COMPUTE_WEIGHTED_DIFF]	= PERF_HPP_DIFF__WEIGHTED_DIFF,
	[COMPUTE_CYCLES]	= PERF_HPP_DIFF__CYCLES,
};

#define MAX_COL_WIDTH 70

static struct header_column {
	const char *name;
	int width;
} columns[PERF_HPP_DIFF__MAX_INDEX] = {
	[PERF_HPP_DIFF__BASELINE] = {
		.name  = "Baseline",
	},
	[PERF_HPP_DIFF__PERIOD] = {
		.name  = "Period",
		.width = 14,
	},
	[PERF_HPP_DIFF__PERIOD_BASELINE] = {
		.name  = "Base period",
		.width = 14,
	},
	[PERF_HPP_DIFF__DELTA] = {
		.name  = "Delta",
		.width = 7,
	},
	[PERF_HPP_DIFF__DELTA_ABS] = {
		.name  = "Delta Abs",
		.width = 7,
	},
	[PERF_HPP_DIFF__RATIO] = {
		.name  = "Ratio",
		.width = 14,
	},
	[PERF_HPP_DIFF__WEIGHTED_DIFF] = {
		.name  = "Weighted diff",
		.width = 14,
	},
	[PERF_HPP_DIFF__FORMULA] = {
		.name  = "Formula",
		.width = MAX_COL_WIDTH,
	},
	[PERF_HPP_DIFF__CYCLES] = {
		.name  = "[Program Block Range] Cycles Diff",
		.width = 70,
	},
	[PERF_HPP_DIFF__CYCLES_HIST] = {
		.name  = "stddev/Hist",
		.width = NUM_SPARKS + 9,
	}
};

static int setup_compute_opt_wdiff(char *opt)
{
	char *w1_str = opt;
	char *w2_str;

	int ret = -EINVAL;

	if (!opt)
		goto out;

	w2_str = strchr(opt, ',');
	if (!w2_str)
		goto out;

	*w2_str++ = 0x0;
	if (!*w2_str)
		goto out;

	compute_wdiff_w1 = strtol(w1_str, NULL, 10);
	compute_wdiff_w2 = strtol(w2_str, NULL, 10);

	if (!compute_wdiff_w1 || !compute_wdiff_w2)
		goto out;

	pr_debug("compute wdiff w1(%" PRId64 ") w2(%" PRId64 ")\n",
		  compute_wdiff_w1, compute_wdiff_w2);

	ret = 0;

 out:
	if (ret)
		pr_err("Failed: wrong weight data, use 'wdiff:w1,w2'\n");

	return ret;
}

static int setup_compute_opt(char *opt)
{
	if (compute == COMPUTE_WEIGHTED_DIFF)
		return setup_compute_opt_wdiff(opt);

	if (opt) {
		pr_err("Failed: extra option specified '%s'", opt);
		return -EINVAL;
	}

	return 0;
}

static int setup_compute(const struct option *opt, const char *str,
			 int unset __maybe_unused)
{
	int *cp = (int *) opt->value;
	char *cstr = (char *) str;
	char buf[50];
	unsigned i;
	char *option;

	if (!str) {
		*cp = COMPUTE_DELTA;
		return 0;
	}

	option = strchr(str, ':');
	if (option) {
		unsigned len = option++ - str;

		/*
		 * The str data are not writeable, so we need
		 * to use another buffer.
		 */

		/* No option value is longer. */
		if (len >= sizeof(buf))
			return -EINVAL;

		strncpy(buf, str, len);
		buf[len] = 0x0;
		cstr = buf;
	}

	for (i = 0; i < COMPUTE_MAX; i++)
		if (!strcmp(cstr, compute_names[i])) {
			*cp = i;
			return setup_compute_opt(option);
		}

	pr_err("Failed: '%s' is not computation method "
	       "(use 'delta','ratio' or 'wdiff')\n", str);
	return -EINVAL;
}

static double period_percent(struct hist_entry *he, u64 period)
{
	u64 total = hists__total_period(he->hists);

	return (period * 100.0) / total;
}

static double compute_delta(struct hist_entry *he, struct hist_entry *pair)
{
	double old_percent = period_percent(he, he->stat.period);
	double new_percent = period_percent(pair, pair->stat.period);

	pair->diff.period_ratio_delta = new_percent - old_percent;
	pair->diff.computed = true;
	return pair->diff.period_ratio_delta;
}

static double compute_ratio(struct hist_entry *he, struct hist_entry *pair)
{
	double old_period = he->stat.period ?: 1;
	double new_period = pair->stat.period;

	pair->diff.computed = true;
	pair->diff.period_ratio = new_period / old_period;
	return pair->diff.period_ratio;
}

static s64 compute_wdiff(struct hist_entry *he, struct hist_entry *pair)
{
	u64 old_period = he->stat.period;
	u64 new_period = pair->stat.period;

	pair->diff.computed = true;
	pair->diff.wdiff = new_period * compute_wdiff_w2 -
			   old_period * compute_wdiff_w1;

	return pair->diff.wdiff;
}

static int formula_delta(struct hist_entry *he, struct hist_entry *pair,
			 char *buf, size_t size)
{
	u64 he_total = he->hists->stats.total_period;
	u64 pair_total = pair->hists->stats.total_period;

	if (symbol_conf.filter_relative) {
		he_total = he->hists->stats.total_non_filtered_period;
		pair_total = pair->hists->stats.total_non_filtered_period;
	}
	return scnprintf(buf, size,
			 "(%" PRIu64 " * 100 / %" PRIu64 ") - "
			 "(%" PRIu64 " * 100 / %" PRIu64 ")",
			 pair->stat.period, pair_total,
			 he->stat.period, he_total);
}

static int formula_ratio(struct hist_entry *he, struct hist_entry *pair,
			 char *buf, size_t size)
{
	double old_period = he->stat.period;
	double new_period = pair->stat.period;

	return scnprintf(buf, size, "%.0F / %.0F", new_period, old_period);
}

static int formula_wdiff(struct hist_entry *he, struct hist_entry *pair,
			 char *buf, size_t size)
{
	u64 old_period = he->stat.period;
	u64 new_period = pair->stat.period;

	return scnprintf(buf, size,
		  "(%" PRIu64 " * " "%" PRId64 ") - (%" PRIu64 " * " "%" PRId64 ")",
		  new_period, compute_wdiff_w2, old_period, compute_wdiff_w1);
}

static int formula_fprintf(struct hist_entry *he, struct hist_entry *pair,
			   char *buf, size_t size)
{
	switch (compute) {
	case COMPUTE_DELTA:
	case COMPUTE_DELTA_ABS:
		return formula_delta(he, pair, buf, size);
	case COMPUTE_RATIO:
		return formula_ratio(he, pair, buf, size);
	case COMPUTE_WEIGHTED_DIFF:
		return formula_wdiff(he, pair, buf, size);
	default:
		BUG_ON(1);
	}

	return -1;
}

<<<<<<< HEAD
static int diff__process_sample_event(struct perf_tool *tool __maybe_unused,
=======
static void *block_hist_zalloc(size_t size)
{
	struct block_hist *bh;

	bh = zalloc(size + sizeof(*bh));
	if (!bh)
		return NULL;

	return &bh->he;
}

static void block_hist_free(void *he)
{
	struct block_hist *bh;

	bh = container_of(he, struct block_hist, he);
	hists__delete_entries(&bh->block_hists);
	free(bh);
}

struct hist_entry_ops block_hist_ops = {
	.new    = block_hist_zalloc,
	.free   = block_hist_free,
};

static int diff__process_sample_event(struct perf_tool *tool,
>>>>>>> 24b8d41d
				      union perf_event *event,
				      struct perf_sample *sample,
				      struct evsel *evsel,
				      struct machine *machine)
{
	struct perf_diff *pdiff = container_of(tool, struct perf_diff, tool);
	struct addr_location al;
	struct hists *hists = evsel__hists(evsel);
	struct hist_entry_iter iter = {
		.evsel	= evsel,
		.sample	= sample,
		.ops	= &hist_iter_normal,
	};
	int ret = -1;

	if (perf_time__ranges_skip_sample(pdiff->ptime_range, pdiff->range_num,
					  sample->time)) {
		return 0;
	}

	if (machine__resolve(machine, &al, sample) < 0) {
		pr_warning("problem processing %d event, skipping it.\n",
			   event->header.type);
		return -1;
	}

<<<<<<< HEAD
	if (!hists__add_entry(hists, &al, NULL, NULL, NULL, sample, true)) {
		pr_warning("problem incrementing symbol period, skipping event\n");
=======
	if (cpu_list && !test_bit(sample->cpu, cpu_bitmap)) {
		ret = 0;
>>>>>>> 24b8d41d
		goto out_put;
	}

	switch (compute) {
	case COMPUTE_CYCLES:
		if (!hists__add_entry_ops(hists, &block_hist_ops, &al, NULL,
					  NULL, NULL, sample, true)) {
			pr_warning("problem incrementing symbol period, "
				   "skipping event\n");
			goto out_put;
		}

		hist__account_cycles(sample->branch_stack, &al, sample, false,
				     NULL);
		break;

	case COMPUTE_STREAM:
		if (hist_entry_iter__add(&iter, &al, PERF_MAX_STACK_DEPTH,
					 NULL)) {
			pr_debug("problem adding hist entry, skipping event\n");
			goto out_put;
		}
		break;

	default:
		if (!hists__add_entry(hists, &al, NULL, NULL, NULL, sample,
				      true)) {
			pr_warning("problem incrementing symbol period, "
				   "skipping event\n");
			goto out_put;
		}
	}

	/*
	 * The total_period is updated here before going to the output
	 * tree since normally only the baseline hists will call
	 * hists__output_resort() and precompute needs the total
	 * period in order to sort entries by percentage delta.
	 */
	hists->stats.total_period += sample->period;
	if (!al.filtered)
		hists->stats.total_non_filtered_period += sample->period;
	ret = 0;
out_put:
	addr_location__put(&al);
	return ret;
}

static struct perf_diff pdiff = {
	.tool = {
		.sample	= diff__process_sample_event,
		.mmap	= perf_event__process_mmap,
		.mmap2	= perf_event__process_mmap2,
		.comm	= perf_event__process_comm,
		.exit	= perf_event__process_exit,
		.fork	= perf_event__process_fork,
		.lost	= perf_event__process_lost,
		.namespaces = perf_event__process_namespaces,
		.cgroup = perf_event__process_cgroup,
		.ordered_events = true,
		.ordering_requires_timestamps = true,
	},
};

static struct evsel *evsel_match(struct evsel *evsel,
				      struct evlist *evlist)
{
	struct evsel *e;

	evlist__for_each_entry(evlist, e) {
<<<<<<< HEAD
		if (perf_evsel__match2(evsel, e))
=======
		if (evsel__match2(evsel, e))
>>>>>>> 24b8d41d
			return e;
	}

	return NULL;
}

static void perf_evlist__collapse_resort(struct evlist *evlist)
{
	struct evsel *evsel;

	evlist__for_each_entry(evlist, evsel) {
		struct hists *hists = evsel__hists(evsel);

		hists__collapse_resort(hists, NULL);
	}
}

static struct data__file *fmt_to_data_file(struct perf_hpp_fmt *fmt)
{
	struct diff_hpp_fmt *dfmt = container_of(fmt, struct diff_hpp_fmt, fmt);
	void *ptr = dfmt - dfmt->idx;
	struct data__file *d = container_of(ptr, struct data__file, fmt);

	return d;
}

static struct hist_entry*
get_pair_data(struct hist_entry *he, struct data__file *d)
{
	if (hist_entry__has_pairs(he)) {
		struct hist_entry *pair;

		list_for_each_entry(pair, &he->pairs.head, pairs.node)
			if (pair->hists == d->hists)
				return pair;
	}

	return NULL;
}

static struct hist_entry*
get_pair_fmt(struct hist_entry *he, struct diff_hpp_fmt *dfmt)
{
	struct data__file *d = fmt_to_data_file(&dfmt->fmt);

	return get_pair_data(he, d);
}

static void hists__baseline_only(struct hists *hists)
{
	struct rb_root_cached *root;
	struct rb_node *next;

	if (hists__has(hists, need_collapse))
		root = &hists->entries_collapsed;
	else
		root = hists->entries_in;

	next = rb_first_cached(root);
	while (next != NULL) {
		struct hist_entry *he = rb_entry(next, struct hist_entry, rb_node_in);

		next = rb_next(&he->rb_node_in);
		if (!hist_entry__next_pair(he)) {
			rb_erase_cached(&he->rb_node_in, root);
			hist_entry__delete(he);
		}
	}
}

static int64_t block_cycles_diff_cmp(struct hist_entry *left,
				     struct hist_entry *right)
{
	bool pairs_left  = hist_entry__has_pairs(left);
	bool pairs_right = hist_entry__has_pairs(right);
	s64 l, r;

	if (!pairs_left && !pairs_right)
		return 0;

	l = llabs(left->diff.cycles);
	r = llabs(right->diff.cycles);
	return r - l;
}

static int64_t block_sort(struct perf_hpp_fmt *fmt __maybe_unused,
			  struct hist_entry *left, struct hist_entry *right)
{
	return block_cycles_diff_cmp(right, left);
}

static void init_block_hist(struct block_hist *bh)
{
	__hists__init(&bh->block_hists, &bh->block_list);
	perf_hpp_list__init(&bh->block_list);

	INIT_LIST_HEAD(&bh->block_fmt.list);
	INIT_LIST_HEAD(&bh->block_fmt.sort_list);
	bh->block_fmt.cmp = block_info__cmp;
	bh->block_fmt.sort = block_sort;
	perf_hpp_list__register_sort_field(&bh->block_list,
					   &bh->block_fmt);
	bh->valid = true;
}

static struct hist_entry *get_block_pair(struct hist_entry *he,
					 struct hists *hists_pair)
{
	struct rb_root_cached *root = hists_pair->entries_in;
	struct rb_node *next = rb_first_cached(root);
	int64_t cmp;

	while (next != NULL) {
		struct hist_entry *he_pair = rb_entry(next, struct hist_entry,
						      rb_node_in);

		next = rb_next(&he_pair->rb_node_in);

		cmp = __block_info__cmp(he_pair, he);
		if (!cmp)
			return he_pair;
	}

	return NULL;
}

static void init_spark_values(unsigned long *svals, int num)
{
	for (int i = 0; i < num; i++)
		svals[i] = 0;
}

static void update_spark_value(unsigned long *svals, int num,
			       struct stats *stats, u64 val)
{
	int n = stats->n;

	if (n < num)
		svals[n] = val;
}

static void compute_cycles_diff(struct hist_entry *he,
				struct hist_entry *pair)
{
	pair->diff.computed = true;
	if (pair->block_info->num && he->block_info->num) {
		pair->diff.cycles =
			pair->block_info->cycles_aggr / pair->block_info->num_aggr -
			he->block_info->cycles_aggr / he->block_info->num_aggr;

		if (!cycles_hist)
			return;

		init_stats(&pair->diff.stats);
		init_spark_values(pair->diff.svals, NUM_SPARKS);

		for (int i = 0; i < pair->block_info->num; i++) {
			u64 val;

			if (i >= he->block_info->num || i >= NUM_SPARKS)
				break;

			val = llabs(pair->block_info->cycles_spark[i] -
				     he->block_info->cycles_spark[i]);

			update_spark_value(pair->diff.svals, NUM_SPARKS,
					   &pair->diff.stats, val);
			update_stats(&pair->diff.stats, val);
		}
	}
}

static void block_hists_match(struct hists *hists_base,
			      struct hists *hists_pair)
{
	struct rb_root_cached *root = hists_base->entries_in;
	struct rb_node *next = rb_first_cached(root);

	while (next != NULL) {
		struct hist_entry *he = rb_entry(next, struct hist_entry,
						 rb_node_in);
		struct hist_entry *pair = get_block_pair(he, hists_pair);

		next = rb_next(&he->rb_node_in);

		if (pair) {
			hist_entry__add_pair(pair, he);
			compute_cycles_diff(he, pair);
		}
	}
}

static void hists__precompute(struct hists *hists)
{
	struct rb_root_cached *root;
	struct rb_node *next;

	if (hists__has(hists, need_collapse))
		root = &hists->entries_collapsed;
	else
		root = hists->entries_in;

	next = rb_first_cached(root);
	while (next != NULL) {
		struct block_hist *bh, *pair_bh;
		struct hist_entry *he, *pair;
		struct data__file *d;
		int i;

		he   = rb_entry(next, struct hist_entry, rb_node_in);
		next = rb_next(&he->rb_node_in);

		if (compute == COMPUTE_CYCLES) {
			bh = container_of(he, struct block_hist, he);
			init_block_hist(bh);
			block_info__process_sym(he, bh, NULL, 0);
		}

		data__for_each_file_new(i, d) {
			pair = get_pair_data(he, d);
			if (!pair)
				continue;

			switch (compute) {
			case COMPUTE_DELTA:
			case COMPUTE_DELTA_ABS:
				compute_delta(he, pair);
				break;
			case COMPUTE_RATIO:
				compute_ratio(he, pair);
				break;
			case COMPUTE_WEIGHTED_DIFF:
				compute_wdiff(he, pair);
				break;
			case COMPUTE_CYCLES:
				pair_bh = container_of(pair, struct block_hist,
						       he);
				init_block_hist(pair_bh);
				block_info__process_sym(pair, pair_bh, NULL, 0);

				bh = container_of(he, struct block_hist, he);

				if (bh->valid && pair_bh->valid) {
					block_hists_match(&bh->block_hists,
							  &pair_bh->block_hists);
					hists__output_resort(&pair_bh->block_hists,
							     NULL);
				}
				break;
			default:
				BUG_ON(1);
			}
		}
	}
}

static int64_t cmp_doubles(double l, double r)
{
	if (l > r)
		return -1;
	else if (l < r)
		return 1;
	else
		return 0;
}

static int64_t
__hist_entry__cmp_compute(struct hist_entry *left, struct hist_entry *right,
			int c)
{
	switch (c) {
	case COMPUTE_DELTA:
	{
		double l = left->diff.period_ratio_delta;
		double r = right->diff.period_ratio_delta;

		return cmp_doubles(l, r);
	}
	case COMPUTE_DELTA_ABS:
	{
		double l = fabs(left->diff.period_ratio_delta);
		double r = fabs(right->diff.period_ratio_delta);

		return cmp_doubles(l, r);
	}
	case COMPUTE_RATIO:
	{
		double l = left->diff.period_ratio;
		double r = right->diff.period_ratio;

		return cmp_doubles(l, r);
	}
	case COMPUTE_WEIGHTED_DIFF:
	{
		s64 l = left->diff.wdiff;
		s64 r = right->diff.wdiff;

		return r - l;
	}
	default:
		BUG_ON(1);
	}

	return 0;
}

static int64_t
hist_entry__cmp_compute(struct hist_entry *left, struct hist_entry *right,
			int c, int sort_idx)
{
	bool pairs_left  = hist_entry__has_pairs(left);
	bool pairs_right = hist_entry__has_pairs(right);
	struct hist_entry *p_right, *p_left;

	if (!pairs_left && !pairs_right)
		return 0;

	if (!pairs_left || !pairs_right)
		return pairs_left ? -1 : 1;

	p_left  = get_pair_data(left,  &data__files[sort_idx]);
	p_right = get_pair_data(right, &data__files[sort_idx]);

	if (!p_left && !p_right)
		return 0;

	if (!p_left || !p_right)
		return p_left ? -1 : 1;

	/*
	 * We have 2 entries of same kind, let's
	 * make the data comparison.
	 */
	return __hist_entry__cmp_compute(p_left, p_right, c);
}

static int64_t
hist_entry__cmp_compute_idx(struct hist_entry *left, struct hist_entry *right,
			    int c, int sort_idx)
{
	struct hist_entry *p_right, *p_left;

	p_left  = get_pair_data(left,  &data__files[sort_idx]);
	p_right = get_pair_data(right, &data__files[sort_idx]);

	if (!p_left && !p_right)
		return 0;

	if (!p_left || !p_right)
		return p_left ? -1 : 1;

	if (c != COMPUTE_DELTA && c != COMPUTE_DELTA_ABS) {
		/*
		 * The delta can be computed without the baseline, but
		 * others are not.  Put those entries which have no
		 * values below.
		 */
		if (left->dummy && right->dummy)
			return 0;

		if (left->dummy || right->dummy)
			return left->dummy ? 1 : -1;
	}

	return __hist_entry__cmp_compute(p_left, p_right, c);
}

static int64_t
hist_entry__cmp_nop(struct perf_hpp_fmt *fmt __maybe_unused,
		    struct hist_entry *left __maybe_unused,
		    struct hist_entry *right __maybe_unused)
{
	return 0;
}

static int64_t
hist_entry__cmp_baseline(struct perf_hpp_fmt *fmt __maybe_unused,
			 struct hist_entry *left, struct hist_entry *right)
{
	if (left->stat.period == right->stat.period)
		return 0;
	return left->stat.period > right->stat.period ? 1 : -1;
}

static int64_t
hist_entry__cmp_delta(struct perf_hpp_fmt *fmt,
		      struct hist_entry *left, struct hist_entry *right)
{
	struct data__file *d = fmt_to_data_file(fmt);

	return hist_entry__cmp_compute(right, left, COMPUTE_DELTA, d->idx);
}

static int64_t
hist_entry__cmp_delta_abs(struct perf_hpp_fmt *fmt,
		      struct hist_entry *left, struct hist_entry *right)
{
	struct data__file *d = fmt_to_data_file(fmt);

	return hist_entry__cmp_compute(right, left, COMPUTE_DELTA_ABS, d->idx);
}

static int64_t
hist_entry__cmp_ratio(struct perf_hpp_fmt *fmt,
		      struct hist_entry *left, struct hist_entry *right)
{
	struct data__file *d = fmt_to_data_file(fmt);

	return hist_entry__cmp_compute(right, left, COMPUTE_RATIO, d->idx);
}

static int64_t
hist_entry__cmp_wdiff(struct perf_hpp_fmt *fmt,
		      struct hist_entry *left, struct hist_entry *right)
{
	struct data__file *d = fmt_to_data_file(fmt);

	return hist_entry__cmp_compute(right, left, COMPUTE_WEIGHTED_DIFF, d->idx);
}

static int64_t
hist_entry__cmp_delta_idx(struct perf_hpp_fmt *fmt __maybe_unused,
			  struct hist_entry *left, struct hist_entry *right)
{
	return hist_entry__cmp_compute_idx(right, left, COMPUTE_DELTA,
					   sort_compute);
}

static int64_t
hist_entry__cmp_delta_abs_idx(struct perf_hpp_fmt *fmt __maybe_unused,
			      struct hist_entry *left, struct hist_entry *right)
{
	return hist_entry__cmp_compute_idx(right, left, COMPUTE_DELTA_ABS,
					   sort_compute);
}

static int64_t
hist_entry__cmp_ratio_idx(struct perf_hpp_fmt *fmt __maybe_unused,
			  struct hist_entry *left, struct hist_entry *right)
{
	return hist_entry__cmp_compute_idx(right, left, COMPUTE_RATIO,
					   sort_compute);
}

static int64_t
hist_entry__cmp_wdiff_idx(struct perf_hpp_fmt *fmt __maybe_unused,
			  struct hist_entry *left, struct hist_entry *right)
{
	return hist_entry__cmp_compute_idx(right, left, COMPUTE_WEIGHTED_DIFF,
					   sort_compute);
}

static void hists__process(struct hists *hists)
{
	if (show_baseline_only)
		hists__baseline_only(hists);

	hists__precompute(hists);
	hists__output_resort(hists, NULL);

<<<<<<< HEAD
	hists__fprintf(hists, true, 0, 0, 0, stdout,
		       symbol_conf.use_callchain);
=======
	if (compute == COMPUTE_CYCLES)
		symbol_conf.report_block = true;

	hists__fprintf(hists, !quiet, 0, 0, 0, stdout,
		       !symbol_conf.use_callchain);
>>>>>>> 24b8d41d
}

static void data__fprintf(void)
{
	struct data__file *d;
	int i;

	fprintf(stdout, "# Data files:\n");

	data__for_each_file(i, d)
		fprintf(stdout, "#  [%d] %s %s\n",
			d->idx, d->data.path,
			!d->idx ? "(Baseline)" : "");

	fprintf(stdout, "#\n");
}

static void data_process(void)
{
	struct evlist *evlist_base = data__files[0].session->evlist;
	struct evsel *evsel_base;
	bool first = true;

	evlist__for_each_entry(evlist_base, evsel_base) {
		struct hists *hists_base = evsel__hists(evsel_base);
		struct data__file *d;
		int i;

		data__for_each_file_new(i, d) {
			struct evlist *evlist = d->session->evlist;
			struct evsel *evsel;
			struct hists *hists;

			evsel = evsel_match(evsel_base, evlist);
			if (!evsel)
				continue;

			hists = evsel__hists(evsel);
			d->hists = hists;

			hists__match(hists_base, hists);

			if (!show_baseline_only)
				hists__link(hists_base, hists);
		}

		if (!quiet) {
			fprintf(stdout, "%s# Event '%s'\n#\n", first ? "" : "\n",
				evsel__name(evsel_base));
		}

		first = false;

		if (verbose > 0 || ((data__files_cnt > 2) && !quiet))
			data__fprintf();

		/* Don't sort callchain for perf diff */
		evsel__reset_sample_bit(evsel_base, CALLCHAIN);

		hists__process(hists_base);
	}
}

static int process_base_stream(struct data__file *data_base,
			       struct data__file *data_pair,
			       const char *title __maybe_unused)
{
	struct evlist *evlist_base = data_base->session->evlist;
	struct evlist *evlist_pair = data_pair->session->evlist;
	struct evsel *evsel_base, *evsel_pair;
	struct evsel_streams *es_base, *es_pair;

	evlist__for_each_entry(evlist_base, evsel_base) {
		evsel_pair = evsel_match(evsel_base, evlist_pair);
		if (!evsel_pair)
			continue;

		es_base = evsel_streams__entry(data_base->evlist_streams,
					       evsel_base->idx);
		if (!es_base)
			return -1;

		es_pair = evsel_streams__entry(data_pair->evlist_streams,
					       evsel_pair->idx);
		if (!es_pair)
			return -1;

		evsel_streams__match(es_base, es_pair);
		evsel_streams__report(es_base, es_pair);
	}

	return 0;
}

static void stream_process(void)
{
	/*
	 * Stream comparison only supports two data files.
	 * perf.data.old and perf.data. data__files[0] is perf.data.old,
	 * data__files[1] is perf.data.
	 */
	process_base_stream(&data__files[0], &data__files[1],
			    "# Output based on old perf data:\n#\n");
}

static void data__free(struct data__file *d)
{
	int col;

	if (d->evlist_streams)
		evlist_streams__delete(d->evlist_streams);

	for (col = 0; col < PERF_HPP_DIFF__MAX_INDEX; col++) {
		struct diff_hpp_fmt *fmt = &d->fmt[col];

		zfree(&fmt->header);
	}
}

static int abstime_str_dup(char **pstr)
{
	char *str = NULL;

	if (pdiff.time_str && strchr(pdiff.time_str, ':')) {
		str = strdup(pdiff.time_str);
		if (!str)
			return -ENOMEM;
	}

	*pstr = str;
	return 0;
}

static int parse_absolute_time(struct data__file *d, char **pstr)
{
	char *p = *pstr;
	int ret;

	/*
	 * Absolute timestamp for one file has the format: a.b,c.d
	 * For multiple files, the format is: a.b,c.d:a.b,c.d
	 */
	p = strchr(*pstr, ':');
	if (p) {
		if (p == *pstr) {
			pr_err("Invalid time string\n");
			return -EINVAL;
		}

		*p = 0;
		p++;
		if (*p == 0) {
			pr_err("Invalid time string\n");
			return -EINVAL;
		}
	}

	ret = perf_time__parse_for_ranges(*pstr, d->session,
					  &pdiff.ptime_range,
					  &pdiff.range_size,
					  &pdiff.range_num);
	if (ret < 0)
		return ret;

	if (!p || *p == 0)
		*pstr = NULL;
	else
		*pstr = p;

	return ret;
}

static int parse_percent_time(struct data__file *d)
{
	int ret;

	ret = perf_time__parse_for_ranges(pdiff.time_str, d->session,
					  &pdiff.ptime_range,
					  &pdiff.range_size,
					  &pdiff.range_num);
	return ret;
}

static int parse_time_str(struct data__file *d, char *abstime_ostr,
			   char **pabstime_tmp)
{
	int ret = 0;

	if (abstime_ostr)
		ret = parse_absolute_time(d, pabstime_tmp);
	else if (pdiff.time_str)
		ret = parse_percent_time(d);

	return ret;
}

static int check_file_brstack(void)
{
	struct data__file *d;
	bool has_br_stack;
	int i;

	data__for_each_file(i, d) {
		d->session = perf_session__new(&d->data, false, &pdiff.tool);
		if (IS_ERR(d->session)) {
			pr_err("Failed to open %s\n", d->data.path);
			return PTR_ERR(d->session);
		}

		has_br_stack = perf_header__has_feat(&d->session->header,
						     HEADER_BRANCH_STACK);
		perf_session__delete(d->session);
		if (!has_br_stack)
			return 0;
	}

	/* Set only all files having branch stacks */
	pdiff.has_br_stack = true;
	return 0;
}

static int __cmd_diff(void)
{
	struct data__file *d;
	int ret, i;
	char *abstime_ostr, *abstime_tmp;

	ret = abstime_str_dup(&abstime_ostr);
	if (ret)
		return ret;

	abstime_tmp = abstime_ostr;
	ret = -EINVAL;

	data__for_each_file(i, d) {
		d->session = perf_session__new(&d->data, false, &pdiff.tool);
		if (IS_ERR(d->session)) {
			ret = PTR_ERR(d->session);
			pr_err("Failed to open %s\n", d->data.path);
			goto out_delete;
		}

		if (pdiff.time_str) {
			ret = parse_time_str(d, abstime_ostr, &abstime_tmp);
			if (ret < 0)
				goto out_delete;
		}

		if (cpu_list) {
			ret = perf_session__cpu_bitmap(d->session, cpu_list,
						       cpu_bitmap);
			if (ret < 0)
				goto out_delete;
		}

		ret = perf_session__process_events(d->session);
		if (ret) {
			pr_err("Failed to process %s\n", d->data.path);
			goto out_delete;
		}

		perf_evlist__collapse_resort(d->session->evlist);

		if (pdiff.ptime_range)
			zfree(&pdiff.ptime_range);

		if (compute == COMPUTE_STREAM) {
			d->evlist_streams = evlist__create_streams(
						d->session->evlist, 5);
			if (!d->evlist_streams) {
				ret = -ENOMEM;
				goto out_delete;
			}
		}
	}

	if (compute == COMPUTE_STREAM)
		stream_process();
	else
		data_process();

 out_delete:
	data__for_each_file(i, d) {
		perf_session__delete(d->session);
		data__free(d);
	}

	free(data__files);

	if (pdiff.ptime_range)
		zfree(&pdiff.ptime_range);

	if (abstime_ostr)
		free(abstime_ostr);

	return ret;
}

static const char * const diff_usage[] = {
	"perf diff [<options>] [old_file] [new_file]",
	NULL,
};

static const struct option options[] = {
	OPT_INCR('v', "verbose", &verbose,
		    "be more verbose (show symbol address, etc)"),
	OPT_BOOLEAN('q', "quiet", &quiet, "Do not show any message"),
	OPT_BOOLEAN('b', "baseline-only", &show_baseline_only,
		    "Show only items with match in baseline"),
	OPT_CALLBACK('c', "compute", &compute,
		     "delta,delta-abs,ratio,wdiff:w1,w2 (default delta-abs),cycles",
		     "Entries differential computation selection",
		     setup_compute),
	OPT_BOOLEAN('p', "period", &show_period,
		    "Show period values."),
	OPT_BOOLEAN('F', "formula", &show_formula,
		    "Show formula."),
	OPT_BOOLEAN(0, "cycles-hist", &cycles_hist,
		    "Show cycles histogram and standard deviation "
		    "- WARNING: use only with -c cycles."),
	OPT_BOOLEAN('D', "dump-raw-trace", &dump_trace,
		    "dump raw trace in ASCII"),
	OPT_BOOLEAN('f', "force", &force, "don't complain, do it"),
	OPT_STRING(0, "kallsyms", &symbol_conf.kallsyms_name,
		   "file", "kallsyms pathname"),
	OPT_BOOLEAN('m', "modules", &symbol_conf.use_modules,
		    "load module symbols - WARNING: use only with -k and LIVE kernel"),
	OPT_STRING('d', "dsos", &symbol_conf.dso_list_str, "dso[,dso...]",
		   "only consider symbols in these dsos"),
	OPT_STRING('C', "comms", &symbol_conf.comm_list_str, "comm[,comm...]",
		   "only consider symbols in these comms"),
	OPT_STRING('S', "symbols", &symbol_conf.sym_list_str, "symbol[,symbol...]",
		   "only consider these symbols"),
	OPT_STRING('s', "sort", &sort_order, "key[,key2...]",
		   "sort by key(s): pid, comm, dso, symbol, parent, cpu, srcline, ..."
		   " Please refer the man page for the complete list."),
	OPT_STRING_NOEMPTY('t', "field-separator", &symbol_conf.field_sep, "separator",
		   "separator for columns, no spaces will be added between "
		   "columns '.' is reserved."),
	OPT_CALLBACK(0, "symfs", NULL, "directory",
		     "Look for files with symbols relative to this directory",
		     symbol__config_symfs),
	OPT_UINTEGER('o', "order", &sort_compute, "Specify compute sorting."),
	OPT_CALLBACK(0, "percentage", NULL, "relative|absolute",
		     "How to display percentage of filtered entries", parse_filter_percentage),
	OPT_STRING(0, "time", &pdiff.time_str, "str",
		   "Time span (time percent or absolute timestamp)"),
	OPT_STRING(0, "cpu", &cpu_list, "cpu", "list of cpus to profile"),
	OPT_STRING(0, "pid", &symbol_conf.pid_list_str, "pid[,pid...]",
		   "only consider symbols in these pids"),
	OPT_STRING(0, "tid", &symbol_conf.tid_list_str, "tid[,tid...]",
		   "only consider symbols in these tids"),
	OPT_BOOLEAN(0, "stream", &pdiff.stream,
		    "Enable hot streams comparison."),
	OPT_END()
};

static double baseline_percent(struct hist_entry *he)
{
	u64 total = hists__total_period(he->hists);

	return 100.0 * he->stat.period / total;
}

static int hpp__color_baseline(struct perf_hpp_fmt *fmt,
			       struct perf_hpp *hpp, struct hist_entry *he)
{
	struct diff_hpp_fmt *dfmt =
		container_of(fmt, struct diff_hpp_fmt, fmt);
	double percent = baseline_percent(he);
	char pfmt[20] = " ";

	if (!he->dummy) {
		scnprintf(pfmt, 20, "%%%d.2f%%%%", dfmt->header_width - 1);
		return percent_color_snprintf(hpp->buf, hpp->size,
					      pfmt, percent);
	} else
		return scnprintf(hpp->buf, hpp->size, "%*s",
				 dfmt->header_width, pfmt);
}

static int hpp__entry_baseline(struct hist_entry *he, char *buf, size_t size)
{
	double percent = baseline_percent(he);
	const char *fmt = symbol_conf.field_sep ? "%.2f" : "%6.2f%%";
	int ret = 0;

	if (!he->dummy)
		ret = scnprintf(buf, size, fmt, percent);

	return ret;
}

static int cycles_printf(struct hist_entry *he, struct hist_entry *pair,
			 struct perf_hpp *hpp, int width)
{
	struct block_hist *bh = container_of(he, struct block_hist, he);
	struct block_hist *bh_pair = container_of(pair, struct block_hist, he);
	struct hist_entry *block_he;
	struct block_info *bi;
	char buf[128];
	char *start_line, *end_line;

	block_he = hists__get_entry(&bh_pair->block_hists, bh->block_idx);
	if (!block_he) {
		hpp->skip = true;
		return 0;
	}

	/*
	 * Avoid printing the warning "addr2line_init failed for ..."
	 */
	symbol_conf.disable_add2line_warn = true;

	bi = block_he->block_info;

	start_line = map__srcline(he->ms.map, bi->sym->start + bi->start,
				  he->ms.sym);

	end_line = map__srcline(he->ms.map, bi->sym->start + bi->end,
				he->ms.sym);

	if ((strncmp(start_line, SRCLINE_UNKNOWN, strlen(SRCLINE_UNKNOWN)) != 0) &&
	    (strncmp(end_line, SRCLINE_UNKNOWN, strlen(SRCLINE_UNKNOWN)) != 0)) {
		scnprintf(buf, sizeof(buf), "[%s -> %s] %4ld",
			  start_line, end_line, block_he->diff.cycles);
	} else {
		scnprintf(buf, sizeof(buf), "[%7lx -> %7lx] %4ld",
			  bi->start, bi->end, block_he->diff.cycles);
	}

	free_srcline(start_line);
	free_srcline(end_line);

	return scnprintf(hpp->buf, hpp->size, "%*s", width, buf);
}

static int __hpp__color_compare(struct perf_hpp_fmt *fmt,
				struct perf_hpp *hpp, struct hist_entry *he,
				int comparison_method)
{
	struct diff_hpp_fmt *dfmt =
		container_of(fmt, struct diff_hpp_fmt, fmt);
	struct hist_entry *pair = get_pair_fmt(he, dfmt);
	double diff;
	s64 wdiff;
	char pfmt[20] = " ";

	if (!pair) {
		if (comparison_method == COMPUTE_CYCLES) {
			struct block_hist *bh;

			bh = container_of(he, struct block_hist, he);
			if (bh->block_idx)
				hpp->skip = true;
		}

		goto no_print;
	}

	switch (comparison_method) {
	case COMPUTE_DELTA:
		if (pair->diff.computed)
			diff = pair->diff.period_ratio_delta;
		else
			diff = compute_delta(he, pair);

		scnprintf(pfmt, 20, "%%%+d.2f%%%%", dfmt->header_width - 1);
		return percent_color_snprintf(hpp->buf, hpp->size,
					pfmt, diff);
	case COMPUTE_RATIO:
		if (he->dummy)
			goto dummy_print;
		if (pair->diff.computed)
			diff = pair->diff.period_ratio;
		else
			diff = compute_ratio(he, pair);

		scnprintf(pfmt, 20, "%%%d.6f", dfmt->header_width);
		return value_color_snprintf(hpp->buf, hpp->size,
					pfmt, diff);
	case COMPUTE_WEIGHTED_DIFF:
		if (he->dummy)
			goto dummy_print;
		if (pair->diff.computed)
			wdiff = pair->diff.wdiff;
		else
			wdiff = compute_wdiff(he, pair);

		scnprintf(pfmt, 20, "%%14ld", dfmt->header_width);
		return color_snprintf(hpp->buf, hpp->size,
				get_percent_color(wdiff),
				pfmt, wdiff);
	case COMPUTE_CYCLES:
		return cycles_printf(he, pair, hpp, dfmt->header_width);
	default:
		BUG_ON(1);
	}
dummy_print:
	return scnprintf(hpp->buf, hpp->size, "%*s",
			dfmt->header_width, "N/A");
no_print:
	return scnprintf(hpp->buf, hpp->size, "%*s",
			dfmt->header_width, pfmt);
}

static int hpp__color_delta(struct perf_hpp_fmt *fmt,
			struct perf_hpp *hpp, struct hist_entry *he)
{
	return __hpp__color_compare(fmt, hpp, he, COMPUTE_DELTA);
}

static int hpp__color_ratio(struct perf_hpp_fmt *fmt,
			struct perf_hpp *hpp, struct hist_entry *he)
{
	return __hpp__color_compare(fmt, hpp, he, COMPUTE_RATIO);
}

static int hpp__color_wdiff(struct perf_hpp_fmt *fmt,
			struct perf_hpp *hpp, struct hist_entry *he)
{
	return __hpp__color_compare(fmt, hpp, he, COMPUTE_WEIGHTED_DIFF);
}

static int hpp__color_cycles(struct perf_hpp_fmt *fmt,
			     struct perf_hpp *hpp, struct hist_entry *he)
{
	return __hpp__color_compare(fmt, hpp, he, COMPUTE_CYCLES);
}

static int all_zero(unsigned long *vals, int len)
{
	int i;

	for (i = 0; i < len; i++)
		if (vals[i] != 0)
			return 0;
	return 1;
}

static int print_cycles_spark(char *bf, int size, unsigned long *svals, u64 n)
{
	int printed;

	if (n <= 1)
		return 0;

	if (n > NUM_SPARKS)
		n = NUM_SPARKS;
	if (all_zero(svals, n))
		return 0;

	printed = print_spark(bf, size, svals, n);
	printed += scnprintf(bf + printed, size - printed, " ");
	return printed;
}

static int hpp__color_cycles_hist(struct perf_hpp_fmt *fmt,
			    struct perf_hpp *hpp, struct hist_entry *he)
{
	struct diff_hpp_fmt *dfmt =
		container_of(fmt, struct diff_hpp_fmt, fmt);
	struct hist_entry *pair = get_pair_fmt(he, dfmt);
	struct block_hist *bh = container_of(he, struct block_hist, he);
	struct block_hist *bh_pair;
	struct hist_entry *block_he;
	char spark[32], buf[128];
	double r;
	int ret, pad;

	if (!pair) {
		if (bh->block_idx)
			hpp->skip = true;

		goto no_print;
	}

	bh_pair = container_of(pair, struct block_hist, he);

	block_he = hists__get_entry(&bh_pair->block_hists, bh->block_idx);
	if (!block_he) {
		hpp->skip = true;
		goto no_print;
	}

	ret = print_cycles_spark(spark, sizeof(spark), block_he->diff.svals,
				 block_he->diff.stats.n);

	r = rel_stddev_stats(stddev_stats(&block_he->diff.stats),
			     avg_stats(&block_he->diff.stats));

	if (ret) {
		/*
		 * Padding spaces if number of sparks less than NUM_SPARKS
		 * otherwise the output is not aligned.
		 */
		pad = NUM_SPARKS - ((ret - 1) / 3);
		scnprintf(buf, sizeof(buf), "%s%5.1f%% %s", "\u00B1", r, spark);
		ret = scnprintf(hpp->buf, hpp->size, "%*s",
				dfmt->header_width, buf);

		if (pad) {
			ret += scnprintf(hpp->buf + ret, hpp->size - ret,
					 "%-*s", pad, " ");
		}

		return ret;
	}

no_print:
	return scnprintf(hpp->buf, hpp->size, "%*s",
			dfmt->header_width, " ");
}

static void
hpp__entry_unpair(struct hist_entry *he, int idx, char *buf, size_t size)
{
	switch (idx) {
	case PERF_HPP_DIFF__PERIOD_BASELINE:
		scnprintf(buf, size, "%" PRIu64, he->stat.period);
		break;

	default:
		break;
	}
}

static void
hpp__entry_pair(struct hist_entry *he, struct hist_entry *pair,
		int idx, char *buf, size_t size)
{
	double diff;
	double ratio;
	s64 wdiff;

	switch (idx) {
	case PERF_HPP_DIFF__DELTA:
	case PERF_HPP_DIFF__DELTA_ABS:
		if (pair->diff.computed)
			diff = pair->diff.period_ratio_delta;
		else
			diff = compute_delta(he, pair);

		scnprintf(buf, size, "%+4.2F%%", diff);
		break;

	case PERF_HPP_DIFF__RATIO:
		/* No point for ratio number if we are dummy.. */
		if (he->dummy) {
			scnprintf(buf, size, "N/A");
			break;
		}

		if (pair->diff.computed)
			ratio = pair->diff.period_ratio;
		else
			ratio = compute_ratio(he, pair);

		if (ratio > 0.0)
			scnprintf(buf, size, "%14.6F", ratio);
		break;

	case PERF_HPP_DIFF__WEIGHTED_DIFF:
		/* No point for wdiff number if we are dummy.. */
		if (he->dummy) {
			scnprintf(buf, size, "N/A");
			break;
		}

		if (pair->diff.computed)
			wdiff = pair->diff.wdiff;
		else
			wdiff = compute_wdiff(he, pair);

		if (wdiff != 0)
			scnprintf(buf, size, "%14ld", wdiff);
		break;

	case PERF_HPP_DIFF__FORMULA:
		formula_fprintf(he, pair, buf, size);
		break;

	case PERF_HPP_DIFF__PERIOD:
		scnprintf(buf, size, "%" PRIu64, pair->stat.period);
		break;

	default:
		BUG_ON(1);
	}
}

static void
__hpp__entry_global(struct hist_entry *he, struct diff_hpp_fmt *dfmt,
		    char *buf, size_t size)
{
	struct hist_entry *pair = get_pair_fmt(he, dfmt);
	int idx = dfmt->idx;

	/* baseline is special */
	if (idx == PERF_HPP_DIFF__BASELINE)
		hpp__entry_baseline(he, buf, size);
	else {
		if (pair)
			hpp__entry_pair(he, pair, idx, buf, size);
		else
			hpp__entry_unpair(he, idx, buf, size);
	}
}

static int hpp__entry_global(struct perf_hpp_fmt *_fmt, struct perf_hpp *hpp,
			     struct hist_entry *he)
{
	struct diff_hpp_fmt *dfmt =
		container_of(_fmt, struct diff_hpp_fmt, fmt);
	char buf[MAX_COL_WIDTH] = " ";

	__hpp__entry_global(he, dfmt, buf, MAX_COL_WIDTH);

	if (symbol_conf.field_sep)
		return scnprintf(hpp->buf, hpp->size, "%s", buf);
	else
		return scnprintf(hpp->buf, hpp->size, "%*s",
				 dfmt->header_width, buf);
}

static int hpp__header(struct perf_hpp_fmt *fmt, struct perf_hpp *hpp,
		       struct hists *hists __maybe_unused,
		       int line __maybe_unused,
		       int *span __maybe_unused)
{
	struct diff_hpp_fmt *dfmt =
		container_of(fmt, struct diff_hpp_fmt, fmt);

	BUG_ON(!dfmt->header);
	return scnprintf(hpp->buf, hpp->size, dfmt->header);
}

static int hpp__width(struct perf_hpp_fmt *fmt,
		      struct perf_hpp *hpp __maybe_unused,
		      struct hists *hists __maybe_unused)
{
	struct diff_hpp_fmt *dfmt =
		container_of(fmt, struct diff_hpp_fmt, fmt);

	BUG_ON(dfmt->header_width <= 0);
	return dfmt->header_width;
}

static void init_header(struct data__file *d, struct diff_hpp_fmt *dfmt)
{
#define MAX_HEADER_NAME 100
	char buf_indent[MAX_HEADER_NAME];
	char buf[MAX_HEADER_NAME];
	const char *header = NULL;
	int width = 0;

	BUG_ON(dfmt->idx >= PERF_HPP_DIFF__MAX_INDEX);
	header = columns[dfmt->idx].name;
	width  = columns[dfmt->idx].width;

	/* Only our defined HPP fmts should appear here. */
	BUG_ON(!header);

	if (data__files_cnt > 2)
		scnprintf(buf, MAX_HEADER_NAME, "%s/%d", header, d->idx);

#define NAME (data__files_cnt > 2 ? buf : header)
	dfmt->header_width = width;
	width = (int) strlen(NAME);
	if (dfmt->header_width < width)
		dfmt->header_width = width;

	scnprintf(buf_indent, MAX_HEADER_NAME, "%*s",
		  dfmt->header_width, NAME);

	dfmt->header = strdup(buf_indent);
#undef MAX_HEADER_NAME
#undef NAME
}

static void data__hpp_register(struct data__file *d, int idx)
{
	struct diff_hpp_fmt *dfmt = &d->fmt[idx];
	struct perf_hpp_fmt *fmt = &dfmt->fmt;

	dfmt->idx = idx;

	fmt->header = hpp__header;
	fmt->width  = hpp__width;
	fmt->entry  = hpp__entry_global;
	fmt->cmp    = hist_entry__cmp_nop;
	fmt->collapse = hist_entry__cmp_nop;

	/* TODO more colors */
	switch (idx) {
	case PERF_HPP_DIFF__BASELINE:
		fmt->color = hpp__color_baseline;
		fmt->sort  = hist_entry__cmp_baseline;
		break;
	case PERF_HPP_DIFF__DELTA:
		fmt->color = hpp__color_delta;
		fmt->sort  = hist_entry__cmp_delta;
		break;
	case PERF_HPP_DIFF__RATIO:
		fmt->color = hpp__color_ratio;
		fmt->sort  = hist_entry__cmp_ratio;
		break;
	case PERF_HPP_DIFF__WEIGHTED_DIFF:
		fmt->color = hpp__color_wdiff;
		fmt->sort  = hist_entry__cmp_wdiff;
		break;
	case PERF_HPP_DIFF__DELTA_ABS:
		fmt->color = hpp__color_delta;
		fmt->sort  = hist_entry__cmp_delta_abs;
		break;
	case PERF_HPP_DIFF__CYCLES:
		fmt->color = hpp__color_cycles;
		fmt->sort  = hist_entry__cmp_nop;
		break;
	case PERF_HPP_DIFF__CYCLES_HIST:
		fmt->color = hpp__color_cycles_hist;
		fmt->sort  = hist_entry__cmp_nop;
		break;
	default:
		fmt->sort  = hist_entry__cmp_nop;
		break;
	}

	init_header(d, dfmt);
	perf_hpp__column_register(fmt);
	perf_hpp__register_sort_field(fmt);
}

static int ui_init(void)
{
	struct data__file *d;
	struct perf_hpp_fmt *fmt;
	int i;

	data__for_each_file(i, d) {

		/*
		 * Baseline or compute realted columns:
		 *
		 *   PERF_HPP_DIFF__BASELINE
		 *   PERF_HPP_DIFF__DELTA
		 *   PERF_HPP_DIFF__RATIO
		 *   PERF_HPP_DIFF__WEIGHTED_DIFF
		 *   PERF_HPP_DIFF__CYCLES
		 */
		data__hpp_register(d, i ? compute_2_hpp[compute] :
					  PERF_HPP_DIFF__BASELINE);

		if (cycles_hist && i)
			data__hpp_register(d, PERF_HPP_DIFF__CYCLES_HIST);

		/*
		 * And the rest:
		 *
		 * PERF_HPP_DIFF__FORMULA
		 * PERF_HPP_DIFF__PERIOD
		 * PERF_HPP_DIFF__PERIOD_BASELINE
		 */
		if (show_formula && i)
			data__hpp_register(d, PERF_HPP_DIFF__FORMULA);

		if (show_period)
			data__hpp_register(d, i ? PERF_HPP_DIFF__PERIOD :
						  PERF_HPP_DIFF__PERIOD_BASELINE);
	}

	if (!sort_compute)
		return 0;

	/*
	 * Prepend an fmt to sort on columns at 'sort_compute' first.
	 * This fmt is added only to the sort list but not to the
	 * output fields list.
	 *
	 * Note that this column (data) can be compared twice - one
	 * for this 'sort_compute' fmt and another for the normal
	 * diff_hpp_fmt.  But it shouldn't a problem as most entries
	 * will be sorted out by first try or baseline and comparing
	 * is not a costly operation.
	 */
	fmt = zalloc(sizeof(*fmt));
	if (fmt == NULL) {
		pr_err("Memory allocation failed\n");
		return -1;
	}

	fmt->cmp      = hist_entry__cmp_nop;
	fmt->collapse = hist_entry__cmp_nop;

	switch (compute) {
	case COMPUTE_DELTA:
		fmt->sort = hist_entry__cmp_delta_idx;
		break;
	case COMPUTE_RATIO:
		fmt->sort = hist_entry__cmp_ratio_idx;
		break;
	case COMPUTE_WEIGHTED_DIFF:
		fmt->sort = hist_entry__cmp_wdiff_idx;
		break;
	case COMPUTE_DELTA_ABS:
		fmt->sort = hist_entry__cmp_delta_abs_idx;
		break;
	case COMPUTE_CYCLES:
		/*
		 * Should set since 'fmt->sort' is called without
		 * checking valid during sorting
		 */
		fmt->sort = hist_entry__cmp_nop;
		break;
	default:
		BUG_ON(1);
	}

	perf_hpp__prepend_sort_field(fmt);
	return 0;
}

static int data_init(int argc, const char **argv)
{
	struct data__file *d;
	static const char *defaults[] = {
		"perf.data.old",
		"perf.data",
	};
	bool use_default = true;
	int i;

	data__files_cnt = 2;

	if (argc) {
		if (argc == 1)
			defaults[1] = argv[0];
		else {
			data__files_cnt = argc;
			use_default = false;
		}
	} else if (perf_guest) {
		defaults[0] = "perf.data.host";
		defaults[1] = "perf.data.guest";
	}

	if (sort_compute >= (unsigned int) data__files_cnt) {
		pr_err("Order option out of limit.\n");
		return -EINVAL;
	}

	data__files = zalloc(sizeof(*data__files) * data__files_cnt);
	if (!data__files)
		return -ENOMEM;

	data__for_each_file(i, d) {
		struct perf_data *data = &d->data;

		data->path  = use_default ? defaults[i] : argv[i];
		data->mode  = PERF_DATA_MODE_READ,
		data->force = force,

		d->idx  = i;
	}

	return 0;
}

static int diff__config(const char *var, const char *value,
			void *cb __maybe_unused)
{
	if (!strcmp(var, "diff.order")) {
		int ret;
		if (perf_config_int(&ret, var, value) < 0)
			return -1;
		sort_compute = ret;
		return 0;
	}
	if (!strcmp(var, "diff.compute")) {
		if (!strcmp(value, "delta")) {
			compute = COMPUTE_DELTA;
		} else if (!strcmp(value, "delta-abs")) {
			compute = COMPUTE_DELTA_ABS;
		} else if (!strcmp(value, "ratio")) {
			compute = COMPUTE_RATIO;
		} else if (!strcmp(value, "wdiff")) {
			compute = COMPUTE_WEIGHTED_DIFF;
		} else {
			pr_err("Invalid compute method: %s\n", value);
			return -1;
		}
	}

	return 0;
}

int cmd_diff(int argc, const char **argv)
{
	int ret = hists__init();

	if (ret < 0)
		return ret;

	perf_config(diff__config, NULL);

	argc = parse_options(argc, argv, options, diff_usage, 0);

	if (quiet)
		perf_quiet_option();

	if (cycles_hist && (compute != COMPUTE_CYCLES))
		usage_with_options(diff_usage, options);

	if (pdiff.stream)
		compute = COMPUTE_STREAM;

	symbol__annotation_init();

	if (symbol__init(NULL) < 0)
		return -1;

	if (data_init(argc, argv) < 0)
		return -1;

	if (check_file_brstack() < 0)
		return -1;

	if ((compute == COMPUTE_CYCLES || compute == COMPUTE_STREAM)
	    && !pdiff.has_br_stack) {
		return -1;
	}

	if (compute == COMPUTE_STREAM) {
		symbol_conf.show_branchflag_count = true;
		symbol_conf.disable_add2line_warn = true;
		callchain_param.mode = CHAIN_FLAT;
		callchain_param.key = CCKEY_SRCLINE;
		callchain_param.branch_callstack = 1;
		symbol_conf.use_callchain = true;
		callchain_register_param(&callchain_param);
		sort_order = "srcline,symbol,dso";
	} else {
		if (ui_init() < 0)
			return -1;

		sort__mode = SORT_MODE__DIFF;
	}

	if (setup_sorting(NULL) < 0)
		usage_with_options(diff_usage, options);

	setup_pager();

	sort__setup_elide(NULL);

	return __cmd_diff();
}<|MERGE_RESOLUTION|>--- conflicted
+++ resolved
@@ -363,9 +363,6 @@
 	return -1;
 }
 
-<<<<<<< HEAD
-static int diff__process_sample_event(struct perf_tool *tool __maybe_unused,
-=======
 static void *block_hist_zalloc(size_t size)
 {
 	struct block_hist *bh;
@@ -392,7 +389,6 @@
 };
 
 static int diff__process_sample_event(struct perf_tool *tool,
->>>>>>> 24b8d41d
 				      union perf_event *event,
 				      struct perf_sample *sample,
 				      struct evsel *evsel,
@@ -419,13 +415,8 @@
 		return -1;
 	}
 
-<<<<<<< HEAD
-	if (!hists__add_entry(hists, &al, NULL, NULL, NULL, sample, true)) {
-		pr_warning("problem incrementing symbol period, skipping event\n");
-=======
 	if (cpu_list && !test_bit(sample->cpu, cpu_bitmap)) {
 		ret = 0;
->>>>>>> 24b8d41d
 		goto out_put;
 	}
 
@@ -496,11 +487,7 @@
 	struct evsel *e;
 
 	evlist__for_each_entry(evlist, e) {
-<<<<<<< HEAD
-		if (perf_evsel__match2(evsel, e))
-=======
 		if (evsel__match2(evsel, e))
->>>>>>> 24b8d41d
 			return e;
 	}
 
@@ -961,16 +948,11 @@
 	hists__precompute(hists);
 	hists__output_resort(hists, NULL);
 
-<<<<<<< HEAD
-	hists__fprintf(hists, true, 0, 0, 0, stdout,
-		       symbol_conf.use_callchain);
-=======
 	if (compute == COMPUTE_CYCLES)
 		symbol_conf.report_block = true;
 
 	hists__fprintf(hists, !quiet, 0, 0, 0, stdout,
 		       !symbol_conf.use_callchain);
->>>>>>> 24b8d41d
 }
 
 static void data__fprintf(void)
