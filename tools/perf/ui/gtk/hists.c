// SPDX-License-Identifier: GPL-2.0
#include "../evlist.h"
#include "../callchain.h"
#include "../evsel.h"
#include "../sort.h"
#include "../hist.h"
#include "../helpline.h"
#include "../string2.h"
#include "gtk.h"
#include <signal.h>
#include <stdlib.h>
#include <linux/string.h>

#define MAX_COLUMNS			32

static int __percent_color_snprintf(struct perf_hpp *hpp, const char *fmt, ...)
{
	int ret = 0;
	int len;
	va_list args;
	double percent;
	const char *markup;
	char *buf = hpp->buf;
	size_t size = hpp->size;

	va_start(args, fmt);
	len = va_arg(args, int);
	percent = va_arg(args, double);
	va_end(args);

	markup = perf_gtk__get_percent_color(percent);
	if (markup)
		ret += scnprintf(buf, size, markup);

	ret += scnprintf(buf + ret, size - ret, fmt, len, percent);

	if (markup)
		ret += scnprintf(buf + ret, size - ret, "</span>");

	return ret;
}

#define __HPP_COLOR_PERCENT_FN(_type, _field)					\
static u64 he_get_##_field(struct hist_entry *he)				\
{										\
	return he->stat._field;							\
}										\
										\
static int perf_gtk__hpp_color_##_type(struct perf_hpp_fmt *fmt,		\
				       struct perf_hpp *hpp,			\
				       struct hist_entry *he)			\
{										\
	return hpp__fmt(fmt, hpp, he, he_get_##_field, " %*.2f%%",		\
			__percent_color_snprintf, true);			\
}

#define __HPP_COLOR_ACC_PERCENT_FN(_type, _field)				\
static u64 he_get_acc_##_field(struct hist_entry *he)				\
{										\
	return he->stat_acc->_field;						\
}										\
										\
static int perf_gtk__hpp_color_##_type(struct perf_hpp_fmt *fmt,		\
				       struct perf_hpp *hpp,			\
				       struct hist_entry *he)			\
{										\
	return hpp__fmt_acc(fmt, hpp, he, he_get_acc_##_field, " %*.2f%%", 	\
			    __percent_color_snprintf, true);			\
}

__HPP_COLOR_PERCENT_FN(overhead, period)
__HPP_COLOR_PERCENT_FN(overhead_sys, period_sys)
__HPP_COLOR_PERCENT_FN(overhead_us, period_us)
__HPP_COLOR_PERCENT_FN(overhead_guest_sys, period_guest_sys)
__HPP_COLOR_PERCENT_FN(overhead_guest_us, period_guest_us)
__HPP_COLOR_ACC_PERCENT_FN(overhead_acc, period)

#undef __HPP_COLOR_PERCENT_FN


void perf_gtk__init_hpp(void)
{
	perf_hpp__format[PERF_HPP__OVERHEAD].color =
				perf_gtk__hpp_color_overhead;
	perf_hpp__format[PERF_HPP__OVERHEAD_SYS].color =
				perf_gtk__hpp_color_overhead_sys;
	perf_hpp__format[PERF_HPP__OVERHEAD_US].color =
				perf_gtk__hpp_color_overhead_us;
	perf_hpp__format[PERF_HPP__OVERHEAD_GUEST_SYS].color =
				perf_gtk__hpp_color_overhead_guest_sys;
	perf_hpp__format[PERF_HPP__OVERHEAD_GUEST_US].color =
				perf_gtk__hpp_color_overhead_guest_us;
	perf_hpp__format[PERF_HPP__OVERHEAD_ACC].color =
				perf_gtk__hpp_color_overhead_acc;
}

static void perf_gtk__add_callchain_flat(struct rb_root *root, GtkTreeStore *store,
					 GtkTreeIter *parent, int col, u64 total)
{
	struct rb_node *nd;
	bool has_single_node = (rb_first(root) == rb_last(root));

	for (nd = rb_first(root); nd; nd = rb_next(nd)) {
		struct callchain_node *node;
		struct callchain_list *chain;
		GtkTreeIter iter, new_parent;
		bool need_new_parent;

		node = rb_entry(nd, struct callchain_node, rb_node);

		new_parent = *parent;
		need_new_parent = !has_single_node;

		callchain_node__make_parent_list(node);

		list_for_each_entry(chain, &node->parent_val, list) {
			char buf[128];

			gtk_tree_store_append(store, &iter, &new_parent);

			callchain_node__scnprintf_value(node, buf, sizeof(buf), total);
			gtk_tree_store_set(store, &iter, 0, buf, -1);

			callchain_list__sym_name(chain, buf, sizeof(buf), false);
			gtk_tree_store_set(store, &iter, col, buf, -1);

			if (need_new_parent) {
				/*
				 * Only show the top-most symbol in a callchain
				 * if it's not the only callchain.
				 */
				new_parent = iter;
				need_new_parent = false;
			}
		}

		list_for_each_entry(chain, &node->val, list) {
			char buf[128];

			gtk_tree_store_append(store, &iter, &new_parent);

			callchain_node__scnprintf_value(node, buf, sizeof(buf), total);
			gtk_tree_store_set(store, &iter, 0, buf, -1);

			callchain_list__sym_name(chain, buf, sizeof(buf), false);
			gtk_tree_store_set(store, &iter, col, buf, -1);

			if (need_new_parent) {
				/*
				 * Only show the top-most symbol in a callchain
				 * if it's not the only callchain.
				 */
				new_parent = iter;
				need_new_parent = false;
			}
		}
	}
}

static void perf_gtk__add_callchain_folded(struct rb_root *root, GtkTreeStore *store,
					   GtkTreeIter *parent, int col, u64 total)
{
	struct rb_node *nd;

	for (nd = rb_first(root); nd; nd = rb_next(nd)) {
		struct callchain_node *node;
		struct callchain_list *chain;
		GtkTreeIter iter;
		char buf[64];
		char *str, *str_alloc = NULL;
		bool first = true;

		node = rb_entry(nd, struct callchain_node, rb_node);

		callchain_node__make_parent_list(node);

		list_for_each_entry(chain, &node->parent_val, list) {
			char name[1024];

			callchain_list__sym_name(chain, name, sizeof(name), false);

			if (asprintf(&str, "%s%s%s",
				     first ? "" : str_alloc,
				     first ? "" : symbol_conf.field_sep ?: "; ",
				     name) < 0)
				return;

			first = false;
			free(str_alloc);
			str_alloc = str;
		}

		list_for_each_entry(chain, &node->val, list) {
			char name[1024];

			callchain_list__sym_name(chain, name, sizeof(name), false);

			if (asprintf(&str, "%s%s%s",
				     first ? "" : str_alloc,
				     first ? "" : symbol_conf.field_sep ?: "; ",
				     name) < 0)
				return;

			first = false;
			free(str_alloc);
			str_alloc = str;
		}

		gtk_tree_store_append(store, &iter, parent);

		callchain_node__scnprintf_value(node, buf, sizeof(buf), total);
		gtk_tree_store_set(store, &iter, 0, buf, -1);

		gtk_tree_store_set(store, &iter, col, str, -1);

		free(str_alloc);
	}
}

static void perf_gtk__add_callchain_graph(struct rb_root *root, GtkTreeStore *store,
					  GtkTreeIter *parent, int col, u64 total)
{
	struct rb_node *nd;
	bool has_single_node = (rb_first(root) == rb_last(root));

	for (nd = rb_first(root); nd; nd = rb_next(nd)) {
		struct callchain_node *node;
		struct callchain_list *chain;
		GtkTreeIter iter, new_parent;
		bool need_new_parent;
		u64 child_total;

		node = rb_entry(nd, struct callchain_node, rb_node);

		new_parent = *parent;
		need_new_parent = !has_single_node && (node->val_nr > 1);

		list_for_each_entry(chain, &node->val, list) {
			char buf[128];

			gtk_tree_store_append(store, &iter, &new_parent);

			callchain_node__scnprintf_value(node, buf, sizeof(buf), total);
			gtk_tree_store_set(store, &iter, 0, buf, -1);

			callchain_list__sym_name(chain, buf, sizeof(buf), false);
			gtk_tree_store_set(store, &iter, col, buf, -1);

			if (need_new_parent) {
				/*
				 * Only show the top-most symbol in a callchain
				 * if it's not the only callchain.
				 */
				new_parent = iter;
				need_new_parent = false;
			}
		}

		if (callchain_param.mode == CHAIN_GRAPH_REL)
			child_total = node->children_hit;
		else
			child_total = total;

		/* Now 'iter' contains info of the last callchain_list */
		perf_gtk__add_callchain_graph(&node->rb_root, store, &iter, col,
					      child_total);
	}
}

static void perf_gtk__add_callchain(struct rb_root *root, GtkTreeStore *store,
				    GtkTreeIter *parent, int col, u64 total)
{
	if (callchain_param.mode == CHAIN_FLAT)
		perf_gtk__add_callchain_flat(root, store, parent, col, total);
	else if (callchain_param.mode == CHAIN_FOLDED)
		perf_gtk__add_callchain_folded(root, store, parent, col, total);
	else
		perf_gtk__add_callchain_graph(root, store, parent, col, total);
}

static void on_row_activated(GtkTreeView *view, GtkTreePath *path,
			     GtkTreeViewColumn *col __maybe_unused,
			     gpointer user_data __maybe_unused)
{
	bool expanded = gtk_tree_view_row_expanded(view, path);

	if (expanded)
		gtk_tree_view_collapse_row(view, path);
	else
		gtk_tree_view_expand_row(view, path, FALSE);
}

static void perf_gtk__show_hists(GtkWidget *window, struct hists *hists,
				 float min_pcnt)
{
	struct perf_hpp_fmt *fmt;
	GType col_types[MAX_COLUMNS];
	GtkCellRenderer *renderer;
	GtkTreeStore *store;
	struct rb_node *nd;
	GtkWidget *view;
	int col_idx;
	int sym_col = -1;
	int nr_cols;
	char s[512];

	struct perf_hpp hpp = {
		.buf		= s,
		.size		= sizeof(s),
	};

	nr_cols = 0;

	hists__for_each_format(hists, fmt)
		col_types[nr_cols++] = G_TYPE_STRING;

	store = gtk_tree_store_newv(nr_cols, col_types);

	view = gtk_tree_view_new();

	renderer = gtk_cell_renderer_text_new();

	col_idx = 0;

	hists__for_each_format(hists, fmt) {
		if (perf_hpp__should_skip(fmt, hists))
			continue;

		/*
		 * XXX no way to determine where symcol column is..
		 *     Just use last column for now.
		 */
		if (perf_hpp__is_sort_entry(fmt))
			sym_col = col_idx;

		gtk_tree_view_insert_column_with_attributes(GTK_TREE_VIEW(view),
							    -1, fmt->name,
							    renderer, "markup",
							    col_idx++, NULL);
	}

	for (col_idx = 0; col_idx < nr_cols; col_idx++) {
		GtkTreeViewColumn *column;

		column = gtk_tree_view_get_column(GTK_TREE_VIEW(view), col_idx);
		gtk_tree_view_column_set_resizable(column, TRUE);

		if (col_idx == sym_col) {
			gtk_tree_view_set_expander_column(GTK_TREE_VIEW(view),
							  column);
		}
	}

	gtk_tree_view_set_model(GTK_TREE_VIEW(view), GTK_TREE_MODEL(store));

	g_object_unref(GTK_TREE_MODEL(store));

	for (nd = rb_first_cached(&hists->entries); nd; nd = rb_next(nd)) {
		struct hist_entry *h = rb_entry(nd, struct hist_entry, rb_node);
		GtkTreeIter iter;
		u64 total = hists__total_period(h->hists);
		float percent;

		if (h->filtered)
			continue;

		percent = hist_entry__get_percent_limit(h);
		if (percent < min_pcnt)
			continue;

		gtk_tree_store_append(store, &iter, NULL);

		col_idx = 0;

		hists__for_each_format(hists, fmt) {
			if (perf_hpp__should_skip(fmt, h->hists))
				continue;

			if (fmt->color)
				fmt->color(fmt, &hpp, h);
			else
				fmt->entry(fmt, &hpp, h);

			gtk_tree_store_set(store, &iter, col_idx++, s, -1);
		}

<<<<<<< HEAD
		if (symbol_conf.use_callchain && hists__has(hists, sym)) {
=======
		if (hist_entry__has_callchains(h) &&
		    symbol_conf.use_callchain && hists__has(hists, sym)) {
>>>>>>> 24b8d41d
			if (callchain_param.mode == CHAIN_GRAPH_REL)
				total = symbol_conf.cumulate_callchain ?
					h->stat_acc->period : h->stat.period;

			perf_gtk__add_callchain(&h->sorted_chain, store, &iter,
						sym_col, total);
		}
	}

	gtk_tree_view_set_rules_hint(GTK_TREE_VIEW(view), TRUE);

	g_signal_connect(view, "row-activated",
			 G_CALLBACK(on_row_activated), NULL);
	gtk_container_add(GTK_CONTAINER(window), view);
}

static void perf_gtk__add_hierarchy_entries(struct hists *hists,
					    struct rb_root_cached *root,
					    GtkTreeStore *store,
					    GtkTreeIter *parent,
					    struct perf_hpp *hpp,
					    float min_pcnt)
{
	int col_idx = 0;
	struct rb_node *node;
	struct hist_entry *he;
	struct perf_hpp_fmt *fmt;
	struct perf_hpp_list_node *fmt_node;
	u64 total = hists__total_period(hists);
	int size;

	for (node = rb_first_cached(root); node; node = rb_next(node)) {
		GtkTreeIter iter;
		float percent;
		char *bf;

		he = rb_entry(node, struct hist_entry, rb_node);
		if (he->filtered)
			continue;

		percent = hist_entry__get_percent_limit(he);
		if (percent < min_pcnt)
			continue;

		gtk_tree_store_append(store, &iter, parent);

		col_idx = 0;

		/* the first hpp_list_node is for overhead columns */
		fmt_node = list_first_entry(&hists->hpp_formats,
					    struct perf_hpp_list_node, list);
		perf_hpp_list__for_each_format(&fmt_node->hpp, fmt) {
			if (fmt->color)
				fmt->color(fmt, hpp, he);
			else
				fmt->entry(fmt, hpp, he);

			gtk_tree_store_set(store, &iter, col_idx++, hpp->buf, -1);
		}

		bf = hpp->buf;
		size = hpp->size;
		perf_hpp_list__for_each_format(he->hpp_list, fmt) {
			int ret;

			if (fmt->color)
				ret = fmt->color(fmt, hpp, he);
			else
				ret = fmt->entry(fmt, hpp, he);

			snprintf(hpp->buf + ret, hpp->size - ret, "  ");
			advance_hpp(hpp, ret + 2);
		}

		gtk_tree_store_set(store, &iter, col_idx, strim(bf), -1);

		if (!he->leaf) {
			hpp->buf = bf;
			hpp->size = size;

			perf_gtk__add_hierarchy_entries(hists, &he->hroot_out,
							store, &iter, hpp,
							min_pcnt);

			if (!hist_entry__has_hierarchy_children(he, min_pcnt)) {
				char buf[32];
				GtkTreeIter child;

				snprintf(buf, sizeof(buf), "no entry >= %.2f%%",
					 min_pcnt);

				gtk_tree_store_append(store, &child, &iter);
				gtk_tree_store_set(store, &child, col_idx, buf, -1);
			}
		}

		if (he->leaf && hist_entry__has_callchains(he) && symbol_conf.use_callchain) {
			if (callchain_param.mode == CHAIN_GRAPH_REL)
				total = symbol_conf.cumulate_callchain ?
					he->stat_acc->period : he->stat.period;

			perf_gtk__add_callchain(&he->sorted_chain, store, &iter,
						col_idx, total);
		}
	}

}

static void perf_gtk__show_hierarchy(GtkWidget *window, struct hists *hists,
				     float min_pcnt)
{
	struct perf_hpp_fmt *fmt;
	struct perf_hpp_list_node *fmt_node;
	GType col_types[MAX_COLUMNS];
	GtkCellRenderer *renderer;
	GtkTreeStore *store;
	GtkWidget *view;
	int col_idx;
	int nr_cols = 0;
	char s[512];
	char buf[512];
	bool first_node, first_col;
	struct perf_hpp hpp = {
		.buf		= s,
		.size		= sizeof(s),
	};

	hists__for_each_format(hists, fmt) {
		if (perf_hpp__is_sort_entry(fmt) ||
		    perf_hpp__is_dynamic_entry(fmt))
			break;

		col_types[nr_cols++] = G_TYPE_STRING;
	}
	col_types[nr_cols++] = G_TYPE_STRING;

	store = gtk_tree_store_newv(nr_cols, col_types);
	view = gtk_tree_view_new();
	renderer = gtk_cell_renderer_text_new();

	col_idx = 0;

	/* the first hpp_list_node is for overhead columns */
	fmt_node = list_first_entry(&hists->hpp_formats,
				    struct perf_hpp_list_node, list);
	perf_hpp_list__for_each_format(&fmt_node->hpp, fmt) {
		gtk_tree_view_insert_column_with_attributes(GTK_TREE_VIEW(view),
							    -1, fmt->name,
							    renderer, "markup",
							    col_idx++, NULL);
	}

	/* construct merged column header since sort keys share single column */
	buf[0] = '\0';
	first_node = true;
	list_for_each_entry_continue(fmt_node, &hists->hpp_formats, list) {
		if (!first_node)
			strcat(buf, " / ");
		first_node = false;

		first_col = true;
		perf_hpp_list__for_each_format(&fmt_node->hpp ,fmt) {
			if (perf_hpp__should_skip(fmt, hists))
				continue;

			if (!first_col)
				strcat(buf, "+");
			first_col = false;

			fmt->header(fmt, &hpp, hists, 0, NULL);
<<<<<<< HEAD
			strcat(buf, ltrim(rtrim(hpp.buf)));
=======
			strcat(buf, strim(hpp.buf));
>>>>>>> 24b8d41d
		}
	}

	gtk_tree_view_insert_column_with_attributes(GTK_TREE_VIEW(view),
						    -1, buf,
						    renderer, "markup",
						    col_idx++, NULL);

	for (col_idx = 0; col_idx < nr_cols; col_idx++) {
		GtkTreeViewColumn *column;

		column = gtk_tree_view_get_column(GTK_TREE_VIEW(view), col_idx);
		gtk_tree_view_column_set_resizable(column, TRUE);

		if (col_idx == 0) {
			gtk_tree_view_set_expander_column(GTK_TREE_VIEW(view),
							  column);
		}
	}

	gtk_tree_view_set_model(GTK_TREE_VIEW(view), GTK_TREE_MODEL(store));
	g_object_unref(GTK_TREE_MODEL(store));

	perf_gtk__add_hierarchy_entries(hists, &hists->entries, store,
					NULL, &hpp, min_pcnt);

	gtk_tree_view_set_rules_hint(GTK_TREE_VIEW(view), TRUE);

	g_signal_connect(view, "row-activated",
			 G_CALLBACK(on_row_activated), NULL);
	gtk_container_add(GTK_CONTAINER(window), view);
}

int perf_evlist__gtk_browse_hists(struct evlist *evlist,
				  const char *help,
				  struct hist_browser_timer *hbt __maybe_unused,
				  float min_pcnt)
{
	struct evsel *pos;
	GtkWidget *vbox;
	GtkWidget *notebook;
	GtkWidget *info_bar;
	GtkWidget *statbar;
	GtkWidget *window;

	signal(SIGSEGV, perf_gtk__signal);
	signal(SIGFPE,  perf_gtk__signal);
	signal(SIGINT,  perf_gtk__signal);
	signal(SIGQUIT, perf_gtk__signal);
	signal(SIGTERM, perf_gtk__signal);

	window = gtk_window_new(GTK_WINDOW_TOPLEVEL);

	gtk_window_set_title(GTK_WINDOW(window), "perf report");

	g_signal_connect(window, "delete_event", gtk_main_quit, NULL);

	pgctx = perf_gtk__activate_context(window);
	if (!pgctx)
		return -1;

	vbox = gtk_vbox_new(FALSE, 0);

	notebook = gtk_notebook_new();

	gtk_box_pack_start(GTK_BOX(vbox), notebook, TRUE, TRUE, 0);

	info_bar = perf_gtk__setup_info_bar();
	if (info_bar)
		gtk_box_pack_start(GTK_BOX(vbox), info_bar, FALSE, FALSE, 0);

	statbar = perf_gtk__setup_statusbar();
	gtk_box_pack_start(GTK_BOX(vbox), statbar, FALSE, FALSE, 0);

	gtk_container_add(GTK_CONTAINER(window), vbox);

	evlist__for_each_entry(evlist, pos) {
		struct hists *hists = evsel__hists(pos);
		const char *evname = evsel__name(pos);
		GtkWidget *scrolled_window;
		GtkWidget *tab_label;
		char buf[512];
		size_t size = sizeof(buf);

		if (symbol_conf.event_group) {
			if (!evsel__is_group_leader(pos))
				continue;

			if (pos->core.nr_members > 1) {
				evsel__group_desc(pos, buf, size);
				evname = buf;
			}
		}

		scrolled_window = gtk_scrolled_window_new(NULL, NULL);

		gtk_scrolled_window_set_policy(GTK_SCROLLED_WINDOW(scrolled_window),
							GTK_POLICY_AUTOMATIC,
							GTK_POLICY_AUTOMATIC);

		if (symbol_conf.report_hierarchy)
			perf_gtk__show_hierarchy(scrolled_window, hists, min_pcnt);
		else
			perf_gtk__show_hists(scrolled_window, hists, min_pcnt);

		tab_label = gtk_label_new(evname);

		gtk_notebook_append_page(GTK_NOTEBOOK(notebook), scrolled_window, tab_label);
	}

	gtk_widget_show_all(window);

	perf_gtk__resize_window(window);

	gtk_window_set_position(GTK_WINDOW(window), GTK_WIN_POS_CENTER);

	ui_helpline__push(help);

	gtk_main();

	perf_gtk__deactivate_context(&pgctx);

	return 0;
}<|MERGE_RESOLUTION|>--- conflicted
+++ resolved
@@ -384,12 +384,8 @@
 			gtk_tree_store_set(store, &iter, col_idx++, s, -1);
 		}
 
-<<<<<<< HEAD
-		if (symbol_conf.use_callchain && hists__has(hists, sym)) {
-=======
 		if (hist_entry__has_callchains(h) &&
 		    symbol_conf.use_callchain && hists__has(hists, sym)) {
->>>>>>> 24b8d41d
 			if (callchain_param.mode == CHAIN_GRAPH_REL)
 				total = symbol_conf.cumulate_callchain ?
 					h->stat_acc->period : h->stat.period;
@@ -560,11 +556,7 @@
 			first_col = false;
 
 			fmt->header(fmt, &hpp, hists, 0, NULL);
-<<<<<<< HEAD
-			strcat(buf, ltrim(rtrim(hpp.buf)));
-=======
 			strcat(buf, strim(hpp.buf));
->>>>>>> 24b8d41d
 		}
 	}
 
