--- conflicted
+++ resolved
@@ -43,18 +43,11 @@
 #include "units.h"
 #include "time-utils.h"
 
-<<<<<<< HEAD
+#include <linux/ctype.h>
+
 extern void hist_browser__init_hpp(void);
 
-static int perf_evsel_browser_title(struct hist_browser *browser,
-				    char *bf, size_t size);
-=======
-#include <linux/ctype.h>
-
-extern void hist_browser__init_hpp(void);
-
 static int hists_browser__scnprintf_title(struct hist_browser *browser, char *bf, size_t size);
->>>>>>> 24b8d41d
 static void hist_browser__update_nr_entries(struct hist_browser *hb);
 
 static struct rb_node *hists__filter_entries(struct rb_node *nd,
@@ -112,12 +105,6 @@
 	struct ui_browser *browser = &hb->b;
 	struct hists *hists = hb->hists;
 	struct perf_hpp_list *hpp_list = hists->hpp_list;
-<<<<<<< HEAD
-	u16 header_offset, index_row;
-
-	header_offset = hb->show_headers ? hpp_list->nr_header_lines : 0;
-	browser->rows = browser->height - header_offset;
-=======
 	u16 index_row;
 
 	if (!hb->show_headers) {
@@ -128,7 +115,6 @@
 
 	browser->extra_title_lines = hpp_list->nr_header_lines;
 	browser->rows -= browser->extra_title_lines;
->>>>>>> 24b8d41d
 	/*
 	 * Verify if we were at the last line and that line isn't
 	 * visibe because we now show the header line(s).
@@ -151,20 +137,6 @@
  	 *	  changeset.
  	 */
 	ui_browser__refresh_dimensions(browser);
-<<<<<<< HEAD
-	hist_browser__update_rows(hb);
-}
-
-static void hist_browser__gotorc(struct hist_browser *browser, int row, int column)
-{
-	struct hists *hists = browser->hists;
-	struct perf_hpp_list *hpp_list = hists->hpp_list;
-	u16 header_offset;
-
-	header_offset = browser->show_headers ? hpp_list->nr_header_lines : 0;
-	ui_browser__gotorc(&browser->b, row + header_offset, column);
-=======
->>>>>>> 24b8d41d
 }
 
 static void hist_browser__reset(struct hist_browser *browser)
@@ -705,9 +677,6 @@
 	return browser->title ? browser->title(browser, bf, size) : 0;
 }
 
-<<<<<<< HEAD
-int hist_browser__run(struct hist_browser *browser, const char *help)
-=======
 static int hist_browser__handle_hotkey(struct hist_browser *browser, bool warn_lost_event, char *title, size_t size, int key)
 {
 	switch (key) {
@@ -782,7 +751,6 @@
 
 int hist_browser__run(struct hist_browser *browser, const char *help,
 		      bool warn_lost_event, int key)
->>>>>>> 24b8d41d
 {
 	char title[160];
 	struct hist_browser_timer *hbt = browser->hbt;
@@ -802,54 +770,7 @@
 	while (1) {
 		key = ui_browser__run(&browser->b, delay_secs);
 
-<<<<<<< HEAD
-		switch (key) {
-		case K_TIMER: {
-			u64 nr_entries;
-			hbt->timer(hbt->arg);
-
-			if (hist_browser__has_filter(browser) ||
-			    symbol_conf.report_hierarchy)
-				hist_browser__update_nr_entries(browser);
-
-			nr_entries = hist_browser__nr_entries(browser);
-			ui_browser__update_nr_entries(&browser->b, nr_entries);
-
-			if (browser->hists->stats.nr_lost_warned !=
-			    browser->hists->stats.nr_events[PERF_RECORD_LOST]) {
-				browser->hists->stats.nr_lost_warned =
-					browser->hists->stats.nr_events[PERF_RECORD_LOST];
-				ui_browser__warn_lost_events(&browser->b);
-			}
-
-			hist_browser__title(browser, title, sizeof(title));
-			ui_browser__show_title(&browser->b, title);
-			continue;
-		}
-		case 'D': { /* Debug */
-			static int seq;
-			struct hist_entry *h = rb_entry(browser->b.top,
-							struct hist_entry, rb_node);
-			ui_helpline__pop();
-			ui_helpline__fpush("%d: nr_ent=(%d,%d), rows=%d, idx=%d, fve: idx=%d, row_off=%d, nrows=%d",
-					   seq++, browser->b.nr_entries,
-					   browser->hists->nr_entries,
-					   browser->b.rows,
-					   browser->b.index,
-					   browser->b.top_idx,
-					   h->row_offset, h->nr_rows);
-		}
-			break;
-		case 'C':
-			/* Collapse the whole world. */
-			hist_browser__set_folding(browser, false);
-			break;
-		case 'E':
-			/* Expand the whole world. */
-			hist_browser__set_folding(browser, true);
-=======
 		if (hist_browser__handle_hotkey(browser, warn_lost_event, title, sizeof(title), key))
->>>>>>> 24b8d41d
 			break;
 	}
 out:
@@ -1836,11 +1757,7 @@
 			ret = fmt->header(fmt, &dummy_hpp, hists, 0, NULL);
 			dummy_hpp.buf[ret] = '\0';
 
-<<<<<<< HEAD
-			start = trim(dummy_hpp.buf);
-=======
 			start = strim(dummy_hpp.buf);
->>>>>>> 24b8d41d
 			ret = strlen(start);
 
 			if (start != dummy_hpp.buf)
@@ -1879,11 +1796,7 @@
 		hists_browser__scnprintf_headers(browser, headers,
 						 sizeof(headers), line);
 
-<<<<<<< HEAD
-		ui_browser__gotorc(&browser->b, line, 0);
-=======
 		ui_browser__gotorc_title(&browser->b, line, 0);
->>>>>>> 24b8d41d
 		ui_browser__set_color(&browser->b, HE_COLORSET_ROOT);
 		ui_browser__write_nstring(&browser->b, headers, browser->b.width + 1);
 	}
@@ -1912,19 +1825,9 @@
 	unsigned row = 0;
 	struct rb_node *nd;
 	struct hist_browser *hb = container_of(browser, struct hist_browser, b);
-	struct hists *hists = hb->hists;
-
-<<<<<<< HEAD
-	if (hb->show_headers) {
-		struct perf_hpp_list *hpp_list = hists->hpp_list;
-
-		hist_browser__show_headers(hb);
-		header_offset = hpp_list->nr_header_lines;
-	}
-=======
+
 	if (hb->show_headers)
 		hist_browser__show_headers(hb);
->>>>>>> 24b8d41d
 
 	ui_browser__hists_init_top(browser);
 	hb->he_selection = NULL;
@@ -2167,11 +2070,7 @@
 	bool first = true;
 	int ret;
 
-<<<<<<< HEAD
-	if (symbol_conf.use_callchain) {
-=======
 	if (hist_entry__has_callchains(he) && symbol_conf.use_callchain) {
->>>>>>> 24b8d41d
 		folded_sign = hist_entry__folded(he);
 		printed += fprintf(fp, "%c ", folded_sign);
 	}
@@ -2326,10 +2225,7 @@
 	browser->b.seek			= ui_browser__hists_seek;
 	browser->b.use_navkeypressed	= true;
 	browser->show_headers		= symbol_conf.show_hist_headers;
-<<<<<<< HEAD
-=======
 	hist_browser__set_title_space(browser);
->>>>>>> 24b8d41d
 
 	if (symbol_conf.report_hierarchy) {
 		struct perf_hpp_list_node *fmt_node;
@@ -2361,28 +2257,18 @@
 }
 
 static struct hist_browser *
-<<<<<<< HEAD
-perf_evsel_browser__new(struct perf_evsel *evsel,
-			struct hist_browser_timer *hbt,
-			struct perf_env *env)
-=======
 perf_evsel_browser__new(struct evsel *evsel,
 			struct hist_browser_timer *hbt,
 			struct perf_env *env,
 			struct annotation_options *annotation_opts)
->>>>>>> 24b8d41d
 {
 	struct hist_browser *browser = hist_browser__new(evsel__hists(evsel));
 
 	if (browser) {
 		browser->hbt   = hbt;
 		browser->env   = env;
-<<<<<<< HEAD
-		browser->title = perf_evsel_browser_title;
-=======
 		browser->title = hists_browser__scnprintf_title;
 		browser->annotation_opts = annotation_opts;
->>>>>>> 24b8d41d
 	}
 	return browser;
 }
@@ -2413,86 +2299,14 @@
 	return timer == NULL;
 }
 
-<<<<<<< HEAD
-static int perf_evsel_browser_title(struct hist_browser *browser,
-				char *bf, size_t size)
-{
-	struct hist_browser_timer *hbt = browser->hbt;
-	struct hists *hists = browser->hists;
-	char unit;
-	int printed;
-	const struct dso *dso = hists->dso_filter;
-	const struct thread *thread = hists->thread_filter;
-	int socket_id = hists->socket_filter;
-	unsigned long nr_samples = hists->stats.nr_events[PERF_RECORD_SAMPLE];
-	u64 nr_events = hists->stats.total_period;
-	struct perf_evsel *evsel = hists_to_evsel(hists);
-	const char *ev_name = perf_evsel__name(evsel);
-	char buf[512];
-	size_t buflen = sizeof(buf);
-	char ref[30] = " show reference callgraph, ";
-	bool enable_ref = false;
-
-	if (symbol_conf.filter_relative) {
-		nr_samples = hists->stats.nr_non_filtered_samples;
-		nr_events = hists->stats.total_non_filtered_period;
-	}
-
-	if (perf_evsel__is_group_event(evsel)) {
-		struct perf_evsel *pos;
-
-		perf_evsel__group_desc(evsel, buf, buflen);
-		ev_name = buf;
-
-		for_each_group_member(pos, evsel) {
-			struct hists *pos_hists = evsel__hists(pos);
-
-			if (symbol_conf.filter_relative) {
-				nr_samples += pos_hists->stats.nr_non_filtered_samples;
-				nr_events += pos_hists->stats.total_non_filtered_period;
-			} else {
-				nr_samples += pos_hists->stats.nr_events[PERF_RECORD_SAMPLE];
-				nr_events += pos_hists->stats.total_period;
-			}
-		}
-	}
-
-	if (symbol_conf.show_ref_callgraph &&
-	    strstr(ev_name, "call-graph=no"))
-		enable_ref = true;
-	nr_samples = convert_unit(nr_samples, &unit);
-	printed = scnprintf(bf, size,
-			   "Samples: %lu%c of event '%s',%sEvent count (approx.): %" PRIu64,
-			   nr_samples, unit, ev_name, enable_ref ? ref : " ", nr_events);
-=======
 static int hists_browser__scnprintf_title(struct hist_browser *browser, char *bf, size_t size)
 {
 	struct hist_browser_timer *hbt = browser->hbt;
 	int printed = __hists__scnprintf_title(browser->hists, bf, size, !is_report_browser(hbt));
->>>>>>> 24b8d41d
 
 	if (!is_report_browser(hbt)) {
 		struct perf_top *top = hbt->arg;
 
-<<<<<<< HEAD
-	if (hists->uid_filter_str)
-		printed += snprintf(bf + printed, size - printed,
-				    ", UID: %s", hists->uid_filter_str);
-	if (thread) {
-		if (hists__has(hists, thread)) {
-			printed += scnprintf(bf + printed, size - printed,
-				    ", Thread: %s(%d)",
-				     (thread->comm_set ? thread__comm_str(thread) : ""),
-				    thread->tid);
-		} else {
-			printed += scnprintf(bf + printed, size - printed,
-				    ", Thread: %s",
-				     (thread->comm_set ? thread__comm_str(thread) : ""));
-		}
-	}
-	if (dso)
-=======
->>>>>>> 24b8d41d
 		printed += scnprintf(bf + printed, size - printed,
 				     " lost: %" PRIu64 "/%" PRIu64,
 				     top->lost, top->lost_total);
@@ -2765,11 +2579,6 @@
 
 static int hists_browser__zoom_map(struct hist_browser *browser, struct map *map)
 {
-<<<<<<< HEAD
-	struct map *map = act->ms.map;
-
-=======
->>>>>>> 24b8d41d
 	if (!hists__has(browser->hists, dso) || map == NULL)
 		return 0;
 
@@ -3147,13 +2956,8 @@
 				    struct annotation_options *annotation_opts)
 {
 	struct hists *hists = evsel__hists(evsel);
-<<<<<<< HEAD
-	struct hist_browser *browser = perf_evsel_browser__new(evsel, hbt, env);
-	struct branch_info *bi;
-=======
 	struct hist_browser *browser = perf_evsel_browser__new(evsel, hbt, env, annotation_opts);
 	struct branch_info *bi = NULL;
->>>>>>> 24b8d41d
 #define MAX_OPTIONS  16
 	char *options[MAX_OPTIONS];
 	struct popup_action actions[MAX_OPTIONS];
@@ -3788,11 +3592,7 @@
 	ui_helpline__push("Press ESC to exit");
 
 	evlist__for_each_entry(evlist, pos) {
-<<<<<<< HEAD
-		const char *ev_name = perf_evsel__name(pos);
-=======
 		const char *ev_name = evsel__name(pos);
->>>>>>> 24b8d41d
 		size_t line_len = strlen(ev_name) + 7;
 
 		if (menu.b.width < line_len)
@@ -3845,11 +3645,7 @@
 
 		nr_entries = 0;
 		evlist__for_each_entry(evlist, pos) {
-<<<<<<< HEAD
-			if (perf_evsel__is_group_leader(pos))
-=======
 			if (evsel__is_group_leader(pos))
->>>>>>> 24b8d41d
 				nr_entries++;
 		}
 
