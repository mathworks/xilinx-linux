// SPDX-License-Identifier: GPL-2.0
#include "builtin.h"
#include "perf.h"

#include "util/build-id.h"
#include "util/evsel.h"
#include "util/evlist.h"
#include "util/mmap.h"
#include "util/term.h"
#include "util/symbol.h"
#include "util/thread.h"
#include "util/header.h"
#include "util/session.h"
#include "util/intlist.h"
#include <subcmd/pager.h>
#include <subcmd/parse-options.h>
#include "util/trace-event.h"
#include "util/debug.h"
#include "util/tool.h"
#include "util/stat.h"
#include "util/synthetic-events.h"
#include "util/top.h"
#include "util/data.h"
#include "util/ordered-events.h"
#include "util/kvm-stat.h"
#include "ui/ui.h"

#include <sys/prctl.h>
#ifdef HAVE_TIMERFD_SUPPORT
#include <sys/timerfd.h>
#endif
<<<<<<< HEAD

#include <linux/time64.h>
=======
#include <sys/time.h>
#include <sys/types.h>
#include <sys/stat.h>
#include <fcntl.h>

#include <linux/err.h>
#include <linux/kernel.h>
#include <linux/string.h>
#include <linux/time64.h>
#include <linux/zalloc.h>
#include <errno.h>
#include <inttypes.h>
#include <poll.h>
>>>>>>> 24b8d41d
#include <termios.h>
#include <semaphore.h>
#include <signal.h>
#include <math.h>
#include <perf/mmap.h>

static const char *get_filename_for_perf_kvm(void)
{
	const char *filename;

	if (perf_host && !perf_guest)
		filename = strdup("perf.data.host");
	else if (!perf_host && perf_guest)
		filename = strdup("perf.data.guest");
	else
		filename = strdup("perf.data.kvm");

	return filename;
}

#ifdef HAVE_KVM_STAT_SUPPORT

void exit_event_get_key(struct evsel *evsel,
			struct perf_sample *sample,
			struct event_key *key)
{
	key->info = 0;
	key->key  = evsel__intval(evsel, sample, kvm_exit_reason);
}

bool kvm_exit_event(struct evsel *evsel)
{
	return !strcmp(evsel->name, kvm_exit_trace);
}

bool exit_event_begin(struct evsel *evsel,
		      struct perf_sample *sample, struct event_key *key)
{
	if (kvm_exit_event(evsel)) {
		exit_event_get_key(evsel, sample, key);
		return true;
	}

	return false;
}

bool kvm_entry_event(struct evsel *evsel)
{
	return !strcmp(evsel->name, kvm_entry_trace);
}

bool exit_event_end(struct evsel *evsel,
		    struct perf_sample *sample __maybe_unused,
		    struct event_key *key __maybe_unused)
{
	return kvm_entry_event(evsel);
}

static const char *get_exit_reason(struct perf_kvm_stat *kvm,
				   struct exit_reasons_table *tbl,
				   u64 exit_code)
{
	while (tbl->reason != NULL) {
		if (tbl->exit_code == exit_code)
			return tbl->reason;
		tbl++;
	}

	pr_err("unknown kvm exit code:%lld on %s\n",
		(unsigned long long)exit_code, kvm->exit_reasons_isa);
	return "UNKNOWN";
}

void exit_event_decode_key(struct perf_kvm_stat *kvm,
			   struct event_key *key,
			   char *decode)
{
	const char *exit_reason = get_exit_reason(kvm, key->exit_reasons,
						  key->key);

	scnprintf(decode, decode_str_len, "%s", exit_reason);
}

static bool register_kvm_events_ops(struct perf_kvm_stat *kvm)
{
	struct kvm_reg_events_ops *events_ops = kvm_reg_events_ops;

	for (events_ops = kvm_reg_events_ops; events_ops->name; events_ops++) {
		if (!strcmp(events_ops->name, kvm->report_event)) {
			kvm->events_ops = events_ops->ops;
			return true;
		}
	}

	return false;
}

struct vcpu_event_record {
	int vcpu_id;
	u64 start_time;
	struct kvm_event *last_event;
};


static void init_kvm_event_record(struct perf_kvm_stat *kvm)
{
	unsigned int i;

	for (i = 0; i < EVENTS_CACHE_SIZE; i++)
		INIT_LIST_HEAD(&kvm->kvm_events_cache[i]);
}

#ifdef HAVE_TIMERFD_SUPPORT
static void clear_events_cache_stats(struct list_head *kvm_events_cache)
{
	struct list_head *head;
	struct kvm_event *event;
	unsigned int i;
	int j;

	for (i = 0; i < EVENTS_CACHE_SIZE; i++) {
		head = &kvm_events_cache[i];
		list_for_each_entry(event, head, hash_entry) {
			/* reset stats for event */
			event->total.time = 0;
			init_stats(&event->total.stats);

			for (j = 0; j < event->max_vcpu; ++j) {
				event->vcpu[j].time = 0;
				init_stats(&event->vcpu[j].stats);
			}
		}
	}
}
#endif

static int kvm_events_hash_fn(u64 key)
{
	return key & (EVENTS_CACHE_SIZE - 1);
}

static bool kvm_event_expand(struct kvm_event *event, int vcpu_id)
{
	int old_max_vcpu = event->max_vcpu;
	void *prev;

	if (vcpu_id < event->max_vcpu)
		return true;

	while (event->max_vcpu <= vcpu_id)
		event->max_vcpu += DEFAULT_VCPU_NUM;

	prev = event->vcpu;
	event->vcpu = realloc(event->vcpu,
			      event->max_vcpu * sizeof(*event->vcpu));
	if (!event->vcpu) {
		free(prev);
		pr_err("Not enough memory\n");
		return false;
	}

	memset(event->vcpu + old_max_vcpu, 0,
	       (event->max_vcpu - old_max_vcpu) * sizeof(*event->vcpu));
	return true;
}

static struct kvm_event *kvm_alloc_init_event(struct event_key *key)
{
	struct kvm_event *event;

	event = zalloc(sizeof(*event));
	if (!event) {
		pr_err("Not enough memory\n");
		return NULL;
	}

	event->key = *key;
	init_stats(&event->total.stats);
	return event;
}

static struct kvm_event *find_create_kvm_event(struct perf_kvm_stat *kvm,
					       struct event_key *key)
{
	struct kvm_event *event;
	struct list_head *head;

	BUG_ON(key->key == INVALID_KEY);

	head = &kvm->kvm_events_cache[kvm_events_hash_fn(key->key)];
	list_for_each_entry(event, head, hash_entry) {
		if (event->key.key == key->key && event->key.info == key->info)
			return event;
	}

	event = kvm_alloc_init_event(key);
	if (!event)
		return NULL;

	list_add(&event->hash_entry, head);
	return event;
}

static bool handle_begin_event(struct perf_kvm_stat *kvm,
			       struct vcpu_event_record *vcpu_record,
			       struct event_key *key, u64 timestamp)
{
	struct kvm_event *event = NULL;

	if (key->key != INVALID_KEY)
		event = find_create_kvm_event(kvm, key);

	vcpu_record->last_event = event;
	vcpu_record->start_time = timestamp;
	return true;
}

static void
kvm_update_event_stats(struct kvm_event_stats *kvm_stats, u64 time_diff)
{
	kvm_stats->time += time_diff;
	update_stats(&kvm_stats->stats, time_diff);
}

static double kvm_event_rel_stddev(int vcpu_id, struct kvm_event *event)
{
	struct kvm_event_stats *kvm_stats = &event->total;

	if (vcpu_id != -1)
		kvm_stats = &event->vcpu[vcpu_id];

	return rel_stddev_stats(stddev_stats(&kvm_stats->stats),
				avg_stats(&kvm_stats->stats));
}

static bool update_kvm_event(struct kvm_event *event, int vcpu_id,
			     u64 time_diff)
{
	if (vcpu_id == -1) {
		kvm_update_event_stats(&event->total, time_diff);
		return true;
	}

	if (!kvm_event_expand(event, vcpu_id))
		return false;

	kvm_update_event_stats(&event->vcpu[vcpu_id], time_diff);
	return true;
}

static bool is_child_event(struct perf_kvm_stat *kvm,
			   struct evsel *evsel,
			   struct perf_sample *sample,
			   struct event_key *key)
{
	struct child_event_ops *child_ops;

	child_ops = kvm->events_ops->child_ops;

	if (!child_ops)
		return false;

	for (; child_ops->name; child_ops++) {
		if (!strcmp(evsel->name, child_ops->name)) {
			child_ops->get_key(evsel, sample, key);
			return true;
		}
	}

	return false;
}

static bool handle_child_event(struct perf_kvm_stat *kvm,
			       struct vcpu_event_record *vcpu_record,
			       struct event_key *key,
			       struct perf_sample *sample __maybe_unused)
{
	struct kvm_event *event = NULL;

	if (key->key != INVALID_KEY)
		event = find_create_kvm_event(kvm, key);

	vcpu_record->last_event = event;

	return true;
}

static bool skip_event(const char *event)
{
	const char * const *skip_events;

	for (skip_events = kvm_skip_events; *skip_events; skip_events++)
		if (!strcmp(event, *skip_events))
			return true;

	return false;
}

static bool handle_end_event(struct perf_kvm_stat *kvm,
			     struct vcpu_event_record *vcpu_record,
			     struct event_key *key,
			     struct perf_sample *sample)
{
	struct kvm_event *event;
	u64 time_begin, time_diff;
	int vcpu;

	if (kvm->trace_vcpu == -1)
		vcpu = -1;
	else
		vcpu = vcpu_record->vcpu_id;

	event = vcpu_record->last_event;
	time_begin = vcpu_record->start_time;

	/* The begin event is not caught. */
	if (!time_begin)
		return true;

	/*
	 * In some case, the 'begin event' only records the start timestamp,
	 * the actual event is recognized in the 'end event' (e.g. mmio-event).
	 */

	/* Both begin and end events did not get the key. */
	if (!event && key->key == INVALID_KEY)
		return true;

	if (!event)
		event = find_create_kvm_event(kvm, key);

	if (!event)
		return false;

	vcpu_record->last_event = NULL;
	vcpu_record->start_time = 0;

	/* seems to happen once in a while during live mode */
	if (sample->time < time_begin) {
		pr_debug("End time before begin time; skipping event.\n");
		return true;
	}

	time_diff = sample->time - time_begin;

	if (kvm->duration && time_diff > kvm->duration) {
		char decode[decode_str_len];

		kvm->events_ops->decode_key(kvm, &event->key, decode);
		if (!skip_event(decode)) {
			pr_info("%" PRIu64 " VM %d, vcpu %d: %s event took %" PRIu64 "usec\n",
				 sample->time, sample->pid, vcpu_record->vcpu_id,
				 decode, time_diff / NSEC_PER_USEC);
		}
	}

	return update_kvm_event(event, vcpu, time_diff);
}

static
struct vcpu_event_record *per_vcpu_record(struct thread *thread,
					  struct evsel *evsel,
					  struct perf_sample *sample)
{
	/* Only kvm_entry records vcpu id. */
	if (!thread__priv(thread) && kvm_entry_event(evsel)) {
		struct vcpu_event_record *vcpu_record;

		vcpu_record = zalloc(sizeof(*vcpu_record));
		if (!vcpu_record) {
			pr_err("%s: Not enough memory\n", __func__);
			return NULL;
		}

		vcpu_record->vcpu_id = evsel__intval(evsel, sample, vcpu_id_str);
		thread__set_priv(thread, vcpu_record);
	}

	return thread__priv(thread);
}

static bool handle_kvm_event(struct perf_kvm_stat *kvm,
			     struct thread *thread,
			     struct evsel *evsel,
			     struct perf_sample *sample)
{
	struct vcpu_event_record *vcpu_record;
	struct event_key key = { .key = INVALID_KEY,
				 .exit_reasons = kvm->exit_reasons };

	vcpu_record = per_vcpu_record(thread, evsel, sample);
	if (!vcpu_record)
		return true;

	/* only process events for vcpus user cares about */
	if ((kvm->trace_vcpu != -1) &&
	    (kvm->trace_vcpu != vcpu_record->vcpu_id))
		return true;

	if (kvm->events_ops->is_begin_event(evsel, sample, &key))
		return handle_begin_event(kvm, vcpu_record, &key, sample->time);

	if (is_child_event(kvm, evsel, sample, &key))
		return handle_child_event(kvm, vcpu_record, &key, sample);

	if (kvm->events_ops->is_end_event(evsel, sample, &key))
		return handle_end_event(kvm, vcpu_record, &key, sample);

	return true;
}

#define GET_EVENT_KEY(func, field)					\
static u64 get_event_ ##func(struct kvm_event *event, int vcpu)		\
{									\
	if (vcpu == -1)							\
		return event->total.field;				\
									\
	if (vcpu >= event->max_vcpu)					\
		return 0;						\
									\
	return event->vcpu[vcpu].field;					\
}

#define COMPARE_EVENT_KEY(func, field)					\
GET_EVENT_KEY(func, field)						\
static int compare_kvm_event_ ## func(struct kvm_event *one,		\
					struct kvm_event *two, int vcpu)\
{									\
	return get_event_ ##func(one, vcpu) >				\
				get_event_ ##func(two, vcpu);		\
}

GET_EVENT_KEY(time, time);
COMPARE_EVENT_KEY(count, stats.n);
COMPARE_EVENT_KEY(mean, stats.mean);
GET_EVENT_KEY(max, stats.max);
GET_EVENT_KEY(min, stats.min);

#define DEF_SORT_NAME_KEY(name, compare_key)				\
	{ #name, compare_kvm_event_ ## compare_key }

static struct kvm_event_key keys[] = {
	DEF_SORT_NAME_KEY(sample, count),
	DEF_SORT_NAME_KEY(time, mean),
	{ NULL, NULL }
};

static bool select_key(struct perf_kvm_stat *kvm)
{
	int i;

	for (i = 0; keys[i].name; i++) {
		if (!strcmp(keys[i].name, kvm->sort_key)) {
			kvm->compare = keys[i].key;
			return true;
		}
	}

	pr_err("Unknown compare key:%s\n", kvm->sort_key);
	return false;
}

static void insert_to_result(struct rb_root *result, struct kvm_event *event,
			     key_cmp_fun bigger, int vcpu)
{
	struct rb_node **rb = &result->rb_node;
	struct rb_node *parent = NULL;
	struct kvm_event *p;

	while (*rb) {
		p = container_of(*rb, struct kvm_event, rb);
		parent = *rb;

		if (bigger(event, p, vcpu))
			rb = &(*rb)->rb_left;
		else
			rb = &(*rb)->rb_right;
	}

	rb_link_node(&event->rb, parent, rb);
	rb_insert_color(&event->rb, result);
}

static void
update_total_count(struct perf_kvm_stat *kvm, struct kvm_event *event)
{
	int vcpu = kvm->trace_vcpu;

	kvm->total_count += get_event_count(event, vcpu);
	kvm->total_time += get_event_time(event, vcpu);
}

static bool event_is_valid(struct kvm_event *event, int vcpu)
{
	return !!get_event_count(event, vcpu);
}

static void sort_result(struct perf_kvm_stat *kvm)
{
	unsigned int i;
	int vcpu = kvm->trace_vcpu;
	struct kvm_event *event;

	for (i = 0; i < EVENTS_CACHE_SIZE; i++) {
		list_for_each_entry(event, &kvm->kvm_events_cache[i], hash_entry) {
			if (event_is_valid(event, vcpu)) {
				update_total_count(kvm, event);
				insert_to_result(&kvm->result, event,
						 kvm->compare, vcpu);
			}
		}
	}
}

/* returns left most element of result, and erase it */
static struct kvm_event *pop_from_result(struct rb_root *result)
{
	struct rb_node *node = rb_first(result);

	if (!node)
		return NULL;

	rb_erase(node, result);
	return container_of(node, struct kvm_event, rb);
}

static void print_vcpu_info(struct perf_kvm_stat *kvm)
{
	int vcpu = kvm->trace_vcpu;

	pr_info("Analyze events for ");

	if (kvm->opts.target.system_wide)
		pr_info("all VMs, ");
	else if (kvm->opts.target.pid)
		pr_info("pid(s) %s, ", kvm->opts.target.pid);
	else
		pr_info("dazed and confused on what is monitored, ");

	if (vcpu == -1)
		pr_info("all VCPUs:\n\n");
	else
		pr_info("VCPU %d:\n\n", vcpu);
}

static void show_timeofday(void)
{
	char date[64];
	struct timeval tv;
	struct tm ltime;

	gettimeofday(&tv, NULL);
	if (localtime_r(&tv.tv_sec, &ltime)) {
		strftime(date, sizeof(date), "%H:%M:%S", &ltime);
		pr_info("%s.%06ld", date, tv.tv_usec);
	} else
		pr_info("00:00:00.000000");

	return;
}

static void print_result(struct perf_kvm_stat *kvm)
{
	char decode[decode_str_len];
	struct kvm_event *event;
	int vcpu = kvm->trace_vcpu;

	if (kvm->live) {
		puts(CONSOLE_CLEAR);
		show_timeofday();
	}

	pr_info("\n\n");
	print_vcpu_info(kvm);
	pr_info("%*s ", decode_str_len, kvm->events_ops->name);
	pr_info("%10s ", "Samples");
	pr_info("%9s ", "Samples%");

	pr_info("%9s ", "Time%");
	pr_info("%11s ", "Min Time");
	pr_info("%11s ", "Max Time");
	pr_info("%16s ", "Avg time");
	pr_info("\n\n");

	while ((event = pop_from_result(&kvm->result))) {
		u64 ecount, etime, max, min;

		ecount = get_event_count(event, vcpu);
		etime = get_event_time(event, vcpu);
		max = get_event_max(event, vcpu);
		min = get_event_min(event, vcpu);

		kvm->events_ops->decode_key(kvm, &event->key, decode);
		pr_info("%*s ", decode_str_len, decode);
		pr_info("%10llu ", (unsigned long long)ecount);
		pr_info("%8.2f%% ", (double)ecount / kvm->total_count * 100);
		pr_info("%8.2f%% ", (double)etime / kvm->total_time * 100);
		pr_info("%9.2fus ", (double)min / NSEC_PER_USEC);
		pr_info("%9.2fus ", (double)max / NSEC_PER_USEC);
		pr_info("%9.2fus ( +-%7.2f%% )", (double)etime / ecount / NSEC_PER_USEC,
			kvm_event_rel_stddev(vcpu, event));
		pr_info("\n");
	}

	pr_info("\nTotal Samples:%" PRIu64 ", Total events handled time:%.2fus.\n\n",
		kvm->total_count, kvm->total_time / (double)NSEC_PER_USEC);

	if (kvm->lost_events)
		pr_info("\nLost events: %" PRIu64 "\n\n", kvm->lost_events);
}

#ifdef HAVE_TIMERFD_SUPPORT
static int process_lost_event(struct perf_tool *tool,
			      union perf_event *event __maybe_unused,
			      struct perf_sample *sample __maybe_unused,
			      struct machine *machine __maybe_unused)
{
	struct perf_kvm_stat *kvm = container_of(tool, struct perf_kvm_stat, tool);

	kvm->lost_events++;
	return 0;
}
#endif

static bool skip_sample(struct perf_kvm_stat *kvm,
			struct perf_sample *sample)
{
	if (kvm->pid_list && intlist__find(kvm->pid_list, sample->pid) == NULL)
		return true;

	return false;
}

static int process_sample_event(struct perf_tool *tool,
				union perf_event *event,
				struct perf_sample *sample,
				struct evsel *evsel,
				struct machine *machine)
{
	int err = 0;
	struct thread *thread;
	struct perf_kvm_stat *kvm = container_of(tool, struct perf_kvm_stat,
						 tool);

	if (skip_sample(kvm, sample))
		return 0;

	thread = machine__findnew_thread(machine, sample->pid, sample->tid);
	if (thread == NULL) {
		pr_debug("problem processing %d event, skipping it.\n",
			event->header.type);
		return -1;
	}

	if (!handle_kvm_event(kvm, thread, evsel, sample))
		err = -1;

	thread__put(thread);
	return err;
}

static int cpu_isa_config(struct perf_kvm_stat *kvm)
{
	char buf[128], *cpuid;
	int err;

	if (kvm->live) {
		err = get_cpuid(buf, sizeof(buf));
		if (err != 0) {
			pr_err("Failed to look up CPU type: %s\n",
			       str_error_r(err, buf, sizeof(buf)));
			return -err;
		}
		cpuid = buf;
	} else
		cpuid = kvm->session->header.env.cpuid;

	if (!cpuid) {
		pr_err("Failed to look up CPU type\n");
		return -EINVAL;
	}

	err = cpu_isa_init(kvm, cpuid);
	if (err == -ENOTSUP)
		pr_err("CPU %s is not supported.\n", cpuid);

	return err;
}

static bool verify_vcpu(int vcpu)
{
	if (vcpu != -1 && vcpu < 0) {
		pr_err("Invalid vcpu:%d.\n", vcpu);
		return false;
	}

	return true;
}

#ifdef HAVE_TIMERFD_SUPPORT
/* keeping the max events to a modest level to keep
 * the processing of samples per mmap smooth.
 */
#define PERF_KVM__MAX_EVENTS_PER_MMAP  25

static s64 perf_kvm__mmap_read_idx(struct perf_kvm_stat *kvm, int idx,
				   u64 *mmap_time)
{
	struct evlist *evlist = kvm->evlist;
	union perf_event *event;
	struct mmap *md;
	u64 timestamp;
	s64 n = 0;
	int err;

	*mmap_time = ULLONG_MAX;
	md = &evlist->mmap[idx];
	err = perf_mmap__read_init(&md->core);
	if (err < 0)
		return (err == -EAGAIN) ? 0 : -1;

	while ((event = perf_mmap__read_event(&md->core)) != NULL) {
		err = perf_evlist__parse_sample_timestamp(evlist, event, &timestamp);
		if (err) {
			perf_mmap__consume(&md->core);
			pr_err("Failed to parse sample\n");
			return -1;
		}

		err = perf_session__queue_event(kvm->session, event, timestamp, 0);
		/*
		 * FIXME: Here we can't consume the event, as perf_session__queue_event will
		 *        point to it, and it'll get possibly overwritten by the kernel.
		 */
		perf_mmap__consume(&md->core);

		if (err) {
			pr_err("Failed to enqueue sample: %d\n", err);
			return -1;
		}

		/* save time stamp of our first sample for this mmap */
		if (n == 0)
			*mmap_time = timestamp;

		/* limit events per mmap handled all at once */
		n++;
		if (n == PERF_KVM__MAX_EVENTS_PER_MMAP)
			break;
	}

	perf_mmap__read_done(&md->core);
	return n;
}

static int perf_kvm__mmap_read(struct perf_kvm_stat *kvm)
{
	int i, err, throttled = 0;
	s64 n, ntotal = 0;
	u64 flush_time = ULLONG_MAX, mmap_time;

	for (i = 0; i < kvm->evlist->core.nr_mmaps; i++) {
		n = perf_kvm__mmap_read_idx(kvm, i, &mmap_time);
		if (n < 0)
			return -1;

		/* flush time is going to be the minimum of all the individual
		 * mmap times. Essentially, we flush all the samples queued up
		 * from the last pass under our minimal start time -- that leaves
		 * a very small race for samples to come in with a lower timestamp.
		 * The ioctl to return the perf_clock timestamp should close the
		 * race entirely.
		 */
		if (mmap_time < flush_time)
			flush_time = mmap_time;

		ntotal += n;
		if (n == PERF_KVM__MAX_EVENTS_PER_MMAP)
			throttled = 1;
	}

	/* flush queue after each round in which we processed events */
	if (ntotal) {
		struct ordered_events *oe = &kvm->session->ordered_events;

		oe->next_flush = flush_time;
		err = ordered_events__flush(oe, OE_FLUSH__ROUND);
		if (err) {
			if (kvm->lost_events)
				pr_info("\nLost events: %" PRIu64 "\n\n",
					kvm->lost_events);
			return err;
		}
	}

	return throttled;
}

static volatile int done;

static void sig_handler(int sig __maybe_unused)
{
	done = 1;
}

static int perf_kvm__timerfd_create(struct perf_kvm_stat *kvm)
{
	struct itimerspec new_value;
	int rc = -1;

	kvm->timerfd = timerfd_create(CLOCK_MONOTONIC, TFD_NONBLOCK);
	if (kvm->timerfd < 0) {
		pr_err("timerfd_create failed\n");
		goto out;
	}

	new_value.it_value.tv_sec = kvm->display_time;
	new_value.it_value.tv_nsec = 0;
	new_value.it_interval.tv_sec = kvm->display_time;
	new_value.it_interval.tv_nsec = 0;

	if (timerfd_settime(kvm->timerfd, 0, &new_value, NULL) != 0) {
		pr_err("timerfd_settime failed: %d\n", errno);
		close(kvm->timerfd);
		goto out;
	}

	rc = 0;
out:
	return rc;
}

static int perf_kvm__handle_timerfd(struct perf_kvm_stat *kvm)
{
	uint64_t c;
	int rc;

	rc = read(kvm->timerfd, &c, sizeof(uint64_t));
	if (rc < 0) {
		if (errno == EAGAIN)
			return 0;

		pr_err("Failed to read timer fd: %d\n", errno);
		return -1;
	}

	if (rc != sizeof(uint64_t)) {
		pr_err("Error reading timer fd - invalid size returned\n");
		return -1;
	}

	if (c != 1)
		pr_debug("Missed timer beats: %" PRIu64 "\n", c-1);

	/* update display */
	sort_result(kvm);
	print_result(kvm);

	/* reset counts */
	clear_events_cache_stats(kvm->kvm_events_cache);
	kvm->total_count = 0;
	kvm->total_time = 0;
	kvm->lost_events = 0;

	return 0;
}

static int fd_set_nonblock(int fd)
{
	long arg = 0;

	arg = fcntl(fd, F_GETFL);
	if (arg < 0) {
		pr_err("Failed to get current flags for fd %d\n", fd);
		return -1;
	}

	if (fcntl(fd, F_SETFL, arg | O_NONBLOCK) < 0) {
		pr_err("Failed to set non-block option on fd %d\n", fd);
		return -1;
	}

	return 0;
}

static int perf_kvm__handle_stdin(void)
{
	int c;

	c = getc(stdin);
	if (c == 'q')
		return 1;

	return 0;
}

static int kvm_events_live_report(struct perf_kvm_stat *kvm)
{
	int nr_stdin, ret, err = -EINVAL;
	struct termios save;

	/* live flag must be set first */
	kvm->live = true;

	ret = cpu_isa_config(kvm);
	if (ret < 0)
		return ret;

	if (!verify_vcpu(kvm->trace_vcpu) ||
	    !select_key(kvm) ||
	    !register_kvm_events_ops(kvm)) {
		goto out;
	}

	set_term_quiet_input(&save);
	init_kvm_event_record(kvm);

	signal(SIGINT, sig_handler);
	signal(SIGTERM, sig_handler);

	/* add timer fd */
	if (perf_kvm__timerfd_create(kvm) < 0) {
		err = -1;
		goto out;
	}

	if (evlist__add_pollfd(kvm->evlist, kvm->timerfd) < 0)
		goto out;

	nr_stdin = evlist__add_pollfd(kvm->evlist, fileno(stdin));
	if (nr_stdin < 0)
		goto out;

	if (fd_set_nonblock(fileno(stdin)) != 0)
		goto out;

	/* everything is good - enable the events and process */
	evlist__enable(kvm->evlist);

	while (!done) {
		struct fdarray *fda = &kvm->evlist->core.pollfd;
		int rc;

		rc = perf_kvm__mmap_read(kvm);
		if (rc < 0)
			break;

		err = perf_kvm__handle_timerfd(kvm);
		if (err)
			goto out;

		if (fda->entries[nr_stdin].revents & POLLIN)
			done = perf_kvm__handle_stdin();

		if (!rc && !done)
			err = evlist__poll(kvm->evlist, 100);
	}

	evlist__disable(kvm->evlist);

	if (err == 0) {
		sort_result(kvm);
		print_result(kvm);
	}

out:
	if (kvm->timerfd >= 0)
		close(kvm->timerfd);

	tcsetattr(0, TCSAFLUSH, &save);
	return err;
}

static int kvm_live_open_events(struct perf_kvm_stat *kvm)
{
	int err, rc = -1;
	struct evsel *pos;
	struct evlist *evlist = kvm->evlist;
	char sbuf[STRERR_BUFSIZE];

	perf_evlist__config(evlist, &kvm->opts, NULL);

	/*
	 * Note: exclude_{guest,host} do not apply here.
	 *       This command processes KVM tracepoints from host only
	 */
	evlist__for_each_entry(evlist, pos) {
<<<<<<< HEAD
		struct perf_event_attr *attr = &pos->attr;
=======
		struct perf_event_attr *attr = &pos->core.attr;
>>>>>>> 24b8d41d

		/* make sure these *are* set */
		evsel__set_sample_bit(pos, TID);
		evsel__set_sample_bit(pos, TIME);
		evsel__set_sample_bit(pos, CPU);
		evsel__set_sample_bit(pos, RAW);
		/* make sure these are *not*; want as small a sample as possible */
		evsel__reset_sample_bit(pos, PERIOD);
		evsel__reset_sample_bit(pos, IP);
		evsel__reset_sample_bit(pos, CALLCHAIN);
		evsel__reset_sample_bit(pos, ADDR);
		evsel__reset_sample_bit(pos, READ);
		attr->mmap = 0;
		attr->comm = 0;
		attr->task = 0;

		attr->sample_period = 1;

		attr->watermark = 0;
		attr->wakeup_events = 1000;

		/* will enable all once we are ready */
		attr->disabled = 1;
	}

	err = evlist__open(evlist);
	if (err < 0) {
		printf("Couldn't create the events: %s\n",
		       str_error_r(errno, sbuf, sizeof(sbuf)));
		goto out;
	}

	if (evlist__mmap(evlist, kvm->opts.mmap_pages) < 0) {
		ui__error("Failed to mmap the events: %s\n",
			  str_error_r(errno, sbuf, sizeof(sbuf)));
<<<<<<< HEAD
		perf_evlist__close(evlist);
=======
		evlist__close(evlist);
>>>>>>> 24b8d41d
		goto out;
	}

	rc = 0;

out:
	return rc;
}
#endif

static int read_events(struct perf_kvm_stat *kvm)
{
	int ret;

	struct perf_tool eops = {
		.sample			= process_sample_event,
		.comm			= perf_event__process_comm,
		.namespaces		= perf_event__process_namespaces,
		.ordered_events		= true,
	};
	struct perf_data file = {
		.path  = kvm->file_name,
		.mode  = PERF_DATA_MODE_READ,
		.force = kvm->force,
	};

	kvm->tool = eops;
	kvm->session = perf_session__new(&file, false, &kvm->tool);
	if (IS_ERR(kvm->session)) {
		pr_err("Initializing perf session failed\n");
		return PTR_ERR(kvm->session);
	}

	symbol__init(&kvm->session->header.env);

	if (!perf_session__has_traces(kvm->session, "kvm record")) {
		ret = -EINVAL;
		goto out_delete;
	}

	/*
	 * Do not use 'isa' recorded in kvm_exit tracepoint since it is not
	 * traced in the old kernel.
	 */
	ret = cpu_isa_config(kvm);
	if (ret < 0)
		goto out_delete;

	ret = perf_session__process_events(kvm->session);

out_delete:
	perf_session__delete(kvm->session);
	return ret;
}

static int parse_target_str(struct perf_kvm_stat *kvm)
{
	if (kvm->opts.target.pid) {
		kvm->pid_list = intlist__new(kvm->opts.target.pid);
		if (kvm->pid_list == NULL) {
			pr_err("Error parsing process id string\n");
			return -EINVAL;
		}
	}

	return 0;
}

static int kvm_events_report_vcpu(struct perf_kvm_stat *kvm)
{
	int ret = -EINVAL;
	int vcpu = kvm->trace_vcpu;

	if (parse_target_str(kvm) != 0)
		goto exit;

	if (!verify_vcpu(vcpu))
		goto exit;

	if (!select_key(kvm))
		goto exit;

	if (!register_kvm_events_ops(kvm))
		goto exit;

	init_kvm_event_record(kvm);
	setup_pager();

	ret = read_events(kvm);
	if (ret)
		goto exit;

	sort_result(kvm);
	print_result(kvm);

exit:
	return ret;
}

#define STRDUP_FAIL_EXIT(s)		\
	({	char *_p;		\
	_p = strdup(s);		\
		if (!_p)		\
			return -ENOMEM;	\
		_p;			\
	})

int __weak setup_kvm_events_tp(struct perf_kvm_stat *kvm __maybe_unused)
{
	return 0;
}

static int
kvm_events_record(struct perf_kvm_stat *kvm, int argc, const char **argv)
{
	unsigned int rec_argc, i, j, events_tp_size;
	const char **rec_argv;
	const char * const record_args[] = {
		"record",
		"-R",
		"-m", "1024",
		"-c", "1",
	};
	const char * const kvm_stat_record_usage[] = {
		"perf kvm stat record [<options>]",
		NULL
	};
	const char * const *events_tp;
	int ret;

	events_tp_size = 0;
	ret = setup_kvm_events_tp(kvm);
	if (ret < 0) {
		pr_err("Unable to setup the kvm tracepoints\n");
		return ret;
	}

	for (events_tp = kvm_events_tp; *events_tp; events_tp++)
		events_tp_size++;

	rec_argc = ARRAY_SIZE(record_args) + argc + 2 +
		   2 * events_tp_size;
	rec_argv = calloc(rec_argc + 1, sizeof(char *));

	if (rec_argv == NULL)
		return -ENOMEM;

	for (i = 0; i < ARRAY_SIZE(record_args); i++)
		rec_argv[i] = STRDUP_FAIL_EXIT(record_args[i]);

	for (j = 0; j < events_tp_size; j++) {
		rec_argv[i++] = "-e";
		rec_argv[i++] = STRDUP_FAIL_EXIT(kvm_events_tp[j]);
	}

	rec_argv[i++] = STRDUP_FAIL_EXIT("-o");
	rec_argv[i++] = STRDUP_FAIL_EXIT(kvm->file_name);

	for (j = 1; j < (unsigned int)argc; j++, i++)
		rec_argv[i] = argv[j];

	set_option_flag(record_options, 'e', "event", PARSE_OPT_HIDDEN);
	set_option_flag(record_options, 0, "filter", PARSE_OPT_HIDDEN);
	set_option_flag(record_options, 'R', "raw-samples", PARSE_OPT_HIDDEN);

	set_option_flag(record_options, 'F', "freq", PARSE_OPT_DISABLED);
	set_option_flag(record_options, 0, "group", PARSE_OPT_DISABLED);
	set_option_flag(record_options, 'g', NULL, PARSE_OPT_DISABLED);
	set_option_flag(record_options, 0, "call-graph", PARSE_OPT_DISABLED);
	set_option_flag(record_options, 'd', "data", PARSE_OPT_DISABLED);
	set_option_flag(record_options, 'T', "timestamp", PARSE_OPT_DISABLED);
	set_option_flag(record_options, 'P', "period", PARSE_OPT_DISABLED);
	set_option_flag(record_options, 'n', "no-samples", PARSE_OPT_DISABLED);
	set_option_flag(record_options, 'N', "no-buildid-cache", PARSE_OPT_DISABLED);
	set_option_flag(record_options, 'B', "no-buildid", PARSE_OPT_DISABLED);
	set_option_flag(record_options, 'G', "cgroup", PARSE_OPT_DISABLED);
	set_option_flag(record_options, 'b', "branch-any", PARSE_OPT_DISABLED);
	set_option_flag(record_options, 'j', "branch-filter", PARSE_OPT_DISABLED);
	set_option_flag(record_options, 'W', "weight", PARSE_OPT_DISABLED);
	set_option_flag(record_options, 0, "transaction", PARSE_OPT_DISABLED);

	record_usage = kvm_stat_record_usage;
	return cmd_record(i, rec_argv);
}

static int
kvm_events_report(struct perf_kvm_stat *kvm, int argc, const char **argv)
{
	const struct option kvm_events_report_options[] = {
		OPT_STRING(0, "event", &kvm->report_event, "report event",
			   "event for reporting: vmexit, "
			   "mmio (x86 only), ioport (x86 only)"),
		OPT_INTEGER(0, "vcpu", &kvm->trace_vcpu,
			    "vcpu id to report"),
		OPT_STRING('k', "key", &kvm->sort_key, "sort-key",
			    "key for sorting: sample(sort by samples number)"
			    " time (sort by avg time)"),
		OPT_STRING('p', "pid", &kvm->opts.target.pid, "pid",
			   "analyze events only for given process id(s)"),
		OPT_BOOLEAN('f', "force", &kvm->force, "don't complain, do it"),
		OPT_END()
	};

	const char * const kvm_events_report_usage[] = {
		"perf kvm stat report [<options>]",
		NULL
	};

	if (argc) {
		argc = parse_options(argc, argv,
				     kvm_events_report_options,
				     kvm_events_report_usage, 0);
		if (argc)
			usage_with_options(kvm_events_report_usage,
					   kvm_events_report_options);
	}

	if (!kvm->opts.target.pid)
		kvm->opts.target.system_wide = true;

	return kvm_events_report_vcpu(kvm);
}

#ifdef HAVE_TIMERFD_SUPPORT
static struct evlist *kvm_live_event_list(void)
{
	struct evlist *evlist;
	char *tp, *name, *sys;
	int err = -1;
	const char * const *events_tp;

	evlist = evlist__new();
	if (evlist == NULL)
		return NULL;

	for (events_tp = kvm_events_tp; *events_tp; events_tp++) {

		tp = strdup(*events_tp);
		if (tp == NULL)
			goto out;

		/* split tracepoint into subsystem and name */
		sys = tp;
		name = strchr(tp, ':');
		if (name == NULL) {
			pr_err("Error parsing %s tracepoint: subsystem delimiter not found\n",
			       *events_tp);
			free(tp);
			goto out;
		}
		*name = '\0';
		name++;

		if (evlist__add_newtp(evlist, sys, name, NULL)) {
			pr_err("Failed to add %s tracepoint to the list\n", *events_tp);
			free(tp);
			goto out;
		}

		free(tp);
	}

	err = 0;

out:
	if (err) {
		evlist__delete(evlist);
		evlist = NULL;
	}

	return evlist;
}

static int kvm_events_live(struct perf_kvm_stat *kvm,
			   int argc, const char **argv)
{
	char errbuf[BUFSIZ];
	int err;

	const struct option live_options[] = {
		OPT_STRING('p', "pid", &kvm->opts.target.pid, "pid",
			"record events on existing process id"),
		OPT_CALLBACK('m', "mmap-pages", &kvm->opts.mmap_pages, "pages",
			"number of mmap data pages",
			perf_evlist__parse_mmap_pages),
		OPT_INCR('v', "verbose", &verbose,
			"be more verbose (show counter open errors, etc)"),
		OPT_BOOLEAN('a', "all-cpus", &kvm->opts.target.system_wide,
			"system-wide collection from all CPUs"),
		OPT_UINTEGER('d', "display", &kvm->display_time,
			"time in seconds between display updates"),
		OPT_STRING(0, "event", &kvm->report_event, "report event",
			"event for reporting: "
			"vmexit, mmio (x86 only), ioport (x86 only)"),
		OPT_INTEGER(0, "vcpu", &kvm->trace_vcpu,
			"vcpu id to report"),
		OPT_STRING('k', "key", &kvm->sort_key, "sort-key",
			"key for sorting: sample(sort by samples number)"
			" time (sort by avg time)"),
		OPT_U64(0, "duration", &kvm->duration,
			"show events other than"
			" HLT (x86 only) or Wait state (s390 only)"
			" that take longer than duration usecs"),
		OPT_UINTEGER(0, "proc-map-timeout", &proc_map_timeout,
				"per thread proc mmap processing timeout in ms"),
		OPT_END()
	};
	const char * const live_usage[] = {
		"perf kvm stat live [<options>]",
		NULL
	};
	struct perf_data data = {
		.mode = PERF_DATA_MODE_WRITE,
	};


	/* event handling */
	kvm->tool.sample = process_sample_event;
	kvm->tool.comm   = perf_event__process_comm;
	kvm->tool.exit   = perf_event__process_exit;
	kvm->tool.fork   = perf_event__process_fork;
	kvm->tool.lost   = process_lost_event;
	kvm->tool.namespaces  = perf_event__process_namespaces;
	kvm->tool.ordered_events = true;
	perf_tool__fill_defaults(&kvm->tool);

	/* set defaults */
	kvm->display_time = 1;
	kvm->opts.user_interval = 1;
	kvm->opts.mmap_pages = 512;
	kvm->opts.target.uses_mmap = false;
	kvm->opts.target.uid_str = NULL;
	kvm->opts.target.uid = UINT_MAX;

	symbol__init(NULL);
	disable_buildid_cache();

	use_browser = 0;

	if (argc) {
		argc = parse_options(argc, argv, live_options,
				     live_usage, 0);
		if (argc)
			usage_with_options(live_usage, live_options);
	}

	kvm->duration *= NSEC_PER_USEC;   /* convert usec to nsec */

	/*
	 * target related setups
	 */
	err = target__validate(&kvm->opts.target);
	if (err) {
		target__strerror(&kvm->opts.target, err, errbuf, BUFSIZ);
		ui__warning("%s", errbuf);
	}

	if (target__none(&kvm->opts.target))
		kvm->opts.target.system_wide = true;


	/*
	 * generate the event list
	 */
	err = setup_kvm_events_tp(kvm);
	if (err < 0) {
		pr_err("Unable to setup the kvm tracepoints\n");
		return err;
	}

	kvm->evlist = kvm_live_event_list();
	if (kvm->evlist == NULL) {
		err = -1;
		goto out;
	}

	if (perf_evlist__create_maps(kvm->evlist, &kvm->opts.target) < 0)
		usage_with_options(live_usage, live_options);

	/*
	 * perf session
	 */
	kvm->session = perf_session__new(&data, false, &kvm->tool);
	if (IS_ERR(kvm->session)) {
		err = PTR_ERR(kvm->session);
		goto out;
	}
	kvm->session->evlist = kvm->evlist;
	perf_session__set_id_hdr_size(kvm->session);
	ordered_events__set_copy_on_queue(&kvm->session->ordered_events, true);
	machine__synthesize_threads(&kvm->session->machines.host, &kvm->opts.target,
				    kvm->evlist->core.threads, false, 1);
	err = kvm_live_open_events(kvm);
	if (err)
		goto out;

	err = kvm_events_live_report(kvm);

out:
	perf_session__delete(kvm->session);
	kvm->session = NULL;
<<<<<<< HEAD
	perf_evlist__delete(kvm->evlist);
=======
	evlist__delete(kvm->evlist);
>>>>>>> 24b8d41d

	return err;
}
#endif

static void print_kvm_stat_usage(void)
{
	printf("Usage: perf kvm stat <command>\n\n");

	printf("# Available commands:\n");
	printf("\trecord: record kvm events\n");
	printf("\treport: report statistical data of kvm events\n");
	printf("\tlive:   live reporting of statistical data of kvm events\n");

	printf("\nOtherwise, it is the alias of 'perf stat':\n");
}

static int kvm_cmd_stat(const char *file_name, int argc, const char **argv)
{
	struct perf_kvm_stat kvm = {
		.file_name = file_name,

		.trace_vcpu	= -1,
		.report_event	= "vmexit",
		.sort_key	= "sample",

	};

	if (argc == 1) {
		print_kvm_stat_usage();
		goto perf_stat;
	}

	if (!strncmp(argv[1], "rec", 3))
		return kvm_events_record(&kvm, argc - 1, argv + 1);

	if (!strncmp(argv[1], "rep", 3))
		return kvm_events_report(&kvm, argc - 1 , argv + 1);

#ifdef HAVE_TIMERFD_SUPPORT
	if (!strncmp(argv[1], "live", 4))
		return kvm_events_live(&kvm, argc - 1 , argv + 1);
#endif

perf_stat:
	return cmd_stat(argc, argv);
}
#endif /* HAVE_KVM_STAT_SUPPORT */

int __weak kvm_add_default_arch_event(int *argc __maybe_unused,
					const char **argv __maybe_unused)
{
	return 0;
}

static int __cmd_record(const char *file_name, int argc, const char **argv)
{
	int rec_argc, i = 0, j, ret;
	const char **rec_argv;

	ret = kvm_add_default_arch_event(&argc, argv);
	if (ret)
		return -EINVAL;

	rec_argc = argc + 2;
	rec_argv = calloc(rec_argc + 1, sizeof(char *));
	rec_argv[i++] = strdup("record");
	rec_argv[i++] = strdup("-o");
	rec_argv[i++] = strdup(file_name);
	for (j = 1; j < argc; j++, i++)
		rec_argv[i] = argv[j];

	BUG_ON(i != rec_argc);

	return cmd_record(i, rec_argv);
}

static int __cmd_report(const char *file_name, int argc, const char **argv)
{
	int rec_argc, i = 0, j;
	const char **rec_argv;

	rec_argc = argc + 2;
	rec_argv = calloc(rec_argc + 1, sizeof(char *));
	rec_argv[i++] = strdup("report");
	rec_argv[i++] = strdup("-i");
	rec_argv[i++] = strdup(file_name);
	for (j = 1; j < argc; j++, i++)
		rec_argv[i] = argv[j];

	BUG_ON(i != rec_argc);

	return cmd_report(i, rec_argv);
}

static int
__cmd_buildid_list(const char *file_name, int argc, const char **argv)
{
	int rec_argc, i = 0, j;
	const char **rec_argv;

	rec_argc = argc + 2;
	rec_argv = calloc(rec_argc + 1, sizeof(char *));
	rec_argv[i++] = strdup("buildid-list");
	rec_argv[i++] = strdup("-i");
	rec_argv[i++] = strdup(file_name);
	for (j = 1; j < argc; j++, i++)
		rec_argv[i] = argv[j];

	BUG_ON(i != rec_argc);

	return cmd_buildid_list(i, rec_argv);
}

int cmd_kvm(int argc, const char **argv)
{
	const char *file_name = NULL;
	const struct option kvm_options[] = {
		OPT_STRING('i', "input", &file_name, "file",
			   "Input file name"),
		OPT_STRING('o', "output", &file_name, "file",
			   "Output file name"),
		OPT_BOOLEAN(0, "guest", &perf_guest,
			    "Collect guest os data"),
		OPT_BOOLEAN(0, "host", &perf_host,
			    "Collect host os data"),
		OPT_STRING(0, "guestmount", &symbol_conf.guestmount, "directory",
			   "guest mount directory under which every guest os"
			   " instance has a subdir"),
		OPT_STRING(0, "guestvmlinux", &symbol_conf.default_guest_vmlinux_name,
			   "file", "file saving guest os vmlinux"),
		OPT_STRING(0, "guestkallsyms", &symbol_conf.default_guest_kallsyms,
			   "file", "file saving guest os /proc/kallsyms"),
		OPT_STRING(0, "guestmodules", &symbol_conf.default_guest_modules,
			   "file", "file saving guest os /proc/modules"),
		OPT_INCR('v', "verbose", &verbose,
			    "be more verbose (show counter open errors, etc)"),
		OPT_END()
	};

	const char *const kvm_subcommands[] = { "top", "record", "report", "diff",
						"buildid-list", "stat", NULL };
	const char *kvm_usage[] = { NULL, NULL };

	perf_host  = 0;
	perf_guest = 1;

	argc = parse_options_subcommand(argc, argv, kvm_options, kvm_subcommands, kvm_usage,
					PARSE_OPT_STOP_AT_NON_OPTION);
	if (!argc)
		usage_with_options(kvm_usage, kvm_options);

	if (!perf_host)
		perf_guest = 1;

	if (!file_name) {
		file_name = get_filename_for_perf_kvm();

		if (!file_name) {
			pr_err("Failed to allocate memory for filename\n");
			return -ENOMEM;
		}
	}

	if (!strncmp(argv[0], "rec", 3))
		return __cmd_record(file_name, argc, argv);
	else if (!strncmp(argv[0], "rep", 3))
		return __cmd_report(file_name, argc, argv);
	else if (!strncmp(argv[0], "diff", 4))
		return cmd_diff(argc, argv);
	else if (!strncmp(argv[0], "top", 3))
		return cmd_top(argc, argv);
	else if (!strncmp(argv[0], "buildid-list", 12))
		return __cmd_buildid_list(file_name, argc, argv);
#ifdef HAVE_KVM_STAT_SUPPORT
	else if (!strncmp(argv[0], "stat", 4))
		return kvm_cmd_stat(file_name, argc, argv);
#endif
	else
		usage_with_options(kvm_usage, kvm_options);

	return 0;
}<|MERGE_RESOLUTION|>--- conflicted
+++ resolved
@@ -29,10 +29,6 @@
 #ifdef HAVE_TIMERFD_SUPPORT
 #include <sys/timerfd.h>
 #endif
-<<<<<<< HEAD
-
-#include <linux/time64.h>
-=======
 #include <sys/time.h>
 #include <sys/types.h>
 #include <sys/stat.h>
@@ -46,7 +42,6 @@
 #include <errno.h>
 #include <inttypes.h>
 #include <poll.h>
->>>>>>> 24b8d41d
 #include <termios.h>
 #include <semaphore.h>
 #include <signal.h>
@@ -1034,11 +1029,7 @@
 	 *       This command processes KVM tracepoints from host only
 	 */
 	evlist__for_each_entry(evlist, pos) {
-<<<<<<< HEAD
-		struct perf_event_attr *attr = &pos->attr;
-=======
 		struct perf_event_attr *attr = &pos->core.attr;
->>>>>>> 24b8d41d
 
 		/* make sure these *are* set */
 		evsel__set_sample_bit(pos, TID);
@@ -1074,11 +1065,7 @@
 	if (evlist__mmap(evlist, kvm->opts.mmap_pages) < 0) {
 		ui__error("Failed to mmap the events: %s\n",
 			  str_error_r(errno, sbuf, sizeof(sbuf)));
-<<<<<<< HEAD
-		perf_evlist__close(evlist);
-=======
 		evlist__close(evlist);
->>>>>>> 24b8d41d
 		goto out;
 	}
 
@@ -1480,11 +1467,7 @@
 out:
 	perf_session__delete(kvm->session);
 	kvm->session = NULL;
-<<<<<<< HEAD
-	perf_evlist__delete(kvm->evlist);
-=======
 	evlist__delete(kvm->evlist);
->>>>>>> 24b8d41d
 
 	return err;
 }
