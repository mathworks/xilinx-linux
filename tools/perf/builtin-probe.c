--- conflicted
+++ resolved
@@ -406,11 +406,7 @@
 	}
 
 	strlist__for_each_entry(nd, bidlist) {
-<<<<<<< HEAD
-		cache = probe_cache__new(nd->s);
-=======
 		cache = probe_cache__new(nd->s, NULL);
->>>>>>> 24b8d41d
 		if (!cache)
 			continue;
 		if (probe_cache__filter_purge(cache, filter) < 0 ||
@@ -581,13 +577,10 @@
 	OPT_BOOLEAN(0, "demangle-kernel", &symbol_conf.demangle_kernel,
 		    "Enable kernel symbol demangling"),
 	OPT_BOOLEAN(0, "cache", &probe_conf.cache, "Manipulate probe cache"),
-<<<<<<< HEAD
-=======
 	OPT_STRING(0, "symfs", &symbol_conf.symfs, "directory",
 		   "Look for files with symbols relative to this directory"),
 	OPT_CALLBACK(0, "target-ns", NULL, "pid",
 		     "target pid for namespace contexts", opt_set_target_ns),
->>>>>>> 24b8d41d
 	OPT_END()
 	};
 	int ret;
