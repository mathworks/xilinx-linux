--- conflicted
+++ resolved
@@ -75,11 +75,6 @@
 	};
 	struct stats	stats;
 	unsigned long	svals[NUM_SPARKS];
-};
-
-struct hist_entry_ops {
-	void	*(*new)(size_t size);
-	void	(*free)(void *ptr);
 };
 
 struct hist_entry_ops {
@@ -247,10 +242,7 @@
 	SORT_CYCLES,
 	SORT_SRCLINE_FROM,
 	SORT_SRCLINE_TO,
-<<<<<<< HEAD
-=======
 	SORT_SYM_IPC,
->>>>>>> 24b8d41d
 
 	/* memory mode specific sort keys */
 	__SORT_MEMORY_MODE,
@@ -310,11 +302,7 @@
 int hpp_dimension__add_output(unsigned col);
 void reset_dimensions(void);
 int sort_dimension__add(struct perf_hpp_list *list, const char *tok,
-<<<<<<< HEAD
-			struct perf_evlist *evlist,
-=======
 			struct evlist *evlist,
->>>>>>> 24b8d41d
 			int level);
 int output_field_add(struct perf_hpp_list *list, char *tok);
 int64_t
@@ -323,10 +311,7 @@
 sort__daddr_cmp(struct hist_entry *left, struct hist_entry *right);
 int64_t
 sort__dcacheline_cmp(struct hist_entry *left, struct hist_entry *right);
-<<<<<<< HEAD
-=======
 int64_t
 _sort__sym_cmp(struct symbol *sym_l, struct symbol *sym_r);
 char *hist_entry__srcline(struct hist_entry *he);
->>>>>>> 24b8d41d
 #endif	/* __PERF_SORT_H */