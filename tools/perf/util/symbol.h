--- conflicted
+++ resolved
@@ -40,18 +40,6 @@
 			     GElf_Shdr *shp, const char *name, size_t *idx);
 #endif
 
-<<<<<<< HEAD
-#ifndef DMGL_PARAMS
-#define DMGL_NO_OPTS     0              /* For readability... */
-#define DMGL_PARAMS      (1 << 0)       /* Include function args */
-#define DMGL_ANSI        (1 << 1)       /* Include const, volatile, etc */
-#endif
-
-#define DSO__NAME_KALLSYMS	"[kernel.kallsyms]"
-#define DSO__NAME_KCORE		"[kernel.kcore]"
-
-=======
->>>>>>> 24b8d41d
 /** struct symbol - symtab entry
  *
  * @ignore - resolvable but tools ignore it (e.g. idle routines)
@@ -61,12 +49,6 @@
 	u64		start;
 	u64		end;
 	u16		namelen;
-<<<<<<< HEAD
-	u8		binding;
-	u8		idle:1;
-	u8		arch_sym;
-	char		name[0];
-=======
 	u8		type:4;
 	u8		binding:4;
 	u8		idle:1;
@@ -75,7 +57,6 @@
 	u8		arch_sym;
 	bool		annotate2;
 	char		name[];
->>>>>>> 24b8d41d
 };
 
 void symbol__delete(struct symbol *sym);
@@ -100,80 +81,11 @@
 struct strlist;
 struct intlist;
 
-<<<<<<< HEAD
-struct symbol_conf {
-	unsigned short	priv_size;
-	unsigned short	nr_events;
-	bool		try_vmlinux_path,
-			init_annotation,
-			force,
-			ignore_vmlinux,
-			ignore_vmlinux_buildid,
-			show_kernel_path,
-			use_modules,
-			allow_aliases,
-			sort_by_name,
-			show_nr_samples,
-			show_total_period,
-			use_callchain,
-			cumulate_callchain,
-			exclude_other,
-			show_cpu_utilization,
-			initialized,
-			kptr_restrict,
-			annotate_asm_raw,
-			annotate_src,
-			event_group,
-			demangle,
-			demangle_kernel,
-			filter_relative,
-			show_hist_headers,
-			branch_callstack,
-			has_filter,
-			show_ref_callgraph,
-			hide_unresolved,
-			raw_trace,
-			report_hierarchy;
-	const char	*vmlinux_name,
-			*kallsyms_name,
-			*source_prefix,
-			*field_sep;
-	const char	*default_guest_vmlinux_name,
-			*default_guest_kallsyms,
-			*default_guest_modules;
-	const char	*guestmount;
-	const char	*dso_list_str,
-			*comm_list_str,
-			*pid_list_str,
-			*tid_list_str,
-			*sym_list_str,
-			*col_width_list_str;
-       struct strlist	*dso_list,
-			*comm_list,
-			*sym_list,
-			*dso_from_list,
-			*dso_to_list,
-			*sym_from_list,
-			*sym_to_list;
-	struct intlist	*pid_list,
-			*tid_list;
-	const char	*symfs;
-};
-
-extern struct symbol_conf symbol_conf;
-
 struct symbol_name_rb_node {
 	struct rb_node	rb_node;
 	struct symbol	sym;
 };
 
-=======
-struct symbol_name_rb_node {
-	struct rb_node	rb_node;
-	struct symbol	sym;
-};
-
->>>>>>> 24b8d41d
 static inline int __symbol__join_symfs(char *bf, size_t size, const char *path)
 {
 	return path__join(bf, size, symbol_conf.symfs, path);
@@ -195,35 +107,6 @@
 	u64		unrelocated_addr;
 };
 
-<<<<<<< HEAD
-struct map_symbol {
-	struct map    *map;
-	struct symbol *sym;
-};
-
-struct addr_map_symbol {
-	struct map    *map;
-	struct symbol *sym;
-	u64	      addr;
-	u64	      al_addr;
-};
-
-struct branch_info {
-	struct addr_map_symbol from;
-	struct addr_map_symbol to;
-	struct branch_flags flags;
-	char			*srcline_from;
-	char			*srcline_to;
-};
-
-struct mem_info {
-	struct addr_map_symbol iaddr;
-	struct addr_map_symbol daddr;
-	union perf_mem_data_src data_src;
-};
-
-=======
->>>>>>> 24b8d41d
 struct addr_location {
 	struct thread *thread;
 	struct maps   *maps;
@@ -254,32 +137,10 @@
 struct symbol *dso__find_symbol(struct dso *dso, u64 addr);
 struct symbol *dso__find_symbol_by_name(struct dso *dso, const char *name);
 
-<<<<<<< HEAD
-int dso__load(struct dso *dso, struct map *map);
-int dso__load_vmlinux(struct dso *dso, struct map *map,
-		      const char *vmlinux, bool vmlinux_allocated);
-int dso__load_vmlinux_path(struct dso *dso, struct map *map);
-int __dso__load_kallsyms(struct dso *dso, const char *filename, struct map *map,
-			 bool no_kcore);
-int dso__load_kallsyms(struct dso *dso, const char *filename, struct map *map);
-
-void dso__insert_symbol(struct dso *dso, enum map_type type,
-			struct symbol *sym);
-
-struct symbol *dso__find_symbol(struct dso *dso, enum map_type type,
-				u64 addr);
-struct symbol *dso__find_symbol_by_name(struct dso *dso, enum map_type type,
-					const char *name);
-struct symbol *symbol__next_by_name(struct symbol *sym);
-
-struct symbol *dso__first_symbol(struct dso *dso, enum map_type type);
-struct symbol *dso__last_symbol(struct dso *dso, enum map_type type);
-=======
 struct symbol *symbol__next_by_name(struct symbol *sym);
 
 struct symbol *dso__first_symbol(struct dso *dso);
 struct symbol *dso__last_symbol(struct dso *dso);
->>>>>>> 24b8d41d
 struct symbol *dso__next_symbol(struct symbol *sym);
 
 enum dso_type dso__type_fd(int fd);
@@ -298,18 +159,11 @@
 void symbol__elf_init(void);
 int symbol__annotation_init(void);
 
-<<<<<<< HEAD
-struct symbol *symbol__new(u64 start, u64 len, u8 binding, const char *name);
-size_t __symbol__fprintf_symname_offs(const struct symbol *sym,
-				      const struct addr_location *al,
-				      bool unknown_as_addr, FILE *fp);
-=======
 struct symbol *symbol__new(u64 start, u64 len, u8 binding, u8 type, const char *name);
 size_t __symbol__fprintf_symname_offs(const struct symbol *sym,
 				      const struct addr_location *al,
 				      bool unknown_as_addr,
 				      bool print_offsets, FILE *fp);
->>>>>>> 24b8d41d
 size_t symbol__fprintf_symname_offs(const struct symbol *sym,
 				    const struct addr_location *al, FILE *fp);
 size_t __symbol__fprintf_symname(const struct symbol *sym,
@@ -321,19 +175,6 @@
 				 const char *restricted_filename);
 int symbol__config_symfs(const struct option *opt __maybe_unused,
 			 const char *dir, int unset __maybe_unused);
-<<<<<<< HEAD
-
-int dso__load_sym(struct dso *dso, struct map *map, struct symsrc *syms_ss,
-		  struct symsrc *runtime_ss, int kmodule);
-int dso__synthesize_plt_symbols(struct dso *dso, struct symsrc *ss,
-				struct map *map);
-
-void __symbols__insert(struct rb_root *symbols, struct symbol *sym, bool kernel);
-void symbols__insert(struct rb_root *symbols, struct symbol *sym);
-void symbols__fixup_duplicate(struct rb_root *symbols);
-void symbols__fixup_end(struct rb_root *symbols);
-void __map_groups__fixup_end(struct map_groups *mg, enum map_type type);
-=======
 
 struct symsrc;
 
@@ -353,7 +194,6 @@
 void symbols__fixup_duplicate(struct rb_root_cached *symbols);
 void symbols__fixup_end(struct rb_root_cached *symbols);
 void maps__fixup_end(struct maps *maps);
->>>>>>> 24b8d41d
 
 typedef int (*mapfn_t)(u64 start, u64 len, u64 pgoff, void *data);
 int file__read_maps(int fd, bool exe, mapfn_t mapfn, void *data,
@@ -396,8 +236,6 @@
 				 unsigned int n);
 int arch__choose_best_symbol(struct symbol *syma, struct symbol *symb);
 
-<<<<<<< HEAD
-=======
 enum symbol_tag_include {
 	SYMBOL_TAG_INCLUDE__NONE = 0,
 	SYMBOL_TAG_INCLUDE__DEFAULT_ONLY
@@ -406,15 +244,11 @@
 int symbol__match_symbol_name(const char *namea, const char *nameb,
 			      enum symbol_tag_include includes);
 
->>>>>>> 24b8d41d
 /* structure containing an SDT note's info */
 struct sdt_note {
 	char *name;			/* name of the note*/
 	char *provider;			/* provider name */
-<<<<<<< HEAD
-=======
 	char *args;
->>>>>>> 24b8d41d
 	bool bit32;			/* whether the location is 32 bits? */
 	union {				/* location, base and semaphore addrs */
 		Elf64_Addr a64[3];
@@ -427,18 +261,13 @@
 int cleanup_sdt_note_list(struct list_head *sdt_notes);
 int sdt_notes__get_count(struct list_head *start);
 
-<<<<<<< HEAD
-=======
 #define SDT_PROBES_SCN ".probes"
->>>>>>> 24b8d41d
 #define SDT_BASE_SCN ".stapsdt.base"
 #define SDT_NOTE_SCN  ".note.stapsdt"
 #define SDT_NOTE_TYPE 3
 #define SDT_NOTE_NAME "stapsdt"
 #define NR_ADDR 3
 
-<<<<<<< HEAD
-=======
 enum {
 	SDT_NOTE_IDX_LOC = 0,
 	SDT_NOTE_IDX_BASE,
@@ -457,5 +286,4 @@
 
 #define mem_info__zput(mi) __mem_info__zput(&mi)
 
->>>>>>> 24b8d41d
 #endif /* __PERF_SYMBOL */