--- conflicted
+++ resolved
@@ -13,10 +13,6 @@
  */
 #include "path.h"
 #include "cache.h"
-<<<<<<< HEAD
-#include "util.h"
-#include <limits.h>
-=======
 #include <linux/kernel.h>
 #include <limits.h>
 #include <stdio.h>
@@ -25,7 +21,6 @@
 #include <sys/stat.h>
 #include <dirent.h>
 #include <unistd.h>
->>>>>>> 24b8d41d
 
 static char bad_path[] = "/bad-path/";
 /*
@@ -62,8 +57,6 @@
 	if (len >= PATH_MAX)
 		return bad_path;
 	return cleanup_path(pathname);
-<<<<<<< HEAD
-=======
 }
 
 int path__join(char *bf, size_t size, const char *path1, const char *path2)
@@ -98,5 +91,4 @@
 		return false;
 
 	return S_ISDIR(st.st_mode);
->>>>>>> 24b8d41d
 }