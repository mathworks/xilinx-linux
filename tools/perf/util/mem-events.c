// SPDX-License-Identifier: GPL-2.0
#include <stddef.h>
#include <stdlib.h>
#include <string.h>
#include <errno.h>
#include <sys/types.h>
#include <sys/stat.h>
#include <unistd.h>
#include <api/fs/fs.h>
#include <linux/kernel.h>
#include "map_symbol.h"
#include "mem-events.h"
#include "debug.h"
#include "symbol.h"

unsigned int perf_mem_events__loads_ldlat = 30;

#define E(t, n, s) { .tag = t, .name = n, .sysfs_name = s }

struct perf_mem_event perf_mem_events[PERF_MEM_EVENTS__MAX] = {
	E("ldlat-loads",	"cpu/mem-loads,ldlat=%u/P",	"mem-loads"),
	E("ldlat-stores",	"cpu/mem-stores/P",		"mem-stores"),
};
#undef E

#undef E

static char mem_loads_name[100];
static bool mem_loads_name__init;

<<<<<<< HEAD
char *perf_mem_events__name(int i)
=======
char * __weak perf_mem_events__name(int i)
>>>>>>> 24b8d41d
{
	if (i == PERF_MEM_EVENTS__LOAD) {
		if (!mem_loads_name__init) {
			mem_loads_name__init = true;
			scnprintf(mem_loads_name, sizeof(mem_loads_name),
				  perf_mem_events[i].name,
				  perf_mem_events__loads_ldlat);
		}
		return mem_loads_name;
	}

	return (char *)perf_mem_events[i].name;
}

int perf_mem_events__parse(const char *str)
{
	char *tok, *saveptr = NULL;
	bool found = false;
	char *buf;
	int j;

	/* We need buffer that we know we can write to. */
	buf = malloc(strlen(str) + 1);
	if (!buf)
		return -ENOMEM;

	strcpy(buf, str);

	tok = strtok_r((char *)buf, ",", &saveptr);

	while (tok) {
		for (j = 0; j < PERF_MEM_EVENTS__MAX; j++) {
			struct perf_mem_event *e = &perf_mem_events[j];

			if (strstr(e->tag, tok))
				e->record = found = true;
		}

		tok = strtok_r(NULL, ",", &saveptr);
	}

	free(buf);

	if (found)
		return 0;

	pr_err("failed: event '%s' not found, use '-e list' to get list of available events\n", str);
	return -1;
}

int perf_mem_events__init(void)
{
	const char *mnt = sysfs__mount();
	bool found = false;
	int j;

	if (!mnt)
		return -ENOENT;

	for (j = 0; j < PERF_MEM_EVENTS__MAX; j++) {
		char path[PATH_MAX];
		struct perf_mem_event *e = &perf_mem_events[j];
		struct stat st;

		scnprintf(path, PATH_MAX, "%s/devices/cpu/events/%s",
			  mnt, e->sysfs_name);

		if (!stat(path, &st))
			e->supported = found = true;
	}

	return found ? 0 : -ENOENT;
}

void perf_mem_events__list(void)
{
	int j;

	for (j = 0; j < PERF_MEM_EVENTS__MAX; j++) {
		struct perf_mem_event *e = &perf_mem_events[j];

		fprintf(stderr, "%-13s%-*s%s\n",
			e->tag,
			verbose > 0 ? 25 : 0,
			verbose > 0 ? perf_mem_events__name(j) : "",
			e->supported ? ": available" : "");
	}
}

static const char * const tlb_access[] = {
	"N/A",
	"HIT",
	"MISS",
	"L1",
	"L2",
	"Walker",
	"Fault",
};

int perf_mem__tlb_scnprintf(char *out, size_t sz, struct mem_info *mem_info)
{
	size_t l = 0, i;
	u64 m = PERF_MEM_TLB_NA;
	u64 hit, miss;

	sz -= 1; /* -1 for null termination */
	out[0] = '\0';

	if (mem_info)
		m = mem_info->data_src.mem_dtlb;

	hit = m & PERF_MEM_TLB_HIT;
	miss = m & PERF_MEM_TLB_MISS;

	/* already taken care of */
	m &= ~(PERF_MEM_TLB_HIT|PERF_MEM_TLB_MISS);

	for (i = 0; m && i < ARRAY_SIZE(tlb_access); i++, m >>= 1) {
		if (!(m & 0x1))
			continue;
		if (l) {
			strcat(out, " or ");
			l += 4;
		}
		l += scnprintf(out + l, sz - l, tlb_access[i]);
	}
	if (*out == '\0')
		l += scnprintf(out, sz - l, "N/A");
	if (hit)
		l += scnprintf(out + l, sz - l, " hit");
	if (miss)
		l += scnprintf(out + l, sz - l, " miss");

	return l;
}

static const char * const mem_lvl[] = {
	"N/A",
	"HIT",
	"MISS",
	"L1",
	"LFB",
	"L2",
	"L3",
	"Local RAM",
	"Remote RAM (1 hop)",
	"Remote RAM (2 hops)",
	"Remote Cache (1 hop)",
	"Remote Cache (2 hops)",
	"I/O",
	"Uncached",
};

static const char * const mem_lvlnum[] = {
	[PERF_MEM_LVLNUM_ANY_CACHE] = "Any cache",
	[PERF_MEM_LVLNUM_LFB] = "LFB",
	[PERF_MEM_LVLNUM_RAM] = "RAM",
	[PERF_MEM_LVLNUM_PMEM] = "PMEM",
	[PERF_MEM_LVLNUM_NA] = "N/A",
};

int perf_mem__lvl_scnprintf(char *out, size_t sz, struct mem_info *mem_info)
{
	size_t i, l = 0;
	u64 m =  PERF_MEM_LVL_NA;
	u64 hit, miss;
	int printed;

	if (mem_info)
		m  = mem_info->data_src.mem_lvl;

	sz -= 1; /* -1 for null termination */
	out[0] = '\0';

	hit = m & PERF_MEM_LVL_HIT;
	miss = m & PERF_MEM_LVL_MISS;

	/* already taken care of */
	m &= ~(PERF_MEM_LVL_HIT|PERF_MEM_LVL_MISS);


	if (mem_info && mem_info->data_src.mem_remote) {
		strcat(out, "Remote ");
		l += 7;
	}

	printed = 0;
	for (i = 0; m && i < ARRAY_SIZE(mem_lvl); i++, m >>= 1) {
		if (!(m & 0x1))
			continue;
		if (printed++) {
			strcat(out, " or ");
			l += 4;
		}
		l += scnprintf(out + l, sz - l, mem_lvl[i]);
	}

	if (mem_info && mem_info->data_src.mem_lvl_num) {
		int lvl = mem_info->data_src.mem_lvl_num;
		if (printed++) {
			strcat(out, " or ");
			l += 4;
		}
		if (mem_lvlnum[lvl])
			l += scnprintf(out + l, sz - l, mem_lvlnum[lvl]);
		else
			l += scnprintf(out + l, sz - l, "L%d", lvl);
	}

	if (l == 0)
		l += scnprintf(out + l, sz - l, "N/A");
	if (hit)
		l += scnprintf(out + l, sz - l, " hit");
	if (miss)
		l += scnprintf(out + l, sz - l, " miss");

	return l;
}

static const char * const snoop_access[] = {
	"N/A",
	"None",
	"Hit",
	"Miss",
	"HitM",
};

int perf_mem__snp_scnprintf(char *out, size_t sz, struct mem_info *mem_info)
{
	size_t i, l = 0;
	u64 m = PERF_MEM_SNOOP_NA;

	sz -= 1; /* -1 for null termination */
	out[0] = '\0';

	if (mem_info)
		m = mem_info->data_src.mem_snoop;

	for (i = 0; m && i < ARRAY_SIZE(snoop_access); i++, m >>= 1) {
		if (!(m & 0x1))
			continue;
		if (l) {
			strcat(out, " or ");
			l += 4;
		}
		l += scnprintf(out + l, sz - l, snoop_access[i]);
	}
	if (mem_info &&
	     (mem_info->data_src.mem_snoopx & PERF_MEM_SNOOPX_FWD)) {
		if (l) {
			strcat(out, " or ");
			l += 4;
		}
		l += scnprintf(out + l, sz - l, "Fwd");
	}

	if (*out == '\0')
		l += scnprintf(out, sz - l, "N/A");

	return l;
}

int perf_mem__lck_scnprintf(char *out, size_t sz, struct mem_info *mem_info)
{
	u64 mask = PERF_MEM_LOCK_NA;
	int l;

	if (mem_info)
		mask = mem_info->data_src.mem_lock;

	if (mask & PERF_MEM_LOCK_NA)
		l = scnprintf(out, sz, "N/A");
	else if (mask & PERF_MEM_LOCK_LOCKED)
		l = scnprintf(out, sz, "Yes");
	else
		l = scnprintf(out, sz, "No");

	return l;
}

int perf_script__meminfo_scnprintf(char *out, size_t sz, struct mem_info *mem_info)
{
	int i = 0;

	i += perf_mem__lvl_scnprintf(out, sz, mem_info);
	i += scnprintf(out + i, sz - i, "|SNP ");
	i += perf_mem__snp_scnprintf(out + i, sz - i, mem_info);
	i += scnprintf(out + i, sz - i, "|TLB ");
	i += perf_mem__tlb_scnprintf(out + i, sz - i, mem_info);
	i += scnprintf(out + i, sz - i, "|LCK ");
	i += perf_mem__lck_scnprintf(out + i, sz - i, mem_info);

	return i;
}

int c2c_decode_stats(struct c2c_stats *stats, struct mem_info *mi)
{
	union perf_mem_data_src *data_src = &mi->data_src;
	u64 daddr  = mi->daddr.addr;
	u64 op     = data_src->mem_op;
	u64 lvl    = data_src->mem_lvl;
	u64 snoop  = data_src->mem_snoop;
	u64 lock   = data_src->mem_lock;
	/*
	 * Skylake might report unknown remote level via this
	 * bit, consider it when evaluating remote HITMs.
	 */
	bool mrem  = data_src->mem_remote;
	int err = 0;

#define HITM_INC(__f)		\
do {				\
	stats->__f++;		\
	stats->tot_hitm++;	\
} while (0)

#define P(a, b) PERF_MEM_##a##_##b

	stats->nr_entries++;

	if (lock & P(LOCK, LOCKED)) stats->locks++;

	if (op & P(OP, LOAD)) {
		/* load */
		stats->load++;

		if (!daddr) {
			stats->ld_noadrs++;
			return -1;
		}

		if (lvl & P(LVL, HIT)) {
			if (lvl & P(LVL, UNC)) stats->ld_uncache++;
			if (lvl & P(LVL, IO))  stats->ld_io++;
			if (lvl & P(LVL, LFB)) stats->ld_fbhit++;
			if (lvl & P(LVL, L1 )) stats->ld_l1hit++;
			if (lvl & P(LVL, L2 )) stats->ld_l2hit++;
			if (lvl & P(LVL, L3 )) {
				if (snoop & P(SNOOP, HITM))
					HITM_INC(lcl_hitm);
				else
					stats->ld_llchit++;
			}

			if (lvl & P(LVL, LOC_RAM)) {
				stats->lcl_dram++;
				if (snoop & P(SNOOP, HIT))
					stats->ld_shared++;
				else
					stats->ld_excl++;
			}

			if ((lvl & P(LVL, REM_RAM1)) ||
			    (lvl & P(LVL, REM_RAM2)) ||
			     mrem) {
				stats->rmt_dram++;
				if (snoop & P(SNOOP, HIT))
					stats->ld_shared++;
				else
					stats->ld_excl++;
			}
		}

		if ((lvl & P(LVL, REM_CCE1)) ||
		    (lvl & P(LVL, REM_CCE2)) ||
		     mrem) {
			if (snoop & P(SNOOP, HIT))
				stats->rmt_hit++;
			else if (snoop & P(SNOOP, HITM))
				HITM_INC(rmt_hitm);
		}

		if ((lvl & P(LVL, MISS)))
			stats->ld_miss++;

	} else if (op & P(OP, STORE)) {
		/* store */
		stats->store++;

		if (!daddr) {
			stats->st_noadrs++;
			return -1;
		}

		if (lvl & P(LVL, HIT)) {
			if (lvl & P(LVL, UNC)) stats->st_uncache++;
			if (lvl & P(LVL, L1 )) stats->st_l1hit++;
		}
		if (lvl & P(LVL, MISS))
			if (lvl & P(LVL, L1)) stats->st_l1miss++;
	} else {
		/* unparsable data_src? */
		stats->noparse++;
		return -1;
	}

	if (!mi->daddr.ms.map || !mi->iaddr.ms.map) {
		stats->nomap++;
		return -1;
	}

#undef P
#undef HITM_INC
	return err;
}

void c2c_add_stats(struct c2c_stats *stats, struct c2c_stats *add)
{
	stats->nr_entries	+= add->nr_entries;

	stats->locks		+= add->locks;
	stats->store		+= add->store;
	stats->st_uncache	+= add->st_uncache;
	stats->st_noadrs	+= add->st_noadrs;
	stats->st_l1hit		+= add->st_l1hit;
	stats->st_l1miss	+= add->st_l1miss;
	stats->load		+= add->load;
	stats->ld_excl		+= add->ld_excl;
	stats->ld_shared	+= add->ld_shared;
	stats->ld_uncache	+= add->ld_uncache;
	stats->ld_io		+= add->ld_io;
	stats->ld_miss		+= add->ld_miss;
	stats->ld_noadrs	+= add->ld_noadrs;
	stats->ld_fbhit		+= add->ld_fbhit;
	stats->ld_l1hit		+= add->ld_l1hit;
	stats->ld_l2hit		+= add->ld_l2hit;
	stats->ld_llchit	+= add->ld_llchit;
	stats->lcl_hitm		+= add->lcl_hitm;
	stats->rmt_hitm		+= add->rmt_hitm;
	stats->tot_hitm		+= add->tot_hitm;
	stats->rmt_hit		+= add->rmt_hit;
	stats->lcl_dram		+= add->lcl_dram;
	stats->rmt_dram		+= add->rmt_dram;
	stats->nomap		+= add->nomap;
	stats->noparse		+= add->noparse;
}<|MERGE_RESOLUTION|>--- conflicted
+++ resolved
@@ -28,11 +28,7 @@
 static char mem_loads_name[100];
 static bool mem_loads_name__init;
 
-<<<<<<< HEAD
-char *perf_mem_events__name(int i)
-=======
 char * __weak perf_mem_events__name(int i)
->>>>>>> 24b8d41d
 {
 	if (i == PERF_MEM_EVENTS__LOAD) {
 		if (!mem_loads_name__init) {
