// SPDX-License-Identifier: GPL-2.0
/*
 * build-id.c
 *
 * build-id support
 *
 * Copyright (C) 2009, 2010 Red Hat Inc.
 * Copyright (C) 2009, 2010 Arnaldo Carvalho de Melo <acme@redhat.com>
 */
#include "util.h" // lsdir(), mkdir_p(), rm_rf()
#include <dirent.h>
#include <errno.h>
#include <stdio.h>
#include <sys/stat.h>
#include <sys/types.h>
#include "util/copyfile.h"
#include "dso.h"
#include "build-id.h"
#include "event.h"
#include "namespaces.h"
#include "map.h"
#include "symbol.h"
#include "thread.h"
#include <linux/kernel.h>
#include "debug.h"
#include "session.h"
#include "tool.h"
#include "header.h"
#include "vdso.h"
<<<<<<< HEAD
#include "probe-file.h"
=======
#include "path.h"
#include "probe-file.h"
#include "strlist.h"
>>>>>>> 24b8d41d

#ifdef HAVE_DEBUGINFOD_SUPPORT
#include <elfutils/debuginfod.h>
#endif

#include <linux/ctype.h>
#include <linux/zalloc.h>
#include <asm/bug.h>

static bool no_buildid_cache;

int build_id__mark_dso_hit(struct perf_tool *tool __maybe_unused,
			   union perf_event *event,
			   struct perf_sample *sample,
			   struct evsel *evsel __maybe_unused,
			   struct machine *machine)
{
	struct addr_location al;
	struct thread *thread = machine__findnew_thread(machine, sample->pid,
							sample->tid);

	if (thread == NULL) {
		pr_err("problem processing %d event, skipping it.\n",
			event->header.type);
		return -1;
	}

	if (thread__find_map(thread, sample->cpumode, sample->ip, &al))
		al.map->dso->hit = 1;

	thread__put(thread);
	return 0;
}

static int perf_event__exit_del_thread(struct perf_tool *tool __maybe_unused,
				       union perf_event *event,
				       struct perf_sample *sample
				       __maybe_unused,
				       struct machine *machine)
{
	struct thread *thread = machine__findnew_thread(machine,
							event->fork.pid,
							event->fork.tid);

	dump_printf("(%d:%d):(%d:%d)\n", event->fork.pid, event->fork.tid,
		    event->fork.ppid, event->fork.ptid);

	if (thread) {
		machine__remove_thread(machine, thread);
		thread__put(thread);
	}

	return 0;
}

struct perf_tool build_id__mark_dso_hit_ops = {
	.sample	= build_id__mark_dso_hit,
	.mmap	= perf_event__process_mmap,
	.mmap2	= perf_event__process_mmap2,
	.fork	= perf_event__process_fork,
	.exit	= perf_event__exit_del_thread,
	.attr		 = perf_event__process_attr,
	.build_id	 = perf_event__process_build_id,
	.ordered_events	 = true,
};

int build_id__sprintf(const struct build_id *build_id, char *bf)
{
	char *bid = bf;
	const u8 *raw = build_id->data;
	size_t i;

	bf[0] = 0x0;

	for (i = 0; i < build_id->size; ++i) {
		sprintf(bid, "%02x", *raw);
		++raw;
		bid += 2;
	}

	return (bid - bf) + 1;
}

int sysfs__sprintf_build_id(const char *root_dir, char *sbuild_id)
{
	char notes[PATH_MAX];
	struct build_id bid;
	int ret;

	if (!root_dir)
		root_dir = "";

	scnprintf(notes, sizeof(notes), "%s/sys/kernel/notes", root_dir);

	ret = sysfs__read_build_id(notes, &bid);
	if (ret < 0)
		return ret;

	return build_id__sprintf(&bid, sbuild_id);
}

int filename__sprintf_build_id(const char *pathname, char *sbuild_id)
{
	struct build_id bid;
	int ret;

	ret = filename__read_build_id(pathname, &bid);
	if (ret < 0)
		return ret;

	return build_id__sprintf(&bid, sbuild_id);
}

/* asnprintf consolidates asprintf and snprintf */
static int asnprintf(char **strp, size_t size, const char *fmt, ...)
{
	va_list ap;
	int ret;

	if (!strp)
		return -EINVAL;

	va_start(ap, fmt);
	if (*strp)
		ret = vsnprintf(*strp, size, fmt, ap);
	else
		ret = vasprintf(strp, fmt, ap);
	va_end(ap);

	return ret;
}

char *build_id_cache__kallsyms_path(const char *sbuild_id, char *bf,
				    size_t size)
{
	bool retry_old = true;

	snprintf(bf, size, "%s/%s/%s/kallsyms",
		 buildid_dir, DSO__NAME_KALLSYMS, sbuild_id);
retry:
	if (!access(bf, F_OK))
		return bf;
	if (retry_old) {
		/* Try old style kallsyms cache */
		snprintf(bf, size, "%s/%s/%s",
			 buildid_dir, DSO__NAME_KALLSYMS, sbuild_id);
		retry_old = false;
		goto retry;
	}

	return NULL;
}

char *build_id_cache__linkname(const char *sbuild_id, char *bf, size_t size)
{
	char *tmp = bf;
	int ret = asnprintf(&bf, size, "%s/.build-id/%.2s/%s", buildid_dir,
			    sbuild_id, sbuild_id + 2);
	if (ret < 0 || (tmp && size < (unsigned int)ret))
		return NULL;
	return bf;
}

<<<<<<< HEAD
char *build_id_cache__origname(const char *sbuild_id)
{
	char *linkname;
	char buf[PATH_MAX];
	char *ret = NULL, *p;
	size_t offs = 5;	/* == strlen("../..") */

	linkname = build_id_cache__linkname(sbuild_id, NULL, 0);
	if (!linkname)
		return NULL;

	if (readlink(linkname, buf, PATH_MAX) < 0)
		goto out;
	/* The link should be "../..<origpath>/<sbuild_id>" */
	p = strrchr(buf, '/');	/* Cut off the "/<sbuild_id>" */
	if (p && (p > buf + offs)) {
		*p = '\0';
		if (buf[offs + 1] == '[')
			offs++;	/*
				 * This is a DSO name, like [kernel.kallsyms].
				 * Skip the first '/', since this is not the
				 * cache of a regular file.
				 */
		ret = strdup(buf + offs);	/* Skip "../..[/]" */
	}
out:
	free(linkname);
	return ret;
}

/* Check if the given build_id cache is valid on current running system */
static bool build_id_cache__valid_id(char *sbuild_id)
{
	char real_sbuild_id[SBUILD_ID_SIZE] = "";
	char *pathname;
	int ret = 0;
	bool result = false;

	pathname = build_id_cache__origname(sbuild_id);
	if (!pathname)
		return false;

	if (!strcmp(pathname, DSO__NAME_KALLSYMS))
		ret = sysfs__sprintf_build_id("/", real_sbuild_id);
	else if (pathname[0] == '/')
		ret = filename__sprintf_build_id(pathname, real_sbuild_id);
	else
		ret = -EINVAL;	/* Should we support other special DSO cache? */
	if (ret >= 0)
		result = (strcmp(sbuild_id, real_sbuild_id) == 0);
	free(pathname);

	return result;
}

static const char *build_id_cache__basename(bool is_kallsyms, bool is_vdso)
{
	return is_kallsyms ? "kallsyms" : (is_vdso ? "vdso" : "elf");
}

char *dso__build_id_filename(const struct dso *dso, char *bf, size_t size)
{
	bool is_kallsyms = dso__is_kallsyms((struct dso *)dso);
	bool is_vdso = dso__is_vdso((struct dso *)dso);
	char sbuild_id[SBUILD_ID_SIZE];
	char *linkname;
	bool alloc = (bf == NULL);
	int ret;

	if (!dso->has_build_id)
		return NULL;

	build_id__sprintf(dso->build_id, sizeof(dso->build_id), sbuild_id);
	linkname = build_id_cache__linkname(sbuild_id, NULL, 0);
	if (!linkname)
		return NULL;

	/* Check if old style build_id cache */
	if (is_regular_file(linkname))
		ret = asnprintf(&bf, size, "%s", linkname);
	else
		ret = asnprintf(&bf, size, "%s/%s", linkname,
			 build_id_cache__basename(is_kallsyms, is_vdso));
	if (ret < 0 || (!alloc && size < (unsigned int)ret))
		bf = NULL;
	free(linkname);

	return bf;
=======
/* The caller is responsible to free the returned buffer. */
char *build_id_cache__origname(const char *sbuild_id)
{
	char *linkname;
	char buf[PATH_MAX];
	char *ret = NULL, *p;
	size_t offs = 5;	/* == strlen("../..") */
	ssize_t len;

	linkname = build_id_cache__linkname(sbuild_id, NULL, 0);
	if (!linkname)
		return NULL;

	len = readlink(linkname, buf, sizeof(buf) - 1);
	if (len <= 0)
		goto out;
	buf[len] = '\0';

	/* The link should be "../..<origpath>/<sbuild_id>" */
	p = strrchr(buf, '/');	/* Cut off the "/<sbuild_id>" */
	if (p && (p > buf + offs)) {
		*p = '\0';
		if (buf[offs + 1] == '[')
			offs++;	/*
				 * This is a DSO name, like [kernel.kallsyms].
				 * Skip the first '/', since this is not the
				 * cache of a regular file.
				 */
		ret = strdup(buf + offs);	/* Skip "../..[/]" */
	}
out:
	free(linkname);
	return ret;
>>>>>>> 24b8d41d
}

/* Check if the given build_id cache is valid on current running system */
static bool build_id_cache__valid_id(char *sbuild_id)
{
<<<<<<< HEAD
	char *id_name = NULL, *ch;
	struct stat sb;
	char sbuild_id[SBUILD_ID_SIZE];

	if (!dso->has_build_id)
		goto err;

	build_id__sprintf(dso->build_id, sizeof(dso->build_id), sbuild_id);
	id_name = build_id_cache__linkname(sbuild_id, NULL, 0);
	if (!id_name)
		goto err;
	if (access(id_name, F_OK))
		goto err;
	if (lstat(id_name, &sb) == -1)
		goto err;
	if ((size_t)sb.st_size > size - 1)
		goto err;
	if (readlink(id_name, bf, size - 1) < 0)
		goto err;
=======
	char real_sbuild_id[SBUILD_ID_SIZE] = "";
	char *pathname;
	int ret = 0;
	bool result = false;

	pathname = build_id_cache__origname(sbuild_id);
	if (!pathname)
		return false;
>>>>>>> 24b8d41d

	if (!strcmp(pathname, DSO__NAME_KALLSYMS))
		ret = sysfs__sprintf_build_id("/", real_sbuild_id);
	else if (pathname[0] == '/')
		ret = filename__sprintf_build_id(pathname, real_sbuild_id);
	else
		ret = -EINVAL;	/* Should we support other special DSO cache? */
	if (ret >= 0)
		result = (strcmp(sbuild_id, real_sbuild_id) == 0);
	free(pathname);

<<<<<<< HEAD
	/*
	 * link should be:
	 * ../../lib/modules/4.4.0-rc4/kernel/net/ipv4/netfilter/nf_nat_ipv4.ko/a09fe3eb3147dafa4e3b31dbd6257e4d696bdc92
	 */
	ch = strrchr(bf, '/');
	if (!ch)
		goto err;
	if (ch - 3 < bf)
		goto err;

	free(id_name);
	return strncmp(".ko", ch - 3, 3) == 0;
err:
	pr_err("Invalid build id: %s\n", id_name ? :
					 dso->long_name ? :
					 dso->short_name ? :
					 "[unknown]");
	free(id_name);
	return false;
=======
	return result;
}

static const char *build_id_cache__basename(bool is_kallsyms, bool is_vdso,
					    bool is_debug)
{
	return is_kallsyms ? "kallsyms" : (is_vdso ? "vdso" : (is_debug ?
	    "debug" : "elf"));
}

char *dso__build_id_filename(const struct dso *dso, char *bf, size_t size,
			     bool is_debug)
{
	bool is_kallsyms = dso__is_kallsyms((struct dso *)dso);
	bool is_vdso = dso__is_vdso((struct dso *)dso);
	char sbuild_id[SBUILD_ID_SIZE];
	char *linkname;
	bool alloc = (bf == NULL);
	int ret;

	if (!dso->has_build_id)
		return NULL;

	build_id__sprintf(&dso->bid, sbuild_id);
	linkname = build_id_cache__linkname(sbuild_id, NULL, 0);
	if (!linkname)
		return NULL;

	/* Check if old style build_id cache */
	if (is_regular_file(linkname))
		ret = asnprintf(&bf, size, "%s", linkname);
	else
		ret = asnprintf(&bf, size, "%s/%s", linkname,
			 build_id_cache__basename(is_kallsyms, is_vdso,
						  is_debug));
	if (ret < 0 || (!alloc && size < (unsigned int)ret))
		bf = NULL;
	free(linkname);

	return bf;
>>>>>>> 24b8d41d
}

#define dsos__for_each_with_build_id(pos, head)	\
	list_for_each_entry(pos, head, node)	\
		if (!pos->has_build_id)		\
			continue;		\
		else

static int write_buildid(const char *name, size_t name_len, struct build_id *bid,
			 pid_t pid, u16 misc, struct feat_fd *fd)
{
	int err;
	struct perf_record_header_build_id b;
	size_t len;

	len = name_len + 1;
	len = PERF_ALIGN(len, NAME_ALIGN);

	memset(&b, 0, sizeof(b));
	memcpy(&b.data, bid->data, bid->size);
	b.size = (u8) bid->size;
	misc |= PERF_RECORD_MISC_BUILD_ID_SIZE;
	b.pid = pid;
	b.header.misc = misc;
	b.header.size = sizeof(b) + len;

	err = do_write(fd, &b, sizeof(b));
	if (err < 0)
		return err;

	return write_padded(fd, name, name_len + 1, len);
}

static int machine__write_buildid_table(struct machine *machine,
					struct feat_fd *fd)
{
	int err = 0;
	struct dso *pos;
	u16 kmisc = PERF_RECORD_MISC_KERNEL,
	    umisc = PERF_RECORD_MISC_USER;

	if (!machine__is_host(machine)) {
		kmisc = PERF_RECORD_MISC_GUEST_KERNEL;
		umisc = PERF_RECORD_MISC_GUEST_USER;
	}

	dsos__for_each_with_build_id(pos, &machine->dsos.head) {
		const char *name;
		size_t name_len;
		bool in_kernel = false;

		if (!pos->hit && !dso__is_vdso(pos))
			continue;

		if (dso__is_vdso(pos)) {
			name = pos->short_name;
			name_len = pos->short_name_len;
		} else if (dso__is_kcore(pos)) {
<<<<<<< HEAD
			machine__mmap_name(machine, nm, sizeof(nm));
			name = nm;
			name_len = strlen(nm);
=======
			name = machine->mmap_name;
			name_len = strlen(name);
>>>>>>> 24b8d41d
		} else {
			name = pos->long_name;
			name_len = pos->long_name_len;
		}

		in_kernel = pos->kernel ||
				is_kernel_module(name,
					PERF_RECORD_MISC_CPUMODE_UNKNOWN);
		err = write_buildid(name, name_len, &pos->bid, machine->pid,
				    in_kernel ? kmisc : umisc, fd);
		if (err)
			break;
	}

	return err;
}

int perf_session__write_buildid_table(struct perf_session *session,
				      struct feat_fd *fd)
{
	struct rb_node *nd;
	int err = machine__write_buildid_table(&session->machines.host, fd);

	if (err)
		return err;

	for (nd = rb_first_cached(&session->machines.guests); nd;
	     nd = rb_next(nd)) {
		struct machine *pos = rb_entry(nd, struct machine, rb_node);
		err = machine__write_buildid_table(pos, fd);
		if (err)
			break;
	}
	return err;
}

static int __dsos__hit_all(struct list_head *head)
{
	struct dso *pos;

	list_for_each_entry(pos, head, node)
		pos->hit = true;

	return 0;
}

static int machine__hit_all_dsos(struct machine *machine)
{
	return __dsos__hit_all(&machine->dsos.head);
}

int dsos__hit_all(struct perf_session *session)
{
	struct rb_node *nd;
	int err;

	err = machine__hit_all_dsos(&session->machines.host);
	if (err)
		return err;

	for (nd = rb_first_cached(&session->machines.guests); nd;
	     nd = rb_next(nd)) {
		struct machine *pos = rb_entry(nd, struct machine, rb_node);

		err = machine__hit_all_dsos(pos);
		if (err)
			return err;
	}

	return 0;
}

void disable_buildid_cache(void)
{
	no_buildid_cache = true;
}

static bool lsdir_bid_head_filter(const char *name __maybe_unused,
<<<<<<< HEAD
				  struct dirent *d __maybe_unused)
=======
				  struct dirent *d)
>>>>>>> 24b8d41d
{
	return (strlen(d->d_name) == 2) &&
		isxdigit(d->d_name[0]) && isxdigit(d->d_name[1]);
}

static bool lsdir_bid_tail_filter(const char *name __maybe_unused,
<<<<<<< HEAD
				  struct dirent *d __maybe_unused)
=======
				  struct dirent *d)
>>>>>>> 24b8d41d
{
	int i = 0;
	while (isxdigit(d->d_name[i]) && i < SBUILD_ID_SIZE - 3)
		i++;
	return (i == SBUILD_ID_SIZE - 3) && (d->d_name[i] == '\0');
}

struct strlist *build_id_cache__list_all(bool validonly)
{
	struct strlist *toplist, *linklist = NULL, *bidlist;
	struct str_node *nd, *nd2;
	char *topdir, *linkdir = NULL;
	char sbuild_id[SBUILD_ID_SIZE];

	/* for filename__ functions */
	if (validonly)
		symbol__init(NULL);

	/* Open the top-level directory */
	if (asprintf(&topdir, "%s/.build-id/", buildid_dir) < 0)
		return NULL;

	bidlist = strlist__new(NULL, NULL);
	if (!bidlist)
		goto out;

	toplist = lsdir(topdir, lsdir_bid_head_filter);
	if (!toplist) {
		pr_debug("Error in lsdir(%s): %d\n", topdir, errno);
		/* If there is no buildid cache, return an empty list */
		if (errno == ENOENT)
			goto out;
		goto err_out;
	}

	strlist__for_each_entry(nd, toplist) {
		if (asprintf(&linkdir, "%s/%s", topdir, nd->s) < 0)
			goto err_out;
		/* Open the lower-level directory */
		linklist = lsdir(linkdir, lsdir_bid_tail_filter);
		if (!linklist) {
			pr_debug("Error in lsdir(%s): %d\n", linkdir, errno);
			goto err_out;
		}
		strlist__for_each_entry(nd2, linklist) {
			if (snprintf(sbuild_id, SBUILD_ID_SIZE, "%s%s",
				     nd->s, nd2->s) != SBUILD_ID_SIZE - 1)
				goto err_out;
			if (validonly && !build_id_cache__valid_id(sbuild_id))
				continue;
			if (strlist__add(bidlist, sbuild_id) < 0)
				goto err_out;
		}
		strlist__delete(linklist);
		zfree(&linkdir);
	}

out_free:
	strlist__delete(toplist);
out:
	free(topdir);

	return bidlist;

err_out:
	strlist__delete(linklist);
	zfree(&linkdir);
	strlist__delete(bidlist);
	bidlist = NULL;
	goto out_free;
}

static bool str_is_build_id(const char *maybe_sbuild_id, size_t len)
{
	size_t i;

	for (i = 0; i < len; i++) {
		if (!isxdigit(maybe_sbuild_id[i]))
			return false;
	}
	return true;
}

/* Return the valid complete build-id */
char *build_id_cache__complement(const char *incomplete_sbuild_id)
{
	struct strlist *bidlist;
	struct str_node *nd, *cand = NULL;
	char *sbuild_id = NULL;
	size_t len = strlen(incomplete_sbuild_id);

	if (len >= SBUILD_ID_SIZE ||
	    !str_is_build_id(incomplete_sbuild_id, len))
		return NULL;

	bidlist = build_id_cache__list_all(true);
	if (!bidlist)
		return NULL;

	strlist__for_each_entry(nd, bidlist) {
		if (strncmp(nd->s, incomplete_sbuild_id, len) != 0)
			continue;
		if (cand) {	/* Error: There are more than 2 candidates. */
			cand = NULL;
			break;
		}
		cand = nd;
	}
	if (cand)
		sbuild_id = strdup(cand->s);
	strlist__delete(bidlist);

	return sbuild_id;
}

char *build_id_cache__cachedir(const char *sbuild_id, const char *name,
<<<<<<< HEAD
			       bool is_kallsyms, bool is_vdso)
=======
			       struct nsinfo *nsi, bool is_kallsyms,
			       bool is_vdso)
>>>>>>> 24b8d41d
{
	char *realname = (char *)name, *filename;
	bool slash = is_kallsyms || is_vdso;

	if (!slash) {
		realname = nsinfo__realpath(name, nsi);
		if (!realname)
			return NULL;
	}

	if (asprintf(&filename, "%s%s%s%s%s", buildid_dir, slash ? "/" : "",
		     is_vdso ? DSO__NAME_VDSO : realname,
		     sbuild_id ? "/" : "", sbuild_id ?: "") < 0)
		filename = NULL;

	if (!slash)
		free(realname);

	return filename;
}

int build_id_cache__list_build_ids(const char *pathname, struct nsinfo *nsi,
				   struct strlist **result)
{
	char *dir_name;
	int ret = 0;

<<<<<<< HEAD
	dir_name = build_id_cache__cachedir(NULL, pathname, false, false);
=======
	dir_name = build_id_cache__cachedir(NULL, pathname, nsi, false, false);
>>>>>>> 24b8d41d
	if (!dir_name)
		return -ENOMEM;

	*result = lsdir(dir_name, lsdir_no_dot_filter);
	if (!*result)
		ret = -errno;
	free(dir_name);

	return ret;
}

#if defined(HAVE_LIBELF_SUPPORT) && defined(HAVE_GELF_GETNOTE_SUPPORT)
static int build_id_cache__add_sdt_cache(const char *sbuild_id,
<<<<<<< HEAD
					  const char *realname)
{
	struct probe_cache *cache;
	int ret;

	cache = probe_cache__new(sbuild_id);
	if (!cache)
		return -1;

	ret = probe_cache__scan_sdt(cache, realname);
=======
					  const char *realname,
					  struct nsinfo *nsi)
{
	struct probe_cache *cache;
	int ret;
	struct nscookie nsc;

	cache = probe_cache__new(sbuild_id, nsi);
	if (!cache)
		return -1;

	nsinfo__mountns_enter(nsi, &nsc);
	ret = probe_cache__scan_sdt(cache, realname);
	nsinfo__mountns_exit(&nsc);
>>>>>>> 24b8d41d
	if (ret >= 0) {
		pr_debug4("Found %d SDTs in %s\n", ret, realname);
		if (probe_cache__commit(cache) < 0)
			ret = -1;
	}
	probe_cache__delete(cache);
	return ret;
}
#else
<<<<<<< HEAD
#define build_id_cache__add_sdt_cache(sbuild_id, realname) (0)
#endif
=======
#define build_id_cache__add_sdt_cache(sbuild_id, realname, nsi) (0)
#endif

static char *build_id_cache__find_debug(const char *sbuild_id,
					struct nsinfo *nsi)
{
	char *realname = NULL;
	char *debugfile;
	struct nscookie nsc;
	size_t len = 0;

	debugfile = calloc(1, PATH_MAX);
	if (!debugfile)
		goto out;

	len = __symbol__join_symfs(debugfile, PATH_MAX,
				   "/usr/lib/debug/.build-id/");
	snprintf(debugfile + len, PATH_MAX - len, "%.2s/%s.debug", sbuild_id,
		 sbuild_id + 2);

	nsinfo__mountns_enter(nsi, &nsc);
	realname = realpath(debugfile, NULL);
	if (realname && access(realname, R_OK))
		zfree(&realname);
	nsinfo__mountns_exit(&nsc);

#ifdef HAVE_DEBUGINFOD_SUPPORT
        if (realname == NULL) {
                debuginfod_client* c = debuginfod_begin();
                if (c != NULL) {
                        int fd = debuginfod_find_debuginfo(c,
                                                           (const unsigned char*)sbuild_id, 0,
                                                           &realname);
                        if (fd >= 0)
                                close(fd); /* retaining reference by realname */
                        debuginfod_end(c);
                }
        }
#endif

out:
	free(debugfile);
	return realname;
}
>>>>>>> 24b8d41d

int build_id_cache__add_s(const char *sbuild_id, const char *name,
			  struct nsinfo *nsi, bool is_kallsyms, bool is_vdso)
{
	const size_t size = PATH_MAX;
	char *realname = NULL, *filename = NULL, *dir_name = NULL,
	     *linkname = zalloc(size), *tmp;
<<<<<<< HEAD
=======
	char *debugfile = NULL;
>>>>>>> 24b8d41d
	int err = -1;

	if (!is_kallsyms) {
		if (!is_vdso)
			realname = nsinfo__realpath(name, nsi);
		else
			realname = realpath(name, NULL);
		if (!realname)
			goto out_free;
	}

<<<<<<< HEAD
	dir_name = build_id_cache__cachedir(sbuild_id, name,
					    is_kallsyms, is_vdso);
=======
	dir_name = build_id_cache__cachedir(sbuild_id, name, nsi, is_kallsyms,
					    is_vdso);
>>>>>>> 24b8d41d
	if (!dir_name)
		goto out_free;

	/* Remove old style build-id cache */
	if (is_regular_file(dir_name))
		if (unlink(dir_name))
			goto out_free;

	if (mkdir_p(dir_name, 0755))
		goto out_free;

	/* Save the allocated buildid dirname */
	if (asprintf(&filename, "%s/%s", dir_name,
<<<<<<< HEAD
		     build_id_cache__basename(is_kallsyms, is_vdso)) < 0) {
=======
		     build_id_cache__basename(is_kallsyms, is_vdso,
		     false)) < 0) {
>>>>>>> 24b8d41d
		filename = NULL;
		goto out_free;
	}

	if (access(filename, F_OK)) {
		if (is_kallsyms) {
			if (copyfile("/proc/kallsyms", filename))
				goto out_free;
		} else if (nsi && nsi->need_setns) {
			if (copyfile_ns(name, filename, nsi))
				goto out_free;
		} else if (link(realname, filename) && errno != EEXIST &&
				copyfile(name, filename))
			goto out_free;
	}

<<<<<<< HEAD
=======
	/* Some binaries are stripped, but have .debug files with their symbol
	 * table.  Check to see if we can locate one of those, since the elf
	 * file itself may not be very useful to users of our tools without a
	 * symtab.
	 */
	if (!is_kallsyms && !is_vdso &&
	    strncmp(".ko", name + strlen(name) - 3, 3)) {
		debugfile = build_id_cache__find_debug(sbuild_id, nsi);
		if (debugfile) {
			zfree(&filename);
			if (asprintf(&filename, "%s/%s", dir_name,
			    build_id_cache__basename(false, false, true)) < 0) {
				filename = NULL;
				goto out_free;
			}
			if (access(filename, F_OK)) {
				if (nsi && nsi->need_setns) {
					if (copyfile_ns(debugfile, filename,
							nsi))
						goto out_free;
				} else if (link(debugfile, filename) &&
						errno != EEXIST &&
						copyfile(debugfile, filename))
					goto out_free;
			}
		}
	}

>>>>>>> 24b8d41d
	if (!build_id_cache__linkname(sbuild_id, linkname, size))
		goto out_free;
	tmp = strrchr(linkname, '/');
	*tmp = '\0';

	if (access(linkname, X_OK) && mkdir_p(linkname, 0755))
		goto out_free;

	*tmp = '/';
	tmp = dir_name + strlen(buildid_dir) - 5;
	memcpy(tmp, "../..", 5);

	if (symlink(tmp, linkname) == 0)
		err = 0;

	/* Update SDT cache : error is just warned */
<<<<<<< HEAD
	if (build_id_cache__add_sdt_cache(sbuild_id, realname) < 0)
=======
	if (realname &&
	    build_id_cache__add_sdt_cache(sbuild_id, realname, nsi) < 0)
>>>>>>> 24b8d41d
		pr_debug4("Failed to update/scan SDT cache for %s\n", realname);

out_free:
	if (!is_kallsyms)
		free(realname);
	free(filename);
	free(debugfile);
	free(dir_name);
	free(linkname);
	return err;
}

static int build_id_cache__add_b(const struct build_id *bid,
				 const char *name, struct nsinfo *nsi,
				 bool is_kallsyms, bool is_vdso)
{
	char sbuild_id[SBUILD_ID_SIZE];

	build_id__sprintf(bid, sbuild_id);

	return build_id_cache__add_s(sbuild_id, name, nsi, is_kallsyms,
				     is_vdso);
}

bool build_id_cache__cached(const char *sbuild_id)
{
	bool ret = false;
	char *filename = build_id_cache__linkname(sbuild_id, NULL, 0);

	if (filename && !access(filename, F_OK))
		ret = true;
	free(filename);

	return ret;
}

int build_id_cache__remove_s(const char *sbuild_id)
{
	const size_t size = PATH_MAX;
	char *filename = zalloc(size),
	     *linkname = zalloc(size), *tmp;
	int err = -1;

	if (filename == NULL || linkname == NULL)
		goto out_free;

	if (!build_id_cache__linkname(sbuild_id, linkname, size))
		goto out_free;

	if (access(linkname, F_OK))
		goto out_free;

	if (readlink(linkname, filename, size - 1) < 0)
		goto out_free;

	if (unlink(linkname))
		goto out_free;

	/*
	 * Since the link is relative, we must make it absolute:
	 */
	tmp = strrchr(linkname, '/') + 1;
	snprintf(tmp, size - (tmp - linkname), "%s", filename);

	if (rm_rf(linkname))
		goto out_free;

	err = 0;
out_free:
	free(filename);
	free(linkname);
	return err;
}

static int dso__cache_build_id(struct dso *dso, struct machine *machine)
{
	bool is_kallsyms = dso__is_kallsyms(dso);
	bool is_vdso = dso__is_vdso(dso);
	const char *name = dso->long_name;

	if (dso__is_kcore(dso)) {
		is_kallsyms = true;
		name = machine->mmap_name;
	}
	return build_id_cache__add_b(&dso->bid, name, dso->nsinfo,
				     is_kallsyms, is_vdso);
}

static int __dsos__cache_build_ids(struct list_head *head,
				   struct machine *machine)
{
	struct dso *pos;
	int err = 0;

	dsos__for_each_with_build_id(pos, head)
		if (dso__cache_build_id(pos, machine))
			err = -1;

	return err;
}

static int machine__cache_build_ids(struct machine *machine)
{
	return __dsos__cache_build_ids(&machine->dsos.head, machine);
}

int perf_session__cache_build_ids(struct perf_session *session)
{
	struct rb_node *nd;
	int ret;

	if (no_buildid_cache)
		return 0;

	if (mkdir(buildid_dir, 0755) != 0 && errno != EEXIST)
		return -1;

	ret = machine__cache_build_ids(&session->machines.host);

	for (nd = rb_first_cached(&session->machines.guests); nd;
	     nd = rb_next(nd)) {
		struct machine *pos = rb_entry(nd, struct machine, rb_node);
		ret |= machine__cache_build_ids(pos);
	}
	return ret ? -1 : 0;
}

static bool machine__read_build_ids(struct machine *machine, bool with_hits)
{
	return __dsos__read_build_ids(&machine->dsos.head, with_hits);
}

bool perf_session__read_build_ids(struct perf_session *session, bool with_hits)
{
	struct rb_node *nd;
	bool ret = machine__read_build_ids(&session->machines.host, with_hits);

	for (nd = rb_first_cached(&session->machines.guests); nd;
	     nd = rb_next(nd)) {
		struct machine *pos = rb_entry(nd, struct machine, rb_node);
		ret |= machine__read_build_ids(pos, with_hits);
	}

	return ret;
}

void build_id__init(struct build_id *bid, const u8 *data, size_t size)
{
	WARN_ON(size > BUILD_ID_SIZE);
	memcpy(bid->data, data, size);
	bid->size = size;
}<|MERGE_RESOLUTION|>--- conflicted
+++ resolved
@@ -27,13 +27,9 @@
 #include "tool.h"
 #include "header.h"
 #include "vdso.h"
-<<<<<<< HEAD
-#include "probe-file.h"
-=======
 #include "path.h"
 #include "probe-file.h"
 #include "strlist.h"
->>>>>>> 24b8d41d
 
 #ifdef HAVE_DEBUGINFOD_SUPPORT
 #include <elfutils/debuginfod.h>
@@ -197,20 +193,24 @@
 	return bf;
 }
 
-<<<<<<< HEAD
+/* The caller is responsible to free the returned buffer. */
 char *build_id_cache__origname(const char *sbuild_id)
 {
 	char *linkname;
 	char buf[PATH_MAX];
 	char *ret = NULL, *p;
 	size_t offs = 5;	/* == strlen("../..") */
+	ssize_t len;
 
 	linkname = build_id_cache__linkname(sbuild_id, NULL, 0);
 	if (!linkname)
 		return NULL;
 
-	if (readlink(linkname, buf, PATH_MAX) < 0)
+	len = readlink(linkname, buf, sizeof(buf) - 1);
+	if (len <= 0)
 		goto out;
+	buf[len] = '\0';
+
 	/* The link should be "../..<origpath>/<sbuild_id>" */
 	p = strrchr(buf, '/');	/* Cut off the "/<sbuild_id>" */
 	if (p && (p > buf + offs)) {
@@ -253,144 +253,6 @@
 	return result;
 }
 
-static const char *build_id_cache__basename(bool is_kallsyms, bool is_vdso)
-{
-	return is_kallsyms ? "kallsyms" : (is_vdso ? "vdso" : "elf");
-}
-
-char *dso__build_id_filename(const struct dso *dso, char *bf, size_t size)
-{
-	bool is_kallsyms = dso__is_kallsyms((struct dso *)dso);
-	bool is_vdso = dso__is_vdso((struct dso *)dso);
-	char sbuild_id[SBUILD_ID_SIZE];
-	char *linkname;
-	bool alloc = (bf == NULL);
-	int ret;
-
-	if (!dso->has_build_id)
-		return NULL;
-
-	build_id__sprintf(dso->build_id, sizeof(dso->build_id), sbuild_id);
-	linkname = build_id_cache__linkname(sbuild_id, NULL, 0);
-	if (!linkname)
-		return NULL;
-
-	/* Check if old style build_id cache */
-	if (is_regular_file(linkname))
-		ret = asnprintf(&bf, size, "%s", linkname);
-	else
-		ret = asnprintf(&bf, size, "%s/%s", linkname,
-			 build_id_cache__basename(is_kallsyms, is_vdso));
-	if (ret < 0 || (!alloc && size < (unsigned int)ret))
-		bf = NULL;
-	free(linkname);
-
-	return bf;
-=======
-/* The caller is responsible to free the returned buffer. */
-char *build_id_cache__origname(const char *sbuild_id)
-{
-	char *linkname;
-	char buf[PATH_MAX];
-	char *ret = NULL, *p;
-	size_t offs = 5;	/* == strlen("../..") */
-	ssize_t len;
-
-	linkname = build_id_cache__linkname(sbuild_id, NULL, 0);
-	if (!linkname)
-		return NULL;
-
-	len = readlink(linkname, buf, sizeof(buf) - 1);
-	if (len <= 0)
-		goto out;
-	buf[len] = '\0';
-
-	/* The link should be "../..<origpath>/<sbuild_id>" */
-	p = strrchr(buf, '/');	/* Cut off the "/<sbuild_id>" */
-	if (p && (p > buf + offs)) {
-		*p = '\0';
-		if (buf[offs + 1] == '[')
-			offs++;	/*
-				 * This is a DSO name, like [kernel.kallsyms].
-				 * Skip the first '/', since this is not the
-				 * cache of a regular file.
-				 */
-		ret = strdup(buf + offs);	/* Skip "../..[/]" */
-	}
-out:
-	free(linkname);
-	return ret;
->>>>>>> 24b8d41d
-}
-
-/* Check if the given build_id cache is valid on current running system */
-static bool build_id_cache__valid_id(char *sbuild_id)
-{
-<<<<<<< HEAD
-	char *id_name = NULL, *ch;
-	struct stat sb;
-	char sbuild_id[SBUILD_ID_SIZE];
-
-	if (!dso->has_build_id)
-		goto err;
-
-	build_id__sprintf(dso->build_id, sizeof(dso->build_id), sbuild_id);
-	id_name = build_id_cache__linkname(sbuild_id, NULL, 0);
-	if (!id_name)
-		goto err;
-	if (access(id_name, F_OK))
-		goto err;
-	if (lstat(id_name, &sb) == -1)
-		goto err;
-	if ((size_t)sb.st_size > size - 1)
-		goto err;
-	if (readlink(id_name, bf, size - 1) < 0)
-		goto err;
-=======
-	char real_sbuild_id[SBUILD_ID_SIZE] = "";
-	char *pathname;
-	int ret = 0;
-	bool result = false;
-
-	pathname = build_id_cache__origname(sbuild_id);
-	if (!pathname)
-		return false;
->>>>>>> 24b8d41d
-
-	if (!strcmp(pathname, DSO__NAME_KALLSYMS))
-		ret = sysfs__sprintf_build_id("/", real_sbuild_id);
-	else if (pathname[0] == '/')
-		ret = filename__sprintf_build_id(pathname, real_sbuild_id);
-	else
-		ret = -EINVAL;	/* Should we support other special DSO cache? */
-	if (ret >= 0)
-		result = (strcmp(sbuild_id, real_sbuild_id) == 0);
-	free(pathname);
-
-<<<<<<< HEAD
-	/*
-	 * link should be:
-	 * ../../lib/modules/4.4.0-rc4/kernel/net/ipv4/netfilter/nf_nat_ipv4.ko/a09fe3eb3147dafa4e3b31dbd6257e4d696bdc92
-	 */
-	ch = strrchr(bf, '/');
-	if (!ch)
-		goto err;
-	if (ch - 3 < bf)
-		goto err;
-
-	free(id_name);
-	return strncmp(".ko", ch - 3, 3) == 0;
-err:
-	pr_err("Invalid build id: %s\n", id_name ? :
-					 dso->long_name ? :
-					 dso->short_name ? :
-					 "[unknown]");
-	free(id_name);
-	return false;
-=======
-	return result;
-}
-
 static const char *build_id_cache__basename(bool is_kallsyms, bool is_vdso,
 					    bool is_debug)
 {
@@ -428,7 +290,6 @@
 	free(linkname);
 
 	return bf;
->>>>>>> 24b8d41d
 }
 
 #define dsos__for_each_with_build_id(pos, head)	\
@@ -487,14 +348,8 @@
 			name = pos->short_name;
 			name_len = pos->short_name_len;
 		} else if (dso__is_kcore(pos)) {
-<<<<<<< HEAD
-			machine__mmap_name(machine, nm, sizeof(nm));
-			name = nm;
-			name_len = strlen(nm);
-=======
 			name = machine->mmap_name;
 			name_len = strlen(name);
->>>>>>> 24b8d41d
 		} else {
 			name = pos->long_name;
 			name_len = pos->long_name_len;
@@ -573,22 +428,14 @@
 }
 
 static bool lsdir_bid_head_filter(const char *name __maybe_unused,
-<<<<<<< HEAD
-				  struct dirent *d __maybe_unused)
-=======
 				  struct dirent *d)
->>>>>>> 24b8d41d
 {
 	return (strlen(d->d_name) == 2) &&
 		isxdigit(d->d_name[0]) && isxdigit(d->d_name[1]);
 }
 
 static bool lsdir_bid_tail_filter(const char *name __maybe_unused,
-<<<<<<< HEAD
-				  struct dirent *d __maybe_unused)
-=======
 				  struct dirent *d)
->>>>>>> 24b8d41d
 {
 	int i = 0;
 	while (isxdigit(d->d_name[i]) && i < SBUILD_ID_SIZE - 3)
@@ -705,12 +552,8 @@
 }
 
 char *build_id_cache__cachedir(const char *sbuild_id, const char *name,
-<<<<<<< HEAD
-			       bool is_kallsyms, bool is_vdso)
-=======
 			       struct nsinfo *nsi, bool is_kallsyms,
 			       bool is_vdso)
->>>>>>> 24b8d41d
 {
 	char *realname = (char *)name, *filename;
 	bool slash = is_kallsyms || is_vdso;
@@ -738,11 +581,7 @@
 	char *dir_name;
 	int ret = 0;
 
-<<<<<<< HEAD
-	dir_name = build_id_cache__cachedir(NULL, pathname, false, false);
-=======
 	dir_name = build_id_cache__cachedir(NULL, pathname, nsi, false, false);
->>>>>>> 24b8d41d
 	if (!dir_name)
 		return -ENOMEM;
 
@@ -756,18 +595,6 @@
 
 #if defined(HAVE_LIBELF_SUPPORT) && defined(HAVE_GELF_GETNOTE_SUPPORT)
 static int build_id_cache__add_sdt_cache(const char *sbuild_id,
-<<<<<<< HEAD
-					  const char *realname)
-{
-	struct probe_cache *cache;
-	int ret;
-
-	cache = probe_cache__new(sbuild_id);
-	if (!cache)
-		return -1;
-
-	ret = probe_cache__scan_sdt(cache, realname);
-=======
 					  const char *realname,
 					  struct nsinfo *nsi)
 {
@@ -782,7 +609,6 @@
 	nsinfo__mountns_enter(nsi, &nsc);
 	ret = probe_cache__scan_sdt(cache, realname);
 	nsinfo__mountns_exit(&nsc);
->>>>>>> 24b8d41d
 	if (ret >= 0) {
 		pr_debug4("Found %d SDTs in %s\n", ret, realname);
 		if (probe_cache__commit(cache) < 0)
@@ -792,10 +618,6 @@
 	return ret;
 }
 #else
-<<<<<<< HEAD
-#define build_id_cache__add_sdt_cache(sbuild_id, realname) (0)
-#endif
-=======
 #define build_id_cache__add_sdt_cache(sbuild_id, realname, nsi) (0)
 #endif
 
@@ -840,7 +662,6 @@
 	free(debugfile);
 	return realname;
 }
->>>>>>> 24b8d41d
 
 int build_id_cache__add_s(const char *sbuild_id, const char *name,
 			  struct nsinfo *nsi, bool is_kallsyms, bool is_vdso)
@@ -848,10 +669,7 @@
 	const size_t size = PATH_MAX;
 	char *realname = NULL, *filename = NULL, *dir_name = NULL,
 	     *linkname = zalloc(size), *tmp;
-<<<<<<< HEAD
-=======
 	char *debugfile = NULL;
->>>>>>> 24b8d41d
 	int err = -1;
 
 	if (!is_kallsyms) {
@@ -863,13 +681,8 @@
 			goto out_free;
 	}
 
-<<<<<<< HEAD
-	dir_name = build_id_cache__cachedir(sbuild_id, name,
-					    is_kallsyms, is_vdso);
-=======
 	dir_name = build_id_cache__cachedir(sbuild_id, name, nsi, is_kallsyms,
 					    is_vdso);
->>>>>>> 24b8d41d
 	if (!dir_name)
 		goto out_free;
 
@@ -883,12 +696,8 @@
 
 	/* Save the allocated buildid dirname */
 	if (asprintf(&filename, "%s/%s", dir_name,
-<<<<<<< HEAD
-		     build_id_cache__basename(is_kallsyms, is_vdso)) < 0) {
-=======
 		     build_id_cache__basename(is_kallsyms, is_vdso,
 		     false)) < 0) {
->>>>>>> 24b8d41d
 		filename = NULL;
 		goto out_free;
 	}
@@ -905,8 +714,6 @@
 			goto out_free;
 	}
 
-<<<<<<< HEAD
-=======
 	/* Some binaries are stripped, but have .debug files with their symbol
 	 * table.  Check to see if we can locate one of those, since the elf
 	 * file itself may not be very useful to users of our tools without a
@@ -935,7 +742,6 @@
 		}
 	}
 
->>>>>>> 24b8d41d
 	if (!build_id_cache__linkname(sbuild_id, linkname, size))
 		goto out_free;
 	tmp = strrchr(linkname, '/');
@@ -952,12 +758,8 @@
 		err = 0;
 
 	/* Update SDT cache : error is just warned */
-<<<<<<< HEAD
-	if (build_id_cache__add_sdt_cache(sbuild_id, realname) < 0)
-=======
 	if (realname &&
 	    build_id_cache__add_sdt_cache(sbuild_id, realname, nsi) < 0)
->>>>>>> 24b8d41d
 		pr_debug4("Failed to update/scan SDT cache for %s\n", realname);
 
 out_free:
