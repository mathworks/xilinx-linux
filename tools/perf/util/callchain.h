--- conflicted
+++ resolved
@@ -248,11 +248,7 @@
 
 int sample__resolve_callchain(struct perf_sample *sample,
 			      struct callchain_cursor *cursor, struct symbol **parent,
-<<<<<<< HEAD
-			      struct perf_evsel *evsel, struct addr_location *al,
-=======
 			      struct evsel *evsel, struct addr_location *al,
->>>>>>> 24b8d41d
 			      int max_stack);
 int hist_entry__append_callchain(struct hist_entry *he, struct perf_sample *sample);
 int fill_callchain_info(struct addr_location *al, struct callchain_cursor_node *node,
