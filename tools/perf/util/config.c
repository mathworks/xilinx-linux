--- conflicted
+++ resolved
@@ -17,9 +17,6 @@
 #include "util/event.h"  /* proc_map_timeout */
 #include "util/hist.h"  /* perf_hist_config */
 #include "util/llvm-utils.h"   /* perf_llvm_config */
-<<<<<<< HEAD
-#include "config.h"
-=======
 #include "util/stat.h"  /* perf_stat__set_big_num */
 #include "build-id.h"
 #include "debug.h"
@@ -31,7 +28,6 @@
 #include <linux/string.h>
 #include <linux/zalloc.h>
 #include <linux/ctype.h>
->>>>>>> 24b8d41d
 
 #define MAXNAME (256)
 
@@ -426,15 +422,10 @@
 	if (!strcmp(var, "buildid.dir")) {
 		const char *dir = perf_config_dirname(var, value);
 
-<<<<<<< HEAD
-		if (!dir)
-			return -1;
-=======
 		if (!dir) {
 			pr_err("Invalid buildid directory!\n");
 			return -1;
 		}
->>>>>>> 24b8d41d
 		strncpy(buildid_dir, dir, MAXPATHLEN-1);
 		buildid_dir[MAXPATHLEN-1] = '\0';
 	}
@@ -488,18 +479,12 @@
 	if (strstarts(var, "llvm."))
 		return perf_llvm_config(var, value);
 
-<<<<<<< HEAD
-	if (!prefixcmp(var, "buildid."))
-		return perf_buildid_config(var, value);
-
-=======
 	if (strstarts(var, "buildid."))
 		return perf_buildid_config(var, value);
 
 	if (strstarts(var, "stat."))
 		return perf_stat_config(var, value);
 
->>>>>>> 24b8d41d
 	/* Add other config variables here. */
 	return 0;
 }
@@ -548,131 +533,6 @@
 
 static struct perf_config_section *find_section(struct list_head *sections,
 						const char *section_name)
-<<<<<<< HEAD
-{
-	struct perf_config_section *section;
-
-	list_for_each_entry(section, sections, node)
-		if (!strcmp(section->name, section_name))
-			return section;
-
-	return NULL;
-}
-
-static struct perf_config_item *find_config_item(const char *name,
-						 struct perf_config_section *section)
-{
-	struct perf_config_item *item;
-
-	list_for_each_entry(item, &section->items, node)
-		if (!strcmp(item->name, name))
-			return item;
-
-	return NULL;
-}
-
-static struct perf_config_section *add_section(struct list_head *sections,
-					       const char *section_name)
-{
-	struct perf_config_section *section = zalloc(sizeof(*section));
-
-	if (!section)
-		return NULL;
-
-	INIT_LIST_HEAD(&section->items);
-	section->name = strdup(section_name);
-	if (!section->name) {
-		pr_debug("%s: strdup failed\n", __func__);
-		free(section);
-		return NULL;
-	}
-
-	list_add_tail(&section->node, sections);
-	return section;
-}
-
-static struct perf_config_item *add_config_item(struct perf_config_section *section,
-						const char *name)
-{
-	struct perf_config_item *item = zalloc(sizeof(*item));
-
-	if (!item)
-		return NULL;
-
-	item->name = strdup(name);
-	if (!item->name) {
-		pr_debug("%s: strdup failed\n", __func__);
-		free(item);
-		return NULL;
-	}
-
-	list_add_tail(&item->node, &section->items);
-	return item;
-}
-
-static int set_value(struct perf_config_item *item, const char *value)
-{
-	char *val = strdup(value);
-
-	if (!val)
-		return -1;
-
-	zfree(&item->value);
-	item->value = val;
-	return 0;
-}
-
-static int collect_config(const char *var, const char *value,
-			  void *perf_config_set)
-{
-	int ret = -1;
-	char *ptr, *key;
-	char *section_name, *name;
-	struct perf_config_section *section = NULL;
-	struct perf_config_item *item = NULL;
-	struct perf_config_set *set = perf_config_set;
-	struct list_head *sections;
-
-	if (set == NULL)
-		return -1;
-
-	sections = &set->sections;
-	key = ptr = strdup(var);
-	if (!key) {
-		pr_debug("%s: strdup failed\n", __func__);
-		return -1;
-	}
-
-	section_name = strsep(&ptr, ".");
-	name = ptr;
-	if (name == NULL || value == NULL)
-		goto out_free;
-
-	section = find_section(sections, section_name);
-	if (!section) {
-		section = add_section(sections, section_name);
-		if (!section)
-			goto out_free;
-	}
-
-	item = find_config_item(name, section);
-	if (!item) {
-		item = add_config_item(section, name);
-		if (!item)
-			goto out_free;
-	}
-
-	ret = set_value(item, value);
-	return ret;
-
-out_free:
-	free(key);
-	return -1;
-}
-
-static int perf_config_set__init(struct perf_config_set *set)
-{
-=======
 {
 	struct perf_config_section *section;
 
@@ -815,7 +675,6 @@
 
 static int perf_config_set__init(struct perf_config_set *set)
 {
->>>>>>> 24b8d41d
 	int ret = -1;
 	const char *home = NULL;
 	char *user_config;
@@ -853,16 +712,9 @@
 
 	ret = 0;
 
-<<<<<<< HEAD
-		ret = perf_config_from_file(collect_config, user_config, set);
-
-out_free:
-		free(user_config);
-=======
 	if (st.st_uid && (st.st_uid != geteuid())) {
 		pr_warning("File %s not owned by current user or root, ignoring it.", user_config);
 		goto out_free;
->>>>>>> 24b8d41d
 	}
 
 	if (st.st_size)
@@ -880,21 +732,12 @@
 
 	if (set) {
 		INIT_LIST_HEAD(&set->sections);
-<<<<<<< HEAD
-		if (perf_config_set__init(set) < 0) {
-			perf_config_set__delete(set);
-			set = NULL;
-		}
-=======
 		perf_config_set__init(set);
->>>>>>> 24b8d41d
 	}
 
 	return set;
 }
 
-<<<<<<< HEAD
-=======
 static int perf_config__init(void)
 {
 	if (config_set == NULL)
@@ -903,7 +746,6 @@
 	return config_set == NULL;
 }
 
->>>>>>> 24b8d41d
 int perf_config(config_fn_t fn, void *data)
 {
 	int ret = 0;
@@ -911,11 +753,7 @@
 	struct perf_config_section *section;
 	struct perf_config_item *item;
 
-<<<<<<< HEAD
-	if (config_set == NULL)
-=======
 	if (config_set == NULL && perf_config__init())
->>>>>>> 24b8d41d
 		return -1;
 
 	perf_config_set__for_each_entry(config_set, section, item) {
@@ -928,41 +766,6 @@
 			if (ret < 0) {
 				pr_err("Error: wrong config key-value pair %s=%s\n",
 				       key, value);
-<<<<<<< HEAD
-				break;
-			}
-		}
-	}
-
-	return ret;
-}
-
-void perf_config__init(void)
-{
-	if (config_set == NULL)
-		config_set = perf_config_set__new();
-}
-
-void perf_config__exit(void)
-{
-	perf_config_set__delete(config_set);
-	config_set = NULL;
-}
-
-void perf_config__refresh(void)
-{
-	perf_config__exit();
-	perf_config__init();
-}
-
-static void perf_config_item__delete(struct perf_config_item *item)
-{
-	zfree(&item->name);
-	zfree(&item->value);
-	free(item);
-}
-
-=======
 				/*
 				 * Can't be just a 'break', as perf_config_set__for_each_entry()
 				 * expands to two nested for() loops.
@@ -994,7 +797,6 @@
 	free(item);
 }
 
->>>>>>> 24b8d41d
 static void perf_config_section__purge(struct perf_config_section *section)
 {
 	struct perf_config_item *item, *tmp;
@@ -1037,33 +839,21 @@
  */
 int config_error_nonbool(const char *var)
 {
-<<<<<<< HEAD
-	return error("Missing value for '%s'", var);
-=======
 	pr_err("Missing value for '%s'", var);
 	return -1;
->>>>>>> 24b8d41d
 }
 
 void set_buildid_dir(const char *dir)
 {
 	if (dir)
-<<<<<<< HEAD
-		scnprintf(buildid_dir, MAXPATHLEN-1, "%s", dir);
-=======
 		scnprintf(buildid_dir, MAXPATHLEN, "%s", dir);
->>>>>>> 24b8d41d
 
 	/* default to $HOME/.debug */
 	if (buildid_dir[0] == '\0') {
 		char *home = getenv("HOME");
 
 		if (home) {
-<<<<<<< HEAD
-			snprintf(buildid_dir, MAXPATHLEN-1, "%s/%s",
-=======
 			snprintf(buildid_dir, MAXPATHLEN, "%s/%s",
->>>>>>> 24b8d41d
 				 home, DEBUG_CACHE_DIR);
 		} else {
 			strncpy(buildid_dir, DEBUG_CACHE_DIR, MAXPATHLEN-1);
