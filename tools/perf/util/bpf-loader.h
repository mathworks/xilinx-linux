/* SPDX-License-Identifier: GPL-2.0 */
/*
 * Copyright (C) 2015, Wang Nan <wangnan0@huawei.com>
 * Copyright (C) 2015, Huawei Inc.
 */
#ifndef __BPF_LOADER_H
#define __BPF_LOADER_H

#include <linux/compiler.h>
#include <linux/err.h>
#include <bpf/libbpf.h>

enum bpf_loader_errno {
	__BPF_LOADER_ERRNO__START = __LIBBPF_ERRNO__START - 100,
	/* Invalid config string */
	BPF_LOADER_ERRNO__CONFIG = __BPF_LOADER_ERRNO__START,
	BPF_LOADER_ERRNO__GROUP,	/* Invalid group name */
	BPF_LOADER_ERRNO__EVENTNAME,	/* Event name is missing */
	BPF_LOADER_ERRNO__INTERNAL,	/* BPF loader internal error */
	BPF_LOADER_ERRNO__COMPILE,	/* Error when compiling BPF scriptlet */
	BPF_LOADER_ERRNO__PROGCONF_TERM,/* Invalid program config term in config string */
	BPF_LOADER_ERRNO__PROLOGUE,	/* Failed to generate prologue */
	BPF_LOADER_ERRNO__PROLOGUE2BIG,	/* Prologue too big for program */
	BPF_LOADER_ERRNO__PROLOGUEOOB,	/* Offset out of bound for prologue */
	BPF_LOADER_ERRNO__OBJCONF_OPT,	/* Invalid object config option */
	BPF_LOADER_ERRNO__OBJCONF_CONF,	/* Config value not set (lost '=')) */
	BPF_LOADER_ERRNO__OBJCONF_MAP_OPT,	/* Invalid object map config option */
	BPF_LOADER_ERRNO__OBJCONF_MAP_NOTEXIST,	/* Target map not exist */
	BPF_LOADER_ERRNO__OBJCONF_MAP_VALUE,	/* Incorrect value type for map */
	BPF_LOADER_ERRNO__OBJCONF_MAP_TYPE,	/* Incorrect map type */
	BPF_LOADER_ERRNO__OBJCONF_MAP_KEYSIZE,	/* Incorrect map key size */
	BPF_LOADER_ERRNO__OBJCONF_MAP_VALUESIZE,/* Incorrect map value size */
	BPF_LOADER_ERRNO__OBJCONF_MAP_NOEVT,	/* Event not found for map setting */
	BPF_LOADER_ERRNO__OBJCONF_MAP_MAPSIZE,	/* Invalid map size for event setting */
	BPF_LOADER_ERRNO__OBJCONF_MAP_EVTDIM,	/* Event dimension too large */
	BPF_LOADER_ERRNO__OBJCONF_MAP_EVTINH,	/* Doesn't support inherit event */
	BPF_LOADER_ERRNO__OBJCONF_MAP_EVTTYPE,	/* Wrong event type for map */
	BPF_LOADER_ERRNO__OBJCONF_MAP_IDX2BIG,	/* Index too large */
	__BPF_LOADER_ERRNO__END,
};

struct evsel;
struct evlist;
struct bpf_object;
struct parse_events_term;
#define PERF_BPF_PROBE_GROUP "perf_bpf_probe"

typedef int (*bpf_prog_iter_callback_t)(const char *group, const char *event,
<<<<<<< HEAD
					int fd, void *arg);
=======
					int fd, struct bpf_object *obj, void *arg);
>>>>>>> 24b8d41d

#ifdef HAVE_LIBBPF_SUPPORT
struct bpf_object *bpf__prepare_load(const char *filename, bool source);
int bpf__strerror_prepare_load(const char *filename, bool source,
			       int err, char *buf, size_t size);

struct bpf_object *bpf__prepare_load_buffer(void *obj_buf, size_t obj_buf_sz,
					    const char *name);

void bpf__clear(void);

int bpf__probe(struct bpf_object *obj);
int bpf__unprobe(struct bpf_object *obj);
int bpf__strerror_probe(struct bpf_object *obj, int err,
			char *buf, size_t size);

int bpf__load(struct bpf_object *obj);
int bpf__strerror_load(struct bpf_object *obj, int err,
		       char *buf, size_t size);
int bpf__foreach_event(struct bpf_object *obj,
		       bpf_prog_iter_callback_t func, void *arg);

int bpf__config_obj(struct bpf_object *obj, struct parse_events_term *term,
		    struct evlist *evlist, int *error_pos);
int bpf__strerror_config_obj(struct bpf_object *obj,
			     struct parse_events_term *term,
			     struct evlist *evlist,
			     int *error_pos, int err, char *buf,
			     size_t size);
int bpf__apply_obj_config(void);
int bpf__strerror_apply_obj_config(int err, char *buf, size_t size);

<<<<<<< HEAD
int bpf__setup_stdout(struct perf_evlist *evlist);
int bpf__strerror_setup_stdout(struct perf_evlist *evlist, int err,
			       char *buf, size_t size);

=======
int bpf__setup_stdout(struct evlist *evlist);
struct evsel *bpf__setup_output_event(struct evlist *evlist, const char *name);
int bpf__strerror_setup_output_event(struct evlist *evlist, int err, char *buf, size_t size);
>>>>>>> 24b8d41d
#else
#include <errno.h>
#include <string.h>
#include "debug.h"

static inline struct bpf_object *
bpf__prepare_load(const char *filename __maybe_unused,
		  bool source __maybe_unused)
{
	pr_debug("ERROR: eBPF object loading is disabled during compiling.\n");
	return ERR_PTR(-ENOTSUP);
}

static inline struct bpf_object *
bpf__prepare_load_buffer(void *obj_buf __maybe_unused,
					   size_t obj_buf_sz __maybe_unused)
{
	return ERR_PTR(-ENOTSUP);
}

static inline void bpf__clear(void) { }

static inline int bpf__probe(struct bpf_object *obj __maybe_unused) { return 0;}
static inline int bpf__unprobe(struct bpf_object *obj __maybe_unused) { return 0;}
static inline int bpf__load(struct bpf_object *obj __maybe_unused) { return 0; }

static inline int
bpf__foreach_event(struct bpf_object *obj __maybe_unused,
		   bpf_prog_iter_callback_t func __maybe_unused,
		   void *arg __maybe_unused)
{
	return 0;
}

static inline int
bpf__config_obj(struct bpf_object *obj __maybe_unused,
		struct parse_events_term *term __maybe_unused,
		struct evlist *evlist __maybe_unused,
		int *error_pos __maybe_unused)
{
	return 0;
}

static inline int
bpf__apply_obj_config(void)
{
	return 0;
}

static inline int
<<<<<<< HEAD
bpf__setup_stdout(struct perf_evlist *evlist __maybe_unused)
=======
bpf__setup_stdout(struct evlist *evlist __maybe_unused)
>>>>>>> 24b8d41d
{
	return 0;
}

<<<<<<< HEAD
=======
static inline struct evsel *
bpf__setup_output_event(struct evlist *evlist __maybe_unused, const char *name __maybe_unused)
{
	return NULL;
}

>>>>>>> 24b8d41d
static inline int
__bpf_strerror(char *buf, size_t size)
{
	if (!size)
		return 0;
	strncpy(buf,
		"ERROR: eBPF object loading is disabled during compiling.\n",
		size);
	buf[size - 1] = '\0';
	return 0;
}

static inline
int bpf__strerror_prepare_load(const char *filename __maybe_unused,
			       bool source __maybe_unused,
			       int err __maybe_unused,
			       char *buf, size_t size)
{
	return __bpf_strerror(buf, size);
}

static inline int
bpf__strerror_probe(struct bpf_object *obj __maybe_unused,
		    int err __maybe_unused,
		    char *buf, size_t size)
{
	return __bpf_strerror(buf, size);
}

static inline int bpf__strerror_load(struct bpf_object *obj __maybe_unused,
				     int err __maybe_unused,
				     char *buf, size_t size)
{
	return __bpf_strerror(buf, size);
}

static inline int
bpf__strerror_config_obj(struct bpf_object *obj __maybe_unused,
			 struct parse_events_term *term __maybe_unused,
			 struct evlist *evlist __maybe_unused,
			 int *error_pos __maybe_unused,
			 int err __maybe_unused,
			 char *buf, size_t size)
{
	return __bpf_strerror(buf, size);
}

static inline int
bpf__strerror_apply_obj_config(int err __maybe_unused,
			       char *buf, size_t size)
{
	return __bpf_strerror(buf, size);
}

static inline int
<<<<<<< HEAD
bpf__strerror_setup_stdout(struct perf_evlist *evlist __maybe_unused,
			   int err __maybe_unused, char *buf,
			   size_t size)
{
	return __bpf_strerror(buf, size);
}
=======
bpf__strerror_setup_output_event(struct evlist *evlist __maybe_unused,
				 int err __maybe_unused, char *buf, size_t size)
{
	return __bpf_strerror(buf, size);
}

>>>>>>> 24b8d41d
#endif

static inline int bpf__strerror_setup_stdout(struct evlist *evlist, int err, char *buf, size_t size)
{
	return bpf__strerror_setup_output_event(evlist, err, buf, size);
}
#endif<|MERGE_RESOLUTION|>--- conflicted
+++ resolved
@@ -46,11 +46,7 @@
 #define PERF_BPF_PROBE_GROUP "perf_bpf_probe"
 
 typedef int (*bpf_prog_iter_callback_t)(const char *group, const char *event,
-<<<<<<< HEAD
-					int fd, void *arg);
-=======
 					int fd, struct bpf_object *obj, void *arg);
->>>>>>> 24b8d41d
 
 #ifdef HAVE_LIBBPF_SUPPORT
 struct bpf_object *bpf__prepare_load(const char *filename, bool source);
@@ -83,16 +79,9 @@
 int bpf__apply_obj_config(void);
 int bpf__strerror_apply_obj_config(int err, char *buf, size_t size);
 
-<<<<<<< HEAD
-int bpf__setup_stdout(struct perf_evlist *evlist);
-int bpf__strerror_setup_stdout(struct perf_evlist *evlist, int err,
-			       char *buf, size_t size);
-
-=======
 int bpf__setup_stdout(struct evlist *evlist);
 struct evsel *bpf__setup_output_event(struct evlist *evlist, const char *name);
 int bpf__strerror_setup_output_event(struct evlist *evlist, int err, char *buf, size_t size);
->>>>>>> 24b8d41d
 #else
 #include <errno.h>
 #include <string.h>
@@ -143,24 +132,17 @@
 }
 
 static inline int
-<<<<<<< HEAD
-bpf__setup_stdout(struct perf_evlist *evlist __maybe_unused)
-=======
 bpf__setup_stdout(struct evlist *evlist __maybe_unused)
->>>>>>> 24b8d41d
-{
-	return 0;
-}
-
-<<<<<<< HEAD
-=======
+{
+	return 0;
+}
+
 static inline struct evsel *
 bpf__setup_output_event(struct evlist *evlist __maybe_unused, const char *name __maybe_unused)
 {
 	return NULL;
 }
 
->>>>>>> 24b8d41d
 static inline int
 __bpf_strerror(char *buf, size_t size)
 {
@@ -216,21 +198,12 @@
 }
 
 static inline int
-<<<<<<< HEAD
-bpf__strerror_setup_stdout(struct perf_evlist *evlist __maybe_unused,
-			   int err __maybe_unused, char *buf,
-			   size_t size)
-{
-	return __bpf_strerror(buf, size);
-}
-=======
 bpf__strerror_setup_output_event(struct evlist *evlist __maybe_unused,
 				 int err __maybe_unused, char *buf, size_t size)
 {
 	return __bpf_strerror(buf, size);
 }
 
->>>>>>> 24b8d41d
 #endif
 
 static inline int bpf__strerror_setup_stdout(struct evlist *evlist, int err, char *buf, size_t size)
