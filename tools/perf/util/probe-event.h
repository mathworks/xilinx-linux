/* SPDX-License-Identifier: GPL-2.0 */
#ifndef _PROBE_EVENT_H
#define _PROBE_EVENT_H

#include <linux/compiler.h>
#include <stdbool.h>

struct intlist;
struct nsinfo;

/* Probe related configurations */
struct probe_conf {
	bool	show_ext_vars;
	bool	show_location_range;
	bool	force_add;
	bool	no_inlines;
	bool	cache;
	int	max_probes;
	unsigned long	magic_num;
};
extern struct probe_conf probe_conf;
extern bool probe_event_dry_run;

#define DEFAULT_PROBE_MAGIC_NUM	0xdeade12d	/* u32: 3735937325 */

struct symbol;

/* kprobe-tracer and uprobe-tracer tracing point */
struct probe_trace_point {
	char		*realname;	/* function real name (if needed) */
	char		*symbol;	/* Base symbol */
	char		*module;	/* Module name */
	unsigned long	offset;		/* Offset from symbol */
	unsigned long	ref_ctr_offset;	/* SDT reference counter offset */
	unsigned long	address;	/* Actual address of the trace point */
	bool		retprobe;	/* Return probe flag */
};

/* probe-tracer tracing argument referencing offset */
struct probe_trace_arg_ref {
	struct probe_trace_arg_ref	*next;	/* Next reference */
	long				offset;	/* Offset value */
	bool				user_access;	/* User-memory access */
};

/* kprobe-tracer and uprobe-tracer tracing argument */
struct probe_trace_arg {
	char				*name;	/* Argument name */
	char				*value;	/* Base value */
	char				*type;	/* Type name */
	struct probe_trace_arg_ref	*ref;	/* Referencing offset */
};

/* kprobe-tracer and uprobe-tracer tracing event (point + arg) */
struct probe_trace_event {
	char				*event;	/* Event name */
	char				*group;	/* Group name */
	struct probe_trace_point	point;	/* Trace point */
	int				nargs;	/* Number of args */
	bool				uprobes;	/* uprobes only */
	struct probe_trace_arg		*args;	/* Arguments */
};

/* Perf probe probing point */
struct perf_probe_point {
	char		*file;		/* File path */
	char		*function;	/* Function name */
	int		line;		/* Line number */
	bool		retprobe;	/* Return probe flag */
	char		*lazy_line;	/* Lazy matching pattern */
	unsigned long	offset;		/* Offset from function entry */
	unsigned long	abs_address;	/* Absolute address of the point */
};

/* Perf probe probing argument field chain */
struct perf_probe_arg_field {
	struct perf_probe_arg_field	*next;	/* Next field */
	char				*name;	/* Name of the field */
	long				index;	/* Array index number */
	bool				ref;	/* Referencing flag */
};

/* Perf probe probing argument */
struct perf_probe_arg {
	char				*name;	/* Argument name */
	char				*var;	/* Variable name */
	char				*type;	/* Type name */
	struct perf_probe_arg_field	*field;	/* Structure fields */
	bool				user_access;	/* User-memory access */
};

/* Perf probe probing event (point + arg) */
struct perf_probe_event {
	char			*event;	/* Event name */
	char			*group;	/* Group name */
	struct perf_probe_point	point;	/* Probe point */
	int			nargs;	/* Number of arguments */
	bool			sdt;	/* SDT/cached event flag */
	bool			uprobes;	/* Uprobe event flag */
	char			*target;	/* Target binary */
	struct perf_probe_arg	*args;	/* Arguments */
	struct probe_trace_event *tevs;
	int			ntevs;
	struct nsinfo		*nsi;	/* Target namespace */
};

/* Line range */
struct line_range {
	char			*file;		/* File name */
	char			*function;	/* Function name */
	int			start;		/* Start line number */
	int			end;		/* End line number */
	int			offset;		/* Start line offset */
	char			*path;		/* Real path name */
	char			*comp_dir;	/* Compile directory */
	struct intlist		*line_list;	/* Visible lines */
};

struct strlist;

/* List of variables */
struct variable_list {
	struct probe_trace_point	point;	/* Actual probepoint */
	struct strlist			*vars;	/* Available variables */
};

struct map;
int init_probe_symbol_maps(bool user_only);
void exit_probe_symbol_maps(void);

/* Command string to events */
int parse_perf_probe_command(const char *cmd, struct perf_probe_event *pev);
int parse_probe_trace_command(const char *cmd, struct probe_trace_event *tev);

/* Events to command string */
char *synthesize_perf_probe_command(struct perf_probe_event *pev);
char *synthesize_probe_trace_command(struct probe_trace_event *tev);
char *synthesize_perf_probe_arg(struct perf_probe_arg *pa);
char *synthesize_perf_probe_point(struct perf_probe_point *pp);

int perf_probe_event__copy(struct perf_probe_event *dst,
			   struct perf_probe_event *src);

bool perf_probe_with_var(struct perf_probe_event *pev);

/* Check the perf_probe_event needs debuginfo */
bool perf_probe_event_need_dwarf(struct perf_probe_event *pev);

/* Release event contents */
void clear_perf_probe_event(struct perf_probe_event *pev);
void clear_probe_trace_event(struct probe_trace_event *tev);

/* Command string to line-range */
int parse_line_range_desc(const char *cmd, struct line_range *lr);

/* Release line range members */
void line_range__clear(struct line_range *lr);

/* Initialize line range */
int line_range__init(struct line_range *lr);

int add_perf_probe_events(struct perf_probe_event *pevs, int npevs);
int convert_perf_probe_events(struct perf_probe_event *pevs, int npevs);
int apply_perf_probe_events(struct perf_probe_event *pevs, int npevs);
int show_probe_trace_events(struct perf_probe_event *pevs, int npevs);
void cleanup_perf_probe_events(struct perf_probe_event *pevs, int npevs);

struct strfilter;

int del_perf_probe_events(struct strfilter *filter);

int show_perf_probe_event(const char *group, const char *event,
			  struct perf_probe_event *pev,
			  const char *module, bool use_stdout);
int show_perf_probe_events(struct strfilter *filter);
int show_line_range(struct line_range *lr, const char *module,
		    struct nsinfo *nsi, bool user);
int show_available_vars(struct perf_probe_event *pevs, int npevs,
			struct strfilter *filter);
<<<<<<< HEAD
int show_available_funcs(const char *module, struct strfilter *filter, bool user);
=======
int show_available_funcs(const char *module, struct nsinfo *nsi,
			 struct strfilter *filter, bool user);
>>>>>>> 24b8d41d
void arch__fix_tev_from_maps(struct perf_probe_event *pev,
			     struct probe_trace_event *tev, struct map *map,
			     struct symbol *sym);

/* If there is no space to write, returns -E2BIG. */
int e_snprintf(char *str, size_t size, const char *format, ...) __printf(3, 4);

/* Maximum index number of event-name postfix */
#define MAX_EVENT_INDEX	1024

int copy_to_probe_trace_arg(struct probe_trace_arg *tvar,
			    struct perf_probe_arg *pvar);

<<<<<<< HEAD
struct map *get_target_map(const char *target, bool user);
=======
struct map *get_target_map(const char *target, struct nsinfo *nsi, bool user);
>>>>>>> 24b8d41d

void arch__post_process_probe_trace_events(struct perf_probe_event *pev,
					   int ntevs);

#endif /*_PROBE_EVENT_H */<|MERGE_RESOLUTION|>--- conflicted
+++ resolved
@@ -177,12 +177,8 @@
 		    struct nsinfo *nsi, bool user);
 int show_available_vars(struct perf_probe_event *pevs, int npevs,
 			struct strfilter *filter);
-<<<<<<< HEAD
-int show_available_funcs(const char *module, struct strfilter *filter, bool user);
-=======
 int show_available_funcs(const char *module, struct nsinfo *nsi,
 			 struct strfilter *filter, bool user);
->>>>>>> 24b8d41d
 void arch__fix_tev_from_maps(struct perf_probe_event *pev,
 			     struct probe_trace_event *tev, struct map *map,
 			     struct symbol *sym);
@@ -196,11 +192,7 @@
 int copy_to_probe_trace_arg(struct probe_trace_arg *tvar,
 			    struct perf_probe_arg *pvar);
 
-<<<<<<< HEAD
-struct map *get_target_map(const char *target, bool user);
-=======
 struct map *get_target_map(const char *target, struct nsinfo *nsi, bool user);
->>>>>>> 24b8d41d
 
 void arch__post_process_probe_trace_events(struct perf_probe_event *pev,
 					   int ntevs);
