--- conflicted
+++ resolved
@@ -120,26 +120,6 @@
 	return token;
 }
 
-/*
- * This function is called when the parser gets two kind of input:
- *
- * 	@cfg1 or @cfg2=config
- *
- * The leading '@' is stripped off before 'cfg1' and 'cfg2=config' are given to
- * bison.  In the latter case it is necessary to keep the string intact so that
- * the PMU kernel driver can determine what configurable is associated to
- * 'config'.
- */
-static int drv_str(yyscan_t scanner, int token)
-{
-	YYSTYPE *yylval = parse_events_get_lval(scanner);
-	char *text = parse_events_get_text(scanner);
-
-	/* Strip off the '@' */
-	yylval->str = strdup(text + 1);
-	return token;
-}
-
 #define REWIND(__alloc)				\
 do {								\
 	YYSTYPE *__yylval = parse_events_get_lval(yyscanner);	\
@@ -219,13 +199,8 @@
 group		[^,{}/]*[{][^}]*[}][^,{}/]*
 event_pmu	[^,{}/]+[/][^/]*[/][^,{}/]*
 event		[^,{}/]+
-<<<<<<< HEAD
-bpf_object	[^,{}]+\.(o|bpf)
-bpf_source	[^,{}]+\.c
-=======
 bpf_object	[^,{}]+\.(o|bpf)[a-zA-Z0-9._]*
 bpf_source	[^,{}]+\.c[a-zA-Z0-9._]*
->>>>>>> 24b8d41d
 
 num_dec		[0-9]+
 num_hex		0x[a-fA-F0-9]+
@@ -312,22 +287,16 @@
 call-graph		{ return term(yyscanner, PARSE_EVENTS__TERM_TYPE_CALLGRAPH); }
 stack-size		{ return term(yyscanner, PARSE_EVENTS__TERM_TYPE_STACKSIZE); }
 max-stack		{ return term(yyscanner, PARSE_EVENTS__TERM_TYPE_MAX_STACK); }
-<<<<<<< HEAD
-=======
 nr			{ return term(yyscanner, PARSE_EVENTS__TERM_TYPE_MAX_EVENTS); }
->>>>>>> 24b8d41d
 inherit			{ return term(yyscanner, PARSE_EVENTS__TERM_TYPE_INHERIT); }
 no-inherit		{ return term(yyscanner, PARSE_EVENTS__TERM_TYPE_NOINHERIT); }
 overwrite		{ return term(yyscanner, PARSE_EVENTS__TERM_TYPE_OVERWRITE); }
 no-overwrite		{ return term(yyscanner, PARSE_EVENTS__TERM_TYPE_NOOVERWRITE); }
-<<<<<<< HEAD
-=======
 percore			{ return term(yyscanner, PARSE_EVENTS__TERM_TYPE_PERCORE); }
 aux-output		{ return term(yyscanner, PARSE_EVENTS__TERM_TYPE_AUX_OUTPUT); }
 aux-sample-size		{ return term(yyscanner, PARSE_EVENTS__TERM_TYPE_AUX_SAMPLE_SIZE); }
 r{num_raw_hex}		{ return raw(yyscanner); }
 r0x{num_raw_hex}	{ return raw(yyscanner); }
->>>>>>> 24b8d41d
 ,			{ return ','; }
 "/"			{ BEGIN(INITIAL); return '/'; }
 {name_minus}		{ return str(yyscanner, PE_NAME); }
@@ -384,13 +353,6 @@
 	 * Because the prefix cycles is mixed up with cpu-cycles.
 	 * loads and stores are mixed up with cache event
 	 */
-<<<<<<< HEAD
-cycles-ct					{ return str(yyscanner, PE_KERNEL_PMU_EVENT); }
-cycles-t					{ return str(yyscanner, PE_KERNEL_PMU_EVENT); }
-mem-loads					{ return str(yyscanner, PE_KERNEL_PMU_EVENT); }
-mem-stores					{ return str(yyscanner, PE_KERNEL_PMU_EVENT); }
-topdown-[a-z-]+					{ return str(yyscanner, PE_KERNEL_PMU_EVENT); }
-=======
 cycles-ct				|
 cycles-t				|
 mem-loads				|
@@ -398,7 +360,6 @@
 topdown-[a-z-]+				|
 tx-capacity-[a-z-]+			|
 el-capacity-[a-z-]+			{ return str(yyscanner, PE_KERNEL_PMU_EVENT); }
->>>>>>> 24b8d41d
 
 L1-dcache|l1-d|l1d|L1-data		|
 L1-icache|l1-i|l1i|L1-instruction	|
