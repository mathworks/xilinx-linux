--- conflicted
+++ resolved
@@ -23,8 +23,6 @@
 
 #define STACK_GROWTH 2048
 
-<<<<<<< HEAD
-=======
 /*
  * State of retpoline detection.
  *
@@ -38,7 +36,6 @@
 	X86_RETPOLINE_DETECTED,
 };
 
->>>>>>> 24b8d41d
 /**
  * struct thread_stack_entry - thread stack entry.
  * @ret_addr: return address
@@ -515,8 +512,6 @@
 	}
 }
 
-<<<<<<< HEAD
-=======
 static inline u64 callchain_context(u64 ip, u64 kernel_start)
 {
 	return ip < kernel_start ? PERF_CONTEXT_USER : PERF_CONTEXT_KERNEL;
@@ -754,7 +749,6 @@
 	dst->nr = nr;
 }
 
->>>>>>> 24b8d41d
 struct call_return_processor *
 call_return_processor__new(int (*process)(struct call_return *cr, u64 *parent_db_id, void *data),
 			   void *data)
@@ -1236,13 +1230,6 @@
 	return err;
 }
 
-<<<<<<< HEAD
-size_t thread_stack__depth(struct thread *thread)
-{
-	if (!thread->ts)
-		return 0;
-	return thread->ts->cnt;
-=======
 size_t thread_stack__depth(struct thread *thread, int cpu)
 {
 	struct thread_stack *ts = thread__stack(thread, cpu);
@@ -1250,5 +1237,4 @@
 	if (!ts)
 		return 0;
 	return ts->cnt;
->>>>>>> 24b8d41d
 }