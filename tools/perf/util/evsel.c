// SPDX-License-Identifier: GPL-2.0-only
/*
 * Copyright (C) 2011, Red Hat Inc, Arnaldo Carvalho de Melo <acme@redhat.com>
 *
 * Parts came from builtin-{top,stat,record}.c, see those files for further
 * copyright notes.
 */

#include <byteswap.h>
#include <errno.h>
#include <inttypes.h>
#include <linux/bitops.h>
#include <api/fs/fs.h>
#include <api/fs/tracing_path.h>
#include <traceevent/event-parse.h>
#include <linux/hw_breakpoint.h>
#include <linux/perf_event.h>
#include <linux/compiler.h>
#include <linux/err.h>
#include <linux/zalloc.h>
#include <sys/ioctl.h>
#include <sys/resource.h>
#include <sys/types.h>
#include <dirent.h>
#include <stdlib.h>
#include <perf/evsel.h>
#include "asm/bug.h"
#include "callchain.h"
#include "cgroup.h"
#include "counts.h"
#include "event.h"
#include "evsel.h"
#include "util/env.h"
#include "util/evsel_config.h"
#include "util/evsel_fprintf.h"
#include "evlist.h"
#include <perf/cpumap.h>
#include "thread_map.h"
#include "target.h"
#include "perf_regs.h"
#include "record.h"
#include "debug.h"
#include "trace-event.h"
#include "stat.h"
#include "string2.h"
#include "memswap.h"
#include "util.h"
#include "../perf-sys.h"
#include "util/parse-branch-options.h"
#include <internal/xyarray.h>
#include <internal/lib.h>

<<<<<<< HEAD
static struct {
	bool sample_id_all;
	bool exclude_guest;
	bool mmap2;
	bool cloexec;
	bool clockid;
	bool clockid_wrong;
	bool lbr_flags;
	bool write_backward;
} perf_missing_features;
=======
#include <linux/ctype.h>

struct perf_missing_features perf_missing_features;
>>>>>>> 24b8d41d

static clockid_t clockid;

static int evsel__no_extra_init(struct evsel *evsel __maybe_unused)
{
	return 0;
}

void __weak test_attr__ready(void) { }

static void evsel__no_extra_fini(struct evsel *evsel __maybe_unused)
{
}

static struct {
	size_t	size;
	int	(*init)(struct evsel *evsel);
	void	(*fini)(struct evsel *evsel);
} perf_evsel__object = {
	.size = sizeof(struct evsel),
	.init = evsel__no_extra_init,
	.fini = evsel__no_extra_fini,
};

int evsel__object_config(size_t object_size, int (*init)(struct evsel *evsel),
			 void (*fini)(struct evsel *evsel))
{

	if (object_size == 0)
		goto set_methods;

	if (perf_evsel__object.size > object_size)
		return -EINVAL;

	perf_evsel__object.size = object_size;

set_methods:
	if (init != NULL)
		perf_evsel__object.init = init;

	if (fini != NULL)
		perf_evsel__object.fini = fini;

	return 0;
}

#define FD(e, x, y) (*(int *)xyarray__entry(e->core.fd, x, y))

int __evsel__sample_size(u64 sample_type)
{
	u64 mask = sample_type & PERF_SAMPLE_MASK;
	int size = 0;
	int i;

	for (i = 0; i < 64; i++) {
		if (mask & (1ULL << i))
			size++;
	}

	size *= sizeof(u64);

	return size;
}

/**
 * __perf_evsel__calc_id_pos - calculate id_pos.
 * @sample_type: sample type
 *
 * This function returns the position of the event id (PERF_SAMPLE_ID or
 * PERF_SAMPLE_IDENTIFIER) in a sample event i.e. in the array of struct
 * perf_record_sample.
 */
static int __perf_evsel__calc_id_pos(u64 sample_type)
{
	int idx = 0;

	if (sample_type & PERF_SAMPLE_IDENTIFIER)
		return 0;

	if (!(sample_type & PERF_SAMPLE_ID))
		return -1;

	if (sample_type & PERF_SAMPLE_IP)
		idx += 1;

	if (sample_type & PERF_SAMPLE_TID)
		idx += 1;

	if (sample_type & PERF_SAMPLE_TIME)
		idx += 1;

	if (sample_type & PERF_SAMPLE_ADDR)
		idx += 1;

	return idx;
}

/**
 * __perf_evsel__calc_is_pos - calculate is_pos.
 * @sample_type: sample type
 *
 * This function returns the position (counting backwards) of the event id
 * (PERF_SAMPLE_ID or PERF_SAMPLE_IDENTIFIER) in a non-sample event i.e. if
 * sample_id_all is used there is an id sample appended to non-sample events.
 */
static int __perf_evsel__calc_is_pos(u64 sample_type)
{
	int idx = 1;

	if (sample_type & PERF_SAMPLE_IDENTIFIER)
		return 1;

	if (!(sample_type & PERF_SAMPLE_ID))
		return -1;

	if (sample_type & PERF_SAMPLE_CPU)
		idx += 1;

	if (sample_type & PERF_SAMPLE_STREAM_ID)
		idx += 1;

	return idx;
}

void evsel__calc_id_pos(struct evsel *evsel)
{
	evsel->id_pos = __perf_evsel__calc_id_pos(evsel->core.attr.sample_type);
	evsel->is_pos = __perf_evsel__calc_is_pos(evsel->core.attr.sample_type);
}

void __evsel__set_sample_bit(struct evsel *evsel,
				  enum perf_event_sample_format bit)
{
	if (!(evsel->core.attr.sample_type & bit)) {
		evsel->core.attr.sample_type |= bit;
		evsel->sample_size += sizeof(u64);
		evsel__calc_id_pos(evsel);
	}
}

void __evsel__reset_sample_bit(struct evsel *evsel,
				    enum perf_event_sample_format bit)
{
	if (evsel->core.attr.sample_type & bit) {
		evsel->core.attr.sample_type &= ~bit;
		evsel->sample_size -= sizeof(u64);
		evsel__calc_id_pos(evsel);
	}
}

void evsel__set_sample_id(struct evsel *evsel,
			       bool can_sample_identifier)
{
	if (can_sample_identifier) {
		evsel__reset_sample_bit(evsel, ID);
		evsel__set_sample_bit(evsel, IDENTIFIER);
	} else {
		evsel__set_sample_bit(evsel, ID);
	}
	evsel->core.attr.read_format |= PERF_FORMAT_ID;
}

/**
 * evsel__is_function_event - Return whether given evsel is a function
 * trace event
 *
 * @evsel - evsel selector to be tested
 *
 * Return %true if event is function trace event
 */
bool evsel__is_function_event(struct evsel *evsel)
{
#define FUNCTION_EVENT "ftrace:function"

	return evsel->name &&
	       !strncmp(FUNCTION_EVENT, evsel->name, sizeof(FUNCTION_EVENT));

#undef FUNCTION_EVENT
}

<<<<<<< HEAD
/**
 * perf_evsel__is_function_event - Return whether given evsel is a function
 * trace event
 *
 * @evsel - evsel selector to be tested
 *
 * Return %true if event is function trace event
 */
bool perf_evsel__is_function_event(struct perf_evsel *evsel)
{
#define FUNCTION_EVENT "ftrace:function"

	return evsel->name &&
	       !strncmp(FUNCTION_EVENT, evsel->name, sizeof(FUNCTION_EVENT));

#undef FUNCTION_EVENT
}

void perf_evsel__init(struct perf_evsel *evsel,
		      struct perf_event_attr *attr, int idx)
=======
void evsel__init(struct evsel *evsel,
		 struct perf_event_attr *attr, int idx)
>>>>>>> 24b8d41d
{
	perf_evsel__init(&evsel->core, attr);
	evsel->idx	   = idx;
	evsel->tracking	   = !idx;
	evsel->leader	   = evsel;
	evsel->unit	   = "";
	evsel->scale	   = 1.0;
	evsel->max_events  = ULONG_MAX;
	evsel->evlist	   = NULL;
	evsel->bpf_obj	   = NULL;
	evsel->bpf_fd	   = -1;
	INIT_LIST_HEAD(&evsel->config_terms);
	perf_evsel__object.init(evsel);
	evsel->sample_size = __evsel__sample_size(attr->sample_type);
	evsel__calc_id_pos(evsel);
	evsel->cmdline_group_boundary = false;
	evsel->metric_expr   = NULL;
	evsel->metric_name   = NULL;
	evsel->metric_events = NULL;
	evsel->per_pkg_mask  = NULL;
	evsel->collect_stat  = false;
	evsel->pmu_name      = NULL;
}

struct evsel *evsel__new_idx(struct perf_event_attr *attr, int idx)
{
	struct evsel *evsel = zalloc(perf_evsel__object.size);

	if (!evsel)
		return NULL;
	evsel__init(evsel, attr, idx);

	if (evsel__is_bpf_output(evsel)) {
		evsel->core.attr.sample_type |= (PERF_SAMPLE_RAW | PERF_SAMPLE_TIME |
					    PERF_SAMPLE_CPU | PERF_SAMPLE_PERIOD),
		evsel->core.attr.sample_period = 1;
	}

	if (evsel__is_clock(evsel)) {
		/*
		 * The evsel->unit points to static alias->unit
		 * so it's ok to use static string in here.
		 */
		static const char *unit = "msec";

		evsel->unit = unit;
		evsel->scale = 1e-6;
	}

	return evsel;
}

static bool perf_event_can_profile_kernel(void)
{
	return perf_event_paranoid_check(1);
}

struct evsel *evsel__new_cycles(bool precise)
{
	struct perf_event_attr attr = {
		.type	= PERF_TYPE_HARDWARE,
		.config	= PERF_COUNT_HW_CPU_CYCLES,
		.exclude_kernel	= !perf_event_can_profile_kernel(),
	};
	struct evsel *evsel;

	event_attr_init(&attr);

	if (!precise)
		goto new_event;

	/*
	 * Now let the usual logic to set up the perf_event_attr defaults
	 * to kick in when we return and before perf_evsel__open() is called.
	 */
new_event:
	evsel = evsel__new(&attr);
	if (evsel == NULL)
		goto out;

	evsel->precise_max = true;

	/* use asprintf() because free(evsel) assumes name is allocated */
	if (asprintf(&evsel->name, "cycles%s%s%.*s",
		     (attr.precise_ip || attr.exclude_kernel) ? ":" : "",
		     attr.exclude_kernel ? "u" : "",
		     attr.precise_ip ? attr.precise_ip + 1 : 0, "ppp") < 0)
		goto error_free;
out:
	return evsel;
error_free:
	evsel__delete(evsel);
	evsel = NULL;
	goto out;
}

static int evsel__copy_config_terms(struct evsel *dst, struct evsel *src)
{
	struct evsel_config_term *pos, *tmp;

	list_for_each_entry(pos, &src->config_terms, list) {
		tmp = malloc(sizeof(*tmp));
		if (tmp == NULL)
			return -ENOMEM;

<<<<<<< HEAD
	if (perf_evsel__is_bpf_output(evsel)) {
		evsel->attr.sample_type |= (PERF_SAMPLE_RAW | PERF_SAMPLE_TIME |
					    PERF_SAMPLE_CPU | PERF_SAMPLE_PERIOD),
		evsel->attr.sample_period = 1;
=======
		*tmp = *pos;
		if (tmp->free_str) {
			tmp->val.str = strdup(pos->val.str);
			if (tmp->val.str == NULL) {
				free(tmp);
				return -ENOMEM;
			}
		}
		list_add_tail(&tmp->list, &dst->config_terms);
>>>>>>> 24b8d41d
	}
	return 0;
}

/**
 * evsel__clone - create a new evsel copied from @orig
 * @orig: original evsel
 *
 * The assumption is that @orig is not configured nor opened yet.
 * So we only care about the attributes that can be set while it's parsed.
 */
struct evsel *evsel__clone(struct evsel *orig)
{
	struct evsel *evsel;

	BUG_ON(orig->core.fd);
	BUG_ON(orig->counts);
	BUG_ON(orig->priv);
	BUG_ON(orig->per_pkg_mask);

	/* cannot handle BPF objects for now */
	if (orig->bpf_obj)
		return NULL;

	evsel = evsel__new(&orig->core.attr);
	if (evsel == NULL)
		return NULL;

	evsel->core.cpus = perf_cpu_map__get(orig->core.cpus);
	evsel->core.own_cpus = perf_cpu_map__get(orig->core.own_cpus);
	evsel->core.threads = perf_thread_map__get(orig->core.threads);
	evsel->core.nr_members = orig->core.nr_members;
	evsel->core.system_wide = orig->core.system_wide;

	if (orig->name) {
		evsel->name = strdup(orig->name);
		if (evsel->name == NULL)
			goto out_err;
	}
	if (orig->group_name) {
		evsel->group_name = strdup(orig->group_name);
		if (evsel->group_name == NULL)
			goto out_err;
	}
	if (orig->pmu_name) {
		evsel->pmu_name = strdup(orig->pmu_name);
		if (evsel->pmu_name == NULL)
			goto out_err;
	}
	if (orig->filter) {
		evsel->filter = strdup(orig->filter);
		if (evsel->filter == NULL)
			goto out_err;
	}
	evsel->cgrp = cgroup__get(orig->cgrp);
	evsel->tp_format = orig->tp_format;
	evsel->handler = orig->handler;
	evsel->leader = orig->leader;

	evsel->max_events = orig->max_events;
	evsel->tool_event = orig->tool_event;
	evsel->unit = orig->unit;
	evsel->scale = orig->scale;
	evsel->snapshot = orig->snapshot;
	evsel->per_pkg = orig->per_pkg;
	evsel->percore = orig->percore;
	evsel->precise_max = orig->precise_max;
	evsel->use_uncore_alias = orig->use_uncore_alias;
	evsel->is_libpfm_event = orig->is_libpfm_event;

	evsel->exclude_GH = orig->exclude_GH;
	evsel->sample_read = orig->sample_read;
	evsel->auto_merge_stats = orig->auto_merge_stats;
	evsel->collect_stat = orig->collect_stat;
	evsel->weak_group = orig->weak_group;

	if (evsel__copy_config_terms(evsel, orig) < 0)
		goto out_err;

	return evsel;

out_err:
	evsel__delete(evsel);
	return NULL;
}

struct perf_evsel *perf_evsel__new_cycles(void)
{
	struct perf_event_attr attr = {
		.type	= PERF_TYPE_HARDWARE,
		.config	= PERF_COUNT_HW_CPU_CYCLES,
	};
	struct perf_evsel *evsel;

	event_attr_init(&attr);

	perf_event_attr__set_max_precise_ip(&attr);

	evsel = perf_evsel__new(&attr);
	if (evsel == NULL)
		goto out;

	/* use asprintf() because free(evsel) assumes name is allocated */
	if (asprintf(&evsel->name, "cycles%.*s",
		     attr.precise_ip ? attr.precise_ip + 1 : 0, ":ppp") < 0)
		goto error_free;
out:
	return evsel;
error_free:
	perf_evsel__delete(evsel);
	evsel = NULL;
	goto out;
}

/*
 * Returns pointer with encoded error via <linux/err.h> interface.
 */
struct evsel *evsel__newtp_idx(const char *sys, const char *name, int idx)
{
	struct evsel *evsel = zalloc(perf_evsel__object.size);
	int err = -ENOMEM;

	if (evsel == NULL) {
		goto out_err;
	} else {
		struct perf_event_attr attr = {
			.type	       = PERF_TYPE_TRACEPOINT,
			.sample_type   = (PERF_SAMPLE_RAW | PERF_SAMPLE_TIME |
					  PERF_SAMPLE_CPU | PERF_SAMPLE_PERIOD),
		};

		if (asprintf(&evsel->name, "%s:%s", sys, name) < 0)
			goto out_free;

		evsel->tp_format = trace_event__tp_format(sys, name);
		if (IS_ERR(evsel->tp_format)) {
			err = PTR_ERR(evsel->tp_format);
			goto out_free;
		}

		event_attr_init(&attr);
		attr.config = evsel->tp_format->id;
		attr.sample_period = 1;
		evsel__init(evsel, &attr, idx);
	}

	return evsel;

out_free:
	zfree(&evsel->name);
	free(evsel);
out_err:
	return ERR_PTR(err);
}

const char *evsel__hw_names[PERF_COUNT_HW_MAX] = {
	"cycles",
	"instructions",
	"cache-references",
	"cache-misses",
	"branches",
	"branch-misses",
	"bus-cycles",
	"stalled-cycles-frontend",
	"stalled-cycles-backend",
	"ref-cycles",
};

static const char *__evsel__hw_name(u64 config)
{
	if (config < PERF_COUNT_HW_MAX && evsel__hw_names[config])
		return evsel__hw_names[config];

	return "unknown-hardware";
}

static int perf_evsel__add_modifiers(struct evsel *evsel, char *bf, size_t size)
{
	int colon = 0, r = 0;
	struct perf_event_attr *attr = &evsel->core.attr;
	bool exclude_guest_default = false;

#define MOD_PRINT(context, mod)	do {					\
		if (!attr->exclude_##context) {				\
			if (!colon) colon = ++r;			\
			r += scnprintf(bf + r, size - r, "%c", mod);	\
		} } while(0)

	if (attr->exclude_kernel || attr->exclude_user || attr->exclude_hv) {
		MOD_PRINT(kernel, 'k');
		MOD_PRINT(user, 'u');
		MOD_PRINT(hv, 'h');
		exclude_guest_default = true;
	}

	if (attr->precise_ip) {
		if (!colon)
			colon = ++r;
		r += scnprintf(bf + r, size - r, "%.*s", attr->precise_ip, "ppp");
		exclude_guest_default = true;
	}

	if (attr->exclude_host || attr->exclude_guest == exclude_guest_default) {
		MOD_PRINT(host, 'H');
		MOD_PRINT(guest, 'G');
	}
#undef MOD_PRINT
	if (colon)
		bf[colon - 1] = ':';
	return r;
}

static int evsel__hw_name(struct evsel *evsel, char *bf, size_t size)
{
	int r = scnprintf(bf, size, "%s", __evsel__hw_name(evsel->core.attr.config));
	return r + perf_evsel__add_modifiers(evsel, bf + r, size - r);
}

const char *evsel__sw_names[PERF_COUNT_SW_MAX] = {
	"cpu-clock",
	"task-clock",
	"page-faults",
	"context-switches",
	"cpu-migrations",
	"minor-faults",
	"major-faults",
	"alignment-faults",
	"emulation-faults",
	"dummy",
};

static const char *__evsel__sw_name(u64 config)
{
	if (config < PERF_COUNT_SW_MAX && evsel__sw_names[config])
		return evsel__sw_names[config];
	return "unknown-software";
}

static int evsel__sw_name(struct evsel *evsel, char *bf, size_t size)
{
	int r = scnprintf(bf, size, "%s", __evsel__sw_name(evsel->core.attr.config));
	return r + perf_evsel__add_modifiers(evsel, bf + r, size - r);
}

static int __evsel__bp_name(char *bf, size_t size, u64 addr, u64 type)
{
	int r;

	r = scnprintf(bf, size, "mem:0x%" PRIx64 ":", addr);

	if (type & HW_BREAKPOINT_R)
		r += scnprintf(bf + r, size - r, "r");

	if (type & HW_BREAKPOINT_W)
		r += scnprintf(bf + r, size - r, "w");

	if (type & HW_BREAKPOINT_X)
		r += scnprintf(bf + r, size - r, "x");

	return r;
}

static int evsel__bp_name(struct evsel *evsel, char *bf, size_t size)
{
	struct perf_event_attr *attr = &evsel->core.attr;
	int r = __evsel__bp_name(bf, size, attr->bp_addr, attr->bp_type);
	return r + perf_evsel__add_modifiers(evsel, bf + r, size - r);
}

const char *evsel__hw_cache[PERF_COUNT_HW_CACHE_MAX][EVSEL__MAX_ALIASES] = {
 { "L1-dcache",	"l1-d",		"l1d",		"L1-data",		},
 { "L1-icache",	"l1-i",		"l1i",		"L1-instruction",	},
 { "LLC",	"L2",							},
 { "dTLB",	"d-tlb",	"Data-TLB",				},
 { "iTLB",	"i-tlb",	"Instruction-TLB",			},
 { "branch",	"branches",	"bpu",		"btb",		"bpc",	},
 { "node",								},
};

const char *evsel__hw_cache_op[PERF_COUNT_HW_CACHE_OP_MAX][EVSEL__MAX_ALIASES] = {
 { "load",	"loads",	"read",					},
 { "store",	"stores",	"write",				},
 { "prefetch",	"prefetches",	"speculative-read", "speculative-load",	},
};

const char *evsel__hw_cache_result[PERF_COUNT_HW_CACHE_RESULT_MAX][EVSEL__MAX_ALIASES] = {
 { "refs",	"Reference",	"ops",		"access",		},
 { "misses",	"miss",							},
};

#define C(x)		PERF_COUNT_HW_CACHE_##x
#define CACHE_READ	(1 << C(OP_READ))
#define CACHE_WRITE	(1 << C(OP_WRITE))
#define CACHE_PREFETCH	(1 << C(OP_PREFETCH))
#define COP(x)		(1 << x)

/*
 * cache operartion stat
 * L1I : Read and prefetch only
 * ITLB and BPU : Read-only
 */
static unsigned long evsel__hw_cache_stat[C(MAX)] = {
 [C(L1D)]	= (CACHE_READ | CACHE_WRITE | CACHE_PREFETCH),
 [C(L1I)]	= (CACHE_READ | CACHE_PREFETCH),
 [C(LL)]	= (CACHE_READ | CACHE_WRITE | CACHE_PREFETCH),
 [C(DTLB)]	= (CACHE_READ | CACHE_WRITE | CACHE_PREFETCH),
 [C(ITLB)]	= (CACHE_READ),
 [C(BPU)]	= (CACHE_READ),
 [C(NODE)]	= (CACHE_READ | CACHE_WRITE | CACHE_PREFETCH),
};

bool evsel__is_cache_op_valid(u8 type, u8 op)
{
	if (evsel__hw_cache_stat[type] & COP(op))
		return true;	/* valid */
	else
		return false;	/* invalid */
}

int __evsel__hw_cache_type_op_res_name(u8 type, u8 op, u8 result, char *bf, size_t size)
{
	if (result) {
		return scnprintf(bf, size, "%s-%s-%s", evsel__hw_cache[type][0],
				 evsel__hw_cache_op[op][0],
				 evsel__hw_cache_result[result][0]);
	}

	return scnprintf(bf, size, "%s-%s", evsel__hw_cache[type][0],
			 evsel__hw_cache_op[op][1]);
}

static int __evsel__hw_cache_name(u64 config, char *bf, size_t size)
{
	u8 op, result, type = (config >>  0) & 0xff;
	const char *err = "unknown-ext-hardware-cache-type";

	if (type >= PERF_COUNT_HW_CACHE_MAX)
		goto out_err;

	op = (config >>  8) & 0xff;
	err = "unknown-ext-hardware-cache-op";
	if (op >= PERF_COUNT_HW_CACHE_OP_MAX)
		goto out_err;

	result = (config >> 16) & 0xff;
	err = "unknown-ext-hardware-cache-result";
	if (result >= PERF_COUNT_HW_CACHE_RESULT_MAX)
		goto out_err;

	err = "invalid-cache";
	if (!evsel__is_cache_op_valid(type, op))
		goto out_err;

	return __evsel__hw_cache_type_op_res_name(type, op, result, bf, size);
out_err:
	return scnprintf(bf, size, "%s", err);
}

static int evsel__hw_cache_name(struct evsel *evsel, char *bf, size_t size)
{
	int ret = __evsel__hw_cache_name(evsel->core.attr.config, bf, size);
	return ret + perf_evsel__add_modifiers(evsel, bf + ret, size - ret);
}

static int evsel__raw_name(struct evsel *evsel, char *bf, size_t size)
{
	int ret = scnprintf(bf, size, "raw 0x%" PRIx64, evsel->core.attr.config);
	return ret + perf_evsel__add_modifiers(evsel, bf + ret, size - ret);
}

static int evsel__tool_name(char *bf, size_t size)
{
	int ret = scnprintf(bf, size, "duration_time");
	return ret;
}

const char *evsel__name(struct evsel *evsel)
{
	char bf[128];

	if (!evsel)
		goto out_unknown;

	if (evsel->name)
		return evsel->name;

	switch (evsel->core.attr.type) {
	case PERF_TYPE_RAW:
		evsel__raw_name(evsel, bf, sizeof(bf));
		break;

	case PERF_TYPE_HARDWARE:
		evsel__hw_name(evsel, bf, sizeof(bf));
		break;

	case PERF_TYPE_HW_CACHE:
		evsel__hw_cache_name(evsel, bf, sizeof(bf));
		break;

	case PERF_TYPE_SOFTWARE:
		if (evsel->tool_event)
			evsel__tool_name(bf, sizeof(bf));
		else
			evsel__sw_name(evsel, bf, sizeof(bf));
		break;

	case PERF_TYPE_TRACEPOINT:
		scnprintf(bf, sizeof(bf), "%s", "unknown tracepoint");
		break;

	case PERF_TYPE_BREAKPOINT:
		evsel__bp_name(evsel, bf, sizeof(bf));
		break;

	default:
		scnprintf(bf, sizeof(bf), "unknown attr type: %d",
			  evsel->core.attr.type);
		break;
	}

	evsel->name = strdup(bf);

	if (evsel->name)
		return evsel->name;
out_unknown:
	return "unknown";
}

const char *evsel__group_name(struct evsel *evsel)
{
	return evsel->group_name ?: "anon group";
}

/*
 * Returns the group details for the specified leader,
 * with following rules.
 *
 *  For record -e '{cycles,instructions}'
 *    'anon group { cycles:u, instructions:u }'
 *
 *  For record -e 'cycles,instructions' and report --group
 *    'cycles:u, instructions:u'
 */
int evsel__group_desc(struct evsel *evsel, char *buf, size_t size)
{
	int ret = 0;
	struct evsel *pos;
	const char *group_name = evsel__group_name(evsel);

	if (!evsel->forced_leader)
		ret = scnprintf(buf, size, "%s { ", group_name);

	ret += scnprintf(buf + ret, size - ret, "%s", evsel__name(evsel));

	for_each_group_member(pos, evsel)
		ret += scnprintf(buf + ret, size - ret, ", %s", evsel__name(pos));

	if (!evsel->forced_leader)
		ret += scnprintf(buf + ret, size - ret, " }");

	return ret;
}

<<<<<<< HEAD
void perf_evsel__config_callchain(struct perf_evsel *evsel,
				  struct record_opts *opts,
				  struct callchain_param *param)
=======
static void __evsel__config_callchain(struct evsel *evsel, struct record_opts *opts,
				      struct callchain_param *param)
>>>>>>> 24b8d41d
{
	bool function = evsel__is_function_event(evsel);
	struct perf_event_attr *attr = &evsel->core.attr;

	evsel__set_sample_bit(evsel, CALLCHAIN);

	attr->sample_max_stack = param->max_stack;

<<<<<<< HEAD
	attr->sample_max_stack = param->max_stack;

=======
	if (opts->kernel_callchains)
		attr->exclude_callchain_user = 1;
	if (opts->user_callchains)
		attr->exclude_callchain_kernel = 1;
>>>>>>> 24b8d41d
	if (param->record_mode == CALLCHAIN_LBR) {
		if (!opts->branch_stack) {
			if (attr->exclude_user) {
				pr_warning("LBR callstack option is only available "
					   "to get user callchain information. "
					   "Falling back to framepointers.\n");
			} else {
				evsel__set_sample_bit(evsel, BRANCH_STACK);
				attr->branch_sample_type = PERF_SAMPLE_BRANCH_USER |
							PERF_SAMPLE_BRANCH_CALL_STACK |
							PERF_SAMPLE_BRANCH_NO_CYCLES |
							PERF_SAMPLE_BRANCH_NO_FLAGS |
							PERF_SAMPLE_BRANCH_HW_INDEX;
			}
		} else
			 pr_warning("Cannot use LBR callstack with branch stack. "
				    "Falling back to framepointers.\n");
	}

	if (param->record_mode == CALLCHAIN_DWARF) {
		if (!function) {
			evsel__set_sample_bit(evsel, REGS_USER);
			evsel__set_sample_bit(evsel, STACK_USER);
			if (opts->sample_user_regs && DWARF_MINIMAL_REGS != PERF_REGS_MASK) {
				attr->sample_regs_user |= DWARF_MINIMAL_REGS;
				pr_warning("WARNING: The use of --call-graph=dwarf may require all the user registers, "
					   "specifying a subset with --user-regs may render DWARF unwinding unreliable, "
					   "so the minimal registers set (IP, SP) is explicitly forced.\n");
			} else {
				attr->sample_regs_user |= PERF_REGS_MASK;
			}
			attr->sample_stack_user = param->dump_size;
			attr->exclude_callchain_user = 1;
		} else {
			pr_info("Cannot use DWARF unwind for function trace event,"
				" falling back to framepointers.\n");
		}
	}

	if (function) {
		pr_info("Disabling user space callchains for function trace event.\n");
		attr->exclude_callchain_user = 1;
	}
}

void evsel__config_callchain(struct evsel *evsel, struct record_opts *opts,
			     struct callchain_param *param)
{
	if (param->enabled)
		return __evsel__config_callchain(evsel, opts, param);
}

static void
perf_evsel__reset_callgraph(struct evsel *evsel,
			    struct callchain_param *param)
{
	struct perf_event_attr *attr = &evsel->core.attr;

	evsel__reset_sample_bit(evsel, CALLCHAIN);
	if (param->record_mode == CALLCHAIN_LBR) {
		evsel__reset_sample_bit(evsel, BRANCH_STACK);
		attr->branch_sample_type &= ~(PERF_SAMPLE_BRANCH_USER |
					      PERF_SAMPLE_BRANCH_CALL_STACK |
					      PERF_SAMPLE_BRANCH_HW_INDEX);
	}
	if (param->record_mode == CALLCHAIN_DWARF) {
		evsel__reset_sample_bit(evsel, REGS_USER);
		evsel__reset_sample_bit(evsel, STACK_USER);
	}
}

static void evsel__apply_config_terms(struct evsel *evsel,
				      struct record_opts *opts, bool track)
{
	struct evsel_config_term *term;
	struct list_head *config_terms = &evsel->config_terms;
<<<<<<< HEAD
	struct perf_event_attr *attr = &evsel->attr;
	struct callchain_param param;
	u32 dump_size = 0;
	int max_stack = 0;
	const char *callgraph_buf = NULL;

=======
	struct perf_event_attr *attr = &evsel->core.attr;
>>>>>>> 24b8d41d
	/* callgraph default */
	struct callchain_param param = {
		.record_mode = callchain_param.record_mode,
	};
	u32 dump_size = 0;
	int max_stack = 0;
	const char *callgraph_buf = NULL;

	list_for_each_entry(term, config_terms, list) {
		switch (term->type) {
		case EVSEL__CONFIG_TERM_PERIOD:
			if (!(term->weak && opts->user_interval != ULLONG_MAX)) {
				attr->sample_period = term->val.period;
				attr->freq = 0;
				evsel__reset_sample_bit(evsel, PERIOD);
			}
			break;
		case EVSEL__CONFIG_TERM_FREQ:
			if (!(term->weak && opts->user_freq != UINT_MAX)) {
				attr->sample_freq = term->val.freq;
				attr->freq = 1;
				evsel__set_sample_bit(evsel, PERIOD);
			}
			break;
		case EVSEL__CONFIG_TERM_TIME:
			if (term->val.time)
				evsel__set_sample_bit(evsel, TIME);
			else
				evsel__reset_sample_bit(evsel, TIME);
			break;
		case EVSEL__CONFIG_TERM_CALLGRAPH:
			callgraph_buf = term->val.str;
			break;
		case EVSEL__CONFIG_TERM_BRANCH:
			if (term->val.str && strcmp(term->val.str, "no")) {
				evsel__set_sample_bit(evsel, BRANCH_STACK);
				parse_branch_str(term->val.str,
						 &attr->branch_sample_type);
			} else
				evsel__reset_sample_bit(evsel, BRANCH_STACK);
			break;
		case EVSEL__CONFIG_TERM_STACK_USER:
			dump_size = term->val.stack_user;
			break;
<<<<<<< HEAD
		case PERF_EVSEL__CONFIG_TERM_MAX_STACK:
			max_stack = term->val.max_stack;
			break;
		case PERF_EVSEL__CONFIG_TERM_INHERIT:
=======
		case EVSEL__CONFIG_TERM_MAX_STACK:
			max_stack = term->val.max_stack;
			break;
		case EVSEL__CONFIG_TERM_MAX_EVENTS:
			evsel->max_events = term->val.max_events;
			break;
		case EVSEL__CONFIG_TERM_INHERIT:
>>>>>>> 24b8d41d
			/*
			 * attr->inherit should has already been set by
			 * evsel__config. If user explicitly set
			 * inherit using config terms, override global
			 * opt->no_inherit setting.
			 */
			attr->inherit = term->val.inherit ? 1 : 0;
			break;
<<<<<<< HEAD
		case PERF_EVSEL__CONFIG_TERM_OVERWRITE:
			attr->write_backward = term->val.overwrite ? 1 : 0;
			break;
=======
		case EVSEL__CONFIG_TERM_OVERWRITE:
			attr->write_backward = term->val.overwrite ? 1 : 0;
			break;
		case EVSEL__CONFIG_TERM_DRV_CFG:
			break;
		case EVSEL__CONFIG_TERM_PERCORE:
			break;
		case EVSEL__CONFIG_TERM_AUX_OUTPUT:
			attr->aux_output = term->val.aux_output ? 1 : 0;
			break;
		case EVSEL__CONFIG_TERM_AUX_SAMPLE_SIZE:
			/* Already applied by auxtrace */
			break;
		case EVSEL__CONFIG_TERM_CFG_CHG:
			break;
>>>>>>> 24b8d41d
		default:
			break;
		}
	}

	/* User explicitly set per-event callgraph, clear the old setting and reset. */
	if ((callgraph_buf != NULL) || (dump_size > 0) || max_stack) {
<<<<<<< HEAD
=======
		bool sample_address = false;

>>>>>>> 24b8d41d
		if (max_stack) {
			param.max_stack = max_stack;
			if (callgraph_buf == NULL)
				callgraph_buf = "fp";
		}

		/* parse callgraph parameters */
		if (callgraph_buf != NULL) {
			if (!strcmp(callgraph_buf, "no")) {
				param.enabled = false;
				param.record_mode = CALLCHAIN_NONE;
			} else {
				param.enabled = true;
				if (parse_callchain_record(callgraph_buf, &param)) {
					pr_err("per-event callgraph setting for %s failed. "
					       "Apply callgraph global setting for it\n",
					       evsel->name);
					return;
				}
				if (param.record_mode == CALLCHAIN_DWARF)
					sample_address = true;
			}
		}
		if (dump_size > 0) {
			dump_size = round_up(dump_size, sizeof(u64));
			param.dump_size = dump_size;
		}

		/* If global callgraph set, clear it */
		if (callchain_param.enabled)
			perf_evsel__reset_callgraph(evsel, &callchain_param);

		/* set perf-event callgraph */
<<<<<<< HEAD
		if (param.enabled)
			perf_evsel__config_callchain(evsel, opts, &param);
=======
		if (param.enabled) {
			if (sample_address) {
				evsel__set_sample_bit(evsel, ADDR);
				evsel__set_sample_bit(evsel, DATA_SRC);
				evsel->core.attr.mmap_data = track;
			}
			evsel__config_callchain(evsel, opts, &param);
		}
	}
}

struct evsel_config_term *__evsel__get_config_term(struct evsel *evsel, enum evsel_term_type type)
{
	struct evsel_config_term *term, *found_term = NULL;

	list_for_each_entry(term, &evsel->config_terms, list) {
		if (term->type == type)
			found_term = term;
>>>>>>> 24b8d41d
	}

	return found_term;
}

/*
 * The enable_on_exec/disabled value strategy:
 *
 *  1) For any type of traced program:
 *    - all independent events and group leaders are disabled
 *    - all group members are enabled
 *
 *     Group members are ruled by group leaders. They need to
 *     be enabled, because the group scheduling relies on that.
 *
 *  2) For traced programs executed by perf:
 *     - all independent events and group leaders have
 *       enable_on_exec set
 *     - we don't specifically enable or disable any event during
 *       the record command
 *
 *     Independent events and group leaders are initially disabled
 *     and get enabled by exec. Group members are ruled by group
 *     leaders as stated in 1).
 *
 *  3) For traced programs attached by perf (pid/tid):
 *     - we specifically enable or disable all events during
 *       the record command
 *
 *     When attaching events to already running traced we
 *     enable/disable events specifically, as there's no
 *     initial traced exec call.
 */
<<<<<<< HEAD
void perf_evsel__config(struct perf_evsel *evsel, struct record_opts *opts,
			struct callchain_param *callchain)
=======
void evsel__config(struct evsel *evsel, struct record_opts *opts,
		   struct callchain_param *callchain)
>>>>>>> 24b8d41d
{
	struct evsel *leader = evsel->leader;
	struct perf_event_attr *attr = &evsel->core.attr;
	int track = evsel->tracking;
	bool per_cpu = opts->target.default_per_cpu && !opts->target.per_thread;

	attr->sample_id_all = perf_missing_features.sample_id_all ? 0 : 1;
	attr->inherit	    = !opts->no_inherit;
	attr->write_backward = opts->overwrite ? 1 : 0;

	evsel__set_sample_bit(evsel, IP);
	evsel__set_sample_bit(evsel, TID);

	if (evsel->sample_read) {
		evsel__set_sample_bit(evsel, READ);

		/*
		 * We need ID even in case of single event, because
		 * PERF_SAMPLE_READ process ID specific data.
		 */
		evsel__set_sample_id(evsel, false);

		/*
		 * Apply group format only if we belong to group
		 * with more than one members.
		 */
		if (leader->core.nr_members > 1) {
			attr->read_format |= PERF_FORMAT_GROUP;
			attr->inherit = 0;
		}
	}

	/*
	 * We default some events to have a default interval. But keep
	 * it a weak assumption overridable by the user.
	 */
	if (!attr->sample_period) {
		if (opts->freq) {
			attr->freq		= 1;
			attr->sample_freq	= opts->freq;
		} else {
			attr->sample_period = opts->default_interval;
		}
	}
	/*
	 * If attr->freq was set (here or earlier), ask for period
	 * to be sampled.
	 */
	if (attr->freq)
		evsel__set_sample_bit(evsel, PERIOD);

	if (opts->no_samples)
		attr->sample_freq = 0;

	if (opts->inherit_stat) {
		evsel->core.attr.read_format |=
			PERF_FORMAT_TOTAL_TIME_ENABLED |
			PERF_FORMAT_TOTAL_TIME_RUNNING |
			PERF_FORMAT_ID;
		attr->inherit_stat = 1;
	}

	if (opts->sample_address) {
		evsel__set_sample_bit(evsel, ADDR);
		attr->mmap_data = track;
	}

	/*
	 * We don't allow user space callchains for  function trace
	 * event, due to issues with page faults while tracing page
	 * fault handler and its overall trickiness nature.
	 */
	if (evsel__is_function_event(evsel))
		evsel->core.attr.exclude_callchain_user = 1;

	if (callchain && callchain->enabled && !evsel->no_aux_samples)
<<<<<<< HEAD
		perf_evsel__config_callchain(evsel, opts, callchain);
=======
		evsel__config_callchain(evsel, opts, callchain);
>>>>>>> 24b8d41d

	if (opts->sample_intr_regs && !evsel->no_aux_samples &&
	    !evsel__is_dummy_event(evsel)) {
		attr->sample_regs_intr = opts->sample_intr_regs;
		evsel__set_sample_bit(evsel, REGS_INTR);
	}

<<<<<<< HEAD
	if (target__has_cpu(&opts->target) || opts->sample_cpu)
		perf_evsel__set_sample_bit(evsel, CPU);
=======
	if (opts->sample_user_regs && !evsel->no_aux_samples &&
	    !evsel__is_dummy_event(evsel)) {
		attr->sample_regs_user |= opts->sample_user_regs;
		evsel__set_sample_bit(evsel, REGS_USER);
	}
>>>>>>> 24b8d41d

	if (target__has_cpu(&opts->target) || opts->sample_cpu)
		evsel__set_sample_bit(evsel, CPU);

	/*
	 * When the user explicitly disabled time don't force it here.
	 */
	if (opts->sample_time &&
	    (!perf_missing_features.sample_id_all &&
	    (!opts->no_inherit || target__has_cpu(&opts->target) || per_cpu ||
	     opts->sample_time_set)))
		evsel__set_sample_bit(evsel, TIME);

	if (opts->raw_samples && !evsel->no_aux_samples) {
		evsel__set_sample_bit(evsel, TIME);
		evsel__set_sample_bit(evsel, RAW);
		evsel__set_sample_bit(evsel, CPU);
	}

	if (opts->sample_address)
		evsel__set_sample_bit(evsel, DATA_SRC);

	if (opts->sample_phys_addr)
		evsel__set_sample_bit(evsel, PHYS_ADDR);

	if (opts->no_buffering) {
		attr->watermark = 0;
		attr->wakeup_events = 1;
	}
	if (opts->branch_stack && !evsel->no_aux_samples) {
		evsel__set_sample_bit(evsel, BRANCH_STACK);
		attr->branch_sample_type = opts->branch_stack;
	}

	if (opts->sample_weight)
		evsel__set_sample_bit(evsel, WEIGHT);

	attr->task  = track;
	attr->mmap  = track;
	attr->mmap2 = track && !perf_missing_features.mmap2;
	attr->comm  = track;
	/*
	 * ksymbol is tracked separately with text poke because it needs to be
	 * system wide and enabled immediately.
	 */
	if (!opts->text_poke)
		attr->ksymbol = track && !perf_missing_features.ksymbol;
	attr->bpf_event = track && !opts->no_bpf_event && !perf_missing_features.bpf;

	if (opts->record_namespaces)
		attr->namespaces  = track;

	if (opts->record_cgroup) {
		attr->cgroup = track && !perf_missing_features.cgroup;
		evsel__set_sample_bit(evsel, CGROUP);
	}

	if (opts->record_switch_events)
		attr->context_switch = track;

	if (opts->sample_transaction)
		evsel__set_sample_bit(evsel, TRANSACTION);

	if (opts->running_time) {
		evsel->core.attr.read_format |=
			PERF_FORMAT_TOTAL_TIME_ENABLED |
			PERF_FORMAT_TOTAL_TIME_RUNNING;
	}

	/*
	 * XXX see the function comment above
	 *
	 * Disabling only independent events or group leaders,
	 * keeping group members enabled.
	 */
	if (evsel__is_group_leader(evsel))
		attr->disabled = 1;

	/*
	 * Setting enable_on_exec for independent events and
	 * group leaders for traced executed by perf.
	 */
	if (target__none(&opts->target) && evsel__is_group_leader(evsel) &&
	    !opts->initial_delay)
		attr->enable_on_exec = 1;

	if (evsel->immediate) {
		attr->disabled = 0;
		attr->enable_on_exec = 0;
	}

	clockid = opts->clockid;
	if (opts->use_clockid) {
		attr->use_clockid = 1;
		attr->clockid = opts->clockid;
	}

	if (evsel->precise_max)
		attr->precise_ip = 3;

	if (opts->all_user) {
		attr->exclude_kernel = 1;
		attr->exclude_user   = 0;
	}

	if (opts->all_kernel) {
		attr->exclude_kernel = 0;
		attr->exclude_user   = 1;
	}

	if (evsel->core.own_cpus || evsel->unit)
		evsel->core.attr.read_format |= PERF_FORMAT_ID;

	/*
	 * Apply event specific term settings,
	 * it overloads any global configuration.
	 */
<<<<<<< HEAD
	apply_config_terms(evsel, opts);
}

static int perf_evsel__alloc_fd(struct perf_evsel *evsel, int ncpus, int nthreads)
{
	if (evsel->system_wide)
		nthreads = 1;

	evsel->fd = xyarray__new(ncpus, nthreads, sizeof(int));

	if (evsel->fd) {
		int cpu, thread;
		for (cpu = 0; cpu < ncpus; cpu++) {
			for (thread = 0; thread < nthreads; thread++) {
				FD(evsel, cpu, thread) = -1;
			}
		}
	}

	return evsel->fd != NULL ? 0 : -ENOMEM;
}
=======
	evsel__apply_config_terms(evsel, opts, track);

	evsel->ignore_missing_thread = opts->ignore_missing_thread;
>>>>>>> 24b8d41d

	/* The --period option takes the precedence. */
	if (opts->period_set) {
		if (opts->period)
			evsel__set_sample_bit(evsel, PERIOD);
		else
			evsel__reset_sample_bit(evsel, PERIOD);
	}

	/*
	 * A dummy event never triggers any actual counter and therefore
	 * cannot be used with branch_stack.
	 *
	 * For initial_delay, a dummy event is added implicitly.
	 * The software event will trigger -EOPNOTSUPP error out,
	 * if BRANCH_STACK bit is set.
	 */
	if (evsel__is_dummy_event(evsel))
		evsel__reset_sample_bit(evsel, BRANCH_STACK);
}

int evsel__set_filter(struct evsel *evsel, const char *filter)
{
	char *new_filter = strdup(filter);

	if (new_filter != NULL) {
		free(evsel->filter);
		evsel->filter = new_filter;
		return 0;
	}

	return -1;
}

<<<<<<< HEAD
static int perf_evsel__append_filter(struct perf_evsel *evsel,
				     const char *fmt, const char *filter)
=======
static int evsel__append_filter(struct evsel *evsel, const char *fmt, const char *filter)
>>>>>>> 24b8d41d
{
	char *new_filter;

	if (evsel->filter == NULL)
		return evsel__set_filter(evsel, filter);

	if (asprintf(&new_filter, fmt, evsel->filter, filter) > 0) {
		free(evsel->filter);
		evsel->filter = new_filter;
		return 0;
	}

	return -1;
}

<<<<<<< HEAD
int perf_evsel__append_tp_filter(struct perf_evsel *evsel, const char *filter)
{
	return perf_evsel__append_filter(evsel, "(%s) && (%s)", filter);
}

int perf_evsel__append_addr_filter(struct perf_evsel *evsel, const char *filter)
{
	return perf_evsel__append_filter(evsel, "%s,%s", filter);
}

int perf_evsel__enable(struct perf_evsel *evsel)
=======
int evsel__append_tp_filter(struct evsel *evsel, const char *filter)
>>>>>>> 24b8d41d
{
	return evsel__append_filter(evsel, "(%s) && (%s)", filter);
}

int evsel__append_addr_filter(struct evsel *evsel, const char *filter)
{
	return evsel__append_filter(evsel, "%s,%s", filter);
}

/* Caller has to clear disabled after going through all CPUs. */
int evsel__enable_cpu(struct evsel *evsel, int cpu)
{
	return perf_evsel__enable_cpu(&evsel->core, cpu);
}

int evsel__enable(struct evsel *evsel)
{
	int err = perf_evsel__enable(&evsel->core);

	if (!err)
		evsel->disabled = false;
	return err;
}

/* Caller has to set disabled after going through all CPUs. */
int evsel__disable_cpu(struct evsel *evsel, int cpu)
{
	return perf_evsel__disable_cpu(&evsel->core, cpu);
}

int evsel__disable(struct evsel *evsel)
{
	int err = perf_evsel__disable(&evsel->core);
	/*
	 * We mark it disabled here so that tools that disable a event can
	 * ignore events after they disable it. I.e. the ring buffer may have
	 * already a few more events queued up before the kernel got the stop
	 * request.
	 */
	if (!err)
		evsel->disabled = true;

	return err;
}

static void evsel__free_config_terms(struct evsel *evsel)
{
	struct evsel_config_term *term, *h;

	list_for_each_entry_safe(term, h, &evsel->config_terms, list) {
		list_del_init(&term->list);
		if (term->free_str)
			zfree(&term->val.str);
		free(term);
	}
}

void evsel__exit(struct evsel *evsel)
{
	assert(list_empty(&evsel->core.node));
	assert(evsel->evlist == NULL);
	evsel__free_counts(evsel);
	perf_evsel__free_fd(&evsel->core);
	perf_evsel__free_id(&evsel->core);
	evsel__free_config_terms(evsel);
	cgroup__put(evsel->cgrp);
	perf_cpu_map__put(evsel->core.cpus);
	perf_cpu_map__put(evsel->core.own_cpus);
	perf_thread_map__put(evsel->core.threads);
	zfree(&evsel->group_name);
	zfree(&evsel->name);
	zfree(&evsel->pmu_name);
	zfree(&evsel->per_pkg_mask);
	zfree(&evsel->metric_events);
	perf_evsel__object.fini(evsel);
}

void evsel__delete(struct evsel *evsel)
{
	evsel__exit(evsel);
	free(evsel);
}

void evsel__compute_deltas(struct evsel *evsel, int cpu, int thread,
			   struct perf_counts_values *count)
{
	struct perf_counts_values tmp;

	if (!evsel->prev_raw_counts)
		return;

	if (cpu == -1) {
		tmp = evsel->prev_raw_counts->aggr;
		evsel->prev_raw_counts->aggr = *count;
	} else {
		tmp = *perf_counts(evsel->prev_raw_counts, cpu, thread);
		*perf_counts(evsel->prev_raw_counts, cpu, thread) = *count;
	}

	count->val = count->val - tmp.val;
	count->ena = count->ena - tmp.ena;
	count->run = count->run - tmp.run;
}

void perf_counts_values__scale(struct perf_counts_values *count,
			       bool scale, s8 *pscaled)
{
	s8 scaled = 0;

	if (scale) {
		if (count->run == 0) {
			scaled = -1;
			count->val = 0;
		} else if (count->run < count->ena) {
			scaled = 1;
			count->val = (u64)((double) count->val * count->ena / count->run);
		}
	}

	if (pscaled)
		*pscaled = scaled;
}

static int evsel__read_one(struct evsel *evsel, int cpu, int thread)
{
	struct perf_counts_values *count = perf_counts(evsel->counts, cpu, thread);

	return perf_evsel__read(&evsel->core, cpu, thread, count);
}

static void
perf_evsel__set_count(struct evsel *counter, int cpu, int thread,
		      u64 val, u64 ena, u64 run)
{
	struct perf_counts_values *count;

	count = perf_counts(counter->counts, cpu, thread);

	count->val    = val;
	count->ena    = ena;
	count->run    = run;

	perf_counts__set_loaded(counter->counts, cpu, thread, true);
}

static int
perf_evsel__process_group_data(struct evsel *leader,
			       int cpu, int thread, u64 *data)
{
	u64 read_format = leader->core.attr.read_format;
	struct sample_read_value *v;
	u64 nr, ena = 0, run = 0, i;

	nr = *data++;

	if (nr != (u64) leader->core.nr_members)
		return -EINVAL;

	if (read_format & PERF_FORMAT_TOTAL_TIME_ENABLED)
		ena = *data++;

	if (read_format & PERF_FORMAT_TOTAL_TIME_RUNNING)
		run = *data++;

	v = (struct sample_read_value *) data;

	perf_evsel__set_count(leader, cpu, thread,
			      v[0].value, ena, run);

	for (i = 1; i < nr; i++) {
		struct evsel *counter;

		counter = perf_evlist__id2evsel(leader->evlist, v[i].id);
		if (!counter)
			return -EINVAL;

		perf_evsel__set_count(counter, cpu, thread,
				      v[i].value, ena, run);
	}

	return 0;
}

static int evsel__read_group(struct evsel *leader, int cpu, int thread)
{
	struct perf_stat_evsel *ps = leader->stats;
	u64 read_format = leader->core.attr.read_format;
	int size = perf_evsel__read_size(&leader->core);
	u64 *data = ps->group_data;

	if (!(read_format & PERF_FORMAT_ID))
		return -EINVAL;

	if (!evsel__is_group_leader(leader))
		return -EINVAL;

	if (!data) {
		data = zalloc(size);
		if (!data)
			return -ENOMEM;

		ps->group_data = data;
	}

	if (FD(leader, cpu, thread) < 0)
		return -EINVAL;

	if (readn(FD(leader, cpu, thread), data, size) <= 0)
		return -errno;

	return perf_evsel__process_group_data(leader, cpu, thread, data);
}

int evsel__read_counter(struct evsel *evsel, int cpu, int thread)
{
	u64 read_format = evsel->core.attr.read_format;

	if (read_format & PERF_FORMAT_GROUP)
		return evsel__read_group(evsel, cpu, thread);

	return evsel__read_one(evsel, cpu, thread);
}

int __evsel__read_on_cpu(struct evsel *evsel, int cpu, int thread, bool scale)
{
	struct perf_counts_values count;
	size_t nv = scale ? 3 : 1;

	if (FD(evsel, cpu, thread) < 0)
		return -EINVAL;

	if (evsel->counts == NULL && evsel__alloc_counts(evsel, cpu + 1, thread + 1) < 0)
		return -ENOMEM;

	if (readn(FD(evsel, cpu, thread), &count, nv * sizeof(u64)) <= 0)
		return -errno;

	evsel__compute_deltas(evsel, cpu, thread, &count);
	perf_counts_values__scale(&count, scale, NULL);
	*perf_counts(evsel->counts, cpu, thread) = count;
	return 0;
}

static int get_group_fd(struct evsel *evsel, int cpu, int thread)
{
	struct evsel *leader = evsel->leader;
	int fd;

	if (evsel__is_group_leader(evsel))
		return -1;

	/*
	 * Leader must be already processed/open,
	 * if not it's a bug.
	 */
	BUG_ON(!leader->core.fd);

	fd = FD(leader, cpu, thread);
	BUG_ON(fd == -1);

	return fd;
}

static void perf_evsel__remove_fd(struct evsel *pos,
				  int nr_cpus, int nr_threads,
				  int thread_idx)
{
	for (int cpu = 0; cpu < nr_cpus; cpu++)
		for (int thread = thread_idx; thread < nr_threads - 1; thread++)
			FD(pos, cpu, thread) = FD(pos, cpu, thread + 1);
}

static int update_fds(struct evsel *evsel,
		      int nr_cpus, int cpu_idx,
		      int nr_threads, int thread_idx)
{
	struct evsel *pos;

	if (cpu_idx >= nr_cpus || thread_idx >= nr_threads)
		return -EINVAL;

	evlist__for_each_entry(evsel->evlist, pos) {
		nr_cpus = pos != evsel ? nr_cpus : cpu_idx;

		perf_evsel__remove_fd(pos, nr_cpus, nr_threads, thread_idx);

		/*
		 * Since fds for next evsel has not been created,
		 * there is no need to iterate whole event list.
		 */
		if (pos == evsel)
			break;
	}
	return 0;
}

<<<<<<< HEAD
static void __p_branch_sample_type(char *buf, size_t size, u64 value)
{
#define bit_name(n) { PERF_SAMPLE_BRANCH_##n, #n }
	struct bit_names bits[] = {
		bit_name(USER), bit_name(KERNEL), bit_name(HV), bit_name(ANY),
		bit_name(ANY_CALL), bit_name(ANY_RETURN), bit_name(IND_CALL),
		bit_name(ABORT_TX), bit_name(IN_TX), bit_name(NO_TX),
		bit_name(COND), bit_name(CALL_STACK), bit_name(IND_JUMP),
		bit_name(CALL), bit_name(NO_FLAGS), bit_name(NO_CYCLES),
		{ .name = NULL, }
	};
#undef bit_name
	__p_bits(buf, size, value, bits);
}

static void __p_read_format(char *buf, size_t size, u64 value)
=======
static bool ignore_missing_thread(struct evsel *evsel,
				  int nr_cpus, int cpu,
				  struct perf_thread_map *threads,
				  int thread, int err)
>>>>>>> 24b8d41d
{
	pid_t ignore_pid = perf_thread_map__pid(threads, thread);

	if (!evsel->ignore_missing_thread)
		return false;

<<<<<<< HEAD
#define p_hex(val)		snprintf(buf, BUF_SIZE, "%#"PRIx64, (uint64_t)(val))
#define p_unsigned(val)		snprintf(buf, BUF_SIZE, "%"PRIu64, (uint64_t)(val))
#define p_signed(val)		snprintf(buf, BUF_SIZE, "%"PRId64, (int64_t)(val))
#define p_sample_type(val)	__p_sample_type(buf, BUF_SIZE, val)
#define p_branch_sample_type(val) __p_branch_sample_type(buf, BUF_SIZE, val)
#define p_read_format(val)	__p_read_format(buf, BUF_SIZE, val)
=======
	/* The system wide setup does not work with threads. */
	if (evsel->core.system_wide)
		return false;
>>>>>>> 24b8d41d

	/* The -ESRCH is perf event syscall errno for pid's not found. */
	if (err != -ESRCH)
		return false;

	/* If there's only one thread, let it fail. */
	if (threads->nr == 1)
		return false;

	/*
	 * We should remove fd for missing_thread first
	 * because thread_map__remove() will decrease threads->nr.
	 */
	if (update_fds(evsel, nr_cpus, cpu, threads->nr, thread))
		return false;

<<<<<<< HEAD
	PRINT_ATTRf(type, p_unsigned);
	PRINT_ATTRf(size, p_unsigned);
	PRINT_ATTRf(config, p_hex);
	PRINT_ATTRn("{ sample_period, sample_freq }", sample_period, p_unsigned);
	PRINT_ATTRf(sample_type, p_sample_type);
	PRINT_ATTRf(read_format, p_read_format);

	PRINT_ATTRf(disabled, p_unsigned);
	PRINT_ATTRf(inherit, p_unsigned);
	PRINT_ATTRf(pinned, p_unsigned);
	PRINT_ATTRf(exclusive, p_unsigned);
	PRINT_ATTRf(exclude_user, p_unsigned);
	PRINT_ATTRf(exclude_kernel, p_unsigned);
	PRINT_ATTRf(exclude_hv, p_unsigned);
	PRINT_ATTRf(exclude_idle, p_unsigned);
	PRINT_ATTRf(mmap, p_unsigned);
	PRINT_ATTRf(comm, p_unsigned);
	PRINT_ATTRf(freq, p_unsigned);
	PRINT_ATTRf(inherit_stat, p_unsigned);
	PRINT_ATTRf(enable_on_exec, p_unsigned);
	PRINT_ATTRf(task, p_unsigned);
	PRINT_ATTRf(watermark, p_unsigned);
	PRINT_ATTRf(precise_ip, p_unsigned);
	PRINT_ATTRf(mmap_data, p_unsigned);
	PRINT_ATTRf(sample_id_all, p_unsigned);
	PRINT_ATTRf(exclude_host, p_unsigned);
	PRINT_ATTRf(exclude_guest, p_unsigned);
	PRINT_ATTRf(exclude_callchain_kernel, p_unsigned);
	PRINT_ATTRf(exclude_callchain_user, p_unsigned);
	PRINT_ATTRf(mmap2, p_unsigned);
	PRINT_ATTRf(comm_exec, p_unsigned);
	PRINT_ATTRf(use_clockid, p_unsigned);
	PRINT_ATTRf(context_switch, p_unsigned);
	PRINT_ATTRf(write_backward, p_unsigned);

	PRINT_ATTRn("{ wakeup_events, wakeup_watermark }", wakeup_events, p_unsigned);
	PRINT_ATTRf(bp_type, p_unsigned);
	PRINT_ATTRn("{ bp_addr, config1 }", bp_addr, p_hex);
	PRINT_ATTRn("{ bp_len, config2 }", bp_len, p_hex);
	PRINT_ATTRf(branch_sample_type, p_branch_sample_type);
	PRINT_ATTRf(sample_regs_user, p_hex);
	PRINT_ATTRf(sample_stack_user, p_unsigned);
	PRINT_ATTRf(clockid, p_signed);
	PRINT_ATTRf(sample_regs_intr, p_hex);
	PRINT_ATTRf(aux_watermark, p_unsigned);
	PRINT_ATTRf(sample_max_stack, p_unsigned);
=======
	if (thread_map__remove(threads, thread))
		return false;
>>>>>>> 24b8d41d

	pr_warning("WARNING: Ignored open failure for pid %d\n",
		   ignore_pid);
	return true;
}

static int __open_attr__fprintf(FILE *fp, const char *name, const char *val,
				void *priv __maybe_unused)
{
	return fprintf(fp, "  %-32s %s\n", name, val);
}

static void display_attr(struct perf_event_attr *attr)
{
	if (verbose >= 2 || debug_peo_args) {
		fprintf(stderr, "%.60s\n", graph_dotted_line);
		fprintf(stderr, "perf_event_attr:\n");
		perf_event_attr__fprintf(stderr, attr, __open_attr__fprintf, NULL);
		fprintf(stderr, "%.60s\n", graph_dotted_line);
	}
}

<<<<<<< HEAD
	if (perf_missing_features.write_backward && evsel->attr.write_backward)
		return -EINVAL;

	if (evsel->system_wide)
		nthreads = 1;
	else
		nthreads = threads->nr;
=======
static int perf_event_open(struct evsel *evsel,
			   pid_t pid, int cpu, int group_fd,
			   unsigned long flags)
{
	int precise_ip = evsel->core.attr.precise_ip;
	int fd;
>>>>>>> 24b8d41d

	while (1) {
		pr_debug2_peo("sys_perf_event_open: pid %d  cpu %d  group_fd %d  flags %#lx",
			  pid, cpu, group_fd, flags);

		fd = sys_perf_event_open(&evsel->core.attr, pid, cpu, group_fd, flags);
		if (fd >= 0)
			break;

		/* Do not try less precise if not requested. */
		if (!evsel->precise_max)
			break;

		/*
		 * We tried all the precise_ip values, and it's
		 * still failing, so leave it to standard fallback.
		 */
		if (!evsel->core.attr.precise_ip) {
			evsel->core.attr.precise_ip = precise_ip;
			break;
		}

		pr_debug2_peo("\nsys_perf_event_open failed, error %d\n", -ENOTSUP);
		evsel->core.attr.precise_ip--;
		pr_debug2_peo("decreasing precise_ip by one (%d)\n", evsel->core.attr.precise_ip);
		display_attr(&evsel->core.attr);
	}

	return fd;
}

static int evsel__open_cpu(struct evsel *evsel, struct perf_cpu_map *cpus,
		struct perf_thread_map *threads,
		int start_cpu, int end_cpu)
{
	int cpu, thread, nthreads;
	unsigned long flags = PERF_FLAG_FD_CLOEXEC;
	int pid = -1, err, old_errno;
	enum { NO_CHANGE, SET_TO_MAX, INCREASED_MAX } set_rlimit = NO_CHANGE;

	if ((perf_missing_features.write_backward && evsel->core.attr.write_backward) ||
	    (perf_missing_features.aux_output     && evsel->core.attr.aux_output))
		return -EINVAL;

	if (cpus == NULL) {
		static struct perf_cpu_map *empty_cpu_map;

		if (empty_cpu_map == NULL) {
			empty_cpu_map = perf_cpu_map__dummy_new();
			if (empty_cpu_map == NULL)
				return -ENOMEM;
		}

		cpus = empty_cpu_map;
	}

	if (threads == NULL) {
		static struct perf_thread_map *empty_thread_map;

		if (empty_thread_map == NULL) {
			empty_thread_map = thread_map__new_by_tid(-1);
			if (empty_thread_map == NULL)
				return -ENOMEM;
		}

		threads = empty_thread_map;
	}

	if (evsel->core.system_wide)
		nthreads = 1;
	else
		nthreads = threads->nr;

	if (evsel->core.fd == NULL &&
	    perf_evsel__alloc_fd(&evsel->core, cpus->nr, nthreads) < 0)
		return -ENOMEM;

	if (evsel->cgrp) {
		flags |= PERF_FLAG_PID_CGROUP;
		pid = evsel->cgrp->fd;
	}

fallback_missing_features:
	if (perf_missing_features.clockid_wrong)
		evsel->core.attr.clockid = CLOCK_MONOTONIC; /* should always work */
	if (perf_missing_features.clockid) {
		evsel->core.attr.use_clockid = 0;
		evsel->core.attr.clockid = 0;
	}
	if (perf_missing_features.cloexec)
		flags &= ~(unsigned long)PERF_FLAG_FD_CLOEXEC;
	if (perf_missing_features.mmap2)
		evsel->core.attr.mmap2 = 0;
	if (perf_missing_features.exclude_guest)
		evsel->core.attr.exclude_guest = evsel->core.attr.exclude_host = 0;
	if (perf_missing_features.lbr_flags)
		evsel->core.attr.branch_sample_type &= ~(PERF_SAMPLE_BRANCH_NO_FLAGS |
				     PERF_SAMPLE_BRANCH_NO_CYCLES);
	if (perf_missing_features.group_read && evsel->core.attr.inherit)
		evsel->core.attr.read_format &= ~(PERF_FORMAT_GROUP|PERF_FORMAT_ID);
	if (perf_missing_features.ksymbol)
		evsel->core.attr.ksymbol = 0;
	if (perf_missing_features.bpf)
		evsel->core.attr.bpf_event = 0;
	if (perf_missing_features.branch_hw_idx)
		evsel->core.attr.branch_sample_type &= ~PERF_SAMPLE_BRANCH_HW_INDEX;
retry_sample_id:
	if (perf_missing_features.sample_id_all)
		evsel->core.attr.sample_id_all = 0;

	display_attr(&evsel->core.attr);

	for (cpu = start_cpu; cpu < end_cpu; cpu++) {

		for (thread = 0; thread < nthreads; thread++) {
			int fd, group_fd;

			if (!evsel->cgrp && !evsel->core.system_wide)
				pid = perf_thread_map__pid(threads, thread);

			group_fd = get_group_fd(evsel, cpu, thread);
retry_open:
			test_attr__ready();

			fd = perf_event_open(evsel, pid, cpus->map[cpu],
					     group_fd, flags);

			FD(evsel, cpu, thread) = fd;

			if (unlikely(test_attr__enabled)) {
				test_attr__open(&evsel->core.attr, pid, cpus->map[cpu],
						fd, group_fd, flags);
			}

			if (fd < 0) {
				err = -errno;

				if (ignore_missing_thread(evsel, cpus->nr, cpu, threads, thread, err)) {
					/*
					 * We just removed 1 thread, so take a step
					 * back on thread index and lower the upper
					 * nthreads limit.
					 */
					nthreads--;
					thread--;

					/* ... and pretend like nothing have happened. */
					err = 0;
					continue;
				}

				pr_debug2_peo("\nsys_perf_event_open failed, error %d\n",
					  err);
				goto try_fallback;
			}

			pr_debug2_peo(" = %d\n", fd);

			if (evsel->bpf_fd >= 0) {
				int evt_fd = fd;
				int bpf_fd = evsel->bpf_fd;

				err = ioctl(evt_fd,
					    PERF_EVENT_IOC_SET_BPF,
					    bpf_fd);
				if (err && errno != EEXIST) {
					pr_err("failed to attach bpf fd %d: %s\n",
					       bpf_fd, strerror(errno));
					err = -EINVAL;
					goto out_close;
				}
			}

			set_rlimit = NO_CHANGE;

			/*
			 * If we succeeded but had to kill clockid, fail and
			 * have evsel__open_strerror() print us a nice error.
			 */
			if (perf_missing_features.clockid ||
			    perf_missing_features.clockid_wrong) {
				err = -EINVAL;
				goto out_close;
			}
		}
	}

	return 0;

try_fallback:
	/*
	 * perf stat needs between 5 and 22 fds per CPU. When we run out
	 * of them try to increase the limits.
	 */
	if (err == -EMFILE && set_rlimit < INCREASED_MAX) {
		struct rlimit l;

		old_errno = errno;
		if (getrlimit(RLIMIT_NOFILE, &l) == 0) {
			if (set_rlimit == NO_CHANGE)
				l.rlim_cur = l.rlim_max;
			else {
				l.rlim_cur = l.rlim_max + 1000;
				l.rlim_max = l.rlim_cur;
			}
			if (setrlimit(RLIMIT_NOFILE, &l) == 0) {
				set_rlimit++;
				errno = old_errno;
				goto retry_open;
			}
		}
		errno = old_errno;
	}

	if (err != -EINVAL || cpu > 0 || thread > 0)
		goto out_close;

	/*
	 * Must probe features in the order they were added to the
	 * perf_event_attr interface.
	 */
<<<<<<< HEAD
	if (!perf_missing_features.write_backward && evsel->attr.write_backward) {
		perf_missing_features.write_backward = true;
		goto out_close;
	} else if (!perf_missing_features.clockid_wrong && evsel->attr.use_clockid) {
=======
        if (!perf_missing_features.cgroup && evsel->core.attr.cgroup) {
		perf_missing_features.cgroup = true;
		pr_debug2_peo("Kernel has no cgroup sampling support, bailing out\n");
		goto out_close;
        } else if (!perf_missing_features.branch_hw_idx &&
	    (evsel->core.attr.branch_sample_type & PERF_SAMPLE_BRANCH_HW_INDEX)) {
		perf_missing_features.branch_hw_idx = true;
		pr_debug2("switching off branch HW index support\n");
		goto fallback_missing_features;
	} else if (!perf_missing_features.aux_output && evsel->core.attr.aux_output) {
		perf_missing_features.aux_output = true;
		pr_debug2_peo("Kernel has no attr.aux_output support, bailing out\n");
		goto out_close;
	} else if (!perf_missing_features.bpf && evsel->core.attr.bpf_event) {
		perf_missing_features.bpf = true;
		pr_debug2_peo("switching off bpf_event\n");
		goto fallback_missing_features;
	} else if (!perf_missing_features.ksymbol && evsel->core.attr.ksymbol) {
		perf_missing_features.ksymbol = true;
		pr_debug2_peo("switching off ksymbol\n");
		goto fallback_missing_features;
	} else if (!perf_missing_features.write_backward && evsel->core.attr.write_backward) {
		perf_missing_features.write_backward = true;
		pr_debug2_peo("switching off write_backward\n");
		goto out_close;
	} else if (!perf_missing_features.clockid_wrong && evsel->core.attr.use_clockid) {
>>>>>>> 24b8d41d
		perf_missing_features.clockid_wrong = true;
		pr_debug2_peo("switching off clockid\n");
		goto fallback_missing_features;
	} else if (!perf_missing_features.clockid && evsel->core.attr.use_clockid) {
		perf_missing_features.clockid = true;
		pr_debug2_peo("switching off use_clockid\n");
		goto fallback_missing_features;
	} else if (!perf_missing_features.cloexec && (flags & PERF_FLAG_FD_CLOEXEC)) {
		perf_missing_features.cloexec = true;
		pr_debug2_peo("switching off cloexec flag\n");
		goto fallback_missing_features;
	} else if (!perf_missing_features.mmap2 && evsel->core.attr.mmap2) {
		perf_missing_features.mmap2 = true;
		pr_debug2_peo("switching off mmap2\n");
		goto fallback_missing_features;
	} else if (!perf_missing_features.exclude_guest &&
		   (evsel->core.attr.exclude_guest || evsel->core.attr.exclude_host)) {
		perf_missing_features.exclude_guest = true;
		pr_debug2_peo("switching off exclude_guest, exclude_host\n");
		goto fallback_missing_features;
	} else if (!perf_missing_features.sample_id_all) {
		perf_missing_features.sample_id_all = true;
		pr_debug2_peo("switching off sample_id_all\n");
		goto retry_sample_id;
	} else if (!perf_missing_features.lbr_flags &&
			(evsel->core.attr.branch_sample_type &
			 (PERF_SAMPLE_BRANCH_NO_CYCLES |
			  PERF_SAMPLE_BRANCH_NO_FLAGS))) {
		perf_missing_features.lbr_flags = true;
		pr_debug2_peo("switching off branch sample type no (cycles/flags)\n");
		goto fallback_missing_features;
	} else if (!perf_missing_features.group_read &&
		    evsel->core.attr.inherit &&
		   (evsel->core.attr.read_format & PERF_FORMAT_GROUP) &&
		   evsel__is_group_leader(evsel)) {
		perf_missing_features.group_read = true;
		pr_debug2_peo("switching off group read\n");
		goto fallback_missing_features;
	}
out_close:
	if (err)
		threads->err_thread = thread;

	old_errno = errno;
	do {
		while (--thread >= 0) {
			if (FD(evsel, cpu, thread) >= 0)
				close(FD(evsel, cpu, thread));
			FD(evsel, cpu, thread) = -1;
		}
		thread = nthreads;
	} while (--cpu >= 0);
	errno = old_errno;
	return err;
}

int evsel__open(struct evsel *evsel, struct perf_cpu_map *cpus,
		struct perf_thread_map *threads)
{
	return evsel__open_cpu(evsel, cpus, threads, 0, cpus ? cpus->nr : 1);
}

void evsel__close(struct evsel *evsel)
{
	perf_evsel__close(&evsel->core);
	perf_evsel__free_id(&evsel->core);
}

int evsel__open_per_cpu(struct evsel *evsel, struct perf_cpu_map *cpus, int cpu)
{
	if (cpu == -1)
		return evsel__open_cpu(evsel, cpus, NULL, 0,
					cpus ? cpus->nr : 1);

	return evsel__open_cpu(evsel, cpus, NULL, cpu, cpu + 1);
}

int evsel__open_per_thread(struct evsel *evsel, struct perf_thread_map *threads)
{
	return evsel__open(evsel, NULL, threads);
}

static int perf_evsel__parse_id_sample(const struct evsel *evsel,
				       const union perf_event *event,
				       struct perf_sample *sample)
{
	u64 type = evsel->core.attr.sample_type;
	const __u64 *array = event->sample.array;
	bool swapped = evsel->needs_swap;
	union u64_swap u;

	array += ((event->header.size -
		   sizeof(event->header)) / sizeof(u64)) - 1;

	if (type & PERF_SAMPLE_IDENTIFIER) {
		sample->id = *array;
		array--;
	}

	if (type & PERF_SAMPLE_CPU) {
		u.val64 = *array;
		if (swapped) {
			/* undo swap of u64, then swap on individual u32s */
			u.val64 = bswap_64(u.val64);
			u.val32[0] = bswap_32(u.val32[0]);
		}

		sample->cpu = u.val32[0];
		array--;
	}

	if (type & PERF_SAMPLE_STREAM_ID) {
		sample->stream_id = *array;
		array--;
	}

	if (type & PERF_SAMPLE_ID) {
		sample->id = *array;
		array--;
	}

	if (type & PERF_SAMPLE_TIME) {
		sample->time = *array;
		array--;
	}

	if (type & PERF_SAMPLE_TID) {
		u.val64 = *array;
		if (swapped) {
			/* undo swap of u64, then swap on individual u32s */
			u.val64 = bswap_64(u.val64);
			u.val32[0] = bswap_32(u.val32[0]);
			u.val32[1] = bswap_32(u.val32[1]);
		}

		sample->pid = u.val32[0];
		sample->tid = u.val32[1];
		array--;
	}

	return 0;
}

static inline bool overflow(const void *endp, u16 max_size, const void *offset,
			    u64 size)
{
	return size > max_size || offset + size > endp;
}

#define OVERFLOW_CHECK(offset, size, max_size)				\
	do {								\
		if (overflow(endp, (max_size), (offset), (size)))	\
			return -EFAULT;					\
	} while (0)

#define OVERFLOW_CHECK_u64(offset) \
	OVERFLOW_CHECK(offset, sizeof(u64), sizeof(u64))

static int
perf_event__check_size(union perf_event *event, unsigned int sample_size)
{
	/*
	 * The evsel's sample_size is based on PERF_SAMPLE_MASK which includes
	 * up to PERF_SAMPLE_PERIOD.  After that overflow() must be used to
	 * check the format does not go past the end of the event.
	 */
	if (sample_size + sizeof(event->header) > event->header.size)
		return -EFAULT;

	return 0;
}

int evsel__parse_sample(struct evsel *evsel, union perf_event *event,
			struct perf_sample *data)
{
	u64 type = evsel->core.attr.sample_type;
	bool swapped = evsel->needs_swap;
	const __u64 *array;
	u16 max_size = event->header.size;
	const void *endp = (void *)event + max_size;
	u64 sz;

	/*
	 * used for cross-endian analysis. See git commit 65014ab3
	 * for why this goofiness is needed.
	 */
	union u64_swap u;

	memset(data, 0, sizeof(*data));
	data->cpu = data->pid = data->tid = -1;
	data->stream_id = data->id = data->time = -1ULL;
<<<<<<< HEAD
	data->period = evsel->attr.sample_period;
=======
	data->period = evsel->core.attr.sample_period;
>>>>>>> 24b8d41d
	data->cpumode = event->header.misc & PERF_RECORD_MISC_CPUMODE_MASK;
	data->misc    = event->header.misc;
	data->id = -1ULL;
	data->data_src = PERF_MEM_DATA_SRC_NONE;

	if (event->header.type != PERF_RECORD_SAMPLE) {
		if (!evsel->core.attr.sample_id_all)
			return 0;
		return perf_evsel__parse_id_sample(evsel, event, data);
	}

	array = event->sample.array;

	if (perf_event__check_size(event, evsel->sample_size))
		return -EFAULT;

	if (type & PERF_SAMPLE_IDENTIFIER) {
		data->id = *array;
		array++;
	}

	if (type & PERF_SAMPLE_IP) {
		data->ip = *array;
		array++;
	}

	if (type & PERF_SAMPLE_TID) {
		u.val64 = *array;
		if (swapped) {
			/* undo swap of u64, then swap on individual u32s */
			u.val64 = bswap_64(u.val64);
			u.val32[0] = bswap_32(u.val32[0]);
			u.val32[1] = bswap_32(u.val32[1]);
		}

		data->pid = u.val32[0];
		data->tid = u.val32[1];
		array++;
	}

	if (type & PERF_SAMPLE_TIME) {
		data->time = *array;
		array++;
	}

	if (type & PERF_SAMPLE_ADDR) {
		data->addr = *array;
		array++;
	}

	if (type & PERF_SAMPLE_ID) {
		data->id = *array;
		array++;
	}

	if (type & PERF_SAMPLE_STREAM_ID) {
		data->stream_id = *array;
		array++;
	}

	if (type & PERF_SAMPLE_CPU) {

		u.val64 = *array;
		if (swapped) {
			/* undo swap of u64, then swap on individual u32s */
			u.val64 = bswap_64(u.val64);
			u.val32[0] = bswap_32(u.val32[0]);
		}

		data->cpu = u.val32[0];
		array++;
	}

	if (type & PERF_SAMPLE_PERIOD) {
		data->period = *array;
		array++;
	}

	if (type & PERF_SAMPLE_READ) {
		u64 read_format = evsel->core.attr.read_format;

		OVERFLOW_CHECK_u64(array);
		if (read_format & PERF_FORMAT_GROUP)
			data->read.group.nr = *array;
		else
			data->read.one.value = *array;

		array++;

		if (read_format & PERF_FORMAT_TOTAL_TIME_ENABLED) {
			OVERFLOW_CHECK_u64(array);
			data->read.time_enabled = *array;
			array++;
		}

		if (read_format & PERF_FORMAT_TOTAL_TIME_RUNNING) {
			OVERFLOW_CHECK_u64(array);
			data->read.time_running = *array;
			array++;
		}

		/* PERF_FORMAT_ID is forced for PERF_SAMPLE_READ */
		if (read_format & PERF_FORMAT_GROUP) {
			const u64 max_group_nr = UINT64_MAX /
					sizeof(struct sample_read_value);

			if (data->read.group.nr > max_group_nr)
				return -EFAULT;
			sz = data->read.group.nr *
			     sizeof(struct sample_read_value);
			OVERFLOW_CHECK(array, sz, max_size);
			data->read.group.values =
					(struct sample_read_value *)array;
			array = (void *)array + sz;
		} else {
			OVERFLOW_CHECK_u64(array);
			data->read.one.id = *array;
			array++;
		}
	}

	if (type & PERF_SAMPLE_CALLCHAIN) {
		const u64 max_callchain_nr = UINT64_MAX / sizeof(u64);

		OVERFLOW_CHECK_u64(array);
		data->callchain = (struct ip_callchain *)array++;
		if (data->callchain->nr > max_callchain_nr)
			return -EFAULT;
		sz = data->callchain->nr * sizeof(u64);
		OVERFLOW_CHECK(array, sz, max_size);
		array = (void *)array + sz;
	}

	if (type & PERF_SAMPLE_RAW) {
		OVERFLOW_CHECK_u64(array);
		u.val64 = *array;

		/*
		 * Undo swap of u64, then swap on individual u32s,
		 * get the size of the raw area and undo all of the
		 * swap. The pevent interface handles endianity by
		 * itself.
		 */
		if (swapped) {
			u.val64 = bswap_64(u.val64);
			u.val32[0] = bswap_32(u.val32[0]);
			u.val32[1] = bswap_32(u.val32[1]);
		}
		data->raw_size = u.val32[0];

		/*
		 * The raw data is aligned on 64bits including the
		 * u32 size, so it's safe to use mem_bswap_64.
		 */
		if (swapped)
			mem_bswap_64((void *) array, data->raw_size);

		array = (void *)array + sizeof(u32);

		OVERFLOW_CHECK(array, data->raw_size, max_size);
		data->raw_data = (void *)array;
		array = (void *)array + data->raw_size;
	}

	if (type & PERF_SAMPLE_BRANCH_STACK) {
		const u64 max_branch_nr = UINT64_MAX /
					  sizeof(struct branch_entry);

		OVERFLOW_CHECK_u64(array);
		data->branch_stack = (struct branch_stack *)array++;

		if (data->branch_stack->nr > max_branch_nr)
			return -EFAULT;

		sz = data->branch_stack->nr * sizeof(struct branch_entry);
		if (evsel__has_branch_hw_idx(evsel))
			sz += sizeof(u64);
		else
			data->no_hw_idx = true;
		OVERFLOW_CHECK(array, sz, max_size);
		array = (void *)array + sz;
	}

	if (type & PERF_SAMPLE_REGS_USER) {
		OVERFLOW_CHECK_u64(array);
		data->user_regs.abi = *array;
		array++;

		if (data->user_regs.abi) {
			u64 mask = evsel->core.attr.sample_regs_user;

			sz = hweight64(mask) * sizeof(u64);
			OVERFLOW_CHECK(array, sz, max_size);
			data->user_regs.mask = mask;
			data->user_regs.regs = (u64 *)array;
			array = (void *)array + sz;
		}
	}

	if (type & PERF_SAMPLE_STACK_USER) {
		OVERFLOW_CHECK_u64(array);
		sz = *array++;

		data->user_stack.offset = ((char *)(array - 1)
					  - (char *) event);

		if (!sz) {
			data->user_stack.size = 0;
		} else {
			OVERFLOW_CHECK(array, sz, max_size);
			data->user_stack.data = (char *)array;
			array = (void *)array + sz;
			OVERFLOW_CHECK_u64(array);
			data->user_stack.size = *array++;
			if (WARN_ONCE(data->user_stack.size > sz,
				      "user stack dump failure\n"))
				return -EFAULT;
		}
	}

	if (type & PERF_SAMPLE_WEIGHT) {
		OVERFLOW_CHECK_u64(array);
		data->weight = *array;
		array++;
	}

	if (type & PERF_SAMPLE_DATA_SRC) {
		OVERFLOW_CHECK_u64(array);
		data->data_src = *array;
		array++;
	}

	if (type & PERF_SAMPLE_TRANSACTION) {
		OVERFLOW_CHECK_u64(array);
		data->transaction = *array;
		array++;
	}

	data->intr_regs.abi = PERF_SAMPLE_REGS_ABI_NONE;
	if (type & PERF_SAMPLE_REGS_INTR) {
		OVERFLOW_CHECK_u64(array);
		data->intr_regs.abi = *array;
		array++;

		if (data->intr_regs.abi != PERF_SAMPLE_REGS_ABI_NONE) {
			u64 mask = evsel->core.attr.sample_regs_intr;

			sz = hweight64(mask) * sizeof(u64);
			OVERFLOW_CHECK(array, sz, max_size);
			data->intr_regs.mask = mask;
			data->intr_regs.regs = (u64 *)array;
			array = (void *)array + sz;
		}
	}

	data->phys_addr = 0;
	if (type & PERF_SAMPLE_PHYS_ADDR) {
		data->phys_addr = *array;
		array++;
	}

	data->cgroup = 0;
	if (type & PERF_SAMPLE_CGROUP) {
		data->cgroup = *array;
		array++;
	}

	if (type & PERF_SAMPLE_AUX) {
		OVERFLOW_CHECK_u64(array);
		sz = *array++;

		OVERFLOW_CHECK(array, sz, max_size);
		/* Undo swap of data */
		if (swapped)
			mem_bswap_64((char *)array, sz);
		data->aux_sample.size = sz;
		data->aux_sample.data = (char *)array;
		array = (void *)array + sz;
	}

	return 0;
}

int evsel__parse_sample_timestamp(struct evsel *evsel, union perf_event *event,
				  u64 *timestamp)
{
	u64 type = evsel->core.attr.sample_type;
	const __u64 *array;

	if (!(type & PERF_SAMPLE_TIME))
		return -1;

	if (event->header.type != PERF_RECORD_SAMPLE) {
		struct perf_sample data = {
			.time = -1ULL,
		};

		if (!evsel->core.attr.sample_id_all)
			return -1;
		if (perf_evsel__parse_id_sample(evsel, event, &data))
			return -1;

		*timestamp = data.time;
		return 0;
	}

	array = event->sample.array;

	if (perf_event__check_size(event, evsel->sample_size))
		return -EFAULT;

	if (type & PERF_SAMPLE_IDENTIFIER)
		array++;

	if (type & PERF_SAMPLE_IP)
		array++;

	if (type & PERF_SAMPLE_TID)
		array++;

	if (type & PERF_SAMPLE_TIME)
		*timestamp = *array;

	return 0;
}

struct tep_format_field *evsel__field(struct evsel *evsel, const char *name)
{
	return tep_find_field(evsel->tp_format, name);
}

void *evsel__rawptr(struct evsel *evsel, struct perf_sample *sample, const char *name)
{
	struct tep_format_field *field = evsel__field(evsel, name);
	int offset;

	if (!field)
		return NULL;

	offset = field->offset;

	if (field->flags & TEP_FIELD_IS_DYNAMIC) {
		offset = *(int *)(sample->raw_data + field->offset);
		offset &= 0xffff;
	}

	return sample->raw_data + offset;
}

<<<<<<< HEAD
u64 format_field__intval(struct format_field *field, struct perf_sample *sample,
=======
u64 format_field__intval(struct tep_format_field *field, struct perf_sample *sample,
>>>>>>> 24b8d41d
			 bool needs_swap)
{
	u64 value;
	void *ptr = sample->raw_data + field->offset;

	switch (field->size) {
	case 1:
		return *(u8 *)ptr;
	case 2:
		value = *(u16 *)ptr;
		break;
	case 4:
		value = *(u32 *)ptr;
		break;
	case 8:
		memcpy(&value, ptr, sizeof(u64));
		break;
	default:
		return 0;
	}

	if (!needs_swap)
		return value;

	switch (field->size) {
	case 2:
		return bswap_16(value);
	case 4:
		return bswap_32(value);
	case 8:
		return bswap_64(value);
	default:
		return 0;
	}

	return 0;
}

<<<<<<< HEAD
u64 perf_evsel__intval(struct perf_evsel *evsel, struct perf_sample *sample,
		       const char *name)
{
	struct format_field *field = perf_evsel__field(evsel, name);
=======
u64 evsel__intval(struct evsel *evsel, struct perf_sample *sample, const char *name)
{
	struct tep_format_field *field = evsel__field(evsel, name);
>>>>>>> 24b8d41d

	if (!field)
		return 0;

	return field ? format_field__intval(field, sample, evsel->needs_swap) : 0;
}

bool evsel__fallback(struct evsel *evsel, int err, char *msg, size_t msgsize)
{
	int paranoid;

	if ((err == ENOENT || err == ENXIO || err == ENODEV) &&
	    evsel->core.attr.type   == PERF_TYPE_HARDWARE &&
	    evsel->core.attr.config == PERF_COUNT_HW_CPU_CYCLES) {
		/*
		 * If it's cycles then fall back to hrtimer based
		 * cpu-clock-tick sw counter, which is always available even if
		 * no PMU support.
		 *
		 * PPC returns ENXIO until 2.6.37 (behavior changed with commit
		 * b0a873e).
		 */
		scnprintf(msg, msgsize, "%s",
"The cycles event is not supported, trying to fall back to cpu-clock-ticks");

		evsel->core.attr.type   = PERF_TYPE_SOFTWARE;
		evsel->core.attr.config = PERF_COUNT_SW_CPU_CLOCK;

		zfree(&evsel->name);
		return true;
	} else if (err == EACCES && !evsel->core.attr.exclude_kernel &&
		   (paranoid = perf_event_paranoid()) > 1) {
		const char *name = evsel__name(evsel);
		char *new_name;
		const char *sep = ":";

		/* If event has exclude user then don't exclude kernel. */
		if (evsel->core.attr.exclude_user)
			return false;

		/* Is there already the separator in the name. */
		if (strchr(name, '/') ||
		    (strchr(name, ':') && !evsel->is_libpfm_event))
			sep = "";

		if (asprintf(&new_name, "%s%su", name, sep) < 0)
			return false;

		if (evsel->name)
			free(evsel->name);
		evsel->name = new_name;
		scnprintf(msg, msgsize, "kernel.perf_event_paranoid=%d, trying "
			  "to fall back to excluding kernel and hypervisor "
			  " samples", paranoid);
		evsel->core.attr.exclude_kernel = 1;
		evsel->core.attr.exclude_hv     = 1;

		return true;
	}

	return false;
}

static bool find_process(const char *name)
{
	size_t len = strlen(name);
	DIR *dir;
	struct dirent *d;
	int ret = -1;

	dir = opendir(procfs__mountpoint());
	if (!dir)
		return false;

	/* Walk through the directory. */
	while (ret && (d = readdir(dir)) != NULL) {
		char path[PATH_MAX];
		char *data;
		size_t size;

		if ((d->d_type != DT_DIR) ||
		     !strcmp(".", d->d_name) ||
		     !strcmp("..", d->d_name))
			continue;

		scnprintf(path, sizeof(path), "%s/%s/comm",
			  procfs__mountpoint(), d->d_name);

		if (filename__read_str(path, &data, &size))
			continue;

		ret = strncmp(name, data, len);
		free(data);
	}

	closedir(dir);
	return ret ? false : true;
}

int evsel__open_strerror(struct evsel *evsel, struct target *target,
			 int err, char *msg, size_t size)
{
	char sbuf[STRERR_BUFSIZE];
	int printed = 0, enforced = 0;

	switch (err) {
	case EPERM:
	case EACCES:
		printed += scnprintf(msg + printed, size - printed,
			"Access to performance monitoring and observability operations is limited.\n");

		if (!sysfs__read_int("fs/selinux/enforce", &enforced)) {
			if (enforced) {
				printed += scnprintf(msg + printed, size - printed,
					"Enforced MAC policy settings (SELinux) can limit access to performance\n"
					"monitoring and observability operations. Inspect system audit records for\n"
					"more perf_event access control information and adjusting the policy.\n");
			}
		}

		if (err == EPERM)
			printed += scnprintf(msg, size,
				"No permission to enable %s event.\n\n", evsel__name(evsel));

		return scnprintf(msg + printed, size - printed,
		 "Consider adjusting /proc/sys/kernel/perf_event_paranoid setting to open\n"
		 "access to performance monitoring and observability operations for processes\n"
		 "without CAP_PERFMON, CAP_SYS_PTRACE or CAP_SYS_ADMIN Linux capability.\n"
		 "More information can be found at 'Perf events and tool security' document:\n"
		 "https://www.kernel.org/doc/html/latest/admin-guide/perf-security.html\n"
		 "perf_event_paranoid setting is %d:\n"
		 "  -1: Allow use of (almost) all events by all users\n"
		 "      Ignore mlock limit after perf_event_mlock_kb without CAP_IPC_LOCK\n"
		 ">= 0: Disallow raw and ftrace function tracepoint access\n"
		 ">= 1: Disallow CPU event access\n"
		 ">= 2: Disallow kernel profiling\n"
		 "To make the adjusted perf_event_paranoid setting permanent preserve it\n"
		 "in /etc/sysctl.conf (e.g. kernel.perf_event_paranoid = <setting>)",
		 perf_event_paranoid());
	case ENOENT:
		return scnprintf(msg, size, "The %s event is not supported.", evsel__name(evsel));
	case EMFILE:
		return scnprintf(msg, size, "%s",
			 "Too many events are opened.\n"
			 "Probably the maximum number of open file descriptors has been reached.\n"
			 "Hint: Try again after reducing the number of events.\n"
			 "Hint: Try increasing the limit with 'ulimit -n <limit>'");
	case ENOMEM:
<<<<<<< HEAD
		if ((evsel->attr.sample_type & PERF_SAMPLE_CALLCHAIN) != 0 &&
=======
		if (evsel__has_callchain(evsel) &&
>>>>>>> 24b8d41d
		    access("/proc/sys/kernel/perf_event_max_stack", F_OK) == 0)
			return scnprintf(msg, size,
					 "Not enough memory to setup event with callchain.\n"
					 "Hint: Try tweaking /proc/sys/kernel/perf_event_max_stack\n"
<<<<<<< HEAD
					 "Hint: Current value: %d", sysctl_perf_event_max_stack);
=======
					 "Hint: Current value: %d", sysctl__max_stack());
>>>>>>> 24b8d41d
		break;
	case ENODEV:
		if (target->cpu_list)
			return scnprintf(msg, size, "%s",
	 "No such device - did you specify an out-of-range profile CPU?");
		break;
	case EOPNOTSUPP:
<<<<<<< HEAD
		if (evsel->attr.sample_period != 0)
			return scnprintf(msg, size, "%s",
	"PMU Hardware doesn't support sampling/overflow-interrupts.");
		if (evsel->attr.precise_ip)
=======
		if (evsel->core.attr.aux_output)
			return scnprintf(msg, size,
	"%s: PMU Hardware doesn't support 'aux_output' feature",
					 evsel__name(evsel));
		if (evsel->core.attr.sample_period != 0)
			return scnprintf(msg, size,
	"%s: PMU Hardware doesn't support sampling/overflow-interrupts. Try 'perf stat'",
					 evsel__name(evsel));
		if (evsel->core.attr.precise_ip)
>>>>>>> 24b8d41d
			return scnprintf(msg, size, "%s",
	"\'precise\' request may not be supported. Try removing 'p' modifier.");
#if defined(__i386__) || defined(__x86_64__)
		if (evsel->core.attr.type == PERF_TYPE_HARDWARE)
			return scnprintf(msg, size, "%s",
	"No hardware sampling interrupt available.\n");
#endif
		break;
	case EBUSY:
		if (find_process("oprofiled"))
			return scnprintf(msg, size,
	"The PMU counters are busy/taken by another profiler.\n"
	"We found oprofile daemon running, please stop it and try again.");
		break;
	case EINVAL:
<<<<<<< HEAD
		if (evsel->attr.write_backward && perf_missing_features.write_backward)
=======
		if (evsel->core.attr.write_backward && perf_missing_features.write_backward)
>>>>>>> 24b8d41d
			return scnprintf(msg, size, "Reading from overwrite event is not supported by this kernel.");
		if (perf_missing_features.clockid)
			return scnprintf(msg, size, "clockid feature not supported.");
		if (perf_missing_features.clockid_wrong)
			return scnprintf(msg, size, "wrong clockid (%d).", clockid);
		if (perf_missing_features.aux_output)
			return scnprintf(msg, size, "The 'aux_output' feature is not supported, update the kernel.");
		break;
	default:
		break;
	}

	return scnprintf(msg, size,
	"The sys_perf_event_open() syscall returned with %d (%s) for event (%s).\n"
<<<<<<< HEAD
	"/bin/dmesg may provide additional information.\n"
	"No CONFIG_PERF_EVENTS=y kernel support configured?",
			 err, str_error_r(err, sbuf, sizeof(sbuf)),
			 perf_evsel__name(evsel));
}

char *perf_evsel__env_arch(struct perf_evsel *evsel)
{
	if (evsel && evsel->evlist && evsel->evlist->env)
		return evsel->evlist->env->arch;
	return NULL;
=======
	"/bin/dmesg | grep -i perf may provide additional information.\n",
			 err, str_error_r(err, sbuf, sizeof(sbuf)), evsel__name(evsel));
}

struct perf_env *evsel__env(struct evsel *evsel)
{
	if (evsel && evsel->evlist)
		return evsel->evlist->env;
	return &perf_env;
}

static int store_evsel_ids(struct evsel *evsel, struct evlist *evlist)
{
	int cpu, thread;

	for (cpu = 0; cpu < xyarray__max_x(evsel->core.fd); cpu++) {
		for (thread = 0; thread < xyarray__max_y(evsel->core.fd);
		     thread++) {
			int fd = FD(evsel, cpu, thread);

			if (perf_evlist__id_add_fd(&evlist->core, &evsel->core,
						   cpu, thread, fd) < 0)
				return -1;
		}
	}

	return 0;
}

int evsel__store_ids(struct evsel *evsel, struct evlist *evlist)
{
	struct perf_cpu_map *cpus = evsel->core.cpus;
	struct perf_thread_map *threads = evsel->core.threads;

	if (perf_evsel__alloc_id(&evsel->core, cpus->nr, threads->nr))
		return -ENOMEM;

	return store_evsel_ids(evsel, evlist);
>>>>>>> 24b8d41d
}<|MERGE_RESOLUTION|>--- conflicted
+++ resolved
@@ -50,22 +50,9 @@
 #include <internal/xyarray.h>
 #include <internal/lib.h>
 
-<<<<<<< HEAD
-static struct {
-	bool sample_id_all;
-	bool exclude_guest;
-	bool mmap2;
-	bool cloexec;
-	bool clockid;
-	bool clockid_wrong;
-	bool lbr_flags;
-	bool write_backward;
-} perf_missing_features;
-=======
 #include <linux/ctype.h>
 
 struct perf_missing_features perf_missing_features;
->>>>>>> 24b8d41d
 
 static clockid_t clockid;
 
@@ -246,31 +233,8 @@
 #undef FUNCTION_EVENT
 }
 
-<<<<<<< HEAD
-/**
- * perf_evsel__is_function_event - Return whether given evsel is a function
- * trace event
- *
- * @evsel - evsel selector to be tested
- *
- * Return %true if event is function trace event
- */
-bool perf_evsel__is_function_event(struct perf_evsel *evsel)
-{
-#define FUNCTION_EVENT "ftrace:function"
-
-	return evsel->name &&
-	       !strncmp(FUNCTION_EVENT, evsel->name, sizeof(FUNCTION_EVENT));
-
-#undef FUNCTION_EVENT
-}
-
-void perf_evsel__init(struct perf_evsel *evsel,
-		      struct perf_event_attr *attr, int idx)
-=======
 void evsel__init(struct evsel *evsel,
 		 struct perf_event_attr *attr, int idx)
->>>>>>> 24b8d41d
 {
 	perf_evsel__init(&evsel->core, attr);
 	evsel->idx	   = idx;
@@ -376,12 +340,6 @@
 		if (tmp == NULL)
 			return -ENOMEM;
 
-<<<<<<< HEAD
-	if (perf_evsel__is_bpf_output(evsel)) {
-		evsel->attr.sample_type |= (PERF_SAMPLE_RAW | PERF_SAMPLE_TIME |
-					    PERF_SAMPLE_CPU | PERF_SAMPLE_PERIOD),
-		evsel->attr.sample_period = 1;
-=======
 		*tmp = *pos;
 		if (tmp->free_str) {
 			tmp->val.str = strdup(pos->val.str);
@@ -391,7 +349,6 @@
 			}
 		}
 		list_add_tail(&tmp->list, &dst->config_terms);
->>>>>>> 24b8d41d
 	}
 	return 0;
 }
@@ -476,34 +433,6 @@
 out_err:
 	evsel__delete(evsel);
 	return NULL;
-}
-
-struct perf_evsel *perf_evsel__new_cycles(void)
-{
-	struct perf_event_attr attr = {
-		.type	= PERF_TYPE_HARDWARE,
-		.config	= PERF_COUNT_HW_CPU_CYCLES,
-	};
-	struct perf_evsel *evsel;
-
-	event_attr_init(&attr);
-
-	perf_event_attr__set_max_precise_ip(&attr);
-
-	evsel = perf_evsel__new(&attr);
-	if (evsel == NULL)
-		goto out;
-
-	/* use asprintf() because free(evsel) assumes name is allocated */
-	if (asprintf(&evsel->name, "cycles%.*s",
-		     attr.precise_ip ? attr.precise_ip + 1 : 0, ":ppp") < 0)
-		goto error_free;
-out:
-	return evsel;
-error_free:
-	perf_evsel__delete(evsel);
-	evsel = NULL;
-	goto out;
 }
 
 /*
@@ -855,14 +784,8 @@
 	return ret;
 }
 
-<<<<<<< HEAD
-void perf_evsel__config_callchain(struct perf_evsel *evsel,
-				  struct record_opts *opts,
-				  struct callchain_param *param)
-=======
 static void __evsel__config_callchain(struct evsel *evsel, struct record_opts *opts,
 				      struct callchain_param *param)
->>>>>>> 24b8d41d
 {
 	bool function = evsel__is_function_event(evsel);
 	struct perf_event_attr *attr = &evsel->core.attr;
@@ -871,15 +794,10 @@
 
 	attr->sample_max_stack = param->max_stack;
 
-<<<<<<< HEAD
-	attr->sample_max_stack = param->max_stack;
-
-=======
 	if (opts->kernel_callchains)
 		attr->exclude_callchain_user = 1;
 	if (opts->user_callchains)
 		attr->exclude_callchain_kernel = 1;
->>>>>>> 24b8d41d
 	if (param->record_mode == CALLCHAIN_LBR) {
 		if (!opts->branch_stack) {
 			if (attr->exclude_user) {
@@ -956,16 +874,7 @@
 {
 	struct evsel_config_term *term;
 	struct list_head *config_terms = &evsel->config_terms;
-<<<<<<< HEAD
-	struct perf_event_attr *attr = &evsel->attr;
-	struct callchain_param param;
-	u32 dump_size = 0;
-	int max_stack = 0;
-	const char *callgraph_buf = NULL;
-
-=======
 	struct perf_event_attr *attr = &evsel->core.attr;
->>>>>>> 24b8d41d
 	/* callgraph default */
 	struct callchain_param param = {
 		.record_mode = callchain_param.record_mode,
@@ -1010,12 +919,6 @@
 		case EVSEL__CONFIG_TERM_STACK_USER:
 			dump_size = term->val.stack_user;
 			break;
-<<<<<<< HEAD
-		case PERF_EVSEL__CONFIG_TERM_MAX_STACK:
-			max_stack = term->val.max_stack;
-			break;
-		case PERF_EVSEL__CONFIG_TERM_INHERIT:
-=======
 		case EVSEL__CONFIG_TERM_MAX_STACK:
 			max_stack = term->val.max_stack;
 			break;
@@ -1023,7 +926,6 @@
 			evsel->max_events = term->val.max_events;
 			break;
 		case EVSEL__CONFIG_TERM_INHERIT:
->>>>>>> 24b8d41d
 			/*
 			 * attr->inherit should has already been set by
 			 * evsel__config. If user explicitly set
@@ -1032,11 +934,6 @@
 			 */
 			attr->inherit = term->val.inherit ? 1 : 0;
 			break;
-<<<<<<< HEAD
-		case PERF_EVSEL__CONFIG_TERM_OVERWRITE:
-			attr->write_backward = term->val.overwrite ? 1 : 0;
-			break;
-=======
 		case EVSEL__CONFIG_TERM_OVERWRITE:
 			attr->write_backward = term->val.overwrite ? 1 : 0;
 			break;
@@ -1052,7 +949,6 @@
 			break;
 		case EVSEL__CONFIG_TERM_CFG_CHG:
 			break;
->>>>>>> 24b8d41d
 		default:
 			break;
 		}
@@ -1060,11 +956,8 @@
 
 	/* User explicitly set per-event callgraph, clear the old setting and reset. */
 	if ((callgraph_buf != NULL) || (dump_size > 0) || max_stack) {
-<<<<<<< HEAD
-=======
 		bool sample_address = false;
 
->>>>>>> 24b8d41d
 		if (max_stack) {
 			param.max_stack = max_stack;
 			if (callgraph_buf == NULL)
@@ -1098,10 +991,6 @@
 			perf_evsel__reset_callgraph(evsel, &callchain_param);
 
 		/* set perf-event callgraph */
-<<<<<<< HEAD
-		if (param.enabled)
-			perf_evsel__config_callchain(evsel, opts, &param);
-=======
 		if (param.enabled) {
 			if (sample_address) {
 				evsel__set_sample_bit(evsel, ADDR);
@@ -1120,7 +1009,6 @@
 	list_for_each_entry(term, &evsel->config_terms, list) {
 		if (term->type == type)
 			found_term = term;
->>>>>>> 24b8d41d
 	}
 
 	return found_term;
@@ -1154,13 +1042,8 @@
  *     enable/disable events specifically, as there's no
  *     initial traced exec call.
  */
-<<<<<<< HEAD
-void perf_evsel__config(struct perf_evsel *evsel, struct record_opts *opts,
-			struct callchain_param *callchain)
-=======
 void evsel__config(struct evsel *evsel, struct record_opts *opts,
 		   struct callchain_param *callchain)
->>>>>>> 24b8d41d
 {
 	struct evsel *leader = evsel->leader;
 	struct perf_event_attr *attr = &evsel->core.attr;
@@ -1237,11 +1120,7 @@
 		evsel->core.attr.exclude_callchain_user = 1;
 
 	if (callchain && callchain->enabled && !evsel->no_aux_samples)
-<<<<<<< HEAD
-		perf_evsel__config_callchain(evsel, opts, callchain);
-=======
 		evsel__config_callchain(evsel, opts, callchain);
->>>>>>> 24b8d41d
 
 	if (opts->sample_intr_regs && !evsel->no_aux_samples &&
 	    !evsel__is_dummy_event(evsel)) {
@@ -1249,16 +1128,11 @@
 		evsel__set_sample_bit(evsel, REGS_INTR);
 	}
 
-<<<<<<< HEAD
-	if (target__has_cpu(&opts->target) || opts->sample_cpu)
-		perf_evsel__set_sample_bit(evsel, CPU);
-=======
 	if (opts->sample_user_regs && !evsel->no_aux_samples &&
 	    !evsel__is_dummy_event(evsel)) {
 		attr->sample_regs_user |= opts->sample_user_regs;
 		evsel__set_sample_bit(evsel, REGS_USER);
 	}
->>>>>>> 24b8d41d
 
 	if (target__has_cpu(&opts->target) || opts->sample_cpu)
 		evsel__set_sample_bit(evsel, CPU);
@@ -1376,33 +1250,9 @@
 	 * Apply event specific term settings,
 	 * it overloads any global configuration.
 	 */
-<<<<<<< HEAD
-	apply_config_terms(evsel, opts);
-}
-
-static int perf_evsel__alloc_fd(struct perf_evsel *evsel, int ncpus, int nthreads)
-{
-	if (evsel->system_wide)
-		nthreads = 1;
-
-	evsel->fd = xyarray__new(ncpus, nthreads, sizeof(int));
-
-	if (evsel->fd) {
-		int cpu, thread;
-		for (cpu = 0; cpu < ncpus; cpu++) {
-			for (thread = 0; thread < nthreads; thread++) {
-				FD(evsel, cpu, thread) = -1;
-			}
-		}
-	}
-
-	return evsel->fd != NULL ? 0 : -ENOMEM;
-}
-=======
 	evsel__apply_config_terms(evsel, opts, track);
 
 	evsel->ignore_missing_thread = opts->ignore_missing_thread;
->>>>>>> 24b8d41d
 
 	/* The --period option takes the precedence. */
 	if (opts->period_set) {
@@ -1437,12 +1287,7 @@
 	return -1;
 }
 
-<<<<<<< HEAD
-static int perf_evsel__append_filter(struct perf_evsel *evsel,
-				     const char *fmt, const char *filter)
-=======
 static int evsel__append_filter(struct evsel *evsel, const char *fmt, const char *filter)
->>>>>>> 24b8d41d
 {
 	char *new_filter;
 
@@ -1458,21 +1303,7 @@
 	return -1;
 }
 
-<<<<<<< HEAD
-int perf_evsel__append_tp_filter(struct perf_evsel *evsel, const char *filter)
-{
-	return perf_evsel__append_filter(evsel, "(%s) && (%s)", filter);
-}
-
-int perf_evsel__append_addr_filter(struct perf_evsel *evsel, const char *filter)
-{
-	return perf_evsel__append_filter(evsel, "%s,%s", filter);
-}
-
-int perf_evsel__enable(struct perf_evsel *evsel)
-=======
 int evsel__append_tp_filter(struct evsel *evsel, const char *filter)
->>>>>>> 24b8d41d
 {
 	return evsel__append_filter(evsel, "(%s) && (%s)", filter);
 }
@@ -1769,47 +1600,19 @@
 	return 0;
 }
 
-<<<<<<< HEAD
-static void __p_branch_sample_type(char *buf, size_t size, u64 value)
-{
-#define bit_name(n) { PERF_SAMPLE_BRANCH_##n, #n }
-	struct bit_names bits[] = {
-		bit_name(USER), bit_name(KERNEL), bit_name(HV), bit_name(ANY),
-		bit_name(ANY_CALL), bit_name(ANY_RETURN), bit_name(IND_CALL),
-		bit_name(ABORT_TX), bit_name(IN_TX), bit_name(NO_TX),
-		bit_name(COND), bit_name(CALL_STACK), bit_name(IND_JUMP),
-		bit_name(CALL), bit_name(NO_FLAGS), bit_name(NO_CYCLES),
-		{ .name = NULL, }
-	};
-#undef bit_name
-	__p_bits(buf, size, value, bits);
-}
-
-static void __p_read_format(char *buf, size_t size, u64 value)
-=======
 static bool ignore_missing_thread(struct evsel *evsel,
 				  int nr_cpus, int cpu,
 				  struct perf_thread_map *threads,
 				  int thread, int err)
->>>>>>> 24b8d41d
 {
 	pid_t ignore_pid = perf_thread_map__pid(threads, thread);
 
 	if (!evsel->ignore_missing_thread)
 		return false;
 
-<<<<<<< HEAD
-#define p_hex(val)		snprintf(buf, BUF_SIZE, "%#"PRIx64, (uint64_t)(val))
-#define p_unsigned(val)		snprintf(buf, BUF_SIZE, "%"PRIu64, (uint64_t)(val))
-#define p_signed(val)		snprintf(buf, BUF_SIZE, "%"PRId64, (int64_t)(val))
-#define p_sample_type(val)	__p_sample_type(buf, BUF_SIZE, val)
-#define p_branch_sample_type(val) __p_branch_sample_type(buf, BUF_SIZE, val)
-#define p_read_format(val)	__p_read_format(buf, BUF_SIZE, val)
-=======
 	/* The system wide setup does not work with threads. */
 	if (evsel->core.system_wide)
 		return false;
->>>>>>> 24b8d41d
 
 	/* The -ESRCH is perf event syscall errno for pid's not found. */
 	if (err != -ESRCH)
@@ -1826,57 +1629,8 @@
 	if (update_fds(evsel, nr_cpus, cpu, threads->nr, thread))
 		return false;
 
-<<<<<<< HEAD
-	PRINT_ATTRf(type, p_unsigned);
-	PRINT_ATTRf(size, p_unsigned);
-	PRINT_ATTRf(config, p_hex);
-	PRINT_ATTRn("{ sample_period, sample_freq }", sample_period, p_unsigned);
-	PRINT_ATTRf(sample_type, p_sample_type);
-	PRINT_ATTRf(read_format, p_read_format);
-
-	PRINT_ATTRf(disabled, p_unsigned);
-	PRINT_ATTRf(inherit, p_unsigned);
-	PRINT_ATTRf(pinned, p_unsigned);
-	PRINT_ATTRf(exclusive, p_unsigned);
-	PRINT_ATTRf(exclude_user, p_unsigned);
-	PRINT_ATTRf(exclude_kernel, p_unsigned);
-	PRINT_ATTRf(exclude_hv, p_unsigned);
-	PRINT_ATTRf(exclude_idle, p_unsigned);
-	PRINT_ATTRf(mmap, p_unsigned);
-	PRINT_ATTRf(comm, p_unsigned);
-	PRINT_ATTRf(freq, p_unsigned);
-	PRINT_ATTRf(inherit_stat, p_unsigned);
-	PRINT_ATTRf(enable_on_exec, p_unsigned);
-	PRINT_ATTRf(task, p_unsigned);
-	PRINT_ATTRf(watermark, p_unsigned);
-	PRINT_ATTRf(precise_ip, p_unsigned);
-	PRINT_ATTRf(mmap_data, p_unsigned);
-	PRINT_ATTRf(sample_id_all, p_unsigned);
-	PRINT_ATTRf(exclude_host, p_unsigned);
-	PRINT_ATTRf(exclude_guest, p_unsigned);
-	PRINT_ATTRf(exclude_callchain_kernel, p_unsigned);
-	PRINT_ATTRf(exclude_callchain_user, p_unsigned);
-	PRINT_ATTRf(mmap2, p_unsigned);
-	PRINT_ATTRf(comm_exec, p_unsigned);
-	PRINT_ATTRf(use_clockid, p_unsigned);
-	PRINT_ATTRf(context_switch, p_unsigned);
-	PRINT_ATTRf(write_backward, p_unsigned);
-
-	PRINT_ATTRn("{ wakeup_events, wakeup_watermark }", wakeup_events, p_unsigned);
-	PRINT_ATTRf(bp_type, p_unsigned);
-	PRINT_ATTRn("{ bp_addr, config1 }", bp_addr, p_hex);
-	PRINT_ATTRn("{ bp_len, config2 }", bp_len, p_hex);
-	PRINT_ATTRf(branch_sample_type, p_branch_sample_type);
-	PRINT_ATTRf(sample_regs_user, p_hex);
-	PRINT_ATTRf(sample_stack_user, p_unsigned);
-	PRINT_ATTRf(clockid, p_signed);
-	PRINT_ATTRf(sample_regs_intr, p_hex);
-	PRINT_ATTRf(aux_watermark, p_unsigned);
-	PRINT_ATTRf(sample_max_stack, p_unsigned);
-=======
 	if (thread_map__remove(threads, thread))
 		return false;
->>>>>>> 24b8d41d
 
 	pr_warning("WARNING: Ignored open failure for pid %d\n",
 		   ignore_pid);
@@ -1899,22 +1653,12 @@
 	}
 }
 
-<<<<<<< HEAD
-	if (perf_missing_features.write_backward && evsel->attr.write_backward)
-		return -EINVAL;
-
-	if (evsel->system_wide)
-		nthreads = 1;
-	else
-		nthreads = threads->nr;
-=======
 static int perf_event_open(struct evsel *evsel,
 			   pid_t pid, int cpu, int group_fd,
 			   unsigned long flags)
 {
 	int precise_ip = evsel->core.attr.precise_ip;
 	int fd;
->>>>>>> 24b8d41d
 
 	while (1) {
 		pr_debug2_peo("sys_perf_event_open: pid %d  cpu %d  group_fd %d  flags %#lx",
@@ -2136,12 +1880,6 @@
 	 * Must probe features in the order they were added to the
 	 * perf_event_attr interface.
 	 */
-<<<<<<< HEAD
-	if (!perf_missing_features.write_backward && evsel->attr.write_backward) {
-		perf_missing_features.write_backward = true;
-		goto out_close;
-	} else if (!perf_missing_features.clockid_wrong && evsel->attr.use_clockid) {
-=======
         if (!perf_missing_features.cgroup && evsel->core.attr.cgroup) {
 		perf_missing_features.cgroup = true;
 		pr_debug2_peo("Kernel has no cgroup sampling support, bailing out\n");
@@ -2168,7 +1906,6 @@
 		pr_debug2_peo("switching off write_backward\n");
 		goto out_close;
 	} else if (!perf_missing_features.clockid_wrong && evsel->core.attr.use_clockid) {
->>>>>>> 24b8d41d
 		perf_missing_features.clockid_wrong = true;
 		pr_debug2_peo("switching off clockid\n");
 		goto fallback_missing_features;
@@ -2360,11 +2097,7 @@
 	memset(data, 0, sizeof(*data));
 	data->cpu = data->pid = data->tid = -1;
 	data->stream_id = data->id = data->time = -1ULL;
-<<<<<<< HEAD
-	data->period = evsel->attr.sample_period;
-=======
 	data->period = evsel->core.attr.sample_period;
->>>>>>> 24b8d41d
 	data->cpumode = event->header.misc & PERF_RECORD_MISC_CPUMODE_MASK;
 	data->misc    = event->header.misc;
 	data->id = -1ULL;
@@ -2714,11 +2447,7 @@
 	return sample->raw_data + offset;
 }
 
-<<<<<<< HEAD
-u64 format_field__intval(struct format_field *field, struct perf_sample *sample,
-=======
 u64 format_field__intval(struct tep_format_field *field, struct perf_sample *sample,
->>>>>>> 24b8d41d
 			 bool needs_swap)
 {
 	u64 value;
@@ -2757,16 +2486,9 @@
 	return 0;
 }
 
-<<<<<<< HEAD
-u64 perf_evsel__intval(struct perf_evsel *evsel, struct perf_sample *sample,
-		       const char *name)
-{
-	struct format_field *field = perf_evsel__field(evsel, name);
-=======
 u64 evsel__intval(struct evsel *evsel, struct perf_sample *sample, const char *name)
 {
 	struct tep_format_field *field = evsel__field(evsel, name);
->>>>>>> 24b8d41d
 
 	if (!field)
 		return 0;
@@ -2915,20 +2637,12 @@
 			 "Hint: Try again after reducing the number of events.\n"
 			 "Hint: Try increasing the limit with 'ulimit -n <limit>'");
 	case ENOMEM:
-<<<<<<< HEAD
-		if ((evsel->attr.sample_type & PERF_SAMPLE_CALLCHAIN) != 0 &&
-=======
 		if (evsel__has_callchain(evsel) &&
->>>>>>> 24b8d41d
 		    access("/proc/sys/kernel/perf_event_max_stack", F_OK) == 0)
 			return scnprintf(msg, size,
 					 "Not enough memory to setup event with callchain.\n"
 					 "Hint: Try tweaking /proc/sys/kernel/perf_event_max_stack\n"
-<<<<<<< HEAD
-					 "Hint: Current value: %d", sysctl_perf_event_max_stack);
-=======
 					 "Hint: Current value: %d", sysctl__max_stack());
->>>>>>> 24b8d41d
 		break;
 	case ENODEV:
 		if (target->cpu_list)
@@ -2936,12 +2650,6 @@
 	 "No such device - did you specify an out-of-range profile CPU?");
 		break;
 	case EOPNOTSUPP:
-<<<<<<< HEAD
-		if (evsel->attr.sample_period != 0)
-			return scnprintf(msg, size, "%s",
-	"PMU Hardware doesn't support sampling/overflow-interrupts.");
-		if (evsel->attr.precise_ip)
-=======
 		if (evsel->core.attr.aux_output)
 			return scnprintf(msg, size,
 	"%s: PMU Hardware doesn't support 'aux_output' feature",
@@ -2951,7 +2659,6 @@
 	"%s: PMU Hardware doesn't support sampling/overflow-interrupts. Try 'perf stat'",
 					 evsel__name(evsel));
 		if (evsel->core.attr.precise_ip)
->>>>>>> 24b8d41d
 			return scnprintf(msg, size, "%s",
 	"\'precise\' request may not be supported. Try removing 'p' modifier.");
 #if defined(__i386__) || defined(__x86_64__)
@@ -2967,11 +2674,7 @@
 	"We found oprofile daemon running, please stop it and try again.");
 		break;
 	case EINVAL:
-<<<<<<< HEAD
-		if (evsel->attr.write_backward && perf_missing_features.write_backward)
-=======
 		if (evsel->core.attr.write_backward && perf_missing_features.write_backward)
->>>>>>> 24b8d41d
 			return scnprintf(msg, size, "Reading from overwrite event is not supported by this kernel.");
 		if (perf_missing_features.clockid)
 			return scnprintf(msg, size, "clockid feature not supported.");
@@ -2986,19 +2689,6 @@
 
 	return scnprintf(msg, size,
 	"The sys_perf_event_open() syscall returned with %d (%s) for event (%s).\n"
-<<<<<<< HEAD
-	"/bin/dmesg may provide additional information.\n"
-	"No CONFIG_PERF_EVENTS=y kernel support configured?",
-			 err, str_error_r(err, sbuf, sizeof(sbuf)),
-			 perf_evsel__name(evsel));
-}
-
-char *perf_evsel__env_arch(struct perf_evsel *evsel)
-{
-	if (evsel && evsel->evlist && evsel->evlist->env)
-		return evsel->evlist->env->arch;
-	return NULL;
-=======
 	"/bin/dmesg | grep -i perf may provide additional information.\n",
 			 err, str_error_r(err, sbuf, sizeof(sbuf)), evsel__name(evsel));
 }
@@ -3037,5 +2727,4 @@
 		return -ENOMEM;
 
 	return store_evsel_ids(evsel, evlist);
->>>>>>> 24b8d41d
 }