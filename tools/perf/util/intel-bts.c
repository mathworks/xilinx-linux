--- conflicted
+++ resolved
@@ -60,10 +60,6 @@
 	u64				branches_sample_type;
 	u64				branches_id;
 	size_t				branches_event_size;
-<<<<<<< HEAD
-	bool				synth_needs_swap;
-=======
->>>>>>> 24b8d41d
 	unsigned long			num_events;
 };
 
@@ -284,13 +280,6 @@
 	if (bts->synth_opts.initial_skip &&
 	    bts->num_events++ <= bts->synth_opts.initial_skip)
 		return 0;
-<<<<<<< HEAD
-
-	event.sample.header.type = PERF_RECORD_SAMPLE;
-	event.sample.header.misc = PERF_RECORD_MISC_USER;
-	event.sample.header.size = sizeof(struct perf_event_header);
-=======
->>>>>>> 24b8d41d
 
 	sample.ip = le64_to_cpu(branch->from);
 	sample.cpumode = intel_bts_cpumode(bts, sample.ip);
@@ -343,14 +332,6 @@
 	if (len <= 0)
 		goto out_put;
 
-<<<<<<< HEAD
-	/* Load maps to ensure dso->is_64_bit has been updated */
-	map__load(al.map);
-
-	x86_64 = al.map->dso->is_64_bit;
-
-=======
->>>>>>> 24b8d41d
 	if (intel_pt_get_insn(buf, len, x86_64, &btsq->intel_pt_insn))
 		goto out_put;
 
@@ -447,19 +428,11 @@
 			continue;
 		intel_bts_get_branch_type(btsq, branch);
 		if (btsq->bts->synth_opts.thread_stack)
-<<<<<<< HEAD
-			thread_stack__event(thread, btsq->sample_flags,
-					    le64_to_cpu(branch->from),
-					    le64_to_cpu(branch->to),
-					    btsq->intel_pt_insn.length,
-					    buffer->buffer_nr + 1);
-=======
 			thread_stack__event(thread, btsq->cpu, btsq->sample_flags,
 					    le64_to_cpu(branch->from),
 					    le64_to_cpu(branch->to),
 					    btsq->intel_pt_insn.length,
 					    buffer->buffer_nr + 1, true, 0, 0);
->>>>>>> 24b8d41d
 		if (filter && !(filter & btsq->sample_flags))
 			continue;
 		err = intel_bts_synth_branch_sample(btsq, branch);
@@ -804,11 +777,7 @@
 	int err;
 
 	evlist__for_each_entry(evlist, evsel) {
-<<<<<<< HEAD
-		if (evsel->attr.type == bts->pmu_type && evsel->ids) {
-=======
 		if (evsel->core.attr.type == bts->pmu_type && evsel->core.ids) {
->>>>>>> 24b8d41d
 			found = true;
 			break;
 		}
@@ -932,21 +901,12 @@
 	if (dump_trace)
 		return 0;
 
-<<<<<<< HEAD
-	if (session->itrace_synth_opts && session->itrace_synth_opts->set) {
-		bts->synth_opts = *session->itrace_synth_opts;
-	} else {
-		itrace_synth_opts__set_default(&bts->synth_opts);
-		if (session->itrace_synth_opts)
-			bts->synth_opts.thread_stack =
-=======
 	if (session->itrace_synth_opts->set) {
 		bts->synth_opts = *session->itrace_synth_opts;
 	} else {
 		itrace_synth_opts__set_default(&bts->synth_opts,
 				session->itrace_synth_opts->default_no_sample);
 		bts->synth_opts.thread_stack =
->>>>>>> 24b8d41d
 				session->itrace_synth_opts->thread_stack;
 	}
 
