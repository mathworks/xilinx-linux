--- conflicted
+++ resolved
@@ -16,11 +16,8 @@
 #include "llvm-utils.h"
 #include "config.h"
 #include "util.h"
-<<<<<<< HEAD
-=======
 #include <sys/wait.h>
 #include <subcmd/exec-cmd.h>
->>>>>>> 24b8d41d
 
 #define CLANG_BPF_CMD_DEFAULT_TEMPLATE				\
 		"$CLANG_EXEC -D__KERNEL__ -D__NR_CPUS__=$NR_CPUS "\
@@ -59,14 +56,10 @@
 		llvm_param.kbuild_opts = strdup(value);
 	else if (!strcmp(var, "dump-obj"))
 		llvm_param.dump_obj = !!perf_config_bool(var, value);
-<<<<<<< HEAD
-	else
-=======
 	else if (!strcmp(var, "opts"))
 		llvm_param.opts = strdup(value);
 	else {
 		pr_debug("Invalid LLVM config option: %s\n", value);
->>>>>>> 24b8d41d
 		return -1;
 	}
 	llvm_param.user_set_param = true;
@@ -436,42 +429,6 @@
 	free(obj_path);
 }
 
-static void
-dump_obj(const char *path, void *obj_buf, size_t size)
-{
-	char *obj_path = strdup(path);
-	FILE *fp;
-	char *p;
-
-	if (!obj_path) {
-		pr_warning("WARNING: No enough memory, skip object dumping\n");
-		return;
-	}
-
-	p = strrchr(obj_path, '.');
-	if (!p || (strcmp(p, ".c") != 0)) {
-		pr_warning("WARNING: invalid llvm source path: '%s', skip object dumping\n",
-			   obj_path);
-		goto out;
-	}
-
-	p[1] = 'o';
-	fp = fopen(obj_path, "wb");
-	if (!fp) {
-		pr_warning("WARNING: failed to open '%s': %s, skip object dumping\n",
-			   obj_path, strerror(errno));
-		goto out;
-	}
-
-	pr_info("LLVM: dumping %s\n", obj_path);
-	if (fwrite(obj_buf, size, 1, fp) != 1)
-		pr_warning("WARNING: failed to write to file '%s': %s, skip object dumping\n",
-			   obj_path, strerror(errno));
-	fclose(fp);
-out:
-	free(obj_path);
-}
-
 int llvm__compile_bpf(const char *path, void **p_obj_buf,
 		      size_t *p_obj_buf_sz)
 {
@@ -518,17 +475,7 @@
 	 */
 	llvm__get_kbuild_opts(&kbuild_dir, &kbuild_include_opts);
 
-<<<<<<< HEAD
-	nr_cpus_avail = sysconf(_SC_NPROCESSORS_CONF);
-	if (nr_cpus_avail <= 0) {
-		pr_err(
-"WARNING:\tunable to get available CPUs in this system: %s\n"
-"        \tUse 128 instead.\n", str_error_r(errno, serr, sizeof(serr)));
-		nr_cpus_avail = 128;
-	}
-=======
 	nr_cpus_avail = llvm__get_nr_cpus();
->>>>>>> 24b8d41d
 	snprintf(nr_cpus_avail_str, sizeof(nr_cpus_avail_str), "%d",
 		 nr_cpus_avail);
 
@@ -600,14 +547,8 @@
 	free(command_out);
 	free(kbuild_dir);
 	free(kbuild_include_opts);
-<<<<<<< HEAD
-
-	if (llvm_param.dump_obj)
-		dump_obj(path, obj_buf, obj_buf_sz);
-=======
 	free(perf_bpf_include_opts);
 	free(perf_include_dir);
->>>>>>> 24b8d41d
 
 	if (!p_obj_buf)
 		free(obj_buf);
