// SPDX-License-Identifier: GPL-2.0
#include "callchain.h"
#include "debug.h"
#include "dso.h"
#include "build-id.h"
#include "hist.h"
#include "map.h"
#include "map_symbol.h"
#include "branch.h"
#include "mem-events.h"
#include "session.h"
#include "namespaces.h"
#include "cgroup.h"
#include "sort.h"
#include "units.h"
#include "evlist.h"
#include "evsel.h"
#include "annotate.h"
#include "srcline.h"
#include "symbol.h"
#include "thread.h"
#include "block-info.h"
#include "ui/progress.h"
#include <errno.h>
#include <math.h>
#include <inttypes.h>
#include <sys/param.h>
#include <linux/rbtree.h>
#include <linux/string.h>
#include <linux/time64.h>
#include <linux/zalloc.h>

static bool hists__filter_entry_by_dso(struct hists *hists,
				       struct hist_entry *he);
static bool hists__filter_entry_by_thread(struct hists *hists,
					  struct hist_entry *he);
static bool hists__filter_entry_by_symbol(struct hists *hists,
					  struct hist_entry *he);
static bool hists__filter_entry_by_socket(struct hists *hists,
					  struct hist_entry *he);

u16 hists__col_len(struct hists *hists, enum hist_column col)
{
	return hists->col_len[col];
}

void hists__set_col_len(struct hists *hists, enum hist_column col, u16 len)
{
	hists->col_len[col] = len;
}

bool hists__new_col_len(struct hists *hists, enum hist_column col, u16 len)
{
	if (len > hists__col_len(hists, col)) {
		hists__set_col_len(hists, col, len);
		return true;
	}
	return false;
}

void hists__reset_col_len(struct hists *hists)
{
	enum hist_column col;

	for (col = 0; col < HISTC_NR_COLS; ++col)
		hists__set_col_len(hists, col, 0);
}

static void hists__set_unres_dso_col_len(struct hists *hists, int dso)
{
	const unsigned int unresolved_col_width = BITS_PER_LONG / 4;

	if (hists__col_len(hists, dso) < unresolved_col_width &&
	    !symbol_conf.col_width_list_str && !symbol_conf.field_sep &&
	    !symbol_conf.dso_list)
		hists__set_col_len(hists, dso, unresolved_col_width);
}

void hists__calc_col_len(struct hists *hists, struct hist_entry *h)
{
	const unsigned int unresolved_col_width = BITS_PER_LONG / 4;
	int symlen;
	u16 len;

	if (h->block_info)
		return;
	/*
	 * +4 accounts for '[x] ' priv level info
	 * +2 accounts for 0x prefix on raw addresses
	 * +3 accounts for ' y ' symtab origin info
	 */
	if (h->ms.sym) {
		symlen = h->ms.sym->namelen + 4;
		if (verbose > 0)
			symlen += BITS_PER_LONG / 4 + 2 + 3;
		hists__new_col_len(hists, HISTC_SYMBOL, symlen);
	} else {
		symlen = unresolved_col_width + 4 + 2;
		hists__new_col_len(hists, HISTC_SYMBOL, symlen);
		hists__set_unres_dso_col_len(hists, HISTC_DSO);
	}

	len = thread__comm_len(h->thread);
	if (hists__new_col_len(hists, HISTC_COMM, len))
		hists__set_col_len(hists, HISTC_THREAD, len + 8);

	if (h->ms.map) {
		len = dso__name_len(h->ms.map->dso);
		hists__new_col_len(hists, HISTC_DSO, len);
	}

	if (h->parent)
		hists__new_col_len(hists, HISTC_PARENT, h->parent->namelen);

	if (h->branch_info) {
		if (h->branch_info->from.ms.sym) {
			symlen = (int)h->branch_info->from.ms.sym->namelen + 4;
			if (verbose > 0)
				symlen += BITS_PER_LONG / 4 + 2 + 3;
			hists__new_col_len(hists, HISTC_SYMBOL_FROM, symlen);

			symlen = dso__name_len(h->branch_info->from.ms.map->dso);
			hists__new_col_len(hists, HISTC_DSO_FROM, symlen);
		} else {
			symlen = unresolved_col_width + 4 + 2;
			hists__new_col_len(hists, HISTC_SYMBOL_FROM, symlen);
			hists__set_unres_dso_col_len(hists, HISTC_DSO_FROM);
		}

		if (h->branch_info->to.ms.sym) {
			symlen = (int)h->branch_info->to.ms.sym->namelen + 4;
			if (verbose > 0)
				symlen += BITS_PER_LONG / 4 + 2 + 3;
			hists__new_col_len(hists, HISTC_SYMBOL_TO, symlen);

			symlen = dso__name_len(h->branch_info->to.ms.map->dso);
			hists__new_col_len(hists, HISTC_DSO_TO, symlen);
		} else {
			symlen = unresolved_col_width + 4 + 2;
			hists__new_col_len(hists, HISTC_SYMBOL_TO, symlen);
			hists__set_unres_dso_col_len(hists, HISTC_DSO_TO);
		}

		if (h->branch_info->srcline_from)
			hists__new_col_len(hists, HISTC_SRCLINE_FROM,
					strlen(h->branch_info->srcline_from));
		if (h->branch_info->srcline_to)
			hists__new_col_len(hists, HISTC_SRCLINE_TO,
					strlen(h->branch_info->srcline_to));
	}

	if (h->mem_info) {
		if (h->mem_info->daddr.ms.sym) {
			symlen = (int)h->mem_info->daddr.ms.sym->namelen + 4
			       + unresolved_col_width + 2;
			hists__new_col_len(hists, HISTC_MEM_DADDR_SYMBOL,
					   symlen);
			hists__new_col_len(hists, HISTC_MEM_DCACHELINE,
					   symlen + 1);
		} else {
			symlen = unresolved_col_width + 4 + 2;
			hists__new_col_len(hists, HISTC_MEM_DADDR_SYMBOL,
					   symlen);
			hists__new_col_len(hists, HISTC_MEM_DCACHELINE,
					   symlen);
		}

		if (h->mem_info->iaddr.ms.sym) {
			symlen = (int)h->mem_info->iaddr.ms.sym->namelen + 4
			       + unresolved_col_width + 2;
			hists__new_col_len(hists, HISTC_MEM_IADDR_SYMBOL,
					   symlen);
		} else {
			symlen = unresolved_col_width + 4 + 2;
			hists__new_col_len(hists, HISTC_MEM_IADDR_SYMBOL,
					   symlen);
		}

		if (h->mem_info->daddr.ms.map) {
			symlen = dso__name_len(h->mem_info->daddr.ms.map->dso);
			hists__new_col_len(hists, HISTC_MEM_DADDR_DSO,
					   symlen);
		} else {
			symlen = unresolved_col_width + 4 + 2;
			hists__set_unres_dso_col_len(hists, HISTC_MEM_DADDR_DSO);
		}

		hists__new_col_len(hists, HISTC_MEM_PHYS_DADDR,
				   unresolved_col_width + 4 + 2);

	} else {
		symlen = unresolved_col_width + 4 + 2;
		hists__new_col_len(hists, HISTC_MEM_DADDR_SYMBOL, symlen);
		hists__new_col_len(hists, HISTC_MEM_IADDR_SYMBOL, symlen);
		hists__set_unres_dso_col_len(hists, HISTC_MEM_DADDR_DSO);
	}

	hists__new_col_len(hists, HISTC_CGROUP, 6);
	hists__new_col_len(hists, HISTC_CGROUP_ID, 20);
	hists__new_col_len(hists, HISTC_CPU, 3);
	hists__new_col_len(hists, HISTC_SOCKET, 6);
	hists__new_col_len(hists, HISTC_MEM_LOCKED, 6);
	hists__new_col_len(hists, HISTC_MEM_TLB, 22);
	hists__new_col_len(hists, HISTC_MEM_SNOOP, 12);
	hists__new_col_len(hists, HISTC_MEM_LVL, 21 + 3);
	hists__new_col_len(hists, HISTC_LOCAL_WEIGHT, 12);
	hists__new_col_len(hists, HISTC_GLOBAL_WEIGHT, 12);
	if (symbol_conf.nanosecs)
		hists__new_col_len(hists, HISTC_TIME, 16);
	else
		hists__new_col_len(hists, HISTC_TIME, 12);

	if (h->srcline) {
		len = MAX(strlen(h->srcline), strlen(sort_srcline.se_header));
		hists__new_col_len(hists, HISTC_SRCLINE, len);
	}

	if (h->srcfile)
		hists__new_col_len(hists, HISTC_SRCFILE, strlen(h->srcfile));

	if (h->transaction)
		hists__new_col_len(hists, HISTC_TRANSACTION,
				   hist_entry__transaction_len());

	if (h->trace_output)
		hists__new_col_len(hists, HISTC_TRACE, strlen(h->trace_output));

	if (h->cgroup) {
		const char *cgrp_name = "unknown";
		struct cgroup *cgrp = cgroup__find(h->ms.maps->machine->env,
						   h->cgroup);
		if (cgrp != NULL)
			cgrp_name = cgrp->name;

		hists__new_col_len(hists, HISTC_CGROUP, strlen(cgrp_name));
	}
}

void hists__output_recalc_col_len(struct hists *hists, int max_rows)
{
	struct rb_node *next = rb_first_cached(&hists->entries);
	struct hist_entry *n;
	int row = 0;

	hists__reset_col_len(hists);

	while (next && row++ < max_rows) {
		n = rb_entry(next, struct hist_entry, rb_node);
		if (!n->filtered)
			hists__calc_col_len(hists, n);
		next = rb_next(&n->rb_node);
	}
}

static void he_stat__add_cpumode_period(struct he_stat *he_stat,
					unsigned int cpumode, u64 period)
{
	switch (cpumode) {
	case PERF_RECORD_MISC_KERNEL:
		he_stat->period_sys += period;
		break;
	case PERF_RECORD_MISC_USER:
		he_stat->period_us += period;
		break;
	case PERF_RECORD_MISC_GUEST_KERNEL:
		he_stat->period_guest_sys += period;
		break;
	case PERF_RECORD_MISC_GUEST_USER:
		he_stat->period_guest_us += period;
		break;
	default:
		break;
	}
}

static long hist_time(unsigned long htime)
{
	unsigned long time_quantum = symbol_conf.time_quantum;
	if (time_quantum)
		return (htime / time_quantum) * time_quantum;
	return htime;
}

static void he_stat__add_period(struct he_stat *he_stat, u64 period,
				u64 weight)
{

	he_stat->period		+= period;
	he_stat->weight		+= weight;
	he_stat->nr_events	+= 1;
}

static void he_stat__add_stat(struct he_stat *dest, struct he_stat *src)
{
	dest->period		+= src->period;
	dest->period_sys	+= src->period_sys;
	dest->period_us		+= src->period_us;
	dest->period_guest_sys	+= src->period_guest_sys;
	dest->period_guest_us	+= src->period_guest_us;
	dest->nr_events		+= src->nr_events;
	dest->weight		+= src->weight;
}

static void he_stat__decay(struct he_stat *he_stat)
{
	he_stat->period = (he_stat->period * 7) / 8;
	he_stat->nr_events = (he_stat->nr_events * 7) / 8;
	/* XXX need decay for weight too? */
}

static void hists__delete_entry(struct hists *hists, struct hist_entry *he);

static bool hists__decay_entry(struct hists *hists, struct hist_entry *he)
{
	u64 prev_period = he->stat.period;
	u64 diff;

	if (prev_period == 0)
		return true;

	he_stat__decay(&he->stat);
	if (symbol_conf.cumulate_callchain)
		he_stat__decay(he->stat_acc);
	decay_callchain(he->callchain);

	diff = prev_period - he->stat.period;

	if (!he->depth) {
		hists->stats.total_period -= diff;
		if (!he->filtered)
			hists->stats.total_non_filtered_period -= diff;
	}

	if (!he->leaf) {
		struct hist_entry *child;
		struct rb_node *node = rb_first_cached(&he->hroot_out);
		while (node) {
			child = rb_entry(node, struct hist_entry, rb_node);
			node = rb_next(node);

			if (hists__decay_entry(hists, child))
				hists__delete_entry(hists, child);
		}
	}

	return he->stat.period == 0;
}

static void hists__delete_entry(struct hists *hists, struct hist_entry *he)
{
	struct rb_root_cached *root_in;
	struct rb_root_cached *root_out;

	if (he->parent_he) {
		root_in  = &he->parent_he->hroot_in;
		root_out = &he->parent_he->hroot_out;
	} else {
		if (hists__has(hists, need_collapse))
			root_in = &hists->entries_collapsed;
		else
			root_in = hists->entries_in;
		root_out = &hists->entries;
	}

	rb_erase_cached(&he->rb_node_in, root_in);
	rb_erase_cached(&he->rb_node, root_out);

	--hists->nr_entries;
	if (!he->filtered)
		--hists->nr_non_filtered_entries;

	hist_entry__delete(he);
}

void hists__decay_entries(struct hists *hists, bool zap_user, bool zap_kernel)
{
	struct rb_node *next = rb_first_cached(&hists->entries);
	struct hist_entry *n;

	while (next) {
		n = rb_entry(next, struct hist_entry, rb_node);
		next = rb_next(&n->rb_node);
		if (((zap_user && n->level == '.') ||
		     (zap_kernel && n->level != '.') ||
		     hists__decay_entry(hists, n))) {
			hists__delete_entry(hists, n);
		}
	}
}

void hists__delete_entries(struct hists *hists)
{
	struct rb_node *next = rb_first_cached(&hists->entries);
	struct hist_entry *n;

	while (next) {
		n = rb_entry(next, struct hist_entry, rb_node);
		next = rb_next(&n->rb_node);

		hists__delete_entry(hists, n);
	}
}

struct hist_entry *hists__get_entry(struct hists *hists, int idx)
{
	struct rb_node *next = rb_first_cached(&hists->entries);
	struct hist_entry *n;
	int i = 0;

	while (next) {
		n = rb_entry(next, struct hist_entry, rb_node);
		if (i == idx)
			return n;

		next = rb_next(&n->rb_node);
		i++;
	}

	return NULL;
}

/*
 * histogram, sorted on item, collects periods
 */

static int hist_entry__init(struct hist_entry *he,
			    struct hist_entry *template,
<<<<<<< HEAD
			    bool sample_self)
{
	*he = *template;

	if (symbol_conf.cumulate_callchain) {
		he->stat_acc = malloc(sizeof(he->stat));
		if (he->stat_acc == NULL)
			return -ENOMEM;
		memcpy(he->stat_acc, &he->stat, sizeof(he->stat));
		if (!sample_self)
			memset(&he->stat, 0, sizeof(he->stat));
	}

	map__get(he->ms.map);

	if (he->branch_info) {
		/*
		 * This branch info is (a part of) allocated from
		 * sample__resolve_bstack() and will be freed after
		 * adding new entries.  So we need to save a copy.
		 */
		he->branch_info = malloc(sizeof(*he->branch_info));
		if (he->branch_info == NULL) {
			map__zput(he->ms.map);
			free(he->stat_acc);
			return -ENOMEM;
		}

		memcpy(he->branch_info, template->branch_info,
		       sizeof(*he->branch_info));

		map__get(he->branch_info->from.map);
		map__get(he->branch_info->to.map);
	}

	if (he->mem_info) {
		map__get(he->mem_info->iaddr.map);
		map__get(he->mem_info->daddr.map);
	}

	if (symbol_conf.use_callchain)
		callchain_init(he->callchain);

	if (he->raw_data) {
		he->raw_data = memdup(he->raw_data, he->raw_size);

		if (he->raw_data == NULL) {
			map__put(he->ms.map);
			if (he->branch_info) {
				map__put(he->branch_info->from.map);
				map__put(he->branch_info->to.map);
				free(he->branch_info);
			}
			if (he->mem_info) {
				map__put(he->mem_info->iaddr.map);
				map__put(he->mem_info->daddr.map);
			}
			free(he->stat_acc);
			return -ENOMEM;
		}
	}
	INIT_LIST_HEAD(&he->pairs.node);
	thread__get(he->thread);
	he->hroot_in  = RB_ROOT;
	he->hroot_out = RB_ROOT;

	if (!symbol_conf.report_hierarchy)
		he->leaf = true;

	return 0;
}

static void *hist_entry__zalloc(size_t size)
{
	return zalloc(size + sizeof(struct hist_entry));
}

static void hist_entry__free(void *ptr)
{
	free(ptr);
}

static struct hist_entry_ops default_ops = {
	.new	= hist_entry__zalloc,
	.free	= hist_entry__free,
};

static struct hist_entry *hist_entry__new(struct hist_entry *template,
					  bool sample_self)
{
	struct hist_entry_ops *ops = template->ops;
	size_t callchain_size = 0;
	struct hist_entry *he;
	int err = 0;

	if (!ops)
		ops = template->ops = &default_ops;

	if (symbol_conf.use_callchain)
		callchain_size = sizeof(struct callchain_root);

	he = ops->new(callchain_size);
	if (he) {
		err = hist_entry__init(he, template, sample_self);
=======
			    bool sample_self,
			    size_t callchain_size)
{
	*he = *template;
	he->callchain_size = callchain_size;

	if (symbol_conf.cumulate_callchain) {
		he->stat_acc = malloc(sizeof(he->stat));
		if (he->stat_acc == NULL)
			return -ENOMEM;
		memcpy(he->stat_acc, &he->stat, sizeof(he->stat));
		if (!sample_self)
			memset(&he->stat, 0, sizeof(he->stat));
	}

	map__get(he->ms.map);

	if (he->branch_info) {
		/*
		 * This branch info is (a part of) allocated from
		 * sample__resolve_bstack() and will be freed after
		 * adding new entries.  So we need to save a copy.
		 */
		he->branch_info = malloc(sizeof(*he->branch_info));
		if (he->branch_info == NULL)
			goto err;

		memcpy(he->branch_info, template->branch_info,
		       sizeof(*he->branch_info));

		map__get(he->branch_info->from.ms.map);
		map__get(he->branch_info->to.ms.map);
	}

	if (he->mem_info) {
		map__get(he->mem_info->iaddr.ms.map);
		map__get(he->mem_info->daddr.ms.map);
	}

	if (hist_entry__has_callchains(he) && symbol_conf.use_callchain)
		callchain_init(he->callchain);

	if (he->raw_data) {
		he->raw_data = memdup(he->raw_data, he->raw_size);
		if (he->raw_data == NULL)
			goto err_infos;
	}

	if (he->srcline) {
		he->srcline = strdup(he->srcline);
		if (he->srcline == NULL)
			goto err_rawdata;
	}

	if (symbol_conf.res_sample) {
		he->res_samples = calloc(sizeof(struct res_sample),
					symbol_conf.res_sample);
		if (!he->res_samples)
			goto err_srcline;
	}

	INIT_LIST_HEAD(&he->pairs.node);
	thread__get(he->thread);
	he->hroot_in  = RB_ROOT_CACHED;
	he->hroot_out = RB_ROOT_CACHED;

	if (!symbol_conf.report_hierarchy)
		he->leaf = true;

	return 0;

err_srcline:
	zfree(&he->srcline);

err_rawdata:
	zfree(&he->raw_data);

err_infos:
	if (he->branch_info) {
		map__put(he->branch_info->from.ms.map);
		map__put(he->branch_info->to.ms.map);
		zfree(&he->branch_info);
	}
	if (he->mem_info) {
		map__put(he->mem_info->iaddr.ms.map);
		map__put(he->mem_info->daddr.ms.map);
	}
err:
	map__zput(he->ms.map);
	zfree(&he->stat_acc);
	return -ENOMEM;
}

static void *hist_entry__zalloc(size_t size)
{
	return zalloc(size + sizeof(struct hist_entry));
}

static void hist_entry__free(void *ptr)
{
	free(ptr);
}

static struct hist_entry_ops default_ops = {
	.new	= hist_entry__zalloc,
	.free	= hist_entry__free,
};

static struct hist_entry *hist_entry__new(struct hist_entry *template,
					  bool sample_self)
{
	struct hist_entry_ops *ops = template->ops;
	size_t callchain_size = 0;
	struct hist_entry *he;
	int err = 0;

	if (!ops)
		ops = template->ops = &default_ops;

	if (symbol_conf.use_callchain)
		callchain_size = sizeof(struct callchain_root);

	he = ops->new(callchain_size);
	if (he) {
		err = hist_entry__init(he, template, sample_self, callchain_size);
>>>>>>> 24b8d41d
		if (err) {
			ops->free(he);
			he = NULL;
		}
	}

	return he;
}

static u8 symbol__parent_filter(const struct symbol *parent)
{
	if (symbol_conf.exclude_other && parent == NULL)
		return 1 << HIST_FILTER__PARENT;
	return 0;
}

static void hist_entry__add_callchain_period(struct hist_entry *he, u64 period)
{
	if (!hist_entry__has_callchains(he) || !symbol_conf.use_callchain)
		return;

	he->hists->callchain_period += period;
	if (!he->filtered)
		he->hists->callchain_non_filtered_period += period;
}

static struct hist_entry *hists__findnew_entry(struct hists *hists,
					       struct hist_entry *entry,
					       struct addr_location *al,
					       bool sample_self)
{
	struct rb_node **p;
	struct rb_node *parent = NULL;
	struct hist_entry *he;
	int64_t cmp;
	u64 period = entry->stat.period;
	u64 weight = entry->stat.weight;
	bool leftmost = true;

	p = &hists->entries_in->rb_root.rb_node;

	while (*p != NULL) {
		parent = *p;
		he = rb_entry(parent, struct hist_entry, rb_node_in);

		/*
		 * Make sure that it receives arguments in a same order as
		 * hist_entry__collapse() so that we can use an appropriate
		 * function when searching an entry regardless which sort
		 * keys were used.
		 */
		cmp = hist_entry__cmp(he, entry);

		if (!cmp) {
			if (sample_self) {
				he_stat__add_period(&he->stat, period, weight);
				hist_entry__add_callchain_period(he, period);
			}
			if (symbol_conf.cumulate_callchain)
				he_stat__add_period(he->stat_acc, period, weight);

			/*
			 * This mem info was allocated from sample__resolve_mem
			 * and will not be used anymore.
			 */
			mem_info__zput(entry->mem_info);

			block_info__zput(entry->block_info);

			/* If the map of an existing hist_entry has
			 * become out-of-date due to an exec() or
			 * similar, update it.  Otherwise we will
			 * mis-adjust symbol addresses when computing
			 * the history counter to increment.
			 */
			if (he->ms.map != entry->ms.map) {
				map__put(he->ms.map);
				he->ms.map = map__get(entry->ms.map);
			}
			goto out;
		}

		if (cmp < 0)
			p = &(*p)->rb_left;
		else {
			p = &(*p)->rb_right;
			leftmost = false;
		}
	}

	he = hist_entry__new(entry, sample_self);
	if (!he)
		return NULL;

	if (sample_self)
		hist_entry__add_callchain_period(he, period);
	hists->nr_entries++;

	rb_link_node(&he->rb_node_in, parent, p);
	rb_insert_color_cached(&he->rb_node_in, hists->entries_in, leftmost);
out:
	if (sample_self)
		he_stat__add_cpumode_period(&he->stat, al->cpumode, period);
	if (symbol_conf.cumulate_callchain)
		he_stat__add_cpumode_period(he->stat_acc, al->cpumode, period);
	return he;
}

<<<<<<< HEAD
static struct hist_entry*
__hists__add_entry(struct hists *hists,
		   struct addr_location *al,
		   struct symbol *sym_parent,
		   struct branch_info *bi,
		   struct mem_info *mi,
		   struct perf_sample *sample,
		   bool sample_self,
		   struct hist_entry_ops *ops)
=======
static unsigned random_max(unsigned high)
>>>>>>> 24b8d41d
{
	unsigned thresh = -high % high;
	for (;;) {
		unsigned r = random();
		if (r >= thresh)
			return r % high;
	}
}

static void hists__res_sample(struct hist_entry *he, struct perf_sample *sample)
{
	struct res_sample *r;
	int j;

	if (he->num_res < symbol_conf.res_sample) {
		j = he->num_res++;
	} else {
		j = random_max(symbol_conf.res_sample);
	}
	r = &he->res_samples[j];
	r->time = sample->time;
	r->cpu = sample->cpu;
	r->tid = sample->tid;
}

static struct hist_entry*
__hists__add_entry(struct hists *hists,
		   struct addr_location *al,
		   struct symbol *sym_parent,
		   struct branch_info *bi,
		   struct mem_info *mi,
		   struct block_info *block_info,
		   struct perf_sample *sample,
		   bool sample_self,
		   struct hist_entry_ops *ops)
{
	struct namespaces *ns = thread__namespaces(al->thread);
	struct hist_entry entry = {
		.thread	= al->thread,
		.comm = thread__comm(al->thread),
		.cgroup_id = {
			.dev = ns ? ns->link_info[CGROUP_NS_INDEX].dev : 0,
			.ino = ns ? ns->link_info[CGROUP_NS_INDEX].ino : 0,
		},
		.cgroup = sample->cgroup,
		.ms = {
			.maps	= al->maps,
			.map	= al->map,
			.sym	= al->sym,
		},
		.srcline = (char *) al->srcline,
		.socket	 = al->socket,
		.cpu	 = al->cpu,
		.cpumode = al->cpumode,
		.ip	 = al->addr,
		.level	 = al->level,
		.stat = {
			.nr_events = 1,
			.period	= sample->period,
			.weight = sample->weight,
		},
		.parent = sym_parent,
		.filtered = symbol__parent_filter(sym_parent) | al->filtered,
		.hists	= hists,
		.branch_info = bi,
		.mem_info = mi,
		.block_info = block_info,
		.transaction = sample->transaction,
		.raw_data = sample->raw_data,
		.raw_size = sample->raw_size,
		.ops = ops,
<<<<<<< HEAD
	};
=======
		.time = hist_time(sample->time),
	}, *he = hists__findnew_entry(hists, &entry, al, sample_self);

	if (!hists->has_callchains && he && he->callchain_size != 0)
		hists->has_callchains = true;
	if (he && symbol_conf.res_sample)
		hists__res_sample(he, sample);
	return he;
}

struct hist_entry *hists__add_entry(struct hists *hists,
				    struct addr_location *al,
				    struct symbol *sym_parent,
				    struct branch_info *bi,
				    struct mem_info *mi,
				    struct perf_sample *sample,
				    bool sample_self)
{
	return __hists__add_entry(hists, al, sym_parent, bi, mi, NULL,
				  sample, sample_self, NULL);
}
>>>>>>> 24b8d41d

struct hist_entry *hists__add_entry_ops(struct hists *hists,
					struct hist_entry_ops *ops,
					struct addr_location *al,
					struct symbol *sym_parent,
					struct branch_info *bi,
					struct mem_info *mi,
					struct perf_sample *sample,
					bool sample_self)
{
	return __hists__add_entry(hists, al, sym_parent, bi, mi, NULL,
				  sample, sample_self, ops);
}

struct hist_entry *hists__add_entry_block(struct hists *hists,
					  struct addr_location *al,
					  struct block_info *block_info)
{
	struct hist_entry entry = {
		.block_info = block_info,
		.hists = hists,
		.ms = {
			.maps = al->maps,
			.map = al->map,
			.sym = al->sym,
		},
	}, *he = hists__findnew_entry(hists, &entry, al, false);

	return he;
}

struct hist_entry *hists__add_entry(struct hists *hists,
				    struct addr_location *al,
				    struct symbol *sym_parent,
				    struct branch_info *bi,
				    struct mem_info *mi,
				    struct perf_sample *sample,
				    bool sample_self)
{
	return __hists__add_entry(hists, al, sym_parent, bi, mi,
				  sample, sample_self, NULL);
}

struct hist_entry *hists__add_entry_ops(struct hists *hists,
					struct hist_entry_ops *ops,
					struct addr_location *al,
					struct symbol *sym_parent,
					struct branch_info *bi,
					struct mem_info *mi,
					struct perf_sample *sample,
					bool sample_self)
{
	return __hists__add_entry(hists, al, sym_parent, bi, mi,
				  sample, sample_self, ops);
}

static int
iter_next_nop_entry(struct hist_entry_iter *iter __maybe_unused,
		    struct addr_location *al __maybe_unused)
{
	return 0;
}

static int
iter_add_next_nop_entry(struct hist_entry_iter *iter __maybe_unused,
			struct addr_location *al __maybe_unused)
{
	return 0;
}

static int
iter_prepare_mem_entry(struct hist_entry_iter *iter, struct addr_location *al)
{
	struct perf_sample *sample = iter->sample;
	struct mem_info *mi;

	mi = sample__resolve_mem(sample, al);
	if (mi == NULL)
		return -ENOMEM;

	iter->priv = mi;
	return 0;
}

static int
iter_add_single_mem_entry(struct hist_entry_iter *iter, struct addr_location *al)
{
	u64 cost;
	struct mem_info *mi = iter->priv;
	struct hists *hists = evsel__hists(iter->evsel);
	struct perf_sample *sample = iter->sample;
	struct hist_entry *he;

	if (mi == NULL)
		return -EINVAL;

	cost = sample->weight;
	if (!cost)
		cost = 1;

	/*
	 * must pass period=weight in order to get the correct
	 * sorting from hists__collapse_resort() which is solely
	 * based on periods. We want sorting be done on nr_events * weight
	 * and this is indirectly achieved by passing period=weight here
	 * and the he_stat__add_period() function.
	 */
	sample->period = cost;

	he = hists__add_entry(hists, al, iter->parent, NULL, mi,
			      sample, true);
	if (!he)
		return -ENOMEM;

	iter->he = he;
	return 0;
}

static int
iter_finish_mem_entry(struct hist_entry_iter *iter,
		      struct addr_location *al __maybe_unused)
{
	struct evsel *evsel = iter->evsel;
	struct hists *hists = evsel__hists(evsel);
	struct hist_entry *he = iter->he;
	int err = -EINVAL;

	if (he == NULL)
		goto out;

	hists__inc_nr_samples(hists, he->filtered);

	err = hist_entry__append_callchain(he, iter->sample);

out:
	/*
	 * We don't need to free iter->priv (mem_info) here since the mem info
	 * was either already freed in hists__findnew_entry() or passed to a
	 * new hist entry by hist_entry__new().
	 */
	iter->priv = NULL;

	iter->he = NULL;
	return err;
}

static int
iter_prepare_branch_entry(struct hist_entry_iter *iter, struct addr_location *al)
{
	struct branch_info *bi;
	struct perf_sample *sample = iter->sample;

	bi = sample__resolve_bstack(sample, al);
	if (!bi)
		return -ENOMEM;

	iter->curr = 0;
	iter->total = sample->branch_stack->nr;

	iter->priv = bi;
	return 0;
}

static int
iter_add_single_branch_entry(struct hist_entry_iter *iter __maybe_unused,
			     struct addr_location *al __maybe_unused)
{
	return 0;
}

static int
iter_next_branch_entry(struct hist_entry_iter *iter, struct addr_location *al)
{
	struct branch_info *bi = iter->priv;
	int i = iter->curr;

	if (bi == NULL)
		return 0;

	if (iter->curr >= iter->total)
		return 0;

	al->maps = bi[i].to.ms.maps;
	al->map = bi[i].to.ms.map;
	al->sym = bi[i].to.ms.sym;
	al->addr = bi[i].to.addr;
	return 1;
}

static int
iter_add_next_branch_entry(struct hist_entry_iter *iter, struct addr_location *al)
{
	struct branch_info *bi;
	struct evsel *evsel = iter->evsel;
	struct hists *hists = evsel__hists(evsel);
	struct perf_sample *sample = iter->sample;
	struct hist_entry *he = NULL;
	int i = iter->curr;
	int err = 0;

	bi = iter->priv;

	if (iter->hide_unresolved && !(bi[i].from.ms.sym && bi[i].to.ms.sym))
		goto out;

	/*
	 * The report shows the percentage of total branches captured
	 * and not events sampled. Thus we use a pseudo period of 1.
	 */
	sample->period = 1;
	sample->weight = bi->flags.cycles ? bi->flags.cycles : 1;

	he = hists__add_entry(hists, al, iter->parent, &bi[i], NULL,
			      sample, true);
	if (he == NULL)
		return -ENOMEM;

	hists__inc_nr_samples(hists, he->filtered);

out:
	iter->he = he;
	iter->curr++;
	return err;
}

static int
iter_finish_branch_entry(struct hist_entry_iter *iter,
			 struct addr_location *al __maybe_unused)
{
	zfree(&iter->priv);
	iter->he = NULL;

	return iter->curr >= iter->total ? 0 : -1;
}

static int
iter_prepare_normal_entry(struct hist_entry_iter *iter __maybe_unused,
			  struct addr_location *al __maybe_unused)
{
	return 0;
}

static int
iter_add_single_normal_entry(struct hist_entry_iter *iter, struct addr_location *al)
{
	struct evsel *evsel = iter->evsel;
	struct perf_sample *sample = iter->sample;
	struct hist_entry *he;

	he = hists__add_entry(evsel__hists(evsel), al, iter->parent, NULL, NULL,
			      sample, true);
	if (he == NULL)
		return -ENOMEM;

	iter->he = he;
	return 0;
}

static int
iter_finish_normal_entry(struct hist_entry_iter *iter,
			 struct addr_location *al __maybe_unused)
{
	struct hist_entry *he = iter->he;
	struct evsel *evsel = iter->evsel;
	struct perf_sample *sample = iter->sample;

	if (he == NULL)
		return 0;

	iter->he = NULL;

	hists__inc_nr_samples(evsel__hists(evsel), he->filtered);

	return hist_entry__append_callchain(he, sample);
}

static int
iter_prepare_cumulative_entry(struct hist_entry_iter *iter,
			      struct addr_location *al __maybe_unused)
{
	struct hist_entry **he_cache;

	callchain_cursor_commit(&callchain_cursor);

	/*
	 * This is for detecting cycles or recursions so that they're
	 * cumulated only one time to prevent entries more than 100%
	 * overhead.
	 */
	he_cache = malloc(sizeof(*he_cache) * (callchain_cursor.nr + 1));
	if (he_cache == NULL)
		return -ENOMEM;

	iter->priv = he_cache;
	iter->curr = 0;

	return 0;
}

static int
iter_add_single_cumulative_entry(struct hist_entry_iter *iter,
				 struct addr_location *al)
{
	struct evsel *evsel = iter->evsel;
	struct hists *hists = evsel__hists(evsel);
	struct perf_sample *sample = iter->sample;
	struct hist_entry **he_cache = iter->priv;
	struct hist_entry *he;
	int err = 0;

	he = hists__add_entry(hists, al, iter->parent, NULL, NULL,
			      sample, true);
	if (he == NULL)
		return -ENOMEM;

	iter->he = he;
	he_cache[iter->curr++] = he;

	hist_entry__append_callchain(he, sample);

	/*
	 * We need to re-initialize the cursor since callchain_append()
	 * advanced the cursor to the end.
	 */
	callchain_cursor_commit(&callchain_cursor);

	hists__inc_nr_samples(hists, he->filtered);

	return err;
}

static int
iter_next_cumulative_entry(struct hist_entry_iter *iter,
			   struct addr_location *al)
{
	struct callchain_cursor_node *node;

	node = callchain_cursor_current(&callchain_cursor);
	if (node == NULL)
		return 0;

	return fill_callchain_info(al, node, iter->hide_unresolved);
}

static bool
hist_entry__fast__sym_diff(struct hist_entry *left,
			   struct hist_entry *right)
{
	struct symbol *sym_l = left->ms.sym;
	struct symbol *sym_r = right->ms.sym;

	if (!sym_l && !sym_r)
		return left->ip != right->ip;

	return !!_sort__sym_cmp(sym_l, sym_r);
}


static int
iter_add_next_cumulative_entry(struct hist_entry_iter *iter,
			       struct addr_location *al)
{
	struct evsel *evsel = iter->evsel;
	struct perf_sample *sample = iter->sample;
	struct hist_entry **he_cache = iter->priv;
	struct hist_entry *he;
	struct hist_entry he_tmp = {
		.hists = evsel__hists(evsel),
		.cpu = al->cpu,
		.thread = al->thread,
		.comm = thread__comm(al->thread),
		.ip = al->addr,
		.ms = {
			.maps = al->maps,
			.map = al->map,
			.sym = al->sym,
		},
		.srcline = (char *) al->srcline,
		.parent = iter->parent,
		.raw_data = sample->raw_data,
		.raw_size = sample->raw_size,
	};
	int i;
	struct callchain_cursor cursor;
	bool fast = hists__has(he_tmp.hists, sym);

	callchain_cursor_snapshot(&cursor, &callchain_cursor);

	callchain_cursor_advance(&callchain_cursor);

	/*
	 * Check if there's duplicate entries in the callchain.
	 * It's possible that it has cycles or recursive calls.
	 */
	for (i = 0; i < iter->curr; i++) {
		/*
		 * For most cases, there are no duplicate entries in callchain.
		 * The symbols are usually different. Do a quick check for
		 * symbols first.
		 */
		if (fast && hist_entry__fast__sym_diff(he_cache[i], &he_tmp))
			continue;

		if (hist_entry__cmp(he_cache[i], &he_tmp) == 0) {
			/* to avoid calling callback function */
			iter->he = NULL;
			return 0;
		}
	}

	he = hists__add_entry(evsel__hists(evsel), al, iter->parent, NULL, NULL,
			      sample, false);
	if (he == NULL)
		return -ENOMEM;

	iter->he = he;
	he_cache[iter->curr++] = he;

	if (hist_entry__has_callchains(he) && symbol_conf.use_callchain)
		callchain_append(he->callchain, &cursor, sample->period);
	return 0;
}

static int
iter_finish_cumulative_entry(struct hist_entry_iter *iter,
			     struct addr_location *al __maybe_unused)
{
	zfree(&iter->priv);
	iter->he = NULL;

	return 0;
}

const struct hist_iter_ops hist_iter_mem = {
	.prepare_entry 		= iter_prepare_mem_entry,
	.add_single_entry 	= iter_add_single_mem_entry,
	.next_entry 		= iter_next_nop_entry,
	.add_next_entry 	= iter_add_next_nop_entry,
	.finish_entry 		= iter_finish_mem_entry,
};

const struct hist_iter_ops hist_iter_branch = {
	.prepare_entry 		= iter_prepare_branch_entry,
	.add_single_entry 	= iter_add_single_branch_entry,
	.next_entry 		= iter_next_branch_entry,
	.add_next_entry 	= iter_add_next_branch_entry,
	.finish_entry 		= iter_finish_branch_entry,
};

const struct hist_iter_ops hist_iter_normal = {
	.prepare_entry 		= iter_prepare_normal_entry,
	.add_single_entry 	= iter_add_single_normal_entry,
	.next_entry 		= iter_next_nop_entry,
	.add_next_entry 	= iter_add_next_nop_entry,
	.finish_entry 		= iter_finish_normal_entry,
};

const struct hist_iter_ops hist_iter_cumulative = {
	.prepare_entry 		= iter_prepare_cumulative_entry,
	.add_single_entry 	= iter_add_single_cumulative_entry,
	.next_entry 		= iter_next_cumulative_entry,
	.add_next_entry 	= iter_add_next_cumulative_entry,
	.finish_entry 		= iter_finish_cumulative_entry,
};

int hist_entry_iter__add(struct hist_entry_iter *iter, struct addr_location *al,
			 int max_stack_depth, void *arg)
{
	int err, err2;
	struct map *alm = NULL;

	if (al)
		alm = map__get(al->map);

	err = sample__resolve_callchain(iter->sample, &callchain_cursor, &iter->parent,
					iter->evsel, al, max_stack_depth);
	if (err) {
		map__put(alm);
		return err;
	}

	err = iter->ops->prepare_entry(iter, al);
	if (err)
		goto out;

	err = iter->ops->add_single_entry(iter, al);
	if (err)
		goto out;

	if (iter->he && iter->add_entry_cb) {
		err = iter->add_entry_cb(iter, al, true, arg);
		if (err)
			goto out;
	}

	while (iter->ops->next_entry(iter, al)) {
		err = iter->ops->add_next_entry(iter, al);
		if (err)
			break;

		if (iter->he && iter->add_entry_cb) {
			err = iter->add_entry_cb(iter, al, false, arg);
			if (err)
				goto out;
		}
	}

out:
	err2 = iter->ops->finish_entry(iter, al);
	if (!err)
		err = err2;

	map__put(alm);

	return err;
}

int64_t
hist_entry__cmp(struct hist_entry *left, struct hist_entry *right)
{
	struct hists *hists = left->hists;
	struct perf_hpp_fmt *fmt;
	int64_t cmp = 0;

	hists__for_each_sort_list(hists, fmt) {
		if (perf_hpp__is_dynamic_entry(fmt) &&
		    !perf_hpp__defined_dynamic_entry(fmt, hists))
			continue;

		cmp = fmt->cmp(fmt, left, right);
		if (cmp)
			break;
	}

	return cmp;
}

int64_t
hist_entry__collapse(struct hist_entry *left, struct hist_entry *right)
{
	struct hists *hists = left->hists;
	struct perf_hpp_fmt *fmt;
	int64_t cmp = 0;

	hists__for_each_sort_list(hists, fmt) {
		if (perf_hpp__is_dynamic_entry(fmt) &&
		    !perf_hpp__defined_dynamic_entry(fmt, hists))
			continue;

		cmp = fmt->collapse(fmt, left, right);
		if (cmp)
			break;
	}

	return cmp;
}

void hist_entry__delete(struct hist_entry *he)
{
	struct hist_entry_ops *ops = he->ops;

	thread__zput(he->thread);
	map__zput(he->ms.map);

	if (he->branch_info) {
<<<<<<< HEAD
		map__zput(he->branch_info->from.map);
		map__zput(he->branch_info->to.map);
=======
		map__zput(he->branch_info->from.ms.map);
		map__zput(he->branch_info->to.ms.map);
>>>>>>> 24b8d41d
		free_srcline(he->branch_info->srcline_from);
		free_srcline(he->branch_info->srcline_to);
		zfree(&he->branch_info);
	}

	if (he->mem_info) {
		map__zput(he->mem_info->iaddr.ms.map);
		map__zput(he->mem_info->daddr.ms.map);
		mem_info__zput(he->mem_info);
	}

	if (he->block_info)
		block_info__zput(he->block_info);

	zfree(&he->res_samples);
	zfree(&he->stat_acc);
	free_srcline(he->srcline);
	if (he->srcfile && he->srcfile[0])
		zfree(&he->srcfile);
	free_callchain(he->callchain);
<<<<<<< HEAD
	free(he->trace_output);
	free(he->raw_data);
=======
	zfree(&he->trace_output);
	zfree(&he->raw_data);
>>>>>>> 24b8d41d
	ops->free(he);
}

/*
 * If this is not the last column, then we need to pad it according to the
 * pre-calculated max length for this column, otherwise don't bother adding
 * spaces because that would break viewing this with, for instance, 'less',
 * that would show tons of trailing spaces when a long C++ demangled method
 * names is sampled.
*/
int hist_entry__snprintf_alignment(struct hist_entry *he, struct perf_hpp *hpp,
				   struct perf_hpp_fmt *fmt, int printed)
{
	if (!list_is_last(&fmt->list, &he->hists->hpp_list->fields)) {
		const int width = fmt->width(fmt, hpp, he->hists);
		if (printed < width) {
			advance_hpp(hpp, printed);
			printed = scnprintf(hpp->buf, hpp->size, "%-*s", width - printed, " ");
		}
	}

	return printed;
}

/*
 * collapse the histogram
 */

static void hists__apply_filters(struct hists *hists, struct hist_entry *he);
static void hists__remove_entry_filter(struct hists *hists, struct hist_entry *he,
				       enum hist_filter type);

typedef bool (*fmt_chk_fn)(struct perf_hpp_fmt *fmt);

static bool check_thread_entry(struct perf_hpp_fmt *fmt)
{
	return perf_hpp__is_thread_entry(fmt) || perf_hpp__is_comm_entry(fmt);
}

static void hist_entry__check_and_remove_filter(struct hist_entry *he,
						enum hist_filter type,
						fmt_chk_fn check)
{
	struct perf_hpp_fmt *fmt;
	bool type_match = false;
	struct hist_entry *parent = he->parent_he;

	switch (type) {
	case HIST_FILTER__THREAD:
		if (symbol_conf.comm_list == NULL &&
		    symbol_conf.pid_list == NULL &&
		    symbol_conf.tid_list == NULL)
			return;
		break;
	case HIST_FILTER__DSO:
		if (symbol_conf.dso_list == NULL)
			return;
		break;
	case HIST_FILTER__SYMBOL:
		if (symbol_conf.sym_list == NULL)
			return;
		break;
	case HIST_FILTER__PARENT:
	case HIST_FILTER__GUEST:
	case HIST_FILTER__HOST:
	case HIST_FILTER__SOCKET:
	case HIST_FILTER__C2C:
	default:
		return;
	}

	/* if it's filtered by own fmt, it has to have filter bits */
	perf_hpp_list__for_each_format(he->hpp_list, fmt) {
		if (check(fmt)) {
			type_match = true;
			break;
		}
	}

	if (type_match) {
		/*
		 * If the filter is for current level entry, propagate
		 * filter marker to parents.  The marker bit was
		 * already set by default so it only needs to clear
		 * non-filtered entries.
		 */
		if (!(he->filtered & (1 << type))) {
			while (parent) {
				parent->filtered &= ~(1 << type);
				parent = parent->parent_he;
			}
		}
	} else {
		/*
		 * If current entry doesn't have matching formats, set
		 * filter marker for upper level entries.  it will be
		 * cleared if its lower level entries is not filtered.
		 *
		 * For lower-level entries, it inherits parent's
		 * filter bit so that lower level entries of a
		 * non-filtered entry won't set the filter marker.
		 */
		if (parent == NULL)
			he->filtered |= (1 << type);
		else
			he->filtered |= (parent->filtered & (1 << type));
	}
}

static void hist_entry__apply_hierarchy_filters(struct hist_entry *he)
{
	hist_entry__check_and_remove_filter(he, HIST_FILTER__THREAD,
					    check_thread_entry);

	hist_entry__check_and_remove_filter(he, HIST_FILTER__DSO,
					    perf_hpp__is_dso_entry);

	hist_entry__check_and_remove_filter(he, HIST_FILTER__SYMBOL,
					    perf_hpp__is_sym_entry);

	hists__apply_filters(he->hists, he);
}

static struct hist_entry *hierarchy_insert_entry(struct hists *hists,
						 struct rb_root_cached *root,
						 struct hist_entry *he,
						 struct hist_entry *parent_he,
						 struct perf_hpp_list *hpp_list)
{
	struct rb_node **p = &root->rb_root.rb_node;
	struct rb_node *parent = NULL;
	struct hist_entry *iter, *new;
	struct perf_hpp_fmt *fmt;
	int64_t cmp;
	bool leftmost = true;

	while (*p != NULL) {
		parent = *p;
		iter = rb_entry(parent, struct hist_entry, rb_node_in);

		cmp = 0;
		perf_hpp_list__for_each_sort_list(hpp_list, fmt) {
			cmp = fmt->collapse(fmt, iter, he);
			if (cmp)
				break;
		}

		if (!cmp) {
			he_stat__add_stat(&iter->stat, &he->stat);
			return iter;
		}

		if (cmp < 0)
			p = &parent->rb_left;
		else {
			p = &parent->rb_right;
			leftmost = false;
		}
	}

	new = hist_entry__new(he, true);
	if (new == NULL)
		return NULL;

	hists->nr_entries++;

	/* save related format list for output */
	new->hpp_list = hpp_list;
	new->parent_he = parent_he;

	hist_entry__apply_hierarchy_filters(new);

	/* some fields are now passed to 'new' */
	perf_hpp_list__for_each_sort_list(hpp_list, fmt) {
		if (perf_hpp__is_trace_entry(fmt) || perf_hpp__is_dynamic_entry(fmt))
			he->trace_output = NULL;
		else
			new->trace_output = NULL;

		if (perf_hpp__is_srcline_entry(fmt))
			he->srcline = NULL;
		else
			new->srcline = NULL;

		if (perf_hpp__is_srcfile_entry(fmt))
			he->srcfile = NULL;
		else
			new->srcfile = NULL;
	}

	rb_link_node(&new->rb_node_in, parent, p);
	rb_insert_color_cached(&new->rb_node_in, root, leftmost);
	return new;
}

static int hists__hierarchy_insert_entry(struct hists *hists,
					 struct rb_root_cached *root,
					 struct hist_entry *he)
{
	struct perf_hpp_list_node *node;
	struct hist_entry *new_he = NULL;
	struct hist_entry *parent = NULL;
	int depth = 0;
	int ret = 0;

	list_for_each_entry(node, &hists->hpp_formats, list) {
		/* skip period (overhead) and elided columns */
		if (node->level == 0 || node->skip)
			continue;

		/* insert copy of 'he' for each fmt into the hierarchy */
		new_he = hierarchy_insert_entry(hists, root, he, parent, &node->hpp);
		if (new_he == NULL) {
			ret = -1;
			break;
		}

		root = &new_he->hroot_in;
		new_he->depth = depth++;
		parent = new_he;
	}

	if (new_he) {
		new_he->leaf = true;

		if (hist_entry__has_callchains(new_he) &&
		    symbol_conf.use_callchain) {
			callchain_cursor_reset(&callchain_cursor);
			if (callchain_merge(&callchain_cursor,
					    new_he->callchain,
					    he->callchain) < 0)
				ret = -1;
		}
	}

	/* 'he' is no longer used */
	hist_entry__delete(he);

	/* return 0 (or -1) since it already applied filters */
	return ret;
}

static int hists__collapse_insert_entry(struct hists *hists,
<<<<<<< HEAD
					struct rb_root *root,
=======
					struct rb_root_cached *root,
>>>>>>> 24b8d41d
					struct hist_entry *he)
{
	struct rb_node **p = &root->rb_root.rb_node;
	struct rb_node *parent = NULL;
	struct hist_entry *iter;
	int64_t cmp;
	bool leftmost = true;

	if (symbol_conf.report_hierarchy)
		return hists__hierarchy_insert_entry(hists, root, he);

	while (*p != NULL) {
		parent = *p;
		iter = rb_entry(parent, struct hist_entry, rb_node_in);

		cmp = hist_entry__collapse(iter, he);

		if (!cmp) {
			int ret = 0;

			he_stat__add_stat(&iter->stat, &he->stat);
			if (symbol_conf.cumulate_callchain)
				he_stat__add_stat(iter->stat_acc, he->stat_acc);

			if (hist_entry__has_callchains(he) && symbol_conf.use_callchain) {
				callchain_cursor_reset(&callchain_cursor);
				if (callchain_merge(&callchain_cursor,
						    iter->callchain,
						    he->callchain) < 0)
					ret = -1;
			}
			hist_entry__delete(he);
			return ret;
		}

		if (cmp < 0)
			p = &(*p)->rb_left;
		else {
			p = &(*p)->rb_right;
			leftmost = false;
		}
	}
	hists->nr_entries++;

	rb_link_node(&he->rb_node_in, parent, p);
	rb_insert_color_cached(&he->rb_node_in, root, leftmost);
	return 1;
}

struct rb_root_cached *hists__get_rotate_entries_in(struct hists *hists)
{
	struct rb_root_cached *root;

	pthread_mutex_lock(&hists->lock);

	root = hists->entries_in;
	if (++hists->entries_in > &hists->entries_in_array[1])
		hists->entries_in = &hists->entries_in_array[0];

	pthread_mutex_unlock(&hists->lock);

	return root;
}

static void hists__apply_filters(struct hists *hists, struct hist_entry *he)
{
	hists__filter_entry_by_dso(hists, he);
	hists__filter_entry_by_thread(hists, he);
	hists__filter_entry_by_symbol(hists, he);
	hists__filter_entry_by_socket(hists, he);
}

int hists__collapse_resort(struct hists *hists, struct ui_progress *prog)
{
	struct rb_root_cached *root;
	struct rb_node *next;
	struct hist_entry *n;
	int ret;

	if (!hists__has(hists, need_collapse))
		return 0;

	hists->nr_entries = 0;

	root = hists__get_rotate_entries_in(hists);

	next = rb_first_cached(root);

	while (next) {
		if (session_done())
			break;
		n = rb_entry(next, struct hist_entry, rb_node_in);
		next = rb_next(&n->rb_node_in);

		rb_erase_cached(&n->rb_node_in, root);
		ret = hists__collapse_insert_entry(hists, &hists->entries_collapsed, n);
		if (ret < 0)
			return -1;

		if (ret) {
			/*
			 * If it wasn't combined with one of the entries already
			 * collapsed, we need to apply the filters that may have
			 * been set by, say, the hist_browser.
			 */
			hists__apply_filters(hists, n);
		}
		if (prog)
			ui_progress__update(prog, 1);
	}
	return 0;
}

static int64_t hist_entry__sort(struct hist_entry *a, struct hist_entry *b)
{
	struct hists *hists = a->hists;
	struct perf_hpp_fmt *fmt;
	int64_t cmp = 0;

	hists__for_each_sort_list(hists, fmt) {
		if (perf_hpp__should_skip(fmt, a->hists))
			continue;

		cmp = fmt->sort(fmt, a, b);
		if (cmp)
			break;
	}

	return cmp;
}

static void hists__reset_filter_stats(struct hists *hists)
{
	hists->nr_non_filtered_entries = 0;
	hists->stats.total_non_filtered_period = 0;
}

void hists__reset_stats(struct hists *hists)
{
	hists->nr_entries = 0;
	hists->stats.total_period = 0;

	hists__reset_filter_stats(hists);
}

static void hists__inc_filter_stats(struct hists *hists, struct hist_entry *h)
{
	hists->nr_non_filtered_entries++;
	hists->stats.total_non_filtered_period += h->stat.period;
}

void hists__inc_stats(struct hists *hists, struct hist_entry *h)
{
	if (!h->filtered)
		hists__inc_filter_stats(hists, h);

	hists->nr_entries++;
	hists->stats.total_period += h->stat.period;
}

static void hierarchy_recalc_total_periods(struct hists *hists)
{
	struct rb_node *node;
	struct hist_entry *he;

	node = rb_first_cached(&hists->entries);

	hists->stats.total_period = 0;
	hists->stats.total_non_filtered_period = 0;

	/*
	 * recalculate total period using top-level entries only
	 * since lower level entries only see non-filtered entries
	 * but upper level entries have sum of both entries.
	 */
	while (node) {
		he = rb_entry(node, struct hist_entry, rb_node);
		node = rb_next(node);

		hists->stats.total_period += he->stat.period;
		if (!he->filtered)
			hists->stats.total_non_filtered_period += he->stat.period;
	}
}

static void hierarchy_insert_output_entry(struct rb_root_cached *root,
					  struct hist_entry *he)
{
	struct rb_node **p = &root->rb_root.rb_node;
	struct rb_node *parent = NULL;
	struct hist_entry *iter;
	struct perf_hpp_fmt *fmt;
	bool leftmost = true;

	while (*p != NULL) {
		parent = *p;
		iter = rb_entry(parent, struct hist_entry, rb_node);

		if (hist_entry__sort(he, iter) > 0)
			p = &parent->rb_left;
		else {
			p = &parent->rb_right;
			leftmost = false;
		}
	}

	rb_link_node(&he->rb_node, parent, p);
	rb_insert_color_cached(&he->rb_node, root, leftmost);

	/* update column width of dynamic entry */
	perf_hpp_list__for_each_sort_list(he->hpp_list, fmt) {
		if (perf_hpp__is_dynamic_entry(fmt))
			fmt->sort(fmt, he, NULL);
	}
}

static void hists__hierarchy_output_resort(struct hists *hists,
					   struct ui_progress *prog,
					   struct rb_root_cached *root_in,
					   struct rb_root_cached *root_out,
					   u64 min_callchain_hits,
					   bool use_callchain)
{
	struct rb_node *node;
	struct hist_entry *he;

	*root_out = RB_ROOT_CACHED;
	node = rb_first_cached(root_in);

	while (node) {
		he = rb_entry(node, struct hist_entry, rb_node_in);
		node = rb_next(node);

		hierarchy_insert_output_entry(root_out, he);

		if (prog)
			ui_progress__update(prog, 1);

		hists->nr_entries++;
		if (!he->filtered) {
			hists->nr_non_filtered_entries++;
			hists__calc_col_len(hists, he);
		}

		if (!he->leaf) {
			hists__hierarchy_output_resort(hists, prog,
						       &he->hroot_in,
						       &he->hroot_out,
						       min_callchain_hits,
						       use_callchain);
			continue;
		}

		if (!use_callchain)
			continue;

		if (callchain_param.mode == CHAIN_GRAPH_REL) {
			u64 total = he->stat.period;

			if (symbol_conf.cumulate_callchain)
				total = he->stat_acc->period;

			min_callchain_hits = total * (callchain_param.min_percent / 100);
		}

		callchain_param.sort(&he->sorted_chain, he->callchain,
				     min_callchain_hits, &callchain_param);
	}
}

static void __hists__insert_output_entry(struct rb_root_cached *entries,
					 struct hist_entry *he,
					 u64 min_callchain_hits,
					 bool use_callchain)
{
	struct rb_node **p = &entries->rb_root.rb_node;
	struct rb_node *parent = NULL;
	struct hist_entry *iter;
	struct perf_hpp_fmt *fmt;
	bool leftmost = true;

	if (use_callchain) {
		if (callchain_param.mode == CHAIN_GRAPH_REL) {
			u64 total = he->stat.period;

			if (symbol_conf.cumulate_callchain)
				total = he->stat_acc->period;

			min_callchain_hits = total * (callchain_param.min_percent / 100);
		}
		callchain_param.sort(&he->sorted_chain, he->callchain,
				      min_callchain_hits, &callchain_param);
	}

	while (*p != NULL) {
		parent = *p;
		iter = rb_entry(parent, struct hist_entry, rb_node);

		if (hist_entry__sort(he, iter) > 0)
			p = &(*p)->rb_left;
		else {
			p = &(*p)->rb_right;
			leftmost = false;
		}
	}

	rb_link_node(&he->rb_node, parent, p);
	rb_insert_color_cached(&he->rb_node, entries, leftmost);

	perf_hpp_list__for_each_sort_list(&perf_hpp_list, fmt) {
		if (perf_hpp__is_dynamic_entry(fmt) &&
		    perf_hpp__defined_dynamic_entry(fmt, he->hists))
			fmt->sort(fmt, he, NULL);  /* update column width */
	}
}

static void output_resort(struct hists *hists, struct ui_progress *prog,
<<<<<<< HEAD
			  bool use_callchain, hists__resort_cb_t cb)
=======
			  bool use_callchain, hists__resort_cb_t cb,
			  void *cb_arg)
>>>>>>> 24b8d41d
{
	struct rb_root_cached *root;
	struct rb_node *next;
	struct hist_entry *n;
	u64 callchain_total;
	u64 min_callchain_hits;

	callchain_total = hists->callchain_period;
	if (symbol_conf.filter_relative)
		callchain_total = hists->callchain_non_filtered_period;

	min_callchain_hits = callchain_total * (callchain_param.min_percent / 100);

	hists__reset_stats(hists);
	hists__reset_col_len(hists);

	if (symbol_conf.report_hierarchy) {
		hists__hierarchy_output_resort(hists, prog,
					       &hists->entries_collapsed,
					       &hists->entries,
					       min_callchain_hits,
					       use_callchain);
		hierarchy_recalc_total_periods(hists);
		return;
	}

	if (hists__has(hists, need_collapse))
		root = &hists->entries_collapsed;
	else
		root = hists->entries_in;

	next = rb_first_cached(root);
	hists->entries = RB_ROOT_CACHED;

	while (next) {
		n = rb_entry(next, struct hist_entry, rb_node_in);
		next = rb_next(&n->rb_node_in);

<<<<<<< HEAD
		if (cb && cb(n))
=======
		if (cb && cb(n, cb_arg))
>>>>>>> 24b8d41d
			continue;

		__hists__insert_output_entry(&hists->entries, n, min_callchain_hits, use_callchain);
		hists__inc_stats(hists, n);

		if (!n->filtered)
			hists__calc_col_len(hists, n);

		if (prog)
			ui_progress__update(prog, 1);
	}
}

void evsel__output_resort_cb(struct evsel *evsel, struct ui_progress *prog,
			     hists__resort_cb_t cb, void *cb_arg)
{
	bool use_callchain;

	if (evsel && symbol_conf.use_callchain && !symbol_conf.show_ref_callgraph)
		use_callchain = evsel__has_callchain(evsel);
	else
		use_callchain = symbol_conf.use_callchain;

<<<<<<< HEAD
	output_resort(evsel__hists(evsel), prog, use_callchain, NULL);
=======
	use_callchain |= symbol_conf.show_branchflag_count;

	output_resort(evsel__hists(evsel), prog, use_callchain, cb, cb_arg);
}

void evsel__output_resort(struct evsel *evsel, struct ui_progress *prog)
{
	return evsel__output_resort_cb(evsel, prog, NULL, NULL);
>>>>>>> 24b8d41d
}

void hists__output_resort(struct hists *hists, struct ui_progress *prog)
{
<<<<<<< HEAD
	output_resort(hists, prog, symbol_conf.use_callchain, NULL);
=======
	output_resort(hists, prog, symbol_conf.use_callchain, NULL, NULL);
>>>>>>> 24b8d41d
}

void hists__output_resort_cb(struct hists *hists, struct ui_progress *prog,
			     hists__resort_cb_t cb)
{
<<<<<<< HEAD
	output_resort(hists, prog, symbol_conf.use_callchain, cb);
=======
	output_resort(hists, prog, symbol_conf.use_callchain, cb, NULL);
>>>>>>> 24b8d41d
}

static bool can_goto_child(struct hist_entry *he, enum hierarchy_move_dir hmd)
{
	if (he->leaf || hmd == HMD_FORCE_SIBLING)
		return false;

	if (he->unfolded || hmd == HMD_FORCE_CHILD)
		return true;

	return false;
}

struct rb_node *rb_hierarchy_last(struct rb_node *node)
{
	struct hist_entry *he = rb_entry(node, struct hist_entry, rb_node);

	while (can_goto_child(he, HMD_NORMAL)) {
		node = rb_last(&he->hroot_out.rb_root);
		he = rb_entry(node, struct hist_entry, rb_node);
	}
	return node;
}

struct rb_node *__rb_hierarchy_next(struct rb_node *node, enum hierarchy_move_dir hmd)
{
	struct hist_entry *he = rb_entry(node, struct hist_entry, rb_node);

	if (can_goto_child(he, hmd))
		node = rb_first_cached(&he->hroot_out);
	else
		node = rb_next(node);

	while (node == NULL) {
		he = he->parent_he;
		if (he == NULL)
			break;

		node = rb_next(&he->rb_node);
	}
	return node;
}

struct rb_node *rb_hierarchy_prev(struct rb_node *node)
{
	struct hist_entry *he = rb_entry(node, struct hist_entry, rb_node);

	node = rb_prev(node);
	if (node)
		return rb_hierarchy_last(node);

	he = he->parent_he;
	if (he == NULL)
		return NULL;

	return &he->rb_node;
}

bool hist_entry__has_hierarchy_children(struct hist_entry *he, float limit)
{
	struct rb_node *node;
	struct hist_entry *child;
	float percent;

	if (he->leaf)
		return false;

	node = rb_first_cached(&he->hroot_out);
	child = rb_entry(node, struct hist_entry, rb_node);

	while (node && child->filtered) {
		node = rb_next(node);
		child = rb_entry(node, struct hist_entry, rb_node);
	}

	if (node)
		percent = hist_entry__get_percent_limit(child);
	else
		percent = 0;

	return node && percent >= limit;
}

static void hists__remove_entry_filter(struct hists *hists, struct hist_entry *h,
				       enum hist_filter filter)
{
	h->filtered &= ~(1 << filter);

	if (symbol_conf.report_hierarchy) {
		struct hist_entry *parent = h->parent_he;

		while (parent) {
			he_stat__add_stat(&parent->stat, &h->stat);

			parent->filtered &= ~(1 << filter);

			if (parent->filtered)
				goto next;

			/* force fold unfiltered entry for simplicity */
			parent->unfolded = false;
			parent->has_no_entry = false;
			parent->row_offset = 0;
			parent->nr_rows = 0;
next:
			parent = parent->parent_he;
		}
	}

	if (h->filtered)
		return;

	/* force fold unfiltered entry for simplicity */
	h->unfolded = false;
	h->has_no_entry = false;
	h->row_offset = 0;
	h->nr_rows = 0;

	hists->stats.nr_non_filtered_samples += h->stat.nr_events;

	hists__inc_filter_stats(hists, h);
	hists__calc_col_len(hists, h);
}


static bool hists__filter_entry_by_dso(struct hists *hists,
				       struct hist_entry *he)
{
	if (hists->dso_filter != NULL &&
	    (he->ms.map == NULL || he->ms.map->dso != hists->dso_filter)) {
		he->filtered |= (1 << HIST_FILTER__DSO);
		return true;
	}

	return false;
}

static bool hists__filter_entry_by_thread(struct hists *hists,
					  struct hist_entry *he)
{
	if (hists->thread_filter != NULL &&
	    he->thread != hists->thread_filter) {
		he->filtered |= (1 << HIST_FILTER__THREAD);
		return true;
	}

	return false;
}

static bool hists__filter_entry_by_symbol(struct hists *hists,
					  struct hist_entry *he)
{
	if (hists->symbol_filter_str != NULL &&
	    (!he->ms.sym || strstr(he->ms.sym->name,
				   hists->symbol_filter_str) == NULL)) {
		he->filtered |= (1 << HIST_FILTER__SYMBOL);
		return true;
	}

	return false;
}

static bool hists__filter_entry_by_socket(struct hists *hists,
					  struct hist_entry *he)
{
	if ((hists->socket_filter > -1) &&
	    (he->socket != hists->socket_filter)) {
		he->filtered |= (1 << HIST_FILTER__SOCKET);
		return true;
	}

	return false;
}

typedef bool (*filter_fn_t)(struct hists *hists, struct hist_entry *he);

static void hists__filter_by_type(struct hists *hists, int type, filter_fn_t filter)
{
	struct rb_node *nd;

	hists->stats.nr_non_filtered_samples = 0;

	hists__reset_filter_stats(hists);
	hists__reset_col_len(hists);

	for (nd = rb_first_cached(&hists->entries); nd; nd = rb_next(nd)) {
		struct hist_entry *h = rb_entry(nd, struct hist_entry, rb_node);

		if (filter(hists, h))
			continue;

		hists__remove_entry_filter(hists, h, type);
	}
}

static void resort_filtered_entry(struct rb_root_cached *root,
				  struct hist_entry *he)
{
	struct rb_node **p = &root->rb_root.rb_node;
	struct rb_node *parent = NULL;
	struct hist_entry *iter;
	struct rb_root_cached new_root = RB_ROOT_CACHED;
	struct rb_node *nd;
	bool leftmost = true;

	while (*p != NULL) {
		parent = *p;
		iter = rb_entry(parent, struct hist_entry, rb_node);

		if (hist_entry__sort(he, iter) > 0)
			p = &(*p)->rb_left;
		else {
			p = &(*p)->rb_right;
			leftmost = false;
		}
	}

	rb_link_node(&he->rb_node, parent, p);
	rb_insert_color_cached(&he->rb_node, root, leftmost);

	if (he->leaf || he->filtered)
		return;

	nd = rb_first_cached(&he->hroot_out);
	while (nd) {
		struct hist_entry *h = rb_entry(nd, struct hist_entry, rb_node);

		nd = rb_next(nd);
		rb_erase_cached(&h->rb_node, &he->hroot_out);

		resort_filtered_entry(&new_root, h);
	}

	he->hroot_out = new_root;
}

static void hists__filter_hierarchy(struct hists *hists, int type, const void *arg)
{
	struct rb_node *nd;
	struct rb_root_cached new_root = RB_ROOT_CACHED;

	hists->stats.nr_non_filtered_samples = 0;

	hists__reset_filter_stats(hists);
	hists__reset_col_len(hists);

	nd = rb_first_cached(&hists->entries);
	while (nd) {
		struct hist_entry *h = rb_entry(nd, struct hist_entry, rb_node);
		int ret;

		ret = hist_entry__filter(h, type, arg);

		/*
		 * case 1. non-matching type
		 * zero out the period, set filter marker and move to child
		 */
		if (ret < 0) {
			memset(&h->stat, 0, sizeof(h->stat));
			h->filtered |= (1 << type);

			nd = __rb_hierarchy_next(&h->rb_node, HMD_FORCE_CHILD);
		}
		/*
		 * case 2. matched type (filter out)
		 * set filter marker and move to next
		 */
		else if (ret == 1) {
			h->filtered |= (1 << type);

			nd = __rb_hierarchy_next(&h->rb_node, HMD_FORCE_SIBLING);
		}
		/*
		 * case 3. ok (not filtered)
		 * add period to hists and parents, erase the filter marker
		 * and move to next sibling
		 */
		else {
			hists__remove_entry_filter(hists, h, type);

			nd = __rb_hierarchy_next(&h->rb_node, HMD_FORCE_SIBLING);
		}
	}

	hierarchy_recalc_total_periods(hists);

	/*
	 * resort output after applying a new filter since filter in a lower
	 * hierarchy can change periods in a upper hierarchy.
	 */
	nd = rb_first_cached(&hists->entries);
	while (nd) {
		struct hist_entry *h = rb_entry(nd, struct hist_entry, rb_node);

		nd = rb_next(nd);
		rb_erase_cached(&h->rb_node, &hists->entries);

		resort_filtered_entry(&new_root, h);
	}

	hists->entries = new_root;
}

void hists__filter_by_thread(struct hists *hists)
{
	if (symbol_conf.report_hierarchy)
		hists__filter_hierarchy(hists, HIST_FILTER__THREAD,
					hists->thread_filter);
	else
		hists__filter_by_type(hists, HIST_FILTER__THREAD,
				      hists__filter_entry_by_thread);
}

void hists__filter_by_dso(struct hists *hists)
{
	if (symbol_conf.report_hierarchy)
		hists__filter_hierarchy(hists, HIST_FILTER__DSO,
					hists->dso_filter);
	else
		hists__filter_by_type(hists, HIST_FILTER__DSO,
				      hists__filter_entry_by_dso);
}

void hists__filter_by_symbol(struct hists *hists)
{
	if (symbol_conf.report_hierarchy)
		hists__filter_hierarchy(hists, HIST_FILTER__SYMBOL,
					hists->symbol_filter_str);
	else
		hists__filter_by_type(hists, HIST_FILTER__SYMBOL,
				      hists__filter_entry_by_symbol);
}

void hists__filter_by_socket(struct hists *hists)
{
	if (symbol_conf.report_hierarchy)
		hists__filter_hierarchy(hists, HIST_FILTER__SOCKET,
					&hists->socket_filter);
	else
		hists__filter_by_type(hists, HIST_FILTER__SOCKET,
				      hists__filter_entry_by_socket);
}

void events_stats__inc(struct events_stats *stats, u32 type)
{
	++stats->nr_events[0];
	++stats->nr_events[type];
}

void hists__inc_nr_events(struct hists *hists, u32 type)
{
	events_stats__inc(&hists->stats, type);
}

void hists__inc_nr_samples(struct hists *hists, bool filtered)
{
	events_stats__inc(&hists->stats, PERF_RECORD_SAMPLE);
	if (!filtered)
		hists->stats.nr_non_filtered_samples++;
}

static struct hist_entry *hists__add_dummy_entry(struct hists *hists,
						 struct hist_entry *pair)
{
	struct rb_root_cached *root;
	struct rb_node **p;
	struct rb_node *parent = NULL;
	struct hist_entry *he;
	int64_t cmp;
	bool leftmost = true;

	if (hists__has(hists, need_collapse))
		root = &hists->entries_collapsed;
	else
		root = hists->entries_in;

	p = &root->rb_root.rb_node;

	while (*p != NULL) {
		parent = *p;
		he = rb_entry(parent, struct hist_entry, rb_node_in);

		cmp = hist_entry__collapse(he, pair);

		if (!cmp)
			goto out;

		if (cmp < 0)
			p = &(*p)->rb_left;
		else {
			p = &(*p)->rb_right;
			leftmost = false;
		}
	}

	he = hist_entry__new(pair, true);
	if (he) {
		memset(&he->stat, 0, sizeof(he->stat));
		he->hists = hists;
		if (symbol_conf.cumulate_callchain)
			memset(he->stat_acc, 0, sizeof(he->stat));
		rb_link_node(&he->rb_node_in, parent, p);
		rb_insert_color_cached(&he->rb_node_in, root, leftmost);
		hists__inc_stats(hists, he);
		he->dummy = true;
	}
out:
	return he;
}

static struct hist_entry *add_dummy_hierarchy_entry(struct hists *hists,
<<<<<<< HEAD
						    struct rb_root *root,
=======
						    struct rb_root_cached *root,
>>>>>>> 24b8d41d
						    struct hist_entry *pair)
{
	struct rb_node **p;
	struct rb_node *parent = NULL;
	struct hist_entry *he;
	struct perf_hpp_fmt *fmt;
<<<<<<< HEAD

	p = &root->rb_node;
=======
	bool leftmost = true;

	p = &root->rb_root.rb_node;
>>>>>>> 24b8d41d
	while (*p != NULL) {
		int64_t cmp = 0;

		parent = *p;
		he = rb_entry(parent, struct hist_entry, rb_node_in);

		perf_hpp_list__for_each_sort_list(he->hpp_list, fmt) {
			cmp = fmt->collapse(fmt, he, pair);
			if (cmp)
				break;
		}
		if (!cmp)
			goto out;

		if (cmp < 0)
			p = &parent->rb_left;
<<<<<<< HEAD
		else
			p = &parent->rb_right;
=======
		else {
			p = &parent->rb_right;
			leftmost = false;
		}
>>>>>>> 24b8d41d
	}

	he = hist_entry__new(pair, true);
	if (he) {
		rb_link_node(&he->rb_node_in, parent, p);
<<<<<<< HEAD
		rb_insert_color(&he->rb_node_in, root);
=======
		rb_insert_color_cached(&he->rb_node_in, root, leftmost);
>>>>>>> 24b8d41d

		he->dummy = true;
		he->hists = hists;
		memset(&he->stat, 0, sizeof(he->stat));
		hists__inc_stats(hists, he);
	}
out:
	return he;
}

static struct hist_entry *hists__find_entry(struct hists *hists,
					    struct hist_entry *he)
{
	struct rb_node *n;

	if (hists__has(hists, need_collapse))
<<<<<<< HEAD
		n = hists->entries_collapsed.rb_node;
=======
		n = hists->entries_collapsed.rb_root.rb_node;
>>>>>>> 24b8d41d
	else
		n = hists->entries_in->rb_root.rb_node;

	while (n) {
		struct hist_entry *iter = rb_entry(n, struct hist_entry, rb_node_in);
		int64_t cmp = hist_entry__collapse(iter, he);

		if (cmp < 0)
			n = n->rb_left;
		else if (cmp > 0)
			n = n->rb_right;
		else
			return iter;
	}

	return NULL;
}

<<<<<<< HEAD
static struct hist_entry *hists__find_hierarchy_entry(struct rb_root *root,
						      struct hist_entry *he)
{
	struct rb_node *n = root->rb_node;
=======
static struct hist_entry *hists__find_hierarchy_entry(struct rb_root_cached *root,
						      struct hist_entry *he)
{
	struct rb_node *n = root->rb_root.rb_node;
>>>>>>> 24b8d41d

	while (n) {
		struct hist_entry *iter;
		struct perf_hpp_fmt *fmt;
		int64_t cmp = 0;

		iter = rb_entry(n, struct hist_entry, rb_node_in);
		perf_hpp_list__for_each_sort_list(he->hpp_list, fmt) {
			cmp = fmt->collapse(fmt, iter, he);
			if (cmp)
				break;
		}

		if (cmp < 0)
			n = n->rb_left;
		else if (cmp > 0)
			n = n->rb_right;
		else
			return iter;
	}

	return NULL;
}

<<<<<<< HEAD
static void hists__match_hierarchy(struct rb_root *leader_root,
				   struct rb_root *other_root)
=======
static void hists__match_hierarchy(struct rb_root_cached *leader_root,
				   struct rb_root_cached *other_root)
>>>>>>> 24b8d41d
{
	struct rb_node *nd;
	struct hist_entry *pos, *pair;

<<<<<<< HEAD
	for (nd = rb_first(leader_root); nd; nd = rb_next(nd)) {
=======
	for (nd = rb_first_cached(leader_root); nd; nd = rb_next(nd)) {
>>>>>>> 24b8d41d
		pos  = rb_entry(nd, struct hist_entry, rb_node_in);
		pair = hists__find_hierarchy_entry(other_root, pos);

		if (pair) {
			hist_entry__add_pair(pair, pos);
			hists__match_hierarchy(&pos->hroot_in, &pair->hroot_in);
		}
	}
}

/*
 * Look for pairs to link to the leader buckets (hist_entries):
 */
void hists__match(struct hists *leader, struct hists *other)
{
	struct rb_root_cached *root;
	struct rb_node *nd;
	struct hist_entry *pos, *pair;

	if (symbol_conf.report_hierarchy) {
		/* hierarchy report always collapses entries */
		return hists__match_hierarchy(&leader->entries_collapsed,
					      &other->entries_collapsed);
	}

	if (hists__has(leader, need_collapse))
		root = &leader->entries_collapsed;
	else
		root = leader->entries_in;

	for (nd = rb_first_cached(root); nd; nd = rb_next(nd)) {
		pos  = rb_entry(nd, struct hist_entry, rb_node_in);
		pair = hists__find_entry(other, pos);

		if (pair)
			hist_entry__add_pair(pair, pos);
	}
}

static int hists__link_hierarchy(struct hists *leader_hists,
				 struct hist_entry *parent,
<<<<<<< HEAD
				 struct rb_root *leader_root,
				 struct rb_root *other_root)
=======
				 struct rb_root_cached *leader_root,
				 struct rb_root_cached *other_root)
>>>>>>> 24b8d41d
{
	struct rb_node *nd;
	struct hist_entry *pos, *leader;

<<<<<<< HEAD
	for (nd = rb_first(other_root); nd; nd = rb_next(nd)) {
=======
	for (nd = rb_first_cached(other_root); nd; nd = rb_next(nd)) {
>>>>>>> 24b8d41d
		pos = rb_entry(nd, struct hist_entry, rb_node_in);

		if (hist_entry__has_pairs(pos)) {
			bool found = false;

			list_for_each_entry(leader, &pos->pairs.head, pairs.node) {
				if (leader->hists == leader_hists) {
					found = true;
					break;
				}
			}
			if (!found)
				return -1;
		} else {
			leader = add_dummy_hierarchy_entry(leader_hists,
							   leader_root, pos);
			if (leader == NULL)
				return -1;

			/* do not point parent in the pos */
			leader->parent_he = parent;

			hist_entry__add_pair(pos, leader);
		}

		if (!pos->leaf) {
			if (hists__link_hierarchy(leader_hists, leader,
						  &leader->hroot_in,
						  &pos->hroot_in) < 0)
				return -1;
		}
	}
	return 0;
}

/*
 * Look for entries in the other hists that are not present in the leader, if
 * we find them, just add a dummy entry on the leader hists, with period=0,
 * nr_events=0, to serve as the list header.
 */
int hists__link(struct hists *leader, struct hists *other)
{
	struct rb_root_cached *root;
	struct rb_node *nd;
	struct hist_entry *pos, *pair;

	if (symbol_conf.report_hierarchy) {
		/* hierarchy report always collapses entries */
		return hists__link_hierarchy(leader, NULL,
					     &leader->entries_collapsed,
					     &other->entries_collapsed);
	}

	if (hists__has(other, need_collapse))
		root = &other->entries_collapsed;
	else
		root = other->entries_in;

	for (nd = rb_first_cached(root); nd; nd = rb_next(nd)) {
		pos = rb_entry(nd, struct hist_entry, rb_node_in);

		if (!hist_entry__has_pairs(pos)) {
			pair = hists__add_dummy_entry(leader, pos);
			if (pair == NULL)
				return -1;
			hist_entry__add_pair(pos, pair);
		}
	}

	return 0;
}

int hists__unlink(struct hists *hists)
{
	struct rb_root_cached *root;
	struct rb_node *nd;
	struct hist_entry *pos;

	if (hists__has(hists, need_collapse))
		root = &hists->entries_collapsed;
	else
		root = hists->entries_in;

	for (nd = rb_first_cached(root); nd; nd = rb_next(nd)) {
		pos = rb_entry(nd, struct hist_entry, rb_node_in);
		list_del_init(&pos->pairs.node);
	}

	return 0;
}

void hist__account_cycles(struct branch_stack *bs, struct addr_location *al,
			  struct perf_sample *sample, bool nonany_branch_mode,
			  u64 *total_cycles)
{
	struct branch_info *bi;
	struct branch_entry *entries = perf_sample__branch_entries(sample);

	/* If we have branch cycles always annotate them. */
	if (bs && bs->nr && entries[0].flags.cycles) {
		int i;

		bi = sample__resolve_bstack(sample, al);
		if (bi) {
			struct addr_map_symbol *prev = NULL;

			/*
			 * Ignore errors, still want to process the
			 * other entries.
			 *
			 * For non standard branch modes always
			 * force no IPC (prev == NULL)
			 *
			 * Note that perf stores branches reversed from
			 * program order!
			 */
			for (i = bs->nr - 1; i >= 0; i--) {
				addr_map_symbol__account_cycles(&bi[i].from,
					nonany_branch_mode ? NULL : prev,
					bi[i].flags.cycles);
				prev = &bi[i].to;

				if (total_cycles)
					*total_cycles += bi[i].flags.cycles;
			}
			free(bi);
		}
	}
}

size_t perf_evlist__fprintf_nr_events(struct evlist *evlist, FILE *fp)
{
	struct evsel *pos;
	size_t ret = 0;

	evlist__for_each_entry(evlist, pos) {
<<<<<<< HEAD
		ret += fprintf(fp, "%s stats:\n", perf_evsel__name(pos));
=======
		ret += fprintf(fp, "%s stats:\n", evsel__name(pos));
>>>>>>> 24b8d41d
		ret += events_stats__fprintf(&evsel__hists(pos)->stats, fp);
	}

	return ret;
}


u64 hists__total_period(struct hists *hists)
{
	return symbol_conf.filter_relative ? hists->stats.total_non_filtered_period :
		hists->stats.total_period;
}

int __hists__scnprintf_title(struct hists *hists, char *bf, size_t size, bool show_freq)
{
	char unit;
	int printed;
	const struct dso *dso = hists->dso_filter;
	struct thread *thread = hists->thread_filter;
	int socket_id = hists->socket_filter;
	unsigned long nr_samples = hists->stats.nr_events[PERF_RECORD_SAMPLE];
	u64 nr_events = hists->stats.total_period;
	struct evsel *evsel = hists_to_evsel(hists);
	const char *ev_name = evsel__name(evsel);
	char buf[512], sample_freq_str[64] = "";
	size_t buflen = sizeof(buf);
	char ref[30] = " show reference callgraph, ";
	bool enable_ref = false;

	if (symbol_conf.filter_relative) {
		nr_samples = hists->stats.nr_non_filtered_samples;
		nr_events = hists->stats.total_non_filtered_period;
	}

	if (evsel__is_group_event(evsel)) {
		struct evsel *pos;

		evsel__group_desc(evsel, buf, buflen);
		ev_name = buf;

		for_each_group_member(pos, evsel) {
			struct hists *pos_hists = evsel__hists(pos);

			if (symbol_conf.filter_relative) {
				nr_samples += pos_hists->stats.nr_non_filtered_samples;
				nr_events += pos_hists->stats.total_non_filtered_period;
			} else {
				nr_samples += pos_hists->stats.nr_events[PERF_RECORD_SAMPLE];
				nr_events += pos_hists->stats.total_period;
			}
		}
	}

	if (symbol_conf.show_ref_callgraph &&
	    strstr(ev_name, "call-graph=no"))
		enable_ref = true;

	if (show_freq)
		scnprintf(sample_freq_str, sizeof(sample_freq_str), " %d Hz,", evsel->core.attr.sample_freq);

	nr_samples = convert_unit(nr_samples, &unit);
	printed = scnprintf(bf, size,
			   "Samples: %lu%c of event%s '%s',%s%sEvent count (approx.): %" PRIu64,
			   nr_samples, unit, evsel->core.nr_members > 1 ? "s" : "",
			   ev_name, sample_freq_str, enable_ref ? ref : " ", nr_events);


	if (hists->uid_filter_str)
		printed += snprintf(bf + printed, size - printed,
				    ", UID: %s", hists->uid_filter_str);
	if (thread) {
		if (hists__has(hists, thread)) {
			printed += scnprintf(bf + printed, size - printed,
				    ", Thread: %s(%d)",
				     (thread->comm_set ? thread__comm_str(thread) : ""),
				    thread->tid);
		} else {
			printed += scnprintf(bf + printed, size - printed,
				    ", Thread: %s",
				     (thread->comm_set ? thread__comm_str(thread) : ""));
		}
	}
	if (dso)
		printed += scnprintf(bf + printed, size - printed,
				    ", DSO: %s", dso->short_name);
	if (socket_id > -1)
		printed += scnprintf(bf + printed, size - printed,
				    ", Processor Socket: %d", socket_id);

	return printed;
}

int parse_filter_percentage(const struct option *opt __maybe_unused,
			    const char *arg, int unset __maybe_unused)
{
	if (!strcmp(arg, "relative"))
		symbol_conf.filter_relative = true;
	else if (!strcmp(arg, "absolute"))
		symbol_conf.filter_relative = false;
	else {
		pr_debug("Invalid percentage: %s\n", arg);
		return -1;
	}

	return 0;
}

int perf_hist_config(const char *var, const char *value)
{
	if (!strcmp(var, "hist.percentage"))
		return parse_filter_percentage(NULL, value, 0);

	return 0;
}

int __hists__init(struct hists *hists, struct perf_hpp_list *hpp_list)
{
	memset(hists, 0, sizeof(*hists));
	hists->entries_in_array[0] = hists->entries_in_array[1] = RB_ROOT_CACHED;
	hists->entries_in = &hists->entries_in_array[0];
	hists->entries_collapsed = RB_ROOT_CACHED;
	hists->entries = RB_ROOT_CACHED;
	pthread_mutex_init(&hists->lock, NULL);
	hists->socket_filter = -1;
	hists->hpp_list = hpp_list;
	INIT_LIST_HEAD(&hists->hpp_formats);
	return 0;
}

static void hists__delete_remaining_entries(struct rb_root_cached *root)
{
	struct rb_node *node;
	struct hist_entry *he;

	while (!RB_EMPTY_ROOT(&root->rb_root)) {
		node = rb_first_cached(root);
		rb_erase_cached(node, root);

		he = rb_entry(node, struct hist_entry, rb_node_in);
		hist_entry__delete(he);
	}
}

static void hists__delete_all_entries(struct hists *hists)
{
	hists__delete_entries(hists);
	hists__delete_remaining_entries(&hists->entries_in_array[0]);
	hists__delete_remaining_entries(&hists->entries_in_array[1]);
	hists__delete_remaining_entries(&hists->entries_collapsed);
}

static void hists_evsel__exit(struct evsel *evsel)
{
	struct hists *hists = evsel__hists(evsel);
	struct perf_hpp_fmt *fmt, *pos;
	struct perf_hpp_list_node *node, *tmp;

	hists__delete_all_entries(hists);

	list_for_each_entry_safe(node, tmp, &hists->hpp_formats, list) {
		perf_hpp_list__for_each_format_safe(&node->hpp, fmt, pos) {
			list_del_init(&fmt->list);
			free(fmt);
		}
		list_del_init(&node->list);
		free(node);
	}
}

static int hists_evsel__init(struct evsel *evsel)
{
	struct hists *hists = evsel__hists(evsel);

	__hists__init(hists, &perf_hpp_list);
	return 0;
}

/*
 * XXX We probably need a hists_evsel__exit() to free the hist_entries
 * stored in the rbtree...
 */

int hists__init(void)
{
	int err = evsel__object_config(sizeof(struct hists_evsel),
				       hists_evsel__init, hists_evsel__exit);
	if (err)
		fputs("FATAL ERROR: Couldn't setup hists class\n", stderr);

	return err;
}

void perf_hpp_list__init(struct perf_hpp_list *list)
{
	INIT_LIST_HEAD(&list->fields);
	INIT_LIST_HEAD(&list->sorts);
}<|MERGE_RESOLUTION|>--- conflicted
+++ resolved
@@ -425,112 +425,6 @@
 
 static int hist_entry__init(struct hist_entry *he,
 			    struct hist_entry *template,
-<<<<<<< HEAD
-			    bool sample_self)
-{
-	*he = *template;
-
-	if (symbol_conf.cumulate_callchain) {
-		he->stat_acc = malloc(sizeof(he->stat));
-		if (he->stat_acc == NULL)
-			return -ENOMEM;
-		memcpy(he->stat_acc, &he->stat, sizeof(he->stat));
-		if (!sample_self)
-			memset(&he->stat, 0, sizeof(he->stat));
-	}
-
-	map__get(he->ms.map);
-
-	if (he->branch_info) {
-		/*
-		 * This branch info is (a part of) allocated from
-		 * sample__resolve_bstack() and will be freed after
-		 * adding new entries.  So we need to save a copy.
-		 */
-		he->branch_info = malloc(sizeof(*he->branch_info));
-		if (he->branch_info == NULL) {
-			map__zput(he->ms.map);
-			free(he->stat_acc);
-			return -ENOMEM;
-		}
-
-		memcpy(he->branch_info, template->branch_info,
-		       sizeof(*he->branch_info));
-
-		map__get(he->branch_info->from.map);
-		map__get(he->branch_info->to.map);
-	}
-
-	if (he->mem_info) {
-		map__get(he->mem_info->iaddr.map);
-		map__get(he->mem_info->daddr.map);
-	}
-
-	if (symbol_conf.use_callchain)
-		callchain_init(he->callchain);
-
-	if (he->raw_data) {
-		he->raw_data = memdup(he->raw_data, he->raw_size);
-
-		if (he->raw_data == NULL) {
-			map__put(he->ms.map);
-			if (he->branch_info) {
-				map__put(he->branch_info->from.map);
-				map__put(he->branch_info->to.map);
-				free(he->branch_info);
-			}
-			if (he->mem_info) {
-				map__put(he->mem_info->iaddr.map);
-				map__put(he->mem_info->daddr.map);
-			}
-			free(he->stat_acc);
-			return -ENOMEM;
-		}
-	}
-	INIT_LIST_HEAD(&he->pairs.node);
-	thread__get(he->thread);
-	he->hroot_in  = RB_ROOT;
-	he->hroot_out = RB_ROOT;
-
-	if (!symbol_conf.report_hierarchy)
-		he->leaf = true;
-
-	return 0;
-}
-
-static void *hist_entry__zalloc(size_t size)
-{
-	return zalloc(size + sizeof(struct hist_entry));
-}
-
-static void hist_entry__free(void *ptr)
-{
-	free(ptr);
-}
-
-static struct hist_entry_ops default_ops = {
-	.new	= hist_entry__zalloc,
-	.free	= hist_entry__free,
-};
-
-static struct hist_entry *hist_entry__new(struct hist_entry *template,
-					  bool sample_self)
-{
-	struct hist_entry_ops *ops = template->ops;
-	size_t callchain_size = 0;
-	struct hist_entry *he;
-	int err = 0;
-
-	if (!ops)
-		ops = template->ops = &default_ops;
-
-	if (symbol_conf.use_callchain)
-		callchain_size = sizeof(struct callchain_root);
-
-	he = ops->new(callchain_size);
-	if (he) {
-		err = hist_entry__init(he, template, sample_self);
-=======
 			    bool sample_self,
 			    size_t callchain_size)
 {
@@ -656,7 +550,6 @@
 	he = ops->new(callchain_size);
 	if (he) {
 		err = hist_entry__init(he, template, sample_self, callchain_size);
->>>>>>> 24b8d41d
 		if (err) {
 			ops->free(he);
 			he = NULL;
@@ -765,19 +658,7 @@
 	return he;
 }
 
-<<<<<<< HEAD
-static struct hist_entry*
-__hists__add_entry(struct hists *hists,
-		   struct addr_location *al,
-		   struct symbol *sym_parent,
-		   struct branch_info *bi,
-		   struct mem_info *mi,
-		   struct perf_sample *sample,
-		   bool sample_self,
-		   struct hist_entry_ops *ops)
-=======
 static unsigned random_max(unsigned high)
->>>>>>> 24b8d41d
 {
 	unsigned thresh = -high % high;
 	for (;;) {
@@ -849,9 +730,6 @@
 		.raw_data = sample->raw_data,
 		.raw_size = sample->raw_size,
 		.ops = ops,
-<<<<<<< HEAD
-	};
-=======
 		.time = hist_time(sample->time),
 	}, *he = hists__findnew_entry(hists, &entry, al, sample_self);
 
@@ -873,7 +751,6 @@
 	return __hists__add_entry(hists, al, sym_parent, bi, mi, NULL,
 				  sample, sample_self, NULL);
 }
->>>>>>> 24b8d41d
 
 struct hist_entry *hists__add_entry_ops(struct hists *hists,
 					struct hist_entry_ops *ops,
@@ -903,31 +780,6 @@
 	}, *he = hists__findnew_entry(hists, &entry, al, false);
 
 	return he;
-}
-
-struct hist_entry *hists__add_entry(struct hists *hists,
-				    struct addr_location *al,
-				    struct symbol *sym_parent,
-				    struct branch_info *bi,
-				    struct mem_info *mi,
-				    struct perf_sample *sample,
-				    bool sample_self)
-{
-	return __hists__add_entry(hists, al, sym_parent, bi, mi,
-				  sample, sample_self, NULL);
-}
-
-struct hist_entry *hists__add_entry_ops(struct hists *hists,
-					struct hist_entry_ops *ops,
-					struct addr_location *al,
-					struct symbol *sym_parent,
-					struct branch_info *bi,
-					struct mem_info *mi,
-					struct perf_sample *sample,
-					bool sample_self)
-{
-	return __hists__add_entry(hists, al, sym_parent, bi, mi,
-				  sample, sample_self, ops);
 }
 
 static int
@@ -1439,13 +1291,8 @@
 	map__zput(he->ms.map);
 
 	if (he->branch_info) {
-<<<<<<< HEAD
-		map__zput(he->branch_info->from.map);
-		map__zput(he->branch_info->to.map);
-=======
 		map__zput(he->branch_info->from.ms.map);
 		map__zput(he->branch_info->to.ms.map);
->>>>>>> 24b8d41d
 		free_srcline(he->branch_info->srcline_from);
 		free_srcline(he->branch_info->srcline_to);
 		zfree(&he->branch_info);
@@ -1466,13 +1313,8 @@
 	if (he->srcfile && he->srcfile[0])
 		zfree(&he->srcfile);
 	free_callchain(he->callchain);
-<<<<<<< HEAD
-	free(he->trace_output);
-	free(he->raw_data);
-=======
 	zfree(&he->trace_output);
 	zfree(&he->raw_data);
->>>>>>> 24b8d41d
 	ops->free(he);
 }
 
@@ -1716,11 +1558,7 @@
 }
 
 static int hists__collapse_insert_entry(struct hists *hists,
-<<<<<<< HEAD
-					struct rb_root *root,
-=======
 					struct rb_root_cached *root,
->>>>>>> 24b8d41d
 					struct hist_entry *he)
 {
 	struct rb_node **p = &root->rb_root.rb_node;
@@ -2038,12 +1876,8 @@
 }
 
 static void output_resort(struct hists *hists, struct ui_progress *prog,
-<<<<<<< HEAD
-			  bool use_callchain, hists__resort_cb_t cb)
-=======
 			  bool use_callchain, hists__resort_cb_t cb,
 			  void *cb_arg)
->>>>>>> 24b8d41d
 {
 	struct rb_root_cached *root;
 	struct rb_node *next;
@@ -2082,11 +1916,7 @@
 		n = rb_entry(next, struct hist_entry, rb_node_in);
 		next = rb_next(&n->rb_node_in);
 
-<<<<<<< HEAD
-		if (cb && cb(n))
-=======
 		if (cb && cb(n, cb_arg))
->>>>>>> 24b8d41d
 			continue;
 
 		__hists__insert_output_entry(&hists->entries, n, min_callchain_hits, use_callchain);
@@ -2110,9 +1940,6 @@
 	else
 		use_callchain = symbol_conf.use_callchain;
 
-<<<<<<< HEAD
-	output_resort(evsel__hists(evsel), prog, use_callchain, NULL);
-=======
 	use_callchain |= symbol_conf.show_branchflag_count;
 
 	output_resort(evsel__hists(evsel), prog, use_callchain, cb, cb_arg);
@@ -2121,26 +1948,17 @@
 void evsel__output_resort(struct evsel *evsel, struct ui_progress *prog)
 {
 	return evsel__output_resort_cb(evsel, prog, NULL, NULL);
->>>>>>> 24b8d41d
 }
 
 void hists__output_resort(struct hists *hists, struct ui_progress *prog)
 {
-<<<<<<< HEAD
-	output_resort(hists, prog, symbol_conf.use_callchain, NULL);
-=======
 	output_resort(hists, prog, symbol_conf.use_callchain, NULL, NULL);
->>>>>>> 24b8d41d
 }
 
 void hists__output_resort_cb(struct hists *hists, struct ui_progress *prog,
 			     hists__resort_cb_t cb)
 {
-<<<<<<< HEAD
-	output_resort(hists, prog, symbol_conf.use_callchain, cb);
-=======
 	output_resort(hists, prog, symbol_conf.use_callchain, cb, NULL);
->>>>>>> 24b8d41d
 }
 
 static bool can_goto_child(struct hist_entry *he, enum hierarchy_move_dir hmd)
@@ -2552,25 +2370,16 @@
 }
 
 static struct hist_entry *add_dummy_hierarchy_entry(struct hists *hists,
-<<<<<<< HEAD
-						    struct rb_root *root,
-=======
 						    struct rb_root_cached *root,
->>>>>>> 24b8d41d
 						    struct hist_entry *pair)
 {
 	struct rb_node **p;
 	struct rb_node *parent = NULL;
 	struct hist_entry *he;
 	struct perf_hpp_fmt *fmt;
-<<<<<<< HEAD
-
-	p = &root->rb_node;
-=======
 	bool leftmost = true;
 
 	p = &root->rb_root.rb_node;
->>>>>>> 24b8d41d
 	while (*p != NULL) {
 		int64_t cmp = 0;
 
@@ -2587,25 +2396,16 @@
 
 		if (cmp < 0)
 			p = &parent->rb_left;
-<<<<<<< HEAD
-		else
-			p = &parent->rb_right;
-=======
 		else {
 			p = &parent->rb_right;
 			leftmost = false;
 		}
->>>>>>> 24b8d41d
 	}
 
 	he = hist_entry__new(pair, true);
 	if (he) {
 		rb_link_node(&he->rb_node_in, parent, p);
-<<<<<<< HEAD
-		rb_insert_color(&he->rb_node_in, root);
-=======
 		rb_insert_color_cached(&he->rb_node_in, root, leftmost);
->>>>>>> 24b8d41d
 
 		he->dummy = true;
 		he->hists = hists;
@@ -2622,11 +2422,7 @@
 	struct rb_node *n;
 
 	if (hists__has(hists, need_collapse))
-<<<<<<< HEAD
-		n = hists->entries_collapsed.rb_node;
-=======
 		n = hists->entries_collapsed.rb_root.rb_node;
->>>>>>> 24b8d41d
 	else
 		n = hists->entries_in->rb_root.rb_node;
 
@@ -2645,17 +2441,10 @@
 	return NULL;
 }
 
-<<<<<<< HEAD
-static struct hist_entry *hists__find_hierarchy_entry(struct rb_root *root,
-						      struct hist_entry *he)
-{
-	struct rb_node *n = root->rb_node;
-=======
 static struct hist_entry *hists__find_hierarchy_entry(struct rb_root_cached *root,
 						      struct hist_entry *he)
 {
 	struct rb_node *n = root->rb_root.rb_node;
->>>>>>> 24b8d41d
 
 	while (n) {
 		struct hist_entry *iter;
@@ -2680,22 +2469,13 @@
 	return NULL;
 }
 
-<<<<<<< HEAD
-static void hists__match_hierarchy(struct rb_root *leader_root,
-				   struct rb_root *other_root)
-=======
 static void hists__match_hierarchy(struct rb_root_cached *leader_root,
 				   struct rb_root_cached *other_root)
->>>>>>> 24b8d41d
 {
 	struct rb_node *nd;
 	struct hist_entry *pos, *pair;
 
-<<<<<<< HEAD
-	for (nd = rb_first(leader_root); nd; nd = rb_next(nd)) {
-=======
 	for (nd = rb_first_cached(leader_root); nd; nd = rb_next(nd)) {
->>>>>>> 24b8d41d
 		pos  = rb_entry(nd, struct hist_entry, rb_node_in);
 		pair = hists__find_hierarchy_entry(other_root, pos);
 
@@ -2737,22 +2517,13 @@
 
 static int hists__link_hierarchy(struct hists *leader_hists,
 				 struct hist_entry *parent,
-<<<<<<< HEAD
-				 struct rb_root *leader_root,
-				 struct rb_root *other_root)
-=======
 				 struct rb_root_cached *leader_root,
 				 struct rb_root_cached *other_root)
->>>>>>> 24b8d41d
 {
 	struct rb_node *nd;
 	struct hist_entry *pos, *leader;
 
-<<<<<<< HEAD
-	for (nd = rb_first(other_root); nd; nd = rb_next(nd)) {
-=======
 	for (nd = rb_first_cached(other_root); nd; nd = rb_next(nd)) {
->>>>>>> 24b8d41d
 		pos = rb_entry(nd, struct hist_entry, rb_node_in);
 
 		if (hist_entry__has_pairs(pos)) {
@@ -2889,11 +2660,7 @@
 	size_t ret = 0;
 
 	evlist__for_each_entry(evlist, pos) {
-<<<<<<< HEAD
-		ret += fprintf(fp, "%s stats:\n", perf_evsel__name(pos));
-=======
 		ret += fprintf(fp, "%s stats:\n", evsel__name(pos));
->>>>>>> 24b8d41d
 		ret += events_stats__fprintf(&evsel__hists(pos)->stats, fp);
 	}
 
