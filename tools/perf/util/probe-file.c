// SPDX-License-Identifier: GPL-2.0-or-later
/*
 * probe-file.c : operate ftrace k/uprobe events files
 *
 * Written by Masami Hiramatsu <masami.hiramatsu.pt@hitachi.com>
 */
<<<<<<< HEAD
#include <sys/uio.h>
#include "util.h"
=======
#include <errno.h>
#include <fcntl.h>
#include <sys/stat.h>
#include <sys/types.h>
#include <sys/uio.h>
#include <unistd.h>
#include <linux/zalloc.h>
#include "namespaces.h"
>>>>>>> 24b8d41d
#include "event.h"
#include "strlist.h"
#include "strfilter.h"
#include "debug.h"
#include "build-id.h"
#include "dso.h"
#include "color.h"
#include "symbol.h"
#include "strbuf.h"
#include <api/fs/tracing_path.h>
#include "probe-event.h"
#include "probe-file.h"
#include "session.h"
#include "perf_regs.h"
#include "string2.h"

/* 4096 - 2 ('\n' + '\0') */
#define MAX_CMDLEN 4094

static void print_open_warning(int err, bool uprobe)
{
	char sbuf[STRERR_BUFSIZE];

	if (err == -ENOENT) {
		const char *config;

		if (uprobe)
			config = "CONFIG_UPROBE_EVENTS";
		else
			config = "CONFIG_KPROBE_EVENTS";

		pr_warning("%cprobe_events file does not exist"
			   " - please rebuild kernel with %s.\n",
			   uprobe ? 'u' : 'k', config);
	} else if (err == -ENOTSUP)
		pr_warning("Tracefs or debugfs is not mounted.\n");
	else
		pr_warning("Failed to open %cprobe_events: %s\n",
			   uprobe ? 'u' : 'k',
			   str_error_r(-err, sbuf, sizeof(sbuf)));
}

static void print_both_open_warning(int kerr, int uerr)
{
	/* Both kprobes and uprobes are disabled, warn it. */
	if (kerr == -ENOTSUP && uerr == -ENOTSUP)
		pr_warning("Tracefs or debugfs is not mounted.\n");
	else if (kerr == -ENOENT && uerr == -ENOENT)
		pr_warning("Please rebuild kernel with CONFIG_KPROBE_EVENTS "
			   "or/and CONFIG_UPROBE_EVENTS.\n");
	else {
		char sbuf[STRERR_BUFSIZE];
		pr_warning("Failed to open kprobe events: %s.\n",
			   str_error_r(-kerr, sbuf, sizeof(sbuf)));
		pr_warning("Failed to open uprobe events: %s.\n",
			   str_error_r(-uerr, sbuf, sizeof(sbuf)));
	}
}

int open_trace_file(const char *trace_file, bool readwrite)
{
	char buf[PATH_MAX];
	int ret;

<<<<<<< HEAD
	ret = e_snprintf(buf, PATH_MAX, "%s/%s",
			 tracing_path, trace_file);
=======
	ret = e_snprintf(buf, PATH_MAX, "%s/%s", tracing_path_mount(), trace_file);
>>>>>>> 24b8d41d
	if (ret >= 0) {
		pr_debug("Opening %s write=%d\n", buf, readwrite);
		if (readwrite && !probe_event_dry_run)
			ret = open(buf, O_RDWR | O_APPEND, 0);
		else
			ret = open(buf, O_RDONLY, 0);

		if (ret < 0)
			ret = -errno;
	}
	return ret;
}

static int open_kprobe_events(bool readwrite)
{
	return open_trace_file("kprobe_events", readwrite);
}

static int open_uprobe_events(bool readwrite)
{
	return open_trace_file("uprobe_events", readwrite);
}

int probe_file__open(int flag)
{
	int fd;

	if (flag & PF_FL_UPROBE)
		fd = open_uprobe_events(flag & PF_FL_RW);
	else
		fd = open_kprobe_events(flag & PF_FL_RW);
	if (fd < 0)
		print_open_warning(fd, flag & PF_FL_UPROBE);

	return fd;
}

int probe_file__open_both(int *kfd, int *ufd, int flag)
{
	if (!kfd || !ufd)
		return -EINVAL;

	*kfd = open_kprobe_events(flag & PF_FL_RW);
	*ufd = open_uprobe_events(flag & PF_FL_RW);
	if (*kfd < 0 && *ufd < 0) {
		print_both_open_warning(*kfd, *ufd);
		return *kfd;
	}

	return 0;
}

/* Get raw string list of current kprobe_events  or uprobe_events */
struct strlist *probe_file__get_rawlist(int fd)
{
	int ret, idx, fddup;
	FILE *fp;
	char buf[MAX_CMDLEN];
	char *p;
	struct strlist *sl;

	if (fd < 0)
		return NULL;

	sl = strlist__new(NULL, NULL);
	if (sl == NULL)
		return NULL;

	fddup = dup(fd);
	if (fddup < 0)
		goto out_free_sl;

	fp = fdopen(fddup, "r");
	if (!fp)
		goto out_close_fddup;

	while (!feof(fp)) {
		p = fgets(buf, MAX_CMDLEN, fp);
		if (!p)
			break;

		idx = strlen(p) - 1;
		if (p[idx] == '\n')
			p[idx] = '\0';
		ret = strlist__add(sl, buf);
		if (ret < 0) {
			pr_debug("strlist__add failed (%d)\n", ret);
			goto out_close_fp;
		}
	}
	fclose(fp);

	return sl;

out_close_fp:
	fclose(fp);
	goto out_free_sl;
out_close_fddup:
	close(fddup);
out_free_sl:
	strlist__delete(sl);
	return NULL;
}

static struct strlist *__probe_file__get_namelist(int fd, bool include_group)
{
	char buf[128];
	struct strlist *sl, *rawlist;
	struct str_node *ent;
	struct probe_trace_event tev;
	int ret = 0;

	memset(&tev, 0, sizeof(tev));
	rawlist = probe_file__get_rawlist(fd);
	if (!rawlist)
		return NULL;
	sl = strlist__new(NULL, NULL);
	strlist__for_each_entry(ent, rawlist) {
		ret = parse_probe_trace_command(ent->s, &tev);
		if (ret < 0)
			break;
		if (include_group) {
			ret = e_snprintf(buf, 128, "%s:%s", tev.group,
					tev.event);
			if (ret >= 0)
				ret = strlist__add(sl, buf);
		} else
			ret = strlist__add(sl, tev.event);
		clear_probe_trace_event(&tev);
		/* Skip if there is same name multi-probe event in the list */
		if (ret == -EEXIST)
			ret = 0;
		if (ret < 0)
			break;
	}
	strlist__delete(rawlist);

	if (ret < 0) {
		strlist__delete(sl);
		return NULL;
	}
	return sl;
}

/* Get current perf-probe event names */
struct strlist *probe_file__get_namelist(int fd)
{
	return __probe_file__get_namelist(fd, false);
}

int probe_file__add_event(int fd, struct probe_trace_event *tev)
{
	int ret = 0;
	char *buf = synthesize_probe_trace_command(tev);
	char sbuf[STRERR_BUFSIZE];

	if (!buf) {
		pr_debug("Failed to synthesize probe trace event.\n");
		return -EINVAL;
	}

	pr_debug("Writing event: %s\n", buf);
	if (!probe_event_dry_run) {
		if (write(fd, buf, strlen(buf)) < (int)strlen(buf)) {
			ret = -errno;
			pr_warning("Failed to write event: %s\n",
				   str_error_r(errno, sbuf, sizeof(sbuf)));
		}
	}
	free(buf);

	return ret;
}

static int __del_trace_probe_event(int fd, struct str_node *ent)
{
	char *p;
	char buf[128];
	int ret;

	/* Convert from perf-probe event to trace-probe event */
	ret = e_snprintf(buf, 128, "-:%s", ent->s);
	if (ret < 0)
		goto error;

	p = strchr(buf + 2, ':');
	if (!p) {
		pr_debug("Internal error: %s should have ':' but not.\n",
			 ent->s);
		ret = -ENOTSUP;
		goto error;
	}
	*p = '/';

	pr_debug("Writing event: %s\n", buf);
	ret = write(fd, buf, strlen(buf));
	if (ret < 0) {
		ret = -errno;
		goto error;
	}

	return 0;
error:
	pr_warning("Failed to delete event: %s\n",
		   str_error_r(-ret, buf, sizeof(buf)));
	return ret;
}

int probe_file__get_events(int fd, struct strfilter *filter,
			   struct strlist *plist)
{
	struct strlist *namelist;
	struct str_node *ent;
	const char *p;
	int ret = -ENOENT;

	if (!plist)
		return -EINVAL;

	namelist = __probe_file__get_namelist(fd, true);
	if (!namelist)
		return -ENOENT;

	strlist__for_each_entry(ent, namelist) {
		p = strchr(ent->s, ':');
		if ((p && strfilter__compare(filter, p + 1)) ||
		    strfilter__compare(filter, ent->s)) {
			ret = strlist__add(plist, ent->s);
			if (ret == -ENOMEM) {
				pr_err("strlist__add failed with -ENOMEM\n");
				goto out;
			}
			ret = 0;
		}
	}
out:
	strlist__delete(namelist);

	return ret;
}

int probe_file__del_strlist(int fd, struct strlist *namelist)
{
	int ret = 0;
	struct str_node *ent;

	strlist__for_each_entry(ent, namelist) {
		ret = __del_trace_probe_event(fd, ent);
		if (ret < 0)
			break;
	}
	return ret;
}

int probe_file__del_events(int fd, struct strfilter *filter)
{
	struct strlist *namelist;
	int ret;

	namelist = strlist__new(NULL, NULL);
	if (!namelist)
		return -ENOMEM;

	ret = probe_file__get_events(fd, filter, namelist);
	if (ret < 0)
		return ret;

	ret = probe_file__del_strlist(fd, namelist);
	strlist__delete(namelist);

	return ret;
}

/* Caller must ensure to remove this entry from list */
static void probe_cache_entry__delete(struct probe_cache_entry *entry)
{
	if (entry) {
		BUG_ON(!list_empty(&entry->node));

		strlist__delete(entry->tevlist);
		clear_perf_probe_event(&entry->pev);
		zfree(&entry->spev);
		free(entry);
	}
}

static struct probe_cache_entry *
probe_cache_entry__new(struct perf_probe_event *pev)
{
	struct probe_cache_entry *entry = zalloc(sizeof(*entry));

	if (entry) {
		INIT_LIST_HEAD(&entry->node);
		entry->tevlist = strlist__new(NULL, NULL);
		if (!entry->tevlist)
			zfree(&entry);
		else if (pev) {
			entry->spev = synthesize_perf_probe_command(pev);
			if (!entry->spev ||
			    perf_probe_event__copy(&entry->pev, pev) < 0) {
				probe_cache_entry__delete(entry);
				return NULL;
			}
		}
	}

	return entry;
}

int probe_cache_entry__get_event(struct probe_cache_entry *entry,
				 struct probe_trace_event **tevs)
{
	struct probe_trace_event *tev;
	struct str_node *node;
	int ret, i;

	ret = strlist__nr_entries(entry->tevlist);
	if (ret > probe_conf.max_probes)
		return -E2BIG;

	*tevs = zalloc(ret * sizeof(*tev));
	if (!*tevs)
		return -ENOMEM;

	i = 0;
	strlist__for_each_entry(node, entry->tevlist) {
		tev = &(*tevs)[i++];
		ret = parse_probe_trace_command(node->s, tev);
		if (ret < 0)
			break;
	}
	return i;
}

/* For the kernel probe caches, pass target = NULL or DSO__NAME_KALLSYMS */
<<<<<<< HEAD
static int probe_cache__open(struct probe_cache *pcache, const char *target)
=======
static int probe_cache__open(struct probe_cache *pcache, const char *target,
			     struct nsinfo *nsi)
>>>>>>> 24b8d41d
{
	char cpath[PATH_MAX];
	char sbuildid[SBUILD_ID_SIZE];
	char *dir_name = NULL;
	bool is_kallsyms = false;
	int ret, fd;
<<<<<<< HEAD

	if (target && build_id_cache__cached(target)) {
		/* This is a cached buildid */
		strncpy(sbuildid, target, SBUILD_ID_SIZE);
=======
	struct nscookie nsc;

	if (target && build_id_cache__cached(target)) {
		/* This is a cached buildid */
		strlcpy(sbuildid, target, SBUILD_ID_SIZE);
>>>>>>> 24b8d41d
		dir_name = build_id_cache__linkname(sbuildid, NULL, 0);
		goto found;
	}

	if (!target || !strcmp(target, DSO__NAME_KALLSYMS)) {
		target = DSO__NAME_KALLSYMS;
		is_kallsyms = true;
		ret = sysfs__sprintf_build_id("/", sbuildid);
<<<<<<< HEAD
	} else
		ret = filename__sprintf_build_id(target, sbuildid);
=======
	} else {
		nsinfo__mountns_enter(nsi, &nsc);
		ret = filename__sprintf_build_id(target, sbuildid);
		nsinfo__mountns_exit(&nsc);
	}
>>>>>>> 24b8d41d

	if (ret < 0) {
		pr_debug("Failed to get build-id from %s.\n", target);
		return ret;
	}

	/* If we have no buildid cache, make it */
	if (!build_id_cache__cached(sbuildid)) {
<<<<<<< HEAD
		ret = build_id_cache__add_s(sbuildid, target,
=======
		ret = build_id_cache__add_s(sbuildid, target, nsi,
>>>>>>> 24b8d41d
					    is_kallsyms, NULL);
		if (ret < 0) {
			pr_debug("Failed to add build-id cache: %s\n", target);
			return ret;
		}
	}

<<<<<<< HEAD
	dir_name = build_id_cache__cachedir(sbuildid, target, is_kallsyms,
=======
	dir_name = build_id_cache__cachedir(sbuildid, target, nsi, is_kallsyms,
>>>>>>> 24b8d41d
					    false);
found:
	if (!dir_name) {
		pr_debug("Failed to get cache from %s\n", target);
		return -ENOMEM;
	}

	snprintf(cpath, PATH_MAX, "%s/probes", dir_name);
	fd = open(cpath, O_CREAT | O_RDWR, 0644);
	if (fd < 0)
		pr_debug("Failed to open cache(%d): %s\n", fd, cpath);
	free(dir_name);
	pcache->fd = fd;

	return fd;
}

static int probe_cache__load(struct probe_cache *pcache)
{
	struct probe_cache_entry *entry = NULL;
	char buf[MAX_CMDLEN], *p;
	int ret = 0, fddup;
	FILE *fp;

	fddup = dup(pcache->fd);
	if (fddup < 0)
		return -errno;
	fp = fdopen(fddup, "r");
	if (!fp) {
		close(fddup);
		return -EINVAL;
	}

	while (!feof(fp)) {
		if (!fgets(buf, MAX_CMDLEN, fp))
			break;
		p = strchr(buf, '\n');
		if (p)
			*p = '\0';
		/* #perf_probe_event or %sdt_event */
		if (buf[0] == '#' || buf[0] == '%') {
			entry = probe_cache_entry__new(NULL);
			if (!entry) {
				ret = -ENOMEM;
				goto out;
			}
			if (buf[0] == '%')
				entry->sdt = true;
			entry->spev = strdup(buf + 1);
			if (entry->spev)
				ret = parse_perf_probe_command(buf + 1,
								&entry->pev);
			else
				ret = -ENOMEM;
			if (ret < 0) {
				probe_cache_entry__delete(entry);
				goto out;
			}
			list_add_tail(&entry->node, &pcache->entries);
		} else {	/* trace_probe_event */
			if (!entry) {
				ret = -EINVAL;
				goto out;
			}
<<<<<<< HEAD
			strlist__add(entry->tevlist, buf);
=======
			ret = strlist__add(entry->tevlist, buf);
			if (ret == -ENOMEM) {
				pr_err("strlist__add failed with -ENOMEM\n");
				goto out;
			}
>>>>>>> 24b8d41d
		}
	}
out:
	fclose(fp);
	return ret;
}

static struct probe_cache *probe_cache__alloc(void)
{
	struct probe_cache *pcache = zalloc(sizeof(*pcache));

	if (pcache) {
		INIT_LIST_HEAD(&pcache->entries);
		pcache->fd = -EINVAL;
	}
	return pcache;
}

void probe_cache__purge(struct probe_cache *pcache)
{
	struct probe_cache_entry *entry, *n;

	list_for_each_entry_safe(entry, n, &pcache->entries, node) {
		list_del_init(&entry->node);
		probe_cache_entry__delete(entry);
	}
}

void probe_cache__delete(struct probe_cache *pcache)
{
	if (!pcache)
		return;

	probe_cache__purge(pcache);
	if (pcache->fd > 0)
		close(pcache->fd);
	free(pcache);
}

<<<<<<< HEAD
struct probe_cache *probe_cache__new(const char *target)
=======
struct probe_cache *probe_cache__new(const char *target, struct nsinfo *nsi)
>>>>>>> 24b8d41d
{
	struct probe_cache *pcache = probe_cache__alloc();
	int ret;

	if (!pcache)
		return NULL;

<<<<<<< HEAD
	ret = probe_cache__open(pcache, target);
=======
	ret = probe_cache__open(pcache, target, nsi);
>>>>>>> 24b8d41d
	if (ret < 0) {
		pr_debug("Cache open error: %d\n", ret);
		goto out_err;
	}

	ret = probe_cache__load(pcache);
	if (ret < 0) {
		pr_debug("Cache read error: %d\n", ret);
		goto out_err;
	}

	return pcache;

out_err:
	probe_cache__delete(pcache);
	return NULL;
}

static bool streql(const char *a, const char *b)
{
	if (a == b)
		return true;

	if (!a || !b)
		return false;

	return !strcmp(a, b);
}

struct probe_cache_entry *
probe_cache__find(struct probe_cache *pcache, struct perf_probe_event *pev)
{
	struct probe_cache_entry *entry = NULL;
	char *cmd = synthesize_perf_probe_command(pev);

	if (!cmd)
		return NULL;

	for_each_probe_cache_entry(entry, pcache) {
		if (pev->sdt) {
			if (entry->pev.event &&
			    streql(entry->pev.event, pev->event) &&
			    (!pev->group ||
			     streql(entry->pev.group, pev->group)))
				goto found;

			continue;
		}
		/* Hit if same event name or same command-string */
		if ((pev->event &&
		     (streql(entry->pev.group, pev->group) &&
		      streql(entry->pev.event, pev->event))) ||
		    (!strcmp(entry->spev, cmd)))
			goto found;
	}
	entry = NULL;

found:
	free(cmd);
	return entry;
}

struct probe_cache_entry *
probe_cache__find_by_name(struct probe_cache *pcache,
			  const char *group, const char *event)
{
	struct probe_cache_entry *entry = NULL;

	for_each_probe_cache_entry(entry, pcache) {
		/* Hit if same event name or same command-string */
		if (streql(entry->pev.group, group) &&
		    streql(entry->pev.event, event))
			goto found;
	}
	entry = NULL;

found:
	return entry;
}

int probe_cache__add_entry(struct probe_cache *pcache,
			   struct perf_probe_event *pev,
			   struct probe_trace_event *tevs, int ntevs)
{
	struct probe_cache_entry *entry = NULL;
	char *command;
	int i, ret = 0;

	if (!pcache || !pev || !tevs || ntevs <= 0) {
		ret = -EINVAL;
		goto out_err;
	}

	/* Remove old cache entry */
	entry = probe_cache__find(pcache, pev);
	if (entry) {
		list_del_init(&entry->node);
		probe_cache_entry__delete(entry);
	}

	ret = -ENOMEM;
	entry = probe_cache_entry__new(pev);
	if (!entry)
		goto out_err;

	for (i = 0; i < ntevs; i++) {
		if (!tevs[i].point.symbol)
			continue;

		command = synthesize_probe_trace_command(&tevs[i]);
		if (!command)
			goto out_err;
<<<<<<< HEAD
		strlist__add(entry->tevlist, command);
=======
		ret = strlist__add(entry->tevlist, command);
		if (ret == -ENOMEM) {
			pr_err("strlist__add failed with -ENOMEM\n");
			goto out_err;
		}

>>>>>>> 24b8d41d
		free(command);
	}
	list_add_tail(&entry->node, &pcache->entries);
	pr_debug("Added probe cache: %d\n", ntevs);
	return 0;

out_err:
	pr_debug("Failed to add probe caches\n");
	probe_cache_entry__delete(entry);
	return ret;
}

#ifdef HAVE_GELF_GETNOTE_SUPPORT
static unsigned long long sdt_note__get_addr(struct sdt_note *note)
{
<<<<<<< HEAD
	return note->bit32 ? (unsigned long long)note->addr.a32[0]
		 : (unsigned long long)note->addr.a64[0];
=======
	return note->bit32 ?
		(unsigned long long)note->addr.a32[SDT_NOTE_IDX_LOC] :
		(unsigned long long)note->addr.a64[SDT_NOTE_IDX_LOC];
}

static unsigned long long sdt_note__get_ref_ctr_offset(struct sdt_note *note)
{
	return note->bit32 ?
		(unsigned long long)note->addr.a32[SDT_NOTE_IDX_REFCTR] :
		(unsigned long long)note->addr.a64[SDT_NOTE_IDX_REFCTR];
}

static const char * const type_to_suffix[] = {
	":s64", "", "", "", ":s32", "", ":s16", ":s8",
	"", ":u8", ":u16", "", ":u32", "", "", "", ":u64"
};

/*
 * Isolate the string number and convert it into a decimal value;
 * this will be an index to get suffix of the uprobe name (defining
 * the type)
 */
static int sdt_arg_parse_size(char *n_ptr, const char **suffix)
{
	long type_idx;

	type_idx = strtol(n_ptr, NULL, 10);
	if (type_idx < -8 || type_idx > 8) {
		pr_debug4("Failed to get a valid sdt type\n");
		return -1;
	}

	*suffix = type_to_suffix[type_idx + 8];
	return 0;
}

static int synthesize_sdt_probe_arg(struct strbuf *buf, int i, const char *arg)
{
	char *op, *desc = strdup(arg), *new_op = NULL;
	const char *suffix = "";
	int ret = -1;

	if (desc == NULL) {
		pr_debug4("Allocation error\n");
		return ret;
	}

	/*
	 * Argument is in N@OP format. N is size of the argument and OP is
	 * the actual assembly operand. N can be omitted; in that case
	 * argument is just OP(without @).
	 */
	op = strchr(desc, '@');
	if (op) {
		op[0] = '\0';
		op++;

		if (sdt_arg_parse_size(desc, &suffix))
			goto error;
	} else {
		op = desc;
	}

	ret = arch_sdt_arg_parse_op(op, &new_op);

	if (ret < 0)
		goto error;

	if (ret == SDT_ARG_VALID) {
		ret = strbuf_addf(buf, " arg%d=%s%s", i + 1, new_op, suffix);
		if (ret < 0)
			goto error;
	}

	ret = 0;
error:
	free(desc);
	free(new_op);
	return ret;
}

static char *synthesize_sdt_probe_command(struct sdt_note *note,
					const char *pathname,
					const char *sdtgrp)
{
	struct strbuf buf;
	char *ret = NULL, **args;
	int i, args_count, err;
	unsigned long long ref_ctr_offset;

	if (strbuf_init(&buf, 32) < 0)
		return NULL;

	err = strbuf_addf(&buf, "p:%s/%s %s:0x%llx",
			sdtgrp, note->name, pathname,
			sdt_note__get_addr(note));

	ref_ctr_offset = sdt_note__get_ref_ctr_offset(note);
	if (ref_ctr_offset && err >= 0)
		err = strbuf_addf(&buf, "(0x%llx)", ref_ctr_offset);

	if (err < 0)
		goto error;

	if (!note->args)
		goto out;

	if (note->args) {
		args = argv_split(note->args, &args_count);

		for (i = 0; i < args_count; ++i) {
			if (synthesize_sdt_probe_arg(&buf, i, args[i]) < 0)
				goto error;
		}
	}

out:
	ret = strbuf_detach(&buf, NULL);
error:
	strbuf_release(&buf);
	return ret;
>>>>>>> 24b8d41d
}

int probe_cache__scan_sdt(struct probe_cache *pcache, const char *pathname)
{
	struct probe_cache_entry *entry = NULL;
	struct list_head sdtlist;
	struct sdt_note *note;
	char *buf;
	char sdtgrp[64];
	int ret;

	INIT_LIST_HEAD(&sdtlist);
	ret = get_sdt_note_list(&sdtlist, pathname);
	if (ret < 0) {
		pr_debug4("Failed to get sdt note: %d\n", ret);
		return ret;
	}
	list_for_each_entry(note, &sdtlist, note_list) {
		ret = snprintf(sdtgrp, 64, "sdt_%s", note->provider);
		if (ret < 0)
			break;
		/* Try to find same-name entry */
		entry = probe_cache__find_by_name(pcache, sdtgrp, note->name);
		if (!entry) {
			entry = probe_cache_entry__new(NULL);
			if (!entry) {
				ret = -ENOMEM;
				break;
			}
			entry->sdt = true;
			ret = asprintf(&entry->spev, "%s:%s=%s", sdtgrp,
					note->name, note->name);
			if (ret < 0)
				break;
			entry->pev.event = strdup(note->name);
			entry->pev.group = strdup(sdtgrp);
			list_add_tail(&entry->node, &pcache->entries);
		}
<<<<<<< HEAD
		ret = asprintf(&buf, "p:%s/%s %s:0x%llx",
				sdtgrp, note->name, pathname,
				sdt_note__get_addr(note));
		if (ret < 0)
			break;
		strlist__add(entry->tevlist, buf);
		free(buf);
		entry = NULL;
=======
		buf = synthesize_sdt_probe_command(note, pathname, sdtgrp);
		if (!buf) {
			ret = -ENOMEM;
			break;
		}

		ret = strlist__add(entry->tevlist, buf);

		free(buf);
		entry = NULL;

		if (ret == -ENOMEM) {
			pr_err("strlist__add failed with -ENOMEM\n");
			break;
		}
>>>>>>> 24b8d41d
	}
	if (entry) {
		list_del_init(&entry->node);
		probe_cache_entry__delete(entry);
	}
	cleanup_sdt_note_list(&sdtlist);
	return ret;
}
#endif

static int probe_cache_entry__write(struct probe_cache_entry *entry, int fd)
{
	struct str_node *snode;
	struct stat st;
	struct iovec iov[3];
	const char *prefix = entry->sdt ? "%" : "#";
	int ret;
	/* Save stat for rollback */
	ret = fstat(fd, &st);
	if (ret < 0)
		return ret;

	pr_debug("Writing cache: %s%s\n", prefix, entry->spev);
	iov[0].iov_base = (void *)prefix; iov[0].iov_len = 1;
	iov[1].iov_base = entry->spev; iov[1].iov_len = strlen(entry->spev);
	iov[2].iov_base = (void *)"\n"; iov[2].iov_len = 1;
	ret = writev(fd, iov, 3);
	if (ret < (int)iov[1].iov_len + 2)
		goto rollback;

	strlist__for_each_entry(snode, entry->tevlist) {
		iov[0].iov_base = (void *)snode->s;
		iov[0].iov_len = strlen(snode->s);
		iov[1].iov_base = (void *)"\n"; iov[1].iov_len = 1;
		ret = writev(fd, iov, 2);
		if (ret < (int)iov[0].iov_len + 1)
			goto rollback;
	}
	return 0;

rollback:
	/* Rollback to avoid cache file corruption */
	if (ret > 0)
		ret = -1;
	if (ftruncate(fd, st.st_size) < 0)
		ret = -2;

	return ret;
}

int probe_cache__commit(struct probe_cache *pcache)
{
	struct probe_cache_entry *entry;
	int ret = 0;

	/* TBD: if we do not update existing entries, skip it */
	ret = lseek(pcache->fd, 0, SEEK_SET);
	if (ret < 0)
		goto out;

	ret = ftruncate(pcache->fd, 0);
	if (ret < 0)
		goto out;

	for_each_probe_cache_entry(entry, pcache) {
		ret = probe_cache_entry__write(entry, pcache->fd);
		pr_debug("Cache committed: %d\n", ret);
		if (ret < 0)
			break;
	}
out:
	return ret;
}

static bool probe_cache_entry__compare(struct probe_cache_entry *entry,
				       struct strfilter *filter)
{
	char buf[128], *ptr = entry->spev;

	if (entry->pev.event) {
		snprintf(buf, 128, "%s:%s", entry->pev.group, entry->pev.event);
		ptr = buf;
	}
	return strfilter__compare(filter, ptr);
}

int probe_cache__filter_purge(struct probe_cache *pcache,
			      struct strfilter *filter)
{
	struct probe_cache_entry *entry, *tmp;

	list_for_each_entry_safe(entry, tmp, &pcache->entries, node) {
		if (probe_cache_entry__compare(entry, filter)) {
			pr_info("Removed cached event: %s\n", entry->spev);
			list_del_init(&entry->node);
			probe_cache_entry__delete(entry);
		}
	}
	return 0;
}

static int probe_cache__show_entries(struct probe_cache *pcache,
				     struct strfilter *filter)
{
	struct probe_cache_entry *entry;

	for_each_probe_cache_entry(entry, pcache) {
		if (probe_cache_entry__compare(entry, filter))
			printf("%s\n", entry->spev);
	}
	return 0;
}

/* Show all cached probes */
int probe_cache__show_all_caches(struct strfilter *filter)
{
	struct probe_cache *pcache;
	struct strlist *bidlist;
	struct str_node *nd;
	char *buf = strfilter__string(filter);

	pr_debug("list cache with filter: %s\n", buf);
	free(buf);

	bidlist = build_id_cache__list_all(true);
	if (!bidlist) {
		pr_debug("Failed to get buildids: %d\n", errno);
		return -EINVAL;
	}
	strlist__for_each_entry(nd, bidlist) {
<<<<<<< HEAD
		pcache = probe_cache__new(nd->s);
=======
		pcache = probe_cache__new(nd->s, NULL);
>>>>>>> 24b8d41d
		if (!pcache)
			continue;
		if (!list_empty(&pcache->entries)) {
			buf = build_id_cache__origname(nd->s);
			printf("%s (%s):\n", buf, nd->s);
			free(buf);
			probe_cache__show_entries(pcache, filter);
		}
		probe_cache__delete(pcache);
	}
	strlist__delete(bidlist);

	return 0;
}

<<<<<<< HEAD
static struct {
	const char *pattern;
	bool	avail;
	bool	checked;
} probe_type_table[] = {
#define DEFINE_TYPE(idx, pat, def_avail)	\
	[idx] = {.pattern = pat, .avail = (def_avail)}
	DEFINE_TYPE(PROBE_TYPE_U, "* u8/16/32/64,*", true),
	DEFINE_TYPE(PROBE_TYPE_S, "* s8/16/32/64,*", true),
	DEFINE_TYPE(PROBE_TYPE_X, "* x8/16/32/64,*", false),
	DEFINE_TYPE(PROBE_TYPE_STRING, "* string,*", true),
	DEFINE_TYPE(PROBE_TYPE_BITFIELD,
		    "* b<bit-width>@<bit-offset>/<container-size>", true),
};

bool probe_type_is_available(enum probe_type type)
{
	FILE *fp;
	char *buf = NULL;
	size_t len = 0;
	bool target_line = false;
	bool ret = probe_type_table[type].avail;

	if (type >= PROBE_TYPE_END)
		return false;
	/* We don't have to check the type which supported by default */
	if (ret || probe_type_table[type].checked)
		return ret;

	if (asprintf(&buf, "%s/README", tracing_path) < 0)
		return ret;

	fp = fopen(buf, "r");
	if (!fp)
		goto end;

	zfree(&buf);
	while (getline(&buf, &len, fp) > 0 && !ret) {
		if (!target_line) {
			target_line = !!strstr(buf, " type: ");
			if (!target_line)
				continue;
		} else if (strstr(buf, "\t          ") != buf)
			break;
		ret = strglobmatch(buf, probe_type_table[type].pattern);
	}
	/* Cache the result */
	probe_type_table[type].checked = true;
	probe_type_table[type].avail = ret;

	fclose(fp);
end:
	free(buf);

	return ret;
=======
enum ftrace_readme {
	FTRACE_README_PROBE_TYPE_X = 0,
	FTRACE_README_KRETPROBE_OFFSET,
	FTRACE_README_UPROBE_REF_CTR,
	FTRACE_README_USER_ACCESS,
	FTRACE_README_MULTIPROBE_EVENT,
	FTRACE_README_IMMEDIATE_VALUE,
	FTRACE_README_END,
};

static struct {
	const char *pattern;
	bool avail;
} ftrace_readme_table[] = {
#define DEFINE_TYPE(idx, pat)			\
	[idx] = {.pattern = pat, .avail = false}
	DEFINE_TYPE(FTRACE_README_PROBE_TYPE_X, "*type: * x8/16/32/64,*"),
	DEFINE_TYPE(FTRACE_README_KRETPROBE_OFFSET, "*place (kretprobe): *"),
	DEFINE_TYPE(FTRACE_README_UPROBE_REF_CTR, "*ref_ctr_offset*"),
	DEFINE_TYPE(FTRACE_README_USER_ACCESS, "*u]<offset>*"),
	DEFINE_TYPE(FTRACE_README_MULTIPROBE_EVENT, "*Create/append/*"),
	DEFINE_TYPE(FTRACE_README_IMMEDIATE_VALUE, "*\\imm-value,*"),
};

static bool scan_ftrace_readme(enum ftrace_readme type)
{
	int fd;
	FILE *fp;
	char *buf = NULL;
	size_t len = 0;
	bool ret = false;
	static bool scanned = false;

	if (scanned)
		goto result;

	fd = open_trace_file("README", false);
	if (fd < 0)
		return ret;

	fp = fdopen(fd, "r");
	if (!fp) {
		close(fd);
		return ret;
	}

	while (getline(&buf, &len, fp) > 0)
		for (enum ftrace_readme i = 0; i < FTRACE_README_END; i++)
			if (!ftrace_readme_table[i].avail)
				ftrace_readme_table[i].avail =
					strglobmatch(buf, ftrace_readme_table[i].pattern);
	scanned = true;

	fclose(fp);
	free(buf);

result:
	if (type >= FTRACE_README_END)
		return false;

	return ftrace_readme_table[type].avail;
}

bool probe_type_is_available(enum probe_type type)
{
	if (type >= PROBE_TYPE_END)
		return false;
	else if (type == PROBE_TYPE_X)
		return scan_ftrace_readme(FTRACE_README_PROBE_TYPE_X);

	return true;
}

bool kretprobe_offset_is_supported(void)
{
	return scan_ftrace_readme(FTRACE_README_KRETPROBE_OFFSET);
}

bool uprobe_ref_ctr_is_supported(void)
{
	return scan_ftrace_readme(FTRACE_README_UPROBE_REF_CTR);
}

bool user_access_is_supported(void)
{
	return scan_ftrace_readme(FTRACE_README_USER_ACCESS);
}

bool multiprobe_event_is_supported(void)
{
	return scan_ftrace_readme(FTRACE_README_MULTIPROBE_EVENT);
}

bool immediate_value_is_supported(void)
{
	return scan_ftrace_readme(FTRACE_README_IMMEDIATE_VALUE);
>>>>>>> 24b8d41d
}<|MERGE_RESOLUTION|>--- conflicted
+++ resolved
@@ -4,10 +4,6 @@
  *
  * Written by Masami Hiramatsu <masami.hiramatsu.pt@hitachi.com>
  */
-<<<<<<< HEAD
-#include <sys/uio.h>
-#include "util.h"
-=======
 #include <errno.h>
 #include <fcntl.h>
 #include <sys/stat.h>
@@ -16,7 +12,6 @@
 #include <unistd.h>
 #include <linux/zalloc.h>
 #include "namespaces.h"
->>>>>>> 24b8d41d
 #include "event.h"
 #include "strlist.h"
 #include "strfilter.h"
@@ -81,12 +76,7 @@
 	char buf[PATH_MAX];
 	int ret;
 
-<<<<<<< HEAD
-	ret = e_snprintf(buf, PATH_MAX, "%s/%s",
-			 tracing_path, trace_file);
-=======
 	ret = e_snprintf(buf, PATH_MAX, "%s/%s", tracing_path_mount(), trace_file);
->>>>>>> 24b8d41d
 	if (ret >= 0) {
 		pr_debug("Opening %s write=%d\n", buf, readwrite);
 		if (readwrite && !probe_event_dry_run)
@@ -422,30 +412,19 @@
 }
 
 /* For the kernel probe caches, pass target = NULL or DSO__NAME_KALLSYMS */
-<<<<<<< HEAD
-static int probe_cache__open(struct probe_cache *pcache, const char *target)
-=======
 static int probe_cache__open(struct probe_cache *pcache, const char *target,
 			     struct nsinfo *nsi)
->>>>>>> 24b8d41d
 {
 	char cpath[PATH_MAX];
 	char sbuildid[SBUILD_ID_SIZE];
 	char *dir_name = NULL;
 	bool is_kallsyms = false;
 	int ret, fd;
-<<<<<<< HEAD
-
-	if (target && build_id_cache__cached(target)) {
-		/* This is a cached buildid */
-		strncpy(sbuildid, target, SBUILD_ID_SIZE);
-=======
 	struct nscookie nsc;
 
 	if (target && build_id_cache__cached(target)) {
 		/* This is a cached buildid */
 		strlcpy(sbuildid, target, SBUILD_ID_SIZE);
->>>>>>> 24b8d41d
 		dir_name = build_id_cache__linkname(sbuildid, NULL, 0);
 		goto found;
 	}
@@ -454,16 +433,11 @@
 		target = DSO__NAME_KALLSYMS;
 		is_kallsyms = true;
 		ret = sysfs__sprintf_build_id("/", sbuildid);
-<<<<<<< HEAD
-	} else
-		ret = filename__sprintf_build_id(target, sbuildid);
-=======
 	} else {
 		nsinfo__mountns_enter(nsi, &nsc);
 		ret = filename__sprintf_build_id(target, sbuildid);
 		nsinfo__mountns_exit(&nsc);
 	}
->>>>>>> 24b8d41d
 
 	if (ret < 0) {
 		pr_debug("Failed to get build-id from %s.\n", target);
@@ -472,11 +446,7 @@
 
 	/* If we have no buildid cache, make it */
 	if (!build_id_cache__cached(sbuildid)) {
-<<<<<<< HEAD
-		ret = build_id_cache__add_s(sbuildid, target,
-=======
 		ret = build_id_cache__add_s(sbuildid, target, nsi,
->>>>>>> 24b8d41d
 					    is_kallsyms, NULL);
 		if (ret < 0) {
 			pr_debug("Failed to add build-id cache: %s\n", target);
@@ -484,11 +454,7 @@
 		}
 	}
 
-<<<<<<< HEAD
-	dir_name = build_id_cache__cachedir(sbuildid, target, is_kallsyms,
-=======
 	dir_name = build_id_cache__cachedir(sbuildid, target, nsi, is_kallsyms,
->>>>>>> 24b8d41d
 					    false);
 found:
 	if (!dir_name) {
@@ -553,15 +519,11 @@
 				ret = -EINVAL;
 				goto out;
 			}
-<<<<<<< HEAD
-			strlist__add(entry->tevlist, buf);
-=======
 			ret = strlist__add(entry->tevlist, buf);
 			if (ret == -ENOMEM) {
 				pr_err("strlist__add failed with -ENOMEM\n");
 				goto out;
 			}
->>>>>>> 24b8d41d
 		}
 	}
 out:
@@ -601,11 +563,7 @@
 	free(pcache);
 }
 
-<<<<<<< HEAD
-struct probe_cache *probe_cache__new(const char *target)
-=======
 struct probe_cache *probe_cache__new(const char *target, struct nsinfo *nsi)
->>>>>>> 24b8d41d
 {
 	struct probe_cache *pcache = probe_cache__alloc();
 	int ret;
@@ -613,11 +571,7 @@
 	if (!pcache)
 		return NULL;
 
-<<<<<<< HEAD
-	ret = probe_cache__open(pcache, target);
-=======
 	ret = probe_cache__open(pcache, target, nsi);
->>>>>>> 24b8d41d
 	if (ret < 0) {
 		pr_debug("Cache open error: %d\n", ret);
 		goto out_err;
@@ -730,16 +684,12 @@
 		command = synthesize_probe_trace_command(&tevs[i]);
 		if (!command)
 			goto out_err;
-<<<<<<< HEAD
-		strlist__add(entry->tevlist, command);
-=======
 		ret = strlist__add(entry->tevlist, command);
 		if (ret == -ENOMEM) {
 			pr_err("strlist__add failed with -ENOMEM\n");
 			goto out_err;
 		}
 
->>>>>>> 24b8d41d
 		free(command);
 	}
 	list_add_tail(&entry->node, &pcache->entries);
@@ -755,10 +705,6 @@
 #ifdef HAVE_GELF_GETNOTE_SUPPORT
 static unsigned long long sdt_note__get_addr(struct sdt_note *note)
 {
-<<<<<<< HEAD
-	return note->bit32 ? (unsigned long long)note->addr.a32[0]
-		 : (unsigned long long)note->addr.a64[0];
-=======
 	return note->bit32 ?
 		(unsigned long long)note->addr.a32[SDT_NOTE_IDX_LOC] :
 		(unsigned long long)note->addr.a64[SDT_NOTE_IDX_LOC];
@@ -880,7 +826,6 @@
 error:
 	strbuf_release(&buf);
 	return ret;
->>>>>>> 24b8d41d
 }
 
 int probe_cache__scan_sdt(struct probe_cache *pcache, const char *pathname)
@@ -919,16 +864,6 @@
 			entry->pev.group = strdup(sdtgrp);
 			list_add_tail(&entry->node, &pcache->entries);
 		}
-<<<<<<< HEAD
-		ret = asprintf(&buf, "p:%s/%s %s:0x%llx",
-				sdtgrp, note->name, pathname,
-				sdt_note__get_addr(note));
-		if (ret < 0)
-			break;
-		strlist__add(entry->tevlist, buf);
-		free(buf);
-		entry = NULL;
-=======
 		buf = synthesize_sdt_probe_command(note, pathname, sdtgrp);
 		if (!buf) {
 			ret = -ENOMEM;
@@ -944,7 +879,6 @@
 			pr_err("strlist__add failed with -ENOMEM\n");
 			break;
 		}
->>>>>>> 24b8d41d
 	}
 	if (entry) {
 		list_del_init(&entry->node);
@@ -1075,11 +1009,7 @@
 		return -EINVAL;
 	}
 	strlist__for_each_entry(nd, bidlist) {
-<<<<<<< HEAD
-		pcache = probe_cache__new(nd->s);
-=======
 		pcache = probe_cache__new(nd->s, NULL);
->>>>>>> 24b8d41d
 		if (!pcache)
 			continue;
 		if (!list_empty(&pcache->entries)) {
@@ -1095,63 +1025,6 @@
 	return 0;
 }
 
-<<<<<<< HEAD
-static struct {
-	const char *pattern;
-	bool	avail;
-	bool	checked;
-} probe_type_table[] = {
-#define DEFINE_TYPE(idx, pat, def_avail)	\
-	[idx] = {.pattern = pat, .avail = (def_avail)}
-	DEFINE_TYPE(PROBE_TYPE_U, "* u8/16/32/64,*", true),
-	DEFINE_TYPE(PROBE_TYPE_S, "* s8/16/32/64,*", true),
-	DEFINE_TYPE(PROBE_TYPE_X, "* x8/16/32/64,*", false),
-	DEFINE_TYPE(PROBE_TYPE_STRING, "* string,*", true),
-	DEFINE_TYPE(PROBE_TYPE_BITFIELD,
-		    "* b<bit-width>@<bit-offset>/<container-size>", true),
-};
-
-bool probe_type_is_available(enum probe_type type)
-{
-	FILE *fp;
-	char *buf = NULL;
-	size_t len = 0;
-	bool target_line = false;
-	bool ret = probe_type_table[type].avail;
-
-	if (type >= PROBE_TYPE_END)
-		return false;
-	/* We don't have to check the type which supported by default */
-	if (ret || probe_type_table[type].checked)
-		return ret;
-
-	if (asprintf(&buf, "%s/README", tracing_path) < 0)
-		return ret;
-
-	fp = fopen(buf, "r");
-	if (!fp)
-		goto end;
-
-	zfree(&buf);
-	while (getline(&buf, &len, fp) > 0 && !ret) {
-		if (!target_line) {
-			target_line = !!strstr(buf, " type: ");
-			if (!target_line)
-				continue;
-		} else if (strstr(buf, "\t          ") != buf)
-			break;
-		ret = strglobmatch(buf, probe_type_table[type].pattern);
-	}
-	/* Cache the result */
-	probe_type_table[type].checked = true;
-	probe_type_table[type].avail = ret;
-
-	fclose(fp);
-end:
-	free(buf);
-
-	return ret;
-=======
 enum ftrace_readme {
 	FTRACE_README_PROBE_TYPE_X = 0,
 	FTRACE_README_KRETPROBE_OFFSET,
@@ -1248,5 +1121,4 @@
 bool immediate_value_is_supported(void)
 {
 	return scan_ftrace_readme(FTRACE_README_IMMEDIATE_VALUE);
->>>>>>> 24b8d41d
 }