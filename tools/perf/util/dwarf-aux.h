/* SPDX-License-Identifier: GPL-2.0-or-later */
#ifndef _DWARF_AUX_H
#define _DWARF_AUX_H
/*
 * dwarf-aux.h : libdw auxiliary interfaces
 */

#include <dwarf.h>
#include <elfutils/libdw.h>
#include <elfutils/libdwfl.h>
#include <elfutils/version.h>

struct strbuf;

/* Find the realpath of the target file */
const char *cu_find_realpath(Dwarf_Die *cu_die, const char *fname);

/* Get DW_AT_comp_dir (should be NULL with older gcc) */
const char *cu_get_comp_dir(Dwarf_Die *cu_die);

/* Get a line number and file name for given address */
int cu_find_lineinfo(Dwarf_Die *cudie, unsigned long addr,
		     const char **fname, int *lineno);

/* Walk on funcitons at given address */
int cu_walk_functions_at(Dwarf_Die *cu_die, Dwarf_Addr addr,
			 int (*callback)(Dwarf_Die *, void *), void *data);

/* Get DW_AT_linkage_name (should be NULL for C binary) */
const char *die_get_linkage_name(Dwarf_Die *dw_die);

<<<<<<< HEAD
=======
/* Get the lowest PC in DIE (including range list) */
int die_entrypc(Dwarf_Die *dw_die, Dwarf_Addr *addr);

>>>>>>> 24b8d41d
/* Ensure that this DIE is a subprogram and definition (not declaration) */
bool die_is_func_def(Dwarf_Die *dw_die);

/* Ensure that this DIE is an instance of a subprogram */
bool die_is_func_instance(Dwarf_Die *dw_die);

/* Compare diename and tname */
bool die_compare_name(Dwarf_Die *dw_die, const char *tname);

/* Matching diename with glob pattern */
bool die_match_name(Dwarf_Die *dw_die, const char *glob);

/* Get callsite line number of inline-function instance */
int die_get_call_lineno(Dwarf_Die *in_die);

/* Get callsite file name of inlined function instance */
const char *die_get_call_file(Dwarf_Die *in_die);

/* Get type die */
Dwarf_Die *die_get_type(Dwarf_Die *vr_die, Dwarf_Die *die_mem);

/* Get a type die, but skip qualifiers and typedef */
Dwarf_Die *die_get_real_type(Dwarf_Die *vr_die, Dwarf_Die *die_mem);

/* Check whether the DIE is signed or not */
bool die_is_signed_type(Dwarf_Die *tp_die);

/* Get data_member_location offset */
int die_get_data_member_location(Dwarf_Die *mb_die, Dwarf_Word *offs);

/* Return values for die_find_child() callbacks */
enum {
	DIE_FIND_CB_END = 0,		/* End of Search */
	DIE_FIND_CB_CHILD = 1,		/* Search only children */
	DIE_FIND_CB_SIBLING = 2,	/* Search only siblings */
	DIE_FIND_CB_CONTINUE = 3,	/* Search children and siblings */
};

/* Search child DIEs */
Dwarf_Die *die_find_child(Dwarf_Die *rt_die,
			 int (*callback)(Dwarf_Die *, void *),
			 void *data, Dwarf_Die *die_mem);

/* Search a non-inlined function including given address */
Dwarf_Die *die_find_realfunc(Dwarf_Die *cu_die, Dwarf_Addr addr,
			     Dwarf_Die *die_mem);

/* Search a non-inlined function with tail call at given address */
Dwarf_Die *die_find_tailfunc(Dwarf_Die *cu_die, Dwarf_Addr addr,
				    Dwarf_Die *die_mem);

/* Search the top inlined function including given address */
Dwarf_Die *die_find_top_inlinefunc(Dwarf_Die *sp_die, Dwarf_Addr addr,
				   Dwarf_Die *die_mem);

/* Search the deepest inlined function including given address */
Dwarf_Die *die_find_inlinefunc(Dwarf_Die *sp_die, Dwarf_Addr addr,
			       Dwarf_Die *die_mem);

/* Walk on the instances of given DIE */
int die_walk_instances(Dwarf_Die *in_die,
		       int (*callback)(Dwarf_Die *, void *), void *data);

/* Walker on lines (Note: line number will not be sorted) */
typedef int (* line_walk_callback_t) (const char *fname, int lineno,
				      Dwarf_Addr addr, void *data);

/*
 * Walk on lines inside given DIE. If the DIE is a subprogram, walk only on
 * the lines inside the subprogram, otherwise the DIE must be a CU DIE.
 */
int die_walk_lines(Dwarf_Die *rt_die, line_walk_callback_t callback, void *data);

/* Find a variable called 'name' at given address */
Dwarf_Die *die_find_variable_at(Dwarf_Die *sp_die, const char *name,
				Dwarf_Addr addr, Dwarf_Die *die_mem);

/* Find a member called 'name' */
Dwarf_Die *die_find_member(Dwarf_Die *st_die, const char *name,
			   Dwarf_Die *die_mem);

/* Get the name of given variable DIE */
int die_get_typename(Dwarf_Die *vr_die, struct strbuf *buf);

/* Get the name and type of given variable DIE, stored as "type\tname" */
int die_get_varname(Dwarf_Die *vr_die, struct strbuf *buf);
int die_get_var_range(Dwarf_Die *sp_die, Dwarf_Die *vr_die, struct strbuf *buf);

/* Check if target program is compiled with optimization */
bool die_is_optimized_target(Dwarf_Die *cu_die);

/* Use next address after prologue as probe location */
void die_skip_prologue(Dwarf_Die *sp_die, Dwarf_Die *cu_die,
		       Dwarf_Addr *entrypc);

#endif<|MERGE_RESOLUTION|>--- conflicted
+++ resolved
@@ -29,12 +29,9 @@
 /* Get DW_AT_linkage_name (should be NULL for C binary) */
 const char *die_get_linkage_name(Dwarf_Die *dw_die);
 
-<<<<<<< HEAD
-=======
 /* Get the lowest PC in DIE (including range list) */
 int die_entrypc(Dwarf_Die *dw_die, Dwarf_Addr *addr);
 
->>>>>>> 24b8d41d
 /* Ensure that this DIE is a subprogram and definition (not declaration) */
 bool die_is_func_def(Dwarf_Die *dw_die);
 
