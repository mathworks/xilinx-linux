--- conflicted
+++ resolved
@@ -9,10 +9,7 @@
 #include <stdio.h>
 #include <unistd.h>
 #include <uapi/linux/mman.h> /* To get things like MAP_HUGETLB even on older libc headers */
-<<<<<<< HEAD
-=======
 #include "dso.h"
->>>>>>> 24b8d41d
 #include "map.h"
 #include "map_symbol.h"
 #include "thread.h"
@@ -21,32 +18,6 @@
 #include "debug.h"
 #include "machine.h"
 #include <linux/string.h>
-<<<<<<< HEAD
-#include "unwind.h"
-
-static void __maps__insert(struct maps *maps, struct map *map);
-
-const char *map_type__name[MAP__NR_TYPES] = {
-	[MAP__FUNCTION] = "Functions",
-	[MAP__VARIABLE] = "Variables",
-};
-
-static inline int is_anon_memory(const char *filename, u32 flags)
-{
-	return flags & MAP_HUGETLB ||
-	       !strcmp(filename, "//anon") ||
-	       !strncmp(filename, "/dev/zero", sizeof("/dev/zero") - 1) ||
-	       !strncmp(filename, "/anon_hugepage", sizeof("/anon_hugepage") - 1);
-}
-
-static inline int is_no_dso_memory(const char *filename)
-{
-	return !strncmp(filename, "[stack", 6) ||
-	       !strncmp(filename, "/SYSV",5)   ||
-	       !strcmp(filename, "[heap]");
-}
-
-=======
 #include <linux/zalloc.h>
 #include "srcline.h"
 #include "namespaces.h"
@@ -56,7 +27,6 @@
 
 static void __maps__insert(struct maps *maps, struct map *map);
 
->>>>>>> 24b8d41d
 static inline int is_android_lib(const char *filename)
 {
 	return strstarts(filename, "/data/app-lib/") ||
@@ -173,11 +143,7 @@
 		int anon, no_dso, vdso, android;
 
 		android = is_android_lib(filename);
-<<<<<<< HEAD
-		anon = is_anon_memory(filename, flags);
-=======
 		anon = is_anon_memory(filename) || flags & MAP_HUGETLB;
->>>>>>> 24b8d41d
 		vdso = is_vdso_map(filename);
 		no_dso = is_no_dso_memory(filename);
 		map->prot = prot;
@@ -392,14 +358,6 @@
 	return 0;
 }
 
-<<<<<<< HEAD
-int __weak arch__compare_symbol_names(const char *namea, const char *nameb)
-{
-	return strcmp(namea, nameb);
-}
-
-=======
->>>>>>> 24b8d41d
 struct symbol *map__find_symbol(struct map *map, u64 addr)
 {
 	if (map__load(map) < 0)
@@ -527,11 +485,7 @@
 	 * kernel modules also have DSO_TYPE_USER in dso->kernel,
 	 * but all kernel modules are ET_REL, so won't get here.
 	 */
-<<<<<<< HEAD
-	if (map->dso->kernel == DSO_TYPE_USER)
-=======
 	if (map->dso->kernel == DSO_SPACE__USER)
->>>>>>> 24b8d41d
 		return rip + map->dso->text_offset;
 
 	return map->unmap_ip(map, rip) - map->reloc;
@@ -561,11 +515,7 @@
 	 * kernel modules also have DSO_TYPE_USER in dso->kernel,
 	 * but all kernel modules are ET_REL, so won't get here.
 	 */
-<<<<<<< HEAD
-	if (map->dso->kernel == DSO_TYPE_USER)
-=======
 	if (map->dso->kernel == DSO_SPACE__USER)
->>>>>>> 24b8d41d
 		return map->unmap_ip(map, ip - map->dso->text_offset);
 
 	return ip + map->reloc;
@@ -695,13 +645,7 @@
 		maps__delete(maps);
 }
 
-<<<<<<< HEAD
-struct symbol *map_groups__find_symbol(struct map_groups *mg,
-				       enum map_type type, u64 addr,
-				       struct map **mapp)
-=======
 struct symbol *maps__find_symbol(struct maps *maps, u64 addr, struct map **mapp)
->>>>>>> 24b8d41d
 {
 	struct map *map = maps__find(maps, addr);
 
@@ -715,12 +659,7 @@
 	return NULL;
 }
 
-<<<<<<< HEAD
-struct symbol *maps__find_symbol_by_name(struct maps *maps, const char *name,
-					 struct map **mapp)
-=======
 static bool map__contains_symbol(struct map *map, struct symbol *sym)
->>>>>>> 24b8d41d
 {
 	u64 ip = map->unmap_ip(map, sym->start);
 
@@ -734,10 +673,7 @@
 
 	down_read(&maps->lock);
 
-<<<<<<< HEAD
-=======
 	maps__for_each_entry(maps, pos) {
->>>>>>> 24b8d41d
 		sym = map__find_symbol_by_name(pos, name);
 
 		if (sym == NULL)
@@ -753,29 +689,11 @@
 
 	sym = NULL;
 out:
-<<<<<<< HEAD
-	pthread_rwlock_unlock(&maps->lock);
-	return sym;
-}
-
-struct symbol *map_groups__find_symbol_by_name(struct map_groups *mg,
-					       enum map_type type,
-					       const char *name,
-					       struct map **mapp)
-{
-	struct symbol *sym = maps__find_symbol_by_name(&mg->maps[type], name, mapp);
-
-	return sym;
-}
-
-int map_groups__find_ams(struct addr_map_symbol *ams)
-=======
 	up_read(&maps->lock);
 	return sym;
 }
 
 int maps__find_ams(struct maps *maps, struct addr_map_symbol *ams)
->>>>>>> 24b8d41d
 {
 	if (ams->addr < ams->ms.map->start || ams->addr >= ams->ms.map->end) {
 		if (maps == NULL)
@@ -785,13 +703,8 @@
 			return -1;
 	}
 
-<<<<<<< HEAD
-	ams->al_addr = ams->map->map_ip(ams->map, ams->addr);
-	ams->sym = map__find_symbol(ams->map, ams->al_addr);
-=======
 	ams->al_addr = ams->ms.map->map_ip(ams->ms.map, ams->addr);
 	ams->ms.sym = map__find_symbol(ams->ms.map, ams->al_addr);
->>>>>>> 24b8d41d
 
 	return ams->ms.sym ? 0 : -1;
 }
@@ -921,16 +834,9 @@
 /*
  * XXX This should not really _copy_ te maps, but refcount them.
  */
-<<<<<<< HEAD
-int map_groups__clone(struct thread *thread,
-		      struct map_groups *parent, enum map_type type)
-{
-	struct map_groups *mg = thread->mg;
-=======
 int maps__clone(struct thread *thread, struct maps *parent)
 {
 	struct maps *maps = thread->maps;
->>>>>>> 24b8d41d
 	int err = -ENOMEM;
 	struct map *map;
 
@@ -941,19 +847,11 @@
 		if (new == NULL)
 			goto out_unlock;
 
-<<<<<<< HEAD
-		err = unwind__prepare_access(thread, new, NULL);
-		if (err)
-			goto out_unlock;
-
-		map_groups__insert(mg, new);
-=======
 		err = unwind__prepare_access(maps, new, NULL);
 		if (err)
 			goto out_unlock;
 
 		maps__insert(maps, new);
->>>>>>> 24b8d41d
 		map__put(new);
 	}
 
