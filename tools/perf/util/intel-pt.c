--- conflicted
+++ resolved
@@ -33,14 +33,11 @@
 #include "tsc.h"
 #include "intel-pt.h"
 #include "config.h"
-<<<<<<< HEAD
-=======
 #include "util/perf_api_probe.h"
 #include "util/synthetic-events.h"
 #include "time-utils.h"
 
 #include "../arch/x86/include/uapi/asm/perf_regs.h"
->>>>>>> 24b8d41d
 
 #include "intel-pt-decoder/intel-pt-log.h"
 #include "intel-pt-decoder/intel-pt-decoder.h"
@@ -123,24 +120,18 @@
 	u64 cyc_bit;
 	u64 noretcomp_bit;
 	unsigned max_non_turbo_ratio;
-<<<<<<< HEAD
-=======
 	unsigned cbr2khz;
->>>>>>> 24b8d41d
 
 	unsigned long num_events;
 
 	char *filter;
 	struct addr_filters filts;
-<<<<<<< HEAD
-=======
 
 	struct range *time_ranges;
 	unsigned int range_cnt;
 
 	struct ip_callchain *chain;
 	struct branch_stack *br_stack;
->>>>>>> 24b8d41d
 };
 
 enum switch_state {
@@ -403,7 +394,7 @@
 	}
 
 	queue = &ptq->pt->queues.queue_array[ptq->queue_nr];
-next:
+
 	buffer = auxtrace_buffer__next(queue, buffer);
 	if (!buffer) {
 		if (old_buffer)
@@ -414,54 +405,9 @@
 
 	ptq->buffer = buffer;
 
-<<<<<<< HEAD
-	if (!buffer->data) {
-		int fd = perf_data_file__fd(ptq->pt->session->file);
-
-		buffer->data = auxtrace_buffer__get_data(buffer, fd);
-		if (!buffer->data)
-			return -ENOMEM;
-	}
-
-	if (ptq->pt->snapshot_mode && !buffer->consecutive && old_buffer &&
-	    intel_pt_do_fix_overlap(ptq->pt, old_buffer, buffer))
-		return -ENOMEM;
-
-	if (buffer->use_data) {
-		b->len = buffer->use_size;
-		b->buf = buffer->use_data;
-	} else {
-		b->len = buffer->size;
-		b->buf = buffer->data;
-	}
-	b->ref_timestamp = buffer->reference;
-
-	/*
-	 * If in snapshot mode and the buffer has no usable data, get next
-	 * buffer and again check overlap against old_buffer.
-	 */
-	if (ptq->pt->snapshot_mode && !b->len)
-		goto next;
-
-	if (old_buffer)
-		auxtrace_buffer__drop_data(old_buffer);
-
-	if (!old_buffer || ptq->pt->sampling_mode || (ptq->pt->snapshot_mode &&
-						      !buffer->consecutive)) {
-		b->consecutive = false;
-		b->trace_nr = buffer->buffer_nr + 1;
-	} else {
-		b->consecutive = true;
-	}
-
-	if (ptq->use_buffer_pid_tid && (ptq->pid != buffer->pid ||
-					ptq->tid != buffer->tid))
-		intel_pt_use_buffer_pid_tid(ptq, queue, buffer);
-=======
 	err = intel_pt_get_buffer(ptq, buffer, old_buffer, b);
 	if (err)
 		return err;
->>>>>>> 24b8d41d
 
 	if (ptq->step_through_buffers)
 		ptq->stop = true;
@@ -795,12 +741,7 @@
 	if (!thread)
 		return -EINVAL;
 
-<<<<<<< HEAD
-	thread__find_addr_map(thread, cpumode, MAP__FUNCTION, ip, &al);
-	if (!al.map || !al.map->dso)
-=======
 	if (!thread__find_map(thread, cpumode, ip, &al) || !al.map->dso)
->>>>>>> 24b8d41d
 		return -EINVAL;
 
 	offset = al.map->map_ip(al.map, ip);
@@ -831,13 +772,8 @@
 	struct evsel *evsel;
 
 	evlist__for_each_entry(pt->session->evlist, evsel) {
-<<<<<<< HEAD
-		if (intel_pt_get_config(pt, &evsel->attr, NULL) &&
-		    !evsel->attr.exclude_kernel)
-=======
 		if (intel_pt_get_config(pt, &evsel->core.attr, NULL) &&
 		    !evsel->core.attr.exclude_kernel)
->>>>>>> 24b8d41d
 			return false;
 	}
 	return true;
@@ -852,11 +788,7 @@
 		return true;
 
 	evlist__for_each_entry(pt->session->evlist, evsel) {
-<<<<<<< HEAD
-		if (intel_pt_get_config(pt, &evsel->attr, &config) &&
-=======
 		if (intel_pt_get_config(pt, &evsel->core.attr, &config) &&
->>>>>>> 24b8d41d
 		    (config & pt->noretcomp_bit))
 			return false;
 	}
@@ -889,11 +821,7 @@
 		config >>= 1;
 
 	evlist__for_each_entry(pt->session->evlist, evsel) {
-<<<<<<< HEAD
-		if (intel_pt_get_config(pt, &evsel->attr, &config))
-=======
 		if (intel_pt_get_config(pt, &evsel->core.attr, &config))
->>>>>>> 24b8d41d
 			return (config & pt->mtc_freq_bits) >> shift;
 	}
 	return 0;
@@ -909,11 +837,7 @@
 		return true;
 
 	evlist__for_each_entry(pt->session->evlist, evsel) {
-<<<<<<< HEAD
-		if (!(evsel->attr.sample_type & PERF_SAMPLE_TIME))
-=======
 		if (!(evsel->core.attr.sample_type & PERF_SAMPLE_TIME))
->>>>>>> 24b8d41d
 			return true;
 		if (intel_pt_get_config(pt, &evsel->core.attr, &config)) {
 			if (config & pt->tsc_bit)
@@ -930,13 +854,8 @@
 	struct evsel *evsel;
 
 	evlist__for_each_entry(pt->session->evlist, evsel) {
-<<<<<<< HEAD
-		if (intel_pt_get_config(pt, &evsel->attr, NULL) &&
-		    !evsel->attr.exclude_kernel)
-=======
 		if (intel_pt_get_config(pt, &evsel->core.attr, NULL) &&
 		    !evsel->core.attr.exclude_kernel)
->>>>>>> 24b8d41d
 			return true;
 	}
 	return false;
@@ -952,11 +871,7 @@
 		return false;
 
 	evlist__for_each_entry(pt->session->evlist, evsel) {
-<<<<<<< HEAD
-		if (intel_pt_get_config(pt, &evsel->attr, &config)) {
-=======
 		if (intel_pt_get_config(pt, &evsel->core.attr, &config)) {
->>>>>>> 24b8d41d
 			if (config & pt->tsc_bit)
 				have_tsc = true;
 			else
@@ -1116,9 +1031,6 @@
 	params.tsc_ctc_ratio_n = pt->tsc_ctc_ratio_n;
 	params.tsc_ctc_ratio_d = pt->tsc_ctc_ratio_d;
 	params.quick = pt->synth_opts.quick;
-
-	if (pt->filts.cnt > 0)
-		params.pgd_ip = intel_pt_pgd_ip;
 
 	if (pt->filts.cnt > 0)
 		params.pgd_ip = intel_pt_pgd_ip;
@@ -1445,18 +1357,8 @@
 	if (pt->branches_filter && !(pt->branches_filter & ptq->flags))
 		return 0;
 
-<<<<<<< HEAD
-	if (pt->synth_opts.initial_skip &&
-	    pt->num_events++ < pt->synth_opts.initial_skip)
-		return 0;
-
-	event->sample.header.type = PERF_RECORD_SAMPLE;
-	event->sample.header.misc = PERF_RECORD_MISC_USER;
-	event->sample.header.size = sizeof(struct perf_event_header);
-=======
 	if (intel_pt_skip_event(pt))
 		return 0;
->>>>>>> 24b8d41d
 
 	intel_pt_prep_b_sample(pt, ptq, event, &sample);
 
@@ -1517,18 +1419,8 @@
 	union perf_event *event = ptq->event_buf;
 	struct perf_sample sample = { .ip = 0, };
 
-<<<<<<< HEAD
-	if (pt->synth_opts.initial_skip &&
-	    pt->num_events++ < pt->synth_opts.initial_skip)
-		return 0;
-
-	event->sample.header.type = PERF_RECORD_SAMPLE;
-	event->sample.header.misc = PERF_RECORD_MISC_USER;
-	event->sample.header.size = sizeof(struct perf_event_header);
-=======
 	if (intel_pt_skip_event(pt))
 		return 0;
->>>>>>> 24b8d41d
 
 	intel_pt_prep_sample(pt, ptq, event, &sample);
 
@@ -1592,18 +1484,8 @@
 	struct perf_sample sample = { .ip = 0, };
 	struct perf_synth_intel_ptwrite raw;
 
-<<<<<<< HEAD
-	if (pt->synth_opts.initial_skip &&
-	    pt->num_events++ < pt->synth_opts.initial_skip)
-		return 0;
-
-	event->sample.header.type = PERF_RECORD_SAMPLE;
-	event->sample.header.misc = PERF_RECORD_MISC_USER;
-	event->sample.header.size = sizeof(struct perf_event_header);
-=======
 	if (intel_pt_skip_event(pt))
 		return 0;
->>>>>>> 24b8d41d
 
 	intel_pt_prep_p_sample(pt, ptq, event, &sample);
 
@@ -2084,12 +1966,6 @@
 
 	ptq->have_sample = false;
 
-<<<<<<< HEAD
-	if (pt->sample_instructions &&
-	    (state->type & INTEL_PT_INSTRUCTION) &&
-	    (!pt->synth_opts.initial_skip ||
-	     pt->num_events++ >= pt->synth_opts.initial_skip)) {
-=======
 	if (ptq->state->tot_cyc_cnt > ptq->ipc_cyc_cnt) {
 		/*
 		 * Cycle count and instruction count only go together to create
@@ -2140,20 +2016,12 @@
 	}
 
 	if (pt->sample_instructions && (state->type & INTEL_PT_INSTRUCTION)) {
->>>>>>> 24b8d41d
 		err = intel_pt_synth_instruction_sample(ptq);
 		if (err)
 			return err;
 	}
 
-<<<<<<< HEAD
-	if (pt->sample_transactions &&
-	    (state->type & INTEL_PT_TRANSACTION) &&
-	    (!pt->synth_opts.initial_skip ||
-	     pt->num_events++ >= pt->synth_opts.initial_skip)) {
-=======
 	if (pt->sample_transactions && (state->type & INTEL_PT_TRANSACTION)) {
->>>>>>> 24b8d41d
 		err = intel_pt_synth_transaction_sample(ptq);
 		if (err)
 			return err;
@@ -2168,14 +2036,6 @@
 	if (!(state->type & INTEL_PT_BRANCH))
 		return 0;
 
-<<<<<<< HEAD
-	if (pt->synth_opts.callchain || pt->synth_opts.thread_stack)
-		thread_stack__event(ptq->thread, ptq->flags, state->from_ip,
-				    state->to_ip, ptq->insn_len,
-				    state->trace_nr);
-	else
-		thread_stack__set_trace_nr(ptq->thread, state->trace_nr);
-=======
 	if (pt->use_thread_stack) {
 		thread_stack__event(ptq->thread, ptq->cpu, ptq->flags,
 				    state->from_ip, state->to_ip, ptq->insn_len,
@@ -2185,7 +2045,6 @@
 	} else {
 		thread_stack__set_trace_nr(ptq->thread, ptq->cpu, state->trace_nr);
 	}
->>>>>>> 24b8d41d
 
 	if (pt->sample_branches) {
 		err = intel_pt_synth_branch_sample(ptq);
@@ -2962,13 +2821,9 @@
 	session->auxtrace = NULL;
 	thread__put(pt->unknown_thread);
 	addr_filters__exit(&pt->filts);
-<<<<<<< HEAD
-	zfree(&pt->filter);
-=======
 	zfree(&pt->chain);
 	zfree(&pt->filter);
 	zfree(&pt->time_ranges);
->>>>>>> 24b8d41d
 	free(pt);
 }
 
@@ -3117,18 +2972,7 @@
 	u64 id;
 	int err;
 
-<<<<<<< HEAD
-	evlist__for_each_entry(evlist, evsel) {
-		if (evsel->attr.type == pt->pmu_type && evsel->ids) {
-			found = true;
-			break;
-		}
-	}
-
-	if (!found) {
-=======
 	if (!evsel) {
->>>>>>> 24b8d41d
 		pr_debug("There are no selected events with Intel Processor Trace data\n");
 		return 0;
 	}
@@ -3212,17 +3056,6 @@
 		pt->transactions_id = id;
 		intel_pt_set_event_name(evlist, id, "transactions");
 		id += 1;
-<<<<<<< HEAD
-		evlist__for_each_entry(evlist, evsel) {
-			if (evsel->id && evsel->id[0] == pt->transactions_id) {
-				if (evsel->name)
-					zfree(&evsel->name);
-				evsel->name = strdup("transactions");
-				break;
-			}
-		}
-=======
->>>>>>> 24b8d41d
 	}
 
 	attr.type = PERF_TYPE_SYNTH;
@@ -3311,11 +3144,7 @@
 	struct evsel *evsel;
 
 	evlist__for_each_entry_reverse(evlist, evsel) {
-<<<<<<< HEAD
-		const char *name = perf_evsel__name(evsel);
-=======
 		const char *name = evsel__name(evsel);
->>>>>>> 24b8d41d
 
 		if (!strcmp(name, "sched:sched_switch"))
 			return evsel;
@@ -3329,11 +3158,7 @@
 	struct evsel *evsel;
 
 	evlist__for_each_entry(evlist, evsel) {
-<<<<<<< HEAD
-		if (evsel->attr.context_switch)
-=======
 		if (evsel->core.attr.context_switch)
->>>>>>> 24b8d41d
 			return true;
 	}
 
@@ -3467,17 +3292,10 @@
 	fprintf(stdout, "  %-20s%s\n", name, str ? str : "");
 }
 
-<<<<<<< HEAD
-static bool intel_pt_has(struct auxtrace_info_event *auxtrace_info, int pos)
-{
-	return auxtrace_info->header.size >=
-		sizeof(struct auxtrace_info_event) + (sizeof(u64) * (pos + 1));
-=======
 static bool intel_pt_has(struct perf_record_auxtrace_info *auxtrace_info, int pos)
 {
 	return auxtrace_info->header.size >=
 		sizeof(struct perf_record_auxtrace_info) + (sizeof(u64) * (pos + 1));
->>>>>>> 24b8d41d
 }
 
 int intel_pt_process_auxtrace_info(union perf_event *event,
@@ -3487,11 +3305,7 @@
 	size_t min_sz = sizeof(u64) * INTEL_PT_PER_CPU_MMAPS;
 	struct intel_pt *pt;
 	void *info_end;
-<<<<<<< HEAD
-	u64 *info;
-=======
 	__u64 *info;
->>>>>>> 24b8d41d
 	int err;
 
 	if (auxtrace_info->header.size < sizeof(struct perf_record_auxtrace_info) +
@@ -3504,13 +3318,9 @@
 
 	addr_filters__init(&pt->filts);
 
-<<<<<<< HEAD
-	perf_config(intel_pt_perf_config, pt);
-=======
 	err = perf_config(intel_pt_perf_config, pt);
 	if (err)
 		goto err_free;
->>>>>>> 24b8d41d
 
 	err = auxtrace_queues__init(&pt->queues);
 	if (err)
@@ -3659,12 +3469,7 @@
 			pt->synth_opts.callchain = true;
 			pt->synth_opts.add_callchain = true;
 		}
-<<<<<<< HEAD
-		if (session->itrace_synth_opts)
-			pt->synth_opts.thread_stack =
-=======
 		pt->synth_opts.thread_stack =
->>>>>>> 24b8d41d
 				session->itrace_synth_opts->thread_stack;
 	}
 
@@ -3774,10 +3579,7 @@
 err_free:
 	addr_filters__exit(&pt->filts);
 	zfree(&pt->filter);
-<<<<<<< HEAD
-=======
 	zfree(&pt->time_ranges);
->>>>>>> 24b8d41d
 	free(pt);
 	return err;
 }