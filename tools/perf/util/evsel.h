/* SPDX-License-Identifier: GPL-2.0 */
#ifndef __PERF_EVSEL_H
#define __PERF_EVSEL_H 1

#include <linux/list.h>
#include <stdbool.h>
#include <sys/types.h>
#include <linux/perf_event.h>
#include <linux/types.h>
#include <internal/evsel.h>
#include <perf/evsel.h>
#include "symbol_conf.h"
#include <internal/cpumap.h>

struct bpf_object;
struct cgroup;
struct perf_counts;
struct perf_stat_evsel;
union perf_event;

typedef int (evsel__sb_cb_t)(union perf_event *event, void *data);

enum perf_tool_event {
	PERF_TOOL_NONE		= 0,
	PERF_TOOL_DURATION_TIME = 1,
};

<<<<<<< HEAD
struct cgroup_sel;

/*
 * The 'struct perf_evsel_config_term' is used to pass event
 * specific configuration data to perf_evsel__config routine.
 * It is allocated within event parsing and attached to
 * perf_evsel::config_terms list head.
*/
enum {
	PERF_EVSEL__CONFIG_TERM_PERIOD,
	PERF_EVSEL__CONFIG_TERM_FREQ,
	PERF_EVSEL__CONFIG_TERM_TIME,
	PERF_EVSEL__CONFIG_TERM_CALLGRAPH,
	PERF_EVSEL__CONFIG_TERM_STACK_USER,
	PERF_EVSEL__CONFIG_TERM_INHERIT,
	PERF_EVSEL__CONFIG_TERM_MAX_STACK,
	PERF_EVSEL__CONFIG_TERM_OVERWRITE,
	PERF_EVSEL__CONFIG_TERM_DRV_CFG,
	PERF_EVSEL__CONFIG_TERM_MAX,
};

struct perf_evsel_config_term {
	struct list_head	list;
	int	type;
	union {
		u64	period;
		u64	freq;
		bool	time;
		char	*callgraph;
		char	*drv_cfg;
		u64	stack_user;
		int	max_stack;
		bool	inherit;
		bool	overwrite;
	} val;
};

/** struct perf_evsel - event selector
=======
/** struct evsel - event selector
>>>>>>> 24b8d41d
 *
 * @evlist - evlist this evsel is in, if it is in one.
 * @core - libperf evsel object
 * @name - Can be set to retain the original event name passed by the user,
 *         so that when showing results in tools such as 'perf stat', we
 *         show the name used, not some alias.
 * @id_pos: the position of the event id (PERF_SAMPLE_ID or
 *          PERF_SAMPLE_IDENTIFIER) in a sample event i.e. in the array of
 *          struct perf_record_sample
 * @is_pos: the position (counting backwards) of the event id (PERF_SAMPLE_ID or
 *          PERF_SAMPLE_IDENTIFIER) in a non-sample event i.e. if sample_id_all
 *          is used there is an id sample appended to non-sample events
 * @priv:   And what is in its containing unnamed union are tool specific
 */
struct evsel {
	struct perf_evsel	core;
	struct evlist		*evlist;
	off_t			id_offset;
	int			idx;
	int			id_pos;
	int			is_pos;
	unsigned int		sample_size;

	/*
	 * These fields can be set in the parse-events code or similar.
	 * Please check evsel__clone() to copy them properly so that
	 * they can be released properly.
	 */
	struct {
		char			*name;
		char			*group_name;
		const char		*pmu_name;
		struct tep_event	*tp_format;
		char			*filter;
		unsigned long		max_events;
		double			scale;
		const char		*unit;
		struct cgroup		*cgrp;
		enum perf_tool_event	tool_event;
		/* parse modifier helper */
		int			exclude_GH;
		int			sample_read;
		bool			snapshot;
		bool			per_pkg;
		bool			percore;
		bool			precise_max;
		bool			use_uncore_alias;
		bool			is_libpfm_event;
		bool			auto_merge_stats;
		bool			collect_stat;
		bool			weak_group;
		int			bpf_fd;
		struct bpf_object	*bpf_obj;
	};

	/*
	 * metric fields are similar, but needs more care as they can have
	 * references to other metric (evsel).
	 */
	const char *		metric_expr;
	const char *		metric_name;
	struct evsel		**metric_events;
	struct evsel		*metric_leader;

	void			*handler;
	struct perf_counts	*counts;
	struct perf_counts	*prev_raw_counts;
	unsigned long		nr_events_printed;
	struct perf_stat_evsel  *stats;
	void			*priv;
	u64			db_id;
	bool			uniquified_name;
	bool 			supported;
	bool 			needs_swap;
	bool 			disabled;
	bool			no_aux_samples;
	bool			immediate;
	bool			tracking;
	bool			ignore_missing_thread;
	bool			forced_leader;
	bool			cmdline_group_boundary;
	bool			merged_stat;
	bool			reset_group;
	bool			errored;
	unsigned long		*per_pkg_mask;
	struct evsel		*leader;
	struct list_head	config_terms;
	int			err;
	int			cpu_iter;
	struct {
		evsel__sb_cb_t	*cb;
		void		*data;
	} side_band;
	/*
	 * For reporting purposes, an evsel sample can have a callchain
	 * synthesized from AUX area data. Keep track of synthesized sample
	 * types here. Note, the recorded sample_type cannot be changed because
	 * it is needed to continue to parse events.
	 * See also evsel__has_callchain().
	 */
	__u64			synth_sample_type;
};

struct perf_missing_features {
	bool sample_id_all;
	bool exclude_guest;
	bool mmap2;
	bool cloexec;
	bool clockid;
	bool clockid_wrong;
	bool lbr_flags;
	bool write_backward;
	bool group_read;
	bool ksymbol;
	bool bpf;
	bool aux_output;
	bool branch_hw_idx;
	bool cgroup;
};

extern struct perf_missing_features perf_missing_features;

struct perf_cpu_map;
struct target;
struct thread_map;
struct record_opts;

static inline struct perf_cpu_map *evsel__cpus(struct evsel *evsel)
{
	return perf_evsel__cpus(&evsel->core);
}

static inline int evsel__nr_cpus(struct evsel *evsel)
{
	return evsel__cpus(evsel)->nr;
}

void perf_counts_values__scale(struct perf_counts_values *count,
			       bool scale, s8 *pscaled);

void evsel__compute_deltas(struct evsel *evsel, int cpu, int thread,
			   struct perf_counts_values *count);

int evsel__object_config(size_t object_size,
			 int (*init)(struct evsel *evsel),
			 void (*fini)(struct evsel *evsel));

struct perf_pmu *evsel__find_pmu(struct evsel *evsel);
bool evsel__is_aux_event(struct evsel *evsel);

struct evsel *evsel__new_idx(struct perf_event_attr *attr, int idx);

static inline struct evsel *evsel__new(struct perf_event_attr *attr)
{
	return evsel__new_idx(attr, 0);
}

struct evsel *evsel__clone(struct evsel *orig);
struct evsel *evsel__newtp_idx(const char *sys, const char *name, int idx);

/*
 * Returns pointer with encoded error via <linux/err.h> interface.
 */
static inline struct evsel *evsel__newtp(const char *sys, const char *name)
{
	return evsel__newtp_idx(sys, name, 0);
}

<<<<<<< HEAD
struct perf_evsel *perf_evsel__new_cycles(void);

struct event_format *event_format__new(const char *sys, const char *name);
=======
struct evsel *evsel__new_cycles(bool precise);
>>>>>>> 24b8d41d

struct tep_event *event_format__new(const char *sys, const char *name);

<<<<<<< HEAD
struct callchain_param;

void perf_evsel__config(struct perf_evsel *evsel,
			struct record_opts *opts,
			struct callchain_param *callchain);
void perf_evsel__config_callchain(struct perf_evsel *evsel,
				  struct record_opts *opts,
				  struct callchain_param *callchain);
=======
void evsel__init(struct evsel *evsel, struct perf_event_attr *attr, int idx);
void evsel__exit(struct evsel *evsel);
void evsel__delete(struct evsel *evsel);
>>>>>>> 24b8d41d

struct callchain_param;

void evsel__config(struct evsel *evsel, struct record_opts *opts,
		   struct callchain_param *callchain);
void evsel__config_callchain(struct evsel *evsel, struct record_opts *opts,
			     struct callchain_param *callchain);

int __evsel__sample_size(u64 sample_type);
void evsel__calc_id_pos(struct evsel *evsel);

bool evsel__is_cache_op_valid(u8 type, u8 op);

#define EVSEL__MAX_ALIASES 8

extern const char *evsel__hw_cache[PERF_COUNT_HW_CACHE_MAX][EVSEL__MAX_ALIASES];
extern const char *evsel__hw_cache_op[PERF_COUNT_HW_CACHE_OP_MAX][EVSEL__MAX_ALIASES];
extern const char *evsel__hw_cache_result[PERF_COUNT_HW_CACHE_RESULT_MAX][EVSEL__MAX_ALIASES];
extern const char *evsel__hw_names[PERF_COUNT_HW_MAX];
extern const char *evsel__sw_names[PERF_COUNT_SW_MAX];
int __evsel__hw_cache_type_op_res_name(u8 type, u8 op, u8 result, char *bf, size_t size);
const char *evsel__name(struct evsel *evsel);

const char *evsel__group_name(struct evsel *evsel);
int evsel__group_desc(struct evsel *evsel, char *buf, size_t size);

void __evsel__set_sample_bit(struct evsel *evsel, enum perf_event_sample_format bit);
void __evsel__reset_sample_bit(struct evsel *evsel, enum perf_event_sample_format bit);

#define evsel__set_sample_bit(evsel, bit) \
	__evsel__set_sample_bit(evsel, PERF_SAMPLE_##bit)

#define evsel__reset_sample_bit(evsel, bit) \
	__evsel__reset_sample_bit(evsel, PERF_SAMPLE_##bit)

<<<<<<< HEAD
int perf_evsel__set_filter(struct perf_evsel *evsel, const char *filter);
int perf_evsel__append_tp_filter(struct perf_evsel *evsel, const char *filter);
int perf_evsel__append_addr_filter(struct perf_evsel *evsel,
				   const char *filter);
int perf_evsel__apply_filter(struct perf_evsel *evsel, int ncpus, int nthreads,
			     const char *filter);
int perf_evsel__enable(struct perf_evsel *evsel);
int perf_evsel__disable(struct perf_evsel *evsel);
=======
void evsel__set_sample_id(struct evsel *evsel, bool use_sample_identifier);
>>>>>>> 24b8d41d

int evsel__set_filter(struct evsel *evsel, const char *filter);
int evsel__append_tp_filter(struct evsel *evsel, const char *filter);
int evsel__append_addr_filter(struct evsel *evsel, const char *filter);
int evsel__enable_cpu(struct evsel *evsel, int cpu);
int evsel__enable(struct evsel *evsel);
int evsel__disable(struct evsel *evsel);
int evsel__disable_cpu(struct evsel *evsel, int cpu);

int evsel__open_per_cpu(struct evsel *evsel, struct perf_cpu_map *cpus, int cpu);
int evsel__open_per_thread(struct evsel *evsel, struct perf_thread_map *threads);
int evsel__open(struct evsel *evsel, struct perf_cpu_map *cpus,
		struct perf_thread_map *threads);
void evsel__close(struct evsel *evsel);

struct perf_sample;

void *evsel__rawptr(struct evsel *evsel, struct perf_sample *sample, const char *name);
u64 evsel__intval(struct evsel *evsel, struct perf_sample *sample, const char *name);

static inline char *evsel__strval(struct evsel *evsel, struct perf_sample *sample, const char *name)
{
	return evsel__rawptr(evsel, sample, name);
}

struct tep_format_field;

u64 format_field__intval(struct tep_format_field *field, struct perf_sample *sample, bool needs_swap);

<<<<<<< HEAD
u64 format_field__intval(struct format_field *field, struct perf_sample *sample, bool needs_swap);

struct format_field *perf_evsel__field(struct perf_evsel *evsel, const char *name);
=======
struct tep_format_field *evsel__field(struct evsel *evsel, const char *name);
>>>>>>> 24b8d41d

#define evsel__match(evsel, t, c)		\
	(evsel->core.attr.type == PERF_TYPE_##t &&	\
	 evsel->core.attr.config == PERF_COUNT_##c)

static inline bool evsel__match2(struct evsel *e1, struct evsel *e2)
{
	return (e1->core.attr.type == e2->core.attr.type) &&
	       (e1->core.attr.config == e2->core.attr.config);
}

int evsel__read_counter(struct evsel *evsel, int cpu, int thread);

int __evsel__read_on_cpu(struct evsel *evsel, int cpu, int thread, bool scale);

/**
 * evsel__read_on_cpu - Read out the results on a CPU and thread
 *
 * @evsel - event selector to read value
 * @cpu - CPU of interest
 * @thread - thread of interest
 */
static inline int evsel__read_on_cpu(struct evsel *evsel, int cpu, int thread)
{
	return __evsel__read_on_cpu(evsel, cpu, thread, false);
}

/**
 * evsel__read_on_cpu_scaled - Read out the results on a CPU and thread, scaled
 *
 * @evsel - event selector to read value
 * @cpu - CPU of interest
 * @thread - thread of interest
 */
static inline int evsel__read_on_cpu_scaled(struct evsel *evsel, int cpu, int thread)
{
	return __evsel__read_on_cpu(evsel, cpu, thread, true);
}

int evsel__parse_sample(struct evsel *evsel, union perf_event *event,
			struct perf_sample *sample);

int evsel__parse_sample_timestamp(struct evsel *evsel, union perf_event *event,
				  u64 *timestamp);

static inline struct evsel *evsel__next(struct evsel *evsel)
{
	return list_entry(evsel->core.node.next, struct evsel, core.node);
}

static inline struct evsel *evsel__prev(struct evsel *evsel)
{
	return list_entry(evsel->core.node.prev, struct evsel, core.node);
}

/**
 * evsel__is_group_leader - Return whether given evsel is a leader event
 *
 * @evsel - evsel selector to be tested
 *
 * Return %true if @evsel is a group leader or a stand-alone event
 */
static inline bool evsel__is_group_leader(const struct evsel *evsel)
{
	return evsel->leader == evsel;
}

/**
 * evsel__is_group_event - Return whether given evsel is a group event
 *
 * @evsel - evsel selector to be tested
 *
 * Return %true iff event group view is enabled and @evsel is a actual group
 * leader which has other members in the group
 */
static inline bool evsel__is_group_event(struct evsel *evsel)
{
	if (!symbol_conf.event_group)
		return false;

	return evsel__is_group_leader(evsel) && evsel->core.nr_members > 1;
}

<<<<<<< HEAD
bool perf_evsel__is_function_event(struct perf_evsel *evsel);
=======
bool evsel__is_function_event(struct evsel *evsel);

static inline bool evsel__is_bpf_output(struct evsel *evsel)
{
	return evsel__match(evsel, SOFTWARE, SW_BPF_OUTPUT);
}
>>>>>>> 24b8d41d

static inline bool evsel__is_clock(struct evsel *evsel)
{
	return evsel__match(evsel, SOFTWARE, SW_CPU_CLOCK) ||
	       evsel__match(evsel, SOFTWARE, SW_TASK_CLOCK);
}

bool evsel__fallback(struct evsel *evsel, int err, char *msg, size_t msgsize);
int evsel__open_strerror(struct evsel *evsel, struct target *target,
			 int err, char *msg, size_t size);

<<<<<<< HEAD
#define EVSEL__PRINT_IP			(1<<0)
#define EVSEL__PRINT_SYM		(1<<1)
#define EVSEL__PRINT_DSO		(1<<2)
#define EVSEL__PRINT_SYMOFFSET		(1<<3)
#define EVSEL__PRINT_ONELINE		(1<<4)
#define EVSEL__PRINT_SRCLINE		(1<<5)
#define EVSEL__PRINT_UNKNOWN_AS_ADDR	(1<<6)

struct callchain_cursor;

int sample__fprintf_callchain(struct perf_sample *sample, int left_alignment,
			      unsigned int print_opts,
			      struct callchain_cursor *cursor, FILE *fp);

int sample__fprintf_sym(struct perf_sample *sample, struct addr_location *al,
			int left_alignment, unsigned int print_opts,
			struct callchain_cursor *cursor, FILE *fp);

bool perf_evsel__fallback(struct perf_evsel *evsel, int err,
			  char *msg, size_t msgsize);
int perf_evsel__open_strerror(struct perf_evsel *evsel, struct target *target,
			      int err, char *msg, size_t size);

static inline int perf_evsel__group_idx(struct perf_evsel *evsel)
=======
static inline int evsel__group_idx(struct evsel *evsel)
>>>>>>> 24b8d41d
{
	return evsel->idx - evsel->leader->idx;
}

/* Iterates group WITHOUT the leader. */
#define for_each_group_member(_evsel, _leader) 					\
for ((_evsel) = list_entry((_leader)->core.node.next, struct evsel, core.node); \
     (_evsel) && (_evsel)->leader == (_leader);					\
     (_evsel) = list_entry((_evsel)->core.node.next, struct evsel, core.node))

/* Iterates group WITH the leader. */
#define for_each_group_evsel(_evsel, _leader) 					\
for ((_evsel) = _leader; 							\
     (_evsel) && (_evsel)->leader == (_leader);					\
     (_evsel) = list_entry((_evsel)->core.node.next, struct evsel, core.node))

static inline bool evsel__has_branch_callstack(const struct evsel *evsel)
{
	return evsel->core.attr.branch_sample_type & PERF_SAMPLE_BRANCH_CALL_STACK;
}

static inline bool evsel__has_branch_hw_idx(const struct evsel *evsel)
{
	return evsel->core.attr.branch_sample_type & PERF_SAMPLE_BRANCH_HW_INDEX;
}

<<<<<<< HEAD
static inline bool perf_evsel__has_branch_callstack(const struct perf_evsel *evsel)
=======
static inline bool evsel__has_callchain(const struct evsel *evsel)
>>>>>>> 24b8d41d
{
	/*
	 * For reporting purposes, an evsel sample can have a recorded callchain
	 * or a callchain synthesized from AUX area data.
	 */
	return evsel->core.attr.sample_type & PERF_SAMPLE_CALLCHAIN ||
	       evsel->synth_sample_type & PERF_SAMPLE_CALLCHAIN;
}

static inline bool evsel__has_br_stack(const struct evsel *evsel)
{
	/*
	 * For reporting purposes, an evsel sample can have a recorded branch
	 * stack or a branch stack synthesized from AUX area data.
	 */
	return evsel->core.attr.sample_type & PERF_SAMPLE_BRANCH_STACK ||
	       evsel->synth_sample_type & PERF_SAMPLE_BRANCH_STACK;
}

static inline bool evsel__is_dummy_event(struct evsel *evsel)
{
	return (evsel->core.attr.type == PERF_TYPE_SOFTWARE) &&
	       (evsel->core.attr.config == PERF_COUNT_SW_DUMMY);
}

struct perf_env *evsel__env(struct evsel *evsel);

<<<<<<< HEAD
char *perf_evsel__env_arch(struct perf_evsel *evsel);

=======
int evsel__store_ids(struct evsel *evsel, struct evlist *evlist);
>>>>>>> 24b8d41d
#endif /* __PERF_EVSEL_H */<|MERGE_RESOLUTION|>--- conflicted
+++ resolved
@@ -25,48 +25,7 @@
 	PERF_TOOL_DURATION_TIME = 1,
 };
 
-<<<<<<< HEAD
-struct cgroup_sel;
-
-/*
- * The 'struct perf_evsel_config_term' is used to pass event
- * specific configuration data to perf_evsel__config routine.
- * It is allocated within event parsing and attached to
- * perf_evsel::config_terms list head.
-*/
-enum {
-	PERF_EVSEL__CONFIG_TERM_PERIOD,
-	PERF_EVSEL__CONFIG_TERM_FREQ,
-	PERF_EVSEL__CONFIG_TERM_TIME,
-	PERF_EVSEL__CONFIG_TERM_CALLGRAPH,
-	PERF_EVSEL__CONFIG_TERM_STACK_USER,
-	PERF_EVSEL__CONFIG_TERM_INHERIT,
-	PERF_EVSEL__CONFIG_TERM_MAX_STACK,
-	PERF_EVSEL__CONFIG_TERM_OVERWRITE,
-	PERF_EVSEL__CONFIG_TERM_DRV_CFG,
-	PERF_EVSEL__CONFIG_TERM_MAX,
-};
-
-struct perf_evsel_config_term {
-	struct list_head	list;
-	int	type;
-	union {
-		u64	period;
-		u64	freq;
-		bool	time;
-		char	*callgraph;
-		char	*drv_cfg;
-		u64	stack_user;
-		int	max_stack;
-		bool	inherit;
-		bool	overwrite;
-	} val;
-};
-
-/** struct perf_evsel - event selector
-=======
 /** struct evsel - event selector
->>>>>>> 24b8d41d
  *
  * @evlist - evlist this evsel is in, if it is in one.
  * @core - libperf evsel object
@@ -235,30 +194,13 @@
 	return evsel__newtp_idx(sys, name, 0);
 }
 
-<<<<<<< HEAD
-struct perf_evsel *perf_evsel__new_cycles(void);
-
-struct event_format *event_format__new(const char *sys, const char *name);
-=======
 struct evsel *evsel__new_cycles(bool precise);
->>>>>>> 24b8d41d
 
 struct tep_event *event_format__new(const char *sys, const char *name);
 
-<<<<<<< HEAD
-struct callchain_param;
-
-void perf_evsel__config(struct perf_evsel *evsel,
-			struct record_opts *opts,
-			struct callchain_param *callchain);
-void perf_evsel__config_callchain(struct perf_evsel *evsel,
-				  struct record_opts *opts,
-				  struct callchain_param *callchain);
-=======
 void evsel__init(struct evsel *evsel, struct perf_event_attr *attr, int idx);
 void evsel__exit(struct evsel *evsel);
 void evsel__delete(struct evsel *evsel);
->>>>>>> 24b8d41d
 
 struct callchain_param;
 
@@ -294,18 +236,7 @@
 #define evsel__reset_sample_bit(evsel, bit) \
 	__evsel__reset_sample_bit(evsel, PERF_SAMPLE_##bit)
 
-<<<<<<< HEAD
-int perf_evsel__set_filter(struct perf_evsel *evsel, const char *filter);
-int perf_evsel__append_tp_filter(struct perf_evsel *evsel, const char *filter);
-int perf_evsel__append_addr_filter(struct perf_evsel *evsel,
-				   const char *filter);
-int perf_evsel__apply_filter(struct perf_evsel *evsel, int ncpus, int nthreads,
-			     const char *filter);
-int perf_evsel__enable(struct perf_evsel *evsel);
-int perf_evsel__disable(struct perf_evsel *evsel);
-=======
 void evsel__set_sample_id(struct evsel *evsel, bool use_sample_identifier);
->>>>>>> 24b8d41d
 
 int evsel__set_filter(struct evsel *evsel, const char *filter);
 int evsel__append_tp_filter(struct evsel *evsel, const char *filter);
@@ -335,13 +266,7 @@
 
 u64 format_field__intval(struct tep_format_field *field, struct perf_sample *sample, bool needs_swap);
 
-<<<<<<< HEAD
-u64 format_field__intval(struct format_field *field, struct perf_sample *sample, bool needs_swap);
-
-struct format_field *perf_evsel__field(struct perf_evsel *evsel, const char *name);
-=======
 struct tep_format_field *evsel__field(struct evsel *evsel, const char *name);
->>>>>>> 24b8d41d
 
 #define evsel__match(evsel, t, c)		\
 	(evsel->core.attr.type == PERF_TYPE_##t &&	\
@@ -425,16 +350,12 @@
 	return evsel__is_group_leader(evsel) && evsel->core.nr_members > 1;
 }
 
-<<<<<<< HEAD
-bool perf_evsel__is_function_event(struct perf_evsel *evsel);
-=======
 bool evsel__is_function_event(struct evsel *evsel);
 
 static inline bool evsel__is_bpf_output(struct evsel *evsel)
 {
 	return evsel__match(evsel, SOFTWARE, SW_BPF_OUTPUT);
 }
->>>>>>> 24b8d41d
 
 static inline bool evsel__is_clock(struct evsel *evsel)
 {
@@ -446,34 +367,7 @@
 int evsel__open_strerror(struct evsel *evsel, struct target *target,
 			 int err, char *msg, size_t size);
 
-<<<<<<< HEAD
-#define EVSEL__PRINT_IP			(1<<0)
-#define EVSEL__PRINT_SYM		(1<<1)
-#define EVSEL__PRINT_DSO		(1<<2)
-#define EVSEL__PRINT_SYMOFFSET		(1<<3)
-#define EVSEL__PRINT_ONELINE		(1<<4)
-#define EVSEL__PRINT_SRCLINE		(1<<5)
-#define EVSEL__PRINT_UNKNOWN_AS_ADDR	(1<<6)
-
-struct callchain_cursor;
-
-int sample__fprintf_callchain(struct perf_sample *sample, int left_alignment,
-			      unsigned int print_opts,
-			      struct callchain_cursor *cursor, FILE *fp);
-
-int sample__fprintf_sym(struct perf_sample *sample, struct addr_location *al,
-			int left_alignment, unsigned int print_opts,
-			struct callchain_cursor *cursor, FILE *fp);
-
-bool perf_evsel__fallback(struct perf_evsel *evsel, int err,
-			  char *msg, size_t msgsize);
-int perf_evsel__open_strerror(struct perf_evsel *evsel, struct target *target,
-			      int err, char *msg, size_t size);
-
-static inline int perf_evsel__group_idx(struct perf_evsel *evsel)
-=======
 static inline int evsel__group_idx(struct evsel *evsel)
->>>>>>> 24b8d41d
 {
 	return evsel->idx - evsel->leader->idx;
 }
@@ -500,11 +394,7 @@
 	return evsel->core.attr.branch_sample_type & PERF_SAMPLE_BRANCH_HW_INDEX;
 }
 
-<<<<<<< HEAD
-static inline bool perf_evsel__has_branch_callstack(const struct perf_evsel *evsel)
-=======
 static inline bool evsel__has_callchain(const struct evsel *evsel)
->>>>>>> 24b8d41d
 {
 	/*
 	 * For reporting purposes, an evsel sample can have a recorded callchain
@@ -532,10 +422,5 @@
 
 struct perf_env *evsel__env(struct evsel *evsel);
 
-<<<<<<< HEAD
-char *perf_evsel__env_arch(struct perf_evsel *evsel);
-
-=======
 int evsel__store_ids(struct evsel *evsel, struct evlist *evlist);
->>>>>>> 24b8d41d
 #endif /* __PERF_EVSEL_H */