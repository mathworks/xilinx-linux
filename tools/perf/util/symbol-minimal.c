--- conflicted
+++ resolved
@@ -293,12 +293,7 @@
 }
 
 int dso__synthesize_plt_symbols(struct dso *dso __maybe_unused,
-<<<<<<< HEAD
-				struct symsrc *ss __maybe_unused,
-				struct map *map __maybe_unused)
-=======
 				struct symsrc *ss __maybe_unused)
->>>>>>> 24b8d41d
 {
 	return 0;
 }
