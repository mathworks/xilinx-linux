<<<<<<< HEAD
libperf-y += alias.o
libperf-y += annotate.o
libperf-y += block-range.o
libperf-y += build-id.o
libperf-y += config.o
libperf-y += ctype.o
libperf-y += db-export.o
libperf-y += env.o
libperf-y += event.o
libperf-y += evlist.o
libperf-y += evsel.o
libperf-y += evsel_fprintf.o
libperf-y += find_bit.o
libperf-y += kallsyms.o
libperf-y += levenshtein.o
libperf-y += llvm-utils.o
libperf-y += parse-events.o
libperf-y += perf_regs.o
libperf-y += path.o
libperf-y += rbtree.o
libperf-y += libstring.o
libperf-y += bitmap.o
libperf-y += hweight.o
libperf-y += quote.o
libperf-y += strbuf.o
libperf-y += string.o
libperf-y += strlist.o
libperf-y += strfilter.o
libperf-y += top.o
libperf-y += usage.o
libperf-y += dso.o
libperf-y += symbol.o
libperf-y += symbol_fprintf.o
libperf-y += color.o
libperf-y += header.o
libperf-y += callchain.o
libperf-y += values.o
libperf-y += debug.o
libperf-y += machine.o
libperf-y += map.o
libperf-y += pstack.o
libperf-y += session.o
libperf-$(CONFIG_AUDIT) += syscalltbl.o
libperf-y += ordered-events.o
libperf-y += comm.o
libperf-y += thread.o
libperf-y += thread_map.o
libperf-y += trace-event-parse.o
libperf-y += parse-events-flex.o
libperf-y += parse-events-bison.o
libperf-y += pmu.o
libperf-y += pmu-flex.o
libperf-y += pmu-bison.o
libperf-y += trace-event-read.o
libperf-y += trace-event-info.o
libperf-y += trace-event-scripting.o
libperf-y += trace-event.o
libperf-y += svghelper.o
libperf-y += sort.o
libperf-y += hist.o
libperf-y += util.o
libperf-y += xyarray.o
libperf-y += cpumap.o
libperf-y += cgroup.o
libperf-y += target.o
libperf-y += rblist.o
libperf-y += intlist.o
libperf-y += vdso.o
libperf-y += counts.o
libperf-y += stat.o
libperf-y += stat-shadow.o
libperf-y += record.o
libperf-y += srcline.o
libperf-y += data.o
libperf-y += tsc.o
libperf-y += cloexec.o
libperf-y += call-path.o
libperf-y += thread-stack.o
libperf-$(CONFIG_AUXTRACE) += auxtrace.o
libperf-$(CONFIG_AUXTRACE) += intel-pt-decoder/
libperf-$(CONFIG_AUXTRACE) += intel-pt.o
libperf-$(CONFIG_AUXTRACE) += intel-bts.o
libperf-y += parse-branch-options.o
libperf-y += parse-regs-options.o
libperf-y += term.o
libperf-y += help-unknown-cmd.o
libperf-y += mem-events.o
libperf-y += vsprintf.o
libperf-y += drv_configs.o

libperf-$(CONFIG_LIBBPF) += bpf-loader.o
libperf-$(CONFIG_BPF_PROLOGUE) += bpf-prologue.o
libperf-$(CONFIG_LIBELF) += symbol-elf.o
libperf-$(CONFIG_LIBELF) += probe-file.o
libperf-$(CONFIG_LIBELF) += probe-event.o
=======
perf-y += annotate.o
perf-y += block-info.o
perf-y += block-range.o
perf-y += build-id.o
perf-y += cacheline.o
perf-y += config.o
perf-y += copyfile.o
perf-y += ctype.o
perf-y += db-export.o
perf-y += env.o
perf-y += event.o
perf-y += evlist.o
perf-y += sideband_evlist.o
perf-y += evsel.o
perf-y += evsel_fprintf.o
perf-y += perf_event_attr_fprintf.o
perf-y += evswitch.o
perf-y += find_bit.o
perf-y += get_current_dir_name.o
perf-y += kallsyms.o
perf-y += levenshtein.o
perf-y += llvm-utils.o
perf-y += mmap.o
perf-y += memswap.o
perf-y += parse-events.o
perf-y += perf_regs.o
perf-y += path.o
perf-y += print_binary.o
perf-y += rlimit.o
perf-y += argv_split.o
perf-y += rbtree.o
perf-y += libstring.o
perf-y += bitmap.o
perf-y += hweight.o
perf-y += smt.o
perf-y += strbuf.o
perf-y += string.o
perf-y += strlist.o
perf-y += strfilter.o
perf-y += top.o
perf-y += usage.o
perf-y += dso.o
perf-y += dsos.o
perf-y += symbol.o
perf-y += symbol_fprintf.o
perf-y += color.o
perf-y += color_config.o
perf-y += metricgroup.o
perf-y += header.o
perf-y += callchain.o
perf-y += values.o
perf-y += debug.o
perf-y += fncache.o
perf-y += machine.o
perf-y += map.o
perf-y += pstack.o
perf-y += session.o
perf-y += sample-raw.o
perf-y += s390-sample-raw.o
perf-$(CONFIG_TRACE) += syscalltbl.o
perf-y += ordered-events.o
perf-y += namespaces.o
perf-y += comm.o
perf-y += thread.o
perf-y += thread_map.o
perf-y += trace-event-parse.o
perf-y += parse-events-flex.o
perf-y += parse-events-bison.o
perf-y += pmu.o
perf-y += pmu-flex.o
perf-y += pmu-bison.o
perf-y += trace-event-read.o
perf-y += trace-event-info.o
perf-y += trace-event-scripting.o
perf-y += trace-event.o
perf-y += svghelper.o
perf-y += sort.o
perf-y += hist.o
perf-y += util.o
perf-y += cpumap.o
perf-y += affinity.o
perf-y += cputopo.o
perf-y += cgroup.o
perf-y += target.o
perf-y += rblist.o
perf-y += intlist.o
perf-y += vdso.o
perf-y += counts.o
perf-y += stat.o
perf-y += stat-shadow.o
perf-y += stat-display.o
perf-y += perf_api_probe.o
perf-y += record.o
perf-y += srcline.o
perf-y += srccode.o
perf-y += synthetic-events.o
perf-y += data.o
perf-y += tsc.o
perf-y += cloexec.o
perf-y += call-path.o
perf-y += rwsem.o
perf-y += thread-stack.o
perf-y += spark.o
perf-y += topdown.o
perf-y += stream.o
perf-$(CONFIG_AUXTRACE) += auxtrace.o
perf-$(CONFIG_AUXTRACE) += intel-pt-decoder/
perf-$(CONFIG_AUXTRACE) += intel-pt.o
perf-$(CONFIG_AUXTRACE) += intel-bts.o
perf-$(CONFIG_AUXTRACE) += arm-spe.o
perf-$(CONFIG_AUXTRACE) += arm-spe-decoder/
perf-$(CONFIG_AUXTRACE) += s390-cpumsf.o

ifdef CONFIG_LIBOPENCSD
perf-$(CONFIG_AUXTRACE) += cs-etm.o
perf-$(CONFIG_AUXTRACE) += cs-etm-decoder/
endif

perf-y += parse-branch-options.o
perf-y += dump-insn.o
perf-y += parse-regs-options.o
perf-y += parse-sublevel-options.o
perf-y += term.o
perf-y += help-unknown-cmd.o
perf-y += mem-events.o
perf-y += vsprintf.o
perf-y += units.o
perf-y += time-utils.o
perf-y += expr-flex.o
perf-y += expr-bison.o
perf-y += expr.o
perf-y += branch.o
perf-y += mem2node.o
perf-y += clockid.o

perf-$(CONFIG_LIBBPF) += bpf-loader.o
perf-$(CONFIG_LIBBPF) += bpf_map.o
perf-$(CONFIG_BPF_PROLOGUE) += bpf-prologue.o
perf-$(CONFIG_LIBELF) += symbol-elf.o
perf-$(CONFIG_LIBELF) += probe-file.o
perf-$(CONFIG_LIBELF) += probe-event.o

ifndef CONFIG_LIBBPF
perf-y += hashmap.o
endif
>>>>>>> 24b8d41d

ifndef CONFIG_LIBELF
perf-y += symbol-minimal.o
endif

ifndef CONFIG_SETNS
perf-y += setns.o
endif

<<<<<<< HEAD
libperf-$(CONFIG_DWARF) += probe-finder.o
libperf-$(CONFIG_DWARF) += dwarf-aux.o
libperf-$(CONFIG_DWARF) += dwarf-regs.o

libperf-$(CONFIG_LIBDW_DWARF_UNWIND) += unwind-libdw.o
libperf-$(CONFIG_LOCAL_LIBUNWIND)    += unwind-libunwind-local.o
libperf-$(CONFIG_LIBUNWIND)          += unwind-libunwind.o
libperf-$(CONFIG_LIBUNWIND_X86)      += libunwind/x86_32.o
libperf-$(CONFIG_LIBUNWIND_AARCH64)  += libunwind/arm64.o
=======
perf-$(CONFIG_DWARF) += probe-finder.o
perf-$(CONFIG_DWARF) += dwarf-aux.o
perf-$(CONFIG_DWARF) += dwarf-regs.o

perf-$(CONFIG_LIBDW_DWARF_UNWIND) += unwind-libdw.o
perf-$(CONFIG_LOCAL_LIBUNWIND)    += unwind-libunwind-local.o
perf-$(CONFIG_LIBUNWIND)          += unwind-libunwind.o
perf-$(CONFIG_LIBUNWIND_X86)      += libunwind/x86_32.o
perf-$(CONFIG_LIBUNWIND_AARCH64)  += libunwind/arm64.o
>>>>>>> 24b8d41d

perf-$(CONFIG_LIBBABELTRACE) += data-convert-bt.o

perf-y += scripting-engines/

<<<<<<< HEAD
libperf-$(CONFIG_ZLIB) += zlib.o
libperf-$(CONFIG_LZMA) += lzma.o
libperf-y += demangle-java.o
libperf-y += demangle-rust.o
=======
perf-$(CONFIG_ZLIB) += zlib.o
perf-$(CONFIG_LZMA) += lzma.o
perf-$(CONFIG_ZSTD) += zstd.o

perf-$(CONFIG_LIBCAP) += cap.o

perf-y += demangle-java.o
perf-y += demangle-rust.o
>>>>>>> 24b8d41d

ifdef CONFIG_JITDUMP
perf-$(CONFIG_LIBELF) += jitdump.o
perf-$(CONFIG_LIBELF) += genelf.o
perf-$(CONFIG_DWARF) += genelf_debug.o
endif

perf-y += perf-hooks.o

perf-$(CONFIG_LIBBPF) += bpf-event.o

perf-$(CONFIG_CXX) += c++/

perf-$(CONFIG_LIBPFM4) += pfm.o

CFLAGS_config.o   += -DETC_PERFCONFIG="BUILD_STR($(ETC_PERFCONFIG_SQ))"
CFLAGS_llvm-utils.o += -DPERF_INCLUDE_DIR="BUILD_STR($(perf_include_dir_SQ))"

# avoid compiler warnings in 32-bit mode
CFLAGS_genelf_debug.o  += -Wno-packed

$(OUTPUT)util/parse-events-flex.c $(OUTPUT)util/parse-events-flex.h: util/parse-events.l $(OUTPUT)util/parse-events-bison.c
	$(call rule_mkdir)
	$(Q)$(call echo-cmd,flex)$(FLEX) -o $(OUTPUT)util/parse-events-flex.c \
		--header-file=$(OUTPUT)util/parse-events-flex.h $(PARSER_DEBUG_FLEX) $<

$(OUTPUT)util/parse-events-bison.c $(OUTPUT)util/parse-events-bison.h: util/parse-events.y
	$(call rule_mkdir)
	$(Q)$(call echo-cmd,bison)$(BISON) -v $< -d $(PARSER_DEBUG_BISON) \
		-o $(OUTPUT)util/parse-events-bison.c -p parse_events_

$(OUTPUT)util/expr-flex.c $(OUTPUT)util/expr-flex.h: util/expr.l $(OUTPUT)util/expr-bison.c
	$(call rule_mkdir)
	$(Q)$(call echo-cmd,flex)$(FLEX) -o $(OUTPUT)util/expr-flex.c \
		--header-file=$(OUTPUT)util/expr-flex.h $(PARSER_DEBUG_FLEX) $<

$(OUTPUT)util/expr-bison.c $(OUTPUT)util/expr-bison.h: util/expr.y
	$(call rule_mkdir)
	$(Q)$(call echo-cmd,bison)$(BISON) -v $< -d $(PARSER_DEBUG_BISON) \
		-o $(OUTPUT)util/expr-bison.c -p expr_

$(OUTPUT)util/pmu-flex.c $(OUTPUT)util/pmu-flex.h: util/pmu.l $(OUTPUT)util/pmu-bison.c
	$(call rule_mkdir)
	$(Q)$(call echo-cmd,flex)$(FLEX) -o $(OUTPUT)util/pmu-flex.c \
		--header-file=$(OUTPUT)util/pmu-flex.h $(PARSER_DEBUG_FLEX) $<

$(OUTPUT)util/pmu-bison.c $(OUTPUT)util/pmu-bison.h: util/pmu.y
	$(call rule_mkdir)
	$(Q)$(call echo-cmd,bison)$(BISON) -v $< -d $(PARSER_DEBUG_BISON) \
		-o $(OUTPUT)util/pmu-bison.c -p perf_pmu_

FLEX_GE_26 := $(shell expr $(shell $(FLEX) --version | sed -e  's/flex \([0-9]\+\).\([0-9]\+\)/\1\2/g') \>\= 26)
ifeq ($(FLEX_GE_26),1)
  flex_flags := -Wno-switch-enum -Wno-switch-default -Wno-unused-function -Wno-redundant-decls -Wno-sign-compare -Wno-unused-parameter -Wno-missing-prototypes -Wno-missing-declarations
  CC_HASNT_MISLEADING_INDENTATION := $(shell echo "int main(void) { return 0 }" | $(CC) -Werror -Wno-misleading-indentation -o /dev/null -xc - 2>&1 | grep -q -- -Wno-misleading-indentation ; echo $$?)
  ifeq ($(CC_HASNT_MISLEADING_INDENTATION), 1)
    flex_flags += -Wno-misleading-indentation
  endif
else
  flex_flags := -w
endif
CFLAGS_parse-events-flex.o  += $(flex_flags)
CFLAGS_pmu-flex.o           += $(flex_flags)
CFLAGS_expr-flex.o          += $(flex_flags)

bison_flags := -DYYENABLE_NLS=0
BISON_GE_35 := $(shell expr $(shell $(BISON) --version | grep bison | sed -e 's/.\+ \([0-9]\+\).\([0-9]\+\)/\1\2/g') \>\= 35)
ifeq ($(BISON_GE_35),1)
  bison_flags += -Wno-unused-parameter -Wno-nested-externs -Wno-implicit-function-declaration -Wno-switch-enum
else
  bison_flags += -w
endif
CFLAGS_parse-events-bison.o += $(bison_flags)
CFLAGS_pmu-bison.o          += -DYYLTYPE_IS_TRIVIAL=0 $(bison_flags)
CFLAGS_expr-bison.o         += -DYYLTYPE_IS_TRIVIAL=0 $(bison_flags)

$(OUTPUT)util/parse-events.o: $(OUTPUT)util/parse-events-flex.c $(OUTPUT)util/parse-events-bison.c
$(OUTPUT)util/pmu.o: $(OUTPUT)util/pmu-flex.c $(OUTPUT)util/pmu-bison.c
$(OUTPUT)util/expr.o: $(OUTPUT)util/expr-flex.c $(OUTPUT)util/expr-bison.c

CFLAGS_bitmap.o        += -Wno-unused-parameter -DETC_PERFCONFIG="BUILD_STR($(ETC_PERFCONFIG_SQ))"
CFLAGS_find_bit.o      += -Wno-unused-parameter -DETC_PERFCONFIG="BUILD_STR($(ETC_PERFCONFIG_SQ))"
CFLAGS_rbtree.o        += -Wno-unused-parameter -DETC_PERFCONFIG="BUILD_STR($(ETC_PERFCONFIG_SQ))"
CFLAGS_libstring.o     += -Wno-unused-parameter -DETC_PERFCONFIG="BUILD_STR($(ETC_PERFCONFIG_SQ))"
CFLAGS_hweight.o       += -Wno-unused-parameter -DETC_PERFCONFIG="BUILD_STR($(ETC_PERFCONFIG_SQ))"
CFLAGS_parse-events.o  += -Wno-redundant-decls
CFLAGS_expr.o          += -Wno-redundant-decls
CFLAGS_header.o        += -include $(OUTPUT)PERF-VERSION-FILE

$(OUTPUT)util/kallsyms.o: ../lib/symbol/kallsyms.c FORCE
	$(call rule_mkdir)
	$(call if_changed_dep,cc_o_c)

$(OUTPUT)util/argv_split.o: ../lib/argv_split.c FORCE
	$(call rule_mkdir)
	$(call if_changed_dep,cc_o_c)

$(OUTPUT)util/bitmap.o: ../lib/bitmap.c FORCE
	$(call rule_mkdir)
	$(call if_changed_dep,cc_o_c)

$(OUTPUT)util/ctype.o: ../lib/ctype.c FORCE
	$(call rule_mkdir)
	$(call if_changed_dep,cc_o_c)

$(OUTPUT)util/find_bit.o: ../lib/find_bit.c FORCE
	$(call rule_mkdir)
	$(call if_changed_dep,cc_o_c)

$(OUTPUT)util/rbtree.o: ../lib/rbtree.c FORCE
	$(call rule_mkdir)
	$(call if_changed_dep,cc_o_c)

$(OUTPUT)util/libstring.o: ../lib/string.c FORCE
	$(call rule_mkdir)
	$(call if_changed_dep,cc_o_c)

$(OUTPUT)util/hweight.o: ../lib/hweight.c FORCE
	$(call rule_mkdir)
	$(call if_changed_dep,cc_o_c)

$(OUTPUT)util/vsprintf.o: ../lib/vsprintf.c FORCE
	$(call rule_mkdir)
	$(call if_changed_dep,cc_o_c)<|MERGE_RESOLUTION|>--- conflicted
+++ resolved
@@ -1,100 +1,3 @@
-<<<<<<< HEAD
-libperf-y += alias.o
-libperf-y += annotate.o
-libperf-y += block-range.o
-libperf-y += build-id.o
-libperf-y += config.o
-libperf-y += ctype.o
-libperf-y += db-export.o
-libperf-y += env.o
-libperf-y += event.o
-libperf-y += evlist.o
-libperf-y += evsel.o
-libperf-y += evsel_fprintf.o
-libperf-y += find_bit.o
-libperf-y += kallsyms.o
-libperf-y += levenshtein.o
-libperf-y += llvm-utils.o
-libperf-y += parse-events.o
-libperf-y += perf_regs.o
-libperf-y += path.o
-libperf-y += rbtree.o
-libperf-y += libstring.o
-libperf-y += bitmap.o
-libperf-y += hweight.o
-libperf-y += quote.o
-libperf-y += strbuf.o
-libperf-y += string.o
-libperf-y += strlist.o
-libperf-y += strfilter.o
-libperf-y += top.o
-libperf-y += usage.o
-libperf-y += dso.o
-libperf-y += symbol.o
-libperf-y += symbol_fprintf.o
-libperf-y += color.o
-libperf-y += header.o
-libperf-y += callchain.o
-libperf-y += values.o
-libperf-y += debug.o
-libperf-y += machine.o
-libperf-y += map.o
-libperf-y += pstack.o
-libperf-y += session.o
-libperf-$(CONFIG_AUDIT) += syscalltbl.o
-libperf-y += ordered-events.o
-libperf-y += comm.o
-libperf-y += thread.o
-libperf-y += thread_map.o
-libperf-y += trace-event-parse.o
-libperf-y += parse-events-flex.o
-libperf-y += parse-events-bison.o
-libperf-y += pmu.o
-libperf-y += pmu-flex.o
-libperf-y += pmu-bison.o
-libperf-y += trace-event-read.o
-libperf-y += trace-event-info.o
-libperf-y += trace-event-scripting.o
-libperf-y += trace-event.o
-libperf-y += svghelper.o
-libperf-y += sort.o
-libperf-y += hist.o
-libperf-y += util.o
-libperf-y += xyarray.o
-libperf-y += cpumap.o
-libperf-y += cgroup.o
-libperf-y += target.o
-libperf-y += rblist.o
-libperf-y += intlist.o
-libperf-y += vdso.o
-libperf-y += counts.o
-libperf-y += stat.o
-libperf-y += stat-shadow.o
-libperf-y += record.o
-libperf-y += srcline.o
-libperf-y += data.o
-libperf-y += tsc.o
-libperf-y += cloexec.o
-libperf-y += call-path.o
-libperf-y += thread-stack.o
-libperf-$(CONFIG_AUXTRACE) += auxtrace.o
-libperf-$(CONFIG_AUXTRACE) += intel-pt-decoder/
-libperf-$(CONFIG_AUXTRACE) += intel-pt.o
-libperf-$(CONFIG_AUXTRACE) += intel-bts.o
-libperf-y += parse-branch-options.o
-libperf-y += parse-regs-options.o
-libperf-y += term.o
-libperf-y += help-unknown-cmd.o
-libperf-y += mem-events.o
-libperf-y += vsprintf.o
-libperf-y += drv_configs.o
-
-libperf-$(CONFIG_LIBBPF) += bpf-loader.o
-libperf-$(CONFIG_BPF_PROLOGUE) += bpf-prologue.o
-libperf-$(CONFIG_LIBELF) += symbol-elf.o
-libperf-$(CONFIG_LIBELF) += probe-file.o
-libperf-$(CONFIG_LIBELF) += probe-event.o
-=======
 perf-y += annotate.o
 perf-y += block-info.o
 perf-y += block-range.o
@@ -240,7 +143,6 @@
 ifndef CONFIG_LIBBPF
 perf-y += hashmap.o
 endif
->>>>>>> 24b8d41d
 
 ifndef CONFIG_LIBELF
 perf-y += symbol-minimal.o
@@ -250,17 +152,6 @@
 perf-y += setns.o
 endif
 
-<<<<<<< HEAD
-libperf-$(CONFIG_DWARF) += probe-finder.o
-libperf-$(CONFIG_DWARF) += dwarf-aux.o
-libperf-$(CONFIG_DWARF) += dwarf-regs.o
-
-libperf-$(CONFIG_LIBDW_DWARF_UNWIND) += unwind-libdw.o
-libperf-$(CONFIG_LOCAL_LIBUNWIND)    += unwind-libunwind-local.o
-libperf-$(CONFIG_LIBUNWIND)          += unwind-libunwind.o
-libperf-$(CONFIG_LIBUNWIND_X86)      += libunwind/x86_32.o
-libperf-$(CONFIG_LIBUNWIND_AARCH64)  += libunwind/arm64.o
-=======
 perf-$(CONFIG_DWARF) += probe-finder.o
 perf-$(CONFIG_DWARF) += dwarf-aux.o
 perf-$(CONFIG_DWARF) += dwarf-regs.o
@@ -270,18 +161,11 @@
 perf-$(CONFIG_LIBUNWIND)          += unwind-libunwind.o
 perf-$(CONFIG_LIBUNWIND_X86)      += libunwind/x86_32.o
 perf-$(CONFIG_LIBUNWIND_AARCH64)  += libunwind/arm64.o
->>>>>>> 24b8d41d
 
 perf-$(CONFIG_LIBBABELTRACE) += data-convert-bt.o
 
 perf-y += scripting-engines/
 
-<<<<<<< HEAD
-libperf-$(CONFIG_ZLIB) += zlib.o
-libperf-$(CONFIG_LZMA) += lzma.o
-libperf-y += demangle-java.o
-libperf-y += demangle-rust.o
-=======
 perf-$(CONFIG_ZLIB) += zlib.o
 perf-$(CONFIG_LZMA) += lzma.o
 perf-$(CONFIG_ZSTD) += zstd.o
@@ -290,7 +174,6 @@
 
 perf-y += demangle-java.o
 perf-y += demangle-rust.o
->>>>>>> 24b8d41d
 
 ifdef CONFIG_JITDUMP
 perf-$(CONFIG_LIBELF) += jitdump.o
