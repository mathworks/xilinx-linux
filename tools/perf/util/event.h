/* SPDX-License-Identifier: GPL-2.0 */
#ifndef __PERF_RECORD_H
#define __PERF_RECORD_H
/*
 * The linux/stddef.h isn't need here, but is needed for __always_inline used
 * in files included from uapi/linux/perf_event.h such as
 * /usr/include/linux/swab.h and /usr/include/linux/byteorder/little_endian.h,
 * detected in at least musl libc, used in Alpine Linux. -acme
 */
#include <stdio.h>
#include <linux/stddef.h>
#include <perf/event.h>
#include <linux/types.h>

#include "perf_regs.h"

struct dso;
struct machine;
struct perf_event_attr;

#ifdef __LP64__
/*
 * /usr/include/inttypes.h uses just 'lu' for PRIu64, but we end up defining
 * __u64 as long long unsigned int, and then -Werror=format= kicks in and
 * complains of the mismatched types, so use these two special extra PRI
 * macros to overcome that.
 */
#define PRI_lu64 "l" PRIu64
#define PRI_lx64 "l" PRIx64
#define PRI_ld64 "l" PRId64
#else
#define PRI_lu64 PRIu64
#define PRI_lx64 PRIx64
#define PRI_ld64 PRId64
#endif

#define PERF_SAMPLE_MASK				\
	(PERF_SAMPLE_IP | PERF_SAMPLE_TID |		\
	 PERF_SAMPLE_TIME | PERF_SAMPLE_ADDR |		\
	PERF_SAMPLE_ID | PERF_SAMPLE_STREAM_ID |	\
	 PERF_SAMPLE_CPU | PERF_SAMPLE_PERIOD |		\
	 PERF_SAMPLE_IDENTIFIER)

/* perf sample has 16 bits size limit */
#define PERF_SAMPLE_MAX_SIZE (1 << 16)

struct regs_dump {
	u64 abi;
	u64 mask;
	u64 *regs;

	/* Cached values/mask filled by first register access. */
	u64 cache_regs[PERF_REGS_MAX];
	u64 cache_mask;
};

struct stack_dump {
	u16 offset;
	u64 size;
	char *data;
};

struct sample_read_value {
	u64 value;
	u64 id;
};

struct sample_read {
	u64 time_enabled;
	u64 time_running;
	union {
		struct {
			u64 nr;
			struct sample_read_value *values;
		} group;
		struct sample_read_value one;
	};
};

struct ip_callchain {
	u64 nr;
	u64 ips[];
};

struct branch_stack;

enum {
	PERF_IP_FLAG_BRANCH		= 1ULL << 0,
	PERF_IP_FLAG_CALL		= 1ULL << 1,
	PERF_IP_FLAG_RETURN		= 1ULL << 2,
	PERF_IP_FLAG_CONDITIONAL	= 1ULL << 3,
	PERF_IP_FLAG_SYSCALLRET		= 1ULL << 4,
	PERF_IP_FLAG_ASYNC		= 1ULL << 5,
	PERF_IP_FLAG_INTERRUPT		= 1ULL << 6,
	PERF_IP_FLAG_TX_ABORT		= 1ULL << 7,
	PERF_IP_FLAG_TRACE_BEGIN	= 1ULL << 8,
	PERF_IP_FLAG_TRACE_END		= 1ULL << 9,
	PERF_IP_FLAG_IN_TX		= 1ULL << 10,
};

#define PERF_IP_FLAG_CHARS "bcrosyiABEx"

#define PERF_BRANCH_MASK		(\
	PERF_IP_FLAG_BRANCH		|\
	PERF_IP_FLAG_CALL		|\
	PERF_IP_FLAG_RETURN		|\
	PERF_IP_FLAG_CONDITIONAL	|\
	PERF_IP_FLAG_SYSCALLRET		|\
	PERF_IP_FLAG_ASYNC		|\
	PERF_IP_FLAG_INTERRUPT		|\
	PERF_IP_FLAG_TX_ABORT		|\
	PERF_IP_FLAG_TRACE_BEGIN	|\
	PERF_IP_FLAG_TRACE_END)

#define MAX_INSN 16

struct aux_sample {
	u64 size;
	void *data;
};

struct perf_sample {
	u64 ip;
	u32 pid, tid;
	u64 time;
	u64 addr;
	u64 id;
	u64 stream_id;
	u64 period;
	u64 weight;
	u64 transaction;
	u64 insn_cnt;
	u64 cyc_cnt;
	u32 cpu;
	u32 raw_size;
	u64 data_src;
	u64 phys_addr;
	u64 cgroup;
	u32 flags;
	u16 insn_len;
	u8  cpumode;
	u16 misc;
	bool no_hw_idx;		/* No hw_idx collected in branch_stack */
	char insn[MAX_INSN];
	void *raw_data;
	struct ip_callchain *callchain;
	struct branch_stack *branch_stack;
	struct regs_dump  user_regs;
	struct regs_dump  intr_regs;
	struct stack_dump user_stack;
	struct sample_read read;
	struct aux_sample aux_sample;
};

#define PERF_MEM_DATA_SRC_NONE \
	(PERF_MEM_S(OP, NA) |\
	 PERF_MEM_S(LVL, NA) |\
	 PERF_MEM_S(SNOOP, NA) |\
	 PERF_MEM_S(LOCK, NA) |\
	 PERF_MEM_S(TLB, NA))

<<<<<<< HEAD
struct build_id_event {
	struct perf_event_header header;
	pid_t			 pid;
	u8			 build_id[PERF_ALIGN(BUILD_ID_SIZE, sizeof(u64))];
	char			 filename[];
};

enum perf_user_event_type { /* above any possible kernel type */
	PERF_RECORD_USER_TYPE_START		= 64,
	PERF_RECORD_HEADER_ATTR			= 64,
	PERF_RECORD_HEADER_EVENT_TYPE		= 65, /* depreceated */
	PERF_RECORD_HEADER_TRACING_DATA		= 66,
	PERF_RECORD_HEADER_BUILD_ID		= 67,
	PERF_RECORD_FINISHED_ROUND		= 68,
	PERF_RECORD_ID_INDEX			= 69,
	PERF_RECORD_AUXTRACE_INFO		= 70,
	PERF_RECORD_AUXTRACE			= 71,
	PERF_RECORD_AUXTRACE_ERROR		= 72,
	PERF_RECORD_THREAD_MAP			= 73,
	PERF_RECORD_CPU_MAP			= 74,
	PERF_RECORD_STAT_CONFIG			= 75,
	PERF_RECORD_STAT			= 76,
	PERF_RECORD_STAT_ROUND			= 77,
	PERF_RECORD_EVENT_UPDATE		= 78,
	PERF_RECORD_TIME_CONV			= 79,
	PERF_RECORD_HEADER_MAX
};
=======
/* Attribute type for custom synthesized events */
#define PERF_TYPE_SYNTH		(INT_MAX + 1U)
>>>>>>> 24b8d41d

/* Attribute config for custom synthesized events */
enum perf_synth_id {
	PERF_SYNTH_INTEL_PTWRITE,
	PERF_SYNTH_INTEL_MWAIT,
	PERF_SYNTH_INTEL_PWRE,
	PERF_SYNTH_INTEL_EXSTOP,
	PERF_SYNTH_INTEL_PWRX,
	PERF_SYNTH_INTEL_CBR,
};

/*
 * Raw data formats for synthesized events. Note that 4 bytes of padding are
 * present to match the 'size' member of PERF_SAMPLE_RAW data which is always
 * 8-byte aligned. That means we must dereference raw_data with an offset of 4.
 * Refer perf_sample__synth_ptr() and perf_synth__raw_data().  It also means the
 * structure sizes are 4 bytes bigger than the raw_size, refer
 * perf_synth__raw_size().
 */

struct perf_synth_intel_ptwrite {
	u32 padding;
	union {
		struct {
			u32	ip		:  1,
				reserved	: 31;
		};
		u32	flags;
	};
	u64	payload;
};

struct perf_synth_intel_mwait {
	u32 padding;
	u32 reserved;
	union {
		struct {
			u64	hints		:  8,
				reserved1	: 24,
				extensions	:  2,
				reserved2	: 30;
		};
		u64	payload;
	};
};

struct perf_synth_intel_pwre {
	u32 padding;
	u32 reserved;
	union {
		struct {
			u64	reserved1	:  7,
				hw		:  1,
				subcstate	:  4,
				cstate		:  4,
				reserved2	: 48;
		};
		u64	payload;
	};
};

struct perf_synth_intel_exstop {
	u32 padding;
	union {
		struct {
			u32	ip		:  1,
				reserved	: 31;
		};
		u32	flags;
	};
};

struct perf_synth_intel_pwrx {
	u32 padding;
	u32 reserved;
	union {
		struct {
			u64	deepest_cstate	:  4,
				last_cstate	:  4,
				wake_reason	:  4,
				reserved1	: 52;
		};
		u64	payload;
	};
};

struct perf_synth_intel_cbr {
	u32 padding;
	union {
		struct {
			u32	cbr		:  8,
				reserved1	:  8,
				max_nonturbo	:  8,
				reserved2	:  8;
		};
		u32	flags;
	};
	u32 freq;
	u32 reserved3;
};

/*
 * raw_data is always 4 bytes from an 8-byte boundary, so subtract 4 to get
 * 8-byte alignment.
 */
static inline void *perf_sample__synth_ptr(struct perf_sample *sample)
{
	return sample->raw_data - 4;
}

static inline void *perf_synth__raw_data(void *p)
{
	return p + 4;
}

#define perf_synth__raw_size(d) (sizeof(d) - 4)

#define perf_sample__bad_synth_size(s, d) ((s)->raw_size < sizeof(d) - 4)

enum {
	PERF_STAT_ROUND_TYPE__INTERVAL	= 0,
	PERF_STAT_ROUND_TYPE__FINAL	= 1,
};

<<<<<<< HEAD
struct stat_round_event {
	struct perf_event_header	header;
	u64				type;
	u64				time;
};

struct time_conv_event {
	struct perf_event_header header;
	u64 time_shift;
	u64 time_mult;
	u64 time_zero;
};

union perf_event {
	struct perf_event_header	header;
	struct mmap_event		mmap;
	struct mmap2_event		mmap2;
	struct comm_event		comm;
	struct fork_event		fork;
	struct lost_event		lost;
	struct lost_samples_event	lost_samples;
	struct read_event		read;
	struct throttle_event		throttle;
	struct sample_event		sample;
	struct attr_event		attr;
	struct event_update_event	event_update;
	struct event_type_event		event_type;
	struct tracing_data_event	tracing_data;
	struct build_id_event		build_id;
	struct id_index_event		id_index;
	struct auxtrace_info_event	auxtrace_info;
	struct auxtrace_event		auxtrace;
	struct auxtrace_error_event	auxtrace_error;
	struct aux_event		aux;
	struct itrace_start_event	itrace_start;
	struct context_switch_event	context_switch;
	struct thread_map_event		thread_map;
	struct cpu_map_event		cpu_map;
	struct stat_config_event	stat_config;
	struct stat_event		stat;
	struct stat_round_event		stat_round;
	struct time_conv_event		time_conv;
};

=======
>>>>>>> 24b8d41d
void perf_event__print_totals(void);

struct perf_cpu_map;
struct perf_record_stat_config;
struct perf_stat_config;
struct perf_tool;

void perf_event__read_stat_config(struct perf_stat_config *config,
				  struct perf_record_stat_config *event);

int perf_event__process_comm(struct perf_tool *tool,
			     union perf_event *event,
			     struct perf_sample *sample,
			     struct machine *machine);
int perf_event__process_lost(struct perf_tool *tool,
			     union perf_event *event,
			     struct perf_sample *sample,
			     struct machine *machine);
int perf_event__process_lost_samples(struct perf_tool *tool,
				     union perf_event *event,
				     struct perf_sample *sample,
				     struct machine *machine);
int perf_event__process_aux(struct perf_tool *tool,
			    union perf_event *event,
			    struct perf_sample *sample,
			    struct machine *machine);
int perf_event__process_itrace_start(struct perf_tool *tool,
				     union perf_event *event,
				     struct perf_sample *sample,
				     struct machine *machine);
int perf_event__process_switch(struct perf_tool *tool,
			       union perf_event *event,
			       struct perf_sample *sample,
			       struct machine *machine);
int perf_event__process_namespaces(struct perf_tool *tool,
				   union perf_event *event,
				   struct perf_sample *sample,
				   struct machine *machine);
int perf_event__process_cgroup(struct perf_tool *tool,
			       union perf_event *event,
			       struct perf_sample *sample,
			       struct machine *machine);
int perf_event__process_mmap(struct perf_tool *tool,
			     union perf_event *event,
			     struct perf_sample *sample,
			     struct machine *machine);
int perf_event__process_mmap2(struct perf_tool *tool,
			     union perf_event *event,
			     struct perf_sample *sample,
			     struct machine *machine);
int perf_event__process_fork(struct perf_tool *tool,
			     union perf_event *event,
			     struct perf_sample *sample,
			     struct machine *machine);
int perf_event__process_exit(struct perf_tool *tool,
			     union perf_event *event,
			     struct perf_sample *sample,
			     struct machine *machine);
int perf_event__process_ksymbol(struct perf_tool *tool,
				union perf_event *event,
				struct perf_sample *sample,
				struct machine *machine);
int perf_event__process_bpf(struct perf_tool *tool,
			    union perf_event *event,
			    struct perf_sample *sample,
			    struct machine *machine);
int perf_event__process_text_poke(struct perf_tool *tool,
				  union perf_event *event,
				  struct perf_sample *sample,
				  struct machine *machine);
int perf_event__process(struct perf_tool *tool,
			union perf_event *event,
			struct perf_sample *sample,
			struct machine *machine);

struct addr_location;

int machine__resolve(struct machine *machine, struct addr_location *al,
		     struct perf_sample *sample);

void addr_location__put(struct addr_location *al);

struct thread;

bool is_bts_event(struct perf_event_attr *attr);
bool sample_addr_correlates_sym(struct perf_event_attr *attr);
void thread__resolve(struct thread *thread, struct addr_location *al,
		     struct perf_sample *sample);

const char *perf_event__name(unsigned int id);

size_t perf_event__fprintf_comm(union perf_event *event, FILE *fp);
size_t perf_event__fprintf_mmap(union perf_event *event, FILE *fp);
size_t perf_event__fprintf_mmap2(union perf_event *event, FILE *fp);
size_t perf_event__fprintf_task(union perf_event *event, FILE *fp);
size_t perf_event__fprintf_aux(union perf_event *event, FILE *fp);
size_t perf_event__fprintf_itrace_start(union perf_event *event, FILE *fp);
size_t perf_event__fprintf_switch(union perf_event *event, FILE *fp);
size_t perf_event__fprintf_thread_map(union perf_event *event, FILE *fp);
size_t perf_event__fprintf_cpu_map(union perf_event *event, FILE *fp);
size_t perf_event__fprintf_namespaces(union perf_event *event, FILE *fp);
size_t perf_event__fprintf_cgroup(union perf_event *event, FILE *fp);
size_t perf_event__fprintf_ksymbol(union perf_event *event, FILE *fp);
size_t perf_event__fprintf_bpf(union perf_event *event, FILE *fp);
size_t perf_event__fprintf_text_poke(union perf_event *event, struct machine *machine,FILE *fp);
size_t perf_event__fprintf(union perf_event *event, struct machine *machine, FILE *fp);

int kallsyms__get_function_start(const char *kallsyms_filename,
				 const char *symbol_name, u64 *addr);

void *cpu_map_data__alloc(struct perf_cpu_map *map, size_t *size, u16 *type, int *max);
void  cpu_map_data__synthesize(struct perf_record_cpu_map_data *data, struct perf_cpu_map *map,
			       u16 type, int max);

void event_attr_init(struct perf_event_attr *attr);

int perf_event_paranoid(void);
bool perf_event_paranoid_check(int max_level);

extern int sysctl_perf_event_max_stack;
extern int sysctl_perf_event_max_contexts_per_stack;
extern unsigned int proc_map_timeout;

#endif /* __PERF_RECORD_H */<|MERGE_RESOLUTION|>--- conflicted
+++ resolved
@@ -159,38 +159,8 @@
 	 PERF_MEM_S(LOCK, NA) |\
 	 PERF_MEM_S(TLB, NA))
 
-<<<<<<< HEAD
-struct build_id_event {
-	struct perf_event_header header;
-	pid_t			 pid;
-	u8			 build_id[PERF_ALIGN(BUILD_ID_SIZE, sizeof(u64))];
-	char			 filename[];
-};
-
-enum perf_user_event_type { /* above any possible kernel type */
-	PERF_RECORD_USER_TYPE_START		= 64,
-	PERF_RECORD_HEADER_ATTR			= 64,
-	PERF_RECORD_HEADER_EVENT_TYPE		= 65, /* depreceated */
-	PERF_RECORD_HEADER_TRACING_DATA		= 66,
-	PERF_RECORD_HEADER_BUILD_ID		= 67,
-	PERF_RECORD_FINISHED_ROUND		= 68,
-	PERF_RECORD_ID_INDEX			= 69,
-	PERF_RECORD_AUXTRACE_INFO		= 70,
-	PERF_RECORD_AUXTRACE			= 71,
-	PERF_RECORD_AUXTRACE_ERROR		= 72,
-	PERF_RECORD_THREAD_MAP			= 73,
-	PERF_RECORD_CPU_MAP			= 74,
-	PERF_RECORD_STAT_CONFIG			= 75,
-	PERF_RECORD_STAT			= 76,
-	PERF_RECORD_STAT_ROUND			= 77,
-	PERF_RECORD_EVENT_UPDATE		= 78,
-	PERF_RECORD_TIME_CONV			= 79,
-	PERF_RECORD_HEADER_MAX
-};
-=======
 /* Attribute type for custom synthesized events */
 #define PERF_TYPE_SYNTH		(INT_MAX + 1U)
->>>>>>> 24b8d41d
 
 /* Attribute config for custom synthesized events */
 enum perf_synth_id {
@@ -315,53 +285,6 @@
 	PERF_STAT_ROUND_TYPE__FINAL	= 1,
 };
 
-<<<<<<< HEAD
-struct stat_round_event {
-	struct perf_event_header	header;
-	u64				type;
-	u64				time;
-};
-
-struct time_conv_event {
-	struct perf_event_header header;
-	u64 time_shift;
-	u64 time_mult;
-	u64 time_zero;
-};
-
-union perf_event {
-	struct perf_event_header	header;
-	struct mmap_event		mmap;
-	struct mmap2_event		mmap2;
-	struct comm_event		comm;
-	struct fork_event		fork;
-	struct lost_event		lost;
-	struct lost_samples_event	lost_samples;
-	struct read_event		read;
-	struct throttle_event		throttle;
-	struct sample_event		sample;
-	struct attr_event		attr;
-	struct event_update_event	event_update;
-	struct event_type_event		event_type;
-	struct tracing_data_event	tracing_data;
-	struct build_id_event		build_id;
-	struct id_index_event		id_index;
-	struct auxtrace_info_event	auxtrace_info;
-	struct auxtrace_event		auxtrace;
-	struct auxtrace_error_event	auxtrace_error;
-	struct aux_event		aux;
-	struct itrace_start_event	itrace_start;
-	struct context_switch_event	context_switch;
-	struct thread_map_event		thread_map;
-	struct cpu_map_event		cpu_map;
-	struct stat_config_event	stat_config;
-	struct stat_event		stat;
-	struct stat_round_event		stat_round;
-	struct time_conv_event		time_conv;
-};
-
-=======
->>>>>>> 24b8d41d
 void perf_event__print_totals(void);
 
 struct perf_cpu_map;
