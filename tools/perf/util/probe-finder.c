--- conflicted
+++ resolved
@@ -29,14 +29,11 @@
 #include "symbol.h"
 #include "probe-finder.h"
 #include "probe-file.h"
-<<<<<<< HEAD
-=======
 #include "string2.h"
 
 #ifdef HAVE_DEBUGINFOD_SUPPORT
 #include <elfutils/debuginfod.h>
 #endif
->>>>>>> 24b8d41d
 
 /* Kprobe tracer basic type is up to u64 */
 #define MAX_BASIC_TYPE_BITS	64
@@ -314,12 +311,8 @@
 	char prefix;
 
 	/* TODO: check all types */
-<<<<<<< HEAD
-	if (cast && strcmp(cast, "string") != 0 && strcmp(cast, "x") != 0 &&
-=======
 	if (cast && strcmp(cast, "string") != 0 && strcmp(cast, "ustring") &&
 	    strcmp(cast, "x") != 0 &&
->>>>>>> 24b8d41d
 	    strcmp(cast, "s") != 0 && strcmp(cast, "u") != 0) {
 		/* Non string type is OK */
 		/* and respect signedness/hexadecimal cast */
@@ -571,12 +564,9 @@
 
 	ret = convert_variable_location(vr_die, pf->addr, pf->fb_ops,
 					&pf->sp_die, pf->machine, pf->tvar);
-<<<<<<< HEAD
-=======
 	if (ret == -ENOENT && pf->skip_empty_arg)
 		/* This can be found in other place. skip it */
 		return 0;
->>>>>>> 24b8d41d
 	if (ret == -ENOENT || ret == -EINVAL) {
 		print_var_not_found(pf->pvar->var);
 	} else if (ret == -ENOTSUP)
@@ -1084,11 +1074,7 @@
 		param->retval = find_probe_point_by_line(pf);
 	} else if (die_is_func_instance(sp_die)) {
 		/* Instances always have the entry address */
-<<<<<<< HEAD
-		dwarf_entrypc(sp_die, &pf->addr);
-=======
 		die_entrypc(sp_die, &pf->addr);
->>>>>>> 24b8d41d
 		/* But in some case the entry address is 0 */
 		if (pf->addr == 0) {
 			pr_debug("%s has no entry PC. Skipped\n",
@@ -1252,7 +1238,6 @@
 		return -EINVAL;
 
 	pf->machine = ehdr.e_machine;
-<<<<<<< HEAD
 
 #if _ELFUTILS_PREREQ(0, 142)
 	do {
@@ -1262,17 +1247,6 @@
 		    shdr.sh_type == SHT_PROGBITS)
 			pf->cfi_eh = dwarf_getcfi_elf(elf);
 
-=======
-
-#if _ELFUTILS_PREREQ(0, 142)
-	do {
-		GElf_Shdr shdr;
-
-		if (elf_section_by_name(elf, &ehdr, &shdr, ".eh_frame", NULL) &&
-		    shdr.sh_type == SHT_PROGBITS)
-			pf->cfi_eh = dwarf_getcfi_elf(elf);
-
->>>>>>> 24b8d41d
 		pf->cfi_dbg = dwarf_getcfi(dbg->dbg);
 	} while (0);
 #endif
@@ -1576,8 +1550,6 @@
 	strbuf_release(&buf);
 	pr_debug("Error in strbuf\n");
 	return DIE_FIND_CB_END;
-<<<<<<< HEAD
-=======
 }
 
 static bool available_var_finder_overlap(struct available_var_finder *af)
@@ -1590,7 +1562,6 @@
 	}
 	return false;
 
->>>>>>> 24b8d41d
 }
 
 /* Add a found vars into available variables list */
