--- conflicted
+++ resolved
@@ -239,10 +239,7 @@
 			 uint64_t *insn_cnt_ptr, uint64_t *ip, uint64_t to_ip,
 			 uint64_t max_insn_cnt, void *data);
 	bool (*pgd_ip)(uint64_t ip, void *data);
-<<<<<<< HEAD
-=======
 	int (*lookahead)(void *data, intel_pt_lookahead_cb_t cb, void *cb_data);
->>>>>>> 24b8d41d
 	void *data;
 	bool return_compression;
 	bool branch_enable;
