--- conflicted
+++ resolved
@@ -26,9 +26,6 @@
 #include "auxtrace.h"
 #include "util.h" /* O_CLOEXEC for older systems */
 #include "debug.h"
-<<<<<<< HEAD
-#include "vdso.h"
-=======
 #include "string2.h"
 #include "vdso.h"
 
@@ -38,7 +35,6 @@
 	"%s/.debug/%s",
 	"/usr/lib/debug%s/%s"
 };
->>>>>>> 24b8d41d
 
 char dso__symtab_origin(const struct dso *dso)
 {
@@ -115,16 +111,12 @@
 		break;
 	}
 	case DSO_BINARY_TYPE__BUILD_ID_CACHE:
-<<<<<<< HEAD
-		if (dso__build_id_filename(dso, filename, size) == NULL)
-=======
 		if (dso__build_id_filename(dso, filename, size, false) == NULL)
 			ret = -1;
 		break;
 
 	case DSO_BINARY_TYPE__BUILD_ID_CACHE_DEBUGINFO:
 		if (dso__build_id_filename(dso, filename, size, true) == NULL)
->>>>>>> 24b8d41d
 			ret = -1;
 		break;
 
@@ -521,9 +513,6 @@
 		decomp = true;
 		strcpy(name, newpath);
 	}
-
-	if (!is_regular_file(name))
-		return -EINVAL;
 
 	fd = do_open(name);
 
@@ -1380,147 +1369,7 @@
 	return 0;
 }
 
-<<<<<<< HEAD
-bool __dsos__read_build_ids(struct list_head *head, bool with_hits)
-{
-	bool have_build_id = false;
-	struct dso *pos;
-
-	list_for_each_entry(pos, head, node) {
-		if (with_hits && !pos->hit && !dso__is_vdso(pos))
-			continue;
-		if (pos->has_build_id) {
-			have_build_id = true;
-			continue;
-		}
-		if (filename__read_build_id(pos->long_name, pos->build_id,
-					    sizeof(pos->build_id)) > 0) {
-			have_build_id	  = true;
-			pos->has_build_id = true;
-		}
-	}
-
-	return have_build_id;
-}
-
-void __dsos__add(struct dsos *dsos, struct dso *dso)
-{
-	list_add_tail(&dso->node, &dsos->head);
-	__dso__findlink_by_longname(&dsos->root, dso, NULL);
-	/*
-	 * It is now in the linked list, grab a reference, then garbage collect
-	 * this when needing memory, by looking at LRU dso instances in the
-	 * list with atomic_read(&dso->refcnt) == 1, i.e. no references
-	 * anywhere besides the one for the list, do, under a lock for the
-	 * list: remove it from the list, then a dso__put(), that probably will
-	 * be the last and will then call dso__delete(), end of life.
-	 *
-	 * That, or at the end of the 'struct machine' lifetime, when all
-	 * 'struct dso' instances will be removed from the list, in
-	 * dsos__exit(), if they have no other reference from some other data
-	 * structure.
-	 *
-	 * E.g.: after processing a 'perf.data' file and storing references
-	 * to objects instantiated while processing events, we will have
-	 * references to the 'thread', 'map', 'dso' structs all from 'struct
-	 * hist_entry' instances, but we may not need anything not referenced,
-	 * so we might as well call machines__exit()/machines__delete() and
-	 * garbage collect it.
-	 */
-	dso__get(dso);
-}
-
-void dsos__add(struct dsos *dsos, struct dso *dso)
-{
-	pthread_rwlock_wrlock(&dsos->lock);
-	__dsos__add(dsos, dso);
-	pthread_rwlock_unlock(&dsos->lock);
-}
-
-struct dso *__dsos__find(struct dsos *dsos, const char *name, bool cmp_short)
-{
-	struct dso *pos;
-
-	if (cmp_short) {
-		list_for_each_entry(pos, &dsos->head, node)
-			if (strcmp(pos->short_name, name) == 0)
-				return pos;
-		return NULL;
-	}
-	return __dso__find_by_longname(&dsos->root, name);
-}
-
-struct dso *dsos__find(struct dsos *dsos, const char *name, bool cmp_short)
-{
-	struct dso *dso;
-	pthread_rwlock_rdlock(&dsos->lock);
-	dso = __dsos__find(dsos, name, cmp_short);
-	pthread_rwlock_unlock(&dsos->lock);
-	return dso;
-}
-
-struct dso *__dsos__addnew(struct dsos *dsos, const char *name)
-{
-	struct dso *dso = dso__new(name);
-
-	if (dso != NULL) {
-		__dsos__add(dsos, dso);
-		dso__set_basename(dso);
-		/* Put dso here because __dsos_add already got it */
-		dso__put(dso);
-	}
-	return dso;
-}
-
-struct dso *__dsos__findnew(struct dsos *dsos, const char *name)
-{
-	struct dso *dso = __dsos__find(dsos, name, false);
-
-	return dso ? dso : __dsos__addnew(dsos, name);
-}
-
-struct dso *dsos__findnew(struct dsos *dsos, const char *name)
-{
-	struct dso *dso;
-	pthread_rwlock_wrlock(&dsos->lock);
-	dso = dso__get(__dsos__findnew(dsos, name));
-	pthread_rwlock_unlock(&dsos->lock);
-	return dso;
-}
-
-size_t __dsos__fprintf_buildid(struct list_head *head, FILE *fp,
-			       bool (skip)(struct dso *dso, int parm), int parm)
-{
-	struct dso *pos;
-	size_t ret = 0;
-
-	list_for_each_entry(pos, head, node) {
-		if (skip && skip(pos, parm))
-			continue;
-		ret += dso__fprintf_buildid(pos, fp);
-		ret += fprintf(fp, " %s\n", pos->long_name);
-	}
-	return ret;
-}
-
-size_t __dsos__fprintf(struct list_head *head, FILE *fp)
-{
-	struct dso *pos;
-	size_t ret = 0;
-
-	list_for_each_entry(pos, head, node) {
-		int i;
-		for (i = 0; i < MAP__NR_TYPES; ++i)
-			ret += dso__fprintf(pos, i, fp);
-	}
-
-	return ret;
-}
-
-size_t dso__fprintf_buildid(struct dso *dso, FILE *fp)
-=======
 static size_t dso__fprintf_buildid(struct dso *dso, FILE *fp)
->>>>>>> 24b8d41d
 {
 	char sbuild_id[SBUILD_ID_SIZE];
 
