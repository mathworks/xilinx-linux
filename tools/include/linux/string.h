--- conflicted
+++ resolved
@@ -17,14 +17,11 @@
  * However uClibc headers also define __GLIBC__ hence the hack below
  */
 #if defined(__GLIBC__) && !defined(__UCLIBC__)
-<<<<<<< HEAD
-=======
 // pragma diagnostic was introduced in gcc 4.6
 #if __GNUC__ > 4 || (__GNUC__ == 4 && __GNUC_MINOR__ >= 6)
 #pragma GCC diagnostic push
 #pragma GCC diagnostic ignored "-Wredundant-decls"
 #endif
->>>>>>> 24b8d41d
 extern size_t strlcpy(char *dest, const char *src, size_t size);
 #if __GNUC__ > 4 || (__GNUC__ == 4 && __GNUC_MINOR__ >= 6)
 #pragma GCC diagnostic pop
@@ -49,10 +46,4 @@
 
 extern char *strim(char *);
 
-<<<<<<< HEAD
-char *str_error_r(int errnum, char *buf, size_t buflen);
-
-#endif /* _LINUX_STRING_H_ */
-=======
-#endif /* _TOOLS_LINUX_STRING_H_ */
->>>>>>> 24b8d41d
+#endif /* _TOOLS_LINUX_STRING_H_ */