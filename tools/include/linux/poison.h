--- conflicted
+++ resolved
@@ -1,7 +1,4 @@
-<<<<<<< HEAD
-=======
 /* SPDX-License-Identifier: GPL-2.0 */
->>>>>>> 24b8d41d
 #ifndef _LINUX_POISON_H
 #define _LINUX_POISON_H
 
@@ -18,13 +15,10 @@
 # define POISON_POINTER_DELTA 0
 #endif
 
-<<<<<<< HEAD
-=======
 #ifdef __cplusplus
 #define LIST_POISON1  NULL
 #define LIST_POISON2  NULL
 #else
->>>>>>> 24b8d41d
 /*
  * These are non-NULL pointers that will result in page faults
  * under normal circumstances, used to verify that nobody uses
@@ -32,10 +26,7 @@
  */
 #define LIST_POISON1  ((void *) 0x100 + POISON_POINTER_DELTA)
 #define LIST_POISON2  ((void *) 0x200 + POISON_POINTER_DELTA)
-<<<<<<< HEAD
-=======
 #endif
->>>>>>> 24b8d41d
 
 /********** include/linux/timer.h **********/
 /*
@@ -96,12 +87,6 @@
 #define MUTEX_DEBUG_INIT	0x11
 #define MUTEX_DEBUG_FREE	0x22
 
-<<<<<<< HEAD
-/********** lib/flex_array.c **********/
-#define FLEX_ARRAY_FREE	0x6c	/* for use-after-free poisoning */
-
-=======
->>>>>>> 24b8d41d
 /********** security/ **********/
 #define KEY_DESTROY		0xbd
 
