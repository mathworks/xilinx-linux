/* SPDX-License-Identifier: GPL-2.0 */
#ifndef _PERF_BITOPS_H
#define _PERF_BITOPS_H

#include <string.h>
#include <linux/bitops.h>
#include <stdlib.h>
<<<<<<< HEAD
=======
#include <linux/kernel.h>
>>>>>>> 24b8d41d

#define DECLARE_BITMAP(name,bits) \
	unsigned long name[BITS_TO_LONGS(bits)]

int __bitmap_weight(const unsigned long *bitmap, int bits);
void __bitmap_or(unsigned long *dst, const unsigned long *bitmap1,
		 const unsigned long *bitmap2, int bits);
int __bitmap_and(unsigned long *dst, const unsigned long *bitmap1,
		 const unsigned long *bitmap2, unsigned int bits);
<<<<<<< HEAD
=======
int __bitmap_equal(const unsigned long *bitmap1,
		   const unsigned long *bitmap2, unsigned int bits);
void bitmap_clear(unsigned long *map, unsigned int start, int len);
>>>>>>> 24b8d41d

#define BITMAP_FIRST_WORD_MASK(start) (~0UL << ((start) & (BITS_PER_LONG - 1)))

#define BITMAP_LAST_WORD_MASK(nbits)					\
(									\
	((nbits) % BITS_PER_LONG) ?					\
		(1UL<<((nbits) % BITS_PER_LONG))-1 : ~0UL		\
)

#define small_const_nbits(nbits) \
	(__builtin_constant_p(nbits) && (nbits) <= BITS_PER_LONG)

static inline void bitmap_zero(unsigned long *dst, int nbits)
{
	if (small_const_nbits(nbits))
		*dst = 0UL;
	else {
		int len = BITS_TO_LONGS(nbits) * sizeof(unsigned long);
		memset(dst, 0, len);
	}
}

static inline void bitmap_fill(unsigned long *dst, unsigned int nbits)
{
	unsigned int nlongs = BITS_TO_LONGS(nbits);
	if (!small_const_nbits(nbits)) {
		unsigned int len = (nlongs - 1) * sizeof(unsigned long);
		memset(dst, 0xff,  len);
	}
	dst[nlongs - 1] = BITMAP_LAST_WORD_MASK(nbits);
}

static inline int bitmap_empty(const unsigned long *src, unsigned nbits)
{
	if (small_const_nbits(nbits))
		return ! (*src & BITMAP_LAST_WORD_MASK(nbits));

	return find_first_bit(src, nbits) == nbits;
}

static inline int bitmap_full(const unsigned long *src, unsigned int nbits)
{
	if (small_const_nbits(nbits))
		return ! (~(*src) & BITMAP_LAST_WORD_MASK(nbits));

	return find_first_zero_bit(src, nbits) == nbits;
}

static inline int bitmap_weight(const unsigned long *src, int nbits)
{
	if (small_const_nbits(nbits))
		return hweight_long(*src & BITMAP_LAST_WORD_MASK(nbits));
	return __bitmap_weight(src, nbits);
}

static inline void bitmap_or(unsigned long *dst, const unsigned long *src1,
			     const unsigned long *src2, int nbits)
{
	if (small_const_nbits(nbits))
		*dst = *src1 | *src2;
	else
		__bitmap_or(dst, src1, src2, nbits);
}

/**
 * test_and_set_bit - Set a bit and return its old value
 * @nr: Bit to set
 * @addr: Address to count from
 */
static inline int test_and_set_bit(int nr, unsigned long *addr)
{
	unsigned long mask = BIT_MASK(nr);
	unsigned long *p = ((unsigned long *)addr) + BIT_WORD(nr);
	unsigned long old;

	old = *p;
	*p = old | mask;

	return (old & mask) != 0;
}

/**
<<<<<<< HEAD
 * bitmap_alloc - Allocate bitmap
 * @nr: Bit to set
=======
 * test_and_clear_bit - Clear a bit and return its old value
 * @nr: Bit to clear
 * @addr: Address to count from
 */
static inline int test_and_clear_bit(int nr, unsigned long *addr)
{
	unsigned long mask = BIT_MASK(nr);
	unsigned long *p = ((unsigned long *)addr) + BIT_WORD(nr);
	unsigned long old;

	old = *p;
	*p = old & ~mask;

	return (old & mask) != 0;
}

/**
 * bitmap_alloc - Allocate bitmap
 * @nbits: Number of bits
>>>>>>> 24b8d41d
 */
static inline unsigned long *bitmap_alloc(int nbits)
{
	return calloc(1, BITS_TO_LONGS(nbits) * sizeof(unsigned long));
}

/*
<<<<<<< HEAD
=======
 * bitmap_free - Free bitmap
 * @bitmap: pointer to bitmap
 */
static inline void bitmap_free(unsigned long *bitmap)
{
	free(bitmap);
}

/*
>>>>>>> 24b8d41d
 * bitmap_scnprintf - print bitmap list into buffer
 * @bitmap: bitmap
 * @nbits: size of bitmap
 * @buf: buffer to store output
 * @size: size of @buf
 */
size_t bitmap_scnprintf(unsigned long *bitmap, int nbits,
			char *buf, size_t size);

/**
 * bitmap_and - Do logical and on bitmaps
 * @dst: resulting bitmap
 * @src1: operand 1
 * @src2: operand 2
 * @nbits: size of bitmap
 */
static inline int bitmap_and(unsigned long *dst, const unsigned long *src1,
			     const unsigned long *src2, unsigned int nbits)
{
	if (small_const_nbits(nbits))
		return (*dst = *src1 & *src2 & BITMAP_LAST_WORD_MASK(nbits)) != 0;
	return __bitmap_and(dst, src1, src2, nbits);
}

<<<<<<< HEAD
=======
#ifdef __LITTLE_ENDIAN
#define BITMAP_MEM_ALIGNMENT 8
#else
#define BITMAP_MEM_ALIGNMENT (8 * sizeof(unsigned long))
#endif
#define BITMAP_MEM_MASK (BITMAP_MEM_ALIGNMENT - 1)
#define IS_ALIGNED(x, a) (((x) & ((typeof(x))(a) - 1)) == 0)

static inline int bitmap_equal(const unsigned long *src1,
			const unsigned long *src2, unsigned int nbits)
{
	if (small_const_nbits(nbits))
		return !((*src1 ^ *src2) & BITMAP_LAST_WORD_MASK(nbits));
	if (__builtin_constant_p(nbits & BITMAP_MEM_MASK) &&
	    IS_ALIGNED(nbits, BITMAP_MEM_ALIGNMENT))
		return !memcmp(src1, src2, nbits / 8);
	return __bitmap_equal(src1, src2, nbits);
}

>>>>>>> 24b8d41d
#endif /* _PERF_BITOPS_H */<|MERGE_RESOLUTION|>--- conflicted
+++ resolved
@@ -5,10 +5,7 @@
 #include <string.h>
 #include <linux/bitops.h>
 #include <stdlib.h>
-<<<<<<< HEAD
-=======
 #include <linux/kernel.h>
->>>>>>> 24b8d41d
 
 #define DECLARE_BITMAP(name,bits) \
 	unsigned long name[BITS_TO_LONGS(bits)]
@@ -18,12 +15,9 @@
 		 const unsigned long *bitmap2, int bits);
 int __bitmap_and(unsigned long *dst, const unsigned long *bitmap1,
 		 const unsigned long *bitmap2, unsigned int bits);
-<<<<<<< HEAD
-=======
 int __bitmap_equal(const unsigned long *bitmap1,
 		   const unsigned long *bitmap2, unsigned int bits);
 void bitmap_clear(unsigned long *map, unsigned int start, int len);
->>>>>>> 24b8d41d
 
 #define BITMAP_FIRST_WORD_MASK(start) (~0UL << ((start) & (BITS_PER_LONG - 1)))
 
@@ -106,10 +100,6 @@
 }
 
 /**
-<<<<<<< HEAD
- * bitmap_alloc - Allocate bitmap
- * @nr: Bit to set
-=======
  * test_and_clear_bit - Clear a bit and return its old value
  * @nr: Bit to clear
  * @addr: Address to count from
@@ -129,7 +119,6 @@
 /**
  * bitmap_alloc - Allocate bitmap
  * @nbits: Number of bits
->>>>>>> 24b8d41d
  */
 static inline unsigned long *bitmap_alloc(int nbits)
 {
@@ -137,8 +126,6 @@
 }
 
 /*
-<<<<<<< HEAD
-=======
  * bitmap_free - Free bitmap
  * @bitmap: pointer to bitmap
  */
@@ -148,7 +135,6 @@
 }
 
 /*
->>>>>>> 24b8d41d
  * bitmap_scnprintf - print bitmap list into buffer
  * @bitmap: bitmap
  * @nbits: size of bitmap
@@ -173,8 +159,6 @@
 	return __bitmap_and(dst, src1, src2, nbits);
 }
 
-<<<<<<< HEAD
-=======
 #ifdef __LITTLE_ENDIAN
 #define BITMAP_MEM_ALIGNMENT 8
 #else
@@ -194,5 +178,4 @@
 	return __bitmap_equal(src1, src2, nbits);
 }
 
->>>>>>> 24b8d41d
 #endif /* _PERF_BITOPS_H */