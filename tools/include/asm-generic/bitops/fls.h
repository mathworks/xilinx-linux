--- conflicted
+++ resolved
@@ -1,7 +1,4 @@
-<<<<<<< HEAD
-=======
 /* SPDX-License-Identifier: GPL-2.0 */
->>>>>>> 24b8d41d
 #ifndef _ASM_GENERIC_BITOPS_FLS_H_
 #define _ASM_GENERIC_BITOPS_FLS_H_
 
@@ -13,11 +10,7 @@
  * Note fls(0) = 0, fls(1) = 1, fls(0x80000000) = 32.
  */
 
-<<<<<<< HEAD
-static __always_inline int fls(int x)
-=======
 static __always_inline int fls(unsigned int x)
->>>>>>> 24b8d41d
 {
 	int r = 32;
 
