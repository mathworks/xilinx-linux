// SPDX-License-Identifier: (LGPL-2.1 OR BSD-2-Clause)

/*
 * BTF-to-C type converter.
 *
 * Copyright (c) 2019 Facebook
 */

#include <stdbool.h>
#include <stddef.h>
#include <stdlib.h>
#include <string.h>
#include <ctype.h>
#include <endian.h>
#include <errno.h>
#include <limits.h>
#include <linux/err.h>
#include <linux/btf.h>
#include <linux/kernel.h>
#include "btf.h"
#include "hashmap.h"
#include "libbpf.h"
#include "libbpf_internal.h"

static const char PREFIXES[] = "\t\t\t\t\t\t\t\t\t\t\t\t\t";
static const size_t PREFIX_CNT = sizeof(PREFIXES) - 1;

static const char *pfx(int lvl)
{
	return lvl >= PREFIX_CNT ? PREFIXES : &PREFIXES[PREFIX_CNT - lvl];
}

enum btf_dump_type_order_state {
	NOT_ORDERED,
	ORDERING,
	ORDERED,
};

enum btf_dump_type_emit_state {
	NOT_EMITTED,
	EMITTING,
	EMITTED,
};

/* per-type auxiliary state */
struct btf_dump_type_aux_state {
	/* topological sorting state */
	enum btf_dump_type_order_state order_state: 2;
	/* emitting state used to determine the need for forward declaration */
	enum btf_dump_type_emit_state emit_state: 2;
	/* whether forward declaration was already emitted */
	__u8 fwd_emitted: 1;
	/* whether unique non-duplicate name was already assigned */
	__u8 name_resolved: 1;
	/* whether type is referenced from any other type */
	__u8 referenced: 1;
};

/* indent string length; one indent string is added for each indent level */
#define BTF_DATA_INDENT_STR_LEN			32

/*
 * Common internal data for BTF type data dump operations.
 */
struct btf_dump_data {
	const void *data_end;		/* end of valid data to show */
	bool compact;
	bool skip_names;
	bool emit_zeroes;
	__u8 indent_lvl;	/* base indent level */
	char indent_str[BTF_DATA_INDENT_STR_LEN];
	/* below are used during iteration */
	int depth;
	bool is_array_member;
	bool is_array_terminated;
	bool is_array_char;
};

struct btf_dump {
	const struct btf *btf;
	btf_dump_printf_fn_t printf_fn;
	void *cb_ctx;
	int ptr_sz;
	bool strip_mods;
	bool skip_anon_defs;
	int last_id;

	/* per-type auxiliary state */
	struct btf_dump_type_aux_state *type_states;
	size_t type_states_cap;
	/* per-type optional cached unique name, must be freed, if present */
	const char **cached_names;
	size_t cached_names_cap;

	/* topo-sorted list of dependent type definitions */
	__u32 *emit_queue;
	int emit_queue_cap;
	int emit_queue_cnt;

	/*
	 * stack of type declarations (e.g., chain of modifiers, arrays,
	 * funcs, etc)
	 */
	__u32 *decl_stack;
	int decl_stack_cap;
	int decl_stack_cnt;

	/* maps struct/union/enum name to a number of name occurrences */
	struct hashmap *type_names;
	/*
	 * maps typedef identifiers and enum value names to a number of such
	 * name occurrences
	 */
	struct hashmap *ident_names;
	/*
	 * data for typed display; allocated if needed.
	 */
	struct btf_dump_data *typed_dump;
};

static size_t str_hash_fn(long key, void *ctx)
{
	return str_hash((void *)key);
}

static bool str_equal_fn(long a, long b, void *ctx)
{
	return strcmp((void *)a, (void *)b) == 0;
}

static const char *btf_name_of(const struct btf_dump *d, __u32 name_off)
{
	return btf__name_by_offset(d->btf, name_off);
}

static void btf_dump_printf(const struct btf_dump *d, const char *fmt, ...)
{
	va_list args;

	va_start(args, fmt);
	d->printf_fn(d->cb_ctx, fmt, args);
	va_end(args);
}

static int btf_dump_mark_referenced(struct btf_dump *d);
static int btf_dump_resize(struct btf_dump *d);

struct btf_dump *btf_dump__new(const struct btf *btf,
			       btf_dump_printf_fn_t printf_fn,
			       void *ctx,
			       const struct btf_dump_opts *opts)
{
	struct btf_dump *d;
	int err;

	if (!OPTS_VALID(opts, btf_dump_opts))
		return libbpf_err_ptr(-EINVAL);

	if (!printf_fn)
		return libbpf_err_ptr(-EINVAL);

	d = calloc(1, sizeof(struct btf_dump));
	if (!d)
		return libbpf_err_ptr(-ENOMEM);

	d->btf = btf;
	d->printf_fn = printf_fn;
	d->cb_ctx = ctx;
	d->ptr_sz = btf__pointer_size(btf) ? : sizeof(void *);

	d->type_names = hashmap__new(str_hash_fn, str_equal_fn, NULL);
	if (IS_ERR(d->type_names)) {
		err = PTR_ERR(d->type_names);
		d->type_names = NULL;
		goto err;
	}
	d->ident_names = hashmap__new(str_hash_fn, str_equal_fn, NULL);
	if (IS_ERR(d->ident_names)) {
		err = PTR_ERR(d->ident_names);
		d->ident_names = NULL;
		goto err;
	}

	err = btf_dump_resize(d);
	if (err)
		goto err;

	return d;
err:
	btf_dump__free(d);
	return libbpf_err_ptr(err);
}

static int btf_dump_resize(struct btf_dump *d)
{
	int err, last_id = btf__type_cnt(d->btf) - 1;

	if (last_id <= d->last_id)
		return 0;

	if (libbpf_ensure_mem((void **)&d->type_states, &d->type_states_cap,
			      sizeof(*d->type_states), last_id + 1))
		return -ENOMEM;
	if (libbpf_ensure_mem((void **)&d->cached_names, &d->cached_names_cap,
			      sizeof(*d->cached_names), last_id + 1))
		return -ENOMEM;

	if (d->last_id == 0) {
		/* VOID is special */
		d->type_states[0].order_state = ORDERED;
		d->type_states[0].emit_state = EMITTED;
	}

	/* eagerly determine referenced types for anon enums */
	err = btf_dump_mark_referenced(d);
	if (err)
		return err;

	d->last_id = last_id;
	return 0;
}

static void btf_dump_free_names(struct hashmap *map)
{
	size_t bkt;
	struct hashmap_entry *cur;

	hashmap__for_each_entry(map, cur, bkt)
<<<<<<< HEAD
		free((void *)cur->key);
=======
		free((void *)cur->pkey);
>>>>>>> e475cc1c

	hashmap__free(map);
}

void btf_dump__free(struct btf_dump *d)
{
	int i;

	if (IS_ERR_OR_NULL(d))
		return;

	free(d->type_states);
	if (d->cached_names) {
		/* any set cached name is owned by us and should be freed */
		for (i = 0; i <= d->last_id; i++) {
			if (d->cached_names[i])
				free((void *)d->cached_names[i]);
		}
	}
	free(d->cached_names);
	free(d->emit_queue);
	free(d->decl_stack);
	btf_dump_free_names(d->type_names);
	btf_dump_free_names(d->ident_names);

	free(d);
}

static int btf_dump_order_type(struct btf_dump *d, __u32 id, bool through_ptr);
static void btf_dump_emit_type(struct btf_dump *d, __u32 id, __u32 cont_id);

/*
 * Dump BTF type in a compilable C syntax, including all the necessary
 * dependent types, necessary for compilation. If some of the dependent types
 * were already emitted as part of previous btf_dump__dump_type() invocation
 * for another type, they won't be emitted again. This API allows callers to
 * filter out BTF types according to user-defined criterias and emitted only
 * minimal subset of types, necessary to compile everything. Full struct/union
 * definitions will still be emitted, even if the only usage is through
 * pointer and could be satisfied with just a forward declaration.
 *
 * Dumping is done in two high-level passes:
 *   1. Topologically sort type definitions to satisfy C rules of compilation.
 *   2. Emit type definitions in C syntax.
 *
 * Returns 0 on success; <0, otherwise.
 */
int btf_dump__dump_type(struct btf_dump *d, __u32 id)
{
	int err, i;

	if (id >= btf__type_cnt(d->btf))
		return libbpf_err(-EINVAL);

	err = btf_dump_resize(d);
	if (err)
		return libbpf_err(err);

	d->emit_queue_cnt = 0;
	err = btf_dump_order_type(d, id, false);
	if (err < 0)
		return libbpf_err(err);

	for (i = 0; i < d->emit_queue_cnt; i++)
		btf_dump_emit_type(d, d->emit_queue[i], 0 /*top-level*/);

	return 0;
}

/*
 * Mark all types that are referenced from any other type. This is used to
 * determine top-level anonymous enums that need to be emitted as an
 * independent type declarations.
 * Anonymous enums come in two flavors: either embedded in a struct's field
 * definition, in which case they have to be declared inline as part of field
 * type declaration; or as a top-level anonymous enum, typically used for
 * declaring global constants. It's impossible to distinguish between two
 * without knowning whether given enum type was referenced from other type:
 * top-level anonymous enum won't be referenced by anything, while embedded
 * one will.
 */
static int btf_dump_mark_referenced(struct btf_dump *d)
{
	int i, j, n = btf__type_cnt(d->btf);
	const struct btf_type *t;
	__u16 vlen;

	for (i = d->last_id + 1; i < n; i++) {
		t = btf__type_by_id(d->btf, i);
		vlen = btf_vlen(t);

		switch (btf_kind(t)) {
		case BTF_KIND_INT:
		case BTF_KIND_ENUM:
		case BTF_KIND_ENUM64:
		case BTF_KIND_FWD:
		case BTF_KIND_FLOAT:
			break;

		case BTF_KIND_VOLATILE:
		case BTF_KIND_CONST:
		case BTF_KIND_RESTRICT:
		case BTF_KIND_PTR:
		case BTF_KIND_TYPEDEF:
		case BTF_KIND_FUNC:
		case BTF_KIND_VAR:
		case BTF_KIND_DECL_TAG:
		case BTF_KIND_TYPE_TAG:
			d->type_states[t->type].referenced = 1;
			break;

		case BTF_KIND_ARRAY: {
			const struct btf_array *a = btf_array(t);

			d->type_states[a->index_type].referenced = 1;
			d->type_states[a->type].referenced = 1;
			break;
		}
		case BTF_KIND_STRUCT:
		case BTF_KIND_UNION: {
			const struct btf_member *m = btf_members(t);

			for (j = 0; j < vlen; j++, m++)
				d->type_states[m->type].referenced = 1;
			break;
		}
		case BTF_KIND_FUNC_PROTO: {
			const struct btf_param *p = btf_params(t);

			for (j = 0; j < vlen; j++, p++)
				d->type_states[p->type].referenced = 1;
			break;
		}
		case BTF_KIND_DATASEC: {
			const struct btf_var_secinfo *v = btf_var_secinfos(t);

			for (j = 0; j < vlen; j++, v++)
				d->type_states[v->type].referenced = 1;
			break;
		}
		default:
			return -EINVAL;
		}
	}
	return 0;
}

static int btf_dump_add_emit_queue_id(struct btf_dump *d, __u32 id)
{
	__u32 *new_queue;
	size_t new_cap;

	if (d->emit_queue_cnt >= d->emit_queue_cap) {
		new_cap = max(16, d->emit_queue_cap * 3 / 2);
		new_queue = libbpf_reallocarray(d->emit_queue, new_cap, sizeof(new_queue[0]));
		if (!new_queue)
			return -ENOMEM;
		d->emit_queue = new_queue;
		d->emit_queue_cap = new_cap;
	}

	d->emit_queue[d->emit_queue_cnt++] = id;
	return 0;
}

/*
 * Determine order of emitting dependent types and specified type to satisfy
 * C compilation rules.  This is done through topological sorting with an
 * additional complication which comes from C rules. The main idea for C is
 * that if some type is "embedded" into a struct/union, it's size needs to be
 * known at the time of definition of containing type. E.g., for:
 *
 *	struct A {};
 *	struct B { struct A x; }
 *
 * struct A *HAS* to be defined before struct B, because it's "embedded",
 * i.e., it is part of struct B layout. But in the following case:
 *
 *	struct A;
 *	struct B { struct A *x; }
 *	struct A {};
 *
 * it's enough to just have a forward declaration of struct A at the time of
 * struct B definition, as struct B has a pointer to struct A, so the size of
 * field x is known without knowing struct A size: it's sizeof(void *).
 *
 * Unfortunately, there are some trickier cases we need to handle, e.g.:
 *
 *	struct A {}; // if this was forward-declaration: compilation error
 *	struct B {
 *		struct { // anonymous struct
 *			struct A y;
 *		} *x;
 *	};
 *
 * In this case, struct B's field x is a pointer, so it's size is known
 * regardless of the size of (anonymous) struct it points to. But because this
 * struct is anonymous and thus defined inline inside struct B, *and* it
 * embeds struct A, compiler requires full definition of struct A to be known
 * before struct B can be defined. This creates a transitive dependency
 * between struct A and struct B. If struct A was forward-declared before
 * struct B definition and fully defined after struct B definition, that would
 * trigger compilation error.
 *
 * All this means that while we are doing topological sorting on BTF type
 * graph, we need to determine relationships between different types (graph
 * nodes):
 *   - weak link (relationship) between X and Y, if Y *CAN* be
 *   forward-declared at the point of X definition;
 *   - strong link, if Y *HAS* to be fully-defined before X can be defined.
 *
 * The rule is as follows. Given a chain of BTF types from X to Y, if there is
 * BTF_KIND_PTR type in the chain and at least one non-anonymous type
 * Z (excluding X, including Y), then link is weak. Otherwise, it's strong.
 * Weak/strong relationship is determined recursively during DFS traversal and
 * is returned as a result from btf_dump_order_type().
 *
 * btf_dump_order_type() is trying to avoid unnecessary forward declarations,
 * but it is not guaranteeing that no extraneous forward declarations will be
 * emitted.
 *
 * To avoid extra work, algorithm marks some of BTF types as ORDERED, when
 * it's done with them, but not for all (e.g., VOLATILE, CONST, RESTRICT,
 * ARRAY, FUNC_PROTO), as weak/strong semantics for those depends on the
 * entire graph path, so depending where from one came to that BTF type, it
 * might cause weak or strong ordering. For types like STRUCT/UNION/INT/ENUM,
 * once they are processed, there is no need to do it again, so they are
 * marked as ORDERED. We can mark PTR as ORDERED as well, as it semi-forces
 * weak link, unless subsequent referenced STRUCT/UNION/ENUM is anonymous. But
 * in any case, once those are processed, no need to do it again, as the
 * result won't change.
 *
 * Returns:
 *   - 1, if type is part of strong link (so there is strong topological
 *   ordering requirements);
 *   - 0, if type is part of weak link (so can be satisfied through forward
 *   declaration);
 *   - <0, on error (e.g., unsatisfiable type loop detected).
 */
static int btf_dump_order_type(struct btf_dump *d, __u32 id, bool through_ptr)
{
	/*
	 * Order state is used to detect strong link cycles, but only for BTF
	 * kinds that are or could be an independent definition (i.e.,
	 * stand-alone fwd decl, enum, typedef, struct, union). Ptrs, arrays,
	 * func_protos, modifiers are just means to get to these definitions.
	 * Int/void don't need definitions, they are assumed to be always
	 * properly defined.  We also ignore datasec, var, and funcs for now.
	 * So for all non-defining kinds, we never even set ordering state,
	 * for defining kinds we set ORDERING and subsequently ORDERED if it
	 * forms a strong link.
	 */
	struct btf_dump_type_aux_state *tstate = &d->type_states[id];
	const struct btf_type *t;
	__u16 vlen;
	int err, i;

	/* return true, letting typedefs know that it's ok to be emitted */
	if (tstate->order_state == ORDERED)
		return 1;

	t = btf__type_by_id(d->btf, id);

	if (tstate->order_state == ORDERING) {
		/* type loop, but resolvable through fwd declaration */
		if (btf_is_composite(t) && through_ptr && t->name_off != 0)
			return 0;
		pr_warn("unsatisfiable type cycle, id:[%u]\n", id);
		return -ELOOP;
	}

	switch (btf_kind(t)) {
	case BTF_KIND_INT:
	case BTF_KIND_FLOAT:
		tstate->order_state = ORDERED;
		return 0;

	case BTF_KIND_PTR:
		err = btf_dump_order_type(d, t->type, true);
		tstate->order_state = ORDERED;
		return err;

	case BTF_KIND_ARRAY:
		return btf_dump_order_type(d, btf_array(t)->type, false);

	case BTF_KIND_STRUCT:
	case BTF_KIND_UNION: {
		const struct btf_member *m = btf_members(t);
		/*
		 * struct/union is part of strong link, only if it's embedded
		 * (so no ptr in a path) or it's anonymous (so has to be
		 * defined inline, even if declared through ptr)
		 */
		if (through_ptr && t->name_off != 0)
			return 0;

		tstate->order_state = ORDERING;

		vlen = btf_vlen(t);
		for (i = 0; i < vlen; i++, m++) {
			err = btf_dump_order_type(d, m->type, false);
			if (err < 0)
				return err;
		}

		if (t->name_off != 0) {
			err = btf_dump_add_emit_queue_id(d, id);
			if (err < 0)
				return err;
		}

		tstate->order_state = ORDERED;
		return 1;
	}
	case BTF_KIND_ENUM:
	case BTF_KIND_ENUM64:
	case BTF_KIND_FWD:
		/*
		 * non-anonymous or non-referenced enums are top-level
		 * declarations and should be emitted. Same logic can be
		 * applied to FWDs, it won't hurt anyways.
		 */
		if (t->name_off != 0 || !tstate->referenced) {
			err = btf_dump_add_emit_queue_id(d, id);
			if (err)
				return err;
		}
		tstate->order_state = ORDERED;
		return 1;

	case BTF_KIND_TYPEDEF: {
		int is_strong;

		is_strong = btf_dump_order_type(d, t->type, through_ptr);
		if (is_strong < 0)
			return is_strong;

		/* typedef is similar to struct/union w.r.t. fwd-decls */
		if (through_ptr && !is_strong)
			return 0;

		/* typedef is always a named definition */
		err = btf_dump_add_emit_queue_id(d, id);
		if (err)
			return err;

		d->type_states[id].order_state = ORDERED;
		return 1;
	}
	case BTF_KIND_VOLATILE:
	case BTF_KIND_CONST:
	case BTF_KIND_RESTRICT:
	case BTF_KIND_TYPE_TAG:
		return btf_dump_order_type(d, t->type, through_ptr);

	case BTF_KIND_FUNC_PROTO: {
		const struct btf_param *p = btf_params(t);
		bool is_strong;

		err = btf_dump_order_type(d, t->type, through_ptr);
		if (err < 0)
			return err;
		is_strong = err > 0;

		vlen = btf_vlen(t);
		for (i = 0; i < vlen; i++, p++) {
			err = btf_dump_order_type(d, p->type, through_ptr);
			if (err < 0)
				return err;
			if (err > 0)
				is_strong = true;
		}
		return is_strong;
	}
	case BTF_KIND_FUNC:
	case BTF_KIND_VAR:
	case BTF_KIND_DATASEC:
	case BTF_KIND_DECL_TAG:
		d->type_states[id].order_state = ORDERED;
		return 0;

	default:
		return -EINVAL;
	}
}

static void btf_dump_emit_missing_aliases(struct btf_dump *d, __u32 id,
					  const struct btf_type *t);

static void btf_dump_emit_struct_fwd(struct btf_dump *d, __u32 id,
				     const struct btf_type *t);
static void btf_dump_emit_struct_def(struct btf_dump *d, __u32 id,
				     const struct btf_type *t, int lvl);

static void btf_dump_emit_enum_fwd(struct btf_dump *d, __u32 id,
				   const struct btf_type *t);
static void btf_dump_emit_enum_def(struct btf_dump *d, __u32 id,
				   const struct btf_type *t, int lvl);

static void btf_dump_emit_fwd_def(struct btf_dump *d, __u32 id,
				  const struct btf_type *t);

static void btf_dump_emit_typedef_def(struct btf_dump *d, __u32 id,
				      const struct btf_type *t, int lvl);

/* a local view into a shared stack */
struct id_stack {
	const __u32 *ids;
	int cnt;
};

static void btf_dump_emit_type_decl(struct btf_dump *d, __u32 id,
				    const char *fname, int lvl);
static void btf_dump_emit_type_chain(struct btf_dump *d,
				     struct id_stack *decl_stack,
				     const char *fname, int lvl);

static const char *btf_dump_type_name(struct btf_dump *d, __u32 id);
static const char *btf_dump_ident_name(struct btf_dump *d, __u32 id);
static size_t btf_dump_name_dups(struct btf_dump *d, struct hashmap *name_map,
				 const char *orig_name);

static bool btf_dump_is_blacklisted(struct btf_dump *d, __u32 id)
{
	const struct btf_type *t = btf__type_by_id(d->btf, id);

	/* __builtin_va_list is a compiler built-in, which causes compilation
	 * errors, when compiling w/ different compiler, then used to compile
	 * original code (e.g., GCC to compile kernel, Clang to use generated
	 * C header from BTF). As it is built-in, it should be already defined
	 * properly internally in compiler.
	 */
	if (t->name_off == 0)
		return false;
	return strcmp(btf_name_of(d, t->name_off), "__builtin_va_list") == 0;
}

/*
 * Emit C-syntax definitions of types from chains of BTF types.
 *
 * High-level handling of determining necessary forward declarations are handled
 * by btf_dump_emit_type() itself, but all nitty-gritty details of emitting type
 * declarations/definitions in C syntax  are handled by a combo of
 * btf_dump_emit_type_decl()/btf_dump_emit_type_chain() w/ delegation to
 * corresponding btf_dump_emit_*_{def,fwd}() functions.
 *
 * We also keep track of "containing struct/union type ID" to determine when
 * we reference it from inside and thus can avoid emitting unnecessary forward
 * declaration.
 *
 * This algorithm is designed in such a way, that even if some error occurs
 * (either technical, e.g., out of memory, or logical, i.e., malformed BTF
 * that doesn't comply to C rules completely), algorithm will try to proceed
 * and produce as much meaningful output as possible.
 */
static void btf_dump_emit_type(struct btf_dump *d, __u32 id, __u32 cont_id)
{
	struct btf_dump_type_aux_state *tstate = &d->type_states[id];
	bool top_level_def = cont_id == 0;
	const struct btf_type *t;
	__u16 kind;

	if (tstate->emit_state == EMITTED)
		return;

	t = btf__type_by_id(d->btf, id);
	kind = btf_kind(t);

	if (tstate->emit_state == EMITTING) {
		if (tstate->fwd_emitted)
			return;

		switch (kind) {
		case BTF_KIND_STRUCT:
		case BTF_KIND_UNION:
			/*
			 * if we are referencing a struct/union that we are
			 * part of - then no need for fwd declaration
			 */
			if (id == cont_id)
				return;
			if (t->name_off == 0) {
				pr_warn("anonymous struct/union loop, id:[%u]\n",
					id);
				return;
			}
			btf_dump_emit_struct_fwd(d, id, t);
			btf_dump_printf(d, ";\n\n");
			tstate->fwd_emitted = 1;
			break;
		case BTF_KIND_TYPEDEF:
			/*
			 * for typedef fwd_emitted means typedef definition
			 * was emitted, but it can be used only for "weak"
			 * references through pointer only, not for embedding
			 */
			if (!btf_dump_is_blacklisted(d, id)) {
				btf_dump_emit_typedef_def(d, id, t, 0);
				btf_dump_printf(d, ";\n\n");
			}
			tstate->fwd_emitted = 1;
			break;
		default:
			break;
		}

		return;
	}

	switch (kind) {
	case BTF_KIND_INT:
		/* Emit type alias definitions if necessary */
		btf_dump_emit_missing_aliases(d, id, t);

		tstate->emit_state = EMITTED;
		break;
	case BTF_KIND_ENUM:
	case BTF_KIND_ENUM64:
		if (top_level_def) {
			btf_dump_emit_enum_def(d, id, t, 0);
			btf_dump_printf(d, ";\n\n");
		}
		tstate->emit_state = EMITTED;
		break;
	case BTF_KIND_PTR:
	case BTF_KIND_VOLATILE:
	case BTF_KIND_CONST:
	case BTF_KIND_RESTRICT:
	case BTF_KIND_TYPE_TAG:
		btf_dump_emit_type(d, t->type, cont_id);
		break;
	case BTF_KIND_ARRAY:
		btf_dump_emit_type(d, btf_array(t)->type, cont_id);
		break;
	case BTF_KIND_FWD:
		btf_dump_emit_fwd_def(d, id, t);
		btf_dump_printf(d, ";\n\n");
		tstate->emit_state = EMITTED;
		break;
	case BTF_KIND_TYPEDEF:
		tstate->emit_state = EMITTING;
		btf_dump_emit_type(d, t->type, id);
		/*
		 * typedef can server as both definition and forward
		 * declaration; at this stage someone depends on
		 * typedef as a forward declaration (refers to it
		 * through pointer), so unless we already did it,
		 * emit typedef as a forward declaration
		 */
		if (!tstate->fwd_emitted && !btf_dump_is_blacklisted(d, id)) {
			btf_dump_emit_typedef_def(d, id, t, 0);
			btf_dump_printf(d, ";\n\n");
		}
		tstate->emit_state = EMITTED;
		break;
	case BTF_KIND_STRUCT:
	case BTF_KIND_UNION:
		tstate->emit_state = EMITTING;
		/* if it's a top-level struct/union definition or struct/union
		 * is anonymous, then in C we'll be emitting all fields and
		 * their types (as opposed to just `struct X`), so we need to
		 * make sure that all types, referenced from struct/union
		 * members have necessary forward-declarations, where
		 * applicable
		 */
		if (top_level_def || t->name_off == 0) {
			const struct btf_member *m = btf_members(t);
			__u16 vlen = btf_vlen(t);
			int i, new_cont_id;

			new_cont_id = t->name_off == 0 ? cont_id : id;
			for (i = 0; i < vlen; i++, m++)
				btf_dump_emit_type(d, m->type, new_cont_id);
		} else if (!tstate->fwd_emitted && id != cont_id) {
			btf_dump_emit_struct_fwd(d, id, t);
			btf_dump_printf(d, ";\n\n");
			tstate->fwd_emitted = 1;
		}

		if (top_level_def) {
			btf_dump_emit_struct_def(d, id, t, 0);
			btf_dump_printf(d, ";\n\n");
			tstate->emit_state = EMITTED;
		} else {
			tstate->emit_state = NOT_EMITTED;
		}
		break;
	case BTF_KIND_FUNC_PROTO: {
		const struct btf_param *p = btf_params(t);
		__u16 n = btf_vlen(t);
		int i;

		btf_dump_emit_type(d, t->type, cont_id);
		for (i = 0; i < n; i++, p++)
			btf_dump_emit_type(d, p->type, cont_id);

		break;
	}
	default:
		break;
	}
}

static bool btf_is_struct_packed(const struct btf *btf, __u32 id,
				 const struct btf_type *t)
{
	const struct btf_member *m;
	int max_align = 1, align, i, bit_sz;
	__u16 vlen;

	m = btf_members(t);
	vlen = btf_vlen(t);
	/* all non-bitfield fields have to be naturally aligned */
	for (i = 0; i < vlen; i++, m++) {
		align = btf__align_of(btf, m->type);
		bit_sz = btf_member_bitfield_size(t, i);
		if (align && bit_sz == 0 && m->offset % (8 * align) != 0)
			return true;
		max_align = max(align, max_align);
	}
	/* size of a non-packed struct has to be a multiple of its alignment */
	if (t->size % max_align != 0)
		return true;
	/*
	 * if original struct was marked as packed, but its layout is
	 * naturally aligned, we'll detect that it's not packed
	 */
	return false;
}

static void btf_dump_emit_bit_padding(const struct btf_dump *d,
				      int cur_off, int next_off, int next_align,
				      bool in_bitfield, int lvl)
{
	const struct {
		const char *name;
		int bits;
	} pads[] = {
		{"long", d->ptr_sz * 8}, {"int", 32}, {"short", 16}, {"char", 8}
	};
	int new_off, pad_bits, bits, i;
	const char *pad_type;

	if (cur_off >= next_off)
		return; /* no gap */

	/* For filling out padding we want to take advantage of
	 * natural alignment rules to minimize unnecessary explicit
	 * padding. First, we find the largest type (among long, int,
	 * short, or char) that can be used to force naturally aligned
	 * boundary. Once determined, we'll use such type to fill in
	 * the remaining padding gap. In some cases we can rely on
	 * compiler filling some gaps, but sometimes we need to force
	 * alignment to close natural alignment with markers like
	 * `long: 0` (this is always the case for bitfields).  Note
	 * that even if struct itself has, let's say 4-byte alignment
	 * (i.e., it only uses up to int-aligned types), using `long:
	 * X;` explicit padding doesn't actually change struct's
	 * overall alignment requirements, but compiler does take into
	 * account that type's (long, in this example) natural
	 * alignment requirements when adding implicit padding. We use
	 * this fact heavily and don't worry about ruining correct
	 * struct alignment requirement.
	 */
	for (i = 0; i < ARRAY_SIZE(pads); i++) {
		pad_bits = pads[i].bits;
		pad_type = pads[i].name;

		new_off = roundup(cur_off, pad_bits);
		if (new_off <= next_off)
			break;
	}

	if (new_off > cur_off && new_off <= next_off) {
		/* We need explicit `<type>: 0` aligning mark if next
		 * field is right on alignment offset and its
		 * alignment requirement is less strict than <type>'s
		 * alignment (so compiler won't naturally align to the
		 * offset we expect), or if subsequent `<type>: X`,
		 * will actually completely fit in the remaining hole,
		 * making compiler basically ignore `<type>: X`
		 * completely.
		 */
		if (in_bitfield ||
		    (new_off == next_off && roundup(cur_off, next_align * 8) != new_off) ||
		    (new_off != next_off && next_off - new_off <= new_off - cur_off))
			/* but for bitfields we'll emit explicit bit count */
			btf_dump_printf(d, "\n%s%s: %d;", pfx(lvl), pad_type,
					in_bitfield ? new_off - cur_off : 0);
		cur_off = new_off;
	}

	/* Now we know we start at naturally aligned offset for a chosen
	 * padding type (long, int, short, or char), and so the rest is just
	 * a straightforward filling of remaining padding gap with full
	 * `<type>: sizeof(<type>);` markers, except for the last one, which
	 * might need smaller than sizeof(<type>) padding.
	 */
	while (cur_off != next_off) {
		bits = min(next_off - cur_off, pad_bits);
		if (bits == pad_bits) {
			btf_dump_printf(d, "\n%s%s: %d;", pfx(lvl), pad_type, pad_bits);
			cur_off += bits;
			continue;
		}
		/* For the remainder padding that doesn't cover entire
		 * pad_type bit length, we pick the smallest necessary type.
		 * This is pure aesthetics, we could have just used `long`,
		 * but having smallest necessary one communicates better the
		 * scale of the padding gap.
		 */
		for (i = ARRAY_SIZE(pads) - 1; i >= 0; i--) {
			pad_type = pads[i].name;
			pad_bits = pads[i].bits;
			if (pad_bits < bits)
				continue;

			btf_dump_printf(d, "\n%s%s: %d;", pfx(lvl), pad_type, bits);
			cur_off += bits;
			break;
		}
	}
}

static void btf_dump_emit_struct_fwd(struct btf_dump *d, __u32 id,
				     const struct btf_type *t)
{
	btf_dump_printf(d, "%s%s%s",
			btf_is_struct(t) ? "struct" : "union",
			t->name_off ? " " : "",
			btf_dump_type_name(d, id));
}

static void btf_dump_emit_struct_def(struct btf_dump *d,
				     __u32 id,
				     const struct btf_type *t,
				     int lvl)
{
	const struct btf_member *m = btf_members(t);
	bool is_struct = btf_is_struct(t);
	bool packed, prev_bitfield = false;
	int align, i, off = 0;
	__u16 vlen = btf_vlen(t);

	align = btf__align_of(d->btf, id);
	packed = is_struct ? btf_is_struct_packed(d->btf, id, t) : 0;

	btf_dump_printf(d, "%s%s%s {",
			is_struct ? "struct" : "union",
			t->name_off ? " " : "",
			btf_dump_type_name(d, id));

	for (i = 0; i < vlen; i++, m++) {
		const char *fname;
		int m_off, m_sz, m_align;
		bool in_bitfield;

		fname = btf_name_of(d, m->name_off);
		m_sz = btf_member_bitfield_size(t, i);
		m_off = btf_member_bit_offset(t, i);
		m_align = packed ? 1 : btf__align_of(d->btf, m->type);

		in_bitfield = prev_bitfield && m_sz != 0;

		btf_dump_emit_bit_padding(d, off, m_off, m_align, in_bitfield, lvl + 1);
		btf_dump_printf(d, "\n%s", pfx(lvl + 1));
		btf_dump_emit_type_decl(d, m->type, fname, lvl + 1);

		if (m_sz) {
			btf_dump_printf(d, ": %d", m_sz);
			off = m_off + m_sz;
			prev_bitfield = true;
		} else {
			m_sz = max((__s64)0, btf__resolve_size(d->btf, m->type));
			off = m_off + m_sz * 8;
			prev_bitfield = false;
		}

		btf_dump_printf(d, ";");
	}

	/* pad at the end, if necessary */
	if (is_struct)
		btf_dump_emit_bit_padding(d, off, t->size * 8, align, false, lvl + 1);

	/*
	 * Keep `struct empty {}` on a single line,
	 * only print newline when there are regular or padding fields.
	 */
	if (vlen || t->size) {
		btf_dump_printf(d, "\n");
		btf_dump_printf(d, "%s}", pfx(lvl));
	} else {
		btf_dump_printf(d, "}");
	}
	if (packed)
		btf_dump_printf(d, " __attribute__((packed))");
}

static const char *missing_base_types[][2] = {
	/*
	 * GCC emits typedefs to its internal __PolyX_t types when compiling Arm
	 * SIMD intrinsics. Alias them to standard base types.
	 */
	{ "__Poly8_t",		"unsigned char" },
	{ "__Poly16_t",		"unsigned short" },
	{ "__Poly64_t",		"unsigned long long" },
	{ "__Poly128_t",	"unsigned __int128" },
};

static void btf_dump_emit_missing_aliases(struct btf_dump *d, __u32 id,
					  const struct btf_type *t)
{
	const char *name = btf_dump_type_name(d, id);
	int i;

	for (i = 0; i < ARRAY_SIZE(missing_base_types); i++) {
		if (strcmp(name, missing_base_types[i][0]) == 0) {
			btf_dump_printf(d, "typedef %s %s;\n\n",
					missing_base_types[i][1], name);
			break;
		}
	}
}

static void btf_dump_emit_enum_fwd(struct btf_dump *d, __u32 id,
				   const struct btf_type *t)
{
	btf_dump_printf(d, "enum %s", btf_dump_type_name(d, id));
}

static void btf_dump_emit_enum32_val(struct btf_dump *d,
				     const struct btf_type *t,
				     int lvl, __u16 vlen)
{
	const struct btf_enum *v = btf_enum(t);
	bool is_signed = btf_kflag(t);
	const char *fmt_str;
	const char *name;
	size_t dup_cnt;
	int i;

	for (i = 0; i < vlen; i++, v++) {
		name = btf_name_of(d, v->name_off);
		/* enumerators share namespace with typedef idents */
		dup_cnt = btf_dump_name_dups(d, d->ident_names, name);
		if (dup_cnt > 1) {
			fmt_str = is_signed ? "\n%s%s___%zd = %d," : "\n%s%s___%zd = %u,";
			btf_dump_printf(d, fmt_str, pfx(lvl + 1), name, dup_cnt, v->val);
		} else {
			fmt_str = is_signed ? "\n%s%s = %d," : "\n%s%s = %u,";
			btf_dump_printf(d, fmt_str, pfx(lvl + 1), name, v->val);
		}
	}
}

static void btf_dump_emit_enum64_val(struct btf_dump *d,
				     const struct btf_type *t,
				     int lvl, __u16 vlen)
{
	const struct btf_enum64 *v = btf_enum64(t);
	bool is_signed = btf_kflag(t);
	const char *fmt_str;
	const char *name;
	size_t dup_cnt;
	__u64 val;
	int i;

	for (i = 0; i < vlen; i++, v++) {
		name = btf_name_of(d, v->name_off);
		dup_cnt = btf_dump_name_dups(d, d->ident_names, name);
		val = btf_enum64_value(v);
		if (dup_cnt > 1) {
			fmt_str = is_signed ? "\n%s%s___%zd = %lldLL,"
					    : "\n%s%s___%zd = %lluULL,";
			btf_dump_printf(d, fmt_str,
					pfx(lvl + 1), name, dup_cnt,
					(unsigned long long)val);
		} else {
			fmt_str = is_signed ? "\n%s%s = %lldLL,"
					    : "\n%s%s = %lluULL,";
			btf_dump_printf(d, fmt_str,
					pfx(lvl + 1), name,
					(unsigned long long)val);
		}
	}
}
static void btf_dump_emit_enum_def(struct btf_dump *d, __u32 id,
				   const struct btf_type *t,
				   int lvl)
{
	__u16 vlen = btf_vlen(t);

	btf_dump_printf(d, "enum%s%s",
			t->name_off ? " " : "",
			btf_dump_type_name(d, id));

	if (!vlen)
		return;

	btf_dump_printf(d, " {");
	if (btf_is_enum(t))
		btf_dump_emit_enum32_val(d, t, lvl, vlen);
	else
		btf_dump_emit_enum64_val(d, t, lvl, vlen);
	btf_dump_printf(d, "\n%s}", pfx(lvl));

	/* special case enums with special sizes */
	if (t->size == 1) {
		/* one-byte enums can be forced with mode(byte) attribute */
		btf_dump_printf(d, " __attribute__((mode(byte)))");
	} else if (t->size == 8 && d->ptr_sz == 8) {
		/* enum can be 8-byte sized if one of the enumerator values
		 * doesn't fit in 32-bit integer, or by adding mode(word)
		 * attribute (but probably only on 64-bit architectures); do
		 * our best here to try to satisfy the contract without adding
		 * unnecessary attributes
		 */
		bool needs_word_mode;

		if (btf_is_enum(t)) {
			/* enum can't represent 64-bit values, so we need word mode */
			needs_word_mode = true;
		} else {
			/* enum64 needs mode(word) if none of its values has
			 * non-zero upper 32-bits (which means that all values
			 * fit in 32-bit integers and won't cause compiler to
			 * bump enum to be 64-bit naturally
			 */
			int i;

			needs_word_mode = true;
			for (i = 0; i < vlen; i++) {
				if (btf_enum64(t)[i].val_hi32 != 0) {
					needs_word_mode = false;
					break;
				}
			}
		}
		if (needs_word_mode)
			btf_dump_printf(d, " __attribute__((mode(word)))");
	}

}

static void btf_dump_emit_fwd_def(struct btf_dump *d, __u32 id,
				  const struct btf_type *t)
{
	const char *name = btf_dump_type_name(d, id);

	if (btf_kflag(t))
		btf_dump_printf(d, "union %s", name);
	else
		btf_dump_printf(d, "struct %s", name);
}

static void btf_dump_emit_typedef_def(struct btf_dump *d, __u32 id,
				     const struct btf_type *t, int lvl)
{
	const char *name = btf_dump_ident_name(d, id);

	/*
	 * Old GCC versions are emitting invalid typedef for __gnuc_va_list
	 * pointing to VOID. This generates warnings from btf_dump() and
	 * results in uncompilable header file, so we are fixing it up here
	 * with valid typedef into __builtin_va_list.
	 */
	if (t->type == 0 && strcmp(name, "__gnuc_va_list") == 0) {
		btf_dump_printf(d, "typedef __builtin_va_list __gnuc_va_list");
		return;
	}

	btf_dump_printf(d, "typedef ");
	btf_dump_emit_type_decl(d, t->type, name, lvl);
}

static int btf_dump_push_decl_stack_id(struct btf_dump *d, __u32 id)
{
	__u32 *new_stack;
	size_t new_cap;

	if (d->decl_stack_cnt >= d->decl_stack_cap) {
		new_cap = max(16, d->decl_stack_cap * 3 / 2);
		new_stack = libbpf_reallocarray(d->decl_stack, new_cap, sizeof(new_stack[0]));
		if (!new_stack)
			return -ENOMEM;
		d->decl_stack = new_stack;
		d->decl_stack_cap = new_cap;
	}

	d->decl_stack[d->decl_stack_cnt++] = id;

	return 0;
}

/*
 * Emit type declaration (e.g., field type declaration in a struct or argument
 * declaration in function prototype) in correct C syntax.
 *
 * For most types it's trivial, but there are few quirky type declaration
 * cases worth mentioning:
 *   - function prototypes (especially nesting of function prototypes);
 *   - arrays;
 *   - const/volatile/restrict for pointers vs other types.
 *
 * For a good discussion of *PARSING* C syntax (as a human), see
 * Peter van der Linden's "Expert C Programming: Deep C Secrets",
 * Ch.3 "Unscrambling Declarations in C".
 *
 * It won't help with BTF to C conversion much, though, as it's an opposite
 * problem. So we came up with this algorithm in reverse to van der Linden's
 * parsing algorithm. It goes from structured BTF representation of type
 * declaration to a valid compilable C syntax.
 *
 * For instance, consider this C typedef:
 *	typedef const int * const * arr[10] arr_t;
 * It will be represented in BTF with this chain of BTF types:
 *	[typedef] -> [array] -> [ptr] -> [const] -> [ptr] -> [const] -> [int]
 *
 * Notice how [const] modifier always goes before type it modifies in BTF type
 * graph, but in C syntax, const/volatile/restrict modifiers are written to
 * the right of pointers, but to the left of other types. There are also other
 * quirks, like function pointers, arrays of them, functions returning other
 * functions, etc.
 *
 * We handle that by pushing all the types to a stack, until we hit "terminal"
 * type (int/enum/struct/union/fwd). Then depending on the kind of a type on
 * top of a stack, modifiers are handled differently. Array/function pointers
 * have also wildly different syntax and how nesting of them are done. See
 * code for authoritative definition.
 *
 * To avoid allocating new stack for each independent chain of BTF types, we
 * share one bigger stack, with each chain working only on its own local view
 * of a stack frame. Some care is required to "pop" stack frames after
 * processing type declaration chain.
 */
int btf_dump__emit_type_decl(struct btf_dump *d, __u32 id,
			     const struct btf_dump_emit_type_decl_opts *opts)
{
	const char *fname;
	int lvl, err;

	if (!OPTS_VALID(opts, btf_dump_emit_type_decl_opts))
		return libbpf_err(-EINVAL);

	err = btf_dump_resize(d);
	if (err)
		return libbpf_err(err);

	fname = OPTS_GET(opts, field_name, "");
	lvl = OPTS_GET(opts, indent_level, 0);
	d->strip_mods = OPTS_GET(opts, strip_mods, false);
	btf_dump_emit_type_decl(d, id, fname, lvl);
	d->strip_mods = false;
	return 0;
}

static void btf_dump_emit_type_decl(struct btf_dump *d, __u32 id,
				    const char *fname, int lvl)
{
	struct id_stack decl_stack;
	const struct btf_type *t;
	int err, stack_start;

	stack_start = d->decl_stack_cnt;
	for (;;) {
		t = btf__type_by_id(d->btf, id);
		if (d->strip_mods && btf_is_mod(t))
			goto skip_mod;

		err = btf_dump_push_decl_stack_id(d, id);
		if (err < 0) {
			/*
			 * if we don't have enough memory for entire type decl
			 * chain, restore stack, emit warning, and try to
			 * proceed nevertheless
			 */
			pr_warn("not enough memory for decl stack:%d", err);
			d->decl_stack_cnt = stack_start;
			return;
		}
skip_mod:
		/* VOID */
		if (id == 0)
			break;

		switch (btf_kind(t)) {
		case BTF_KIND_PTR:
		case BTF_KIND_VOLATILE:
		case BTF_KIND_CONST:
		case BTF_KIND_RESTRICT:
		case BTF_KIND_FUNC_PROTO:
		case BTF_KIND_TYPE_TAG:
			id = t->type;
			break;
		case BTF_KIND_ARRAY:
			id = btf_array(t)->type;
			break;
		case BTF_KIND_INT:
		case BTF_KIND_ENUM:
		case BTF_KIND_ENUM64:
		case BTF_KIND_FWD:
		case BTF_KIND_STRUCT:
		case BTF_KIND_UNION:
		case BTF_KIND_TYPEDEF:
		case BTF_KIND_FLOAT:
			goto done;
		default:
			pr_warn("unexpected type in decl chain, kind:%u, id:[%u]\n",
				btf_kind(t), id);
			goto done;
		}
	}
done:
	/*
	 * We might be inside a chain of declarations (e.g., array of function
	 * pointers returning anonymous (so inlined) structs, having another
	 * array field). Each of those needs its own "stack frame" to handle
	 * emitting of declarations. Those stack frames are non-overlapping
	 * portions of shared btf_dump->decl_stack. To make it a bit nicer to
	 * handle this set of nested stacks, we create a view corresponding to
	 * our own "stack frame" and work with it as an independent stack.
	 * We'll need to clean up after emit_type_chain() returns, though.
	 */
	decl_stack.ids = d->decl_stack + stack_start;
	decl_stack.cnt = d->decl_stack_cnt - stack_start;
	btf_dump_emit_type_chain(d, &decl_stack, fname, lvl);
	/*
	 * emit_type_chain() guarantees that it will pop its entire decl_stack
	 * frame before returning. But it works with a read-only view into
	 * decl_stack, so it doesn't actually pop anything from the
	 * perspective of shared btf_dump->decl_stack, per se. We need to
	 * reset decl_stack state to how it was before us to avoid it growing
	 * all the time.
	 */
	d->decl_stack_cnt = stack_start;
}

static void btf_dump_emit_mods(struct btf_dump *d, struct id_stack *decl_stack)
{
	const struct btf_type *t;
	__u32 id;

	while (decl_stack->cnt) {
		id = decl_stack->ids[decl_stack->cnt - 1];
		t = btf__type_by_id(d->btf, id);

		switch (btf_kind(t)) {
		case BTF_KIND_VOLATILE:
			btf_dump_printf(d, "volatile ");
			break;
		case BTF_KIND_CONST:
			btf_dump_printf(d, "const ");
			break;
		case BTF_KIND_RESTRICT:
			btf_dump_printf(d, "restrict ");
			break;
		default:
			return;
		}
		decl_stack->cnt--;
	}
}

static void btf_dump_drop_mods(struct btf_dump *d, struct id_stack *decl_stack)
{
	const struct btf_type *t;
	__u32 id;

	while (decl_stack->cnt) {
		id = decl_stack->ids[decl_stack->cnt - 1];
		t = btf__type_by_id(d->btf, id);
		if (!btf_is_mod(t))
			return;
		decl_stack->cnt--;
	}
}

static void btf_dump_emit_name(const struct btf_dump *d,
			       const char *name, bool last_was_ptr)
{
	bool separate = name[0] && !last_was_ptr;

	btf_dump_printf(d, "%s%s", separate ? " " : "", name);
}

static void btf_dump_emit_type_chain(struct btf_dump *d,
				     struct id_stack *decls,
				     const char *fname, int lvl)
{
	/*
	 * last_was_ptr is used to determine if we need to separate pointer
	 * asterisk (*) from previous part of type signature with space, so
	 * that we get `int ***`, instead of `int * * *`. We default to true
	 * for cases where we have single pointer in a chain. E.g., in ptr ->
	 * func_proto case. func_proto will start a new emit_type_chain call
	 * with just ptr, which should be emitted as (*) or (*<fname>), so we
	 * don't want to prepend space for that last pointer.
	 */
	bool last_was_ptr = true;
	const struct btf_type *t;
	const char *name;
	__u16 kind;
	__u32 id;

	while (decls->cnt) {
		id = decls->ids[--decls->cnt];
		if (id == 0) {
			/* VOID is a special snowflake */
			btf_dump_emit_mods(d, decls);
			btf_dump_printf(d, "void");
			last_was_ptr = false;
			continue;
		}

		t = btf__type_by_id(d->btf, id);
		kind = btf_kind(t);

		switch (kind) {
		case BTF_KIND_INT:
		case BTF_KIND_FLOAT:
			btf_dump_emit_mods(d, decls);
			name = btf_name_of(d, t->name_off);
			btf_dump_printf(d, "%s", name);
			break;
		case BTF_KIND_STRUCT:
		case BTF_KIND_UNION:
			btf_dump_emit_mods(d, decls);
			/* inline anonymous struct/union */
			if (t->name_off == 0 && !d->skip_anon_defs)
				btf_dump_emit_struct_def(d, id, t, lvl);
			else
				btf_dump_emit_struct_fwd(d, id, t);
			break;
		case BTF_KIND_ENUM:
		case BTF_KIND_ENUM64:
			btf_dump_emit_mods(d, decls);
			/* inline anonymous enum */
			if (t->name_off == 0 && !d->skip_anon_defs)
				btf_dump_emit_enum_def(d, id, t, lvl);
			else
				btf_dump_emit_enum_fwd(d, id, t);
			break;
		case BTF_KIND_FWD:
			btf_dump_emit_mods(d, decls);
			btf_dump_emit_fwd_def(d, id, t);
			break;
		case BTF_KIND_TYPEDEF:
			btf_dump_emit_mods(d, decls);
			btf_dump_printf(d, "%s", btf_dump_ident_name(d, id));
			break;
		case BTF_KIND_PTR:
			btf_dump_printf(d, "%s", last_was_ptr ? "*" : " *");
			break;
		case BTF_KIND_VOLATILE:
			btf_dump_printf(d, " volatile");
			break;
		case BTF_KIND_CONST:
			btf_dump_printf(d, " const");
			break;
		case BTF_KIND_RESTRICT:
			btf_dump_printf(d, " restrict");
			break;
		case BTF_KIND_TYPE_TAG:
			btf_dump_emit_mods(d, decls);
			name = btf_name_of(d, t->name_off);
			btf_dump_printf(d, " __attribute__((btf_type_tag(\"%s\")))", name);
			break;
		case BTF_KIND_ARRAY: {
			const struct btf_array *a = btf_array(t);
			const struct btf_type *next_t;
			__u32 next_id;
			bool multidim;
			/*
			 * GCC has a bug
			 * (https://gcc.gnu.org/bugzilla/show_bug.cgi?id=8354)
			 * which causes it to emit extra const/volatile
			 * modifiers for an array, if array's element type has
			 * const/volatile modifiers. Clang doesn't do that.
			 * In general, it doesn't seem very meaningful to have
			 * a const/volatile modifier for array, so we are
			 * going to silently skip them here.
			 */
			btf_dump_drop_mods(d, decls);

			if (decls->cnt == 0) {
				btf_dump_emit_name(d, fname, last_was_ptr);
				btf_dump_printf(d, "[%u]", a->nelems);
				return;
			}

			next_id = decls->ids[decls->cnt - 1];
			next_t = btf__type_by_id(d->btf, next_id);
			multidim = btf_is_array(next_t);
			/* we need space if we have named non-pointer */
			if (fname[0] && !last_was_ptr)
				btf_dump_printf(d, " ");
			/* no parentheses for multi-dimensional array */
			if (!multidim)
				btf_dump_printf(d, "(");
			btf_dump_emit_type_chain(d, decls, fname, lvl);
			if (!multidim)
				btf_dump_printf(d, ")");
			btf_dump_printf(d, "[%u]", a->nelems);
			return;
		}
		case BTF_KIND_FUNC_PROTO: {
			const struct btf_param *p = btf_params(t);
			__u16 vlen = btf_vlen(t);
			int i;

			/*
			 * GCC emits extra volatile qualifier for
			 * __attribute__((noreturn)) function pointers. Clang
			 * doesn't do it. It's a GCC quirk for backwards
			 * compatibility with code written for GCC <2.5. So,
			 * similarly to extra qualifiers for array, just drop
			 * them, instead of handling them.
			 */
			btf_dump_drop_mods(d, decls);
			if (decls->cnt) {
				btf_dump_printf(d, " (");
				btf_dump_emit_type_chain(d, decls, fname, lvl);
				btf_dump_printf(d, ")");
			} else {
				btf_dump_emit_name(d, fname, last_was_ptr);
			}
			btf_dump_printf(d, "(");
			/*
			 * Clang for BPF target generates func_proto with no
			 * args as a func_proto with a single void arg (e.g.,
			 * `int (*f)(void)` vs just `int (*f)()`). We are
			 * going to pretend there are no args for such case.
			 */
			if (vlen == 1 && p->type == 0) {
				btf_dump_printf(d, ")");
				return;
			}

			for (i = 0; i < vlen; i++, p++) {
				if (i > 0)
					btf_dump_printf(d, ", ");

				/* last arg of type void is vararg */
				if (i == vlen - 1 && p->type == 0) {
					btf_dump_printf(d, "...");
					break;
				}

				name = btf_name_of(d, p->name_off);
				btf_dump_emit_type_decl(d, p->type, name, lvl);
			}

			btf_dump_printf(d, ")");
			return;
		}
		default:
			pr_warn("unexpected type in decl chain, kind:%u, id:[%u]\n",
				kind, id);
			return;
		}

		last_was_ptr = kind == BTF_KIND_PTR;
	}

	btf_dump_emit_name(d, fname, last_was_ptr);
}

/* show type name as (type_name) */
static void btf_dump_emit_type_cast(struct btf_dump *d, __u32 id,
				    bool top_level)
{
	const struct btf_type *t;

	/* for array members, we don't bother emitting type name for each
	 * member to avoid the redundancy of
	 * .name = (char[4])[(char)'f',(char)'o',(char)'o',]
	 */
	if (d->typed_dump->is_array_member)
		return;

	/* avoid type name specification for variable/section; it will be done
	 * for the associated variable value(s).
	 */
	t = btf__type_by_id(d->btf, id);
	if (btf_is_var(t) || btf_is_datasec(t))
		return;

	if (top_level)
		btf_dump_printf(d, "(");

	d->skip_anon_defs = true;
	d->strip_mods = true;
	btf_dump_emit_type_decl(d, id, "", 0);
	d->strip_mods = false;
	d->skip_anon_defs = false;

	if (top_level)
		btf_dump_printf(d, ")");
}

/* return number of duplicates (occurrences) of a given name */
static size_t btf_dump_name_dups(struct btf_dump *d, struct hashmap *name_map,
				 const char *orig_name)
{
	char *old_name, *new_name;
	size_t dup_cnt = 0;
	int err;
<<<<<<< HEAD

	new_name = strdup(orig_name);
	if (!new_name)
		return 1;
=======
>>>>>>> e475cc1c

	new_name = strdup(orig_name);
	if (!new_name)
		return 1;

	(void)hashmap__find(name_map, orig_name, &dup_cnt);
	dup_cnt++;

<<<<<<< HEAD
	err = hashmap__set(name_map, new_name, (void *)dup_cnt,
			   (const void **)&old_name, NULL);
=======
	err = hashmap__set(name_map, new_name, dup_cnt, &old_name, NULL);
>>>>>>> e475cc1c
	if (err)
		free(new_name);

	free(old_name);

	return dup_cnt;
}

static const char *btf_dump_resolve_name(struct btf_dump *d, __u32 id,
					 struct hashmap *name_map)
{
	struct btf_dump_type_aux_state *s = &d->type_states[id];
	const struct btf_type *t = btf__type_by_id(d->btf, id);
	const char *orig_name = btf_name_of(d, t->name_off);
	const char **cached_name = &d->cached_names[id];
	size_t dup_cnt;

	if (t->name_off == 0)
		return "";

	if (s->name_resolved)
		return *cached_name ? *cached_name : orig_name;

	if (btf_is_fwd(t) || (btf_is_enum(t) && btf_vlen(t) == 0)) {
		s->name_resolved = 1;
		return orig_name;
	}

	dup_cnt = btf_dump_name_dups(d, name_map, orig_name);
	if (dup_cnt > 1) {
		const size_t max_len = 256;
		char new_name[max_len];

		snprintf(new_name, max_len, "%s___%zu", orig_name, dup_cnt);
		*cached_name = strdup(new_name);
	}

	s->name_resolved = 1;
	return *cached_name ? *cached_name : orig_name;
}

static const char *btf_dump_type_name(struct btf_dump *d, __u32 id)
{
	return btf_dump_resolve_name(d, id, d->type_names);
}

static const char *btf_dump_ident_name(struct btf_dump *d, __u32 id)
{
	return btf_dump_resolve_name(d, id, d->ident_names);
}

static int btf_dump_dump_type_data(struct btf_dump *d,
				   const char *fname,
				   const struct btf_type *t,
				   __u32 id,
				   const void *data,
				   __u8 bits_offset,
				   __u8 bit_sz);

static const char *btf_dump_data_newline(struct btf_dump *d)
{
	return d->typed_dump->compact || d->typed_dump->depth == 0 ? "" : "\n";
}

static const char *btf_dump_data_delim(struct btf_dump *d)
{
	return d->typed_dump->depth == 0 ? "" : ",";
}

static void btf_dump_data_pfx(struct btf_dump *d)
{
	int i, lvl = d->typed_dump->indent_lvl + d->typed_dump->depth;

	if (d->typed_dump->compact)
		return;

	for (i = 0; i < lvl; i++)
		btf_dump_printf(d, "%s", d->typed_dump->indent_str);
}

/* A macro is used here as btf_type_value[s]() appends format specifiers
 * to the format specifier passed in; these do the work of appending
 * delimiters etc while the caller simply has to specify the type values
 * in the format specifier + value(s).
 */
#define btf_dump_type_values(d, fmt, ...)				\
	btf_dump_printf(d, fmt "%s%s",					\
			##__VA_ARGS__,					\
			btf_dump_data_delim(d),				\
			btf_dump_data_newline(d))

static int btf_dump_unsupported_data(struct btf_dump *d,
				     const struct btf_type *t,
				     __u32 id)
{
	btf_dump_printf(d, "<unsupported kind:%u>", btf_kind(t));
	return -ENOTSUP;
}

static int btf_dump_get_bitfield_value(struct btf_dump *d,
				       const struct btf_type *t,
				       const void *data,
				       __u8 bits_offset,
				       __u8 bit_sz,
				       __u64 *value)
{
	__u16 left_shift_bits, right_shift_bits;
	const __u8 *bytes = data;
	__u8 nr_copy_bits;
	__u64 num = 0;
	int i;

	/* Maximum supported bitfield size is 64 bits */
	if (t->size > 8) {
		pr_warn("unexpected bitfield size %d\n", t->size);
		return -EINVAL;
	}

	/* Bitfield value retrieval is done in two steps; first relevant bytes are
	 * stored in num, then we left/right shift num to eliminate irrelevant bits.
	 */
#if __BYTE_ORDER__ == __ORDER_LITTLE_ENDIAN__
	for (i = t->size - 1; i >= 0; i--)
		num = num * 256 + bytes[i];
	nr_copy_bits = bit_sz + bits_offset;
#elif __BYTE_ORDER__ == __ORDER_BIG_ENDIAN__
	for (i = 0; i < t->size; i++)
		num = num * 256 + bytes[i];
	nr_copy_bits = t->size * 8 - bits_offset;
#else
# error "Unrecognized __BYTE_ORDER__"
#endif
	left_shift_bits = 64 - nr_copy_bits;
	right_shift_bits = 64 - bit_sz;

	*value = (num << left_shift_bits) >> right_shift_bits;

	return 0;
}

static int btf_dump_bitfield_check_zero(struct btf_dump *d,
					const struct btf_type *t,
					const void *data,
					__u8 bits_offset,
					__u8 bit_sz)
{
	__u64 check_num;
	int err;

	err = btf_dump_get_bitfield_value(d, t, data, bits_offset, bit_sz, &check_num);
	if (err)
		return err;
	if (check_num == 0)
		return -ENODATA;
	return 0;
}

static int btf_dump_bitfield_data(struct btf_dump *d,
				  const struct btf_type *t,
				  const void *data,
				  __u8 bits_offset,
				  __u8 bit_sz)
{
	__u64 print_num;
	int err;

	err = btf_dump_get_bitfield_value(d, t, data, bits_offset, bit_sz, &print_num);
	if (err)
		return err;

	btf_dump_type_values(d, "0x%llx", (unsigned long long)print_num);

	return 0;
}

/* ints, floats and ptrs */
static int btf_dump_base_type_check_zero(struct btf_dump *d,
					 const struct btf_type *t,
					 __u32 id,
					 const void *data)
{
	static __u8 bytecmp[16] = {};
	int nr_bytes;

	/* For pointer types, pointer size is not defined on a per-type basis.
	 * On dump creation however, we store the pointer size.
	 */
	if (btf_kind(t) == BTF_KIND_PTR)
		nr_bytes = d->ptr_sz;
	else
		nr_bytes = t->size;

	if (nr_bytes < 1 || nr_bytes > 16) {
		pr_warn("unexpected size %d for id [%u]\n", nr_bytes, id);
		return -EINVAL;
	}

	if (memcmp(data, bytecmp, nr_bytes) == 0)
		return -ENODATA;
	return 0;
}

static bool ptr_is_aligned(const struct btf *btf, __u32 type_id,
			   const void *data)
{
	int alignment = btf__align_of(btf, type_id);

	if (alignment == 0)
		return false;

	return ((uintptr_t)data) % alignment == 0;
}

static int btf_dump_int_data(struct btf_dump *d,
			     const struct btf_type *t,
			     __u32 type_id,
			     const void *data,
			     __u8 bits_offset)
{
	__u8 encoding = btf_int_encoding(t);
	bool sign = encoding & BTF_INT_SIGNED;
	char buf[16] __attribute__((aligned(16)));
	int sz = t->size;

	if (sz == 0 || sz > sizeof(buf)) {
		pr_warn("unexpected size %d for id [%u]\n", sz, type_id);
		return -EINVAL;
	}

	/* handle packed int data - accesses of integers not aligned on
	 * int boundaries can cause problems on some platforms.
	 */
	if (!ptr_is_aligned(d->btf, type_id, data)) {
		memcpy(buf, data, sz);
		data = buf;
	}

	switch (sz) {
	case 16: {
		const __u64 *ints = data;
		__u64 lsi, msi;

		/* avoid use of __int128 as some 32-bit platforms do not
		 * support it.
		 */
#if __BYTE_ORDER__ == __ORDER_LITTLE_ENDIAN__
		lsi = ints[0];
		msi = ints[1];
#elif __BYTE_ORDER__ == __ORDER_BIG_ENDIAN__
		lsi = ints[1];
		msi = ints[0];
#else
# error "Unrecognized __BYTE_ORDER__"
#endif
		if (msi == 0)
			btf_dump_type_values(d, "0x%llx", (unsigned long long)lsi);
		else
			btf_dump_type_values(d, "0x%llx%016llx", (unsigned long long)msi,
					     (unsigned long long)lsi);
		break;
	}
	case 8:
		if (sign)
			btf_dump_type_values(d, "%lld", *(long long *)data);
		else
			btf_dump_type_values(d, "%llu", *(unsigned long long *)data);
		break;
	case 4:
		if (sign)
			btf_dump_type_values(d, "%d", *(__s32 *)data);
		else
			btf_dump_type_values(d, "%u", *(__u32 *)data);
		break;
	case 2:
		if (sign)
			btf_dump_type_values(d, "%d", *(__s16 *)data);
		else
			btf_dump_type_values(d, "%u", *(__u16 *)data);
		break;
	case 1:
		if (d->typed_dump->is_array_char) {
			/* check for null terminator */
			if (d->typed_dump->is_array_terminated)
				break;
			if (*(char *)data == '\0') {
				d->typed_dump->is_array_terminated = true;
				break;
			}
			if (isprint(*(char *)data)) {
				btf_dump_type_values(d, "'%c'", *(char *)data);
				break;
			}
		}
		if (sign)
			btf_dump_type_values(d, "%d", *(__s8 *)data);
		else
			btf_dump_type_values(d, "%u", *(__u8 *)data);
		break;
	default:
		pr_warn("unexpected sz %d for id [%u]\n", sz, type_id);
		return -EINVAL;
	}
	return 0;
}

union float_data {
	long double ld;
	double d;
	float f;
};

static int btf_dump_float_data(struct btf_dump *d,
			       const struct btf_type *t,
			       __u32 type_id,
			       const void *data)
{
	const union float_data *flp = data;
	union float_data fl;
	int sz = t->size;

	/* handle unaligned data; copy to local union */
	if (!ptr_is_aligned(d->btf, type_id, data)) {
		memcpy(&fl, data, sz);
		flp = &fl;
	}

	switch (sz) {
	case 16:
		btf_dump_type_values(d, "%Lf", flp->ld);
		break;
	case 8:
		btf_dump_type_values(d, "%lf", flp->d);
		break;
	case 4:
		btf_dump_type_values(d, "%f", flp->f);
		break;
	default:
		pr_warn("unexpected size %d for id [%u]\n", sz, type_id);
		return -EINVAL;
	}
	return 0;
}

static int btf_dump_var_data(struct btf_dump *d,
			     const struct btf_type *v,
			     __u32 id,
			     const void *data)
{
	enum btf_func_linkage linkage = btf_var(v)->linkage;
	const struct btf_type *t;
	const char *l;
	__u32 type_id;

	switch (linkage) {
	case BTF_FUNC_STATIC:
		l = "static ";
		break;
	case BTF_FUNC_EXTERN:
		l = "extern ";
		break;
	case BTF_FUNC_GLOBAL:
	default:
		l = "";
		break;
	}

	/* format of output here is [linkage] [type] [varname] = (type)value,
	 * for example "static int cpu_profile_flip = (int)1"
	 */
	btf_dump_printf(d, "%s", l);
	type_id = v->type;
	t = btf__type_by_id(d->btf, type_id);
	btf_dump_emit_type_cast(d, type_id, false);
	btf_dump_printf(d, " %s = ", btf_name_of(d, v->name_off));
	return btf_dump_dump_type_data(d, NULL, t, type_id, data, 0, 0);
}

static int btf_dump_array_data(struct btf_dump *d,
			       const struct btf_type *t,
			       __u32 id,
			       const void *data)
{
	const struct btf_array *array = btf_array(t);
	const struct btf_type *elem_type;
	__u32 i, elem_type_id;
	__s64 elem_size;
	bool is_array_member;

	elem_type_id = array->type;
	elem_type = skip_mods_and_typedefs(d->btf, elem_type_id, NULL);
	elem_size = btf__resolve_size(d->btf, elem_type_id);
	if (elem_size <= 0) {
		pr_warn("unexpected elem size %zd for array type [%u]\n",
			(ssize_t)elem_size, id);
		return -EINVAL;
	}

	if (btf_is_int(elem_type)) {
		/*
		 * BTF_INT_CHAR encoding never seems to be set for
		 * char arrays, so if size is 1 and element is
		 * printable as a char, we'll do that.
		 */
		if (elem_size == 1)
			d->typed_dump->is_array_char = true;
	}

	/* note that we increment depth before calling btf_dump_print() below;
	 * this is intentional.  btf_dump_data_newline() will not print a
	 * newline for depth 0 (since this leaves us with trailing newlines
	 * at the end of typed display), so depth is incremented first.
	 * For similar reasons, we decrement depth before showing the closing
	 * parenthesis.
	 */
	d->typed_dump->depth++;
	btf_dump_printf(d, "[%s", btf_dump_data_newline(d));

	/* may be a multidimensional array, so store current "is array member"
	 * status so we can restore it correctly later.
	 */
	is_array_member = d->typed_dump->is_array_member;
	d->typed_dump->is_array_member = true;
	for (i = 0; i < array->nelems; i++, data += elem_size) {
		if (d->typed_dump->is_array_terminated)
			break;
		btf_dump_dump_type_data(d, NULL, elem_type, elem_type_id, data, 0, 0);
	}
	d->typed_dump->is_array_member = is_array_member;
	d->typed_dump->depth--;
	btf_dump_data_pfx(d);
	btf_dump_type_values(d, "]");

	return 0;
}

static int btf_dump_struct_data(struct btf_dump *d,
				const struct btf_type *t,
				__u32 id,
				const void *data)
{
	const struct btf_member *m = btf_members(t);
	__u16 n = btf_vlen(t);
	int i, err = 0;

	/* note that we increment depth before calling btf_dump_print() below;
	 * this is intentional.  btf_dump_data_newline() will not print a
	 * newline for depth 0 (since this leaves us with trailing newlines
	 * at the end of typed display), so depth is incremented first.
	 * For similar reasons, we decrement depth before showing the closing
	 * parenthesis.
	 */
	d->typed_dump->depth++;
	btf_dump_printf(d, "{%s", btf_dump_data_newline(d));

	for (i = 0; i < n; i++, m++) {
		const struct btf_type *mtype;
		const char *mname;
		__u32 moffset;
		__u8 bit_sz;

		mtype = btf__type_by_id(d->btf, m->type);
		mname = btf_name_of(d, m->name_off);
		moffset = btf_member_bit_offset(t, i);

		bit_sz = btf_member_bitfield_size(t, i);
		err = btf_dump_dump_type_data(d, mname, mtype, m->type, data + moffset / 8,
					      moffset % 8, bit_sz);
		if (err < 0)
			return err;
	}
	d->typed_dump->depth--;
	btf_dump_data_pfx(d);
	btf_dump_type_values(d, "}");
	return err;
}

union ptr_data {
	unsigned int p;
	unsigned long long lp;
};

static int btf_dump_ptr_data(struct btf_dump *d,
			      const struct btf_type *t,
			      __u32 id,
			      const void *data)
{
	if (ptr_is_aligned(d->btf, id, data) && d->ptr_sz == sizeof(void *)) {
		btf_dump_type_values(d, "%p", *(void **)data);
	} else {
		union ptr_data pt;

		memcpy(&pt, data, d->ptr_sz);
		if (d->ptr_sz == 4)
			btf_dump_type_values(d, "0x%x", pt.p);
		else
			btf_dump_type_values(d, "0x%llx", pt.lp);
	}
	return 0;
}

static int btf_dump_get_enum_value(struct btf_dump *d,
				   const struct btf_type *t,
				   const void *data,
				   __u32 id,
				   __s64 *value)
{
	bool is_signed = btf_kflag(t);

	if (!ptr_is_aligned(d->btf, id, data)) {
		__u64 val;
		int err;

		err = btf_dump_get_bitfield_value(d, t, data, 0, 0, &val);
		if (err)
			return err;
		*value = (__s64)val;
		return 0;
	}

	switch (t->size) {
	case 8:
		*value = *(__s64 *)data;
		return 0;
	case 4:
		*value = is_signed ? (__s64)*(__s32 *)data : *(__u32 *)data;
		return 0;
	case 2:
		*value = is_signed ? *(__s16 *)data : *(__u16 *)data;
		return 0;
	case 1:
		*value = is_signed ? *(__s8 *)data : *(__u8 *)data;
		return 0;
	default:
		pr_warn("unexpected size %d for enum, id:[%u]\n", t->size, id);
		return -EINVAL;
	}
}

static int btf_dump_enum_data(struct btf_dump *d,
			      const struct btf_type *t,
			      __u32 id,
			      const void *data)
{
	bool is_signed;
	__s64 value;
	int i, err;

	err = btf_dump_get_enum_value(d, t, data, id, &value);
	if (err)
		return err;

	is_signed = btf_kflag(t);
	if (btf_is_enum(t)) {
		const struct btf_enum *e;

		for (i = 0, e = btf_enum(t); i < btf_vlen(t); i++, e++) {
			if (value != e->val)
				continue;
			btf_dump_type_values(d, "%s", btf_name_of(d, e->name_off));
			return 0;
		}

		btf_dump_type_values(d, is_signed ? "%d" : "%u", value);
	} else {
		const struct btf_enum64 *e;

		for (i = 0, e = btf_enum64(t); i < btf_vlen(t); i++, e++) {
			if (value != btf_enum64_value(e))
				continue;
			btf_dump_type_values(d, "%s", btf_name_of(d, e->name_off));
			return 0;
		}

		btf_dump_type_values(d, is_signed ? "%lldLL" : "%lluULL",
				     (unsigned long long)value);
	}
	return 0;
}

static int btf_dump_datasec_data(struct btf_dump *d,
				 const struct btf_type *t,
				 __u32 id,
				 const void *data)
{
	const struct btf_var_secinfo *vsi;
	const struct btf_type *var;
	__u32 i;
	int err;

	btf_dump_type_values(d, "SEC(\"%s\") ", btf_name_of(d, t->name_off));

	for (i = 0, vsi = btf_var_secinfos(t); i < btf_vlen(t); i++, vsi++) {
		var = btf__type_by_id(d->btf, vsi->type);
		err = btf_dump_dump_type_data(d, NULL, var, vsi->type, data + vsi->offset, 0, 0);
		if (err < 0)
			return err;
		btf_dump_printf(d, ";");
	}
	return 0;
}

/* return size of type, or if base type overflows, return -E2BIG. */
static int btf_dump_type_data_check_overflow(struct btf_dump *d,
					     const struct btf_type *t,
					     __u32 id,
					     const void *data,
					     __u8 bits_offset,
					     __u8 bit_sz)
{
	__s64 size;

	if (bit_sz) {
		/* bits_offset is at most 7. bit_sz is at most 128. */
		__u8 nr_bytes = (bits_offset + bit_sz + 7) / 8;

		/* When bit_sz is non zero, it is called from
		 * btf_dump_struct_data() where it only cares about
		 * negative error value.
		 * Return nr_bytes in success case to make it
		 * consistent as the regular integer case below.
		 */
		return data + nr_bytes > d->typed_dump->data_end ? -E2BIG : nr_bytes;
	}

	size = btf__resolve_size(d->btf, id);

	if (size < 0 || size >= INT_MAX) {
		pr_warn("unexpected size [%zu] for id [%u]\n",
			(size_t)size, id);
		return -EINVAL;
	}

	/* Only do overflow checking for base types; we do not want to
	 * avoid showing part of a struct, union or array, even if we
	 * do not have enough data to show the full object.  By
	 * restricting overflow checking to base types we can ensure
	 * that partial display succeeds, while avoiding overflowing
	 * and using bogus data for display.
	 */
	t = skip_mods_and_typedefs(d->btf, id, NULL);
	if (!t) {
		pr_warn("unexpected error skipping mods/typedefs for id [%u]\n",
			id);
		return -EINVAL;
	}

	switch (btf_kind(t)) {
	case BTF_KIND_INT:
	case BTF_KIND_FLOAT:
	case BTF_KIND_PTR:
	case BTF_KIND_ENUM:
	case BTF_KIND_ENUM64:
		if (data + bits_offset / 8 + size > d->typed_dump->data_end)
			return -E2BIG;
		break;
	default:
		break;
	}
	return (int)size;
}

static int btf_dump_type_data_check_zero(struct btf_dump *d,
					 const struct btf_type *t,
					 __u32 id,
					 const void *data,
					 __u8 bits_offset,
					 __u8 bit_sz)
{
	__s64 value;
	int i, err;

	/* toplevel exceptions; we show zero values if
	 * - we ask for them (emit_zeros)
	 * - if we are at top-level so we see "struct empty { }"
	 * - or if we are an array member and the array is non-empty and
	 *   not a char array; we don't want to be in a situation where we
	 *   have an integer array 0, 1, 0, 1 and only show non-zero values.
	 *   If the array contains zeroes only, or is a char array starting
	 *   with a '\0', the array-level check_zero() will prevent showing it;
	 *   we are concerned with determining zero value at the array member
	 *   level here.
	 */
	if (d->typed_dump->emit_zeroes || d->typed_dump->depth == 0 ||
	    (d->typed_dump->is_array_member &&
	     !d->typed_dump->is_array_char))
		return 0;

	t = skip_mods_and_typedefs(d->btf, id, NULL);

	switch (btf_kind(t)) {
	case BTF_KIND_INT:
		if (bit_sz)
			return btf_dump_bitfield_check_zero(d, t, data, bits_offset, bit_sz);
		return btf_dump_base_type_check_zero(d, t, id, data);
	case BTF_KIND_FLOAT:
	case BTF_KIND_PTR:
		return btf_dump_base_type_check_zero(d, t, id, data);
	case BTF_KIND_ARRAY: {
		const struct btf_array *array = btf_array(t);
		const struct btf_type *elem_type;
		__u32 elem_type_id, elem_size;
		bool ischar;

		elem_type_id = array->type;
		elem_size = btf__resolve_size(d->btf, elem_type_id);
		elem_type = skip_mods_and_typedefs(d->btf, elem_type_id, NULL);

		ischar = btf_is_int(elem_type) && elem_size == 1;

		/* check all elements; if _any_ element is nonzero, all
		 * of array is displayed.  We make an exception however
		 * for char arrays where the first element is 0; these
		 * are considered zeroed also, even if later elements are
		 * non-zero because the string is terminated.
		 */
		for (i = 0; i < array->nelems; i++) {
			if (i == 0 && ischar && *(char *)data == 0)
				return -ENODATA;
			err = btf_dump_type_data_check_zero(d, elem_type,
							    elem_type_id,
							    data +
							    (i * elem_size),
							    bits_offset, 0);
			if (err != -ENODATA)
				return err;
		}
		return -ENODATA;
	}
	case BTF_KIND_STRUCT:
	case BTF_KIND_UNION: {
		const struct btf_member *m = btf_members(t);
		__u16 n = btf_vlen(t);

		/* if any struct/union member is non-zero, the struct/union
		 * is considered non-zero and dumped.
		 */
		for (i = 0; i < n; i++, m++) {
			const struct btf_type *mtype;
			__u32 moffset;

			mtype = btf__type_by_id(d->btf, m->type);
			moffset = btf_member_bit_offset(t, i);

			/* btf_int_bits() does not store member bitfield size;
			 * bitfield size needs to be stored here so int display
			 * of member can retrieve it.
			 */
			bit_sz = btf_member_bitfield_size(t, i);
			err = btf_dump_type_data_check_zero(d, mtype, m->type, data + moffset / 8,
							    moffset % 8, bit_sz);
			if (err != ENODATA)
				return err;
		}
		return -ENODATA;
	}
	case BTF_KIND_ENUM:
	case BTF_KIND_ENUM64:
		err = btf_dump_get_enum_value(d, t, data, id, &value);
		if (err)
			return err;
		if (value == 0)
			return -ENODATA;
		return 0;
	default:
		return 0;
	}
}

/* returns size of data dumped, or error. */
static int btf_dump_dump_type_data(struct btf_dump *d,
				   const char *fname,
				   const struct btf_type *t,
				   __u32 id,
				   const void *data,
				   __u8 bits_offset,
				   __u8 bit_sz)
{
	int size, err = 0;

	size = btf_dump_type_data_check_overflow(d, t, id, data, bits_offset, bit_sz);
	if (size < 0)
		return size;
	err = btf_dump_type_data_check_zero(d, t, id, data, bits_offset, bit_sz);
	if (err) {
		/* zeroed data is expected and not an error, so simply skip
		 * dumping such data.  Record other errors however.
		 */
		if (err == -ENODATA)
			return size;
		return err;
	}
	btf_dump_data_pfx(d);

	if (!d->typed_dump->skip_names) {
		if (fname && strlen(fname) > 0)
			btf_dump_printf(d, ".%s = ", fname);
		btf_dump_emit_type_cast(d, id, true);
	}

	t = skip_mods_and_typedefs(d->btf, id, NULL);

	switch (btf_kind(t)) {
	case BTF_KIND_UNKN:
	case BTF_KIND_FWD:
	case BTF_KIND_FUNC:
	case BTF_KIND_FUNC_PROTO:
	case BTF_KIND_DECL_TAG:
		err = btf_dump_unsupported_data(d, t, id);
		break;
	case BTF_KIND_INT:
		if (bit_sz)
			err = btf_dump_bitfield_data(d, t, data, bits_offset, bit_sz);
		else
			err = btf_dump_int_data(d, t, id, data, bits_offset);
		break;
	case BTF_KIND_FLOAT:
		err = btf_dump_float_data(d, t, id, data);
		break;
	case BTF_KIND_PTR:
		err = btf_dump_ptr_data(d, t, id, data);
		break;
	case BTF_KIND_ARRAY:
		err = btf_dump_array_data(d, t, id, data);
		break;
	case BTF_KIND_STRUCT:
	case BTF_KIND_UNION:
		err = btf_dump_struct_data(d, t, id, data);
		break;
	case BTF_KIND_ENUM:
	case BTF_KIND_ENUM64:
		/* handle bitfield and int enum values */
		if (bit_sz) {
			__u64 print_num;
			__s64 enum_val;

			err = btf_dump_get_bitfield_value(d, t, data, bits_offset, bit_sz,
							  &print_num);
			if (err)
				break;
			enum_val = (__s64)print_num;
			err = btf_dump_enum_data(d, t, id, &enum_val);
		} else
			err = btf_dump_enum_data(d, t, id, data);
		break;
	case BTF_KIND_VAR:
		err = btf_dump_var_data(d, t, id, data);
		break;
	case BTF_KIND_DATASEC:
		err = btf_dump_datasec_data(d, t, id, data);
		break;
	default:
		pr_warn("unexpected kind [%u] for id [%u]\n",
			BTF_INFO_KIND(t->info), id);
		return -EINVAL;
	}
	if (err < 0)
		return err;
	return size;
}

int btf_dump__dump_type_data(struct btf_dump *d, __u32 id,
			     const void *data, size_t data_sz,
			     const struct btf_dump_type_data_opts *opts)
{
	struct btf_dump_data typed_dump = {};
	const struct btf_type *t;
	int ret;

	if (!OPTS_VALID(opts, btf_dump_type_data_opts))
		return libbpf_err(-EINVAL);

	t = btf__type_by_id(d->btf, id);
	if (!t)
		return libbpf_err(-ENOENT);

	d->typed_dump = &typed_dump;
	d->typed_dump->data_end = data + data_sz;
	d->typed_dump->indent_lvl = OPTS_GET(opts, indent_level, 0);

	/* default indent string is a tab */
	if (!OPTS_GET(opts, indent_str, NULL))
		d->typed_dump->indent_str[0] = '\t';
	else
		libbpf_strlcpy(d->typed_dump->indent_str, opts->indent_str,
			       sizeof(d->typed_dump->indent_str));

	d->typed_dump->compact = OPTS_GET(opts, compact, false);
	d->typed_dump->skip_names = OPTS_GET(opts, skip_names, false);
	d->typed_dump->emit_zeroes = OPTS_GET(opts, emit_zeroes, false);

	ret = btf_dump_dump_type_data(d, NULL, t, id, data, 0, 0);

	d->typed_dump = NULL;

	return libbpf_err(ret);
}<|MERGE_RESOLUTION|>--- conflicted
+++ resolved
@@ -226,11 +226,7 @@
 	struct hashmap_entry *cur;
 
 	hashmap__for_each_entry(map, cur, bkt)
-<<<<<<< HEAD
-		free((void *)cur->key);
-=======
 		free((void *)cur->pkey);
->>>>>>> e475cc1c
 
 	hashmap__free(map);
 }
@@ -1639,27 +1635,15 @@
 	char *old_name, *new_name;
 	size_t dup_cnt = 0;
 	int err;
-<<<<<<< HEAD
 
 	new_name = strdup(orig_name);
 	if (!new_name)
 		return 1;
-=======
->>>>>>> e475cc1c
-
-	new_name = strdup(orig_name);
-	if (!new_name)
-		return 1;
 
 	(void)hashmap__find(name_map, orig_name, &dup_cnt);
 	dup_cnt++;
 
-<<<<<<< HEAD
-	err = hashmap__set(name_map, new_name, (void *)dup_cnt,
-			   (const void **)&old_name, NULL);
-=======
 	err = hashmap__set(name_map, new_name, dup_cnt, &old_name, NULL);
->>>>>>> e475cc1c
 	if (err)
 		free(new_name);
 
