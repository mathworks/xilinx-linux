// SPDX-License-Identifier: GPL-2.0
#include <ctype.h>
#include <errno.h>
#include <limits.h>
#include <stdbool.h>
#include <stdio.h>
#include <stdlib.h>
#include <string.h>
#include <sys/vfs.h>
#include <sys/types.h>
#include <sys/stat.h>
#include <fcntl.h>
#include <unistd.h>
#include <sys/mount.h>

#include "fs.h"
#include "debug-internal.h"

#define _STR(x) #x
#define STR(x) _STR(x)

#ifndef SYSFS_MAGIC
#define SYSFS_MAGIC            0x62656572
#endif

#ifndef PROC_SUPER_MAGIC
#define PROC_SUPER_MAGIC       0x9fa0
#endif

#ifndef DEBUGFS_MAGIC
#define DEBUGFS_MAGIC          0x64626720
#endif

#ifndef TRACEFS_MAGIC
#define TRACEFS_MAGIC          0x74726163
#endif

#ifndef HUGETLBFS_MAGIC
#define HUGETLBFS_MAGIC        0x958458f6
#endif

<<<<<<< HEAD
=======
#ifndef BPF_FS_MAGIC
#define BPF_FS_MAGIC           0xcafe4a11
#endif

>>>>>>> 24b8d41d
static const char * const sysfs__fs_known_mountpoints[] = {
	"/sys",
	0,
};

static const char * const procfs__known_mountpoints[] = {
	"/proc",
	0,
};

#ifndef DEBUGFS_DEFAULT_PATH
#define DEBUGFS_DEFAULT_PATH "/sys/kernel/debug"
#endif

static const char * const debugfs__known_mountpoints[] = {
	DEBUGFS_DEFAULT_PATH,
	"/debug",
	0,
};


#ifndef TRACEFS_DEFAULT_PATH
#define TRACEFS_DEFAULT_PATH "/sys/kernel/tracing"
#endif

static const char * const tracefs__known_mountpoints[] = {
	TRACEFS_DEFAULT_PATH,
	"/sys/kernel/debug/tracing",
	"/tracing",
	"/trace",
	0,
};

static const char * const hugetlbfs__known_mountpoints[] = {
	0,
};

<<<<<<< HEAD
=======
static const char * const bpf_fs__known_mountpoints[] = {
	"/sys/fs/bpf",
	0,
};

>>>>>>> 24b8d41d
struct fs {
	const char		*name;
	const char * const	*mounts;
	char			 path[PATH_MAX];
	bool			 found;
	bool			 checked;
	long			 magic;
};

enum {
	FS__SYSFS   = 0,
	FS__PROCFS  = 1,
	FS__DEBUGFS = 2,
	FS__TRACEFS = 3,
	FS__HUGETLBFS = 4,
<<<<<<< HEAD
=======
	FS__BPF_FS = 5,
>>>>>>> 24b8d41d
};

#ifndef TRACEFS_MAGIC
#define TRACEFS_MAGIC 0x74726163
#endif

static struct fs fs__entries[] = {
	[FS__SYSFS] = {
		.name	= "sysfs",
		.mounts	= sysfs__fs_known_mountpoints,
		.magic	= SYSFS_MAGIC,
		.checked = false,
	},
	[FS__PROCFS] = {
		.name	= "proc",
		.mounts	= procfs__known_mountpoints,
		.magic	= PROC_SUPER_MAGIC,
		.checked = false,
	},
	[FS__DEBUGFS] = {
		.name	= "debugfs",
		.mounts	= debugfs__known_mountpoints,
		.magic	= DEBUGFS_MAGIC,
		.checked = false,
	},
	[FS__TRACEFS] = {
		.name	= "tracefs",
		.mounts	= tracefs__known_mountpoints,
		.magic	= TRACEFS_MAGIC,
		.checked = false,
	},
	[FS__HUGETLBFS] = {
		.name	= "hugetlbfs",
		.mounts = hugetlbfs__known_mountpoints,
		.magic	= HUGETLBFS_MAGIC,
		.checked = false,
	},
	[FS__BPF_FS] = {
		.name	= "bpf",
		.mounts = bpf_fs__known_mountpoints,
		.magic	= BPF_FS_MAGIC,
		.checked = false,
	},
	[FS__HUGETLBFS] = {
		.name	= "hugetlbfs",
		.mounts = hugetlbfs__known_mountpoints,
		.magic	= HUGETLBFS_MAGIC,
	},
};

static bool fs__read_mounts(struct fs *fs)
{
	bool found = false;
	char type[100];
	FILE *fp;

	fp = fopen("/proc/mounts", "r");
	if (fp == NULL)
		return NULL;

	while (!found &&
	       fscanf(fp, "%*s %" STR(PATH_MAX) "s %99s %*s %*d %*d\n",
		      fs->path, type) == 2) {

		if (strcmp(type, fs->name) == 0)
			found = true;
	}

	fclose(fp);
	fs->checked = true;
	return fs->found = found;
}

static int fs__valid_mount(const char *fs, long magic)
{
	struct statfs st_fs;

	if (statfs(fs, &st_fs) < 0)
		return -ENOENT;
	else if ((long)st_fs.f_type != magic)
		return -ENOENT;

	return 0;
}

static bool fs__check_mounts(struct fs *fs)
{
	const char * const *ptr;

	ptr = fs->mounts;
	while (*ptr) {
		if (fs__valid_mount(*ptr, fs->magic) == 0) {
			fs->found = true;
			strcpy(fs->path, *ptr);
			return true;
		}
		ptr++;
	}

	return false;
}

static void mem_toupper(char *f, size_t len)
{
	while (len) {
		*f = toupper(*f);
		f++;
		len--;
	}
}

/*
 * Check for "NAME_PATH" environment variable to override fs location (for
 * testing). This matches the recommendation in Documentation/admin-guide/sysfs-rules.rst
 * for SYSFS_PATH.
 */
static bool fs__env_override(struct fs *fs)
{
	char *override_path;
	size_t name_len = strlen(fs->name);
	/* name + "_PATH" + '\0' */
	char upper_name[name_len + 5 + 1];

	memcpy(upper_name, fs->name, name_len);
	mem_toupper(upper_name, name_len);
	strcpy(&upper_name[name_len], "_PATH");

	override_path = getenv(upper_name);
	if (!override_path)
		return false;

	fs->found = true;
	fs->checked = true;
	strncpy(fs->path, override_path, sizeof(fs->path) - 1);
	fs->path[sizeof(fs->path) - 1] = '\0';
	return true;
}

static const char *fs__get_mountpoint(struct fs *fs)
{
	if (fs__env_override(fs))
		return fs->path;

	if (fs__check_mounts(fs))
		return fs->path;

	if (fs__read_mounts(fs))
		return fs->path;

	return NULL;
}

static const char *fs__mountpoint(int idx)
{
	struct fs *fs = &fs__entries[idx];

	if (fs->found)
		return (const char *)fs->path;

	/* the mount point was already checked for the mount point
	 * but and did not exist, so return NULL to avoid scanning again.
	 * This makes the found and not found paths cost equivalent
	 * in case of multiple calls.
	 */
	if (fs->checked)
		return NULL;

	return fs__get_mountpoint(fs);
}

static const char *mount_overload(struct fs *fs)
{
	size_t name_len = strlen(fs->name);
	/* "PERF_" + name + "_ENVIRONMENT" + '\0' */
	char upper_name[5 + name_len + 12 + 1];

	snprintf(upper_name, name_len, "PERF_%s_ENVIRONMENT", fs->name);
	mem_toupper(upper_name, name_len);

	return getenv(upper_name) ?: *fs->mounts;
}

static const char *fs__mount(int idx)
{
	struct fs *fs = &fs__entries[idx];
	const char *mountpoint;

	if (fs__mountpoint(idx))
		return (const char *)fs->path;

	mountpoint = mount_overload(fs);

	if (mount(NULL, mountpoint, fs->name, 0, NULL) < 0)
		return NULL;

	return fs__check_mounts(fs) ? fs->path : NULL;
}

#define FS(name, idx)				\
const char *name##__mountpoint(void)		\
{						\
	return fs__mountpoint(idx);		\
}						\
						\
const char *name##__mount(void)			\
{						\
	return fs__mount(idx);			\
}						\
						\
bool name##__configured(void)			\
{						\
	return name##__mountpoint() != NULL;	\
}

FS(sysfs,   FS__SYSFS);
FS(procfs,  FS__PROCFS);
FS(debugfs, FS__DEBUGFS);
FS(tracefs, FS__TRACEFS);
FS(hugetlbfs, FS__HUGETLBFS);
<<<<<<< HEAD
=======
FS(bpf_fs, FS__BPF_FS);
>>>>>>> 24b8d41d

int filename__read_int(const char *filename, int *value)
{
	char line[64];
	int fd = open(filename, O_RDONLY), err = -1;

	if (fd < 0)
		return -1;

	if (read(fd, line, sizeof(line)) > 0) {
		*value = atoi(line);
		err = 0;
	}

	close(fd);
	return err;
}

<<<<<<< HEAD
/*
 * Parses @value out of @filename with strtoull.
 * By using 0 for base, the strtoull detects the
 * base automatically (see man strtoull).
 */
int filename__read_ull(const char *filename, unsigned long long *value)
=======
static int filename__read_ull_base(const char *filename,
				   unsigned long long *value, int base)
>>>>>>> 24b8d41d
{
	char line[64];
	int fd = open(filename, O_RDONLY), err = -1;

	if (fd < 0)
		return -1;

	if (read(fd, line, sizeof(line)) > 0) {
<<<<<<< HEAD
		*value = strtoull(line, NULL, 0);
=======
		*value = strtoull(line, NULL, base);
>>>>>>> 24b8d41d
		if (*value != ULLONG_MAX)
			err = 0;
	}

	close(fd);
	return err;
}

/*
 * Parses @value out of @filename with strtoull.
 * By using 16 for base to treat the number as hex.
 */
int filename__read_xll(const char *filename, unsigned long long *value)
{
	return filename__read_ull_base(filename, value, 16);
}

/*
 * Parses @value out of @filename with strtoull.
 * By using 0 for base, the strtoull detects the
 * base automatically (see man strtoull).
 */
int filename__read_ull(const char *filename, unsigned long long *value)
{
	return filename__read_ull_base(filename, value, 0);
}

#define STRERR_BUFSIZE  128     /* For the buffer size of strerror_r */

int filename__read_str(const char *filename, char **buf, size_t *sizep)
{
	size_t size = 0, alloc_size = 0;
	void *bf = NULL, *nbf;
	int fd, n, err = 0;
	char sbuf[STRERR_BUFSIZE];

	fd = open(filename, O_RDONLY);
	if (fd < 0)
		return -errno;

	do {
		if (size == alloc_size) {
			alloc_size += BUFSIZ;
			nbf = realloc(bf, alloc_size);
			if (!nbf) {
				err = -ENOMEM;
				break;
			}

			bf = nbf;
		}

		n = read(fd, bf + size, alloc_size - size);
		if (n < 0) {
			if (size) {
				pr_warn("read failed %d: %s\n", errno,
					strerror_r(errno, sbuf, sizeof(sbuf)));
				err = 0;
			} else
				err = -errno;

			break;
		}

		size += n;
	} while (n > 0);

	if (!err) {
		*sizep = size;
		*buf   = bf;
	} else
		free(bf);

	close(fd);
	return err;
}

<<<<<<< HEAD
=======
int filename__write_int(const char *filename, int value)
{
	int fd = open(filename, O_WRONLY), err = -1;
	char buf[64];

	if (fd < 0)
		return err;

	sprintf(buf, "%d", value);
	if (write(fd, buf, sizeof(buf)) == sizeof(buf))
		err = 0;

	close(fd);
	return err;
}

>>>>>>> 24b8d41d
int procfs__read_str(const char *entry, char **buf, size_t *sizep)
{
	char path[PATH_MAX];
	const char *procfs = procfs__mountpoint();

	if (!procfs)
		return -1;

	snprintf(path, sizeof(path), "%s/%s", procfs, entry);

	return filename__read_str(path, buf, sizep);
}

<<<<<<< HEAD
int sysfs__read_ull(const char *entry, unsigned long long *value)
=======
static int sysfs__read_ull_base(const char *entry,
				unsigned long long *value, int base)
>>>>>>> 24b8d41d
{
	char path[PATH_MAX];
	const char *sysfs = sysfs__mountpoint();

	if (!sysfs)
		return -1;

	snprintf(path, sizeof(path), "%s/%s", sysfs, entry);

	return filename__read_ull_base(path, value, base);
}

int sysfs__read_xll(const char *entry, unsigned long long *value)
{
	return sysfs__read_ull_base(entry, value, 16);
}

int sysfs__read_ull(const char *entry, unsigned long long *value)
{
	return sysfs__read_ull_base(entry, value, 0);
}

int sysfs__read_int(const char *entry, int *value)
{
	char path[PATH_MAX];
	const char *sysfs = sysfs__mountpoint();

	if (!sysfs)
		return -1;

	snprintf(path, sizeof(path), "%s/%s", sysfs, entry);

	return filename__read_int(path, value);
}

int sysfs__read_str(const char *entry, char **buf, size_t *sizep)
{
	char path[PATH_MAX];
	const char *sysfs = sysfs__mountpoint();

	if (!sysfs)
		return -1;

	snprintf(path, sizeof(path), "%s/%s", sysfs, entry);

	return filename__read_str(path, buf, sizep);
}

int sysfs__read_bool(const char *entry, bool *value)
{
	char *buf;
	size_t size;
	int ret;

	ret = sysfs__read_str(entry, &buf, &size);
	if (ret < 0)
		return ret;

	switch (buf[0]) {
	case '1':
	case 'y':
	case 'Y':
		*value = true;
		break;
	case '0':
	case 'n':
	case 'N':
		*value = false;
		break;
	default:
		ret = -1;
	}

	free(buf);

	return ret;
}
int sysctl__read_int(const char *sysctl, int *value)
{
	char path[PATH_MAX];
	const char *procfs = procfs__mountpoint();

	if (!procfs)
		return -1;

	snprintf(path, sizeof(path), "%s/sys/%s", procfs, sysctl);

	return filename__read_int(path, value);
}

int sysfs__write_int(const char *entry, int value)
{
	char path[PATH_MAX];
	const char *sysfs = sysfs__mountpoint();

	if (!sysfs)
		return -1;

	if (snprintf(path, sizeof(path), "%s/%s", sysfs, entry) >= PATH_MAX)
		return -1;

	return filename__write_int(path, value);
}<|MERGE_RESOLUTION|>--- conflicted
+++ resolved
@@ -39,13 +39,10 @@
 #define HUGETLBFS_MAGIC        0x958458f6
 #endif
 
-<<<<<<< HEAD
-=======
 #ifndef BPF_FS_MAGIC
 #define BPF_FS_MAGIC           0xcafe4a11
 #endif
 
->>>>>>> 24b8d41d
 static const char * const sysfs__fs_known_mountpoints[] = {
 	"/sys",
 	0,
@@ -83,14 +80,11 @@
 	0,
 };
 
-<<<<<<< HEAD
-=======
 static const char * const bpf_fs__known_mountpoints[] = {
 	"/sys/fs/bpf",
 	0,
 };
 
->>>>>>> 24b8d41d
 struct fs {
 	const char		*name;
 	const char * const	*mounts;
@@ -106,10 +100,7 @@
 	FS__DEBUGFS = 2,
 	FS__TRACEFS = 3,
 	FS__HUGETLBFS = 4,
-<<<<<<< HEAD
-=======
 	FS__BPF_FS = 5,
->>>>>>> 24b8d41d
 };
 
 #ifndef TRACEFS_MAGIC
@@ -153,11 +144,6 @@
 		.magic	= BPF_FS_MAGIC,
 		.checked = false,
 	},
-	[FS__HUGETLBFS] = {
-		.name	= "hugetlbfs",
-		.mounts = hugetlbfs__known_mountpoints,
-		.magic	= HUGETLBFS_MAGIC,
-	},
 };
 
 static bool fs__read_mounts(struct fs *fs)
@@ -329,10 +315,7 @@
 FS(debugfs, FS__DEBUGFS);
 FS(tracefs, FS__TRACEFS);
 FS(hugetlbfs, FS__HUGETLBFS);
-<<<<<<< HEAD
-=======
 FS(bpf_fs, FS__BPF_FS);
->>>>>>> 24b8d41d
 
 int filename__read_int(const char *filename, int *value)
 {
@@ -351,17 +334,8 @@
 	return err;
 }
 
-<<<<<<< HEAD
-/*
- * Parses @value out of @filename with strtoull.
- * By using 0 for base, the strtoull detects the
- * base automatically (see man strtoull).
- */
-int filename__read_ull(const char *filename, unsigned long long *value)
-=======
 static int filename__read_ull_base(const char *filename,
 				   unsigned long long *value, int base)
->>>>>>> 24b8d41d
 {
 	char line[64];
 	int fd = open(filename, O_RDONLY), err = -1;
@@ -370,11 +344,7 @@
 		return -1;
 
 	if (read(fd, line, sizeof(line)) > 0) {
-<<<<<<< HEAD
-		*value = strtoull(line, NULL, 0);
-=======
 		*value = strtoull(line, NULL, base);
->>>>>>> 24b8d41d
 		if (*value != ULLONG_MAX)
 			err = 0;
 	}
@@ -452,8 +422,6 @@
 	return err;
 }
 
-<<<<<<< HEAD
-=======
 int filename__write_int(const char *filename, int value)
 {
 	int fd = open(filename, O_WRONLY), err = -1;
@@ -470,7 +438,6 @@
 	return err;
 }
 
->>>>>>> 24b8d41d
 int procfs__read_str(const char *entry, char **buf, size_t *sizep)
 {
 	char path[PATH_MAX];
@@ -484,12 +451,8 @@
 	return filename__read_str(path, buf, sizep);
 }
 
-<<<<<<< HEAD
-int sysfs__read_ull(const char *entry, unsigned long long *value)
-=======
 static int sysfs__read_ull_base(const char *entry,
 				unsigned long long *value, int base)
->>>>>>> 24b8d41d
 {
 	char path[PATH_MAX];
 	const char *sysfs = sysfs__mountpoint();
