# SPDX-License-Identifier: GPL-2.0-only
build := -f $(srctree)/tools/build/Makefile.build dir=. obj

fixdep:
	$(Q)$(MAKE) -C $(srctree)/tools/build CFLAGS= LDFLAGS= $(OUTPUT)fixdep
<<<<<<< HEAD
=======

fixdep-clean:
	$(Q)$(MAKE) -C $(srctree)/tools/build clean
>>>>>>> 24b8d41d

.PHONY: fixdep<|MERGE_RESOLUTION|>--- conflicted
+++ resolved
@@ -3,11 +3,8 @@
 
 fixdep:
 	$(Q)$(MAKE) -C $(srctree)/tools/build CFLAGS= LDFLAGS= $(OUTPUT)fixdep
-<<<<<<< HEAD
-=======
 
 fixdep-clean:
 	$(Q)$(MAKE) -C $(srctree)/tools/build clean
->>>>>>> 24b8d41d
 
 .PHONY: fixdep