--- conflicted
+++ resolved
@@ -36,44 +36,23 @@
 old-headers := $(wildcard $(obj)/*.h)
 unwanted    := $(filter-out $(generic-y) $(generated-y),$(old-headers))
 
-# Stale wrappers when the corresponding files are removed from generic-y
-# need removing.
-generated-y   := $(generic-y) $(genhdr-y) $(generated-y)
-all-files     := $(patsubst %, $(obj)/%, $(generated-y))
-old-headers   := $(wildcard $(obj)/*.h)
-unwanted      := $(filter-out $(all-files),$(old-headers))
-
 quiet_cmd_wrap = WRAP    $@
       cmd_wrap = echo "\#include <asm-generic/$*.h>" > $@
 
 quiet_cmd_remove = REMOVE  $(unwanted)
       cmd_remove = rm -f $(unwanted)
 
-<<<<<<< HEAD
-quiet_cmd_remove = REMOVE  $(unwanted)
-cmd_remove = rm -f $(unwanted)
-
-all: $(patsubst %, $(obj)/%, $(generic-y)) FORCE
-	$(if $(unwanted),$(call cmd,remove),)
-=======
 all: $(generic-y)
 	$(if $(unwanted),$(call cmd,remove))
->>>>>>> 24b8d41d
 	@:
 
 $(obj)/%.h:
 	$(call cmd,wrap)
 
-<<<<<<< HEAD
-PHONY += FORCE
-.PHONY: $(PHONY)
-FORCE: ;
-=======
 # Create output directory. Skip it if at least one old header exists
 # since we know the output directory already exists.
 ifeq ($(old-headers),)
 $(shell mkdir -p $(obj))
 endif
 
-.PHONY: $(PHONY)
->>>>>>> 24b8d41d
+.PHONY: $(PHONY)