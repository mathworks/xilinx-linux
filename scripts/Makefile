# SPDX-License-Identifier: GPL-2.0
###
# scripts contains sources for various helper programs used throughout
# the kernel for the build process.

hostprogs-always-$(CONFIG_BUILD_BIN2C)			+= bin2c
hostprogs-always-$(CONFIG_KALLSYMS)			+= kallsyms
hostprogs-always-$(BUILD_C_RECORDMCOUNT)		+= recordmcount
hostprogs-always-$(CONFIG_BUILDTIME_TABLE_SORT)		+= sorttable
hostprogs-always-$(CONFIG_ASN1)				+= asn1_compiler
hostprogs-always-$(CONFIG_MODULE_SIG_FORMAT)		+= sign-file
hostprogs-always-$(CONFIG_SYSTEM_TRUSTED_KEYRING)	+= extract-cert
hostprogs-always-$(CONFIG_SYSTEM_EXTRA_CERTIFICATE)	+= insert-sys-cert

HOSTCFLAGS_sorttable.o = -I$(srctree)/tools/include
HOSTCFLAGS_asn1_compiler.o = -I$(srctree)/include
HOSTLDLIBS_sign-file = -lcrypto
HOSTLDLIBS_extract-cert = -lcrypto

ifdef CONFIG_UNWINDER_ORC
ifeq ($(ARCH),x86_64)
ARCH := x86
endif
HOSTCFLAGS_sorttable.o += -I$(srctree)/tools/arch/x86/include
HOSTCFLAGS_sorttable.o += -DUNWINDER_ORC_ENABLED
HOSTLDLIBS_sorttable = -lpthread
endif

# The following programs are only built on demand
hostprogs += unifdef

# The module linker script is preprocessed on demand
targets += module.lds

subdir-$(CONFIG_GCC_PLUGINS) += gcc-plugins
subdir-$(CONFIG_MODVERSIONS) += genksyms
subdir-$(CONFIG_SECURITY_SELINUX) += selinux

# Let clean descend into subdirs
<<<<<<< HEAD
subdir-	+= basic kconfig package gcc-plugins
=======
subdir-	+= basic dtc gdb kconfig mod
>>>>>>> 24b8d41d
<|MERGE_RESOLUTION|>--- conflicted
+++ resolved
@@ -37,8 +37,4 @@
 subdir-$(CONFIG_SECURITY_SELINUX) += selinux
 
 # Let clean descend into subdirs
-<<<<<<< HEAD
-subdir-	+= basic kconfig package gcc-plugins
-=======
-subdir-	+= basic dtc gdb kconfig mod
->>>>>>> 24b8d41d
+subdir-	+= basic dtc gdb kconfig mod