--- conflicted
+++ resolved
@@ -3,19 +3,6 @@
 # (c) 2014, Sasha Levin <sasha.levin@oracle.com>
 #set -x
 
-<<<<<<< HEAD
-if [[ $# < 2 ]]; then
-	echo "Usage:"
-	echo "	$0 [vmlinux] [base path] [modules path]"
-	exit 1
-fi
-
-vmlinux=$1
-basepath=$2
-modpath=$3
-declare -A cache
-declare -A modcache
-=======
 if [[ $# < 1 ]]; then
 	echo "Usage:"
 	echo "	$0 -r <release> | <vmlinux> [base path] [modules path]"
@@ -77,7 +64,6 @@
 	modpath=""
 	return 1
 }
->>>>>>> 24b8d41d
 
 parse_symbol() {
 	# The structure of symbol at this point is:
@@ -91,17 +77,11 @@
 	elif [[ "${modcache[$module]+isset}" == "isset" ]]; then
 		local objfile=${modcache[$module]}
 	else
-<<<<<<< HEAD
-		[[ $modpath == "" ]] && return
-		local objfile=$(find "$modpath" -name $module.ko -print -quit)
-		[[ $objfile == "" ]] && return
-=======
 		local objfile=$(find_module)
 		if [[ $objfile == "" ]] ; then
 			echo "WARNING! Modules path isn't set, but is needed to parse this symbol" >&2
 			return
 		fi
->>>>>>> 24b8d41d
 		modcache[$module]=$objfile
 	fi
 
@@ -125,15 +105,11 @@
 	if [[ "${cache[$module,$name]+isset}" == "isset" ]]; then
 		local base_addr=${cache[$module,$name]}
 	else
-<<<<<<< HEAD
-		local base_addr=$(nm "$objfile" | grep -i ' t ' | awk "/ $name\$/ {print \$1}" | head -n1)
-=======
 		local base_addr=$(nm "$objfile" | awk '$3 == "'$name'" && ($2 == "t" || $2 == "T") {print $1; exit}')
 		if [[ $base_addr == "" ]] ; then
 			# address not found
 			return
 		fi
->>>>>>> 24b8d41d
 		cache[$module,$name]="$base_addr"
 	fi
 	# Let's start doing the math to get the exact address into the
@@ -153,11 +129,7 @@
 	if [[ "${cache[$module,$address]+isset}" == "isset" ]]; then
 		local code=${cache[$module,$address]}
 	else
-<<<<<<< HEAD
-		local code=$(addr2line -i -e "$objfile" "$address")
-=======
 		local code=$(${CROSS_COMPILE}addr2line -i -e "$objfile" "$address")
->>>>>>> 24b8d41d
 		cache[$module,$address]=$code
 	fi
 
