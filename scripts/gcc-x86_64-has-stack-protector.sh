--- conflicted
+++ resolved
@@ -1,13 +1,4 @@
 #!/bin/sh
 # SPDX-License-Identifier: GPL-2.0
 
-<<<<<<< HEAD
-echo "int foo(void) { char X[200]; return 3; }" | $* -S -x c -c -O0 -mcmodel=kernel -fno-PIE -fstack-protector - -o - 2> /dev/null | grep -q "%gs"
-if [ "$?" -eq "0" ] ; then
-	echo y
-else
-	echo n
-fi
-=======
-echo "int foo(void) { char X[200]; return 3; }" | $* -S -x c -c -m64 -O0 -mcmodel=kernel -fno-PIE -fstack-protector - -o - 2> /dev/null | grep -q "%gs"
->>>>>>> 24b8d41d
+echo "int foo(void) { char X[200]; return 3; }" | $* -S -x c -c -m64 -O0 -mcmodel=kernel -fno-PIE -fstack-protector - -o - 2> /dev/null | grep -q "%gs"