// SPDX-License-Identifier: GPL-2.0-only
/// Use memdup_user rather than duplicating its implementation
/// This is a little bit restricted to reduce false positives
///
// Confidence: High
// Copyright: (C) 2010-2012 Nicolas Palix.
// Copyright: (C) 2010-2012 Julia Lawall, INRIA/LIP6.
// Copyright: (C) 2010-2012 Gilles Muller, INRIA/LiP6.
// URL: http://coccinelle.lip6.fr/
// Comments:
// Options: --no-includes --include-headers

virtual patch
virtual context
virtual org
virtual report

@initialize:python@
@@
filter = frozenset(['memdup_user', 'vmemdup_user'])

def relevant(p):
    return not (filter & {el.current_element for el in p})

@depends on patch@
expression from,to,size;
identifier l1,l2;
position p : script:python() { relevant(p) };
@@

<<<<<<< HEAD
-  to = \(kmalloc\|kzalloc\)(size,GFP_KERNEL);
=======
-  to = \(kmalloc@p\|kzalloc@p\)
-		(size,\(GFP_KERNEL\|GFP_USER\|
-		      \(GFP_KERNEL\|GFP_USER\)|__GFP_NOWARN\));
>>>>>>> 24b8d41d
+  to = memdup_user(from,size);
   if (
-      to==NULL
+      IS_ERR(to)
                 || ...) {
   <+... when != goto l1;
-  -ENOMEM
+  PTR_ERR(to)
   ...+>
   }
-  if (copy_from_user(to, from, size) != 0) {
-    <+... when != goto l2;
-    -EFAULT
-    ...+>
-  }

@depends on patch@
expression from,to,size;
identifier l1,l2;
position p : script:python() { relevant(p) };
@@

-  to = \(kvmalloc@p\|kvzalloc@p\)(size,\(GFP_KERNEL\|GFP_USER\));
+  to = vmemdup_user(from,size);
   if (
-      to==NULL
+      IS_ERR(to)
                 || ...) {
   <+... when != goto l1;
-  -ENOMEM
+  PTR_ERR(to)
   ...+>
   }
-  if (copy_from_user(to, from, size) != 0) {
-    <+... when != goto l2;
-    -EFAULT
-    ...+>
-  }

@r depends on !patch@
expression from,to,size;
<<<<<<< HEAD
position p;
statement S1,S2;
@@

*  to = \(kmalloc@p\|kzalloc@p\)(size,GFP_KERNEL);
=======
position p : script:python() { relevant(p) };
statement S1,S2;
@@

*  to = \(kmalloc@p\|kzalloc@p\)
		(size,\(GFP_KERNEL\|GFP_USER\|
		      \(GFP_KERNEL\|GFP_USER\)|__GFP_NOWARN\));
   if (to==NULL || ...) S1
   if (copy_from_user(to, from, size) != 0)
   S2

@rv depends on !patch@
expression from,to,size;
position p : script:python() { relevant(p) };
statement S1,S2;
@@

*  to = \(kvmalloc@p\|kvzalloc@p\)(size,\(GFP_KERNEL\|GFP_USER\));
>>>>>>> 24b8d41d
   if (to==NULL || ...) S1
   if (copy_from_user(to, from, size) != 0)
   S2

@script:python depends on org@
p << r.p;
@@

coccilib.org.print_todo(p[0], "WARNING opportunity for memdup_user")

@script:python depends on report@
p << r.p;
@@

coccilib.report.print_report(p[0], "WARNING opportunity for memdup_user")

@script:python depends on org@
p << rv.p;
@@

coccilib.org.print_todo(p[0], "WARNING opportunity for vmemdup_user")

@script:python depends on report@
p << rv.p;
@@

coccilib.report.print_report(p[0], "WARNING opportunity for vmemdup_user")<|MERGE_RESOLUTION|>--- conflicted
+++ resolved
@@ -28,13 +28,9 @@
 position p : script:python() { relevant(p) };
 @@
 
-<<<<<<< HEAD
--  to = \(kmalloc\|kzalloc\)(size,GFP_KERNEL);
-=======
 -  to = \(kmalloc@p\|kzalloc@p\)
 -		(size,\(GFP_KERNEL\|GFP_USER\|
 -		      \(GFP_KERNEL\|GFP_USER\)|__GFP_NOWARN\));
->>>>>>> 24b8d41d
 +  to = memdup_user(from,size);
    if (
 -      to==NULL
@@ -76,13 +72,6 @@
 
 @r depends on !patch@
 expression from,to,size;
-<<<<<<< HEAD
-position p;
-statement S1,S2;
-@@
-
-*  to = \(kmalloc@p\|kzalloc@p\)(size,GFP_KERNEL);
-=======
 position p : script:python() { relevant(p) };
 statement S1,S2;
 @@
@@ -101,7 +90,6 @@
 @@
 
 *  to = \(kvmalloc@p\|kvzalloc@p\)(size,\(GFP_KERNEL\|GFP_USER\));
->>>>>>> 24b8d41d
    if (to==NULL || ...) S1
    if (copy_from_user(to, from, size) != 0)
    S2
