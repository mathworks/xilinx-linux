// SPDX-License-Identifier: GPL-2.0-only
/// Find a use after free.
//# Values of variables may imply that some
//# execution paths are not possible, resulting in false positives.
//# Another source of false positives are macros such as
//# SCTP_DBG_OBJCNT_DEC that do not actually evaluate their argument
///
// Confidence: Moderate
// Copyright: (C) 2010-2012 Nicolas Palix.
// Copyright: (C) 2010-2012 Julia Lawall, INRIA/LIP6.
// Copyright: (C) 2010-2012 Gilles Muller, INRIA/LiP6.
// URL: http://coccinelle.lip6.fr/
// Comments:
// Options: --no-includes --include-headers

virtual org
virtual report

@free@
expression E;
position p1;
@@

(
* kfree@p1(E)
|
<<<<<<< HEAD
* kzfree@p1(E)
=======
* kfree_sensitive@p1(E)
>>>>>>> 24b8d41d
)

@print expression@
constant char [] c;
expression free.E,E2;
type T;
position p;
identifier f;
@@

(
 f(...,c,...,(T)E@p,...)
|
 E@p == E2
|
 E@p != E2
|
 E2 == E@p
|
 E2 != E@p
|
 !E@p
|
 E@p || ...
)

@sz@
expression free.E;
position p;
@@

 sizeof(<+...E@p...+>)

@loop exists@
expression E;
identifier l;
position ok;
@@

while (1) { ...
(
* kfree@ok(E)
|
<<<<<<< HEAD
* kzfree@ok(E)
=======
* kfree_sensitive@ok(E)
>>>>>>> 24b8d41d
)
  ... when != break;
      when != goto l;
      when forall
}

@r exists@
expression free.E, subE<=free.E, E2;
expression E1;
iterator iter;
statement S;
position free.p1!=loop.ok,p2!={print.p,sz.p};
@@

(
* kfree@p1(E,...)
|
<<<<<<< HEAD
* kzfree@p1(E,...)
=======
* kfree_sensitive@p1(E,...)
>>>>>>> 24b8d41d
)
...
(
 iter(...,subE,...) S // no use
|
 list_remove_head(E1,subE,...)
|
 subE = E2
|
 subE++
|
 ++subE
|
 --subE
|
 subE--
|
 &subE
|
 BUG(...)
|
 BUG_ON(...)
|
 return_VALUE(...)
|
 return_ACPI_STATUS(...)
|
 E@p2 // bad use
)

@script:python depends on org@
p1 << free.p1;
p2 << r.p2;
@@

cocci.print_main("kfree",p1)
cocci.print_secs("ref",p2)

@script:python depends on report@
p1 << free.p1;
p2 << r.p2;
@@

msg = "ERROR: reference preceded by free on line %s" % (p1[0].line)
coccilib.report.print_report(p2[0],msg)<|MERGE_RESOLUTION|>--- conflicted
+++ resolved
@@ -24,11 +24,7 @@
 (
 * kfree@p1(E)
 |
-<<<<<<< HEAD
-* kzfree@p1(E)
-=======
 * kfree_sensitive@p1(E)
->>>>>>> 24b8d41d
 )
 
 @print expression@
@@ -72,11 +68,7 @@
 (
 * kfree@ok(E)
 |
-<<<<<<< HEAD
-* kzfree@ok(E)
-=======
 * kfree_sensitive@ok(E)
->>>>>>> 24b8d41d
 )
   ... when != break;
       when != goto l;
@@ -94,11 +86,7 @@
 (
 * kfree@p1(E,...)
 |
-<<<<<<< HEAD
-* kzfree@p1(E,...)
-=======
 * kfree_sensitive@p1(E,...)
->>>>>>> 24b8d41d
 )
 ...
 (
