--- conflicted
+++ resolved
@@ -21,9 +21,6 @@
 (
   kfree(E);
 |
-<<<<<<< HEAD
-  kzfree(E);
-=======
   kvfree(E);
 |
   kfree_sensitive(E);
@@ -31,7 +28,6 @@
   kvfree_sensitive(E, ...);
 |
   vfree(E);
->>>>>>> 24b8d41d
 |
   debugfs_remove(E);
 |
@@ -52,12 +48,8 @@
 @@
 
 * if (E != NULL)
-<<<<<<< HEAD
-*	\(kfree@p\|kzfree@p\|debugfs_remove@p\|debugfs_remove_recursive@p\|
-=======
 *	\(kfree@p\|kvfree@p\|kfree_sensitive@p\|kvfree_sensitive@p\|vfree@p\|
 *         debugfs_remove@p\|debugfs_remove_recursive@p\|
->>>>>>> 24b8d41d
 *         usb_free_urb@p\|kmem_cache_destroy@p\|mempool_destroy@p\|
 *         dma_pool_destroy@p\)(E, ...);
 
