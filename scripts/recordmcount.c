// SPDX-License-Identifier: GPL-2.0-only
/*
 * recordmcount.c: construct a table of the locations of calls to 'mcount'
 * so that ftrace can find them quickly.
 * Copyright 2009 John F. Reiser <jreiser@BitWagon.com>.  All rights reserved.
 *
 * Restructured to fit Linux format, as well as other updates:
 *  Copyright 2010 Steven Rostedt <srostedt@redhat.com>, Red Hat Inc.
 */

/*
 * Strategy: alter the .o file in-place.
 *
 * Append a new STRTAB that has the new section names, followed by a new array
 * ElfXX_Shdr[] that has the new section headers, followed by the section
 * contents for __mcount_loc and its relocations.  The old shstrtab strings,
 * and the old ElfXX_Shdr[] array, remain as "garbage" (commonly, a couple
 * kilobytes.)  Subsequent processing by /bin/ld (or the kernel module loader)
 * will ignore the garbage regions, because they are not designated by the
 * new .e_shoff nor the new ElfXX_Shdr[].  [In order to remove the garbage,
 * then use "ld -r" to create a new file that omits the garbage.]
 */

#include <sys/types.h>
#include <sys/mman.h>
#include <sys/stat.h>
#include <getopt.h>
#include <elf.h>
#include <fcntl.h>
#include <stdio.h>
#include <stdlib.h>
#include <string.h>
#include <unistd.h>

<<<<<<< HEAD
/*
 * glibc synced up and added the metag number but didn't add the relocations.
 * Work around this in a crude manner for now.
 */
#ifndef EM_METAG
#define EM_METAG      174
#endif
#ifndef R_METAG_ADDR32
#define R_METAG_ADDR32                   2
#endif
#ifndef R_METAG_NONE
#define R_METAG_NONE                     3
#endif

=======
>>>>>>> 24b8d41d
#ifndef EM_AARCH64
#define EM_AARCH64	183
#define R_AARCH64_NONE		0
#define R_AARCH64_ABS64	257
#endif

#define R_ARM_PC24		1
#define R_ARM_THM_CALL		10
#define R_ARM_CALL		28

#define R_AARCH64_CALL26	283

static int fd_map;	/* File descriptor for file being modified. */
static int mmap_failed; /* Boolean flag. */
static char gpfx;	/* prefix for global symbol name (sometimes '_') */
static struct stat sb;	/* Remember .st_size, etc. */
static const char *altmcount;	/* alternate mcount symbol name */
static int warn_on_notrace_sect; /* warn when section has mcount not being recorded */
static void *file_map;	/* pointer of the mapped file */
static void *file_end;	/* pointer to the end of the mapped file */
static int file_updated; /* flag to state file was changed */
static void *file_ptr;	/* current file pointer location */

static void *file_append; /* added to the end of the file */
static size_t file_append_size; /* how much is added to end of file */

/* Per-file resource cleanup when multiple files. */
static void file_append_cleanup(void)
{
	free(file_append);
	file_append = NULL;
	file_append_size = 0;
	file_updated = 0;
}

static void mmap_cleanup(void)
{
	if (!mmap_failed)
		munmap(file_map, sb.st_size);
	else
		free(file_map);
	file_map = NULL;
}

/* ulseek, uwrite, ...:  Check return value for errors. */

static off_t ulseek(off_t const offset, int const whence)
{
	switch (whence) {
	case SEEK_SET:
		file_ptr = file_map + offset;
		break;
	case SEEK_CUR:
		file_ptr += offset;
		break;
	case SEEK_END:
		file_ptr = file_map + (sb.st_size - offset);
		break;
	}
	if (file_ptr < file_map) {
		fprintf(stderr, "lseek: seek before file\n");
		return -1;
	}
	return file_ptr - file_map;
}

static ssize_t uwrite(void const *const buf, size_t const count)
{
	size_t cnt = count;
	off_t idx = 0;

	file_updated = 1;

	if (file_ptr + count >= file_end) {
		off_t aoffset = (file_ptr + count) - file_end;

		if (aoffset > file_append_size) {
			file_append = realloc(file_append, aoffset);
			file_append_size = aoffset;
		}
		if (!file_append) {
			perror("write");
			file_append_cleanup();
			mmap_cleanup();
			return -1;
		}
		if (file_ptr < file_end) {
			cnt = file_end - file_ptr;
		} else {
			cnt = 0;
			idx = aoffset - count;
		}
	}

	if (cnt)
		memcpy(file_ptr, buf, cnt);

	if (cnt < count)
		memcpy(file_append + idx, buf + cnt, count - cnt);

	file_ptr += count;
	return count;
}

static void * umalloc(size_t size)
{
	void *const addr = malloc(size);
	if (addr == 0) {
		fprintf(stderr, "malloc failed: %zu bytes\n", size);
		file_append_cleanup();
		mmap_cleanup();
		return NULL;
	}
	return addr;
}

/*
 * Get the whole file as a programming convenience in order to avoid
 * malloc+lseek+read+free of many pieces.  If successful, then mmap
 * avoids copying unused pieces; else just read the whole file.
 * Open for both read and write; new info will be appended to the file.
 * Use MAP_PRIVATE so that a few changes to the in-memory ElfXX_Ehdr
 * do not propagate to the file until an explicit overwrite at the last.
 * This preserves most aspects of consistency (all except .st_size)
 * for simultaneous readers of the file while we are appending to it.
 * However, multiple writers still are bad.  We choose not to use
 * locking because it is expensive and the use case of kernel build
 * makes multiple writers unlikely.
 */
static void *mmap_file(char const *fname)
{
	/* Avoid problems if early cleanup() */
	fd_map = -1;
	mmap_failed = 1;
	file_map = NULL;
	file_ptr = NULL;
	file_updated = 0;
	sb.st_size = 0;

	fd_map = open(fname, O_RDONLY);
	if (fd_map < 0) {
		perror(fname);
		return NULL;
	}
	if (fstat(fd_map, &sb) < 0) {
		perror(fname);
		goto out;
	}
	if (!S_ISREG(sb.st_mode)) {
		fprintf(stderr, "not a regular file: %s\n", fname);
		goto out;
	}
	file_map = mmap(0, sb.st_size, PROT_READ|PROT_WRITE, MAP_PRIVATE,
			fd_map, 0);
	if (file_map == MAP_FAILED) {
		mmap_failed = 1;
		file_map = umalloc(sb.st_size);
		if (!file_map) {
			perror(fname);
			goto out;
		}
		if (read(fd_map, file_map, sb.st_size) != sb.st_size) {
			perror(fname);
			free(file_map);
			file_map = NULL;
			goto out;
		}
	} else
		mmap_failed = 0;
out:
	close(fd_map);
	fd_map = -1;

	file_end = file_map + sb.st_size;

	return file_map;
}


static unsigned char ideal_nop5_x86_64[5] = { 0x0f, 0x1f, 0x44, 0x00, 0x00 };
static unsigned char ideal_nop5_x86_32[5] = { 0x3e, 0x8d, 0x74, 0x26, 0x00 };
static unsigned char *ideal_nop;

static char rel_type_nop;

static int (*make_nop)(void *map, size_t const offset);

static int make_nop_x86(void *map, size_t const offset)
{
	uint32_t *ptr;
	unsigned char *op;

	/* Confirm we have 0xe8 0x0 0x0 0x0 0x0 */
	ptr = map + offset;
	if (*ptr != 0)
		return -1;

	op = map + offset - 1;
	if (*op != 0xe8)
		return -1;

	/* convert to nop */
	if (ulseek(offset - 1, SEEK_SET) < 0)
		return -1;
	if (uwrite(ideal_nop, 5) < 0)
		return -1;
	return 0;
}

static unsigned char ideal_nop4_arm_le[4] = { 0x00, 0x00, 0xa0, 0xe1 }; /* mov r0, r0 */
static unsigned char ideal_nop4_arm_be[4] = { 0xe1, 0xa0, 0x00, 0x00 }; /* mov r0, r0 */
static unsigned char *ideal_nop4_arm;

static unsigned char bl_mcount_arm_le[4] = { 0xfe, 0xff, 0xff, 0xeb }; /* bl */
static unsigned char bl_mcount_arm_be[4] = { 0xeb, 0xff, 0xff, 0xfe }; /* bl */
static unsigned char *bl_mcount_arm;

static unsigned char push_arm_le[4] = { 0x04, 0xe0, 0x2d, 0xe5 }; /* push {lr} */
static unsigned char push_arm_be[4] = { 0xe5, 0x2d, 0xe0, 0x04 }; /* push {lr} */
static unsigned char *push_arm;

static unsigned char ideal_nop2_thumb_le[2] = { 0x00, 0xbf }; /* nop */
static unsigned char ideal_nop2_thumb_be[2] = { 0xbf, 0x00 }; /* nop */
static unsigned char *ideal_nop2_thumb;

static unsigned char push_bl_mcount_thumb_le[6] = { 0x00, 0xb5, 0xff, 0xf7, 0xfe, 0xff }; /* push {lr}, bl */
static unsigned char push_bl_mcount_thumb_be[6] = { 0xb5, 0x00, 0xf7, 0xff, 0xff, 0xfe }; /* push {lr}, bl */
static unsigned char *push_bl_mcount_thumb;

static int make_nop_arm(void *map, size_t const offset)
{
	char *ptr;
	int cnt = 1;
	int nop_size;
	size_t off = offset;

	ptr = map + offset;
	if (memcmp(ptr, bl_mcount_arm, 4) == 0) {
		if (memcmp(ptr - 4, push_arm, 4) == 0) {
			off -= 4;
			cnt = 2;
		}
		ideal_nop = ideal_nop4_arm;
		nop_size = 4;
	} else if (memcmp(ptr - 2, push_bl_mcount_thumb, 6) == 0) {
		cnt = 3;
		nop_size = 2;
		off -= 2;
		ideal_nop = ideal_nop2_thumb;
	} else
		return -1;

	/* Convert to nop */
	if (ulseek(off, SEEK_SET) < 0)
		return -1;

	do {
		if (uwrite(ideal_nop, nop_size) < 0)
			return -1;
	} while (--cnt > 0);

	return 0;
}

static unsigned char ideal_nop4_arm64[4] = {0x1f, 0x20, 0x03, 0xd5};
static int make_nop_arm64(void *map, size_t const offset)
{
	uint32_t *ptr;

	ptr = map + offset;
	/* bl <_mcount> is 0x94000000 before relocation */
	if (*ptr != 0x94000000)
		return -1;

	/* Convert to nop */
	if (ulseek(offset, SEEK_SET) < 0)
		return -1;
	if (uwrite(ideal_nop, 4) < 0)
		return -1;
	return 0;
}

static int write_file(const char *fname)
{
	char tmp_file[strlen(fname) + 4];
	size_t n;

	if (!file_updated)
		return 0;

	sprintf(tmp_file, "%s.rc", fname);

	/*
	 * After reading the entire file into memory, delete it
	 * and write it back, to prevent weird side effects of modifying
	 * an object file in place.
	 */
	fd_map = open(tmp_file, O_WRONLY | O_TRUNC | O_CREAT, sb.st_mode);
	if (fd_map < 0) {
		perror(fname);
		return -1;
	}
	n = write(fd_map, file_map, sb.st_size);
	if (n != sb.st_size) {
		perror("write");
		close(fd_map);
		return -1;
	}
	if (file_append_size) {
		n = write(fd_map, file_append, file_append_size);
		if (n != file_append_size) {
			perror("write");
			close(fd_map);
			return -1;
		}
	}
	close(fd_map);
	if (rename(tmp_file, fname) < 0) {
		perror(fname);
		return -1;
	}
	return 0;
}

/* w8rev, w8nat, ...: Handle endianness. */

static uint64_t w8rev(uint64_t const x)
{
	return   ((0xff & (x >> (0 * 8))) << (7 * 8))
	       | ((0xff & (x >> (1 * 8))) << (6 * 8))
	       | ((0xff & (x >> (2 * 8))) << (5 * 8))
	       | ((0xff & (x >> (3 * 8))) << (4 * 8))
	       | ((0xff & (x >> (4 * 8))) << (3 * 8))
	       | ((0xff & (x >> (5 * 8))) << (2 * 8))
	       | ((0xff & (x >> (6 * 8))) << (1 * 8))
	       | ((0xff & (x >> (7 * 8))) << (0 * 8));
}

static uint32_t w4rev(uint32_t const x)
{
	return   ((0xff & (x >> (0 * 8))) << (3 * 8))
	       | ((0xff & (x >> (1 * 8))) << (2 * 8))
	       | ((0xff & (x >> (2 * 8))) << (1 * 8))
	       | ((0xff & (x >> (3 * 8))) << (0 * 8));
}

static uint32_t w2rev(uint16_t const x)
{
	return   ((0xff & (x >> (0 * 8))) << (1 * 8))
	       | ((0xff & (x >> (1 * 8))) << (0 * 8));
}

static uint64_t w8nat(uint64_t const x)
{
	return x;
}

static uint32_t w4nat(uint32_t const x)
{
	return x;
}

static uint32_t w2nat(uint16_t const x)
{
	return x;
}

static uint64_t (*w8)(uint64_t);
static uint32_t (*w)(uint32_t);
static uint32_t (*w2)(uint16_t);

/* Names of the sections that could contain calls to mcount. */
static int is_mcounted_section_name(char const *const txtname)
{
	return strncmp(".text",          txtname, 5) == 0 ||
		strcmp(".init.text",     txtname) == 0 ||
		strcmp(".ref.text",      txtname) == 0 ||
		strcmp(".sched.text",    txtname) == 0 ||
		strcmp(".spinlock.text", txtname) == 0 ||
		strcmp(".irqentry.text", txtname) == 0 ||
		strcmp(".softirqentry.text", txtname) == 0 ||
		strcmp(".kprobes.text", txtname) == 0 ||
<<<<<<< HEAD
		strcmp(".cpuidle.text", txtname) == 0 ||
		strcmp(".text.unlikely", txtname) == 0;
=======
		strcmp(".cpuidle.text", txtname) == 0;
>>>>>>> 24b8d41d
}

static char const *already_has_rel_mcount = "success"; /* our work here is done! */

/* 32 bit and 64 bit are very similar */
#include "recordmcount.h"
#define RECORD_MCOUNT_64
#include "recordmcount.h"

static int arm_is_fake_mcount(Elf32_Rel const *rp)
{
	switch (ELF32_R_TYPE(w(rp->r_info))) {
	case R_ARM_THM_CALL:
	case R_ARM_CALL:
	case R_ARM_PC24:
		return 0;
	}

	return 1;
}

static int arm64_is_fake_mcount(Elf64_Rel const *rp)
{
	return ELF64_R_TYPE(w(rp->r_info)) != R_AARCH64_CALL26;
}

/* 64-bit EM_MIPS has weird ELF64_Rela.r_info.
 * http://techpubs.sgi.com/library/manuals/4000/007-4658-001/pdf/007-4658-001.pdf
 * We interpret Table 29 Relocation Operation (Elf64_Rel, Elf64_Rela) [p.40]
 * to imply the order of the members; the spec does not say so.
 *	typedef unsigned char Elf64_Byte;
 * fails on MIPS64 because their <elf.h> already has it!
 */

typedef uint8_t myElf64_Byte;		/* Type for a 8-bit quantity.  */

union mips_r_info {
	Elf64_Xword r_info;
	struct {
		Elf64_Word r_sym;		/* Symbol index.  */
		myElf64_Byte r_ssym;		/* Special symbol.  */
		myElf64_Byte r_type3;		/* Third relocation.  */
		myElf64_Byte r_type2;		/* Second relocation.  */
		myElf64_Byte r_type;		/* First relocation.  */
	} r_mips;
};

static uint64_t MIPS64_r_sym(Elf64_Rel const *rp)
{
	return w(((union mips_r_info){ .r_info = rp->r_info }).r_mips.r_sym);
}

static void MIPS64_r_info(Elf64_Rel *const rp, unsigned sym, unsigned type)
{
	rp->r_info = ((union mips_r_info){
		.r_mips = { .r_sym = w(sym), .r_type = type }
	}).r_info;
}

static int do_file(char const *const fname)
{
	unsigned int reltype = 0;
	Elf32_Ehdr *ehdr;
	int rc = -1;

	ehdr = mmap_file(fname);
	if (!ehdr)
		goto out;

	w = w4nat;
	w2 = w2nat;
	w8 = w8nat;
	switch (ehdr->e_ident[EI_DATA]) {
		static unsigned int const endian = 1;
	default:
		fprintf(stderr, "unrecognized ELF data encoding %d: %s\n",
			ehdr->e_ident[EI_DATA], fname);
		goto out;
	case ELFDATA2LSB:
		if (*(unsigned char const *)&endian != 1) {
			/* main() is big endian, file.o is little endian. */
			w = w4rev;
			w2 = w2rev;
			w8 = w8rev;
		}
		ideal_nop4_arm = ideal_nop4_arm_le;
		bl_mcount_arm = bl_mcount_arm_le;
		push_arm = push_arm_le;
		ideal_nop2_thumb = ideal_nop2_thumb_le;
		push_bl_mcount_thumb = push_bl_mcount_thumb_le;
		break;
	case ELFDATA2MSB:
		if (*(unsigned char const *)&endian != 0) {
			/* main() is little endian, file.o is big endian. */
			w = w4rev;
			w2 = w2rev;
			w8 = w8rev;
		}
		ideal_nop4_arm = ideal_nop4_arm_be;
		bl_mcount_arm = bl_mcount_arm_be;
		push_arm = push_arm_be;
		ideal_nop2_thumb = ideal_nop2_thumb_be;
		push_bl_mcount_thumb = push_bl_mcount_thumb_be;
		break;
	}  /* end switch */
	if (memcmp(ELFMAG, ehdr->e_ident, SELFMAG) != 0 ||
	    w2(ehdr->e_type) != ET_REL ||
	    ehdr->e_ident[EI_VERSION] != EV_CURRENT) {
		fprintf(stderr, "unrecognized ET_REL file %s\n", fname);
		goto out;
	}

	gpfx = '_';
	switch (w2(ehdr->e_machine)) {
	default:
		fprintf(stderr, "unrecognized e_machine %u %s\n",
			w2(ehdr->e_machine), fname);
		goto out;
	case EM_386:
		reltype = R_386_32;
		rel_type_nop = R_386_NONE;
		make_nop = make_nop_x86;
		ideal_nop = ideal_nop5_x86_32;
		mcount_adjust_32 = -1;
		gpfx = 0;
		break;
	case EM_ARM:
		reltype = R_ARM_ABS32;
		altmcount = "__gnu_mcount_nc";
		make_nop = make_nop_arm;
		rel_type_nop = R_ARM_NONE;
		is_fake_mcount32 = arm_is_fake_mcount;
		gpfx = 0;
		break;
	case EM_AARCH64:
		reltype = R_AARCH64_ABS64;
		make_nop = make_nop_arm64;
		rel_type_nop = R_AARCH64_NONE;
		ideal_nop = ideal_nop4_arm64;
		is_fake_mcount64 = arm64_is_fake_mcount;
		break;
	case EM_IA_64:	reltype = R_IA64_IMM64; break;
	case EM_MIPS:	/* reltype: e_class    */ break;
	case EM_PPC:	reltype = R_PPC_ADDR32; break;
	case EM_PPC64:	reltype = R_PPC64_ADDR64; break;
	case EM_S390:	/* reltype: e_class    */ break;
	case EM_SH:	reltype = R_SH_DIR32; gpfx = 0; break;
	case EM_SPARCV9: reltype = R_SPARC_64; break;
	case EM_X86_64:
		make_nop = make_nop_x86;
		ideal_nop = ideal_nop5_x86_64;
		reltype = R_X86_64_64;
		rel_type_nop = R_X86_64_NONE;
		mcount_adjust_64 = -1;
		gpfx = 0;
		break;
	}  /* end switch */

	switch (ehdr->e_ident[EI_CLASS]) {
	default:
		fprintf(stderr, "unrecognized ELF class %d %s\n",
			ehdr->e_ident[EI_CLASS], fname);
		goto out;
	case ELFCLASS32:
		if (w2(ehdr->e_ehsize) != sizeof(Elf32_Ehdr)
		||  w2(ehdr->e_shentsize) != sizeof(Elf32_Shdr)) {
			fprintf(stderr,
				"unrecognized ET_REL file: %s\n", fname);
			goto out;
		}
		if (w2(ehdr->e_machine) == EM_MIPS) {
			reltype = R_MIPS_32;
			is_fake_mcount32 = MIPS32_is_fake_mcount;
		}
		if (do32(ehdr, fname, reltype) < 0)
			goto out;
		break;
	case ELFCLASS64: {
		Elf64_Ehdr *const ghdr = (Elf64_Ehdr *)ehdr;
		if (w2(ghdr->e_ehsize) != sizeof(Elf64_Ehdr)
		||  w2(ghdr->e_shentsize) != sizeof(Elf64_Shdr)) {
			fprintf(stderr,
				"unrecognized ET_REL file: %s\n", fname);
			goto out;
		}
		if (w2(ghdr->e_machine) == EM_S390) {
			reltype = R_390_64;
			mcount_adjust_64 = -14;
		}
		if (w2(ghdr->e_machine) == EM_MIPS) {
			reltype = R_MIPS_64;
			Elf64_r_sym = MIPS64_r_sym;
			Elf64_r_info = MIPS64_r_info;
			is_fake_mcount64 = MIPS64_is_fake_mcount;
		}
		if (do64(ghdr, fname, reltype) < 0)
			goto out;
		break;
	}
	}  /* end switch */

	rc = write_file(fname);
out:
	file_append_cleanup();
	mmap_cleanup();
	return rc;
}

int main(int argc, char *argv[])
{
	const char ftrace[] = "/ftrace.o";
	int ftrace_size = sizeof(ftrace) - 1;
	int n_error = 0;  /* gcc-4.3.0 false positive complaint */
	int c;
	int i;

	while ((c = getopt(argc, argv, "w")) >= 0) {
		switch (c) {
		case 'w':
			warn_on_notrace_sect = 1;
			break;
		default:
			fprintf(stderr, "usage: recordmcount [-w] file.o...\n");
			return 0;
		}
	}

	if ((argc - optind) < 1) {
		fprintf(stderr, "usage: recordmcount [-w] file.o...\n");
		return 0;
	}

	/* Process each file in turn, allowing deep failure. */
	for (i = optind; i < argc; i++) {
		char *file = argv[i];
		int len;

		/*
		 * The file kernel/trace/ftrace.o references the mcount
		 * function but does not call it. Since ftrace.o should
		 * not be traced anyway, we just skip it.
		 */
		len = strlen(file);
		if (len >= ftrace_size &&
		    strcmp(file + (len - ftrace_size), ftrace) == 0)
			continue;

		if (do_file(file)) {
			fprintf(stderr, "%s: failed\n", file);
			++n_error;
		}
	}
	return !!n_error;
}<|MERGE_RESOLUTION|>--- conflicted
+++ resolved
@@ -32,23 +32,6 @@
 #include <string.h>
 #include <unistd.h>
 
-<<<<<<< HEAD
-/*
- * glibc synced up and added the metag number but didn't add the relocations.
- * Work around this in a crude manner for now.
- */
-#ifndef EM_METAG
-#define EM_METAG      174
-#endif
-#ifndef R_METAG_ADDR32
-#define R_METAG_ADDR32                   2
-#endif
-#ifndef R_METAG_NONE
-#define R_METAG_NONE                     3
-#endif
-
-=======
->>>>>>> 24b8d41d
 #ifndef EM_AARCH64
 #define EM_AARCH64	183
 #define R_AARCH64_NONE		0
@@ -431,12 +414,7 @@
 		strcmp(".irqentry.text", txtname) == 0 ||
 		strcmp(".softirqentry.text", txtname) == 0 ||
 		strcmp(".kprobes.text", txtname) == 0 ||
-<<<<<<< HEAD
-		strcmp(".cpuidle.text", txtname) == 0 ||
-		strcmp(".text.unlikely", txtname) == 0;
-=======
 		strcmp(".cpuidle.text", txtname) == 0;
->>>>>>> 24b8d41d
 }
 
 static char const *already_has_rel_mcount = "success"; /* our work here is done! */
