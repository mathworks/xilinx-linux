--- conflicted
+++ resolved
@@ -15,50 +15,6 @@
   KBUILD_EXTRA_WARN := $(W)
 endif
 
-<<<<<<< HEAD
-ifdef KBUILD_ENABLE_EXTRA_GCC_CHECKS
-warning-  := $(empty)
-
-warning-1 := -Wextra -Wunused -Wno-unused-parameter
-warning-1 += -Wmissing-declarations
-warning-1 += -Wmissing-format-attribute
-warning-1 += $(call cc-option, -Wmissing-prototypes)
-warning-1 += -Wold-style-definition
-warning-1 += $(call cc-option, -Wmissing-include-dirs)
-warning-1 += $(call cc-option, -Wunused-but-set-variable)
-warning-1 += $(call cc-option, -Wunused-const-variable)
-warning-1 += $(call cc-disable-warning, missing-field-initializers)
-warning-1 += $(call cc-disable-warning, sign-compare)
-
-warning-2 := -Waggregate-return
-warning-2 += -Wcast-align
-warning-2 += -Wdisabled-optimization
-warning-2 += -Wnested-externs
-warning-2 += -Wshadow
-warning-2 += $(call cc-option, -Wlogical-op)
-warning-2 += $(call cc-option, -Wmissing-field-initializers)
-warning-2 += $(call cc-option, -Wsign-compare)
-warning-2 += $(call cc-option, -Wmaybe-uninitialized)
-
-warning-3 := -Wbad-function-cast
-warning-3 += -Wcast-qual
-warning-3 += -Wconversion
-warning-3 += -Wpacked
-warning-3 += -Wpadded
-warning-3 += -Wpointer-arith
-warning-3 += -Wredundant-decls
-warning-3 += -Wswitch-default
-warning-3 += $(call cc-option, -Wpacked-bitfield-compat)
-warning-3 += $(call cc-option, -Wvla)
-
-warning := $(warning-$(findstring 1, $(KBUILD_ENABLE_EXTRA_GCC_CHECKS)))
-warning += $(warning-$(findstring 2, $(KBUILD_ENABLE_EXTRA_GCC_CHECKS)))
-warning += $(warning-$(findstring 3, $(KBUILD_ENABLE_EXTRA_GCC_CHECKS)))
-
-ifeq ("$(strip $(warning))","")
-        $(error W=$(KBUILD_ENABLE_EXTRA_GCC_CHECKS) is unknown)
-endif
-=======
 export KBUILD_EXTRA_WARN
 
 #
@@ -82,7 +38,6 @@
 KBUILD_CFLAGS += -Wno-type-limits
 
 KBUILD_CPPFLAGS += -DKBUILD_EXTRA_WARN1
->>>>>>> 24b8d41d
 
 else
 
