/* Postprocess module symbol versions
 *
 * Copyright 2003       Kai Germaschewski
 * Copyright 2002-2004  Rusty Russell, IBM Corporation
 * Copyright 2006-2008  Sam Ravnborg
 * Based in part on module-init-tools/depmod.c,file2alias
 *
 * This software may be used and distributed according to the terms
 * of the GNU General Public License, incorporated herein by reference.
 *
 * Usage: modpost vmlinux module1.o module2.o ...
 */

#define _GNU_SOURCE
#include <elf.h>
#include <stdio.h>
#include <ctype.h>
#include <string.h>
#include <limits.h>
#include <stdbool.h>
#include <errno.h>
#include "modpost.h"
#include "../../include/linux/license.h"

/* Are we using CONFIG_MODVERSIONS? */
static int modversions = 0;
/* Warn about undefined symbols? (do so if we have vmlinux) */
static int have_vmlinux = 0;
/* Is CONFIG_MODULE_SRCVERSION_ALL set? */
static int all_versions = 0;
/* If we are modposting external module set to 1 */
static int external_module = 0;
/* Only warn about unresolved symbols */
static int warn_unresolved = 0;
/* How a symbol is exported */
static int sec_mismatch_count = 0;
static int sec_mismatch_fatal = 0;
/* ignore missing files */
static int ignore_missing_files;
/* If set to 1, only warn (instead of error) about missing ns imports */
static int allow_missing_ns_imports;

enum export {
	export_plain,      export_unused,     export_gpl,
	export_unused_gpl, export_gpl_future, export_unknown
};

/* In kernel, this size is defined in linux/module.h;
 * here we use Elf_Addr instead of long for covering cross-compile
 */

#define MODULE_NAME_LEN (64 - sizeof(Elf_Addr))

void __attribute__((format(printf, 2, 3)))
modpost_log(enum loglevel loglevel, const char *fmt, ...)
{
	va_list arglist;

	switch (loglevel) {
	case LOG_WARN:
		fprintf(stderr, "WARNING: ");
		break;
	case LOG_ERROR:
		fprintf(stderr, "ERROR: ");
		break;
	case LOG_FATAL:
		fprintf(stderr, "FATAL: ");
		break;
	default: /* invalid loglevel, ignore */
		break;
	}

	fprintf(stderr, "modpost: ");

	va_start(arglist, fmt);
	vfprintf(stderr, fmt, arglist);
	va_end(arglist);

	if (loglevel == LOG_FATAL)
		exit(1);
}

static inline bool strends(const char *str, const char *postfix)
{
	if (strlen(str) < strlen(postfix))
		return false;

	return strcmp(str + strlen(str) - strlen(postfix), postfix) == 0;
}

void *do_nofail(void *ptr, const char *expr)
{
	if (!ptr)
		fatal("Memory allocation failure: %s.\n", expr);

	return ptr;
}

char *read_text_file(const char *filename)
{
	struct stat st;
	size_t nbytes;
	int fd;
	char *buf;

	fd = open(filename, O_RDONLY);
	if (fd < 0) {
		perror(filename);
		exit(1);
	}

	if (fstat(fd, &st) < 0) {
		perror(filename);
		exit(1);
	}

	buf = NOFAIL(malloc(st.st_size + 1));

	nbytes = st.st_size;

	while (nbytes) {
		ssize_t bytes_read;

		bytes_read = read(fd, buf, nbytes);
		if (bytes_read < 0) {
			perror(filename);
			exit(1);
		}

		nbytes -= bytes_read;
	}
	buf[st.st_size] = '\0';

	close(fd);

	return buf;
}

char *get_line(char **stringp)
{
	char *orig = *stringp, *next;

	/* do not return the unwanted extra line at EOF */
	if (!orig || *orig == '\0')
		return NULL;

	/* don't use strsep here, it is not available everywhere */
	next = strchr(orig, '\n');
	if (next)
		*next++ = '\0';

	*stringp = next;

	return orig;
}

/* A list of all modules we processed */
static struct module *modules;

static struct module *find_module(const char *modname)
{
	struct module *mod;

	for (mod = modules; mod; mod = mod->next)
		if (strcmp(mod->name, modname) == 0)
			break;
	return mod;
}

static struct module *new_module(const char *modname)
{
	struct module *mod;

	mod = NOFAIL(malloc(sizeof(*mod) + strlen(modname) + 1));
	memset(mod, 0, sizeof(*mod));

	/* add to list */
	strcpy(mod->name, modname);
	mod->is_vmlinux = (strcmp(modname, "vmlinux") == 0);
	mod->gpl_compatible = -1;
	mod->next = modules;
	modules = mod;

	if (mod->is_vmlinux)
		have_vmlinux = 1;

	return mod;
}

/* A hash of all exported symbols,
 * struct symbol is also used for lists of unresolved symbols */

#define SYMBOL_HASH_SIZE 1024

struct symbol {
	struct symbol *next;
	struct module *module;
	unsigned int crc;
	int crc_valid;
	char *namespace;
	unsigned int weak:1;
	unsigned int is_static:1;  /* 1 if symbol is not global */
	enum export  export;       /* Type of export */
	char name[];
};

static struct symbol *symbolhash[SYMBOL_HASH_SIZE];

/* This is based on the hash agorithm from gdbm, via tdb */
static inline unsigned int tdb_hash(const char *name)
{
	unsigned value;	/* Used to compute the hash value.  */
	unsigned   i;	/* Used to cycle through random values. */

	/* Set the initial value from the key size. */
	for (value = 0x238F13AF * strlen(name), i = 0; name[i]; i++)
		value = (value + (((unsigned char *)name)[i] << (i*5 % 24)));

	return (1103515243 * value + 12345);
}

/**
 * Allocate a new symbols for use in the hash of exported symbols or
 * the list of unresolved symbols per module
 **/
static struct symbol *alloc_symbol(const char *name, unsigned int weak,
				   struct symbol *next)
{
	struct symbol *s = NOFAIL(malloc(sizeof(*s) + strlen(name) + 1));

	memset(s, 0, sizeof(*s));
	strcpy(s->name, name);
	s->weak = weak;
	s->next = next;
	s->is_static = 1;
	return s;
}

/* For the hash of exported symbols */
static struct symbol *new_symbol(const char *name, struct module *module,
				 enum export export)
{
	unsigned int hash;

	hash = tdb_hash(name) % SYMBOL_HASH_SIZE;
	symbolhash[hash] = alloc_symbol(name, 0, symbolhash[hash]);

	return symbolhash[hash];
}

static struct symbol *find_symbol(const char *name)
{
	struct symbol *s;

	/* For our purposes, .foo matches foo.  PPC64 needs this. */
	if (name[0] == '.')
		name++;

	for (s = symbolhash[tdb_hash(name) % SYMBOL_HASH_SIZE]; s; s = s->next) {
		if (strcmp(s->name, name) == 0)
			return s;
	}
	return NULL;
}

static bool contains_namespace(struct namespace_list *list,
			       const char *namespace)
{
	for (; list; list = list->next)
		if (!strcmp(list->namespace, namespace))
			return true;

	return false;
}

static void add_namespace(struct namespace_list **list, const char *namespace)
{
	struct namespace_list *ns_entry;

	if (!contains_namespace(*list, namespace)) {
		ns_entry = NOFAIL(malloc(sizeof(struct namespace_list) +
					 strlen(namespace) + 1));
		strcpy(ns_entry->namespace, namespace);
		ns_entry->next = *list;
		*list = ns_entry;
	}
}

static bool module_imports_namespace(struct module *module,
				     const char *namespace)
{
	return contains_namespace(module->imported_namespaces, namespace);
}

static const struct {
	const char *str;
	enum export export;
} export_list[] = {
	{ .str = "EXPORT_SYMBOL",            .export = export_plain },
	{ .str = "EXPORT_UNUSED_SYMBOL",     .export = export_unused },
	{ .str = "EXPORT_SYMBOL_GPL",        .export = export_gpl },
	{ .str = "EXPORT_UNUSED_SYMBOL_GPL", .export = export_unused_gpl },
	{ .str = "EXPORT_SYMBOL_GPL_FUTURE", .export = export_gpl_future },
	{ .str = "(unknown)",                .export = export_unknown },
};


static const char *export_str(enum export ex)
{
	return export_list[ex].str;
}

static enum export export_no(const char *s)
{
	int i;

	if (!s)
		return export_unknown;
	for (i = 0; export_list[i].export != export_unknown; i++) {
		if (strcmp(export_list[i].str, s) == 0)
			return export_list[i].export;
	}
	return export_unknown;
}

static void *sym_get_data_by_offset(const struct elf_info *info,
				    unsigned int secindex, unsigned long offset)
{
	Elf_Shdr *sechdr = &info->sechdrs[secindex];

	if (info->hdr->e_type != ET_REL)
		offset -= sechdr->sh_addr;

	return (void *)info->hdr + sechdr->sh_offset + offset;
}

static void *sym_get_data(const struct elf_info *info, const Elf_Sym *sym)
{
	return sym_get_data_by_offset(info, get_secindex(info, sym),
				      sym->st_value);
}

static const char *sech_name(const struct elf_info *info, Elf_Shdr *sechdr)
{
	return sym_get_data_by_offset(info, info->secindex_strings,
				      sechdr->sh_name);
}

static const char *sec_name(const struct elf_info *info, int secindex)
{
	return sech_name(info, &info->sechdrs[secindex]);
}

#define strstarts(str, prefix) (strncmp(str, prefix, strlen(prefix)) == 0)

static enum export export_from_secname(struct elf_info *elf, unsigned int sec)
{
	const char *secname = sec_name(elf, sec);

	if (strstarts(secname, "___ksymtab+"))
		return export_plain;
	else if (strstarts(secname, "___ksymtab_unused+"))
		return export_unused;
	else if (strstarts(secname, "___ksymtab_gpl+"))
		return export_gpl;
	else if (strstarts(secname, "___ksymtab_unused_gpl+"))
		return export_unused_gpl;
	else if (strstarts(secname, "___ksymtab_gpl_future+"))
		return export_gpl_future;
	else
		return export_unknown;
}

static enum export export_from_sec(struct elf_info *elf, unsigned int sec)
{
	if (sec == elf->export_sec)
		return export_plain;
	else if (sec == elf->export_unused_sec)
		return export_unused;
	else if (sec == elf->export_gpl_sec)
		return export_gpl;
	else if (sec == elf->export_unused_gpl_sec)
		return export_unused_gpl;
	else if (sec == elf->export_gpl_future_sec)
		return export_gpl_future;
	else
		return export_unknown;
}

static const char *namespace_from_kstrtabns(const struct elf_info *info,
					    const Elf_Sym *sym)
{
	const char *value = sym_get_data(info, sym);
	return value[0] ? value : NULL;
}

static void sym_update_namespace(const char *symname, const char *namespace)
{
	struct symbol *s = find_symbol(symname);

	/*
	 * That symbol should have been created earlier and thus this is
	 * actually an assertion.
	 */
	if (!s) {
		merror("Could not update namespace(%s) for symbol %s\n",
		       namespace, symname);
		return;
	}

	free(s->namespace);
	s->namespace =
		namespace && namespace[0] ? NOFAIL(strdup(namespace)) : NULL;
}

/**
 * Add an exported symbol - it may have already been added without a
 * CRC, in this case just update the CRC
 **/
static struct symbol *sym_add_exported(const char *name, struct module *mod,
				       enum export export)
{
	struct symbol *s = find_symbol(name);

	if (!s) {
		s = new_symbol(name, mod, export);
	} else if (!external_module || s->module->is_vmlinux ||
		   s->module == mod) {
		warn("%s: '%s' exported twice. Previous export was in %s%s\n",
		     mod->name, name, s->module->name,
		     s->module->is_vmlinux ? "" : ".ko");
		return s;
	}

	s->module = mod;
	s->export    = export;
	return s;
}

static void sym_set_crc(const char *name, unsigned int crc)
{
	struct symbol *s = find_symbol(name);

	/*
	 * Ignore stand-alone __crc_*, which might be auto-generated symbols
	 * such as __*_veneer in ARM ELF.
	 */
	if (!s)
		return;

	s->crc = crc;
	s->crc_valid = 1;
}

static void *grab_file(const char *filename, size_t *size)
{
	struct stat st;
	void *map = MAP_FAILED;
	int fd;

	fd = open(filename, O_RDONLY);
	if (fd < 0)
		return NULL;
	if (fstat(fd, &st))
		goto failed;

	*size = st.st_size;
	map = mmap(NULL, *size, PROT_READ|PROT_WRITE, MAP_PRIVATE, fd, 0);

failed:
	close(fd);
	if (map == MAP_FAILED)
		return NULL;
	return map;
}

static void release_file(void *file, size_t size)
{
	munmap(file, size);
}

static int parse_elf(struct elf_info *info, const char *filename)
{
	unsigned int i;
	Elf_Ehdr *hdr;
	Elf_Shdr *sechdrs;
	Elf_Sym  *sym;
	const char *secstrings;
	unsigned int symtab_idx = ~0U, symtab_shndx_idx = ~0U;

	hdr = grab_file(filename, &info->size);
	if (!hdr) {
		if (ignore_missing_files) {
			fprintf(stderr, "%s: %s (ignored)\n", filename,
				strerror(errno));
			return 0;
		}
		perror(filename);
		exit(1);
	}
	info->hdr = hdr;
	if (info->size < sizeof(*hdr)) {
		/* file too small, assume this is an empty .o file */
		return 0;
	}
	/* Is this a valid ELF file? */
	if ((hdr->e_ident[EI_MAG0] != ELFMAG0) ||
	    (hdr->e_ident[EI_MAG1] != ELFMAG1) ||
	    (hdr->e_ident[EI_MAG2] != ELFMAG2) ||
	    (hdr->e_ident[EI_MAG3] != ELFMAG3)) {
		/* Not an ELF file - silently ignore it */
		return 0;
	}
	/* Fix endianness in ELF header */
	hdr->e_type      = TO_NATIVE(hdr->e_type);
	hdr->e_machine   = TO_NATIVE(hdr->e_machine);
	hdr->e_version   = TO_NATIVE(hdr->e_version);
	hdr->e_entry     = TO_NATIVE(hdr->e_entry);
	hdr->e_phoff     = TO_NATIVE(hdr->e_phoff);
	hdr->e_shoff     = TO_NATIVE(hdr->e_shoff);
	hdr->e_flags     = TO_NATIVE(hdr->e_flags);
	hdr->e_ehsize    = TO_NATIVE(hdr->e_ehsize);
	hdr->e_phentsize = TO_NATIVE(hdr->e_phentsize);
	hdr->e_phnum     = TO_NATIVE(hdr->e_phnum);
	hdr->e_shentsize = TO_NATIVE(hdr->e_shentsize);
	hdr->e_shnum     = TO_NATIVE(hdr->e_shnum);
	hdr->e_shstrndx  = TO_NATIVE(hdr->e_shstrndx);
	sechdrs = (void *)hdr + hdr->e_shoff;
	info->sechdrs = sechdrs;

	/* Check if file offset is correct */
	if (hdr->e_shoff > info->size) {
		fatal("section header offset=%lu in file '%s' is bigger than filesize=%zu\n",
		      (unsigned long)hdr->e_shoff, filename, info->size);
		return 0;
	}

	if (hdr->e_shnum == SHN_UNDEF) {
		/*
		 * There are more than 64k sections,
		 * read count from .sh_size.
		 */
		info->num_sections = TO_NATIVE(sechdrs[0].sh_size);
	}
	else {
		info->num_sections = hdr->e_shnum;
	}
	if (hdr->e_shstrndx == SHN_XINDEX) {
		info->secindex_strings = TO_NATIVE(sechdrs[0].sh_link);
	}
	else {
		info->secindex_strings = hdr->e_shstrndx;
	}

	/* Fix endianness in section headers */
	for (i = 0; i < info->num_sections; i++) {
		sechdrs[i].sh_name      = TO_NATIVE(sechdrs[i].sh_name);
		sechdrs[i].sh_type      = TO_NATIVE(sechdrs[i].sh_type);
		sechdrs[i].sh_flags     = TO_NATIVE(sechdrs[i].sh_flags);
		sechdrs[i].sh_addr      = TO_NATIVE(sechdrs[i].sh_addr);
		sechdrs[i].sh_offset    = TO_NATIVE(sechdrs[i].sh_offset);
		sechdrs[i].sh_size      = TO_NATIVE(sechdrs[i].sh_size);
		sechdrs[i].sh_link      = TO_NATIVE(sechdrs[i].sh_link);
		sechdrs[i].sh_info      = TO_NATIVE(sechdrs[i].sh_info);
		sechdrs[i].sh_addralign = TO_NATIVE(sechdrs[i].sh_addralign);
		sechdrs[i].sh_entsize   = TO_NATIVE(sechdrs[i].sh_entsize);
	}
	/* Find symbol table. */
	secstrings = (void *)hdr + sechdrs[info->secindex_strings].sh_offset;
	for (i = 1; i < info->num_sections; i++) {
		const char *secname;
		int nobits = sechdrs[i].sh_type == SHT_NOBITS;

		if (!nobits && sechdrs[i].sh_offset > info->size) {
			fatal("%s is truncated. sechdrs[i].sh_offset=%lu > "
			      "sizeof(*hrd)=%zu\n", filename,
			      (unsigned long)sechdrs[i].sh_offset,
			      sizeof(*hdr));
			return 0;
		}
		secname = secstrings + sechdrs[i].sh_name;
		if (strcmp(secname, ".modinfo") == 0) {
			if (nobits)
				fatal("%s has NOBITS .modinfo\n", filename);
			info->modinfo = (void *)hdr + sechdrs[i].sh_offset;
			info->modinfo_len = sechdrs[i].sh_size;
		} else if (strcmp(secname, "__ksymtab") == 0)
			info->export_sec = i;
		else if (strcmp(secname, "__ksymtab_unused") == 0)
			info->export_unused_sec = i;
		else if (strcmp(secname, "__ksymtab_gpl") == 0)
			info->export_gpl_sec = i;
		else if (strcmp(secname, "__ksymtab_unused_gpl") == 0)
			info->export_unused_gpl_sec = i;
		else if (strcmp(secname, "__ksymtab_gpl_future") == 0)
			info->export_gpl_future_sec = i;

		if (sechdrs[i].sh_type == SHT_SYMTAB) {
			unsigned int sh_link_idx;
			symtab_idx = i;
			info->symtab_start = (void *)hdr +
			    sechdrs[i].sh_offset;
			info->symtab_stop  = (void *)hdr +
			    sechdrs[i].sh_offset + sechdrs[i].sh_size;
			sh_link_idx = sechdrs[i].sh_link;
			info->strtab       = (void *)hdr +
			    sechdrs[sh_link_idx].sh_offset;
		}

		/* 32bit section no. table? ("more than 64k sections") */
		if (sechdrs[i].sh_type == SHT_SYMTAB_SHNDX) {
			symtab_shndx_idx = i;
			info->symtab_shndx_start = (void *)hdr +
			    sechdrs[i].sh_offset;
			info->symtab_shndx_stop  = (void *)hdr +
			    sechdrs[i].sh_offset + sechdrs[i].sh_size;
		}
	}
	if (!info->symtab_start)
		fatal("%s has no symtab?\n", filename);

	/* Fix endianness in symbols */
	for (sym = info->symtab_start; sym < info->symtab_stop; sym++) {
		sym->st_shndx = TO_NATIVE(sym->st_shndx);
		sym->st_name  = TO_NATIVE(sym->st_name);
		sym->st_value = TO_NATIVE(sym->st_value);
		sym->st_size  = TO_NATIVE(sym->st_size);
	}

	if (symtab_shndx_idx != ~0U) {
		Elf32_Word *p;
		if (symtab_idx != sechdrs[symtab_shndx_idx].sh_link)
			fatal("%s: SYMTAB_SHNDX has bad sh_link: %u!=%u\n",
			      filename, sechdrs[symtab_shndx_idx].sh_link,
			      symtab_idx);
		/* Fix endianness */
		for (p = info->symtab_shndx_start; p < info->symtab_shndx_stop;
		     p++)
			*p = TO_NATIVE(*p);
	}

	return 1;
}

static void parse_elf_finish(struct elf_info *info)
{
	release_file(info->hdr, info->size);
}

static int ignore_undef_symbol(struct elf_info *info, const char *symname)
{
	/* ignore __this_module, it will be resolved shortly */
	if (strcmp(symname, "__this_module") == 0)
		return 1;
	/* ignore global offset table */
	if (strcmp(symname, "_GLOBAL_OFFSET_TABLE_") == 0)
		return 1;
	if (info->hdr->e_machine == EM_PPC)
		/* Special register function linked on all modules during final link of .ko */
		if (strstarts(symname, "_restgpr_") ||
		    strstarts(symname, "_savegpr_") ||
		    strstarts(symname, "_rest32gpr_") ||
		    strstarts(symname, "_save32gpr_") ||
		    strstarts(symname, "_restvr_") ||
		    strstarts(symname, "_savevr_"))
			return 1;
	if (info->hdr->e_machine == EM_PPC64)
		/* Special register function linked on all modules during final link of .ko */
		if (strstarts(symname, "_restgpr0_") ||
		    strstarts(symname, "_savegpr0_") ||
		    strstarts(symname, "_restvr_") ||
		    strstarts(symname, "_savevr_") ||
		    strcmp(symname, ".TOC.") == 0)
			return 1;
	/* Do not ignore this symbol */
	return 0;
}

static void handle_modversion(const struct module *mod,
			      const struct elf_info *info,
			      const Elf_Sym *sym, const char *symname)
{
	unsigned int crc;

	if (sym->st_shndx == SHN_UNDEF) {
		warn("EXPORT symbol \"%s\" [%s%s] version generation failed, symbol will not be versioned.\n",
		     symname, mod->name, mod->is_vmlinux ? "" : ".ko");
		return;
	}

	if (sym->st_shndx == SHN_ABS) {
		crc = sym->st_value;
	} else {
		unsigned int *crcp;

		/* symbol points to the CRC in the ELF object */
		crcp = sym_get_data(info, sym);
		crc = TO_NATIVE(*crcp);
	}
	sym_set_crc(symname, crc);
}

static void handle_symbol(struct module *mod, struct elf_info *info,
			  const Elf_Sym *sym, const char *symname)
{
	enum export export;
	const char *name;

	if (strstarts(symname, "__ksymtab"))
		export = export_from_secname(info, get_secindex(info, sym));
	else
		export = export_from_sec(info, get_secindex(info, sym));

	switch (sym->st_shndx) {
	case SHN_COMMON:
		if (strstarts(symname, "__gnu_lto_")) {
			/* Should warn here, but modpost runs before the linker */
		} else
			warn("\"%s\" [%s] is COMMON symbol\n", symname, mod->name);
		break;
	case SHN_UNDEF:
		/* undefined symbol */
		if (ELF_ST_BIND(sym->st_info) != STB_GLOBAL &&
		    ELF_ST_BIND(sym->st_info) != STB_WEAK)
			break;
		if (ignore_undef_symbol(info, symname))
			break;
		if (info->hdr->e_machine == EM_SPARC ||
		    info->hdr->e_machine == EM_SPARCV9) {
			/* Ignore register directives. */
			if (ELF_ST_TYPE(sym->st_info) == STT_SPARC_REGISTER)
				break;
			if (symname[0] == '.') {
				char *munged = NOFAIL(strdup(symname));
				munged[0] = '_';
				munged[1] = toupper(munged[1]);
				symname = munged;
			}
		}

		mod->unres = alloc_symbol(symname,
					  ELF_ST_BIND(sym->st_info) == STB_WEAK,
					  mod->unres);
		break;
	default:
		/* All exported symbols */
		if (strstarts(symname, "__ksymtab_")) {
			name = symname + strlen("__ksymtab_");
			sym_add_exported(name, mod, export);
		}
		if (strcmp(symname, "init_module") == 0)
			mod->has_init = 1;
		if (strcmp(symname, "cleanup_module") == 0)
			mod->has_cleanup = 1;
		break;
	}
}

/**
 * Parse tag=value strings from .modinfo section
 **/
static char *next_string(char *string, unsigned long *secsize)
{
	/* Skip non-zero chars */
	while (string[0]) {
		string++;
		if ((*secsize)-- <= 1)
			return NULL;
	}

	/* Skip any zero padding. */
	while (!string[0]) {
		string++;
		if ((*secsize)-- <= 1)
			return NULL;
	}
	return string;
}

static char *get_next_modinfo(struct elf_info *info, const char *tag,
			      char *prev)
{
	char *p;
	unsigned int taglen = strlen(tag);
	char *modinfo = info->modinfo;
	unsigned long size = info->modinfo_len;

	if (prev) {
		size -= prev - modinfo;
		modinfo = next_string(prev, &size);
	}

	for (p = modinfo; p; p = next_string(p, &size)) {
		if (strncmp(p, tag, taglen) == 0 && p[taglen] == '=')
			return p + taglen + 1;
	}
	return NULL;
}

static char *get_modinfo(struct elf_info *info, const char *tag)

{
	return get_next_modinfo(info, tag, NULL);
}

/**
 * Test if string s ends in string sub
 * return 0 if match
 **/
static int strrcmp(const char *s, const char *sub)
{
	int slen, sublen;

	if (!s || !sub)
		return 1;

	slen = strlen(s);
	sublen = strlen(sub);

	if ((slen == 0) || (sublen == 0))
		return 1;

	if (sublen > slen)
		return 1;

	return memcmp(s + slen - sublen, sub, sublen);
}

static const char *sym_name(struct elf_info *elf, Elf_Sym *sym)
{
	if (sym)
		return elf->strtab + sym->st_name;
	else
		return "(unknown)";
}

/* The pattern is an array of simple patterns.
 * "foo" will match an exact string equal to "foo"
 * "*foo" will match a string that ends with "foo"
 * "foo*" will match a string that begins with "foo"
 * "*foo*" will match a string that contains "foo"
 */
static int match(const char *sym, const char * const pat[])
{
	const char *p;
	while (*pat) {
		p = *pat++;
		const char *endp = p + strlen(p) - 1;

		/* "*foo*" */
		if (*p == '*' && *endp == '*') {
			char *bare = NOFAIL(strndup(p + 1, strlen(p) - 2));
			char *here = strstr(sym, bare);

			free(bare);
			if (here != NULL)
				return 1;
		}
		/* "*foo" */
		else if (*p == '*') {
			if (strrcmp(sym, p + 1) == 0)
				return 1;
		}
		/* "foo*" */
		else if (*endp == '*') {
			if (strncmp(sym, p, strlen(p) - 1) == 0)
				return 1;
		}
		/* no wildcards */
		else {
			if (strcmp(p, sym) == 0)
				return 1;
		}
	}
	/* no match */
	return 0;
}

/* sections that we do not want to do full section mismatch check on */
static const char *const section_white_list[] =
{
	".comment*",
	".debug*",
	".cranges",		/* sh64 */
	".zdebug*",		/* Compressed debug sections. */
	".GCC.command.line",	/* record-gcc-switches */
	".mdebug*",        /* alpha, score, mips etc. */
	".pdr",            /* alpha, score, mips etc. */
	".stab*",
	".note*",
	".got*",
	".toc*",
	".xt.prop",				 /* xtensa */
	".xt.lit",         /* xtensa */
	".arcextmap*",			/* arc */
	".gnu.linkonce.arcext*",	/* arc : modules */
	".cmem*",			/* EZchip */
	".fmt_slot*",			/* EZchip */
	".gnu.lto*",
	".discard.*",
	NULL
};

/*
 * This is used to find sections missing the SHF_ALLOC flag.
 * The cause of this is often a section specified in assembler
 * without "ax" / "aw".
 */
static void check_section(const char *modname, struct elf_info *elf,
			  Elf_Shdr *sechdr)
{
	const char *sec = sech_name(elf, sechdr);

	if (sechdr->sh_type == SHT_PROGBITS &&
	    !(sechdr->sh_flags & SHF_ALLOC) &&
	    !match(sec, section_white_list)) {
		warn("%s (%s): unexpected non-allocatable section.\n"
		     "Did you forget to use \"ax\"/\"aw\" in a .S file?\n"
		     "Note that for example <linux/init.h> contains\n"
		     "section definitions for use in .S files.\n\n",
		     modname, sec);
	}
}



#define ALL_INIT_DATA_SECTIONS \
	".init.setup", ".init.rodata", ".meminit.rodata", \
	".init.data", ".meminit.data"
#define ALL_EXIT_DATA_SECTIONS \
	".exit.data", ".memexit.data"

#define ALL_INIT_TEXT_SECTIONS \
	".init.text", ".meminit.text"
#define ALL_EXIT_TEXT_SECTIONS \
	".exit.text", ".memexit.text"

#define ALL_PCI_INIT_SECTIONS	\
	".pci_fixup_early", ".pci_fixup_header", ".pci_fixup_final", \
	".pci_fixup_enable", ".pci_fixup_resume", \
	".pci_fixup_resume_early", ".pci_fixup_suspend"

#define ALL_XXXINIT_SECTIONS MEM_INIT_SECTIONS
#define ALL_XXXEXIT_SECTIONS MEM_EXIT_SECTIONS

#define ALL_INIT_SECTIONS INIT_SECTIONS, ALL_XXXINIT_SECTIONS
#define ALL_EXIT_SECTIONS EXIT_SECTIONS, ALL_XXXEXIT_SECTIONS

#define DATA_SECTIONS ".data", ".data.rel"
#define TEXT_SECTIONS ".text", ".text.unlikely", ".sched.text", \
<<<<<<< HEAD
		".kprobes.text", ".cpuidle.text"
=======
		".kprobes.text", ".cpuidle.text", ".noinstr.text"
>>>>>>> 24b8d41d
#define OTHER_TEXT_SECTIONS ".ref.text", ".head.text", ".spinlock.text", \
		".fixup", ".entry.text", ".exception.text", ".text.*", \
		".coldtext"

#define INIT_SECTIONS      ".init.*"
#define MEM_INIT_SECTIONS  ".meminit.*"

#define EXIT_SECTIONS      ".exit.*"
#define MEM_EXIT_SECTIONS  ".memexit.*"

#define ALL_TEXT_SECTIONS  ALL_INIT_TEXT_SECTIONS, ALL_EXIT_TEXT_SECTIONS, \
		TEXT_SECTIONS, OTHER_TEXT_SECTIONS

/* init data sections */
static const char *const init_data_sections[] =
	{ ALL_INIT_DATA_SECTIONS, NULL };

/* all init sections */
static const char *const init_sections[] = { ALL_INIT_SECTIONS, NULL };

/* All init and exit sections (code + data) */
static const char *const init_exit_sections[] =
	{ALL_INIT_SECTIONS, ALL_EXIT_SECTIONS, NULL };

/* all text sections */
static const char *const text_sections[] = { ALL_TEXT_SECTIONS, NULL };

/* data section */
static const char *const data_sections[] = { DATA_SECTIONS, NULL };


/* symbols in .data that may refer to init/exit sections */
#define DEFAULT_SYMBOL_WHITE_LIST					\
	"*driver",							\
	"*_template", /* scsi uses *_template a lot */			\
	"*_timer",    /* arm uses ops structures named _timer a lot */	\
	"*_sht",      /* scsi also used *_sht to some extent */		\
	"*_ops",							\
	"*_probe",							\
	"*_probe_one",							\
	"*_console"

static const char *const head_sections[] = { ".head.text*", NULL };
static const char *const linker_symbols[] =
	{ "__init_begin", "_sinittext", "_einittext", NULL };
static const char *const optim_symbols[] = { "*.constprop.*", NULL };

enum mismatch {
	TEXT_TO_ANY_INIT,
	DATA_TO_ANY_INIT,
	TEXT_TO_ANY_EXIT,
	DATA_TO_ANY_EXIT,
	XXXINIT_TO_SOME_INIT,
	XXXEXIT_TO_SOME_EXIT,
	ANY_INIT_TO_ANY_EXIT,
	ANY_EXIT_TO_ANY_INIT,
	EXPORT_TO_INIT_EXIT,
	EXTABLE_TO_NON_TEXT,
};

/**
 * Describe how to match sections on different criterias:
 *
 * @fromsec: Array of sections to be matched.
 *
 * @bad_tosec: Relocations applied to a section in @fromsec to a section in
 * this array is forbidden (black-list).  Can be empty.
 *
 * @good_tosec: Relocations applied to a section in @fromsec must be
 * targetting sections in this array (white-list).  Can be empty.
 *
 * @mismatch: Type of mismatch.
 *
 * @symbol_white_list: Do not match a relocation to a symbol in this list
 * even if it is targetting a section in @bad_to_sec.
 *
 * @handler: Specific handler to call when a match is found.  If NULL,
 * default_mismatch_handler() will be called.
 *
 */
struct sectioncheck {
	const char *fromsec[20];
	const char *bad_tosec[20];
	const char *good_tosec[20];
	enum mismatch mismatch;
	const char *symbol_white_list[20];
	void (*handler)(const char *modname, struct elf_info *elf,
			const struct sectioncheck* const mismatch,
			Elf_Rela *r, Elf_Sym *sym, const char *fromsec);

};

static void extable_mismatch_handler(const char *modname, struct elf_info *elf,
				     const struct sectioncheck* const mismatch,
				     Elf_Rela *r, Elf_Sym *sym,
				     const char *fromsec);

static const struct sectioncheck sectioncheck[] = {
/* Do not reference init/exit code/data from
 * normal code and data
 */
{
	.fromsec = { TEXT_SECTIONS, NULL },
	.bad_tosec = { ALL_INIT_SECTIONS, NULL },
	.mismatch = TEXT_TO_ANY_INIT,
	.symbol_white_list = { DEFAULT_SYMBOL_WHITE_LIST, NULL },
},
{
	.fromsec = { DATA_SECTIONS, NULL },
	.bad_tosec = { ALL_XXXINIT_SECTIONS, NULL },
	.mismatch = DATA_TO_ANY_INIT,
	.symbol_white_list = { DEFAULT_SYMBOL_WHITE_LIST, NULL },
},
{
	.fromsec = { DATA_SECTIONS, NULL },
	.bad_tosec = { INIT_SECTIONS, NULL },
	.mismatch = DATA_TO_ANY_INIT,
	.symbol_white_list = {
		"*_template", "*_timer", "*_sht", "*_ops",
		"*_probe", "*_probe_one", "*_console", NULL
	},
},
{
	.fromsec = { TEXT_SECTIONS, NULL },
	.bad_tosec = { ALL_EXIT_SECTIONS, NULL },
	.mismatch = TEXT_TO_ANY_EXIT,
	.symbol_white_list = { DEFAULT_SYMBOL_WHITE_LIST, NULL },
},
{
	.fromsec = { DATA_SECTIONS, NULL },
	.bad_tosec = { ALL_EXIT_SECTIONS, NULL },
	.mismatch = DATA_TO_ANY_EXIT,
	.symbol_white_list = { DEFAULT_SYMBOL_WHITE_LIST, NULL },
},
/* Do not reference init code/data from meminit code/data */
{
	.fromsec = { ALL_XXXINIT_SECTIONS, NULL },
	.bad_tosec = { INIT_SECTIONS, NULL },
	.mismatch = XXXINIT_TO_SOME_INIT,
	.symbol_white_list = { DEFAULT_SYMBOL_WHITE_LIST, NULL },
},
/* Do not reference exit code/data from memexit code/data */
{
	.fromsec = { ALL_XXXEXIT_SECTIONS, NULL },
	.bad_tosec = { EXIT_SECTIONS, NULL },
	.mismatch = XXXEXIT_TO_SOME_EXIT,
	.symbol_white_list = { DEFAULT_SYMBOL_WHITE_LIST, NULL },
},
/* Do not use exit code/data from init code */
{
	.fromsec = { ALL_INIT_SECTIONS, NULL },
	.bad_tosec = { ALL_EXIT_SECTIONS, NULL },
	.mismatch = ANY_INIT_TO_ANY_EXIT,
	.symbol_white_list = { DEFAULT_SYMBOL_WHITE_LIST, NULL },
},
/* Do not use init code/data from exit code */
{
	.fromsec = { ALL_EXIT_SECTIONS, NULL },
	.bad_tosec = { ALL_INIT_SECTIONS, NULL },
	.mismatch = ANY_EXIT_TO_ANY_INIT,
	.symbol_white_list = { DEFAULT_SYMBOL_WHITE_LIST, NULL },
},
{
	.fromsec = { ALL_PCI_INIT_SECTIONS, NULL },
	.bad_tosec = { INIT_SECTIONS, NULL },
	.mismatch = ANY_INIT_TO_ANY_EXIT,
	.symbol_white_list = { NULL },
},
/* Do not export init/exit functions or data */
{
	.fromsec = { "__ksymtab*", NULL },
	.bad_tosec = { INIT_SECTIONS, EXIT_SECTIONS, NULL },
	.mismatch = EXPORT_TO_INIT_EXIT,
	.symbol_white_list = { DEFAULT_SYMBOL_WHITE_LIST, NULL },
},
{
	.fromsec = { "__ex_table", NULL },
	/* If you're adding any new black-listed sections in here, consider
	 * adding a special 'printer' for them in scripts/check_extable.
	 */
	.bad_tosec = { ".altinstr_replacement", NULL },
	.good_tosec = {ALL_TEXT_SECTIONS , NULL},
	.mismatch = EXTABLE_TO_NON_TEXT,
	.handler = extable_mismatch_handler,
}
};

static const struct sectioncheck *section_mismatch(
		const char *fromsec, const char *tosec)
{
	int i;
	int elems = sizeof(sectioncheck) / sizeof(struct sectioncheck);
	const struct sectioncheck *check = &sectioncheck[0];

	/*
	 * The target section could be the SHT_NUL section when we're
	 * handling relocations to un-resolved symbols, trying to match it
	 * doesn't make much sense and causes build failures on parisc
	 * architectures.
	 */
	if (*tosec == '\0')
		return NULL;

	for (i = 0; i < elems; i++) {
		if (match(fromsec, check->fromsec)) {
			if (check->bad_tosec[0] && match(tosec, check->bad_tosec))
				return check;
			if (check->good_tosec[0] && !match(tosec, check->good_tosec))
				return check;
		}
		check++;
	}
	return NULL;
}

/**
 * Whitelist to allow certain references to pass with no warning.
 *
 * Pattern 1:
 *   If a module parameter is declared __initdata and permissions=0
 *   then this is legal despite the warning generated.
 *   We cannot see value of permissions here, so just ignore
 *   this pattern.
 *   The pattern is identified by:
 *   tosec   = .init.data
 *   fromsec = .data*
 *   atsym   =__param*
 *
 * Pattern 1a:
 *   module_param_call() ops can refer to __init set function if permissions=0
 *   The pattern is identified by:
 *   tosec   = .init.text
 *   fromsec = .data*
 *   atsym   = __param_ops_*
 *
 * Pattern 2:
 *   Many drivers utilise a *driver container with references to
 *   add, remove, probe functions etc.
 *   the pattern is identified by:
 *   tosec   = init or exit section
 *   fromsec = data section
 *   atsym = *driver, *_template, *_sht, *_ops, *_probe,
 *           *probe_one, *_console, *_timer
 *
 * Pattern 3:
 *   Whitelist all references from .head.text to any init section
 *
 * Pattern 4:
 *   Some symbols belong to init section but still it is ok to reference
 *   these from non-init sections as these symbols don't have any memory
 *   allocated for them and symbol address and value are same. So even
 *   if init section is freed, its ok to reference those symbols.
 *   For ex. symbols marking the init section boundaries.
 *   This pattern is identified by
 *   refsymname = __init_begin, _sinittext, _einittext
 *
 * Pattern 5:
 *   GCC may optimize static inlines when fed constant arg(s) resulting
 *   in functions like cpumask_empty() -- generating an associated symbol
 *   cpumask_empty.constprop.3 that appears in the audit.  If the const that
 *   is passed in comes from __init, like say nmi_ipi_mask, we get a
 *   meaningless section warning.  May need to add isra symbols too...
 *   This pattern is identified by
 *   tosec   = init section
 *   fromsec = text section
 *   refsymname = *.constprop.*
 *
 * Pattern 6:
 *   Hide section mismatch warnings for ELF local symbols.  The goal
 *   is to eliminate false positive modpost warnings caused by
 *   compiler-generated ELF local symbol names such as ".LANCHOR1".
 *   Autogenerated symbol names bypass modpost's "Pattern 2"
 *   whitelisting, which relies on pattern-matching against symbol
 *   names to work.  (One situation where gcc can autogenerate ELF
 *   local symbols is when "-fsection-anchors" is used.)
 **/
static int secref_whitelist(const struct sectioncheck *mismatch,
			    const char *fromsec, const char *fromsym,
			    const char *tosec, const char *tosym)
{
	/* Check for pattern 1 */
	if (match(tosec, init_data_sections) &&
	    match(fromsec, data_sections) &&
	    strstarts(fromsym, "__param"))
		return 0;

	/* Check for pattern 1a */
	if (strcmp(tosec, ".init.text") == 0 &&
	    match(fromsec, data_sections) &&
	    strstarts(fromsym, "__param_ops_"))
		return 0;

	/* Check for pattern 2 */
	if (match(tosec, init_exit_sections) &&
	    match(fromsec, data_sections) &&
	    match(fromsym, mismatch->symbol_white_list))
		return 0;

	/* Check for pattern 3 */
	if (match(fromsec, head_sections) &&
	    match(tosec, init_sections))
		return 0;

	/* Check for pattern 4 */
	if (match(tosym, linker_symbols))
		return 0;

	/* Check for pattern 5 */
	if (match(fromsec, text_sections) &&
	    match(tosec, init_sections) &&
	    match(fromsym, optim_symbols))
		return 0;

	/* Check for pattern 6 */
	if (strstarts(fromsym, ".L"))
		return 0;

	return 1;
}

static inline int is_arm_mapping_symbol(const char *str)
{
	return str[0] == '$' && strchr("axtd", str[1])
	       && (str[2] == '\0' || str[2] == '.');
}

/*
 * If there's no name there, ignore it; likewise, ignore it if it's
 * one of the magic symbols emitted used by current ARM tools.
 *
 * Otherwise if find_symbols_between() returns those symbols, they'll
 * fail the whitelist tests and cause lots of false alarms ... fixable
 * only by merging __exit and __init sections into __text, bloating
 * the kernel (which is especially evil on embedded platforms).
 */
static inline int is_valid_name(struct elf_info *elf, Elf_Sym *sym)
{
	const char *name = elf->strtab + sym->st_name;

	if (!name || !strlen(name))
		return 0;
	return !is_arm_mapping_symbol(name);
}

/**
 * Find symbol based on relocation record info.
 * In some cases the symbol supplied is a valid symbol so
 * return refsym. If st_name != 0 we assume this is a valid symbol.
 * In other cases the symbol needs to be looked up in the symbol table
 * based on section and address.
 *  **/
static Elf_Sym *find_elf_symbol(struct elf_info *elf, Elf64_Sword addr,
				Elf_Sym *relsym)
{
	Elf_Sym *sym;
	Elf_Sym *near = NULL;
	Elf64_Sword distance = 20;
	Elf64_Sword d;
	unsigned int relsym_secindex;

	if (relsym->st_name != 0)
		return relsym;

	relsym_secindex = get_secindex(elf, relsym);
	for (sym = elf->symtab_start; sym < elf->symtab_stop; sym++) {
		if (get_secindex(elf, sym) != relsym_secindex)
			continue;
		if (ELF_ST_TYPE(sym->st_info) == STT_SECTION)
			continue;
		if (!is_valid_name(elf, sym))
			continue;
		if (sym->st_value == addr)
			return sym;
		/* Find a symbol nearby - addr are maybe negative */
		d = sym->st_value - addr;
		if (d < 0)
			d = addr - sym->st_value;
		if (d < distance) {
			distance = d;
			near = sym;
		}
	}
	/* We need a close match */
	if (distance < 20)
		return near;
	else
		return NULL;
}

/*
 * Find symbols before or equal addr and after addr - in the section sec.
 * If we find two symbols with equal offset prefer one with a valid name.
 * The ELF format may have a better way to detect what type of symbol
 * it is, but this works for now.
 **/
static Elf_Sym *find_elf_symbol2(struct elf_info *elf, Elf_Addr addr,
				 const char *sec)
{
	Elf_Sym *sym;
	Elf_Sym *near = NULL;
	Elf_Addr distance = ~0;

	for (sym = elf->symtab_start; sym < elf->symtab_stop; sym++) {
		const char *symsec;

		if (is_shndx_special(sym->st_shndx))
			continue;
		symsec = sec_name(elf, get_secindex(elf, sym));
		if (strcmp(symsec, sec) != 0)
			continue;
		if (!is_valid_name(elf, sym))
			continue;
		if (sym->st_value <= addr) {
			if ((addr - sym->st_value) < distance) {
				distance = addr - sym->st_value;
				near = sym;
			} else if ((addr - sym->st_value) == distance) {
				near = sym;
			}
		}
	}
	return near;
}

/*
 * Convert a section name to the function/data attribute
 * .init.text => __init
 * .memexitconst => __memconst
 * etc.
 *
 * The memory of returned value has been allocated on a heap. The user of this
 * method should free it after usage.
*/
static char *sec2annotation(const char *s)
{
	if (match(s, init_exit_sections)) {
		char *p = NOFAIL(malloc(20));
		char *r = p;

		*p++ = '_';
		*p++ = '_';
		if (*s == '.')
			s++;
		while (*s && *s != '.')
			*p++ = *s++;
		*p = '\0';
		if (*s == '.')
			s++;
		if (strstr(s, "rodata") != NULL)
			strcat(p, "const ");
		else if (strstr(s, "data") != NULL)
			strcat(p, "data ");
		else
			strcat(p, " ");
		return r;
	} else {
		return NOFAIL(strdup(""));
	}
}

static int is_function(Elf_Sym *sym)
{
	if (sym)
		return ELF_ST_TYPE(sym->st_info) == STT_FUNC;
	else
		return -1;
}

static void print_section_list(const char * const list[20])
{
	const char *const *s = list;

	while (*s) {
		fprintf(stderr, "%s", *s);
		s++;
		if (*s)
			fprintf(stderr, ", ");
	}
	fprintf(stderr, "\n");
}

static inline void get_pretty_name(int is_func, const char** name, const char** name_p)
{
	switch (is_func) {
	case 0:	*name = "variable"; *name_p = ""; break;
	case 1:	*name = "function"; *name_p = "()"; break;
	default: *name = "(unknown reference)"; *name_p = ""; break;
	}
}

/*
 * Print a warning about a section mismatch.
 * Try to find symbols near it so user can find it.
 * Check whitelist before warning - it may be a false positive.
 */
static void report_sec_mismatch(const char *modname,
				const struct sectioncheck *mismatch,
				const char *fromsec,
				unsigned long long fromaddr,
				const char *fromsym,
				int from_is_func,
				const char *tosec, const char *tosym,
				int to_is_func)
{
	const char *from, *from_p;
	const char *to, *to_p;
	char *prl_from;
	char *prl_to;

	sec_mismatch_count++;

	get_pretty_name(from_is_func, &from, &from_p);
	get_pretty_name(to_is_func, &to, &to_p);

	warn("%s(%s+0x%llx): Section mismatch in reference from the %s %s%s "
	     "to the %s %s:%s%s\n",
	     modname, fromsec, fromaddr, from, fromsym, from_p, to, tosec,
	     tosym, to_p);

	switch (mismatch->mismatch) {
	case TEXT_TO_ANY_INIT:
		prl_from = sec2annotation(fromsec);
		prl_to = sec2annotation(tosec);
		fprintf(stderr,
		"The function %s%s() references\n"
		"the %s %s%s%s.\n"
		"This is often because %s lacks a %s\n"
		"annotation or the annotation of %s is wrong.\n",
		prl_from, fromsym,
		to, prl_to, tosym, to_p,
		fromsym, prl_to, tosym);
		free(prl_from);
		free(prl_to);
		break;
	case DATA_TO_ANY_INIT: {
		prl_to = sec2annotation(tosec);
		fprintf(stderr,
		"The variable %s references\n"
		"the %s %s%s%s\n"
		"If the reference is valid then annotate the\n"
		"variable with __init* or __refdata (see linux/init.h) "
		"or name the variable:\n",
		fromsym, to, prl_to, tosym, to_p);
		print_section_list(mismatch->symbol_white_list);
		free(prl_to);
		break;
	}
	case TEXT_TO_ANY_EXIT:
		prl_to = sec2annotation(tosec);
		fprintf(stderr,
		"The function %s() references a %s in an exit section.\n"
		"Often the %s %s%s has valid usage outside the exit section\n"
		"and the fix is to remove the %sannotation of %s.\n",
		fromsym, to, to, tosym, to_p, prl_to, tosym);
		free(prl_to);
		break;
	case DATA_TO_ANY_EXIT: {
		prl_to = sec2annotation(tosec);
		fprintf(stderr,
		"The variable %s references\n"
		"the %s %s%s%s\n"
		"If the reference is valid then annotate the\n"
		"variable with __exit* (see linux/init.h) or "
		"name the variable:\n",
		fromsym, to, prl_to, tosym, to_p);
		print_section_list(mismatch->symbol_white_list);
		free(prl_to);
		break;
	}
	case XXXINIT_TO_SOME_INIT:
	case XXXEXIT_TO_SOME_EXIT:
		prl_from = sec2annotation(fromsec);
		prl_to = sec2annotation(tosec);
		fprintf(stderr,
		"The %s %s%s%s references\n"
		"a %s %s%s%s.\n"
		"If %s is only used by %s then\n"
		"annotate %s with a matching annotation.\n",
		from, prl_from, fromsym, from_p,
		to, prl_to, tosym, to_p,
		tosym, fromsym, tosym);
		free(prl_from);
		free(prl_to);
		break;
	case ANY_INIT_TO_ANY_EXIT:
		prl_from = sec2annotation(fromsec);
		prl_to = sec2annotation(tosec);
		fprintf(stderr,
		"The %s %s%s%s references\n"
		"a %s %s%s%s.\n"
		"This is often seen when error handling "
		"in the init function\n"
		"uses functionality in the exit path.\n"
		"The fix is often to remove the %sannotation of\n"
		"%s%s so it may be used outside an exit section.\n",
		from, prl_from, fromsym, from_p,
		to, prl_to, tosym, to_p,
		prl_to, tosym, to_p);
		free(prl_from);
		free(prl_to);
		break;
	case ANY_EXIT_TO_ANY_INIT:
		prl_from = sec2annotation(fromsec);
		prl_to = sec2annotation(tosec);
		fprintf(stderr,
		"The %s %s%s%s references\n"
		"a %s %s%s%s.\n"
		"This is often seen when error handling "
		"in the exit function\n"
		"uses functionality in the init path.\n"
		"The fix is often to remove the %sannotation of\n"
		"%s%s so it may be used outside an init section.\n",
		from, prl_from, fromsym, from_p,
		to, prl_to, tosym, to_p,
		prl_to, tosym, to_p);
		free(prl_from);
		free(prl_to);
		break;
	case EXPORT_TO_INIT_EXIT:
		prl_to = sec2annotation(tosec);
		fprintf(stderr,
		"The symbol %s is exported and annotated %s\n"
		"Fix this by removing the %sannotation of %s "
		"or drop the export.\n",
		tosym, prl_to, prl_to, tosym);
		free(prl_to);
		break;
	case EXTABLE_TO_NON_TEXT:
		fatal("There's a special handler for this mismatch type, "
		      "we should never get here.");
		break;
	}
	fprintf(stderr, "\n");
}

static void default_mismatch_handler(const char *modname, struct elf_info *elf,
				     const struct sectioncheck* const mismatch,
				     Elf_Rela *r, Elf_Sym *sym, const char *fromsec)
{
	const char *tosec;
	Elf_Sym *to;
	Elf_Sym *from;
	const char *tosym;
	const char *fromsym;

	from = find_elf_symbol2(elf, r->r_offset, fromsec);
	fromsym = sym_name(elf, from);

	if (strstarts(fromsym, "reference___initcall"))
		return;

	tosec = sec_name(elf, get_secindex(elf, sym));
	to = find_elf_symbol(elf, r->r_addend, sym);
	tosym = sym_name(elf, to);

	/* check whitelist - we may ignore it */
	if (secref_whitelist(mismatch,
			     fromsec, fromsym, tosec, tosym)) {
		report_sec_mismatch(modname, mismatch,
				    fromsec, r->r_offset, fromsym,
				    is_function(from), tosec, tosym,
				    is_function(to));
	}
}

static int is_executable_section(struct elf_info* elf, unsigned int section_index)
{
	if (section_index > elf->num_sections)
		fatal("section_index is outside elf->num_sections!\n");

	return ((elf->sechdrs[section_index].sh_flags & SHF_EXECINSTR) == SHF_EXECINSTR);
}

/*
 * We rely on a gross hack in section_rel[a]() calling find_extable_entry_size()
 * to know the sizeof(struct exception_table_entry) for the target architecture.
 */
static unsigned int extable_entry_size = 0;
static void find_extable_entry_size(const char* const sec, const Elf_Rela* r)
{
	/*
	 * If we're currently checking the second relocation within __ex_table,
	 * that relocation offset tells us the offsetof(struct
	 * exception_table_entry, fixup) which is equal to sizeof(struct
	 * exception_table_entry) divided by two.  We use that to our advantage
	 * since there's no portable way to get that size as every architecture
	 * seems to go with different sized types.  Not pretty but better than
	 * hard-coding the size for every architecture..
	 */
	if (!extable_entry_size)
		extable_entry_size = r->r_offset * 2;
}

static inline bool is_extable_fault_address(Elf_Rela *r)
{
	/*
	 * extable_entry_size is only discovered after we've handled the
	 * _second_ relocation in __ex_table, so only abort when we're not
	 * handling the first reloc and extable_entry_size is zero.
	 */
	if (r->r_offset && extable_entry_size == 0)
		fatal("extable_entry size hasn't been discovered!\n");

	return ((r->r_offset == 0) ||
		(r->r_offset % extable_entry_size == 0));
}

#define is_second_extable_reloc(Start, Cur, Sec)			\
	(((Cur) == (Start) + 1) && (strcmp("__ex_table", (Sec)) == 0))

static void report_extable_warnings(const char* modname, struct elf_info* elf,
				    const struct sectioncheck* const mismatch,
				    Elf_Rela* r, Elf_Sym* sym,
				    const char* fromsec, const char* tosec)
{
	Elf_Sym* fromsym = find_elf_symbol2(elf, r->r_offset, fromsec);
	const char* fromsym_name = sym_name(elf, fromsym);
	Elf_Sym* tosym = find_elf_symbol(elf, r->r_addend, sym);
	const char* tosym_name = sym_name(elf, tosym);
	const char* from_pretty_name;
	const char* from_pretty_name_p;
	const char* to_pretty_name;
	const char* to_pretty_name_p;

	get_pretty_name(is_function(fromsym),
			&from_pretty_name, &from_pretty_name_p);
	get_pretty_name(is_function(tosym),
			&to_pretty_name, &to_pretty_name_p);

	warn("%s(%s+0x%lx): Section mismatch in reference"
	     " from the %s %s%s to the %s %s:%s%s\n",
	     modname, fromsec, (long)r->r_offset, from_pretty_name,
	     fromsym_name, from_pretty_name_p,
	     to_pretty_name, tosec, tosym_name, to_pretty_name_p);

	if (!match(tosec, mismatch->bad_tosec) &&
	    is_executable_section(elf, get_secindex(elf, sym)))
		fprintf(stderr,
			"The relocation at %s+0x%lx references\n"
			"section \"%s\" which is not in the list of\n"
			"authorized sections.  If you're adding a new section\n"
			"and/or if this reference is valid, add \"%s\" to the\n"
			"list of authorized sections to jump to on fault.\n"
			"This can be achieved by adding \"%s\" to \n"
			"OTHER_TEXT_SECTIONS in scripts/mod/modpost.c.\n",
			fromsec, (long)r->r_offset, tosec, tosec, tosec);
}

static void extable_mismatch_handler(const char* modname, struct elf_info *elf,
				     const struct sectioncheck* const mismatch,
				     Elf_Rela* r, Elf_Sym* sym,
				     const char *fromsec)
{
	const char* tosec = sec_name(elf, get_secindex(elf, sym));

	sec_mismatch_count++;

	report_extable_warnings(modname, elf, mismatch, r, sym, fromsec, tosec);

	if (match(tosec, mismatch->bad_tosec))
		fatal("The relocation at %s+0x%lx references\n"
		      "section \"%s\" which is black-listed.\n"
		      "Something is seriously wrong and should be fixed.\n"
		      "You might get more information about where this is\n"
		      "coming from by using scripts/check_extable.sh %s\n",
		      fromsec, (long)r->r_offset, tosec, modname);
	else if (!is_executable_section(elf, get_secindex(elf, sym))) {
		if (is_extable_fault_address(r))
			fatal("The relocation at %s+0x%lx references\n"
			      "section \"%s\" which is not executable, IOW\n"
			      "it is not possible for the kernel to fault\n"
			      "at that address.  Something is seriously wrong\n"
			      "and should be fixed.\n",
			      fromsec, (long)r->r_offset, tosec);
		else
			fatal("The relocation at %s+0x%lx references\n"
			      "section \"%s\" which is not executable, IOW\n"
			      "the kernel will fault if it ever tries to\n"
			      "jump to it.  Something is seriously wrong\n"
			      "and should be fixed.\n",
			      fromsec, (long)r->r_offset, tosec);
	}
}

static void check_section_mismatch(const char *modname, struct elf_info *elf,
				   Elf_Rela *r, Elf_Sym *sym, const char *fromsec)
{
	const char *tosec = sec_name(elf, get_secindex(elf, sym));
	const struct sectioncheck *mismatch = section_mismatch(fromsec, tosec);

	if (mismatch) {
		if (mismatch->handler)
			mismatch->handler(modname, elf,  mismatch,
					  r, sym, fromsec);
		else
			default_mismatch_handler(modname, elf, mismatch,
						 r, sym, fromsec);
	}
}

static unsigned int *reloc_location(struct elf_info *elf,
				    Elf_Shdr *sechdr, Elf_Rela *r)
{
	return sym_get_data_by_offset(elf, sechdr->sh_info, r->r_offset);
}

static int addend_386_rel(struct elf_info *elf, Elf_Shdr *sechdr, Elf_Rela *r)
{
	unsigned int r_typ = ELF_R_TYPE(r->r_info);
	unsigned int *location = reloc_location(elf, sechdr, r);

	switch (r_typ) {
	case R_386_32:
		r->r_addend = TO_NATIVE(*location);
		break;
	case R_386_PC32:
		r->r_addend = TO_NATIVE(*location) + 4;
		/* For CONFIG_RELOCATABLE=y */
		if (elf->hdr->e_type == ET_EXEC)
			r->r_addend += r->r_offset;
		break;
	}
	return 0;
}

#ifndef R_ARM_CALL
#define R_ARM_CALL	28
#endif
#ifndef R_ARM_JUMP24
#define R_ARM_JUMP24	29
#endif

#ifndef	R_ARM_THM_CALL
#define	R_ARM_THM_CALL		10
#endif
#ifndef	R_ARM_THM_JUMP24
#define	R_ARM_THM_JUMP24	30
#endif
#ifndef	R_ARM_THM_JUMP19
#define	R_ARM_THM_JUMP19	51
#endif

static int addend_arm_rel(struct elf_info *elf, Elf_Shdr *sechdr, Elf_Rela *r)
{
	unsigned int r_typ = ELF_R_TYPE(r->r_info);

	switch (r_typ) {
	case R_ARM_ABS32:
		/* From ARM ABI: (S + A) | T */
		r->r_addend = (int)(long)
			      (elf->symtab_start + ELF_R_SYM(r->r_info));
		break;
	case R_ARM_PC24:
	case R_ARM_CALL:
	case R_ARM_JUMP24:
	case R_ARM_THM_CALL:
	case R_ARM_THM_JUMP24:
	case R_ARM_THM_JUMP19:
		/* From ARM ABI: ((S + A) | T) - P */
		r->r_addend = (int)(long)(elf->hdr +
			      sechdr->sh_offset +
			      (r->r_offset - sechdr->sh_addr));
		break;
	default:
		return 1;
	}
	return 0;
}

static int addend_mips_rel(struct elf_info *elf, Elf_Shdr *sechdr, Elf_Rela *r)
{
	unsigned int r_typ = ELF_R_TYPE(r->r_info);
	unsigned int *location = reloc_location(elf, sechdr, r);
	unsigned int inst;

	if (r_typ == R_MIPS_HI16)
		return 1;	/* skip this */
	inst = TO_NATIVE(*location);
	switch (r_typ) {
	case R_MIPS_LO16:
		r->r_addend = inst & 0xffff;
		break;
	case R_MIPS_26:
		r->r_addend = (inst & 0x03ffffff) << 2;
		break;
	case R_MIPS_32:
		r->r_addend = inst;
		break;
	}
	return 0;
}

static void section_rela(const char *modname, struct elf_info *elf,
			 Elf_Shdr *sechdr)
{
	Elf_Sym  *sym;
	Elf_Rela *rela;
	Elf_Rela r;
	unsigned int r_sym;
	const char *fromsec;

	Elf_Rela *start = (void *)elf->hdr + sechdr->sh_offset;
	Elf_Rela *stop  = (void *)start + sechdr->sh_size;

	fromsec = sech_name(elf, sechdr);
	fromsec += strlen(".rela");
	/* if from section (name) is know good then skip it */
	if (match(fromsec, section_white_list))
		return;

	for (rela = start; rela < stop; rela++) {
		r.r_offset = TO_NATIVE(rela->r_offset);
#if KERNEL_ELFCLASS == ELFCLASS64
		if (elf->hdr->e_machine == EM_MIPS) {
			unsigned int r_typ;
			r_sym = ELF64_MIPS_R_SYM(rela->r_info);
			r_sym = TO_NATIVE(r_sym);
			r_typ = ELF64_MIPS_R_TYPE(rela->r_info);
			r.r_info = ELF64_R_INFO(r_sym, r_typ);
		} else {
			r.r_info = TO_NATIVE(rela->r_info);
			r_sym = ELF_R_SYM(r.r_info);
		}
#else
		r.r_info = TO_NATIVE(rela->r_info);
		r_sym = ELF_R_SYM(r.r_info);
#endif
		r.r_addend = TO_NATIVE(rela->r_addend);
		sym = elf->symtab_start + r_sym;
		/* Skip special sections */
		if (is_shndx_special(sym->st_shndx))
			continue;
		if (is_second_extable_reloc(start, rela, fromsec))
			find_extable_entry_size(fromsec, &r);
		check_section_mismatch(modname, elf, &r, sym, fromsec);
	}
}

static void section_rel(const char *modname, struct elf_info *elf,
			Elf_Shdr *sechdr)
{
	Elf_Sym *sym;
	Elf_Rel *rel;
	Elf_Rela r;
	unsigned int r_sym;
	const char *fromsec;

	Elf_Rel *start = (void *)elf->hdr + sechdr->sh_offset;
	Elf_Rel *stop  = (void *)start + sechdr->sh_size;

	fromsec = sech_name(elf, sechdr);
	fromsec += strlen(".rel");
	/* if from section (name) is know good then skip it */
	if (match(fromsec, section_white_list))
		return;

	for (rel = start; rel < stop; rel++) {
		r.r_offset = TO_NATIVE(rel->r_offset);
#if KERNEL_ELFCLASS == ELFCLASS64
		if (elf->hdr->e_machine == EM_MIPS) {
			unsigned int r_typ;
			r_sym = ELF64_MIPS_R_SYM(rel->r_info);
			r_sym = TO_NATIVE(r_sym);
			r_typ = ELF64_MIPS_R_TYPE(rel->r_info);
			r.r_info = ELF64_R_INFO(r_sym, r_typ);
		} else {
			r.r_info = TO_NATIVE(rel->r_info);
			r_sym = ELF_R_SYM(r.r_info);
		}
#else
		r.r_info = TO_NATIVE(rel->r_info);
		r_sym = ELF_R_SYM(r.r_info);
#endif
		r.r_addend = 0;
		switch (elf->hdr->e_machine) {
		case EM_386:
			if (addend_386_rel(elf, sechdr, &r))
				continue;
			break;
		case EM_ARM:
			if (addend_arm_rel(elf, sechdr, &r))
				continue;
			break;
		case EM_MIPS:
			if (addend_mips_rel(elf, sechdr, &r))
				continue;
			break;
		}
		sym = elf->symtab_start + r_sym;
		/* Skip special sections */
		if (is_shndx_special(sym->st_shndx))
			continue;
		if (is_second_extable_reloc(start, rel, fromsec))
			find_extable_entry_size(fromsec, &r);
		check_section_mismatch(modname, elf, &r, sym, fromsec);
	}
}

/**
 * A module includes a number of sections that are discarded
 * either when loaded or when used as built-in.
 * For loaded modules all functions marked __init and all data
 * marked __initdata will be discarded when the module has been initialized.
 * Likewise for modules used built-in the sections marked __exit
 * are discarded because __exit marked function are supposed to be called
 * only when a module is unloaded which never happens for built-in modules.
 * The check_sec_ref() function traverses all relocation records
 * to find all references to a section that reference a section that will
 * be discarded and warns about it.
 **/
static void check_sec_ref(struct module *mod, const char *modname,
			  struct elf_info *elf)
{
	int i;
	Elf_Shdr *sechdrs = elf->sechdrs;

	/* Walk through all sections */
	for (i = 0; i < elf->num_sections; i++) {
		check_section(modname, elf, &elf->sechdrs[i]);
		/* We want to process only relocation sections and not .init */
		if (sechdrs[i].sh_type == SHT_RELA)
			section_rela(modname, elf, &elf->sechdrs[i]);
		else if (sechdrs[i].sh_type == SHT_REL)
			section_rel(modname, elf, &elf->sechdrs[i]);
	}
}

static char *remove_dot(char *s)
{
	size_t n = strcspn(s, ".");

	if (n && s[n]) {
		size_t m = strspn(s + n + 1, "0123456789");
		if (m && (s[n + m] == '.' || s[n + m] == 0))
			s[n] = 0;
	}
	return s;
}

static void read_symbols(const char *modname)
{
	const char *symname;
	char *version;
	char *license;
	char *namespace;
	struct module *mod;
	struct elf_info info = { };
	Elf_Sym *sym;

	if (!parse_elf(&info, modname))
		return;

	{
		char *tmp;

		/* strip trailing .o */
		tmp = NOFAIL(strdup(modname));
		tmp[strlen(tmp) - 2] = '\0';
		mod = new_module(tmp);
		free(tmp);
	}

	if (!mod->is_vmlinux) {
		license = get_modinfo(&info, "license");
		if (!license)
			warn("missing MODULE_LICENSE() in %s\n", modname);
		while (license) {
			if (license_is_gpl_compatible(license))
				mod->gpl_compatible = 1;
			else {
				mod->gpl_compatible = 0;
				break;
			}
			license = get_next_modinfo(&info, "license", license);
		}

		namespace = get_modinfo(&info, "import_ns");
		while (namespace) {
			add_namespace(&mod->imported_namespaces, namespace);
			namespace = get_next_modinfo(&info, "import_ns",
						     namespace);
		}
	}

	for (sym = info.symtab_start; sym < info.symtab_stop; sym++) {
		symname = remove_dot(info.strtab + sym->st_name);

		handle_symbol(mod, &info, sym, symname);
		handle_moddevtable(mod, &info, sym, symname);
	}

	for (sym = info.symtab_start; sym < info.symtab_stop; sym++) {
		symname = remove_dot(info.strtab + sym->st_name);

		/* Apply symbol namespaces from __kstrtabns_<symbol> entries. */
		if (strstarts(symname, "__kstrtabns_"))
			sym_update_namespace(symname + strlen("__kstrtabns_"),
					     namespace_from_kstrtabns(&info,
								      sym));

		if (strstarts(symname, "__crc_"))
			handle_modversion(mod, &info, sym,
					  symname + strlen("__crc_"));
	}

	// check for static EXPORT_SYMBOL_* functions && global vars
	for (sym = info.symtab_start; sym < info.symtab_stop; sym++) {
		unsigned char bind = ELF_ST_BIND(sym->st_info);

		if (bind == STB_GLOBAL || bind == STB_WEAK) {
			struct symbol *s =
				find_symbol(remove_dot(info.strtab +
						       sym->st_name));

			if (s)
				s->is_static = 0;
		}
	}

	check_sec_ref(mod, modname, &info);

	if (!mod->is_vmlinux) {
		version = get_modinfo(&info, "version");
		if (version || all_versions)
			get_src_version(modname, mod->srcversion,
					sizeof(mod->srcversion) - 1);
	}

	parse_elf_finish(&info);

	/* Our trick to get versioning for module struct etc. - it's
	 * never passed as an argument to an exported function, so
	 * the automatic versioning doesn't pick it up, but it's really
	 * important anyhow */
	if (modversions)
		mod->unres = alloc_symbol("module_layout", 0, mod->unres);
}

static void read_symbols_from_files(const char *filename)
{
	FILE *in = stdin;
	char fname[PATH_MAX];

	if (strcmp(filename, "-") != 0) {
		in = fopen(filename, "r");
		if (!in)
			fatal("Can't open filenames file %s: %m", filename);
	}

	while (fgets(fname, PATH_MAX, in) != NULL) {
		if (strends(fname, "\n"))
			fname[strlen(fname)-1] = '\0';
		read_symbols(fname);
	}

	if (in != stdin)
		fclose(in);
}

#define SZ 500

/* We first write the generated file into memory using the
 * following helper, then compare to the file on disk and
 * only update the later if anything changed */

void __attribute__((format(printf, 2, 3))) buf_printf(struct buffer *buf,
						      const char *fmt, ...)
{
	char tmp[SZ];
	int len;
	va_list ap;

	va_start(ap, fmt);
	len = vsnprintf(tmp, SZ, fmt, ap);
	buf_write(buf, tmp, len);
	va_end(ap);
}

void buf_write(struct buffer *buf, const char *s, int len)
{
	if (buf->size - buf->pos < len) {
		buf->size += len + SZ;
		buf->p = NOFAIL(realloc(buf->p, buf->size));
	}
	strncpy(buf->p + buf->pos, s, len);
	buf->pos += len;
}

static void check_for_gpl_usage(enum export exp, const char *m, const char *s)
{
	switch (exp) {
	case export_gpl:
		fatal("GPL-incompatible module %s.ko uses GPL-only symbol '%s'\n",
		      m, s);
		break;
	case export_unused_gpl:
		fatal("GPL-incompatible module %s.ko uses GPL-only symbol marked UNUSED '%s'\n",
		      m, s);
		break;
	case export_gpl_future:
		warn("GPL-incompatible module %s.ko uses future GPL-only symbol '%s'\n",
		     m, s);
		break;
	case export_plain:
	case export_unused:
	case export_unknown:
		/* ignore */
		break;
	}
}

static void check_for_unused(enum export exp, const char *m, const char *s)
{
	switch (exp) {
	case export_unused:
	case export_unused_gpl:
		warn("module %s.ko uses symbol '%s' marked UNUSED\n",
		     m, s);
		break;
	default:
		/* ignore */
		break;
	}
}

static int check_exports(struct module *mod)
{
	struct symbol *s, *exp;
	int err = 0;

	for (s = mod->unres; s; s = s->next) {
		const char *basename;
		exp = find_symbol(s->name);
		if (!exp || exp->module == mod) {
			if (have_vmlinux && !s->weak) {
				modpost_log(warn_unresolved ? LOG_WARN : LOG_ERROR,
					    "\"%s\" [%s.ko] undefined!\n",
					    s->name, mod->name);
				if (!warn_unresolved)
					err = 1;
			}
			continue;
		}
		basename = strrchr(mod->name, '/');
		if (basename)
			basename++;
		else
			basename = mod->name;

		if (exp->namespace &&
		    !module_imports_namespace(mod, exp->namespace)) {
			modpost_log(allow_missing_ns_imports ? LOG_WARN : LOG_ERROR,
				    "module %s uses symbol %s from namespace %s, but does not import it.\n",
				    basename, exp->name, exp->namespace);
			if (!allow_missing_ns_imports)
				err = 1;
			add_namespace(&mod->missing_namespaces, exp->namespace);
		}

		if (!mod->gpl_compatible)
			check_for_gpl_usage(exp->export, basename, exp->name);
		check_for_unused(exp->export, basename, exp->name);
	}

	return err;
}

static int check_modname_len(struct module *mod)
{
	const char *mod_name;

	mod_name = strrchr(mod->name, '/');
	if (mod_name == NULL)
		mod_name = mod->name;
	else
		mod_name++;
	if (strlen(mod_name) >= MODULE_NAME_LEN) {
		merror("module name is too long [%s.ko]\n", mod->name);
		return 1;
	}

	return 0;
}

/**
 * Header for the generated file
 **/
static void add_header(struct buffer *b, struct module *mod)
{
	buf_printf(b, "#include <linux/module.h>\n");
	/*
	 * Include build-salt.h after module.h in order to
	 * inherit the definitions.
	 */
	buf_printf(b, "#define INCLUDE_VERMAGIC\n");
	buf_printf(b, "#include <linux/build-salt.h>\n");
	buf_printf(b, "#include <linux/vermagic.h>\n");
	buf_printf(b, "#include <linux/compiler.h>\n");
	buf_printf(b, "\n");
	buf_printf(b, "BUILD_SALT;\n");
	buf_printf(b, "\n");
	buf_printf(b, "MODULE_INFO(vermagic, VERMAGIC_STRING);\n");
	buf_printf(b, "MODULE_INFO(name, KBUILD_MODNAME);\n");
	buf_printf(b, "\n");
	buf_printf(b, "__visible struct module __this_module\n");
	buf_printf(b, "__section(\".gnu.linkonce.this_module\") = {\n");
	buf_printf(b, "\t.name = KBUILD_MODNAME,\n");
	if (mod->has_init)
		buf_printf(b, "\t.init = init_module,\n");
	if (mod->has_cleanup)
		buf_printf(b, "#ifdef CONFIG_MODULE_UNLOAD\n"
			      "\t.exit = cleanup_module,\n"
			      "#endif\n");
	buf_printf(b, "\t.arch = MODULE_ARCH_INIT,\n");
	buf_printf(b, "};\n");
}

static void add_intree_flag(struct buffer *b, int is_intree)
{
	if (is_intree)
		buf_printf(b, "\nMODULE_INFO(intree, \"Y\");\n");
}

/* Cannot check for assembler */
static void add_retpoline(struct buffer *b)
{
	buf_printf(b, "\n#ifdef CONFIG_RETPOLINE\n");
	buf_printf(b, "MODULE_INFO(retpoline, \"Y\");\n");
	buf_printf(b, "#endif\n");
}

static void add_staging_flag(struct buffer *b, const char *name)
{
	if (strstarts(name, "drivers/staging"))
		buf_printf(b, "\nMODULE_INFO(staging, \"Y\");\n");
}

/**
 * Record CRCs for unresolved symbols
 **/
static int add_versions(struct buffer *b, struct module *mod)
{
	struct symbol *s, *exp;
	int err = 0;

	for (s = mod->unres; s; s = s->next) {
		exp = find_symbol(s->name);
		if (!exp || exp->module == mod)
			continue;
		s->module = exp->module;
		s->crc_valid = exp->crc_valid;
		s->crc = exp->crc;
	}

	if (!modversions)
		return err;

	buf_printf(b, "\n");
	buf_printf(b, "static const struct modversion_info ____versions[]\n");
	buf_printf(b, "__used __section(\"__versions\") = {\n");

	for (s = mod->unres; s; s = s->next) {
		if (!s->module)
			continue;
		if (!s->crc_valid) {
			warn("\"%s\" [%s.ko] has no CRC!\n",
				s->name, mod->name);
			continue;
		}
		if (strlen(s->name) >= MODULE_NAME_LEN) {
			merror("too long symbol \"%s\" [%s.ko]\n",
			       s->name, mod->name);
			err = 1;
			break;
		}
		buf_printf(b, "\t{ %#8x, \"%s\" },\n",
			   s->crc, s->name);
	}

	buf_printf(b, "};\n");

	return err;
}

static void add_depends(struct buffer *b, struct module *mod)
{
	struct symbol *s;
	int first = 1;

	/* Clear ->seen flag of modules that own symbols needed by this. */
	for (s = mod->unres; s; s = s->next)
		if (s->module)
			s->module->seen = s->module->is_vmlinux;

	buf_printf(b, "\n");
	buf_printf(b, "MODULE_INFO(depends, \"");
	for (s = mod->unres; s; s = s->next) {
		const char *p;
		if (!s->module)
			continue;

		if (s->module->seen)
			continue;

		s->module->seen = 1;
		p = strrchr(s->module->name, '/');
		if (p)
			p++;
		else
			p = s->module->name;
		buf_printf(b, "%s%s", first ? "" : ",", p);
		first = 0;
	}
	buf_printf(b, "\");\n");
}

static void add_srcversion(struct buffer *b, struct module *mod)
{
	if (mod->srcversion[0]) {
		buf_printf(b, "\n");
		buf_printf(b, "MODULE_INFO(srcversion, \"%s\");\n",
			   mod->srcversion);
	}
}

static void write_buf(struct buffer *b, const char *fname)
{
	FILE *file;

	file = fopen(fname, "w");
	if (!file) {
		perror(fname);
		exit(1);
	}
	if (fwrite(b->p, 1, b->pos, file) != b->pos) {
		perror(fname);
		exit(1);
	}
	if (fclose(file) != 0) {
		perror(fname);
		exit(1);
	}
}

static void write_if_changed(struct buffer *b, const char *fname)
{
	char *tmp;
	FILE *file;
	struct stat st;

	file = fopen(fname, "r");
	if (!file)
		goto write;

	if (fstat(fileno(file), &st) < 0)
		goto close_write;

	if (st.st_size != b->pos)
		goto close_write;

	tmp = NOFAIL(malloc(b->pos));
	if (fread(tmp, 1, b->pos, file) != b->pos)
		goto free_write;

	if (memcmp(tmp, b->p, b->pos) != 0)
		goto free_write;

	free(tmp);
	fclose(file);
	return;

 free_write:
	free(tmp);
 close_write:
	fclose(file);
 write:
	write_buf(b, fname);
}

/* parse Module.symvers file. line format:
 * 0x12345678<tab>symbol<tab>module<tab>export<tab>namespace
 **/
static void read_dump(const char *fname)
{
	char *buf, *pos, *line;

	buf = read_text_file(fname);
	if (!buf)
		/* No symbol versions, silently ignore */
		return;

	pos = buf;

	while ((line = get_line(&pos))) {
		char *symname, *namespace, *modname, *d, *export;
		unsigned int crc;
		struct module *mod;
		struct symbol *s;

		if (!(symname = strchr(line, '\t')))
			goto fail;
		*symname++ = '\0';
		if (!(modname = strchr(symname, '\t')))
			goto fail;
		*modname++ = '\0';
		if (!(export = strchr(modname, '\t')))
			goto fail;
		*export++ = '\0';
		if (!(namespace = strchr(export, '\t')))
			goto fail;
		*namespace++ = '\0';

		crc = strtoul(line, &d, 16);
		if (*symname == '\0' || *modname == '\0' || *d != '\0')
			goto fail;
		mod = find_module(modname);
		if (!mod) {
			mod = new_module(modname);
			mod->from_dump = 1;
		}
		s = sym_add_exported(symname, mod, export_no(export));
		s->is_static = 0;
		sym_set_crc(symname, crc);
		sym_update_namespace(symname, namespace);
	}
	free(buf);
	return;
fail:
	free(buf);
	fatal("parse error in symbol dump file\n");
}

/* For normal builds always dump all symbols.
 * For external modules only dump symbols
 * that are not read from kernel Module.symvers.
 **/
static int dump_sym(struct symbol *sym)
{
	if (!external_module)
		return 1;
	if (sym->module->from_dump)
		return 0;
	return 1;
}

static void write_dump(const char *fname)
{
	struct buffer buf = { };
	struct symbol *symbol;
	const char *namespace;
	int n;

	for (n = 0; n < SYMBOL_HASH_SIZE ; n++) {
		symbol = symbolhash[n];
		while (symbol) {
			if (dump_sym(symbol)) {
				namespace = symbol->namespace;
				buf_printf(&buf, "0x%08x\t%s\t%s\t%s\t%s\n",
					   symbol->crc, symbol->name,
					   symbol->module->name,
					   export_str(symbol->export),
					   namespace ? namespace : "");
			}
			symbol = symbol->next;
		}
	}
	write_buf(&buf, fname);
	free(buf.p);
}

static void write_namespace_deps_files(const char *fname)
{
	struct module *mod;
	struct namespace_list *ns;
	struct buffer ns_deps_buf = {};

	for (mod = modules; mod; mod = mod->next) {

		if (mod->from_dump || !mod->missing_namespaces)
			continue;

		buf_printf(&ns_deps_buf, "%s.ko:", mod->name);

		for (ns = mod->missing_namespaces; ns; ns = ns->next)
			buf_printf(&ns_deps_buf, " %s", ns->namespace);

		buf_printf(&ns_deps_buf, "\n");
	}

	write_if_changed(&ns_deps_buf, fname);
	free(ns_deps_buf.p);
}

struct dump_list {
	struct dump_list *next;
	const char *file;
};

int main(int argc, char **argv)
{
	struct module *mod;
	struct buffer buf = { };
	char *missing_namespace_deps = NULL;
	char *dump_write = NULL, *files_source = NULL;
	int opt;
	int err;
	int n;
	struct dump_list *dump_read_start = NULL;
	struct dump_list **dump_read_iter = &dump_read_start;

	while ((opt = getopt(argc, argv, "ei:mnT:o:awENd:")) != -1) {
		switch (opt) {
		case 'e':
			external_module = 1;
			break;
		case 'i':
			*dump_read_iter =
				NOFAIL(calloc(1, sizeof(**dump_read_iter)));
			(*dump_read_iter)->file = optarg;
			dump_read_iter = &(*dump_read_iter)->next;
			break;
		case 'm':
			modversions = 1;
			break;
		case 'n':
			ignore_missing_files = 1;
			break;
		case 'o':
			dump_write = optarg;
			break;
		case 'a':
			all_versions = 1;
			break;
		case 'T':
			files_source = optarg;
			break;
		case 'w':
			warn_unresolved = 1;
			break;
		case 'E':
			sec_mismatch_fatal = 1;
			break;
		case 'N':
			allow_missing_ns_imports = 1;
			break;
		case 'd':
			missing_namespace_deps = optarg;
			break;
		default:
			exit(1);
		}
	}

	while (dump_read_start) {
		struct dump_list *tmp;

		read_dump(dump_read_start->file);
		tmp = dump_read_start->next;
		free(dump_read_start);
		dump_read_start = tmp;
	}

	while (optind < argc)
		read_symbols(argv[optind++]);

	if (files_source)
		read_symbols_from_files(files_source);

	/*
	 * When there's no vmlinux, don't print warnings about
	 * unresolved symbols (since there'll be too many ;)
	 */
	if (!have_vmlinux)
		warn("Symbol info of vmlinux is missing. Unresolved symbol check will be entirely skipped.\n");

	err = 0;

	for (mod = modules; mod; mod = mod->next) {
		char fname[PATH_MAX];

		if (mod->is_vmlinux || mod->from_dump)
			continue;

		buf.pos = 0;

		err |= check_modname_len(mod);
		err |= check_exports(mod);

		add_header(&buf, mod);
		add_intree_flag(&buf, !external_module);
		add_retpoline(&buf);
		add_staging_flag(&buf, mod->name);
		err |= add_versions(&buf, mod);
		add_depends(&buf, mod);
		add_moddevtable(&buf, mod);
		add_srcversion(&buf, mod);

		sprintf(fname, "%s.mod.c", mod->name);
		write_if_changed(&buf, fname);
	}

	if (missing_namespace_deps)
		write_namespace_deps_files(missing_namespace_deps);

	if (dump_write)
		write_dump(dump_write);
	if (sec_mismatch_count && sec_mismatch_fatal)
		fatal("Section mismatches detected.\n"
		      "Set CONFIG_SECTION_MISMATCH_WARN_ONLY=y to allow them.\n");
	for (n = 0; n < SYMBOL_HASH_SIZE; n++) {
		struct symbol *s;

		for (s = symbolhash[n]; s; s = s->next) {
			if (s->is_static)
				warn("\"%s\" [%s] is a static %s\n",
				     s->name, s->module->name,
				     export_str(s->export));
		}
	}

	free(buf.p);

	return err;
}<|MERGE_RESOLUTION|>--- conflicted
+++ resolved
@@ -948,11 +948,7 @@
 
 #define DATA_SECTIONS ".data", ".data.rel"
 #define TEXT_SECTIONS ".text", ".text.unlikely", ".sched.text", \
-<<<<<<< HEAD
-		".kprobes.text", ".cpuidle.text"
-=======
 		".kprobes.text", ".cpuidle.text", ".noinstr.text"
->>>>>>> 24b8d41d
 #define OTHER_TEXT_SECTIONS ".ref.text", ".head.text", ".spinlock.text", \
 		".fixup", ".entry.text", ".exception.text", ".text.*", \
 		".coldtext"
