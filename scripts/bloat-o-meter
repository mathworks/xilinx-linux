--- conflicted
+++ resolved
@@ -9,11 +9,6 @@
 
 import sys, os, re
 from signal import signal, SIGPIPE, SIG_DFL
-<<<<<<< HEAD
-
-signal(SIGPIPE, SIG_DFL)
-=======
->>>>>>> 24b8d41d
 
 signal(SIGPIPE, SIG_DFL)
 
@@ -46,40 +41,17 @@
                 sym[name] = sym.get(name, 0) + int(size, 16)
     return sym
 
-<<<<<<< HEAD
-old = getsizes(sys.argv[1])
-new = getsizes(sys.argv[2])
-grow, shrink, add, remove, up, down = 0, 0, 0, 0, 0, 0
-delta, common = [], {}
-otot, ntot = 0, 0
-=======
 def calc(oldfile, newfile, format):
     old = getsizes(oldfile, format)
     new = getsizes(newfile, format)
     grow, shrink, add, remove, up, down = 0, 0, 0, 0, 0, 0
     delta, common = [], {}
     otot, ntot = 0, 0
->>>>>>> 24b8d41d
 
     for a in old:
         if a in new:
             common[a] = 1
 
-<<<<<<< HEAD
-for name in old:
-    otot += old[name]
-    if name not in common:
-        remove += 1
-        down += old[name]
-        delta.append((-old[name], name))
-
-for name in new:
-    ntot += new[name]
-    if name not in common:
-        add += 1
-        up += new[name]
-        delta.append((new[name], name))
-=======
     for name in old:
         otot += old[name]
         if name not in common:
@@ -93,7 +65,6 @@
             add += 1
             up += new[name]
             delta.append((new[name], name))
->>>>>>> 24b8d41d
 
     for name in common:
         d = new.get(name, 0) - old.get(name, 0)
@@ -121,16 +92,6 @@
         percent = 0
     print("Total: Before=%d, After=%d, chg %+.2f%%" % (otot, ntot, percent))
 
-<<<<<<< HEAD
-print("add/remove: %s/%s grow/shrink: %s/%s up/down: %s/%s (%s)" % \
-      (add, remove, grow, shrink, up, -down, up-down))
-print("%-40s %7s %7s %+7s" % ("function", "old", "new", "delta"))
-for d, n in delta:
-    if d: print("%-40s %7s %7s %+7d" % (n, old.get(n,"-"), new.get(n,"-"), d))
-
-print("Total: Before=%d, After=%d, chg %+.2f%%" % \
-    (otot, ntot, (ntot - otot)*100.0/otot))
-=======
 if sys.argv[1] == "-c":
     print_result("Function", "tT", 3)
     print_result("Data", "dDbB", 3)
@@ -140,5 +101,4 @@
 elif sys.argv[1] == "-t":
     print_result("Function", "tT", 3)
 else:
-    print_result("Function", "tTdDbBrR", 2)
->>>>>>> 24b8d41d
+    print_result("Function", "tTdDbBrR", 2)