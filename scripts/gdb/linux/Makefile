# SPDX-License-Identifier: GPL-2.0

ifdef building_out_of_srctree

symlinks := $(patsubst $(srctree)/$(src)/%,%,$(wildcard $(srctree)/$(src)/*.py))

quiet_cmd_symlink = SYMLINK $@
      cmd_symlink = ln -fsn $(patsubst $(obj)/%,$(abspath $(srctree))/$(src)/%,$@) $@

extra-y += $(symlinks)
$(addprefix $(obj)/, $(symlinks)): FORCE
	$(call if_changed,symlink)

endif

quiet_cmd_gen_constants_py = GEN     $@
      cmd_gen_constants_py = \
	$(CPP) -E -x c -P $(c_flags) $< > $@ ;\
	sed -i '1,/<!-- end-c-headers -->/d;' $@

<<<<<<< HEAD
targets += constants.py
$(obj)/constants.py: $(SRCTREE)/$(obj)/constants.py.in FORCE
	$(call if_changed_dep,gen_constants_py)

build_constants_py: $(obj)/constants.py
	@:

clean-files := *.pyc *.pyo $(if $(KBUILD_SRC),*.py) $(obj)/constants.py
=======
extra-y += constants.py
$(obj)/constants.py: $(src)/constants.py.in FORCE
	$(call if_changed_dep,gen_constants_py)

clean-files := *.pyc *.pyo
>>>>>>> 24b8d41d
<|MERGE_RESOLUTION|>--- conflicted
+++ resolved
@@ -18,19 +18,8 @@
 	$(CPP) -E -x c -P $(c_flags) $< > $@ ;\
 	sed -i '1,/<!-- end-c-headers -->/d;' $@
 
-<<<<<<< HEAD
-targets += constants.py
-$(obj)/constants.py: $(SRCTREE)/$(obj)/constants.py.in FORCE
-	$(call if_changed_dep,gen_constants_py)
-
-build_constants_py: $(obj)/constants.py
-	@:
-
-clean-files := *.pyc *.pyo $(if $(KBUILD_SRC),*.py) $(obj)/constants.py
-=======
 extra-y += constants.py
 $(obj)/constants.py: $(src)/constants.py.in FORCE
 	$(call if_changed_dep,gen_constants_py)
 
-clean-files := *.pyc *.pyo
->>>>>>> 24b8d41d
+clean-files := *.pyc *.pyo