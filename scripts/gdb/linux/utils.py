--- conflicted
+++ resolved
@@ -92,17 +92,6 @@
     return memoryview(inf.read_memory(start, length))
 
 
-<<<<<<< HEAD
-def read_u16(buffer):
-    value = [0, 0]
-
-    if type(buffer[0]) is str:
-        value[0] = ord(buffer[0])
-        value[1] = ord(buffer[1])
-    else:
-        value[0] = buffer[0]
-        value[1] = buffer[1]
-=======
 def read_u16(buffer, offset):
     buffer_val = buffer[offset:offset + 2]
     value = [0, 0]
@@ -113,7 +102,6 @@
     else:
         value[0] = buffer_val[0]
         value[1] = buffer_val[1]
->>>>>>> 24b8d41d
 
     if get_target_endianness() == LITTLE_ENDIAN:
         return value[0] + (value[1] << 8)
@@ -193,11 +181,7 @@
 def gdb_eval_or_none(expresssion):
     try:
         return gdb.parse_and_eval(expresssion)
-<<<<<<< HEAD
-    except:
-=======
     except gdb.error:
->>>>>>> 24b8d41d
         return None
 
 
