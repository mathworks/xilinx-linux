--- conflicted
+++ resolved
@@ -372,38 +372,9 @@
 }
 ERROR(property_name_chars, check_property_name_chars, PROPNODECHARS);
 
-<<<<<<< HEAD
-static void check_unit_address_vs_reg(struct check *c, struct node *dt,
-			     struct node *node)
-{
-	const char *unitname = get_unitname(node);
-	struct property *prop = get_property(node, "reg");
-
-	if (!prop) {
-		prop = get_property(node, "ranges");
-		if (prop && !prop->val.len)
-			prop = NULL;
-	}
-
-	if (prop) {
-		if (!unitname[0])
-			FAIL(c, "Node %s has a reg or ranges property, but no unit name",
-			    node->fullpath);
-	} else {
-		if (unitname[0])
-			FAIL(c, "Node %s has a unit name, but no reg property",
-			    node->fullpath);
-	}
-}
-NODE_WARNING(unit_address_vs_reg, NULL);
-
-static void check_property_name_chars(struct check *c, struct node *dt,
-				      struct node *node, struct property *prop)
-=======
 static void check_property_name_chars_strict(struct check *c,
 					     struct dt_info *dti,
 					     struct node *node)
->>>>>>> 24b8d41d
 {
 	struct property *prop;
 
@@ -1860,8 +1831,6 @@
 	&spi_bus_bridge,
 	&spi_bus_reg,
 
-	&unit_address_vs_reg,
-
 	&avoid_default_addr_size,
 	&avoid_unnecessary_addr_size,
 	&unique_unit_address,
