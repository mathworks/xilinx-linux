--- conflicted
+++ resolved
@@ -673,11 +673,7 @@
 
 static __initdata DECLARE_COMPLETION(kthreadd_done);
 
-<<<<<<< HEAD
-static noinline void __ref rest_init(void)
-=======
 noinline void __ref rest_init(void)
->>>>>>> 24b8d41d
 {
 	struct task_struct *tsk;
 	int pid;
@@ -773,8 +769,6 @@
 
 # if THREAD_SIZE >= PAGE_SIZE
 void __init __weak thread_stack_cache_init(void)
-<<<<<<< HEAD
-=======
 {
 }
 #endif
@@ -792,7 +786,6 @@
 static void __init initcall_debug_enable(void);
 #else
 static inline void initcall_debug_enable(void)
->>>>>>> 24b8d41d
 {
 }
 #endif
@@ -977,11 +970,6 @@
 	boot_init_stack_canary();
 
 	time_init();
-<<<<<<< HEAD
-	sched_clock_postinit();
-	printk_nmi_init();
-=======
->>>>>>> 24b8d41d
 	perf_event_init();
 	profile_init();
 	call_function_init();
@@ -1041,13 +1029,6 @@
 	if (efi_enabled(EFI_RUNTIME_SERVICES))
 		efi_enter_virtual_mode();
 #endif
-<<<<<<< HEAD
-#ifdef CONFIG_X86_ESPFIX64
-	/* Should be run before the first non-init thread is created */
-	init_espfix_bsp();
-#endif
-=======
->>>>>>> 24b8d41d
 	thread_stack_cache_init();
 	cred_init();
 	fork_init();
