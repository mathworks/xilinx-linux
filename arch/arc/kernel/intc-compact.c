--- conflicted
+++ resolved
@@ -10,10 +10,7 @@
 #include <linux/irqchip.h>
 #include <asm/irq.h>
 
-<<<<<<< HEAD
-=======
 #define NR_CPU_IRQS	32	/* number of irq lines coming in */
->>>>>>> 24b8d41d
 #define TIMER0_IRQ	3	/* Fixed by ISA */
 
 /*
