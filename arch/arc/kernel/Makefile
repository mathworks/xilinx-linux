# SPDX-License-Identifier: GPL-2.0-only
#
# Copyright (C) 2004, 2007-2010, 2011-2012 Synopsys, Inc. (www.synopsys.com)
#

<<<<<<< HEAD
# Pass UTS_MACHINE for user_regset definition
CFLAGS_ptrace.o		+= -DUTS_MACHINE='"$(UTS_MACHINE)"'

obj-y	:= arcksyms.o setup.o irq.o time.o reset.o ptrace.o process.o devtree.o
=======
obj-y	:= arcksyms.o setup.o irq.o reset.o ptrace.o process.o devtree.o
>>>>>>> 24b8d41d
obj-y	+= signal.o traps.o sys.o troubleshoot.o stacktrace.o disasm.o
obj-$(CONFIG_ISA_ARCOMPACT)		+= entry-compact.o intc-compact.o
obj-$(CONFIG_ISA_ARCV2)			+= entry-arcv2.o intc-arcv2.o

obj-$(CONFIG_MODULES)			+= arcksyms.o module.o
obj-$(CONFIG_SMP) 			+= smp.o
obj-$(CONFIG_ARC_MCIP)			+= mcip.o
obj-$(CONFIG_ARC_DW2_UNWIND)		+= unwind.o
obj-$(CONFIG_KPROBES)      		+= kprobes.o
obj-$(CONFIG_ARC_EMUL_UNALIGNED) 	+= unaligned.o
obj-$(CONFIG_KGDB)			+= kgdb.o
obj-$(CONFIG_ARC_METAWARE_HLINK)	+= arc_hostlink.o
obj-$(CONFIG_PERF_EVENTS)		+= perf_event.o
obj-$(CONFIG_JUMP_LABEL)		+= jump_label.o

obj-$(CONFIG_ARC_FPU_SAVE_RESTORE)	+= fpu.o
ifdef CONFIG_ISA_ARCOMPACT
CFLAGS_fpu.o   += -mdpfp
endif

ifdef CONFIG_ARC_DW2_UNWIND
CFLAGS_ctx_sw.o += -fno-omit-frame-pointer
obj-y += ctx_sw.o
else
obj-y += ctx_sw_asm.o
endif

extra-y := vmlinux.lds head.o<|MERGE_RESOLUTION|>--- conflicted
+++ resolved
@@ -3,14 +3,7 @@
 # Copyright (C) 2004, 2007-2010, 2011-2012 Synopsys, Inc. (www.synopsys.com)
 #
 
-<<<<<<< HEAD
-# Pass UTS_MACHINE for user_regset definition
-CFLAGS_ptrace.o		+= -DUTS_MACHINE='"$(UTS_MACHINE)"'
-
-obj-y	:= arcksyms.o setup.o irq.o time.o reset.o ptrace.o process.o devtree.o
-=======
 obj-y	:= arcksyms.o setup.o irq.o reset.o ptrace.o process.o devtree.o
->>>>>>> 24b8d41d
 obj-y	+= signal.o traps.o sys.o troubleshoot.o stacktrace.o disasm.o
 obj-$(CONFIG_ISA_ARCOMPACT)		+= entry-compact.o intc-compact.o
 obj-$(CONFIG_ISA_ARCV2)			+= entry-arcv2.o intc-arcv2.o
