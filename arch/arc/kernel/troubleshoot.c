--- conflicted
+++ resolved
@@ -223,9 +223,5 @@
 
 	/* Show stack trace if this Fatality happened in kernel mode */
 	if (!user_mode(regs))
-<<<<<<< HEAD
-		show_stacktrace(current, regs);
-=======
 		show_stacktrace(current, regs, KERN_DEFAULT);
->>>>>>> 24b8d41d
 }