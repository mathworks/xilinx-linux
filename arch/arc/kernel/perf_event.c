--- conflicted
+++ resolved
@@ -63,10 +63,7 @@
 {
 	struct arc_callchain_trace *ctrl = data;
 	struct perf_callchain_entry_ctx *entry = ctrl->perf_stuff;
-<<<<<<< HEAD
-=======
-
->>>>>>> 24b8d41d
+
 	perf_callchain_store(entry, addr);
 
 	if (ctrl->depth++ < 3)
@@ -75,13 +72,8 @@
 	return -1;
 }
 
-<<<<<<< HEAD
-void
-perf_callchain_kernel(struct perf_callchain_entry_ctx *entry, struct pt_regs *regs)
-=======
 void perf_callchain_kernel(struct perf_callchain_entry_ctx *entry,
 			   struct pt_regs *regs)
->>>>>>> 24b8d41d
 {
 	struct arc_callchain_trace ctrl = {
 		.depth = 0,
@@ -91,13 +83,8 @@
 	arc_unwind_core(NULL, regs, callchain_trace, &ctrl);
 }
 
-<<<<<<< HEAD
-void
-perf_callchain_user(struct perf_callchain_entry_ctx *entry, struct pt_regs *regs)
-=======
 void perf_callchain_user(struct perf_callchain_entry_ctx *entry,
 			 struct pt_regs *regs)
->>>>>>> 24b8d41d
 {
 	/*
 	 * User stack can't be unwound trivially with kernel dwarf unwinder
@@ -219,8 +206,6 @@
 		hwc->config |= arc_pmu->ev_hw_idx[ret];
 		pr_debug("init cache event with h/w %08x \'%s\'\n",
 			 (int)hwc->config, arc_pmu_ev_hw_map[ret]);
-<<<<<<< HEAD
-=======
 		return 0;
 
 	case PERF_TYPE_RAW:
@@ -232,7 +217,6 @@
 			 event->attr.config,
 			 arc_pmu->raw_entry[event->attr.config].name);
 
->>>>>>> 24b8d41d
 		return 0;
 
 	default:
