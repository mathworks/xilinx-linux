--- conflicted
+++ resolved
@@ -26,16 +26,9 @@
 {
 	if (of_flat_dt_is_compatible(dt_root, "abilis,arc-tb10x"))
 		arc_base_baud = 166666666;	/* Fixed 166.6MHz clk (TB10x) */
-<<<<<<< HEAD
-	else if (of_flat_dt_is_compatible(dt_root, "snps,arc-sdp"))
-		arc_base_baud = 33333333;	/* Fixed 33MHz clk (AXS10x) */
-	else if (of_flat_dt_is_compatible(dt_root, "ezchip,arc-nps"))
-		arc_base_baud = 800000000;      /* Fixed 800MHz clk (NPS) */
-=======
 	else if (of_flat_dt_is_compatible(dt_root, "snps,arc-sdp") ||
 		 of_flat_dt_is_compatible(dt_root, "snps,hsdk"))
 		arc_base_baud = 33333333;	/* Fixed 33MHz clk (AXS10x & HSDK) */
->>>>>>> 24b8d41d
 	else
 		arc_base_baud = 50000000;	/* Fixed default 50MHz */
 }
