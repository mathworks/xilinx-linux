// SPDX-License-Identifier: GPL-2.0-only
/*
 * Copyright (C) 2014, 2015 Synopsys, Inc. (www.synopsys.com)
 */

/*
 * Device tree for AXC003 CPU card: HS38x2 (Dual Core) with IDU intc
 */

/include/ "skeleton_hs_idu.dtsi"

/ {
	compatible = "snps,arc";
<<<<<<< HEAD
	#address-cells = <1>;
	#size-cells = <1>;
=======
	#address-cells = <2>;
	#size-cells = <2>;
>>>>>>> 24b8d41d

	cpu_card {
		compatible = "simple-bus";
		#address-cells = <1>;
		#size-cells = <1>;

		ranges = <0x00000000 0x0 0xf0000000 0x10000000>;

		input_clk: input-clk {
			#clock-cells = <0>;
			compatible = "fixed-clock";
			clock-frequency = <33333333>;
		};

<<<<<<< HEAD
		core_clk: core_clk {
			#clock-cells = <0>;
			compatible = "fixed-clock";
			clock-frequency = <100000000>;
=======
		core_clk: core-clk@80 {
			compatible = "snps,axs10x-arc-pll-clock";
			reg = <0x80 0x10>, <0x100 0x10>;
			#clock-cells = <0>;
			clocks = <&input_clk>;

			/*
			 * Set initial core pll output frequency to 100MHz.
			 * It will be applied at the core pll driver probing
			 * on early boot.
			 */
			assigned-clocks = <&core_clk>;
			assigned-clock-rates = <100000000>;
>>>>>>> 24b8d41d
		};

		core_intc: archs-intc@cpu {
			compatible = "snps,archs-intc";
			interrupt-controller;
			#interrupt-cells = <1>;
		};

		idu_intc: idu-interrupt-controller {
			compatible = "snps,archs-idu-intc";
			interrupt-controller;
			interrupt-parent = <&core_intc>;
<<<<<<< HEAD

			/*
			 * <hwirq  distribution>
			 * distribution: 0=RR; 1=cpu0, 2=cpu1, 4=cpu2, 8=cpu3
			 */
			#interrupt-cells = <2>;

			/*
			 * upstream irqs to core intc - downstream these are
			 * "COMMON" irq 0,1..
			 */
			interrupts = <24 25>;
=======
			#interrupt-cells = <1>;
>>>>>>> 24b8d41d
		};

		/*
		 * this GPIO block ORs all interrupts on CPU card (creg,..)
		 * to uplink only 1 IRQ to ARC core intc
		 */
		dw-apb-gpio@2000 {
			compatible = "snps,dw-apb-gpio";
			reg = < 0x2000 0x80 >;
			#address-cells = <1>;
			#size-cells = <0>;

			ictl_intc: gpio-controller@0 {
				compatible = "snps,dw-apb-gpio-port";
				gpio-controller;
				#gpio-cells = <2>;
				snps,nr-gpios = <30>;
				reg = <0>;
				interrupt-controller;
				#interrupt-cells = <2>;
				interrupt-parent = <&idu_intc>;
				interrupts = <1>;
			};
		};

		debug_uart: dw-apb-uart@5000 {
			compatible = "snps,dw-apb-uart";
			reg = <0x5000 0x100>;
			clock-frequency = <33333000>;
			interrupt-parent = <&ictl_intc>;
			interrupts = <2 4>;
			baud = <115200>;
			reg-shift = <2>;
			reg-io-width = <4>;
		};

		arcpct0: pct {
			compatible = "snps,archs-pct";
			#interrupt-cells = <1>;
			interrupt-parent = <&core_intc>;
			interrupts = <20>;
		};
	};

	/*
	 * Mark DMA peripherals connected via IOC port as dma-coherent. We do
	 * it via overlay because peripherals defined in axs10x_mb.dtsi are
	 * used for both AXS101 and AXS103 boards and only AXS103 has IOC (so
	 * only AXS103 board has HW-coherent DMA peripherals)
	 * We don't need to mark pgu@17000 as dma-coherent because it uses
	 * external DMA buffer located outside of IOC aperture.
	 */
	axs10x_mb {
		ethernet@18000 {
			dma-coherent;
		};

		ehci@40000 {
			dma-coherent;
		};

		ohci@60000 {
			dma-coherent;
		};

		mmc@15000 {
			dma-coherent;
		};
	};

	/*
	 * This INTC is actually connected to DW APB GPIO
	 * which acts as a wire between MB INTC and CPU INTC.
	 * GPIO INTC is configured in platform init code
	 * and here we mimic direct connection from MB INTC to
	 * CPU INTC, thus we set "interrupts = <0 1>" instead of
	 * "interrupts = <12>"
	 *
	 * This intc actually resides on MB, but we move it here to
	 * avoid duplicating the MB dtsi file given that IRQ from
	 * this intc to cpu intc are different for axs101 and axs103
	 */
	mb_intc: interrupt-controller@e0012000 {
		#interrupt-cells = <1>;
		compatible = "snps,dw-apb-ictl";
		reg = < 0x0 0xe0012000 0x0 0x200 >;
		interrupt-controller;
		interrupt-parent = <&idu_intc>;
		interrupts = <0>;
	};

	memory {
		device_type = "memory";
		/* CONFIG_LINUX_RAM_BASE needs to match low mem start */
		reg = <0x0 0x80000000 0x0 0x20000000	/* 512 MiB low mem */
		       0x1 0xc0000000 0x0 0x40000000>;	/* 1 GiB highmem */
	};

	reserved-memory {
		#address-cells = <2>;
		#size-cells = <2>;
		ranges;
		/*
		 * Move frame buffer out of IOC aperture (0x8z-0xaz).
		 */
		frame_buffer: frame_buffer@be000000 {
			compatible = "shared-dma-pool";
			reg = <0x0 0xbe000000 0x0 0x2000000>;
			no-map;
		};
	};

	reserved-memory {
		#address-cells = <1>;
		#size-cells = <1>;
		ranges;
		/*
		 * Move frame buffer out of IOC aperture (0x8z-0xAz).
		 */
		frame_buffer: frame_buffer@be000000 {
			compatible = "shared-dma-pool";
			reg = <0xbe000000 0x2000000>;
			no-map;
		};
	};
};<|MERGE_RESOLUTION|>--- conflicted
+++ resolved
@@ -11,13 +11,8 @@
 
 / {
 	compatible = "snps,arc";
-<<<<<<< HEAD
-	#address-cells = <1>;
-	#size-cells = <1>;
-=======
 	#address-cells = <2>;
 	#size-cells = <2>;
->>>>>>> 24b8d41d
 
 	cpu_card {
 		compatible = "simple-bus";
@@ -32,12 +27,6 @@
 			clock-frequency = <33333333>;
 		};
 
-<<<<<<< HEAD
-		core_clk: core_clk {
-			#clock-cells = <0>;
-			compatible = "fixed-clock";
-			clock-frequency = <100000000>;
-=======
 		core_clk: core-clk@80 {
 			compatible = "snps,axs10x-arc-pll-clock";
 			reg = <0x80 0x10>, <0x100 0x10>;
@@ -51,7 +40,6 @@
 			 */
 			assigned-clocks = <&core_clk>;
 			assigned-clock-rates = <100000000>;
->>>>>>> 24b8d41d
 		};
 
 		core_intc: archs-intc@cpu {
@@ -64,22 +52,7 @@
 			compatible = "snps,archs-idu-intc";
 			interrupt-controller;
 			interrupt-parent = <&core_intc>;
-<<<<<<< HEAD
-
-			/*
-			 * <hwirq  distribution>
-			 * distribution: 0=RR; 1=cpu0, 2=cpu1, 4=cpu2, 8=cpu3
-			 */
-			#interrupt-cells = <2>;
-
-			/*
-			 * upstream irqs to core intc - downstream these are
-			 * "COMMON" irq 0,1..
-			 */
-			interrupts = <24 25>;
-=======
 			#interrupt-cells = <1>;
->>>>>>> 24b8d41d
 		};
 
 		/*
@@ -191,18 +164,4 @@
 			no-map;
 		};
 	};
-
-	reserved-memory {
-		#address-cells = <1>;
-		#size-cells = <1>;
-		ranges;
-		/*
-		 * Move frame buffer out of IOC aperture (0x8z-0xAz).
-		 */
-		frame_buffer: frame_buffer@be000000 {
-			compatible = "shared-dma-pool";
-			reg = <0xbe000000 0x2000000>;
-			no-map;
-		};
-	};
 };