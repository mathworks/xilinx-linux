--- conflicted
+++ resolved
@@ -120,16 +120,6 @@
 	/*
 	 * vm_area is good, now check permissions for this memory access
 	 */
-<<<<<<< HEAD
-	fault = handle_mm_fault(vma, address, flags);
-
-	/* If Pagefault was interrupted by SIGKILL, exit page fault "early" */
-	if (unlikely(fatal_signal_pending(current))) {
-		if ((fault & VM_FAULT_ERROR) && !(fault & VM_FAULT_RETRY))
-			up_read(&mm->mmap_sem);
-		if (user_mode(regs))
-			return;
-=======
 	mask = VM_READ;
 	if (write)
 		mask = VM_WRITE;
@@ -139,7 +129,6 @@
 	if (!(vma->vm_flags & mask)) {
 		si_code = SEGV_ACCERR;
 		goto bad_area;
->>>>>>> 24b8d41d
 	}
 
 	fault = handle_mm_fault(vma, address, flags, regs);
