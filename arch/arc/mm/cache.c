// SPDX-License-Identifier: GPL-2.0-only
/*
 * ARC Cache Management
 *
 * Copyright (C) 2014-15 Synopsys, Inc. (www.synopsys.com)
 * Copyright (C) 2004, 2007-2010, 2011-2012 Synopsys, Inc. (www.synopsys.com)
 */

#include <linux/module.h>
#include <linux/mm.h>
#include <linux/sched.h>
#include <linux/cache.h>
#include <linux/mmu_context.h>
#include <linux/syscalls.h>
#include <linux/uaccess.h>
#include <linux/pagemap.h>
#include <asm/cacheflush.h>
#include <asm/cachectl.h>
#include <asm/setup.h>

#ifdef CONFIG_ISA_ARCV2
#define USE_RGN_FLSH	1
#endif

static int l2_line_sz;
static int ioc_exists;
<<<<<<< HEAD
int slc_enable = 1, ioc_enable = 0;
=======
int slc_enable = 1, ioc_enable = 1;
>>>>>>> 24b8d41d
unsigned long perip_base = ARC_UNCACHED_ADDR_SPACE; /* legacy value for boot */
unsigned long perip_end = 0xFFFFFFFF; /* legacy value */

void (*_cache_line_loop_ic_fn)(phys_addr_t paddr, unsigned long vaddr,
			       unsigned long sz, const int op, const int full_page);

void (*__dma_cache_wback_inv)(phys_addr_t start, unsigned long sz);
void (*__dma_cache_inv)(phys_addr_t start, unsigned long sz);
void (*__dma_cache_wback)(phys_addr_t start, unsigned long sz);

char *arc_cache_mumbojumbo(int c, char *buf, int len)
{
	int n = 0;
	struct cpuinfo_arc_cache *p;

#define PR_CACHE(p, cfg, str)						\
	if (!(p)->line_len)						\
		n += scnprintf(buf + n, len - n, str"\t\t: N/A\n");	\
	else								\
		n += scnprintf(buf + n, len - n,			\
			str"\t\t: %uK, %dway/set, %uB Line, %s%s%s\n",	\
			(p)->sz_k, (p)->assoc, (p)->line_len,		\
			(p)->vipt ? "VIPT" : "PIPT",			\
			(p)->alias ? " aliasing" : "",			\
			IS_USED_CFG(cfg));

	PR_CACHE(&cpuinfo_arc700[c].icache, CONFIG_ARC_HAS_ICACHE, "I-Cache");
	PR_CACHE(&cpuinfo_arc700[c].dcache, CONFIG_ARC_HAS_DCACHE, "D-Cache");

	p = &cpuinfo_arc700[c].slc;
	if (p->line_len)
		n += scnprintf(buf + n, len - n,
			       "SLC\t\t: %uK, %uB Line%s\n",
			       p->sz_k, p->line_len, IS_USED_RUN(slc_enable));

	n += scnprintf(buf + n, len - n, "Peripherals\t: %#lx%s%s\n",
		       perip_base,
<<<<<<< HEAD
		       IS_AVAIL3(ioc_exists, ioc_enable, ", IO-Coherency "));
=======
		       IS_AVAIL3(ioc_exists, ioc_enable, ", IO-Coherency (per-device) "));
>>>>>>> 24b8d41d

	return buf;
}

/*
 * Read the Cache Build Confuration Registers, Decode them and save into
 * the cpuinfo structure for later use.
 * No Validation done here, simply read/convert the BCRs
 */
static void read_decode_cache_bcr_arcv2(int cpu)
{
	struct cpuinfo_arc_cache *p_slc = &cpuinfo_arc700[cpu].slc;
	struct bcr_generic sbcr;

	struct bcr_slc_cfg {
#ifdef CONFIG_CPU_BIG_ENDIAN
		unsigned int pad:24, way:2, lsz:2, sz:4;
#else
		unsigned int sz:4, lsz:2, way:2, pad:24;
#endif
	} slc_cfg;

	struct bcr_clust_cfg {
#ifdef CONFIG_CPU_BIG_ENDIAN
		unsigned int pad:7, c:1, num_entries:8, num_cores:8, ver:8;
#else
		unsigned int ver:8, num_cores:8, num_entries:8, c:1, pad:7;
#endif
	} cbcr;

	struct bcr_volatile {
#ifdef CONFIG_CPU_BIG_ENDIAN
		unsigned int start:4, limit:4, pad:22, order:1, disable:1;
#else
		unsigned int disable:1, order:1, pad:22, limit:4, start:4;
#endif
	} vol;


	READ_BCR(ARC_REG_SLC_BCR, sbcr);
	if (sbcr.ver) {
		READ_BCR(ARC_REG_SLC_CFG, slc_cfg);
		p_slc->sz_k = 128 << slc_cfg.sz;
		l2_line_sz = p_slc->line_len = (slc_cfg.lsz == 0) ? 128 : 64;
	}

	READ_BCR(ARC_REG_CLUSTER_BCR, cbcr);
<<<<<<< HEAD
	if (cbcr.c)
		ioc_exists = 1;
	else
		ioc_enable = 0;
=======
	if (cbcr.c) {
		ioc_exists = 1;

		/*
		 * As for today we don't support both IOC and ZONE_HIGHMEM enabled
		 * simultaneously. This happens because as of today IOC aperture covers
		 * only ZONE_NORMAL (low mem) and any dma transactions outside this
		 * region won't be HW coherent.
		 * If we want to use both IOC and ZONE_HIGHMEM we can use
		 * bounce_buffer to handle dma transactions to HIGHMEM.
		 * Also it is possible to modify dma_direct cache ops or increase IOC
		 * aperture size if we are planning to use HIGHMEM without PAE.
		 */
		if (IS_ENABLED(CONFIG_HIGHMEM) || is_pae40_enabled())
			ioc_enable = 0;
	} else {
		ioc_enable = 0;
	}
>>>>>>> 24b8d41d

	/* HS 2.0 didn't have AUX_VOL */
	if (cpuinfo_arc700[cpu].core.family > 0x51) {
		READ_BCR(AUX_VOL, vol);
		perip_base = vol.start << 28;
		/* HS 3.0 has limit and strict-ordering fields */
		if (cpuinfo_arc700[cpu].core.family > 0x52)
			perip_end = (vol.limit << 28) - 1;
	}
}

void read_decode_cache_bcr(void)
{
	struct cpuinfo_arc_cache *p_ic, *p_dc;
	unsigned int cpu = smp_processor_id();
	struct bcr_cache {
#ifdef CONFIG_CPU_BIG_ENDIAN
		unsigned int pad:12, line_len:4, sz:4, config:4, ver:8;
#else
		unsigned int ver:8, config:4, sz:4, line_len:4, pad:12;
#endif
	} ibcr, dbcr;

	p_ic = &cpuinfo_arc700[cpu].icache;
	READ_BCR(ARC_REG_IC_BCR, ibcr);

	if (!ibcr.ver)
		goto dc_chk;

	if (ibcr.ver <= 3) {
		BUG_ON(ibcr.config != 3);
		p_ic->assoc = 2;		/* Fixed to 2w set assoc */
	} else if (ibcr.ver >= 4) {
		p_ic->assoc = 1 << ibcr.config;	/* 1,2,4,8 */
	}

	p_ic->line_len = 8 << ibcr.line_len;
	p_ic->sz_k = 1 << (ibcr.sz - 1);
	p_ic->vipt = 1;
	p_ic->alias = p_ic->sz_k/p_ic->assoc/TO_KB(PAGE_SIZE) > 1;

dc_chk:
	p_dc = &cpuinfo_arc700[cpu].dcache;
	READ_BCR(ARC_REG_DC_BCR, dbcr);

	if (!dbcr.ver)
		goto slc_chk;

	if (dbcr.ver <= 3) {
		BUG_ON(dbcr.config != 2);
		p_dc->assoc = 4;		/* Fixed to 4w set assoc */
		p_dc->vipt = 1;
		p_dc->alias = p_dc->sz_k/p_dc->assoc/TO_KB(PAGE_SIZE) > 1;
	} else if (dbcr.ver >= 4) {
		p_dc->assoc = 1 << dbcr.config;	/* 1,2,4,8 */
		p_dc->vipt = 0;
		p_dc->alias = 0;		/* PIPT so can't VIPT alias */
	}

	p_dc->line_len = 16 << dbcr.line_len;
	p_dc->sz_k = 1 << (dbcr.sz - 1);

slc_chk:
	if (is_isa_arcv2())
                read_decode_cache_bcr_arcv2(cpu);
}

/*
 * Line Operation on {I,D}-Cache
 */

#define OP_INV		0x1
#define OP_FLUSH	0x2
#define OP_FLUSH_N_INV	0x3
#define OP_INV_IC	0x4

/*
 *		I-Cache Aliasing in ARC700 VIPT caches (MMU v1-v3)
 *
 * ARC VIPT I-cache uses vaddr to index into cache and paddr to match the tag.
 * The orig Cache Management Module "CDU" only required paddr to invalidate a
 * certain line since it sufficed as index in Non-Aliasing VIPT cache-geometry.
 * Infact for distinct V1,V2,P: all of {V1-P},{V2-P},{P-P} would end up fetching
 * the exact same line.
 *
 * However for larger Caches (way-size > page-size) - i.e. in Aliasing config,
 * paddr alone could not be used to correctly index the cache.
 *
 * ------------------
 * MMU v1/v2 (Fixed Page Size 8k)
 * ------------------
 * The solution was to provide CDU with these additonal vaddr bits. These
 * would be bits [x:13], x would depend on cache-geometry, 13 comes from
 * standard page size of 8k.
 * H/w folks chose [17:13] to be a future safe range, and moreso these 5 bits
 * of vaddr could easily be "stuffed" in the paddr as bits [4:0] since the
 * orig 5 bits of paddr were anyways ignored by CDU line ops, as they
 * represent the offset within cache-line. The adv of using this "clumsy"
 * interface for additional info was no new reg was needed in CDU programming
 * model.
 *
 * 17:13 represented the max num of bits passable, actual bits needed were
 * fewer, based on the num-of-aliases possible.
 * -for 2 alias possibility, only bit 13 needed (32K cache)
 * -for 4 alias possibility, bits 14:13 needed (64K cache)
 *
 * ------------------
 * MMU v3
 * ------------------
 * This ver of MMU supports variable page sizes (1k-16k): although Linux will
 * only support 8k (default), 16k and 4k.
 * However from hardware perspective, smaller page sizes aggravate aliasing
 * meaning more vaddr bits needed to disambiguate the cache-line-op ;
 * the existing scheme of piggybacking won't work for certain configurations.
 * Two new registers IC_PTAG and DC_PTAG inttoduced.
 * "tag" bits are provided in PTAG, index bits in existing IVIL/IVDL/FLDL regs
 */

static inline
void __cache_line_loop_v2(phys_addr_t paddr, unsigned long vaddr,
			  unsigned long sz, const int op, const int full_page)
{
	unsigned int aux_cmd;
	int num_lines;

	if (op == OP_INV_IC) {
		aux_cmd = ARC_REG_IC_IVIL;
	} else {
		/* d$ cmd: INV (discard or wback-n-discard) OR FLUSH (wback) */
		aux_cmd = op & OP_INV ? ARC_REG_DC_IVDL : ARC_REG_DC_FLDL;
	}

	/* Ensure we properly floor/ceil the non-line aligned/sized requests
	 * and have @paddr - aligned to cache line and integral @num_lines.
	 * This however can be avoided for page sized since:
	 *  -@paddr will be cache-line aligned already (being page aligned)
	 *  -@sz will be integral multiple of line size (being page sized).
	 */
	if (!full_page) {
		sz += paddr & ~CACHE_LINE_MASK;
		paddr &= CACHE_LINE_MASK;
		vaddr &= CACHE_LINE_MASK;
	}

	num_lines = DIV_ROUND_UP(sz, L1_CACHE_BYTES);

	/* MMUv2 and before: paddr contains stuffed vaddrs bits */
	paddr |= (vaddr >> PAGE_SHIFT) & 0x1F;

	while (num_lines-- > 0) {
		write_aux_reg(aux_cmd, paddr);
		paddr += L1_CACHE_BYTES;
	}
}

/*
 * For ARC700 MMUv3 I-cache and D-cache flushes
 *  - ARC700 programming model requires paddr and vaddr be passed in seperate
 *    AUX registers (*_IV*L and *_PTAG respectively) irrespective of whether the
 *    caches actually alias or not.
 * -  For HS38, only the aliasing I-cache configuration uses the PTAG reg
 *    (non aliasing I-cache version doesn't; while D-cache can't possibly alias)
 */
static inline
void __cache_line_loop_v3(phys_addr_t paddr, unsigned long vaddr,
			  unsigned long sz, const int op, const int full_page)
{
	unsigned int aux_cmd, aux_tag;
	int num_lines;

	if (op == OP_INV_IC) {
		aux_cmd = ARC_REG_IC_IVIL;
		aux_tag = ARC_REG_IC_PTAG;
	} else {
		aux_cmd = op & OP_INV ? ARC_REG_DC_IVDL : ARC_REG_DC_FLDL;
		aux_tag = ARC_REG_DC_PTAG;
	}

	/* Ensure we properly floor/ceil the non-line aligned/sized requests
	 * and have @paddr - aligned to cache line and integral @num_lines.
	 * This however can be avoided for page sized since:
	 *  -@paddr will be cache-line aligned already (being page aligned)
	 *  -@sz will be integral multiple of line size (being page sized).
	 */
	if (!full_page) {
		sz += paddr & ~CACHE_LINE_MASK;
		paddr &= CACHE_LINE_MASK;
		vaddr &= CACHE_LINE_MASK;
	}
	num_lines = DIV_ROUND_UP(sz, L1_CACHE_BYTES);

	/*
	 * MMUv3, cache ops require paddr in PTAG reg
	 * if V-P const for loop, PTAG can be written once outside loop
	 */
	if (full_page)
		write_aux_reg(aux_tag, paddr);

	/*
	 * This is technically for MMU v4, using the MMU v3 programming model
	 * Special work for HS38 aliasing I-cache configuration with PAE40
	 *   - upper 8 bits of paddr need to be written into PTAG_HI
	 *   - (and needs to be written before the lower 32 bits)
	 * Note that PTAG_HI is hoisted outside the line loop
	 */
	if (is_pae40_enabled() && op == OP_INV_IC)
		write_aux_reg(ARC_REG_IC_PTAG_HI, (u64)paddr >> 32);

	while (num_lines-- > 0) {
		if (!full_page) {
			write_aux_reg(aux_tag, paddr);
			paddr += L1_CACHE_BYTES;
		}

		write_aux_reg(aux_cmd, vaddr);
		vaddr += L1_CACHE_BYTES;
	}
}

#ifndef USE_RGN_FLSH

/*
 * In HS38x (MMU v4), I-cache is VIPT (can alias), D-cache is PIPT
 * Here's how cache ops are implemented
 *
 *  - D-cache: only paddr needed (in DC_IVDL/DC_FLDL)
 *  - I-cache Non Aliasing: Despite VIPT, only paddr needed (in IC_IVIL)
 *  - I-cache Aliasing: Both vaddr and paddr needed (in IC_IVIL, IC_PTAG
 *    respectively, similar to MMU v3 programming model, hence
 *    __cache_line_loop_v3() is used)
 *
 * If PAE40 is enabled, independent of aliasing considerations, the higher bits
 * needs to be written into PTAG_HI
 */
static inline
void __cache_line_loop_v4(phys_addr_t paddr, unsigned long vaddr,
			  unsigned long sz, const int op, const int full_page)
{
	unsigned int aux_cmd;
	int num_lines;

	if (op == OP_INV_IC) {
		aux_cmd = ARC_REG_IC_IVIL;
	} else {
		/* d$ cmd: INV (discard or wback-n-discard) OR FLUSH (wback) */
		aux_cmd = op & OP_INV ? ARC_REG_DC_IVDL : ARC_REG_DC_FLDL;
	}

	/* Ensure we properly floor/ceil the non-line aligned/sized requests
	 * and have @paddr - aligned to cache line and integral @num_lines.
	 * This however can be avoided for page sized since:
	 *  -@paddr will be cache-line aligned already (being page aligned)
	 *  -@sz will be integral multiple of line size (being page sized).
	 */
	if (!full_page) {
		sz += paddr & ~CACHE_LINE_MASK;
		paddr &= CACHE_LINE_MASK;
	}

	num_lines = DIV_ROUND_UP(sz, L1_CACHE_BYTES);

	/*
	 * For HS38 PAE40 configuration
	 *   - upper 8 bits of paddr need to be written into PTAG_HI
	 *   - (and needs to be written before the lower 32 bits)
	 */
	if (is_pae40_enabled()) {
		if (op == OP_INV_IC)
			/*
			 * Non aliasing I-cache in HS38,
			 * aliasing I-cache handled in __cache_line_loop_v3()
			 */
			write_aux_reg(ARC_REG_IC_PTAG_HI, (u64)paddr >> 32);
		else
			write_aux_reg(ARC_REG_DC_PTAG_HI, (u64)paddr >> 32);
	}

	while (num_lines-- > 0) {
		write_aux_reg(aux_cmd, paddr);
		paddr += L1_CACHE_BYTES;
	}
}

#else

/*
 * optimized flush operation which takes a region as opposed to iterating per line
 */
static inline
void __cache_line_loop_v4(phys_addr_t paddr, unsigned long vaddr,
			  unsigned long sz, const int op, const int full_page)
{
	unsigned int s, e;

	/* Only for Non aliasing I-cache in HS38 */
	if (op == OP_INV_IC) {
		s = ARC_REG_IC_IVIR;
		e = ARC_REG_IC_ENDR;
	} else {
		s = ARC_REG_DC_STARTR;
		e = ARC_REG_DC_ENDR;
	}

	if (!full_page) {
		/* for any leading gap between @paddr and start of cache line */
		sz += paddr & ~CACHE_LINE_MASK;
		paddr &= CACHE_LINE_MASK;

		/*
		 *  account for any trailing gap to end of cache line
		 *  this is equivalent to DIV_ROUND_UP() in line ops above
		 */
		sz += L1_CACHE_BYTES - 1;
	}

	if (is_pae40_enabled()) {
		/* TBD: check if crossing 4TB boundary */
		if (op == OP_INV_IC)
			write_aux_reg(ARC_REG_IC_PTAG_HI, (u64)paddr >> 32);
		else
			write_aux_reg(ARC_REG_DC_PTAG_HI, (u64)paddr >> 32);
	}

	/* ENDR needs to be set ahead of START */
	write_aux_reg(e, paddr + sz);	/* ENDR is exclusive */
	write_aux_reg(s, paddr);

	/* caller waits on DC_CTRL.FS */
}

#endif

#if (CONFIG_ARC_MMU_VER < 3)
#define __cache_line_loop	__cache_line_loop_v2
#elif (CONFIG_ARC_MMU_VER == 3)
#define __cache_line_loop	__cache_line_loop_v3
#elif (CONFIG_ARC_MMU_VER > 3)
#define __cache_line_loop	__cache_line_loop_v4
#endif

#ifdef CONFIG_ARC_HAS_DCACHE

/***************************************************************
 * Machine specific helpers for Entire D-Cache or Per Line ops
 */

#ifndef USE_RGN_FLSH
/*
 * this version avoids extra read/write of DC_CTRL for flush or invalid ops
 * in the non region flush regime (such as for ARCompact)
 */
static inline void __before_dc_op(const int op)
{
	if (op == OP_FLUSH_N_INV) {
		/* Dcache provides 2 cmd: FLUSH or INV
		 * INV inturn has sub-modes: DISCARD or FLUSH-BEFORE
		 * flush-n-inv is achieved by INV cmd but with IM=1
		 * So toggle INV sub-mode depending on op request and default
		 */
		const unsigned int ctl = ARC_REG_DC_CTRL;
		write_aux_reg(ctl, read_aux_reg(ctl) | DC_CTRL_INV_MODE_FLUSH);
	}
}

#else

static inline void __before_dc_op(const int op)
{
	const unsigned int ctl = ARC_REG_DC_CTRL;
	unsigned int val = read_aux_reg(ctl);

	if (op == OP_FLUSH_N_INV) {
		val |= DC_CTRL_INV_MODE_FLUSH;
	}

	if (op != OP_INV_IC) {
		/*
		 * Flush / Invalidate is provided by DC_CTRL.RNG_OP 0 or 1
		 * combined Flush-n-invalidate uses DC_CTRL.IM = 1 set above
		 */
		val &= ~DC_CTRL_RGN_OP_MSK;
		if (op & OP_INV)
			val |= DC_CTRL_RGN_OP_INV;
	}
	write_aux_reg(ctl, val);
}

#endif


static inline void __after_dc_op(const int op)
{
	if (op & OP_FLUSH) {
		const unsigned int ctl = ARC_REG_DC_CTRL;
		unsigned int reg;

		/* flush / flush-n-inv both wait */
		while ((reg = read_aux_reg(ctl)) & DC_CTRL_FLUSH_STATUS)
			;

		/* Switch back to default Invalidate mode */
		if (op == OP_FLUSH_N_INV)
			write_aux_reg(ctl, reg & ~DC_CTRL_INV_MODE_FLUSH);
	}
}

/*
 * Operation on Entire D-Cache
 * @op = {OP_INV, OP_FLUSH, OP_FLUSH_N_INV}
 * Note that constant propagation ensures all the checks are gone
 * in generated code
 */
static inline void __dc_entire_op(const int op)
{
	int aux;

	__before_dc_op(op);

	if (op & OP_INV)	/* Inv or flush-n-inv use same cmd reg */
		aux = ARC_REG_DC_IVDC;
	else
		aux = ARC_REG_DC_FLSH;

	write_aux_reg(aux, 0x1);

	__after_dc_op(op);
}

static inline void __dc_disable(void)
{
	const int r = ARC_REG_DC_CTRL;

	__dc_entire_op(OP_FLUSH_N_INV);
	write_aux_reg(r, read_aux_reg(r) | DC_CTRL_DIS);
}

static void __dc_enable(void)
{
	const int r = ARC_REG_DC_CTRL;

	write_aux_reg(r, read_aux_reg(r) & ~DC_CTRL_DIS);
}

/* For kernel mappings cache operation: index is same as paddr */
#define __dc_line_op_k(p, sz, op)	__dc_line_op(p, p, sz, op)

/*
 * D-Cache Line ops: Per Line INV (discard or wback+discard) or FLUSH (wback)
 */
static inline void __dc_line_op(phys_addr_t paddr, unsigned long vaddr,
				unsigned long sz, const int op)
{
	const int full_page = __builtin_constant_p(sz) && sz == PAGE_SIZE;
	unsigned long flags;

	local_irq_save(flags);

	__before_dc_op(op);

	__cache_line_loop(paddr, vaddr, sz, op, full_page);

	__after_dc_op(op);

	local_irq_restore(flags);
}

#else

#define __dc_entire_op(op)
#define __dc_disable()
#define __dc_enable()
#define __dc_line_op(paddr, vaddr, sz, op)
#define __dc_line_op_k(paddr, sz, op)

#endif /* CONFIG_ARC_HAS_DCACHE */

#ifdef CONFIG_ARC_HAS_ICACHE

static inline void __ic_entire_inv(void)
{
	write_aux_reg(ARC_REG_IC_IVIC, 1);
	read_aux_reg(ARC_REG_IC_CTRL);	/* blocks */
}

static inline void
__ic_line_inv_vaddr_local(phys_addr_t paddr, unsigned long vaddr,
			  unsigned long sz)
{
	const int full_page = __builtin_constant_p(sz) && sz == PAGE_SIZE;
	unsigned long flags;

	local_irq_save(flags);
	(*_cache_line_loop_ic_fn)(paddr, vaddr, sz, OP_INV_IC, full_page);
	local_irq_restore(flags);
}

#ifndef CONFIG_SMP

#define __ic_line_inv_vaddr(p, v, s)	__ic_line_inv_vaddr_local(p, v, s)

#else

struct ic_inv_args {
	phys_addr_t paddr, vaddr;
	int sz;
};

static void __ic_line_inv_vaddr_helper(void *info)
{
        struct ic_inv_args *ic_inv = info;

        __ic_line_inv_vaddr_local(ic_inv->paddr, ic_inv->vaddr, ic_inv->sz);
}

static void __ic_line_inv_vaddr(phys_addr_t paddr, unsigned long vaddr,
				unsigned long sz)
{
	struct ic_inv_args ic_inv = {
		.paddr = paddr,
		.vaddr = vaddr,
		.sz    = sz
	};

	on_each_cpu(__ic_line_inv_vaddr_helper, &ic_inv, 1);
}

#endif	/* CONFIG_SMP */

#else	/* !CONFIG_ARC_HAS_ICACHE */

#define __ic_entire_inv()
#define __ic_line_inv_vaddr(pstart, vstart, sz)

#endif /* CONFIG_ARC_HAS_ICACHE */

noinline void slc_op_rgn(phys_addr_t paddr, unsigned long sz, const int op)
{
#ifdef CONFIG_ISA_ARCV2
	/*
	 * SLC is shared between all cores and concurrent aux operations from
	 * multiple cores need to be serialized using a spinlock
	 * A concurrent operation can be silently ignored and/or the old/new
	 * operation can remain incomplete forever (lockup in SLC_CTRL_BUSY loop
	 * below)
	 */
	static DEFINE_SPINLOCK(lock);
	unsigned long flags;
	unsigned int ctrl;
	phys_addr_t end;

	spin_lock_irqsave(&lock, flags);

	/*
	 * The Region Flush operation is specified by CTRL.RGN_OP[11..9]
	 *  - b'000 (default) is Flush,
	 *  - b'001 is Invalidate if CTRL.IM == 0
	 *  - b'001 is Flush-n-Invalidate if CTRL.IM == 1
	 */
	ctrl = read_aux_reg(ARC_REG_SLC_CTRL);

	/* Don't rely on default value of IM bit */
	if (!(op & OP_FLUSH))		/* i.e. OP_INV */
		ctrl &= ~SLC_CTRL_IM;	/* clear IM: Disable flush before Inv */
	else
		ctrl |= SLC_CTRL_IM;

	if (op & OP_INV)
		ctrl |= SLC_CTRL_RGN_OP_INV;	/* Inv or flush-n-inv */
	else
		ctrl &= ~SLC_CTRL_RGN_OP_INV;

	write_aux_reg(ARC_REG_SLC_CTRL, ctrl);

	/*
	 * Lower bits are ignored, no need to clip
	 * END needs to be setup before START (latter triggers the operation)
	 * END can't be same as START, so add (l2_line_sz - 1) to sz
	 */
	end = paddr + sz + l2_line_sz - 1;
	if (is_pae40_enabled())
		write_aux_reg(ARC_REG_SLC_RGN_END1, upper_32_bits(end));

	write_aux_reg(ARC_REG_SLC_RGN_END, lower_32_bits(end));

	if (is_pae40_enabled())
		write_aux_reg(ARC_REG_SLC_RGN_START1, upper_32_bits(paddr));

	write_aux_reg(ARC_REG_SLC_RGN_START, lower_32_bits(paddr));

	/* Make sure "busy" bit reports correct stataus, see STAR 9001165532 */
	read_aux_reg(ARC_REG_SLC_CTRL);

	while (read_aux_reg(ARC_REG_SLC_CTRL) & SLC_CTRL_BUSY);

	spin_unlock_irqrestore(&lock, flags);
#endif
}

noinline void slc_op_line(phys_addr_t paddr, unsigned long sz, const int op)
{
#ifdef CONFIG_ISA_ARCV2
	/*
	 * SLC is shared between all cores and concurrent aux operations from
	 * multiple cores need to be serialized using a spinlock
	 * A concurrent operation can be silently ignored and/or the old/new
	 * operation can remain incomplete forever (lockup in SLC_CTRL_BUSY loop
	 * below)
	 */
	static DEFINE_SPINLOCK(lock);

	const unsigned long SLC_LINE_MASK = ~(l2_line_sz - 1);
	unsigned int ctrl, cmd;
	unsigned long flags;
	int num_lines;

	spin_lock_irqsave(&lock, flags);

	ctrl = read_aux_reg(ARC_REG_SLC_CTRL);

	/* Don't rely on default value of IM bit */
	if (!(op & OP_FLUSH))		/* i.e. OP_INV */
		ctrl &= ~SLC_CTRL_IM;	/* clear IM: Disable flush before Inv */
	else
		ctrl |= SLC_CTRL_IM;

	write_aux_reg(ARC_REG_SLC_CTRL, ctrl);

	cmd = op & OP_INV ? ARC_AUX_SLC_IVDL : ARC_AUX_SLC_FLDL;

	sz += paddr & ~SLC_LINE_MASK;
	paddr &= SLC_LINE_MASK;

	num_lines = DIV_ROUND_UP(sz, l2_line_sz);

	while (num_lines-- > 0) {
		write_aux_reg(cmd, paddr);
		paddr += l2_line_sz;
	}

	/* Make sure "busy" bit reports correct stataus, see STAR 9001165532 */
	read_aux_reg(ARC_REG_SLC_CTRL);

	while (read_aux_reg(ARC_REG_SLC_CTRL) & SLC_CTRL_BUSY);

	spin_unlock_irqrestore(&lock, flags);
#endif
}

#define slc_op(paddr, sz, op)	slc_op_rgn(paddr, sz, op)

noinline static void slc_entire_op(const int op)
{
	unsigned int ctrl, r = ARC_REG_SLC_CTRL;

	ctrl = read_aux_reg(r);

	if (!(op & OP_FLUSH))		/* i.e. OP_INV */
		ctrl &= ~SLC_CTRL_IM;	/* clear IM: Disable flush before Inv */
	else
		ctrl |= SLC_CTRL_IM;

	write_aux_reg(r, ctrl);

	if (op & OP_INV)	/* Inv or flush-n-inv use same cmd reg */
		write_aux_reg(ARC_REG_SLC_INVALIDATE, 0x1);
	else
		write_aux_reg(ARC_REG_SLC_FLUSH, 0x1);

	/* Make sure "busy" bit reports correct stataus, see STAR 9001165532 */
	read_aux_reg(r);

	/* Important to wait for flush to complete */
	while (read_aux_reg(r) & SLC_CTRL_BUSY);
}

static inline void arc_slc_disable(void)
{
	const int r = ARC_REG_SLC_CTRL;

	slc_entire_op(OP_FLUSH_N_INV);
	write_aux_reg(r, read_aux_reg(r) | SLC_CTRL_DIS);
}

static inline void arc_slc_enable(void)
{
	const int r = ARC_REG_SLC_CTRL;

	write_aux_reg(r, read_aux_reg(r) & ~SLC_CTRL_DIS);
}

/***********************************************************
 * Exported APIs
 */

/*
 * Handle cache congruency of kernel and userspace mappings of page when kernel
 * writes-to/reads-from
 *
 * The idea is to defer flushing of kernel mapping after a WRITE, possible if:
 *  -dcache is NOT aliasing, hence any U/K-mappings of page are congruent
 *  -U-mapping doesn't exist yet for page (finalised in update_mmu_cache)
 *  -In SMP, if hardware caches are coherent
 *
 * There's a corollary case, where kernel READs from a userspace mapped page.
 * If the U-mapping is not congruent to to K-mapping, former needs flushing.
 */
void flush_dcache_page(struct page *page)
{
	struct address_space *mapping;

	if (!cache_is_vipt_aliasing()) {
		clear_bit(PG_dc_clean, &page->flags);
		return;
	}

	/* don't handle anon pages here */
	mapping = page_mapping_file(page);
	if (!mapping)
		return;

	/*
	 * pagecache page, file not yet mapped to userspace
	 * Make a note that K-mapping is dirty
	 */
	if (!mapping_mapped(mapping)) {
		clear_bit(PG_dc_clean, &page->flags);
	} else if (page_mapcount(page)) {

		/* kernel reading from page with U-mapping */
		phys_addr_t paddr = (unsigned long)page_address(page);
		unsigned long vaddr = page->index << PAGE_SHIFT;

		if (addr_not_cache_congruent(paddr, vaddr))
			__flush_dcache_page(paddr, vaddr);
	}
}
EXPORT_SYMBOL(flush_dcache_page);

/*
 * DMA ops for systems with L1 cache only
 * Make memory coherent with L1 cache by flushing/invalidating L1 lines
 */
static void __dma_cache_wback_inv_l1(phys_addr_t start, unsigned long sz)
{
	__dc_line_op_k(start, sz, OP_FLUSH_N_INV);
}

static void __dma_cache_inv_l1(phys_addr_t start, unsigned long sz)
{
	__dc_line_op_k(start, sz, OP_INV);
}

static void __dma_cache_wback_l1(phys_addr_t start, unsigned long sz)
{
	__dc_line_op_k(start, sz, OP_FLUSH);
}

/*
 * DMA ops for systems with both L1 and L2 caches, but without IOC
 * Both L1 and L2 lines need to be explicitly flushed/invalidated
 */
static void __dma_cache_wback_inv_slc(phys_addr_t start, unsigned long sz)
{
	__dc_line_op_k(start, sz, OP_FLUSH_N_INV);
	slc_op(start, sz, OP_FLUSH_N_INV);
}

static void __dma_cache_inv_slc(phys_addr_t start, unsigned long sz)
{
	__dc_line_op_k(start, sz, OP_INV);
	slc_op(start, sz, OP_INV);
}

static void __dma_cache_wback_slc(phys_addr_t start, unsigned long sz)
{
	__dc_line_op_k(start, sz, OP_FLUSH);
	slc_op(start, sz, OP_FLUSH);
}

/*
 * Exported DMA API
 */
void dma_cache_wback_inv(phys_addr_t start, unsigned long sz)
{
	__dma_cache_wback_inv(start, sz);
}
EXPORT_SYMBOL(dma_cache_wback_inv);

void dma_cache_inv(phys_addr_t start, unsigned long sz)
{
	__dma_cache_inv(start, sz);
}
EXPORT_SYMBOL(dma_cache_inv);

void dma_cache_wback(phys_addr_t start, unsigned long sz)
{
	__dma_cache_wback(start, sz);
}
EXPORT_SYMBOL(dma_cache_wback);

/*
 * This is API for making I/D Caches consistent when modifying
 * kernel code (loadable modules, kprobes, kgdb...)
 * This is called on insmod, with kernel virtual address for CODE of
 * the module. ARC cache maintenance ops require PHY address thus we
 * need to convert vmalloc addr to PHY addr
 */
void flush_icache_range(unsigned long kstart, unsigned long kend)
{
	unsigned int tot_sz;

	WARN(kstart < TASK_SIZE, "%s() can't handle user vaddr", __func__);

	/* Shortcut for bigger flush ranges.
	 * Here we don't care if this was kernel virtual or phy addr
	 */
	tot_sz = kend - kstart;
	if (tot_sz > PAGE_SIZE) {
		flush_cache_all();
		return;
	}

	/* Case: Kernel Phy addr (0x8000_0000 onwards) */
	if (likely(kstart > PAGE_OFFSET)) {
		/*
		 * The 2nd arg despite being paddr will be used to index icache
		 * This is OK since no alternate virtual mappings will exist
		 * given the callers for this case: kprobe/kgdb in built-in
		 * kernel code only.
		 */
		__sync_icache_dcache(kstart, kstart, kend - kstart);
		return;
	}

	/*
	 * Case: Kernel Vaddr (0x7000_0000 to 0x7fff_ffff)
	 * (1) ARC Cache Maintenance ops only take Phy addr, hence special
	 *     handling of kernel vaddr.
	 *
	 * (2) Despite @tot_sz being < PAGE_SIZE (bigger cases handled already),
	 *     it still needs to handle  a 2 page scenario, where the range
	 *     straddles across 2 virtual pages and hence need for loop
	 */
	while (tot_sz > 0) {
		unsigned int off, sz;
		unsigned long phy, pfn;

		off = kstart % PAGE_SIZE;
		pfn = vmalloc_to_pfn((void *)kstart);
		phy = (pfn << PAGE_SHIFT) + off;
		sz = min_t(unsigned int, tot_sz, PAGE_SIZE - off);
		__sync_icache_dcache(phy, kstart, sz);
		kstart += sz;
		tot_sz -= sz;
	}
}
EXPORT_SYMBOL(flush_icache_range);

/*
 * General purpose helper to make I and D cache lines consistent.
 * @paddr is phy addr of region
 * @vaddr is typically user vaddr (breakpoint) or kernel vaddr (vmalloc)
 *    However in one instance, when called by kprobe (for a breakpt in
 *    builtin kernel code) @vaddr will be paddr only, meaning CDU operation will
 *    use a paddr to index the cache (despite VIPT). This is fine since since a
 *    builtin kernel page will not have any virtual mappings.
 *    kprobe on loadable module will be kernel vaddr.
 */
void __sync_icache_dcache(phys_addr_t paddr, unsigned long vaddr, int len)
{
	__dc_line_op(paddr, vaddr, len, OP_FLUSH_N_INV);
	__ic_line_inv_vaddr(paddr, vaddr, len);
}

/* wrapper to compile time eliminate alignment checks in flush loop */
void __inv_icache_page(phys_addr_t paddr, unsigned long vaddr)
{
	__ic_line_inv_vaddr(paddr, vaddr, PAGE_SIZE);
}

/*
 * wrapper to clearout kernel or userspace mappings of a page
 * For kernel mappings @vaddr == @paddr
 */
void __flush_dcache_page(phys_addr_t paddr, unsigned long vaddr)
{
	__dc_line_op(paddr, vaddr & PAGE_MASK, PAGE_SIZE, OP_FLUSH_N_INV);
}

noinline void flush_cache_all(void)
{
	unsigned long flags;

	local_irq_save(flags);

	__ic_entire_inv();
	__dc_entire_op(OP_FLUSH_N_INV);

	local_irq_restore(flags);

}

#ifdef CONFIG_ARC_CACHE_VIPT_ALIASING

void flush_cache_mm(struct mm_struct *mm)
{
	flush_cache_all();
}

void flush_cache_page(struct vm_area_struct *vma, unsigned long u_vaddr,
		      unsigned long pfn)
{
	phys_addr_t paddr = pfn << PAGE_SHIFT;

	u_vaddr &= PAGE_MASK;

	__flush_dcache_page(paddr, u_vaddr);

	if (vma->vm_flags & VM_EXEC)
		__inv_icache_page(paddr, u_vaddr);
}

void flush_cache_range(struct vm_area_struct *vma, unsigned long start,
		       unsigned long end)
{
	flush_cache_all();
}

void flush_anon_page(struct vm_area_struct *vma, struct page *page,
		     unsigned long u_vaddr)
{
	/* TBD: do we really need to clear the kernel mapping */
	__flush_dcache_page((phys_addr_t)page_address(page), u_vaddr);
	__flush_dcache_page((phys_addr_t)page_address(page),
			    (phys_addr_t)page_address(page));

}

#endif

void copy_user_highpage(struct page *to, struct page *from,
	unsigned long u_vaddr, struct vm_area_struct *vma)
{
	void *kfrom = kmap_atomic(from);
	void *kto = kmap_atomic(to);
	int clean_src_k_mappings = 0;

	/*
	 * If SRC page was already mapped in userspace AND it's U-mapping is
	 * not congruent with K-mapping, sync former to physical page so that
	 * K-mapping in memcpy below, sees the right data
	 *
	 * Note that while @u_vaddr refers to DST page's userspace vaddr, it is
	 * equally valid for SRC page as well
	 *
	 * For !VIPT cache, all of this gets compiled out as
	 * addr_not_cache_congruent() is 0
	 */
	if (page_mapcount(from) && addr_not_cache_congruent(kfrom, u_vaddr)) {
		__flush_dcache_page((unsigned long)kfrom, u_vaddr);
		clean_src_k_mappings = 1;
	}

	copy_page(kto, kfrom);

	/*
	 * Mark DST page K-mapping as dirty for a later finalization by
	 * update_mmu_cache(). Although the finalization could have been done
	 * here as well (given that both vaddr/paddr are available).
	 * But update_mmu_cache() already has code to do that for other
	 * non copied user pages (e.g. read faults which wire in pagecache page
	 * directly).
	 */
	clear_bit(PG_dc_clean, &to->flags);

	/*
	 * if SRC was already usermapped and non-congruent to kernel mapping
	 * sync the kernel mapping back to physical page
	 */
	if (clean_src_k_mappings) {
		__flush_dcache_page((unsigned long)kfrom, (unsigned long)kfrom);
		set_bit(PG_dc_clean, &from->flags);
	} else {
		clear_bit(PG_dc_clean, &from->flags);
	}

	kunmap_atomic(kto);
	kunmap_atomic(kfrom);
}

void clear_user_page(void *to, unsigned long u_vaddr, struct page *page)
{
	clear_page(to);
	clear_bit(PG_dc_clean, &page->flags);
}


/**********************************************************************
 * Explicit Cache flush request from user space via syscall
 * Needed for JITs which generate code on the fly
 */
SYSCALL_DEFINE3(cacheflush, uint32_t, start, uint32_t, sz, uint32_t, flags)
{
	/* TBD: optimize this */
	flush_cache_all();
	return 0;
}

/*
 * IO-Coherency (IOC) setup rules:
 *
 * 1. Needs to be at system level, so only once by Master core
 *    Non-Masters need not be accessing caches at that time
 *    - They are either HALT_ON_RESET and kick started much later or
 *    - if run on reset, need to ensure that arc_platform_smp_wait_to_boot()
 *      doesn't perturb caches or coherency unit
 *
 * 2. caches (L1 and SLC) need to be purged (flush+inv) before setting up IOC,
 *    otherwise any straggler data might behave strangely post IOC enabling
 *
 * 3. All Caches need to be disabled when setting up IOC to elide any in-flight
 *    Coherency transactions
 */
noinline void __init arc_ioc_setup(void)
{
	unsigned int ioc_base, mem_sz;

	/*
	 * If IOC was already enabled (due to bootloader) it technically needs to
	 * be reconfigured with aperture base,size corresponding to Linux memory map
	 * which will certainly be different than uboot's. But disabling and
	 * reenabling IOC when DMA might be potentially active is tricky business.
	 * To avoid random memory issues later, just panic here and ask user to
	 * upgrade bootloader to one which doesn't enable IOC
	 */
	if (read_aux_reg(ARC_REG_IO_COH_ENABLE) & ARC_IO_COH_ENABLE_BIT)
		panic("IOC already enabled, please upgrade bootloader!\n");

	if (!ioc_enable)
		return;

	/* Flush + invalidate + disable L1 dcache */
	__dc_disable();

	/* Flush + invalidate SLC */
	if (read_aux_reg(ARC_REG_SLC_BCR))
		slc_entire_op(OP_FLUSH_N_INV);

	/*
	 * currently IOC Aperture covers entire DDR
	 * TBD: fix for PGU + 1GB of low mem
	 * TBD: fix for PAE
	 */
	mem_sz = arc_get_mem_sz();

	if (!is_power_of_2(mem_sz) || mem_sz < 4096)
		panic("IOC Aperture size must be power of 2 larger than 4KB");

	/*
	 * IOC Aperture size decoded as 2 ^ (SIZE + 2) KB,
	 * so setting 0x11 implies 512MB, 0x12 implies 1GB...
	 */
	write_aux_reg(ARC_REG_IO_COH_AP0_SIZE, order_base_2(mem_sz >> 10) - 2);

	/* for now assume kernel base is start of IOC aperture */
	ioc_base = CONFIG_LINUX_RAM_BASE;

	if (ioc_base % mem_sz != 0)
		panic("IOC Aperture start must be aligned to the size of the aperture");

	write_aux_reg(ARC_REG_IO_COH_AP0_BASE, ioc_base >> 12);
	write_aux_reg(ARC_REG_IO_COH_PARTIAL, ARC_IO_COH_PARTIAL_BIT);
	write_aux_reg(ARC_REG_IO_COH_ENABLE, ARC_IO_COH_ENABLE_BIT);

	/* Re-enable L1 dcache */
	__dc_enable();
}

/*
 * Cache related boot time checks/setups only needed on master CPU:
 *  - Geometry checks (kernel build and hardware agree: e.g. L1_CACHE_BYTES)
 *    Assume SMP only, so all cores will have same cache config. A check on
 *    one core suffices for all
 *  - IOC setup / dma callbacks only need to be done once
 */
void __init arc_cache_init_master(void)
{
	unsigned int __maybe_unused cpu = smp_processor_id();

	/*
	 * Only master CPU needs to execute rest of function:
	 *  - Assume SMP so all cores will have same cache config so
	 *    any geomtry checks will be same for all
	 *  - IOC setup / dma callbacks only need to be setup once
	 */
	if (cpu)
		return;

	if (IS_ENABLED(CONFIG_ARC_HAS_ICACHE)) {
		struct cpuinfo_arc_cache *ic = &cpuinfo_arc700[cpu].icache;

		if (!ic->line_len)
			panic("cache support enabled but non-existent cache\n");

		if (ic->line_len != L1_CACHE_BYTES)
			panic("ICache line [%d] != kernel Config [%d]",
			      ic->line_len, L1_CACHE_BYTES);

		/*
		 * In MMU v4 (HS38x) the aliasing icache config uses IVIL/PTAG
		 * pair to provide vaddr/paddr respectively, just as in MMU v3
		 */
		if (is_isa_arcv2() && ic->alias)
			_cache_line_loop_ic_fn = __cache_line_loop_v3;
		else
			_cache_line_loop_ic_fn = __cache_line_loop;
	}

	if (IS_ENABLED(CONFIG_ARC_HAS_DCACHE)) {
		struct cpuinfo_arc_cache *dc = &cpuinfo_arc700[cpu].dcache;

		if (!dc->line_len)
			panic("cache support enabled but non-existent cache\n");

		if (dc->line_len != L1_CACHE_BYTES)
			panic("DCache line [%d] != kernel Config [%d]",
			      dc->line_len, L1_CACHE_BYTES);

		/* check for D-Cache aliasing on ARCompact: ARCv2 has PIPT */
		if (is_isa_arcompact()) {
			int handled = IS_ENABLED(CONFIG_ARC_CACHE_VIPT_ALIASING);
			int num_colors = dc->sz_k/dc->assoc/TO_KB(PAGE_SIZE);

			if (dc->alias) {
				if (!handled)
					panic("Enable CONFIG_ARC_CACHE_VIPT_ALIASING\n");
				if (CACHE_COLORS_NUM != num_colors)
					panic("CACHE_COLORS_NUM not optimized for config\n");
			} else if (!dc->alias && handled) {
				panic("Disable CONFIG_ARC_CACHE_VIPT_ALIASING\n");
			}
		}
	}

	/*
	 * Check that SMP_CACHE_BYTES (and hence ARCH_DMA_MINALIGN) is larger
	 * or equal to any cache line length.
	 */
	BUILD_BUG_ON_MSG(L1_CACHE_BYTES > SMP_CACHE_BYTES,
			 "SMP_CACHE_BYTES must be >= any cache line length");
	if (is_isa_arcv2() && (l2_line_sz > SMP_CACHE_BYTES))
		panic("L2 Cache line [%d] > kernel Config [%d]\n",
		      l2_line_sz, SMP_CACHE_BYTES);

	/* Note that SLC disable not formally supported till HS 3.0 */
	if (is_isa_arcv2() && l2_line_sz && !slc_enable)
		arc_slc_disable();

	if (is_isa_arcv2() && ioc_exists)
		arc_ioc_setup();

<<<<<<< HEAD
	if (is_isa_arcv2() && ioc_enable) {
		/* IO coherency base - 0x8z */
		write_aux_reg(ARC_REG_IO_COH_AP0_BASE, 0x80000);
		/* IO coherency aperture size - 512Mb: 0x8z-0xAz */
		write_aux_reg(ARC_REG_IO_COH_AP0_SIZE, 0x11);
		/* Enable partial writes */
		write_aux_reg(ARC_REG_IO_COH_PARTIAL, 1);
		/* Enable IO coherency */
		write_aux_reg(ARC_REG_IO_COH_ENABLE, 1);

		__dma_cache_wback_inv = __dma_cache_wback_inv_ioc;
		__dma_cache_inv = __dma_cache_inv_ioc;
		__dma_cache_wback = __dma_cache_wback_ioc;
	} else if (is_isa_arcv2() && l2_line_sz && slc_enable) {
=======
	if (is_isa_arcv2() && l2_line_sz && slc_enable) {
>>>>>>> 24b8d41d
		__dma_cache_wback_inv = __dma_cache_wback_inv_slc;
		__dma_cache_inv = __dma_cache_inv_slc;
		__dma_cache_wback = __dma_cache_wback_slc;
	} else {
		__dma_cache_wback_inv = __dma_cache_wback_inv_l1;
		__dma_cache_inv = __dma_cache_inv_l1;
		__dma_cache_wback = __dma_cache_wback_l1;
	}
	/*
	 * In case of IOC (say IOC+SLC case), pointers above could still be set
	 * but end up not being relevant as the first function in chain is not
	 * called at all for devices using coherent DMA.
	 *     arch_sync_dma_for_cpu() -> dma_cache_*() -> __dma_cache_*()
	 */
}

void __ref arc_cache_init(void)
{
	unsigned int __maybe_unused cpu = smp_processor_id();
	char str[256];

	pr_info("%s", arc_cache_mumbojumbo(0, str, sizeof(str)));

	if (!cpu)
		arc_cache_init_master();

	/*
	 * In PAE regime, TLB and cache maintenance ops take wider addresses
	 * And even if PAE is not enabled in kernel, the upper 32-bits still need
	 * to be zeroed to keep the ops sane.
	 * As an optimization for more common !PAE enabled case, zero them out
	 * once at init, rather than checking/setting to 0 for every runtime op
	 */
	if (is_isa_arcv2() && pae40_exist_but_not_enab()) {

		if (IS_ENABLED(CONFIG_ARC_HAS_ICACHE))
			write_aux_reg(ARC_REG_IC_PTAG_HI, 0);

		if (IS_ENABLED(CONFIG_ARC_HAS_DCACHE))
			write_aux_reg(ARC_REG_DC_PTAG_HI, 0);

		if (l2_line_sz) {
			write_aux_reg(ARC_REG_SLC_RGN_END1, 0);
			write_aux_reg(ARC_REG_SLC_RGN_START1, 0);
		}
	}
}<|MERGE_RESOLUTION|>--- conflicted
+++ resolved
@@ -24,11 +24,7 @@
 
 static int l2_line_sz;
 static int ioc_exists;
-<<<<<<< HEAD
-int slc_enable = 1, ioc_enable = 0;
-=======
 int slc_enable = 1, ioc_enable = 1;
->>>>>>> 24b8d41d
 unsigned long perip_base = ARC_UNCACHED_ADDR_SPACE; /* legacy value for boot */
 unsigned long perip_end = 0xFFFFFFFF; /* legacy value */
 
@@ -66,11 +62,7 @@
 
 	n += scnprintf(buf + n, len - n, "Peripherals\t: %#lx%s%s\n",
 		       perip_base,
-<<<<<<< HEAD
-		       IS_AVAIL3(ioc_exists, ioc_enable, ", IO-Coherency "));
-=======
 		       IS_AVAIL3(ioc_exists, ioc_enable, ", IO-Coherency (per-device) "));
->>>>>>> 24b8d41d
 
 	return buf;
 }
@@ -118,12 +110,6 @@
 	}
 
 	READ_BCR(ARC_REG_CLUSTER_BCR, cbcr);
-<<<<<<< HEAD
-	if (cbcr.c)
-		ioc_exists = 1;
-	else
-		ioc_enable = 0;
-=======
 	if (cbcr.c) {
 		ioc_exists = 1;
 
@@ -142,7 +128,6 @@
 	} else {
 		ioc_enable = 0;
 	}
->>>>>>> 24b8d41d
 
 	/* HS 2.0 didn't have AUX_VOL */
 	if (cpuinfo_arc700[cpu].core.family > 0x51) {
@@ -1232,15 +1217,6 @@
 {
 	unsigned int __maybe_unused cpu = smp_processor_id();
 
-	/*
-	 * Only master CPU needs to execute rest of function:
-	 *  - Assume SMP so all cores will have same cache config so
-	 *    any geomtry checks will be same for all
-	 *  - IOC setup / dma callbacks only need to be setup once
-	 */
-	if (cpu)
-		return;
-
 	if (IS_ENABLED(CONFIG_ARC_HAS_ICACHE)) {
 		struct cpuinfo_arc_cache *ic = &cpuinfo_arc700[cpu].icache;
 
@@ -1304,24 +1280,7 @@
 	if (is_isa_arcv2() && ioc_exists)
 		arc_ioc_setup();
 
-<<<<<<< HEAD
-	if (is_isa_arcv2() && ioc_enable) {
-		/* IO coherency base - 0x8z */
-		write_aux_reg(ARC_REG_IO_COH_AP0_BASE, 0x80000);
-		/* IO coherency aperture size - 512Mb: 0x8z-0xAz */
-		write_aux_reg(ARC_REG_IO_COH_AP0_SIZE, 0x11);
-		/* Enable partial writes */
-		write_aux_reg(ARC_REG_IO_COH_PARTIAL, 1);
-		/* Enable IO coherency */
-		write_aux_reg(ARC_REG_IO_COH_ENABLE, 1);
-
-		__dma_cache_wback_inv = __dma_cache_wback_inv_ioc;
-		__dma_cache_inv = __dma_cache_inv_ioc;
-		__dma_cache_wback = __dma_cache_wback_ioc;
-	} else if (is_isa_arcv2() && l2_line_sz && slc_enable) {
-=======
 	if (is_isa_arcv2() && l2_line_sz && slc_enable) {
->>>>>>> 24b8d41d
 		__dma_cache_wback_inv = __dma_cache_wback_inv_slc;
 		__dma_cache_inv = __dma_cache_inv_slc;
 		__dma_cache_wback = __dma_cache_wback_slc;
