--- conflicted
+++ resolved
@@ -300,17 +300,7 @@
 
 static void __init axs103_early_init(void)
 {
-<<<<<<< HEAD
-	int offset = fdt_path_offset(initial_boot_params, "/cpu_card/core_clk");
-	const struct fdt_property *prop = fdt_get_property(initial_boot_params,
-							   offset,
-							   "clock-frequency",
-							   NULL);
-	u32 freq = be32_to_cpu(*(u32*)(prop->data)) / 1000000, orig = freq;
-
-=======
 #ifdef CONFIG_ARC_MCIP
->>>>>>> 24b8d41d
 	/*
 	 * AXS103 configurations for SMP/QUAD configurations share device tree
 	 * which defaults to 100 MHz. However recent failures of Quad config
@@ -318,51 +308,6 @@
 	 * Instead of duplicating defconfig/DT for SMP/QUAD, add a small hack
 	 * of fudging the freq in DT
 	 */
-<<<<<<< HEAD
-#ifdef CONFIG_ARC_MCIP
-	unsigned int num_cores = (read_aux_reg(ARC_REG_MCIP_BCR) >> 16) & 0x3F;
-	if (num_cores > 2)
-		freq = 50;
-#endif
-
-	switch (freq) {
-	case 33:
-		axs103_set_freq(1, 1, 1);
-		break;
-	case 50:
-		axs103_set_freq(1, 30, 20);
-		break;
-	case 75:
-		axs103_set_freq(2, 45, 10);
-		break;
-	case 90:
-		axs103_set_freq(2, 54, 10);
-		break;
-	case 100:
-		axs103_set_freq(1, 30, 10);
-		break;
-	case 125:
-		axs103_set_freq(2, 45,  6);
-		break;
-	default:
-		/*
-		 * In this case, core_frequency derived from
-		 * DT "clock-frequency" might not match with board value.
-		 * Hence update it to match the board value.
-		 */
-		freq = axs103_get_freq();
-		break;
-	}
-
-	pr_info("Freq is %dMHz\n", freq);
-
-	/* Patching .dtb in-place with new core clock value */
-	if (freq != orig ) {
-		freq = cpu_to_be32(freq * 1000000);
-		fdt_setprop_inplace(initial_boot_params, offset,
-				    "clock-frequency", &freq, sizeof(freq));
-	}
-=======
 #define AXS103_QUAD_CORE_CPU_FREQ_HZ	50000000
 
 	unsigned int num_cores = (read_aux_reg(ARC_REG_MCIP_BCR) >> 16) & 0x3F;
@@ -383,7 +328,6 @@
 		}
 	}
 #endif
->>>>>>> 24b8d41d
 
 	/* Memory maps already config in pre-bootloader */
 
