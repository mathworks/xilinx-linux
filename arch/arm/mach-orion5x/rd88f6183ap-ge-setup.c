--- conflicted
+++ resolved
@@ -40,14 +40,6 @@
 	.port_names[5]	= "cpu",
 };
 
-<<<<<<< HEAD
-static struct dsa_platform_data __initdata rd88f6183ap_ge_switch_plat_data = {
-	.nr_chips	= 1,
-	.chip		= &rd88f6183ap_ge_switch_chip_data,
-};
-
-=======
->>>>>>> 24b8d41d
 static struct mtd_partition rd88f6183ap_ge_partitions[] = {
 	{
 		.name	= "kernel",
@@ -92,11 +84,7 @@
 	 */
 	orion5x_ehci0_init();
 	orion5x_eth_init(&rd88f6183ap_ge_eth_data);
-<<<<<<< HEAD
-	orion5x_eth_switch_init(&rd88f6183ap_ge_switch_plat_data);
-=======
 	orion5x_eth_switch_init(&rd88f6183ap_ge_switch_chip_data);
->>>>>>> 24b8d41d
 	spi_register_board_info(rd88f6183ap_ge_spi_slave_info,
 				ARRAY_SIZE(rd88f6183ap_ge_spi_slave_info));
 	orion5x_spi_init();
