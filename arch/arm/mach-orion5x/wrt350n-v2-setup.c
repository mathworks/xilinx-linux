/*
 * arch/arm/mach-orion5x/wrt350n-v2-setup.c
 *
 * This file is licensed under the terms of the GNU General Public
 * License version 2.  This program is licensed "as is" without any
 * warranty of any kind, whether express or implied.
 */
#include <linux/gpio.h>
#include <linux/kernel.h>
#include <linux/init.h>
#include <linux/platform_device.h>
#include <linux/pci.h>
#include <linux/irq.h>
#include <linux/delay.h>
#include <linux/mtd/physmap.h>
#include <linux/mv643xx_eth.h>
#include <linux/ethtool.h>
#include <linux/leds.h>
#include <linux/gpio_keys.h>
#include <linux/input.h>
#include <linux/platform_data/dsa.h>
#include <asm/mach-types.h>
#include <asm/mach/arch.h>
#include <asm/mach/pci.h>
#include "orion5x.h"
#include "common.h"
#include "mpp.h"

/*
 * LEDs attached to GPIO
 */
static struct gpio_led wrt350n_v2_led_pins[] = {
	{
		.name		= "wrt350nv2:green:power",
		.gpio		= 0,
		.active_low	= 1,
	}, {
		.name		= "wrt350nv2:green:security",
		.gpio		= 1,
		.active_low	= 1,
	}, {
		.name		= "wrt350nv2:orange:power",
		.gpio		= 5,
		.active_low	= 1,
	}, {
		.name		= "wrt350nv2:green:usb",
		.gpio		= 6,
		.active_low	= 1,
	}, {
		.name		= "wrt350nv2:green:wireless",
		.gpio		= 7,
		.active_low	= 1,
	},
};

static struct gpio_led_platform_data wrt350n_v2_led_data = {
	.leds		= wrt350n_v2_led_pins,
	.num_leds	= ARRAY_SIZE(wrt350n_v2_led_pins),
};

static struct platform_device wrt350n_v2_leds = {
	.name	= "leds-gpio",
	.id	= -1,
	.dev	= {
		.platform_data	= &wrt350n_v2_led_data,
	},
};

/*
 * Buttons attached to GPIO
 */
static struct gpio_keys_button wrt350n_v2_buttons[] = {
	{
		.code		= KEY_RESTART,
		.gpio		= 3,
		.desc		= "Reset Button",
		.active_low	= 1,
	}, {
		.code		= KEY_WPS_BUTTON,
		.gpio		= 2,
		.desc		= "WPS Button",
		.active_low	= 1,
	},
};

static struct gpio_keys_platform_data wrt350n_v2_button_data = {
	.buttons	= wrt350n_v2_buttons,
	.nbuttons	= ARRAY_SIZE(wrt350n_v2_buttons),
};

static struct platform_device wrt350n_v2_button_device = {
	.name		= "gpio-keys",
	.id		= -1,
	.num_resources	= 0,
	.dev		= {
		.platform_data	= &wrt350n_v2_button_data,
	},
};

/*
 * General setup
 */
static unsigned int wrt350n_v2_mpp_modes[] __initdata = {
	MPP0_GPIO,		/* Power LED green (0=on) */
	MPP1_GPIO,		/* Security LED (0=on) */
	MPP2_GPIO,		/* Internal Button (0=on) */
	MPP3_GPIO,		/* Reset Button (0=on) */
	MPP4_GPIO,		/* PCI int */
	MPP5_GPIO,		/* Power LED orange (0=on) */
	MPP6_GPIO,		/* USB LED (0=on) */
	MPP7_GPIO,		/* Wireless LED (0=on) */
	MPP8_UNUSED,		/* ??? */
	MPP9_GIGE,		/* GE_RXERR */
	MPP10_UNUSED,		/* ??? */
	MPP11_UNUSED,		/* ??? */
	MPP12_GIGE,		/* GE_TXD[4] */
	MPP13_GIGE,		/* GE_TXD[5] */
	MPP14_GIGE,		/* GE_TXD[6] */
	MPP15_GIGE,		/* GE_TXD[7] */
	MPP16_GIGE,		/* GE_RXD[4] */
	MPP17_GIGE,		/* GE_RXD[5] */
	MPP18_GIGE,		/* GE_RXD[6] */
	MPP19_GIGE,		/* GE_RXD[7] */
	0,
};

/*
 * 8M NOR flash Device bus boot chip select
 */
#define WRT350N_V2_NOR_BOOT_BASE	0xf4000000
#define WRT350N_V2_NOR_BOOT_SIZE	SZ_8M

static struct mtd_partition wrt350n_v2_nor_flash_partitions[] = {
	{
		.name		= "kernel",
		.offset		= 0x00000000,
		.size		= 0x00760000,
	}, {
		.name		= "rootfs",
		.offset		= 0x001a0000,
		.size		= 0x005c0000,
	}, {
		.name		= "lang",
		.offset		= 0x00760000,
		.size		= 0x00040000,
	}, {
		.name		= "nvram",
		.offset		= 0x007a0000,
		.size		= 0x00020000,
	}, {
		.name		= "u-boot",
		.offset		= 0x007c0000,
		.size		= 0x00040000,
	},
};

static struct physmap_flash_data wrt350n_v2_nor_flash_data = {
	.width		= 1,
	.parts		= wrt350n_v2_nor_flash_partitions,
	.nr_parts	= ARRAY_SIZE(wrt350n_v2_nor_flash_partitions),
};

static struct resource wrt350n_v2_nor_flash_resource = {
	.flags		= IORESOURCE_MEM,
	.start		= WRT350N_V2_NOR_BOOT_BASE,
	.end		= WRT350N_V2_NOR_BOOT_BASE + WRT350N_V2_NOR_BOOT_SIZE - 1,
};

static struct platform_device wrt350n_v2_nor_flash = {
	.name			= "physmap-flash",
	.id			= 0,
	.dev		= {
		.platform_data	= &wrt350n_v2_nor_flash_data,
	},
	.num_resources		= 1,
	.resource		= &wrt350n_v2_nor_flash_resource,
};

static struct mv643xx_eth_platform_data wrt350n_v2_eth_data = {
	.phy_addr	= MV643XX_ETH_PHY_NONE,
	.speed		= SPEED_1000,
	.duplex		= DUPLEX_FULL,
};

static struct dsa_chip_data wrt350n_v2_switch_chip_data = {
	.port_names[0]	= "lan2",
	.port_names[1]	= "lan1",
	.port_names[2]	= "wan",
	.port_names[3]	= "cpu",
	.port_names[5]	= "lan3",
	.port_names[7]	= "lan4",
};

<<<<<<< HEAD
static struct dsa_platform_data __initdata wrt350n_v2_switch_plat_data = {
	.nr_chips	= 1,
	.chip		= &wrt350n_v2_switch_chip_data,
};

=======
>>>>>>> 24b8d41d
static void __init wrt350n_v2_init(void)
{
	/*
	 * Setup basic Orion functions. Need to be called early.
	 */
	orion5x_init();

	orion5x_mpp_conf(wrt350n_v2_mpp_modes);

	/*
	 * Configure peripherals.
	 */
	orion5x_ehci0_init();
	orion5x_eth_init(&wrt350n_v2_eth_data);
<<<<<<< HEAD
	orion5x_eth_switch_init(&wrt350n_v2_switch_plat_data);
=======
	orion5x_eth_switch_init(&wrt350n_v2_switch_chip_data);
>>>>>>> 24b8d41d
	orion5x_uart0_init();

	mvebu_mbus_add_window_by_id(ORION_MBUS_DEVBUS_BOOT_TARGET,
				    ORION_MBUS_DEVBUS_BOOT_ATTR,
				    WRT350N_V2_NOR_BOOT_BASE,
				    WRT350N_V2_NOR_BOOT_SIZE);
	platform_device_register(&wrt350n_v2_nor_flash);
	platform_device_register(&wrt350n_v2_leds);
	platform_device_register(&wrt350n_v2_button_device);
}

static int __init wrt350n_v2_pci_map_irq(const struct pci_dev *dev, u8 slot,
	u8 pin)
{
	int irq;

	/*
	 * Check for devices with hard-wired IRQs.
	 */
	irq = orion5x_pci_map_irq(dev, slot, pin);
	if (irq != -1)
		return irq;

	/*
	 * Mini-PCI slot.
	 */
	if (slot == 7)
		return gpio_to_irq(4);

	return -1;
}

static struct hw_pci wrt350n_v2_pci __initdata = {
	.nr_controllers	= 2,
	.setup		= orion5x_pci_sys_setup,
	.scan		= orion5x_pci_sys_scan_bus,
	.map_irq	= wrt350n_v2_pci_map_irq,
};

static int __init wrt350n_v2_pci_init(void)
{
	if (machine_is_wrt350n_v2())
		pci_common_init(&wrt350n_v2_pci);

	return 0;
}
subsys_initcall(wrt350n_v2_pci_init);

MACHINE_START(WRT350N_V2, "Linksys WRT350N v2")
	/* Maintainer: Lennert Buytenhek <buytenh@marvell.com> */
	.atag_offset	= 0x100,
	.nr_irqs	= ORION5X_NR_IRQS,
	.init_machine	= wrt350n_v2_init,
	.map_io		= orion5x_map_io,
	.init_early	= orion5x_init_early,
	.init_irq	= orion5x_init_irq,
	.init_time	= orion5x_timer_init,
	.fixup		= tag_fixup_mem32,
	.restart	= orion5x_restart,
MACHINE_END<|MERGE_RESOLUTION|>--- conflicted
+++ resolved
@@ -191,14 +191,6 @@
 	.port_names[7]	= "lan4",
 };
 
-<<<<<<< HEAD
-static struct dsa_platform_data __initdata wrt350n_v2_switch_plat_data = {
-	.nr_chips	= 1,
-	.chip		= &wrt350n_v2_switch_chip_data,
-};
-
-=======
->>>>>>> 24b8d41d
 static void __init wrt350n_v2_init(void)
 {
 	/*
@@ -213,11 +205,7 @@
 	 */
 	orion5x_ehci0_init();
 	orion5x_eth_init(&wrt350n_v2_eth_data);
-<<<<<<< HEAD
-	orion5x_eth_switch_init(&wrt350n_v2_switch_plat_data);
-=======
 	orion5x_eth_switch_init(&wrt350n_v2_switch_chip_data);
->>>>>>> 24b8d41d
 	orion5x_uart0_init();
 
 	mvebu_mbus_add_window_by_id(ORION_MBUS_DEVBUS_BOOT_TARGET,
