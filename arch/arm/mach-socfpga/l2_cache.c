// SPDX-License-Identifier: GPL-2.0-only
/*
 * Copyright Altera Corporation (C) 2016. All rights reserved.
 */
#include <linux/io.h>
#include <linux/of_platform.h>
#include <linux/of_address.h>

#include "core.h"

/* A10 System Manager L2 ECC Control register */
#define A10_MPU_CTRL_L2_ECC_OFST          0x0
#define A10_MPU_CTRL_L2_ECC_EN            BIT(0)

/* A10 System Manager Global IRQ Mask register */
#define A10_SYSMGR_ECC_INTMASK_CLR_OFST   0x98
#define A10_SYSMGR_ECC_INTMASK_CLR_L2     BIT(0)

/* A10 System Manager L2 ECC IRQ Clear register */
#define A10_SYSMGR_MPU_CLEAR_L2_ECC_OFST  0xA8
#define A10_SYSMGR_MPU_CLEAR_L2_ECC       (BIT(31) | BIT(15))

void socfpga_init_l2_ecc(void)
{
	struct device_node *np;
	void __iomem *mapped_l2_edac_addr;

	np = of_find_compatible_node(NULL, NULL, "altr,socfpga-l2-ecc");
	if (!np) {
		pr_err("Unable to find socfpga-l2-ecc in dtb\n");
		return;
	}

	mapped_l2_edac_addr = of_iomap(np, 0);
	of_node_put(np);
	if (!mapped_l2_edac_addr) {
		pr_err("Unable to find L2 ECC mapping in dtb\n");
		return;
	}

	/* Enable ECC */
	writel(0x01, mapped_l2_edac_addr);
	iounmap(mapped_l2_edac_addr);
}

void socfpga_init_arria10_l2_ecc(void)
{
	struct device_node *np;
	void __iomem *mapped_l2_edac_addr;

	/* Find the L2 EDAC device tree node */
	np = of_find_compatible_node(NULL, NULL, "altr,socfpga-a10-l2-ecc");
	if (!np) {
		pr_err("Unable to find socfpga-a10-l2-ecc in dtb\n");
		return;
	}

	mapped_l2_edac_addr = of_iomap(np, 0);
	of_node_put(np);
	if (!mapped_l2_edac_addr) {
		pr_err("Unable to find L2 ECC mapping in dtb\n");
		return;
	}

	if (!sys_manager_base_addr) {
<<<<<<< HEAD
		pr_err("System Mananger not mapped for L2 ECC\n");
=======
		pr_err("System Manager not mapped for L2 ECC\n");
>>>>>>> 24b8d41d
		goto exit;
	}
	/* Clear any pending IRQs */
	writel(A10_SYSMGR_MPU_CLEAR_L2_ECC, (sys_manager_base_addr +
	       A10_SYSMGR_MPU_CLEAR_L2_ECC_OFST));
	/* Enable ECC */
	writel(A10_SYSMGR_ECC_INTMASK_CLR_L2, sys_manager_base_addr +
	       A10_SYSMGR_ECC_INTMASK_CLR_OFST);
	writel(A10_MPU_CTRL_L2_ECC_EN, mapped_l2_edac_addr +
	       A10_MPU_CTRL_L2_ECC_OFST);
exit:
	iounmap(mapped_l2_edac_addr);
}<|MERGE_RESOLUTION|>--- conflicted
+++ resolved
@@ -63,11 +63,7 @@
 	}
 
 	if (!sys_manager_base_addr) {
-<<<<<<< HEAD
-		pr_err("System Mananger not mapped for L2 ECC\n");
-=======
 		pr_err("System Manager not mapped for L2 ECC\n");
->>>>>>> 24b8d41d
 		goto exit;
 	}
 	/* Clear any pending IRQs */
