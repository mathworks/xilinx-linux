// SPDX-License-Identifier: GPL-2.0
//
// Copyright (c) 2011-2014 Samsung Electronics Co., Ltd.
//		http://www.samsung.com
//
// Exynos - Power Management support
//
// Based on arch/arm/mach-s3c2410/pm.c
// Copyright (c) 2006 Simtec Electronics
//	Ben Dooks <ben@simtec.co.uk>

#include <linux/init.h>
#include <linux/suspend.h>
#include <linux/cpu_pm.h>
#include <linux/io.h>
#include <linux/of.h>
#include <linux/soc/samsung/exynos-regs-pmu.h>
#include <linux/soc/samsung/exynos-pmu.h>

#include <asm/firmware.h>
#include <asm/smp_scu.h>
#include <asm/suspend.h>
#include <asm/cacheflush.h>

#include "common.h"

static inline void __iomem *exynos_boot_vector_addr(void)
{
	if (exynos_rev() == EXYNOS4210_REV_1_1)
		return pmu_base_addr + S5P_INFORM7;
	else if (exynos_rev() == EXYNOS4210_REV_1_0)
		return sysram_base_addr + 0x24;
	return pmu_base_addr + S5P_INFORM0;
}

static inline void __iomem *exynos_boot_vector_flag(void)
{
	if (exynos_rev() == EXYNOS4210_REV_1_1)
		return pmu_base_addr + S5P_INFORM6;
	else if (exynos_rev() == EXYNOS4210_REV_1_0)
		return sysram_base_addr + 0x20;
	return pmu_base_addr + S5P_INFORM1;
}

#define S5P_CHECK_AFTR  0xFCBA0D10

/* For Cortex-A9 Diagnostic and Power control register */
static unsigned int save_arm_register[2];

void exynos_cpu_save_register(void)
{
	unsigned long tmp;

	/* Save Power control register */
	asm ("mrc p15, 0, %0, c15, c0, 0"
	     : "=r" (tmp) : : "cc");

	save_arm_register[0] = tmp;

	/* Save Diagnostic register */
	asm ("mrc p15, 0, %0, c15, c0, 1"
	     : "=r" (tmp) : : "cc");

	save_arm_register[1] = tmp;
}

void exynos_cpu_restore_register(void)
{
	unsigned long tmp;

	/* Restore Power control register */
	tmp = save_arm_register[0];

	asm volatile ("mcr p15, 0, %0, c15, c0, 0"
		      : : "r" (tmp)
		      : "cc");

	/* Restore Diagnostic register */
	tmp = save_arm_register[1];

	asm volatile ("mcr p15, 0, %0, c15, c0, 1"
		      : : "r" (tmp)
		      : "cc");
}

void exynos_pm_central_suspend(void)
{
	unsigned long tmp;

	/* Setting Central Sequence Register for power down mode */
	tmp = pmu_raw_readl(S5P_CENTRAL_SEQ_CONFIGURATION);
	tmp &= ~S5P_CENTRAL_LOWPWR_CFG;
	pmu_raw_writel(tmp, S5P_CENTRAL_SEQ_CONFIGURATION);
}

int exynos_pm_central_resume(void)
{
	unsigned long tmp;

	/*
	 * If PMU failed while entering sleep mode, WFI will be
	 * ignored by PMU and then exiting cpu_do_idle().
	 * S5P_CENTRAL_LOWPWR_CFG bit will not be set automatically
	 * in this situation.
	 */
	tmp = pmu_raw_readl(S5P_CENTRAL_SEQ_CONFIGURATION);
	if (!(tmp & S5P_CENTRAL_LOWPWR_CFG)) {
		tmp |= S5P_CENTRAL_LOWPWR_CFG;
		pmu_raw_writel(tmp, S5P_CENTRAL_SEQ_CONFIGURATION);
		/* clear the wakeup state register */
		pmu_raw_writel(0x0, S5P_WAKEUP_STAT);
		/* No need to perform below restore code */
		return -1;
	}

	return 0;
}

/* Ext-GIC nIRQ/nFIQ is the only wakeup source in AFTR */
static void exynos_set_wakeupmask(long mask)
{
	pmu_raw_writel(mask, S5P_WAKEUP_MASK);
	if (soc_is_exynos3250())
		pmu_raw_writel(0x0, S5P_WAKEUP_MASK2);
}

static void exynos_cpu_set_boot_vector(long flags)
{
<<<<<<< HEAD
	writel_relaxed(virt_to_phys(exynos_cpu_resume),
=======
	writel_relaxed(__pa_symbol(exynos_cpu_resume),
>>>>>>> 24b8d41d
		       exynos_boot_vector_addr());
	writel_relaxed(flags, exynos_boot_vector_flag());
}

static int exynos_aftr_finisher(unsigned long flags)
{
	int ret;

	exynos_set_wakeupmask(soc_is_exynos3250() ? 0x40003ffe : 0x0000ff3e);
	/* Set value of power down register for aftr mode */
	exynos_sys_powerdown_conf(SYS_AFTR);

	ret = call_firmware_op(do_idle, FW_DO_IDLE_AFTR);
	if (ret == -ENOSYS) {
		if (read_cpuid_part() == ARM_CPU_PART_CORTEX_A9)
			exynos_cpu_save_register();
		exynos_cpu_set_boot_vector(S5P_CHECK_AFTR);
		cpu_do_idle();
	}

	return 1;
}

void exynos_enter_aftr(void)
{
	unsigned int cpuid = smp_processor_id();

	cpu_pm_enter();

	if (soc_is_exynos3250())
		exynos_set_boot_flag(cpuid, C2_STATE);

	exynos_pm_central_suspend();

	if (soc_is_exynos4412()) {
		/* Setting SEQ_OPTION register */
		pmu_raw_writel(S5P_USE_STANDBY_WFI0 | S5P_USE_STANDBY_WFE0,
			       S5P_CENTRAL_SEQ_OPTION);
	}

	cpu_suspend(0, exynos_aftr_finisher);

	if (read_cpuid_part() == ARM_CPU_PART_CORTEX_A9) {
		exynos_scu_enable();
		if (call_firmware_op(resume) == -ENOSYS)
			exynos_cpu_restore_register();
	}

	exynos_pm_central_resume();

	if (soc_is_exynos3250())
		exynos_clear_boot_flag(cpuid, C2_STATE);

	cpu_pm_exit();
}

#if defined(CONFIG_SMP) && defined(CONFIG_ARM_EXYNOS_CPUIDLE)
static atomic_t cpu1_wakeup = ATOMIC_INIT(0);

static int exynos_cpu0_enter_aftr(void)
{
	int ret = -1;

	/*
	 * If the other cpu is powered on, we have to power it off, because
	 * the AFTR state won't work otherwise
	 */
	if (cpu_online(1)) {
		/*
		 * We reach a sync point with the coupled idle state, we know
		 * the other cpu will power down itself or will abort the
		 * sequence, let's wait for one of these to happen
		 */
		while (exynos_cpu_power_state(1)) {
			unsigned long boot_addr;

			/*
			 * The other cpu may skip idle and boot back
			 * up again
			 */
			if (atomic_read(&cpu1_wakeup))
				goto abort;

			/*
			 * The other cpu may bounce through idle and
			 * boot back up again, getting stuck in the
			 * boot rom code
			 */
			ret = exynos_get_boot_addr(1, &boot_addr);
			if (ret)
				goto fail;
			ret = -1;
			if (boot_addr == 0)
				goto abort;

			cpu_relax();
		}
	}

	exynos_enter_aftr();
	ret = 0;

abort:
	if (cpu_online(1)) {
		unsigned long boot_addr = __pa_symbol(exynos_cpu_resume);

		/*
		 * Set the boot vector to something non-zero
		 */
		ret = exynos_set_boot_addr(1, boot_addr);
		if (ret)
			goto fail;
		dsb();

		/*
		 * Turn on cpu1 and wait for it to be on
		 */
		exynos_cpu_power_up(1);
		while (exynos_cpu_power_state(1) != S5P_CORE_LOCAL_PWR_EN)
			cpu_relax();

		if (soc_is_exynos3250()) {
			while (!pmu_raw_readl(S5P_PMU_SPARE2) &&
			       !atomic_read(&cpu1_wakeup))
				cpu_relax();

			if (!atomic_read(&cpu1_wakeup))
				exynos_core_restart(1);
		}

		while (!atomic_read(&cpu1_wakeup)) {
			smp_rmb();

			/*
			 * Poke cpu1 out of the boot rom
			 */

			ret = exynos_set_boot_addr(1, boot_addr);
			if (ret)
				goto fail;

			call_firmware_op(cpu_boot, 1);
			dsb_sev();
		}
	}
fail:
	return ret;
}

static int exynos_wfi_finisher(unsigned long flags)
{
	if (soc_is_exynos3250())
		flush_cache_all();
	cpu_do_idle();

	return -1;
}

static int exynos_cpu1_powerdown(void)
{
	int ret = -1;

	/*
	 * Idle sequence for cpu1
	 */
	if (cpu_pm_enter())
		goto cpu1_aborted;

	/*
	 * Turn off cpu 1
	 */
	exynos_cpu_power_down(1);

	if (soc_is_exynos3250())
		pmu_raw_writel(0, S5P_PMU_SPARE2);

	ret = cpu_suspend(0, exynos_wfi_finisher);

	cpu_pm_exit();

cpu1_aborted:
	dsb();
	/*
	 * Notify cpu 0 that cpu 1 is awake
	 */
	atomic_set(&cpu1_wakeup, 1);

	return ret;
}

static void exynos_pre_enter_aftr(void)
{
	unsigned long boot_addr = __pa_symbol(exynos_cpu_resume);

	(void)exynos_set_boot_addr(1, boot_addr);
}

static void exynos_post_enter_aftr(void)
{
	atomic_set(&cpu1_wakeup, 0);
}

struct cpuidle_exynos_data cpuidle_coupled_exynos_data = {
	.cpu0_enter_aftr		= exynos_cpu0_enter_aftr,
	.cpu1_powerdown		= exynos_cpu1_powerdown,
	.pre_enter_aftr		= exynos_pre_enter_aftr,
	.post_enter_aftr		= exynos_post_enter_aftr,
};
#endif /* CONFIG_SMP && CONFIG_ARM_EXYNOS_CPUIDLE */<|MERGE_RESOLUTION|>--- conflicted
+++ resolved
@@ -126,11 +126,7 @@
 
 static void exynos_cpu_set_boot_vector(long flags)
 {
-<<<<<<< HEAD
-	writel_relaxed(virt_to_phys(exynos_cpu_resume),
-=======
 	writel_relaxed(__pa_symbol(exynos_cpu_resume),
->>>>>>> 24b8d41d
 		       exynos_boot_vector_addr());
 	writel_relaxed(flags, exynos_boot_vector_flag());
 }
