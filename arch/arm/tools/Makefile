--- conflicted
+++ resolved
@@ -5,15 +5,6 @@
 # Copyright (C) 2001 Russell King
 #
 
-<<<<<<< HEAD
-quiet_cmd_gen_mach = GEN     $@
-      cmd_gen_mach = mkdir -p $(dir $@) && \
-		     $(AWK) -f $(filter-out $(PHONY),$^) > $@ || \
-		     { rm -f $@; /bin/false; }
-
-include/generated/mach-types.h: $(src)/gen-mach-types $(src)/mach-types FORCE
-	$(call if_changed,gen_mach)
-=======
 gen := arch/$(ARCH)/include/generated
 kapi := $(gen)/asm
 uapi := $(gen)/uapi/asm
@@ -85,5 +76,4 @@
 
 systbl_abi_calls-eabi := common,eabi
 $(gen)/calls-eabi.S: $(syscall) $(systbl) FORCE
-	$(call if_changed,systbl)
->>>>>>> 24b8d41d
+	$(call if_changed,systbl)