<<<<<<< HEAD
menuconfig ARCH_CLPS711X
	bool "Cirrus Logic EP721x/EP731x-based"
	depends on ARCH_MULTI_V4T
	select AUTO_ZRELADDR
	select CLKSRC_OF
	select CLPS711X_TIMER
	select COMMON_CLK
	select CPU_ARM720T
	select GENERIC_CLOCKEVENTS
	select GPIOLIB
	select MFD_SYSCON
	select OF_IRQ
	select USE_OF
=======
# SPDX-License-Identifier: GPL-2.0
menuconfig ARCH_CLPS711X
	bool "Cirrus Logic EP721x/EP731x-based"
	depends on ARCH_MULTI_V4T
	select CLPS711X_TIMER
	select CPU_ARM720T
	select GPIOLIB
	select MFD_SYSCON
	select OF_IRQ
>>>>>>> 24b8d41d
	help
	  Select this if you use ARMv4T Cirrus Logic chips.<|MERGE_RESOLUTION|>--- conflicted
+++ resolved
@@ -1,18 +1,3 @@
-<<<<<<< HEAD
-menuconfig ARCH_CLPS711X
-	bool "Cirrus Logic EP721x/EP731x-based"
-	depends on ARCH_MULTI_V4T
-	select AUTO_ZRELADDR
-	select CLKSRC_OF
-	select CLPS711X_TIMER
-	select COMMON_CLK
-	select CPU_ARM720T
-	select GENERIC_CLOCKEVENTS
-	select GPIOLIB
-	select MFD_SYSCON
-	select OF_IRQ
-	select USE_OF
-=======
 # SPDX-License-Identifier: GPL-2.0
 menuconfig ARCH_CLPS711X
 	bool "Cirrus Logic EP721x/EP731x-based"
@@ -22,6 +7,5 @@
 	select GPIOLIB
 	select MFD_SYSCON
 	select OF_IRQ
->>>>>>> 24b8d41d
 	help
 	  Select this if you use ARMv4T Cirrus Logic chips.