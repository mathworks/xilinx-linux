// SPDX-License-Identifier: GPL-2.0-only
#include <linux/cpu.h>
#include <linux/dma-direct.h>
#include <linux/dma-map-ops.h>
#include <linux/gfp.h>
#include <linux/highmem.h>
#include <linux/export.h>
#include <linux/memblock.h>
#include <linux/of_address.h>
#include <linux/slab.h>
#include <linux/types.h>
#include <linux/vmalloc.h>
#include <linux/swiotlb.h>

#include <xen/xen.h>
#include <xen/interface/grant_table.h>
#include <xen/interface/memory.h>
#include <xen/page.h>
#include <xen/xen-ops.h>
#include <xen/swiotlb-xen.h>

#include <asm/cacheflush.h>
#include <asm/xen/hypercall.h>
#include <asm/xen/interface.h>

unsigned long xen_get_swiotlb_free_pages(unsigned int order)
{
	phys_addr_t base;
	gfp_t flags = __GFP_NOWARN|__GFP_KSWAPD_RECLAIM;
	u64 i;

	for_each_mem_range(i, &base, NULL) {
		if (base < (phys_addr_t)0xffffffff) {
			if (IS_ENABLED(CONFIG_ZONE_DMA32))
				flags |= __GFP_DMA32;
			else
				flags |= __GFP_DMA;
			break;
		}
	}
	return __get_free_pages(flags, order);
}

static bool hypercall_cflush = false;

/* buffers in highmem or foreign pages cannot cross page boundaries */
static void dma_cache_maint(struct device *dev, dma_addr_t handle,
			    size_t size, u32 op)
{
	struct gnttab_cache_flush cflush;

	cflush.offset = xen_offset_in_page(handle);
	cflush.op = op;
	handle &= XEN_PAGE_MASK;

	do {
		cflush.a.dev_bus_addr = dma_to_phys(dev, handle);

<<<<<<< HEAD
void __xen_dma_map_page(struct device *hwdev, struct page *page,
	     dma_addr_t dev_addr, unsigned long offset, size_t size,
	     enum dma_data_direction dir, unsigned long attrs)
{
	if (is_device_dma_coherent(hwdev))
		return;
	if (attrs & DMA_ATTR_SKIP_CPU_SYNC)
		return;

	__xen_dma_page_cpu_to_dev(hwdev, dev_addr, size, dir);
}

void __xen_dma_unmap_page(struct device *hwdev, dma_addr_t handle,
		size_t size, enum dma_data_direction dir,
		unsigned long attrs)

{
	if (is_device_dma_coherent(hwdev))
		return;
	if (attrs & DMA_ATTR_SKIP_CPU_SYNC)
		return;

	__xen_dma_page_dev_to_cpu(hwdev, handle, size, dir);
=======
		if (size + cflush.offset > XEN_PAGE_SIZE)
			cflush.length = XEN_PAGE_SIZE - cflush.offset;
		else
			cflush.length = size;

		HYPERVISOR_grant_table_op(GNTTABOP_cache_flush, &cflush, 1);

		cflush.offset = 0;
		handle += cflush.length;
		size -= cflush.length;
	} while (size);
>>>>>>> 24b8d41d
}

/*
 * Dom0 is mapped 1:1, and while the Linux page can span across multiple Xen
 * pages, it is not possible for it to contain a mix of local and foreign Xen
 * pages.  Calling pfn_valid on a foreign mfn will always return false, so if
 * pfn_valid returns true the pages is local and we can use the native
 * dma-direct functions, otherwise we call the Xen specific version.
 */
void xen_dma_sync_for_cpu(struct device *dev, dma_addr_t handle,
			  size_t size, enum dma_data_direction dir)
{
	if (dir != DMA_TO_DEVICE)
		dma_cache_maint(dev, handle, size, GNTTAB_CACHE_INVAL);
}

void xen_dma_sync_for_device(struct device *dev, dma_addr_t handle,
			     size_t size, enum dma_data_direction dir)
{
	if (dir == DMA_FROM_DEVICE)
		dma_cache_maint(dev, handle, size, GNTTAB_CACHE_INVAL);
	else
		dma_cache_maint(dev, handle, size, GNTTAB_CACHE_CLEAN);
}

bool xen_arch_need_swiotlb(struct device *dev,
			   phys_addr_t phys,
			   dma_addr_t dev_addr)
{
	unsigned int xen_pfn = XEN_PFN_DOWN(phys);
	unsigned int bfn = XEN_PFN_DOWN(dma_to_phys(dev, dev_addr));

	/*
	 * The swiotlb buffer should be used if
	 *	- Xen doesn't have the cache flush hypercall
	 *	- The Linux page refers to foreign memory
	 *	- The device doesn't support coherent DMA request
	 *
	 * The Linux page may be spanned acrros multiple Xen page, although
	 * it's not possible to have a mix of local and foreign Xen page.
	 * Furthermore, range_straddles_page_boundary is already checking
	 * if buffer is physically contiguous in the host RAM.
	 *
	 * Therefore we only need to check the first Xen page to know if we
	 * require a bounce buffer because the device doesn't support coherent
	 * memory and we are not able to flush the cache.
	 */
	return (!hypercall_cflush && (xen_pfn != bfn) &&
		!dev_is_dma_coherent(dev));
}

int xen_create_contiguous_region(phys_addr_t pstart, unsigned int order,
				 unsigned int address_bits,
				 dma_addr_t *dma_handle)
{
	if (!xen_initial_domain())
		return -EINVAL;

	/* we assume that dom0 is mapped 1:1 for now */
	*dma_handle = pstart;
	return 0;
}

void xen_destroy_contiguous_region(phys_addr_t pstart, unsigned int order)
{
	return;
}

int xen_swiotlb_detect(void)
{
	if (!xen_domain())
		return 0;
	if (xen_feature(XENFEAT_direct_mapped))
		return 1;
	/* legacy case */
	if (!xen_feature(XENFEAT_not_direct_mapped) && xen_initial_domain())
		return 1;
	return 0;
}

static int __init xen_mm_init(void)
{
	struct gnttab_cache_flush cflush;
	if (!xen_swiotlb_detect())
		return 0;
	xen_swiotlb_init(1, false);

	cflush.op = 0;
	cflush.a.dev_bus_addr = 0;
	cflush.offset = 0;
	cflush.length = 0;
	if (HYPERVISOR_grant_table_op(GNTTABOP_cache_flush, &cflush, 1) != -ENOSYS)
		hypercall_cflush = true;
	return 0;
}
arch_initcall(xen_mm_init);<|MERGE_RESOLUTION|>--- conflicted
+++ resolved
@@ -56,31 +56,6 @@
 	do {
 		cflush.a.dev_bus_addr = dma_to_phys(dev, handle);
 
-<<<<<<< HEAD
-void __xen_dma_map_page(struct device *hwdev, struct page *page,
-	     dma_addr_t dev_addr, unsigned long offset, size_t size,
-	     enum dma_data_direction dir, unsigned long attrs)
-{
-	if (is_device_dma_coherent(hwdev))
-		return;
-	if (attrs & DMA_ATTR_SKIP_CPU_SYNC)
-		return;
-
-	__xen_dma_page_cpu_to_dev(hwdev, dev_addr, size, dir);
-}
-
-void __xen_dma_unmap_page(struct device *hwdev, dma_addr_t handle,
-		size_t size, enum dma_data_direction dir,
-		unsigned long attrs)
-
-{
-	if (is_device_dma_coherent(hwdev))
-		return;
-	if (attrs & DMA_ATTR_SKIP_CPU_SYNC)
-		return;
-
-	__xen_dma_page_dev_to_cpu(hwdev, handle, size, dir);
-=======
 		if (size + cflush.offset > XEN_PAGE_SIZE)
 			cflush.length = XEN_PAGE_SIZE - cflush.offset;
 		else
@@ -92,7 +67,6 @@
 		handle += cflush.length;
 		size -= cflush.length;
 	} while (size);
->>>>>>> 24b8d41d
 }
 
 /*
