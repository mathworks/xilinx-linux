# SPDX-License-Identifier: GPL-2.0-only
menuconfig ARCH_SUNXI
	bool "Allwinner SoCs"
<<<<<<< HEAD
	depends on ARCH_MULTI_V7
=======
	depends on ARCH_MULTI_V5 || ARCH_MULTI_V7
>>>>>>> 24b8d41d
	select ARCH_HAS_RESET_CONTROLLER
	select CLKSRC_MMIO
	select GENERIC_IRQ_CHIP
	select GPIOLIB
	select PINCTRL
	select PM_OPP
	select SUN4I_TIMER
	select RESET_CONTROLLER
	help
	  Support for Allwinner ARM-based family of processors

if ARCH_SUNXI

if ARCH_MULTI_V7

config MACH_SUN4I
	bool "Allwinner A10 (sun4i) SoCs support"
	default ARCH_SUNXI

config MACH_SUN5I
	bool "Allwinner A10s / A13 (sun5i) SoCs support"
	default ARCH_SUNXI
	select SUN5I_HSTIMER

config MACH_SUN6I
	bool "Allwinner A31 (sun6i) SoCs support"
	default ARCH_SUNXI
	select ARM_GIC
	select MFD_SUN6I_PRCM
	select SUN5I_HSTIMER

config MACH_SUN7I
	bool "Allwinner A20 (sun7i) SoCs support"
	default ARCH_SUNXI
	select ARM_GIC
	select ARM_PSCI
	select ARCH_SUPPORTS_BIG_ENDIAN
	select HAVE_ARM_ARCH_TIMER
	select SUN5I_HSTIMER

config MACH_SUN8I
	bool "Allwinner sun8i Family SoCs support"
	default ARCH_SUNXI
	select ARM_GIC
	select MFD_SUN6I_PRCM

config MACH_SUN9I
	bool "Allwinner (sun9i) SoCs support"
	default ARCH_SUNXI
	select ARM_GIC

config ARCH_SUNXI_MC_SMP
	bool
	depends on SMP
	default MACH_SUN9I || MACH_SUN8I
	select ARM_CCI400_PORT_CTRL
	select ARM_CPU_SUSPEND

endif

if ARCH_MULTI_V5

config MACH_SUNIV
	bool "Allwinner ARMv5 F-series (suniv) SoCs support"
	default ARCH_SUNXI
	help
	  Support for Allwinner suniv ARMv5 SoCs.
	  (F1C100A, F1C100s, F1C200s, F1C500, F1C600)

endif

endif<|MERGE_RESOLUTION|>--- conflicted
+++ resolved
@@ -1,11 +1,7 @@
 # SPDX-License-Identifier: GPL-2.0-only
 menuconfig ARCH_SUNXI
 	bool "Allwinner SoCs"
-<<<<<<< HEAD
-	depends on ARCH_MULTI_V7
-=======
 	depends on ARCH_MULTI_V5 || ARCH_MULTI_V7
->>>>>>> 24b8d41d
 	select ARCH_HAS_RESET_CONTROLLER
 	select CLKSRC_MMIO
 	select GENERIC_IRQ_CHIP
