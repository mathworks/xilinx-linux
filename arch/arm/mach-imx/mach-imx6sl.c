--- conflicted
+++ resolved
@@ -47,18 +47,8 @@
 {
 	of_platform_default_populate(NULL, NULL, NULL);
 
-<<<<<<< HEAD
-	parent = imx_soc_device_init();
-	if (parent == NULL)
-		pr_warn("failed to initialize soc device\n");
-
-	of_platform_default_populate(NULL, NULL, parent);
-
-	imx6sl_fec_init();
-=======
 	if (cpu_is_imx6sl())
 		imx6sl_fec_init();
->>>>>>> 24b8d41d
 	imx_anatop_init();
 	imx6sl_pm_init();
 }
