--- conflicted
+++ resolved
@@ -55,17 +55,7 @@
 
 static void __init imx6ul_init_machine(void)
 {
-<<<<<<< HEAD
-	struct device *parent;
-
-	parent = imx_soc_device_init();
-	if (parent == NULL)
-		pr_warn("failed to initialize soc device\n");
-
-	of_platform_default_populate(NULL, NULL, parent);
-=======
 	of_platform_default_populate(NULL, NULL, NULL);
->>>>>>> 24b8d41d
 	imx6ul_enet_init();
 	imx_anatop_init();
 	imx6ul_pm_init();
