/* SPDX-License-Identifier: GPL-2.0-or-later */
/*
 * Copyright 2004-2007, 2010-2015 Freescale Semiconductor, Inc.
 * Copyright (C) 2008 Juergen Beisert (kernel@pengutronix.de)
 */

#ifndef __ASM_ARCH_MXC_H__
#define __ASM_ARCH_MXC_H__

#include <linux/types.h>
#include <soc/imx/cpu.h>

#ifndef __ASM_ARCH_MXC_HARDWARE_H__
#error "Do not include directly."
#endif

#define IMX_DDR_TYPE_LPDDR2		1

#ifndef __ASSEMBLY__
<<<<<<< HEAD
extern unsigned int __mxc_cpu_type;
=======
>>>>>>> 24b8d41d

#ifdef CONFIG_SOC_IMX6SL
static inline bool cpu_is_imx6sl(void)
{
	return __mxc_cpu_type == MXC_CPU_IMX6SL;
}
#else
static inline bool cpu_is_imx6sl(void)
{
	return false;
}
#endif

static inline bool cpu_is_imx6dl(void)
{
	return __mxc_cpu_type == MXC_CPU_IMX6DL;
}

static inline bool cpu_is_imx6sx(void)
{
	return __mxc_cpu_type == MXC_CPU_IMX6SX;
}

static inline bool cpu_is_imx6ul(void)
{
	return __mxc_cpu_type == MXC_CPU_IMX6UL;
}

static inline bool cpu_is_imx6ull(void)
{
	return __mxc_cpu_type == MXC_CPU_IMX6ULL;
}

static inline bool cpu_is_imx6ulz(void)
{
	return __mxc_cpu_type == MXC_CPU_IMX6ULZ;
}

static inline bool cpu_is_imx6sll(void)
{
	return __mxc_cpu_type == MXC_CPU_IMX6SLL;
}

static inline bool cpu_is_imx6q(void)
{
	return __mxc_cpu_type == MXC_CPU_IMX6Q;
}

static inline bool cpu_is_imx7d(void)
{
	return __mxc_cpu_type == MXC_CPU_IMX7D;
}

struct cpu_op {
	u32 cpu_rate;
};

int tzic_enable_wake(void);

extern struct cpu_op *(*get_cpu_op)(int *op);
#endif

#define imx_readl	readl_relaxed
#define imx_readw	readw_relaxed
#define imx_writel	writel_relaxed
#define imx_writew	writew_relaxed

#endif /*  __ASM_ARCH_MXC_H__ */<|MERGE_RESOLUTION|>--- conflicted
+++ resolved
@@ -17,10 +17,6 @@
 #define IMX_DDR_TYPE_LPDDR2		1
 
 #ifndef __ASSEMBLY__
-<<<<<<< HEAD
-extern unsigned int __mxc_cpu_type;
-=======
->>>>>>> 24b8d41d
 
 #ifdef CONFIG_SOC_IMX6SL
 static inline bool cpu_is_imx6sl(void)
