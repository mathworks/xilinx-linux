--- conflicted
+++ resolved
@@ -11,10 +11,7 @@
 #include <linux/init.h>
 #include <linux/err.h>
 #include <linux/io.h>
-<<<<<<< HEAD
-=======
 #include <linux/of_address.h>
->>>>>>> 24b8d41d
 #include <linux/pinctrl/machine.h>
 
 #include <asm/system_misc.h>
@@ -108,83 +105,21 @@
 	mxc_set_cpu_type(MXC_CPU_MX31);
 	arch_ioremap_caller = imx3_ioremap_caller;
 	arm_pm_idle = imx31_idle;
-<<<<<<< HEAD
-	mx3_ccm_base = MX31_IO_ADDRESS(MX31_CCM_BASE_ADDR);
-=======
 	np = of_find_compatible_node(NULL, NULL, "fsl,imx31-ccm");
 	mx3_ccm_base = of_iomap(np, 0);
 	BUG_ON(!mx3_ccm_base);
->>>>>>> 24b8d41d
 }
 
 void __init mx31_init_irq(void)
 {
-<<<<<<< HEAD
-	mxc_init_irq(MX31_IO_ADDRESS(MX31_AVIC_BASE_ADDR));
-}
-
-static struct sdma_script_start_addrs imx31_to1_sdma_script __initdata = {
-	.per_2_per_addr = 1677,
-};
-
-static struct sdma_script_start_addrs imx31_to2_sdma_script __initdata = {
-	.ap_2_ap_addr = 423,
-	.ap_2_bp_addr = 829,
-	.bp_2_ap_addr = 1029,
-};
-
-static struct sdma_platform_data imx31_sdma_pdata __initdata = {
-	.fw_name = "sdma-imx31-to2.bin",
-	.script_addrs = &imx31_to2_sdma_script,
-};
-
-static const struct resource imx31_audmux_res[] __initconst = {
-	DEFINE_RES_MEM(MX31_AUDMUX_BASE_ADDR, SZ_16K),
-};
-
-static const struct resource imx31_rnga_res[] __initconst = {
-	DEFINE_RES_MEM(MX31_RNGA_BASE_ADDR, SZ_16K),
-};
-
-void __init imx31_soc_init(void)
-{
-	int to_version = mx31_revision() >> 4;
-
-	imx3_init_l2x0();
-=======
 	void __iomem *avic_base;
 	struct device_node *np;
->>>>>>> 24b8d41d
 
 	np = of_find_compatible_node(NULL, NULL, "fsl,imx31-avic");
 	avic_base = of_iomap(np, 0);
 	BUG_ON(!avic_base);
 
-<<<<<<< HEAD
-	mxc_register_gpio("imx31-gpio", 0, MX31_GPIO1_BASE_ADDR, SZ_16K, MX31_INT_GPIO1, 0);
-	mxc_register_gpio("imx31-gpio", 1, MX31_GPIO2_BASE_ADDR, SZ_16K, MX31_INT_GPIO2, 0);
-	mxc_register_gpio("imx31-gpio", 2, MX31_GPIO3_BASE_ADDR, SZ_16K, MX31_INT_GPIO3, 0);
-
-	pinctrl_provide_dummies();
-
-	if (to_version == 1) {
-		strncpy(imx31_sdma_pdata.fw_name, "sdma-imx31-to1.bin",
-			strlen(imx31_sdma_pdata.fw_name));
-		imx31_sdma_pdata.script_addrs = &imx31_to1_sdma_script;
-	}
-
-	imx_add_imx_sdma("imx31-sdma", MX31_SDMA_BASE_ADDR, MX31_INT_SDMA, &imx31_sdma_pdata);
-
-	imx_set_aips(MX31_IO_ADDRESS(MX31_AIPS1_BASE_ADDR));
-	imx_set_aips(MX31_IO_ADDRESS(MX31_AIPS2_BASE_ADDR));
-
-	platform_device_register_simple("imx31-audmux", 0, imx31_audmux_res,
-					ARRAY_SIZE(imx31_audmux_res));
-	platform_device_register_simple("mxc_rnga", -1, imx31_rnga_res,
-					ARRAY_SIZE(imx31_rnga_res));
-=======
 	mxc_init_irq(avic_base);
->>>>>>> 24b8d41d
 }
 #endif /* ifdef CONFIG_SOC_IMX31 */
 
@@ -217,10 +152,6 @@
 	struct device_node *np;
 
 	mxc_set_cpu_type(MXC_CPU_MX35);
-<<<<<<< HEAD
-	mxc_iomux_v3_init(MX35_IO_ADDRESS(MX35_IOMUXC_BASE_ADDR));
-=======
->>>>>>> 24b8d41d
 	arm_pm_idle = imx35_idle;
 	arch_ioremap_caller = imx3_ioremap_caller;
 	np = of_find_compatible_node(NULL, NULL, "fsl,imx35-ccm");
