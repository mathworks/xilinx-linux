--- conflicted
+++ resolved
@@ -9,13 +9,8 @@
 	select CACHE_L2X0
 	select PINCTRL
 	select PINCTRL_MESON
-<<<<<<< HEAD
-	select COMMON_CLK
-	select COMMON_CLK_AMLOGIC
-=======
 	select HAVE_ARM_SCU if SMP
 	select HAVE_ARM_TWD if SMP
->>>>>>> 24b8d41d
 
 if ARCH_MESON
 
@@ -29,9 +24,6 @@
 	default ARCH_MESON
 	select MESON6_TIMER
 	select COMMON_CLK_MESON8B
-<<<<<<< HEAD
-=======
 	select MESON_IRQ_GPIO
->>>>>>> 24b8d41d
 
 endif