--- conflicted
+++ resolved
@@ -1,103 +1,2 @@
-<<<<<<< HEAD
-#ifndef _ASM_ARM_XEN_PAGE_COHERENT_H
-#define _ASM_ARM_XEN_PAGE_COHERENT_H
-
-#include <asm/page.h>
-#include <linux/dma-mapping.h>
-
-void __xen_dma_map_page(struct device *hwdev, struct page *page,
-	     dma_addr_t dev_addr, unsigned long offset, size_t size,
-	     enum dma_data_direction dir, unsigned long attrs);
-void __xen_dma_unmap_page(struct device *hwdev, dma_addr_t handle,
-		size_t size, enum dma_data_direction dir,
-		unsigned long attrs);
-void __xen_dma_sync_single_for_cpu(struct device *hwdev,
-		dma_addr_t handle, size_t size, enum dma_data_direction dir);
-
-void __xen_dma_sync_single_for_device(struct device *hwdev,
-		dma_addr_t handle, size_t size, enum dma_data_direction dir);
-
-static inline void *xen_alloc_coherent_pages(struct device *hwdev, size_t size,
-		dma_addr_t *dma_handle, gfp_t flags, unsigned long attrs)
-{
-	return __generic_dma_ops(hwdev)->alloc(hwdev, size, dma_handle, flags, attrs);
-}
-
-static inline void xen_free_coherent_pages(struct device *hwdev, size_t size,
-		void *cpu_addr, dma_addr_t dma_handle, unsigned long attrs)
-{
-	__generic_dma_ops(hwdev)->free(hwdev, size, cpu_addr, dma_handle, attrs);
-}
-
-static inline void xen_dma_map_page(struct device *hwdev, struct page *page,
-	     dma_addr_t dev_addr, unsigned long offset, size_t size,
-	     enum dma_data_direction dir, unsigned long attrs)
-{
-	unsigned long page_pfn = page_to_xen_pfn(page);
-	unsigned long dev_pfn = XEN_PFN_DOWN(dev_addr);
-	unsigned long compound_pages =
-		(1<<compound_order(page)) * XEN_PFN_PER_PAGE;
-	bool local = (page_pfn <= dev_pfn) &&
-		(dev_pfn - page_pfn < compound_pages);
-
-	/*
-	 * Dom0 is mapped 1:1, while the Linux page can span across
-	 * multiple Xen pages, it's not possible for it to contain a
-	 * mix of local and foreign Xen pages. So if the first xen_pfn
-	 * == mfn the page is local otherwise it's a foreign page
-	 * grant-mapped in dom0. If the page is local we can safely
-	 * call the native dma_ops function, otherwise we call the xen
-	 * specific function.
-	 */
-	if (local)
-		__generic_dma_ops(hwdev)->map_page(hwdev, page, offset, size, dir, attrs);
-	else
-		__xen_dma_map_page(hwdev, page, dev_addr, offset, size, dir, attrs);
-}
-
-static inline void xen_dma_unmap_page(struct device *hwdev, dma_addr_t handle,
-		size_t size, enum dma_data_direction dir, unsigned long attrs)
-{
-	unsigned long pfn = PFN_DOWN(handle);
-	/*
-	 * Dom0 is mapped 1:1, while the Linux page can be spanned accross
-	 * multiple Xen page, it's not possible to have a mix of local and
-	 * foreign Xen page. Dom0 is mapped 1:1, so calling pfn_valid on a
-	 * foreign mfn will always return false. If the page is local we can
-	 * safely call the native dma_ops function, otherwise we call the xen
-	 * specific function.
-	 */
-	if (pfn_valid(pfn)) {
-		if (__generic_dma_ops(hwdev)->unmap_page)
-			__generic_dma_ops(hwdev)->unmap_page(hwdev, handle, size, dir, attrs);
-	} else
-		__xen_dma_unmap_page(hwdev, handle, size, dir, attrs);
-}
-
-static inline void xen_dma_sync_single_for_cpu(struct device *hwdev,
-		dma_addr_t handle, size_t size, enum dma_data_direction dir)
-{
-	unsigned long pfn = PFN_DOWN(handle);
-	if (pfn_valid(pfn)) {
-		if (__generic_dma_ops(hwdev)->sync_single_for_cpu)
-			__generic_dma_ops(hwdev)->sync_single_for_cpu(hwdev, handle, size, dir);
-	} else
-		__xen_dma_sync_single_for_cpu(hwdev, handle, size, dir);
-}
-
-static inline void xen_dma_sync_single_for_device(struct device *hwdev,
-		dma_addr_t handle, size_t size, enum dma_data_direction dir)
-{
-	unsigned long pfn = PFN_DOWN(handle);
-	if (pfn_valid(pfn)) {
-		if (__generic_dma_ops(hwdev)->sync_single_for_device)
-			__generic_dma_ops(hwdev)->sync_single_for_device(hwdev, handle, size, dir);
-	} else
-		__xen_dma_sync_single_for_device(hwdev, handle, size, dir);
-}
-
-#endif /* _ASM_ARM_XEN_PAGE_COHERENT_H */
-=======
 /* SPDX-License-Identifier: GPL-2.0 */
-#include <xen/arm/page-coherent.h>
->>>>>>> 24b8d41d
+#include <xen/arm/page-coherent.h>