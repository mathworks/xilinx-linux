--- conflicted
+++ resolved
@@ -8,7 +8,6 @@
 #include <linux/init.h>
 #include <linux/device.h>
 #include <linux/amba/bus.h>
-#include <linux/init.h>
 #include <linux/interrupt.h>
 #include <linux/irq.h>
 #include <linux/irqchip.h>
@@ -27,15 +26,8 @@
 #include <asm/mach/map.h>
 #include <asm/mach/arch.h>
 
-<<<<<<< HEAD
-#include "setup.h"
-
-#include "board-mop500.h"
-#include "db8500-regs.h"
-=======
 #include "db8500-regs.h"
 #include "pm_domains.h"
->>>>>>> 24b8d41d
 
 static int __init ux500_l2x0_unlock(void)
 {
@@ -48,7 +40,6 @@
 	of_node_put(np);
 	if (!l2x0_base)
 		return -ENODEV;
-<<<<<<< HEAD
 
 	/*
 	 * Unlock Data and Instruction Lock if locked. Ux500 U-Boot versions
@@ -93,104 +84,6 @@
 	struct resource r;
 
 	irqchip_init();
-	np = of_find_compatible_node(NULL, NULL, "stericsson,db8500-prcmu");
-	of_address_to_resource(np, 0, &r);
-	of_node_put(np);
-	if (!r.start) {
-		pr_err("could not find PRCMU base resource\n");
-		return;
-	}
-	prcmu_early_init(r.start, r.end-r.start);
-	ux500_pm_init(r.start, r.end-r.start);
-
-	/* Unlock before init */
-	ux500_l2x0_unlock();
-	outer_cache.write_sec = ux500_l2c310_write_sec;
-}
-
-static void ux500_restart(enum reboot_mode mode, const char *cmd)
-{
-	local_irq_disable();
-	local_fiq_disable();
-
-	prcmu_system_reset(0);
-=======
-
-	/*
-	 * Unlock Data and Instruction Lock if locked. Ux500 U-Boot versions
-	 * apparently locks both caches before jumping to the kernel. The
-	 * l2x0 core will not touch the unlock registers if the l2x0 is
-	 * already enabled, so we do it right here instead. The PL310 has
-	 * 8 sets of registers, one per possible CPU.
-	 */
-	for (i = 0; i < 8; i++) {
-		writel_relaxed(0x0, l2x0_base + L2X0_LOCKDOWN_WAY_D_BASE +
-			       i * L2X0_LOCKDOWN_STRIDE);
-		writel_relaxed(0x0, l2x0_base + L2X0_LOCKDOWN_WAY_I_BASE +
-			       i * L2X0_LOCKDOWN_STRIDE);
-	}
-	iounmap(l2x0_base);
-	return 0;
->>>>>>> 24b8d41d
-}
-
-static void ux500_l2c310_write_sec(unsigned long val, unsigned reg)
-{
-	/*
-	 * We can't write to secure registers as we are in non-secure
-	 * mode, until we have some SMI service available.
-	 */
-}
-
-<<<<<<< HEAD
-static struct arm_pmu_platdata db8500_pmu_platdata = {
-	.handle_irq		= db8500_pmu_handler,
-};
-
-static struct of_dev_auxdata u8500_auxdata_lookup[] __initdata = {
-	/* Requires call-back bindings. */
-	OF_DEV_AUXDATA("arm,cortex-a9-pmu", 0, "arm-pmu", &db8500_pmu_platdata),
-	/* Requires DMA bindings. */
-	OF_DEV_AUXDATA("stericsson,ux500-msp-i2s", 0x80123000,
-		       "ux500-msp-i2s.0", &msp0_platform_data),
-	OF_DEV_AUXDATA("stericsson,ux500-msp-i2s", 0x80124000,
-		       "ux500-msp-i2s.1", &msp1_platform_data),
-	OF_DEV_AUXDATA("stericsson,ux500-msp-i2s", 0x80117000,
-		       "ux500-msp-i2s.2", &msp2_platform_data),
-	OF_DEV_AUXDATA("stericsson,ux500-msp-i2s", 0x80125000,
-		       "ux500-msp-i2s.3", &msp3_platform_data),
-	/* Requires non-DT:able platform data. */
-	OF_DEV_AUXDATA("stericsson,db8500-prcmu", 0x80157000, "db8500-prcmu", NULL),
-	OF_DEV_AUXDATA("stericsson,ux500-cryp", 0xa03cb000, "cryp1", NULL),
-	OF_DEV_AUXDATA("stericsson,ux500-hash", 0xa03c2000, "hash1", NULL),
-	OF_DEV_AUXDATA("stericsson,snd-soc-mop500", 0, "snd-soc-mop500.0",
-			NULL),
-	{},
-};
-
-static struct of_dev_auxdata u8540_auxdata_lookup[] __initdata = {
-	OF_DEV_AUXDATA("stericsson,db8500-prcmu", 0x80157000, "db8500-prcmu", NULL),
-	{},
-};
-=======
-/*
- * FIXME: Should we set up the GPIO domain here?
- *
- * The problem is that we cannot put the interrupt resources into the platform
- * device until the irqdomain has been added. Right now, we set the GIC interrupt
- * domain from init_irq(), then load the gpio driver from
- * core_initcall(nmk_gpio_init) and add the platform devices from
- * arch_initcall(customize_machine).
- *
- * This feels fragile because it depends on the gpio device getting probed
- * _before_ any device uses the gpio interrupts.
-*/
-static void __init ux500_init_irq(void)
-{
-	struct device_node *np;
-	struct resource r;
-
-	irqchip_init();
 	prcmu_early_init();
 	np = of_find_compatible_node(NULL, NULL, "stericsson,db8500-prcmu");
 	of_address_to_resource(np, 0, &r);
@@ -213,7 +106,6 @@
 
 	prcmu_system_reset(0);
 }
->>>>>>> 24b8d41d
 
 static const struct of_device_id u8500_local_bus_nodes[] = {
 	/* only create devices below soc node */
@@ -224,21 +116,11 @@
 
 static void __init u8500_init_machine(void)
 {
-<<<<<<< HEAD
-	/* automatically probe child nodes of dbx5x0 devices */
-	if (of_machine_is_compatible("st-ericsson,u8540"))
-		of_platform_populate(NULL, u8500_local_bus_nodes,
-				     u8540_auxdata_lookup, NULL);
-	else
-		of_platform_populate(NULL, u8500_local_bus_nodes,
-				     u8500_auxdata_lookup, NULL);
-=======
 	/* Initialize ux500 power domains */
 	ux500_pm_domains_init();
 
 	of_platform_populate(NULL, u8500_local_bus_nodes,
 			     NULL, NULL);
->>>>>>> 24b8d41d
 }
 
 static const char * stericsson_dt_platform_compat[] = {
