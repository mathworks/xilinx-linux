// SPDX-License-Identifier: GPL-2.0-only
/*
 * OMAP4 SMP source file. It contains platform specific functions
 * needed for the linux smp kernel.
 *
 * Copyright (C) 2009 Texas Instruments, Inc.
 *
 * Author:
 *      Santosh Shilimkar <santosh.shilimkar@ti.com>
 *
 * Platform file needed for the OMAP4 SMP. This file is based on arm
 * realview smp platform.
 * * Copyright (c) 2002 ARM Limited.
 */
#include <linux/init.h>
#include <linux/device.h>
#include <linux/smp.h>
#include <linux/io.h>
#include <linux/irqchip/arm-gic.h>

#include <asm/sections.h>
#include <asm/smp_scu.h>
#include <asm/virt.h>

#include "omap-secure.h"
#include "omap-wakeupgen.h"
#include <asm/cputype.h>

#include "soc.h"
#include "iomap.h"
#include "common.h"
#include "clockdomain.h"
#include "pm.h"

#define CPU_MASK		0xff0ffff0
#define CPU_CORTEX_A9		0x410FC090
#define CPU_CORTEX_A15		0x410FC0F0

#define OMAP5_CORE_COUNT	0x2

<<<<<<< HEAD
=======
#define AUX_CORE_BOOT0_GP_RELEASE	0x020
#define AUX_CORE_BOOT0_HS_RELEASE	0x200

>>>>>>> 24b8d41d
struct omap_smp_config {
	unsigned long cpu1_rstctrl_pa;
	void __iomem *cpu1_rstctrl_va;
	void __iomem *scu_base;
<<<<<<< HEAD
=======
	void __iomem *wakeupgen_base;
>>>>>>> 24b8d41d
	void *startup_addr;
};

static struct omap_smp_config cfg;
<<<<<<< HEAD

static const struct omap_smp_config omap443x_cfg __initconst = {
	.cpu1_rstctrl_pa = 0x4824380c,
	.startup_addr = omap4_secondary_startup,
};

static const struct omap_smp_config omap446x_cfg __initconst = {
	.cpu1_rstctrl_pa = 0x4824380c,
	.startup_addr = omap4460_secondary_startup,
};

static const struct omap_smp_config omap5_cfg __initconst = {
	.cpu1_rstctrl_pa = 0x48243810,
	.startup_addr = omap5_secondary_startup,
};
=======
>>>>>>> 24b8d41d

static const struct omap_smp_config omap443x_cfg __initconst = {
	.cpu1_rstctrl_pa = 0x4824380c,
	.startup_addr = omap4_secondary_startup,
};

static const struct omap_smp_config omap446x_cfg __initconst = {
	.cpu1_rstctrl_pa = 0x4824380c,
	.startup_addr = omap4460_secondary_startup,
};

static const struct omap_smp_config omap5_cfg __initconst = {
	.cpu1_rstctrl_pa = 0x48243810,
	.startup_addr = omap5_secondary_startup,
};

void __iomem *omap4_get_scu_base(void)
{
	return cfg.scu_base;
}

#ifdef CONFIG_OMAP5_ERRATA_801819
<<<<<<< HEAD
void omap5_erratum_workaround_801819(void)
=======
static void omap5_erratum_workaround_801819(void)
>>>>>>> 24b8d41d
{
	u32 acr, revidr;
	u32 acr_mask;

	/* REVIDR[3] indicates erratum fix available on silicon */
	asm volatile ("mrc p15, 0, %0, c0, c0, 6" : "=r" (revidr));
	if (revidr & (0x1 << 3))
		return;

	asm volatile ("mrc p15, 0, %0, c1, c0, 1" : "=r" (acr));
	/*
	 * BIT(27) - Disables streaming. All write-allocate lines allocate in
	 * the L1 or L2 cache.
	 * BIT(25) - Disables streaming. All write-allocate lines allocate in
	 * the L1 cache.
	 */
	acr_mask = (0x3 << 25) | (0x3 << 27);
	/* do we already have it done.. if yes, skip expensive smc */
	if ((acr & acr_mask) == acr_mask)
		return;

	acr |= acr_mask;
	omap_smc1(OMAP5_DRA7_MON_SET_ACR_INDEX, acr);

	pr_debug("%s: ARM erratum workaround 801819 applied on CPU%d\n",
		 __func__, smp_processor_id());
}
#else
static inline void omap5_erratum_workaround_801819(void) { }
#endif

<<<<<<< HEAD
=======
#ifdef CONFIG_HARDEN_BRANCH_PREDICTOR
/*
 * Configure ACR and enable ACTLR[0] (Enable invalidates of BTB with
 * ICIALLU) to activate the workaround for secondary Core.
 * NOTE: it is assumed that the primary core's configuration is done
 * by the boot loader (kernel will detect a misconfiguration and complain
 * if this is not done).
 *
 * In General Purpose(GP) devices, ACR bit settings can only be done
 * by ROM code in "secure world" using the smc call and there is no
 * option to update the "firmware" on such devices. This also works for
 * High security(HS) devices, as a backup option in case the
 * "update" is not done in the "security firmware".
 */
static void omap5_secondary_harden_predictor(void)
{
	u32 acr, acr_mask;

	asm volatile ("mrc p15, 0, %0, c1, c0, 1" : "=r" (acr));

	/*
	 * ACTLR[0] (Enable invalidates of BTB with ICIALLU)
	 */
	acr_mask = BIT(0);

	/* Do we already have it done.. if yes, skip expensive smc */
	if ((acr & acr_mask) == acr_mask)
		return;

	acr |= acr_mask;
	omap_smc1(OMAP5_DRA7_MON_SET_ACR_INDEX, acr);

	pr_debug("%s: ARM ACR setup for CVE_2017_5715 applied on CPU%d\n",
		 __func__, smp_processor_id());
}
#else
static inline void omap5_secondary_harden_predictor(void) { }
#endif

>>>>>>> 24b8d41d
static void omap4_secondary_init(unsigned int cpu)
{
	/*
	 * Configure ACTRL and enable NS SMP bit access on CPU1 on HS device.
	 * OMAP44XX EMU/HS devices - CPU0 SMP bit access is enabled in PPA
	 * init and for CPU1, a secure PPA API provided. CPU0 must be ON
	 * while executing NS_SMP API on CPU1 and PPA version must be 1.4.0+.
	 * OMAP443X GP devices- SMP bit isn't accessible.
	 * OMAP446X GP devices - SMP bit access is enabled on both CPUs.
	 */
	if (soc_is_omap443x() && (omap_type() != OMAP2_DEVICE_TYPE_GP))
		omap_secure_dispatcher(OMAP4_PPA_CPU_ACTRL_SMP_INDEX,
							4, 0, 0, 0, 0, 0);

	if (soc_is_omap54xx() || soc_is_dra7xx()) {
		/*
		 * Configure the CNTFRQ register for the secondary cpu's which
		 * indicates the frequency of the cpu local timers.
		 */
		set_cntfreq();
		/* Configure ACR to disable streaming WA for 801819 */
		omap5_erratum_workaround_801819();
<<<<<<< HEAD
	}

	/*
	 * Synchronise with the boot thread.
	 */
	spin_lock(&boot_lock);
	spin_unlock(&boot_lock);
=======
		/* Enable ACR to allow for ICUALLU workaround */
		omap5_secondary_harden_predictor();
	}
>>>>>>> 24b8d41d
}

static int omap4_boot_secondary(unsigned int cpu, struct task_struct *idle)
{
	static struct clockdomain *cpu1_clkdm;
	static bool booted;
	static struct powerdomain *cpu1_pwrdm;

	/*
	 * Update the AuxCoreBoot0 with boot state for secondary core.
	 * omap4_secondary_startup() routine will hold the secondary core till
	 * the AuxCoreBoot1 register is updated with cpu state
	 * A barrier is added to ensure that write buffer is drained
	 */
	if (omap_secure_apis_support())
		omap_modify_auxcoreboot0(AUX_CORE_BOOT0_HS_RELEASE,
					 0xfffffdff);
	else
		writel_relaxed(AUX_CORE_BOOT0_GP_RELEASE,
			       cfg.wakeupgen_base + OMAP_AUX_CORE_BOOT_0);

	if (!cpu1_clkdm && !cpu1_pwrdm) {
		cpu1_clkdm = clkdm_lookup("mpu1_clkdm");
		cpu1_pwrdm = pwrdm_lookup("cpu1_pwrdm");
	}

	/*
	 * The SGI(Software Generated Interrupts) are not wakeup capable
	 * from low power states. This is known limitation on OMAP4 and
	 * needs to be worked around by using software forced clockdomain
	 * wake-up. To wakeup CPU1, CPU0 forces the CPU1 clockdomain to
	 * software force wakeup. The clockdomain is then put back to
	 * hardware supervised mode.
	 * More details can be found in OMAP4430 TRM - Version J
	 * Section :
	 *	4.3.4.2 Power States of CPU0 and CPU1
	 */
	if (booted && cpu1_pwrdm && cpu1_clkdm) {
		/*
		 * GIC distributor control register has changed between
		 * CortexA9 r1pX and r2pX. The Control Register secure
		 * banked version is now composed of 2 bits:
		 * bit 0 == Secure Enable
		 * bit 1 == Non-Secure Enable
		 * The Non-Secure banked register has not changed
		 * Because the ROM Code is based on the r1pX GIC, the CPU1
		 * GIC restoration will cause a problem to CPU0 Non-Secure SW.
		 * The workaround must be:
		 * 1) Before doing the CPU1 wakeup, CPU0 must disable
		 * the GIC distributor
		 * 2) CPU1 must re-enable the GIC distributor on
		 * it's wakeup path.
		 */
		if (IS_PM44XX_ERRATUM(PM_OMAP4_ROM_SMP_BOOT_ERRATUM_GICD)) {
			local_irq_disable();
			gic_dist_disable();
		}

		/*
		 * Ensure that CPU power state is set to ON to avoid CPU
		 * powerdomain transition on wfi
		 */
		clkdm_deny_idle_nolock(cpu1_clkdm);
		pwrdm_set_next_pwrst(cpu1_pwrdm, PWRDM_POWER_ON);
		clkdm_allow_idle_nolock(cpu1_clkdm);

		if (IS_PM44XX_ERRATUM(PM_OMAP4_ROM_SMP_BOOT_ERRATUM_GICD)) {
			while (gic_dist_disabled()) {
				udelay(1);
				cpu_relax();
			}
			gic_timer_retrigger();
			local_irq_enable();
		}
	} else {
		dsb_sev();
		booted = true;
	}

	arch_send_wakeup_ipi_mask(cpumask_of(cpu));

	return 0;
}

/*
 * Initialise the CPU possible map early - this describes the CPUs
 * which may be present or become present in the system.
 */
static void __init omap4_smp_init_cpus(void)
{
	unsigned int i = 0, ncores = 1, cpu_id;

	/* Use ARM cpuid check here, as SoC detection will not work so early */
	cpu_id = read_cpuid_id() & CPU_MASK;
	if (cpu_id == CPU_CORTEX_A9) {
		/*
		 * Currently we can't call ioremap here because
		 * SoC detection won't work until after init_early.
		 */
		cfg.scu_base =  OMAP2_L4_IO_ADDRESS(scu_a9_get_base());
		BUG_ON(!cfg.scu_base);
		ncores = scu_get_core_count(cfg.scu_base);
	} else if (cpu_id == CPU_CORTEX_A15) {
		ncores = OMAP5_CORE_COUNT;
	}

	/* sanity check */
	if (ncores > nr_cpu_ids) {
		pr_warn("SMP: %u cores greater than maximum (%u), clipping\n",
			ncores, nr_cpu_ids);
		ncores = nr_cpu_ids;
	}

	for (i = 0; i < ncores; i++)
		set_cpu_possible(i, true);
}

/*
 * For now, just make sure the start-up address is not within the booting
 * kernel space as that means we just overwrote whatever secondary_startup()
 * code there was.
 */
static bool __init omap4_smp_cpu1_startup_valid(unsigned long addr)
{
	if ((addr >= __pa(PAGE_OFFSET)) && (addr <= __pa(__bss_start)))
		return false;

	return true;
}

/*
 * We may need to reset CPU1 before configuring, otherwise kexec boot can end
 * up trying to use old kernel startup address or suspend-resume will
 * occasionally fail to bring up CPU1 on 4430 if CPU1 fails to enter deeper
 * idle states.
 */
static void __init omap4_smp_maybe_reset_cpu1(struct omap_smp_config *c)
{
	unsigned long cpu1_startup_pa, cpu1_ns_pa_addr;
	bool needs_reset = false;
	u32 released;

	if (omap_secure_apis_support())
		released = omap_read_auxcoreboot0() & AUX_CORE_BOOT0_HS_RELEASE;
	else
		released = readl_relaxed(cfg.wakeupgen_base +
					 OMAP_AUX_CORE_BOOT_0) &
						AUX_CORE_BOOT0_GP_RELEASE;
	if (released) {
		pr_warn("smp: CPU1 not parked?\n");

		return;
	}

	cpu1_startup_pa = readl_relaxed(cfg.wakeupgen_base +
					OMAP_AUX_CORE_BOOT_1);

	/* Did the configured secondary_startup() get overwritten? */
	if (!omap4_smp_cpu1_startup_valid(cpu1_startup_pa))
		needs_reset = true;

	/*
	 * If omap4 or 5 has NS_PA_ADDR configured, CPU1 may be in a
	 * deeper idle state in WFI and will wake to an invalid address.
	 */
	if ((soc_is_omap44xx() || soc_is_omap54xx())) {
		cpu1_ns_pa_addr = omap4_get_cpu1_ns_pa_addr();
		if (!omap4_smp_cpu1_startup_valid(cpu1_ns_pa_addr))
			needs_reset = true;
	} else {
		cpu1_ns_pa_addr = 0;
	}

	if (!needs_reset || !c->cpu1_rstctrl_va)
		return;

	pr_info("smp: CPU1 parked within kernel, needs reset (0x%lx 0x%lx)\n",
		cpu1_startup_pa, cpu1_ns_pa_addr);

	writel_relaxed(1, c->cpu1_rstctrl_va);
	readl_relaxed(c->cpu1_rstctrl_va);
	writel_relaxed(0, c->cpu1_rstctrl_va);
}

static void __init omap4_smp_prepare_cpus(unsigned int max_cpus)
{
<<<<<<< HEAD
	void __iomem *base = omap_get_wakeupgen_base();
=======
>>>>>>> 24b8d41d
	const struct omap_smp_config *c = NULL;

	if (soc_is_omap443x())
		c = &omap443x_cfg;
	else if (soc_is_omap446x())
		c = &omap446x_cfg;
<<<<<<< HEAD
	else if (soc_is_dra74x() || soc_is_omap54xx())
=======
	else if (soc_is_dra74x() || soc_is_omap54xx() || soc_is_dra76x())
>>>>>>> 24b8d41d
		c = &omap5_cfg;

	if (!c) {
		pr_err("%s Unknown SMP SoC?\n", __func__);
		return;
	}

	/* Must preserve cfg.scu_base set earlier */
	cfg.cpu1_rstctrl_pa = c->cpu1_rstctrl_pa;
	cfg.startup_addr = c->startup_addr;
<<<<<<< HEAD

	if (soc_is_dra74x() || soc_is_omap54xx()) {
=======
	cfg.wakeupgen_base = omap_get_wakeupgen_base();

	if (soc_is_dra74x() || soc_is_omap54xx() || soc_is_dra76x()) {
>>>>>>> 24b8d41d
		if ((__boot_cpu_mode & MODE_MASK) == HYP_MODE)
			cfg.startup_addr = omap5_secondary_hyp_startup;
		omap5_erratum_workaround_801819();
	}

	cfg.cpu1_rstctrl_va = ioremap(cfg.cpu1_rstctrl_pa, 4);
	if (!cfg.cpu1_rstctrl_va)
		return;

	/*
	 * Initialise the SCU and wake up the secondary core using
	 * wakeup_secondary().
	 */
	if (cfg.scu_base)
		scu_enable(cfg.scu_base);

<<<<<<< HEAD
	/*
	 * Reset CPU1 before configuring, otherwise kexec will
	 * end up trying to use old kernel startup address.
	 */
	if (cfg.cpu1_rstctrl_va) {
		writel_relaxed(1, cfg.cpu1_rstctrl_va);
		readl_relaxed(cfg.cpu1_rstctrl_va);
		writel_relaxed(0, cfg.cpu1_rstctrl_va);
	}
=======
	omap4_smp_maybe_reset_cpu1(&cfg);
>>>>>>> 24b8d41d

	/*
	 * Write the address of secondary startup routine into the
	 * AuxCoreBoot1 where ROM code will jump and start executing
	 * on secondary core once out of WFE
	 * A barrier is added to ensure that write buffer is drained
	 */
	if (omap_secure_apis_support())
<<<<<<< HEAD
		omap_auxcoreboot_addr(virt_to_phys(cfg.startup_addr));
	else
		writel_relaxed(virt_to_phys(cfg.startup_addr),
			       base + OMAP_AUX_CORE_BOOT_1);
=======
		omap_auxcoreboot_addr(__pa_symbol(cfg.startup_addr));
	else
		writel_relaxed(__pa_symbol(cfg.startup_addr),
			       cfg.wakeupgen_base + OMAP_AUX_CORE_BOOT_1);
>>>>>>> 24b8d41d
}

const struct smp_operations omap4_smp_ops __initconst = {
	.smp_init_cpus		= omap4_smp_init_cpus,
	.smp_prepare_cpus	= omap4_smp_prepare_cpus,
	.smp_secondary_init	= omap4_secondary_init,
	.smp_boot_secondary	= omap4_boot_secondary,
#ifdef CONFIG_HOTPLUG_CPU
	.cpu_die		= omap4_cpu_die,
	.cpu_kill		= omap4_cpu_kill,
#endif
};<|MERGE_RESOLUTION|>--- conflicted
+++ resolved
@@ -38,25 +38,18 @@
 
 #define OMAP5_CORE_COUNT	0x2
 
-<<<<<<< HEAD
-=======
 #define AUX_CORE_BOOT0_GP_RELEASE	0x020
 #define AUX_CORE_BOOT0_HS_RELEASE	0x200
 
->>>>>>> 24b8d41d
 struct omap_smp_config {
 	unsigned long cpu1_rstctrl_pa;
 	void __iomem *cpu1_rstctrl_va;
 	void __iomem *scu_base;
-<<<<<<< HEAD
-=======
 	void __iomem *wakeupgen_base;
->>>>>>> 24b8d41d
 	void *startup_addr;
 };
 
 static struct omap_smp_config cfg;
-<<<<<<< HEAD
 
 static const struct omap_smp_config omap443x_cfg __initconst = {
 	.cpu1_rstctrl_pa = 0x4824380c,
@@ -72,23 +65,6 @@
 	.cpu1_rstctrl_pa = 0x48243810,
 	.startup_addr = omap5_secondary_startup,
 };
-=======
->>>>>>> 24b8d41d
-
-static const struct omap_smp_config omap443x_cfg __initconst = {
-	.cpu1_rstctrl_pa = 0x4824380c,
-	.startup_addr = omap4_secondary_startup,
-};
-
-static const struct omap_smp_config omap446x_cfg __initconst = {
-	.cpu1_rstctrl_pa = 0x4824380c,
-	.startup_addr = omap4460_secondary_startup,
-};
-
-static const struct omap_smp_config omap5_cfg __initconst = {
-	.cpu1_rstctrl_pa = 0x48243810,
-	.startup_addr = omap5_secondary_startup,
-};
 
 void __iomem *omap4_get_scu_base(void)
 {
@@ -96,11 +72,7 @@
 }
 
 #ifdef CONFIG_OMAP5_ERRATA_801819
-<<<<<<< HEAD
-void omap5_erratum_workaround_801819(void)
-=======
 static void omap5_erratum_workaround_801819(void)
->>>>>>> 24b8d41d
 {
 	u32 acr, revidr;
 	u32 acr_mask;
@@ -132,8 +104,6 @@
 static inline void omap5_erratum_workaround_801819(void) { }
 #endif
 
-<<<<<<< HEAD
-=======
 #ifdef CONFIG_HARDEN_BRANCH_PREDICTOR
 /*
  * Configure ACR and enable ACTLR[0] (Enable invalidates of BTB with
@@ -173,7 +143,6 @@
 static inline void omap5_secondary_harden_predictor(void) { }
 #endif
 
->>>>>>> 24b8d41d
 static void omap4_secondary_init(unsigned int cpu)
 {
 	/*
@@ -196,19 +165,9 @@
 		set_cntfreq();
 		/* Configure ACR to disable streaming WA for 801819 */
 		omap5_erratum_workaround_801819();
-<<<<<<< HEAD
-	}
-
-	/*
-	 * Synchronise with the boot thread.
-	 */
-	spin_lock(&boot_lock);
-	spin_unlock(&boot_lock);
-=======
 		/* Enable ACR to allow for ICUALLU workaround */
 		omap5_secondary_harden_predictor();
 	}
->>>>>>> 24b8d41d
 }
 
 static int omap4_boot_secondary(unsigned int cpu, struct task_struct *idle)
@@ -395,21 +354,13 @@
 
 static void __init omap4_smp_prepare_cpus(unsigned int max_cpus)
 {
-<<<<<<< HEAD
-	void __iomem *base = omap_get_wakeupgen_base();
-=======
->>>>>>> 24b8d41d
 	const struct omap_smp_config *c = NULL;
 
 	if (soc_is_omap443x())
 		c = &omap443x_cfg;
 	else if (soc_is_omap446x())
 		c = &omap446x_cfg;
-<<<<<<< HEAD
-	else if (soc_is_dra74x() || soc_is_omap54xx())
-=======
 	else if (soc_is_dra74x() || soc_is_omap54xx() || soc_is_dra76x())
->>>>>>> 24b8d41d
 		c = &omap5_cfg;
 
 	if (!c) {
@@ -420,14 +371,9 @@
 	/* Must preserve cfg.scu_base set earlier */
 	cfg.cpu1_rstctrl_pa = c->cpu1_rstctrl_pa;
 	cfg.startup_addr = c->startup_addr;
-<<<<<<< HEAD
-
-	if (soc_is_dra74x() || soc_is_omap54xx()) {
-=======
 	cfg.wakeupgen_base = omap_get_wakeupgen_base();
 
 	if (soc_is_dra74x() || soc_is_omap54xx() || soc_is_dra76x()) {
->>>>>>> 24b8d41d
 		if ((__boot_cpu_mode & MODE_MASK) == HYP_MODE)
 			cfg.startup_addr = omap5_secondary_hyp_startup;
 		omap5_erratum_workaround_801819();
@@ -444,19 +390,7 @@
 	if (cfg.scu_base)
 		scu_enable(cfg.scu_base);
 
-<<<<<<< HEAD
-	/*
-	 * Reset CPU1 before configuring, otherwise kexec will
-	 * end up trying to use old kernel startup address.
-	 */
-	if (cfg.cpu1_rstctrl_va) {
-		writel_relaxed(1, cfg.cpu1_rstctrl_va);
-		readl_relaxed(cfg.cpu1_rstctrl_va);
-		writel_relaxed(0, cfg.cpu1_rstctrl_va);
-	}
-=======
 	omap4_smp_maybe_reset_cpu1(&cfg);
->>>>>>> 24b8d41d
 
 	/*
 	 * Write the address of secondary startup routine into the
@@ -465,17 +399,10 @@
 	 * A barrier is added to ensure that write buffer is drained
 	 */
 	if (omap_secure_apis_support())
-<<<<<<< HEAD
-		omap_auxcoreboot_addr(virt_to_phys(cfg.startup_addr));
-	else
-		writel_relaxed(virt_to_phys(cfg.startup_addr),
-			       base + OMAP_AUX_CORE_BOOT_1);
-=======
 		omap_auxcoreboot_addr(__pa_symbol(cfg.startup_addr));
 	else
 		writel_relaxed(__pa_symbol(cfg.startup_addr),
 			       cfg.wakeupgen_base + OMAP_AUX_CORE_BOOT_1);
->>>>>>> 24b8d41d
 }
 
 const struct smp_operations omap4_smp_ops __initconst = {
