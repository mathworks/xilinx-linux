--- conflicted
+++ resolved
@@ -35,7 +35,6 @@
 {
 	if (!clk)
 		return 0;
-<<<<<<< HEAD
 
 	if (force_on)
 		return omap2_clk_deny_idle(clk);
@@ -50,81 +49,4 @@
 		return;
 
 	pdata->force_ick_on = omap3_mcbsp_force_ick_on;
-}
-
-static int __init omap_init_mcbsp(struct omap_hwmod *oh, void *unused)
-{
-	int id, count = 1;
-	char *name = "omap-mcbsp";
-	struct omap_hwmod *oh_device[2];
-	struct omap_mcbsp_platform_data *pdata = NULL;
-	struct platform_device *pdev;
-
-	sscanf(oh->name, "mcbsp%d", &id);
-
-	pdata = kzalloc(sizeof(struct omap_mcbsp_platform_data), GFP_KERNEL);
-	if (!pdata) {
-		pr_err("%s: No memory for mcbsp\n", __func__);
-		return -ENOMEM;
-	}
-
-	pdata->reg_step = 4;
-	if (oh->class->rev < MCBSP_CONFIG_TYPE2) {
-		pdata->reg_size = 2;
-	} else {
-		pdata->reg_size = 4;
-		pdata->has_ccr = true;
-	}
-
-	if (oh->class->rev == MCBSP_CONFIG_TYPE2) {
-		/* The FIFO has 128 locations */
-		pdata->buffer_size = 0x80;
-	} else if (oh->class->rev == MCBSP_CONFIG_TYPE3) {
-		if (id == 2)
-			/* The FIFO has 1024 + 256 locations */
-			pdata->buffer_size = 0x500;
-		else
-			/* The FIFO has 128 locations */
-			pdata->buffer_size = 0x80;
-	} else if (oh->class->rev == MCBSP_CONFIG_TYPE4) {
-		/* The FIFO has 128 locations for all instances */
-		pdata->buffer_size = 0x80;
-	}
-
-	if (oh->class->rev >= MCBSP_CONFIG_TYPE3)
-		pdata->has_wakeup = true;
-
-	oh_device[0] = oh;
-
-	if (oh->dev_attr) {
-		oh_device[1] = omap_hwmod_lookup((
-		(struct omap_mcbsp_dev_attr *)(oh->dev_attr))->sidetone);
-		pdata->force_ick_on = omap3_mcbsp_force_ick_on;
-		count++;
-	}
-	pdev = omap_device_build_ss(name, id, oh_device, count, pdata,
-				    sizeof(*pdata));
-	kfree(pdata);
-	if (IS_ERR(pdev))  {
-		pr_err("%s: Can't build omap_device for %s:%s.\n", __func__,
-					name, oh->name);
-		return PTR_ERR(pdev);
-	}
-	return 0;
-=======
-
-	if (force_on)
-		return omap2_clk_deny_idle(clk);
-	else
-		return omap2_clk_allow_idle(clk);
->>>>>>> 24b8d41d
-}
-
-void __init omap3_mcbsp_init_pdata_callback(
-					struct omap_mcbsp_platform_data *pdata)
-{
-	if (!pdata)
-		return;
-
-	pdata->force_ick_on = omap3_mcbsp_force_ick_on;
 }