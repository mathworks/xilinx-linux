// SPDX-License-Identifier: GPL-2.0
/*
 * ARM Ltd. Versatile Express
 *
 * CoreTile Express A15x2 A7x3
 * Cortex-A15_A7 MPCore (V2P-CA15_A7)
 *
 * HBI-0249A
 */

/dts-v1/;
#include "vexpress-v2m-rs1.dtsi"

/ {
	model = "V2P-CA15_CA7";
	arm,hbi = <0x249>;
	arm,vexpress,site = <0xf>;
	compatible = "arm,vexpress,v2p-ca15_a7", "arm,vexpress";
	interrupt-parent = <&gic>;
	#address-cells = <2>;
	#size-cells = <2>;

	chosen { };

	aliases {
		serial0 = &v2m_serial0;
		serial1 = &v2m_serial1;
		serial2 = &v2m_serial2;
		serial3 = &v2m_serial3;
		i2c0 = &v2m_i2c_dvi;
		i2c1 = &v2m_i2c_pcie;
	};

	cpus {
		#address-cells = <1>;
		#size-cells = <0>;

		cpu0: cpu@0 {
			device_type = "cpu";
			compatible = "arm,cortex-a15";
			reg = <0>;
			cci-control-port = <&cci_control1>;
			cpu-idle-states = <&CLUSTER_SLEEP_BIG>;
			capacity-dmips-mhz = <1024>;
			dynamic-power-coefficient = <990>;
		};

		cpu1: cpu@1 {
			device_type = "cpu";
			compatible = "arm,cortex-a15";
			reg = <1>;
			cci-control-port = <&cci_control1>;
			cpu-idle-states = <&CLUSTER_SLEEP_BIG>;
			capacity-dmips-mhz = <1024>;
			dynamic-power-coefficient = <990>;
		};

		cpu2: cpu@2 {
			device_type = "cpu";
			compatible = "arm,cortex-a7";
			reg = <0x100>;
			cci-control-port = <&cci_control2>;
			cpu-idle-states = <&CLUSTER_SLEEP_LITTLE>;
			capacity-dmips-mhz = <516>;
			dynamic-power-coefficient = <133>;
		};

		cpu3: cpu@3 {
			device_type = "cpu";
			compatible = "arm,cortex-a7";
			reg = <0x101>;
			cci-control-port = <&cci_control2>;
			cpu-idle-states = <&CLUSTER_SLEEP_LITTLE>;
			capacity-dmips-mhz = <516>;
			dynamic-power-coefficient = <133>;
		};

		cpu4: cpu@4 {
			device_type = "cpu";
			compatible = "arm,cortex-a7";
			reg = <0x102>;
			cci-control-port = <&cci_control2>;
			cpu-idle-states = <&CLUSTER_SLEEP_LITTLE>;
			capacity-dmips-mhz = <516>;
			dynamic-power-coefficient = <133>;
		};

		idle-states {
			CLUSTER_SLEEP_BIG: cluster-sleep-big {
				compatible = "arm,idle-state";
				local-timer-stop;
				entry-latency-us = <1000>;
				exit-latency-us = <700>;
				min-residency-us = <2000>;
			};

			CLUSTER_SLEEP_LITTLE: cluster-sleep-little {
				compatible = "arm,idle-state";
				local-timer-stop;
				entry-latency-us = <1000>;
				exit-latency-us = <500>;
				min-residency-us = <2500>;
			};
		};
	};

	memory@80000000 {
		device_type = "memory";
		reg = <0 0x80000000 0 0x40000000>;
	};

	reserved-memory {
		#address-cells = <2>;
		#size-cells = <2>;
		ranges;

		/* Chipselect 2 is physically at 0x18000000 */
		vram: vram@18000000 {
			/* 8 MB of designated video RAM */
			compatible = "shared-dma-pool";
			reg = <0 0x18000000 0 0x00800000>;
			no-map;
		};
	};

	wdt@2a490000 {
		compatible = "arm,sp805", "arm,primecell";
		reg = <0 0x2a490000 0 0x1000>;
		interrupts = <0 98 4>;
		clocks = <&oscclk6a>, <&oscclk6a>;
		clock-names = "wdog_clk", "apb_pclk";
	};

	hdlcd@2b000000 {
		compatible = "arm,hdlcd";
		reg = <0 0x2b000000 0 0x1000>;
		interrupts = <0 85 4>;
		clocks = <&hdlcd_clk>;
		clock-names = "pxlclk";
	};

	memory-controller@2b0a0000 {
		compatible = "arm,pl341", "arm,primecell";
		reg = <0 0x2b0a0000 0 0x1000>;
		clocks = <&oscclk6a>;
		clock-names = "apb_pclk";
	};

	gic: interrupt-controller@2c001000 {
		compatible = "arm,cortex-a15-gic", "arm,cortex-a9-gic";
		#interrupt-cells = <3>;
		#address-cells = <0>;
		interrupt-controller;
		reg = <0 0x2c001000 0 0x1000>,
		      <0 0x2c002000 0 0x2000>,
		      <0 0x2c004000 0 0x2000>,
		      <0 0x2c006000 0 0x2000>;
		interrupts = <1 9 0xf04>;
	};

	cci@2c090000 {
		compatible = "arm,cci-400";
		#address-cells = <1>;
		#size-cells = <1>;
		reg = <0 0x2c090000 0 0x1000>;
		ranges = <0x0 0x0 0x2c090000 0x10000>;

		cci_control1: slave-if@4000 {
			compatible = "arm,cci-400-ctrl-if";
			interface-type = "ace";
			reg = <0x4000 0x1000>;
		};

		cci_control2: slave-if@5000 {
			compatible = "arm,cci-400-ctrl-if";
			interface-type = "ace";
			reg = <0x5000 0x1000>;
		};

		pmu@9000 {
			 compatible = "arm,cci-400-pmu,r0";
			 reg = <0x9000 0x5000>;
			 interrupts = <0 105 4>,
				      <0 101 4>,
				      <0 102 4>,
				      <0 103 4>,
				      <0 104 4>;
		};
	};

	memory-controller@7ffd0000 {
		compatible = "arm,pl354", "arm,primecell";
		reg = <0 0x7ffd0000 0 0x1000>;
		interrupts = <0 86 4>,
			     <0 87 4>;
		clocks = <&oscclk6a>;
		clock-names = "apb_pclk";
	};

	dma@7ff00000 {
		compatible = "arm,pl330", "arm,primecell";
		reg = <0 0x7ff00000 0 0x1000>;
		interrupts = <0 92 4>,
			     <0 88 4>,
			     <0 89 4>,
			     <0 90 4>,
			     <0 91 4>;
		clocks = <&oscclk6a>;
		clock-names = "apb_pclk";
	};

        scc@7fff0000 {
		compatible = "arm,vexpress-scc,v2p-ca15_a7", "arm,vexpress-scc";
		reg = <0 0x7fff0000 0 0x1000>;
		interrupts = <0 95 4>;
        };

	timer {
		compatible = "arm,armv7-timer";
		interrupts = <1 13 0xf08>,
			     <1 14 0xf08>,
			     <1 11 0xf08>,
			     <1 10 0xf08>;
	};

	pmu-a15 {
		compatible = "arm,cortex-a15-pmu";
		interrupts = <0 68 4>,
			     <0 69 4>;
		interrupt-affinity = <&cpu0>,
				     <&cpu1>;
	};

	pmu-a7 {
		compatible = "arm,cortex-a7-pmu";
		interrupts = <0 128 4>,
			     <0 129 4>,
			     <0 130 4>;
		interrupt-affinity = <&cpu2>,
				     <&cpu3>,
				     <&cpu4>;
	};

	oscclk6a: oscclk6a {
		/* Reference 24MHz clock */
		compatible = "fixed-clock";
		#clock-cells = <0>;
		clock-frequency = <24000000>;
		clock-output-names = "oscclk6a";
	};

	dcc {
		compatible = "arm,vexpress,config-bus";
		arm,vexpress,config-bridge = <&v2m_sysreg>;

		oscclk0 {
			/* A15 PLL 0 reference clock */
			compatible = "arm,vexpress-osc";
			arm,vexpress-sysreg,func = <1 0>;
			freq-range = <17000000 50000000>;
			#clock-cells = <0>;
			clock-output-names = "oscclk0";
		};

		oscclk1 {
			/* A15 PLL 1 reference clock */
			compatible = "arm,vexpress-osc";
			arm,vexpress-sysreg,func = <1 1>;
			freq-range = <17000000 50000000>;
			#clock-cells = <0>;
			clock-output-names = "oscclk1";
		};

		oscclk2 {
			/* A7 PLL 0 reference clock */
			compatible = "arm,vexpress-osc";
			arm,vexpress-sysreg,func = <1 2>;
			freq-range = <17000000 50000000>;
			#clock-cells = <0>;
			clock-output-names = "oscclk2";
		};

		oscclk3 {
			/* A7 PLL 1 reference clock */
			compatible = "arm,vexpress-osc";
			arm,vexpress-sysreg,func = <1 3>;
			freq-range = <17000000 50000000>;
			#clock-cells = <0>;
			clock-output-names = "oscclk3";
		};

		oscclk4 {
			/* External AXI master clock */
			compatible = "arm,vexpress-osc";
			arm,vexpress-sysreg,func = <1 4>;
			freq-range = <20000000 40000000>;
			#clock-cells = <0>;
			clock-output-names = "oscclk4";
		};

		hdlcd_clk: oscclk5 {
			/* HDLCD PLL reference clock */
			compatible = "arm,vexpress-osc";
			arm,vexpress-sysreg,func = <1 5>;
			freq-range = <23750000 165000000>;
			#clock-cells = <0>;
			clock-output-names = "oscclk5";
		};

		smbclk: oscclk6 {
			/* Static memory controller clock */
			compatible = "arm,vexpress-osc";
			arm,vexpress-sysreg,func = <1 6>;
			freq-range = <20000000 40000000>;
			#clock-cells = <0>;
			clock-output-names = "oscclk6";
		};

		oscclk7 {
			/* SYS PLL reference clock */
			compatible = "arm,vexpress-osc";
			arm,vexpress-sysreg,func = <1 7>;
			freq-range = <17000000 50000000>;
			#clock-cells = <0>;
			clock-output-names = "oscclk7";
		};

		oscclk8 {
			/* DDR2 PLL reference clock */
			compatible = "arm,vexpress-osc";
			arm,vexpress-sysreg,func = <1 8>;
			freq-range = <20000000 50000000>;
			#clock-cells = <0>;
			clock-output-names = "oscclk8";
		};

		volt-a15 {
			/* A15 CPU core voltage */
			compatible = "arm,vexpress-volt";
			arm,vexpress-sysreg,func = <2 0>;
			regulator-name = "A15 Vcore";
			regulator-min-microvolt = <800000>;
			regulator-max-microvolt = <1050000>;
			regulator-always-on;
			label = "A15 Vcore";
		};

		volt-a7 {
			/* A7 CPU core voltage */
			compatible = "arm,vexpress-volt";
			arm,vexpress-sysreg,func = <2 1>;
			regulator-name = "A7 Vcore";
			regulator-min-microvolt = <800000>;
			regulator-max-microvolt = <1050000>;
			regulator-always-on;
			label = "A7 Vcore";
		};

		amp-a15 {
			/* Total current for the two A15 cores */
			compatible = "arm,vexpress-amp";
			arm,vexpress-sysreg,func = <3 0>;
			label = "A15 Icore";
		};

		amp-a7 {
			/* Total current for the three A7 cores */
			compatible = "arm,vexpress-amp";
			arm,vexpress-sysreg,func = <3 1>;
			label = "A7 Icore";
		};

		temp-dcc {
			/* DCC internal temperature */
			compatible = "arm,vexpress-temp";
			arm,vexpress-sysreg,func = <4 0>;
			label = "DCC";
		};

		power-a15 {
			/* Total power for the two A15 cores */
			compatible = "arm,vexpress-power";
			arm,vexpress-sysreg,func = <12 0>;
			label = "A15 Pcore";
		};

		power-a7 {
			/* Total power for the three A7 cores */
			compatible = "arm,vexpress-power";
			arm,vexpress-sysreg,func = <12 1>;
			label = "A7 Pcore";
		};

		energy-a15 {
			/* Total energy for the two A15 cores */
			compatible = "arm,vexpress-energy";
			arm,vexpress-sysreg,func = <13 0>, <13 1>;
			label = "A15 Jcore";
		};

		energy-a7 {
			/* Total energy for the three A7 cores */
			compatible = "arm,vexpress-energy";
			arm,vexpress-sysreg,func = <13 2>, <13 3>;
			label = "A7 Jcore";
		};
	};

	etb@20010000 {
		compatible = "arm,coresight-etb10", "arm,primecell";
		reg = <0 0x20010000 0 0x1000>;

		clocks = <&oscclk6a>;
		clock-names = "apb_pclk";
<<<<<<< HEAD
		port {
			etb_in_port: endpoint {
				slave-mode;
				remote-endpoint = <&replicator_out_port0>;
=======
		in-ports {
			port {
				etb_in_port: endpoint {
					remote-endpoint = <&replicator_out_port0>;
				};
>>>>>>> 24b8d41d
			};
		};
	};

	tpiu@20030000 {
		compatible = "arm,coresight-tpiu", "arm,primecell";
		reg = <0 0x20030000 0 0x1000>;

		clocks = <&oscclk6a>;
		clock-names = "apb_pclk";
<<<<<<< HEAD
		port {
			tpiu_in_port: endpoint {
				slave-mode;
				remote-endpoint = <&replicator_out_port1>;
=======
		in-ports {
			port {
				tpiu_in_port: endpoint {
					remote-endpoint = <&replicator_out_port1>;
				};
>>>>>>> 24b8d41d
			};
		};
	};

	replicator {
		/* non-configurable replicators don't show up on the
		 * AMBA bus.  As such no need to add "arm,primecell".
		 */
		compatible = "arm,coresight-static-replicator";

		out-ports {
			#address-cells = <1>;
			#size-cells = <0>;

			port@0 {
				reg = <0>;
				replicator_out_port0: endpoint {
					remote-endpoint = <&etb_in_port>;
				};
			};

			port@1 {
				reg = <1>;
				replicator_out_port1: endpoint {
					remote-endpoint = <&tpiu_in_port>;
				};
			};
		};

		in-ports {
			port {
				replicator_in_port0: endpoint {
					remote-endpoint = <&funnel_out_port0>;
				};
			};
		};
	};

	funnel@20040000 {
		compatible = "arm,coresight-dynamic-funnel", "arm,primecell";
		reg = <0 0x20040000 0 0x1000>;

		clocks = <&oscclk6a>;
		clock-names = "apb_pclk";
		out-ports {
			port {
				funnel_out_port0: endpoint {
					remote-endpoint =
						<&replicator_in_port0>;
				};
			};
		};

		in-ports {
			#address-cells = <1>;
			#size-cells = <0>;

			port@0 {
				reg = <0>;
				funnel_in_port0: endpoint {
					remote-endpoint = <&ptm0_out_port>;
				};
			};

			port@1 {
				reg = <1>;
				funnel_in_port1: endpoint {
					remote-endpoint = <&ptm1_out_port>;
				};
			};

			port@2 {
				reg = <2>;
				funnel_in_port2: endpoint {
					remote-endpoint = <&etm0_out_port>;
				};
			};

			/* Input port #3 is for ITM, not supported here */

			port@4 {
				reg = <4>;
				funnel_in_port4: endpoint {
					remote-endpoint = <&etm1_out_port>;
				};
			};

			port@5 {
				reg = <5>;
				funnel_in_port5: endpoint {
					remote-endpoint = <&etm2_out_port>;
				};
			};
		};
	};

	ptm@2201c000 {
		compatible = "arm,coresight-etm3x", "arm,primecell";
		reg = <0 0x2201c000 0 0x1000>;

		cpu = <&cpu0>;
		clocks = <&oscclk6a>;
		clock-names = "apb_pclk";
		out-ports {
			port {
				ptm0_out_port: endpoint {
					remote-endpoint = <&funnel_in_port0>;
				};
			};
		};
	};

	ptm@2201d000 {
		compatible = "arm,coresight-etm3x", "arm,primecell";
		reg = <0 0x2201d000 0 0x1000>;

		cpu = <&cpu1>;
		clocks = <&oscclk6a>;
		clock-names = "apb_pclk";
		out-ports {
			port {
				ptm1_out_port: endpoint {
					remote-endpoint = <&funnel_in_port1>;
				};
			};
		};
	};

	etm@2203c000 {
		compatible = "arm,coresight-etm3x", "arm,primecell";
		reg = <0 0x2203c000 0 0x1000>;

		cpu = <&cpu2>;
		clocks = <&oscclk6a>;
		clock-names = "apb_pclk";
		out-ports {
			port {
				etm0_out_port: endpoint {
					remote-endpoint = <&funnel_in_port2>;
				};
			};
		};
	};

	etm@2203d000 {
		compatible = "arm,coresight-etm3x", "arm,primecell";
		reg = <0 0x2203d000 0 0x1000>;

		cpu = <&cpu3>;
		clocks = <&oscclk6a>;
		clock-names = "apb_pclk";
		out-ports {
			port {
				etm1_out_port: endpoint {
					remote-endpoint = <&funnel_in_port4>;
				};
			};
		};
	};

	etm@2203e000 {
		compatible = "arm,coresight-etm3x", "arm,primecell";
		reg = <0 0x2203e000 0 0x1000>;

		cpu = <&cpu4>;
		clocks = <&oscclk6a>;
		clock-names = "apb_pclk";
		out-ports {
			port {
				etm2_out_port: endpoint {
					remote-endpoint = <&funnel_in_port5>;
				};
			};
		};
	};

<<<<<<< HEAD
	smb@08000000 {
=======
	smb: bus@8000000 {
>>>>>>> 24b8d41d
		compatible = "simple-bus";

		#address-cells = <2>;
		#size-cells = <1>;
		ranges = <0 0 0 0x08000000 0x04000000>,
			 <1 0 0 0x14000000 0x04000000>,
			 <2 0 0 0x18000000 0x04000000>,
			 <3 0 0 0x1c000000 0x04000000>,
			 <4 0 0 0x0c000000 0x04000000>,
			 <5 0 0 0x10000000 0x04000000>;

		#interrupt-cells = <1>;
		interrupt-map-mask = <0 0 63>;
		interrupt-map = <0 0  0 &gic 0  0 4>,
				<0 0  1 &gic 0  1 4>,
				<0 0  2 &gic 0  2 4>,
				<0 0  3 &gic 0  3 4>,
				<0 0  4 &gic 0  4 4>,
				<0 0  5 &gic 0  5 4>,
				<0 0  6 &gic 0  6 4>,
				<0 0  7 &gic 0  7 4>,
				<0 0  8 &gic 0  8 4>,
				<0 0  9 &gic 0  9 4>,
				<0 0 10 &gic 0 10 4>,
				<0 0 11 &gic 0 11 4>,
				<0 0 12 &gic 0 12 4>,
				<0 0 13 &gic 0 13 4>,
				<0 0 14 &gic 0 14 4>,
				<0 0 15 &gic 0 15 4>,
				<0 0 16 &gic 0 16 4>,
				<0 0 17 &gic 0 17 4>,
				<0 0 18 &gic 0 18 4>,
				<0 0 19 &gic 0 19 4>,
				<0 0 20 &gic 0 20 4>,
				<0 0 21 &gic 0 21 4>,
				<0 0 22 &gic 0 22 4>,
				<0 0 23 &gic 0 23 4>,
				<0 0 24 &gic 0 24 4>,
				<0 0 25 &gic 0 25 4>,
				<0 0 26 &gic 0 26 4>,
				<0 0 27 &gic 0 27 4>,
				<0 0 28 &gic 0 28 4>,
				<0 0 29 &gic 0 29 4>,
				<0 0 30 &gic 0 30 4>,
				<0 0 31 &gic 0 31 4>,
				<0 0 32 &gic 0 32 4>,
				<0 0 33 &gic 0 33 4>,
				<0 0 34 &gic 0 34 4>,
				<0 0 35 &gic 0 35 4>,
				<0 0 36 &gic 0 36 4>,
				<0 0 37 &gic 0 37 4>,
				<0 0 38 &gic 0 38 4>,
				<0 0 39 &gic 0 39 4>,
				<0 0 40 &gic 0 40 4>,
				<0 0 41 &gic 0 41 4>,
				<0 0 42 &gic 0 42 4>;
	};

	site2: hsb@40000000 {
		compatible = "simple-bus";
		#address-cells = <1>;
		#size-cells = <1>;
		ranges = <0 0 0x40000000 0x3fef0000>;
		#interrupt-cells = <1>;
		interrupt-map-mask = <0 3>;
		interrupt-map = <0 0 &gic 0 36 4>,
				<0 1 &gic 0 37 4>,
				<0 2 &gic 0 38 4>,
				<0 3 &gic 0 39 4>;
	};
<<<<<<< HEAD

	site2: hsb@40000000 {
		compatible = "simple-bus";
		#address-cells = <1>;
		#size-cells = <1>;
		ranges = <0 0 0x40000000 0x3fef0000>;
		#interrupt-cells = <1>;
		interrupt-map-mask = <0 3>;
		interrupt-map = <0 0 &gic 0 36 4>,
				<0 1 &gic 0 37 4>,
				<0 2 &gic 0 38 4>,
				<0 3 &gic 0 39 4>;
	};
=======
};

&nor_flash {
	/*
	 * Unfortunately, accessing the flash disturbs the CPU idle states
	 * (suspend) and CPU hotplug of this platform. For this reason, flash
	 * hardware access is disabled by default on this platform alone.
	 */
	status = "disabled";
>>>>>>> 24b8d41d
};<|MERGE_RESOLUTION|>--- conflicted
+++ resolved
@@ -412,18 +412,11 @@
 
 		clocks = <&oscclk6a>;
 		clock-names = "apb_pclk";
-<<<<<<< HEAD
-		port {
-			etb_in_port: endpoint {
-				slave-mode;
-				remote-endpoint = <&replicator_out_port0>;
-=======
 		in-ports {
 			port {
 				etb_in_port: endpoint {
 					remote-endpoint = <&replicator_out_port0>;
 				};
->>>>>>> 24b8d41d
 			};
 		};
 	};
@@ -434,18 +427,11 @@
 
 		clocks = <&oscclk6a>;
 		clock-names = "apb_pclk";
-<<<<<<< HEAD
-		port {
-			tpiu_in_port: endpoint {
-				slave-mode;
-				remote-endpoint = <&replicator_out_port1>;
-=======
 		in-ports {
 			port {
 				tpiu_in_port: endpoint {
 					remote-endpoint = <&replicator_out_port1>;
 				};
->>>>>>> 24b8d41d
 			};
 		};
 	};
@@ -622,11 +608,7 @@
 		};
 	};
 
-<<<<<<< HEAD
-	smb@08000000 {
-=======
 	smb: bus@8000000 {
->>>>>>> 24b8d41d
 		compatible = "simple-bus";
 
 		#address-cells = <2>;
@@ -697,21 +679,6 @@
 				<0 2 &gic 0 38 4>,
 				<0 3 &gic 0 39 4>;
 	};
-<<<<<<< HEAD
-
-	site2: hsb@40000000 {
-		compatible = "simple-bus";
-		#address-cells = <1>;
-		#size-cells = <1>;
-		ranges = <0 0 0x40000000 0x3fef0000>;
-		#interrupt-cells = <1>;
-		interrupt-map-mask = <0 3>;
-		interrupt-map = <0 0 &gic 0 36 4>,
-				<0 1 &gic 0 37 4>,
-				<0 2 &gic 0 38 4>,
-				<0 3 &gic 0 39 4>;
-	};
-=======
 };
 
 &nor_flash {
@@ -721,5 +688,4 @@
 	 * hardware access is disabled by default on this platform alone.
 	 */
 	status = "disabled";
->>>>>>> 24b8d41d
 };