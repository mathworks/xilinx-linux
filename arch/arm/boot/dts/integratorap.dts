--- conflicted
+++ resolved
@@ -109,12 +109,6 @@
 	syscon {
 		compatible = "arm,integrator-ap-syscon", "syscon";
 		reg = <0x11000000 0x100>;
-<<<<<<< HEAD
-		interrupt-parent = <&pic>;
-		/* These are the logical module IRQs */
-		interrupts = <9>, <10>, <11>, <12>;
-=======
->>>>>>> 24b8d41d
 
 		/*
 		 * SYSCLK clocks PCIv3 bridge, system controller and the
