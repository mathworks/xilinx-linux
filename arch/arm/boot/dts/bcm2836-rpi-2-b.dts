--- conflicted
+++ resolved
@@ -1,11 +1,7 @@
 // SPDX-License-Identifier: GPL-2.0
 /dts-v1/;
 #include "bcm2836.dtsi"
-<<<<<<< HEAD
-#include "bcm2835-rpi.dtsi"
-=======
 #include "bcm2836-rpi.dtsi"
->>>>>>> 24b8d41d
 #include "bcm283x-rpi-smsc9514.dtsi"
 #include "bcm283x-rpi-usb-host.dtsi"
 
@@ -110,8 +106,6 @@
 
 &hdmi {
 	hpd-gpios = <&gpio 46 GPIO_ACTIVE_LOW>;
-<<<<<<< HEAD
-=======
 	power-domains = <&power RPI_POWER_DOMAIN_HDMI>;
 	status = "okay";
 };
@@ -133,5 +127,4 @@
 	pinctrl-names = "default";
 	pinctrl-0 = <&uart0_gpio14>;
 	status = "okay";
->>>>>>> 24b8d41d
 };