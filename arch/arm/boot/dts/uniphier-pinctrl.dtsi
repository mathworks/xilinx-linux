--- conflicted
+++ resolved
@@ -106,9 +106,6 @@
 		function = "i2c4";
 	};
 
-<<<<<<< HEAD
-	pinctrl_nand: nand_grp {
-=======
 	pinctrl_i2c5: i2c5 {
 		groups = "i2c5";
 		function = "i2c5";
@@ -120,23 +117,15 @@
 	};
 
 	pinctrl_nand: nand {
->>>>>>> 24b8d41d
 		groups = "nand";
 		function = "nand";
 	};
 
-<<<<<<< HEAD
-	pinctrl_nand2cs: nand2cs_grp {
-=======
 	pinctrl_nand2cs: nand2cs {
->>>>>>> 24b8d41d
 		groups = "nand", "nand_cs1";
 		function = "nand";
 	};
 
-<<<<<<< HEAD
-	pinctrl_system_bus: system_bus_grp {
-=======
 	pinctrl_pcie: pcie {
 		groups = "pcie";
 		function = "pcie";
@@ -178,16 +167,11 @@
 	};
 
 	pinctrl_system_bus: system-bus {
->>>>>>> 24b8d41d
 		groups = "system_bus", "system_bus_cs1";
 		function = "system_bus";
 	};
 
-<<<<<<< HEAD
-	pinctrl_uart0: uart0_grp {
-=======
 	pinctrl_uart0: uart0 {
->>>>>>> 24b8d41d
 		groups = "uart0";
 		function = "uart0";
 	};
