--- conflicted
+++ resolved
@@ -953,10 +953,7 @@
 		interrupts = <0 IRQ_TYPE_NONE>, /* fifoevent */
 			     <1 IRQ_TYPE_NONE>;	/* termcount */
 		rb-gpios = <&gpmc 0 GPIO_ACTIVE_HIGH>;	/* gpmc_wait0 */
-<<<<<<< HEAD
-=======
 		ti,nand-xfer-type = "prefetch-dma";
->>>>>>> 24b8d41d
 		ti,nand-ecc-opt = "bch16";
 		ti,elm-id = <&elm>;
 		nand-bus-width = <8>;
