--- conflicted
+++ resolved
@@ -16,8 +16,6 @@
 / {
 	model = "Hardkernel Odroid XU3 Lite";
 	compatible = "hardkernel,odroid-xu3-lite", "samsung,exynos5800", "samsung,exynos5";
-<<<<<<< HEAD
-=======
 };
 
 &arm_a7_pmu {
@@ -88,7 +86,6 @@
 			 <&cpu5 3 12>,
 			 <&cpu6 3 12>,
 			 <&cpu7 3 12>;
->>>>>>> 24b8d41d
 };
 
 &pwm {
