--- conflicted
+++ resolved
@@ -11,20 +11,14 @@
 #include <dt-bindings/bus/ti-sysc.h>
 #include <dt-bindings/gpio/gpio.h>
 #include <dt-bindings/interrupt-controller/arm-gic.h>
-<<<<<<< HEAD
-=======
 #include <dt-bindings/clock/am4.h>
->>>>>>> 24b8d41d
 
 / {
 	compatible = "ti,am4372", "ti,am43";
 	interrupt-parent = <&wakeupgen>;
 	#address-cells = <1>;
 	#size-cells = <1>;
-<<<<<<< HEAD
-=======
 	chosen { };
->>>>>>> 24b8d41d
 
 	memory@0 {
 		device_type = "memory";
@@ -59,11 +53,6 @@
 			clock-names = "cpu";
 
 			operating-points-v2 = <&cpu0_opp_table>;
-<<<<<<< HEAD
-			ti,syscon-efuse = <&scm_conf 0x610 0x3f 0>;
-			ti,syscon-rev = <&scm_conf 0x600>;
-=======
->>>>>>> 24b8d41d
 
 			clock-latency = <300000>; /* From omap-cpufreq driver */
 			cpu-idle-states = <&mpu_gate>;
@@ -123,41 +112,6 @@
 			ti,hwmods = "mpu";
 			pm-sram = <&pm_sram_code
 				   &pm_sram_data>;
-		};
-	};
-
-	cpu0_opp_table: opp_table0 {
-		compatible = "operating-points-v2";
-
-		opp50@300000000 {
-			opp-hz = /bits/ 64 <300000000>;
-			opp-microvolt = <950000 931000 969000>;
-			opp-supported-hw = <0xFF 0x01>;
-			opp-suspend;
-		};
-
-		opp100@600000000 {
-			opp-hz = /bits/ 64 <600000000>;
-			opp-microvolt = <1100000 1078000 1122000>;
-			opp-supported-hw = <0xFF 0x04>;
-		};
-
-		opp120@720000000 {
-			opp-hz = /bits/ 64 <720000000>;
-			opp-microvolt = <1200000 1176000 1224000>;
-			opp-supported-hw = <0xFF 0x08>;
-		};
-
-		oppturbo@800000000 {
-			opp-hz = /bits/ 64 <800000000>;
-			opp-microvolt = <1260000 1234800 1285200>;
-			opp-supported-hw = <0xFF 0x10>;
-		};
-
-		oppnitro@1000000000 {
-			opp-hz = /bits/ 64 <1000000000>;
-			opp-microvolt = <1325000 1298500 1351500>;
-			opp-supported-hw = <0xFF 0x20>;
 		};
 	};
 
@@ -243,475 +197,6 @@
 				&pm_sram_data>;
 		};
 
-<<<<<<< HEAD
-		edma: edma@49000000 {
-			compatible = "ti,edma3-tpcc";
-			ti,hwmods = "tpcc";
-			reg =	<0x49000000 0x10000>;
-			reg-names = "edma3_cc";
-			interrupts = <GIC_SPI 12 IRQ_TYPE_LEVEL_HIGH>,
-				     <GIC_SPI 13 IRQ_TYPE_LEVEL_HIGH>,
-				     <GIC_SPI 14 IRQ_TYPE_LEVEL_HIGH>;
-			interrupt-names = "edma3_ccint", "edma3_mperr",
-					  "edma3_ccerrint";
-			dma-requests = <64>;
-			#dma-cells = <2>;
-
-			ti,tptcs = <&edma_tptc0 7>, <&edma_tptc1 5>,
-				   <&edma_tptc2 0>;
-
-			ti,edma-memcpy-channels = <58 59>;
-		};
-
-		edma_tptc0: tptc@49800000 {
-			compatible = "ti,edma3-tptc";
-			ti,hwmods = "tptc0";
-			reg =	<0x49800000 0x100000>;
-			interrupts = <GIC_SPI 112 IRQ_TYPE_LEVEL_HIGH>;
-			interrupt-names = "edma3_tcerrint";
-		};
-
-		edma_tptc1: tptc@49900000 {
-			compatible = "ti,edma3-tptc";
-			ti,hwmods = "tptc1";
-			reg =	<0x49900000 0x100000>;
-			interrupts = <GIC_SPI 113 IRQ_TYPE_LEVEL_HIGH>;
-			interrupt-names = "edma3_tcerrint";
-		};
-
-		edma_tptc2: tptc@49a00000 {
-			compatible = "ti,edma3-tptc";
-			ti,hwmods = "tptc2";
-			reg =	<0x49a00000 0x100000>;
-			interrupts = <GIC_SPI 114 IRQ_TYPE_LEVEL_HIGH>;
-			interrupt-names = "edma3_tcerrint";
-		};
-
-		uart0: serial@44e09000 {
-			compatible = "ti,am4372-uart","ti,omap2-uart";
-			reg = <0x44e09000 0x2000>;
-			interrupts = <GIC_SPI 72 IRQ_TYPE_LEVEL_HIGH>;
-			ti,hwmods = "uart1";
-		};
-
-		uart1: serial@48022000 {
-			compatible = "ti,am4372-uart","ti,omap2-uart";
-			reg = <0x48022000 0x2000>;
-			interrupts = <GIC_SPI 73 IRQ_TYPE_LEVEL_HIGH>;
-			ti,hwmods = "uart2";
-			status = "disabled";
-		};
-
-		uart2: serial@48024000 {
-			compatible = "ti,am4372-uart","ti,omap2-uart";
-			reg = <0x48024000 0x2000>;
-			interrupts = <GIC_SPI 74 IRQ_TYPE_LEVEL_HIGH>;
-			ti,hwmods = "uart3";
-			status = "disabled";
-		};
-
-		uart3: serial@481a6000 {
-			compatible = "ti,am4372-uart","ti,omap2-uart";
-			reg = <0x481a6000 0x2000>;
-			interrupts = <GIC_SPI 44 IRQ_TYPE_LEVEL_HIGH>;
-			ti,hwmods = "uart4";
-			status = "disabled";
-		};
-
-		uart4: serial@481a8000 {
-			compatible = "ti,am4372-uart","ti,omap2-uart";
-			reg = <0x481a8000 0x2000>;
-			interrupts = <GIC_SPI 45 IRQ_TYPE_LEVEL_HIGH>;
-			ti,hwmods = "uart5";
-			status = "disabled";
-		};
-
-		uart5: serial@481aa000 {
-			compatible = "ti,am4372-uart","ti,omap2-uart";
-			reg = <0x481aa000 0x2000>;
-			interrupts = <GIC_SPI 46 IRQ_TYPE_LEVEL_HIGH>;
-			ti,hwmods = "uart6";
-			status = "disabled";
-		};
-
-		mailbox: mailbox@480C8000 {
-			compatible = "ti,omap4-mailbox";
-			reg = <0x480C8000 0x200>;
-			interrupts = <GIC_SPI 77 IRQ_TYPE_LEVEL_HIGH>;
-			ti,hwmods = "mailbox";
-			#mbox-cells = <1>;
-			ti,mbox-num-users = <4>;
-			ti,mbox-num-fifos = <8>;
-			mbox_wkupm3: wkup_m3 {
-				ti,mbox-send-noirq;
-				ti,mbox-tx = <0 0 0>;
-				ti,mbox-rx = <0 0 3>;
-			};
-		};
-
-		timer1: timer@44e31000 {
-			compatible = "ti,am4372-timer-1ms","ti,am335x-timer-1ms";
-			reg = <0x44e31000 0x400>;
-			interrupts = <GIC_SPI 67 IRQ_TYPE_LEVEL_HIGH>;
-			ti,timer-alwon;
-			ti,hwmods = "timer1";
-		};
-
-		timer2: timer@48040000  {
-			compatible = "ti,am4372-timer","ti,am335x-timer";
-			reg = <0x48040000  0x400>;
-			interrupts = <GIC_SPI 68 IRQ_TYPE_LEVEL_HIGH>;
-			ti,hwmods = "timer2";
-		};
-
-		timer3: timer@48042000 {
-			compatible = "ti,am4372-timer","ti,am335x-timer";
-			reg = <0x48042000 0x400>;
-			interrupts = <GIC_SPI 69 IRQ_TYPE_LEVEL_HIGH>;
-			ti,hwmods = "timer3";
-			status = "disabled";
-		};
-
-		timer4: timer@48044000 {
-			compatible = "ti,am4372-timer","ti,am335x-timer";
-			reg = <0x48044000 0x400>;
-			interrupts = <GIC_SPI 92 IRQ_TYPE_LEVEL_HIGH>;
-			ti,timer-pwm;
-			ti,hwmods = "timer4";
-			status = "disabled";
-		};
-
-		timer5: timer@48046000 {
-			compatible = "ti,am4372-timer","ti,am335x-timer";
-			reg = <0x48046000 0x400>;
-			interrupts = <GIC_SPI 93 IRQ_TYPE_LEVEL_HIGH>;
-			ti,timer-pwm;
-			ti,hwmods = "timer5";
-			status = "disabled";
-		};
-
-		timer6: timer@48048000 {
-			compatible = "ti,am4372-timer","ti,am335x-timer";
-			reg = <0x48048000 0x400>;
-			interrupts = <GIC_SPI 94 IRQ_TYPE_LEVEL_HIGH>;
-			ti,timer-pwm;
-			ti,hwmods = "timer6";
-			status = "disabled";
-		};
-
-		timer7: timer@4804a000 {
-			compatible = "ti,am4372-timer","ti,am335x-timer";
-			reg = <0x4804a000 0x400>;
-			interrupts = <GIC_SPI 95 IRQ_TYPE_LEVEL_HIGH>;
-			ti,timer-pwm;
-			ti,hwmods = "timer7";
-			status = "disabled";
-		};
-
-		timer8: timer@481c1000 {
-			compatible = "ti,am4372-timer","ti,am335x-timer";
-			reg = <0x481c1000 0x400>;
-			interrupts = <GIC_SPI 131 IRQ_TYPE_LEVEL_HIGH>;
-			ti,hwmods = "timer8";
-			status = "disabled";
-		};
-
-		timer9: timer@4833d000 {
-			compatible = "ti,am4372-timer","ti,am335x-timer";
-			reg = <0x4833d000 0x400>;
-			interrupts = <GIC_SPI 132 IRQ_TYPE_LEVEL_HIGH>;
-			ti,hwmods = "timer9";
-			status = "disabled";
-		};
-
-		timer10: timer@4833f000 {
-			compatible = "ti,am4372-timer","ti,am335x-timer";
-			reg = <0x4833f000 0x400>;
-			interrupts = <GIC_SPI 133 IRQ_TYPE_LEVEL_HIGH>;
-			ti,hwmods = "timer10";
-			status = "disabled";
-		};
-
-		timer11: timer@48341000 {
-			compatible = "ti,am4372-timer","ti,am335x-timer";
-			reg = <0x48341000 0x400>;
-			interrupts = <GIC_SPI 134 IRQ_TYPE_LEVEL_HIGH>;
-			ti,hwmods = "timer11";
-			status = "disabled";
-		};
-
-		counter32k: counter@44e86000 {
-			compatible = "ti,am4372-counter32k","ti,omap-counter32k";
-			reg = <0x44e86000 0x40>;
-			ti,hwmods = "counter_32k";
-		};
-
-		rtc: rtc@44e3e000 {
-			compatible = "ti,am4372-rtc", "ti,am3352-rtc",
-				     "ti,da830-rtc";
-			reg = <0x44e3e000 0x1000>;
-			interrupts = <GIC_SPI 75 IRQ_TYPE_LEVEL_HIGH
-				      GIC_SPI 76 IRQ_TYPE_LEVEL_HIGH>;
-			ti,hwmods = "rtc";
-			clocks = <&clk_32768_ck>;
-			clock-names = "int-clk";
-			status = "disabled";
-		};
-
-		wdt: wdt@44e35000 {
-			compatible = "ti,am4372-wdt","ti,omap3-wdt";
-			reg = <0x44e35000 0x1000>;
-			interrupts = <GIC_SPI 91 IRQ_TYPE_LEVEL_HIGH>;
-			ti,hwmods = "wd_timer2";
-		};
-
-		gpio0: gpio@44e07000 {
-			compatible = "ti,am4372-gpio","ti,omap4-gpio";
-			reg = <0x44e07000 0x1000>;
-			interrupts = <GIC_SPI 96 IRQ_TYPE_LEVEL_HIGH>;
-			gpio-controller;
-			#gpio-cells = <2>;
-			interrupt-controller;
-			#interrupt-cells = <2>;
-			ti,hwmods = "gpio1";
-			status = "disabled";
-		};
-
-		gpio1: gpio@4804c000 {
-			compatible = "ti,am4372-gpio","ti,omap4-gpio";
-			reg = <0x4804c000 0x1000>;
-			interrupts = <GIC_SPI 98 IRQ_TYPE_LEVEL_HIGH>;
-			gpio-controller;
-			#gpio-cells = <2>;
-			interrupt-controller;
-			#interrupt-cells = <2>;
-			ti,hwmods = "gpio2";
-			status = "disabled";
-		};
-
-		gpio2: gpio@481ac000 {
-			compatible = "ti,am4372-gpio","ti,omap4-gpio";
-			reg = <0x481ac000 0x1000>;
-			interrupts = <GIC_SPI 32 IRQ_TYPE_LEVEL_HIGH>;
-			gpio-controller;
-			#gpio-cells = <2>;
-			interrupt-controller;
-			#interrupt-cells = <2>;
-			ti,hwmods = "gpio3";
-			status = "disabled";
-		};
-
-		gpio3: gpio@481ae000 {
-			compatible = "ti,am4372-gpio","ti,omap4-gpio";
-			reg = <0x481ae000 0x1000>;
-			interrupts = <GIC_SPI 62 IRQ_TYPE_LEVEL_HIGH>;
-			gpio-controller;
-			#gpio-cells = <2>;
-			interrupt-controller;
-			#interrupt-cells = <2>;
-			ti,hwmods = "gpio4";
-			status = "disabled";
-		};
-
-		gpio4: gpio@48320000 {
-			compatible = "ti,am4372-gpio","ti,omap4-gpio";
-			reg = <0x48320000 0x1000>;
-			interrupts = <GIC_SPI 106 IRQ_TYPE_LEVEL_HIGH>;
-			gpio-controller;
-			#gpio-cells = <2>;
-			interrupt-controller;
-			#interrupt-cells = <2>;
-			ti,hwmods = "gpio5";
-			status = "disabled";
-		};
-
-		gpio5: gpio@48322000 {
-			compatible = "ti,am4372-gpio","ti,omap4-gpio";
-			reg = <0x48322000 0x1000>;
-			interrupts = <GIC_SPI 148 IRQ_TYPE_LEVEL_HIGH>;
-			gpio-controller;
-			#gpio-cells = <2>;
-			interrupt-controller;
-			#interrupt-cells = <2>;
-			ti,hwmods = "gpio6";
-			status = "disabled";
-		};
-
-		hwspinlock: spinlock@480ca000 {
-			compatible = "ti,omap4-hwspinlock";
-			reg = <0x480ca000 0x1000>;
-			ti,hwmods = "spinlock";
-			#hwlock-cells = <1>;
-		};
-
-		i2c0: i2c@44e0b000 {
-			compatible = "ti,am4372-i2c","ti,omap4-i2c";
-			reg = <0x44e0b000 0x1000>;
-			interrupts = <GIC_SPI 70 IRQ_TYPE_LEVEL_HIGH>;
-			ti,hwmods = "i2c1";
-			#address-cells = <1>;
-			#size-cells = <0>;
-			status = "disabled";
-		};
-
-		i2c1: i2c@4802a000 {
-			compatible = "ti,am4372-i2c","ti,omap4-i2c";
-			reg = <0x4802a000 0x1000>;
-			interrupts = <GIC_SPI 71 IRQ_TYPE_LEVEL_HIGH>;
-			ti,hwmods = "i2c2";
-			#address-cells = <1>;
-			#size-cells = <0>;
-			status = "disabled";
-		};
-
-		i2c2: i2c@4819c000 {
-			compatible = "ti,am4372-i2c","ti,omap4-i2c";
-			reg = <0x4819c000 0x1000>;
-			interrupts = <GIC_SPI 30 IRQ_TYPE_LEVEL_HIGH>;
-			ti,hwmods = "i2c3";
-			#address-cells = <1>;
-			#size-cells = <0>;
-			status = "disabled";
-		};
-
-		spi0: spi@48030000 {
-			compatible = "ti,am4372-mcspi","ti,omap4-mcspi";
-			reg = <0x48030000 0x400>;
-			interrupts = <GIC_SPI 65 IRQ_TYPE_LEVEL_HIGH>;
-			ti,hwmods = "spi0";
-			#address-cells = <1>;
-			#size-cells = <0>;
-			status = "disabled";
-		};
-
-		mmc1: mmc@48060000 {
-			compatible = "ti,omap4-hsmmc";
-			reg = <0x48060000 0x1000>;
-			ti,hwmods = "mmc1";
-			ti,dual-volt;
-			ti,needs-special-reset;
-			dmas = <&edma 24 0>,
-				<&edma 25 0>;
-			dma-names = "tx", "rx";
-			interrupts = <GIC_SPI 64 IRQ_TYPE_LEVEL_HIGH>;
-			status = "disabled";
-		};
-
-		mmc2: mmc@481d8000 {
-			compatible = "ti,omap4-hsmmc";
-			reg = <0x481d8000 0x1000>;
-			ti,hwmods = "mmc2";
-			ti,needs-special-reset;
-			dmas = <&edma 2 0>,
-				<&edma 3 0>;
-			dma-names = "tx", "rx";
-			interrupts = <GIC_SPI 28 IRQ_TYPE_LEVEL_HIGH>;
-			status = "disabled";
-		};
-
-		mmc3: mmc@47810000 {
-			compatible = "ti,omap4-hsmmc";
-			reg = <0x47810000 0x1000>;
-			ti,hwmods = "mmc3";
-			ti,needs-special-reset;
-			interrupts = <GIC_SPI 29 IRQ_TYPE_LEVEL_HIGH>;
-			status = "disabled";
-		};
-
-		spi1: spi@481a0000 {
-			compatible = "ti,am4372-mcspi","ti,omap4-mcspi";
-			reg = <0x481a0000 0x400>;
-			interrupts = <GIC_SPI 125 IRQ_TYPE_LEVEL_HIGH>;
-			ti,hwmods = "spi1";
-			#address-cells = <1>;
-			#size-cells = <0>;
-			status = "disabled";
-		};
-
-		spi2: spi@481a2000 {
-			compatible = "ti,am4372-mcspi","ti,omap4-mcspi";
-			reg = <0x481a2000 0x400>;
-			interrupts = <GIC_SPI 126 IRQ_TYPE_LEVEL_HIGH>;
-			ti,hwmods = "spi2";
-			#address-cells = <1>;
-			#size-cells = <0>;
-			status = "disabled";
-		};
-
-		spi3: spi@481a4000 {
-			compatible = "ti,am4372-mcspi","ti,omap4-mcspi";
-			reg = <0x481a4000 0x400>;
-			interrupts = <GIC_SPI 136 IRQ_TYPE_LEVEL_HIGH>;
-			ti,hwmods = "spi3";
-			#address-cells = <1>;
-			#size-cells = <0>;
-			status = "disabled";
-		};
-
-		spi4: spi@48345000 {
-			compatible = "ti,am4372-mcspi","ti,omap4-mcspi";
-			reg = <0x48345000 0x400>;
-			interrupts = <GIC_SPI 137 IRQ_TYPE_LEVEL_HIGH>;
-			ti,hwmods = "spi4";
-			#address-cells = <1>;
-			#size-cells = <0>;
-			status = "disabled";
-		};
-
-		mac: ethernet@4a100000 {
-			compatible = "ti,am4372-cpsw","ti,cpsw";
-			reg = <0x4a100000 0x800
-			       0x4a101200 0x100>;
-			interrupts = <GIC_SPI 40 IRQ_TYPE_LEVEL_HIGH
-				      GIC_SPI 41 IRQ_TYPE_LEVEL_HIGH
-				      GIC_SPI 42 IRQ_TYPE_LEVEL_HIGH
-				      GIC_SPI 43 IRQ_TYPE_LEVEL_HIGH>;
-			#address-cells = <1>;
-			#size-cells = <1>;
-			ti,hwmods = "cpgmac0";
-			clocks = <&cpsw_125mhz_gclk>, <&cpsw_cpts_rft_clk>,
-				 <&dpll_clksel_mac_clk>;
-			clock-names = "fck", "cpts", "50mclk";
-			assigned-clocks = <&dpll_clksel_mac_clk>;
-			assigned-clock-rates = <50000000>;
-			status = "disabled";
-			cpdma_channels = <8>;
-			ale_entries = <1024>;
-			bd_ram_size = <0x2000>;
-			no_bd_ram = <0>;
-			mac_control = <0x20>;
-			slaves = <2>;
-			active_slave = <0>;
-			cpts_clock_mult = <0x80000000>;
-			cpts_clock_shift = <29>;
-			ranges;
-			syscon = <&scm_conf>;
-
-			davinci_mdio: mdio@4a101000 {
-				compatible = "ti,am4372-mdio","ti,cpsw-mdio","ti,davinci_mdio";
-				reg = <0x4a101000 0x100>;
-				#address-cells = <1>;
-				#size-cells = <0>;
-				ti,hwmods = "davinci_mdio";
-				bus_freq = <1000000>;
-				status = "disabled";
-			};
-
-			cpsw_emac0: slave@4a100200 {
-				/* Filled in by U-Boot */
-				mac-address = [ 00 00 00 00 00 00 ];
-			};
-
-			cpsw_emac1: slave@4a100300 {
-				/* Filled in by U-Boot */
-				mac-address = [ 00 00 00 00 00 00 ];
-			};
-
-			phy_sel: cpsw-phy-sel@44e10650 {
-				compatible = "ti,am43xx-cpsw-phy-sel";
-				reg= <0x44e10650 0x4>;
-				reg-names = "gmii-sel";
-=======
 		target-module@49000000 {
 			compatible = "ti,sysc-omap4", "ti,sysc";
 			reg = <0x49000000 0x4>;
@@ -738,7 +223,6 @@
 					   <&edma_tptc2 0>;
 
 				ti,edma-memcpy-channels = <58 59>;
->>>>>>> 24b8d41d
 			};
 		};
 
@@ -755,32 +239,6 @@
 			clock-names = "fck";
 			#address-cells = <1>;
 			#size-cells = <1>;
-<<<<<<< HEAD
-			ranges;
-			ti,hwmods = "epwmss0";
-			status = "disabled";
-
-			ecap0: ecap@48300100 {
-				compatible = "ti,am4372-ecap",
-					     "ti,am3352-ecap",
-					     "ti,am33xx-ecap";
-				#pwm-cells = <3>;
-				reg = <0x48300100 0x80>;
-				clocks = <&l4ls_gclk>;
-				clock-names = "fck";
-				status = "disabled";
-			};
-
-			ehrpwm0: pwm@48300200 {
-				compatible = "ti,am4372-ehrpwm",
-					     "ti,am3352-ehrpwm",
-					     "ti,am33xx-ehrpwm";
-				#pwm-cells = <3>;
-				reg = <0x48300200 0x80>;
-				clocks = <&ehrpwm0_tbclk>, <&l4ls_gclk>;
-				clock-names = "tbclk", "fck";
-				status = "disabled";
-=======
 			ranges = <0x0 0x49800000 0x100000>;
 
 			edma_tptc0: dma@0 {
@@ -788,7 +246,6 @@
 				reg = <0 0x100000>;
 				interrupts = <GIC_SPI 112 IRQ_TYPE_LEVEL_HIGH>;
 				interrupt-names = "edma3_tcerrint";
->>>>>>> 24b8d41d
 			};
 		};
 
@@ -805,32 +262,6 @@
 			clock-names = "fck";
 			#address-cells = <1>;
 			#size-cells = <1>;
-<<<<<<< HEAD
-			ranges;
-			ti,hwmods = "epwmss1";
-			status = "disabled";
-
-			ecap1: ecap@48302100 {
-				compatible = "ti,am4372-ecap",
-					     "ti,am3352-ecap",
-					     "ti,am33xx-ecap";
-				#pwm-cells = <3>;
-				reg = <0x48302100 0x80>;
-				clocks = <&l4ls_gclk>;
-				clock-names = "fck";
-				status = "disabled";
-			};
-
-			ehrpwm1: pwm@48302200 {
-				compatible = "ti,am4372-ehrpwm",
-					     "ti,am3352-ehrpwm",
-					     "ti,am33xx-ehrpwm";
-				#pwm-cells = <3>;
-				reg = <0x48302200 0x80>;
-				clocks = <&ehrpwm1_tbclk>, <&l4ls_gclk>;
-				clock-names = "tbclk", "fck";
-				status = "disabled";
-=======
 			ranges = <0x0 0x49900000 0x100000>;
 
 			edma_tptc1: dma@0 {
@@ -838,7 +269,6 @@
 				reg = <0 0x100000>;
 				interrupts = <GIC_SPI 113 IRQ_TYPE_LEVEL_HIGH>;
 				interrupt-names = "edma3_tcerrint";
->>>>>>> 24b8d41d
 			};
 		};
 
@@ -857,34 +287,11 @@
 			#size-cells = <1>;
 			ranges = <0x0 0x49a00000 0x100000>;
 
-<<<<<<< HEAD
-			ecap2: ecap@48304100 {
-				compatible = "ti,am4372-ecap",
-					     "ti,am3352-ecap",
-					     "ti,am33xx-ecap";
-				#pwm-cells = <3>;
-				reg = <0x48304100 0x80>;
-				clocks = <&l4ls_gclk>;
-				clock-names = "fck";
-				status = "disabled";
-			};
-
-			ehrpwm2: pwm@48304200 {
-				compatible = "ti,am4372-ehrpwm",
-					     "ti,am3352-ehrpwm",
-					     "ti,am33xx-ehrpwm";
-				#pwm-cells = <3>;
-				reg = <0x48304200 0x80>;
-				clocks = <&ehrpwm2_tbclk>, <&l4ls_gclk>;
-				clock-names = "tbclk", "fck";
-				status = "disabled";
-=======
 			edma_tptc2: dma@0 {
 				compatible = "ti,edma3-tptc";
 				reg = <0 0x100000>;
 				interrupts = <GIC_SPI 114 IRQ_TYPE_LEVEL_HIGH>;
 				interrupt-names = "edma3_tcerrint";
->>>>>>> 24b8d41d
 			};
 		};
 
@@ -908,22 +315,11 @@
 			#size-cells = <1>;
 			ranges = <0x0 0x47810000 0x1000>;
 
-<<<<<<< HEAD
-			ehrpwm3: pwm@48306200 {
-				compatible = "ti,am4372-ehrpwm",
-					     "ti,am3352-ehrpwm",
-					     "ti,am33xx-ehrpwm";
-				#pwm-cells = <3>;
-				reg = <0x48306200 0x80>;
-				clocks = <&ehrpwm3_tbclk>, <&l4ls_gclk>;
-				clock-names = "tbclk", "fck";
-=======
 			mmc3: mmc@0 {
 				compatible = "ti,am437-sdhci";
 				ti,needs-special-reset;
 				interrupts = <GIC_SPI 29 IRQ_TYPE_LEVEL_HIGH>;
 				reg = <0x0 0x1000>;
->>>>>>> 24b8d41d
 				status = "disabled";
 			};
 		};
@@ -945,21 +341,6 @@
 			clock-names = "fck";
 			#address-cells = <1>;
 			#size-cells = <1>;
-<<<<<<< HEAD
-			ranges;
-			ti,hwmods = "epwmss4";
-			status = "disabled";
-
-			ehrpwm4: pwm@48308200 {
-				compatible = "ti,am4372-ehrpwm",
-					     "ti,am3352-ehrpwm",
-					     "ti,am33xx-ehrpwm";
-				#pwm-cells = <3>;
-				reg = <0x48308200 0x80>;
-				clocks = <&ehrpwm4_tbclk>, <&l4ls_gclk>;
-				clock-names = "tbclk", "fck";
-				status = "disabled";
-=======
 			ranges = <0x0 0x53100000 0x1000>;
 
 			sham: sham@0 {
@@ -968,7 +349,6 @@
 				dmas = <&edma 36 0>;
 				dma-names = "rx";
 				interrupts = <GIC_SPI 109 IRQ_TYPE_LEVEL_HIGH>;
->>>>>>> 24b8d41d
 			};
 		};
 
@@ -990,21 +370,6 @@
 			clock-names = "fck";
 			#address-cells = <1>;
 			#size-cells = <1>;
-<<<<<<< HEAD
-			ranges;
-			ti,hwmods = "epwmss5";
-			status = "disabled";
-
-			ehrpwm5: pwm@4830a200 {
-				compatible = "ti,am4372-ehrpwm",
-					     "ti,am3352-ehrpwm",
-					     "ti,am33xx-ehrpwm";
-				#pwm-cells = <3>;
-				reg = <0x4830a200 0x80>;
-				clocks = <&ehrpwm5_tbclk>, <&l4ls_gclk>;
-				clock-names = "tbclk", "fck";
-				status = "disabled";
-=======
 			ranges = <0x0 0x53501000 0x1000>;
 
 			aes: aes@0 {
@@ -1014,7 +379,6 @@
 				dmas = <&edma 6 0>,
 				      <&edma 5 0>;
 				dma-names = "tx", "rx";
->>>>>>> 24b8d41d
 			};
 		};
 
@@ -1046,60 +410,6 @@
 				       <&edma 33 0>;
 				dma-names = "tx", "rx";
 			};
-<<<<<<< HEAD
-
-		};
-
-		sham: sham@53100000 {
-			compatible = "ti,omap5-sham";
-			ti,hwmods = "sham";
-			reg = <0x53100000 0x300>;
-			dmas = <&edma 36 0>;
-			dma-names = "rx";
-			interrupts = <GIC_SPI 109 IRQ_TYPE_LEVEL_HIGH>;
-		};
-
-		aes: aes@53501000 {
-			compatible = "ti,omap4-aes";
-			ti,hwmods = "aes";
-			reg = <0x53501000 0xa0>;
-			interrupts = <GIC_SPI 103 IRQ_TYPE_LEVEL_HIGH>;
-			dmas = <&edma 6 0>,
-				<&edma 5 0>;
-			dma-names = "tx", "rx";
-		};
-
-		des: des@53701000 {
-			compatible = "ti,omap4-des";
-			ti,hwmods = "des";
-			reg = <0x53701000 0xa0>;
-			interrupts = <GIC_SPI 130 IRQ_TYPE_LEVEL_HIGH>;
-			dmas = <&edma 34 0>,
-				<&edma 33 0>;
-			dma-names = "tx", "rx";
-		};
-
-		rng: rng@48310000 {
-			compatible = "ti,omap4-rng";
-			ti,hwmods = "rng";
-			reg = <0x48310000 0x2000>;
-			interrupts = <GIC_SPI 111 IRQ_TYPE_LEVEL_HIGH>;
-		};
-
-		mcasp0: mcasp@48038000 {
-			compatible = "ti,am33xx-mcasp-audio";
-			ti,hwmods = "mcasp0";
-			reg = <0x48038000 0x2000>,
-			      <0x46000000 0x400000>;
-			reg-names = "mpu", "dat";
-			interrupts = <80>, <81>;
-			interrupt-names = "tx", "rx";
-			status = "disabled";
-			dmas = <&edma 8 2>,
-			       <&edma 9 2>;
-			dma-names = "tx", "rx";
-=======
->>>>>>> 24b8d41d
 		};
 
 		pruss_tm: target-module@54400000 {
