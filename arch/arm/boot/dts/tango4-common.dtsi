// SPDX-License-Identifier: GPL-2.0
/*
 * Based on Mans Rullgard's Tango3 DT
 * https://github.com/mansr/linux-tangox
 */

#include <dt-bindings/interrupt-controller/arm-gic.h>

#define  CPU_CLK	0
#define  SYS_CLK	1
#define  USB_CLK	2
#define SDIO_CLK	3

/ {
	interrupt-parent = <&gic>;
	#address-cells = <1>;
	#size-cells = <1>;

	periph_clk: periph_clk {
		compatible = "fixed-factor-clock";
		clocks = <&clkgen CPU_CLK>;
		clock-mult = <1>;
		clock-div  = <2>;
		#clock-cells = <0>;
	};

	mpcore {
		compatible = "simple-bus";
		ranges = <0x00000000 0x20000000 0x2000>;
		#address-cells = <1>;
		#size-cells = <1>;

		scu@0 {
			compatible = "arm,cortex-a9-scu";
			reg = <0x0 0x100>;
		};

		twd@600 {
			compatible = "arm,cortex-a9-twd-timer";
			reg = <0x600 0x10>;
			interrupts = <GIC_PPI 13 IRQ_TYPE_EDGE_RISING>;
			clocks = <&periph_clk>;
			always-on;
		};

		gic: interrupt-controller@1000 {
			compatible = "arm,cortex-a9-gic";
			#interrupt-cells = <3>;
			interrupt-controller;
			reg = <0x1000 0x1000>, <0x100 0x100>;
		};
	};

	l2cc: cache-controller@20100000 {
		compatible = "arm,pl310-cache";
		reg = <0x20100000 0x1000>;
		cache-level = <2>;
		cache-unified;
	};

	soc {
		compatible = "simple-bus";
		interrupt-parent = <&irq0>;
		#address-cells = <1>;
		#size-cells = <1>;
		ranges;

		xtal: xtal {
			compatible = "fixed-clock";
			clock-frequency = <27000000>;
			#clock-cells = <0>;
		};

		clkgen: clkgen@10000 {
			compatible = "sigma,tango4-clkgen";
			reg = <0x10000 0x100>;
			clocks = <&xtal>;
			#clock-cells = <1>;
		};

		tick-counter@10048 {
			compatible = "sigma,tick-counter";
			reg = <0x10048 0x4>;
			clocks = <&xtal>;
		};

		uart: serial@10700 {
			compatible = "ralink,rt2880-uart", "ns16550a";
			reg = <0x10700 0x30>;
			interrupts = <1 IRQ_TYPE_LEVEL_HIGH>;
			clock-frequency = <7372800>;
			reg-shift = <2>;
		};

		watchdog@1fd00 {
			compatible = "sigma,smp8759-wdt";
			reg = <0x1fd00 8>;
			clocks = <&xtal>;
		};

<<<<<<< HEAD
=======
		mmc0: mmc@21000 {
			compatible = "arasan,sdhci-8.9a";
			reg = <0x21000 0x200>;
			clock-names = "clk_xin", "clk_ahb";
			clocks = <&clkgen SDIO_CLK>, <&clkgen SYS_CLK>;
			interrupts = <60 IRQ_TYPE_LEVEL_HIGH>;
		};

		mmc1: mmc@21200 {
			compatible = "arasan,sdhci-8.9a";
			reg = <0x21200 0x200>;
			clock-names = "clk_xin", "clk_ahb";
			clocks = <&clkgen SDIO_CLK>, <&clkgen SYS_CLK>;
			interrupts = <8 IRQ_TYPE_LEVEL_HIGH>;
		};

		usb0: usb@21400 {
			compatible = "chipidea,usb2";
			reg = <0x21400 0x200>;
			interrupts = <40 IRQ_TYPE_LEVEL_HIGH>;
			phys = <&usb0_phy>;
			phy-names = "usb-phy";
		};

		usb0_phy: phy@21700 {
			compatible = "sigma,smp8642-usb-phy";
			reg = <0x21700 0x100>;
			#phy-cells = <0>;
			clocks = <&clkgen USB_CLK>;
		};

		usb1: usb@25400 {
			compatible = "chipidea,usb2";
			reg = <0x25400 0x200>;
			interrupts = <7 IRQ_TYPE_LEVEL_HIGH>;
			phys = <&usb1_phy>;
			phy-names = "usb-phy";
		};

		usb1_phy: phy@25700 {
			compatible = "sigma,smp8642-usb-phy";
			reg = <0x25700 0x100>;
			#phy-cells = <0>;
			clocks = <&clkgen USB_CLK>;
		};

>>>>>>> 24b8d41d
		eth0: ethernet@26000 {
			compatible = "sigma,smp8734-ethernet";
			reg = <0x26000 0x800>;
			interrupts = <38 IRQ_TYPE_LEVEL_HIGH>;
			clocks = <&clkgen SYS_CLK>;
		};

		intc: interrupt-controller@6e000 {
			compatible = "sigma,smp8642-intc";
			reg = <0x6e000 0x400>;
			ranges = <0 0x6e000 0x400>;
			interrupt-parent = <&gic>;
			#address-cells = <1>;
			#size-cells = <1>;

			irq0: irq0@0 {
				reg = <0x000 0x100>;
				interrupt-controller;
				#interrupt-cells = <2>;
				interrupts = <GIC_SPI 2 IRQ_TYPE_LEVEL_HIGH>;
			};

			irq1: irq1@100 {
				reg = <0x100 0x100>;
				interrupt-controller;
				#interrupt-cells = <2>;
				interrupts = <GIC_SPI 3 IRQ_TYPE_LEVEL_HIGH>;
			};

			irq2: irq2@300 {
				reg = <0x300 0x100>;
				interrupt-controller;
				#interrupt-cells = <2>;
				interrupts = <GIC_SPI 4 IRQ_TYPE_LEVEL_HIGH>;
			};
		};
	};
};<|MERGE_RESOLUTION|>--- conflicted
+++ resolved
@@ -98,8 +98,6 @@
 			clocks = <&xtal>;
 		};
 
-<<<<<<< HEAD
-=======
 		mmc0: mmc@21000 {
 			compatible = "arasan,sdhci-8.9a";
 			reg = <0x21000 0x200>;
@@ -146,7 +144,6 @@
 			clocks = <&clkgen USB_CLK>;
 		};
 
->>>>>>> 24b8d41d
 		eth0: ethernet@26000 {
 			compatible = "sigma,smp8734-ethernet";
 			reg = <0x26000 0x800>;
