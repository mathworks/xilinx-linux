--- conflicted
+++ resolved
@@ -1,49 +1,3 @@
-<<<<<<< HEAD
-/*
- * Copyright 2015 Freescale Semiconductor, Inc.
- * Copyright 2016 Toradex AG
- *
- * This file is dual-licensed: you can use it either under the terms
- * of the GPL or the X11 license, at your option. Note that this dual
- * licensing only applies to this file, and not this project as a
- * whole.
- *
- *  a) This file is free software; you can redistribute it and/or
- *     modify it under the terms of the GNU General Public License as
- *     published by the Free Software Foundation; either version 2 of the
- *     License, or (at your option) any later version.
- *
- *     This file is distributed in the hope that it will be useful,
- *     but WITHOUT ANY WARRANTY; without even the implied warranty of
- *     MERCHANTABILITY or FITNESS FOR A PARTICULAR PURPOSE.  See the
- *     GNU General Public License for more details.
- *
- * Or, alternatively,
- *
- *  b) Permission is hereby granted, free of charge, to any person
- *     obtaining a copy of this software and associated documentation
- *     files (the "Software"), to deal in the Software without
- *     restriction, including without limitation the rights to use,
- *     copy, modify, merge, publish, distribute, sublicense, and/or
- *     sell copies of the Software, and to permit persons to whom the
- *     Software is furnished to do so, subject to the following
- *     conditions:
- *
- *     The above copyright notice and this permission notice shall be
- *     included in all copies or substantial portions of the Software.
- *
- *     THE SOFTWARE IS PROVIDED "AS IS", WITHOUT WARRANTY OF ANY KIND,
- *     EXPRESS OR IMPLIED, INCLUDING BUT NOT LIMITED TO THE WARRANTIES
- *     OF MERCHANTABILITY, FITNESS FOR A PARTICULAR PURPOSE AND
- *     NONINFRINGEMENT. IN NO EVENT SHALL THE AUTHORS OR COPYRIGHT
- *     HOLDERS BE LIABLE FOR ANY CLAIM, DAMAGES OR OTHER LIABILITY,
- *     WHETHER IN AN ACTION OF CONTRACT, TORT OR OTHERWISE, ARISING
- *     FROM, OUT OF OR IN CONNECTION WITH THE SOFTWARE OR THE USE OR
- *     OTHER DEALINGS IN THE SOFTWARE.
- */
-
-#include "imx7s.dtsi"
-=======
 // SPDX-License-Identifier: GPL-2.0+ OR MIT
 //
 // Copyright 2015 Freescale Semiconductor, Inc.
@@ -51,25 +5,15 @@
 
 #include "imx7s.dtsi"
 #include <dt-bindings/reset/imx7-reset.h>
->>>>>>> 24b8d41d
 
 / {
 	cpus {
 		cpu0: cpu@0 {
-<<<<<<< HEAD
-			operating-points = <
-				/* KHz	uV */
-				996000	1075000
-				792000	975000
-			>;
-			clock-frequency = <996000000>;
-=======
 			clock-frequency = <996000000>;
 			operating-points-v2 = <&cpu0_opp_table>;
 			#cooling-cells = <2>;
 			nvmem-cells = <&fuse_grade>;
 			nvmem-cell-names = "speed_grade";
->>>>>>> 24b8d41d
 		};
 
 		cpu1: cpu@1 {
@@ -77,8 +21,55 @@
 			device_type = "cpu";
 			reg = <1>;
 			clock-frequency = <996000000>;
-<<<<<<< HEAD
-		};
+			operating-points-v2 = <&cpu0_opp_table>;
+			#cooling-cells = <2>;
+			cpu-idle-states = <&cpu_sleep_wait>;
+		};
+	};
+
+	timer {
+		compatible = "arm,armv7-timer";
+		interrupt-parent = <&intc>;
+		interrupts = <GIC_PPI 13 (GIC_CPU_MASK_SIMPLE(2) | IRQ_TYPE_LEVEL_LOW)>,
+			     <GIC_PPI 14 (GIC_CPU_MASK_SIMPLE(2) | IRQ_TYPE_LEVEL_LOW)>,
+			     <GIC_PPI 11 (GIC_CPU_MASK_SIMPLE(2) | IRQ_TYPE_LEVEL_LOW)>,
+			     <GIC_PPI 10 (GIC_CPU_MASK_SIMPLE(2) | IRQ_TYPE_LEVEL_LOW)>;
+	};
+
+	cpu0_opp_table: opp-table {
+		compatible = "operating-points-v2";
+		opp-shared;
+
+		opp-792000000 {
+			opp-hz = /bits/ 64 <792000000>;
+			opp-microvolt = <1000000>;
+			clock-latency-ns = <150000>;
+			opp-supported-hw = <0xd>, <0x7>;
+			opp-suspend;
+		};
+
+		opp-996000000 {
+			opp-hz = /bits/ 64 <996000000>;
+			opp-microvolt = <1100000>;
+			clock-latency-ns = <150000>;
+			opp-supported-hw = <0xc>, <0x7>;
+			opp-suspend;
+		};
+
+		opp-1200000000 {
+			opp-hz = /bits/ 64 <1200000000>;
+			opp-microvolt = <1225000>;
+			clock-latency-ns = <150000>;
+			opp-supported-hw = <0x8>, <0x3>;
+			opp-suspend;
+		};
+	};
+
+	usbphynop2: usbphynop2 {
+		compatible = "usb-nop-xceiv";
+		clocks = <&clks IMX7D_USB_PHY2_CLK>;
+		clock-names = "main_clk";
+		#phy-cells = <0>;
 	};
 
 	soc {
@@ -96,12 +87,34 @@
 			clocks = <&clks IMX7D_MAIN_AXI_ROOT_CLK>;
 			clock-names = "apb_pclk";
 
-			port {
-				etm1_out_port: endpoint {
-					remote-endpoint = <&ca_funnel_in_port1>;
+			out-ports {
+				port {
+					etm1_out_port: endpoint {
+						remote-endpoint = <&ca_funnel_in_port1>;
+					};
 				};
 			};
 		};
+
+		intc: interrupt-controller@31001000 {
+			compatible = "arm,cortex-a7-gic";
+			interrupts = <GIC_PPI 9 (GIC_CPU_MASK_SIMPLE(2) | IRQ_TYPE_LEVEL_HIGH)>;
+			#interrupt-cells = <3>;
+			interrupt-controller;
+			interrupt-parent = <&intc>;
+			reg = <0x31001000 0x1000>,
+			      <0x31002000 0x2000>,
+			      <0x31004000 0x2000>,
+			      <0x31006000 0x2000>;
+		};
+	};
+};
+
+&aips2 {
+	pcie_phy: pcie-phy@306d0000 {
+		  compatible = "fsl,imx7d-pcie-phy";
+		  reg = <0x306d0000 0x10000>;
+		  status = "disabled";
 	};
 };
 
@@ -123,153 +136,21 @@
 		reg = <0x30b20200 0x200>;
 	};
 
-	usbphynop2: usbphynop2 {
-		compatible = "usb-nop-xceiv";
-		clocks = <&clks IMX7D_USB_PHY2_CLK>;
-		clock-names = "main_clk";
-=======
-			operating-points-v2 = <&cpu0_opp_table>;
-			#cooling-cells = <2>;
-			cpu-idle-states = <&cpu_sleep_wait>;
-		};
-	};
-
-	timer {
-		compatible = "arm,armv7-timer";
-		interrupt-parent = <&intc>;
-		interrupts = <GIC_PPI 13 (GIC_CPU_MASK_SIMPLE(2) | IRQ_TYPE_LEVEL_LOW)>,
-			     <GIC_PPI 14 (GIC_CPU_MASK_SIMPLE(2) | IRQ_TYPE_LEVEL_LOW)>,
-			     <GIC_PPI 11 (GIC_CPU_MASK_SIMPLE(2) | IRQ_TYPE_LEVEL_LOW)>,
-			     <GIC_PPI 10 (GIC_CPU_MASK_SIMPLE(2) | IRQ_TYPE_LEVEL_LOW)>;
-	};
-
-	cpu0_opp_table: opp-table {
-		compatible = "operating-points-v2";
-		opp-shared;
-
-		opp-792000000 {
-			opp-hz = /bits/ 64 <792000000>;
-			opp-microvolt = <1000000>;
-			clock-latency-ns = <150000>;
-			opp-supported-hw = <0xd>, <0x7>;
-			opp-suspend;
-		};
-
-		opp-996000000 {
-			opp-hz = /bits/ 64 <996000000>;
-			opp-microvolt = <1100000>;
-			clock-latency-ns = <150000>;
-			opp-supported-hw = <0xc>, <0x7>;
-			opp-suspend;
-		};
-
-		opp-1200000000 {
-			opp-hz = /bits/ 64 <1200000000>;
-			opp-microvolt = <1225000>;
-			clock-latency-ns = <150000>;
-			opp-supported-hw = <0x8>, <0x3>;
-			opp-suspend;
-		};
-	};
-
-	usbphynop2: usbphynop2 {
-		compatible = "usb-nop-xceiv";
-		clocks = <&clks IMX7D_USB_PHY2_CLK>;
-		clock-names = "main_clk";
-		#phy-cells = <0>;
-	};
-
-	soc {
-		etm@3007d000 {
-			compatible = "arm,coresight-etm3x", "arm,primecell";
-			reg = <0x3007d000 0x1000>;
-
-			/*
-			 * System will hang if added nosmp in kernel command line
-			 * without arm,primecell-periphid because amba bus try to
-			 * read id and core1 power off at this time.
-			 */
-			arm,primecell-periphid = <0xbb956>;
-			cpu = <&cpu1>;
-			clocks = <&clks IMX7D_MAIN_AXI_ROOT_CLK>;
-			clock-names = "apb_pclk";
-
-			out-ports {
-				port {
-					etm1_out_port: endpoint {
-						remote-endpoint = <&ca_funnel_in_port1>;
-					};
-				};
-			};
-		};
-
-		intc: interrupt-controller@31001000 {
-			compatible = "arm,cortex-a7-gic";
-			interrupts = <GIC_PPI 9 (GIC_CPU_MASK_SIMPLE(2) | IRQ_TYPE_LEVEL_HIGH)>;
-			#interrupt-cells = <3>;
-			interrupt-controller;
-			interrupt-parent = <&intc>;
-			reg = <0x31001000 0x1000>,
-			      <0x31002000 0x2000>,
-			      <0x31004000 0x2000>,
-			      <0x31006000 0x2000>;
-		};
-	};
-};
-
-&aips2 {
-	pcie_phy: pcie-phy@306d0000 {
-		  compatible = "fsl,imx7d-pcie-phy";
-		  reg = <0x306d0000 0x10000>;
-		  status = "disabled";
-	};
-};
-
-&aips3 {
-	usbotg2: usb@30b20000 {
-		compatible = "fsl,imx7d-usb", "fsl,imx27-usb";
-		reg = <0x30b20000 0x200>;
-		interrupts = <GIC_SPI 42 IRQ_TYPE_LEVEL_HIGH>;
-		clocks = <&clks IMX7D_USB_CTRL_CLK>;
-		fsl,usbphy = <&usbphynop2>;
-		fsl,usbmisc = <&usbmisc2 0>;
-		phy-clkgate-delay-us = <400>;
-		status = "disabled";
-	};
-
-	usbmisc2: usbmisc@30b20200 {
-		#index-cells = <1>;
-		compatible = "fsl,imx7d-usbmisc", "fsl,imx6q-usbmisc";
-		reg = <0x30b20200 0x200>;
->>>>>>> 24b8d41d
-	};
-
 	fec2: ethernet@30bf0000 {
 		compatible = "fsl,imx7d-fec", "fsl,imx6sx-fec";
 		reg = <0x30bf0000 0x10000>;
-<<<<<<< HEAD
-		interrupts = <GIC_SPI 100 IRQ_TYPE_LEVEL_HIGH>,
-			<GIC_SPI 101 IRQ_TYPE_LEVEL_HIGH>,
-			<GIC_SPI 102 IRQ_TYPE_LEVEL_HIGH>;
-		clocks = <&clks IMX7D_ENET_AXI_ROOT_CLK>,
-=======
 		interrupt-names = "int0", "int1", "int2", "pps";
 		interrupts = <GIC_SPI 102 IRQ_TYPE_LEVEL_HIGH>,
 			<GIC_SPI 100 IRQ_TYPE_LEVEL_HIGH>,
 			<GIC_SPI 101 IRQ_TYPE_LEVEL_HIGH>,
 			<GIC_SPI 103 IRQ_TYPE_LEVEL_HIGH>;
 		clocks = <&clks IMX7D_ENET2_IPG_ROOT_CLK>,
->>>>>>> 24b8d41d
 			<&clks IMX7D_ENET_AXI_ROOT_CLK>,
 			<&clks IMX7D_ENET2_TIME_ROOT_CLK>,
 			<&clks IMX7D_PLL_ENET_MAIN_125M_CLK>,
 			<&clks IMX7D_ENET_PHY_REF_ROOT_CLK>;
 		clock-names = "ipg", "ahb", "ptp",
 			"enet_clk_ref", "enet_out";
-<<<<<<< HEAD
-		fsl,num-tx-queues=<3>;
-		fsl,num-rx-queues=<3>;
-=======
 		fsl,num-tx-queues = <3>;
 		fsl,num-rx-queues = <3>;
 		fsl,stop-mode = <&gpr 0x10 4>;
@@ -317,26 +198,17 @@
 			 <&src IMX7_RESET_PCIE_CTRL_APPS_TURNOFF>;
 		reset-names = "pciephy", "apps", "turnoff";
 		fsl,imx7d-pcie-phy = <&pcie_phy>;
->>>>>>> 24b8d41d
 		status = "disabled";
 	};
 };
 
-<<<<<<< HEAD
-&ca_funnel_ports {
+&ca_funnel_in_ports {
+	#address-cells = <1>;
+	#size-cells = <0>;
+
 	port@1 {
 		reg = <1>;
 		ca_funnel_in_port1: endpoint {
-			slave-mode;
-=======
-&ca_funnel_in_ports {
-	#address-cells = <1>;
-	#size-cells = <0>;
-
-	port@1 {
-		reg = <1>;
-		ca_funnel_in_port1: endpoint {
->>>>>>> 24b8d41d
 			remote-endpoint = <&etm1_out_port>;
 		};
 	};
