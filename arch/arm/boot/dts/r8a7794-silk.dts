// SPDX-License-Identifier: GPL-2.0
/*
 * Device Tree Source for the SILK board
 *
 * Copyright (C) 2014 Renesas Electronics Corporation
 * Copyright (C) 2014-2015 Renesas Solutions Corp.
 * Copyright (C) 2014-2015 Cogent Embedded, Inc.
 */

/*
 * SSI-AK4643
 *
 * SW1: 2-1: AK4643
 *      2-3: ADV7511
 *
 * This command is required before playback/capture:
 *
 *	amixer set "LINEOUT Mixer DACL" on
 */

/*
 * SSI-AK4643
 *
 * SW1: 2-1: AK4643
 *      2-3: ADV7511
 *
 * This command is required before playback/capture:
 *
 *	amixer set "LINEOUT Mixer DACL" on
 */

/dts-v1/;
#include "r8a7794.dtsi"
#include <dt-bindings/gpio/gpio.h>
#include <dt-bindings/input/input.h>

/ {
	model = "SILK";
	compatible = "renesas,silk", "renesas,r8a7794";

	aliases {
		serial0 = &scif2;
		i2c9 = &gpioi2c1;
		i2c10 = &i2chdmi;
	};

	chosen {
		bootargs = "ignore_loglevel rw root=/dev/nfs ip=on";
		stdout-path = "serial0:115200n8";
	};

	memory@40000000 {
		device_type = "memory";
		reg = <0 0x40000000 0 0x40000000>;
	};

<<<<<<< HEAD
=======
	gpio-keys {
		compatible = "gpio-keys";

		key-3 {
			gpios = <&gpio5 10 GPIO_ACTIVE_LOW>;
			linux,code = <KEY_3>;
			label = "SW3";
			wakeup-source;
			debounce-interval = <20>;
		};
		key-4 {
			gpios = <&gpio5 11 GPIO_ACTIVE_LOW>;
			linux,code = <KEY_4>;
			label = "SW4";
			wakeup-source;
			debounce-interval = <20>;
		};
		key-6 {
			gpios = <&gpio5 12 GPIO_ACTIVE_LOW>;
			linux,code = <KEY_6>;
			label = "SW6";
			wakeup-source;
			debounce-interval = <20>;
		};
		key-a {
			gpios = <&gpio3 9 GPIO_ACTIVE_LOW>;
			linux,code = <KEY_A>;
			label = "SW12-1";
			wakeup-source;
			debounce-interval = <20>;
		};
		key-b {
			gpios = <&gpio3 10 GPIO_ACTIVE_LOW>;
			linux,code = <KEY_B>;
			label = "SW12-2";
			wakeup-source;
			debounce-interval = <20>;
		};
		key-c {
			gpios = <&gpio3 11 GPIO_ACTIVE_LOW>;
			linux,code = <KEY_C>;
			label = "SW12-3";
			wakeup-source;
			debounce-interval = <20>;
		};
		key-d {
			gpios = <&gpio3 12 GPIO_ACTIVE_LOW>;
			linux,code = <KEY_D>;
			label = "SW12-4";
			wakeup-source;
			debounce-interval = <20>;
		};
	};

>>>>>>> 24b8d41d
	d3_3v: regulator-d3-3v {
		compatible = "regulator-fixed";
		regulator-name = "D3.3V";
		regulator-min-microvolt = <3300000>;
		regulator-max-microvolt = <3300000>;
		regulator-boot-on;
		regulator-always-on;
	};

	vcc_sdhi1: regulator-vcc-sdhi1 {
		compatible = "regulator-fixed";

		regulator-name = "SDHI1 Vcc";
		regulator-min-microvolt = <3300000>;
		regulator-max-microvolt = <3300000>;

		gpio = <&gpio4 26 GPIO_ACTIVE_HIGH>;
		enable-active-high;
	};

	vccq_sdhi1: regulator-vccq-sdhi1 {
		compatible = "regulator-gpio";

		regulator-name = "SDHI1 VccQ";
		regulator-min-microvolt = <1800000>;
		regulator-max-microvolt = <3300000>;

		gpios = <&gpio4 29 GPIO_ACTIVE_HIGH>;
		gpios-states = <1>;
		states = <3300000 1>, <1800000 0>;
	};

	vga-encoder {
		compatible = "adi,adv7123";

		ports {
			#address-cells = <1>;
			#size-cells = <0>;

			port@0 {
				reg = <0>;
				adv7123_in: endpoint {
					remote-endpoint = <&du_out_rgb1>;
				};
			};
			port@1 {
				reg = <1>;
				adv7123_out: endpoint {
					remote-endpoint = <&vga_in>;
				};
			};
		};
	};

	hdmi-out {
		compatible = "hdmi-connector";
		type = "a";

		port {
			hdmi_con: endpoint {
				remote-endpoint = <&adv7511_out>;
			};
		};
	};

	vga {
		compatible = "vga-connector";

		port {
			vga_in: endpoint {
				remote-endpoint = <&adv7123_out>;
			};
		};
	};

	x2_clk: x2-clock {
		compatible = "fixed-clock";
		#clock-cells = <0>;
		clock-frequency = <148500000>;
	};

	x3_clk: x3-clock {
		compatible = "fixed-clock";
		#clock-cells = <0>;
		clock-frequency = <74250000>;
	};

	x9_clk: audio_clock {
		compatible = "fixed-clock";
		#clock-cells = <0>;
		clock-frequency = <12288000>;
	};

	sound {
		compatible = "simple-audio-card";

		simple-audio-card,format = "left_j";
		simple-audio-card,bitclock-master = <&soundcodec>;
		simple-audio-card,frame-master = <&soundcodec>;

		simple-audio-card,cpu {
			sound-dai = <&rcar_sound>;
		};

		soundcodec: simple-audio-card,codec {
			sound-dai = <&ak4643>;
			clocks = <&x9_clk>;
		};
	};
<<<<<<< HEAD
=======

	gpioi2c1: i2c-9 {
		#address-cells = <1>;
		#size-cells = <0>;
		compatible = "i2c-gpio";
		status = "disabled";
		scl-gpios = <&gpio4 0 (GPIO_ACTIVE_HIGH | GPIO_OPEN_DRAIN)>;
		sda-gpios = <&gpio4 1 (GPIO_ACTIVE_HIGH | GPIO_OPEN_DRAIN)>;
		i2c-gpio,delay-us = <5>;
	};

	/*
	 * A fallback to GPIO is provided for I2C1.
	 */
	i2chdmi: i2c-10 {
		compatible = "i2c-demux-pinctrl";
		i2c-parent = <&i2c1>, <&gpioi2c1>;
		i2c-bus-name = "i2c-hdmi";
		#address-cells = <1>;
		#size-cells = <0>;

		ak4643: codec@12 {
			compatible = "asahi-kasei,ak4643";
			#sound-dai-cells = <0>;
			reg = <0x12>;
		};

		composite-in@20 {
			compatible = "adi,adv7180";
			reg = <0x20>;

			port {
				adv7180: endpoint {
					bus-width = <8>;
					remote-endpoint = <&vin0ep>;
				};
			};
		};

		hdmi@39 {
			compatible = "adi,adv7511w";
			reg = <0x39>;
			interrupt-parent = <&gpio5>;
			interrupts = <23 IRQ_TYPE_LEVEL_LOW>;

			adi,input-depth = <8>;
			adi,input-colorspace = "rgb";
			adi,input-clock = "1x";

			ports {
				#address-cells = <1>;
				#size-cells = <0>;

				port@0 {
					reg = <0>;
					adv7511_in: endpoint {
						remote-endpoint = <&du_out_rgb0>;
					};
				};

				port@1 {
					reg = <1>;
					adv7511_out: endpoint {
						remote-endpoint = <&hdmi_con>;
					};
				};
			};
		};

		eeprom@50 {
			compatible = "renesas,r1ex24002", "atmel,24c02";
			reg = <0x50>;
			pagesize = <16>;
		};
	};
>>>>>>> 24b8d41d
};

&extal_clk {
	clock-frequency = <20000000>;
};

&pfc {
	pinctrl-0 = <&scif_clk_pins>;
	pinctrl-names = "default";

	scif2_pins: scif2 {
		groups = "scif2_data";
		function = "scif2";
	};

	scif_clk_pins: scif_clk {
		groups = "scif_clk";
		function = "scif_clk";
	};

	ether_pins: ether {
		groups = "eth_link", "eth_mdio", "eth_rmii";
		function = "eth";
	};

	phy1_pins: phy1 {
		groups = "intc_irq8";
		function = "intc";
	};

	i2c1_pins: i2c1 {
		groups = "i2c1";
		function = "i2c1";
	};

	mmcif0_pins: mmcif0 {
		groups = "mmc_data8", "mmc_ctrl";
		function = "mmc";
	};

	sdhi1_pins: sd1 {
		groups = "sdhi1_data4", "sdhi1_ctrl";
		function = "sdhi1";
	};

	qspi_pins: qspi {
		groups = "qspi_ctrl", "qspi_data4";
		function = "qspi";
	};

	vin0_pins: vin0 {
		groups = "vin0_data8", "vin0_clk";
		function = "vin0";
	};

	usb0_pins: usb0 {
		groups = "usb0";
		function = "usb0";
	};

	usb1_pins: usb1 {
		groups = "usb1";
		function = "usb1";
	};

	du0_pins: du0 {
		groups = "du0_rgb888", "du0_sync", "du0_disp", "du0_clk0_out";
		function = "du0";
	};

	du1_pins: du1 {
		groups = "du1_rgb666", "du1_sync", "du1_disp", "du1_clk0_out";
		function = "du1";
	};

	ssi_pins: sound {
		groups = "ssi0129_ctrl", "ssi0_data", "ssi1_data";
		function = "ssi";
	};

	audio_clk_pins: audio_clk {
		groups = "audio_clkc";
		function = "audio_clk";
	};
};

&scif2 {
	pinctrl-0 = <&scif2_pins>;
	pinctrl-names = "default";

	status = "okay";
};

&scif_clk {
	clock-frequency = <14745600>;
};

&ether {
	pinctrl-0 = <&ether_pins &phy1_pins>;
	pinctrl-names = "default";

	phy-handle = <&phy1>;
	renesas,ether-link-active-low;
	status = "okay";

	phy1: ethernet-phy@1 {
		reg = <1>;
		interrupt-parent = <&irqc0>;
		interrupts = <8 IRQ_TYPE_LEVEL_LOW>;
		micrel,led-mode = <1>;
		reset-gpios = <&gpio1 24 GPIO_ACTIVE_LOW>;
	};
};

&i2c1 {
	pinctrl-0 = <&i2c1_pins>;
	pinctrl-names = "i2c-hdmi";

	clock-frequency = <400000>;
};

<<<<<<< HEAD
	ak4643: codec@12 {
		compatible = "asahi-kasei,ak4643";
		#sound-dai-cells = <0>;
		reg = <0x12>;
	};

	composite-in@20 {
		compatible = "adi,adv7180";
		reg = <0x20>;
		remote = <&vin0>;

		port {
			adv7180: endpoint {
				bus-width = <8>;
				remote-endpoint = <&vin0ep>;
			};
		};
	};

	hdmi@39 {
		compatible = "adi,adv7511w";
		reg = <0x39>;
		interrupt-parent = <&gpio5>;
		interrupts = <23 IRQ_TYPE_LEVEL_LOW>;
=======
&i2c7 {
	status = "okay";
	clock-frequency = <100000>;
>>>>>>> 24b8d41d

	pmic@58 {
		compatible = "dlg,da9063";
		reg = <0x58>;
		interrupt-parent = <&gpio3>;
		interrupts = <31 IRQ_TYPE_LEVEL_LOW>;
		interrupt-controller;

		onkey {
			compatible = "dlg,da9063-onkey";
		};

		rtc {
			compatible = "dlg,da9063-rtc";
		};

		wdt {
			compatible = "dlg,da9063-watchdog";
		};
	};
};

&mmcif0 {
	pinctrl-0 = <&mmcif0_pins>;
	pinctrl-names = "default";

	vmmc-supply = <&d3_3v>;
	vqmmc-supply = <&d3_3v>;
	bus-width = <8>;
	non-removable;
	status = "okay";
};

&sdhi1 {
	pinctrl-0 = <&sdhi1_pins>;
	pinctrl-names = "default";

	vmmc-supply = <&vcc_sdhi1>;
	vqmmc-supply = <&vccq_sdhi1>;
	cd-gpios = <&gpio6 14 GPIO_ACTIVE_LOW>;
	status = "okay";
};

&qspi {
	pinctrl-0 = <&qspi_pins>;
	pinctrl-names = "default";

	status = "okay";

	flash@0 {
		compatible = "spansion,s25fl512s", "jedec,spi-nor";
		reg = <0>;
		spi-max-frequency = <30000000>;
		spi-tx-bus-width = <4>;
		spi-rx-bus-width = <4>;
		spi-cpol;
		spi-cpha;
		m25p,fast-read;

		partitions {
			compatible = "fixed-partitions";
			#address-cells = <1>;
			#size-cells = <1>;

			partition@0 {
				label = "loader";
				reg = <0x00000000 0x00040000>;
				read-only;
			};
			partition@40000 {
				label = "user";
				reg = <0x00040000 0x00400000>;
				read-only;
			};
			partition@440000 {
				label = "flash";
				reg = <0x00440000 0x03bc0000>;
			};
		};
	};
};

/* composite video input */
&vin0 {
	status = "okay";
	pinctrl-0 = <&vin0_pins>;
	pinctrl-names = "default";

	port {
		vin0ep: endpoint {
			remote-endpoint = <&adv7180>;
			bus-width = <8>;
		};
	};
};

&pci0 {
	status = "okay";
	pinctrl-0 = <&usb0_pins>;
	pinctrl-names = "default";
};

&pci1 {
	status = "okay";
	pinctrl-0 = <&usb1_pins>;
	pinctrl-names = "default";
};

&usbphy {
	status = "okay";
};

&du {
	pinctrl-0 = <&du0_pins &du1_pins>;
	pinctrl-names = "default";
	status = "okay";

	clocks = <&cpg CPG_MOD 724>, <&cpg CPG_MOD 723>,
		 <&x2_clk>, <&x3_clk>;
	clock-names = "du.0", "du.1", "dclkin.0", "dclkin.1";

	ports {
		port@0 {
			endpoint {
				remote-endpoint = <&adv7511_in>;
			};
		};
		port@1 {
			endpoint {
				remote-endpoint = <&adv7123_in>;
			};
		};
	};
};

&rcar_sound {
	pinctrl-0 = <&ssi_pins &audio_clk_pins>;
	pinctrl-names = "default";
	status = "okay";

	/* Single DAI */
	#sound-dai-cells = <0>;

	rcar_sound,dai {
		dai0 {
			playback = <&ssi0>;
			capture  = <&ssi1>;
		};
	};
};

<<<<<<< HEAD
=======
&rwdt {
	timeout-sec = <60>;
	status = "okay";
};

>>>>>>> 24b8d41d
&ssi1 {
	shared-pin;
};<|MERGE_RESOLUTION|>--- conflicted
+++ resolved
@@ -18,17 +18,6 @@
  *	amixer set "LINEOUT Mixer DACL" on
  */
 
-/*
- * SSI-AK4643
- *
- * SW1: 2-1: AK4643
- *      2-3: ADV7511
- *
- * This command is required before playback/capture:
- *
- *	amixer set "LINEOUT Mixer DACL" on
- */
-
 /dts-v1/;
 #include "r8a7794.dtsi"
 #include <dt-bindings/gpio/gpio.h>
@@ -54,8 +43,6 @@
 		reg = <0 0x40000000 0 0x40000000>;
 	};
 
-<<<<<<< HEAD
-=======
 	gpio-keys {
 		compatible = "gpio-keys";
 
@@ -110,7 +97,6 @@
 		};
 	};
 
->>>>>>> 24b8d41d
 	d3_3v: regulator-d3-3v {
 		compatible = "regulator-fixed";
 		regulator-name = "D3.3V";
@@ -220,8 +206,6 @@
 			clocks = <&x9_clk>;
 		};
 	};
-<<<<<<< HEAD
-=======
 
 	gpioi2c1: i2c-9 {
 		#address-cells = <1>;
@@ -297,7 +281,6 @@
 			pagesize = <16>;
 		};
 	};
->>>>>>> 24b8d41d
 };
 
 &extal_clk {
@@ -419,36 +402,9 @@
 	clock-frequency = <400000>;
 };
 
-<<<<<<< HEAD
-	ak4643: codec@12 {
-		compatible = "asahi-kasei,ak4643";
-		#sound-dai-cells = <0>;
-		reg = <0x12>;
-	};
-
-	composite-in@20 {
-		compatible = "adi,adv7180";
-		reg = <0x20>;
-		remote = <&vin0>;
-
-		port {
-			adv7180: endpoint {
-				bus-width = <8>;
-				remote-endpoint = <&vin0ep>;
-			};
-		};
-	};
-
-	hdmi@39 {
-		compatible = "adi,adv7511w";
-		reg = <0x39>;
-		interrupt-parent = <&gpio5>;
-		interrupts = <23 IRQ_TYPE_LEVEL_LOW>;
-=======
 &i2c7 {
 	status = "okay";
 	clock-frequency = <100000>;
->>>>>>> 24b8d41d
 
 	pmic@58 {
 		compatible = "dlg,da9063";
@@ -600,14 +556,11 @@
 	};
 };
 
-<<<<<<< HEAD
-=======
 &rwdt {
 	timeout-sec = <60>;
 	status = "okay";
 };
 
->>>>>>> 24b8d41d
 &ssi1 {
 	shared-pin;
 };