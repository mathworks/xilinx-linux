--- conflicted
+++ resolved
@@ -33,41 +33,25 @@
 		pinctrl-0 = <&led_pins>;
 
 		led0 {
-<<<<<<< HEAD
-			label = "sl50:green:usr0";
-=======
 			label = "sl50:red:usr0";
->>>>>>> 24b8d41d
 			gpios = <&gpio1 21 GPIO_ACTIVE_LOW>;
 			default-state = "off";
 		};
 
 		led1 {
-<<<<<<< HEAD
-			label = "sl50:red:usr1";
-=======
 			label = "sl50:green:usr1";
->>>>>>> 24b8d41d
 			gpios = <&gpio1 22 GPIO_ACTIVE_LOW>;
 			default-state = "off";
 		};
 
 		led2 {
-<<<<<<< HEAD
-			label = "sl50:green:usr2";
-=======
 			label = "sl50:red:usr2";
->>>>>>> 24b8d41d
 			gpios = <&gpio1 23 GPIO_ACTIVE_LOW>;
 			default-state = "off";
 		};
 
 		led3 {
-<<<<<<< HEAD
-			label = "sl50:red:usr3";
-=======
 			label = "sl50:green:usr3";
->>>>>>> 24b8d41d
 			gpios = <&gpio1 24 GPIO_ACTIVE_LOW>;
 			default-state = "off";
 		};
@@ -209,8 +193,6 @@
 		reset-gpios = <&gpio1 20 GPIO_ACTIVE_LOW>;
 	};
 
-<<<<<<< HEAD
-=======
 	vdd_sys_reg: regulator@0 {
 		compatible = "regulator-fixed";
 		regulator-name = "vdd_sys_reg";
@@ -219,7 +201,6 @@
 		regulator-always-on;
 	};
 
->>>>>>> 24b8d41d
 	vmmcsd_fixed: fixedregulator0 {
 		compatible = "regulator-fixed";
 		regulator-name = "vmmcsd_fixed";
