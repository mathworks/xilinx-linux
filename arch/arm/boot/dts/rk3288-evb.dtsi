--- conflicted
+++ resolved
@@ -10,8 +10,6 @@
 		reg = <0x0 0x0 0x0 0x80000000>;
 	};
 
-<<<<<<< HEAD
-=======
 	adc-keys {
 		compatible = "adc-keys";
 		io-channels = <&saradc 1>;
@@ -49,7 +47,6 @@
 		};
 	};
 
->>>>>>> 24b8d41d
 	backlight: backlight {
 		compatible = "pwm-backlight";
 		brightness-levels = <
@@ -100,15 +97,9 @@
 	};
 
 	panel: panel {
-<<<<<<< HEAD
-		compatible ="lg,lp079qx1-sp0v", "simple-panel";
-		backlight = <&backlight>;
-		enable-gpios = <&gpio7 4 GPIO_ACTIVE_HIGH>;
-=======
 		compatible = "lg,lp079qx1-sp0v";
 		backlight = <&backlight>;
 		enable-gpios = <&gpio7 RK_PA4 GPIO_ACTIVE_HIGH>;
->>>>>>> 24b8d41d
 		pinctrl-0 = <&lcd_cs>;
 
 		ports {
@@ -128,11 +119,7 @@
 		pinctrl-0 = <&pwrbtn>;
 
 		power {
-<<<<<<< HEAD
-			gpios = <&gpio0 5 GPIO_ACTIVE_LOW>;
-=======
 			gpios = <&gpio0 RK_PA5 GPIO_ACTIVE_LOW>;
->>>>>>> 24b8d41d
 			linux,code = <KEY_POWER>;
 			label = "GPIO Key Power";
 			linux,input-type = <1>;
@@ -207,11 +194,7 @@
 			#address-cells = <1>;
 			#size-cells = <0>;
 
-<<<<<<< HEAD
-			edp_out_panel: endpoint {
-=======
 			edp_out_panel: endpoint@0 {
->>>>>>> 24b8d41d
 				reg = <0>;
 				remote-endpoint = <&panel_in_edp>;
 			};
@@ -347,12 +330,6 @@
 		};
 	};
 
-	lcd {
-		lcd_cs: lcd-cs {
-			rockchip,pins = <7 4 RK_FUNC_GPIO &pcfg_pull_none>;
-		};
-	};
-
 	pmic {
 		pmic_int: pmic-int {
 			rockchip,pins = <0 RK_PA4 RK_FUNC_GPIO &pcfg_pull_up>;
