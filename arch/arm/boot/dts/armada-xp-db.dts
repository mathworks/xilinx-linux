// SPDX-License-Identifier: (GPL-2.0+ OR MIT)
/*
 * Device Tree file for Marvell Armada XP evaluation board
 * (DB-78460-BP)
 *
 * Copyright (C) 2012-2014 Marvell
 *
 * Lior Amsalem <alior@marvell.com>
 * Gregory CLEMENT <gregory.clement@free-electrons.com>
 * Thomas Petazzoni <thomas.petazzoni@free-electrons.com>
 *
  *
 * Note: this Device Tree assumes that the bootloader has remapped the
 * internal registers to 0xf1000000 (instead of the default
 * 0xd0000000). The 0xf1000000 is the default used by the recent,
 * DT-capable, U-Boot bootloaders provided by Marvell. Some earlier
 * boards were delivered with an older version of the bootloader that
 * left internal registers mapped at 0xd0000000. If you are in this
 * situation, you should either update your bootloader (preferred
 * solution) or the below Device Tree should be adjusted.
 */

/dts-v1/;
#include "armada-xp-mv78460.dtsi"

/ {
	model = "Marvell Armada XP Evaluation Board";
	compatible = "marvell,axp-db", "marvell,armadaxp-mv78460", "marvell,armadaxp", "marvell,armada-370-xp";

	chosen {
		stdout-path = "serial0:115200n8";
	};

	memory@0 {
		device_type = "memory";
		reg = <0 0x00000000 0 0x80000000>; /* 2 GB */
	};

	soc {
		ranges = <MBUS_ID(0xf0, 0x01) 0 0 0xf1000000 0x100000
			  MBUS_ID(0x01, 0x1d) 0 0 0xfff00000 0x100000
			  MBUS_ID(0x01, 0x2f) 0 0 0xf0000000 0x1000000
			  MBUS_ID(0x09, 0x09) 0 0 0xf1100000 0x10000
			  MBUS_ID(0x09, 0x05) 0 0 0xf1110000 0x10000
			  MBUS_ID(0x0c, 0x04) 0 0 0xf1200000 0x100000>;

		devbus-bootcs {
			status = "okay";

			/* Device Bus parameters are required */

			/* Read parameters */
			devbus,bus-width    = <16>;
			devbus,turn-off-ps  = <60000>;
			devbus,badr-skew-ps = <0>;
			devbus,acc-first-ps = <124000>;
			devbus,acc-next-ps  = <248000>;
			devbus,rd-setup-ps  = <0>;
			devbus,rd-hold-ps   = <0>;

			/* Write parameters */
			devbus,sync-enable = <0>;
			devbus,wr-high-ps  = <60000>;
			devbus,wr-low-ps   = <60000>;
			devbus,ale-wr-ps   = <60000>;

			/* NOR 16 MiB */
			nor@0 {
				compatible = "cfi-flash";
				reg = <0 0x1000000>;
				bank-width = <2>;
			};
		};

		internal-regs {
			serial@12000 {
				status = "okay";
			};
			serial@12100 {
				status = "okay";
			};
			serial@12200 {
				status = "okay";
			};
			serial@12300 {
				status = "okay";
			};

			sata@a0000 {
				nr-ports = <2>;
				status = "okay";
			};

			ethernet@70000 {
				status = "okay";
				phy = <&phy0>;
				phy-mode = "rgmii-id";
				buffer-manager = <&bm>;
				bm,pool-long = <0>;
			};
			ethernet@74000 {
				status = "okay";
				phy = <&phy1>;
				phy-mode = "rgmii-id";
				buffer-manager = <&bm>;
				bm,pool-long = <1>;
			};
			ethernet@30000 {
				status = "okay";
				phy = <&phy2>;
				phy-mode = "sgmii";
				buffer-manager = <&bm>;
				bm,pool-long = <2>;
			};
			ethernet@34000 {
				status = "okay";
				phy = <&phy3>;
				phy-mode = "sgmii";
				buffer-manager = <&bm>;
				bm,pool-long = <3>;
			};

			bm@c0000 {
				status = "okay";
			};

			mvsdio@d4000 {
				pinctrl-0 = <&sdio_pins>;
				pinctrl-names = "default";
				status = "okay";
				/* No CD or WP GPIOs */
				broken-cd;
			};

			usb@50000 {
				status = "okay";
			};

			usb@51000 {
				status = "okay";
			};

			usb@52000 {
				status = "okay";
			};

<<<<<<< HEAD
			nand@d0000 {
=======
			nand-controller@d0000 {
>>>>>>> 24b8d41d
				status = "okay";

				nand@0 {
					reg = <0>;
					label = "pxa3xx_nand-0";
					nand-rb = <0>;
					nand-on-flash-bbt;

					partitions {
						compatible = "fixed-partitions";
						#address-cells = <1>;
						#size-cells = <1>;

						partition@0 {
							label = "U-Boot";
							reg = <0 0x800000>;
						};
						partition@800000 {
							label = "Linux";
							reg = <0x800000 0x800000>;
						};
						partition@1000000 {
							label = "Filesystem";
							reg = <0x1000000 0x3f000000>;
						};
					};
				};
			};
		};

		bm-bppi {
			status = "okay";
		};
	};
};

<<<<<<< HEAD
=======
&pciec {
	status = "okay";

	/*
	 * All 6 slots are physically present as
	 * standard PCIe slots on the board.
	 */
	pcie@1,0 {
		/* Port 0, Lane 0 */
		status = "okay";
	};
	pcie@2,0 {
		/* Port 0, Lane 1 */
		status = "okay";
	};
	pcie@3,0 {
		/* Port 0, Lane 2 */
		status = "okay";
	};
	pcie@4,0 {
		/* Port 0, Lane 3 */
		status = "okay";
	};
	pcie@9,0 {
		/* Port 2, Lane 0 */
		status = "okay";
	};
	pcie@a,0 {
		/* Port 3, Lane 0 */
		status = "okay";
	};
};

&mdio {
	phy0: ethernet-phy@0 {
		reg = <0>;
	};

	phy1: ethernet-phy@1 {
		reg = <1>;
	};

	phy2: ethernet-phy@2 {
		reg = <25>;
	};

	phy3: ethernet-phy@3 {
		reg = <27>;
	};
};

>>>>>>> 24b8d41d
&spi0 {
	status = "okay";

	spi-flash@0 {
		#address-cells = <1>;
		#size-cells = <1>;
		compatible = "m25p64", "jedec,spi-nor";
		reg = <0>; /* Chip select 0 */
		spi-max-frequency = <20000000>;
	};
};<|MERGE_RESOLUTION|>--- conflicted
+++ resolved
@@ -144,11 +144,7 @@
 				status = "okay";
 			};
 
-<<<<<<< HEAD
-			nand@d0000 {
-=======
 			nand-controller@d0000 {
->>>>>>> 24b8d41d
 				status = "okay";
 
 				nand@0 {
@@ -185,8 +181,6 @@
 	};
 };
 
-<<<<<<< HEAD
-=======
 &pciec {
 	status = "okay";
 
@@ -238,7 +232,6 @@
 	};
 };
 
->>>>>>> 24b8d41d
 &spi0 {
 	status = "okay";
 
