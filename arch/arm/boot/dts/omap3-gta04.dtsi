// SPDX-License-Identifier: GPL-2.0-only
/*
 * Copyright (C) 2013 Marek Belisko <marek@goldelico.com>
 *
 * Based on omap3-beagle-xm.dts
 */
/dts-v1/;

#include "omap36xx.dtsi"
#include <dt-bindings/input/input.h>

/ {
	model = "OMAP3 GTA04";
	compatible = "ti,omap3-gta04", "ti,omap3630", "ti,omap36xx", "ti,omap3";

	cpus {
		cpu@0 {
			cpu0-supply = <&vcc>;
		};
	};

	memory@80000000 {
		device_type = "memory";
		reg = <0x80000000 0x20000000>; /* 512 MB */
	};

	chosen {
		stdout-path = &uart3;
	};

	aliases {
		display0 = &lcd;
		display1 = &tv0;
	};

	ldo_3v3: fixedregulator {
		compatible = "regulator-fixed";
		regulator-name = "ldo_3v3";
		regulator-min-microvolt = <3300000>;
		regulator-max-microvolt = <3300000>;
		regulator-always-on;
	};

	/* fixed 26MHz oscillator */
	hfclk_26m: oscillator {
		#clock-cells = <0>;
		compatible = "fixed-clock";
		clock-frequency = <26000000>;
	};

	gpio-keys {
		compatible = "gpio-keys";

		aux-button {
			label = "aux";
			linux,code = <KEY_PHONE>;
			gpios = <&gpio1 7 GPIO_ACTIVE_HIGH>;
			wakeup-source;
		};
	};

	antenna-detect {
		compatible = "gpio-keys";

		gps_antenna_button: gps-antenna-button {
			label = "GPS_EXT_ANT";
			linux,input-type = <EV_SW>;
			linux,code = <SW_LINEIN_INSERT>;
			gpios = <&gpio5 16 GPIO_ACTIVE_HIGH>; /* GPIO144 */
			interrupt-parent = <&gpio5>;
			interrupts = <16 IRQ_TYPE_EDGE_BOTH>;
			debounce-interval = <10>;
			wakeup-source;
		};
	};

	sound {
		compatible = "ti,omap-twl4030";
		ti,model = "gta04";

		ti,mcbsp = <&mcbsp2>;
	};

	/* GSM audio */
	sound_telephony {
		compatible = "simple-audio-card";
		simple-audio-card,name = "GTA04 voice";
		simple-audio-card,bitclock-master = <&telephony_link_master>;
		simple-audio-card,frame-master = <&telephony_link_master>;
		simple-audio-card,format = "i2s";
		simple-audio-card,bitclock-inversion;
		simple-audio-card,frame-inversion;
		simple-audio-card,cpu {
			sound-dai = <&mcbsp4>;
		};

		telephony_link_master: simple-audio-card,codec {
			sound-dai = <&gtm601_codec>;
		};
	};

	gtm601_codec: gsm_codec {
		compatible = "option,gtm601";
		#sound-dai-cells = <0>;
	};

	spi_lcd: spi_lcd {
		compatible = "spi-gpio";
		#address-cells = <0x1>;
		#size-cells = <0x0>;
		pinctrl-names = "default";
		pinctrl-0 = <&spi_gpio_pins>;

		gpio-sck = <&gpio1 12 GPIO_ACTIVE_HIGH>;
		gpio-miso = <&gpio1 18 GPIO_ACTIVE_HIGH>;
		gpio-mosi = <&gpio1 20 GPIO_ACTIVE_HIGH>;
		cs-gpios = <&gpio1 19 GPIO_ACTIVE_HIGH>;
		num-chipselects = <1>;

		/* lcd panel */
		lcd: td028ttec1@0 {
			compatible = "tpo,td028ttec1";
			reg = <0>;
			spi-max-frequency = <100000>;
			spi-cpol;
			spi-cpha;
			spi-cs-high;

			backlight= <&backlight>;
			label = "lcd";
			port {
				lcd_in: endpoint {
					remote-endpoint = <&dpi_out>;
				};
			};
		};
	};

<<<<<<< HEAD
	backlight {
=======
	backlight: backlight {
>>>>>>> 24b8d41d
		compatible = "pwm-backlight";
		pwms = <&pwm11 0 12000000 0>;
		pwm-names = "backlight";
		brightness-levels = <0 11 20 30 40 50 60 70 80 90 100>;
		default-brightness-level = <9>;	/* => 90 */
		pinctrl-names = "default";
		pinctrl-0 = <&backlight_pins>;
	};

	pwm11: dmtimer-pwm {
		compatible = "ti,omap-dmtimer-pwm";
		ti,timers = <&timer11>;
		#pwm-cells = <3>;
<<<<<<< HEAD
=======
		ti,clock-source = <0x01>;
>>>>>>> 24b8d41d
	};

	hsusb2_phy: hsusb2_phy {
		compatible = "usb-nop-xceiv";
		reset-gpios = <&gpio6 14 GPIO_ACTIVE_LOW>;
		#phy-cells = <0>;
	};

	tv0: connector {
<<<<<<< HEAD
		compatible = "svideo-connector";
=======
		compatible = "composite-video-connector";
>>>>>>> 24b8d41d
		label = "tv";

		port {
			tv_connector_in: endpoint {
				remote-endpoint = <&opa_out>;
			};
		};
	};

	tv_amp: opa362 {
		compatible = "ti,opa362";
		enable-gpios = <&gpio1 23 GPIO_ACTIVE_HIGH>;	/* GPIO_23 to enable video out amplifier */

		ports {
			#address-cells = <1>;
			#size-cells = <0>;

			port@0 {
				reg = <0>;
				opa_in: endpoint {
					remote-endpoint = <&venc_out>;
				};
			};

			port@1 {
				reg = <1>;
				opa_out: endpoint {
					remote-endpoint = <&tv_connector_in>;
				};
			};
		};
	};

	wifi_pwrseq: wifi_pwrseq {
		compatible = "mmc-pwrseq-simple";
		reset-gpios = <&tca6507 0 GPIO_ACTIVE_LOW>;	/* W2CBW003 reset through tca6507 */
	};
<<<<<<< HEAD
=======

	/* devconf0 setup for mcbsp1 clock pins */
	pinmux_mcbsp1@48002274 {
		compatible = "pinctrl-single";
		reg = <0x48002274 4>;   /* CONTROL_DEVCONF0 */
		#address-cells = <1>;
		#size-cells = <0>;
		pinctrl-single,bit-per-mux;
		pinctrl-single,register-width = <32>;
		pinctrl-single,function-mask = <0x7>;	/* MCBSP1 CLK pinmux */
		#pinctrl-cells = <2>;
		pinctrl-names = "default";
		pinctrl-0 = <&mcbsp1_devconf0_pins>;
		mcbsp1_devconf0_pins: pinmux_mcbsp1_devconf0_pins {
			/*                   offset bits mask */
			pinctrl-single,bits = <0x00 0x08 0x1c>;	/* set MCBSP1_CLKR */
		};
	};

	/* devconf1 setup for tvout pins */
	pinmux_tv_out@480022d8 {
		compatible = "pinctrl-single";
		reg = <0x480022d8 4>;	/* CONTROL_DEVCONF1 */
		#address-cells = <1>;
		#size-cells = <0>;
		pinctrl-single,bit-per-mux;
		pinctrl-single,register-width = <32>;
		pinctrl-single,function-mask = <0x81>;	/* TV out pin control */
		#pinctrl-cells = <2>;
		pinctrl-names = "default";
		pinctrl-0 = <&tv_acbias_devconf1_pins>;
		tv_acbias_devconf1_pins: pinmux_tv_acbias_devconf1_pins {
			/*			offset	bits	mask */
			pinctrl-single,bits = <0x00 0x40800 0x40800>;	/* set TVOUTBYPASS and TVOUTACEN */
		};
	};
};

&omap3_pmx_wkup {
	gpio1_pins: pinmux_gpio1_pins {
		pinctrl-single,pins = <
			OMAP3_WKUP_IOPAD(0x2a14, PIN_INPUT | PIN_OFF_WAKEUPENABLE | MUX_MODE4) /* sys_boot5.gpio_7 */
			OMAP3_WKUP_IOPAD(0x2a1a, PIN_INPUT | PIN_OFF_WAKEUPENABLE | MUX_MODE4) /* sys_clkout.gpio_10 */
		>;
	};
>>>>>>> 24b8d41d
};

&omap3_pmx_core {
	pinctrl-names = "default";
	pinctrl-0 = <
			&hsusb2_pins
	>;

	hsusb2_pins: pinmux_hsusb2_pins {
		pinctrl-single,pins = <
			OMAP3_CORE1_IOPAD(0x21d4, PIN_INPUT_PULLDOWN | MUX_MODE3)	/* mcspi1_cs3.hsusb2_data2 */
			OMAP3_CORE1_IOPAD(0x21d6, PIN_INPUT_PULLDOWN | MUX_MODE3)	/* mcspi2_clk.hsusb2_data7 */
			OMAP3_CORE1_IOPAD(0x21d8, PIN_INPUT_PULLDOWN | MUX_MODE3)	/* mcspi2_simo.hsusb2_data4 */
			OMAP3_CORE1_IOPAD(0x21da, PIN_INPUT_PULLDOWN | MUX_MODE3)	/* mcspi2_somi.hsusb2_data5 */
			OMAP3_CORE1_IOPAD(0x21dc, PIN_INPUT_PULLDOWN | MUX_MODE3)	/* mcspi2_cs0.hsusb2_data6 */
			OMAP3_CORE1_IOPAD(0x21de, PIN_INPUT_PULLDOWN | MUX_MODE3)	/* mcspi2_cs1.hsusb2_data3 */
		>;
	};

	uart1_pins: pinmux_uart1_pins {
		pinctrl-single,pins = <
			OMAP3_CORE1_IOPAD(0x2182, PIN_INPUT | MUX_MODE0)		/* uart1_rx.uart1_rx */
			OMAP3_CORE1_IOPAD(0x217c, PIN_OUTPUT | MUX_MODE0)		/* uart1_tx.uart1_tx */
		>;
	};

	uart2_pins: pinmux_uart2_pins {
		pinctrl-single,pins = <
			OMAP3_CORE1_IOPAD(0x217a, PIN_INPUT | MUX_MODE0)		/* uart2_rx.uart2_rx */
			OMAP3_CORE1_IOPAD(0x2178, PIN_OUTPUT | MUX_MODE0)		/* uart2_tx.uart2_tx */
		>;
	};

	uart3_pins: pinmux_uart3_pins {
		pinctrl-single,pins = <
			OMAP3_CORE1_IOPAD(0x219e, PIN_INPUT | MUX_MODE0)		/* uart3_rx.uart3_rx */
			OMAP3_CORE1_IOPAD(0x21a0, PIN_OUTPUT | MUX_MODE0)		/* uart3_tx.uart3_tx */
		>;
	};

	mmc1_pins: pinmux_mmc1_pins {
		pinctrl-single,pins = <
			OMAP3_CORE1_IOPAD(0x2144, PIN_INPUT_PULLUP | MUX_MODE0)		/* sdmmc1_clk.sdmmc1_clk */
			OMAP3_CORE1_IOPAD(0x2146, PIN_INPUT_PULLUP | MUX_MODE0)		/* sdmmc1_cmd.sdmmc1_cmd */
			OMAP3_CORE1_IOPAD(0x2148, PIN_INPUT_PULLUP | MUX_MODE0)		/* sdmmc1_dat0.sdmmc1_dat0 */
			OMAP3_CORE1_IOPAD(0x214a, PIN_INPUT_PULLUP | MUX_MODE0)		/* sdmmc1_dat1.sdmmc1_dat1 */
			OMAP3_CORE1_IOPAD(0x214c, PIN_INPUT_PULLUP | MUX_MODE0)		/* sdmmc1_dat2.sdmmc1_dat2 */
			OMAP3_CORE1_IOPAD(0x214e, PIN_INPUT_PULLUP | MUX_MODE0)		/* sdmmc1_dat3.sdmmc1_dat3 */
		>;
	};

<<<<<<< HEAD
	backlight_pins: backlight_pins_pimnux {
=======
	backlight_pins: backlight_pins_pinmux {
>>>>>>> 24b8d41d
		pinctrl-single,pins = <
			OMAP3_CORE1_IOPAD(0x20ba, MUX_MODE3)		/* gpt11/gpio57 */
		>;
	};

	dss_dpi_pins: pinmux_dss_dpi_pins {
		pinctrl-single,pins = <
			OMAP3_CORE1_IOPAD(0x20d4, PIN_OUTPUT | MUX_MODE0)   /* dss_pclk.dss_pclk */
			OMAP3_CORE1_IOPAD(0x20d6, PIN_OUTPUT | MUX_MODE0)   /* dss_hsync.dss_hsync */
			OMAP3_CORE1_IOPAD(0x20d8, PIN_OUTPUT | MUX_MODE0)   /* dss_vsync.dss_vsync */
			OMAP3_CORE1_IOPAD(0x20da, PIN_OUTPUT | MUX_MODE0)   /* dss_acbias.dss_acbias */
			OMAP3_CORE1_IOPAD(0x20dc, PIN_OUTPUT | MUX_MODE0)   /* dss_data0.dss_data0 */
			OMAP3_CORE1_IOPAD(0x20de, PIN_OUTPUT | MUX_MODE0)   /* dss_data1.dss_data1 */
			OMAP3_CORE1_IOPAD(0x20e0, PIN_OUTPUT | MUX_MODE0)   /* dss_data2.dss_data2 */
			OMAP3_CORE1_IOPAD(0x20e2, PIN_OUTPUT | MUX_MODE0)   /* dss_data3.dss_data3 */
			OMAP3_CORE1_IOPAD(0x20e4, PIN_OUTPUT | MUX_MODE0)   /* dss_data4.dss_data4 */
			OMAP3_CORE1_IOPAD(0x20e6, PIN_OUTPUT | MUX_MODE0)   /* dss_data5.dss_data5 */
			OMAP3_CORE1_IOPAD(0x20e8, PIN_OUTPUT | MUX_MODE0)   /* dss_data6.dss_data6 */
			OMAP3_CORE1_IOPAD(0x20ea, PIN_OUTPUT | MUX_MODE0)   /* dss_data7.dss_data7 */
			OMAP3_CORE1_IOPAD(0x20ec, PIN_OUTPUT | MUX_MODE0)   /* dss_data8.dss_data8 */
			OMAP3_CORE1_IOPAD(0x20ee, PIN_OUTPUT | MUX_MODE0)   /* dss_data9.dss_data9 */
			OMAP3_CORE1_IOPAD(0x20f0, PIN_OUTPUT | MUX_MODE0)   /* dss_data10.dss_data10 */
			OMAP3_CORE1_IOPAD(0x20f2, PIN_OUTPUT | MUX_MODE0)   /* dss_data11.dss_data11 */
			OMAP3_CORE1_IOPAD(0x20f4, PIN_OUTPUT | MUX_MODE0)   /* dss_data12.dss_data12 */
			OMAP3_CORE1_IOPAD(0x20f6, PIN_OUTPUT | MUX_MODE0)   /* dss_data13.dss_data13 */
			OMAP3_CORE1_IOPAD(0x20f8, PIN_OUTPUT | MUX_MODE0)   /* dss_data14.dss_data14 */
			OMAP3_CORE1_IOPAD(0x20fa, PIN_OUTPUT | MUX_MODE0)   /* dss_data15.dss_data15 */
			OMAP3_CORE1_IOPAD(0x20fc, PIN_OUTPUT | MUX_MODE0)   /* dss_data16.dss_data16 */
			OMAP3_CORE1_IOPAD(0x20fe, PIN_OUTPUT | MUX_MODE0)   /* dss_data17.dss_data17 */
			OMAP3_CORE1_IOPAD(0x2100, PIN_OUTPUT | MUX_MODE0)   /* dss_data18.dss_data18 */
			OMAP3_CORE1_IOPAD(0x2102, PIN_OUTPUT | MUX_MODE0)   /* dss_data19.dss_data19 */
			OMAP3_CORE1_IOPAD(0x2104, PIN_OUTPUT | MUX_MODE0)   /* dss_data20.dss_data20 */
			OMAP3_CORE1_IOPAD(0x2106, PIN_OUTPUT | MUX_MODE0)   /* dss_data21.dss_data21 */
			OMAP3_CORE1_IOPAD(0x2108, PIN_OUTPUT | MUX_MODE0)   /* dss_data22.dss_data22 */
			OMAP3_CORE1_IOPAD(0x210a, PIN_OUTPUT | MUX_MODE0)   /* dss_data23.dss_data23 */
		>;
       };

	gps_pins: pinmux_gps_pins {
		pinctrl-single,pins = <
			OMAP3_CORE1_IOPAD(0x2176, PIN_OUTPUT_PULLDOWN | MUX_MODE4) /* gpio145 */
		>;
	};

	hdq_pins: hdq_pins {
		pinctrl-single,pins = <
			OMAP3_CORE1_IOPAD(0x21c6, PIN_INPUT_PULLUP | MUX_MODE0) /* i2c3_sda.hdq */
		>;
	};

<<<<<<< HEAD
=======
	bmp085_pins: pinmux_bmp085_pins {
		pinctrl-single,pins = <
			OMAP3_CORE1_IOPAD(0x2136, PIN_INPUT_PULLUP | MUX_MODE4) /* gpio113 */
		>;
	};

>>>>>>> 24b8d41d
	bma180_pins: pinmux_bma180_pins {
		pinctrl-single,pins = <
			OMAP3_CORE1_IOPAD(0x213a, PIN_INPUT_PULLUP | MUX_MODE4) /* gpio115 */
		>;
	};

	itg3200_pins: pinmux_itg3200_pins {
		pinctrl-single,pins = <
			OMAP3_CORE1_IOPAD(0x20b8, PIN_INPUT_PULLUP | MUX_MODE4) /* gpio56 */
		>;
	};

	hmc5843_pins: pinmux_hmc5843_pins {
		pinctrl-single,pins = <
			OMAP3_CORE1_IOPAD(0x2134, PIN_INPUT_PULLUP | MUX_MODE4) /* gpio112 */
		>;
	};
<<<<<<< HEAD
=======

	penirq_pins: pinmux_penirq_pins {
		pinctrl-single,pins = <
			/* here we could enable to wakeup the cpu from suspend by a pen touch */
			OMAP3_CORE1_IOPAD(0x2194, PIN_INPUT_PULLUP | MUX_MODE4) /* gpio160 */
		>;
	};

	camera_pins: pinmux_camera_pins {
		pinctrl-single,pins = <
			/* set up parallel camera interface */
			OMAP3_CORE1_IOPAD(0x210c, PIN_INPUT_PULLDOWN | MUX_MODE0) /* cam_hs */
			OMAP3_CORE1_IOPAD(0x210e, PIN_INPUT_PULLDOWN | MUX_MODE0) /* cam_vs */
			OMAP3_CORE1_IOPAD(0x2110, PIN_OUTPUT | MUX_MODE0) /* cam_xclka */
			OMAP3_CORE1_IOPAD(0x2112, PIN_INPUT_PULLDOWN | MUX_MODE0) /* cam_pclk */
			OMAP3_CORE1_IOPAD(0x2114, PIN_OUTPUT | MUX_MODE4) /* cam_fld = gpio_98 */
			OMAP3_CORE1_IOPAD(0x2116, PIN_INPUT_PULLDOWN | MUX_MODE0) /* cam_d0 */
			OMAP3_CORE1_IOPAD(0x2118, PIN_INPUT_PULLDOWN | MUX_MODE0) /* cam_d1 */
			OMAP3_CORE1_IOPAD(0x211a, PIN_INPUT_PULLDOWN | MUX_MODE0) /* cam_d2 */
			OMAP3_CORE1_IOPAD(0x211c, PIN_INPUT_PULLDOWN | MUX_MODE0) /* cam_d3 */
			OMAP3_CORE1_IOPAD(0x211e, PIN_INPUT_PULLDOWN | MUX_MODE0) /* cam_d4 */
			OMAP3_CORE1_IOPAD(0x2120, PIN_INPUT_PULLDOWN | MUX_MODE0) /* cam_d5 */
			OMAP3_CORE1_IOPAD(0x2122, PIN_INPUT_PULLDOWN | MUX_MODE0) /* cam_d6 */
			OMAP3_CORE1_IOPAD(0x2124, PIN_INPUT_PULLDOWN | MUX_MODE0) /* cam_d7 */
			OMAP3_CORE1_IOPAD(0x2126, PIN_INPUT_PULLDOWN | MUX_MODE0) /* cam_d8 */
			OMAP3_CORE1_IOPAD(0x2128, PIN_INPUT_PULLDOWN | MUX_MODE0) /* cam_d9 */
			OMAP3_CORE1_IOPAD(0x212a, PIN_INPUT_PULLDOWN | MUX_MODE0) /* cam_d10 */
			OMAP3_CORE1_IOPAD(0x212c, PIN_INPUT_PULLDOWN | MUX_MODE0) /* cam_d10 */
			OMAP3_CORE1_IOPAD(0x212e, PIN_OUTPUT | MUX_MODE0) /* cam_xclkb */
			OMAP3_CORE1_IOPAD(0x2130, PIN_OUTPUT | MUX_MODE4) /* cam_wen = gpio_167 */
			OMAP3_CORE1_IOPAD(0x2132, PIN_INPUT_PULLDOWN | MUX_MODE4) /* cam_strobe */
		>;
	};

	mcbsp1_pins: pinmux_mcbsp1_pins {
		pinctrl-single,pins = <
			OMAP3_CORE1_IOPAD(0x218c, PIN_INPUT | MUX_MODE4)	/* mcbsp1_clkr.mcbsp1_clkr - gpio_156 FM interrupt */
			OMAP3_CORE1_IOPAD(0x218e, PIN_OUTPUT | MUX_MODE0)	/* mcbsp1_clkr.mcbsp1_fsr */
			OMAP3_CORE1_IOPAD(0x2190, PIN_OUTPUT | MUX_MODE0)	/* mcbsp1_dx.mcbsp1_dx */
			OMAP3_CORE1_IOPAD(0x2192, PIN_INPUT | MUX_MODE0)	/* mcbsp1_dx.mcbsp1_dr */
			/* mcbsp_clks is used as PENIRQ */
			/* OMAP3_CORE1_IOPAD(0x2194, PIN_INPUT | MUX_MODE0)	   mcbsp_clks.mcbsp_clks */
			OMAP3_CORE1_IOPAD(0x2196, PIN_INPUT | MUX_MODE0)	/* mcbsp_clks.mcbsp1_fsx */
			OMAP3_CORE1_IOPAD(0x2198, PIN_INPUT | MUX_MODE0)	/* mcbsp1_clkx.mcbsp1_clkx */
		>;
	};

	mcbsp2_pins: pinmux_mcbsp2_pins {
		pinctrl-single,pins = <
			OMAP3_CORE1_IOPAD(0x213c, PIN_INPUT | MUX_MODE0)	/* mcbsp2_fsx.mcbsp2_fsx */
			OMAP3_CORE1_IOPAD(0x213e, PIN_INPUT | MUX_MODE0)	/* mcbsp2_fsx.mcbsp2_clkx */
			OMAP3_CORE1_IOPAD(0x2140, PIN_INPUT | MUX_MODE0)	/* mcbsp2_dr.mcbsp2_dr */
			OMAP3_CORE1_IOPAD(0x2142, PIN_OUTPUT | MUX_MODE0)	/* mcbsp2_dr.mcbsp2_dx */
		>;
	};

	mcbsp3_pins: pinmux_mcbsp3_pins {
		pinctrl-single,pins = <
			OMAP3_CORE1_IOPAD(0x216c, PIN_OUTPUT | MUX_MODE0)	/* mcbsp3_dx.mcbsp3_dx */
			OMAP3_CORE1_IOPAD(0x216e, PIN_INPUT | MUX_MODE0)	/* mcbsp3_dx.mcbsp3_dr */
			OMAP3_CORE1_IOPAD(0x2170, PIN_INPUT | MUX_MODE0)	/* mcbsp3_clkx.mcbsp3_clkx */
			OMAP3_CORE1_IOPAD(0x2172, PIN_INPUT | MUX_MODE0)	/* mcbsp3_clkx.mcbsp3_fsx */
		>;
	};

	mcbsp4_pins: pinmux_mcbsp4_pins {
		pinctrl-single,pins = <
			OMAP3_CORE1_IOPAD(0x2184, PIN_INPUT_PULLDOWN | MUX_MODE0)	/* mcbsp4_clkx.mcbsp4_clkx */
			OMAP3_CORE1_IOPAD(0x2186, PIN_INPUT_PULLDOWN | MUX_MODE0)	/* mcbsp4_clkx.mcbsp4_dr */
			OMAP3_CORE1_IOPAD(0x218a, PIN_INPUT_PULLDOWN | MUX_MODE0)	/* mcbsp4_dx.mcbsp4_fsx */
		>;
	};
>>>>>>> 24b8d41d
};

&omap3_pmx_core2 {
	pinctrl-names = "default";
	pinctrl-0 = <
			&hsusb2_2_pins
	>;

	hsusb2_2_pins: pinmux_hsusb2_2_pins {
		pinctrl-single,pins = <
			OMAP3630_CORE2_IOPAD(0x25f0, PIN_OUTPUT | MUX_MODE3)		/* etk_d10.hsusb2_clk */
			OMAP3630_CORE2_IOPAD(0x25f2, PIN_OUTPUT | MUX_MODE3)		/* etk_d11.hsusb2_stp */
			OMAP3630_CORE2_IOPAD(0x25f4, PIN_INPUT_PULLDOWN | MUX_MODE3)	/* etk_d12.hsusb2_dir */
			OMAP3630_CORE2_IOPAD(0x25f6, PIN_INPUT_PULLDOWN | MUX_MODE3)	/* etk_d13.hsusb2_nxt */
			OMAP3630_CORE2_IOPAD(0x25f8, PIN_INPUT_PULLDOWN | MUX_MODE3)	/* etk_d14.hsusb2_data0 */
			OMAP3630_CORE2_IOPAD(0x25fa, PIN_INPUT_PULLDOWN | MUX_MODE3)	/* etk_d15.hsusb2_data1 */
		>;
	};

	spi_gpio_pins: spi_gpio_pinmux {
		pinctrl-single,pins = <
			OMAP3630_CORE2_IOPAD(0x25d8, PIN_OUTPUT | MUX_MODE4) /* clk */
			OMAP3630_CORE2_IOPAD(0x25e6, PIN_OUTPUT | MUX_MODE4) /* cs */
			OMAP3630_CORE2_IOPAD(0x25e8, PIN_OUTPUT | MUX_MODE4) /* tx */
			OMAP3630_CORE2_IOPAD(0x25e4, PIN_INPUT | MUX_MODE4) /* rx */
		>;
	};
};

&i2c1 {
	clock-frequency = <2600000>;

	twl: twl@48 {
		reg = <0x48>;
		interrupts = <7>; /* SYS_NIRQ cascaded to intc */
		interrupt-parent = <&intc>;

		clocks = <&hfclk_26m>;
		clock-names = "fck";

		twl_audio: audio {
			compatible = "ti,twl4030-audio";
			ti,enable-vibra = <1>;
			codec {
				ti,ramp_delay_value = <3>;
			};
		};

		twl_power: power {
			compatible = "ti,twl4030-power";
			ti,use_poweroff;
		};
	};
};

#include "twl4030.dtsi"
#include "twl4030_omap3.dtsi"

&i2c2 {
	clock-frequency = <400000>;

	/* pressure sensor */
	bmp085@77 {
		compatible = "bosch,bmp085";
		reg = <0x77>;
		pinctrl-names = "default";
		pinctrl-0 = <&bmp085_pins>;
		interrupt-parent = <&gpio4>;
		interrupts = <17 IRQ_TYPE_EDGE_RISING>; /* GPIO_113 */
	};

	/* accelerometer */
	bma180@41 {
		compatible = "bosch,bma180";
		reg = <0x41>;
		pinctrl-names = "default";
		pintcrl-0 = <&bma180_pins>;
		interrupt-parent = <&gpio4>;
		interrupts = <19 IRQ_TYPE_LEVEL_HIGH>; /* GPIO_115 */
	};

	/* gyroscope */
	itg3200@68 {
		compatible = "invensense,itg3200";
		reg = <0x68>;
		pinctrl-names = "default";
		pinctrl-0 = <&itg3200_pins>;
		interrupt-parent = <&gpio2>;
		interrupts = <24 IRQ_TYPE_EDGE_FALLING>; /* GPIO_56 */
	};

	/* leds + gpios */
	tca6507: tca6507@45 {
		compatible = "ti,tca6507";
		#address-cells = <1>;
		#size-cells = <0>;
		reg = <0x45>;

		gpio-controller;
		#gpio-cells = <2>;

		gta04_led0: red_aux@0 {
			label = "gta04:red:aux";
			reg = <0x0>;
		};

		gta04_led1: green_aux@1 {
			label = "gta04:green:aux";
			reg = <0x1>;
		};

		gta04_led3: red_power@3 {
			label = "gta04:red:power";
			reg = <0x3>;
			linux,default-trigger = "default-on";
		};

		gta04_led4: green_power@4 {
			label = "gta04:green:power";
			reg = <0x4>;
		};

		wifi_reset: wifi_reset@6 { /* reference as <&tca_gpios 0 0> since it is currently the only GPIO */
			reg = <0x6>;
			compatible = "gpio";
		};
	};

	/* compass aka magnetometer */
	hmc5843@1e {
		compatible = "honeywell,hmc5883l";
		reg = <0x1e>;
		pinctrl-names = "default";
		pinctrl-0 = <&hmc5843_pins>;
		interrupt-parent = <&gpio4>;
		interrupts = <16 IRQ_TYPE_EDGE_FALLING>;	/* gpio112 */
	};

	/* touchscreen */
	tsc2007@48 {
		compatible = "ti,tsc2007";
		reg = <0x48>;
		pinctrl-names = "default";
		pinctrl-0 = <&penirq_pins>;
		interrupt-parent = <&gpio6>;
		interrupts = <0 IRQ_TYPE_EDGE_FALLING>; /* GPIO_160 */
		gpios = <&gpio6 0 GPIO_ACTIVE_LOW>;	/* GPIO_160 */
		ti,x-plate-ohms = <600>;
		touchscreen-size-x = <480>;
		touchscreen-size-y = <640>;
		touchscreen-max-pressure = <1000>;
		touchscreen-fuzz-x = <3>;
		touchscreen-fuzz-y = <8>;
		touchscreen-fuzz-pressure = <10>;
		touchscreen-inverted-y;
	};

	/* RFID EEPROM */
	m24lr64@50 {
		compatible = "atmel,24c64";
		reg = <0x50>;
	};

	/* RFID EEPROM */
	m24lr64@50 {
		compatible = "at,24c64";
		reg = <0x50>;
	};
};

&i2c3 {
	clock-frequency = <100000>;
};

&usb_otg_hs {
	interface-type = <0>;
	usb-phy = <&usb2_phy>;
	phys = <&usb2_phy>;
	phy-names = "usb2-phy";
	mode = <3>;
	power = <50>;
};

&usbhshost {
	port2-mode = "ehci-phy";
};

&usbhsehci {
	phys = <0 &hsusb2_phy>;
};

&mmc1 {
	pinctrl-names = "default";
	pinctrl-0 = <&mmc1_pins>;
	vmmc-supply = <&vmmc1>;
	bus-width = <4>;
	ti,non-removable;
	broken-cd;	/* hardware has no CD */
};

&mmc2 {
	vmmc-supply = <&vaux4>;
	bus-width = <4>;
	ti,non-removable;
	cap-power-off-card;
	mmc-pwrseq = <&wifi_pwrseq>;
};

&mmc3 {
	status = "disabled";
};

#define BIT(x) (1 << (x))
&twl_gpio {
	/* pullups: BIT(2) */
	ti,pullups = <BIT(2)>;
	/*
	 * pulldowns:
	 * BIT(0),  BIT(1), BIT(6), BIT(7), BIT(8), BIT(13)
	 * BIT(15), BIT(16), BIT(17)
	 */
	ti,pulldowns = <(BIT(0) | BIT(1) | BIT(6) | BIT(7) | BIT(8) |
			 BIT(13) | BIT(15) | BIT(16) | BIT(17))>;
};

&twl_keypad {
	status = "disabled";
};

&gpio1 {
	pinctrl-names = "default";
	pinctrl-0 = <&gpio1_pins>;
};

&uart1 {
	pinctrl-names = "default";
	pinctrl-0 = <&uart1_pins>;
};

&uart2 {
	pinctrl-names = "default";
	pinctrl-0 = <&uart2_pins>;
	gnss: gnss {
		compatible = "wi2wi,w2sg0004";
		pinctrl-names = "default";
		pinctrl-0 = <&gps_pins>;
		sirf,onoff-gpios = <&gpio5 17 GPIO_ACTIVE_HIGH>;
		lna-supply = <&vsim>;
		vcc-supply = <&ldo_3v3>;
	};
};

&uart3 {
	pinctrl-names = "default";
	pinctrl-0 = <&uart3_pins>;
	interrupts-extended = <&intc 74 &omap3_pmx_core OMAP3_UART3_RX>;
};

&charger {
	ti,bb-uvolt = <3200000>;
	ti,bb-uamp = <150>;
};

/* spare */
&vaux1 {
	regulator-min-microvolt = <2500000>;
	regulator-max-microvolt = <3000000>;
};

/* sensors */
&vaux2 {
	regulator-min-microvolt = <2800000>;
	regulator-max-microvolt = <2800000>;
	regulator-always-on;	/* we should never switch off while vio is on! */
};

/* camera */
&vaux3 {
	regulator-min-microvolt = <2500000>;
	regulator-max-microvolt = <2500000>;
};

/* WLAN/BT */
&vaux4 {
	regulator-min-microvolt = <2800000>;
	regulator-max-microvolt = <3150000>;
};

/* GPS LNA */
&vsim {
	regulator-min-microvolt = <2800000>;
	regulator-max-microvolt = <3150000>;
};

/* Needed to power the DPI pins */

&vpll2 {
	regulator-always-on;
};

&dss {
	pinctrl-names = "default";
	pinctrl-0 = < &dss_dpi_pins >;

	status = "okay";
	vdds_dsi-supply = <&vpll2>;

	port {
		dpi_out: endpoint {
			remote-endpoint = <&lcd_in>;
			data-lines = <24>;
		};
	};
};

&venc {
	status = "okay";

	vdda-supply = <&vdac>;

	port {
		venc_out: endpoint {
			remote-endpoint = <&opa_in>;
			ti,channels = <1>;
			ti,invert-polarity;
		};
	};
};

&gpmc {
	ranges = <0 0 0x30000000 0x1000000>; /* CS0: 16MB for NAND */

	nand@0,0 {
		compatible = "ti,omap2-nand";
		reg = <0 0 4>; /* CS0, offset 0, IO size 4 */
		interrupt-parent = <&gpmc>;
		interrupts = <0 IRQ_TYPE_NONE>, /* fifoevent */
			     <1 IRQ_TYPE_NONE>;	/* termcount */
		ti,nand-ecc-opt = "ham1";
		rb-gpios = <&gpmc 0 GPIO_ACTIVE_HIGH>; /* gpmc_wait0 */
		nand-bus-width = <16>;
		#address-cells = <1>;
		#size-cells = <1>;

		gpmc,device-width = <2>;
		gpmc,cs-on-ns = <0>;
		gpmc,cs-rd-off-ns = <44>;
		gpmc,cs-wr-off-ns = <44>;
		gpmc,adv-on-ns = <6>;
		gpmc,adv-rd-off-ns = <34>;
		gpmc,adv-wr-off-ns = <44>;
		gpmc,oe-off-ns = <54>;
		gpmc,we-off-ns = <40>;
		gpmc,access-ns = <64>;
		gpmc,rd-cycle-ns = <82>;
		gpmc,wr-cycle-ns = <82>;
		gpmc,wr-access-ns = <40>;
		gpmc,wr-data-mux-bus-ns = <0>;
		gpmc,sync-clk-ps = <0>;

		x-loader@0 {
			label = "X-Loader";
			reg = <0 0x80000>;
		};

		bootloaders@80000 {
			label = "U-Boot";
			reg = <0x80000 0x1c0000>;
		};

		bootloaders_env@240000 {
			label = "U-Boot Env";
			reg = <0x240000 0x40000>;
		};

		kernel@280000 {
			label = "Kernel";
			reg = <0x280000 0x600000>;
		};

		filesystem@880000 {
			label = "File System";
			reg = <0x880000 0>;	/* 0 = MTDPART_SIZ_FULL */
		};
	};
};

&mcbsp1 { /* FM Transceiver PCM */
	status = "okay";
	#sound-dai-cells = <0>;
	pinctrl-names = "default";
	pinctrl-0 = <&mcbsp1_pins>;
};

&mcbsp2 { /* TPS65950 I2S */
	status = "okay";
	pinctrl-names = "default";
	pinctrl-0 = <&mcbsp2_pins>;
};

&mcbsp3 { /* Bluetooth PCM */
	status = "okay";
	#sound-dai-cells = <0>;
	pinctrl-names = "default";
	pinctrl-0 = <&mcbsp3_pins>;
};

&mcbsp4 { /* GSM voice PCM */
	status = "okay";
	#sound-dai-cells = <0>;
	pinctrl-names = "default";
	pinctrl-0 = <&mcbsp4_pins>;
};

&hdqw1w {
        pinctrl-names = "default";
        pinctrl-0 = <&hdq_pins>;
};

/* image signal processor within OMAP3 SoC */
&isp {
	ports {
		port@0 {
			reg = <0>;
			parallel_ep: endpoint {
				ti,isp-clock-divisor = <1>;
				ti,strobe-mode;
				bus-width = <8>;/* Used data lines */
				data-shift = <2>; /* Lines 9:2 are used */
				hsync-active = <0>; /* Active low */
				vsync-active = <1>; /* Active high */
				data-active = <1>;/* Active high */
				pclk-sample = <1>;/* Falling */
			};
		};
		/* port@1 and port@2 are not used by GTA04 */
	};
};<|MERGE_RESOLUTION|>--- conflicted
+++ resolved
@@ -136,11 +136,7 @@
 		};
 	};
 
-<<<<<<< HEAD
-	backlight {
-=======
 	backlight: backlight {
->>>>>>> 24b8d41d
 		compatible = "pwm-backlight";
 		pwms = <&pwm11 0 12000000 0>;
 		pwm-names = "backlight";
@@ -154,10 +150,7 @@
 		compatible = "ti,omap-dmtimer-pwm";
 		ti,timers = <&timer11>;
 		#pwm-cells = <3>;
-<<<<<<< HEAD
-=======
 		ti,clock-source = <0x01>;
->>>>>>> 24b8d41d
 	};
 
 	hsusb2_phy: hsusb2_phy {
@@ -167,11 +160,7 @@
 	};
 
 	tv0: connector {
-<<<<<<< HEAD
-		compatible = "svideo-connector";
-=======
 		compatible = "composite-video-connector";
->>>>>>> 24b8d41d
 		label = "tv";
 
 		port {
@@ -209,8 +198,6 @@
 		compatible = "mmc-pwrseq-simple";
 		reset-gpios = <&tca6507 0 GPIO_ACTIVE_LOW>;	/* W2CBW003 reset through tca6507 */
 	};
-<<<<<<< HEAD
-=======
 
 	/* devconf0 setup for mcbsp1 clock pins */
 	pinmux_mcbsp1@48002274 {
@@ -256,7 +243,6 @@
 			OMAP3_WKUP_IOPAD(0x2a1a, PIN_INPUT | PIN_OFF_WAKEUPENABLE | MUX_MODE4) /* sys_clkout.gpio_10 */
 		>;
 	};
->>>>>>> 24b8d41d
 };
 
 &omap3_pmx_core {
@@ -308,11 +294,7 @@
 		>;
 	};
 
-<<<<<<< HEAD
-	backlight_pins: backlight_pins_pimnux {
-=======
 	backlight_pins: backlight_pins_pinmux {
->>>>>>> 24b8d41d
 		pinctrl-single,pins = <
 			OMAP3_CORE1_IOPAD(0x20ba, MUX_MODE3)		/* gpt11/gpio57 */
 		>;
@@ -363,15 +345,12 @@
 		>;
 	};
 
-<<<<<<< HEAD
-=======
 	bmp085_pins: pinmux_bmp085_pins {
 		pinctrl-single,pins = <
 			OMAP3_CORE1_IOPAD(0x2136, PIN_INPUT_PULLUP | MUX_MODE4) /* gpio113 */
 		>;
 	};
 
->>>>>>> 24b8d41d
 	bma180_pins: pinmux_bma180_pins {
 		pinctrl-single,pins = <
 			OMAP3_CORE1_IOPAD(0x213a, PIN_INPUT_PULLUP | MUX_MODE4) /* gpio115 */
@@ -389,8 +368,6 @@
 			OMAP3_CORE1_IOPAD(0x2134, PIN_INPUT_PULLUP | MUX_MODE4) /* gpio112 */
 		>;
 	};
-<<<<<<< HEAD
-=======
 
 	penirq_pins: pinmux_penirq_pins {
 		pinctrl-single,pins = <
@@ -463,7 +440,6 @@
 			OMAP3_CORE1_IOPAD(0x218a, PIN_INPUT_PULLDOWN | MUX_MODE0)	/* mcbsp4_dx.mcbsp4_fsx */
 		>;
 	};
->>>>>>> 24b8d41d
 };
 
 &omap3_pmx_core2 {
@@ -624,12 +600,6 @@
 	/* RFID EEPROM */
 	m24lr64@50 {
 		compatible = "atmel,24c64";
-		reg = <0x50>;
-	};
-
-	/* RFID EEPROM */
-	m24lr64@50 {
-		compatible = "at,24c64";
 		reg = <0x50>;
 	};
 };
