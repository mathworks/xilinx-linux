--- conflicted
+++ resolved
@@ -50,11 +50,7 @@
 		compatible = "mmc-pwrseq-emmc";
 		pinctrl-0 = <&emmc_reset>;
 		pinctrl-names = "default";
-<<<<<<< HEAD
-		reset-gpios = <&gpio2 9 GPIO_ACTIVE_HIGH>;
-=======
 		reset-gpios = <&gpio2 RK_PB1 GPIO_ACTIVE_HIGH>;
->>>>>>> 24b8d41d
 	};
 
 	sdio_pwrseq: sdio-pwrseq {
@@ -121,22 +117,6 @@
 
 &cpu0 {
 	cpu0-supply = <&vdd_cpu>;
-	operating-points = <
-		/* KHz    uV */
-		1800000 1400000
-		1704000 1350000
-		1608000 1300000
-		1512000 1250000
-		1416000 1200000
-		1200000 1100000
-		1008000 1050000
-		 816000 1000000
-		 696000  950000
-		 600000  900000
-		 408000  900000
-		 216000  900000
-		 126000  900000
-	>;
 };
 
 &cpu_crit {
@@ -362,18 +342,6 @@
 	clock-frequency = <400000>;
 	i2c-scl-falling-time-ns = <50>;		/* 11ns measured */
 	i2c-scl-rising-time-ns = <300>;		/* 225ns measured */
-};
-
-&io_domains {
-	status = "okay";
-
-	bb-supply = <&vcc33_io>;
-	dvp-supply = <&vcc_18>;
-	flash0-supply = <&vcc18_flashio>;
-	gpio1830-supply = <&vcc33_io>;
-	gpio30-supply = <&vcc33_io>;
-	lcdc-supply = <&vcc33_lcd>;
-	wifi-supply = <&vcc18_wl>;
 };
 
 &io_domains {
