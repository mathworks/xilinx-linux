--- conflicted
+++ resolved
@@ -704,12 +704,8 @@
 
 	phy1: usb-phy@7d000000 {
 		compatible = "nvidia,tegra114-usb-phy", "nvidia,tegra30-usb-phy";
-<<<<<<< HEAD
-		reg = <0x7d000000 0x4000 0x7d000000 0x4000>;
-=======
 		reg = <0x7d000000 0x4000>,
 		      <0x7d000000 0x4000>;
->>>>>>> 24b8d41d
 		phy_type = "utmi";
 		clocks = <&tegra_car TEGRA114_CLK_USBD>,
 			 <&tegra_car TEGRA114_CLK_PLL_U>,
@@ -746,12 +742,8 @@
 
 	phy3: usb-phy@7d008000 {
 		compatible = "nvidia,tegra114-usb-phy", "nvidia,tegra30-usb-phy";
-<<<<<<< HEAD
-		reg = <0x7d008000 0x4000 0x7d000000 0x4000>;
-=======
 		reg = <0x7d008000 0x4000>,
 		      <0x7d000000 0x4000>;
->>>>>>> 24b8d41d
 		phy_type = "utmi";
 		clocks = <&tegra_car TEGRA114_CLK_USB3>,
 			 <&tegra_car TEGRA114_CLK_PLL_U>,
