--- conflicted
+++ resolved
@@ -206,11 +206,7 @@
 		};
 	};
 
-<<<<<<< HEAD
-	smb@08000000 {
-=======
 	smb: bus@8000000 {
->>>>>>> 24b8d41d
 		compatible = "simple-bus";
 
 		#address-cells = <2>;
@@ -281,17 +277,4 @@
 				<0 2 &gic 0 38 4>,
 				<0 3 &gic 0 39 4>;
 	};
-
-	site2: hsb@40000000 {
-		compatible = "simple-bus";
-		#address-cells = <1>;
-		#size-cells = <1>;
-		ranges = <0 0x40000000 0x40000000>;
-		#interrupt-cells = <1>;
-		interrupt-map-mask = <0 3>;
-		interrupt-map = <0 0 &gic 0 36 4>,
-				<0 1 &gic 0 37 4>,
-				<0 2 &gic 0 38 4>,
-				<0 3 &gic 0 39 4>;
-	};
 };