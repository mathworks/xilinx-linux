--- conflicted
+++ resolved
@@ -441,9 +441,6 @@
 				compatible = "atmel,at91sam9g45-trng";
 				reg = <0xf8040000 0x100>;
 				interrupts = <45 IRQ_TYPE_LEVEL_HIGH 0>;
-<<<<<<< HEAD
-				clocks = <&trng_clk>;
-=======
 				clocks = <&pmc PMC_TYPE_PERIPHERAL 45>;
 			};
 
@@ -461,7 +458,6 @@
 					reg = <0xffffc070 0x490>,
 					      <0xffffc500 0x100>;
 				};
->>>>>>> 24b8d41d
 			};
 
 			dma0: dma-controller@ffffe600 {
@@ -1093,114 +1089,6 @@
 			clocks = <&pmc PMC_TYPE_PERIPHERAL 33>, <&pmc PMC_TYPE_CORE PMC_UTMI>;
 			clock-names = "pclk", "hclk";
 			status = "disabled";
-<<<<<<< HEAD
-
-			ep@0 {
-				reg = <0>;
-				atmel,fifo-size = <64>;
-				atmel,nb-banks = <1>;
-			};
-
-			ep@1 {
-				reg = <1>;
-				atmel,fifo-size = <1024>;
-				atmel,nb-banks = <3>;
-				atmel,can-dma;
-				atmel,can-isoc;
-			};
-
-			ep@2 {
-				reg = <2>;
-				atmel,fifo-size = <1024>;
-				atmel,nb-banks = <3>;
-				atmel,can-dma;
-				atmel,can-isoc;
-			};
-
-			ep@3 {
-				reg = <3>;
-				atmel,fifo-size = <1024>;
-				atmel,nb-banks = <2>;
-				atmel,can-dma;
-			};
-
-			ep@4 {
-				reg = <4>;
-				atmel,fifo-size = <1024>;
-				atmel,nb-banks = <2>;
-				atmel,can-dma;
-			};
-
-			ep@5 {
-				reg = <5>;
-				atmel,fifo-size = <1024>;
-				atmel,nb-banks = <2>;
-				atmel,can-dma;
-			};
-
-			ep@6 {
-				reg = <6>;
-				atmel,fifo-size = <1024>;
-				atmel,nb-banks = <2>;
-				atmel,can-dma;
-			};
-
-			ep@7 {
-				reg = <7>;
-				atmel,fifo-size = <1024>;
-				atmel,nb-banks = <2>;
-				atmel,can-dma;
-			};
-
-			ep@8 {
-				reg = <8>;
-				atmel,fifo-size = <1024>;
-				atmel,nb-banks = <2>;
-			};
-
-			ep@9 {
-				reg = <9>;
-				atmel,fifo-size = <1024>;
-				atmel,nb-banks = <2>;
-			};
-
-			ep@10 {
-				reg = <10>;
-				atmel,fifo-size = <1024>;
-				atmel,nb-banks = <2>;
-			};
-
-			ep@11 {
-				reg = <11>;
-				atmel,fifo-size = <1024>;
-				atmel,nb-banks = <2>;
-			};
-
-			ep@12 {
-				reg = <12>;
-				atmel,fifo-size = <1024>;
-				atmel,nb-banks = <2>;
-			};
-
-			ep@13 {
-				reg = <13>;
-				atmel,fifo-size = <1024>;
-				atmel,nb-banks = <2>;
-			};
-
-			ep@14 {
-				reg = <14>;
-				atmel,fifo-size = <1024>;
-				atmel,nb-banks = <2>;
-			};
-
-			ep@15 {
-				reg = <15>;
-				atmel,fifo-size = <1024>;
-				atmel,nb-banks = <2>;
-			};
-=======
->>>>>>> 24b8d41d
 		};
 
 		usb1: ohci@600000 {
