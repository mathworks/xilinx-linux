--- conflicted
+++ resolved
@@ -8,20 +8,14 @@
 #include <dt-bindings/gpio/gpio.h>
 #include <dt-bindings/interrupt-controller/arm-gic.h>
 #include <dt-bindings/pinctrl/omap.h>
-<<<<<<< HEAD
-=======
 #include <dt-bindings/clock/omap4.h>
->>>>>>> 24b8d41d
 
 / {
 	compatible = "ti,omap4430", "ti,omap4";
 	interrupt-parent = <&wakeupgen>;
 	#address-cells = <1>;
 	#size-cells = <1>;
-<<<<<<< HEAD
-=======
 	chosen { };
->>>>>>> 24b8d41d
 
 	aliases {
 		i2c0 = &i2c1;
@@ -139,148 +133,7 @@
 		interrupts = <GIC_SPI 9 IRQ_TYPE_LEVEL_HIGH>,
 			     <GIC_SPI 10 IRQ_TYPE_LEVEL_HIGH>;
 
-<<<<<<< HEAD
-		l4_cfg: l4@4a000000 {
-			compatible = "ti,omap4-l4-cfg", "simple-bus";
-			#address-cells = <1>;
-			#size-cells = <1>;
-			ranges = <0 0x4a000000 0x1000000>;
-
-			cm1: cm1@4000 {
-				compatible = "ti,omap4-cm1";
-				reg = <0x4000 0x2000>;
-
-				cm1_clocks: clocks {
-					#address-cells = <1>;
-					#size-cells = <0>;
-				};
-
-				cm1_clockdomains: clockdomains {
-				};
-			};
-
-			cm2: cm2@8000 {
-				compatible = "ti,omap4-cm2";
-				reg = <0x8000 0x3000>;
-
-				cm2_clocks: clocks {
-					#address-cells = <1>;
-					#size-cells = <0>;
-				};
-
-				cm2_clockdomains: clockdomains {
-				};
-			};
-
-			omap4_scm_core: scm@2000 {
-				compatible = "ti,omap4-scm-core", "simple-bus";
-				reg = <0x2000 0x1000>;
-				#address-cells = <1>;
-				#size-cells = <1>;
-				ranges = <0 0x2000 0x1000>;
-
-				scm_conf: scm_conf@0 {
-					compatible = "syscon";
-					reg = <0x0 0x800>;
-					#address-cells = <1>;
-					#size-cells = <1>;
-				};
-			};
-
-			omap4_padconf_core: scm@100000 {
-				compatible = "ti,omap4-scm-padconf-core",
-					     "simple-bus";
-				#address-cells = <1>;
-				#size-cells = <1>;
-				ranges = <0 0x100000 0x1000>;
-
-				omap4_pmx_core: pinmux@40 {
-					compatible = "ti,omap4-padconf",
-						     "pinctrl-single";
-					reg = <0x40 0x0196>;
-					#address-cells = <1>;
-					#size-cells = <0>;
-					#interrupt-cells = <1>;
-					interrupt-controller;
-					pinctrl-single,register-width = <16>;
-					pinctrl-single,function-mask = <0x7fff>;
-				};
-
-				omap4_padconf_global: omap4_padconf_global@5a0 {
-					compatible = "syscon",
-						     "simple-bus";
-					reg = <0x5a0 0x170>;
-					#address-cells = <1>;
-					#size-cells = <1>;
-					ranges = <0 0x5a0 0x170>;
-
-					pbias_regulator: pbias_regulator@60 {
-						compatible = "ti,pbias-omap4", "ti,pbias-omap";
-						reg = <0x60 0x4>;
-						syscon = <&omap4_padconf_global>;
-						pbias_mmc_reg: pbias_mmc_omap4 {
-							regulator-name = "pbias_mmc_omap4";
-							regulator-min-microvolt = <1800000>;
-							regulator-max-microvolt = <3000000>;
-						};
-					};
-				};
-			};
-
-			l4_wkup: l4@300000 {
-				compatible = "ti,omap4-l4-wkup", "simple-bus";
-				#address-cells = <1>;
-				#size-cells = <1>;
-				ranges = <0 0x300000 0x40000>;
-
-				counter32k: counter@4000 {
-					compatible = "ti,omap-counter32k";
-					reg = <0x4000 0x20>;
-					ti,hwmods = "counter_32k";
-				};
-
-				prm: prm@6000 {
-					compatible = "ti,omap4-prm";
-					reg = <0x6000 0x3000>;
-					interrupts = <GIC_SPI 11 IRQ_TYPE_LEVEL_HIGH>;
-
-					prm_clocks: clocks {
-						#address-cells = <1>;
-						#size-cells = <0>;
-					};
-
-					prm_clockdomains: clockdomains {
-					};
-				};
-
-				scrm: scrm@a000 {
-					compatible = "ti,omap4-scrm";
-					reg = <0xa000 0x2000>;
-
-					scrm_clocks: clocks {
-						#address-cells = <1>;
-						#size-cells = <0>;
-					};
-
-					scrm_clockdomains: clockdomains {
-					};
-				};
-
-				omap4_pmx_wkup: pinmux@1e040 {
-					compatible = "ti,omap4-padconf",
-						     "pinctrl-single";
-					reg = <0x1e040 0x0038>;
-					#address-cells = <1>;
-					#size-cells = <0>;
-					#interrupt-cells = <1>;
-					interrupt-controller;
-					pinctrl-single,register-width = <16>;
-					pinctrl-single,function-mask = <0x7fff>;
-				};
-			};
-=======
 		l4_wkup: interconnect@4a300000 {
->>>>>>> 24b8d41d
 		};
 
 		l4_cfg: interconnect@4a000000 {
