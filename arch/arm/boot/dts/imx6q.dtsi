// SPDX-License-Identifier: GPL-2.0
//
// Copyright 2013 Freescale Semiconductor, Inc.

#include <dt-bindings/interrupt-controller/irq.h>
#include "imx6q-pinfunc.h"
#include "imx6qdl.dtsi"

/ {
	aliases {
		ipu1 = &ipu2;
		spi4 = &ecspi5;
	};

	cpus {
		#address-cells = <1>;
		#size-cells = <0>;

		cpu0: cpu@0 {
			compatible = "arm,cortex-a9";
			device_type = "cpu";
			reg = <0>;
			next-level-cache = <&L2>;
			operating-points = <
				/* kHz    uV */
				1200000 1275000
				996000  1250000
				852000  1250000
				792000  1175000
				396000  975000
			>;
			fsl,soc-operating-points = <
				/* ARM kHz  SOC-PU uV */
				1200000 1275000
				996000	1250000
				852000	1250000
				792000	1175000
				396000	1175000
			>;
			clock-latency = <61036>; /* two CLK32 periods */
			#cooling-cells = <2>;
			clocks = <&clks IMX6QDL_CLK_ARM>,
				 <&clks IMX6QDL_CLK_PLL2_PFD2_396M>,
				 <&clks IMX6QDL_CLK_STEP>,
				 <&clks IMX6QDL_CLK_PLL1_SW>,
				 <&clks IMX6QDL_CLK_PLL1_SYS>;
			clock-names = "arm", "pll2_pfd2_396m", "step",
				      "pll1_sw", "pll1_sys";
			arm-supply = <&reg_arm>;
			pu-supply = <&reg_pu>;
			soc-supply = <&reg_soc>;
			nvmem-cells = <&cpu_speed_grade>;
			nvmem-cell-names = "speed_grade";
		};

		cpu1: cpu@1 {
			compatible = "arm,cortex-a9";
			device_type = "cpu";
			reg = <1>;
			next-level-cache = <&L2>;
			operating-points = <
				/* kHz    uV */
				1200000 1275000
				996000  1250000
				852000  1250000
				792000  1175000
				396000  975000
			>;
			fsl,soc-operating-points = <
				/* ARM kHz  SOC-PU uV */
				1200000 1275000
				996000	1250000
				852000	1250000
				792000	1175000
				396000	1175000
			>;
			clock-latency = <61036>; /* two CLK32 periods */
			#cooling-cells = <2>;
			clocks = <&clks IMX6QDL_CLK_ARM>,
				 <&clks IMX6QDL_CLK_PLL2_PFD2_396M>,
				 <&clks IMX6QDL_CLK_STEP>,
				 <&clks IMX6QDL_CLK_PLL1_SW>,
				 <&clks IMX6QDL_CLK_PLL1_SYS>;
			clock-names = "arm", "pll2_pfd2_396m", "step",
				      "pll1_sw", "pll1_sys";
			arm-supply = <&reg_arm>;
			pu-supply = <&reg_pu>;
			soc-supply = <&reg_soc>;
		};

		cpu2: cpu@2 {
			compatible = "arm,cortex-a9";
			device_type = "cpu";
			reg = <2>;
			next-level-cache = <&L2>;
			operating-points = <
				/* kHz    uV */
				1200000 1275000
				996000  1250000
				852000  1250000
				792000  1175000
				396000  975000
			>;
			fsl,soc-operating-points = <
				/* ARM kHz  SOC-PU uV */
				1200000 1275000
				996000	1250000
				852000	1250000
				792000	1175000
				396000	1175000
			>;
			clock-latency = <61036>; /* two CLK32 periods */
			#cooling-cells = <2>;
			clocks = <&clks IMX6QDL_CLK_ARM>,
				 <&clks IMX6QDL_CLK_PLL2_PFD2_396M>,
				 <&clks IMX6QDL_CLK_STEP>,
				 <&clks IMX6QDL_CLK_PLL1_SW>,
				 <&clks IMX6QDL_CLK_PLL1_SYS>;
			clock-names = "arm", "pll2_pfd2_396m", "step",
				      "pll1_sw", "pll1_sys";
			arm-supply = <&reg_arm>;
			pu-supply = <&reg_pu>;
			soc-supply = <&reg_soc>;
		};

		cpu3: cpu@3 {
			compatible = "arm,cortex-a9";
			device_type = "cpu";
			reg = <3>;
			next-level-cache = <&L2>;
			operating-points = <
				/* kHz    uV */
				1200000 1275000
				996000  1250000
				852000  1250000
				792000  1175000
				396000  975000
			>;
			fsl,soc-operating-points = <
				/* ARM kHz  SOC-PU uV */
				1200000 1275000
				996000	1250000
				852000	1250000
				792000	1175000
				396000	1175000
			>;
			clock-latency = <61036>; /* two CLK32 periods */
			#cooling-cells = <2>;
			clocks = <&clks IMX6QDL_CLK_ARM>,
				 <&clks IMX6QDL_CLK_PLL2_PFD2_396M>,
				 <&clks IMX6QDL_CLK_STEP>,
				 <&clks IMX6QDL_CLK_PLL1_SW>,
				 <&clks IMX6QDL_CLK_PLL1_SYS>;
			clock-names = "arm", "pll2_pfd2_396m", "step",
				      "pll1_sw", "pll1_sys";
			arm-supply = <&reg_arm>;
			pu-supply = <&reg_pu>;
			soc-supply = <&reg_soc>;
		};
	};

	soc {
		ocram: sram@900000 {
			compatible = "mmio-sram";
			reg = <0x00900000 0x40000>;
			clocks = <&clks IMX6QDL_CLK_OCRAM>;
		};

		bus@2000000 { /* AIPS1 */
			spba-bus@2000000 {
				ecspi5: spi@2018000 {
					#address-cells = <1>;
					#size-cells = <0>;
					compatible = "fsl,imx6q-ecspi", "fsl,imx51-ecspi";
					reg = <0x02018000 0x4000>;
					interrupts = <0 35 IRQ_TYPE_LEVEL_HIGH>;
					clocks = <&clks IMX6Q_CLK_ECSPI5>,
						 <&clks IMX6Q_CLK_ECSPI5>;
					clock-names = "ipg", "per";
					dmas = <&sdma 11 8 1>, <&sdma 12 8 2>;
					dma-names = "rx", "tx";
					status = "disabled";
				};
			};
		};

		sata: sata@2200000 {
			compatible = "fsl,imx6q-ahci";
			reg = <0x02200000 0x4000>;
			interrupts = <0 39 IRQ_TYPE_LEVEL_HIGH>;
			clocks = <&clks IMX6QDL_CLK_SATA>,
				 <&clks IMX6QDL_CLK_SATA_REF_100M>,
				 <&clks IMX6QDL_CLK_AHB>;
			clock-names = "sata", "sata_ref", "ahb";
			status = "disabled";
		};

		gpu_vg: gpu@2204000 {
			compatible = "vivante,gc";
			reg = <0x02204000 0x4000>;
			interrupts = <0 11 IRQ_TYPE_LEVEL_HIGH>;
			clocks = <&clks IMX6QDL_CLK_OPENVG_AXI>,
				 <&clks IMX6QDL_CLK_GPU2D_CORE>;
			clock-names = "bus", "core";
			power-domains = <&pd_pu>;
			#cooling-cells = <2>;
		};

		ipu2: ipu@2800000 {
			#address-cells = <1>;
			#size-cells = <0>;
			compatible = "fsl,imx6q-ipu";
			reg = <0x02800000 0x400000>;
			interrupts = <0 8 IRQ_TYPE_LEVEL_HIGH>,
				     <0 7 IRQ_TYPE_LEVEL_HIGH>;
			clocks = <&clks IMX6QDL_CLK_IPU2>,
				 <&clks IMX6QDL_CLK_IPU2_DI0>,
				 <&clks IMX6QDL_CLK_IPU2_DI1>;
			clock-names = "bus", "di0", "di1";
			resets = <&src 4>;

			ipu2_csi0: port@0 {
				reg = <0>;

				ipu2_csi0_from_mipi_vc2: endpoint {
					remote-endpoint = <&mipi_vc2_to_ipu2_csi0>;
				};
			};

			ipu2_csi1: port@1 {
				reg = <1>;

				ipu2_csi1_from_ipu2_csi1_mux: endpoint {
					remote-endpoint = <&ipu2_csi1_mux_to_ipu2_csi1>;
				};
			};

			ipu2_di0: port@2 {
				#address-cells = <1>;
				#size-cells = <0>;
				reg = <2>;

<<<<<<< HEAD
				ipu2_di0_disp0: disp0-endpoint {
				};

				ipu2_di0_hdmi: hdmi-endpoint {
					remote-endpoint = <&hdmi_mux_2>;
				};

				ipu2_di0_mipi: mipi-endpoint {
					remote-endpoint = <&mipi_mux_2>;
				};

				ipu2_di0_lvds0: lvds0-endpoint {
					remote-endpoint = <&lvds0_mux_2>;
				};

				ipu2_di0_lvds1: lvds1-endpoint {
=======
				ipu2_di0_disp0: endpoint@0 {
					reg = <0>;
				};

				ipu2_di0_hdmi: endpoint@1 {
					reg = <1>;
					remote-endpoint = <&hdmi_mux_2>;
				};

				ipu2_di0_mipi: endpoint@2 {
					reg = <2>;
					remote-endpoint = <&mipi_mux_2>;
				};

				ipu2_di0_lvds0: endpoint@3 {
					reg = <3>;
					remote-endpoint = <&lvds0_mux_2>;
				};

				ipu2_di0_lvds1: endpoint@4 {
					reg = <4>;
>>>>>>> 24b8d41d
					remote-endpoint = <&lvds1_mux_2>;
				};
			};

			ipu2_di1: port@3 {
				#address-cells = <1>;
				#size-cells = <0>;
				reg = <3>;

<<<<<<< HEAD
				ipu2_di1_hdmi: hdmi-endpoint {
					remote-endpoint = <&hdmi_mux_3>;
				};

				ipu2_di1_mipi: mipi-endpoint {
					remote-endpoint = <&mipi_mux_3>;
				};

				ipu2_di1_lvds0: lvds0-endpoint {
					remote-endpoint = <&lvds0_mux_3>;
				};

				ipu2_di1_lvds1: lvds1-endpoint {
=======
				ipu2_di1_hdmi: endpoint@1 {
					reg = <1>;
					remote-endpoint = <&hdmi_mux_3>;
				};

				ipu2_di1_mipi: endpoint@2 {
					reg = <2>;
					remote-endpoint = <&mipi_mux_3>;
				};

				ipu2_di1_lvds0: endpoint@3 {
					reg = <3>;
					remote-endpoint = <&lvds0_mux_3>;
				};

				ipu2_di1_lvds1: endpoint@4 {
					reg = <4>;
>>>>>>> 24b8d41d
					remote-endpoint = <&lvds1_mux_3>;
				};
			};
		};
	};

	capture-subsystem {
		compatible = "fsl,imx-capture-subsystem";
		ports = <&ipu1_csi0>, <&ipu1_csi1>, <&ipu2_csi0>, <&ipu2_csi1>;
	};

	display-subsystem {
		compatible = "fsl,imx-display-subsystem";
		ports = <&ipu1_di0>, <&ipu1_di1>, <&ipu2_di0>, <&ipu2_di1>;
	};
};

&gpio1 {
	gpio-ranges = <&iomuxc  0 136  2>, <&iomuxc  2 141 1>, <&iomuxc  3 139 1>,
		      <&iomuxc  4 142  2>, <&iomuxc  6 140 1>, <&iomuxc  7 144 2>,
		      <&iomuxc  9 138  1>, <&iomuxc 10 213 3>, <&iomuxc 13  20 1>,
		      <&iomuxc 14  19  1>, <&iomuxc 15  21 1>, <&iomuxc 16 208 1>,
		      <&iomuxc 17 207  1>, <&iomuxc 18 210 3>, <&iomuxc 21 209 1>,
		      <&iomuxc 22 116 10>;
};

&gpio2 {
	gpio-ranges = <&iomuxc  0 191 16>, <&iomuxc 16 55 14>, <&iomuxc 30 35 1>,
		      <&iomuxc 31  44  1>;
};

&gpio3 {
	gpio-ranges = <&iomuxc 0 69 16>, <&iomuxc 16 36 8>, <&iomuxc 24 45 8>;
};

&gpio4 {
	gpio-ranges = <&iomuxc 5 149 1>, <&iomuxc 6 126 10>, <&iomuxc 16 87 16>;
};

&gpio5 {
	gpio-ranges = <&iomuxc 0  85  1>, <&iomuxc  2  34  1>, <&iomuxc 4 53 1>,
		      <&iomuxc 5 103 13>, <&iomuxc 18 150 14>;
};

&gpio6 {
	gpio-ranges = <&iomuxc  0 164 6>, <&iomuxc  6  54 1>, <&iomuxc  7 181  5>,
		      <&iomuxc 14 186 3>, <&iomuxc 17 170 2>, <&iomuxc 19  22 12>,
		      <&iomuxc 31  86 1>;
};

&gpio7 {
	gpio-ranges = <&iomuxc 0 172 9>, <&iomuxc 9 189 2>, <&iomuxc 11 146 3>;
};

&gpr {
	ipu1_csi0_mux {
		compatible = "video-mux";
		mux-controls = <&mux 0>;
		#address-cells = <1>;
		#size-cells = <0>;

		port@0 {
			reg = <0>;

			ipu1_csi0_mux_from_mipi_vc0: endpoint {
				remote-endpoint = <&mipi_vc0_to_ipu1_csi0_mux>;
			};
		};

		port@1 {
			reg = <1>;

			ipu1_csi0_mux_from_parallel_sensor: endpoint {
			};
		};

		port@2 {
			reg = <2>;

			ipu1_csi0_mux_to_ipu1_csi0: endpoint {
				remote-endpoint = <&ipu1_csi0_from_ipu1_csi0_mux>;
			};
		};
	};

	ipu2_csi1_mux {
		compatible = "video-mux";
		mux-controls = <&mux 1>;
		#address-cells = <1>;
		#size-cells = <0>;

		port@0 {
			reg = <0>;

			ipu2_csi1_mux_from_mipi_vc3: endpoint {
				remote-endpoint = <&mipi_vc3_to_ipu2_csi1_mux>;
			};
		};

		port@1 {
			reg = <1>;

			ipu2_csi1_mux_from_parallel_sensor: endpoint {
			};
		};

		port@2 {
			reg = <2>;

			ipu2_csi1_mux_to_ipu2_csi1: endpoint {
				remote-endpoint = <&ipu2_csi1_from_ipu2_csi1_mux>;
			};
		};
	};
};

&gpio1 {
	gpio-ranges = <&iomuxc  0 136  2>, <&iomuxc  2 141 1>, <&iomuxc  3 139 1>,
		      <&iomuxc  4 142  2>, <&iomuxc  6 140 1>, <&iomuxc  7 144 2>,
		      <&iomuxc  9 138  1>, <&iomuxc 10 213 3>, <&iomuxc 13  20 1>,
		      <&iomuxc 14  19  1>, <&iomuxc 15  21 1>, <&iomuxc 16 208 1>,
		      <&iomuxc 17 207  1>, <&iomuxc 18 210 3>, <&iomuxc 21 209 1>,
		      <&iomuxc 22 116 10>;
};

&gpio2 {
	gpio-ranges = <&iomuxc  0 191 16>, <&iomuxc 16 55 14>, <&iomuxc 30 35 1>,
		      <&iomuxc 31  44  1>;
};

&gpio3 {
	gpio-ranges = <&iomuxc 0 69 16>, <&iomuxc 16 36 8>, <&iomuxc 24 45 8>;
};

&gpio4 {
	gpio-ranges = <&iomuxc 5 149 1>, <&iomuxc 6 126 10>, <&iomuxc 16 87 16>;
};

&gpio5 {
	gpio-ranges = <&iomuxc 0  85  1>, <&iomuxc  2  34  1>, <&iomuxc 4 53 1>,
		      <&iomuxc 5 103 13>, <&iomuxc 18 150 14>;
};

&gpio6 {
	gpio-ranges = <&iomuxc  0 164 6>, <&iomuxc  6  54 1>, <&iomuxc  7 181  5>,
		      <&iomuxc 14 186 3>, <&iomuxc 17 170 2>, <&iomuxc 19  22 12>,
		      <&iomuxc 31  86 1>;
};

&gpio7 {
	gpio-ranges = <&iomuxc 0 172 9>, <&iomuxc 9 189 2>, <&iomuxc 11 146 3>;
};

&hdmi {
	compatible = "fsl,imx6q-hdmi";

	port@2 {
		reg = <2>;

		hdmi_mux_2: endpoint {
			remote-endpoint = <&ipu2_di0_hdmi>;
		};
	};

	port@3 {
		reg = <3>;

		hdmi_mux_3: endpoint {
			remote-endpoint = <&ipu2_di1_hdmi>;
		};
	};
};

&iomuxc {
	compatible = "fsl,imx6q-iomuxc";
};

&ipu1_csi1 {
	ipu1_csi1_from_mipi_vc1: endpoint {
		remote-endpoint = <&mipi_vc1_to_ipu1_csi1>;
	};
};

&ldb {
	clocks = <&clks IMX6QDL_CLK_LDB_DI0_SEL>, <&clks IMX6QDL_CLK_LDB_DI1_SEL>,
		 <&clks IMX6QDL_CLK_IPU1_DI0_SEL>, <&clks IMX6QDL_CLK_IPU1_DI1_SEL>,
		 <&clks IMX6QDL_CLK_IPU2_DI0_SEL>, <&clks IMX6QDL_CLK_IPU2_DI1_SEL>,
		 <&clks IMX6QDL_CLK_LDB_DI0>, <&clks IMX6QDL_CLK_LDB_DI1>;
	clock-names = "di0_pll", "di1_pll",
		      "di0_sel", "di1_sel", "di2_sel", "di3_sel",
		      "di0", "di1";

	lvds-channel@0 {
		port@2 {
			reg = <2>;

			lvds0_mux_2: endpoint {
				remote-endpoint = <&ipu2_di0_lvds0>;
			};
		};

		port@3 {
			reg = <3>;

			lvds0_mux_3: endpoint {
				remote-endpoint = <&ipu2_di1_lvds0>;
			};
		};
	};

	lvds-channel@1 {
		port@2 {
			reg = <2>;

			lvds1_mux_2: endpoint {
				remote-endpoint = <&ipu2_di0_lvds1>;
			};
		};

		port@3 {
			reg = <3>;

			lvds1_mux_3: endpoint {
				remote-endpoint = <&ipu2_di1_lvds1>;
			};
		};
	};
};

&mipi_csi {
	port@1 {
		reg = <1>;

		mipi_vc0_to_ipu1_csi0_mux: endpoint {
			remote-endpoint = <&ipu1_csi0_mux_from_mipi_vc0>;
		};
	};

	port@2 {
		reg = <2>;

		mipi_vc1_to_ipu1_csi1: endpoint {
			remote-endpoint = <&ipu1_csi1_from_mipi_vc1>;
		};
	};

	port@3 {
		reg = <3>;

		mipi_vc2_to_ipu2_csi0: endpoint {
			remote-endpoint = <&ipu2_csi0_from_mipi_vc2>;
		};
	};

	port@4 {
		reg = <4>;

		mipi_vc3_to_ipu2_csi1_mux: endpoint {
			remote-endpoint = <&ipu2_csi1_mux_from_mipi_vc3>;
		};
	};
};

&mipi_dsi {
	ports {
		port@2 {
			reg = <2>;

			mipi_mux_2: endpoint {
				remote-endpoint = <&ipu2_di0_mipi>;
			};
		};

		port@3 {
			reg = <3>;

			mipi_mux_3: endpoint {
				remote-endpoint = <&ipu2_di1_mipi>;
			};
		};
	};
};

&mux {
	mux-reg-masks = <0x04 0x00080000>, /* MIPI_IPU1_MUX */
			<0x04 0x00100000>, /* MIPI_IPU2_MUX */
			<0x0c 0x0000000c>, /* HDMI_MUX_CTL */
			<0x0c 0x000000c0>, /* LVDS0_MUX_CTL */
			<0x0c 0x00000300>, /* LVDS1_MUX_CTL */
			<0x28 0x00000003>, /* DCIC1_MUX_CTL */
			<0x28 0x0000000c>; /* DCIC2_MUX_CTL */
};

&vpu {
	compatible = "fsl,imx6q-vpu", "cnm,coda960";
};<|MERGE_RESOLUTION|>--- conflicted
+++ resolved
@@ -240,24 +240,6 @@
 				#size-cells = <0>;
 				reg = <2>;
 
-<<<<<<< HEAD
-				ipu2_di0_disp0: disp0-endpoint {
-				};
-
-				ipu2_di0_hdmi: hdmi-endpoint {
-					remote-endpoint = <&hdmi_mux_2>;
-				};
-
-				ipu2_di0_mipi: mipi-endpoint {
-					remote-endpoint = <&mipi_mux_2>;
-				};
-
-				ipu2_di0_lvds0: lvds0-endpoint {
-					remote-endpoint = <&lvds0_mux_2>;
-				};
-
-				ipu2_di0_lvds1: lvds1-endpoint {
-=======
 				ipu2_di0_disp0: endpoint@0 {
 					reg = <0>;
 				};
@@ -279,7 +261,6 @@
 
 				ipu2_di0_lvds1: endpoint@4 {
 					reg = <4>;
->>>>>>> 24b8d41d
 					remote-endpoint = <&lvds1_mux_2>;
 				};
 			};
@@ -289,21 +270,6 @@
 				#size-cells = <0>;
 				reg = <3>;
 
-<<<<<<< HEAD
-				ipu2_di1_hdmi: hdmi-endpoint {
-					remote-endpoint = <&hdmi_mux_3>;
-				};
-
-				ipu2_di1_mipi: mipi-endpoint {
-					remote-endpoint = <&mipi_mux_3>;
-				};
-
-				ipu2_di1_lvds0: lvds0-endpoint {
-					remote-endpoint = <&lvds0_mux_3>;
-				};
-
-				ipu2_di1_lvds1: lvds1-endpoint {
-=======
 				ipu2_di1_hdmi: endpoint@1 {
 					reg = <1>;
 					remote-endpoint = <&hdmi_mux_3>;
@@ -321,7 +287,6 @@
 
 				ipu2_di1_lvds1: endpoint@4 {
 					reg = <4>;
->>>>>>> 24b8d41d
 					remote-endpoint = <&lvds1_mux_3>;
 				};
 			};
@@ -436,43 +401,6 @@
 			};
 		};
 	};
-};
-
-&gpio1 {
-	gpio-ranges = <&iomuxc  0 136  2>, <&iomuxc  2 141 1>, <&iomuxc  3 139 1>,
-		      <&iomuxc  4 142  2>, <&iomuxc  6 140 1>, <&iomuxc  7 144 2>,
-		      <&iomuxc  9 138  1>, <&iomuxc 10 213 3>, <&iomuxc 13  20 1>,
-		      <&iomuxc 14  19  1>, <&iomuxc 15  21 1>, <&iomuxc 16 208 1>,
-		      <&iomuxc 17 207  1>, <&iomuxc 18 210 3>, <&iomuxc 21 209 1>,
-		      <&iomuxc 22 116 10>;
-};
-
-&gpio2 {
-	gpio-ranges = <&iomuxc  0 191 16>, <&iomuxc 16 55 14>, <&iomuxc 30 35 1>,
-		      <&iomuxc 31  44  1>;
-};
-
-&gpio3 {
-	gpio-ranges = <&iomuxc 0 69 16>, <&iomuxc 16 36 8>, <&iomuxc 24 45 8>;
-};
-
-&gpio4 {
-	gpio-ranges = <&iomuxc 5 149 1>, <&iomuxc 6 126 10>, <&iomuxc 16 87 16>;
-};
-
-&gpio5 {
-	gpio-ranges = <&iomuxc 0  85  1>, <&iomuxc  2  34  1>, <&iomuxc 4 53 1>,
-		      <&iomuxc 5 103 13>, <&iomuxc 18 150 14>;
-};
-
-&gpio6 {
-	gpio-ranges = <&iomuxc  0 164 6>, <&iomuxc  6  54 1>, <&iomuxc  7 181  5>,
-		      <&iomuxc 14 186 3>, <&iomuxc 17 170 2>, <&iomuxc 19  22 12>,
-		      <&iomuxc 31  86 1>;
-};
-
-&gpio7 {
-	gpio-ranges = <&iomuxc 0 172 9>, <&iomuxc 9 189 2>, <&iomuxc 11 146 3>;
 };
 
 &hdmi {
