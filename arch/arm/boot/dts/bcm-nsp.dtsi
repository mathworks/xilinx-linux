/*
 *  BSD LICENSE
 *
 *  Copyright(c) 2015 Broadcom Corporation.  All rights reserved.
 *
 *  Redistribution and use in source and binary forms, with or without
 *  modification, are permitted provided that the following conditions
 *  are met:
 *
 *    * Redistributions of source code must retain the above copyright
 *      notice, this list of conditions and the following disclaimer.
 *    * Redistributions in binary form must reproduce the above copyright
 *      notice, this list of conditions and the following disclaimer in
 *      the documentation and/or other materials provided with the
 *      distribution.
 *    * Neither the name of Broadcom Corporation nor the names of its
 *      contributors may be used to endorse or promote products derived
 *      from this software without specific prior written permission.
 *
 *  THIS SOFTWARE IS PROVIDED BY THE COPYRIGHT HOLDERS AND CONTRIBUTORS
 *  "AS IS" AND ANY EXPRESS OR IMPLIED WARRANTIES, INCLUDING, BUT NOT
 *  LIMITED TO, THE IMPLIED WARRANTIES OF MERCHANTABILITY AND FITNESS FOR
 *  A PARTICULAR PURPOSE ARE DISCLAIMED. IN NO EVENT SHALL THE COPYRIGHT
 *  OWNER OR CONTRIBUTORS BE LIABLE FOR ANY DIRECT, INDIRECT, INCIDENTAL,
 *  SPECIAL, EXEMPLARY, OR CONSEQUENTIAL DAMAGES (INCLUDING, BUT NOT
 *  LIMITED TO, PROCUREMENT OF SUBSTITUTE GOODS OR SERVICES; LOSS OF USE,
 *  DATA, OR PROFITS; OR BUSINESS INTERRUPTION) HOWEVER CAUSED AND ON ANY
 *  THEORY OF LIABILITY, WHETHER IN CONTRACT, STRICT LIABILITY, OR TORT
 *  (INCLUDING NEGLIGENCE OR OTHERWISE) ARISING IN ANY WAY OUT OF THE USE
 *  OF THIS SOFTWARE, EVEN IF ADVISED OF THE POSSIBILITY OF SUCH DAMAGE.
 */

#include <dt-bindings/interrupt-controller/arm-gic.h>
#include <dt-bindings/interrupt-controller/irq.h>
#include <dt-bindings/clock/bcm-nsp.h>

/ {
	#address-cells = <1>;
	#size-cells = <1>;
	compatible = "brcm,nsp";
	model = "Broadcom Northstar Plus SoC";
	interrupt-parent = <&gic>;

	aliases {
		serial0 = &uart0;
		serial1 = &uart1;
		ethernet0 = &amac0;
		ethernet1 = &amac1;
		ethernet2 = &amac2;
	};

	cpus {
		#address-cells = <1>;
		#size-cells = <0>;

		cpu0: cpu@0 {
			device_type = "cpu";
			compatible = "arm,cortex-a9";
			next-level-cache = <&L2>;
			reg = <0x0>;
		};

		cpu1: cpu@1 {
			device_type = "cpu";
			compatible = "arm,cortex-a9";
			next-level-cache = <&L2>;
			enable-method = "brcm,bcm-nsp-smp";
			secondary-boot-reg = <0xffff0fec>;
			reg = <0x1>;
		};
	};

	pmu {
		compatible = "arm,cortex-a9-pmu";
		interrupts = <GIC_SPI 8 IRQ_TYPE_LEVEL_HIGH
			      GIC_SPI 9 IRQ_TYPE_LEVEL_HIGH>;
		interrupt-affinity = <&cpu0>, <&cpu1>;
	};

	mpcore@19000000 {
		compatible = "simple-bus";
		ranges = <0x00000000 0x19000000 0x00023000>;
		#address-cells = <1>;
		#size-cells = <1>;

		a9pll: arm_clk@0 {
			#clock-cells = <0>;
			compatible = "brcm,nsp-armpll";
			clocks = <&osc>;
			reg = <0x00000 0x1000>;
		};

		timer@20200 {
			compatible = "arm,cortex-a9-global-timer";
			reg = <0x20200 0x100>;
			interrupts = <GIC_PPI 11 IRQ_TYPE_EDGE_RISING>;
			clocks = <&periph_clk>;
		};

		twd-timer@20600 {
			compatible = "arm,cortex-a9-twd-timer";
			reg = <0x20600 0x20>;
			interrupts = <GIC_PPI 13 (GIC_CPU_MASK_SIMPLE(2) |
						  IRQ_TYPE_EDGE_RISING)>;
			clocks = <&periph_clk>;
		};

		twd-watchdog@20620 {
			compatible = "arm,cortex-a9-twd-wdt";
			reg = <0x20620 0x20>;
			interrupts = <GIC_PPI 14 (GIC_CPU_MASK_SIMPLE(2) |
						  IRQ_TYPE_LEVEL_HIGH)>;
			clocks = <&periph_clk>;
		};

		gic: interrupt-controller@21000 {
			compatible = "arm,cortex-a9-gic";
			#interrupt-cells = <3>;
			#address-cells = <0>;
			interrupt-controller;
			reg = <0x21000 0x1000>,
			      <0x20100 0x100>;
		};

		L2: cache-controller@22000 {
			compatible = "arm,pl310-cache";
			reg = <0x22000 0x1000>;
			cache-unified;
			cache-level = <2>;
		};
	};

	clocks {
		#address-cells = <1>;
		#size-cells = <1>;
		ranges;

		osc: oscillator {
			#clock-cells = <0>;
			compatible = "fixed-clock";
			clock-frequency = <25000000>;
		};

		iprocmed: iprocmed {
			#clock-cells = <0>;
			compatible = "fixed-factor-clock";
			clocks = <&genpll BCM_NSP_GENPLL_IPROCFAST_CLK>;
			clock-div = <2>;
			clock-mult = <1>;
		};

		iprocslow: iprocslow {
			#clock-cells = <0>;
			compatible = "fixed-factor-clock";
			clocks = <&genpll BCM_NSP_GENPLL_IPROCFAST_CLK>;
			clock-div = <4>;
			clock-mult = <1>;
		};

		periph_clk: periph_clk {
			#clock-cells = <0>;
			compatible = "fixed-factor-clock";
			clocks = <&a9pll>;
			clock-div = <2>;
			clock-mult = <1>;
		};
	};

	axi@18000000 {
		compatible = "simple-bus";
		ranges = <0x00000000 0x18000000 0x0011c40c>;
		#address-cells = <1>;
		#size-cells = <1>;

		gpioa: gpio@20 {
			compatible = "brcm,nsp-gpio-a";
			reg = <0x0020 0x70>,
			      <0x3f1c4 0x1c>;
			#gpio-cells = <2>;
			gpio-controller;
			ngpios = <32>;
			interrupt-controller;
			interrupts = <GIC_SPI 85 IRQ_TYPE_LEVEL_HIGH>;
			gpio-ranges = <&pinctrl 0 0 32>;
		};

		uart0: serial@300 {
			compatible = "ns16550a";
			reg = <0x0300 0x100>;
			interrupts = <GIC_SPI 85 IRQ_TYPE_LEVEL_HIGH>;
			clocks = <&osc>;
			status = "disabled";
		};

		uart1: serial@400 {
			compatible = "ns16550a";
			reg = <0x0400 0x100>;
			interrupts = <GIC_SPI 85 IRQ_TYPE_LEVEL_HIGH>;
			clocks = <&osc>;
			status = "disabled";
		};

<<<<<<< HEAD
		dma@20000 {
=======
		dma: dma@20000 {
>>>>>>> 24b8d41d
			compatible = "arm,pl330", "arm,primecell";
			reg = <0x20000 0x1000>;
			interrupts = <GIC_SPI 47 IRQ_TYPE_LEVEL_HIGH>,
				     <GIC_SPI 48 IRQ_TYPE_LEVEL_HIGH>,
				     <GIC_SPI 49 IRQ_TYPE_LEVEL_HIGH>,
				     <GIC_SPI 50 IRQ_TYPE_LEVEL_HIGH>,
				     <GIC_SPI 51 IRQ_TYPE_LEVEL_HIGH>,
				     <GIC_SPI 52 IRQ_TYPE_LEVEL_HIGH>,
				     <GIC_SPI 53 IRQ_TYPE_LEVEL_HIGH>,
				     <GIC_SPI 54 IRQ_TYPE_LEVEL_HIGH>,
				     <GIC_SPI 63 IRQ_TYPE_LEVEL_HIGH>;
			clocks = <&iprocslow>;
			clock-names = "apb_pclk";
			#dma-cells = <1>;
<<<<<<< HEAD
=======
			dma-coherent;
			status = "disabled";
		};

		sdio: sdhci@21000 {
			compatible = "brcm,sdhci-iproc-cygnus";
			reg = <0x21000 0x100>;
			interrupts = <GIC_SPI 145 IRQ_TYPE_LEVEL_HIGH>;
			sdhci,auto-cmd12;
			clocks = <&lcpll0 BCM_NSP_LCPLL0_SDIO_CLK>;
			dma-coherent;
			status = "disabled";
>>>>>>> 24b8d41d
		};

		amac0: ethernet@22000 {
			compatible = "brcm,nsp-amac";
			reg = <0x022000 0x1000>,
			      <0x110000 0x1000>;
			reg-names = "amac_base", "idm_base";
			interrupts = <GIC_SPI 147 IRQ_TYPE_LEVEL_HIGH>;
<<<<<<< HEAD
=======
			dma-coherent;
>>>>>>> 24b8d41d
			status = "disabled";
		};

		amac1: ethernet@23000 {
			compatible = "brcm,nsp-amac";
			reg = <0x023000 0x1000>,
			      <0x111000 0x1000>;
			reg-names = "amac_base", "idm_base";
			interrupts = <GIC_SPI 148 IRQ_TYPE_LEVEL_HIGH>;
<<<<<<< HEAD
			status = "disabled";
		};

=======
			dma-coherent;
			status = "disabled";
		};

		amac2: ethernet@24000 {
			compatible = "brcm,nsp-amac";
			reg = <0x024000 0x1000>,
			      <0x112000 0x1000>;
			reg-names = "amac_base", "idm_base";
			interrupts = <GIC_SPI 149 IRQ_TYPE_LEVEL_HIGH>;
			dma-coherent;
			status = "disabled";
		};

		mailbox: mailbox@25c00 {
			compatible = "brcm,iproc-fa2-mbox";
			reg = <0x25c00 0x400>;
			interrupts = <GIC_SPI 151 IRQ_TYPE_LEVEL_HIGH>;
			#mbox-cells = <1>;
			brcm,rx-status-len = <32>;
			brcm,use-bcm-hdr;
			dma-coherent;
		};

>>>>>>> 24b8d41d
		nand: nand@26000 {
			compatible = "brcm,nand-iproc", "brcm,brcmnand-v6.1";
			reg = <0x026000 0x600>,
			      <0x11b408 0x600>,
			      <0x026f00 0x20>;
			reg-names = "nand", "iproc-idm", "iproc-ext";
			interrupts = <GIC_SPI 68 IRQ_TYPE_LEVEL_HIGH>;

			#address-cells = <1>;
			#size-cells = <0>;

			brcm,nand-has-wp;
		};

<<<<<<< HEAD
=======
		qspi: spi@27200 {
			compatible = "brcm,spi-nsp-qspi", "brcm,spi-bcm-qspi";
			reg = <0x027200 0x184>,
			      <0x027000 0x124>,
			      <0x11c408 0x004>,
			      <0x0273a0 0x01c>;
			reg-names = "mspi", "bspi", "intr_regs",
				    "intr_status_reg";
			interrupts = <GIC_SPI 72 IRQ_TYPE_LEVEL_HIGH>,
				     <GIC_SPI 73 IRQ_TYPE_LEVEL_HIGH>,
				     <GIC_SPI 74 IRQ_TYPE_LEVEL_HIGH>,
				     <GIC_SPI 75 IRQ_TYPE_LEVEL_HIGH>,
				     <GIC_SPI 76 IRQ_TYPE_LEVEL_HIGH>,
				     <GIC_SPI 77 IRQ_TYPE_LEVEL_HIGH>,
				     <GIC_SPI 78 IRQ_TYPE_LEVEL_HIGH>;
			interrupt-names = "spi_lr_fullness_reached",
					  "spi_lr_session_aborted",
					  "spi_lr_impatient",
					  "spi_lr_session_done",
					  "spi_lr_overhead",
					  "mspi_done",
					  "mspi_halted";
			clocks = <&iprocmed>;
			clock-names = "iprocmed";
			num-cs = <2>;
			#address-cells = <1>;
			#size-cells = <0>;
		};

		xhci: usb@29000 {
			compatible = "generic-xhci";
			reg = <0x29000 0x1000>;
			interrupts = <GIC_SPI 80 IRQ_TYPE_LEVEL_HIGH>;
			phys = <&usb3_phy>;
			phy-names = "usb3-phy";
			dma-coherent;
			status = "disabled";
		};

		ehci0: usb@2a000 {
			compatible = "generic-ehci";
			reg = <0x2a000 0x100>;
			interrupts = <GIC_SPI 79 IRQ_TYPE_LEVEL_HIGH>;
			dma-coherent;
			status = "disabled";
		};

		ohci0: usb@2b000 {
			compatible = "generic-ohci";
			reg = <0x2b000 0x100>;
			interrupts = <GIC_SPI 79 IRQ_TYPE_LEVEL_HIGH>;
			dma-coherent;
			status = "disabled";
		};

		crypto@2f000 {
			compatible = "brcm,spum-nsp-crypto";
			reg = <0x2f000 0x900>;
			mboxes = <&mailbox 0>;
		};

		gpiob: gpio@30000 {
			compatible = "brcm,iproc-nsp-gpio", "brcm,iproc-gpio";
			reg = <0x30000 0x50>;
			#gpio-cells = <2>;
			gpio-controller;
			ngpios = <4>;
			interrupt-controller;
			interrupts = <GIC_SPI 87 IRQ_TYPE_LEVEL_HIGH>;
		};

>>>>>>> 24b8d41d
		pwm: pwm@31000 {
			compatible = "brcm,iproc-pwm";
			reg = <0x31000 0x28>;
			clocks = <&osc>;
			#pwm-cells = <3>;
			status = "disabled";
		};

		rng: rng@33000 {
			compatible = "brcm,bcm-nsp-rng";
			reg = <0x33000 0x14>;
		};

		ccbtimer0: timer@34000 {
			compatible = "arm,sp804", "arm,primecell";
			reg = <0x34000 0x1000>;
			interrupts = <GIC_SPI 90 IRQ_TYPE_LEVEL_HIGH>,
				     <GIC_SPI 91 IRQ_TYPE_LEVEL_HIGH>;
			clocks = <&iprocslow>;
			clock-names = "apb_pclk";
		};

		ccbtimer1: timer@35000 {
			compatible = "arm,sp804", "arm,primecell";
			reg = <0x35000 0x1000>;
			interrupts = <GIC_SPI 92 IRQ_TYPE_LEVEL_HIGH>,
				     <GIC_SPI 93 IRQ_TYPE_LEVEL_HIGH>;
			clocks = <&iprocslow>;
			clock-names = "apb_pclk";
		};

		srab: srab@36000 {
			compatible = "brcm,nsp-srab";
<<<<<<< HEAD
			reg = <0x36000 0x1000>;
			#address-cells = <1>;
			#size-cells = <0>;

=======
			reg = <0x36000 0x1000>,
			      <0x3f308 0x8>,
			      <0x3f410 0xc>;
			reg-names = "srab", "mux_config", "sgmii";
			interrupts = <GIC_SPI 95 IRQ_TYPE_LEVEL_HIGH>,
				     <GIC_SPI 96 IRQ_TYPE_LEVEL_HIGH>,
				     <GIC_SPI 97 IRQ_TYPE_LEVEL_HIGH>,
				     <GIC_SPI 98 IRQ_TYPE_LEVEL_HIGH>,
				     <GIC_SPI 99 IRQ_TYPE_LEVEL_HIGH>,
				     <GIC_SPI 100 IRQ_TYPE_LEVEL_HIGH>,
				     <GIC_SPI 101 IRQ_TYPE_LEVEL_HIGH>,
				     <GIC_SPI 102 IRQ_TYPE_LEVEL_HIGH>,
				     <GIC_SPI 103 IRQ_TYPE_LEVEL_HIGH>,
				     <GIC_SPI 104 IRQ_TYPE_LEVEL_HIGH>,
				     <GIC_SPI 105 IRQ_TYPE_LEVEL_HIGH>,
				     <GIC_SPI 106 IRQ_TYPE_LEVEL_HIGH>,
				     <GIC_SPI 107 IRQ_TYPE_LEVEL_HIGH>;
			interrupt-names = "link_state_p0",
					  "link_state_p1",
					  "link_state_p2",
					  "link_state_p3",
					  "link_state_p4",
					  "link_state_p5",
					  "link_state_p7",
					  "link_state_p8",
					  "phy",
					  "ts",
					  "imp_sleep_timer_p5",
					  "imp_sleep_timer_p7",
					  "imp_sleep_timer_p8";
>>>>>>> 24b8d41d
			status = "disabled";

			/* ports are defined in board DTS */
		};

		i2c0: i2c@38000 {
			compatible = "brcm,iproc-i2c";
			reg = <0x38000 0x50>;
			#address-cells = <1>;
			#size-cells = <0>;
			interrupts = <GIC_SPI 89 IRQ_TYPE_LEVEL_HIGH>;
			clock-frequency = <100000>;
			dma-coherent;
			status = "disabled";
		};

		watchdog@39000 {
			compatible = "arm,sp805", "arm,primecell";
			reg = <0x39000 0x1000>;
			interrupts = <GIC_SPI 126 IRQ_TYPE_LEVEL_HIGH>;
			clocks = <&iprocslow>, <&iprocslow>;
			clock-names = "wdog_clk", "apb_pclk";
		};

		lcpll0: lcpll0@3f100 {
			#clock-cells = <1>;
			compatible = "brcm,nsp-lcpll0";
			reg = <0x3f100 0x14>;
			clocks = <&osc>;
			clock-output-names = "lcpll0", "pcie_phy", "sdio",
					     "ddr_phy";
		};

		genpll: genpll@3f140 {
			#clock-cells = <1>;
			compatible = "brcm,nsp-genpll";
			reg = <0x3f140 0x24>;
			clocks = <&osc>;
			clock-output-names = "genpll", "phy", "ethernetclk",
					     "usbclk", "iprocfast", "sata1",
					     "sata2";
		};

		pinctrl: pinctrl@3f1c0 {
			compatible = "brcm,nsp-pinmux";
			reg = <0x3f1c0 0x04>,
			      <0x30028 0x04>,
			      <0x3f408 0x04>;
		};

<<<<<<< HEAD
=======
		thermal: thermal@3f2c0 {
			compatible = "brcm,ns-thermal";
			reg = <0x3f2c0 0x10>;
			#thermal-sensor-cells = <0>;
		};

>>>>>>> 24b8d41d
		sata_phy: sata_phy@40100 {
			compatible = "brcm,iproc-nsp-sata-phy";
			reg = <0x40100 0x340>;
			reg-names = "phy";
			#address-cells = <1>;
			#size-cells = <0>;

			sata_phy0: sata-phy@0 {
				reg = <0>;
				#phy-cells = <0>;
				status = "disabled";
			};

			sata_phy1: sata-phy@1 {
				reg = <1>;
				#phy-cells = <0>;
				status = "disabled";
			};
		};

		sata: ahci@41000 {
			compatible = "brcm,bcm-nsp-ahci";
			reg-names = "ahci", "top-ctrl";
			reg = <0x41000 0x1000>, <0x40020 0x1c>;
			interrupts = <GIC_SPI 159 IRQ_TYPE_LEVEL_HIGH>;
			#address-cells = <1>;
			#size-cells = <0>;
<<<<<<< HEAD
=======
			dma-coherent;
>>>>>>> 24b8d41d
			status = "disabled";

			sata0: sata-port@0 {
				reg = <0>;
				phys = <&sata_phy0>;
				phy-names = "sata-phy";
			};

			sata1: sata-port@1 {
				reg = <1>;
				phys = <&sata_phy1>;
				phy-names = "sata-phy";
			};
		};
<<<<<<< HEAD
=======

		usb3_phy: usb3-phy@104000 {
			compatible = "brcm,ns-bx-usb3-phy";
			reg = <0x104000 0x1000>,
			      <0x032000 0x1000>;
			reg-names = "dmp", "ccb-mii";
			#phy-cells = <0>;
			status = "disabled";
		};
>>>>>>> 24b8d41d
	};

	pcie0: pcie@18012000 {
		compatible = "brcm,iproc-pcie";
		reg = <0x18012000 0x1000>;

		#interrupt-cells = <1>;
		interrupt-map-mask = <0 0 0 0>;
		interrupt-map = <0 0 0 0 &gic GIC_SPI 131 IRQ_TYPE_LEVEL_HIGH>;

		linux,pci-domain = <0>;

		bus-range = <0x00 0xff>;

		#address-cells = <3>;
		#size-cells = <2>;
		device_type = "pci";

		/* Note: The HW does not support I/O resources.  So,
		 * only the memory resource range is being specified.
		 */
		ranges = <0x82000000 0 0x08000000 0x08000000 0 0x8000000>;

		dma-coherent;
		status = "disabled";

		msi-parent = <&msi0>;
<<<<<<< HEAD
		msi0: msi@18012000 {
			compatible = "brcm,iproc-msi";
			msi-controller;
			interrupt-parent = <&gic>;
			interrupts = <GIC_SPI 127 IRQ_TYPE_NONE>,
				     <GIC_SPI 128 IRQ_TYPE_NONE>,
				     <GIC_SPI 129 IRQ_TYPE_NONE>,
				     <GIC_SPI 130 IRQ_TYPE_NONE>;
=======
		msi0: msi-controller {
			compatible = "brcm,iproc-msi";
			msi-controller;
			interrupt-parent = <&gic>;
			interrupts = <GIC_SPI 127 IRQ_TYPE_LEVEL_HIGH>,
				     <GIC_SPI 128 IRQ_TYPE_LEVEL_HIGH>,
				     <GIC_SPI 129 IRQ_TYPE_LEVEL_HIGH>,
				     <GIC_SPI 130 IRQ_TYPE_LEVEL_HIGH>;
>>>>>>> 24b8d41d
			brcm,pcie-msi-inten;
		};
	};

	pcie1: pcie@18013000 {
		compatible = "brcm,iproc-pcie";
		reg = <0x18013000 0x1000>;

		#interrupt-cells = <1>;
		interrupt-map-mask = <0 0 0 0>;
		interrupt-map = <0 0 0 0 &gic GIC_SPI 137 IRQ_TYPE_LEVEL_HIGH>;

		linux,pci-domain = <1>;

		bus-range = <0x00 0xff>;

		#address-cells = <3>;
		#size-cells = <2>;
		device_type = "pci";

		/* Note: The HW does not support I/O resources.  So,
		 * only the memory resource range is being specified.
		 */
		ranges = <0x82000000 0 0x40000000 0x40000000 0 0x8000000>;

		dma-coherent;
		status = "disabled";

		msi-parent = <&msi1>;
<<<<<<< HEAD
		msi1: msi@18013000 {
			compatible = "brcm,iproc-msi";
			msi-controller;
			interrupt-parent = <&gic>;
			interrupts = <GIC_SPI 133 IRQ_TYPE_NONE>,
				     <GIC_SPI 134 IRQ_TYPE_NONE>,
				     <GIC_SPI 135 IRQ_TYPE_NONE>,
				     <GIC_SPI 136 IRQ_TYPE_NONE>;
=======
		msi1: msi-controller {
			compatible = "brcm,iproc-msi";
			msi-controller;
			interrupt-parent = <&gic>;
			interrupts = <GIC_SPI 133 IRQ_TYPE_LEVEL_HIGH>,
				     <GIC_SPI 134 IRQ_TYPE_LEVEL_HIGH>,
				     <GIC_SPI 135 IRQ_TYPE_LEVEL_HIGH>,
				     <GIC_SPI 136 IRQ_TYPE_LEVEL_HIGH>;
>>>>>>> 24b8d41d
			brcm,pcie-msi-inten;
		};
	};

	pcie2: pcie@18014000 {
		compatible = "brcm,iproc-pcie";
		reg = <0x18014000 0x1000>;

		#interrupt-cells = <1>;
		interrupt-map-mask = <0 0 0 0>;
		interrupt-map = <0 0 0 0 &gic GIC_SPI 143 IRQ_TYPE_LEVEL_HIGH>;

		linux,pci-domain = <2>;

		bus-range = <0x00 0xff>;

		#address-cells = <3>;
		#size-cells = <2>;
		device_type = "pci";

		/* Note: The HW does not support I/O resources.  So,
		 * only the memory resource range is being specified.
		 */
		ranges = <0x82000000 0 0x48000000 0x48000000 0 0x8000000>;

		dma-coherent;
		status = "disabled";

		msi-parent = <&msi2>;
<<<<<<< HEAD
		msi2: msi@18014000 {
			compatible = "brcm,iproc-msi";
			msi-controller;
			interrupt-parent = <&gic>;
			interrupts = <GIC_SPI 139 IRQ_TYPE_NONE>,
				     <GIC_SPI 140 IRQ_TYPE_NONE>,
				     <GIC_SPI 141 IRQ_TYPE_NONE>,
				     <GIC_SPI 142 IRQ_TYPE_NONE>;
			brcm,pcie-msi-inten;
		};
=======
		msi2: msi-controller {
			compatible = "brcm,iproc-msi";
			msi-controller;
			interrupt-parent = <&gic>;
			interrupts = <GIC_SPI 139 IRQ_TYPE_LEVEL_HIGH>,
				     <GIC_SPI 140 IRQ_TYPE_LEVEL_HIGH>,
				     <GIC_SPI 141 IRQ_TYPE_LEVEL_HIGH>,
				     <GIC_SPI 142 IRQ_TYPE_LEVEL_HIGH>;
			brcm,pcie-msi-inten;
		};
	};

	thermal-zones {
		cpu-thermal {
			polling-delay-passive = <0>;
			polling-delay = <1000>;
			coefficients = <(-556) 418000>;
			thermal-sensors = <&thermal>;

			trips {
				cpu-crit {
					temperature     = <125000>;
					hysteresis      = <0>;
					type            = "critical";
				};
			};

			cooling-maps {
			};
		};
>>>>>>> 24b8d41d
	};
};<|MERGE_RESOLUTION|>--- conflicted
+++ resolved
@@ -200,11 +200,7 @@
 			status = "disabled";
 		};
 
-<<<<<<< HEAD
-		dma@20000 {
-=======
 		dma: dma@20000 {
->>>>>>> 24b8d41d
 			compatible = "arm,pl330", "arm,primecell";
 			reg = <0x20000 0x1000>;
 			interrupts = <GIC_SPI 47 IRQ_TYPE_LEVEL_HIGH>,
@@ -219,8 +215,6 @@
 			clocks = <&iprocslow>;
 			clock-names = "apb_pclk";
 			#dma-cells = <1>;
-<<<<<<< HEAD
-=======
 			dma-coherent;
 			status = "disabled";
 		};
@@ -233,7 +227,6 @@
 			clocks = <&lcpll0 BCM_NSP_LCPLL0_SDIO_CLK>;
 			dma-coherent;
 			status = "disabled";
->>>>>>> 24b8d41d
 		};
 
 		amac0: ethernet@22000 {
@@ -242,10 +235,7 @@
 			      <0x110000 0x1000>;
 			reg-names = "amac_base", "idm_base";
 			interrupts = <GIC_SPI 147 IRQ_TYPE_LEVEL_HIGH>;
-<<<<<<< HEAD
-=======
-			dma-coherent;
->>>>>>> 24b8d41d
+			dma-coherent;
 			status = "disabled";
 		};
 
@@ -255,11 +245,6 @@
 			      <0x111000 0x1000>;
 			reg-names = "amac_base", "idm_base";
 			interrupts = <GIC_SPI 148 IRQ_TYPE_LEVEL_HIGH>;
-<<<<<<< HEAD
-			status = "disabled";
-		};
-
-=======
 			dma-coherent;
 			status = "disabled";
 		};
@@ -284,7 +269,6 @@
 			dma-coherent;
 		};
 
->>>>>>> 24b8d41d
 		nand: nand@26000 {
 			compatible = "brcm,nand-iproc", "brcm,brcmnand-v6.1";
 			reg = <0x026000 0x600>,
@@ -299,8 +283,6 @@
 			brcm,nand-has-wp;
 		};
 
-<<<<<<< HEAD
-=======
 		qspi: spi@27200 {
 			compatible = "brcm,spi-nsp-qspi", "brcm,spi-bcm-qspi";
 			reg = <0x027200 0x184>,
@@ -372,7 +354,6 @@
 			interrupts = <GIC_SPI 87 IRQ_TYPE_LEVEL_HIGH>;
 		};
 
->>>>>>> 24b8d41d
 		pwm: pwm@31000 {
 			compatible = "brcm,iproc-pwm";
 			reg = <0x31000 0x28>;
@@ -406,12 +387,6 @@
 
 		srab: srab@36000 {
 			compatible = "brcm,nsp-srab";
-<<<<<<< HEAD
-			reg = <0x36000 0x1000>;
-			#address-cells = <1>;
-			#size-cells = <0>;
-
-=======
 			reg = <0x36000 0x1000>,
 			      <0x3f308 0x8>,
 			      <0x3f410 0xc>;
@@ -442,7 +417,6 @@
 					  "imp_sleep_timer_p5",
 					  "imp_sleep_timer_p7",
 					  "imp_sleep_timer_p8";
->>>>>>> 24b8d41d
 			status = "disabled";
 
 			/* ports are defined in board DTS */
@@ -493,15 +467,12 @@
 			      <0x3f408 0x04>;
 		};
 
-<<<<<<< HEAD
-=======
 		thermal: thermal@3f2c0 {
 			compatible = "brcm,ns-thermal";
 			reg = <0x3f2c0 0x10>;
 			#thermal-sensor-cells = <0>;
 		};
 
->>>>>>> 24b8d41d
 		sata_phy: sata_phy@40100 {
 			compatible = "brcm,iproc-nsp-sata-phy";
 			reg = <0x40100 0x340>;
@@ -529,10 +500,7 @@
 			interrupts = <GIC_SPI 159 IRQ_TYPE_LEVEL_HIGH>;
 			#address-cells = <1>;
 			#size-cells = <0>;
-<<<<<<< HEAD
-=======
-			dma-coherent;
->>>>>>> 24b8d41d
+			dma-coherent;
 			status = "disabled";
 
 			sata0: sata-port@0 {
@@ -547,8 +515,6 @@
 				phy-names = "sata-phy";
 			};
 		};
-<<<<<<< HEAD
-=======
 
 		usb3_phy: usb3-phy@104000 {
 			compatible = "brcm,ns-bx-usb3-phy";
@@ -558,7 +524,6 @@
 			#phy-cells = <0>;
 			status = "disabled";
 		};
->>>>>>> 24b8d41d
 	};
 
 	pcie0: pcie@18012000 {
@@ -586,16 +551,6 @@
 		status = "disabled";
 
 		msi-parent = <&msi0>;
-<<<<<<< HEAD
-		msi0: msi@18012000 {
-			compatible = "brcm,iproc-msi";
-			msi-controller;
-			interrupt-parent = <&gic>;
-			interrupts = <GIC_SPI 127 IRQ_TYPE_NONE>,
-				     <GIC_SPI 128 IRQ_TYPE_NONE>,
-				     <GIC_SPI 129 IRQ_TYPE_NONE>,
-				     <GIC_SPI 130 IRQ_TYPE_NONE>;
-=======
 		msi0: msi-controller {
 			compatible = "brcm,iproc-msi";
 			msi-controller;
@@ -604,7 +559,6 @@
 				     <GIC_SPI 128 IRQ_TYPE_LEVEL_HIGH>,
 				     <GIC_SPI 129 IRQ_TYPE_LEVEL_HIGH>,
 				     <GIC_SPI 130 IRQ_TYPE_LEVEL_HIGH>;
->>>>>>> 24b8d41d
 			brcm,pcie-msi-inten;
 		};
 	};
@@ -634,16 +588,6 @@
 		status = "disabled";
 
 		msi-parent = <&msi1>;
-<<<<<<< HEAD
-		msi1: msi@18013000 {
-			compatible = "brcm,iproc-msi";
-			msi-controller;
-			interrupt-parent = <&gic>;
-			interrupts = <GIC_SPI 133 IRQ_TYPE_NONE>,
-				     <GIC_SPI 134 IRQ_TYPE_NONE>,
-				     <GIC_SPI 135 IRQ_TYPE_NONE>,
-				     <GIC_SPI 136 IRQ_TYPE_NONE>;
-=======
 		msi1: msi-controller {
 			compatible = "brcm,iproc-msi";
 			msi-controller;
@@ -652,7 +596,6 @@
 				     <GIC_SPI 134 IRQ_TYPE_LEVEL_HIGH>,
 				     <GIC_SPI 135 IRQ_TYPE_LEVEL_HIGH>,
 				     <GIC_SPI 136 IRQ_TYPE_LEVEL_HIGH>;
->>>>>>> 24b8d41d
 			brcm,pcie-msi-inten;
 		};
 	};
@@ -682,18 +625,6 @@
 		status = "disabled";
 
 		msi-parent = <&msi2>;
-<<<<<<< HEAD
-		msi2: msi@18014000 {
-			compatible = "brcm,iproc-msi";
-			msi-controller;
-			interrupt-parent = <&gic>;
-			interrupts = <GIC_SPI 139 IRQ_TYPE_NONE>,
-				     <GIC_SPI 140 IRQ_TYPE_NONE>,
-				     <GIC_SPI 141 IRQ_TYPE_NONE>,
-				     <GIC_SPI 142 IRQ_TYPE_NONE>;
-			brcm,pcie-msi-inten;
-		};
-=======
 		msi2: msi-controller {
 			compatible = "brcm,iproc-msi";
 			msi-controller;
@@ -724,6 +655,5 @@
 			cooling-maps {
 			};
 		};
->>>>>>> 24b8d41d
 	};
 };