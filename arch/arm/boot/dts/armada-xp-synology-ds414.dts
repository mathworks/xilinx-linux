--- conflicted
+++ resolved
@@ -295,56 +295,32 @@
 		 * change the default environment, unless you know
 		 * what you are doing.
 		 */
-<<<<<<< HEAD
-		partition@00000000 { /* u-boot */
-=======
 		partition@0 { /* u-boot */
->>>>>>> 24b8d41d
 			label = "RedBoot";
 			reg = <0x00000000 0x000d0000>; /* 832KB */
 		};
 
-<<<<<<< HEAD
-		partition@000c0000 { /* uImage */
-=======
 		partition@c0000 { /* uImage */
->>>>>>> 24b8d41d
 			label = "zImage";
 			reg = <0x000d0000 0x002d0000>; /* 2880KB */
 		};
 
-<<<<<<< HEAD
-		partition@003a0000 { /* uInitramfs */
-=======
 		partition@3a0000 { /* uInitramfs */
->>>>>>> 24b8d41d
 			label = "rd.gz";
 			reg = <0x003a0000 0x00430000>; /* 4250KB */
 		};
 
-<<<<<<< HEAD
-		partition@007d0000 { /* MAC address and serial number */
-=======
 		partition@7d0000 { /* MAC address and serial number */
->>>>>>> 24b8d41d
 			label = "vendor";
 			reg = <0x007d0000 0x00010000>; /* 64KB */
 		};
 
-<<<<<<< HEAD
-		partition@007e0000 {
-=======
 		partition@7e0000 {
->>>>>>> 24b8d41d
 			label = "RedBoot config";
 			reg = <0x007e0000 0x00010000>; /* 64KB */
 		};
 
-<<<<<<< HEAD
-		partition@007f0000 {
-=======
 		partition@7f0000 {
->>>>>>> 24b8d41d
 			label = "FIS directory";
 			reg = <0x007f0000 0x00010000>; /* 64KB */
 		};
