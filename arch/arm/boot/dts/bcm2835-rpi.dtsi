#include <dt-bindings/power/raspberrypi-power.h>

/ {
<<<<<<< HEAD
	memory {
		device_type = "memory";
		reg = <0 0x10000000>;
	};

=======
>>>>>>> 24b8d41d
	leds {
		compatible = "gpio-leds";

		act {
			label = "ACT";
			default-state = "keep";
			linux,default-trigger = "heartbeat";
		};
	};

	soc {
		firmware: firmware {
			compatible = "raspberrypi,bcm2835-firmware", "simple-mfd";
			#address-cells = <1>;
			#size-cells = <1>;

			mboxes = <&mailbox>;
			dma-ranges;
		};

		power: power {
			compatible = "raspberrypi,bcm2835-power";
			firmware = <&firmware>;
			#power-domain-cells = <1>;
		};

		vchiq: mailbox@7e00b840 {
			compatible = "brcm,bcm2835-vchiq";
			reg = <0x7e00b840 0x3c>;
			interrupts = <0 2>;
		};
	};
};

&gpio {
	pinctrl-names = "default";

	gpioout: gpioout {
		brcm,pins = <6>;
		brcm,function = <BCM2835_FSEL_GPIO_OUT>;
	};

	alt0: alt0 {
		brcm,pins = <4 5 7 8 9 10 11>;
		brcm,function = <BCM2835_FSEL_ALT0>;
	};
};

&i2c0 {
	pinctrl-names = "default";
	pinctrl-0 = <&i2c0_gpio0>;
	status = "okay";
	clock-frequency = <100000>;
};

&i2c1 {
	pinctrl-names = "default";
	pinctrl-0 = <&i2c1_gpio2>;
	status = "okay";
	clock-frequency = <100000>;
};

&usb {
	power-domains = <&power RPI_POWER_DOMAIN_USB>;
};

&vec {
	power-domains = <&power RPI_POWER_DOMAIN_VEC>;
	status = "okay";
};

&dsi0 {
	power-domains = <&power RPI_POWER_DOMAIN_DSI0>;
};

<<<<<<< HEAD
&usb {
	power-domains = <&power RPI_POWER_DOMAIN_USB>;
};

&v3d {
	power-domains = <&power RPI_POWER_DOMAIN_V3D>;
};

&hdmi {
	power-domains = <&power RPI_POWER_DOMAIN_HDMI>;
	status = "okay";
=======
&dsi1 {
	power-domains = <&power RPI_POWER_DOMAIN_DSI1>;
>>>>>>> 24b8d41d
};<|MERGE_RESOLUTION|>--- conflicted
+++ resolved
@@ -1,14 +1,6 @@
 #include <dt-bindings/power/raspberrypi-power.h>
 
 / {
-<<<<<<< HEAD
-	memory {
-		device_type = "memory";
-		reg = <0 0x10000000>;
-	};
-
-=======
->>>>>>> 24b8d41d
 	leds {
 		compatible = "gpio-leds";
 
@@ -84,20 +76,6 @@
 	power-domains = <&power RPI_POWER_DOMAIN_DSI0>;
 };
 
-<<<<<<< HEAD
-&usb {
-	power-domains = <&power RPI_POWER_DOMAIN_USB>;
-};
-
-&v3d {
-	power-domains = <&power RPI_POWER_DOMAIN_V3D>;
-};
-
-&hdmi {
-	power-domains = <&power RPI_POWER_DOMAIN_HDMI>;
-	status = "okay";
-=======
 &dsi1 {
 	power-domains = <&power RPI_POWER_DOMAIN_DSI1>;
->>>>>>> 24b8d41d
 };