// SPDX-License-Identifier: (GPL-2.0+ OR MIT)
/*
 * Copyright (c) 2015 Heiko Stuebner <heiko@sntech.de>
 */

/dts-v1/;
#include <dt-bindings/input/input.h>
#include <dt-bindings/pwm/pwm.h>
#include "rk3288.dtsi"

/ {
	model = "Netxeon R89";
	compatible = "netxeon,r89", "rockchip,rk3288";

	memory@0 {
		device_type = "memory";
		reg = <0x0 0x0 0x0 0x80000000>;
	};

	ext_gmac: external-gmac-clock {
		compatible = "fixed-clock";
		clock-frequency = <125000000>;
		clock-output-names = "ext_gmac";
		#clock-cells = <0>;
	};

	gpio-keys {
		compatible = "gpio-keys";
		autorepeat;

		pinctrl-names = "default";
		pinctrl-0 = <&pwrbtn>;

		power {
<<<<<<< HEAD
			gpios = <&gpio0 5 GPIO_ACTIVE_LOW>;
=======
			gpios = <&gpio0 RK_PA5 GPIO_ACTIVE_LOW>;
>>>>>>> 24b8d41d
			linux,code = <KEY_POWER>;
			label = "GPIO Key Power";
			linux,input-type = <1>;
			wakeup-source;
			debounce-interval = <100>;
		};
	};

	ir: ir-receiver {
		compatible = "gpio-ir-receiver";
		gpios = <&gpio7 RK_PA0 GPIO_ACTIVE_LOW>;
		pinctrl-names = "default";
		pinctrl-0 = <&ir_int>;
	};

	vcc_host: vcc-host-regulator {
		compatible = "regulator-fixed";
		enable-active-high;
		gpio = <&gpio0 RK_PB6 GPIO_ACTIVE_HIGH>;
		pinctrl-names = "default";
		pinctrl-0 = <&host_vbus_drv>;
		regulator-name = "vcc_host";
		regulator-always-on;
		regulator-boot-on;
	};

	vcc_otg: vcc-otg-regulator {
		compatible = "regulator-fixed";
		enable-active-high;
		gpio = <&gpio0 RK_PB4 GPIO_ACTIVE_HIGH>;
		pinctrl-names = "default";
		pinctrl-0 = <&otg_vbus_drv>;
		regulator-name = "vcc_otg";
		regulator-always-on;
		regulator-boot-on;
	};

	vcc_sdmmc: sdmmc-regulator {
		compatible = "regulator-fixed";
		regulator-name = "sdmmc-supply";
		regulator-min-microvolt = <3300000>;
		regulator-max-microvolt = <3300000>;
		gpio = <&gpio7 RK_PB3 GPIO_ACTIVE_LOW>;
		startup-delay-us = <100000>;
		vin-supply = <&vcc_io>;
	};

	vcc_sys: sys-regulator {
		compatible = "regulator-fixed";
		regulator-name = "sys-supply";
		regulator-min-microvolt = <5000000>;
		regulator-max-microvolt = <5000000>;
		regulator-always-on;
		regulator-boot-on;
	};
};

&cpu0 {
	cpu-supply = <&vdd_cpu>;
};

&cpu1 {
	cpu-supply = <&vdd_cpu>;
};

&cpu2 {
	cpu-supply = <&vdd_cpu>;
};

&cpu3 {
	cpu-supply = <&vdd_cpu>;
};

&gmac {
	phy-supply = <&vcc_lan>;
	phy-mode = "rgmii";
	clock_in_out = "input";
	snps,reset-gpio = <&gpio4 RK_PA7 GPIO_ACTIVE_HIGH>;
	snps,reset-active-low;
	snps,reset-delays-us = <0 10000 1000000>;
	assigned-clocks = <&cru SCLK_MAC>;
	assigned-clock-parents = <&ext_gmac>;
	pinctrl-names = "default";
	pinctrl-0 = <&rgmii_pins>;
	tx_delay = <0x30>;
	rx_delay = <0x10>;
	status = "okay";
};

&hdmi {
	status = "okay";
};

&i2c0 {
	status = "okay";

	vdd_cpu: pmic@40 {
		compatible = "silergy,syr827";
		reg = <0x40>;
		fcs,suspend-voltage-selector = <1>;
		regulator-name = "VDD_CPU";
		regulator-enable-ramp-delay = <300>;
		regulator-min-microvolt = <850000>;
		regulator-max-microvolt = <1350000>;
		regulator-ramp-delay = <8000>;
		regulator-always-on;
		regulator-boot-on;
		vin-supply = <&vcc_sys>;
	};

	vdd_gpu: pmic@41 {
		compatible = "silergy,syr828";
		reg = <0x41>;
		fcs,suspend-voltage-selector = <1>;
		regulator-name = "VDD_GPU";
		regulator-enable-ramp-delay = <300>;
		regulator-min-microvolt = <850000>;
		regulator-max-microvolt = <1350000>;
		regulator-ramp-delay = <8000>;
		regulator-always-on;
		regulator-boot-on;
		vin-supply = <&vcc_sys>;
	};

	rtc@51 {
		compatible = "haoyu,hym8563";
		reg = <0x51>;
		#clock-cells = <0>;
		clock-output-names = "xin32k";
		interrupt-parent = <&gpio0>;
		interrupts = <RK_PA4 IRQ_TYPE_EDGE_FALLING>;
		pinctrl-names = "default";
		pinctrl-0 = <&pmic_int>;
	};

	act8846: pmic@5a {
		compatible = "active-semi,act8846";
		reg = <0x5a>;
		pinctrl-names = "default";
		pinctrl-0 = <&pmic_vsel>, <&pwr_hold>;
		system-power-controller;

		regulators {
			vcc_ddr: REG1 {
				regulator-name = "VCC_DDR";
				regulator-min-microvolt = <1200000>;
				regulator-max-microvolt = <1200000>;
				regulator-always-on;
			};

			vcc_io: REG2 {
				regulator-name = "VCC_IO";
				regulator-min-microvolt = <3300000>;
				regulator-max-microvolt = <3300000>;
				regulator-always-on;
			};

			vdd_log: REG3 {
				regulator-name = "VDD_LOG";
				regulator-min-microvolt = <1000000>;
				regulator-max-microvolt = <1000000>;
				regulator-always-on;
			};

			vcc_20: REG4 {
				regulator-name = "VCC_20";
				regulator-min-microvolt = <2000000>;
				regulator-max-microvolt = <2000000>;
				regulator-always-on;
			};

			vccio_sd: REG5 {
				regulator-name = "VCCIO_SD";
				regulator-min-microvolt = <3300000>;
				regulator-max-microvolt = <3300000>;
				regulator-always-on;
			};

			vdd10_lcd: REG6 {
				regulator-name = "VDD10_LCD";
				regulator-min-microvolt = <1000000>;
				regulator-max-microvolt = <1000000>;
				regulator-always-on;
			};

			vcc_wl: REG7 {
				regulator-name = "VCC_WL";
				regulator-min-microvolt = <3300000>;
				regulator-max-microvolt = <3300000>;
				regulator-always-on;
			};

			vcca_33: REG8 {
				regulator-name = "VCCA_33";
				regulator-min-microvolt = <3300000>;
				regulator-max-microvolt = <3300000>;
				regulator-always-on;
			};

			vcc_lan: REG9 {
				regulator-name = "VCC_LAN";
				regulator-min-microvolt = <3300000>;
				regulator-max-microvolt = <3300000>;
				regulator-always-on;
			};

			vdd_10: REG10 {
				regulator-name = "VDD_10";
				regulator-min-microvolt = <1000000>;
				regulator-max-microvolt = <1000000>;
				regulator-always-on;
			};

			vcc_18: REG11 {
				regulator-name = "VCC_18";
				regulator-min-microvolt = <1800000>;
				regulator-max-microvolt = <1800000>;
				regulator-always-on;
			};

			vcc18_lcd: REG12 {
				regulator-name = "VCC18_LCD";
				regulator-min-microvolt = <1800000>;
				regulator-max-microvolt = <1800000>;
				regulator-always-on;
			};
		};
	};
};

&i2c5 {
	status = "okay";
};

&pinctrl {
	pcfg_output_high: pcfg-output-high {
		output-high;
	};

	pcfg_output_low: pcfg-output-low {
		output-low;
	};

	act8846 {
		pmic_vsel: pmic-vsel {
			rockchip,pins = <7 RK_PA1 RK_FUNC_GPIO &pcfg_output_low>;
		};

		pwr_hold: pwr-hold {
			rockchip,pins = <0 RK_PA6 RK_FUNC_GPIO &pcfg_output_high>;
		};
	};

	buttons {
		pwrbtn: pwrbtn {
			rockchip,pins = <0 RK_PA5 RK_FUNC_GPIO &pcfg_pull_up>;
		};
	};

	ir {
		ir_int: ir-int {
			rockchip,pins = <7 RK_PA0 RK_FUNC_GPIO &pcfg_pull_up>;
		};
	};

	pmic {
		pmic_int: pmic-int {
			rockchip,pins = <0 RK_PA4 RK_FUNC_GPIO &pcfg_pull_up>;
		};
	};

	usb {
		host_vbus_drv: host-vbus-drv {
			rockchip,pins = <0 RK_PB6 RK_FUNC_GPIO &pcfg_pull_none>;
		};

		otg_vbus_drv: otg-vbus-drv {
			rockchip,pins = <0 RK_PB4 RK_FUNC_GPIO &pcfg_pull_none>;
		};
	};
};

&pwm0 {
	status = "okay";
};

&saradc {
	vref-supply = <&vcc_18>;
	status = "okay";
};

&sdmmc {
	bus-width = <4>;
	cap-mmc-highspeed;
	cap-sd-highspeed;
	card-detect-delay = <200>;
	disable-wp;
	pinctrl-names = "default";
	pinctrl-0 = <&sdmmc_clk &sdmmc_cmd &sdmmc_cd &sdmmc_bus4>;
	vmmc-supply = <&vcc_sdmmc>;
	vqmmc-supply = <&vccio_sd>;
	status = "okay";
};

&tsadc {
	rockchip,hw-tshut-mode = <0>;
	rockchip,hw-tshut-polarity = <0>;
	status = "okay";
};

&uart0 {
	status = "okay";
};

&uart1 {
	status = "okay";
};

&uart2 {
	status = "okay";
};

&uart3 {
	status = "okay";
};

&uart4 {
	status = "okay";
};

&usb_host0_ehci {
	status = "okay";
};

&usb_host1 {
	status = "okay";
};

&usb_otg {
	status = "okay";
};

&usbphy {
	status = "okay";
};

&vopb {
	status = "okay";
};

&vopb_mmu {
	status = "okay";
};

&vopl {
	status = "okay";
};

&vopl_mmu {
	status = "okay";
};

&wdt {
	status = "okay";
};<|MERGE_RESOLUTION|>--- conflicted
+++ resolved
@@ -32,11 +32,7 @@
 		pinctrl-0 = <&pwrbtn>;
 
 		power {
-<<<<<<< HEAD
-			gpios = <&gpio0 5 GPIO_ACTIVE_LOW>;
-=======
 			gpios = <&gpio0 RK_PA5 GPIO_ACTIVE_LOW>;
->>>>>>> 24b8d41d
 			linux,code = <KEY_POWER>;
 			label = "GPIO Key Power";
 			linux,input-type = <1>;
