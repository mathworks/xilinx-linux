--- conflicted
+++ resolved
@@ -315,8 +315,6 @@
 	};
 };
 
-<<<<<<< HEAD
-=======
 &pinctrl_1 {
 	max8997_irq: max8997-irq {
 		samsung,pins = "gpx0-3", "gpx0-4";
@@ -324,7 +322,6 @@
 	};
 };
 
->>>>>>> 24b8d41d
 &sdhci_0 {
 	bus-width = <4>;
 	pinctrl-0 = <&sd0_clk &sd0_cmd &sd0_bus4 &sd0_cd>;
