--- conflicted
+++ resolved
@@ -83,65 +83,7 @@
 		};
 		/* Sensors mounted on all board variants */
 		i2c@80128000 {
-<<<<<<< HEAD
-			lsm303dlh@18 {
-				/* Accelerometer */
-				compatible = "st,lsm303dlh-accel";
-				st,drdy-int-pin = <1>;
-				drive-open-drain;
-				reg = <0x18>;
-				vdd-supply = <&ab8500_ldo_aux1_reg>;
-				vddio-supply = <&db8500_vsmps2_reg>;
-				pinctrl-names = "default";
-				pinctrl-0 = <&accel_tvk_mode>;
-				/*
-				 * These interrupts cannot be used: the other component
-				 * ST-Micro L3D4200D gyro that is connected to the same lines
-				 * cannot set its DRDY line to open drain, so it cannot be
-				 * shared with other peripherals. The should be defined for
-				 * the falling edge if they could be wired together.
-				 *
-				 * interrupts-extended =
-				 * <&gpio1 0 IRQ_TYPE_EDGE_FALLING>,
-				 * <&gpio2 19 IRQ_TYPE_EDGE_FALLING>;
-				 */
-			};
-			lsm303dlh@1e {
-				/* Magnetometer */
-				compatible = "st,lsm303dlh-magn";
-				reg = <0x1e>;
-				vdd-supply = <&ab8500_ldo_aux1_reg>;
-				vddio-supply = <&db8500_vsmps2_reg>;
-				/*
-				 * These interrupts cannot be used: the other component
-				 * ST-Micro L3D4200D gyro that is connected to the same lines
-				 * cannot set its DRDY line to open drain, so it cannot be
-				 * shared with other peripherals. The should be defined for
-				 * the falling edge if they could be wired together.
-				 *
-				 * interrupts-extended =
-				 * <&gpio1 0 IRQ_TYPE_EDGE_FALLING>,
-				 * <&gpio2 19 IRQ_TYPE_EDGE_FALLING>;
-				 */
-			};
-			lis331dl@1c {
-				/* Accelerometer */
-				compatible = "st,lis331dl-accel";
-				st,drdy-int-pin = <1>;
-				reg = <0x1c>;
-				vdd-supply = <&ab8500_ldo_aux1_reg>;
-				vddio-supply = <&db8500_vsmps2_reg>;
-				pinctrl-names = "default";
-				pinctrl-0 = <&accel_tvk_mode>;
-				interrupt-parent = <&gpio2>;
-				/* INT2 would need to be open drain */
-				interrupts = <18 IRQ_TYPE_EDGE_RISING>,
-					     <19 IRQ_TYPE_EDGE_RISING>;
-			};
-			ak8974@0f {
-=======
 			ak8974@f {
->>>>>>> 24b8d41d
 				/* Magnetometer */
 				compatible = "asahi-kasei,ak8974";
 				reg = <0x0f>;
