--- conflicted
+++ resolved
@@ -289,17 +289,6 @@
 		clock-div = <4>;
 	};
 
-<<<<<<< HEAD
-	cefuse_fck: cefuse_fck@a20 {
-		#clock-cells = <0>;
-		compatible = "ti,gate-clock";
-		clocks = <&sys_clkin_ck>;
-		ti,bit-shift = <1>;
-		reg = <0x0a20>;
-	};
-
-=======
->>>>>>> 24b8d41d
 	clk_24mhz: clk_24mhz {
 		#clock-cells = <0>;
 		compatible = "fixed-factor-clock";
@@ -316,17 +305,6 @@
 		clock-div = <732>;
 	};
 
-<<<<<<< HEAD
-	clkdiv32k_ick: clkdiv32k_ick@14c {
-		#clock-cells = <0>;
-		compatible = "ti,gate-clock";
-		clocks = <&clkdiv32k_ck>;
-		ti,bit-shift = <1>;
-		reg = <0x014c>;
-	};
-
-=======
->>>>>>> 24b8d41d
 	l3_gclk: l3_gclk {
 		#clock-cells = <0>;
 		compatible = "fixed-factor-clock";
@@ -500,41 +478,6 @@
 		reg = <0x053c>;
 	};
 
-<<<<<<< HEAD
-	gpio0_dbclk: gpio0_dbclk@408 {
-		#clock-cells = <0>;
-		compatible = "ti,gate-clock";
-		clocks = <&gpio0_dbclk_mux_ck>;
-		ti,bit-shift = <18>;
-		reg = <0x0408>;
-	};
-
-	gpio1_dbclk: gpio1_dbclk@ac {
-		#clock-cells = <0>;
-		compatible = "ti,gate-clock";
-		clocks = <&clkdiv32k_ick>;
-		ti,bit-shift = <18>;
-		reg = <0x00ac>;
-	};
-
-	gpio2_dbclk: gpio2_dbclk@b0 {
-		#clock-cells = <0>;
-		compatible = "ti,gate-clock";
-		clocks = <&clkdiv32k_ick>;
-		ti,bit-shift = <18>;
-		reg = <0x00b0>;
-	};
-
-	gpio3_dbclk: gpio3_dbclk@b4 {
-		#clock-cells = <0>;
-		compatible = "ti,gate-clock";
-		clocks = <&clkdiv32k_ick>;
-		ti,bit-shift = <18>;
-		reg = <0x00b4>;
-	};
-
-=======
->>>>>>> 24b8d41d
 	lcd_gclk: lcd_gclk@534 {
 		#clock-cells = <0>;
 		compatible = "ti,mux-clock";
@@ -583,61 +526,6 @@
 		reg = <0x0700>;
 	};
 
-<<<<<<< HEAD
-	dbg_sysclk_ck: dbg_sysclk_ck@414 {
-		#clock-cells = <0>;
-		compatible = "ti,gate-clock";
-		clocks = <&sys_clkin_ck>;
-		ti,bit-shift = <19>;
-		reg = <0x0414>;
-	};
-
-	dbg_clka_ck: dbg_clka_ck@414 {
-		#clock-cells = <0>;
-		compatible = "ti,gate-clock";
-		clocks = <&dpll_core_m4_ck>;
-		ti,bit-shift = <30>;
-		reg = <0x0414>;
-	};
-
-	stm_pmd_clock_mux_ck: stm_pmd_clock_mux_ck@414 {
-		#clock-cells = <0>;
-		compatible = "ti,mux-clock";
-		clocks = <&dbg_sysclk_ck>, <&dbg_clka_ck>;
-		ti,bit-shift = <22>;
-		reg = <0x0414>;
-	};
-
-	trace_pmd_clk_mux_ck: trace_pmd_clk_mux_ck@414 {
-		#clock-cells = <0>;
-		compatible = "ti,mux-clock";
-		clocks = <&dbg_sysclk_ck>, <&dbg_clka_ck>;
-		ti,bit-shift = <20>;
-		reg = <0x0414>;
-	};
-
-	stm_clk_div_ck: stm_clk_div_ck@414 {
-		#clock-cells = <0>;
-		compatible = "ti,divider-clock";
-		clocks = <&stm_pmd_clock_mux_ck>;
-		ti,bit-shift = <27>;
-		ti,max-div = <64>;
-		reg = <0x0414>;
-		ti,index-power-of-two;
-	};
-
-	trace_clk_div_ck: trace_clk_div_ck@414 {
-		#clock-cells = <0>;
-		compatible = "ti,divider-clock";
-		clocks = <&trace_pmd_clk_mux_ck>;
-		ti,bit-shift = <24>;
-		ti,max-div = <64>;
-		reg = <0x0414>;
-		ti,index-power-of-two;
-	};
-
-=======
->>>>>>> 24b8d41d
 	clkout2_ck: clkout2_ck@700 {
 		#clock-cells = <0>;
 		compatible = "ti,gate-clock";
