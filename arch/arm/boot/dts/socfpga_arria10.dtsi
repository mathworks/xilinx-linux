--- conflicted
+++ resolved
@@ -68,11 +68,8 @@
 				#dma-requests = <32>;
 				clocks = <&l4_main_clk>;
 				clock-names = "apb_pclk";
-<<<<<<< HEAD
-=======
 				resets = <&rst DMA_RESET>, <&rst DMA_OCP_RESET>;
 				reset-names = "dma", "dma-ocp";
->>>>>>> 24b8d41d
 			};
 		};
 
@@ -620,9 +617,6 @@
 			status = "disabled";
 		};
 
-<<<<<<< HEAD
-		L2: l2-cache@fffff000 {
-=======
 		spi1: spi@ffda5000 {
 			compatible = "snps,dw-apb-ssi";
 			#address-cells = <1>;
@@ -645,7 +639,6 @@
 		};
 
 		L2: cache-controller@fffff000 {
->>>>>>> 24b8d41d
 			compatible = "arm,pl310-cache";
 			reg = <0xfffff000 0x1000>;
 			interrupts = <0 18 IRQ_TYPE_LEVEL_HIGH>;
@@ -688,11 +681,7 @@
 			reg = <0xffe00000 0x40000>;
 		};
 
-<<<<<<< HEAD
-		eccmgr: eccmgr@ffd06000 {
-=======
 		eccmgr: eccmgr {
->>>>>>> 24b8d41d
 			compatible = "altr,socfpga-a10-ecc-manager";
 			altr,sysmgr-syscon = <&sysmgr>;
 			#address-cells = <1>;
@@ -757,8 +746,6 @@
 			};
 		};
 
-<<<<<<< HEAD
-=======
 		qspi: spi@ff809000 {
 			compatible = "cdns,qspi-nor";
 			#address-cells = <1>;
@@ -775,7 +762,6 @@
 			status = "disabled";
 		};
 
->>>>>>> 24b8d41d
 		rst: rstmgr@ffd05000 {
 			#reset-cells = <1>;
 			compatible = "altr,rst-mgr";
