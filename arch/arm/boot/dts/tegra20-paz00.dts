// SPDX-License-Identifier: GPL-2.0
/dts-v1/;

#include <dt-bindings/input/input.h>
#include "tegra20.dtsi"
#include "tegra20-cpu-opp.dtsi"
#include "tegra20-cpu-opp-microvolt.dtsi"

/ {
	model = "Toshiba AC100 / Dynabook AZ";
	compatible = "compal,paz00", "nvidia,tegra20";

	aliases {
		rtc0 = "/i2c@7000d000/tps6586x@34";
		rtc1 = "/rtc@7000e000";
		serial0 = &uarta;
		serial1 = &uartc;
	};

	chosen {
		stdout-path = "serial0:115200n8";
	};

<<<<<<< HEAD
	memory {
=======
	memory@0 {
>>>>>>> 24b8d41d
		reg = <0x00000000 0x20000000>;
	};

	host1x@50000000 {
		dc@54200000 {
			rgb {
				status = "okay";

				nvidia,panel = <&panel>;
			};
		};

		hdmi@54280000 {
			status = "okay";

			vdd-supply = <&hdmi_vdd_reg>;
			pll-supply = <&hdmi_pll_reg>;

			nvidia,ddc-i2c-bus = <&hdmi_ddc>;
			nvidia,hpd-gpio = <&gpio TEGRA_GPIO(N, 7)
				GPIO_ACTIVE_HIGH>;
		};
	};

	pinmux@70000014 {
		pinctrl-names = "default";
		pinctrl-0 = <&state_default>;

		state_default: pinmux {
			ata {
				nvidia,pins = "ata", "atc", "atd", "ate",
					"dap2", "gmb", "gmc", "gmd", "spia",
					"spib", "spic", "spid", "spie";
				nvidia,function = "gmi";
			};
			atb {
				nvidia,pins = "atb", "gma", "gme";
				nvidia,function = "sdio4";
			};
			cdev1 {
				nvidia,pins = "cdev1";
				nvidia,function = "plla_out";
			};
			cdev2 {
				nvidia,pins = "cdev2";
				nvidia,function = "pllp_out4";
			};
			crtp {
				nvidia,pins = "crtp";
				nvidia,function = "crt";
			};
			csus {
				nvidia,pins = "csus";
				nvidia,function = "pllc_out1";
			};
			dap1 {
				nvidia,pins = "dap1";
				nvidia,function = "dap1";
			};
			dap3 {
				nvidia,pins = "dap3";
				nvidia,function = "dap3";
			};
			dap4 {
				nvidia,pins = "dap4";
				nvidia,function = "dap4";
			};
			ddc {
				nvidia,pins = "ddc";
				nvidia,function = "i2c2";
			};
			dta {
				nvidia,pins = "dta", "dtb", "dtc", "dtd", "dte";
				nvidia,function = "rsvd1";
			};
			dtf {
				nvidia,pins = "dtf";
				nvidia,function = "i2c3";
			};
			gpu {
				nvidia,pins = "gpu", "sdb", "sdd";
				nvidia,function = "pwm";
			};
			gpu7 {
				nvidia,pins = "gpu7";
				nvidia,function = "rtck";
			};
			gpv {
				nvidia,pins = "gpv", "slxa", "slxk";
				nvidia,function = "pcie";
			};
			hdint {
				nvidia,pins = "hdint", "pta";
				nvidia,function = "hdmi";
			};
			i2cp {
				nvidia,pins = "i2cp";
				nvidia,function = "i2cp";
			};
			irrx {
				nvidia,pins = "irrx", "irtx";
				nvidia,function = "uarta";
			};
			kbca {
				nvidia,pins = "kbca", "kbcc", "kbce", "kbcf";
				nvidia,function = "kbc";
			};
			kbcb {
				nvidia,pins = "kbcb", "kbcd";
				nvidia,function = "sdio2";
			};
			lcsn {
				nvidia,pins = "lcsn", "ld0", "ld1", "ld2",
					"ld3", "ld4", "ld5", "ld6", "ld7",
					"ld8", "ld9", "ld10", "ld11", "ld12",
					"ld13", "ld14", "ld15", "ld16", "ld17",
					"ldc", "ldi", "lhp0", "lhp1", "lhp2",
					"lhs", "lm0", "lm1", "lpp", "lpw0",
					"lpw1", "lpw2", "lsc0", "lsc1", "lsck",
					"lsda", "lsdi", "lspi", "lvp0", "lvp1",
					"lvs";
				nvidia,function = "displaya";
			};
			owc {
				nvidia,pins = "owc";
				nvidia,function = "owr";
			};
			pmc {
				nvidia,pins = "pmc";
				nvidia,function = "pwr_on";
			};
			rm {
				nvidia,pins = "rm";
				nvidia,function = "i2c1";
			};
			sdc {
				nvidia,pins = "sdc";
				nvidia,function = "twc";
			};
			sdio1 {
				nvidia,pins = "sdio1";
				nvidia,function = "sdio1";
			};
			slxc {
				nvidia,pins = "slxc", "slxd";
				nvidia,function = "spi4";
			};
			spdi {
				nvidia,pins = "spdi", "spdo";
				nvidia,function = "rsvd2";
			};
			spif {
				nvidia,pins = "spif", "uac";
				nvidia,function = "rsvd4";
			};
			spig {
				nvidia,pins = "spig", "spih";
				nvidia,function = "spi2_alt";
			};
			uaa {
				nvidia,pins = "uaa", "uab", "uda";
				nvidia,function = "ulpi";
			};
			uad {
				nvidia,pins = "uad";
				nvidia,function = "spdif";
			};
			uca {
				nvidia,pins = "uca", "ucb";
				nvidia,function = "uartc";
			};
			conf_ata {
				nvidia,pins = "ata", "atb", "atc", "atd", "ate",
					"cdev1", "cdev2", "dap1", "dap2", "dtf",
					"gma", "gmb", "gmc", "gmd", "gme",
					"gpu", "gpu7", "gpv", "i2cp", "pta",
					"rm", "sdio1", "slxk", "spdo", "uac",
					"uda";
				nvidia,pull = <TEGRA_PIN_PULL_NONE>;
				nvidia,tristate = <TEGRA_PIN_DISABLE>;
			};
			conf_ck32 {
				nvidia,pins = "ck32", "ddrc", "pmca", "pmcb",
					"pmcc", "pmcd", "pmce", "xm2c", "xm2d";
				nvidia,pull = <TEGRA_PIN_PULL_NONE>;
			};
			conf_crtp {
				nvidia,pins = "crtp", "dap3", "dap4", "dtb",
					"dtc", "dte", "slxa", "slxc", "slxd",
					"spdi";
				nvidia,pull = <TEGRA_PIN_PULL_NONE>;
				nvidia,tristate = <TEGRA_PIN_ENABLE>;
			};
			conf_csus {
				nvidia,pins = "csus", "spia", "spib", "spid",
					"spif";
				nvidia,pull = <TEGRA_PIN_PULL_DOWN>;
				nvidia,tristate = <TEGRA_PIN_ENABLE>;
			};
			conf_ddc {
				nvidia,pins = "ddc", "irrx", "irtx", "kbca",
					"kbcb", "kbcc", "kbcd", "kbce", "kbcf",
					"spic", "spig", "uaa", "uab";
				nvidia,pull = <TEGRA_PIN_PULL_UP>;
				nvidia,tristate = <TEGRA_PIN_DISABLE>;
			};
			conf_dta {
				nvidia,pins = "dta", "dtd", "owc", "sdc", "sdd",
					"spie", "spih", "uad", "uca", "ucb";
				nvidia,pull = <TEGRA_PIN_PULL_UP>;
				nvidia,tristate = <TEGRA_PIN_ENABLE>;
			};
			conf_hdint {
				nvidia,pins = "hdint", "ld0", "ld1", "ld2",
					"ld3", "ld4", "ld5", "ld6", "ld7",
					"ld8", "ld9", "ld10", "ld11", "ld12",
					"ld13", "ld14", "ld15", "ld16", "ld17",
					"ldc", "ldi", "lhs", "lsc0", "lspi",
					"lvs", "pmc";
				nvidia,tristate = <TEGRA_PIN_DISABLE>;
			};
			conf_lc {
				nvidia,pins = "lc", "ls";
				nvidia,pull = <TEGRA_PIN_PULL_UP>;
			};
			conf_lcsn {
				nvidia,pins = "lcsn", "lhp0", "lhp1", "lhp2",
					"lm0", "lm1", "lpp", "lpw0", "lpw1",
					"lpw2", "lsc1", "lsck", "lsda", "lsdi",
					"lvp0", "lvp1", "sdb";
				nvidia,tristate = <TEGRA_PIN_ENABLE>;
			};
			conf_ld17_0 {
				nvidia,pins = "ld17_0", "ld19_18", "ld21_20",
					"ld23_22";
				nvidia,pull = <TEGRA_PIN_PULL_DOWN>;
			};
		};
	};

	i2s@70002800 {
		status = "okay";
	};

	serial@70006000 {
		status = "okay";
	};

	serial@70006200 {
		status = "okay";
	};

	pwm: pwm@7000a000 {
		status = "okay";
	};

	lvds_ddc: i2c@7000c000 {
		status = "okay";
		clock-frequency = <400000>;

		alc5632: alc5632@1e {
			compatible = "realtek,alc5632";
			reg = <0x1e>;
			gpio-controller;
			#gpio-cells = <2>;
		};
	};

	hdmi_ddc: i2c@7000c400 {
		status = "okay";
		clock-frequency = <100000>;
	};

	nvec@7000c500 {
		compatible = "nvidia,nvec";
		reg = <0x7000c500 0x100>;
		interrupts = <GIC_SPI 92 IRQ_TYPE_LEVEL_HIGH>;
		#address-cells = <1>;
		#size-cells = <0>;
		clock-frequency = <80000>;
		request-gpios = <&gpio TEGRA_GPIO(V, 2) GPIO_ACTIVE_HIGH>;
		slave-addr = <138>;
		clocks = <&tegra_car TEGRA20_CLK_I2C3>,
			 <&tegra_car TEGRA20_CLK_PLL_P_OUT3>;
		clock-names = "div-clk", "fast-clk";
		resets = <&tegra_car 67>;
		reset-names = "i2c";
	};

	memory-controller@7000f400 {
		nvidia,use-ram-code;

		emc-tables@0 {
			nvidia,ram-code = <0x0>;
			#address-cells = <1>;
			#size-cells = <0>;

			emc-table@166500 {
				reg = <166500>;
				compatible = "nvidia,tegra20-emc-table";
				clock-frequency = <166500>;
				nvidia,emc-registers = <0x0000000a 0x00000016
					0x00000008 0x00000003 0x00000004 0x00000004
					0x00000002 0x0000000c 0x00000003 0x00000003
					0x00000002 0x00000001 0x00000004 0x00000005
					0x00000004 0x00000009 0x0000000d 0x000004df
					0x00000000 0x00000003 0x00000003 0x00000003
					0x00000003 0x00000001 0x0000000a 0x000000c8
					0x00000003 0x00000006 0x00000004 0x00000008
					0x00000002 0x00000000 0x00000000 0x00000002
					0x00000000 0x00000000 0x00000083 0xe03b0323
					0x007fe010 0x00001414 0x00000000 0x00000000
					0x00000000 0x00000000 0x00000000 0x00000000>;
			};

			emc-table@333000 {
				reg = <333000>;
				compatible = "nvidia,tegra20-emc-table";
				clock-frequency = <333000>;
				nvidia,emc-registers = <0x00000018 0x00000033
					0x00000012 0x00000004 0x00000004 0x00000005
					0x00000003 0x0000000c 0x00000006 0x00000006
					0x00000003 0x00000001 0x00000004 0x00000005
					0x00000004 0x00000009 0x0000000d 0x00000bff
					0x00000000 0x00000003 0x00000003 0x00000006
					0x00000006 0x00000001 0x00000011 0x000000c8
					0x00000003 0x0000000e 0x00000007 0x00000008
					0x00000002 0x00000000 0x00000000 0x00000002
					0x00000000 0x00000000 0x00000083 0xf0440303
					0x007fe010 0x00001414 0x00000000 0x00000000
					0x00000000 0x00000000 0x00000000 0x00000000>;
			};
		};
	};

	i2c@7000d000 {
		status = "okay";
		clock-frequency = <400000>;

		pmic: tps6586x@34 {
			compatible = "ti,tps6586x";
			reg = <0x34>;
			interrupts = <GIC_SPI 86 IRQ_TYPE_LEVEL_HIGH>;

			#gpio-cells = <2>;
			gpio-controller;

			sys-supply = <&p5valw_reg>;
			vin-sm0-supply = <&sys_reg>;
			vin-sm1-supply = <&sys_reg>;
			vin-sm2-supply = <&sys_reg>;
			vinldo01-supply = <&sm2_reg>;
			vinldo23-supply = <&sm2_reg>;
			vinldo4-supply = <&sm2_reg>;
			vinldo678-supply = <&sm2_reg>;
			vinldo9-supply = <&sm2_reg>;

			regulators {
				sys_reg: sys {
					regulator-name = "vdd_sys";
					regulator-always-on;
				};

				core_vdd_reg: sm0 {
					regulator-name = "+1.2vs_sm0,vdd_core";
					regulator-min-microvolt = <1200000>;
					regulator-max-microvolt = <1225000>;
					regulator-coupled-with = <&rtc_vdd_reg &cpu_vdd_reg>;
					regulator-coupled-max-spread = <170000 450000>;
					regulator-always-on;

					nvidia,tegra-core-regulator;
				};

				cpu_vdd_reg: sm1 {
					regulator-name = "+1.0vs_sm1,vdd_cpu";
					regulator-min-microvolt = <750000>;
					regulator-max-microvolt = <1100000>;
					regulator-coupled-with = <&core_vdd_reg &rtc_vdd_reg>;
					regulator-coupled-max-spread = <450000 450000>;
					regulator-always-on;

					nvidia,tegra-cpu-regulator;
				};

				sm2_reg: sm2 {
					regulator-name = "+3.7vs_sm2,vin_ldo*";
					regulator-min-microvolt = <3700000>;
					regulator-max-microvolt = <3700000>;
					regulator-always-on;
				};

				/* LDO0 is not connected to anything */

				ldo1 {
					regulator-name = "+1.1vs_ldo1,avdd_pll*";
					regulator-min-microvolt = <1100000>;
					regulator-max-microvolt = <1100000>;
					regulator-always-on;
				};

				rtc_vdd_reg: ldo2 {
					regulator-name = "+1.2vs_ldo2,vdd_rtc";
					regulator-min-microvolt = <1200000>;
					regulator-max-microvolt = <1225000>;
					regulator-coupled-with = <&core_vdd_reg &cpu_vdd_reg>;
					regulator-coupled-max-spread = <170000 450000>;
					regulator-always-on;

					nvidia,tegra-rtc-regulator;
				};

				ldo3 {
					regulator-name = "+3.3vs_ldo3,avdd_usb*";
					regulator-min-microvolt = <3300000>;
					regulator-max-microvolt = <3300000>;
					regulator-always-on;
				};

				ldo4 {
					regulator-name = "+1.8vs_ldo4,avdd_osc,vddio_sys";
					regulator-min-microvolt = <1800000>;
					regulator-max-microvolt = <1800000>;
					regulator-always-on;
				};

				ldo5 {
					regulator-name = "+2.85vs_ldo5,vcore_mmc";
					regulator-min-microvolt = <2850000>;
					regulator-max-microvolt = <2850000>;
					regulator-always-on;
				};

				ldo6 {
					/*
					 * Research indicates this should be
					 * 1.8v; other boards that use this
					 * rail for the same purpose need it
					 * set to 1.8v. The schematic signal
					 * name is incorrect; perhaps copied
					 * from an incorrect NVIDIA reference.
					 */
					regulator-name = "+2.85vs_ldo6,avdd_vdac";
					regulator-min-microvolt = <1800000>;
					regulator-max-microvolt = <1800000>;
				};

				hdmi_vdd_reg: ldo7 {
					regulator-name = "+3.3vs_ldo7,avdd_hdmi";
					regulator-min-microvolt = <3300000>;
					regulator-max-microvolt = <3300000>;
				};

				hdmi_pll_reg: ldo8 {
					regulator-name = "+1.8vs_ldo8,avdd_hdmi_pll";
					regulator-min-microvolt = <1800000>;
					regulator-max-microvolt = <1800000>;
				};

				ldo9 {
					regulator-name = "+2.85vs_ldo9,vdd_ddr_rx";
					regulator-min-microvolt = <2850000>;
					regulator-max-microvolt = <2850000>;
					regulator-always-on;
				};

				ldo_rtc {
					regulator-name = "+3.3vs_rtc";
					regulator-min-microvolt = <3300000>;
					regulator-max-microvolt = <3300000>;
					regulator-always-on;
				};
			};
		};

		adt7461@4c {
			compatible = "adi,adt7461";
			reg = <0x4c>;
		};
	};

	pmc@7000e400 {
		nvidia,invert-interrupt;
		nvidia,suspend-mode = <1>;
		nvidia,cpu-pwr-good-time = <2000>;
		nvidia,cpu-pwr-off-time = <0>;
		nvidia,core-pwr-good-time = <3845 3845>;
		nvidia,core-pwr-off-time = <0>;
		nvidia,sys-clock-req-active-high;
	};

	usb@c5000000 {
		compatible = "nvidia,tegra20-udc";
		status = "okay";
		dr_mode = "peripheral";
	};

	usb-phy@c5000000 {
		status = "okay";
	};

	usb@c5004000 {
		status = "okay";
		nvidia,phy-reset-gpio = <&gpio TEGRA_GPIO(V, 0)
			GPIO_ACTIVE_LOW>;
	};

	usb-phy@c5004000 {
		status = "okay";
		nvidia,phy-reset-gpio = <&gpio TEGRA_GPIO(V, 0)
			GPIO_ACTIVE_LOW>;
	};

	usb@c5008000 {
		status = "okay";
	};

	usb-phy@c5008000 {
		status = "okay";
	};

	mmc@c8000000 {
		status = "okay";
		cd-gpios = <&gpio TEGRA_GPIO(V, 5) GPIO_ACTIVE_LOW>;
		wp-gpios = <&gpio TEGRA_GPIO(H, 1) GPIO_ACTIVE_HIGH>;
		power-gpios = <&gpio TEGRA_GPIO(V, 1) GPIO_ACTIVE_HIGH>;
		bus-width = <4>;
	};

	mmc@c8000600 {
		status = "okay";
		bus-width = <8>;
		non-removable;
	};

	backlight: backlight {
		compatible = "pwm-backlight";

		enable-gpios = <&gpio TEGRA_GPIO(U, 4) GPIO_ACTIVE_HIGH>;
		pwms = <&pwm 0 5000000>;

		brightness-levels = <0 16 32 48 64 80 96 112 128 144 160 176 192 208 224 240 255>;
		default-brightness-level = <10>;

		backlight-boot-off;
	};

<<<<<<< HEAD
	clocks {
		compatible = "simple-bus";
		#address-cells = <1>;
		#size-cells = <0>;

		clk32k_in: clock@0 {
			compatible = "fixed-clock";
			reg = <0>;
			#clock-cells = <0>;
			clock-frequency = <32768>;
		};
=======
	clk32k_in: clock@0 {
		compatible = "fixed-clock";
		clock-frequency = <32768>;
		#clock-cells = <0>;
>>>>>>> 24b8d41d
	};

	gpio-keys {
		compatible = "gpio-keys";

		wakeup {
			label = "Wakeup";
			gpios = <&gpio TEGRA_GPIO(J, 7) GPIO_ACTIVE_LOW>;
<<<<<<< HEAD
			linux,code = <KEY_POWER>;
=======
			linux,code = <KEY_WAKEUP>;
>>>>>>> 24b8d41d
			wakeup-source;
		};
	};

	gpio-leds {
		compatible = "gpio-leds";

		led-0 {
			label = "wifi-led";
			gpios = <&gpio TEGRA_GPIO(D, 0) GPIO_ACTIVE_HIGH>;
			linux,default-trigger = "rfkill0";
		};
	};

	panel: panel {
		compatible = "samsung,ltn101nt05";

		ddc-i2c-bus = <&lvds_ddc>;
		power-supply = <&vdd_pnl_reg>;
		enable-gpios = <&gpio TEGRA_GPIO(M, 6) GPIO_ACTIVE_HIGH>;

		backlight = <&backlight>;
	};

	p5valw_reg: regulator@0 {
		compatible = "regulator-fixed";
		regulator-name = "+5valw";
		regulator-min-microvolt = <5000000>;
		regulator-max-microvolt = <5000000>;
		regulator-always-on;
	};

	vdd_pnl_reg: regulator@1 {
		compatible = "regulator-fixed";
		regulator-name = "+3VS,vdd_pnl";
		regulator-min-microvolt = <3300000>;
		regulator-max-microvolt = <3300000>;
		regulator-boot-on;
		gpio = <&gpio TEGRA_GPIO(A, 4) GPIO_ACTIVE_HIGH>;
		enable-active-high;
	};

	sound {
		compatible = "nvidia,tegra-audio-alc5632-paz00",
			"nvidia,tegra-audio-alc5632";

		nvidia,model = "Compal PAZ00";

		nvidia,audio-routing =
			"Int Spk", "SPKOUT",
			"Int Spk", "SPKOUTN",
			"Headset Mic", "MICBIAS1",
			"MIC1", "Headset Mic",
			"Headset Stereophone", "HPR",
			"Headset Stereophone", "HPL",
			"DMICDAT", "Digital Mic";

		nvidia,audio-codec = <&alc5632>;
		nvidia,i2s-controller = <&tegra_i2s1>;
		nvidia,hp-det-gpios = <&gpio TEGRA_GPIO(W, 2)
			GPIO_ACTIVE_HIGH>;

		clocks = <&tegra_car TEGRA20_CLK_PLL_A>,
			 <&tegra_car TEGRA20_CLK_PLL_A_OUT0>,
			 <&tegra_car TEGRA20_CLK_CDEV1>;
		clock-names = "pll_a", "pll_a_out0", "mclk";
	};

	cpus {
		cpu0: cpu@0 {
			cpu-supply = <&cpu_vdd_reg>;
			operating-points-v2 = <&cpu0_opp_table>;
		};

		cpu@1 {
			cpu-supply = <&cpu_vdd_reg>;
			operating-points-v2 = <&cpu0_opp_table>;
		};
	};
};<|MERGE_RESOLUTION|>--- conflicted
+++ resolved
@@ -21,11 +21,7 @@
 		stdout-path = "serial0:115200n8";
 	};
 
-<<<<<<< HEAD
-	memory {
-=======
 	memory@0 {
->>>>>>> 24b8d41d
 		reg = <0x00000000 0x20000000>;
 	};
 
@@ -573,24 +569,10 @@
 		backlight-boot-off;
 	};
 
-<<<<<<< HEAD
-	clocks {
-		compatible = "simple-bus";
-		#address-cells = <1>;
-		#size-cells = <0>;
-
-		clk32k_in: clock@0 {
-			compatible = "fixed-clock";
-			reg = <0>;
-			#clock-cells = <0>;
-			clock-frequency = <32768>;
-		};
-=======
 	clk32k_in: clock@0 {
 		compatible = "fixed-clock";
 		clock-frequency = <32768>;
 		#clock-cells = <0>;
->>>>>>> 24b8d41d
 	};
 
 	gpio-keys {
@@ -599,11 +581,7 @@
 		wakeup {
 			label = "Wakeup";
 			gpios = <&gpio TEGRA_GPIO(J, 7) GPIO_ACTIVE_LOW>;
-<<<<<<< HEAD
-			linux,code = <KEY_POWER>;
-=======
 			linux,code = <KEY_WAKEUP>;
->>>>>>> 24b8d41d
 			wakeup-source;
 		};
 	};
