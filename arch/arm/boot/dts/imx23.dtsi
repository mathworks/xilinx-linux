// SPDX-License-Identifier: GPL-2.0+
//
// Copyright 2012 Freescale Semiconductor, Inc.

#include "imx23-pinfunc.h"

/ {
	#address-cells = <1>;
	#size-cells = <1>;

	interrupt-parent = <&icoll>;
	/*
	 * The decompressor and also some bootloaders rely on a
	 * pre-existing /chosen node to be available to insert the
	 * command line and merge other ATAGS info.
	 */
	chosen {};

	aliases {
		gpio0 = &gpio0;
		gpio1 = &gpio1;
		gpio2 = &gpio2;
		serial0 = &auart0;
		serial1 = &auart1;
		spi0 = &ssp0;
		spi1 = &ssp1;
		usbphy0 = &usbphy0;
	};

	cpus {
		#address-cells = <1>;
		#size-cells = <0>;

		cpu@0 {
			compatible = "arm,arm926ej-s";
			device_type = "cpu";
			reg = <0>;
		};
	};

	apb@80000000 {
		compatible = "simple-bus";
		#address-cells = <1>;
		#size-cells = <1>;
		reg = <0x80000000 0x80000>;
		ranges;

		apbh@80000000 {
			compatible = "simple-bus";
			#address-cells = <1>;
			#size-cells = <1>;
			reg = <0x80000000 0x40000>;
			ranges;

			icoll: interrupt-controller@80000000 {
				compatible = "fsl,imx23-icoll", "fsl,icoll";
				interrupt-controller;
				#interrupt-cells = <1>;
				reg = <0x80000000 0x2000>;
			};

			dma_apbh: dma-apbh@80004000 {
				compatible = "fsl,imx23-dma-apbh";
				reg = <0x80004000 0x2000>;
				interrupts = <0 14 20 0
					      13 13 13 13>;
				interrupt-names = "empty", "ssp0", "ssp1", "empty",
						  "gpmi0", "gpmi1", "gpmi2", "gpmi3";
				#dma-cells = <1>;
				dma-channels = <8>;
				clocks = <&clks 15>;
			};

			ecc@80008000 {
				reg = <0x80008000 0x2000>;
				status = "disabled";
			};

			nand-controller@8000c000 {
				compatible = "fsl,imx23-gpmi-nand";
				#address-cells = <1>;
				#size-cells = <1>;
				reg = <0x8000c000 0x2000>, <0x8000a000 0x2000>;
				reg-names = "gpmi-nand", "bch";
				interrupts = <56>;
				interrupt-names = "bch";
				clocks = <&clks 34>;
				clock-names = "gpmi_io";
				dmas = <&dma_apbh 4>;
				dma-names = "rx-tx";
				status = "disabled";
			};

			ssp0: spi@80010000 {
				reg = <0x80010000 0x2000>;
				interrupts = <15>;
				clocks = <&clks 33>;
				dmas = <&dma_apbh 1>;
				dma-names = "rx-tx";
				status = "disabled";
			};

			etm@80014000 {
				reg = <0x80014000 0x2000>;
				status = "disabled";
			};

			pinctrl@80018000 {
				#address-cells = <1>;
				#size-cells = <0>;
				compatible = "fsl,imx23-pinctrl", "simple-bus";
				reg = <0x80018000 0x2000>;

				gpio0: gpio@0 {
					compatible = "fsl,imx23-gpio", "fsl,mxs-gpio";
					reg = <0>;
					interrupts = <16>;
					gpio-controller;
					#gpio-cells = <2>;
					interrupt-controller;
					#interrupt-cells = <2>;
				};

				gpio1: gpio@1 {
					compatible = "fsl,imx23-gpio", "fsl,mxs-gpio";
					reg = <1>;
					interrupts = <17>;
					gpio-controller;
					#gpio-cells = <2>;
					interrupt-controller;
					#interrupt-cells = <2>;
				};

				gpio2: gpio@2 {
					compatible = "fsl,imx23-gpio", "fsl,mxs-gpio";
					reg = <2>;
					interrupts = <18>;
					gpio-controller;
					#gpio-cells = <2>;
					interrupt-controller;
					#interrupt-cells = <2>;
				};

				duart_pins_a: duart@0 {
					reg = <0>;
					fsl,pinmux-ids = <
						MX23_PAD_PWM0__DUART_RX
						MX23_PAD_PWM1__DUART_TX
					>;
					fsl,drive-strength = <MXS_DRIVE_4mA>;
					fsl,voltage = <MXS_VOLTAGE_HIGH>;
					fsl,pull-up = <MXS_PULL_DISABLE>;
				};

				auart0_pins_a: auart0@0 {
					reg = <0>;
					fsl,pinmux-ids = <
						MX23_PAD_AUART1_RX__AUART1_RX
						MX23_PAD_AUART1_TX__AUART1_TX
						MX23_PAD_AUART1_CTS__AUART1_CTS
						MX23_PAD_AUART1_RTS__AUART1_RTS
					>;
					fsl,drive-strength = <MXS_DRIVE_4mA>;
					fsl,voltage = <MXS_VOLTAGE_HIGH>;
					fsl,pull-up = <MXS_PULL_DISABLE>;
				};

				auart0_2pins_a: auart0-2pins@0 {
					reg = <0>;
					fsl,pinmux-ids = <
						MX23_PAD_I2C_SCL__AUART1_TX
						MX23_PAD_I2C_SDA__AUART1_RX
					>;
					fsl,drive-strength = <MXS_DRIVE_4mA>;
					fsl,voltage = <MXS_VOLTAGE_HIGH>;
					fsl,pull-up = <MXS_PULL_DISABLE>;
				};

				auart1_2pins_a: auart1-2pins@0 {
					reg = <0>;
					fsl,pinmux-ids = <
						MX23_PAD_GPMI_D14__AUART2_RX
						MX23_PAD_GPMI_D15__AUART2_TX
					>;
					fsl,drive-strength = <MXS_DRIVE_4mA>;
					fsl,voltage = <MXS_VOLTAGE_HIGH>;
					fsl,pull-up = <MXS_PULL_DISABLE>;
				};

				gpmi_pins_a: gpmi-nand@0 {
					reg = <0>;
					fsl,pinmux-ids = <
						MX23_PAD_GPMI_D00__GPMI_D00
						MX23_PAD_GPMI_D01__GPMI_D01
						MX23_PAD_GPMI_D02__GPMI_D02
						MX23_PAD_GPMI_D03__GPMI_D03
						MX23_PAD_GPMI_D04__GPMI_D04
						MX23_PAD_GPMI_D05__GPMI_D05
						MX23_PAD_GPMI_D06__GPMI_D06
						MX23_PAD_GPMI_D07__GPMI_D07
						MX23_PAD_GPMI_CLE__GPMI_CLE
						MX23_PAD_GPMI_ALE__GPMI_ALE
						MX23_PAD_GPMI_RDY0__GPMI_RDY0
						MX23_PAD_GPMI_RDY1__GPMI_RDY1
						MX23_PAD_GPMI_WPN__GPMI_WPN
						MX23_PAD_GPMI_WRN__GPMI_WRN
						MX23_PAD_GPMI_RDN__GPMI_RDN
						MX23_PAD_GPMI_CE1N__GPMI_CE1N
						MX23_PAD_GPMI_CE0N__GPMI_CE0N
					>;
					fsl,drive-strength = <MXS_DRIVE_4mA>;
					fsl,voltage = <MXS_VOLTAGE_HIGH>;
					fsl,pull-up = <MXS_PULL_DISABLE>;
				};

				gpmi_pins_fixup: gpmi-pins-fixup@0 {
					reg = <0>;
					fsl,pinmux-ids = <
						MX23_PAD_GPMI_WPN__GPMI_WPN
						MX23_PAD_GPMI_WRN__GPMI_WRN
						MX23_PAD_GPMI_RDN__GPMI_RDN
					>;
					fsl,drive-strength = <MXS_DRIVE_12mA>;
				};

				mmc0_4bit_pins_a: mmc0-4bit@0 {
					reg = <0>;
					fsl,pinmux-ids = <
						MX23_PAD_SSP1_DATA0__SSP1_DATA0
						MX23_PAD_SSP1_DATA1__SSP1_DATA1
						MX23_PAD_SSP1_DATA2__SSP1_DATA2
						MX23_PAD_SSP1_DATA3__SSP1_DATA3
						MX23_PAD_SSP1_CMD__SSP1_CMD
						MX23_PAD_SSP1_SCK__SSP1_SCK
					>;
					fsl,drive-strength = <MXS_DRIVE_8mA>;
					fsl,voltage = <MXS_VOLTAGE_HIGH>;
					fsl,pull-up = <MXS_PULL_ENABLE>;
				};

				mmc0_8bit_pins_a: mmc0-8bit@0 {
					reg = <0>;
					fsl,pinmux-ids = <
						MX23_PAD_SSP1_DATA0__SSP1_DATA0
						MX23_PAD_SSP1_DATA1__SSP1_DATA1
						MX23_PAD_SSP1_DATA2__SSP1_DATA2
						MX23_PAD_SSP1_DATA3__SSP1_DATA3
						MX23_PAD_GPMI_D08__SSP1_DATA4
						MX23_PAD_GPMI_D09__SSP1_DATA5
						MX23_PAD_GPMI_D10__SSP1_DATA6
						MX23_PAD_GPMI_D11__SSP1_DATA7
						MX23_PAD_SSP1_CMD__SSP1_CMD
						MX23_PAD_SSP1_DETECT__SSP1_DETECT
						MX23_PAD_SSP1_SCK__SSP1_SCK
					>;
					fsl,drive-strength = <MXS_DRIVE_8mA>;
					fsl,voltage = <MXS_VOLTAGE_HIGH>;
					fsl,pull-up = <MXS_PULL_ENABLE>;
				};

				mmc0_pins_fixup: mmc0-pins-fixup@0 {
					reg = <0>;
					fsl,pinmux-ids = <
						MX23_PAD_SSP1_DETECT__SSP1_DETECT
						MX23_PAD_SSP1_SCK__SSP1_SCK
					>;
					fsl,pull-up = <MXS_PULL_DISABLE>;
				};

<<<<<<< HEAD
=======
				mmc0_sck_cfg: mmc0-sck-cfg@0 {
					reg = <0>;
					fsl,pinmux-ids = <
						MX23_PAD_SSP1_SCK__SSP1_SCK
					>;
					fsl,pull-up = <MXS_PULL_DISABLE>;
				};

>>>>>>> 24b8d41d
				mmc1_4bit_pins_a: mmc1-4bit@0 {
					reg = <0>;
					fsl,pinmux-ids = <
						MX23_PAD_GPMI_D00__SSP2_DATA0
						MX23_PAD_GPMI_D01__SSP2_DATA1
						MX23_PAD_GPMI_D02__SSP2_DATA2
						MX23_PAD_GPMI_D03__SSP2_DATA3
						MX23_PAD_GPMI_RDY1__SSP2_CMD
						MX23_PAD_GPMI_WRN__SSP2_SCK
					>;
					fsl,drive-strength = <MXS_DRIVE_8mA>;
					fsl,voltage = <MXS_VOLTAGE_HIGH>;
					fsl,pull-up = <MXS_PULL_ENABLE>;
				};

				mmc1_8bit_pins_a: mmc1-8bit@0 {
					reg = <0>;
					fsl,pinmux-ids = <
						MX23_PAD_GPMI_D00__SSP2_DATA0
						MX23_PAD_GPMI_D01__SSP2_DATA1
						MX23_PAD_GPMI_D02__SSP2_DATA2
						MX23_PAD_GPMI_D03__SSP2_DATA3
						MX23_PAD_GPMI_D04__SSP2_DATA4
						MX23_PAD_GPMI_D05__SSP2_DATA5
						MX23_PAD_GPMI_D06__SSP2_DATA6
						MX23_PAD_GPMI_D07__SSP2_DATA7
						MX23_PAD_GPMI_RDY1__SSP2_CMD
						MX23_PAD_GPMI_WRN__SSP2_SCK
					>;
					fsl,drive-strength = <MXS_DRIVE_8mA>;
					fsl,voltage = <MXS_VOLTAGE_HIGH>;
					fsl,pull-up = <MXS_PULL_ENABLE>;
				};

				pwm2_pins_a: pwm2@0 {
					reg = <0>;
					fsl,pinmux-ids = <
						MX23_PAD_PWM2__PWM2
					>;
					fsl,drive-strength = <MXS_DRIVE_4mA>;
					fsl,voltage = <MXS_VOLTAGE_HIGH>;
					fsl,pull-up = <MXS_PULL_DISABLE>;
				};

				lcdif_24bit_pins_a: lcdif-24bit@0 {
					reg = <0>;
					fsl,pinmux-ids = <
						MX23_PAD_LCD_D00__LCD_D00
						MX23_PAD_LCD_D01__LCD_D01
						MX23_PAD_LCD_D02__LCD_D02
						MX23_PAD_LCD_D03__LCD_D03
						MX23_PAD_LCD_D04__LCD_D04
						MX23_PAD_LCD_D05__LCD_D05
						MX23_PAD_LCD_D06__LCD_D06
						MX23_PAD_LCD_D07__LCD_D07
						MX23_PAD_LCD_D08__LCD_D08
						MX23_PAD_LCD_D09__LCD_D09
						MX23_PAD_LCD_D10__LCD_D10
						MX23_PAD_LCD_D11__LCD_D11
						MX23_PAD_LCD_D12__LCD_D12
						MX23_PAD_LCD_D13__LCD_D13
						MX23_PAD_LCD_D14__LCD_D14
						MX23_PAD_LCD_D15__LCD_D15
						MX23_PAD_LCD_D16__LCD_D16
						MX23_PAD_LCD_D17__LCD_D17
						MX23_PAD_GPMI_D08__LCD_D18
						MX23_PAD_GPMI_D09__LCD_D19
						MX23_PAD_GPMI_D10__LCD_D20
						MX23_PAD_GPMI_D11__LCD_D21
						MX23_PAD_GPMI_D12__LCD_D22
						MX23_PAD_GPMI_D13__LCD_D23
						MX23_PAD_LCD_DOTCK__LCD_DOTCK
						MX23_PAD_LCD_ENABLE__LCD_ENABLE
						MX23_PAD_LCD_HSYNC__LCD_HSYNC
						MX23_PAD_LCD_VSYNC__LCD_VSYNC
					>;
					fsl,drive-strength = <MXS_DRIVE_4mA>;
					fsl,voltage = <MXS_VOLTAGE_HIGH>;
					fsl,pull-up = <MXS_PULL_DISABLE>;
				};

				spi2_pins_a: spi2@0 {
					reg = <0>;
					fsl,pinmux-ids = <
						MX23_PAD_GPMI_WRN__SSP2_SCK
						MX23_PAD_GPMI_RDY1__SSP2_CMD
						MX23_PAD_GPMI_D00__SSP2_DATA0
						MX23_PAD_GPMI_D03__SSP2_DATA3
					>;
					fsl,drive-strength = <MXS_DRIVE_8mA>;
					fsl,voltage = <MXS_VOLTAGE_HIGH>;
					fsl,pull-up = <MXS_PULL_ENABLE>;
				};

				i2c_pins_a: i2c@0 {
					reg = <0>;
					fsl,pinmux-ids = <
						MX23_PAD_I2C_SCL__I2C_SCL
						MX23_PAD_I2C_SDA__I2C_SDA
					>;
					fsl,drive-strength = <MXS_DRIVE_8mA>;
					fsl,voltage = <MXS_VOLTAGE_HIGH>;
					fsl,pull-up = <MXS_PULL_ENABLE>;
				};

				i2c_pins_b: i2c@1 {
					reg = <1>;
					fsl,pinmux-ids = <
						MX23_PAD_LCD_ENABLE__I2C_SCL
						MX23_PAD_LCD_HSYNC__I2C_SDA
					>;
					fsl,drive-strength = <MXS_DRIVE_8mA>;
					fsl,voltage = <MXS_VOLTAGE_HIGH>;
					fsl,pull-up = <MXS_PULL_ENABLE>;
				};

				i2c_pins_c: i2c@2 {
					reg = <2>;
					fsl,pinmux-ids = <
						MX23_PAD_SSP1_DATA1__I2C_SCL
						MX23_PAD_SSP1_DATA2__I2C_SDA
					>;
					fsl,drive-strength = <MXS_DRIVE_8mA>;
					fsl,voltage = <MXS_VOLTAGE_HIGH>;
					fsl,pull-up = <MXS_PULL_ENABLE>;
				};
			};

			digctl@8001c000 {
				compatible = "fsl,imx23-digctl";
				reg = <0x8001c000 2000>;
				status = "disabled";
			};

			emi@80020000 {
				reg = <0x80020000 0x2000>;
				status = "disabled";
			};

			dma_apbx: dma-apbx@80024000 {
				compatible = "fsl,imx23-dma-apbx";
				reg = <0x80024000 0x2000>;
				interrupts = <7 5 9 26
					      19 0 25 23
					      60 58 9 0
					      0 0 0 0>;
				interrupt-names = "audio-adc", "audio-dac", "spdif-tx", "i2c",
						  "saif0", "empty", "auart0-rx", "auart0-tx",
						  "auart1-rx", "auart1-tx", "saif1", "empty",
						  "empty", "empty", "empty", "empty";
				#dma-cells = <1>;
				dma-channels = <16>;
				clocks = <&clks 16>;
			};

			dcp: crypto@80028000 {
				compatible = "fsl,imx23-dcp";
				reg = <0x80028000 0x2000>;
				interrupts = <53 54>;
				status = "okay";
			};

			pxp@8002a000 {
				reg = <0x8002a000 0x2000>;
				status = "disabled";
			};

			efuse@8002c000 {
				compatible = "fsl,imx23-ocotp", "fsl,ocotp";
				#address-cells = <1>;
				#size-cells = <1>;
				reg = <0x8002c000 0x2000>;
				clocks = <&clks 15>;
			};

			axi-ahb@8002e000 {
				reg = <0x8002e000 0x2000>;
				status = "disabled";
			};

			lcdif@80030000 {
				compatible = "fsl,imx23-lcdif";
				reg = <0x80030000 2000>;
				interrupts = <46 45>;
				clocks = <&clks 38>;
				status = "disabled";
			};

			ssp1: spi@80034000 {
				reg = <0x80034000 0x2000>;
				interrupts = <2>;
				clocks = <&clks 33>;
				dmas = <&dma_apbh 2>;
				dma-names = "rx-tx";
				status = "disabled";
			};

			tvenc@80038000 {
				reg = <0x80038000 0x2000>;
				status = "disabled";
			};
		};

		apbx@80040000 {
			compatible = "simple-bus";
			#address-cells = <1>;
			#size-cells = <1>;
			reg = <0x80040000 0x40000>;
			ranges;

			clks: clkctrl@80040000 {
				compatible = "fsl,imx23-clkctrl", "fsl,clkctrl";
				reg = <0x80040000 0x2000>;
				#clock-cells = <1>;
			};

			saif0: saif@80042000 {
				reg = <0x80042000 0x2000>;
				dmas = <&dma_apbx 4>;
				dma-names = "rx-tx";
				status = "disabled";
			};

			power@80044000 {
				reg = <0x80044000 0x2000>;
				status = "disabled";
			};

			saif1: saif@80046000 {
				reg = <0x80046000 0x2000>;
				dmas = <&dma_apbx 10>;
				dma-names = "rx-tx";
				status = "disabled";
			};

			audio-out@80048000 {
				reg = <0x80048000 0x2000>;
				dmas = <&dma_apbx 1>;
				dma-names = "tx";
				status = "disabled";
			};

			audio-in@8004c000 {
				reg = <0x8004c000 0x2000>;
				dmas = <&dma_apbx 0>;
				dma-names = "rx";
				status = "disabled";
			};

			lradc: lradc@80050000 {
				compatible = "fsl,imx23-lradc";
				reg = <0x80050000 0x2000>;
				interrupts = <36 37 38 39 40 41 42 43 44>;
				status = "disabled";
				clocks = <&clks 26>;
				#io-channel-cells = <1>;
			};

			spdif@80054000 {
				reg = <0x80054000 2000>;
				dmas = <&dma_apbx 2>;
				dma-names = "tx";
				status = "disabled";
			};

			i2c: i2c@80058000 {
				#address-cells = <1>;
				#size-cells = <0>;
				compatible = "fsl,imx23-i2c";
				reg = <0x80058000 0x2000>;
				interrupts = <27>;
				clock-frequency = <100000>;
				dmas = <&dma_apbx 3>;
				dma-names = "rx-tx";
				status = "disabled";
			};

			rtc@8005c000 {
				compatible = "fsl,imx23-rtc", "fsl,stmp3xxx-rtc";
				reg = <0x8005c000 0x2000>;
				interrupts = <22>;
			};

			pwm: pwm@80064000 {
				compatible = "fsl,imx23-pwm";
				reg = <0x80064000 0x2000>;
				clocks = <&clks 30>;
				#pwm-cells = <2>;
				fsl,pwm-number = <5>;
				status = "disabled";
			};

			timrot@80068000 {
				compatible = "fsl,imx23-timrot", "fsl,timrot";
				reg = <0x80068000 0x2000>;
				interrupts = <28 29 30 31>;
				clocks = <&clks 28>;
			};

			auart0: serial@8006c000 {
				compatible = "fsl,imx23-auart";
				reg = <0x8006c000 0x2000>;
				interrupts = <24>;
				clocks = <&clks 32>;
				dmas = <&dma_apbx 6>, <&dma_apbx 7>;
				dma-names = "rx", "tx";
				status = "disabled";
			};

			auart1: serial@8006e000 {
				compatible = "fsl,imx23-auart";
				reg = <0x8006e000 0x2000>;
				interrupts = <59>;
				clocks = <&clks 32>;
				dmas = <&dma_apbx 8>, <&dma_apbx 9>;
				dma-names = "rx", "tx";
				status = "disabled";
			};

			duart: serial@80070000 {
				compatible = "arm,pl011", "arm,primecell";
				reg = <0x80070000 0x2000>;
				interrupts = <0>;
				clocks = <&clks 32>, <&clks 16>;
				clock-names = "uart", "apb_pclk";
				status = "disabled";
			};

			usbphy0: usbphy@8007c000 {
				compatible = "fsl,imx23-usbphy";
				reg = <0x8007c000 0x2000>;
				clocks = <&clks 41>;
				status = "disabled";
			};
		};
	};

	ahb@80080000 {
		compatible = "simple-bus";
		#address-cells = <1>;
		#size-cells = <1>;
		reg = <0x80080000 0x80000>;
		ranges;

		usb0: usb@80080000 {
			compatible = "fsl,imx23-usb", "fsl,imx27-usb";
			reg = <0x80080000 0x40000>;
			interrupts = <11>;
			fsl,usbphy = <&usbphy0>;
			clocks = <&clks 40>;
			status = "disabled";
		};
	};

	iio-hwmon {
		compatible = "iio-hwmon";
		io-channels = <&lradc 8>;
	};
};<|MERGE_RESOLUTION|>--- conflicted
+++ resolved
@@ -267,8 +267,6 @@
 					fsl,pull-up = <MXS_PULL_DISABLE>;
 				};
 
-<<<<<<< HEAD
-=======
 				mmc0_sck_cfg: mmc0-sck-cfg@0 {
 					reg = <0>;
 					fsl,pinmux-ids = <
@@ -277,7 +275,6 @@
 					fsl,pull-up = <MXS_PULL_DISABLE>;
 				};
 
->>>>>>> 24b8d41d
 				mmc1_4bit_pins_a: mmc1-4bit@0 {
 					reg = <0>;
 					fsl,pinmux-ids = <
