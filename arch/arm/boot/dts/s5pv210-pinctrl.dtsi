// SPDX-License-Identifier: GPL-2.0
/*
 * Samsung's S5PV210 SoC device tree source
 *
 * Copyright (c) 2013-2014 Samsung Electronics, Co. Ltd.
 *
 * Mateusz Krawczuk <m.krawczuk@partner.samsung.com>
 * Tomasz Figa <t.figa@samsung.com>
 *
 * Samsung's S5PV210 SoC device nodes are listed in this file. S5PV210
 * based board files can include this file and provide values for board specfic
 * bindings.
 *
 * Note: This file does not include device nodes for all the controllers in
 * S5PV210 SoC. As device tree coverage for S5PV210 increases, additional
 * nodes can be added to this file.
 */

#include <dt-bindings/pinctrl/samsung.h>

<<<<<<< HEAD
=======
#define PIN_SLP(_pin, _mode, _pull)					\
	_pin {								\
		samsung,pins = #_pin;					\
		samsung,pin-con-pdn = <EXYNOS_PIN_PDN_ ##_mode>;	\
		samsung,pin-pud-pdn = <S3C64XX_PIN_PULL_ ##_pull>;	\
	}

>>>>>>> 24b8d41d
&pinctrl0 {
	gpa0: gpa0 {
		gpio-controller;
		#gpio-cells = <2>;

		interrupt-controller;
		#interrupt-cells = <2>;
	};

	gpa1: gpa1 {
		gpio-controller;
		#gpio-cells = <2>;

		interrupt-controller;
		#interrupt-cells = <2>;
	};

	gpb: gpb {
		gpio-controller;
		#gpio-cells = <2>;

		interrupt-controller;
		#interrupt-cells = <2>;
	};

	gpc0: gpc0 {
		gpio-controller;
		#gpio-cells = <2>;

		interrupt-controller;
		#interrupt-cells = <2>;
	};

	gpc1: gpc1 {
		gpio-controller;
		#gpio-cells = <2>;

		interrupt-controller;
		#interrupt-cells = <2>;
	};

	gpd0: gpd0 {
		gpio-controller;
		#gpio-cells = <2>;

		interrupt-controller;
		#interrupt-cells = <2>;
	};

	gpd1: gpd1 {
		gpio-controller;
		#gpio-cells = <2>;

		interrupt-controller;
		#interrupt-cells = <2>;
	};

	gpe0: gpe0 {
		gpio-controller;
		#gpio-cells = <2>;

		interrupt-controller;
		#interrupt-cells = <2>;
	};

	gpe1: gpe1 {
		gpio-controller;
		#gpio-cells = <2>;

		interrupt-controller;
		#interrupt-cells = <2>;
	};

	gpf0: gpf0 {
		gpio-controller;
		#gpio-cells = <2>;

		interrupt-controller;
		#interrupt-cells = <2>;
	};

	gpf1: gpf1 {
		gpio-controller;
		#gpio-cells = <2>;

		interrupt-controller;
		#interrupt-cells = <2>;
	};

	gpf2: gpf2 {
		gpio-controller;
		#gpio-cells = <2>;

		interrupt-controller;
		#interrupt-cells = <2>;
	};

	gpf3: gpf3 {
		gpio-controller;
		#gpio-cells = <2>;

		interrupt-controller;
		#interrupt-cells = <2>;
	};

	gpg0: gpg0 {
		gpio-controller;
		#gpio-cells = <2>;

		interrupt-controller;
		#interrupt-cells = <2>;
	};

	gpg1: gpg1 {
		gpio-controller;
		#gpio-cells = <2>;

		interrupt-controller;
		#interrupt-cells = <2>;
	};

	gpg2: gpg2 {
		gpio-controller;
		#gpio-cells = <2>;

		interrupt-controller;
		#interrupt-cells = <2>;
	};

	gpg3: gpg3 {
		gpio-controller;
		#gpio-cells = <2>;

		interrupt-controller;
		#interrupt-cells = <2>;
	};

	gpj0: gpj0 {
		gpio-controller;
		#gpio-cells = <2>;

		interrupt-controller;
		#interrupt-cells = <2>;
	};

	gpj1: gpj1 {
		gpio-controller;
		#gpio-cells = <2>;

		interrupt-controller;
		#interrupt-cells = <2>;
	};

	gpj2: gpj2 {
		gpio-controller;
		#gpio-cells = <2>;

		interrupt-controller;
		#interrupt-cells = <2>;
	};

	gpj3: gpj3 {
		gpio-controller;
		#gpio-cells = <2>;

		interrupt-controller;
		#interrupt-cells = <2>;
	};

	gpj4: gpj4 {
		gpio-controller;
		#gpio-cells = <2>;

		interrupt-controller;
		#interrupt-cells = <2>;
	};

	gpi: gpi {
		gpio-controller;
		#gpio-cells = <2>;
	};

	mp01: mp01 {
		gpio-controller;
		#gpio-cells = <2>;
	};

	mp02: mp02 {
		gpio-controller;
		#gpio-cells = <2>;
	};

	mp03: mp03 {
		gpio-controller;
		#gpio-cells = <2>;
	};

	mp04: mp04 {
		gpio-controller;
		#gpio-cells = <2>;
	};

	mp05: mp05 {
		gpio-controller;
		#gpio-cells = <2>;
	};

	mp06: mp06 {
		gpio-controller;
		#gpio-cells = <2>;
	};

	mp07: mp07 {
		gpio-controller;
		#gpio-cells = <2>;
	};

	gph0: gph0 {
		gpio-controller;
		interrupt-controller;
		interrupt-parent = <&vic0>;
		interrupts = <0>, <1>, <2>, <3>,
				<4>, <5>, <6>, <7>;
		#gpio-cells = <2>;
		#interrupt-cells = <2>;
	};

	gph1: gph1 {
		gpio-controller;
		interrupt-controller;
		interrupt-parent = <&vic0>;
		interrupts = <8>, <9>, <10>, <11>,
				<12>, <13>, <14>, <15>;
		#gpio-cells = <2>;
		#interrupt-cells = <2>;
	};

	gph2: gph2 {
		gpio-controller;
		#gpio-cells = <2>;

		interrupt-controller;
		#interrupt-cells = <2>;
	};

	gph3: gph3 {
		gpio-controller;
		#gpio-cells = <2>;

		interrupt-controller;
		#interrupt-cells = <2>;
	};

	uart0_data: uart0-data {
		samsung,pins = "gpa0-0", "gpa0-1";
		samsung,pin-function = <EXYNOS_PIN_FUNC_2>;
		samsung,pin-pud = <S3C64XX_PIN_PULL_NONE>;
		samsung,pin-drv = <EXYNOS4_PIN_DRV_LV1>;
	};

	uart0_fctl: uart0-fctl {
		samsung,pins = "gpa0-2", "gpa0-3";
		samsung,pin-function = <EXYNOS_PIN_FUNC_2>;
		samsung,pin-pud = <S3C64XX_PIN_PULL_NONE>;
		samsung,pin-drv = <EXYNOS4_PIN_DRV_LV1>;
	};

	uart1_data: uart1-data {
		samsung,pins = "gpa0-4", "gpa0-5";
		samsung,pin-function = <EXYNOS_PIN_FUNC_2>;
		samsung,pin-pud = <S3C64XX_PIN_PULL_NONE>;
		samsung,pin-drv = <EXYNOS4_PIN_DRV_LV1>;
	};

	uart1_fctl: uart1-fctl {
		samsung,pins = "gpa0-6", "gpa0-7";
		samsung,pin-function = <EXYNOS_PIN_FUNC_2>;
		samsung,pin-pud = <S3C64XX_PIN_PULL_NONE>;
		samsung,pin-drv = <EXYNOS4_PIN_DRV_LV1>;
	};

	uart2_data: uart2-data {
		samsung,pins = "gpa1-0", "gpa1-1";
		samsung,pin-function = <EXYNOS_PIN_FUNC_2>;
		samsung,pin-pud = <S3C64XX_PIN_PULL_NONE>;
		samsung,pin-drv = <EXYNOS4_PIN_DRV_LV1>;
	};

	uart2_fctl: uart2-fctl {
		samsung,pins = "gpa1-2", "gpa1-3";
		samsung,pin-function = <EXYNOS_PIN_FUNC_3>;
		samsung,pin-pud = <S3C64XX_PIN_PULL_NONE>;
		samsung,pin-drv = <EXYNOS4_PIN_DRV_LV1>;
	};

	uart3_data: uart3-data {
		samsung,pins = "gpa1-2", "gpa1-3";
		samsung,pin-function = <EXYNOS_PIN_FUNC_2>;
		samsung,pin-pud = <S3C64XX_PIN_PULL_NONE>;
		samsung,pin-drv = <EXYNOS4_PIN_DRV_LV1>;
	};

	uart_audio: uart-audio {
		samsung,pins = "gpa1-2", "gpa1-3";
		samsung,pin-function = <EXYNOS_PIN_FUNC_4>;
		samsung,pin-pud = <S3C64XX_PIN_PULL_NONE>;
		samsung,pin-drv = <EXYNOS4_PIN_DRV_LV1>;
	};

	spi0_bus: spi0-bus {
		samsung,pins = "gpb-0", "gpb-2", "gpb-3";
		samsung,pin-function = <EXYNOS_PIN_FUNC_2>;
		samsung,pin-pud = <S3C64XX_PIN_PULL_UP>;
		samsung,pin-drv = <EXYNOS4_PIN_DRV_LV1>;
	};

	spi1_bus: spi1-bus {
		samsung,pins = "gpb-4", "gpb-6", "gpb-7";
		samsung,pin-function = <EXYNOS_PIN_FUNC_2>;
		samsung,pin-pud = <S3C64XX_PIN_PULL_UP>;
		samsung,pin-drv = <EXYNOS4_PIN_DRV_LV1>;
	};

	i2s0_bus: i2s0-bus {
		samsung,pins = "gpi-0", "gpi-1", "gpi-2", "gpi-3",
				"gpi-4", "gpi-5", "gpi-6";
		samsung,pin-function = <EXYNOS_PIN_FUNC_2>;
		samsung,pin-pud = <S3C64XX_PIN_PULL_NONE>;
		samsung,pin-drv = <EXYNOS4_PIN_DRV_LV1>;
	};

	i2s1_bus: i2s1-bus {
		samsung,pins = "gpc0-0", "gpc0-1", "gpc0-2", "gpc0-3",
				"gpc0-4";
		samsung,pin-function = <EXYNOS_PIN_FUNC_2>;
		samsung,pin-pud = <S3C64XX_PIN_PULL_NONE>;
		samsung,pin-drv = <EXYNOS4_PIN_DRV_LV1>;
	};

	i2s2_bus: i2s2-bus {
		samsung,pins = "gpc1-0", "gpc1-1", "gpc1-2", "gpc1-3",
				"gpc1-4";
		samsung,pin-function = <EXYNOS_PIN_FUNC_4>;
		samsung,pin-pud = <S3C64XX_PIN_PULL_NONE>;
		samsung,pin-drv = <EXYNOS4_PIN_DRV_LV1>;
	};

	pcm1_bus: pcm1-bus {
		samsung,pins = "gpc0-0", "gpc0-1", "gpc0-2", "gpc0-3",
				"gpc0-4";
		samsung,pin-function = <EXYNOS_PIN_FUNC_3>;
		samsung,pin-pud = <S3C64XX_PIN_PULL_NONE>;
		samsung,pin-drv = <EXYNOS4_PIN_DRV_LV1>;
	};

	ac97_bus: ac97-bus {
		samsung,pins = "gpc0-0", "gpc0-1", "gpc0-2", "gpc0-3",
				"gpc0-4";
		samsung,pin-function = <EXYNOS_PIN_FUNC_4>;
		samsung,pin-pud = <S3C64XX_PIN_PULL_NONE>;
		samsung,pin-drv = <EXYNOS4_PIN_DRV_LV1>;
	};

	i2s2_bus: i2s2-bus {
		samsung,pins = "gpc1-0", "gpc1-1", "gpc1-2", "gpc1-3",
				"gpc1-4";
		samsung,pin-function = <EXYNOS_PIN_FUNC_2>;
		samsung,pin-pud = <S3C64XX_PIN_PULL_NONE>;
		samsung,pin-drv = <EXYNOS4_PIN_DRV_LV1>;
	};

	pcm2_bus: pcm2-bus {
		samsung,pins = "gpc1-0", "gpc1-1", "gpc1-2", "gpc1-3",
				"gpc1-4";
		samsung,pin-function = <EXYNOS_PIN_FUNC_3>;
		samsung,pin-pud = <S3C64XX_PIN_PULL_NONE>;
		samsung,pin-drv = <EXYNOS4_PIN_DRV_LV1>;
	};

	spdif_bus: spdif-bus {
		samsung,pins = "gpc1-0", "gpc1-1";
		samsung,pin-function = <EXYNOS_PIN_FUNC_4>;
		samsung,pin-pud = <S3C64XX_PIN_PULL_NONE>;
		samsung,pin-drv = <EXYNOS4_PIN_DRV_LV1>;
	};

	spi2_bus: spi2-bus {
		samsung,pins = "gpc1-1", "gpc1-2", "gpc1-3", "gpc1-4";
		samsung,pin-function = <EXYNOS_PIN_FUNC_5>;
		samsung,pin-pud = <S3C64XX_PIN_PULL_UP>;
		samsung,pin-drv = <EXYNOS4_PIN_DRV_LV1>;
	};

	i2c0_bus: i2c0-bus {
		samsung,pins = "gpd1-0", "gpd1-1";
		samsung,pin-function = <EXYNOS_PIN_FUNC_2>;
		samsung,pin-pud = <S3C64XX_PIN_PULL_UP>;
		samsung,pin-drv = <EXYNOS4_PIN_DRV_LV1>;
	};

	i2c1_bus: i2c1-bus {
		samsung,pins = "gpd1-2", "gpd1-3";
		samsung,pin-function = <EXYNOS_PIN_FUNC_2>;
		samsung,pin-pud = <S3C64XX_PIN_PULL_UP>;
		samsung,pin-drv = <EXYNOS4_PIN_DRV_LV1>;
	};

	i2c2_bus: i2c2-bus {
		samsung,pins = "gpd1-4", "gpd1-5";
		samsung,pin-function = <EXYNOS_PIN_FUNC_2>;
		samsung,pin-pud = <S3C64XX_PIN_PULL_UP>;
		samsung,pin-drv = <EXYNOS4_PIN_DRV_LV1>;
	};

	pwm0_out: pwm0-out {
		samsung,pins = "gpd0-0";
		samsung,pin-function = <EXYNOS_PIN_FUNC_2>;
		samsung,pin-pud = <S3C64XX_PIN_PULL_NONE>;
		samsung,pin-drv = <EXYNOS4_PIN_DRV_LV1>;
	};

	pwm1_out: pwm1-out {
		samsung,pins = "gpd0-1";
		samsung,pin-function = <EXYNOS_PIN_FUNC_2>;
		samsung,pin-pud = <S3C64XX_PIN_PULL_NONE>;
		samsung,pin-drv = <EXYNOS4_PIN_DRV_LV1>;
	};

	pwm2_out: pwm2-out {
		samsung,pins = "gpd0-2";
		samsung,pin-function = <EXYNOS_PIN_FUNC_2>;
		samsung,pin-pud = <S3C64XX_PIN_PULL_NONE>;
		samsung,pin-drv = <EXYNOS4_PIN_DRV_LV1>;
	};

	pwm3_out: pwm3-out {
		samsung,pins = "gpd0-3";
		samsung,pin-function = <EXYNOS_PIN_FUNC_2>;
		samsung,pin-pud = <S3C64XX_PIN_PULL_NONE>;
		samsung,pin-drv = <EXYNOS4_PIN_DRV_LV1>;
	};

	keypad_row0: keypad-row-0 {
		samsung,pins = "gph3-0";
		samsung,pin-function = <EXYNOS_PIN_FUNC_3>;
		samsung,pin-pud = <S3C64XX_PIN_PULL_NONE>;
		samsung,pin-drv = <EXYNOS4_PIN_DRV_LV1>;
	};

	keypad_row1: keypad-row-1 {
		samsung,pins = "gph3-1";
		samsung,pin-function = <EXYNOS_PIN_FUNC_3>;
		samsung,pin-pud = <S3C64XX_PIN_PULL_NONE>;
		samsung,pin-drv = <EXYNOS4_PIN_DRV_LV1>;
	};

	keypad_row2: keypad-row-2 {
		samsung,pins = "gph3-2";
		samsung,pin-function = <EXYNOS_PIN_FUNC_3>;
		samsung,pin-pud = <S3C64XX_PIN_PULL_NONE>;
		samsung,pin-drv = <EXYNOS4_PIN_DRV_LV1>;
	};

	keypad_row3: keypad-row-3 {
		samsung,pins = "gph3-3";
		samsung,pin-function = <EXYNOS_PIN_FUNC_3>;
		samsung,pin-pud = <S3C64XX_PIN_PULL_NONE>;
		samsung,pin-drv = <EXYNOS4_PIN_DRV_LV1>;
	};

	keypad_row4: keypad-row-4 {
		samsung,pins = "gph3-4";
		samsung,pin-function = <EXYNOS_PIN_FUNC_3>;
		samsung,pin-pud = <S3C64XX_PIN_PULL_NONE>;
		samsung,pin-drv = <EXYNOS4_PIN_DRV_LV1>;
	};

	keypad_row5: keypad-row-5 {
		samsung,pins = "gph3-5";
		samsung,pin-function = <EXYNOS_PIN_FUNC_3>;
		samsung,pin-pud = <S3C64XX_PIN_PULL_NONE>;
		samsung,pin-drv = <EXYNOS4_PIN_DRV_LV1>;
	};

	keypad_row6: keypad-row-6 {
		samsung,pins = "gph3-6";
		samsung,pin-function = <EXYNOS_PIN_FUNC_3>;
		samsung,pin-pud = <S3C64XX_PIN_PULL_NONE>;
		samsung,pin-drv = <EXYNOS4_PIN_DRV_LV1>;
	};

	keypad_row7: keypad-row-7 {
		samsung,pins = "gph3-7";
		samsung,pin-function = <EXYNOS_PIN_FUNC_3>;
		samsung,pin-pud = <S3C64XX_PIN_PULL_NONE>;
		samsung,pin-drv = <EXYNOS4_PIN_DRV_LV1>;
	};

	keypad_col0: keypad-col-0 {
		samsung,pins = "gph2-0";
		samsung,pin-function = <EXYNOS_PIN_FUNC_3>;
		samsung,pin-pud = <S3C64XX_PIN_PULL_NONE>;
		samsung,pin-drv = <EXYNOS4_PIN_DRV_LV1>;
	};

	keypad_col1: keypad-col-1 {
		samsung,pins = "gph2-1";
		samsung,pin-function = <EXYNOS_PIN_FUNC_3>;
		samsung,pin-pud = <S3C64XX_PIN_PULL_NONE>;
		samsung,pin-drv = <EXYNOS4_PIN_DRV_LV1>;
	};

	keypad_col2: keypad-col-2 {
		samsung,pins = "gph2-2";
		samsung,pin-function = <EXYNOS_PIN_FUNC_3>;
		samsung,pin-pud = <S3C64XX_PIN_PULL_NONE>;
		samsung,pin-drv = <EXYNOS4_PIN_DRV_LV1>;
	};

	keypad_col3: keypad-col-3 {
		samsung,pins = "gph2-3";
		samsung,pin-function = <EXYNOS_PIN_FUNC_3>;
		samsung,pin-pud = <S3C64XX_PIN_PULL_NONE>;
		samsung,pin-drv = <EXYNOS4_PIN_DRV_LV1>;
	};

	keypad_col4: keypad-col-4 {
		samsung,pins = "gph2-4";
		samsung,pin-function = <EXYNOS_PIN_FUNC_3>;
		samsung,pin-pud = <S3C64XX_PIN_PULL_NONE>;
		samsung,pin-drv = <EXYNOS4_PIN_DRV_LV1>;
	};

	keypad_col5: keypad-col-5 {
		samsung,pins = "gph2-5";
		samsung,pin-function = <EXYNOS_PIN_FUNC_3>;
		samsung,pin-pud = <S3C64XX_PIN_PULL_NONE>;
		samsung,pin-drv = <EXYNOS4_PIN_DRV_LV1>;
	};

	keypad_col6: keypad-col-6 {
		samsung,pins = "gph2-6";
		samsung,pin-function = <EXYNOS_PIN_FUNC_3>;
		samsung,pin-pud = <S3C64XX_PIN_PULL_NONE>;
		samsung,pin-drv = <EXYNOS4_PIN_DRV_LV1>;
	};

	keypad_col7: keypad-col-7 {
		samsung,pins = "gph2-7";
		samsung,pin-function = <EXYNOS_PIN_FUNC_3>;
		samsung,pin-pud = <S3C64XX_PIN_PULL_NONE>;
		samsung,pin-drv = <EXYNOS4_PIN_DRV_LV1>;
	};

	sd0_clk: sd0-clk {
		samsung,pins = "gpg0-0";
		samsung,pin-function = <EXYNOS_PIN_FUNC_2>;
		samsung,pin-pud = <S3C64XX_PIN_PULL_NONE>;
		samsung,pin-drv = <EXYNOS4_PIN_DRV_LV4>;
	};

	sd0_cmd: sd0-cmd {
		samsung,pins = "gpg0-1";
		samsung,pin-function = <EXYNOS_PIN_FUNC_2>;
		samsung,pin-pud = <S3C64XX_PIN_PULL_NONE>;
		samsung,pin-drv = <EXYNOS4_PIN_DRV_LV4>;
	};

	sd0_cd: sd0-cd {
		samsung,pins = "gpg0-2";
		samsung,pin-function = <EXYNOS_PIN_FUNC_2>;
		samsung,pin-pud = <S3C64XX_PIN_PULL_UP>;
		samsung,pin-drv = <EXYNOS4_PIN_DRV_LV4>;
	};

	sd0_bus1: sd0-bus-width1 {
		samsung,pins = "gpg0-3";
		samsung,pin-function = <EXYNOS_PIN_FUNC_2>;
		samsung,pin-pud = <S3C64XX_PIN_PULL_UP>;
		samsung,pin-drv = <EXYNOS4_PIN_DRV_LV4>;
	};

	sd0_bus4: sd0-bus-width4 {
		samsung,pins = "gpg0-3", "gpg0-4", "gpg0-5", "gpg0-6";
		samsung,pin-function = <EXYNOS_PIN_FUNC_2>;
		samsung,pin-pud = <S3C64XX_PIN_PULL_UP>;
		samsung,pin-drv = <EXYNOS4_PIN_DRV_LV4>;
	};

	sd0_bus8: sd0-bus-width8 {
		samsung,pins = "gpg1-3", "gpg1-4", "gpg1-5", "gpg1-6";
		samsung,pin-function = <EXYNOS_PIN_FUNC_3>;
		samsung,pin-pud = <S3C64XX_PIN_PULL_UP>;
		samsung,pin-drv = <EXYNOS4_PIN_DRV_LV4>;
	};

	sd1_clk: sd1-clk {
		samsung,pins = "gpg1-0";
		samsung,pin-function = <EXYNOS_PIN_FUNC_2>;
		samsung,pin-pud = <S3C64XX_PIN_PULL_NONE>;
		samsung,pin-drv = <EXYNOS4_PIN_DRV_LV4>;
	};

	sd1_cmd: sd1-cmd {
		samsung,pins = "gpg1-1";
		samsung,pin-function = <EXYNOS_PIN_FUNC_2>;
		samsung,pin-pud = <S3C64XX_PIN_PULL_NONE>;
		samsung,pin-drv = <EXYNOS4_PIN_DRV_LV4>;
	};

	sd1_cd: sd1-cd {
		samsung,pins = "gpg1-2";
		samsung,pin-function = <EXYNOS_PIN_FUNC_2>;
		samsung,pin-pud = <S3C64XX_PIN_PULL_UP>;
		samsung,pin-drv = <EXYNOS4_PIN_DRV_LV4>;
	};

	sd1_bus1: sd1-bus-width1 {
		samsung,pins = "gpg1-3";
		samsung,pin-function = <EXYNOS_PIN_FUNC_2>;
		samsung,pin-pud = <S3C64XX_PIN_PULL_UP>;
		samsung,pin-drv = <EXYNOS4_PIN_DRV_LV4>;
	};

	sd1_bus4: sd1-bus-width4 {
		samsung,pins = "gpg1-3", "gpg1-4", "gpg1-5", "gpg1-6";
		samsung,pin-function = <EXYNOS_PIN_FUNC_2>;
		samsung,pin-pud = <S3C64XX_PIN_PULL_UP>;
		samsung,pin-drv = <EXYNOS4_PIN_DRV_LV4>;
	};

	sd2_clk: sd2-clk {
		samsung,pins = "gpg2-0";
		samsung,pin-function = <EXYNOS_PIN_FUNC_2>;
		samsung,pin-pud = <S3C64XX_PIN_PULL_NONE>;
		samsung,pin-drv = <EXYNOS4_PIN_DRV_LV4>;
	};

	sd2_cmd: sd2-cmd {
		samsung,pins = "gpg2-1";
		samsung,pin-function = <EXYNOS_PIN_FUNC_2>;
		samsung,pin-pud = <S3C64XX_PIN_PULL_NONE>;
		samsung,pin-drv = <EXYNOS4_PIN_DRV_LV4>;
	};

	sd2_cd: sd2-cd {
		samsung,pins = "gpg2-2";
		samsung,pin-function = <EXYNOS_PIN_FUNC_2>;
		samsung,pin-pud = <S3C64XX_PIN_PULL_UP>;
		samsung,pin-drv = <EXYNOS4_PIN_DRV_LV4>;
	};

	sd2_bus1: sd2-bus-width1 {
		samsung,pins = "gpg2-3";
		samsung,pin-function = <EXYNOS_PIN_FUNC_2>;
		samsung,pin-pud = <S3C64XX_PIN_PULL_UP>;
		samsung,pin-drv = <EXYNOS4_PIN_DRV_LV4>;
	};

	sd2_bus4: sd2-bus-width4 {
		samsung,pins = "gpg2-3", "gpg2-4", "gpg2-5", "gpg2-6";
		samsung,pin-function = <EXYNOS_PIN_FUNC_2>;
		samsung,pin-pud = <S3C64XX_PIN_PULL_UP>;
		samsung,pin-drv = <EXYNOS4_PIN_DRV_LV4>;
	};

	sd2_bus8: sd2-bus-width8 {
		samsung,pins = "gpg3-3", "gpg3-4", "gpg3-5", "gpg3-6";
		samsung,pin-function = <EXYNOS_PIN_FUNC_3>;
		samsung,pin-pud = <S3C64XX_PIN_PULL_UP>;
		samsung,pin-drv = <EXYNOS4_PIN_DRV_LV4>;
	};

	sd3_clk: sd3-clk {
		samsung,pins = "gpg3-0";
		samsung,pin-function = <EXYNOS_PIN_FUNC_2>;
		samsung,pin-pud = <S3C64XX_PIN_PULL_NONE>;
		samsung,pin-drv = <EXYNOS4_PIN_DRV_LV4>;
	};

	sd3_cmd: sd3-cmd {
		samsung,pins = "gpg3-1";
		samsung,pin-function = <EXYNOS_PIN_FUNC_2>;
		samsung,pin-pud = <S3C64XX_PIN_PULL_NONE>;
		samsung,pin-drv = <EXYNOS4_PIN_DRV_LV4>;
	};

	sd3_cd: sd3-cd {
		samsung,pins = "gpg3-2";
		samsung,pin-function = <EXYNOS_PIN_FUNC_2>;
		samsung,pin-pud = <S3C64XX_PIN_PULL_UP>;
		samsung,pin-drv = <EXYNOS4_PIN_DRV_LV4>;
	};

	sd3_bus1: sd3-bus-width1 {
		samsung,pins = "gpg3-3";
		samsung,pin-function = <EXYNOS_PIN_FUNC_2>;
		samsung,pin-pud = <S3C64XX_PIN_PULL_UP>;
		samsung,pin-drv = <EXYNOS4_PIN_DRV_LV4>;
	};

	sd3_bus4: sd3-bus-width4 {
		samsung,pins = "gpg3-3", "gpg3-4", "gpg3-5", "gpg3-6";
		samsung,pin-function = <EXYNOS_PIN_FUNC_2>;
		samsung,pin-pud = <S3C64XX_PIN_PULL_UP>;
		samsung,pin-drv = <EXYNOS4_PIN_DRV_LV4>;
	};

	eint0: ext-int0 {
		samsung,pins = "gph0-0";
		samsung,pin-function = <EXYNOS_PIN_FUNC_F>;
		samsung,pin-pud = <S3C64XX_PIN_PULL_NONE>;
		samsung,pin-drv = <EXYNOS4_PIN_DRV_LV1>;
	};

	eint8: ext-int8 {
		samsung,pins = "gph1-0";
		samsung,pin-function = <EXYNOS_PIN_FUNC_F>;
		samsung,pin-pud = <S3C64XX_PIN_PULL_NONE>;
		samsung,pin-drv = <EXYNOS4_PIN_DRV_LV1>;
	};

	eint15: ext-int15 {
		samsung,pins = "gph1-7";
		samsung,pin-function = <EXYNOS_PIN_FUNC_F>;
		samsung,pin-pud = <S3C64XX_PIN_PULL_NONE>;
		samsung,pin-drv = <EXYNOS4_PIN_DRV_LV1>;
	};

	eint16: ext-int16 {
		samsung,pins = "gph2-0";
		samsung,pin-function = <EXYNOS_PIN_FUNC_F>;
		samsung,pin-pud = <S3C64XX_PIN_PULL_NONE>;
		samsung,pin-drv = <EXYNOS4_PIN_DRV_LV1>;
	};

	eint31: ext-int31 {
		samsung,pins = "gph3-7";
		samsung,pin-function = <EXYNOS_PIN_FUNC_F>;
		samsung,pin-pud = <S3C64XX_PIN_PULL_NONE>;
		samsung,pin-drv = <EXYNOS4_PIN_DRV_LV1>;
	};

	cam_port_a_io: cam-port-a-io {
		samsung,pins = "gpe0-0", "gpe0-1", "gpe0-2", "gpe0-3",
				"gpe0-4", "gpe0-5", "gpe0-6", "gpe0-7",
				"gpe1-0", "gpe1-1", "gpe1-2", "gpe1-4";
		samsung,pin-function = <EXYNOS_PIN_FUNC_2>;
		samsung,pin-pud = <S3C64XX_PIN_PULL_NONE>;
		samsung,pin-drv = <EXYNOS4_PIN_DRV_LV1>;
	};

	cam_port_a_clk_active: cam-port-a-clk-active {
		samsung,pins = "gpe1-3";
		samsung,pin-function = <EXYNOS_PIN_FUNC_2>;
		samsung,pin-pud = <S3C64XX_PIN_PULL_NONE>;
		samsung,pin-drv = <EXYNOS4_PIN_DRV_LV4>;
	};

	cam_port_a_clk_idle: cam-port-a-clk-idle {
		samsung,pins = "gpe1-3";
		samsung,pin-function = <EXYNOS_PIN_FUNC_INPUT>;
		samsung,pin-pud = <S3C64XX_PIN_PULL_DOWN>;
		samsung,pin-drv = <EXYNOS4_PIN_DRV_LV1>;
	};

	cam_port_b_io: cam-port-b-io {
		samsung,pins = "gpj0-0", "gpj0-1", "gpj0-2", "gpj0-3",
				"gpj0-4", "gpj0-5", "gpj0-6", "gpj0-7",
				"gpj1-0", "gpj1-1", "gpj1-2", "gpj1-4";
		samsung,pin-function = <EXYNOS_PIN_FUNC_3>;
		samsung,pin-pud = <S3C64XX_PIN_PULL_NONE>;
		samsung,pin-drv = <EXYNOS4_PIN_DRV_LV1>;
	};

	cam_port_b_clk_active: cam-port-b-clk-active {
		samsung,pins = "gpj1-3";
		samsung,pin-function = <EXYNOS_PIN_FUNC_3>;
		samsung,pin-pud = <S3C64XX_PIN_PULL_NONE>;
		samsung,pin-drv = <EXYNOS4_PIN_DRV_LV4>;
	};

	cam_port_b_clk_idle: cam-port-b-clk-idle {
		samsung,pins = "gpj1-3";
		samsung,pin-function = <EXYNOS_PIN_FUNC_INPUT>;
		samsung,pin-pud = <S3C64XX_PIN_PULL_DOWN>;
		samsung,pin-drv = <EXYNOS4_PIN_DRV_LV1>;
	};

		lcd_ctrl: lcd-ctrl {
		samsung,pins = "gpd0-0", "gpd0-1";
		samsung,pin-function = <EXYNOS_PIN_FUNC_3>;
		samsung,pin-pud = <S3C64XX_PIN_PULL_NONE>;
		samsung,pin-drv = <EXYNOS4_PIN_DRV_LV1>;
	};

	lcd_sync: lcd-sync {
		samsung,pins = "gpf0-0", "gpf0-1";
		samsung,pin-function = <EXYNOS_PIN_FUNC_2>;
		samsung,pin-pud = <S3C64XX_PIN_PULL_NONE>;
		samsung,pin-drv = <EXYNOS4_PIN_DRV_LV1>;
	};

	lcd_clk: lcd-clk {
		samsung,pins = "gpf0-0", "gpf0-1", "gpf0-2", "gpf0-3";
		samsung,pin-function = <EXYNOS_PIN_FUNC_2>;
		samsung,pin-pud = <S3C64XX_PIN_PULL_NONE>;
		samsung,pin-drv = <EXYNOS4_PIN_DRV_LV1>;
	};

	lcd_data24: lcd-data-width24 {
		samsung,pins =  "gpf0-4", "gpf0-5", "gpf0-6", "gpf0-7",
				"gpf1-0", "gpf1-1", "gpf1-2", "gpf1-3",
				"gpf1-4", "gpf1-5", "gpf1-6", "gpf1-7",
				"gpf2-0", "gpf2-1", "gpf2-2", "gpf2-3",
				"gpf2-4", "gpf2-5", "gpf2-6", "gpf2-7",
				"gpf3-0", "gpf3-1", "gpf3-2", "gpf3-3";
		samsung,pin-function = <EXYNOS_PIN_FUNC_2>;
		samsung,pin-pud = <S3C64XX_PIN_PULL_NONE>;
		samsung,pin-drv = <EXYNOS4_PIN_DRV_LV1>;
	};
};<|MERGE_RESOLUTION|>--- conflicted
+++ resolved
@@ -18,8 +18,6 @@
 
 #include <dt-bindings/pinctrl/samsung.h>
 
-<<<<<<< HEAD
-=======
 #define PIN_SLP(_pin, _mode, _pull)					\
 	_pin {								\
 		samsung,pins = #_pin;					\
@@ -27,7 +25,6 @@
 		samsung,pin-pud-pdn = <S3C64XX_PIN_PULL_ ##_pull>;	\
 	}
 
->>>>>>> 24b8d41d
 &pinctrl0 {
 	gpa0: gpa0 {
 		gpio-controller;
