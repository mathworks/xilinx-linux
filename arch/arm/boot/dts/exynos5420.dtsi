// SPDX-License-Identifier: GPL-2.0
/*
 * Samsung Exynos5420 SoC device tree source
 *
 * Copyright (c) 2013 Samsung Electronics Co., Ltd.
 *		http://www.samsung.com
 *
 * Samsung Exynos5420 SoC device nodes are listed in this file.
 * Exynos5420 based board files can include this file and provide
 * values for board specfic bindings.
 */

#include "exynos54xx.dtsi"
#include <dt-bindings/clock/exynos5420.h>
#include <dt-bindings/clock/exynos-audss-clk.h>
#include <dt-bindings/interrupt-controller/arm-gic.h>

/ {
	compatible = "samsung,exynos5420", "samsung,exynos5";

	aliases {
		mshc0 = &mmc_0;
		mshc1 = &mmc_1;
		mshc2 = &mmc_2;
		pinctrl0 = &pinctrl_0;
		pinctrl1 = &pinctrl_1;
		pinctrl2 = &pinctrl_2;
		pinctrl3 = &pinctrl_3;
		pinctrl4 = &pinctrl_4;
		i2c8 = &hsi2c_8;
		i2c9 = &hsi2c_9;
		i2c10 = &hsi2c_10;
		gsc0 = &gsc_0;
		gsc1 = &gsc_1;
		spi0 = &spi_0;
		spi1 = &spi_1;
		spi2 = &spi_2;
<<<<<<< HEAD
=======
	};

	/*
	 * The 'cpus' node is not present here but instead it is provided
	 * by exynos5420-cpus.dtsi or exynos5422-cpus.dtsi.
	 */

	cluster_a15_opp_table: opp_table0 {
		compatible = "operating-points-v2";
		opp-shared;

		opp-1800000000 {
			opp-hz = /bits/ 64 <1800000000>;
			opp-microvolt = <1250000 1250000 1500000>;
			clock-latency-ns = <140000>;
		};
		opp-1700000000 {
			opp-hz = /bits/ 64 <1700000000>;
			opp-microvolt = <1212500 1212500 1500000>;
			clock-latency-ns = <140000>;
		};
		opp-1600000000 {
			opp-hz = /bits/ 64 <1600000000>;
			opp-microvolt = <1175000 1175000 1500000>;
			clock-latency-ns = <140000>;
		};
		opp-1500000000 {
			opp-hz = /bits/ 64 <1500000000>;
			opp-microvolt = <1137500 1137500 1500000>;
			clock-latency-ns = <140000>;
		};
		opp-1400000000 {
			opp-hz = /bits/ 64 <1400000000>;
			opp-microvolt = <1112500 1112500 1500000>;
			clock-latency-ns = <140000>;
		};
		opp-1300000000 {
			opp-hz = /bits/ 64 <1300000000>;
			opp-microvolt = <1062500 1062500 1500000>;
			clock-latency-ns = <140000>;
		};
		opp-1200000000 {
			opp-hz = /bits/ 64 <1200000000>;
			opp-microvolt = <1037500 1037500 1500000>;
			clock-latency-ns = <140000>;
		};
		opp-1100000000 {
			opp-hz = /bits/ 64 <1100000000>;
			opp-microvolt = <1012500 1012500 1500000>;
			clock-latency-ns = <140000>;
		};
		opp-1000000000 {
			opp-hz = /bits/ 64 <1000000000>;
			opp-microvolt = < 987500 987500 1500000>;
			clock-latency-ns = <140000>;
		};
		opp-900000000 {
			opp-hz = /bits/ 64 <900000000>;
			opp-microvolt = < 962500 962500 1500000>;
			clock-latency-ns = <140000>;
		};
		opp-800000000 {
			opp-hz = /bits/ 64 <800000000>;
			opp-microvolt = < 937500 937500 1500000>;
			clock-latency-ns = <140000>;
		};
		opp-700000000 {
			opp-hz = /bits/ 64 <700000000>;
			opp-microvolt = < 912500 912500 1500000>;
			clock-latency-ns = <140000>;
		};
	};

	cluster_a7_opp_table: opp_table1 {
		compatible = "operating-points-v2";
		opp-shared;

		opp-1300000000 {
			opp-hz = /bits/ 64 <1300000000>;
			opp-microvolt = <1275000>;
			clock-latency-ns = <140000>;
		};
		opp-1200000000 {
			opp-hz = /bits/ 64 <1200000000>;
			opp-microvolt = <1212500>;
			clock-latency-ns = <140000>;
		};
		opp-1100000000 {
			opp-hz = /bits/ 64 <1100000000>;
			opp-microvolt = <1162500>;
			clock-latency-ns = <140000>;
		};
		opp-1000000000 {
			opp-hz = /bits/ 64 <1000000000>;
			opp-microvolt = <1112500>;
			clock-latency-ns = <140000>;
		};
		opp-900000000 {
			opp-hz = /bits/ 64 <900000000>;
			opp-microvolt = <1062500>;
			clock-latency-ns = <140000>;
		};
		opp-800000000 {
			opp-hz = /bits/ 64 <800000000>;
			opp-microvolt = <1025000>;
			clock-latency-ns = <140000>;
		};
		opp-700000000 {
			opp-hz = /bits/ 64 <700000000>;
			opp-microvolt = <975000>;
			clock-latency-ns = <140000>;
		};
		opp-600000000 {
			opp-hz = /bits/ 64 <600000000>;
			opp-microvolt = <937500>;
			clock-latency-ns = <140000>;
		};
>>>>>>> 24b8d41d
	};

	soc: soc {
		cci: cci@10d20000 {
			compatible = "arm,cci-400";
			#address-cells = <1>;
			#size-cells = <1>;
			reg = <0x10d20000 0x1000>;
			ranges = <0x0 0x10d20000 0x6000>;

			cci_control0: slave-if@4000 {
				compatible = "arm,cci-400-ctrl-if";
				interface-type = "ace";
				reg = <0x4000 0x1000>;
			};
			cci_control1: slave-if@5000 {
				compatible = "arm,cci-400-ctrl-if";
				interface-type = "ace";
				reg = <0x5000 0x1000>;
			};
		};

<<<<<<< HEAD
	soc: soc {
		cluster_a15_opp_table: opp_table0 {
			compatible = "operating-points-v2";
			opp-shared;
			opp@1800000000 {
				opp-hz = /bits/ 64 <1800000000>;
				opp-microvolt = <1250000>;
				clock-latency-ns = <140000>;
			};
			opp@1700000000 {
				opp-hz = /bits/ 64 <1700000000>;
				opp-microvolt = <1212500>;
				clock-latency-ns = <140000>;
			};
			opp@1600000000 {
				opp-hz = /bits/ 64 <1600000000>;
				opp-microvolt = <1175000>;
				clock-latency-ns = <140000>;
			};
			opp@1500000000 {
				opp-hz = /bits/ 64 <1500000000>;
				opp-microvolt = <1137500>;
				clock-latency-ns = <140000>;
			};
			opp@1400000000 {
				opp-hz = /bits/ 64 <1400000000>;
				opp-microvolt = <1112500>;
				clock-latency-ns = <140000>;
			};
			opp@1300000000 {
				opp-hz = /bits/ 64 <1300000000>;
				opp-microvolt = <1062500>;
				clock-latency-ns = <140000>;
			};
			opp@1200000000 {
				opp-hz = /bits/ 64 <1200000000>;
				opp-microvolt = <1037500>;
				clock-latency-ns = <140000>;
			};
			opp@1100000000 {
				opp-hz = /bits/ 64 <1100000000>;
				opp-microvolt = <1012500>;
				clock-latency-ns = <140000>;
			};
			opp@1000000000 {
				opp-hz = /bits/ 64 <1000000000>;
				opp-microvolt = < 987500>;
				clock-latency-ns = <140000>;
			};
			opp@900000000 {
				opp-hz = /bits/ 64 <900000000>;
				opp-microvolt = < 962500>;
				clock-latency-ns = <140000>;
			};
			opp@800000000 {
				opp-hz = /bits/ 64 <800000000>;
				opp-microvolt = < 937500>;
				clock-latency-ns = <140000>;
			};
			opp@700000000 {
				opp-hz = /bits/ 64 <700000000>;
				opp-microvolt = < 912500>;
				clock-latency-ns = <140000>;
			};
		};

		cluster_a7_opp_table: opp_table1 {
			compatible = "operating-points-v2";
			opp-shared;
			opp@1300000000 {
				opp-hz = /bits/ 64 <1300000000>;
				opp-microvolt = <1275000>;
				clock-latency-ns = <140000>;
			};
			opp@1200000000 {
				opp-hz = /bits/ 64 <1200000000>;
				opp-microvolt = <1212500>;
				clock-latency-ns = <140000>;
			};
			opp@1100000000 {
				opp-hz = /bits/ 64 <1100000000>;
				opp-microvolt = <1162500>;
				clock-latency-ns = <140000>;
			};
			opp@1000000000 {
				opp-hz = /bits/ 64 <1000000000>;
				opp-microvolt = <1112500>;
				clock-latency-ns = <140000>;
			};
			opp@900000000 {
				opp-hz = /bits/ 64 <900000000>;
				opp-microvolt = <1062500>;
				clock-latency-ns = <140000>;
			};
			opp@800000000 {
				opp-hz = /bits/ 64 <800000000>;
				opp-microvolt = <1025000>;
				clock-latency-ns = <140000>;
			};
			opp@700000000 {
				opp-hz = /bits/ 64 <700000000>;
				opp-microvolt = <975000>;
				clock-latency-ns = <140000>;
			};
			opp@600000000 {
				opp-hz = /bits/ 64 <600000000>;
				opp-microvolt = <937500>;
				clock-latency-ns = <140000>;
			};
		};

		cci: cci@10d20000 {
			compatible = "arm,cci-400";
			#address-cells = <1>;
			#size-cells = <1>;
			reg = <0x10d20000 0x1000>;
			ranges = <0x0 0x10d20000 0x6000>;

			cci_control0: slave-if@4000 {
				compatible = "arm,cci-400-ctrl-if";
				interface-type = "ace";
				reg = <0x4000 0x1000>;
			};
			cci_control1: slave-if@5000 {
				compatible = "arm,cci-400-ctrl-if";
				interface-type = "ace";
				reg = <0x5000 0x1000>;
			};
		};

		clock: clock-controller@10010000 {
			compatible = "samsung,exynos5420-clock";
			reg = <0x10010000 0x30000>;
			#clock-cells = <1>;
		};

		clock_audss: audss-clock-controller@3810000 {
			compatible = "samsung,exynos5420-audss-clock";
			reg = <0x03810000 0x0C>;
			#clock-cells = <1>;
			clocks = <&clock CLK_FIN_PLL>, <&clock CLK_MAU_EPLL>,
				 <&clock CLK_SCLK_MAUDIO0>, <&clock CLK_SCLK_MAUPCM0>;
			clock-names = "pll_ref", "pll_in", "sclk_audio", "sclk_pcm_in";
		};

		mfc: codec@11000000 {
			compatible = "samsung,mfc-v7";
			reg = <0x11000000 0x10000>;
			interrupts = <0 96 0>;
			clocks = <&clock CLK_MFC>;
			clock-names = "mfc";
			power-domains = <&mfc_pd>;
			iommus = <&sysmmu_mfc_l>, <&sysmmu_mfc_r>;
			iommu-names = "left", "right";
		};

		mmc_0: mmc@12200000 {
			compatible = "samsung,exynos5420-dw-mshc-smu";
			interrupts = <0 75 0>;
			#address-cells = <1>;
			#size-cells = <0>;
			reg = <0x12200000 0x2000>;
			clocks = <&clock CLK_MMC0>, <&clock CLK_SCLK_MMC0>;
			clock-names = "biu", "ciu";
			fifo-depth = <0x40>;
			status = "disabled";
		};

		mmc_1: mmc@12210000 {
			compatible = "samsung,exynos5420-dw-mshc-smu";
			interrupts = <0 76 0>;
			#address-cells = <1>;
			#size-cells = <0>;
			reg = <0x12210000 0x2000>;
			clocks = <&clock CLK_MMC1>, <&clock CLK_SCLK_MMC1>;
			clock-names = "biu", "ciu";
			fifo-depth = <0x40>;
			status = "disabled";
		};

		mmc_2: mmc@12220000 {
			compatible = "samsung,exynos5420-dw-mshc";
			interrupts = <0 77 0>;
			#address-cells = <1>;
			#size-cells = <0>;
			reg = <0x12220000 0x1000>;
			clocks = <&clock CLK_MMC2>, <&clock CLK_SCLK_MMC2>;
			clock-names = "biu", "ciu";
			fifo-depth = <0x40>;
			status = "disabled";
		};

		nocp_mem0_0: nocp@10CA1000 {
			compatible = "samsung,exynos5420-nocp";
			reg = <0x10CA1000 0x200>;
			status = "disabled";
		};

		nocp_mem0_1: nocp@10CA1400 {
			compatible = "samsung,exynos5420-nocp";
			reg = <0x10CA1400 0x200>;
			status = "disabled";
		};

		nocp_mem1_0: nocp@10CA1800 {
			compatible = "samsung,exynos5420-nocp";
			reg = <0x10CA1800 0x200>;
			status = "disabled";
		};

		nocp_mem1_1: nocp@10CA1C00 {
			compatible = "samsung,exynos5420-nocp";
			reg = <0x10CA1C00 0x200>;
			status = "disabled";
		};

		nocp_g3d_0: nocp@11A51000 {
			compatible = "samsung,exynos5420-nocp";
			reg = <0x11A51000 0x200>;
			status = "disabled";
		};

		nocp_g3d_1: nocp@11A51400 {
			compatible = "samsung,exynos5420-nocp";
			reg = <0x11A51400 0x200>;
			status = "disabled";
		};

		gsc_pd: power-domain@10044000 {
			compatible = "samsung,exynos4210-pd";
			reg = <0x10044000 0x20>;
			#power-domain-cells = <0>;
			clocks = <&clock CLK_FIN_PLL>,
				 <&clock CLK_MOUT_USER_ACLK300_GSCL>,
				 <&clock CLK_GSCL0>, <&clock CLK_GSCL1>;
			clock-names = "oscclk", "clk0", "asb0", "asb1";
		};

		isp_pd: power-domain@10044020 {
			compatible = "samsung,exynos4210-pd";
			reg = <0x10044020 0x20>;
			#power-domain-cells = <0>;
		};

		mfc_pd: power-domain@10044060 {
			compatible = "samsung,exynos4210-pd";
			reg = <0x10044060 0x20>;
			clocks = <&clock CLK_FIN_PLL>,
				 <&clock CLK_MOUT_USER_ACLK333>,
				 <&clock CLK_ACLK333>;
			clock-names = "oscclk", "clk0","asb0";
			#power-domain-cells = <0>;
		};

		msc_pd: power-domain@10044120 {
			compatible = "samsung,exynos4210-pd";
			reg = <0x10044120 0x20>;
			#power-domain-cells = <0>;
		};

		disp_pd: power-domain@100440C0 {
			compatible = "samsung,exynos4210-pd";
			reg = <0x100440C0 0x20>;
			#power-domain-cells = <0>;
			clocks = <&clock CLK_FIN_PLL>,
				 <&clock CLK_MOUT_USER_ACLK200_DISP1>,
				 <&clock CLK_MOUT_USER_ACLK300_DISP1>,
				 <&clock CLK_MOUT_USER_ACLK400_DISP1>,
				 <&clock CLK_FIMD1>, <&clock CLK_MIXER>;
			clock-names = "oscclk", "clk0", "clk1", "clk2", "asb0", "asb1";
		};

		pinctrl_0: pinctrl@13400000 {
			compatible = "samsung,exynos5420-pinctrl";
			reg = <0x13400000 0x1000>;
			interrupts = <0 45 0>;

			wakeup-interrupt-controller {
				compatible = "samsung,exynos4210-wakeup-eint";
				interrupt-parent = <&gic>;
				interrupts = <0 32 0>;
			};
		};

		pinctrl_1: pinctrl@13410000 {
			compatible = "samsung,exynos5420-pinctrl";
			reg = <0x13410000 0x1000>;
			interrupts = <0 78 0>;
		};

		pinctrl_2: pinctrl@14000000 {
			compatible = "samsung,exynos5420-pinctrl";
			reg = <0x14000000 0x1000>;
			interrupts = <0 46 0>;
		};

		pinctrl_3: pinctrl@14010000 {
			compatible = "samsung,exynos5420-pinctrl";
			reg = <0x14010000 0x1000>;
			interrupts = <0 50 0>;
		};

		pinctrl_4: pinctrl@03860000 {
			compatible = "samsung,exynos5420-pinctrl";
			reg = <0x03860000 0x1000>;
			interrupts = <0 47 0>;
		};

		amba {
			#address-cells = <1>;
			#size-cells = <1>;
			compatible = "simple-bus";
			interrupt-parent = <&gic>;
			ranges;

			adma: adma@03880000 {
				compatible = "arm,pl330", "arm,primecell";
				reg = <0x03880000 0x1000>;
				interrupts = <0 110 0>;
				clocks = <&clock_audss EXYNOS_ADMA>;
				clock-names = "apb_pclk";
				#dma-cells = <1>;
				#dma-channels = <6>;
				#dma-requests = <16>;
			};

			pdma0: pdma@121A0000 {
				compatible = "arm,pl330", "arm,primecell";
				reg = <0x121A0000 0x1000>;
				interrupts = <0 34 0>;
				clocks = <&clock CLK_PDMA0>;
				clock-names = "apb_pclk";
				#dma-cells = <1>;
				#dma-channels = <8>;
				#dma-requests = <32>;
			};

			pdma1: pdma@121B0000 {
				compatible = "arm,pl330", "arm,primecell";
				reg = <0x121B0000 0x1000>;
				interrupts = <0 35 0>;
				clocks = <&clock CLK_PDMA1>;
				clock-names = "apb_pclk";
				#dma-cells = <1>;
				#dma-channels = <8>;
				#dma-requests = <32>;
			};

			mdma0: mdma@10800000 {
				compatible = "arm,pl330", "arm,primecell";
				reg = <0x10800000 0x1000>;
				interrupts = <0 33 0>;
				clocks = <&clock CLK_MDMA0>;
				clock-names = "apb_pclk";
				#dma-cells = <1>;
				#dma-channels = <8>;
				#dma-requests = <1>;
			};

			mdma1: mdma@11C10000 {
				compatible = "arm,pl330", "arm,primecell";
				reg = <0x11C10000 0x1000>;
				interrupts = <0 124 0>;
				clocks = <&clock CLK_MDMA1>;
				clock-names = "apb_pclk";
				#dma-cells = <1>;
				#dma-channels = <8>;
				#dma-requests = <1>;
				/*
				 * MDMA1 can support both secure and non-secure
				 * AXI transactions. When this is enabled in
				 * the kernel for boards that run in secure
				 * mode, we are getting imprecise external
				 * aborts causing the kernel to oops.
				 */
				status = "disabled";
			};
		};

		i2s0: i2s@03830000 {
			compatible = "samsung,exynos5420-i2s";
			reg = <0x03830000 0x100>;
			dmas = <&adma 0
				&adma 2
				&adma 1>;
			dma-names = "tx", "rx", "tx-sec";
			clocks = <&clock_audss EXYNOS_I2S_BUS>,
				<&clock_audss EXYNOS_I2S_BUS>,
				<&clock_audss EXYNOS_SCLK_I2S>;
			clock-names = "iis", "i2s_opclk0", "i2s_opclk1";
			#clock-cells = <1>;
			clock-output-names = "i2s_cdclk0";
			#sound-dai-cells = <1>;
			samsung,idma-addr = <0x03000000>;
			pinctrl-names = "default";
			pinctrl-0 = <&i2s0_bus>;
			status = "disabled";
		};

		i2s1: i2s@12D60000 {
			compatible = "samsung,exynos5420-i2s";
			reg = <0x12D60000 0x100>;
			dmas = <&pdma1 12
				&pdma1 11>;
			dma-names = "tx", "rx";
			clocks = <&clock CLK_I2S1>, <&clock CLK_SCLK_I2S1>;
			clock-names = "iis", "i2s_opclk0";
			#clock-cells = <1>;
			clock-output-names = "i2s_cdclk1";
			#sound-dai-cells = <1>;
			pinctrl-names = "default";
			pinctrl-0 = <&i2s1_bus>;
			status = "disabled";
		};

		i2s2: i2s@12D70000 {
			compatible = "samsung,exynos5420-i2s";
			reg = <0x12D70000 0x100>;
			dmas = <&pdma0 12
				&pdma0 11>;
			dma-names = "tx", "rx";
			clocks = <&clock CLK_I2S2>, <&clock CLK_SCLK_I2S2>;
			clock-names = "iis", "i2s_opclk0";
			#clock-cells = <1>;
			clock-output-names = "i2s_cdclk2";
			#sound-dai-cells = <1>;
			pinctrl-names = "default";
			pinctrl-0 = <&i2s2_bus>;
			status = "disabled";
		};

		spi_0: spi@12d20000 {
			compatible = "samsung,exynos4210-spi";
			reg = <0x12d20000 0x100>;
			interrupts = <0 68 0>;
			dmas = <&pdma0 5
				&pdma0 4>;
			dma-names = "tx", "rx";
			#address-cells = <1>;
			#size-cells = <0>;
			pinctrl-names = "default";
			pinctrl-0 = <&spi0_bus>;
			clocks = <&clock CLK_SPI0>, <&clock CLK_SCLK_SPI0>;
			clock-names = "spi", "spi_busclk0";
			status = "disabled";
		};

		spi_1: spi@12d30000 {
			compatible = "samsung,exynos4210-spi";
			reg = <0x12d30000 0x100>;
			interrupts = <0 69 0>;
			dmas = <&pdma1 5
				&pdma1 4>;
			dma-names = "tx", "rx";
			#address-cells = <1>;
			#size-cells = <0>;
			pinctrl-names = "default";
			pinctrl-0 = <&spi1_bus>;
			clocks = <&clock CLK_SPI1>, <&clock CLK_SCLK_SPI1>;
			clock-names = "spi", "spi_busclk0";
			status = "disabled";
		};

		spi_2: spi@12d40000 {
			compatible = "samsung,exynos4210-spi";
			reg = <0x12d40000 0x100>;
			interrupts = <0 70 0>;
			dmas = <&pdma0 7
				&pdma0 6>;
			dma-names = "tx", "rx";
			#address-cells = <1>;
			#size-cells = <0>;
			pinctrl-names = "default";
			pinctrl-0 = <&spi2_bus>;
			clocks = <&clock CLK_SPI2>, <&clock CLK_SCLK_SPI2>;
			clock-names = "spi", "spi_busclk0";
			status = "disabled";
		};

		dp_phy: dp-video-phy {
			compatible = "samsung,exynos5420-dp-video-phy";
			samsung,pmu-syscon = <&pmu_system_controller>;
			#phy-cells = <0>;
		};

		mipi_phy: mipi-video-phy {
			compatible = "samsung,s5pv210-mipi-video-phy";
			syscon = <&pmu_system_controller>;
			#phy-cells = <1>;
		};

		dsi@14500000 {
			compatible = "samsung,exynos5410-mipi-dsi";
			reg = <0x14500000 0x10000>;
			interrupts = <0 82 0>;
			phys = <&mipi_phy 1>;
			phy-names = "dsim";
			clocks = <&clock CLK_DSIM1>, <&clock CLK_SCLK_MIPI1>;
			clock-names = "bus_clk", "pll_clk";
			#address-cells = <1>;
			#size-cells = <0>;
			status = "disabled";
		};

		adc: adc@12D10000 {
			compatible = "samsung,exynos-adc-v2";
			reg = <0x12D10000 0x100>;
			interrupts = <0 106 0>;
			clocks = <&clock CLK_TSADC>;
			clock-names = "adc";
			#io-channel-cells = <1>;
			io-channel-ranges;
			samsung,syscon-phandle = <&pmu_system_controller>;
			status = "disabled";
		};

		hsi2c_8: i2c@12E00000 {
			compatible = "samsung,exynos5250-hsi2c";
			reg = <0x12E00000 0x1000>;
			interrupts = <0 87 0>;
			#address-cells = <1>;
			#size-cells = <0>;
			pinctrl-names = "default";
			pinctrl-0 = <&i2c8_hs_bus>;
			clocks = <&clock CLK_USI4>;
			clock-names = "hsi2c";
			status = "disabled";
		};

		hsi2c_9: i2c@12E10000 {
			compatible = "samsung,exynos5250-hsi2c";
			reg = <0x12E10000 0x1000>;
			interrupts = <0 88 0>;
			#address-cells = <1>;
			#size-cells = <0>;
			pinctrl-names = "default";
			pinctrl-0 = <&i2c9_hs_bus>;
			clocks = <&clock CLK_USI5>;
			clock-names = "hsi2c";
			status = "disabled";
		};

		hsi2c_10: i2c@12E20000 {
			compatible = "samsung,exynos5250-hsi2c";
			reg = <0x12E20000 0x1000>;
			interrupts = <0 203 0>;
			#address-cells = <1>;
			#size-cells = <0>;
			pinctrl-names = "default";
			pinctrl-0 = <&i2c10_hs_bus>;
			clocks = <&clock CLK_USI6>;
			clock-names = "hsi2c";
			status = "disabled";
		};

		hdmi: hdmi@14530000 {
			compatible = "samsung,exynos5420-hdmi";
			reg = <0x14530000 0x70000>;
			interrupts = <0 95 0>;
			clocks = <&clock CLK_HDMI>, <&clock CLK_SCLK_HDMI>,
				 <&clock CLK_DOUT_PIXEL>, <&clock CLK_SCLK_HDMIPHY>,
				 <&clock CLK_MOUT_HDMI>;
			clock-names = "hdmi", "sclk_hdmi", "sclk_pixel",
				"sclk_hdmiphy", "mout_hdmi";
			phy = <&hdmiphy>;
			samsung,syscon-phandle = <&pmu_system_controller>;
			status = "disabled";
			power-domains = <&disp_pd>;
		};

		hdmiphy: hdmiphy@145D0000 {
			reg = <0x145D0000 0x20>;
		};

		mixer: mixer@14450000 {
			compatible = "samsung,exynos5420-mixer";
			reg = <0x14450000 0x10000>;
			interrupts = <0 94 0>;
			clocks = <&clock CLK_MIXER>, <&clock CLK_HDMI>,
				 <&clock CLK_SCLK_HDMI>;
			clock-names = "mixer", "hdmi", "sclk_hdmi";
			power-domains = <&disp_pd>;
			iommus = <&sysmmu_tv>;
		};

		rotator: rotator@11C00000 {
			compatible = "samsung,exynos5250-rotator";
			reg = <0x11C00000 0x64>;
			interrupts = <0 84 0>;
			clocks = <&clock CLK_ROTATOR>;
			clock-names = "rotator";
			iommus = <&sysmmu_rotator>;
		};

		gsc_0: video-scaler@13e00000 {
			compatible = "samsung,exynos5-gsc";
			reg = <0x13e00000 0x1000>;
			interrupts = <0 85 0>;
			clocks = <&clock CLK_GSCL0>;
			clock-names = "gscl";
			power-domains = <&gsc_pd>;
			iommus = <&sysmmu_gscl0>;
		};

		gsc_1: video-scaler@13e10000 {
			compatible = "samsung,exynos5-gsc";
			reg = <0x13e10000 0x1000>;
			interrupts = <0 86 0>;
			clocks = <&clock CLK_GSCL1>;
			clock-names = "gscl";
			power-domains = <&gsc_pd>;
			iommus = <&sysmmu_gscl1>;
		};

		jpeg_0: jpeg@11F50000 {
			compatible = "samsung,exynos5420-jpeg";
			reg = <0x11F50000 0x1000>;
			interrupts = <0 89 0>;
			clock-names = "jpeg";
			clocks = <&clock CLK_JPEG>;
			iommus = <&sysmmu_jpeg0>;
		};

		jpeg_1: jpeg@11F60000 {
			compatible = "samsung,exynos5420-jpeg";
			reg = <0x11F60000 0x1000>;
			interrupts = <0 168 0>;
			clock-names = "jpeg";
			clocks = <&clock CLK_JPEG2>;
			iommus = <&sysmmu_jpeg1>;
		};

		pmu_system_controller: system-controller@10040000 {
			compatible = "samsung,exynos5420-pmu", "syscon";
			reg = <0x10040000 0x5000>;
			clock-names = "clkout16";
			clocks = <&clock CLK_FIN_PLL>;
			#clock-cells = <1>;
			interrupt-controller;
			#interrupt-cells = <3>;
			interrupt-parent = <&gic>;
		};

		tmu_cpu0: tmu@10060000 {
			compatible = "samsung,exynos5420-tmu";
			reg = <0x10060000 0x100>;
			interrupts = <0 65 0>;
			clocks = <&clock CLK_TMU>;
			clock-names = "tmu_apbif";
			#include "exynos4412-tmu-sensor-conf.dtsi"
		};

		tmu_cpu1: tmu@10064000 {
			compatible = "samsung,exynos5420-tmu";
			reg = <0x10064000 0x100>;
			interrupts = <0 183 0>;
			clocks = <&clock CLK_TMU>;
			clock-names = "tmu_apbif";
			#include "exynos4412-tmu-sensor-conf.dtsi"
		};

		tmu_cpu2: tmu@10068000 {
			compatible = "samsung,exynos5420-tmu-ext-triminfo";
			reg = <0x10068000 0x100>, <0x1006c000 0x4>;
			interrupts = <0 184 0>;
			clocks = <&clock CLK_TMU>, <&clock CLK_TMU>;
			clock-names = "tmu_apbif", "tmu_triminfo_apbif";
			#include "exynos4412-tmu-sensor-conf.dtsi"
		};

		tmu_cpu3: tmu@1006c000 {
			compatible = "samsung,exynos5420-tmu-ext-triminfo";
			reg = <0x1006c000 0x100>, <0x100a0000 0x4>;
			interrupts = <0 185 0>;
			clocks = <&clock CLK_TMU>, <&clock CLK_TMU_GPU>;
			clock-names = "tmu_apbif", "tmu_triminfo_apbif";
			#include "exynos4412-tmu-sensor-conf.dtsi"
		};

		tmu_gpu: tmu@100a0000 {
			compatible = "samsung,exynos5420-tmu-ext-triminfo";
			reg = <0x100a0000 0x100>, <0x10068000 0x4>;
			interrupts = <0 215 0>;
			clocks = <&clock CLK_TMU_GPU>, <&clock CLK_TMU>;
			clock-names = "tmu_apbif", "tmu_triminfo_apbif";
			#include "exynos4412-tmu-sensor-conf.dtsi"
		};

		sysmmu_g2dr: sysmmu@0x10A60000 {
			compatible = "samsung,exynos-sysmmu";
			reg = <0x10A60000 0x1000>;
			interrupt-parent = <&combiner>;
			interrupts = <24 5>;
			clock-names = "sysmmu", "master";
			clocks = <&clock CLK_SMMU_G2D>, <&clock CLK_G2D>;
			#iommu-cells = <0>;
		};

		sysmmu_g2dw: sysmmu@0x10A70000 {
			compatible = "samsung,exynos-sysmmu";
			reg = <0x10A70000 0x1000>;
			interrupt-parent = <&combiner>;
			interrupts = <22 2>;
			clock-names = "sysmmu", "master";
			clocks = <&clock CLK_SMMU_G2D>, <&clock CLK_G2D>;
			#iommu-cells = <0>;
		};

		sysmmu_tv: sysmmu@0x14650000 {
			compatible = "samsung,exynos-sysmmu";
			reg = <0x14650000 0x1000>;
			interrupt-parent = <&combiner>;
			interrupts = <7 4>;
			clock-names = "sysmmu", "master";
			clocks = <&clock CLK_SMMU_MIXER>, <&clock CLK_MIXER>;
			power-domains = <&disp_pd>;
			#iommu-cells = <0>;
		};

		sysmmu_gscl0: sysmmu@0x13E80000 {
			compatible = "samsung,exynos-sysmmu";
			reg = <0x13E80000 0x1000>;
			interrupt-parent = <&combiner>;
			interrupts = <2 0>;
			clock-names = "sysmmu", "master";
			clocks = <&clock CLK_SMMU_GSCL0>, <&clock CLK_GSCL0>;
			power-domains = <&gsc_pd>;
			#iommu-cells = <0>;
		};

		sysmmu_gscl1: sysmmu@0x13E90000 {
			compatible = "samsung,exynos-sysmmu";
			reg = <0x13E90000 0x1000>;
			interrupt-parent = <&combiner>;
			interrupts = <2 2>;
			clock-names = "sysmmu", "master";
			clocks = <&clock CLK_SMMU_GSCL1>, <&clock CLK_GSCL1>;
			power-domains = <&gsc_pd>;
			#iommu-cells = <0>;
		};

		sysmmu_scaler0r: sysmmu@0x12880000 {
			compatible = "samsung,exynos-sysmmu";
			reg = <0x12880000 0x1000>;
			interrupt-parent = <&combiner>;
			interrupts = <22 4>;
			clock-names = "sysmmu", "master";
			clocks = <&clock CLK_SMMU_MSCL0>, <&clock CLK_MSCL0>;
			#iommu-cells = <0>;
		};

		sysmmu_scaler1r: sysmmu@0x12890000 {
			compatible = "samsung,exynos-sysmmu";
			reg = <0x12890000 0x1000>;
			interrupts = <0 186 0>;
			clock-names = "sysmmu", "master";
			clocks = <&clock CLK_SMMU_MSCL1>, <&clock CLK_MSCL1>;
			#iommu-cells = <0>;
		};

		sysmmu_scaler2r: sysmmu@0x128A0000 {
			compatible = "samsung,exynos-sysmmu";
			reg = <0x128A0000 0x1000>;
			interrupts = <0 188 0>;
			clock-names = "sysmmu", "master";
			clocks = <&clock CLK_SMMU_MSCL2>, <&clock CLK_MSCL2>;
			#iommu-cells = <0>;
		};

		sysmmu_scaler0w: sysmmu@0x128C0000 {
			compatible = "samsung,exynos-sysmmu";
			reg = <0x128C0000 0x1000>;
			interrupt-parent = <&combiner>;
			interrupts = <27 2>;
			clock-names = "sysmmu", "master";
			clocks = <&clock CLK_SMMU_MSCL0>, <&clock CLK_MSCL0>;
			#iommu-cells = <0>;
		};

		sysmmu_scaler1w: sysmmu@0x128D0000 {
			compatible = "samsung,exynos-sysmmu";
			reg = <0x128D0000 0x1000>;
			interrupt-parent = <&combiner>;
			interrupts = <22 6>;
			clock-names = "sysmmu", "master";
			clocks = <&clock CLK_SMMU_MSCL1>, <&clock CLK_MSCL1>;
			#iommu-cells = <0>;
		};

		sysmmu_scaler2w: sysmmu@0x128E0000 {
			compatible = "samsung,exynos-sysmmu";
			reg = <0x128E0000 0x1000>;
			interrupt-parent = <&combiner>;
			interrupts = <19 6>;
			clock-names = "sysmmu", "master";
			clocks = <&clock CLK_SMMU_MSCL2>, <&clock CLK_MSCL2>;
			#iommu-cells = <0>;
		};

		sysmmu_rotator: sysmmu@0x11D40000 {
			compatible = "samsung,exynos-sysmmu";
			reg = <0x11D40000 0x1000>;
			interrupt-parent = <&combiner>;
			interrupts = <4 0>;
			clock-names = "sysmmu", "master";
			clocks = <&clock CLK_SMMU_ROTATOR>, <&clock CLK_ROTATOR>;
			#iommu-cells = <0>;
		};

		sysmmu_jpeg0: sysmmu@0x11F10000 {
			compatible = "samsung,exynos-sysmmu";
			reg = <0x11F10000 0x1000>;
			interrupt-parent = <&combiner>;
			interrupts = <4 2>;
			clock-names = "sysmmu", "master";
			clocks = <&clock CLK_SMMU_JPEG>, <&clock CLK_JPEG>;
			#iommu-cells = <0>;
		};

		sysmmu_jpeg1: sysmmu@0x11F20000 {
			compatible = "samsung,exynos-sysmmu";
			reg = <0x11F20000 0x1000>;
			interrupts = <0 169 0>;
			clock-names = "sysmmu", "master";
			clocks = <&clock CLK_SMMU_JPEG2>, <&clock CLK_JPEG2>;
			#iommu-cells = <0>;
		};

		sysmmu_mfc_l: sysmmu@0x11200000 {
			compatible = "samsung,exynos-sysmmu";
			reg = <0x11200000 0x1000>;
			interrupt-parent = <&combiner>;
			interrupts = <6 2>;
			clock-names = "sysmmu", "master";
			clocks = <&clock CLK_SMMU_MFCL>, <&clock CLK_MFC>;
			power-domains = <&mfc_pd>;
			#iommu-cells = <0>;
		};

		sysmmu_mfc_r: sysmmu@0x11210000 {
			compatible = "samsung,exynos-sysmmu";
			reg = <0x11210000 0x1000>;
			interrupt-parent = <&combiner>;
			interrupts = <8 5>;
			clock-names = "sysmmu", "master";
			clocks = <&clock CLK_SMMU_MFCR>, <&clock CLK_MFC>;
			power-domains = <&mfc_pd>;
			#iommu-cells = <0>;
		};

		sysmmu_fimd1_0: sysmmu@0x14640000 {
			compatible = "samsung,exynos-sysmmu";
			reg = <0x14640000 0x1000>;
			interrupt-parent = <&combiner>;
			interrupts = <3 2>;
			clock-names = "sysmmu", "master";
			clocks = <&clock CLK_SMMU_FIMD1M0>, <&clock CLK_FIMD1>;
			power-domains = <&disp_pd>;
			#iommu-cells = <0>;
		};

		sysmmu_fimd1_1: sysmmu@0x14680000 {
			compatible = "samsung,exynos-sysmmu";
			reg = <0x14680000 0x1000>;
			interrupt-parent = <&combiner>;
			interrupts = <3 0>;
			clock-names = "sysmmu", "master";
			clocks = <&clock CLK_SMMU_FIMD1M1>, <&clock CLK_FIMD1>;
			power-domains = <&disp_pd>;
			#iommu-cells = <0>;
		};

		bus_wcore: bus_wcore {
			compatible = "samsung,exynos-bus";
			clocks = <&clock CLK_DOUT_ACLK400_WCORE>;
			clock-names = "bus";
			operating-points-v2 = <&bus_wcore_opp_table>;
			status = "disabled";
		};

		bus_noc: bus_noc {
			compatible = "samsung,exynos-bus";
			clocks = <&clock CLK_DOUT_ACLK100_NOC>;
			clock-names = "bus";
			operating-points-v2 = <&bus_noc_opp_table>;
			status = "disabled";
		};

		bus_fsys_apb: bus_fsys_apb {
			compatible = "samsung,exynos-bus";
			clocks = <&clock CLK_DOUT_PCLK200_FSYS>;
			clock-names = "bus";
			operating-points-v2 = <&bus_fsys_apb_opp_table>;
			status = "disabled";
		};

		bus_fsys: bus_fsys {
			compatible = "samsung,exynos-bus";
			clocks = <&clock CLK_DOUT_ACLK200_FSYS>;
			clock-names = "bus";
			operating-points-v2 = <&bus_fsys_apb_opp_table>;
			status = "disabled";
		};

		bus_fsys2: bus_fsys2 {
			compatible = "samsung,exynos-bus";
			clocks = <&clock CLK_DOUT_ACLK200_FSYS2>;
			clock-names = "bus";
			operating-points-v2 = <&bus_fsys2_opp_table>;
			status = "disabled";
		};

		bus_mfc: bus_mfc {
			compatible = "samsung,exynos-bus";
			clocks = <&clock CLK_DOUT_ACLK333>;
			clock-names = "bus";
			operating-points-v2 = <&bus_mfc_opp_table>;
			status = "disabled";
		};

		bus_gen: bus_gen {
			compatible = "samsung,exynos-bus";
			clocks = <&clock CLK_DOUT_ACLK266>;
			clock-names = "bus";
			operating-points-v2 = <&bus_gen_opp_table>;
			status = "disabled";
		};

		bus_peri: bus_peri {
			compatible = "samsung,exynos-bus";
			clocks = <&clock CLK_DOUT_ACLK66>;
			clock-names = "bus";
			operating-points-v2 = <&bus_peri_opp_table>;
			status = "disabled";
		};

		bus_g2d: bus_g2d {
			compatible = "samsung,exynos-bus";
			clocks = <&clock CLK_DOUT_ACLK333_G2D>;
			clock-names = "bus";
			operating-points-v2 = <&bus_g2d_opp_table>;
			status = "disabled";
		};

		bus_g2d_acp: bus_g2d_acp {
			compatible = "samsung,exynos-bus";
			clocks = <&clock CLK_DOUT_ACLK266_G2D>;
			clock-names = "bus";
			operating-points-v2 = <&bus_g2d_acp_opp_table>;
			status = "disabled";
		};

		bus_jpeg: bus_jpeg {
			compatible = "samsung,exynos-bus";
			clocks = <&clock CLK_DOUT_ACLK300_JPEG>;
			clock-names = "bus";
			operating-points-v2 = <&bus_jpeg_opp_table>;
			status = "disabled";
		};

		bus_jpeg_apb: bus_jpeg_apb {
			compatible = "samsung,exynos-bus";
			clocks = <&clock CLK_DOUT_ACLK166>;
			clock-names = "bus";
			operating-points-v2 = <&bus_jpeg_apb_opp_table>;
			status = "disabled";
		};

		bus_disp1_fimd: bus_disp1_fimd {
			compatible = "samsung,exynos-bus";
			clocks = <&clock CLK_DOUT_ACLK300_DISP1>;
			clock-names = "bus";
			operating-points-v2 = <&bus_disp1_fimd_opp_table>;
			status = "disabled";
		};

		bus_disp1: bus_disp1 {
			compatible = "samsung,exynos-bus";
			clocks = <&clock CLK_DOUT_ACLK400_DISP1>;
			clock-names = "bus";
			operating-points-v2 = <&bus_disp1_opp_table>;
			status = "disabled";
		};

		bus_gscl_scaler: bus_gscl_scaler {
			compatible = "samsung,exynos-bus";
			clocks = <&clock CLK_DOUT_ACLK300_GSCL>;
			clock-names = "bus";
			operating-points-v2 = <&bus_gscl_opp_table>;
			status = "disabled";
		};

		bus_mscl: bus_mscl {
			compatible = "samsung,exynos-bus";
			clocks = <&clock CLK_DOUT_ACLK400_MSCL>;
			clock-names = "bus";
			operating-points-v2 = <&bus_mscl_opp_table>;
			status = "disabled";
		};

		bus_wcore_opp_table: opp_table2 {
			compatible = "operating-points-v2";

			opp00 {
				opp-hz = /bits/ 64 <84000000>;
				opp-microvolt = <925000>;
			};
			opp01 {
				opp-hz = /bits/ 64 <111000000>;
				opp-microvolt = <950000>;
			};
			opp02 {
				opp-hz = /bits/ 64 <222000000>;
				opp-microvolt = <950000>;
			};
			opp03 {
				opp-hz = /bits/ 64 <333000000>;
				opp-microvolt = <950000>;
			};
			opp04 {
				opp-hz = /bits/ 64 <400000000>;
				opp-microvolt = <987500>;
			};
		};

		bus_noc_opp_table: opp_table3 {
			compatible = "operating-points-v2";

			opp00 {
				opp-hz = /bits/ 64 <67000000>;
			};
			opp01 {
				opp-hz = /bits/ 64 <75000000>;
			};
			opp02 {
				opp-hz = /bits/ 64 <86000000>;
			};
			opp03 {
				opp-hz = /bits/ 64 <100000000>;
			};
		};

		bus_fsys_apb_opp_table: opp_table4 {
			compatible = "operating-points-v2";
			opp-shared;

			opp00 {
				opp-hz = /bits/ 64 <100000000>;
			};
			opp01 {
				opp-hz = /bits/ 64 <200000000>;
			};
		};

		bus_fsys2_opp_table: opp_table5 {
			compatible = "operating-points-v2";

			opp00 {
				opp-hz = /bits/ 64 <75000000>;
			};
			opp01 {
				opp-hz = /bits/ 64 <100000000>;
			};
			opp02 {
				opp-hz = /bits/ 64 <150000000>;
			};
		};

		bus_mfc_opp_table: opp_table6 {
			compatible = "operating-points-v2";

			opp00 {
				opp-hz = /bits/ 64 <96000000>;
			};
			opp01 {
				opp-hz = /bits/ 64 <111000000>;
			};
			opp02 {
				opp-hz = /bits/ 64 <167000000>;
			};
			opp03 {
				opp-hz = /bits/ 64 <222000000>;
			};
			opp04 {
				opp-hz = /bits/ 64 <333000000>;
			};
		};

		bus_gen_opp_table: opp_table7 {
			compatible = "operating-points-v2";

			opp00 {
				opp-hz = /bits/ 64 <89000000>;
			};
			opp01 {
				opp-hz = /bits/ 64 <133000000>;
			};
			opp02 {
				opp-hz = /bits/ 64 <178000000>;
			};
			opp03 {
				opp-hz = /bits/ 64 <267000000>;
			};
		};

		bus_peri_opp_table: opp_table8 {
			compatible = "operating-points-v2";

			opp00 {
				opp-hz = /bits/ 64 <67000000>;
			};
		};

		bus_g2d_opp_table: opp_table9 {
			compatible = "operating-points-v2";

			opp00 {
				opp-hz = /bits/ 64 <84000000>;
			};
			opp01 {
				opp-hz = /bits/ 64 <167000000>;
			};
			opp02 {
				opp-hz = /bits/ 64 <222000000>;
			};
			opp03 {
				opp-hz = /bits/ 64 <300000000>;
			};
			opp04 {
				opp-hz = /bits/ 64 <333000000>;
			};
		};

		bus_g2d_acp_opp_table: opp_table10 {
			compatible = "operating-points-v2";

			opp00 {
				opp-hz = /bits/ 64 <67000000>;
			};
			opp01 {
				opp-hz = /bits/ 64 <133000000>;
			};
			opp02 {
				opp-hz = /bits/ 64 <178000000>;
			};
			opp03 {
				opp-hz = /bits/ 64 <267000000>;
			};
		};

		bus_jpeg_opp_table: opp_table11 {
			compatible = "operating-points-v2";

			opp00 {
				opp-hz = /bits/ 64 <75000000>;
			};
			opp01 {
				opp-hz = /bits/ 64 <150000000>;
			};
			opp02 {
				opp-hz = /bits/ 64 <200000000>;
			};
			opp03 {
				opp-hz = /bits/ 64 <300000000>;
			};
		};

		bus_jpeg_apb_opp_table: opp_table12 {
			compatible = "operating-points-v2";

			opp00 {
				opp-hz = /bits/ 64 <84000000>;
			};
			opp01 {
				opp-hz = /bits/ 64 <111000000>;
			};
			opp02 {
				opp-hz = /bits/ 64 <134000000>;
			};
			opp03 {
				opp-hz = /bits/ 64 <167000000>;
			};
		};

		bus_disp1_fimd_opp_table: opp_table13 {
			compatible = "operating-points-v2";

			opp00 {
				opp-hz = /bits/ 64 <120000000>;
			};
			opp01 {
				opp-hz = /bits/ 64 <200000000>;
			};
		};

		bus_disp1_opp_table: opp_table14 {
			compatible = "operating-points-v2";

			opp00 {
				opp-hz = /bits/ 64 <120000000>;
			};
			opp01 {
				opp-hz = /bits/ 64 <200000000>;
			};
			opp02 {
				opp-hz = /bits/ 64 <300000000>;
			};
		};

		bus_gscl_opp_table: opp_table15 {
			compatible = "operating-points-v2";

			opp00 {
				opp-hz = /bits/ 64 <150000000>;
			};
			opp01 {
				opp-hz = /bits/ 64 <200000000>;
			};
			opp02 {
				opp-hz = /bits/ 64 <300000000>;
			};
		};

		bus_mscl_opp_table: opp_table16 {
			compatible = "operating-points-v2";

			opp00 {
				opp-hz = /bits/ 64 <84000000>;
			};
			opp01 {
				opp-hz = /bits/ 64 <167000000>;
			};
			opp02 {
				opp-hz = /bits/ 64 <222000000>;
			};
			opp03 {
				opp-hz = /bits/ 64 <333000000>;
			};
			opp04 {
				opp-hz = /bits/ 64 <400000000>;
			};
=======
		clock: clock-controller@10010000 {
			compatible = "samsung,exynos5420-clock", "syscon";
			reg = <0x10010000 0x30000>;
			#clock-cells = <1>;
		};

		clock_audss: audss-clock-controller@3810000 {
			compatible = "samsung,exynos5420-audss-clock";
			reg = <0x03810000 0x0C>;
			#clock-cells = <1>;
			clocks = <&clock CLK_FIN_PLL>, <&clock CLK_MAU_EPLL>,
				 <&clock CLK_SCLK_MAUDIO0>, <&clock CLK_SCLK_MAUPCM0>;
			clock-names = "pll_ref", "pll_in", "sclk_audio", "sclk_pcm_in";
			power-domains = <&mau_pd>;
		};

		mfc: codec@11000000 {
			compatible = "samsung,mfc-v7";
			reg = <0x11000000 0x10000>;
			interrupts = <GIC_SPI 96 IRQ_TYPE_LEVEL_HIGH>;
			clocks = <&clock CLK_MFC>;
			clock-names = "mfc";
			power-domains = <&mfc_pd>;
			iommus = <&sysmmu_mfc_l>, <&sysmmu_mfc_r>;
			iommu-names = "left", "right";
		};

		mmc_0: mmc@12200000 {
			compatible = "samsung,exynos5420-dw-mshc-smu";
			interrupts = <GIC_SPI 75 IRQ_TYPE_LEVEL_HIGH>;
			#address-cells = <1>;
			#size-cells = <0>;
			reg = <0x12200000 0x2000>;
			clocks = <&clock CLK_MMC0>, <&clock CLK_SCLK_MMC0>;
			clock-names = "biu", "ciu";
			fifo-depth = <0x40>;
			status = "disabled";
		};

		mmc_1: mmc@12210000 {
			compatible = "samsung,exynos5420-dw-mshc-smu";
			interrupts = <GIC_SPI 76 IRQ_TYPE_LEVEL_HIGH>;
			#address-cells = <1>;
			#size-cells = <0>;
			reg = <0x12210000 0x2000>;
			clocks = <&clock CLK_MMC1>, <&clock CLK_SCLK_MMC1>;
			clock-names = "biu", "ciu";
			fifo-depth = <0x40>;
			status = "disabled";
		};

		mmc_2: mmc@12220000 {
			compatible = "samsung,exynos5420-dw-mshc";
			interrupts = <GIC_SPI 77 IRQ_TYPE_LEVEL_HIGH>;
			#address-cells = <1>;
			#size-cells = <0>;
			reg = <0x12220000 0x1000>;
			clocks = <&clock CLK_MMC2>, <&clock CLK_SCLK_MMC2>;
			clock-names = "biu", "ciu";
			fifo-depth = <0x40>;
			status = "disabled";
		};

		dmc: memory-controller@10c20000 {
			compatible = "samsung,exynos5422-dmc";
			reg = <0x10c20000 0x10000>, <0x10c30000 0x10000>;
			interrupt-parent = <&combiner>;
			interrupts = <16 0>, <16 1>;
			interrupt-names = "drex_0", "drex_1";
			clocks = <&clock CLK_FOUT_SPLL>,
				 <&clock CLK_MOUT_SCLK_SPLL>,
				 <&clock CLK_FF_DOUT_SPLL2>,
				 <&clock CLK_FOUT_BPLL>,
				 <&clock CLK_MOUT_BPLL>,
				 <&clock CLK_SCLK_BPLL>,
				 <&clock CLK_MOUT_MX_MSPLL_CCORE>,
				 <&clock CLK_MOUT_MCLK_CDREX>;
			clock-names = "fout_spll",
				      "mout_sclk_spll",
				      "ff_dout_spll2",
				      "fout_bpll",
				      "mout_bpll",
				      "sclk_bpll",
				      "mout_mx_mspll_ccore",
				      "mout_mclk_cdrex";
			samsung,syscon-clk = <&clock>;
			status = "disabled";
		};

		nocp_mem0_0: nocp@10ca1000 {
			compatible = "samsung,exynos5420-nocp";
			reg = <0x10CA1000 0x200>;
			status = "disabled";
		};

		nocp_mem0_1: nocp@10ca1400 {
			compatible = "samsung,exynos5420-nocp";
			reg = <0x10CA1400 0x200>;
			status = "disabled";
		};

		nocp_mem1_0: nocp@10ca1800 {
			compatible = "samsung,exynos5420-nocp";
			reg = <0x10CA1800 0x200>;
			status = "disabled";
		};

		nocp_mem1_1: nocp@10ca1c00 {
			compatible = "samsung,exynos5420-nocp";
			reg = <0x10CA1C00 0x200>;
			status = "disabled";
		};

		nocp_g3d_0: nocp@11a51000 {
			compatible = "samsung,exynos5420-nocp";
			reg = <0x11A51000 0x200>;
			status = "disabled";
		};

		nocp_g3d_1: nocp@11a51400 {
			compatible = "samsung,exynos5420-nocp";
			reg = <0x11A51400 0x200>;
			status = "disabled";
		};

		ppmu_dmc0_0: ppmu@10d00000 {
			compatible = "samsung,exynos-ppmu";
			reg = <0x10d00000 0x2000>;
			clocks = <&clock CLK_PCLK_PPMU_DREX0_0>;
			clock-names = "ppmu";
			events {
				ppmu_event3_dmc0_0: ppmu-event3-dmc0_0 {
					event-name = "ppmu-event3-dmc0_0";
				};
			};
		};

		ppmu_dmc0_1: ppmu@10d10000 {
			compatible = "samsung,exynos-ppmu";
			reg = <0x10d10000 0x2000>;
			clocks = <&clock CLK_PCLK_PPMU_DREX0_1>;
			clock-names = "ppmu";
			events {
				ppmu_event3_dmc0_1: ppmu-event3-dmc0_1 {
					event-name = "ppmu-event3-dmc0_1";
				};
			};
		};

		ppmu_dmc1_0: ppmu@10d60000 {
			compatible = "samsung,exynos-ppmu";
			reg = <0x10d60000 0x2000>;
			clocks = <&clock CLK_PCLK_PPMU_DREX1_0>;
			clock-names = "ppmu";
			events {
				ppmu_event3_dmc1_0: ppmu-event3-dmc1_0 {
					event-name = "ppmu-event3-dmc1_0";
				};
			};
		};

		ppmu_dmc1_1: ppmu@10d70000 {
			compatible = "samsung,exynos-ppmu";
			reg = <0x10d70000 0x2000>;
			clocks = <&clock CLK_PCLK_PPMU_DREX1_1>;
			clock-names = "ppmu";
			events {
				ppmu_event3_dmc1_1: ppmu-event3-dmc1_1 {
					event-name = "ppmu-event3-dmc1_1";
				};
			};
		};

		gsc_pd: power-domain@10044000 {
			compatible = "samsung,exynos4210-pd";
			reg = <0x10044000 0x20>;
			#power-domain-cells = <0>;
			label = "GSC";
		};

		isp_pd: power-domain@10044020 {
			compatible = "samsung,exynos4210-pd";
			reg = <0x10044020 0x20>;
			#power-domain-cells = <0>;
			label = "ISP";
		};

		mfc_pd: power-domain@10044060 {
			compatible = "samsung,exynos4210-pd";
			reg = <0x10044060 0x20>;
			#power-domain-cells = <0>;
			label = "MFC";
		};

		g3d_pd: power-domain@10044080 {
			compatible = "samsung,exynos4210-pd";
			reg = <0x10044080 0x20>;
			#power-domain-cells = <0>;
			label = "G3D";
		};

		disp_pd: power-domain@100440c0 {
			compatible = "samsung,exynos4210-pd";
			reg = <0x100440C0 0x20>;
			#power-domain-cells = <0>;
			label = "DISP";
		};

		mau_pd: power-domain@100440e0 {
			compatible = "samsung,exynos4210-pd";
			reg = <0x100440E0 0x20>;
			#power-domain-cells = <0>;
			label = "MAU";
		};

		msc_pd: power-domain@10044120 {
			compatible = "samsung,exynos4210-pd";
			reg = <0x10044120 0x20>;
			#power-domain-cells = <0>;
			label = "MSC";
		};

		pinctrl_0: pinctrl@13400000 {
			compatible = "samsung,exynos5420-pinctrl";
			reg = <0x13400000 0x1000>;
			interrupts = <GIC_SPI 45 IRQ_TYPE_LEVEL_HIGH>;

			wakeup-interrupt-controller {
				compatible = "samsung,exynos4210-wakeup-eint";
				interrupt-parent = <&gic>;
				interrupts = <GIC_SPI 32 IRQ_TYPE_LEVEL_HIGH>;
			};
		};

		pinctrl_1: pinctrl@13410000 {
			compatible = "samsung,exynos5420-pinctrl";
			reg = <0x13410000 0x1000>;
			interrupts = <GIC_SPI 78 IRQ_TYPE_LEVEL_HIGH>;
		};

		pinctrl_2: pinctrl@14000000 {
			compatible = "samsung,exynos5420-pinctrl";
			reg = <0x14000000 0x1000>;
			interrupts = <GIC_SPI 46 IRQ_TYPE_LEVEL_HIGH>;
		};

		pinctrl_3: pinctrl@14010000 {
			compatible = "samsung,exynos5420-pinctrl";
			reg = <0x14010000 0x1000>;
			interrupts = <GIC_SPI 50 IRQ_TYPE_LEVEL_HIGH>;
		};

		pinctrl_4: pinctrl@3860000 {
			compatible = "samsung,exynos5420-pinctrl";
			reg = <0x03860000 0x1000>;
			interrupts = <GIC_SPI 47 IRQ_TYPE_LEVEL_HIGH>;
			power-domains = <&mau_pd>;
		};

		adma: adma@3880000 {
			compatible = "arm,pl330", "arm,primecell";
			reg = <0x03880000 0x1000>;
			interrupts = <GIC_SPI 110 IRQ_TYPE_LEVEL_HIGH>;
			clocks = <&clock_audss EXYNOS_ADMA>;
			clock-names = "apb_pclk";
			#dma-cells = <1>;
			#dma-channels = <6>;
			#dma-requests = <16>;
			power-domains = <&mau_pd>;
		};

		pdma0: pdma@121a0000 {
			compatible = "arm,pl330", "arm,primecell";
			reg = <0x121A0000 0x1000>;
			interrupts = <GIC_SPI 34 IRQ_TYPE_LEVEL_HIGH>;
			clocks = <&clock CLK_PDMA0>;
			clock-names = "apb_pclk";
			#dma-cells = <1>;
			#dma-channels = <8>;
			#dma-requests = <32>;
		};

		pdma1: pdma@121b0000 {
			compatible = "arm,pl330", "arm,primecell";
			reg = <0x121B0000 0x1000>;
			interrupts = <GIC_SPI 35 IRQ_TYPE_LEVEL_HIGH>;
			clocks = <&clock CLK_PDMA1>;
			clock-names = "apb_pclk";
			#dma-cells = <1>;
			#dma-channels = <8>;
			#dma-requests = <32>;
		};

		mdma0: mdma@10800000 {
			compatible = "arm,pl330", "arm,primecell";
			reg = <0x10800000 0x1000>;
			interrupts = <GIC_SPI 33 IRQ_TYPE_LEVEL_HIGH>;
			clocks = <&clock CLK_MDMA0>;
			clock-names = "apb_pclk";
			#dma-cells = <1>;
			#dma-channels = <8>;
			#dma-requests = <1>;
		};

		mdma1: mdma@11c10000 {
			compatible = "arm,pl330", "arm,primecell";
			reg = <0x11C10000 0x1000>;
			interrupts = <GIC_SPI 124 IRQ_TYPE_LEVEL_HIGH>;
			clocks = <&clock CLK_MDMA1>;
			clock-names = "apb_pclk";
			#dma-cells = <1>;
			#dma-channels = <8>;
			#dma-requests = <1>;
			/*
			 * MDMA1 can support both secure and non-secure
			 * AXI transactions. When this is enabled in
			 * the kernel for boards that run in secure
			 * mode, we are getting imprecise external
			 * aborts causing the kernel to oops.
			 */
			status = "disabled";
		};

		i2s0: i2s@3830000 {
			compatible = "samsung,exynos5420-i2s";
			reg = <0x03830000 0x100>;
			dmas = <&adma 0>,
				<&adma 2>,
				<&adma 1>;
			dma-names = "tx", "rx", "tx-sec";
			clocks = <&clock_audss EXYNOS_I2S_BUS>,
				<&clock_audss EXYNOS_I2S_BUS>,
				<&clock_audss EXYNOS_SCLK_I2S>;
			clock-names = "iis", "i2s_opclk0", "i2s_opclk1";
			#clock-cells = <1>;
			clock-output-names = "i2s_cdclk0";
			#sound-dai-cells = <1>;
			samsung,idma-addr = <0x03000000>;
			pinctrl-names = "default";
			pinctrl-0 = <&i2s0_bus>;
			power-domains = <&mau_pd>;
			status = "disabled";
		};

		i2s1: i2s@12d60000 {
			compatible = "samsung,exynos5420-i2s";
			reg = <0x12D60000 0x100>;
			dmas = <&pdma1 12>,
				<&pdma1 11>;
			dma-names = "tx", "rx";
			clocks = <&clock CLK_I2S1>, <&clock CLK_SCLK_I2S1>;
			clock-names = "iis", "i2s_opclk0";
			#clock-cells = <1>;
			clock-output-names = "i2s_cdclk1";
			#sound-dai-cells = <1>;
			pinctrl-names = "default";
			pinctrl-0 = <&i2s1_bus>;
			status = "disabled";
		};

		i2s2: i2s@12d70000 {
			compatible = "samsung,exynos5420-i2s";
			reg = <0x12D70000 0x100>;
			dmas = <&pdma0 12>,
				<&pdma0 11>;
			dma-names = "tx", "rx";
			clocks = <&clock CLK_I2S2>, <&clock CLK_SCLK_I2S2>;
			clock-names = "iis", "i2s_opclk0";
			#clock-cells = <1>;
			clock-output-names = "i2s_cdclk2";
			#sound-dai-cells = <1>;
			pinctrl-names = "default";
			pinctrl-0 = <&i2s2_bus>;
			status = "disabled";
		};

		spi_0: spi@12d20000 {
			compatible = "samsung,exynos4210-spi";
			reg = <0x12d20000 0x100>;
			interrupts = <GIC_SPI 68 IRQ_TYPE_LEVEL_HIGH>;
			dmas = <&pdma0 5
				&pdma0 4>;
			dma-names = "tx", "rx";
			#address-cells = <1>;
			#size-cells = <0>;
			pinctrl-names = "default";
			pinctrl-0 = <&spi0_bus>;
			clocks = <&clock CLK_SPI0>, <&clock CLK_SCLK_SPI0>;
			clock-names = "spi", "spi_busclk0";
			status = "disabled";
		};

		spi_1: spi@12d30000 {
			compatible = "samsung,exynos4210-spi";
			reg = <0x12d30000 0x100>;
			interrupts = <GIC_SPI 69 IRQ_TYPE_LEVEL_HIGH>;
			dmas = <&pdma1 5
				&pdma1 4>;
			dma-names = "tx", "rx";
			#address-cells = <1>;
			#size-cells = <0>;
			pinctrl-names = "default";
			pinctrl-0 = <&spi1_bus>;
			clocks = <&clock CLK_SPI1>, <&clock CLK_SCLK_SPI1>;
			clock-names = "spi", "spi_busclk0";
			status = "disabled";
		};

		spi_2: spi@12d40000 {
			compatible = "samsung,exynos4210-spi";
			reg = <0x12d40000 0x100>;
			interrupts = <GIC_SPI 70 IRQ_TYPE_LEVEL_HIGH>;
			dmas = <&pdma0 7
				&pdma0 6>;
			dma-names = "tx", "rx";
			#address-cells = <1>;
			#size-cells = <0>;
			pinctrl-names = "default";
			pinctrl-0 = <&spi2_bus>;
			clocks = <&clock CLK_SPI2>, <&clock CLK_SCLK_SPI2>;
			clock-names = "spi", "spi_busclk0";
			status = "disabled";
		};

		dp_phy: dp-video-phy {
			compatible = "samsung,exynos5420-dp-video-phy";
			samsung,pmu-syscon = <&pmu_system_controller>;
			#phy-cells = <0>;
		};

		mipi_phy: mipi-video-phy {
			compatible = "samsung,s5pv210-mipi-video-phy";
			syscon = <&pmu_system_controller>;
			#phy-cells = <1>;
		};

		dsi@14500000 {
			compatible = "samsung,exynos5410-mipi-dsi";
			reg = <0x14500000 0x10000>;
			interrupts = <GIC_SPI 82 IRQ_TYPE_LEVEL_HIGH>;
			phys = <&mipi_phy 1>;
			phy-names = "dsim";
			clocks = <&clock CLK_DSIM1>, <&clock CLK_SCLK_MIPI1>;
			clock-names = "bus_clk", "pll_clk";
			#address-cells = <1>;
			#size-cells = <0>;
			status = "disabled";
		};

		hsi2c_8: i2c@12e00000 {
			compatible = "samsung,exynos5250-hsi2c";
			reg = <0x12E00000 0x1000>;
			interrupts = <GIC_SPI 87 IRQ_TYPE_LEVEL_HIGH>;
			#address-cells = <1>;
			#size-cells = <0>;
			pinctrl-names = "default";
			pinctrl-0 = <&i2c8_hs_bus>;
			clocks = <&clock CLK_USI4>;
			clock-names = "hsi2c";
			status = "disabled";
		};

		hsi2c_9: i2c@12e10000 {
			compatible = "samsung,exynos5250-hsi2c";
			reg = <0x12E10000 0x1000>;
			interrupts = <GIC_SPI 88 IRQ_TYPE_LEVEL_HIGH>;
			#address-cells = <1>;
			#size-cells = <0>;
			pinctrl-names = "default";
			pinctrl-0 = <&i2c9_hs_bus>;
			clocks = <&clock CLK_USI5>;
			clock-names = "hsi2c";
			status = "disabled";
		};

		hsi2c_10: i2c@12e20000 {
			compatible = "samsung,exynos5250-hsi2c";
			reg = <0x12E20000 0x1000>;
			interrupts = <GIC_SPI 203 IRQ_TYPE_LEVEL_HIGH>;
			#address-cells = <1>;
			#size-cells = <0>;
			pinctrl-names = "default";
			pinctrl-0 = <&i2c10_hs_bus>;
			clocks = <&clock CLK_USI6>;
			clock-names = "hsi2c";
			status = "disabled";
		};

		hdmi: hdmi@14530000 {
			compatible = "samsung,exynos5420-hdmi";
			reg = <0x14530000 0x70000>;
			interrupts = <GIC_SPI 95 IRQ_TYPE_LEVEL_HIGH>;
			clocks = <&clock CLK_HDMI>, <&clock CLK_SCLK_HDMI>,
				 <&clock CLK_DOUT_PIXEL>, <&clock CLK_SCLK_HDMIPHY>,
				 <&clock CLK_MOUT_HDMI>;
			clock-names = "hdmi", "sclk_hdmi", "sclk_pixel",
				"sclk_hdmiphy", "mout_hdmi";
			phy = <&hdmiphy>;
			samsung,syscon-phandle = <&pmu_system_controller>;
			status = "disabled";
			power-domains = <&disp_pd>;
			#sound-dai-cells = <0>;
		};

		hdmiphy: hdmiphy@145d0000 {
			reg = <0x145D0000 0x20>;
		};

		hdmicec: cec@101b0000 {
			compatible = "samsung,s5p-cec";
			reg = <0x101B0000 0x200>;
			interrupts = <GIC_SPI 114 IRQ_TYPE_LEVEL_HIGH>;
			clocks = <&clock CLK_HDMI_CEC>;
			clock-names = "hdmicec";
			samsung,syscon-phandle = <&pmu_system_controller>;
			hdmi-phandle = <&hdmi>;
			pinctrl-names = "default";
			pinctrl-0 = <&hdmi_cec>;
			status = "disabled";
		};

		mixer: mixer@14450000 {
			compatible = "samsung,exynos5420-mixer";
			reg = <0x14450000 0x10000>;
			interrupts = <GIC_SPI 94 IRQ_TYPE_LEVEL_HIGH>;
			clocks = <&clock CLK_MIXER>, <&clock CLK_HDMI>,
				 <&clock CLK_SCLK_HDMI>;
			clock-names = "mixer", "hdmi", "sclk_hdmi";
			power-domains = <&disp_pd>;
			iommus = <&sysmmu_tv>;
			status = "disabled";
		};

		rotator: rotator@11c00000 {
			compatible = "samsung,exynos5250-rotator";
			reg = <0x11C00000 0x64>;
			interrupts = <GIC_SPI 84 IRQ_TYPE_LEVEL_HIGH>;
			clocks = <&clock CLK_ROTATOR>;
			clock-names = "rotator";
			iommus = <&sysmmu_rotator>;
		};

		gsc_0: video-scaler@13e00000 {
			compatible = "samsung,exynos5420-gsc", "samsung,exynos5-gsc";
			reg = <0x13e00000 0x1000>;
			interrupts = <GIC_SPI 85 IRQ_TYPE_LEVEL_HIGH>;
			clocks = <&clock CLK_GSCL0>;
			clock-names = "gscl";
			power-domains = <&gsc_pd>;
			iommus = <&sysmmu_gscl0>;
		};

		gsc_1: video-scaler@13e10000 {
			compatible = "samsung,exynos5420-gsc", "samsung,exynos5-gsc";
			reg = <0x13e10000 0x1000>;
			interrupts = <GIC_SPI 86 IRQ_TYPE_LEVEL_HIGH>;
			clocks = <&clock CLK_GSCL1>;
			clock-names = "gscl";
			power-domains = <&gsc_pd>;
			iommus = <&sysmmu_gscl1>;
		};

		gpu: gpu@11800000 {
			compatible = "samsung,exynos5420-mali", "arm,mali-t628";
			reg = <0x11800000 0x5000>;
			interrupts = <GIC_SPI 219 IRQ_TYPE_LEVEL_HIGH>,
				     <GIC_SPI 74 IRQ_TYPE_LEVEL_HIGH>,
				     <GIC_SPI 117 IRQ_TYPE_LEVEL_HIGH>;
			interrupt-names = "job", "mmu", "gpu";

			clocks = <&clock CLK_G3D>;
			clock-names = "core";
			power-domains = <&g3d_pd>;
			operating-points-v2 = <&gpu_opp_table>;

			status = "disabled";
			#cooling-cells = <2>;

			gpu_opp_table: opp-table {
				compatible = "operating-points-v2";

				opp-177000000 {
					opp-hz = /bits/ 64 <177000000>;
					opp-microvolt = <812500>;
				};
				opp-266000000 {
					opp-hz = /bits/ 64 <266000000>;
					opp-microvolt = <862500>;
				};
				opp-350000000 {
					opp-hz = /bits/ 64 <350000000>;
					opp-microvolt = <912500>;
				};
				opp-420000000 {
					opp-hz = /bits/ 64 <420000000>;
					opp-microvolt = <962500>;
				};
				opp-480000000 {
					opp-hz = /bits/ 64 <480000000>;
					opp-microvolt = <1000000>;
				};
				opp-543000000 {
					opp-hz = /bits/ 64 <543000000>;
					opp-microvolt = <1037500>;
				};
				opp-600000000 {
					opp-hz = /bits/ 64 <600000000>;
					opp-microvolt = <1150000>;
				};
			};
		};

		scaler_0: scaler@12800000 {
			compatible = "samsung,exynos5420-scaler";
			reg = <0x12800000 0x1294>;
			interrupts = <0 220 IRQ_TYPE_LEVEL_HIGH>;
			clocks = <&clock CLK_MSCL0>;
			clock-names = "mscl";
			power-domains = <&msc_pd>;
			iommus = <&sysmmu_scaler0r>, <&sysmmu_scaler0w>;
		};

		scaler_1: scaler@12810000 {
			compatible = "samsung,exynos5420-scaler";
			reg = <0x12810000 0x1294>;
			interrupts = <0 221 IRQ_TYPE_LEVEL_HIGH>;
			clocks = <&clock CLK_MSCL1>;
			clock-names = "mscl";
			power-domains = <&msc_pd>;
			iommus = <&sysmmu_scaler1r>, <&sysmmu_scaler1w>;
		};

		scaler_2: scaler@12820000 {
			compatible = "samsung,exynos5420-scaler";
			reg = <0x12820000 0x1294>;
			interrupts = <0 222 IRQ_TYPE_LEVEL_HIGH>;
			clocks = <&clock CLK_MSCL2>;
			clock-names = "mscl";
			power-domains = <&msc_pd>;
			iommus = <&sysmmu_scaler2r>, <&sysmmu_scaler2w>;
		};

		jpeg_0: jpeg@11f50000 {
			compatible = "samsung,exynos5420-jpeg";
			reg = <0x11F50000 0x1000>;
			interrupts = <GIC_SPI 89 IRQ_TYPE_LEVEL_HIGH>;
			clock-names = "jpeg";
			clocks = <&clock CLK_JPEG>;
			iommus = <&sysmmu_jpeg0>;
		};

		jpeg_1: jpeg@11f60000 {
			compatible = "samsung,exynos5420-jpeg";
			reg = <0x11F60000 0x1000>;
			interrupts = <GIC_SPI 168 IRQ_TYPE_LEVEL_HIGH>;
			clock-names = "jpeg";
			clocks = <&clock CLK_JPEG2>;
			iommus = <&sysmmu_jpeg1>;
		};

		pmu_system_controller: system-controller@10040000 {
			compatible = "samsung,exynos5420-pmu", "syscon";
			reg = <0x10040000 0x5000>;
			clock-names = "clkout16";
			clocks = <&clock CLK_FIN_PLL>;
			#clock-cells = <1>;
			interrupt-controller;
			#interrupt-cells = <3>;
			interrupt-parent = <&gic>;
		};

		tmu_cpu0: tmu@10060000 {
			compatible = "samsung,exynos5420-tmu";
			reg = <0x10060000 0x100>;
			interrupts = <GIC_SPI 65 IRQ_TYPE_LEVEL_HIGH>;
			clocks = <&clock CLK_TMU>;
			clock-names = "tmu_apbif";
			#thermal-sensor-cells = <0>;
		};

		tmu_cpu1: tmu@10064000 {
			compatible = "samsung,exynos5420-tmu";
			reg = <0x10064000 0x100>;
			interrupts = <GIC_SPI 183 IRQ_TYPE_LEVEL_HIGH>;
			clocks = <&clock CLK_TMU>;
			clock-names = "tmu_apbif";
			#thermal-sensor-cells = <0>;
		};

		tmu_cpu2: tmu@10068000 {
			compatible = "samsung,exynos5420-tmu-ext-triminfo";
			reg = <0x10068000 0x100>, <0x1006c000 0x4>;
			interrupts = <GIC_SPI 184 IRQ_TYPE_LEVEL_HIGH>;
			clocks = <&clock CLK_TMU>, <&clock CLK_TMU>;
			clock-names = "tmu_apbif", "tmu_triminfo_apbif";
			#thermal-sensor-cells = <0>;
		};

		tmu_cpu3: tmu@1006c000 {
			compatible = "samsung,exynos5420-tmu-ext-triminfo";
			reg = <0x1006c000 0x100>, <0x100a0000 0x4>;
			interrupts = <GIC_SPI 185 IRQ_TYPE_LEVEL_HIGH>;
			clocks = <&clock CLK_TMU>, <&clock CLK_TMU_GPU>;
			clock-names = "tmu_apbif", "tmu_triminfo_apbif";
			#thermal-sensor-cells = <0>;
		};

		tmu_gpu: tmu@100a0000 {
			compatible = "samsung,exynos5420-tmu-ext-triminfo";
			reg = <0x100a0000 0x100>, <0x10068000 0x4>;
			interrupts = <GIC_SPI 215 IRQ_TYPE_LEVEL_HIGH>;
			clocks = <&clock CLK_TMU_GPU>, <&clock CLK_TMU>;
			clock-names = "tmu_apbif", "tmu_triminfo_apbif";
			#thermal-sensor-cells = <0>;
		};

		sysmmu_g2dr: sysmmu@10a60000 {
			compatible = "samsung,exynos-sysmmu";
			reg = <0x10A60000 0x1000>;
			interrupt-parent = <&combiner>;
			interrupts = <24 5>;
			clock-names = "sysmmu", "master";
			clocks = <&clock CLK_SMMU_G2D>, <&clock CLK_G2D>;
			#iommu-cells = <0>;
		};

		sysmmu_g2dw: sysmmu@10a70000 {
			compatible = "samsung,exynos-sysmmu";
			reg = <0x10A70000 0x1000>;
			interrupt-parent = <&combiner>;
			interrupts = <22 2>;
			clock-names = "sysmmu", "master";
			clocks = <&clock CLK_SMMU_G2D>, <&clock CLK_G2D>;
			#iommu-cells = <0>;
		};

		sysmmu_tv: sysmmu@14650000 {
			compatible = "samsung,exynos-sysmmu";
			reg = <0x14650000 0x1000>;
			interrupt-parent = <&combiner>;
			interrupts = <7 4>;
			clock-names = "sysmmu", "master";
			clocks = <&clock CLK_SMMU_MIXER>, <&clock CLK_MIXER>;
			power-domains = <&disp_pd>;
			#iommu-cells = <0>;
		};

		sysmmu_gscl0: sysmmu@13e80000 {
			compatible = "samsung,exynos-sysmmu";
			reg = <0x13E80000 0x1000>;
			interrupt-parent = <&combiner>;
			interrupts = <2 0>;
			clock-names = "sysmmu", "master";
			clocks = <&clock CLK_SMMU_GSCL0>, <&clock CLK_GSCL0>;
			power-domains = <&gsc_pd>;
			#iommu-cells = <0>;
		};

		sysmmu_gscl1: sysmmu@13e90000 {
			compatible = "samsung,exynos-sysmmu";
			reg = <0x13E90000 0x1000>;
			interrupt-parent = <&combiner>;
			interrupts = <2 2>;
			clock-names = "sysmmu", "master";
			clocks = <&clock CLK_SMMU_GSCL1>, <&clock CLK_GSCL1>;
			power-domains = <&gsc_pd>;
			#iommu-cells = <0>;
		};

		sysmmu_scaler0r: sysmmu@12880000 {
			compatible = "samsung,exynos-sysmmu";
			reg = <0x12880000 0x1000>;
			interrupt-parent = <&combiner>;
			interrupts = <22 4>;
			clock-names = "sysmmu", "master";
			clocks = <&clock CLK_SMMU_MSCL0>, <&clock CLK_MSCL0>;
			power-domains = <&msc_pd>;
			#iommu-cells = <0>;
		};

		sysmmu_scaler1r: sysmmu@12890000 {
			compatible = "samsung,exynos-sysmmu";
			reg = <0x12890000 0x1000>;
			interrupts = <GIC_SPI 186 IRQ_TYPE_LEVEL_HIGH>;
			clock-names = "sysmmu", "master";
			clocks = <&clock CLK_SMMU_MSCL1>, <&clock CLK_MSCL1>;
			power-domains = <&msc_pd>;
			#iommu-cells = <0>;
		};

		sysmmu_scaler2r: sysmmu@128a0000 {
			compatible = "samsung,exynos-sysmmu";
			reg = <0x128A0000 0x1000>;
			interrupts = <GIC_SPI 188 IRQ_TYPE_LEVEL_HIGH>;
			clock-names = "sysmmu", "master";
			clocks = <&clock CLK_SMMU_MSCL2>, <&clock CLK_MSCL2>;
			power-domains = <&msc_pd>;
			#iommu-cells = <0>;
		};

		sysmmu_scaler0w: sysmmu@128c0000 {
			compatible = "samsung,exynos-sysmmu";
			reg = <0x128C0000 0x1000>;
			interrupt-parent = <&combiner>;
			interrupts = <27 2>;
			clock-names = "sysmmu", "master";
			clocks = <&clock CLK_SMMU_MSCL0>, <&clock CLK_MSCL0>;
			power-domains = <&msc_pd>;
			#iommu-cells = <0>;
		};

		sysmmu_scaler1w: sysmmu@128d0000 {
			compatible = "samsung,exynos-sysmmu";
			reg = <0x128D0000 0x1000>;
			interrupt-parent = <&combiner>;
			interrupts = <22 6>;
			clock-names = "sysmmu", "master";
			clocks = <&clock CLK_SMMU_MSCL1>, <&clock CLK_MSCL1>;
			power-domains = <&msc_pd>;
			#iommu-cells = <0>;
		};

		sysmmu_scaler2w: sysmmu@128e0000 {
			compatible = "samsung,exynos-sysmmu";
			reg = <0x128E0000 0x1000>;
			interrupt-parent = <&combiner>;
			interrupts = <19 6>;
			clock-names = "sysmmu", "master";
			clocks = <&clock CLK_SMMU_MSCL2>, <&clock CLK_MSCL2>;
			power-domains = <&msc_pd>;
			#iommu-cells = <0>;
		};

		sysmmu_rotator: sysmmu@11d40000 {
			compatible = "samsung,exynos-sysmmu";
			reg = <0x11D40000 0x1000>;
			interrupt-parent = <&combiner>;
			interrupts = <4 0>;
			clock-names = "sysmmu", "master";
			clocks = <&clock CLK_SMMU_ROTATOR>, <&clock CLK_ROTATOR>;
			#iommu-cells = <0>;
		};

		sysmmu_jpeg0: sysmmu@11f10000 {
			compatible = "samsung,exynos-sysmmu";
			reg = <0x11F10000 0x1000>;
			interrupt-parent = <&combiner>;
			interrupts = <4 2>;
			clock-names = "sysmmu", "master";
			clocks = <&clock CLK_SMMU_JPEG>, <&clock CLK_JPEG>;
			#iommu-cells = <0>;
		};

		sysmmu_jpeg1: sysmmu@11f20000 {
			compatible = "samsung,exynos-sysmmu";
			reg = <0x11F20000 0x1000>;
			interrupts = <GIC_SPI 169 IRQ_TYPE_LEVEL_HIGH>;
			clock-names = "sysmmu", "master";
			clocks = <&clock CLK_SMMU_JPEG2>, <&clock CLK_JPEG2>;
			#iommu-cells = <0>;
		};

		sysmmu_mfc_l: sysmmu@11200000 {
			compatible = "samsung,exynos-sysmmu";
			reg = <0x11200000 0x1000>;
			interrupt-parent = <&combiner>;
			interrupts = <6 2>;
			clock-names = "sysmmu", "master";
			clocks = <&clock CLK_SMMU_MFCL>, <&clock CLK_MFC>;
			power-domains = <&mfc_pd>;
			#iommu-cells = <0>;
		};

		sysmmu_mfc_r: sysmmu@11210000 {
			compatible = "samsung,exynos-sysmmu";
			reg = <0x11210000 0x1000>;
			interrupt-parent = <&combiner>;
			interrupts = <8 5>;
			clock-names = "sysmmu", "master";
			clocks = <&clock CLK_SMMU_MFCR>, <&clock CLK_MFC>;
			power-domains = <&mfc_pd>;
			#iommu-cells = <0>;
		};

		sysmmu_fimd1_0: sysmmu@14640000 {
			compatible = "samsung,exynos-sysmmu";
			reg = <0x14640000 0x1000>;
			interrupt-parent = <&combiner>;
			interrupts = <3 2>;
			clock-names = "sysmmu", "master";
			clocks = <&clock CLK_SMMU_FIMD1M0>, <&clock CLK_FIMD1>;
			power-domains = <&disp_pd>;
			#iommu-cells = <0>;
		};

		sysmmu_fimd1_1: sysmmu@14680000 {
			compatible = "samsung,exynos-sysmmu";
			reg = <0x14680000 0x1000>;
			interrupt-parent = <&combiner>;
			interrupts = <3 0>;
			clock-names = "sysmmu", "master";
			clocks = <&clock CLK_SMMU_FIMD1M1>, <&clock CLK_FIMD1>;
			power-domains = <&disp_pd>;
			#iommu-cells = <0>;
		};

		bus_wcore: bus_wcore {
			compatible = "samsung,exynos-bus";
			clocks = <&clock CLK_DOUT_ACLK400_WCORE>;
			clock-names = "bus";
			status = "disabled";
		};

		bus_noc: bus_noc {
			compatible = "samsung,exynos-bus";
			clocks = <&clock CLK_DOUT_ACLK100_NOC>;
			clock-names = "bus";
			status = "disabled";
		};

		bus_fsys_apb: bus_fsys_apb {
			compatible = "samsung,exynos-bus";
			clocks = <&clock CLK_DOUT_PCLK200_FSYS>;
			clock-names = "bus";
			status = "disabled";
		};

		bus_fsys: bus_fsys {
			compatible = "samsung,exynos-bus";
			clocks = <&clock CLK_DOUT_ACLK200_FSYS>;
			clock-names = "bus";
			status = "disabled";
		};

		bus_fsys2: bus_fsys2 {
			compatible = "samsung,exynos-bus";
			clocks = <&clock CLK_DOUT_ACLK200_FSYS2>;
			clock-names = "bus";
			status = "disabled";
		};

		bus_mfc: bus_mfc {
			compatible = "samsung,exynos-bus";
			clocks = <&clock CLK_DOUT_ACLK333>;
			clock-names = "bus";
			status = "disabled";
		};

		bus_gen: bus_gen {
			compatible = "samsung,exynos-bus";
			clocks = <&clock CLK_DOUT_ACLK266>;
			clock-names = "bus";
			status = "disabled";
		};

		bus_peri: bus_peri {
			compatible = "samsung,exynos-bus";
			clocks = <&clock CLK_DOUT_ACLK66>;
			clock-names = "bus";
			status = "disabled";
		};

		bus_g2d: bus_g2d {
			compatible = "samsung,exynos-bus";
			clocks = <&clock CLK_DOUT_ACLK333_G2D>;
			clock-names = "bus";
			status = "disabled";
		};

		bus_g2d_acp: bus_g2d_acp {
			compatible = "samsung,exynos-bus";
			clocks = <&clock CLK_DOUT_ACLK266_G2D>;
			clock-names = "bus";
			status = "disabled";
		};

		bus_jpeg: bus_jpeg {
			compatible = "samsung,exynos-bus";
			clocks = <&clock CLK_DOUT_ACLK300_JPEG>;
			clock-names = "bus";
			status = "disabled";
		};

		bus_jpeg_apb: bus_jpeg_apb {
			compatible = "samsung,exynos-bus";
			clocks = <&clock CLK_DOUT_ACLK166>;
			clock-names = "bus";
			status = "disabled";
		};

		bus_disp1_fimd: bus_disp1_fimd {
			compatible = "samsung,exynos-bus";
			clocks = <&clock CLK_DOUT_ACLK300_DISP1>;
			clock-names = "bus";
			status = "disabled";
		};

		bus_disp1: bus_disp1 {
			compatible = "samsung,exynos-bus";
			clocks = <&clock CLK_DOUT_ACLK400_DISP1>;
			clock-names = "bus";
			status = "disabled";
		};

		bus_gscl_scaler: bus_gscl_scaler {
			compatible = "samsung,exynos-bus";
			clocks = <&clock CLK_DOUT_ACLK300_GSCL>;
			clock-names = "bus";
			status = "disabled";
		};

		bus_mscl: bus_mscl {
			compatible = "samsung,exynos-bus";
			clocks = <&clock CLK_DOUT_ACLK400_MSCL>;
			clock-names = "bus";
			status = "disabled";
		};
	};

	thermal-zones {
		cpu0_thermal: cpu0-thermal {
			thermal-sensors = <&tmu_cpu0>;
			#include "exynos5420-trip-points.dtsi"
		};
		cpu1_thermal: cpu1-thermal {
			thermal-sensors = <&tmu_cpu1>;
			#include "exynos5420-trip-points.dtsi"
		};
		cpu2_thermal: cpu2-thermal {
			thermal-sensors = <&tmu_cpu2>;
			#include "exynos5420-trip-points.dtsi"
		};
		cpu3_thermal: cpu3-thermal {
			thermal-sensors = <&tmu_cpu3>;
			#include "exynos5420-trip-points.dtsi"
		};
		gpu_thermal: gpu-thermal {
			thermal-sensors = <&tmu_gpu>;
			#include "exynos5420-trip-points.dtsi"
>>>>>>> 24b8d41d
		};
	};
};

<<<<<<< HEAD
	thermal-zones {
		cpu0_thermal: cpu0-thermal {
			thermal-sensors = <&tmu_cpu0>;
			#include "exynos5420-trip-points.dtsi"
		};
		cpu1_thermal: cpu1-thermal {
		       thermal-sensors = <&tmu_cpu1>;
		       #include "exynos5420-trip-points.dtsi"
		};
		cpu2_thermal: cpu2-thermal {
		       thermal-sensors = <&tmu_cpu2>;
		       #include "exynos5420-trip-points.dtsi"
		};
		cpu3_thermal: cpu3-thermal {
		       thermal-sensors = <&tmu_cpu3>;
		       #include "exynos5420-trip-points.dtsi"
		};
		gpu_thermal: gpu-thermal {
		       thermal-sensors = <&tmu_gpu>;
		       #include "exynos5420-trip-points.dtsi"
		};
	};
=======
&adc {
	clocks = <&clock CLK_TSADC>;
	clock-names = "adc";
	samsung,syscon-phandle = <&pmu_system_controller>;
>>>>>>> 24b8d41d
};

&dp {
	clocks = <&clock CLK_DP1>;
	clock-names = "dp";
	phys = <&dp_phy>;
	phy-names = "dp";
	power-domains = <&disp_pd>;
};

&fimd {
	compatible = "samsung,exynos5420-fimd";
	clocks = <&clock CLK_SCLK_FIMD1>, <&clock CLK_FIMD1>;
	clock-names = "sclk_fimd", "fimd";
	power-domains = <&disp_pd>;
	iommus = <&sysmmu_fimd1_0>, <&sysmmu_fimd1_1>;
	iommu-names = "m0", "m1";
};

<<<<<<< HEAD
=======
&g2d {
	iommus = <&sysmmu_g2dr>, <&sysmmu_g2dw>;
	clocks = <&clock CLK_G2D>;
	clock-names = "fimg2d";
	status = "okay";
};

>>>>>>> 24b8d41d
&i2c_0 {
	clocks = <&clock CLK_I2C0>;
	clock-names = "i2c";
	pinctrl-names = "default";
	pinctrl-0 = <&i2c0_bus>;
};

&i2c_1 {
	clocks = <&clock CLK_I2C1>;
	clock-names = "i2c";
	pinctrl-names = "default";
	pinctrl-0 = <&i2c1_bus>;
};

&i2c_2 {
	clocks = <&clock CLK_I2C2>;
	clock-names = "i2c";
	pinctrl-names = "default";
	pinctrl-0 = <&i2c2_bus>;
};

&i2c_3 {
	clocks = <&clock CLK_I2C3>;
	clock-names = "i2c";
	pinctrl-names = "default";
	pinctrl-0 = <&i2c3_bus>;
};

&hsi2c_4 {
	clocks = <&clock CLK_USI0>;
	clock-names = "hsi2c";
	pinctrl-names = "default";
	pinctrl-0 = <&i2c4_hs_bus>;
};

&hsi2c_5 {
	clocks = <&clock CLK_USI1>;
	clock-names = "hsi2c";
	pinctrl-names = "default";
	pinctrl-0 = <&i2c5_hs_bus>;
};

&hsi2c_6 {
	clocks = <&clock CLK_USI2>;
	clock-names = "hsi2c";
	pinctrl-names = "default";
	pinctrl-0 = <&i2c6_hs_bus>;
};

&hsi2c_7 {
	clocks = <&clock CLK_USI3>;
	clock-names = "hsi2c";
	pinctrl-names = "default";
	pinctrl-0 = <&i2c7_hs_bus>;
};

&mct {
	clocks = <&clock CLK_FIN_PLL>, <&clock CLK_MCT>;
	clock-names = "fin_pll", "mct";
};

<<<<<<< HEAD
=======
&prng {
	clocks = <&clock CLK_SSS>;
	clock-names = "secss";
};

>>>>>>> 24b8d41d
&pwm {
	clocks = <&clock CLK_PWM>;
	clock-names = "timers";
};

&rtc {
	clocks = <&clock CLK_RTC>;
	clock-names = "rtc";
	interrupt-parent = <&pmu_system_controller>;
	status = "disabled";
};

&serial_0 {
	clocks = <&clock CLK_UART0>, <&clock CLK_SCLK_UART0>;
	clock-names = "uart", "clk_uart_baud0";
	dmas = <&pdma0 13>, <&pdma0 14>;
	dma-names = "rx", "tx";
};

&serial_1 {
	clocks = <&clock CLK_UART1>, <&clock CLK_SCLK_UART1>;
	clock-names = "uart", "clk_uart_baud0";
	dmas = <&pdma1 15>, <&pdma1 16>;
	dma-names = "rx", "tx";
};

&serial_2 {
	clocks = <&clock CLK_UART2>, <&clock CLK_SCLK_UART2>;
	clock-names = "uart", "clk_uart_baud0";
	dmas = <&pdma0 15>, <&pdma0 16>;
	dma-names = "rx", "tx";
};

&serial_3 {
	clocks = <&clock CLK_UART3>, <&clock CLK_SCLK_UART3>;
	clock-names = "uart", "clk_uart_baud0";
	dmas = <&pdma1 17>, <&pdma1 18>;
	dma-names = "rx", "tx";
};

&sss {
	clocks = <&clock CLK_SSS>;
	clock-names = "secss";
};

&trng {
	clocks = <&clock CLK_SSS>;
	clock-names = "secss";
};

&usbdrd3_0 {
	clocks = <&clock CLK_USBD300>;
	clock-names = "usbdrd30";
};

&usbdrd_phy0 {
	clocks = <&clock CLK_USBD300>, <&clock CLK_SCLK_USBPHY300>;
	clock-names = "phy", "ref";
	samsung,pmu-syscon = <&pmu_system_controller>;
};

&usbdrd3_1 {
	clocks = <&clock CLK_USBD301>;
	clock-names = "usbdrd30";
};

&usbdrd_dwc3_1 {
	interrupts = <GIC_SPI 73 IRQ_TYPE_LEVEL_HIGH>;
};

&usbdrd_phy1 {
	clocks = <&clock CLK_USBD301>, <&clock CLK_SCLK_USBPHY301>;
	clock-names = "phy", "ref";
	samsung,pmu-syscon = <&pmu_system_controller>;
};

&usbhost1 {
	clocks = <&clock CLK_USBH20>;
	clock-names = "usbhost";
};

&usbhost2 {
	clocks = <&clock CLK_USBH20>;
	clock-names = "usbhost";
};

&usb2_phy {
	clocks = <&clock CLK_USBH20>, <&clock CLK_SCLK_USBPHY300>;
	clock-names = "phy", "ref";
	samsung,sysreg-phandle = <&sysreg_system_controller>;
	samsung,pmureg-phandle = <&pmu_system_controller>;
};

&watchdog {
	clocks = <&clock CLK_WDT>;
	clock-names = "watchdog";
	samsung,syscon-phandle = <&pmu_system_controller>;
};

<<<<<<< HEAD
&sss {
	clocks = <&clock CLK_SSS>;
	clock-names = "secss";
};

&usbdrd3_0 {
	clocks = <&clock CLK_USBD300>;
	clock-names = "usbdrd30";
};

&usbdrd_phy0 {
	clocks = <&clock CLK_USBD300>, <&clock CLK_SCLK_USBPHY300>;
	clock-names = "phy", "ref";
	samsung,pmu-syscon = <&pmu_system_controller>;
};

&usbdrd3_1 {
	clocks = <&clock CLK_USBD301>;
	clock-names = "usbdrd30";
};

&usbdrd_dwc3_1 {
	interrupts = <GIC_SPI 73 0>;
};

&usbdrd_phy1 {
	clocks = <&clock CLK_USBD301>, <&clock CLK_SCLK_USBPHY301>;
	clock-names = "phy", "ref";
	samsung,pmu-syscon = <&pmu_system_controller>;
};

&usbhost1 {
	clocks = <&clock CLK_USBH20>;
	clock-names = "usbhost";
};

&usbhost2 {
	clocks = <&clock CLK_USBH20>;
	clock-names = "usbhost";
};

&usb2_phy {
	clocks = <&clock CLK_USBH20>, <&clock CLK_SCLK_USBPHY300>;
	clock-names = "phy", "ref";
	samsung,sysreg-phandle = <&sysreg_system_controller>;
	samsung,pmureg-phandle = <&pmu_system_controller>;
};

&watchdog {
	clocks = <&clock CLK_WDT>;
	clock-names = "watchdog";
	samsung,syscon-phandle = <&pmu_system_controller>;
};

#include "exynos5420-pinctrl.dtsi"
=======
#include "exynos5420-pinctrl.dtsi"
#include "exynos-syscon-restart.dtsi"
>>>>>>> 24b8d41d
<|MERGE_RESOLUTION|>--- conflicted
+++ resolved
@@ -35,8 +35,6 @@
 		spi0 = &spi_0;
 		spi1 = &spi_1;
 		spi2 = &spi_2;
-<<<<<<< HEAD
-=======
 	};
 
 	/*
@@ -154,7 +152,6 @@
 			opp-microvolt = <937500>;
 			clock-latency-ns = <140000>;
 		};
->>>>>>> 24b8d41d
 	};
 
 	soc: soc {
@@ -177,1249 +174,6 @@
 			};
 		};
 
-<<<<<<< HEAD
-	soc: soc {
-		cluster_a15_opp_table: opp_table0 {
-			compatible = "operating-points-v2";
-			opp-shared;
-			opp@1800000000 {
-				opp-hz = /bits/ 64 <1800000000>;
-				opp-microvolt = <1250000>;
-				clock-latency-ns = <140000>;
-			};
-			opp@1700000000 {
-				opp-hz = /bits/ 64 <1700000000>;
-				opp-microvolt = <1212500>;
-				clock-latency-ns = <140000>;
-			};
-			opp@1600000000 {
-				opp-hz = /bits/ 64 <1600000000>;
-				opp-microvolt = <1175000>;
-				clock-latency-ns = <140000>;
-			};
-			opp@1500000000 {
-				opp-hz = /bits/ 64 <1500000000>;
-				opp-microvolt = <1137500>;
-				clock-latency-ns = <140000>;
-			};
-			opp@1400000000 {
-				opp-hz = /bits/ 64 <1400000000>;
-				opp-microvolt = <1112500>;
-				clock-latency-ns = <140000>;
-			};
-			opp@1300000000 {
-				opp-hz = /bits/ 64 <1300000000>;
-				opp-microvolt = <1062500>;
-				clock-latency-ns = <140000>;
-			};
-			opp@1200000000 {
-				opp-hz = /bits/ 64 <1200000000>;
-				opp-microvolt = <1037500>;
-				clock-latency-ns = <140000>;
-			};
-			opp@1100000000 {
-				opp-hz = /bits/ 64 <1100000000>;
-				opp-microvolt = <1012500>;
-				clock-latency-ns = <140000>;
-			};
-			opp@1000000000 {
-				opp-hz = /bits/ 64 <1000000000>;
-				opp-microvolt = < 987500>;
-				clock-latency-ns = <140000>;
-			};
-			opp@900000000 {
-				opp-hz = /bits/ 64 <900000000>;
-				opp-microvolt = < 962500>;
-				clock-latency-ns = <140000>;
-			};
-			opp@800000000 {
-				opp-hz = /bits/ 64 <800000000>;
-				opp-microvolt = < 937500>;
-				clock-latency-ns = <140000>;
-			};
-			opp@700000000 {
-				opp-hz = /bits/ 64 <700000000>;
-				opp-microvolt = < 912500>;
-				clock-latency-ns = <140000>;
-			};
-		};
-
-		cluster_a7_opp_table: opp_table1 {
-			compatible = "operating-points-v2";
-			opp-shared;
-			opp@1300000000 {
-				opp-hz = /bits/ 64 <1300000000>;
-				opp-microvolt = <1275000>;
-				clock-latency-ns = <140000>;
-			};
-			opp@1200000000 {
-				opp-hz = /bits/ 64 <1200000000>;
-				opp-microvolt = <1212500>;
-				clock-latency-ns = <140000>;
-			};
-			opp@1100000000 {
-				opp-hz = /bits/ 64 <1100000000>;
-				opp-microvolt = <1162500>;
-				clock-latency-ns = <140000>;
-			};
-			opp@1000000000 {
-				opp-hz = /bits/ 64 <1000000000>;
-				opp-microvolt = <1112500>;
-				clock-latency-ns = <140000>;
-			};
-			opp@900000000 {
-				opp-hz = /bits/ 64 <900000000>;
-				opp-microvolt = <1062500>;
-				clock-latency-ns = <140000>;
-			};
-			opp@800000000 {
-				opp-hz = /bits/ 64 <800000000>;
-				opp-microvolt = <1025000>;
-				clock-latency-ns = <140000>;
-			};
-			opp@700000000 {
-				opp-hz = /bits/ 64 <700000000>;
-				opp-microvolt = <975000>;
-				clock-latency-ns = <140000>;
-			};
-			opp@600000000 {
-				opp-hz = /bits/ 64 <600000000>;
-				opp-microvolt = <937500>;
-				clock-latency-ns = <140000>;
-			};
-		};
-
-		cci: cci@10d20000 {
-			compatible = "arm,cci-400";
-			#address-cells = <1>;
-			#size-cells = <1>;
-			reg = <0x10d20000 0x1000>;
-			ranges = <0x0 0x10d20000 0x6000>;
-
-			cci_control0: slave-if@4000 {
-				compatible = "arm,cci-400-ctrl-if";
-				interface-type = "ace";
-				reg = <0x4000 0x1000>;
-			};
-			cci_control1: slave-if@5000 {
-				compatible = "arm,cci-400-ctrl-if";
-				interface-type = "ace";
-				reg = <0x5000 0x1000>;
-			};
-		};
-
-		clock: clock-controller@10010000 {
-			compatible = "samsung,exynos5420-clock";
-			reg = <0x10010000 0x30000>;
-			#clock-cells = <1>;
-		};
-
-		clock_audss: audss-clock-controller@3810000 {
-			compatible = "samsung,exynos5420-audss-clock";
-			reg = <0x03810000 0x0C>;
-			#clock-cells = <1>;
-			clocks = <&clock CLK_FIN_PLL>, <&clock CLK_MAU_EPLL>,
-				 <&clock CLK_SCLK_MAUDIO0>, <&clock CLK_SCLK_MAUPCM0>;
-			clock-names = "pll_ref", "pll_in", "sclk_audio", "sclk_pcm_in";
-		};
-
-		mfc: codec@11000000 {
-			compatible = "samsung,mfc-v7";
-			reg = <0x11000000 0x10000>;
-			interrupts = <0 96 0>;
-			clocks = <&clock CLK_MFC>;
-			clock-names = "mfc";
-			power-domains = <&mfc_pd>;
-			iommus = <&sysmmu_mfc_l>, <&sysmmu_mfc_r>;
-			iommu-names = "left", "right";
-		};
-
-		mmc_0: mmc@12200000 {
-			compatible = "samsung,exynos5420-dw-mshc-smu";
-			interrupts = <0 75 0>;
-			#address-cells = <1>;
-			#size-cells = <0>;
-			reg = <0x12200000 0x2000>;
-			clocks = <&clock CLK_MMC0>, <&clock CLK_SCLK_MMC0>;
-			clock-names = "biu", "ciu";
-			fifo-depth = <0x40>;
-			status = "disabled";
-		};
-
-		mmc_1: mmc@12210000 {
-			compatible = "samsung,exynos5420-dw-mshc-smu";
-			interrupts = <0 76 0>;
-			#address-cells = <1>;
-			#size-cells = <0>;
-			reg = <0x12210000 0x2000>;
-			clocks = <&clock CLK_MMC1>, <&clock CLK_SCLK_MMC1>;
-			clock-names = "biu", "ciu";
-			fifo-depth = <0x40>;
-			status = "disabled";
-		};
-
-		mmc_2: mmc@12220000 {
-			compatible = "samsung,exynos5420-dw-mshc";
-			interrupts = <0 77 0>;
-			#address-cells = <1>;
-			#size-cells = <0>;
-			reg = <0x12220000 0x1000>;
-			clocks = <&clock CLK_MMC2>, <&clock CLK_SCLK_MMC2>;
-			clock-names = "biu", "ciu";
-			fifo-depth = <0x40>;
-			status = "disabled";
-		};
-
-		nocp_mem0_0: nocp@10CA1000 {
-			compatible = "samsung,exynos5420-nocp";
-			reg = <0x10CA1000 0x200>;
-			status = "disabled";
-		};
-
-		nocp_mem0_1: nocp@10CA1400 {
-			compatible = "samsung,exynos5420-nocp";
-			reg = <0x10CA1400 0x200>;
-			status = "disabled";
-		};
-
-		nocp_mem1_0: nocp@10CA1800 {
-			compatible = "samsung,exynos5420-nocp";
-			reg = <0x10CA1800 0x200>;
-			status = "disabled";
-		};
-
-		nocp_mem1_1: nocp@10CA1C00 {
-			compatible = "samsung,exynos5420-nocp";
-			reg = <0x10CA1C00 0x200>;
-			status = "disabled";
-		};
-
-		nocp_g3d_0: nocp@11A51000 {
-			compatible = "samsung,exynos5420-nocp";
-			reg = <0x11A51000 0x200>;
-			status = "disabled";
-		};
-
-		nocp_g3d_1: nocp@11A51400 {
-			compatible = "samsung,exynos5420-nocp";
-			reg = <0x11A51400 0x200>;
-			status = "disabled";
-		};
-
-		gsc_pd: power-domain@10044000 {
-			compatible = "samsung,exynos4210-pd";
-			reg = <0x10044000 0x20>;
-			#power-domain-cells = <0>;
-			clocks = <&clock CLK_FIN_PLL>,
-				 <&clock CLK_MOUT_USER_ACLK300_GSCL>,
-				 <&clock CLK_GSCL0>, <&clock CLK_GSCL1>;
-			clock-names = "oscclk", "clk0", "asb0", "asb1";
-		};
-
-		isp_pd: power-domain@10044020 {
-			compatible = "samsung,exynos4210-pd";
-			reg = <0x10044020 0x20>;
-			#power-domain-cells = <0>;
-		};
-
-		mfc_pd: power-domain@10044060 {
-			compatible = "samsung,exynos4210-pd";
-			reg = <0x10044060 0x20>;
-			clocks = <&clock CLK_FIN_PLL>,
-				 <&clock CLK_MOUT_USER_ACLK333>,
-				 <&clock CLK_ACLK333>;
-			clock-names = "oscclk", "clk0","asb0";
-			#power-domain-cells = <0>;
-		};
-
-		msc_pd: power-domain@10044120 {
-			compatible = "samsung,exynos4210-pd";
-			reg = <0x10044120 0x20>;
-			#power-domain-cells = <0>;
-		};
-
-		disp_pd: power-domain@100440C0 {
-			compatible = "samsung,exynos4210-pd";
-			reg = <0x100440C0 0x20>;
-			#power-domain-cells = <0>;
-			clocks = <&clock CLK_FIN_PLL>,
-				 <&clock CLK_MOUT_USER_ACLK200_DISP1>,
-				 <&clock CLK_MOUT_USER_ACLK300_DISP1>,
-				 <&clock CLK_MOUT_USER_ACLK400_DISP1>,
-				 <&clock CLK_FIMD1>, <&clock CLK_MIXER>;
-			clock-names = "oscclk", "clk0", "clk1", "clk2", "asb0", "asb1";
-		};
-
-		pinctrl_0: pinctrl@13400000 {
-			compatible = "samsung,exynos5420-pinctrl";
-			reg = <0x13400000 0x1000>;
-			interrupts = <0 45 0>;
-
-			wakeup-interrupt-controller {
-				compatible = "samsung,exynos4210-wakeup-eint";
-				interrupt-parent = <&gic>;
-				interrupts = <0 32 0>;
-			};
-		};
-
-		pinctrl_1: pinctrl@13410000 {
-			compatible = "samsung,exynos5420-pinctrl";
-			reg = <0x13410000 0x1000>;
-			interrupts = <0 78 0>;
-		};
-
-		pinctrl_2: pinctrl@14000000 {
-			compatible = "samsung,exynos5420-pinctrl";
-			reg = <0x14000000 0x1000>;
-			interrupts = <0 46 0>;
-		};
-
-		pinctrl_3: pinctrl@14010000 {
-			compatible = "samsung,exynos5420-pinctrl";
-			reg = <0x14010000 0x1000>;
-			interrupts = <0 50 0>;
-		};
-
-		pinctrl_4: pinctrl@03860000 {
-			compatible = "samsung,exynos5420-pinctrl";
-			reg = <0x03860000 0x1000>;
-			interrupts = <0 47 0>;
-		};
-
-		amba {
-			#address-cells = <1>;
-			#size-cells = <1>;
-			compatible = "simple-bus";
-			interrupt-parent = <&gic>;
-			ranges;
-
-			adma: adma@03880000 {
-				compatible = "arm,pl330", "arm,primecell";
-				reg = <0x03880000 0x1000>;
-				interrupts = <0 110 0>;
-				clocks = <&clock_audss EXYNOS_ADMA>;
-				clock-names = "apb_pclk";
-				#dma-cells = <1>;
-				#dma-channels = <6>;
-				#dma-requests = <16>;
-			};
-
-			pdma0: pdma@121A0000 {
-				compatible = "arm,pl330", "arm,primecell";
-				reg = <0x121A0000 0x1000>;
-				interrupts = <0 34 0>;
-				clocks = <&clock CLK_PDMA0>;
-				clock-names = "apb_pclk";
-				#dma-cells = <1>;
-				#dma-channels = <8>;
-				#dma-requests = <32>;
-			};
-
-			pdma1: pdma@121B0000 {
-				compatible = "arm,pl330", "arm,primecell";
-				reg = <0x121B0000 0x1000>;
-				interrupts = <0 35 0>;
-				clocks = <&clock CLK_PDMA1>;
-				clock-names = "apb_pclk";
-				#dma-cells = <1>;
-				#dma-channels = <8>;
-				#dma-requests = <32>;
-			};
-
-			mdma0: mdma@10800000 {
-				compatible = "arm,pl330", "arm,primecell";
-				reg = <0x10800000 0x1000>;
-				interrupts = <0 33 0>;
-				clocks = <&clock CLK_MDMA0>;
-				clock-names = "apb_pclk";
-				#dma-cells = <1>;
-				#dma-channels = <8>;
-				#dma-requests = <1>;
-			};
-
-			mdma1: mdma@11C10000 {
-				compatible = "arm,pl330", "arm,primecell";
-				reg = <0x11C10000 0x1000>;
-				interrupts = <0 124 0>;
-				clocks = <&clock CLK_MDMA1>;
-				clock-names = "apb_pclk";
-				#dma-cells = <1>;
-				#dma-channels = <8>;
-				#dma-requests = <1>;
-				/*
-				 * MDMA1 can support both secure and non-secure
-				 * AXI transactions. When this is enabled in
-				 * the kernel for boards that run in secure
-				 * mode, we are getting imprecise external
-				 * aborts causing the kernel to oops.
-				 */
-				status = "disabled";
-			};
-		};
-
-		i2s0: i2s@03830000 {
-			compatible = "samsung,exynos5420-i2s";
-			reg = <0x03830000 0x100>;
-			dmas = <&adma 0
-				&adma 2
-				&adma 1>;
-			dma-names = "tx", "rx", "tx-sec";
-			clocks = <&clock_audss EXYNOS_I2S_BUS>,
-				<&clock_audss EXYNOS_I2S_BUS>,
-				<&clock_audss EXYNOS_SCLK_I2S>;
-			clock-names = "iis", "i2s_opclk0", "i2s_opclk1";
-			#clock-cells = <1>;
-			clock-output-names = "i2s_cdclk0";
-			#sound-dai-cells = <1>;
-			samsung,idma-addr = <0x03000000>;
-			pinctrl-names = "default";
-			pinctrl-0 = <&i2s0_bus>;
-			status = "disabled";
-		};
-
-		i2s1: i2s@12D60000 {
-			compatible = "samsung,exynos5420-i2s";
-			reg = <0x12D60000 0x100>;
-			dmas = <&pdma1 12
-				&pdma1 11>;
-			dma-names = "tx", "rx";
-			clocks = <&clock CLK_I2S1>, <&clock CLK_SCLK_I2S1>;
-			clock-names = "iis", "i2s_opclk0";
-			#clock-cells = <1>;
-			clock-output-names = "i2s_cdclk1";
-			#sound-dai-cells = <1>;
-			pinctrl-names = "default";
-			pinctrl-0 = <&i2s1_bus>;
-			status = "disabled";
-		};
-
-		i2s2: i2s@12D70000 {
-			compatible = "samsung,exynos5420-i2s";
-			reg = <0x12D70000 0x100>;
-			dmas = <&pdma0 12
-				&pdma0 11>;
-			dma-names = "tx", "rx";
-			clocks = <&clock CLK_I2S2>, <&clock CLK_SCLK_I2S2>;
-			clock-names = "iis", "i2s_opclk0";
-			#clock-cells = <1>;
-			clock-output-names = "i2s_cdclk2";
-			#sound-dai-cells = <1>;
-			pinctrl-names = "default";
-			pinctrl-0 = <&i2s2_bus>;
-			status = "disabled";
-		};
-
-		spi_0: spi@12d20000 {
-			compatible = "samsung,exynos4210-spi";
-			reg = <0x12d20000 0x100>;
-			interrupts = <0 68 0>;
-			dmas = <&pdma0 5
-				&pdma0 4>;
-			dma-names = "tx", "rx";
-			#address-cells = <1>;
-			#size-cells = <0>;
-			pinctrl-names = "default";
-			pinctrl-0 = <&spi0_bus>;
-			clocks = <&clock CLK_SPI0>, <&clock CLK_SCLK_SPI0>;
-			clock-names = "spi", "spi_busclk0";
-			status = "disabled";
-		};
-
-		spi_1: spi@12d30000 {
-			compatible = "samsung,exynos4210-spi";
-			reg = <0x12d30000 0x100>;
-			interrupts = <0 69 0>;
-			dmas = <&pdma1 5
-				&pdma1 4>;
-			dma-names = "tx", "rx";
-			#address-cells = <1>;
-			#size-cells = <0>;
-			pinctrl-names = "default";
-			pinctrl-0 = <&spi1_bus>;
-			clocks = <&clock CLK_SPI1>, <&clock CLK_SCLK_SPI1>;
-			clock-names = "spi", "spi_busclk0";
-			status = "disabled";
-		};
-
-		spi_2: spi@12d40000 {
-			compatible = "samsung,exynos4210-spi";
-			reg = <0x12d40000 0x100>;
-			interrupts = <0 70 0>;
-			dmas = <&pdma0 7
-				&pdma0 6>;
-			dma-names = "tx", "rx";
-			#address-cells = <1>;
-			#size-cells = <0>;
-			pinctrl-names = "default";
-			pinctrl-0 = <&spi2_bus>;
-			clocks = <&clock CLK_SPI2>, <&clock CLK_SCLK_SPI2>;
-			clock-names = "spi", "spi_busclk0";
-			status = "disabled";
-		};
-
-		dp_phy: dp-video-phy {
-			compatible = "samsung,exynos5420-dp-video-phy";
-			samsung,pmu-syscon = <&pmu_system_controller>;
-			#phy-cells = <0>;
-		};
-
-		mipi_phy: mipi-video-phy {
-			compatible = "samsung,s5pv210-mipi-video-phy";
-			syscon = <&pmu_system_controller>;
-			#phy-cells = <1>;
-		};
-
-		dsi@14500000 {
-			compatible = "samsung,exynos5410-mipi-dsi";
-			reg = <0x14500000 0x10000>;
-			interrupts = <0 82 0>;
-			phys = <&mipi_phy 1>;
-			phy-names = "dsim";
-			clocks = <&clock CLK_DSIM1>, <&clock CLK_SCLK_MIPI1>;
-			clock-names = "bus_clk", "pll_clk";
-			#address-cells = <1>;
-			#size-cells = <0>;
-			status = "disabled";
-		};
-
-		adc: adc@12D10000 {
-			compatible = "samsung,exynos-adc-v2";
-			reg = <0x12D10000 0x100>;
-			interrupts = <0 106 0>;
-			clocks = <&clock CLK_TSADC>;
-			clock-names = "adc";
-			#io-channel-cells = <1>;
-			io-channel-ranges;
-			samsung,syscon-phandle = <&pmu_system_controller>;
-			status = "disabled";
-		};
-
-		hsi2c_8: i2c@12E00000 {
-			compatible = "samsung,exynos5250-hsi2c";
-			reg = <0x12E00000 0x1000>;
-			interrupts = <0 87 0>;
-			#address-cells = <1>;
-			#size-cells = <0>;
-			pinctrl-names = "default";
-			pinctrl-0 = <&i2c8_hs_bus>;
-			clocks = <&clock CLK_USI4>;
-			clock-names = "hsi2c";
-			status = "disabled";
-		};
-
-		hsi2c_9: i2c@12E10000 {
-			compatible = "samsung,exynos5250-hsi2c";
-			reg = <0x12E10000 0x1000>;
-			interrupts = <0 88 0>;
-			#address-cells = <1>;
-			#size-cells = <0>;
-			pinctrl-names = "default";
-			pinctrl-0 = <&i2c9_hs_bus>;
-			clocks = <&clock CLK_USI5>;
-			clock-names = "hsi2c";
-			status = "disabled";
-		};
-
-		hsi2c_10: i2c@12E20000 {
-			compatible = "samsung,exynos5250-hsi2c";
-			reg = <0x12E20000 0x1000>;
-			interrupts = <0 203 0>;
-			#address-cells = <1>;
-			#size-cells = <0>;
-			pinctrl-names = "default";
-			pinctrl-0 = <&i2c10_hs_bus>;
-			clocks = <&clock CLK_USI6>;
-			clock-names = "hsi2c";
-			status = "disabled";
-		};
-
-		hdmi: hdmi@14530000 {
-			compatible = "samsung,exynos5420-hdmi";
-			reg = <0x14530000 0x70000>;
-			interrupts = <0 95 0>;
-			clocks = <&clock CLK_HDMI>, <&clock CLK_SCLK_HDMI>,
-				 <&clock CLK_DOUT_PIXEL>, <&clock CLK_SCLK_HDMIPHY>,
-				 <&clock CLK_MOUT_HDMI>;
-			clock-names = "hdmi", "sclk_hdmi", "sclk_pixel",
-				"sclk_hdmiphy", "mout_hdmi";
-			phy = <&hdmiphy>;
-			samsung,syscon-phandle = <&pmu_system_controller>;
-			status = "disabled";
-			power-domains = <&disp_pd>;
-		};
-
-		hdmiphy: hdmiphy@145D0000 {
-			reg = <0x145D0000 0x20>;
-		};
-
-		mixer: mixer@14450000 {
-			compatible = "samsung,exynos5420-mixer";
-			reg = <0x14450000 0x10000>;
-			interrupts = <0 94 0>;
-			clocks = <&clock CLK_MIXER>, <&clock CLK_HDMI>,
-				 <&clock CLK_SCLK_HDMI>;
-			clock-names = "mixer", "hdmi", "sclk_hdmi";
-			power-domains = <&disp_pd>;
-			iommus = <&sysmmu_tv>;
-		};
-
-		rotator: rotator@11C00000 {
-			compatible = "samsung,exynos5250-rotator";
-			reg = <0x11C00000 0x64>;
-			interrupts = <0 84 0>;
-			clocks = <&clock CLK_ROTATOR>;
-			clock-names = "rotator";
-			iommus = <&sysmmu_rotator>;
-		};
-
-		gsc_0: video-scaler@13e00000 {
-			compatible = "samsung,exynos5-gsc";
-			reg = <0x13e00000 0x1000>;
-			interrupts = <0 85 0>;
-			clocks = <&clock CLK_GSCL0>;
-			clock-names = "gscl";
-			power-domains = <&gsc_pd>;
-			iommus = <&sysmmu_gscl0>;
-		};
-
-		gsc_1: video-scaler@13e10000 {
-			compatible = "samsung,exynos5-gsc";
-			reg = <0x13e10000 0x1000>;
-			interrupts = <0 86 0>;
-			clocks = <&clock CLK_GSCL1>;
-			clock-names = "gscl";
-			power-domains = <&gsc_pd>;
-			iommus = <&sysmmu_gscl1>;
-		};
-
-		jpeg_0: jpeg@11F50000 {
-			compatible = "samsung,exynos5420-jpeg";
-			reg = <0x11F50000 0x1000>;
-			interrupts = <0 89 0>;
-			clock-names = "jpeg";
-			clocks = <&clock CLK_JPEG>;
-			iommus = <&sysmmu_jpeg0>;
-		};
-
-		jpeg_1: jpeg@11F60000 {
-			compatible = "samsung,exynos5420-jpeg";
-			reg = <0x11F60000 0x1000>;
-			interrupts = <0 168 0>;
-			clock-names = "jpeg";
-			clocks = <&clock CLK_JPEG2>;
-			iommus = <&sysmmu_jpeg1>;
-		};
-
-		pmu_system_controller: system-controller@10040000 {
-			compatible = "samsung,exynos5420-pmu", "syscon";
-			reg = <0x10040000 0x5000>;
-			clock-names = "clkout16";
-			clocks = <&clock CLK_FIN_PLL>;
-			#clock-cells = <1>;
-			interrupt-controller;
-			#interrupt-cells = <3>;
-			interrupt-parent = <&gic>;
-		};
-
-		tmu_cpu0: tmu@10060000 {
-			compatible = "samsung,exynos5420-tmu";
-			reg = <0x10060000 0x100>;
-			interrupts = <0 65 0>;
-			clocks = <&clock CLK_TMU>;
-			clock-names = "tmu_apbif";
-			#include "exynos4412-tmu-sensor-conf.dtsi"
-		};
-
-		tmu_cpu1: tmu@10064000 {
-			compatible = "samsung,exynos5420-tmu";
-			reg = <0x10064000 0x100>;
-			interrupts = <0 183 0>;
-			clocks = <&clock CLK_TMU>;
-			clock-names = "tmu_apbif";
-			#include "exynos4412-tmu-sensor-conf.dtsi"
-		};
-
-		tmu_cpu2: tmu@10068000 {
-			compatible = "samsung,exynos5420-tmu-ext-triminfo";
-			reg = <0x10068000 0x100>, <0x1006c000 0x4>;
-			interrupts = <0 184 0>;
-			clocks = <&clock CLK_TMU>, <&clock CLK_TMU>;
-			clock-names = "tmu_apbif", "tmu_triminfo_apbif";
-			#include "exynos4412-tmu-sensor-conf.dtsi"
-		};
-
-		tmu_cpu3: tmu@1006c000 {
-			compatible = "samsung,exynos5420-tmu-ext-triminfo";
-			reg = <0x1006c000 0x100>, <0x100a0000 0x4>;
-			interrupts = <0 185 0>;
-			clocks = <&clock CLK_TMU>, <&clock CLK_TMU_GPU>;
-			clock-names = "tmu_apbif", "tmu_triminfo_apbif";
-			#include "exynos4412-tmu-sensor-conf.dtsi"
-		};
-
-		tmu_gpu: tmu@100a0000 {
-			compatible = "samsung,exynos5420-tmu-ext-triminfo";
-			reg = <0x100a0000 0x100>, <0x10068000 0x4>;
-			interrupts = <0 215 0>;
-			clocks = <&clock CLK_TMU_GPU>, <&clock CLK_TMU>;
-			clock-names = "tmu_apbif", "tmu_triminfo_apbif";
-			#include "exynos4412-tmu-sensor-conf.dtsi"
-		};
-
-		sysmmu_g2dr: sysmmu@0x10A60000 {
-			compatible = "samsung,exynos-sysmmu";
-			reg = <0x10A60000 0x1000>;
-			interrupt-parent = <&combiner>;
-			interrupts = <24 5>;
-			clock-names = "sysmmu", "master";
-			clocks = <&clock CLK_SMMU_G2D>, <&clock CLK_G2D>;
-			#iommu-cells = <0>;
-		};
-
-		sysmmu_g2dw: sysmmu@0x10A70000 {
-			compatible = "samsung,exynos-sysmmu";
-			reg = <0x10A70000 0x1000>;
-			interrupt-parent = <&combiner>;
-			interrupts = <22 2>;
-			clock-names = "sysmmu", "master";
-			clocks = <&clock CLK_SMMU_G2D>, <&clock CLK_G2D>;
-			#iommu-cells = <0>;
-		};
-
-		sysmmu_tv: sysmmu@0x14650000 {
-			compatible = "samsung,exynos-sysmmu";
-			reg = <0x14650000 0x1000>;
-			interrupt-parent = <&combiner>;
-			interrupts = <7 4>;
-			clock-names = "sysmmu", "master";
-			clocks = <&clock CLK_SMMU_MIXER>, <&clock CLK_MIXER>;
-			power-domains = <&disp_pd>;
-			#iommu-cells = <0>;
-		};
-
-		sysmmu_gscl0: sysmmu@0x13E80000 {
-			compatible = "samsung,exynos-sysmmu";
-			reg = <0x13E80000 0x1000>;
-			interrupt-parent = <&combiner>;
-			interrupts = <2 0>;
-			clock-names = "sysmmu", "master";
-			clocks = <&clock CLK_SMMU_GSCL0>, <&clock CLK_GSCL0>;
-			power-domains = <&gsc_pd>;
-			#iommu-cells = <0>;
-		};
-
-		sysmmu_gscl1: sysmmu@0x13E90000 {
-			compatible = "samsung,exynos-sysmmu";
-			reg = <0x13E90000 0x1000>;
-			interrupt-parent = <&combiner>;
-			interrupts = <2 2>;
-			clock-names = "sysmmu", "master";
-			clocks = <&clock CLK_SMMU_GSCL1>, <&clock CLK_GSCL1>;
-			power-domains = <&gsc_pd>;
-			#iommu-cells = <0>;
-		};
-
-		sysmmu_scaler0r: sysmmu@0x12880000 {
-			compatible = "samsung,exynos-sysmmu";
-			reg = <0x12880000 0x1000>;
-			interrupt-parent = <&combiner>;
-			interrupts = <22 4>;
-			clock-names = "sysmmu", "master";
-			clocks = <&clock CLK_SMMU_MSCL0>, <&clock CLK_MSCL0>;
-			#iommu-cells = <0>;
-		};
-
-		sysmmu_scaler1r: sysmmu@0x12890000 {
-			compatible = "samsung,exynos-sysmmu";
-			reg = <0x12890000 0x1000>;
-			interrupts = <0 186 0>;
-			clock-names = "sysmmu", "master";
-			clocks = <&clock CLK_SMMU_MSCL1>, <&clock CLK_MSCL1>;
-			#iommu-cells = <0>;
-		};
-
-		sysmmu_scaler2r: sysmmu@0x128A0000 {
-			compatible = "samsung,exynos-sysmmu";
-			reg = <0x128A0000 0x1000>;
-			interrupts = <0 188 0>;
-			clock-names = "sysmmu", "master";
-			clocks = <&clock CLK_SMMU_MSCL2>, <&clock CLK_MSCL2>;
-			#iommu-cells = <0>;
-		};
-
-		sysmmu_scaler0w: sysmmu@0x128C0000 {
-			compatible = "samsung,exynos-sysmmu";
-			reg = <0x128C0000 0x1000>;
-			interrupt-parent = <&combiner>;
-			interrupts = <27 2>;
-			clock-names = "sysmmu", "master";
-			clocks = <&clock CLK_SMMU_MSCL0>, <&clock CLK_MSCL0>;
-			#iommu-cells = <0>;
-		};
-
-		sysmmu_scaler1w: sysmmu@0x128D0000 {
-			compatible = "samsung,exynos-sysmmu";
-			reg = <0x128D0000 0x1000>;
-			interrupt-parent = <&combiner>;
-			interrupts = <22 6>;
-			clock-names = "sysmmu", "master";
-			clocks = <&clock CLK_SMMU_MSCL1>, <&clock CLK_MSCL1>;
-			#iommu-cells = <0>;
-		};
-
-		sysmmu_scaler2w: sysmmu@0x128E0000 {
-			compatible = "samsung,exynos-sysmmu";
-			reg = <0x128E0000 0x1000>;
-			interrupt-parent = <&combiner>;
-			interrupts = <19 6>;
-			clock-names = "sysmmu", "master";
-			clocks = <&clock CLK_SMMU_MSCL2>, <&clock CLK_MSCL2>;
-			#iommu-cells = <0>;
-		};
-
-		sysmmu_rotator: sysmmu@0x11D40000 {
-			compatible = "samsung,exynos-sysmmu";
-			reg = <0x11D40000 0x1000>;
-			interrupt-parent = <&combiner>;
-			interrupts = <4 0>;
-			clock-names = "sysmmu", "master";
-			clocks = <&clock CLK_SMMU_ROTATOR>, <&clock CLK_ROTATOR>;
-			#iommu-cells = <0>;
-		};
-
-		sysmmu_jpeg0: sysmmu@0x11F10000 {
-			compatible = "samsung,exynos-sysmmu";
-			reg = <0x11F10000 0x1000>;
-			interrupt-parent = <&combiner>;
-			interrupts = <4 2>;
-			clock-names = "sysmmu", "master";
-			clocks = <&clock CLK_SMMU_JPEG>, <&clock CLK_JPEG>;
-			#iommu-cells = <0>;
-		};
-
-		sysmmu_jpeg1: sysmmu@0x11F20000 {
-			compatible = "samsung,exynos-sysmmu";
-			reg = <0x11F20000 0x1000>;
-			interrupts = <0 169 0>;
-			clock-names = "sysmmu", "master";
-			clocks = <&clock CLK_SMMU_JPEG2>, <&clock CLK_JPEG2>;
-			#iommu-cells = <0>;
-		};
-
-		sysmmu_mfc_l: sysmmu@0x11200000 {
-			compatible = "samsung,exynos-sysmmu";
-			reg = <0x11200000 0x1000>;
-			interrupt-parent = <&combiner>;
-			interrupts = <6 2>;
-			clock-names = "sysmmu", "master";
-			clocks = <&clock CLK_SMMU_MFCL>, <&clock CLK_MFC>;
-			power-domains = <&mfc_pd>;
-			#iommu-cells = <0>;
-		};
-
-		sysmmu_mfc_r: sysmmu@0x11210000 {
-			compatible = "samsung,exynos-sysmmu";
-			reg = <0x11210000 0x1000>;
-			interrupt-parent = <&combiner>;
-			interrupts = <8 5>;
-			clock-names = "sysmmu", "master";
-			clocks = <&clock CLK_SMMU_MFCR>, <&clock CLK_MFC>;
-			power-domains = <&mfc_pd>;
-			#iommu-cells = <0>;
-		};
-
-		sysmmu_fimd1_0: sysmmu@0x14640000 {
-			compatible = "samsung,exynos-sysmmu";
-			reg = <0x14640000 0x1000>;
-			interrupt-parent = <&combiner>;
-			interrupts = <3 2>;
-			clock-names = "sysmmu", "master";
-			clocks = <&clock CLK_SMMU_FIMD1M0>, <&clock CLK_FIMD1>;
-			power-domains = <&disp_pd>;
-			#iommu-cells = <0>;
-		};
-
-		sysmmu_fimd1_1: sysmmu@0x14680000 {
-			compatible = "samsung,exynos-sysmmu";
-			reg = <0x14680000 0x1000>;
-			interrupt-parent = <&combiner>;
-			interrupts = <3 0>;
-			clock-names = "sysmmu", "master";
-			clocks = <&clock CLK_SMMU_FIMD1M1>, <&clock CLK_FIMD1>;
-			power-domains = <&disp_pd>;
-			#iommu-cells = <0>;
-		};
-
-		bus_wcore: bus_wcore {
-			compatible = "samsung,exynos-bus";
-			clocks = <&clock CLK_DOUT_ACLK400_WCORE>;
-			clock-names = "bus";
-			operating-points-v2 = <&bus_wcore_opp_table>;
-			status = "disabled";
-		};
-
-		bus_noc: bus_noc {
-			compatible = "samsung,exynos-bus";
-			clocks = <&clock CLK_DOUT_ACLK100_NOC>;
-			clock-names = "bus";
-			operating-points-v2 = <&bus_noc_opp_table>;
-			status = "disabled";
-		};
-
-		bus_fsys_apb: bus_fsys_apb {
-			compatible = "samsung,exynos-bus";
-			clocks = <&clock CLK_DOUT_PCLK200_FSYS>;
-			clock-names = "bus";
-			operating-points-v2 = <&bus_fsys_apb_opp_table>;
-			status = "disabled";
-		};
-
-		bus_fsys: bus_fsys {
-			compatible = "samsung,exynos-bus";
-			clocks = <&clock CLK_DOUT_ACLK200_FSYS>;
-			clock-names = "bus";
-			operating-points-v2 = <&bus_fsys_apb_opp_table>;
-			status = "disabled";
-		};
-
-		bus_fsys2: bus_fsys2 {
-			compatible = "samsung,exynos-bus";
-			clocks = <&clock CLK_DOUT_ACLK200_FSYS2>;
-			clock-names = "bus";
-			operating-points-v2 = <&bus_fsys2_opp_table>;
-			status = "disabled";
-		};
-
-		bus_mfc: bus_mfc {
-			compatible = "samsung,exynos-bus";
-			clocks = <&clock CLK_DOUT_ACLK333>;
-			clock-names = "bus";
-			operating-points-v2 = <&bus_mfc_opp_table>;
-			status = "disabled";
-		};
-
-		bus_gen: bus_gen {
-			compatible = "samsung,exynos-bus";
-			clocks = <&clock CLK_DOUT_ACLK266>;
-			clock-names = "bus";
-			operating-points-v2 = <&bus_gen_opp_table>;
-			status = "disabled";
-		};
-
-		bus_peri: bus_peri {
-			compatible = "samsung,exynos-bus";
-			clocks = <&clock CLK_DOUT_ACLK66>;
-			clock-names = "bus";
-			operating-points-v2 = <&bus_peri_opp_table>;
-			status = "disabled";
-		};
-
-		bus_g2d: bus_g2d {
-			compatible = "samsung,exynos-bus";
-			clocks = <&clock CLK_DOUT_ACLK333_G2D>;
-			clock-names = "bus";
-			operating-points-v2 = <&bus_g2d_opp_table>;
-			status = "disabled";
-		};
-
-		bus_g2d_acp: bus_g2d_acp {
-			compatible = "samsung,exynos-bus";
-			clocks = <&clock CLK_DOUT_ACLK266_G2D>;
-			clock-names = "bus";
-			operating-points-v2 = <&bus_g2d_acp_opp_table>;
-			status = "disabled";
-		};
-
-		bus_jpeg: bus_jpeg {
-			compatible = "samsung,exynos-bus";
-			clocks = <&clock CLK_DOUT_ACLK300_JPEG>;
-			clock-names = "bus";
-			operating-points-v2 = <&bus_jpeg_opp_table>;
-			status = "disabled";
-		};
-
-		bus_jpeg_apb: bus_jpeg_apb {
-			compatible = "samsung,exynos-bus";
-			clocks = <&clock CLK_DOUT_ACLK166>;
-			clock-names = "bus";
-			operating-points-v2 = <&bus_jpeg_apb_opp_table>;
-			status = "disabled";
-		};
-
-		bus_disp1_fimd: bus_disp1_fimd {
-			compatible = "samsung,exynos-bus";
-			clocks = <&clock CLK_DOUT_ACLK300_DISP1>;
-			clock-names = "bus";
-			operating-points-v2 = <&bus_disp1_fimd_opp_table>;
-			status = "disabled";
-		};
-
-		bus_disp1: bus_disp1 {
-			compatible = "samsung,exynos-bus";
-			clocks = <&clock CLK_DOUT_ACLK400_DISP1>;
-			clock-names = "bus";
-			operating-points-v2 = <&bus_disp1_opp_table>;
-			status = "disabled";
-		};
-
-		bus_gscl_scaler: bus_gscl_scaler {
-			compatible = "samsung,exynos-bus";
-			clocks = <&clock CLK_DOUT_ACLK300_GSCL>;
-			clock-names = "bus";
-			operating-points-v2 = <&bus_gscl_opp_table>;
-			status = "disabled";
-		};
-
-		bus_mscl: bus_mscl {
-			compatible = "samsung,exynos-bus";
-			clocks = <&clock CLK_DOUT_ACLK400_MSCL>;
-			clock-names = "bus";
-			operating-points-v2 = <&bus_mscl_opp_table>;
-			status = "disabled";
-		};
-
-		bus_wcore_opp_table: opp_table2 {
-			compatible = "operating-points-v2";
-
-			opp00 {
-				opp-hz = /bits/ 64 <84000000>;
-				opp-microvolt = <925000>;
-			};
-			opp01 {
-				opp-hz = /bits/ 64 <111000000>;
-				opp-microvolt = <950000>;
-			};
-			opp02 {
-				opp-hz = /bits/ 64 <222000000>;
-				opp-microvolt = <950000>;
-			};
-			opp03 {
-				opp-hz = /bits/ 64 <333000000>;
-				opp-microvolt = <950000>;
-			};
-			opp04 {
-				opp-hz = /bits/ 64 <400000000>;
-				opp-microvolt = <987500>;
-			};
-		};
-
-		bus_noc_opp_table: opp_table3 {
-			compatible = "operating-points-v2";
-
-			opp00 {
-				opp-hz = /bits/ 64 <67000000>;
-			};
-			opp01 {
-				opp-hz = /bits/ 64 <75000000>;
-			};
-			opp02 {
-				opp-hz = /bits/ 64 <86000000>;
-			};
-			opp03 {
-				opp-hz = /bits/ 64 <100000000>;
-			};
-		};
-
-		bus_fsys_apb_opp_table: opp_table4 {
-			compatible = "operating-points-v2";
-			opp-shared;
-
-			opp00 {
-				opp-hz = /bits/ 64 <100000000>;
-			};
-			opp01 {
-				opp-hz = /bits/ 64 <200000000>;
-			};
-		};
-
-		bus_fsys2_opp_table: opp_table5 {
-			compatible = "operating-points-v2";
-
-			opp00 {
-				opp-hz = /bits/ 64 <75000000>;
-			};
-			opp01 {
-				opp-hz = /bits/ 64 <100000000>;
-			};
-			opp02 {
-				opp-hz = /bits/ 64 <150000000>;
-			};
-		};
-
-		bus_mfc_opp_table: opp_table6 {
-			compatible = "operating-points-v2";
-
-			opp00 {
-				opp-hz = /bits/ 64 <96000000>;
-			};
-			opp01 {
-				opp-hz = /bits/ 64 <111000000>;
-			};
-			opp02 {
-				opp-hz = /bits/ 64 <167000000>;
-			};
-			opp03 {
-				opp-hz = /bits/ 64 <222000000>;
-			};
-			opp04 {
-				opp-hz = /bits/ 64 <333000000>;
-			};
-		};
-
-		bus_gen_opp_table: opp_table7 {
-			compatible = "operating-points-v2";
-
-			opp00 {
-				opp-hz = /bits/ 64 <89000000>;
-			};
-			opp01 {
-				opp-hz = /bits/ 64 <133000000>;
-			};
-			opp02 {
-				opp-hz = /bits/ 64 <178000000>;
-			};
-			opp03 {
-				opp-hz = /bits/ 64 <267000000>;
-			};
-		};
-
-		bus_peri_opp_table: opp_table8 {
-			compatible = "operating-points-v2";
-
-			opp00 {
-				opp-hz = /bits/ 64 <67000000>;
-			};
-		};
-
-		bus_g2d_opp_table: opp_table9 {
-			compatible = "operating-points-v2";
-
-			opp00 {
-				opp-hz = /bits/ 64 <84000000>;
-			};
-			opp01 {
-				opp-hz = /bits/ 64 <167000000>;
-			};
-			opp02 {
-				opp-hz = /bits/ 64 <222000000>;
-			};
-			opp03 {
-				opp-hz = /bits/ 64 <300000000>;
-			};
-			opp04 {
-				opp-hz = /bits/ 64 <333000000>;
-			};
-		};
-
-		bus_g2d_acp_opp_table: opp_table10 {
-			compatible = "operating-points-v2";
-
-			opp00 {
-				opp-hz = /bits/ 64 <67000000>;
-			};
-			opp01 {
-				opp-hz = /bits/ 64 <133000000>;
-			};
-			opp02 {
-				opp-hz = /bits/ 64 <178000000>;
-			};
-			opp03 {
-				opp-hz = /bits/ 64 <267000000>;
-			};
-		};
-
-		bus_jpeg_opp_table: opp_table11 {
-			compatible = "operating-points-v2";
-
-			opp00 {
-				opp-hz = /bits/ 64 <75000000>;
-			};
-			opp01 {
-				opp-hz = /bits/ 64 <150000000>;
-			};
-			opp02 {
-				opp-hz = /bits/ 64 <200000000>;
-			};
-			opp03 {
-				opp-hz = /bits/ 64 <300000000>;
-			};
-		};
-
-		bus_jpeg_apb_opp_table: opp_table12 {
-			compatible = "operating-points-v2";
-
-			opp00 {
-				opp-hz = /bits/ 64 <84000000>;
-			};
-			opp01 {
-				opp-hz = /bits/ 64 <111000000>;
-			};
-			opp02 {
-				opp-hz = /bits/ 64 <134000000>;
-			};
-			opp03 {
-				opp-hz = /bits/ 64 <167000000>;
-			};
-		};
-
-		bus_disp1_fimd_opp_table: opp_table13 {
-			compatible = "operating-points-v2";
-
-			opp00 {
-				opp-hz = /bits/ 64 <120000000>;
-			};
-			opp01 {
-				opp-hz = /bits/ 64 <200000000>;
-			};
-		};
-
-		bus_disp1_opp_table: opp_table14 {
-			compatible = "operating-points-v2";
-
-			opp00 {
-				opp-hz = /bits/ 64 <120000000>;
-			};
-			opp01 {
-				opp-hz = /bits/ 64 <200000000>;
-			};
-			opp02 {
-				opp-hz = /bits/ 64 <300000000>;
-			};
-		};
-
-		bus_gscl_opp_table: opp_table15 {
-			compatible = "operating-points-v2";
-
-			opp00 {
-				opp-hz = /bits/ 64 <150000000>;
-			};
-			opp01 {
-				opp-hz = /bits/ 64 <200000000>;
-			};
-			opp02 {
-				opp-hz = /bits/ 64 <300000000>;
-			};
-		};
-
-		bus_mscl_opp_table: opp_table16 {
-			compatible = "operating-points-v2";
-
-			opp00 {
-				opp-hz = /bits/ 64 <84000000>;
-			};
-			opp01 {
-				opp-hz = /bits/ 64 <167000000>;
-			};
-			opp02 {
-				opp-hz = /bits/ 64 <222000000>;
-			};
-			opp03 {
-				opp-hz = /bits/ 64 <333000000>;
-			};
-			opp04 {
-				opp-hz = /bits/ 64 <400000000>;
-			};
-=======
 		clock: clock-controller@10010000 {
 			compatible = "samsung,exynos5420-clock", "syscon";
 			reg = <0x10010000 0x30000>;
@@ -2459,40 +1213,14 @@
 		gpu_thermal: gpu-thermal {
 			thermal-sensors = <&tmu_gpu>;
 			#include "exynos5420-trip-points.dtsi"
->>>>>>> 24b8d41d
 		};
 	};
 };
 
-<<<<<<< HEAD
-	thermal-zones {
-		cpu0_thermal: cpu0-thermal {
-			thermal-sensors = <&tmu_cpu0>;
-			#include "exynos5420-trip-points.dtsi"
-		};
-		cpu1_thermal: cpu1-thermal {
-		       thermal-sensors = <&tmu_cpu1>;
-		       #include "exynos5420-trip-points.dtsi"
-		};
-		cpu2_thermal: cpu2-thermal {
-		       thermal-sensors = <&tmu_cpu2>;
-		       #include "exynos5420-trip-points.dtsi"
-		};
-		cpu3_thermal: cpu3-thermal {
-		       thermal-sensors = <&tmu_cpu3>;
-		       #include "exynos5420-trip-points.dtsi"
-		};
-		gpu_thermal: gpu-thermal {
-		       thermal-sensors = <&tmu_gpu>;
-		       #include "exynos5420-trip-points.dtsi"
-		};
-	};
-=======
 &adc {
 	clocks = <&clock CLK_TSADC>;
 	clock-names = "adc";
 	samsung,syscon-phandle = <&pmu_system_controller>;
->>>>>>> 24b8d41d
 };
 
 &dp {
@@ -2512,8 +1240,6 @@
 	iommu-names = "m0", "m1";
 };
 
-<<<<<<< HEAD
-=======
 &g2d {
 	iommus = <&sysmmu_g2dr>, <&sysmmu_g2dw>;
 	clocks = <&clock CLK_G2D>;
@@ -2521,7 +1247,6 @@
 	status = "okay";
 };
 
->>>>>>> 24b8d41d
 &i2c_0 {
 	clocks = <&clock CLK_I2C0>;
 	clock-names = "i2c";
@@ -2583,14 +1308,11 @@
 	clock-names = "fin_pll", "mct";
 };
 
-<<<<<<< HEAD
-=======
 &prng {
 	clocks = <&clock CLK_SSS>;
 	clock-names = "secss";
 };
 
->>>>>>> 24b8d41d
 &pwm {
 	clocks = <&clock CLK_PWM>;
 	clock-names = "timers";
@@ -2690,63 +1412,5 @@
 	samsung,syscon-phandle = <&pmu_system_controller>;
 };
 
-<<<<<<< HEAD
-&sss {
-	clocks = <&clock CLK_SSS>;
-	clock-names = "secss";
-};
-
-&usbdrd3_0 {
-	clocks = <&clock CLK_USBD300>;
-	clock-names = "usbdrd30";
-};
-
-&usbdrd_phy0 {
-	clocks = <&clock CLK_USBD300>, <&clock CLK_SCLK_USBPHY300>;
-	clock-names = "phy", "ref";
-	samsung,pmu-syscon = <&pmu_system_controller>;
-};
-
-&usbdrd3_1 {
-	clocks = <&clock CLK_USBD301>;
-	clock-names = "usbdrd30";
-};
-
-&usbdrd_dwc3_1 {
-	interrupts = <GIC_SPI 73 0>;
-};
-
-&usbdrd_phy1 {
-	clocks = <&clock CLK_USBD301>, <&clock CLK_SCLK_USBPHY301>;
-	clock-names = "phy", "ref";
-	samsung,pmu-syscon = <&pmu_system_controller>;
-};
-
-&usbhost1 {
-	clocks = <&clock CLK_USBH20>;
-	clock-names = "usbhost";
-};
-
-&usbhost2 {
-	clocks = <&clock CLK_USBH20>;
-	clock-names = "usbhost";
-};
-
-&usb2_phy {
-	clocks = <&clock CLK_USBH20>, <&clock CLK_SCLK_USBPHY300>;
-	clock-names = "phy", "ref";
-	samsung,sysreg-phandle = <&sysreg_system_controller>;
-	samsung,pmureg-phandle = <&pmu_system_controller>;
-};
-
-&watchdog {
-	clocks = <&clock CLK_WDT>;
-	clock-names = "watchdog";
-	samsung,syscon-phandle = <&pmu_system_controller>;
-};
-
 #include "exynos5420-pinctrl.dtsi"
-=======
-#include "exynos5420-pinctrl.dtsi"
-#include "exynos-syscon-restart.dtsi"
->>>>>>> 24b8d41d
+#include "exynos-syscon-restart.dtsi"