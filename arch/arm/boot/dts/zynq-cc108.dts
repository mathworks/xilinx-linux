// SPDX-License-Identifier: GPL-2.0+
/*
 * Xilinx CC108 board DTS
 *
 * (C) Copyright 2007-2018 Xilinx, Inc.
 * (C) Copyright 2007-2013 Michal Simek
 * (C) Copyright 2007-2012 PetaLogix Qld Pty Ltd
 *
 * Michal SIMEK <monstr@monstr.eu>
 */
/dts-v1/;
/include/ "zynq-7000.dtsi"

/ {
	model = "Xilinx CC108 board";
	compatible = "xlnx,zynq-cc108", "xlnx,zynq-7000";

	aliases {
		ethernet0 = &gem0;
		serial0 = &uart0;
		spi0 = &qspi;
	};

	chosen {
		bootargs = "";
		stdout-path = "serial0:115200n8";
	};

	memory@0 {
		device_type = "memory";
		reg = <0x0 0x20000000>;
	};

	usb_phy0: phy0 {
		compatible = "usb-nop-xceiv";
		#phy-cells = <0>;
	};

	usb_phy1: phy1 {
		compatible = "usb-nop-xceiv";
		#phy-cells = <0>;
	};
};

&gem0 {
	status = "okay";
	phy-mode = "rgmii-id";
	phy-handle = <&ethernet_phy>;

	ethernet_phy: ethernet-phy@1 {
		reg = <1>;
		device_type = "ethernet-phy";
	};
};

&qspi {
	status = "okay";
	is-dual = <0>;
	num-cs = <1>;
	flash@0 { /* 16 MB */
		compatible = "n25q128a11";
		reg = <0x0>;
		spi-max-frequency = <50000000>;
		spi-tx-bus-width = <1>;
		spi-rx-bus-width = <4>;
		#address-cells = <1>;
		#size-cells = <1>;
		partition@0 {
			label = "qspi-fsbl-uboot-bs";
			reg = <0x0 0x400000>; /* 4MB */
		};
		partition@400000 {
			label = "qspi-linux";
			reg = <0x400000 0x400000>; /* 4MB */
		};
		partition@800000 {
			label = "qspi-rootfs";
			reg = <0x800000 0x400000>; /* 4MB */
		};
		partition@c00000 {
			label = "qspi-devicetree";
			reg = <0xc00000 0x100000>; /* 1MB */
		};
		partition@d00000 {
			label = "qspi-scratch";
			reg = <0xd00000 0x200000>; /* 2MB */
		};
		partition@f00000 {
			label = "qspi-uboot-env";
			reg = <0xf00000 0x100000>; /* 1MB */
		};
	};
};

&sdhci1 {
	status = "okay";
	broken-cd ;
	wp-inverted ;
};

&uart0 {
<<<<<<< HEAD
=======
	u-boot,dm-pre-reloc;
>>>>>>> 24b8d41d
	status = "okay";
};

&usb0 {
	status = "okay";
	dr_mode = "host";
	usb-phy = <&usb_phy0>;
};

&usb1 {
	status = "okay";
	dr_mode = "host";
	usb-phy = <&usb_phy1>;
};<|MERGE_RESOLUTION|>--- conflicted
+++ resolved
@@ -99,10 +99,7 @@
 };
 
 &uart0 {
-<<<<<<< HEAD
-=======
 	u-boot,dm-pre-reloc;
->>>>>>> 24b8d41d
 	status = "okay";
 };
 
