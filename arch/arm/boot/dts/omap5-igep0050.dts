--- conflicted
+++ resolved
@@ -16,13 +16,10 @@
 		reg = <0x0 0x80000000 0 0x7f000000>;	/* 2032 MB */
 	};
 
-<<<<<<< HEAD
-=======
 	aliases {
 		ethernet = &ethernet;
 	};
 
->>>>>>> 24b8d41d
 	gpio_keys {
 		compatible = "gpio-keys";
 		pinctrl-0 = <&power_button_pin>;
@@ -119,8 +116,6 @@
 		OMAP5_IOPAD(0x1c4, PIN_OUTPUT | MUX_MODE6)	/* mcspi1_somi.gpio5_144 */
 		OMAP5_IOPAD(0x1ca, PIN_OUTPUT | MUX_MODE6)	/* perslimbus2_clock.gpio5_145 */
 	>;
-<<<<<<< HEAD
-=======
 };
 
 &usbhsehci {
@@ -138,5 +133,4 @@
 			reg = <3>;
 		};
 	};
->>>>>>> 24b8d41d
 };