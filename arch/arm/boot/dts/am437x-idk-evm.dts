// SPDX-License-Identifier: GPL-2.0-only
/*
 * Copyright (C) 2014 Texas Instruments Incorporated - https://www.ti.com/
 */

/dts-v1/;

#include "am4372.dtsi"
#include <dt-bindings/pinctrl/am43xx.h>
#include <dt-bindings/pwm/pwm.h>
#include <dt-bindings/gpio/gpio.h>
#include <dt-bindings/input/input.h>

/ {
	model = "TI AM437x Industrial Development Kit";
	compatible = "ti,am437x-idk-evm","ti,am4372","ti,am43";

	chosen {
		stdout-path = &uart0;
	};

	v24_0d: fixed-regulator-v24_0d {
		compatible = "regulator-fixed";
		regulator-name = "V24_0D";
		regulator-min-microvolt = <24000000>;
		regulator-max-microvolt = <24000000>;
		regulator-always-on;
		regulator-boot-on;
	};

	v3_3d: fixed-regulator-v3_3d {
		compatible = "regulator-fixed";
		regulator-name = "V3_3D";
		regulator-min-microvolt = <3300000>;
		regulator-max-microvolt = <3300000>;
		regulator-always-on;
		regulator-boot-on;
		vin-supply = <&v24_0d>;
	};

	vdd_corereg: fixed-regulator-vdd_corereg {
		compatible = "regulator-fixed";
		regulator-name = "VDD_COREREG";
		regulator-min-microvolt = <1100000>;
		regulator-max-microvolt = <1100000>;
		regulator-always-on;
		regulator-boot-on;
		vin-supply = <&v24_0d>;
	};

	vdd_core: fixed-regulator-vdd_core {
		compatible = "regulator-fixed";
		regulator-name = "VDD_CORE";
		regulator-min-microvolt = <1100000>;
		regulator-max-microvolt = <1100000>;
		regulator-always-on;
		regulator-boot-on;
		vin-supply = <&vdd_corereg>;
	};

	v1_8dreg: fixed-regulator-v1_8dreg{
		compatible = "regulator-fixed";
		regulator-name = "V1_8DREG";
		regulator-min-microvolt = <1800000>;
		regulator-max-microvolt = <1800000>;
		regulator-always-on;
		regulator-boot-on;
		vin-supply = <&v24_0d>;
	};

	v1_8d: fixed-regulator-v1_8d{
		compatible = "regulator-fixed";
		regulator-name = "V1_8D";
		regulator-min-microvolt = <1800000>;
		regulator-max-microvolt = <1800000>;
		regulator-always-on;
		regulator-boot-on;
		vin-supply = <&v1_8dreg>;
	};

	v1_5dreg: fixed-regulator-v1_5dreg{
		compatible = "regulator-fixed";
		regulator-name = "V1_5DREG";
		regulator-min-microvolt = <1500000>;
		regulator-max-microvolt = <1500000>;
		regulator-always-on;
		regulator-boot-on;
		vin-supply = <&v24_0d>;
	};

	v1_5d: fixed-regulator-v1_5d{
		compatible = "regulator-fixed";
		regulator-name = "V1_5D";
		regulator-min-microvolt = <1500000>;
		regulator-max-microvolt = <1500000>;
		regulator-always-on;
		regulator-boot-on;
		vin-supply = <&v1_5dreg>;
	};

	gpio_keys: gpio_keys {
		compatible = "gpio-keys";
		pinctrl-names = "default";
		pinctrl-0 = <&gpio_keys_pins_default>;
		#address-cells = <1>;
		#size-cells = <0>;

		switch0 {
			label = "power-button";
			linux,code = <KEY_POWER>;
			gpios = <&gpio4 2 GPIO_ACTIVE_LOW>;
		};
	};

	/* fixed 32k external oscillator clock */
	clk_32k_rtc: clk_32k_rtc {
		#clock-cells = <0>;
		compatible = "fixed-clock";
		clock-frequency = <32768>;
	};

	leds-iio {
		status = "disabled";
		compatible = "gpio-leds";
		led-out0 {
			label = "out0";
			gpios = <&tpic2810 0 GPIO_ACTIVE_HIGH>;
			default-state = "off";
		};

		led-out1 {
			label = "out1";
			gpios = <&tpic2810 1 GPIO_ACTIVE_HIGH>;
			default-state = "off";
		};

		led-out2 {
			label = "out2";
			gpios = <&tpic2810 2 GPIO_ACTIVE_HIGH>;
			default-state = "off";
		};

		led-out3 {
			label = "out3";
			gpios = <&tpic2810 3 GPIO_ACTIVE_HIGH>;
			default-state = "off";
		};

		led-out4 {
			label = "out4";
			gpios = <&tpic2810 4 GPIO_ACTIVE_HIGH>;
			default-state = "off";
		};

		led-out5 {
			label = "out5";
			gpios = <&tpic2810 5 GPIO_ACTIVE_HIGH>;
			default-state = "off";
		};

		led-out6 {
			label = "out6";
			gpios = <&tpic2810 6 GPIO_ACTIVE_HIGH>;
			default-state = "off";
		};

		led-out7 {
			label = "out7";
			gpios = <&tpic2810 7 GPIO_ACTIVE_HIGH>;
			default-state = "off";
		};
	};
};

&am43xx_pinmux {
	gpio_keys_pins_default: gpio_keys_pins_default {
		pinctrl-single,pins = <
			AM4372_IOPAD(0x9b8, PIN_INPUT | MUX_MODE7)	/* cam0_field.gpio4_2 */
		>;
	};

	i2c0_pins_default: i2c0_pins_default {
		pinctrl-single,pins = <
			AM4372_IOPAD(0x988, PIN_INPUT | SLEWCTRL_FAST | MUX_MODE0) /* i2c0_sda.i2c0_sda */
			AM4372_IOPAD(0x98c, PIN_INPUT | SLEWCTRL_FAST | MUX_MODE0) /* i2c0_scl.i2c0_scl */
		>;
	};

	i2c0_pins_sleep: i2c0_pins_sleep {
		pinctrl-single,pins = <
			AM4372_IOPAD(0x988, PIN_INPUT_PULLDOWN | MUX_MODE7)
			AM4372_IOPAD(0x98c, PIN_INPUT_PULLDOWN | MUX_MODE7)
		>;
	};

	i2c2_pins_default: i2c2_pins_default {
		pinctrl-single,pins = <
			AM4372_IOPAD(0x9e8, PIN_INPUT | SLEWCTRL_FAST | MUX_MODE3) /* cam1_data1.i2c2_scl */
			AM4372_IOPAD(0x9ec, PIN_INPUT | SLEWCTRL_FAST | MUX_MODE3) /* cam1_data0.i2c2_sda */
		>;
	};

	i2c2_pins_sleep: i2c2_pins_sleep {
		pinctrl-single,pins = <
			AM4372_IOPAD(0x9e8, PIN_INPUT_PULLDOWN | MUX_MODE7)
			AM4372_IOPAD(0x9ec, PIN_INPUT_PULLDOWN | MUX_MODE7)
		>;
	};

	mmc1_pins_default: pinmux_mmc1_pins_default {
		pinctrl-single,pins = <
			AM4372_IOPAD(0x900, PIN_INPUT | MUX_MODE0) /* mmc0_clk.mmc0_clk */
			AM4372_IOPAD(0x904, PIN_INPUT | MUX_MODE0) /* mmc0_cmd.mmc0_cmd */
			AM4372_IOPAD(0x9f0, PIN_INPUT | MUX_MODE0) /* mmc0_dat3.mmc0_dat3 */
			AM4372_IOPAD(0x9f4, PIN_INPUT | MUX_MODE0) /* mmc0_dat2.mmc0_dat2 */
			AM4372_IOPAD(0x9f8, PIN_INPUT | MUX_MODE0) /* mmc0_dat1.mmc0_dat1 */
			AM4372_IOPAD(0x9fc, PIN_INPUT | MUX_MODE0) /* mmc0_dat0.mmc0_dat0 */
			AM4372_IOPAD(0x960, PIN_INPUT | MUX_MODE7) /* spi0_cs1.gpio0_6 */
		>;
	};

	mmc1_pins_sleep: pinmux_mmc1_pins_sleep {
		pinctrl-single,pins = <
			AM4372_IOPAD(0x900, PIN_INPUT_PULLDOWN | MUX_MODE7)
			AM4372_IOPAD(0x904, PIN_INPUT_PULLDOWN | MUX_MODE7)
			AM4372_IOPAD(0x9f0, PIN_INPUT_PULLDOWN | MUX_MODE7)
			AM4372_IOPAD(0x9f4, PIN_INPUT_PULLDOWN | MUX_MODE7)
			AM4372_IOPAD(0x9f8, PIN_INPUT_PULLDOWN | MUX_MODE7)
			AM4372_IOPAD(0x9fc, PIN_INPUT_PULLDOWN | MUX_MODE7)
			AM4372_IOPAD(0x960, PIN_INPUT_PULLDOWN | MUX_MODE7)
		>;
	};

	spi1_pins_default: spi1_pins_default {
		pinctrl-single,pins = <
			AM4372_IOPAD(0x908, PIN_INPUT | MUX_MODE2)	/* mii1_col.spi1_sclk */
			AM4372_IOPAD(0x910, PIN_INPUT | MUX_MODE2)	/* mii1_rx_er.spi1_d1 */
			AM4372_IOPAD(0x944, PIN_OUTPUT | MUX_MODE2)	/* rmii1_ref_clk.spi1_cs0 */
			AM4372_IOPAD(0x90c, PIN_OUTPUT | MUX_MODE7)	/* mii1_crs.gpio3_1 */
		>;
	};

	spi1_pins_sleep: spi1_pins_sleep {
		pinctrl-single,pins = <
			AM4372_IOPAD(0x908, PIN_INPUT_PULLDOWN | MUX_MODE7)
			AM4372_IOPAD(0x910, PIN_INPUT_PULLDOWN | MUX_MODE7)
			AM4372_IOPAD(0x944, PIN_INPUT_PULLDOWN | MUX_MODE7)
			AM4372_IOPAD(0x90c, PIN_INPUT_PULLDOWN | MUX_MODE7)
		>;
	};

	ecap0_pins_default: backlight_pins_default {
		pinctrl-single,pins = <
			AM4372_IOPAD(0x964, PIN_OUTPUT | MUX_MODE0) /* ecap0_in_pwm0_out.ecap0_in_pwm0_out */
		>;
	};

	cpsw_default: cpsw_default {
		pinctrl-single,pins = <
			AM4372_IOPAD(0x92c, PIN_OUTPUT_PULLDOWN | MUX_MODE2)	/* mii1_txclk.rgmii1_tclk */
			AM4372_IOPAD(0x914, PIN_OUTPUT_PULLDOWN | MUX_MODE2)	/* mii1_txen.rgmii1_tctl */
			AM4372_IOPAD(0x928, PIN_OUTPUT_PULLDOWN | MUX_MODE2)	/* mii1_txd0.rgmii1_td0 */
			AM4372_IOPAD(0x924, PIN_OUTPUT_PULLDOWN | MUX_MODE2)	/* mii1_txd1.rgmii1_td1 */
			AM4372_IOPAD(0x920, PIN_OUTPUT_PULLDOWN | MUX_MODE2)	/* mii1_txd0.rgmii1_td2 */
			AM4372_IOPAD(0x91c, PIN_OUTPUT_PULLDOWN | MUX_MODE2)	/* mii1_txd1.rgmii1_td3 */
			AM4372_IOPAD(0x930, PIN_INPUT_PULLDOWN | MUX_MODE2)	/* mii1_rxclk.rmii1_rclk */
			AM4372_IOPAD(0x918, PIN_INPUT_PULLDOWN | MUX_MODE2)	/* mii1_rxdv.rgmii1_rctl */
			AM4372_IOPAD(0x940, PIN_INPUT_PULLDOWN | MUX_MODE2)	/* mii1_rxd0.rgmii1_rd0 */
			AM4372_IOPAD(0x93c, PIN_INPUT_PULLDOWN | MUX_MODE2)	/* mii1_rxd1.rgmii1_rd1 */
			AM4372_IOPAD(0x938, PIN_INPUT_PULLDOWN | MUX_MODE2)	/* mii1_rxd0.rgmii1_rd2 */
			AM4372_IOPAD(0x934, PIN_INPUT_PULLDOWN | MUX_MODE2)	/* mii1_rxd1.rgmii1_rd3 */
		>;
	};

	cpsw_sleep: cpsw_sleep {
		pinctrl-single,pins = <
			AM4372_IOPAD(0x92c, PIN_INPUT_PULLDOWN | MUX_MODE7)
			AM4372_IOPAD(0x914, PIN_INPUT_PULLDOWN | MUX_MODE7)
			AM4372_IOPAD(0x928, PIN_INPUT_PULLDOWN | MUX_MODE7)
			AM4372_IOPAD(0x924, PIN_INPUT_PULLDOWN | MUX_MODE7)
			AM4372_IOPAD(0x920, PIN_INPUT_PULLDOWN | MUX_MODE7)
			AM4372_IOPAD(0x91c, PIN_INPUT_PULLDOWN | MUX_MODE7)
			AM4372_IOPAD(0x930, PIN_INPUT_PULLDOWN | MUX_MODE7)
			AM4372_IOPAD(0x918, PIN_INPUT_PULLDOWN | MUX_MODE7)
			AM4372_IOPAD(0x940, PIN_INPUT_PULLDOWN | MUX_MODE7)
			AM4372_IOPAD(0x93c, PIN_INPUT_PULLDOWN | MUX_MODE7)
			AM4372_IOPAD(0x938, PIN_INPUT_PULLDOWN | MUX_MODE7)
			AM4372_IOPAD(0x934, PIN_INPUT_PULLDOWN | MUX_MODE7)
		>;
	};

	davinci_mdio_default: davinci_mdio_default {
		pinctrl-single,pins = <
			/* MDIO */
			AM4372_IOPAD(0x948, PIN_INPUT_PULLUP | SLEWCTRL_FAST | MUX_MODE0)	/* mdio_data.mdio_data */
			AM4372_IOPAD(0x94c, PIN_OUTPUT_PULLUP | MUX_MODE0)			/* mdio_clk.mdio_clk */
		>;
	};

	davinci_mdio_sleep: davinci_mdio_sleep {
		pinctrl-single,pins = <
			/* MDIO reset value */
			AM4372_IOPAD(0x948, PIN_INPUT_PULLDOWN | MUX_MODE7)
			AM4372_IOPAD(0x94c, PIN_INPUT_PULLDOWN | MUX_MODE7)
		>;
	};

	qspi_pins_default: qspi_pins_default {
		pinctrl-single,pins = <
			AM4372_IOPAD(0x87c, PIN_OUTPUT_PULLUP | MUX_MODE3)	/* gpmc_csn0.qspi_csn */
			AM4372_IOPAD(0x888, PIN_OUTPUT | MUX_MODE2)		/* gpmc_csn3.qspi_clk */
			AM4372_IOPAD(0x890, PIN_INPUT_PULLUP | MUX_MODE3)	/* gpmc_advn_ale.qspi_d0 */
			AM4372_IOPAD(0x894, PIN_INPUT_PULLUP | MUX_MODE3)	/* gpmc_oen_ren.qspi_d1 */
			AM4372_IOPAD(0x898, PIN_INPUT_PULLUP | MUX_MODE3)	/* gpmc_wen.qspi_d2 */
			AM4372_IOPAD(0x89c, PIN_INPUT_PULLUP | MUX_MODE3)	/* gpmc_be0n_cle.qspi_d3 */
		>;
	};

	qspi_pins_sleep: qspi_pins_sleep{
		pinctrl-single,pins = <
			AM4372_IOPAD(0x87c, PIN_INPUT_PULLDOWN | MUX_MODE7)
			AM4372_IOPAD(0x888, PIN_INPUT_PULLDOWN | MUX_MODE7)
			AM4372_IOPAD(0x890, PIN_INPUT_PULLDOWN | MUX_MODE7)
			AM4372_IOPAD(0x894, PIN_INPUT_PULLDOWN | MUX_MODE7)
			AM4372_IOPAD(0x898, PIN_INPUT_PULLDOWN | MUX_MODE7)
			AM4372_IOPAD(0x89c, PIN_INPUT_PULLDOWN | MUX_MODE7)
		>;
	};
};

&i2c0 {
	status = "okay";
	pinctrl-names = "default", "sleep";
	pinctrl-0 = <&i2c0_pins_default>;
	pinctrl-1 = <&i2c0_pins_sleep>;
	clock-frequency = <400000>;

	at24@50 {
		compatible = "atmel,24c256";
		pagesize = <64>;
		reg = <0x50>;
	};

	tps: tps62362@60 {
		compatible = "ti,tps62362";
		reg = <0x60>;
		regulator-name = "VDD_MPU";
		regulator-min-microvolt = <950000>;
		regulator-max-microvolt = <1330000>;
		regulator-boot-on;
		regulator-always-on;
		ti,vsel0-state-high;
		ti,vsel1-state-high;
		vin-supply = <&v3_3d>;
	};
};

&i2c2 {
	status = "okay";
	pinctrl-names = "default", "sleep";
	pinctrl-0 = <&i2c2_pins_default>;
	pinctrl-1 = <&i2c2_pins_sleep>;
	clock-frequency = <100000>;

	tpic2810: tpic2810@60 {
		compatible = "ti,tpic2810";
		reg = <0x60>;
		gpio-controller;
		#gpio-cells = <2>;
	};
};

&spi1 {
	status = "okay";
	pinctrl-names = "default", "sleep";
	pinctrl-0 = <&spi1_pins_default>;
	pinctrl-1 = <&spi1_pins_sleep>;
	ti,pindir-d0-out-d1-in;

	sn65hvs882: sn65hvs882@0 {
		compatible = "pisosr-gpio";
		gpio-controller;
		#gpio-cells = <2>;

		load-gpios = <&gpio3 1 GPIO_ACTIVE_LOW>;

		reg = <0>;
		spi-max-frequency = <1000000>;
		spi-cpol;
	};
};

&epwmss0 {
	status = "okay";
};

&ecap0 {
	status = "okay";
	pinctrl-names = "default";
	pinctrl-0 = <&ecap0_pins_default>;
};

&gpio0 {
	status = "okay";
};

&gpio1 {
	status = "okay";
};

&gpio3 {
	status = "okay";
};

&gpio4 {
	status = "okay";
};

&gpio5 {
	status = "okay";
};

&mmc1 {
	status = "okay";
	pinctrl-names = "default", "sleep";
	pinctrl-0 = <&mmc1_pins_default>;
	pinctrl-1 = <&mmc1_pins_sleep>;
	vmmc-supply = <&v3_3d>;
	bus-width = <4>;
	cd-gpios = <&gpio0 6 GPIO_ACTIVE_LOW>;
};

&qspi {
	status = "okay";
	pinctrl-names = "default", "sleep";
	pinctrl-0 = <&qspi_pins_default>;
	pinctrl-1 = <&qspi_pins_sleep>;

	spi-max-frequency = <48000000>;
	m25p80@0 {
		compatible = "mx66l51235l";
		spi-max-frequency = <48000000>;
		reg = <0>;
		spi-cpol;
		spi-cpha;
		spi-tx-bus-width = <1>;
		spi-rx-bus-width = <4>;
		#address-cells = <1>;
		#size-cells = <1>;

		/*
		 * MTD partition table.  The ROM checks the first 512KiB for a
		 * valid file to boot(XIP).
		 */
		partition@0 {
			label = "QSPI.U_BOOT";
			reg = <0x00000000 0x000080000>;
		};
		partition@1 {
			label = "QSPI.U_BOOT.backup";
			reg = <0x00080000 0x00080000>;
		};
		partition@2 {
			label = "QSPI.U-BOOT-SPL_OS";
			reg = <0x00100000 0x00010000>;
		};
		partition@3 {
			label = "QSPI.U_BOOT_ENV";
			reg = <0x00110000 0x00010000>;
		};
		partition@4 {
			label = "QSPI.U-BOOT-ENV.backup";
			reg = <0x00120000 0x00010000>;
		};
		partition@5 {
			label = "QSPI.KERNEL";
			reg = <0x00130000 0x0800000>;
		};
		partition@6 {
			label = "QSPI.FILESYSTEM";
			reg = <0x00930000 0x36D0000>;
		};
	};
};

<<<<<<< HEAD
&mac {
	slaves = <1>;
=======
&mac_sw {
>>>>>>> 24b8d41d
	pinctrl-names = "default", "sleep";
	pinctrl-0 = <&cpsw_default>;
	pinctrl-1 = <&cpsw_sleep>;
	status = "okay";
};

&davinci_mdio_sw {
	pinctrl-names = "default", "sleep";
	pinctrl-0 = <&davinci_mdio_default>;
	pinctrl-1 = <&davinci_mdio_sleep>;

	ethphy0: ethernet-phy@0 {
		reg = <0>;
	};
};

&cpsw_port1 {
	phy-handle = <&ethphy0>;
	phy-mode = "rgmii-rxid";
	ti,dual-emac-pvid = <1>;
};

&cpsw_port2 {
	status = "disabled";
};

&rtc {
	clocks = <&clk_32k_rtc>, <&clk_32768_ck>;
	clock-names = "ext-clk", "int-clk";
	status = "okay";
};

&wdt {
	status = "okay";
};

&cpu {
	cpu0-supply = <&tps>;
};

&cpu0_opp_table {
	/*
	 * Supply voltage supervisor on board will not allow opp50 so
	 * disable it and set opp100 as suspend OPP.
	 */
	opp50-300000000 {
		status = "disabled";
	};

	opp100-600000000 {
		opp-suspend;
	};
};<|MERGE_RESOLUTION|>--- conflicted
+++ resolved
@@ -483,12 +483,7 @@
 	};
 };
 
-<<<<<<< HEAD
-&mac {
-	slaves = <1>;
-=======
 &mac_sw {
->>>>>>> 24b8d41d
 	pinctrl-names = "default", "sleep";
 	pinctrl-0 = <&cpsw_default>;
 	pinctrl-1 = <&cpsw_sleep>;
