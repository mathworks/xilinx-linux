// SPDX-License-Identifier: GPL-2.0
/* The pxa3xx skeleton simply augments the 2xx version */
#include "pxa2xx.dtsi"

#define MFP_PIN_PXA300(gpio)				\
	((gpio <= 2) ? (0x00b4 + 4 * gpio) :		\
	 (gpio <= 26) ? (0x027c + 4 * (gpio - 3)) :	\
	 (gpio <= 98) ? (0x0400 + 4 * (gpio - 27)) :	\
	 (gpio <= 127) ? (0x0600 + 4 * (gpio - 99)) :	\
	 0)
<<<<<<< HEAD
=======
#define MFP_PIN_PXA300_2(gpio)				\
	((gpio <= 1) ? (0x674 + 4 * gpio) :		\
	 (gpio <= 6) ? (0x2dc + 4 * gpio) :		\
	 0)
>>>>>>> 24b8d41d

#define MFP_PIN_PXA310(gpio)				\
	((gpio <= 2) ? (0x00b4 + 4 * gpio) :		\
	 (gpio <= 26) ? (0x027c + 4 * (gpio - 3)) :	\
	 (gpio <= 29) ? (0x0400 + 4 * (gpio - 27)) :	\
	 (gpio <= 98) ? (0x0418 + 4 * (gpio - 30)) :	\
	 (gpio <= 127) ? (0x0600 + 4 * (gpio - 99)) :	\
	 (gpio <= 262) ? 0 :				\
	 (gpio <= 268) ? (0x052c + 4 * (gpio - 263)) :	\
	 0)
<<<<<<< HEAD
=======
#define MFP_PIN_PXA310_2(gpio)				\
	((gpio <= 1) ? (0x674 + 4 * gpio) :		\
	 (gpio <= 6) ? (0x2dc + 4 * gpio) :		\
	 (gpio <= 10) ? (0x52c + 4 * gpio) :		\
	 0)
>>>>>>> 24b8d41d

#define MFP_PIN_PXA320(gpio)				\
	((gpio <= 4) ? (0x0124 + 4 * gpio) :		\
	 (gpio <= 9) ? (0x028c + 4 * (gpio - 5)) :	\
	 (gpio <= 10) ? (0x0458 + 4 * (gpio - 10)) :	\
	 (gpio <= 26) ? (0x02a0 + 4 * (gpio - 11)) :	\
	 (gpio <= 48) ? (0x0400 + 4 * (gpio - 27)) :	\
	 (gpio <= 62) ? (0x045c + 4 * (gpio - 49)) :	\
	 (gpio <= 73) ? (0x04b4 + 4 * (gpio - 63)) :	\
	 (gpio <= 98) ? (0x04f0 + 4 * (gpio - 74)) :	\
	 (gpio <= 127) ? (0x0600 + 4 * (gpio - 99)) :	\
	 0)
<<<<<<< HEAD
=======
#define MFP_PIN_PXA320_2(gpio)				\
	((gpio <= 3) ? (0x674 + 4 * gpio) :		\
	 (gpio <= 5) ? (0x284 + 4 * gpio) :		\
	 0)
>>>>>>> 24b8d41d

/*
 * MFP Alternate functions for pins having a gpio.
 * Example of use: pinctrl-single,pins = < MFP_PIN_PXA310(21) MFP_AF1 >
 */
#define MFP_AF0		(0 << 0)
#define MFP_AF1		(1 << 0)
#define MFP_AF2		(2 << 0)
#define MFP_AF3		(3 << 0)
#define MFP_AF4		(4 << 0)
#define MFP_AF5		(5 << 0)
#define MFP_AF6		(6 << 0)

/*
 * MFP drive strength functions for pins.
 * Example of use: pinctrl-single,drive-strength = MFP_DS03X;
 */
#define MFP_DSMSK	(0x7 << 10)
#define MFP_DS01X	< (0x0 << 10) MFP_DSMSK >
#define MFP_DS02X	< (0x1 << 10) MFP_DSMSK >
#define MFP_DS03X	< (0x2 << 10) MFP_DSMSK >
#define MFP_DS04X	< (0x3 << 10) MFP_DSMSK >
#define MFP_DS06X	< (0x4 << 10) MFP_DSMSK >
#define MFP_DS08X	< (0x5 << 10) MFP_DSMSK >
#define MFP_DS10X	< (0x6 << 10) MFP_DSMSK >
#define MFP_DS13X	< (0x7 << 10) MFP_DSMSK >

/*
<<<<<<< HEAD
=======
 * MFP bias pull mode for pins.
 * Example of use: pinctrl-single,bias-pullup = MPF_PULL_UP;
 */
#define MPF_PULL_MSK	(0x7 << 13)
#define MPF_PULL_DOWN	< (0x5 << 13) (0x5 << 13) 0 MPF_PULL_MSK >
#define MPF_PULL_UP	< (0x6 << 13) (0x6 << 13) 0 MPF_PULL_MSK >

/*
>>>>>>> 24b8d41d
 * MFP low power mode for pins.
 * Example of use:
 *   pinctrl-single,low-power-mode = MFP_LPM(MFP_LPM_PULL_LOW|MFP_LPM_EDGE_FALL);
 *
 * Table that determines the low power modes outputs, with actual settings
 * used in parentheses for don't-care values. Except for the float output,
 * the configured driven and pulled levels match, so if there is a need for
 * non-LPM pulled output, the same configuration could probably be used.
 *
 * Output value  sleep_oe_n  sleep_data  pullup_en  pulldown_en  pull_sel
 *                 (bit 7)    (bit 8)    (bit 14)     (bit 13)   (bit 15)
 *
 * Input            0          X(0)        X(0)        X(0)       0
 * Drive 0          0          0           0           X(1)       0
 * Drive 1          0          1           X(1)        0	  0
 * Pull hi (1)      1          X(1)        1           0	  0
 * Pull lo (0)      1          X(0)        0           1	  0
 * Z (float)        1          X(0)        0           0	  0
 */
#define MFP_LPM(x)		< (x) MFP_LPM_MSK >

#define MFP_LPM_MSK		0xe1f0
#define MFP_LPM_INPUT		0x0000
#define MFP_LPM_DRIVE_LOW	0x2000
#define MFP_LPM_DRIVE_HIGH	0x4100
#define MFP_LPM_PULL_LOW	0x2080
#define MFP_LPM_PULL_HIGH	0x4180
#define MFP_LPM_FLOAT		0x0080

#define MFP_LPM_EDGE_NONE	0x0000
#define MFP_LPM_EDGE_RISE	0x0010
#define MFP_LPM_EDGE_FALL	0x0020
#define MFP_LPM_EDGE_BOTH	0x0030

/ {
	model = "Marvell PXA3xx familiy SoC";
	compatible = "marvell,pxa3xx";

	pxabus {
		pdma: dma-controller@40000000 {
			compatible = "marvell,pdma-1.0";
			reg = <0x40000000 0x10000>;
			interrupts = <25>;
			#dma-channels = <32>;
			#dma-cells = <2>;
			#dma-requests = <100>;
			status = "okay";
		};

		pwri2c: i2c@40f500c0 {
			compatible = "mrvl,pwri2c";
			reg = <0x40f500c0 0x30>;
			interrupts = <6>;
			clocks = <&clks CLK_PWRI2C>;
			#address-cells = <0x1>;
			#size-cells = <0>;
			status = "disabled";
		};

		nand_controller: nand-controller@43100000 {
			compatible = "marvell,pxa3xx-nand-controller";
			reg = <0x43100000 90>;
			interrupts = <45>;
			clocks = <&clks CLK_NAND>;
			clock-names = "core";
			dmas = <&pdma 97 3>;
			dma-names = "data";
			#address-cells = <1>;
			#size-cells = <0>;
			status = "disabled";
		};

		pxairq: interrupt-controller@40d00000 {
			marvell,intc-priority;
			marvell,intc-nr-irqs = <56>;
		};

		pinctrl: pinctrl@40e10000 {
			compatible = "pinconf-single";
			reg = <0x40e10000 0xffff>;
<<<<<<< HEAD
			#address-cells = <1>;
			#size-cells = <0>;
=======
			#pinctrl-cells = <1>;
>>>>>>> 24b8d41d
			pinctrl-single,register-width = <32>;
			pinctrl-single,function-mask = <0x7>;
		};

		gpio: gpio@40e00000 {
			compatible = "intel,pxa3xx-gpio";
			reg = <0x40e00000 0x10000>;
			clocks = <&clks CLK_GPIO>;
			gpio-ranges = <&pinctrl 0 0 128>;
			interrupt-names = "gpio0", "gpio1", "gpio_mux";
			interrupts = <8>, <9>, <10>;
			gpio-controller;
			#gpio-cells = <0x2>;
			interrupt-controller;
			#interrupt-cells = <0x2>;
		};

		mmc0: mmc@41100000 {
			compatible = "marvell,pxa-mmc";
			reg = <0x41100000 0x1000>;
			interrupts = <23>;
			clocks = <&clks CLK_MMC1>;
			dmas = <&pdma 21 3
				&pdma 22 3>;
			dma-names = "rx", "tx";
			status = "disabled";
		};

		mmc1: mmc@42000000 {
			compatible = "marvell,pxa-mmc";
			reg = <0x42000000 0x1000>;
			interrupts = <41>;
			clocks = <&clks CLK_MMC2>;
			dmas = <&pdma 93 3
				&pdma 94 3>;
			dma-names = "rx", "tx";
			status = "disabled";
		};

		mmc2: mmc@42500000 {
			compatible = "marvell,pxa-mmc";
			reg = <0x42500000 0x1000>;
			interrupts = <55>;
			clocks = <&clks CLK_MMC3>;
			dmas = <&pdma 46 3
				&pdma 47 3>;
			dma-names = "rx", "tx";
			status = "disabled";
		};

		usb0: usb@4c000000 {
			compatible = "marvell,pxa-ohci";
			reg = <0x4c000000 0x10000>;
			interrupts = <3>;
			clocks = <&clks CLK_USBH>;
			status = "disabled";
		};

		pwm0: pwm@40b00000 {
			compatible = "marvell,pxa270-pwm";
			reg = <0x40b00000 0x10>;
			#pwm-cells = <1>;
			clocks = <&clks CLK_PWM0>;
			status = "disabled";
		};

		pwm1: pwm@40b00010 {
			compatible = "marvell,pxa270-pwm";
			reg = <0x40b00010 0x10>;
			#pwm-cells = <1>;
			clocks = <&clks CLK_PWM1>;
			status = "disabled";
		};

		pwm2: pwm@40c00000 {
			compatible = "marvell,pxa270-pwm";
			reg = <0x40c00000 0x10>;
			#pwm-cells = <1>;
			clocks = <&clks CLK_PWM0>;
			status = "disabled";
		};

		pwm3: pwm@40c00010 {
			compatible = "marvell,pxa270-pwm";
			reg = <0x40c00010 0x10>;
			#pwm-cells = <1>;
			clocks = <&clks CLK_PWM1>;
<<<<<<< HEAD
=======
			status = "disabled";
		};

		ssp1: ssp@41000000 {
			compatible = "mrvl,pxa3xx-ssp";
			reg = <0x41000000 0x40>;
			interrupts = <24>;
			clocks = <&clks CLK_SSP1>;
			status = "disabled";
		};

		ssp2: ssp@41700000 {
			compatible = "mrvl,pxa3xx-ssp";
			reg = <0x41700000 0x40>;
			interrupts = <16>;
			clocks = <&clks CLK_SSP2>;
			status = "disabled";
		};

		ssp3: ssp@41900000 {
			compatible = "mrvl,pxa3xx-ssp";
			reg = <0x41900000 0x40>;
			interrupts = <0>;
			clocks = <&clks CLK_SSP3>;
			status = "disabled";
		};

		ssp4: ssp@41a00000 {
			compatible = "mrvl,pxa3xx-ssp";
			reg = <0x41a00000 0x40>;
			interrupts = <13>;
			clocks = <&clks CLK_SSP4>;
			status = "disabled";
		};

		timer@40a00000 {
			compatible = "marvell,pxa-timer";
			reg = <0x40a00000 0x20>;
			interrupts = <26>;
			clocks = <&clks CLK_OSTIMER>;
			status = "okay";
		};

		gcu: display-controller@54000000 {
			compatible = "marvell,pxa300-gcu";
			reg = <0x54000000 0x1000>;
			interrupts = <39>;
			clocks = <&clks CLK_PXA300_GCU>;
>>>>>>> 24b8d41d
			status = "disabled";
		};
	};

	clocks {
	       /*
		* The muxing of external clocks/internal dividers for osc* clock
		* sources has been hidden under the carpet by now.
		*/
		#address-cells = <1>;
		#size-cells = <1>;
		ranges;

		clks: clocks {
			compatible = "marvell,pxa300-clocks";
			#clock-cells = <1>;
			status = "okay";
		};
	};
};<|MERGE_RESOLUTION|>--- conflicted
+++ resolved
@@ -8,13 +8,10 @@
 	 (gpio <= 98) ? (0x0400 + 4 * (gpio - 27)) :	\
 	 (gpio <= 127) ? (0x0600 + 4 * (gpio - 99)) :	\
 	 0)
-<<<<<<< HEAD
-=======
 #define MFP_PIN_PXA300_2(gpio)				\
 	((gpio <= 1) ? (0x674 + 4 * gpio) :		\
 	 (gpio <= 6) ? (0x2dc + 4 * gpio) :		\
 	 0)
->>>>>>> 24b8d41d
 
 #define MFP_PIN_PXA310(gpio)				\
 	((gpio <= 2) ? (0x00b4 + 4 * gpio) :		\
@@ -25,14 +22,11 @@
 	 (gpio <= 262) ? 0 :				\
 	 (gpio <= 268) ? (0x052c + 4 * (gpio - 263)) :	\
 	 0)
-<<<<<<< HEAD
-=======
 #define MFP_PIN_PXA310_2(gpio)				\
 	((gpio <= 1) ? (0x674 + 4 * gpio) :		\
 	 (gpio <= 6) ? (0x2dc + 4 * gpio) :		\
 	 (gpio <= 10) ? (0x52c + 4 * gpio) :		\
 	 0)
->>>>>>> 24b8d41d
 
 #define MFP_PIN_PXA320(gpio)				\
 	((gpio <= 4) ? (0x0124 + 4 * gpio) :		\
@@ -45,13 +39,10 @@
 	 (gpio <= 98) ? (0x04f0 + 4 * (gpio - 74)) :	\
 	 (gpio <= 127) ? (0x0600 + 4 * (gpio - 99)) :	\
 	 0)
-<<<<<<< HEAD
-=======
 #define MFP_PIN_PXA320_2(gpio)				\
 	((gpio <= 3) ? (0x674 + 4 * gpio) :		\
 	 (gpio <= 5) ? (0x284 + 4 * gpio) :		\
 	 0)
->>>>>>> 24b8d41d
 
 /*
  * MFP Alternate functions for pins having a gpio.
@@ -80,8 +71,6 @@
 #define MFP_DS13X	< (0x7 << 10) MFP_DSMSK >
 
 /*
-<<<<<<< HEAD
-=======
  * MFP bias pull mode for pins.
  * Example of use: pinctrl-single,bias-pullup = MPF_PULL_UP;
  */
@@ -90,7 +79,6 @@
 #define MPF_PULL_UP	< (0x6 << 13) (0x6 << 13) 0 MPF_PULL_MSK >
 
 /*
->>>>>>> 24b8d41d
  * MFP low power mode for pins.
  * Example of use:
  *   pinctrl-single,low-power-mode = MFP_LPM(MFP_LPM_PULL_LOW|MFP_LPM_EDGE_FALL);
@@ -171,12 +159,7 @@
 		pinctrl: pinctrl@40e10000 {
 			compatible = "pinconf-single";
 			reg = <0x40e10000 0xffff>;
-<<<<<<< HEAD
-			#address-cells = <1>;
-			#size-cells = <0>;
-=======
 			#pinctrl-cells = <1>;
->>>>>>> 24b8d41d
 			pinctrl-single,register-width = <32>;
 			pinctrl-single,function-mask = <0x7>;
 		};
@@ -264,8 +247,6 @@
 			reg = <0x40c00010 0x10>;
 			#pwm-cells = <1>;
 			clocks = <&clks CLK_PWM1>;
-<<<<<<< HEAD
-=======
 			status = "disabled";
 		};
 
@@ -314,7 +295,6 @@
 			reg = <0x54000000 0x1000>;
 			interrupts = <39>;
 			clocks = <&clks CLK_PXA300_GCU>;
->>>>>>> 24b8d41d
 			status = "disabled";
 		};
 	};
