// SPDX-License-Identifier: GPL-2.0
/*
 * Device Tree Source for the R-Car H2 (R8A77900) SoC
 *
 * Copyright (C) 2015 Renesas Electronics Corporation
 * Copyright (C) 2013-2014 Renesas Solutions Corp.
 * Copyright (C) 2014 Cogent Embedded Inc.
 */

#include <dt-bindings/clock/r8a7790-cpg-mssr.h>
#include <dt-bindings/interrupt-controller/arm-gic.h>
#include <dt-bindings/interrupt-controller/irq.h>
#include <dt-bindings/power/r8a7790-sysc.h>

/ {
	compatible = "renesas,r8a7790";
	#address-cells = <2>;
	#size-cells = <2>;

	aliases {
		i2c0 = &i2c0;
		i2c1 = &i2c1;
		i2c2 = &i2c2;
		i2c3 = &i2c3;
		i2c4 = &iic0;
		i2c5 = &iic1;
		i2c6 = &iic2;
		i2c7 = &iic3;
		spi0 = &qspi;
		spi1 = &msiof0;
		spi2 = &msiof1;
		spi3 = &msiof2;
		spi4 = &msiof3;
		vin0 = &vin0;
		vin1 = &vin1;
		vin2 = &vin2;
		vin3 = &vin3;
	};

	/*
	 * The external audio clocks are configured as 0 Hz fixed frequency
	 * clocks by default.
	 * Boards that provide audio clocks should override them.
	 */
	audio_clk_a: audio_clk_a {
		compatible = "fixed-clock";
		#clock-cells = <0>;
		clock-frequency = <0>;
	};
	audio_clk_b: audio_clk_b {
		compatible = "fixed-clock";
		#clock-cells = <0>;
		clock-frequency = <0>;
	};
	audio_clk_c: audio_clk_c {
		compatible = "fixed-clock";
		#clock-cells = <0>;
		clock-frequency = <0>;
	};

	/* External CAN clock */
	can_clk: can {
		compatible = "fixed-clock";
		#clock-cells = <0>;
		/* This value must be overridden by the board. */
		clock-frequency = <0>;
	};

	cpus {
		#address-cells = <1>;
		#size-cells = <0>;
		enable-method = "renesas,apmu";

		cpu0: cpu@0 {
			device_type = "cpu";
			compatible = "arm,cortex-a15";
			reg = <0>;
			clock-frequency = <1300000000>;
			clocks = <&cpg CPG_CORE R8A7790_CLK_Z>;
			power-domains = <&sysc R8A7790_PD_CA15_CPU0>;
			next-level-cache = <&L2_CA15>;
			capacity-dmips-mhz = <1024>;
			voltage-tolerance = <1>; /* 1% */
			clock-latency = <300000>; /* 300 us */
<<<<<<< HEAD
			power-domains = <&sysc R8A7790_PD_CA15_CPU0>;
			next-level-cache = <&L2_CA15>;
=======
>>>>>>> 24b8d41d

			/* kHz - uV - OPPs unknown yet */
			operating-points = <1400000 1000000>,
					   <1225000 1000000>,
					   <1050000 1000000>,
					   < 875000 1000000>,
					   < 700000 1000000>,
					   < 350000 1000000>;
		};

		cpu1: cpu@1 {
			device_type = "cpu";
			compatible = "arm,cortex-a15";
			reg = <1>;
			clock-frequency = <1300000000>;
<<<<<<< HEAD
=======
			clocks = <&cpg CPG_CORE R8A7790_CLK_Z>;
>>>>>>> 24b8d41d
			power-domains = <&sysc R8A7790_PD_CA15_CPU1>;
			next-level-cache = <&L2_CA15>;
			capacity-dmips-mhz = <1024>;
			voltage-tolerance = <1>; /* 1% */
			clock-latency = <300000>; /* 300 us */

			/* kHz - uV - OPPs unknown yet */
			operating-points = <1400000 1000000>,
					   <1225000 1000000>,
					   <1050000 1000000>,
					   < 875000 1000000>,
					   < 700000 1000000>,
					   < 350000 1000000>;
		};

		cpu2: cpu@2 {
			device_type = "cpu";
			compatible = "arm,cortex-a15";
			reg = <2>;
			clock-frequency = <1300000000>;
<<<<<<< HEAD
=======
			clocks = <&cpg CPG_CORE R8A7790_CLK_Z>;
>>>>>>> 24b8d41d
			power-domains = <&sysc R8A7790_PD_CA15_CPU2>;
			next-level-cache = <&L2_CA15>;
			capacity-dmips-mhz = <1024>;
			voltage-tolerance = <1>; /* 1% */
			clock-latency = <300000>; /* 300 us */

			/* kHz - uV - OPPs unknown yet */
			operating-points = <1400000 1000000>,
					   <1225000 1000000>,
					   <1050000 1000000>,
					   < 875000 1000000>,
					   < 700000 1000000>,
					   < 350000 1000000>;
		};

		cpu3: cpu@3 {
			device_type = "cpu";
			compatible = "arm,cortex-a15";
			reg = <3>;
			clock-frequency = <1300000000>;
<<<<<<< HEAD
=======
			clocks = <&cpg CPG_CORE R8A7790_CLK_Z>;
>>>>>>> 24b8d41d
			power-domains = <&sysc R8A7790_PD_CA15_CPU3>;
			next-level-cache = <&L2_CA15>;
			capacity-dmips-mhz = <1024>;
			voltage-tolerance = <1>; /* 1% */
			clock-latency = <300000>; /* 300 us */

			/* kHz - uV - OPPs unknown yet */
			operating-points = <1400000 1000000>,
					   <1225000 1000000>,
					   <1050000 1000000>,
					   < 875000 1000000>,
					   < 700000 1000000>,
					   < 350000 1000000>;
		};

		cpu4: cpu@100 {
			device_type = "cpu";
			compatible = "arm,cortex-a7";
			reg = <0x100>;
			clock-frequency = <780000000>;
<<<<<<< HEAD
=======
			clocks = <&cpg CPG_CORE R8A7790_CLK_Z2>;
>>>>>>> 24b8d41d
			power-domains = <&sysc R8A7790_PD_CA7_CPU0>;
			next-level-cache = <&L2_CA7>;
			capacity-dmips-mhz = <539>;
		};

		cpu5: cpu@101 {
			device_type = "cpu";
			compatible = "arm,cortex-a7";
			reg = <0x101>;
			clock-frequency = <780000000>;
<<<<<<< HEAD
=======
			clocks = <&cpg CPG_CORE R8A7790_CLK_Z2>;
>>>>>>> 24b8d41d
			power-domains = <&sysc R8A7790_PD_CA7_CPU1>;
			next-level-cache = <&L2_CA7>;
			capacity-dmips-mhz = <539>;
		};

		cpu6: cpu@102 {
			device_type = "cpu";
			compatible = "arm,cortex-a7";
			reg = <0x102>;
			clock-frequency = <780000000>;
<<<<<<< HEAD
=======
			clocks = <&cpg CPG_CORE R8A7790_CLK_Z2>;
>>>>>>> 24b8d41d
			power-domains = <&sysc R8A7790_PD_CA7_CPU2>;
			next-level-cache = <&L2_CA7>;
			capacity-dmips-mhz = <539>;
		};

		cpu7: cpu@103 {
			device_type = "cpu";
			compatible = "arm,cortex-a7";
			reg = <0x103>;
			clock-frequency = <780000000>;
<<<<<<< HEAD
=======
			clocks = <&cpg CPG_CORE R8A7790_CLK_Z2>;
>>>>>>> 24b8d41d
			power-domains = <&sysc R8A7790_PD_CA7_CPU3>;
			next-level-cache = <&L2_CA7>;
			capacity-dmips-mhz = <539>;
		};
<<<<<<< HEAD

		L2_CA15: cache-controller@0 {
			compatible = "cache";
			reg = <0>;
			power-domains = <&sysc R8A7790_PD_CA15_SCU>;
			cache-unified;
			cache-level = <2>;
		};

		L2_CA7: cache-controller@100 {
			compatible = "cache";
			reg = <0x100>;
			power-domains = <&sysc R8A7790_PD_CA7_SCU>;
			cache-unified;
			cache-level = <2>;
		};
	};
=======
>>>>>>> 24b8d41d

		L2_CA15: cache-controller-0 {
			compatible = "cache";
			power-domains = <&sysc R8A7790_PD_CA15_SCU>;
			cache-unified;
			cache-level = <2>;
		};

<<<<<<< HEAD
	apmu@e6151000 {
		compatible = "renesas,r8a7790-apmu", "renesas,apmu";
		reg = <0 0xe6151000 0 0x188>;
		cpus = <&cpu4 &cpu5 &cpu6 &cpu7>;
	};

	apmu@e6152000 {
		compatible = "renesas,r8a7790-apmu", "renesas,apmu";
		reg = <0 0xe6152000 0 0x188>;
		cpus = <&cpu0 &cpu1 &cpu2 &cpu3>;
=======
		L2_CA7: cache-controller-1 {
			compatible = "cache";
			power-domains = <&sysc R8A7790_PD_CA7_SCU>;
			cache-unified;
			cache-level = <2>;
		};
	};

	/* External root clock */
	extal_clk: extal {
		compatible = "fixed-clock";
		#clock-cells = <0>;
		/* This value must be overridden by the board. */
		clock-frequency = <0>;
>>>>>>> 24b8d41d
	};

	/* External PCIe clock - can be overridden by the board */
	pcie_bus_clk: pcie_bus {
		compatible = "fixed-clock";
		#clock-cells = <0>;
		clock-frequency = <0>;
	};

<<<<<<< HEAD
	gpio0: gpio@e6050000 {
		compatible = "renesas,gpio-r8a7790", "renesas,gpio-rcar";
		reg = <0 0xe6050000 0 0x50>;
		interrupts = <GIC_SPI 4 IRQ_TYPE_LEVEL_HIGH>;
		#gpio-cells = <2>;
		gpio-controller;
		gpio-ranges = <&pfc 0 0 32>;
		#interrupt-cells = <2>;
		interrupt-controller;
		clocks = <&mstp9_clks R8A7790_CLK_GPIO0>;
		power-domains = <&sysc R8A7790_PD_ALWAYS_ON>;
	};

	gpio1: gpio@e6051000 {
		compatible = "renesas,gpio-r8a7790", "renesas,gpio-rcar";
		reg = <0 0xe6051000 0 0x50>;
		interrupts = <GIC_SPI 5 IRQ_TYPE_LEVEL_HIGH>;
		#gpio-cells = <2>;
		gpio-controller;
		gpio-ranges = <&pfc 0 32 30>;
		#interrupt-cells = <2>;
		interrupt-controller;
		clocks = <&mstp9_clks R8A7790_CLK_GPIO1>;
		power-domains = <&sysc R8A7790_PD_ALWAYS_ON>;
	};

	gpio2: gpio@e6052000 {
		compatible = "renesas,gpio-r8a7790", "renesas,gpio-rcar";
		reg = <0 0xe6052000 0 0x50>;
		interrupts = <GIC_SPI 6 IRQ_TYPE_LEVEL_HIGH>;
		#gpio-cells = <2>;
		gpio-controller;
		gpio-ranges = <&pfc 0 64 30>;
		#interrupt-cells = <2>;
		interrupt-controller;
		clocks = <&mstp9_clks R8A7790_CLK_GPIO2>;
		power-domains = <&sysc R8A7790_PD_ALWAYS_ON>;
	};

	gpio3: gpio@e6053000 {
		compatible = "renesas,gpio-r8a7790", "renesas,gpio-rcar";
		reg = <0 0xe6053000 0 0x50>;
		interrupts = <GIC_SPI 7 IRQ_TYPE_LEVEL_HIGH>;
		#gpio-cells = <2>;
		gpio-controller;
		gpio-ranges = <&pfc 0 96 32>;
		#interrupt-cells = <2>;
		interrupt-controller;
		clocks = <&mstp9_clks R8A7790_CLK_GPIO3>;
		power-domains = <&sysc R8A7790_PD_ALWAYS_ON>;
	};

	gpio4: gpio@e6054000 {
		compatible = "renesas,gpio-r8a7790", "renesas,gpio-rcar";
		reg = <0 0xe6054000 0 0x50>;
		interrupts = <GIC_SPI 8 IRQ_TYPE_LEVEL_HIGH>;
		#gpio-cells = <2>;
		gpio-controller;
		gpio-ranges = <&pfc 0 128 32>;
		#interrupt-cells = <2>;
		interrupt-controller;
		clocks = <&mstp9_clks R8A7790_CLK_GPIO4>;
		power-domains = <&sysc R8A7790_PD_ALWAYS_ON>;
	};

	gpio5: gpio@e6055000 {
		compatible = "renesas,gpio-r8a7790", "renesas,gpio-rcar";
		reg = <0 0xe6055000 0 0x50>;
		interrupts = <GIC_SPI 9 IRQ_TYPE_LEVEL_HIGH>;
		#gpio-cells = <2>;
		gpio-controller;
		gpio-ranges = <&pfc 0 160 32>;
		#interrupt-cells = <2>;
		interrupt-controller;
		clocks = <&mstp9_clks R8A7790_CLK_GPIO5>;
		power-domains = <&sysc R8A7790_PD_ALWAYS_ON>;
	};

	thermal: thermal@e61f0000 {
		compatible =	"renesas,thermal-r8a7790",
				"renesas,rcar-gen2-thermal",
				"renesas,rcar-thermal";
		reg = <0 0xe61f0000 0 0x14>, <0 0xe61f0100 0 0x38>;
		interrupts = <GIC_SPI 69 IRQ_TYPE_LEVEL_HIGH>;
		clocks = <&mstp5_clks R8A7790_CLK_THERMAL>;
		power-domains = <&sysc R8A7790_PD_ALWAYS_ON>;
		#thermal-sensor-cells = <0>;
	};
=======
	pmu-0 {
		compatible = "arm,cortex-a15-pmu";
		interrupts-extended = <&gic GIC_SPI 72 IRQ_TYPE_LEVEL_HIGH>,
				      <&gic GIC_SPI 73 IRQ_TYPE_LEVEL_HIGH>,
				      <&gic GIC_SPI 74 IRQ_TYPE_LEVEL_HIGH>,
				      <&gic GIC_SPI 75 IRQ_TYPE_LEVEL_HIGH>;
		interrupt-affinity = <&cpu0>, <&cpu1>, <&cpu2>, <&cpu3>;
	};

	pmu-1 {
		compatible = "arm,cortex-a7-pmu";
		interrupts-extended = <&gic GIC_SPI 82 IRQ_TYPE_LEVEL_HIGH>,
				      <&gic GIC_SPI 83 IRQ_TYPE_LEVEL_HIGH>,
				      <&gic GIC_SPI 84 IRQ_TYPE_LEVEL_HIGH>,
				      <&gic GIC_SPI 85 IRQ_TYPE_LEVEL_HIGH>;
		interrupt-affinity = <&cpu4>, <&cpu5>, <&cpu6>, <&cpu7>;
	};

	/* External SCIF clock */
	scif_clk: scif {
		compatible = "fixed-clock";
		#clock-cells = <0>;
		/* This value must be overridden by the board. */
		clock-frequency = <0>;
	};

	soc {
		compatible = "simple-bus";
		interrupt-parent = <&gic>;

		#address-cells = <2>;
		#size-cells = <2>;
		ranges;

		rwdt: watchdog@e6020000 {
			compatible = "renesas,r8a7790-wdt",
				     "renesas,rcar-gen2-wdt";
			reg = <0 0xe6020000 0 0x0c>;
			clocks = <&cpg CPG_MOD 402>;
			power-domains = <&sysc R8A7790_PD_ALWAYS_ON>;
			resets = <&cpg 402>;
			status = "disabled";
		};

		gpio0: gpio@e6050000 {
			compatible = "renesas,gpio-r8a7790",
				     "renesas,rcar-gen2-gpio";
			reg = <0 0xe6050000 0 0x50>;
			interrupts = <GIC_SPI 4 IRQ_TYPE_LEVEL_HIGH>;
			#gpio-cells = <2>;
			gpio-controller;
			gpio-ranges = <&pfc 0 0 32>;
			#interrupt-cells = <2>;
			interrupt-controller;
			clocks = <&cpg CPG_MOD 912>;
			power-domains = <&sysc R8A7790_PD_ALWAYS_ON>;
			resets = <&cpg 912>;
		};

		gpio1: gpio@e6051000 {
			compatible = "renesas,gpio-r8a7790",
				     "renesas,rcar-gen2-gpio";
			reg = <0 0xe6051000 0 0x50>;
			interrupts = <GIC_SPI 5 IRQ_TYPE_LEVEL_HIGH>;
			#gpio-cells = <2>;
			gpio-controller;
			gpio-ranges = <&pfc 0 32 30>;
			#interrupt-cells = <2>;
			interrupt-controller;
			clocks = <&cpg CPG_MOD 911>;
			power-domains = <&sysc R8A7790_PD_ALWAYS_ON>;
			resets = <&cpg 911>;
		};

		gpio2: gpio@e6052000 {
			compatible = "renesas,gpio-r8a7790",
				     "renesas,rcar-gen2-gpio";
			reg = <0 0xe6052000 0 0x50>;
			interrupts = <GIC_SPI 6 IRQ_TYPE_LEVEL_HIGH>;
			#gpio-cells = <2>;
			gpio-controller;
			gpio-ranges = <&pfc 0 64 30>;
			#interrupt-cells = <2>;
			interrupt-controller;
			clocks = <&cpg CPG_MOD 910>;
			power-domains = <&sysc R8A7790_PD_ALWAYS_ON>;
			resets = <&cpg 910>;
		};

		gpio3: gpio@e6053000 {
			compatible = "renesas,gpio-r8a7790",
				     "renesas,rcar-gen2-gpio";
			reg = <0 0xe6053000 0 0x50>;
			interrupts = <GIC_SPI 7 IRQ_TYPE_LEVEL_HIGH>;
			#gpio-cells = <2>;
			gpio-controller;
			gpio-ranges = <&pfc 0 96 32>;
			#interrupt-cells = <2>;
			interrupt-controller;
			clocks = <&cpg CPG_MOD 909>;
			power-domains = <&sysc R8A7790_PD_ALWAYS_ON>;
			resets = <&cpg 909>;
		};

		gpio4: gpio@e6054000 {
			compatible = "renesas,gpio-r8a7790",
				     "renesas,rcar-gen2-gpio";
			reg = <0 0xe6054000 0 0x50>;
			interrupts = <GIC_SPI 8 IRQ_TYPE_LEVEL_HIGH>;
			#gpio-cells = <2>;
			gpio-controller;
			gpio-ranges = <&pfc 0 128 32>;
			#interrupt-cells = <2>;
			interrupt-controller;
			clocks = <&cpg CPG_MOD 908>;
			power-domains = <&sysc R8A7790_PD_ALWAYS_ON>;
			resets = <&cpg 908>;
		};

		gpio5: gpio@e6055000 {
			compatible = "renesas,gpio-r8a7790",
				     "renesas,rcar-gen2-gpio";
			reg = <0 0xe6055000 0 0x50>;
			interrupts = <GIC_SPI 9 IRQ_TYPE_LEVEL_HIGH>;
			#gpio-cells = <2>;
			gpio-controller;
			gpio-ranges = <&pfc 0 160 32>;
			#interrupt-cells = <2>;
			interrupt-controller;
			clocks = <&cpg CPG_MOD 907>;
			power-domains = <&sysc R8A7790_PD_ALWAYS_ON>;
			resets = <&cpg 907>;
		};

		pfc: pinctrl@e6060000 {
			compatible = "renesas,pfc-r8a7790";
			reg = <0 0xe6060000 0 0x250>;
		};

		cpg: clock-controller@e6150000 {
			compatible = "renesas,r8a7790-cpg-mssr";
			reg = <0 0xe6150000 0 0x1000>;
			clocks = <&extal_clk>, <&usb_extal_clk>;
			clock-names = "extal", "usb_extal";
			#clock-cells = <2>;
			#power-domain-cells = <0>;
			#reset-cells = <1>;
		};
>>>>>>> 24b8d41d

		apmu@e6151000 {
			compatible = "renesas,r8a7790-apmu", "renesas,apmu";
			reg = <0 0xe6151000 0 0x188>;
			cpus = <&cpu4 &cpu5 &cpu6 &cpu7>;
		};

<<<<<<< HEAD
	cmt0: timer@ffca0000 {
		compatible = "renesas,cmt-48-r8a7790", "renesas,cmt-48-gen2";
		reg = <0 0xffca0000 0 0x1004>;
		interrupts = <GIC_SPI 142 IRQ_TYPE_LEVEL_HIGH>,
			     <GIC_SPI 143 IRQ_TYPE_LEVEL_HIGH>;
		clocks = <&mstp1_clks R8A7790_CLK_CMT0>;
		clock-names = "fck";
		power-domains = <&sysc R8A7790_PD_ALWAYS_ON>;
=======
		apmu@e6152000 {
			compatible = "renesas,r8a7790-apmu", "renesas,apmu";
			reg = <0 0xe6152000 0 0x188>;
			cpus = <&cpu0 &cpu1 &cpu2 &cpu3>;
		};
>>>>>>> 24b8d41d

		rst: reset-controller@e6160000 {
			compatible = "renesas,r8a7790-rst";
			reg = <0 0xe6160000 0 0x0100>;
		};

		sysc: system-controller@e6180000 {
			compatible = "renesas,r8a7790-sysc";
			reg = <0 0xe6180000 0 0x0200>;
			#power-domain-cells = <1>;
		};

<<<<<<< HEAD
	cmt1: timer@e6130000 {
		compatible = "renesas,cmt-48-r8a7790", "renesas,cmt-48-gen2";
		reg = <0 0xe6130000 0 0x1004>;
		interrupts = <GIC_SPI 120 IRQ_TYPE_LEVEL_HIGH>,
			     <GIC_SPI 121 IRQ_TYPE_LEVEL_HIGH>,
			     <GIC_SPI 122 IRQ_TYPE_LEVEL_HIGH>,
			     <GIC_SPI 123 IRQ_TYPE_LEVEL_HIGH>,
			     <GIC_SPI 124 IRQ_TYPE_LEVEL_HIGH>,
			     <GIC_SPI 125 IRQ_TYPE_LEVEL_HIGH>,
			     <GIC_SPI 126 IRQ_TYPE_LEVEL_HIGH>,
			     <GIC_SPI 127 IRQ_TYPE_LEVEL_HIGH>;
		clocks = <&mstp3_clks R8A7790_CLK_CMT1>;
		clock-names = "fck";
		power-domains = <&sysc R8A7790_PD_ALWAYS_ON>;

		renesas,channels-mask = <0xff>;

		status = "disabled";
	};

	irqc0: interrupt-controller@e61c0000 {
		compatible = "renesas,irqc-r8a7790", "renesas,irqc";
		#interrupt-cells = <2>;
		interrupt-controller;
		reg = <0 0xe61c0000 0 0x200>;
		interrupts = <GIC_SPI 0 IRQ_TYPE_LEVEL_HIGH>,
			     <GIC_SPI 1 IRQ_TYPE_LEVEL_HIGH>,
			     <GIC_SPI 2 IRQ_TYPE_LEVEL_HIGH>,
			     <GIC_SPI 3 IRQ_TYPE_LEVEL_HIGH>;
		clocks = <&mstp4_clks R8A7790_CLK_IRQC>;
		power-domains = <&sysc R8A7790_PD_ALWAYS_ON>;
	};

	dmac0: dma-controller@e6700000 {
		compatible = "renesas,dmac-r8a7790", "renesas,rcar-dmac";
		reg = <0 0xe6700000 0 0x20000>;
		interrupts = <GIC_SPI 197 IRQ_TYPE_LEVEL_HIGH
			      GIC_SPI 200 IRQ_TYPE_LEVEL_HIGH
			      GIC_SPI 201 IRQ_TYPE_LEVEL_HIGH
			      GIC_SPI 202 IRQ_TYPE_LEVEL_HIGH
			      GIC_SPI 203 IRQ_TYPE_LEVEL_HIGH
			      GIC_SPI 204 IRQ_TYPE_LEVEL_HIGH
			      GIC_SPI 205 IRQ_TYPE_LEVEL_HIGH
			      GIC_SPI 206 IRQ_TYPE_LEVEL_HIGH
			      GIC_SPI 207 IRQ_TYPE_LEVEL_HIGH
			      GIC_SPI 208 IRQ_TYPE_LEVEL_HIGH
			      GIC_SPI 209 IRQ_TYPE_LEVEL_HIGH
			      GIC_SPI 210 IRQ_TYPE_LEVEL_HIGH
			      GIC_SPI 211 IRQ_TYPE_LEVEL_HIGH
			      GIC_SPI 212 IRQ_TYPE_LEVEL_HIGH
			      GIC_SPI 213 IRQ_TYPE_LEVEL_HIGH
			      GIC_SPI 214 IRQ_TYPE_LEVEL_HIGH>;
		interrupt-names = "error",
				"ch0", "ch1", "ch2", "ch3",
				"ch4", "ch5", "ch6", "ch7",
				"ch8", "ch9", "ch10", "ch11",
				"ch12", "ch13", "ch14";
		clocks = <&mstp2_clks R8A7790_CLK_SYS_DMAC0>;
		clock-names = "fck";
		power-domains = <&sysc R8A7790_PD_ALWAYS_ON>;
		#dma-cells = <1>;
		dma-channels = <15>;
	};

	dmac1: dma-controller@e6720000 {
		compatible = "renesas,dmac-r8a7790", "renesas,rcar-dmac";
		reg = <0 0xe6720000 0 0x20000>;
		interrupts = <GIC_SPI 220 IRQ_TYPE_LEVEL_HIGH
			      GIC_SPI 216 IRQ_TYPE_LEVEL_HIGH
			      GIC_SPI 217 IRQ_TYPE_LEVEL_HIGH
			      GIC_SPI 218 IRQ_TYPE_LEVEL_HIGH
			      GIC_SPI 219 IRQ_TYPE_LEVEL_HIGH
			      GIC_SPI 308 IRQ_TYPE_LEVEL_HIGH
			      GIC_SPI 309 IRQ_TYPE_LEVEL_HIGH
			      GIC_SPI 310 IRQ_TYPE_LEVEL_HIGH
			      GIC_SPI 311 IRQ_TYPE_LEVEL_HIGH
			      GIC_SPI 312 IRQ_TYPE_LEVEL_HIGH
			      GIC_SPI 313 IRQ_TYPE_LEVEL_HIGH
			      GIC_SPI 314 IRQ_TYPE_LEVEL_HIGH
			      GIC_SPI 315 IRQ_TYPE_LEVEL_HIGH
			      GIC_SPI 316 IRQ_TYPE_LEVEL_HIGH
			      GIC_SPI 317 IRQ_TYPE_LEVEL_HIGH
			      GIC_SPI 318 IRQ_TYPE_LEVEL_HIGH>;
		interrupt-names = "error",
				"ch0", "ch1", "ch2", "ch3",
				"ch4", "ch5", "ch6", "ch7",
				"ch8", "ch9", "ch10", "ch11",
				"ch12", "ch13", "ch14";
		clocks = <&mstp2_clks R8A7790_CLK_SYS_DMAC1>;
		clock-names = "fck";
		power-domains = <&sysc R8A7790_PD_ALWAYS_ON>;
		#dma-cells = <1>;
		dma-channels = <15>;
	};

	audma0: dma-controller@ec700000 {
		compatible = "renesas,dmac-r8a7790", "renesas,rcar-dmac";
		reg = <0 0xec700000 0 0x10000>;
		interrupts =	<GIC_SPI 346 IRQ_TYPE_LEVEL_HIGH
				 GIC_SPI 320 IRQ_TYPE_LEVEL_HIGH
				 GIC_SPI 321 IRQ_TYPE_LEVEL_HIGH
				 GIC_SPI 322 IRQ_TYPE_LEVEL_HIGH
				 GIC_SPI 323 IRQ_TYPE_LEVEL_HIGH
				 GIC_SPI 324 IRQ_TYPE_LEVEL_HIGH
				 GIC_SPI 325 IRQ_TYPE_LEVEL_HIGH
				 GIC_SPI 326 IRQ_TYPE_LEVEL_HIGH
				 GIC_SPI 327 IRQ_TYPE_LEVEL_HIGH
				 GIC_SPI 328 IRQ_TYPE_LEVEL_HIGH
				 GIC_SPI 329 IRQ_TYPE_LEVEL_HIGH
				 GIC_SPI 330 IRQ_TYPE_LEVEL_HIGH
				 GIC_SPI 331 IRQ_TYPE_LEVEL_HIGH
				 GIC_SPI 332 IRQ_TYPE_LEVEL_HIGH>;
		interrupt-names = "error",
				"ch0", "ch1", "ch2", "ch3",
				"ch4", "ch5", "ch6", "ch7",
				"ch8", "ch9", "ch10", "ch11",
				"ch12";
		clocks = <&mstp5_clks R8A7790_CLK_AUDIO_DMAC0>;
		clock-names = "fck";
		power-domains = <&sysc R8A7790_PD_ALWAYS_ON>;
		#dma-cells = <1>;
		dma-channels = <13>;
	};

	audma1: dma-controller@ec720000 {
		compatible = "renesas,dmac-r8a7790", "renesas,rcar-dmac";
		reg = <0 0xec720000 0 0x10000>;
		interrupts =	<GIC_SPI 347 IRQ_TYPE_LEVEL_HIGH
				 GIC_SPI 333 IRQ_TYPE_LEVEL_HIGH
				 GIC_SPI 334 IRQ_TYPE_LEVEL_HIGH
				 GIC_SPI 335 IRQ_TYPE_LEVEL_HIGH
				 GIC_SPI 336 IRQ_TYPE_LEVEL_HIGH
				 GIC_SPI 337 IRQ_TYPE_LEVEL_HIGH
				 GIC_SPI 338 IRQ_TYPE_LEVEL_HIGH
				 GIC_SPI 339 IRQ_TYPE_LEVEL_HIGH
				 GIC_SPI 340 IRQ_TYPE_LEVEL_HIGH
				 GIC_SPI 341 IRQ_TYPE_LEVEL_HIGH
				 GIC_SPI 342 IRQ_TYPE_LEVEL_HIGH
				 GIC_SPI 343 IRQ_TYPE_LEVEL_HIGH
				 GIC_SPI 344 IRQ_TYPE_LEVEL_HIGH
				 GIC_SPI 345 IRQ_TYPE_LEVEL_HIGH>;
		interrupt-names = "error",
				"ch0", "ch1", "ch2", "ch3",
				"ch4", "ch5", "ch6", "ch7",
				"ch8", "ch9", "ch10", "ch11",
				"ch12";
		clocks = <&mstp5_clks R8A7790_CLK_AUDIO_DMAC1>;
		clock-names = "fck";
		power-domains = <&sysc R8A7790_PD_ALWAYS_ON>;
		#dma-cells = <1>;
		dma-channels = <13>;
	};

	usb_dmac0: dma-controller@e65a0000 {
		compatible = "renesas,r8a7790-usb-dmac", "renesas,usb-dmac";
		reg = <0 0xe65a0000 0 0x100>;
		interrupts = <GIC_SPI 109 IRQ_TYPE_LEVEL_HIGH
			      GIC_SPI 109 IRQ_TYPE_LEVEL_HIGH>;
		interrupt-names = "ch0", "ch1";
		clocks = <&mstp3_clks R8A7790_CLK_USBDMAC0>;
		power-domains = <&sysc R8A7790_PD_ALWAYS_ON>;
		#dma-cells = <1>;
		dma-channels = <2>;
	};

	usb_dmac1: dma-controller@e65b0000 {
		compatible = "renesas,r8a7790-usb-dmac", "renesas,usb-dmac";
		reg = <0 0xe65b0000 0 0x100>;
		interrupts = <GIC_SPI 110 IRQ_TYPE_LEVEL_HIGH
			      GIC_SPI 110 IRQ_TYPE_LEVEL_HIGH>;
		interrupt-names = "ch0", "ch1";
		clocks = <&mstp3_clks R8A7790_CLK_USBDMAC1>;
		power-domains = <&sysc R8A7790_PD_ALWAYS_ON>;
		#dma-cells = <1>;
		dma-channels = <2>;
	};

	i2c0: i2c@e6508000 {
		#address-cells = <1>;
		#size-cells = <0>;
		compatible = "renesas,i2c-r8a7790";
		reg = <0 0xe6508000 0 0x40>;
		interrupts = <GIC_SPI 287 IRQ_TYPE_LEVEL_HIGH>;
		clocks = <&mstp9_clks R8A7790_CLK_I2C0>;
		power-domains = <&sysc R8A7790_PD_ALWAYS_ON>;
		i2c-scl-internal-delay-ns = <110>;
		status = "disabled";
	};

	i2c1: i2c@e6518000 {
		#address-cells = <1>;
		#size-cells = <0>;
		compatible = "renesas,i2c-r8a7790";
		reg = <0 0xe6518000 0 0x40>;
		interrupts = <GIC_SPI 288 IRQ_TYPE_LEVEL_HIGH>;
		clocks = <&mstp9_clks R8A7790_CLK_I2C1>;
		power-domains = <&sysc R8A7790_PD_ALWAYS_ON>;
		i2c-scl-internal-delay-ns = <6>;
		status = "disabled";
	};

	i2c2: i2c@e6530000 {
		#address-cells = <1>;
		#size-cells = <0>;
		compatible = "renesas,i2c-r8a7790";
		reg = <0 0xe6530000 0 0x40>;
		interrupts = <GIC_SPI 286 IRQ_TYPE_LEVEL_HIGH>;
		clocks = <&mstp9_clks R8A7790_CLK_I2C2>;
		power-domains = <&sysc R8A7790_PD_ALWAYS_ON>;
		i2c-scl-internal-delay-ns = <6>;
		status = "disabled";
	};

	i2c3: i2c@e6540000 {
		#address-cells = <1>;
		#size-cells = <0>;
		compatible = "renesas,i2c-r8a7790";
		reg = <0 0xe6540000 0 0x40>;
		interrupts = <GIC_SPI 290 IRQ_TYPE_LEVEL_HIGH>;
		clocks = <&mstp9_clks R8A7790_CLK_I2C3>;
		power-domains = <&sysc R8A7790_PD_ALWAYS_ON>;
		i2c-scl-internal-delay-ns = <110>;
		status = "disabled";
	};

	iic0: i2c@e6500000 {
		#address-cells = <1>;
		#size-cells = <0>;
		compatible = "renesas,iic-r8a7790", "renesas,rmobile-iic";
		reg = <0 0xe6500000 0 0x425>;
		interrupts = <GIC_SPI 174 IRQ_TYPE_LEVEL_HIGH>;
		clocks = <&mstp3_clks R8A7790_CLK_IIC0>;
		dmas = <&dmac0 0x61>, <&dmac0 0x62>,
		       <&dmac1 0x61>, <&dmac1 0x62>;
		dma-names = "tx", "rx", "tx", "rx";
		power-domains = <&sysc R8A7790_PD_ALWAYS_ON>;
		status = "disabled";
	};

	iic1: i2c@e6510000 {
		#address-cells = <1>;
		#size-cells = <0>;
		compatible = "renesas,iic-r8a7790", "renesas,rmobile-iic";
		reg = <0 0xe6510000 0 0x425>;
		interrupts = <GIC_SPI 175 IRQ_TYPE_LEVEL_HIGH>;
		clocks = <&mstp3_clks R8A7790_CLK_IIC1>;
		dmas = <&dmac0 0x65>, <&dmac0 0x66>,
		       <&dmac1 0x65>, <&dmac1 0x66>;
		dma-names = "tx", "rx", "tx", "rx";
		power-domains = <&sysc R8A7790_PD_ALWAYS_ON>;
		status = "disabled";
	};

	iic2: i2c@e6520000 {
		#address-cells = <1>;
		#size-cells = <0>;
		compatible = "renesas,iic-r8a7790", "renesas,rmobile-iic";
		reg = <0 0xe6520000 0 0x425>;
		interrupts = <GIC_SPI 176 IRQ_TYPE_LEVEL_HIGH>;
		clocks = <&mstp3_clks R8A7790_CLK_IIC2>;
		dmas = <&dmac0 0x69>, <&dmac0 0x6a>,
		       <&dmac1 0x69>, <&dmac1 0x6a>;
		dma-names = "tx", "rx", "tx", "rx";
		power-domains = <&sysc R8A7790_PD_ALWAYS_ON>;
		status = "disabled";
	};

	iic3: i2c@e60b0000 {
		#address-cells = <1>;
		#size-cells = <0>;
		compatible = "renesas,iic-r8a7790", "renesas,rmobile-iic";
		reg = <0 0xe60b0000 0 0x425>;
		interrupts = <GIC_SPI 173 IRQ_TYPE_LEVEL_HIGH>;
		clocks = <&mstp9_clks R8A7790_CLK_IICDVFS>;
		dmas = <&dmac0 0x77>, <&dmac0 0x78>,
		       <&dmac1 0x77>, <&dmac1 0x78>;
		dma-names = "tx", "rx", "tx", "rx";
		power-domains = <&sysc R8A7790_PD_ALWAYS_ON>;
		status = "disabled";
	};

	mmcif0: mmc@ee200000 {
		compatible = "renesas,mmcif-r8a7790", "renesas,sh-mmcif";
		reg = <0 0xee200000 0 0x80>;
		interrupts = <GIC_SPI 169 IRQ_TYPE_LEVEL_HIGH>;
		clocks = <&mstp3_clks R8A7790_CLK_MMCIF0>;
		dmas = <&dmac0 0xd1>, <&dmac0 0xd2>,
		       <&dmac1 0xd1>, <&dmac1 0xd2>;
		dma-names = "tx", "rx", "tx", "rx";
		power-domains = <&sysc R8A7790_PD_ALWAYS_ON>;
		reg-io-width = <4>;
		status = "disabled";
		max-frequency = <97500000>;
	};

	mmcif1: mmc@ee220000 {
		compatible = "renesas,mmcif-r8a7790", "renesas,sh-mmcif";
		reg = <0 0xee220000 0 0x80>;
		interrupts = <GIC_SPI 170 IRQ_TYPE_LEVEL_HIGH>;
		clocks = <&mstp3_clks R8A7790_CLK_MMCIF1>;
		dmas = <&dmac0 0xe1>, <&dmac0 0xe2>,
		       <&dmac1 0xe1>, <&dmac1 0xe2>;
		dma-names = "tx", "rx", "tx", "rx";
		power-domains = <&sysc R8A7790_PD_ALWAYS_ON>;
		reg-io-width = <4>;
		status = "disabled";
		max-frequency = <97500000>;
	};
=======
		irqc0: interrupt-controller@e61c0000 {
			compatible = "renesas,irqc-r8a7790", "renesas,irqc";
			#interrupt-cells = <2>;
			interrupt-controller;
			reg = <0 0xe61c0000 0 0x200>;
			interrupts = <GIC_SPI 0 IRQ_TYPE_LEVEL_HIGH>,
				     <GIC_SPI 1 IRQ_TYPE_LEVEL_HIGH>,
				     <GIC_SPI 2 IRQ_TYPE_LEVEL_HIGH>,
				     <GIC_SPI 3 IRQ_TYPE_LEVEL_HIGH>;
			clocks = <&cpg CPG_MOD 407>;
			power-domains = <&sysc R8A7790_PD_ALWAYS_ON>;
			resets = <&cpg 407>;
		};

		thermal: thermal@e61f0000 {
			compatible = "renesas,thermal-r8a7790",
				     "renesas,rcar-gen2-thermal",
				     "renesas,rcar-thermal";
			reg = <0 0xe61f0000 0 0x10>, <0 0xe61f0100 0 0x38>;
			interrupts = <GIC_SPI 69 IRQ_TYPE_LEVEL_HIGH>;
			clocks = <&cpg CPG_MOD 522>;
			power-domains = <&sysc R8A7790_PD_ALWAYS_ON>;
			resets = <&cpg 522>;
			#thermal-sensor-cells = <0>;
		};

		ipmmu_sy0: iommu@e6280000 {
			compatible = "renesas,ipmmu-r8a7790",
				     "renesas,ipmmu-vmsa";
			reg = <0 0xe6280000 0 0x1000>;
			interrupts = <GIC_SPI 223 IRQ_TYPE_LEVEL_HIGH>,
				     <GIC_SPI 224 IRQ_TYPE_LEVEL_HIGH>;
			#iommu-cells = <1>;
			status = "disabled";
		};

		ipmmu_sy1: iommu@e6290000 {
			compatible = "renesas,ipmmu-r8a7790",
				     "renesas,ipmmu-vmsa";
			reg = <0 0xe6290000 0 0x1000>;
			interrupts = <GIC_SPI 225 IRQ_TYPE_LEVEL_HIGH>;
			#iommu-cells = <1>;
			status = "disabled";
		};

		ipmmu_ds: iommu@e6740000 {
			compatible = "renesas,ipmmu-r8a7790",
				     "renesas,ipmmu-vmsa";
			reg = <0 0xe6740000 0 0x1000>;
			interrupts = <GIC_SPI 198 IRQ_TYPE_LEVEL_HIGH>,
				     <GIC_SPI 199 IRQ_TYPE_LEVEL_HIGH>;
			#iommu-cells = <1>;
			status = "disabled";
		};

		ipmmu_mp: iommu@ec680000 {
			compatible = "renesas,ipmmu-r8a7790",
				     "renesas,ipmmu-vmsa";
			reg = <0 0xec680000 0 0x1000>;
			interrupts = <GIC_SPI 226 IRQ_TYPE_LEVEL_HIGH>;
			#iommu-cells = <1>;
			status = "disabled";
		};

		ipmmu_mx: iommu@fe951000 {
			compatible = "renesas,ipmmu-r8a7790",
				     "renesas,ipmmu-vmsa";
			reg = <0 0xfe951000 0 0x1000>;
			interrupts = <GIC_SPI 222 IRQ_TYPE_LEVEL_HIGH>,
				     <GIC_SPI 221 IRQ_TYPE_LEVEL_HIGH>;
			#iommu-cells = <1>;
			status = "disabled";
		};

		ipmmu_rt: iommu@ffc80000 {
			compatible = "renesas,ipmmu-r8a7790",
				     "renesas,ipmmu-vmsa";
			reg = <0 0xffc80000 0 0x1000>;
			interrupts = <GIC_SPI 307 IRQ_TYPE_LEVEL_HIGH>;
			#iommu-cells = <1>;
			status = "disabled";
		};

		icram0:	sram@e63a0000 {
			compatible = "mmio-sram";
			reg = <0 0xe63a0000 0 0x12000>;
			#address-cells = <1>;
			#size-cells = <1>;
			ranges = <0 0 0xe63a0000 0x12000>;
		};

		icram1:	sram@e63c0000 {
			compatible = "mmio-sram";
			reg = <0 0xe63c0000 0 0x1000>;
			#address-cells = <1>;
			#size-cells = <1>;
			ranges = <0 0 0xe63c0000 0x1000>;

			smp-sram@0 {
				compatible = "renesas,smp-sram";
				reg = <0 0x100>;
			};
		};

		i2c0: i2c@e6508000 {
			#address-cells = <1>;
			#size-cells = <0>;
			compatible = "renesas,i2c-r8a7790",
				     "renesas,rcar-gen2-i2c";
			reg = <0 0xe6508000 0 0x40>;
			interrupts = <GIC_SPI 287 IRQ_TYPE_LEVEL_HIGH>;
			clocks = <&cpg CPG_MOD 931>;
			power-domains = <&sysc R8A7790_PD_ALWAYS_ON>;
			resets = <&cpg 931>;
			i2c-scl-internal-delay-ns = <110>;
			status = "disabled";
		};

		i2c1: i2c@e6518000 {
			#address-cells = <1>;
			#size-cells = <0>;
			compatible = "renesas,i2c-r8a7790",
				     "renesas,rcar-gen2-i2c";
			reg = <0 0xe6518000 0 0x40>;
			interrupts = <GIC_SPI 288 IRQ_TYPE_LEVEL_HIGH>;
			clocks = <&cpg CPG_MOD 930>;
			power-domains = <&sysc R8A7790_PD_ALWAYS_ON>;
			resets = <&cpg 930>;
			i2c-scl-internal-delay-ns = <6>;
			status = "disabled";
		};

		i2c2: i2c@e6530000 {
			#address-cells = <1>;
			#size-cells = <0>;
			compatible = "renesas,i2c-r8a7790",
				     "renesas,rcar-gen2-i2c";
			reg = <0 0xe6530000 0 0x40>;
			interrupts = <GIC_SPI 286 IRQ_TYPE_LEVEL_HIGH>;
			clocks = <&cpg CPG_MOD 929>;
			power-domains = <&sysc R8A7790_PD_ALWAYS_ON>;
			resets = <&cpg 929>;
			i2c-scl-internal-delay-ns = <6>;
			status = "disabled";
		};

		i2c3: i2c@e6540000 {
			#address-cells = <1>;
			#size-cells = <0>;
			compatible = "renesas,i2c-r8a7790",
				     "renesas,rcar-gen2-i2c";
			reg = <0 0xe6540000 0 0x40>;
			interrupts = <GIC_SPI 290 IRQ_TYPE_LEVEL_HIGH>;
			clocks = <&cpg CPG_MOD 928>;
			power-domains = <&sysc R8A7790_PD_ALWAYS_ON>;
			resets = <&cpg 928>;
			i2c-scl-internal-delay-ns = <110>;
			status = "disabled";
		};

		iic0: i2c@e6500000 {
			#address-cells = <1>;
			#size-cells = <0>;
			compatible = "renesas,iic-r8a7790",
				     "renesas,rcar-gen2-iic",
				     "renesas,rmobile-iic";
			reg = <0 0xe6500000 0 0x425>;
			interrupts = <GIC_SPI 174 IRQ_TYPE_LEVEL_HIGH>;
			clocks = <&cpg CPG_MOD 318>;
			dmas = <&dmac0 0x61>, <&dmac0 0x62>,
			       <&dmac1 0x61>, <&dmac1 0x62>;
			dma-names = "tx", "rx", "tx", "rx";
			power-domains = <&sysc R8A7790_PD_ALWAYS_ON>;
			resets = <&cpg 318>;
			status = "disabled";
		};

		iic1: i2c@e6510000 {
			#address-cells = <1>;
			#size-cells = <0>;
			compatible = "renesas,iic-r8a7790",
				     "renesas,rcar-gen2-iic",
				     "renesas,rmobile-iic";
			reg = <0 0xe6510000 0 0x425>;
			interrupts = <GIC_SPI 175 IRQ_TYPE_LEVEL_HIGH>;
			clocks = <&cpg CPG_MOD 323>;
			dmas = <&dmac0 0x65>, <&dmac0 0x66>,
			       <&dmac1 0x65>, <&dmac1 0x66>;
			dma-names = "tx", "rx", "tx", "rx";
			power-domains = <&sysc R8A7790_PD_ALWAYS_ON>;
			resets = <&cpg 323>;
			status = "disabled";
		};

		iic2: i2c@e6520000 {
			#address-cells = <1>;
			#size-cells = <0>;
			compatible = "renesas,iic-r8a7790",
				     "renesas,rcar-gen2-iic",
				     "renesas,rmobile-iic";
			reg = <0 0xe6520000 0 0x425>;
			interrupts = <GIC_SPI 176 IRQ_TYPE_LEVEL_HIGH>;
			clocks = <&cpg CPG_MOD 300>;
			dmas = <&dmac0 0x69>, <&dmac0 0x6a>,
			       <&dmac1 0x69>, <&dmac1 0x6a>;
			dma-names = "tx", "rx", "tx", "rx";
			power-domains = <&sysc R8A7790_PD_ALWAYS_ON>;
			resets = <&cpg 300>;
			status = "disabled";
		};
>>>>>>> 24b8d41d

		iic3: i2c@e60b0000 {
			#address-cells = <1>;
			#size-cells = <0>;
			compatible = "renesas,iic-r8a7790",
				     "renesas,rcar-gen2-iic",
				     "renesas,rmobile-iic";
			reg = <0 0xe60b0000 0 0x425>;
			interrupts = <GIC_SPI 173 IRQ_TYPE_LEVEL_HIGH>;
			clocks = <&cpg CPG_MOD 926>;
			dmas = <&dmac0 0x77>, <&dmac0 0x78>,
			       <&dmac1 0x77>, <&dmac1 0x78>;
			dma-names = "tx", "rx", "tx", "rx";
			power-domains = <&sysc R8A7790_PD_ALWAYS_ON>;
			resets = <&cpg 926>;
			status = "disabled";
		};

<<<<<<< HEAD
	sdhi0: sd@ee100000 {
		compatible = "renesas,sdhi-r8a7790";
		reg = <0 0xee100000 0 0x328>;
		interrupts = <GIC_SPI 165 IRQ_TYPE_LEVEL_HIGH>;
		clocks = <&mstp3_clks R8A7790_CLK_SDHI0>;
		dmas = <&dmac0 0xcd>, <&dmac0 0xce>,
		       <&dmac1 0xcd>, <&dmac1 0xce>;
		dma-names = "tx", "rx", "tx", "rx";
		max-frequency = <195000000>;
		power-domains = <&sysc R8A7790_PD_ALWAYS_ON>;
		status = "disabled";
	};

	sdhi1: sd@ee120000 {
		compatible = "renesas,sdhi-r8a7790";
		reg = <0 0xee120000 0 0x328>;
		interrupts = <GIC_SPI 166 IRQ_TYPE_LEVEL_HIGH>;
		clocks = <&mstp3_clks R8A7790_CLK_SDHI1>;
		dmas = <&dmac0 0xc9>, <&dmac0 0xca>,
		       <&dmac1 0xc9>, <&dmac1 0xca>;
		dma-names = "tx", "rx", "tx", "rx";
		max-frequency = <195000000>;
		power-domains = <&sysc R8A7790_PD_ALWAYS_ON>;
		status = "disabled";
	};

	sdhi2: sd@ee140000 {
		compatible = "renesas,sdhi-r8a7790";
		reg = <0 0xee140000 0 0x100>;
		interrupts = <GIC_SPI 167 IRQ_TYPE_LEVEL_HIGH>;
		clocks = <&mstp3_clks R8A7790_CLK_SDHI2>;
		dmas = <&dmac0 0xc1>, <&dmac0 0xc2>,
		       <&dmac1 0xc1>, <&dmac1 0xc2>;
		dma-names = "tx", "rx", "tx", "rx";
		max-frequency = <97500000>;
		power-domains = <&sysc R8A7790_PD_ALWAYS_ON>;
		status = "disabled";
	};

	sdhi3: sd@ee160000 {
		compatible = "renesas,sdhi-r8a7790";
		reg = <0 0xee160000 0 0x100>;
		interrupts = <GIC_SPI 168 IRQ_TYPE_LEVEL_HIGH>;
		clocks = <&mstp3_clks R8A7790_CLK_SDHI3>;
		dmas = <&dmac0 0xd3>, <&dmac0 0xd4>,
		       <&dmac1 0xd3>, <&dmac1 0xd4>;
		dma-names = "tx", "rx", "tx", "rx";
		max-frequency = <97500000>;
		power-domains = <&sysc R8A7790_PD_ALWAYS_ON>;
		status = "disabled";
	};

	scifa0: serial@e6c40000 {
		compatible = "renesas,scifa-r8a7790",
			     "renesas,rcar-gen2-scifa", "renesas,scifa";
		reg = <0 0xe6c40000 0 64>;
		interrupts = <GIC_SPI 144 IRQ_TYPE_LEVEL_HIGH>;
		clocks = <&mstp2_clks R8A7790_CLK_SCIFA0>;
		clock-names = "fck";
		dmas = <&dmac0 0x21>, <&dmac0 0x22>,
		       <&dmac1 0x21>, <&dmac1 0x22>;
		dma-names = "tx", "rx", "tx", "rx";
		power-domains = <&sysc R8A7790_PD_ALWAYS_ON>;
		status = "disabled";
	};

	scifa1: serial@e6c50000 {
		compatible = "renesas,scifa-r8a7790",
			     "renesas,rcar-gen2-scifa", "renesas,scifa";
		reg = <0 0xe6c50000 0 64>;
		interrupts = <GIC_SPI 145 IRQ_TYPE_LEVEL_HIGH>;
		clocks = <&mstp2_clks R8A7790_CLK_SCIFA1>;
		clock-names = "fck";
		dmas = <&dmac0 0x25>, <&dmac0 0x26>,
		       <&dmac1 0x25>, <&dmac1 0x26>;
		dma-names = "tx", "rx", "tx", "rx";
		power-domains = <&sysc R8A7790_PD_ALWAYS_ON>;
		status = "disabled";
	};

	scifa2: serial@e6c60000 {
		compatible = "renesas,scifa-r8a7790",
			     "renesas,rcar-gen2-scifa", "renesas,scifa";
		reg = <0 0xe6c60000 0 64>;
		interrupts = <GIC_SPI 151 IRQ_TYPE_LEVEL_HIGH>;
		clocks = <&mstp2_clks R8A7790_CLK_SCIFA2>;
		clock-names = "fck";
		dmas = <&dmac0 0x27>, <&dmac0 0x28>,
		       <&dmac1 0x27>, <&dmac1 0x28>;
		dma-names = "tx", "rx", "tx", "rx";
		power-domains = <&sysc R8A7790_PD_ALWAYS_ON>;
		status = "disabled";
	};

	scifb0: serial@e6c20000 {
		compatible = "renesas,scifb-r8a7790",
			     "renesas,rcar-gen2-scifb", "renesas,scifb";
		reg = <0 0xe6c20000 0 64>;
		interrupts = <GIC_SPI 148 IRQ_TYPE_LEVEL_HIGH>;
		clocks = <&mstp2_clks R8A7790_CLK_SCIFB0>;
		clock-names = "fck";
		dmas = <&dmac0 0x3d>, <&dmac0 0x3e>,
		       <&dmac1 0x3d>, <&dmac1 0x3e>;
		dma-names = "tx", "rx", "tx", "rx";
		power-domains = <&sysc R8A7790_PD_ALWAYS_ON>;
		status = "disabled";
	};

	scifb1: serial@e6c30000 {
		compatible = "renesas,scifb-r8a7790",
			     "renesas,rcar-gen2-scifb", "renesas,scifb";
		reg = <0 0xe6c30000 0 64>;
		interrupts = <GIC_SPI 149 IRQ_TYPE_LEVEL_HIGH>;
		clocks = <&mstp2_clks R8A7790_CLK_SCIFB1>;
		clock-names = "fck";
		dmas = <&dmac0 0x19>, <&dmac0 0x1a>,
		       <&dmac1 0x19>, <&dmac1 0x1a>;
		dma-names = "tx", "rx", "tx", "rx";
		power-domains = <&sysc R8A7790_PD_ALWAYS_ON>;
		status = "disabled";
	};

	scifb2: serial@e6ce0000 {
		compatible = "renesas,scifb-r8a7790",
			     "renesas,rcar-gen2-scifb", "renesas,scifb";
		reg = <0 0xe6ce0000 0 64>;
		interrupts = <GIC_SPI 150 IRQ_TYPE_LEVEL_HIGH>;
		clocks = <&mstp2_clks R8A7790_CLK_SCIFB2>;
		clock-names = "fck";
		dmas = <&dmac0 0x1d>, <&dmac0 0x1e>,
		       <&dmac1 0x1d>, <&dmac1 0x1e>;
		dma-names = "tx", "rx", "tx", "rx";
		power-domains = <&sysc R8A7790_PD_ALWAYS_ON>;
		status = "disabled";
	};

	scif0: serial@e6e60000 {
		compatible = "renesas,scif-r8a7790", "renesas,rcar-gen2-scif",
			     "renesas,scif";
		reg = <0 0xe6e60000 0 64>;
		interrupts = <GIC_SPI 152 IRQ_TYPE_LEVEL_HIGH>;
		clocks = <&mstp7_clks R8A7790_CLK_SCIF0>, <&zs_clk>,
			 <&scif_clk>;
		clock-names = "fck", "brg_int", "scif_clk";
		dmas = <&dmac0 0x29>, <&dmac0 0x2a>,
		       <&dmac1 0x29>, <&dmac1 0x2a>;
		dma-names = "tx", "rx", "tx", "rx";
		power-domains = <&sysc R8A7790_PD_ALWAYS_ON>;
		status = "disabled";
	};

	scif1: serial@e6e68000 {
		compatible = "renesas,scif-r8a7790", "renesas,rcar-gen2-scif",
			     "renesas,scif";
		reg = <0 0xe6e68000 0 64>;
		interrupts = <GIC_SPI 153 IRQ_TYPE_LEVEL_HIGH>;
		clocks = <&mstp7_clks R8A7790_CLK_SCIF1>, <&zs_clk>,
			 <&scif_clk>;
		clock-names = "fck", "brg_int", "scif_clk";
		dmas = <&dmac0 0x2d>, <&dmac0 0x2e>,
		       <&dmac1 0x2d>, <&dmac1 0x2e>;
		dma-names = "tx", "rx", "tx", "rx";
		power-domains = <&sysc R8A7790_PD_ALWAYS_ON>;
		status = "disabled";
	};

	scif2: serial@e6e56000 {
		compatible = "renesas,scif-r8a7790", "renesas,rcar-gen2-scif",
			     "renesas,scif";
		reg = <0 0xe6e56000 0 64>;
		interrupts = <GIC_SPI 164 IRQ_TYPE_LEVEL_HIGH>;
		clocks = <&mstp3_clks R8A7790_CLK_SCIF2>, <&zs_clk>,
			 <&scif_clk>;
		clock-names = "fck", "brg_int", "scif_clk";
		dmas = <&dmac0 0x2b>, <&dmac0 0x2c>,
		       <&dmac1 0x2b>, <&dmac1 0x2c>;
		dma-names = "tx", "rx", "tx", "rx";
		power-domains = <&sysc R8A7790_PD_ALWAYS_ON>;
		status = "disabled";
	};

	hscif0: serial@e62c0000 {
		compatible = "renesas,hscif-r8a7790",
			     "renesas,rcar-gen2-hscif", "renesas,hscif";
		reg = <0 0xe62c0000 0 96>;
		interrupts = <GIC_SPI 154 IRQ_TYPE_LEVEL_HIGH>;
		clocks = <&mstp7_clks R8A7790_CLK_HSCIF0>, <&zs_clk>,
			 <&scif_clk>;
		clock-names = "fck", "brg_int", "scif_clk";
		dmas = <&dmac0 0x39>, <&dmac0 0x3a>,
		       <&dmac1 0x39>, <&dmac1 0x3a>;
		dma-names = "tx", "rx", "tx", "rx";
		power-domains = <&sysc R8A7790_PD_ALWAYS_ON>;
		status = "disabled";
	};

	hscif1: serial@e62c8000 {
		compatible = "renesas,hscif-r8a7790",
			     "renesas,rcar-gen2-hscif", "renesas,hscif";
		reg = <0 0xe62c8000 0 96>;
		interrupts = <GIC_SPI 155 IRQ_TYPE_LEVEL_HIGH>;
		clocks = <&mstp7_clks R8A7790_CLK_HSCIF1>, <&zs_clk>,
			 <&scif_clk>;
		clock-names = "fck", "brg_int", "scif_clk";
		dmas = <&dmac0 0x4d>, <&dmac0 0x4e>,
		       <&dmac1 0x4d>, <&dmac1 0x4e>;
		dma-names = "tx", "rx", "tx", "rx";
		power-domains = <&sysc R8A7790_PD_ALWAYS_ON>;
		status = "disabled";
	};

	ether: ethernet@ee700000 {
		compatible = "renesas,ether-r8a7790";
		reg = <0 0xee700000 0 0x400>;
		interrupts = <GIC_SPI 162 IRQ_TYPE_LEVEL_HIGH>;
		clocks = <&mstp8_clks R8A7790_CLK_ETHER>;
		power-domains = <&sysc R8A7790_PD_ALWAYS_ON>;
		phy-mode = "rmii";
		#address-cells = <1>;
		#size-cells = <0>;
		status = "disabled";
	};

	avb: ethernet@e6800000 {
		compatible = "renesas,etheravb-r8a7790",
			     "renesas,etheravb-rcar-gen2";
		reg = <0 0xe6800000 0 0x800>, <0 0xee0e8000 0 0x4000>;
		interrupts = <GIC_SPI 163 IRQ_TYPE_LEVEL_HIGH>;
		clocks = <&mstp8_clks R8A7790_CLK_ETHERAVB>;
		power-domains = <&sysc R8A7790_PD_ALWAYS_ON>;
		#address-cells = <1>;
		#size-cells = <0>;
		status = "disabled";
	};

	sata0: sata@ee300000 {
		compatible = "renesas,sata-r8a7790";
		reg = <0 0xee300000 0 0x2000>;
		interrupts = <GIC_SPI 105 IRQ_TYPE_LEVEL_HIGH>;
		clocks = <&mstp8_clks R8A7790_CLK_SATA0>;
		power-domains = <&sysc R8A7790_PD_ALWAYS_ON>;
		status = "disabled";
	};

	sata1: sata@ee500000 {
		compatible = "renesas,sata-r8a7790";
		reg = <0 0xee500000 0 0x2000>;
		interrupts = <GIC_SPI 106 IRQ_TYPE_LEVEL_HIGH>;
		clocks = <&mstp8_clks R8A7790_CLK_SATA1>;
		power-domains = <&sysc R8A7790_PD_ALWAYS_ON>;
		status = "disabled";
	};

	hsusb: usb@e6590000 {
		compatible = "renesas,usbhs-r8a7790", "renesas,rcar-gen2-usbhs";
		reg = <0 0xe6590000 0 0x100>;
		interrupts = <GIC_SPI 107 IRQ_TYPE_LEVEL_HIGH>;
		clocks = <&mstp7_clks R8A7790_CLK_HSUSB>;
		dmas = <&usb_dmac0 0>, <&usb_dmac0 1>,
		       <&usb_dmac1 0>, <&usb_dmac1 1>;
		dma-names = "ch0", "ch1", "ch2", "ch3";
		power-domains = <&sysc R8A7790_PD_ALWAYS_ON>;
		renesas,buswait = <4>;
		phys = <&usb0 1>;
		phy-names = "usb";
		status = "disabled";
	};

	usbphy: usb-phy@e6590100 {
		compatible = "renesas,usb-phy-r8a7790";
		reg = <0 0xe6590100 0 0x100>;
		#address-cells = <1>;
		#size-cells = <0>;
		clocks = <&mstp7_clks R8A7790_CLK_HSUSB>;
		clock-names = "usbhs";
		power-domains = <&sysc R8A7790_PD_ALWAYS_ON>;
		status = "disabled";
=======
		hsusb: usb@e6590000 {
			compatible = "renesas,usbhs-r8a7790",
				     "renesas,rcar-gen2-usbhs";
			reg = <0 0xe6590000 0 0x100>;
			interrupts = <GIC_SPI 107 IRQ_TYPE_LEVEL_HIGH>;
			clocks = <&cpg CPG_MOD 704>;
			dmas = <&usb_dmac0 0>, <&usb_dmac0 1>,
			       <&usb_dmac1 0>, <&usb_dmac1 1>;
			dma-names = "ch0", "ch1", "ch2", "ch3";
			power-domains = <&sysc R8A7790_PD_ALWAYS_ON>;
			resets = <&cpg 704>;
			renesas,buswait = <4>;
			phys = <&usb0 1>;
			phy-names = "usb";
			status = "disabled";
		};

		usbphy: usb-phy@e6590100 {
			compatible = "renesas,usb-phy-r8a7790",
				     "renesas,rcar-gen2-usb-phy";
			reg = <0 0xe6590100 0 0x100>;
			#address-cells = <1>;
			#size-cells = <0>;
			clocks = <&cpg CPG_MOD 704>;
			clock-names = "usbhs";
			power-domains = <&sysc R8A7790_PD_ALWAYS_ON>;
			resets = <&cpg 704>;
			status = "disabled";

			usb0: usb-channel@0 {
				reg = <0>;
				#phy-cells = <1>;
			};
			usb2: usb-channel@2 {
				reg = <2>;
				#phy-cells = <1>;
			};
		};

		usb_dmac0: dma-controller@e65a0000 {
			compatible = "renesas,r8a7790-usb-dmac",
				     "renesas,usb-dmac";
			reg = <0 0xe65a0000 0 0x100>;
			interrupts = <GIC_SPI 109 IRQ_TYPE_LEVEL_HIGH>,
				     <GIC_SPI 109 IRQ_TYPE_LEVEL_HIGH>;
			interrupt-names = "ch0", "ch1";
			clocks = <&cpg CPG_MOD 330>;
			power-domains = <&sysc R8A7790_PD_ALWAYS_ON>;
			resets = <&cpg 330>;
			#dma-cells = <1>;
			dma-channels = <2>;
		};

		usb_dmac1: dma-controller@e65b0000 {
			compatible = "renesas,r8a7790-usb-dmac",
				     "renesas,usb-dmac";
			reg = <0 0xe65b0000 0 0x100>;
			interrupts = <GIC_SPI 110 IRQ_TYPE_LEVEL_HIGH>,
				     <GIC_SPI 110 IRQ_TYPE_LEVEL_HIGH>;
			interrupt-names = "ch0", "ch1";
			clocks = <&cpg CPG_MOD 331>;
			power-domains = <&sysc R8A7790_PD_ALWAYS_ON>;
			resets = <&cpg 331>;
			#dma-cells = <1>;
			dma-channels = <2>;
		};

		dmac0: dma-controller@e6700000 {
			compatible = "renesas,dmac-r8a7790",
				     "renesas,rcar-dmac";
			reg = <0 0xe6700000 0 0x20000>;
			interrupts = <GIC_SPI 197 IRQ_TYPE_LEVEL_HIGH>,
				     <GIC_SPI 200 IRQ_TYPE_LEVEL_HIGH>,
				     <GIC_SPI 201 IRQ_TYPE_LEVEL_HIGH>,
				     <GIC_SPI 202 IRQ_TYPE_LEVEL_HIGH>,
				     <GIC_SPI 203 IRQ_TYPE_LEVEL_HIGH>,
				     <GIC_SPI 204 IRQ_TYPE_LEVEL_HIGH>,
				     <GIC_SPI 205 IRQ_TYPE_LEVEL_HIGH>,
				     <GIC_SPI 206 IRQ_TYPE_LEVEL_HIGH>,
				     <GIC_SPI 207 IRQ_TYPE_LEVEL_HIGH>,
				     <GIC_SPI 208 IRQ_TYPE_LEVEL_HIGH>,
				     <GIC_SPI 209 IRQ_TYPE_LEVEL_HIGH>,
				     <GIC_SPI 210 IRQ_TYPE_LEVEL_HIGH>,
				     <GIC_SPI 211 IRQ_TYPE_LEVEL_HIGH>,
				     <GIC_SPI 212 IRQ_TYPE_LEVEL_HIGH>,
				     <GIC_SPI 213 IRQ_TYPE_LEVEL_HIGH>,
				     <GIC_SPI 214 IRQ_TYPE_LEVEL_HIGH>;
			interrupt-names = "error",
					  "ch0", "ch1", "ch2", "ch3",
					  "ch4", "ch5", "ch6", "ch7",
					  "ch8", "ch9", "ch10", "ch11",
					  "ch12", "ch13", "ch14";
			clocks = <&cpg CPG_MOD 219>;
			clock-names = "fck";
			power-domains = <&sysc R8A7790_PD_ALWAYS_ON>;
			resets = <&cpg 219>;
			#dma-cells = <1>;
			dma-channels = <15>;
		};

		dmac1: dma-controller@e6720000 {
			compatible = "renesas,dmac-r8a7790",
				     "renesas,rcar-dmac";
			reg = <0 0xe6720000 0 0x20000>;
			interrupts = <GIC_SPI 220 IRQ_TYPE_LEVEL_HIGH>,
				     <GIC_SPI 216 IRQ_TYPE_LEVEL_HIGH>,
				     <GIC_SPI 217 IRQ_TYPE_LEVEL_HIGH>,
				     <GIC_SPI 218 IRQ_TYPE_LEVEL_HIGH>,
				     <GIC_SPI 219 IRQ_TYPE_LEVEL_HIGH>,
				     <GIC_SPI 308 IRQ_TYPE_LEVEL_HIGH>,
				     <GIC_SPI 309 IRQ_TYPE_LEVEL_HIGH>,
				     <GIC_SPI 310 IRQ_TYPE_LEVEL_HIGH>,
				     <GIC_SPI 311 IRQ_TYPE_LEVEL_HIGH>,
				     <GIC_SPI 312 IRQ_TYPE_LEVEL_HIGH>,
				     <GIC_SPI 313 IRQ_TYPE_LEVEL_HIGH>,
				     <GIC_SPI 314 IRQ_TYPE_LEVEL_HIGH>,
				     <GIC_SPI 315 IRQ_TYPE_LEVEL_HIGH>,
				     <GIC_SPI 316 IRQ_TYPE_LEVEL_HIGH>,
				     <GIC_SPI 317 IRQ_TYPE_LEVEL_HIGH>,
				     <GIC_SPI 318 IRQ_TYPE_LEVEL_HIGH>;
			interrupt-names = "error",
					  "ch0", "ch1", "ch2", "ch3",
					  "ch4", "ch5", "ch6", "ch7",
					  "ch8", "ch9", "ch10", "ch11",
					  "ch12", "ch13", "ch14";
			clocks = <&cpg CPG_MOD 218>;
			clock-names = "fck";
			power-domains = <&sysc R8A7790_PD_ALWAYS_ON>;
			resets = <&cpg 218>;
			#dma-cells = <1>;
			dma-channels = <15>;
		};

		avb: ethernet@e6800000 {
			compatible = "renesas,etheravb-r8a7790",
				     "renesas,etheravb-rcar-gen2";
			reg = <0 0xe6800000 0 0x800>, <0 0xee0e8000 0 0x4000>;
			interrupts = <GIC_SPI 163 IRQ_TYPE_LEVEL_HIGH>;
			clocks = <&cpg CPG_MOD 812>;
			power-domains = <&sysc R8A7790_PD_ALWAYS_ON>;
			resets = <&cpg 812>;
			#address-cells = <1>;
			#size-cells = <0>;
			status = "disabled";
		};

		qspi: spi@e6b10000 {
			compatible = "renesas,qspi-r8a7790", "renesas,qspi";
			reg = <0 0xe6b10000 0 0x2c>;
			interrupts = <GIC_SPI 184 IRQ_TYPE_LEVEL_HIGH>;
			clocks = <&cpg CPG_MOD 917>;
			dmas = <&dmac0 0x17>, <&dmac0 0x18>,
			       <&dmac1 0x17>, <&dmac1 0x18>;
			dma-names = "tx", "rx", "tx", "rx";
			power-domains = <&sysc R8A7790_PD_ALWAYS_ON>;
			resets = <&cpg 917>;
			num-cs = <1>;
			#address-cells = <1>;
			#size-cells = <0>;
			status = "disabled";
		};

		scifa0: serial@e6c40000 {
			compatible = "renesas,scifa-r8a7790",
				     "renesas,rcar-gen2-scifa", "renesas,scifa";
			reg = <0 0xe6c40000 0 64>;
			interrupts = <GIC_SPI 144 IRQ_TYPE_LEVEL_HIGH>;
			clocks = <&cpg CPG_MOD 204>;
			clock-names = "fck";
			dmas = <&dmac0 0x21>, <&dmac0 0x22>,
			       <&dmac1 0x21>, <&dmac1 0x22>;
			dma-names = "tx", "rx", "tx", "rx";
			power-domains = <&sysc R8A7790_PD_ALWAYS_ON>;
			resets = <&cpg 204>;
			status = "disabled";
		};

		scifa1: serial@e6c50000 {
			compatible = "renesas,scifa-r8a7790",
				     "renesas,rcar-gen2-scifa", "renesas,scifa";
			reg = <0 0xe6c50000 0 64>;
			interrupts = <GIC_SPI 145 IRQ_TYPE_LEVEL_HIGH>;
			clocks = <&cpg CPG_MOD 203>;
			clock-names = "fck";
			dmas = <&dmac0 0x25>, <&dmac0 0x26>,
			       <&dmac1 0x25>, <&dmac1 0x26>;
			dma-names = "tx", "rx", "tx", "rx";
			power-domains = <&sysc R8A7790_PD_ALWAYS_ON>;
			resets = <&cpg 203>;
			status = "disabled";
		};

		scifa2: serial@e6c60000 {
			compatible = "renesas,scifa-r8a7790",
				     "renesas,rcar-gen2-scifa", "renesas,scifa";
			reg = <0 0xe6c60000 0 64>;
			interrupts = <GIC_SPI 151 IRQ_TYPE_LEVEL_HIGH>;
			clocks = <&cpg CPG_MOD 202>;
			clock-names = "fck";
			dmas = <&dmac0 0x27>, <&dmac0 0x28>,
			       <&dmac1 0x27>, <&dmac1 0x28>;
			dma-names = "tx", "rx", "tx", "rx";
			power-domains = <&sysc R8A7790_PD_ALWAYS_ON>;
			resets = <&cpg 202>;
			status = "disabled";
		};

		scifb0: serial@e6c20000 {
			compatible = "renesas,scifb-r8a7790",
				     "renesas,rcar-gen2-scifb", "renesas,scifb";
			reg = <0 0xe6c20000 0 0x100>;
			interrupts = <GIC_SPI 148 IRQ_TYPE_LEVEL_HIGH>;
			clocks = <&cpg CPG_MOD 206>;
			clock-names = "fck";
			dmas = <&dmac0 0x3d>, <&dmac0 0x3e>,
			       <&dmac1 0x3d>, <&dmac1 0x3e>;
			dma-names = "tx", "rx", "tx", "rx";
			power-domains = <&sysc R8A7790_PD_ALWAYS_ON>;
			resets = <&cpg 206>;
			status = "disabled";
		};

		scifb1: serial@e6c30000 {
			compatible = "renesas,scifb-r8a7790",
				     "renesas,rcar-gen2-scifb", "renesas,scifb";
			reg = <0 0xe6c30000 0 0x100>;
			interrupts = <GIC_SPI 149 IRQ_TYPE_LEVEL_HIGH>;
			clocks = <&cpg CPG_MOD 207>;
			clock-names = "fck";
			dmas = <&dmac0 0x19>, <&dmac0 0x1a>,
			       <&dmac1 0x19>, <&dmac1 0x1a>;
			dma-names = "tx", "rx", "tx", "rx";
			power-domains = <&sysc R8A7790_PD_ALWAYS_ON>;
			resets = <&cpg 207>;
			status = "disabled";
		};

		scifb2: serial@e6ce0000 {
			compatible = "renesas,scifb-r8a7790",
				     "renesas,rcar-gen2-scifb", "renesas,scifb";
			reg = <0 0xe6ce0000 0 0x100>;
			interrupts = <GIC_SPI 150 IRQ_TYPE_LEVEL_HIGH>;
			clocks = <&cpg CPG_MOD 216>;
			clock-names = "fck";
			dmas = <&dmac0 0x1d>, <&dmac0 0x1e>,
			       <&dmac1 0x1d>, <&dmac1 0x1e>;
			dma-names = "tx", "rx", "tx", "rx";
			power-domains = <&sysc R8A7790_PD_ALWAYS_ON>;
			resets = <&cpg 216>;
			status = "disabled";
		};

		scif0: serial@e6e60000 {
			compatible = "renesas,scif-r8a7790",
				     "renesas,rcar-gen2-scif",
				     "renesas,scif";
			reg = <0 0xe6e60000 0 64>;
			interrupts = <GIC_SPI 152 IRQ_TYPE_LEVEL_HIGH>;
			clocks = <&cpg CPG_MOD 721>,
				 <&cpg CPG_CORE R8A7790_CLK_ZS>, <&scif_clk>;
			clock-names = "fck", "brg_int", "scif_clk";
			dmas = <&dmac0 0x29>, <&dmac0 0x2a>,
			       <&dmac1 0x29>, <&dmac1 0x2a>;
			dma-names = "tx", "rx", "tx", "rx";
			power-domains = <&sysc R8A7790_PD_ALWAYS_ON>;
			resets = <&cpg 721>;
			status = "disabled";
		};

		scif1: serial@e6e68000 {
			compatible = "renesas,scif-r8a7790",
				     "renesas,rcar-gen2-scif",
				     "renesas,scif";
			reg = <0 0xe6e68000 0 64>;
			interrupts = <GIC_SPI 153 IRQ_TYPE_LEVEL_HIGH>;
			clocks = <&cpg CPG_MOD 720>,
				 <&cpg CPG_CORE R8A7790_CLK_ZS>, <&scif_clk>;
			clock-names = "fck", "brg_int", "scif_clk";
			dmas = <&dmac0 0x2d>, <&dmac0 0x2e>,
			       <&dmac1 0x2d>, <&dmac1 0x2e>;
			dma-names = "tx", "rx", "tx", "rx";
			power-domains = <&sysc R8A7790_PD_ALWAYS_ON>;
			resets = <&cpg 720>;
			status = "disabled";
		};

		scif2: serial@e6e56000 {
			compatible = "renesas,scif-r8a7790",
				     "renesas,rcar-gen2-scif",
				     "renesas,scif";
			reg = <0 0xe6e56000 0 64>;
			interrupts = <GIC_SPI 164 IRQ_TYPE_LEVEL_HIGH>;
			clocks = <&cpg CPG_MOD 310>,
				 <&cpg CPG_CORE R8A7790_CLK_ZS>, <&scif_clk>;
			clock-names = "fck", "brg_int", "scif_clk";
			dmas = <&dmac0 0x2b>, <&dmac0 0x2c>,
			       <&dmac1 0x2b>, <&dmac1 0x2c>;
			dma-names = "tx", "rx", "tx", "rx";
			power-domains = <&sysc R8A7790_PD_ALWAYS_ON>;
			resets = <&cpg 310>;
			status = "disabled";
		};

		hscif0: serial@e62c0000 {
			compatible = "renesas,hscif-r8a7790",
				     "renesas,rcar-gen2-hscif", "renesas,hscif";
			reg = <0 0xe62c0000 0 96>;
			interrupts = <GIC_SPI 154 IRQ_TYPE_LEVEL_HIGH>;
			clocks = <&cpg CPG_MOD 717>,
				 <&cpg CPG_CORE R8A7790_CLK_ZS>, <&scif_clk>;
			clock-names = "fck", "brg_int", "scif_clk";
			dmas = <&dmac0 0x39>, <&dmac0 0x3a>,
			       <&dmac1 0x39>, <&dmac1 0x3a>;
			dma-names = "tx", "rx", "tx", "rx";
			power-domains = <&sysc R8A7790_PD_ALWAYS_ON>;
			resets = <&cpg 717>;
			status = "disabled";
		};

		hscif1: serial@e62c8000 {
			compatible = "renesas,hscif-r8a7790",
				     "renesas,rcar-gen2-hscif", "renesas,hscif";
			reg = <0 0xe62c8000 0 96>;
			interrupts = <GIC_SPI 155 IRQ_TYPE_LEVEL_HIGH>;
			clocks = <&cpg CPG_MOD 716>,
				 <&cpg CPG_CORE R8A7790_CLK_ZS>, <&scif_clk>;
			clock-names = "fck", "brg_int", "scif_clk";
			dmas = <&dmac0 0x4d>, <&dmac0 0x4e>,
			       <&dmac1 0x4d>, <&dmac1 0x4e>;
			dma-names = "tx", "rx", "tx", "rx";
			power-domains = <&sysc R8A7790_PD_ALWAYS_ON>;
			resets = <&cpg 716>;
			status = "disabled";
		};

		msiof0: spi@e6e20000 {
			compatible = "renesas,msiof-r8a7790",
				     "renesas,rcar-gen2-msiof";
			reg = <0 0xe6e20000 0 0x0064>;
			interrupts = <GIC_SPI 156 IRQ_TYPE_LEVEL_HIGH>;
			clocks = <&cpg CPG_MOD 0>;
			dmas = <&dmac0 0x51>, <&dmac0 0x52>,
			       <&dmac1 0x51>, <&dmac1 0x52>;
			dma-names = "tx", "rx", "tx", "rx";
			power-domains = <&sysc R8A7790_PD_ALWAYS_ON>;
			resets = <&cpg 0>;
			#address-cells = <1>;
			#size-cells = <0>;
			status = "disabled";
		};

		msiof1: spi@e6e10000 {
			compatible = "renesas,msiof-r8a7790",
				     "renesas,rcar-gen2-msiof";
			reg = <0 0xe6e10000 0 0x0064>;
			interrupts = <GIC_SPI 157 IRQ_TYPE_LEVEL_HIGH>;
			clocks = <&cpg CPG_MOD 208>;
			dmas = <&dmac0 0x55>, <&dmac0 0x56>,
			       <&dmac1 0x55>, <&dmac1 0x56>;
			dma-names = "tx", "rx", "tx", "rx";
			power-domains = <&sysc R8A7790_PD_ALWAYS_ON>;
			resets = <&cpg 208>;
			#address-cells = <1>;
			#size-cells = <0>;
			status = "disabled";
		};

		msiof2: spi@e6e00000 {
			compatible = "renesas,msiof-r8a7790",
				     "renesas,rcar-gen2-msiof";
			reg = <0 0xe6e00000 0 0x0064>;
			interrupts = <GIC_SPI 158 IRQ_TYPE_LEVEL_HIGH>;
			clocks = <&cpg CPG_MOD 205>;
			dmas = <&dmac0 0x41>, <&dmac0 0x42>,
			       <&dmac1 0x41>, <&dmac1 0x42>;
			dma-names = "tx", "rx", "tx", "rx";
			power-domains = <&sysc R8A7790_PD_ALWAYS_ON>;
			resets = <&cpg 205>;
			#address-cells = <1>;
			#size-cells = <0>;
			status = "disabled";
		};

		msiof3: spi@e6c90000 {
			compatible = "renesas,msiof-r8a7790",
				     "renesas,rcar-gen2-msiof";
			reg = <0 0xe6c90000 0 0x0064>;
			interrupts = <GIC_SPI 159 IRQ_TYPE_LEVEL_HIGH>;
			clocks = <&cpg CPG_MOD 215>;
			dmas = <&dmac0 0x45>, <&dmac0 0x46>,
			       <&dmac1 0x45>, <&dmac1 0x46>;
			dma-names = "tx", "rx", "tx", "rx";
			power-domains = <&sysc R8A7790_PD_ALWAYS_ON>;
			resets = <&cpg 215>;
			#address-cells = <1>;
			#size-cells = <0>;
			status = "disabled";
		};
>>>>>>> 24b8d41d

		can0: can@e6e80000 {
			compatible = "renesas,can-r8a7790",
				     "renesas,rcar-gen2-can";
			reg = <0 0xe6e80000 0 0x1000>;
			interrupts = <GIC_SPI 186 IRQ_TYPE_LEVEL_HIGH>;
			clocks = <&cpg CPG_MOD 916>,
				 <&cpg CPG_CORE R8A7790_CLK_RCAN>, <&can_clk>;
			clock-names = "clkp1", "clkp2", "can_clk";
			power-domains = <&sysc R8A7790_PD_ALWAYS_ON>;
			resets = <&cpg 916>;
			status = "disabled";
		};

		can1: can@e6e88000 {
			compatible = "renesas,can-r8a7790",
				     "renesas,rcar-gen2-can";
			reg = <0 0xe6e88000 0 0x1000>;
			interrupts = <GIC_SPI 187 IRQ_TYPE_LEVEL_HIGH>;
			clocks = <&cpg CPG_MOD 915>,
				 <&cpg CPG_CORE R8A7790_CLK_RCAN>, <&can_clk>;
			clock-names = "clkp1", "clkp2", "can_clk";
			power-domains = <&sysc R8A7790_PD_ALWAYS_ON>;
			resets = <&cpg 915>;
			status = "disabled";
		};

<<<<<<< HEAD
	vin0: video@e6ef0000 {
		compatible = "renesas,vin-r8a7790";
		reg = <0 0xe6ef0000 0 0x1000>;
		interrupts = <GIC_SPI 188 IRQ_TYPE_LEVEL_HIGH>;
		clocks = <&mstp8_clks R8A7790_CLK_VIN0>;
		power-domains = <&sysc R8A7790_PD_ALWAYS_ON>;
		status = "disabled";
	};

	vin1: video@e6ef1000 {
		compatible = "renesas,vin-r8a7790";
		reg = <0 0xe6ef1000 0 0x1000>;
		interrupts = <GIC_SPI 189 IRQ_TYPE_LEVEL_HIGH>;
		clocks = <&mstp8_clks R8A7790_CLK_VIN1>;
		power-domains = <&sysc R8A7790_PD_ALWAYS_ON>;
		status = "disabled";
	};

	vin2: video@e6ef2000 {
		compatible = "renesas,vin-r8a7790";
		reg = <0 0xe6ef2000 0 0x1000>;
		interrupts = <GIC_SPI 190 IRQ_TYPE_LEVEL_HIGH>;
		clocks = <&mstp8_clks R8A7790_CLK_VIN2>;
		power-domains = <&sysc R8A7790_PD_ALWAYS_ON>;
		status = "disabled";
	};

	vin3: video@e6ef3000 {
		compatible = "renesas,vin-r8a7790";
		reg = <0 0xe6ef3000 0 0x1000>;
		interrupts = <GIC_SPI 191 IRQ_TYPE_LEVEL_HIGH>;
		clocks = <&mstp8_clks R8A7790_CLK_VIN3>;
		power-domains = <&sysc R8A7790_PD_ALWAYS_ON>;
		status = "disabled";
	};

	vsp1@fe920000 {
		compatible = "renesas,vsp1";
		reg = <0 0xfe920000 0 0x8000>;
		interrupts = <GIC_SPI 266 IRQ_TYPE_LEVEL_HIGH>;
		clocks = <&mstp1_clks R8A7790_CLK_VSP1_R>;
		power-domains = <&sysc R8A7790_PD_ALWAYS_ON>;
	};

	vsp1@fe928000 {
		compatible = "renesas,vsp1";
		reg = <0 0xfe928000 0 0x8000>;
		interrupts = <GIC_SPI 267 IRQ_TYPE_LEVEL_HIGH>;
		clocks = <&mstp1_clks R8A7790_CLK_VSP1_S>;
		power-domains = <&sysc R8A7790_PD_ALWAYS_ON>;
	};

	vsp1@fe930000 {
		compatible = "renesas,vsp1";
		reg = <0 0xfe930000 0 0x8000>;
		interrupts = <GIC_SPI 246 IRQ_TYPE_LEVEL_HIGH>;
		clocks = <&mstp1_clks R8A7790_CLK_VSP1_DU0>;
		power-domains = <&sysc R8A7790_PD_ALWAYS_ON>;
	};

	vsp1@fe938000 {
		compatible = "renesas,vsp1";
		reg = <0 0xfe938000 0 0x8000>;
		interrupts = <GIC_SPI 247 IRQ_TYPE_LEVEL_HIGH>;
		clocks = <&mstp1_clks R8A7790_CLK_VSP1_DU1>;
		power-domains = <&sysc R8A7790_PD_ALWAYS_ON>;
	};
=======
		vin0: video@e6ef0000 {
			compatible = "renesas,vin-r8a7790",
				     "renesas,rcar-gen2-vin";
			reg = <0 0xe6ef0000 0 0x1000>;
			interrupts = <GIC_SPI 188 IRQ_TYPE_LEVEL_HIGH>;
			clocks = <&cpg CPG_MOD 811>;
			power-domains = <&sysc R8A7790_PD_ALWAYS_ON>;
			resets = <&cpg 811>;
			status = "disabled";
		};

		vin1: video@e6ef1000 {
			compatible = "renesas,vin-r8a7790",
				     "renesas,rcar-gen2-vin";
			reg = <0 0xe6ef1000 0 0x1000>;
			interrupts = <GIC_SPI 189 IRQ_TYPE_LEVEL_HIGH>;
			clocks = <&cpg CPG_MOD 810>;
			power-domains = <&sysc R8A7790_PD_ALWAYS_ON>;
			resets = <&cpg 810>;
			status = "disabled";
		};

		vin2: video@e6ef2000 {
			compatible = "renesas,vin-r8a7790",
				     "renesas,rcar-gen2-vin";
			reg = <0 0xe6ef2000 0 0x1000>;
			interrupts = <GIC_SPI 190 IRQ_TYPE_LEVEL_HIGH>;
			clocks = <&cpg CPG_MOD 809>;
			power-domains = <&sysc R8A7790_PD_ALWAYS_ON>;
			resets = <&cpg 809>;
			status = "disabled";
		};

		vin3: video@e6ef3000 {
			compatible = "renesas,vin-r8a7790",
				     "renesas,rcar-gen2-vin";
			reg = <0 0xe6ef3000 0 0x1000>;
			interrupts = <GIC_SPI 191 IRQ_TYPE_LEVEL_HIGH>;
			clocks = <&cpg CPG_MOD 808>;
			power-domains = <&sysc R8A7790_PD_ALWAYS_ON>;
			resets = <&cpg 808>;
			status = "disabled";
		};

		rcar_sound: sound@ec500000 {
			/*
			 * #sound-dai-cells is required
			 *
			 * Single DAI : #sound-dai-cells = <0>;         <&rcar_sound>;
			 * Multi  DAI : #sound-dai-cells = <1>;         <&rcar_sound N>;
			 */
			compatible = "renesas,rcar_sound-r8a7790",
				     "renesas,rcar_sound-gen2";
			reg = <0 0xec500000 0 0x1000>, /* SCU */
			      <0 0xec5a0000 0 0x100>,  /* ADG */
			      <0 0xec540000 0 0x1000>, /* SSIU */
			      <0 0xec541000 0 0x280>,  /* SSI */
			      <0 0xec740000 0 0x200>;  /* Audio DMAC peri peri*/
			reg-names = "scu", "adg", "ssiu", "ssi", "audmapp";

			clocks = <&cpg CPG_MOD 1005>,
				 <&cpg CPG_MOD 1006>, <&cpg CPG_MOD 1007>,
				 <&cpg CPG_MOD 1008>, <&cpg CPG_MOD 1009>,
				 <&cpg CPG_MOD 1010>, <&cpg CPG_MOD 1011>,
				 <&cpg CPG_MOD 1012>, <&cpg CPG_MOD 1013>,
				 <&cpg CPG_MOD 1014>, <&cpg CPG_MOD 1015>,
				 <&cpg CPG_MOD 1022>, <&cpg CPG_MOD 1023>,
				 <&cpg CPG_MOD 1024>, <&cpg CPG_MOD 1025>,
				 <&cpg CPG_MOD 1026>, <&cpg CPG_MOD 1027>,
				 <&cpg CPG_MOD 1028>, <&cpg CPG_MOD 1029>,
				 <&cpg CPG_MOD 1030>, <&cpg CPG_MOD 1031>,
				 <&cpg CPG_MOD 1021>, <&cpg CPG_MOD 1020>,
				 <&cpg CPG_MOD 1021>, <&cpg CPG_MOD 1020>,
				 <&cpg CPG_MOD 1019>, <&cpg CPG_MOD 1018>,
				 <&audio_clk_a>, <&audio_clk_b>, <&audio_clk_c>,
				 <&cpg CPG_CORE R8A7790_CLK_M2>;
			clock-names = "ssi-all",
				      "ssi.9", "ssi.8", "ssi.7", "ssi.6",
				      "ssi.5", "ssi.4", "ssi.3", "ssi.2",
				      "ssi.1", "ssi.0",
				      "src.9", "src.8", "src.7", "src.6",
				      "src.5", "src.4", "src.3", "src.2",
				      "src.1", "src.0",
				      "ctu.0", "ctu.1",
				      "mix.0", "mix.1",
				      "dvc.0", "dvc.1",
				      "clk_a", "clk_b", "clk_c", "clk_i";
			power-domains = <&sysc R8A7790_PD_ALWAYS_ON>;
			resets = <&cpg 1005>,
				 <&cpg 1006>, <&cpg 1007>,
				 <&cpg 1008>, <&cpg 1009>,
				 <&cpg 1010>, <&cpg 1011>,
				 <&cpg 1012>, <&cpg 1013>,
				 <&cpg 1014>, <&cpg 1015>;
			reset-names = "ssi-all",
				      "ssi.9", "ssi.8", "ssi.7", "ssi.6",
				      "ssi.5", "ssi.4", "ssi.3", "ssi.2",
				      "ssi.1", "ssi.0";

			status = "disabled";

			rcar_sound,dvc {
				dvc0: dvc-0 {
					dmas = <&audma1 0xbc>;
					dma-names = "tx";
				};
				dvc1: dvc-1 {
					dmas = <&audma1 0xbe>;
					dma-names = "tx";
				};
			};

			rcar_sound,mix {
				mix0: mix-0 { };
				mix1: mix-1 { };
			};
>>>>>>> 24b8d41d

			rcar_sound,ctu {
				ctu00: ctu-0 { };
				ctu01: ctu-1 { };
				ctu02: ctu-2 { };
				ctu03: ctu-3 { };
				ctu10: ctu-4 { };
				ctu11: ctu-5 { };
				ctu12: ctu-6 { };
				ctu13: ctu-7 { };
			};

			rcar_sound,src {
				src0: src-0 {
					interrupts = <GIC_SPI 352 IRQ_TYPE_LEVEL_HIGH>;
					dmas = <&audma0 0x85>, <&audma1 0x9a>;
					dma-names = "rx", "tx";
				};
				src1: src-1 {
					interrupts = <GIC_SPI 353 IRQ_TYPE_LEVEL_HIGH>;
					dmas = <&audma0 0x87>, <&audma1 0x9c>;
					dma-names = "rx", "tx";
				};
				src2: src-2 {
					interrupts = <GIC_SPI 354 IRQ_TYPE_LEVEL_HIGH>;
					dmas = <&audma0 0x89>, <&audma1 0x9e>;
					dma-names = "rx", "tx";
				};
				src3: src-3 {
					interrupts = <GIC_SPI 355 IRQ_TYPE_LEVEL_HIGH>;
					dmas = <&audma0 0x8b>, <&audma1 0xa0>;
					dma-names = "rx", "tx";
				};
				src4: src-4 {
					interrupts = <GIC_SPI 356 IRQ_TYPE_LEVEL_HIGH>;
					dmas = <&audma0 0x8d>, <&audma1 0xb0>;
					dma-names = "rx", "tx";
				};
				src5: src-5 {
					interrupts = <GIC_SPI 357 IRQ_TYPE_LEVEL_HIGH>;
					dmas = <&audma0 0x8f>, <&audma1 0xb2>;
					dma-names = "rx", "tx";
				};
				src6: src-6 {
					interrupts = <GIC_SPI 358 IRQ_TYPE_LEVEL_HIGH>;
					dmas = <&audma0 0x91>, <&audma1 0xb4>;
					dma-names = "rx", "tx";
				};
				src7: src-7 {
					interrupts = <GIC_SPI 359 IRQ_TYPE_LEVEL_HIGH>;
					dmas = <&audma0 0x93>, <&audma1 0xb6>;
					dma-names = "rx", "tx";
				};
				src8: src-8 {
					interrupts = <GIC_SPI 360 IRQ_TYPE_LEVEL_HIGH>;
					dmas = <&audma0 0x95>, <&audma1 0xb8>;
					dma-names = "rx", "tx";
				};
				src9: src-9 {
					interrupts = <GIC_SPI 361 IRQ_TYPE_LEVEL_HIGH>;
					dmas = <&audma0 0x97>, <&audma1 0xba>;
					dma-names = "rx", "tx";
				};
			};

			rcar_sound,ssi {
				ssi0: ssi-0 {
					interrupts = <GIC_SPI 370 IRQ_TYPE_LEVEL_HIGH>;
					dmas = <&audma0 0x01>, <&audma1 0x02>,
					       <&audma0 0x15>, <&audma1 0x16>;
					dma-names = "rx", "tx", "rxu", "txu";
				};
				ssi1: ssi-1 {
					 interrupts = <GIC_SPI 371 IRQ_TYPE_LEVEL_HIGH>;
					dmas = <&audma0 0x03>, <&audma1 0x04>,
					       <&audma0 0x49>, <&audma1 0x4a>;
					dma-names = "rx", "tx", "rxu", "txu";
				};
				ssi2: ssi-2 {
					interrupts = <GIC_SPI 372 IRQ_TYPE_LEVEL_HIGH>;
					dmas = <&audma0 0x05>, <&audma1 0x06>,
					       <&audma0 0x63>, <&audma1 0x64>;
					dma-names = "rx", "tx", "rxu", "txu";
				};
				ssi3: ssi-3 {
					interrupts = <GIC_SPI 373 IRQ_TYPE_LEVEL_HIGH>;
					dmas = <&audma0 0x07>, <&audma1 0x08>,
					       <&audma0 0x6f>, <&audma1 0x70>;
					dma-names = "rx", "tx", "rxu", "txu";
				};
				ssi4: ssi-4 {
					interrupts = <GIC_SPI 374 IRQ_TYPE_LEVEL_HIGH>;
					dmas = <&audma0 0x09>, <&audma1 0x0a>,
					       <&audma0 0x71>, <&audma1 0x72>;
					dma-names = "rx", "tx", "rxu", "txu";
				};
				ssi5: ssi-5 {
					interrupts = <GIC_SPI 375 IRQ_TYPE_LEVEL_HIGH>;
					dmas = <&audma0 0x0b>, <&audma1 0x0c>,
					       <&audma0 0x73>, <&audma1 0x74>;
					dma-names = "rx", "tx", "rxu", "txu";
				};
				ssi6: ssi-6 {
					interrupts = <GIC_SPI 376 IRQ_TYPE_LEVEL_HIGH>;
					dmas = <&audma0 0x0d>, <&audma1 0x0e>,
					       <&audma0 0x75>, <&audma1 0x76>;
					dma-names = "rx", "tx", "rxu", "txu";
				};
				ssi7: ssi-7 {
					interrupts = <GIC_SPI 377 IRQ_TYPE_LEVEL_HIGH>;
					dmas = <&audma0 0x0f>, <&audma1 0x10>,
					       <&audma0 0x79>, <&audma1 0x7a>;
					dma-names = "rx", "tx", "rxu", "txu";
				};
				ssi8: ssi-8 {
					interrupts = <GIC_SPI 378 IRQ_TYPE_LEVEL_HIGH>;
					dmas = <&audma0 0x11>, <&audma1 0x12>,
					       <&audma0 0x7b>, <&audma1 0x7c>;
					dma-names = "rx", "tx", "rxu", "txu";
				};
				ssi9: ssi-9 {
					interrupts = <GIC_SPI 379 IRQ_TYPE_LEVEL_HIGH>;
					dmas = <&audma0 0x13>, <&audma1 0x14>,
					       <&audma0 0x7d>, <&audma1 0x7e>;
					dma-names = "rx", "tx", "rxu", "txu";
				};
			};
		};

<<<<<<< HEAD
	can0: can@e6e80000 {
		compatible = "renesas,can-r8a7790", "renesas,rcar-gen2-can";
		reg = <0 0xe6e80000 0 0x1000>;
		interrupts = <GIC_SPI 186 IRQ_TYPE_LEVEL_HIGH>;
		clocks = <&mstp9_clks R8A7790_CLK_RCAN0>,
			 <&cpg_clocks R8A7790_CLK_RCAN>, <&can_clk>;
		clock-names = "clkp1", "clkp2", "can_clk";
		power-domains = <&sysc R8A7790_PD_ALWAYS_ON>;
		status = "disabled";
	};

	can1: can@e6e88000 {
		compatible = "renesas,can-r8a7790", "renesas,rcar-gen2-can";
		reg = <0 0xe6e88000 0 0x1000>;
		interrupts = <GIC_SPI 187 IRQ_TYPE_LEVEL_HIGH>;
		clocks = <&mstp9_clks R8A7790_CLK_RCAN1>,
			 <&cpg_clocks R8A7790_CLK_RCAN>, <&can_clk>;
		clock-names = "clkp1", "clkp2", "can_clk";
		power-domains = <&sysc R8A7790_PD_ALWAYS_ON>;
		status = "disabled";
	};

	jpu: jpeg-codec@fe980000 {
		compatible = "renesas,jpu-r8a7790", "renesas,rcar-gen2-jpu";
		reg = <0 0xfe980000 0 0x10300>;
		interrupts = <GIC_SPI 272 IRQ_TYPE_LEVEL_HIGH>;
		clocks = <&mstp1_clks R8A7790_CLK_JPU>;
		power-domains = <&sysc R8A7790_PD_ALWAYS_ON>;
	};
=======
		audma0: dma-controller@ec700000 {
			compatible = "renesas,dmac-r8a7790",
				     "renesas,rcar-dmac";
			reg = <0 0xec700000 0 0x10000>;
			interrupts = <GIC_SPI 346 IRQ_TYPE_LEVEL_HIGH>,
				     <GIC_SPI 320 IRQ_TYPE_LEVEL_HIGH>,
				     <GIC_SPI 321 IRQ_TYPE_LEVEL_HIGH>,
				     <GIC_SPI 322 IRQ_TYPE_LEVEL_HIGH>,
				     <GIC_SPI 323 IRQ_TYPE_LEVEL_HIGH>,
				     <GIC_SPI 324 IRQ_TYPE_LEVEL_HIGH>,
				     <GIC_SPI 325 IRQ_TYPE_LEVEL_HIGH>,
				     <GIC_SPI 326 IRQ_TYPE_LEVEL_HIGH>,
				     <GIC_SPI 327 IRQ_TYPE_LEVEL_HIGH>,
				     <GIC_SPI 328 IRQ_TYPE_LEVEL_HIGH>,
				     <GIC_SPI 329 IRQ_TYPE_LEVEL_HIGH>,
				     <GIC_SPI 330 IRQ_TYPE_LEVEL_HIGH>,
				     <GIC_SPI 331 IRQ_TYPE_LEVEL_HIGH>,
				     <GIC_SPI 332 IRQ_TYPE_LEVEL_HIGH>;
			interrupt-names = "error",
					  "ch0", "ch1", "ch2", "ch3",
					  "ch4", "ch5", "ch6", "ch7",
					  "ch8", "ch9", "ch10", "ch11",
					  "ch12";
			clocks = <&cpg CPG_MOD 502>;
			clock-names = "fck";
			power-domains = <&sysc R8A7790_PD_ALWAYS_ON>;
			resets = <&cpg 502>;
			#dma-cells = <1>;
			dma-channels = <13>;
		};

		audma1: dma-controller@ec720000 {
			compatible = "renesas,dmac-r8a7790",
				     "renesas,rcar-dmac";
			reg = <0 0xec720000 0 0x10000>;
			interrupts = <GIC_SPI 347 IRQ_TYPE_LEVEL_HIGH>,
				     <GIC_SPI 333 IRQ_TYPE_LEVEL_HIGH>,
				     <GIC_SPI 334 IRQ_TYPE_LEVEL_HIGH>,
				     <GIC_SPI 335 IRQ_TYPE_LEVEL_HIGH>,
				     <GIC_SPI 336 IRQ_TYPE_LEVEL_HIGH>,
				     <GIC_SPI 337 IRQ_TYPE_LEVEL_HIGH>,
				     <GIC_SPI 338 IRQ_TYPE_LEVEL_HIGH>,
				     <GIC_SPI 339 IRQ_TYPE_LEVEL_HIGH>,
				     <GIC_SPI 340 IRQ_TYPE_LEVEL_HIGH>,
				     <GIC_SPI 341 IRQ_TYPE_LEVEL_HIGH>,
				     <GIC_SPI 342 IRQ_TYPE_LEVEL_HIGH>,
				     <GIC_SPI 343 IRQ_TYPE_LEVEL_HIGH>,
				     <GIC_SPI 344 IRQ_TYPE_LEVEL_HIGH>,
				     <GIC_SPI 345 IRQ_TYPE_LEVEL_HIGH>;
			interrupt-names = "error",
					  "ch0", "ch1", "ch2", "ch3",
					  "ch4", "ch5", "ch6", "ch7",
					  "ch8", "ch9", "ch10", "ch11",
					  "ch12";
			clocks = <&cpg CPG_MOD 501>;
			clock-names = "fck";
			power-domains = <&sysc R8A7790_PD_ALWAYS_ON>;
			resets = <&cpg 501>;
			#dma-cells = <1>;
			dma-channels = <13>;
		};

		xhci: usb@ee000000 {
			compatible = "renesas,xhci-r8a7790",
				     "renesas,rcar-gen2-xhci";
			reg = <0 0xee000000 0 0xc00>;
			interrupts = <GIC_SPI 101 IRQ_TYPE_LEVEL_HIGH>;
			clocks = <&cpg CPG_MOD 328>;
			power-domains = <&sysc R8A7790_PD_ALWAYS_ON>;
			resets = <&cpg 328>;
			phys = <&usb2 1>;
			phy-names = "usb";
			status = "disabled";
		};

		pci0: pci@ee090000 {
			compatible = "renesas,pci-r8a7790",
				     "renesas,pci-rcar-gen2";
			device_type = "pci";
			reg = <0 0xee090000 0 0xc00>,
			      <0 0xee080000 0 0x1100>;
			interrupts = <GIC_SPI 108 IRQ_TYPE_LEVEL_HIGH>;
			clocks = <&cpg CPG_MOD 703>;
			power-domains = <&sysc R8A7790_PD_ALWAYS_ON>;
			resets = <&cpg 703>;
			status = "disabled";

			bus-range = <0 0>;
			#address-cells = <3>;
			#size-cells = <2>;
			#interrupt-cells = <1>;
			ranges = <0x02000000 0 0xee080000 0 0xee080000 0 0x00010000>;
			interrupt-map-mask = <0xf800 0 0 0x7>;
			interrupt-map = <0x0000 0 0 1 &gic GIC_SPI 108 IRQ_TYPE_LEVEL_HIGH>,
					<0x0800 0 0 1 &gic GIC_SPI 108 IRQ_TYPE_LEVEL_HIGH>,
					<0x1000 0 0 2 &gic GIC_SPI 108 IRQ_TYPE_LEVEL_HIGH>;

			usb@1,0 {
				reg = <0x800 0 0 0 0>;
				phys = <&usb0 0>;
				phy-names = "usb";
			};
>>>>>>> 24b8d41d

			usb@2,0 {
				reg = <0x1000 0 0 0 0>;
				phys = <&usb0 0>;
				phy-names = "usb";
			};
		};

<<<<<<< HEAD
		/* External root clock */
		extal_clk: extal {
			compatible = "fixed-clock";
			#clock-cells = <0>;
			/* This value must be overriden by the board. */
			clock-frequency = <0>;
		};

		/* External PCIe clock - can be overridden by the board */
		pcie_bus_clk: pcie_bus {
			compatible = "fixed-clock";
			#clock-cells = <0>;
			clock-frequency = <0>;
		};

		/*
		 * The external audio clocks are configured as 0 Hz fixed frequency clocks by
		 * default. Boards that provide audio clocks should override them.
		 */
		audio_clk_a: audio_clk_a {
			compatible = "fixed-clock";
			#clock-cells = <0>;
			clock-frequency = <0>;
		};
		audio_clk_b: audio_clk_b {
			compatible = "fixed-clock";
			#clock-cells = <0>;
			clock-frequency = <0>;
		};
		audio_clk_c: audio_clk_c {
			compatible = "fixed-clock";
			#clock-cells = <0>;
			clock-frequency = <0>;
		};

		/* External SCIF clock */
		scif_clk: scif {
			compatible = "fixed-clock";
			#clock-cells = <0>;
			/* This value must be overridden by the board. */
			clock-frequency = <0>;
		};

		/* External USB clock - can be overridden by the board */
		usb_extal_clk: usb_extal {
			compatible = "fixed-clock";
			#clock-cells = <0>;
			clock-frequency = <48000000>;
		};

		/* External CAN clock */
		can_clk: can_clk {
			compatible = "fixed-clock";
			#clock-cells = <0>;
			/* This value must be overridden by the board. */
			clock-frequency = <0>;
=======
		pci1: pci@ee0b0000 {
			compatible = "renesas,pci-r8a7790",
				     "renesas,pci-rcar-gen2";
			device_type = "pci";
			reg = <0 0xee0b0000 0 0xc00>,
			      <0 0xee0a0000 0 0x1100>;
			interrupts = <GIC_SPI 112 IRQ_TYPE_LEVEL_HIGH>;
			clocks = <&cpg CPG_MOD 703>;
			power-domains = <&sysc R8A7790_PD_ALWAYS_ON>;
			resets = <&cpg 703>;
			status = "disabled";

			bus-range = <1 1>;
			#address-cells = <3>;
			#size-cells = <2>;
			#interrupt-cells = <1>;
			ranges = <0x02000000 0 0xee0a0000 0 0xee0a0000 0 0x00010000>;
			interrupt-map-mask = <0xf800 0 0 0x7>;
			interrupt-map = <0x0000 0 0 1 &gic GIC_SPI 112 IRQ_TYPE_LEVEL_HIGH>,
					<0x0800 0 0 1 &gic GIC_SPI 112 IRQ_TYPE_LEVEL_HIGH>,
					<0x1000 0 0 2 &gic GIC_SPI 112 IRQ_TYPE_LEVEL_HIGH>;
		};

		pci2: pci@ee0d0000 {
			compatible = "renesas,pci-r8a7790",
				     "renesas,pci-rcar-gen2";
			device_type = "pci";
			clocks = <&cpg CPG_MOD 703>;
			power-domains = <&sysc R8A7790_PD_ALWAYS_ON>;
			resets = <&cpg 703>;
			reg = <0 0xee0d0000 0 0xc00>,
			      <0 0xee0c0000 0 0x1100>;
			interrupts = <GIC_SPI 113 IRQ_TYPE_LEVEL_HIGH>;
			status = "disabled";

			bus-range = <2 2>;
			#address-cells = <3>;
			#size-cells = <2>;
			#interrupt-cells = <1>;
			ranges = <0x02000000 0 0xee0c0000 0 0xee0c0000 0 0x00010000>;
			interrupt-map-mask = <0xf800 0 0 0x7>;
			interrupt-map = <0x0000 0 0 1 &gic GIC_SPI 113 IRQ_TYPE_LEVEL_HIGH>,
					<0x0800 0 0 1 &gic GIC_SPI 113 IRQ_TYPE_LEVEL_HIGH>,
					<0x1000 0 0 2 &gic GIC_SPI 113 IRQ_TYPE_LEVEL_HIGH>;

			usb@1,0 {
				reg = <0x20800 0 0 0 0>;
				phys = <&usb2 0>;
				phy-names = "usb";
			};

			usb@2,0 {
				reg = <0x21000 0 0 0 0>;
				phys = <&usb2 0>;
				phy-names = "usb";
			};
		};

		sdhi0: mmc@ee100000 {
			compatible = "renesas,sdhi-r8a7790",
				     "renesas,rcar-gen2-sdhi";
			reg = <0 0xee100000 0 0x328>;
			interrupts = <GIC_SPI 165 IRQ_TYPE_LEVEL_HIGH>;
			clocks = <&cpg CPG_MOD 314>;
			dmas = <&dmac0 0xcd>, <&dmac0 0xce>,
			       <&dmac1 0xcd>, <&dmac1 0xce>;
			dma-names = "tx", "rx", "tx", "rx";
			max-frequency = <195000000>;
			power-domains = <&sysc R8A7790_PD_ALWAYS_ON>;
			resets = <&cpg 314>;
			status = "disabled";
>>>>>>> 24b8d41d
		};

		sdhi1: mmc@ee120000 {
			compatible = "renesas,sdhi-r8a7790",
				     "renesas,rcar-gen2-sdhi";
			reg = <0 0xee120000 0 0x328>;
			interrupts = <GIC_SPI 166 IRQ_TYPE_LEVEL_HIGH>;
			clocks = <&cpg CPG_MOD 313>;
			dmas = <&dmac0 0xc9>, <&dmac0 0xca>,
			       <&dmac1 0xc9>, <&dmac1 0xca>;
			dma-names = "tx", "rx", "tx", "rx";
			max-frequency = <195000000>;
			power-domains = <&sysc R8A7790_PD_ALWAYS_ON>;
			resets = <&cpg 313>;
			status = "disabled";
		};

<<<<<<< HEAD
		/* Variable factor clocks */
		sd2_clk: sd2@e6150078 {
			compatible = "renesas,r8a7790-div6-clock", "renesas,cpg-div6-clock";
			reg = <0 0xe6150078 0 4>;
			clocks = <&pll1_div2_clk>;
			#clock-cells = <0>;
		};
		sd3_clk: sd3@e615026c {
			compatible = "renesas,r8a7790-div6-clock", "renesas,cpg-div6-clock";
			reg = <0 0xe615026c 0 4>;
			clocks = <&pll1_div2_clk>;
			#clock-cells = <0>;
		};
		mmc0_clk: mmc0@e6150240 {
			compatible = "renesas,r8a7790-div6-clock", "renesas,cpg-div6-clock";
			reg = <0 0xe6150240 0 4>;
			clocks = <&pll1_div2_clk>;
			#clock-cells = <0>;
		};
		mmc1_clk: mmc1@e6150244 {
			compatible = "renesas,r8a7790-div6-clock", "renesas,cpg-div6-clock";
			reg = <0 0xe6150244 0 4>;
			clocks = <&pll1_div2_clk>;
			#clock-cells = <0>;
		};
		ssp_clk: ssp@e6150248 {
			compatible = "renesas,r8a7790-div6-clock", "renesas,cpg-div6-clock";
			reg = <0 0xe6150248 0 4>;
			clocks = <&pll1_div2_clk>;
			#clock-cells = <0>;
		};
		ssprs_clk: ssprs@e615024c {
			compatible = "renesas,r8a7790-div6-clock", "renesas,cpg-div6-clock";
			reg = <0 0xe615024c 0 4>;
			clocks = <&pll1_div2_clk>;
			#clock-cells = <0>;
		};

		/* Fixed factor clocks */
		pll1_div2_clk: pll1_div2 {
			compatible = "fixed-factor-clock";
			clocks = <&cpg_clocks R8A7790_CLK_PLL1>;
			#clock-cells = <0>;
			clock-div = <2>;
			clock-mult = <1>;
		};
		z2_clk: z2 {
			compatible = "fixed-factor-clock";
			clocks = <&cpg_clocks R8A7790_CLK_PLL1>;
			#clock-cells = <0>;
			clock-div = <2>;
			clock-mult = <1>;
		};
		zg_clk: zg {
			compatible = "fixed-factor-clock";
			clocks = <&cpg_clocks R8A7790_CLK_PLL1>;
			#clock-cells = <0>;
			clock-div = <3>;
			clock-mult = <1>;
		};
		zx_clk: zx {
			compatible = "fixed-factor-clock";
			clocks = <&cpg_clocks R8A7790_CLK_PLL1>;
			#clock-cells = <0>;
			clock-div = <3>;
			clock-mult = <1>;
		};
		zs_clk: zs {
			compatible = "fixed-factor-clock";
			clocks = <&cpg_clocks R8A7790_CLK_PLL1>;
			#clock-cells = <0>;
			clock-div = <6>;
			clock-mult = <1>;
		};
		hp_clk: hp {
			compatible = "fixed-factor-clock";
			clocks = <&cpg_clocks R8A7790_CLK_PLL1>;
			#clock-cells = <0>;
			clock-div = <12>;
			clock-mult = <1>;
		};
		i_clk: i {
			compatible = "fixed-factor-clock";
			clocks = <&cpg_clocks R8A7790_CLK_PLL1>;
			#clock-cells = <0>;
			clock-div = <2>;
			clock-mult = <1>;
		};
		b_clk: b {
			compatible = "fixed-factor-clock";
			clocks = <&cpg_clocks R8A7790_CLK_PLL1>;
			#clock-cells = <0>;
			clock-div = <12>;
			clock-mult = <1>;
		};
		p_clk: p {
			compatible = "fixed-factor-clock";
			clocks = <&cpg_clocks R8A7790_CLK_PLL1>;
			#clock-cells = <0>;
			clock-div = <24>;
			clock-mult = <1>;
		};
		cl_clk: cl {
			compatible = "fixed-factor-clock";
			clocks = <&cpg_clocks R8A7790_CLK_PLL1>;
			#clock-cells = <0>;
			clock-div = <48>;
			clock-mult = <1>;
		};
		m2_clk: m2 {
			compatible = "fixed-factor-clock";
			clocks = <&cpg_clocks R8A7790_CLK_PLL1>;
			#clock-cells = <0>;
			clock-div = <8>;
			clock-mult = <1>;
		};
		imp_clk: imp {
			compatible = "fixed-factor-clock";
			clocks = <&cpg_clocks R8A7790_CLK_PLL1>;
			#clock-cells = <0>;
			clock-div = <4>;
			clock-mult = <1>;
		};
		rclk_clk: rclk {
			compatible = "fixed-factor-clock";
			clocks = <&cpg_clocks R8A7790_CLK_PLL1>;
			#clock-cells = <0>;
			clock-div = <(48 * 1024)>;
			clock-mult = <1>;
		};
		oscclk_clk: oscclk {
			compatible = "fixed-factor-clock";
			clocks = <&cpg_clocks R8A7790_CLK_PLL1>;
			#clock-cells = <0>;
			clock-div = <(12 * 1024)>;
			clock-mult = <1>;
		};
		zb3_clk: zb3 {
			compatible = "fixed-factor-clock";
			clocks = <&cpg_clocks R8A7790_CLK_PLL3>;
			#clock-cells = <0>;
			clock-div = <4>;
			clock-mult = <1>;
		};
		zb3d2_clk: zb3d2 {
			compatible = "fixed-factor-clock";
			clocks = <&cpg_clocks R8A7790_CLK_PLL3>;
			#clock-cells = <0>;
			clock-div = <8>;
			clock-mult = <1>;
		};
		ddr_clk: ddr {
			compatible = "fixed-factor-clock";
			clocks = <&cpg_clocks R8A7790_CLK_PLL3>;
			#clock-cells = <0>;
			clock-div = <8>;
			clock-mult = <1>;
		};
		mp_clk: mp {
			compatible = "fixed-factor-clock";
			clocks = <&pll1_div2_clk>;
			#clock-cells = <0>;
			clock-div = <15>;
			clock-mult = <1>;
		};
		cp_clk: cp {
			compatible = "fixed-factor-clock";
			clocks = <&extal_clk>;
			#clock-cells = <0>;
			clock-div = <2>;
			clock-mult = <1>;
		};

		/* Gate clocks */
		mstp0_clks: mstp0_clks@e6150130 {
			compatible = "renesas,r8a7790-mstp-clocks", "renesas,cpg-mstp-clocks";
			reg = <0 0xe6150130 0 4>, <0 0xe6150030 0 4>;
			clocks = <&mp_clk>;
			#clock-cells = <1>;
			clock-indices = <R8A7790_CLK_MSIOF0>;
			clock-output-names = "msiof0";
		};
		mstp1_clks: mstp1_clks@e6150134 {
			compatible = "renesas,r8a7790-mstp-clocks", "renesas,cpg-mstp-clocks";
			reg = <0 0xe6150134 0 4>, <0 0xe6150038 0 4>;
			clocks = <&zs_clk>, <&zs_clk>, <&zs_clk>, <&zs_clk>, <&m2_clk>,
				 <&zs_clk>, <&p_clk>, <&zg_clk>, <&zs_clk>, <&zs_clk>,
				 <&zs_clk>, <&zs_clk>, <&p_clk>, <&p_clk>, <&rclk_clk>,
				 <&cp_clk>, <&zs_clk>, <&zs_clk>, <&zs_clk>, <&zs_clk>;
			#clock-cells = <1>;
			clock-indices = <
				R8A7790_CLK_VCP1 R8A7790_CLK_VCP0 R8A7790_CLK_VPC1
				R8A7790_CLK_VPC0 R8A7790_CLK_JPU R8A7790_CLK_SSP1
				R8A7790_CLK_TMU1 R8A7790_CLK_3DG R8A7790_CLK_2DDMAC
				R8A7790_CLK_FDP1_2 R8A7790_CLK_FDP1_1 R8A7790_CLK_FDP1_0
				R8A7790_CLK_TMU3 R8A7790_CLK_TMU2 R8A7790_CLK_CMT0
				R8A7790_CLK_TMU0 R8A7790_CLK_VSP1_DU1 R8A7790_CLK_VSP1_DU0
				R8A7790_CLK_VSP1_R R8A7790_CLK_VSP1_S
			>;
			clock-output-names =
				"vcp1", "vcp0", "vpc1", "vpc0", "jpu", "ssp1",
				"tmu1", "3dg", "2ddmac", "fdp1-2", "fdp1-1",
				"fdp1-0", "tmu3", "tmu2", "cmt0", "tmu0",
				"vsp1-du1", "vsp1-du0", "vsp1-rt", "vsp1-sy";
		};
		mstp2_clks: mstp2_clks@e6150138 {
			compatible = "renesas,r8a7790-mstp-clocks", "renesas,cpg-mstp-clocks";
			reg = <0 0xe6150138 0 4>, <0 0xe6150040 0 4>;
			clocks = <&mp_clk>, <&mp_clk>, <&mp_clk>, <&mp_clk>, <&mp_clk>,
				 <&mp_clk>, <&mp_clk>, <&mp_clk>, <&mp_clk>, <&zs_clk>,
				 <&zs_clk>;
			#clock-cells = <1>;
			clock-indices = <
				R8A7790_CLK_SCIFA2 R8A7790_CLK_SCIFA1 R8A7790_CLK_SCIFA0
				R8A7790_CLK_MSIOF2 R8A7790_CLK_SCIFB0 R8A7790_CLK_SCIFB1
				R8A7790_CLK_MSIOF1 R8A7790_CLK_MSIOF3 R8A7790_CLK_SCIFB2
				R8A7790_CLK_SYS_DMAC1 R8A7790_CLK_SYS_DMAC0
			>;
			clock-output-names =
				"scifa2", "scifa1", "scifa0", "msiof2", "scifb0",
				"scifb1", "msiof1", "msiof3", "scifb2",
				"sys-dmac1", "sys-dmac0";
		};
		mstp3_clks: mstp3_clks@e615013c {
			compatible = "renesas,r8a7790-mstp-clocks", "renesas,cpg-mstp-clocks";
			reg = <0 0xe615013c 0 4>, <0 0xe6150048 0 4>;
			clocks = <&hp_clk>, <&cp_clk>, <&mmc1_clk>, <&p_clk>, <&sd3_clk>,
				 <&sd2_clk>, <&cpg_clocks R8A7790_CLK_SD1>, <&cpg_clocks R8A7790_CLK_SD0>, <&mmc0_clk>,
				 <&hp_clk>, <&mp_clk>, <&hp_clk>, <&mp_clk>, <&rclk_clk>,
				 <&hp_clk>, <&hp_clk>;
			#clock-cells = <1>;
			clock-indices = <
				R8A7790_CLK_IIC2 R8A7790_CLK_TPU0 R8A7790_CLK_MMCIF1 R8A7790_CLK_SCIF2 R8A7790_CLK_SDHI3
				R8A7790_CLK_SDHI2 R8A7790_CLK_SDHI1 R8A7790_CLK_SDHI0 R8A7790_CLK_MMCIF0
				R8A7790_CLK_IIC0 R8A7790_CLK_PCIEC R8A7790_CLK_IIC1 R8A7790_CLK_SSUSB R8A7790_CLK_CMT1
				R8A7790_CLK_USBDMAC0 R8A7790_CLK_USBDMAC1
			>;
			clock-output-names =
				"iic2", "tpu0", "mmcif1", "scif2", "sdhi3",
				"sdhi2", "sdhi1", "sdhi0", "mmcif0",
				"iic0", "pciec", "iic1", "ssusb", "cmt1",
				"usbdmac0", "usbdmac1";
		};
		mstp4_clks: mstp4_clks@e6150140 {
			compatible = "renesas,r8a7790-mstp-clocks", "renesas,cpg-mstp-clocks";
			reg = <0 0xe6150140 0 4>, <0 0xe615004c 0 4>;
			clocks = <&cp_clk>;
			#clock-cells = <1>;
			clock-indices = <R8A7790_CLK_IRQC>;
			clock-output-names = "irqc";
		};
		mstp5_clks: mstp5_clks@e6150144 {
			compatible = "renesas,r8a7790-mstp-clocks", "renesas,cpg-mstp-clocks";
			reg = <0 0xe6150144 0 4>, <0 0xe615003c 0 4>;
			clocks = <&hp_clk>, <&hp_clk>, <&cpg_clocks R8A7790_CLK_ADSP>,
				 <&extal_clk>, <&p_clk>;
			#clock-cells = <1>;
			clock-indices = <
				R8A7790_CLK_AUDIO_DMAC0 R8A7790_CLK_AUDIO_DMAC1
				R8A7790_CLK_ADSP_MOD R8A7790_CLK_THERMAL
				R8A7790_CLK_PWM
			>;
			clock-output-names = "audmac0", "audmac1", "adsp_mod",
					     "thermal", "pwm";
		};
		mstp7_clks: mstp7_clks@e615014c {
			compatible = "renesas,r8a7790-mstp-clocks", "renesas,cpg-mstp-clocks";
			reg = <0 0xe615014c 0 4>, <0 0xe61501c4 0 4>;
			clocks = <&mp_clk>, <&hp_clk>, <&zs_clk>, <&zs_clk>, <&p_clk>,
				 <&p_clk>, <&zx_clk>, <&zx_clk>, <&zx_clk>, <&zx_clk>,
				 <&zx_clk>;
			#clock-cells = <1>;
			clock-indices = <
				R8A7790_CLK_EHCI R8A7790_CLK_HSUSB R8A7790_CLK_HSCIF1
				R8A7790_CLK_HSCIF0 R8A7790_CLK_SCIF1 R8A7790_CLK_SCIF0
				R8A7790_CLK_DU2 R8A7790_CLK_DU1 R8A7790_CLK_DU0
				R8A7790_CLK_LVDS1 R8A7790_CLK_LVDS0
			>;
			clock-output-names =
				"ehci", "hsusb", "hscif1", "hscif0", "scif1",
				"scif0", "du2", "du1", "du0", "lvds1", "lvds0";
		};
		mstp8_clks: mstp8_clks@e6150990 {
			compatible = "renesas,r8a7790-mstp-clocks", "renesas,cpg-mstp-clocks";
			reg = <0 0xe6150990 0 4>, <0 0xe61509a0 0 4>;
			clocks = <&hp_clk>, <&zg_clk>, <&zg_clk>, <&zg_clk>,
			         <&zg_clk>, <&hp_clk>, <&p_clk>, <&zs_clk>,
				 <&zs_clk>;
			#clock-cells = <1>;
			clock-indices = <
				R8A7790_CLK_MLB R8A7790_CLK_VIN3 R8A7790_CLK_VIN2
				R8A7790_CLK_VIN1 R8A7790_CLK_VIN0
				R8A7790_CLK_ETHERAVB R8A7790_CLK_ETHER
				R8A7790_CLK_SATA1 R8A7790_CLK_SATA0
			>;
			clock-output-names =
				"mlb", "vin3", "vin2", "vin1", "vin0",
				"etheravb", "ether", "sata1", "sata0";
		};
		mstp9_clks: mstp9_clks@e6150994 {
			compatible = "renesas,r8a7790-mstp-clocks", "renesas,cpg-mstp-clocks";
			reg = <0 0xe6150994 0 4>, <0 0xe61509a4 0 4>;
			clocks = <&cp_clk>, <&cp_clk>, <&cp_clk>,
				 <&cp_clk>, <&cp_clk>, <&cp_clk>,
				 <&p_clk>, <&p_clk>, <&cpg_clocks R8A7790_CLK_QSPI>, <&cp_clk>,
				 <&hp_clk>, <&hp_clk>, <&hp_clk>, <&hp_clk>;
			#clock-cells = <1>;
			clock-indices = <
				R8A7790_CLK_GPIO5 R8A7790_CLK_GPIO4 R8A7790_CLK_GPIO3
				R8A7790_CLK_GPIO2 R8A7790_CLK_GPIO1 R8A7790_CLK_GPIO0
				R8A7790_CLK_RCAN1 R8A7790_CLK_RCAN0 R8A7790_CLK_QSPI_MOD R8A7790_CLK_IICDVFS
				R8A7790_CLK_I2C3 R8A7790_CLK_I2C2 R8A7790_CLK_I2C1 R8A7790_CLK_I2C0
			>;
			clock-output-names =
				"gpio5", "gpio4", "gpio3", "gpio2", "gpio1", "gpio0",
				"rcan1", "rcan0", "qspi_mod", "iic3",
				"i2c3", "i2c2", "i2c1", "i2c0";
		};
		mstp10_clks: mstp10_clks@e6150998 {
			compatible = "renesas,r8a7790-mstp-clocks", "renesas,cpg-mstp-clocks";
			reg = <0 0xe6150998 0 4>, <0 0xe61509a8 0 4>;
			clocks = <&p_clk>,
				<&p_clk>, <&p_clk>, <&p_clk>, <&p_clk>, <&p_clk>,
				<&p_clk>, <&p_clk>, <&p_clk>, <&p_clk>, <&p_clk>,
				<&p_clk>,
				<&mstp10_clks R8A7790_CLK_SCU_ALL>, <&mstp10_clks R8A7790_CLK_SCU_ALL>,
				<&mstp10_clks R8A7790_CLK_SCU_ALL>, <&mstp10_clks R8A7790_CLK_SCU_ALL>,
				<&mstp10_clks R8A7790_CLK_SCU_ALL>, <&mstp10_clks R8A7790_CLK_SCU_ALL>,
				<&mstp10_clks R8A7790_CLK_SCU_ALL>, <&mstp10_clks R8A7790_CLK_SCU_ALL>,
				<&mstp10_clks R8A7790_CLK_SCU_ALL>, <&mstp10_clks R8A7790_CLK_SCU_ALL>,
				<&mstp10_clks R8A7790_CLK_SCU_ALL>, <&mstp10_clks R8A7790_CLK_SCU_ALL>,
				<&mstp10_clks R8A7790_CLK_SCU_ALL>, <&mstp10_clks R8A7790_CLK_SCU_ALL>;

			#clock-cells = <1>;
			clock-indices = <
				R8A7790_CLK_SSI_ALL
				R8A7790_CLK_SSI9 R8A7790_CLK_SSI8 R8A7790_CLK_SSI7 R8A7790_CLK_SSI6 R8A7790_CLK_SSI5
				R8A7790_CLK_SSI4 R8A7790_CLK_SSI3 R8A7790_CLK_SSI2 R8A7790_CLK_SSI1 R8A7790_CLK_SSI0
				R8A7790_CLK_SCU_ALL
				R8A7790_CLK_SCU_DVC1 R8A7790_CLK_SCU_DVC0
				R8A7790_CLK_SCU_CTU1_MIX1 R8A7790_CLK_SCU_CTU0_MIX0
				R8A7790_CLK_SCU_SRC9 R8A7790_CLK_SCU_SRC8 R8A7790_CLK_SCU_SRC7 R8A7790_CLK_SCU_SRC6 R8A7790_CLK_SCU_SRC5
				R8A7790_CLK_SCU_SRC4 R8A7790_CLK_SCU_SRC3 R8A7790_CLK_SCU_SRC2 R8A7790_CLK_SCU_SRC1 R8A7790_CLK_SCU_SRC0
			>;
			clock-output-names =
				"ssi-all",
				"ssi9", "ssi8", "ssi7", "ssi6", "ssi5",
				"ssi4", "ssi3", "ssi2", "ssi1", "ssi0",
				"scu-all",
				"scu-dvc1", "scu-dvc0",
				"scu-ctu1-mix1", "scu-ctu0-mix0",
				"scu-src9", "scu-src8", "scu-src7", "scu-src6", "scu-src5",
				"scu-src4", "scu-src3", "scu-src2", "scu-src1", "scu-src0";
		};
	};

	sysc: system-controller@e6180000 {
		compatible = "renesas,r8a7790-sysc";
		reg = <0 0xe6180000 0 0x0200>;
		#power-domain-cells = <1>;
	};

	qspi: spi@e6b10000 {
		compatible = "renesas,qspi-r8a7790", "renesas,qspi";
		reg = <0 0xe6b10000 0 0x2c>;
		interrupts = <GIC_SPI 184 IRQ_TYPE_LEVEL_HIGH>;
		clocks = <&mstp9_clks R8A7790_CLK_QSPI_MOD>;
		dmas = <&dmac0 0x17>, <&dmac0 0x18>,
		       <&dmac1 0x17>, <&dmac1 0x18>;
		dma-names = "tx", "rx", "tx", "rx";
		power-domains = <&sysc R8A7790_PD_ALWAYS_ON>;
		num-cs = <1>;
		#address-cells = <1>;
		#size-cells = <0>;
		status = "disabled";
	};

	msiof0: spi@e6e20000 {
		compatible = "renesas,msiof-r8a7790";
		reg = <0 0xe6e20000 0 0x0064>;
		interrupts = <GIC_SPI 156 IRQ_TYPE_LEVEL_HIGH>;
		clocks = <&mstp0_clks R8A7790_CLK_MSIOF0>;
		dmas = <&dmac0 0x51>, <&dmac0 0x52>,
		       <&dmac1 0x51>, <&dmac1 0x52>;
		dma-names = "tx", "rx", "tx", "rx";
		power-domains = <&sysc R8A7790_PD_ALWAYS_ON>;
		#address-cells = <1>;
		#size-cells = <0>;
		status = "disabled";
	};

	msiof1: spi@e6e10000 {
		compatible = "renesas,msiof-r8a7790";
		reg = <0 0xe6e10000 0 0x0064>;
		interrupts = <GIC_SPI 157 IRQ_TYPE_LEVEL_HIGH>;
		clocks = <&mstp2_clks R8A7790_CLK_MSIOF1>;
		dmas = <&dmac0 0x55>, <&dmac0 0x56>,
		       <&dmac1 0x55>, <&dmac1 0x56>;
		dma-names = "tx", "rx", "tx", "rx";
		power-domains = <&sysc R8A7790_PD_ALWAYS_ON>;
		#address-cells = <1>;
		#size-cells = <0>;
		status = "disabled";
	};

	msiof2: spi@e6e00000 {
		compatible = "renesas,msiof-r8a7790";
		reg = <0 0xe6e00000 0 0x0064>;
		interrupts = <GIC_SPI 158 IRQ_TYPE_LEVEL_HIGH>;
		clocks = <&mstp2_clks R8A7790_CLK_MSIOF2>;
		dmas = <&dmac0 0x41>, <&dmac0 0x42>,
		       <&dmac1 0x41>, <&dmac1 0x42>;
		dma-names = "tx", "rx", "tx", "rx";
		power-domains = <&sysc R8A7790_PD_ALWAYS_ON>;
		#address-cells = <1>;
		#size-cells = <0>;
		status = "disabled";
	};

	msiof3: spi@e6c90000 {
		compatible = "renesas,msiof-r8a7790";
		reg = <0 0xe6c90000 0 0x0064>;
		interrupts = <GIC_SPI 159 IRQ_TYPE_LEVEL_HIGH>;
		clocks = <&mstp2_clks R8A7790_CLK_MSIOF3>;
		dmas = <&dmac0 0x45>, <&dmac0 0x46>,
		       <&dmac1 0x45>, <&dmac1 0x46>;
		dma-names = "tx", "rx", "tx", "rx";
		power-domains = <&sysc R8A7790_PD_ALWAYS_ON>;
		#address-cells = <1>;
		#size-cells = <0>;
		status = "disabled";
	};

	xhci: usb@ee000000 {
		compatible = "renesas,xhci-r8a7790", "renesas,rcar-gen2-xhci";
		reg = <0 0xee000000 0 0xc00>;
		interrupts = <GIC_SPI 101 IRQ_TYPE_LEVEL_HIGH>;
		clocks = <&mstp3_clks R8A7790_CLK_SSUSB>;
		power-domains = <&sysc R8A7790_PD_ALWAYS_ON>;
		phys = <&usb2 1>;
		phy-names = "usb";
		status = "disabled";
	};

	pci0: pci@ee090000 {
		compatible = "renesas,pci-r8a7790", "renesas,pci-rcar-gen2";
		device_type = "pci";
		reg = <0 0xee090000 0 0xc00>,
		      <0 0xee080000 0 0x1100>;
		interrupts = <GIC_SPI 108 IRQ_TYPE_LEVEL_HIGH>;
		clocks = <&mstp7_clks R8A7790_CLK_EHCI>;
		power-domains = <&sysc R8A7790_PD_ALWAYS_ON>;
		status = "disabled";

		bus-range = <0 0>;
		#address-cells = <3>;
		#size-cells = <2>;
		#interrupt-cells = <1>;
		ranges = <0x02000000 0 0xee080000 0 0xee080000 0 0x00010000>;
		interrupt-map-mask = <0xff00 0 0 0x7>;
		interrupt-map = <0x0000 0 0 1 &gic GIC_SPI 108 IRQ_TYPE_LEVEL_HIGH
				 0x0800 0 0 1 &gic GIC_SPI 108 IRQ_TYPE_LEVEL_HIGH
				 0x1000 0 0 2 &gic GIC_SPI 108 IRQ_TYPE_LEVEL_HIGH>;

		usb@0,1 {
			reg = <0x800 0 0 0 0>;
			device_type = "pci";
			phys = <&usb0 0>;
			phy-names = "usb";
=======
		sdhi2: mmc@ee140000 {
			compatible = "renesas,sdhi-r8a7790",
				     "renesas,rcar-gen2-sdhi";
			reg = <0 0xee140000 0 0x100>;
			interrupts = <GIC_SPI 167 IRQ_TYPE_LEVEL_HIGH>;
			clocks = <&cpg CPG_MOD 312>;
			dmas = <&dmac0 0xc1>, <&dmac0 0xc2>,
			       <&dmac1 0xc1>, <&dmac1 0xc2>;
			dma-names = "tx", "rx", "tx", "rx";
			max-frequency = <97500000>;
			power-domains = <&sysc R8A7790_PD_ALWAYS_ON>;
			resets = <&cpg 312>;
			status = "disabled";
		};

		sdhi3: mmc@ee160000 {
			compatible = "renesas,sdhi-r8a7790",
				     "renesas,rcar-gen2-sdhi";
			reg = <0 0xee160000 0 0x100>;
			interrupts = <GIC_SPI 168 IRQ_TYPE_LEVEL_HIGH>;
			clocks = <&cpg CPG_MOD 311>;
			dmas = <&dmac0 0xd3>, <&dmac0 0xd4>,
			       <&dmac1 0xd3>, <&dmac1 0xd4>;
			dma-names = "tx", "rx", "tx", "rx";
			max-frequency = <97500000>;
			power-domains = <&sysc R8A7790_PD_ALWAYS_ON>;
			resets = <&cpg 311>;
			status = "disabled";
		};

		mmcif0: mmc@ee200000 {
			compatible = "renesas,mmcif-r8a7790",
				     "renesas,sh-mmcif";
			reg = <0 0xee200000 0 0x80>;
			interrupts = <GIC_SPI 169 IRQ_TYPE_LEVEL_HIGH>;
			clocks = <&cpg CPG_MOD 315>;
			dmas = <&dmac0 0xd1>, <&dmac0 0xd2>,
			       <&dmac1 0xd1>, <&dmac1 0xd2>;
			dma-names = "tx", "rx", "tx", "rx";
			power-domains = <&sysc R8A7790_PD_ALWAYS_ON>;
			resets = <&cpg 315>;
			reg-io-width = <4>;
			status = "disabled";
			max-frequency = <97500000>;
		};

		mmcif1: mmc@ee220000 {
			compatible = "renesas,mmcif-r8a7790",
				     "renesas,sh-mmcif";
			reg = <0 0xee220000 0 0x80>;
			interrupts = <GIC_SPI 170 IRQ_TYPE_LEVEL_HIGH>;
			clocks = <&cpg CPG_MOD 305>;
			dmas = <&dmac0 0xe1>, <&dmac0 0xe2>,
			       <&dmac1 0xe1>, <&dmac1 0xe2>;
			dma-names = "tx", "rx", "tx", "rx";
			power-domains = <&sysc R8A7790_PD_ALWAYS_ON>;
			resets = <&cpg 305>;
			reg-io-width = <4>;
			status = "disabled";
			max-frequency = <97500000>;
		};

		sata0: sata@ee300000 {
			compatible = "renesas,sata-r8a7790",
				     "renesas,rcar-gen2-sata";
			reg = <0 0xee300000 0 0x200000>;
			interrupts = <GIC_SPI 105 IRQ_TYPE_LEVEL_HIGH>;
			clocks = <&cpg CPG_MOD 815>;
			power-domains = <&sysc R8A7790_PD_ALWAYS_ON>;
			resets = <&cpg 815>;
			status = "disabled";
		};

		sata1: sata@ee500000 {
			compatible = "renesas,sata-r8a7790",
				     "renesas,rcar-gen2-sata";
			reg = <0 0xee500000 0 0x200000>;
			interrupts = <GIC_SPI 106 IRQ_TYPE_LEVEL_HIGH>;
			clocks = <&cpg CPG_MOD 814>;
			power-domains = <&sysc R8A7790_PD_ALWAYS_ON>;
			resets = <&cpg 814>;
			status = "disabled";
		};

		ether: ethernet@ee700000 {
			compatible = "renesas,ether-r8a7790",
				     "renesas,rcar-gen2-ether";
			reg = <0 0xee700000 0 0x400>;
			interrupts = <GIC_SPI 162 IRQ_TYPE_LEVEL_HIGH>;
			clocks = <&cpg CPG_MOD 813>;
			power-domains = <&sysc R8A7790_PD_ALWAYS_ON>;
			resets = <&cpg 813>;
			phy-mode = "rmii";
			#address-cells = <1>;
			#size-cells = <0>;
			status = "disabled";
>>>>>>> 24b8d41d
		};

		gic: interrupt-controller@f1001000 {
			compatible = "arm,gic-400";
			#interrupt-cells = <3>;
			#address-cells = <0>;
			interrupt-controller;
			reg = <0 0xf1001000 0 0x1000>, <0 0xf1002000 0 0x2000>,
			      <0 0xf1004000 0 0x2000>, <0 0xf1006000 0 0x2000>;
			interrupts = <GIC_PPI 9 (GIC_CPU_MASK_SIMPLE(8) | IRQ_TYPE_LEVEL_HIGH)>;
			clocks = <&cpg CPG_MOD 408>;
			clock-names = "clk";
			power-domains = <&sysc R8A7790_PD_ALWAYS_ON>;
			resets = <&cpg 408>;
		};

		pciec: pcie@fe000000 {
			compatible = "renesas,pcie-r8a7790",
				     "renesas,pcie-rcar-gen2";
			reg = <0 0xfe000000 0 0x80000>;
			#address-cells = <3>;
			#size-cells = <2>;
			bus-range = <0x00 0xff>;
			device_type = "pci";
			ranges = <0x01000000 0 0x00000000 0 0xfe100000 0 0x00100000>,
				 <0x02000000 0 0xfe200000 0 0xfe200000 0 0x00200000>,
				 <0x02000000 0 0x30000000 0 0x30000000 0 0x08000000>,
				 <0x42000000 0 0x38000000 0 0x38000000 0 0x08000000>;
			/* Map all possible DDR as inbound ranges */
			dma-ranges = <0x42000000 0 0x40000000 0 0x40000000 0 0x80000000>,
				     <0x43000000 1 0x80000000 1 0x80000000 0 0x80000000>;
			interrupts = <GIC_SPI 116 IRQ_TYPE_LEVEL_HIGH>,
				     <GIC_SPI 117 IRQ_TYPE_LEVEL_HIGH>,
				     <GIC_SPI 118 IRQ_TYPE_LEVEL_HIGH>;
			#interrupt-cells = <1>;
			interrupt-map-mask = <0 0 0 0>;
			interrupt-map = <0 0 0 0 &gic GIC_SPI 116 IRQ_TYPE_LEVEL_HIGH>;
			clocks = <&cpg CPG_MOD 319>, <&pcie_bus_clk>;
			clock-names = "pcie", "pcie_bus";
			power-domains = <&sysc R8A7790_PD_ALWAYS_ON>;
			resets = <&cpg 319>;
			status = "disabled";
		};

<<<<<<< HEAD
	pci1: pci@ee0b0000 {
		compatible = "renesas,pci-r8a7790", "renesas,pci-rcar-gen2";
		device_type = "pci";
		reg = <0 0xee0b0000 0 0xc00>,
		      <0 0xee0a0000 0 0x1100>;
		interrupts = <GIC_SPI 112 IRQ_TYPE_LEVEL_HIGH>;
		clocks = <&mstp7_clks R8A7790_CLK_EHCI>;
		power-domains = <&sysc R8A7790_PD_ALWAYS_ON>;
		status = "disabled";

		bus-range = <1 1>;
		#address-cells = <3>;
		#size-cells = <2>;
		#interrupt-cells = <1>;
		ranges = <0x02000000 0 0xee0a0000 0 0xee0a0000 0 0x00010000>;
		interrupt-map-mask = <0xff00 0 0 0x7>;
		interrupt-map = <0x0000 0 0 1 &gic GIC_SPI 112 IRQ_TYPE_LEVEL_HIGH
				 0x0800 0 0 1 &gic GIC_SPI 112 IRQ_TYPE_LEVEL_HIGH
				 0x1000 0 0 2 &gic GIC_SPI 112 IRQ_TYPE_LEVEL_HIGH>;
	};

	pci2: pci@ee0d0000 {
		compatible = "renesas,pci-r8a7790", "renesas,pci-rcar-gen2";
		device_type = "pci";
		clocks = <&mstp7_clks R8A7790_CLK_EHCI>;
		power-domains = <&sysc R8A7790_PD_ALWAYS_ON>;
		reg = <0 0xee0d0000 0 0xc00>,
		      <0 0xee0c0000 0 0x1100>;
		interrupts = <GIC_SPI 113 IRQ_TYPE_LEVEL_HIGH>;
		status = "disabled";

		bus-range = <2 2>;
		#address-cells = <3>;
		#size-cells = <2>;
		#interrupt-cells = <1>;
		ranges = <0x02000000 0 0xee0c0000 0 0xee0c0000 0 0x00010000>;
		interrupt-map-mask = <0xff00 0 0 0x7>;
		interrupt-map = <0x0000 0 0 1 &gic GIC_SPI 113 IRQ_TYPE_LEVEL_HIGH
				 0x0800 0 0 1 &gic GIC_SPI 113 IRQ_TYPE_LEVEL_HIGH
				 0x1000 0 0 2 &gic GIC_SPI 113 IRQ_TYPE_LEVEL_HIGH>;

		usb@0,1 {
			reg = <0x800 0 0 0 0>;
			device_type = "pci";
			phys = <&usb2 0>;
			phy-names = "usb";
		};
=======
		vsp@fe920000 {
			compatible = "renesas,vsp1";
			reg = <0 0xfe920000 0 0x8000>;
			interrupts = <GIC_SPI 266 IRQ_TYPE_LEVEL_HIGH>;
			clocks = <&cpg CPG_MOD 130>;
			power-domains = <&sysc R8A7790_PD_ALWAYS_ON>;
			resets = <&cpg 130>;
		};

		vsp@fe928000 {
			compatible = "renesas,vsp1";
			reg = <0 0xfe928000 0 0x8000>;
			interrupts = <GIC_SPI 267 IRQ_TYPE_LEVEL_HIGH>;
			clocks = <&cpg CPG_MOD 131>;
			power-domains = <&sysc R8A7790_PD_ALWAYS_ON>;
			resets = <&cpg 131>;
		};

		vsp@fe930000 {
			compatible = "renesas,vsp1";
			reg = <0 0xfe930000 0 0x8000>;
			interrupts = <GIC_SPI 246 IRQ_TYPE_LEVEL_HIGH>;
			clocks = <&cpg CPG_MOD 128>;
			power-domains = <&sysc R8A7790_PD_ALWAYS_ON>;
			resets = <&cpg 128>;
		};

		vsp@fe938000 {
			compatible = "renesas,vsp1";
			reg = <0 0xfe938000 0 0x8000>;
			interrupts = <GIC_SPI 247 IRQ_TYPE_LEVEL_HIGH>;
			clocks = <&cpg CPG_MOD 127>;
			power-domains = <&sysc R8A7790_PD_ALWAYS_ON>;
			resets = <&cpg 127>;
		};

		fdp1@fe940000 {
			compatible = "renesas,fdp1";
			reg = <0 0xfe940000 0 0x2400>;
			interrupts = <GIC_SPI 262 IRQ_TYPE_LEVEL_HIGH>;
			clocks = <&cpg CPG_MOD 119>;
			power-domains = <&sysc R8A7790_PD_ALWAYS_ON>;
			resets = <&cpg 119>;
		};

		fdp1@fe944000 {
			compatible = "renesas,fdp1";
			reg = <0 0xfe944000 0 0x2400>;
			interrupts = <GIC_SPI 263 IRQ_TYPE_LEVEL_HIGH>;
			clocks = <&cpg CPG_MOD 118>;
			power-domains = <&sysc R8A7790_PD_ALWAYS_ON>;
			resets = <&cpg 118>;
		};

		fdp1@fe948000 {
			compatible = "renesas,fdp1";
			reg = <0 0xfe948000 0 0x2400>;
			interrupts = <GIC_SPI 264 IRQ_TYPE_LEVEL_HIGH>;
			clocks = <&cpg CPG_MOD 117>;
			power-domains = <&sysc R8A7790_PD_ALWAYS_ON>;
			resets = <&cpg 117>;
		};

		jpu: jpeg-codec@fe980000 {
			compatible = "renesas,jpu-r8a7790",
				     "renesas,rcar-gen2-jpu";
			reg = <0 0xfe980000 0 0x10300>;
			interrupts = <GIC_SPI 272 IRQ_TYPE_LEVEL_HIGH>;
			clocks = <&cpg CPG_MOD 106>;
			power-domains = <&sysc R8A7790_PD_ALWAYS_ON>;
			resets = <&cpg 106>;
		};

		du: display@feb00000 {
			compatible = "renesas,du-r8a7790";
			reg = <0 0xfeb00000 0 0x70000>;
			interrupts = <GIC_SPI 256 IRQ_TYPE_LEVEL_HIGH>,
				     <GIC_SPI 268 IRQ_TYPE_LEVEL_HIGH>,
				     <GIC_SPI 269 IRQ_TYPE_LEVEL_HIGH>;
			clocks = <&cpg CPG_MOD 724>, <&cpg CPG_MOD 723>,
				 <&cpg CPG_MOD 722>;
			clock-names = "du.0", "du.1", "du.2";
			resets = <&cpg 724>;
			reset-names = "du.0";
			status = "disabled";

			ports {
				#address-cells = <1>;
				#size-cells = <0>;
>>>>>>> 24b8d41d

				port@0 {
					reg = <0>;
					du_out_rgb: endpoint {
					};
				};
				port@1 {
					reg = <1>;
					du_out_lvds0: endpoint {
						remote-endpoint = <&lvds0_in>;
					};
				};
				port@2 {
					reg = <2>;
					du_out_lvds1: endpoint {
						remote-endpoint = <&lvds1_in>;
					};
				};
			};
		};

<<<<<<< HEAD
	pciec: pcie@fe000000 {
		compatible = "renesas,pcie-r8a7790", "renesas,pcie-rcar-gen2";
		reg = <0 0xfe000000 0 0x80000>;
		#address-cells = <3>;
		#size-cells = <2>;
		bus-range = <0x00 0xff>;
		device_type = "pci";
		ranges = <0x01000000 0 0x00000000 0 0xfe100000 0 0x00100000
			  0x02000000 0 0xfe200000 0 0xfe200000 0 0x00200000
			  0x02000000 0 0x30000000 0 0x30000000 0 0x08000000
			  0x42000000 0 0x38000000 0 0x38000000 0 0x08000000>;
		/* Map all possible DDR as inbound ranges */
		dma-ranges = <0x42000000 0 0x40000000 0 0x40000000 0 0x80000000
			      0x43000000 1 0x80000000 1 0x80000000 0 0x80000000>;
		interrupts = <GIC_SPI 116 IRQ_TYPE_LEVEL_HIGH>,
			     <GIC_SPI 117 IRQ_TYPE_LEVEL_HIGH>,
			     <GIC_SPI 118 IRQ_TYPE_LEVEL_HIGH>;
		#interrupt-cells = <1>;
		interrupt-map-mask = <0 0 0 0>;
		interrupt-map = <0 0 0 0 &gic GIC_SPI 116 IRQ_TYPE_LEVEL_HIGH>;
		clocks = <&mstp3_clks R8A7790_CLK_PCIEC>, <&pcie_bus_clk>;
		clock-names = "pcie", "pcie_bus";
		power-domains = <&sysc R8A7790_PD_ALWAYS_ON>;
		status = "disabled";
	};

	rcar_sound: sound@ec500000 {
		/*
		 * #sound-dai-cells is required
		 *
		 * Single DAI : #sound-dai-cells = <0>;         <&rcar_sound>;
		 * Multi  DAI : #sound-dai-cells = <1>;         <&rcar_sound N>;
		 */
		compatible =  "renesas,rcar_sound-r8a7790", "renesas,rcar_sound-gen2";
		reg =	<0 0xec500000 0 0x1000>, /* SCU */
			<0 0xec5a0000 0 0x100>,  /* ADG */
			<0 0xec540000 0 0x1000>, /* SSIU */
			<0 0xec541000 0 0x280>,  /* SSI */
			<0 0xec740000 0 0x200>;  /* Audio DMAC peri peri*/
		reg-names = "scu", "adg", "ssiu", "ssi", "audmapp";

		clocks = <&mstp10_clks R8A7790_CLK_SSI_ALL>,
			<&mstp10_clks R8A7790_CLK_SSI9>, <&mstp10_clks R8A7790_CLK_SSI8>,
			<&mstp10_clks R8A7790_CLK_SSI7>, <&mstp10_clks R8A7790_CLK_SSI6>,
			<&mstp10_clks R8A7790_CLK_SSI5>, <&mstp10_clks R8A7790_CLK_SSI4>,
			<&mstp10_clks R8A7790_CLK_SSI3>, <&mstp10_clks R8A7790_CLK_SSI2>,
			<&mstp10_clks R8A7790_CLK_SSI1>, <&mstp10_clks R8A7790_CLK_SSI0>,
			<&mstp10_clks R8A7790_CLK_SCU_SRC9>, <&mstp10_clks R8A7790_CLK_SCU_SRC8>,
			<&mstp10_clks R8A7790_CLK_SCU_SRC7>, <&mstp10_clks R8A7790_CLK_SCU_SRC6>,
			<&mstp10_clks R8A7790_CLK_SCU_SRC5>, <&mstp10_clks R8A7790_CLK_SCU_SRC4>,
			<&mstp10_clks R8A7790_CLK_SCU_SRC3>, <&mstp10_clks R8A7790_CLK_SCU_SRC2>,
			<&mstp10_clks R8A7790_CLK_SCU_SRC1>, <&mstp10_clks R8A7790_CLK_SCU_SRC0>,
			<&mstp10_clks R8A7790_CLK_SCU_CTU0_MIX0>, <&mstp10_clks R8A7790_CLK_SCU_CTU1_MIX1>,
			<&mstp10_clks R8A7790_CLK_SCU_CTU0_MIX0>, <&mstp10_clks R8A7790_CLK_SCU_CTU1_MIX1>,
			<&mstp10_clks R8A7790_CLK_SCU_DVC0>, <&mstp10_clks R8A7790_CLK_SCU_DVC1>,
			<&audio_clk_a>, <&audio_clk_b>, <&audio_clk_c>, <&m2_clk>;
		clock-names = "ssi-all",
				"ssi.9", "ssi.8", "ssi.7", "ssi.6", "ssi.5",
				"ssi.4", "ssi.3", "ssi.2", "ssi.1", "ssi.0",
				"src.9", "src.8", "src.7", "src.6", "src.5",
				"src.4", "src.3", "src.2", "src.1", "src.0",
				"ctu.0", "ctu.1",
				"mix.0", "mix.1",
				"dvc.0", "dvc.1",
				"clk_a", "clk_b", "clk_c", "clk_i";
		power-domains = <&sysc R8A7790_PD_ALWAYS_ON>;

		status = "disabled";

		rcar_sound,dvc {
			dvc0: dvc-0 {
				dmas = <&audma0 0xbc>;
				dma-names = "tx";
			};
			dvc1: dvc-1 {
				dmas = <&audma0 0xbe>;
				dma-names = "tx";
			};
		};

		rcar_sound,mix {
			mix0: mix-0 { };
			mix1: mix-1 { };
		};

		rcar_sound,ctu {
			ctu00: ctu-0 { };
			ctu01: ctu-1 { };
			ctu02: ctu-2 { };
			ctu03: ctu-3 { };
			ctu10: ctu-4 { };
			ctu11: ctu-5 { };
			ctu12: ctu-6 { };
			ctu13: ctu-7 { };
		};

		rcar_sound,src {
			src0: src-0 {
				interrupts = <GIC_SPI 352 IRQ_TYPE_LEVEL_HIGH>;
				dmas = <&audma0 0x85>, <&audma1 0x9a>;
				dma-names = "rx", "tx";
			};
			src1: src-1 {
				interrupts = <GIC_SPI 353 IRQ_TYPE_LEVEL_HIGH>;
				dmas = <&audma0 0x87>, <&audma1 0x9c>;
				dma-names = "rx", "tx";
			};
			src2: src-2 {
				interrupts = <GIC_SPI 354 IRQ_TYPE_LEVEL_HIGH>;
				dmas = <&audma0 0x89>, <&audma1 0x9e>;
				dma-names = "rx", "tx";
			};
			src3: src-3 {
				interrupts = <GIC_SPI 355 IRQ_TYPE_LEVEL_HIGH>;
				dmas = <&audma0 0x8b>, <&audma1 0xa0>;
				dma-names = "rx", "tx";
			};
			src4: src-4 {
				interrupts = <GIC_SPI 356 IRQ_TYPE_LEVEL_HIGH>;
				dmas = <&audma0 0x8d>, <&audma1 0xb0>;
				dma-names = "rx", "tx";
			};
			src5: src-5 {
				interrupts = <GIC_SPI 357 IRQ_TYPE_LEVEL_HIGH>;
				dmas = <&audma0 0x8f>, <&audma1 0xb2>;
				dma-names = "rx", "tx";
			};
			src6: src-6 {
				interrupts = <GIC_SPI 358 IRQ_TYPE_LEVEL_HIGH>;
				dmas = <&audma0 0x91>, <&audma1 0xb4>;
				dma-names = "rx", "tx";
			};
			src7: src-7 {
				interrupts = <GIC_SPI 359 IRQ_TYPE_LEVEL_HIGH>;
				dmas = <&audma0 0x93>, <&audma1 0xb6>;
				dma-names = "rx", "tx";
			};
			src8: src-8 {
				interrupts = <GIC_SPI 360 IRQ_TYPE_LEVEL_HIGH>;
				dmas = <&audma0 0x95>, <&audma1 0xb8>;
				dma-names = "rx", "tx";
			};
			src9: src-9 {
				interrupts = <GIC_SPI 361 IRQ_TYPE_LEVEL_HIGH>;
				dmas = <&audma0 0x97>, <&audma1 0xba>;
				dma-names = "rx", "tx";
			};
		};

		rcar_sound,ssi {
			ssi0: ssi-0 {
				interrupts = <GIC_SPI 370 IRQ_TYPE_LEVEL_HIGH>;
				dmas = <&audma0 0x01>, <&audma1 0x02>, <&audma0 0x15>, <&audma1 0x16>;
				dma-names = "rx", "tx", "rxu", "txu";
			};
			ssi1: ssi-1 {
				 interrupts = <GIC_SPI 371 IRQ_TYPE_LEVEL_HIGH>;
				dmas = <&audma0 0x03>, <&audma1 0x04>, <&audma0 0x49>, <&audma1 0x4a>;
				dma-names = "rx", "tx", "rxu", "txu";
			};
			ssi2: ssi-2 {
				interrupts = <GIC_SPI 372 IRQ_TYPE_LEVEL_HIGH>;
				dmas = <&audma0 0x05>, <&audma1 0x06>, <&audma0 0x63>, <&audma1 0x64>;
				dma-names = "rx", "tx", "rxu", "txu";
			};
			ssi3: ssi-3 {
				interrupts = <GIC_SPI 373 IRQ_TYPE_LEVEL_HIGH>;
				dmas = <&audma0 0x07>, <&audma1 0x08>, <&audma0 0x6f>, <&audma1 0x70>;
				dma-names = "rx", "tx", "rxu", "txu";
			};
			ssi4: ssi-4 {
				interrupts = <GIC_SPI 374 IRQ_TYPE_LEVEL_HIGH>;
				dmas = <&audma0 0x09>, <&audma1 0x0a>, <&audma0 0x71>, <&audma1 0x72>;
				dma-names = "rx", "tx", "rxu", "txu";
			};
			ssi5: ssi-5 {
				interrupts = <GIC_SPI 375 IRQ_TYPE_LEVEL_HIGH>;
				dmas = <&audma0 0x0b>, <&audma1 0x0c>, <&audma0 0x73>, <&audma1 0x74>;
				dma-names = "rx", "tx", "rxu", "txu";
			};
			ssi6: ssi-6 {
				interrupts = <GIC_SPI 376 IRQ_TYPE_LEVEL_HIGH>;
				dmas = <&audma0 0x0d>, <&audma1 0x0e>, <&audma0 0x75>, <&audma1 0x76>;
				dma-names = "rx", "tx", "rxu", "txu";
			};
			ssi7: ssi-7 {
				interrupts = <GIC_SPI 377 IRQ_TYPE_LEVEL_HIGH>;
				dmas = <&audma0 0x0f>, <&audma1 0x10>, <&audma0 0x79>, <&audma1 0x7a>;
				dma-names = "rx", "tx", "rxu", "txu";
			};
			ssi8: ssi-8 {
				interrupts = <GIC_SPI 378 IRQ_TYPE_LEVEL_HIGH>;
				dmas = <&audma0 0x11>, <&audma1 0x12>, <&audma0 0x7b>, <&audma1 0x7c>;
				dma-names = "rx", "tx", "rxu", "txu";
			};
			ssi9: ssi-9 {
				interrupts = <GIC_SPI 379 IRQ_TYPE_LEVEL_HIGH>;
				dmas = <&audma0 0x13>, <&audma1 0x14>, <&audma0 0x7d>, <&audma1 0x7e>;
				dma-names = "rx", "tx", "rxu", "txu";
			};
=======
		lvds0: lvds@feb90000 {
			compatible = "renesas,r8a7790-lvds";
			reg = <0 0xfeb90000 0 0x1c>;
			clocks = <&cpg CPG_MOD 726>;
			power-domains = <&sysc R8A7790_PD_ALWAYS_ON>;
			resets = <&cpg 726>;
			status = "disabled";

			ports {
				#address-cells = <1>;
				#size-cells = <0>;

				port@0 {
					reg = <0>;
					lvds0_in: endpoint {
						remote-endpoint = <&du_out_lvds0>;
					};
				};
				port@1 {
					reg = <1>;
					lvds0_out: endpoint {
					};
				};
			};
		};

		lvds1: lvds@feb94000 {
			compatible = "renesas,r8a7790-lvds";
			reg = <0 0xfeb94000 0 0x1c>;
			clocks = <&cpg CPG_MOD 725>;
			power-domains = <&sysc R8A7790_PD_ALWAYS_ON>;
			resets = <&cpg 725>;
			status = "disabled";

			ports {
				#address-cells = <1>;
				#size-cells = <0>;

				port@0 {
					reg = <0>;
					lvds1_in: endpoint {
						remote-endpoint = <&du_out_lvds1>;
					};
				};
				port@1 {
					reg = <1>;
					lvds1_out: endpoint {
					};
				};
			};
		};

		prr: chipid@ff000044 {
			compatible = "renesas,prr";
			reg = <0 0xff000044 0 4>;
>>>>>>> 24b8d41d
		};

		cmt0: timer@ffca0000 {
			compatible = "renesas,r8a7790-cmt0",
				     "renesas,rcar-gen2-cmt0";
			reg = <0 0xffca0000 0 0x1004>;
			interrupts = <GIC_SPI 142 IRQ_TYPE_LEVEL_HIGH>,
				     <GIC_SPI 143 IRQ_TYPE_LEVEL_HIGH>;
			clocks = <&cpg CPG_MOD 124>;
			clock-names = "fck";
			power-domains = <&sysc R8A7790_PD_ALWAYS_ON>;
			resets = <&cpg 124>;

			status = "disabled";
		};

		cmt1: timer@e6130000 {
			compatible = "renesas,r8a7790-cmt1",
				     "renesas,rcar-gen2-cmt1";
			reg = <0 0xe6130000 0 0x1004>;
			interrupts = <GIC_SPI 120 IRQ_TYPE_LEVEL_HIGH>,
				     <GIC_SPI 121 IRQ_TYPE_LEVEL_HIGH>,
				     <GIC_SPI 122 IRQ_TYPE_LEVEL_HIGH>,
				     <GIC_SPI 123 IRQ_TYPE_LEVEL_HIGH>,
				     <GIC_SPI 124 IRQ_TYPE_LEVEL_HIGH>,
				     <GIC_SPI 125 IRQ_TYPE_LEVEL_HIGH>,
				     <GIC_SPI 126 IRQ_TYPE_LEVEL_HIGH>,
				     <GIC_SPI 127 IRQ_TYPE_LEVEL_HIGH>;
			clocks = <&cpg CPG_MOD 329>;
			clock-names = "fck";
			power-domains = <&sysc R8A7790_PD_ALWAYS_ON>;
			resets = <&cpg 329>;

			status = "disabled";
		};
	};

	thermal-zones {
		cpu_thermal: cpu-thermal {
			polling-delay-passive = <0>;
			polling-delay = <0>;

			thermal-sensors = <&thermal>;

			trips {
				cpu-crit {
					temperature = <95000>;
					hysteresis = <0>;
					type = "critical";
				};
			};
			cooling-maps {
			};
		};
	};

	timer {
		compatible = "arm,armv7-timer";
		interrupts-extended = <&gic GIC_PPI 13 (GIC_CPU_MASK_SIMPLE(8) | IRQ_TYPE_LEVEL_LOW)>,
				      <&gic GIC_PPI 14 (GIC_CPU_MASK_SIMPLE(8) | IRQ_TYPE_LEVEL_LOW)>,
				      <&gic GIC_PPI 11 (GIC_CPU_MASK_SIMPLE(8) | IRQ_TYPE_LEVEL_LOW)>,
				      <&gic GIC_PPI 10 (GIC_CPU_MASK_SIMPLE(8) | IRQ_TYPE_LEVEL_LOW)>;
	};

	/* External USB clock - can be overridden by the board */
	usb_extal_clk: usb_extal {
		compatible = "fixed-clock";
		#clock-cells = <0>;
		clock-frequency = <48000000>;
	};
};<|MERGE_RESOLUTION|>--- conflicted
+++ resolved
@@ -82,11 +82,6 @@
 			capacity-dmips-mhz = <1024>;
 			voltage-tolerance = <1>; /* 1% */
 			clock-latency = <300000>; /* 300 us */
-<<<<<<< HEAD
-			power-domains = <&sysc R8A7790_PD_CA15_CPU0>;
-			next-level-cache = <&L2_CA15>;
-=======
->>>>>>> 24b8d41d
 
 			/* kHz - uV - OPPs unknown yet */
 			operating-points = <1400000 1000000>,
@@ -102,10 +97,7 @@
 			compatible = "arm,cortex-a15";
 			reg = <1>;
 			clock-frequency = <1300000000>;
-<<<<<<< HEAD
-=======
 			clocks = <&cpg CPG_CORE R8A7790_CLK_Z>;
->>>>>>> 24b8d41d
 			power-domains = <&sysc R8A7790_PD_CA15_CPU1>;
 			next-level-cache = <&L2_CA15>;
 			capacity-dmips-mhz = <1024>;
@@ -126,10 +118,7 @@
 			compatible = "arm,cortex-a15";
 			reg = <2>;
 			clock-frequency = <1300000000>;
-<<<<<<< HEAD
-=======
 			clocks = <&cpg CPG_CORE R8A7790_CLK_Z>;
->>>>>>> 24b8d41d
 			power-domains = <&sysc R8A7790_PD_CA15_CPU2>;
 			next-level-cache = <&L2_CA15>;
 			capacity-dmips-mhz = <1024>;
@@ -150,10 +139,7 @@
 			compatible = "arm,cortex-a15";
 			reg = <3>;
 			clock-frequency = <1300000000>;
-<<<<<<< HEAD
-=======
 			clocks = <&cpg CPG_CORE R8A7790_CLK_Z>;
->>>>>>> 24b8d41d
 			power-domains = <&sysc R8A7790_PD_CA15_CPU3>;
 			next-level-cache = <&L2_CA15>;
 			capacity-dmips-mhz = <1024>;
@@ -174,10 +160,7 @@
 			compatible = "arm,cortex-a7";
 			reg = <0x100>;
 			clock-frequency = <780000000>;
-<<<<<<< HEAD
-=======
 			clocks = <&cpg CPG_CORE R8A7790_CLK_Z2>;
->>>>>>> 24b8d41d
 			power-domains = <&sysc R8A7790_PD_CA7_CPU0>;
 			next-level-cache = <&L2_CA7>;
 			capacity-dmips-mhz = <539>;
@@ -188,10 +171,7 @@
 			compatible = "arm,cortex-a7";
 			reg = <0x101>;
 			clock-frequency = <780000000>;
-<<<<<<< HEAD
-=======
 			clocks = <&cpg CPG_CORE R8A7790_CLK_Z2>;
->>>>>>> 24b8d41d
 			power-domains = <&sysc R8A7790_PD_CA7_CPU1>;
 			next-level-cache = <&L2_CA7>;
 			capacity-dmips-mhz = <539>;
@@ -202,10 +182,7 @@
 			compatible = "arm,cortex-a7";
 			reg = <0x102>;
 			clock-frequency = <780000000>;
-<<<<<<< HEAD
-=======
 			clocks = <&cpg CPG_CORE R8A7790_CLK_Z2>;
->>>>>>> 24b8d41d
 			power-domains = <&sysc R8A7790_PD_CA7_CPU2>;
 			next-level-cache = <&L2_CA7>;
 			capacity-dmips-mhz = <539>;
@@ -216,34 +193,11 @@
 			compatible = "arm,cortex-a7";
 			reg = <0x103>;
 			clock-frequency = <780000000>;
-<<<<<<< HEAD
-=======
 			clocks = <&cpg CPG_CORE R8A7790_CLK_Z2>;
->>>>>>> 24b8d41d
 			power-domains = <&sysc R8A7790_PD_CA7_CPU3>;
 			next-level-cache = <&L2_CA7>;
 			capacity-dmips-mhz = <539>;
 		};
-<<<<<<< HEAD
-
-		L2_CA15: cache-controller@0 {
-			compatible = "cache";
-			reg = <0>;
-			power-domains = <&sysc R8A7790_PD_CA15_SCU>;
-			cache-unified;
-			cache-level = <2>;
-		};
-
-		L2_CA7: cache-controller@100 {
-			compatible = "cache";
-			reg = <0x100>;
-			power-domains = <&sysc R8A7790_PD_CA7_SCU>;
-			cache-unified;
-			cache-level = <2>;
-		};
-	};
-=======
->>>>>>> 24b8d41d
 
 		L2_CA15: cache-controller-0 {
 			compatible = "cache";
@@ -252,18 +206,6 @@
 			cache-level = <2>;
 		};
 
-<<<<<<< HEAD
-	apmu@e6151000 {
-		compatible = "renesas,r8a7790-apmu", "renesas,apmu";
-		reg = <0 0xe6151000 0 0x188>;
-		cpus = <&cpu4 &cpu5 &cpu6 &cpu7>;
-	};
-
-	apmu@e6152000 {
-		compatible = "renesas,r8a7790-apmu", "renesas,apmu";
-		reg = <0 0xe6152000 0 0x188>;
-		cpus = <&cpu0 &cpu1 &cpu2 &cpu3>;
-=======
 		L2_CA7: cache-controller-1 {
 			compatible = "cache";
 			power-domains = <&sysc R8A7790_PD_CA7_SCU>;
@@ -278,7 +220,6 @@
 		#clock-cells = <0>;
 		/* This value must be overridden by the board. */
 		clock-frequency = <0>;
->>>>>>> 24b8d41d
 	};
 
 	/* External PCIe clock - can be overridden by the board */
@@ -288,96 +229,6 @@
 		clock-frequency = <0>;
 	};
 
-<<<<<<< HEAD
-	gpio0: gpio@e6050000 {
-		compatible = "renesas,gpio-r8a7790", "renesas,gpio-rcar";
-		reg = <0 0xe6050000 0 0x50>;
-		interrupts = <GIC_SPI 4 IRQ_TYPE_LEVEL_HIGH>;
-		#gpio-cells = <2>;
-		gpio-controller;
-		gpio-ranges = <&pfc 0 0 32>;
-		#interrupt-cells = <2>;
-		interrupt-controller;
-		clocks = <&mstp9_clks R8A7790_CLK_GPIO0>;
-		power-domains = <&sysc R8A7790_PD_ALWAYS_ON>;
-	};
-
-	gpio1: gpio@e6051000 {
-		compatible = "renesas,gpio-r8a7790", "renesas,gpio-rcar";
-		reg = <0 0xe6051000 0 0x50>;
-		interrupts = <GIC_SPI 5 IRQ_TYPE_LEVEL_HIGH>;
-		#gpio-cells = <2>;
-		gpio-controller;
-		gpio-ranges = <&pfc 0 32 30>;
-		#interrupt-cells = <2>;
-		interrupt-controller;
-		clocks = <&mstp9_clks R8A7790_CLK_GPIO1>;
-		power-domains = <&sysc R8A7790_PD_ALWAYS_ON>;
-	};
-
-	gpio2: gpio@e6052000 {
-		compatible = "renesas,gpio-r8a7790", "renesas,gpio-rcar";
-		reg = <0 0xe6052000 0 0x50>;
-		interrupts = <GIC_SPI 6 IRQ_TYPE_LEVEL_HIGH>;
-		#gpio-cells = <2>;
-		gpio-controller;
-		gpio-ranges = <&pfc 0 64 30>;
-		#interrupt-cells = <2>;
-		interrupt-controller;
-		clocks = <&mstp9_clks R8A7790_CLK_GPIO2>;
-		power-domains = <&sysc R8A7790_PD_ALWAYS_ON>;
-	};
-
-	gpio3: gpio@e6053000 {
-		compatible = "renesas,gpio-r8a7790", "renesas,gpio-rcar";
-		reg = <0 0xe6053000 0 0x50>;
-		interrupts = <GIC_SPI 7 IRQ_TYPE_LEVEL_HIGH>;
-		#gpio-cells = <2>;
-		gpio-controller;
-		gpio-ranges = <&pfc 0 96 32>;
-		#interrupt-cells = <2>;
-		interrupt-controller;
-		clocks = <&mstp9_clks R8A7790_CLK_GPIO3>;
-		power-domains = <&sysc R8A7790_PD_ALWAYS_ON>;
-	};
-
-	gpio4: gpio@e6054000 {
-		compatible = "renesas,gpio-r8a7790", "renesas,gpio-rcar";
-		reg = <0 0xe6054000 0 0x50>;
-		interrupts = <GIC_SPI 8 IRQ_TYPE_LEVEL_HIGH>;
-		#gpio-cells = <2>;
-		gpio-controller;
-		gpio-ranges = <&pfc 0 128 32>;
-		#interrupt-cells = <2>;
-		interrupt-controller;
-		clocks = <&mstp9_clks R8A7790_CLK_GPIO4>;
-		power-domains = <&sysc R8A7790_PD_ALWAYS_ON>;
-	};
-
-	gpio5: gpio@e6055000 {
-		compatible = "renesas,gpio-r8a7790", "renesas,gpio-rcar";
-		reg = <0 0xe6055000 0 0x50>;
-		interrupts = <GIC_SPI 9 IRQ_TYPE_LEVEL_HIGH>;
-		#gpio-cells = <2>;
-		gpio-controller;
-		gpio-ranges = <&pfc 0 160 32>;
-		#interrupt-cells = <2>;
-		interrupt-controller;
-		clocks = <&mstp9_clks R8A7790_CLK_GPIO5>;
-		power-domains = <&sysc R8A7790_PD_ALWAYS_ON>;
-	};
-
-	thermal: thermal@e61f0000 {
-		compatible =	"renesas,thermal-r8a7790",
-				"renesas,rcar-gen2-thermal",
-				"renesas,rcar-thermal";
-		reg = <0 0xe61f0000 0 0x14>, <0 0xe61f0100 0 0x38>;
-		interrupts = <GIC_SPI 69 IRQ_TYPE_LEVEL_HIGH>;
-		clocks = <&mstp5_clks R8A7790_CLK_THERMAL>;
-		power-domains = <&sysc R8A7790_PD_ALWAYS_ON>;
-		#thermal-sensor-cells = <0>;
-	};
-=======
 	pmu-0 {
 		compatible = "arm,cortex-a15-pmu";
 		interrupts-extended = <&gic GIC_SPI 72 IRQ_TYPE_LEVEL_HIGH>,
@@ -526,7 +377,6 @@
 			#power-domain-cells = <0>;
 			#reset-cells = <1>;
 		};
->>>>>>> 24b8d41d
 
 		apmu@e6151000 {
 			compatible = "renesas,r8a7790-apmu", "renesas,apmu";
@@ -534,22 +384,11 @@
 			cpus = <&cpu4 &cpu5 &cpu6 &cpu7>;
 		};
 
-<<<<<<< HEAD
-	cmt0: timer@ffca0000 {
-		compatible = "renesas,cmt-48-r8a7790", "renesas,cmt-48-gen2";
-		reg = <0 0xffca0000 0 0x1004>;
-		interrupts = <GIC_SPI 142 IRQ_TYPE_LEVEL_HIGH>,
-			     <GIC_SPI 143 IRQ_TYPE_LEVEL_HIGH>;
-		clocks = <&mstp1_clks R8A7790_CLK_CMT0>;
-		clock-names = "fck";
-		power-domains = <&sysc R8A7790_PD_ALWAYS_ON>;
-=======
 		apmu@e6152000 {
 			compatible = "renesas,r8a7790-apmu", "renesas,apmu";
 			reg = <0 0xe6152000 0 0x188>;
 			cpus = <&cpu0 &cpu1 &cpu2 &cpu3>;
 		};
->>>>>>> 24b8d41d
 
 		rst: reset-controller@e6160000 {
 			compatible = "renesas,r8a7790-rst";
@@ -562,316 +401,6 @@
 			#power-domain-cells = <1>;
 		};
 
-<<<<<<< HEAD
-	cmt1: timer@e6130000 {
-		compatible = "renesas,cmt-48-r8a7790", "renesas,cmt-48-gen2";
-		reg = <0 0xe6130000 0 0x1004>;
-		interrupts = <GIC_SPI 120 IRQ_TYPE_LEVEL_HIGH>,
-			     <GIC_SPI 121 IRQ_TYPE_LEVEL_HIGH>,
-			     <GIC_SPI 122 IRQ_TYPE_LEVEL_HIGH>,
-			     <GIC_SPI 123 IRQ_TYPE_LEVEL_HIGH>,
-			     <GIC_SPI 124 IRQ_TYPE_LEVEL_HIGH>,
-			     <GIC_SPI 125 IRQ_TYPE_LEVEL_HIGH>,
-			     <GIC_SPI 126 IRQ_TYPE_LEVEL_HIGH>,
-			     <GIC_SPI 127 IRQ_TYPE_LEVEL_HIGH>;
-		clocks = <&mstp3_clks R8A7790_CLK_CMT1>;
-		clock-names = "fck";
-		power-domains = <&sysc R8A7790_PD_ALWAYS_ON>;
-
-		renesas,channels-mask = <0xff>;
-
-		status = "disabled";
-	};
-
-	irqc0: interrupt-controller@e61c0000 {
-		compatible = "renesas,irqc-r8a7790", "renesas,irqc";
-		#interrupt-cells = <2>;
-		interrupt-controller;
-		reg = <0 0xe61c0000 0 0x200>;
-		interrupts = <GIC_SPI 0 IRQ_TYPE_LEVEL_HIGH>,
-			     <GIC_SPI 1 IRQ_TYPE_LEVEL_HIGH>,
-			     <GIC_SPI 2 IRQ_TYPE_LEVEL_HIGH>,
-			     <GIC_SPI 3 IRQ_TYPE_LEVEL_HIGH>;
-		clocks = <&mstp4_clks R8A7790_CLK_IRQC>;
-		power-domains = <&sysc R8A7790_PD_ALWAYS_ON>;
-	};
-
-	dmac0: dma-controller@e6700000 {
-		compatible = "renesas,dmac-r8a7790", "renesas,rcar-dmac";
-		reg = <0 0xe6700000 0 0x20000>;
-		interrupts = <GIC_SPI 197 IRQ_TYPE_LEVEL_HIGH
-			      GIC_SPI 200 IRQ_TYPE_LEVEL_HIGH
-			      GIC_SPI 201 IRQ_TYPE_LEVEL_HIGH
-			      GIC_SPI 202 IRQ_TYPE_LEVEL_HIGH
-			      GIC_SPI 203 IRQ_TYPE_LEVEL_HIGH
-			      GIC_SPI 204 IRQ_TYPE_LEVEL_HIGH
-			      GIC_SPI 205 IRQ_TYPE_LEVEL_HIGH
-			      GIC_SPI 206 IRQ_TYPE_LEVEL_HIGH
-			      GIC_SPI 207 IRQ_TYPE_LEVEL_HIGH
-			      GIC_SPI 208 IRQ_TYPE_LEVEL_HIGH
-			      GIC_SPI 209 IRQ_TYPE_LEVEL_HIGH
-			      GIC_SPI 210 IRQ_TYPE_LEVEL_HIGH
-			      GIC_SPI 211 IRQ_TYPE_LEVEL_HIGH
-			      GIC_SPI 212 IRQ_TYPE_LEVEL_HIGH
-			      GIC_SPI 213 IRQ_TYPE_LEVEL_HIGH
-			      GIC_SPI 214 IRQ_TYPE_LEVEL_HIGH>;
-		interrupt-names = "error",
-				"ch0", "ch1", "ch2", "ch3",
-				"ch4", "ch5", "ch6", "ch7",
-				"ch8", "ch9", "ch10", "ch11",
-				"ch12", "ch13", "ch14";
-		clocks = <&mstp2_clks R8A7790_CLK_SYS_DMAC0>;
-		clock-names = "fck";
-		power-domains = <&sysc R8A7790_PD_ALWAYS_ON>;
-		#dma-cells = <1>;
-		dma-channels = <15>;
-	};
-
-	dmac1: dma-controller@e6720000 {
-		compatible = "renesas,dmac-r8a7790", "renesas,rcar-dmac";
-		reg = <0 0xe6720000 0 0x20000>;
-		interrupts = <GIC_SPI 220 IRQ_TYPE_LEVEL_HIGH
-			      GIC_SPI 216 IRQ_TYPE_LEVEL_HIGH
-			      GIC_SPI 217 IRQ_TYPE_LEVEL_HIGH
-			      GIC_SPI 218 IRQ_TYPE_LEVEL_HIGH
-			      GIC_SPI 219 IRQ_TYPE_LEVEL_HIGH
-			      GIC_SPI 308 IRQ_TYPE_LEVEL_HIGH
-			      GIC_SPI 309 IRQ_TYPE_LEVEL_HIGH
-			      GIC_SPI 310 IRQ_TYPE_LEVEL_HIGH
-			      GIC_SPI 311 IRQ_TYPE_LEVEL_HIGH
-			      GIC_SPI 312 IRQ_TYPE_LEVEL_HIGH
-			      GIC_SPI 313 IRQ_TYPE_LEVEL_HIGH
-			      GIC_SPI 314 IRQ_TYPE_LEVEL_HIGH
-			      GIC_SPI 315 IRQ_TYPE_LEVEL_HIGH
-			      GIC_SPI 316 IRQ_TYPE_LEVEL_HIGH
-			      GIC_SPI 317 IRQ_TYPE_LEVEL_HIGH
-			      GIC_SPI 318 IRQ_TYPE_LEVEL_HIGH>;
-		interrupt-names = "error",
-				"ch0", "ch1", "ch2", "ch3",
-				"ch4", "ch5", "ch6", "ch7",
-				"ch8", "ch9", "ch10", "ch11",
-				"ch12", "ch13", "ch14";
-		clocks = <&mstp2_clks R8A7790_CLK_SYS_DMAC1>;
-		clock-names = "fck";
-		power-domains = <&sysc R8A7790_PD_ALWAYS_ON>;
-		#dma-cells = <1>;
-		dma-channels = <15>;
-	};
-
-	audma0: dma-controller@ec700000 {
-		compatible = "renesas,dmac-r8a7790", "renesas,rcar-dmac";
-		reg = <0 0xec700000 0 0x10000>;
-		interrupts =	<GIC_SPI 346 IRQ_TYPE_LEVEL_HIGH
-				 GIC_SPI 320 IRQ_TYPE_LEVEL_HIGH
-				 GIC_SPI 321 IRQ_TYPE_LEVEL_HIGH
-				 GIC_SPI 322 IRQ_TYPE_LEVEL_HIGH
-				 GIC_SPI 323 IRQ_TYPE_LEVEL_HIGH
-				 GIC_SPI 324 IRQ_TYPE_LEVEL_HIGH
-				 GIC_SPI 325 IRQ_TYPE_LEVEL_HIGH
-				 GIC_SPI 326 IRQ_TYPE_LEVEL_HIGH
-				 GIC_SPI 327 IRQ_TYPE_LEVEL_HIGH
-				 GIC_SPI 328 IRQ_TYPE_LEVEL_HIGH
-				 GIC_SPI 329 IRQ_TYPE_LEVEL_HIGH
-				 GIC_SPI 330 IRQ_TYPE_LEVEL_HIGH
-				 GIC_SPI 331 IRQ_TYPE_LEVEL_HIGH
-				 GIC_SPI 332 IRQ_TYPE_LEVEL_HIGH>;
-		interrupt-names = "error",
-				"ch0", "ch1", "ch2", "ch3",
-				"ch4", "ch5", "ch6", "ch7",
-				"ch8", "ch9", "ch10", "ch11",
-				"ch12";
-		clocks = <&mstp5_clks R8A7790_CLK_AUDIO_DMAC0>;
-		clock-names = "fck";
-		power-domains = <&sysc R8A7790_PD_ALWAYS_ON>;
-		#dma-cells = <1>;
-		dma-channels = <13>;
-	};
-
-	audma1: dma-controller@ec720000 {
-		compatible = "renesas,dmac-r8a7790", "renesas,rcar-dmac";
-		reg = <0 0xec720000 0 0x10000>;
-		interrupts =	<GIC_SPI 347 IRQ_TYPE_LEVEL_HIGH
-				 GIC_SPI 333 IRQ_TYPE_LEVEL_HIGH
-				 GIC_SPI 334 IRQ_TYPE_LEVEL_HIGH
-				 GIC_SPI 335 IRQ_TYPE_LEVEL_HIGH
-				 GIC_SPI 336 IRQ_TYPE_LEVEL_HIGH
-				 GIC_SPI 337 IRQ_TYPE_LEVEL_HIGH
-				 GIC_SPI 338 IRQ_TYPE_LEVEL_HIGH
-				 GIC_SPI 339 IRQ_TYPE_LEVEL_HIGH
-				 GIC_SPI 340 IRQ_TYPE_LEVEL_HIGH
-				 GIC_SPI 341 IRQ_TYPE_LEVEL_HIGH
-				 GIC_SPI 342 IRQ_TYPE_LEVEL_HIGH
-				 GIC_SPI 343 IRQ_TYPE_LEVEL_HIGH
-				 GIC_SPI 344 IRQ_TYPE_LEVEL_HIGH
-				 GIC_SPI 345 IRQ_TYPE_LEVEL_HIGH>;
-		interrupt-names = "error",
-				"ch0", "ch1", "ch2", "ch3",
-				"ch4", "ch5", "ch6", "ch7",
-				"ch8", "ch9", "ch10", "ch11",
-				"ch12";
-		clocks = <&mstp5_clks R8A7790_CLK_AUDIO_DMAC1>;
-		clock-names = "fck";
-		power-domains = <&sysc R8A7790_PD_ALWAYS_ON>;
-		#dma-cells = <1>;
-		dma-channels = <13>;
-	};
-
-	usb_dmac0: dma-controller@e65a0000 {
-		compatible = "renesas,r8a7790-usb-dmac", "renesas,usb-dmac";
-		reg = <0 0xe65a0000 0 0x100>;
-		interrupts = <GIC_SPI 109 IRQ_TYPE_LEVEL_HIGH
-			      GIC_SPI 109 IRQ_TYPE_LEVEL_HIGH>;
-		interrupt-names = "ch0", "ch1";
-		clocks = <&mstp3_clks R8A7790_CLK_USBDMAC0>;
-		power-domains = <&sysc R8A7790_PD_ALWAYS_ON>;
-		#dma-cells = <1>;
-		dma-channels = <2>;
-	};
-
-	usb_dmac1: dma-controller@e65b0000 {
-		compatible = "renesas,r8a7790-usb-dmac", "renesas,usb-dmac";
-		reg = <0 0xe65b0000 0 0x100>;
-		interrupts = <GIC_SPI 110 IRQ_TYPE_LEVEL_HIGH
-			      GIC_SPI 110 IRQ_TYPE_LEVEL_HIGH>;
-		interrupt-names = "ch0", "ch1";
-		clocks = <&mstp3_clks R8A7790_CLK_USBDMAC1>;
-		power-domains = <&sysc R8A7790_PD_ALWAYS_ON>;
-		#dma-cells = <1>;
-		dma-channels = <2>;
-	};
-
-	i2c0: i2c@e6508000 {
-		#address-cells = <1>;
-		#size-cells = <0>;
-		compatible = "renesas,i2c-r8a7790";
-		reg = <0 0xe6508000 0 0x40>;
-		interrupts = <GIC_SPI 287 IRQ_TYPE_LEVEL_HIGH>;
-		clocks = <&mstp9_clks R8A7790_CLK_I2C0>;
-		power-domains = <&sysc R8A7790_PD_ALWAYS_ON>;
-		i2c-scl-internal-delay-ns = <110>;
-		status = "disabled";
-	};
-
-	i2c1: i2c@e6518000 {
-		#address-cells = <1>;
-		#size-cells = <0>;
-		compatible = "renesas,i2c-r8a7790";
-		reg = <0 0xe6518000 0 0x40>;
-		interrupts = <GIC_SPI 288 IRQ_TYPE_LEVEL_HIGH>;
-		clocks = <&mstp9_clks R8A7790_CLK_I2C1>;
-		power-domains = <&sysc R8A7790_PD_ALWAYS_ON>;
-		i2c-scl-internal-delay-ns = <6>;
-		status = "disabled";
-	};
-
-	i2c2: i2c@e6530000 {
-		#address-cells = <1>;
-		#size-cells = <0>;
-		compatible = "renesas,i2c-r8a7790";
-		reg = <0 0xe6530000 0 0x40>;
-		interrupts = <GIC_SPI 286 IRQ_TYPE_LEVEL_HIGH>;
-		clocks = <&mstp9_clks R8A7790_CLK_I2C2>;
-		power-domains = <&sysc R8A7790_PD_ALWAYS_ON>;
-		i2c-scl-internal-delay-ns = <6>;
-		status = "disabled";
-	};
-
-	i2c3: i2c@e6540000 {
-		#address-cells = <1>;
-		#size-cells = <0>;
-		compatible = "renesas,i2c-r8a7790";
-		reg = <0 0xe6540000 0 0x40>;
-		interrupts = <GIC_SPI 290 IRQ_TYPE_LEVEL_HIGH>;
-		clocks = <&mstp9_clks R8A7790_CLK_I2C3>;
-		power-domains = <&sysc R8A7790_PD_ALWAYS_ON>;
-		i2c-scl-internal-delay-ns = <110>;
-		status = "disabled";
-	};
-
-	iic0: i2c@e6500000 {
-		#address-cells = <1>;
-		#size-cells = <0>;
-		compatible = "renesas,iic-r8a7790", "renesas,rmobile-iic";
-		reg = <0 0xe6500000 0 0x425>;
-		interrupts = <GIC_SPI 174 IRQ_TYPE_LEVEL_HIGH>;
-		clocks = <&mstp3_clks R8A7790_CLK_IIC0>;
-		dmas = <&dmac0 0x61>, <&dmac0 0x62>,
-		       <&dmac1 0x61>, <&dmac1 0x62>;
-		dma-names = "tx", "rx", "tx", "rx";
-		power-domains = <&sysc R8A7790_PD_ALWAYS_ON>;
-		status = "disabled";
-	};
-
-	iic1: i2c@e6510000 {
-		#address-cells = <1>;
-		#size-cells = <0>;
-		compatible = "renesas,iic-r8a7790", "renesas,rmobile-iic";
-		reg = <0 0xe6510000 0 0x425>;
-		interrupts = <GIC_SPI 175 IRQ_TYPE_LEVEL_HIGH>;
-		clocks = <&mstp3_clks R8A7790_CLK_IIC1>;
-		dmas = <&dmac0 0x65>, <&dmac0 0x66>,
-		       <&dmac1 0x65>, <&dmac1 0x66>;
-		dma-names = "tx", "rx", "tx", "rx";
-		power-domains = <&sysc R8A7790_PD_ALWAYS_ON>;
-		status = "disabled";
-	};
-
-	iic2: i2c@e6520000 {
-		#address-cells = <1>;
-		#size-cells = <0>;
-		compatible = "renesas,iic-r8a7790", "renesas,rmobile-iic";
-		reg = <0 0xe6520000 0 0x425>;
-		interrupts = <GIC_SPI 176 IRQ_TYPE_LEVEL_HIGH>;
-		clocks = <&mstp3_clks R8A7790_CLK_IIC2>;
-		dmas = <&dmac0 0x69>, <&dmac0 0x6a>,
-		       <&dmac1 0x69>, <&dmac1 0x6a>;
-		dma-names = "tx", "rx", "tx", "rx";
-		power-domains = <&sysc R8A7790_PD_ALWAYS_ON>;
-		status = "disabled";
-	};
-
-	iic3: i2c@e60b0000 {
-		#address-cells = <1>;
-		#size-cells = <0>;
-		compatible = "renesas,iic-r8a7790", "renesas,rmobile-iic";
-		reg = <0 0xe60b0000 0 0x425>;
-		interrupts = <GIC_SPI 173 IRQ_TYPE_LEVEL_HIGH>;
-		clocks = <&mstp9_clks R8A7790_CLK_IICDVFS>;
-		dmas = <&dmac0 0x77>, <&dmac0 0x78>,
-		       <&dmac1 0x77>, <&dmac1 0x78>;
-		dma-names = "tx", "rx", "tx", "rx";
-		power-domains = <&sysc R8A7790_PD_ALWAYS_ON>;
-		status = "disabled";
-	};
-
-	mmcif0: mmc@ee200000 {
-		compatible = "renesas,mmcif-r8a7790", "renesas,sh-mmcif";
-		reg = <0 0xee200000 0 0x80>;
-		interrupts = <GIC_SPI 169 IRQ_TYPE_LEVEL_HIGH>;
-		clocks = <&mstp3_clks R8A7790_CLK_MMCIF0>;
-		dmas = <&dmac0 0xd1>, <&dmac0 0xd2>,
-		       <&dmac1 0xd1>, <&dmac1 0xd2>;
-		dma-names = "tx", "rx", "tx", "rx";
-		power-domains = <&sysc R8A7790_PD_ALWAYS_ON>;
-		reg-io-width = <4>;
-		status = "disabled";
-		max-frequency = <97500000>;
-	};
-
-	mmcif1: mmc@ee220000 {
-		compatible = "renesas,mmcif-r8a7790", "renesas,sh-mmcif";
-		reg = <0 0xee220000 0 0x80>;
-		interrupts = <GIC_SPI 170 IRQ_TYPE_LEVEL_HIGH>;
-		clocks = <&mstp3_clks R8A7790_CLK_MMCIF1>;
-		dmas = <&dmac0 0xe1>, <&dmac0 0xe2>,
-		       <&dmac1 0xe1>, <&dmac1 0xe2>;
-		dma-names = "tx", "rx", "tx", "rx";
-		power-domains = <&sysc R8A7790_PD_ALWAYS_ON>;
-		reg-io-width = <4>;
-		status = "disabled";
-		max-frequency = <97500000>;
-	};
-=======
 		irqc0: interrupt-controller@e61c0000 {
 			compatible = "renesas,irqc-r8a7790", "renesas,irqc";
 			#interrupt-cells = <2>;
@@ -1082,7 +611,6 @@
 			resets = <&cpg 300>;
 			status = "disabled";
 		};
->>>>>>> 24b8d41d
 
 		iic3: i2c@e60b0000 {
 			#address-cells = <1>;
@@ -1101,285 +629,6 @@
 			status = "disabled";
 		};
 
-<<<<<<< HEAD
-	sdhi0: sd@ee100000 {
-		compatible = "renesas,sdhi-r8a7790";
-		reg = <0 0xee100000 0 0x328>;
-		interrupts = <GIC_SPI 165 IRQ_TYPE_LEVEL_HIGH>;
-		clocks = <&mstp3_clks R8A7790_CLK_SDHI0>;
-		dmas = <&dmac0 0xcd>, <&dmac0 0xce>,
-		       <&dmac1 0xcd>, <&dmac1 0xce>;
-		dma-names = "tx", "rx", "tx", "rx";
-		max-frequency = <195000000>;
-		power-domains = <&sysc R8A7790_PD_ALWAYS_ON>;
-		status = "disabled";
-	};
-
-	sdhi1: sd@ee120000 {
-		compatible = "renesas,sdhi-r8a7790";
-		reg = <0 0xee120000 0 0x328>;
-		interrupts = <GIC_SPI 166 IRQ_TYPE_LEVEL_HIGH>;
-		clocks = <&mstp3_clks R8A7790_CLK_SDHI1>;
-		dmas = <&dmac0 0xc9>, <&dmac0 0xca>,
-		       <&dmac1 0xc9>, <&dmac1 0xca>;
-		dma-names = "tx", "rx", "tx", "rx";
-		max-frequency = <195000000>;
-		power-domains = <&sysc R8A7790_PD_ALWAYS_ON>;
-		status = "disabled";
-	};
-
-	sdhi2: sd@ee140000 {
-		compatible = "renesas,sdhi-r8a7790";
-		reg = <0 0xee140000 0 0x100>;
-		interrupts = <GIC_SPI 167 IRQ_TYPE_LEVEL_HIGH>;
-		clocks = <&mstp3_clks R8A7790_CLK_SDHI2>;
-		dmas = <&dmac0 0xc1>, <&dmac0 0xc2>,
-		       <&dmac1 0xc1>, <&dmac1 0xc2>;
-		dma-names = "tx", "rx", "tx", "rx";
-		max-frequency = <97500000>;
-		power-domains = <&sysc R8A7790_PD_ALWAYS_ON>;
-		status = "disabled";
-	};
-
-	sdhi3: sd@ee160000 {
-		compatible = "renesas,sdhi-r8a7790";
-		reg = <0 0xee160000 0 0x100>;
-		interrupts = <GIC_SPI 168 IRQ_TYPE_LEVEL_HIGH>;
-		clocks = <&mstp3_clks R8A7790_CLK_SDHI3>;
-		dmas = <&dmac0 0xd3>, <&dmac0 0xd4>,
-		       <&dmac1 0xd3>, <&dmac1 0xd4>;
-		dma-names = "tx", "rx", "tx", "rx";
-		max-frequency = <97500000>;
-		power-domains = <&sysc R8A7790_PD_ALWAYS_ON>;
-		status = "disabled";
-	};
-
-	scifa0: serial@e6c40000 {
-		compatible = "renesas,scifa-r8a7790",
-			     "renesas,rcar-gen2-scifa", "renesas,scifa";
-		reg = <0 0xe6c40000 0 64>;
-		interrupts = <GIC_SPI 144 IRQ_TYPE_LEVEL_HIGH>;
-		clocks = <&mstp2_clks R8A7790_CLK_SCIFA0>;
-		clock-names = "fck";
-		dmas = <&dmac0 0x21>, <&dmac0 0x22>,
-		       <&dmac1 0x21>, <&dmac1 0x22>;
-		dma-names = "tx", "rx", "tx", "rx";
-		power-domains = <&sysc R8A7790_PD_ALWAYS_ON>;
-		status = "disabled";
-	};
-
-	scifa1: serial@e6c50000 {
-		compatible = "renesas,scifa-r8a7790",
-			     "renesas,rcar-gen2-scifa", "renesas,scifa";
-		reg = <0 0xe6c50000 0 64>;
-		interrupts = <GIC_SPI 145 IRQ_TYPE_LEVEL_HIGH>;
-		clocks = <&mstp2_clks R8A7790_CLK_SCIFA1>;
-		clock-names = "fck";
-		dmas = <&dmac0 0x25>, <&dmac0 0x26>,
-		       <&dmac1 0x25>, <&dmac1 0x26>;
-		dma-names = "tx", "rx", "tx", "rx";
-		power-domains = <&sysc R8A7790_PD_ALWAYS_ON>;
-		status = "disabled";
-	};
-
-	scifa2: serial@e6c60000 {
-		compatible = "renesas,scifa-r8a7790",
-			     "renesas,rcar-gen2-scifa", "renesas,scifa";
-		reg = <0 0xe6c60000 0 64>;
-		interrupts = <GIC_SPI 151 IRQ_TYPE_LEVEL_HIGH>;
-		clocks = <&mstp2_clks R8A7790_CLK_SCIFA2>;
-		clock-names = "fck";
-		dmas = <&dmac0 0x27>, <&dmac0 0x28>,
-		       <&dmac1 0x27>, <&dmac1 0x28>;
-		dma-names = "tx", "rx", "tx", "rx";
-		power-domains = <&sysc R8A7790_PD_ALWAYS_ON>;
-		status = "disabled";
-	};
-
-	scifb0: serial@e6c20000 {
-		compatible = "renesas,scifb-r8a7790",
-			     "renesas,rcar-gen2-scifb", "renesas,scifb";
-		reg = <0 0xe6c20000 0 64>;
-		interrupts = <GIC_SPI 148 IRQ_TYPE_LEVEL_HIGH>;
-		clocks = <&mstp2_clks R8A7790_CLK_SCIFB0>;
-		clock-names = "fck";
-		dmas = <&dmac0 0x3d>, <&dmac0 0x3e>,
-		       <&dmac1 0x3d>, <&dmac1 0x3e>;
-		dma-names = "tx", "rx", "tx", "rx";
-		power-domains = <&sysc R8A7790_PD_ALWAYS_ON>;
-		status = "disabled";
-	};
-
-	scifb1: serial@e6c30000 {
-		compatible = "renesas,scifb-r8a7790",
-			     "renesas,rcar-gen2-scifb", "renesas,scifb";
-		reg = <0 0xe6c30000 0 64>;
-		interrupts = <GIC_SPI 149 IRQ_TYPE_LEVEL_HIGH>;
-		clocks = <&mstp2_clks R8A7790_CLK_SCIFB1>;
-		clock-names = "fck";
-		dmas = <&dmac0 0x19>, <&dmac0 0x1a>,
-		       <&dmac1 0x19>, <&dmac1 0x1a>;
-		dma-names = "tx", "rx", "tx", "rx";
-		power-domains = <&sysc R8A7790_PD_ALWAYS_ON>;
-		status = "disabled";
-	};
-
-	scifb2: serial@e6ce0000 {
-		compatible = "renesas,scifb-r8a7790",
-			     "renesas,rcar-gen2-scifb", "renesas,scifb";
-		reg = <0 0xe6ce0000 0 64>;
-		interrupts = <GIC_SPI 150 IRQ_TYPE_LEVEL_HIGH>;
-		clocks = <&mstp2_clks R8A7790_CLK_SCIFB2>;
-		clock-names = "fck";
-		dmas = <&dmac0 0x1d>, <&dmac0 0x1e>,
-		       <&dmac1 0x1d>, <&dmac1 0x1e>;
-		dma-names = "tx", "rx", "tx", "rx";
-		power-domains = <&sysc R8A7790_PD_ALWAYS_ON>;
-		status = "disabled";
-	};
-
-	scif0: serial@e6e60000 {
-		compatible = "renesas,scif-r8a7790", "renesas,rcar-gen2-scif",
-			     "renesas,scif";
-		reg = <0 0xe6e60000 0 64>;
-		interrupts = <GIC_SPI 152 IRQ_TYPE_LEVEL_HIGH>;
-		clocks = <&mstp7_clks R8A7790_CLK_SCIF0>, <&zs_clk>,
-			 <&scif_clk>;
-		clock-names = "fck", "brg_int", "scif_clk";
-		dmas = <&dmac0 0x29>, <&dmac0 0x2a>,
-		       <&dmac1 0x29>, <&dmac1 0x2a>;
-		dma-names = "tx", "rx", "tx", "rx";
-		power-domains = <&sysc R8A7790_PD_ALWAYS_ON>;
-		status = "disabled";
-	};
-
-	scif1: serial@e6e68000 {
-		compatible = "renesas,scif-r8a7790", "renesas,rcar-gen2-scif",
-			     "renesas,scif";
-		reg = <0 0xe6e68000 0 64>;
-		interrupts = <GIC_SPI 153 IRQ_TYPE_LEVEL_HIGH>;
-		clocks = <&mstp7_clks R8A7790_CLK_SCIF1>, <&zs_clk>,
-			 <&scif_clk>;
-		clock-names = "fck", "brg_int", "scif_clk";
-		dmas = <&dmac0 0x2d>, <&dmac0 0x2e>,
-		       <&dmac1 0x2d>, <&dmac1 0x2e>;
-		dma-names = "tx", "rx", "tx", "rx";
-		power-domains = <&sysc R8A7790_PD_ALWAYS_ON>;
-		status = "disabled";
-	};
-
-	scif2: serial@e6e56000 {
-		compatible = "renesas,scif-r8a7790", "renesas,rcar-gen2-scif",
-			     "renesas,scif";
-		reg = <0 0xe6e56000 0 64>;
-		interrupts = <GIC_SPI 164 IRQ_TYPE_LEVEL_HIGH>;
-		clocks = <&mstp3_clks R8A7790_CLK_SCIF2>, <&zs_clk>,
-			 <&scif_clk>;
-		clock-names = "fck", "brg_int", "scif_clk";
-		dmas = <&dmac0 0x2b>, <&dmac0 0x2c>,
-		       <&dmac1 0x2b>, <&dmac1 0x2c>;
-		dma-names = "tx", "rx", "tx", "rx";
-		power-domains = <&sysc R8A7790_PD_ALWAYS_ON>;
-		status = "disabled";
-	};
-
-	hscif0: serial@e62c0000 {
-		compatible = "renesas,hscif-r8a7790",
-			     "renesas,rcar-gen2-hscif", "renesas,hscif";
-		reg = <0 0xe62c0000 0 96>;
-		interrupts = <GIC_SPI 154 IRQ_TYPE_LEVEL_HIGH>;
-		clocks = <&mstp7_clks R8A7790_CLK_HSCIF0>, <&zs_clk>,
-			 <&scif_clk>;
-		clock-names = "fck", "brg_int", "scif_clk";
-		dmas = <&dmac0 0x39>, <&dmac0 0x3a>,
-		       <&dmac1 0x39>, <&dmac1 0x3a>;
-		dma-names = "tx", "rx", "tx", "rx";
-		power-domains = <&sysc R8A7790_PD_ALWAYS_ON>;
-		status = "disabled";
-	};
-
-	hscif1: serial@e62c8000 {
-		compatible = "renesas,hscif-r8a7790",
-			     "renesas,rcar-gen2-hscif", "renesas,hscif";
-		reg = <0 0xe62c8000 0 96>;
-		interrupts = <GIC_SPI 155 IRQ_TYPE_LEVEL_HIGH>;
-		clocks = <&mstp7_clks R8A7790_CLK_HSCIF1>, <&zs_clk>,
-			 <&scif_clk>;
-		clock-names = "fck", "brg_int", "scif_clk";
-		dmas = <&dmac0 0x4d>, <&dmac0 0x4e>,
-		       <&dmac1 0x4d>, <&dmac1 0x4e>;
-		dma-names = "tx", "rx", "tx", "rx";
-		power-domains = <&sysc R8A7790_PD_ALWAYS_ON>;
-		status = "disabled";
-	};
-
-	ether: ethernet@ee700000 {
-		compatible = "renesas,ether-r8a7790";
-		reg = <0 0xee700000 0 0x400>;
-		interrupts = <GIC_SPI 162 IRQ_TYPE_LEVEL_HIGH>;
-		clocks = <&mstp8_clks R8A7790_CLK_ETHER>;
-		power-domains = <&sysc R8A7790_PD_ALWAYS_ON>;
-		phy-mode = "rmii";
-		#address-cells = <1>;
-		#size-cells = <0>;
-		status = "disabled";
-	};
-
-	avb: ethernet@e6800000 {
-		compatible = "renesas,etheravb-r8a7790",
-			     "renesas,etheravb-rcar-gen2";
-		reg = <0 0xe6800000 0 0x800>, <0 0xee0e8000 0 0x4000>;
-		interrupts = <GIC_SPI 163 IRQ_TYPE_LEVEL_HIGH>;
-		clocks = <&mstp8_clks R8A7790_CLK_ETHERAVB>;
-		power-domains = <&sysc R8A7790_PD_ALWAYS_ON>;
-		#address-cells = <1>;
-		#size-cells = <0>;
-		status = "disabled";
-	};
-
-	sata0: sata@ee300000 {
-		compatible = "renesas,sata-r8a7790";
-		reg = <0 0xee300000 0 0x2000>;
-		interrupts = <GIC_SPI 105 IRQ_TYPE_LEVEL_HIGH>;
-		clocks = <&mstp8_clks R8A7790_CLK_SATA0>;
-		power-domains = <&sysc R8A7790_PD_ALWAYS_ON>;
-		status = "disabled";
-	};
-
-	sata1: sata@ee500000 {
-		compatible = "renesas,sata-r8a7790";
-		reg = <0 0xee500000 0 0x2000>;
-		interrupts = <GIC_SPI 106 IRQ_TYPE_LEVEL_HIGH>;
-		clocks = <&mstp8_clks R8A7790_CLK_SATA1>;
-		power-domains = <&sysc R8A7790_PD_ALWAYS_ON>;
-		status = "disabled";
-	};
-
-	hsusb: usb@e6590000 {
-		compatible = "renesas,usbhs-r8a7790", "renesas,rcar-gen2-usbhs";
-		reg = <0 0xe6590000 0 0x100>;
-		interrupts = <GIC_SPI 107 IRQ_TYPE_LEVEL_HIGH>;
-		clocks = <&mstp7_clks R8A7790_CLK_HSUSB>;
-		dmas = <&usb_dmac0 0>, <&usb_dmac0 1>,
-		       <&usb_dmac1 0>, <&usb_dmac1 1>;
-		dma-names = "ch0", "ch1", "ch2", "ch3";
-		power-domains = <&sysc R8A7790_PD_ALWAYS_ON>;
-		renesas,buswait = <4>;
-		phys = <&usb0 1>;
-		phy-names = "usb";
-		status = "disabled";
-	};
-
-	usbphy: usb-phy@e6590100 {
-		compatible = "renesas,usb-phy-r8a7790";
-		reg = <0 0xe6590100 0 0x100>;
-		#address-cells = <1>;
-		#size-cells = <0>;
-		clocks = <&mstp7_clks R8A7790_CLK_HSUSB>;
-		clock-names = "usbhs";
-		power-domains = <&sysc R8A7790_PD_ALWAYS_ON>;
-		status = "disabled";
-=======
 		hsusb: usb@e6590000 {
 			compatible = "renesas,usbhs-r8a7790",
 				     "renesas,rcar-gen2-usbhs";
@@ -1778,7 +1027,6 @@
 			#size-cells = <0>;
 			status = "disabled";
 		};
->>>>>>> 24b8d41d
 
 		can0: can@e6e80000 {
 			compatible = "renesas,can-r8a7790",
@@ -1806,75 +1054,6 @@
 			status = "disabled";
 		};
 
-<<<<<<< HEAD
-	vin0: video@e6ef0000 {
-		compatible = "renesas,vin-r8a7790";
-		reg = <0 0xe6ef0000 0 0x1000>;
-		interrupts = <GIC_SPI 188 IRQ_TYPE_LEVEL_HIGH>;
-		clocks = <&mstp8_clks R8A7790_CLK_VIN0>;
-		power-domains = <&sysc R8A7790_PD_ALWAYS_ON>;
-		status = "disabled";
-	};
-
-	vin1: video@e6ef1000 {
-		compatible = "renesas,vin-r8a7790";
-		reg = <0 0xe6ef1000 0 0x1000>;
-		interrupts = <GIC_SPI 189 IRQ_TYPE_LEVEL_HIGH>;
-		clocks = <&mstp8_clks R8A7790_CLK_VIN1>;
-		power-domains = <&sysc R8A7790_PD_ALWAYS_ON>;
-		status = "disabled";
-	};
-
-	vin2: video@e6ef2000 {
-		compatible = "renesas,vin-r8a7790";
-		reg = <0 0xe6ef2000 0 0x1000>;
-		interrupts = <GIC_SPI 190 IRQ_TYPE_LEVEL_HIGH>;
-		clocks = <&mstp8_clks R8A7790_CLK_VIN2>;
-		power-domains = <&sysc R8A7790_PD_ALWAYS_ON>;
-		status = "disabled";
-	};
-
-	vin3: video@e6ef3000 {
-		compatible = "renesas,vin-r8a7790";
-		reg = <0 0xe6ef3000 0 0x1000>;
-		interrupts = <GIC_SPI 191 IRQ_TYPE_LEVEL_HIGH>;
-		clocks = <&mstp8_clks R8A7790_CLK_VIN3>;
-		power-domains = <&sysc R8A7790_PD_ALWAYS_ON>;
-		status = "disabled";
-	};
-
-	vsp1@fe920000 {
-		compatible = "renesas,vsp1";
-		reg = <0 0xfe920000 0 0x8000>;
-		interrupts = <GIC_SPI 266 IRQ_TYPE_LEVEL_HIGH>;
-		clocks = <&mstp1_clks R8A7790_CLK_VSP1_R>;
-		power-domains = <&sysc R8A7790_PD_ALWAYS_ON>;
-	};
-
-	vsp1@fe928000 {
-		compatible = "renesas,vsp1";
-		reg = <0 0xfe928000 0 0x8000>;
-		interrupts = <GIC_SPI 267 IRQ_TYPE_LEVEL_HIGH>;
-		clocks = <&mstp1_clks R8A7790_CLK_VSP1_S>;
-		power-domains = <&sysc R8A7790_PD_ALWAYS_ON>;
-	};
-
-	vsp1@fe930000 {
-		compatible = "renesas,vsp1";
-		reg = <0 0xfe930000 0 0x8000>;
-		interrupts = <GIC_SPI 246 IRQ_TYPE_LEVEL_HIGH>;
-		clocks = <&mstp1_clks R8A7790_CLK_VSP1_DU0>;
-		power-domains = <&sysc R8A7790_PD_ALWAYS_ON>;
-	};
-
-	vsp1@fe938000 {
-		compatible = "renesas,vsp1";
-		reg = <0 0xfe938000 0 0x8000>;
-		interrupts = <GIC_SPI 247 IRQ_TYPE_LEVEL_HIGH>;
-		clocks = <&mstp1_clks R8A7790_CLK_VSP1_DU1>;
-		power-domains = <&sysc R8A7790_PD_ALWAYS_ON>;
-	};
-=======
 		vin0: video@e6ef0000 {
 			compatible = "renesas,vin-r8a7790",
 				     "renesas,rcar-gen2-vin";
@@ -1991,7 +1170,6 @@
 				mix0: mix-0 { };
 				mix1: mix-1 { };
 			};
->>>>>>> 24b8d41d
 
 			rcar_sound,ctu {
 				ctu00: ctu-0 { };
@@ -2121,37 +1299,6 @@
 			};
 		};
 
-<<<<<<< HEAD
-	can0: can@e6e80000 {
-		compatible = "renesas,can-r8a7790", "renesas,rcar-gen2-can";
-		reg = <0 0xe6e80000 0 0x1000>;
-		interrupts = <GIC_SPI 186 IRQ_TYPE_LEVEL_HIGH>;
-		clocks = <&mstp9_clks R8A7790_CLK_RCAN0>,
-			 <&cpg_clocks R8A7790_CLK_RCAN>, <&can_clk>;
-		clock-names = "clkp1", "clkp2", "can_clk";
-		power-domains = <&sysc R8A7790_PD_ALWAYS_ON>;
-		status = "disabled";
-	};
-
-	can1: can@e6e88000 {
-		compatible = "renesas,can-r8a7790", "renesas,rcar-gen2-can";
-		reg = <0 0xe6e88000 0 0x1000>;
-		interrupts = <GIC_SPI 187 IRQ_TYPE_LEVEL_HIGH>;
-		clocks = <&mstp9_clks R8A7790_CLK_RCAN1>,
-			 <&cpg_clocks R8A7790_CLK_RCAN>, <&can_clk>;
-		clock-names = "clkp1", "clkp2", "can_clk";
-		power-domains = <&sysc R8A7790_PD_ALWAYS_ON>;
-		status = "disabled";
-	};
-
-	jpu: jpeg-codec@fe980000 {
-		compatible = "renesas,jpu-r8a7790", "renesas,rcar-gen2-jpu";
-		reg = <0 0xfe980000 0 0x10300>;
-		interrupts = <GIC_SPI 272 IRQ_TYPE_LEVEL_HIGH>;
-		clocks = <&mstp1_clks R8A7790_CLK_JPU>;
-		power-domains = <&sysc R8A7790_PD_ALWAYS_ON>;
-	};
-=======
 		audma0: dma-controller@ec700000 {
 			compatible = "renesas,dmac-r8a7790",
 				     "renesas,rcar-dmac";
@@ -2254,7 +1401,6 @@
 				phys = <&usb0 0>;
 				phy-names = "usb";
 			};
->>>>>>> 24b8d41d
 
 			usb@2,0 {
 				reg = <0x1000 0 0 0 0>;
@@ -2263,64 +1409,6 @@
 			};
 		};
 
-<<<<<<< HEAD
-		/* External root clock */
-		extal_clk: extal {
-			compatible = "fixed-clock";
-			#clock-cells = <0>;
-			/* This value must be overriden by the board. */
-			clock-frequency = <0>;
-		};
-
-		/* External PCIe clock - can be overridden by the board */
-		pcie_bus_clk: pcie_bus {
-			compatible = "fixed-clock";
-			#clock-cells = <0>;
-			clock-frequency = <0>;
-		};
-
-		/*
-		 * The external audio clocks are configured as 0 Hz fixed frequency clocks by
-		 * default. Boards that provide audio clocks should override them.
-		 */
-		audio_clk_a: audio_clk_a {
-			compatible = "fixed-clock";
-			#clock-cells = <0>;
-			clock-frequency = <0>;
-		};
-		audio_clk_b: audio_clk_b {
-			compatible = "fixed-clock";
-			#clock-cells = <0>;
-			clock-frequency = <0>;
-		};
-		audio_clk_c: audio_clk_c {
-			compatible = "fixed-clock";
-			#clock-cells = <0>;
-			clock-frequency = <0>;
-		};
-
-		/* External SCIF clock */
-		scif_clk: scif {
-			compatible = "fixed-clock";
-			#clock-cells = <0>;
-			/* This value must be overridden by the board. */
-			clock-frequency = <0>;
-		};
-
-		/* External USB clock - can be overridden by the board */
-		usb_extal_clk: usb_extal {
-			compatible = "fixed-clock";
-			#clock-cells = <0>;
-			clock-frequency = <48000000>;
-		};
-
-		/* External CAN clock */
-		can_clk: can_clk {
-			compatible = "fixed-clock";
-			#clock-cells = <0>;
-			/* This value must be overridden by the board. */
-			clock-frequency = <0>;
-=======
 		pci1: pci@ee0b0000 {
 			compatible = "renesas,pci-r8a7790",
 				     "renesas,pci-rcar-gen2";
@@ -2392,7 +1480,6 @@
 			power-domains = <&sysc R8A7790_PD_ALWAYS_ON>;
 			resets = <&cpg 314>;
 			status = "disabled";
->>>>>>> 24b8d41d
 		};
 
 		sdhi1: mmc@ee120000 {
@@ -2410,477 +1497,6 @@
 			status = "disabled";
 		};
 
-<<<<<<< HEAD
-		/* Variable factor clocks */
-		sd2_clk: sd2@e6150078 {
-			compatible = "renesas,r8a7790-div6-clock", "renesas,cpg-div6-clock";
-			reg = <0 0xe6150078 0 4>;
-			clocks = <&pll1_div2_clk>;
-			#clock-cells = <0>;
-		};
-		sd3_clk: sd3@e615026c {
-			compatible = "renesas,r8a7790-div6-clock", "renesas,cpg-div6-clock";
-			reg = <0 0xe615026c 0 4>;
-			clocks = <&pll1_div2_clk>;
-			#clock-cells = <0>;
-		};
-		mmc0_clk: mmc0@e6150240 {
-			compatible = "renesas,r8a7790-div6-clock", "renesas,cpg-div6-clock";
-			reg = <0 0xe6150240 0 4>;
-			clocks = <&pll1_div2_clk>;
-			#clock-cells = <0>;
-		};
-		mmc1_clk: mmc1@e6150244 {
-			compatible = "renesas,r8a7790-div6-clock", "renesas,cpg-div6-clock";
-			reg = <0 0xe6150244 0 4>;
-			clocks = <&pll1_div2_clk>;
-			#clock-cells = <0>;
-		};
-		ssp_clk: ssp@e6150248 {
-			compatible = "renesas,r8a7790-div6-clock", "renesas,cpg-div6-clock";
-			reg = <0 0xe6150248 0 4>;
-			clocks = <&pll1_div2_clk>;
-			#clock-cells = <0>;
-		};
-		ssprs_clk: ssprs@e615024c {
-			compatible = "renesas,r8a7790-div6-clock", "renesas,cpg-div6-clock";
-			reg = <0 0xe615024c 0 4>;
-			clocks = <&pll1_div2_clk>;
-			#clock-cells = <0>;
-		};
-
-		/* Fixed factor clocks */
-		pll1_div2_clk: pll1_div2 {
-			compatible = "fixed-factor-clock";
-			clocks = <&cpg_clocks R8A7790_CLK_PLL1>;
-			#clock-cells = <0>;
-			clock-div = <2>;
-			clock-mult = <1>;
-		};
-		z2_clk: z2 {
-			compatible = "fixed-factor-clock";
-			clocks = <&cpg_clocks R8A7790_CLK_PLL1>;
-			#clock-cells = <0>;
-			clock-div = <2>;
-			clock-mult = <1>;
-		};
-		zg_clk: zg {
-			compatible = "fixed-factor-clock";
-			clocks = <&cpg_clocks R8A7790_CLK_PLL1>;
-			#clock-cells = <0>;
-			clock-div = <3>;
-			clock-mult = <1>;
-		};
-		zx_clk: zx {
-			compatible = "fixed-factor-clock";
-			clocks = <&cpg_clocks R8A7790_CLK_PLL1>;
-			#clock-cells = <0>;
-			clock-div = <3>;
-			clock-mult = <1>;
-		};
-		zs_clk: zs {
-			compatible = "fixed-factor-clock";
-			clocks = <&cpg_clocks R8A7790_CLK_PLL1>;
-			#clock-cells = <0>;
-			clock-div = <6>;
-			clock-mult = <1>;
-		};
-		hp_clk: hp {
-			compatible = "fixed-factor-clock";
-			clocks = <&cpg_clocks R8A7790_CLK_PLL1>;
-			#clock-cells = <0>;
-			clock-div = <12>;
-			clock-mult = <1>;
-		};
-		i_clk: i {
-			compatible = "fixed-factor-clock";
-			clocks = <&cpg_clocks R8A7790_CLK_PLL1>;
-			#clock-cells = <0>;
-			clock-div = <2>;
-			clock-mult = <1>;
-		};
-		b_clk: b {
-			compatible = "fixed-factor-clock";
-			clocks = <&cpg_clocks R8A7790_CLK_PLL1>;
-			#clock-cells = <0>;
-			clock-div = <12>;
-			clock-mult = <1>;
-		};
-		p_clk: p {
-			compatible = "fixed-factor-clock";
-			clocks = <&cpg_clocks R8A7790_CLK_PLL1>;
-			#clock-cells = <0>;
-			clock-div = <24>;
-			clock-mult = <1>;
-		};
-		cl_clk: cl {
-			compatible = "fixed-factor-clock";
-			clocks = <&cpg_clocks R8A7790_CLK_PLL1>;
-			#clock-cells = <0>;
-			clock-div = <48>;
-			clock-mult = <1>;
-		};
-		m2_clk: m2 {
-			compatible = "fixed-factor-clock";
-			clocks = <&cpg_clocks R8A7790_CLK_PLL1>;
-			#clock-cells = <0>;
-			clock-div = <8>;
-			clock-mult = <1>;
-		};
-		imp_clk: imp {
-			compatible = "fixed-factor-clock";
-			clocks = <&cpg_clocks R8A7790_CLK_PLL1>;
-			#clock-cells = <0>;
-			clock-div = <4>;
-			clock-mult = <1>;
-		};
-		rclk_clk: rclk {
-			compatible = "fixed-factor-clock";
-			clocks = <&cpg_clocks R8A7790_CLK_PLL1>;
-			#clock-cells = <0>;
-			clock-div = <(48 * 1024)>;
-			clock-mult = <1>;
-		};
-		oscclk_clk: oscclk {
-			compatible = "fixed-factor-clock";
-			clocks = <&cpg_clocks R8A7790_CLK_PLL1>;
-			#clock-cells = <0>;
-			clock-div = <(12 * 1024)>;
-			clock-mult = <1>;
-		};
-		zb3_clk: zb3 {
-			compatible = "fixed-factor-clock";
-			clocks = <&cpg_clocks R8A7790_CLK_PLL3>;
-			#clock-cells = <0>;
-			clock-div = <4>;
-			clock-mult = <1>;
-		};
-		zb3d2_clk: zb3d2 {
-			compatible = "fixed-factor-clock";
-			clocks = <&cpg_clocks R8A7790_CLK_PLL3>;
-			#clock-cells = <0>;
-			clock-div = <8>;
-			clock-mult = <1>;
-		};
-		ddr_clk: ddr {
-			compatible = "fixed-factor-clock";
-			clocks = <&cpg_clocks R8A7790_CLK_PLL3>;
-			#clock-cells = <0>;
-			clock-div = <8>;
-			clock-mult = <1>;
-		};
-		mp_clk: mp {
-			compatible = "fixed-factor-clock";
-			clocks = <&pll1_div2_clk>;
-			#clock-cells = <0>;
-			clock-div = <15>;
-			clock-mult = <1>;
-		};
-		cp_clk: cp {
-			compatible = "fixed-factor-clock";
-			clocks = <&extal_clk>;
-			#clock-cells = <0>;
-			clock-div = <2>;
-			clock-mult = <1>;
-		};
-
-		/* Gate clocks */
-		mstp0_clks: mstp0_clks@e6150130 {
-			compatible = "renesas,r8a7790-mstp-clocks", "renesas,cpg-mstp-clocks";
-			reg = <0 0xe6150130 0 4>, <0 0xe6150030 0 4>;
-			clocks = <&mp_clk>;
-			#clock-cells = <1>;
-			clock-indices = <R8A7790_CLK_MSIOF0>;
-			clock-output-names = "msiof0";
-		};
-		mstp1_clks: mstp1_clks@e6150134 {
-			compatible = "renesas,r8a7790-mstp-clocks", "renesas,cpg-mstp-clocks";
-			reg = <0 0xe6150134 0 4>, <0 0xe6150038 0 4>;
-			clocks = <&zs_clk>, <&zs_clk>, <&zs_clk>, <&zs_clk>, <&m2_clk>,
-				 <&zs_clk>, <&p_clk>, <&zg_clk>, <&zs_clk>, <&zs_clk>,
-				 <&zs_clk>, <&zs_clk>, <&p_clk>, <&p_clk>, <&rclk_clk>,
-				 <&cp_clk>, <&zs_clk>, <&zs_clk>, <&zs_clk>, <&zs_clk>;
-			#clock-cells = <1>;
-			clock-indices = <
-				R8A7790_CLK_VCP1 R8A7790_CLK_VCP0 R8A7790_CLK_VPC1
-				R8A7790_CLK_VPC0 R8A7790_CLK_JPU R8A7790_CLK_SSP1
-				R8A7790_CLK_TMU1 R8A7790_CLK_3DG R8A7790_CLK_2DDMAC
-				R8A7790_CLK_FDP1_2 R8A7790_CLK_FDP1_1 R8A7790_CLK_FDP1_0
-				R8A7790_CLK_TMU3 R8A7790_CLK_TMU2 R8A7790_CLK_CMT0
-				R8A7790_CLK_TMU0 R8A7790_CLK_VSP1_DU1 R8A7790_CLK_VSP1_DU0
-				R8A7790_CLK_VSP1_R R8A7790_CLK_VSP1_S
-			>;
-			clock-output-names =
-				"vcp1", "vcp0", "vpc1", "vpc0", "jpu", "ssp1",
-				"tmu1", "3dg", "2ddmac", "fdp1-2", "fdp1-1",
-				"fdp1-0", "tmu3", "tmu2", "cmt0", "tmu0",
-				"vsp1-du1", "vsp1-du0", "vsp1-rt", "vsp1-sy";
-		};
-		mstp2_clks: mstp2_clks@e6150138 {
-			compatible = "renesas,r8a7790-mstp-clocks", "renesas,cpg-mstp-clocks";
-			reg = <0 0xe6150138 0 4>, <0 0xe6150040 0 4>;
-			clocks = <&mp_clk>, <&mp_clk>, <&mp_clk>, <&mp_clk>, <&mp_clk>,
-				 <&mp_clk>, <&mp_clk>, <&mp_clk>, <&mp_clk>, <&zs_clk>,
-				 <&zs_clk>;
-			#clock-cells = <1>;
-			clock-indices = <
-				R8A7790_CLK_SCIFA2 R8A7790_CLK_SCIFA1 R8A7790_CLK_SCIFA0
-				R8A7790_CLK_MSIOF2 R8A7790_CLK_SCIFB0 R8A7790_CLK_SCIFB1
-				R8A7790_CLK_MSIOF1 R8A7790_CLK_MSIOF3 R8A7790_CLK_SCIFB2
-				R8A7790_CLK_SYS_DMAC1 R8A7790_CLK_SYS_DMAC0
-			>;
-			clock-output-names =
-				"scifa2", "scifa1", "scifa0", "msiof2", "scifb0",
-				"scifb1", "msiof1", "msiof3", "scifb2",
-				"sys-dmac1", "sys-dmac0";
-		};
-		mstp3_clks: mstp3_clks@e615013c {
-			compatible = "renesas,r8a7790-mstp-clocks", "renesas,cpg-mstp-clocks";
-			reg = <0 0xe615013c 0 4>, <0 0xe6150048 0 4>;
-			clocks = <&hp_clk>, <&cp_clk>, <&mmc1_clk>, <&p_clk>, <&sd3_clk>,
-				 <&sd2_clk>, <&cpg_clocks R8A7790_CLK_SD1>, <&cpg_clocks R8A7790_CLK_SD0>, <&mmc0_clk>,
-				 <&hp_clk>, <&mp_clk>, <&hp_clk>, <&mp_clk>, <&rclk_clk>,
-				 <&hp_clk>, <&hp_clk>;
-			#clock-cells = <1>;
-			clock-indices = <
-				R8A7790_CLK_IIC2 R8A7790_CLK_TPU0 R8A7790_CLK_MMCIF1 R8A7790_CLK_SCIF2 R8A7790_CLK_SDHI3
-				R8A7790_CLK_SDHI2 R8A7790_CLK_SDHI1 R8A7790_CLK_SDHI0 R8A7790_CLK_MMCIF0
-				R8A7790_CLK_IIC0 R8A7790_CLK_PCIEC R8A7790_CLK_IIC1 R8A7790_CLK_SSUSB R8A7790_CLK_CMT1
-				R8A7790_CLK_USBDMAC0 R8A7790_CLK_USBDMAC1
-			>;
-			clock-output-names =
-				"iic2", "tpu0", "mmcif1", "scif2", "sdhi3",
-				"sdhi2", "sdhi1", "sdhi0", "mmcif0",
-				"iic0", "pciec", "iic1", "ssusb", "cmt1",
-				"usbdmac0", "usbdmac1";
-		};
-		mstp4_clks: mstp4_clks@e6150140 {
-			compatible = "renesas,r8a7790-mstp-clocks", "renesas,cpg-mstp-clocks";
-			reg = <0 0xe6150140 0 4>, <0 0xe615004c 0 4>;
-			clocks = <&cp_clk>;
-			#clock-cells = <1>;
-			clock-indices = <R8A7790_CLK_IRQC>;
-			clock-output-names = "irqc";
-		};
-		mstp5_clks: mstp5_clks@e6150144 {
-			compatible = "renesas,r8a7790-mstp-clocks", "renesas,cpg-mstp-clocks";
-			reg = <0 0xe6150144 0 4>, <0 0xe615003c 0 4>;
-			clocks = <&hp_clk>, <&hp_clk>, <&cpg_clocks R8A7790_CLK_ADSP>,
-				 <&extal_clk>, <&p_clk>;
-			#clock-cells = <1>;
-			clock-indices = <
-				R8A7790_CLK_AUDIO_DMAC0 R8A7790_CLK_AUDIO_DMAC1
-				R8A7790_CLK_ADSP_MOD R8A7790_CLK_THERMAL
-				R8A7790_CLK_PWM
-			>;
-			clock-output-names = "audmac0", "audmac1", "adsp_mod",
-					     "thermal", "pwm";
-		};
-		mstp7_clks: mstp7_clks@e615014c {
-			compatible = "renesas,r8a7790-mstp-clocks", "renesas,cpg-mstp-clocks";
-			reg = <0 0xe615014c 0 4>, <0 0xe61501c4 0 4>;
-			clocks = <&mp_clk>, <&hp_clk>, <&zs_clk>, <&zs_clk>, <&p_clk>,
-				 <&p_clk>, <&zx_clk>, <&zx_clk>, <&zx_clk>, <&zx_clk>,
-				 <&zx_clk>;
-			#clock-cells = <1>;
-			clock-indices = <
-				R8A7790_CLK_EHCI R8A7790_CLK_HSUSB R8A7790_CLK_HSCIF1
-				R8A7790_CLK_HSCIF0 R8A7790_CLK_SCIF1 R8A7790_CLK_SCIF0
-				R8A7790_CLK_DU2 R8A7790_CLK_DU1 R8A7790_CLK_DU0
-				R8A7790_CLK_LVDS1 R8A7790_CLK_LVDS0
-			>;
-			clock-output-names =
-				"ehci", "hsusb", "hscif1", "hscif0", "scif1",
-				"scif0", "du2", "du1", "du0", "lvds1", "lvds0";
-		};
-		mstp8_clks: mstp8_clks@e6150990 {
-			compatible = "renesas,r8a7790-mstp-clocks", "renesas,cpg-mstp-clocks";
-			reg = <0 0xe6150990 0 4>, <0 0xe61509a0 0 4>;
-			clocks = <&hp_clk>, <&zg_clk>, <&zg_clk>, <&zg_clk>,
-			         <&zg_clk>, <&hp_clk>, <&p_clk>, <&zs_clk>,
-				 <&zs_clk>;
-			#clock-cells = <1>;
-			clock-indices = <
-				R8A7790_CLK_MLB R8A7790_CLK_VIN3 R8A7790_CLK_VIN2
-				R8A7790_CLK_VIN1 R8A7790_CLK_VIN0
-				R8A7790_CLK_ETHERAVB R8A7790_CLK_ETHER
-				R8A7790_CLK_SATA1 R8A7790_CLK_SATA0
-			>;
-			clock-output-names =
-				"mlb", "vin3", "vin2", "vin1", "vin0",
-				"etheravb", "ether", "sata1", "sata0";
-		};
-		mstp9_clks: mstp9_clks@e6150994 {
-			compatible = "renesas,r8a7790-mstp-clocks", "renesas,cpg-mstp-clocks";
-			reg = <0 0xe6150994 0 4>, <0 0xe61509a4 0 4>;
-			clocks = <&cp_clk>, <&cp_clk>, <&cp_clk>,
-				 <&cp_clk>, <&cp_clk>, <&cp_clk>,
-				 <&p_clk>, <&p_clk>, <&cpg_clocks R8A7790_CLK_QSPI>, <&cp_clk>,
-				 <&hp_clk>, <&hp_clk>, <&hp_clk>, <&hp_clk>;
-			#clock-cells = <1>;
-			clock-indices = <
-				R8A7790_CLK_GPIO5 R8A7790_CLK_GPIO4 R8A7790_CLK_GPIO3
-				R8A7790_CLK_GPIO2 R8A7790_CLK_GPIO1 R8A7790_CLK_GPIO0
-				R8A7790_CLK_RCAN1 R8A7790_CLK_RCAN0 R8A7790_CLK_QSPI_MOD R8A7790_CLK_IICDVFS
-				R8A7790_CLK_I2C3 R8A7790_CLK_I2C2 R8A7790_CLK_I2C1 R8A7790_CLK_I2C0
-			>;
-			clock-output-names =
-				"gpio5", "gpio4", "gpio3", "gpio2", "gpio1", "gpio0",
-				"rcan1", "rcan0", "qspi_mod", "iic3",
-				"i2c3", "i2c2", "i2c1", "i2c0";
-		};
-		mstp10_clks: mstp10_clks@e6150998 {
-			compatible = "renesas,r8a7790-mstp-clocks", "renesas,cpg-mstp-clocks";
-			reg = <0 0xe6150998 0 4>, <0 0xe61509a8 0 4>;
-			clocks = <&p_clk>,
-				<&p_clk>, <&p_clk>, <&p_clk>, <&p_clk>, <&p_clk>,
-				<&p_clk>, <&p_clk>, <&p_clk>, <&p_clk>, <&p_clk>,
-				<&p_clk>,
-				<&mstp10_clks R8A7790_CLK_SCU_ALL>, <&mstp10_clks R8A7790_CLK_SCU_ALL>,
-				<&mstp10_clks R8A7790_CLK_SCU_ALL>, <&mstp10_clks R8A7790_CLK_SCU_ALL>,
-				<&mstp10_clks R8A7790_CLK_SCU_ALL>, <&mstp10_clks R8A7790_CLK_SCU_ALL>,
-				<&mstp10_clks R8A7790_CLK_SCU_ALL>, <&mstp10_clks R8A7790_CLK_SCU_ALL>,
-				<&mstp10_clks R8A7790_CLK_SCU_ALL>, <&mstp10_clks R8A7790_CLK_SCU_ALL>,
-				<&mstp10_clks R8A7790_CLK_SCU_ALL>, <&mstp10_clks R8A7790_CLK_SCU_ALL>,
-				<&mstp10_clks R8A7790_CLK_SCU_ALL>, <&mstp10_clks R8A7790_CLK_SCU_ALL>;
-
-			#clock-cells = <1>;
-			clock-indices = <
-				R8A7790_CLK_SSI_ALL
-				R8A7790_CLK_SSI9 R8A7790_CLK_SSI8 R8A7790_CLK_SSI7 R8A7790_CLK_SSI6 R8A7790_CLK_SSI5
-				R8A7790_CLK_SSI4 R8A7790_CLK_SSI3 R8A7790_CLK_SSI2 R8A7790_CLK_SSI1 R8A7790_CLK_SSI0
-				R8A7790_CLK_SCU_ALL
-				R8A7790_CLK_SCU_DVC1 R8A7790_CLK_SCU_DVC0
-				R8A7790_CLK_SCU_CTU1_MIX1 R8A7790_CLK_SCU_CTU0_MIX0
-				R8A7790_CLK_SCU_SRC9 R8A7790_CLK_SCU_SRC8 R8A7790_CLK_SCU_SRC7 R8A7790_CLK_SCU_SRC6 R8A7790_CLK_SCU_SRC5
-				R8A7790_CLK_SCU_SRC4 R8A7790_CLK_SCU_SRC3 R8A7790_CLK_SCU_SRC2 R8A7790_CLK_SCU_SRC1 R8A7790_CLK_SCU_SRC0
-			>;
-			clock-output-names =
-				"ssi-all",
-				"ssi9", "ssi8", "ssi7", "ssi6", "ssi5",
-				"ssi4", "ssi3", "ssi2", "ssi1", "ssi0",
-				"scu-all",
-				"scu-dvc1", "scu-dvc0",
-				"scu-ctu1-mix1", "scu-ctu0-mix0",
-				"scu-src9", "scu-src8", "scu-src7", "scu-src6", "scu-src5",
-				"scu-src4", "scu-src3", "scu-src2", "scu-src1", "scu-src0";
-		};
-	};
-
-	sysc: system-controller@e6180000 {
-		compatible = "renesas,r8a7790-sysc";
-		reg = <0 0xe6180000 0 0x0200>;
-		#power-domain-cells = <1>;
-	};
-
-	qspi: spi@e6b10000 {
-		compatible = "renesas,qspi-r8a7790", "renesas,qspi";
-		reg = <0 0xe6b10000 0 0x2c>;
-		interrupts = <GIC_SPI 184 IRQ_TYPE_LEVEL_HIGH>;
-		clocks = <&mstp9_clks R8A7790_CLK_QSPI_MOD>;
-		dmas = <&dmac0 0x17>, <&dmac0 0x18>,
-		       <&dmac1 0x17>, <&dmac1 0x18>;
-		dma-names = "tx", "rx", "tx", "rx";
-		power-domains = <&sysc R8A7790_PD_ALWAYS_ON>;
-		num-cs = <1>;
-		#address-cells = <1>;
-		#size-cells = <0>;
-		status = "disabled";
-	};
-
-	msiof0: spi@e6e20000 {
-		compatible = "renesas,msiof-r8a7790";
-		reg = <0 0xe6e20000 0 0x0064>;
-		interrupts = <GIC_SPI 156 IRQ_TYPE_LEVEL_HIGH>;
-		clocks = <&mstp0_clks R8A7790_CLK_MSIOF0>;
-		dmas = <&dmac0 0x51>, <&dmac0 0x52>,
-		       <&dmac1 0x51>, <&dmac1 0x52>;
-		dma-names = "tx", "rx", "tx", "rx";
-		power-domains = <&sysc R8A7790_PD_ALWAYS_ON>;
-		#address-cells = <1>;
-		#size-cells = <0>;
-		status = "disabled";
-	};
-
-	msiof1: spi@e6e10000 {
-		compatible = "renesas,msiof-r8a7790";
-		reg = <0 0xe6e10000 0 0x0064>;
-		interrupts = <GIC_SPI 157 IRQ_TYPE_LEVEL_HIGH>;
-		clocks = <&mstp2_clks R8A7790_CLK_MSIOF1>;
-		dmas = <&dmac0 0x55>, <&dmac0 0x56>,
-		       <&dmac1 0x55>, <&dmac1 0x56>;
-		dma-names = "tx", "rx", "tx", "rx";
-		power-domains = <&sysc R8A7790_PD_ALWAYS_ON>;
-		#address-cells = <1>;
-		#size-cells = <0>;
-		status = "disabled";
-	};
-
-	msiof2: spi@e6e00000 {
-		compatible = "renesas,msiof-r8a7790";
-		reg = <0 0xe6e00000 0 0x0064>;
-		interrupts = <GIC_SPI 158 IRQ_TYPE_LEVEL_HIGH>;
-		clocks = <&mstp2_clks R8A7790_CLK_MSIOF2>;
-		dmas = <&dmac0 0x41>, <&dmac0 0x42>,
-		       <&dmac1 0x41>, <&dmac1 0x42>;
-		dma-names = "tx", "rx", "tx", "rx";
-		power-domains = <&sysc R8A7790_PD_ALWAYS_ON>;
-		#address-cells = <1>;
-		#size-cells = <0>;
-		status = "disabled";
-	};
-
-	msiof3: spi@e6c90000 {
-		compatible = "renesas,msiof-r8a7790";
-		reg = <0 0xe6c90000 0 0x0064>;
-		interrupts = <GIC_SPI 159 IRQ_TYPE_LEVEL_HIGH>;
-		clocks = <&mstp2_clks R8A7790_CLK_MSIOF3>;
-		dmas = <&dmac0 0x45>, <&dmac0 0x46>,
-		       <&dmac1 0x45>, <&dmac1 0x46>;
-		dma-names = "tx", "rx", "tx", "rx";
-		power-domains = <&sysc R8A7790_PD_ALWAYS_ON>;
-		#address-cells = <1>;
-		#size-cells = <0>;
-		status = "disabled";
-	};
-
-	xhci: usb@ee000000 {
-		compatible = "renesas,xhci-r8a7790", "renesas,rcar-gen2-xhci";
-		reg = <0 0xee000000 0 0xc00>;
-		interrupts = <GIC_SPI 101 IRQ_TYPE_LEVEL_HIGH>;
-		clocks = <&mstp3_clks R8A7790_CLK_SSUSB>;
-		power-domains = <&sysc R8A7790_PD_ALWAYS_ON>;
-		phys = <&usb2 1>;
-		phy-names = "usb";
-		status = "disabled";
-	};
-
-	pci0: pci@ee090000 {
-		compatible = "renesas,pci-r8a7790", "renesas,pci-rcar-gen2";
-		device_type = "pci";
-		reg = <0 0xee090000 0 0xc00>,
-		      <0 0xee080000 0 0x1100>;
-		interrupts = <GIC_SPI 108 IRQ_TYPE_LEVEL_HIGH>;
-		clocks = <&mstp7_clks R8A7790_CLK_EHCI>;
-		power-domains = <&sysc R8A7790_PD_ALWAYS_ON>;
-		status = "disabled";
-
-		bus-range = <0 0>;
-		#address-cells = <3>;
-		#size-cells = <2>;
-		#interrupt-cells = <1>;
-		ranges = <0x02000000 0 0xee080000 0 0xee080000 0 0x00010000>;
-		interrupt-map-mask = <0xff00 0 0 0x7>;
-		interrupt-map = <0x0000 0 0 1 &gic GIC_SPI 108 IRQ_TYPE_LEVEL_HIGH
-				 0x0800 0 0 1 &gic GIC_SPI 108 IRQ_TYPE_LEVEL_HIGH
-				 0x1000 0 0 2 &gic GIC_SPI 108 IRQ_TYPE_LEVEL_HIGH>;
-
-		usb@0,1 {
-			reg = <0x800 0 0 0 0>;
-			device_type = "pci";
-			phys = <&usb0 0>;
-			phy-names = "usb";
-=======
 		sdhi2: mmc@ee140000 {
 			compatible = "renesas,sdhi-r8a7790",
 				     "renesas,rcar-gen2-sdhi";
@@ -2977,7 +1593,6 @@
 			#address-cells = <1>;
 			#size-cells = <0>;
 			status = "disabled";
->>>>>>> 24b8d41d
 		};
 
 		gic: interrupt-controller@f1001000 {
@@ -3022,55 +1637,6 @@
 			status = "disabled";
 		};
 
-<<<<<<< HEAD
-	pci1: pci@ee0b0000 {
-		compatible = "renesas,pci-r8a7790", "renesas,pci-rcar-gen2";
-		device_type = "pci";
-		reg = <0 0xee0b0000 0 0xc00>,
-		      <0 0xee0a0000 0 0x1100>;
-		interrupts = <GIC_SPI 112 IRQ_TYPE_LEVEL_HIGH>;
-		clocks = <&mstp7_clks R8A7790_CLK_EHCI>;
-		power-domains = <&sysc R8A7790_PD_ALWAYS_ON>;
-		status = "disabled";
-
-		bus-range = <1 1>;
-		#address-cells = <3>;
-		#size-cells = <2>;
-		#interrupt-cells = <1>;
-		ranges = <0x02000000 0 0xee0a0000 0 0xee0a0000 0 0x00010000>;
-		interrupt-map-mask = <0xff00 0 0 0x7>;
-		interrupt-map = <0x0000 0 0 1 &gic GIC_SPI 112 IRQ_TYPE_LEVEL_HIGH
-				 0x0800 0 0 1 &gic GIC_SPI 112 IRQ_TYPE_LEVEL_HIGH
-				 0x1000 0 0 2 &gic GIC_SPI 112 IRQ_TYPE_LEVEL_HIGH>;
-	};
-
-	pci2: pci@ee0d0000 {
-		compatible = "renesas,pci-r8a7790", "renesas,pci-rcar-gen2";
-		device_type = "pci";
-		clocks = <&mstp7_clks R8A7790_CLK_EHCI>;
-		power-domains = <&sysc R8A7790_PD_ALWAYS_ON>;
-		reg = <0 0xee0d0000 0 0xc00>,
-		      <0 0xee0c0000 0 0x1100>;
-		interrupts = <GIC_SPI 113 IRQ_TYPE_LEVEL_HIGH>;
-		status = "disabled";
-
-		bus-range = <2 2>;
-		#address-cells = <3>;
-		#size-cells = <2>;
-		#interrupt-cells = <1>;
-		ranges = <0x02000000 0 0xee0c0000 0 0xee0c0000 0 0x00010000>;
-		interrupt-map-mask = <0xff00 0 0 0x7>;
-		interrupt-map = <0x0000 0 0 1 &gic GIC_SPI 113 IRQ_TYPE_LEVEL_HIGH
-				 0x0800 0 0 1 &gic GIC_SPI 113 IRQ_TYPE_LEVEL_HIGH
-				 0x1000 0 0 2 &gic GIC_SPI 113 IRQ_TYPE_LEVEL_HIGH>;
-
-		usb@0,1 {
-			reg = <0x800 0 0 0 0>;
-			device_type = "pci";
-			phys = <&usb2 0>;
-			phy-names = "usb";
-		};
-=======
 		vsp@fe920000 {
 			compatible = "renesas,vsp1";
 			reg = <0 0xfe920000 0 0x8000>;
@@ -3160,7 +1726,6 @@
 			ports {
 				#address-cells = <1>;
 				#size-cells = <0>;
->>>>>>> 24b8d41d
 
 				port@0 {
 					reg = <0>;
@@ -3182,208 +1747,6 @@
 			};
 		};
 
-<<<<<<< HEAD
-	pciec: pcie@fe000000 {
-		compatible = "renesas,pcie-r8a7790", "renesas,pcie-rcar-gen2";
-		reg = <0 0xfe000000 0 0x80000>;
-		#address-cells = <3>;
-		#size-cells = <2>;
-		bus-range = <0x00 0xff>;
-		device_type = "pci";
-		ranges = <0x01000000 0 0x00000000 0 0xfe100000 0 0x00100000
-			  0x02000000 0 0xfe200000 0 0xfe200000 0 0x00200000
-			  0x02000000 0 0x30000000 0 0x30000000 0 0x08000000
-			  0x42000000 0 0x38000000 0 0x38000000 0 0x08000000>;
-		/* Map all possible DDR as inbound ranges */
-		dma-ranges = <0x42000000 0 0x40000000 0 0x40000000 0 0x80000000
-			      0x43000000 1 0x80000000 1 0x80000000 0 0x80000000>;
-		interrupts = <GIC_SPI 116 IRQ_TYPE_LEVEL_HIGH>,
-			     <GIC_SPI 117 IRQ_TYPE_LEVEL_HIGH>,
-			     <GIC_SPI 118 IRQ_TYPE_LEVEL_HIGH>;
-		#interrupt-cells = <1>;
-		interrupt-map-mask = <0 0 0 0>;
-		interrupt-map = <0 0 0 0 &gic GIC_SPI 116 IRQ_TYPE_LEVEL_HIGH>;
-		clocks = <&mstp3_clks R8A7790_CLK_PCIEC>, <&pcie_bus_clk>;
-		clock-names = "pcie", "pcie_bus";
-		power-domains = <&sysc R8A7790_PD_ALWAYS_ON>;
-		status = "disabled";
-	};
-
-	rcar_sound: sound@ec500000 {
-		/*
-		 * #sound-dai-cells is required
-		 *
-		 * Single DAI : #sound-dai-cells = <0>;         <&rcar_sound>;
-		 * Multi  DAI : #sound-dai-cells = <1>;         <&rcar_sound N>;
-		 */
-		compatible =  "renesas,rcar_sound-r8a7790", "renesas,rcar_sound-gen2";
-		reg =	<0 0xec500000 0 0x1000>, /* SCU */
-			<0 0xec5a0000 0 0x100>,  /* ADG */
-			<0 0xec540000 0 0x1000>, /* SSIU */
-			<0 0xec541000 0 0x280>,  /* SSI */
-			<0 0xec740000 0 0x200>;  /* Audio DMAC peri peri*/
-		reg-names = "scu", "adg", "ssiu", "ssi", "audmapp";
-
-		clocks = <&mstp10_clks R8A7790_CLK_SSI_ALL>,
-			<&mstp10_clks R8A7790_CLK_SSI9>, <&mstp10_clks R8A7790_CLK_SSI8>,
-			<&mstp10_clks R8A7790_CLK_SSI7>, <&mstp10_clks R8A7790_CLK_SSI6>,
-			<&mstp10_clks R8A7790_CLK_SSI5>, <&mstp10_clks R8A7790_CLK_SSI4>,
-			<&mstp10_clks R8A7790_CLK_SSI3>, <&mstp10_clks R8A7790_CLK_SSI2>,
-			<&mstp10_clks R8A7790_CLK_SSI1>, <&mstp10_clks R8A7790_CLK_SSI0>,
-			<&mstp10_clks R8A7790_CLK_SCU_SRC9>, <&mstp10_clks R8A7790_CLK_SCU_SRC8>,
-			<&mstp10_clks R8A7790_CLK_SCU_SRC7>, <&mstp10_clks R8A7790_CLK_SCU_SRC6>,
-			<&mstp10_clks R8A7790_CLK_SCU_SRC5>, <&mstp10_clks R8A7790_CLK_SCU_SRC4>,
-			<&mstp10_clks R8A7790_CLK_SCU_SRC3>, <&mstp10_clks R8A7790_CLK_SCU_SRC2>,
-			<&mstp10_clks R8A7790_CLK_SCU_SRC1>, <&mstp10_clks R8A7790_CLK_SCU_SRC0>,
-			<&mstp10_clks R8A7790_CLK_SCU_CTU0_MIX0>, <&mstp10_clks R8A7790_CLK_SCU_CTU1_MIX1>,
-			<&mstp10_clks R8A7790_CLK_SCU_CTU0_MIX0>, <&mstp10_clks R8A7790_CLK_SCU_CTU1_MIX1>,
-			<&mstp10_clks R8A7790_CLK_SCU_DVC0>, <&mstp10_clks R8A7790_CLK_SCU_DVC1>,
-			<&audio_clk_a>, <&audio_clk_b>, <&audio_clk_c>, <&m2_clk>;
-		clock-names = "ssi-all",
-				"ssi.9", "ssi.8", "ssi.7", "ssi.6", "ssi.5",
-				"ssi.4", "ssi.3", "ssi.2", "ssi.1", "ssi.0",
-				"src.9", "src.8", "src.7", "src.6", "src.5",
-				"src.4", "src.3", "src.2", "src.1", "src.0",
-				"ctu.0", "ctu.1",
-				"mix.0", "mix.1",
-				"dvc.0", "dvc.1",
-				"clk_a", "clk_b", "clk_c", "clk_i";
-		power-domains = <&sysc R8A7790_PD_ALWAYS_ON>;
-
-		status = "disabled";
-
-		rcar_sound,dvc {
-			dvc0: dvc-0 {
-				dmas = <&audma0 0xbc>;
-				dma-names = "tx";
-			};
-			dvc1: dvc-1 {
-				dmas = <&audma0 0xbe>;
-				dma-names = "tx";
-			};
-		};
-
-		rcar_sound,mix {
-			mix0: mix-0 { };
-			mix1: mix-1 { };
-		};
-
-		rcar_sound,ctu {
-			ctu00: ctu-0 { };
-			ctu01: ctu-1 { };
-			ctu02: ctu-2 { };
-			ctu03: ctu-3 { };
-			ctu10: ctu-4 { };
-			ctu11: ctu-5 { };
-			ctu12: ctu-6 { };
-			ctu13: ctu-7 { };
-		};
-
-		rcar_sound,src {
-			src0: src-0 {
-				interrupts = <GIC_SPI 352 IRQ_TYPE_LEVEL_HIGH>;
-				dmas = <&audma0 0x85>, <&audma1 0x9a>;
-				dma-names = "rx", "tx";
-			};
-			src1: src-1 {
-				interrupts = <GIC_SPI 353 IRQ_TYPE_LEVEL_HIGH>;
-				dmas = <&audma0 0x87>, <&audma1 0x9c>;
-				dma-names = "rx", "tx";
-			};
-			src2: src-2 {
-				interrupts = <GIC_SPI 354 IRQ_TYPE_LEVEL_HIGH>;
-				dmas = <&audma0 0x89>, <&audma1 0x9e>;
-				dma-names = "rx", "tx";
-			};
-			src3: src-3 {
-				interrupts = <GIC_SPI 355 IRQ_TYPE_LEVEL_HIGH>;
-				dmas = <&audma0 0x8b>, <&audma1 0xa0>;
-				dma-names = "rx", "tx";
-			};
-			src4: src-4 {
-				interrupts = <GIC_SPI 356 IRQ_TYPE_LEVEL_HIGH>;
-				dmas = <&audma0 0x8d>, <&audma1 0xb0>;
-				dma-names = "rx", "tx";
-			};
-			src5: src-5 {
-				interrupts = <GIC_SPI 357 IRQ_TYPE_LEVEL_HIGH>;
-				dmas = <&audma0 0x8f>, <&audma1 0xb2>;
-				dma-names = "rx", "tx";
-			};
-			src6: src-6 {
-				interrupts = <GIC_SPI 358 IRQ_TYPE_LEVEL_HIGH>;
-				dmas = <&audma0 0x91>, <&audma1 0xb4>;
-				dma-names = "rx", "tx";
-			};
-			src7: src-7 {
-				interrupts = <GIC_SPI 359 IRQ_TYPE_LEVEL_HIGH>;
-				dmas = <&audma0 0x93>, <&audma1 0xb6>;
-				dma-names = "rx", "tx";
-			};
-			src8: src-8 {
-				interrupts = <GIC_SPI 360 IRQ_TYPE_LEVEL_HIGH>;
-				dmas = <&audma0 0x95>, <&audma1 0xb8>;
-				dma-names = "rx", "tx";
-			};
-			src9: src-9 {
-				interrupts = <GIC_SPI 361 IRQ_TYPE_LEVEL_HIGH>;
-				dmas = <&audma0 0x97>, <&audma1 0xba>;
-				dma-names = "rx", "tx";
-			};
-		};
-
-		rcar_sound,ssi {
-			ssi0: ssi-0 {
-				interrupts = <GIC_SPI 370 IRQ_TYPE_LEVEL_HIGH>;
-				dmas = <&audma0 0x01>, <&audma1 0x02>, <&audma0 0x15>, <&audma1 0x16>;
-				dma-names = "rx", "tx", "rxu", "txu";
-			};
-			ssi1: ssi-1 {
-				 interrupts = <GIC_SPI 371 IRQ_TYPE_LEVEL_HIGH>;
-				dmas = <&audma0 0x03>, <&audma1 0x04>, <&audma0 0x49>, <&audma1 0x4a>;
-				dma-names = "rx", "tx", "rxu", "txu";
-			};
-			ssi2: ssi-2 {
-				interrupts = <GIC_SPI 372 IRQ_TYPE_LEVEL_HIGH>;
-				dmas = <&audma0 0x05>, <&audma1 0x06>, <&audma0 0x63>, <&audma1 0x64>;
-				dma-names = "rx", "tx", "rxu", "txu";
-			};
-			ssi3: ssi-3 {
-				interrupts = <GIC_SPI 373 IRQ_TYPE_LEVEL_HIGH>;
-				dmas = <&audma0 0x07>, <&audma1 0x08>, <&audma0 0x6f>, <&audma1 0x70>;
-				dma-names = "rx", "tx", "rxu", "txu";
-			};
-			ssi4: ssi-4 {
-				interrupts = <GIC_SPI 374 IRQ_TYPE_LEVEL_HIGH>;
-				dmas = <&audma0 0x09>, <&audma1 0x0a>, <&audma0 0x71>, <&audma1 0x72>;
-				dma-names = "rx", "tx", "rxu", "txu";
-			};
-			ssi5: ssi-5 {
-				interrupts = <GIC_SPI 375 IRQ_TYPE_LEVEL_HIGH>;
-				dmas = <&audma0 0x0b>, <&audma1 0x0c>, <&audma0 0x73>, <&audma1 0x74>;
-				dma-names = "rx", "tx", "rxu", "txu";
-			};
-			ssi6: ssi-6 {
-				interrupts = <GIC_SPI 376 IRQ_TYPE_LEVEL_HIGH>;
-				dmas = <&audma0 0x0d>, <&audma1 0x0e>, <&audma0 0x75>, <&audma1 0x76>;
-				dma-names = "rx", "tx", "rxu", "txu";
-			};
-			ssi7: ssi-7 {
-				interrupts = <GIC_SPI 377 IRQ_TYPE_LEVEL_HIGH>;
-				dmas = <&audma0 0x0f>, <&audma1 0x10>, <&audma0 0x79>, <&audma1 0x7a>;
-				dma-names = "rx", "tx", "rxu", "txu";
-			};
-			ssi8: ssi-8 {
-				interrupts = <GIC_SPI 378 IRQ_TYPE_LEVEL_HIGH>;
-				dmas = <&audma0 0x11>, <&audma1 0x12>, <&audma0 0x7b>, <&audma1 0x7c>;
-				dma-names = "rx", "tx", "rxu", "txu";
-			};
-			ssi9: ssi-9 {
-				interrupts = <GIC_SPI 379 IRQ_TYPE_LEVEL_HIGH>;
-				dmas = <&audma0 0x13>, <&audma1 0x14>, <&audma0 0x7d>, <&audma1 0x7e>;
-				dma-names = "rx", "tx", "rxu", "txu";
-			};
-=======
 		lvds0: lvds@feb90000 {
 			compatible = "renesas,r8a7790-lvds";
 			reg = <0 0xfeb90000 0 0x1c>;
@@ -3439,7 +1802,6 @@
 		prr: chipid@ff000044 {
 			compatible = "renesas,prr";
 			reg = <0 0xff000044 0 4>;
->>>>>>> 24b8d41d
 		};
 
 		cmt0: timer@ffca0000 {
