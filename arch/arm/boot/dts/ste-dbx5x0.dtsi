// SPDX-License-Identifier: GPL-2.0-or-later
/*
 * Copyright 2012 Linaro Ltd
 */

#include <dt-bindings/interrupt-controller/irq.h>
#include <dt-bindings/interrupt-controller/arm-gic.h>
#include <dt-bindings/mfd/dbx500-prcmu.h>
#include <dt-bindings/arm/ux500_pm_domains.h>
#include <dt-bindings/gpio/gpio.h>
<<<<<<< HEAD
#include "skeleton.dtsi"
=======
#include <dt-bindings/thermal/thermal.h>
>>>>>>> 24b8d41d

/ {
	#address-cells = <1>;
	#size-cells = <1>;

	/* This stablilizes the device enumeration */
	aliases {
		i2c0 = &i2c0;
		i2c1 = &i2c1;
		i2c2 = &i2c2;
		i2c3 = &i2c3;
		i2c4 = &i2c4;
		spi0 = &spi0;
		spi1 = &spi1;
		spi2 = &spi2;
		spi3 = &spi3;
		serial0 = &serial0;
		serial1 = &serial1;
		serial2 = &serial2;
	};

	chosen {
	};

	cpus {
		#address-cells = <1>;
		#size-cells = <0>;
		enable-method = "ste,dbx500-smp";

		cpu-map {
			cluster0 {
				core0 {
					cpu = <&CPU0>;
				};
				core1 {
					cpu = <&CPU1>;
				};
			};
		};
		CPU0: cpu@300 {
			device_type = "cpu";
			compatible = "arm,cortex-a9";
			reg = <0x300>;
			clocks = <&prcmu_clk PRCMU_ARMSS>;
			clock-names = "cpu";
			clock-latency = <20000>;
			#cooling-cells = <2>;
		};
		CPU1: cpu@301 {
			device_type = "cpu";
			compatible = "arm,cortex-a9";
			reg = <0x301>;
		};
	};

	thermal-zones {
		/*
		 * Thermal zone for the SoC, using the thermal sensor in the
		 * PRCMU for temperature and the cpufreq driver for passive
		 * cooling.
		 */
		cpu_thermal: cpu-thermal {
			polling-delay-passive = <250>;
			/*
			 * This sensor fires interrupts to update the thermal
			 * zone, so no polling is needed.
			 */
			polling-delay = <0>;

			thermal-sensors = <&thermal>;

			trips {
				cpu_alert: cpu-alert {
					temperature = <70000>;
					hysteresis = <2000>;
					type = "passive";
				};
				cpu-crit {
					temperature = <85000>;
					hysteresis = <0>;
					type = "critical";
				};
			};

			cooling-maps {
				trip = <&cpu_alert>;
				cooling-device = <&CPU0 THERMAL_NO_LIMIT THERMAL_NO_LIMIT>;
				contribution = <100>;
			};
		};
	};

	soc {
		#address-cells = <1>;
		#size-cells = <1>;
		compatible = "stericsson,db8500", "simple-bus";
		interrupt-parent = <&intc>;
		ranges;

		ptm@801ae000 {
			compatible = "arm,coresight-etm3x", "arm,primecell";
			reg = <0x801ae000 0x1000>;

			clocks = <&prcmu_clk PRCMU_APETRACECLK>, <&prcmu_clk PRCMU_APEATCLK>;
			clock-names = "apb_pclk", "atclk";
			cpu = <&CPU0>;
			out-ports {
				port {
					ptm0_out_port: endpoint {
						remote-endpoint = <&funnel_in_port0>;
					};
				};
			};
		};

		ptm@801af000 {
			compatible = "arm,coresight-etm3x", "arm,primecell";
			reg = <0x801af000 0x1000>;

			clocks = <&prcmu_clk PRCMU_APETRACECLK>, <&prcmu_clk PRCMU_APEATCLK>;
			clock-names = "apb_pclk", "atclk";
			cpu = <&CPU1>;
			out-ports {
				port {
					ptm1_out_port: endpoint {
						remote-endpoint = <&funnel_in_port1>;
					};
				};
			};
		};

		funnel@801a6000 {
			compatible = "arm,coresight-dynamic-funnel", "arm,primecell";
			reg = <0x801a6000 0x1000>;

			clocks = <&prcmu_clk PRCMU_APETRACECLK>, <&prcmu_clk PRCMU_APEATCLK>;
			clock-names = "apb_pclk", "atclk";
			out-ports {
				port {
					funnel_out_port: endpoint {
						remote-endpoint =
							<&replicator_in_port0>;
					};
				};
			};

			in-ports {
				#address-cells = <1>;
				#size-cells = <0>;

				port@0 {
					reg = <0>;
					funnel_in_port0: endpoint {
						remote-endpoint = <&ptm0_out_port>;
					};
				};

				port@1 {
					reg = <1>;
					funnel_in_port1: endpoint {
						remote-endpoint = <&ptm1_out_port>;
					};
				};
			};
		};

		replicator {
			compatible = "arm,coresight-static-replicator";
			clocks = <&prcmu_clk PRCMU_APEATCLK>;
			clock-names = "atclk";

			out-ports {
				#address-cells = <1>;
				#size-cells = <0>;

				port@0 {
					reg = <0>;
					replicator_out_port0: endpoint {
						remote-endpoint = <&tpiu_in_port>;
					};
				};
				port@1 {
					reg = <1>;
					replicator_out_port1: endpoint {
						remote-endpoint = <&etb_in_port>;
					};
				};
			};

			in-ports {
				port {
					replicator_in_port0: endpoint {
						remote-endpoint = <&funnel_out_port>;
					};
				};
			};
		};

		tpiu@80190000 {
			compatible = "arm,coresight-tpiu", "arm,primecell";
			reg = <0x80190000 0x1000>;

			clocks = <&prcmu_clk PRCMU_APETRACECLK>, <&prcmu_clk PRCMU_APEATCLK>;
			clock-names = "apb_pclk", "atclk";
			in-ports {
				port {
					tpiu_in_port: endpoint {
						remote-endpoint = <&replicator_out_port0>;
					};
				};
			};
		};

		etb@801a4000 {
			compatible = "arm,coresight-etb10", "arm,primecell";
			reg = <0x801a4000 0x1000>;

			clocks = <&prcmu_clk PRCMU_APETRACECLK>, <&prcmu_clk PRCMU_APEATCLK>;
			clock-names = "apb_pclk", "atclk";
			in-ports {
				port {
					etb_in_port: endpoint {
						remote-endpoint = <&replicator_out_port1>;
					};
				};
			};
		};

		intc: interrupt-controller@a0411000 {
			compatible = "arm,cortex-a9-gic";
			#interrupt-cells = <3>;
			#address-cells = <1>;
			interrupt-controller;
			reg = <0xa0411000 0x1000>,
			      <0xa0410100 0x100>;
		};

		scu@a0410000 {
			compatible = "arm,cortex-a9-scu";
			reg = <0xa0410000 0x100>;
		};

		/*
		 * The backup RAM is used for retention during sleep
		 * and various things like spin tables
		 */
		backupram@80150000 {
			compatible = "ste,dbx500-backupram";
			reg = <0x80150000 0x2000>;
		};

		L2: cache-controller {
			compatible = "arm,pl310-cache";
			reg = <0xa0412000 0x1000>;
			interrupts = <GIC_SPI 13 IRQ_TYPE_LEVEL_HIGH>;
			cache-unified;
			cache-level = <2>;
		};

		pmu {
			compatible = "arm,cortex-a9-pmu";
			interrupts = <GIC_SPI 7 IRQ_TYPE_LEVEL_HIGH>;
		};

		pm_domains: pm_domains0 {
			compatible = "stericsson,ux500-pm-domains";
			#power-domain-cells = <1>;
		};

		clocks {
			compatible = "stericsson,u8500-clks";
			/*
			 * Registers for the CLKRST block on peripheral
			 * groups 1, 2, 3, 5, 6,
			 */
			reg = <0x8012f000 0x1000>, <0x8011f000 0x1000>,
			    <0x8000f000 0x1000>, <0xa03ff000 0x1000>,
			    <0xa03cf000 0x1000>;

			prcmu_clk: prcmu-clock {
				#clock-cells = <1>;
			};

			prcc_pclk: prcc-periph-clock {
				#clock-cells = <2>;
			};

			prcc_kclk: prcc-kernel-clock {
				#clock-cells = <2>;
			};

			rtc_clk: rtc32k-clock {
				#clock-cells = <0>;
			};

			smp_twd_clk: smp-twd-clock {
				#clock-cells = <0>;
			};
		};

		mtu@a03c6000 {
			/* Nomadik System Timer */
			compatible = "st,nomadik-mtu";
			reg = <0xa03c6000 0x1000>;
			interrupts = <GIC_SPI 4 IRQ_TYPE_LEVEL_HIGH>;

			clocks = <&prcmu_clk PRCMU_TIMCLK>, <&prcc_pclk 6 6>;
			clock-names = "timclk", "apb_pclk";
		};

		timer@a0410600 {
			compatible = "arm,cortex-a9-twd-timer";
			reg = <0xa0410600 0x20>;
			interrupts = <GIC_PPI 13 (GIC_CPU_MASK_RAW(3) | IRQ_TYPE_LEVEL_HIGH)>;

			clocks = <&smp_twd_clk>;
		};

		watchdog@a0410620 {
			compatible = "arm,cortex-a9-twd-wdt";
			reg = <0xa0410620 0x20>;
			interrupts = <GIC_PPI 14 (GIC_CPU_MASK_RAW(3) | IRQ_TYPE_LEVEL_HIGH)>;
			clocks = <&smp_twd_clk>;
		};

		rtc@80154000 {
			compatible = "arm,pl031", "arm,primecell";
			reg = <0x80154000 0x1000>;
			interrupts = <GIC_SPI 18 IRQ_TYPE_LEVEL_HIGH>;

			clocks = <&rtc_clk>;
			clock-names = "apb_pclk";
		};

		gpio0: gpio@8012e000 {
			compatible = "stericsson,db8500-gpio",
				"st,nomadik-gpio";
			reg =  <0x8012e000 0x80>;
			interrupts = <GIC_SPI 119 IRQ_TYPE_LEVEL_HIGH>;
			interrupt-controller;
			#interrupt-cells = <2>;
			st,supports-sleepmode;
			gpio-controller;
			#gpio-cells = <2>;
			gpio-bank = <0>;
			gpio-ranges = <&pinctrl 0 0 32>;
			clocks = <&prcc_pclk 1 9>;
		};

		gpio1: gpio@8012e080 {
			compatible = "stericsson,db8500-gpio",
				"st,nomadik-gpio";
			reg =  <0x8012e080 0x80>;
			interrupts = <GIC_SPI 120 IRQ_TYPE_LEVEL_HIGH>;
			interrupt-controller;
			#interrupt-cells = <2>;
			st,supports-sleepmode;
			gpio-controller;
			#gpio-cells = <2>;
			gpio-bank = <1>;
			gpio-ranges = <&pinctrl 0 32 5>;
			clocks = <&prcc_pclk 1 9>;
		};

		gpio2: gpio@8000e000 {
			compatible = "stericsson,db8500-gpio",
				"st,nomadik-gpio";
			reg =  <0x8000e000 0x80>;
			interrupts = <GIC_SPI 121 IRQ_TYPE_LEVEL_HIGH>;
			interrupt-controller;
			#interrupt-cells = <2>;
			st,supports-sleepmode;
			gpio-controller;
			#gpio-cells = <2>;
			gpio-bank = <2>;
			gpio-ranges = <&pinctrl 0 64 32>;
			clocks = <&prcc_pclk 3 8>;
		};

		gpio3: gpio@8000e080 {
			compatible = "stericsson,db8500-gpio",
				"st,nomadik-gpio";
			reg =  <0x8000e080 0x80>;
			interrupts = <GIC_SPI 122 IRQ_TYPE_LEVEL_HIGH>;
			interrupt-controller;
			#interrupt-cells = <2>;
			st,supports-sleepmode;
			gpio-controller;
			#gpio-cells = <2>;
			gpio-bank = <3>;
			gpio-ranges = <&pinctrl 0 96 2>;
			clocks = <&prcc_pclk 3 8>;
		};

		gpio4: gpio@8000e100 {
			compatible = "stericsson,db8500-gpio",
				"st,nomadik-gpio";
			reg =  <0x8000e100 0x80>;
			interrupts = <GIC_SPI 123 IRQ_TYPE_LEVEL_HIGH>;
			interrupt-controller;
			#interrupt-cells = <2>;
			st,supports-sleepmode;
			gpio-controller;
			#gpio-cells = <2>;
			gpio-bank = <4>;
			gpio-ranges = <&pinctrl 0 128 32>;
			clocks = <&prcc_pclk 3 8>;
		};

		gpio5: gpio@8000e180 {
			compatible = "stericsson,db8500-gpio",
				"st,nomadik-gpio";
			reg =  <0x8000e180 0x80>;
			interrupts = <GIC_SPI 124 IRQ_TYPE_LEVEL_HIGH>;
			interrupt-controller;
			#interrupt-cells = <2>;
			st,supports-sleepmode;
			gpio-controller;
			#gpio-cells = <2>;
			gpio-bank = <5>;
			gpio-ranges = <&pinctrl 0 160 12>;
			clocks = <&prcc_pclk 3 8>;
		};

		gpio6: gpio@8011e000 {
			compatible = "stericsson,db8500-gpio",
				"st,nomadik-gpio";
			reg =  <0x8011e000 0x80>;
			interrupts = <GIC_SPI 125 IRQ_TYPE_LEVEL_HIGH>;
			interrupt-controller;
			#interrupt-cells = <2>;
			st,supports-sleepmode;
			gpio-controller;
			#gpio-cells = <2>;
			gpio-bank = <6>;
			gpio-ranges = <&pinctrl 0 192 32>;
			clocks = <&prcc_pclk 2 11>;
		};

		gpio7: gpio@8011e080 {
			compatible = "stericsson,db8500-gpio",
				"st,nomadik-gpio";
			reg =  <0x8011e080 0x80>;
			interrupts = <GIC_SPI 126 IRQ_TYPE_LEVEL_HIGH>;
			interrupt-controller;
			#interrupt-cells = <2>;
			st,supports-sleepmode;
			gpio-controller;
			#gpio-cells = <2>;
			gpio-bank = <7>;
			gpio-ranges = <&pinctrl 0 224 7>;
			clocks = <&prcc_pclk 2 11>;
		};

		gpio8: gpio@a03fe000 {
			compatible = "stericsson,db8500-gpio",
				"st,nomadik-gpio";
			reg =  <0xa03fe000 0x80>;
			interrupts = <GIC_SPI 127 IRQ_TYPE_LEVEL_HIGH>;
			interrupt-controller;
			#interrupt-cells = <2>;
			st,supports-sleepmode;
			gpio-controller;
			#gpio-cells = <2>;
			gpio-bank = <8>;
			gpio-ranges = <&pinctrl 0 256 12>;
			clocks = <&prcc_pclk 5 1>;
		};

		pinctrl: pinctrl {
			compatible = "stericsson,db8500-pinctrl";
			nomadik-gpio-chips = <&gpio0>, <&gpio1>, <&gpio2>, <&gpio3>,
						<&gpio4>, <&gpio5>, <&gpio6>, <&gpio7>,
						<&gpio8>;
			prcm = <&prcmu>;
		};

		usb_per5@a03e0000 {
			compatible = "stericsson,db8500-musb";
			reg = <0xa03e0000 0x10000>;
			interrupts = <GIC_SPI 23 IRQ_TYPE_LEVEL_HIGH>;
			interrupt-names = "mc";

			dr_mode = "otg";

			dmas = <&dma 38 0 0x2>, /* Logical - DevToMem */
			       <&dma 38 0 0x0>, /* Logical - MemToDev */
			       <&dma 37 0 0x2>, /* Logical - DevToMem */
			       <&dma 37 0 0x0>, /* Logical - MemToDev */
			       <&dma 36 0 0x2>, /* Logical - DevToMem */
			       <&dma 36 0 0x0>, /* Logical - MemToDev */
			       <&dma 19 0 0x2>, /* Logical - DevToMem */
			       <&dma 19 0 0x0>, /* Logical - MemToDev */
			       <&dma 18 0 0x2>, /* Logical - DevToMem */
			       <&dma 18 0 0x0>, /* Logical - MemToDev */
			       <&dma 17 0 0x2>, /* Logical - DevToMem */
			       <&dma 17 0 0x0>, /* Logical - MemToDev */
			       <&dma 16 0 0x2>, /* Logical - DevToMem */
			       <&dma 16 0 0x0>, /* Logical - MemToDev */
			       <&dma 39 0 0x2>, /* Logical - DevToMem */
			       <&dma 39 0 0x0>; /* Logical - MemToDev */

			dma-names = "iep_1_9",  "oep_1_9",
				    "iep_2_10", "oep_2_10",
				    "iep_3_11", "oep_3_11",
				    "iep_4_12", "oep_4_12",
				    "iep_5_13", "oep_5_13",
				    "iep_6_14", "oep_6_14",
				    "iep_7_15", "oep_7_15",
				    "iep_8",    "oep_8";

			clocks = <&prcc_pclk 5 0>;
		};

		dma: dma-controller@801C0000 {
			compatible = "stericsson,db8500-dma40", "stericsson,dma40";
			reg = <0x801C0000 0x1000 0x40010000 0x800>;
			reg-names = "base", "lcpa";
			interrupts = <GIC_SPI 25 IRQ_TYPE_LEVEL_HIGH>;

			#dma-cells = <3>;
			memcpy-channels = <56 57 58 59 60>;

			clocks = <&prcmu_clk PRCMU_DMACLK>;
		};

		prcmu: prcmu@80157000 {
			compatible = "stericsson,db8500-prcmu", "syscon";
			reg = <0x80157000 0x2000>, <0x801b0000 0x8000>, <0x801b8000 0x1000>;
			reg-names = "prcmu", "prcmu-tcpm", "prcmu-tcdm";
			interrupts = <GIC_SPI 47 IRQ_TYPE_LEVEL_HIGH>;
			#address-cells = <1>;
			#size-cells = <1>;
			interrupt-controller;
			#interrupt-cells = <2>;
			ranges;

			prcmu-timer-4@80157450 {
				compatible = "stericsson,db8500-prcmu-timer-4";
				reg = <0x80157450 0xC>;
			};

			thermal: thermal@801573c0 {
				compatible = "stericsson,db8500-thermal";
				reg = <0x801573c0 0x40>;
				interrupt-parent = <&prcmu>;
				interrupts = <21 IRQ_TYPE_LEVEL_HIGH>,
					     <22 IRQ_TYPE_LEVEL_HIGH>;
				interrupt-names = "IRQ_HOTMON_LOW", "IRQ_HOTMON_HIGH";
				#thermal-sensor-cells = <0>;
			};

			db8500-prcmu-regulators {
				compatible = "stericsson,db8500-prcmu-regulator";

				// DB8500_REGULATOR_VAPE
				db8500_vape_reg: db8500_vape {
					regulator-always-on;
				};

				// DB8500_REGULATOR_VARM
				db8500_varm_reg: db8500_varm {
				};

				// DB8500_REGULATOR_VMODEM
				db8500_vmodem_reg: db8500_vmodem {
				};

				// DB8500_REGULATOR_VPLL
				db8500_vpll_reg: db8500_vpll {
				};

				// DB8500_REGULATOR_VSMPS1
				db8500_vsmps1_reg: db8500_vsmps1 {
				};

				// DB8500_REGULATOR_VSMPS2
				db8500_vsmps2_reg: db8500_vsmps2 {
				};

				// DB8500_REGULATOR_VSMPS3
				db8500_vsmps3_reg: db8500_vsmps3 {
				};

				// DB8500_REGULATOR_VRF1
				db8500_vrf1_reg: db8500_vrf1 {
				};

				// DB8500_REGULATOR_SWITCH_SVAMMDSP
				db8500_sva_mmdsp_reg: db8500_sva_mmdsp {
				};

				// DB8500_REGULATOR_SWITCH_SVAMMDSPRET
				db8500_sva_mmdsp_ret_reg: db8500_sva_mmdsp_ret {
				};

				// DB8500_REGULATOR_SWITCH_SVAPIPE
				db8500_sva_pipe_reg: db8500_sva_pipe {
				};

				// DB8500_REGULATOR_SWITCH_SIAMMDSP
				db8500_sia_mmdsp_reg: db8500_sia_mmdsp {
				};

				// DB8500_REGULATOR_SWITCH_SIAMMDSPRET
				db8500_sia_mmdsp_ret_reg: db8500_sia_mmdsp_ret {
				};

				// DB8500_REGULATOR_SWITCH_SIAPIPE
				db8500_sia_pipe_reg: db8500_sia_pipe {
				};

				// DB8500_REGULATOR_SWITCH_SGA
				db8500_sga_reg: db8500_sga {
					vin-supply = <&db8500_vape_reg>;
				};

				// DB8500_REGULATOR_SWITCH_B2R2_MCDE
				db8500_b2r2_mcde_reg: db8500_b2r2_mcde {
					vin-supply = <&db8500_vape_reg>;
				};

				// DB8500_REGULATOR_SWITCH_ESRAM12
				db8500_esram12_reg: db8500_esram12 {
				};

				// DB8500_REGULATOR_SWITCH_ESRAM12RET
				db8500_esram12_ret_reg: db8500_esram12_ret {
				};

				// DB8500_REGULATOR_SWITCH_ESRAM34
				db8500_esram34_reg: db8500_esram34 {
				};

				// DB8500_REGULATOR_SWITCH_ESRAM34RET
				db8500_esram34_ret_reg: db8500_esram34_ret {
				};
			};
<<<<<<< HEAD

			ab8500 {
				compatible = "stericsson,ab8500";
				interrupt-parent = <&intc>;
				interrupts = <GIC_SPI 40 IRQ_TYPE_LEVEL_HIGH>;
				interrupt-controller;
				#interrupt-cells = <2>;

				ab8500_gpio: ab8500-gpio {
					compatible = "stericsson,ab8500-gpio";
					gpio-controller;
					#gpio-cells = <2>;
				};

				ab8500-rtc {
					compatible = "stericsson,ab8500-rtc";
					interrupts = <17 IRQ_TYPE_LEVEL_HIGH
						      18 IRQ_TYPE_LEVEL_HIGH>;
					interrupt-names = "60S", "ALARM";
				};

				ab8500-gpadc {
					compatible = "stericsson,ab8500-gpadc";
					interrupts = <32 IRQ_TYPE_LEVEL_HIGH
						      39 IRQ_TYPE_LEVEL_HIGH>;
					interrupt-names = "HW_CONV_END", "SW_CONV_END";
					vddadc-supply = <&ab8500_ldo_tvout_reg>;
				};

				ab8500_battery: ab8500_battery {
					stericsson,battery-type = "LIPO";
					thermistor-on-batctrl;
				};

				ab8500_fg {
					compatible = "stericsson,ab8500-fg";
					battery	   = <&ab8500_battery>;
				};

				ab8500_btemp {
					compatible = "stericsson,ab8500-btemp";
					battery	   = <&ab8500_battery>;
				};

				ab8500_charger {
					compatible	= "stericsson,ab8500-charger";
					battery		= <&ab8500_battery>;
					vddadc-supply	= <&ab8500_ldo_tvout_reg>;
				};

				ab8500_chargalg {
					compatible	= "stericsson,ab8500-chargalg";
					battery		= <&ab8500_battery>;
				};

				ab8500_usb {
					compatible = "stericsson,ab8500-usb";
					interrupts = < 90 IRQ_TYPE_LEVEL_HIGH
						       96 IRQ_TYPE_LEVEL_HIGH
						       14 IRQ_TYPE_LEVEL_HIGH
						       15 IRQ_TYPE_LEVEL_HIGH
						       79 IRQ_TYPE_LEVEL_HIGH
						       74 IRQ_TYPE_LEVEL_HIGH
						       75 IRQ_TYPE_LEVEL_HIGH>;
					interrupt-names = "ID_WAKEUP_R",
							  "ID_WAKEUP_F",
							  "VBUS_DET_F",
							  "VBUS_DET_R",
							  "USB_LINK_STATUS",
							  "USB_ADP_PROBE_PLUG",
							  "USB_ADP_PROBE_UNPLUG";
					vddulpivio18-supply = <&ab8500_ldo_intcore_reg>;
					v-ape-supply = <&db8500_vape_reg>;
					musb_1v8-supply = <&db8500_vsmps2_reg>;
				};

				ab8500-ponkey {
					compatible = "stericsson,ab8500-poweron-key";
					interrupts = <6 IRQ_TYPE_LEVEL_HIGH
						      7 IRQ_TYPE_LEVEL_HIGH>;
					interrupt-names = "ONKEY_DBF", "ONKEY_DBR";
				};

				ab8500-sysctrl {
					compatible = "stericsson,ab8500-sysctrl";
				};

				ab8500-pwm {
					compatible = "stericsson,ab8500-pwm";
				};

				ab8500-debugfs {
					compatible = "stericsson,ab8500-debug";
				};

				codec: ab8500-codec {
					compatible = "stericsson,ab8500-codec";

					V-AUD-supply = <&ab8500_ldo_audio_reg>;
					V-AMIC1-supply = <&ab8500_ldo_anamic1_reg>;
					V-AMIC2-supply = <&ab8500_ldo_anamic2_reg>;
					V-DMIC-supply = <&ab8500_ldo_dmic_reg>;

					stericsson,earpeice-cmv = <950>; /* Units in mV. */
				};

				ext_regulators: ab8500-ext-regulators {
					compatible = "stericsson,ab8500-ext-regulator";

					ab8500_ext1_reg: ab8500_ext1 {
						regulator-min-microvolt = <1800000>;
						regulator-max-microvolt = <1800000>;
						regulator-boot-on;
						regulator-always-on;
					};

					ab8500_ext2_reg: ab8500_ext2 {
						regulator-min-microvolt = <1360000>;
						regulator-max-microvolt = <1360000>;
						regulator-boot-on;
						regulator-always-on;
					};

					ab8500_ext3_reg: ab8500_ext3 {
						regulator-min-microvolt = <3400000>;
						regulator-max-microvolt = <3400000>;
						regulator-boot-on;
					};
				};

				ab8500-regulators {
					compatible = "stericsson,ab8500-regulator";
					vin-supply = <&ab8500_ext3_reg>;

					// supplies to the display/camera
					ab8500_ldo_aux1_reg: ab8500_ldo_aux1 {
						regulator-min-microvolt = <2500000>;
						regulator-max-microvolt = <2900000>;
						regulator-boot-on;
						/* BUG: If turned off MMC will be affected. */
						regulator-always-on;
					};

					// supplies to the on-board eMMC
					ab8500_ldo_aux2_reg: ab8500_ldo_aux2 {
						regulator-min-microvolt = <1100000>;
						regulator-max-microvolt = <3300000>;
					};

					// supply for VAUX3; SDcard slots
					ab8500_ldo_aux3_reg: ab8500_ldo_aux3 {
						regulator-min-microvolt = <1100000>;
						regulator-max-microvolt = <3300000>;
					};

					// supply for v-intcore12; VINTCORE12 LDO
					ab8500_ldo_intcore_reg: ab8500_ldo_intcore {
					};

					// supply for tvout; gpadc; TVOUT LDO
					ab8500_ldo_tvout_reg: ab8500_ldo_tvout {
					};

					// supply for ab8500-usb; USB LDO
					ab8500_ldo_usb_reg: ab8500_ldo_usb {
					};

					// supply for ab8500-vaudio; VAUDIO LDO
					ab8500_ldo_audio_reg: ab8500_ldo_audio {
					};

					// supply for v-anamic1 VAMIC1 LDO
					ab8500_ldo_anamic1_reg: ab8500_ldo_anamic1 {
					};

					// supply for v-amic2; VAMIC2 LDO; reuse constants for AMIC1
					ab8500_ldo_anamic2_reg: ab8500_ldo_anamic2 {
					};

					// supply for v-dmic; VDMIC LDO
					ab8500_ldo_dmic_reg: ab8500_ldo_dmic {
					};

					// supply for U8500 CSI/DSI; VANA LDO
					ab8500_ldo_ana_reg: ab8500_ldo_ana {
					};
				};
			};
=======
>>>>>>> 24b8d41d
		};

		i2c0: i2c@80004000 {
			compatible = "stericsson,db8500-i2c", "st,nomadik-i2c", "arm,primecell";
			reg = <0x80004000 0x1000>;
			interrupts = <GIC_SPI 21 IRQ_TYPE_LEVEL_HIGH>;

			#address-cells = <1>;
			#size-cells = <0>;
			v-i2c-supply = <&db8500_vape_reg>;

			clock-frequency = <400000>;
			clocks = <&prcc_kclk 3 3>, <&prcc_pclk 3 3>;
			clock-names = "i2cclk", "apb_pclk";
			power-domains = <&pm_domains DOMAIN_VAPE>;

			status = "disabled";
		};

		i2c1: i2c@80122000 {
			compatible = "stericsson,db8500-i2c", "st,nomadik-i2c", "arm,primecell";
			reg = <0x80122000 0x1000>;
			interrupts = <GIC_SPI 22 IRQ_TYPE_LEVEL_HIGH>;

			#address-cells = <1>;
			#size-cells = <0>;
			v-i2c-supply = <&db8500_vape_reg>;

			clock-frequency = <400000>;

			clocks = <&prcc_kclk 1 2>, <&prcc_pclk 1 2>;
			clock-names = "i2cclk", "apb_pclk";
			power-domains = <&pm_domains DOMAIN_VAPE>;

			status = "disabled";
		};

		i2c2: i2c@80128000 {
			compatible = "stericsson,db8500-i2c", "st,nomadik-i2c", "arm,primecell";
			reg = <0x80128000 0x1000>;
			interrupts = <GIC_SPI 55 IRQ_TYPE_LEVEL_HIGH>;

			#address-cells = <1>;
			#size-cells = <0>;
			v-i2c-supply = <&db8500_vape_reg>;

			clock-frequency = <400000>;

			clocks = <&prcc_kclk 1 6>, <&prcc_pclk 1 6>;
			clock-names = "i2cclk", "apb_pclk";
			power-domains = <&pm_domains DOMAIN_VAPE>;

			status = "disabled";
		};

		i2c3: i2c@80110000 {
			compatible = "stericsson,db8500-i2c", "st,nomadik-i2c", "arm,primecell";
			reg = <0x80110000 0x1000>;
			interrupts = <GIC_SPI 12 IRQ_TYPE_LEVEL_HIGH>;

			#address-cells = <1>;
			#size-cells = <0>;
			v-i2c-supply = <&db8500_vape_reg>;

			clock-frequency = <400000>;

			clocks = <&prcc_kclk 2 0>, <&prcc_pclk 2 0>;
			clock-names = "i2cclk", "apb_pclk";
			power-domains = <&pm_domains DOMAIN_VAPE>;

			status = "disabled";
		};

		i2c4: i2c@8012a000 {
			compatible = "stericsson,db8500-i2c", "st,nomadik-i2c", "arm,primecell";
			reg = <0x8012a000 0x1000>;
			interrupts = <GIC_SPI 51 IRQ_TYPE_LEVEL_HIGH>;

			#address-cells = <1>;
			#size-cells = <0>;
			v-i2c-supply = <&db8500_vape_reg>;

			clock-frequency = <400000>;

			clocks = <&prcc_kclk 1 9>, <&prcc_pclk 1 10>;
			clock-names = "i2cclk", "apb_pclk";
			power-domains = <&pm_domains DOMAIN_VAPE>;

			status = "disabled";
		};

		ssp0: spi@80002000 {
			compatible = "arm,pl022", "arm,primecell";
			reg = <0x80002000 0x1000>;
			interrupts = <GIC_SPI 14 IRQ_TYPE_LEVEL_HIGH>;
			#address-cells = <1>;
			#size-cells = <0>;
			clocks = <&prcc_kclk 3 1>, <&prcc_pclk 3 1>;
			clock-names = "SSPCLK", "apb_pclk";
			dmas = <&dma 8 0 0x2>, /* Logical - DevToMem */
			       <&dma 8 0 0x0>; /* Logical - MemToDev */
			dma-names = "rx", "tx";
			power-domains = <&pm_domains DOMAIN_VAPE>;

			status = "disabled";
		};

		ssp1: spi@80003000 {
			compatible = "arm,pl022", "arm,primecell";
			reg = <0x80003000 0x1000>;
			interrupts = <GIC_SPI 52 IRQ_TYPE_LEVEL_HIGH>;
			#address-cells = <1>;
			#size-cells = <0>;
			clocks = <&prcc_kclk 3 2>, <&prcc_pclk 3 2>;
			clock-names = "SSPCLK", "apb_pclk";
			dmas = <&dma 9 0 0x2>, /* Logical - DevToMem */
			       <&dma 9 0 0x0>; /* Logical - MemToDev */
			dma-names = "rx", "tx";
			power-domains = <&pm_domains DOMAIN_VAPE>;

			status = "disabled";
		};

		spi0: spi@8011a000 {
			compatible = "arm,pl022", "arm,primecell";
			reg = <0x8011a000 0x1000>;
			interrupts = <GIC_SPI 8 IRQ_TYPE_LEVEL_HIGH>;
			#address-cells = <1>;
			#size-cells = <0>;
			/* Same clock wired to kernel and pclk */
			clocks = <&prcc_pclk 2 8>, <&prcc_pclk 2 8>;
			clock-names = "SSPCLK", "apb_pclk";
			dmas = <&dma 0 0 0x2>, /* Logical - DevToMem */
			       <&dma 0 0 0x0>; /* Logical - MemToDev */
			dma-names = "rx", "tx";
			power-domains = <&pm_domains DOMAIN_VAPE>;

			status = "disabled";
		};

		spi1: spi@80112000 {
			compatible = "arm,pl022", "arm,primecell";
			reg = <0x80112000 0x1000>;
			interrupts = <GIC_SPI 96 IRQ_TYPE_LEVEL_HIGH>;
			#address-cells = <1>;
			#size-cells = <0>;
			/* Same clock wired to kernel and pclk */
			clocks = <&prcc_pclk 2 2>, <&prcc_pclk 2 2>;
			clock-names = "SSPCLK", "apb_pclk";
			dmas = <&dma 35 0 0x2>, /* Logical - DevToMem */
			       <&dma 35 0 0x0>; /* Logical - MemToDev */
			dma-names = "rx", "tx";
			power-domains = <&pm_domains DOMAIN_VAPE>;

			status = "disabled";
		};

		spi2: spi@80111000 {
			compatible = "arm,pl022", "arm,primecell";
			reg = <0x80111000 0x1000>;
			interrupts = <GIC_SPI 6 IRQ_TYPE_LEVEL_HIGH>;
			#address-cells = <1>;
			#size-cells = <0>;
			/* Same clock wired to kernel and pclk */
			clocks = <&prcc_pclk 2 1>, <&prcc_pclk 2 1>;
			clock-names = "SSPCLK", "apb_pclk";
			dmas = <&dma 33 0 0x2>, /* Logical - DevToMem */
			       <&dma 33 0 0x0>; /* Logical - MemToDev */
			dma-names = "rx", "tx";
			power-domains = <&pm_domains DOMAIN_VAPE>;

			status = "disabled";
		};

		spi3: spi@80129000 {
			compatible = "arm,pl022", "arm,primecell";
			reg = <0x80129000 0x1000>;
			interrupts = <GIC_SPI 49 IRQ_TYPE_LEVEL_HIGH>;
			#address-cells = <1>;
			#size-cells = <0>;
			/* Same clock wired to kernel and pclk */
			clocks = <&prcc_pclk 1 7>, <&prcc_pclk 1 7>;
			clock-names = "SSPCLK", "apb_pclk";
			dmas = <&dma 40 0 0x2>, /* Logical - DevToMem */
			       <&dma 40 0 0x0>; /* Logical - MemToDev */
			dma-names = "rx", "tx";
			power-domains = <&pm_domains DOMAIN_VAPE>;

			status = "disabled";
		};

		serial0: uart@80120000 {
			compatible = "arm,pl011", "arm,primecell";
			reg = <0x80120000 0x1000>;
			interrupts = <GIC_SPI 11 IRQ_TYPE_LEVEL_HIGH>;

			dmas = <&dma 13 0 0x2>, /* Logical - DevToMem */
			       <&dma 13 0 0x0>; /* Logical - MemToDev */
			dma-names = "rx", "tx";

			clocks = <&prcc_kclk 1 0>, <&prcc_pclk 1 0>;
			clock-names = "uart", "apb_pclk";

			status = "disabled";
		};

		serial1: uart@80121000 {
			compatible = "arm,pl011", "arm,primecell";
			reg = <0x80121000 0x1000>;
			interrupts = <GIC_SPI 19 IRQ_TYPE_LEVEL_HIGH>;

			dmas = <&dma 12 0 0x2>, /* Logical - DevToMem */
			       <&dma 12 0 0x0>; /* Logical - MemToDev */
			dma-names = "rx", "tx";

			clocks = <&prcc_kclk 1 1>, <&prcc_pclk 1 1>;
			clock-names = "uart", "apb_pclk";

			status = "disabled";
		};

		serial2: uart@80007000 {
			compatible = "arm,pl011", "arm,primecell";
			reg = <0x80007000 0x1000>;
			interrupts = <GIC_SPI 26 IRQ_TYPE_LEVEL_HIGH>;

			dmas = <&dma 11 0 0x2>, /* Logical - DevToMem */
			       <&dma 11 0 0x0>; /* Logical - MemToDev */
			dma-names = "rx", "tx";

			clocks = <&prcc_kclk 3 6>, <&prcc_pclk 3 6>;
			clock-names = "uart", "apb_pclk";

			status = "disabled";
		};

		sdi0_per1@80126000 {
			compatible = "arm,pl18x", "arm,primecell";
			reg = <0x80126000 0x1000>;
			interrupts = <GIC_SPI 60 IRQ_TYPE_LEVEL_HIGH>;

			dmas = <&dma 29 0 0x2>, /* Logical - DevToMem */
			       <&dma 29 0 0x0>; /* Logical - MemToDev */
			dma-names = "rx", "tx";

			clocks = <&prcc_kclk 1 5>, <&prcc_pclk 1 5>;
			clock-names = "sdi", "apb_pclk";
			power-domains = <&pm_domains DOMAIN_VAPE>;

			status = "disabled";
		};

		sdi1_per2@80118000 {
			compatible = "arm,pl18x", "arm,primecell";
			reg = <0x80118000 0x1000>;
			interrupts = <GIC_SPI 50 IRQ_TYPE_LEVEL_HIGH>;

			dmas = <&dma 32 0 0x2>, /* Logical - DevToMem */
			       <&dma 32 0 0x0>; /* Logical - MemToDev */
			dma-names = "rx", "tx";

			clocks = <&prcc_kclk 2 4>, <&prcc_pclk 2 6>;
			clock-names = "sdi", "apb_pclk";
			power-domains = <&pm_domains DOMAIN_VAPE>;

			status = "disabled";
		};

		sdi2_per3@80005000 {
			compatible = "arm,pl18x", "arm,primecell";
			reg = <0x80005000 0x1000>;
			interrupts = <GIC_SPI 41 IRQ_TYPE_LEVEL_HIGH>;

			dmas = <&dma 28 0 0x2>, /* Logical - DevToMem */
			       <&dma 28 0 0x0>; /* Logical - MemToDev */
			dma-names = "rx", "tx";

			clocks = <&prcc_kclk 3 4>, <&prcc_pclk 3 4>;
			clock-names = "sdi", "apb_pclk";
			power-domains = <&pm_domains DOMAIN_VAPE>;

			status = "disabled";
		};

		sdi3_per2@80119000 {
			compatible = "arm,pl18x", "arm,primecell";
			reg = <0x80119000 0x1000>;
			interrupts = <GIC_SPI 59 IRQ_TYPE_LEVEL_HIGH>;

			dmas = <&dma 41 0 0x2>, /* Logical - DevToMem */
			       <&dma 41 0 0x0>; /* Logical - MemToDev */
			dma-names = "rx", "tx";

			clocks = <&prcc_kclk 2 5>, <&prcc_pclk 2 7>;
			clock-names = "sdi", "apb_pclk";
			power-domains = <&pm_domains DOMAIN_VAPE>;

			status = "disabled";
		};

		sdi4_per2@80114000 {
			compatible = "arm,pl18x", "arm,primecell";
			reg = <0x80114000 0x1000>;
			interrupts = <GIC_SPI 99 IRQ_TYPE_LEVEL_HIGH>;

			dmas = <&dma 42 0 0x2>, /* Logical - DevToMem */
			       <&dma 42 0 0x0>; /* Logical - MemToDev */
			dma-names = "rx", "tx";

			clocks = <&prcc_kclk 2 2>, <&prcc_pclk 2 4>;
			clock-names = "sdi", "apb_pclk";
			power-domains = <&pm_domains DOMAIN_VAPE>;

			status = "disabled";
		};

		sdi5_per3@80008000 {
			compatible = "arm,pl18x", "arm,primecell";
			reg = <0x80008000 0x1000>;
			interrupts = <GIC_SPI 100 IRQ_TYPE_LEVEL_HIGH>;

			dmas = <&dma 43 0 0x2>, /* Logical - DevToMem */
			       <&dma 43 0 0x0>; /* Logical - MemToDev */
			dma-names = "rx", "tx";

			clocks = <&prcc_kclk 3 7>, <&prcc_pclk 3 7>;
			clock-names = "sdi", "apb_pclk";
			power-domains = <&pm_domains DOMAIN_VAPE>;

			status = "disabled";
		};

		sound {
			compatible = "stericsson,snd-soc-mop500";
			stericsson,cpu-dai = <&msp1 &msp3>;
		};

		msp0: msp@80123000 {
			compatible = "stericsson,ux500-msp-i2s";
			reg = <0x80123000 0x1000>;
			interrupts = <GIC_SPI 31 IRQ_TYPE_LEVEL_HIGH>;
			v-ape-supply = <&db8500_vape_reg>;

			dmas = <&dma 31 0 0x12>, /* Logical - DevToMem - HighPrio */
			       <&dma 31 0 0x10>; /* Logical - MemToDev - HighPrio */
			dma-names = "rx", "tx";

			clocks = <&prcc_kclk 1 3>, <&prcc_pclk 1 3>;
			clock-names = "msp", "apb_pclk";

			status = "disabled";
		};

		msp1: msp@80124000 {
			compatible = "stericsson,ux500-msp-i2s";
			reg = <0x80124000 0x1000>;
			interrupts = <GIC_SPI 62 IRQ_TYPE_LEVEL_HIGH>;
			v-ape-supply = <&db8500_vape_reg>;

			/* This DMA channel only exist on DB8500 v1 */
			dmas = <&dma 30 0 0x10>; /* Logical - MemToDev - HighPrio */
			dma-names = "tx";

			clocks = <&prcc_kclk 1 4>, <&prcc_pclk 1 4>;
			clock-names = "msp", "apb_pclk";

			status = "disabled";
		};

		// HDMI sound
		msp2: msp@80117000 {
			compatible = "stericsson,ux500-msp-i2s";
			reg = <0x80117000 0x1000>;
			interrupts = <GIC_SPI 98 IRQ_TYPE_LEVEL_HIGH>;
			v-ape-supply = <&db8500_vape_reg>;

			dmas = <&dma 14 0 0x12>, /* Logical  - DevToMem - HighPrio */
			       <&dma 14 1 0x19>; /* Physical Chan 1 - MemToDev
                                                    HighPrio - Fixed */
			dma-names = "rx", "tx";

			clocks = <&prcc_kclk 2 3>, <&prcc_pclk 2 5>;
			clock-names = "msp", "apb_pclk";

			status = "disabled";
		};

		msp3: msp@80125000 {
			compatible = "stericsson,ux500-msp-i2s";
			reg = <0x80125000 0x1000>;
			interrupts = <GIC_SPI 62 IRQ_TYPE_LEVEL_HIGH>;
			v-ape-supply = <&db8500_vape_reg>;

			/* This DMA channel only exist on DB8500 v2 */
			dmas = <&dma 30 0 0x12>; /* Logical - DevToMem - HighPrio */
			dma-names = "rx";

			clocks = <&prcc_kclk 1 10>, <&prcc_pclk 1 11>;
			clock-names = "msp", "apb_pclk";

			status = "disabled";
		};

		external-bus@50000000 {
			compatible = "simple-bus";
			reg = <0x50000000 0x4000000>;
			#address-cells = <1>;
			#size-cells = <1>;
			ranges = <0 0x50000000 0x4000000>;
			status = "disabled";
		};

		gpu@a0300000 {
			/*
			 * This block is referred to as "Smart Graphics Adapter SGA500"
			 * in documentation but is in practice a pretty straight-forward
			 * MALI-400 GPU block.
			 */
			compatible = "stericsson,db8500-mali", "arm,mali-400";
			reg = <0xa0300000 0x10000>;
			interrupts = <GIC_SPI 115 IRQ_TYPE_LEVEL_HIGH>,
				     <GIC_SPI 114 IRQ_TYPE_LEVEL_HIGH>,
				     <GIC_SPI 113 IRQ_TYPE_LEVEL_HIGH>,
				     <GIC_SPI 112 IRQ_TYPE_LEVEL_HIGH>,
				     <GIC_SPI 116 IRQ_TYPE_LEVEL_HIGH>;
			interrupt-names = "gp",
					  "gpmmu",
					  "pp0",
					  "ppmmu0",
					  "combined";
			clocks = <&prcmu_clk PRCMU_ACLK>, <&prcmu_clk PRCMU_SGACLK>;
			clock-names = "bus", "core";
			mali-supply = <&db8500_sga_reg>;
			power-domains = <&pm_domains DOMAIN_VAPE>;
		};

		mcde@a0350000 {
<<<<<<< HEAD
			compatible = "stericsson,mcde";
			reg = <0xa0350000 0x1000>, /* MCDE */
			      <0xa0351000 0x1000>, /* DSI link 1 */
			      <0xa0352000 0x1000>, /* DSI link 2 */
			      <0xa0353000 0x1000>; /* DSI link 3 */
			interrupts = <GIC_SPI 48 IRQ_TYPE_LEVEL_HIGH>;
=======
			compatible = "ste,mcde";
			reg = <0xa0350000 0x1000>;
			interrupts = <GIC_SPI 48 IRQ_TYPE_LEVEL_HIGH>;
			epod-supply = <&db8500_b2r2_mcde_reg>;
>>>>>>> 24b8d41d
			clocks = <&prcmu_clk PRCMU_MCDECLK>, /* Main MCDE clock */
				 <&prcmu_clk PRCMU_LCDCLK>, /* LCD clock */
				 <&prcmu_clk PRCMU_PLLDSI>; /* HDMI clock */
			clock-names = "mcde", "lcd", "hdmi";
			#address-cells = <1>;
			#size-cells = <1>;
			ranges;
			status = "disabled";

			dsi0: dsi-controller@a0351000 {
				compatible = "ste,mcde-dsi";
				reg = <0xa0351000 0x1000>;
				clocks = <&prcmu_clk PRCMU_DSI0CLK>, <&prcmu_clk PRCMU_DSI0ESCCLK>;
				clock-names = "hs", "lp";
				#address-cells = <1>;
				#size-cells = <0>;
			};
			dsi1: dsi-controller@a0352000 {
				compatible = "ste,mcde-dsi";
				reg = <0xa0352000 0x1000>;
				clocks = <&prcmu_clk PRCMU_DSI1CLK>, <&prcmu_clk PRCMU_DSI1ESCCLK>;
				clock-names = "hs", "lp";
				#address-cells = <1>;
				#size-cells = <0>;
			};
			dsi2: dsi-controller@a0353000 {
				compatible = "ste,mcde-dsi";
				reg = <0xa0353000 0x1000>;
				/* This DSI port only has the Low Power / Energy Save clock */
				clocks = <&prcmu_clk PRCMU_DSI2ESCCLK>;
				clock-names = "lp";
				#address-cells = <1>;
				#size-cells = <0>;
			};
		};

		cryp@a03cb000 {
			compatible = "stericsson,ux500-cryp";
			reg = <0xa03cb000 0x1000>;
			interrupts = <GIC_SPI 15 IRQ_TYPE_LEVEL_HIGH>;

			v-ape-supply = <&db8500_vape_reg>;
			clocks = <&prcc_pclk 6 1>;
		};

		hash@a03c2000 {
			compatible = "stericsson,ux500-hash";
			reg = <0xa03c2000 0x1000>;

			v-ape-supply = <&db8500_vape_reg>;
			clocks = <&prcc_pclk 6 2>;
		};
	};
};<|MERGE_RESOLUTION|>--- conflicted
+++ resolved
@@ -8,11 +8,7 @@
 #include <dt-bindings/mfd/dbx500-prcmu.h>
 #include <dt-bindings/arm/ux500_pm_domains.h>
 #include <dt-bindings/gpio/gpio.h>
-<<<<<<< HEAD
-#include "skeleton.dtsi"
-=======
 #include <dt-bindings/thermal/thermal.h>
->>>>>>> 24b8d41d
 
 / {
 	#address-cells = <1>;
@@ -651,197 +647,6 @@
 				db8500_esram34_ret_reg: db8500_esram34_ret {
 				};
 			};
-<<<<<<< HEAD
-
-			ab8500 {
-				compatible = "stericsson,ab8500";
-				interrupt-parent = <&intc>;
-				interrupts = <GIC_SPI 40 IRQ_TYPE_LEVEL_HIGH>;
-				interrupt-controller;
-				#interrupt-cells = <2>;
-
-				ab8500_gpio: ab8500-gpio {
-					compatible = "stericsson,ab8500-gpio";
-					gpio-controller;
-					#gpio-cells = <2>;
-				};
-
-				ab8500-rtc {
-					compatible = "stericsson,ab8500-rtc";
-					interrupts = <17 IRQ_TYPE_LEVEL_HIGH
-						      18 IRQ_TYPE_LEVEL_HIGH>;
-					interrupt-names = "60S", "ALARM";
-				};
-
-				ab8500-gpadc {
-					compatible = "stericsson,ab8500-gpadc";
-					interrupts = <32 IRQ_TYPE_LEVEL_HIGH
-						      39 IRQ_TYPE_LEVEL_HIGH>;
-					interrupt-names = "HW_CONV_END", "SW_CONV_END";
-					vddadc-supply = <&ab8500_ldo_tvout_reg>;
-				};
-
-				ab8500_battery: ab8500_battery {
-					stericsson,battery-type = "LIPO";
-					thermistor-on-batctrl;
-				};
-
-				ab8500_fg {
-					compatible = "stericsson,ab8500-fg";
-					battery	   = <&ab8500_battery>;
-				};
-
-				ab8500_btemp {
-					compatible = "stericsson,ab8500-btemp";
-					battery	   = <&ab8500_battery>;
-				};
-
-				ab8500_charger {
-					compatible	= "stericsson,ab8500-charger";
-					battery		= <&ab8500_battery>;
-					vddadc-supply	= <&ab8500_ldo_tvout_reg>;
-				};
-
-				ab8500_chargalg {
-					compatible	= "stericsson,ab8500-chargalg";
-					battery		= <&ab8500_battery>;
-				};
-
-				ab8500_usb {
-					compatible = "stericsson,ab8500-usb";
-					interrupts = < 90 IRQ_TYPE_LEVEL_HIGH
-						       96 IRQ_TYPE_LEVEL_HIGH
-						       14 IRQ_TYPE_LEVEL_HIGH
-						       15 IRQ_TYPE_LEVEL_HIGH
-						       79 IRQ_TYPE_LEVEL_HIGH
-						       74 IRQ_TYPE_LEVEL_HIGH
-						       75 IRQ_TYPE_LEVEL_HIGH>;
-					interrupt-names = "ID_WAKEUP_R",
-							  "ID_WAKEUP_F",
-							  "VBUS_DET_F",
-							  "VBUS_DET_R",
-							  "USB_LINK_STATUS",
-							  "USB_ADP_PROBE_PLUG",
-							  "USB_ADP_PROBE_UNPLUG";
-					vddulpivio18-supply = <&ab8500_ldo_intcore_reg>;
-					v-ape-supply = <&db8500_vape_reg>;
-					musb_1v8-supply = <&db8500_vsmps2_reg>;
-				};
-
-				ab8500-ponkey {
-					compatible = "stericsson,ab8500-poweron-key";
-					interrupts = <6 IRQ_TYPE_LEVEL_HIGH
-						      7 IRQ_TYPE_LEVEL_HIGH>;
-					interrupt-names = "ONKEY_DBF", "ONKEY_DBR";
-				};
-
-				ab8500-sysctrl {
-					compatible = "stericsson,ab8500-sysctrl";
-				};
-
-				ab8500-pwm {
-					compatible = "stericsson,ab8500-pwm";
-				};
-
-				ab8500-debugfs {
-					compatible = "stericsson,ab8500-debug";
-				};
-
-				codec: ab8500-codec {
-					compatible = "stericsson,ab8500-codec";
-
-					V-AUD-supply = <&ab8500_ldo_audio_reg>;
-					V-AMIC1-supply = <&ab8500_ldo_anamic1_reg>;
-					V-AMIC2-supply = <&ab8500_ldo_anamic2_reg>;
-					V-DMIC-supply = <&ab8500_ldo_dmic_reg>;
-
-					stericsson,earpeice-cmv = <950>; /* Units in mV. */
-				};
-
-				ext_regulators: ab8500-ext-regulators {
-					compatible = "stericsson,ab8500-ext-regulator";
-
-					ab8500_ext1_reg: ab8500_ext1 {
-						regulator-min-microvolt = <1800000>;
-						regulator-max-microvolt = <1800000>;
-						regulator-boot-on;
-						regulator-always-on;
-					};
-
-					ab8500_ext2_reg: ab8500_ext2 {
-						regulator-min-microvolt = <1360000>;
-						regulator-max-microvolt = <1360000>;
-						regulator-boot-on;
-						regulator-always-on;
-					};
-
-					ab8500_ext3_reg: ab8500_ext3 {
-						regulator-min-microvolt = <3400000>;
-						regulator-max-microvolt = <3400000>;
-						regulator-boot-on;
-					};
-				};
-
-				ab8500-regulators {
-					compatible = "stericsson,ab8500-regulator";
-					vin-supply = <&ab8500_ext3_reg>;
-
-					// supplies to the display/camera
-					ab8500_ldo_aux1_reg: ab8500_ldo_aux1 {
-						regulator-min-microvolt = <2500000>;
-						regulator-max-microvolt = <2900000>;
-						regulator-boot-on;
-						/* BUG: If turned off MMC will be affected. */
-						regulator-always-on;
-					};
-
-					// supplies to the on-board eMMC
-					ab8500_ldo_aux2_reg: ab8500_ldo_aux2 {
-						regulator-min-microvolt = <1100000>;
-						regulator-max-microvolt = <3300000>;
-					};
-
-					// supply for VAUX3; SDcard slots
-					ab8500_ldo_aux3_reg: ab8500_ldo_aux3 {
-						regulator-min-microvolt = <1100000>;
-						regulator-max-microvolt = <3300000>;
-					};
-
-					// supply for v-intcore12; VINTCORE12 LDO
-					ab8500_ldo_intcore_reg: ab8500_ldo_intcore {
-					};
-
-					// supply for tvout; gpadc; TVOUT LDO
-					ab8500_ldo_tvout_reg: ab8500_ldo_tvout {
-					};
-
-					// supply for ab8500-usb; USB LDO
-					ab8500_ldo_usb_reg: ab8500_ldo_usb {
-					};
-
-					// supply for ab8500-vaudio; VAUDIO LDO
-					ab8500_ldo_audio_reg: ab8500_ldo_audio {
-					};
-
-					// supply for v-anamic1 VAMIC1 LDO
-					ab8500_ldo_anamic1_reg: ab8500_ldo_anamic1 {
-					};
-
-					// supply for v-amic2; VAMIC2 LDO; reuse constants for AMIC1
-					ab8500_ldo_anamic2_reg: ab8500_ldo_anamic2 {
-					};
-
-					// supply for v-dmic; VDMIC LDO
-					ab8500_ldo_dmic_reg: ab8500_ldo_dmic {
-					};
-
-					// supply for U8500 CSI/DSI; VANA LDO
-					ab8500_ldo_ana_reg: ab8500_ldo_ana {
-					};
-				};
-			};
-=======
->>>>>>> 24b8d41d
 		};
 
 		i2c0: i2c@80004000 {
@@ -1279,19 +1084,10 @@
 		};
 
 		mcde@a0350000 {
-<<<<<<< HEAD
-			compatible = "stericsson,mcde";
-			reg = <0xa0350000 0x1000>, /* MCDE */
-			      <0xa0351000 0x1000>, /* DSI link 1 */
-			      <0xa0352000 0x1000>, /* DSI link 2 */
-			      <0xa0353000 0x1000>; /* DSI link 3 */
-			interrupts = <GIC_SPI 48 IRQ_TYPE_LEVEL_HIGH>;
-=======
 			compatible = "ste,mcde";
 			reg = <0xa0350000 0x1000>;
 			interrupts = <GIC_SPI 48 IRQ_TYPE_LEVEL_HIGH>;
 			epod-supply = <&db8500_b2r2_mcde_reg>;
->>>>>>> 24b8d41d
 			clocks = <&prcmu_clk PRCMU_MCDECLK>, /* Main MCDE clock */
 				 <&prcmu_clk PRCMU_LCDCLK>, /* LCD clock */
 				 <&prcmu_clk PRCMU_PLLDSI>; /* HDMI clock */
