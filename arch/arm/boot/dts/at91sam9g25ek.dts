// SPDX-License-Identifier: GPL-2.0-or-later
/*
 * at91sam9g25ek.dts - Device Tree file for AT91SAM9G25-EK board
 *
 *  Copyright (C) 2012 Atmel,
 *                2012 Nicolas Ferre <nicolas.ferre@atmel.com>
 */
/dts-v1/;
#include "at91sam9g25.dtsi"
#include "at91sam9x5ek.dtsi"

/ {
	model = "Atmel AT91SAM9G25-EK";
	compatible = "atmel,at91sam9g25ek", "atmel,at91sam9x5ek", "atmel,at91sam9x5", "atmel,at91sam9";
};

&i2c0 {
	camera@30 {
		compatible = "ovti,ov2640";
		reg = <0x30>;
		pinctrl-names = "default";
		pinctrl-0 = <&pinctrl_pck0_as_isi_mck &pinctrl_sensor_power &pinctrl_sensor_reset>;
		resetb-gpios = <&pioA 7 GPIO_ACTIVE_LOW>;
		pwdn-gpios = <&pioA 13 GPIO_ACTIVE_HIGH>;
		clocks = <&pmc PMC_TYPE_SYSTEM 8>;
		clock-names = "xvclk";
		assigned-clocks = <&pmc PMC_TYPE_SYSTEM 8>;
		assigned-clock-rates = <25000000>;
		status = "okay";

		port {
			ov2640_0: endpoint {
				remote-endpoint = <&isi_0>;
				bus-width = <8>;
			};
		};
	};
};

<<<<<<< HEAD
			i2c0: i2c@f8010000 {
				ov2640: camera@0x30 {
					compatible = "ovti,ov2640";
					reg = <0x30>;
					pinctrl-names = "default";
					pinctrl-0 = <&pinctrl_pck0_as_isi_mck &pinctrl_sensor_power &pinctrl_sensor_reset>;
					resetb-gpios = <&pioA 7 GPIO_ACTIVE_LOW>;
					pwdn-gpios = <&pioA 13 GPIO_ACTIVE_HIGH>;
					clocks = <&pck0>;
					clock-names = "xvclk";
					assigned-clocks = <&pck0>;
					assigned-clock-rates = <25000000>;
					status = "okay";

					port {
						ov2640_0: endpoint {
							remote-endpoint = <&isi_0>;
							bus-width = <8>;
						};
					};
				};
			};

			macb0: ethernet@f802c000 {
				phy-mode = "rmii";
				status = "okay";
			};

			isi: isi@f8048000 {
				status = "okay";
				port {
					isi_0: endpoint@0 {
						reg = <0>;
						remote-endpoint = <&ov2640_0>;
						bus-width = <8>;
						vsync-active = <1>;
						hsync-active = <1>;
					};
				};
			};
=======
&isi {
	status = "okay";

	port {
		isi_0: endpoint@0 {
			reg = <0>;
			remote-endpoint = <&ov2640_0>;
			bus-width = <8>;
			vsync-active = <1>;
			hsync-active = <1>;
>>>>>>> 24b8d41d
		};
	};
};

&macb0 {
	phy-mode = "rmii";
	status = "okay";
};

&mmc1 {
	status = "disabled";
};

&spi0 {
	status = "disabled";
};<|MERGE_RESOLUTION|>--- conflicted
+++ resolved
@@ -37,48 +37,6 @@
 	};
 };
 
-<<<<<<< HEAD
-			i2c0: i2c@f8010000 {
-				ov2640: camera@0x30 {
-					compatible = "ovti,ov2640";
-					reg = <0x30>;
-					pinctrl-names = "default";
-					pinctrl-0 = <&pinctrl_pck0_as_isi_mck &pinctrl_sensor_power &pinctrl_sensor_reset>;
-					resetb-gpios = <&pioA 7 GPIO_ACTIVE_LOW>;
-					pwdn-gpios = <&pioA 13 GPIO_ACTIVE_HIGH>;
-					clocks = <&pck0>;
-					clock-names = "xvclk";
-					assigned-clocks = <&pck0>;
-					assigned-clock-rates = <25000000>;
-					status = "okay";
-
-					port {
-						ov2640_0: endpoint {
-							remote-endpoint = <&isi_0>;
-							bus-width = <8>;
-						};
-					};
-				};
-			};
-
-			macb0: ethernet@f802c000 {
-				phy-mode = "rmii";
-				status = "okay";
-			};
-
-			isi: isi@f8048000 {
-				status = "okay";
-				port {
-					isi_0: endpoint@0 {
-						reg = <0>;
-						remote-endpoint = <&ov2640_0>;
-						bus-width = <8>;
-						vsync-active = <1>;
-						hsync-active = <1>;
-					};
-				};
-			};
-=======
 &isi {
 	status = "okay";
 
@@ -89,7 +47,6 @@
 			bus-width = <8>;
 			vsync-active = <1>;
 			hsync-active = <1>;
->>>>>>> 24b8d41d
 		};
 	};
 };
