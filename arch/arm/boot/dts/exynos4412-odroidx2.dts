--- conflicted
+++ resolved
@@ -19,31 +19,4 @@
 		device_type = "memory";
 		reg = <0x40000000 0x7FF00000>;
 	};
-<<<<<<< HEAD
-};
-
-/* VDDQ for MSHC (eMMC card) */
-&buck8_reg {
-	regulator-name = "BUCK8_VDDQ_MMC4_2.8V";
-	regulator-min-microvolt = <2800000>;
-	regulator-max-microvolt = <2800000>;
-};
-
-&mshc_0 {
-	vqmmc-supply = <&buck8_reg>;
-};
-
-&sound {
-	simple-audio-card,name = "Odroid-X2";
-	simple-audio-card,widgets =
-		"Headphone", "Headphone Jack",
-		"Microphone", "Mic Jack",
-		"Microphone", "DMIC";
-	simple-audio-card,routing =
-		"Headphone Jack", "HPL",
-		"Headphone Jack", "HPR",
-		"IN1", "Mic Jack",
-		"Mic Jack", "MICBIAS";
-=======
->>>>>>> 24b8d41d
 };