// SPDX-License-Identifier: GPL-2.0-only
/*
 * Copyright (C) 2014 STMicroelectronics Limited.
 * Author: Giuseppe Cavallaro <peppe.cavallaro@st.com>
 */
#include "st-pincfg.h"
#include <dt-bindings/interrupt-controller/arm-gic.h>
/ {

	aliases {
		/* 0-5: PIO_SBC */
		gpio0 = &pio0;
		gpio1 = &pio1;
		gpio2 = &pio2;
		gpio3 = &pio3;
		gpio4 = &pio4;
		gpio5 = &pio5;
		/* 10-19: PIO_FRONT0 */
		gpio6 = &pio10;
		gpio7 = &pio11;
		gpio8 = &pio12;
		gpio9 = &pio13;
		gpio10 = &pio14;
		gpio11 = &pio15;
		gpio12 = &pio16;
		gpio13 = &pio17;
		gpio14 = &pio18;
		gpio15 = &pio19;
		/* 20: PIO_FRONT1 */
		gpio16 = &pio20;
		/* 30-35: PIO_REAR */
		gpio17 = &pio30;
		gpio18 = &pio31;
		gpio19 = &pio32;
		gpio20 = &pio33;
		gpio21 = &pio34;
		gpio22 = &pio35;
		/* 40-42: PIO_FLASH */
		gpio23 = &pio40;
		gpio24 = &pio41;
		gpio25 = &pio42;
	};

	soc {
		pin-controller-sbc@961f080 {
			#address-cells = <1>;
			#size-cells = <1>;
			compatible = "st,stih407-sbc-pinctrl";
			st,syscfg = <&syscfg_sbc>;
			reg = <0x0961f080 0x4>;
			reg-names = "irqmux";
			interrupts = <GIC_SPI 188 IRQ_TYPE_LEVEL_HIGH>;
			interrupt-names = "irqmux";
			ranges = <0 0x09610000 0x6000>;

			pio0: gpio@9610000 {
				gpio-controller;
				#gpio-cells = <2>;
				interrupt-controller;
				#interrupt-cells = <2>;
				reg = <0x0 0x100>;
				st,bank-name = "PIO0";
			};
			pio1: gpio@9611000 {
				gpio-controller;
				#gpio-cells = <2>;
				interrupt-controller;
				#interrupt-cells = <2>;
				reg = <0x1000 0x100>;
				st,bank-name = "PIO1";
			};
			pio2: gpio@9612000 {
				gpio-controller;
				#gpio-cells = <2>;
				interrupt-controller;
				#interrupt-cells = <2>;
				reg = <0x2000 0x100>;
				st,bank-name = "PIO2";
			};
			pio3: gpio@9613000 {
				gpio-controller;
				#gpio-cells = <2>;
				interrupt-controller;
				#interrupt-cells = <2>;
				reg = <0x3000 0x100>;
				st,bank-name = "PIO3";
			};
			pio4: gpio@9614000 {
				gpio-controller;
				#gpio-cells = <2>;
				interrupt-controller;
				#interrupt-cells = <2>;
				reg = <0x4000 0x100>;
				st,bank-name = "PIO4";
			};

			pio5: gpio@9615000 {
				gpio-controller;
				#gpio-cells = <2>;
				interrupt-controller;
				#interrupt-cells = <2>;
				reg = <0x5000 0x100>;
				st,bank-name = "PIO5";
				st,retime-pin-mask = <0x3f>;
			};

			cec0 {
				pinctrl_cec0_default: cec0-default {
					st,pins {
						hdmi_cec = <&pio2 4 ALT1 BIDIR>;
					};
				};
			};

			rc {
				pinctrl_ir: ir0 {
					st,pins {
						ir = <&pio4 0 ALT2 IN>;
					};
				};

				pinctrl_uhf: uhf0 {
					st,pins {
						ir = <&pio4 1 ALT2 IN>;
					};
				};

				pinctrl_tx: tx0 {
					st,pins {
						tx = <&pio4 2 ALT2 OUT>;
					};
				};

				pinctrl_tx_od: tx_od0 {
					st,pins {
						tx_od = <&pio4 3 ALT2 OUT>;
					};
				};
			};

			/* SBC_ASC0 - UART10 */
			sbc_serial0 {
				pinctrl_sbc_serial0: sbc_serial0-0 {
					st,pins {
						tx = <&pio3 4 ALT1 OUT>;
						rx = <&pio3 5 ALT1 IN>;
					};
				};
			};
			/* SBC_ASC1 - UART11 */
			sbc_serial1 {
				pinctrl_sbc_serial1: sbc_serial1-0 {
					st,pins {
						tx = <&pio2 6 ALT3 OUT>;
						rx = <&pio2 7 ALT3 IN>;
					};
				};
			};

			i2c10 {
				pinctrl_i2c10_default: i2c10-default {
					st,pins {
						sda = <&pio4 6 ALT1 BIDIR>;
						scl = <&pio4 5 ALT1 BIDIR>;
					};
				};
			};

			i2c11 {
				pinctrl_i2c11_default: i2c11-default {
					st,pins {
						sda = <&pio5 1 ALT1 BIDIR>;
						scl = <&pio5 0 ALT1 BIDIR>;
					};
				};
			};

			keyscan {
				pinctrl_keyscan: keyscan {
					st,pins {
						keyin0 = <&pio4 0 ALT6 IN>;
						keyin1 = <&pio4 5 ALT4 IN>;
						keyin2 = <&pio0 4 ALT2 IN>;
						keyin3 = <&pio2 6 ALT2 IN>;

						keyout0 = <&pio4 6 ALT4 OUT>;
						keyout1 = <&pio1 7 ALT2 OUT>;
						keyout2 = <&pio0 6 ALT2 OUT>;
						keyout3 = <&pio2 7 ALT2 OUT>;
					};
				};
			};

			gmac1 {
				/*
				 * Almost all the boards based on STiH407 SoC have an embedded
				 * switch where the mdio/mdc have been used for managing the SMI
				 * iface via I2C. For this reason these lines can be allocated
				 * by using dedicated configuration (in case of there will be a
				 * standard PHY transceiver on-board).
				 */
				pinctrl_rgmii1: rgmii1-0 {
					st,pins {

						txd0 = <&pio0 0 ALT1 OUT DE_IO 0 CLK_A>;
						txd1 = <&pio0 1 ALT1 OUT DE_IO 0 CLK_A>;
						txd2 = <&pio0 2 ALT1 OUT DE_IO 0 CLK_A>;
						txd3 = <&pio0 3 ALT1 OUT DE_IO 0 CLK_A>;
						txen = <&pio0 5 ALT1 OUT DE_IO 0 CLK_A>;
						txclk = <&pio0 6 ALT1 IN NICLK 0 CLK_A>;
						rxd0 = <&pio1 4 ALT1 IN DE_IO 0 CLK_A>;
						rxd1 = <&pio1 5 ALT1 IN DE_IO 0 CLK_A>;
						rxd2 = <&pio1 6 ALT1 IN DE_IO 0 CLK_A>;
						rxd3 = <&pio1 7 ALT1 IN DE_IO 0 CLK_A>;
						rxdv = <&pio2 0 ALT1 IN DE_IO 0 CLK_A>;
						rxclk = <&pio2 2 ALT1 IN NICLK 0 CLK_A>;
						clk125 = <&pio3 7 ALT4 IN NICLK 0 CLK_A>;
						phyclk = <&pio2 3 ALT4 OUT NICLK 1250 CLK_B>;
					};
				};

				pinctrl_rgmii1_mdio: rgmii1-mdio {
					st,pins {
						mdio = <&pio1 0 ALT1 OUT BYPASS 0>;
						mdc = <&pio1 1 ALT1 OUT NICLK 0 CLK_A>;
						mdint = <&pio1 3 ALT1 IN BYPASS 0>;
					};
				};

				pinctrl_rgmii1_mdio_1: rgmii1-mdio-1 {
					st,pins {
						mdio = <&pio1 0 ALT1 OUT BYPASS 0>;
						mdc = <&pio1 1 ALT1 OUT NICLK 0 CLK_A>;
					};
				};

				pinctrl_mii1: mii1 {
					st,pins {
						txd0 = <&pio0 0 ALT1 OUT SE_NICLK_IO 0 CLK_A>;
						txd1 = <&pio0 1 ALT1 OUT SE_NICLK_IO 0 CLK_A>;
						txd2 = <&pio0 2 ALT1 OUT SE_NICLK_IO 0 CLK_A>;
						txd3 = <&pio0 3 ALT1 OUT SE_NICLK_IO 0 CLK_A>;
						txer = <&pio0 4 ALT1 OUT SE_NICLK_IO 0 CLK_A>;
						txen = <&pio0 5 ALT1 OUT SE_NICLK_IO 0 CLK_A>;
						txclk = <&pio0 6 ALT1 IN NICLK 0 CLK_A>;
						col = <&pio0 7 ALT1 IN BYPASS 1000>;

						mdio = <&pio1 0 ALT1 OUT BYPASS 1500>;
						mdc = <&pio1 1 ALT1 OUT NICLK 0 CLK_A>;
						crs = <&pio1 2 ALT1 IN BYPASS 1000>;
						mdint = <&pio1 3 ALT1 IN BYPASS 0>;
						rxd0 = <&pio1 4 ALT1 IN SE_NICLK_IO 0 CLK_A>;
						rxd1 = <&pio1 5 ALT1 IN SE_NICLK_IO 0 CLK_A>;
						rxd2 = <&pio1 6 ALT1 IN SE_NICLK_IO 0 CLK_A>;
						rxd3 = <&pio1 7 ALT1 IN SE_NICLK_IO 0 CLK_A>;

						rxdv = <&pio2 0 ALT1 IN SE_NICLK_IO 0 CLK_A>;
						rx_er = <&pio2 1 ALT1 IN SE_NICLK_IO 0 CLK_A>;
						rxclk = <&pio2 2 ALT1 IN NICLK 0 CLK_A>;
						phyclk = <&pio2 3 ALT1 OUT NICLK 0 CLK_A>;
					};
				};

				pinctrl_rmii1: rmii1-0 {
					st,pins {
						txd0 = <&pio0 0 ALT1 OUT SE_NICLK_IO 0 CLK_A>;
						txd1 = <&pio0 1 ALT1 OUT SE_NICLK_IO 0 CLK_A>;
						txen = <&pio0 5 ALT1 OUT SE_NICLK_IO 0 CLK_A>;
						mdio = <&pio1 0 ALT1 OUT BYPASS 0>;
						mdc = <&pio1 1 ALT1 OUT NICLK 0 CLK_A>;
						mdint = <&pio1 3 ALT1 IN BYPASS 0>;
						rxd0 = <&pio1 4 ALT1 IN SE_NICLK_IO 0 CLK_B>;
						rxd1 = <&pio1 5 ALT1 IN SE_NICLK_IO 0 CLK_B>;
						rxdv = <&pio2 0 ALT1 IN SE_NICLK_IO 0 CLK_B>;
						rx_er = <&pio2 1 ALT1 IN SE_NICLK_IO 0 CLK_A>;
					};
				};

				pinctrl_rmii1_phyclk: rmii1_phyclk {
					st,pins {
						phyclk = <&pio2 3 ALT1 OUT NICLK 0 CLK_A>;
					};
				};

				pinctrl_rmii1_phyclk_ext: rmii1_phyclk_ext {
					st,pins {
						phyclk = <&pio2 3 ALT2 IN NICLK 0 CLK_A>;
					};
				};
			};

			pwm1 {
				pinctrl_pwm1_chan0_default: pwm1-0-default {
					st,pins {
						pwm-out = <&pio3 0 ALT1 OUT>;
						pwm-capturein = <&pio3 2 ALT1 IN>;
					};
				};
				pinctrl_pwm1_chan1_default: pwm1-1-default {
					st,pins {
						pwm-capturein = <&pio4 3 ALT1 IN>;
						pwm-out = <&pio4 4 ALT1 OUT>;
					};
				};
				pinctrl_pwm1_chan2_default: pwm1-2-default {
					st,pins {
						pwm-out = <&pio4 6 ALT3 OUT>;
					};
				};
				pinctrl_pwm1_chan3_default: pwm1-3-default {
					st,pins {
						pwm-out = <&pio4 7 ALT3 OUT>;
					};
				};
			};

			spi10 {
				pinctrl_spi10_default: spi10-4w-alt1-0 {
					st,pins {
						mtsr = <&pio4 6 ALT1 OUT>;
						mrst = <&pio4 7 ALT1 IN>;
						scl = <&pio4 5 ALT1 OUT>;
					};
				};

				pinctrl_spi10_3w_alt1_0: spi10-3w-alt1-0 {
					st,pins {
						mtsr = <&pio4 6 ALT1 BIDIR_PU>;
						scl = <&pio4 5 ALT1 OUT>;
					};
				};
			};

			spi11 {
				pinctrl_spi11_default: spi11-4w-alt2-0 {
					st,pins {
						mtsr = <&pio3 1 ALT2 OUT>;
						mrst = <&pio3 0 ALT2 IN>;
						scl = <&pio3 2 ALT2 OUT>;
					};
				};

				pinctrl_spi11_3w_alt2_0: spi11-3w-alt2-0 {
					st,pins {
						mtsr = <&pio3 1 ALT2 BIDIR_PU>;
						scl = <&pio3 2 ALT2 OUT>;
					};
				};
			};

			spi12 {
				pinctrl_spi12_default: spi12-4w-alt2-0 {
					st,pins {
						mtsr = <&pio3 6 ALT2 OUT>;
						mrst = <&pio3 4 ALT2 IN>;
						scl = <&pio3 7 ALT2 OUT>;
					};
				};

				pinctrl_spi12_3w_alt2_0: spi12-3w-alt2-0 {
					st,pins {
						mtsr = <&pio3 6 ALT2 BIDIR_PU>;
						scl = <&pio3 7 ALT2 OUT>;
					};
				};
			};
		};

		pin-controller-front0@920f080 {
			#address-cells = <1>;
			#size-cells = <1>;
			compatible = "st,stih407-front-pinctrl";
			st,syscfg = <&syscfg_front>;
			reg = <0x0920f080 0x4>;
			reg-names = "irqmux";
			interrupts = <GIC_SPI 189 IRQ_TYPE_LEVEL_HIGH>;
			interrupt-names = "irqmux";
			ranges = <0 0x09200000 0x10000>;

			pio10: pio@9200000 {
				gpio-controller;
				#gpio-cells = <2>;
				interrupt-controller;
				#interrupt-cells = <2>;
				reg = <0x0 0x100>;
				st,bank-name = "PIO10";
			};
			pio11: pio@9201000 {
				gpio-controller;
				#gpio-cells = <2>;
				interrupt-controller;
				#interrupt-cells = <2>;
				reg = <0x1000 0x100>;
				st,bank-name = "PIO11";
			};
			pio12: pio@9202000 {
				gpio-controller;
				#gpio-cells = <2>;
				interrupt-controller;
				#interrupt-cells = <2>;
				reg = <0x2000 0x100>;
				st,bank-name = "PIO12";
			};
			pio13: pio@9203000 {
				gpio-controller;
				#gpio-cells = <2>;
				interrupt-controller;
				#interrupt-cells = <2>;
				reg = <0x3000 0x100>;
				st,bank-name = "PIO13";
			};
			pio14: pio@9204000 {
				gpio-controller;
				#gpio-cells = <2>;
				interrupt-controller;
				#interrupt-cells = <2>;
				reg = <0x4000 0x100>;
				st,bank-name = "PIO14";
			};
			pio15: pio@9205000 {
				gpio-controller;
				#gpio-cells = <2>;
				interrupt-controller;
				#interrupt-cells = <2>;
				reg = <0x5000 0x100>;
				st,bank-name = "PIO15";
			};
			pio16: pio@9206000 {
				gpio-controller;
				#gpio-cells = <2>;
				interrupt-controller;
				#interrupt-cells = <2>;
				reg = <0x6000 0x100>;
				st,bank-name = "PIO16";
			};
			pio17: pio@9207000 {
				gpio-controller;
				#gpio-cells = <2>;
				interrupt-controller;
				#interrupt-cells = <2>;
				reg = <0x7000 0x100>;
				st,bank-name = "PIO17";
			};
			pio18: pio@9208000 {
				gpio-controller;
				#gpio-cells = <2>;
				interrupt-controller;
				#interrupt-cells = <2>;
				reg = <0x8000 0x100>;
				st,bank-name = "PIO18";
			};
			pio19: pio@9209000 {
				gpio-controller;
				#gpio-cells = <2>;
				interrupt-controller;
				#interrupt-cells = <2>;
				reg = <0x9000 0x100>;
				st,bank-name = "PIO19";
			};

			/* Comms */
			serial0 {
				pinctrl_serial0: serial0-0 {
					st,pins {
						tx =  <&pio17 0 ALT1 OUT>;
						rx =  <&pio17 1 ALT1 IN>;
					};
				};
				pinctrl_serial0_hw_flowctrl: serial0-0_hw_flowctrl {
					st,pins {
						tx =  <&pio17 0 ALT1 OUT>;
						rx =  <&pio17 1 ALT1 IN>;
						cts = <&pio17 2 ALT1 IN>;
						rts = <&pio17 3 ALT1 OUT>;
					};
				};
			};

			serial1 {
				pinctrl_serial1: serial1-0 {
					st,pins {
						tx = <&pio16 0 ALT1 OUT>;
						rx = <&pio16 1 ALT1 IN>;
					};
				};
			};

			serial2 {
				pinctrl_serial2: serial2-0 {
					st,pins {
						tx = <&pio15 0 ALT1 OUT>;
						rx = <&pio15 1 ALT1 IN>;
					};
				};
			};

			mmc1 {
				pinctrl_sd1: sd1-0 {
					st,pins {
						sd_clk = <&pio19 3 ALT5 BIDIR NICLK 0 CLK_B>;
						sd_cmd = <&pio19 2 ALT5 BIDIR_PU BYPASS 0>;
						sd_dat0 = <&pio19 4 ALT5 BIDIR_PU BYPASS 0>;
						sd_dat1 = <&pio19 5 ALT5 BIDIR_PU BYPASS 0>;
						sd_dat2 = <&pio19 6 ALT5 BIDIR_PU BYPASS 0>;
						sd_dat3 = <&pio19 7 ALT5 BIDIR_PU BYPASS 0>;
						sd_led = <&pio16 6 ALT6 OUT>;
						sd_pwren = <&pio16 7 ALT6 OUT>;
						sd_cd = <&pio19 0 ALT6 IN>;
						sd_wp = <&pio19 1 ALT6 IN>;
					};
				};
			};


			i2c0 {
				pinctrl_i2c0_default: i2c0-default {
					st,pins {
						sda = <&pio10 6 ALT2 BIDIR>;
						scl = <&pio10 5 ALT2 BIDIR>;
					};
				};
			};

			i2c1 {
				pinctrl_i2c1_default: i2c1-default {
					st,pins {
						sda = <&pio11 1 ALT2 BIDIR>;
						scl = <&pio11 0 ALT2 BIDIR>;
					};
				};
			};

			i2c2 {
				pinctrl_i2c2_default: i2c2-default {
					st,pins {
						sda = <&pio15 6 ALT2 BIDIR>;
						scl = <&pio15 5 ALT2 BIDIR>;
					};
				};

				pinctrl_i2c2_alt2_1: i2c2-alt2-1 {
					st,pins {
						sda = <&pio12 6 ALT2 BIDIR>;
						scl = <&pio12 5 ALT2 BIDIR>;
					};
				};
			};

			i2c3 {
				pinctrl_i2c3_default: i2c3-alt1-0 {
					st,pins {
						sda = <&pio18 6 ALT1 BIDIR>;
						scl = <&pio18 5 ALT1 BIDIR>;
					};
				};
				pinctrl_i2c3_alt1_1: i2c3-alt1-1 {
					st,pins {
						sda = <&pio17 7 ALT1 BIDIR>;
						scl = <&pio17 6 ALT1 BIDIR>;
					};
				};
				pinctrl_i2c3_alt3_0: i2c3-alt3-0 {
					st,pins {
						sda = <&pio13 6 ALT3 BIDIR>;
						scl = <&pio13 5 ALT3 BIDIR>;
					};
				};
			};

			spi0 {
				pinctrl_spi0_default: spi0-4w-alt2-0 {
					st,pins {
						mtsr = <&pio10 6 ALT2 OUT>;
						mrst = <&pio10 7 ALT2 IN>;
						scl = <&pio10 5 ALT2 OUT>;
					};
				};

				pinctrl_spi0_3w_alt2_0: spi0-3w-alt2-0 {
					st,pins {
						mtsr = <&pio10 6 ALT2 BIDIR_PU>;
						scl = <&pio10 5 ALT2 OUT>;
					};
				};

				pinctrl_spi0_4w_alt1_0: spi0-4w-alt1-0 {
					st,pins {
						mtsr = <&pio19 7 ALT1 OUT>;
						mrst = <&pio19 5 ALT1 IN>;
						scl = <&pio19 6 ALT1 OUT>;
					};
				};

				pinctrl_spi0_3w_alt1_0: spi0-3w-alt1-0 {
					st,pins {
						mtsr = <&pio19 7 ALT1 BIDIR_PU>;
						scl = <&pio19 6 ALT1 OUT>;
					};
				};
			};

			spi1 {
				pinctrl_spi1_default: spi1-4w-alt2-0 {
					st,pins {
						mtsr = <&pio11 1 ALT2 OUT>;
						mrst = <&pio11 2 ALT2 IN>;
						scl = <&pio11 0 ALT2 OUT>;
					};
				};

				pinctrl_spi1_3w_alt2_0: spi1-3w-alt2-0 {
					st,pins {
						mtsr = <&pio11 1 ALT2 BIDIR_PU>;
						scl = <&pio11 0 ALT2 OUT>;
					};
				};

				pinctrl_spi1_4w_alt1_0: spi1-4w-alt1-0 {
					st,pins {
						mtsr = <&pio14 3 ALT1 OUT>;
						mrst = <&pio14 4 ALT1 IN>;
						scl = <&pio14 2 ALT1 OUT>;
					};
				};

				pinctrl_spi1_3w_alt1_0: spi1-3w-alt1-0 {
					st,pins {
						mtsr = <&pio14 3 ALT1 BIDIR_PU>;
						scl = <&pio14 2 ALT1 OUT>;
					};
				};
			};

			spi2 {
				pinctrl_spi2_default: spi2-4w-alt2-0 {
					st,pins {
						mtsr = <&pio12 6 ALT2 OUT>;
						mrst = <&pio12 7 ALT2 IN>;
						scl = <&pio12 5 ALT2 OUT>;
					};
				};

				pinctrl_spi2_3w_alt2_0: spi2-3w-alt2-0 {
					st,pins {
						mtsr = <&pio12 6 ALT2 BIDIR_PU>;
						scl = <&pio12 5 ALT2 OUT>;
					};
				};

				pinctrl_spi2_4w_alt1_0: spi2-4w-alt1-0 {
					st,pins {
						mtsr = <&pio14 6 ALT1 OUT>;
						mrst = <&pio14 7 ALT1 IN>;
						scl = <&pio14 5 ALT1 OUT>;
					};
				};

				pinctrl_spi2_3w_alt1_0: spi2-3w-alt1-0 {
					st,pins {
						mtsr = <&pio14 6 ALT1 BIDIR_PU>;
						scl = <&pio14 5 ALT1 OUT>;
					};
				};

				pinctrl_spi2_4w_alt2_1: spi2-4w-alt2-1 {
					st,pins {
						mtsr = <&pio15 6 ALT2 OUT>;
						mrst = <&pio15 7 ALT2 IN>;
						scl = <&pio15 5 ALT2 OUT>;
					};
				};

				pinctrl_spi2_3w_alt2_1: spi2-3w-alt2-1 {
					st,pins {
						mtsr = <&pio15 6 ALT2 BIDIR_PU>;
						scl = <&pio15 5 ALT2 OUT>;
					};
				};
			};

			spi3 {
				pinctrl_spi3_default: spi3-4w-alt3-0 {
					st,pins {
						mtsr = <&pio13 6 ALT3 OUT>;
						mrst = <&pio13 7 ALT3 IN>;
						scl = <&pio13 5 ALT3 OUT>;
					};
				};

				pinctrl_spi3_3w_alt3_0: spi3-3w-alt3-0 {
					st,pins {
						mtsr = <&pio13 6 ALT3 BIDIR_PU>;
						scl = <&pio13 5 ALT3 OUT>;
					};
				};

				pinctrl_spi3_4w_alt1_0: spi3-4w-alt1-0 {
					st,pins {
						mtsr = <&pio17 7 ALT1 OUT>;
						mrst = <&pio17 5 ALT1 IN>;
						scl = <&pio17 6 ALT1 OUT>;
					};
				};

				pinctrl_spi3_3w_alt1_0: spi3-3w-alt1-0 {
					st,pins {
						mtsr = <&pio17 7 ALT1 BIDIR_PU>;
						scl = <&pio17 6 ALT1 OUT>;
					};
				};

				pinctrl_spi3_4w_alt1_1: spi3-4w-alt1-1 {
					st,pins {
						mtsr = <&pio18 6 ALT1 OUT>;
						mrst = <&pio18 7 ALT1 IN>;
						scl = <&pio18 5 ALT1 OUT>;
					};
				};

				pinctrl_spi3_3w_alt1_1: spi3-3w-alt1-1 {
					st,pins {
						mtsr = <&pio18 6 ALT1 BIDIR_PU>;
						scl = <&pio18 5 ALT1 OUT>;
					};
				};
			};

			tsin0 {
				pinctrl_tsin0_parallel: tsin0_parallel {
					st,pins {
						DATA7 = <&pio10 4 ALT1 IN SE_NICLK_IO 0 CLK_A>;
						DATA6 = <&pio10 5 ALT1 IN SE_NICLK_IO 0 CLK_A>;
						DATA5 = <&pio10 6 ALT1 IN SE_NICLK_IO 0 CLK_A>;
						DATA4 = <&pio10 7 ALT1 IN SE_NICLK_IO 0 CLK_A>;
						DATA3 = <&pio11 0 ALT1 IN SE_NICLK_IO 0 CLK_A>;
						DATA2 = <&pio11 1 ALT1 IN SE_NICLK_IO 0 CLK_A>;
						DATA1 = <&pio11 2 ALT1 IN SE_NICLK_IO 0 CLK_A>;
						DATA0 = <&pio11 3 ALT1 IN SE_NICLK_IO 0 CLK_A>;
						CLKIN = <&pio10 3 ALT1 IN CLKNOTDATA 0 CLK_A>;
						VALID = <&pio10 1 ALT1 IN SE_NICLK_IO 0 CLK_A>;
						ERROR = <&pio10 0 ALT1 IN SE_NICLK_IO 0 CLK_A>;
						PKCLK = <&pio10 2 ALT1 IN SE_NICLK_IO 0 CLK_A>;
					};
				};
				pinctrl_tsin0_serial: tsin0_serial {
					st,pins {
						DATA7 = <&pio10 4 ALT1 IN SE_NICLK_IO 0 CLK_A>;
						CLKIN = <&pio10 3 ALT1 IN CLKNOTDATA 0 CLK_A>;
						VALID = <&pio10 1 ALT1 IN SE_NICLK_IO 0 CLK_A>;
						ERROR = <&pio10 0 ALT1 IN SE_NICLK_IO 0 CLK_A>;
						PKCLK = <&pio10 2 ALT1 IN SE_NICLK_IO 0 CLK_A>;
					};
				};
			};

			tsin1 {
				pinctrl_tsin1_parallel: tsin1_parallel {
					st,pins {
						DATA7 = <&pio12 0 ALT1 IN SE_NICLK_IO 0 CLK_A>;
						DATA6 = <&pio12 1 ALT1 IN SE_NICLK_IO 0 CLK_A>;
						DATA5 = <&pio12 2 ALT1 IN SE_NICLK_IO 0 CLK_A>;
						DATA4 = <&pio12 3 ALT1 IN SE_NICLK_IO 0 CLK_A>;
						DATA3 = <&pio12 4 ALT1 IN SE_NICLK_IO 0 CLK_A>;
						DATA2 = <&pio12 5 ALT1 IN SE_NICLK_IO 0 CLK_A>;
						DATA1 = <&pio12 6 ALT1 IN SE_NICLK_IO 0 CLK_A>;
						DATA0 = <&pio12 7 ALT1 IN SE_NICLK_IO 0 CLK_A>;
						CLKIN = <&pio11 7 ALT1 IN CLKNOTDATA 0 CLK_A>;
						VALID = <&pio11 5 ALT1 IN SE_NICLK_IO 0 CLK_A>;
						ERROR = <&pio11 4 ALT1 IN SE_NICLK_IO 0 CLK_A>;
						PKCLK = <&pio11 6 ALT1 IN SE_NICLK_IO 0 CLK_A>;
					};
				};
				pinctrl_tsin1_serial: tsin1_serial {
					st,pins {
						DATA7 = <&pio12 0 ALT1 IN SE_NICLK_IO 0 CLK_A>;
						CLKIN = <&pio11 7 ALT1 IN CLKNOTDATA 0 CLK_A>;
						VALID = <&pio11 5 ALT1 IN SE_NICLK_IO 0 CLK_A>;
						ERROR = <&pio11 4 ALT1 IN SE_NICLK_IO 0 CLK_A>;
						PKCLK = <&pio11 6 ALT1 IN SE_NICLK_IO 0 CLK_A>;
					};
				};
			};

			tsin2 {
				pinctrl_tsin2_parallel: tsin2_parallel {
					st,pins {
						DATA7 = <&pio13 4 ALT1 IN SE_NICLK_IO 0 CLK_A>;
						DATA6 = <&pio13 5 ALT2 IN SE_NICLK_IO 0 CLK_B>;
						DATA5 = <&pio13 6 ALT2 IN SE_NICLK_IO 0 CLK_B>;
						DATA4 = <&pio13 7 ALT2 IN SE_NICLK_IO 0 CLK_B>;
						DATA3 = <&pio14 0 ALT2 IN SE_NICLK_IO 0 CLK_A>;
						DATA2 = <&pio14 1 ALT2 IN SE_NICLK_IO 0 CLK_B>;
						DATA1 = <&pio14 2 ALT2 IN SE_NICLK_IO 0 CLK_A>;
						DATA0 = <&pio14 3 ALT2 IN SE_NICLK_IO 0 CLK_A>;
						CLKIN = <&pio13 3 ALT1 IN CLKNOTDATA 0 CLK_A>;
						VALID = <&pio13 1 ALT1 IN SE_NICLK_IO 0 CLK_A>;
						ERROR = <&pio13 0 ALT1 IN SE_NICLK_IO 0 CLK_A>;
						PKCLK = <&pio13 2 ALT1 IN SE_NICLK_IO 0 CLK_A>;
					};
				};
				pinctrl_tsin2_serial: tsin2_serial {
					st,pins {
						DATA7 = <&pio13 4 ALT1 IN SE_NICLK_IO 0 CLK_A>;
						CLKIN = <&pio13 3 ALT1 IN CLKNOTDATA 0 CLK_A>;
						VALID = <&pio13 1 ALT1 IN SE_NICLK_IO 0 CLK_A>;
						ERROR = <&pio13 0 ALT1 IN SE_NICLK_IO 0 CLK_A>;
						PKCLK = <&pio13 2 ALT1 IN SE_NICLK_IO 0 CLK_A>;
					};
				};
			};

			tsin3 {
				pinctrl_tsin3_serial: tsin3_serial {
					st,pins {
						DATA7 = <&pio14 1 ALT1 IN SE_NICLK_IO 0 CLK_A>;
						CLKIN = <&pio14 0 ALT1 IN CLKNOTDATA 0 CLK_A>;
						VALID = <&pio13 6 ALT1 IN SE_NICLK_IO 0 CLK_A>;
						ERROR = <&pio13 5 ALT1 IN SE_NICLK_IO 0 CLK_A>;
						PKCLK = <&pio13 7 ALT1 IN SE_NICLK_IO 0 CLK_A>;
					};
				};
			};

			tsin4 {
				pinctrl_tsin4_serial_alt3: tsin4_serial_alt3 {
					st,pins {
						DATA7 = <&pio14 6 ALT3 IN SE_NICLK_IO 0 CLK_A>;
						CLKIN = <&pio14 5 ALT3 IN CLKNOTDATA 0 CLK_A>;
						VALID = <&pio14 3 ALT3 IN SE_NICLK_IO 0 CLK_B>;
						ERROR = <&pio14 2 ALT3 IN SE_NICLK_IO 0 CLK_B>;
						PKCLK = <&pio14 4 ALT3 IN SE_NICLK_IO 0 CLK_A>;
					};
				};
			};

			tsin5 {
				pinctrl_tsin5_serial_alt1: tsin5_serial_alt1 {
					st,pins {
						DATA7 = <&pio18 4 ALT1 IN SE_NICLK_IO 0 CLK_A>;
						CLKIN = <&pio18 3 ALT1 IN CLKNOTDATA 0 CLK_A>;
						VALID = <&pio18 1 ALT1 IN SE_NICLK_IO 0 CLK_A>;
						ERROR = <&pio18 0 ALT1 IN SE_NICLK_IO 0 CLK_A>;
						PKCLK = <&pio18 2 ALT1 IN SE_NICLK_IO 0 CLK_A>;
					};
				};
				pinctrl_tsin5_serial_alt2: tsin5_serial_alt2 {
					st,pins {
						DATA7 = <&pio19 4 ALT2 IN SE_NICLK_IO 0 CLK_A>;
						CLKIN = <&pio19 3 ALT2 IN CLKNOTDATA 0 CLK_A>;
						VALID = <&pio19 1 ALT2 IN SE_NICLK_IO 0 CLK_A>;
						ERROR = <&pio19 0 ALT2 IN SE_NICLK_IO 0 CLK_A>;
						PKCLK = <&pio19 2 ALT2 IN SE_NICLK_IO 0 CLK_A>;
					};
				};
			};

			tsout0 {
				pinctrl_tsout0_parallel: tsout0_parallel {
					st,pins {
						DATA7 = <&pio12 0 ALT3 OUT SE_NICLK_IO 0 CLK_A>;
						DATA6 = <&pio12 1 ALT3 OUT SE_NICLK_IO 0 CLK_A>;
						DATA5 = <&pio12 2 ALT3 OUT SE_NICLK_IO 0 CLK_A>;
						DATA4 = <&pio12 3 ALT3 OUT SE_NICLK_IO 0 CLK_A>;
						DATA3 = <&pio12 4 ALT3 OUT SE_NICLK_IO 0 CLK_A>;
						DATA2 = <&pio12 5 ALT3 OUT SE_NICLK_IO 0 CLK_A>;
						DATA1 = <&pio12 6 ALT3 OUT SE_NICLK_IO 0 CLK_A>;
						DATA0 = <&pio12 7 ALT3 OUT SE_NICLK_IO 0 CLK_A>;
						CLKIN = <&pio11 7 ALT3 OUT NICLK 0 CLK_A>;
						VALID = <&pio11 5 ALT3 OUT SE_NICLK_IO 0 CLK_A>;
						ERROR = <&pio11 4 ALT3 OUT SE_NICLK_IO 0 CLK_A>;
						PKCLK = <&pio11 6 ALT3 OUT SE_NICLK_IO 0 CLK_A>;
					};
				};
				pinctrl_tsout0_serial: tsout0_serial {
					st,pins {
						DATA7 = <&pio12 0 ALT3 OUT SE_NICLK_IO 0 CLK_A>;
						CLKIN = <&pio11 7 ALT3 OUT NICLK 0 CLK_A>;
						VALID = <&pio11 5 ALT3 OUT SE_NICLK_IO 0 CLK_A>;
						ERROR = <&pio11 4 ALT3 OUT SE_NICLK_IO 0 CLK_A>;
						PKCLK = <&pio11 6 ALT3 OUT SE_NICLK_IO 0 CLK_A>;
					};
				};
			};

			tsout1 {
				pinctrl_tsout1_serial: tsout1_serial {
					st,pins {
						DATA7 = <&pio19 4 ALT1 OUT SE_NICLK_IO 0 CLK_A>;
						CLKIN = <&pio19 3 ALT1 OUT NICLK 0 CLK_A>;
						VALID = <&pio19 1 ALT1 OUT SE_NICLK_IO 0 CLK_A>;
						ERROR = <&pio19 0 ALT1 OUT SE_NICLK_IO 0 CLK_A>;
						PKCLK = <&pio19 2 ALT1 OUT SE_NICLK_IO 0 CLK_A>;
					};
				};
			};

			mtsin0 {
				pinctrl_mtsin0_parallel: mtsin0_parallel {
					st,pins {
						DATA7 = <&pio10 4 ALT3 IN SE_NICLK_IO 0 CLK_A>;
						DATA6 = <&pio10 5 ALT3 IN SE_NICLK_IO 0 CLK_A>;
						DATA5 = <&pio10 6 ALT3 IN SE_NICLK_IO 0 CLK_A>;
						DATA4 = <&pio10 7 ALT3 IN SE_NICLK_IO 0 CLK_A>;
						DATA3 = <&pio11 0 ALT3 IN SE_NICLK_IO 0 CLK_A>;
						DATA2 = <&pio11 1 ALT3 IN SE_NICLK_IO 0 CLK_A>;
						DATA1 = <&pio11 2 ALT3 IN SE_NICLK_IO 0 CLK_A>;
						DATA0 = <&pio11 3 ALT3 IN SE_NICLK_IO 0 CLK_A>;
						CLKIN = <&pio10 3 ALT3 IN CLKNOTDATA 0 CLK_A>;
						VALID = <&pio10 1 ALT3 IN SE_NICLK_IO 0 CLK_A>;
						ERROR = <&pio10 0 ALT3 IN SE_NICLK_IO 0 CLK_A>;
						PKCLK = <&pio10 2 ALT3 IN SE_NICLK_IO 0 CLK_A>;
					};
				};
			};

			systrace {
				pinctrl_systrace_default: systrace-default {
					st,pins {
						trc_data0 = <&pio11 3 ALT5 OUT>;
						trc_data1 = <&pio11 4 ALT5 OUT>;
						trc_data2 = <&pio11 5 ALT5 OUT>;
						trc_data3 = <&pio11 6 ALT5 OUT>;
						trc_clk   = <&pio11 7 ALT5 OUT>;
					};
				};
			};
		};

		pin-controller-front1@921f080 {
			#address-cells = <1>;
			#size-cells = <1>;
			compatible = "st,stih407-front-pinctrl";
			st,syscfg = <&syscfg_front>;
			reg = <0x0921f080 0x4>;
			reg-names = "irqmux";
			interrupts = <GIC_SPI 190 IRQ_TYPE_LEVEL_HIGH>;
			interrupt-names = "irqmux";
			ranges = <0 0x09210000 0x10000>;

<<<<<<< HEAD
			pio20: pio@09210000 {
=======
			pio20: pio@9210000 {
>>>>>>> 24b8d41d
				gpio-controller;
				#gpio-cells = <2>;
				interrupt-controller;
				#interrupt-cells = <2>;
				reg = <0x0 0x100>;
				st,bank-name = "PIO20";
			};

			tsin4 {
				pinctrl_tsin4_serial_alt1: tsin4_serial_alt1 {
					st,pins {
						DATA7 = <&pio20 4 ALT1 IN SE_NICLK_IO 0 CLK_A>;
						CLKIN = <&pio20 3 ALT1 IN CLKNOTDATA 0 CLK_A>;
						VALID = <&pio20 1 ALT1 IN SE_NICLK_IO 0 CLK_A>;
						ERROR = <&pio20 0 ALT1 IN SE_NICLK_IO 0 CLK_A>;
						PKCLK = <&pio20 2 ALT1 IN SE_NICLK_IO 0 CLK_A>;
					};
				};
			};
		};

		pin-controller-rear@922f080 {
			#address-cells = <1>;
			#size-cells = <1>;
			compatible = "st,stih407-rear-pinctrl";
			st,syscfg = <&syscfg_rear>;
			reg = <0x0922f080 0x4>;
			reg-names = "irqmux";
			interrupts = <GIC_SPI 191 IRQ_TYPE_LEVEL_HIGH>;
			interrupt-names = "irqmux";
			ranges = <0 0x09220000 0x6000>;

			pio30: gpio@9220000 {
				gpio-controller;
				#gpio-cells = <2>;
				interrupt-controller;
				#interrupt-cells = <2>;
				reg = <0x0 0x100>;
				st,bank-name = "PIO30";
			};
			pio31: gpio@9221000 {
				gpio-controller;
				#gpio-cells = <2>;
				interrupt-controller;
				#interrupt-cells = <2>;
				reg = <0x1000 0x100>;
				st,bank-name = "PIO31";
			};
			pio32: gpio@9222000 {
				gpio-controller;
				#gpio-cells = <2>;
				interrupt-controller;
				#interrupt-cells = <2>;
				reg = <0x2000 0x100>;
				st,bank-name = "PIO32";
			};
			pio33: gpio@9223000 {
				gpio-controller;
				#gpio-cells = <2>;
				interrupt-controller;
				#interrupt-cells = <2>;
				reg = <0x3000 0x100>;
				st,bank-name = "PIO33";
			};
			pio34: gpio@9224000 {
				gpio-controller;
				#gpio-cells = <2>;
				interrupt-controller;
				#interrupt-cells = <2>;
				reg = <0x4000 0x100>;
				st,bank-name = "PIO34";
			};
			pio35: gpio@9225000 {
				gpio-controller;
				#gpio-cells = <2>;
				interrupt-controller;
				#interrupt-cells = <2>;
				reg = <0x5000 0x100>;
				st,bank-name = "PIO35";
				st,retime-pin-mask = <0x7f>;
			};

			i2c4 {
				pinctrl_i2c4_default: i2c4-default {
					st,pins {
						sda = <&pio30 1 ALT1 BIDIR>;
						scl = <&pio30 0 ALT1 BIDIR>;
					};
				};
			};

			i2c5 {
				pinctrl_i2c5_default: i2c5-default {
					st,pins {
						sda = <&pio34 4 ALT1 BIDIR>;
						scl = <&pio34 3 ALT1 BIDIR>;
					};
				};
			};

			usb3 {
				pinctrl_usb3: usb3-2 {
					st,pins {
						usb-oc-detect = <&pio35 4 ALT1 IN>;
						usb-pwr-enable = <&pio35 5 ALT1 OUT>;
						usb-vbus-valid = <&pio35 6 ALT1 IN>;
					};
				};
			};

			pwm0 {
				pinctrl_pwm0_chan0_default: pwm0-0-default {
					st,pins {
						pwm-capturein = <&pio31 0 ALT1 IN>;
						pwm-out = <&pio31 1 ALT1 OUT>;
					};
				};
			};

			spi4 {
				pinctrl_spi4_default: spi4-4w-alt1-0 {
					st,pins {
						mtsr = <&pio30 1 ALT1 OUT>;
						mrst = <&pio30 2 ALT1 IN>;
						scl = <&pio30 0 ALT1 OUT>;
					};
				};

				pinctrl_spi4_3w_alt1_0: spi4-3w-alt1-0 {
					st,pins {
						mtsr = <&pio30 1 ALT1 BIDIR_PU>;
						scl = <&pio30 0 ALT1 OUT>;
					};
				};

				pinctrl_spi4_4w_alt3_0: spi4-4w-alt3-0 {
					st,pins {
						mtsr = <&pio34 1 ALT3 OUT>;
						mrst = <&pio34 2 ALT3 IN>;
						scl = <&pio34 0 ALT3 OUT>;
					};
				};

				pinctrl_spi4_3w_alt3_0: spi4-3w-alt3-0 {
					st,pins {
						mtsr = <&pio34 1 ALT3 BIDIR_PU>;
						scl = <&pio34 0 ALT3 OUT>;
					};
				};
			};

			i2s_out {
				pinctrl_i2s_8ch_out: i2s_8ch_out{
					st,pins {
						mclk = <&pio33 5 ALT1 OUT>;
						lrclk = <&pio33 7 ALT1 OUT>;
						sclk = <&pio33 6 ALT1 OUT>;
						data0 = <&pio33 4 ALT1 OUT>;
						data1 = <&pio34 0 ALT1 OUT>;
						data2 = <&pio34 1 ALT1 OUT>;
						data3 = <&pio34 2 ALT1 OUT>;
					};
				};

				pinctrl_i2s_2ch_out: i2s_2ch_out{
					st,pins {
						mclk = <&pio33 5 ALT1 OUT>;
						lrclk = <&pio33 7 ALT1 OUT>;
						sclk = <&pio33 6 ALT1 OUT>;
						data0 = <&pio33 4 ALT1 OUT>;
					};
				};
			};

			i2s_in {
				pinctrl_i2s_8ch_in: i2s_8ch_in{
					st,pins {
						mclk = <&pio32 5 ALT1 IN>;
						lrclk = <&pio32 7 ALT1 IN>;
						sclk = <&pio32 6 ALT1 IN>;
						data0 = <&pio32 4 ALT1 IN>;
						data1 = <&pio33 0 ALT1 IN>;
						data2 = <&pio33 1 ALT1 IN>;
						data3 = <&pio33 2 ALT1 IN>;
						data4 = <&pio33 3 ALT1 IN>;
					};
				};

				pinctrl_i2s_2ch_in: i2s_2ch_in{
					st,pins {
						mclk = <&pio32 5 ALT1 IN>;
						lrclk = <&pio32 7 ALT1 IN>;
						sclk = <&pio32 6 ALT1 IN>;
						data0 = <&pio32 4 ALT1 IN>;
					};
				};
			};

			spdif_out {
				pinctrl_spdif_out: spdif_out{
					st,pins {
						spdif_out = <&pio34 7 ALT1 OUT>;
					};
				};
			};

			serial3 {
				pinctrl_serial3: serial3-0 {
					st,pins {
						tx = <&pio31 3 ALT1 OUT>;
						rx = <&pio31 4 ALT1 IN>;
					};
				};
			};
		};

		pin-controller-flash@923f080 {
			#address-cells = <1>;
			#size-cells = <1>;
			compatible = "st,stih407-flash-pinctrl";
			st,syscfg = <&syscfg_flash>;
			reg = <0x0923f080 0x4>;
			reg-names = "irqmux";
			interrupts = <GIC_SPI 192 IRQ_TYPE_LEVEL_HIGH>;
			interrupt-names = "irqmux";
			ranges = <0 0x09230000 0x3000>;

			pio40: gpio@9230000 {
				gpio-controller;
				#gpio-cells = <2>;
				interrupt-controller;
				#interrupt-cells = <2>;
				reg = <0 0x100>;
				st,bank-name = "PIO40";
			};
			pio41: gpio@9231000 {
				gpio-controller;
				#gpio-cells = <2>;
				interrupt-controller;
				#interrupt-cells = <2>;
				reg = <0x1000 0x100>;
				st,bank-name = "PIO41";
			};
			pio42: gpio@9232000 {
				gpio-controller;
				#gpio-cells = <2>;
				interrupt-controller;
				#interrupt-cells = <2>;
				reg = <0x2000 0x100>;
				st,bank-name = "PIO42";
			};

			mmc0 {
				pinctrl_mmc0: mmc0-0 {
					st,pins {
						emmc_clk = <&pio40 6 ALT1 BIDIR>;
						emmc_cmd = <&pio40 7 ALT1 BIDIR_PU>;
						emmc_d0 = <&pio41 0 ALT1 BIDIR_PU>;
						emmc_d1 = <&pio41 1 ALT1 BIDIR_PU>;
						emmc_d2 = <&pio41 2 ALT1 BIDIR_PU>;
						emmc_d3 = <&pio41 3 ALT1 BIDIR_PU>;
						emmc_d4 = <&pio41 4 ALT1 BIDIR_PU>;
						emmc_d5 = <&pio41 5 ALT1 BIDIR_PU>;
						emmc_d6 = <&pio41 6 ALT1 BIDIR_PU>;
						emmc_d7 = <&pio41 7 ALT1 BIDIR_PU>;
					};
				};
				pinctrl_sd0: sd0-0 {
					st,pins {
						sd_clk = <&pio40 6 ALT1 BIDIR>;
						sd_cmd = <&pio40 7 ALT1 BIDIR_PU>;
						sd_dat0 = <&pio41 0 ALT1 BIDIR_PU>;
						sd_dat1 = <&pio41 1 ALT1 BIDIR_PU>;
						sd_dat2 = <&pio41 2 ALT1 BIDIR_PU>;
						sd_dat3 = <&pio41 3 ALT1 BIDIR_PU>;
						sd_led = <&pio42 0 ALT2 OUT>;
						sd_pwren = <&pio42 2 ALT2 OUT>;
						sd_vsel = <&pio42 3 ALT2 OUT>;
						sd_cd = <&pio42 4 ALT2 IN>;
						sd_wp = <&pio42 5 ALT2 IN>;
					};
				};
			};

			fsm {
				pinctrl_fsm: fsm {
					st,pins {
						spi-fsm-clk = <&pio40 1 ALT1 OUT>;
						spi-fsm-cs = <&pio40 0 ALT1 OUT>;
						spi-fsm-mosi = <&pio40 2 ALT1 OUT>;
						spi-fsm-miso = <&pio40 3 ALT1 IN>;
						spi-fsm-hol = <&pio40 5 ALT1 OUT>;
						spi-fsm-wp = <&pio40 4 ALT1 OUT>;
					};
				};
			};

			nand {
				pinctrl_nand: nand {
					st,pins {
						nand_cs1 = <&pio40 6 ALT3 OUT>;
						nand_cs0 = <&pio40 7 ALT3 OUT>;
						nand_d0 = <&pio41 0 ALT3 BIDIR>;
						nand_d1 = <&pio41 1 ALT3 BIDIR>;
						nand_d2 = <&pio41 2 ALT3 BIDIR>;
						nand_d3 = <&pio41 3 ALT3 BIDIR>;
						nand_d4 = <&pio41 4 ALT3 BIDIR>;
						nand_d5 = <&pio41 5 ALT3 BIDIR>;
						nand_d6 = <&pio41 6 ALT3 BIDIR>;
						nand_d7 = <&pio41 7 ALT3 BIDIR>;
						nand_we = <&pio42 0 ALT3 OUT>;
						nand_dqs = <&pio42 1 ALT3 OUT>;
						nand_ale = <&pio42 2 ALT3 OUT>;
						nand_cle = <&pio42 3 ALT3 OUT>;
						nand_rnb = <&pio42 4 ALT3 IN>;
						nand_oe = <&pio42 5 ALT3 OUT>;
					};
				};
			};
		};
	};
};<|MERGE_RESOLUTION|>--- conflicted
+++ resolved
@@ -937,11 +937,7 @@
 			interrupt-names = "irqmux";
 			ranges = <0 0x09210000 0x10000>;
 
-<<<<<<< HEAD
-			pio20: pio@09210000 {
-=======
 			pio20: pio@9210000 {
->>>>>>> 24b8d41d
 				gpio-controller;
 				#gpio-cells = <2>;
 				interrupt-controller;
