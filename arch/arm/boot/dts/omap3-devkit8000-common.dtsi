// SPDX-License-Identifier: GPL-2.0-only
/*
 * Author: Anil Kumar <anilk4.v@gmail.com>
 */

#include <dt-bindings/input/input.h>

#include "omap34xx.dtsi"
/ {
	memory@80000000 {
		device_type = "memory";
		reg = <0x80000000 0x10000000>;	/* 256 MB */
	};

	leds {
		compatible = "gpio-leds";

		heartbeat {
			label = "devkit8000::led1";
			gpios = <&gpio6 26 GPIO_ACTIVE_HIGH>;	/* 186 -> LED1 */
			default-state = "on";
			linux,default-trigger = "heartbeat";
		};

		mmc {
			label = "devkit8000::led2";
			gpios = <&gpio6 3 GPIO_ACTIVE_HIGH>;	/* 163 -> LED2 */
			default-state = "on";
			linux,default-trigger = "none";
		};

		usr {
			label = "devkit8000::led3";
			gpios = <&gpio6 4 GPIO_ACTIVE_HIGH>;	/* 164 -> LED3 */
			default-state = "on";
			linux,default-trigger = "usr";
		};

		pmu_stat {
			label = "devkit8000::pmu_stat";
			gpios = <&twl_gpio 19 GPIO_ACTIVE_HIGH>; /* LEDB */
		};
	};

	sound {
		compatible = "ti,omap-twl4030";
		ti,model = "devkit8000";

		ti,mcbsp = <&mcbsp2>;
		ti,audio-routing =
			"Ext Spk", "PREDRIVEL",
			"Ext Spk", "PREDRIVER",
			"MAINMIC", "Main Mic",
			"Main Mic", "Mic Bias 1";
	};

	gpio_keys {
		compatible = "gpio-keys";

		user {
			label = "user";
			gpios = <&gpio1 26 GPIO_ACTIVE_HIGH>;
			linux,code = <BTN_EXTRA>;
			wakeup-source;
		};
	};

	tfp410: encoder0 {
		compatible = "ti,tfp410";
		powerdown-gpios = <&twl_gpio 7 GPIO_ACTIVE_LOW>;

		ports {
			#address-cells = <1>;
			#size-cells = <0>;

			port@0 {
				reg = <0>;

				tfp410_in: endpoint {
					remote-endpoint = <&dpi_dvi_out>;
				};
			};

			port@1 {
				reg = <1>;

				tfp410_out: endpoint {
					remote-endpoint = <&dvi_connector_in>;
				};
			};
		};
	};

	dvi0: connector0 {
		compatible = "dvi-connector";
		label = "dvi";

		digital;

		ddc-i2c-bus = <&i2c2>;

		port {
			dvi_connector_in: endpoint {
				remote-endpoint = <&tfp410_out>;
			};
		};
	};

	tv0: connector1 {
		compatible = "svideo-connector";
		label = "tv";

		port {
			tv_connector_in: endpoint {
				remote-endpoint = <&venc_out>;
			};
		};
	};
};

&i2c1 {
	clock-frequency = <2600000>;

	twl: twl@48 {
		reg = <0x48>;
		interrupts = <7>;	/* SYS_NIRQ cascaded to intc */

		twl_audio: audio {
			compatible = "ti,twl4030-audio";
			codec {
			};
		};
	};
};

&i2c2 {
	clock-frequency = <400000>;
};

&i2c3 {
	status = "disabled";
};

#include "twl4030.dtsi"
#include "twl4030_omap3.dtsi"

&mmc1 {
	vmmc-supply = <&vmmc1>;
	vqmmc-supply = <&vsim>;
	bus-width = <8>;
};

&mmc2 {
	status = "disabled";
};

&mmc3 {
	status = "disabled";
};

&twl_gpio {
	ti,use-leds;
	/*
	 * pulldowns:
	 * BIT(1), BIT(2), BIT(6), BIT(7), BIT(8), BIT(13)
	 * BIT(15), BIT(16), BIT(17)
	 */
	ti,pulldowns = <0x03a1c6>;
};

&twl_keypad {
	linux,keymap = <MATRIX_KEY(0, 0, KEY_1)
			MATRIX_KEY(1, 0, KEY_2)
			MATRIX_KEY(2, 0, KEY_3)
			MATRIX_KEY(0, 1, KEY_4)
			MATRIX_KEY(1, 1, KEY_5)
			MATRIX_KEY(2, 1, KEY_6)
			MATRIX_KEY(3, 1, KEY_F5)
			MATRIX_KEY(0, 2, KEY_7)
			MATRIX_KEY(1, 2, KEY_8)
			MATRIX_KEY(2, 2, KEY_9)
			MATRIX_KEY(3, 2, KEY_F6)
			MATRIX_KEY(0, 3, KEY_F7)
			MATRIX_KEY(1, 3, KEY_0)
			MATRIX_KEY(2, 3, KEY_F8)
			MATRIX_KEY(4, 5, KEY_RESERVED)
			MATRIX_KEY(4, 4, KEY_VOLUMEUP)
			MATRIX_KEY(5, 5, KEY_VOLUMEDOWN)
			>;
};

&wdt2 {
	status = "disabled";
};

&mcbsp2 {
	status = "okay";
};

&gpmc {
	ranges = <0 0 0x30000000 0x1000000	/* CS0: 16MB for NAND */
		  6 0 0x2c000000 0x1000000>;	/* CS6: 16MB for DM9000 */

	nand@0,0 {
		compatible = "ti,omap2-nand";
		reg = <0 0 4>; /* CS0, offset 0, IO size 4 */
		interrupt-parent = <&gpmc>;
		interrupts = <0 IRQ_TYPE_NONE>, /* fifoevent */
			     <1 IRQ_TYPE_NONE>;	/* termcount */
		nand-bus-width = <16>;
		gpmc,device-width = <2>;
		ti,nand-ecc-opt = "sw";

		gpmc,sync-clk-ps = <0>;
		gpmc,cs-on-ns = <0>;
		gpmc,cs-rd-off-ns = <44>;
		gpmc,cs-wr-off-ns = <44>;
		gpmc,adv-on-ns = <6>;
		gpmc,adv-rd-off-ns = <34>;
		gpmc,adv-wr-off-ns = <44>;
		gpmc,we-off-ns = <40>;
		gpmc,oe-off-ns = <54>;
		gpmc,access-ns = <64>;
		gpmc,rd-cycle-ns = <82>;
		gpmc,wr-cycle-ns = <82>;
		gpmc,wr-access-ns = <40>;
		gpmc,wr-data-mux-bus-ns = <0>;

		#address-cells = <1>;
		#size-cells = <1>;

		x-loader@0 {
			label = "X-Loader";
			reg = <0 0x80000>;
		};

		bootloaders@80000 {
			label = "U-Boot";
			reg = <0x80000 0x1e0000>;
		};

		bootloaders_env@260000 {
			label = "U-Boot Env";
			reg = <0x260000 0x20000>;
		};

		kernel@280000 {
			label = "Kernel";
			reg = <0x280000 0x400000>;
		};

		filesystem@680000 {
			label = "File System";
			reg = <0x680000 0xf980000>;
		};
	};

	ethernet@6,0 {
		compatible = "davicom,dm9000";
		reg =  <6 0x000 2
			6 0x400 2>; /* CS6, offset 0 and 0x400, IO size 2 */
		bank-width = <2>;
		interrupt-parent = <&gpio1>;
		interrupts = <25 IRQ_TYPE_LEVEL_LOW>;
		davicom,no-eeprom;

		gpmc,mux-add-data = <0>;
		gpmc,device-width = <1>;
		gpmc,wait-pin = <0>;
		gpmc,cycle2cycle-samecsen = <1>;
		gpmc,cycle2cycle-diffcsen = <1>;

		gpmc,cs-on-ns = <6>;
		gpmc,cs-rd-off-ns = <180>;
		gpmc,cs-wr-off-ns = <180>;
		gpmc,adv-on-ns = <0>;
		gpmc,adv-rd-off-ns = <18>;
		gpmc,adv-wr-off-ns = <48>;
		gpmc,oe-on-ns = <54>;
		gpmc,oe-off-ns = <168>;
		gpmc,we-on-ns = <54>;
		gpmc,we-off-ns = <168>;
		gpmc,rd-cycle-ns = <186>;
		gpmc,wr-cycle-ns = <186>;
		gpmc,access-ns = <144>;
		gpmc,page-burst-access-ns = <24>;
		gpmc,bus-turnaround-ns = <90>;
		gpmc,cycle2cycle-delay-ns = <90>;
		gpmc,wait-monitoring-ns = <0>;
		gpmc,clk-activation-ns = <0>;
		gpmc,wr-data-mux-bus-ns = <0>;
		gpmc,wr-access-ns = <0>;
	};
};

&omap3_pmx_core {
	dss_dpi_pins: pinmux_dss_dpi_pins {
		pinctrl-single,pins = <
			OMAP3_CORE1_IOPAD(0x20d4, PIN_OUTPUT | MUX_MODE0)	/* dss_pclk.dss_pclk */
			OMAP3_CORE1_IOPAD(0x20d6, PIN_OUTPUT | MUX_MODE0)	/* dss_hsync.dss_hsync */
			OMAP3_CORE1_IOPAD(0x20d8, PIN_OUTPUT | MUX_MODE0)	/* dss_vsync.dss_vsync */
			OMAP3_CORE1_IOPAD(0x20da, PIN_OUTPUT | MUX_MODE0)	/* dss_acbias.dss_acbias */
			OMAP3_CORE1_IOPAD(0x20dc, PIN_OUTPUT | MUX_MODE0)	/* dss_data0.dss_data0 */
			OMAP3_CORE1_IOPAD(0x20de, PIN_OUTPUT | MUX_MODE0)	/* dss_data1.dss_data1 */
			OMAP3_CORE1_IOPAD(0x20e0, PIN_OUTPUT | MUX_MODE0)	/* dss_data2.dss_data2 */
			OMAP3_CORE1_IOPAD(0x20e2, PIN_OUTPUT | MUX_MODE0)	/* dss_data3.dss_data3 */
			OMAP3_CORE1_IOPAD(0x20e4, PIN_OUTPUT | MUX_MODE0)	/* dss_data4.dss_data4 */
			OMAP3_CORE1_IOPAD(0x20e6, PIN_OUTPUT | MUX_MODE0)	/* dss_data5.dss_data5 */
			OMAP3_CORE1_IOPAD(0x20e8, PIN_OUTPUT | MUX_MODE0)	/* dss_data6.dss_data6 */
			OMAP3_CORE1_IOPAD(0x20ea, PIN_OUTPUT | MUX_MODE0)	/* dss_data7.dss_data7 */
			OMAP3_CORE1_IOPAD(0x20ec, PIN_OUTPUT | MUX_MODE0)	/* dss_data8.dss_data8 */
			OMAP3_CORE1_IOPAD(0x20ee, PIN_OUTPUT | MUX_MODE0)	/* dss_data9.dss_data9 */
			OMAP3_CORE1_IOPAD(0x20f0, PIN_OUTPUT | MUX_MODE0)	/* dss_data10.dss_data10 */
			OMAP3_CORE1_IOPAD(0x20f2, PIN_OUTPUT | MUX_MODE0)	/* dss_data11.dss_data11 */
			OMAP3_CORE1_IOPAD(0x20f4, PIN_OUTPUT | MUX_MODE0)	/* dss_data12.dss_data12 */
			OMAP3_CORE1_IOPAD(0x20f6, PIN_OUTPUT | MUX_MODE0)	/* dss_data13.dss_data13 */
			OMAP3_CORE1_IOPAD(0x20f8, PIN_OUTPUT | MUX_MODE0)	/* dss_data14.dss_data14 */
			OMAP3_CORE1_IOPAD(0x20fa, PIN_OUTPUT | MUX_MODE0)	/* dss_data15.dss_data15 */
			OMAP3_CORE1_IOPAD(0x20fc, PIN_OUTPUT | MUX_MODE0)	/* dss_data16.dss_data16 */
			OMAP3_CORE1_IOPAD(0x20fe, PIN_OUTPUT | MUX_MODE0)	/* dss_data17.dss_data17 */
			OMAP3_CORE1_IOPAD(0x2100, PIN_OUTPUT | MUX_MODE0)	/* dss_data18.dss_data18 */
			OMAP3_CORE1_IOPAD(0x2102, PIN_OUTPUT | MUX_MODE0)	/* dss_data19.dss_data19 */
			OMAP3_CORE1_IOPAD(0x2104, PIN_OUTPUT | MUX_MODE0)	/* dss_data20.dss_data20 */
			OMAP3_CORE1_IOPAD(0x2106, PIN_OUTPUT | MUX_MODE0)	/* dss_data21.dss_data21 */
			OMAP3_CORE1_IOPAD(0x2108, PIN_OUTPUT | MUX_MODE0)	/* dss_data22.dss_data22 */
			OMAP3_CORE1_IOPAD(0x210a, PIN_OUTPUT | MUX_MODE0)	/* dss_data23.dss_data23 */
		>;
	};
};

&vpll1 {
	/* Needed for DSS */
	regulator-name = "vdds_dsi";

	regulator-min-microvolt = <1800000>;
	regulator-max-microvolt = <1800000>;
};

&dss {
	status = "okay";

	pinctrl-names = "default";
	pinctrl-0 = <&dss_dpi_pins>;

	vdds_dsi-supply = <&vpll1>;
	vdda_dac-supply = <&vdac>;

	port {
<<<<<<< HEAD
		dpi_dvi_out: endpoint {
=======
		#address-cells = <1>;
		#size-cells = <0>;
		dpi_dvi_out: endpoint@0 {
			reg = <0>;
>>>>>>> 24b8d41d
			remote-endpoint = <&tfp410_in>;
			data-lines = <24>;
		};

		endpoint@1 {
			reg = <1>;
		};
	};
};

&venc {
	status = "okay";

	vdda-supply = <&vdac>;

	port {
		venc_out: endpoint {
			remote-endpoint = <&tv_connector_in>;
			ti,channels = <2>;
		};
	};
};<|MERGE_RESOLUTION|>--- conflicted
+++ resolved
@@ -346,14 +346,10 @@
 	vdda_dac-supply = <&vdac>;
 
 	port {
-<<<<<<< HEAD
-		dpi_dvi_out: endpoint {
-=======
 		#address-cells = <1>;
 		#size-cells = <0>;
 		dpi_dvi_out: endpoint@0 {
 			reg = <0>;
->>>>>>> 24b8d41d
 			remote-endpoint = <&tfp410_in>;
 			data-lines = <24>;
 		};
