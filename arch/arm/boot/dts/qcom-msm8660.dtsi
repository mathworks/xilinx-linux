// SPDX-License-Identifier: GPL-2.0
/dts-v1/;

<<<<<<< HEAD
/include/ "skeleton.dtsi"

=======
>>>>>>> 24b8d41d
#include <dt-bindings/interrupt-controller/irq.h>
#include <dt-bindings/interrupt-controller/arm-gic.h>
#include <dt-bindings/clock/qcom,gcc-msm8660.h>
#include <dt-bindings/soc/qcom,gsbi.h>

/ {
	#address-cells = <1>;
	#size-cells = <1>;
	model = "Qualcomm MSM8660";
	compatible = "qcom,msm8660";
	interrupt-parent = <&intc>;

	cpus {
		#address-cells = <1>;
		#size-cells = <0>;

		cpu@0 {
			compatible = "qcom,scorpion";
			enable-method = "qcom,gcc-msm8660";
			device_type = "cpu";
			reg = <0>;
			next-level-cache = <&L2>;
		};

		cpu@1 {
			compatible = "qcom,scorpion";
			enable-method = "qcom,gcc-msm8660";
			device_type = "cpu";
			reg = <1>;
			next-level-cache = <&L2>;
		};

		L2: l2-cache {
			compatible = "cache";
			cache-level = <2>;
		};
	};

	memory {
		device_type = "memory";
		reg = <0x0 0x0>;
	};

	cpu-pmu {
		compatible = "qcom,scorpion-mp-pmu";
		interrupts = <1 9 0x304>;
	};

	clocks {
		cxo_board {
			compatible = "fixed-clock";
			#clock-cells = <0>;
			clock-frequency = <19200000>;
		};

		pxo_board {
			compatible = "fixed-clock";
			#clock-cells = <0>;
			clock-frequency = <27000000>;
		};

		sleep_clk {
			compatible = "fixed-clock";
			#clock-cells = <0>;
			clock-frequency = <32768>;
		};
	};

	/*
	 * These channels from the ADC are simply hardware monitors.
	 * That is why the ADC is referred to as "HKADC" - HouseKeeping
	 * ADC.
	 */
	iio-hwmon {
		compatible = "iio-hwmon";
		io-channels = <&xoadc 0x00 0x01>, /* Battery */
			    <&xoadc 0x00 0x02>, /* DC in (charger) */
			    <&xoadc 0x00 0x04>, /* VPH the main system voltage */
			    <&xoadc 0x00 0x0b>, /* Die temperature */
			    <&xoadc 0x00 0x0c>, /* Reference voltage 1.25V */
			    <&xoadc 0x00 0x0d>, /* Reference voltage 0.625V */
			    <&xoadc 0x00 0x0e>; /* Reference voltage 0.325V */
	};

	soc: soc {
		#address-cells = <1>;
		#size-cells = <1>;
		ranges;
		compatible = "simple-bus";

		intc: interrupt-controller@2080000 {
			compatible = "qcom,msm-8660-qgic";
			interrupt-controller;
			#interrupt-cells = <3>;
			reg = < 0x02080000 0x1000 >,
			      < 0x02081000 0x1000 >;
		};

		timer@2000000 {
			compatible = "qcom,scss-timer", "qcom,msm-timer";
			interrupts = <1 0 0x301>,
				     <1 1 0x301>,
				     <1 2 0x301>;
			reg = <0x02000000 0x100>;
			clock-frequency = <27000000>,
					  <32768>;
			cpu-offset = <0x40000>;
		};

		tlmm: pinctrl@800000 {
			compatible = "qcom,msm8660-pinctrl";
			reg = <0x800000 0x4000>;

			gpio-controller;
			gpio-ranges = <&tlmm 0 0 173>;
			#gpio-cells = <2>;
			interrupts = <0 16 0x4>;
			interrupt-controller;
			#interrupt-cells = <2>;

		};

		gcc: clock-controller@900000 {
			compatible = "qcom,gcc-msm8660";
			#clock-cells = <1>;
			#reset-cells = <1>;
			reg = <0x900000 0x4000>;
		};

		gsbi6: gsbi@16500000 {
			compatible = "qcom,gsbi-v1.0.0";
			cell-index = <12>;
			reg = <0x16500000 0x100>;
			clocks = <&gcc GSBI6_H_CLK>;
			clock-names = "iface";
			#address-cells = <1>;
			#size-cells = <1>;
			ranges;
			status = "disabled";

			syscon-tcsr = <&tcsr>;

			gsbi6_serial: serial@16540000 {
				compatible = "qcom,msm-uartdm-v1.3", "qcom,msm-uartdm";
				reg = <0x16540000 0x1000>,
				      <0x16500000 0x1000>;
				interrupts = <GIC_SPI 156 IRQ_TYPE_LEVEL_HIGH>;
				clocks = <&gcc GSBI6_UART_CLK>, <&gcc GSBI6_H_CLK>;
				clock-names = "core", "iface";
				status = "disabled";
			};

			gsbi6_i2c: i2c@16580000 {
				compatible = "qcom,i2c-qup-v1.1.1";
				reg = <0x16580000 0x1000>;
				interrupts = <GIC_SPI 157 IRQ_TYPE_LEVEL_HIGH>;
				clocks = <&gcc GSBI6_QUP_CLK>, <&gcc GSBI6_H_CLK>;
				clock-names = "core", "iface";
				#address-cells = <1>;
				#size-cells = <0>;
				status = "disabled";
			};
		};

		gsbi7: gsbi@16600000 {
			compatible = "qcom,gsbi-v1.0.0";
			cell-index = <12>;
			reg = <0x16600000 0x100>;
			clocks = <&gcc GSBI7_H_CLK>;
			clock-names = "iface";
			#address-cells = <1>;
			#size-cells = <1>;
			ranges;
			status = "disabled";

			syscon-tcsr = <&tcsr>;

			gsbi7_serial: serial@16640000 {
				compatible = "qcom,msm-uartdm-v1.3", "qcom,msm-uartdm";
				reg = <0x16640000 0x1000>,
				      <0x16600000 0x1000>;
				interrupts = <GIC_SPI 158 IRQ_TYPE_LEVEL_HIGH>;
				clocks = <&gcc GSBI7_UART_CLK>, <&gcc GSBI7_H_CLK>;
				clock-names = "core", "iface";
				status = "disabled";
			};

			gsbi7_i2c: i2c@16680000 {
				compatible = "qcom,i2c-qup-v1.1.1";
				reg = <0x16680000 0x1000>;
				interrupts = <GIC_SPI 159 IRQ_TYPE_LEVEL_HIGH>;
				clocks = <&gcc GSBI7_QUP_CLK>, <&gcc GSBI7_H_CLK>;
				clock-names = "core", "iface";
				#address-cells = <1>;
				#size-cells = <0>;
				status = "disabled";
			};
		};

		gsbi8: gsbi@19800000 {
			compatible = "qcom,gsbi-v1.0.0";
			cell-index = <12>;
			reg = <0x19800000 0x100>;
			clocks = <&gcc GSBI8_H_CLK>;
			clock-names = "iface";
			#address-cells = <1>;
			#size-cells = <1>;
			ranges;

			syscon-tcsr = <&tcsr>;

			gsbi8_i2c: i2c@19880000 {
				compatible = "qcom,i2c-qup-v1.1.1";
				reg = <0x19880000 0x1000>;
				interrupts = <GIC_SPI 161 IRQ_TYPE_LEVEL_HIGH>;
				clocks = <&gcc GSBI8_QUP_CLK>, <&gcc GSBI8_H_CLK>;
				clock-names = "core", "iface";
				#address-cells = <1>;
				#size-cells = <0>;
				status = "disabled";
			};
		};

		gsbi12: gsbi@19c00000 {
			compatible = "qcom,gsbi-v1.0.0";
			cell-index = <12>;
			reg = <0x19c00000 0x100>;
			clocks = <&gcc GSBI12_H_CLK>;
			clock-names = "iface";
			#address-cells = <1>;
			#size-cells = <1>;
			ranges;

			syscon-tcsr = <&tcsr>;

			gsbi12_serial: serial@19c40000 {
				compatible = "qcom,msm-uartdm-v1.3", "qcom,msm-uartdm";
				reg = <0x19c40000 0x1000>,
				      <0x19c00000 0x1000>;
<<<<<<< HEAD
				interrupts = <0 195 IRQ_TYPE_NONE>;
=======
				interrupts = <0 195 IRQ_TYPE_LEVEL_HIGH>;
>>>>>>> 24b8d41d
				clocks = <&gcc GSBI12_UART_CLK>, <&gcc GSBI12_H_CLK>;
				clock-names = "core", "iface";
				status = "disabled";
			};

			gsbi12_i2c: i2c@19c80000 {
				compatible = "qcom,i2c-qup-v1.1.1";
				reg = <0x19c80000 0x1000>;
<<<<<<< HEAD
				interrupts = <0 196 IRQ_TYPE_NONE>;
=======
				interrupts = <0 196 IRQ_TYPE_LEVEL_HIGH>;
>>>>>>> 24b8d41d
				clocks = <&gcc GSBI12_QUP_CLK>, <&gcc GSBI12_H_CLK>;
				clock-names = "core", "iface";
				#address-cells = <1>;
				#size-cells = <0>;
				status = "disabled";
			};
<<<<<<< HEAD
=======
		};

		external-bus@1a100000 {
			compatible = "qcom,msm8660-ebi2";
			#address-cells = <2>;
			#size-cells = <1>;
			ranges = <0 0x0 0x1a800000 0x00800000>,
				 <1 0x0 0x1b000000 0x00800000>,
				 <2 0x0 0x1b800000 0x00800000>,
				 <3 0x0 0x1d000000 0x08000000>,
				 <4 0x0 0x1c800000 0x00800000>,
				 <5 0x0 0x1c000000 0x00800000>;
			reg = <0x1a100000 0x1000>, <0x1a110000 0x1000>;
			reg-names = "ebi2", "xmem";
			clocks = <&gcc EBI2_2X_CLK>, <&gcc EBI2_CLK>;
			clock-names = "ebi2x", "ebi2";
			status = "disabled";
>>>>>>> 24b8d41d
		};

		qcom,ssbi@500000 {
			compatible = "qcom,ssbi";
			reg = <0x500000 0x1000>;
			qcom,controller-type = "pmic-arbiter";

			pm8058: pmic@0 {
				compatible = "qcom,pm8058";
				interrupt-parent = <&tlmm>;
				interrupts = <88 8>;
				#interrupt-cells = <2>;
				interrupt-controller;
				#address-cells = <1>;
				#size-cells = <0>;

				pm8058_gpio: gpio@150 {
					compatible = "qcom,pm8058-gpio",
						     "qcom,ssbi-gpio";
					reg = <0x150>;
<<<<<<< HEAD
					interrupt-parent = <&pmicintc>;
					interrupts = <192 IRQ_TYPE_NONE>,
						     <193 IRQ_TYPE_NONE>,
						     <194 IRQ_TYPE_NONE>,
						     <195 IRQ_TYPE_NONE>,
						     <196 IRQ_TYPE_NONE>,
						     <197 IRQ_TYPE_NONE>,
						     <198 IRQ_TYPE_NONE>,
						     <199 IRQ_TYPE_NONE>,
						     <200 IRQ_TYPE_NONE>,
						     <201 IRQ_TYPE_NONE>,
						     <202 IRQ_TYPE_NONE>,
						     <203 IRQ_TYPE_NONE>,
						     <204 IRQ_TYPE_NONE>,
						     <205 IRQ_TYPE_NONE>,
						     <206 IRQ_TYPE_NONE>,
						     <207 IRQ_TYPE_NONE>,
						     <208 IRQ_TYPE_NONE>,
						     <209 IRQ_TYPE_NONE>,
						     <210 IRQ_TYPE_NONE>,
						     <211 IRQ_TYPE_NONE>,
						     <212 IRQ_TYPE_NONE>,
						     <213 IRQ_TYPE_NONE>,
						     <214 IRQ_TYPE_NONE>,
						     <215 IRQ_TYPE_NONE>,
						     <216 IRQ_TYPE_NONE>,
						     <217 IRQ_TYPE_NONE>,
						     <218 IRQ_TYPE_NONE>,
						     <219 IRQ_TYPE_NONE>,
						     <220 IRQ_TYPE_NONE>,
						     <221 IRQ_TYPE_NONE>,
						     <222 IRQ_TYPE_NONE>,
						     <223 IRQ_TYPE_NONE>,
						     <224 IRQ_TYPE_NONE>,
						     <225 IRQ_TYPE_NONE>,
						     <226 IRQ_TYPE_NONE>,
						     <227 IRQ_TYPE_NONE>,
						     <228 IRQ_TYPE_NONE>,
						     <229 IRQ_TYPE_NONE>,
						     <230 IRQ_TYPE_NONE>,
						     <231 IRQ_TYPE_NONE>,
						     <232 IRQ_TYPE_NONE>,
						     <233 IRQ_TYPE_NONE>,
						     <234 IRQ_TYPE_NONE>,
						     <235 IRQ_TYPE_NONE>;
					gpio-controller;
=======
					interrupt-controller;
					#interrupt-cells = <2>;
					gpio-controller;
					gpio-ranges = <&pm8058_gpio 0 0 44>;
>>>>>>> 24b8d41d
					#gpio-cells = <2>;

				};

				pm8058_mpps: mpps@50 {
					compatible = "qcom,pm8058-mpp",
						     "qcom,ssbi-mpp";
					reg = <0x50>;
					gpio-controller;
					#gpio-cells = <2>;
<<<<<<< HEAD
					interrupt-parent = <&pmicintc>;
=======
					interrupt-parent = <&pm8058>;
>>>>>>> 24b8d41d
					interrupts =
					<128 IRQ_TYPE_NONE>,
					<129 IRQ_TYPE_NONE>,
					<130 IRQ_TYPE_NONE>,
					<131 IRQ_TYPE_NONE>,
					<132 IRQ_TYPE_NONE>,
					<133 IRQ_TYPE_NONE>,
					<134 IRQ_TYPE_NONE>,
					<135 IRQ_TYPE_NONE>,
					<136 IRQ_TYPE_NONE>,
					<137 IRQ_TYPE_NONE>,
					<138 IRQ_TYPE_NONE>,
					<139 IRQ_TYPE_NONE>;
				};

				pwrkey@1c {
					compatible = "qcom,pm8058-pwrkey";
					reg = <0x1c>;
					interrupt-parent = <&pm8058>;
					interrupts = <50 1>, <51 1>;
					debounce = <15625>;
					pull-up;
				};

				keypad@148 {
					compatible = "qcom,pm8058-keypad";
					reg = <0x148>;
					interrupt-parent = <&pm8058>;
					interrupts = <74 1>, <75 1>;
					debounce = <15>;
					scan-delay = <32>;
					row-hold = <91500>;
				};

<<<<<<< HEAD
				rtc@1e8 {
					compatible = "qcom,pm8058-rtc";
					reg = <0x1e8>;
					interrupt-parent = <&pmicintc>;
=======
				xoadc: xoadc@197 {
					compatible = "qcom,pm8058-adc";
					reg = <0x197>;
					interrupts-extended = <&pm8058 76 IRQ_TYPE_EDGE_RISING>;
					#address-cells = <2>;
					#size-cells = <0>;
					#io-channel-cells = <2>;

					vcoin: adc-channel@0 {
						reg = <0x00 0x00>;
					};
					vbat: adc-channel@1 {
						reg = <0x00 0x01>;
					};
					dcin: adc-channel@2 {
						reg = <0x00 0x02>;
					};
					ichg: adc-channel@3 {
						reg = <0x00 0x03>;
					};
					vph_pwr: adc-channel@4 {
						reg = <0x00 0x04>;
					};
					usb_vbus: adc-channel@a {
						reg = <0x00 0x0a>;
					};
					die_temp: adc-channel@b {
						reg = <0x00 0x0b>;
					};
					ref_625mv: adc-channel@c {
						reg = <0x00 0x0c>;
					};
					ref_1250mv: adc-channel@d {
						reg = <0x00 0x0d>;
					};
					ref_325mv: adc-channel@e {
						reg = <0x00 0x0e>;
					};
					ref_muxoff: adc-channel@f {
						reg = <0x00 0x0f>;
					};
				};

				rtc@1e8 {
					compatible = "qcom,pm8058-rtc";
					reg = <0x1e8>;
					interrupt-parent = <&pm8058>;
>>>>>>> 24b8d41d
					interrupts = <39 1>;
					allow-set-time;
				};

				vibrator@4a {
					compatible = "qcom,pm8058-vib";
					reg = <0x4a>;
				};
			};
		};

		l2cc: clock-controller@2082000 {
			compatible	= "syscon";
			reg		= <0x02082000 0x1000>;
		};

		rpm: rpm@104000 {
			compatible	= "qcom,rpm-msm8660";
			reg		= <0x00104000 0x1000>;
			qcom,ipc	= <&l2cc 0x8 2>;

			interrupts	= <GIC_SPI 19 IRQ_TYPE_EDGE_RISING>,
					  <GIC_SPI 21 IRQ_TYPE_EDGE_RISING>,
					  <GIC_SPI 22 IRQ_TYPE_EDGE_RISING>;
			interrupt-names	= "ack", "err", "wakeup";
			clocks = <&gcc RPM_MSG_RAM_H_CLK>;
			clock-names = "ram";

			rpmcc: clock-controller {
<<<<<<< HEAD
				compatible	= "qcom,rpmcc-apq8660", "qcom,rpmcc";
=======
				compatible	= "qcom,rpmcc-msm8660", "qcom,rpmcc";
>>>>>>> 24b8d41d
				#clock-cells = <1>;
			};

			pm8901-regulators {
				compatible = "qcom,rpm-pm8901-regulators";

				pm8901_l0: l0 {};
				pm8901_l1: l1 {};
				pm8901_l2: l2 {};
				pm8901_l3: l3 {};
				pm8901_l4: l4 {};
				pm8901_l5: l5 {};
				pm8901_l6: l6 {};

				/* S0 and S1 Handled as SAW regulators by SPM */
				pm8901_s2: s2 {};
				pm8901_s3: s3 {};
				pm8901_s4: s4 {};

				pm8901_lvs0: lvs0 {};
				pm8901_lvs1: lvs1 {};
				pm8901_lvs2: lvs2 {};
				pm8901_lvs3: lvs3 {};

				pm8901_mvs: mvs {};
			};

			pm8058-regulators {
				compatible = "qcom,rpm-pm8058-regulators";

				pm8058_l0: l0 {};
				pm8058_l1: l1 {};
				pm8058_l2: l2 {};
				pm8058_l3: l3 {};
				pm8058_l4: l4 {};
				pm8058_l5: l5 {};
				pm8058_l6: l6 {};
				pm8058_l7: l7 {};
				pm8058_l8: l8 {};
				pm8058_l9: l9 {};
				pm8058_l10: l10 {};
				pm8058_l11: l11 {};
				pm8058_l12: l12 {};
				pm8058_l13: l13 {};
				pm8058_l14: l14 {};
				pm8058_l15: l15 {};
				pm8058_l16: l16 {};
				pm8058_l17: l17 {};
				pm8058_l18: l18 {};
				pm8058_l19: l19 {};
				pm8058_l20: l20 {};
				pm8058_l21: l21 {};
				pm8058_l22: l22 {};
				pm8058_l23: l23 {};
				pm8058_l24: l24 {};
				pm8058_l25: l25 {};

				pm8058_s0: s0 {};
				pm8058_s1: s1 {};
				pm8058_s2: s2 {};
				pm8058_s3: s3 {};
				pm8058_s4: s4 {};

				pm8058_lvs0: lvs0 {};
				pm8058_lvs1: lvs1 {};

				pm8058_ncp: ncp {};
			};
		};

		amba {
			compatible = "simple-bus";
			#address-cells = <1>;
			#size-cells = <1>;
			ranges;
			sdcc1: sdcc@12400000 {
				status		= "disabled";
				compatible	= "arm,pl18x", "arm,primecell";
				arm,primecell-periphid = <0x00051180>;
				reg		= <0x12400000 0x8000>;
				interrupts	= <GIC_SPI 104 IRQ_TYPE_LEVEL_HIGH>;
				interrupt-names	= "cmd_irq";
				clocks		= <&gcc SDC1_CLK>, <&gcc SDC1_H_CLK>;
				clock-names	= "mclk", "apb_pclk";
				bus-width	= <8>;
				max-frequency	= <48000000>;
				non-removable;
				cap-sd-highspeed;
				cap-mmc-highspeed;
<<<<<<< HEAD
=======
			};

			sdcc2: sdcc@12140000 {
				status		= "disabled";
				compatible	= "arm,pl18x", "arm,primecell";
				arm,primecell-periphid = <0x00051180>;
				reg		= <0x12140000 0x8000>;
				interrupts	= <GIC_SPI 103 IRQ_TYPE_LEVEL_HIGH>;
				interrupt-names	= "cmd_irq";
				clocks		= <&gcc SDC2_CLK>, <&gcc SDC2_H_CLK>;
				clock-names	= "mclk", "apb_pclk";
				bus-width	= <8>;
				max-frequency	= <48000000>;
				cap-sd-highspeed;
				cap-mmc-highspeed;
>>>>>>> 24b8d41d
			};

			sdcc3: sdcc@12180000 {
				compatible	= "arm,pl18x", "arm,primecell";
				arm,primecell-periphid = <0x00051180>;
				status		= "disabled";
				reg		= <0x12180000 0x8000>;
				interrupts	= <GIC_SPI 102 IRQ_TYPE_LEVEL_HIGH>;
				interrupt-names	= "cmd_irq";
				clocks		= <&gcc SDC3_CLK>, <&gcc SDC3_H_CLK>;
				clock-names	= "mclk", "apb_pclk";
				bus-width	= <4>;
				cap-sd-highspeed;
				cap-mmc-highspeed;
				max-frequency	= <48000000>;
				no-1-8-v;
			};

<<<<<<< HEAD
=======
			sdcc4: sdcc@121c0000 {
				compatible	= "arm,pl18x", "arm,primecell";
				arm,primecell-periphid = <0x00051180>;
				status		= "disabled";
				reg		= <0x121c0000 0x8000>;
				interrupts	= <GIC_SPI 101 IRQ_TYPE_LEVEL_HIGH>;
				interrupt-names	= "cmd_irq";
				clocks		= <&gcc SDC4_CLK>, <&gcc SDC4_H_CLK>;
				clock-names	= "mclk", "apb_pclk";
				bus-width	= <4>;
				max-frequency	= <48000000>;
				cap-sd-highspeed;
				cap-mmc-highspeed;
			};

>>>>>>> 24b8d41d
			sdcc5: sdcc@12200000 {
				compatible	= "arm,pl18x", "arm,primecell";
				arm,primecell-periphid = <0x00051180>;
				status		= "disabled";
				reg		= <0x12200000 0x8000>;
				interrupts	= <GIC_SPI 188 IRQ_TYPE_LEVEL_HIGH>;
				interrupt-names	= "cmd_irq";
				clocks		= <&gcc SDC5_CLK>, <&gcc SDC5_H_CLK>;
				clock-names	= "mclk", "apb_pclk";
				bus-width	= <4>;
				cap-sd-highspeed;
				cap-mmc-highspeed;
				max-frequency	= <48000000>;
			};
		};

		tcsr: syscon@1a400000 {
			compatible = "qcom,tcsr-msm8660", "syscon";
			reg = <0x1a400000 0x100>;
		};
	};

};<|MERGE_RESOLUTION|>--- conflicted
+++ resolved
@@ -1,11 +1,6 @@
 // SPDX-License-Identifier: GPL-2.0
 /dts-v1/;
 
-<<<<<<< HEAD
-/include/ "skeleton.dtsi"
-
-=======
->>>>>>> 24b8d41d
 #include <dt-bindings/interrupt-controller/irq.h>
 #include <dt-bindings/interrupt-controller/arm-gic.h>
 #include <dt-bindings/clock/qcom,gcc-msm8660.h>
@@ -245,11 +240,7 @@
 				compatible = "qcom,msm-uartdm-v1.3", "qcom,msm-uartdm";
 				reg = <0x19c40000 0x1000>,
 				      <0x19c00000 0x1000>;
-<<<<<<< HEAD
-				interrupts = <0 195 IRQ_TYPE_NONE>;
-=======
 				interrupts = <0 195 IRQ_TYPE_LEVEL_HIGH>;
->>>>>>> 24b8d41d
 				clocks = <&gcc GSBI12_UART_CLK>, <&gcc GSBI12_H_CLK>;
 				clock-names = "core", "iface";
 				status = "disabled";
@@ -258,19 +249,13 @@
 			gsbi12_i2c: i2c@19c80000 {
 				compatible = "qcom,i2c-qup-v1.1.1";
 				reg = <0x19c80000 0x1000>;
-<<<<<<< HEAD
-				interrupts = <0 196 IRQ_TYPE_NONE>;
-=======
 				interrupts = <0 196 IRQ_TYPE_LEVEL_HIGH>;
->>>>>>> 24b8d41d
 				clocks = <&gcc GSBI12_QUP_CLK>, <&gcc GSBI12_H_CLK>;
 				clock-names = "core", "iface";
 				#address-cells = <1>;
 				#size-cells = <0>;
 				status = "disabled";
 			};
-<<<<<<< HEAD
-=======
 		};
 
 		external-bus@1a100000 {
@@ -288,7 +273,6 @@
 			clocks = <&gcc EBI2_2X_CLK>, <&gcc EBI2_CLK>;
 			clock-names = "ebi2x", "ebi2";
 			status = "disabled";
->>>>>>> 24b8d41d
 		};
 
 		qcom,ssbi@500000 {
@@ -309,59 +293,10 @@
 					compatible = "qcom,pm8058-gpio",
 						     "qcom,ssbi-gpio";
 					reg = <0x150>;
-<<<<<<< HEAD
-					interrupt-parent = <&pmicintc>;
-					interrupts = <192 IRQ_TYPE_NONE>,
-						     <193 IRQ_TYPE_NONE>,
-						     <194 IRQ_TYPE_NONE>,
-						     <195 IRQ_TYPE_NONE>,
-						     <196 IRQ_TYPE_NONE>,
-						     <197 IRQ_TYPE_NONE>,
-						     <198 IRQ_TYPE_NONE>,
-						     <199 IRQ_TYPE_NONE>,
-						     <200 IRQ_TYPE_NONE>,
-						     <201 IRQ_TYPE_NONE>,
-						     <202 IRQ_TYPE_NONE>,
-						     <203 IRQ_TYPE_NONE>,
-						     <204 IRQ_TYPE_NONE>,
-						     <205 IRQ_TYPE_NONE>,
-						     <206 IRQ_TYPE_NONE>,
-						     <207 IRQ_TYPE_NONE>,
-						     <208 IRQ_TYPE_NONE>,
-						     <209 IRQ_TYPE_NONE>,
-						     <210 IRQ_TYPE_NONE>,
-						     <211 IRQ_TYPE_NONE>,
-						     <212 IRQ_TYPE_NONE>,
-						     <213 IRQ_TYPE_NONE>,
-						     <214 IRQ_TYPE_NONE>,
-						     <215 IRQ_TYPE_NONE>,
-						     <216 IRQ_TYPE_NONE>,
-						     <217 IRQ_TYPE_NONE>,
-						     <218 IRQ_TYPE_NONE>,
-						     <219 IRQ_TYPE_NONE>,
-						     <220 IRQ_TYPE_NONE>,
-						     <221 IRQ_TYPE_NONE>,
-						     <222 IRQ_TYPE_NONE>,
-						     <223 IRQ_TYPE_NONE>,
-						     <224 IRQ_TYPE_NONE>,
-						     <225 IRQ_TYPE_NONE>,
-						     <226 IRQ_TYPE_NONE>,
-						     <227 IRQ_TYPE_NONE>,
-						     <228 IRQ_TYPE_NONE>,
-						     <229 IRQ_TYPE_NONE>,
-						     <230 IRQ_TYPE_NONE>,
-						     <231 IRQ_TYPE_NONE>,
-						     <232 IRQ_TYPE_NONE>,
-						     <233 IRQ_TYPE_NONE>,
-						     <234 IRQ_TYPE_NONE>,
-						     <235 IRQ_TYPE_NONE>;
-					gpio-controller;
-=======
 					interrupt-controller;
 					#interrupt-cells = <2>;
 					gpio-controller;
 					gpio-ranges = <&pm8058_gpio 0 0 44>;
->>>>>>> 24b8d41d
 					#gpio-cells = <2>;
 
 				};
@@ -372,11 +307,7 @@
 					reg = <0x50>;
 					gpio-controller;
 					#gpio-cells = <2>;
-<<<<<<< HEAD
-					interrupt-parent = <&pmicintc>;
-=======
 					interrupt-parent = <&pm8058>;
->>>>>>> 24b8d41d
 					interrupts =
 					<128 IRQ_TYPE_NONE>,
 					<129 IRQ_TYPE_NONE>,
@@ -411,12 +342,6 @@
 					row-hold = <91500>;
 				};
 
-<<<<<<< HEAD
-				rtc@1e8 {
-					compatible = "qcom,pm8058-rtc";
-					reg = <0x1e8>;
-					interrupt-parent = <&pmicintc>;
-=======
 				xoadc: xoadc@197 {
 					compatible = "qcom,pm8058-adc";
 					reg = <0x197>;
@@ -464,7 +389,6 @@
 					compatible = "qcom,pm8058-rtc";
 					reg = <0x1e8>;
 					interrupt-parent = <&pm8058>;
->>>>>>> 24b8d41d
 					interrupts = <39 1>;
 					allow-set-time;
 				};
@@ -494,11 +418,7 @@
 			clock-names = "ram";
 
 			rpmcc: clock-controller {
-<<<<<<< HEAD
-				compatible	= "qcom,rpmcc-apq8660", "qcom,rpmcc";
-=======
 				compatible	= "qcom,rpmcc-msm8660", "qcom,rpmcc";
->>>>>>> 24b8d41d
 				#clock-cells = <1>;
 			};
 
@@ -588,8 +508,6 @@
 				non-removable;
 				cap-sd-highspeed;
 				cap-mmc-highspeed;
-<<<<<<< HEAD
-=======
 			};
 
 			sdcc2: sdcc@12140000 {
@@ -605,7 +523,6 @@
 				max-frequency	= <48000000>;
 				cap-sd-highspeed;
 				cap-mmc-highspeed;
->>>>>>> 24b8d41d
 			};
 
 			sdcc3: sdcc@12180000 {
@@ -624,8 +541,6 @@
 				no-1-8-v;
 			};
 
-<<<<<<< HEAD
-=======
 			sdcc4: sdcc@121c0000 {
 				compatible	= "arm,pl18x", "arm,primecell";
 				arm,primecell-periphid = <0x00051180>;
@@ -641,7 +556,6 @@
 				cap-mmc-highspeed;
 			};
 
->>>>>>> 24b8d41d
 			sdcc5: sdcc@12200000 {
 				compatible	= "arm,pl18x", "arm,primecell";
 				arm,primecell-periphid = <0x00051180>;
