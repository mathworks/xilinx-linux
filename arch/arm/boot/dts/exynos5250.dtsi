--- conflicted
+++ resolved
@@ -70,869 +70,6 @@
 		};
 	};
 
-<<<<<<< HEAD
-	soc: soc {
-		sysram@02020000 {
-			compatible = "mmio-sram";
-			reg = <0x02020000 0x30000>;
-			#address-cells = <1>;
-			#size-cells = <1>;
-			ranges = <0 0x02020000 0x30000>;
-
-			smp-sysram@0 {
-				compatible = "samsung,exynos4210-sysram";
-				reg = <0x0 0x1000>;
-			};
-
-			smp-sysram@2f000 {
-				compatible = "samsung,exynos4210-sysram-ns";
-				reg = <0x2f000 0x1000>;
-			};
-		};
-
-		pd_gsc: gsc-power-domain@10044000 {
-			compatible = "samsung,exynos4210-pd";
-			reg = <0x10044000 0x20>;
-			#power-domain-cells = <0>;
-		};
-
-		pd_mfc: mfc-power-domain@10044040 {
-			compatible = "samsung,exynos4210-pd";
-			reg = <0x10044040 0x20>;
-			#power-domain-cells = <0>;
-		};
-
-		pd_disp1: disp1-power-domain@100440A0 {
-			compatible = "samsung,exynos4210-pd";
-			reg = <0x100440A0 0x20>;
-			#power-domain-cells = <0>;
-			clocks = <&clock CLK_FIN_PLL>,
-				 <&clock CLK_MOUT_ACLK200_DISP1_SUB>,
-				 <&clock CLK_MOUT_ACLK300_DISP1_SUB>;
-			clock-names = "oscclk", "clk0", "clk1";
-		};
-
-		clock: clock-controller@10010000 {
-			compatible = "samsung,exynos5250-clock";
-			reg = <0x10010000 0x30000>;
-			#clock-cells = <1>;
-		};
-
-		clock_audss: audss-clock-controller@3810000 {
-			compatible = "samsung,exynos5250-audss-clock";
-			reg = <0x03810000 0x0C>;
-			#clock-cells = <1>;
-			clocks = <&clock CLK_FIN_PLL>, <&clock CLK_FOUT_EPLL>,
-				 <&clock CLK_SCLK_AUDIO0>, <&clock CLK_DIV_PCM0>;
-			clock-names = "pll_ref", "pll_in", "sclk_audio", "sclk_pcm_in";
-		};
-
-		timer {
-			compatible = "arm,armv7-timer";
-			interrupts = <1 13 0xf08>,
-				     <1 14 0xf08>,
-				     <1 11 0xf08>,
-				     <1 10 0xf08>;
-			/*
-			 * Unfortunately we need this since some versions
-			 * of U-Boot on Exynos don't set the CNTFRQ register,
-			 * so we need the value from DT.
-			 */
-			clock-frequency = <24000000>;
-		};
-
-		mct@101C0000 {
-			compatible = "samsung,exynos4210-mct";
-			reg = <0x101C0000 0x800>;
-			interrupt-controller;
-			#interrupt-cells = <2>;
-			interrupt-parent = <&mct_map>;
-			interrupts = <0 0>, <1 0>, <2 0>, <3 0>,
-				     <4 0>, <5 0>;
-			clocks = <&clock CLK_FIN_PLL>, <&clock CLK_MCT>;
-			clock-names = "fin_pll", "mct";
-
-			mct_map: mct-map {
-				#interrupt-cells = <2>;
-				#address-cells = <0>;
-				#size-cells = <0>;
-				interrupt-map = <0x0 0 &combiner 23 3>,
-						<0x1 0 &combiner 23 4>,
-						<0x2 0 &combiner 25 2>,
-						<0x3 0 &combiner 25 3>,
-						<0x4 0 &gic 0 120 0>,
-						<0x5 0 &gic 0 121 0>;
-			};
-		};
-
-		pmu {
-			compatible = "arm,cortex-a15-pmu";
-			interrupt-parent = <&combiner>;
-			interrupts = <1 2>, <22 4>;
-		};
-
-		pinctrl_0: pinctrl@11400000 {
-			compatible = "samsung,exynos5250-pinctrl";
-			reg = <0x11400000 0x1000>;
-			interrupts = <0 46 0>;
-
-			wakup_eint: wakeup-interrupt-controller {
-				compatible = "samsung,exynos4210-wakeup-eint";
-				interrupt-parent = <&gic>;
-				interrupts = <0 32 0>;
-			};
-		};
-
-		pinctrl_1: pinctrl@13400000 {
-			compatible = "samsung,exynos5250-pinctrl";
-			reg = <0x13400000 0x1000>;
-			interrupts = <0 45 0>;
-		};
-
-		pinctrl_2: pinctrl@10d10000 {
-			compatible = "samsung,exynos5250-pinctrl";
-			reg = <0x10d10000 0x1000>;
-			interrupts = <0 50 0>;
-		};
-
-		pinctrl_3: pinctrl@03860000 {
-			compatible = "samsung,exynos5250-pinctrl";
-			reg = <0x03860000 0x1000>;
-			interrupts = <0 47 0>;
-		};
-
-		pmu_system_controller: system-controller@10040000 {
-			compatible = "samsung,exynos5250-pmu", "syscon";
-			reg = <0x10040000 0x5000>;
-			clock-names = "clkout16";
-			clocks = <&clock CLK_FIN_PLL>;
-			#clock-cells = <1>;
-			interrupt-controller;
-			#interrupt-cells = <3>;
-			interrupt-parent = <&gic>;
-		};
-
-		watchdog@101D0000 {
-			compatible = "samsung,exynos5250-wdt";
-			reg = <0x101D0000 0x100>;
-			interrupts = <0 42 0>;
-			clocks = <&clock CLK_WDT>;
-			clock-names = "watchdog";
-			samsung,syscon-phandle = <&pmu_system_controller>;
-		};
-
-		g2d@10850000 {
-			compatible = "samsung,exynos5250-g2d";
-			reg = <0x10850000 0x1000>;
-			interrupts = <0 91 0>;
-			clocks = <&clock CLK_G2D>;
-			clock-names = "fimg2d";
-			iommus = <&sysmmu_g2d>;
-		};
-
-		mfc: codec@11000000 {
-			compatible = "samsung,mfc-v6";
-			reg = <0x11000000 0x10000>;
-			interrupts = <0 96 0>;
-			power-domains = <&pd_mfc>;
-			clocks = <&clock CLK_MFC>;
-			clock-names = "mfc";
-			iommus = <&sysmmu_mfc_l>, <&sysmmu_mfc_r>;
-			iommu-names = "left", "right";
-		};
-
-		rotator: rotator@11C00000 {
-			compatible = "samsung,exynos5250-rotator";
-			reg = <0x11C00000 0x64>;
-			interrupts = <0 84 0>;
-			clocks = <&clock CLK_ROTATOR>;
-			clock-names = "rotator";
-			iommus = <&sysmmu_rotator>;
-		};
-
-		tmu: tmu@10060000 {
-			compatible = "samsung,exynos5250-tmu";
-			reg = <0x10060000 0x100>;
-			interrupts = <0 65 0>;
-			clocks = <&clock CLK_TMU>;
-			clock-names = "tmu_apbif";
-			#include "exynos4412-tmu-sensor-conf.dtsi"
-		};
-
-		sata: sata@122F0000 {
-			compatible = "snps,dwc-ahci";
-			samsung,sata-freq = <66>;
-			reg = <0x122F0000 0x1ff>;
-			interrupts = <0 115 0>;
-			clocks = <&clock CLK_SATA>, <&clock CLK_SCLK_SATA>;
-			clock-names = "sata", "sclk_sata";
-			phys = <&sata_phy>;
-			phy-names = "sata-phy";
-			status = "disabled";
-		};
-
-		sata_phy: sata-phy@12170000 {
-			compatible = "samsung,exynos5250-sata-phy";
-			reg = <0x12170000 0x1ff>;
-			clocks = <&clock CLK_SATA_PHYCTRL>;
-			clock-names = "sata_phyctrl";
-			#phy-cells = <0>;
-			samsung,syscon-phandle = <&pmu_system_controller>;
-			status = "disabled";
-		};
-
-		/* i2c_0-3 are defined in exynos5.dtsi */
-		i2c_4: i2c@12CA0000 {
-			compatible = "samsung,s3c2440-i2c";
-			reg = <0x12CA0000 0x100>;
-			interrupts = <0 60 0>;
-			#address-cells = <1>;
-			#size-cells = <0>;
-			clocks = <&clock CLK_I2C4>;
-			clock-names = "i2c";
-			pinctrl-names = "default";
-			pinctrl-0 = <&i2c4_bus>;
-			status = "disabled";
-		};
-
-		i2c_5: i2c@12CB0000 {
-			compatible = "samsung,s3c2440-i2c";
-			reg = <0x12CB0000 0x100>;
-			interrupts = <0 61 0>;
-			#address-cells = <1>;
-			#size-cells = <0>;
-			clocks = <&clock CLK_I2C5>;
-			clock-names = "i2c";
-			pinctrl-names = "default";
-			pinctrl-0 = <&i2c5_bus>;
-			status = "disabled";
-		};
-
-		i2c_6: i2c@12CC0000 {
-			compatible = "samsung,s3c2440-i2c";
-			reg = <0x12CC0000 0x100>;
-			interrupts = <0 62 0>;
-			#address-cells = <1>;
-			#size-cells = <0>;
-			clocks = <&clock CLK_I2C6>;
-			clock-names = "i2c";
-			pinctrl-names = "default";
-			pinctrl-0 = <&i2c6_bus>;
-			status = "disabled";
-		};
-
-		i2c_7: i2c@12CD0000 {
-			compatible = "samsung,s3c2440-i2c";
-			reg = <0x12CD0000 0x100>;
-			interrupts = <0 63 0>;
-			#address-cells = <1>;
-			#size-cells = <0>;
-			clocks = <&clock CLK_I2C7>;
-			clock-names = "i2c";
-			pinctrl-names = "default";
-			pinctrl-0 = <&i2c7_bus>;
-			status = "disabled";
-		};
-
-		i2c_8: i2c@12CE0000 {
-			compatible = "samsung,s3c2440-hdmiphy-i2c";
-			reg = <0x12CE0000 0x1000>;
-			interrupts = <0 64 0>;
-			#address-cells = <1>;
-			#size-cells = <0>;
-			clocks = <&clock CLK_I2C_HDMI>;
-			clock-names = "i2c";
-			status = "disabled";
-		};
-
-		i2c_9: i2c@121D0000 {
-			compatible = "samsung,exynos5-sata-phy-i2c";
-			reg = <0x121D0000 0x100>;
-			#address-cells = <1>;
-			#size-cells = <0>;
-			clocks = <&clock CLK_SATA_PHYI2C>;
-			clock-names = "i2c";
-			status = "disabled";
-		};
-
-		spi_0: spi@12d20000 {
-			compatible = "samsung,exynos4210-spi";
-			status = "disabled";
-			reg = <0x12d20000 0x100>;
-			interrupts = <0 66 0>;
-			dmas = <&pdma0 5
-				&pdma0 4>;
-			dma-names = "tx", "rx";
-			#address-cells = <1>;
-			#size-cells = <0>;
-			clocks = <&clock CLK_SPI0>, <&clock CLK_SCLK_SPI0>;
-			clock-names = "spi", "spi_busclk0";
-			pinctrl-names = "default";
-			pinctrl-0 = <&spi0_bus>;
-		};
-
-		spi_1: spi@12d30000 {
-			compatible = "samsung,exynos4210-spi";
-			status = "disabled";
-			reg = <0x12d30000 0x100>;
-			interrupts = <0 67 0>;
-			dmas = <&pdma1 5
-				&pdma1 4>;
-			dma-names = "tx", "rx";
-			#address-cells = <1>;
-			#size-cells = <0>;
-			clocks = <&clock CLK_SPI1>, <&clock CLK_SCLK_SPI1>;
-			clock-names = "spi", "spi_busclk0";
-			pinctrl-names = "default";
-			pinctrl-0 = <&spi1_bus>;
-		};
-
-		spi_2: spi@12d40000 {
-			compatible = "samsung,exynos4210-spi";
-			status = "disabled";
-			reg = <0x12d40000 0x100>;
-			interrupts = <0 68 0>;
-			dmas = <&pdma0 7
-				&pdma0 6>;
-			dma-names = "tx", "rx";
-			#address-cells = <1>;
-			#size-cells = <0>;
-			clocks = <&clock CLK_SPI2>, <&clock CLK_SCLK_SPI2>;
-			clock-names = "spi", "spi_busclk0";
-			pinctrl-names = "default";
-			pinctrl-0 = <&spi2_bus>;
-		};
-
-		mmc_0: mmc@12200000 {
-			compatible = "samsung,exynos5250-dw-mshc";
-			interrupts = <0 75 0>;
-			#address-cells = <1>;
-			#size-cells = <0>;
-			reg = <0x12200000 0x1000>;
-			clocks = <&clock CLK_SDMMC0>, <&clock CLK_SCLK_MMC0>;
-			clock-names = "biu", "ciu";
-			fifo-depth = <0x80>;
-			status = "disabled";
-		};
-
-		mmc_1: mmc@12210000 {
-			compatible = "samsung,exynos5250-dw-mshc";
-			interrupts = <0 76 0>;
-			#address-cells = <1>;
-			#size-cells = <0>;
-			reg = <0x12210000 0x1000>;
-			clocks = <&clock CLK_SDMMC1>, <&clock CLK_SCLK_MMC1>;
-			clock-names = "biu", "ciu";
-			fifo-depth = <0x80>;
-			status = "disabled";
-		};
-
-		mmc_2: mmc@12220000 {
-			compatible = "samsung,exynos5250-dw-mshc";
-			interrupts = <0 77 0>;
-			#address-cells = <1>;
-			#size-cells = <0>;
-			reg = <0x12220000 0x1000>;
-			clocks = <&clock CLK_SDMMC2>, <&clock CLK_SCLK_MMC2>;
-			clock-names = "biu", "ciu";
-			fifo-depth = <0x80>;
-			status = "disabled";
-		};
-
-		mmc_3: mmc@12230000 {
-			compatible = "samsung,exynos5250-dw-mshc";
-			reg = <0x12230000 0x1000>;
-			interrupts = <0 78 0>;
-			#address-cells = <1>;
-			#size-cells = <0>;
-			clocks = <&clock CLK_SDMMC3>, <&clock CLK_SCLK_MMC3>;
-			clock-names = "biu", "ciu";
-			fifo-depth = <0x80>;
-			status = "disabled";
-		};
-
-		i2s0: i2s@03830000 {
-			compatible = "samsung,s5pv210-i2s";
-			status = "disabled";
-			reg = <0x03830000 0x100>;
-			dmas = <&pdma0 10
-				&pdma0 9
-				&pdma0 8>;
-			dma-names = "tx", "rx", "tx-sec";
-			clocks = <&clock_audss EXYNOS_I2S_BUS>,
-				<&clock_audss EXYNOS_I2S_BUS>,
-				<&clock_audss EXYNOS_SCLK_I2S>;
-			clock-names = "iis", "i2s_opclk0", "i2s_opclk1";
-			samsung,idma-addr = <0x03000000>;
-			pinctrl-names = "default";
-			pinctrl-0 = <&i2s0_bus>;
-		};
-
-		i2s1: i2s@12D60000 {
-			compatible = "samsung,s3c6410-i2s";
-			status = "disabled";
-			reg = <0x12D60000 0x100>;
-			dmas = <&pdma1 12
-				&pdma1 11>;
-			dma-names = "tx", "rx";
-			clocks = <&clock CLK_I2S1>, <&clock CLK_DIV_I2S1>;
-			clock-names = "iis", "i2s_opclk0";
-			pinctrl-names = "default";
-			pinctrl-0 = <&i2s1_bus>;
-		};
-
-		i2s2: i2s@12D70000 {
-			compatible = "samsung,s3c6410-i2s";
-			status = "disabled";
-			reg = <0x12D70000 0x100>;
-			dmas = <&pdma0 12
-				&pdma0 11>;
-			dma-names = "tx", "rx";
-			clocks = <&clock CLK_I2S2>, <&clock CLK_DIV_I2S2>;
-			clock-names = "iis", "i2s_opclk0";
-			pinctrl-names = "default";
-			pinctrl-0 = <&i2s2_bus>;
-		};
-
-		usb_dwc3 {
-			compatible = "samsung,exynos5250-dwusb3";
-			clocks = <&clock CLK_USB3>;
-			clock-names = "usbdrd30";
-			#address-cells = <1>;
-			#size-cells = <1>;
-			ranges;
-
-			usbdrd_dwc3: dwc3@12000000 {
-				compatible = "synopsys,dwc3";
-				reg = <0x12000000 0x10000>;
-				interrupts = <0 72 0>;
-				phys = <&usbdrd_phy 0>, <&usbdrd_phy 1>;
-				phy-names = "usb2-phy", "usb3-phy";
-			};
-		};
-
-		usbdrd_phy: phy@12100000 {
-			compatible = "samsung,exynos5250-usbdrd-phy";
-			reg = <0x12100000 0x100>;
-			clocks = <&clock CLK_USB3>, <&clock CLK_FIN_PLL>;
-			clock-names = "phy", "ref";
-			samsung,pmu-syscon = <&pmu_system_controller>;
-			#phy-cells = <1>;
-		};
-
-		ehci: usb@12110000 {
-			compatible = "samsung,exynos4210-ehci";
-			reg = <0x12110000 0x100>;
-			interrupts = <0 71 0>;
-
-			clocks = <&clock CLK_USB2>;
-			clock-names = "usbhost";
-			#address-cells = <1>;
-			#size-cells = <0>;
-			port@0 {
-				reg = <0>;
-				phys = <&usb2_phy_gen 1>;
-			};
-		};
-
-		ohci: usb@12120000 {
-			compatible = "samsung,exynos4210-ohci";
-			reg = <0x12120000 0x100>;
-			interrupts = <0 71 0>;
-
-			clocks = <&clock CLK_USB2>;
-			clock-names = "usbhost";
-			#address-cells = <1>;
-			#size-cells = <0>;
-			port@0 {
-				reg = <0>;
-				phys = <&usb2_phy_gen 1>;
-			};
-		};
-
-		usb2_phy_gen: phy@12130000 {
-			compatible = "samsung,exynos5250-usb2-phy";
-			reg = <0x12130000 0x100>;
-			clocks = <&clock CLK_USB2>, <&clock CLK_FIN_PLL>;
-			clock-names = "phy", "ref";
-			#phy-cells = <1>;
-			samsung,sysreg-phandle = <&sysreg_system_controller>;
-			samsung,pmureg-phandle = <&pmu_system_controller>;
-		};
-
-		amba {
-			#address-cells = <1>;
-			#size-cells = <1>;
-			compatible = "simple-bus";
-			interrupt-parent = <&gic>;
-			ranges;
-
-			pdma0: pdma@121A0000 {
-				compatible = "arm,pl330", "arm,primecell";
-				reg = <0x121A0000 0x1000>;
-				interrupts = <0 34 0>;
-				clocks = <&clock CLK_PDMA0>;
-				clock-names = "apb_pclk";
-				#dma-cells = <1>;
-				#dma-channels = <8>;
-				#dma-requests = <32>;
-			};
-
-			pdma1: pdma@121B0000 {
-				compatible = "arm,pl330", "arm,primecell";
-				reg = <0x121B0000 0x1000>;
-				interrupts = <0 35 0>;
-				clocks = <&clock CLK_PDMA1>;
-				clock-names = "apb_pclk";
-				#dma-cells = <1>;
-				#dma-channels = <8>;
-				#dma-requests = <32>;
-			};
-
-			mdma0: mdma@10800000 {
-				compatible = "arm,pl330", "arm,primecell";
-				reg = <0x10800000 0x1000>;
-				interrupts = <0 33 0>;
-				clocks = <&clock CLK_MDMA0>;
-				clock-names = "apb_pclk";
-				#dma-cells = <1>;
-				#dma-channels = <8>;
-				#dma-requests = <1>;
-			};
-
-			mdma1: mdma@11C10000 {
-				compatible = "arm,pl330", "arm,primecell";
-				reg = <0x11C10000 0x1000>;
-				interrupts = <0 124 0>;
-				clocks = <&clock CLK_MDMA1>;
-				clock-names = "apb_pclk";
-				#dma-cells = <1>;
-				#dma-channels = <8>;
-				#dma-requests = <1>;
-			};
-		};
-
-		gsc_0:  gsc@13e00000 {
-			compatible = "samsung,exynos5-gsc";
-			reg = <0x13e00000 0x1000>;
-			interrupts = <0 85 0>;
-			power-domains = <&pd_gsc>;
-			clocks = <&clock CLK_GSCL0>;
-			clock-names = "gscl";
-			iommu = <&sysmmu_gsc0>;
-		};
-
-		gsc_1:  gsc@13e10000 {
-			compatible = "samsung,exynos5-gsc";
-			reg = <0x13e10000 0x1000>;
-			interrupts = <0 86 0>;
-			power-domains = <&pd_gsc>;
-			clocks = <&clock CLK_GSCL1>;
-			clock-names = "gscl";
-			iommu = <&sysmmu_gsc1>;
-		};
-
-		gsc_2:  gsc@13e20000 {
-			compatible = "samsung,exynos5-gsc";
-			reg = <0x13e20000 0x1000>;
-			interrupts = <0 87 0>;
-			power-domains = <&pd_gsc>;
-			clocks = <&clock CLK_GSCL2>;
-			clock-names = "gscl";
-			iommu = <&sysmmu_gsc2>;
-		};
-
-		gsc_3:  gsc@13e30000 {
-			compatible = "samsung,exynos5-gsc";
-			reg = <0x13e30000 0x1000>;
-			interrupts = <0 88 0>;
-			power-domains = <&pd_gsc>;
-			clocks = <&clock CLK_GSCL3>;
-			clock-names = "gscl";
-			iommu = <&sysmmu_gsc3>;
-		};
-
-		hdmi: hdmi@14530000 {
-			compatible = "samsung,exynos4212-hdmi";
-			reg = <0x14530000 0x70000>;
-			power-domains = <&pd_disp1>;
-			interrupts = <0 95 0>;
-			clocks = <&clock CLK_HDMI>, <&clock CLK_SCLK_HDMI>,
-				 <&clock CLK_SCLK_PIXEL>, <&clock CLK_SCLK_HDMIPHY>,
-				 <&clock CLK_MOUT_HDMI>;
-			clock-names = "hdmi", "sclk_hdmi", "sclk_pixel",
-					"sclk_hdmiphy", "mout_hdmi";
-			samsung,syscon-phandle = <&pmu_system_controller>;
-		};
-
-		mixer@14450000 {
-			compatible = "samsung,exynos5250-mixer";
-			reg = <0x14450000 0x10000>;
-			power-domains = <&pd_disp1>;
-			interrupts = <0 94 0>;
-			clocks = <&clock CLK_MIXER>, <&clock CLK_HDMI>,
-				 <&clock CLK_SCLK_HDMI>;
-			clock-names = "mixer", "hdmi", "sclk_hdmi";
-			iommus = <&sysmmu_tv>;
-		};
-
-		dp_phy: video-phy {
-			compatible = "samsung,exynos5250-dp-video-phy";
-			samsung,pmu-syscon = <&pmu_system_controller>;
-			#phy-cells = <0>;
-		};
-
-		adc: adc@12D10000 {
-			compatible = "samsung,exynos-adc-v1";
-			reg = <0x12D10000 0x100>;
-			interrupts = <0 106 0>;
-			clocks = <&clock CLK_ADC>;
-			clock-names = "adc";
-			#io-channel-cells = <1>;
-			io-channel-ranges;
-			samsung,syscon-phandle = <&pmu_system_controller>;
-			status = "disabled";
-		};
-
-		sss@10830000 {
-			compatible = "samsung,exynos4210-secss";
-			reg = <0x10830000 0x300>;
-			interrupts = <0 112 0>;
-			clocks = <&clock CLK_SSS>;
-			clock-names = "secss";
-		};
-
-		sysmmu_g2d: sysmmu@10A60000 {
-			compatible = "samsung,exynos-sysmmu";
-			reg = <0x10A60000 0x1000>;
-			interrupt-parent = <&combiner>;
-			interrupts = <24 5>;
-			clock-names = "sysmmu", "master";
-			clocks = <&clock CLK_SMMU_2D>, <&clock CLK_G2D>;
-			#iommu-cells = <0>;
-		};
-
-		sysmmu_mfc_r: sysmmu@11200000 {
-			compatible = "samsung,exynos-sysmmu";
-			reg = <0x11200000 0x1000>;
-			interrupt-parent = <&combiner>;
-			interrupts = <6 2>;
-			power-domains = <&pd_mfc>;
-			clock-names = "sysmmu", "master";
-			clocks = <&clock CLK_SMMU_MFCR>, <&clock CLK_MFC>;
-			#iommu-cells = <0>;
-		};
-
-		sysmmu_mfc_l: sysmmu@11210000 {
-			compatible = "samsung,exynos-sysmmu";
-			reg = <0x11210000 0x1000>;
-			interrupt-parent = <&combiner>;
-			interrupts = <8 5>;
-			power-domains = <&pd_mfc>;
-			clock-names = "sysmmu", "master";
-			clocks = <&clock CLK_SMMU_MFCL>, <&clock CLK_MFC>;
-			#iommu-cells = <0>;
-		};
-
-		sysmmu_rotator: sysmmu@11D40000 {
-			compatible = "samsung,exynos-sysmmu";
-			reg = <0x11D40000 0x1000>;
-			interrupt-parent = <&combiner>;
-			interrupts = <4 0>;
-			clock-names = "sysmmu", "master";
-			clocks = <&clock CLK_SMMU_ROTATOR>, <&clock CLK_ROTATOR>;
-			#iommu-cells = <0>;
-		};
-
-		sysmmu_jpeg: sysmmu@11F20000 {
-			compatible = "samsung,exynos-sysmmu";
-			reg = <0x11F20000 0x1000>;
-			interrupt-parent = <&combiner>;
-			interrupts = <4 2>;
-			power-domains = <&pd_gsc>;
-			clock-names = "sysmmu", "master";
-			clocks = <&clock CLK_SMMU_JPEG>, <&clock CLK_JPEG>;
-			#iommu-cells = <0>;
-		};
-
-		sysmmu_fimc_isp: sysmmu@13260000 {
-			compatible = "samsung,exynos-sysmmu";
-			reg = <0x13260000 0x1000>;
-			interrupt-parent = <&combiner>;
-			interrupts = <10 6>;
-			clock-names = "sysmmu";
-			clocks = <&clock CLK_SMMU_FIMC_ISP>;
-			#iommu-cells = <0>;
-		};
-
-		sysmmu_fimc_drc: sysmmu@13270000 {
-			compatible = "samsung,exynos-sysmmu";
-			reg = <0x13270000 0x1000>;
-			interrupt-parent = <&combiner>;
-			interrupts = <11 6>;
-			clock-names = "sysmmu";
-			clocks = <&clock CLK_SMMU_FIMC_DRC>;
-			#iommu-cells = <0>;
-		};
-
-		sysmmu_fimc_fd: sysmmu@132A0000 {
-			compatible = "samsung,exynos-sysmmu";
-			reg = <0x132A0000 0x1000>;
-			interrupt-parent = <&combiner>;
-			interrupts = <5 0>;
-			clock-names = "sysmmu";
-			clocks = <&clock CLK_SMMU_FIMC_FD>;
-			#iommu-cells = <0>;
-		};
-
-		sysmmu_fimc_scc: sysmmu@13280000 {
-			compatible = "samsung,exynos-sysmmu";
-			reg = <0x13280000 0x1000>;
-			interrupt-parent = <&combiner>;
-			interrupts = <5 2>;
-			clock-names = "sysmmu";
-			clocks = <&clock CLK_SMMU_FIMC_SCC>;
-			#iommu-cells = <0>;
-		};
-
-		sysmmu_fimc_scp: sysmmu@13290000 {
-			compatible = "samsung,exynos-sysmmu";
-			reg = <0x13290000 0x1000>;
-			interrupt-parent = <&combiner>;
-			interrupts = <3 6>;
-			clock-names = "sysmmu";
-			clocks = <&clock CLK_SMMU_FIMC_SCP>;
-			#iommu-cells = <0>;
-		};
-
-		sysmmu_fimc_mcuctl: sysmmu@132B0000 {
-			compatible = "samsung,exynos-sysmmu";
-			reg = <0x132B0000 0x1000>;
-			interrupt-parent = <&combiner>;
-			interrupts = <5 4>;
-			clock-names = "sysmmu";
-			clocks = <&clock CLK_SMMU_FIMC_MCU>;
-			#iommu-cells = <0>;
-		};
-
-		sysmmu_fimc_odc: sysmmu@132C0000 {
-			compatible = "samsung,exynos-sysmmu";
-			reg = <0x132C0000 0x1000>;
-			interrupt-parent = <&combiner>;
-			interrupts = <11 0>;
-			clock-names = "sysmmu";
-			clocks = <&clock CLK_SMMU_FIMC_ODC>;
-			#iommu-cells = <0>;
-		};
-
-		sysmmu_fimc_dis0: sysmmu@132D0000 {
-			compatible = "samsung,exynos-sysmmu";
-			reg = <0x132D0000 0x1000>;
-			interrupt-parent = <&combiner>;
-			interrupts = <10 4>;
-			clock-names = "sysmmu";
-			clocks = <&clock CLK_SMMU_FIMC_DIS0>;
-			#iommu-cells = <0>;
-		};
-
-		sysmmu_fimc_dis1: sysmmu@132E0000{
-			compatible = "samsung,exynos-sysmmu";
-			reg = <0x132E0000 0x1000>;
-			interrupt-parent = <&combiner>;
-			interrupts = <9 4>;
-			clock-names = "sysmmu";
-			clocks = <&clock CLK_SMMU_FIMC_DIS1>;
-			#iommu-cells = <0>;
-		};
-
-		sysmmu_fimc_3dnr: sysmmu@132F0000 {
-			compatible = "samsung,exynos-sysmmu";
-			reg = <0x132F0000 0x1000>;
-			interrupt-parent = <&combiner>;
-			interrupts = <5 6>;
-			clock-names = "sysmmu";
-			clocks = <&clock CLK_SMMU_FIMC_3DNR>;
-			#iommu-cells = <0>;
-		};
-
-		sysmmu_fimc_lite0: sysmmu@13C40000 {
-			compatible = "samsung,exynos-sysmmu";
-			reg = <0x13C40000 0x1000>;
-			interrupt-parent = <&combiner>;
-			interrupts = <3 4>;
-			power-domains = <&pd_gsc>;
-			clock-names = "sysmmu", "master";
-			clocks = <&clock CLK_SMMU_FIMC_LITE0>, <&clock CLK_CAMIF_TOP>;
-			#iommu-cells = <0>;
-		};
-
-		sysmmu_fimc_lite1: sysmmu@13C50000 {
-			compatible = "samsung,exynos-sysmmu";
-			reg = <0x13C50000 0x1000>;
-			interrupt-parent = <&combiner>;
-			interrupts = <24 1>;
-			power-domains = <&pd_gsc>;
-			clock-names = "sysmmu", "master";
-			clocks = <&clock CLK_SMMU_FIMC_LITE1>, <&clock CLK_CAMIF_TOP>;
-			#iommu-cells = <0>;
-		};
-
-		sysmmu_gsc0: sysmmu@13E80000 {
-			compatible = "samsung,exynos-sysmmu";
-			reg = <0x13E80000 0x1000>;
-			interrupt-parent = <&combiner>;
-			interrupts = <2 0>;
-			power-domains = <&pd_gsc>;
-			clock-names = "sysmmu", "master";
-			clocks = <&clock CLK_SMMU_GSCL0>, <&clock CLK_GSCL0>;
-			#iommu-cells = <0>;
-		};
-
-		sysmmu_gsc1: sysmmu@13E90000 {
-			compatible = "samsung,exynos-sysmmu";
-			reg = <0x13E90000 0x1000>;
-			interrupt-parent = <&combiner>;
-			interrupts = <2 2>;
-			power-domains = <&pd_gsc>;
-			clock-names = "sysmmu", "master";
-			clocks = <&clock CLK_SMMU_GSCL1>, <&clock CLK_GSCL1>;
-			#iommu-cells = <0>;
-		};
-
-		sysmmu_gsc2: sysmmu@13EA0000 {
-			compatible = "samsung,exynos-sysmmu";
-			reg = <0x13EA0000 0x1000>;
-			interrupt-parent = <&combiner>;
-			interrupts = <2 4>;
-			power-domains = <&pd_gsc>;
-			clock-names = "sysmmu", "master";
-			clocks = <&clock CLK_SMMU_GSCL2>, <&clock CLK_GSCL2>;
-			#iommu-cells = <0>;
-		};
-
-		sysmmu_gsc3: sysmmu@13EB0000 {
-			compatible = "samsung,exynos-sysmmu";
-			reg = <0x13EB0000 0x1000>;
-			interrupt-parent = <&combiner>;
-			interrupts = <2 6>;
-			power-domains = <&pd_gsc>;
-			clock-names = "sysmmu", "master";
-			clocks = <&clock CLK_SMMU_GSCL3>, <&clock CLK_GSCL3>;
-			#iommu-cells = <0>;
-		};
-
-		sysmmu_fimd1: sysmmu@14640000 {
-			compatible = "samsung,exynos-sysmmu";
-			reg = <0x14640000 0x1000>;
-			interrupt-parent = <&combiner>;
-			interrupts = <3 2>;
-			power-domains = <&pd_disp1>;
-			clock-names = "sysmmu", "master";
-			clocks = <&clock CLK_SMMU_FIMD1>, <&clock CLK_FIMD1>;
-			#iommu-cells = <0>;
-		};
-
-=======
 	cpu0_opp_table: opp_table0 {
 		compatible = "operating-points-v2";
 		opp-shared;
@@ -1942,7 +1079,6 @@
 			#iommu-cells = <0>;
 		};
 
->>>>>>> 24b8d41d
 		sysmmu_tv: sysmmu@14650000 {
 			compatible = "samsung,exynos-sysmmu";
 			reg = <0x14650000 0x1000>;
@@ -1955,24 +1091,6 @@
 		};
 	};
 
-<<<<<<< HEAD
-	thermal-zones {
-		cpu_thermal: cpu-thermal {
-			polling-delay-passive = <0>;
-			polling-delay = <0>;
-			thermal-sensors = <&tmu 0>;
-
-			cooling-maps {
-				map0 {
-				     /* Corresponds to 800MHz at freq_table */
-				     cooling-device = <&cpu0 9 9>;
-				};
-				map1 {
-				     /* Corresponds to 200MHz at freq_table */
-				     cooling-device = <&cpu0 15 15>;
-			       };
-		       };
-=======
 	timer {
 		compatible = "arm,armv7-timer";
 		interrupts = <GIC_PPI 13 (GIC_CPU_MASK_SIMPLE(4) | IRQ_TYPE_LEVEL_LOW)>,
@@ -2002,7 +1120,6 @@
 			/* Corresponds to 200MHz at freq_table */
 			cooling-device = <&cpu0 15 15>,
 					 <&cpu1 15 15>;
->>>>>>> 24b8d41d
 		};
 	};
 };
@@ -2022,8 +1139,6 @@
 	iommus = <&sysmmu_fimd1>;
 };
 
-<<<<<<< HEAD
-=======
 &g2d {
 	iommus = <&sysmmu_g2d>;
 	clocks = <&clock CLK_G2D>;
@@ -2031,7 +1146,6 @@
 	status = "okay";
 };
 
->>>>>>> 24b8d41d
 &i2c_0 {
 	clocks = <&clock CLK_I2C0>;
 	clock-names = "i2c";
@@ -2060,14 +1174,11 @@
 	pinctrl-0 = <&i2c3_bus>;
 };
 
-<<<<<<< HEAD
-=======
 &prng {
 	clocks = <&clock CLK_SSS>;
 	clock-names = "secss";
 };
 
->>>>>>> 24b8d41d
 &pwm {
 	clocks = <&clock CLK_PWM>;
 	clock-names = "timers";
