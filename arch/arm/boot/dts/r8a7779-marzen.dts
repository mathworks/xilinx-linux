// SPDX-License-Identifier: GPL-2.0
/*
 * Device Tree Source for the R-Car H1 (R8A77790) Marzen board
 *
 * Copyright (C) 2013 Renesas Solutions Corp.
 * Copyright (C) 2013 Simon Horman
 */

/dts-v1/;
#include "r8a7779.dtsi"
#include <dt-bindings/gpio/gpio.h>
#include <dt-bindings/interrupt-controller/irq.h>

/ {
	model = "marzen";
	compatible = "renesas,marzen", "renesas,r8a7779";

	aliases {
		serial0 = &scif2;
		serial1 = &scif4;
	};

	chosen {
<<<<<<< HEAD
		bootargs = "ignore_loglevel root=/dev/nfs ip=on";
=======
		bootargs = "ignore_loglevel rw root=/dev/nfs ip=on";
>>>>>>> 24b8d41d
		stdout-path = "serial0:115200n8";
	};

	memory@60000000 {
		device_type = "memory";
		reg = <0x60000000 0x40000000>;
	};

	fixedregulator3v3: regulator-3v3 {
		compatible = "regulator-fixed";
		regulator-name = "fixed-3.3V";
		regulator-min-microvolt = <3300000>;
		regulator-max-microvolt = <3300000>;
		regulator-boot-on;
		regulator-always-on;
	};

	vccq_sdhi0: regulator-vccq-sdhi0 {
		compatible = "regulator-gpio";

		regulator-name = "SDHI0 VccQ";
		regulator-min-microvolt = <1800000>;
		regulator-max-microvolt = <3300000>;

		gpios = <&gpio3 20 GPIO_ACTIVE_HIGH>;
		gpios-states = <1>;
		states = <3300000 1>, <1800000 0>;
	};

	ethernet@18000000 {
		compatible = "smsc,lan9220", "smsc,lan9115";
		reg = <0x18000000 0x100>;
		pinctrl-0 = <&ethernet_pins>;
		pinctrl-names = "default";

		phy-mode = "mii";
		interrupt-parent = <&irqpin0>;
		interrupts = <1 IRQ_TYPE_EDGE_FALLING>;
		smsc,irq-push-pull;
		reg-io-width = <4>;
		vddvario-supply = <&fixedregulator3v3>;
		vdd33a-supply = <&fixedregulator3v3>;
	};

	leds {
		compatible = "gpio-leds";
		led2 {
			gpios = <&gpio4 29 GPIO_ACTIVE_HIGH>;
		};
		led3 {
			gpios = <&gpio4 30 GPIO_ACTIVE_HIGH>;
		};
		led4 {
			gpios = <&gpio4 31 GPIO_ACTIVE_HIGH>;
		};
	};

	vga-encoder {
		compatible = "adi,adv7123";

		ports {
			#address-cells = <1>;
			#size-cells = <0>;

			port@0 {
				reg = <0>;
				vga_enc_in: endpoint {
					remote-endpoint = <&du_out_rgb0>;
				};
			};
			port@1 {
				reg = <1>;
				vga_enc_out: endpoint {
					remote-endpoint = <&vga_in>;
				};
			};
		};
	};

	vga {
		compatible = "vga-connector";

		port {
			vga_in: endpoint {
				remote-endpoint = <&vga_enc_out>;
			};
		};
	};

	lvds-encoder {
		compatible = "thine,thc63lvdm83d";

		ports {
			#address-cells = <1>;
			#size-cells = <0>;

			port@0 {
				reg = <0>;
				lvds_enc_in: endpoint {
					remote-endpoint = <&du_out_rgb1>;
				};
			};
			port@1 {
				reg = <1>;
				lvds_connector: endpoint {
				};
			};
		};
	};

	x3_clk: x3-clock {
		compatible = "fixed-clock";
		#clock-cells = <0>;
		clock-frequency = <65000000>;
	};
};

&du {
	pinctrl-0 = <&du_pins>;
	pinctrl-names = "default";
	status = "okay";

	clocks = <&mstp1_clks R8A7779_CLK_DU>, <&x3_clk>;
	clock-names = "du", "dclkin.0";

	ports {
		port@0 {
			endpoint {
				remote-endpoint = <&vga_enc_in>;
			};
		};
		port@1 {
			endpoint {
				remote-endpoint = <&lvds_enc_in>;
			};
		};
	};
};

&irqpin0 {
	status = "okay";
};

&extal_clk {
	clock-frequency = <31250000>;
};

&tmu0 {
	status = "okay";
};

&pfc {
	pinctrl-0 = <&scif_clk_pins>;
	pinctrl-names = "default";

	du_pins: du {
		du0 {
<<<<<<< HEAD
			groups = "du0_rgb888", "du0_sync_1", "du0_clk_out_0";
=======
			groups = "du0_rgb888", "du0_sync_1", "du0_clk_out_0", "du0_clk_in";
>>>>>>> 24b8d41d
			function = "du0";
		};
		du1 {
			groups = "du1_rgb666", "du1_sync_1", "du1_clk_out";
			function = "du1";
		};
	};

	scif_clk_pins: scif_clk {
		groups = "scif_clk_b";
		function = "scif_clk";
	};

	ethernet_pins: ethernet {
		intc {
			groups = "intc_irq1_b";
			function = "intc";
		};
		lbsc {
			groups = "lbsc_ex_cs0";
			function = "lbsc";
		};
	};

	scif2_pins: scif2 {
		groups = "scif2_data_c";
		function = "scif2";
	};

	scif4_pins: scif4 {
		groups = "scif4_data";
		function = "scif4";
	};

	sdhi0_pins: sd0 {
		groups = "sdhi0_data4", "sdhi0_ctrl", "sdhi0_cd";
		function = "sdhi0";
	};

	hspi0_pins: hspi0 {
		groups = "hspi0";
		function = "hspi0";
	};
};

&sata {
	status = "okay";
};

&scif2 {
	pinctrl-0 = <&scif2_pins>;
	pinctrl-names = "default";

	status = "okay";
};

&scif4 {
	pinctrl-0 = <&scif4_pins>;
	pinctrl-names = "default";

	status = "okay";
};

&scif_clk {
	clock-frequency = <14745600>;
};

&sdhi0 {
	pinctrl-0 = <&sdhi0_pins>;
	pinctrl-names = "default";

	vmmc-supply = <&fixedregulator3v3>;
	vqmmc-supply = <&vccq_sdhi0>;
	bus-width = <4>;
	status = "okay";
};

&hspi0 {
	pinctrl-0 = <&hspi0_pins>;
	pinctrl-names = "default";
	status = "okay";
};<|MERGE_RESOLUTION|>--- conflicted
+++ resolved
@@ -21,11 +21,7 @@
 	};
 
 	chosen {
-<<<<<<< HEAD
-		bootargs = "ignore_loglevel root=/dev/nfs ip=on";
-=======
 		bootargs = "ignore_loglevel rw root=/dev/nfs ip=on";
->>>>>>> 24b8d41d
 		stdout-path = "serial0:115200n8";
 	};
 
@@ -183,11 +179,7 @@
 
 	du_pins: du {
 		du0 {
-<<<<<<< HEAD
-			groups = "du0_rgb888", "du0_sync_1", "du0_clk_out_0";
-=======
 			groups = "du0_rgb888", "du0_sync_1", "du0_clk_out_0", "du0_clk_in";
->>>>>>> 24b8d41d
 			function = "du0";
 		};
 		du1 {
