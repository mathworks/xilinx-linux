// SPDX-License-Identifier: GPL-2.0
/*
 * SoC core Device Tree for the ARM Integrator platforms
 */

/ {
	#address-cells = <1>;
	#size-cells = <1>;

	memory {
		device_type = "memory";
		reg = <0x0 0x0>;
	};

	core-module@10000000 {
		compatible = "arm,core-module-integrator", "syscon", "simple-mfd";
		reg = <0x10000000 0x200>;

		/* Use core module LED to indicate CPU load */
		led@c.0 {
			compatible = "register-bit-led";
			offset = <0x0c>;
			mask = <0x01>;
			label = "integrator:core_module";
			linux,default-trigger = "cpu0";
			default-state = "on";
		};
	};

	ebi@12000000 {
		compatible = "arm,external-bus-interface";
		reg = <0x12000000 0x100>;
	};

	timer@13000000 {
		reg = <0x13000000 0x100>;
		interrupt-parent = <&pic>;
		interrupts = <5>;
	};

	timer@13000100 {
		reg = <0x13000100 0x100>;
		interrupt-parent = <&pic>;
		interrupts = <6>;
	};

	timer@13000200 {
		reg = <0x13000200 0x100>;
		interrupt-parent = <&pic>;
		interrupts = <7>;
	};

	pic@14000000 {
		compatible = "arm,versatile-fpga-irq";
		#interrupt-cells = <1>;
		interrupt-controller;
		reg = <0x14000000 0x100>;
		clear-mask = <0xffffffff>;
	};

	flash@24000000 {
		compatible = "arm,versatile-flash", "cfi-flash";
		reg = <0x24000000 0x02000000>;
		bank-width = <4>;
<<<<<<< HEAD
=======
		partitions {
			compatible = "arm,arm-firmware-suite";
		};
>>>>>>> 24b8d41d
	};

	fpga {
		compatible = "simple-bus";
		#address-cells = <1>;
		#size-cells = <1>;
		ranges;
		interrupt-parent = <&pic>;

		/*
		 * These PrimeCells are in the same locations and using the
		 * same interrupts in all Integrators, however the silicon
		 * version deployed is different.
		 */
		rtc@15000000 {
			reg = <0x15000000 0x1000>;
			interrupts = <8>;
		};

		uart@16000000 {
			reg = <0x16000000 0x1000>;
			interrupts = <1>;
		};

		uart@17000000 {
			reg = <0x17000000 0x1000>;
			interrupts = <2>;
		};

		kmi@18000000 {
			reg = <0x18000000 0x1000>;
			interrupts = <3>;
		};

		kmi@19000000 {
			reg = <0x19000000 0x1000>;
			interrupts = <4>;
		};

		syscon {
			/* Debug registers mapped as syscon */
			compatible = "syscon", "simple-mfd";
			reg = <0x1a000000 0x10>;

			led@4.0 {
				compatible = "register-bit-led";
				offset = <0x04>;
				mask = <0x01>;
				label = "integrator:green0";
				linux,default-trigger = "heartbeat";
				default-state = "on";
			};
			led@4.1 {
				compatible = "register-bit-led";
				offset = <0x04>;
				mask = <0x02>;
				label = "integrator:yellow";
				default-state = "off";
			};
			led@4.2 {
				compatible = "register-bit-led";
				offset = <0x04>;
				mask = <0x04>;
				label = "integrator:red";
				default-state = "off";
			};
			led@4.3 {
				compatible = "register-bit-led";
				offset = <0x04>;
				mask = <0x08>;
				label = "integrator:green1";
				default-state = "off";
			};
		};
	};
};<|MERGE_RESOLUTION|>--- conflicted
+++ resolved
@@ -62,12 +62,9 @@
 		compatible = "arm,versatile-flash", "cfi-flash";
 		reg = <0x24000000 0x02000000>;
 		bank-width = <4>;
-<<<<<<< HEAD
-=======
 		partitions {
 			compatible = "arm,arm-firmware-suite";
 		};
->>>>>>> 24b8d41d
 	};
 
 	fpga {
