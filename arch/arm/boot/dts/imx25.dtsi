--- conflicted
+++ resolved
@@ -446,9 +446,6 @@
 				interrupt-names = "scm", "smn";
 			};
 
-<<<<<<< HEAD
-			esdhc1: esdhc@53fb4000 {
-=======
 			rngb: rngb@53fb0000 {
 				compatible = "fsl,imx25-rngb";
 				reg = <0x53fb0000 0x4000>;
@@ -457,7 +454,6 @@
 			};
 
 			esdhc1: mmc@53fb4000 {
->>>>>>> 24b8d41d
 				compatible = "fsl,imx25-esdhc";
 				reg = <0x53fb4000 0x4000>;
 				interrupts = <9>;
