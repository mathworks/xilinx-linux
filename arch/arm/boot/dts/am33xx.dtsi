/*
 * Device Tree Source for AM33XX SoC
 *
 * Copyright (C) 2012 Texas Instruments Incorporated - https://www.ti.com/
 *
 * This file is licensed under the terms of the GNU General Public License
 * version 2.  This program is licensed "as is" without any warranty of any
 * kind, whether express or implied.
 */

#include <dt-bindings/bus/ti-sysc.h>
#include <dt-bindings/gpio/gpio.h>
#include <dt-bindings/pinctrl/am33xx.h>
<<<<<<< HEAD
=======
#include <dt-bindings/clock/am3.h>
>>>>>>> 24b8d41d

/ {
	compatible = "ti,am33xx";
	interrupt-parent = <&intc>;
	#address-cells = <1>;
	#size-cells = <1>;
<<<<<<< HEAD
=======
	chosen { };
>>>>>>> 24b8d41d

	aliases {
		i2c0 = &i2c0;
		i2c1 = &i2c1;
		i2c2 = &i2c2;
		serial0 = &uart0;
		serial1 = &uart1;
		serial2 = &uart2;
		serial3 = &uart3;
		serial4 = &uart4;
		serial5 = &uart5;
		d-can0 = &dcan0;
		d-can1 = &dcan1;
		usb0 = &usb0;
		usb1 = &usb1;
		phy0 = &usb0_phy;
		phy1 = &usb1_phy;
		ethernet0 = &cpsw_emac0;
		ethernet1 = &cpsw_emac1;
		spi0 = &spi0;
		spi1 = &spi1;
	};

	cpus {
		#address-cells = <1>;
		#size-cells = <0>;
		cpu@0 {
			compatible = "arm,cortex-a8";
			enable-method = "ti,am3352";
			device_type = "cpu";
			reg = <0>;

			operating-points-v2 = <&cpu0_opp_table>;

			clocks = <&dpll_mpu_ck>;
			clock-names = "cpu";

			clock-latency = <300000>; /* From omap-cpufreq driver */
			cpu-idle-states = <&mpu_gate>;
		};

		idle-states {
			mpu_gate: mpu_gate {
				compatible = "arm,idle-state";
				entry-latency-us = <40>;
				exit-latency-us = <90>;
				min-residency-us = <300>;
				ti,idle-wkup-m3;
			};
		};
	};

	cpu0_opp_table: opp-table {
		compatible = "operating-points-v2-ti-cpu";
		syscon = <&scm_conf>;

		/*
		 * The three following nodes are marked with opp-suspend
		 * because the can not be enabled simultaneously on a
		 * single SoC.
		 */
		opp50-300000000 {
			opp-hz = /bits/ 64 <300000000>;
			opp-microvolt = <950000 931000 969000>;
			opp-supported-hw = <0x06 0x0010>;
			opp-suspend;
		};

		opp100-275000000 {
			opp-hz = /bits/ 64 <275000000>;
			opp-microvolt = <1100000 1078000 1122000>;
			opp-supported-hw = <0x01 0x00FF>;
			opp-suspend;
		};

		opp100-300000000 {
			opp-hz = /bits/ 64 <300000000>;
			opp-microvolt = <1100000 1078000 1122000>;
			opp-supported-hw = <0x06 0x0020>;
			opp-suspend;
		};

		opp100-500000000 {
			opp-hz = /bits/ 64 <500000000>;
			opp-microvolt = <1100000 1078000 1122000>;
			opp-supported-hw = <0x01 0xFFFF>;
		};

		opp100-600000000 {
			opp-hz = /bits/ 64 <600000000>;
			opp-microvolt = <1100000 1078000 1122000>;
			opp-supported-hw = <0x06 0x0040>;
		};

		opp120-600000000 {
			opp-hz = /bits/ 64 <600000000>;
			opp-microvolt = <1200000 1176000 1224000>;
			opp-supported-hw = <0x01 0xFFFF>;
		};

		opp120-720000000 {
			opp-hz = /bits/ 64 <720000000>;
			opp-microvolt = <1200000 1176000 1224000>;
			opp-supported-hw = <0x06 0x0080>;
		};

		oppturbo-720000000 {
			opp-hz = /bits/ 64 <720000000>;
			opp-microvolt = <1260000 1234800 1285200>;
			opp-supported-hw = <0x01 0xFFFF>;
		};

		oppturbo-800000000 {
			opp-hz = /bits/ 64 <800000000>;
			opp-microvolt = <1260000 1234800 1285200>;
			opp-supported-hw = <0x06 0x0100>;
		};

		oppnitro-1000000000 {
			opp-hz = /bits/ 64 <1000000000>;
			opp-microvolt = <1325000 1298500 1351500>;
			opp-supported-hw = <0x04 0x0200>;
		};
	};

	pmu@4b000000 {
		compatible = "arm,cortex-a8-pmu";
		interrupts = <3>;
		reg = <0x4b000000 0x1000000>;
		ti,hwmods = "debugss";
	};

	/*
	 * The soc node represents the soc top level view. It is used for IPs
	 * that are not memory mapped in the MPU view or for the MPU itself.
	 */
	soc {
		compatible = "ti,omap-infra";
		mpu {
			compatible = "ti,omap3-mpu";
			ti,hwmods = "mpu";
			pm-sram = <&pm_sram_code
				   &pm_sram_data>;
		};
	};

	/*
	 * XXX: Use a flat representation of the AM33XX interconnect.
	 * The real AM33XX interconnect network is quite complex. Since
	 * it will not bring real advantage to represent that in DT
	 * for the moment, just use a fake OCP bus entry to represent
	 * the whole bus hierarchy.
	 */
	ocp: ocp {
		compatible = "simple-bus";
		#address-cells = <1>;
		#size-cells = <1>;
		ranges;
		ti,hwmods = "l3_main";

		l4_wkup: interconnect@44c00000 {
			wkup_m3: wkup_m3@100000 {
				compatible = "ti,am3352-wkup-m3";
				reg = <0x100000 0x4000>,
				      <0x180000 0x2000>;
				reg-names = "umem", "dmem";
				ti,hwmods = "wkup_m3";
				ti,pm-firmware = "am335x-pm-firmware.elf";
			};
<<<<<<< HEAD

			prcm: prcm@200000 {
				compatible = "ti,am3-prcm";
				reg = <0x200000 0x4000>;

				prcm_clocks: clocks {
					#address-cells = <1>;
					#size-cells = <0>;
				};

				prcm_clockdomains: clockdomains {
				};
			};

			scm: scm@210000 {
				compatible = "ti,am3-scm", "simple-bus";
				reg = <0x210000 0x2000>;
				#address-cells = <1>;
				#size-cells = <1>;
				ranges = <0 0x210000 0x2000>;

				am33xx_pinmux: pinmux@800 {
					compatible = "pinctrl-single";
					reg = <0x800 0x238>;
					#address-cells = <1>;
					#size-cells = <0>;
					pinctrl-single,register-width = <32>;
					pinctrl-single,function-mask = <0x7f>;
				};

				scm_conf: scm_conf@0 {
					compatible = "syscon";
					reg = <0x0 0x800>;
					#address-cells = <1>;
					#size-cells = <1>;

					scm_clocks: clocks {
						#address-cells = <1>;
						#size-cells = <0>;
					};
				};

				wkup_m3_ipc: wkup_m3_ipc@1324 {
					compatible = "ti,am3352-wkup-m3-ipc";
					reg = <0x1324 0x24>;
					interrupts = <78>;
					ti,rproc = <&wkup_m3>;
					mboxes = <&mailbox &mbox_wkupm3>;
				};

				edma_xbar: dma-router@f90 {
					compatible = "ti,am335x-edma-crossbar";
					reg = <0xf90 0x40>;
					#dma-cells = <3>;
					dma-requests = <32>;
					dma-masters = <&edma>;
				};

				scm_clockdomains: clockdomains {
				};
			};
		};

		intc: interrupt-controller@48200000 {
			compatible = "ti,am33xx-intc";
			interrupt-controller;
			#interrupt-cells = <1>;
			reg = <0x48200000 0x1000>;
		};

		edma: edma@49000000 {
			compatible = "ti,edma3-tpcc";
			ti,hwmods = "tpcc";
			reg =	<0x49000000 0x10000>;
			reg-names = "edma3_cc";
			interrupts = <12 13 14>;
			interrupt-names = "edma3_ccint", "edma3_mperr",
					  "edma3_ccerrint";
			dma-requests = <64>;
			#dma-cells = <2>;

			ti,tptcs = <&edma_tptc0 7>, <&edma_tptc1 5>,
				   <&edma_tptc2 0>;

			ti,edma-memcpy-channels = <20 21>;
=======
>>>>>>> 24b8d41d
		};
		l4_per: interconnect@48000000 {
		};
		l4_fw: interconnect@47c00000 {
		};
		l4_fast: interconnect@4a000000 {
		};
		l4_mpuss: interconnect@4b140000 {
		};

		intc: interrupt-controller@48200000 {
			compatible = "ti,am33xx-intc";
			interrupt-controller;
			#interrupt-cells = <1>;
			reg = <0x48200000 0x1000>;
		};

		target-module@49000000 {
			compatible = "ti,sysc-omap4", "ti,sysc";
			reg = <0x49000000 0x4>;
			reg-names = "rev";
			clocks = <&l3_clkctrl AM3_L3_TPCC_CLKCTRL 0>;
			clock-names = "fck";
			#address-cells = <1>;
			#size-cells = <1>;
			ranges = <0x0 0x49000000 0x10000>;

			edma: dma@0 {
				compatible = "ti,edma3-tpcc";
				reg = <0 0x10000>;
				reg-names = "edma3_cc";
				interrupts = <12 13 14>;
				interrupt-names = "edma3_ccint", "edma3_mperr",
						  "edma3_ccerrint";
				dma-requests = <64>;
				#dma-cells = <2>;

				ti,tptcs = <&edma_tptc0 7>, <&edma_tptc1 5>,
					   <&edma_tptc2 0>;

				ti,edma-memcpy-channels = <20 21>;
			};
		};

		target-module@49800000 {
			compatible = "ti,sysc-omap4", "ti,sysc";
			reg = <0x49800000 0x4>,
			      <0x49800010 0x4>;
			reg-names = "rev", "sysc";
			ti,sysc-mask = <SYSC_OMAP4_SOFTRESET>;
			ti,sysc-midle = <SYSC_IDLE_FORCE>;
			ti,sysc-sidle = <SYSC_IDLE_FORCE>,
					<SYSC_IDLE_SMART>;
			clocks = <&l3_clkctrl AM3_L3_TPTC0_CLKCTRL 0>;
			clock-names = "fck";
			#address-cells = <1>;
			#size-cells = <1>;
			ranges = <0x0 0x49800000 0x100000>;

			edma_tptc0: dma@0 {
				compatible = "ti,edma3-tptc";
				reg = <0 0x100000>;
				interrupts = <112>;
				interrupt-names = "edma3_tcerrint";
			};
		};

		target-module@49900000 {
			compatible = "ti,sysc-omap4", "ti,sysc";
			reg = <0x49900000 0x4>,
			      <0x49900010 0x4>;
			reg-names = "rev", "sysc";
			ti,sysc-mask = <SYSC_OMAP4_SOFTRESET>;
			ti,sysc-midle = <SYSC_IDLE_FORCE>;
			ti,sysc-sidle = <SYSC_IDLE_FORCE>,
					<SYSC_IDLE_SMART>;
			clocks = <&l3_clkctrl AM3_L3_TPTC1_CLKCTRL 0>;
			clock-names = "fck";
			#address-cells = <1>;
			#size-cells = <1>;
			ranges = <0x0 0x49900000 0x100000>;

			edma_tptc1: dma@0 {
				compatible = "ti,edma3-tptc";
				reg = <0 0x100000>;
				interrupts = <113>;
				interrupt-names = "edma3_tcerrint";
			};
		};

		target-module@49a00000 {
			compatible = "ti,sysc-omap4", "ti,sysc";
			reg = <0x49a00000 0x4>,
			      <0x49a00010 0x4>;
			reg-names = "rev", "sysc";
			ti,sysc-mask = <SYSC_OMAP4_SOFTRESET>;
			ti,sysc-midle = <SYSC_IDLE_FORCE>;
			ti,sysc-sidle = <SYSC_IDLE_FORCE>,
					<SYSC_IDLE_SMART>;
			clocks = <&l3_clkctrl AM3_L3_TPTC2_CLKCTRL 0>;
			clock-names = "fck";
			#address-cells = <1>;
			#size-cells = <1>;
			ranges = <0x0 0x49a00000 0x100000>;

			edma_tptc2: dma@0 {
				compatible = "ti,edma3-tptc";
				reg = <0 0x100000>;
				interrupts = <114>;
				interrupt-names = "edma3_tcerrint";
			};
		};

		target-module@47810000 {
			compatible = "ti,sysc-omap2", "ti,sysc";
			reg = <0x478102fc 0x4>,
			      <0x47810110 0x4>,
			      <0x47810114 0x4>;
			reg-names = "rev", "sysc", "syss";
			ti,sysc-mask = <(SYSC_OMAP2_CLOCKACTIVITY |
					 SYSC_OMAP2_ENAWAKEUP |
					 SYSC_OMAP2_SOFTRESET |
					 SYSC_OMAP2_AUTOIDLE)>;
			ti,sysc-sidle = <SYSC_IDLE_FORCE>,
					<SYSC_IDLE_NO>,
					<SYSC_IDLE_SMART>;
			ti,syss-mask = <1>;
			clocks = <&l3s_clkctrl AM3_L3S_MMC3_CLKCTRL 0>;
			clock-names = "fck";
			#address-cells = <1>;
			#size-cells = <1>;
			ranges = <0x0 0x47810000 0x1000>;

			mmc3: mmc@0 {
				compatible = "ti,am335-sdhci";
				ti,needs-special-reset;
				interrupts = <29>;
				reg = <0x0 0x1000>;
				status = "disabled";
			};
		};

		usb: target-module@47400000 {
			compatible = "ti,sysc-omap4", "ti,sysc";
			reg = <0x47400000 0x4>,
			      <0x47400010 0x4>;
			reg-names = "rev", "sysc";
			ti,sysc-mask = <(SYSC_OMAP4_FREEEMU |
					 SYSC_OMAP4_SOFTRESET)>;
			ti,sysc-midle = <SYSC_IDLE_FORCE>,
					<SYSC_IDLE_NO>,
					<SYSC_IDLE_SMART>;
			ti,sysc-sidle = <SYSC_IDLE_FORCE>,
					<SYSC_IDLE_NO>,
					<SYSC_IDLE_SMART>,
					<SYSC_IDLE_SMART_WKUP>;
			clocks = <&l3s_clkctrl AM3_L3S_USB_OTG_HS_CLKCTRL 0>;
			clock-names = "fck";
			#address-cells = <1>;
			#size-cells = <1>;
			ranges = <0x0 0x47400000 0x8000>;

			usb0_phy: usb-phy@1300 {
				compatible = "ti,am335x-usb-phy";
				reg = <0x1300 0x100>;
				reg-names = "phy";
				ti,ctrl_mod = <&usb_ctrl_mod>;
				#phy-cells = <0>;
			};

			usb0: usb@1400 {
				compatible = "ti,musb-am33xx";
				reg = <0x1400 0x400>,
				      <0x1000 0x200>;
				reg-names = "mc", "control";

				interrupts = <18>;
				interrupt-names = "mc";
				dr_mode = "otg";
				mentor,multipoint = <1>;
				mentor,num-eps = <16>;
				mentor,ram-bits = <12>;
				mentor,power = <500>;
				phys = <&usb0_phy>;

				dmas = <&cppi41dma  0 0 &cppi41dma  1 0
					&cppi41dma  2 0 &cppi41dma  3 0
					&cppi41dma  4 0 &cppi41dma  5 0
					&cppi41dma  6 0 &cppi41dma  7 0
					&cppi41dma  8 0 &cppi41dma  9 0
					&cppi41dma 10 0 &cppi41dma 11 0
					&cppi41dma 12 0 &cppi41dma 13 0
					&cppi41dma 14 0 &cppi41dma  0 1
					&cppi41dma  1 1 &cppi41dma  2 1
					&cppi41dma  3 1 &cppi41dma  4 1
					&cppi41dma  5 1 &cppi41dma  6 1
					&cppi41dma  7 1 &cppi41dma  8 1
					&cppi41dma  9 1 &cppi41dma 10 1
					&cppi41dma 11 1 &cppi41dma 12 1
					&cppi41dma 13 1 &cppi41dma 14 1>;
				dma-names =
					"rx1", "rx2", "rx3", "rx4", "rx5", "rx6", "rx7",
					"rx8", "rx9", "rx10", "rx11", "rx12", "rx13",
					"rx14", "rx15",
					"tx1", "tx2", "tx3", "tx4", "tx5", "tx6", "tx7",
					"tx8", "tx9", "tx10", "tx11", "tx12", "tx13",
					"tx14", "tx15";
			};

			usb1_phy: usb-phy@1b00 {
				compatible = "ti,am335x-usb-phy";
				reg = <0x1b00 0x100>;
				reg-names = "phy";
				ti,ctrl_mod = <&usb_ctrl_mod>;
				#phy-cells = <0>;
			};

			usb1: usb@1800 {
				compatible = "ti,musb-am33xx";
				reg = <0x1c00 0x400>,
				      <0x1800 0x200>;
				reg-names = "mc", "control";
				interrupts = <19>;
				interrupt-names = "mc";
				dr_mode = "otg";
				mentor,multipoint = <1>;
				mentor,num-eps = <16>;
				mentor,ram-bits = <12>;
				mentor,power = <500>;
				phys = <&usb1_phy>;

				dmas = <&cppi41dma 15 0 &cppi41dma 16 0
					&cppi41dma 17 0 &cppi41dma 18 0
					&cppi41dma 19 0 &cppi41dma 20 0
					&cppi41dma 21 0 &cppi41dma 22 0
					&cppi41dma 23 0 &cppi41dma 24 0
					&cppi41dma 25 0 &cppi41dma 26 0
					&cppi41dma 27 0 &cppi41dma 28 0
					&cppi41dma 29 0 &cppi41dma 15 1
					&cppi41dma 16 1 &cppi41dma 17 1
					&cppi41dma 18 1 &cppi41dma 19 1
					&cppi41dma 20 1 &cppi41dma 21 1
					&cppi41dma 22 1 &cppi41dma 23 1
					&cppi41dma 24 1 &cppi41dma 25 1
					&cppi41dma 26 1 &cppi41dma 27 1
					&cppi41dma 28 1 &cppi41dma 29 1>;
				dma-names =
					"rx1", "rx2", "rx3", "rx4", "rx5", "rx6", "rx7",
					"rx8", "rx9", "rx10", "rx11", "rx12", "rx13",
					"rx14", "rx15",
					"tx1", "tx2", "tx3", "tx4", "tx5", "tx6", "tx7",
					"tx8", "tx9", "tx10", "tx11", "tx12", "tx13",
					"tx14", "tx15";
			};

			cppi41dma: dma-controller@2000 {
				compatible = "ti,am3359-cppi41";
				reg =  <0x0000 0x1000>,
				       <0x2000 0x1000>,
				       <0x3000 0x1000>,
				       <0x4000 0x4000>;
				reg-names = "glue", "controller", "scheduler", "queuemgr";
				interrupts = <17>;
				interrupt-names = "glue";
				#dma-cells = <2>;
				#dma-channels = <30>;
				#dma-requests = <256>;
<<<<<<< HEAD
				status = "disabled";
			};
		};

		epwmss0: epwmss@48300000 {
			compatible = "ti,am33xx-pwmss";
			reg = <0x48300000 0x10>;
			ti,hwmods = "epwmss0";
			#address-cells = <1>;
			#size-cells = <1>;
			status = "disabled";
			ranges = <0x48300100 0x48300100 0x80   /* ECAP */
				  0x48300180 0x48300180 0x80   /* EQEP */
				  0x48300200 0x48300200 0x80>; /* EHRPWM */

			ecap0: ecap@48300100 {
				compatible = "ti,am3352-ecap",
					     "ti,am33xx-ecap";
				#pwm-cells = <3>;
				reg = <0x48300100 0x80>;
				clocks = <&l4ls_gclk>;
				clock-names = "fck";
				interrupts = <31>;
				interrupt-names = "ecap0";
				status = "disabled";
			};

			ehrpwm0: pwm@48300200 {
				compatible = "ti,am3352-ehrpwm",
					     "ti,am33xx-ehrpwm";
				#pwm-cells = <3>;
				reg = <0x48300200 0x80>;
				clocks = <&ehrpwm0_tbclk>, <&l4ls_gclk>;
				clock-names = "tbclk", "fck";
				status = "disabled";
			};
		};

		epwmss1: epwmss@48302000 {
			compatible = "ti,am33xx-pwmss";
			reg = <0x48302000 0x10>;
			ti,hwmods = "epwmss1";
			#address-cells = <1>;
			#size-cells = <1>;
			status = "disabled";
			ranges = <0x48302100 0x48302100 0x80   /* ECAP */
				  0x48302180 0x48302180 0x80   /* EQEP */
				  0x48302200 0x48302200 0x80>; /* EHRPWM */

			ecap1: ecap@48302100 {
				compatible = "ti,am3352-ecap",
					     "ti,am33xx-ecap";
				#pwm-cells = <3>;
				reg = <0x48302100 0x80>;
				clocks = <&l4ls_gclk>;
				clock-names = "fck";
				interrupts = <47>;
				interrupt-names = "ecap1";
				status = "disabled";
			};

			ehrpwm1: pwm@48302200 {
				compatible = "ti,am3352-ehrpwm",
					     "ti,am33xx-ehrpwm";
				#pwm-cells = <3>;
				reg = <0x48302200 0x80>;
				clocks = <&ehrpwm1_tbclk>, <&l4ls_gclk>;
				clock-names = "tbclk", "fck";
				status = "disabled";
			};
		};

		epwmss2: epwmss@48304000 {
			compatible = "ti,am33xx-pwmss";
			reg = <0x48304000 0x10>;
			ti,hwmods = "epwmss2";
			#address-cells = <1>;
			#size-cells = <1>;
			status = "disabled";
			ranges = <0x48304100 0x48304100 0x80   /* ECAP */
				  0x48304180 0x48304180 0x80   /* EQEP */
				  0x48304200 0x48304200 0x80>; /* EHRPWM */

			ecap2: ecap@48304100 {
				compatible = "ti,am3352-ecap",
					     "ti,am33xx-ecap";
				#pwm-cells = <3>;
				reg = <0x48304100 0x80>;
				clocks = <&l4ls_gclk>;
				clock-names = "fck";
				interrupts = <61>;
				interrupt-names = "ecap2";
				status = "disabled";
			};

			ehrpwm2: pwm@48304200 {
				compatible = "ti,am3352-ehrpwm",
					     "ti,am33xx-ehrpwm";
				#pwm-cells = <3>;
				reg = <0x48304200 0x80>;
				clocks = <&ehrpwm2_tbclk>, <&l4ls_gclk>;
				clock-names = "tbclk", "fck";
				status = "disabled";
			};
		};

		mac: ethernet@4a100000 {
			compatible = "ti,am335x-cpsw","ti,cpsw";
			ti,hwmods = "cpgmac0";
			clocks = <&cpsw_125mhz_gclk>, <&cpsw_cpts_rft_clk>;
			clock-names = "fck", "cpts";
			cpdma_channels = <8>;
			ale_entries = <1024>;
			bd_ram_size = <0x2000>;
			no_bd_ram = <0>;
			mac_control = <0x20>;
			slaves = <2>;
			active_slave = <0>;
			cpts_clock_mult = <0x80000000>;
			cpts_clock_shift = <29>;
			reg = <0x4a100000 0x800
			       0x4a101200 0x100>;
			#address-cells = <1>;
			#size-cells = <1>;
			interrupt-parent = <&intc>;
			/*
			 * c0_rx_thresh_pend
			 * c0_rx_pend
			 * c0_tx_pend
			 * c0_misc_pend
			 */
			interrupts = <40 41 42 43>;
			ranges;
			syscon = <&scm_conf>;
			status = "disabled";

			davinci_mdio: mdio@4a101000 {
				compatible = "ti,cpsw-mdio","ti,davinci_mdio";
				#address-cells = <1>;
				#size-cells = <0>;
				ti,hwmods = "davinci_mdio";
				bus_freq = <1000000>;
				reg = <0x4a101000 0x100>;
				status = "disabled";
			};
=======
			};
		};

		ocmcram: sram@40300000 {
			compatible = "mmio-sram";
			reg = <0x40300000 0x10000>; /* 64k */
			ranges = <0x0 0x40300000 0x10000>;
			#address-cells = <1>;
			#size-cells = <1>;
>>>>>>> 24b8d41d

			pm_sram_code: pm-code-sram@0 {
				compatible = "ti,sram";
				reg = <0x0 0x1000>;
				protect-exec;
			};

			pm_sram_data: pm-data-sram@1000 {
				compatible = "ti,sram";
				reg = <0x1000 0x1000>;
				pool;
			};
		};

		emif: emif@4c000000 {
			compatible = "ti,emif-am3352";
			reg = <0x4c000000 0x1000000>;
			ti,hwmods = "emif";
			interrupts = <101>;
			sram = <&pm_sram_code
				&pm_sram_data>;
			ti,no-idle;
		};

		gpmc: gpmc@50000000 {
			compatible = "ti,am3352-gpmc";
			ti,hwmods = "gpmc";
			ti,no-idle-on-init;
			reg = <0x50000000 0x2000>;
			interrupts = <100>;
			dmas = <&edma 52 0>;
			dma-names = "rxtx";
			gpmc,num-cs = <7>;
			gpmc,num-waitpins = <2>;
			#address-cells = <2>;
			#size-cells = <1>;
			interrupt-controller;
			#interrupt-cells = <2>;
			gpio-controller;
			#gpio-cells = <2>;
			status = "disabled";
		};

		sham_target: target-module@53100000 {
			compatible = "ti,sysc-omap3-sham", "ti,sysc";
			reg = <0x53100100 0x4>,
			      <0x53100110 0x4>,
			      <0x53100114 0x4>;
			reg-names = "rev", "sysc", "syss";
			ti,sysc-mask = <(SYSC_OMAP2_SOFTRESET |
					 SYSC_OMAP2_AUTOIDLE)>;
			ti,sysc-sidle = <SYSC_IDLE_FORCE>,
					<SYSC_IDLE_NO>,
					<SYSC_IDLE_SMART>;
			ti,syss-mask = <1>;
			/* Domains (P, C): per_pwrdm, l3_clkdm */
			clocks = <&l3_clkctrl AM3_L3_SHAM_CLKCTRL 0>;
			clock-names = "fck";
			#address-cells = <1>;
			#size-cells = <1>;
			ranges = <0x0 0x53100000 0x1000>;

			sham: sham@0 {
				compatible = "ti,omap4-sham";
				reg = <0 0x200>;
				interrupts = <109>;
				dmas = <&edma 36 0>;
				dma-names = "rx";
			};
		};

		aes_target: target-module@53500000 {
			compatible = "ti,sysc-omap2", "ti,sysc";
			reg = <0x53500080 0x4>,
			      <0x53500084 0x4>,
			      <0x53500088 0x4>;
			reg-names = "rev", "sysc", "syss";
			ti,sysc-mask = <(SYSC_OMAP2_SOFTRESET |
					 SYSC_OMAP2_AUTOIDLE)>;
			ti,sysc-sidle = <SYSC_IDLE_FORCE>,
					<SYSC_IDLE_NO>,
					<SYSC_IDLE_SMART>,
					<SYSC_IDLE_SMART_WKUP>;
			ti,syss-mask = <1>;
			/* Domains (P, C): per_pwrdm, l3_clkdm */
			clocks = <&l3_clkctrl AM3_L3_AES_CLKCTRL 0>;
			clock-names = "fck";
			#address-cells = <1>;
			#size-cells = <1>;
			ranges = <0x0 0x53500000 0x1000>;

			aes: aes@0 {
				compatible = "ti,omap4-aes";
				reg = <0 0xa0>;
				interrupts = <103>;
				dmas = <&edma 6 0>,
				       <&edma 5 0>;
				dma-names = "tx", "rx";
			};
		};

		target-module@56000000 {
			compatible = "ti,sysc-omap4", "ti,sysc";
			reg = <0x5600fe00 0x4>,
			      <0x5600fe10 0x4>;
			reg-names = "rev", "sysc";
			ti,sysc-midle = <SYSC_IDLE_FORCE>,
					<SYSC_IDLE_NO>,
					<SYSC_IDLE_SMART>;
			ti,sysc-sidle = <SYSC_IDLE_FORCE>,
					<SYSC_IDLE_NO>,
					<SYSC_IDLE_SMART>;
			clocks = <&gfx_l3_clkctrl AM3_GFX_L3_GFX_CLKCTRL 0>;
			clock-names = "fck";
			power-domains = <&prm_gfx>;
			resets = <&prm_gfx 0>;
			reset-names = "rstctrl";
			#address-cells = <1>;
			#size-cells = <1>;
			ranges = <0 0x56000000 0x1000000>;

			/*
			 * Closed source PowerVR driver, no child device
			 * binding or driver in mainline
			 */
		};
	};
};

#include "am33xx-l4.dtsi"
#include "am33xx-clocks.dtsi"

&prcm {
	prm_per: prm@c00 {
		compatible = "ti,am3-prm-inst", "ti,omap-prm-inst";
		reg = <0xc00 0x100>;
		#reset-cells = <1>;
	};

	prm_wkup: prm@d00 {
		compatible = "ti,am3-prm-inst", "ti,omap-prm-inst";
		reg = <0xd00 0x100>;
		#reset-cells = <1>;
	};

	prm_device: prm@f00 {
		compatible = "ti,am3-prm-inst", "ti,omap-prm-inst";
		reg = <0xf00 0x100>;
		#reset-cells = <1>;
	};

	prm_gfx: prm@1100 {
		compatible = "ti,am3-prm-inst", "ti,omap-prm-inst";
		reg = <0x1100 0x100>;
		#power-domain-cells = <0>;
		#reset-cells = <1>;
	};
};

/* Preferred always-on timer for clocksource */
&timer1_target {
	ti,no-reset-on-init;
	ti,no-idle;
	timer@0 {
		assigned-clocks = <&timer1_fck>;
		assigned-clock-parents = <&sys_clkin_ck>;
	};
};

/* Preferred timer for clockevent */
&timer2_target {
	ti,no-reset-on-init;
	ti,no-idle;
	timer@0 {
		assigned-clocks = <&timer2_fck>;
		assigned-clock-parents = <&sys_clkin_ck>;
	};
};<|MERGE_RESOLUTION|>--- conflicted
+++ resolved
@@ -11,20 +11,14 @@
 #include <dt-bindings/bus/ti-sysc.h>
 #include <dt-bindings/gpio/gpio.h>
 #include <dt-bindings/pinctrl/am33xx.h>
-<<<<<<< HEAD
-=======
 #include <dt-bindings/clock/am3.h>
->>>>>>> 24b8d41d
 
 / {
 	compatible = "ti,am33xx";
 	interrupt-parent = <&intc>;
 	#address-cells = <1>;
 	#size-cells = <1>;
-<<<<<<< HEAD
-=======
 	chosen { };
->>>>>>> 24b8d41d
 
 	aliases {
 		i2c0 = &i2c0;
@@ -194,94 +188,6 @@
 				ti,hwmods = "wkup_m3";
 				ti,pm-firmware = "am335x-pm-firmware.elf";
 			};
-<<<<<<< HEAD
-
-			prcm: prcm@200000 {
-				compatible = "ti,am3-prcm";
-				reg = <0x200000 0x4000>;
-
-				prcm_clocks: clocks {
-					#address-cells = <1>;
-					#size-cells = <0>;
-				};
-
-				prcm_clockdomains: clockdomains {
-				};
-			};
-
-			scm: scm@210000 {
-				compatible = "ti,am3-scm", "simple-bus";
-				reg = <0x210000 0x2000>;
-				#address-cells = <1>;
-				#size-cells = <1>;
-				ranges = <0 0x210000 0x2000>;
-
-				am33xx_pinmux: pinmux@800 {
-					compatible = "pinctrl-single";
-					reg = <0x800 0x238>;
-					#address-cells = <1>;
-					#size-cells = <0>;
-					pinctrl-single,register-width = <32>;
-					pinctrl-single,function-mask = <0x7f>;
-				};
-
-				scm_conf: scm_conf@0 {
-					compatible = "syscon";
-					reg = <0x0 0x800>;
-					#address-cells = <1>;
-					#size-cells = <1>;
-
-					scm_clocks: clocks {
-						#address-cells = <1>;
-						#size-cells = <0>;
-					};
-				};
-
-				wkup_m3_ipc: wkup_m3_ipc@1324 {
-					compatible = "ti,am3352-wkup-m3-ipc";
-					reg = <0x1324 0x24>;
-					interrupts = <78>;
-					ti,rproc = <&wkup_m3>;
-					mboxes = <&mailbox &mbox_wkupm3>;
-				};
-
-				edma_xbar: dma-router@f90 {
-					compatible = "ti,am335x-edma-crossbar";
-					reg = <0xf90 0x40>;
-					#dma-cells = <3>;
-					dma-requests = <32>;
-					dma-masters = <&edma>;
-				};
-
-				scm_clockdomains: clockdomains {
-				};
-			};
-		};
-
-		intc: interrupt-controller@48200000 {
-			compatible = "ti,am33xx-intc";
-			interrupt-controller;
-			#interrupt-cells = <1>;
-			reg = <0x48200000 0x1000>;
-		};
-
-		edma: edma@49000000 {
-			compatible = "ti,edma3-tpcc";
-			ti,hwmods = "tpcc";
-			reg =	<0x49000000 0x10000>;
-			reg-names = "edma3_cc";
-			interrupts = <12 13 14>;
-			interrupt-names = "edma3_ccint", "edma3_mperr",
-					  "edma3_ccerrint";
-			dma-requests = <64>;
-			#dma-cells = <2>;
-
-			ti,tptcs = <&edma_tptc0 7>, <&edma_tptc1 5>,
-				   <&edma_tptc2 0>;
-
-			ti,edma-memcpy-channels = <20 21>;
-=======
->>>>>>> 24b8d41d
 		};
 		l4_per: interconnect@48000000 {
 		};
@@ -549,153 +455,6 @@
 				#dma-cells = <2>;
 				#dma-channels = <30>;
 				#dma-requests = <256>;
-<<<<<<< HEAD
-				status = "disabled";
-			};
-		};
-
-		epwmss0: epwmss@48300000 {
-			compatible = "ti,am33xx-pwmss";
-			reg = <0x48300000 0x10>;
-			ti,hwmods = "epwmss0";
-			#address-cells = <1>;
-			#size-cells = <1>;
-			status = "disabled";
-			ranges = <0x48300100 0x48300100 0x80   /* ECAP */
-				  0x48300180 0x48300180 0x80   /* EQEP */
-				  0x48300200 0x48300200 0x80>; /* EHRPWM */
-
-			ecap0: ecap@48300100 {
-				compatible = "ti,am3352-ecap",
-					     "ti,am33xx-ecap";
-				#pwm-cells = <3>;
-				reg = <0x48300100 0x80>;
-				clocks = <&l4ls_gclk>;
-				clock-names = "fck";
-				interrupts = <31>;
-				interrupt-names = "ecap0";
-				status = "disabled";
-			};
-
-			ehrpwm0: pwm@48300200 {
-				compatible = "ti,am3352-ehrpwm",
-					     "ti,am33xx-ehrpwm";
-				#pwm-cells = <3>;
-				reg = <0x48300200 0x80>;
-				clocks = <&ehrpwm0_tbclk>, <&l4ls_gclk>;
-				clock-names = "tbclk", "fck";
-				status = "disabled";
-			};
-		};
-
-		epwmss1: epwmss@48302000 {
-			compatible = "ti,am33xx-pwmss";
-			reg = <0x48302000 0x10>;
-			ti,hwmods = "epwmss1";
-			#address-cells = <1>;
-			#size-cells = <1>;
-			status = "disabled";
-			ranges = <0x48302100 0x48302100 0x80   /* ECAP */
-				  0x48302180 0x48302180 0x80   /* EQEP */
-				  0x48302200 0x48302200 0x80>; /* EHRPWM */
-
-			ecap1: ecap@48302100 {
-				compatible = "ti,am3352-ecap",
-					     "ti,am33xx-ecap";
-				#pwm-cells = <3>;
-				reg = <0x48302100 0x80>;
-				clocks = <&l4ls_gclk>;
-				clock-names = "fck";
-				interrupts = <47>;
-				interrupt-names = "ecap1";
-				status = "disabled";
-			};
-
-			ehrpwm1: pwm@48302200 {
-				compatible = "ti,am3352-ehrpwm",
-					     "ti,am33xx-ehrpwm";
-				#pwm-cells = <3>;
-				reg = <0x48302200 0x80>;
-				clocks = <&ehrpwm1_tbclk>, <&l4ls_gclk>;
-				clock-names = "tbclk", "fck";
-				status = "disabled";
-			};
-		};
-
-		epwmss2: epwmss@48304000 {
-			compatible = "ti,am33xx-pwmss";
-			reg = <0x48304000 0x10>;
-			ti,hwmods = "epwmss2";
-			#address-cells = <1>;
-			#size-cells = <1>;
-			status = "disabled";
-			ranges = <0x48304100 0x48304100 0x80   /* ECAP */
-				  0x48304180 0x48304180 0x80   /* EQEP */
-				  0x48304200 0x48304200 0x80>; /* EHRPWM */
-
-			ecap2: ecap@48304100 {
-				compatible = "ti,am3352-ecap",
-					     "ti,am33xx-ecap";
-				#pwm-cells = <3>;
-				reg = <0x48304100 0x80>;
-				clocks = <&l4ls_gclk>;
-				clock-names = "fck";
-				interrupts = <61>;
-				interrupt-names = "ecap2";
-				status = "disabled";
-			};
-
-			ehrpwm2: pwm@48304200 {
-				compatible = "ti,am3352-ehrpwm",
-					     "ti,am33xx-ehrpwm";
-				#pwm-cells = <3>;
-				reg = <0x48304200 0x80>;
-				clocks = <&ehrpwm2_tbclk>, <&l4ls_gclk>;
-				clock-names = "tbclk", "fck";
-				status = "disabled";
-			};
-		};
-
-		mac: ethernet@4a100000 {
-			compatible = "ti,am335x-cpsw","ti,cpsw";
-			ti,hwmods = "cpgmac0";
-			clocks = <&cpsw_125mhz_gclk>, <&cpsw_cpts_rft_clk>;
-			clock-names = "fck", "cpts";
-			cpdma_channels = <8>;
-			ale_entries = <1024>;
-			bd_ram_size = <0x2000>;
-			no_bd_ram = <0>;
-			mac_control = <0x20>;
-			slaves = <2>;
-			active_slave = <0>;
-			cpts_clock_mult = <0x80000000>;
-			cpts_clock_shift = <29>;
-			reg = <0x4a100000 0x800
-			       0x4a101200 0x100>;
-			#address-cells = <1>;
-			#size-cells = <1>;
-			interrupt-parent = <&intc>;
-			/*
-			 * c0_rx_thresh_pend
-			 * c0_rx_pend
-			 * c0_tx_pend
-			 * c0_misc_pend
-			 */
-			interrupts = <40 41 42 43>;
-			ranges;
-			syscon = <&scm_conf>;
-			status = "disabled";
-
-			davinci_mdio: mdio@4a101000 {
-				compatible = "ti,cpsw-mdio","ti,davinci_mdio";
-				#address-cells = <1>;
-				#size-cells = <0>;
-				ti,hwmods = "davinci_mdio";
-				bus_freq = <1000000>;
-				reg = <0x4a101000 0x100>;
-				status = "disabled";
-			};
-=======
 			};
 		};
 
@@ -705,7 +464,6 @@
 			ranges = <0x0 0x40300000 0x10000>;
 			#address-cells = <1>;
 			#size-cells = <1>;
->>>>>>> 24b8d41d
 
 			pm_sram_code: pm-code-sram@0 {
 				compatible = "ti,sram";
