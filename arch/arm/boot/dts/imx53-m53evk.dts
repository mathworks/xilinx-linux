--- conflicted
+++ resolved
@@ -178,11 +178,7 @@
 			>;
 		};
 
-<<<<<<< HEAD
-		led_pin_gpio: led_gpio@0 {
-=======
 		led_pin_gpio: led_gpio {
->>>>>>> 24b8d41d
 			fsl,pins = <
 				MX53_PAD_PATA_DATA8__GPIO2_8		0x80000000
 				MX53_PAD_PATA_DATA9__GPIO2_9		0x80000000
