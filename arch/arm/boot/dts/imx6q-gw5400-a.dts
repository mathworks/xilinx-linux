--- conflicted
+++ resolved
@@ -406,28 +406,6 @@
 		>;
 	};
 
-<<<<<<< HEAD
-		pinctrl_enet: enetgrp {
-			fsl,pins = <
-				MX6QDL_PAD_RGMII_RXC__RGMII_RXC		0x1b030
-				MX6QDL_PAD_RGMII_RD0__RGMII_RD0		0x1b030
-				MX6QDL_PAD_RGMII_RD1__RGMII_RD1		0x1b030
-				MX6QDL_PAD_RGMII_RD2__RGMII_RD2		0x1b030
-				MX6QDL_PAD_RGMII_RD3__RGMII_RD3		0x1b030
-				MX6QDL_PAD_RGMII_RX_CTL__RGMII_RX_CTL	0x1b030
-				MX6QDL_PAD_RGMII_TXC__RGMII_TXC		0x1b030
-				MX6QDL_PAD_RGMII_TD0__RGMII_TD0		0x1b030
-				MX6QDL_PAD_RGMII_TD1__RGMII_TD1		0x1b030
-				MX6QDL_PAD_RGMII_TD2__RGMII_TD2		0x1b030
-				MX6QDL_PAD_RGMII_TD3__RGMII_TD3		0x1b030
-				MX6QDL_PAD_RGMII_TX_CTL__RGMII_TX_CTL	0x1b030
-				MX6QDL_PAD_ENET_REF_CLK__ENET_TX_CLK	0x1b0b0
-				MX6QDL_PAD_ENET_MDIO__ENET_MDIO		0x1b0b0
-				MX6QDL_PAD_ENET_MDC__ENET_MDC		0x1b0b0
-				MX6QDL_PAD_GPIO_16__ENET_REF_CLK	0x4001b0a8
-			>;
-		};
-=======
 	pinctrl_enet: enetgrp {
 		fsl,pins = <
 			MX6QDL_PAD_RGMII_RXC__RGMII_RXC		0x1b030
@@ -448,7 +426,6 @@
 			MX6QDL_PAD_GPIO_16__ENET_REF_CLK	0x4001b0a8
 		>;
 	};
->>>>>>> 24b8d41d
 
 	pinctrl_gpio_leds: gpioledsgrp {
 		fsl,pins = <
