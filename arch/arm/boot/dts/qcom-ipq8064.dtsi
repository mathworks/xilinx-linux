--- conflicted
+++ resolved
@@ -198,13 +198,6 @@
 		timer@200a000 {
 			compatible = "qcom,kpss-timer",
 				     "qcom,kpss-wdt-ipq8064", "qcom,msm-timer";
-<<<<<<< HEAD
-			interrupts = <1 1 0x301>,
-				     <1 2 0x301>,
-				     <1 3 0x301>,
-				     <1 4 0x301>,
-				     <1 5 0x301>;
-=======
 			interrupts = <GIC_PPI 1 (GIC_CPU_MASK_SIMPLE(2) |
 						 IRQ_TYPE_EDGE_RISING)>,
 				     <GIC_PPI 2 (GIC_CPU_MASK_SIMPLE(2) |
@@ -215,7 +208,6 @@
 						 IRQ_TYPE_EDGE_RISING)>,
 				     <GIC_PPI 5 (GIC_CPU_MASK_SIMPLE(2) |
 						 IRQ_TYPE_EDGE_RISING)>;
->>>>>>> 24b8d41d
 			reg = <0x0200a000 0x100>;
 			clock-frequency = <25000000>,
 					  <32768>;
