// SPDX-License-Identifier: GPL-2.0-or-later
/*
 * Copyright 2012 ST-Ericsson AB
 *
 * Device Tree for the HREF+ prior to the v60 variant.
 */

#include "ste-href-ab8500.dtsi"
#include "ste-href.dtsi"

/ {
	gpio_keys {
		button@1 {
			gpios = <&tc3589x_gpio 7 GPIO_ACTIVE_HIGH>;
		};
	};

	soc {
		/* Enable UART1 on this board */
		uart@80121000 {
			status = "okay";
		};

		i2c@80004000 {
			tps61052@33 {
				compatible = "ti,tps61052";
				reg = <0x33>;
			};

			tc35892@42 {
				compatible = "toshiba,tc35892";
				reg = <0x42>;
				interrupt-parent = <&gpio6>;
				interrupts = <25 IRQ_TYPE_EDGE_RISING>;
				pinctrl-names = "default";
				pinctrl-0 = <&tc35892_hrefprev60_mode>;

				interrupt-controller;
				#interrupt-cells = <1>;

				tc3589x_gpio: tc3589x_gpio {
					compatible = "tc3589x-gpio";
					interrupts = <0>;

					interrupt-controller;
					#interrupt-cells = <2>;
					gpio-controller;
					#gpio-cells = <2>;
				};
			};
		};

		spi@80002000 {
			/*
			 * On the first generation boards, this SSP/SPI port was connected
			 * to the AB8500.
			 */
			pinctrl-names = "default";
			pinctrl-0 = <&ssp0_hrefprev60_mode>;
			status = "okay";
		};

		// External Micro SD slot
		sdi0_per1@80126000 {
			cd-gpios  = <&tc3589x_gpio 3 GPIO_ACTIVE_HIGH>;
		};

		vmmci: regulator-gpio {
			gpios = <&tc3589x_gpio 18 GPIO_ACTIVE_HIGH>;
			enable-gpio = <&tc3589x_gpio 17 GPIO_ACTIVE_HIGH>;
<<<<<<< HEAD
=======
			enable-active-high;
>>>>>>> 24b8d41d
		};

		pinctrl {
			/* Set this up using hogs */
			pinctrl-names = "default";
			pinctrl-0 = <&ipgpio_hrefprev60_mode>;

			ssp0 {
				ssp0_hrefprev60_mode: ssp0_hrefprev60_default {
					hrefprev60_mux {
						function = "ssp0";
						groups = "ssp0_a_1";
					};
					hrefprev60_cfg1 {
						pins = "GPIO145_C13"; /* RXD */
						ste,config = <&in_pd>;
					};

				};
			};
			sdi0 {
				/* This additional pin needed on early MOP500 and HREFs previous to v60 */
				sdi0_default_mode: sdi0_default {
					hrefprev60_mux {
						function = "mc0";
						groups = "mc0dat31dir_a_1";
					};
					hrefprev60_cfg1 {
						pins = "GPIO21_AB3"; /* DAT31DIR */
						ste,config = <&out_hi>;
					};

				};
			};
			tc35892 {
				tc35892_hrefprev60_mode: tc35892_hrefprev60 {
					hrefprev60_cfg {
						pins = "GPIO217_AH12";
						ste,config = <&gpio_in_pu>;
					};
				};
			};
			ipgpio {
				 ipgpio_hrefprev60_mode: ipgpio_hrefprev60 {
					hrefprev60_mux {
						function = "ipgpio";
						groups = "ipgpio0_c_1", "ipgpio1_c_1";
					};
					hrefprev60_cfg1 {
						pins = "GPIO6_AF6", "GPIO7_AG5";
						ste,config = <&in_pu>;
					};
				 };
			};
		};
	};
};<|MERGE_RESOLUTION|>--- conflicted
+++ resolved
@@ -68,10 +68,7 @@
 		vmmci: regulator-gpio {
 			gpios = <&tc3589x_gpio 18 GPIO_ACTIVE_HIGH>;
 			enable-gpio = <&tc3589x_gpio 17 GPIO_ACTIVE_HIGH>;
-<<<<<<< HEAD
-=======
 			enable-active-high;
->>>>>>> 24b8d41d
 		};
 
 		pinctrl {
