--- conflicted
+++ resolved
@@ -966,14 +966,6 @@
 		clock-frequency = <32768>;
 	};
 
-<<<<<<< HEAD
-		clk32k_in: clk@0 {
-			compatible = "fixed-clock";
-			reg = <0>;
-			#clock-cells = <0>;
-			clock-frequency = <32768>;
-		};
-=======
 	reg_1v8_avdd_hdmi_pll: regulator-1v8-avdd-hdmi-pll {
 		compatible = "regulator-fixed";
 		regulator-name = "+V1.8_AVDD_HDMI_PLL";
@@ -982,7 +974,6 @@
 		enable-active-high;
 		gpio = <&pmic 6 GPIO_ACTIVE_HIGH>;
 		vin-supply = <&reg_1v8_vio>;
->>>>>>> 24b8d41d
 	};
 
 	reg_3v3_avdd_hdmi: regulator-3v3-avdd-hdmi {
