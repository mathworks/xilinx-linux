--- conflicted
+++ resolved
@@ -12,7 +12,6 @@
 #include <dt-bindings/interrupt-controller/irq.h>
 #include <dt-bindings/input/input.h>
 #include "exynos5250.dtsi"
-#include "exynos-mfc-reserved-memory.dtsi"
 
 / {
 	model = "Google Spring";
@@ -90,10 +89,7 @@
 };
 
 &hdmi {
-<<<<<<< HEAD
-=======
-	status = "okay";
->>>>>>> 24b8d41d
+	status = "okay";
 	hpd-gpios = <&gpx3 7 GPIO_ACTIVE_HIGH>;
 	pinctrl-names = "default";
 	pinctrl-0 = <&hdmi_hpd_irq>;
@@ -419,13 +415,10 @@
 	status = "okay";
 };
 
-<<<<<<< HEAD
-=======
 &mixer {
 	status = "okay";
 };
 
->>>>>>> 24b8d41d
 &mmc_0 {
 	status = "okay";
 	broken-cd;
