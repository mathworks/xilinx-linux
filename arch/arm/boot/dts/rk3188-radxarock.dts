--- conflicted
+++ resolved
@@ -21,11 +21,7 @@
 		autorepeat;
 
 		power {
-<<<<<<< HEAD
-			gpios = <&gpio0 4 GPIO_ACTIVE_LOW>;
-=======
 			gpios = <&gpio0 RK_PA4 GPIO_ACTIVE_LOW>;
->>>>>>> 24b8d41d
 			linux,code = <KEY_POWER>;
 			label = "GPIO Key Power";
 			linux,input-type = <1>;
