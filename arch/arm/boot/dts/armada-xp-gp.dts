--- conflicted
+++ resolved
@@ -178,8 +178,6 @@
 	};
 };
 
-<<<<<<< HEAD
-=======
 &pciec {
 	status = "okay";
 
@@ -219,7 +217,6 @@
 	};
 };
 
->>>>>>> 24b8d41d
 &spi0 {
 	status = "okay";
 
