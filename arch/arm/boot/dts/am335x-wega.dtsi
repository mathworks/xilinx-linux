// SPDX-License-Identifier: GPL-2.0-only
/*
 * Copyright (C) 2015 Phytec Messtechnik GmbH
 * Author: Teresa Remmet <t.remmet@phytec.de>
 */

/ {
	model = "Phytec AM335x phyBOARD-WEGA";
	compatible = "phytec,am335x-wega", "phytec,am335x-phycore-som", "ti,am33xx";

	sound: sound_iface {
		compatible = "ti,da830-evm-audio";
	};
<<<<<<< HEAD

	regulators {
		compatible = "simple-bus";

		vcc3v3: fixedregulator1 {
			compatible = "regulator-fixed";
			regulator-name = "vcc3v3";
			regulator-min-microvolt = <3300000>;
			regulator-max-microvolt = <3300000>;
			regulator-boot-on;
		};
=======

	vcc3v3: fixedregulator1 {
		compatible = "regulator-fixed";
		regulator-name = "vcc3v3";
		regulator-min-microvolt = <3300000>;
		regulator-max-microvolt = <3300000>;
		regulator-boot-on;
>>>>>>> 24b8d41d
	};
};

/* Audio */
&am33xx_pinmux {
	mcasp0_pins: pinmux_mcasp0 {
		pinctrl-single,pins = <
<<<<<<< HEAD
			AM33XX_IOPAD(0x9AC, PIN_OUTPUT_PULLDOWN | MUX_MODE0) /* mcasp0_ahclkx.mcasp0_ahclkx */
			AM33XX_IOPAD(0x990, PIN_INPUT_PULLDOWN | MUX_MODE0)  /* mcasp0_aclkx.mcasp0_aclkx */
			AM33XX_IOPAD(0x994, PIN_INPUT_PULLDOWN | MUX_MODE0)  /* mcasp0_fsx.mcasp0_fsx */
			AM33XX_IOPAD(0x998, PIN_INPUT_PULLDOWN | MUX_MODE0)  /* mcasp0_axr0.mcasp0_axr0 */
			AM33XX_IOPAD(0x9A8, PIN_OUTPUT_PULLDOWN | MUX_MODE0) /* mcasp0_axr1.mcasp0_axr1 */
=======
			AM33XX_PADCONF(AM335X_PIN_MCASP0_AHCLKX, PIN_OUTPUT_PULLDOWN, MUX_MODE0)
			AM33XX_PADCONF(AM335X_PIN_MCASP0_ACLKX, PIN_INPUT_PULLDOWN, MUX_MODE0)
			AM33XX_PADCONF(AM335X_PIN_MCASP0_FSX, PIN_INPUT_PULLDOWN, MUX_MODE0)
			AM33XX_PADCONF(AM335X_PIN_MCASP0_AXR0, PIN_INPUT_PULLDOWN, MUX_MODE0)
			AM33XX_PADCONF(AM335X_PIN_MCASP0_AXR1, PIN_OUTPUT_PULLDOWN, MUX_MODE0)
>>>>>>> 24b8d41d
		>;
	};
};

&i2c0 {
	tlv320aic3007: tlv320aic3007@18 {
		compatible = "ti,tlv320aic3007";
		reg = <0x18>;
		AVDD-supply = <&vcc3v3>;
		IOVDD-supply = <&vcc3v3>;
		DRVDD-supply = <&vcc3v3>;
		DVDD-supply = <&vdig1_reg>;
		status = "okay";
	};
};

&mcasp0 {
	pinctrl-names = "default";
	pinctrl-0 = <&mcasp0_pins>;
	op-mode = <0>; /* DAVINCI_MCASP_IIS_MODE */
	tdm-slots = <2>;
	serial-dir = <
		2 1 0 0 /* # 0: INACTIVE, 1: TX, 2: RX */
	>;
	tx-num-evt = <16>;
	rt-num-evt = <16>;
	status = "okay";
};

&sound {
	ti,model = "AM335x-Wega";
	ti,audio-codec = <&tlv320aic3007>;
	ti,mcasp-controller = <&mcasp0>;
	ti,audio-routing =
		"Line Out",		"LLOUT",
		"Line Out",		"RLOUT",
		"LINE1L",		"Line In",
		"LINE1R",		"Line In";
	clocks = <&mcasp0_fck>;
	clock-names = "mclk";
	status = "okay";
};

/* CAN Busses */
&am33xx_pinmux {
	dcan1_pins: pinmux_dcan1 {
		pinctrl-single,pins = <
			AM33XX_PADCONF(AM335X_PIN_UART0_CTSN, PIN_OUTPUT_PULLUP, MUX_MODE2) /* uart0_ctsn.d_can1_tx */
			AM33XX_PADCONF(AM335X_PIN_UART0_RTSN, PIN_INPUT_PULLUP, MUX_MODE2) /* uart0_rtsn.d_can1_rx */
		>;
	};
};

&dcan1 {
	pinctrl-names = "default";
	pinctrl-0 = <&dcan1_pins>;
	status = "okay";
};

/* Ethernet */
&am33xx_pinmux {
	ethernet1_pins: pinmux_ethernet1 {
		pinctrl-single,pins = <
			AM33XX_PADCONF(AM335X_PIN_GPMC_A0, PIN_OUTPUT, MUX_MODE1)		/* gpmc_a0.mii2_txen */
			AM33XX_PADCONF(AM335X_PIN_GPMC_A1, PIN_INPUT_PULLDOWN, MUX_MODE1)	/* gpmc_a1.mii2_rxdv */
			AM33XX_PADCONF(AM335X_PIN_GPMC_A2, PIN_OUTPUT, MUX_MODE1)		/* gpmc_a2.mii2_txd3 */
			AM33XX_PADCONF(AM335X_PIN_GPMC_A3, PIN_OUTPUT, MUX_MODE1)		/* gpmc_a3.mii2_txd2 */
			AM33XX_PADCONF(AM335X_PIN_GPMC_A4, PIN_OUTPUT, MUX_MODE1)		/* gpmc_a4.mii2_txd1 */
			AM33XX_PADCONF(AM335X_PIN_GPMC_A5, PIN_OUTPUT, MUX_MODE1)		/* gpmc_a5.mii2_txd0 */
			AM33XX_PADCONF(AM335X_PIN_GPMC_A6, PIN_INPUT_PULLDOWN, MUX_MODE1)	/* gpmc_a6.mii2_txclk */
			AM33XX_PADCONF(AM335X_PIN_GPMC_A7, PIN_INPUT_PULLDOWN, MUX_MODE1)	/* gpmc_a7.mii2_rxclk */
			AM33XX_PADCONF(AM335X_PIN_GPMC_A8, PIN_INPUT_PULLDOWN, MUX_MODE1)	/* gpmc_a8.mii2_rxd3 */
			AM33XX_PADCONF(AM335X_PIN_GPMC_A9, PIN_INPUT_PULLDOWN, MUX_MODE1)	/* gpmc_a9.mii2_rxd2 */
			AM33XX_PADCONF(AM335X_PIN_GPMC_A10, PIN_INPUT_PULLDOWN, MUX_MODE1)	/* gpmc_a10.mii2_rxd1 */
			AM33XX_PADCONF(AM335X_PIN_GPMC_A11, PIN_INPUT_PULLDOWN, MUX_MODE1)	/* gpmc_a11.mii2_rxd0 */
			AM33XX_PADCONF(AM335X_PIN_GPMC_WPN, PIN_INPUT_PULLDOWN, MUX_MODE1)	/* gpmc_wpn.mii2_rxerr */
			AM33XX_PADCONF(AM335X_PIN_GPMC_BEN1, PIN_INPUT_PULLDOWN, MUX_MODE1)	/* gpmc_ben1.mii2_col */
		>;
	};
};

&cpsw_emac1 {
	phy-handle = <&phy1>;
	phy-mode = "mii";
	dual_emac_res_vlan = <2>;
};

&davinci_mdio {
	phy1: ethernet-phy@1 {
		reg = <1>;
	};
};

&mac {
	slaves = <2>;
	pinctrl-names = "default";
	pinctrl-0 = <&ethernet0_pins &ethernet1_pins>;
	dual_emac = <1>;
};

/* MMC */
&am33xx_pinmux {
	mmc1_pins: pinmux_mmc1 {
		pinctrl-single,pins = <
			AM33XX_PADCONF(AM335X_PIN_MMC0_DAT3, PIN_INPUT_PULLUP, MUX_MODE0)
			AM33XX_PADCONF(AM335X_PIN_MMC0_DAT2, PIN_INPUT_PULLUP, MUX_MODE0)
			AM33XX_PADCONF(AM335X_PIN_MMC0_DAT1, PIN_INPUT_PULLUP, MUX_MODE0)
			AM33XX_PADCONF(AM335X_PIN_MMC0_DAT0, PIN_INPUT_PULLUP, MUX_MODE0)
			AM33XX_PADCONF(AM335X_PIN_MMC0_CLK, PIN_INPUT_PULLUP, MUX_MODE0)
			AM33XX_PADCONF(AM335X_PIN_MMC0_CMD, PIN_INPUT_PULLUP, MUX_MODE0)
			AM33XX_PADCONF(AM335X_PIN_SPI0_CS1, PIN_INPUT_PULLUP, MUX_MODE7)	/* spi0_cs1.mmc0_sdcd */
		>;
	};
};

&mmc1 {
	vmmc-supply = <&vcc3v3>;
	bus-width = <4>;
	pinctrl-names = "default";
	pinctrl-0 = <&mmc1_pins>;
	cd-gpios = <&gpio0 6 GPIO_ACTIVE_LOW>;
	status = "okay";
};

/* Power */
&vdig1_reg {
	regulator-boot-on;
	regulator-always-on;
};

/* UARTs */
&am33xx_pinmux {
	uart0_pins: pinmux_uart0 {
		pinctrl-single,pins = <
			AM33XX_PADCONF(AM335X_PIN_UART0_RXD, PIN_INPUT_PULLUP, MUX_MODE0)
			AM33XX_PADCONF(AM335X_PIN_UART0_TXD, PIN_OUTPUT_PULLDOWN, MUX_MODE0)
		>;
	};

	uart1_pins: pinmux_uart1_pins {
		pinctrl-single,pins = <
			AM33XX_PADCONF(AM335X_PIN_UART1_RXD, PIN_INPUT_PULLUP, MUX_MODE0)
			AM33XX_PADCONF(AM335X_PIN_UART1_TXD, PIN_OUTPUT_PULLDOWN, MUX_MODE0)
			AM33XX_PADCONF(AM335X_PIN_UART1_CTSN, PIN_INPUT, MUX_MODE0)
			AM33XX_PADCONF(AM335X_PIN_UART1_RTSN, PIN_OUTPUT_PULLDOWN, MUX_MODE0)
		>;
	};
};

&uart0 {
	pinctrl-names = "default";
	pinctrl-0 = <&uart0_pins>;
	status = "okay";
};

&uart1 {
	pinctrl-names = "default";
	pinctrl-0 = <&uart1_pins>;
	status = "okay";
};

&usb1 {
	dr_mode = "host";
};<|MERGE_RESOLUTION|>--- conflicted
+++ resolved
@@ -11,19 +11,6 @@
 	sound: sound_iface {
 		compatible = "ti,da830-evm-audio";
 	};
-<<<<<<< HEAD
-
-	regulators {
-		compatible = "simple-bus";
-
-		vcc3v3: fixedregulator1 {
-			compatible = "regulator-fixed";
-			regulator-name = "vcc3v3";
-			regulator-min-microvolt = <3300000>;
-			regulator-max-microvolt = <3300000>;
-			regulator-boot-on;
-		};
-=======
 
 	vcc3v3: fixedregulator1 {
 		compatible = "regulator-fixed";
@@ -31,7 +18,6 @@
 		regulator-min-microvolt = <3300000>;
 		regulator-max-microvolt = <3300000>;
 		regulator-boot-on;
->>>>>>> 24b8d41d
 	};
 };
 
@@ -39,19 +25,11 @@
 &am33xx_pinmux {
 	mcasp0_pins: pinmux_mcasp0 {
 		pinctrl-single,pins = <
-<<<<<<< HEAD
-			AM33XX_IOPAD(0x9AC, PIN_OUTPUT_PULLDOWN | MUX_MODE0) /* mcasp0_ahclkx.mcasp0_ahclkx */
-			AM33XX_IOPAD(0x990, PIN_INPUT_PULLDOWN | MUX_MODE0)  /* mcasp0_aclkx.mcasp0_aclkx */
-			AM33XX_IOPAD(0x994, PIN_INPUT_PULLDOWN | MUX_MODE0)  /* mcasp0_fsx.mcasp0_fsx */
-			AM33XX_IOPAD(0x998, PIN_INPUT_PULLDOWN | MUX_MODE0)  /* mcasp0_axr0.mcasp0_axr0 */
-			AM33XX_IOPAD(0x9A8, PIN_OUTPUT_PULLDOWN | MUX_MODE0) /* mcasp0_axr1.mcasp0_axr1 */
-=======
 			AM33XX_PADCONF(AM335X_PIN_MCASP0_AHCLKX, PIN_OUTPUT_PULLDOWN, MUX_MODE0)
 			AM33XX_PADCONF(AM335X_PIN_MCASP0_ACLKX, PIN_INPUT_PULLDOWN, MUX_MODE0)
 			AM33XX_PADCONF(AM335X_PIN_MCASP0_FSX, PIN_INPUT_PULLDOWN, MUX_MODE0)
 			AM33XX_PADCONF(AM335X_PIN_MCASP0_AXR0, PIN_INPUT_PULLDOWN, MUX_MODE0)
 			AM33XX_PADCONF(AM335X_PIN_MCASP0_AXR1, PIN_OUTPUT_PULLDOWN, MUX_MODE0)
->>>>>>> 24b8d41d
 		>;
 	};
 };
