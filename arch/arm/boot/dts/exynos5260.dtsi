// SPDX-License-Identifier: GPL-2.0
/*
 * Samsung Exynos5260 SoC device tree source
 *
 * Copyright (c) 2013 Samsung Electronics Co., Ltd.
 *		http://www.samsung.com
<<<<<<< HEAD
 *
 * This program is free software; you can redistribute it and/or modify
 * it under the terms of the GNU General Public License version 2 as
 * published by the Free Software Foundation.
*/
=======
 */
>>>>>>> 24b8d41d

#include <dt-bindings/clock/exynos5260-clk.h>
#include <dt-bindings/interrupt-controller/arm-gic.h>
#include <dt-bindings/interrupt-controller/irq.h>

/ {
	compatible = "samsung,exynos5260", "samsung,exynos5";
	interrupt-parent = <&gic>;
	#address-cells = <1>;
	#size-cells = <1>;

	aliases {
		i2c0 = &hsi2c_0;
		i2c1 = &hsi2c_1;
		i2c2 = &hsi2c_2;
		i2c3 = &hsi2c_3;
		pinctrl0 = &pinctrl_0;
		pinctrl1 = &pinctrl_1;
		pinctrl2 = &pinctrl_2;
		serial0 = &uart0;
		serial1 = &uart1;
		serial2 = &uart2;
		serial3 = &uart3;
	};

	cpus {
		#address-cells = <1>;
		#size-cells = <0>;

		cpu@0 {
			device_type = "cpu";
			compatible = "arm,cortex-a15";
			reg = <0x0>;
			cci-control-port = <&cci_control1>;
		};

		cpu@1 {
			device_type = "cpu";
			compatible = "arm,cortex-a15";
			reg = <0x1>;
			cci-control-port = <&cci_control1>;
		};

		cpu@100 {
			device_type = "cpu";
			compatible = "arm,cortex-a7";
			reg = <0x100>;
			cci-control-port = <&cci_control0>;
		};

		cpu@101 {
			device_type = "cpu";
			compatible = "arm,cortex-a7";
			reg = <0x101>;
			cci-control-port = <&cci_control0>;
		};

		cpu@102 {
			device_type = "cpu";
			compatible = "arm,cortex-a7";
			reg = <0x102>;
			cci-control-port = <&cci_control0>;
		};

		cpu@103 {
			device_type = "cpu";
			compatible = "arm,cortex-a7";
			reg = <0x103>;
			cci-control-port = <&cci_control0>;
		};
	};

	soc: soc {
		compatible = "simple-bus";
		#address-cells = <1>;
		#size-cells = <1>;
		ranges;

		clock_top: clock-controller@10010000 {
			compatible = "samsung,exynos5260-clock-top";
			reg = <0x10010000 0x10000>;
			#clock-cells = <1>;
		};

		clock_peri: clock-controller@10200000 {
			compatible = "samsung,exynos5260-clock-peri";
			reg = <0x10200000 0x10000>;
			#clock-cells = <1>;
		};

		clock_egl: clock-controller@10600000 {
			compatible = "samsung,exynos5260-clock-egl";
			reg = <0x10600000 0x10000>;
			#clock-cells = <1>;
		};

		clock_kfc: clock-controller@10700000 {
			compatible = "samsung,exynos5260-clock-kfc";
			reg = <0x10700000 0x10000>;
			#clock-cells = <1>;
		};

		clock_g2d: clock-controller@10a00000 {
			compatible = "samsung,exynos5260-clock-g2d";
			reg = <0x10A00000 0x10000>;
			#clock-cells = <1>;
		};

		clock_mif: clock-controller@10ce0000 {
			compatible = "samsung,exynos5260-clock-mif";
			reg = <0x10CE0000 0x10000>;
			#clock-cells = <1>;
		};

		clock_mfc: clock-controller@11090000 {
			compatible = "samsung,exynos5260-clock-mfc";
			reg = <0x11090000 0x10000>;
			#clock-cells = <1>;
		};

		clock_g3d: clock-controller@11830000 {
			compatible = "samsung,exynos5260-clock-g3d";
			reg = <0x11830000 0x10000>;
			#clock-cells = <1>;
		};

		clock_fsys: clock-controller@122e0000 {
			compatible = "samsung,exynos5260-clock-fsys";
			reg = <0x122E0000 0x10000>;
			#clock-cells = <1>;
		};

		clock_aud: clock-controller@128c0000 {
			compatible = "samsung,exynos5260-clock-aud";
			reg = <0x128C0000 0x10000>;
			#clock-cells = <1>;
		};

		clock_isp: clock-controller@133c0000 {
			compatible = "samsung,exynos5260-clock-isp";
			reg = <0x133C0000 0x10000>;
			#clock-cells = <1>;
		};

		clock_gscl: clock-controller@13f00000 {
			compatible = "samsung,exynos5260-clock-gscl";
			reg = <0x13F00000 0x10000>;
			#clock-cells = <1>;
		};

		clock_disp: clock-controller@14550000 {
			compatible = "samsung,exynos5260-clock-disp";
			reg = <0x14550000 0x10000>;
			#clock-cells = <1>;
		};

		gic: interrupt-controller@10481000 {
			compatible = "arm,gic-400", "arm,cortex-a15-gic";
			#interrupt-cells = <3>;
			interrupt-controller;
			reg = <0x10481000 0x1000>,
				<0x10482000 0x2000>,
				<0x10484000 0x2000>,
				<0x10486000 0x2000>;
			interrupts = <GIC_PPI 9
					(GIC_CPU_MASK_SIMPLE(4) | IRQ_TYPE_LEVEL_HIGH)>;
		};

		chipid: chipid@10000000 {
			compatible = "samsung,exynos4210-chipid";
			reg = <0x10000000 0x100>;
		};

		mct: timer@100b0000 {
			compatible = "samsung,exynos4210-mct";
			reg = <0x100B0000 0x1000>;
			clocks = <&fin_pll>, <&clock_peri PERI_CLK_MCT>;
			clock-names = "fin_pll", "mct";
			interrupts = <GIC_SPI 104 IRQ_TYPE_LEVEL_HIGH>,
				     <GIC_SPI 105 IRQ_TYPE_LEVEL_HIGH>,
				     <GIC_SPI 106 IRQ_TYPE_LEVEL_HIGH>,
				     <GIC_SPI 107 IRQ_TYPE_LEVEL_HIGH>,
				     <GIC_SPI 122 IRQ_TYPE_LEVEL_HIGH>,
				     <GIC_SPI 123 IRQ_TYPE_LEVEL_HIGH>,
				     <GIC_SPI 124 IRQ_TYPE_LEVEL_HIGH>,
				     <GIC_SPI 125 IRQ_TYPE_LEVEL_HIGH>,
				     <GIC_SPI 126 IRQ_TYPE_LEVEL_HIGH>,
				     <GIC_SPI 127 IRQ_TYPE_LEVEL_HIGH>,
				     <GIC_SPI 128 IRQ_TYPE_LEVEL_HIGH>,
				     <GIC_SPI 129 IRQ_TYPE_LEVEL_HIGH>;
		};

		cci: cci@10f00000 {
			compatible = "arm,cci-400";
			#address-cells = <1>;
			#size-cells = <1>;
			reg = <0x10F00000 0x1000>;
			ranges = <0x0 0x10F00000 0x6000>;

			cci_control0: slave-if@4000 {
				compatible = "arm,cci-400-ctrl-if";
				interface-type = "ace";
				reg = <0x4000 0x1000>;
			};

			cci_control1: slave-if@5000 {
				compatible = "arm,cci-400-ctrl-if";
				interface-type = "ace";
				reg = <0x5000 0x1000>;
			};
		};

		pinctrl_0: pinctrl@11600000 {
			compatible = "samsung,exynos5260-pinctrl";
			reg = <0x11600000 0x1000>;
			interrupts = <GIC_SPI 79 IRQ_TYPE_LEVEL_HIGH>;

			wakeup-interrupt-controller {
				compatible = "samsung,exynos4210-wakeup-eint";
				interrupt-parent = <&gic>;
				interrupts = <GIC_SPI 48 IRQ_TYPE_LEVEL_HIGH>;
			};
		};

		pinctrl_1: pinctrl@12290000 {
			compatible = "samsung,exynos5260-pinctrl";
			reg = <0x12290000 0x1000>;
			interrupts = <GIC_SPI 157 IRQ_TYPE_LEVEL_HIGH>;
		};

		pinctrl_2: pinctrl@128b0000 {
			compatible = "samsung,exynos5260-pinctrl";
			reg = <0x128B0000 0x1000>;
			interrupts = <GIC_SPI 243 IRQ_TYPE_LEVEL_HIGH>;
		};

		pmu_system_controller: system-controller@10d50000 {
			compatible = "samsung,exynos5260-pmu", "syscon";
			reg = <0x10D50000 0x10000>;
		};

		uart0: serial@12c00000 {
			compatible = "samsung,exynos4210-uart";
			reg = <0x12C00000 0x100>;
			interrupts = <GIC_SPI 146 IRQ_TYPE_LEVEL_HIGH>;
			clocks = <&clock_peri PERI_CLK_UART0>, <&clock_peri PERI_SCLK_UART0>;
			clock-names = "uart", "clk_uart_baud0";
			status = "disabled";
		};

		uart1: serial@12c10000 {
			compatible = "samsung,exynos4210-uart";
			reg = <0x12C10000 0x100>;
			interrupts = <GIC_SPI 147 IRQ_TYPE_LEVEL_HIGH>;
			clocks = <&clock_peri PERI_CLK_UART1>, <&clock_peri PERI_SCLK_UART1>;
			clock-names = "uart", "clk_uart_baud0";
			status = "disabled";
		};

		uart2: serial@12c20000 {
			compatible = "samsung,exynos4210-uart";
			reg = <0x12C20000 0x100>;
			interrupts = <GIC_SPI 148 IRQ_TYPE_LEVEL_HIGH>;
			clocks = <&clock_peri PERI_CLK_UART2>, <&clock_peri PERI_SCLK_UART2>;
			clock-names = "uart", "clk_uart_baud0";
			status = "disabled";
		};

		uart3: serial@12860000 {
			compatible = "samsung,exynos4210-uart";
			reg = <0x12860000 0x100>;
			interrupts = <GIC_SPI 145 IRQ_TYPE_LEVEL_HIGH>;
			clocks = <&clock_aud AUD_CLK_AUD_UART>, <&clock_aud AUD_SCLK_AUD_UART>;
			clock-names = "uart", "clk_uart_baud0";
			status = "disabled";
		};

		mmc_0: mmc@12140000 {
			compatible = "samsung,exynos5250-dw-mshc";
			reg = <0x12140000 0x2000>;
			interrupts = <GIC_SPI 156 IRQ_TYPE_LEVEL_HIGH>;
			#address-cells = <1>;
			#size-cells = <0>;
			clocks = <&clock_fsys FSYS_CLK_MMC0>, <&clock_top TOP_SCLK_MMC0>;
			clock-names = "biu", "ciu";
			assigned-clocks =
				<&clock_top TOP_MOUT_SCLK_FSYS_MMC0_SDCLKIN_A>,
				<&clock_top TOP_MOUT_SCLK_FSYS_MMC0_SDCLKIN_B>,
				<&clock_top TOP_SCLK_MMC0>;
			assigned-clock-parents =
				<&clock_top TOP_MOUT_BUSTOP_PLL_USER>,
				<&clock_top TOP_MOUT_SCLK_FSYS_MMC0_SDCLKIN_A>;
			assigned-clock-rates = <0>, <0>, <800000000>;
			fifo-depth = <64>;
			status = "disabled";
		};

		mmc_1: mmc@12150000 {
			compatible = "samsung,exynos5250-dw-mshc";
			reg = <0x12150000 0x2000>;
			interrupts = <GIC_SPI 158 IRQ_TYPE_LEVEL_HIGH>;
			#address-cells = <1>;
			#size-cells = <0>;
			clocks = <&clock_fsys FSYS_CLK_MMC1>, <&clock_top TOP_SCLK_MMC1>;
			clock-names = "biu", "ciu";
			assigned-clocks =
				<&clock_top TOP_MOUT_SCLK_FSYS_MMC1_SDCLKIN_A>,
				<&clock_top TOP_MOUT_SCLK_FSYS_MMC1_SDCLKIN_B>,
				<&clock_top TOP_SCLK_MMC1>;
			assigned-clock-parents =
				<&clock_top TOP_MOUT_BUSTOP_PLL_USER>,
				<&clock_top TOP_MOUT_SCLK_FSYS_MMC1_SDCLKIN_A>;
			assigned-clock-rates = <0>, <0>, <800000000>;
			fifo-depth = <64>;
			status = "disabled";
		};

		mmc_2: mmc@12160000 {
			compatible = "samsung,exynos5250-dw-mshc";
			reg = <0x12160000 0x2000>;
			interrupts = <GIC_SPI 159 IRQ_TYPE_LEVEL_HIGH>;
			#address-cells = <1>;
			#size-cells = <0>;
			clocks = <&clock_fsys FSYS_CLK_MMC2>, <&clock_top TOP_SCLK_MMC2>;
			clock-names = "biu", "ciu";
			assigned-clocks =
				<&clock_top TOP_MOUT_SCLK_FSYS_MMC2_SDCLKIN_A>,
				<&clock_top TOP_MOUT_SCLK_FSYS_MMC2_SDCLKIN_B>,
				<&clock_top TOP_SCLK_MMC2>;
			assigned-clock-parents =
				<&clock_top TOP_MOUT_BUSTOP_PLL_USER>,
				<&clock_top TOP_MOUT_SCLK_FSYS_MMC2_SDCLKIN_A>;
			assigned-clock-rates = <0>, <0>, <800000000>;
			fifo-depth = <64>;
			status = "disabled";
		};

		hsi2c_0: hsi2c@12da0000 {
			compatible = "samsung,exynos5260-hsi2c";
			reg = <0x12DA0000 0x1000>;
			interrupts = <GIC_SPI 108 IRQ_TYPE_LEVEL_HIGH>;
			#address-cells = <1>;
			#size-cells = <0>;
			pinctrl-names = "default";
			pinctrl-0 = <&i2c0_hs_bus>;
			clocks = <&clock_peri PERI_CLK_HSIC0>;
			clock-names = "hsi2c";
			status = "disabled";
		};

		hsi2c_1: hsi2c@12db0000 {
			compatible = "samsung,exynos5260-hsi2c";
			reg = <0x12DB0000 0x1000>;
			interrupts = <GIC_SPI 109 IRQ_TYPE_LEVEL_HIGH>;
			#address-cells = <1>;
			#size-cells = <0>;
			pinctrl-names = "default";
			pinctrl-0 = <&i2c1_hs_bus>;
			clocks = <&clock_peri PERI_CLK_HSIC1>;
			clock-names = "hsi2c";
			status = "disabled";
		};

		hsi2c_2: hsi2c@12dc0000 {
			compatible = "samsung,exynos5260-hsi2c";
			reg = <0x12DC0000 0x1000>;
			interrupts = <GIC_SPI 110 IRQ_TYPE_LEVEL_HIGH>;
			#address-cells = <1>;
			#size-cells = <0>;
			pinctrl-names = "default";
			pinctrl-0 = <&i2c2_hs_bus>;
			clocks = <&clock_peri PERI_CLK_HSIC2>;
			clock-names = "hsi2c";
			status = "disabled";
		};

		hsi2c_3: hsi2c@12dd0000 {
			compatible = "samsung,exynos5260-hsi2c";
			reg = <0x12DD0000 0x1000>;
			interrupts = <GIC_SPI 111 IRQ_TYPE_LEVEL_HIGH>;
			#address-cells = <1>;
			#size-cells = <0>;
			pinctrl-names = "default";
			pinctrl-0 = <&i2c3_hs_bus>;
			clocks = <&clock_peri PERI_CLK_HSIC3>;
			clock-names = "hsi2c";
			status = "disabled";
		};
	};
};

#include "exynos5260-pinctrl.dtsi"<|MERGE_RESOLUTION|>--- conflicted
+++ resolved
@@ -4,15 +4,7 @@
  *
  * Copyright (c) 2013 Samsung Electronics Co., Ltd.
  *		http://www.samsung.com
-<<<<<<< HEAD
- *
- * This program is free software; you can redistribute it and/or modify
- * it under the terms of the GNU General Public License version 2 as
- * published by the Free Software Foundation.
-*/
-=======
  */
->>>>>>> 24b8d41d
 
 #include <dt-bindings/clock/exynos5260-clk.h>
 #include <dt-bindings/interrupt-controller/arm-gic.h>
