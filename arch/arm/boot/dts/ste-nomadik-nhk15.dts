--- conflicted
+++ resolved
@@ -181,50 +181,12 @@
 			pinctrl-names = "default";
 			pinctrl-0 = <&clcd_24bit_mux>;
 			port {
-<<<<<<< HEAD
-				nomadik_clcd_pads: endpoint {
-=======
 				nomadik_clcd: endpoint {
->>>>>>> 24b8d41d
 					remote-endpoint = <&nomadik_clcd_panel>;
 					arm,pl11x,tft-r0g0b0-pads = <16 8 0>;
 				};
 			};
 
-<<<<<<< HEAD
-			/*
-			 * WVGA connector 21
-			 * WVGA (800x480): 4.3" TPG110 TDO43MTEA2 24-bit RGB
-			 * with TPO touch screen.
-			 */
-			panel {
-				compatible = "tpo,tpg110", "panel-dpi";
-				grestb-gpios = <&stmpe_gpio44 5 GPIO_ACTIVE_LOW>;
-				scen-gpios = <&gpio0 6 GPIO_ACTIVE_LOW>;
-				scl-gpios = <&gpio0 5 GPIO_ACTIVE_HIGH>;
-				sda-gpios = <&gpio0 4 GPIO_ACTIVE_HIGH>;
-				backlight = <&bl>;
-
-				port {
-					nomadik_clcd_panel: endpoint {
-						remote-endpoint = <&nomadik_clcd_pads>;
-					};
-				};
-
-				panel-timing {
-					clock-frequency = <33200000>;
-					hactive = <800>;
-					hback-porch = <216>;
-					hfront-porch = <40>;
-					hsync-len = <1>;
-					vactive = <480>;
-					vback-porch = <35>;
-					vfront-porch = <10>;
-					vsync-len = <1>;
-				};
-			};
-=======
->>>>>>> 24b8d41d
 		};
 
 		/* Activate RX/TX and CTS/RTS on UART 0 */
@@ -239,8 +201,6 @@
 		};
 	};
 
-<<<<<<< HEAD
-=======
 	spi {
 		compatible = "spi-gpio";
 		#address-cells = <1>;
@@ -284,7 +244,6 @@
 		};
 	};
 
->>>>>>> 24b8d41d
 	bl: backlight {
 		compatible = "pwm-backlight";
 		pwms = <&stmpe0_pwm 0 500000>;
