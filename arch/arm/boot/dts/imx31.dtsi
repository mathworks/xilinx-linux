--- conflicted
+++ resolved
@@ -116,8 +116,6 @@
 				status = "disabled";
 			};
 
-<<<<<<< HEAD
-=======
 			i2c2: i2c@43f98000 {
 				compatible = "fsl,imx31-i2c", "fsl,imx21-i2c";
 				reg = <0x43f98000 0x4000>;
@@ -141,7 +139,6 @@
 				status = "disabled";
 			};
 
->>>>>>> 24b8d41d
 			kpp: kpp@43fa8000 {
 				compatible = "fsl,imx31-kpp", "fsl,imx21-kpp";
 				reg = <0x43fa8000 0x4000>;
