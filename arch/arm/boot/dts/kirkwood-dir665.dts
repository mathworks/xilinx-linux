--- conflicted
+++ resolved
@@ -192,15 +192,8 @@
 	};
 };
 
-<<<<<<< HEAD
-	dsa {
-		compatible = "marvell,dsa";
-		#address-cells = <2>;
-		#size-cells = <0>;
-=======
 &mdio {
 	status = "okay";
->>>>>>> 24b8d41d
 
 	switch@0 {
 		compatible = "marvell,mv88e6085";
