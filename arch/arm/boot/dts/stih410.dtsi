// SPDX-License-Identifier: GPL-2.0-only
/*
 * Copyright (C) 2014 STMicroelectronics Limited.
 * Author: Peter Griffin <peter.griffin@linaro.org>
 */
#include "stih410-clock.dtsi"
#include "stih407-family.dtsi"
#include "stih410-pinctrl.dtsi"
#include <dt-bindings/gpio/gpio.h>
/ {
	aliases {
		bdisp0 = &bdisp0;
	};

	soc {
		usb2_picophy1: phy2@0 {
			compatible = "st,stih407-usb2-phy";
			reg = <0 0>;
			#phy-cells = <0>;
			st,syscfg = <&syscfg_core 0xf8 0xf4>;
			resets = <&softreset STIH407_PICOPHY_SOFTRESET>,
				 <&picophyreset STIH407_PICOPHY0_RESET>;
			reset-names = "global", "port";

			status = "disabled";
		};

		usb2_picophy2: phy3@0 {
			compatible = "st,stih407-usb2-phy";
			reg = <0 0>;
			#phy-cells = <0>;
			st,syscfg = <&syscfg_core 0xfc 0xf4>;
			resets = <&softreset STIH407_PICOPHY_SOFTRESET>,
				 <&picophyreset STIH407_PICOPHY1_RESET>;
			reset-names = "global", "port";

			status = "disabled";
		};

		ohci0: usb@9a03c00 {
			compatible = "st,st-ohci-300x";
			reg = <0x9a03c00 0x100>;
<<<<<<< HEAD
			interrupts = <GIC_SPI 180 IRQ_TYPE_NONE>;
=======
			interrupts = <GIC_SPI 180 IRQ_TYPE_LEVEL_HIGH>;
>>>>>>> 24b8d41d
			clocks = <&clk_s_c0_flexgen CLK_TX_ICN_DISP_0>,
				 <&clk_s_c0_flexgen CLK_RX_ICN_DISP_0>;
			resets = <&powerdown STIH407_USB2_PORT0_POWERDOWN>,
				 <&softreset STIH407_USB2_PORT0_SOFTRESET>;
			reset-names = "power", "softreset";
			phys = <&usb2_picophy1>;
			phy-names = "usb";

			status = "disabled";
		};

		ehci0: usb@9a03e00 {
			compatible = "st,st-ehci-300x";
			reg = <0x9a03e00 0x100>;
			interrupts = <GIC_SPI 151 IRQ_TYPE_LEVEL_HIGH>;
			pinctrl-names = "default";
			pinctrl-0 = <&pinctrl_usb0>;
			clocks = <&clk_s_c0_flexgen CLK_TX_ICN_DISP_0>,
				 <&clk_s_c0_flexgen CLK_RX_ICN_DISP_0>;
			resets = <&powerdown STIH407_USB2_PORT0_POWERDOWN>,
				 <&softreset STIH407_USB2_PORT0_SOFTRESET>;
			reset-names = "power", "softreset";
			phys = <&usb2_picophy1>;
			phy-names = "usb";

			status = "disabled";
		};

		ohci1: usb@9a83c00 {
			compatible = "st,st-ohci-300x";
			reg = <0x9a83c00 0x100>;
<<<<<<< HEAD
			interrupts = <GIC_SPI 181 IRQ_TYPE_NONE>;
=======
			interrupts = <GIC_SPI 181 IRQ_TYPE_LEVEL_HIGH>;
>>>>>>> 24b8d41d
			clocks = <&clk_s_c0_flexgen CLK_TX_ICN_DISP_0>,
				 <&clk_s_c0_flexgen CLK_RX_ICN_DISP_0>;
			resets = <&powerdown STIH407_USB2_PORT1_POWERDOWN>,
				 <&softreset STIH407_USB2_PORT1_SOFTRESET>;
			reset-names = "power", "softreset";
			phys = <&usb2_picophy2>;
			phy-names = "usb";

			status = "disabled";
		};

		ehci1: usb@9a83e00 {
			compatible = "st,st-ehci-300x";
			reg = <0x9a83e00 0x100>;
			interrupts = <GIC_SPI 153 IRQ_TYPE_LEVEL_HIGH>;
			pinctrl-names = "default";
			pinctrl-0 = <&pinctrl_usb1>;
			clocks = <&clk_s_c0_flexgen CLK_TX_ICN_DISP_0>,
				 <&clk_s_c0_flexgen CLK_RX_ICN_DISP_0>;
			resets = <&powerdown STIH407_USB2_PORT1_POWERDOWN>,
				 <&softreset STIH407_USB2_PORT1_SOFTRESET>;
			reset-names = "power", "softreset";
			phys = <&usb2_picophy2>;
			phy-names = "usb";

			status = "disabled";
		};

		sti-display-subsystem@0 {
			compatible = "st,sti-display-subsystem";
			#address-cells = <1>;
			#size-cells = <1>;

			reg = <0 0>;
			assigned-clocks	= <&clk_s_d2_quadfs 0>,
					  <&clk_s_d2_quadfs 1>,
					  <&clk_s_c0_pll1 0>,
					  <&clk_s_c0_flexgen CLK_COMPO_DVP>,
					  <&clk_s_c0_flexgen CLK_MAIN_DISP>,
					  <&clk_s_d2_flexgen CLK_PIX_MAIN_DISP>,
					  <&clk_s_d2_flexgen CLK_PIX_AUX_DISP>,
					  <&clk_s_d2_flexgen CLK_PIX_GDP1>,
					  <&clk_s_d2_flexgen CLK_PIX_GDP2>,
					  <&clk_s_d2_flexgen CLK_PIX_GDP3>,
					  <&clk_s_d2_flexgen CLK_PIX_GDP4>;

			assigned-clock-parents = <0>,
						 <0>,
						 <0>,
						 <&clk_s_c0_pll1 0>,
						 <&clk_s_c0_pll1 0>,
						 <&clk_s_d2_quadfs 0>,
						 <&clk_s_d2_quadfs 1>,
						 <&clk_s_d2_quadfs 0>,
						 <&clk_s_d2_quadfs 0>,
						 <&clk_s_d2_quadfs 0>,
						 <&clk_s_d2_quadfs 0>;

			assigned-clock-rates = <297000000>,
<<<<<<< HEAD
					       <108000000>,
=======
					       <297000000>,
>>>>>>> 24b8d41d
					       <0>,
					       <400000000>,
					       <400000000>;

			ranges;

			sti-compositor@9d11000 {
				compatible = "st,stih407-compositor";
				reg = <0x9d11000 0x1000>;

				clock-names = "compo_main",
					      "compo_aux",
					      "pix_main",
					      "pix_aux",
					      "pix_gdp1",
					      "pix_gdp2",
					      "pix_gdp3",
					      "pix_gdp4",
					      "main_parent",
					      "aux_parent";

				clocks = <&clk_s_c0_flexgen CLK_COMPO_DVP>,
					 <&clk_s_c0_flexgen CLK_COMPO_DVP>,
					 <&clk_s_d2_flexgen CLK_PIX_MAIN_DISP>,
					 <&clk_s_d2_flexgen CLK_PIX_AUX_DISP>,
					 <&clk_s_d2_flexgen CLK_PIX_GDP1>,
					 <&clk_s_d2_flexgen CLK_PIX_GDP2>,
					 <&clk_s_d2_flexgen CLK_PIX_GDP3>,
					 <&clk_s_d2_flexgen CLK_PIX_GDP4>,
					 <&clk_s_d2_quadfs 0>,
					 <&clk_s_d2_quadfs 1>;

				reset-names = "compo-main", "compo-aux";
				resets = <&softreset STIH407_COMPO_SOFTRESET>,
					 <&softreset STIH407_COMPO_SOFTRESET>;
				st,vtg = <&vtg_main>, <&vtg_aux>;
			};

			sti-tvout@8d08000 {
				compatible = "st,stih407-tvout";
				reg = <0x8d08000 0x1000>;
				reg-names = "tvout-reg";
				reset-names = "tvout";
				resets = <&softreset STIH407_HDTVOUT_SOFTRESET>;
				#address-cells = <1>;
				#size-cells = <1>;
				assigned-clocks = <&clk_s_d2_flexgen CLK_PIX_HDMI>,
						  <&clk_s_d2_flexgen CLK_TMDS_HDMI>,
						  <&clk_s_d2_flexgen CLK_REF_HDMIPHY>,
						  <&clk_s_d0_flexgen CLK_PCM_0>,
						  <&clk_s_d2_flexgen CLK_PIX_HDDAC>,
						  <&clk_s_d2_flexgen CLK_HDDAC>;

				assigned-clock-parents = <&clk_s_d2_quadfs 0>,
							 <&clk_tmdsout_hdmi>,
							 <&clk_s_d2_quadfs 0>,
							 <&clk_s_d0_quadfs 0>,
							 <&clk_s_d2_quadfs 0>,
							 <&clk_s_d2_quadfs 0>;
			};

			sti_hdmi: sti-hdmi@8d04000 {
				compatible = "st,stih407-hdmi";
				reg = <0x8d04000 0x1000>;
				reg-names = "hdmi-reg";
				#sound-dai-cells = <0>;
				interrupts = <GIC_SPI 106 IRQ_TYPE_LEVEL_HIGH>;
				interrupt-names	= "irq";
				clock-names = "pix",
					      "tmds",
					      "phy",
					      "audio",
					      "main_parent",
					      "aux_parent";

				clocks = <&clk_s_d2_flexgen CLK_PIX_HDMI>,
					 <&clk_s_d2_flexgen CLK_TMDS_HDMI>,
					 <&clk_s_d2_flexgen CLK_REF_HDMIPHY>,
					 <&clk_s_d0_flexgen CLK_PCM_0>,
					 <&clk_s_d2_quadfs 0>,
					 <&clk_s_d2_quadfs 1>;

				hdmi,hpd-gpio = <&pio5 3 GPIO_ACTIVE_LOW>;
				reset-names = "hdmi";
				resets = <&softreset STIH407_HDMI_TX_PHY_SOFTRESET>;
				ddc = <&hdmiddc>;
			};

			sti-hda@8d02000 {
				compatible = "st,stih407-hda";
				status = "disabled";
				reg = <0x8d02000 0x400>, <0x92b0120 0x4>;
				reg-names = "hda-reg", "video-dacs-ctrl";
				clock-names = "pix",
					      "hddac",
					      "main_parent",
					      "aux_parent";
				clocks = <&clk_s_d2_flexgen CLK_PIX_HDDAC>,
					 <&clk_s_d2_flexgen CLK_HDDAC>,
					 <&clk_s_d2_quadfs 0>,
					 <&clk_s_d2_quadfs 1>;
			};

			sti-hqvdp@9c00000 {
				compatible = "st,stih407-hqvdp";
				reg = <0x9C00000 0x100000>;
				clock-names = "hqvdp", "pix_main";
				clocks = <&clk_s_c0_flexgen CLK_MAIN_DISP>,
					 <&clk_s_d2_flexgen CLK_PIX_MAIN_DISP>;
				reset-names = "hqvdp";
				resets = <&softreset STIH407_HDQVDP_SOFTRESET>;
				st,vtg = <&vtg_main>;
			};
		};

		bdisp0:bdisp@9f10000 {
			compatible = "st,stih407-bdisp";
			reg = <0x9f10000 0x1000>;
			interrupts = <GIC_SPI 38 IRQ_TYPE_LEVEL_HIGH>;
			clock-names = "bdisp";
			clocks = <&clk_s_c0_flexgen CLK_IC_BDISP_0>;
		};

		hva@8c85000 {
			compatible = "st,st-hva";
			reg = <0x8c85000 0x400>, <0x6000000 0x40000>;
			reg-names = "hva_registers", "hva_esram";
<<<<<<< HEAD
			interrupts = <GIC_SPI 58 IRQ_TYPE_NONE>,
				     <GIC_SPI 59 IRQ_TYPE_NONE>;
=======
			interrupts = <GIC_SPI 58 IRQ_TYPE_LEVEL_HIGH>,
				     <GIC_SPI 59 IRQ_TYPE_LEVEL_HIGH>;
>>>>>>> 24b8d41d
			clock-names = "clk_hva";
			clocks = <&clk_s_c0_flexgen CLK_HVA>;
		};

		thermal@91a0000 {
			compatible = "st,stih407-thermal";
			reg = <0x91a0000 0x28>;
			clock-names = "thermal";
			clocks = <&clk_sysin>;
			interrupts = <GIC_SPI 205 IRQ_TYPE_EDGE_RISING>;
		};
<<<<<<< HEAD
=======

		delta0@0 {
			compatible = "st,st-delta";
			clock-names = "delta",
				      "delta-st231",
				      "delta-flash-promip";
			clocks = <&clk_s_c0_flexgen CLK_VID_DMU>,
				 <&clk_s_c0_flexgen CLK_ST231_DMU>,
				 <&clk_s_c0_flexgen CLK_FLASH_PROMIP>;
		};

		sti-cec@94a087c {
			compatible = "st,stih-cec";
			reg = <0x94a087c 0x64>;
			clocks = <&clk_sysin>;
			clock-names = "cec-clk";
			interrupts = <GIC_SPI 140 IRQ_TYPE_LEVEL_HIGH>;
			interrupt-names = "cec-irq";
			pinctrl-names = "default";
			pinctrl-0 = <&pinctrl_cec0_default>;
			resets = <&softreset STIH407_LPM_SOFTRESET>;
			hdmi-phandle = <&sti_hdmi>;
		};
>>>>>>> 24b8d41d
	};
};<|MERGE_RESOLUTION|>--- conflicted
+++ resolved
@@ -40,11 +40,7 @@
 		ohci0: usb@9a03c00 {
 			compatible = "st,st-ohci-300x";
 			reg = <0x9a03c00 0x100>;
-<<<<<<< HEAD
-			interrupts = <GIC_SPI 180 IRQ_TYPE_NONE>;
-=======
 			interrupts = <GIC_SPI 180 IRQ_TYPE_LEVEL_HIGH>;
->>>>>>> 24b8d41d
 			clocks = <&clk_s_c0_flexgen CLK_TX_ICN_DISP_0>,
 				 <&clk_s_c0_flexgen CLK_RX_ICN_DISP_0>;
 			resets = <&powerdown STIH407_USB2_PORT0_POWERDOWN>,
@@ -76,11 +72,7 @@
 		ohci1: usb@9a83c00 {
 			compatible = "st,st-ohci-300x";
 			reg = <0x9a83c00 0x100>;
-<<<<<<< HEAD
-			interrupts = <GIC_SPI 181 IRQ_TYPE_NONE>;
-=======
 			interrupts = <GIC_SPI 181 IRQ_TYPE_LEVEL_HIGH>;
->>>>>>> 24b8d41d
 			clocks = <&clk_s_c0_flexgen CLK_TX_ICN_DISP_0>,
 				 <&clk_s_c0_flexgen CLK_RX_ICN_DISP_0>;
 			resets = <&powerdown STIH407_USB2_PORT1_POWERDOWN>,
@@ -140,11 +132,7 @@
 						 <&clk_s_d2_quadfs 0>;
 
 			assigned-clock-rates = <297000000>,
-<<<<<<< HEAD
-					       <108000000>,
-=======
 					       <297000000>,
->>>>>>> 24b8d41d
 					       <0>,
 					       <400000000>,
 					       <400000000>;
@@ -272,13 +260,8 @@
 			compatible = "st,st-hva";
 			reg = <0x8c85000 0x400>, <0x6000000 0x40000>;
 			reg-names = "hva_registers", "hva_esram";
-<<<<<<< HEAD
-			interrupts = <GIC_SPI 58 IRQ_TYPE_NONE>,
-				     <GIC_SPI 59 IRQ_TYPE_NONE>;
-=======
 			interrupts = <GIC_SPI 58 IRQ_TYPE_LEVEL_HIGH>,
 				     <GIC_SPI 59 IRQ_TYPE_LEVEL_HIGH>;
->>>>>>> 24b8d41d
 			clock-names = "clk_hva";
 			clocks = <&clk_s_c0_flexgen CLK_HVA>;
 		};
@@ -290,8 +273,6 @@
 			clocks = <&clk_sysin>;
 			interrupts = <GIC_SPI 205 IRQ_TYPE_EDGE_RISING>;
 		};
-<<<<<<< HEAD
-=======
 
 		delta0@0 {
 			compatible = "st,st-delta";
@@ -315,6 +296,5 @@
 			resets = <&softreset STIH407_LPM_SOFTRESET>;
 			hdmi-phandle = <&sti_hdmi>;
 		};
->>>>>>> 24b8d41d
 	};
 };