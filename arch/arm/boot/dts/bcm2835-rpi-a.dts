--- conflicted
+++ resolved
@@ -99,8 +99,6 @@
 
 &hdmi {
 	hpd-gpios = <&gpio 46 GPIO_ACTIVE_HIGH>;
-<<<<<<< HEAD
-=======
 	power-domains = <&power RPI_POWER_DOMAIN_HDMI>;
 	status = "okay";
 };
@@ -122,5 +120,4 @@
 	pinctrl-names = "default";
 	pinctrl-0 = <&uart0_gpio14>;
 	status = "okay";
->>>>>>> 24b8d41d
 };