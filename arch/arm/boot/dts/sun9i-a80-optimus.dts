--- conflicted
+++ resolved
@@ -82,11 +82,6 @@
 
 	reg_usb1_vbus: usb1-vbus {
 		compatible = "regulator-fixed";
-<<<<<<< HEAD
-		pinctrl-names = "default";
-		pinctrl-0 = <&usb1_vbus_pin_optimus>;
-=======
->>>>>>> 24b8d41d
 		regulator-name = "usb1-vbus";
 		regulator-min-microvolt = <5000000>;
 		regulator-max-microvolt = <5000000>;
@@ -125,76 +120,6 @@
 	status = "okay";
 };
 
-<<<<<<< HEAD
-&mmc0 {
-	pinctrl-names = "default";
-	pinctrl-0 = <&mmc0_pins>, <&mmc0_cd_pin_optimus>;
-	vmmc-supply = <&reg_dcdc1>;
-	bus-width = <4>;
-	cd-gpios = <&pio 7 18 GPIO_ACTIVE_HIGH>; /* PH8 */
-	cd-inverted;
-	status = "okay";
-};
-
-&mmc2 {
-	pinctrl-names = "default";
-	pinctrl-0 = <&mmc2_8bit_pins>;
-	vmmc-supply = <&reg_dcdc1>;
-	bus-width = <8>;
-	non-removable;
-	cap-mmc-hw-reset;
-	status = "okay";
-};
-
-&mmc2_8bit_pins {
-	/* Increase drive strength for DDR modes */
-	allwinner,drive = <SUN4I_PINCTRL_40_MA>;
-};
-
-&ohci0 {
-	status = "okay";
-};
-
-&ohci2 {
-	status = "okay";
-};
-
-&osc32k {
-	/* osc32k input is from AC100 */
-	clocks = <&ac100_rtc 0>;
-};
-
-&pio {
-	led_pins_optimus: led-pins@0 {
-		allwinner,pins = "PH0", "PH1";
-		allwinner,function = "gpio_out";
-		allwinner,drive = <SUN4I_PINCTRL_10_MA>;
-		allwinner,pull = <SUN4I_PINCTRL_NO_PULL>;
-	};
-
-	mmc0_cd_pin_optimus: mmc0_cd_pin@0 {
-		allwinner,pins = "PH18";
-		allwinner,function = "gpio_in";
-		allwinner,drive = <SUN4I_PINCTRL_10_MA>;
-		allwinner,pull = <SUN4I_PINCTRL_PULL_UP>;
-	};
-
-	usb1_vbus_pin_optimus: usb1_vbus_pin@1 {
-		allwinner,pins = "PH4";
-		allwinner,function = "gpio_out";
-		allwinner,drive = <SUN4I_PINCTRL_10_MA>;
-		allwinner,pull = <SUN4I_PINCTRL_NO_PULL>;
-	};
-
-	usb3_vbus_pin_optimus: usb3_vbus_pin@1 {
-		allwinner,pins = "PH5";
-		allwinner,function = "gpio_out";
-		allwinner,drive = <SUN4I_PINCTRL_10_MA>;
-		allwinner,pull = <SUN4I_PINCTRL_NO_PULL>;
-	};
-};
-
-=======
 &gmac {
 	pinctrl-names = "default";
 	pinctrl-0 = <&gmac_rgmii_pins>;
@@ -273,7 +198,6 @@
 	vcc-ph-supply = <&reg_dcdc1>;
 };
 
->>>>>>> 24b8d41d
 &r_ir {
 	status = "okay";
 };
@@ -320,13 +244,10 @@
 				regulator-name = "vdd-cpus-09-usbh";
 			};
 
-<<<<<<< HEAD
-=======
 			dc1sw {
 				/* unused */
 			};
 
->>>>>>> 24b8d41d
 			reg_dcdc1: dcdc1 {
 				regulator-always-on;
 				regulator-min-microvolt = <3000000>;
@@ -374,10 +295,6 @@
 			};
 
 			reg_dldo2: dldo2 {
-<<<<<<< HEAD
-				regulator-always-on;
-=======
->>>>>>> 24b8d41d
 				regulator-min-microvolt = <3000000>;
 				regulator-max-microvolt = <3000000>;
 				regulator-name = "vcc-pl";
@@ -396,20 +313,12 @@
 			};
 
 			reg_eldo3: eldo3 {
-<<<<<<< HEAD
-				regulator-always-on;
-=======
->>>>>>> 24b8d41d
 				regulator-min-microvolt = <3000000>;
 				regulator-max-microvolt = <3000000>;
 				regulator-name = "vcc-pm-codec-io1";
 			};
 
 			reg_ldo_io0: ldo_io0 {
-<<<<<<< HEAD
-				regulator-always-on;
-=======
->>>>>>> 24b8d41d
 				regulator-min-microvolt = <3000000>;
 				regulator-max-microvolt = <3000000>;
 				regulator-name = "vcc-pg";
@@ -497,8 +406,6 @@
 				 */
 				regulator-min-microvolt = <3300000>;
 				regulator-max-microvolt = <3300000>;
-<<<<<<< HEAD
-=======
 				/*
 				 * The PHY requires 20ms after all voltages
 				 * are applied until core logic is ready and
@@ -507,7 +414,6 @@
 				 * ramp time and board traces.
 				 */
 				regulator-enable-ramp-delay = <100000>;
->>>>>>> 24b8d41d
 				regulator-name = "vcc-gmac-phy";
 			};
 
