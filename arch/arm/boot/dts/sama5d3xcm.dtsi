// SPDX-License-Identifier: GPL-2.0-or-later
/*
 * sama5d3xcm.dtsi - Device Tree Include file for SAMA5D3x CPU Module
 *
 *  Copyright (C) 2013 Atmel,
 *                2013 Ludovic Desroches <ludovic.desroches@atmel.com>
 */

/ {
	compatible = "atmel,sama5d3xcm", "atmel,sama5d3", "atmel,sama5";

	chosen {
		bootargs = "rootfstype=ubifs ubi.mtd=5 root=ubi0:rootfs";
		stdout-path = "serial0:115200n8";
	};

	memory@20000000 {
		reg = <0x20000000 0x20000000>;
	};

	clocks {
		slow_xtal {
			clock-frequency = <32768>;
		};

		main_xtal {
			clock-frequency = <12000000>;
		};
	};

	ahb {
		apb {
			spi0: spi@f0004000 {
				cs-gpios = <&pioD 13 0>, <0>, <0>, <0>;
			};
<<<<<<< HEAD
=======

			tcb0: timer@f0010000 {
				timer@0 {
					compatible = "atmel,tcb-timer";
					reg = <0>;
				};

				timer@1 {
					compatible = "atmel,tcb-timer";
					reg = <1>;
				};
			};
>>>>>>> 24b8d41d
		};

		ebi@10000000 {
			pinctrl-0 = <&pinctrl_ebi_addr &pinctrl_ebi_cs0>;
			pinctr-name = "default";
			status = "okay";

			nor: flash@0,0 {
				compatible = "cfi-flash";
				linux,mtd-name = "physmap-flash.0";
				#address-cells = <1>;
				#size-cells = <1>;
				reg = <0x0 0x0 0x1000000>;
				bank-width = <2>;
				atmel,smc-read-mode = "nrd";
				atmel,smc-write-mode = "nwe";
				atmel,smc-bus-width = <16>;
				atmel,smc-ncs-rd-setup-ns = <0>;
				atmel,smc-ncs-wr-setup-ns = <0>;
				atmel,smc-nwe-setup-ns = <8>;
				atmel,smc-nrd-setup-ns = <16>;
				atmel,smc-ncs-rd-pulse-ns = <84>;
				atmel,smc-ncs-wr-pulse-ns = <84>;
				atmel,smc-nrd-pulse-ns = <76>;
				atmel,smc-nwe-pulse-ns = <76>;
				atmel,smc-nrd-cycle-ns = <107>;
				atmel,smc-nwe-cycle-ns = <84>;
				atmel,smc-tdf-ns = <16>;
			};

			nand_controller: nand-controller {
				status = "okay";

				nand@3 {
					reg = <0x3 0x0 0x2>;
					atmel,rb = <0>;
					nand-ecc-mode = "hw";
					nand-ecc-strength = <4>;
					nand-ecc-step-size = <512>;
					nand-on-flash-bbt;
					label = "atmel_nand";

					partitions {
						compatible = "fixed-partitions";
						#address-cells = <1>;
						#size-cells = <1>;

						at91bootstrap@0 {
							label = "at91bootstrap";
							reg = <0x0 0x40000>;
						};

						bootloader@40000 {
							label = "bootloader";
							reg = <0x40000 0x80000>;
						};

						bootloaderenv@c0000 {
							label = "bootloader env";
							reg = <0xc0000 0xc0000>;
						};

						dtb@180000 {
							label = "device tree";
							reg = <0x180000 0x80000>;
						};

						kernel@200000 {
							label = "kernel";
							reg = <0x200000 0x600000>;
						};

						rootfs@800000 {
							label = "rootfs";
							reg = <0x800000 0x0f800000>;
						};
					};
				};
			};
		};
	};

	leds {
		compatible = "gpio-leds";

		d2 {
			label = "d2";
			gpios = <&pioE 25 GPIO_ACTIVE_LOW>;	/* PE25, conflicts with A25, RXD2 */
			linux,default-trigger = "heartbeat";
		};
	};
};<|MERGE_RESOLUTION|>--- conflicted
+++ resolved
@@ -33,8 +33,6 @@
 			spi0: spi@f0004000 {
 				cs-gpios = <&pioD 13 0>, <0>, <0>, <0>;
 			};
-<<<<<<< HEAD
-=======
 
 			tcb0: timer@f0010000 {
 				timer@0 {
@@ -47,7 +45,6 @@
 					reg = <1>;
 				};
 			};
->>>>>>> 24b8d41d
 		};
 
 		ebi@10000000 {
