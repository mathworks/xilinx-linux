// SPDX-License-Identifier: (GPL-2.0+ OR MIT)
/*
 * Device Tree file for Marvell Armada 370 evaluation board
 * (DB-88F6710-BP-DDR3)
 *
 *  Copyright (C) 2012 Marvell
 *
 * Lior Amsalem <alior@marvell.com>
 * Gregory CLEMENT <gregory.clement@free-electrons.com>
 * Thomas Petazzoni <thomas.petazzoni@free-electrons.com>
 *
 * Note: this Device Tree assumes that the bootloader has remapped the
 * internal registers to 0xf1000000 (instead of the default
 * 0xd0000000). The 0xf1000000 is the default used by the recent,
 * DT-capable, U-Boot bootloaders provided by Marvell. Some earlier
 * boards were delivered with an older version of the bootloader that
 * left internal registers mapped at 0xd0000000. If you are in this
 * situation, you should either update your bootloader (preferred
 * solution) or the below Device Tree should be adjusted.
 */

/dts-v1/;
#include "armada-370.dtsi"

/ {
	model = "Marvell Armada 370 Evaluation Board";
	compatible = "marvell,a370-db", "marvell,armada370", "marvell,armada-370-xp";

	chosen {
		stdout-path = "serial0:115200n8";
	};

	memory@0 {
		device_type = "memory";
		reg = <0x00000000 0x40000000>; /* 1 GB */
	};

	soc {
		ranges = <MBUS_ID(0xf0, 0x01) 0 0xf1000000 0x100000
			  MBUS_ID(0x01, 0xe0) 0 0xfff00000 0x100000
			  MBUS_ID(0x09, 0x01) 0 0xf1100000 0x10000>;

		internal-regs {
			serial@12000 {
				status = "okay";
			};
			sata@a0000 {
				nr-ports = <2>;
				status = "okay";
			};

			ethernet@70000 {
				pinctrl-0 = <&ge0_rgmii_pins>;
				pinctrl-names = "default";
				status = "okay";
				phy = <&phy0>;
				phy-mode = "rgmii-id";
			};
			ethernet@74000 {
				pinctrl-0 = <&ge1_rgmii_pins>;
				pinctrl-names = "default";
				status = "okay";
				phy = <&phy1>;
				phy-mode = "rgmii-id";
			};

			i2c@11000 {
				pinctrl-0 = <&i2c0_pins>;
				pinctrl-names = "default";
				clock-frequency = <100000>;
				status = "okay";
				audio_codec: audio-codec@4a {
					#sound-dai-cells = <0>;
					compatible = "cirrus,cs42l51";
					reg = <0x4a>;
				};
			};

			audio-controller@30000 {
				pinctrl-0 = <&i2s_pins2>;
				pinctrl-names = "default";
				status = "okay";
			};

			mvsdio@d4000 {
				pinctrl-0 = <&sdio_pins1>;
				pinctrl-names = "default";
				/*
				 * This device is disabled by default, because
				 * using the SD card connector requires
				 * changing the default CON40 connector
				 * "DB-88F6710_MPP_2xRGMII_DEVICE_Jumper" to a
				 * different connector
				 * "DB-88F6710_MPP_RGMII_SD_Jumper".
				 */
				status = "disabled";
				/* No CD or WP GPIOs */
				broken-cd;
			};

			usb@50000 {
				status = "okay";
			};

			usb@51000 {
				status = "okay";
			};
<<<<<<< HEAD

			nand@d0000 {
				status = "okay";
				num-cs = <1>;
				marvell,nand-keep-config;
				marvell,nand-enable-arbiter;
				nand-on-flash-bbt;

				partitions {
					compatible = "fixed-partitions";
					#address-cells = <1>;
					#size-cells = <1>;

					partition@0 {
						label = "U-Boot";
						reg = <0 0x800000>;
					};
					partition@800000 {
						label = "Linux";
						reg = <0x800000 0x800000>;
					};
					partition@1000000 {
						label = "Filesystem";
						reg = <0x1000000 0x3f000000>;
					};
				};
			};
		};

		pcie-controller {
			status = "okay";
			/*
			 * The two PCIe units are accessible through
			 * both standard PCIe slots and mini-PCIe
			 * slots on the board.
			 */
			pcie@1,0 {
				/* Port 0, Lane 0 */
				status = "okay";
			};

			pcie@2,0 {
				/* Port 1, Lane 0 */
				status = "okay";
			};
=======
>>>>>>> 24b8d41d
		};
	};

	sound {
		compatible = "simple-audio-card";
		simple-audio-card,name = "Armada 370 DB Audio";
		simple-audio-card,mclk-fs = <256>;
		simple-audio-card,widgets =
			"Headphone", "Out Jack",
			"Line", "In Jack";
		simple-audio-card,routing =
			"Out Jack", "HPL",
			"Out Jack", "HPR",
			"AIN1L", "In Jack",
			"AIN1L", "In Jack";
		status = "okay";

		simple-audio-card,dai-link@0 {
			format = "i2s";
			cpu {
				sound-dai = <&audio_controller 0>;
			};

			codec {
				sound-dai = <&audio_codec>;
			};
		};

		simple-audio-card,dai-link@1 {
			format = "i2s";
			cpu {
				sound-dai = <&audio_controller 1>;
			};

			codec {
				sound-dai = <&spdif_out>;
			};
		};

		simple-audio-card,dai-link@2 {
			format = "i2s";
			cpu {
				sound-dai = <&audio_controller 1>;
			};

			codec {
				sound-dai = <&spdif_in>;
			};
		};
	};

	spdif_out: spdif-out {
		#sound-dai-cells = <0>;
		compatible = "linux,spdif-dit";
	};

	spdif_in: spdif-in {
		#sound-dai-cells = <0>;
		compatible = "linux,spdif-dir";
	};
};

<<<<<<< HEAD
=======
&pciec {
	status = "okay";
	/*
	 * The two PCIe units are accessible through
	 * both standard PCIe slots and mini-PCIe
	 * slots on the board.
	 */
	pcie@1,0 {
		/* Port 0, Lane 0 */
		status = "okay";
	};

	pcie@2,0 {
		/* Port 1, Lane 0 */
		status = "okay";
	};
};

&mdio {
	pinctrl-0 = <&mdio_pins>;
	pinctrl-names = "default";
	phy0: ethernet-phy@0 {
		reg = <0>;
	};

	phy1: ethernet-phy@1 {
		reg = <1>;
	};
};


>>>>>>> 24b8d41d
&spi0 {
	pinctrl-0 = <&spi0_pins2>;
	pinctrl-names = "default";
	status = "okay";

	spi-flash@0 {
		#address-cells = <1>;
		#size-cells = <1>;
		compatible = "mx25l25635e", "jedec,spi-nor";
		reg = <0>; /* Chip select 0 */
		spi-max-frequency = <50000000>;
	};
};
<<<<<<< HEAD
=======

&nand_controller {
	status = "okay";

	nand@0 {
		reg = <0>;
		label = "pxa3xx_nand-0";
		nand-rb = <0>;
		marvell,nand-keep-config;
		nand-on-flash-bbt;

		partitions {
			compatible = "fixed-partitions";
			#address-cells = <1>;
			#size-cells = <1>;

			partition@0 {
				label = "U-Boot";
				reg = <0 0x800000>;
			};
			partition@800000 {
				label = "Linux";
				reg = <0x800000 0x800000>;
			};
			partition@1000000 {
				label = "Filesystem";
				reg = <0x1000000 0x3f000000>;
			};
		};
	};
};
>>>>>>> 24b8d41d
<|MERGE_RESOLUTION|>--- conflicted
+++ resolved
@@ -105,54 +105,6 @@
 			usb@51000 {
 				status = "okay";
 			};
-<<<<<<< HEAD
-
-			nand@d0000 {
-				status = "okay";
-				num-cs = <1>;
-				marvell,nand-keep-config;
-				marvell,nand-enable-arbiter;
-				nand-on-flash-bbt;
-
-				partitions {
-					compatible = "fixed-partitions";
-					#address-cells = <1>;
-					#size-cells = <1>;
-
-					partition@0 {
-						label = "U-Boot";
-						reg = <0 0x800000>;
-					};
-					partition@800000 {
-						label = "Linux";
-						reg = <0x800000 0x800000>;
-					};
-					partition@1000000 {
-						label = "Filesystem";
-						reg = <0x1000000 0x3f000000>;
-					};
-				};
-			};
-		};
-
-		pcie-controller {
-			status = "okay";
-			/*
-			 * The two PCIe units are accessible through
-			 * both standard PCIe slots and mini-PCIe
-			 * slots on the board.
-			 */
-			pcie@1,0 {
-				/* Port 0, Lane 0 */
-				status = "okay";
-			};
-
-			pcie@2,0 {
-				/* Port 1, Lane 0 */
-				status = "okay";
-			};
-=======
->>>>>>> 24b8d41d
 		};
 	};
 
@@ -215,8 +167,6 @@
 	};
 };
 
-<<<<<<< HEAD
-=======
 &pciec {
 	status = "okay";
 	/*
@@ -248,7 +198,6 @@
 };
 
 
->>>>>>> 24b8d41d
 &spi0 {
 	pinctrl-0 = <&spi0_pins2>;
 	pinctrl-names = "default";
@@ -262,8 +211,6 @@
 		spi-max-frequency = <50000000>;
 	};
 };
-<<<<<<< HEAD
-=======
 
 &nand_controller {
 	status = "okay";
@@ -294,5 +241,4 @@
 			};
 		};
 	};
-};
->>>>>>> 24b8d41d
+};