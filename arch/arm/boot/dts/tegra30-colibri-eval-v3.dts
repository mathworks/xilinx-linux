--- conflicted
+++ resolved
@@ -136,21 +136,10 @@
 		pwms = <&pwm 0 5000000>; /* PWM<A> */
 	};
 
-<<<<<<< HEAD
-	clocks {
-		clk16m: clk@1 {
-			compatible = "fixed-clock";
-			reg = <1>;
-			#clock-cells = <0>;
-			clock-frequency = <16000000>;
-			clock-output-names = "clk16m";
-		};
-=======
 	clk16m: osc3 {
 		compatible = "fixed-clock";
 		#clock-cells = <0>;
 		clock-frequency = <16000000>;
->>>>>>> 24b8d41d
 	};
 
 	gpio-keys {
