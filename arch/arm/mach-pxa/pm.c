--- conflicted
+++ resolved
@@ -107,12 +107,7 @@
 	sleep_save = kmalloc_array(pxa_cpu_pm_fns->save_count,
 				   sizeof(*sleep_save),
 				   GFP_KERNEL);
-<<<<<<< HEAD
-	if (!sleep_save) {
-		printk(KERN_ERR "failed to alloc memory for pm save\n");
-=======
 	if (!sleep_save)
->>>>>>> 24b8d41d
 		return -ENOMEM;
 
 	suspend_set_ops(&pxa_pm_ops);
