// SPDX-License-Identifier: GPL-2.0-only
/*
 * linux/arch/arm/common/sa1111.c
 *
 * SA1111 support
 *
 * Original code by John Dorsey
 *
 * This file contains all generic SA1111 support.
 *
 * All initialization functions provided here are intended to be called
 * from machine specific code with proper arguments when required.
 */
#include <linux/module.h>
#include <linux/gpio/driver.h>
#include <linux/init.h>
#include <linux/irq.h>
#include <linux/kernel.h>
#include <linux/delay.h>
#include <linux/errno.h>
#include <linux/ioport.h>
#include <linux/platform_device.h>
#include <linux/slab.h>
#include <linux/spinlock.h>
#include <linux/dma-map-ops.h>
#include <linux/clk.h>
#include <linux/io.h>

#include <mach/hardware.h>
#include <asm/mach/irq.h>
#include <asm/mach-types.h>
#include <linux/sizes.h>

#include <asm/hardware/sa1111.h>

/* SA1111 IRQs */
#define IRQ_GPAIN0		(0)
#define IRQ_GPAIN1		(1)
#define IRQ_GPAIN2		(2)
#define IRQ_GPAIN3		(3)
#define IRQ_GPBIN0		(4)
#define IRQ_GPBIN1		(5)
#define IRQ_GPBIN2		(6)
#define IRQ_GPBIN3		(7)
#define IRQ_GPBIN4		(8)
#define IRQ_GPBIN5		(9)
#define IRQ_GPCIN0		(10)
#define IRQ_GPCIN1		(11)
#define IRQ_GPCIN2		(12)
#define IRQ_GPCIN3		(13)
#define IRQ_GPCIN4		(14)
#define IRQ_GPCIN5		(15)
#define IRQ_GPCIN6		(16)
#define IRQ_GPCIN7		(17)
#define IRQ_MSTXINT		(18)
#define IRQ_MSRXINT		(19)
#define IRQ_MSSTOPERRINT	(20)
#define IRQ_TPTXINT		(21)
#define IRQ_TPRXINT		(22)
#define IRQ_TPSTOPERRINT	(23)
#define SSPXMTINT		(24)
#define SSPRCVINT		(25)
#define SSPROR			(26)
#define AUDXMTDMADONEA		(32)
#define AUDRCVDMADONEA		(33)
#define AUDXMTDMADONEB		(34)
#define AUDRCVDMADONEB		(35)
#define AUDTFSR			(36)
#define AUDRFSR			(37)
#define AUDTUR			(38)
#define AUDROR			(39)
#define AUDDTS			(40)
#define AUDRDD			(41)
#define AUDSTO			(42)
#define IRQ_USBPWR		(43)
#define IRQ_HCIM		(44)
#define IRQ_HCIBUFFACC		(45)
#define IRQ_HCIRMTWKP		(46)
#define IRQ_NHCIMFCIR		(47)
#define IRQ_USB_PORT_RESUME	(48)
#define IRQ_S0_READY_NINT	(49)
#define IRQ_S1_READY_NINT	(50)
#define IRQ_S0_CD_VALID		(51)
#define IRQ_S1_CD_VALID		(52)
#define IRQ_S0_BVD1_STSCHG	(53)
#define IRQ_S1_BVD1_STSCHG	(54)
#define SA1111_IRQ_NR		(55)

extern void sa1110_mb_enable(void);
extern void sa1110_mb_disable(void);

/*
 * We keep the following data for the overall SA1111.  Note that the
 * struct device and struct resource are "fake"; they should be supplied
 * by the bus above us.  However, in the interests of getting all SA1111
 * drivers converted over to the device model, we provide this as an
 * anchor point for all the other drivers.
 */
struct sa1111 {
	struct device	*dev;
	struct clk	*clk;
	unsigned long	phys;
	int		irq;
	int		irq_base;	/* base for cascaded on-chip IRQs */
	spinlock_t	lock;
	void __iomem	*base;
	struct sa1111_platform_data *pdata;
<<<<<<< HEAD
=======
	struct irq_domain *irqdomain;
>>>>>>> 24b8d41d
	struct gpio_chip gc;
#ifdef CONFIG_PM
	void		*saved_state;
#endif
};

/*
 * We _really_ need to eliminate this.  Its only users
 * are the PWM and DMA checking code.
 */
static struct sa1111 *g_sa1111;

struct sa1111_dev_info {
	unsigned long	offset;
	unsigned long	skpcr_mask;
	bool		dma;
	unsigned int	devid;
	unsigned int	hwirq[6];
};

static struct sa1111_dev_info sa1111_devices[] = {
	{
		.offset		= SA1111_USB,
		.skpcr_mask	= SKPCR_UCLKEN,
		.dma		= true,
		.devid		= SA1111_DEVID_USB,
		.hwirq = {
			IRQ_USBPWR,
			IRQ_HCIM,
			IRQ_HCIBUFFACC,
			IRQ_HCIRMTWKP,
			IRQ_NHCIMFCIR,
			IRQ_USB_PORT_RESUME
		},
	},
	{
		.offset		= 0x0600,
		.skpcr_mask	= SKPCR_I2SCLKEN | SKPCR_L3CLKEN,
		.dma		= true,
		.devid		= SA1111_DEVID_SAC,
		.hwirq = {
			AUDXMTDMADONEA,
			AUDXMTDMADONEB,
			AUDRCVDMADONEA,
			AUDRCVDMADONEB
		},
	},
	{
		.offset		= 0x0800,
		.skpcr_mask	= SKPCR_SCLKEN,
		.devid		= SA1111_DEVID_SSP,
	},
	{
		.offset		= SA1111_KBD,
		.skpcr_mask	= SKPCR_PTCLKEN,
		.devid		= SA1111_DEVID_PS2_KBD,
		.hwirq = {
			IRQ_TPRXINT,
			IRQ_TPTXINT
		},
	},
	{
		.offset		= SA1111_MSE,
		.skpcr_mask	= SKPCR_PMCLKEN,
		.devid		= SA1111_DEVID_PS2_MSE,
		.hwirq = {
			IRQ_MSRXINT,
			IRQ_MSTXINT
		},
	},
	{
		.offset		= 0x1800,
		.skpcr_mask	= 0,
		.devid		= SA1111_DEVID_PCMCIA,
		.hwirq = {
			IRQ_S0_READY_NINT,
			IRQ_S0_CD_VALID,
			IRQ_S0_BVD1_STSCHG,
			IRQ_S1_READY_NINT,
			IRQ_S1_CD_VALID,
			IRQ_S1_BVD1_STSCHG,
		},
	},
};

static int sa1111_map_irq(struct sa1111 *sachip, irq_hw_number_t hwirq)
{
	return irq_create_mapping(sachip->irqdomain, hwirq);
}

static void sa1111_handle_irqdomain(struct irq_domain *irqdomain, int irq)
{
	struct irq_desc *d = irq_to_desc(irq_linear_revmap(irqdomain, irq));

	if (d)
		generic_handle_irq_desc(d);
}

/*
 * SA1111 interrupt support.  Since clearing an IRQ while there are
 * active IRQs causes the interrupt output to pulse, the upper levels
 * will call us again if there are more interrupts to process.
 */
static void sa1111_irq_handler(struct irq_desc *desc)
{
	unsigned int stat0, stat1, i;
	struct sa1111 *sachip = irq_desc_get_handler_data(desc);
	struct irq_domain *irqdomain;
	void __iomem *mapbase = sachip->base + SA1111_INTC;

	stat0 = readl_relaxed(mapbase + SA1111_INTSTATCLR0);
	stat1 = readl_relaxed(mapbase + SA1111_INTSTATCLR1);

	writel_relaxed(stat0, mapbase + SA1111_INTSTATCLR0);

	desc->irq_data.chip->irq_ack(&desc->irq_data);

	writel_relaxed(stat1, mapbase + SA1111_INTSTATCLR1);

	if (stat0 == 0 && stat1 == 0) {
		do_bad_IRQ(desc);
		return;
	}

	irqdomain = sachip->irqdomain;

	for (i = 0; stat0; i++, stat0 >>= 1)
		if (stat0 & 1)
			sa1111_handle_irqdomain(irqdomain, i);

	for (i = 32; stat1; i++, stat1 >>= 1)
		if (stat1 & 1)
			sa1111_handle_irqdomain(irqdomain, i);

	/* For level-based interrupts */
	desc->irq_data.chip->irq_unmask(&desc->irq_data);
}

static u32 sa1111_irqmask(struct irq_data *d)
{
	return BIT(irqd_to_hwirq(d) & 31);
}

static int sa1111_irqbank(struct irq_data *d)
{
	return (irqd_to_hwirq(d) / 32) * 4;
}

<<<<<<< HEAD
static u32 sa1111_irqmask(struct irq_data *d)
{
	struct sa1111 *sachip = irq_data_get_irq_chip_data(d);

	return BIT((d->irq - sachip->irq_base) & 31);
}

static int sa1111_irqbank(struct irq_data *d)
{
	struct sa1111 *sachip = irq_data_get_irq_chip_data(d);

	return ((d->irq - sachip->irq_base) / 32) * 4;
}

static void sa1111_ack_irq(struct irq_data *d)
{
}

static void sa1111_mask_irq(struct irq_data *d)
{
	struct sa1111 *sachip = irq_data_get_irq_chip_data(d);
	void __iomem *mapbase = sachip->base + SA1111_INTC + sa1111_irqbank(d);
	u32 ie;

	ie = sa1111_readl(mapbase + SA1111_INTEN0);
	ie &= ~sa1111_irqmask(d);
	sa1111_writel(ie, mapbase + SA1111_INTEN0);
}

static void sa1111_unmask_irq(struct irq_data *d)
{
	struct sa1111 *sachip = irq_data_get_irq_chip_data(d);
	void __iomem *mapbase = sachip->base + SA1111_INTC + sa1111_irqbank(d);
	u32 ie;

	ie = sa1111_readl(mapbase + SA1111_INTEN0);
	ie |= sa1111_irqmask(d);
	sa1111_writel(ie, mapbase + SA1111_INTEN0);
}

/*
 * Attempt to re-trigger the interrupt.  The SA1111 contains a register
 * (INTSET) which claims to do this.  However, in practice no amount of
 * manipulation of INTEN and INTSET guarantees that the interrupt will
 * be triggered.  In fact, its very difficult, if not impossible to get
 * INTSET to re-trigger the interrupt.
 */
static int sa1111_retrigger_irq(struct irq_data *d)
{
	struct sa1111 *sachip = irq_data_get_irq_chip_data(d);
	void __iomem *mapbase = sachip->base + SA1111_INTC + sa1111_irqbank(d);
	u32 ip, mask = sa1111_irqmask(d);
	int i;

	ip = sa1111_readl(mapbase + SA1111_INTPOL0);
	for (i = 0; i < 8; i++) {
		sa1111_writel(ip ^ mask, mapbase + SA1111_INTPOL0);
		sa1111_writel(ip, mapbase + SA1111_INTPOL0);
		if (sa1111_readl(mapbase + SA1111_INTSTATCLR0) & mask)
			break;
	}

	if (i == 8)
		pr_err("Danger Will Robinson: failed to re-trigger IRQ%d\n",
		       d->irq);
	return i == 8 ? -1 : 0;
}

static int sa1111_type_irq(struct irq_data *d, unsigned int flags)
{
	struct sa1111 *sachip = irq_data_get_irq_chip_data(d);
	void __iomem *mapbase = sachip->base + SA1111_INTC + sa1111_irqbank(d);
	u32 ip, mask = sa1111_irqmask(d);

	if (flags == IRQ_TYPE_PROBE)
		return 0;
=======
static void sa1111_ack_irq(struct irq_data *d)
{
}

static void sa1111_mask_irq(struct irq_data *d)
{
	struct sa1111 *sachip = irq_data_get_irq_chip_data(d);
	void __iomem *mapbase = sachip->base + SA1111_INTC + sa1111_irqbank(d);
	u32 ie;

	ie = readl_relaxed(mapbase + SA1111_INTEN0);
	ie &= ~sa1111_irqmask(d);
	writel(ie, mapbase + SA1111_INTEN0);
}

static void sa1111_unmask_irq(struct irq_data *d)
{
	struct sa1111 *sachip = irq_data_get_irq_chip_data(d);
	void __iomem *mapbase = sachip->base + SA1111_INTC + sa1111_irqbank(d);
	u32 ie;

	ie = readl_relaxed(mapbase + SA1111_INTEN0);
	ie |= sa1111_irqmask(d);
	writel_relaxed(ie, mapbase + SA1111_INTEN0);
}

/*
 * Attempt to re-trigger the interrupt.  The SA1111 contains a register
 * (INTSET) which claims to do this.  However, in practice no amount of
 * manipulation of INTEN and INTSET guarantees that the interrupt will
 * be triggered.  In fact, its very difficult, if not impossible to get
 * INTSET to re-trigger the interrupt.
 */
static int sa1111_retrigger_irq(struct irq_data *d)
{
	struct sa1111 *sachip = irq_data_get_irq_chip_data(d);
	void __iomem *mapbase = sachip->base + SA1111_INTC + sa1111_irqbank(d);
	u32 ip, mask = sa1111_irqmask(d);
	int i;

	ip = readl_relaxed(mapbase + SA1111_INTPOL0);
	for (i = 0; i < 8; i++) {
		writel_relaxed(ip ^ mask, mapbase + SA1111_INTPOL0);
		writel_relaxed(ip, mapbase + SA1111_INTPOL0);
		if (readl_relaxed(mapbase + SA1111_INTSTATCLR0) & mask)
			break;
	}

	if (i == 8) {
		pr_err("Danger Will Robinson: failed to re-trigger IRQ%d\n",
		       d->irq);
		return 0;
	}

	return 1;
}

static int sa1111_type_irq(struct irq_data *d, unsigned int flags)
{
	struct sa1111 *sachip = irq_data_get_irq_chip_data(d);
	void __iomem *mapbase = sachip->base + SA1111_INTC + sa1111_irqbank(d);
	u32 ip, mask = sa1111_irqmask(d);

	if (flags == IRQ_TYPE_PROBE)
		return 0;

	if ((!(flags & IRQ_TYPE_EDGE_RISING) ^ !(flags & IRQ_TYPE_EDGE_FALLING)) == 0)
		return -EINVAL;

	ip = readl_relaxed(mapbase + SA1111_INTPOL0);
	if (flags & IRQ_TYPE_EDGE_RISING)
		ip &= ~mask;
	else
		ip |= mask;
	writel_relaxed(ip, mapbase + SA1111_INTPOL0);
	writel_relaxed(ip, mapbase + SA1111_WAKEPOL0);

	return 0;
}

static int sa1111_wake_irq(struct irq_data *d, unsigned int on)
{
	struct sa1111 *sachip = irq_data_get_irq_chip_data(d);
	void __iomem *mapbase = sachip->base + SA1111_INTC + sa1111_irqbank(d);
	u32 we, mask = sa1111_irqmask(d);

	we = readl_relaxed(mapbase + SA1111_WAKEEN0);
	if (on)
		we |= mask;
	else
		we &= ~mask;
	writel_relaxed(we, mapbase + SA1111_WAKEEN0);

	return 0;
}

static struct irq_chip sa1111_irq_chip = {
	.name		= "SA1111",
	.irq_ack	= sa1111_ack_irq,
	.irq_mask	= sa1111_mask_irq,
	.irq_unmask	= sa1111_unmask_irq,
	.irq_retrigger	= sa1111_retrigger_irq,
	.irq_set_type	= sa1111_type_irq,
	.irq_set_wake	= sa1111_wake_irq,
};

static int sa1111_irqdomain_map(struct irq_domain *d, unsigned int irq,
	irq_hw_number_t hwirq)
{
	struct sa1111 *sachip = d->host_data;
>>>>>>> 24b8d41d

	/* Disallow unavailable interrupts */
	if (hwirq > SSPROR && hwirq < AUDXMTDMADONEA)
		return -EINVAL;

<<<<<<< HEAD
	ip = sa1111_readl(mapbase + SA1111_INTPOL0);
	if (flags & IRQ_TYPE_EDGE_RISING)
		ip &= ~mask;
	else
		ip |= mask;
	sa1111_writel(ip, mapbase + SA1111_INTPOL0);
	sa1111_writel(ip, mapbase + SA1111_WAKEPOL0);

	return 0;
}

static int sa1111_wake_irq(struct irq_data *d, unsigned int on)
{
	struct sa1111 *sachip = irq_data_get_irq_chip_data(d);
	void __iomem *mapbase = sachip->base + SA1111_INTC + sa1111_irqbank(d);
	u32 we, mask = sa1111_irqmask(d);

	we = sa1111_readl(mapbase + SA1111_WAKEEN0);
	if (on)
		we |= mask;
	else
		we &= ~mask;
	sa1111_writel(we, mapbase + SA1111_WAKEEN0);
=======
	irq_set_chip_data(irq, sachip);
	irq_set_chip_and_handler(irq, &sa1111_irq_chip, handle_edge_irq);
	irq_clear_status_flags(irq, IRQ_NOREQUEST | IRQ_NOPROBE);
>>>>>>> 24b8d41d

	return 0;
}

<<<<<<< HEAD
static struct irq_chip sa1111_irq_chip = {
	.name		= "SA1111",
	.irq_ack	= sa1111_ack_irq,
	.irq_mask	= sa1111_mask_irq,
	.irq_unmask	= sa1111_unmask_irq,
	.irq_retrigger	= sa1111_retrigger_irq,
	.irq_set_type	= sa1111_type_irq,
	.irq_set_wake	= sa1111_wake_irq,
=======
static const struct irq_domain_ops sa1111_irqdomain_ops = {
	.map = sa1111_irqdomain_map,
	.xlate = irq_domain_xlate_twocell,
>>>>>>> 24b8d41d
};

static int sa1111_setup_irq(struct sa1111 *sachip, unsigned irq_base)
{
	void __iomem *irqbase = sachip->base + SA1111_INTC;
	int ret;

	/*
	 * We're guaranteed that this region hasn't been taken.
	 */
	request_mem_region(sachip->phys + SA1111_INTC, 512, "irq");

	ret = irq_alloc_descs(-1, irq_base, SA1111_IRQ_NR, -1);
	if (ret <= 0) {
		dev_err(sachip->dev, "unable to allocate %u irqs: %d\n",
			SA1111_IRQ_NR, ret);
		if (ret == 0)
			ret = -EINVAL;
		return ret;
	}

	sachip->irq_base = ret;

	/* disable all IRQs */
	writel_relaxed(0, irqbase + SA1111_INTEN0);
	writel_relaxed(0, irqbase + SA1111_INTEN1);
	writel_relaxed(0, irqbase + SA1111_WAKEEN0);
	writel_relaxed(0, irqbase + SA1111_WAKEEN1);

	/*
	 * detect on rising edge.  Note: Feb 2001 Errata for SA1111
	 * specifies that S0ReadyInt and S1ReadyInt should be '1'.
	 */
<<<<<<< HEAD
	sa1111_writel(0, irqbase + SA1111_INTPOL0);
	sa1111_writel(BIT(IRQ_S0_READY_NINT & 31) |
		      BIT(IRQ_S1_READY_NINT & 31),
		      irqbase + SA1111_INTPOL1);

	/* clear all IRQs */
	sa1111_writel(~0, irqbase + SA1111_INTSTATCLR0);
	sa1111_writel(~0, irqbase + SA1111_INTSTATCLR1);

	for (i = IRQ_GPAIN0; i <= SSPROR; i++) {
		irq = sachip->irq_base + i;
		irq_set_chip_and_handler(irq, &sa1111_irq_chip, handle_edge_irq);
		irq_set_chip_data(irq, sachip);
		irq_clear_status_flags(irq, IRQ_NOREQUEST | IRQ_NOPROBE);
	}

	for (i = AUDXMTDMADONEA; i <= IRQ_S1_BVD1_STSCHG; i++) {
		irq = sachip->irq_base + i;
		irq_set_chip_and_handler(irq, &sa1111_irq_chip, handle_edge_irq);
		irq_set_chip_data(irq, sachip);
		irq_clear_status_flags(irq, IRQ_NOREQUEST | IRQ_NOPROBE);
=======
	writel_relaxed(0, irqbase + SA1111_INTPOL0);
	writel_relaxed(BIT(IRQ_S0_READY_NINT & 31) |
		       BIT(IRQ_S1_READY_NINT & 31),
		       irqbase + SA1111_INTPOL1);

	/* clear all IRQs */
	writel_relaxed(~0, irqbase + SA1111_INTSTATCLR0);
	writel_relaxed(~0, irqbase + SA1111_INTSTATCLR1);

	sachip->irqdomain = irq_domain_add_linear(NULL, SA1111_IRQ_NR,
						  &sa1111_irqdomain_ops,
						  sachip);
	if (!sachip->irqdomain) {
		irq_free_descs(sachip->irq_base, SA1111_IRQ_NR);
		return -ENOMEM;
>>>>>>> 24b8d41d
	}

	irq_domain_associate_many(sachip->irqdomain,
				  sachip->irq_base + IRQ_GPAIN0,
				  IRQ_GPAIN0, SSPROR + 1 - IRQ_GPAIN0);
	irq_domain_associate_many(sachip->irqdomain,
				  sachip->irq_base + AUDXMTDMADONEA,
				  AUDXMTDMADONEA,
				  IRQ_S1_BVD1_STSCHG + 1 - AUDXMTDMADONEA);

	/*
	 * Register SA1111 interrupt
	 */
	irq_set_irq_type(sachip->irq, IRQ_TYPE_EDGE_RISING);
	irq_set_chained_handler_and_data(sachip->irq, sa1111_irq_handler,
					 sachip);

	dev_info(sachip->dev, "Providing IRQ%u-%u\n",
		sachip->irq_base, sachip->irq_base + SA1111_IRQ_NR - 1);

	return 0;
}

static void sa1111_remove_irq(struct sa1111 *sachip)
{
<<<<<<< HEAD
	void __iomem *irqbase = sachip->base + SA1111_INTC;

	/* disable all IRQs */
	sa1111_writel(0, irqbase + SA1111_INTEN0);
	sa1111_writel(0, irqbase + SA1111_INTEN1);
	sa1111_writel(0, irqbase + SA1111_WAKEEN0);
	sa1111_writel(0, irqbase + SA1111_WAKEEN1);

	if (sachip->irq != NO_IRQ) {
		irq_set_chained_handler_and_data(sachip->irq, NULL, NULL);
		irq_free_descs(sachip->irq_base, SA1111_IRQ_NR);

		release_mem_region(sachip->phys + SA1111_INTC, 512);
	}
=======
	struct irq_domain *domain = sachip->irqdomain;
	void __iomem *irqbase = sachip->base + SA1111_INTC;
	int i;

	/* disable all IRQs */
	writel_relaxed(0, irqbase + SA1111_INTEN0);
	writel_relaxed(0, irqbase + SA1111_INTEN1);
	writel_relaxed(0, irqbase + SA1111_WAKEEN0);
	writel_relaxed(0, irqbase + SA1111_WAKEEN1);

	irq_set_chained_handler_and_data(sachip->irq, NULL, NULL);
	for (i = 0; i < SA1111_IRQ_NR; i++)
		irq_dispose_mapping(irq_find_mapping(domain, i));
	irq_domain_remove(domain);

	release_mem_region(sachip->phys + SA1111_INTC, 512);
>>>>>>> 24b8d41d
}

enum {
	SA1111_GPIO_PXDDR = (SA1111_GPIO_PADDR - SA1111_GPIO_PADDR),
	SA1111_GPIO_PXDRR = (SA1111_GPIO_PADRR - SA1111_GPIO_PADDR),
	SA1111_GPIO_PXDWR = (SA1111_GPIO_PADWR - SA1111_GPIO_PADDR),
	SA1111_GPIO_PXSDR = (SA1111_GPIO_PASDR - SA1111_GPIO_PADDR),
	SA1111_GPIO_PXSSR = (SA1111_GPIO_PASSR - SA1111_GPIO_PADDR),
};

static struct sa1111 *gc_to_sa1111(struct gpio_chip *gc)
{
	return container_of(gc, struct sa1111, gc);
}

static void __iomem *sa1111_gpio_map_reg(struct sa1111 *sachip, unsigned offset)
{
	void __iomem *reg = sachip->base + SA1111_GPIO;

	if (offset < 4)
		return reg + SA1111_GPIO_PADDR;
	if (offset < 10)
		return reg + SA1111_GPIO_PBDDR;
	if (offset < 18)
		return reg + SA1111_GPIO_PCDDR;
	return NULL;
}

static u32 sa1111_gpio_map_bit(unsigned offset)
{
	if (offset < 4)
		return BIT(offset);
	if (offset < 10)
		return BIT(offset - 4);
	if (offset < 18)
		return BIT(offset - 10);
	return 0;
}

static void sa1111_gpio_modify(void __iomem *reg, u32 mask, u32 set)
{
	u32 val;

	val = readl_relaxed(reg);
	val &= ~mask;
	val |= mask & set;
	writel_relaxed(val, reg);
}

static int sa1111_gpio_get_direction(struct gpio_chip *gc, unsigned offset)
{
	struct sa1111 *sachip = gc_to_sa1111(gc);
	void __iomem *reg = sa1111_gpio_map_reg(sachip, offset);
	u32 mask = sa1111_gpio_map_bit(offset);

	return !!(readl_relaxed(reg + SA1111_GPIO_PXDDR) & mask);
}

static int sa1111_gpio_direction_input(struct gpio_chip *gc, unsigned offset)
{
	struct sa1111 *sachip = gc_to_sa1111(gc);
	unsigned long flags;
	void __iomem *reg = sa1111_gpio_map_reg(sachip, offset);
	u32 mask = sa1111_gpio_map_bit(offset);

	spin_lock_irqsave(&sachip->lock, flags);
	sa1111_gpio_modify(reg + SA1111_GPIO_PXDDR, mask, mask);
	sa1111_gpio_modify(reg + SA1111_GPIO_PXSDR, mask, mask);
	spin_unlock_irqrestore(&sachip->lock, flags);

	return 0;
}

static int sa1111_gpio_direction_output(struct gpio_chip *gc, unsigned offset,
	int value)
{
	struct sa1111 *sachip = gc_to_sa1111(gc);
	unsigned long flags;
	void __iomem *reg = sa1111_gpio_map_reg(sachip, offset);
	u32 mask = sa1111_gpio_map_bit(offset);

	spin_lock_irqsave(&sachip->lock, flags);
	sa1111_gpio_modify(reg + SA1111_GPIO_PXDWR, mask, value ? mask : 0);
	sa1111_gpio_modify(reg + SA1111_GPIO_PXSSR, mask, value ? mask : 0);
	sa1111_gpio_modify(reg + SA1111_GPIO_PXDDR, mask, 0);
	sa1111_gpio_modify(reg + SA1111_GPIO_PXSDR, mask, 0);
	spin_unlock_irqrestore(&sachip->lock, flags);

	return 0;
}

static int sa1111_gpio_get(struct gpio_chip *gc, unsigned offset)
{
	struct sa1111 *sachip = gc_to_sa1111(gc);
	void __iomem *reg = sa1111_gpio_map_reg(sachip, offset);
	u32 mask = sa1111_gpio_map_bit(offset);

	return !!(readl_relaxed(reg + SA1111_GPIO_PXDRR) & mask);
}

static void sa1111_gpio_set(struct gpio_chip *gc, unsigned offset, int value)
{
	struct sa1111 *sachip = gc_to_sa1111(gc);
	unsigned long flags;
	void __iomem *reg = sa1111_gpio_map_reg(sachip, offset);
	u32 mask = sa1111_gpio_map_bit(offset);

	spin_lock_irqsave(&sachip->lock, flags);
	sa1111_gpio_modify(reg + SA1111_GPIO_PXDWR, mask, value ? mask : 0);
	sa1111_gpio_modify(reg + SA1111_GPIO_PXSSR, mask, value ? mask : 0);
	spin_unlock_irqrestore(&sachip->lock, flags);
}

static void sa1111_gpio_set_multiple(struct gpio_chip *gc, unsigned long *mask,
	unsigned long *bits)
{
	struct sa1111 *sachip = gc_to_sa1111(gc);
	unsigned long flags;
	void __iomem *reg = sachip->base + SA1111_GPIO;
	u32 msk, val;

	msk = *mask;
	val = *bits;

	spin_lock_irqsave(&sachip->lock, flags);
	sa1111_gpio_modify(reg + SA1111_GPIO_PADWR, msk & 15, val);
	sa1111_gpio_modify(reg + SA1111_GPIO_PASSR, msk & 15, val);
	sa1111_gpio_modify(reg + SA1111_GPIO_PBDWR, (msk >> 4) & 255, val >> 4);
	sa1111_gpio_modify(reg + SA1111_GPIO_PBSSR, (msk >> 4) & 255, val >> 4);
	sa1111_gpio_modify(reg + SA1111_GPIO_PCDWR, (msk >> 12) & 255, val >> 12);
	sa1111_gpio_modify(reg + SA1111_GPIO_PCSSR, (msk >> 12) & 255, val >> 12);
	spin_unlock_irqrestore(&sachip->lock, flags);
}

static int sa1111_gpio_to_irq(struct gpio_chip *gc, unsigned offset)
{
	struct sa1111 *sachip = gc_to_sa1111(gc);

<<<<<<< HEAD
	return sachip->irq_base + offset;
=======
	return sa1111_map_irq(sachip, offset);
>>>>>>> 24b8d41d
}

static int sa1111_setup_gpios(struct sa1111 *sachip)
{
	sachip->gc.label = "sa1111";
	sachip->gc.parent = sachip->dev;
	sachip->gc.owner = THIS_MODULE;
	sachip->gc.get_direction = sa1111_gpio_get_direction;
	sachip->gc.direction_input = sa1111_gpio_direction_input;
	sachip->gc.direction_output = sa1111_gpio_direction_output;
	sachip->gc.get = sa1111_gpio_get;
	sachip->gc.set = sa1111_gpio_set;
	sachip->gc.set_multiple = sa1111_gpio_set_multiple;
	sachip->gc.to_irq = sa1111_gpio_to_irq;
	sachip->gc.base = -1;
	sachip->gc.ngpio = 18;

	return devm_gpiochip_add_data(sachip->dev, &sachip->gc, sachip);
}

/*
 * Bring the SA1111 out of reset.  This requires a set procedure:
 *  1. nRESET asserted (by hardware)
 *  2. CLK turned on from SA1110
 *  3. nRESET deasserted
 *  4. VCO turned on, PLL_BYPASS turned off
 *  5. Wait lock time, then assert RCLKEn
 *  7. PCR set to allow clocking of individual functions
 *
 * Until we've done this, the only registers we can access are:
 *   SBI_SKCR
 *   SBI_SMCR
 *   SBI_SKID
 */
static void sa1111_wake(struct sa1111 *sachip)
{
	unsigned long flags, r;

	spin_lock_irqsave(&sachip->lock, flags);

	clk_enable(sachip->clk);

	/*
	 * Turn VCO on, and disable PLL Bypass.
	 */
	r = readl_relaxed(sachip->base + SA1111_SKCR);
	r &= ~SKCR_VCO_OFF;
	writel_relaxed(r, sachip->base + SA1111_SKCR);
	r |= SKCR_PLL_BYPASS | SKCR_OE_EN;
	writel_relaxed(r, sachip->base + SA1111_SKCR);

	/*
	 * Wait lock time.  SA1111 manual _doesn't_
	 * specify a figure for this!  We choose 100us.
	 */
	udelay(100);

	/*
	 * Enable RCLK.  We also ensure that RDYEN is set.
	 */
	r |= SKCR_RCLKEN | SKCR_RDYEN;
	writel_relaxed(r, sachip->base + SA1111_SKCR);

	/*
	 * Wait 14 RCLK cycles for the chip to finish coming out
	 * of reset. (RCLK=24MHz).  This is 590ns.
	 */
	udelay(1);

	/*
	 * Ensure all clocks are initially off.
	 */
	writel_relaxed(0, sachip->base + SA1111_SKPCR);

	spin_unlock_irqrestore(&sachip->lock, flags);
}

#ifdef CONFIG_ARCH_SA1100

static u32 sa1111_dma_mask[] = {
	~0,
	~(1 << 20),
	~(1 << 23),
	~(1 << 24),
	~(1 << 25),
	~(1 << 20),
	~(1 << 20),
	0,
};

/*
 * Configure the SA1111 shared memory controller.
 */
void
sa1111_configure_smc(struct sa1111 *sachip, int sdram, unsigned int drac,
		     unsigned int cas_latency)
{
	unsigned int smcr = SMCR_DTIM | SMCR_MBGE | FInsrt(drac, SMCR_DRAC);

	if (cas_latency == 3)
		smcr |= SMCR_CLAT;

	writel_relaxed(smcr, sachip->base + SA1111_SMCR);

	/*
	 * Now clear the bits in the DMA mask to work around the SA1111
	 * DMA erratum (Intel StrongARM SA-1111 Microprocessor Companion
	 * Chip Specification Update, June 2000, Erratum #7).
	 */
	if (sachip->dev->dma_mask)
		*sachip->dev->dma_mask &= sa1111_dma_mask[drac >> 2];

	sachip->dev->coherent_dma_mask &= sa1111_dma_mask[drac >> 2];
}
#endif

static void sa1111_dev_release(struct device *_dev)
{
	struct sa1111_dev *dev = to_sa1111_device(_dev);

	kfree(dev);
}

static int
sa1111_init_one_child(struct sa1111 *sachip, struct resource *parent,
		      struct sa1111_dev_info *info)
{
	struct sa1111_dev *dev;
	unsigned i;
	int ret;

	dev = kzalloc(sizeof(struct sa1111_dev), GFP_KERNEL);
	if (!dev) {
		ret = -ENOMEM;
		goto err_alloc;
	}

	device_initialize(&dev->dev);
	dev_set_name(&dev->dev, "%4.4lx", info->offset);
	dev->devid	 = info->devid;
	dev->dev.parent  = sachip->dev;
	dev->dev.bus     = &sa1111_bus_type;
	dev->dev.release = sa1111_dev_release;
	dev->res.start   = sachip->phys + info->offset;
	dev->res.end     = dev->res.start + 511;
	dev->res.name    = dev_name(&dev->dev);
	dev->res.flags   = IORESOURCE_MEM;
	dev->mapbase     = sachip->base + info->offset;
	dev->skpcr_mask  = info->skpcr_mask;

	for (i = 0; i < ARRAY_SIZE(info->hwirq); i++)
		dev->hwirq[i] = info->hwirq[i];

	/*
	 * If the parent device has a DMA mask associated with it, and
	 * this child supports DMA, propagate it down to the children.
	 */
	if (info->dma && sachip->dev->dma_mask) {
		dev->dma_mask = *sachip->dev->dma_mask;
		dev->dev.dma_mask = &dev->dma_mask;
		dev->dev.coherent_dma_mask = sachip->dev->coherent_dma_mask;
	}

	ret = request_resource(parent, &dev->res);
	if (ret) {
		dev_err(sachip->dev, "failed to allocate resource for %s\n",
			dev->res.name);
		goto err_resource;
	}

	ret = device_add(&dev->dev);
	if (ret)
		goto err_add;
	return 0;

 err_add:
	release_resource(&dev->res);
 err_resource:
	put_device(&dev->dev);
 err_alloc:
	return ret;
}

/**
 *	sa1111_probe - probe for a single SA1111 chip.
 *	@phys_addr: physical address of device.
 *
 *	Probe for a SA1111 chip.  This must be called
 *	before any other SA1111-specific code.
 *
 *	Returns:
 *	%-ENODEV	device not found.
 *	%-EBUSY		physical address already marked in-use.
 *	%-EINVAL	no platform data passed
 *	%0		successful.
 */
static int __sa1111_probe(struct device *me, struct resource *mem, int irq)
{
	struct sa1111_platform_data *pd = me->platform_data;
	struct sa1111 *sachip;
	unsigned long id;
	unsigned int has_devs;
	int i, ret = -ENODEV;

	if (!pd)
		return -EINVAL;

	sachip = devm_kzalloc(me, sizeof(struct sa1111), GFP_KERNEL);
	if (!sachip)
		return -ENOMEM;

	sachip->clk = devm_clk_get(me, "SA1111_CLK");
	if (IS_ERR(sachip->clk))
		return PTR_ERR(sachip->clk);

	ret = clk_prepare(sachip->clk);
	if (ret)
		return ret;

	spin_lock_init(&sachip->lock);

	sachip->dev = me;
	dev_set_drvdata(sachip->dev, sachip);

	sachip->pdata = pd;
	sachip->phys = mem->start;
	sachip->irq = irq;

	/*
	 * Map the whole region.  This also maps the
	 * registers for our children.
	 */
	sachip->base = ioremap(mem->start, PAGE_SIZE * 2);
	if (!sachip->base) {
		ret = -ENOMEM;
		goto err_clk_unprep;
	}

	/*
	 * Probe for the chip.  Only touch the SBI registers.
	 */
	id = readl_relaxed(sachip->base + SA1111_SKID);
	if ((id & SKID_ID_MASK) != SKID_SA1111_ID) {
		printk(KERN_DEBUG "SA1111 not detected: ID = %08lx\n", id);
		ret = -ENODEV;
		goto err_unmap;
	}

	pr_info("SA1111 Microprocessor Companion Chip: silicon revision %lx, metal revision %lx\n",
		(id & SKID_SIREV_MASK) >> 4, id & SKID_MTREV_MASK);

	/*
	 * We found it.  Wake the chip up, and initialise.
	 */
	sa1111_wake(sachip);

	/*
	 * The interrupt controller must be initialised before any
	 * other device to ensure that the interrupts are available.
	 */
<<<<<<< HEAD
	if (sachip->irq != NO_IRQ) {
		ret = sa1111_setup_irq(sachip, pd->irq_base);
		if (ret)
			goto err_clk;
	}
=======
	ret = sa1111_setup_irq(sachip, pd->irq_base);
	if (ret)
		goto err_clk;

	/* Setup the GPIOs - should really be done after the IRQ setup */
	ret = sa1111_setup_gpios(sachip);
	if (ret)
		goto err_irq;
>>>>>>> 24b8d41d

	/* Setup the GPIOs - should really be done after the IRQ setup */
	ret = sa1111_setup_gpios(sachip);
	if (ret)
		goto err_irq;

#ifdef CONFIG_ARCH_SA1100
	{
	unsigned int val;

	/*
	 * The SDRAM configuration of the SA1110 and the SA1111 must
	 * match.  This is very important to ensure that SA1111 accesses
	 * don't corrupt the SDRAM.  Note that this ungates the SA1111's
	 * MBGNT signal, so we must have called sa1110_mb_disable()
	 * beforehand.
	 */
	sa1111_configure_smc(sachip, 1,
			     FExtr(MDCNFG, MDCNFG_SA1110_DRAC0),
			     FExtr(MDCNFG, MDCNFG_SA1110_TDL0));

	/*
	 * We only need to turn on DCLK whenever we want to use the
	 * DMA.  It can otherwise be held firmly in the off position.
	 * (currently, we always enable it.)
	 */
	val = readl_relaxed(sachip->base + SA1111_SKPCR);
	writel_relaxed(val | SKPCR_DCLKEN, sachip->base + SA1111_SKPCR);

	/*
	 * Enable the SA1110 memory bus request and grant signals.
	 */
	sa1110_mb_enable();
	}
#endif

	g_sa1111 = sachip;

	has_devs = ~0;
	if (pd)
		has_devs &= ~pd->disable_devs;

	for (i = 0; i < ARRAY_SIZE(sa1111_devices); i++)
		if (sa1111_devices[i].devid & has_devs)
			sa1111_init_one_child(sachip, mem, &sa1111_devices[i]);

	return 0;

 err_irq:
	sa1111_remove_irq(sachip);
 err_clk:
	clk_disable(sachip->clk);
 err_unmap:
	iounmap(sachip->base);
 err_clk_unprep:
	clk_unprepare(sachip->clk);
	return ret;
}

static int sa1111_remove_one(struct device *dev, void *data)
{
	struct sa1111_dev *sadev = to_sa1111_device(dev);
	if (dev->bus != &sa1111_bus_type)
		return 0;
	device_del(&sadev->dev);
	release_resource(&sadev->res);
	put_device(&sadev->dev);
	return 0;
}

static void __sa1111_remove(struct sa1111 *sachip)
{
	device_for_each_child(sachip->dev, NULL, sa1111_remove_one);

	sa1111_remove_irq(sachip);

	clk_disable(sachip->clk);
	clk_unprepare(sachip->clk);

	iounmap(sachip->base);
}

struct sa1111_save_data {
	unsigned int	skcr;
	unsigned int	skpcr;
	unsigned int	skcdr;
	unsigned char	skaud;
	unsigned char	skpwm0;
	unsigned char	skpwm1;

	/*
	 * Interrupt controller
	 */
	unsigned int	intpol0;
	unsigned int	intpol1;
	unsigned int	inten0;
	unsigned int	inten1;
	unsigned int	wakepol0;
	unsigned int	wakepol1;
	unsigned int	wakeen0;
	unsigned int	wakeen1;
};

#ifdef CONFIG_PM

static int sa1111_suspend_noirq(struct device *dev)
{
	struct sa1111 *sachip = dev_get_drvdata(dev);
	struct sa1111_save_data *save;
	unsigned long flags;
	unsigned int val;
	void __iomem *base;

	save = kmalloc(sizeof(struct sa1111_save_data), GFP_KERNEL);
	if (!save)
		return -ENOMEM;
	sachip->saved_state = save;

	spin_lock_irqsave(&sachip->lock, flags);

	/*
	 * Save state.
	 */
	base = sachip->base;
	save->skcr     = readl_relaxed(base + SA1111_SKCR);
	save->skpcr    = readl_relaxed(base + SA1111_SKPCR);
	save->skcdr    = readl_relaxed(base + SA1111_SKCDR);
	save->skaud    = readl_relaxed(base + SA1111_SKAUD);
	save->skpwm0   = readl_relaxed(base + SA1111_SKPWM0);
	save->skpwm1   = readl_relaxed(base + SA1111_SKPWM1);

	writel_relaxed(0, sachip->base + SA1111_SKPWM0);
	writel_relaxed(0, sachip->base + SA1111_SKPWM1);

	base = sachip->base + SA1111_INTC;
	save->intpol0  = readl_relaxed(base + SA1111_INTPOL0);
	save->intpol1  = readl_relaxed(base + SA1111_INTPOL1);
	save->inten0   = readl_relaxed(base + SA1111_INTEN0);
	save->inten1   = readl_relaxed(base + SA1111_INTEN1);
	save->wakepol0 = readl_relaxed(base + SA1111_WAKEPOL0);
	save->wakepol1 = readl_relaxed(base + SA1111_WAKEPOL1);
	save->wakeen0  = readl_relaxed(base + SA1111_WAKEEN0);
	save->wakeen1  = readl_relaxed(base + SA1111_WAKEEN1);

	/*
	 * Disable.
	 */
	val = readl_relaxed(sachip->base + SA1111_SKCR);
	writel_relaxed(val | SKCR_SLEEP, sachip->base + SA1111_SKCR);

	clk_disable(sachip->clk);

	spin_unlock_irqrestore(&sachip->lock, flags);

#ifdef CONFIG_ARCH_SA1100
	sa1110_mb_disable();
#endif

	return 0;
}

/*
 *	sa1111_resume - Restore the SA1111 device state.
 *	@dev: device to restore
 *
 *	Restore the general state of the SA1111; clock control and
 *	interrupt controller.  Other parts of the SA1111 must be
 *	restored by their respective drivers, and must be called
 *	via LDM after this function.
 */
static int sa1111_resume_noirq(struct device *dev)
{
	struct sa1111 *sachip = dev_get_drvdata(dev);
	struct sa1111_save_data *save;
	unsigned long flags, id;
	void __iomem *base;

	save = sachip->saved_state;
	if (!save)
		return 0;

	/*
	 * Ensure that the SA1111 is still here.
	 * FIXME: shouldn't do this here.
	 */
	id = readl_relaxed(sachip->base + SA1111_SKID);
	if ((id & SKID_ID_MASK) != SKID_SA1111_ID) {
		__sa1111_remove(sachip);
		dev_set_drvdata(dev, NULL);
		kfree(save);
		return 0;
	}

	/*
	 * First of all, wake up the chip.
	 */
	sa1111_wake(sachip);

#ifdef CONFIG_ARCH_SA1100
	/* Enable the memory bus request/grant signals */
	sa1110_mb_enable();
#endif

	/*
	 * Only lock for write ops. Also, sa1111_wake must be called with
	 * released spinlock!
	 */
	spin_lock_irqsave(&sachip->lock, flags);

	writel_relaxed(0, sachip->base + SA1111_INTC + SA1111_INTEN0);
	writel_relaxed(0, sachip->base + SA1111_INTC + SA1111_INTEN1);

	base = sachip->base;
	writel_relaxed(save->skcr,     base + SA1111_SKCR);
	writel_relaxed(save->skpcr,    base + SA1111_SKPCR);
	writel_relaxed(save->skcdr,    base + SA1111_SKCDR);
	writel_relaxed(save->skaud,    base + SA1111_SKAUD);
	writel_relaxed(save->skpwm0,   base + SA1111_SKPWM0);
	writel_relaxed(save->skpwm1,   base + SA1111_SKPWM1);

	base = sachip->base + SA1111_INTC;
	writel_relaxed(save->intpol0,  base + SA1111_INTPOL0);
	writel_relaxed(save->intpol1,  base + SA1111_INTPOL1);
	writel_relaxed(save->inten0,   base + SA1111_INTEN0);
	writel_relaxed(save->inten1,   base + SA1111_INTEN1);
	writel_relaxed(save->wakepol0, base + SA1111_WAKEPOL0);
	writel_relaxed(save->wakepol1, base + SA1111_WAKEPOL1);
	writel_relaxed(save->wakeen0,  base + SA1111_WAKEEN0);
	writel_relaxed(save->wakeen1,  base + SA1111_WAKEEN1);

	spin_unlock_irqrestore(&sachip->lock, flags);

	sachip->saved_state = NULL;
	kfree(save);

	return 0;
}

#else
#define sa1111_suspend_noirq NULL
#define sa1111_resume_noirq  NULL
#endif

static int sa1111_probe(struct platform_device *pdev)
{
	struct resource *mem;
	int irq;

	mem = platform_get_resource(pdev, IORESOURCE_MEM, 0);
	if (!mem)
		return -EINVAL;
	irq = platform_get_irq(pdev, 0);
	if (irq < 0)
		return irq;

	return __sa1111_probe(&pdev->dev, mem, irq);
}

static int sa1111_remove(struct platform_device *pdev)
{
	struct sa1111 *sachip = platform_get_drvdata(pdev);

	if (sachip) {
#ifdef CONFIG_PM
		kfree(sachip->saved_state);
		sachip->saved_state = NULL;
#endif
		__sa1111_remove(sachip);
		platform_set_drvdata(pdev, NULL);
	}

	return 0;
}

static struct dev_pm_ops sa1111_pm_ops = {
	.suspend_noirq = sa1111_suspend_noirq,
	.resume_noirq = sa1111_resume_noirq,
};

/*
 *	Not sure if this should be on the system bus or not yet.
 *	We really want some way to register a system device at
 *	the per-machine level, and then have this driver pick
 *	up the registered devices.
 *
 *	We also need to handle the SDRAM configuration for
 *	PXA250/SA1110 machine classes.
 */
static struct platform_driver sa1111_device_driver = {
	.probe		= sa1111_probe,
	.remove		= sa1111_remove,
	.driver		= {
		.name	= "sa1111",
		.pm	= &sa1111_pm_ops,
	},
};

/*
 *	Get the parent device driver (us) structure
 *	from a child function device
 */
static inline struct sa1111 *sa1111_chip_driver(struct sa1111_dev *sadev)
{
	return (struct sa1111 *)dev_get_drvdata(sadev->dev.parent);
}

/*
 * The bits in the opdiv field are non-linear.
 */
static unsigned char opdiv_table[] = { 1, 4, 2, 8 };

static unsigned int __sa1111_pll_clock(struct sa1111 *sachip)
{
	unsigned int skcdr, fbdiv, ipdiv, opdiv;

	skcdr = readl_relaxed(sachip->base + SA1111_SKCDR);

	fbdiv = (skcdr & 0x007f) + 2;
	ipdiv = ((skcdr & 0x0f80) >> 7) + 2;
	opdiv = opdiv_table[(skcdr & 0x3000) >> 12];

	return 3686400 * fbdiv / (ipdiv * opdiv);
}

/**
 *	sa1111_pll_clock - return the current PLL clock frequency.
 *	@sadev: SA1111 function block
 *
 *	BUG: we should look at SKCR.  We also blindly believe that
 *	the chip is being fed with the 3.6864MHz clock.
 *
 *	Returns the PLL clock in Hz.
 */
unsigned int sa1111_pll_clock(struct sa1111_dev *sadev)
{
	struct sa1111 *sachip = sa1111_chip_driver(sadev);

	return __sa1111_pll_clock(sachip);
}
EXPORT_SYMBOL(sa1111_pll_clock);

/**
 *	sa1111_select_audio_mode - select I2S or AC link mode
 *	@sadev: SA1111 function block
 *	@mode: One of %SA1111_AUDIO_ACLINK or %SA1111_AUDIO_I2S
 *
 *	Frob the SKCR to select AC Link mode or I2S mode for
 *	the audio block.
 */
void sa1111_select_audio_mode(struct sa1111_dev *sadev, int mode)
{
	struct sa1111 *sachip = sa1111_chip_driver(sadev);
	unsigned long flags;
	unsigned int val;

	spin_lock_irqsave(&sachip->lock, flags);

	val = readl_relaxed(sachip->base + SA1111_SKCR);
	if (mode == SA1111_AUDIO_I2S) {
		val &= ~SKCR_SELAC;
	} else {
		val |= SKCR_SELAC;
	}
	writel_relaxed(val, sachip->base + SA1111_SKCR);

	spin_unlock_irqrestore(&sachip->lock, flags);
}
EXPORT_SYMBOL(sa1111_select_audio_mode);

/**
 *	sa1111_set_audio_rate - set the audio sample rate
 *	@sadev: SA1111 SAC function block
 *	@rate: sample rate to select
 */
int sa1111_set_audio_rate(struct sa1111_dev *sadev, int rate)
{
	struct sa1111 *sachip = sa1111_chip_driver(sadev);
	unsigned int div;

	if (sadev->devid != SA1111_DEVID_SAC)
		return -EINVAL;

	div = (__sa1111_pll_clock(sachip) / 256 + rate / 2) / rate;
	if (div == 0)
		div = 1;
	if (div > 128)
		div = 128;

	writel_relaxed(div - 1, sachip->base + SA1111_SKAUD);

	return 0;
}
EXPORT_SYMBOL(sa1111_set_audio_rate);

/**
 *	sa1111_get_audio_rate - get the audio sample rate
 *	@sadev: SA1111 SAC function block device
 */
int sa1111_get_audio_rate(struct sa1111_dev *sadev)
{
	struct sa1111 *sachip = sa1111_chip_driver(sadev);
	unsigned long div;

	if (sadev->devid != SA1111_DEVID_SAC)
		return -EINVAL;

	div = readl_relaxed(sachip->base + SA1111_SKAUD) + 1;

	return __sa1111_pll_clock(sachip) / (256 * div);
}
EXPORT_SYMBOL(sa1111_get_audio_rate);

/*
 * Individual device operations.
 */

/**
 *	sa1111_enable_device - enable an on-chip SA1111 function block
 *	@sadev: SA1111 function block device to enable
 */
int sa1111_enable_device(struct sa1111_dev *sadev)
{
	struct sa1111 *sachip = sa1111_chip_driver(sadev);
	unsigned long flags;
	unsigned int val;
	int ret = 0;

	if (sachip->pdata && sachip->pdata->enable)
		ret = sachip->pdata->enable(sachip->pdata->data, sadev->devid);

	if (ret == 0) {
		spin_lock_irqsave(&sachip->lock, flags);
		val = readl_relaxed(sachip->base + SA1111_SKPCR);
		writel_relaxed(val | sadev->skpcr_mask, sachip->base + SA1111_SKPCR);
		spin_unlock_irqrestore(&sachip->lock, flags);
	}
	return ret;
}
EXPORT_SYMBOL(sa1111_enable_device);

/**
 *	sa1111_disable_device - disable an on-chip SA1111 function block
 *	@sadev: SA1111 function block device to disable
 */
void sa1111_disable_device(struct sa1111_dev *sadev)
{
	struct sa1111 *sachip = sa1111_chip_driver(sadev);
	unsigned long flags;
	unsigned int val;

	spin_lock_irqsave(&sachip->lock, flags);
	val = readl_relaxed(sachip->base + SA1111_SKPCR);
	writel_relaxed(val & ~sadev->skpcr_mask, sachip->base + SA1111_SKPCR);
	spin_unlock_irqrestore(&sachip->lock, flags);

	if (sachip->pdata && sachip->pdata->disable)
		sachip->pdata->disable(sachip->pdata->data, sadev->devid);
}
EXPORT_SYMBOL(sa1111_disable_device);

int sa1111_get_irq(struct sa1111_dev *sadev, unsigned num)
{
<<<<<<< HEAD
	if (num >= ARRAY_SIZE(sadev->irq))
		return -EINVAL;
	return sadev->irq[num];
=======
	struct sa1111 *sachip = sa1111_chip_driver(sadev);
	if (num >= ARRAY_SIZE(sadev->hwirq))
		return -EINVAL;
	return sa1111_map_irq(sachip, sadev->hwirq[num]);
>>>>>>> 24b8d41d
}
EXPORT_SYMBOL_GPL(sa1111_get_irq);

/*
 *	SA1111 "Register Access Bus."
 *
 *	We model this as a regular bus type, and hang devices directly
 *	off this.
 */
static int sa1111_match(struct device *_dev, struct device_driver *_drv)
{
	struct sa1111_dev *dev = to_sa1111_device(_dev);
	struct sa1111_driver *drv = SA1111_DRV(_drv);

	return !!(dev->devid & drv->devid);
}

<<<<<<< HEAD
static int sa1111_bus_suspend(struct device *dev, pm_message_t state)
{
	struct sa1111_dev *sadev = to_sa1111_device(dev);
	struct sa1111_driver *drv = SA1111_DRV(dev->driver);
	int ret = 0;

	if (drv && drv->suspend)
		ret = drv->suspend(sadev, state);
	return ret;
}

static int sa1111_bus_resume(struct device *dev)
{
	struct sa1111_dev *sadev = to_sa1111_device(dev);
	struct sa1111_driver *drv = SA1111_DRV(dev->driver);
	int ret = 0;

	if (drv && drv->resume)
		ret = drv->resume(sadev);
	return ret;
}

static void sa1111_bus_shutdown(struct device *dev)
{
	struct sa1111_driver *drv = SA1111_DRV(dev->driver);

	if (drv && drv->shutdown)
		drv->shutdown(to_sa1111_device(dev));
}

=======
>>>>>>> 24b8d41d
static int sa1111_bus_probe(struct device *dev)
{
	struct sa1111_dev *sadev = to_sa1111_device(dev);
	struct sa1111_driver *drv = SA1111_DRV(dev->driver);
	int ret = -ENODEV;

	if (drv->probe)
		ret = drv->probe(sadev);
	return ret;
}

static int sa1111_bus_remove(struct device *dev)
{
	struct sa1111_dev *sadev = to_sa1111_device(dev);
	struct sa1111_driver *drv = SA1111_DRV(dev->driver);
	int ret = 0;

	if (drv->remove)
		ret = drv->remove(sadev);
	return ret;
}

struct bus_type sa1111_bus_type = {
	.name		= "sa1111-rab",
	.match		= sa1111_match,
	.probe		= sa1111_bus_probe,
	.remove		= sa1111_bus_remove,
};
EXPORT_SYMBOL(sa1111_bus_type);

int sa1111_driver_register(struct sa1111_driver *driver)
{
	driver->drv.bus = &sa1111_bus_type;
	return driver_register(&driver->drv);
}
EXPORT_SYMBOL(sa1111_driver_register);

void sa1111_driver_unregister(struct sa1111_driver *driver)
{
	driver_unregister(&driver->drv);
}
EXPORT_SYMBOL(sa1111_driver_unregister);

#ifdef CONFIG_DMABOUNCE
/*
 * According to the "Intel StrongARM SA-1111 Microprocessor Companion
 * Chip Specification Update" (June 2000), erratum #7, there is a
 * significant bug in the SA1111 SDRAM shared memory controller.  If
 * an access to a region of memory above 1MB relative to the bank base,
 * it is important that address bit 10 _NOT_ be asserted. Depending
 * on the configuration of the RAM, bit 10 may correspond to one
 * of several different (processor-relative) address bits.
 *
 * This routine only identifies whether or not a given DMA address
 * is susceptible to the bug.
 *
 * This should only get called for sa1111_device types due to the
 * way we configure our device dma_masks.
 */
static int sa1111_needs_bounce(struct device *dev, dma_addr_t addr, size_t size)
{
	/*
	 * Section 4.6 of the "Intel StrongARM SA-1111 Development Module
	 * User's Guide" mentions that jumpers R51 and R52 control the
	 * target of SA-1111 DMA (either SDRAM bank 0 on Assabet, or
	 * SDRAM bank 1 on Neponset). The default configuration selects
	 * Assabet, so any address in bank 1 is necessarily invalid.
	 */
	return (machine_is_assabet() || machine_is_pfs168()) &&
		(addr >= 0xc8000000 || (addr + size) >= 0xc8000000);
}

static int sa1111_notifier_call(struct notifier_block *n, unsigned long action,
	void *data)
{
	struct sa1111_dev *dev = to_sa1111_device(data);

	switch (action) {
	case BUS_NOTIFY_ADD_DEVICE:
		if (dev->dev.dma_mask && dev->dma_mask < 0xffffffffUL) {
			int ret = dmabounce_register_dev(&dev->dev, 1024, 4096,
					sa1111_needs_bounce);
			if (ret)
				dev_err(&dev->dev, "failed to register with dmabounce: %d\n", ret);
		}
		break;

	case BUS_NOTIFY_DEL_DEVICE:
		if (dev->dev.dma_mask && dev->dma_mask < 0xffffffffUL)
			dmabounce_unregister_dev(&dev->dev);
		break;
	}
	return NOTIFY_OK;
}

static struct notifier_block sa1111_bus_notifier = {
	.notifier_call = sa1111_notifier_call,
};
#endif

static int __init sa1111_init(void)
{
	int ret = bus_register(&sa1111_bus_type);
#ifdef CONFIG_DMABOUNCE
	if (ret == 0)
		bus_register_notifier(&sa1111_bus_type, &sa1111_bus_notifier);
#endif
	if (ret == 0)
		platform_driver_register(&sa1111_device_driver);
	return ret;
}

static void __exit sa1111_exit(void)
{
	platform_driver_unregister(&sa1111_device_driver);
#ifdef CONFIG_DMABOUNCE
	bus_unregister_notifier(&sa1111_bus_type, &sa1111_bus_notifier);
#endif
	bus_unregister(&sa1111_bus_type);
}

subsys_initcall(sa1111_init);
module_exit(sa1111_exit);

MODULE_DESCRIPTION("Intel Corporation SA1111 core driver");
MODULE_LICENSE("GPL");<|MERGE_RESOLUTION|>--- conflicted
+++ resolved
@@ -105,10 +105,7 @@
 	spinlock_t	lock;
 	void __iomem	*base;
 	struct sa1111_platform_data *pdata;
-<<<<<<< HEAD
-=======
 	struct irq_domain *irqdomain;
->>>>>>> 24b8d41d
 	struct gpio_chip gc;
 #ifdef CONFIG_PM
 	void		*saved_state;
@@ -257,84 +254,6 @@
 	return (irqd_to_hwirq(d) / 32) * 4;
 }
 
-<<<<<<< HEAD
-static u32 sa1111_irqmask(struct irq_data *d)
-{
-	struct sa1111 *sachip = irq_data_get_irq_chip_data(d);
-
-	return BIT((d->irq - sachip->irq_base) & 31);
-}
-
-static int sa1111_irqbank(struct irq_data *d)
-{
-	struct sa1111 *sachip = irq_data_get_irq_chip_data(d);
-
-	return ((d->irq - sachip->irq_base) / 32) * 4;
-}
-
-static void sa1111_ack_irq(struct irq_data *d)
-{
-}
-
-static void sa1111_mask_irq(struct irq_data *d)
-{
-	struct sa1111 *sachip = irq_data_get_irq_chip_data(d);
-	void __iomem *mapbase = sachip->base + SA1111_INTC + sa1111_irqbank(d);
-	u32 ie;
-
-	ie = sa1111_readl(mapbase + SA1111_INTEN0);
-	ie &= ~sa1111_irqmask(d);
-	sa1111_writel(ie, mapbase + SA1111_INTEN0);
-}
-
-static void sa1111_unmask_irq(struct irq_data *d)
-{
-	struct sa1111 *sachip = irq_data_get_irq_chip_data(d);
-	void __iomem *mapbase = sachip->base + SA1111_INTC + sa1111_irqbank(d);
-	u32 ie;
-
-	ie = sa1111_readl(mapbase + SA1111_INTEN0);
-	ie |= sa1111_irqmask(d);
-	sa1111_writel(ie, mapbase + SA1111_INTEN0);
-}
-
-/*
- * Attempt to re-trigger the interrupt.  The SA1111 contains a register
- * (INTSET) which claims to do this.  However, in practice no amount of
- * manipulation of INTEN and INTSET guarantees that the interrupt will
- * be triggered.  In fact, its very difficult, if not impossible to get
- * INTSET to re-trigger the interrupt.
- */
-static int sa1111_retrigger_irq(struct irq_data *d)
-{
-	struct sa1111 *sachip = irq_data_get_irq_chip_data(d);
-	void __iomem *mapbase = sachip->base + SA1111_INTC + sa1111_irqbank(d);
-	u32 ip, mask = sa1111_irqmask(d);
-	int i;
-
-	ip = sa1111_readl(mapbase + SA1111_INTPOL0);
-	for (i = 0; i < 8; i++) {
-		sa1111_writel(ip ^ mask, mapbase + SA1111_INTPOL0);
-		sa1111_writel(ip, mapbase + SA1111_INTPOL0);
-		if (sa1111_readl(mapbase + SA1111_INTSTATCLR0) & mask)
-			break;
-	}
-
-	if (i == 8)
-		pr_err("Danger Will Robinson: failed to re-trigger IRQ%d\n",
-		       d->irq);
-	return i == 8 ? -1 : 0;
-}
-
-static int sa1111_type_irq(struct irq_data *d, unsigned int flags)
-{
-	struct sa1111 *sachip = irq_data_get_irq_chip_data(d);
-	void __iomem *mapbase = sachip->base + SA1111_INTC + sa1111_irqbank(d);
-	u32 ip, mask = sa1111_irqmask(d);
-
-	if (flags == IRQ_TYPE_PROBE)
-		return 0;
-=======
 static void sa1111_ack_irq(struct irq_data *d)
 {
 }
@@ -445,59 +364,21 @@
 	irq_hw_number_t hwirq)
 {
 	struct sa1111 *sachip = d->host_data;
->>>>>>> 24b8d41d
 
 	/* Disallow unavailable interrupts */
 	if (hwirq > SSPROR && hwirq < AUDXMTDMADONEA)
 		return -EINVAL;
 
-<<<<<<< HEAD
-	ip = sa1111_readl(mapbase + SA1111_INTPOL0);
-	if (flags & IRQ_TYPE_EDGE_RISING)
-		ip &= ~mask;
-	else
-		ip |= mask;
-	sa1111_writel(ip, mapbase + SA1111_INTPOL0);
-	sa1111_writel(ip, mapbase + SA1111_WAKEPOL0);
-
-	return 0;
-}
-
-static int sa1111_wake_irq(struct irq_data *d, unsigned int on)
-{
-	struct sa1111 *sachip = irq_data_get_irq_chip_data(d);
-	void __iomem *mapbase = sachip->base + SA1111_INTC + sa1111_irqbank(d);
-	u32 we, mask = sa1111_irqmask(d);
-
-	we = sa1111_readl(mapbase + SA1111_WAKEEN0);
-	if (on)
-		we |= mask;
-	else
-		we &= ~mask;
-	sa1111_writel(we, mapbase + SA1111_WAKEEN0);
-=======
 	irq_set_chip_data(irq, sachip);
 	irq_set_chip_and_handler(irq, &sa1111_irq_chip, handle_edge_irq);
 	irq_clear_status_flags(irq, IRQ_NOREQUEST | IRQ_NOPROBE);
->>>>>>> 24b8d41d
 
 	return 0;
 }
 
-<<<<<<< HEAD
-static struct irq_chip sa1111_irq_chip = {
-	.name		= "SA1111",
-	.irq_ack	= sa1111_ack_irq,
-	.irq_mask	= sa1111_mask_irq,
-	.irq_unmask	= sa1111_unmask_irq,
-	.irq_retrigger	= sa1111_retrigger_irq,
-	.irq_set_type	= sa1111_type_irq,
-	.irq_set_wake	= sa1111_wake_irq,
-=======
 static const struct irq_domain_ops sa1111_irqdomain_ops = {
 	.map = sa1111_irqdomain_map,
 	.xlate = irq_domain_xlate_twocell,
->>>>>>> 24b8d41d
 };
 
 static int sa1111_setup_irq(struct sa1111 *sachip, unsigned irq_base)
@@ -531,29 +412,6 @@
 	 * detect on rising edge.  Note: Feb 2001 Errata for SA1111
 	 * specifies that S0ReadyInt and S1ReadyInt should be '1'.
 	 */
-<<<<<<< HEAD
-	sa1111_writel(0, irqbase + SA1111_INTPOL0);
-	sa1111_writel(BIT(IRQ_S0_READY_NINT & 31) |
-		      BIT(IRQ_S1_READY_NINT & 31),
-		      irqbase + SA1111_INTPOL1);
-
-	/* clear all IRQs */
-	sa1111_writel(~0, irqbase + SA1111_INTSTATCLR0);
-	sa1111_writel(~0, irqbase + SA1111_INTSTATCLR1);
-
-	for (i = IRQ_GPAIN0; i <= SSPROR; i++) {
-		irq = sachip->irq_base + i;
-		irq_set_chip_and_handler(irq, &sa1111_irq_chip, handle_edge_irq);
-		irq_set_chip_data(irq, sachip);
-		irq_clear_status_flags(irq, IRQ_NOREQUEST | IRQ_NOPROBE);
-	}
-
-	for (i = AUDXMTDMADONEA; i <= IRQ_S1_BVD1_STSCHG; i++) {
-		irq = sachip->irq_base + i;
-		irq_set_chip_and_handler(irq, &sa1111_irq_chip, handle_edge_irq);
-		irq_set_chip_data(irq, sachip);
-		irq_clear_status_flags(irq, IRQ_NOREQUEST | IRQ_NOPROBE);
-=======
 	writel_relaxed(0, irqbase + SA1111_INTPOL0);
 	writel_relaxed(BIT(IRQ_S0_READY_NINT & 31) |
 		       BIT(IRQ_S1_READY_NINT & 31),
@@ -569,7 +427,6 @@
 	if (!sachip->irqdomain) {
 		irq_free_descs(sachip->irq_base, SA1111_IRQ_NR);
 		return -ENOMEM;
->>>>>>> 24b8d41d
 	}
 
 	irq_domain_associate_many(sachip->irqdomain,
@@ -595,22 +452,6 @@
 
 static void sa1111_remove_irq(struct sa1111 *sachip)
 {
-<<<<<<< HEAD
-	void __iomem *irqbase = sachip->base + SA1111_INTC;
-
-	/* disable all IRQs */
-	sa1111_writel(0, irqbase + SA1111_INTEN0);
-	sa1111_writel(0, irqbase + SA1111_INTEN1);
-	sa1111_writel(0, irqbase + SA1111_WAKEEN0);
-	sa1111_writel(0, irqbase + SA1111_WAKEEN1);
-
-	if (sachip->irq != NO_IRQ) {
-		irq_set_chained_handler_and_data(sachip->irq, NULL, NULL);
-		irq_free_descs(sachip->irq_base, SA1111_IRQ_NR);
-
-		release_mem_region(sachip->phys + SA1111_INTC, 512);
-	}
-=======
 	struct irq_domain *domain = sachip->irqdomain;
 	void __iomem *irqbase = sachip->base + SA1111_INTC;
 	int i;
@@ -627,7 +468,6 @@
 	irq_domain_remove(domain);
 
 	release_mem_region(sachip->phys + SA1111_INTC, 512);
->>>>>>> 24b8d41d
 }
 
 enum {
@@ -766,11 +606,7 @@
 {
 	struct sa1111 *sachip = gc_to_sa1111(gc);
 
-<<<<<<< HEAD
-	return sachip->irq_base + offset;
-=======
 	return sa1111_map_irq(sachip, offset);
->>>>>>> 24b8d41d
 }
 
 static int sa1111_setup_gpios(struct sa1111 *sachip)
@@ -1031,22 +867,9 @@
 	 * The interrupt controller must be initialised before any
 	 * other device to ensure that the interrupts are available.
 	 */
-<<<<<<< HEAD
-	if (sachip->irq != NO_IRQ) {
-		ret = sa1111_setup_irq(sachip, pd->irq_base);
-		if (ret)
-			goto err_clk;
-	}
-=======
 	ret = sa1111_setup_irq(sachip, pd->irq_base);
 	if (ret)
 		goto err_clk;
-
-	/* Setup the GPIOs - should really be done after the IRQ setup */
-	ret = sa1111_setup_gpios(sachip);
-	if (ret)
-		goto err_irq;
->>>>>>> 24b8d41d
 
 	/* Setup the GPIOs - should really be done after the IRQ setup */
 	ret = sa1111_setup_gpios(sachip);
@@ -1509,16 +1332,10 @@
 
 int sa1111_get_irq(struct sa1111_dev *sadev, unsigned num)
 {
-<<<<<<< HEAD
-	if (num >= ARRAY_SIZE(sadev->irq))
-		return -EINVAL;
-	return sadev->irq[num];
-=======
 	struct sa1111 *sachip = sa1111_chip_driver(sadev);
 	if (num >= ARRAY_SIZE(sadev->hwirq))
 		return -EINVAL;
 	return sa1111_map_irq(sachip, sadev->hwirq[num]);
->>>>>>> 24b8d41d
 }
 EXPORT_SYMBOL_GPL(sa1111_get_irq);
 
@@ -1536,39 +1353,6 @@
 	return !!(dev->devid & drv->devid);
 }
 
-<<<<<<< HEAD
-static int sa1111_bus_suspend(struct device *dev, pm_message_t state)
-{
-	struct sa1111_dev *sadev = to_sa1111_device(dev);
-	struct sa1111_driver *drv = SA1111_DRV(dev->driver);
-	int ret = 0;
-
-	if (drv && drv->suspend)
-		ret = drv->suspend(sadev, state);
-	return ret;
-}
-
-static int sa1111_bus_resume(struct device *dev)
-{
-	struct sa1111_dev *sadev = to_sa1111_device(dev);
-	struct sa1111_driver *drv = SA1111_DRV(dev->driver);
-	int ret = 0;
-
-	if (drv && drv->resume)
-		ret = drv->resume(sadev);
-	return ret;
-}
-
-static void sa1111_bus_shutdown(struct device *dev)
-{
-	struct sa1111_driver *drv = SA1111_DRV(dev->driver);
-
-	if (drv && drv->shutdown)
-		drv->shutdown(to_sa1111_device(dev));
-}
-
-=======
->>>>>>> 24b8d41d
 static int sa1111_bus_probe(struct device *dev)
 {
 	struct sa1111_dev *sadev = to_sa1111_device(dev);
