--- conflicted
+++ resolved
@@ -2,15 +2,6 @@
 #
 # Copyright (c) 2010 Samsung Electronics Co., Ltd.
 # 		http://www.samsung.com/
-<<<<<<< HEAD
-#
-# Licensed under GPLv2
-
-ccflags-$(CONFIG_ARCH_MULTIPLATFORM) += -I$(srctree)/arch/arm/plat-samsung/include
-
-# Core
-=======
->>>>>>> 24b8d41d
 
 obj-$(CONFIG_PM_SLEEP)		+= pm.o sleep.o
 obj-y				+= s5pv210.o