--- conflicted
+++ resolved
@@ -32,10 +32,6 @@
  */
 #define VERSATILE_SYS_PCICTL_OFFSET           0x44
 #define VERSATILE_SYS_MCI_OFFSET              0x48
-<<<<<<< HEAD
-#define VERSATILE_SYS_CLCD_OFFSET             0x50
-=======
->>>>>>> 24b8d41d
 
 /*
  * VERSATILE peripheral addresses
@@ -56,10 +52,6 @@
 #define VERSATILE_TIMER4_EnSel	21
 
 static void __iomem *versatile_sys_base;
-<<<<<<< HEAD
-static void __iomem *versatile_ib2_ctrl;
-=======
->>>>>>> 24b8d41d
 
 unsigned int mmc_status(struct device *dev)
 {
