/* SPDX-License-Identifier: GPL-2.0-only */
/*
 * TI DaVinci clock definitions
 *
 * Copyright (C) 2006-2007 Texas Instruments.
 * Copyright (C) 2008-2009 Deep Root Systems, LLC
 */

#ifndef __ARCH_ARM_DAVINCI_CLOCK_H
#define __ARCH_ARM_DAVINCI_CLOCK_H

/* PLL/Reset register offsets */
#define PLLCTL          0x100
#define PLLCTL_PLLEN    BIT(0)
#define PLLCTL_PLLPWRDN	BIT(1)
#define PLLCTL_PLLRST	BIT(3)
#define PLLCTL_PLLDIS	BIT(4)
#define PLLCTL_PLLENSRC	BIT(5)
#define PLLCTL_CLKMODE  BIT(8)

#define PLLM		0x110
#define PLLM_PLLM_MASK  0xff

#define PREDIV          0x114
#define PLLDIV1         0x118
#define PLLDIV2         0x11c
#define PLLDIV3         0x120
#define POSTDIV         0x128
#define BPDIV           0x12c
#define PLLCMD		0x138
#define PLLSTAT		0x13c
#define PLLALNCTL	0x140
#define PLLDCHANGE	0x144
#define PLLCKEN		0x148
#define PLLCKSTAT	0x14c
#define PLLSYSTAT	0x150
#define PLLDIV4         0x160
#define PLLDIV5         0x164
#define PLLDIV6         0x168
#define PLLDIV7         0x16c
#define PLLDIV8         0x170
#define PLLDIV9         0x174
#define PLLDIV_EN       BIT(15)
#define PLLDIV_RATIO_MASK 0x1f

/*
 * OMAP-L138 system reference guide recommends a wait for 4 OSCIN/CLKIN
 * cycles to ensure that the PLLC has switched to bypass mode. Delay of 1us
 * ensures we are good for all > 4MHz OSCIN/CLKIN inputs. Typically the input
 * is ~25MHz. Units are micro seconds.
 */
#define PLL_BYPASS_TIME		1
/* From OMAP-L138 datasheet table 6-4. Units are micro seconds */
#define PLL_RESET_TIME		1
/*
 * From OMAP-L138 datasheet table 6-4; assuming prediv = 1, sqrt(pllm) = 4
 * Units are micro seconds.
 */
#define PLL_LOCK_TIME		20

<<<<<<< HEAD
#ifndef __ASSEMBLER__

#include <linux/list.h>
#include <linux/clkdev.h>

#define PLLSTAT_GOSTAT	BIT(0)
#define PLLCMD_GOSET	BIT(0)

struct pll_data {
	u32 phys_base;
	void __iomem *base;
	u32 num;
	u32 flags;
	u32 input_rate;
	u32 div_ratio_mask;
};
#define PLL_HAS_PREDIV          0x01
#define PLL_HAS_POSTDIV         0x02

struct clk {
	struct list_head	node;
	struct module		*owner;
	const char		*name;
	unsigned long		rate;
	unsigned long		maxrate;	/* H/W supported max rate */
	u8			usecount;
	u8			lpsc;
	u8			gpsc;
	u8			domain;
	u32			flags;
	struct clk              *parent;
	struct list_head	children; 	/* list of children */
	struct list_head	childnode;	/* parent's child list node */
	struct pll_data         *pll_data;
	u32                     div_reg;
	unsigned long (*recalc) (struct clk *);
	int (*set_rate) (struct clk *clk, unsigned long rate);
	int (*round_rate) (struct clk *clk, unsigned long rate);
	int (*reset) (struct clk *clk, bool reset);
	void (*clk_enable) (struct clk *clk);
	void (*clk_disable) (struct clk *clk);
	int (*set_parent) (struct clk *clk, struct clk *parent);
};

/* Clock flags: SoC-specific flags start at BIT(16) */
#define ALWAYS_ENABLED		BIT(1)
#define CLK_PSC			BIT(2)
#define CLK_PLL			BIT(3) /* PLL-derived clock */
#define PRE_PLL			BIT(4) /* source is before PLL mult/div */
#define PSC_SWRSTDISABLE	BIT(5) /* Disable state is SwRstDisable */
#define PSC_FORCE		BIT(6) /* Force module state transtition */
#define PSC_LRST		BIT(8) /* Use local reset on enable/disable */

#define CLK(dev, con, ck) 	\
	{			\
		.dev_id = dev,	\
		.con_id = con,	\
		.clk = ck,	\
	}			\

int davinci_clk_init(struct clk_lookup *clocks);
int davinci_set_pllrate(struct pll_data *pll, unsigned int prediv,
				unsigned int mult, unsigned int postdiv);
int davinci_set_sysclk_rate(struct clk *clk, unsigned long rate);
int davinci_set_refclk_rate(unsigned long rate);
int davinci_simple_set_rate(struct clk *clk, unsigned long rate);
int davinci_clk_reset(struct clk *clk, bool reset);

extern struct platform_device davinci_wdt_device;
extern void davinci_watchdog_reset(struct platform_device *);

#endif

=======
>>>>>>> 24b8d41d
#endif<|MERGE_RESOLUTION|>--- conflicted
+++ resolved
@@ -58,80 +58,4 @@
  */
 #define PLL_LOCK_TIME		20
 
-<<<<<<< HEAD
-#ifndef __ASSEMBLER__
-
-#include <linux/list.h>
-#include <linux/clkdev.h>
-
-#define PLLSTAT_GOSTAT	BIT(0)
-#define PLLCMD_GOSET	BIT(0)
-
-struct pll_data {
-	u32 phys_base;
-	void __iomem *base;
-	u32 num;
-	u32 flags;
-	u32 input_rate;
-	u32 div_ratio_mask;
-};
-#define PLL_HAS_PREDIV          0x01
-#define PLL_HAS_POSTDIV         0x02
-
-struct clk {
-	struct list_head	node;
-	struct module		*owner;
-	const char		*name;
-	unsigned long		rate;
-	unsigned long		maxrate;	/* H/W supported max rate */
-	u8			usecount;
-	u8			lpsc;
-	u8			gpsc;
-	u8			domain;
-	u32			flags;
-	struct clk              *parent;
-	struct list_head	children; 	/* list of children */
-	struct list_head	childnode;	/* parent's child list node */
-	struct pll_data         *pll_data;
-	u32                     div_reg;
-	unsigned long (*recalc) (struct clk *);
-	int (*set_rate) (struct clk *clk, unsigned long rate);
-	int (*round_rate) (struct clk *clk, unsigned long rate);
-	int (*reset) (struct clk *clk, bool reset);
-	void (*clk_enable) (struct clk *clk);
-	void (*clk_disable) (struct clk *clk);
-	int (*set_parent) (struct clk *clk, struct clk *parent);
-};
-
-/* Clock flags: SoC-specific flags start at BIT(16) */
-#define ALWAYS_ENABLED		BIT(1)
-#define CLK_PSC			BIT(2)
-#define CLK_PLL			BIT(3) /* PLL-derived clock */
-#define PRE_PLL			BIT(4) /* source is before PLL mult/div */
-#define PSC_SWRSTDISABLE	BIT(5) /* Disable state is SwRstDisable */
-#define PSC_FORCE		BIT(6) /* Force module state transtition */
-#define PSC_LRST		BIT(8) /* Use local reset on enable/disable */
-
-#define CLK(dev, con, ck) 	\
-	{			\
-		.dev_id = dev,	\
-		.con_id = con,	\
-		.clk = ck,	\
-	}			\
-
-int davinci_clk_init(struct clk_lookup *clocks);
-int davinci_set_pllrate(struct pll_data *pll, unsigned int prediv,
-				unsigned int mult, unsigned int postdiv);
-int davinci_set_sysclk_rate(struct clk *clk, unsigned long rate);
-int davinci_set_refclk_rate(unsigned long rate);
-int davinci_simple_set_rate(struct clk *clk, unsigned long rate);
-int davinci_clk_reset(struct clk *clk, bool reset);
-
-extern struct platform_device davinci_wdt_device;
-extern void davinci_watchdog_reset(struct platform_device *);
-
-#endif
-
-=======
->>>>>>> 24b8d41d
 #endif