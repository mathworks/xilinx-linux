/*
 * Neuros Technologies OSD2 board support
 *
 * Modified from original 644X-EVM board support.
 * 2008 (c) Neuros Technology, LLC.
 * 2009 (c) Jorge Luis Zapata Muga <jorgeluis.zapata@gmail.com>
 * 2009 (c) Andrey A. Porodko <Andrey.Porodko@gmail.com>
 *
 * The Neuros OSD 2.0 is the hardware component of the Neuros Open
 * Internet Television Platform. Hardware is very close to TI
 * DM644X-EVM board. It has:
 * 	DM6446M02 module with 256MB NAND, 256MB RAM, TLV320AIC32 AIC,
 * 	USB, Ethernet, SD/MMC, UART, THS8200, TVP7000 for video.
 * 	Additionally realtime clock, IR remote control receiver,
 * 	IR Blaster based on MSP430 (firmware although is different
 * 	from used in DM644X-EVM), internal ATA-6 3.5” HDD drive
 * 	with PATA interface, two muxed red-green leds.
 *
 * For more information please refer to
 * 		http://wiki.neurostechnology.com/index.php/OSD_2.0_HD
 *
 * This file is licensed under the terms of the GNU General Public
 * License version 2. This program is licensed "as is" without any
 * warranty of any kind, whether express or implied.
 */
#include <linux/platform_device.h>
#include <linux/gpio.h>
#include <linux/leds.h>
#include <linux/mtd/partitions.h>
#include <linux/platform_data/gpio-davinci.h>
#include <linux/platform_data/i2c-davinci.h>
#include <linux/platform_data/mmc-davinci.h>
#include <linux/platform_data/mtd-davinci.h>
#include <linux/platform_data/usb-davinci.h>

#include <asm/mach-types.h>
#include <asm/mach/arch.h>

#include <mach/common.h>
#include <mach/serial.h>
#include <mach/mux.h>

#include "davinci.h"

#define NEUROS_OSD2_PHY_ID		"davinci_mdio-0:01"
#define LXT971_PHY_ID			0x001378e2
#define LXT971_PHY_MASK			0xfffffff0

#define	NTOSD2_AUDIOSOC_I2C_ADDR	0x18
#define	NTOSD2_MSP430_I2C_ADDR		0x59
#define	NTOSD2_MSP430_IRQ		2

/* Neuros OSD2 has a Samsung 256 MByte NAND flash (Dev ID of 0xAA,
 * 2048 blocks in the device, 64 pages per block, 2048 bytes per
 * page.
 */

#define NAND_BLOCK_SIZE		SZ_128K

static struct mtd_partition davinci_ntosd2_nandflash_partition[] = {
	{
		/* UBL (a few copies) plus U-Boot */
		.name		= "bootloader",
		.offset		= 0,
		.size		= 15 * NAND_BLOCK_SIZE,
		.mask_flags	= MTD_WRITEABLE, /* force read-only */
	}, {
		/* U-Boot environment */
		.name		= "params",
		.offset		= MTDPART_OFS_APPEND,
		.size		= 1 * NAND_BLOCK_SIZE,
		.mask_flags	= 0,
	}, {
		/* Kernel */
		.name		= "kernel",
		.offset		= MTDPART_OFS_APPEND,
		.size		= SZ_4M,
		.mask_flags	= 0,
	}, {
		/* File System */
		.name		= "filesystem",
		.offset		= MTDPART_OFS_APPEND,
		.size		= MTDPART_SIZ_FULL,
		.mask_flags	= 0,
	}
	/* A few blocks at end hold a flash Bad Block Table. */
};

static struct davinci_nand_pdata davinci_ntosd2_nandflash_data = {
	.core_chipsel	= 0,
	.parts		= davinci_ntosd2_nandflash_partition,
	.nr_parts	= ARRAY_SIZE(davinci_ntosd2_nandflash_partition),
	.engine_type	= NAND_ECC_ENGINE_TYPE_ON_HOST,
	.ecc_bits	= 1,
	.bbt_options	= NAND_BBT_USE_FLASH,
};

static struct resource davinci_ntosd2_nandflash_resource[] = {
	{
		.start		= DM644X_ASYNC_EMIF_DATA_CE0_BASE,
		.end		= DM644X_ASYNC_EMIF_DATA_CE0_BASE + SZ_16M - 1,
		.flags		= IORESOURCE_MEM,
	}, {
		.start		= DM644X_ASYNC_EMIF_CONTROL_BASE,
		.end		= DM644X_ASYNC_EMIF_CONTROL_BASE + SZ_4K - 1,
		.flags		= IORESOURCE_MEM,
	},
};

static struct platform_device davinci_ntosd2_nandflash_device = {
	.name		= "davinci_nand",
	.id		= 0,
	.dev		= {
		.platform_data	= &davinci_ntosd2_nandflash_data,
	},
	.num_resources	= ARRAY_SIZE(davinci_ntosd2_nandflash_resource),
	.resource	= davinci_ntosd2_nandflash_resource,
};

static u64 davinci_fb_dma_mask = DMA_BIT_MASK(32);

static struct platform_device davinci_fb_device = {
	.name		= "davincifb",
	.id		= -1,
	.dev = {
		.dma_mask		= &davinci_fb_dma_mask,
		.coherent_dma_mask	= DMA_BIT_MASK(32),
	},
	.num_resources = 0,
};

<<<<<<< HEAD
static struct gpio_led ntosd2_leds[] = {
	{ .name = "led1_green", .gpio = GPIO(10), },
	{ .name = "led1_red",   .gpio = GPIO(11), },
	{ .name = "led2_green", .gpio = GPIO(12), },
	{ .name = "led2_red",   .gpio = GPIO(13), },
=======
static const struct gpio_led ntosd2_leds[] = {
	{ .name = "led1_green", .gpio = 10, },
	{ .name = "led1_red",   .gpio = 11, },
	{ .name = "led2_green", .gpio = 12, },
	{ .name = "led2_red",   .gpio = 13, },
>>>>>>> 24b8d41d
};

static struct gpio_led_platform_data ntosd2_leds_data = {
	.num_leds	= ARRAY_SIZE(ntosd2_leds),
	.leds		= ntosd2_leds,
};

static struct platform_device ntosd2_leds_dev = {
	.name = "leds-gpio",
	.id   = -1,
	.dev = {
		.platform_data 		= &ntosd2_leds_data,
	},
};


static struct platform_device *davinci_ntosd2_devices[] __initdata = {
	&davinci_fb_device,
	&ntosd2_leds_dev,
};

static void __init davinci_ntosd2_map_io(void)
{
	dm644x_init();
}

static struct davinci_mmc_config davinci_ntosd2_mmc_config = {
	.wires		= 4,
};

#define HAS_ATA		(IS_ENABLED(CONFIG_BLK_DEV_PALMCHIP_BK3710) || \
			 IS_ENABLED(CONFIG_PATA_BK3710))

#define HAS_NAND	IS_ENABLED(CONFIG_MTD_NAND_DAVINCI)

static __init void davinci_ntosd2_init(void)
{
	int ret;
	struct clk *aemif_clk;
	struct davinci_soc_info *soc_info = &davinci_soc_info;

	dm644x_register_clocks();

	dm644x_init_devices();

	ret = dm644x_gpio_register();
	if (ret)
		pr_warn("%s: GPIO init failed: %d\n", __func__, ret);

	aemif_clk = clk_get(NULL, "aemif");
	clk_prepare_enable(aemif_clk);

	if (HAS_ATA) {
		if (HAS_NAND)
			pr_warn("WARNING: both IDE and Flash are enabled, but they share AEMIF pins\n"
				"\tDisable IDE for NAND/NOR support\n");
		davinci_init_ide();
	} else if (HAS_NAND) {
		davinci_cfg_reg(DM644X_HPIEN_DISABLE);
		davinci_cfg_reg(DM644X_ATAEN_DISABLE);

		/* only one device will be jumpered and detected */
		if (HAS_NAND)
			platform_device_register(
					&davinci_ntosd2_nandflash_device);
	}

	platform_add_devices(davinci_ntosd2_devices,
				ARRAY_SIZE(davinci_ntosd2_devices));

	davinci_serial_init(dm644x_serial_device);
	dm644x_init_asp();

	soc_info->emac_pdata->phy_id = NEUROS_OSD2_PHY_ID;

	davinci_setup_usb(1000, 8);
	/*
	 * Mux the pins to be GPIOs, VLYNQEN is already done at startup.
	 * The AEAWx are five new AEAW pins that can be muxed by separately.
	 * They are a bitmask for GPIO management. According TI
	 * documentation (https://www.ti.com/lit/gpn/tms320dm6446) to employ
	 * gpio(10,11,12,13) for leds any combination of bits works except
	 * four last. So we are to reset all five.
	 */
	davinci_cfg_reg(DM644X_AEAW0);
	davinci_cfg_reg(DM644X_AEAW1);
	davinci_cfg_reg(DM644X_AEAW2);
	davinci_cfg_reg(DM644X_AEAW3);
	davinci_cfg_reg(DM644X_AEAW4);

	davinci_setup_mmc(0, &davinci_ntosd2_mmc_config);
}

MACHINE_START(NEUROS_OSD2, "Neuros OSD2")
	/* Maintainer: Neuros Technologies <neuros@groups.google.com> */
	.atag_offset	= 0x100,
	.map_io		 = davinci_ntosd2_map_io,
	.init_irq	= dm644x_init_irq,
	.init_time	= dm644x_init_time,
	.init_machine = davinci_ntosd2_init,
	.init_late	= davinci_init_late,
	.dma_zone_size	= SZ_128M,
MACHINE_END<|MERGE_RESOLUTION|>--- conflicted
+++ resolved
@@ -129,19 +129,11 @@
 	.num_resources = 0,
 };
 
-<<<<<<< HEAD
-static struct gpio_led ntosd2_leds[] = {
-	{ .name = "led1_green", .gpio = GPIO(10), },
-	{ .name = "led1_red",   .gpio = GPIO(11), },
-	{ .name = "led2_green", .gpio = GPIO(12), },
-	{ .name = "led2_red",   .gpio = GPIO(13), },
-=======
 static const struct gpio_led ntosd2_leds[] = {
 	{ .name = "led1_green", .gpio = 10, },
 	{ .name = "led1_red",   .gpio = 11, },
 	{ .name = "led2_green", .gpio = 12, },
 	{ .name = "led2_red",   .gpio = 13, },
->>>>>>> 24b8d41d
 };
 
 static struct gpio_led_platform_data ntosd2_leds_data = {
