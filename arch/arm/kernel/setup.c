// SPDX-License-Identifier: GPL-2.0-only
/*
 *  linux/arch/arm/kernel/setup.c
 *
 *  Copyright (C) 1995-2001 Russell King
 */
#include <linux/efi.h>
#include <linux/export.h>
#include <linux/kernel.h>
#include <linux/stddef.h>
#include <linux/ioport.h>
#include <linux/delay.h>
#include <linux/utsname.h>
#include <linux/initrd.h>
#include <linux/console.h>
#include <linux/seq_file.h>
#include <linux/screen_info.h>
#include <linux/of_platform.h>
#include <linux/init.h>
#include <linux/kexec.h>
#include <linux/of_fdt.h>
#include <linux/cpu.h>
#include <linux/interrupt.h>
#include <linux/smp.h>
#include <linux/proc_fs.h>
#include <linux/memblock.h>
#include <linux/bug.h>
#include <linux/compiler.h>
#include <linux/sort.h>
#include <linux/psci.h>

#include <asm/unified.h>
#include <asm/cp15.h>
#include <asm/cpu.h>
#include <asm/cputype.h>
#include <asm/efi.h>
#include <asm/elf.h>
#include <asm/early_ioremap.h>
#include <asm/fixmap.h>
#include <asm/procinfo.h>
#include <asm/psci.h>
#include <asm/sections.h>
#include <asm/setup.h>
#include <asm/smp_plat.h>
#include <asm/mach-types.h>
#include <asm/cacheflush.h>
#include <asm/cachetype.h>
#include <asm/tlbflush.h>
#include <asm/xen/hypervisor.h>

#include <asm/prom.h>
#include <asm/mach/arch.h>
#include <asm/mach/irq.h>
#include <asm/mach/time.h>
#include <asm/system_info.h>
#include <asm/system_misc.h>
#include <asm/traps.h>
#include <asm/unwind.h>
#include <asm/memblock.h>
#include <asm/virt.h>

#include "atags.h"


#if defined(CONFIG_FPE_NWFPE) || defined(CONFIG_FPE_FASTFPE)
char fpe_type[8];

static int __init fpe_setup(char *line)
{
	memcpy(fpe_type, line, 8);
	return 1;
}

__setup("fpe=", fpe_setup);
#endif

extern void init_default_cache_policy(unsigned long);
extern void paging_init(const struct machine_desc *desc);
extern void early_mm_init(const struct machine_desc *);
extern void adjust_lowmem_bounds(void);
extern enum reboot_mode reboot_mode;
extern void setup_dma_zone(const struct machine_desc *desc);

unsigned int processor_id;
EXPORT_SYMBOL(processor_id);
unsigned int __machine_arch_type __read_mostly;
EXPORT_SYMBOL(__machine_arch_type);
unsigned int cacheid __read_mostly;
EXPORT_SYMBOL(cacheid);

unsigned int __atags_pointer __initdata;

unsigned int system_rev;
EXPORT_SYMBOL(system_rev);

const char *system_serial;
EXPORT_SYMBOL(system_serial);

unsigned int system_serial_low;
EXPORT_SYMBOL(system_serial_low);

unsigned int system_serial_high;
EXPORT_SYMBOL(system_serial_high);

unsigned int elf_hwcap __read_mostly;
EXPORT_SYMBOL(elf_hwcap);

unsigned int elf_hwcap2 __read_mostly;
EXPORT_SYMBOL(elf_hwcap2);


#ifdef MULTI_CPU
struct processor processor __ro_after_init;
<<<<<<< HEAD
=======
#if defined(CONFIG_BIG_LITTLE) && defined(CONFIG_HARDEN_BRANCH_PREDICTOR)
struct processor *cpu_vtable[NR_CPUS] = {
	[0] = &processor,
};
#endif
>>>>>>> 24b8d41d
#endif
#ifdef MULTI_TLB
struct cpu_tlb_fns cpu_tlb __ro_after_init;
#endif
#ifdef MULTI_USER
struct cpu_user_fns cpu_user __ro_after_init;
#endif
#ifdef MULTI_CACHE
struct cpu_cache_fns cpu_cache __ro_after_init;
#endif
#ifdef CONFIG_OUTER_CACHE
struct outer_cache_fns outer_cache __ro_after_init;
EXPORT_SYMBOL(outer_cache);
#endif

/*
 * Cached cpu_architecture() result for use by assembler code.
 * C code should use the cpu_architecture() function instead of accessing this
 * variable directly.
 */
int __cpu_architecture __read_mostly = CPU_ARCH_UNKNOWN;

struct stack {
	u32 irq[3];
	u32 abt[3];
	u32 und[3];
	u32 fiq[3];
} ____cacheline_aligned;

#ifndef CONFIG_CPU_V7M
static struct stack stacks[NR_CPUS];
#endif

char elf_platform[ELF_PLATFORM_SIZE];
EXPORT_SYMBOL(elf_platform);

static const char *cpu_name;
static const char *machine_name;
static char __initdata cmd_line[COMMAND_LINE_SIZE];
const struct machine_desc *machine_desc __initdata;

static union { char c[4]; unsigned long l; } endian_test __initdata = { { 'l', '?', '?', 'b' } };
#define ENDIANNESS ((char)endian_test.l)

DEFINE_PER_CPU(struct cpuinfo_arm, cpu_data);

/*
 * Standard memory resources
 */
static struct resource mem_res[] = {
	{
		.name = "Video RAM",
		.start = 0,
		.end = 0,
		.flags = IORESOURCE_MEM
	},
	{
		.name = "Kernel code",
		.start = 0,
		.end = 0,
		.flags = IORESOURCE_SYSTEM_RAM
	},
	{
		.name = "Kernel data",
		.start = 0,
		.end = 0,
		.flags = IORESOURCE_SYSTEM_RAM
	}
};

#define video_ram   mem_res[0]
#define kernel_code mem_res[1]
#define kernel_data mem_res[2]

static struct resource io_res[] = {
	{
		.name = "reserved",
		.start = 0x3bc,
		.end = 0x3be,
		.flags = IORESOURCE_IO | IORESOURCE_BUSY
	},
	{
		.name = "reserved",
		.start = 0x378,
		.end = 0x37f,
		.flags = IORESOURCE_IO | IORESOURCE_BUSY
	},
	{
		.name = "reserved",
		.start = 0x278,
		.end = 0x27f,
		.flags = IORESOURCE_IO | IORESOURCE_BUSY
	}
};

#define lp0 io_res[0]
#define lp1 io_res[1]
#define lp2 io_res[2]

static const char *proc_arch[] = {
	"undefined/unknown",
	"3",
	"4",
	"4T",
	"5",
	"5T",
	"5TE",
	"5TEJ",
	"6TEJ",
	"7",
	"7M",
	"?(12)",
	"?(13)",
	"?(14)",
	"?(15)",
	"?(16)",
	"?(17)",
};

#ifdef CONFIG_CPU_V7M
static int __get_cpu_architecture(void)
{
	return CPU_ARCH_ARMv7M;
}
#else
static int __get_cpu_architecture(void)
{
	int cpu_arch;

	if ((read_cpuid_id() & 0x0008f000) == 0) {
		cpu_arch = CPU_ARCH_UNKNOWN;
	} else if ((read_cpuid_id() & 0x0008f000) == 0x00007000) {
		cpu_arch = (read_cpuid_id() & (1 << 23)) ? CPU_ARCH_ARMv4T : CPU_ARCH_ARMv3;
	} else if ((read_cpuid_id() & 0x00080000) == 0x00000000) {
		cpu_arch = (read_cpuid_id() >> 16) & 7;
		if (cpu_arch)
			cpu_arch += CPU_ARCH_ARMv3;
	} else if ((read_cpuid_id() & 0x000f0000) == 0x000f0000) {
		/* Revised CPUID format. Read the Memory Model Feature
		 * Register 0 and check for VMSAv7 or PMSAv7 */
		unsigned int mmfr0 = read_cpuid_ext(CPUID_EXT_MMFR0);
		if ((mmfr0 & 0x0000000f) >= 0x00000003 ||
		    (mmfr0 & 0x000000f0) >= 0x00000030)
			cpu_arch = CPU_ARCH_ARMv7;
		else if ((mmfr0 & 0x0000000f) == 0x00000002 ||
			 (mmfr0 & 0x000000f0) == 0x00000020)
			cpu_arch = CPU_ARCH_ARMv6;
		else
			cpu_arch = CPU_ARCH_UNKNOWN;
	} else
		cpu_arch = CPU_ARCH_UNKNOWN;

	return cpu_arch;
}
#endif

int __pure cpu_architecture(void)
{
	BUG_ON(__cpu_architecture == CPU_ARCH_UNKNOWN);

	return __cpu_architecture;
}

static int cpu_has_aliasing_icache(unsigned int arch)
{
	int aliasing_icache;
	unsigned int id_reg, num_sets, line_size;

	/* PIPT caches never alias. */
	if (icache_is_pipt())
		return 0;

	/* arch specifies the register format */
	switch (arch) {
	case CPU_ARCH_ARMv7:
		set_csselr(CSSELR_ICACHE | CSSELR_L1);
		isb();
		id_reg = read_ccsidr();
		line_size = 4 << ((id_reg & 0x7) + 2);
		num_sets = ((id_reg >> 13) & 0x7fff) + 1;
		aliasing_icache = (line_size * num_sets) > PAGE_SIZE;
		break;
	case CPU_ARCH_ARMv6:
		aliasing_icache = read_cpuid_cachetype() & (1 << 11);
		break;
	default:
		/* I-cache aliases will be handled by D-cache aliasing code */
		aliasing_icache = 0;
	}

	return aliasing_icache;
}

static void __init cacheid_init(void)
{
	unsigned int arch = cpu_architecture();

	if (arch >= CPU_ARCH_ARMv6) {
		unsigned int cachetype = read_cpuid_cachetype();

<<<<<<< HEAD
		if ((arch == CPU_ARCH_ARMv7M) && !cachetype) {
=======
		if ((arch == CPU_ARCH_ARMv7M) && !(cachetype & 0xf000f)) {
>>>>>>> 24b8d41d
			cacheid = 0;
		} else if ((cachetype & (7 << 29)) == 4 << 29) {
			/* ARMv7 register format */
			arch = CPU_ARCH_ARMv7;
			cacheid = CACHEID_VIPT_NONALIASING;
			switch (cachetype & (3 << 14)) {
			case (1 << 14):
				cacheid |= CACHEID_ASID_TAGGED;
				break;
			case (3 << 14):
				cacheid |= CACHEID_PIPT;
				break;
			}
		} else {
			arch = CPU_ARCH_ARMv6;
			if (cachetype & (1 << 23))
				cacheid = CACHEID_VIPT_ALIASING;
			else
				cacheid = CACHEID_VIPT_NONALIASING;
		}
		if (cpu_has_aliasing_icache(arch))
			cacheid |= CACHEID_VIPT_I_ALIASING;
	} else {
		cacheid = CACHEID_VIVT;
	}

	pr_info("CPU: %s data cache, %s instruction cache\n",
		cache_is_vivt() ? "VIVT" :
		cache_is_vipt_aliasing() ? "VIPT aliasing" :
		cache_is_vipt_nonaliasing() ? "PIPT / VIPT nonaliasing" : "unknown",
		cache_is_vivt() ? "VIVT" :
		icache_is_vivt_asid_tagged() ? "VIVT ASID tagged" :
		icache_is_vipt_aliasing() ? "VIPT aliasing" :
		icache_is_pipt() ? "PIPT" :
		cache_is_vipt_nonaliasing() ? "VIPT nonaliasing" : "unknown");
}

/*
 * These functions re-use the assembly code in head.S, which
 * already provide the required functionality.
 */
extern struct proc_info_list *lookup_processor_type(unsigned int);

void __init early_print(const char *str, ...)
{
	extern void printascii(const char *);
	char buf[256];
	va_list ap;

	va_start(ap, str);
	vsnprintf(buf, sizeof(buf), str, ap);
	va_end(ap);

#ifdef CONFIG_DEBUG_LL
	printascii(buf);
#endif
	printk("%s", buf);
}

#ifdef CONFIG_ARM_PATCH_IDIV

static inline u32 __attribute_const__ sdiv_instruction(void)
{
	if (IS_ENABLED(CONFIG_THUMB2_KERNEL)) {
		/* "sdiv r0, r0, r1" */
		u32 insn = __opcode_thumb32_compose(0xfb90, 0xf0f1);
		return __opcode_to_mem_thumb32(insn);
	}

	/* "sdiv r0, r0, r1" */
	return __opcode_to_mem_arm(0xe710f110);
}

static inline u32 __attribute_const__ udiv_instruction(void)
{
	if (IS_ENABLED(CONFIG_THUMB2_KERNEL)) {
		/* "udiv r0, r0, r1" */
		u32 insn = __opcode_thumb32_compose(0xfbb0, 0xf0f1);
		return __opcode_to_mem_thumb32(insn);
	}

	/* "udiv r0, r0, r1" */
	return __opcode_to_mem_arm(0xe730f110);
}

static inline u32 __attribute_const__ bx_lr_instruction(void)
{
	if (IS_ENABLED(CONFIG_THUMB2_KERNEL)) {
		/* "bx lr; nop" */
		u32 insn = __opcode_thumb32_compose(0x4770, 0x46c0);
		return __opcode_to_mem_thumb32(insn);
	}

	/* "bx lr" */
	return __opcode_to_mem_arm(0xe12fff1e);
}

static void __init patch_aeabi_idiv(void)
{
	extern void __aeabi_uidiv(void);
	extern void __aeabi_idiv(void);
	uintptr_t fn_addr;
	unsigned int mask;

	mask = IS_ENABLED(CONFIG_THUMB2_KERNEL) ? HWCAP_IDIVT : HWCAP_IDIVA;
	if (!(elf_hwcap & mask))
		return;

	pr_info("CPU: div instructions available: patching division code\n");

	fn_addr = ((uintptr_t)&__aeabi_uidiv) & ~1;
	asm ("" : "+g" (fn_addr));
	((u32 *)fn_addr)[0] = udiv_instruction();
	((u32 *)fn_addr)[1] = bx_lr_instruction();
	flush_icache_range(fn_addr, fn_addr + 8);

	fn_addr = ((uintptr_t)&__aeabi_idiv) & ~1;
	asm ("" : "+g" (fn_addr));
	((u32 *)fn_addr)[0] = sdiv_instruction();
	((u32 *)fn_addr)[1] = bx_lr_instruction();
	flush_icache_range(fn_addr, fn_addr + 8);
}

#else
static inline void patch_aeabi_idiv(void) { }
#endif

static void __init cpuid_init_hwcaps(void)
{
	int block;
	u32 isar5;

	if (cpu_architecture() < CPU_ARCH_ARMv7)
		return;

	block = cpuid_feature_extract(CPUID_EXT_ISAR0, 24);
	if (block >= 2)
		elf_hwcap |= HWCAP_IDIVA;
	if (block >= 1)
		elf_hwcap |= HWCAP_IDIVT;

	/* LPAE implies atomic ldrd/strd instructions */
	block = cpuid_feature_extract(CPUID_EXT_MMFR0, 0);
	if (block >= 5)
		elf_hwcap |= HWCAP_LPAE;

	/* check for supported v8 Crypto instructions */
	isar5 = read_cpuid_ext(CPUID_EXT_ISAR5);

	block = cpuid_feature_extract_field(isar5, 4);
	if (block >= 2)
		elf_hwcap2 |= HWCAP2_PMULL;
	if (block >= 1)
		elf_hwcap2 |= HWCAP2_AES;

	block = cpuid_feature_extract_field(isar5, 8);
	if (block >= 1)
		elf_hwcap2 |= HWCAP2_SHA1;

	block = cpuid_feature_extract_field(isar5, 12);
	if (block >= 1)
		elf_hwcap2 |= HWCAP2_SHA2;

	block = cpuid_feature_extract_field(isar5, 16);
	if (block >= 1)
		elf_hwcap2 |= HWCAP2_CRC32;
}

static void __init elf_hwcap_fixup(void)
{
	unsigned id = read_cpuid_id();

	/*
	 * HWCAP_TLS is available only on 1136 r1p0 and later,
	 * see also kuser_get_tls_init.
	 */
	if (read_cpuid_part() == ARM_CPU_PART_ARM1136 &&
	    ((id >> 20) & 3) == 0) {
		elf_hwcap &= ~HWCAP_TLS;
		return;
	}

	/* Verify if CPUID scheme is implemented */
	if ((id & 0x000f0000) != 0x000f0000)
		return;

	/*
	 * If the CPU supports LDREX/STREX and LDREXB/STREXB,
	 * avoid advertising SWP; it may not be atomic with
	 * multiprocessing cores.
	 */
	if (cpuid_feature_extract(CPUID_EXT_ISAR3, 12) > 1 ||
	    (cpuid_feature_extract(CPUID_EXT_ISAR3, 12) == 1 &&
	     cpuid_feature_extract(CPUID_EXT_ISAR4, 20) >= 3))
		elf_hwcap &= ~HWCAP_SWP;
}

/*
 * cpu_init - initialise one CPU.
 *
 * cpu_init sets up the per-CPU stacks.
 */
void notrace cpu_init(void)
{
#ifndef CONFIG_CPU_V7M
	unsigned int cpu = smp_processor_id();
	struct stack *stk = &stacks[cpu];

	if (cpu >= NR_CPUS) {
		pr_crit("CPU%u: bad primary CPU number\n", cpu);
		BUG();
	}

	/*
	 * This only works on resume and secondary cores. For booting on the
	 * boot cpu, smp_prepare_boot_cpu is called after percpu area setup.
	 */
	set_my_cpu_offset(per_cpu_offset(cpu));

	cpu_proc_init();

	/*
	 * Define the placement constraint for the inline asm directive below.
	 * In Thumb-2, msr with an immediate value is not allowed.
	 */
#ifdef CONFIG_THUMB2_KERNEL
#define PLC	"r"
#else
#define PLC	"I"
#endif

	/*
	 * setup stacks for re-entrant exception handlers
	 */
	__asm__ (
	"msr	cpsr_c, %1\n\t"
	"add	r14, %0, %2\n\t"
	"mov	sp, r14\n\t"
	"msr	cpsr_c, %3\n\t"
	"add	r14, %0, %4\n\t"
	"mov	sp, r14\n\t"
	"msr	cpsr_c, %5\n\t"
	"add	r14, %0, %6\n\t"
	"mov	sp, r14\n\t"
	"msr	cpsr_c, %7\n\t"
	"add	r14, %0, %8\n\t"
	"mov	sp, r14\n\t"
	"msr	cpsr_c, %9"
	    :
	    : "r" (stk),
	      PLC (PSR_F_BIT | PSR_I_BIT | IRQ_MODE),
	      "I" (offsetof(struct stack, irq[0])),
	      PLC (PSR_F_BIT | PSR_I_BIT | ABT_MODE),
	      "I" (offsetof(struct stack, abt[0])),
	      PLC (PSR_F_BIT | PSR_I_BIT | UND_MODE),
	      "I" (offsetof(struct stack, und[0])),
	      PLC (PSR_F_BIT | PSR_I_BIT | FIQ_MODE),
	      "I" (offsetof(struct stack, fiq[0])),
	      PLC (PSR_F_BIT | PSR_I_BIT | SVC_MODE)
	    : "r14");
#endif
}

u32 __cpu_logical_map[NR_CPUS] = { [0 ... NR_CPUS-1] = MPIDR_INVALID };

void __init smp_setup_processor_id(void)
{
	int i;
	u32 mpidr = is_smp() ? read_cpuid_mpidr() & MPIDR_HWID_BITMASK : 0;
	u32 cpu = MPIDR_AFFINITY_LEVEL(mpidr, 0);

	cpu_logical_map(0) = cpu;
	for (i = 1; i < nr_cpu_ids; ++i)
		cpu_logical_map(i) = i == cpu ? 0 : i;

	/*
	 * clear __my_cpu_offset on boot CPU to avoid hang caused by
	 * using percpu variable early, for example, lockdep will
	 * access percpu variable inside lock_release
	 */
	set_my_cpu_offset(0);

	pr_info("Booting Linux on physical CPU 0x%x\n", mpidr);
}

struct mpidr_hash mpidr_hash;
#ifdef CONFIG_SMP
/**
 * smp_build_mpidr_hash - Pre-compute shifts required at each affinity
 *			  level in order to build a linear index from an
 *			  MPIDR value. Resulting algorithm is a collision
 *			  free hash carried out through shifting and ORing
 */
static void __init smp_build_mpidr_hash(void)
{
	u32 i, affinity;
	u32 fs[3], bits[3], ls, mask = 0;
	/*
	 * Pre-scan the list of MPIDRS and filter out bits that do
	 * not contribute to affinity levels, ie they never toggle.
	 */
	for_each_possible_cpu(i)
		mask |= (cpu_logical_map(i) ^ cpu_logical_map(0));
	pr_debug("mask of set bits 0x%x\n", mask);
	/*
	 * Find and stash the last and first bit set at all affinity levels to
	 * check how many bits are required to represent them.
	 */
	for (i = 0; i < 3; i++) {
		affinity = MPIDR_AFFINITY_LEVEL(mask, i);
		/*
		 * Find the MSB bit and LSB bits position
		 * to determine how many bits are required
		 * to express the affinity level.
		 */
		ls = fls(affinity);
		fs[i] = affinity ? ffs(affinity) - 1 : 0;
		bits[i] = ls - fs[i];
	}
	/*
	 * An index can be created from the MPIDR by isolating the
	 * significant bits at each affinity level and by shifting
	 * them in order to compress the 24 bits values space to a
	 * compressed set of values. This is equivalent to hashing
	 * the MPIDR through shifting and ORing. It is a collision free
	 * hash though not minimal since some levels might contain a number
	 * of CPUs that is not an exact power of 2 and their bit
	 * representation might contain holes, eg MPIDR[7:0] = {0x2, 0x80}.
	 */
	mpidr_hash.shift_aff[0] = fs[0];
	mpidr_hash.shift_aff[1] = MPIDR_LEVEL_BITS + fs[1] - bits[0];
	mpidr_hash.shift_aff[2] = 2*MPIDR_LEVEL_BITS + fs[2] -
						(bits[1] + bits[0]);
	mpidr_hash.mask = mask;
	mpidr_hash.bits = bits[2] + bits[1] + bits[0];
	pr_debug("MPIDR hash: aff0[%u] aff1[%u] aff2[%u] mask[0x%x] bits[%u]\n",
				mpidr_hash.shift_aff[0],
				mpidr_hash.shift_aff[1],
				mpidr_hash.shift_aff[2],
				mpidr_hash.mask,
				mpidr_hash.bits);
	/*
	 * 4x is an arbitrary value used to warn on a hash table much bigger
	 * than expected on most systems.
	 */
	if (mpidr_hash_size() > 4 * num_possible_cpus())
		pr_warn("Large number of MPIDR hash buckets detected\n");
	sync_cache_w(&mpidr_hash);
}
#endif

/*
 * locate processor in the list of supported processor types.  The linker
 * builds this table for us from the entries in arch/arm/mm/proc-*.S
 */
struct proc_info_list *lookup_processor(u32 midr)
{
	struct proc_info_list *list = lookup_processor_type(midr);

	if (!list) {
		pr_err("CPU%u: configuration botched (ID %08x), CPU halted\n",
		       smp_processor_id(), midr);
		while (1)
		/* can't use cpu_relax() here as it may require MMU setup */;
	}

	return list;
}

static void __init setup_processor(void)
{
	unsigned int midr = read_cpuid_id();
	struct proc_info_list *list = lookup_processor(midr);

	cpu_name = list->cpu_name;
	__cpu_architecture = __get_cpu_architecture();

	init_proc_vtable(list->proc);
#ifdef MULTI_TLB
	cpu_tlb = *list->tlb;
#endif
#ifdef MULTI_USER
	cpu_user = *list->user;
#endif
#ifdef MULTI_CACHE
	cpu_cache = *list->cache;
#endif

	pr_info("CPU: %s [%08x] revision %d (ARMv%s), cr=%08lx\n",
		list->cpu_name, midr, midr & 15,
		proc_arch[cpu_architecture()], get_cr());

	snprintf(init_utsname()->machine, __NEW_UTS_LEN + 1, "%s%c",
		 list->arch_name, ENDIANNESS);
	snprintf(elf_platform, ELF_PLATFORM_SIZE, "%s%c",
		 list->elf_name, ENDIANNESS);
	elf_hwcap = list->elf_hwcap;

	cpuid_init_hwcaps();
	patch_aeabi_idiv();

#ifndef CONFIG_ARM_THUMB
	elf_hwcap &= ~(HWCAP_THUMB | HWCAP_IDIVT);
#endif
#ifdef CONFIG_MMU
	init_default_cache_policy(list->__cpu_mm_mmu_flags);
#endif
	erratum_a15_798181_init();

	elf_hwcap_fixup();

	cacheid_init();
	cpu_init();
}

void __init dump_machine_table(void)
{
	const struct machine_desc *p;

	early_print("Available machine support:\n\nID (hex)\tNAME\n");
	for_each_machine_desc(p)
		early_print("%08x\t%s\n", p->nr, p->name);

	early_print("\nPlease check your kernel config and/or bootloader.\n");

	while (true)
		/* can't use cpu_relax() here as it may require MMU setup */;
}

int __init arm_add_memory(u64 start, u64 size)
{
	u64 aligned_start;

	/*
	 * Ensure that start/size are aligned to a page boundary.
	 * Size is rounded down, start is rounded up.
	 */
	aligned_start = PAGE_ALIGN(start);
	if (aligned_start > start + size)
		size = 0;
	else
		size -= aligned_start - start;

#ifndef CONFIG_PHYS_ADDR_T_64BIT
	if (aligned_start > ULONG_MAX) {
		pr_crit("Ignoring memory at 0x%08llx outside 32-bit physical address space\n",
			(long long)start);
		return -EINVAL;
	}

	if (aligned_start + size > ULONG_MAX) {
		pr_crit("Truncating memory at 0x%08llx to fit in 32-bit physical address space\n",
			(long long)start);
		/*
		 * To ensure bank->start + bank->size is representable in
		 * 32 bits, we use ULONG_MAX as the upper limit rather than 4GB.
		 * This means we lose a page after masking.
		 */
		size = ULONG_MAX - aligned_start;
	}
#endif

	if (aligned_start < PHYS_OFFSET) {
		if (aligned_start + size <= PHYS_OFFSET) {
			pr_info("Ignoring memory below PHYS_OFFSET: 0x%08llx-0x%08llx\n",
				aligned_start, aligned_start + size);
			return -EINVAL;
		}

		pr_info("Ignoring memory below PHYS_OFFSET: 0x%08llx-0x%08llx\n",
			aligned_start, (u64)PHYS_OFFSET);

		size -= PHYS_OFFSET - aligned_start;
		aligned_start = PHYS_OFFSET;
	}

	start = aligned_start;
	size = size & ~(phys_addr_t)(PAGE_SIZE - 1);

	/*
	 * Check whether this memory region has non-zero size or
	 * invalid node number.
	 */
	if (size == 0)
		return -EINVAL;

	memblock_add(start, size);
	return 0;
}

/*
 * Pick out the memory size.  We look for mem=size@start,
 * where start and size are "size[KkMm]"
 */

static int __init early_mem(char *p)
{
	static int usermem __initdata = 0;
	u64 size;
	u64 start;
	char *endp;

	/*
	 * If the user specifies memory size, we
	 * blow away any automatically generated
	 * size.
	 */
	if (usermem == 0) {
		usermem = 1;
		memblock_remove(memblock_start_of_DRAM(),
			memblock_end_of_DRAM() - memblock_start_of_DRAM());
	}

	start = PHYS_OFFSET;
	size  = memparse(p, &endp);
	if (*endp == '@')
		start = memparse(endp + 1, NULL);

	arm_add_memory(start, size);

	return 0;
}
early_param("mem", early_mem);

static void __init request_standard_resources(const struct machine_desc *mdesc)
{
	phys_addr_t start, end, res_end;
	struct resource *res;
	u64 i;

	kernel_code.start   = virt_to_phys(_text);
	kernel_code.end     = virt_to_phys(__init_begin - 1);
	kernel_data.start   = virt_to_phys(_sdata);
	kernel_data.end     = virt_to_phys(_end - 1);

<<<<<<< HEAD
	for_each_memblock(memory, region) {
		phys_addr_t start = __pfn_to_phys(memblock_region_memory_base_pfn(region));
		phys_addr_t end = __pfn_to_phys(memblock_region_memory_end_pfn(region)) - 1;
		unsigned long boot_alias_start;

		/*
=======
	for_each_mem_range(i, &start, &end) {
		unsigned long boot_alias_start;

		/*
		 * In memblock, end points to the first byte after the
		 * range while in resourses, end points to the last byte in
		 * the range.
		 */
		res_end = end - 1;

		/*
>>>>>>> 24b8d41d
		 * Some systems have a special memory alias which is only
		 * used for booting.  We need to advertise this region to
		 * kexec-tools so they know where bootable RAM is located.
		 */
		boot_alias_start = phys_to_idmap(start);
		if (arm_has_idmap_alias() && boot_alias_start != IDMAP_INVALID_ADDR) {
<<<<<<< HEAD
			res = memblock_virt_alloc(sizeof(*res), 0);
			res->name = "System RAM (boot alias)";
			res->start = boot_alias_start;
			res->end = phys_to_idmap(end);
=======
			res = memblock_alloc(sizeof(*res), SMP_CACHE_BYTES);
			if (!res)
				panic("%s: Failed to allocate %zu bytes\n",
				      __func__, sizeof(*res));
			res->name = "System RAM (boot alias)";
			res->start = boot_alias_start;
			res->end = phys_to_idmap(res_end);
>>>>>>> 24b8d41d
			res->flags = IORESOURCE_MEM | IORESOURCE_BUSY;
			request_resource(&iomem_resource, res);
		}

<<<<<<< HEAD
		res = memblock_virt_alloc(sizeof(*res), 0);
		res->name  = "System RAM";
		res->start = start;
		res->end = end;
=======
		res = memblock_alloc(sizeof(*res), SMP_CACHE_BYTES);
		if (!res)
			panic("%s: Failed to allocate %zu bytes\n", __func__,
			      sizeof(*res));
		res->name  = "System RAM";
		res->start = start;
		res->end = res_end;
>>>>>>> 24b8d41d
		res->flags = IORESOURCE_SYSTEM_RAM | IORESOURCE_BUSY;

		request_resource(&iomem_resource, res);

		if (kernel_code.start >= res->start &&
		    kernel_code.end <= res->end)
			request_resource(res, &kernel_code);
		if (kernel_data.start >= res->start &&
		    kernel_data.end <= res->end)
			request_resource(res, &kernel_data);
	}

	if (mdesc->video_start) {
		video_ram.start = mdesc->video_start;
		video_ram.end   = mdesc->video_end;
		request_resource(&iomem_resource, &video_ram);
	}

	/*
	 * Some machines don't have the possibility of ever
	 * possessing lp0, lp1 or lp2
	 */
	if (mdesc->reserve_lp0)
		request_resource(&ioport_resource, &lp0);
	if (mdesc->reserve_lp1)
		request_resource(&ioport_resource, &lp1);
	if (mdesc->reserve_lp2)
		request_resource(&ioport_resource, &lp2);
}

#if defined(CONFIG_VGA_CONSOLE) || defined(CONFIG_DUMMY_CONSOLE) || \
    defined(CONFIG_EFI)
struct screen_info screen_info = {
 .orig_video_lines	= 30,
 .orig_video_cols	= 80,
 .orig_video_mode	= 0,
 .orig_video_ega_bx	= 0,
 .orig_video_isVGA	= 1,
 .orig_video_points	= 8
};
#endif

static int __init customize_machine(void)
{
	/*
	 * customizes platform devices, or adds new ones
	 * On DT based machines, we fall back to populating the
	 * machine from the device tree, if no callback is provided,
	 * otherwise we would always need an init_machine callback.
	 */
	if (machine_desc->init_machine)
		machine_desc->init_machine();

	return 0;
}
arch_initcall(customize_machine);

static int __init init_machine_late(void)
{
	struct device_node *root;
	int ret;

	if (machine_desc->init_late)
		machine_desc->init_late();

	root = of_find_node_by_path("/");
	if (root) {
		ret = of_property_read_string(root, "serial-number",
					      &system_serial);
		if (ret)
			system_serial = NULL;
	}

	if (!system_serial)
		system_serial = kasprintf(GFP_KERNEL, "%08x%08x",
					  system_serial_high,
					  system_serial_low);

	return 0;
}
late_initcall(init_machine_late);

#ifdef CONFIG_KEXEC
/*
 * The crash region must be aligned to 128MB to avoid
 * zImage relocating below the reserved region.
 */
#define CRASH_ALIGN	(128 << 20)

static inline unsigned long long get_total_mem(void)
{
	unsigned long total;

	total = max_low_pfn - min_low_pfn;
	return total << PAGE_SHIFT;
}

/**
 * reserve_crashkernel() - reserves memory are for crash kernel
 *
 * This function reserves memory area given in "crashkernel=" kernel command
 * line parameter. The memory reserved is used by a dump capture kernel when
 * primary kernel is crashing.
 */
static void __init reserve_crashkernel(void)
{
	unsigned long long crash_size, crash_base;
	unsigned long long total_mem;
	int ret;

	total_mem = get_total_mem();
	ret = parse_crashkernel(boot_command_line, total_mem,
				&crash_size, &crash_base);
	if (ret)
		return;

	if (crash_base <= 0) {
		unsigned long long crash_max = idmap_to_phys((u32)~0);
<<<<<<< HEAD
=======
		unsigned long long lowmem_max = __pa(high_memory - 1) + 1;
		if (crash_max > lowmem_max)
			crash_max = lowmem_max;
>>>>>>> 24b8d41d
		crash_base = memblock_find_in_range(CRASH_ALIGN, crash_max,
						    crash_size, CRASH_ALIGN);
		if (!crash_base) {
			pr_err("crashkernel reservation failed - No suitable area found.\n");
			return;
		}
	} else {
		unsigned long long start;

		start = memblock_find_in_range(crash_base,
					       crash_base + crash_size,
					       crash_size, SECTION_SIZE);
		if (start != crash_base) {
			pr_err("crashkernel reservation failed - memory is in use.\n");
			return;
		}
	}

	ret = memblock_reserve(crash_base, crash_size);
	if (ret < 0) {
		pr_warn("crashkernel reservation failed - memory is in use (0x%lx)\n",
			(unsigned long)crash_base);
		return;
	}

	pr_info("Reserving %ldMB of memory at %ldMB for crashkernel (System RAM: %ldMB)\n",
		(unsigned long)(crash_size >> 20),
		(unsigned long)(crash_base >> 20),
		(unsigned long)(total_mem >> 20));

	/* The crashk resource must always be located in normal mem */
	crashk_res.start = crash_base;
	crashk_res.end = crash_base + crash_size - 1;
	insert_resource(&iomem_resource, &crashk_res);

	if (arm_has_idmap_alias()) {
		/*
		 * If we have a special RAM alias for use at boot, we
		 * need to advertise to kexec tools where the alias is.
		 */
		static struct resource crashk_boot_res = {
			.name = "Crash kernel (boot alias)",
			.flags = IORESOURCE_BUSY | IORESOURCE_MEM,
		};

		crashk_boot_res.start = phys_to_idmap(crash_base);
		crashk_boot_res.end = crashk_boot_res.start + crash_size - 1;
		insert_resource(&iomem_resource, &crashk_boot_res);
	}
}
#else
static inline void reserve_crashkernel(void) {}
#endif /* CONFIG_KEXEC */

void __init hyp_mode_check(void)
{
#ifdef CONFIG_ARM_VIRT_EXT
	sync_boot_mode();

	if (is_hyp_mode_available()) {
		pr_info("CPU: All CPU(s) started in HYP mode.\n");
		pr_info("CPU: Virtualization extensions available.\n");
	} else if (is_hyp_mode_mismatched()) {
		pr_warn("CPU: WARNING: CPU(s) started in wrong/inconsistent modes (primary CPU mode 0x%x)\n",
			__boot_cpu_mode & MODE_MASK);
		pr_warn("CPU: This may indicate a broken bootloader or firmware.\n");
	} else
		pr_info("CPU: All CPU(s) started in SVC mode.\n");
#endif
}

void __init setup_arch(char **cmdline_p)
{
	const struct machine_desc *mdesc;

	setup_processor();
	mdesc = setup_machine_fdt(__atags_pointer);
	if (!mdesc)
		mdesc = setup_machine_tags(__atags_pointer, __machine_arch_type);
	if (!mdesc) {
		early_print("\nError: invalid dtb and unrecognized/unsupported machine ID\n");
		early_print("  r1=0x%08x, r2=0x%08x\n", __machine_arch_type,
			    __atags_pointer);
		if (__atags_pointer)
			early_print("  r2[]=%*ph\n", 16,
				    phys_to_virt(__atags_pointer));
		dump_machine_table();
	}

	machine_desc = mdesc;
	machine_name = mdesc->name;
	dump_stack_set_arch_desc("%s", mdesc->name);

	if (mdesc->reboot_mode != REBOOT_HARD)
		reboot_mode = mdesc->reboot_mode;

	init_mm.start_code = (unsigned long) _text;
	init_mm.end_code   = (unsigned long) _etext;
	init_mm.end_data   = (unsigned long) _edata;
	init_mm.brk	   = (unsigned long) _end;

	/* populate cmd_line too for later use, preserving boot_command_line */
	strlcpy(cmd_line, boot_command_line, COMMAND_LINE_SIZE);
	*cmdline_p = cmd_line;

	early_fixmap_init();
	early_ioremap_init();

	parse_early_param();

#ifdef CONFIG_MMU
	early_mm_init(mdesc);
#endif
	setup_dma_zone(mdesc);
	xen_early_init();
	efi_init();
	/*
	 * Make sure the calculation for lowmem/highmem is set appropriately
	 * before reserving/allocating any mmeory
	 */
	adjust_lowmem_bounds();
	arm_memblock_init(mdesc);
	/* Memory may have been removed so recalculate the bounds. */
	adjust_lowmem_bounds();

	early_ioremap_reset();

	paging_init(mdesc);
	request_standard_resources(mdesc);

	if (mdesc->restart)
		arm_pm_restart = mdesc->restart;

	unflatten_device_tree();

	arm_dt_init_cpu_maps();
	psci_dt_init();
#ifdef CONFIG_SMP
	if (is_smp()) {
		if (!mdesc->smp_init || !mdesc->smp_init()) {
			if (psci_smp_available())
				smp_set_ops(&psci_smp_ops);
			else if (mdesc->smp)
				smp_set_ops(mdesc->smp);
		}
		smp_init_cpus();
		smp_build_mpidr_hash();
	}
#endif

	if (!is_smp())
		hyp_mode_check();

	reserve_crashkernel();

#ifdef CONFIG_GENERIC_IRQ_MULTI_HANDLER
	handle_arch_irq = mdesc->handle_irq;
#endif

#ifdef CONFIG_VT
#if defined(CONFIG_VGA_CONSOLE)
	conswitchp = &vga_con;
#endif
#endif

	if (mdesc->init_early)
		mdesc->init_early();
}


static int __init topology_init(void)
{
	int cpu;

	for_each_possible_cpu(cpu) {
		struct cpuinfo_arm *cpuinfo = &per_cpu(cpu_data, cpu);
		cpuinfo->cpu.hotpluggable = platform_can_hotplug_cpu(cpu);
		register_cpu(&cpuinfo->cpu, cpu);
	}

	return 0;
}
subsys_initcall(topology_init);

#ifdef CONFIG_HAVE_PROC_CPU
static int __init proc_cpu_init(void)
{
	struct proc_dir_entry *res;

	res = proc_mkdir("cpu", NULL);
	if (!res)
		return -ENOMEM;
	return 0;
}
fs_initcall(proc_cpu_init);
#endif

static const char *hwcap_str[] = {
	"swp",
	"half",
	"thumb",
	"26bit",
	"fastmult",
	"fpa",
	"vfp",
	"edsp",
	"java",
	"iwmmxt",
	"crunch",
	"thumbee",
	"neon",
	"vfpv3",
	"vfpv3d16",
	"tls",
	"vfpv4",
	"idiva",
	"idivt",
	"vfpd32",
	"lpae",
	"evtstrm",
	NULL
};

static const char *hwcap2_str[] = {
	"aes",
	"pmull",
	"sha1",
	"sha2",
	"crc32",
	NULL
};

static int c_show(struct seq_file *m, void *v)
{
	int i, j;
	u32 cpuid;

	for_each_online_cpu(i) {
		/*
		 * glibc reads /proc/cpuinfo to determine the number of
		 * online processors, looking for lines beginning with
		 * "processor".  Give glibc what it expects.
		 */
		seq_printf(m, "processor\t: %d\n", i);
		cpuid = is_smp() ? per_cpu(cpu_data, i).cpuid : read_cpuid_id();
		seq_printf(m, "model name\t: %s rev %d (%s)\n",
			   cpu_name, cpuid & 15, elf_platform);

#if defined(CONFIG_SMP)
		seq_printf(m, "BogoMIPS\t: %lu.%02lu\n",
			   per_cpu(cpu_data, i).loops_per_jiffy / (500000UL/HZ),
			   (per_cpu(cpu_data, i).loops_per_jiffy / (5000UL/HZ)) % 100);
#else
		seq_printf(m, "BogoMIPS\t: %lu.%02lu\n",
			   loops_per_jiffy / (500000/HZ),
			   (loops_per_jiffy / (5000/HZ)) % 100);
#endif
		/* dump out the processor features */
		seq_puts(m, "Features\t: ");

		for (j = 0; hwcap_str[j]; j++)
			if (elf_hwcap & (1 << j))
				seq_printf(m, "%s ", hwcap_str[j]);

		for (j = 0; hwcap2_str[j]; j++)
			if (elf_hwcap2 & (1 << j))
				seq_printf(m, "%s ", hwcap2_str[j]);

		seq_printf(m, "\nCPU implementer\t: 0x%02x\n", cpuid >> 24);
		seq_printf(m, "CPU architecture: %s\n",
			   proc_arch[cpu_architecture()]);

		if ((cpuid & 0x0008f000) == 0x00000000) {
			/* pre-ARM7 */
			seq_printf(m, "CPU part\t: %07x\n", cpuid >> 4);
		} else {
			if ((cpuid & 0x0008f000) == 0x00007000) {
				/* ARM7 */
				seq_printf(m, "CPU variant\t: 0x%02x\n",
					   (cpuid >> 16) & 127);
			} else {
				/* post-ARM7 */
				seq_printf(m, "CPU variant\t: 0x%x\n",
					   (cpuid >> 20) & 15);
			}
			seq_printf(m, "CPU part\t: 0x%03x\n",
				   (cpuid >> 4) & 0xfff);
		}
		seq_printf(m, "CPU revision\t: %d\n\n", cpuid & 15);
	}

	seq_printf(m, "Hardware\t: %s\n", machine_name);
	seq_printf(m, "Revision\t: %04x\n", system_rev);
	seq_printf(m, "Serial\t\t: %s\n", system_serial);

	return 0;
}

static void *c_start(struct seq_file *m, loff_t *pos)
{
	return *pos < 1 ? (void *)1 : NULL;
}

static void *c_next(struct seq_file *m, void *v, loff_t *pos)
{
	++*pos;
	return NULL;
}

static void c_stop(struct seq_file *m, void *v)
{
}

const struct seq_operations cpuinfo_op = {
	.start	= c_start,
	.next	= c_next,
	.stop	= c_stop,
	.show	= c_show
};<|MERGE_RESOLUTION|>--- conflicted
+++ resolved
@@ -111,14 +111,11 @@
 
 #ifdef MULTI_CPU
 struct processor processor __ro_after_init;
-<<<<<<< HEAD
-=======
 #if defined(CONFIG_BIG_LITTLE) && defined(CONFIG_HARDEN_BRANCH_PREDICTOR)
 struct processor *cpu_vtable[NR_CPUS] = {
 	[0] = &processor,
 };
 #endif
->>>>>>> 24b8d41d
 #endif
 #ifdef MULTI_TLB
 struct cpu_tlb_fns cpu_tlb __ro_after_init;
@@ -319,11 +316,7 @@
 	if (arch >= CPU_ARCH_ARMv6) {
 		unsigned int cachetype = read_cpuid_cachetype();
 
-<<<<<<< HEAD
-		if ((arch == CPU_ARCH_ARMv7M) && !cachetype) {
-=======
 		if ((arch == CPU_ARCH_ARMv7M) && !(cachetype & 0xf000f)) {
->>>>>>> 24b8d41d
 			cacheid = 0;
 		} else if ((cachetype & (7 << 29)) == 4 << 29) {
 			/* ARMv7 register format */
@@ -859,14 +852,6 @@
 	kernel_data.start   = virt_to_phys(_sdata);
 	kernel_data.end     = virt_to_phys(_end - 1);
 
-<<<<<<< HEAD
-	for_each_memblock(memory, region) {
-		phys_addr_t start = __pfn_to_phys(memblock_region_memory_base_pfn(region));
-		phys_addr_t end = __pfn_to_phys(memblock_region_memory_end_pfn(region)) - 1;
-		unsigned long boot_alias_start;
-
-		/*
-=======
 	for_each_mem_range(i, &start, &end) {
 		unsigned long boot_alias_start;
 
@@ -878,19 +863,12 @@
 		res_end = end - 1;
 
 		/*
->>>>>>> 24b8d41d
 		 * Some systems have a special memory alias which is only
 		 * used for booting.  We need to advertise this region to
 		 * kexec-tools so they know where bootable RAM is located.
 		 */
 		boot_alias_start = phys_to_idmap(start);
 		if (arm_has_idmap_alias() && boot_alias_start != IDMAP_INVALID_ADDR) {
-<<<<<<< HEAD
-			res = memblock_virt_alloc(sizeof(*res), 0);
-			res->name = "System RAM (boot alias)";
-			res->start = boot_alias_start;
-			res->end = phys_to_idmap(end);
-=======
 			res = memblock_alloc(sizeof(*res), SMP_CACHE_BYTES);
 			if (!res)
 				panic("%s: Failed to allocate %zu bytes\n",
@@ -898,17 +876,10 @@
 			res->name = "System RAM (boot alias)";
 			res->start = boot_alias_start;
 			res->end = phys_to_idmap(res_end);
->>>>>>> 24b8d41d
 			res->flags = IORESOURCE_MEM | IORESOURCE_BUSY;
 			request_resource(&iomem_resource, res);
 		}
 
-<<<<<<< HEAD
-		res = memblock_virt_alloc(sizeof(*res), 0);
-		res->name  = "System RAM";
-		res->start = start;
-		res->end = end;
-=======
 		res = memblock_alloc(sizeof(*res), SMP_CACHE_BYTES);
 		if (!res)
 			panic("%s: Failed to allocate %zu bytes\n", __func__,
@@ -916,7 +887,6 @@
 		res->name  = "System RAM";
 		res->start = start;
 		res->end = res_end;
->>>>>>> 24b8d41d
 		res->flags = IORESOURCE_SYSTEM_RAM | IORESOURCE_BUSY;
 
 		request_resource(&iomem_resource, res);
@@ -1035,12 +1005,9 @@
 
 	if (crash_base <= 0) {
 		unsigned long long crash_max = idmap_to_phys((u32)~0);
-<<<<<<< HEAD
-=======
 		unsigned long long lowmem_max = __pa(high_memory - 1) + 1;
 		if (crash_max > lowmem_max)
 			crash_max = lowmem_max;
->>>>>>> 24b8d41d
 		crash_base = memblock_find_in_range(CRASH_ALIGN, crash_max,
 						    crash_size, CRASH_ALIGN);
 		if (!crash_base) {
