--- conflicted
+++ resolved
@@ -91,12 +91,9 @@
   DEFINE(SVC_DACR,		offsetof(struct svc_pt_regs, dacr));
   DEFINE(SVC_ADDR_LIMIT,	offsetof(struct svc_pt_regs, addr_limit));
   DEFINE(SVC_REGS_SIZE,		sizeof(struct svc_pt_regs));
-<<<<<<< HEAD
-=======
   BLANK();
   DEFINE(SIGFRAME_RC3_OFFSET,	offsetof(struct sigframe, retcode[3]));
   DEFINE(RT_SIGFRAME_RC3_OFFSET, offsetof(struct rt_sigframe, sig.retcode[3]));
->>>>>>> 24b8d41d
   BLANK();
 #ifdef CONFIG_CACHE_L2X0
   DEFINE(L2X0_R_PHY_BASE,	offsetof(struct l2x0_regs, phy_base));
