--- conflicted
+++ resolved
@@ -180,19 +180,7 @@
 	stmia	r7, {r2 - r6}
 
 	get_thread_info tsk
-<<<<<<< HEAD
-	ldr	r0, [tsk, #TI_ADDR_LIMIT]
-	mov	r1, #TASK_SIZE
-	str	r1, [tsk, #TI_ADDR_LIMIT]
-	str	r0, [sp, #SVC_ADDR_LIMIT]
-
-	uaccess_save r0
-	.if \uaccess
-	uaccess_disable r0
-	.endif
-=======
 	uaccess_entry tsk, r0, r1, r2, \uaccess
->>>>>>> 24b8d41d
 
 	.if \trace
 #ifdef CONFIG_TRACE_IRQFLAGS
@@ -216,11 +204,7 @@
 	svc_entry
 	irq_handler
 
-<<<<<<< HEAD
-#ifdef CONFIG_PREEMPT
-=======
 #ifdef CONFIG_PREEMPTION
->>>>>>> 24b8d41d
 	ldr	r8, [tsk, #TI_PREEMPT]		@ get preempt count
 	ldr	r0, [tsk, #TI_FLAGS]		@ get flags
 	teq	r8, #0				@ if preempt count != 0
