// SPDX-License-Identifier: GPL-2.0-only
/*
 *  linux/arch/arm/kernel/devtree.c
 *
 *  Copyright (C) 2009 Canonical Ltd. <jeremy.kerr@canonical.com>
 */

#include <linux/init.h>
#include <linux/export.h>
#include <linux/errno.h>
#include <linux/types.h>
#include <linux/memblock.h>
#include <linux/of.h>
#include <linux/of_fdt.h>
#include <linux/of_irq.h>
#include <linux/of_platform.h>
#include <linux/smp.h>

#include <asm/cputype.h>
#include <asm/setup.h>
#include <asm/page.h>
#include <asm/prom.h>
#include <asm/smp_plat.h>
#include <asm/mach/arch.h>
#include <asm/mach-types.h>


#ifdef CONFIG_SMP
extern struct of_cpu_method __cpu_method_of_table[];

static const struct of_cpu_method __cpu_method_of_table_sentinel
	__used __section("__cpu_method_of_table_end");


static int __init set_smp_ops_by_method(struct device_node *node)
{
	const char *method;
	struct of_cpu_method *m = __cpu_method_of_table;

	if (of_property_read_string(node, "enable-method", &method))
		return 0;

	for (; m->method; m++)
		if (!strcmp(m->method, method)) {
			smp_set_ops(m->ops);
			return 1;
		}

	return 0;
}
#else
static inline int set_smp_ops_by_method(struct device_node *node)
{
	return 1;
}
#endif


/*
 * arm_dt_init_cpu_maps - Function retrieves cpu nodes from the device tree
 * and builds the cpu logical map array containing MPIDR values related to
 * logical cpus
 *
 * Updates the cpu possible mask with the number of parsed cpu nodes
 */
void __init arm_dt_init_cpu_maps(void)
{
	/*
	 * Temp logical map is initialized with UINT_MAX values that are
	 * considered invalid logical map entries since the logical map must
	 * contain a list of MPIDR[23:0] values where MPIDR[31:24] must
	 * read as 0.
	 */
	struct device_node *cpu, *cpus;
	int found_method = 0;
	u32 i, j, cpuidx = 1;
	u32 mpidr = is_smp() ? read_cpuid_mpidr() & MPIDR_HWID_BITMASK : 0;

	u32 tmp_map[NR_CPUS] = { [0 ... NR_CPUS-1] = MPIDR_INVALID };
	bool bootcpu_valid = false;
	cpus = of_find_node_by_path("/cpus");

	if (!cpus)
		return;

<<<<<<< HEAD
	for_each_child_of_node(cpus, cpu) {
=======
	for_each_of_cpu_node(cpu) {
>>>>>>> 24b8d41d
		const __be32 *cell;
		int prop_bytes;
		u32 hwid;

		pr_debug(" * %pOF...\n", cpu);
		/*
		 * A device tree containing CPU nodes with missing "reg"
		 * properties is considered invalid to build the
		 * cpu_logical_map.
		 */
		cell = of_get_property(cpu, "reg", &prop_bytes);
		if (!cell || prop_bytes < sizeof(*cell)) {
<<<<<<< HEAD
			pr_debug(" * %s missing reg property\n",
				     cpu->full_name);
=======
			pr_debug(" * %pOF missing reg property\n", cpu);
>>>>>>> 24b8d41d
			of_node_put(cpu);
			return;
		}

		/*
		 * Bits n:24 must be set to 0 in the DT since the reg property
		 * defines the MPIDR[23:0].
		 */
		do {
			hwid = be32_to_cpu(*cell++);
			prop_bytes -= sizeof(*cell);
		} while (!hwid && prop_bytes > 0);

		if (prop_bytes || (hwid & ~MPIDR_HWID_BITMASK)) {
			of_node_put(cpu);
			return;
		}

		/*
		 * Duplicate MPIDRs are a recipe for disaster.
		 * Scan all initialized entries and check for
		 * duplicates. If any is found just bail out.
		 * temp values were initialized to UINT_MAX
		 * to avoid matching valid MPIDR[23:0] values.
		 */
		for (j = 0; j < cpuidx; j++)
			if (WARN(tmp_map[j] == hwid,
				 "Duplicate /cpu reg properties in the DT\n")) {
				of_node_put(cpu);
				return;
			}

		/*
		 * Build a stashed array of MPIDR values. Numbering scheme
		 * requires that if detected the boot CPU must be assigned
		 * logical id 0. Other CPUs get sequential indexes starting
		 * from 1. If a CPU node with a reg property matching the
		 * boot CPU MPIDR is detected, this is recorded so that the
		 * logical map built from DT is validated and can be used
		 * to override the map created in smp_setup_processor_id().
		 */
		if (hwid == mpidr) {
			i = 0;
			bootcpu_valid = true;
		} else {
			i = cpuidx++;
		}

		if (WARN(cpuidx > nr_cpu_ids, "DT /cpu %u nodes greater than "
					       "max cores %u, capping them\n",
					       cpuidx, nr_cpu_ids)) {
			cpuidx = nr_cpu_ids;
			of_node_put(cpu);
			break;
		}

		tmp_map[i] = hwid;

		if (!found_method)
			found_method = set_smp_ops_by_method(cpu);
	}

	/*
	 * Fallback to an enable-method in the cpus node if nothing found in
	 * a cpu node.
	 */
	if (!found_method)
		set_smp_ops_by_method(cpus);

	if (!bootcpu_valid) {
		pr_warn("DT missing boot CPU MPIDR[23:0], fall back to default cpu_logical_map\n");
		return;
	}

	/*
	 * Since the boot CPU node contains proper data, and all nodes have
	 * a reg property, the DT CPU list can be considered valid and the
	 * logical map created in smp_setup_processor_id() can be overridden
	 */
	for (i = 0; i < cpuidx; i++) {
		set_cpu_possible(i, true);
		cpu_logical_map(i) = tmp_map[i];
		pr_debug("cpu logical map 0x%x\n", cpu_logical_map(i));
	}
}

bool arch_match_cpu_phys_id(int cpu, u64 phys_id)
{
	return phys_id == cpu_logical_map(cpu);
}

static const void * __init arch_get_next_mach(const char *const **match)
{
	static const struct machine_desc *mdesc = __arch_info_begin;
	const struct machine_desc *m = mdesc;

	if (m >= __arch_info_end)
		return NULL;

	mdesc++;
	*match = m->dt_compat;
	return m;
}

/**
 * setup_machine_fdt - Machine setup when an dtb was passed to the kernel
 * @dt_phys: physical address of dt blob
 *
 * If a dtb was passed to the kernel in r2, then use it to choose the
 * correct machine_desc and to setup the system.
 */
const struct machine_desc * __init setup_machine_fdt(unsigned int dt_phys)
{
	const struct machine_desc *mdesc, *mdesc_best = NULL;

#if defined(CONFIG_ARCH_MULTIPLATFORM) || defined(CONFIG_ARM_SINGLE_ARMV7M)
	DT_MACHINE_START(GENERIC_DT, "Generic DT based system")
		.l2c_aux_val = 0x0,
		.l2c_aux_mask = ~0x0,
	MACHINE_END

	mdesc_best = &__mach_desc_GENERIC_DT;
#endif

	if (!dt_phys || !early_init_dt_verify(phys_to_virt(dt_phys)))
		return NULL;

	mdesc = of_flat_dt_match_machine(mdesc_best, arch_get_next_mach);

	if (!mdesc) {
		const char *prop;
		int size;
		unsigned long dt_root;

		early_print("\nError: unrecognized/unsupported "
			    "device tree compatible list:\n[ ");

		dt_root = of_get_flat_dt_root();
		prop = of_get_flat_dt_prop(dt_root, "compatible", &size);
		while (size > 0) {
			early_print("'%s' ", prop);
			size -= strlen(prop) + 1;
			prop += strlen(prop) + 1;
		}
		early_print("]\n\n");

		dump_machine_table(); /* does not return */
	}

	/* We really don't want to do this, but sometimes firmware provides buggy data */
	if (mdesc->dt_fixup)
		mdesc->dt_fixup();

	early_init_dt_scan_nodes();

	/* Change machine number to match the mdesc we're using */
	__machine_arch_type = mdesc->nr;

	return mdesc;
}<|MERGE_RESOLUTION|>--- conflicted
+++ resolved
@@ -83,11 +83,7 @@
 	if (!cpus)
 		return;
 
-<<<<<<< HEAD
-	for_each_child_of_node(cpus, cpu) {
-=======
 	for_each_of_cpu_node(cpu) {
->>>>>>> 24b8d41d
 		const __be32 *cell;
 		int prop_bytes;
 		u32 hwid;
@@ -100,12 +96,7 @@
 		 */
 		cell = of_get_property(cpu, "reg", &prop_bytes);
 		if (!cell || prop_bytes < sizeof(*cell)) {
-<<<<<<< HEAD
-			pr_debug(" * %s missing reg property\n",
-				     cpu->full_name);
-=======
 			pr_debug(" * %pOF missing reg property\n", cpu);
->>>>>>> 24b8d41d
 			of_node_put(cpu);
 			return;
 		}
