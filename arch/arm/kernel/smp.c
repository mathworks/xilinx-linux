--- conflicted
+++ resolved
@@ -534,60 +534,7 @@
 	S(IPI_COMPLETION, "completion interrupts"),
 };
 
-<<<<<<< HEAD
-static void ipi_cpu_stop(void);
-static void ipi_complete(void);
-
-#define IPI_DESC_STRING_IPI_WAKEUP "CPU wakeup interrupts"
-#define IPI_DESC_STRING_IPI_TIMER "Timer broadcast interrupts"
-#define IPI_DESC_STRING_IPI_RESCHEDULE "Rescheduling interrupts"
-#define IPI_DESC_STRING_IPI_CALL_FUNC "Function call interrupts"
-#define IPI_DESC_STRING_IPI_CPU_STOP "CPU stop interrupts"
-#define IPI_DESC_STRING_IPI_IRQ_WORK "IRQ work interrupts"
-#define IPI_DESC_STRING_IPI_COMPLETION "completion interrupts"
-
-#define IPI_DESC_STR(x) IPI_DESC_STRING_ ## x
-
-static const char* ipi_desc_strings[] __tracepoint_string =
-		{
-			[IPI_WAKEUP] = IPI_DESC_STR(IPI_WAKEUP),
-			[IPI_TIMER] = IPI_DESC_STR(IPI_TIMER),
-			[IPI_RESCHEDULE] = IPI_DESC_STR(IPI_RESCHEDULE),
-			[IPI_CALL_FUNC] = IPI_DESC_STR(IPI_CALL_FUNC),
-			[IPI_CPU_STOP] = IPI_DESC_STR(IPI_CPU_STOP),
-			[IPI_IRQ_WORK] = IPI_DESC_STR(IPI_IRQ_WORK),
-			[IPI_COMPLETION] = IPI_DESC_STR(IPI_COMPLETION),
-		};
-
-
-static void tick_receive_broadcast_local(void)
-{
-	tick_receive_broadcast();
-}
-
-static struct ipi ipi_types[NR_IPI] = {
-#define S(x, f)	[x].desc = IPI_DESC_STR(x), [x].handler = f
-	S(IPI_WAKEUP, NULL),
-#ifdef CONFIG_GENERIC_CLOCKEVENTS_BROADCAST
-	S(IPI_TIMER, tick_receive_broadcast_local),
-#endif
-	S(IPI_RESCHEDULE, scheduler_ipi),
-	S(IPI_CALL_FUNC, generic_smp_call_function_interrupt),
-	S(IPI_CPU_STOP, ipi_cpu_stop),
-#ifdef CONFIG_IRQ_WORK
-	S(IPI_IRQ_WORK, irq_work_run),
-#endif
-	S(IPI_COMPLETION, ipi_complete),
-};
-
-static void smp_cross_call(const struct cpumask *target, unsigned int ipinr)
-{
-	trace_ipi_raise_rcuidle(target, ipi_desc_strings[ipinr]);
-	__smp_cross_call(target, ipinr);
-}
-=======
 static void smp_cross_call(const struct cpumask *target, unsigned int ipinr);
->>>>>>> 24b8d41d
 
 void show_ipi_list(struct seq_file *p, int prec)
 {
@@ -906,11 +853,7 @@
 
 static void raise_nmi(cpumask_t *mask)
 {
-<<<<<<< HEAD
-	smp_cross_call(mask, IPI_CPU_BACKTRACE);
-=======
 	__ipi_send_mask(ipi_desc[IPI_CPU_BACKTRACE], mask);
->>>>>>> 24b8d41d
 }
 
 void arch_trigger_cpumask_backtrace(const cpumask_t *mask, bool exclude_self)
