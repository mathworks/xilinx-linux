// SPDX-License-Identifier: GPL-2.0-only
/*
 *  linux/arch/arm/kernel/process.c
 *
 *  Copyright (C) 1996-2000 Russell King - Converted to ARM.
 *  Original Copyright (C) 1995  Linus Torvalds
 */
#include <stdarg.h>

#include <linux/export.h>
#include <linux/sched.h>
#include <linux/sched/debug.h>
#include <linux/sched/task.h>
#include <linux/sched/task_stack.h>
#include <linux/kernel.h>
#include <linux/mm.h>
#include <linux/stddef.h>
#include <linux/unistd.h>
#include <linux/user.h>
#include <linux/interrupt.h>
#include <linux/init.h>
#include <linux/elfcore.h>
#include <linux/pm.h>
#include <linux/tick.h>
#include <linux/utsname.h>
#include <linux/uaccess.h>
#include <linux/random.h>
#include <linux/hw_breakpoint.h>
#include <linux/leds.h>

#include <asm/processor.h>
#include <asm/thread_notify.h>
#include <asm/stacktrace.h>
#include <asm/system_misc.h>
#include <asm/mach/time.h>
#include <asm/tls.h>
#include <asm/vdso.h>

#include "signal.h"

#if defined(CONFIG_STACKPROTECTOR) && !defined(CONFIG_STACKPROTECTOR_PER_TASK)
#include <linux/stackprotector.h>
unsigned long __stack_chk_guard __read_mostly;
EXPORT_SYMBOL(__stack_chk_guard);
#endif

static const char *processor_modes[] __maybe_unused = {
  "USER_26", "FIQ_26" , "IRQ_26" , "SVC_26" , "UK4_26" , "UK5_26" , "UK6_26" , "UK7_26" ,
  "UK8_26" , "UK9_26" , "UK10_26", "UK11_26", "UK12_26", "UK13_26", "UK14_26", "UK15_26",
  "USER_32", "FIQ_32" , "IRQ_32" , "SVC_32" , "UK4_32" , "UK5_32" , "MON_32" , "ABT_32" ,
  "UK8_32" , "UK9_32" , "HYP_32", "UND_32" , "UK12_32", "UK13_32", "UK14_32", "SYS_32"
};

static const char *isa_modes[] __maybe_unused = {
  "ARM" , "Thumb" , "Jazelle", "ThumbEE"
};

/*
 * This is our default idle handler.
 */

void (*arm_pm_idle)(void);

/*
 * Called from the core idle loop.
 */

void arch_cpu_idle(void)
{
	if (arm_pm_idle)
		arm_pm_idle();
	else
		cpu_do_idle();
	raw_local_irq_enable();
}

void arch_cpu_idle_prepare(void)
{
	local_fiq_enable();
}

void arch_cpu_idle_enter(void)
{
	ledtrig_cpu(CPU_LED_IDLE_START);
#ifdef CONFIG_PL310_ERRATA_769419
	wmb();
#endif
}

void arch_cpu_idle_exit(void)
{
	ledtrig_cpu(CPU_LED_IDLE_END);
}

void __show_regs(struct pt_regs *regs)
{
	unsigned long flags;
	char buf[64];
#ifndef CONFIG_CPU_V7M
	unsigned int domain, fs;
#ifdef CONFIG_CPU_SW_DOMAIN_PAN
	/*
	 * Get the domain register for the parent context. In user
	 * mode, we don't save the DACR, so lets use what it should
	 * be. For other modes, we place it after the pt_regs struct.
	 */
	if (user_mode(regs)) {
		domain = DACR_UACCESS_ENABLE;
		fs = get_fs();
	} else {
		domain = to_svc_pt_regs(regs)->dacr;
		fs = to_svc_pt_regs(regs)->addr_limit;
	}
#else
	domain = get_domain();
	fs = get_fs();
#endif
#endif

	show_regs_print_info(KERN_DEFAULT);

	printk("PC is at %pS\n", (void *)instruction_pointer(regs));
	printk("LR is at %pS\n", (void *)regs->ARM_lr);
	printk("pc : [<%08lx>]    lr : [<%08lx>]    psr: %08lx\n",
	       regs->ARM_pc, regs->ARM_lr, regs->ARM_cpsr);
	printk("sp : %08lx  ip : %08lx  fp : %08lx\n",
	       regs->ARM_sp, regs->ARM_ip, regs->ARM_fp);
	printk("r10: %08lx  r9 : %08lx  r8 : %08lx\n",
		regs->ARM_r10, regs->ARM_r9,
		regs->ARM_r8);
	printk("r7 : %08lx  r6 : %08lx  r5 : %08lx  r4 : %08lx\n",
		regs->ARM_r7, regs->ARM_r6,
		regs->ARM_r5, regs->ARM_r4);
	printk("r3 : %08lx  r2 : %08lx  r1 : %08lx  r0 : %08lx\n",
		regs->ARM_r3, regs->ARM_r2,
		regs->ARM_r1, regs->ARM_r0);

	flags = regs->ARM_cpsr;
	buf[0] = flags & PSR_N_BIT ? 'N' : 'n';
	buf[1] = flags & PSR_Z_BIT ? 'Z' : 'z';
	buf[2] = flags & PSR_C_BIT ? 'C' : 'c';
	buf[3] = flags & PSR_V_BIT ? 'V' : 'v';
	buf[4] = '\0';

#ifndef CONFIG_CPU_V7M
	{
		const char *segment;

		if ((domain & domain_mask(DOMAIN_USER)) ==
		    domain_val(DOMAIN_USER, DOMAIN_NOACCESS))
			segment = "none";
<<<<<<< HEAD
		else if (fs == get_ds())
=======
		else if (fs == KERNEL_DS)
>>>>>>> 24b8d41d
			segment = "kernel";
		else
			segment = "user";

		printk("Flags: %s  IRQs o%s  FIQs o%s  Mode %s  ISA %s  Segment %s\n",
			buf, interrupts_enabled(regs) ? "n" : "ff",
			fast_interrupts_enabled(regs) ? "n" : "ff",
			processor_modes[processor_mode(regs)],
			isa_modes[isa_mode(regs)], segment);
	}
#else
	printk("xPSR: %08lx\n", regs->ARM_cpsr);
#endif

#ifdef CONFIG_CPU_CP15
	{
		unsigned int ctrl;

		buf[0] = '\0';
#ifdef CONFIG_CPU_CP15_MMU
		{
			unsigned int transbase;
			asm("mrc p15, 0, %0, c2, c0\n\t"
			    : "=r" (transbase));
			snprintf(buf, sizeof(buf), "  Table: %08x  DAC: %08x",
				transbase, domain);
		}
#endif
		asm("mrc p15, 0, %0, c1, c0\n" : "=r" (ctrl));

		printk("Control: %08x%s\n", ctrl, buf);
	}
#endif
}

void show_regs(struct pt_regs * regs)
{
	__show_regs(regs);
	dump_stack();
}

ATOMIC_NOTIFIER_HEAD(thread_notify_head);

EXPORT_SYMBOL_GPL(thread_notify_head);

/*
 * Free current thread data structures etc..
 */
void exit_thread(struct task_struct *tsk)
{
	thread_notify(THREAD_NOTIFY_EXIT, task_thread_info(tsk));
}

void flush_thread(void)
{
	struct thread_info *thread = current_thread_info();
	struct task_struct *tsk = current;

	flush_ptrace_hw_breakpoint(tsk);

	memset(thread->used_cp, 0, sizeof(thread->used_cp));
	memset(&tsk->thread.debug, 0, sizeof(struct debug_info));
	memset(&thread->fpstate, 0, sizeof(union fp_state));

	flush_tls();

	thread_notify(THREAD_NOTIFY_FLUSH, thread);
}

void release_thread(struct task_struct *dead_task)
{
}

asmlinkage void ret_from_fork(void) __asm__("ret_from_fork");

int copy_thread(unsigned long clone_flags, unsigned long stack_start,
		unsigned long stk_sz, struct task_struct *p, unsigned long tls)
{
	struct thread_info *thread = task_thread_info(p);
	struct pt_regs *childregs = task_pt_regs(p);

	memset(&thread->cpu_context, 0, sizeof(struct cpu_context_save));

#ifdef CONFIG_CPU_USE_DOMAINS
	/*
	 * Copy the initial value of the domain access control register
	 * from the current thread: thread->addr_limit will have been
	 * copied from the current thread via setup_thread_stack() in
	 * kernel/fork.c
	 */
	thread->cpu_domain = get_domain();
#endif

	if (likely(!(p->flags & PF_KTHREAD))) {
		*childregs = *current_pt_regs();
		childregs->ARM_r0 = 0;
		if (stack_start)
			childregs->ARM_sp = stack_start;
	} else {
		memset(childregs, 0, sizeof(struct pt_regs));
		thread->cpu_context.r4 = stk_sz;
		thread->cpu_context.r5 = stack_start;
		childregs->ARM_cpsr = SVC_MODE;
	}
	thread->cpu_context.pc = (unsigned long)ret_from_fork;
	thread->cpu_context.sp = (unsigned long)childregs;

	clear_ptrace_hw_breakpoint(p);

	if (clone_flags & CLONE_SETTLS)
		thread->tp_value[0] = tls;
	thread->tp_value[1] = get_tpuser();

	thread_notify(THREAD_NOTIFY_COPY, thread);

#ifdef CONFIG_STACKPROTECTOR_PER_TASK
	thread->stack_canary = p->stack_canary;
#endif

	return 0;
}

/*
 * Fill in the task's elfregs structure for a core dump.
 */
int dump_task_regs(struct task_struct *t, elf_gregset_t *elfregs)
{
	elf_core_copy_regs(elfregs, task_pt_regs(t));
	return 1;
}

unsigned long get_wchan(struct task_struct *p)
{
	struct stackframe frame;
	unsigned long stack_page;
	int count = 0;
	if (!p || p == current || p->state == TASK_RUNNING)
		return 0;

	frame.fp = thread_saved_fp(p);
	frame.sp = thread_saved_sp(p);
	frame.lr = 0;			/* recovered from the stack */
	frame.pc = thread_saved_pc(p);
	stack_page = (unsigned long)task_stack_page(p);
	do {
		if (frame.sp < stack_page ||
		    frame.sp >= stack_page + THREAD_SIZE ||
		    unwind_frame(&frame) < 0)
			return 0;
		if (!in_sched_functions(frame.pc))
			return frame.pc;
	} while (count ++ < 16);
	return 0;
}

<<<<<<< HEAD
unsigned long arch_randomize_brk(struct mm_struct *mm)
{
	return randomize_page(mm->brk, 0x02000000);
}

=======
>>>>>>> 24b8d41d
#ifdef CONFIG_MMU
#ifdef CONFIG_KUSER_HELPERS
/*
 * The vectors page is always readable from user space for the
 * atomic helpers. Insert it into the gate_vma so that it is visible
 * through ptrace and /proc/<pid>/mem.
 */
static struct vm_area_struct gate_vma;

static int __init gate_vma_init(void)
{
	vma_init(&gate_vma, NULL);
	gate_vma.vm_page_prot = PAGE_READONLY_EXEC;
	gate_vma.vm_start = 0xffff0000;
	gate_vma.vm_end	= 0xffff0000 + PAGE_SIZE;
	gate_vma.vm_flags = VM_READ | VM_EXEC | VM_MAYREAD | VM_MAYEXEC;
	return 0;
}
arch_initcall(gate_vma_init);

struct vm_area_struct *get_gate_vma(struct mm_struct *mm)
{
	return &gate_vma;
}

int in_gate_area(struct mm_struct *mm, unsigned long addr)
{
	return (addr >= gate_vma.vm_start) && (addr < gate_vma.vm_end);
}

int in_gate_area_no_mm(unsigned long addr)
{
	return in_gate_area(NULL, addr);
}
#define is_gate_vma(vma)	((vma) == &gate_vma)
#else
#define is_gate_vma(vma)	0
#endif

const char *arch_vma_name(struct vm_area_struct *vma)
{
	return is_gate_vma(vma) ? "[vectors]" : NULL;
}

/* If possible, provide a placement hint at a random offset from the
 * stack for the sigpage and vdso pages.
 */
static unsigned long sigpage_addr(const struct mm_struct *mm,
				  unsigned int npages)
{
	unsigned long offset;
	unsigned long first;
	unsigned long last;
	unsigned long addr;
	unsigned int slots;

	first = PAGE_ALIGN(mm->start_stack);

	last = TASK_SIZE - (npages << PAGE_SHIFT);

	/* No room after stack? */
	if (first > last)
		return 0;

	/* Just enough room? */
	if (first == last)
		return first;

	slots = ((last - first) >> PAGE_SHIFT) + 1;

	offset = get_random_int() % slots;

	addr = first + (offset << PAGE_SHIFT);

	return addr;
}

static struct page *signal_page;
extern struct page *get_signal_page(void);

static int sigpage_mremap(const struct vm_special_mapping *sm,
		struct vm_area_struct *new_vma)
{
	current->mm->context.sigpage = new_vma->vm_start;
	return 0;
}

static const struct vm_special_mapping sigpage_mapping = {
	.name = "[sigpage]",
	.pages = &signal_page,
	.mremap = sigpage_mremap,
};

int arch_setup_additional_pages(struct linux_binprm *bprm, int uses_interp)
{
	struct mm_struct *mm = current->mm;
	struct vm_area_struct *vma;
	unsigned long npages;
	unsigned long addr;
	unsigned long hint;
	int ret = 0;

	if (!signal_page)
		signal_page = get_signal_page();
	if (!signal_page)
		return -ENOMEM;

	npages = 1; /* for sigpage */
	npages += vdso_total_pages;

<<<<<<< HEAD
	if (down_write_killable(&mm->mmap_sem))
=======
	if (mmap_write_lock_killable(mm))
>>>>>>> 24b8d41d
		return -EINTR;
	hint = sigpage_addr(mm, npages);
	addr = get_unmapped_area(NULL, hint, npages << PAGE_SHIFT, 0, 0);
	if (IS_ERR_VALUE(addr)) {
		ret = addr;
		goto up_fail;
	}

	vma = _install_special_mapping(mm, addr, PAGE_SIZE,
		VM_READ | VM_EXEC | VM_MAYREAD | VM_MAYWRITE | VM_MAYEXEC,
		&sigpage_mapping);

	if (IS_ERR(vma)) {
		ret = PTR_ERR(vma);
		goto up_fail;
	}

	mm->context.sigpage = addr;

	/* Unlike the sigpage, failure to install the vdso is unlikely
	 * to be fatal to the process, so no error check needed
	 * here.
	 */
	arm_install_vdso(mm, addr + PAGE_SIZE);

 up_fail:
	mmap_write_unlock(mm);
	return ret;
}
#endif<|MERGE_RESOLUTION|>--- conflicted
+++ resolved
@@ -149,11 +149,7 @@
 		if ((domain & domain_mask(DOMAIN_USER)) ==
 		    domain_val(DOMAIN_USER, DOMAIN_NOACCESS))
 			segment = "none";
-<<<<<<< HEAD
-		else if (fs == get_ds())
-=======
 		else if (fs == KERNEL_DS)
->>>>>>> 24b8d41d
 			segment = "kernel";
 		else
 			segment = "user";
@@ -309,14 +305,6 @@
 	return 0;
 }
 
-<<<<<<< HEAD
-unsigned long arch_randomize_brk(struct mm_struct *mm)
-{
-	return randomize_page(mm->brk, 0x02000000);
-}
-
-=======
->>>>>>> 24b8d41d
 #ifdef CONFIG_MMU
 #ifdef CONFIG_KUSER_HELPERS
 /*
@@ -427,11 +415,7 @@
 	npages = 1; /* for sigpage */
 	npages += vdso_total_pages;
 
-<<<<<<< HEAD
-	if (down_write_killable(&mm->mmap_sem))
-=======
 	if (mmap_write_lock_killable(mm))
->>>>>>> 24b8d41d
 		return -EINTR;
 	hint = sigpage_addr(mm, npages);
 	addr = get_unmapped_area(NULL, hint, npages << PAGE_SHIFT, 0, 0);
