// SPDX-License-Identifier: GPL-2.0
/*
 * R-Car Generation 2 support
 *
 * Copyright (C) 2013  Renesas Solutions Corp.
 * Copyright (C) 2013  Magnus Damm
 * Copyright (C) 2014  Ulrich Hecht
 */

#include <linux/clocksource.h>
#include <linux/device.h>
#include <linux/dma-map-ops.h>
#include <linux/io.h>
#include <linux/kernel.h>
#include <linux/memblock.h>
#include <linux/of.h>
#include <linux/of_clk.h>
#include <linux/of_fdt.h>
#include <linux/of_platform.h>
#include <linux/psci.h>
#include <asm/mach/arch.h>
#include <asm/secure_cntvoff.h>
#include "common.h"
#include "rcar-gen2.h"

static const struct of_device_id cpg_matches[] __initconst = {
	{ .compatible = "renesas,r8a7742-cpg-mssr", .data = "extal" },
	{ .compatible = "renesas,r8a7743-cpg-mssr", .data = "extal" },
	{ .compatible = "renesas,r8a7744-cpg-mssr", .data = "extal" },
	{ .compatible = "renesas,r8a7790-cpg-mssr", .data = "extal" },
	{ .compatible = "renesas,r8a7791-cpg-mssr", .data = "extal" },
	{ .compatible = "renesas,r8a7793-cpg-mssr", .data = "extal" },
	{ /* sentinel */ }
};

static unsigned int __init get_extal_freq(void)
{
	const struct of_device_id *match;
	struct device_node *cpg, *extal;
	u32 freq = 20000000;
	int idx = 0;

	cpg = of_find_matching_node_and_match(NULL, cpg_matches, &match);
	if (!cpg)
		return freq;

	if (match->data)
		idx = of_property_match_string(cpg, "clock-names", match->data);
	extal = of_parse_phandle(cpg, "clocks", idx);
	of_node_put(cpg);
	if (!extal)
		return freq;

	of_property_read_u32(extal, "clock-frequency", &freq);
	of_node_put(extal);
	return freq;
}

static unsigned int __init get_extal_freq(void)
{
	struct device_node *cpg, *extal;
	u32 freq = 20000000;

	cpg = of_find_compatible_node(NULL, NULL,
				      "renesas,rcar-gen2-cpg-clocks");
	if (!cpg)
		return freq;

	extal = of_parse_phandle(cpg, "clocks", 0);
	of_node_put(cpg);
	if (!extal)
		return freq;

	of_property_read_u32(extal, "clock-frequency", &freq);
	of_node_put(extal);
	return freq;
}

#define CNTCR 0
#define CNTFID0 0x20

static void __init rcar_gen2_timer_init(void)
{
	bool need_update = true;
	void __iomem *base;
	u32 freq;

<<<<<<< HEAD
	if (of_machine_is_compatible("renesas,r8a7792") ||
=======
	/*
	 * If PSCI is available then most likely we are running on PSCI-enabled
	 * U-Boot which, we assume, has already taken care of resetting CNTVOFF
	 * and updating counter module before switching to non-secure mode
	 * and we don't need to.
	 */
#ifdef CONFIG_ARM_PSCI_FW
	if (psci_ops.cpu_on)
		need_update = false;
#endif

	if (need_update == false)
		goto skip_update;

	secure_cntvoff_init();

	if (of_machine_is_compatible("renesas,r8a7745") ||
	    of_machine_is_compatible("renesas,r8a77470") ||
	    of_machine_is_compatible("renesas,r8a7792") ||
>>>>>>> 24b8d41d
	    of_machine_is_compatible("renesas,r8a7794")) {
		freq = 260000000 / 8;	/* ZS / 8 */
	} else {
		/* At Linux boot time the r8a7790 arch timer comes up
		 * with the counter disabled. Moreover, it may also report
		 * a potentially incorrect fixed 13 MHz frequency. To be
		 * correct these registers need to be updated to use the
		 * frequency EXTAL / 2.
		 */
		freq = get_extal_freq() / 2;
	}

	/* Remap "armgcnt address map" space */
	base = ioremap(0xe6080000, PAGE_SIZE);

	/*
	 * Update the timer if it is either not running, or is not at the
	 * right frequency. The timer is only configurable in secure mode
	 * so this avoids an abort if the loader started the timer and
	 * entered the kernel in non-secure mode.
	 */

	if ((ioread32(base + CNTCR) & 1) == 0 ||
	    ioread32(base + CNTFID0) != freq) {
		/* Update registers with correct frequency */
		iowrite32(freq, base + CNTFID0);
		asm volatile("mcr p15, 0, %0, c14, c0, 0" : : "r" (freq));

		/* make sure arch timer is started by setting bit 0 of CNTCR */
		iowrite32(1, base + CNTCR);
	}

	iounmap(base);

skip_update:
	of_clk_init(NULL);
	timer_probe();
}

struct memory_reserve_config {
	u64 reserved;
	u64 base, size;
};

static int __init rcar_gen2_scan_mem(unsigned long node, const char *uname,
				     int depth, void *data)
{
	const char *type = of_get_flat_dt_prop(node, "device_type", NULL);
	const __be32 *reg, *endp;
	int l;
	struct memory_reserve_config *mrc = data;
	u64 lpae_start = 1ULL << 32;

	/* We are scanning "memory" nodes only */
	if (type == NULL || strcmp(type, "memory"))
		return 0;

	reg = of_get_flat_dt_prop(node, "linux,usable-memory", &l);
	if (reg == NULL)
		reg = of_get_flat_dt_prop(node, "reg", &l);
	if (reg == NULL)
		return 0;

	endp = reg + (l / sizeof(__be32));
	while ((endp - reg) >= (dt_root_addr_cells + dt_root_size_cells)) {
		u64 base, size;

		base = dt_mem_next_cell(dt_root_addr_cells, &reg);
		size = dt_mem_next_cell(dt_root_size_cells, &reg);

		if (base >= lpae_start)
			continue;

		if ((base + size) >= lpae_start)
			size = lpae_start - base;

		if (size < mrc->reserved)
			continue;

		if (base < mrc->base)
			continue;

		/* keep the area at top near the 32-bit legacy limit */
		mrc->base = base + size - mrc->reserved;
		mrc->size = mrc->reserved;
	}

	return 0;
}

static void __init rcar_gen2_reserve(void)
{
	struct memory_reserve_config mrc;

	/* reserve 256 MiB at the top of the physical legacy 32-bit space */
	memset(&mrc, 0, sizeof(mrc));
	mrc.reserved = SZ_256M;

	of_scan_flat_dt(rcar_gen2_scan_mem, &mrc);
#ifdef CONFIG_DMA_CMA
	if (mrc.size && memblock_is_region_memory(mrc.base, mrc.size)) {
		static struct cma *rcar_gen2_dma_contiguous;

		dma_contiguous_reserve_area(mrc.size, mrc.base, 0,
					    &rcar_gen2_dma_contiguous, true);
	}
#endif
}

static const char * const rcar_gen2_boards_compat_dt[] __initconst = {
	"renesas,r8a7790",
	"renesas,r8a7791",
	"renesas,r8a7792",
	"renesas,r8a7793",
	"renesas,r8a7794",
	NULL,
};

DT_MACHINE_START(RCAR_GEN2_DT, "Generic R-Car Gen2 (Flattened Device Tree)")
	.init_late	= shmobile_init_late,
	.init_time	= rcar_gen2_timer_init,
	.reserve	= rcar_gen2_reserve,
	.dt_compat	= rcar_gen2_boards_compat_dt,
MACHINE_END

static const char * const rz_g1_boards_compat_dt[] __initconst = {
	"renesas,r8a7742",
	"renesas,r8a7743",
	"renesas,r8a7744",
	"renesas,r8a7745",
	"renesas,r8a77470",
	NULL,
};

DT_MACHINE_START(RZ_G1_DT, "Generic RZ/G1 (Flattened Device Tree)")
	.init_late	= shmobile_init_late,
	.init_time	= rcar_gen2_timer_init,
	.reserve	= rcar_gen2_reserve,
	.dt_compat	= rz_g1_boards_compat_dt,
MACHINE_END<|MERGE_RESOLUTION|>--- conflicted
+++ resolved
@@ -56,26 +56,6 @@
 	return freq;
 }
 
-static unsigned int __init get_extal_freq(void)
-{
-	struct device_node *cpg, *extal;
-	u32 freq = 20000000;
-
-	cpg = of_find_compatible_node(NULL, NULL,
-				      "renesas,rcar-gen2-cpg-clocks");
-	if (!cpg)
-		return freq;
-
-	extal = of_parse_phandle(cpg, "clocks", 0);
-	of_node_put(cpg);
-	if (!extal)
-		return freq;
-
-	of_property_read_u32(extal, "clock-frequency", &freq);
-	of_node_put(extal);
-	return freq;
-}
-
 #define CNTCR 0
 #define CNTFID0 0x20
 
@@ -85,9 +65,6 @@
 	void __iomem *base;
 	u32 freq;
 
-<<<<<<< HEAD
-	if (of_machine_is_compatible("renesas,r8a7792") ||
-=======
 	/*
 	 * If PSCI is available then most likely we are running on PSCI-enabled
 	 * U-Boot which, we assume, has already taken care of resetting CNTVOFF
@@ -107,7 +84,6 @@
 	if (of_machine_is_compatible("renesas,r8a7745") ||
 	    of_machine_is_compatible("renesas,r8a77470") ||
 	    of_machine_is_compatible("renesas,r8a7792") ||
->>>>>>> 24b8d41d
 	    of_machine_is_compatible("renesas,r8a7794")) {
 		freq = 260000000 / 8;	/* ZS / 8 */
 	} else {
