# SPDX-License-Identifier: GPL-2.0
#
# Makefile for the linux kernel.
#
ccflags-$(CONFIG_ARCH_MULTIPLATFORM) := \
	-I$(srctree)/arch/arm/plat-versatile/include

obj-$(CONFIG_ARCH_VEXPRESS)		:= v2m.o
obj-$(CONFIG_ARCH_VEXPRESS_DCSCB)	+= dcscb.o	dcscb_setup.o
CFLAGS_dcscb.o				+= -march=armv7-a
CFLAGS_REMOVE_dcscb.o			= -pg
obj-$(CONFIG_ARCH_VEXPRESS_SPC)		+= spc.o
CFLAGS_REMOVE_spc.o			= -pg
obj-$(CONFIG_ARCH_VEXPRESS_TC2_PM)	+= tc2_pm.o
CFLAGS_tc2_pm.o				+= -march=armv7-a
CFLAGS_REMOVE_tc2_pm.o			= -pg
obj-$(CONFIG_SMP)			+= platsmp.o
<<<<<<< HEAD
obj-$(CONFIG_HOTPLUG_CPU)		+= hotplug.o
=======
>>>>>>> 24b8d41d

obj-$(CONFIG_ARCH_MPS2)			+= v2m-mps2.o<|MERGE_RESOLUTION|>--- conflicted
+++ resolved
@@ -15,9 +15,5 @@
 CFLAGS_tc2_pm.o				+= -march=armv7-a
 CFLAGS_REMOVE_tc2_pm.o			= -pg
 obj-$(CONFIG_SMP)			+= platsmp.o
-<<<<<<< HEAD
-obj-$(CONFIG_HOTPLUG_CPU)		+= hotplug.o
-=======
->>>>>>> 24b8d41d
 
 obj-$(CONFIG_ARCH_MPS2)			+= v2m-mps2.o