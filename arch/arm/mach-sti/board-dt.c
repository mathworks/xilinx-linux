--- conflicted
+++ resolved
@@ -20,17 +20,6 @@
 	NULL
 };
 
-<<<<<<< HEAD
-static void sti_l2_write_sec(unsigned long val, unsigned reg)
-{
-	/*
-	 * We can't write to secure registers as we are in non-secure
-	 * mode, until we have some SMI service available.
-	 */
-}
-
-=======
->>>>>>> 24b8d41d
 DT_MACHINE_START(STM, "STi SoC with Flattened Device Tree")
 	.dt_compat	= stih41x_dt_match,
 	.l2c_aux_val	= L2C_AUX_CTRL_SHARED_OVERRIDE |
@@ -39,5 +28,4 @@
 			  L2C_AUX_CTRL_WAY_SIZE(4),
 	.l2c_aux_mask	= 0xc0000fff,
 	.smp		= smp_ops(sti_smp_ops),
-	.l2c_write_sec	= sti_l2_write_sec,
 MACHINE_END