/*
 * arch/arm/plat-orion/include/plat/common.h
 *
 * Marvell Orion SoC common setup code used by different mach-/common.c
 *
 * This file is licensed under the terms of the GNU General Public
 * License version 2.  This program is licensed "as is" without any
 * warranty of any kind, whether express or implied.
 */

#ifndef __PLAT_COMMON_H
#include <linux/mv643xx_eth.h>
#include <linux/platform_data/usb-ehci-orion.h>

struct dsa_chip_data;
struct mv_sata_platform_data;

void __init orion_uart0_init(void __iomem *membase,
			     resource_size_t mapbase,
			     unsigned int irq,
			     struct clk *clk);

void __init orion_uart1_init(void __iomem *membase,
			     resource_size_t mapbase,
			     unsigned int irq,
			     struct clk *clk);

void __init orion_uart2_init(void __iomem *membase,
			     resource_size_t mapbase,
			     unsigned int irq,
			     struct clk *clk);

void __init orion_uart3_init(void __iomem *membase,
			     resource_size_t mapbase,
			     unsigned int irq,
			     struct clk *clk);

void __init orion_rtc_init(unsigned long mapbase,
			   unsigned long irq);

void __init orion_ge00_init(struct mv643xx_eth_platform_data *eth_data,
			    unsigned long mapbase,
			    unsigned long irq,
			    unsigned long irq_err,
			    unsigned int tx_csum_limit);

void __init orion_ge01_init(struct mv643xx_eth_platform_data *eth_data,
			    unsigned long mapbase,
			    unsigned long irq,
			    unsigned int tx_csum_limit);

void __init orion_ge10_init(struct mv643xx_eth_platform_data *eth_data,
			    unsigned long mapbase,
			    unsigned long irq);

void __init orion_ge11_init(struct mv643xx_eth_platform_data *eth_data,
			    unsigned long mapbase,
			    unsigned long irq);

<<<<<<< HEAD
void __init orion_ge00_switch_init(struct dsa_platform_data *d);
=======
void __init orion_ge00_switch_init(struct dsa_chip_data *d);
>>>>>>> 24b8d41d

void __init orion_i2c_init(unsigned long mapbase,
			   unsigned long irq,
			   unsigned long freq_m);

void __init orion_i2c_1_init(unsigned long mapbase,
			     unsigned long irq,
			     unsigned long freq_m);

void __init orion_spi_init(unsigned long mapbase);

void __init orion_spi_1_init(unsigned long mapbase);

void __init orion_xor0_init(unsigned long mapbase_low,
			    unsigned long mapbase_high,
			    unsigned long irq_0,
			    unsigned long irq_1);

void __init orion_xor1_init(unsigned long mapbase_low,
			    unsigned long mapbase_high,
			    unsigned long irq_0,
			    unsigned long irq_1);

void __init orion_ehci_init(unsigned long mapbase,
			    unsigned long irq,
			    enum orion_ehci_phy_ver phy_version);

void __init orion_ehci_1_init(unsigned long mapbase,
			      unsigned long irq);

void __init orion_ehci_2_init(unsigned long mapbase,
			      unsigned long irq);

void __init orion_sata_init(struct mv_sata_platform_data *sata_data,
			    unsigned long mapbase,
			    unsigned long irq);

void __init orion_crypto_init(unsigned long mapbase,
			      unsigned long srambase,
			      unsigned long sram_size,
			      unsigned long irq);

void __init orion_clkdev_add(const char *con_id, const char *dev_id,
			     struct clk *clk);

void __init orion_clkdev_init(struct clk *tclk);
#endif<|MERGE_RESOLUTION|>--- conflicted
+++ resolved
@@ -57,11 +57,7 @@
 			    unsigned long mapbase,
 			    unsigned long irq);
 
-<<<<<<< HEAD
-void __init orion_ge00_switch_init(struct dsa_platform_data *d);
-=======
 void __init orion_ge00_switch_init(struct dsa_chip_data *d);
->>>>>>> 24b8d41d
 
 void __init orion_i2c_init(unsigned long mapbase,
 			   unsigned long irq,
