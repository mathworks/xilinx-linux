/*
 * arch/arm/mach-kirkwood/common.h
 *
 * Core functions for Marvell Kirkwood SoCs
 *
 * This file is licensed under the terms of the GNU General Public
 * License version 2.  This program is licensed "as is" without any
 * warranty of any kind, whether express or implied.
 */

#ifndef __ARCH_KIRKWOOD_COMMON_H
#define __ARCH_KIRKWOOD_COMMON_H

struct dsa_platform_data;
struct mv643xx_eth_platform_data;
struct mv_sata_platform_data;
struct mvsdio_platform_data;
struct mtd_partition;
struct mtd_info;
struct kirkwood_asoc_platform_data;

#define KW_PCIE0	(1 << 0)
#define KW_PCIE1	(1 << 1)

/*
 * Basic Kirkwood init functions used early by machine-setup.
 */
void kirkwood_map_io(void);
void kirkwood_init(void);
void kirkwood_init_early(void);
void kirkwood_init_irq(void);

void kirkwood_setup_cpu_mbus(void);

void kirkwood_enable_pcie(void);
void kirkwood_pcie_id(u32 *dev, u32 *rev);

void kirkwood_ehci_init(void);
void kirkwood_ge00_init(struct mv643xx_eth_platform_data *eth_data);
void kirkwood_ge01_init(struct mv643xx_eth_platform_data *eth_data);
void kirkwood_ge00_switch_init(struct dsa_platform_data *d, int irq);
void kirkwood_pcie_init(unsigned int portmask);
void kirkwood_sata_init(struct mv_sata_platform_data *sata_data);
void kirkwood_sdio_init(struct mvsdio_platform_data *mvsdio_data);
void kirkwood_spi_init(void);
void kirkwood_i2c_init(void);
void kirkwood_uart0_init(void);
void kirkwood_uart1_init(void);
void kirkwood_nand_init(struct mtd_partition *parts, int nr_parts, int delay);
void kirkwood_nand_init_rnb(struct mtd_partition *parts, int nr_parts, int (*dev_ready)(struct mtd_info *));
void kirkwood_audio_init(void);
void kirkwood_restart(char, const char *);
void kirkwood_clk_init(void);

/* board init functions for boards not fully converted to fdt */
#ifdef CONFIG_MACH_DREAMPLUG_DT
void dreamplug_init(void);
#else
static inline void dreamplug_init(void) {};
#endif
#ifdef CONFIG_MACH_TS219_DT
void qnap_dt_ts219_init(void);
#else
static inline void qnap_dt_ts219_init(void) {};
#endif

#ifdef CONFIG_MACH_DLINK_KIRKWOOD_DT
void dnskw_init(void);
#else
static inline void dnskw_init(void) {};
#endif

#ifdef CONFIG_MACH_ICONNECT_DT
void iconnect_init(void);
#else
static inline void iconnect_init(void) {};
#endif

#ifdef CONFIG_MACH_IB62X0_DT
void ib62x0_init(void);
#else
static inline void ib62x0_init(void) {};
#endif

<<<<<<< HEAD
=======
#ifdef CONFIG_MACH_DOCKSTAR_DT
void dockstar_dt_init(void);
#else
static inline void dockstar_dt_init(void) {};
#endif

>>>>>>> 4a8e43fe
#ifdef CONFIG_MACH_GOFLEXNET_DT
void goflexnet_init(void);
#else
static inline void goflexnet_init(void) {};
#endif

#ifdef CONFIG_MACH_LSXL_DT
void lsxl_init(void);
#else
static inline void lsxl_init(void) {};
#endif

<<<<<<< HEAD
=======
#ifdef CONFIG_MACH_IOMEGA_IX2_200_DT
void iomega_ix2_200_init(void);
#else
static inline void iomega_ix2_200_init(void) {};
#endif

#ifdef CONFIG_MACH_KM_KIRKWOOD_DT
void km_kirkwood_init(void);
#else
static inline void km_kirkwood_init(void) {};
#endif

>>>>>>> 4a8e43fe
/* early init functions not converted to fdt yet */
char *kirkwood_id(void);
void kirkwood_l2_init(void);
void kirkwood_wdt_init(void);
void kirkwood_xor0_init(void);
void kirkwood_xor1_init(void);
void kirkwood_crypto_init(void);

extern int kirkwood_tclk;
extern struct sys_timer kirkwood_timer;

#define ARRAY_AND_SIZE(x)	(x), ARRAY_SIZE(x)

#endif<|MERGE_RESOLUTION|>--- conflicted
+++ resolved
@@ -82,15 +82,12 @@
 static inline void ib62x0_init(void) {};
 #endif
 
-<<<<<<< HEAD
-=======
 #ifdef CONFIG_MACH_DOCKSTAR_DT
 void dockstar_dt_init(void);
 #else
 static inline void dockstar_dt_init(void) {};
 #endif
 
->>>>>>> 4a8e43fe
 #ifdef CONFIG_MACH_GOFLEXNET_DT
 void goflexnet_init(void);
 #else
@@ -103,8 +100,6 @@
 static inline void lsxl_init(void) {};
 #endif
 
-<<<<<<< HEAD
-=======
 #ifdef CONFIG_MACH_IOMEGA_IX2_200_DT
 void iomega_ix2_200_init(void);
 #else
@@ -117,7 +112,6 @@
 static inline void km_kirkwood_init(void) {};
 #endif
 
->>>>>>> 4a8e43fe
 /* early init functions not converted to fdt yet */
 char *kirkwood_id(void);
 void kirkwood_l2_init(void);
