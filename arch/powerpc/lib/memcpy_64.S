/* SPDX-License-Identifier: GPL-2.0-or-later */
/*
 * Copyright (C) 2002 Paul Mackerras, IBM Corp.
 */
#include <asm/processor.h>
#include <asm/ppc_asm.h>
#include <asm/export.h>
<<<<<<< HEAD
=======
#include <asm/asm-compat.h>
#include <asm/feature-fixups.h>
#include <asm/kasan.h>

#ifndef SELFTEST_CASE
/* For big-endian, 0 == most CPUs, 1 == POWER6, 2 == Cell */
#define SELFTEST_CASE	0
#endif
>>>>>>> 24b8d41d

	.align	7
_GLOBAL_TOC_KASAN(memcpy)
BEGIN_FTR_SECTION
#ifdef __LITTLE_ENDIAN__
	cmpdi	cr7,r5,0
#else
	std	r3,-STACKFRAMESIZE+STK_REG(R31)(r1)	/* save destination pointer for return value */
#endif
FTR_SECTION_ELSE
#ifdef CONFIG_PPC_BOOK3S_64
	b	memcpy_power7
#endif
ALT_FTR_SECTION_END_IFCLR(CPU_FTR_VMX_COPY)
#ifdef __LITTLE_ENDIAN__
	/* dumb little-endian memcpy that will get replaced at runtime */
	addi r9,r3,-1
	addi r4,r4,-1
	beqlr cr7
	mtctr r5
1:	lbzu r10,1(r4)
	stbu r10,1(r9)
	bdnz 1b
	blr
#else
	PPC_MTOCRF(0x01,r5)
	cmpldi	cr1,r5,16
	neg	r6,r3		# LS 3 bits = # bytes to 8-byte dest bdry
	andi.	r6,r6,7
	dcbt	0,r4
	blt	cr1,.Lshort_copy
/* Below we want to nop out the bne if we're on a CPU that has the
   CPU_FTR_UNALIGNED_LD_STD bit set and the CPU_FTR_CP_USE_DCBTZ bit
   cleared.
   At the time of writing the only CPU that has this combination of bits
   set is Power6. */
test_feature = (SELFTEST_CASE == 1)
BEGIN_FTR_SECTION
	nop
FTR_SECTION_ELSE
	bne	.Ldst_unaligned
ALT_FTR_SECTION_END(CPU_FTR_UNALIGNED_LD_STD | CPU_FTR_CP_USE_DCBTZ, \
                    CPU_FTR_UNALIGNED_LD_STD)
.Ldst_aligned:
	addi	r3,r3,-16
test_feature = (SELFTEST_CASE == 0)
BEGIN_FTR_SECTION
	andi.	r0,r4,7
	bne	.Lsrc_unaligned
END_FTR_SECTION_IFCLR(CPU_FTR_UNALIGNED_LD_STD)
	srdi	r7,r5,4
	ld	r9,0(r4)
	addi	r4,r4,-8
	mtctr	r7
	andi.	r5,r5,7
	bf	cr7*4+0,2f
	addi	r3,r3,8
	addi	r4,r4,8
	mr	r8,r9
	blt	cr1,3f
1:	ld	r9,8(r4)
	std	r8,8(r3)
2:	ldu	r8,16(r4)
	stdu	r9,16(r3)
	bdnz	1b
3:	std	r8,8(r3)
	beq	3f
	addi	r3,r3,16
.Ldo_tail:
	bf	cr7*4+1,1f
	lwz	r9,8(r4)
	addi	r4,r4,4
	stw	r9,0(r3)
	addi	r3,r3,4
1:	bf	cr7*4+2,2f
	lhz	r9,8(r4)
	addi	r4,r4,2
	sth	r9,0(r3)
	addi	r3,r3,2
2:	bf	cr7*4+3,3f
	lbz	r9,8(r4)
	stb	r9,0(r3)
3:	ld	r3,-STACKFRAMESIZE+STK_REG(R31)(r1)	/* return dest pointer */
	blr

.Lsrc_unaligned:
	srdi	r6,r5,3
	addi	r5,r5,-16
	subf	r4,r0,r4
	srdi	r7,r5,4
	sldi	r10,r0,3
	cmpdi	cr6,r6,3
	andi.	r5,r5,7
	mtctr	r7
	subfic	r11,r10,64
	add	r5,r5,r0

	bt	cr7*4+0,0f

	ld	r9,0(r4)	# 3+2n loads, 2+2n stores
	ld	r0,8(r4)
	sld	r6,r9,r10
	ldu	r9,16(r4)
	srd	r7,r0,r11
	sld	r8,r0,r10
	or	r7,r7,r6
	blt	cr6,4f
	ld	r0,8(r4)
	# s1<< in r8, d0=(s0<<|s1>>) in r7, s3 in r0, s2 in r9, nix in r6 & r12
	b	2f

0:	ld	r0,0(r4)	# 4+2n loads, 3+2n stores
	ldu	r9,8(r4)
	sld	r8,r0,r10
	addi	r3,r3,-8
	blt	cr6,5f
	ld	r0,8(r4)
	srd	r12,r9,r11
	sld	r6,r9,r10
	ldu	r9,16(r4)
	or	r12,r8,r12
	srd	r7,r0,r11
	sld	r8,r0,r10
	addi	r3,r3,16
	beq	cr6,3f

	# d0=(s0<<|s1>>) in r12, s1<< in r6, s2>> in r7, s2<< in r8, s3 in r9
1:	or	r7,r7,r6
	ld	r0,8(r4)
	std	r12,8(r3)
2:	srd	r12,r9,r11
	sld	r6,r9,r10
	ldu	r9,16(r4)
	or	r12,r8,r12
	stdu	r7,16(r3)
	srd	r7,r0,r11
	sld	r8,r0,r10
	bdnz	1b

3:	std	r12,8(r3)
	or	r7,r7,r6
4:	std	r7,16(r3)
5:	srd	r12,r9,r11
	or	r12,r8,r12
	std	r12,24(r3)
	beq	4f
	cmpwi	cr1,r5,8
	addi	r3,r3,32
	sld	r9,r9,r10
	ble	cr1,6f
	ld	r0,8(r4)
	srd	r7,r0,r11
	or	r9,r7,r9
6:
	bf	cr7*4+1,1f
	rotldi	r9,r9,32
	stw	r9,0(r3)
	addi	r3,r3,4
1:	bf	cr7*4+2,2f
	rotldi	r9,r9,16
	sth	r9,0(r3)
	addi	r3,r3,2
2:	bf	cr7*4+3,3f
	rotldi	r9,r9,8
	stb	r9,0(r3)
3:	ld	r3,-STACKFRAMESIZE+STK_REG(R31)(r1)	/* return dest pointer */
	blr

.Ldst_unaligned:
	PPC_MTOCRF(0x01,r6)		# put #bytes to 8B bdry into cr7
	subf	r5,r6,r5
	li	r7,0
	cmpldi	cr1,r5,16
	bf	cr7*4+3,1f
	lbz	r0,0(r4)
	stb	r0,0(r3)
	addi	r7,r7,1
1:	bf	cr7*4+2,2f
	lhzx	r0,r7,r4
	sthx	r0,r7,r3
	addi	r7,r7,2
2:	bf	cr7*4+1,3f
	lwzx	r0,r7,r4
	stwx	r0,r7,r3
3:	PPC_MTOCRF(0x01,r5)
	add	r4,r6,r4
	add	r3,r6,r3
	b	.Ldst_aligned

.Lshort_copy:
	bf	cr7*4+0,1f
	lwz	r0,0(r4)
	lwz	r9,4(r4)
	addi	r4,r4,8
	stw	r0,0(r3)
	stw	r9,4(r3)
	addi	r3,r3,8
1:	bf	cr7*4+1,2f
	lwz	r0,0(r4)
	addi	r4,r4,4
	stw	r0,0(r3)
	addi	r3,r3,4
2:	bf	cr7*4+2,3f
	lhz	r0,0(r4)
	addi	r4,r4,2
	sth	r0,0(r3)
	addi	r3,r3,2
3:	bf	cr7*4+3,4f
	lbz	r0,0(r4)
	stb	r0,0(r3)
4:	ld	r3,-STACKFRAMESIZE+STK_REG(R31)(r1)	/* return dest pointer */
	blr
#endif
<<<<<<< HEAD
EXPORT_SYMBOL(memcpy)
=======
EXPORT_SYMBOL(memcpy)
EXPORT_SYMBOL_KASAN(memcpy)
>>>>>>> 24b8d41d
<|MERGE_RESOLUTION|>--- conflicted
+++ resolved
@@ -5,8 +5,6 @@
 #include <asm/processor.h>
 #include <asm/ppc_asm.h>
 #include <asm/export.h>
-<<<<<<< HEAD
-=======
 #include <asm/asm-compat.h>
 #include <asm/feature-fixups.h>
 #include <asm/kasan.h>
@@ -15,7 +13,6 @@
 /* For big-endian, 0 == most CPUs, 1 == POWER6, 2 == Cell */
 #define SELFTEST_CASE	0
 #endif
->>>>>>> 24b8d41d
 
 	.align	7
 _GLOBAL_TOC_KASAN(memcpy)
@@ -229,9 +226,5 @@
 4:	ld	r3,-STACKFRAMESIZE+STK_REG(R31)(r1)	/* return dest pointer */
 	blr
 #endif
-<<<<<<< HEAD
 EXPORT_SYMBOL(memcpy)
-=======
-EXPORT_SYMBOL(memcpy)
-EXPORT_SYMBOL_KASAN(memcpy)
->>>>>>> 24b8d41d
+EXPORT_SYMBOL_KASAN(memcpy)