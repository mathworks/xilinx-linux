# SPDX-License-Identifier: GPL-2.0
#
# Makefile for ppc-specific library files..
#

ccflags-$(CONFIG_PPC64)	:= $(NO_MINIMAL_TOC)

CFLAGS_REMOVE_code-patching.o = $(CC_FLAGS_FTRACE)
CFLAGS_REMOVE_feature-fixups.o = $(CC_FLAGS_FTRACE)

<<<<<<< HEAD
obj-y += string.o alloc.o crtsavres.o code-patching.o \
	 feature-fixups.o
=======
KASAN_SANITIZE_code-patching.o := n
KASAN_SANITIZE_feature-fixups.o := n

ifdef CONFIG_KASAN
CFLAGS_code-patching.o += -DDISABLE_BRANCH_PROFILING
CFLAGS_feature-fixups.o += -DDISABLE_BRANCH_PROFILING
endif
>>>>>>> 24b8d41d

obj-y += alloc.o code-patching.o feature-fixups.o pmem.o inst.o test_code-patching.o

ifndef CONFIG_KASAN
obj-y	+=	string.o memcmp_$(BITS).o
obj-$(CONFIG_PPC32)	+= strlen_32.o
endif

obj-$(CONFIG_PPC32)	+= div64.o copy_32.o crtsavres.o

obj-$(CONFIG_FUNCTION_ERROR_INJECTION)	+= error-inject.o

# See corresponding test in arch/powerpc/Makefile
# 64-bit linker creates .sfpr on demand for final link (vmlinux),
# so it is only needed for modules, and only for older linkers which
# do not support --save-restore-funcs
ifeq ($(call ld-ifversion, -lt, 225000000, y),y)
extra-$(CONFIG_PPC64)	+= crtsavres.o
endif

obj-$(CONFIG_PPC_BOOK3S_64) += copyuser_power7.o copypage_power7.o \
			       memcpy_power7.o

obj64-y	+= copypage_64.o copyuser_64.o mem_64.o hweight_64.o \
	   memcpy_64.o copy_mc_64.o

ifndef CONFIG_PPC_QUEUED_SPINLOCKS
obj64-$(CONFIG_SMP)	+= locks.o
endif

obj64-$(CONFIG_ALTIVEC)	+= vmx-helper.o
obj64-$(CONFIG_KPROBES_SANITY_TEST)	+= test_emulate_step.o \
					   test_emulate_step_exec_instr.o

<<<<<<< HEAD
ifeq ($(CONFIG_GENERIC_CSUM),)
obj-y			+= checksum_$(BITS).o checksum_wrappers.o
endif
=======
obj-y			+= checksum_$(BITS).o checksum_wrappers.o \
			   string_$(BITS).o
>>>>>>> 24b8d41d

obj-y			+= sstep.o
obj-$(CONFIG_PPC_FPU)	+= ldstfp.o
obj64-y			+= quad.o

obj-$(CONFIG_PPC_LIB_RHEAP) += rheap.o

obj-$(CONFIG_FTR_FIXUP_SELFTEST) += feature-fixups-test.o

obj-$(CONFIG_ALTIVEC)	+= xor_vmx.o xor_vmx_glue.o
CFLAGS_xor_vmx.o += -maltivec $(call cc-option,-mabi=altivec)

obj-$(CONFIG_PPC64) += $(obj64-y)<|MERGE_RESOLUTION|>--- conflicted
+++ resolved
@@ -8,10 +8,6 @@
 CFLAGS_REMOVE_code-patching.o = $(CC_FLAGS_FTRACE)
 CFLAGS_REMOVE_feature-fixups.o = $(CC_FLAGS_FTRACE)
 
-<<<<<<< HEAD
-obj-y += string.o alloc.o crtsavres.o code-patching.o \
-	 feature-fixups.o
-=======
 KASAN_SANITIZE_code-patching.o := n
 KASAN_SANITIZE_feature-fixups.o := n
 
@@ -19,7 +15,6 @@
 CFLAGS_code-patching.o += -DDISABLE_BRANCH_PROFILING
 CFLAGS_feature-fixups.o += -DDISABLE_BRANCH_PROFILING
 endif
->>>>>>> 24b8d41d
 
 obj-y += alloc.o code-patching.o feature-fixups.o pmem.o inst.o test_code-patching.o
 
@@ -54,14 +49,8 @@
 obj64-$(CONFIG_KPROBES_SANITY_TEST)	+= test_emulate_step.o \
 					   test_emulate_step_exec_instr.o
 
-<<<<<<< HEAD
-ifeq ($(CONFIG_GENERIC_CSUM),)
-obj-y			+= checksum_$(BITS).o checksum_wrappers.o
-endif
-=======
 obj-y			+= checksum_$(BITS).o checksum_wrappers.o \
 			   string_$(BITS).o
->>>>>>> 24b8d41d
 
 obj-y			+= sstep.o
 obj-$(CONFIG_PPC_FPU)	+= ldstfp.o
