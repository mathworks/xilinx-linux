--- conflicted
+++ resolved
@@ -97,17 +97,12 @@
 	/* -1 if @performance_domain does not refer to a virtual processor */
 	__be32 lpar_cfg_instance_id;
 
-<<<<<<< HEAD
-	/* size = @result_element_data_size of containing result. */
-	__u64 element_data[1];
-=======
 	__u8 thread_group_ix;
 
 	__u8 reserved[7];
 
 	/* size = @result_element_data_size of containing result. */
 	__u64 element_data[];
->>>>>>> 24b8d41d
 } __packed;
 
 struct hv_24x7_result {
