--- conflicted
+++ resolved
@@ -84,14 +84,10 @@
 /* Alternate event code for PM_MRK_FILT_MATCH */
 EVENT(PM_MRK_FILT_MATCH_ALT,			0x3012e)
 /* Alternate event code for PM_LD_MISS_L1 */
-<<<<<<< HEAD
-EVENT(PM_LD_MISS_L1_ALT,			0x400f0)
-=======
 EVENT(PM_LD_MISS_L1_ALT,			0x400f0)
 /*
  * Memory Access Event -- mem_access
  * Primary PMU event used here is PM_MRK_INST_CMPL, along with
  * Random Load/Store Facility Sampling (RIS) in Random sampling mode (MMCRA[SM]).
  */
-EVENT(MEM_ACCESS,				0x10401e0)
->>>>>>> 24b8d41d
+EVENT(MEM_ACCESS,				0x10401e0)