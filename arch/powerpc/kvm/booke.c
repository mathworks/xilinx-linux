--- conflicted
+++ resolved
@@ -36,27 +36,6 @@
 unsigned long kvmppc_booke_handlers;
 
 struct kvm_stats_debugfs_item debugfs_entries[] = {
-<<<<<<< HEAD
-	{ "mmio",       VCPU_STAT(mmio_exits) },
-	{ "sig",        VCPU_STAT(signal_exits) },
-	{ "itlb_r",     VCPU_STAT(itlb_real_miss_exits) },
-	{ "itlb_v",     VCPU_STAT(itlb_virt_miss_exits) },
-	{ "dtlb_r",     VCPU_STAT(dtlb_real_miss_exits) },
-	{ "dtlb_v",     VCPU_STAT(dtlb_virt_miss_exits) },
-	{ "sysc",       VCPU_STAT(syscall_exits) },
-	{ "isi",        VCPU_STAT(isi_exits) },
-	{ "dsi",        VCPU_STAT(dsi_exits) },
-	{ "inst_emu",   VCPU_STAT(emulated_inst_exits) },
-	{ "dec",        VCPU_STAT(dec_exits) },
-	{ "ext_intr",   VCPU_STAT(ext_intr_exits) },
-	{ "halt_successful_poll", VCPU_STAT(halt_successful_poll) },
-	{ "halt_attempted_poll", VCPU_STAT(halt_attempted_poll) },
-	{ "halt_poll_invalid", VCPU_STAT(halt_poll_invalid) },
-	{ "halt_wakeup", VCPU_STAT(halt_wakeup) },
-	{ "doorbell", VCPU_STAT(dbell_exits) },
-	{ "guest doorbell", VCPU_STAT(gdbell_exits) },
-	{ "remote_tlb_flush", VM_STAT(remote_tlb_flush) },
-=======
 	VCPU_STAT("mmio", mmio_exits),
 	VCPU_STAT("sig", signal_exits),
 	VCPU_STAT("itlb_r", itlb_real_miss_exits),
@@ -78,7 +57,6 @@
 	VCPU_STAT("halt_poll_success_ns", halt_poll_success_ns),
 	VCPU_STAT("halt_poll_fail_ns", halt_poll_fail_ns),
 	VM_STAT("remote_tlb_flush", remote_tlb_flush),
->>>>>>> 24b8d41d
 	{ NULL }
 };
 
