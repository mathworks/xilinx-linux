--- conflicted
+++ resolved
@@ -620,10 +620,7 @@
 	case PVR_POWER8:
 	case PVR_POWER8E:
 	case PVR_POWER8NVL:
-<<<<<<< HEAD
-=======
 	case PVR_POWER9:
->>>>>>> 24b8d41d
 		vcpu->arch.hflags |= BOOK3S_HFLAG_MULTI_PGSIZE |
 			BOOK3S_HFLAG_NEW_TLBIE;
 		break;
@@ -1084,19 +1081,6 @@
 }
 
 static void kvmppc_clear_debug(struct kvm_vcpu *vcpu)
-<<<<<<< HEAD
-{
-	if (vcpu->guest_debug & KVM_GUESTDBG_SINGLESTEP) {
-		u64 msr = kvmppc_get_msr(vcpu);
-
-		kvmppc_set_msr(vcpu, msr & ~MSR_SE);
-	}
-}
-
-int kvmppc_handle_exit_pr(struct kvm_run *run, struct kvm_vcpu *vcpu,
-			  unsigned int exit_nr)
-=======
->>>>>>> 24b8d41d
 {
 	if (vcpu->guest_debug & KVM_GUESTDBG_SINGLESTEP) {
 		u64 msr = kvmppc_get_msr(vcpu);
@@ -1307,73 +1291,7 @@
 		break;
 	case BOOK3S_INTERRUPT_PROGRAM:
 	case BOOK3S_INTERRUPT_H_EMUL_ASSIST:
-<<<<<<< HEAD
-	{
-		enum emulation_result er;
-		ulong flags;
-		u32 last_inst;
-		int emul;
-
-program_interrupt:
-		/*
-		 * shadow_srr1 only contains valid flags if we came here via
-		 * a program exception. The other exceptions (emulation assist,
-		 * FP unavailable, etc.) do not provide flags in SRR1, so use
-		 * an illegal-instruction exception when injecting a program
-		 * interrupt into the guest.
-		 */
-		if (exit_nr == BOOK3S_INTERRUPT_PROGRAM)
-			flags = vcpu->arch.shadow_srr1 & 0x1f0000ull;
-		else
-			flags = SRR1_PROGILL;
-
-		emul = kvmppc_get_last_inst(vcpu, INST_GENERIC, &last_inst);
-		if (emul != EMULATE_DONE) {
-			r = RESUME_GUEST;
-			break;
-		}
-
-		if (kvmppc_get_msr(vcpu) & MSR_PR) {
-#ifdef EXIT_DEBUG
-			pr_info("Userspace triggered 0x700 exception at\n 0x%lx (0x%x)\n",
-				kvmppc_get_pc(vcpu), last_inst);
-#endif
-			if ((last_inst & 0xff0007ff) !=
-			    (INS_DCBZ & 0xfffffff7)) {
-				kvmppc_core_queue_program(vcpu, flags);
-				r = RESUME_GUEST;
-				break;
-			}
-		}
-
-		vcpu->stat.emulated_inst_exits++;
-		er = kvmppc_emulate_instruction(run, vcpu);
-		switch (er) {
-		case EMULATE_DONE:
-			r = RESUME_GUEST_NV;
-			break;
-		case EMULATE_AGAIN:
-			r = RESUME_GUEST;
-			break;
-		case EMULATE_FAIL:
-			printk(KERN_CRIT "%s: emulation at %lx failed (%08x)\n",
-			       __func__, kvmppc_get_pc(vcpu), last_inst);
-			kvmppc_core_queue_program(vcpu, flags);
-			r = RESUME_GUEST;
-			break;
-		case EMULATE_DO_MMIO:
-			run->exit_reason = KVM_EXIT_MMIO;
-			r = RESUME_HOST_NV;
-			break;
-		case EMULATE_EXIT_USER:
-			r = RESUME_HOST_NV;
-			break;
-		default:
-			BUG();
-		}
-=======
 		r = kvmppc_exit_pr_progint(vcpu, exit_nr);
->>>>>>> 24b8d41d
 		break;
 	case BOOK3S_INTERRUPT_SYSCALL:
 	{
@@ -1943,11 +1861,6 @@
 
 	kvmppc_clear_debug(vcpu);
 
-<<<<<<< HEAD
-	kvmppc_clear_debug(vcpu);
-
-=======
->>>>>>> 24b8d41d
 	/* No need for guest_exit. It's done in handle_exit.
 	   We also get here with interrupts enabled. */
 
@@ -2133,18 +2046,12 @@
 static int kvmppc_core_check_processor_compat_pr(void)
 {
 	/*
-<<<<<<< HEAD
-	 * Disable KVM for Power9 untill the required bits merged.
-	 */
-	if (cpu_has_feature(CPU_FTR_ARCH_300))
-=======
 	 * PR KVM can work on POWER9 inside a guest partition
 	 * running in HPT mode.  It can't work if we are using
 	 * radix translation (because radix provides no way for
 	 * a process to have unique translations in quadrant 3).
 	 */
 	if (cpu_has_feature(CPU_FTR_ARCH_300) && radix_enabled())
->>>>>>> 24b8d41d
 		return -EIO;
 	return 0;
 }
