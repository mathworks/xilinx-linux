--- conflicted
+++ resolved
@@ -119,10 +119,7 @@
 &pci1 {
 	compatible = "fsl,mpc8641-pcie";
 	device_type = "pci";
-<<<<<<< HEAD
-=======
 	#interrupt-cells = <1>;
->>>>>>> 24b8d41d
 	#size-cells = <2>;
 	#address-cells = <3>;
 	bus-range = <0x0 0xff>;
