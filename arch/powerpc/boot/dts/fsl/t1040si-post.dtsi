/*
 * T1040 Silicon/SoC Device Tree Source (post include)
 *
 * Copyright 2013 - 2014 Freescale Semiconductor Inc.
 *
 * Redistribution and use in source and binary forms, with or without
 * modification, are permitted provided that the following conditions are met:
 *     * Redistributions of source code must retain the above copyright
 *	 notice, this list of conditions and the following disclaimer.
 *     * Redistributions in binary form must reproduce the above copyright
 *	 notice, this list of conditions and the following disclaimer in the
 *	 documentation and/or other materials provided with the distribution.
 *     * Neither the name of Freescale Semiconductor nor the
 *	 names of its contributors may be used to endorse or promote products
 *	 derived from this software without specific prior written permission.
 *
 *
 * ALTERNATIVELY, this software may be distributed under the terms of the
 * GNU General Public License ("GPL") as published by the Free Software
 * Foundation, either version 2 of that License or (at your option) any
 * later version.
 *
 * THIS SOFTWARE IS PROVIDED BY Freescale Semiconductor ``AS IS'' AND ANY
 * EXPRESS OR IMPLIED WARRANTIES, INCLUDING, BUT NOT LIMITED TO, THE IMPLIED
 * WARRANTIES OF MERCHANTABILITY AND FITNESS FOR A PARTICULAR PURPOSE ARE
 * DISCLAIMED. IN NO EVENT SHALL Freescale Semiconductor BE LIABLE FOR ANY
 * DIRECT, INDIRECT, INCIDENTAL, SPECIAL, EXEMPLARY, OR CONSEQUENTIAL DAMAGES
 * (INCLUDING, BUT NOT LIMITED TO, PROCUREMENT OF SUBSTITUTE GOODS OR SERVICES;
 * LOSS OF USE, DATA, OR PROFITS; OR BUSINESS INTERRUPTION) HOWEVER CAUSED AND
 * ON ANY THEORY OF LIABILITY, WHETHER IN CONTRACT, STRICT LIABILITY, OR TORT
 * (INCLUDING NEGLIGENCE OR OTHERWISE) ARISING IN ANY WAY OUT OF THE USE OF THIS
 * SOFTWARE, EVEN IF ADVISED OF THE POSSIBILITY OF SUCH DAMAGE.
 */

#include <dt-bindings/thermal/thermal.h>

&bman_fbpr {
	compatible = "fsl,bman-fbpr";
	alloc-ranges = <0 0 0x10000 0>;
};

&qman_fqd {
	compatible = "fsl,qman-fqd";
	alloc-ranges = <0 0 0x10000 0>;
};

&qman_pfdr {
	compatible = "fsl,qman-pfdr";
	alloc-ranges = <0 0 0x10000 0>;
};

&ifc {
	#address-cells = <2>;
	#size-cells = <1>;
	compatible = "fsl,ifc", "simple-bus";
	interrupts = <25 2 0 0>;
};

&pci0 {
	compatible = "fsl,t1040-pcie", "fsl,qoriq-pcie-v2.4", "fsl,qoriq-pcie";
	device_type = "pci";
	#size-cells = <2>;
	#address-cells = <3>;
	bus-range = <0x0 0xff>;
	interrupts = <20 2 0 0>;
	fsl,iommu-parent = <&pamu0>;
	pcie@0 {
		reg = <0 0 0 0 0>;
		#interrupt-cells = <1>;
		#size-cells = <2>;
		#address-cells = <3>;
		device_type = "pci";
		interrupts = <20 2 0 0>;
		interrupt-map-mask = <0xf800 0 0 7>;
		interrupt-map = <
			/* IDSEL 0x0 */
			0000 0 0 1 &mpic 40 1 0 0
			0000 0 0 2 &mpic 1 1 0 0
			0000 0 0 3 &mpic 2 1 0 0
			0000 0 0 4 &mpic 3 1 0 0
			>;
	};
};

&pci1 {
	compatible = "fsl,t1040-pcie", "fsl,qoriq-pcie-v2.4", "fsl,qoriq-pcie";
	device_type = "pci";
	#size-cells = <2>;
	#address-cells = <3>;
	bus-range = <0 0xff>;
	interrupts = <21 2 0 0>;
	fsl,iommu-parent = <&pamu0>;
	pcie@0 {
		reg = <0 0 0 0 0>;
		#interrupt-cells = <1>;
		#size-cells = <2>;
		#address-cells = <3>;
		device_type = "pci";
		interrupts = <21 2 0 0>;
		interrupt-map-mask = <0xf800 0 0 7>;
		interrupt-map = <
			/* IDSEL 0x0 */
			0000 0 0 1 &mpic 41 1 0 0
			0000 0 0 2 &mpic 5 1 0 0
			0000 0 0 3 &mpic 6 1 0 0
			0000 0 0 4 &mpic 7 1 0 0
			>;
	};
};

&pci2 {
	compatible = "fsl,t1040-pcie", "fsl,qoriq-pcie-v2.4", "fsl,qoriq-pcie";
	device_type = "pci";
	#size-cells = <2>;
	#address-cells = <3>;
	bus-range = <0x0 0xff>;
	interrupts = <22 2 0 0>;
	fsl,iommu-parent = <&pamu0>;
	pcie@0 {
		reg = <0 0 0 0 0>;
		#interrupt-cells = <1>;
		#size-cells = <2>;
		#address-cells = <3>;
		device_type = "pci";
		interrupts = <22 2 0 0>;
		interrupt-map-mask = <0xf800 0 0 7>;
		interrupt-map = <
			/* IDSEL 0x0 */
			0000 0 0 1 &mpic 42 1 0 0
			0000 0 0 2 &mpic 9 1 0 0
			0000 0 0 3 &mpic 10 1 0 0
			0000 0 0 4 &mpic 11 1 0 0
			>;
	};
};

&pci3 {
	compatible = "fsl,t1040-pcie", "fsl,qoriq-pcie-v2.4", "fsl,qoriq-pcie";
	device_type = "pci";
	#size-cells = <2>;
	#address-cells = <3>;
	bus-range = <0x0 0xff>;
	interrupts = <23 2 0 0>;
	fsl,iommu-parent = <&pamu0>;
	pcie@0 {
		reg = <0 0 0 0 0>;
		#interrupt-cells = <1>;
		#size-cells = <2>;
		#address-cells = <3>;
		device_type = "pci";
		interrupts = <23 2 0 0>;
		interrupt-map-mask = <0xf800 0 0 7>;
		interrupt-map = <
			/* IDSEL 0x0 */
			0000 0 0 1 &mpic 43 1 0 0
			0000 0 0 2 &mpic 0 1 0 0
			0000 0 0 3 &mpic 4 1 0 0
			0000 0 0 4 &mpic 8 1 0 0
			>;
	};
};

&dcsr {
	#address-cells = <1>;
	#size-cells = <1>;
	compatible = "fsl,dcsr", "simple-bus";

	dcsr-epu@0 {
		compatible = "fsl,t1040-dcsr-epu", "fsl,dcsr-epu";
		interrupts = <52 2 0 0
			      84 2 0 0
			      85 2 0 0>;
		reg = <0x0 0x1000>;
	};
	dcsr-npc {
		compatible = "fsl,t1040-dcsr-cnpc", "fsl,dcsr-cnpc";
		reg = <0x1000 0x1000 0x1002000 0x10000>;
	};
	dcsr-nxc@2000 {
		compatible = "fsl,dcsr-nxc";
		reg = <0x2000 0x1000>;
	};
	dcsr-corenet {
		compatible = "fsl,dcsr-corenet";
		reg = <0x8000 0x1000 0x1A000 0x1000>;
	};
	dcsr-dpaa@9000 {
		compatible = "fsl,t1040-dcsr-dpaa", "fsl,dcsr-dpaa";
		reg = <0x9000 0x1000>;
	};
	dcsr-ocn@11000 {
		compatible = "fsl,t1040-dcsr-ocn", "fsl,dcsr-ocn";
		reg = <0x11000 0x1000>;
	};
	dcsr-ddr@12000 {
		compatible = "fsl,dcsr-ddr";
		dev-handle = <&ddr1>;
		reg = <0x12000 0x1000>;
	};
	dcsr-nal@18000 {
		compatible = "fsl,t1040-dcsr-nal", "fsl,dcsr-nal";
		reg = <0x18000 0x1000>;
	};
	dcsr-rcpm@22000 {
		compatible = "fsl,t1040-dcsr-rcpm", "fsl,dcsr-rcpm";
		reg = <0x22000 0x1000>;
	};
	dcsr-snpc@30000 {
		compatible = "fsl,t1040-dcsr-snpc", "fsl,dcsr-snpc";
		reg = <0x30000 0x1000 0x1022000 0x10000>;
	};
	dcsr-snpc@31000 {
		compatible = "fsl,t1040-dcsr-snpc", "fsl,dcsr-snpc";
		reg = <0x31000 0x1000 0x1042000 0x10000>;
	};
	dcsr-cpu-sb-proxy@100000 {
		compatible = "fsl,dcsr-e5500-sb-proxy", "fsl,dcsr-cpu-sb-proxy";
		cpu-handle = <&cpu0>;
		reg = <0x100000 0x1000 0x101000 0x1000>;
	};
	dcsr-cpu-sb-proxy@108000 {
		compatible = "fsl,dcsr-e5500-sb-proxy", "fsl,dcsr-cpu-sb-proxy";
		cpu-handle = <&cpu1>;
		reg = <0x108000 0x1000 0x109000 0x1000>;
	};
	dcsr-cpu-sb-proxy@110000 {
		compatible = "fsl,dcsr-e5500-sb-proxy", "fsl,dcsr-cpu-sb-proxy";
		cpu-handle = <&cpu2>;
		reg = <0x110000 0x1000 0x111000 0x1000>;
	};
	dcsr-cpu-sb-proxy@118000 {
		compatible = "fsl,dcsr-e5500-sb-proxy", "fsl,dcsr-cpu-sb-proxy";
		cpu-handle = <&cpu3>;
		reg = <0x118000 0x1000 0x119000 0x1000>;
	};
};

&bportals {
	#address-cells = <0x1>;
	#size-cells = <0x1>;
	compatible = "simple-bus";

	bman-portal@0 {
		compatible = "fsl,bman-portal";
		reg = <0x0 0x4000>, <0x1000000 0x1000>;
		interrupts = <105 2 0 0>;
	};
	bman-portal@4000 {
		compatible = "fsl,bman-portal";
		reg = <0x4000 0x4000>, <0x1001000 0x1000>;
		interrupts = <107 2 0 0>;
	};
	bman-portal@8000 {
		compatible = "fsl,bman-portal";
		reg = <0x8000 0x4000>, <0x1002000 0x1000>;
		interrupts = <109 2 0 0>;
	};
	bman-portal@c000 {
		compatible = "fsl,bman-portal";
		reg = <0xc000 0x4000>, <0x1003000 0x1000>;
		interrupts = <111 2 0 0>;
	};
	bman-portal@10000 {
		compatible = "fsl,bman-portal";
		reg = <0x10000 0x4000>, <0x1004000 0x1000>;
		interrupts = <113 2 0 0>;
	};
	bman-portal@14000 {
		compatible = "fsl,bman-portal";
		reg = <0x14000 0x4000>, <0x1005000 0x1000>;
		interrupts = <115 2 0 0>;
	};
	bman-portal@18000 {
		compatible = "fsl,bman-portal";
		reg = <0x18000 0x4000>, <0x1006000 0x1000>;
		interrupts = <117 2 0 0>;
	};
	bman-portal@1c000 {
		compatible = "fsl,bman-portal";
		reg = <0x1c000 0x4000>, <0x1007000 0x1000>;
		interrupts = <119 2 0 0>;
	};
	bman-portal@20000 {
		compatible = "fsl,bman-portal";
		reg = <0x20000 0x4000>, <0x1008000 0x1000>;
		interrupts = <121 2 0 0>;
	};
	bman-portal@24000 {
		compatible = "fsl,bman-portal";
		reg = <0x24000 0x4000>, <0x1009000 0x1000>;
		interrupts = <123 2 0 0>;
	};
};

&qportals {
	#address-cells = <0x1>;
	#size-cells = <0x1>;
	compatible = "simple-bus";

	qportal0: qman-portal@0 {
		compatible = "fsl,qman-portal";
		reg = <0x0 0x4000>, <0x1000000 0x1000>;
		interrupts = <104 0x2 0 0>;
		cell-index = <0x0>;
	};
	qportal1: qman-portal@4000 {
		compatible = "fsl,qman-portal";
		reg = <0x4000 0x4000>, <0x1001000 0x1000>;
		interrupts = <106 0x2 0 0>;
		cell-index = <0x1>;
	};
	qportal2: qman-portal@8000 {
		compatible = "fsl,qman-portal";
		reg = <0x8000 0x4000>, <0x1002000 0x1000>;
		interrupts = <108 0x2 0 0>;
		cell-index = <0x2>;
	};
	qportal3: qman-portal@c000 {
		compatible = "fsl,qman-portal";
		reg = <0xc000 0x4000>, <0x1003000 0x1000>;
		interrupts = <110 0x2 0 0>;
		cell-index = <0x3>;
	};
	qportal4: qman-portal@10000 {
		compatible = "fsl,qman-portal";
		reg = <0x10000 0x4000>, <0x1004000 0x1000>;
		interrupts = <112 0x2 0 0>;
		cell-index = <0x4>;
	};
	qportal5: qman-portal@14000 {
		compatible = "fsl,qman-portal";
		reg = <0x14000 0x4000>, <0x1005000 0x1000>;
		interrupts = <114 0x2 0 0>;
		cell-index = <0x5>;
	};
	qportal6: qman-portal@18000 {
		compatible = "fsl,qman-portal";
		reg = <0x18000 0x4000>, <0x1006000 0x1000>;
		interrupts = <116 0x2 0 0>;
		cell-index = <0x6>;
	};
	qportal7: qman-portal@1c000 {
		compatible = "fsl,qman-portal";
		reg = <0x1c000 0x4000>, <0x1007000 0x1000>;
		interrupts = <118 0x2 0 0>;
		cell-index = <0x7>;
	};
	qportal8: qman-portal@20000 {
		compatible = "fsl,qman-portal";
		reg = <0x20000 0x4000>, <0x1008000 0x1000>;
		interrupts = <120 0x2 0 0>;
		cell-index = <0x8>;
	};
	qportal9: qman-portal@24000 {
		compatible = "fsl,qman-portal";
		reg = <0x24000 0x4000>, <0x1009000 0x1000>;
		interrupts = <122 0x2 0 0>;
		cell-index = <0x9>;
	};
};

&soc {
	#address-cells = <1>;
	#size-cells = <1>;
	device_type = "soc";
	compatible = "simple-bus";

	soc-sram-error {
		compatible = "fsl,soc-sram-error";
		interrupts = <16 2 1 29>;
	};

	corenet-law@0 {
		compatible = "fsl,corenet-law";
		reg = <0x0 0x1000>;
		fsl,num-laws = <16>;
	};

	ddr1: memory-controller@8000 {
		compatible = "fsl,qoriq-memory-controller-v5.0",
				"fsl,qoriq-memory-controller";
		reg = <0x8000 0x1000>;
		interrupts = <16 2 1 23>;
	};

	cpc: l3-cache-controller@10000 {
		compatible = "fsl,t1040-l3-cache-controller", "cache";
		reg = <0x10000 0x1000>;
		interrupts = <16 2 1 27>;
	};

	corenet-cf@18000 {
		compatible = "fsl,corenet2-cf", "fsl,corenet-cf";
		reg = <0x18000 0x1000>;
		interrupts = <16 2 1 31>;
		fsl,ccf-num-csdids = <32>;
		fsl,ccf-num-snoopids = <32>;
	};

	iommu@20000 {
		compatible = "fsl,pamu-v1.0", "fsl,pamu";
		reg = <0x20000 0x1000>;
		ranges = <0 0x20000 0x1000>;
		#address-cells = <1>;
		#size-cells = <1>;
		interrupts = <
			24 2 0 0
			16 2 1 30>;
		pamu0: pamu@0 {
			reg = <0 0x1000>;
			fsl,primary-cache-geometry = <128 1>;
			fsl,secondary-cache-geometry = <16 2>;
		};
	};

/include/ "qoriq-mpic.dtsi"

	guts: global-utilities@e0000 {
		compatible = "fsl,t1040-device-config", "fsl,qoriq-device-config-2.0";
		reg = <0xe0000 0xe00>;
		fsl,has-rstcr;
		fsl,liodn-bits = <12>;
	};

/include/ "qoriq-clockgen2.dtsi"
	global-utilities@e1000 {
		compatible = "fsl,t1040-clockgen", "fsl,qoriq-clockgen-2.0";
	};

	rcpm: global-utilities@e2000 {
		compatible = "fsl,t1040-rcpm", "fsl,qoriq-rcpm-2.1";
		reg = <0xe2000 0x1000>;
	};

	sfp: sfp@e8000 {
		compatible = "fsl,t1040-sfp";
		reg	   = <0xe8000 0x1000>;
	};

	serdes: serdes@ea000 {
		compatible = "fsl,t1040-serdes";
		reg	   = <0xea000 0x4000>;
	};

	tmu: tmu@f0000 {
		compatible = "fsl,qoriq-tmu";
		reg = <0xf0000 0x1000>;
		interrupts = <18 2 0 0>;
		fsl,tmu-range = <0xa0000 0x90026 0x8004a 0x1006a>;
		fsl,tmu-calibration = <0x00000000 0x00000025
				       0x00000001 0x00000028
				       0x00000002 0x0000002d
				       0x00000003 0x00000031
				       0x00000004 0x00000036
				       0x00000005 0x0000003a
				       0x00000006 0x00000040
				       0x00000007 0x00000044
				       0x00000008 0x0000004a
				       0x00000009 0x0000004f
				       0x0000000a 0x00000054

				       0x00010000 0x0000000d
				       0x00010001 0x00000013
				       0x00010002 0x00000019
				       0x00010003 0x0000001f
				       0x00010004 0x00000025
				       0x00010005 0x0000002d
				       0x00010006 0x00000033
				       0x00010007 0x00000043
				       0x00010008 0x0000004b
				       0x00010009 0x00000053

				       0x00020000 0x00000010
				       0x00020001 0x00000017
				       0x00020002 0x0000001f
				       0x00020003 0x00000029
				       0x00020004 0x00000031
				       0x00020005 0x0000003c
				       0x00020006 0x00000042
				       0x00020007 0x0000004d
				       0x00020008 0x00000056

				       0x00030000 0x00000012
				       0x00030001 0x0000001d>;
		#thermal-sensor-cells = <1>;
	};

	thermal-zones {
		cpu_thermal: cpu-thermal {
			polling-delay-passive = <1000>;
			polling-delay = <5000>;

			thermal-sensors = <&tmu 2>;

			trips {
				cpu_alert: cpu-alert {
					temperature = <85000>;
					hysteresis = <2000>;
					type = "passive";
				};
				cpu_crit: cpu-crit {
					temperature = <95000>;
					hysteresis = <2000>;
					type = "critical";
				};
			};

			cooling-maps {
				map0 {
					trip = <&cpu_alert>;
					cooling-device =
						<&cpu0 THERMAL_NO_LIMIT
							THERMAL_NO_LIMIT>;
				};
				map1 {
					trip = <&cpu_alert>;
					cooling-device =
						<&cpu1 THERMAL_NO_LIMIT
							THERMAL_NO_LIMIT>;
				};
				map2 {
					trip = <&cpu_alert>;
					cooling-device =
						<&cpu2 THERMAL_NO_LIMIT
							THERMAL_NO_LIMIT>;
				};
				map3 {
					trip = <&cpu_alert>;
					cooling-device =
						<&cpu3 THERMAL_NO_LIMIT
							THERMAL_NO_LIMIT>;
				};
			};
		};
	};

	scfg: global-utilities@fc000 {
		compatible = "fsl,t1040-scfg";
		reg = <0xfc000 0x1000>;
	};

/include/ "elo3-dma-0.dtsi"
/include/ "elo3-dma-1.dtsi"
/include/ "qoriq-espi-0.dtsi"
	spi@110000 {
		fsl,espi-num-chipselects = <4>;
	};

/include/ "qoriq-esdhc-0.dtsi"
	sdhc@114000 {
		compatible = "fsl,t1040-esdhc", "fsl,esdhc";
		fsl,iommu-parent = <&pamu0>;
		fsl,liodn-reg = <&guts 0x530>; /* eSDHCLIODNR */
		sdhci,auto-cmd12;
	};
/include/ "qoriq-i2c-0.dtsi"
/include/ "qoriq-i2c-1.dtsi"
/include/ "qoriq-duart-0.dtsi"
/include/ "qoriq-duart-1.dtsi"
/include/ "qoriq-gpio-0.dtsi"
/include/ "qoriq-gpio-1.dtsi"
/include/ "qoriq-gpio-2.dtsi"
/include/ "qoriq-gpio-3.dtsi"
/include/ "qoriq-usb2-mph-0.dtsi"
		usb0: usb@210000 {
			compatible = "fsl-usb2-mph-v2.5", "fsl-usb2-mph";
			fsl,iommu-parent = <&pamu0>;
			fsl,liodn-reg = <&guts 0x520>; /* USB1LIODNR */
			phy_type = "utmi";
			port0;
		};
/include/ "qoriq-usb2-dr-0.dtsi"
		usb1: usb@211000 {
			compatible = "fsl-usb2-dr-v2.5", "fsl-usb2-dr";
			fsl,iommu-parent = <&pamu0>;
			fsl,liodn-reg = <&guts 0x524>; /* USB2LIODNR */
			dr_mode = "host";
			phy_type = "utmi";
		};

	display@180000 {
		compatible = "fsl,t1040-diu", "fsl,diu";
		reg = <0x180000 1000>;
		interrupts = <74 2 0 0>;
	};

/include/ "qoriq-sata2-0.dtsi"
	sata@220000 {
		fsl,iommu-parent = <&pamu0>;
		fsl,liodn-reg = <&guts 0x550>; /* SATA1LIODNR */
	};
/include/ "qoriq-sata2-1.dtsi"
	sata@221000 {
		fsl,iommu-parent = <&pamu0>;
		fsl,liodn-reg = <&guts 0x554>; /* SATA2LIODNR */
	};
/include/ "qoriq-sec5.0-0.dtsi"
/include/ "qoriq-qman3.dtsi"
/include/ "qoriq-bman1.dtsi"

/include/ "qoriq-fman3l-0.dtsi"
/include/ "qoriq-fman3-0-1g-0.dtsi"
/include/ "qoriq-fman3-0-1g-1.dtsi"
/include/ "qoriq-fman3-0-1g-2.dtsi"
/include/ "qoriq-fman3-0-1g-3.dtsi"
/include/ "qoriq-fman3-0-1g-4.dtsi"
	fman@400000 {
		enet0: ethernet@e0000 {
		};

		enet1: ethernet@e2000 {
		};

		enet2: ethernet@e4000 {
		};

		enet3: ethernet@e6000 {
		};

		enet4: ethernet@e8000 {
		};

		mdio@fc000 {
			interrupts = <100 1 0 0>;
		};

		mdio@fd000 {
			status = "disabled";
		};
	};
<<<<<<< HEAD
=======

	seville_switch: ethernet-switch@800000 {
		compatible = "mscc,vsc9953-switch";
		reg = <0x800000 0x290000>;
		interrupts = <26 2 0 0>;
		interrupt-names = "xtr";
		little-endian;
		#address-cells = <1>;
		#size-cells = <0>;
		status = "disabled";

		ports {
			#address-cells = <1>;
			#size-cells = <0>;

			seville_port0: port@0 {
				reg = <0>;
				status = "disabled";
			};

			seville_port1: port@1 {
				reg = <1>;
				status = "disabled";
			};

			seville_port2: port@2 {
				reg = <2>;
				status = "disabled";
			};

			seville_port3: port@3 {
				reg = <3>;
				status = "disabled";
			};

			seville_port4: port@4 {
				reg = <4>;
				status = "disabled";
			};

			seville_port5: port@5 {
				reg = <5>;
				status = "disabled";
			};

			seville_port6: port@6 {
				reg = <6>;
				status = "disabled";
			};

			seville_port7: port@7 {
				reg = <7>;
				status = "disabled";
			};

			seville_port8: port@8 {
				reg = <8>;
				phy-mode = "internal";
				status = "disabled";

				fixed-link {
					speed = <2500>;
					full-duplex;
				};
			};

			seville_port9: port@9 {
				reg = <9>;
				phy-mode = "internal";
				status = "disabled";

				fixed-link {
					speed = <2500>;
					full-duplex;
				};
			};
		};
	};
>>>>>>> 24b8d41d
};

&qe {
	#address-cells = <1>;
	#size-cells = <1>;
	device_type = "qe";
	compatible = "fsl,qe";
	fsl,qe-num-riscs = <1>;
	fsl,qe-num-snums = <28>;

	qeic: interrupt-controller@80 {
		interrupt-controller;
		compatible = "fsl,qe-ic";
		#address-cells = <0>;
		#interrupt-cells = <1>;
		reg = <0x80 0x80>;
		interrupts = <95 2 0 0  94 2 0 0>; //high:79 low:78
	};

	ucc@2000 {
		cell-index = <1>;
		reg = <0x2000 0x200>;
		interrupts = <32>;
		interrupt-parent = <&qeic>;
	};

	ucc@2200 {
		cell-index = <3>;
		reg = <0x2200 0x200>;
		interrupts = <34>;
		interrupt-parent = <&qeic>;
	};

	muram@10000 {
		#address-cells = <1>;
		#size-cells = <1>;
		compatible = "fsl,qe-muram", "fsl,cpm-muram";
		ranges = <0x0 0x10000 0x6000>;

		data-only@0 {
			compatible = "fsl,qe-muram-data",
			"fsl,cpm-muram-data";
			reg = <0x0 0x6000>;
		};
	};
};<|MERGE_RESOLUTION|>--- conflicted
+++ resolved
@@ -628,8 +628,6 @@
 			status = "disabled";
 		};
 	};
-<<<<<<< HEAD
-=======
 
 	seville_switch: ethernet-switch@800000 {
 		compatible = "mscc,vsc9953-switch";
@@ -708,7 +706,6 @@
 			};
 		};
 	};
->>>>>>> 24b8d41d
 };
 
 &qe {
