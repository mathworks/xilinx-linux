# SPDX-License-Identifier: GPL-2.0
# Makefile for making ELF bootable images for booting on CHRP
# using Open Firmware.
#
# Geert Uytterhoeven	September 1997
#
# Based on coffboot by Paul Mackerras
# Simplified for ppc64 by Todd Inglett
#
# NOTE:	this code may be built for 32 bit in ELF32 format even though
#	it packages a 64 bit kernel.  We do this to simplify the
#	bootloader and increase compatibility with OpenFirmware.
#
#	To this end we need to define BOOTCC, etc, as the tools
#	needed to build the 32 bit image.  That's normally the same
#	compiler for the rest of the kernel, with the -m32 flag added.
#	To make it easier to setup a cross compiler,
#	CROSS32_COMPILE is setup as a prefix just like CROSS_COMPILE
#	in the toplevel makefile.

all: $(obj)/zImage

<<<<<<< HEAD
compress-$(CONFIG_KERNEL_GZIP) := CONFIG_KERNEL_GZIP
compress-$(CONFIG_KERNEL_XZ)   := CONFIG_KERNEL_XZ

BOOTCFLAGS    := -Wall -Wundef -Wstrict-prototypes -Wno-trigraphs \
		 -fno-strict-aliasing -Os -msoft-float -pipe \
		 -fomit-frame-pointer -fno-builtin -fPIC -nostdinc \
		 -isystem $(shell $(CROSS32CC) -print-file-name=include) \
		 -D$(compress-y)
=======
ifdef CROSS32_COMPILE
    BOOTCC := $(CROSS32_COMPILE)gcc
    BOOTAR := $(CROSS32_COMPILE)ar
else
    BOOTCC := $(CC)
    BOOTAR := $(AR)
endif

BOOTCFLAGS    := -Wall -Wundef -Wstrict-prototypes -Wno-trigraphs \
		 -fno-strict-aliasing -O2 -msoft-float -mno-altivec -mno-vsx \
		 -pipe -fomit-frame-pointer -fno-builtin -fPIC -nostdinc \
		 $(LINUXINCLUDE)
>>>>>>> 24b8d41d

ifdef CONFIG_PPC64_BOOT_WRAPPER
BOOTCFLAGS	+= -m64
else
BOOTCFLAGS	+= -m32
endif

BOOTCFLAGS	+= -isystem $(shell $(BOOTCC) -print-file-name=include)

ifdef CONFIG_CPU_BIG_ENDIAN
BOOTCFLAGS	+= -mbig-endian
else
BOOTCFLAGS	+= -mlittle-endian
BOOTCFLAGS	+= $(call cc-option,-mabi=elfv2)
endif

BOOTAFLAGS	:= -D__ASSEMBLY__ $(BOOTCFLAGS) -nostdinc

BOOTARFLAGS	:= -crD

ifdef CONFIG_CC_IS_CLANG
BOOTCFLAGS += $(CLANG_FLAGS)
BOOTAFLAGS += $(CLANG_FLAGS)
endif

ifdef CONFIG_DEBUG_INFO
BOOTCFLAGS	+= -g
endif

ifeq ($(call cc-option-yn, -fstack-protector),y)
BOOTCFLAGS	+= -fno-stack-protector
endif

BOOTCFLAGS	+= -I$(objtree)/$(obj) -I$(srctree)/$(obj)

DTC_FLAGS	?= -p 1024

$(obj)/4xx.o: BOOTCFLAGS += -mcpu=405
$(obj)/ebony.o: BOOTCFLAGS += -mcpu=440
$(obj)/cuboot-hotfoot.o: BOOTCFLAGS += -mcpu=405
$(obj)/cuboot-taishan.o: BOOTCFLAGS += -mcpu=440
$(obj)/cuboot-katmai.o: BOOTCFLAGS += -mcpu=440
$(obj)/cuboot-acadia.o: BOOTCFLAGS += -mcpu=405
$(obj)/treeboot-iss4xx.o: BOOTCFLAGS += -mcpu=405
$(obj)/treeboot-currituck.o: BOOTCFLAGS += -mcpu=405
$(obj)/treeboot-akebono.o: BOOTCFLAGS += -mcpu=405

# The pre-boot decompressors pull in a lot of kernel headers and other source
# files. This creates a bit of a dependency headache since we need to copy
# these files into the build dir, fix up any includes and ensure that dependent
# files are copied in the right order.

# these need to be seperate variables because they are copied out of different
# directories in the kernel tree. Sure you COULd merge them, but it's a
# cure-is-worse-than-disease situation.
zlib-decomp-$(CONFIG_KERNEL_GZIP) := decompress_inflate.c
zlib-$(CONFIG_KERNEL_GZIP) := inffast.c inflate.c inftrees.c
zlibheader-$(CONFIG_KERNEL_GZIP) := inffast.h inffixed.h inflate.h inftrees.h infutil.h
zliblinuxheader-$(CONFIG_KERNEL_GZIP) := zlib.h zconf.h zutil.h

$(addprefix $(obj)/, decompress.o): \
	$(addprefix $(obj)/,$(zlib-decomp-y))

$(addprefix $(obj)/, $(zlib-decomp-y)): \
	$(addprefix $(obj)/,$(zliblinuxheader-y)) \
	$(addprefix $(obj)/,$(zlibheader-y)) \
	$(addprefix $(obj)/,$(zlib-y))

$(addprefix $(obj)/,$(zlib-y)): \
	$(addprefix $(obj)/,$(zliblinuxheader-y)) \
	$(addprefix $(obj)/,$(zlibheader-y))

libfdt       := fdt.c fdt_ro.c fdt_wip.c fdt_sw.c fdt_rw.c fdt_strerror.c
libfdtheader := fdt.h libfdt.h libfdt_internal.h

<<<<<<< HEAD
$(addprefix $(obj)/,$(libfdt) libfdt-wrapper.o simpleboot.o epapr.o opal.o): \
	$(addprefix $(obj)/,$(libfdtheader))

src-wlib-y := string.S crt0.S crtsavres.S stdio.c decompress.c main.c \
		$(libfdt) libfdt-wrapper.c \
		ns16550.c serial.c simple_alloc.c div64.S util.S \
		elf_util.c $(zlib-y) devtree.c stdlib.c \
		oflib.c ofconsole.c cuboot.c mpsc.c cpm-serial.c \
		uartlite.c mpc52xx-psc.c opal.c
src-wlib-$(CONFIG_PPC64_BOOT_WRAPPER) +=  opal-calls.S
=======
$(addprefix $(obj)/,$(libfdt) libfdt-wrapper.o simpleboot.o epapr.o opal.o \
	treeboot-akebono.o treeboot-currituck.o treeboot-iss4xx.o): \
	$(addprefix $(obj)/,$(libfdtheader))

src-wlib-y := string.S crt0.S stdio.c decompress.c main.c \
		$(libfdt) libfdt-wrapper.c \
		ns16550.c serial.c simple_alloc.c div64.S util.S \
		elf_util.c $(zlib-y) devtree.c stdlib.c \
		oflib.c ofconsole.c cuboot.c

src-wlib-$(CONFIG_PPC_MPC52xx) += mpc52xx-psc.c
src-wlib-$(CONFIG_PPC64_BOOT_WRAPPER) += opal-calls.S opal.c
ifndef CONFIG_PPC64_BOOT_WRAPPER
src-wlib-y += crtsavres.S
endif
>>>>>>> 24b8d41d
src-wlib-$(CONFIG_40x) += 4xx.c planetcore.c
src-wlib-$(CONFIG_44x) += 4xx.c ebony.c bamboo.c
src-wlib-$(CONFIG_PPC_8xx) += mpc8xx.c planetcore.c fsl-soc.c
src-wlib-$(CONFIG_PPC_82xx) += pq2.c fsl-soc.c planetcore.c
src-wlib-$(CONFIG_EMBEDDED6xx) += ugecon.c fsl-soc.c
src-wlib-$(CONFIG_CPM) += cpm-serial.c

src-plat-y := of.c epapr.c
src-plat-$(CONFIG_40x) += fixed-head.S cuboot-hotfoot.c \
				cuboot-acadia.c \
				cuboot-kilauea.c simpleboot.c
src-plat-$(CONFIG_44x) += treeboot-ebony.c cuboot-ebony.c treeboot-bamboo.c \
				cuboot-bamboo.c cuboot-sam440ep.c \
				cuboot-sequoia.c cuboot-rainier.c \
				cuboot-taishan.c cuboot-katmai.c \
				cuboot-warp.c cuboot-yosemite.c \
				treeboot-iss4xx.c treeboot-currituck.c \
				treeboot-akebono.c \
				simpleboot.c fixed-head.S
src-plat-$(CONFIG_PPC_8xx) += cuboot-8xx.c fixed-head.S ep88xc.c redboot-8xx.c
src-plat-$(CONFIG_PPC_MPC52xx) += cuboot-52xx.c
src-plat-$(CONFIG_PPC_82xx) += cuboot-pq2.c fixed-head.S ep8248e.c cuboot-824x.c
src-plat-$(CONFIG_PPC_83xx) += cuboot-83xx.c fixed-head.S redboot-83xx.c
src-plat-$(CONFIG_FSL_SOC_BOOKE) += cuboot-85xx.c cuboot-85xx-cpm2.c
src-plat-$(CONFIG_EMBEDDED6xx) += cuboot-pq2.c cuboot-mpc7448hpc2.c \
					gamecube-head.S gamecube.c \
					wii-head.S wii.c holly.c \
					fixed-head.S mvme5100.c
src-plat-$(CONFIG_AMIGAONE) += cuboot-amigaone.c
src-plat-$(CONFIG_PPC_PS3) += ps3-head.S ps3-hvcall.S ps3.c
src-plat-$(CONFIG_EPAPR_BOOT) += epapr.c epapr-wrapper.c
src-plat-$(CONFIG_PPC_PSERIES) += pseries-head.S
src-plat-$(CONFIG_PPC_POWERNV) += pseries-head.S
src-plat-$(CONFIG_PPC_IBM_CELL_BLADE) += pseries-head.S
src-plat-$(CONFIG_MVME7100) += motload-head.S mvme7100.c

src-wlib := $(sort $(src-wlib-y))
src-plat := $(sort $(src-plat-y))
src-boot := $(src-wlib) $(src-plat) empty.c

src-boot := $(addprefix $(obj)/, $(src-boot))
obj-boot := $(addsuffix .o, $(basename $(src-boot)))
obj-wlib := $(addsuffix .o, $(basename $(addprefix $(obj)/, $(src-wlib))))
obj-plat := $(addsuffix .o, $(basename $(addprefix $(obj)/, $(src-plat))))
obj-plat: $(libfdt)

quiet_cmd_copy_kern_src = COPY    $@
      cmd_copy_kern_src = sed -f $(srctree)/arch/powerpc/boot/fixup-headers.sed $< > $@

$(addprefix $(obj)/,$(zlib-y)): $(obj)/%: $(srctree)/lib/zlib_inflate/%
	$(call cmd,copy_kern_src)

$(addprefix $(obj)/,$(zlibheader-y)): $(obj)/%: $(srctree)/lib/zlib_inflate/%
	$(call cmd,copy_kern_src)

$(addprefix $(obj)/,$(zliblinuxheader-y)): $(obj)/%: $(srctree)/include/linux/%
	$(call cmd,copy_kern_src)

$(addprefix $(obj)/,$(zlib-decomp-y)): $(obj)/%: $(srctree)/lib/%
	$(call cmd,copy_kern_src)

quiet_cmd_copy_libfdt = COPY    $@
      cmd_copy_libfdt = cp $< $@

$(addprefix $(obj)/,$(libfdt) $(libfdtheader)): $(obj)/%: $(srctree)/scripts/dtc/libfdt/%
	$(call cmd,copy_libfdt)

$(obj)/empty.c:
	$(Q)touch $@
<<<<<<< HEAD

$(obj)/zImage.lds: $(obj)/%: $(srctree)/$(src)/%.S
	$(CROSS32CC) $(cpp_flags) -E -Wp,-MD,$(depfile) -P -Upowerpc \
		-D__ASSEMBLY__ -DLINKER_SCRIPT -o $@ $<
=======
>>>>>>> 24b8d41d

$(obj)/zImage.coff.lds $(obj)/zImage.ps3.lds : $(obj)/%: $(srctree)/$(src)/%.S
	$(Q)cp $< $@

clean-files := $(zlib-) $(zlibheader-) $(zliblinuxheader-) \
		$(zlib-decomp-) $(libfdt) $(libfdtheader) \
		empty.c zImage.coff.lds zImage.ps3.lds zImage.lds

quiet_cmd_bootcc = BOOTCC  $@
      cmd_bootcc = $(BOOTCC) -Wp,-MD,$(depfile) $(BOOTCFLAGS) -c -o $@ $<

quiet_cmd_bootas = BOOTAS  $@
      cmd_bootas = $(BOOTCC) -Wp,-MD,$(depfile) $(BOOTAFLAGS) -c -o $@ $<

quiet_cmd_bootar = BOOTAR  $@
      cmd_bootar = $(BOOTAR) $(BOOTARFLAGS) $@.$$$$ $(real-prereqs); mv $@.$$$$ $@

$(obj-libfdt): $(obj)/%.o: $(srctree)/scripts/dtc/libfdt/%.c FORCE
	$(call if_changed_dep,bootcc)
$(patsubst %.c,%.o, $(filter %.c, $(src-boot))): %.o: %.c FORCE
	$(Q)mkdir -p $(dir $@)
	$(call if_changed_dep,bootcc)
$(patsubst %.S,%.o, $(filter %.S, $(src-boot))): %.o: %.S FORCE
	$(Q)mkdir -p $(dir $@)
	$(call if_changed_dep,bootas)

$(obj)/wrapper.a: $(obj-wlib) FORCE
	$(call if_changed,bootar)

hostprogs	:= addnote hack-coff mktree

targets		+= $(patsubst $(obj)/%,%,$(obj-boot) wrapper.a)
extra-y		:= $(obj)/wrapper.a $(obj-plat) $(obj)/empty.o \
		   $(obj)/zImage.lds $(obj)/zImage.coff.lds $(obj)/zImage.ps3.lds

dtstree		:= $(srctree)/$(src)/dts

wrapper		:=$(srctree)/$(src)/wrapper
wrapperbits	:= $(extra-y) $(addprefix $(obj)/,addnote hack-coff mktree) \
			$(wrapper) FORCE

#############
# Bits for building various flavours of zImage

ifneq ($(CROSS32_COMPILE),)
CROSSWRAP := -C "$(CROSS32_COMPILE)"
else
ifneq ($(CROSS_COMPILE),)
CROSSWRAP := -C "$(CROSS_COMPILE)"
endif
endif

compressor-$(CONFIG_KERNEL_GZIP) := gz
compressor-$(CONFIG_KERNEL_XZ)   := xz
<<<<<<< HEAD
=======
compressor-$(CONFIG_KERNEL_LZMA)   := lzma
compressor-$(CONFIG_KERNEL_LZO) := lzo
>>>>>>> 24b8d41d

# args (to if_changed): 1 = (this rule), 2 = platform, 3 = dts 4=dtb 5=initrd
quiet_cmd_wrap	= WRAP    $@
      cmd_wrap	=$(CONFIG_SHELL) $(wrapper) -Z $(compressor-y) -c -o $@ -p $2 \
		$(CROSSWRAP) $(if $3, -s $3)$(if $4, -d $4)$(if $5, -i $5) \
		vmlinux

image-$(CONFIG_PPC_PSERIES)		+= zImage.pseries
image-$(CONFIG_PPC_POWERNV)		+= zImage.pseries
image-$(CONFIG_PPC_MAPLE)		+= zImage.maple
image-$(CONFIG_PPC_IBM_CELL_BLADE)	+= zImage.pseries
image-$(CONFIG_PPC_PS3)			+= dtbImage.ps3
image-$(CONFIG_PPC_CHRP)		+= zImage.chrp
image-$(CONFIG_PPC_EFIKA)		+= zImage.chrp
image-$(CONFIG_PPC_PMAC)		+= zImage.pmac
image-$(CONFIG_PPC_HOLLY)		+= dtbImage.holly
image-$(CONFIG_DEFAULT_UIMAGE)		+= uImage
image-$(CONFIG_EPAPR_BOOT)		+= zImage.epapr

#
# Targets which embed a device tree blob
#
# Theses are default targets to build images which embed device tree blobs.
# They are only required on boards which do not have FDT support in firmware.
# Boards with newish u-boot firmware can use the uImage target above
#

# Board ports in arch/powerpc/platform/40x/Kconfig
image-$(CONFIG_HOTFOOT)			+= cuImage.hotfoot
image-$(CONFIG_ACADIA)			+= cuImage.acadia
image-$(CONFIG_OBS600)			+= uImage.obs600

# Board ports in arch/powerpc/platform/44x/Kconfig
image-$(CONFIG_EBONY)			+= treeImage.ebony cuImage.ebony
image-$(CONFIG_BAMBOO)			+= treeImage.bamboo cuImage.bamboo
image-$(CONFIG_SAM440EP)		+= cuImage.sam440ep
image-$(CONFIG_SEQUOIA)			+= cuImage.sequoia
image-$(CONFIG_RAINIER)			+= cuImage.rainier
image-$(CONFIG_TAISHAN)			+= cuImage.taishan
image-$(CONFIG_KATMAI)			+= cuImage.katmai
image-$(CONFIG_WARP)			+= cuImage.warp
image-$(CONFIG_YOSEMITE)		+= cuImage.yosemite
image-$(CONFIG_ISS4xx)			+= treeImage.iss4xx \
					   treeImage.iss4xx-mpic
image-$(CONFIG_CURRITUCK)			+= treeImage.currituck
image-$(CONFIG_AKEBONO)			+= treeImage.akebono

# Board ports in arch/powerpc/platform/8xx/Kconfig
image-$(CONFIG_MPC86XADS)		+= cuImage.mpc866ads
image-$(CONFIG_MPC885ADS)		+= cuImage.mpc885ads
image-$(CONFIG_PPC_EP88XC)		+= dtbImage.ep88xc
image-$(CONFIG_PPC_ADDER875)		+= cuImage.adder875-uboot \
					   dtbImage.adder875-redboot

# Board ports in arch/powerpc/platform/52xx/Kconfig
image-$(CONFIG_PPC_LITE5200)		+= cuImage.lite5200
image-$(CONFIG_PPC_LITE5200)		+= cuImage.lite5200b
image-$(CONFIG_PPC_MEDIA5200)		+= cuImage.media5200

# Board ports in arch/powerpc/platform/82xx/Kconfig
image-$(CONFIG_MPC8272_ADS)		+= cuImage.mpc8272ads
image-$(CONFIG_PQ2FADS)			+= cuImage.pq2fads
image-$(CONFIG_EP8248E)			+= dtbImage.ep8248e

# Board ports in arch/powerpc/platform/83xx/Kconfig
image-$(CONFIG_MPC832x_MDS)		+= cuImage.mpc832x_mds
image-$(CONFIG_MPC832x_RDB)		+= cuImage.mpc832x_rdb
image-$(CONFIG_MPC834x_ITX)		+= cuImage.mpc8349emitx \
					   cuImage.mpc8349emitxgp
image-$(CONFIG_MPC834x_MDS)		+= cuImage.mpc834x_mds
image-$(CONFIG_MPC836x_MDS)		+= cuImage.mpc836x_mds
image-$(CONFIG_ASP834x)			+= dtbImage.asp834x-redboot

# Board ports in arch/powerpc/platform/85xx/Kconfig
image-$(CONFIG_MPC8540_ADS)		+= cuImage.mpc8540ads
image-$(CONFIG_MPC8560_ADS)		+= cuImage.mpc8560ads
image-$(CONFIG_MPC85xx_CDS)		+= cuImage.mpc8541cds \
					   cuImage.mpc8548cds_32b \
					   cuImage.mpc8555cds
image-$(CONFIG_MPC85xx_MDS)		+= cuImage.mpc8568mds
image-$(CONFIG_MPC85xx_DS)		+= cuImage.mpc8544ds \
					   cuImage.mpc8572ds
image-$(CONFIG_TQM8540)			+= cuImage.tqm8540
image-$(CONFIG_TQM8541)			+= cuImage.tqm8541
image-$(CONFIG_TQM8548)			+= cuImage.tqm8548
image-$(CONFIG_TQM8555)			+= cuImage.tqm8555
image-$(CONFIG_TQM8560)			+= cuImage.tqm8560
image-$(CONFIG_SBC8548)			+= cuImage.sbc8548
image-$(CONFIG_KSI8560)			+= cuImage.ksi8560

# Board ports in arch/powerpc/platform/86xx/Kconfig
image-$(CONFIG_MVME7100)                += dtbImage.mvme7100

# Board ports in arch/powerpc/platform/embedded6xx/Kconfig
image-$(CONFIG_STORCENTER)		+= cuImage.storcenter
image-$(CONFIG_MPC7448HPC2)		+= cuImage.mpc7448hpc2
image-$(CONFIG_GAMECUBE)		+= dtbImage.gamecube
image-$(CONFIG_WII)			+= dtbImage.wii
image-$(CONFIG_MVME5100)		+= dtbImage.mvme5100

# Board port in arch/powerpc/platform/amigaone/Kconfig
image-$(CONFIG_AMIGAONE)		+= cuImage.amigaone

# For 32-bit powermacs, build the COFF and miboot images
# as well as the ELF images.
ifdef CONFIG_PPC32
image-$(CONFIG_PPC_PMAC)	+= zImage.coff zImage.miboot
endif

# Allow extra targets to be added to the defconfig
image-y	+= $(subst ",,$(CONFIG_EXTRA_TARGETS))

initrd-  := $(patsubst zImage%, zImage.initrd%, $(image-))
initrd-y := $(patsubst zImage%, zImage.initrd%, \
		$(patsubst dtbImage%, dtbImage.initrd%, \
		$(patsubst simpleImage%, simpleImage.initrd%, \
		$(patsubst treeImage%, treeImage.initrd%, $(image-y)))))
initrd-y := $(filter-out $(image-y), $(initrd-y))
targets	+= $(image-y) $(initrd-y)
targets += $(foreach x, dtbImage uImage cuImage simpleImage treeImage, \
		$(patsubst $(x).%, dts/%.dtb, $(filter $(x).%, $(image-y))))

$(addprefix $(obj)/, $(initrd-y)): $(obj)/ramdisk.image.gz

# Don't put the ramdisk on the pattern rule; when its missing make will try
# the pattern rule with less dependencies that also matches (even with the
# hard dependency listed).
$(obj)/zImage.initrd.%: vmlinux $(wrapperbits) FORCE
	$(call if_changed,wrap,$*,,,$(obj)/ramdisk.image.gz)

$(addprefix $(obj)/, $(sort $(filter zImage.%, $(image-y)))): vmlinux $(wrapperbits) FORCE
	$(call if_changed,wrap,$(subst $(obj)/zImage.,,$@))

# dtbImage% - a dtbImage is a zImage with an embedded device tree blob
$(obj)/dtbImage.initrd.%: vmlinux $(wrapperbits) $(obj)/dts/%.dtb FORCE
	$(call if_changed,wrap,$*,,$(obj)/dts/$*.dtb,$(obj)/ramdisk.image.gz)

$(obj)/dtbImage.%: vmlinux $(wrapperbits) $(obj)/dts/%.dtb FORCE
	$(call if_changed,wrap,$*,,$(obj)/dts/$*.dtb)

# This cannot be in the root of $(src) as the zImage rule always adds a $(obj)
# prefix
$(obj)/vmlinux.strip: vmlinux
	$(STRIP) -s -R .comment $< -o $@

$(obj)/uImage: vmlinux $(wrapperbits) FORCE
	$(call if_changed,wrap,uboot)

$(obj)/uImage.initrd.%: vmlinux $(obj)/dts/%.dtb $(wrapperbits) FORCE
	$(call if_changed,wrap,uboot-$*,,$(obj)/dts/$*.dtb,$(obj)/ramdisk.image.gz)

$(obj)/uImage.%: vmlinux $(obj)/dts/%.dtb $(wrapperbits) FORCE
	$(call if_changed,wrap,uboot-$*,,$(obj)/dts/$*.dtb)

$(obj)/cuImage.initrd.%: vmlinux $(obj)/dts/%.dtb $(wrapperbits) FORCE
	$(call if_changed,wrap,cuboot-$*,,$(obj)/dts/$*.dtb,$(obj)/ramdisk.image.gz)

<<<<<<< HEAD
$(obj)/simpleImage.initrd.%: vmlinux $(obj)/%.dtb $(wrapperbits)
	$(call if_changed,wrap,simpleboot-$*,,$(obj)/$*.dtb,$(obj)/ramdisk.image.gz)
=======
$(obj)/cuImage.%: vmlinux $(obj)/dts/%.dtb $(wrapperbits) FORCE
	$(call if_changed,wrap,cuboot-$*,,$(obj)/dts/$*.dtb)

$(obj)/simpleImage.initrd.%: vmlinux $(obj)/dts/%.dtb $(wrapperbits) FORCE
	$(call if_changed,wrap,simpleboot-$*,,$(obj)/dts/$*.dtb,$(obj)/ramdisk.image.gz)
>>>>>>> 24b8d41d

$(obj)/simpleImage.%: vmlinux $(obj)/dts/%.dtb $(wrapperbits) FORCE
	$(call if_changed,wrap,simpleboot-$*,,$(obj)/dts/$*.dtb)

$(obj)/treeImage.initrd.%: vmlinux $(obj)/dts/%.dtb $(wrapperbits) FORCE
	$(call if_changed,wrap,treeboot-$*,,$(obj)/dts/$*.dtb,$(obj)/ramdisk.image.gz)

$(obj)/treeImage.%: vmlinux $(obj)/dts/%.dtb $(wrapperbits) FORCE
	$(call if_changed,wrap,treeboot-$*,,$(obj)/dts/$*.dtb)

# Needed for the above targets to work with dts/fsl/ files
$(obj)/dts/%.dtb: $(obj)/dts/fsl/%.dtb
	@cp $< $@

$(obj)/%.dtb: $(src)/dts/fsl/%.dts FORCE
	$(call if_changed_dep,dtc)

# If there isn't a platform selected then just strip the vmlinux.
ifeq (,$(image-y))
image-y := vmlinux.strip
endif

$(obj)/zImage:		$(addprefix $(obj)/, $(image-y))
	$(Q)rm -f $@; ln $< $@
$(obj)/zImage.initrd:	$(addprefix $(obj)/, $(initrd-y))
	$(Q)rm -f $@; ln $< $@

# Only install the vmlinux
install: $(CONFIGURE) $(addprefix $(obj)/, $(image-y))
	sh -x $(srctree)/$(src)/install.sh "$(KERNELRELEASE)" vmlinux System.map "$(INSTALL_PATH)"

# Install the vmlinux and other built boot targets.
zInstall: $(CONFIGURE) $(addprefix $(obj)/, $(image-y))
	sh -x $(srctree)/$(src)/install.sh "$(KERNELRELEASE)" vmlinux System.map "$(INSTALL_PATH)" $^

PHONY += install zInstall

# anything not in $(targets)
clean-files += $(image-) $(initrd-) cuImage.* dtbImage.* treeImage.* \
	zImage zImage.initrd zImage.chrp zImage.coff zImage.holly \
	zImage.miboot zImage.pmac zImage.pseries \
	zImage.maple simpleImage.* otheros.bld

# clean up files cached by wrapper
clean-kernel-base := vmlinux.strip vmlinux.bin
clean-kernel := $(addsuffix .gz,$(clean-kernel-base))
clean-kernel += $(addsuffix .xz,$(clean-kernel-base))
# If not absolute clean-files are relative to $(obj).
clean-files += $(addprefix $(objtree)/, $(clean-kernel))

WRAPPER_OBJDIR := /usr/lib/kernel-wrapper
WRAPPER_DTSDIR := /usr/lib/kernel-wrapper/dts
WRAPPER_BINDIR := /usr/sbin
INSTALL := install

extra-installed		:= $(patsubst $(obj)/%, $(DESTDIR)$(WRAPPER_OBJDIR)/%, $(extra-y))
hostprogs-installed	:= $(patsubst %, $(DESTDIR)$(WRAPPER_BINDIR)/%, $(hostprogs))
wrapper-installed	:= $(DESTDIR)$(WRAPPER_BINDIR)/wrapper
dts-installed		:= $(patsubst $(dtstree)/%, $(DESTDIR)$(WRAPPER_DTSDIR)/%, $(wildcard $(dtstree)/*.dts))

all-installed		:= $(extra-installed) $(hostprogs-installed) $(wrapper-installed) $(dts-installed)

quiet_cmd_mkdir           = MKDIR   $(patsubst $(INSTALL_HDR_PATH)/%,%,$@)
      cmd_mkdir           = mkdir -p $@

quiet_cmd_install	  = INSTALL $(patsubst $(DESTDIR)$(WRAPPER_OBJDIR)/%,%,$@)
      cmd_install	  = $(INSTALL)  -m0644 $(patsubst $(DESTDIR)$(WRAPPER_OBJDIR)/%,$(obj)/%,$@) $@

quiet_cmd_install_dts	  = INSTALL $(patsubst $(DESTDIR)$(WRAPPER_DTSDIR)/%,dts/%,$@)
      cmd_install_dts	  = $(INSTALL)  -m0644 $(patsubst $(DESTDIR)$(WRAPPER_DTSDIR)/%,$(srctree)/$(obj)/dts/%,$@) $@

quiet_cmd_install_exe	  = INSTALL $(patsubst $(DESTDIR)$(WRAPPER_BINDIR)/%,%,$@)
      cmd_install_exe	  = $(INSTALL)  -m0755 $(patsubst $(DESTDIR)$(WRAPPER_BINDIR)/%,$(obj)/%,$@) $@

quiet_cmd_install_wrapper = INSTALL $(patsubst $(DESTDIR)$(WRAPPER_BINDIR)/%,%,$@)
      cmd_install_wrapper = $(INSTALL)  -m0755 $(patsubst $(DESTDIR)$(WRAPPER_BINDIR)/%,$(srctree)/$(obj)/%,$@) $@ ;\
				sed -i $@ -e 's%^object=.*%object=$(WRAPPER_OBJDIR)%' \
					  -e 's%^objbin=.*%objbin=$(WRAPPER_BINDIR)%' \


$(DESTDIR)$(WRAPPER_OBJDIR) $(DESTDIR)$(WRAPPER_DTSDIR) $(DESTDIR)$(WRAPPER_BINDIR):
	$(call cmd,mkdir)

$(extra-installed)	: $(DESTDIR)$(WRAPPER_OBJDIR)/% : $(obj)/% | $(DESTDIR)$(WRAPPER_OBJDIR)
	$(call cmd,install)

$(hostprogs-installed)  : $(DESTDIR)$(WRAPPER_BINDIR)/% : $(obj)/% | $(DESTDIR)$(WRAPPER_BINDIR)
	$(call cmd,install_exe)

$(dts-installed)	: $(DESTDIR)$(WRAPPER_DTSDIR)/% : $(srctree)/$(obj)/dts/% | $(DESTDIR)$(WRAPPER_DTSDIR)
	$(call cmd,install_dts)

$(wrapper-installed): $(DESTDIR)$(WRAPPER_BINDIR) $(srctree)/$(obj)/wrapper | $(DESTDIR)$(WRAPPER_BINDIR)
	$(call cmd,install_wrapper)

$(obj)/bootwrapper_install: $(all-installed)<|MERGE_RESOLUTION|>--- conflicted
+++ resolved
@@ -20,16 +20,6 @@
 
 all: $(obj)/zImage
 
-<<<<<<< HEAD
-compress-$(CONFIG_KERNEL_GZIP) := CONFIG_KERNEL_GZIP
-compress-$(CONFIG_KERNEL_XZ)   := CONFIG_KERNEL_XZ
-
-BOOTCFLAGS    := -Wall -Wundef -Wstrict-prototypes -Wno-trigraphs \
-		 -fno-strict-aliasing -Os -msoft-float -pipe \
-		 -fomit-frame-pointer -fno-builtin -fPIC -nostdinc \
-		 -isystem $(shell $(CROSS32CC) -print-file-name=include) \
-		 -D$(compress-y)
-=======
 ifdef CROSS32_COMPILE
     BOOTCC := $(CROSS32_COMPILE)gcc
     BOOTAR := $(CROSS32_COMPILE)ar
@@ -42,7 +32,6 @@
 		 -fno-strict-aliasing -O2 -msoft-float -mno-altivec -mno-vsx \
 		 -pipe -fomit-frame-pointer -fno-builtin -fPIC -nostdinc \
 		 $(LINUXINCLUDE)
->>>>>>> 24b8d41d
 
 ifdef CONFIG_PPC64_BOOT_WRAPPER
 BOOTCFLAGS	+= -m64
@@ -118,18 +107,6 @@
 libfdt       := fdt.c fdt_ro.c fdt_wip.c fdt_sw.c fdt_rw.c fdt_strerror.c
 libfdtheader := fdt.h libfdt.h libfdt_internal.h
 
-<<<<<<< HEAD
-$(addprefix $(obj)/,$(libfdt) libfdt-wrapper.o simpleboot.o epapr.o opal.o): \
-	$(addprefix $(obj)/,$(libfdtheader))
-
-src-wlib-y := string.S crt0.S crtsavres.S stdio.c decompress.c main.c \
-		$(libfdt) libfdt-wrapper.c \
-		ns16550.c serial.c simple_alloc.c div64.S util.S \
-		elf_util.c $(zlib-y) devtree.c stdlib.c \
-		oflib.c ofconsole.c cuboot.c mpsc.c cpm-serial.c \
-		uartlite.c mpc52xx-psc.c opal.c
-src-wlib-$(CONFIG_PPC64_BOOT_WRAPPER) +=  opal-calls.S
-=======
 $(addprefix $(obj)/,$(libfdt) libfdt-wrapper.o simpleboot.o epapr.o opal.o \
 	treeboot-akebono.o treeboot-currituck.o treeboot-iss4xx.o): \
 	$(addprefix $(obj)/,$(libfdtheader))
@@ -145,7 +122,6 @@
 ifndef CONFIG_PPC64_BOOT_WRAPPER
 src-wlib-y += crtsavres.S
 endif
->>>>>>> 24b8d41d
 src-wlib-$(CONFIG_40x) += 4xx.c planetcore.c
 src-wlib-$(CONFIG_44x) += 4xx.c ebony.c bamboo.c
 src-wlib-$(CONFIG_PPC_8xx) += mpc8xx.c planetcore.c fsl-soc.c
@@ -215,13 +191,6 @@
 
 $(obj)/empty.c:
 	$(Q)touch $@
-<<<<<<< HEAD
-
-$(obj)/zImage.lds: $(obj)/%: $(srctree)/$(src)/%.S
-	$(CROSS32CC) $(cpp_flags) -E -Wp,-MD,$(depfile) -P -Upowerpc \
-		-D__ASSEMBLY__ -DLINKER_SCRIPT -o $@ $<
-=======
->>>>>>> 24b8d41d
 
 $(obj)/zImage.coff.lds $(obj)/zImage.ps3.lds : $(obj)/%: $(srctree)/$(src)/%.S
 	$(Q)cp $< $@
@@ -276,11 +245,8 @@
 
 compressor-$(CONFIG_KERNEL_GZIP) := gz
 compressor-$(CONFIG_KERNEL_XZ)   := xz
-<<<<<<< HEAD
-=======
 compressor-$(CONFIG_KERNEL_LZMA)   := lzma
 compressor-$(CONFIG_KERNEL_LZO) := lzo
->>>>>>> 24b8d41d
 
 # args (to if_changed): 1 = (this rule), 2 = platform, 3 = dts 4=dtb 5=initrd
 quiet_cmd_wrap	= WRAP    $@
@@ -438,16 +404,11 @@
 $(obj)/cuImage.initrd.%: vmlinux $(obj)/dts/%.dtb $(wrapperbits) FORCE
 	$(call if_changed,wrap,cuboot-$*,,$(obj)/dts/$*.dtb,$(obj)/ramdisk.image.gz)
 
-<<<<<<< HEAD
-$(obj)/simpleImage.initrd.%: vmlinux $(obj)/%.dtb $(wrapperbits)
-	$(call if_changed,wrap,simpleboot-$*,,$(obj)/$*.dtb,$(obj)/ramdisk.image.gz)
-=======
 $(obj)/cuImage.%: vmlinux $(obj)/dts/%.dtb $(wrapperbits) FORCE
 	$(call if_changed,wrap,cuboot-$*,,$(obj)/dts/$*.dtb)
 
 $(obj)/simpleImage.initrd.%: vmlinux $(obj)/dts/%.dtb $(wrapperbits) FORCE
 	$(call if_changed,wrap,simpleboot-$*,,$(obj)/dts/$*.dtb,$(obj)/ramdisk.image.gz)
->>>>>>> 24b8d41d
 
 $(obj)/simpleImage.%: vmlinux $(obj)/dts/%.dtb $(wrapperbits) FORCE
 	$(call if_changed,wrap,simpleboot-$*,,$(obj)/dts/$*.dtb)
@@ -461,9 +422,6 @@
 # Needed for the above targets to work with dts/fsl/ files
 $(obj)/dts/%.dtb: $(obj)/dts/fsl/%.dtb
 	@cp $< $@
-
-$(obj)/%.dtb: $(src)/dts/fsl/%.dts FORCE
-	$(call if_changed_dep,dtc)
 
 # If there isn't a platform selected then just strip the vmlinux.
 ifeq (,$(image-y))
