# SPDX-License-Identifier: GPL-2.0
#
# Makefile for the linux kernel.
#

ifdef CONFIG_PPC64
CFLAGS_prom_init.o	+= $(NO_MINIMAL_TOC)
endif
ifdef CONFIG_PPC32
CFLAGS_prom_init.o      += -fPIC
CFLAGS_btext.o		+= -fPIC
endif

CFLAGS_cputable.o += $(DISABLE_LATENT_ENTROPY_PLUGIN)
<<<<<<< HEAD
CFLAGS_init.o += $(DISABLE_LATENT_ENTROPY_PLUGIN)
CFLAGS_btext.o += $(DISABLE_LATENT_ENTROPY_PLUGIN)
CFLAGS_prom.o += $(DISABLE_LATENT_ENTROPY_PLUGIN)

=======
CFLAGS_prom_init.o += $(DISABLE_LATENT_ENTROPY_PLUGIN)
CFLAGS_btext.o += $(DISABLE_LATENT_ENTROPY_PLUGIN)
CFLAGS_prom.o += $(DISABLE_LATENT_ENTROPY_PLUGIN)

CFLAGS_prom_init.o += -fno-stack-protector
CFLAGS_prom_init.o += -DDISABLE_BRANCH_PROFILING
CFLAGS_prom_init.o += -ffreestanding

>>>>>>> 24b8d41d
ifdef CONFIG_FUNCTION_TRACER
# Do not trace early boot code
CFLAGS_REMOVE_cputable.o = $(CC_FLAGS_FTRACE)
CFLAGS_REMOVE_prom_init.o = $(CC_FLAGS_FTRACE)
CFLAGS_REMOVE_btext.o = $(CC_FLAGS_FTRACE)
CFLAGS_REMOVE_prom.o = $(CC_FLAGS_FTRACE)
endif

KASAN_SANITIZE_early_32.o := n
KASAN_SANITIZE_cputable.o := n
KASAN_SANITIZE_prom_init.o := n
KASAN_SANITIZE_btext.o := n

ifdef CONFIG_KASAN
CFLAGS_early_32.o += -DDISABLE_BRANCH_PROFILING
CFLAGS_cputable.o += -DDISABLE_BRANCH_PROFILING
CFLAGS_btext.o += -DDISABLE_BRANCH_PROFILING
endif

obj-y				:= cputable.o syscalls.o \
				   irq.o align.o signal_$(BITS).o pmc.o vdso.o \
				   process.o systbl.o idle.o \
				   signal.o sysfs.o cacheinfo.o time.o \
				   prom.o traps.o setup-common.o \
<<<<<<< HEAD
				   udbg.o misc.o io.o dma.o misc_$(BITS).o \
				   of_platform.o prom_parse.o
obj-$(CONFIG_PPC64)		+= setup_64.o sys_ppc32.o \
				   signal_64.o ptrace32.o \
				   paca.o nvram_64.o firmware.o
=======
				   udbg.o misc.o io.o misc_$(BITS).o \
				   of_platform.o prom_parse.o firmware.o \
				   hw_breakpoint_constraints.o
obj-y				+= ptrace/
obj-$(CONFIG_PPC64)		+= setup_64.o \
				   paca.o nvram_64.o note.o syscall_64.o
obj-$(CONFIG_COMPAT)		+= sys_ppc32.o signal_32.o
>>>>>>> 24b8d41d
obj-$(CONFIG_VDSO32)		+= vdso32/
obj-$(CONFIG_PPC_WATCHDOG)	+= watchdog.o
obj-$(CONFIG_HAVE_HW_BREAKPOINT)	+= hw_breakpoint.o
obj-$(CONFIG_PPC_DAWR)		+= dawr.o
obj-$(CONFIG_PPC_BOOK3S_64)	+= cpu_setup_ppc970.o cpu_setup_pa6t.o
obj-$(CONFIG_PPC_BOOK3S_64)	+= cpu_setup_power.o
obj-$(CONFIG_PPC_BOOK3S_64)	+= mce.o mce_power.o
obj-$(CONFIG_PPC_BOOK3E_64)	+= exceptions-64e.o idle_book3e.o
obj-$(CONFIG_PPC_BARRIER_NOSPEC) += security.o
obj-$(CONFIG_PPC64)		+= vdso64/
obj-$(CONFIG_ALTIVEC)		+= vecemu.o
<<<<<<< HEAD
obj-$(CONFIG_PPC_970_NAP)	+= idle_power4.o
obj-$(CONFIG_PPC_P7_NAP)	+= idle_book3s.o
=======
obj-$(CONFIG_PPC_BOOK3S_IDLE)	+= idle_book3s.o
>>>>>>> 24b8d41d
procfs-y			:= proc_powerpc.o
obj-$(CONFIG_PROC_FS)		+= $(procfs-y)
rtaspci-$(CONFIG_PPC64)-$(CONFIG_PCI)	:= rtas_pci.o
obj-$(CONFIG_PPC_RTAS)		+= rtas.o rtas-rtc.o $(rtaspci-y-y)
obj-$(CONFIG_PPC_RTAS_DAEMON)	+= rtasd.o
obj-$(CONFIG_RTAS_FLASH)	+= rtas_flash.o
obj-$(CONFIG_RTAS_PROC)		+= rtas-proc.o
obj-$(CONFIG_PPC_DT_CPU_FTRS)	+= dt_cpu_ftrs.o
obj-$(CONFIG_EEH)              += eeh.o eeh_pe.o eeh_cache.o \
				  eeh_driver.o eeh_event.o eeh_sysfs.o
obj-$(CONFIG_GENERIC_TBSYNC)	+= smp-tbsync.o
obj-$(CONFIG_CRASH_DUMP)	+= crash_dump.o
obj-$(CONFIG_FA_DUMP)		+= fadump.o
obj-$(CONFIG_PRESERVE_FA_DUMP)	+= fadump.o
ifdef CONFIG_PPC32
obj-$(CONFIG_E500)		+= idle_e500.o
endif
obj-$(CONFIG_PPC_BOOK3S_32)	+= idle_6xx.o l2cr_6xx.o cpu_setup_6xx.o
obj-$(CONFIG_TAU)		+= tau_6xx.o
obj-$(CONFIG_HIBERNATION)	+= swsusp.o suspend.o
ifdef CONFIG_FSL_BOOKE
obj-$(CONFIG_HIBERNATION)	+= swsusp_booke.o
else
obj-$(CONFIG_HIBERNATION)	+= swsusp_$(BITS).o
endif
obj64-$(CONFIG_HIBERNATION)	+= swsusp_asm64.o
obj-$(CONFIG_MODULES)		+= module.o module_$(BITS).o
obj-$(CONFIG_44x)		+= cpu_setup_44x.o
obj-$(CONFIG_PPC_FSL_BOOK3E)	+= cpu_setup_fsl_booke.o
obj-$(CONFIG_PPC_DOORBELL)	+= dbell.o
obj-$(CONFIG_JUMP_LABEL)	+= jump_label.o

<<<<<<< HEAD
extra-y				:= head_$(BITS).o
=======
extra-$(CONFIG_PPC64)		:= head_64.o
extra-$(CONFIG_PPC_BOOK3S_32)	:= head_book3s_32.o
>>>>>>> 24b8d41d
extra-$(CONFIG_40x)		:= head_40x.o
extra-$(CONFIG_44x)		:= head_44x.o
extra-$(CONFIG_FSL_BOOKE)	:= head_fsl_booke.o
extra-$(CONFIG_PPC_8xx)		:= head_8xx.o
extra-y				+= vmlinux.lds

obj-$(CONFIG_RELOCATABLE)	+= reloc_$(BITS).o

obj-$(CONFIG_PPC32)		+= entry_32.o setup_32.o early_32.o
obj-$(CONFIG_PPC64)		+= dma-iommu.o iommu.o
obj-$(CONFIG_KGDB)		+= kgdb.o
obj-$(CONFIG_BOOTX_TEXT)	+= btext.o
obj-$(CONFIG_SMP)		+= smp.o
obj-$(CONFIG_KPROBES)		+= kprobes.o
obj-$(CONFIG_OPTPROBES)		+= optprobes.o optprobes_head.o
obj-$(CONFIG_KPROBES_ON_FTRACE)	+= kprobes-ftrace.o
obj-$(CONFIG_UPROBES)		+= uprobes.o
obj-$(CONFIG_PPC_UDBG_16550)	+= legacy_serial.o udbg_16550.o
obj-$(CONFIG_STACKTRACE)	+= stacktrace.o
obj-$(CONFIG_SWIOTLB)		+= dma-swiotlb.o
obj-$(CONFIG_ARCH_HAS_DMA_SET_MASK) += dma-mask.o

pci64-$(CONFIG_PPC64)		+= pci_dn.o pci-hotplug.o isa-bridge.o
obj-$(CONFIG_PCI)		+= pci_$(BITS).o $(pci64-y) \
				   pci-common.o pci_of_scan.o
obj-$(CONFIG_PCI_MSI)		+= msi.o
<<<<<<< HEAD
obj-$(CONFIG_KEXEC)		+= machine_kexec.o crash.o \
				   machine_kexec_$(BITS).o
=======

>>>>>>> 24b8d41d
obj-$(CONFIG_AUDIT)		+= audit.o
obj64-$(CONFIG_AUDIT)		+= compat_audit.o

obj-$(CONFIG_PPC_IO_WORKAROUNDS)	+= io-workarounds.o

obj-y				+= trace/

ifneq ($(CONFIG_PPC_INDIRECT_PIO),y)
obj-y				+= iomap.o
endif

obj64-$(CONFIG_PPC_TRANSACTIONAL_MEM)	+= tm.o

obj-$(CONFIG_PPC64)		+= $(obj64-y)
obj-$(CONFIG_PPC32)		+= $(obj32-y)

ifneq ($(CONFIG_XMON)$(CONFIG_KEXEC_CORE)(CONFIG_PPC_BOOK3S),)
obj-y				+= ppc_save_regs.o
endif

obj-$(CONFIG_EPAPR_PARAVIRT)	+= epapr_paravirt.o epapr_hcalls.o
obj-$(CONFIG_KVM_GUEST)		+= kvm.o kvm_emul.o
ifneq ($(CONFIG_PPC_POWERNV)$(CONFIG_PPC_SVM),)
obj-y				+= ucall.o
endif

obj-$(CONFIG_PPC_SECURE_BOOT)	+= secure_boot.o ima_arch.o secvar-ops.o
obj-$(CONFIG_PPC_SECVAR_SYSFS)	+= secvar-sysfs.o

# Disable GCOV, KCOV & sanitizers in odd or sensitive code
GCOV_PROFILE_prom_init.o := n
KCOV_INSTRUMENT_prom_init.o := n
UBSAN_SANITIZE_prom_init.o := n
GCOV_PROFILE_kprobes.o := n
KCOV_INSTRUMENT_kprobes.o := n
UBSAN_SANITIZE_kprobes.o := n
GCOV_PROFILE_kprobes-ftrace.o := n
KCOV_INSTRUMENT_kprobes-ftrace.o := n
UBSAN_SANITIZE_kprobes-ftrace.o := n
GCOV_PROFILE_syscall_64.o := n
KCOV_INSTRUMENT_syscall_64.o := n
UBSAN_SANITIZE_syscall_64.o := n
UBSAN_SANITIZE_vdso.o := n

# Necessary for booting with kcov enabled on book3e machines
KCOV_INSTRUMENT_cputable.o := n
KCOV_INSTRUMENT_setup_64.o := n
KCOV_INSTRUMENT_paca.o := n

extra-$(CONFIG_PPC_FPU)		+= fpu.o
extra-$(CONFIG_ALTIVEC)		+= vector.o
extra-$(CONFIG_PPC64)		+= entry_64.o
extra-$(CONFIG_PPC_OF_BOOT_TRAMPOLINE)	+= prom_init.o

extra-$(CONFIG_PPC_OF_BOOT_TRAMPOLINE)	+= prom_init_check

quiet_cmd_prom_init_check = PROMCHK $@
      cmd_prom_init_check = $(CONFIG_SHELL) $< "$(NM)" $(obj)/prom_init.o; touch $@

$(obj)/prom_init_check: $(src)/prom_init_check.sh $(obj)/prom_init.o FORCE
	$(call if_changed,prom_init_check)
targets += prom_init_check

clean-files := vmlinux.lds<|MERGE_RESOLUTION|>--- conflicted
+++ resolved
@@ -12,12 +12,6 @@
 endif
 
 CFLAGS_cputable.o += $(DISABLE_LATENT_ENTROPY_PLUGIN)
-<<<<<<< HEAD
-CFLAGS_init.o += $(DISABLE_LATENT_ENTROPY_PLUGIN)
-CFLAGS_btext.o += $(DISABLE_LATENT_ENTROPY_PLUGIN)
-CFLAGS_prom.o += $(DISABLE_LATENT_ENTROPY_PLUGIN)
-
-=======
 CFLAGS_prom_init.o += $(DISABLE_LATENT_ENTROPY_PLUGIN)
 CFLAGS_btext.o += $(DISABLE_LATENT_ENTROPY_PLUGIN)
 CFLAGS_prom.o += $(DISABLE_LATENT_ENTROPY_PLUGIN)
@@ -26,7 +20,6 @@
 CFLAGS_prom_init.o += -DDISABLE_BRANCH_PROFILING
 CFLAGS_prom_init.o += -ffreestanding
 
->>>>>>> 24b8d41d
 ifdef CONFIG_FUNCTION_TRACER
 # Do not trace early boot code
 CFLAGS_REMOVE_cputable.o = $(CC_FLAGS_FTRACE)
@@ -51,13 +44,6 @@
 				   process.o systbl.o idle.o \
 				   signal.o sysfs.o cacheinfo.o time.o \
 				   prom.o traps.o setup-common.o \
-<<<<<<< HEAD
-				   udbg.o misc.o io.o dma.o misc_$(BITS).o \
-				   of_platform.o prom_parse.o
-obj-$(CONFIG_PPC64)		+= setup_64.o sys_ppc32.o \
-				   signal_64.o ptrace32.o \
-				   paca.o nvram_64.o firmware.o
-=======
 				   udbg.o misc.o io.o misc_$(BITS).o \
 				   of_platform.o prom_parse.o firmware.o \
 				   hw_breakpoint_constraints.o
@@ -65,7 +51,6 @@
 obj-$(CONFIG_PPC64)		+= setup_64.o \
 				   paca.o nvram_64.o note.o syscall_64.o
 obj-$(CONFIG_COMPAT)		+= sys_ppc32.o signal_32.o
->>>>>>> 24b8d41d
 obj-$(CONFIG_VDSO32)		+= vdso32/
 obj-$(CONFIG_PPC_WATCHDOG)	+= watchdog.o
 obj-$(CONFIG_HAVE_HW_BREAKPOINT)	+= hw_breakpoint.o
@@ -77,12 +62,7 @@
 obj-$(CONFIG_PPC_BARRIER_NOSPEC) += security.o
 obj-$(CONFIG_PPC64)		+= vdso64/
 obj-$(CONFIG_ALTIVEC)		+= vecemu.o
-<<<<<<< HEAD
-obj-$(CONFIG_PPC_970_NAP)	+= idle_power4.o
-obj-$(CONFIG_PPC_P7_NAP)	+= idle_book3s.o
-=======
 obj-$(CONFIG_PPC_BOOK3S_IDLE)	+= idle_book3s.o
->>>>>>> 24b8d41d
 procfs-y			:= proc_powerpc.o
 obj-$(CONFIG_PROC_FS)		+= $(procfs-y)
 rtaspci-$(CONFIG_PPC64)-$(CONFIG_PCI)	:= rtas_pci.o
@@ -115,12 +95,8 @@
 obj-$(CONFIG_PPC_DOORBELL)	+= dbell.o
 obj-$(CONFIG_JUMP_LABEL)	+= jump_label.o
 
-<<<<<<< HEAD
-extra-y				:= head_$(BITS).o
-=======
 extra-$(CONFIG_PPC64)		:= head_64.o
 extra-$(CONFIG_PPC_BOOK3S_32)	:= head_book3s_32.o
->>>>>>> 24b8d41d
 extra-$(CONFIG_40x)		:= head_40x.o
 extra-$(CONFIG_44x)		:= head_44x.o
 extra-$(CONFIG_FSL_BOOKE)	:= head_fsl_booke.o
@@ -147,12 +123,7 @@
 obj-$(CONFIG_PCI)		+= pci_$(BITS).o $(pci64-y) \
 				   pci-common.o pci_of_scan.o
 obj-$(CONFIG_PCI_MSI)		+= msi.o
-<<<<<<< HEAD
-obj-$(CONFIG_KEXEC)		+= machine_kexec.o crash.o \
-				   machine_kexec_$(BITS).o
-=======
 
->>>>>>> 24b8d41d
 obj-$(CONFIG_AUDIT)		+= audit.o
 obj64-$(CONFIG_AUDIT)		+= compat_audit.o
 
