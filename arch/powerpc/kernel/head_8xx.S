/* SPDX-License-Identifier: GPL-2.0-or-later */
/*
 *  PowerPC version
 *    Copyright (C) 1995-1996 Gary Thomas (gdt@linuxppc.org)
 *  Rewritten by Cort Dougan (cort@cs.nmt.edu) for PReP
 *    Copyright (C) 1996 Cort Dougan <cort@cs.nmt.edu>
 *  Low-level exception handlers and MMU support
 *  rewritten by Paul Mackerras.
 *    Copyright (C) 1996 Paul Mackerras.
 *  MPC8xx modifications by Dan Malek
 *    Copyright (C) 1997 Dan Malek (dmalek@jlc.net).
 *
 *  This file contains low-level support and setup for PowerPC 8xx
 *  embedded processors, including trap and interrupt dispatch.
 */

#include <linux/init.h>
#include <linux/magic.h>
#include <linux/pgtable.h>
#include <linux/sizes.h>
#include <asm/processor.h>
#include <asm/page.h>
#include <asm/mmu.h>
#include <asm/cache.h>
#include <asm/cputable.h>
#include <asm/thread_info.h>
#include <asm/ppc_asm.h>
#include <asm/asm-offsets.h>
#include <asm/ptrace.h>
<<<<<<< HEAD
#include <asm/fixmap.h>
#include <asm/export.h>
=======
#include <asm/export.h>
#include <asm/code-patching-asm.h>
>>>>>>> 24b8d41d

#include "head_32.h"

.macro compare_to_kernel_boundary scratch, addr
#if CONFIG_TASK_SIZE <= 0x80000000 && CONFIG_PAGE_OFFSET >= 0x80000000
/* By simply checking Address >= 0x80000000, we know if its a kernel address */
	not.	\scratch, \addr
#else
	rlwinm	\scratch, \addr, 16, 0xfff8
	cmpli	cr0, \scratch, PAGE_OFFSET@h
#endif
.endm

/*
 * We need an ITLB miss handler for kernel addresses if:
 * - Either we have modules
 * - Or we have not pinned the first 8M
 */
#if defined(CONFIG_MODULES) || !defined(CONFIG_PIN_TLB_TEXT) || \
    defined(CONFIG_DEBUG_PAGEALLOC)
#define ITLB_MISS_KERNEL	1
#endif

/*
 * Value for the bits that have fixed value in RPN entries.
 * Also used for tagging DAR for DTLBerror.
 */
#define RPN_PATTERN	0x00f0

#define PAGE_SHIFT_512K		19
#define PAGE_SHIFT_8M		23

	__HEAD
_ENTRY(_stext);
_ENTRY(_start);

/* MPC8xx
 * This port was done on an MBX board with an 860.  Right now I only
 * support an ELF compressed (zImage) boot from EPPC-Bug because the
 * code there loads up some registers before calling us:
 *   r3: ptr to board info data
 *   r4: initrd_start or if no initrd then 0
 *   r5: initrd_end - unused if r4 is 0
 *   r6: Start of command line string
 *   r7: End of command line string
 *
 * I decided to use conditional compilation instead of checking PVR and
 * adding more processor specific branches around code I don't need.
 * Since this is an embedded processor, I also appreciate any memory
 * savings I can get.
 *
 * The MPC8xx does not have any BATs, but it supports large page sizes.
 * We first initialize the MMU to support 8M byte pages, then load one
 * entry into each of the instruction and data TLBs to map the first
 * 8M 1:1.  I also mapped an additional I/O space 1:1 so we can get to
 * the "internal" processor registers before MMU_init is called.
 *
 *	-- Dan
 */
	.globl	__start
__start:
	mr	r31,r3			/* save device tree ptr */

	/* We have to turn on the MMU right away so we get cache modes
	 * set correctly.
	 */
	bl	initial_mmu

/* We now have the lower 8 Meg mapped into TLB entries, and the caches
 * ready to work.
 */

turn_on_mmu:
	mfmsr	r0
	ori	r0,r0,MSR_DR|MSR_IR
	mtspr	SPRN_SRR1,r0
	lis	r0,start_here@h
	ori	r0,r0,start_here@l
	mtspr	SPRN_SRR0,r0
	rfi				/* enables MMU */

<<<<<<< HEAD
/*
 * Exception entry code.  This code runs with address translation
 * turned off, i.e. using physical addresses.
 * We assume sprg3 has the physical address of the current
 * task's thread_struct.
 */
#define EXCEPTION_PROLOG	\
	EXCEPTION_PROLOG_0;	\
	mfcr	r10;		\
	EXCEPTION_PROLOG_1;	\
	EXCEPTION_PROLOG_2

#define EXCEPTION_PROLOG_0	\
	mtspr	SPRN_SPRG_SCRATCH0,r10;	\
	mtspr	SPRN_SPRG_SCRATCH1,r11

#define EXCEPTION_PROLOG_1	\
	mfspr	r11,SPRN_SRR1;		/* check whether user or kernel */ \
	andi.	r11,r11,MSR_PR;	\
	tophys(r11,r1);			/* use tophys(r1) if kernel */ \
	beq	1f;		\
	mfspr	r11,SPRN_SPRG_THREAD;	\
	lwz	r11,THREAD_INFO-THREAD(r11);	\
	addi	r11,r11,THREAD_SIZE;	\
	tophys(r11,r11);	\
1:	subi	r11,r11,INT_FRAME_SIZE	/* alloc exc. frame */


#define EXCEPTION_PROLOG_2	\
	stw	r10,_CCR(r11);		/* save registers */ \
	stw	r12,GPR12(r11);	\
	stw	r9,GPR9(r11);	\
	mfspr	r10,SPRN_SPRG_SCRATCH0;	\
	stw	r10,GPR10(r11);	\
	mfspr	r12,SPRN_SPRG_SCRATCH1;	\
	stw	r12,GPR11(r11);	\
	mflr	r10;		\
	stw	r10,_LINK(r11);	\
	mfspr	r12,SPRN_SRR0;	\
	mfspr	r9,SPRN_SRR1;	\
	stw	r1,GPR1(r11);	\
	stw	r1,0(r11);	\
	tovirt(r1,r11);			/* set new kernel sp */	\
	li	r10,MSR_KERNEL & ~(MSR_IR|MSR_DR); /* can take exceptions */ \
	MTMSRD(r10);			/* (except for mach check in rtas) */ \
	stw	r0,GPR0(r11);	\
	SAVE_4GPRS(3, r11);	\
	SAVE_2GPRS(7, r11)
=======
>>>>>>> 24b8d41d

#ifdef CONFIG_PERF_EVENTS
	.align	4

	.globl	itlb_miss_counter
itlb_miss_counter:
	.space	4

	.globl	dtlb_miss_counter
dtlb_miss_counter:
	.space	4

	.globl	instruction_counter
instruction_counter:
	.space	4
#endif

/* System reset */
	EXCEPTION(0x100, Reset, system_reset_exception, EXC_XFER_STD)

/* Machine check */
	. = 0x200
MachineCheck:
	EXCEPTION_PROLOG handle_dar_dsisr=1
	save_dar_dsisr_on_stack r4, r5, r11
	li	r6, RPN_PATTERN
	mtspr	SPRN_DAR, r6	/* Tag DAR, to be used in DTLB Error */
	addi r3,r1,STACK_FRAME_OVERHEAD
	EXC_XFER_STD(0x200, machine_check_exception)

/* External interrupt */
	EXCEPTION(0x500, HardwareInterrupt, do_IRQ, EXC_XFER_LITE)

/* Alignment exception */
	. = 0x600
Alignment:
	EXCEPTION_PROLOG handle_dar_dsisr=1
	save_dar_dsisr_on_stack r4, r5, r11
	li	r6, RPN_PATTERN
	mtspr	SPRN_DAR, r6	/* Tag DAR, to be used in DTLB Error */
	addi	r3,r1,STACK_FRAME_OVERHEAD
	b	.Lalignment_exception_ool

/* Program check exception */
	EXCEPTION(0x700, ProgramCheck, program_check_exception, EXC_XFER_STD)

/* Decrementer */
	EXCEPTION(0x900, Decrementer, timer_interrupt, EXC_XFER_LITE)

	/* With VMAP_STACK there's not enough room for this at 0x600 */
	. = 0xa00
.Lalignment_exception_ool:
	EXC_XFER_STD(0x600, alignment_exception)

/* System call */
	. = 0xc00
SystemCall:
	SYSCALL_ENTRY	0xc00

/* Single step - not used on 601 */
	EXCEPTION(0xd00, SingleStep, single_step_exception, EXC_XFER_STD)

/* On the MPC8xx, this is a software emulation interrupt.  It occurs
 * for all unimplemented and illegal instructions.
 */
	EXCEPTION(0x1000, SoftEmu, program_check_exception, EXC_XFER_STD)

	. = 0x1100
/*
 * For the MPC8xx, this is a software tablewalk to load the instruction
 * TLB.  The task switch loads the M_TWB register with the pointer to the first
 * level table.
 * If we discover there is no second level table (value is zero) or if there
 * is an invalid pte, we load that into the TLB, which causes another fault
 * into the TLB Error interrupt where we can handle such problems.
 * We have to use the MD_xxx registers for the tablewalk because the
 * equivalent MI_xxx registers only perform the attribute functions.
 */

#ifdef CONFIG_8xx_CPU15
#define INVALIDATE_ADJACENT_PAGES_CPU15(addr)	\
	addi	addr, addr, PAGE_SIZE;	\
	tlbie	addr;			\
	addi	addr, addr, -(PAGE_SIZE << 1);	\
	tlbie	addr;			\
	addi	addr, addr, PAGE_SIZE
#else
#define INVALIDATE_ADJACENT_PAGES_CPU15(addr)
#endif

InstructionTLBMiss:
<<<<<<< HEAD
#if defined(CONFIG_8xx_CPU6) || defined(CONFIG_MODULES) || defined (CONFIG_DEBUG_PAGEALLOC)
	mtspr	SPRN_SPRG_SCRATCH2, r3
#endif
	EXCEPTION_PROLOG_0
=======
	mtspr	SPRN_SPRG_SCRATCH0, r10
	mtspr	SPRN_SPRG_SCRATCH1, r11
>>>>>>> 24b8d41d

	/* If we are faulting a kernel address, we have to use the
	 * kernel page tables.
	 */
	mfspr	r10, SPRN_SRR0	/* Get effective address of fault */
<<<<<<< HEAD
	INVALIDATE_ADJACENT_PAGES_CPU15(r11, r10)
#if defined(CONFIG_MODULES) || defined (CONFIG_DEBUG_PAGEALLOC)
	/* Only modules will cause ITLB Misses as we always
	 * pin the first 8MB of kernel memory */
	mfcr	r3
	IS_KERNEL(r11, r10)
#endif
	mfspr	r11, SPRN_M_TW	/* Get level 1 table */
#if defined(CONFIG_MODULES) || defined (CONFIG_DEBUG_PAGEALLOC)
	BRANCH_UNLESS_KERNEL(3f)
	lis	r11, (swapper_pg_dir-PAGE_OFFSET)@ha
3:
	mtcr	r3
=======
	INVALIDATE_ADJACENT_PAGES_CPU15(r10)
	mtspr	SPRN_MD_EPN, r10
#ifdef ITLB_MISS_KERNEL
	mfcr	r11
	compare_to_kernel_boundary r10, r10
>>>>>>> 24b8d41d
#endif
	mfspr	r10, SPRN_M_TWB	/* Get level 1 table */
#ifdef ITLB_MISS_KERNEL
	blt+	3f
	rlwinm	r10, r10, 0, 20, 31
	oris	r10, r10, (swapper_pg_dir - PAGE_OFFSET)@ha
3:
	mtcr	r11
#endif
	lwz	r11, (swapper_pg_dir-PAGE_OFFSET)@l(r10)	/* Get level 1 entry */
	mtspr	SPRN_MD_TWC, r11
	mfspr	r10, SPRN_MD_TWC
	lwz	r10, 0(r10)	/* Get the pte */
	rlwimi	r11, r10, 0, _PAGE_GUARDED | _PAGE_ACCESSED
	rlwimi	r11, r10, 32 - 9, _PMD_PAGE_512K
	mtspr	SPRN_MI_TWC, r11
	/* The Linux PTE won't go exactly into the MMU TLB.
	 * Software indicator bits 20 and 23 must be clear.
	 * Software indicator bits 22, 24, 25, 26, and 27 must be
	 * set.  All other Linux PTE bits control the behavior
	 * of the MMU.
	 */
	rlwinm	r10, r10, 0, ~0x0f00	/* Clear bits 20-23 */
	rlwimi	r10, r10, 4, 0x0400	/* Copy _PAGE_EXEC into bit 21 */
	ori	r10, r10, RPN_PATTERN | 0x200 /* Set 22 and 24-27 */
	mtspr	SPRN_MI_RPN, r10	/* Update TLB entry */

	/* Restore registers */
<<<<<<< HEAD
#if defined(CONFIG_8xx_CPU6) || defined(CONFIG_MODULES) || defined (CONFIG_DEBUG_PAGEALLOC)
	mfspr	r3, SPRN_SPRG_SCRATCH2
#endif
	EXCEPTION_EPILOG_0
=======
0:	mfspr	r10, SPRN_SPRG_SCRATCH0
	mfspr	r11, SPRN_SPRG_SCRATCH1
	rfi
	patch_site	0b, patch__itlbmiss_exit_1

#ifdef CONFIG_PERF_EVENTS
	patch_site	0f, patch__itlbmiss_perf
0:	lwz	r10, (itlb_miss_counter - PAGE_OFFSET)@l(0)
	addi	r10, r10, 1
	stw	r10, (itlb_miss_counter - PAGE_OFFSET)@l(0)
	mfspr	r10, SPRN_SPRG_SCRATCH0
	mfspr	r11, SPRN_SPRG_SCRATCH1
>>>>>>> 24b8d41d
	rfi
#endif

	. = 0x1200
DataStoreTLBMiss:
	mtspr	SPRN_DAR, r10
	mtspr	SPRN_M_TW, r11
	mfcr	r11

	/* If we are faulting a kernel address, we have to use the
	 * kernel page tables.
	 */
	mfspr	r10, SPRN_MD_EPN
<<<<<<< HEAD
	rlwinm	r10, r10, 16, 0xfff8
	cmpli	cr0, r10, PAGE_OFFSET@h
	mfspr	r11, SPRN_M_TW	/* Get level 1 table */
	blt+	3f
#ifndef CONFIG_PIN_TLB_IMMR
	cmpli	cr0, r10, VIRT_IMMR_BASE@h
#endif
_ENTRY(DTLBMiss_cmp)
	cmpli	cr7, r10, (PAGE_OFFSET + 0x1800000)@h
	lis	r11, (swapper_pg_dir-PAGE_OFFSET)@ha
#ifndef CONFIG_PIN_TLB_IMMR
_ENTRY(DTLBMiss_jmp)
	beq-	DTLBMissIMMR
#endif
	blt	cr7, DTLBMissLinear
3:
	mtcr	r3
	mfspr	r10, SPRN_MD_EPN

	/* Insert level 1 index */
	rlwimi	r11, r10, 32 - ((PAGE_SHIFT - 2) << 1), (PAGE_SHIFT - 2) << 1, 29
	lwz	r11, (swapper_pg_dir-PAGE_OFFSET)@l(r11)	/* Get the level 1 entry */
=======
	compare_to_kernel_boundary r10, r10
	mfspr	r10, SPRN_M_TWB	/* Get level 1 table */
	blt+	3f
	rlwinm	r10, r10, 0, 20, 31
	oris	r10, r10, (swapper_pg_dir - PAGE_OFFSET)@ha
3:
	mtcr	r11
	lwz	r11, (swapper_pg_dir-PAGE_OFFSET)@l(r10)	/* Get level 1 entry */
>>>>>>> 24b8d41d

	mtspr	SPRN_MD_TWC, r11
	mfspr	r10, SPRN_MD_TWC
	lwz	r10, 0(r10)	/* Get the pte */

	/* Insert Guarded and Accessed flags into the TWC from the Linux PTE.
	 * It is bit 27 of both the Linux PTE and the TWC (at least
	 * I got that right :-).  It will be better when we can put
	 * this into the Linux pgd/pmd and load it in the operation
	 * above.
	 */
	rlwimi	r11, r10, 0, _PAGE_GUARDED | _PAGE_ACCESSED
	rlwimi	r11, r10, 32 - 9, _PMD_PAGE_512K
	mtspr	SPRN_MD_TWC, r11

	/* The Linux PTE won't go exactly into the MMU TLB.
	 * Software indicator bits 24, 25, 26, and 27 must be
	 * set.  All other Linux PTE bits control the behavior
	 * of the MMU.
	 */
	li	r11, RPN_PATTERN
	rlwimi	r10, r11, 0, 24, 27	/* Set 24-27 */
	mtspr	SPRN_MD_RPN, r10	/* Update TLB entry */

	/* Restore registers */

0:	mfspr	r10, SPRN_DAR
	mtspr	SPRN_DAR, r11	/* Tag DAR */
	mfspr	r11, SPRN_M_TW
	rfi
<<<<<<< HEAD

=======
	patch_site	0b, patch__dtlbmiss_exit_1

#ifdef CONFIG_PERF_EVENTS
	patch_site	0f, patch__dtlbmiss_perf
0:	lwz	r10, (dtlb_miss_counter - PAGE_OFFSET)@l(0)
	addi	r10, r10, 1
	stw	r10, (dtlb_miss_counter - PAGE_OFFSET)@l(0)
	mfspr	r10, SPRN_DAR
	mtspr	SPRN_DAR, r11	/* Tag DAR */
	mfspr	r11, SPRN_M_TW
	rfi
#endif
>>>>>>> 24b8d41d

/* This is an instruction TLB error on the MPC8xx.  This could be due
 * to many reasons, such as executing guarded memory or illegal instruction
 * addresses.  There is nothing to do but handle a big time error fault.
 */
	. = 0x1300
InstructionTLBError:
	EXCEPTION_PROLOG
	mr	r4,r12
	andis.	r5,r9,DSISR_SRR1_MATCH_32S@h /* Filter relevant SRR1 bits */
	andis.	r10,r9,SRR1_ISI_NOPT@h
	beq+	.Litlbie
	tlbie	r4
	/* 0x400 is InstructionAccess exception, needed by bad_page_fault() */
.Litlbie:
	stw	r4, _DAR(r11)
	EXC_XFER_LITE(0x400, handle_page_fault)

/* This is the data TLB error on the MPC8xx.  This could be due to
 * many reasons, including a dirty update to a pte.  We bail out to
 * a higher level function that can handle it.
 */
	. = 0x1400
DataTLBError:
	EXCEPTION_PROLOG_0 handle_dar_dsisr=1
	mfspr	r11, SPRN_DAR
	cmpwi	cr1, r11, RPN_PATTERN
	beq-	cr1, FixupDAR	/* must be a buggy dcbX, icbi insn. */
DARFixed:/* Return from dcbx instruction bug workaround */
#ifdef CONFIG_VMAP_STACK
	li	r11, RPN_PATTERN
	mtspr	SPRN_DAR, r11	/* Tag DAR, to be used in DTLB Error */
#endif
	EXCEPTION_PROLOG_1
	EXCEPTION_PROLOG_2 handle_dar_dsisr=1
	get_and_save_dar_dsisr_on_stack r4, r5, r11
	andis.	r10,r5,DSISR_NOHPTE@h
	beq+	.Ldtlbie
	tlbie	r4
.Ldtlbie:
#ifndef CONFIG_VMAP_STACK
	li	r10,RPN_PATTERN
	mtspr	SPRN_DAR,r10	/* Tag DAR, to be used in DTLB Error */
#endif
	/* 0x300 is DataAccess exception, needed by bad_page_fault() */
	EXC_XFER_LITE(0x300, handle_page_fault)

stack_overflow:
	vmap_stack_overflow_exception

/* On the MPC8xx, these next four traps are used for development
 * support of breakpoints and such.  Someday I will get around to
 * using them.
 */
do_databreakpoint:
	EXCEPTION_PROLOG_1
	EXCEPTION_PROLOG_2 handle_dar_dsisr=1
	addi	r3,r1,STACK_FRAME_OVERHEAD
	mfspr	r4,SPRN_BAR
	stw	r4,_DAR(r11)
#ifdef CONFIG_VMAP_STACK
	lwz	r5,_DSISR(r11)
#else
	mfspr	r5,SPRN_DSISR
#endif
	EXC_XFER_STD(0x1c00, do_break)

	. = 0x1c00
DataBreakpoint:
	EXCEPTION_PROLOG_0 handle_dar_dsisr=1
	mfspr	r11, SPRN_SRR0
	cmplwi	cr1, r11, (.Ldtlbie - PAGE_OFFSET)@l
	cmplwi	cr7, r11, (.Litlbie - PAGE_OFFSET)@l
	cror	4*cr1+eq, 4*cr1+eq, 4*cr7+eq
	bne	cr1, do_databreakpoint
	mtcr	r10
	mfspr	r10, SPRN_SPRG_SCRATCH0
	mfspr	r11, SPRN_SPRG_SCRATCH1
	rfi

#ifdef CONFIG_PERF_EVENTS
	. = 0x1d00
InstructionBreakpoint:
	mtspr	SPRN_SPRG_SCRATCH0, r10
	lwz	r10, (instruction_counter - PAGE_OFFSET)@l(0)
	addi	r10, r10, -1
	stw	r10, (instruction_counter - PAGE_OFFSET)@l(0)
	lis	r10, 0xffff
	ori	r10, r10, 0x01
	mtspr	SPRN_COUNTA, r10
	mfspr	r10, SPRN_SPRG_SCRATCH0
	rfi
#else
	EXCEPTION(0x1d00, Trap_1d, unknown_exception, EXC_XFER_STD)
#endif
	EXCEPTION(0x1e00, Trap_1e, unknown_exception, EXC_XFER_STD)
	EXCEPTION(0x1f00, Trap_1f, unknown_exception, EXC_XFER_STD)

	. = 0x2000

/*
 * Bottom part of DataStoreTLBMiss handlers for IMMR area and linear RAM.
 * not enough space in the DataStoreTLBMiss area.
 */
DTLBMissIMMR:
	mtcr	r3
	/* Set 512k byte guarded page and mark it valid */
	li	r10, MD_PS512K | MD_GUARDED | MD_SVALID
	MTSPR_CPU6(SPRN_MD_TWC, r10, r11)
	mfspr	r10, SPRN_IMMR			/* Get current IMMR */
	rlwinm	r10, r10, 0, 0xfff80000		/* Get 512 kbytes boundary */
	ori	r10, r10, 0xf0 | MD_SPS16K | _PAGE_SHARED | _PAGE_DIRTY	| \
			  _PAGE_PRESENT | _PAGE_NO_CACHE
	MTSPR_CPU6(SPRN_MD_RPN, r10, r11)	/* Update TLB entry */

	li	r11, RPN_PATTERN
	mtspr	SPRN_DAR, r11	/* Tag DAR */
	mfspr	r3, SPRN_SPRG_SCRATCH2
	EXCEPTION_EPILOG_0
	rfi

DTLBMissLinear:
	mtcr	r3
	/* Set 8M byte page and mark it valid */
	li	r11, MD_PS8MEG | MD_SVALID
	MTSPR_CPU6(SPRN_MD_TWC, r11, r3)
	rlwinm	r10, r10, 16, 0x0f800000	/* 8xx supports max 256Mb RAM */
	ori	r10, r10, 0xf0 | MD_SPS16K | _PAGE_SHARED | _PAGE_DIRTY	| \
			  _PAGE_PRESENT
	MTSPR_CPU6(SPRN_MD_RPN, r10, r11)	/* Update TLB entry */

	li	r11, RPN_PATTERN
	mtspr	SPRN_DAR, r11	/* Tag DAR */
	mfspr	r3, SPRN_SPRG_SCRATCH2
	EXCEPTION_EPILOG_0
	rfi

/* This is the procedure to calculate the data EA for buggy dcbx,dcbi instructions
 * by decoding the registers used by the dcbx instruction and adding them.
 * DAR is set to the calculated address.
 */
FixupDAR:/* Entry point for dcbx workaround. */
	mtspr	SPRN_M_TW, r10
	/* fetch instruction from memory. */
	mfspr	r10, SPRN_SRR0
<<<<<<< HEAD
	IS_KERNEL(r11, r10)
	mfspr	r11, SPRN_M_TW	/* Get level 1 table */
	BRANCH_UNLESS_KERNEL(3f)
	rlwinm	r11, r10, 16, 0xfff8
_ENTRY(FixupDAR_cmp)
	cmpli	cr7, r11, (PAGE_OFFSET + 0x1800000)@h
	/* create physical page address from effective address */
	tophys(r11, r10)
	blt-	cr7, 201f
	lis	r11, (swapper_pg_dir-PAGE_OFFSET)@ha
	/* Insert level 1 index */
3:	rlwimi	r11, r10, 32 - ((PAGE_SHIFT - 2) << 1), (PAGE_SHIFT - 2) << 1, 29
	lwz	r11, (swapper_pg_dir-PAGE_OFFSET)@l(r11)	/* Get the level 1 entry */
	rlwinm	r11, r11,0,0,19	/* Extract page descriptor page address */
	/* Insert level 2 index */
	rlwimi	r11, r10, 32 - (PAGE_SHIFT - 2), 32 - PAGE_SHIFT, 29
=======
	mtspr	SPRN_MD_EPN, r10
	rlwinm	r11, r10, 16, 0xfff8
	cmpli	cr1, r11, PAGE_OFFSET@h
	mfspr	r11, SPRN_M_TWB	/* Get level 1 table */
	blt+	cr1, 3f

	/* create physical page address from effective address */
	tophys(r11, r10)
	mfspr	r11, SPRN_M_TWB	/* Get level 1 table */
	rlwinm	r11, r11, 0, 20, 31
	oris	r11, r11, (swapper_pg_dir - PAGE_OFFSET)@ha
3:
	lwz	r11, (swapper_pg_dir-PAGE_OFFSET)@l(r11)	/* Get the level 1 entry */
	mtspr	SPRN_MD_TWC, r11
	mtcrf	0x01, r11
	mfspr	r11, SPRN_MD_TWC
>>>>>>> 24b8d41d
	lwz	r11, 0(r11)	/* Get the pte */
	bt	28,200f		/* bit 28 = Large page (8M) */
	/* concat physical page address(r11) and page offset(r10) */
	rlwimi	r11, r10, 0, 32 - PAGE_SHIFT, 31
201:	lwz	r11,0(r11)
/* Check if it really is a dcbx instruction. */
/* dcbt and dcbtst does not generate DTLB Misses/Errors,
 * no need to include them here */
	xoris	r10, r11, 0x7c00	/* check if major OP code is 31 */
	rlwinm	r10, r10, 0, 21, 5
	cmpwi	cr1, r10, 2028	/* Is dcbz? */
	beq+	cr1, 142f
	cmpwi	cr1, r10, 940	/* Is dcbi? */
	beq+	cr1, 142f
	cmpwi	cr1, r10, 108	/* Is dcbst? */
	beq+	cr1, 144f		/* Fix up store bit! */
	cmpwi	cr1, r10, 172	/* Is dcbf? */
	beq+	cr1, 142f
	cmpwi	cr1, r10, 1964	/* Is icbi? */
	beq+	cr1, 142f
141:	mfspr	r10,SPRN_M_TW
	b	DARFixed	/* Nope, go back to normal TLB processing */

<<<<<<< HEAD
=======
200:
	/* concat physical page address(r11) and page offset(r10) */
	rlwimi	r11, r10, 0, 32 - PAGE_SHIFT_8M, 31
	b	201b

>>>>>>> 24b8d41d
144:	mfspr	r10, SPRN_DSISR
	rlwinm	r10, r10,0,7,5	/* Clear store bit for buggy dcbst insn */
	mtspr	SPRN_DSISR, r10
142:	/* continue, it was a dcbx, dcbi instruction. */
	mfctr	r10
	mtdar	r10			/* save ctr reg in DAR */
	rlwinm	r10, r11, 24, 24, 28	/* offset into jump table for reg RB */
	addi	r10, r10, 150f@l	/* add start of table */
	mtctr	r10			/* load ctr with jump address */
	xor	r10, r10, r10		/* sum starts at zero */
	bctr				/* jump into table */
150:
	add	r10, r10, r0	;b	151f
	add	r10, r10, r1	;b	151f
	add	r10, r10, r2	;b	151f
	add	r10, r10, r3	;b	151f
	add	r10, r10, r4	;b	151f
	add	r10, r10, r5	;b	151f
	add	r10, r10, r6	;b	151f
	add	r10, r10, r7	;b	151f
	add	r10, r10, r8	;b	151f
	add	r10, r10, r9	;b	151f
	mtctr	r11	;b	154f	/* r10 needs special handling */
	mtctr	r11	;b	153f	/* r11 needs special handling */
	add	r10, r10, r12	;b	151f
	add	r10, r10, r13	;b	151f
	add	r10, r10, r14	;b	151f
	add	r10, r10, r15	;b	151f
	add	r10, r10, r16	;b	151f
	add	r10, r10, r17	;b	151f
	add	r10, r10, r18	;b	151f
	add	r10, r10, r19	;b	151f
	add	r10, r10, r20	;b	151f
	add	r10, r10, r21	;b	151f
	add	r10, r10, r22	;b	151f
	add	r10, r10, r23	;b	151f
	add	r10, r10, r24	;b	151f
	add	r10, r10, r25	;b	151f
	add	r10, r10, r26	;b	151f
	add	r10, r10, r27	;b	151f
	add	r10, r10, r28	;b	151f
	add	r10, r10, r29	;b	151f
	add	r10, r10, r30	;b	151f
	add	r10, r10, r31
151:
	rlwinm	r11,r11,19,24,28	/* offset into jump table for reg RA */
	cmpwi	cr1, r11, 0
	beq	cr1, 152f		/* if reg RA is zero, don't add it */
	addi	r11, r11, 150b@l	/* add start of table */
	mtctr	r11			/* load ctr with jump address */
	rlwinm	r11,r11,0,16,10		/* make sure we don't execute this more than once */
	bctr				/* jump into table */
152:
	mfdar	r11
	mtctr	r11			/* restore ctr reg from DAR */
#ifdef CONFIG_VMAP_STACK
	mfspr	r11, SPRN_SPRG_THREAD
	stw	r10, DAR(r11)
	mfspr	r10, SPRN_DSISR
	stw	r10, DSISR(r11)
#else
	mtdar	r10			/* save fault EA to DAR */
#endif
	mfspr	r10,SPRN_M_TW
	b	DARFixed		/* Go back to normal TLB handling */

	/* special handling for r10,r11 since these are modified already */
153:	mfspr	r11, SPRN_SPRG_SCRATCH1	/* load r11 from SPRN_SPRG_SCRATCH1 */
	add	r10, r10, r11	/* add it */
	mfctr	r11		/* restore r11 */
	b	151b
154:	mfspr	r11, SPRN_SPRG_SCRATCH0	/* load r10 from SPRN_SPRG_SCRATCH0 */
	add	r10, r10, r11	/* add it */
	mfctr	r11		/* restore r11 */
	b	151b

/*
 * This is where the main kernel code starts.
 */
start_here:
	/* ptr to current */
	lis	r2,init_task@h
	ori	r2,r2,init_task@l

	/* ptr to phys current thread */
	tophys(r4,r2)
	addi	r4,r4,THREAD	/* init task's THREAD */
	mtspr	SPRN_SPRG_THREAD,r4

	/* stack */
	lis	r1,init_thread_union@ha
	addi	r1,r1,init_thread_union@l
	lis	r0, STACK_END_MAGIC@h
	ori	r0, r0, STACK_END_MAGIC@l
	stw	r0, 0(r1)
	li	r0,0
	stwu	r0,THREAD_SIZE-STACK_FRAME_OVERHEAD(r1)

	lis	r6, swapper_pg_dir@ha
	tophys(r6,r6)
	mtspr	SPRN_M_TWB, r6

	bl	early_init	/* We have to do this with MMU on */

/*
 * Decide what sort of machine this is and initialize the MMU.
 */
#ifdef CONFIG_KASAN
	bl	kasan_early_init
#endif
	li	r3,0
	mr	r4,r31
	bl	machine_init
	bl	MMU_init

/*
 * Go back to running unmapped so we can load up new values
 * and change to using our exception vectors.
 * On the 8xx, all we have to do is invalidate the TLB to clear
 * the old 8M byte TLB mappings and load the page table base register.
 */
	/* The right way to do this would be to track it down through
	 * init's THREAD like the context switch code does, but this is
	 * easier......until someone changes init's static structures.
	 */
	lis	r4,2f@h
	ori	r4,r4,2f@l
	tophys(r4,r4)
	li	r3,MSR_KERNEL & ~(MSR_IR|MSR_DR)
	mtspr	SPRN_SRR0,r4
	mtspr	SPRN_SRR1,r3
	rfi
/* Load up the kernel context */
2:
#ifdef CONFIG_PIN_TLB_IMMR
	lis	r0, MD_TWAM@h
	oris	r0, r0, 0x1f00
	mtspr	SPRN_MD_CTR, r0
	LOAD_REG_IMMEDIATE(r0, VIRT_IMMR_BASE | MD_EVALID)
	tlbie	r0
	mtspr	SPRN_MD_EPN, r0
	LOAD_REG_IMMEDIATE(r0, MD_SVALID | MD_PS512K | MD_GUARDED)
	mtspr	SPRN_MD_TWC, r0
	mfspr   r0, SPRN_IMMR
	rlwinm	r0, r0, 0, 0xfff80000
	ori	r0, r0, 0xf0 | _PAGE_DIRTY | _PAGE_SPS | _PAGE_SH | \
			_PAGE_NO_CACHE | _PAGE_PRESENT
	mtspr	SPRN_MD_RPN, r0
	lis	r0, (MD_TWAM | MD_RSV4I)@h
	mtspr	SPRN_MD_CTR, r0
#endif
#ifndef CONFIG_PIN_TLB_TEXT
	li	r0, 0
	mtspr	SPRN_MI_CTR, r0
#endif
#if !defined(CONFIG_PIN_TLB_DATA) && !defined(CONFIG_PIN_TLB_IMMR)
	lis	r0, MD_TWAM@h
	mtspr	SPRN_MD_CTR, r0
#endif
	tlbia			/* Clear all TLB entries */
	sync			/* wait for tlbia/tlbie to finish */

	/* set up the PTE pointers for the Abatron bdiGDB.
	*/
	lis	r5, abatron_pteptrs@h
	ori	r5, r5, abatron_pteptrs@l
	stw	r5, 0xf0(0)	/* Must match your Abatron config file */
	tophys(r5,r5)
	lis	r6, swapper_pg_dir@h
	ori	r6, r6, swapper_pg_dir@l
	stw	r6, 0(r5)

/* Now turn on the MMU for real! */
	li	r4,MSR_KERNEL
	lis	r3,start_kernel@h
	ori	r3,r3,start_kernel@l
	mtspr	SPRN_SRR0,r3
	mtspr	SPRN_SRR1,r4
	rfi			/* enable MMU and jump to start_kernel */

/* Set up the initial MMU state so we can do the first level of
 * kernel initialization.  This maps the first 8 MBytes of memory 1:1
 * virtual to physical.  Also, set the cache mode since that is defined
 * by TLB entries and perform any additional mapping (like of the IMMR).
 * If configured to pin some TLBs, we pin the first 8 Mbytes of kernel,
 * 24 Mbytes of data, and the 512k IMMR space.  Anything not covered by
 * these mappings is mapped by page tables.
 */
initial_mmu:
	li	r8, 0
	mtspr	SPRN_MI_CTR, r8		/* remove PINNED ITLB entries */
<<<<<<< HEAD
	lis	r10, MD_RESETVAL@h
#ifndef CONFIG_8xx_COPYBACK
	oris	r10, r10, MD_WTDEF@h
#endif
	mtspr	SPRN_MD_CTR, r10	/* remove PINNED DTLB entries */

	tlbia			/* Invalidate all TLB entries */
/* Always pin the first 8 MB ITLB to prevent ITLB
   misses while mucking around with SRR0/SRR1 in asm
*/
	lis	r8, MI_RSV4I@h
	ori	r8, r8, 0x1c00

	mtspr	SPRN_MI_CTR, r8	/* Set instruction MMU control */

#ifdef CONFIG_PIN_TLB
	oris	r10, r10, MD_RSV4I@h
	mtspr	SPRN_MD_CTR, r10	/* Set data TLB control */
#endif

	/* Now map the lower 8 Meg into the ITLB. */
	lis	r8, KERNELBASE@h	/* Create vaddr for TLB */
	ori	r8, r8, MI_EVALID	/* Mark it valid */
	mtspr	SPRN_MI_EPN, r8
	li	r8, MI_PS8MEG | (2 << 5)	/* Set 8M byte page, APG 2 */
	ori	r8, r8, MI_SVALID	/* Make it valid */
	mtspr	SPRN_MI_TWC, r8
	li	r8, MI_BOOTINIT		/* Create RPN for address 0 */
	mtspr	SPRN_MI_RPN, r8		/* Store TLB entry */

=======
	lis	r10, MD_TWAM@h
	mtspr	SPRN_MD_CTR, r10	/* remove PINNED DTLB entries */

	tlbia			/* Invalidate all TLB entries */

>>>>>>> 24b8d41d
	lis	r8, MI_APG_INIT@h	/* Set protection modes */
	ori	r8, r8, MI_APG_INIT@l
	mtspr	SPRN_MI_AP, r8
	lis	r8, MD_APG_INIT@h
	ori	r8, r8, MD_APG_INIT@l
	mtspr	SPRN_MD_AP, r8

<<<<<<< HEAD
	/* Map a 512k page for the IMMR to get the processor
	 * internal registers (among other things).
	 */
#ifdef CONFIG_PIN_TLB_IMMR
	ori	r10, r10, 0x1c00
	mtspr	SPRN_MD_CTR, r10

	mfspr	r9, 638			/* Get current IMMR */
	andis.	r9, r9, 0xfff8		/* Get 512 kbytes boundary */

	lis	r8, VIRT_IMMR_BASE@h	/* Create vaddr for TLB */
	ori	r8, r8, MD_EVALID	/* Mark it valid */
	mtspr	SPRN_MD_EPN, r8
	li	r8, MD_PS512K | MD_GUARDED	/* Set 512k byte page */
	ori	r8, r8, MD_SVALID	/* Make it valid */
	mtspr	SPRN_MD_TWC, r8
	mr	r8, r9			/* Create paddr for TLB */
	ori	r8, r8, MI_BOOTINIT|0x2 /* Inhibit cache -- Cort */
	mtspr	SPRN_MD_RPN, r8
#endif
=======
	/* Map the lower RAM (up to 32 Mbytes) into the ITLB and DTLB */
	lis	r8, MI_RSV4I@h
	ori	r8, r8, 0x1c00
	oris	r12, r10, MD_RSV4I@h
	ori	r12, r12, 0x1c00
	li	r9, 4				/* up to 4 pages of 8M */
	mtctr	r9
	lis	r9, KERNELBASE@h		/* Create vaddr for TLB */
	li	r10, MI_PS8MEG | _PMD_ACCESSED | MI_SVALID
	li	r11, MI_BOOTINIT		/* Create RPN for address 0 */
1:
	mtspr	SPRN_MI_CTR, r8	/* Set instruction MMU control */
	addi	r8, r8, 0x100
	ori	r0, r9, MI_EVALID		/* Mark it valid */
	mtspr	SPRN_MI_EPN, r0
	mtspr	SPRN_MI_TWC, r10
	mtspr	SPRN_MI_RPN, r11		/* Store TLB entry */
	mtspr	SPRN_MD_CTR, r12
	addi	r12, r12, 0x100
	mtspr	SPRN_MD_EPN, r0
	mtspr	SPRN_MD_TWC, r10
	mtspr	SPRN_MD_RPN, r11
	addis	r9, r9, 0x80
	addis	r11, r11, 0x80

	bdnz	1b
>>>>>>> 24b8d41d

	/* Since the cache is enabled according to the information we
	 * just loaded into the TLB, invalidate and enable the caches here.
	 * We should probably check/set other modes....later.
	 */
	lis	r8, IDC_INVALL@h
	mtspr	SPRN_IC_CST, r8
	mtspr	SPRN_DC_CST, r8
	lis	r8, IDC_ENABLE@h
	mtspr	SPRN_IC_CST, r8
	mtspr	SPRN_DC_CST, r8
	/* Disable debug mode entry on breakpoints */
	mfspr	r8, SPRN_DER
#ifdef CONFIG_PERF_EVENTS
	rlwinm	r8, r8, 0, ~0xc
#else
	rlwinm	r8, r8, 0, ~0x8
#endif
	mtspr	SPRN_DER, r8
	blr

#ifdef CONFIG_PIN_TLB
_GLOBAL(mmu_pin_tlb)
	lis	r9, (1f - PAGE_OFFSET)@h
	ori	r9, r9, (1f - PAGE_OFFSET)@l
	mfmsr	r10
	mflr	r11
	li	r12, MSR_KERNEL & ~(MSR_IR | MSR_DR | MSR_RI)
	rlwinm	r0, r10, 0, ~MSR_RI
	rlwinm	r0, r0, 0, ~MSR_EE
	mtmsr	r0
	isync
	.align	4
	mtspr	SPRN_SRR0, r9
	mtspr	SPRN_SRR1, r12
	rfi
1:
	li	r5, 0
	lis	r6, MD_TWAM@h
	mtspr	SPRN_MI_CTR, r5
	mtspr	SPRN_MD_CTR, r6
	tlbia

#ifdef CONFIG_PIN_TLB_TEXT
	LOAD_REG_IMMEDIATE(r5, 28 << 8)
	LOAD_REG_IMMEDIATE(r6, PAGE_OFFSET)
	LOAD_REG_IMMEDIATE(r7, MI_SVALID | MI_PS8MEG | _PMD_ACCESSED)
	LOAD_REG_IMMEDIATE(r8, 0xf0 | _PAGE_RO | _PAGE_SPS | _PAGE_SH | _PAGE_PRESENT)
	LOAD_REG_ADDR(r9, _sinittext)
	li	r0, 4
	mtctr	r0

2:	ori	r0, r6, MI_EVALID
	mtspr	SPRN_MI_CTR, r5
	mtspr	SPRN_MI_EPN, r0
	mtspr	SPRN_MI_TWC, r7
	mtspr	SPRN_MI_RPN, r8
	addi	r5, r5, 0x100
	addis	r6, r6, SZ_8M@h
	addis	r8, r8, SZ_8M@h
	cmplw	r6, r9
	bdnzt	lt, 2b
	lis	r0, MI_RSV4I@h
	mtspr	SPRN_MI_CTR, r0
#endif
	LOAD_REG_IMMEDIATE(r5, 28 << 8 | MD_TWAM)
#ifdef CONFIG_PIN_TLB_DATA
	LOAD_REG_IMMEDIATE(r6, PAGE_OFFSET)
	LOAD_REG_IMMEDIATE(r7, MI_SVALID | MI_PS8MEG | _PMD_ACCESSED)
#ifdef CONFIG_PIN_TLB_IMMR
	li	r0, 3
#else
	li	r0, 4
#endif
	mtctr	r0
	cmpwi	r4, 0
	beq	4f
	LOAD_REG_IMMEDIATE(r8, 0xf0 | _PAGE_RO | _PAGE_SPS | _PAGE_SH | _PAGE_PRESENT)
	LOAD_REG_ADDR(r9, _sinittext)

2:	ori	r0, r6, MD_EVALID
	mtspr	SPRN_MD_CTR, r5
	mtspr	SPRN_MD_EPN, r0
	mtspr	SPRN_MD_TWC, r7
	mtspr	SPRN_MD_RPN, r8
	addi	r5, r5, 0x100
	addis	r6, r6, SZ_8M@h
	addis	r8, r8, SZ_8M@h
	cmplw	r6, r9
	bdnzt	lt, 2b

4:	LOAD_REG_IMMEDIATE(r8, 0xf0 | _PAGE_SPS | _PAGE_SH | _PAGE_PRESENT)
2:	ori	r0, r6, MD_EVALID
	mtspr	SPRN_MD_CTR, r5
	mtspr	SPRN_MD_EPN, r0
	mtspr	SPRN_MD_TWC, r7
	mtspr	SPRN_MD_RPN, r8
	addi	r5, r5, 0x100
	addis	r6, r6, SZ_8M@h
	addis	r8, r8, SZ_8M@h
	cmplw	r6, r3
	bdnzt	lt, 2b
#endif
#ifdef CONFIG_PIN_TLB_IMMR
	LOAD_REG_IMMEDIATE(r0, VIRT_IMMR_BASE | MD_EVALID)
	LOAD_REG_IMMEDIATE(r7, MD_SVALID | MD_PS512K | MD_GUARDED | _PMD_ACCESSED)
	mfspr   r8, SPRN_IMMR
	rlwinm	r8, r8, 0, 0xfff80000
	ori	r8, r8, 0xf0 | _PAGE_DIRTY | _PAGE_SPS | _PAGE_SH | \
			_PAGE_NO_CACHE | _PAGE_PRESENT
	mtspr	SPRN_MD_CTR, r5
	mtspr	SPRN_MD_EPN, r0
	mtspr	SPRN_MD_TWC, r7
	mtspr	SPRN_MD_RPN, r8
#endif
#if defined(CONFIG_PIN_TLB_IMMR) || defined(CONFIG_PIN_TLB_DATA)
	lis	r0, (MD_RSV4I | MD_TWAM)@h
	mtspr	SPRN_MI_CTR, r0
#endif
	mtspr	SPRN_SRR1, r10
	mtspr	SPRN_SRR0, r11
	rfi
#endif /* CONFIG_PIN_TLB */

/*
 * We put a few things here that have to be page-aligned.
 * This stuff goes at the beginning of the data segment,
 * which is page-aligned.
 */
	.data
	.globl	sdata
sdata:
	.globl	empty_zero_page
	.align	PAGE_SHIFT
empty_zero_page:
	.space	PAGE_SIZE
EXPORT_SYMBOL(empty_zero_page)

	.globl	swapper_pg_dir
swapper_pg_dir:
	.space	PGD_TABLE_SIZE

/* Room for two PTE table poiners, usually the kernel and current user
 * pointer to their respective root page table (pgdir).
 */
	.globl	abatron_pteptrs
abatron_pteptrs:
	.space	8<|MERGE_RESOLUTION|>--- conflicted
+++ resolved
@@ -27,13 +27,8 @@
 #include <asm/ppc_asm.h>
 #include <asm/asm-offsets.h>
 #include <asm/ptrace.h>
-<<<<<<< HEAD
-#include <asm/fixmap.h>
-#include <asm/export.h>
-=======
 #include <asm/export.h>
 #include <asm/code-patching-asm.h>
->>>>>>> 24b8d41d
 
 #include "head_32.h"
 
@@ -115,57 +110,6 @@
 	mtspr	SPRN_SRR0,r0
 	rfi				/* enables MMU */
 
-<<<<<<< HEAD
-/*
- * Exception entry code.  This code runs with address translation
- * turned off, i.e. using physical addresses.
- * We assume sprg3 has the physical address of the current
- * task's thread_struct.
- */
-#define EXCEPTION_PROLOG	\
-	EXCEPTION_PROLOG_0;	\
-	mfcr	r10;		\
-	EXCEPTION_PROLOG_1;	\
-	EXCEPTION_PROLOG_2
-
-#define EXCEPTION_PROLOG_0	\
-	mtspr	SPRN_SPRG_SCRATCH0,r10;	\
-	mtspr	SPRN_SPRG_SCRATCH1,r11
-
-#define EXCEPTION_PROLOG_1	\
-	mfspr	r11,SPRN_SRR1;		/* check whether user or kernel */ \
-	andi.	r11,r11,MSR_PR;	\
-	tophys(r11,r1);			/* use tophys(r1) if kernel */ \
-	beq	1f;		\
-	mfspr	r11,SPRN_SPRG_THREAD;	\
-	lwz	r11,THREAD_INFO-THREAD(r11);	\
-	addi	r11,r11,THREAD_SIZE;	\
-	tophys(r11,r11);	\
-1:	subi	r11,r11,INT_FRAME_SIZE	/* alloc exc. frame */
-
-
-#define EXCEPTION_PROLOG_2	\
-	stw	r10,_CCR(r11);		/* save registers */ \
-	stw	r12,GPR12(r11);	\
-	stw	r9,GPR9(r11);	\
-	mfspr	r10,SPRN_SPRG_SCRATCH0;	\
-	stw	r10,GPR10(r11);	\
-	mfspr	r12,SPRN_SPRG_SCRATCH1;	\
-	stw	r12,GPR11(r11);	\
-	mflr	r10;		\
-	stw	r10,_LINK(r11);	\
-	mfspr	r12,SPRN_SRR0;	\
-	mfspr	r9,SPRN_SRR1;	\
-	stw	r1,GPR1(r11);	\
-	stw	r1,0(r11);	\
-	tovirt(r1,r11);			/* set new kernel sp */	\
-	li	r10,MSR_KERNEL & ~(MSR_IR|MSR_DR); /* can take exceptions */ \
-	MTMSRD(r10);			/* (except for mach check in rtas) */ \
-	stw	r0,GPR0(r11);	\
-	SAVE_4GPRS(3, r11);	\
-	SAVE_2GPRS(7, r11)
-=======
->>>>>>> 24b8d41d
 
 #ifdef CONFIG_PERF_EVENTS
 	.align	4
@@ -257,41 +201,18 @@
 #endif
 
 InstructionTLBMiss:
-<<<<<<< HEAD
-#if defined(CONFIG_8xx_CPU6) || defined(CONFIG_MODULES) || defined (CONFIG_DEBUG_PAGEALLOC)
-	mtspr	SPRN_SPRG_SCRATCH2, r3
-#endif
-	EXCEPTION_PROLOG_0
-=======
 	mtspr	SPRN_SPRG_SCRATCH0, r10
 	mtspr	SPRN_SPRG_SCRATCH1, r11
->>>>>>> 24b8d41d
 
 	/* If we are faulting a kernel address, we have to use the
 	 * kernel page tables.
 	 */
 	mfspr	r10, SPRN_SRR0	/* Get effective address of fault */
-<<<<<<< HEAD
-	INVALIDATE_ADJACENT_PAGES_CPU15(r11, r10)
-#if defined(CONFIG_MODULES) || defined (CONFIG_DEBUG_PAGEALLOC)
-	/* Only modules will cause ITLB Misses as we always
-	 * pin the first 8MB of kernel memory */
-	mfcr	r3
-	IS_KERNEL(r11, r10)
-#endif
-	mfspr	r11, SPRN_M_TW	/* Get level 1 table */
-#if defined(CONFIG_MODULES) || defined (CONFIG_DEBUG_PAGEALLOC)
-	BRANCH_UNLESS_KERNEL(3f)
-	lis	r11, (swapper_pg_dir-PAGE_OFFSET)@ha
-3:
-	mtcr	r3
-=======
 	INVALIDATE_ADJACENT_PAGES_CPU15(r10)
 	mtspr	SPRN_MD_EPN, r10
 #ifdef ITLB_MISS_KERNEL
 	mfcr	r11
 	compare_to_kernel_boundary r10, r10
->>>>>>> 24b8d41d
 #endif
 	mfspr	r10, SPRN_M_TWB	/* Get level 1 table */
 #ifdef ITLB_MISS_KERNEL
@@ -320,12 +241,6 @@
 	mtspr	SPRN_MI_RPN, r10	/* Update TLB entry */
 
 	/* Restore registers */
-<<<<<<< HEAD
-#if defined(CONFIG_8xx_CPU6) || defined(CONFIG_MODULES) || defined (CONFIG_DEBUG_PAGEALLOC)
-	mfspr	r3, SPRN_SPRG_SCRATCH2
-#endif
-	EXCEPTION_EPILOG_0
-=======
 0:	mfspr	r10, SPRN_SPRG_SCRATCH0
 	mfspr	r11, SPRN_SPRG_SCRATCH1
 	rfi
@@ -338,7 +253,6 @@
 	stw	r10, (itlb_miss_counter - PAGE_OFFSET)@l(0)
 	mfspr	r10, SPRN_SPRG_SCRATCH0
 	mfspr	r11, SPRN_SPRG_SCRATCH1
->>>>>>> 24b8d41d
 	rfi
 #endif
 
@@ -352,30 +266,6 @@
 	 * kernel page tables.
 	 */
 	mfspr	r10, SPRN_MD_EPN
-<<<<<<< HEAD
-	rlwinm	r10, r10, 16, 0xfff8
-	cmpli	cr0, r10, PAGE_OFFSET@h
-	mfspr	r11, SPRN_M_TW	/* Get level 1 table */
-	blt+	3f
-#ifndef CONFIG_PIN_TLB_IMMR
-	cmpli	cr0, r10, VIRT_IMMR_BASE@h
-#endif
-_ENTRY(DTLBMiss_cmp)
-	cmpli	cr7, r10, (PAGE_OFFSET + 0x1800000)@h
-	lis	r11, (swapper_pg_dir-PAGE_OFFSET)@ha
-#ifndef CONFIG_PIN_TLB_IMMR
-_ENTRY(DTLBMiss_jmp)
-	beq-	DTLBMissIMMR
-#endif
-	blt	cr7, DTLBMissLinear
-3:
-	mtcr	r3
-	mfspr	r10, SPRN_MD_EPN
-
-	/* Insert level 1 index */
-	rlwimi	r11, r10, 32 - ((PAGE_SHIFT - 2) << 1), (PAGE_SHIFT - 2) << 1, 29
-	lwz	r11, (swapper_pg_dir-PAGE_OFFSET)@l(r11)	/* Get the level 1 entry */
-=======
 	compare_to_kernel_boundary r10, r10
 	mfspr	r10, SPRN_M_TWB	/* Get level 1 table */
 	blt+	3f
@@ -384,7 +274,6 @@
 3:
 	mtcr	r11
 	lwz	r11, (swapper_pg_dir-PAGE_OFFSET)@l(r10)	/* Get level 1 entry */
->>>>>>> 24b8d41d
 
 	mtspr	SPRN_MD_TWC, r11
 	mfspr	r10, SPRN_MD_TWC
@@ -415,9 +304,6 @@
 	mtspr	SPRN_DAR, r11	/* Tag DAR */
 	mfspr	r11, SPRN_M_TW
 	rfi
-<<<<<<< HEAD
-
-=======
 	patch_site	0b, patch__dtlbmiss_exit_1
 
 #ifdef CONFIG_PERF_EVENTS
@@ -430,7 +316,6 @@
 	mfspr	r11, SPRN_M_TW
 	rfi
 #endif
->>>>>>> 24b8d41d
 
 /* This is an instruction TLB error on the MPC8xx.  This could be due
  * to many reasons, such as executing guarded memory or illegal instruction
@@ -531,43 +416,6 @@
 
 	. = 0x2000
 
-/*
- * Bottom part of DataStoreTLBMiss handlers for IMMR area and linear RAM.
- * not enough space in the DataStoreTLBMiss area.
- */
-DTLBMissIMMR:
-	mtcr	r3
-	/* Set 512k byte guarded page and mark it valid */
-	li	r10, MD_PS512K | MD_GUARDED | MD_SVALID
-	MTSPR_CPU6(SPRN_MD_TWC, r10, r11)
-	mfspr	r10, SPRN_IMMR			/* Get current IMMR */
-	rlwinm	r10, r10, 0, 0xfff80000		/* Get 512 kbytes boundary */
-	ori	r10, r10, 0xf0 | MD_SPS16K | _PAGE_SHARED | _PAGE_DIRTY	| \
-			  _PAGE_PRESENT | _PAGE_NO_CACHE
-	MTSPR_CPU6(SPRN_MD_RPN, r10, r11)	/* Update TLB entry */
-
-	li	r11, RPN_PATTERN
-	mtspr	SPRN_DAR, r11	/* Tag DAR */
-	mfspr	r3, SPRN_SPRG_SCRATCH2
-	EXCEPTION_EPILOG_0
-	rfi
-
-DTLBMissLinear:
-	mtcr	r3
-	/* Set 8M byte page and mark it valid */
-	li	r11, MD_PS8MEG | MD_SVALID
-	MTSPR_CPU6(SPRN_MD_TWC, r11, r3)
-	rlwinm	r10, r10, 16, 0x0f800000	/* 8xx supports max 256Mb RAM */
-	ori	r10, r10, 0xf0 | MD_SPS16K | _PAGE_SHARED | _PAGE_DIRTY	| \
-			  _PAGE_PRESENT
-	MTSPR_CPU6(SPRN_MD_RPN, r10, r11)	/* Update TLB entry */
-
-	li	r11, RPN_PATTERN
-	mtspr	SPRN_DAR, r11	/* Tag DAR */
-	mfspr	r3, SPRN_SPRG_SCRATCH2
-	EXCEPTION_EPILOG_0
-	rfi
-
 /* This is the procedure to calculate the data EA for buggy dcbx,dcbi instructions
  * by decoding the registers used by the dcbx instruction and adding them.
  * DAR is set to the calculated address.
@@ -576,24 +424,6 @@
 	mtspr	SPRN_M_TW, r10
 	/* fetch instruction from memory. */
 	mfspr	r10, SPRN_SRR0
-<<<<<<< HEAD
-	IS_KERNEL(r11, r10)
-	mfspr	r11, SPRN_M_TW	/* Get level 1 table */
-	BRANCH_UNLESS_KERNEL(3f)
-	rlwinm	r11, r10, 16, 0xfff8
-_ENTRY(FixupDAR_cmp)
-	cmpli	cr7, r11, (PAGE_OFFSET + 0x1800000)@h
-	/* create physical page address from effective address */
-	tophys(r11, r10)
-	blt-	cr7, 201f
-	lis	r11, (swapper_pg_dir-PAGE_OFFSET)@ha
-	/* Insert level 1 index */
-3:	rlwimi	r11, r10, 32 - ((PAGE_SHIFT - 2) << 1), (PAGE_SHIFT - 2) << 1, 29
-	lwz	r11, (swapper_pg_dir-PAGE_OFFSET)@l(r11)	/* Get the level 1 entry */
-	rlwinm	r11, r11,0,0,19	/* Extract page descriptor page address */
-	/* Insert level 2 index */
-	rlwimi	r11, r10, 32 - (PAGE_SHIFT - 2), 32 - PAGE_SHIFT, 29
-=======
 	mtspr	SPRN_MD_EPN, r10
 	rlwinm	r11, r10, 16, 0xfff8
 	cmpli	cr1, r11, PAGE_OFFSET@h
@@ -610,7 +440,6 @@
 	mtspr	SPRN_MD_TWC, r11
 	mtcrf	0x01, r11
 	mfspr	r11, SPRN_MD_TWC
->>>>>>> 24b8d41d
 	lwz	r11, 0(r11)	/* Get the pte */
 	bt	28,200f		/* bit 28 = Large page (8M) */
 	/* concat physical page address(r11) and page offset(r10) */
@@ -634,14 +463,11 @@
 141:	mfspr	r10,SPRN_M_TW
 	b	DARFixed	/* Nope, go back to normal TLB processing */
 
-<<<<<<< HEAD
-=======
 200:
 	/* concat physical page address(r11) and page offset(r10) */
 	rlwimi	r11, r10, 0, 32 - PAGE_SHIFT_8M, 31
 	b	201b
 
->>>>>>> 24b8d41d
 144:	mfspr	r10, SPRN_DSISR
 	rlwinm	r10, r10,0,7,5	/* Clear store bit for buggy dcbst insn */
 	mtspr	SPRN_DSISR, r10
@@ -833,44 +659,11 @@
 initial_mmu:
 	li	r8, 0
 	mtspr	SPRN_MI_CTR, r8		/* remove PINNED ITLB entries */
-<<<<<<< HEAD
-	lis	r10, MD_RESETVAL@h
-#ifndef CONFIG_8xx_COPYBACK
-	oris	r10, r10, MD_WTDEF@h
-#endif
-	mtspr	SPRN_MD_CTR, r10	/* remove PINNED DTLB entries */
-
-	tlbia			/* Invalidate all TLB entries */
-/* Always pin the first 8 MB ITLB to prevent ITLB
-   misses while mucking around with SRR0/SRR1 in asm
-*/
-	lis	r8, MI_RSV4I@h
-	ori	r8, r8, 0x1c00
-
-	mtspr	SPRN_MI_CTR, r8	/* Set instruction MMU control */
-
-#ifdef CONFIG_PIN_TLB
-	oris	r10, r10, MD_RSV4I@h
-	mtspr	SPRN_MD_CTR, r10	/* Set data TLB control */
-#endif
-
-	/* Now map the lower 8 Meg into the ITLB. */
-	lis	r8, KERNELBASE@h	/* Create vaddr for TLB */
-	ori	r8, r8, MI_EVALID	/* Mark it valid */
-	mtspr	SPRN_MI_EPN, r8
-	li	r8, MI_PS8MEG | (2 << 5)	/* Set 8M byte page, APG 2 */
-	ori	r8, r8, MI_SVALID	/* Make it valid */
-	mtspr	SPRN_MI_TWC, r8
-	li	r8, MI_BOOTINIT		/* Create RPN for address 0 */
-	mtspr	SPRN_MI_RPN, r8		/* Store TLB entry */
-
-=======
 	lis	r10, MD_TWAM@h
 	mtspr	SPRN_MD_CTR, r10	/* remove PINNED DTLB entries */
 
 	tlbia			/* Invalidate all TLB entries */
 
->>>>>>> 24b8d41d
 	lis	r8, MI_APG_INIT@h	/* Set protection modes */
 	ori	r8, r8, MI_APG_INIT@l
 	mtspr	SPRN_MI_AP, r8
@@ -878,28 +671,6 @@
 	ori	r8, r8, MD_APG_INIT@l
 	mtspr	SPRN_MD_AP, r8
 
-<<<<<<< HEAD
-	/* Map a 512k page for the IMMR to get the processor
-	 * internal registers (among other things).
-	 */
-#ifdef CONFIG_PIN_TLB_IMMR
-	ori	r10, r10, 0x1c00
-	mtspr	SPRN_MD_CTR, r10
-
-	mfspr	r9, 638			/* Get current IMMR */
-	andis.	r9, r9, 0xfff8		/* Get 512 kbytes boundary */
-
-	lis	r8, VIRT_IMMR_BASE@h	/* Create vaddr for TLB */
-	ori	r8, r8, MD_EVALID	/* Mark it valid */
-	mtspr	SPRN_MD_EPN, r8
-	li	r8, MD_PS512K | MD_GUARDED	/* Set 512k byte page */
-	ori	r8, r8, MD_SVALID	/* Make it valid */
-	mtspr	SPRN_MD_TWC, r8
-	mr	r8, r9			/* Create paddr for TLB */
-	ori	r8, r8, MI_BOOTINIT|0x2 /* Inhibit cache -- Cort */
-	mtspr	SPRN_MD_RPN, r8
-#endif
-=======
 	/* Map the lower RAM (up to 32 Mbytes) into the ITLB and DTLB */
 	lis	r8, MI_RSV4I@h
 	ori	r8, r8, 0x1c00
@@ -926,7 +697,6 @@
 	addis	r11, r11, 0x80
 
 	bdnz	1b
->>>>>>> 24b8d41d
 
 	/* Since the cache is enabled according to the information we
 	 * just loaded into the TLB, invalidate and enable the caches here.
