--- conflicted
+++ resolved
@@ -19,11 +19,8 @@
 #include <asm/asm-offsets.h>
 #include <asm/ptrace.h>
 #include <asm/export.h>
-<<<<<<< HEAD
-=======
 #include <asm/asm-compat.h>
 #include <asm/feature-fixups.h>
->>>>>>> 24b8d41d
 
 #ifdef CONFIG_VSX
 #define __REST_32FPVSRS(n,c,base)					\
@@ -60,10 +57,7 @@
 	REST_32FPVSRS(0, R4, R3)
 	blr
 EXPORT_SYMBOL(load_fp_state)
-<<<<<<< HEAD
-=======
 _ASM_NOKPROBE_SYMBOL(load_fp_state); /* used by restore_math */
->>>>>>> 24b8d41d
 
 /*
  * Store FP state into memory, including FPSCR
