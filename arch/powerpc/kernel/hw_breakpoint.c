// SPDX-License-Identifier: GPL-2.0-or-later
/*
 * HW_breakpoint: a unified kernel/user-space hardware breakpoint facility,
 * using the CPU's debug registers. Derived from
 * "arch/x86/kernel/hw_breakpoint.c"
 *
 * Copyright 2010 IBM Corporation
 * Author: K.Prasad <prasad@linux.vnet.ibm.com>
 */

#include <linux/hw_breakpoint.h>
#include <linux/notifier.h>
#include <linux/kprobes.h>
#include <linux/percpu.h>
#include <linux/kernel.h>
#include <linux/sched.h>
#include <linux/smp.h>
#include <linux/debugfs.h>
#include <linux/init.h>

#include <asm/hw_breakpoint.h>
#include <asm/processor.h>
#include <asm/sstep.h>
#include <asm/debug.h>
#include <asm/debugfs.h>
#include <asm/hvcall.h>
#include <asm/inst.h>
#include <linux/uaccess.h>

/*
 * Stores the breakpoints currently in use on each breakpoint address
 * register for every cpu
 */
static DEFINE_PER_CPU(struct perf_event *, bp_per_reg[HBP_NUM_MAX]);

/*
 * Returns total number of data or instruction breakpoints available.
 */
int hw_breakpoint_slots(int type)
{
	if (type == TYPE_DATA)
		return nr_wp_slots();
	return 0;		/* no instruction breakpoints available */
}

static bool single_step_pending(void)
{
	int i;

	for (i = 0; i < nr_wp_slots(); i++) {
		if (current->thread.last_hit_ubp[i])
			return true;
	}
	return false;
}

/*
 * Install a perf counter breakpoint.
 *
 * We seek a free debug address register and use it for this
 * breakpoint.
 *
 * Atomic: we hold the counter->ctx->lock and we only handle variables
 * and registers local to this cpu.
 */
int arch_install_hw_breakpoint(struct perf_event *bp)
{
	struct arch_hw_breakpoint *info = counter_arch_bp(bp);
	struct perf_event **slot;
	int i;

	for (i = 0; i < nr_wp_slots(); i++) {
		slot = this_cpu_ptr(&bp_per_reg[i]);
		if (!*slot) {
			*slot = bp;
			break;
		}
	}

	if (WARN_ONCE(i == nr_wp_slots(), "Can't find any breakpoint slot"))
		return -EBUSY;

	/*
	 * Do not install DABR values if the instruction must be single-stepped.
	 * If so, DABR will be populated in single_step_dabr_instruction().
	 */
	if (!single_step_pending())
		__set_breakpoint(i, info);

	return 0;
}

/*
 * Uninstall the breakpoint contained in the given counter.
 *
 * First we search the debug address register it uses and then we disable
 * it.
 *
 * Atomic: we hold the counter->ctx->lock and we only handle variables
 * and registers local to this cpu.
 */
void arch_uninstall_hw_breakpoint(struct perf_event *bp)
{
	struct arch_hw_breakpoint null_brk = {0};
	struct perf_event **slot;
	int i;

	for (i = 0; i < nr_wp_slots(); i++) {
		slot = this_cpu_ptr(&bp_per_reg[i]);
		if (*slot == bp) {
			*slot = NULL;
			break;
		}
	}

	if (WARN_ONCE(i == nr_wp_slots(), "Can't find any breakpoint slot"))
		return;

	__set_breakpoint(i, &null_brk);
}

static bool is_ptrace_bp(struct perf_event *bp)
{
	return bp->overflow_handler == ptrace_triggered;
}

struct breakpoint {
	struct list_head list;
	struct perf_event *bp;
	bool ptrace_bp;
};

static DEFINE_PER_CPU(struct breakpoint *, cpu_bps[HBP_NUM_MAX]);
static LIST_HEAD(task_bps);

static struct breakpoint *alloc_breakpoint(struct perf_event *bp)
{
	struct breakpoint *tmp;

	tmp = kzalloc(sizeof(*tmp), GFP_KERNEL);
	if (!tmp)
		return ERR_PTR(-ENOMEM);
	tmp->bp = bp;
	tmp->ptrace_bp = is_ptrace_bp(bp);
	return tmp;
}

static bool bp_addr_range_overlap(struct perf_event *bp1, struct perf_event *bp2)
{
	__u64 bp1_saddr, bp1_eaddr, bp2_saddr, bp2_eaddr;

	bp1_saddr = ALIGN_DOWN(bp1->attr.bp_addr, HW_BREAKPOINT_SIZE);
	bp1_eaddr = ALIGN(bp1->attr.bp_addr + bp1->attr.bp_len, HW_BREAKPOINT_SIZE);
	bp2_saddr = ALIGN_DOWN(bp2->attr.bp_addr, HW_BREAKPOINT_SIZE);
	bp2_eaddr = ALIGN(bp2->attr.bp_addr + bp2->attr.bp_len, HW_BREAKPOINT_SIZE);

	return (bp1_saddr < bp2_eaddr && bp1_eaddr > bp2_saddr);
}

static bool alternate_infra_bp(struct breakpoint *b, struct perf_event *bp)
{
	return is_ptrace_bp(bp) ? !b->ptrace_bp : b->ptrace_bp;
}

static bool can_co_exist(struct breakpoint *b, struct perf_event *bp)
{
	return !(alternate_infra_bp(b, bp) && bp_addr_range_overlap(b->bp, bp));
}

static int task_bps_add(struct perf_event *bp)
{
	struct breakpoint *tmp;

	tmp = alloc_breakpoint(bp);
	if (IS_ERR(tmp))
		return PTR_ERR(tmp);

	list_add(&tmp->list, &task_bps);
	return 0;
}

static void task_bps_remove(struct perf_event *bp)
{
	struct list_head *pos, *q;

	list_for_each_safe(pos, q, &task_bps) {
		struct breakpoint *tmp = list_entry(pos, struct breakpoint, list);

		if (tmp->bp == bp) {
			list_del(&tmp->list);
			kfree(tmp);
			break;
		}
	}
}

/*
 * If any task has breakpoint from alternate infrastructure,
 * return true. Otherwise return false.
 */
static bool all_task_bps_check(struct perf_event *bp)
{
	struct breakpoint *tmp;

	list_for_each_entry(tmp, &task_bps, list) {
		if (!can_co_exist(tmp, bp))
			return true;
	}
	return false;
}

/*
 * If same task has breakpoint from alternate infrastructure,
 * return true. Otherwise return false.
 */
static bool same_task_bps_check(struct perf_event *bp)
{
	struct breakpoint *tmp;

	list_for_each_entry(tmp, &task_bps, list) {
		if (tmp->bp->hw.target == bp->hw.target &&
		    !can_co_exist(tmp, bp))
			return true;
	}
	return false;
}

static int cpu_bps_add(struct perf_event *bp)
{
	struct breakpoint **cpu_bp;
	struct breakpoint *tmp;
	int i = 0;

	tmp = alloc_breakpoint(bp);
	if (IS_ERR(tmp))
		return PTR_ERR(tmp);

	cpu_bp = per_cpu_ptr(cpu_bps, bp->cpu);
	for (i = 0; i < nr_wp_slots(); i++) {
		if (!cpu_bp[i]) {
			cpu_bp[i] = tmp;
			break;
		}
	}
	return 0;
}

static void cpu_bps_remove(struct perf_event *bp)
{
	struct breakpoint **cpu_bp;
	int i = 0;

	cpu_bp = per_cpu_ptr(cpu_bps, bp->cpu);
	for (i = 0; i < nr_wp_slots(); i++) {
		if (!cpu_bp[i])
			continue;

		if (cpu_bp[i]->bp == bp) {
			kfree(cpu_bp[i]);
			cpu_bp[i] = NULL;
			break;
		}
	}
}

static bool cpu_bps_check(int cpu, struct perf_event *bp)
{
	struct breakpoint **cpu_bp;
	int i;

	cpu_bp = per_cpu_ptr(cpu_bps, cpu);
	for (i = 0; i < nr_wp_slots(); i++) {
		if (cpu_bp[i] && !can_co_exist(cpu_bp[i], bp))
			return true;
	}
	return false;
}

static bool all_cpu_bps_check(struct perf_event *bp)
{
	int cpu;

	for_each_online_cpu(cpu) {
		if (cpu_bps_check(cpu, bp))
			return true;
	}
	return false;
}

/*
 * We don't use any locks to serialize accesses to cpu_bps or task_bps
 * because are already inside nr_bp_mutex.
 */
int arch_reserve_bp_slot(struct perf_event *bp)
{
	int ret;

	/* ptrace breakpoint */
	if (is_ptrace_bp(bp)) {
		if (all_cpu_bps_check(bp))
			return -ENOSPC;

		if (same_task_bps_check(bp))
			return -ENOSPC;

		return task_bps_add(bp);
	}

	/* perf breakpoint */
	if (is_kernel_addr(bp->attr.bp_addr))
		return 0;

	if (bp->hw.target && bp->cpu == -1) {
		if (same_task_bps_check(bp))
			return -ENOSPC;

		return task_bps_add(bp);
	} else if (!bp->hw.target && bp->cpu != -1) {
		if (all_task_bps_check(bp))
			return -ENOSPC;

		return cpu_bps_add(bp);
	}

	if (same_task_bps_check(bp))
		return -ENOSPC;

	ret = cpu_bps_add(bp);
	if (ret)
		return ret;
	ret = task_bps_add(bp);
	if (ret)
		cpu_bps_remove(bp);

	return ret;
}

void arch_release_bp_slot(struct perf_event *bp)
{
	if (!is_kernel_addr(bp->attr.bp_addr)) {
		if (bp->hw.target)
			task_bps_remove(bp);
		if (bp->cpu != -1)
			cpu_bps_remove(bp);
	}
}

/*
 * Perform cleanup of arch-specific counters during unregistration
 * of the perf-event
 */
void arch_unregister_hw_breakpoint(struct perf_event *bp)
{
	/*
	 * If the breakpoint is unregistered between a hw_breakpoint_handler()
	 * and the single_step_dabr_instruction(), then cleanup the breakpoint
	 * restoration variables to prevent dangling pointers.
	 * FIXME, this should not be using bp->ctx at all! Sayeth peterz.
	 */
	if (bp->ctx && bp->ctx->task && bp->ctx->task != ((void *)-1L)) {
		int i;

		for (i = 0; i < nr_wp_slots(); i++) {
			if (bp->ctx->task->thread.last_hit_ubp[i] == bp)
				bp->ctx->task->thread.last_hit_ubp[i] = NULL;
		}
	}
}

/*
 * Check for virtual address in kernel space.
 */
int arch_check_bp_in_kernelspace(struct arch_hw_breakpoint *hw)
{
	return is_kernel_addr(hw->address);
}

int arch_bp_generic_fields(int type, int *gen_bp_type)
{
	*gen_bp_type = 0;
	if (type & HW_BRK_TYPE_READ)
		*gen_bp_type |= HW_BREAKPOINT_R;
	if (type & HW_BRK_TYPE_WRITE)
		*gen_bp_type |= HW_BREAKPOINT_W;
	if (*gen_bp_type == 0)
		return -EINVAL;
	return 0;
}

/*
 * Watchpoint match range is always doubleword(8 bytes) aligned on
 * powerpc. If the given range is crossing doubleword boundary, we
 * need to increase the length such that next doubleword also get
 * covered. Ex,
 *
 *          address   len = 6 bytes
 *                |=========.
 *   |------------v--|------v--------|
 *   | | | | | | | | | | | | | | | | |
 *   |---------------|---------------|
 *    <---8 bytes--->
 *
 * In this case, we should configure hw as:
 *   start_addr = address & ~(HW_BREAKPOINT_SIZE - 1)
 *   len = 16 bytes
 *
 * @start_addr is inclusive but @end_addr is exclusive.
 */
static int hw_breakpoint_validate_len(struct arch_hw_breakpoint *hw)
{
	u16 max_len = DABR_MAX_LEN;
	u16 hw_len;
	unsigned long start_addr, end_addr;

	start_addr = ALIGN_DOWN(hw->address, HW_BREAKPOINT_SIZE);
	end_addr = ALIGN(hw->address + hw->len, HW_BREAKPOINT_SIZE);
	hw_len = end_addr - start_addr;

	if (dawr_enabled()) {
		max_len = DAWR_MAX_LEN;
		/* DAWR region can't cross 512 bytes boundary on p10 predecessors */
		if (!cpu_has_feature(CPU_FTR_ARCH_31) &&
		    (ALIGN_DOWN(start_addr, SZ_512) != ALIGN_DOWN(end_addr - 1, SZ_512)))
			return -EINVAL;
	} else if (IS_ENABLED(CONFIG_PPC_8xx)) {
		/* 8xx can setup a range without limitation */
		max_len = U16_MAX;
	}

	if (hw_len > max_len)
		return -EINVAL;

	hw->hw_len = hw_len;
	return 0;
}

/*
 * Validate the arch-specific HW Breakpoint register settings
 */
int hw_breakpoint_arch_parse(struct perf_event *bp,
			     const struct perf_event_attr *attr,
			     struct arch_hw_breakpoint *hw)
{
	int ret = -EINVAL;

	if (!bp || !attr->bp_len)
		return ret;

	hw->type = HW_BRK_TYPE_TRANSLATE;
	if (attr->bp_type & HW_BREAKPOINT_R)
		hw->type |= HW_BRK_TYPE_READ;
	if (attr->bp_type & HW_BREAKPOINT_W)
		hw->type |= HW_BRK_TYPE_WRITE;
	if (hw->type == HW_BRK_TYPE_TRANSLATE)
		/* must set alteast read or write */
		return ret;
	if (!attr->exclude_user)
		hw->type |= HW_BRK_TYPE_USER;
	if (!attr->exclude_kernel)
		hw->type |= HW_BRK_TYPE_KERNEL;
	if (!attr->exclude_hv)
		hw->type |= HW_BRK_TYPE_HYP;
	hw->address = attr->bp_addr;
	hw->len = attr->bp_len;

	if (!ppc_breakpoint_available())
		return -ENODEV;

	return hw_breakpoint_validate_len(hw);
}

/*
 * Restores the breakpoint on the debug registers.
 * Invoke this function if it is known that the execution context is
 * about to change to cause loss of MSR_SE settings.
 */
void thread_change_pc(struct task_struct *tsk, struct pt_regs *regs)
{
	struct arch_hw_breakpoint *info;
	int i;

	for (i = 0; i < nr_wp_slots(); i++) {
		if (unlikely(tsk->thread.last_hit_ubp[i]))
			goto reset;
	}
	return;

reset:
	regs->msr &= ~MSR_SE;
	for (i = 0; i < nr_wp_slots(); i++) {
		info = counter_arch_bp(__this_cpu_read(bp_per_reg[i]));
		__set_breakpoint(i, info);
		tsk->thread.last_hit_ubp[i] = NULL;
	}
}

static bool is_larx_stcx_instr(int type)
{
	return type == LARX || type == STCX;
}

/*
 * We've failed in reliably handling the hw-breakpoint. Unregister
 * it and throw a warning message to let the user know about it.
 */
<<<<<<< HEAD
int hw_breakpoint_handler(struct die_args *args)
=======
static void handler_error(struct perf_event *bp, struct arch_hw_breakpoint *info)
{
	WARN(1, "Unable to handle hardware breakpoint. Breakpoint at 0x%lx will be disabled.",
	     info->address);
	perf_event_disable_inatomic(bp);
}

static void larx_stcx_err(struct perf_event *bp, struct arch_hw_breakpoint *info)
>>>>>>> 24b8d41d
{
	printk_ratelimited("Breakpoint hit on instruction that can't be emulated. Breakpoint at 0x%lx will be disabled.\n",
			   info->address);
	perf_event_disable_inatomic(bp);
}

static bool stepping_handler(struct pt_regs *regs, struct perf_event **bp,
			     struct arch_hw_breakpoint **info, int *hit,
			     struct ppc_inst instr)
{
	int i;
	int stepped;

	/* Do not emulate user-space instructions, instead single-step them */
	if (user_mode(regs)) {
		for (i = 0; i < nr_wp_slots(); i++) {
			if (!hit[i])
				continue;
			current->thread.last_hit_ubp[i] = bp[i];
			info[i] = NULL;
		}
		regs->msr |= MSR_SE;
		return false;
	}

	stepped = emulate_step(regs, instr);
	if (!stepped) {
		for (i = 0; i < nr_wp_slots(); i++) {
			if (!hit[i])
				continue;
			handler_error(bp[i], info[i]);
			info[i] = NULL;
		}
		return false;
	}
	return true;
}

int hw_breakpoint_handler(struct die_args *args)
{
	bool err = false;
	int rc = NOTIFY_STOP;
	struct perf_event *bp[HBP_NUM_MAX] = { NULL };
	struct pt_regs *regs = args->regs;
	struct arch_hw_breakpoint *info[HBP_NUM_MAX] = { NULL };
	int i;
	int hit[HBP_NUM_MAX] = {0};
	int nr_hit = 0;
	bool ptrace_bp = false;
	struct ppc_inst instr = ppc_inst(0);
	int type = 0;
	int size = 0;
	unsigned long ea;

	/* Disable breakpoints during exception handling */
	hw_breakpoint_disable();

	/*
	 * The counter may be concurrently released but that can only
	 * occur from a call_rcu() path. We can then safely fetch
	 * the breakpoint, use its callback, touch its counter
	 * while we are in an rcu_read_lock() path.
	 */
	rcu_read_lock();

	if (!IS_ENABLED(CONFIG_PPC_8xx))
		wp_get_instr_detail(regs, &instr, &type, &size, &ea);

	for (i = 0; i < nr_wp_slots(); i++) {
		bp[i] = __this_cpu_read(bp_per_reg[i]);
		if (!bp[i])
			continue;

		info[i] = counter_arch_bp(bp[i]);
		info[i]->type &= ~HW_BRK_TYPE_EXTRANEOUS_IRQ;

		if (wp_check_constraints(regs, instr, ea, type, size, info[i])) {
			if (!IS_ENABLED(CONFIG_PPC_8xx) &&
			    ppc_inst_equal(instr, ppc_inst(0))) {
				handler_error(bp[i], info[i]);
				info[i] = NULL;
				err = 1;
				continue;
			}

			if (is_ptrace_bp(bp[i]))
				ptrace_bp = true;
			hit[i] = 1;
			nr_hit++;
		}
	}

	if (err)
		goto reset;

	if (!nr_hit) {
		rc = NOTIFY_DONE;
		goto out;
	}

	/*
	 * Return early after invoking user-callback function without restoring
	 * DABR if the breakpoint is from ptrace which always operates in
	 * one-shot mode. The ptrace-ed process will receive the SIGTRAP signal
	 * generated in do_dabr().
	 */
	if (ptrace_bp) {
		for (i = 0; i < nr_wp_slots(); i++) {
			if (!hit[i])
				continue;
			perf_bp_event(bp[i], regs);
			info[i] = NULL;
		}
		rc = NOTIFY_DONE;
		goto reset;
	}

	if (!IS_ENABLED(CONFIG_PPC_8xx)) {
		if (is_larx_stcx_instr(type)) {
			for (i = 0; i < nr_wp_slots(); i++) {
				if (!hit[i])
					continue;
				larx_stcx_err(bp[i], info[i]);
				info[i] = NULL;
			}
			goto reset;
		}

		if (!stepping_handler(regs, bp, info, hit, instr))
			goto reset;
	}

<<<<<<< HEAD
	stepped = 0;
	instr = 0;
	if (!__get_user_inatomic(instr, (unsigned int *) regs->nip))
		stepped = emulate_step(regs, instr);

	/*
	 * emulate_step() could not execute it. We've failed in reliably
	 * handling the hw-breakpoint. Unregister it and throw a warning
	 * message to let the user know about it.
	 */
	if (!stepped) {
		WARN(1, "Unable to handle hardware breakpoint. Breakpoint at "
			"0x%lx will be disabled.", info->address);
		perf_event_disable_inatomic(bp);
		goto out;
	}
=======
>>>>>>> 24b8d41d
	/*
	 * As a policy, the callback is invoked in a 'trigger-after-execute'
	 * fashion
	 */
	for (i = 0; i < nr_wp_slots(); i++) {
		if (!hit[i])
			continue;
		if (!(info[i]->type & HW_BRK_TYPE_EXTRANEOUS_IRQ))
			perf_bp_event(bp[i], regs);
	}

reset:
	for (i = 0; i < nr_wp_slots(); i++) {
		if (!info[i])
			continue;
		__set_breakpoint(i, info[i]);
	}

out:
	rcu_read_unlock();
	return rc;
}
NOKPROBE_SYMBOL(hw_breakpoint_handler);

/*
 * Handle single-step exceptions following a DABR hit.
 */
static int single_step_dabr_instruction(struct die_args *args)
{
	struct pt_regs *regs = args->regs;
	struct perf_event *bp = NULL;
	struct arch_hw_breakpoint *info;
	int i;
	bool found = false;

	/*
	 * Check if we are single-stepping as a result of a
	 * previous HW Breakpoint exception
	 */
	for (i = 0; i < nr_wp_slots(); i++) {
		bp = current->thread.last_hit_ubp[i];

		if (!bp)
			continue;

		found = true;
		info = counter_arch_bp(bp);

		/*
		 * We shall invoke the user-defined callback function in the
		 * single stepping handler to confirm to 'trigger-after-execute'
		 * semantics
		 */
		if (!(info->type & HW_BRK_TYPE_EXTRANEOUS_IRQ))
			perf_bp_event(bp, regs);
		current->thread.last_hit_ubp[i] = NULL;
	}

	if (!found)
		return NOTIFY_DONE;

	for (i = 0; i < nr_wp_slots(); i++) {
		bp = __this_cpu_read(bp_per_reg[i]);
		if (!bp)
			continue;

		info = counter_arch_bp(bp);
		__set_breakpoint(i, info);
	}

	/*
	 * If the process was being single-stepped by ptrace, let the
	 * other single-step actions occur (e.g. generate SIGTRAP).
	 */
	if (test_thread_flag(TIF_SINGLESTEP))
		return NOTIFY_DONE;

	return NOTIFY_STOP;
}
NOKPROBE_SYMBOL(single_step_dabr_instruction);

/*
 * Handle debug exception notifications.
 */
int hw_breakpoint_exceptions_notify(
		struct notifier_block *unused, unsigned long val, void *data)
{
	int ret = NOTIFY_DONE;

	switch (val) {
	case DIE_DABR_MATCH:
		ret = hw_breakpoint_handler(data);
		break;
	case DIE_SSTEP:
		ret = single_step_dabr_instruction(data);
		break;
	}

	return ret;
}
NOKPROBE_SYMBOL(hw_breakpoint_exceptions_notify);

/*
 * Release the user breakpoints used by ptrace
 */
void flush_ptrace_hw_breakpoint(struct task_struct *tsk)
{
	int i;
	struct thread_struct *t = &tsk->thread;

	for (i = 0; i < nr_wp_slots(); i++) {
		unregister_hw_breakpoint(t->ptrace_bps[i]);
		t->ptrace_bps[i] = NULL;
	}
}

void hw_breakpoint_pmu_read(struct perf_event *bp)
{
	/* TODO */
}

void ptrace_triggered(struct perf_event *bp,
		      struct perf_sample_data *data, struct pt_regs *regs)
{
	struct perf_event_attr attr;

	/*
	 * Disable the breakpoint request here since ptrace has defined a
	 * one-shot behaviour for breakpoint exceptions in PPC64.
	 * The SIGTRAP signal is generated automatically for us in do_dabr().
	 * We don't have to do anything about that here
	 */
	attr = bp->attr;
	attr.disabled = true;
	modify_user_hw_breakpoint(bp, &attr);
}<|MERGE_RESOLUTION|>--- conflicted
+++ resolved
@@ -503,9 +503,6 @@
  * We've failed in reliably handling the hw-breakpoint. Unregister
  * it and throw a warning message to let the user know about it.
  */
-<<<<<<< HEAD
-int hw_breakpoint_handler(struct die_args *args)
-=======
 static void handler_error(struct perf_event *bp, struct arch_hw_breakpoint *info)
 {
 	WARN(1, "Unable to handle hardware breakpoint. Breakpoint at 0x%lx will be disabled.",
@@ -514,7 +511,6 @@
 }
 
 static void larx_stcx_err(struct perf_event *bp, struct arch_hw_breakpoint *info)
->>>>>>> 24b8d41d
 {
 	printk_ratelimited("Breakpoint hit on instruction that can't be emulated. Breakpoint at 0x%lx will be disabled.\n",
 			   info->address);
@@ -647,25 +643,6 @@
 			goto reset;
 	}
 
-<<<<<<< HEAD
-	stepped = 0;
-	instr = 0;
-	if (!__get_user_inatomic(instr, (unsigned int *) regs->nip))
-		stepped = emulate_step(regs, instr);
-
-	/*
-	 * emulate_step() could not execute it. We've failed in reliably
-	 * handling the hw-breakpoint. Unregister it and throw a warning
-	 * message to let the user know about it.
-	 */
-	if (!stepped) {
-		WARN(1, "Unable to handle hardware breakpoint. Breakpoint at "
-			"0x%lx will be disabled.", info->address);
-		perf_event_disable_inatomic(bp);
-		goto out;
-	}
-=======
->>>>>>> 24b8d41d
 	/*
 	 * As a policy, the callback is invoked in a 'trigger-after-execute'
 	 * fashion
