/* SPDX-License-Identifier: GPL-2.0-or-later */
/*
 * Kernel execution entry point code.
 *
 *    Copyright (c) 1995-1996 Gary Thomas <gdt@linuxppc.org>
 *	Initial PowerPC version.
 *    Copyright (c) 1996 Cort Dougan <cort@cs.nmt.edu>
 *	Rewritten for PReP
 *    Copyright (c) 1996 Paul Mackerras <paulus@cs.anu.edu.au>
 *	Low-level exception handers, MMU support, and rewrite.
 *    Copyright (c) 1997 Dan Malek <dmalek@jlc.net>
 *	PowerPC 8xx modifications.
 *    Copyright (c) 1998-1999 TiVo, Inc.
 *	PowerPC 403GCX modifications.
 *    Copyright (c) 1999 Grant Erickson <grant@lcse.umn.edu>
 *	PowerPC 403GCX/405GP modifications.
 *    Copyright 2000 MontaVista Software Inc.
 *	PPC405 modifications
 *	PowerPC 403GCX/405GP modifications.
 *	Author: MontaVista Software, Inc.
 *		frank_rowand@mvista.com or source@mvista.com
 *		debbie_chu@mvista.com
 *    Copyright 2002-2004 MontaVista Software, Inc.
 *	PowerPC 44x support, Matt Porter <mporter@kernel.crashing.org>
 *    Copyright 2004 Freescale Semiconductor, Inc
 *	PowerPC e500 modifications, Kumar Gala <galak@kernel.crashing.org>
 */

#include <linux/init.h>
#include <linux/threads.h>
#include <linux/pgtable.h>
#include <asm/processor.h>
#include <asm/page.h>
#include <asm/mmu.h>
#include <asm/cputable.h>
#include <asm/thread_info.h>
#include <asm/ppc_asm.h>
#include <asm/asm-offsets.h>
#include <asm/cache.h>
#include <asm/ptrace.h>
#include <asm/export.h>
<<<<<<< HEAD
=======
#include <asm/feature-fixups.h>
>>>>>>> 24b8d41d
#include "head_booke.h"

/* As with the other PowerPC ports, it is expected that when code
 * execution begins here, the following registers contain valid, yet
 * optional, information:
 *
 *   r3 - Board info structure pointer (DRAM, frequency, MAC address, etc.)
 *   r4 - Starting address of the init RAM disk
 *   r5 - Ending address of the init RAM disk
 *   r6 - Start of kernel command line string (e.g. "mem=128")
 *   r7 - End of kernel command line string
 *
 */
	__HEAD
_ENTRY(_stext);
_ENTRY(_start);
	/*
	 * Reserve a word at a fixed location to store the address
	 * of abatron_pteptrs
	 */
	nop

	/* Translate device tree address to physical, save in r30/r31 */
	bl	get_phys_addr
	mr	r30,r3
	mr	r31,r4

	li	r25,0			/* phys kernel start (low) */
	li	r24,0			/* CPU number */
	li	r23,0			/* phys kernel start (high) */

#ifdef CONFIG_RELOCATABLE
	LOAD_REG_ADDR_PIC(r3, _stext)	/* Get our current runtime base */

	/* Translate _stext address to physical, save in r23/r25 */
	bl	get_phys_addr
	mr	r23,r3
	mr	r25,r4

	bl	0f
0:	mflr	r8
	addis	r3,r8,(is_second_reloc - 0b)@ha
	lwz	r19,(is_second_reloc - 0b)@l(r3)

	/* Check if this is the second relocation. */
	cmpwi	r19,1
	bne	1f

	/*
	 * For the second relocation, we already get the real memstart_addr
	 * from device tree. So we will map PAGE_OFFSET to memstart_addr,
	 * then the virtual address of start kernel should be:
	 *          PAGE_OFFSET + (kernstart_addr - memstart_addr)
	 * Since the offset between kernstart_addr and memstart_addr should
	 * never be beyond 1G, so we can just use the lower 32bit of them
	 * for the calculation.
	 */
	lis	r3,PAGE_OFFSET@h

	addis	r4,r8,(kernstart_addr - 0b)@ha
	addi	r4,r4,(kernstart_addr - 0b)@l
	lwz	r5,4(r4)

	addis	r6,r8,(memstart_addr - 0b)@ha
	addi	r6,r6,(memstart_addr - 0b)@l
	lwz	r7,4(r6)

	subf	r5,r7,r5
	add	r3,r3,r5
	b	2f

1:
	/*
	 * We have the runtime (virutal) address of our base.
	 * We calculate our shift of offset from a 64M page.
	 * We could map the 64M page we belong to at PAGE_OFFSET and
	 * get going from there.
	 */
	lis	r4,KERNELBASE@h
	ori	r4,r4,KERNELBASE@l
	rlwinm	r6,r25,0,0x3ffffff		/* r6 = PHYS_START % 64M */
	rlwinm	r5,r4,0,0x3ffffff		/* r5 = KERNELBASE % 64M */
	subf	r3,r5,r6			/* r3 = r6 - r5 */
	add	r3,r4,r3			/* Required Virtual Address */

2:	bl	relocate

	/*
	 * For the second relocation, we already set the right tlb entries
	 * for the kernel space, so skip the code in fsl_booke_entry_mapping.S
	*/
	cmpwi	r19,1
	beq	set_ivor
#endif

/* We try to not make any assumptions about how the boot loader
 * setup or used the TLBs.  We invalidate all mappings from the
 * boot loader and load a single entry in TLB1[0] to map the
 * first 64M of kernel memory.  Any boot info passed from the
 * bootloader needs to live in this first 64M.
 *
 * Requirement on bootloader:
 *  - The page we're executing in needs to reside in TLB1 and
 *    have IPROT=1.  If not an invalidate broadcast could
 *    evict the entry we're currently executing in.
 *
 *  r3 = Index of TLB1 were executing in
 *  r4 = Current MSR[IS]
 *  r5 = Index of TLB1 temp mapping
 *
 * Later in mapin_ram we will correctly map lowmem, and resize TLB1[0]
 * if needed
 */

_ENTRY(__early_start)
	LOAD_REG_ADDR_PIC(r20, kernstart_virt_addr)
	lwz     r20,0(r20)

#define ENTRY_MAPPING_BOOT_SETUP
#include "fsl_booke_entry_mapping.S"
#undef ENTRY_MAPPING_BOOT_SETUP

set_ivor:
	/* Establish the interrupt vector offsets */
	SET_IVOR(0,  CriticalInput);
	SET_IVOR(1,  MachineCheck);
	SET_IVOR(2,  DataStorage);
	SET_IVOR(3,  InstructionStorage);
	SET_IVOR(4,  ExternalInput);
	SET_IVOR(5,  Alignment);
	SET_IVOR(6,  Program);
	SET_IVOR(7,  FloatingPointUnavailable);
	SET_IVOR(8,  SystemCall);
	SET_IVOR(9,  AuxillaryProcessorUnavailable);
	SET_IVOR(10, Decrementer);
	SET_IVOR(11, FixedIntervalTimer);
	SET_IVOR(12, WatchdogTimer);
	SET_IVOR(13, DataTLBError);
	SET_IVOR(14, InstructionTLBError);
	SET_IVOR(15, DebugCrit);

	/* Establish the interrupt vector base */
	lis	r4,interrupt_base@h	/* IVPR only uses the high 16-bits */
	mtspr	SPRN_IVPR,r4

	/* Setup the defaults for TLB entries */
	li	r2,(MAS4_TSIZED(BOOK3E_PAGESZ_4K))@l
#ifdef CONFIG_E200
	oris	r2,r2,MAS4_TLBSELD(1)@h
#endif
	mtspr	SPRN_MAS4, r2

#if !defined(CONFIG_BDI_SWITCH)
	/*
	 * The Abatron BDI JTAG debugger does not tolerate others
	 * mucking with the debug registers.
	 */
	lis	r2,DBCR0_IDM@h
	mtspr	SPRN_DBCR0,r2
	isync
	/* clear any residual debug events */
	li	r2,-1
	mtspr	SPRN_DBSR,r2
#endif

#ifdef CONFIG_SMP
	/* Check to see if we're the second processor, and jump
	 * to the secondary_start code if so
	 */
	LOAD_REG_ADDR_PIC(r24, boot_cpuid)
	lwz	r24, 0(r24)
	cmpwi	r24, -1
	mfspr   r24,SPRN_PIR
	bne	__secondary_start
#endif

	/*
	 * This is where the main kernel code starts.
	 */

	/* ptr to current */
	lis	r2,init_task@h
	ori	r2,r2,init_task@l

	/* ptr to current thread */
	addi	r4,r2,THREAD	/* init task's THREAD */
	mtspr	SPRN_SPRG_THREAD,r4

	/* stack */
	lis	r1,init_thread_union@h
	ori	r1,r1,init_thread_union@l
	li	r0,0
	stwu	r0,THREAD_SIZE-STACK_FRAME_OVERHEAD(r1)

#ifdef CONFIG_SMP
	stw	r24, TASK_CPU(r2)
#endif

	bl	early_init

#ifdef CONFIG_KASAN
	bl	kasan_early_init
#endif
#ifdef CONFIG_RELOCATABLE
	mr	r3,r30
	mr	r4,r31
#ifdef CONFIG_PHYS_64BIT
	mr	r5,r23
	mr	r6,r25
#else
	mr	r5,r25
#endif
	bl	relocate_init
#endif

#ifdef CONFIG_DYNAMIC_MEMSTART
	lis	r3,kernstart_addr@ha
	la	r3,kernstart_addr@l(r3)
#ifdef CONFIG_PHYS_64BIT
	stw	r23,0(r3)
	stw	r25,4(r3)
#else
	stw	r25,0(r3)
#endif
#endif

/*
 * Decide what sort of machine this is and initialize the MMU.
 */
	mr	r3,r30
	mr	r4,r31
	bl	machine_init
	bl	MMU_init

	/* Setup PTE pointers for the Abatron bdiGDB */
	lis	r6, swapper_pg_dir@h
	ori	r6, r6, swapper_pg_dir@l
	lis	r5, abatron_pteptrs@h
	ori	r5, r5, abatron_pteptrs@l
	lis     r3, kernstart_virt_addr@ha
	lwz     r4, kernstart_virt_addr@l(r3)
	stw	r5, 0(r4)	/* Save abatron_pteptrs at a fixed location */
	stw	r6, 0(r5)

	/* Let's move on */
	lis	r4,start_kernel@h
	ori	r4,r4,start_kernel@l
	lis	r3,MSR_KERNEL@h
	ori	r3,r3,MSR_KERNEL@l
	mtspr	SPRN_SRR0,r4
	mtspr	SPRN_SRR1,r3
	rfi			/* change context and jump to start_kernel */

/* Macros to hide the PTE size differences
 *
 * FIND_PTE -- walks the page tables given EA & pgdir pointer
 *   r10 -- EA of fault
 *   r11 -- PGDIR pointer
 *   r12 -- free
 *   label 2: is the bailout case
 *
 * if we find the pte (fall through):
 *   r11 is low pte word
 *   r12 is pointer to the pte
 *   r10 is the pshift from the PGD, if we're a hugepage
 */
#ifdef CONFIG_PTE_64BIT
#ifdef CONFIG_HUGETLB_PAGE
#define FIND_PTE	\
	rlwinm	r12, r10, 13, 19, 29;	/* Compute pgdir/pmd offset */	\
	lwzx	r11, r12, r11;		/* Get pgd/pmd entry */		\
	rlwinm.	r12, r11, 0, 0, 20;	/* Extract pt base address */	\
	blt	1000f;			/* Normal non-huge page */	\
	beq	2f;			/* Bail if no table */		\
	oris	r11, r11, PD_HUGE@h;	/* Put back address bit */	\
	andi.	r10, r11, HUGEPD_SHIFT_MASK@l; /* extract size field */	\
	xor	r12, r10, r11;		/* drop size bits from pointer */ \
	b	1001f;							\
1000:	rlwimi	r12, r10, 23, 20, 28;	/* Compute pte address */	\
	li	r10, 0;			/* clear r10 */			\
1001:	lwz	r11, 4(r12);		/* Get pte entry */
#else
#define FIND_PTE	\
	rlwinm	r12, r10, 13, 19, 29;	/* Compute pgdir/pmd offset */	\
	lwzx	r11, r12, r11;		/* Get pgd/pmd entry */		\
	rlwinm.	r12, r11, 0, 0, 20;	/* Extract pt base address */	\
	beq	2f;			/* Bail if no table */		\
	rlwimi	r12, r10, 23, 20, 28;	/* Compute pte address */	\
	lwz	r11, 4(r12);		/* Get pte entry */
#endif /* HUGEPAGE */
#else /* !PTE_64BIT */
#define FIND_PTE	\
	rlwimi	r11, r10, 12, 20, 29;	/* Create L1 (pgdir/pmd) address */	\
	lwz	r11, 0(r11);		/* Get L1 entry */			\
	rlwinm.	r12, r11, 0, 0, 19;	/* Extract L2 (pte) base address */	\
	beq	2f;			/* Bail if no table */			\
	rlwimi	r12, r10, 22, 20, 29;	/* Compute PTE address */		\
	lwz	r11, 0(r12);		/* Get Linux PTE */
#endif

/*
 * Interrupt vector entry code
 *
 * The Book E MMUs are always on so we don't need to handle
 * interrupts in real mode as with previous PPC processors. In
 * this case we handle interrupts in the kernel virtual address
 * space.
 *
 * Interrupt vectors are dynamically placed relative to the
 * interrupt prefix as determined by the address of interrupt_base.
 * The interrupt vectors offsets are programmed using the labels
 * for each interrupt vector entry.
 *
 * Interrupt vectors must be aligned on a 16 byte boundary.
 * We align on a 32 byte cache line boundary for good measure.
 */

interrupt_base:
	/* Critical Input Interrupt */
	CRITICAL_EXCEPTION(0x0100, CRITICAL, CriticalInput, unknown_exception)

	/* Machine Check Interrupt */
#ifdef CONFIG_E200
	/* no RFMCI, MCSRRs on E200 */
	CRITICAL_EXCEPTION(0x0200, MACHINE_CHECK, MachineCheck, \
			   machine_check_exception)
#else
	MCHECK_EXCEPTION(0x0200, MachineCheck, machine_check_exception)
#endif

	/* Data Storage Interrupt */
	START_EXCEPTION(DataStorage)
	NORMAL_EXCEPTION_PROLOG(DATA_STORAGE)
	mfspr	r5,SPRN_ESR		/* Grab the ESR, save it, pass arg3 */
	stw	r5,_ESR(r11)
	mfspr	r4,SPRN_DEAR		/* Grab the DEAR, save it, pass arg2 */
	andis.	r10,r5,(ESR_ILK|ESR_DLK)@h
	bne	1f
	stw	r4, _DEAR(r11)
	EXC_XFER_LITE(0x0300, handle_page_fault)
1:
	addi	r3,r1,STACK_FRAME_OVERHEAD
	EXC_XFER_LITE(0x0300, CacheLockingException)

	/* Instruction Storage Interrupt */
	INSTRUCTION_STORAGE_EXCEPTION

	/* External Input Interrupt */
	EXCEPTION(0x0500, EXTERNAL, ExternalInput, do_IRQ, EXC_XFER_LITE)

	/* Alignment Interrupt */
	ALIGNMENT_EXCEPTION

	/* Program Interrupt */
	PROGRAM_EXCEPTION

	/* Floating Point Unavailable Interrupt */
#ifdef CONFIG_PPC_FPU
	FP_UNAVAILABLE_EXCEPTION
#else
#ifdef CONFIG_E200
	/* E200 treats 'normal' floating point instructions as FP Unavail exception */
	EXCEPTION(0x0800, FP_UNAVAIL, FloatingPointUnavailable, \
		  program_check_exception, EXC_XFER_STD)
#else
	EXCEPTION(0x0800, FP_UNAVAIL, FloatingPointUnavailable, \
		  unknown_exception, EXC_XFER_STD)
#endif
#endif

	/* System Call Interrupt */
	START_EXCEPTION(SystemCall)
	SYSCALL_ENTRY   0xc00 BOOKE_INTERRUPT_SYSCALL SPRN_SRR1

	/* Auxiliary Processor Unavailable Interrupt */
	EXCEPTION(0x2900, AP_UNAVAIL, AuxillaryProcessorUnavailable, \
		  unknown_exception, EXC_XFER_STD)

	/* Decrementer Interrupt */
	DECREMENTER_EXCEPTION

	/* Fixed Internal Timer Interrupt */
	/* TODO: Add FIT support */
	EXCEPTION(0x3100, FIT, FixedIntervalTimer, \
		  unknown_exception, EXC_XFER_STD)

	/* Watchdog Timer Interrupt */
#ifdef CONFIG_BOOKE_WDT
	CRITICAL_EXCEPTION(0x3200, WATCHDOG, WatchdogTimer, WatchdogException)
#else
	CRITICAL_EXCEPTION(0x3200, WATCHDOG, WatchdogTimer, unknown_exception)
#endif

	/* Data TLB Error Interrupt */
	START_EXCEPTION(DataTLBError)
	mtspr	SPRN_SPRG_WSCRATCH0, r10 /* Save some working registers */
	mfspr	r10, SPRN_SPRG_THREAD
	stw	r11, THREAD_NORMSAVE(0)(r10)
#ifdef CONFIG_KVM_BOOKE_HV
BEGIN_FTR_SECTION
	mfspr	r11, SPRN_SRR1
END_FTR_SECTION_IFSET(CPU_FTR_EMB_HV)
#endif
	stw	r12, THREAD_NORMSAVE(1)(r10)
	stw	r13, THREAD_NORMSAVE(2)(r10)
	mfcr	r13
	stw	r13, THREAD_NORMSAVE(3)(r10)
	DO_KVM	BOOKE_INTERRUPT_DTLB_MISS SPRN_SRR1
START_BTB_FLUSH_SECTION
	mfspr r11, SPRN_SRR1
	andi. r10,r11,MSR_PR
	beq 1f
	BTB_FLUSH(r10)
1:
END_BTB_FLUSH_SECTION
	mfspr	r10, SPRN_DEAR		/* Get faulting address */

	/* If we are faulting a kernel address, we have to use the
	 * kernel page tables.
	 */
	lis	r11, PAGE_OFFSET@h
	cmplw	5, r10, r11
	blt	5, 3f
	lis	r11, swapper_pg_dir@h
	ori	r11, r11, swapper_pg_dir@l

	mfspr	r12,SPRN_MAS1		/* Set TID to 0 */
	rlwinm	r12,r12,0,16,1
	mtspr	SPRN_MAS1,r12

	b	4f

	/* Get the PGD for the current thread */
3:
	mfspr	r11,SPRN_SPRG_THREAD
	lwz	r11,PGDIR(r11)

4:
	/* Mask of required permission bits. Note that while we
	 * do copy ESR:ST to _PAGE_RW position as trying to write
	 * to an RO page is pretty common, we don't do it with
	 * _PAGE_DIRTY. We could do it, but it's a fairly rare
	 * event so I'd rather take the overhead when it happens
	 * rather than adding an instruction here. We should measure
	 * whether the whole thing is worth it in the first place
	 * as we could avoid loading SPRN_ESR completely in the first
	 * place...
	 *
	 * TODO: Is it worth doing that mfspr & rlwimi in the first
	 *       place or can we save a couple of instructions here ?
	 */
	mfspr	r12,SPRN_ESR
#ifdef CONFIG_PTE_64BIT
	li	r13,_PAGE_PRESENT
	oris	r13,r13,_PAGE_ACCESSED@h
#else
	li	r13,_PAGE_PRESENT|_PAGE_ACCESSED
#endif
	rlwimi	r13,r12,11,29,29

	FIND_PTE
	andc.	r13,r13,r11		/* Check permission */

#ifdef CONFIG_PTE_64BIT
#ifdef CONFIG_SMP
	subf	r13,r11,r12		/* create false data dep */
	lwzx	r13,r11,r13		/* Get upper pte bits */
#else
	lwz	r13,0(r12)		/* Get upper pte bits */
#endif
#endif

	bne	2f			/* Bail if permission/valid mismach */

	/* Jump to common tlb load */
	b	finish_tlb_load
2:
	/* The bailout.  Restore registers to pre-exception conditions
	 * and call the heavyweights to help us out.
	 */
	mfspr	r10, SPRN_SPRG_THREAD
	lwz	r11, THREAD_NORMSAVE(3)(r10)
	mtcr	r11
	lwz	r13, THREAD_NORMSAVE(2)(r10)
	lwz	r12, THREAD_NORMSAVE(1)(r10)
	lwz	r11, THREAD_NORMSAVE(0)(r10)
	mfspr	r10, SPRN_SPRG_RSCRATCH0
	b	DataStorage

	/* Instruction TLB Error Interrupt */
	/*
	 * Nearly the same as above, except we get our
	 * information from different registers and bailout
	 * to a different point.
	 */
	START_EXCEPTION(InstructionTLBError)
	mtspr	SPRN_SPRG_WSCRATCH0, r10 /* Save some working registers */
	mfspr	r10, SPRN_SPRG_THREAD
	stw	r11, THREAD_NORMSAVE(0)(r10)
#ifdef CONFIG_KVM_BOOKE_HV
BEGIN_FTR_SECTION
	mfspr	r11, SPRN_SRR1
END_FTR_SECTION_IFSET(CPU_FTR_EMB_HV)
#endif
	stw	r12, THREAD_NORMSAVE(1)(r10)
	stw	r13, THREAD_NORMSAVE(2)(r10)
	mfcr	r13
	stw	r13, THREAD_NORMSAVE(3)(r10)
	DO_KVM	BOOKE_INTERRUPT_ITLB_MISS SPRN_SRR1
START_BTB_FLUSH_SECTION
	mfspr r11, SPRN_SRR1
	andi. r10,r11,MSR_PR
	beq 1f
	BTB_FLUSH(r10)
1:
END_BTB_FLUSH_SECTION

	mfspr	r10, SPRN_SRR0		/* Get faulting address */

	/* If we are faulting a kernel address, we have to use the
	 * kernel page tables.
	 */
	lis	r11, PAGE_OFFSET@h
	cmplw	5, r10, r11
	blt	5, 3f
	lis	r11, swapper_pg_dir@h
	ori	r11, r11, swapper_pg_dir@l

	mfspr	r12,SPRN_MAS1		/* Set TID to 0 */
	rlwinm	r12,r12,0,16,1
	mtspr	SPRN_MAS1,r12

	/* Make up the required permissions for kernel code */
#ifdef CONFIG_PTE_64BIT
	li	r13,_PAGE_PRESENT | _PAGE_BAP_SX
	oris	r13,r13,_PAGE_ACCESSED@h
#else
	li	r13,_PAGE_PRESENT | _PAGE_ACCESSED | _PAGE_EXEC
#endif
	b	4f

	/* Get the PGD for the current thread */
3:
	mfspr	r11,SPRN_SPRG_THREAD
	lwz	r11,PGDIR(r11)

	/* Make up the required permissions for user code */
#ifdef CONFIG_PTE_64BIT
	li	r13,_PAGE_PRESENT | _PAGE_BAP_UX
	oris	r13,r13,_PAGE_ACCESSED@h
#else
	li	r13,_PAGE_PRESENT | _PAGE_ACCESSED | _PAGE_EXEC
#endif

4:
	FIND_PTE
	andc.	r13,r13,r11		/* Check permission */

#ifdef CONFIG_PTE_64BIT
#ifdef CONFIG_SMP
	subf	r13,r11,r12		/* create false data dep */
	lwzx	r13,r11,r13		/* Get upper pte bits */
#else
	lwz	r13,0(r12)		/* Get upper pte bits */
#endif
#endif

	bne	2f			/* Bail if permission mismach */

	/* Jump to common TLB load point */
	b	finish_tlb_load

2:
	/* The bailout.  Restore registers to pre-exception conditions
	 * and call the heavyweights to help us out.
	 */
	mfspr	r10, SPRN_SPRG_THREAD
	lwz	r11, THREAD_NORMSAVE(3)(r10)
	mtcr	r11
	lwz	r13, THREAD_NORMSAVE(2)(r10)
	lwz	r12, THREAD_NORMSAVE(1)(r10)
	lwz	r11, THREAD_NORMSAVE(0)(r10)
	mfspr	r10, SPRN_SPRG_RSCRATCH0
	b	InstructionStorage

/* Define SPE handlers for e200 and e500v2 */
#ifdef CONFIG_SPE
	/* SPE Unavailable */
	START_EXCEPTION(SPEUnavailable)
	NORMAL_EXCEPTION_PROLOG(SPE_UNAVAIL)
	beq	1f
	bl	load_up_spe
	b	fast_exception_return
1:	addi	r3,r1,STACK_FRAME_OVERHEAD
	EXC_XFER_LITE(0x2010, KernelSPE)
#elif defined(CONFIG_SPE_POSSIBLE)
	EXCEPTION(0x2020, SPE_UNAVAIL, SPEUnavailable, \
		  unknown_exception, EXC_XFER_STD)
#endif /* CONFIG_SPE_POSSIBLE */

	/* SPE Floating Point Data */
#ifdef CONFIG_SPE
	EXCEPTION(0x2030, SPE_FP_DATA, SPEFloatingPointData,
		  SPEFloatingPointException, EXC_XFER_STD)

	/* SPE Floating Point Round */
	EXCEPTION(0x2050, SPE_FP_ROUND, SPEFloatingPointRound, \
		  SPEFloatingPointRoundException, EXC_XFER_STD)
#elif defined(CONFIG_SPE_POSSIBLE)
	EXCEPTION(0x2040, SPE_FP_DATA, SPEFloatingPointData,
		  unknown_exception, EXC_XFER_STD)
	EXCEPTION(0x2050, SPE_FP_ROUND, SPEFloatingPointRound, \
		  unknown_exception, EXC_XFER_STD)
#endif /* CONFIG_SPE_POSSIBLE */


	/* Performance Monitor */
	EXCEPTION(0x2060, PERFORMANCE_MONITOR, PerformanceMonitor, \
		  performance_monitor_exception, EXC_XFER_STD)

	EXCEPTION(0x2070, DOORBELL, Doorbell, doorbell_exception, EXC_XFER_STD)

	CRITICAL_EXCEPTION(0x2080, DOORBELL_CRITICAL, \
			   CriticalDoorbell, unknown_exception)

	/* Debug Interrupt */
	DEBUG_DEBUG_EXCEPTION
	DEBUG_CRIT_EXCEPTION

	GUEST_DOORBELL_EXCEPTION

	CRITICAL_EXCEPTION(0, GUEST_DBELL_CRIT, CriticalGuestDoorbell, \
			   unknown_exception)

	/* Hypercall */
	EXCEPTION(0, HV_SYSCALL, Hypercall, unknown_exception, EXC_XFER_STD)

	/* Embedded Hypervisor Privilege */
	EXCEPTION(0, HV_PRIV, Ehvpriv, unknown_exception, EXC_XFER_STD)

interrupt_end:

/*
 * Local functions
 */

/*
 * Both the instruction and data TLB miss get to this
 * point to load the TLB.
 *	r10 - tsize encoding (if HUGETLB_PAGE) or available to use
 *	r11 - TLB (info from Linux PTE)
 *	r12 - available to use
 *	r13 - upper bits of PTE (if PTE_64BIT) or available to use
 *	CR5 - results of addr >= PAGE_OFFSET
 *	MAS0, MAS1 - loaded with proper value when we get here
 *	MAS2, MAS3 - will need additional info from Linux PTE
 *	Upon exit, we reload everything and RFI.
 */
finish_tlb_load:
#ifdef CONFIG_HUGETLB_PAGE
	cmpwi	6, r10, 0			/* check for huge page */
	beq	6, finish_tlb_load_cont    	/* !huge */

	/* Alas, we need more scratch registers for hugepages */
	mfspr	r12, SPRN_SPRG_THREAD
	stw	r14, THREAD_NORMSAVE(4)(r12)
	stw	r15, THREAD_NORMSAVE(5)(r12)
	stw	r16, THREAD_NORMSAVE(6)(r12)
	stw	r17, THREAD_NORMSAVE(7)(r12)

	/* Get the next_tlbcam_idx percpu var */
#ifdef CONFIG_SMP
	lwz	r15, TASK_CPU-THREAD(r12)
	lis     r14, __per_cpu_offset@h
	ori     r14, r14, __per_cpu_offset@l
	rlwinm  r15, r15, 2, 0, 29
	lwzx    r16, r14, r15
#else
	li	r16, 0
#endif
	lis     r17, next_tlbcam_idx@h
	ori	r17, r17, next_tlbcam_idx@l
	add	r17, r17, r16			/* r17 = *next_tlbcam_idx */
	lwz     r15, 0(r17)			/* r15 = next_tlbcam_idx */

	lis	r14, MAS0_TLBSEL(1)@h		/* select TLB1 (TLBCAM) */
	rlwimi	r14, r15, 16, 4, 15		/* next_tlbcam_idx entry */
	mtspr	SPRN_MAS0, r14

	/* Extract TLB1CFG(NENTRY) */
	mfspr	r16, SPRN_TLB1CFG
	andi.	r16, r16, 0xfff

	/* Update next_tlbcam_idx, wrapping when necessary */
	addi	r15, r15, 1
	cmpw	r15, r16
	blt 	100f
	lis	r14, tlbcam_index@h
	ori	r14, r14, tlbcam_index@l
	lwz	r15, 0(r14)
100:	stw	r15, 0(r17)

	/*
	 * Calc MAS1_TSIZE from r10 (which has pshift encoded)
	 * tlb_enc = (pshift - 10).
	 */
	subi	r15, r10, 10
	mfspr	r16, SPRN_MAS1
	rlwimi	r16, r15, 7, 20, 24
	mtspr	SPRN_MAS1, r16

	/* copy the pshift for use later */
	mr	r14, r10

	/* fall through */

#endif /* CONFIG_HUGETLB_PAGE */

	/*
	 * We set execute, because we don't have the granularity to
	 * properly set this at the page level (Linux problem).
	 * Many of these bits are software only.  Bits we don't set
	 * here we (properly should) assume have the appropriate value.
	 */
finish_tlb_load_cont:
#ifdef CONFIG_PTE_64BIT
	rlwinm	r12, r11, 32-2, 26, 31	/* Move in perm bits */
	andi.	r10, r11, _PAGE_DIRTY
	bne	1f
	li	r10, MAS3_SW | MAS3_UW
	andc	r12, r12, r10
1:	rlwimi	r12, r13, 20, 0, 11	/* grab RPN[32:43] */
	rlwimi	r12, r11, 20, 12, 19	/* grab RPN[44:51] */
2:	mtspr	SPRN_MAS3, r12
BEGIN_MMU_FTR_SECTION
	srwi	r10, r13, 12		/* grab RPN[12:31] */
	mtspr	SPRN_MAS7, r10
END_MMU_FTR_SECTION_IFSET(MMU_FTR_BIG_PHYS)
#else
	li	r10, (_PAGE_EXEC | _PAGE_PRESENT)
	mr	r13, r11
	rlwimi	r10, r11, 31, 29, 29	/* extract _PAGE_DIRTY into SW */
	and	r12, r11, r10
	andi.	r10, r11, _PAGE_USER	/* Test for _PAGE_USER */
	slwi	r10, r12, 1
	or	r10, r10, r12
	iseleq	r12, r12, r10
	rlwimi	r13, r12, 0, 20, 31	/* Get RPN from PTE, merge w/ perms */
	mtspr	SPRN_MAS3, r13
#endif

	mfspr	r12, SPRN_MAS2
#ifdef CONFIG_PTE_64BIT
	rlwimi	r12, r11, 32-19, 27, 31	/* extract WIMGE from pte */
#else
	rlwimi	r12, r11, 26, 27, 31	/* extract WIMGE from pte */
#endif
#ifdef CONFIG_HUGETLB_PAGE
	beq	6, 3f			/* don't mask if page isn't huge */
	li	r13, 1
	slw	r13, r13, r14
	subi	r13, r13, 1
	rlwinm	r13, r13, 0, 0, 19	/* bottom bits used for WIMGE/etc */
	andc	r12, r12, r13		/* mask off ea bits within the page */
#endif
3:	mtspr	SPRN_MAS2, r12

#ifdef CONFIG_E200
	/* Round robin TLB1 entries assignment */
	mfspr	r12, SPRN_MAS0

	/* Extract TLB1CFG(NENTRY) */
	mfspr	r11, SPRN_TLB1CFG
	andi.	r11, r11, 0xfff

	/* Extract MAS0(NV) */
	andi.	r13, r12, 0xfff
	addi	r13, r13, 1
	cmpw	0, r13, r11
	addi	r12, r12, 1

	/* check if we need to wrap */
	blt	7f

	/* wrap back to first free tlbcam entry */
	lis	r13, tlbcam_index@ha
	lwz	r13, tlbcam_index@l(r13)
	rlwimi	r12, r13, 0, 20, 31
7:
	mtspr	SPRN_MAS0,r12
#endif /* CONFIG_E200 */

tlb_write_entry:
	tlbwe

	/* Done...restore registers and get out of here.  */
	mfspr	r10, SPRN_SPRG_THREAD
#ifdef CONFIG_HUGETLB_PAGE
	beq	6, 8f /* skip restore for 4k page faults */
	lwz	r14, THREAD_NORMSAVE(4)(r10)
	lwz	r15, THREAD_NORMSAVE(5)(r10)
	lwz	r16, THREAD_NORMSAVE(6)(r10)
	lwz	r17, THREAD_NORMSAVE(7)(r10)
#endif
8:	lwz	r11, THREAD_NORMSAVE(3)(r10)
	mtcr	r11
	lwz	r13, THREAD_NORMSAVE(2)(r10)
	lwz	r12, THREAD_NORMSAVE(1)(r10)
	lwz	r11, THREAD_NORMSAVE(0)(r10)
	mfspr	r10, SPRN_SPRG_RSCRATCH0
	rfi					/* Force context change */

#ifdef CONFIG_SPE
/* Note that the SPE support is closely modeled after the AltiVec
 * support.  Changes to one are likely to be applicable to the
 * other!  */
_GLOBAL(load_up_spe)
/*
 * Disable SPE for the task which had SPE previously,
 * and save its SPE registers in its thread_struct.
 * Enables SPE for use in the kernel on return.
 * On SMP we know the SPE units are free, since we give it up every
 * switch.  -- Kumar
 */
	mfmsr	r5
	oris	r5,r5,MSR_SPE@h
	mtmsr	r5			/* enable use of SPE now */
	isync
	/* enable use of SPE after return */
	oris	r9,r9,MSR_SPE@h
	mfspr	r5,SPRN_SPRG_THREAD	/* current task's THREAD (phys) */
	li	r4,1
	li	r10,THREAD_ACC
	stw	r4,THREAD_USED_SPE(r5)
	evlddx	evr4,r10,r5
	evmra	evr4,evr4
	REST_32EVRS(0,r10,r5,THREAD_EVR0)
	blr

/*
 * SPE unavailable trap from kernel - print a message, but let
 * the task use SPE in the kernel until it returns to user mode.
 */
KernelSPE:
	lwz	r3,_MSR(r1)
	oris	r3,r3,MSR_SPE@h
	stw	r3,_MSR(r1)	/* enable use of SPE after return */
#ifdef CONFIG_PRINTK
	lis	r3,87f@h
	ori	r3,r3,87f@l
	mr	r4,r2		/* current */
	lwz	r5,_NIP(r1)
	bl	printk
#endif
	b	ret_from_except
#ifdef CONFIG_PRINTK
87:	.string	"SPE used in kernel  (task=%p, pc=%x)  \n"
#endif
	.align	4,0

#endif /* CONFIG_SPE */

/*
 * Translate the effec addr in r3 to phys addr. The phys addr will be put
 * into r3(higher 32bit) and r4(lower 32bit)
 */
get_phys_addr:
	mfmsr	r8
	mfspr	r9,SPRN_PID
	rlwinm	r9,r9,16,0x3fff0000	/* turn PID into MAS6[SPID] */
	rlwimi	r9,r8,28,0x00000001	/* turn MSR[DS] into MAS6[SAS] */
	mtspr	SPRN_MAS6,r9

	tlbsx	0,r3			/* must succeed */

	mfspr	r8,SPRN_MAS1
	mfspr	r12,SPRN_MAS3
	rlwinm	r9,r8,25,0x1f		/* r9 = log2(page size) */
	li	r10,1024
	slw	r10,r10,r9		/* r10 = page size */
	addi	r10,r10,-1
	and	r11,r3,r10		/* r11 = page offset */
	andc	r4,r12,r10		/* r4 = page base */
	or	r4,r4,r11		/* r4 = devtree phys addr */
#ifdef CONFIG_PHYS_64BIT
	mfspr	r3,SPRN_MAS7
#endif
	blr

/*
 * Global functions
 */

#ifdef CONFIG_E200
/* Adjust or setup IVORs for e200 */
_GLOBAL(__setup_e200_ivors)
	li	r3,DebugDebug@l
	mtspr	SPRN_IVOR15,r3
	li	r3,SPEUnavailable@l
	mtspr	SPRN_IVOR32,r3
	li	r3,SPEFloatingPointData@l
	mtspr	SPRN_IVOR33,r3
	li	r3,SPEFloatingPointRound@l
	mtspr	SPRN_IVOR34,r3
	sync
	blr
#endif

#ifdef CONFIG_E500
#ifndef CONFIG_PPC_E500MC
/* Adjust or setup IVORs for e500v1/v2 */
_GLOBAL(__setup_e500_ivors)
	li	r3,DebugCrit@l
	mtspr	SPRN_IVOR15,r3
	li	r3,SPEUnavailable@l
	mtspr	SPRN_IVOR32,r3
	li	r3,SPEFloatingPointData@l
	mtspr	SPRN_IVOR33,r3
	li	r3,SPEFloatingPointRound@l
	mtspr	SPRN_IVOR34,r3
	li	r3,PerformanceMonitor@l
	mtspr	SPRN_IVOR35,r3
	sync
	blr
#else
/* Adjust or setup IVORs for e500mc */
_GLOBAL(__setup_e500mc_ivors)
	li	r3,DebugDebug@l
	mtspr	SPRN_IVOR15,r3
	li	r3,PerformanceMonitor@l
	mtspr	SPRN_IVOR35,r3
	li	r3,Doorbell@l
	mtspr	SPRN_IVOR36,r3
	li	r3,CriticalDoorbell@l
	mtspr	SPRN_IVOR37,r3
	sync
	blr

/* setup ehv ivors for */
_GLOBAL(__setup_ehv_ivors)
	li	r3,GuestDoorbell@l
	mtspr	SPRN_IVOR38,r3
	li	r3,CriticalGuestDoorbell@l
	mtspr	SPRN_IVOR39,r3
	li	r3,Hypercall@l
	mtspr	SPRN_IVOR40,r3
	li	r3,Ehvpriv@l
	mtspr	SPRN_IVOR41,r3
	sync
	blr
#endif /* CONFIG_PPC_E500MC */
#endif /* CONFIG_E500 */

#ifdef CONFIG_SPE
/*
 * extern void __giveup_spe(struct task_struct *prev)
 *
 */
_GLOBAL(__giveup_spe)
	addi	r3,r3,THREAD		/* want THREAD of task */
	lwz	r5,PT_REGS(r3)
	cmpi	0,r5,0
	SAVE_32EVRS(0, r4, r3, THREAD_EVR0)
	evxor	evr6, evr6, evr6	/* clear out evr6 */
	evmwumiaa evr6, evr6, evr6	/* evr6 <- ACC = 0 * 0 + ACC */
	li	r4,THREAD_ACC
	evstddx	evr6, r4, r3		/* save off accumulator */
	beq	1f
	lwz	r4,_MSR-STACK_FRAME_OVERHEAD(r5)
	lis	r3,MSR_SPE@h
	andc	r4,r4,r3		/* disable SPE for previous task */
	stw	r4,_MSR-STACK_FRAME_OVERHEAD(r5)
1:
	blr
#endif /* CONFIG_SPE */

/*
 * extern void abort(void)
 *
 * At present, this routine just applies a system reset.
 */
_GLOBAL(abort)
	li	r13,0
	mtspr	SPRN_DBCR0,r13		/* disable all debug events */
	isync
	mfmsr	r13
	ori	r13,r13,MSR_DE@l	/* Enable Debug Events */
	mtmsr	r13
	isync
	mfspr	r13,SPRN_DBCR0
	lis	r13,(DBCR0_IDM|DBCR0_RST_CHIP)@h
	mtspr	SPRN_DBCR0,r13
	isync

_GLOBAL(set_context)

#ifdef CONFIG_BDI_SWITCH
	/* Context switch the PTE pointer for the Abatron BDI2000.
	 * The PGDIR is the second parameter.
	 */
	lis	r5, abatron_pteptrs@h
	ori	r5, r5, abatron_pteptrs@l
	stw	r4, 0x4(r5)
#endif
	mtspr	SPRN_PID,r3
	isync			/* Force context change */
	blr

#ifdef CONFIG_SMP
/* When we get here, r24 needs to hold the CPU # */
	.globl __secondary_start
__secondary_start:
	LOAD_REG_ADDR_PIC(r3, tlbcam_index)
	lwz	r3,0(r3)
	mtctr	r3
	li	r26,0		/* r26 safe? */

	bl	switch_to_as1
	mr	r27,r3		/* tlb entry */
	/* Load each CAM entry */
1:	mr	r3,r26
	bl	loadcam_entry
	addi	r26,r26,1
	bdnz	1b
	mr	r3,r27		/* tlb entry */
	LOAD_REG_ADDR_PIC(r4, memstart_addr)
	lwz	r4,0(r4)
	mr	r5,r25		/* phys kernel start */
	rlwinm	r5,r5,0,~0x3ffffff	/* aligned 64M */
	subf	r4,r5,r4	/* memstart_addr - phys kernel start */
	lis	r7,KERNELBASE@h
	ori	r7,r7,KERNELBASE@l
	cmpw	r20,r7		/* if kernstart_virt_addr != KERNELBASE, randomized */
	beq	2f
	li	r4,0
2:	li	r5,0		/* no device tree */
	li	r6,0		/* not boot cpu */
	bl	restore_to_as0


	lis	r3,__secondary_hold_acknowledge@h
	ori	r3,r3,__secondary_hold_acknowledge@l
	stw	r24,0(r3)

	li	r3,0
	mr	r4,r24		/* Why? */
	bl	call_setup_cpu

	/* get current's stack and current */
	lis	r2,secondary_current@ha
	lwz	r2,secondary_current@l(r2)
	lwz	r1,TASK_STACK(r2)

	/* stack */
	addi	r1,r1,THREAD_SIZE-STACK_FRAME_OVERHEAD
	li	r0,0
	stw	r0,0(r1)

	/* ptr to current thread */
	addi	r4,r2,THREAD	/* address of our thread_struct */
	mtspr	SPRN_SPRG_THREAD,r4

	/* Setup the defaults for TLB entries */
	li	r4,(MAS4_TSIZED(BOOK3E_PAGESZ_4K))@l
	mtspr	SPRN_MAS4,r4

	/* Jump to start_secondary */
	lis	r4,MSR_KERNEL@h
	ori	r4,r4,MSR_KERNEL@l
	lis	r3,start_secondary@h
	ori	r3,r3,start_secondary@l
	mtspr	SPRN_SRR0,r3
	mtspr	SPRN_SRR1,r4
	sync
	rfi
	sync

	.globl __secondary_hold_acknowledge
__secondary_hold_acknowledge:
	.long	-1
#endif

/*
 * Create a 64M tlb by address and entry
 * r3 - entry
 * r4 - virtual address
 * r5/r6 - physical address
 */
_GLOBAL(create_kaslr_tlb_entry)
	lis     r7,0x1000               /* Set MAS0(TLBSEL) = 1 */
	rlwimi  r7,r3,16,4,15           /* Setup MAS0 = TLBSEL | ESEL(r6) */
	mtspr   SPRN_MAS0,r7            /* Write MAS0 */

	lis     r3,(MAS1_VALID|MAS1_IPROT)@h
	ori     r3,r3,(MAS1_TSIZE(BOOK3E_PAGESZ_64M))@l
	mtspr   SPRN_MAS1,r3            /* Write MAS1 */

	lis     r3,MAS2_EPN_MASK(BOOK3E_PAGESZ_64M)@h
	ori     r3,r3,MAS2_EPN_MASK(BOOK3E_PAGESZ_64M)@l
	and     r3,r3,r4
	ori	r3,r3,MAS2_M_IF_NEEDED@l
	mtspr   SPRN_MAS2,r3            /* Write MAS2(EPN) */

#ifdef CONFIG_PHYS_64BIT
	ori     r8,r6,(MAS3_SW|MAS3_SR|MAS3_SX)
	mtspr   SPRN_MAS3,r8            /* Write MAS3(RPN) */
	mtspr	SPRN_MAS7,r5
#else
	ori     r8,r5,(MAS3_SW|MAS3_SR|MAS3_SX)
	mtspr   SPRN_MAS3,r8            /* Write MAS3(RPN) */
#endif

	tlbwe                           /* Write TLB */
	isync
	sync
	blr

/*
 * Return to the start of the relocated kernel and run again
 * r3 - virtual address of fdt
 * r4 - entry of the kernel
 */
_GLOBAL(reloc_kernel_entry)
	mfmsr	r7
	rlwinm	r7, r7, 0, ~(MSR_IS | MSR_DS)

	mtspr	SPRN_SRR0,r4
	mtspr	SPRN_SRR1,r7
	rfi

/*
 * Create a tlb entry with the same effective and physical address as
 * the tlb entry used by the current running code. But set the TS to 1.
 * Then switch to the address space 1. It will return with the r3 set to
 * the ESEL of the new created tlb.
 */
_GLOBAL(switch_to_as1)
	mflr	r5

	/* Find a entry not used */
	mfspr	r3,SPRN_TLB1CFG
	andi.	r3,r3,0xfff
	mfspr	r4,SPRN_PID
	rlwinm	r4,r4,16,0x3fff0000	/* turn PID into MAS6[SPID] */
	mtspr	SPRN_MAS6,r4
1:	lis	r4,0x1000		/* Set MAS0(TLBSEL) = 1 */
	addi	r3,r3,-1
	rlwimi	r4,r3,16,4,15		/* Setup MAS0 = TLBSEL | ESEL(r3) */
	mtspr	SPRN_MAS0,r4
	tlbre
	mfspr	r4,SPRN_MAS1
	andis.	r4,r4,MAS1_VALID@h
	bne	1b

	/* Get the tlb entry used by the current running code */
	bl	0f
0:	mflr	r4
	tlbsx	0,r4

	mfspr	r4,SPRN_MAS1
	ori	r4,r4,MAS1_TS		/* Set the TS = 1 */
	mtspr	SPRN_MAS1,r4

	mfspr	r4,SPRN_MAS0
	rlwinm	r4,r4,0,~MAS0_ESEL_MASK
	rlwimi	r4,r3,16,4,15		/* Setup MAS0 = TLBSEL | ESEL(r3) */
	mtspr	SPRN_MAS0,r4
	tlbwe
	isync
	sync

	mfmsr	r4
	ori	r4,r4,MSR_IS | MSR_DS
	mtspr	SPRN_SRR0,r5
	mtspr	SPRN_SRR1,r4
	sync
	rfi

/*
 * Restore to the address space 0 and also invalidate the tlb entry created
 * by switch_to_as1.
 * r3 - the tlb entry which should be invalidated
 * r4 - __pa(PAGE_OFFSET in AS1) - __pa(PAGE_OFFSET in AS0)
 * r5 - device tree virtual address. If r4 is 0, r5 is ignored.
 * r6 - boot cpu
*/
_GLOBAL(restore_to_as0)
	mflr	r0

	bl	0f
0:	mflr	r9
	addi	r9,r9,1f - 0b

	/*
	 * We may map the PAGE_OFFSET in AS0 to a different physical address,
	 * so we need calculate the right jump and device tree address based
	 * on the offset passed by r4.
	 */
	add	r9,r9,r4
	add	r5,r5,r4
	add	r0,r0,r4

2:	mfmsr	r7
	li	r8,(MSR_IS | MSR_DS)
	andc	r7,r7,r8

	mtspr	SPRN_SRR0,r9
	mtspr	SPRN_SRR1,r7
	sync
	rfi

	/* Invalidate the temporary tlb entry for AS1 */
1:	lis	r9,0x1000		/* Set MAS0(TLBSEL) = 1 */
	rlwimi	r9,r3,16,4,15		/* Setup MAS0 = TLBSEL | ESEL(r3) */
	mtspr	SPRN_MAS0,r9
	tlbre
	mfspr	r9,SPRN_MAS1
	rlwinm	r9,r9,0,2,31		/* Clear MAS1 Valid and IPPROT */
	mtspr	SPRN_MAS1,r9
	tlbwe
	isync

	cmpwi	r4,0
	cmpwi	cr1,r6,0
	cror	eq,4*cr1+eq,eq
	bne	3f			/* offset != 0 && is_boot_cpu */
	mtlr	r0
	blr

	/*
	 * The PAGE_OFFSET will map to a different physical address,
	 * jump to _start to do another relocation again.
	*/
3:	mr	r3,r5
	bl	_start

/*
 * We put a few things here that have to be page-aligned. This stuff
 * goes at the beginning of the data segment, which is page-aligned.
 */
	.data
	.align	12
	.globl	sdata
sdata:
	.globl	empty_zero_page
empty_zero_page:
	.space	4096
EXPORT_SYMBOL(empty_zero_page)
	.globl	swapper_pg_dir
swapper_pg_dir:
	.space	PGD_TABLE_SIZE

/*
 * Room for two PTE pointers, usually the kernel and current user pointers
 * to their respective root page table.
 */
abatron_pteptrs:
	.space	8<|MERGE_RESOLUTION|>--- conflicted
+++ resolved
@@ -39,10 +39,7 @@
 #include <asm/cache.h>
 #include <asm/ptrace.h>
 #include <asm/export.h>
-<<<<<<< HEAD
-=======
 #include <asm/feature-fixups.h>
->>>>>>> 24b8d41d
 #include "head_booke.h"
 
 /* As with the other PowerPC ports, it is expected that when code
