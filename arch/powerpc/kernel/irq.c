// SPDX-License-Identifier: GPL-2.0-or-later
/*
 *  Derived from arch/i386/kernel/irq.c
 *    Copyright (C) 1992 Linus Torvalds
 *  Adapted from arch/i386 by Gary Thomas
 *    Copyright (C) 1995-1996 Gary Thomas (gdt@linuxppc.org)
 *  Updated and modified by Cort Dougan <cort@fsmlabs.com>
 *    Copyright (C) 1996-2001 Cort Dougan
 *  Adapted for Power Macintosh by Paul Mackerras
 *    Copyright (C) 1996 Paul Mackerras (paulus@cs.anu.edu.au)
 *
 * This file contains the code used by various IRQ handling routines:
 * asking for different IRQ's should be done through these routines
 * instead of just grabbing them. Thus setups with different IRQ numbers
 * shouldn't result in any weird surprises, and installing new handlers
 * should be easier.
 *
 * The MPC8xx has an interrupt mask in the SIU.  If a bit is set, the
 * interrupt is _enabled_.  As expected, IRQ0 is bit 0 in the 32-bit
 * mask register (of which only 16 are defined), hence the weird shifting
 * and complement of the cached_irq_mask.  I want to be able to stuff
 * this right into the SIU SMASK register.
 * Many of the prep/chrp functions are conditional compiled on CONFIG_PPC_8xx
 * to reduce code space and undefined function references.
 */

#undef DEBUG

#include <linux/export.h>
#include <linux/threads.h>
#include <linux/kernel_stat.h>
#include <linux/signal.h>
#include <linux/sched.h>
#include <linux/ptrace.h>
#include <linux/ioport.h>
#include <linux/interrupt.h>
#include <linux/timex.h>
#include <linux/init.h>
#include <linux/slab.h>
#include <linux/delay.h>
#include <linux/irq.h>
#include <linux/seq_file.h>
#include <linux/cpumask.h>
#include <linux/profile.h>
#include <linux/bitops.h>
#include <linux/list.h>
#include <linux/radix-tree.h>
#include <linux/mutex.h>
#include <linux/pci.h>
#include <linux/debugfs.h>
#include <linux/of.h>
#include <linux/of_irq.h>
#include <linux/vmalloc.h>
#include <linux/pgtable.h>

#include <linux/uaccess.h>
#include <asm/io.h>
#include <asm/irq.h>
#include <asm/cache.h>
#include <asm/prom.h>
#include <asm/ptrace.h>
#include <asm/machdep.h>
#include <asm/udbg.h>
#include <asm/smp.h>
<<<<<<< HEAD
#include <asm/debug.h>
#include <asm/livepatch.h>
#include <asm/asm-prototypes.h>
=======
#include <asm/livepatch.h>
#include <asm/asm-prototypes.h>
#include <asm/hw_irq.h>
>>>>>>> 24b8d41d

#ifdef CONFIG_PPC64
#include <asm/paca.h>
#include <asm/firmware.h>
#include <asm/lv1call.h>
#include <asm/dbell.h>
#endif
#define CREATE_TRACE_POINTS
#include <asm/trace.h>
#include <asm/cpu_has_feature.h>

DEFINE_PER_CPU_SHARED_ALIGNED(irq_cpustat_t, irq_stat);
EXPORT_PER_CPU_SYMBOL(irq_stat);

#ifdef CONFIG_PPC32
atomic_t ppc_n_lost_interrupts;

#ifdef CONFIG_TAU_INT
extern int tau_initialized;
u32 tau_interrupts(unsigned long cpu);
#endif
#endif /* CONFIG_PPC32 */

#ifdef CONFIG_PPC64

int distribute_irqs = 1;

static inline notrace unsigned long get_irq_happened(void)
{
	unsigned long happened;

	__asm__ __volatile__("lbz %0,%1(13)"
	: "=r" (happened) : "i" (offsetof(struct paca_struct, irq_happened)));

	return happened;
}

static inline notrace int decrementer_check_overflow(void)
{
	u64 now = get_tb();
	u64 *next_tb = this_cpu_ptr(&decrementers_next_tb);
 
	return now >= *next_tb;
}

#ifdef CONFIG_PPC_BOOK3E

/* This is called whenever we are re-enabling interrupts
 * and returns either 0 (nothing to do) or 500/900/280 if
 * there's an EE, DEC or DBELL to generate.
 *
 * This is called in two contexts: From arch_local_irq_restore()
 * before soft-enabling interrupts, and from the exception exit
 * path when returning from an interrupt from a soft-disabled to
 * a soft enabled context. In both case we have interrupts hard
 * disabled.
 *
 * We take care of only clearing the bits we handled in the
 * PACA irq_happened field since we can only re-emit one at a
 * time and we don't want to "lose" one.
 */
notrace unsigned int __check_irq_replay(void)
{
	/*
	 * We use local_paca rather than get_paca() to avoid all
	 * the debug_smp_processor_id() business in this low level
	 * function
	 */
	unsigned char happened = local_paca->irq_happened;

	/*
	 * We are responding to the next interrupt, so interrupt-off
	 * latencies should be reset here.
	 */
	trace_hardirqs_on();
	trace_hardirqs_off();

	/*
	 * We are always hard disabled here, but PACA_IRQ_HARD_DIS may
	 * not be set, which means interrupts have only just been hard
	 * disabled as part of the local_irq_restore or interrupt return
	 * code. In that case, skip the decrementr check becaus it's
	 * expensive to read the TB.
	 *
	 * HARD_DIS then gets cleared here, but it's reconciled later.
	 * Either local_irq_disable will replay the interrupt and that
	 * will reconcile state like other hard interrupts. Or interrupt
	 * retur will replay the interrupt and in that case it sets
	 * PACA_IRQ_HARD_DIS by hand (see comments in entry_64.S).
	 */
	if (happened & PACA_IRQ_HARD_DIS) {
		local_paca->irq_happened &= ~PACA_IRQ_HARD_DIS;

		/*
		 * We may have missed a decrementer interrupt if hard disabled.
		 * Check the decrementer register in case we had a rollover
		 * while hard disabled.
		 */
		if (!(happened & PACA_IRQ_DEC)) {
			if (decrementer_check_overflow()) {
				local_paca->irq_happened |= PACA_IRQ_DEC;
				happened |= PACA_IRQ_DEC;
			}
		}
	}

	if (happened & PACA_IRQ_DEC) {
		local_paca->irq_happened &= ~PACA_IRQ_DEC;
		return 0x900;
	}

	if (happened & PACA_IRQ_EE) {
		local_paca->irq_happened &= ~PACA_IRQ_EE;
		return 0x500;
	}

	if (happened & PACA_IRQ_DBELL) {
		local_paca->irq_happened &= ~PACA_IRQ_DBELL;
		return 0x280;
	}

	/* There should be nothing left ! */
	BUG_ON(local_paca->irq_happened != 0);

	return 0;
}

/*
 * This is specifically called by assembly code to re-enable interrupts
 * if they are currently disabled. This is typically called before
 * schedule() or do_signal() when returning to userspace. We do it
 * in C to avoid the burden of dealing with lockdep etc...
 *
 * NOTE: This is called with interrupts hard disabled but not marked
 * as such in paca->irq_happened, so we need to resync this.
 */
void notrace restore_interrupts(void)
{
	if (irqs_disabled()) {
		local_paca->irq_happened |= PACA_IRQ_HARD_DIS;
		local_irq_enable();
	} else
		__hard_irq_enable();
}

#endif /* CONFIG_PPC_BOOK3E */

void replay_soft_interrupts(void)
{
	/*
	 * We use local_paca rather than get_paca() to avoid all
	 * the debug_smp_processor_id() business in this low level
	 * function
	 */
	unsigned char happened = local_paca->irq_happened;
	struct pt_regs regs;

	ppc_save_regs(&regs);
	regs.softe = IRQS_ENABLED;

again:
	if (IS_ENABLED(CONFIG_PPC_IRQ_SOFT_MASK_DEBUG))
		WARN_ON_ONCE(mfmsr() & MSR_EE);

	if (happened & PACA_IRQ_HARD_DIS) {
		/*
		 * We may have missed a decrementer interrupt if hard disabled.
		 * Check the decrementer register in case we had a rollover
		 * while hard disabled.
		 */
		if (!(happened & PACA_IRQ_DEC)) {
			if (decrementer_check_overflow())
				happened |= PACA_IRQ_DEC;
		}
	}

	/*
	 * Force the delivery of pending soft-disabled interrupts on PS3.
	 * Any HV call will have this side effect.
	 */
	if (firmware_has_feature(FW_FEATURE_PS3_LV1)) {
		u64 tmp, tmp2;
		lv1_get_version_info(&tmp, &tmp2);
	}

	/*
	 * Check if an hypervisor Maintenance interrupt happened.
	 * This is a higher priority interrupt than the others, so
	 * replay it first.
<<<<<<< HEAD
	 */
	local_paca->irq_happened &= ~PACA_IRQ_HMI;
	if (happened & PACA_IRQ_HMI)
		return 0xe60;

	/*
	 * We may have missed a decrementer interrupt. We check the
	 * decrementer itself rather than the paca irq_happened field
	 * in case we also had a rollover while hard disabled
=======
>>>>>>> 24b8d41d
	 */
	if (IS_ENABLED(CONFIG_PPC_BOOK3S) && (happened & PACA_IRQ_HMI)) {
		local_paca->irq_happened &= ~PACA_IRQ_HMI;
		regs.trap = 0xe60;
		handle_hmi_exception(&regs);
		if (!(local_paca->irq_happened & PACA_IRQ_HARD_DIS))
			hard_irq_disable();
	}

	if (happened & PACA_IRQ_DEC) {
		local_paca->irq_happened &= ~PACA_IRQ_DEC;
		regs.trap = 0x900;
		timer_interrupt(&regs);
		if (!(local_paca->irq_happened & PACA_IRQ_HARD_DIS))
			hard_irq_disable();
	}

	if (happened & PACA_IRQ_EE) {
		local_paca->irq_happened &= ~PACA_IRQ_EE;
		regs.trap = 0x500;
		do_IRQ(&regs);
		if (!(local_paca->irq_happened & PACA_IRQ_HARD_DIS))
			hard_irq_disable();
	}

<<<<<<< HEAD
	/* There should be nothing left ! */
	BUG_ON(local_paca->irq_happened != 0);
=======
	if (IS_ENABLED(CONFIG_PPC_DOORBELL) && (happened & PACA_IRQ_DBELL)) {
		local_paca->irq_happened &= ~PACA_IRQ_DBELL;
		if (IS_ENABLED(CONFIG_PPC_BOOK3E))
			regs.trap = 0x280;
		else
			regs.trap = 0xa00;
		doorbell_exception(&regs);
		if (!(local_paca->irq_happened & PACA_IRQ_HARD_DIS))
			hard_irq_disable();
	}

	/* Book3E does not support soft-masking PMI interrupts */
	if (IS_ENABLED(CONFIG_PPC_BOOK3S) && (happened & PACA_IRQ_PMI)) {
		local_paca->irq_happened &= ~PACA_IRQ_PMI;
		regs.trap = 0xf00;
		performance_monitor_exception(&regs);
		if (!(local_paca->irq_happened & PACA_IRQ_HARD_DIS))
			hard_irq_disable();
	}
>>>>>>> 24b8d41d

	happened = local_paca->irq_happened;
	if (happened & ~PACA_IRQ_HARD_DIS) {
		/*
		 * We are responding to the next interrupt, so interrupt-off
		 * latencies should be reset here.
		 */
		trace_hardirqs_on();
		trace_hardirqs_off();
		goto again;
	}
}

notrace void arch_local_irq_restore(unsigned long mask)
{
	unsigned char irq_happened;

	/* Write the new soft-enabled value */
	irq_soft_mask_set(mask);
	if (mask)
		return;

	/*
	 * From this point onward, we can take interrupts, preempt,
	 * etc... unless we got hard-disabled. We check if an event
	 * happened. If none happened, we know we can just return.
	 *
	 * We may have preempted before the check below, in which case
	 * we are checking the "new" CPU instead of the old one. This
	 * is only a problem if an event happened on the "old" CPU.
	 *
	 * External interrupt events will have caused interrupts to
	 * be hard-disabled, so there is no problem, we
	 * cannot have preempted.
	 */
	irq_happened = get_irq_happened();
	if (!irq_happened) {
		if (IS_ENABLED(CONFIG_PPC_IRQ_SOFT_MASK_DEBUG))
			WARN_ON_ONCE(!(mfmsr() & MSR_EE));
		return;
	}

	/* We need to hard disable to replay. */
	if (!(irq_happened & PACA_IRQ_HARD_DIS)) {
		if (IS_ENABLED(CONFIG_PPC_IRQ_SOFT_MASK_DEBUG))
			WARN_ON_ONCE(!(mfmsr() & MSR_EE));
		__hard_irq_disable();
	} else {
		/*
		 * We should already be hard disabled here. We had bugs
		 * where that wasn't the case so let's dbl check it and
		 * warn if we are wrong. Only do that when IRQ tracing
		 * is enabled as mfmsr() can be costly.
		 */
<<<<<<< HEAD
		if (WARN_ON(mfmsr() & MSR_EE))
			__hard_irq_disable();
	}
#endif /* CONFIG_TRACE_IRQFLAGS */
=======
		if (IS_ENABLED(CONFIG_PPC_IRQ_SOFT_MASK_DEBUG)) {
			if (WARN_ON_ONCE(mfmsr() & MSR_EE))
				__hard_irq_disable();
		}
>>>>>>> 24b8d41d

		if (irq_happened == PACA_IRQ_HARD_DIS) {
			local_paca->irq_happened = 0;
			__hard_irq_enable();
			return;
		}
	}

	/*
	 * Disable preempt here, so that the below preempt_enable will
	 * perform resched if required (a replayed interrupt may set
	 * need_resched).
	 */
	preempt_disable();
	irq_soft_mask_set(IRQS_ALL_DISABLED);
	trace_hardirqs_off();

	replay_soft_interrupts();
	local_paca->irq_happened = 0;

	trace_hardirqs_on();
	irq_soft_mask_set(IRQS_ENABLED);
	__hard_irq_enable();
	preempt_enable();
}
EXPORT_SYMBOL(arch_local_irq_restore);

/*
 * This is a helper to use when about to go into idle low-power
 * when the latter has the side effect of re-enabling interrupts
 * (such as calling H_CEDE under pHyp).
 *
 * You call this function with interrupts soft-disabled (this is
 * already the case when ppc_md.power_save is called). The function
 * will return whether to enter power save or just return.
 *
 * In the former case, it will have notified lockdep of interrupts
 * being re-enabled and generally sanitized the lazy irq state,
 * and in the latter case it will leave with interrupts hard
 * disabled and marked as such, so the local_irq_enable() call
 * in arch_cpu_idle() will properly re-enable everything.
 */
bool prep_irq_for_idle(void)
{
	/*
	 * First we need to hard disable to ensure no interrupt
	 * occurs before we effectively enter the low power state
	 */
	__hard_irq_disable();
	local_paca->irq_happened |= PACA_IRQ_HARD_DIS;

	/*
	 * If anything happened while we were soft-disabled,
	 * we return now and do not enter the low power state.
	 */
	if (lazy_irq_pending())
		return false;

	/* Tell lockdep we are about to re-enable */
	trace_hardirqs_on();

	/*
	 * Mark interrupts as soft-enabled and clear the
	 * PACA_IRQ_HARD_DIS from the pending mask since we
	 * are about to hard enable as well as a side effect
	 * of entering the low power state.
	 */
	local_paca->irq_happened &= ~PACA_IRQ_HARD_DIS;
	irq_soft_mask_set(IRQS_ENABLED);

	/* Tell the caller to enter the low power state */
	return true;
}

<<<<<<< HEAD
=======
#ifdef CONFIG_PPC_BOOK3S
/*
 * This is for idle sequences that return with IRQs off, but the
 * idle state itself wakes on interrupt. Tell the irq tracer that
 * IRQs are enabled for the duration of idle so it does not get long
 * off times. Must be paired with fini_irq_for_idle_irqsoff.
 */
bool prep_irq_for_idle_irqsoff(void)
{
	WARN_ON(!irqs_disabled());

	/*
	 * First we need to hard disable to ensure no interrupt
	 * occurs before we effectively enter the low power state
	 */
	__hard_irq_disable();
	local_paca->irq_happened |= PACA_IRQ_HARD_DIS;

	/*
	 * If anything happened while we were soft-disabled,
	 * we return now and do not enter the low power state.
	 */
	if (lazy_irq_pending())
		return false;

	/* Tell lockdep we are about to re-enable */
	trace_hardirqs_on();

	return true;
}

/*
 * Take the SRR1 wakeup reason, index into this table to find the
 * appropriate irq_happened bit.
 *
 * Sytem reset exceptions taken in idle state also come through here,
 * but they are NMI interrupts so do not need to wait for IRQs to be
 * restored, and should be taken as early as practical. These are marked
 * with 0xff in the table. The Power ISA specifies 0100b as the system
 * reset interrupt reason.
 */
#define IRQ_SYSTEM_RESET	0xff

static const u8 srr1_to_lazyirq[0x10] = {
	0, 0, 0,
	PACA_IRQ_DBELL,
	IRQ_SYSTEM_RESET,
	PACA_IRQ_DBELL,
	PACA_IRQ_DEC,
	0,
	PACA_IRQ_EE,
	PACA_IRQ_EE,
	PACA_IRQ_HMI,
	0, 0, 0, 0, 0 };

void replay_system_reset(void)
{
	struct pt_regs regs;

	ppc_save_regs(&regs);
	regs.trap = 0x100;
	get_paca()->in_nmi = 1;
	system_reset_exception(&regs);
	get_paca()->in_nmi = 0;
}
EXPORT_SYMBOL_GPL(replay_system_reset);

void irq_set_pending_from_srr1(unsigned long srr1)
{
	unsigned int idx = (srr1 & SRR1_WAKEMASK_P8) >> 18;
	u8 reason = srr1_to_lazyirq[idx];

	/*
	 * Take the system reset now, which is immediately after registers
	 * are restored from idle. It's an NMI, so interrupts need not be
	 * re-enabled before it is taken.
	 */
	if (unlikely(reason == IRQ_SYSTEM_RESET)) {
		replay_system_reset();
		return;
	}

	if (reason == PACA_IRQ_DBELL) {
		/*
		 * When doorbell triggers a system reset wakeup, the message
		 * is not cleared, so if the doorbell interrupt is replayed
		 * and the IPI handled, the doorbell interrupt would still
		 * fire when EE is enabled.
		 *
		 * To avoid taking the superfluous doorbell interrupt,
		 * execute a msgclr here before the interrupt is replayed.
		 */
		ppc_msgclr(PPC_DBELL_MSGTYPE);
	}

	/*
	 * The 0 index (SRR1[42:45]=b0000) must always evaluate to 0,
	 * so this can be called unconditionally with the SRR1 wake
	 * reason as returned by the idle code, which uses 0 to mean no
	 * interrupt.
	 *
	 * If a future CPU was to designate this as an interrupt reason,
	 * then a new index for no interrupt must be assigned.
	 */
	local_paca->irq_happened |= reason;
}
#endif /* CONFIG_PPC_BOOK3S */

>>>>>>> 24b8d41d
/*
 * Force a replay of the external interrupt handler on this CPU.
 */
void force_external_irq_replay(void)
{
	/*
	 * This must only be called with interrupts soft-disabled,
	 * the replay will happen when re-enabling.
	 */
	WARN_ON(!arch_irqs_disabled());

<<<<<<< HEAD
=======
	/*
	 * Interrupts must always be hard disabled before irq_happened is
	 * modified (to prevent lost update in case of interrupt between
	 * load and store).
	 */
	__hard_irq_disable();
	local_paca->irq_happened |= PACA_IRQ_HARD_DIS;

>>>>>>> 24b8d41d
	/* Indicate in the PACA that we have an interrupt to replay */
	local_paca->irq_happened |= PACA_IRQ_EE;
}

#endif /* CONFIG_PPC64 */

int arch_show_interrupts(struct seq_file *p, int prec)
{
	int j;

#if defined(CONFIG_PPC32) && defined(CONFIG_TAU_INT)
	if (tau_initialized) {
		seq_printf(p, "%*s: ", prec, "TAU");
		for_each_online_cpu(j)
			seq_printf(p, "%10u ", tau_interrupts(j));
		seq_puts(p, "  PowerPC             Thermal Assist (cpu temp)\n");
	}
#endif /* CONFIG_PPC32 && CONFIG_TAU_INT */

	seq_printf(p, "%*s: ", prec, "LOC");
	for_each_online_cpu(j)
		seq_printf(p, "%10u ", per_cpu(irq_stat, j).timer_irqs_event);
        seq_printf(p, "  Local timer interrupts for timer event device\n");

	seq_printf(p, "%*s: ", prec, "BCT");
	for_each_online_cpu(j)
		seq_printf(p, "%10u ", per_cpu(irq_stat, j).broadcast_irqs_event);
	seq_printf(p, "  Broadcast timer interrupts for timer event device\n");

	seq_printf(p, "%*s: ", prec, "LOC");
	for_each_online_cpu(j)
		seq_printf(p, "%10u ", per_cpu(irq_stat, j).timer_irqs_others);
        seq_printf(p, "  Local timer interrupts for others\n");

	seq_printf(p, "%*s: ", prec, "SPU");
	for_each_online_cpu(j)
		seq_printf(p, "%10u ", per_cpu(irq_stat, j).spurious_irqs);
	seq_printf(p, "  Spurious interrupts\n");

	seq_printf(p, "%*s: ", prec, "PMI");
	for_each_online_cpu(j)
		seq_printf(p, "%10u ", per_cpu(irq_stat, j).pmu_irqs);
	seq_printf(p, "  Performance monitoring interrupts\n");

	seq_printf(p, "%*s: ", prec, "MCE");
	for_each_online_cpu(j)
		seq_printf(p, "%10u ", per_cpu(irq_stat, j).mce_exceptions);
	seq_printf(p, "  Machine check exceptions\n");

#ifdef CONFIG_PPC_BOOK3S_64
	if (cpu_has_feature(CPU_FTR_HVMODE)) {
		seq_printf(p, "%*s: ", prec, "HMI");
		for_each_online_cpu(j)
			seq_printf(p, "%10u ", paca_ptrs[j]->hmi_irqs);
		seq_printf(p, "  Hypervisor Maintenance Interrupts\n");
	}
#endif

	seq_printf(p, "%*s: ", prec, "NMI");
	for_each_online_cpu(j)
		seq_printf(p, "%10u ", per_cpu(irq_stat, j).sreset_irqs);
	seq_printf(p, "  System Reset interrupts\n");

#ifdef CONFIG_PPC_WATCHDOG
	seq_printf(p, "%*s: ", prec, "WDG");
	for_each_online_cpu(j)
		seq_printf(p, "%10u ", per_cpu(irq_stat, j).soft_nmi_irqs);
	seq_printf(p, "  Watchdog soft-NMI interrupts\n");
#endif

#ifdef CONFIG_PPC_DOORBELL
	if (cpu_has_feature(CPU_FTR_DBELL)) {
		seq_printf(p, "%*s: ", prec, "DBL");
		for_each_online_cpu(j)
			seq_printf(p, "%10u ", per_cpu(irq_stat, j).doorbell_irqs);
		seq_printf(p, "  Doorbell interrupts\n");
	}
#endif

	return 0;
}

/*
 * /proc/stat helpers
 */
u64 arch_irq_stat_cpu(unsigned int cpu)
{
	u64 sum = per_cpu(irq_stat, cpu).timer_irqs_event;

	sum += per_cpu(irq_stat, cpu).broadcast_irqs_event;
	sum += per_cpu(irq_stat, cpu).pmu_irqs;
	sum += per_cpu(irq_stat, cpu).mce_exceptions;
	sum += per_cpu(irq_stat, cpu).spurious_irqs;
	sum += per_cpu(irq_stat, cpu).timer_irqs_others;
#ifdef CONFIG_PPC_BOOK3S_64
	sum += paca_ptrs[cpu]->hmi_irqs;
#endif
	sum += per_cpu(irq_stat, cpu).sreset_irqs;
#ifdef CONFIG_PPC_WATCHDOG
	sum += per_cpu(irq_stat, cpu).soft_nmi_irqs;
#endif
#ifdef CONFIG_PPC_DOORBELL
	sum += per_cpu(irq_stat, cpu).doorbell_irqs;
#endif

	return sum;
}

static inline void check_stack_overflow(void)
{
	long sp;

	if (!IS_ENABLED(CONFIG_DEBUG_STACKOVERFLOW))
		return;

	sp = current_stack_pointer & (THREAD_SIZE - 1);

	/* check for stack overflow: is there less than 2KB free? */
	if (unlikely(sp < 2048)) {
		pr_err("do_IRQ: stack overflow: %ld\n", sp);
		dump_stack();
	}
}

void __do_irq(struct pt_regs *regs)
{
	unsigned int irq;

	irq_enter();

	trace_irq_entry(regs);

	/*
	 * Query the platform PIC for the interrupt & ack it.
	 *
	 * This will typically lower the interrupt line to the CPU
	 */
	irq = ppc_md.get_irq();

	/* We can hard enable interrupts now to allow perf interrupts */
	may_hard_irq_enable();

	/* And finally process it */
	if (unlikely(!irq))
		__this_cpu_inc(irq_stat.spurious_irqs);
	else
		generic_handle_irq(irq);

	trace_irq_exit(regs);

	irq_exit();
}

void do_IRQ(struct pt_regs *regs)
{
	struct pt_regs *old_regs = set_irq_regs(regs);
	void *cursp, *irqsp, *sirqsp;

	/* Switch to the irq stack to handle this */
	cursp = (void *)(current_stack_pointer & ~(THREAD_SIZE - 1));
	irqsp = hardirq_ctx[raw_smp_processor_id()];
	sirqsp = softirq_ctx[raw_smp_processor_id()];

	check_stack_overflow();

	/* Already there ? */
	if (unlikely(cursp == irqsp || cursp == sirqsp)) {
		__do_irq(regs);
		set_irq_regs(old_regs);
		return;
	}
	/* Switch stack and call */
	call_do_irq(regs, irqsp);

	set_irq_regs(old_regs);
}

static void *__init alloc_vm_stack(void)
{
	return __vmalloc_node(THREAD_SIZE, THREAD_ALIGN, THREADINFO_GFP,
			      NUMA_NO_NODE, (void *)_RET_IP_);
}

static void __init vmap_irqstack_init(void)
{
	int i;

	for_each_possible_cpu(i) {
		softirq_ctx[i] = alloc_vm_stack();
		hardirq_ctx[i] = alloc_vm_stack();
	}
}


void __init init_IRQ(void)
{
	if (IS_ENABLED(CONFIG_VMAP_STACK))
		vmap_irqstack_init();

<<<<<<< HEAD
	for_each_possible_cpu(i) {
		memset((void *)softirq_ctx[i], 0, THREAD_SIZE);
		tp = softirq_ctx[i];
		tp->cpu = i;
		klp_init_thread_info(tp);

		memset((void *)hardirq_ctx[i], 0, THREAD_SIZE);
		tp = hardirq_ctx[i];
		tp->cpu = i;
		klp_init_thread_info(tp);
	}
=======
	if (ppc_md.init_IRQ)
		ppc_md.init_IRQ();
>>>>>>> 24b8d41d
}

#if defined(CONFIG_BOOKE) || defined(CONFIG_40x)
void   *critirq_ctx[NR_CPUS] __read_mostly;
void    *dbgirq_ctx[NR_CPUS] __read_mostly;
void *mcheckirq_ctx[NR_CPUS] __read_mostly;
#endif

void *softirq_ctx[NR_CPUS] __read_mostly;
void *hardirq_ctx[NR_CPUS] __read_mostly;

void do_softirq_own_stack(void)
{
	call_do_softirq(softirq_ctx[smp_processor_id()]);
}

irq_hw_number_t virq_to_hw(unsigned int virq)
{
	struct irq_data *irq_data = irq_get_irq_data(virq);
	return WARN_ON(!irq_data) ? 0 : irq_data->hwirq;
}
EXPORT_SYMBOL_GPL(virq_to_hw);

#ifdef CONFIG_SMP
int irq_choose_cpu(const struct cpumask *mask)
{
	int cpuid;

	if (cpumask_equal(mask, cpu_online_mask)) {
		static int irq_rover;
		static DEFINE_RAW_SPINLOCK(irq_rover_lock);
		unsigned long flags;

		/* Round-robin distribution... */
do_round_robin:
		raw_spin_lock_irqsave(&irq_rover_lock, flags);

		irq_rover = cpumask_next(irq_rover, cpu_online_mask);
		if (irq_rover >= nr_cpu_ids)
			irq_rover = cpumask_first(cpu_online_mask);

		cpuid = irq_rover;

		raw_spin_unlock_irqrestore(&irq_rover_lock, flags);
	} else {
		cpuid = cpumask_first_and(mask, cpu_online_mask);
		if (cpuid >= nr_cpu_ids)
			goto do_round_robin;
	}

	return get_hard_smp_processor_id(cpuid);
}
#else
int irq_choose_cpu(const struct cpumask *mask)
{
	return hard_smp_processor_id();
}
#endif

#ifdef CONFIG_PPC64
static int __init setup_noirqdistrib(char *str)
{
	distribute_irqs = 0;
	return 1;
}

__setup("noirqdistrib", setup_noirqdistrib);
#endif /* CONFIG_PPC64 */<|MERGE_RESOLUTION|>--- conflicted
+++ resolved
@@ -62,15 +62,9 @@
 #include <asm/machdep.h>
 #include <asm/udbg.h>
 #include <asm/smp.h>
-<<<<<<< HEAD
-#include <asm/debug.h>
-#include <asm/livepatch.h>
-#include <asm/asm-prototypes.h>
-=======
 #include <asm/livepatch.h>
 #include <asm/asm-prototypes.h>
 #include <asm/hw_irq.h>
->>>>>>> 24b8d41d
 
 #ifdef CONFIG_PPC64
 #include <asm/paca.h>
@@ -260,18 +254,6 @@
 	 * Check if an hypervisor Maintenance interrupt happened.
 	 * This is a higher priority interrupt than the others, so
 	 * replay it first.
-<<<<<<< HEAD
-	 */
-	local_paca->irq_happened &= ~PACA_IRQ_HMI;
-	if (happened & PACA_IRQ_HMI)
-		return 0xe60;
-
-	/*
-	 * We may have missed a decrementer interrupt. We check the
-	 * decrementer itself rather than the paca irq_happened field
-	 * in case we also had a rollover while hard disabled
-=======
->>>>>>> 24b8d41d
 	 */
 	if (IS_ENABLED(CONFIG_PPC_BOOK3S) && (happened & PACA_IRQ_HMI)) {
 		local_paca->irq_happened &= ~PACA_IRQ_HMI;
@@ -297,10 +279,6 @@
 			hard_irq_disable();
 	}
 
-<<<<<<< HEAD
-	/* There should be nothing left ! */
-	BUG_ON(local_paca->irq_happened != 0);
-=======
 	if (IS_ENABLED(CONFIG_PPC_DOORBELL) && (happened & PACA_IRQ_DBELL)) {
 		local_paca->irq_happened &= ~PACA_IRQ_DBELL;
 		if (IS_ENABLED(CONFIG_PPC_BOOK3E))
@@ -320,7 +298,6 @@
 		if (!(local_paca->irq_happened & PACA_IRQ_HARD_DIS))
 			hard_irq_disable();
 	}
->>>>>>> 24b8d41d
 
 	happened = local_paca->irq_happened;
 	if (happened & ~PACA_IRQ_HARD_DIS) {
@@ -375,17 +352,10 @@
 		 * warn if we are wrong. Only do that when IRQ tracing
 		 * is enabled as mfmsr() can be costly.
 		 */
-<<<<<<< HEAD
-		if (WARN_ON(mfmsr() & MSR_EE))
-			__hard_irq_disable();
-	}
-#endif /* CONFIG_TRACE_IRQFLAGS */
-=======
 		if (IS_ENABLED(CONFIG_PPC_IRQ_SOFT_MASK_DEBUG)) {
 			if (WARN_ON_ONCE(mfmsr() & MSR_EE))
 				__hard_irq_disable();
 		}
->>>>>>> 24b8d41d
 
 		if (irq_happened == PACA_IRQ_HARD_DIS) {
 			local_paca->irq_happened = 0;
@@ -460,8 +430,6 @@
 	return true;
 }
 
-<<<<<<< HEAD
-=======
 #ifdef CONFIG_PPC_BOOK3S
 /*
  * This is for idle sequences that return with IRQs off, but the
@@ -570,7 +538,6 @@
 }
 #endif /* CONFIG_PPC_BOOK3S */
 
->>>>>>> 24b8d41d
 /*
  * Force a replay of the external interrupt handler on this CPU.
  */
@@ -582,8 +549,6 @@
 	 */
 	WARN_ON(!arch_irqs_disabled());
 
-<<<<<<< HEAD
-=======
 	/*
 	 * Interrupts must always be hard disabled before irq_happened is
 	 * modified (to prevent lost update in case of interrupt between
@@ -592,7 +557,6 @@
 	__hard_irq_disable();
 	local_paca->irq_happened |= PACA_IRQ_HARD_DIS;
 
->>>>>>> 24b8d41d
 	/* Indicate in the PACA that we have an interrupt to replay */
 	local_paca->irq_happened |= PACA_IRQ_EE;
 }
@@ -792,22 +756,8 @@
 	if (IS_ENABLED(CONFIG_VMAP_STACK))
 		vmap_irqstack_init();
 
-<<<<<<< HEAD
-	for_each_possible_cpu(i) {
-		memset((void *)softirq_ctx[i], 0, THREAD_SIZE);
-		tp = softirq_ctx[i];
-		tp->cpu = i;
-		klp_init_thread_info(tp);
-
-		memset((void *)hardirq_ctx[i], 0, THREAD_SIZE);
-		tp = hardirq_ctx[i];
-		tp->cpu = i;
-		klp_init_thread_info(tp);
-	}
-=======
 	if (ppc_md.init_IRQ)
 		ppc_md.init_IRQ();
->>>>>>> 24b8d41d
 }
 
 #if defined(CONFIG_BOOKE) || defined(CONFIG_40x)
