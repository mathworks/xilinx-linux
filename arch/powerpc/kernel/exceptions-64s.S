/* SPDX-License-Identifier: GPL-2.0 */
/*
 * This file contains the 64-bit "server" PowerPC variant
 * of the low level exception handling including exception
 * vectors, exception return, part of the slb and stab
 * handling and other fixed offset specific things.
 *
 * This file is meant to be #included from head_64.S due to
 * position dependent assembly.
 *
 * Most of this originates from head_64.S and thus has the same
 * copyright history.
 *
 */

#include <asm/hw_irq.h>
#include <asm/exception-64s.h>
#include <asm/ptrace.h>
#include <asm/cpuidle.h>
#include <asm/head-64.h>
<<<<<<< HEAD

/*
 * There are a few constraints to be concerned with.
 * - Real mode exceptions code/data must be located at their physical location.
 * - Virtual mode exceptions must be mapped at their 0xc000... location.
 * - Fixed location code must not call directly beyond the __end_interrupts
 *   area when built with CONFIG_RELOCATABLE. LOAD_HANDLER / bctr sequence
 *   must be used.
 * - LOAD_HANDLER targets must be within first 64K of physical 0 /
 *   virtual 0xc00...
 * - Conditional branch targets must be within +/-32K of caller.
 *
 * "Virtual exceptions" run with relocation on (MSR_IR=1, MSR_DR=1), and
 * therefore don't have to run in physically located code or rfid to
 * virtual mode kernel code. However on relocatable kernels they do have
 * to branch to KERNELBASE offset because the rest of the kernel (outside
 * the exception vectors) may be located elsewhere.
 *
 * Virtual exceptions correspond with physical, except their entry points
 * are offset by 0xc000000000000000 and also tend to get an added 0x4000
 * offset applied. Virtual exceptions are enabled with the Alternate
 * Interrupt Location (AIL) bit set in the LPCR. However this does not
 * guarantee they will be delivered virtually. Some conditions (see the ISA)
 * cause exceptions to be delivered in real mode.
 *
 * It's impossible to receive interrupts below 0x300 via AIL.
 *
 * KVM: None of the virtual exceptions are from the guest. Anything that
 * escalated to HV=1 from HV=0 is delivered via real mode handlers.
 *
 *
 * We layout physical memory as follows:
 * 0x0000 - 0x00ff : Secondary processor spin code
 * 0x0100 - 0x18ff : Real mode pSeries interrupt vectors
 * 0x1900 - 0x3fff : Real mode trampolines
 * 0x4000 - 0x58ff : Relon (IR=1,DR=1) mode pSeries interrupt vectors
 * 0x5900 - 0x6fff : Relon mode trampolines
 * 0x7000 - 0x7fff : FWNMI data area
 * 0x8000 -   .... : Common interrupt handlers, remaining early
 *                   setup code, rest of kernel.
 *
 * We could reclaim 0x4000-0x42ff for real mode trampolines if the space
 * is necessary. Until then it's more consistent to explicitly put VIRT_NONE
 * vectors there.
 */
OPEN_FIXED_SECTION(real_vectors,        0x0100, 0x1900)
OPEN_FIXED_SECTION(real_trampolines,    0x1900, 0x4000)
OPEN_FIXED_SECTION(virt_vectors,        0x4000, 0x5900)
OPEN_FIXED_SECTION(virt_trampolines,    0x5900, 0x7000)
#if defined(CONFIG_PPC_PSERIES) || defined(CONFIG_PPC_POWERNV)
/*
 * Data area reserved for FWNMI option.
 * This address (0x7000) is fixed by the RPA.
 * pseries and powernv need to keep the whole page from
 * 0x7000 to 0x8000 free for use by the firmware
 */
ZERO_FIXED_SECTION(fwnmi_page,          0x7000, 0x8000)
OPEN_TEXT_SECTION(0x8000)
#else
OPEN_TEXT_SECTION(0x7000)
#endif

USE_FIXED_SECTION(real_vectors)

/*
 * This is the start of the interrupt handlers for pSeries
 * This code runs with relocation off.
 * Code from here to __end_interrupts gets copied down to real
 * address 0x100 when we are running a relocatable kernel.
 * Therefore any relative branches in this section must only
 * branch to labels in this section.
 */
	.globl __start_interrupts
__start_interrupts:

/* No virt vectors corresponding with 0x0..0x100 */
EXC_VIRT_NONE(0x4000, 0x4100)


#ifdef CONFIG_PPC_P7_NAP
	/*
	 * If running native on arch 2.06 or later, check if we are waking up
	 * from nap/sleep/winkle, and branch to idle handler.
	 */
#define IDLETEST(n)							\
	BEGIN_FTR_SECTION ;						\
	mfspr	r10,SPRN_SRR1 ;						\
	rlwinm.	r10,r10,47-31,30,31 ;					\
	beq-	1f ;							\
	cmpwi	cr3,r10,2 ;						\
	BRANCH_TO_COMMON(r10, system_reset_idle_common) ;		\
1:									\
	END_FTR_SECTION_IFSET(CPU_FTR_HVMODE | CPU_FTR_ARCH_206)
#else
#define IDLETEST NOTEST
#endif

EXC_REAL_BEGIN(system_reset, 0x100, 0x200)
	SET_SCRATCH0(r13)
	GET_PACA(r13)
	clrrdi	r13,r13,1 /* Last bit of HSPRG0 is set if waking from winkle */
	EXCEPTION_PROLOG_PSERIES_PACA(PACA_EXGEN, system_reset_common, EXC_STD,
				 IDLETEST, 0x100)

EXC_REAL_END(system_reset, 0x100, 0x200)
EXC_VIRT_NONE(0x4100, 0x4200)

#ifdef CONFIG_PPC_P7_NAP
EXC_COMMON_BEGIN(system_reset_idle_common)
BEGIN_FTR_SECTION
	GET_PACA(r13) /* Restore HSPRG0 to get the winkle bit in r13 */
END_FTR_SECTION_IFCLR(CPU_FTR_ARCH_300)
	bl	pnv_restore_hyp_resource

	li	r0,PNV_THREAD_RUNNING
	stb	r0,PACA_THREAD_IDLE_STATE(r13)	/* Clear thread state */
=======
#include <asm/feature-fixups.h>
#include <asm/kup.h>

/* PACA save area offsets (exgen, exmc, etc) */
#define EX_R9		0
#define EX_R10		8
#define EX_R11		16
#define EX_R12		24
#define EX_R13		32
#define EX_DAR		40
#define EX_DSISR	48
#define EX_CCR		52
#define EX_CFAR		56
#define EX_PPR		64
#define EX_CTR		72
.if EX_SIZE != 10
	.error "EX_SIZE is wrong"
.endif

/*
 * Following are fixed section helper macros.
 *
 * EXC_REAL_BEGIN/END  - real, unrelocated exception vectors
 * EXC_VIRT_BEGIN/END  - virt (AIL), unrelocated exception vectors
 * TRAMP_REAL_BEGIN    - real, unrelocated helpers (virt may call these)
 * TRAMP_VIRT_BEGIN    - virt, unreloc helpers (in practice, real can use)
 * EXC_COMMON          - After switching to virtual, relocated mode.
 */

#define EXC_REAL_BEGIN(name, start, size)			\
	FIXED_SECTION_ENTRY_BEGIN_LOCATION(real_vectors, exc_real_##start##_##name, start, size)

#define EXC_REAL_END(name, start, size)				\
	FIXED_SECTION_ENTRY_END_LOCATION(real_vectors, exc_real_##start##_##name, start, size)

#define EXC_VIRT_BEGIN(name, start, size)			\
	FIXED_SECTION_ENTRY_BEGIN_LOCATION(virt_vectors, exc_virt_##start##_##name, start, size)

#define EXC_VIRT_END(name, start, size)				\
	FIXED_SECTION_ENTRY_END_LOCATION(virt_vectors, exc_virt_##start##_##name, start, size)

#define EXC_COMMON_BEGIN(name)					\
	USE_TEXT_SECTION();					\
	.balign IFETCH_ALIGN_BYTES;				\
	.global name;						\
	_ASM_NOKPROBE_SYMBOL(name);				\
	DEFINE_FIXED_SYMBOL(name);				\
name:

#define TRAMP_REAL_BEGIN(name)					\
	FIXED_SECTION_ENTRY_BEGIN(real_trampolines, name)

#define TRAMP_VIRT_BEGIN(name)					\
	FIXED_SECTION_ENTRY_BEGIN(virt_trampolines, name)

#define EXC_REAL_NONE(start, size)				\
	FIXED_SECTION_ENTRY_BEGIN_LOCATION(real_vectors, exc_real_##start##_##unused, start, size); \
	FIXED_SECTION_ENTRY_END_LOCATION(real_vectors, exc_real_##start##_##unused, start, size)

#define EXC_VIRT_NONE(start, size)				\
	FIXED_SECTION_ENTRY_BEGIN_LOCATION(virt_vectors, exc_virt_##start##_##unused, start, size); \
	FIXED_SECTION_ENTRY_END_LOCATION(virt_vectors, exc_virt_##start##_##unused, start, size)

/*
 * We're short on space and time in the exception prolog, so we can't
 * use the normal LOAD_REG_IMMEDIATE macro to load the address of label.
 * Instead we get the base of the kernel from paca->kernelbase and or in the low
 * part of label. This requires that the label be within 64KB of kernelbase, and
 * that kernelbase be 64K aligned.
 */
#define LOAD_HANDLER(reg, label)					\
	ld	reg,PACAKBASE(r13);	/* get high part of &label */	\
	ori	reg,reg,FIXED_SYMBOL_ABS_ADDR(label)

#define __LOAD_HANDLER(reg, label)					\
	ld	reg,PACAKBASE(r13);					\
	ori	reg,reg,(ABS_ADDR(label))@l

/*
 * Branches from unrelocated code (e.g., interrupts) to labels outside
 * head-y require >64K offsets.
 */
#define __LOAD_FAR_HANDLER(reg, label)					\
	ld	reg,PACAKBASE(r13);					\
	ori	reg,reg,(ABS_ADDR(label))@l;				\
	addis	reg,reg,(ABS_ADDR(label))@h

/*
 * Branch to label using its 0xC000 address. This results in instruction
 * address suitable for MSR[IR]=0 or 1, which allows relocation to be turned
 * on using mtmsr rather than rfid.
 *
 * This could set the 0xc bits for !RELOCATABLE as an immediate, rather than
 * load KBASE for a slight optimisation.
 */
#define BRANCH_TO_C000(reg, label)					\
	__LOAD_FAR_HANDLER(reg, label);					\
	mtctr	reg;							\
	bctr

/*
 * Interrupt code generation macros
 */
#define IVEC		.L_IVEC_\name\()	/* Interrupt vector address */
#define IHSRR		.L_IHSRR_\name\()	/* Sets SRR or HSRR registers */
#define IHSRR_IF_HVMODE	.L_IHSRR_IF_HVMODE_\name\() /* HSRR if HV else SRR */
#define IAREA		.L_IAREA_\name\()	/* PACA save area */
#define IVIRT		.L_IVIRT_\name\()	/* Has virt mode entry point */
#define IISIDE		.L_IISIDE_\name\()	/* Uses SRR0/1 not DAR/DSISR */
#define IDAR		.L_IDAR_\name\()	/* Uses DAR (or SRR0) */
#define IDSISR		.L_IDSISR_\name\()	/* Uses DSISR (or SRR1) */
#define ISET_RI		.L_ISET_RI_\name\()	/* Run common code w/ MSR[RI]=1 */
#define IBRANCH_TO_COMMON	.L_IBRANCH_TO_COMMON_\name\() /* ENTRY branch to common */
#define IREALMODE_COMMON	.L_IREALMODE_COMMON_\name\() /* Common runs in realmode */
#define IMASK		.L_IMASK_\name\()	/* IRQ soft-mask bit */
#define IKVM_SKIP	.L_IKVM_SKIP_\name\()	/* Generate KVM skip handler */
#define IKVM_REAL	.L_IKVM_REAL_\name\()	/* Real entry tests KVM */
#define __IKVM_REAL(name)	.L_IKVM_REAL_ ## name
#define IKVM_VIRT	.L_IKVM_VIRT_\name\()	/* Virt entry tests KVM */
#define ISTACK		.L_ISTACK_\name\()	/* Set regular kernel stack */
#define __ISTACK(name)	.L_ISTACK_ ## name
#define IRECONCILE	.L_IRECONCILE_\name\()	/* Do RECONCILE_IRQ_STATE */
#define IKUAP		.L_IKUAP_\name\()	/* Do KUAP lock */

#define INT_DEFINE_BEGIN(n)						\
.macro int_define_ ## n name

#define INT_DEFINE_END(n)						\
.endm ;									\
int_define_ ## n n ;							\
do_define_int n

.macro do_define_int name
	.ifndef IVEC
		.error "IVEC not defined"
	.endif
	.ifndef IHSRR
		IHSRR=0
	.endif
	.ifndef IHSRR_IF_HVMODE
		IHSRR_IF_HVMODE=0
	.endif
	.ifndef IAREA
		IAREA=PACA_EXGEN
	.endif
	.ifndef IVIRT
		IVIRT=1
	.endif
	.ifndef IISIDE
		IISIDE=0
	.endif
	.ifndef IDAR
		IDAR=0
	.endif
	.ifndef IDSISR
		IDSISR=0
	.endif
	.ifndef ISET_RI
		ISET_RI=1
	.endif
	.ifndef IBRANCH_TO_COMMON
		IBRANCH_TO_COMMON=1
	.endif
	.ifndef IREALMODE_COMMON
		IREALMODE_COMMON=0
	.else
		.if ! IBRANCH_TO_COMMON
			.error "IREALMODE_COMMON=1 but IBRANCH_TO_COMMON=0"
		.endif
	.endif
	.ifndef IMASK
		IMASK=0
	.endif
	.ifndef IKVM_SKIP
		IKVM_SKIP=0
	.endif
	.ifndef IKVM_REAL
		IKVM_REAL=0
	.endif
	.ifndef IKVM_VIRT
		IKVM_VIRT=0
	.endif
	.ifndef ISTACK
		ISTACK=1
	.endif
	.ifndef IRECONCILE
		IRECONCILE=1
	.endif
	.ifndef IKUAP
		IKUAP=1
	.endif
.endm
>>>>>>> 24b8d41d

#ifdef CONFIG_KVM_BOOK3S_64_HANDLER
#ifdef CONFIG_KVM_BOOK3S_HV_POSSIBLE
/*
 * All interrupts which set HSRR registers, as well as SRESET and MCE and
 * syscall when invoked with "sc 1" switch to MSR[HV]=1 (HVMODE) to be taken,
 * so they all generally need to test whether they were taken in guest context.
 *
 * Note: SRESET and MCE may also be sent to the guest by the hypervisor, and be
 * taken with MSR[HV]=0.
 *
 * Interrupts which set SRR registers (with the above exceptions) do not
 * elevate to MSR[HV]=1 mode, though most can be taken when running with
 * MSR[HV]=1  (e.g., bare metal kernel and userspace). So these interrupts do
 * not need to test whether a guest is running because they get delivered to
 * the guest directly, including nested HV KVM guests.
 *
 * The exception is PR KVM, where the guest runs with MSR[PR]=1 and the host
 * runs with MSR[HV]=0, so the host takes all interrupts on behalf of the
 * guest. PR KVM runs with LPCR[AIL]=0 which causes interrupts to always be
 * delivered to the real-mode entry point, therefore such interrupts only test
 * KVM in their real mode handlers, and only when PR KVM is possible.
 *
 * Interrupts that are taken in MSR[HV]=0 and escalate to MSR[HV]=1 are always
 * delivered in real-mode when the MMU is in hash mode because the MMU
 * registers are not set appropriately to translate host addresses. In nested
 * radix mode these can be delivered in virt-mode as the host translations are
 * used implicitly (see: effective LPID, effective PID).
 */

/*
 * If an interrupt is taken while a guest is running, it is immediately routed
 * to KVM to handle. If both HV and PR KVM arepossible, KVM interrupts go first
 * to kvmppc_interrupt_hv, which handles the PR guest case.
 */
#define kvmppc_interrupt kvmppc_interrupt_hv
#else
#define kvmppc_interrupt kvmppc_interrupt_pr
#endif

<<<<<<< HEAD
	/* Return SRR1 from power7_nap() */
	mfspr	r3,SPRN_SRR1
	blt	cr3,2f
	b	pnv_wakeup_loss
2:	b	pnv_wakeup_noloss
#endif

EXC_COMMON(system_reset_common, 0x100, system_reset_exception)

#ifdef CONFIG_PPC_PSERIES
/*
 * Vectors for the FWNMI option.  Share common code.
 */
TRAMP_REAL_BEGIN(system_reset_fwnmi)
	SET_SCRATCH0(r13)		/* save r13 */
	EXCEPTION_PROLOG_PSERIES(PACA_EXGEN, system_reset_common, EXC_STD,
				 NOTEST, 0x100)
#endif /* CONFIG_PPC_PSERIES */


EXC_REAL_BEGIN(machine_check, 0x200, 0x300)
	/* This is moved out of line as it can be patched by FW, but
	 * some code path might still want to branch into the original
	 * vector
	 */
	SET_SCRATCH0(r13)		/* save r13 */
	/*
	 * Running native on arch 2.06 or later, we may wakeup from winkle
	 * inside machine check. If yes, then last bit of HSPRG0 would be set
	 * to 1. Hence clear it unconditionally.
	 */
	GET_PACA(r13)
	clrrdi	r13,r13,1
	SET_PACA(r13)
	EXCEPTION_PROLOG_0(PACA_EXMC)
BEGIN_FTR_SECTION
	b	machine_check_powernv_early
FTR_SECTION_ELSE
	b	machine_check_pSeries_0
ALT_FTR_SECTION_END_IFSET(CPU_FTR_HVMODE)
EXC_REAL_END(machine_check, 0x200, 0x300)
EXC_VIRT_NONE(0x4200, 0x4300)
TRAMP_REAL_BEGIN(machine_check_powernv_early)
BEGIN_FTR_SECTION
	EXCEPTION_PROLOG_1(PACA_EXMC, NOTEST, 0x200)
=======
.macro KVMTEST name
	lbz	r10,HSTATE_IN_GUEST(r13)
	cmpwi	r10,0
	bne	\name\()_kvm
.endm

.macro GEN_KVM name
	.balign IFETCH_ALIGN_BYTES
\name\()_kvm:

	.if IKVM_SKIP
	cmpwi	r10,KVM_GUEST_MODE_SKIP
	beq	89f
	.else
BEGIN_FTR_SECTION
	ld	r10,IAREA+EX_CFAR(r13)
	std	r10,HSTATE_CFAR(r13)
END_FTR_SECTION_IFSET(CPU_FTR_CFAR)
	.endif

	ld	r10,IAREA+EX_CTR(r13)
	mtctr	r10
BEGIN_FTR_SECTION
	ld	r10,IAREA+EX_PPR(r13)
	std	r10,HSTATE_PPR(r13)
END_FTR_SECTION_IFSET(CPU_FTR_HAS_PPR)
	ld	r11,IAREA+EX_R11(r13)
	ld	r12,IAREA+EX_R12(r13)
	std	r12,HSTATE_SCRATCH0(r13)
	sldi	r12,r9,32
	ld	r9,IAREA+EX_R9(r13)
	ld	r10,IAREA+EX_R10(r13)
	/* HSRR variants have the 0x2 bit added to their trap number */
	.if IHSRR_IF_HVMODE
	BEGIN_FTR_SECTION
	ori	r12,r12,(IVEC + 0x2)
	FTR_SECTION_ELSE
	ori	r12,r12,(IVEC)
	ALT_FTR_SECTION_END_IFSET(CPU_FTR_HVMODE | CPU_FTR_ARCH_206)
	.elseif IHSRR
	ori	r12,r12,(IVEC+ 0x2)
	.else
	ori	r12,r12,(IVEC)
	.endif
	b	kvmppc_interrupt

	.if IKVM_SKIP
89:	mtocrf	0x80,r9
	ld	r10,IAREA+EX_CTR(r13)
	mtctr	r10
	ld	r9,IAREA+EX_R9(r13)
	ld	r10,IAREA+EX_R10(r13)
	ld	r11,IAREA+EX_R11(r13)
	ld	r12,IAREA+EX_R12(r13)
	.if IHSRR_IF_HVMODE
	BEGIN_FTR_SECTION
	b	kvmppc_skip_Hinterrupt
	FTR_SECTION_ELSE
	b	kvmppc_skip_interrupt
	ALT_FTR_SECTION_END_IFSET(CPU_FTR_HVMODE | CPU_FTR_ARCH_206)
	.elseif IHSRR
	b	kvmppc_skip_Hinterrupt
	.else
	b	kvmppc_skip_interrupt
	.endif
	.endif
.endm

#else
.macro KVMTEST name
.endm
.macro GEN_KVM name
.endm
#endif

/*
 * This is the BOOK3S interrupt entry code macro.
 *
 * This can result in one of several things happening:
 * - Branch to the _common handler, relocated, in virtual mode.
 *   These are normal interrupts (synchronous and asynchronous) handled by
 *   the kernel.
 * - Branch to KVM, relocated but real mode interrupts remain in real mode.
 *   These occur when HSTATE_IN_GUEST is set. The interrupt may be caused by
 *   / intended for host or guest kernel, but KVM must always be involved
 *   because the machine state is set for guest execution.
 * - Branch to the masked handler, unrelocated.
 *   These occur when maskable asynchronous interrupts are taken with the
 *   irq_soft_mask set.
 * - Branch to an "early" handler in real mode but relocated.
 *   This is done if early=1. MCE and HMI use these to handle errors in real
 *   mode.
 * - Fall through and continue executing in real, unrelocated mode.
 *   This is done if early=2.
 */

.macro GEN_BRANCH_TO_COMMON name, virt
	.if IREALMODE_COMMON
	LOAD_HANDLER(r10, \name\()_common)
	mtctr	r10
	bctr
	.else
	.if \virt
#ifndef CONFIG_RELOCATABLE
	b	\name\()_common_virt
#else
	LOAD_HANDLER(r10, \name\()_common_virt)
	mtctr	r10
	bctr
#endif
	.else
	LOAD_HANDLER(r10, \name\()_common_real)
	mtctr	r10
	bctr
	.endif
	.endif
.endm

.macro GEN_INT_ENTRY name, virt, ool=0
	SET_SCRATCH0(r13)			/* save r13 */
	GET_PACA(r13)
	std	r9,IAREA+EX_R9(r13)		/* save r9 */
BEGIN_FTR_SECTION
	mfspr	r9,SPRN_PPR
END_FTR_SECTION_IFSET(CPU_FTR_HAS_PPR)
	HMT_MEDIUM
	std	r10,IAREA+EX_R10(r13)		/* save r10 - r12 */
BEGIN_FTR_SECTION
	mfspr	r10,SPRN_CFAR
END_FTR_SECTION_IFSET(CPU_FTR_CFAR)
	.if \ool
	.if !\virt
	b	tramp_real_\name
	.pushsection .text
	TRAMP_REAL_BEGIN(tramp_real_\name)
	.else
	b	tramp_virt_\name
	.pushsection .text
	TRAMP_VIRT_BEGIN(tramp_virt_\name)
	.endif
	.endif

BEGIN_FTR_SECTION
	std	r9,IAREA+EX_PPR(r13)
END_FTR_SECTION_IFSET(CPU_FTR_HAS_PPR)
BEGIN_FTR_SECTION
	std	r10,IAREA+EX_CFAR(r13)
END_FTR_SECTION_IFSET(CPU_FTR_CFAR)
	INTERRUPT_TO_KERNEL
	mfctr	r10
	std	r10,IAREA+EX_CTR(r13)
	mfcr	r9
	std	r11,IAREA+EX_R11(r13)
	std	r12,IAREA+EX_R12(r13)

	/*
	 * DAR/DSISR, SCRATCH0 must be read before setting MSR[RI],
	 * because a d-side MCE will clobber those registers so is
	 * not recoverable if they are live.
	 */
	GET_SCRATCH0(r10)
	std	r10,IAREA+EX_R13(r13)
	.if IDAR && !IISIDE
	.if IHSRR
	mfspr	r10,SPRN_HDAR
	.else
	mfspr	r10,SPRN_DAR
	.endif
	std	r10,IAREA+EX_DAR(r13)
	.endif
	.if IDSISR && !IISIDE
	.if IHSRR
	mfspr	r10,SPRN_HDSISR
	.else
	mfspr	r10,SPRN_DSISR
	.endif
	stw	r10,IAREA+EX_DSISR(r13)
	.endif

	.if IHSRR_IF_HVMODE
	BEGIN_FTR_SECTION
	mfspr	r11,SPRN_HSRR0		/* save HSRR0 */
	mfspr	r12,SPRN_HSRR1		/* and HSRR1 */
	FTR_SECTION_ELSE
	mfspr	r11,SPRN_SRR0		/* save SRR0 */
	mfspr	r12,SPRN_SRR1		/* and SRR1 */
	ALT_FTR_SECTION_END_IFSET(CPU_FTR_HVMODE | CPU_FTR_ARCH_206)
	.elseif IHSRR
	mfspr	r11,SPRN_HSRR0		/* save HSRR0 */
	mfspr	r12,SPRN_HSRR1		/* and HSRR1 */
	.else
	mfspr	r11,SPRN_SRR0		/* save SRR0 */
	mfspr	r12,SPRN_SRR1		/* and SRR1 */
	.endif

	.if IBRANCH_TO_COMMON
	GEN_BRANCH_TO_COMMON \name \virt
	.endif

	.if \ool
	.popsection
	.endif
.endm

/*
 * __GEN_COMMON_ENTRY is required to receive the branch from interrupt
 * entry, except in the case of the real-mode handlers which require
 * __GEN_REALMODE_COMMON_ENTRY.
 *
 * This switches to virtual mode and sets MSR[RI].
 */
.macro __GEN_COMMON_ENTRY name
DEFINE_FIXED_SYMBOL(\name\()_common_real)
\name\()_common_real:
	.if IKVM_REAL
		KVMTEST \name
	.endif

	ld	r10,PACAKMSR(r13)	/* get MSR value for kernel */
	/* MSR[RI] is clear iff using SRR regs */
	.if IHSRR == EXC_HV_OR_STD
	BEGIN_FTR_SECTION
	xori	r10,r10,MSR_RI
	END_FTR_SECTION_IFCLR(CPU_FTR_HVMODE)
	.elseif ! IHSRR
	xori	r10,r10,MSR_RI
	.endif
	mtmsrd	r10

	.if IVIRT
	.if IKVM_VIRT
	b	1f /* skip the virt test coming from real */
	.endif

	.balign IFETCH_ALIGN_BYTES
DEFINE_FIXED_SYMBOL(\name\()_common_virt)
\name\()_common_virt:
	.if IKVM_VIRT
		KVMTEST \name
1:
	.endif
	.endif /* IVIRT */
.endm

/*
 * Don't switch to virt mode. Used for early MCE and HMI handlers that
 * want to run in real mode.
 */
.macro __GEN_REALMODE_COMMON_ENTRY name
DEFINE_FIXED_SYMBOL(\name\()_common_real)
\name\()_common_real:
	.if IKVM_REAL
		KVMTEST \name
	.endif
.endm

.macro __GEN_COMMON_BODY name
	.if IMASK
		.if ! ISTACK
		.error "No support for masked interrupt to use custom stack"
		.endif

		/* If coming from user, skip soft-mask tests. */
		andi.	r10,r12,MSR_PR
		bne	2f

		/* Kernel code running below __end_interrupts is implicitly
		 * soft-masked */
		LOAD_HANDLER(r10, __end_interrupts)
		cmpld	r11,r10
		li	r10,IMASK
		blt-	1f

		/* Test the soft mask state against our interrupt's bit */
		lbz	r10,PACAIRQSOFTMASK(r13)
1:		andi.	r10,r10,IMASK
		/* Associate vector numbers with bits in paca->irq_happened */
		.if IVEC == 0x500 || IVEC == 0xea0
		li	r10,PACA_IRQ_EE
		.elseif IVEC == 0x900
		li	r10,PACA_IRQ_DEC
		.elseif IVEC == 0xa00 || IVEC == 0xe80
		li	r10,PACA_IRQ_DBELL
		.elseif IVEC == 0xe60
		li	r10,PACA_IRQ_HMI
		.elseif IVEC == 0xf00
		li	r10,PACA_IRQ_PMI
		.else
		.abort "Bad maskable vector"
		.endif

		.if IHSRR_IF_HVMODE
		BEGIN_FTR_SECTION
		bne	masked_Hinterrupt
		FTR_SECTION_ELSE
		bne	masked_interrupt
		ALT_FTR_SECTION_END_IFSET(CPU_FTR_HVMODE | CPU_FTR_ARCH_206)
		.elseif IHSRR
		bne	masked_Hinterrupt
		.else
		bne	masked_interrupt
		.endif
	.endif

	.if ISTACK
	andi.	r10,r12,MSR_PR		/* See if coming from user	*/
2:	mr	r10,r1			/* Save r1			*/
	subi	r1,r1,INT_FRAME_SIZE	/* alloc frame on kernel stack	*/
	beq-	100f
	ld	r1,PACAKSAVE(r13)	/* kernel stack to use		*/
100:	tdgei	r1,-INT_FRAME_SIZE	/* trap if r1 is in userspace	*/
	EMIT_BUG_ENTRY 100b,__FILE__,__LINE__,0
	.endif

	std	r9,_CCR(r1)		/* save CR in stackframe	*/
	std	r11,_NIP(r1)		/* save SRR0 in stackframe	*/
	std	r12,_MSR(r1)		/* save SRR1 in stackframe	*/
	std	r10,0(r1)		/* make stack chain pointer	*/
	std	r0,GPR0(r1)		/* save r0 in stackframe	*/
	std	r10,GPR1(r1)		/* save r1 in stackframe	*/

	.if ISET_RI
	li	r10,MSR_RI
	mtmsrd	r10,1			/* Set MSR_RI */
	.endif

	.if ISTACK
	.if IKUAP
	kuap_save_amr_and_lock r9, r10, cr1, cr0
	.endif
	beq	101f			/* if from kernel mode		*/
	ACCOUNT_CPU_USER_ENTRY(r13, r9, r10)
BEGIN_FTR_SECTION
	ld	r9,IAREA+EX_PPR(r13)	/* Read PPR from paca		*/
	std	r9,_PPR(r1)
END_FTR_SECTION_IFSET(CPU_FTR_HAS_PPR)
101:
	.else
	.if IKUAP
	kuap_save_amr_and_lock r9, r10, cr1
	.endif
	.endif

	/* Save original regs values from save area to stack frame. */
	ld	r9,IAREA+EX_R9(r13)	/* move r9, r10 to stackframe	*/
	ld	r10,IAREA+EX_R10(r13)
	std	r9,GPR9(r1)
	std	r10,GPR10(r1)
	ld	r9,IAREA+EX_R11(r13)	/* move r11 - r13 to stackframe	*/
	ld	r10,IAREA+EX_R12(r13)
	ld	r11,IAREA+EX_R13(r13)
	std	r9,GPR11(r1)
	std	r10,GPR12(r1)
	std	r11,GPR13(r1)

	SAVE_NVGPRS(r1)

	.if IDAR
	.if IISIDE
	ld	r10,_NIP(r1)
	.else
	ld	r10,IAREA+EX_DAR(r13)
	.endif
	std	r10,_DAR(r1)
	.endif

	.if IDSISR
	.if IISIDE
	ld	r10,_MSR(r1)
	lis	r11,DSISR_SRR1_MATCH_64S@h
	and	r10,r10,r11
	.else
	lwz	r10,IAREA+EX_DSISR(r13)
	.endif
	std	r10,_DSISR(r1)
	.endif

BEGIN_FTR_SECTION
	ld	r10,IAREA+EX_CFAR(r13)
	std	r10,ORIG_GPR3(r1)
END_FTR_SECTION_IFSET(CPU_FTR_CFAR)
	ld	r10,IAREA+EX_CTR(r13)
	std	r10,_CTR(r1)
	std	r2,GPR2(r1)		/* save r2 in stackframe	*/
	SAVE_4GPRS(3, r1)		/* save r3 - r6 in stackframe   */
	SAVE_2GPRS(7, r1)		/* save r7, r8 in stackframe	*/
	mflr	r9			/* Get LR, later save to stack	*/
	ld	r2,PACATOC(r13)		/* get kernel TOC into r2	*/
	std	r9,_LINK(r1)
	lbz	r10,PACAIRQSOFTMASK(r13)
	mfspr	r11,SPRN_XER		/* save XER in stackframe	*/
	std	r10,SOFTE(r1)
	std	r11,_XER(r1)
	li	r9,IVEC
	std	r9,_TRAP(r1)		/* set trap number		*/
	li	r10,0
	ld	r11,exception_marker@toc(r2)
	std	r10,RESULT(r1)		/* clear regs->result		*/
	std	r11,STACK_FRAME_OVERHEAD-16(r1) /* mark the frame	*/

	.if ISTACK
	ACCOUNT_STOLEN_TIME
	.endif

	.if IRECONCILE
	RECONCILE_IRQ_STATE(r10, r11)
	.endif
.endm

/*
 * On entry r13 points to the paca, r9-r13 are saved in the paca,
 * r9 contains the saved CR, r11 and r12 contain the saved SRR0 and
 * SRR1, and relocation is on.
 *
 * If stack=0, then the stack is already set in r1, and r1 is saved in r10.
 * PPR save and CPU accounting is not done for the !stack case (XXX why not?)
 */
.macro GEN_COMMON name
	__GEN_COMMON_ENTRY \name
	__GEN_COMMON_BODY \name
.endm

/*
 * Restore all registers including H/SRR0/1 saved in a stack frame of a
 * standard exception.
 */
.macro EXCEPTION_RESTORE_REGS hsrr=0
	/* Move original SRR0 and SRR1 into the respective regs */
	ld	r9,_MSR(r1)
	.if \hsrr
	mtspr	SPRN_HSRR1,r9
	.else
	mtspr	SPRN_SRR1,r9
	.endif
	ld	r9,_NIP(r1)
	.if \hsrr
	mtspr	SPRN_HSRR0,r9
	.else
	mtspr	SPRN_SRR0,r9
	.endif
	ld	r9,_CTR(r1)
	mtctr	r9
	ld	r9,_XER(r1)
	mtxer	r9
	ld	r9,_LINK(r1)
	mtlr	r9
	ld	r9,_CCR(r1)
	mtcr	r9
	REST_8GPRS(2, r1)
	REST_4GPRS(10, r1)
	REST_GPR(0, r1)
	/* restore original r1. */
	ld	r1,GPR1(r1)
.endm

#define RUNLATCH_ON				\
BEGIN_FTR_SECTION				\
	ld	r3, PACA_THREAD_INFO(r13);	\
	ld	r4,TI_LOCAL_FLAGS(r3);		\
	andi.	r0,r4,_TLF_RUNLATCH;		\
	beql	ppc64_runlatch_on_trampoline;	\
END_FTR_SECTION_IFSET(CPU_FTR_CTRL)

/*
 * When the idle code in power4_idle puts the CPU into NAP mode,
 * it has to do so in a loop, and relies on the external interrupt
 * and decrementer interrupt entry code to get it out of the loop.
 * It sets the _TLF_NAPPING bit in current_thread_info()->local_flags
 * to signal that it is in the loop and needs help to get out.
 */
#ifdef CONFIG_PPC_970_NAP
#define FINISH_NAP				\
BEGIN_FTR_SECTION				\
	ld	r11, PACA_THREAD_INFO(r13);	\
	ld	r9,TI_LOCAL_FLAGS(r11);		\
	andi.	r10,r9,_TLF_NAPPING;		\
	bnel	power4_fixup_nap;		\
END_FTR_SECTION_IFSET(CPU_FTR_CAN_NAP)
#else
#define FINISH_NAP
#endif

/*
 * There are a few constraints to be concerned with.
 * - Real mode exceptions code/data must be located at their physical location.
 * - Virtual mode exceptions must be mapped at their 0xc000... location.
 * - Fixed location code must not call directly beyond the __end_interrupts
 *   area when built with CONFIG_RELOCATABLE. LOAD_HANDLER / bctr sequence
 *   must be used.
 * - LOAD_HANDLER targets must be within first 64K of physical 0 /
 *   virtual 0xc00...
 * - Conditional branch targets must be within +/-32K of caller.
 *
 * "Virtual exceptions" run with relocation on (MSR_IR=1, MSR_DR=1), and
 * therefore don't have to run in physically located code or rfid to
 * virtual mode kernel code. However on relocatable kernels they do have
 * to branch to KERNELBASE offset because the rest of the kernel (outside
 * the exception vectors) may be located elsewhere.
 *
 * Virtual exceptions correspond with physical, except their entry points
 * are offset by 0xc000000000000000 and also tend to get an added 0x4000
 * offset applied. Virtual exceptions are enabled with the Alternate
 * Interrupt Location (AIL) bit set in the LPCR. However this does not
 * guarantee they will be delivered virtually. Some conditions (see the ISA)
 * cause exceptions to be delivered in real mode.
 *
 * The scv instructions are a special case. They get a 0x3000 offset applied.
 * scv exceptions have unique reentrancy properties, see below.
 *
 * It's impossible to receive interrupts below 0x300 via AIL.
 *
 * KVM: None of the virtual exceptions are from the guest. Anything that
 * escalated to HV=1 from HV=0 is delivered via real mode handlers.
 *
 *
 * We layout physical memory as follows:
 * 0x0000 - 0x00ff : Secondary processor spin code
 * 0x0100 - 0x18ff : Real mode pSeries interrupt vectors
 * 0x1900 - 0x2fff : Real mode trampolines
 * 0x3000 - 0x58ff : Relon (IR=1,DR=1) mode pSeries interrupt vectors
 * 0x5900 - 0x6fff : Relon mode trampolines
 * 0x7000 - 0x7fff : FWNMI data area
 * 0x8000 -   .... : Common interrupt handlers, remaining early
 *                   setup code, rest of kernel.
 *
 * We could reclaim 0x4000-0x42ff for real mode trampolines if the space
 * is necessary. Until then it's more consistent to explicitly put VIRT_NONE
 * vectors there.
 */
OPEN_FIXED_SECTION(real_vectors,        0x0100, 0x1900)
OPEN_FIXED_SECTION(real_trampolines,    0x1900, 0x3000)
OPEN_FIXED_SECTION(virt_vectors,        0x3000, 0x5900)
OPEN_FIXED_SECTION(virt_trampolines,    0x5900, 0x7000)

#ifdef CONFIG_PPC_POWERNV
	.globl start_real_trampolines
	.globl end_real_trampolines
	.globl start_virt_trampolines
	.globl end_virt_trampolines
#endif

#if defined(CONFIG_PPC_PSERIES) || defined(CONFIG_PPC_POWERNV)
/*
 * Data area reserved for FWNMI option.
 * This address (0x7000) is fixed by the RPA.
 * pseries and powernv need to keep the whole page from
 * 0x7000 to 0x8000 free for use by the firmware
 */
ZERO_FIXED_SECTION(fwnmi_page,          0x7000, 0x8000)
OPEN_TEXT_SECTION(0x8000)
#else
OPEN_TEXT_SECTION(0x7000)
#endif

USE_FIXED_SECTION(real_vectors)

/*
 * This is the start of the interrupt handlers for pSeries
 * This code runs with relocation off.
 * Code from here to __end_interrupts gets copied down to real
 * address 0x100 when we are running a relocatable kernel.
 * Therefore any relative branches in this section must only
 * branch to labels in this section.
 */
	.globl __start_interrupts
__start_interrupts:

/**
 * Interrupt 0x3000 - System Call Vectored Interrupt (syscall).
 * This is a synchronous interrupt invoked with the "scv" instruction. The
 * system call does not alter the HV bit, so it is directed to the OS.
 *
 * Handling:
 * scv instructions enter the kernel without changing EE, RI, ME, or HV.
 * In particular, this means we can take a maskable interrupt at any point
 * in the scv handler, which is unlike any other interrupt. This is solved
 * by treating the instruction addresses below __end_interrupts as being
 * soft-masked.
 *
 * AIL-0 mode scv exceptions go to 0x17000-0x17fff, but we set AIL-3 and
 * ensure scv is never executed with relocation off, which means AIL-0
 * should never happen.
 *
 * Before leaving the below __end_interrupts text, at least of the following
 * must be true:
 * - MSR[PR]=1 (i.e., return to userspace)
 * - MSR_EE|MSR_RI is set (no reentrant exceptions)
 * - Standard kernel environment is set up (stack, paca, etc)
 *
 * Call convention:
 *
 * syscall register convention is in Documentation/powerpc/syscall64-abi.rst
 */
EXC_VIRT_BEGIN(system_call_vectored, 0x3000, 0x1000)
	/* SCV 0 */
	mr	r9,r13
	GET_PACA(r13)
	mflr	r11
	mfctr	r12
	li	r10,IRQS_ALL_DISABLED
	stb	r10,PACAIRQSOFTMASK(r13)
#ifdef CONFIG_RELOCATABLE
	b	system_call_vectored_tramp
#else
	b	system_call_vectored_common
#endif
	nop

	/* SCV 1 - 127 */
	.rept	127
	mr	r9,r13
	GET_PACA(r13)
	mflr	r11
	mfctr	r12
	li	r10,IRQS_ALL_DISABLED
	stb	r10,PACAIRQSOFTMASK(r13)
	li	r0,-1 /* cause failure */
#ifdef CONFIG_RELOCATABLE
	b	system_call_vectored_sigill_tramp
#else
	b	system_call_vectored_sigill
#endif
	.endr
EXC_VIRT_END(system_call_vectored, 0x3000, 0x1000)

#ifdef CONFIG_RELOCATABLE
TRAMP_VIRT_BEGIN(system_call_vectored_tramp)
	__LOAD_HANDLER(r10, system_call_vectored_common)
	mtctr	r10
	bctr

TRAMP_VIRT_BEGIN(system_call_vectored_sigill_tramp)
	__LOAD_HANDLER(r10, system_call_vectored_sigill)
	mtctr	r10
	bctr
#endif


/* No virt vectors corresponding with 0x0..0x100 */
EXC_VIRT_NONE(0x4000, 0x100)


/**
 * Interrupt 0x100 - System Reset Interrupt (SRESET aka NMI).
 * This is a non-maskable, asynchronous interrupt always taken in real-mode.
 * It is caused by:
 * - Wake from power-saving state, on powernv.
 * - An NMI from another CPU, triggered by firmware or hypercall.
 * - As crash/debug signal injected from BMC, firmware or hypervisor.
 *
 * Handling:
 * Power-save wakeup is the only performance critical path, so this is
 * determined quickly as possible first. In this case volatile registers
 * can be discarded and SPRs like CFAR don't need to be read.
 *
 * If not a powersave wakeup, then it's run as a regular interrupt, however
 * it uses its own stack and PACA save area to preserve the regular kernel
 * environment for debugging.
 *
 * This interrupt is not maskable, so triggering it when MSR[RI] is clear,
 * or SCRATCH0 is in use, etc. may cause a crash. It's also not entirely
 * correct to switch to virtual mode to run the regular interrupt handler
 * because it might be interrupted when the MMU is in a bad state (e.g., SLB
 * is clear).
 *
 * FWNMI:
 * PAPR specifies a "fwnmi" facility which sends the sreset to a different
 * entry point with a different register set up. Some hypervisors will
 * send the sreset to 0x100 in the guest if it is not fwnmi capable.
 *
 * KVM:
 * Unlike most SRR interrupts, this may be taken by the host while executing
 * in a guest, so a KVM test is required. KVM will pull the CPU out of guest
 * mode and then raise the sreset.
 */
INT_DEFINE_BEGIN(system_reset)
	IVEC=0x100
	IAREA=PACA_EXNMI
	IVIRT=0 /* no virt entry point */
	/*
	 * MSR_RI is not enabled, because PACA_EXNMI and nmi stack is
	 * being used, so a nested NMI exception would corrupt it.
	 */
	ISET_RI=0
	ISTACK=0
	IRECONCILE=0
	IKVM_REAL=1
INT_DEFINE_END(system_reset)

EXC_REAL_BEGIN(system_reset, 0x100, 0x100)
#ifdef CONFIG_PPC_P7_NAP
>>>>>>> 24b8d41d
	/*
	 * If running native on arch 2.06 or later, check if we are waking up
	 * from nap/sleep/winkle, and branch to idle handler. This tests SRR1
	 * bits 46:47. A non-0 value indicates that we are coming from a power
	 * saving state. The idle wakeup handler initially runs in real mode,
	 * but we branch to the 0xc000... address so we can turn on relocation
	 * with mtmsrd later, after SPRs are restored.
	 *
	 * Careful to minimise cost for the fast path (idle wakeup) while
	 * also avoiding clobbering CFAR for the debug path (non-idle).
	 *
	 * For the idle wake case volatile registers can be clobbered, which
	 * is why we use those initially. If it turns out to not be an idle
	 * wake, carefully put everything back the way it was, so we can use
	 * common exception macros to handle it.
	 */
BEGIN_FTR_SECTION
	SET_SCRATCH0(r13)
	GET_PACA(r13)
	std	r3,PACA_EXNMI+0*8(r13)
	std	r4,PACA_EXNMI+1*8(r13)
	std	r5,PACA_EXNMI+2*8(r13)
	mfspr	r3,SPRN_SRR1
	mfocrf	r4,0x80
	rlwinm.	r5,r3,47-31,30,31
	bne+	system_reset_idle_wake
	/* Not powersave wakeup. Restore regs for regular interrupt handler. */
	mtocrf	0x80,r4
	ld	r3,PACA_EXNMI+0*8(r13)
	ld	r4,PACA_EXNMI+1*8(r13)
	ld	r5,PACA_EXNMI+2*8(r13)
	GET_SCRATCH0(r13)
END_FTR_SECTION_IFSET(CPU_FTR_HVMODE | CPU_FTR_ARCH_206)
#endif

	GEN_INT_ENTRY system_reset, virt=0
	/*
	 * In theory, we should not enable relocation here if it was disabled
	 * in SRR1, because the MMU may not be configured to support it (e.g.,
	 * SLB may have been cleared). In practice, there should only be a few
	 * small windows where that's the case, and sreset is considered to
	 * be dangerous anyway.
	 */
EXC_REAL_END(system_reset, 0x100, 0x100)
EXC_VIRT_NONE(0x4100, 0x100)

#ifdef CONFIG_PPC_P7_NAP
TRAMP_REAL_BEGIN(system_reset_idle_wake)
	/* We are waking up from idle, so may clobber any volatile register */
	cmpwi	cr1,r5,2
	bltlr	cr1	/* no state loss, return to idle caller with r3=SRR1 */
	BRANCH_TO_C000(r12, DOTSYM(idle_return_gpr_loss))
#endif

#ifdef CONFIG_PPC_PSERIES
/*
 * Vectors for the FWNMI option.  Share common code.
 */
TRAMP_REAL_BEGIN(system_reset_fwnmi)
	GEN_INT_ENTRY system_reset, virt=0

#endif /* CONFIG_PPC_PSERIES */

EXC_COMMON_BEGIN(system_reset_common)
	__GEN_COMMON_ENTRY system_reset
	/*
	 * Increment paca->in_nmi then enable MSR_RI. SLB or MCE will be able
	 * to recover, but nested NMI will notice in_nmi and not recover
	 * because of the use of the NMI stack. in_nmi reentrancy is tested in
	 * system_reset_exception.
	 */
	lhz	r10,PACA_IN_NMI(r13)
	addi	r10,r10,1
	sth	r10,PACA_IN_NMI(r13)
	li	r10,MSR_RI
	mtmsrd 	r10,1

	mr	r10,r1
	ld	r1,PACA_NMI_EMERG_SP(r13)
	subi	r1,r1,INT_FRAME_SIZE
	__GEN_COMMON_BODY system_reset
	/*
	 * Set IRQS_ALL_DISABLED unconditionally so irqs_disabled() does
	 * the right thing. We do not want to reconcile because that goes
	 * through irq tracing which we don't want in NMI.
	 *
	 * Save PACAIRQHAPPENED to RESULT (otherwise unused), and set HARD_DIS
	 * as we are running with MSR[EE]=0.
	 */
	li	r10,IRQS_ALL_DISABLED
	stb	r10,PACAIRQSOFTMASK(r13)
	lbz	r10,PACAIRQHAPPENED(r13)
	std	r10,RESULT(r1)
	ori	r10,r10,PACA_IRQ_HARD_DIS
	stb	r10,PACAIRQHAPPENED(r13)

	addi	r3,r1,STACK_FRAME_OVERHEAD
	bl	system_reset_exception

	/* Clear MSR_RI before setting SRR0 and SRR1. */
	li	r9,0
	mtmsrd	r9,1

	/*
	 * MSR_RI is clear, now we can decrement paca->in_nmi.
	 */
	lhz	r10,PACA_IN_NMI(r13)
	subi	r10,r10,1
	sth	r10,PACA_IN_NMI(r13)

	/*
	 * Restore soft mask settings.
	 */
	ld	r10,RESULT(r1)
	stb	r10,PACAIRQHAPPENED(r13)
	ld	r10,SOFTE(r1)
	stb	r10,PACAIRQSOFTMASK(r13)

	kuap_restore_amr r9, r10
	EXCEPTION_RESTORE_REGS
	RFI_TO_USER_OR_KERNEL

	GEN_KVM system_reset


/**
 * Interrupt 0x200 - Machine Check Interrupt (MCE).
 * This is a non-maskable interrupt always taken in real-mode. It can be
 * synchronous or asynchronous, caused by hardware or software, and it may be
 * taken in a power-saving state.
 *
 * Handling:
 * Similarly to system reset, this uses its own stack and PACA save area,
 * the difference is re-entrancy is allowed on the machine check stack.
 *
 * machine_check_early is run in real mode, and carefully decodes the
 * machine check and tries to handle it (e.g., flush the SLB if there was an
 * error detected there), determines if it was recoverable and logs the
 * event.
 *
 * This early code does not "reconcile" irq soft-mask state like SRESET or
 * regular interrupts do, so irqs_disabled() among other things may not work
 * properly (irq disable/enable already doesn't work because irq tracing can
 * not work in real mode).
 *
 * Then, depending on the execution context when the interrupt is taken, there
 * are 3 main actions:
 * - Executing in kernel mode. The event is queued with irq_work, which means
 *   it is handled when it is next safe to do so (i.e., the kernel has enabled
 *   interrupts), which could be immediately when the interrupt returns. This
 *   avoids nasty issues like switching to virtual mode when the MMU is in a
 *   bad state, or when executing OPAL code. (SRESET is exposed to such issues,
 *   but it has different priorities). Check to see if the CPU was in power
 *   save, and return via the wake up code if it was.
 *
 * - Executing in user mode. machine_check_exception is run like a normal
 *   interrupt handler, which processes the data generated by the early handler.
 *
 * - Executing in guest mode. The interrupt is run with its KVM test, and
 *   branches to KVM to deal with. KVM may queue the event for the host
 *   to report later.
 *
 * This interrupt is not maskable, so if it triggers when MSR[RI] is clear,
 * or SCRATCH0 is in use, it may cause a crash.
 *
 * KVM:
 * See SRESET.
 */
INT_DEFINE_BEGIN(machine_check_early)
	IVEC=0x200
	IAREA=PACA_EXMC
	IVIRT=0 /* no virt entry point */
	IREALMODE_COMMON=1
	/*
	 * MSR_RI is not enabled, because PACA_EXMC is being used, so a
	 * nested machine check corrupts it. machine_check_common enables
	 * MSR_RI.
	 */
	ISET_RI=0
	ISTACK=0
	IDAR=1
	IDSISR=1
	IRECONCILE=0
	IKUAP=0 /* We don't touch AMR here, we never go to virtual mode */
INT_DEFINE_END(machine_check_early)

INT_DEFINE_BEGIN(machine_check)
	IVEC=0x200
	IAREA=PACA_EXMC
	IVIRT=0 /* no virt entry point */
	ISET_RI=0
	IDAR=1
	IDSISR=1
	IKVM_SKIP=1
	IKVM_REAL=1
INT_DEFINE_END(machine_check)

EXC_REAL_BEGIN(machine_check, 0x200, 0x100)
	GEN_INT_ENTRY machine_check_early, virt=0
EXC_REAL_END(machine_check, 0x200, 0x100)
EXC_VIRT_NONE(0x4200, 0x100)

#ifdef CONFIG_PPC_PSERIES
TRAMP_REAL_BEGIN(machine_check_fwnmi)
	/* See comment at machine_check exception, don't turn on RI */
	GEN_INT_ENTRY machine_check_early, virt=0
#endif

#define MACHINE_CHECK_HANDLER_WINDUP			\
	/* Clear MSR_RI before setting SRR0 and SRR1. */\
	li	r9,0;					\
	mtmsrd	r9,1;		/* Clear MSR_RI */	\
	/* Decrement paca->in_mce now RI is clear. */	\
	lhz	r12,PACA_IN_MCE(r13);			\
	subi	r12,r12,1;				\
	sth	r12,PACA_IN_MCE(r13);			\
	EXCEPTION_RESTORE_REGS

EXC_COMMON_BEGIN(machine_check_early_common)
	__GEN_REALMODE_COMMON_ENTRY machine_check_early

	/*
	 * Switch to mc_emergency stack and handle re-entrancy (we limit
	 * the nested MCE upto level 4 to avoid stack overflow).
	 * Save MCE registers srr1, srr0, dar and dsisr and then set ME=1
	 *
	 * We use paca->in_mce to check whether this is the first entry or
	 * nested machine check. We increment paca->in_mce to track nested
	 * machine checks.
	 *
	 * If this is the first entry then set stack pointer to
	 * paca->mc_emergency_sp, otherwise r1 is already pointing to
	 * stack frame on mc_emergency stack.
	 *
	 * NOTE: We are here with MSR_ME=0 (off), which means we risk a
	 * checkstop if we get another machine check exception before we do
	 * rfid with MSR_ME=1.
	 *
	 * This interrupt can wake directly from idle. If that is the case,
	 * the machine check is handled then the idle wakeup code is called
	 * to restore state.
	 */
	lhz	r10,PACA_IN_MCE(r13)
	cmpwi	r10,0			/* Are we in nested machine check */
	cmpwi	cr1,r10,MAX_MCE_DEPTH	/* Are we at maximum nesting */
	addi	r10,r10,1		/* increment paca->in_mce */
	sth	r10,PACA_IN_MCE(r13)
<<<<<<< HEAD
	/* Limit nested MCE to level 4 to avoid stack overflow */
	cmpwi	r10,4
	bgt	2f			/* Check if we hit limit of 4 */
	std	r11,GPR1(r1)		/* Save r1 on the stack. */
	std	r11,0(r1)		/* make stack chain pointer */
	mfspr	r11,SPRN_SRR0		/* Save SRR0 */
	std	r11,_NIP(r1)
	mfspr	r11,SPRN_SRR1		/* Save SRR1 */
	std	r11,_MSR(r1)
	mfspr	r11,SPRN_DAR		/* Save DAR */
	std	r11,_DAR(r1)
	mfspr	r11,SPRN_DSISR		/* Save DSISR */
	std	r11,_DSISR(r1)
	std	r9,_CCR(r1)		/* Save CR in stackframe */
	/* Save r9 through r13 from EXMC save area to stack frame. */
	EXCEPTION_PROLOG_COMMON_2(PACA_EXMC)
	mfmsr	r11			/* get MSR value */
	ori	r11,r11,MSR_ME		/* turn on ME bit */
	ori	r11,r11,MSR_RI		/* turn on RI bit */
	LOAD_HANDLER(r12, machine_check_handle_early)
1:	mtspr	SPRN_SRR0,r12
	mtspr	SPRN_SRR1,r11
	rfid
	b	.	/* prevent speculative execution */
2:
	/* Stack overflow. Stay on emergency stack and panic.
	 * Keep the ME bit off while panic-ing, so that if we hit
	 * another machine check we checkstop.
	 */
	addi	r1,r1,INT_FRAME_SIZE	/* go back to previous stack frame */
	ld	r11,PACAKMSR(r13)
	LOAD_HANDLER(r12, unrecover_mce)
	li	r10,MSR_ME
	andc	r11,r11,r10		/* Turn off MSR_ME */
	b	1b
	b	.	/* prevent speculative execution */
=======

	mr	r10,r1			/* Save r1 */
	bne	1f
	/* First machine check entry */
	ld	r1,PACAMCEMERGSP(r13)	/* Use MC emergency stack */
1:	/* Limit nested MCE to level 4 to avoid stack overflow */
	bgt	cr1,unrecoverable_mce	/* Check if we hit limit of 4 */
	subi	r1,r1,INT_FRAME_SIZE	/* alloc stack frame */

	__GEN_COMMON_BODY machine_check_early

BEGIN_FTR_SECTION
	bl	enable_machine_check
>>>>>>> 24b8d41d
END_FTR_SECTION_IFSET(CPU_FTR_HVMODE)
	li	r10,MSR_RI
	mtmsrd	r10,1

<<<<<<< HEAD
TRAMP_REAL_BEGIN(machine_check_pSeries)
	.globl machine_check_fwnmi
machine_check_fwnmi:
	SET_SCRATCH0(r13)		/* save r13 */
	EXCEPTION_PROLOG_0(PACA_EXMC)
machine_check_pSeries_0:
	EXCEPTION_PROLOG_1(PACA_EXMC, KVMTEST_PR, 0x200)
	/*
	 * The following is essentially EXCEPTION_PROLOG_PSERIES_1 with the
	 * difference that MSR_RI is not enabled, because PACA_EXMC is being
	 * used, so nested machine check corrupts it. machine_check_common
	 * enables MSR_RI.
	 */
	ld	r10,PACAKMSR(r13)
	xori	r10,r10,MSR_RI
	mfspr	r11,SPRN_SRR0
	LOAD_HANDLER(r12, machine_check_common)
	mtspr	SPRN_SRR0,r12
	mfspr	r12,SPRN_SRR1
	mtspr	SPRN_SRR1,r10
	rfid
	b	.	/* prevent speculative execution */

TRAMP_KVM_SKIP(PACA_EXMC, 0x200)

EXC_COMMON_BEGIN(machine_check_common)
	/*
	 * Machine check is different because we use a different
	 * save area: PACA_EXMC instead of PACA_EXGEN.
	 */
	mfspr	r10,SPRN_DAR
	std	r10,PACA_EXMC+EX_DAR(r13)
	mfspr	r10,SPRN_DSISR
	stw	r10,PACA_EXMC+EX_DSISR(r13)
	EXCEPTION_PROLOG_COMMON(0x200, PACA_EXMC)
	FINISH_NAP
	RECONCILE_IRQ_STATE(r10, r11)
	ld	r3,PACA_EXMC+EX_DAR(r13)
	lwz	r4,PACA_EXMC+EX_DSISR(r13)
	/* Enable MSR_RI when finished with PACA_EXMC */
	li	r10,MSR_RI
	mtmsrd 	r10,1
	std	r3,_DAR(r1)
	std	r4,_DSISR(r1)
	bl	save_nvgprs
	addi	r3,r1,STACK_FRAME_OVERHEAD
	bl	machine_check_exception
	b	ret_from_except

#define MACHINE_CHECK_HANDLER_WINDUP			\
	/* Clear MSR_RI before setting SRR0 and SRR1. */\
	li	r0,MSR_RI;				\
	mfmsr	r9;		/* get MSR value */	\
	andc	r9,r9,r0;				\
	mtmsrd	r9,1;		/* Clear MSR_RI */	\
	/* Move original SRR0 and SRR1 into the respective regs */	\
	ld	r9,_MSR(r1);				\
	mtspr	SPRN_SRR1,r9;				\
	ld	r3,_NIP(r1);				\
	mtspr	SPRN_SRR0,r3;				\
	ld	r9,_CTR(r1);				\
	mtctr	r9;					\
	ld	r9,_XER(r1);				\
	mtxer	r9;					\
	ld	r9,_LINK(r1);				\
	mtlr	r9;					\
	REST_GPR(0, r1);				\
	REST_8GPRS(2, r1);				\
	REST_GPR(10, r1);				\
	ld	r11,_CCR(r1);				\
	mtcr	r11;					\
	/* Decrement paca->in_mce. */			\
	lhz	r12,PACA_IN_MCE(r13);			\
	subi	r12,r12,1;				\
	sth	r12,PACA_IN_MCE(r13);			\
	REST_GPR(11, r1);				\
	REST_2GPRS(12, r1);				\
	/* restore original r1. */			\
	ld	r1,GPR1(r1)

	/*
	 * Handle machine check early in real mode. We come here with
	 * ME=1, MMU (IR=0 and DR=0) off and using MC emergency stack.
	 */
EXC_COMMON_BEGIN(machine_check_handle_early)
	std	r0,GPR0(r1)	/* Save r0 */
	EXCEPTION_PROLOG_COMMON_3(0x200)
	bl	save_nvgprs
	addi	r3,r1,STACK_FRAME_OVERHEAD
	bl	machine_check_early
	std	r3,RESULT(r1)	/* Save result */
	ld	r12,_MSR(r1)
#ifdef	CONFIG_PPC_P7_NAP
	/*
	 * Check if thread was in power saving mode. We come here when any
	 * of the following is true:
	 * a. thread wasn't in power saving mode
	 * b. thread was in power saving mode with no state loss,
	 *    supervisor state loss or hypervisor state loss.
	 *
	 * Go back to nap/sleep/winkle mode again if (b) is true.
	 */
	rlwinm.	r11,r12,47-31,30,31	/* Was it in power saving mode? */
	beq	4f			/* No, it wasn;t */
	/* Thread was in power saving mode. Go back to nap again. */
	cmpwi	r11,2
	blt	3f
	/* Supervisor/Hypervisor state loss */
	li	r0,1
	stb	r0,PACA_NAPSTATELOST(r13)
3:	bl	machine_check_queue_event
	MACHINE_CHECK_HANDLER_WINDUP
	GET_PACA(r13)
	ld	r1,PACAR1(r13)
	/*
	 * Check what idle state this CPU was in and go back to same mode
	 * again.
	 */
	lbz	r3,PACA_THREAD_IDLE_STATE(r13)
	cmpwi	r3,PNV_THREAD_NAP
	bgt	10f
	IDLE_STATE_ENTER_SEQ(PPC_NAP)
	/* No return */
10:
	cmpwi	r3,PNV_THREAD_SLEEP
	bgt	2f
	IDLE_STATE_ENTER_SEQ(PPC_SLEEP)
	/* No return */

2:
	/*
	 * Go back to winkle. Please note that this thread was woken up in
	 * machine check from winkle and have not restored the per-subcore
	 * state. Hence before going back to winkle, set last bit of HSPRG0
	 * to 1. This will make sure that if this thread gets woken up
	 * again at reset vector 0x100 then it will get chance to restore
	 * the subcore state.
	 */
	ori	r13,r13,1
	SET_PACA(r13)
	IDLE_STATE_ENTER_SEQ(PPC_WINKLE)
	/* No return */
4:
#endif
	/*
	 * Check if we are coming from hypervisor userspace. If yes then we
	 * continue in host kernel in V mode to deliver the MC event.
	 */
	rldicl.	r11,r12,4,63		/* See if MC hit while in HV mode. */
	beq	5f
	andi.	r11,r12,MSR_PR		/* See if coming from user. */
	bne	9f			/* continue in V mode if we are. */

5:
#ifdef CONFIG_KVM_BOOK3S_64_HANDLER
	/*
	 * We are coming from kernel context. Check if we are coming from
	 * guest. if yes, then we can continue. We will fall through
	 * do_kvm_200->kvmppc_interrupt to deliver the MC event to guest.
	 */
	lbz	r11,HSTATE_IN_GUEST(r13)
	cmpwi	r11,0			/* Check if coming from guest */
	bne	9f			/* continue if we are. */
#endif
	/*
	 * At this point we are not sure about what context we come from.
	 * Queue up the MCE event and return from the interrupt.
	 * But before that, check if this is an un-recoverable exception.
	 * If yes, then stay on emergency stack and panic.
	 */
	andi.	r11,r12,MSR_RI
	bne	2f
1:	mfspr	r11,SPRN_SRR0
	LOAD_HANDLER(r10,unrecover_mce)
	mtspr	SPRN_SRR0,r10
	ld	r10,PACAKMSR(r13)
	/*
	 * We are going down. But there are chances that we might get hit by
	 * another MCE during panic path and we may run into unstable state
	 * with no way out. Hence, turn ME bit off while going down, so that
	 * when another MCE is hit during panic path, system will checkstop
	 * and hypervisor will get restarted cleanly by SP.
	 */
	li	r3,MSR_ME
	andc	r10,r10,r3		/* Turn off MSR_ME */
	mtspr	SPRN_SRR1,r10
	rfid
	b	.
2:
	/*
	 * Check if we have successfully handled/recovered from error, if not
	 * then stay on emergency stack and panic.
	 */
	ld	r3,RESULT(r1)	/* Load result */
	cmpdi	r3,0		/* see if we handled MCE successfully */

	beq	1b		/* if !handled then panic */
	/*
	 * Return from MC interrupt.
	 * Queue up the MCE event so that we can log it later, while
	 * returning from kernel or opal call.
	 */
	bl	machine_check_queue_event
	MACHINE_CHECK_HANDLER_WINDUP
	rfid
9:
	/* Deliver the machine check to host kernel in V mode. */
	MACHINE_CHECK_HANDLER_WINDUP
	b	machine_check_pSeries

EXC_COMMON_BEGIN(unrecover_mce)
	/* Invoke machine_check_exception to print MCE event and panic. */
	addi	r3,r1,STACK_FRAME_OVERHEAD
	bl	machine_check_exception
	/*
	 * We will not reach here. Even if we did, there is no way out. Call
	 * unrecoverable_exception and die.
	 */
1:	addi	r3,r1,STACK_FRAME_OVERHEAD
	bl	unrecoverable_exception
	b	1b


EXC_REAL(data_access, 0x300, 0x380)
EXC_VIRT(data_access, 0x4300, 0x4380, 0x300)
TRAMP_KVM_SKIP(PACA_EXGEN, 0x300)

EXC_COMMON_BEGIN(data_access_common)
	/*
	 * Here r13 points to the paca, r9 contains the saved CR,
	 * SRR0 and SRR1 are saved in r11 and r12,
	 * r9 - r13 are saved in paca->exgen.
	 */
	mfspr	r10,SPRN_DAR
	std	r10,PACA_EXGEN+EX_DAR(r13)
	mfspr	r10,SPRN_DSISR
	stw	r10,PACA_EXGEN+EX_DSISR(r13)
	EXCEPTION_PROLOG_COMMON(0x300, PACA_EXGEN)
	RECONCILE_IRQ_STATE(r10, r11)
	ld	r12,_MSR(r1)
	ld	r3,PACA_EXGEN+EX_DAR(r13)
	lwz	r4,PACA_EXGEN+EX_DSISR(r13)
	li	r5,0x300
	std	r3,_DAR(r1)
	std	r4,_DSISR(r1)
BEGIN_MMU_FTR_SECTION
	b	do_hash_page		/* Try to handle as hpte fault */
MMU_FTR_SECTION_ELSE
	b	handle_page_fault
ALT_MMU_FTR_SECTION_END_IFCLR(MMU_FTR_TYPE_RADIX)


EXC_REAL_BEGIN(data_access_slb, 0x380, 0x400)
	SET_SCRATCH0(r13)
	EXCEPTION_PROLOG_0(PACA_EXSLB)
	EXCEPTION_PROLOG_1(PACA_EXSLB, KVMTEST_PR, 0x380)
	std	r3,PACA_EXSLB+EX_R3(r13)
	mfspr	r3,SPRN_DAR
	mfspr	r12,SPRN_SRR1
	crset	4*cr6+eq
#ifndef CONFIG_RELOCATABLE
	b	slb_miss_realmode
#else
	/*
	 * We can't just use a direct branch to slb_miss_realmode
	 * because the distance from here to there depends on where
	 * the kernel ends up being put.
	 */
	mfctr	r11
	LOAD_HANDLER(r10, slb_miss_realmode)
	mtctr	r10
	bctr
#endif
EXC_REAL_END(data_access_slb, 0x380, 0x400)

EXC_VIRT_BEGIN(data_access_slb, 0x4380, 0x4400)
	SET_SCRATCH0(r13)
	EXCEPTION_PROLOG_0(PACA_EXSLB)
	EXCEPTION_PROLOG_1(PACA_EXSLB, NOTEST, 0x380)
	std	r3,PACA_EXSLB+EX_R3(r13)
	mfspr	r3,SPRN_DAR
	mfspr	r12,SPRN_SRR1
	crset	4*cr6+eq
#ifndef CONFIG_RELOCATABLE
	b	slb_miss_realmode
#else
	/*
	 * We can't just use a direct branch to slb_miss_realmode
	 * because the distance from here to there depends on where
	 * the kernel ends up being put.
	 */
	mfctr	r11
	LOAD_HANDLER(r10, slb_miss_realmode)
	mtctr	r10
	bctr
#endif
EXC_VIRT_END(data_access_slb, 0x4380, 0x4400)
TRAMP_KVM_SKIP(PACA_EXSLB, 0x380)


EXC_REAL(instruction_access, 0x400, 0x480)
EXC_VIRT(instruction_access, 0x4400, 0x4480, 0x400)
TRAMP_KVM(PACA_EXGEN, 0x400)

EXC_COMMON_BEGIN(instruction_access_common)
	EXCEPTION_PROLOG_COMMON(0x400, PACA_EXGEN)
	RECONCILE_IRQ_STATE(r10, r11)
	ld	r12,_MSR(r1)
	ld	r3,_NIP(r1)
	andis.	r4,r12,0x5820
	li	r5,0x400
	std	r3,_DAR(r1)
	std	r4,_DSISR(r1)
BEGIN_MMU_FTR_SECTION
	b	do_hash_page		/* Try to handle as hpte fault */
MMU_FTR_SECTION_ELSE
	b	handle_page_fault
ALT_MMU_FTR_SECTION_END_IFCLR(MMU_FTR_TYPE_RADIX)


EXC_REAL_BEGIN(instruction_access_slb, 0x480, 0x500)
	SET_SCRATCH0(r13)
	EXCEPTION_PROLOG_0(PACA_EXSLB)
	EXCEPTION_PROLOG_1(PACA_EXSLB, KVMTEST_PR, 0x480)
	std	r3,PACA_EXSLB+EX_R3(r13)
	mfspr	r3,SPRN_SRR0		/* SRR0 is faulting address */
	mfspr	r12,SPRN_SRR1
	crclr	4*cr6+eq
#ifndef CONFIG_RELOCATABLE
	b	slb_miss_realmode
#else
	mfctr	r11
	LOAD_HANDLER(r10, slb_miss_realmode)
	mtctr	r10
	bctr
#endif
EXC_REAL_END(instruction_access_slb, 0x480, 0x500)

EXC_VIRT_BEGIN(instruction_access_slb, 0x4480, 0x4500)
	SET_SCRATCH0(r13)
	EXCEPTION_PROLOG_0(PACA_EXSLB)
	EXCEPTION_PROLOG_1(PACA_EXSLB, NOTEST, 0x480)
	std	r3,PACA_EXSLB+EX_R3(r13)
	mfspr	r3,SPRN_SRR0		/* SRR0 is faulting address */
	mfspr	r12,SPRN_SRR1
	crclr	4*cr6+eq
#ifndef CONFIG_RELOCATABLE
	b	slb_miss_realmode
#else
	mfctr	r11
	LOAD_HANDLER(r10, slb_miss_realmode)
	mtctr	r10
	bctr
#endif
EXC_VIRT_END(instruction_access_slb, 0x4480, 0x4500)
TRAMP_KVM(PACA_EXSLB, 0x480)


/* This handler is used by both 0x380 and 0x480 slb miss interrupts */
EXC_COMMON_BEGIN(slb_miss_realmode)
	/*
	 * r13 points to the PACA, r9 contains the saved CR,
	 * r12 contain the saved SRR1, SRR0 is still ready for return
	 * r3 has the faulting address
	 * r9 - r13 are saved in paca->exslb.
	 * r3 is saved in paca->slb_r3
 	 * cr6.eq is set for a D-SLB miss, clear for a I-SLB miss
	 * We assume we aren't going to take any exceptions during this
	 * procedure.
	 */
	mflr	r10
#ifdef CONFIG_RELOCATABLE
	mtctr	r11
#endif

	stw	r9,PACA_EXSLB+EX_CCR(r13)	/* save CR in exc. frame */
	std	r10,PACA_EXSLB+EX_LR(r13)	/* save LR */
	std	r3,PACA_EXSLB+EX_DAR(r13)

	crset	4*cr0+eq
#ifdef CONFIG_PPC_STD_MMU_64
BEGIN_MMU_FTR_SECTION
	bl	slb_allocate_realmode
END_MMU_FTR_SECTION_IFCLR(MMU_FTR_TYPE_RADIX)
#endif

	ld	r10,PACA_EXSLB+EX_LR(r13)
	ld	r3,PACA_EXSLB+EX_R3(r13)
	lwz	r9,PACA_EXSLB+EX_CCR(r13)	/* get saved CR */
	mtlr	r10

	beq	8f		/* if bad address, make full stack frame */

	andi.	r10,r12,MSR_RI	/* check for unrecoverable exception */
	beq-	2f

	/* All done -- return from exception. */

.machine	push
.machine	"power4"
	mtcrf	0x80,r9
	mtcrf	0x02,r9		/* I/D indication is in cr6 */
	mtcrf	0x01,r9		/* slb_allocate uses cr0 and cr7 */
.machine	pop

	RESTORE_PPR_PACA(PACA_EXSLB, r9)
	ld	r9,PACA_EXSLB+EX_R9(r13)
	ld	r10,PACA_EXSLB+EX_R10(r13)
	ld	r11,PACA_EXSLB+EX_R11(r13)
	ld	r12,PACA_EXSLB+EX_R12(r13)
	ld	r13,PACA_EXSLB+EX_R13(r13)
	rfid
	b	.	/* prevent speculative execution */

2:	mfspr	r11,SPRN_SRR0
	LOAD_HANDLER(r10,unrecov_slb)
	mtspr	SPRN_SRR0,r10
	ld	r10,PACAKMSR(r13)
	mtspr	SPRN_SRR1,r10
	rfid
	b	.

8:	mfspr	r11,SPRN_SRR0
	LOAD_HANDLER(r10,bad_addr_slb)
	mtspr	SPRN_SRR0,r10
	ld	r10,PACAKMSR(r13)
	mtspr	SPRN_SRR1,r10
	rfid
	b	.

EXC_COMMON_BEGIN(unrecov_slb)
	EXCEPTION_PROLOG_COMMON(0x4100, PACA_EXSLB)
	RECONCILE_IRQ_STATE(r10, r11)
	bl	save_nvgprs
1:	addi	r3,r1,STACK_FRAME_OVERHEAD
	bl	unrecoverable_exception
	b	1b

EXC_COMMON_BEGIN(bad_addr_slb)
	EXCEPTION_PROLOG_COMMON(0x380, PACA_EXSLB)
	RECONCILE_IRQ_STATE(r10, r11)
	ld	r3, PACA_EXSLB+EX_DAR(r13)
	std	r3, _DAR(r1)
	beq	cr6, 2f
	li	r10, 0x480		/* fix trap number for I-SLB miss */
	std	r10, _TRAP(r1)
2:	bl	save_nvgprs
	addi	r3, r1, STACK_FRAME_OVERHEAD
	bl	slb_miss_bad_addr
	b	ret_from_except

EXC_REAL_BEGIN(hardware_interrupt, 0x500, 0x600)
	.globl hardware_interrupt_hv;
hardware_interrupt_hv:
	BEGIN_FTR_SECTION
		_MASKABLE_EXCEPTION_PSERIES(0x500, hardware_interrupt_common,
					    EXC_HV, SOFTEN_TEST_HV)
do_kvm_H0x500:
		KVM_HANDLER(PACA_EXGEN, EXC_HV, 0x502)
	FTR_SECTION_ELSE
		_MASKABLE_EXCEPTION_PSERIES(0x500, hardware_interrupt_common,
					    EXC_STD, SOFTEN_TEST_PR)
do_kvm_0x500:
		KVM_HANDLER(PACA_EXGEN, EXC_STD, 0x500)
	ALT_FTR_SECTION_END_IFSET(CPU_FTR_HVMODE | CPU_FTR_ARCH_206)
EXC_REAL_END(hardware_interrupt, 0x500, 0x600)

EXC_VIRT_BEGIN(hardware_interrupt, 0x4500, 0x4600)
	.globl hardware_interrupt_relon_hv;
hardware_interrupt_relon_hv:
	BEGIN_FTR_SECTION
		_MASKABLE_RELON_EXCEPTION_PSERIES(0x500, hardware_interrupt_common, EXC_HV, SOFTEN_TEST_HV)
	FTR_SECTION_ELSE
		_MASKABLE_RELON_EXCEPTION_PSERIES(0x500, hardware_interrupt_common, EXC_STD, SOFTEN_TEST_PR)
	ALT_FTR_SECTION_END_IFSET(CPU_FTR_HVMODE)
EXC_VIRT_END(hardware_interrupt, 0x4500, 0x4600)

EXC_COMMON_ASYNC(hardware_interrupt_common, 0x500, do_IRQ)


EXC_REAL(alignment, 0x600, 0x700)
EXC_VIRT(alignment, 0x4600, 0x4700, 0x600)
TRAMP_KVM(PACA_EXGEN, 0x600)
EXC_COMMON_BEGIN(alignment_common)
	mfspr	r10,SPRN_DAR
	std	r10,PACA_EXGEN+EX_DAR(r13)
	mfspr	r10,SPRN_DSISR
	stw	r10,PACA_EXGEN+EX_DSISR(r13)
	EXCEPTION_PROLOG_COMMON(0x600, PACA_EXGEN)
	ld	r3,PACA_EXGEN+EX_DAR(r13)
	lwz	r4,PACA_EXGEN+EX_DSISR(r13)
	std	r3,_DAR(r1)
	std	r4,_DSISR(r1)
	bl	save_nvgprs
	RECONCILE_IRQ_STATE(r10, r11)
	addi	r3,r1,STACK_FRAME_OVERHEAD
	bl	alignment_exception
	b	ret_from_except


EXC_REAL(program_check, 0x700, 0x800)
EXC_VIRT(program_check, 0x4700, 0x4800, 0x700)
TRAMP_KVM(PACA_EXGEN, 0x700)
EXC_COMMON_BEGIN(program_check_common)
	EXCEPTION_PROLOG_COMMON(0x700, PACA_EXGEN)
	bl	save_nvgprs
	RECONCILE_IRQ_STATE(r10, r11)
	addi	r3,r1,STACK_FRAME_OVERHEAD
	bl	program_check_exception
	b	ret_from_except


EXC_REAL(fp_unavailable, 0x800, 0x900)
EXC_VIRT(fp_unavailable, 0x4800, 0x4900, 0x800)
TRAMP_KVM(PACA_EXGEN, 0x800)
EXC_COMMON_BEGIN(fp_unavailable_common)
	EXCEPTION_PROLOG_COMMON(0x800, PACA_EXGEN)
	bne	1f			/* if from user, just load it up */
	bl	save_nvgprs
	RECONCILE_IRQ_STATE(r10, r11)
	addi	r3,r1,STACK_FRAME_OVERHEAD
	bl	kernel_fp_unavailable_exception
	BUG_OPCODE
1:
#ifdef CONFIG_PPC_TRANSACTIONAL_MEM
BEGIN_FTR_SECTION
	/* Test if 2 TM state bits are zero.  If non-zero (ie. userspace was in
	 * transaction), go do TM stuff
	 */
=======
	/*
	 * Set IRQS_ALL_DISABLED and save PACAIRQHAPPENED (see
	 * system_reset_common)
	 */
	li	r10,IRQS_ALL_DISABLED
	stb	r10,PACAIRQSOFTMASK(r13)
	lbz	r10,PACAIRQHAPPENED(r13)
	std	r10,RESULT(r1)
	ori	r10,r10,PACA_IRQ_HARD_DIS
	stb	r10,PACAIRQHAPPENED(r13)

	addi	r3,r1,STACK_FRAME_OVERHEAD
	bl	machine_check_early
	std	r3,RESULT(r1)	/* Save result */
	ld	r12,_MSR(r1)

	/*
	 * Restore soft mask settings.
	 */
	ld	r10,RESULT(r1)
	stb	r10,PACAIRQHAPPENED(r13)
	ld	r10,SOFTE(r1)
	stb	r10,PACAIRQSOFTMASK(r13)

#ifdef CONFIG_PPC_P7_NAP
	/*
	 * Check if thread was in power saving mode. We come here when any
	 * of the following is true:
	 * a. thread wasn't in power saving mode
	 * b. thread was in power saving mode with no state loss,
	 *    supervisor state loss or hypervisor state loss.
	 *
	 * Go back to nap/sleep/winkle mode again if (b) is true.
	 */
BEGIN_FTR_SECTION
	rlwinm.	r11,r12,47-31,30,31
	bne	machine_check_idle_common
END_FTR_SECTION_IFSET(CPU_FTR_HVMODE | CPU_FTR_ARCH_206)
#endif

#ifdef CONFIG_KVM_BOOK3S_64_HANDLER
	/*
	 * Check if we are coming from guest. If yes, then run the normal
	 * exception handler which will take the
	 * machine_check_kvm->kvmppc_interrupt branch to deliver the MC event
	 * to guest.
	 */
	lbz	r11,HSTATE_IN_GUEST(r13)
	cmpwi	r11,0			/* Check if coming from guest */
	bne	mce_deliver		/* continue if we are. */
#endif

	/*
	 * Check if we are coming from userspace. If yes, then run the normal
	 * exception handler which will deliver the MC event to this kernel.
	 */
	andi.	r11,r12,MSR_PR		/* See if coming from user. */
	bne	mce_deliver		/* continue in V mode if we are. */

	/*
	 * At this point we are coming from kernel context.
	 * Queue up the MCE event and return from the interrupt.
	 * But before that, check if this is an un-recoverable exception.
	 * If yes, then stay on emergency stack and panic.
	 */
	andi.	r11,r12,MSR_RI
	beq	unrecoverable_mce

	/*
	 * Check if we have successfully handled/recovered from error, if not
	 * then stay on emergency stack and panic.
	 */
	ld	r3,RESULT(r1)	/* Load result */
	cmpdi	r3,0		/* see if we handled MCE successfully */
	beq	unrecoverable_mce /* if !handled then panic */

	/*
	 * Return from MC interrupt.
	 * Queue up the MCE event so that we can log it later, while
	 * returning from kernel or opal call.
	 */
	bl	machine_check_queue_event
	MACHINE_CHECK_HANDLER_WINDUP
	RFI_TO_KERNEL

mce_deliver:
	/*
	 * This is a host user or guest MCE. Restore all registers, then
	 * run the "late" handler. For host user, this will run the
	 * machine_check_exception handler in virtual mode like a normal
	 * interrupt handler. For guest, this will trigger the KVM test
	 * and branch to the KVM interrupt similarly to other interrupts.
	 */
BEGIN_FTR_SECTION
	ld	r10,ORIG_GPR3(r1)
	mtspr	SPRN_CFAR,r10
END_FTR_SECTION_IFSET(CPU_FTR_CFAR)
	MACHINE_CHECK_HANDLER_WINDUP
	GEN_INT_ENTRY machine_check, virt=0

EXC_COMMON_BEGIN(machine_check_common)
	/*
	 * Machine check is different because we use a different
	 * save area: PACA_EXMC instead of PACA_EXGEN.
	 */
	GEN_COMMON machine_check

	FINISH_NAP
	/* Enable MSR_RI when finished with PACA_EXMC */
	li	r10,MSR_RI
	mtmsrd 	r10,1
	addi	r3,r1,STACK_FRAME_OVERHEAD
	bl	machine_check_exception
	b	interrupt_return

	GEN_KVM machine_check


#ifdef CONFIG_PPC_P7_NAP
/*
 * This is an idle wakeup. Low level machine check has already been
 * done. Queue the event then call the idle code to do the wake up.
 */
EXC_COMMON_BEGIN(machine_check_idle_common)
	bl	machine_check_queue_event

	/*
	 * GPR-loss wakeups are relatively straightforward, because the
	 * idle sleep code has saved all non-volatile registers on its
	 * own stack, and r1 in PACAR1.
	 *
	 * For no-loss wakeups the r1 and lr registers used by the
	 * early machine check handler have to be restored first. r2 is
	 * the kernel TOC, so no need to restore it.
	 *
	 * Then decrement MCE nesting after finishing with the stack.
	 */
	ld	r3,_MSR(r1)
	ld	r4,_LINK(r1)
	ld	r1,GPR1(r1)

	lhz	r11,PACA_IN_MCE(r13)
	subi	r11,r11,1
	sth	r11,PACA_IN_MCE(r13)

	mtlr	r4
	rlwinm	r10,r3,47-31,30,31
	cmpwi	cr1,r10,2
	bltlr	cr1	/* no state loss, return to idle caller with r3=SRR1 */
	b	idle_return_gpr_loss
#endif

EXC_COMMON_BEGIN(unrecoverable_mce)
	/*
	 * We are going down. But there are chances that we might get hit by
	 * another MCE during panic path and we may run into unstable state
	 * with no way out. Hence, turn ME bit off while going down, so that
	 * when another MCE is hit during panic path, system will checkstop
	 * and hypervisor will get restarted cleanly by SP.
	 */
BEGIN_FTR_SECTION
	li	r10,0 /* clear MSR_RI */
	mtmsrd	r10,1
	bl	disable_machine_check
END_FTR_SECTION_IFSET(CPU_FTR_HVMODE)
	ld	r10,PACAKMSR(r13)
	li	r3,MSR_ME
	andc	r10,r10,r3
	mtmsrd	r10

	lhz	r12,PACA_IN_MCE(r13)
	subi	r12,r12,1
	sth	r12,PACA_IN_MCE(r13)

	/* Invoke machine_check_exception to print MCE event and panic. */
	addi	r3,r1,STACK_FRAME_OVERHEAD
	bl	machine_check_exception

	/*
	 * We will not reach here. Even if we did, there is no way out.
	 * Call unrecoverable_exception and die.
	 */
	addi	r3,r1,STACK_FRAME_OVERHEAD
	bl	unrecoverable_exception
	b	.


/**
 * Interrupt 0x300 - Data Storage Interrupt (DSI).
 * This is a synchronous interrupt generated due to a data access exception,
 * e.g., a load orstore which does not have a valid page table entry with
 * permissions. DAWR matches also fault here, as do RC updates, and minor misc
 * errors e.g., copy/paste, AMO, certain invalid CI accesses, etc.
 *
 * Handling:
 * - Hash MMU
 *   Go to do_hash_page first to see if the HPT can be filled from an entry in
 *   the Linux page table. Hash faults can hit in kernel mode in a fairly
 *   arbitrary state (e.g., interrupts disabled, locks held) when accessing
 *   "non-bolted" regions, e.g., vmalloc space. However these should always be
 *   backed by Linux page tables.
 *
 *   If none is found, do a Linux page fault. Linux page faults can happen in
 *   kernel mode due to user copy operations of course.
 *
 *   KVM: The KVM HDSI handler may perform a load with MSR[DR]=1 in guest
 *   MMU context, which may cause a DSI in the host, which must go to the
 *   KVM handler. MSR[IR] is not enabled, so the real-mode handler will
 *   always be used regardless of AIL setting.
 *
 * - Radix MMU
 *   The hardware loads from the Linux page table directly, so a fault goes
 *   immediately to Linux page fault.
 *
 * Conditions like DAWR match are handled on the way in to Linux page fault.
 */
INT_DEFINE_BEGIN(data_access)
	IVEC=0x300
	IDAR=1
	IDSISR=1
	IKVM_SKIP=1
	IKVM_REAL=1
INT_DEFINE_END(data_access)

EXC_REAL_BEGIN(data_access, 0x300, 0x80)
	GEN_INT_ENTRY data_access, virt=0
EXC_REAL_END(data_access, 0x300, 0x80)
EXC_VIRT_BEGIN(data_access, 0x4300, 0x80)
	GEN_INT_ENTRY data_access, virt=1
EXC_VIRT_END(data_access, 0x4300, 0x80)
EXC_COMMON_BEGIN(data_access_common)
	GEN_COMMON data_access
	ld	r4,_DAR(r1)
	ld	r5,_DSISR(r1)
BEGIN_MMU_FTR_SECTION
	ld	r6,_MSR(r1)
	li	r3,0x300
	b	do_hash_page		/* Try to handle as hpte fault */
MMU_FTR_SECTION_ELSE
	b	handle_page_fault
ALT_MMU_FTR_SECTION_END_IFCLR(MMU_FTR_TYPE_RADIX)

	GEN_KVM data_access


/**
 * Interrupt 0x380 - Data Segment Interrupt (DSLB).
 * This is a synchronous interrupt in response to an MMU fault missing SLB
 * entry for HPT, or an address outside RPT translation range.
 *
 * Handling:
 * - HPT:
 *   This refills the SLB, or reports an access fault similarly to a bad page
 *   fault. When coming from user-mode, the SLB handler may access any kernel
 *   data, though it may itself take a DSLB. When coming from kernel mode,
 *   recursive faults must be avoided so access is restricted to the kernel
 *   image text/data, kernel stack, and any data allocated below
 *   ppc64_bolted_size (first segment). The kernel handler must avoid stomping
 *   on user-handler data structures.
 *
 *   KVM: Same as 0x300, DSLB must test for KVM guest.
 *
 * A dedicated save area EXSLB is used (XXX: but it actually need not be
 * these days, we could use EXGEN).
 */
INT_DEFINE_BEGIN(data_access_slb)
	IVEC=0x380
	IAREA=PACA_EXSLB
	IRECONCILE=0
	IDAR=1
	IKVM_SKIP=1
	IKVM_REAL=1
INT_DEFINE_END(data_access_slb)

EXC_REAL_BEGIN(data_access_slb, 0x380, 0x80)
	GEN_INT_ENTRY data_access_slb, virt=0
EXC_REAL_END(data_access_slb, 0x380, 0x80)
EXC_VIRT_BEGIN(data_access_slb, 0x4380, 0x80)
	GEN_INT_ENTRY data_access_slb, virt=1
EXC_VIRT_END(data_access_slb, 0x4380, 0x80)
EXC_COMMON_BEGIN(data_access_slb_common)
	GEN_COMMON data_access_slb
	ld	r4,_DAR(r1)
	addi	r3,r1,STACK_FRAME_OVERHEAD
BEGIN_MMU_FTR_SECTION
	/* HPT case, do SLB fault */
	bl	do_slb_fault
	cmpdi	r3,0
	bne-	1f
	b	fast_interrupt_return
1:	/* Error case */
MMU_FTR_SECTION_ELSE
	/* Radix case, access is outside page table range */
	li	r3,-EFAULT
ALT_MMU_FTR_SECTION_END_IFCLR(MMU_FTR_TYPE_RADIX)
	std	r3,RESULT(r1)
	RECONCILE_IRQ_STATE(r10, r11)
	ld	r4,_DAR(r1)
	ld	r5,RESULT(r1)
	addi	r3,r1,STACK_FRAME_OVERHEAD
	bl	do_bad_slb_fault
	b	interrupt_return

	GEN_KVM data_access_slb


/**
 * Interrupt 0x400 - Instruction Storage Interrupt (ISI).
 * This is a synchronous interrupt in response to an MMU fault due to an
 * instruction fetch.
 *
 * Handling:
 * Similar to DSI, though in response to fetch. The faulting address is found
 * in SRR0 (rather than DAR), and status in SRR1 (rather than DSISR).
 */
INT_DEFINE_BEGIN(instruction_access)
	IVEC=0x400
	IISIDE=1
	IDAR=1
	IDSISR=1
#ifdef CONFIG_KVM_BOOK3S_PR_POSSIBLE
	IKVM_REAL=1
#endif
INT_DEFINE_END(instruction_access)

EXC_REAL_BEGIN(instruction_access, 0x400, 0x80)
	GEN_INT_ENTRY instruction_access, virt=0
EXC_REAL_END(instruction_access, 0x400, 0x80)
EXC_VIRT_BEGIN(instruction_access, 0x4400, 0x80)
	GEN_INT_ENTRY instruction_access, virt=1
EXC_VIRT_END(instruction_access, 0x4400, 0x80)
EXC_COMMON_BEGIN(instruction_access_common)
	GEN_COMMON instruction_access
	ld	r4,_DAR(r1)
	ld	r5,_DSISR(r1)
BEGIN_MMU_FTR_SECTION
	ld      r6,_MSR(r1)
	li	r3,0x400
	b	do_hash_page		/* Try to handle as hpte fault */
MMU_FTR_SECTION_ELSE
	b	handle_page_fault
ALT_MMU_FTR_SECTION_END_IFCLR(MMU_FTR_TYPE_RADIX)

	GEN_KVM instruction_access


/**
 * Interrupt 0x480 - Instruction Segment Interrupt (ISLB).
 * This is a synchronous interrupt in response to an MMU fault due to an
 * instruction fetch.
 *
 * Handling:
 * Similar to DSLB, though in response to fetch. The faulting address is found
 * in SRR0 (rather than DAR).
 */
INT_DEFINE_BEGIN(instruction_access_slb)
	IVEC=0x480
	IAREA=PACA_EXSLB
	IRECONCILE=0
	IISIDE=1
	IDAR=1
#ifdef CONFIG_KVM_BOOK3S_PR_POSSIBLE
	IKVM_REAL=1
#endif
INT_DEFINE_END(instruction_access_slb)

EXC_REAL_BEGIN(instruction_access_slb, 0x480, 0x80)
	GEN_INT_ENTRY instruction_access_slb, virt=0
EXC_REAL_END(instruction_access_slb, 0x480, 0x80)
EXC_VIRT_BEGIN(instruction_access_slb, 0x4480, 0x80)
	GEN_INT_ENTRY instruction_access_slb, virt=1
EXC_VIRT_END(instruction_access_slb, 0x4480, 0x80)
EXC_COMMON_BEGIN(instruction_access_slb_common)
	GEN_COMMON instruction_access_slb
	ld	r4,_DAR(r1)
	addi	r3,r1,STACK_FRAME_OVERHEAD
BEGIN_MMU_FTR_SECTION
	/* HPT case, do SLB fault */
	bl	do_slb_fault
	cmpdi	r3,0
	bne-	1f
	b	fast_interrupt_return
1:	/* Error case */
MMU_FTR_SECTION_ELSE
	/* Radix case, access is outside page table range */
	li	r3,-EFAULT
ALT_MMU_FTR_SECTION_END_IFCLR(MMU_FTR_TYPE_RADIX)
	std	r3,RESULT(r1)
	RECONCILE_IRQ_STATE(r10, r11)
	ld	r4,_DAR(r1)
	ld	r5,RESULT(r1)
	addi	r3,r1,STACK_FRAME_OVERHEAD
	bl	do_bad_slb_fault
	b	interrupt_return

	GEN_KVM instruction_access_slb


/**
 * Interrupt 0x500 - External Interrupt.
 * This is an asynchronous maskable interrupt in response to an "external
 * exception" from the interrupt controller or hypervisor (e.g., device
 * interrupt). It is maskable in hardware by clearing MSR[EE], and
 * soft-maskable with IRQS_DISABLED mask (i.e., local_irq_disable()).
 *
 * When running in HV mode, Linux sets up the LPCR[LPES] bit such that
 * interrupts are delivered with HSRR registers, guests use SRRs, which
 * reqiures IHSRR_IF_HVMODE.
 *
 * On bare metal POWER9 and later, Linux sets the LPCR[HVICE] bit such that
 * external interrupts are delivered as Hypervisor Virtualization Interrupts
 * rather than External Interrupts.
 *
 * Handling:
 * This calls into Linux IRQ handler. NVGPRs are not saved to reduce overhead,
 * because registers at the time of the interrupt are not so important as it is
 * asynchronous.
 *
 * If soft masked, the masked handler will note the pending interrupt for
 * replay, and clear MSR[EE] in the interrupted context.
 */
INT_DEFINE_BEGIN(hardware_interrupt)
	IVEC=0x500
	IHSRR_IF_HVMODE=1
	IMASK=IRQS_DISABLED
	IKVM_REAL=1
	IKVM_VIRT=1
INT_DEFINE_END(hardware_interrupt)

EXC_REAL_BEGIN(hardware_interrupt, 0x500, 0x100)
	GEN_INT_ENTRY hardware_interrupt, virt=0
EXC_REAL_END(hardware_interrupt, 0x500, 0x100)
EXC_VIRT_BEGIN(hardware_interrupt, 0x4500, 0x100)
	GEN_INT_ENTRY hardware_interrupt, virt=1
EXC_VIRT_END(hardware_interrupt, 0x4500, 0x100)
EXC_COMMON_BEGIN(hardware_interrupt_common)
	GEN_COMMON hardware_interrupt
	FINISH_NAP
	RUNLATCH_ON
	addi	r3,r1,STACK_FRAME_OVERHEAD
	bl	do_IRQ
	b	interrupt_return

	GEN_KVM hardware_interrupt


/**
 * Interrupt 0x600 - Alignment Interrupt
 * This is a synchronous interrupt in response to data alignment fault.
 */
INT_DEFINE_BEGIN(alignment)
	IVEC=0x600
	IDAR=1
	IDSISR=1
#ifdef CONFIG_KVM_BOOK3S_PR_POSSIBLE
	IKVM_REAL=1
#endif
INT_DEFINE_END(alignment)

EXC_REAL_BEGIN(alignment, 0x600, 0x100)
	GEN_INT_ENTRY alignment, virt=0
EXC_REAL_END(alignment, 0x600, 0x100)
EXC_VIRT_BEGIN(alignment, 0x4600, 0x100)
	GEN_INT_ENTRY alignment, virt=1
EXC_VIRT_END(alignment, 0x4600, 0x100)
EXC_COMMON_BEGIN(alignment_common)
	GEN_COMMON alignment
	addi	r3,r1,STACK_FRAME_OVERHEAD
	bl	alignment_exception
	REST_NVGPRS(r1) /* instruction emulation may change GPRs */
	b	interrupt_return

	GEN_KVM alignment


/**
 * Interrupt 0x700 - Program Interrupt (program check).
 * This is a synchronous interrupt in response to various instruction faults:
 * traps, privilege errors, TM errors, floating point exceptions.
 *
 * Handling:
 * This interrupt may use the "emergency stack" in some cases when being taken
 * from kernel context, which complicates handling.
 */
INT_DEFINE_BEGIN(program_check)
	IVEC=0x700
#ifdef CONFIG_KVM_BOOK3S_PR_POSSIBLE
	IKVM_REAL=1
#endif
INT_DEFINE_END(program_check)

EXC_REAL_BEGIN(program_check, 0x700, 0x100)
	GEN_INT_ENTRY program_check, virt=0
EXC_REAL_END(program_check, 0x700, 0x100)
EXC_VIRT_BEGIN(program_check, 0x4700, 0x100)
	GEN_INT_ENTRY program_check, virt=1
EXC_VIRT_END(program_check, 0x4700, 0x100)
EXC_COMMON_BEGIN(program_check_common)
	__GEN_COMMON_ENTRY program_check

	/*
	 * It's possible to receive a TM Bad Thing type program check with
	 * userspace register values (in particular r1), but with SRR1 reporting
	 * that we came from the kernel. Normally that would confuse the bad
	 * stack logic, and we would report a bad kernel stack pointer. Instead
	 * we switch to the emergency stack if we're taking a TM Bad Thing from
	 * the kernel.
	 */

	andi.	r10,r12,MSR_PR
	bne	2f			/* If userspace, go normal path */

	andis.	r10,r12,(SRR1_PROGTM)@h
	bne	1f			/* If TM, emergency		*/

	cmpdi	r1,-INT_FRAME_SIZE	/* check if r1 is in userspace	*/
	blt	2f			/* normal path if not		*/

	/* Use the emergency stack					*/
1:	andi.	r10,r12,MSR_PR		/* Set CR0 correctly for label	*/
					/* 3 in EXCEPTION_PROLOG_COMMON	*/
	mr	r10,r1			/* Save r1			*/
	ld	r1,PACAEMERGSP(r13)	/* Use emergency stack		*/
	subi	r1,r1,INT_FRAME_SIZE	/* alloc stack frame		*/
	__ISTACK(program_check)=0
	__GEN_COMMON_BODY program_check
	b 3f
2:
	__ISTACK(program_check)=1
	__GEN_COMMON_BODY program_check
3:
	addi	r3,r1,STACK_FRAME_OVERHEAD
	bl	program_check_exception
	REST_NVGPRS(r1) /* instruction emulation may change GPRs */
	b	interrupt_return

	GEN_KVM program_check


/*
 * Interrupt 0x800 - Floating-Point Unavailable Interrupt.
 * This is a synchronous interrupt in response to executing an fp instruction
 * with MSR[FP]=0.
 *
 * Handling:
 * This will load FP registers and enable the FP bit if coming from userspace,
 * otherwise report a bad kernel use of FP.
 */
INT_DEFINE_BEGIN(fp_unavailable)
	IVEC=0x800
	IRECONCILE=0
#ifdef CONFIG_KVM_BOOK3S_PR_POSSIBLE
	IKVM_REAL=1
#endif
INT_DEFINE_END(fp_unavailable)

EXC_REAL_BEGIN(fp_unavailable, 0x800, 0x100)
	GEN_INT_ENTRY fp_unavailable, virt=0
EXC_REAL_END(fp_unavailable, 0x800, 0x100)
EXC_VIRT_BEGIN(fp_unavailable, 0x4800, 0x100)
	GEN_INT_ENTRY fp_unavailable, virt=1
EXC_VIRT_END(fp_unavailable, 0x4800, 0x100)
EXC_COMMON_BEGIN(fp_unavailable_common)
	GEN_COMMON fp_unavailable
	bne	1f			/* if from user, just load it up */
	RECONCILE_IRQ_STATE(r10, r11)
	addi	r3,r1,STACK_FRAME_OVERHEAD
	bl	kernel_fp_unavailable_exception
0:	trap
	EMIT_BUG_ENTRY 0b, __FILE__, __LINE__, 0
1:
#ifdef CONFIG_PPC_TRANSACTIONAL_MEM
BEGIN_FTR_SECTION
	/* Test if 2 TM state bits are zero.  If non-zero (ie. userspace was in
	 * transaction), go do TM stuff
	 */
>>>>>>> 24b8d41d
	rldicl.	r0, r12, (64-MSR_TS_LG), (64-2)
	bne-	2f
END_FTR_SECTION_IFSET(CPU_FTR_TM)
#endif
	bl	load_up_fpu
<<<<<<< HEAD
	b	fast_exception_return
#ifdef CONFIG_PPC_TRANSACTIONAL_MEM
2:	/* User process was in a transaction */
	bl	save_nvgprs
	RECONCILE_IRQ_STATE(r10, r11)
	addi	r3,r1,STACK_FRAME_OVERHEAD
	bl	fp_unavailable_tm
	b	ret_from_except
#endif


EXC_REAL_MASKABLE(decrementer, 0x900, 0x980)
EXC_VIRT_MASKABLE(decrementer, 0x4900, 0x4980, 0x900)
TRAMP_KVM(PACA_EXGEN, 0x900)
EXC_COMMON_ASYNC(decrementer_common, 0x900, timer_interrupt)


EXC_REAL_HV(hdecrementer, 0x980, 0xa00)
EXC_VIRT_HV(hdecrementer, 0x4980, 0x4a00, 0x980)
TRAMP_KVM_HV(PACA_EXGEN, 0x980)
EXC_COMMON(hdecrementer_common, 0x980, hdec_interrupt)


EXC_REAL_MASKABLE(doorbell_super, 0xa00, 0xb00)
EXC_VIRT_MASKABLE(doorbell_super, 0x4a00, 0x4b00, 0xa00)
TRAMP_KVM(PACA_EXGEN, 0xa00)
#ifdef CONFIG_PPC_DOORBELL
EXC_COMMON_ASYNC(doorbell_super_common, 0xa00, doorbell_exception)
#else
EXC_COMMON_ASYNC(doorbell_super_common, 0xa00, unknown_exception)
#endif


EXC_REAL(trap_0b, 0xb00, 0xc00)
EXC_VIRT(trap_0b, 0x4b00, 0x4c00, 0xb00)
TRAMP_KVM(PACA_EXGEN, 0xb00)
EXC_COMMON(trap_0b_common, 0xb00, unknown_exception)

#define LOAD_SYSCALL_HANDLER(reg)					\
	__LOAD_HANDLER(reg, system_call_common)

/* Syscall routine is used twice, in reloc-off and reloc-on paths */
#define SYSCALL_PSERIES_1 					\
BEGIN_FTR_SECTION						\
	cmpdi	r0,0x1ebe ; 					\
	beq-	1f ;						\
END_FTR_SECTION_IFSET(CPU_FTR_REAL_LE)				\
	mr	r9,r13 ;					\
	GET_PACA(r13) ;						\
	mfspr	r11,SPRN_SRR0 ;					\
0:

#define SYSCALL_PSERIES_2_RFID 					\
	mfspr	r12,SPRN_SRR1 ;					\
	LOAD_SYSCALL_HANDLER(r10) ; 				\
	mtspr	SPRN_SRR0,r10 ; 				\
	ld	r10,PACAKMSR(r13) ;				\
	mtspr	SPRN_SRR1,r10 ; 				\
	rfid ; 							\
	b	. ;	/* prevent speculative execution */

#define SYSCALL_PSERIES_3					\
	/* Fast LE/BE switch system call */			\
1:	mfspr	r12,SPRN_SRR1 ;					\
	xori	r12,r12,MSR_LE ;				\
	mtspr	SPRN_SRR1,r12 ;					\
	rfid ;		/* return to userspace */		\
	b	. ;	/* prevent speculative execution */

#if defined(CONFIG_RELOCATABLE)
	/*
	 * We can't branch directly so we do it via the CTR which
	 * is volatile across system calls.
	 */
#define SYSCALL_PSERIES_2_DIRECT				\
	LOAD_SYSCALL_HANDLER(r12) ;				\
	mtctr	r12 ;						\
	mfspr	r12,SPRN_SRR1 ;					\
	li	r10,MSR_RI ;					\
	mtmsrd 	r10,1 ;						\
	bctr ;
#else
	/* We can branch directly */
#define SYSCALL_PSERIES_2_DIRECT				\
	mfspr	r12,SPRN_SRR1 ;					\
	li	r10,MSR_RI ;					\
	mtmsrd 	r10,1 ;			/* Set RI (EE=0) */	\
	b	system_call_common ;
#endif

EXC_REAL_BEGIN(system_call, 0xc00, 0xd00)
	 /*
	  * If CONFIG_KVM_BOOK3S_64_HANDLER is set, save the PPR (on systems
	  * that support it) before changing to HMT_MEDIUM. That allows the KVM
	  * code to save that value into the guest state (it is the guest's PPR
	  * value). Otherwise just change to HMT_MEDIUM as userspace has
	  * already saved the PPR.
	  */
#ifdef CONFIG_KVM_BOOK3S_64_HANDLER
	SET_SCRATCH0(r13)
	GET_PACA(r13)
	std	r9,PACA_EXGEN+EX_R9(r13)
	OPT_GET_SPR(r9, SPRN_PPR, CPU_FTR_HAS_PPR);
	HMT_MEDIUM;
	std	r10,PACA_EXGEN+EX_R10(r13)
	OPT_SAVE_REG_TO_PACA(PACA_EXGEN+EX_PPR, r9, CPU_FTR_HAS_PPR);
	mfcr	r9
	KVMTEST_PR(0xc00)
	GET_SCRATCH0(r13)
#else
	HMT_MEDIUM;
=======
	b	fast_interrupt_return
#ifdef CONFIG_PPC_TRANSACTIONAL_MEM
2:	/* User process was in a transaction */
	RECONCILE_IRQ_STATE(r10, r11)
	addi	r3,r1,STACK_FRAME_OVERHEAD
	bl	fp_unavailable_tm
	b	interrupt_return
#endif

	GEN_KVM fp_unavailable


/**
 * Interrupt 0x900 - Decrementer Interrupt.
 * This is an asynchronous interrupt in response to a decrementer exception
 * (e.g., DEC has wrapped below zero). It is maskable in hardware by clearing
 * MSR[EE], and soft-maskable with IRQS_DISABLED mask (i.e.,
 * local_irq_disable()).
 *
 * Handling:
 * This calls into Linux timer handler. NVGPRs are not saved (see 0x500).
 *
 * If soft masked, the masked handler will note the pending interrupt for
 * replay, and bump the decrementer to a high value, leaving MSR[EE] enabled
 * in the interrupted context.
 * If PPC_WATCHDOG is configured, the soft masked handler will actually set
 * things back up to run soft_nmi_interrupt as a regular interrupt handler
 * on the emergency stack.
 */
INT_DEFINE_BEGIN(decrementer)
	IVEC=0x900
	IMASK=IRQS_DISABLED
#ifdef CONFIG_KVM_BOOK3S_PR_POSSIBLE
	IKVM_REAL=1
#endif
INT_DEFINE_END(decrementer)

EXC_REAL_BEGIN(decrementer, 0x900, 0x80)
	GEN_INT_ENTRY decrementer, virt=0
EXC_REAL_END(decrementer, 0x900, 0x80)
EXC_VIRT_BEGIN(decrementer, 0x4900, 0x80)
	GEN_INT_ENTRY decrementer, virt=1
EXC_VIRT_END(decrementer, 0x4900, 0x80)
EXC_COMMON_BEGIN(decrementer_common)
	GEN_COMMON decrementer
	FINISH_NAP
	RUNLATCH_ON
	addi	r3,r1,STACK_FRAME_OVERHEAD
	bl	timer_interrupt
	b	interrupt_return

	GEN_KVM decrementer


/**
 * Interrupt 0x980 - Hypervisor Decrementer Interrupt.
 * This is an asynchronous interrupt, similar to 0x900 but for the HDEC
 * register.
 *
 * Handling:
 * Linux does not use this outside KVM where it's used to keep a host timer
 * while the guest is given control of DEC. It should normally be caught by
 * the KVM test and routed there.
 */
INT_DEFINE_BEGIN(hdecrementer)
	IVEC=0x980
	IHSRR=1
	ISTACK=0
	IRECONCILE=0
	IKVM_REAL=1
	IKVM_VIRT=1
INT_DEFINE_END(hdecrementer)

EXC_REAL_BEGIN(hdecrementer, 0x980, 0x80)
	GEN_INT_ENTRY hdecrementer, virt=0
EXC_REAL_END(hdecrementer, 0x980, 0x80)
EXC_VIRT_BEGIN(hdecrementer, 0x4980, 0x80)
	GEN_INT_ENTRY hdecrementer, virt=1
EXC_VIRT_END(hdecrementer, 0x4980, 0x80)
EXC_COMMON_BEGIN(hdecrementer_common)
	__GEN_COMMON_ENTRY hdecrementer
	/*
	 * Hypervisor decrementer interrupts not caught by the KVM test
	 * shouldn't occur but are sometimes left pending on exit from a KVM
	 * guest.  We don't need to do anything to clear them, as they are
	 * edge-triggered.
	 *
	 * Be careful to avoid touching the kernel stack.
	 */
	ld	r10,PACA_EXGEN+EX_CTR(r13)
	mtctr	r10
	mtcrf	0x80,r9
	ld	r9,PACA_EXGEN+EX_R9(r13)
	ld	r10,PACA_EXGEN+EX_R10(r13)
	ld	r11,PACA_EXGEN+EX_R11(r13)
	ld	r12,PACA_EXGEN+EX_R12(r13)
	ld	r13,PACA_EXGEN+EX_R13(r13)
	HRFI_TO_KERNEL

	GEN_KVM hdecrementer


/**
 * Interrupt 0xa00 - Directed Privileged Doorbell Interrupt.
 * This is an asynchronous interrupt in response to a msgsndp doorbell.
 * It is maskable in hardware by clearing MSR[EE], and soft-maskable with
 * IRQS_DISABLED mask (i.e., local_irq_disable()).
 *
 * Handling:
 * Guests may use this for IPIs between threads in a core if the
 * hypervisor supports it. NVGPRS are not saved (see 0x500).
 *
 * If soft masked, the masked handler will note the pending interrupt for
 * replay, leaving MSR[EE] enabled in the interrupted context because the
 * doorbells are edge triggered.
 */
INT_DEFINE_BEGIN(doorbell_super)
	IVEC=0xa00
	IMASK=IRQS_DISABLED
#ifdef CONFIG_KVM_BOOK3S_PR_POSSIBLE
	IKVM_REAL=1
#endif
INT_DEFINE_END(doorbell_super)

EXC_REAL_BEGIN(doorbell_super, 0xa00, 0x100)
	GEN_INT_ENTRY doorbell_super, virt=0
EXC_REAL_END(doorbell_super, 0xa00, 0x100)
EXC_VIRT_BEGIN(doorbell_super, 0x4a00, 0x100)
	GEN_INT_ENTRY doorbell_super, virt=1
EXC_VIRT_END(doorbell_super, 0x4a00, 0x100)
EXC_COMMON_BEGIN(doorbell_super_common)
	GEN_COMMON doorbell_super
	FINISH_NAP
	RUNLATCH_ON
	addi	r3,r1,STACK_FRAME_OVERHEAD
#ifdef CONFIG_PPC_DOORBELL
	bl	doorbell_exception
#else
	bl	unknown_exception
#endif
	b	interrupt_return

	GEN_KVM doorbell_super


EXC_REAL_NONE(0xb00, 0x100)
EXC_VIRT_NONE(0x4b00, 0x100)

/**
 * Interrupt 0xc00 - System Call Interrupt (syscall, hcall).
 * This is a synchronous interrupt invoked with the "sc" instruction. The
 * system call is invoked with "sc 0" and does not alter the HV bit, so it
 * is directed to the currently running OS. The hypercall is invoked with
 * "sc 1" and it sets HV=1, so it elevates to hypervisor.
 *
 * In HPT, sc 1 always goes to 0xc00 real mode. In RADIX, sc 1 can go to
 * 0x4c00 virtual mode.
 *
 * Handling:
 * If the KVM test fires then it was due to a hypercall and is accordingly
 * routed to KVM. Otherwise this executes a normal Linux system call.
 *
 * Call convention:
 *
 * syscall and hypercalls register conventions are documented in
 * Documentation/powerpc/syscall64-abi.rst and
 * Documentation/powerpc/papr_hcalls.rst respectively.
 *
 * The intersection of volatile registers that don't contain possible
 * inputs is: cr0, xer, ctr. We may use these as scratch regs upon entry
 * without saving, though xer is not a good idea to use, as hardware may
 * interpret some bits so it may be costly to change them.
 */
INT_DEFINE_BEGIN(system_call)
	IVEC=0xc00
	IKVM_REAL=1
	IKVM_VIRT=1
INT_DEFINE_END(system_call)

.macro SYSTEM_CALL virt
#ifdef CONFIG_KVM_BOOK3S_64_HANDLER
	/*
	 * There is a little bit of juggling to get syscall and hcall
	 * working well. Save r13 in ctr to avoid using SPRG scratch
	 * register.
	 *
	 * Userspace syscalls have already saved the PPR, hcalls must save
	 * it before setting HMT_MEDIUM.
	 */
	mtctr	r13
	GET_PACA(r13)
	std	r10,PACA_EXGEN+EX_R10(r13)
	INTERRUPT_TO_KERNEL
	KVMTEST system_call /* uses r10, branch to system_call_kvm */
	mfctr	r9
#else
	mr	r9,r13
	GET_PACA(r13)
	INTERRUPT_TO_KERNEL
#endif

#ifdef CONFIG_PPC_FAST_ENDIAN_SWITCH
BEGIN_FTR_SECTION
	cmpdi	r0,0x1ebe
	beq-	1f
END_FTR_SECTION_IFSET(CPU_FTR_REAL_LE)
#endif

	/* We reach here with PACA in r13, r13 in r9. */
	mfspr	r11,SPRN_SRR0
	mfspr	r12,SPRN_SRR1

	HMT_MEDIUM

	.if ! \virt
	__LOAD_HANDLER(r10, system_call_common)
	mtspr	SPRN_SRR0,r10
	ld	r10,PACAKMSR(r13)
	mtspr	SPRN_SRR1,r10
	RFI_TO_KERNEL
	b	.	/* prevent speculative execution */
	.else
	li	r10,MSR_RI
	mtmsrd 	r10,1			/* Set RI (EE=0) */
#ifdef CONFIG_RELOCATABLE
	__LOAD_HANDLER(r10, system_call_common)
	mtctr	r10
	bctr
#else
	b	system_call_common
#endif
	.endif

#ifdef CONFIG_PPC_FAST_ENDIAN_SWITCH
	/* Fast LE/BE switch system call */
1:	mfspr	r12,SPRN_SRR1
	xori	r12,r12,MSR_LE
	mtspr	SPRN_SRR1,r12
	mr	r13,r9
	RFI_TO_USER	/* return to userspace */
	b	.	/* prevent speculative execution */
#endif
.endm

EXC_REAL_BEGIN(system_call, 0xc00, 0x100)
	SYSTEM_CALL 0
EXC_REAL_END(system_call, 0xc00, 0x100)
EXC_VIRT_BEGIN(system_call, 0x4c00, 0x100)
	SYSTEM_CALL 1
EXC_VIRT_END(system_call, 0x4c00, 0x100)

#ifdef CONFIG_KVM_BOOK3S_64_HANDLER
TRAMP_REAL_BEGIN(system_call_kvm)
	/*
	 * This is a hcall, so register convention is as above, with these
	 * differences:
	 * r13 = PACA
	 * ctr = orig r13
	 * orig r10 saved in PACA
	 */
	 /*
	  * Save the PPR (on systems that support it) before changing to
	  * HMT_MEDIUM. That allows the KVM code to save that value into the
	  * guest state (it is the guest's PPR value).
	  */
BEGIN_FTR_SECTION
	mfspr	r10,SPRN_PPR
	std	r10,HSTATE_PPR(r13)
END_FTR_SECTION_IFSET(CPU_FTR_HAS_PPR)
	HMT_MEDIUM
	mfctr	r10
	SET_SCRATCH0(r10)
	mfcr	r10
	std	r12,HSTATE_SCRATCH0(r13)
	sldi	r12,r10,32
	ori	r12,r12,0xc00
#ifdef CONFIG_RELOCATABLE
	/*
	 * Requires __LOAD_FAR_HANDLER beause kvmppc_interrupt lives
	 * outside the head section.
	 */
	__LOAD_FAR_HANDLER(r10, kvmppc_interrupt)
	mtctr   r10
	ld	r10,PACA_EXGEN+EX_R10(r13)
	bctr
#else
	ld	r10,PACA_EXGEN+EX_R10(r13)
	b       kvmppc_interrupt
#endif
>>>>>>> 24b8d41d
#endif
	SYSCALL_PSERIES_1
	SYSCALL_PSERIES_2_RFID
	SYSCALL_PSERIES_3
EXC_REAL_END(system_call, 0xc00, 0xd00)

<<<<<<< HEAD
EXC_VIRT_BEGIN(system_call, 0x4c00, 0x4d00)
	HMT_MEDIUM
	SYSCALL_PSERIES_1
	SYSCALL_PSERIES_2_DIRECT
	SYSCALL_PSERIES_3
EXC_VIRT_END(system_call, 0x4c00, 0x4d00)

TRAMP_KVM(PACA_EXGEN, 0xc00)


EXC_REAL(single_step, 0xd00, 0xe00)
EXC_VIRT(single_step, 0x4d00, 0x4e00, 0xd00)
TRAMP_KVM(PACA_EXGEN, 0xd00)
EXC_COMMON(single_step_common, 0xd00, single_step_exception)

EXC_REAL_OOL_HV(h_data_storage, 0xe00, 0xe20)
EXC_VIRT_NONE(0x4e00, 0x4e20)
TRAMP_KVM_HV_SKIP(PACA_EXGEN, 0xe00)
EXC_COMMON_BEGIN(h_data_storage_common)
	mfspr   r10,SPRN_HDAR
	std     r10,PACA_EXGEN+EX_DAR(r13)
	mfspr   r10,SPRN_HDSISR
	stw     r10,PACA_EXGEN+EX_DSISR(r13)
	EXCEPTION_PROLOG_COMMON(0xe00, PACA_EXGEN)
	bl      save_nvgprs
	RECONCILE_IRQ_STATE(r10, r11)
	addi    r3,r1,STACK_FRAME_OVERHEAD
	bl      unknown_exception
	b       ret_from_except


EXC_REAL_OOL_HV(h_instr_storage, 0xe20, 0xe40)
EXC_VIRT_NONE(0x4e20, 0x4e40)
TRAMP_KVM_HV(PACA_EXGEN, 0xe20)
EXC_COMMON(h_instr_storage_common, 0xe20, unknown_exception)


EXC_REAL_OOL_HV(emulation_assist, 0xe40, 0xe60)
EXC_VIRT_OOL_HV(emulation_assist, 0x4e40, 0x4e60, 0xe40)
TRAMP_KVM_HV(PACA_EXGEN, 0xe40)
EXC_COMMON(emulation_assist_common, 0xe40, emulation_assist_interrupt)


/*
 * hmi_exception trampoline is a special case. It jumps to hmi_exception_early
 * first, and then eventaully from there to the trampoline to get into virtual
 * mode.
 */
__EXC_REAL_OOL_HV_DIRECT(hmi_exception, 0xe60, 0xe80, hmi_exception_early)
__TRAMP_REAL_REAL_OOL_MASKABLE_HV(hmi_exception, 0xe60)
EXC_VIRT_NONE(0x4e60, 0x4e80)
TRAMP_KVM_HV(PACA_EXGEN, 0xe60)
TRAMP_REAL_BEGIN(hmi_exception_early)
	EXCEPTION_PROLOG_1(PACA_EXGEN, KVMTEST_HV, 0xe60)
	mr	r10,r1			/* Save r1			*/
	ld	r1,PACAEMERGSP(r13)	/* Use emergency stack		*/
	subi	r1,r1,INT_FRAME_SIZE	/* alloc stack frame		*/
	std	r9,_CCR(r1)		/* save CR in stackframe	*/
	mfspr	r11,SPRN_HSRR0		/* Save HSRR0 */
	std	r11,_NIP(r1)		/* save HSRR0 in stackframe	*/
	mfspr	r12,SPRN_HSRR1		/* Save SRR1 */
	std	r12,_MSR(r1)		/* save SRR1 in stackframe	*/
	std	r10,0(r1)		/* make stack chain pointer	*/
	std	r0,GPR0(r1)		/* save r0 in stackframe	*/
	std	r10,GPR1(r1)		/* save r1 in stackframe	*/
	EXCEPTION_PROLOG_COMMON_2(PACA_EXGEN)
	EXCEPTION_PROLOG_COMMON_3(0xe60)
	addi	r3,r1,STACK_FRAME_OVERHEAD
	bl	hmi_exception_realmode
	/* Windup the stack. */
	/* Move original HSRR0 and HSRR1 into the respective regs */
	ld	r9,_MSR(r1)
	mtspr	SPRN_HSRR1,r9
	ld	r3,_NIP(r1)
	mtspr	SPRN_HSRR0,r3
	ld	r9,_CTR(r1)
	mtctr	r9
	ld	r9,_XER(r1)
	mtxer	r9
	ld	r9,_LINK(r1)
	mtlr	r9
	REST_GPR(0, r1)
	REST_8GPRS(2, r1)
	REST_GPR(10, r1)
	ld	r11,_CCR(r1)
	mtcr	r11
	REST_GPR(11, r1)
	REST_2GPRS(12, r1)
	/* restore original r1. */
	ld	r1,GPR1(r1)

	/*
	 * Go to virtual mode and pull the HMI event information from
	 * firmware.
	 */
	.globl hmi_exception_after_realmode
hmi_exception_after_realmode:
	SET_SCRATCH0(r13)
	EXCEPTION_PROLOG_0(PACA_EXGEN)
	b	tramp_real_hmi_exception

EXC_COMMON_ASYNC(hmi_exception_common, 0xe60, handle_hmi_exception)


EXC_REAL_OOL_MASKABLE_HV(h_doorbell, 0xe80, 0xea0)
EXC_VIRT_OOL_MASKABLE_HV(h_doorbell, 0x4e80, 0x4ea0, 0xe80)
TRAMP_KVM_HV(PACA_EXGEN, 0xe80)
#ifdef CONFIG_PPC_DOORBELL
EXC_COMMON_ASYNC(h_doorbell_common, 0xe80, doorbell_exception)
#else
EXC_COMMON_ASYNC(h_doorbell_common, 0xe80, unknown_exception)
#endif


EXC_REAL_OOL_MASKABLE_HV(h_virt_irq, 0xea0, 0xec0)
EXC_VIRT_OOL_MASKABLE_HV(h_virt_irq, 0x4ea0, 0x4ec0, 0xea0)
TRAMP_KVM_HV(PACA_EXGEN, 0xea0)
EXC_COMMON_ASYNC(h_virt_irq_common, 0xea0, do_IRQ)
=======

/**
 * Interrupt 0xd00 - Trace Interrupt.
 * This is a synchronous interrupt in response to instruction step or
 * breakpoint faults.
 */
INT_DEFINE_BEGIN(single_step)
	IVEC=0xd00
#ifdef CONFIG_KVM_BOOK3S_PR_POSSIBLE
	IKVM_REAL=1
#endif
INT_DEFINE_END(single_step)

EXC_REAL_BEGIN(single_step, 0xd00, 0x100)
	GEN_INT_ENTRY single_step, virt=0
EXC_REAL_END(single_step, 0xd00, 0x100)
EXC_VIRT_BEGIN(single_step, 0x4d00, 0x100)
	GEN_INT_ENTRY single_step, virt=1
EXC_VIRT_END(single_step, 0x4d00, 0x100)
EXC_COMMON_BEGIN(single_step_common)
	GEN_COMMON single_step
	addi	r3,r1,STACK_FRAME_OVERHEAD
	bl	single_step_exception
	b	interrupt_return

	GEN_KVM single_step


/**
 * Interrupt 0xe00 - Hypervisor Data Storage Interrupt (HDSI).
 * This is a synchronous interrupt in response to an MMU fault caused by a
 * guest data access.
 *
 * Handling:
 * This should always get routed to KVM. In radix MMU mode, this is caused
 * by a guest nested radix access that can't be performed due to the
 * partition scope page table. In hash mode, this can be caused by guests
 * running with translation disabled (virtual real mode) or with VPM enabled.
 * KVM will update the page table structures or disallow the access.
 */
INT_DEFINE_BEGIN(h_data_storage)
	IVEC=0xe00
	IHSRR=1
	IDAR=1
	IDSISR=1
	IKVM_SKIP=1
	IKVM_REAL=1
	IKVM_VIRT=1
INT_DEFINE_END(h_data_storage)

EXC_REAL_BEGIN(h_data_storage, 0xe00, 0x20)
	GEN_INT_ENTRY h_data_storage, virt=0, ool=1
EXC_REAL_END(h_data_storage, 0xe00, 0x20)
EXC_VIRT_BEGIN(h_data_storage, 0x4e00, 0x20)
	GEN_INT_ENTRY h_data_storage, virt=1, ool=1
EXC_VIRT_END(h_data_storage, 0x4e00, 0x20)
EXC_COMMON_BEGIN(h_data_storage_common)
	GEN_COMMON h_data_storage
	addi    r3,r1,STACK_FRAME_OVERHEAD
BEGIN_MMU_FTR_SECTION
	ld	r4,_DAR(r1)
	li	r5,SIGSEGV
	bl      bad_page_fault
MMU_FTR_SECTION_ELSE
	bl      unknown_exception
ALT_MMU_FTR_SECTION_END_IFSET(MMU_FTR_TYPE_RADIX)
	b       interrupt_return

	GEN_KVM h_data_storage


/**
 * Interrupt 0xe20 - Hypervisor Instruction Storage Interrupt (HISI).
 * This is a synchronous interrupt in response to an MMU fault caused by a
 * guest instruction fetch, similar to HDSI.
 */
INT_DEFINE_BEGIN(h_instr_storage)
	IVEC=0xe20
	IHSRR=1
	IKVM_REAL=1
	IKVM_VIRT=1
INT_DEFINE_END(h_instr_storage)

EXC_REAL_BEGIN(h_instr_storage, 0xe20, 0x20)
	GEN_INT_ENTRY h_instr_storage, virt=0, ool=1
EXC_REAL_END(h_instr_storage, 0xe20, 0x20)
EXC_VIRT_BEGIN(h_instr_storage, 0x4e20, 0x20)
	GEN_INT_ENTRY h_instr_storage, virt=1, ool=1
EXC_VIRT_END(h_instr_storage, 0x4e20, 0x20)
EXC_COMMON_BEGIN(h_instr_storage_common)
	GEN_COMMON h_instr_storage
	addi	r3,r1,STACK_FRAME_OVERHEAD
	bl	unknown_exception
	b	interrupt_return

	GEN_KVM h_instr_storage


/**
 * Interrupt 0xe40 - Hypervisor Emulation Assistance Interrupt.
 */
INT_DEFINE_BEGIN(emulation_assist)
	IVEC=0xe40
	IHSRR=1
	IKVM_REAL=1
	IKVM_VIRT=1
INT_DEFINE_END(emulation_assist)

EXC_REAL_BEGIN(emulation_assist, 0xe40, 0x20)
	GEN_INT_ENTRY emulation_assist, virt=0, ool=1
EXC_REAL_END(emulation_assist, 0xe40, 0x20)
EXC_VIRT_BEGIN(emulation_assist, 0x4e40, 0x20)
	GEN_INT_ENTRY emulation_assist, virt=1, ool=1
EXC_VIRT_END(emulation_assist, 0x4e40, 0x20)
EXC_COMMON_BEGIN(emulation_assist_common)
	GEN_COMMON emulation_assist
	addi	r3,r1,STACK_FRAME_OVERHEAD
	bl	emulation_assist_interrupt
	REST_NVGPRS(r1) /* instruction emulation may change GPRs */
	b	interrupt_return

	GEN_KVM emulation_assist


/**
 * Interrupt 0xe60 - Hypervisor Maintenance Interrupt (HMI).
 * This is an asynchronous interrupt caused by a Hypervisor Maintenance
 * Exception. It is always taken in real mode but uses HSRR registers
 * unlike SRESET and MCE.
 *
 * It is maskable in hardware by clearing MSR[EE], and partially soft-maskable
 * with IRQS_DISABLED mask (i.e., local_irq_disable()).
 *
 * Handling:
 * This is a special case, this is handled similarly to machine checks, with an
 * initial real mode handler that is not soft-masked, which attempts to fix the
 * problem. Then a regular handler which is soft-maskable and reports the
 * problem.
 *
 * The emergency stack is used for the early real mode handler.
 *
 * XXX: unclear why MCE and HMI schemes could not be made common, e.g.,
 * either use soft-masking for the MCE, or use irq_work for the HMI.
 *
 * KVM:
 * Unlike MCE, this calls into KVM without calling the real mode handler
 * first.
 */
INT_DEFINE_BEGIN(hmi_exception_early)
	IVEC=0xe60
	IHSRR=1
	IREALMODE_COMMON=1
	ISTACK=0
	IRECONCILE=0
	IKUAP=0 /* We don't touch AMR here, we never go to virtual mode */
	IKVM_REAL=1
INT_DEFINE_END(hmi_exception_early)

INT_DEFINE_BEGIN(hmi_exception)
	IVEC=0xe60
	IHSRR=1
	IMASK=IRQS_DISABLED
	IKVM_REAL=1
INT_DEFINE_END(hmi_exception)

EXC_REAL_BEGIN(hmi_exception, 0xe60, 0x20)
	GEN_INT_ENTRY hmi_exception_early, virt=0, ool=1
EXC_REAL_END(hmi_exception, 0xe60, 0x20)
EXC_VIRT_NONE(0x4e60, 0x20)

EXC_COMMON_BEGIN(hmi_exception_early_common)
	__GEN_REALMODE_COMMON_ENTRY hmi_exception_early

	mr	r10,r1			/* Save r1 */
	ld	r1,PACAEMERGSP(r13)	/* Use emergency stack for realmode */
	subi	r1,r1,INT_FRAME_SIZE	/* alloc stack frame		*/

	__GEN_COMMON_BODY hmi_exception_early

	addi	r3,r1,STACK_FRAME_OVERHEAD
	bl	hmi_exception_realmode
	cmpdi	cr0,r3,0
	bne	1f

	EXCEPTION_RESTORE_REGS hsrr=1
	HRFI_TO_USER_OR_KERNEL

1:
	/*
	 * Go to virtual mode and pull the HMI event information from
	 * firmware.
	 */
	EXCEPTION_RESTORE_REGS hsrr=1
	GEN_INT_ENTRY hmi_exception, virt=0

	GEN_KVM hmi_exception_early

EXC_COMMON_BEGIN(hmi_exception_common)
	GEN_COMMON hmi_exception
	FINISH_NAP
	RUNLATCH_ON
	addi	r3,r1,STACK_FRAME_OVERHEAD
	bl	handle_hmi_exception
	b	interrupt_return

	GEN_KVM hmi_exception


/**
 * Interrupt 0xe80 - Directed Hypervisor Doorbell Interrupt.
 * This is an asynchronous interrupt in response to a msgsnd doorbell.
 * Similar to the 0xa00 doorbell but for host rather than guest.
 */
INT_DEFINE_BEGIN(h_doorbell)
	IVEC=0xe80
	IHSRR=1
	IMASK=IRQS_DISABLED
	IKVM_REAL=1
	IKVM_VIRT=1
INT_DEFINE_END(h_doorbell)

EXC_REAL_BEGIN(h_doorbell, 0xe80, 0x20)
	GEN_INT_ENTRY h_doorbell, virt=0, ool=1
EXC_REAL_END(h_doorbell, 0xe80, 0x20)
EXC_VIRT_BEGIN(h_doorbell, 0x4e80, 0x20)
	GEN_INT_ENTRY h_doorbell, virt=1, ool=1
EXC_VIRT_END(h_doorbell, 0x4e80, 0x20)
EXC_COMMON_BEGIN(h_doorbell_common)
	GEN_COMMON h_doorbell
	FINISH_NAP
	RUNLATCH_ON
	addi	r3,r1,STACK_FRAME_OVERHEAD
#ifdef CONFIG_PPC_DOORBELL
	bl	doorbell_exception
#else
	bl	unknown_exception
#endif
	b	interrupt_return

	GEN_KVM h_doorbell


/**
 * Interrupt 0xea0 - Hypervisor Virtualization Interrupt.
 * This is an asynchronous interrupt in response to an "external exception".
 * Similar to 0x500 but for host only.
 */
INT_DEFINE_BEGIN(h_virt_irq)
	IVEC=0xea0
	IHSRR=1
	IMASK=IRQS_DISABLED
	IKVM_REAL=1
	IKVM_VIRT=1
INT_DEFINE_END(h_virt_irq)

EXC_REAL_BEGIN(h_virt_irq, 0xea0, 0x20)
	GEN_INT_ENTRY h_virt_irq, virt=0, ool=1
EXC_REAL_END(h_virt_irq, 0xea0, 0x20)
EXC_VIRT_BEGIN(h_virt_irq, 0x4ea0, 0x20)
	GEN_INT_ENTRY h_virt_irq, virt=1, ool=1
EXC_VIRT_END(h_virt_irq, 0x4ea0, 0x20)
EXC_COMMON_BEGIN(h_virt_irq_common)
	GEN_COMMON h_virt_irq
	FINISH_NAP
	RUNLATCH_ON
	addi	r3,r1,STACK_FRAME_OVERHEAD
	bl	do_IRQ
	b	interrupt_return

	GEN_KVM h_virt_irq

>>>>>>> 24b8d41d

EXC_REAL_NONE(0xec0, 0x20)
EXC_VIRT_NONE(0x4ec0, 0x20)
EXC_REAL_NONE(0xee0, 0x20)
EXC_VIRT_NONE(0x4ee0, 0x20)

<<<<<<< HEAD
EXC_REAL_NONE(0xec0, 0xf00)
EXC_VIRT_NONE(0x4ec0, 0x4f00)


EXC_REAL_OOL(performance_monitor, 0xf00, 0xf20)
EXC_VIRT_OOL(performance_monitor, 0x4f00, 0x4f20, 0xf00)
TRAMP_KVM(PACA_EXGEN, 0xf00)
EXC_COMMON_ASYNC(performance_monitor_common, 0xf00, performance_monitor_exception)


EXC_REAL_OOL(altivec_unavailable, 0xf20, 0xf40)
EXC_VIRT_OOL(altivec_unavailable, 0x4f20, 0x4f40, 0xf20)
TRAMP_KVM(PACA_EXGEN, 0xf20)
EXC_COMMON_BEGIN(altivec_unavailable_common)
	EXCEPTION_PROLOG_COMMON(0xf20, PACA_EXGEN)
=======

/*
 * Interrupt 0xf00 - Performance Monitor Interrupt (PMI, PMU).
 * This is an asynchronous interrupt in response to a PMU exception.
 * It is maskable in hardware by clearing MSR[EE], and soft-maskable with
 * IRQS_PMI_DISABLED mask (NOTE: NOT local_irq_disable()).
 *
 * Handling:
 * This calls into the perf subsystem.
 *
 * Like the watchdog soft-nmi, it appears an NMI interrupt to Linux, in that it
 * runs under local_irq_disable. However it may be soft-masked in
 * powerpc-specific code.
 *
 * If soft masked, the masked handler will note the pending interrupt for
 * replay, and clear MSR[EE] in the interrupted context.
 */
INT_DEFINE_BEGIN(performance_monitor)
	IVEC=0xf00
	IMASK=IRQS_PMI_DISABLED
#ifdef CONFIG_KVM_BOOK3S_PR_POSSIBLE
	IKVM_REAL=1
#endif
INT_DEFINE_END(performance_monitor)

EXC_REAL_BEGIN(performance_monitor, 0xf00, 0x20)
	GEN_INT_ENTRY performance_monitor, virt=0, ool=1
EXC_REAL_END(performance_monitor, 0xf00, 0x20)
EXC_VIRT_BEGIN(performance_monitor, 0x4f00, 0x20)
	GEN_INT_ENTRY performance_monitor, virt=1, ool=1
EXC_VIRT_END(performance_monitor, 0x4f00, 0x20)
EXC_COMMON_BEGIN(performance_monitor_common)
	GEN_COMMON performance_monitor
	FINISH_NAP
	RUNLATCH_ON
	addi	r3,r1,STACK_FRAME_OVERHEAD
	bl	performance_monitor_exception
	b	interrupt_return

	GEN_KVM performance_monitor


/**
 * Interrupt 0xf20 - Vector Unavailable Interrupt.
 * This is a synchronous interrupt in response to
 * executing a vector (or altivec) instruction with MSR[VEC]=0.
 * Similar to FP unavailable.
 */
INT_DEFINE_BEGIN(altivec_unavailable)
	IVEC=0xf20
	IRECONCILE=0
#ifdef CONFIG_KVM_BOOK3S_PR_POSSIBLE
	IKVM_REAL=1
#endif
INT_DEFINE_END(altivec_unavailable)

EXC_REAL_BEGIN(altivec_unavailable, 0xf20, 0x20)
	GEN_INT_ENTRY altivec_unavailable, virt=0, ool=1
EXC_REAL_END(altivec_unavailable, 0xf20, 0x20)
EXC_VIRT_BEGIN(altivec_unavailable, 0x4f20, 0x20)
	GEN_INT_ENTRY altivec_unavailable, virt=1, ool=1
EXC_VIRT_END(altivec_unavailable, 0x4f20, 0x20)
EXC_COMMON_BEGIN(altivec_unavailable_common)
	GEN_COMMON altivec_unavailable
>>>>>>> 24b8d41d
#ifdef CONFIG_ALTIVEC
BEGIN_FTR_SECTION
	beq	1f
#ifdef CONFIG_PPC_TRANSACTIONAL_MEM
  BEGIN_FTR_SECTION_NESTED(69)
	/* Test if 2 TM state bits are zero.  If non-zero (ie. userspace was in
	 * transaction), go do TM stuff
	 */
	rldicl.	r0, r12, (64-MSR_TS_LG), (64-2)
	bne-	2f
  END_FTR_SECTION_NESTED(CPU_FTR_TM, CPU_FTR_TM, 69)
#endif
	bl	load_up_altivec
	b	fast_interrupt_return
#ifdef CONFIG_PPC_TRANSACTIONAL_MEM
2:	/* User process was in a transaction */
	RECONCILE_IRQ_STATE(r10, r11)
	addi	r3,r1,STACK_FRAME_OVERHEAD
	bl	altivec_unavailable_tm
	b	interrupt_return
#endif
1:
END_FTR_SECTION_IFSET(CPU_FTR_ALTIVEC)
#endif
	RECONCILE_IRQ_STATE(r10, r11)
	addi	r3,r1,STACK_FRAME_OVERHEAD
	bl	altivec_unavailable_exception
	b	interrupt_return

<<<<<<< HEAD

EXC_REAL_OOL(vsx_unavailable, 0xf40, 0xf60)
EXC_VIRT_OOL(vsx_unavailable, 0x4f40, 0x4f60, 0xf40)
TRAMP_KVM(PACA_EXGEN, 0xf40)
EXC_COMMON_BEGIN(vsx_unavailable_common)
	EXCEPTION_PROLOG_COMMON(0xf40, PACA_EXGEN)
=======
	GEN_KVM altivec_unavailable


/**
 * Interrupt 0xf40 - VSX Unavailable Interrupt.
 * This is a synchronous interrupt in response to
 * executing a VSX instruction with MSR[VSX]=0.
 * Similar to FP unavailable.
 */
INT_DEFINE_BEGIN(vsx_unavailable)
	IVEC=0xf40
	IRECONCILE=0
#ifdef CONFIG_KVM_BOOK3S_PR_POSSIBLE
	IKVM_REAL=1
#endif
INT_DEFINE_END(vsx_unavailable)

EXC_REAL_BEGIN(vsx_unavailable, 0xf40, 0x20)
	GEN_INT_ENTRY vsx_unavailable, virt=0, ool=1
EXC_REAL_END(vsx_unavailable, 0xf40, 0x20)
EXC_VIRT_BEGIN(vsx_unavailable, 0x4f40, 0x20)
	GEN_INT_ENTRY vsx_unavailable, virt=1, ool=1
EXC_VIRT_END(vsx_unavailable, 0x4f40, 0x20)
EXC_COMMON_BEGIN(vsx_unavailable_common)
	GEN_COMMON vsx_unavailable
>>>>>>> 24b8d41d
#ifdef CONFIG_VSX
BEGIN_FTR_SECTION
	beq	1f
#ifdef CONFIG_PPC_TRANSACTIONAL_MEM
  BEGIN_FTR_SECTION_NESTED(69)
	/* Test if 2 TM state bits are zero.  If non-zero (ie. userspace was in
	 * transaction), go do TM stuff
	 */
	rldicl.	r0, r12, (64-MSR_TS_LG), (64-2)
	bne-	2f
  END_FTR_SECTION_NESTED(CPU_FTR_TM, CPU_FTR_TM, 69)
#endif
	b	load_up_vsx
#ifdef CONFIG_PPC_TRANSACTIONAL_MEM
2:	/* User process was in a transaction */
	RECONCILE_IRQ_STATE(r10, r11)
	addi	r3,r1,STACK_FRAME_OVERHEAD
	bl	vsx_unavailable_tm
	b	interrupt_return
#endif
1:
END_FTR_SECTION_IFSET(CPU_FTR_VSX)
#endif
	RECONCILE_IRQ_STATE(r10, r11)
	addi	r3,r1,STACK_FRAME_OVERHEAD
	bl	vsx_unavailable_exception
	b	interrupt_return

	GEN_KVM vsx_unavailable


/**
 * Interrupt 0xf60 - Facility Unavailable Interrupt.
 * This is a synchronous interrupt in response to
 * executing an instruction without access to the facility that can be
 * resolved by the OS (e.g., FSCR, MSR).
 * Similar to FP unavailable.
 */
INT_DEFINE_BEGIN(facility_unavailable)
	IVEC=0xf60
#ifdef CONFIG_KVM_BOOK3S_PR_POSSIBLE
	IKVM_REAL=1
#endif
INT_DEFINE_END(facility_unavailable)

EXC_REAL_BEGIN(facility_unavailable, 0xf60, 0x20)
	GEN_INT_ENTRY facility_unavailable, virt=0, ool=1
EXC_REAL_END(facility_unavailable, 0xf60, 0x20)
EXC_VIRT_BEGIN(facility_unavailable, 0x4f60, 0x20)
	GEN_INT_ENTRY facility_unavailable, virt=1, ool=1
EXC_VIRT_END(facility_unavailable, 0x4f60, 0x20)
EXC_COMMON_BEGIN(facility_unavailable_common)
	GEN_COMMON facility_unavailable
	addi	r3,r1,STACK_FRAME_OVERHEAD
	bl	facility_unavailable_exception
	REST_NVGPRS(r1) /* instruction emulation may change GPRs */
	b	interrupt_return

	GEN_KVM facility_unavailable


/**
 * Interrupt 0xf60 - Hypervisor Facility Unavailable Interrupt.
 * This is a synchronous interrupt in response to
 * executing an instruction without access to the facility that can only
 * be resolved in HV mode (e.g., HFSCR).
 * Similar to FP unavailable.
 */
INT_DEFINE_BEGIN(h_facility_unavailable)
	IVEC=0xf80
	IHSRR=1
	IKVM_REAL=1
	IKVM_VIRT=1
INT_DEFINE_END(h_facility_unavailable)

EXC_REAL_BEGIN(h_facility_unavailable, 0xf80, 0x20)
	GEN_INT_ENTRY h_facility_unavailable, virt=0, ool=1
EXC_REAL_END(h_facility_unavailable, 0xf80, 0x20)
EXC_VIRT_BEGIN(h_facility_unavailable, 0x4f80, 0x20)
	GEN_INT_ENTRY h_facility_unavailable, virt=1, ool=1
EXC_VIRT_END(h_facility_unavailable, 0x4f80, 0x20)
EXC_COMMON_BEGIN(h_facility_unavailable_common)
	GEN_COMMON h_facility_unavailable
	addi	r3,r1,STACK_FRAME_OVERHEAD
	bl	facility_unavailable_exception
	REST_NVGPRS(r1) /* XXX Shouldn't be necessary in practice */
	b	interrupt_return

	GEN_KVM h_facility_unavailable


EXC_REAL_NONE(0xfa0, 0x20)
EXC_VIRT_NONE(0x4fa0, 0x20)
EXC_REAL_NONE(0xfc0, 0x20)
EXC_VIRT_NONE(0x4fc0, 0x20)
EXC_REAL_NONE(0xfe0, 0x20)
EXC_VIRT_NONE(0x4fe0, 0x20)

EXC_REAL_NONE(0x1000, 0x100)
EXC_VIRT_NONE(0x5000, 0x100)
EXC_REAL_NONE(0x1100, 0x100)
EXC_VIRT_NONE(0x5100, 0x100)

#ifdef CONFIG_CBE_RAS
INT_DEFINE_BEGIN(cbe_system_error)
	IVEC=0x1200
	IHSRR=1
	IKVM_SKIP=1
	IKVM_REAL=1
INT_DEFINE_END(cbe_system_error)

EXC_REAL_BEGIN(cbe_system_error, 0x1200, 0x100)
	GEN_INT_ENTRY cbe_system_error, virt=0
EXC_REAL_END(cbe_system_error, 0x1200, 0x100)
EXC_VIRT_NONE(0x5200, 0x100)
EXC_COMMON_BEGIN(cbe_system_error_common)
	GEN_COMMON cbe_system_error
	addi	r3,r1,STACK_FRAME_OVERHEAD
	bl	cbe_system_error_exception
	b	interrupt_return

	GEN_KVM cbe_system_error

#else /* CONFIG_CBE_RAS */
EXC_REAL_NONE(0x1200, 0x100)
EXC_VIRT_NONE(0x5200, 0x100)
#endif


INT_DEFINE_BEGIN(instruction_breakpoint)
	IVEC=0x1300
#ifdef CONFIG_KVM_BOOK3S_PR_POSSIBLE
	IKVM_SKIP=1
	IKVM_REAL=1
#endif
INT_DEFINE_END(instruction_breakpoint)

EXC_REAL_BEGIN(instruction_breakpoint, 0x1300, 0x100)
	GEN_INT_ENTRY instruction_breakpoint, virt=0
EXC_REAL_END(instruction_breakpoint, 0x1300, 0x100)
EXC_VIRT_BEGIN(instruction_breakpoint, 0x5300, 0x100)
	GEN_INT_ENTRY instruction_breakpoint, virt=1
EXC_VIRT_END(instruction_breakpoint, 0x5300, 0x100)
EXC_COMMON_BEGIN(instruction_breakpoint_common)
	GEN_COMMON instruction_breakpoint
	addi	r3,r1,STACK_FRAME_OVERHEAD
	bl	instruction_breakpoint_exception
	b	interrupt_return

	GEN_KVM instruction_breakpoint


EXC_REAL_NONE(0x1400, 0x100)
EXC_VIRT_NONE(0x5400, 0x100)

/**
 * Interrupt 0x1500 - Soft Patch Interrupt
 *
 * Handling:
 * This is an implementation specific interrupt which can be used for a
 * range of exceptions.
 *
 * This interrupt handler is unique in that it runs the denormal assist
 * code even for guests (and even in guest context) without going to KVM,
 * for speed. POWER9 does not raise denorm exceptions, so this special case
 * could be phased out in future to reduce special cases.
 */
INT_DEFINE_BEGIN(denorm_exception)
	IVEC=0x1500
	IHSRR=1
	IBRANCH_TO_COMMON=0
	IKVM_REAL=1
INT_DEFINE_END(denorm_exception)

EXC_REAL_BEGIN(denorm_exception, 0x1500, 0x100)
	GEN_INT_ENTRY denorm_exception, virt=0
#ifdef CONFIG_PPC_DENORMALISATION
	andis.	r10,r12,(HSRR1_DENORM)@h /* denorm? */
	bne+	denorm_assist
#endif
	GEN_BRANCH_TO_COMMON denorm_exception, virt=0
EXC_REAL_END(denorm_exception, 0x1500, 0x100)
#ifdef CONFIG_PPC_DENORMALISATION
EXC_VIRT_BEGIN(denorm_exception, 0x5500, 0x100)
	GEN_INT_ENTRY denorm_exception, virt=1
	andis.	r10,r12,(HSRR1_DENORM)@h /* denorm? */
	bne+	denorm_assist
	GEN_BRANCH_TO_COMMON denorm_exception, virt=1
EXC_VIRT_END(denorm_exception, 0x5500, 0x100)
#else
EXC_VIRT_NONE(0x5500, 0x100)
#endif

#ifdef CONFIG_PPC_DENORMALISATION
TRAMP_REAL_BEGIN(denorm_assist)
BEGIN_FTR_SECTION
/*
 * To denormalise we need to move a copy of the register to itself.
 * For POWER6 do that here for all FP regs.
 */
	mfmsr	r10
	ori	r10,r10,(MSR_FP|MSR_FE0|MSR_FE1)
	xori	r10,r10,(MSR_FE0|MSR_FE1)
	mtmsrd	r10
	sync

	.Lreg=0
	.rept 32
	fmr	.Lreg,.Lreg
	.Lreg=.Lreg+1
	.endr

FTR_SECTION_ELSE
/*
 * To denormalise we need to move a copy of the register to itself.
 * For POWER7 do that here for the first 32 VSX registers only.
 */
	mfmsr	r10
	oris	r10,r10,MSR_VSX@h
	mtmsrd	r10
	sync

	.Lreg=0
	.rept 32
	XVCPSGNDP(.Lreg,.Lreg,.Lreg)
	.Lreg=.Lreg+1
	.endr

ALT_FTR_SECTION_END_IFCLR(CPU_FTR_ARCH_206)

BEGIN_FTR_SECTION
	b	denorm_done
END_FTR_SECTION_IFCLR(CPU_FTR_ARCH_207S)
/*
 * To denormalise we need to move a copy of the register to itself.
 * For POWER8 we need to do that for all 64 VSX registers
 */
	.Lreg=32
	.rept 32
	XVCPSGNDP(.Lreg,.Lreg,.Lreg)
	.Lreg=.Lreg+1
	.endr

denorm_done:
	mfspr	r11,SPRN_HSRR0
	subi	r11,r11,4
	mtspr	SPRN_HSRR0,r11
	mtcrf	0x80,r9
	ld	r9,PACA_EXGEN+EX_R9(r13)
BEGIN_FTR_SECTION
	ld	r10,PACA_EXGEN+EX_PPR(r13)
	mtspr	SPRN_PPR,r10
END_FTR_SECTION_IFSET(CPU_FTR_HAS_PPR)
BEGIN_FTR_SECTION
	ld	r10,PACA_EXGEN+EX_CFAR(r13)
	mtspr	SPRN_CFAR,r10
END_FTR_SECTION_IFSET(CPU_FTR_CFAR)
	ld	r10,PACA_EXGEN+EX_R10(r13)
	ld	r11,PACA_EXGEN+EX_R11(r13)
	ld	r12,PACA_EXGEN+EX_R12(r13)
	ld	r13,PACA_EXGEN+EX_R13(r13)
	HRFI_TO_UNKNOWN
	b	.
#endif

EXC_COMMON_BEGIN(denorm_exception_common)
	GEN_COMMON denorm_exception
	addi	r3,r1,STACK_FRAME_OVERHEAD
	bl	unknown_exception
	b	interrupt_return

	GEN_KVM denorm_exception


#ifdef CONFIG_CBE_RAS
INT_DEFINE_BEGIN(cbe_maintenance)
	IVEC=0x1600
	IHSRR=1
	IKVM_SKIP=1
	IKVM_REAL=1
INT_DEFINE_END(cbe_maintenance)

EXC_REAL_BEGIN(cbe_maintenance, 0x1600, 0x100)
	GEN_INT_ENTRY cbe_maintenance, virt=0
EXC_REAL_END(cbe_maintenance, 0x1600, 0x100)
EXC_VIRT_NONE(0x5600, 0x100)
EXC_COMMON_BEGIN(cbe_maintenance_common)
	GEN_COMMON cbe_maintenance
	addi	r3,r1,STACK_FRAME_OVERHEAD
	bl	cbe_maintenance_exception
	b	interrupt_return

	GEN_KVM cbe_maintenance

#else /* CONFIG_CBE_RAS */
EXC_REAL_NONE(0x1600, 0x100)
EXC_VIRT_NONE(0x5600, 0x100)
#endif


INT_DEFINE_BEGIN(altivec_assist)
	IVEC=0x1700
#ifdef CONFIG_KVM_BOOK3S_PR_POSSIBLE
	IKVM_REAL=1
#endif
INT_DEFINE_END(altivec_assist)

EXC_REAL_BEGIN(altivec_assist, 0x1700, 0x100)
	GEN_INT_ENTRY altivec_assist, virt=0
EXC_REAL_END(altivec_assist, 0x1700, 0x100)
EXC_VIRT_BEGIN(altivec_assist, 0x5700, 0x100)
	GEN_INT_ENTRY altivec_assist, virt=1
EXC_VIRT_END(altivec_assist, 0x5700, 0x100)
EXC_COMMON_BEGIN(altivec_assist_common)
	GEN_COMMON altivec_assist
	addi	r3,r1,STACK_FRAME_OVERHEAD
#ifdef CONFIG_ALTIVEC
	bl	altivec_assist_exception
	REST_NVGPRS(r1) /* instruction emulation may change GPRs */
#else
	bl	unknown_exception
#endif
	b	interrupt_return

<<<<<<< HEAD

EXC_REAL_OOL(facility_unavailable, 0xf60, 0xf80)
EXC_VIRT_OOL(facility_unavailable, 0x4f60, 0x4f80, 0xf60)
TRAMP_KVM(PACA_EXGEN, 0xf60)
EXC_COMMON(facility_unavailable_common, 0xf60, facility_unavailable_exception)


EXC_REAL_OOL_HV(h_facility_unavailable, 0xf80, 0xfa0)
EXC_VIRT_OOL_HV(h_facility_unavailable, 0x4f80, 0x4fa0, 0xf80)
TRAMP_KVM_HV(PACA_EXGEN, 0xf80)
EXC_COMMON(h_facility_unavailable_common, 0xf80, facility_unavailable_exception)


EXC_REAL_NONE(0xfa0, 0x1200)
EXC_VIRT_NONE(0x4fa0, 0x5200)

#ifdef CONFIG_CBE_RAS
EXC_REAL_HV(cbe_system_error, 0x1200, 0x1300)
EXC_VIRT_NONE(0x5200, 0x5300)
TRAMP_KVM_HV_SKIP(PACA_EXGEN, 0x1200)
EXC_COMMON(cbe_system_error_common, 0x1200, cbe_system_error_exception)
#else /* CONFIG_CBE_RAS */
EXC_REAL_NONE(0x1200, 0x1300)
EXC_VIRT_NONE(0x5200, 0x5300)
#endif


EXC_REAL(instruction_breakpoint, 0x1300, 0x1400)
EXC_VIRT(instruction_breakpoint, 0x5300, 0x5400, 0x1300)
TRAMP_KVM_SKIP(PACA_EXGEN, 0x1300)
EXC_COMMON(instruction_breakpoint_common, 0x1300, instruction_breakpoint_exception)

EXC_REAL_NONE(0x1400, 0x1500)
EXC_VIRT_NONE(0x5400, 0x5500)

EXC_REAL_BEGIN(denorm_exception_hv, 0x1500, 0x1600)
	mtspr	SPRN_SPRG_HSCRATCH0,r13
	EXCEPTION_PROLOG_0(PACA_EXGEN)
	EXCEPTION_PROLOG_1(PACA_EXGEN, NOTEST, 0x1500)

#ifdef CONFIG_PPC_DENORMALISATION
	mfspr	r10,SPRN_HSRR1
	mfspr	r11,SPRN_HSRR0		/* save HSRR0 */
	andis.	r10,r10,(HSRR1_DENORM)@h /* denorm? */
	addi	r11,r11,-4		/* HSRR0 is next instruction */
	bne+	denorm_assist
#endif

	KVMTEST_PR(0x1500)
	EXCEPTION_PROLOG_PSERIES_1(denorm_common, EXC_HV)
EXC_REAL_END(denorm_exception_hv, 0x1500, 0x1600)

#ifdef CONFIG_PPC_DENORMALISATION
EXC_VIRT_BEGIN(denorm_exception, 0x5500, 0x5600)
	b	exc_real_0x1500_denorm_exception_hv
EXC_VIRT_END(denorm_exception, 0x5500, 0x5600)
#else
EXC_VIRT_NONE(0x5500, 0x5600)
#endif

TRAMP_KVM_SKIP(PACA_EXGEN, 0x1500)

#ifdef CONFIG_PPC_DENORMALISATION
TRAMP_REAL_BEGIN(denorm_assist)
BEGIN_FTR_SECTION
/*
 * To denormalise we need to move a copy of the register to itself.
 * For POWER6 do that here for all FP regs.
 */
	mfmsr	r10
	ori	r10,r10,(MSR_FP|MSR_FE0|MSR_FE1)
	xori	r10,r10,(MSR_FE0|MSR_FE1)
	mtmsrd	r10
	sync

#define FMR2(n)  fmr (n), (n) ; fmr n+1, n+1
#define FMR4(n)  FMR2(n) ; FMR2(n+2)
#define FMR8(n)  FMR4(n) ; FMR4(n+4)
#define FMR16(n) FMR8(n) ; FMR8(n+8)
#define FMR32(n) FMR16(n) ; FMR16(n+16)
	FMR32(0)

FTR_SECTION_ELSE
/*
 * To denormalise we need to move a copy of the register to itself.
 * For POWER7 do that here for the first 32 VSX registers only.
 */
	mfmsr	r10
	oris	r10,r10,MSR_VSX@h
	mtmsrd	r10
	sync

#define XVCPSGNDP2(n) XVCPSGNDP(n,n,n) ; XVCPSGNDP(n+1,n+1,n+1)
#define XVCPSGNDP4(n) XVCPSGNDP2(n) ; XVCPSGNDP2(n+2)
#define XVCPSGNDP8(n) XVCPSGNDP4(n) ; XVCPSGNDP4(n+4)
#define XVCPSGNDP16(n) XVCPSGNDP8(n) ; XVCPSGNDP8(n+8)
#define XVCPSGNDP32(n) XVCPSGNDP16(n) ; XVCPSGNDP16(n+16)
	XVCPSGNDP32(0)

ALT_FTR_SECTION_END_IFCLR(CPU_FTR_ARCH_206)

BEGIN_FTR_SECTION
	b	denorm_done
END_FTR_SECTION_IFCLR(CPU_FTR_ARCH_207S)
/*
 * To denormalise we need to move a copy of the register to itself.
 * For POWER8 we need to do that for all 64 VSX registers
 */
	XVCPSGNDP32(32)
denorm_done:
	mtspr	SPRN_HSRR0,r11
	mtcrf	0x80,r9
	ld	r9,PACA_EXGEN+EX_R9(r13)
	RESTORE_PPR_PACA(PACA_EXGEN, r10)
BEGIN_FTR_SECTION
	ld	r10,PACA_EXGEN+EX_CFAR(r13)
	mtspr	SPRN_CFAR,r10
END_FTR_SECTION_IFSET(CPU_FTR_CFAR)
	ld	r10,PACA_EXGEN+EX_R10(r13)
	ld	r11,PACA_EXGEN+EX_R11(r13)
	ld	r12,PACA_EXGEN+EX_R12(r13)
	ld	r13,PACA_EXGEN+EX_R13(r13)
	HRFID
	b	.
#endif

EXC_COMMON_HV(denorm_common, 0x1500, unknown_exception)


#ifdef CONFIG_CBE_RAS
EXC_REAL_HV(cbe_maintenance, 0x1600, 0x1700)
EXC_VIRT_NONE(0x5600, 0x5700)
TRAMP_KVM_HV_SKIP(PACA_EXGEN, 0x1600)
EXC_COMMON(cbe_maintenance_common, 0x1600, cbe_maintenance_exception)
#else /* CONFIG_CBE_RAS */
EXC_REAL_NONE(0x1600, 0x1700)
EXC_VIRT_NONE(0x5600, 0x5700)
#endif


EXC_REAL(altivec_assist, 0x1700, 0x1800)
EXC_VIRT(altivec_assist, 0x5700, 0x5800, 0x1700)
TRAMP_KVM(PACA_EXGEN, 0x1700)
#ifdef CONFIG_ALTIVEC
EXC_COMMON(altivec_assist_common, 0x1700, altivec_assist_exception)
#else
EXC_COMMON(altivec_assist_common, 0x1700, unknown_exception)
#endif


#ifdef CONFIG_CBE_RAS
EXC_REAL_HV(cbe_thermal, 0x1800, 0x1900)
EXC_VIRT_NONE(0x5800, 0x5900)
TRAMP_KVM_HV_SKIP(PACA_EXGEN, 0x1800)
EXC_COMMON(cbe_thermal_common, 0x1800, cbe_thermal_exception)
#else /* CONFIG_CBE_RAS */
EXC_REAL_NONE(0x1800, 0x1900)
EXC_VIRT_NONE(0x5800, 0x5900)
#endif


/*
 * An interrupt came in while soft-disabled. We set paca->irq_happened, then:
 * - If it was a decrementer interrupt, we bump the dec to max and and return.
 * - If it was a doorbell we return immediately since doorbells are edge
 *   triggered and won't automatically refire.
 * - If it was a HMI we return immediately since we handled it in realmode
 *   and it won't refire.
 * - else we hard disable and return.
 * This is called with r10 containing the value to OR to the paca field.
 */
#define MASKED_INTERRUPT(_H)				\
masked_##_H##interrupt:					\
	std	r11,PACA_EXGEN+EX_R11(r13);		\
	lbz	r11,PACAIRQHAPPENED(r13);		\
	or	r11,r11,r10;				\
	stb	r11,PACAIRQHAPPENED(r13);		\
	cmpwi	r10,PACA_IRQ_DEC;			\
	bne	1f;					\
	lis	r10,0x7fff;				\
	ori	r10,r10,0xffff;				\
	mtspr	SPRN_DEC,r10;				\
	b	2f;					\
1:	cmpwi	r10,PACA_IRQ_DBELL;			\
	beq	2f;					\
	cmpwi	r10,PACA_IRQ_HMI;			\
	beq	2f;					\
	mfspr	r10,SPRN_##_H##SRR1;			\
	rldicl	r10,r10,48,1; /* clear MSR_EE */	\
	rotldi	r10,r10,16;				\
	mtspr	SPRN_##_H##SRR1,r10;			\
2:	mtcrf	0x80,r9;				\
	ld	r9,PACA_EXGEN+EX_R9(r13);		\
	ld	r10,PACA_EXGEN+EX_R10(r13);		\
	ld	r11,PACA_EXGEN+EX_R11(r13);		\
	GET_SCRATCH0(r13);				\
	##_H##rfid;					\
	b	.

/*
 * Real mode exceptions actually use this too, but alternate
 * instruction code patches (which end up in the common .text area)
 * cannot reach these if they are put there.
 */
USE_FIXED_SECTION(virt_trampolines)
	MASKED_INTERRUPT()
	MASKED_INTERRUPT(H)

#ifdef CONFIG_KVM_BOOK3S_64_HANDLER
TRAMP_REAL_BEGIN(kvmppc_skip_interrupt)
	/*
	 * Here all GPRs are unchanged from when the interrupt happened
	 * except for r13, which is saved in SPRG_SCRATCH0.
	 */
	mfspr	r13, SPRN_SRR0
	addi	r13, r13, 4
	mtspr	SPRN_SRR0, r13
	GET_SCRATCH0(r13)
	rfid
	b	.

TRAMP_REAL_BEGIN(kvmppc_skip_Hinterrupt)
	/*
	 * Here all GPRs are unchanged from when the interrupt happened
	 * except for r13, which is saved in SPRG_SCRATCH0.
	 */
	mfspr	r13, SPRN_HSRR0
	addi	r13, r13, 4
	mtspr	SPRN_HSRR0, r13
	GET_SCRATCH0(r13)
	hrfid
	b	.
#endif

/*
 * Ensure that any handlers that get invoked from the exception prologs
 * above are below the first 64KB (0x10000) of the kernel image because
 * the prologs assemble the addresses of these handlers using the
 * LOAD_HANDLER macro, which uses an ori instruction.
 */

/*** Common interrupt handlers ***/


	/*
	 * Relocation-on interrupts: A subset of the interrupts can be delivered
	 * with IR=1/DR=1, if AIL==2 and MSR.HV won't be changed by delivering
	 * it.  Addresses are the same as the original interrupt addresses, but
	 * offset by 0xc000000000004000.
	 * It's impossible to receive interrupts below 0x300 via this mechanism.
	 * KVM: None of these traps are from the guest ; anything that escalated
	 * to HV=1 from HV=0 is delivered via real mode handlers.
	 */

	/*
	 * This uses the standard macro, since the original 0x300 vector
	 * only has extra guff for STAB-based processors -- which never
	 * come here.
	 */
=======
	GEN_KVM altivec_assist


#ifdef CONFIG_CBE_RAS
INT_DEFINE_BEGIN(cbe_thermal)
	IVEC=0x1800
	IHSRR=1
	IKVM_SKIP=1
	IKVM_REAL=1
INT_DEFINE_END(cbe_thermal)

EXC_REAL_BEGIN(cbe_thermal, 0x1800, 0x100)
	GEN_INT_ENTRY cbe_thermal, virt=0
EXC_REAL_END(cbe_thermal, 0x1800, 0x100)
EXC_VIRT_NONE(0x5800, 0x100)
EXC_COMMON_BEGIN(cbe_thermal_common)
	GEN_COMMON cbe_thermal
	addi	r3,r1,STACK_FRAME_OVERHEAD
	bl	cbe_thermal_exception
	b	interrupt_return

	GEN_KVM cbe_thermal

#else /* CONFIG_CBE_RAS */
EXC_REAL_NONE(0x1800, 0x100)
EXC_VIRT_NONE(0x5800, 0x100)
#endif


#ifdef CONFIG_PPC_WATCHDOG

INT_DEFINE_BEGIN(soft_nmi)
	IVEC=0x900
	ISTACK=0
	IRECONCILE=0	/* Soft-NMI may fire under local_irq_disable */
INT_DEFINE_END(soft_nmi)

/*
 * Branch to soft_nmi_interrupt using the emergency stack. The emergency
 * stack is one that is usable by maskable interrupts so long as MSR_EE
 * remains off. It is used for recovery when something has corrupted the
 * normal kernel stack, for example. The "soft NMI" must not use the process
 * stack because we want irq disabled sections to avoid touching the stack
 * at all (other than PMU interrupts), so use the emergency stack for this,
 * and run it entirely with interrupts hard disabled.
 */
EXC_COMMON_BEGIN(soft_nmi_common)
	mfspr	r11,SPRN_SRR0
	mr	r10,r1
	ld	r1,PACAEMERGSP(r13)
	subi	r1,r1,INT_FRAME_SIZE
	__GEN_COMMON_BODY soft_nmi

	/*
	 * Set IRQS_ALL_DISABLED and save PACAIRQHAPPENED (see
	 * system_reset_common)
	 */
	li	r10,IRQS_ALL_DISABLED
	stb	r10,PACAIRQSOFTMASK(r13)
	lbz	r10,PACAIRQHAPPENED(r13)
	std	r10,RESULT(r1)
	ori	r10,r10,PACA_IRQ_HARD_DIS
	stb	r10,PACAIRQHAPPENED(r13)

	addi	r3,r1,STACK_FRAME_OVERHEAD
	bl	soft_nmi_interrupt

	/* Clear MSR_RI before setting SRR0 and SRR1. */
	li	r9,0
	mtmsrd	r9,1

	/*
	 * Restore soft mask settings.
	 */
	ld	r10,RESULT(r1)
	stb	r10,PACAIRQHAPPENED(r13)
	ld	r10,SOFTE(r1)
	stb	r10,PACAIRQSOFTMASK(r13)

	kuap_restore_amr r9, r10
	EXCEPTION_RESTORE_REGS hsrr=0
	RFI_TO_KERNEL

#endif /* CONFIG_PPC_WATCHDOG */

/*
 * An interrupt came in while soft-disabled. We set paca->irq_happened, then:
 * - If it was a decrementer interrupt, we bump the dec to max and and return.
 * - If it was a doorbell we return immediately since doorbells are edge
 *   triggered and won't automatically refire.
 * - If it was a HMI we return immediately since we handled it in realmode
 *   and it won't refire.
 * - Else it is one of PACA_IRQ_MUST_HARD_MASK, so hard disable and return.
 * This is called with r10 containing the value to OR to the paca field.
 */
.macro MASKED_INTERRUPT hsrr=0
	.if \hsrr
masked_Hinterrupt:
	.else
masked_interrupt:
	.endif
	lbz	r11,PACAIRQHAPPENED(r13)
	or	r11,r11,r10
	stb	r11,PACAIRQHAPPENED(r13)
	cmpwi	r10,PACA_IRQ_DEC
	bne	1f
	lis	r10,0x7fff
	ori	r10,r10,0xffff
	mtspr	SPRN_DEC,r10
#ifdef CONFIG_PPC_WATCHDOG
	b	soft_nmi_common
#else
	b	2f
#endif
1:	andi.	r10,r10,PACA_IRQ_MUST_HARD_MASK
	beq	2f
	xori	r12,r12,MSR_EE	/* clear MSR_EE */
	.if \hsrr
	mtspr	SPRN_HSRR1,r12
	.else
	mtspr	SPRN_SRR1,r12
	.endif
	ori	r11,r11,PACA_IRQ_HARD_DIS
	stb	r11,PACAIRQHAPPENED(r13)
2:	/* done */
	ld	r10,PACA_EXGEN+EX_CTR(r13)
	mtctr	r10
	mtcrf	0x80,r9
	std	r1,PACAR1(r13)
	ld	r9,PACA_EXGEN+EX_R9(r13)
	ld	r10,PACA_EXGEN+EX_R10(r13)
	ld	r11,PACA_EXGEN+EX_R11(r13)
	ld	r12,PACA_EXGEN+EX_R12(r13)
	ld	r13,PACA_EXGEN+EX_R13(r13)
	/* May return to masked low address where r13 is not set up */
	.if \hsrr
	HRFI_TO_KERNEL
	.else
	RFI_TO_KERNEL
	.endif
	b	.
.endm

TRAMP_REAL_BEGIN(stf_barrier_fallback)
	std	r9,PACA_EXRFI+EX_R9(r13)
	std	r10,PACA_EXRFI+EX_R10(r13)
	sync
	ld	r9,PACA_EXRFI+EX_R9(r13)
	ld	r10,PACA_EXRFI+EX_R10(r13)
	ori	31,31,0
	.rept 14
	b	1f
1:
	.endr
	blr

/* Clobbers r10, r11, ctr */
.macro L1D_DISPLACEMENT_FLUSH
	ld	r10,PACA_RFI_FLUSH_FALLBACK_AREA(r13)
	ld	r11,PACA_L1D_FLUSH_SIZE(r13)
	srdi	r11,r11,(7 + 3) /* 128 byte lines, unrolled 8x */
	mtctr	r11
	DCBT_BOOK3S_STOP_ALL_STREAM_IDS(r11) /* Stop prefetch streams */

	/* order ld/st prior to dcbt stop all streams with flushing */
	sync

	/*
	 * The load addresses are at staggered offsets within cachelines,
	 * which suits some pipelines better (on others it should not
	 * hurt).
	 */
1:
	ld	r11,(0x80 + 8)*0(r10)
	ld	r11,(0x80 + 8)*1(r10)
	ld	r11,(0x80 + 8)*2(r10)
	ld	r11,(0x80 + 8)*3(r10)
	ld	r11,(0x80 + 8)*4(r10)
	ld	r11,(0x80 + 8)*5(r10)
	ld	r11,(0x80 + 8)*6(r10)
	ld	r11,(0x80 + 8)*7(r10)
	addi	r10,r10,0x80*8
	bdnz	1b
.endm

TRAMP_REAL_BEGIN(entry_flush_fallback)
	std	r9,PACA_EXRFI+EX_R9(r13)
	std	r10,PACA_EXRFI+EX_R10(r13)
	std	r11,PACA_EXRFI+EX_R11(r13)
	mfctr	r9
	L1D_DISPLACEMENT_FLUSH
	mtctr	r9
	ld	r9,PACA_EXRFI+EX_R9(r13)
	ld	r10,PACA_EXRFI+EX_R10(r13)
	ld	r11,PACA_EXRFI+EX_R11(r13)
	blr

TRAMP_REAL_BEGIN(rfi_flush_fallback)
	SET_SCRATCH0(r13);
	GET_PACA(r13);
	std	r1,PACA_EXRFI+EX_R12(r13)
	ld	r1,PACAKSAVE(r13)
	std	r9,PACA_EXRFI+EX_R9(r13)
	std	r10,PACA_EXRFI+EX_R10(r13)
	std	r11,PACA_EXRFI+EX_R11(r13)
	mfctr	r9
	L1D_DISPLACEMENT_FLUSH
	mtctr	r9
	ld	r9,PACA_EXRFI+EX_R9(r13)
	ld	r10,PACA_EXRFI+EX_R10(r13)
	ld	r11,PACA_EXRFI+EX_R11(r13)
	ld	r1,PACA_EXRFI+EX_R12(r13)
	GET_SCRATCH0(r13);
	rfid

TRAMP_REAL_BEGIN(hrfi_flush_fallback)
	SET_SCRATCH0(r13);
	GET_PACA(r13);
	std	r1,PACA_EXRFI+EX_R12(r13)
	ld	r1,PACAKSAVE(r13)
	std	r9,PACA_EXRFI+EX_R9(r13)
	std	r10,PACA_EXRFI+EX_R10(r13)
	std	r11,PACA_EXRFI+EX_R11(r13)
	mfctr	r9
	L1D_DISPLACEMENT_FLUSH
	mtctr	r9
	ld	r9,PACA_EXRFI+EX_R9(r13)
	ld	r10,PACA_EXRFI+EX_R10(r13)
	ld	r11,PACA_EXRFI+EX_R11(r13)
	ld	r1,PACA_EXRFI+EX_R12(r13)
	GET_SCRATCH0(r13);
	hrfid

TRAMP_REAL_BEGIN(rfscv_flush_fallback)
	/* system call volatile */
	mr	r7,r13
	GET_PACA(r13);
	mr	r8,r1
	ld	r1,PACAKSAVE(r13)
	mfctr	r9
	ld	r10,PACA_RFI_FLUSH_FALLBACK_AREA(r13)
	ld	r11,PACA_L1D_FLUSH_SIZE(r13)
	srdi	r11,r11,(7 + 3) /* 128 byte lines, unrolled 8x */
	mtctr	r11
	DCBT_BOOK3S_STOP_ALL_STREAM_IDS(r11) /* Stop prefetch streams */

	/* order ld/st prior to dcbt stop all streams with flushing */
	sync

	/*
	 * The load adresses are at staggered offsets within cachelines,
	 * which suits some pipelines better (on others it should not
	 * hurt).
	 */
1:
	ld	r11,(0x80 + 8)*0(r10)
	ld	r11,(0x80 + 8)*1(r10)
	ld	r11,(0x80 + 8)*2(r10)
	ld	r11,(0x80 + 8)*3(r10)
	ld	r11,(0x80 + 8)*4(r10)
	ld	r11,(0x80 + 8)*5(r10)
	ld	r11,(0x80 + 8)*6(r10)
	ld	r11,(0x80 + 8)*7(r10)
	addi	r10,r10,0x80*8
	bdnz	1b

	mtctr	r9
	li	r9,0
	li	r10,0
	li	r11,0
	mr	r1,r8
	mr	r13,r7
	RFSCV

USE_TEXT_SECTION()

_GLOBAL(do_uaccess_flush)
	UACCESS_FLUSH_FIXUP_SECTION
	nop
	nop
	nop
	blr
	L1D_DISPLACEMENT_FLUSH
	blr
_ASM_NOKPROBE_SYMBOL(do_uaccess_flush)
EXPORT_SYMBOL(do_uaccess_flush)


MASKED_INTERRUPT
MASKED_INTERRUPT hsrr=1

#ifdef CONFIG_KVM_BOOK3S_64_HANDLER
kvmppc_skip_interrupt:
	/*
	 * Here all GPRs are unchanged from when the interrupt happened
	 * except for r13, which is saved in SPRG_SCRATCH0.
	 */
	mfspr	r13, SPRN_SRR0
	addi	r13, r13, 4
	mtspr	SPRN_SRR0, r13
	GET_SCRATCH0(r13)
	RFI_TO_KERNEL
	b	.

kvmppc_skip_Hinterrupt:
	/*
	 * Here all GPRs are unchanged from when the interrupt happened
	 * except for r13, which is saved in SPRG_SCRATCH0.
	 */
	mfspr	r13, SPRN_HSRR0
	addi	r13, r13, 4
	mtspr	SPRN_HSRR0, r13
	GET_SCRATCH0(r13)
	HRFI_TO_KERNEL
	b	.
#endif

	/*
	 * Relocation-on interrupts: A subset of the interrupts can be delivered
	 * with IR=1/DR=1, if AIL==2 and MSR.HV won't be changed by delivering
	 * it.  Addresses are the same as the original interrupt addresses, but
	 * offset by 0xc000000000004000.
	 * It's impossible to receive interrupts below 0x300 via this mechanism.
	 * KVM: None of these traps are from the guest ; anything that escalated
	 * to HV=1 from HV=0 is delivered via real mode handlers.
	 */

	/*
	 * This uses the standard macro, since the original 0x300 vector
	 * only has extra guff for STAB-based processors -- which never
	 * come here.
	 */
>>>>>>> 24b8d41d

EXC_COMMON_BEGIN(ppc64_runlatch_on_trampoline)
	b	__ppc64_runlatch_on

USE_FIXED_SECTION(virt_trampolines)
	/*
<<<<<<< HEAD
=======
	 * All code below __end_interrupts is treated as soft-masked. If
	 * any code runs here with MSR[EE]=1, it must then cope with pending
	 * soft interrupt being raised (i.e., by ensuring it is replayed).
	 *
>>>>>>> 24b8d41d
	 * The __end_interrupts marker must be past the out-of-line (OOL)
	 * handlers, so that they are copied to real address 0x100 when running
	 * a relocatable kernel. This ensures they can be reached from the short
	 * trampoline handlers (like 0x4f00, 0x4f20, etc.) which branch
	 * directly, without using LOAD_HANDLER().
	 */
	.align	7
	.globl	__end_interrupts
__end_interrupts:
DEFINE_FIXED_SYMBOL(__end_interrupts)

#ifdef CONFIG_PPC_970_NAP
<<<<<<< HEAD
=======
	/*
	 * Called by exception entry code if _TLF_NAPPING was set, this clears
	 * the NAPPING flag, and redirects the exception exit to
	 * power4_fixup_nap_return.
	 */
	.globl power4_fixup_nap
>>>>>>> 24b8d41d
EXC_COMMON_BEGIN(power4_fixup_nap)
	andc	r9,r9,r10
	std	r9,TI_LOCAL_FLAGS(r11)
	LOAD_REG_ADDR(r10, power4_idle_nap_return)
	std	r10,_NIP(r1)
	blr

power4_idle_nap_return:
	blr
#endif

CLOSE_FIXED_SECTION(real_vectors);
CLOSE_FIXED_SECTION(real_trampolines);
CLOSE_FIXED_SECTION(virt_vectors);
CLOSE_FIXED_SECTION(virt_trampolines);

USE_TEXT_SECTION()

<<<<<<< HEAD
=======
/* MSR[RI] should be clear because this uses SRR[01] */
enable_machine_check:
	mflr	r0
	bcl	20,31,$+4
0:	mflr	r3
	addi	r3,r3,(1f - 0b)
	mtspr	SPRN_SRR0,r3
	mfmsr	r3
	ori	r3,r3,MSR_ME
	mtspr	SPRN_SRR1,r3
	RFI_TO_KERNEL
1:	mtlr	r0
	blr

/* MSR[RI] should be clear because this uses SRR[01] */
disable_machine_check:
	mflr	r0
	bcl	20,31,$+4
0:	mflr	r3
	addi	r3,r3,(1f - 0b)
	mtspr	SPRN_SRR0,r3
	mfmsr	r3
	li	r4,MSR_ME
	andc	r3,r3,r4
	mtspr	SPRN_SRR1,r3
	RFI_TO_KERNEL
1:	mtlr	r0
	blr

>>>>>>> 24b8d41d
/*
 * Hash table stuff
 */
	.balign	IFETCH_ALIGN_BYTES
do_hash_page:
<<<<<<< HEAD
#ifdef CONFIG_PPC_STD_MMU_64
	andis.	r0,r4,0xa410		/* weird error? */
=======
#ifdef CONFIG_PPC_BOOK3S_64
	lis	r0,(DSISR_BAD_FAULT_64S | DSISR_DABRMATCH | DSISR_KEYFAULT)@h
	ori	r0,r0,DSISR_BAD_FAULT_64S@l
	and.	r0,r5,r0		/* weird error? */
>>>>>>> 24b8d41d
	bne-	handle_page_fault	/* if not, try to insert a HPTE */

	/*
	 * If we are in an "NMI" (e.g., an interrupt when soft-disabled), then
	 * don't call hash_page, just fail the fault. This is required to
	 * prevent re-entrancy problems in the hash code, namely perf
	 * interrupts hitting while something holds H_PAGE_BUSY, and taking a
	 * hash fault. See the comment in hash_preload().
	 */
	ld	r11, PACA_THREAD_INFO(r13)
	lwz	r0,TI_PREEMPT(r11)
	andis.	r0,r0,NMI_MASK@h
	bne	77f

	/*
	 * r3 contains the trap number
	 * r4 contains the faulting address
	 * r5 contains dsisr
	 * r6 msr
	 *
	 * at return r3 = 0 for success, 1 for page fault, negative for error
	 */
	bl	__hash_page		/* build HPTE if possible */
        cmpdi	r3,0			/* see if __hash_page succeeded */

	/* Success */
	beq	interrupt_return	/* Return from exception on success */

	/* Error */
	blt-	13f
#endif /* CONFIG_PPC_STD_MMU_64 */

	/* Reload DAR/DSISR into r4/r5 for the DABR check below */
	ld	r4,_DAR(r1)
	ld      r5,_DSISR(r1)
#endif /* CONFIG_PPC_BOOK3S_64 */

/* Here we have a page fault that hash_page can't handle. */
handle_page_fault:
11:	andis.  r0,r5,DSISR_DABRMATCH@h
	bne-    handle_dabr_fault
	addi	r3,r1,STACK_FRAME_OVERHEAD
	bl	do_page_fault
	cmpdi	r3,0
	beq+	interrupt_return
	mr	r5,r3
	addi	r3,r1,STACK_FRAME_OVERHEAD
	ld	r4,_DAR(r1)
	bl	bad_page_fault
	b	interrupt_return

/* We have a data breakpoint exception - handle it */
handle_dabr_fault:
	ld      r4,_DAR(r1)
	ld      r5,_DSISR(r1)
	addi    r3,r1,STACK_FRAME_OVERHEAD
	bl      do_break
	/*
	 * do_break() may have changed the NV GPRS while handling a breakpoint.
	 * If so, we need to restore them with their updated values.
	 */
	REST_NVGPRS(r1)
	b       interrupt_return


<<<<<<< HEAD
#ifdef CONFIG_PPC_STD_MMU_64
=======
#ifdef CONFIG_PPC_BOOK3S_64
>>>>>>> 24b8d41d
/* We have a page fault that hash_page could handle but HV refused
 * the PTE insertion
 */
13:	mr	r5,r3
	addi	r3,r1,STACK_FRAME_OVERHEAD
	ld	r4,_DAR(r1)
	bl	low_hash_fault
<<<<<<< HEAD
	b	ret_from_except
=======
	b	interrupt_return
>>>>>>> 24b8d41d
#endif

/*
 * We come here as a result of a DSI at a point where we don't want
 * to call hash_page, such as when we are accessing memory (possibly
 * user memory) inside a PMU interrupt that occurred while interrupts
 * were soft-disabled.  We want to invoke the exception handler for
 * the access, or panic if there isn't a handler.
 */
77:	addi	r3,r1,STACK_FRAME_OVERHEAD
	li	r5,SIGSEGV
	bl	bad_page_fault
<<<<<<< HEAD
	b	ret_from_except

/*
 * Here we have detected that the kernel stack pointer is bad.
 * R9 contains the saved CR, r13 points to the paca,
 * r10 contains the (bad) kernel stack pointer,
 * r11 and r12 contain the saved SRR0 and SRR1.
 * We switch to using an emergency stack, save the registers there,
 * and call kernel_bad_stack(), which panics.
 */
bad_stack:
	ld	r1,PACAEMERGSP(r13)
	subi	r1,r1,64+INT_FRAME_SIZE
	std	r9,_CCR(r1)
	std	r10,GPR1(r1)
	std	r11,_NIP(r1)
	std	r12,_MSR(r1)
	mfspr	r11,SPRN_DAR
	mfspr	r12,SPRN_DSISR
	std	r11,_DAR(r1)
	std	r12,_DSISR(r1)
	mflr	r10
	mfctr	r11
	mfxer	r12
	std	r10,_LINK(r1)
	std	r11,_CTR(r1)
	std	r12,_XER(r1)
	SAVE_GPR(0,r1)
	SAVE_GPR(2,r1)
	ld	r10,EX_R3(r3)
	std	r10,GPR3(r1)
	SAVE_GPR(4,r1)
	SAVE_4GPRS(5,r1)
	ld	r9,EX_R9(r3)
	ld	r10,EX_R10(r3)
	SAVE_2GPRS(9,r1)
	ld	r9,EX_R11(r3)
	ld	r10,EX_R12(r3)
	ld	r11,EX_R13(r3)
	std	r9,GPR11(r1)
	std	r10,GPR12(r1)
	std	r11,GPR13(r1)
BEGIN_FTR_SECTION
	ld	r10,EX_CFAR(r3)
	std	r10,ORIG_GPR3(r1)
END_FTR_SECTION_IFSET(CPU_FTR_CFAR)
	SAVE_8GPRS(14,r1)
	SAVE_10GPRS(22,r1)
	lhz	r12,PACA_TRAP_SAVE(r13)
	std	r12,_TRAP(r1)
	addi	r11,r1,INT_FRAME_SIZE
	std	r11,0(r1)
	li	r12,0
	std	r12,0(r11)
	ld	r2,PACATOC(r13)
	ld	r11,exception_marker@toc(r2)
	std	r12,RESULT(r1)
	std	r11,STACK_FRAME_OVERHEAD-16(r1)
1:	addi	r3,r1,STACK_FRAME_OVERHEAD
	bl	kernel_bad_stack
	b	1b

/*
 * Called from arch_local_irq_enable when an interrupt needs
 * to be resent. r3 contains 0x500, 0x900, 0xa00 or 0xe80 to indicate
 * which kind of interrupt. MSR:EE is already off. We generate a
 * stackframe like if a real interrupt had happened.
 *
 * Note: While MSR:EE is off, we need to make sure that _MSR
 * in the generated frame has EE set to 1 or the exception
 * handler will not properly re-enable them.
 */
_GLOBAL(__replay_interrupt)
	/* We are going to jump to the exception common code which
	 * will retrieve various register values from the PACA which
	 * we don't give a damn about, so we don't bother storing them.
	 */
	mfmsr	r12
	mflr	r11
	mfcr	r9
	ori	r12,r12,MSR_EE
	cmpwi	r3,0x900
	beq	decrementer_common
	cmpwi	r3,0x500
	beq	hardware_interrupt_common
BEGIN_FTR_SECTION
	cmpwi	r3,0xe80
	beq	h_doorbell_common
	cmpwi	r3,0xea0
	beq	h_virt_irq_common
	cmpwi	r3,0xe60
	beq	hmi_exception_common
FTR_SECTION_ELSE
	cmpwi	r3,0xa00
	beq	doorbell_super_common
ALT_FTR_SECTION_END_IFSET(CPU_FTR_HVMODE)
	blr
=======
	b	interrupt_return
>>>>>>> 24b8d41d
<|MERGE_RESOLUTION|>--- conflicted
+++ resolved
@@ -18,124 +18,6 @@
 #include <asm/ptrace.h>
 #include <asm/cpuidle.h>
 #include <asm/head-64.h>
-<<<<<<< HEAD
-
-/*
- * There are a few constraints to be concerned with.
- * - Real mode exceptions code/data must be located at their physical location.
- * - Virtual mode exceptions must be mapped at their 0xc000... location.
- * - Fixed location code must not call directly beyond the __end_interrupts
- *   area when built with CONFIG_RELOCATABLE. LOAD_HANDLER / bctr sequence
- *   must be used.
- * - LOAD_HANDLER targets must be within first 64K of physical 0 /
- *   virtual 0xc00...
- * - Conditional branch targets must be within +/-32K of caller.
- *
- * "Virtual exceptions" run with relocation on (MSR_IR=1, MSR_DR=1), and
- * therefore don't have to run in physically located code or rfid to
- * virtual mode kernel code. However on relocatable kernels they do have
- * to branch to KERNELBASE offset because the rest of the kernel (outside
- * the exception vectors) may be located elsewhere.
- *
- * Virtual exceptions correspond with physical, except their entry points
- * are offset by 0xc000000000000000 and also tend to get an added 0x4000
- * offset applied. Virtual exceptions are enabled with the Alternate
- * Interrupt Location (AIL) bit set in the LPCR. However this does not
- * guarantee they will be delivered virtually. Some conditions (see the ISA)
- * cause exceptions to be delivered in real mode.
- *
- * It's impossible to receive interrupts below 0x300 via AIL.
- *
- * KVM: None of the virtual exceptions are from the guest. Anything that
- * escalated to HV=1 from HV=0 is delivered via real mode handlers.
- *
- *
- * We layout physical memory as follows:
- * 0x0000 - 0x00ff : Secondary processor spin code
- * 0x0100 - 0x18ff : Real mode pSeries interrupt vectors
- * 0x1900 - 0x3fff : Real mode trampolines
- * 0x4000 - 0x58ff : Relon (IR=1,DR=1) mode pSeries interrupt vectors
- * 0x5900 - 0x6fff : Relon mode trampolines
- * 0x7000 - 0x7fff : FWNMI data area
- * 0x8000 -   .... : Common interrupt handlers, remaining early
- *                   setup code, rest of kernel.
- *
- * We could reclaim 0x4000-0x42ff for real mode trampolines if the space
- * is necessary. Until then it's more consistent to explicitly put VIRT_NONE
- * vectors there.
- */
-OPEN_FIXED_SECTION(real_vectors,        0x0100, 0x1900)
-OPEN_FIXED_SECTION(real_trampolines,    0x1900, 0x4000)
-OPEN_FIXED_SECTION(virt_vectors,        0x4000, 0x5900)
-OPEN_FIXED_SECTION(virt_trampolines,    0x5900, 0x7000)
-#if defined(CONFIG_PPC_PSERIES) || defined(CONFIG_PPC_POWERNV)
-/*
- * Data area reserved for FWNMI option.
- * This address (0x7000) is fixed by the RPA.
- * pseries and powernv need to keep the whole page from
- * 0x7000 to 0x8000 free for use by the firmware
- */
-ZERO_FIXED_SECTION(fwnmi_page,          0x7000, 0x8000)
-OPEN_TEXT_SECTION(0x8000)
-#else
-OPEN_TEXT_SECTION(0x7000)
-#endif
-
-USE_FIXED_SECTION(real_vectors)
-
-/*
- * This is the start of the interrupt handlers for pSeries
- * This code runs with relocation off.
- * Code from here to __end_interrupts gets copied down to real
- * address 0x100 when we are running a relocatable kernel.
- * Therefore any relative branches in this section must only
- * branch to labels in this section.
- */
-	.globl __start_interrupts
-__start_interrupts:
-
-/* No virt vectors corresponding with 0x0..0x100 */
-EXC_VIRT_NONE(0x4000, 0x4100)
-
-
-#ifdef CONFIG_PPC_P7_NAP
-	/*
-	 * If running native on arch 2.06 or later, check if we are waking up
-	 * from nap/sleep/winkle, and branch to idle handler.
-	 */
-#define IDLETEST(n)							\
-	BEGIN_FTR_SECTION ;						\
-	mfspr	r10,SPRN_SRR1 ;						\
-	rlwinm.	r10,r10,47-31,30,31 ;					\
-	beq-	1f ;							\
-	cmpwi	cr3,r10,2 ;						\
-	BRANCH_TO_COMMON(r10, system_reset_idle_common) ;		\
-1:									\
-	END_FTR_SECTION_IFSET(CPU_FTR_HVMODE | CPU_FTR_ARCH_206)
-#else
-#define IDLETEST NOTEST
-#endif
-
-EXC_REAL_BEGIN(system_reset, 0x100, 0x200)
-	SET_SCRATCH0(r13)
-	GET_PACA(r13)
-	clrrdi	r13,r13,1 /* Last bit of HSPRG0 is set if waking from winkle */
-	EXCEPTION_PROLOG_PSERIES_PACA(PACA_EXGEN, system_reset_common, EXC_STD,
-				 IDLETEST, 0x100)
-
-EXC_REAL_END(system_reset, 0x100, 0x200)
-EXC_VIRT_NONE(0x4100, 0x4200)
-
-#ifdef CONFIG_PPC_P7_NAP
-EXC_COMMON_BEGIN(system_reset_idle_common)
-BEGIN_FTR_SECTION
-	GET_PACA(r13) /* Restore HSPRG0 to get the winkle bit in r13 */
-END_FTR_SECTION_IFCLR(CPU_FTR_ARCH_300)
-	bl	pnv_restore_hyp_resource
-
-	li	r0,PNV_THREAD_RUNNING
-	stb	r0,PACA_THREAD_IDLE_STATE(r13)	/* Clear thread state */
-=======
 #include <asm/feature-fixups.h>
 #include <asm/kup.h>
 
@@ -328,7 +210,6 @@
 		IKUAP=1
 	.endif
 .endm
->>>>>>> 24b8d41d
 
 #ifdef CONFIG_KVM_BOOK3S_64_HANDLER
 #ifdef CONFIG_KVM_BOOK3S_HV_POSSIBLE
@@ -369,53 +250,6 @@
 #define kvmppc_interrupt kvmppc_interrupt_pr
 #endif
 
-<<<<<<< HEAD
-	/* Return SRR1 from power7_nap() */
-	mfspr	r3,SPRN_SRR1
-	blt	cr3,2f
-	b	pnv_wakeup_loss
-2:	b	pnv_wakeup_noloss
-#endif
-
-EXC_COMMON(system_reset_common, 0x100, system_reset_exception)
-
-#ifdef CONFIG_PPC_PSERIES
-/*
- * Vectors for the FWNMI option.  Share common code.
- */
-TRAMP_REAL_BEGIN(system_reset_fwnmi)
-	SET_SCRATCH0(r13)		/* save r13 */
-	EXCEPTION_PROLOG_PSERIES(PACA_EXGEN, system_reset_common, EXC_STD,
-				 NOTEST, 0x100)
-#endif /* CONFIG_PPC_PSERIES */
-
-
-EXC_REAL_BEGIN(machine_check, 0x200, 0x300)
-	/* This is moved out of line as it can be patched by FW, but
-	 * some code path might still want to branch into the original
-	 * vector
-	 */
-	SET_SCRATCH0(r13)		/* save r13 */
-	/*
-	 * Running native on arch 2.06 or later, we may wakeup from winkle
-	 * inside machine check. If yes, then last bit of HSPRG0 would be set
-	 * to 1. Hence clear it unconditionally.
-	 */
-	GET_PACA(r13)
-	clrrdi	r13,r13,1
-	SET_PACA(r13)
-	EXCEPTION_PROLOG_0(PACA_EXMC)
-BEGIN_FTR_SECTION
-	b	machine_check_powernv_early
-FTR_SECTION_ELSE
-	b	machine_check_pSeries_0
-ALT_FTR_SECTION_END_IFSET(CPU_FTR_HVMODE)
-EXC_REAL_END(machine_check, 0x200, 0x300)
-EXC_VIRT_NONE(0x4200, 0x4300)
-TRAMP_REAL_BEGIN(machine_check_powernv_early)
-BEGIN_FTR_SECTION
-	EXCEPTION_PROLOG_1(PACA_EXMC, NOTEST, 0x200)
-=======
 .macro KVMTEST name
 	lbz	r10,HSTATE_IN_GUEST(r13)
 	cmpwi	r10,0
@@ -1107,7 +941,6 @@
 
 EXC_REAL_BEGIN(system_reset, 0x100, 0x100)
 #ifdef CONFIG_PPC_P7_NAP
->>>>>>> 24b8d41d
 	/*
 	 * If running native on arch 2.06 or later, check if we are waking up
 	 * from nap/sleep/winkle, and branch to idle handler. This tests SRR1
@@ -1355,44 +1188,6 @@
 	cmpwi	cr1,r10,MAX_MCE_DEPTH	/* Are we at maximum nesting */
 	addi	r10,r10,1		/* increment paca->in_mce */
 	sth	r10,PACA_IN_MCE(r13)
-<<<<<<< HEAD
-	/* Limit nested MCE to level 4 to avoid stack overflow */
-	cmpwi	r10,4
-	bgt	2f			/* Check if we hit limit of 4 */
-	std	r11,GPR1(r1)		/* Save r1 on the stack. */
-	std	r11,0(r1)		/* make stack chain pointer */
-	mfspr	r11,SPRN_SRR0		/* Save SRR0 */
-	std	r11,_NIP(r1)
-	mfspr	r11,SPRN_SRR1		/* Save SRR1 */
-	std	r11,_MSR(r1)
-	mfspr	r11,SPRN_DAR		/* Save DAR */
-	std	r11,_DAR(r1)
-	mfspr	r11,SPRN_DSISR		/* Save DSISR */
-	std	r11,_DSISR(r1)
-	std	r9,_CCR(r1)		/* Save CR in stackframe */
-	/* Save r9 through r13 from EXMC save area to stack frame. */
-	EXCEPTION_PROLOG_COMMON_2(PACA_EXMC)
-	mfmsr	r11			/* get MSR value */
-	ori	r11,r11,MSR_ME		/* turn on ME bit */
-	ori	r11,r11,MSR_RI		/* turn on RI bit */
-	LOAD_HANDLER(r12, machine_check_handle_early)
-1:	mtspr	SPRN_SRR0,r12
-	mtspr	SPRN_SRR1,r11
-	rfid
-	b	.	/* prevent speculative execution */
-2:
-	/* Stack overflow. Stay on emergency stack and panic.
-	 * Keep the ME bit off while panic-ing, so that if we hit
-	 * another machine check we checkstop.
-	 */
-	addi	r1,r1,INT_FRAME_SIZE	/* go back to previous stack frame */
-	ld	r11,PACAKMSR(r13)
-	LOAD_HANDLER(r12, unrecover_mce)
-	li	r10,MSR_ME
-	andc	r11,r11,r10		/* Turn off MSR_ME */
-	b	1b
-	b	.	/* prevent speculative execution */
-=======
 
 	mr	r10,r1			/* Save r1 */
 	bne	1f
@@ -1406,542 +1201,10 @@
 
 BEGIN_FTR_SECTION
 	bl	enable_machine_check
->>>>>>> 24b8d41d
 END_FTR_SECTION_IFSET(CPU_FTR_HVMODE)
 	li	r10,MSR_RI
 	mtmsrd	r10,1
 
-<<<<<<< HEAD
-TRAMP_REAL_BEGIN(machine_check_pSeries)
-	.globl machine_check_fwnmi
-machine_check_fwnmi:
-	SET_SCRATCH0(r13)		/* save r13 */
-	EXCEPTION_PROLOG_0(PACA_EXMC)
-machine_check_pSeries_0:
-	EXCEPTION_PROLOG_1(PACA_EXMC, KVMTEST_PR, 0x200)
-	/*
-	 * The following is essentially EXCEPTION_PROLOG_PSERIES_1 with the
-	 * difference that MSR_RI is not enabled, because PACA_EXMC is being
-	 * used, so nested machine check corrupts it. machine_check_common
-	 * enables MSR_RI.
-	 */
-	ld	r10,PACAKMSR(r13)
-	xori	r10,r10,MSR_RI
-	mfspr	r11,SPRN_SRR0
-	LOAD_HANDLER(r12, machine_check_common)
-	mtspr	SPRN_SRR0,r12
-	mfspr	r12,SPRN_SRR1
-	mtspr	SPRN_SRR1,r10
-	rfid
-	b	.	/* prevent speculative execution */
-
-TRAMP_KVM_SKIP(PACA_EXMC, 0x200)
-
-EXC_COMMON_BEGIN(machine_check_common)
-	/*
-	 * Machine check is different because we use a different
-	 * save area: PACA_EXMC instead of PACA_EXGEN.
-	 */
-	mfspr	r10,SPRN_DAR
-	std	r10,PACA_EXMC+EX_DAR(r13)
-	mfspr	r10,SPRN_DSISR
-	stw	r10,PACA_EXMC+EX_DSISR(r13)
-	EXCEPTION_PROLOG_COMMON(0x200, PACA_EXMC)
-	FINISH_NAP
-	RECONCILE_IRQ_STATE(r10, r11)
-	ld	r3,PACA_EXMC+EX_DAR(r13)
-	lwz	r4,PACA_EXMC+EX_DSISR(r13)
-	/* Enable MSR_RI when finished with PACA_EXMC */
-	li	r10,MSR_RI
-	mtmsrd 	r10,1
-	std	r3,_DAR(r1)
-	std	r4,_DSISR(r1)
-	bl	save_nvgprs
-	addi	r3,r1,STACK_FRAME_OVERHEAD
-	bl	machine_check_exception
-	b	ret_from_except
-
-#define MACHINE_CHECK_HANDLER_WINDUP			\
-	/* Clear MSR_RI before setting SRR0 and SRR1. */\
-	li	r0,MSR_RI;				\
-	mfmsr	r9;		/* get MSR value */	\
-	andc	r9,r9,r0;				\
-	mtmsrd	r9,1;		/* Clear MSR_RI */	\
-	/* Move original SRR0 and SRR1 into the respective regs */	\
-	ld	r9,_MSR(r1);				\
-	mtspr	SPRN_SRR1,r9;				\
-	ld	r3,_NIP(r1);				\
-	mtspr	SPRN_SRR0,r3;				\
-	ld	r9,_CTR(r1);				\
-	mtctr	r9;					\
-	ld	r9,_XER(r1);				\
-	mtxer	r9;					\
-	ld	r9,_LINK(r1);				\
-	mtlr	r9;					\
-	REST_GPR(0, r1);				\
-	REST_8GPRS(2, r1);				\
-	REST_GPR(10, r1);				\
-	ld	r11,_CCR(r1);				\
-	mtcr	r11;					\
-	/* Decrement paca->in_mce. */			\
-	lhz	r12,PACA_IN_MCE(r13);			\
-	subi	r12,r12,1;				\
-	sth	r12,PACA_IN_MCE(r13);			\
-	REST_GPR(11, r1);				\
-	REST_2GPRS(12, r1);				\
-	/* restore original r1. */			\
-	ld	r1,GPR1(r1)
-
-	/*
-	 * Handle machine check early in real mode. We come here with
-	 * ME=1, MMU (IR=0 and DR=0) off and using MC emergency stack.
-	 */
-EXC_COMMON_BEGIN(machine_check_handle_early)
-	std	r0,GPR0(r1)	/* Save r0 */
-	EXCEPTION_PROLOG_COMMON_3(0x200)
-	bl	save_nvgprs
-	addi	r3,r1,STACK_FRAME_OVERHEAD
-	bl	machine_check_early
-	std	r3,RESULT(r1)	/* Save result */
-	ld	r12,_MSR(r1)
-#ifdef	CONFIG_PPC_P7_NAP
-	/*
-	 * Check if thread was in power saving mode. We come here when any
-	 * of the following is true:
-	 * a. thread wasn't in power saving mode
-	 * b. thread was in power saving mode with no state loss,
-	 *    supervisor state loss or hypervisor state loss.
-	 *
-	 * Go back to nap/sleep/winkle mode again if (b) is true.
-	 */
-	rlwinm.	r11,r12,47-31,30,31	/* Was it in power saving mode? */
-	beq	4f			/* No, it wasn;t */
-	/* Thread was in power saving mode. Go back to nap again. */
-	cmpwi	r11,2
-	blt	3f
-	/* Supervisor/Hypervisor state loss */
-	li	r0,1
-	stb	r0,PACA_NAPSTATELOST(r13)
-3:	bl	machine_check_queue_event
-	MACHINE_CHECK_HANDLER_WINDUP
-	GET_PACA(r13)
-	ld	r1,PACAR1(r13)
-	/*
-	 * Check what idle state this CPU was in and go back to same mode
-	 * again.
-	 */
-	lbz	r3,PACA_THREAD_IDLE_STATE(r13)
-	cmpwi	r3,PNV_THREAD_NAP
-	bgt	10f
-	IDLE_STATE_ENTER_SEQ(PPC_NAP)
-	/* No return */
-10:
-	cmpwi	r3,PNV_THREAD_SLEEP
-	bgt	2f
-	IDLE_STATE_ENTER_SEQ(PPC_SLEEP)
-	/* No return */
-
-2:
-	/*
-	 * Go back to winkle. Please note that this thread was woken up in
-	 * machine check from winkle and have not restored the per-subcore
-	 * state. Hence before going back to winkle, set last bit of HSPRG0
-	 * to 1. This will make sure that if this thread gets woken up
-	 * again at reset vector 0x100 then it will get chance to restore
-	 * the subcore state.
-	 */
-	ori	r13,r13,1
-	SET_PACA(r13)
-	IDLE_STATE_ENTER_SEQ(PPC_WINKLE)
-	/* No return */
-4:
-#endif
-	/*
-	 * Check if we are coming from hypervisor userspace. If yes then we
-	 * continue in host kernel in V mode to deliver the MC event.
-	 */
-	rldicl.	r11,r12,4,63		/* See if MC hit while in HV mode. */
-	beq	5f
-	andi.	r11,r12,MSR_PR		/* See if coming from user. */
-	bne	9f			/* continue in V mode if we are. */
-
-5:
-#ifdef CONFIG_KVM_BOOK3S_64_HANDLER
-	/*
-	 * We are coming from kernel context. Check if we are coming from
-	 * guest. if yes, then we can continue. We will fall through
-	 * do_kvm_200->kvmppc_interrupt to deliver the MC event to guest.
-	 */
-	lbz	r11,HSTATE_IN_GUEST(r13)
-	cmpwi	r11,0			/* Check if coming from guest */
-	bne	9f			/* continue if we are. */
-#endif
-	/*
-	 * At this point we are not sure about what context we come from.
-	 * Queue up the MCE event and return from the interrupt.
-	 * But before that, check if this is an un-recoverable exception.
-	 * If yes, then stay on emergency stack and panic.
-	 */
-	andi.	r11,r12,MSR_RI
-	bne	2f
-1:	mfspr	r11,SPRN_SRR0
-	LOAD_HANDLER(r10,unrecover_mce)
-	mtspr	SPRN_SRR0,r10
-	ld	r10,PACAKMSR(r13)
-	/*
-	 * We are going down. But there are chances that we might get hit by
-	 * another MCE during panic path and we may run into unstable state
-	 * with no way out. Hence, turn ME bit off while going down, so that
-	 * when another MCE is hit during panic path, system will checkstop
-	 * and hypervisor will get restarted cleanly by SP.
-	 */
-	li	r3,MSR_ME
-	andc	r10,r10,r3		/* Turn off MSR_ME */
-	mtspr	SPRN_SRR1,r10
-	rfid
-	b	.
-2:
-	/*
-	 * Check if we have successfully handled/recovered from error, if not
-	 * then stay on emergency stack and panic.
-	 */
-	ld	r3,RESULT(r1)	/* Load result */
-	cmpdi	r3,0		/* see if we handled MCE successfully */
-
-	beq	1b		/* if !handled then panic */
-	/*
-	 * Return from MC interrupt.
-	 * Queue up the MCE event so that we can log it later, while
-	 * returning from kernel or opal call.
-	 */
-	bl	machine_check_queue_event
-	MACHINE_CHECK_HANDLER_WINDUP
-	rfid
-9:
-	/* Deliver the machine check to host kernel in V mode. */
-	MACHINE_CHECK_HANDLER_WINDUP
-	b	machine_check_pSeries
-
-EXC_COMMON_BEGIN(unrecover_mce)
-	/* Invoke machine_check_exception to print MCE event and panic. */
-	addi	r3,r1,STACK_FRAME_OVERHEAD
-	bl	machine_check_exception
-	/*
-	 * We will not reach here. Even if we did, there is no way out. Call
-	 * unrecoverable_exception and die.
-	 */
-1:	addi	r3,r1,STACK_FRAME_OVERHEAD
-	bl	unrecoverable_exception
-	b	1b
-
-
-EXC_REAL(data_access, 0x300, 0x380)
-EXC_VIRT(data_access, 0x4300, 0x4380, 0x300)
-TRAMP_KVM_SKIP(PACA_EXGEN, 0x300)
-
-EXC_COMMON_BEGIN(data_access_common)
-	/*
-	 * Here r13 points to the paca, r9 contains the saved CR,
-	 * SRR0 and SRR1 are saved in r11 and r12,
-	 * r9 - r13 are saved in paca->exgen.
-	 */
-	mfspr	r10,SPRN_DAR
-	std	r10,PACA_EXGEN+EX_DAR(r13)
-	mfspr	r10,SPRN_DSISR
-	stw	r10,PACA_EXGEN+EX_DSISR(r13)
-	EXCEPTION_PROLOG_COMMON(0x300, PACA_EXGEN)
-	RECONCILE_IRQ_STATE(r10, r11)
-	ld	r12,_MSR(r1)
-	ld	r3,PACA_EXGEN+EX_DAR(r13)
-	lwz	r4,PACA_EXGEN+EX_DSISR(r13)
-	li	r5,0x300
-	std	r3,_DAR(r1)
-	std	r4,_DSISR(r1)
-BEGIN_MMU_FTR_SECTION
-	b	do_hash_page		/* Try to handle as hpte fault */
-MMU_FTR_SECTION_ELSE
-	b	handle_page_fault
-ALT_MMU_FTR_SECTION_END_IFCLR(MMU_FTR_TYPE_RADIX)
-
-
-EXC_REAL_BEGIN(data_access_slb, 0x380, 0x400)
-	SET_SCRATCH0(r13)
-	EXCEPTION_PROLOG_0(PACA_EXSLB)
-	EXCEPTION_PROLOG_1(PACA_EXSLB, KVMTEST_PR, 0x380)
-	std	r3,PACA_EXSLB+EX_R3(r13)
-	mfspr	r3,SPRN_DAR
-	mfspr	r12,SPRN_SRR1
-	crset	4*cr6+eq
-#ifndef CONFIG_RELOCATABLE
-	b	slb_miss_realmode
-#else
-	/*
-	 * We can't just use a direct branch to slb_miss_realmode
-	 * because the distance from here to there depends on where
-	 * the kernel ends up being put.
-	 */
-	mfctr	r11
-	LOAD_HANDLER(r10, slb_miss_realmode)
-	mtctr	r10
-	bctr
-#endif
-EXC_REAL_END(data_access_slb, 0x380, 0x400)
-
-EXC_VIRT_BEGIN(data_access_slb, 0x4380, 0x4400)
-	SET_SCRATCH0(r13)
-	EXCEPTION_PROLOG_0(PACA_EXSLB)
-	EXCEPTION_PROLOG_1(PACA_EXSLB, NOTEST, 0x380)
-	std	r3,PACA_EXSLB+EX_R3(r13)
-	mfspr	r3,SPRN_DAR
-	mfspr	r12,SPRN_SRR1
-	crset	4*cr6+eq
-#ifndef CONFIG_RELOCATABLE
-	b	slb_miss_realmode
-#else
-	/*
-	 * We can't just use a direct branch to slb_miss_realmode
-	 * because the distance from here to there depends on where
-	 * the kernel ends up being put.
-	 */
-	mfctr	r11
-	LOAD_HANDLER(r10, slb_miss_realmode)
-	mtctr	r10
-	bctr
-#endif
-EXC_VIRT_END(data_access_slb, 0x4380, 0x4400)
-TRAMP_KVM_SKIP(PACA_EXSLB, 0x380)
-
-
-EXC_REAL(instruction_access, 0x400, 0x480)
-EXC_VIRT(instruction_access, 0x4400, 0x4480, 0x400)
-TRAMP_KVM(PACA_EXGEN, 0x400)
-
-EXC_COMMON_BEGIN(instruction_access_common)
-	EXCEPTION_PROLOG_COMMON(0x400, PACA_EXGEN)
-	RECONCILE_IRQ_STATE(r10, r11)
-	ld	r12,_MSR(r1)
-	ld	r3,_NIP(r1)
-	andis.	r4,r12,0x5820
-	li	r5,0x400
-	std	r3,_DAR(r1)
-	std	r4,_DSISR(r1)
-BEGIN_MMU_FTR_SECTION
-	b	do_hash_page		/* Try to handle as hpte fault */
-MMU_FTR_SECTION_ELSE
-	b	handle_page_fault
-ALT_MMU_FTR_SECTION_END_IFCLR(MMU_FTR_TYPE_RADIX)
-
-
-EXC_REAL_BEGIN(instruction_access_slb, 0x480, 0x500)
-	SET_SCRATCH0(r13)
-	EXCEPTION_PROLOG_0(PACA_EXSLB)
-	EXCEPTION_PROLOG_1(PACA_EXSLB, KVMTEST_PR, 0x480)
-	std	r3,PACA_EXSLB+EX_R3(r13)
-	mfspr	r3,SPRN_SRR0		/* SRR0 is faulting address */
-	mfspr	r12,SPRN_SRR1
-	crclr	4*cr6+eq
-#ifndef CONFIG_RELOCATABLE
-	b	slb_miss_realmode
-#else
-	mfctr	r11
-	LOAD_HANDLER(r10, slb_miss_realmode)
-	mtctr	r10
-	bctr
-#endif
-EXC_REAL_END(instruction_access_slb, 0x480, 0x500)
-
-EXC_VIRT_BEGIN(instruction_access_slb, 0x4480, 0x4500)
-	SET_SCRATCH0(r13)
-	EXCEPTION_PROLOG_0(PACA_EXSLB)
-	EXCEPTION_PROLOG_1(PACA_EXSLB, NOTEST, 0x480)
-	std	r3,PACA_EXSLB+EX_R3(r13)
-	mfspr	r3,SPRN_SRR0		/* SRR0 is faulting address */
-	mfspr	r12,SPRN_SRR1
-	crclr	4*cr6+eq
-#ifndef CONFIG_RELOCATABLE
-	b	slb_miss_realmode
-#else
-	mfctr	r11
-	LOAD_HANDLER(r10, slb_miss_realmode)
-	mtctr	r10
-	bctr
-#endif
-EXC_VIRT_END(instruction_access_slb, 0x4480, 0x4500)
-TRAMP_KVM(PACA_EXSLB, 0x480)
-
-
-/* This handler is used by both 0x380 and 0x480 slb miss interrupts */
-EXC_COMMON_BEGIN(slb_miss_realmode)
-	/*
-	 * r13 points to the PACA, r9 contains the saved CR,
-	 * r12 contain the saved SRR1, SRR0 is still ready for return
-	 * r3 has the faulting address
-	 * r9 - r13 are saved in paca->exslb.
-	 * r3 is saved in paca->slb_r3
- 	 * cr6.eq is set for a D-SLB miss, clear for a I-SLB miss
-	 * We assume we aren't going to take any exceptions during this
-	 * procedure.
-	 */
-	mflr	r10
-#ifdef CONFIG_RELOCATABLE
-	mtctr	r11
-#endif
-
-	stw	r9,PACA_EXSLB+EX_CCR(r13)	/* save CR in exc. frame */
-	std	r10,PACA_EXSLB+EX_LR(r13)	/* save LR */
-	std	r3,PACA_EXSLB+EX_DAR(r13)
-
-	crset	4*cr0+eq
-#ifdef CONFIG_PPC_STD_MMU_64
-BEGIN_MMU_FTR_SECTION
-	bl	slb_allocate_realmode
-END_MMU_FTR_SECTION_IFCLR(MMU_FTR_TYPE_RADIX)
-#endif
-
-	ld	r10,PACA_EXSLB+EX_LR(r13)
-	ld	r3,PACA_EXSLB+EX_R3(r13)
-	lwz	r9,PACA_EXSLB+EX_CCR(r13)	/* get saved CR */
-	mtlr	r10
-
-	beq	8f		/* if bad address, make full stack frame */
-
-	andi.	r10,r12,MSR_RI	/* check for unrecoverable exception */
-	beq-	2f
-
-	/* All done -- return from exception. */
-
-.machine	push
-.machine	"power4"
-	mtcrf	0x80,r9
-	mtcrf	0x02,r9		/* I/D indication is in cr6 */
-	mtcrf	0x01,r9		/* slb_allocate uses cr0 and cr7 */
-.machine	pop
-
-	RESTORE_PPR_PACA(PACA_EXSLB, r9)
-	ld	r9,PACA_EXSLB+EX_R9(r13)
-	ld	r10,PACA_EXSLB+EX_R10(r13)
-	ld	r11,PACA_EXSLB+EX_R11(r13)
-	ld	r12,PACA_EXSLB+EX_R12(r13)
-	ld	r13,PACA_EXSLB+EX_R13(r13)
-	rfid
-	b	.	/* prevent speculative execution */
-
-2:	mfspr	r11,SPRN_SRR0
-	LOAD_HANDLER(r10,unrecov_slb)
-	mtspr	SPRN_SRR0,r10
-	ld	r10,PACAKMSR(r13)
-	mtspr	SPRN_SRR1,r10
-	rfid
-	b	.
-
-8:	mfspr	r11,SPRN_SRR0
-	LOAD_HANDLER(r10,bad_addr_slb)
-	mtspr	SPRN_SRR0,r10
-	ld	r10,PACAKMSR(r13)
-	mtspr	SPRN_SRR1,r10
-	rfid
-	b	.
-
-EXC_COMMON_BEGIN(unrecov_slb)
-	EXCEPTION_PROLOG_COMMON(0x4100, PACA_EXSLB)
-	RECONCILE_IRQ_STATE(r10, r11)
-	bl	save_nvgprs
-1:	addi	r3,r1,STACK_FRAME_OVERHEAD
-	bl	unrecoverable_exception
-	b	1b
-
-EXC_COMMON_BEGIN(bad_addr_slb)
-	EXCEPTION_PROLOG_COMMON(0x380, PACA_EXSLB)
-	RECONCILE_IRQ_STATE(r10, r11)
-	ld	r3, PACA_EXSLB+EX_DAR(r13)
-	std	r3, _DAR(r1)
-	beq	cr6, 2f
-	li	r10, 0x480		/* fix trap number for I-SLB miss */
-	std	r10, _TRAP(r1)
-2:	bl	save_nvgprs
-	addi	r3, r1, STACK_FRAME_OVERHEAD
-	bl	slb_miss_bad_addr
-	b	ret_from_except
-
-EXC_REAL_BEGIN(hardware_interrupt, 0x500, 0x600)
-	.globl hardware_interrupt_hv;
-hardware_interrupt_hv:
-	BEGIN_FTR_SECTION
-		_MASKABLE_EXCEPTION_PSERIES(0x500, hardware_interrupt_common,
-					    EXC_HV, SOFTEN_TEST_HV)
-do_kvm_H0x500:
-		KVM_HANDLER(PACA_EXGEN, EXC_HV, 0x502)
-	FTR_SECTION_ELSE
-		_MASKABLE_EXCEPTION_PSERIES(0x500, hardware_interrupt_common,
-					    EXC_STD, SOFTEN_TEST_PR)
-do_kvm_0x500:
-		KVM_HANDLER(PACA_EXGEN, EXC_STD, 0x500)
-	ALT_FTR_SECTION_END_IFSET(CPU_FTR_HVMODE | CPU_FTR_ARCH_206)
-EXC_REAL_END(hardware_interrupt, 0x500, 0x600)
-
-EXC_VIRT_BEGIN(hardware_interrupt, 0x4500, 0x4600)
-	.globl hardware_interrupt_relon_hv;
-hardware_interrupt_relon_hv:
-	BEGIN_FTR_SECTION
-		_MASKABLE_RELON_EXCEPTION_PSERIES(0x500, hardware_interrupt_common, EXC_HV, SOFTEN_TEST_HV)
-	FTR_SECTION_ELSE
-		_MASKABLE_RELON_EXCEPTION_PSERIES(0x500, hardware_interrupt_common, EXC_STD, SOFTEN_TEST_PR)
-	ALT_FTR_SECTION_END_IFSET(CPU_FTR_HVMODE)
-EXC_VIRT_END(hardware_interrupt, 0x4500, 0x4600)
-
-EXC_COMMON_ASYNC(hardware_interrupt_common, 0x500, do_IRQ)
-
-
-EXC_REAL(alignment, 0x600, 0x700)
-EXC_VIRT(alignment, 0x4600, 0x4700, 0x600)
-TRAMP_KVM(PACA_EXGEN, 0x600)
-EXC_COMMON_BEGIN(alignment_common)
-	mfspr	r10,SPRN_DAR
-	std	r10,PACA_EXGEN+EX_DAR(r13)
-	mfspr	r10,SPRN_DSISR
-	stw	r10,PACA_EXGEN+EX_DSISR(r13)
-	EXCEPTION_PROLOG_COMMON(0x600, PACA_EXGEN)
-	ld	r3,PACA_EXGEN+EX_DAR(r13)
-	lwz	r4,PACA_EXGEN+EX_DSISR(r13)
-	std	r3,_DAR(r1)
-	std	r4,_DSISR(r1)
-	bl	save_nvgprs
-	RECONCILE_IRQ_STATE(r10, r11)
-	addi	r3,r1,STACK_FRAME_OVERHEAD
-	bl	alignment_exception
-	b	ret_from_except
-
-
-EXC_REAL(program_check, 0x700, 0x800)
-EXC_VIRT(program_check, 0x4700, 0x4800, 0x700)
-TRAMP_KVM(PACA_EXGEN, 0x700)
-EXC_COMMON_BEGIN(program_check_common)
-	EXCEPTION_PROLOG_COMMON(0x700, PACA_EXGEN)
-	bl	save_nvgprs
-	RECONCILE_IRQ_STATE(r10, r11)
-	addi	r3,r1,STACK_FRAME_OVERHEAD
-	bl	program_check_exception
-	b	ret_from_except
-
-
-EXC_REAL(fp_unavailable, 0x800, 0x900)
-EXC_VIRT(fp_unavailable, 0x4800, 0x4900, 0x800)
-TRAMP_KVM(PACA_EXGEN, 0x800)
-EXC_COMMON_BEGIN(fp_unavailable_common)
-	EXCEPTION_PROLOG_COMMON(0x800, PACA_EXGEN)
-	bne	1f			/* if from user, just load it up */
-	bl	save_nvgprs
-	RECONCILE_IRQ_STATE(r10, r11)
-	addi	r3,r1,STACK_FRAME_OVERHEAD
-	bl	kernel_fp_unavailable_exception
-	BUG_OPCODE
-1:
-#ifdef CONFIG_PPC_TRANSACTIONAL_MEM
-BEGIN_FTR_SECTION
-	/* Test if 2 TM state bits are zero.  If non-zero (ie. userspace was in
-	 * transaction), go do TM stuff
-	 */
-=======
 	/*
 	 * Set IRQS_ALL_DISABLED and save PACAIRQHAPPENED (see
 	 * system_reset_common)
@@ -2518,125 +1781,11 @@
 	/* Test if 2 TM state bits are zero.  If non-zero (ie. userspace was in
 	 * transaction), go do TM stuff
 	 */
->>>>>>> 24b8d41d
 	rldicl.	r0, r12, (64-MSR_TS_LG), (64-2)
 	bne-	2f
 END_FTR_SECTION_IFSET(CPU_FTR_TM)
 #endif
 	bl	load_up_fpu
-<<<<<<< HEAD
-	b	fast_exception_return
-#ifdef CONFIG_PPC_TRANSACTIONAL_MEM
-2:	/* User process was in a transaction */
-	bl	save_nvgprs
-	RECONCILE_IRQ_STATE(r10, r11)
-	addi	r3,r1,STACK_FRAME_OVERHEAD
-	bl	fp_unavailable_tm
-	b	ret_from_except
-#endif
-
-
-EXC_REAL_MASKABLE(decrementer, 0x900, 0x980)
-EXC_VIRT_MASKABLE(decrementer, 0x4900, 0x4980, 0x900)
-TRAMP_KVM(PACA_EXGEN, 0x900)
-EXC_COMMON_ASYNC(decrementer_common, 0x900, timer_interrupt)
-
-
-EXC_REAL_HV(hdecrementer, 0x980, 0xa00)
-EXC_VIRT_HV(hdecrementer, 0x4980, 0x4a00, 0x980)
-TRAMP_KVM_HV(PACA_EXGEN, 0x980)
-EXC_COMMON(hdecrementer_common, 0x980, hdec_interrupt)
-
-
-EXC_REAL_MASKABLE(doorbell_super, 0xa00, 0xb00)
-EXC_VIRT_MASKABLE(doorbell_super, 0x4a00, 0x4b00, 0xa00)
-TRAMP_KVM(PACA_EXGEN, 0xa00)
-#ifdef CONFIG_PPC_DOORBELL
-EXC_COMMON_ASYNC(doorbell_super_common, 0xa00, doorbell_exception)
-#else
-EXC_COMMON_ASYNC(doorbell_super_common, 0xa00, unknown_exception)
-#endif
-
-
-EXC_REAL(trap_0b, 0xb00, 0xc00)
-EXC_VIRT(trap_0b, 0x4b00, 0x4c00, 0xb00)
-TRAMP_KVM(PACA_EXGEN, 0xb00)
-EXC_COMMON(trap_0b_common, 0xb00, unknown_exception)
-
-#define LOAD_SYSCALL_HANDLER(reg)					\
-	__LOAD_HANDLER(reg, system_call_common)
-
-/* Syscall routine is used twice, in reloc-off and reloc-on paths */
-#define SYSCALL_PSERIES_1 					\
-BEGIN_FTR_SECTION						\
-	cmpdi	r0,0x1ebe ; 					\
-	beq-	1f ;						\
-END_FTR_SECTION_IFSET(CPU_FTR_REAL_LE)				\
-	mr	r9,r13 ;					\
-	GET_PACA(r13) ;						\
-	mfspr	r11,SPRN_SRR0 ;					\
-0:
-
-#define SYSCALL_PSERIES_2_RFID 					\
-	mfspr	r12,SPRN_SRR1 ;					\
-	LOAD_SYSCALL_HANDLER(r10) ; 				\
-	mtspr	SPRN_SRR0,r10 ; 				\
-	ld	r10,PACAKMSR(r13) ;				\
-	mtspr	SPRN_SRR1,r10 ; 				\
-	rfid ; 							\
-	b	. ;	/* prevent speculative execution */
-
-#define SYSCALL_PSERIES_3					\
-	/* Fast LE/BE switch system call */			\
-1:	mfspr	r12,SPRN_SRR1 ;					\
-	xori	r12,r12,MSR_LE ;				\
-	mtspr	SPRN_SRR1,r12 ;					\
-	rfid ;		/* return to userspace */		\
-	b	. ;	/* prevent speculative execution */
-
-#if defined(CONFIG_RELOCATABLE)
-	/*
-	 * We can't branch directly so we do it via the CTR which
-	 * is volatile across system calls.
-	 */
-#define SYSCALL_PSERIES_2_DIRECT				\
-	LOAD_SYSCALL_HANDLER(r12) ;				\
-	mtctr	r12 ;						\
-	mfspr	r12,SPRN_SRR1 ;					\
-	li	r10,MSR_RI ;					\
-	mtmsrd 	r10,1 ;						\
-	bctr ;
-#else
-	/* We can branch directly */
-#define SYSCALL_PSERIES_2_DIRECT				\
-	mfspr	r12,SPRN_SRR1 ;					\
-	li	r10,MSR_RI ;					\
-	mtmsrd 	r10,1 ;			/* Set RI (EE=0) */	\
-	b	system_call_common ;
-#endif
-
-EXC_REAL_BEGIN(system_call, 0xc00, 0xd00)
-	 /*
-	  * If CONFIG_KVM_BOOK3S_64_HANDLER is set, save the PPR (on systems
-	  * that support it) before changing to HMT_MEDIUM. That allows the KVM
-	  * code to save that value into the guest state (it is the guest's PPR
-	  * value). Otherwise just change to HMT_MEDIUM as userspace has
-	  * already saved the PPR.
-	  */
-#ifdef CONFIG_KVM_BOOK3S_64_HANDLER
-	SET_SCRATCH0(r13)
-	GET_PACA(r13)
-	std	r9,PACA_EXGEN+EX_R9(r13)
-	OPT_GET_SPR(r9, SPRN_PPR, CPU_FTR_HAS_PPR);
-	HMT_MEDIUM;
-	std	r10,PACA_EXGEN+EX_R10(r13)
-	OPT_SAVE_REG_TO_PACA(PACA_EXGEN+EX_PPR, r9, CPU_FTR_HAS_PPR);
-	mfcr	r9
-	KVMTEST_PR(0xc00)
-	GET_SCRATCH0(r13)
-#else
-	HMT_MEDIUM;
-=======
 	b	fast_interrupt_return
 #ifdef CONFIG_PPC_TRANSACTIONAL_MEM
 2:	/* User process was in a transaction */
@@ -2926,133 +2075,8 @@
 	ld	r10,PACA_EXGEN+EX_R10(r13)
 	b       kvmppc_interrupt
 #endif
->>>>>>> 24b8d41d
-#endif
-	SYSCALL_PSERIES_1
-	SYSCALL_PSERIES_2_RFID
-	SYSCALL_PSERIES_3
-EXC_REAL_END(system_call, 0xc00, 0xd00)
-
-<<<<<<< HEAD
-EXC_VIRT_BEGIN(system_call, 0x4c00, 0x4d00)
-	HMT_MEDIUM
-	SYSCALL_PSERIES_1
-	SYSCALL_PSERIES_2_DIRECT
-	SYSCALL_PSERIES_3
-EXC_VIRT_END(system_call, 0x4c00, 0x4d00)
-
-TRAMP_KVM(PACA_EXGEN, 0xc00)
-
-
-EXC_REAL(single_step, 0xd00, 0xe00)
-EXC_VIRT(single_step, 0x4d00, 0x4e00, 0xd00)
-TRAMP_KVM(PACA_EXGEN, 0xd00)
-EXC_COMMON(single_step_common, 0xd00, single_step_exception)
-
-EXC_REAL_OOL_HV(h_data_storage, 0xe00, 0xe20)
-EXC_VIRT_NONE(0x4e00, 0x4e20)
-TRAMP_KVM_HV_SKIP(PACA_EXGEN, 0xe00)
-EXC_COMMON_BEGIN(h_data_storage_common)
-	mfspr   r10,SPRN_HDAR
-	std     r10,PACA_EXGEN+EX_DAR(r13)
-	mfspr   r10,SPRN_HDSISR
-	stw     r10,PACA_EXGEN+EX_DSISR(r13)
-	EXCEPTION_PROLOG_COMMON(0xe00, PACA_EXGEN)
-	bl      save_nvgprs
-	RECONCILE_IRQ_STATE(r10, r11)
-	addi    r3,r1,STACK_FRAME_OVERHEAD
-	bl      unknown_exception
-	b       ret_from_except
-
-
-EXC_REAL_OOL_HV(h_instr_storage, 0xe20, 0xe40)
-EXC_VIRT_NONE(0x4e20, 0x4e40)
-TRAMP_KVM_HV(PACA_EXGEN, 0xe20)
-EXC_COMMON(h_instr_storage_common, 0xe20, unknown_exception)
-
-
-EXC_REAL_OOL_HV(emulation_assist, 0xe40, 0xe60)
-EXC_VIRT_OOL_HV(emulation_assist, 0x4e40, 0x4e60, 0xe40)
-TRAMP_KVM_HV(PACA_EXGEN, 0xe40)
-EXC_COMMON(emulation_assist_common, 0xe40, emulation_assist_interrupt)
-
-
-/*
- * hmi_exception trampoline is a special case. It jumps to hmi_exception_early
- * first, and then eventaully from there to the trampoline to get into virtual
- * mode.
- */
-__EXC_REAL_OOL_HV_DIRECT(hmi_exception, 0xe60, 0xe80, hmi_exception_early)
-__TRAMP_REAL_REAL_OOL_MASKABLE_HV(hmi_exception, 0xe60)
-EXC_VIRT_NONE(0x4e60, 0x4e80)
-TRAMP_KVM_HV(PACA_EXGEN, 0xe60)
-TRAMP_REAL_BEGIN(hmi_exception_early)
-	EXCEPTION_PROLOG_1(PACA_EXGEN, KVMTEST_HV, 0xe60)
-	mr	r10,r1			/* Save r1			*/
-	ld	r1,PACAEMERGSP(r13)	/* Use emergency stack		*/
-	subi	r1,r1,INT_FRAME_SIZE	/* alloc stack frame		*/
-	std	r9,_CCR(r1)		/* save CR in stackframe	*/
-	mfspr	r11,SPRN_HSRR0		/* Save HSRR0 */
-	std	r11,_NIP(r1)		/* save HSRR0 in stackframe	*/
-	mfspr	r12,SPRN_HSRR1		/* Save SRR1 */
-	std	r12,_MSR(r1)		/* save SRR1 in stackframe	*/
-	std	r10,0(r1)		/* make stack chain pointer	*/
-	std	r0,GPR0(r1)		/* save r0 in stackframe	*/
-	std	r10,GPR1(r1)		/* save r1 in stackframe	*/
-	EXCEPTION_PROLOG_COMMON_2(PACA_EXGEN)
-	EXCEPTION_PROLOG_COMMON_3(0xe60)
-	addi	r3,r1,STACK_FRAME_OVERHEAD
-	bl	hmi_exception_realmode
-	/* Windup the stack. */
-	/* Move original HSRR0 and HSRR1 into the respective regs */
-	ld	r9,_MSR(r1)
-	mtspr	SPRN_HSRR1,r9
-	ld	r3,_NIP(r1)
-	mtspr	SPRN_HSRR0,r3
-	ld	r9,_CTR(r1)
-	mtctr	r9
-	ld	r9,_XER(r1)
-	mtxer	r9
-	ld	r9,_LINK(r1)
-	mtlr	r9
-	REST_GPR(0, r1)
-	REST_8GPRS(2, r1)
-	REST_GPR(10, r1)
-	ld	r11,_CCR(r1)
-	mtcr	r11
-	REST_GPR(11, r1)
-	REST_2GPRS(12, r1)
-	/* restore original r1. */
-	ld	r1,GPR1(r1)
-
-	/*
-	 * Go to virtual mode and pull the HMI event information from
-	 * firmware.
-	 */
-	.globl hmi_exception_after_realmode
-hmi_exception_after_realmode:
-	SET_SCRATCH0(r13)
-	EXCEPTION_PROLOG_0(PACA_EXGEN)
-	b	tramp_real_hmi_exception
-
-EXC_COMMON_ASYNC(hmi_exception_common, 0xe60, handle_hmi_exception)
-
-
-EXC_REAL_OOL_MASKABLE_HV(h_doorbell, 0xe80, 0xea0)
-EXC_VIRT_OOL_MASKABLE_HV(h_doorbell, 0x4e80, 0x4ea0, 0xe80)
-TRAMP_KVM_HV(PACA_EXGEN, 0xe80)
-#ifdef CONFIG_PPC_DOORBELL
-EXC_COMMON_ASYNC(h_doorbell_common, 0xe80, doorbell_exception)
-#else
-EXC_COMMON_ASYNC(h_doorbell_common, 0xe80, unknown_exception)
-#endif
-
-
-EXC_REAL_OOL_MASKABLE_HV(h_virt_irq, 0xea0, 0xec0)
-EXC_VIRT_OOL_MASKABLE_HV(h_virt_irq, 0x4ea0, 0x4ec0, 0xea0)
-TRAMP_KVM_HV(PACA_EXGEN, 0xea0)
-EXC_COMMON_ASYNC(h_virt_irq_common, 0xea0, do_IRQ)
-=======
+#endif
+
 
 /**
  * Interrupt 0xd00 - Trace Interrupt.
@@ -3324,30 +2348,12 @@
 
 	GEN_KVM h_virt_irq
 
->>>>>>> 24b8d41d
 
 EXC_REAL_NONE(0xec0, 0x20)
 EXC_VIRT_NONE(0x4ec0, 0x20)
 EXC_REAL_NONE(0xee0, 0x20)
 EXC_VIRT_NONE(0x4ee0, 0x20)
 
-<<<<<<< HEAD
-EXC_REAL_NONE(0xec0, 0xf00)
-EXC_VIRT_NONE(0x4ec0, 0x4f00)
-
-
-EXC_REAL_OOL(performance_monitor, 0xf00, 0xf20)
-EXC_VIRT_OOL(performance_monitor, 0x4f00, 0x4f20, 0xf00)
-TRAMP_KVM(PACA_EXGEN, 0xf00)
-EXC_COMMON_ASYNC(performance_monitor_common, 0xf00, performance_monitor_exception)
-
-
-EXC_REAL_OOL(altivec_unavailable, 0xf20, 0xf40)
-EXC_VIRT_OOL(altivec_unavailable, 0x4f20, 0x4f40, 0xf20)
-TRAMP_KVM(PACA_EXGEN, 0xf20)
-EXC_COMMON_BEGIN(altivec_unavailable_common)
-	EXCEPTION_PROLOG_COMMON(0xf20, PACA_EXGEN)
-=======
 
 /*
  * Interrupt 0xf00 - Performance Monitor Interrupt (PMI, PMU).
@@ -3412,7 +2418,6 @@
 EXC_VIRT_END(altivec_unavailable, 0x4f20, 0x20)
 EXC_COMMON_BEGIN(altivec_unavailable_common)
 	GEN_COMMON altivec_unavailable
->>>>>>> 24b8d41d
 #ifdef CONFIG_ALTIVEC
 BEGIN_FTR_SECTION
 	beq	1f
@@ -3442,14 +2447,6 @@
 	bl	altivec_unavailable_exception
 	b	interrupt_return
 
-<<<<<<< HEAD
-
-EXC_REAL_OOL(vsx_unavailable, 0xf40, 0xf60)
-EXC_VIRT_OOL(vsx_unavailable, 0x4f40, 0x4f60, 0xf40)
-TRAMP_KVM(PACA_EXGEN, 0xf40)
-EXC_COMMON_BEGIN(vsx_unavailable_common)
-	EXCEPTION_PROLOG_COMMON(0xf40, PACA_EXGEN)
-=======
 	GEN_KVM altivec_unavailable
 
 
@@ -3475,7 +2472,6 @@
 EXC_VIRT_END(vsx_unavailable, 0x4f40, 0x20)
 EXC_COMMON_BEGIN(vsx_unavailable_common)
 	GEN_COMMON vsx_unavailable
->>>>>>> 24b8d41d
 #ifdef CONFIG_VSX
 BEGIN_FTR_SECTION
 	beq	1f
@@ -3800,267 +2796,6 @@
 #endif
 	b	interrupt_return
 
-<<<<<<< HEAD
-
-EXC_REAL_OOL(facility_unavailable, 0xf60, 0xf80)
-EXC_VIRT_OOL(facility_unavailable, 0x4f60, 0x4f80, 0xf60)
-TRAMP_KVM(PACA_EXGEN, 0xf60)
-EXC_COMMON(facility_unavailable_common, 0xf60, facility_unavailable_exception)
-
-
-EXC_REAL_OOL_HV(h_facility_unavailable, 0xf80, 0xfa0)
-EXC_VIRT_OOL_HV(h_facility_unavailable, 0x4f80, 0x4fa0, 0xf80)
-TRAMP_KVM_HV(PACA_EXGEN, 0xf80)
-EXC_COMMON(h_facility_unavailable_common, 0xf80, facility_unavailable_exception)
-
-
-EXC_REAL_NONE(0xfa0, 0x1200)
-EXC_VIRT_NONE(0x4fa0, 0x5200)
-
-#ifdef CONFIG_CBE_RAS
-EXC_REAL_HV(cbe_system_error, 0x1200, 0x1300)
-EXC_VIRT_NONE(0x5200, 0x5300)
-TRAMP_KVM_HV_SKIP(PACA_EXGEN, 0x1200)
-EXC_COMMON(cbe_system_error_common, 0x1200, cbe_system_error_exception)
-#else /* CONFIG_CBE_RAS */
-EXC_REAL_NONE(0x1200, 0x1300)
-EXC_VIRT_NONE(0x5200, 0x5300)
-#endif
-
-
-EXC_REAL(instruction_breakpoint, 0x1300, 0x1400)
-EXC_VIRT(instruction_breakpoint, 0x5300, 0x5400, 0x1300)
-TRAMP_KVM_SKIP(PACA_EXGEN, 0x1300)
-EXC_COMMON(instruction_breakpoint_common, 0x1300, instruction_breakpoint_exception)
-
-EXC_REAL_NONE(0x1400, 0x1500)
-EXC_VIRT_NONE(0x5400, 0x5500)
-
-EXC_REAL_BEGIN(denorm_exception_hv, 0x1500, 0x1600)
-	mtspr	SPRN_SPRG_HSCRATCH0,r13
-	EXCEPTION_PROLOG_0(PACA_EXGEN)
-	EXCEPTION_PROLOG_1(PACA_EXGEN, NOTEST, 0x1500)
-
-#ifdef CONFIG_PPC_DENORMALISATION
-	mfspr	r10,SPRN_HSRR1
-	mfspr	r11,SPRN_HSRR0		/* save HSRR0 */
-	andis.	r10,r10,(HSRR1_DENORM)@h /* denorm? */
-	addi	r11,r11,-4		/* HSRR0 is next instruction */
-	bne+	denorm_assist
-#endif
-
-	KVMTEST_PR(0x1500)
-	EXCEPTION_PROLOG_PSERIES_1(denorm_common, EXC_HV)
-EXC_REAL_END(denorm_exception_hv, 0x1500, 0x1600)
-
-#ifdef CONFIG_PPC_DENORMALISATION
-EXC_VIRT_BEGIN(denorm_exception, 0x5500, 0x5600)
-	b	exc_real_0x1500_denorm_exception_hv
-EXC_VIRT_END(denorm_exception, 0x5500, 0x5600)
-#else
-EXC_VIRT_NONE(0x5500, 0x5600)
-#endif
-
-TRAMP_KVM_SKIP(PACA_EXGEN, 0x1500)
-
-#ifdef CONFIG_PPC_DENORMALISATION
-TRAMP_REAL_BEGIN(denorm_assist)
-BEGIN_FTR_SECTION
-/*
- * To denormalise we need to move a copy of the register to itself.
- * For POWER6 do that here for all FP regs.
- */
-	mfmsr	r10
-	ori	r10,r10,(MSR_FP|MSR_FE0|MSR_FE1)
-	xori	r10,r10,(MSR_FE0|MSR_FE1)
-	mtmsrd	r10
-	sync
-
-#define FMR2(n)  fmr (n), (n) ; fmr n+1, n+1
-#define FMR4(n)  FMR2(n) ; FMR2(n+2)
-#define FMR8(n)  FMR4(n) ; FMR4(n+4)
-#define FMR16(n) FMR8(n) ; FMR8(n+8)
-#define FMR32(n) FMR16(n) ; FMR16(n+16)
-	FMR32(0)
-
-FTR_SECTION_ELSE
-/*
- * To denormalise we need to move a copy of the register to itself.
- * For POWER7 do that here for the first 32 VSX registers only.
- */
-	mfmsr	r10
-	oris	r10,r10,MSR_VSX@h
-	mtmsrd	r10
-	sync
-
-#define XVCPSGNDP2(n) XVCPSGNDP(n,n,n) ; XVCPSGNDP(n+1,n+1,n+1)
-#define XVCPSGNDP4(n) XVCPSGNDP2(n) ; XVCPSGNDP2(n+2)
-#define XVCPSGNDP8(n) XVCPSGNDP4(n) ; XVCPSGNDP4(n+4)
-#define XVCPSGNDP16(n) XVCPSGNDP8(n) ; XVCPSGNDP8(n+8)
-#define XVCPSGNDP32(n) XVCPSGNDP16(n) ; XVCPSGNDP16(n+16)
-	XVCPSGNDP32(0)
-
-ALT_FTR_SECTION_END_IFCLR(CPU_FTR_ARCH_206)
-
-BEGIN_FTR_SECTION
-	b	denorm_done
-END_FTR_SECTION_IFCLR(CPU_FTR_ARCH_207S)
-/*
- * To denormalise we need to move a copy of the register to itself.
- * For POWER8 we need to do that for all 64 VSX registers
- */
-	XVCPSGNDP32(32)
-denorm_done:
-	mtspr	SPRN_HSRR0,r11
-	mtcrf	0x80,r9
-	ld	r9,PACA_EXGEN+EX_R9(r13)
-	RESTORE_PPR_PACA(PACA_EXGEN, r10)
-BEGIN_FTR_SECTION
-	ld	r10,PACA_EXGEN+EX_CFAR(r13)
-	mtspr	SPRN_CFAR,r10
-END_FTR_SECTION_IFSET(CPU_FTR_CFAR)
-	ld	r10,PACA_EXGEN+EX_R10(r13)
-	ld	r11,PACA_EXGEN+EX_R11(r13)
-	ld	r12,PACA_EXGEN+EX_R12(r13)
-	ld	r13,PACA_EXGEN+EX_R13(r13)
-	HRFID
-	b	.
-#endif
-
-EXC_COMMON_HV(denorm_common, 0x1500, unknown_exception)
-
-
-#ifdef CONFIG_CBE_RAS
-EXC_REAL_HV(cbe_maintenance, 0x1600, 0x1700)
-EXC_VIRT_NONE(0x5600, 0x5700)
-TRAMP_KVM_HV_SKIP(PACA_EXGEN, 0x1600)
-EXC_COMMON(cbe_maintenance_common, 0x1600, cbe_maintenance_exception)
-#else /* CONFIG_CBE_RAS */
-EXC_REAL_NONE(0x1600, 0x1700)
-EXC_VIRT_NONE(0x5600, 0x5700)
-#endif
-
-
-EXC_REAL(altivec_assist, 0x1700, 0x1800)
-EXC_VIRT(altivec_assist, 0x5700, 0x5800, 0x1700)
-TRAMP_KVM(PACA_EXGEN, 0x1700)
-#ifdef CONFIG_ALTIVEC
-EXC_COMMON(altivec_assist_common, 0x1700, altivec_assist_exception)
-#else
-EXC_COMMON(altivec_assist_common, 0x1700, unknown_exception)
-#endif
-
-
-#ifdef CONFIG_CBE_RAS
-EXC_REAL_HV(cbe_thermal, 0x1800, 0x1900)
-EXC_VIRT_NONE(0x5800, 0x5900)
-TRAMP_KVM_HV_SKIP(PACA_EXGEN, 0x1800)
-EXC_COMMON(cbe_thermal_common, 0x1800, cbe_thermal_exception)
-#else /* CONFIG_CBE_RAS */
-EXC_REAL_NONE(0x1800, 0x1900)
-EXC_VIRT_NONE(0x5800, 0x5900)
-#endif
-
-
-/*
- * An interrupt came in while soft-disabled. We set paca->irq_happened, then:
- * - If it was a decrementer interrupt, we bump the dec to max and and return.
- * - If it was a doorbell we return immediately since doorbells are edge
- *   triggered and won't automatically refire.
- * - If it was a HMI we return immediately since we handled it in realmode
- *   and it won't refire.
- * - else we hard disable and return.
- * This is called with r10 containing the value to OR to the paca field.
- */
-#define MASKED_INTERRUPT(_H)				\
-masked_##_H##interrupt:					\
-	std	r11,PACA_EXGEN+EX_R11(r13);		\
-	lbz	r11,PACAIRQHAPPENED(r13);		\
-	or	r11,r11,r10;				\
-	stb	r11,PACAIRQHAPPENED(r13);		\
-	cmpwi	r10,PACA_IRQ_DEC;			\
-	bne	1f;					\
-	lis	r10,0x7fff;				\
-	ori	r10,r10,0xffff;				\
-	mtspr	SPRN_DEC,r10;				\
-	b	2f;					\
-1:	cmpwi	r10,PACA_IRQ_DBELL;			\
-	beq	2f;					\
-	cmpwi	r10,PACA_IRQ_HMI;			\
-	beq	2f;					\
-	mfspr	r10,SPRN_##_H##SRR1;			\
-	rldicl	r10,r10,48,1; /* clear MSR_EE */	\
-	rotldi	r10,r10,16;				\
-	mtspr	SPRN_##_H##SRR1,r10;			\
-2:	mtcrf	0x80,r9;				\
-	ld	r9,PACA_EXGEN+EX_R9(r13);		\
-	ld	r10,PACA_EXGEN+EX_R10(r13);		\
-	ld	r11,PACA_EXGEN+EX_R11(r13);		\
-	GET_SCRATCH0(r13);				\
-	##_H##rfid;					\
-	b	.
-
-/*
- * Real mode exceptions actually use this too, but alternate
- * instruction code patches (which end up in the common .text area)
- * cannot reach these if they are put there.
- */
-USE_FIXED_SECTION(virt_trampolines)
-	MASKED_INTERRUPT()
-	MASKED_INTERRUPT(H)
-
-#ifdef CONFIG_KVM_BOOK3S_64_HANDLER
-TRAMP_REAL_BEGIN(kvmppc_skip_interrupt)
-	/*
-	 * Here all GPRs are unchanged from when the interrupt happened
-	 * except for r13, which is saved in SPRG_SCRATCH0.
-	 */
-	mfspr	r13, SPRN_SRR0
-	addi	r13, r13, 4
-	mtspr	SPRN_SRR0, r13
-	GET_SCRATCH0(r13)
-	rfid
-	b	.
-
-TRAMP_REAL_BEGIN(kvmppc_skip_Hinterrupt)
-	/*
-	 * Here all GPRs are unchanged from when the interrupt happened
-	 * except for r13, which is saved in SPRG_SCRATCH0.
-	 */
-	mfspr	r13, SPRN_HSRR0
-	addi	r13, r13, 4
-	mtspr	SPRN_HSRR0, r13
-	GET_SCRATCH0(r13)
-	hrfid
-	b	.
-#endif
-
-/*
- * Ensure that any handlers that get invoked from the exception prologs
- * above are below the first 64KB (0x10000) of the kernel image because
- * the prologs assemble the addresses of these handlers using the
- * LOAD_HANDLER macro, which uses an ori instruction.
- */
-
-/*** Common interrupt handlers ***/
-
-
-	/*
-	 * Relocation-on interrupts: A subset of the interrupts can be delivered
-	 * with IR=1/DR=1, if AIL==2 and MSR.HV won't be changed by delivering
-	 * it.  Addresses are the same as the original interrupt addresses, but
-	 * offset by 0xc000000000004000.
-	 * It's impossible to receive interrupts below 0x300 via this mechanism.
-	 * KVM: None of these traps are from the guest ; anything that escalated
-	 * to HV=1 from HV=0 is delivered via real mode handlers.
-	 */
-
-	/*
-	 * This uses the standard macro, since the original 0x300 vector
-	 * only has extra guff for STAB-based processors -- which never
-	 * come here.
-	 */
-=======
 	GEN_KVM altivec_assist
 
 
@@ -4393,20 +3128,16 @@
 	 * only has extra guff for STAB-based processors -- which never
 	 * come here.
 	 */
->>>>>>> 24b8d41d
 
 EXC_COMMON_BEGIN(ppc64_runlatch_on_trampoline)
 	b	__ppc64_runlatch_on
 
 USE_FIXED_SECTION(virt_trampolines)
 	/*
-<<<<<<< HEAD
-=======
 	 * All code below __end_interrupts is treated as soft-masked. If
 	 * any code runs here with MSR[EE]=1, it must then cope with pending
 	 * soft interrupt being raised (i.e., by ensuring it is replayed).
 	 *
->>>>>>> 24b8d41d
 	 * The __end_interrupts marker must be past the out-of-line (OOL)
 	 * handlers, so that they are copied to real address 0x100 when running
 	 * a relocatable kernel. This ensures they can be reached from the short
@@ -4419,15 +3150,12 @@
 DEFINE_FIXED_SYMBOL(__end_interrupts)
 
 #ifdef CONFIG_PPC_970_NAP
-<<<<<<< HEAD
-=======
 	/*
 	 * Called by exception entry code if _TLF_NAPPING was set, this clears
 	 * the NAPPING flag, and redirects the exception exit to
 	 * power4_fixup_nap_return.
 	 */
 	.globl power4_fixup_nap
->>>>>>> 24b8d41d
 EXC_COMMON_BEGIN(power4_fixup_nap)
 	andc	r9,r9,r10
 	std	r9,TI_LOCAL_FLAGS(r11)
@@ -4446,8 +3174,6 @@
 
 USE_TEXT_SECTION()
 
-<<<<<<< HEAD
-=======
 /* MSR[RI] should be clear because this uses SRR[01] */
 enable_machine_check:
 	mflr	r0
@@ -4477,21 +3203,15 @@
 1:	mtlr	r0
 	blr
 
->>>>>>> 24b8d41d
 /*
  * Hash table stuff
  */
 	.balign	IFETCH_ALIGN_BYTES
 do_hash_page:
-<<<<<<< HEAD
-#ifdef CONFIG_PPC_STD_MMU_64
-	andis.	r0,r4,0xa410		/* weird error? */
-=======
 #ifdef CONFIG_PPC_BOOK3S_64
 	lis	r0,(DSISR_BAD_FAULT_64S | DSISR_DABRMATCH | DSISR_KEYFAULT)@h
 	ori	r0,r0,DSISR_BAD_FAULT_64S@l
 	and.	r0,r5,r0		/* weird error? */
->>>>>>> 24b8d41d
 	bne-	handle_page_fault	/* if not, try to insert a HPTE */
 
 	/*
@@ -4522,7 +3242,6 @@
 
 	/* Error */
 	blt-	13f
-#endif /* CONFIG_PPC_STD_MMU_64 */
 
 	/* Reload DAR/DSISR into r4/r5 for the DABR check below */
 	ld	r4,_DAR(r1)
@@ -4557,11 +3276,7 @@
 	b       interrupt_return
 
 
-<<<<<<< HEAD
-#ifdef CONFIG_PPC_STD_MMU_64
-=======
 #ifdef CONFIG_PPC_BOOK3S_64
->>>>>>> 24b8d41d
 /* We have a page fault that hash_page could handle but HV refused
  * the PTE insertion
  */
@@ -4569,11 +3284,7 @@
 	addi	r3,r1,STACK_FRAME_OVERHEAD
 	ld	r4,_DAR(r1)
 	bl	low_hash_fault
-<<<<<<< HEAD
-	b	ret_from_except
-=======
 	b	interrupt_return
->>>>>>> 24b8d41d
 #endif
 
 /*
@@ -4586,104 +3297,4 @@
 77:	addi	r3,r1,STACK_FRAME_OVERHEAD
 	li	r5,SIGSEGV
 	bl	bad_page_fault
-<<<<<<< HEAD
-	b	ret_from_except
-
-/*
- * Here we have detected that the kernel stack pointer is bad.
- * R9 contains the saved CR, r13 points to the paca,
- * r10 contains the (bad) kernel stack pointer,
- * r11 and r12 contain the saved SRR0 and SRR1.
- * We switch to using an emergency stack, save the registers there,
- * and call kernel_bad_stack(), which panics.
- */
-bad_stack:
-	ld	r1,PACAEMERGSP(r13)
-	subi	r1,r1,64+INT_FRAME_SIZE
-	std	r9,_CCR(r1)
-	std	r10,GPR1(r1)
-	std	r11,_NIP(r1)
-	std	r12,_MSR(r1)
-	mfspr	r11,SPRN_DAR
-	mfspr	r12,SPRN_DSISR
-	std	r11,_DAR(r1)
-	std	r12,_DSISR(r1)
-	mflr	r10
-	mfctr	r11
-	mfxer	r12
-	std	r10,_LINK(r1)
-	std	r11,_CTR(r1)
-	std	r12,_XER(r1)
-	SAVE_GPR(0,r1)
-	SAVE_GPR(2,r1)
-	ld	r10,EX_R3(r3)
-	std	r10,GPR3(r1)
-	SAVE_GPR(4,r1)
-	SAVE_4GPRS(5,r1)
-	ld	r9,EX_R9(r3)
-	ld	r10,EX_R10(r3)
-	SAVE_2GPRS(9,r1)
-	ld	r9,EX_R11(r3)
-	ld	r10,EX_R12(r3)
-	ld	r11,EX_R13(r3)
-	std	r9,GPR11(r1)
-	std	r10,GPR12(r1)
-	std	r11,GPR13(r1)
-BEGIN_FTR_SECTION
-	ld	r10,EX_CFAR(r3)
-	std	r10,ORIG_GPR3(r1)
-END_FTR_SECTION_IFSET(CPU_FTR_CFAR)
-	SAVE_8GPRS(14,r1)
-	SAVE_10GPRS(22,r1)
-	lhz	r12,PACA_TRAP_SAVE(r13)
-	std	r12,_TRAP(r1)
-	addi	r11,r1,INT_FRAME_SIZE
-	std	r11,0(r1)
-	li	r12,0
-	std	r12,0(r11)
-	ld	r2,PACATOC(r13)
-	ld	r11,exception_marker@toc(r2)
-	std	r12,RESULT(r1)
-	std	r11,STACK_FRAME_OVERHEAD-16(r1)
-1:	addi	r3,r1,STACK_FRAME_OVERHEAD
-	bl	kernel_bad_stack
-	b	1b
-
-/*
- * Called from arch_local_irq_enable when an interrupt needs
- * to be resent. r3 contains 0x500, 0x900, 0xa00 or 0xe80 to indicate
- * which kind of interrupt. MSR:EE is already off. We generate a
- * stackframe like if a real interrupt had happened.
- *
- * Note: While MSR:EE is off, we need to make sure that _MSR
- * in the generated frame has EE set to 1 or the exception
- * handler will not properly re-enable them.
- */
-_GLOBAL(__replay_interrupt)
-	/* We are going to jump to the exception common code which
-	 * will retrieve various register values from the PACA which
-	 * we don't give a damn about, so we don't bother storing them.
-	 */
-	mfmsr	r12
-	mflr	r11
-	mfcr	r9
-	ori	r12,r12,MSR_EE
-	cmpwi	r3,0x900
-	beq	decrementer_common
-	cmpwi	r3,0x500
-	beq	hardware_interrupt_common
-BEGIN_FTR_SECTION
-	cmpwi	r3,0xe80
-	beq	h_doorbell_common
-	cmpwi	r3,0xea0
-	beq	h_virt_irq_common
-	cmpwi	r3,0xe60
-	beq	hmi_exception_common
-FTR_SECTION_ELSE
-	cmpwi	r3,0xa00
-	beq	doorbell_super_common
-ALT_FTR_SECTION_END_IFSET(CPU_FTR_HVMODE)
-	blr
-=======
-	b	interrupt_return
->>>>>>> 24b8d41d
+	b	interrupt_return