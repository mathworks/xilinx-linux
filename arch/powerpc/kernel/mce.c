// SPDX-License-Identifier: GPL-2.0-or-later
/*
 * Machine check exception handling.
 *
 * Copyright 2013 IBM Corporation
 * Author: Mahesh Salgaonkar <mahesh@linux.vnet.ibm.com>
 */

#undef DEBUG
#define pr_fmt(fmt) "mce: " fmt

#include <linux/hardirq.h>
#include <linux/types.h>
#include <linux/ptrace.h>
#include <linux/percpu.h>
#include <linux/export.h>
#include <linux/irq_work.h>
#include <linux/extable.h>
#include <linux/ftrace.h>

#include <asm/machdep.h>
#include <asm/mce.h>
#include <asm/nmi.h>

static DEFINE_PER_CPU(int, mce_nest_count);
static DEFINE_PER_CPU(struct machine_check_event[MAX_MC_EVT], mce_event);

/* Queue for delayed MCE events. */
static DEFINE_PER_CPU(int, mce_queue_count);
static DEFINE_PER_CPU(struct machine_check_event[MAX_MC_EVT], mce_event_queue);

/* Queue for delayed MCE UE events. */
static DEFINE_PER_CPU(int, mce_ue_count);
static DEFINE_PER_CPU(struct machine_check_event[MAX_MC_EVT],
					mce_ue_event_queue);

static void machine_check_process_queued_event(struct irq_work *work);
<<<<<<< HEAD
=======
static void machine_check_ue_irq_work(struct irq_work *work);
static void machine_check_ue_event(struct machine_check_event *evt);
static void machine_process_ue_event(struct work_struct *work);

>>>>>>> 24b8d41d
static struct irq_work mce_event_process_work = {
        .func = machine_check_process_queued_event,
};

static struct irq_work mce_ue_event_irq_work = {
	.func = machine_check_ue_irq_work,
};

DECLARE_WORK(mce_ue_event_work, machine_process_ue_event);

static BLOCKING_NOTIFIER_HEAD(mce_notifier_list);

int mce_register_notifier(struct notifier_block *nb)
{
	return blocking_notifier_chain_register(&mce_notifier_list, nb);
}
EXPORT_SYMBOL_GPL(mce_register_notifier);

int mce_unregister_notifier(struct notifier_block *nb)
{
	return blocking_notifier_chain_unregister(&mce_notifier_list, nb);
}
EXPORT_SYMBOL_GPL(mce_unregister_notifier);

static void mce_set_error_info(struct machine_check_event *mce,
			       struct mce_error_info *mce_err)
{
	mce->error_type = mce_err->error_type;
	switch (mce_err->error_type) {
	case MCE_ERROR_TYPE_UE:
		mce->u.ue_error.ue_error_type = mce_err->u.ue_error_type;
		break;
	case MCE_ERROR_TYPE_SLB:
		mce->u.slb_error.slb_error_type = mce_err->u.slb_error_type;
		break;
	case MCE_ERROR_TYPE_ERAT:
		mce->u.erat_error.erat_error_type = mce_err->u.erat_error_type;
		break;
	case MCE_ERROR_TYPE_TLB:
		mce->u.tlb_error.tlb_error_type = mce_err->u.tlb_error_type;
		break;
	case MCE_ERROR_TYPE_USER:
		mce->u.user_error.user_error_type = mce_err->u.user_error_type;
		break;
	case MCE_ERROR_TYPE_RA:
		mce->u.ra_error.ra_error_type = mce_err->u.ra_error_type;
		break;
	case MCE_ERROR_TYPE_LINK:
		mce->u.link_error.link_error_type = mce_err->u.link_error_type;
		break;
	case MCE_ERROR_TYPE_UNKNOWN:
	default:
		break;
	}
}

/*
 * Decode and save high level MCE information into per cpu buffer which
 * is an array of machine_check_event structure.
 */
void save_mce_event(struct pt_regs *regs, long handled,
		    struct mce_error_info *mce_err,
		    uint64_t nip, uint64_t addr, uint64_t phys_addr)
{
	int index = __this_cpu_inc_return(mce_nest_count) - 1;
	struct machine_check_event *mce = this_cpu_ptr(&mce_event[index]);

	/*
	 * Return if we don't have enough space to log mce event.
	 * mce_nest_count may go beyond MAX_MC_EVT but that's ok,
	 * the check below will stop buffer overrun.
	 */
	if (index >= MAX_MC_EVT)
		return;

	/* Populate generic machine check info */
	mce->version = MCE_V1;
	mce->srr0 = nip;
	mce->srr1 = regs->msr;
	mce->gpr3 = regs->gpr[3];
	mce->in_use = 1;
	mce->cpu = get_paca()->paca_index;

<<<<<<< HEAD
	mce->initiator = MCE_INITIATOR_CPU;
=======
>>>>>>> 24b8d41d
	/* Mark it recovered if we have handled it and MSR(RI=1). */
	if (handled && (regs->msr & MSR_RI))
		mce->disposition = MCE_DISPOSITION_RECOVERED;
	else
		mce->disposition = MCE_DISPOSITION_NOT_RECOVERED;

	mce->initiator = mce_err->initiator;
	mce->severity = mce_err->severity;
	mce->sync_error = mce_err->sync_error;
	mce->error_class = mce_err->error_class;

	/*
	 * Populate the mce error_type and type-specific error_type.
	 */
	mce_set_error_info(mce, mce_err);

	if (!addr)
		return;

	if (mce->error_type == MCE_ERROR_TYPE_TLB) {
		mce->u.tlb_error.effective_address_provided = true;
		mce->u.tlb_error.effective_address = addr;
	} else if (mce->error_type == MCE_ERROR_TYPE_SLB) {
		mce->u.slb_error.effective_address_provided = true;
		mce->u.slb_error.effective_address = addr;
	} else if (mce->error_type == MCE_ERROR_TYPE_ERAT) {
		mce->u.erat_error.effective_address_provided = true;
		mce->u.erat_error.effective_address = addr;
	} else if (mce->error_type == MCE_ERROR_TYPE_USER) {
		mce->u.user_error.effective_address_provided = true;
		mce->u.user_error.effective_address = addr;
	} else if (mce->error_type == MCE_ERROR_TYPE_RA) {
		mce->u.ra_error.effective_address_provided = true;
		mce->u.ra_error.effective_address = addr;
	} else if (mce->error_type == MCE_ERROR_TYPE_LINK) {
		mce->u.link_error.effective_address_provided = true;
		mce->u.link_error.effective_address = addr;
	} else if (mce->error_type == MCE_ERROR_TYPE_UE) {
		mce->u.ue_error.effective_address_provided = true;
		mce->u.ue_error.effective_address = addr;
		if (phys_addr != ULONG_MAX) {
			mce->u.ue_error.physical_address_provided = true;
			mce->u.ue_error.physical_address = phys_addr;
			mce->u.ue_error.ignore_event = mce_err->ignore_event;
			machine_check_ue_event(mce);
		}
	}
	return;
}

/*
 * get_mce_event:
 *	mce	Pointer to machine_check_event structure to be filled.
 *	release Flag to indicate whether to free the event slot or not.
 *		0 <= do not release the mce event. Caller will invoke
 *		     release_mce_event() once event has been consumed.
 *		1 <= release the slot.
 *
 *	return	1 = success
 *		0 = failure
 *
 * get_mce_event() will be called by platform specific machine check
 * handle routine and in KVM.
 * When we call get_mce_event(), we are still in interrupt context and
 * preemption will not be scheduled until ret_from_expect() routine
 * is called.
 */
int get_mce_event(struct machine_check_event *mce, bool release)
{
	int index = __this_cpu_read(mce_nest_count) - 1;
	struct machine_check_event *mc_evt;
	int ret = 0;

	/* Sanity check */
	if (index < 0)
		return ret;

	/* Check if we have MCE info to process. */
	if (index < MAX_MC_EVT) {
		mc_evt = this_cpu_ptr(&mce_event[index]);
		/* Copy the event structure and release the original */
		if (mce)
			*mce = *mc_evt;
		if (release)
			mc_evt->in_use = 0;
		ret = 1;
	}
	/* Decrement the count to free the slot. */
	if (release)
		__this_cpu_dec(mce_nest_count);

	return ret;
}

void release_mce_event(void)
{
	get_mce_event(NULL, true);
}

static void machine_check_ue_irq_work(struct irq_work *work)
{
	schedule_work(&mce_ue_event_work);
}

/*
 * Queue up the MCE event which then can be handled later.
 */
static void machine_check_ue_event(struct machine_check_event *evt)
{
	int index;

	index = __this_cpu_inc_return(mce_ue_count) - 1;
	/* If queue is full, just return for now. */
	if (index >= MAX_MC_EVT) {
		__this_cpu_dec(mce_ue_count);
		return;
	}
	memcpy(this_cpu_ptr(&mce_ue_event_queue[index]), evt, sizeof(*evt));

	/* Queue work to process this event later. */
	irq_work_queue(&mce_ue_event_irq_work);
}

/*
 * Queue up the MCE event which then can be handled later.
 */
void machine_check_queue_event(void)
{
	int index;
	struct machine_check_event evt;

	if (!get_mce_event(&evt, MCE_EVENT_RELEASE))
		return;

	index = __this_cpu_inc_return(mce_queue_count) - 1;
	/* If queue is full, just return for now. */
	if (index >= MAX_MC_EVT) {
		__this_cpu_dec(mce_queue_count);
		return;
	}
	memcpy(this_cpu_ptr(&mce_event_queue[index]), &evt, sizeof(evt));

	/* Queue irq work to process this event later. */
	irq_work_queue(&mce_event_process_work);
}

void mce_common_process_ue(struct pt_regs *regs,
			   struct mce_error_info *mce_err)
{
	const struct exception_table_entry *entry;

	entry = search_kernel_exception_table(regs->nip);
	if (entry) {
		mce_err->ignore_event = true;
		regs->nip = extable_fixup(entry);
	}
}

/*
 * process pending MCE event from the mce event queue. This function will be
 * called during syscall exit.
 */
static void machine_process_ue_event(struct work_struct *work)
{
	int index;
	struct machine_check_event *evt;

	while (__this_cpu_read(mce_ue_count) > 0) {
		index = __this_cpu_read(mce_ue_count) - 1;
		evt = this_cpu_ptr(&mce_ue_event_queue[index]);
		blocking_notifier_call_chain(&mce_notifier_list, 0, evt);
#ifdef CONFIG_MEMORY_FAILURE
		/*
		 * This should probably queued elsewhere, but
		 * oh! well
		 *
		 * Don't report this machine check because the caller has a
		 * asked us to ignore the event, it has a fixup handler which
		 * will do the appropriate error handling and reporting.
		 */
		if (evt->error_type == MCE_ERROR_TYPE_UE) {
			if (evt->u.ue_error.ignore_event) {
				__this_cpu_dec(mce_ue_count);
				continue;
			}

			if (evt->u.ue_error.physical_address_provided) {
				unsigned long pfn;

				pfn = evt->u.ue_error.physical_address >>
					PAGE_SHIFT;
				memory_failure(pfn, 0);
			} else
				pr_warn("Failed to identify bad address from "
					"where the uncorrectable error (UE) "
					"was generated\n");
		}
#endif
		__this_cpu_dec(mce_ue_count);
	}
}
/*
 * process pending MCE event from the mce event queue. This function will be
 * called during syscall exit.
 */
static void machine_check_process_queued_event(struct irq_work *work)
{
	int index;
	struct machine_check_event *evt;

	add_taint(TAINT_MACHINE_CHECK, LOCKDEP_NOW_UNRELIABLE);

	/*
	 * For now just print it to console.
	 * TODO: log this error event to FSP or nvram.
	 */
	while (__this_cpu_read(mce_queue_count) > 0) {
		index = __this_cpu_read(mce_queue_count) - 1;
		evt = this_cpu_ptr(&mce_event_queue[index]);

		if (evt->error_type == MCE_ERROR_TYPE_UE &&
		    evt->u.ue_error.ignore_event) {
			__this_cpu_dec(mce_queue_count);
			continue;
		}
		machine_check_print_event_info(evt, false, false);
		__this_cpu_dec(mce_queue_count);
	}
}

void machine_check_print_event_info(struct machine_check_event *evt,
				    bool user_mode, bool in_guest)
{
	const char *level, *sevstr, *subtype, *err_type, *initiator;
	uint64_t ea = 0, pa = 0;
	int n = 0;
	char dar_str[50];
	char pa_str[50];
	static const char *mc_ue_types[] = {
		"Indeterminate",
		"Instruction fetch",
		"Page table walk ifetch",
		"Load/Store",
		"Page table walk Load/Store",
	};
	static const char *mc_slb_types[] = {
		"Indeterminate",
		"Parity",
		"Multihit",
	};
	static const char *mc_erat_types[] = {
		"Indeterminate",
		"Parity",
		"Multihit",
	};
	static const char *mc_tlb_types[] = {
		"Indeterminate",
		"Parity",
		"Multihit",
	};
	static const char *mc_user_types[] = {
		"Indeterminate",
		"tlbie(l) invalid",
		"scv invalid",
	};
	static const char *mc_ra_types[] = {
		"Indeterminate",
		"Instruction fetch (bad)",
		"Instruction fetch (foreign)",
		"Page table walk ifetch (bad)",
		"Page table walk ifetch (foreign)",
		"Load (bad)",
		"Store (bad)",
		"Page table walk Load/Store (bad)",
		"Page table walk Load/Store (foreign)",
		"Load/Store (foreign)",
	};
	static const char *mc_link_types[] = {
		"Indeterminate",
		"Instruction fetch (timeout)",
		"Page table walk ifetch (timeout)",
		"Load (timeout)",
		"Store (timeout)",
		"Page table walk Load/Store (timeout)",
	};
	static const char *mc_error_class[] = {
		"Unknown",
		"Hardware error",
		"Probable Hardware error (some chance of software cause)",
		"Software error",
		"Probable Software error (some chance of hardware cause)",
	};

	/* Print things out */
	if (evt->version != MCE_V1) {
		pr_err("Machine Check Exception, Unknown event version %d !\n",
		       evt->version);
		return;
	}
	switch (evt->severity) {
	case MCE_SEV_NO_ERROR:
		level = KERN_INFO;
		sevstr = "Harmless";
		break;
	case MCE_SEV_WARNING:
		level = KERN_WARNING;
		sevstr = "Warning";
		break;
	case MCE_SEV_SEVERE:
		level = KERN_ERR;
		sevstr = "Severe";
		break;
	case MCE_SEV_FATAL:
	default:
		level = KERN_ERR;
		sevstr = "Fatal";
		break;
	}

	switch(evt->initiator) {
	case MCE_INITIATOR_CPU:
		initiator = "CPU";
		break;
	case MCE_INITIATOR_PCI:
		initiator = "PCI";
		break;
	case MCE_INITIATOR_ISA:
		initiator = "ISA";
		break;
	case MCE_INITIATOR_MEMORY:
		initiator = "Memory";
		break;
	case MCE_INITIATOR_POWERMGM:
		initiator = "Power Management";
		break;
	case MCE_INITIATOR_UNKNOWN:
	default:
		initiator = "Unknown";
		break;
	}

	switch (evt->error_type) {
	case MCE_ERROR_TYPE_UE:
		err_type = "UE";
		subtype = evt->u.ue_error.ue_error_type <
			ARRAY_SIZE(mc_ue_types) ?
			mc_ue_types[evt->u.ue_error.ue_error_type]
			: "Unknown";
		if (evt->u.ue_error.effective_address_provided)
			ea = evt->u.ue_error.effective_address;
		if (evt->u.ue_error.physical_address_provided)
<<<<<<< HEAD
			printk("%s      Physical address: %016llx\n",
			       level, evt->u.ue_error.physical_address);
=======
			pa = evt->u.ue_error.physical_address;
>>>>>>> 24b8d41d
		break;
	case MCE_ERROR_TYPE_SLB:
		err_type = "SLB";
		subtype = evt->u.slb_error.slb_error_type <
			ARRAY_SIZE(mc_slb_types) ?
			mc_slb_types[evt->u.slb_error.slb_error_type]
			: "Unknown";
		if (evt->u.slb_error.effective_address_provided)
			ea = evt->u.slb_error.effective_address;
		break;
	case MCE_ERROR_TYPE_ERAT:
		err_type = "ERAT";
		subtype = evt->u.erat_error.erat_error_type <
			ARRAY_SIZE(mc_erat_types) ?
			mc_erat_types[evt->u.erat_error.erat_error_type]
			: "Unknown";
		if (evt->u.erat_error.effective_address_provided)
			ea = evt->u.erat_error.effective_address;
		break;
	case MCE_ERROR_TYPE_TLB:
		err_type = "TLB";
		subtype = evt->u.tlb_error.tlb_error_type <
			ARRAY_SIZE(mc_tlb_types) ?
			mc_tlb_types[evt->u.tlb_error.tlb_error_type]
			: "Unknown";
		if (evt->u.tlb_error.effective_address_provided)
			ea = evt->u.tlb_error.effective_address;
		break;
	case MCE_ERROR_TYPE_USER:
		err_type = "User";
		subtype = evt->u.user_error.user_error_type <
			ARRAY_SIZE(mc_user_types) ?
			mc_user_types[evt->u.user_error.user_error_type]
			: "Unknown";
		if (evt->u.user_error.effective_address_provided)
			ea = evt->u.user_error.effective_address;
		break;
	case MCE_ERROR_TYPE_RA:
		err_type = "Real address";
		subtype = evt->u.ra_error.ra_error_type <
			ARRAY_SIZE(mc_ra_types) ?
			mc_ra_types[evt->u.ra_error.ra_error_type]
			: "Unknown";
		if (evt->u.ra_error.effective_address_provided)
			ea = evt->u.ra_error.effective_address;
		break;
	case MCE_ERROR_TYPE_LINK:
		err_type = "Link";
		subtype = evt->u.link_error.link_error_type <
			ARRAY_SIZE(mc_link_types) ?
			mc_link_types[evt->u.link_error.link_error_type]
			: "Unknown";
		if (evt->u.link_error.effective_address_provided)
			ea = evt->u.link_error.effective_address;
		break;
	case MCE_ERROR_TYPE_DCACHE:
		err_type = "D-Cache";
		subtype = "Unknown";
		break;
	case MCE_ERROR_TYPE_ICACHE:
		err_type = "I-Cache";
		subtype = "Unknown";
		break;
	default:
	case MCE_ERROR_TYPE_UNKNOWN:
		err_type = "Unknown";
		subtype = "";
		break;
	}

	dar_str[0] = pa_str[0] = '\0';
	if (ea && evt->srr0 != ea) {
		/* Load/Store address */
		n = sprintf(dar_str, "DAR: %016llx ", ea);
		if (pa)
			sprintf(dar_str + n, "paddr: %016llx ", pa);
	} else if (pa) {
		sprintf(pa_str, " paddr: %016llx", pa);
	}

	printk("%sMCE: CPU%d: machine check (%s) %s %s %s %s[%s]\n",
		level, evt->cpu, sevstr, in_guest ? "Guest" : "Host",
		err_type, subtype, dar_str,
		evt->disposition == MCE_DISPOSITION_RECOVERED ?
		"Recovered" : "Not recovered");

	if (in_guest || user_mode) {
		printk("%sMCE: CPU%d: PID: %d Comm: %s %sNIP: [%016llx]%s\n",
			level, evt->cpu, current->pid, current->comm,
			in_guest ? "Guest " : "", evt->srr0, pa_str);
	} else {
		printk("%sMCE: CPU%d: NIP: [%016llx] %pS%s\n",
			level, evt->cpu, evt->srr0, (void *)evt->srr0, pa_str);
	}

	printk("%sMCE: CPU%d: Initiator %s\n", level, evt->cpu, initiator);

	subtype = evt->error_class < ARRAY_SIZE(mc_error_class) ?
		mc_error_class[evt->error_class] : "Unknown";
	printk("%sMCE: CPU%d: %s\n", level, evt->cpu, subtype);

#ifdef CONFIG_PPC_BOOK3S_64
	/* Display faulty slb contents for SLB errors. */
	if (evt->error_type == MCE_ERROR_TYPE_SLB)
		slb_dump_contents(local_paca->mce_faulty_slbs);
#endif
}
EXPORT_SYMBOL_GPL(machine_check_print_event_info);

/*
 * This function is called in real mode. Strictly no printk's please.
 *
 * regs->nip and regs->msr contains srr0 and ssr1.
 */
long notrace machine_check_early(struct pt_regs *regs)
{
	long handled = 0;
	u8 ftrace_enabled = this_cpu_get_ftrace_enabled();

	this_cpu_set_ftrace_enabled(0);
	/* Do not use nmi_enter/exit for pseries hpte guest */
	if (radix_enabled() || !firmware_has_feature(FW_FEATURE_LPAR))
		nmi_enter();

	hv_nmi_check_nonrecoverable(regs);

	/*
	 * See if platform is capable of handling machine check.
	 */
	if (ppc_md.machine_check_early)
		handled = ppc_md.machine_check_early(regs);

	if (radix_enabled() || !firmware_has_feature(FW_FEATURE_LPAR))
		nmi_exit();

	this_cpu_set_ftrace_enabled(ftrace_enabled);

	return handled;
}

/* Possible meanings for HMER_DEBUG_TRIG bit being set on POWER9 */
static enum {
	DTRIG_UNKNOWN,
	DTRIG_VECTOR_CI,	/* need to emulate vector CI load instr */
	DTRIG_SUSPEND_ESCAPE,	/* need to escape from TM suspend mode */
} hmer_debug_trig_function;

static int init_debug_trig_function(void)
{
	int pvr;
	struct device_node *cpun;
	struct property *prop = NULL;
	const char *str;

	/* First look in the device tree */
	preempt_disable();
	cpun = of_get_cpu_node(smp_processor_id(), NULL);
	if (cpun) {
		of_property_for_each_string(cpun, "ibm,hmi-special-triggers",
					    prop, str) {
			if (strcmp(str, "bit17-vector-ci-load") == 0)
				hmer_debug_trig_function = DTRIG_VECTOR_CI;
			else if (strcmp(str, "bit17-tm-suspend-escape") == 0)
				hmer_debug_trig_function = DTRIG_SUSPEND_ESCAPE;
		}
		of_node_put(cpun);
	}
	preempt_enable();

	/* If we found the property, don't look at PVR */
	if (prop)
		goto out;

	pvr = mfspr(SPRN_PVR);
	/* Check for POWER9 Nimbus (scale-out) */
	if ((PVR_VER(pvr) == PVR_POWER9) && (pvr & 0xe000) == 0) {
		/* DD2.2 and later */
		if ((pvr & 0xfff) >= 0x202)
			hmer_debug_trig_function = DTRIG_SUSPEND_ESCAPE;
		/* DD2.0 and DD2.1 - used for vector CI load emulation */
		else if ((pvr & 0xfff) >= 0x200)
			hmer_debug_trig_function = DTRIG_VECTOR_CI;
	}

 out:
	switch (hmer_debug_trig_function) {
	case DTRIG_VECTOR_CI:
		pr_debug("HMI debug trigger used for vector CI load\n");
		break;
	case DTRIG_SUSPEND_ESCAPE:
		pr_debug("HMI debug trigger used for TM suspend escape\n");
		break;
	default:
		break;
	}
	return 0;
}
__initcall(init_debug_trig_function);

/*
 * Handle HMIs that occur as a result of a debug trigger.
 * Return values:
 * -1 means this is not a HMI cause that we know about
 *  0 means no further handling is required
 *  1 means further handling is required
 */
long hmi_handle_debugtrig(struct pt_regs *regs)
{
	unsigned long hmer = mfspr(SPRN_HMER);
	long ret = 0;

	/* HMER_DEBUG_TRIG bit is used for various workarounds on P9 */
	if (!((hmer & HMER_DEBUG_TRIG)
	      && hmer_debug_trig_function != DTRIG_UNKNOWN))
		return -1;
		
	hmer &= ~HMER_DEBUG_TRIG;
	/* HMER is a write-AND register */
	mtspr(SPRN_HMER, ~HMER_DEBUG_TRIG);

	switch (hmer_debug_trig_function) {
	case DTRIG_VECTOR_CI:
		/*
		 * Now to avoid problems with soft-disable we
		 * only do the emulation if we are coming from
		 * host user space
		 */
		if (regs && user_mode(regs))
			ret = local_paca->hmi_p9_special_emu = 1;

		break;

	default:
		break;
	}

	/*
	 * See if any other HMI causes remain to be handled
	 */
	if (hmer & mfspr(SPRN_HMEER))
		return -1;

	return ret;
}

/*
 * Return values:
 */
long hmi_exception_realmode(struct pt_regs *regs)
{	
	int ret;

	local_paca->hmi_irqs++;

	ret = hmi_handle_debugtrig(regs);
	if (ret >= 0)
		return ret;

	wait_for_subcore_guest_exit();

	if (ppc_md.hmi_exception_early)
		ppc_md.hmi_exception_early(regs);

	wait_for_tb_resync();

	return 1;
}<|MERGE_RESOLUTION|>--- conflicted
+++ resolved
@@ -35,13 +35,10 @@
 					mce_ue_event_queue);
 
 static void machine_check_process_queued_event(struct irq_work *work);
-<<<<<<< HEAD
-=======
 static void machine_check_ue_irq_work(struct irq_work *work);
 static void machine_check_ue_event(struct machine_check_event *evt);
 static void machine_process_ue_event(struct work_struct *work);
 
->>>>>>> 24b8d41d
 static struct irq_work mce_event_process_work = {
         .func = machine_check_process_queued_event,
 };
@@ -125,10 +122,6 @@
 	mce->in_use = 1;
 	mce->cpu = get_paca()->paca_index;
 
-<<<<<<< HEAD
-	mce->initiator = MCE_INITIATOR_CPU;
-=======
->>>>>>> 24b8d41d
 	/* Mark it recovered if we have handled it and MSR(RI=1). */
 	if (handled && (regs->msr & MSR_RI))
 		mce->disposition = MCE_DISPOSITION_RECOVERED;
@@ -480,12 +473,7 @@
 		if (evt->u.ue_error.effective_address_provided)
 			ea = evt->u.ue_error.effective_address;
 		if (evt->u.ue_error.physical_address_provided)
-<<<<<<< HEAD
-			printk("%s      Physical address: %016llx\n",
-			       level, evt->u.ue_error.physical_address);
-=======
 			pa = evt->u.ue_error.physical_address;
->>>>>>> 24b8d41d
 		break;
 	case MCE_ERROR_TYPE_SLB:
 		err_type = "SLB";
