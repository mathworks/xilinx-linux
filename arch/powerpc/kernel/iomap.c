// SPDX-License-Identifier: GPL-2.0
/*
 * ppc64 "iomap" interface implementation.
 *
 * (C) Copyright 2004 Linus Torvalds
 */
#include <linux/pci.h>
#include <linux/mm.h>
#include <linux/export.h>
#include <asm/io.h>
#include <asm/pci-bridge.h>
#include <asm/isa-bridge.h>

/*
 * Here comes the ppc64 implementation of the IOMAP 
 * interfaces.
 */
unsigned int ioread8(const void __iomem *addr)
{
	return readb(addr);
}
unsigned int ioread16(const void __iomem *addr)
{
	return readw(addr);
}
unsigned int ioread16be(const void __iomem *addr)
{
	return readw_be(addr);
}
unsigned int ioread32(const void __iomem *addr)
{
	return readl(addr);
}
unsigned int ioread32be(const void __iomem *addr)
{
	return readl_be(addr);
}
EXPORT_SYMBOL(ioread8);
EXPORT_SYMBOL(ioread16);
EXPORT_SYMBOL(ioread16be);
EXPORT_SYMBOL(ioread32);
EXPORT_SYMBOL(ioread32be);
#ifdef __powerpc64__
<<<<<<< HEAD
u64 ioread64(void __iomem *addr)
{
	return readq(addr);
}
u64 ioread64be(void __iomem *addr)
=======
u64 ioread64(const void __iomem *addr)
{
	return readq(addr);
}
u64 ioread64_lo_hi(const void __iomem *addr)
{
	return readq(addr);
}
u64 ioread64_hi_lo(const void __iomem *addr)
{
	return readq(addr);
}
u64 ioread64be(const void __iomem *addr)
{
	return readq_be(addr);
}
u64 ioread64be_lo_hi(const void __iomem *addr)
{
	return readq_be(addr);
}
u64 ioread64be_hi_lo(const void __iomem *addr)
>>>>>>> 24b8d41d
{
	return readq_be(addr);
}
EXPORT_SYMBOL(ioread64);
<<<<<<< HEAD
EXPORT_SYMBOL(ioread64be);
=======
EXPORT_SYMBOL(ioread64_lo_hi);
EXPORT_SYMBOL(ioread64_hi_lo);
EXPORT_SYMBOL(ioread64be);
EXPORT_SYMBOL(ioread64be_lo_hi);
EXPORT_SYMBOL(ioread64be_hi_lo);
>>>>>>> 24b8d41d
#endif /* __powerpc64__ */

void iowrite8(u8 val, void __iomem *addr)
{
	writeb(val, addr);
}
void iowrite16(u16 val, void __iomem *addr)
{
	writew(val, addr);
}
void iowrite16be(u16 val, void __iomem *addr)
{
	writew_be(val, addr);
}
void iowrite32(u32 val, void __iomem *addr)
{
	writel(val, addr);
}
void iowrite32be(u32 val, void __iomem *addr)
{
	writel_be(val, addr);
}
EXPORT_SYMBOL(iowrite8);
EXPORT_SYMBOL(iowrite16);
EXPORT_SYMBOL(iowrite16be);
EXPORT_SYMBOL(iowrite32);
EXPORT_SYMBOL(iowrite32be);
#ifdef __powerpc64__
void iowrite64(u64 val, void __iomem *addr)
{
	writeq(val, addr);
}
<<<<<<< HEAD
=======
void iowrite64_lo_hi(u64 val, void __iomem *addr)
{
	writeq(val, addr);
}
void iowrite64_hi_lo(u64 val, void __iomem *addr)
{
	writeq(val, addr);
}
>>>>>>> 24b8d41d
void iowrite64be(u64 val, void __iomem *addr)
{
	writeq_be(val, addr);
}
<<<<<<< HEAD
EXPORT_SYMBOL(iowrite64);
EXPORT_SYMBOL(iowrite64be);
=======
void iowrite64be_lo_hi(u64 val, void __iomem *addr)
{
	writeq_be(val, addr);
}
void iowrite64be_hi_lo(u64 val, void __iomem *addr)
{
	writeq_be(val, addr);
}
EXPORT_SYMBOL(iowrite64);
EXPORT_SYMBOL(iowrite64_lo_hi);
EXPORT_SYMBOL(iowrite64_hi_lo);
EXPORT_SYMBOL(iowrite64be);
EXPORT_SYMBOL(iowrite64be_lo_hi);
EXPORT_SYMBOL(iowrite64be_hi_lo);
>>>>>>> 24b8d41d
#endif /* __powerpc64__ */

/*
 * These are the "repeat read/write" functions. Note the
 * non-CPU byte order. We do things in "IO byteorder"
 * here.
 *
 * FIXME! We could make these do EEH handling if we really
 * wanted. Not clear if we do.
 */
void ioread8_rep(const void __iomem *addr, void *dst, unsigned long count)
{
	readsb(addr, dst, count);
}
void ioread16_rep(const void __iomem *addr, void *dst, unsigned long count)
{
	readsw(addr, dst, count);
}
void ioread32_rep(const void __iomem *addr, void *dst, unsigned long count)
{
	readsl(addr, dst, count);
}
EXPORT_SYMBOL(ioread8_rep);
EXPORT_SYMBOL(ioread16_rep);
EXPORT_SYMBOL(ioread32_rep);

void iowrite8_rep(void __iomem *addr, const void *src, unsigned long count)
{
	writesb(addr, src, count);
}
void iowrite16_rep(void __iomem *addr, const void *src, unsigned long count)
{
	writesw(addr, src, count);
}
void iowrite32_rep(void __iomem *addr, const void *src, unsigned long count)
{
	writesl(addr, src, count);
}
EXPORT_SYMBOL(iowrite8_rep);
EXPORT_SYMBOL(iowrite16_rep);
EXPORT_SYMBOL(iowrite32_rep);

void __iomem *ioport_map(unsigned long port, unsigned int len)
{
	return (void __iomem *) (port + _IO_BASE);
}

void ioport_unmap(void __iomem *addr)
{
	/* Nothing to do */
}
EXPORT_SYMBOL(ioport_map);
EXPORT_SYMBOL(ioport_unmap);

#ifdef CONFIG_PCI
void pci_iounmap(struct pci_dev *dev, void __iomem *addr)
{
	if (isa_vaddr_is_ioport(addr))
		return;
	if (pcibios_vaddr_is_ioport(addr))
		return;
	iounmap(addr);
}

EXPORT_SYMBOL(pci_iounmap);
#endif /* CONFIG_PCI */<|MERGE_RESOLUTION|>--- conflicted
+++ resolved
@@ -41,13 +41,6 @@
 EXPORT_SYMBOL(ioread32);
 EXPORT_SYMBOL(ioread32be);
 #ifdef __powerpc64__
-<<<<<<< HEAD
-u64 ioread64(void __iomem *addr)
-{
-	return readq(addr);
-}
-u64 ioread64be(void __iomem *addr)
-=======
 u64 ioread64(const void __iomem *addr)
 {
 	return readq(addr);
@@ -69,20 +62,15 @@
 	return readq_be(addr);
 }
 u64 ioread64be_hi_lo(const void __iomem *addr)
->>>>>>> 24b8d41d
 {
 	return readq_be(addr);
 }
 EXPORT_SYMBOL(ioread64);
-<<<<<<< HEAD
-EXPORT_SYMBOL(ioread64be);
-=======
 EXPORT_SYMBOL(ioread64_lo_hi);
 EXPORT_SYMBOL(ioread64_hi_lo);
 EXPORT_SYMBOL(ioread64be);
 EXPORT_SYMBOL(ioread64be_lo_hi);
 EXPORT_SYMBOL(ioread64be_hi_lo);
->>>>>>> 24b8d41d
 #endif /* __powerpc64__ */
 
 void iowrite8(u8 val, void __iomem *addr)
@@ -115,8 +103,6 @@
 {
 	writeq(val, addr);
 }
-<<<<<<< HEAD
-=======
 void iowrite64_lo_hi(u64 val, void __iomem *addr)
 {
 	writeq(val, addr);
@@ -125,15 +111,10 @@
 {
 	writeq(val, addr);
 }
->>>>>>> 24b8d41d
 void iowrite64be(u64 val, void __iomem *addr)
 {
 	writeq_be(val, addr);
 }
-<<<<<<< HEAD
-EXPORT_SYMBOL(iowrite64);
-EXPORT_SYMBOL(iowrite64be);
-=======
 void iowrite64be_lo_hi(u64 val, void __iomem *addr)
 {
 	writeq_be(val, addr);
@@ -148,7 +129,6 @@
 EXPORT_SYMBOL(iowrite64be);
 EXPORT_SYMBOL(iowrite64be_lo_hi);
 EXPORT_SYMBOL(iowrite64be_hi_lo);
->>>>>>> 24b8d41d
 #endif /* __powerpc64__ */
 
 /*
