// SPDX-License-Identifier: GPL-2.0-or-later
/*
 *  PowerPC version 
 *    Copyright (C) 1995-1996 Gary Thomas (gdt@linuxppc.org)
 *
 *  Derived from "arch/i386/kernel/signal.c"
 *    Copyright (C) 1991, 1992 Linus Torvalds
 *    1997-11-28  Modified for POSIX.1b signals by Richard Henderson
 */

#include <linux/sched.h>
#include <linux/mm.h>
#include <linux/smp.h>
#include <linux/kernel.h>
#include <linux/signal.h>
#include <linux/errno.h>
#include <linux/wait.h>
#include <linux/unistd.h>
#include <linux/stddef.h>
#include <linux/elf.h>
#include <linux/ptrace.h>
#include <linux/ratelimit.h>
#include <linux/syscalls.h>
#include <linux/pagemap.h>

#include <asm/sigcontext.h>
#include <asm/ucontext.h>
#include <linux/uaccess.h>
#include <asm/unistd.h>
#include <asm/cacheflush.h>
#include <asm/syscalls.h>
#include <asm/vdso.h>
#include <asm/switch_to.h>
#include <asm/tm.h>
#include <asm/asm-prototypes.h>

#include "signal.h"


#define GP_REGS_SIZE	min(sizeof(elf_gregset_t), sizeof(struct pt_regs))
#define FP_REGS_SIZE	sizeof(elf_fpregset_t)

#define TRAMP_TRACEBACK	4
#define TRAMP_SIZE	7

/*
 * When we have signals to deliver, we set up on the user stack,
 * going down from the original stack pointer:
 *	1) a rt_sigframe struct which contains the ucontext	
 *	2) a gap of __SIGNAL_FRAMESIZE bytes which acts as a dummy caller
 *	   frame for the signal handler.
 */

struct rt_sigframe {
	/* sys_rt_sigreturn requires the ucontext be the first field */
	struct ucontext uc;
#ifdef CONFIG_PPC_TRANSACTIONAL_MEM
	struct ucontext uc_transact;
#endif
	unsigned long _unused[2];
	unsigned int tramp[TRAMP_SIZE];
	struct siginfo __user *pinfo;
	void __user *puc;
	struct siginfo info;
	/* New 64 bit little-endian ABI allows redzone of 512 bytes below sp */
	char abigap[USER_REDZONE_SIZE];
} __attribute__ ((aligned (16)));

static const char fmt32[] = KERN_INFO \
	"%s[%d]: bad frame in %s: %08lx nip %08lx lr %08lx\n";
static const char fmt64[] = KERN_INFO \
	"%s[%d]: bad frame in %s: %016lx nip %016lx lr %016lx\n";

/*
 * This computes a quad word aligned pointer inside the vmx_reserve array
 * element. For historical reasons sigcontext might not be quad word aligned,
 * but the location we write the VMX regs to must be. See the comment in
 * sigcontext for more detail.
 */
#ifdef CONFIG_ALTIVEC
static elf_vrreg_t __user *sigcontext_vmx_regs(struct sigcontext __user *sc)
{
	return (elf_vrreg_t __user *) (((unsigned long)sc->vmx_reserve + 15) & ~0xful);
}
#endif

/*
 * Set up the sigcontext for the signal frame.
 */

static long setup_sigcontext(struct sigcontext __user *sc,
		struct task_struct *tsk, int signr, sigset_t *set,
		unsigned long handler, int ctx_has_vsx_region)
{
	/* When CONFIG_ALTIVEC is set, we _always_ setup v_regs even if the
	 * process never used altivec yet (MSR_VEC is zero in pt_regs of
	 * the context). This is very important because we must ensure we
	 * don't lose the VRSAVE content that may have been set prior to
	 * the process doing its first vector operation
	 * Userland shall check AT_HWCAP to know whether it can rely on the
	 * v_regs pointer or not
	 */
#ifdef CONFIG_ALTIVEC
	elf_vrreg_t __user *v_regs = sigcontext_vmx_regs(sc);
	unsigned long vrsave;
#endif
	struct pt_regs *regs = tsk->thread.regs;
	unsigned long msr = regs->msr;
	long err = 0;
	/* Force usr to alway see softe as 1 (interrupts enabled) */
	unsigned long softe = 0x1;

	BUG_ON(tsk != current);

	BUG_ON(tsk != current);

#ifdef CONFIG_ALTIVEC
	err |= __put_user(v_regs, &sc->v_regs);

	/* save altivec registers */
	if (tsk->thread.used_vr) {
		flush_altivec_to_thread(tsk);
		/* Copy 33 vec registers (vr0..31 and vscr) to the stack */
		err |= __copy_to_user(v_regs, &tsk->thread.vr_state,
				      33 * sizeof(vector128));
		/* set MSR_VEC in the MSR value in the frame to indicate that sc->v_reg)
		 * contains valid data.
		 */
		msr |= MSR_VEC;
	}
	/* We always copy to/from vrsave, it's 0 if we don't have or don't
	 * use altivec.
	 */
	vrsave = 0;
	if (cpu_has_feature(CPU_FTR_ALTIVEC)) {
		vrsave = mfspr(SPRN_VRSAVE);
		tsk->thread.vrsave = vrsave;
	}

	err |= __put_user(vrsave, (u32 __user *)&v_regs[33]);
#else /* CONFIG_ALTIVEC */
	err |= __put_user(0, &sc->v_regs);
#endif /* CONFIG_ALTIVEC */
	flush_fp_to_thread(tsk);
	/* copy fpr regs and fpscr */
	err |= copy_fpr_to_user(&sc->fp_regs, tsk);

	/*
	 * Clear the MSR VSX bit to indicate there is no valid state attached
	 * to this context, except in the specific case below where we set it.
	 */
	msr &= ~MSR_VSX;
#ifdef CONFIG_VSX
	/*
	 * Copy VSX low doubleword to local buffer for formatting,
	 * then out to userspace.  Update v_regs to point after the
	 * VMX data.
	 */
	if (tsk->thread.used_vsr && ctx_has_vsx_region) {
		flush_vsx_to_thread(tsk);
		v_regs += ELF_NVRREG;
		err |= copy_vsx_to_user(v_regs, tsk);
		/* set MSR_VSX in the MSR value in the frame to
		 * indicate that sc->vs_reg) contains valid data.
		 */
		msr |= MSR_VSX;
	}
#endif /* CONFIG_VSX */
	err |= __put_user(&sc->gp_regs, &sc->regs);
	WARN_ON(!FULL_REGS(regs));
	err |= __copy_to_user(&sc->gp_regs, regs, GP_REGS_SIZE);
	err |= __put_user(msr, &sc->gp_regs[PT_MSR]);
	err |= __put_user(softe, &sc->gp_regs[PT_SOFTE]);
	err |= __put_user(signr, &sc->signal);
	err |= __put_user(handler, &sc->handler);
	if (set != NULL)
		err |=  __put_user(set->sig[0], &sc->oldmask);

	return err;
}

#ifdef CONFIG_PPC_TRANSACTIONAL_MEM
/*
 * As above, but Transactional Memory is in use, so deliver sigcontexts
 * containing checkpointed and transactional register states.
 *
 * To do this, we treclaim (done before entering here) to gather both sets of
 * registers and set up the 'normal' sigcontext registers with rolled-back
 * register values such that a simple signal handler sees a correct
 * checkpointed register state.  If interested, a TM-aware sighandler can
 * examine the transactional registers in the 2nd sigcontext to determine the
 * real origin of the signal.
 */
static long setup_tm_sigcontexts(struct sigcontext __user *sc,
				 struct sigcontext __user *tm_sc,
				 struct task_struct *tsk,
<<<<<<< HEAD
				 int signr, sigset_t *set, unsigned long handler)
=======
				 int signr, sigset_t *set, unsigned long handler,
				 unsigned long msr)
>>>>>>> 24b8d41d
{
	/* When CONFIG_ALTIVEC is set, we _always_ setup v_regs even if the
	 * process never used altivec yet (MSR_VEC is zero in pt_regs of
	 * the context). This is very important because we must ensure we
	 * don't lose the VRSAVE content that may have been set prior to
	 * the process doing its first vector operation
	 * Userland shall check AT_HWCAP to know wether it can rely on the
	 * v_regs pointer or not.
	 */
#ifdef CONFIG_ALTIVEC
	elf_vrreg_t __user *v_regs = sigcontext_vmx_regs(sc);
	elf_vrreg_t __user *tm_v_regs = sigcontext_vmx_regs(tm_sc);
#endif
	struct pt_regs *regs = tsk->thread.regs;
<<<<<<< HEAD
	unsigned long msr = tsk->thread.ckpt_regs.msr;
	long err = 0;

	BUG_ON(tsk != current);

	BUG_ON(!MSR_TM_ACTIVE(regs->msr));
=======
	long err = 0;

	BUG_ON(tsk != current);
>>>>>>> 24b8d41d

	BUG_ON(!MSR_TM_ACTIVE(msr));

	WARN_ON(tm_suspend_disabled);

<<<<<<< HEAD
=======
	/* Restore checkpointed FP, VEC, and VSX bits from ckpt_regs as
	 * it contains the correct FP, VEC, VSX state after we treclaimed
	 * the transaction and giveup_all() was called on reclaiming.
	 */
	msr |= tsk->thread.ckpt_regs.msr & (MSR_FP | MSR_VEC | MSR_VSX);

>>>>>>> 24b8d41d
#ifdef CONFIG_ALTIVEC
	err |= __put_user(v_regs, &sc->v_regs);
	err |= __put_user(tm_v_regs, &tm_sc->v_regs);

	/* save altivec registers */
	if (tsk->thread.used_vr) {
		/* Copy 33 vec registers (vr0..31 and vscr) to the stack */
		err |= __copy_to_user(v_regs, &tsk->thread.ckvr_state,
				      33 * sizeof(vector128));
		/* If VEC was enabled there are transactional VRs valid too,
		 * else they're a copy of the checkpointed VRs.
		 */
		if (msr & MSR_VEC)
			err |= __copy_to_user(tm_v_regs,
					      &tsk->thread.vr_state,
					      33 * sizeof(vector128));
		else
			err |= __copy_to_user(tm_v_regs,
					      &tsk->thread.ckvr_state,
					      33 * sizeof(vector128));

		/* set MSR_VEC in the MSR value in the frame to indicate
		 * that sc->v_reg contains valid data.
		 */
		msr |= MSR_VEC;
	}
	/* We always copy to/from vrsave, it's 0 if we don't have or don't
	 * use altivec.
	 */
	if (cpu_has_feature(CPU_FTR_ALTIVEC))
		tsk->thread.ckvrsave = mfspr(SPRN_VRSAVE);
	err |= __put_user(tsk->thread.ckvrsave, (u32 __user *)&v_regs[33]);
	if (msr & MSR_VEC)
		err |= __put_user(tsk->thread.vrsave,
				  (u32 __user *)&tm_v_regs[33]);
	else
		err |= __put_user(tsk->thread.ckvrsave,
				  (u32 __user *)&tm_v_regs[33]);

#else /* CONFIG_ALTIVEC */
	err |= __put_user(0, &sc->v_regs);
	err |= __put_user(0, &tm_sc->v_regs);
#endif /* CONFIG_ALTIVEC */

	/* copy fpr regs and fpscr */
	err |= copy_ckfpr_to_user(&sc->fp_regs, tsk);
	if (msr & MSR_FP)
		err |= copy_fpr_to_user(&tm_sc->fp_regs, tsk);
	else
		err |= copy_ckfpr_to_user(&tm_sc->fp_regs, tsk);

#ifdef CONFIG_VSX
	/*
	 * Copy VSX low doubleword to local buffer for formatting,
	 * then out to userspace.  Update v_regs to point after the
	 * VMX data.
	 */
	if (tsk->thread.used_vsr) {
		v_regs += ELF_NVRREG;
		tm_v_regs += ELF_NVRREG;

		err |= copy_ckvsx_to_user(v_regs, tsk);

		if (msr & MSR_VSX)
			err |= copy_vsx_to_user(tm_v_regs, tsk);
		else
			err |= copy_ckvsx_to_user(tm_v_regs, tsk);

		/* set MSR_VSX in the MSR value in the frame to
		 * indicate that sc->vs_reg) contains valid data.
		 */
		msr |= MSR_VSX;
	}
#endif /* CONFIG_VSX */

	err |= __put_user(&sc->gp_regs, &sc->regs);
	err |= __put_user(&tm_sc->gp_regs, &tm_sc->regs);
	WARN_ON(!FULL_REGS(regs));
	err |= __copy_to_user(&tm_sc->gp_regs, regs, GP_REGS_SIZE);
	err |= __copy_to_user(&sc->gp_regs,
			      &tsk->thread.ckpt_regs, GP_REGS_SIZE);
	err |= __put_user(msr, &tm_sc->gp_regs[PT_MSR]);
	err |= __put_user(msr, &sc->gp_regs[PT_MSR]);
	err |= __put_user(signr, &sc->signal);
	err |= __put_user(handler, &sc->handler);
	if (set != NULL)
		err |=  __put_user(set->sig[0], &sc->oldmask);

	return err;
}
#endif

/*
 * Restore the sigcontext from the signal frame.
 */

static long restore_sigcontext(struct task_struct *tsk, sigset_t *set, int sig,
			      struct sigcontext __user *sc)
{
#ifdef CONFIG_ALTIVEC
	elf_vrreg_t __user *v_regs;
#endif
	unsigned long err = 0;
	unsigned long save_r13 = 0;
	unsigned long msr;
	struct pt_regs *regs = tsk->thread.regs;
#ifdef CONFIG_VSX
	int i;
#endif

	BUG_ON(tsk != current);

	/* If this is not a signal return, we preserve the TLS in r13 */
	if (!sig)
		save_r13 = regs->gpr[13];

	/* copy the GPRs */
	err |= __copy_from_user(regs->gpr, sc->gp_regs, sizeof(regs->gpr));
	err |= __get_user(regs->nip, &sc->gp_regs[PT_NIP]);
	/* get MSR separately, transfer the LE bit if doing signal return */
	err |= __get_user(msr, &sc->gp_regs[PT_MSR]);
	if (sig)
		regs->msr = (regs->msr & ~MSR_LE) | (msr & MSR_LE);
	err |= __get_user(regs->orig_gpr3, &sc->gp_regs[PT_ORIG_R3]);
	err |= __get_user(regs->ctr, &sc->gp_regs[PT_CTR]);
	err |= __get_user(regs->link, &sc->gp_regs[PT_LNK]);
	err |= __get_user(regs->xer, &sc->gp_regs[PT_XER]);
	err |= __get_user(regs->ccr, &sc->gp_regs[PT_CCR]);
	/* Don't allow userspace to set SOFTE */
	set_trap_norestart(regs);
	err |= __get_user(regs->dar, &sc->gp_regs[PT_DAR]);
	err |= __get_user(regs->dsisr, &sc->gp_regs[PT_DSISR]);
	err |= __get_user(regs->result, &sc->gp_regs[PT_RESULT]);

	if (!sig)
		regs->gpr[13] = save_r13;
	if (set != NULL)
		err |=  __get_user(set->sig[0], &sc->oldmask);

	/*
	 * Force reload of FP/VEC.
	 * This has to be done before copying stuff into tsk->thread.fpr/vr
	 * for the reasons explained in the previous comment.
	 */
	regs->msr &= ~(MSR_FP | MSR_FE0 | MSR_FE1 | MSR_VEC | MSR_VSX);

#ifdef CONFIG_ALTIVEC
	err |= __get_user(v_regs, &sc->v_regs);
	if (err)
		return err;
	if (v_regs && !access_ok(v_regs, 34 * sizeof(vector128)))
		return -EFAULT;
	/* Copy 33 vec registers (vr0..31 and vscr) from the stack */
	if (v_regs != NULL && (msr & MSR_VEC) != 0) {
		err |= __copy_from_user(&tsk->thread.vr_state, v_regs,
					33 * sizeof(vector128));
		tsk->thread.used_vr = true;
	} else if (tsk->thread.used_vr) {
		memset(&tsk->thread.vr_state, 0, 33 * sizeof(vector128));
	}
	/* Always get VRSAVE back */
	if (v_regs != NULL)
		err |= __get_user(tsk->thread.vrsave, (u32 __user *)&v_regs[33]);
	else
		tsk->thread.vrsave = 0;
	if (cpu_has_feature(CPU_FTR_ALTIVEC))
		mtspr(SPRN_VRSAVE, tsk->thread.vrsave);
#endif /* CONFIG_ALTIVEC */
	/* restore floating point */
	err |= copy_fpr_from_user(tsk, &sc->fp_regs);
#ifdef CONFIG_VSX
	/*
	 * Get additional VSX data. Update v_regs to point after the
	 * VMX data.  Copy VSX low doubleword from userspace to local
	 * buffer for formatting, then into the taskstruct.
	 */
	v_regs += ELF_NVRREG;
	if ((msr & MSR_VSX) != 0) {
		err |= copy_vsx_from_user(tsk, v_regs);
		tsk->thread.used_vsr = true;
	} else {
		for (i = 0; i < 32 ; i++)
			tsk->thread.fp_state.fpr[i][TS_VSRLOWOFFSET] = 0;
	}
#endif
	return err;
}

#ifdef CONFIG_PPC_TRANSACTIONAL_MEM
/*
 * Restore the two sigcontexts from the frame of a transactional processes.
 */

static long restore_tm_sigcontexts(struct task_struct *tsk,
				   struct sigcontext __user *sc,
				   struct sigcontext __user *tm_sc)
{
#ifdef CONFIG_ALTIVEC
	elf_vrreg_t __user *v_regs, *tm_v_regs;
#endif
	unsigned long err = 0;
	unsigned long msr;
	struct pt_regs *regs = tsk->thread.regs;
#ifdef CONFIG_VSX
	int i;
#endif

	BUG_ON(tsk != current);

<<<<<<< HEAD
=======
	if (tm_suspend_disabled)
		return -EINVAL;

>>>>>>> 24b8d41d
	/* copy the GPRs */
	err |= __copy_from_user(regs->gpr, tm_sc->gp_regs, sizeof(regs->gpr));
	err |= __copy_from_user(&tsk->thread.ckpt_regs, sc->gp_regs,
				sizeof(regs->gpr));

	/*
	 * TFHAR is restored from the checkpointed 'wound-back' ucontext's NIP.
	 * TEXASR was set by the signal delivery reclaim, as was TFIAR.
	 * Users doing anything abhorrent like thread-switching w/ signals for
	 * TM-Suspended code will have to back TEXASR/TFIAR up themselves.
	 * For the case of getting a signal and simply returning from it,
	 * we don't need to re-copy them here.
	 */
	err |= __get_user(regs->nip, &tm_sc->gp_regs[PT_NIP]);
	err |= __get_user(tsk->thread.tm_tfhar, &sc->gp_regs[PT_NIP]);

	/* get MSR separately, transfer the LE bit if doing signal return */
	err |= __get_user(msr, &sc->gp_regs[PT_MSR]);
	/* Don't allow reserved mode. */
	if (MSR_TM_RESV(msr))
		return -EINVAL;

	/* pull in MSR LE from user context */
	regs->msr = (regs->msr & ~MSR_LE) | (msr & MSR_LE);

	/* The following non-GPR non-FPR non-VR state is also checkpointed: */
	err |= __get_user(regs->ctr, &tm_sc->gp_regs[PT_CTR]);
	err |= __get_user(regs->link, &tm_sc->gp_regs[PT_LNK]);
	err |= __get_user(regs->xer, &tm_sc->gp_regs[PT_XER]);
	err |= __get_user(regs->ccr, &tm_sc->gp_regs[PT_CCR]);
	err |= __get_user(tsk->thread.ckpt_regs.ctr,
			  &sc->gp_regs[PT_CTR]);
	err |= __get_user(tsk->thread.ckpt_regs.link,
			  &sc->gp_regs[PT_LNK]);
	err |= __get_user(tsk->thread.ckpt_regs.xer,
			  &sc->gp_regs[PT_XER]);
	err |= __get_user(tsk->thread.ckpt_regs.ccr,
			  &sc->gp_regs[PT_CCR]);
	/* Don't allow userspace to set SOFTE */
	set_trap_norestart(regs);
	/* These regs are not checkpointed; they can go in 'regs'. */
	err |= __get_user(regs->dar, &sc->gp_regs[PT_DAR]);
	err |= __get_user(regs->dsisr, &sc->gp_regs[PT_DSISR]);
	err |= __get_user(regs->result, &sc->gp_regs[PT_RESULT]);

	/*
	 * Force reload of FP/VEC.
	 * This has to be done before copying stuff into tsk->thread.fpr/vr
	 * for the reasons explained in the previous comment.
	 */
	regs->msr &= ~(MSR_FP | MSR_FE0 | MSR_FE1 | MSR_VEC | MSR_VSX);

#ifdef CONFIG_ALTIVEC
	err |= __get_user(v_regs, &sc->v_regs);
	err |= __get_user(tm_v_regs, &tm_sc->v_regs);
	if (err)
		return err;
	if (v_regs && !access_ok(v_regs, 34 * sizeof(vector128)))
		return -EFAULT;
	if (tm_v_regs && !access_ok(tm_v_regs, 34 * sizeof(vector128)))
		return -EFAULT;
	/* Copy 33 vec registers (vr0..31 and vscr) from the stack */
	if (v_regs != NULL && tm_v_regs != NULL && (msr & MSR_VEC) != 0) {
		err |= __copy_from_user(&tsk->thread.ckvr_state, v_regs,
					33 * sizeof(vector128));
		err |= __copy_from_user(&tsk->thread.vr_state, tm_v_regs,
					33 * sizeof(vector128));
		current->thread.used_vr = true;
	}
	else if (tsk->thread.used_vr) {
		memset(&tsk->thread.vr_state, 0, 33 * sizeof(vector128));
		memset(&tsk->thread.ckvr_state, 0, 33 * sizeof(vector128));
	}
	/* Always get VRSAVE back */
	if (v_regs != NULL && tm_v_regs != NULL) {
		err |= __get_user(tsk->thread.ckvrsave,
				  (u32 __user *)&v_regs[33]);
		err |= __get_user(tsk->thread.vrsave,
				  (u32 __user *)&tm_v_regs[33]);
	}
	else {
		tsk->thread.vrsave = 0;
		tsk->thread.ckvrsave = 0;
	}
	if (cpu_has_feature(CPU_FTR_ALTIVEC))
		mtspr(SPRN_VRSAVE, tsk->thread.vrsave);
#endif /* CONFIG_ALTIVEC */
	/* restore floating point */
	err |= copy_fpr_from_user(tsk, &tm_sc->fp_regs);
	err |= copy_ckfpr_from_user(tsk, &sc->fp_regs);
#ifdef CONFIG_VSX
	/*
	 * Get additional VSX data. Update v_regs to point after the
	 * VMX data.  Copy VSX low doubleword from userspace to local
	 * buffer for formatting, then into the taskstruct.
	 */
	if (v_regs && ((msr & MSR_VSX) != 0)) {
		v_regs += ELF_NVRREG;
		tm_v_regs += ELF_NVRREG;
		err |= copy_vsx_from_user(tsk, tm_v_regs);
		err |= copy_ckvsx_from_user(tsk, v_regs);
		tsk->thread.used_vsr = true;
	} else {
		for (i = 0; i < 32 ; i++) {
			tsk->thread.fp_state.fpr[i][TS_VSRLOWOFFSET] = 0;
			tsk->thread.ckfp_state.fpr[i][TS_VSRLOWOFFSET] = 0;
		}
	}
#endif
	tm_enable();
	/* Make sure the transaction is marked as failed */
	tsk->thread.tm_texasr |= TEXASR_FS;
<<<<<<< HEAD
	/* This loads the checkpointed FP/VEC state, if used */
	tm_recheckpoint(&tsk->thread, msr);
=======

	/*
	 * Disabling preemption, since it is unsafe to be preempted
	 * with MSR[TS] set without recheckpointing.
	 */
	preempt_disable();

	/* pull in MSR TS bits from user context */
	regs->msr |= msr & MSR_TS_MASK;

	/*
	 * Ensure that TM is enabled in regs->msr before we leave the signal
	 * handler. It could be the case that (a) user disabled the TM bit
	 * through the manipulation of the MSR bits in uc_mcontext or (b) the
	 * TM bit was disabled because a sufficient number of context switches
	 * happened whilst in the signal handler and load_tm overflowed,
	 * disabling the TM bit. In either case we can end up with an illegal
	 * TM state leading to a TM Bad Thing when we return to userspace.
	 *
	 * CAUTION:
	 * After regs->MSR[TS] being updated, make sure that get_user(),
	 * put_user() or similar functions are *not* called. These
	 * functions can generate page faults which will cause the process
	 * to be de-scheduled with MSR[TS] set but without calling
	 * tm_recheckpoint(). This can cause a bug.
	 */
	regs->msr |= MSR_TM;

	/* This loads the checkpointed FP/VEC state, if used */
	tm_recheckpoint(&tsk->thread);
>>>>>>> 24b8d41d

	msr_check_and_set(msr & (MSR_FP | MSR_VEC));
	if (msr & MSR_FP) {
		load_fp_state(&tsk->thread.fp_state);
		regs->msr |= (MSR_FP | tsk->thread.fpexc_mode);
	}
	if (msr & MSR_VEC) {
		load_vr_state(&tsk->thread.vr_state);
		regs->msr |= MSR_VEC;
	}
<<<<<<< HEAD
=======

	preempt_enable();
>>>>>>> 24b8d41d

	return err;
}
#endif

/*
 * Setup the trampoline code on the stack
 */
static long setup_trampoline(unsigned int syscall, unsigned int __user *tramp)
{
	int i;
	long err = 0;

	/* bctrl # call the handler */
	err |= __put_user(PPC_INST_BCTRL, &tramp[0]);
	/* addi r1, r1, __SIGNAL_FRAMESIZE  # Pop the dummy stackframe */
	err |= __put_user(PPC_INST_ADDI | __PPC_RT(R1) | __PPC_RA(R1) |
			  (__SIGNAL_FRAMESIZE & 0xffff), &tramp[1]);
	/* li r0, __NR_[rt_]sigreturn| */
	err |= __put_user(PPC_INST_ADDI | (syscall & 0xffff), &tramp[2]);
	/* sc */
	err |= __put_user(PPC_INST_SC, &tramp[3]);

	/* Minimal traceback info */
	for (i=TRAMP_TRACEBACK; i < TRAMP_SIZE ;i++)
		err |= __put_user(0, &tramp[i]);

	if (!err)
		flush_icache_range((unsigned long) &tramp[0],
			   (unsigned long) &tramp[TRAMP_SIZE]);

	return err;
}

/*
 * Userspace code may pass a ucontext which doesn't include VSX added
 * at the end.  We need to check for this case.
 */
#define UCONTEXTSIZEWITHOUTVSX \
		(sizeof(struct ucontext) - 32*sizeof(long))

/*
 * Handle {get,set,swap}_context operations
 */
SYSCALL_DEFINE3(swapcontext, struct ucontext __user *, old_ctx,
		struct ucontext __user *, new_ctx, long, ctx_size)
{
	sigset_t set;
	unsigned long new_msr = 0;
	int ctx_has_vsx_region = 0;

	BUG_ON(regs != current->thread.regs);

	if (new_ctx &&
	    get_user(new_msr, &new_ctx->uc_mcontext.gp_regs[PT_MSR]))
		return -EFAULT;
	/*
	 * Check that the context is not smaller than the original
	 * size (with VMX but without VSX)
	 */
	if (ctx_size < UCONTEXTSIZEWITHOUTVSX)
		return -EINVAL;
	/*
	 * If the new context state sets the MSR VSX bits but
	 * it doesn't provide VSX state.
	 */
	if ((ctx_size < sizeof(struct ucontext)) &&
	    (new_msr & MSR_VSX))
		return -EINVAL;
	/* Does the context have enough room to store VSX data? */
	if (ctx_size >= sizeof(struct ucontext))
		ctx_has_vsx_region = 1;

	if (old_ctx != NULL) {
<<<<<<< HEAD
		if (!access_ok(VERIFY_WRITE, old_ctx, ctx_size)
=======
		if (!access_ok(old_ctx, ctx_size)
>>>>>>> 24b8d41d
		    || setup_sigcontext(&old_ctx->uc_mcontext, current, 0, NULL, 0,
					ctx_has_vsx_region)
		    || __copy_to_user(&old_ctx->uc_sigmask,
				      &current->blocked, sizeof(sigset_t)))
			return -EFAULT;
	}
	if (new_ctx == NULL)
		return 0;
	if (!access_ok(new_ctx, ctx_size) ||
	    fault_in_pages_readable((u8 __user *)new_ctx, ctx_size))
		return -EFAULT;

	/*
	 * If we get a fault copying the context into the kernel's
	 * image of the user's registers, we can't just return -EFAULT
	 * because the user's registers will be corrupted.  For instance
	 * the NIP value may have been updated but not some of the
	 * other registers.  Given that we have done the access_ok
	 * and successfully read the first and last bytes of the region
	 * above, this should only happen in an out-of-memory situation
	 * or if another thread unmaps the region containing the context.
	 * We kill the task with a SIGSEGV in this situation.
	 */

	if (__copy_from_user(&set, &new_ctx->uc_sigmask, sizeof(set)))
		do_exit(SIGSEGV);
	set_current_blocked(&set);
	if (restore_sigcontext(current, NULL, 0, &new_ctx->uc_mcontext))
		do_exit(SIGSEGV);

	/* This returns like rt_sigreturn */
	set_thread_flag(TIF_RESTOREALL);
	return 0;
}


/*
 * Do a signal return; undo the signal stack.
 */

SYSCALL_DEFINE0(rt_sigreturn)
{
	struct pt_regs *regs = current_pt_regs();
	struct ucontext __user *uc = (struct ucontext __user *)regs->gpr[1];
	sigset_t set;
#ifdef CONFIG_PPC_TRANSACTIONAL_MEM
	unsigned long msr;
#endif

	BUG_ON(current->thread.regs != regs);

	/* Always make any pending restarted system calls return -EINTR */
	current->restart_block.fn = do_no_restart_syscall;

	if (!access_ok(uc, sizeof(*uc)))
		goto badframe;

	if (__copy_from_user(&set, &uc->uc_sigmask, sizeof(set)))
		goto badframe;
	set_current_blocked(&set);

#ifdef CONFIG_PPC_TRANSACTIONAL_MEM
	/*
	 * If there is a transactional state then throw it away.
	 * The purpose of a sigreturn is to destroy all traces of the
	 * signal frame, this includes any transactional state created
	 * within in. We only check for suspended as we can never be
	 * active in the kernel, we are active, there is nothing better to
	 * do than go ahead and Bad Thing later.
	 * The cause is not important as there will never be a
	 * recheckpoint so it's not user visible.
	 */
	if (MSR_TM_SUSPENDED(mfmsr()))
		tm_reclaim_current(0);

<<<<<<< HEAD
=======
	/*
	 * Disable MSR[TS] bit also, so, if there is an exception in the
	 * code below (as a page fault in copy_ckvsx_to_user()), it does
	 * not recheckpoint this task if there was a context switch inside
	 * the exception.
	 *
	 * A major page fault can indirectly call schedule(). A reschedule
	 * process in the middle of an exception can have a side effect
	 * (Changing the CPU MSR[TS] state), since schedule() is called
	 * with the CPU MSR[TS] disable and returns with MSR[TS]=Suspended
	 * (switch_to() calls tm_recheckpoint() for the 'new' process). In
	 * this case, the process continues to be the same in the CPU, but
	 * the CPU state just changed.
	 *
	 * This can cause a TM Bad Thing, since the MSR in the stack will
	 * have the MSR[TS]=0, and this is what will be used to RFID.
	 *
	 * Clearing MSR[TS] state here will avoid a recheckpoint if there
	 * is any process reschedule in kernel space. The MSR[TS] state
	 * does not need to be saved also, since it will be replaced with
	 * the MSR[TS] that came from user context later, at
	 * restore_tm_sigcontexts.
	 */
	regs->msr &= ~MSR_TS_MASK;

>>>>>>> 24b8d41d
	if (__get_user(msr, &uc->uc_mcontext.gp_regs[PT_MSR]))
		goto badframe;
	if (MSR_TM_ACTIVE(msr)) {
		/* We recheckpoint on return. */
		struct ucontext __user *uc_transact;

		/* Trying to start TM on non TM system */
		if (!cpu_has_feature(CPU_FTR_TM))
			goto badframe;

		if (__get_user(uc_transact, &uc->uc_link))
			goto badframe;
		if (restore_tm_sigcontexts(current, &uc->uc_mcontext,
					   &uc_transact->uc_mcontext))
			goto badframe;
	} else
#endif
<<<<<<< HEAD
	if (restore_sigcontext(current, NULL, 1, &uc->uc_mcontext))
		goto badframe;
=======
	{
		/*
		 * Fall through, for non-TM restore
		 *
		 * Unset MSR[TS] on the thread regs since MSR from user
		 * context does not have MSR active, and recheckpoint was
		 * not called since restore_tm_sigcontexts() was not called
		 * also.
		 *
		 * If not unsetting it, the code can RFID to userspace with
		 * MSR[TS] set, but without CPU in the proper state,
		 * causing a TM bad thing.
		 */
		current->thread.regs->msr &= ~MSR_TS_MASK;
		if (restore_sigcontext(current, NULL, 1, &uc->uc_mcontext))
			goto badframe;
	}
>>>>>>> 24b8d41d

	if (restore_altstack(&uc->uc_stack))
		goto badframe;

	set_thread_flag(TIF_RESTOREALL);
	return 0;

badframe:
	if (show_unhandled_signals)
		printk_ratelimited(regs->msr & MSR_64BIT ? fmt64 : fmt32,
				   current->comm, current->pid, "rt_sigreturn",
				   (long)uc, regs->nip, regs->link);

	force_sig(SIGSEGV);
	return 0;
}

int handle_rt_signal64(struct ksignal *ksig, sigset_t *set,
		struct task_struct *tsk)
{
	struct rt_sigframe __user *frame;
	unsigned long newsp = 0;
	long err = 0;
	struct pt_regs *regs = tsk->thread.regs;
<<<<<<< HEAD
=======
#ifdef CONFIG_PPC_TRANSACTIONAL_MEM
	/* Save the thread's msr before get_tm_stackpointer() changes it */
	unsigned long msr = regs->msr;
#endif
>>>>>>> 24b8d41d

	BUG_ON(tsk != current);

	frame = get_sigframe(ksig, get_tm_stackpointer(tsk), sizeof(*frame), 0);
	if (unlikely(frame == NULL))
		goto badframe;

	err |= __put_user(&frame->info, &frame->pinfo);
	err |= __put_user(&frame->uc, &frame->puc);
	err |= copy_siginfo_to_user(&frame->info, &ksig->info);
	if (err)
		goto badframe;

	/* Create the ucontext.  */
	err |= __put_user(0, &frame->uc.uc_flags);
	err |= __save_altstack(&frame->uc.uc_stack, regs->gpr[1]);
#ifdef CONFIG_PPC_TRANSACTIONAL_MEM
	if (MSR_TM_ACTIVE(msr)) {
		/* The ucontext_t passed to userland points to the second
		 * ucontext_t (for transactional state) with its uc_link ptr.
		 */
		err |= __put_user(&frame->uc_transact, &frame->uc.uc_link);
		err |= setup_tm_sigcontexts(&frame->uc.uc_mcontext,
					    &frame->uc_transact.uc_mcontext,
					    tsk, ksig->sig, NULL,
<<<<<<< HEAD
					    (unsigned long)ksig->ka.sa.sa_handler);
=======
					    (unsigned long)ksig->ka.sa.sa_handler,
					    msr);
>>>>>>> 24b8d41d
	} else
#endif
	{
		err |= __put_user(0, &frame->uc.uc_link);
		err |= setup_sigcontext(&frame->uc.uc_mcontext, tsk, ksig->sig,
					NULL, (unsigned long)ksig->ka.sa.sa_handler,
					1);
	}
	err |= __copy_to_user(&frame->uc.uc_sigmask, set, sizeof(*set));
	if (err)
		goto badframe;

	/* Make sure signal handler doesn't get spurious FP exceptions */
	tsk->thread.fp_state.fpscr = 0;

	/* Set up to return from userspace. */
	if (vdso64_rt_sigtramp && tsk->mm->context.vdso_base) {
<<<<<<< HEAD
		regs->link = tsk->mm->context.vdso_base + vdso64_rt_sigtramp;
=======
		regs->nip = tsk->mm->context.vdso_base + vdso64_rt_sigtramp;
>>>>>>> 24b8d41d
	} else {
		err |= setup_trampoline(__NR_rt_sigreturn, &frame->tramp[0]);
		if (err)
			goto badframe;
		regs->nip = (unsigned long) &frame->tramp[0];
	}

	/* Allocate a dummy caller frame for the signal handler. */
	newsp = ((unsigned long)frame) - __SIGNAL_FRAMESIZE;
	err |= put_user(regs->gpr[1], (unsigned long __user *)newsp);

	/* Set up "regs" so we "return" to the signal handler. */
	if (is_elf2_task()) {
		regs->ctr = (unsigned long) ksig->ka.sa.sa_handler;
		regs->gpr[12] = regs->ctr;
	} else {
		/* Handler is *really* a pointer to the function descriptor for
		 * the signal routine.  The first entry in the function
		 * descriptor is the entry address of signal and the second
		 * entry is the TOC value we need to use.
		 */
		func_descr_t __user *funct_desc_ptr =
			(func_descr_t __user *) ksig->ka.sa.sa_handler;

		err |= get_user(regs->ctr, &funct_desc_ptr->entry);
		err |= get_user(regs->gpr[2], &funct_desc_ptr->toc);
	}

	/* enter the signal handler in native-endian mode */
	regs->msr &= ~MSR_LE;
	regs->msr |= (MSR_KERNEL & MSR_LE);
	regs->gpr[1] = newsp;
	regs->gpr[3] = ksig->sig;
	regs->result = 0;
	if (ksig->ka.sa.sa_flags & SA_SIGINFO) {
		err |= get_user(regs->gpr[4], (unsigned long __user *)&frame->pinfo);
		err |= get_user(regs->gpr[5], (unsigned long __user *)&frame->puc);
		regs->gpr[6] = (unsigned long) frame;
	} else {
		regs->gpr[4] = (unsigned long)&frame->uc.uc_mcontext;
	}
	if (err)
		goto badframe;

	return 0;

badframe:
	if (show_unhandled_signals)
		printk_ratelimited(regs->msr & MSR_64BIT ? fmt64 : fmt32,
				   tsk->comm, tsk->pid, "setup_rt_frame",
				   (long)frame, regs->nip, regs->link);

	return 1;
}<|MERGE_RESOLUTION|>--- conflicted
+++ resolved
@@ -112,8 +112,6 @@
 
 	BUG_ON(tsk != current);
 
-	BUG_ON(tsk != current);
-
 #ifdef CONFIG_ALTIVEC
 	err |= __put_user(v_regs, &sc->v_regs);
 
@@ -194,12 +192,8 @@
 static long setup_tm_sigcontexts(struct sigcontext __user *sc,
 				 struct sigcontext __user *tm_sc,
 				 struct task_struct *tsk,
-<<<<<<< HEAD
-				 int signr, sigset_t *set, unsigned long handler)
-=======
 				 int signr, sigset_t *set, unsigned long handler,
 				 unsigned long msr)
->>>>>>> 24b8d41d
 {
 	/* When CONFIG_ALTIVEC is set, we _always_ setup v_regs even if the
 	 * process never used altivec yet (MSR_VEC is zero in pt_regs of
@@ -214,32 +208,20 @@
 	elf_vrreg_t __user *tm_v_regs = sigcontext_vmx_regs(tm_sc);
 #endif
 	struct pt_regs *regs = tsk->thread.regs;
-<<<<<<< HEAD
-	unsigned long msr = tsk->thread.ckpt_regs.msr;
 	long err = 0;
 
 	BUG_ON(tsk != current);
 
-	BUG_ON(!MSR_TM_ACTIVE(regs->msr));
-=======
-	long err = 0;
-
-	BUG_ON(tsk != current);
->>>>>>> 24b8d41d
-
 	BUG_ON(!MSR_TM_ACTIVE(msr));
 
 	WARN_ON(tm_suspend_disabled);
 
-<<<<<<< HEAD
-=======
 	/* Restore checkpointed FP, VEC, and VSX bits from ckpt_regs as
 	 * it contains the correct FP, VEC, VSX state after we treclaimed
 	 * the transaction and giveup_all() was called on reclaiming.
 	 */
 	msr |= tsk->thread.ckpt_regs.msr & (MSR_FP | MSR_VEC | MSR_VSX);
 
->>>>>>> 24b8d41d
 #ifdef CONFIG_ALTIVEC
 	err |= __put_user(v_regs, &sc->v_regs);
 	err |= __put_user(tm_v_regs, &tm_sc->v_regs);
@@ -449,12 +431,9 @@
 
 	BUG_ON(tsk != current);
 
-<<<<<<< HEAD
-=======
 	if (tm_suspend_disabled)
 		return -EINVAL;
 
->>>>>>> 24b8d41d
 	/* copy the GPRs */
 	err |= __copy_from_user(regs->gpr, tm_sc->gp_regs, sizeof(regs->gpr));
 	err |= __copy_from_user(&tsk->thread.ckpt_regs, sc->gp_regs,
@@ -567,10 +546,6 @@
 	tm_enable();
 	/* Make sure the transaction is marked as failed */
 	tsk->thread.tm_texasr |= TEXASR_FS;
-<<<<<<< HEAD
-	/* This loads the checkpointed FP/VEC state, if used */
-	tm_recheckpoint(&tsk->thread, msr);
-=======
 
 	/*
 	 * Disabling preemption, since it is unsafe to be preempted
@@ -601,7 +576,6 @@
 
 	/* This loads the checkpointed FP/VEC state, if used */
 	tm_recheckpoint(&tsk->thread);
->>>>>>> 24b8d41d
 
 	msr_check_and_set(msr & (MSR_FP | MSR_VEC));
 	if (msr & MSR_FP) {
@@ -612,11 +586,8 @@
 		load_vr_state(&tsk->thread.vr_state);
 		regs->msr |= MSR_VEC;
 	}
-<<<<<<< HEAD
-=======
 
 	preempt_enable();
->>>>>>> 24b8d41d
 
 	return err;
 }
@@ -668,8 +639,6 @@
 	unsigned long new_msr = 0;
 	int ctx_has_vsx_region = 0;
 
-	BUG_ON(regs != current->thread.regs);
-
 	if (new_ctx &&
 	    get_user(new_msr, &new_ctx->uc_mcontext.gp_regs[PT_MSR]))
 		return -EFAULT;
@@ -691,11 +660,7 @@
 		ctx_has_vsx_region = 1;
 
 	if (old_ctx != NULL) {
-<<<<<<< HEAD
-		if (!access_ok(VERIFY_WRITE, old_ctx, ctx_size)
-=======
 		if (!access_ok(old_ctx, ctx_size)
->>>>>>> 24b8d41d
 		    || setup_sigcontext(&old_ctx->uc_mcontext, current, 0, NULL, 0,
 					ctx_has_vsx_region)
 		    || __copy_to_user(&old_ctx->uc_sigmask,
@@ -745,8 +710,6 @@
 	unsigned long msr;
 #endif
 
-	BUG_ON(current->thread.regs != regs);
-
 	/* Always make any pending restarted system calls return -EINTR */
 	current->restart_block.fn = do_no_restart_syscall;
 
@@ -771,8 +734,6 @@
 	if (MSR_TM_SUSPENDED(mfmsr()))
 		tm_reclaim_current(0);
 
-<<<<<<< HEAD
-=======
 	/*
 	 * Disable MSR[TS] bit also, so, if there is an exception in the
 	 * code below (as a page fault in copy_ckvsx_to_user()), it does
@@ -798,7 +759,6 @@
 	 */
 	regs->msr &= ~MSR_TS_MASK;
 
->>>>>>> 24b8d41d
 	if (__get_user(msr, &uc->uc_mcontext.gp_regs[PT_MSR]))
 		goto badframe;
 	if (MSR_TM_ACTIVE(msr)) {
@@ -816,10 +776,6 @@
 			goto badframe;
 	} else
 #endif
-<<<<<<< HEAD
-	if (restore_sigcontext(current, NULL, 1, &uc->uc_mcontext))
-		goto badframe;
-=======
 	{
 		/*
 		 * Fall through, for non-TM restore
@@ -837,7 +793,6 @@
 		if (restore_sigcontext(current, NULL, 1, &uc->uc_mcontext))
 			goto badframe;
 	}
->>>>>>> 24b8d41d
 
 	if (restore_altstack(&uc->uc_stack))
 		goto badframe;
@@ -862,13 +817,10 @@
 	unsigned long newsp = 0;
 	long err = 0;
 	struct pt_regs *regs = tsk->thread.regs;
-<<<<<<< HEAD
-=======
 #ifdef CONFIG_PPC_TRANSACTIONAL_MEM
 	/* Save the thread's msr before get_tm_stackpointer() changes it */
 	unsigned long msr = regs->msr;
 #endif
->>>>>>> 24b8d41d
 
 	BUG_ON(tsk != current);
 
@@ -894,12 +846,8 @@
 		err |= setup_tm_sigcontexts(&frame->uc.uc_mcontext,
 					    &frame->uc_transact.uc_mcontext,
 					    tsk, ksig->sig, NULL,
-<<<<<<< HEAD
-					    (unsigned long)ksig->ka.sa.sa_handler);
-=======
 					    (unsigned long)ksig->ka.sa.sa_handler,
 					    msr);
->>>>>>> 24b8d41d
 	} else
 #endif
 	{
@@ -917,11 +865,7 @@
 
 	/* Set up to return from userspace. */
 	if (vdso64_rt_sigtramp && tsk->mm->context.vdso_base) {
-<<<<<<< HEAD
-		regs->link = tsk->mm->context.vdso_base + vdso64_rt_sigtramp;
-=======
 		regs->nip = tsk->mm->context.vdso_base + vdso64_rt_sigtramp;
->>>>>>> 24b8d41d
 	} else {
 		err |= setup_trampoline(__NR_rt_sigreturn, &frame->tramp[0]);
 		if (err)
