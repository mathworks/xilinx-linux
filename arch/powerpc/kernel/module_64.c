// SPDX-License-Identifier: GPL-2.0-or-later
/*  Kernel module help for PPC64.
    Copyright (C) 2001, 2003 Rusty Russell IBM Corporation.

*/

#define pr_fmt(fmt) KBUILD_MODNAME ": " fmt

#include <linux/module.h>
#include <linux/elf.h>
#include <linux/moduleloader.h>
#include <linux/err.h>
#include <linux/vmalloc.h>
#include <linux/ftrace.h>
#include <linux/bug.h>
#include <linux/uaccess.h>
#include <asm/module.h>
#include <asm/firmware.h>
#include <asm/code-patching.h>
#include <linux/sort.h>
#include <asm/setup.h>
#include <asm/sections.h>
#include <asm/inst.h>

/* FIXME: We don't do .init separately.  To do this, we'd need to have
   a separate r2 value in the init and core section, and stub between
   them, too.

   Using a magic allocator which places modules within 32MB solves
   this, and makes other things simpler.  Anton?
   --RR.  */

#ifdef PPC64_ELF_ABI_v2

/* An address is simply the address of the function. */
typedef unsigned long func_desc_t;

static func_desc_t func_desc(unsigned long addr)
{
	return addr;
}
static unsigned long func_addr(unsigned long addr)
{
	return addr;
}
static unsigned long stub_func_addr(func_desc_t func)
{
	return func;
}

/* PowerPC64 specific values for the Elf64_Sym st_other field.  */
#define STO_PPC64_LOCAL_BIT	5
#define STO_PPC64_LOCAL_MASK	(7 << STO_PPC64_LOCAL_BIT)
#define PPC64_LOCAL_ENTRY_OFFSET(other)					\
 (((1 << (((other) & STO_PPC64_LOCAL_MASK) >> STO_PPC64_LOCAL_BIT)) >> 2) << 2)

static unsigned int local_entry_offset(const Elf64_Sym *sym)
{
	/* sym->st_other indicates offset to local entry point
	 * (otherwise it will assume r12 is the address of the start
	 * of function and try to derive r2 from it). */
	return PPC64_LOCAL_ENTRY_OFFSET(sym->st_other);
}
#else

/* An address is address of the OPD entry, which contains address of fn. */
typedef struct ppc64_opd_entry func_desc_t;

static func_desc_t func_desc(unsigned long addr)
{
	return *(struct ppc64_opd_entry *)addr;
}
static unsigned long func_addr(unsigned long addr)
{
	return func_desc(addr).funcaddr;
}
static unsigned long stub_func_addr(func_desc_t func)
{
	return func.funcaddr;
}
static unsigned int local_entry_offset(const Elf64_Sym *sym)
{
	return 0;
}

void *dereference_module_function_descriptor(struct module *mod, void *ptr)
{
	if (ptr < (void *)mod->arch.start_opd ||
			ptr >= (void *)mod->arch.end_opd)
		return ptr;

	return dereference_function_descriptor(ptr);
}
#endif

#define STUB_MAGIC 0x73747562 /* stub */

/* Like PPC32, we need little trampolines to do > 24-bit jumps (into
   the kernel itself).  But on PPC64, these need to be used for every
   jump, actually, to reset r2 (TOC+0x8000). */
struct ppc64_stub_entry
{
	/* 28 byte jump instruction sequence (7 instructions). We only
	 * need 6 instructions on ABIv2 but we always allocate 7 so
	 * so we don't have to modify the trampoline load instruction. */
	u32 jump[7];
	/* Used by ftrace to identify stubs */
	u32 magic;
	/* Data for the above code */
	func_desc_t funcdata;
};

/*
 * PPC64 uses 24 bit jumps, but we need to jump into other modules or
 * the kernel which may be further.  So we jump to a stub.
 *
 * For ELFv1 we need to use this to set up the new r2 value (aka TOC
 * pointer).  For ELFv2 it's the callee's responsibility to set up the
 * new r2, but for both we need to save the old r2.
 *
 * We could simply patch the new r2 value and function pointer into
 * the stub, but it's significantly shorter to put these values at the
 * end of the stub code, and patch the stub address (32-bits relative
 * to the TOC ptr, r2) into the stub.
 *
 * addis   r11,r2, <high>
 * addi    r11,r11, <low>
 * std     r2,R2_STACK_OFFSET(r1)
 * ld      r12,32(r11)
 * ld      r2,40(r11)
 * mtctr   r12
 * bctr
 */
static u32 ppc64_stub_insns[] = {
	PPC_INST_ADDIS | __PPC_RT(R11) | __PPC_RA(R2),
	PPC_INST_ADDI | __PPC_RT(R11) | __PPC_RA(R11),
	/* Save current r2 value in magic place on the stack. */
<<<<<<< HEAD
	0xf8410000|R2_STACK_OFFSET,	/* std     r2,R2_STACK_OFFSET(r1) */
	0xe98b0020,			/* ld      r12,32(r11) */
=======
	PPC_INST_STD | __PPC_RS(R2) | __PPC_RA(R1) | R2_STACK_OFFSET,
	PPC_INST_LD | __PPC_RT(R12) | __PPC_RA(R11) | 32,
>>>>>>> 24b8d41d
#ifdef PPC64_ELF_ABI_v1
	/* Set up new r2 from function descriptor */
	PPC_INST_LD | __PPC_RT(R2) | __PPC_RA(R11) | 40,
#endif
	PPC_INST_MTCTR | __PPC_RS(R12),
	PPC_INST_BCTR,
};

/* Count how many different 24-bit relocations (different symbol,
   different addend) */
static unsigned int count_relocs(const Elf64_Rela *rela, unsigned int num)
{
	unsigned int i, r_info, r_addend, _count_relocs;

	/* FIXME: Only count external ones --RR */
	_count_relocs = 0;
	r_info = 0;
	r_addend = 0;
	for (i = 0; i < num; i++)
		/* Only count 24-bit relocs, others don't need stubs */
		if (ELF64_R_TYPE(rela[i].r_info) == R_PPC_REL24 &&
		    (r_info != ELF64_R_SYM(rela[i].r_info) ||
		     r_addend != rela[i].r_addend)) {
			_count_relocs++;
			r_info = ELF64_R_SYM(rela[i].r_info);
			r_addend = rela[i].r_addend;
		}

	return _count_relocs;
}

static int relacmp(const void *_x, const void *_y)
{
	const Elf64_Rela *x, *y;

	y = (Elf64_Rela *)_x;
	x = (Elf64_Rela *)_y;

	/* Compare the entire r_info (as opposed to ELF64_R_SYM(r_info) only) to
	 * make the comparison cheaper/faster. It won't affect the sorting or
	 * the counting algorithms' performance
	 */
	if (x->r_info < y->r_info)
		return -1;
	else if (x->r_info > y->r_info)
		return 1;
	else if (x->r_addend < y->r_addend)
		return -1;
	else if (x->r_addend > y->r_addend)
		return 1;
	else
		return 0;
}

/* Get size of potential trampolines required. */
static unsigned long get_stubs_size(const Elf64_Ehdr *hdr,
				    const Elf64_Shdr *sechdrs)
{
	/* One extra reloc so it's always 0-funcaddr terminated */
	unsigned long relocs = 1;
	unsigned i;

	/* Every relocated section... */
	for (i = 1; i < hdr->e_shnum; i++) {
		if (sechdrs[i].sh_type == SHT_RELA) {
			pr_debug("Found relocations in section %u\n", i);
			pr_debug("Ptr: %p.  Number: %Lu\n",
			       (void *)sechdrs[i].sh_addr,
			       sechdrs[i].sh_size / sizeof(Elf64_Rela));

			/* Sort the relocation information based on a symbol and
			 * addend key. This is a stable O(n*log n) complexity
			 * alogrithm but it will reduce the complexity of
			 * count_relocs() to linear complexity O(n)
			 */
			sort((void *)sechdrs[i].sh_addr,
			     sechdrs[i].sh_size / sizeof(Elf64_Rela),
			     sizeof(Elf64_Rela), relacmp, NULL);

			relocs += count_relocs((void *)sechdrs[i].sh_addr,
					       sechdrs[i].sh_size
					       / sizeof(Elf64_Rela));
		}
	}

#ifdef CONFIG_DYNAMIC_FTRACE
	/* make the trampoline to the ftrace_caller */
	relocs++;
#ifdef CONFIG_DYNAMIC_FTRACE_WITH_REGS
	/* an additional one for ftrace_regs_caller */
	relocs++;
#endif
#endif

	pr_debug("Looks like a total of %lu stubs, max\n", relocs);
	return relocs * sizeof(struct ppc64_stub_entry);
}

/* Still needed for ELFv2, for .TOC. */
static void dedotify_versions(struct modversion_info *vers,
			      unsigned long size)
{
	struct modversion_info *end;

	for (end = (void *)vers + size; vers < end; vers++)
		if (vers->name[0] == '.') {
			memmove(vers->name, vers->name+1, strlen(vers->name));
		}
}

/*
 * Undefined symbols which refer to .funcname, hack to funcname. Make .TOC.
 * seem to be defined (value set later).
 */
static void dedotify(Elf64_Sym *syms, unsigned int numsyms, char *strtab)
{
	unsigned int i;

	for (i = 1; i < numsyms; i++) {
		if (syms[i].st_shndx == SHN_UNDEF) {
			char *name = strtab + syms[i].st_name;
			if (name[0] == '.') {
				if (strcmp(name+1, "TOC.") == 0)
					syms[i].st_shndx = SHN_ABS;
				syms[i].st_name++;
			}
		}
	}
}

static Elf64_Sym *find_dot_toc(Elf64_Shdr *sechdrs,
			       const char *strtab,
			       unsigned int symindex)
{
	unsigned int i, numsyms;
	Elf64_Sym *syms;

	syms = (Elf64_Sym *)sechdrs[symindex].sh_addr;
	numsyms = sechdrs[symindex].sh_size / sizeof(Elf64_Sym);

	for (i = 1; i < numsyms; i++) {
		if (syms[i].st_shndx == SHN_ABS
		    && strcmp(strtab + syms[i].st_name, "TOC.") == 0)
			return &syms[i];
	}
	return NULL;
}

int module_frob_arch_sections(Elf64_Ehdr *hdr,
			      Elf64_Shdr *sechdrs,
			      char *secstrings,
			      struct module *me)
{
	unsigned int i;

	/* Find .toc and .stubs sections, symtab and strtab */
	for (i = 1; i < hdr->e_shnum; i++) {
		char *p;
		if (strcmp(secstrings + sechdrs[i].sh_name, ".stubs") == 0)
			me->arch.stubs_section = i;
		else if (strcmp(secstrings + sechdrs[i].sh_name, ".toc") == 0) {
			me->arch.toc_section = i;
			if (sechdrs[i].sh_addralign < 8)
				sechdrs[i].sh_addralign = 8;
		}
		else if (strcmp(secstrings+sechdrs[i].sh_name,"__versions")==0)
			dedotify_versions((void *)hdr + sechdrs[i].sh_offset,
					  sechdrs[i].sh_size);

		/* We don't handle .init for the moment: rename to _init */
		while ((p = strstr(secstrings + sechdrs[i].sh_name, ".init")))
			p[0] = '_';

		if (sechdrs[i].sh_type == SHT_SYMTAB)
			dedotify((void *)hdr + sechdrs[i].sh_offset,
				 sechdrs[i].sh_size / sizeof(Elf64_Sym),
				 (void *)hdr
				 + sechdrs[sechdrs[i].sh_link].sh_offset);
	}

	if (!me->arch.stubs_section) {
		pr_err("%s: doesn't contain .stubs.\n", me->name);
		return -ENOEXEC;
	}

	/* If we don't have a .toc, just use .stubs.  We need to set r2
	   to some reasonable value in case the module calls out to
	   other functions via a stub, or if a function pointer escapes
	   the module by some means.  */
	if (!me->arch.toc_section)
		me->arch.toc_section = me->arch.stubs_section;

	/* Override the stubs size */
	sechdrs[me->arch.stubs_section].sh_size = get_stubs_size(hdr, sechdrs);
	return 0;
}

#ifdef CONFIG_MPROFILE_KERNEL

#define PACATOC offsetof(struct paca_struct, kernel_toc)

/*
 * ld      r12,PACATOC(r13)
 * addis   r12,r12,<high>
 * addi    r12,r12,<low>
 * mtctr   r12
 * bctr
 */
static u32 stub_insns[] = {
	PPC_INST_LD | __PPC_RT(R12) | __PPC_RA(R13) | PACATOC,
	PPC_INST_ADDIS | __PPC_RT(R12) | __PPC_RA(R12),
	PPC_INST_ADDI | __PPC_RT(R12) | __PPC_RA(R12),
	PPC_INST_MTCTR | __PPC_RS(R12),
	PPC_INST_BCTR,
};

/*
 * For mprofile-kernel we use a special stub for ftrace_caller() because we
 * can't rely on r2 containing this module's TOC when we enter the stub.
 *
 * That can happen if the function calling us didn't need to use the toc. In
 * that case it won't have setup r2, and the r2 value will be either the
 * kernel's toc, or possibly another modules toc.
 *
 * To deal with that this stub uses the kernel toc, which is always accessible
 * via the paca (in r13). The target (ftrace_caller()) is responsible for
 * saving and restoring the toc before returning.
 */
static inline int create_ftrace_stub(struct ppc64_stub_entry *entry,
					unsigned long addr,
					struct module *me)
{
	long reladdr;

	memcpy(entry->jump, stub_insns, sizeof(stub_insns));

	/* Stub uses address relative to kernel toc (from the paca) */
	reladdr = addr - kernel_toc_addr();
	if (reladdr > 0x7FFFFFFF || reladdr < -(0x80000000L)) {
		pr_err("%s: Address of %ps out of range of kernel_toc.\n",
							me->name, (void *)addr);
		return 0;
	}

	entry->jump[1] |= PPC_HA(reladdr);
	entry->jump[2] |= PPC_LO(reladdr);

	/* Eventhough we don't use funcdata in the stub, it's needed elsewhere. */
	entry->funcdata = func_desc(addr);
	entry->magic = STUB_MAGIC;

	return 1;
}

static bool is_mprofile_ftrace_call(const char *name)
{
	if (!strcmp("_mcount", name))
		return true;
#ifdef CONFIG_DYNAMIC_FTRACE
	if (!strcmp("ftrace_caller", name))
		return true;
#ifdef CONFIG_DYNAMIC_FTRACE_WITH_REGS
	if (!strcmp("ftrace_regs_caller", name))
		return true;
#endif
#endif

	return false;
}
#else
static inline int create_ftrace_stub(struct ppc64_stub_entry *entry,
					unsigned long addr,
					struct module *me)
{
	return 0;
}

static bool is_mprofile_ftrace_call(const char *name)
{
	return false;
}
#endif

/*
 * r2 is the TOC pointer: it actually points 0x8000 into the TOC (this gives the
 * value maximum span in an instruction which uses a signed offset). Round down
 * to a 256 byte boundary for the odd case where we are setting up r2 without a
 * .toc section.
 */
static inline unsigned long my_r2(const Elf64_Shdr *sechdrs, struct module *me)
{
	return (sechdrs[me->arch.toc_section].sh_addr & ~0xfful) + 0x8000;
}

/* Patch stub to reference function and correct r2 value. */
static inline int create_stub(const Elf64_Shdr *sechdrs,
			      struct ppc64_stub_entry *entry,
			      unsigned long addr,
			      struct module *me,
			      const char *name)
{
	long reladdr;

	if (is_mprofile_ftrace_call(name))
		return create_ftrace_stub(entry, addr, me);

	memcpy(entry->jump, ppc64_stub_insns, sizeof(ppc64_stub_insns));

	/* Stub uses address relative to r2. */
	reladdr = (unsigned long)entry - my_r2(sechdrs, me);
	if (reladdr > 0x7FFFFFFF || reladdr < -(0x80000000L)) {
		pr_err("%s: Address %p of stub out of range of %p.\n",
		       me->name, (void *)reladdr, (void *)my_r2);
		return 0;
	}
	pr_debug("Stub %p get data from reladdr %li\n", entry, reladdr);

	entry->jump[0] |= PPC_HA(reladdr);
	entry->jump[1] |= PPC_LO(reladdr);
	entry->funcdata = func_desc(addr);
	entry->magic = STUB_MAGIC;

	return 1;
}

/* Create stub to jump to function described in this OPD/ptr: we need the
   stub to set up the TOC ptr (r2) for the function. */
static unsigned long stub_for_addr(const Elf64_Shdr *sechdrs,
				   unsigned long addr,
				   struct module *me,
				   const char *name)
{
	struct ppc64_stub_entry *stubs;
	unsigned int i, num_stubs;

	num_stubs = sechdrs[me->arch.stubs_section].sh_size / sizeof(*stubs);

	/* Find this stub, or if that fails, the next avail. entry */
	stubs = (void *)sechdrs[me->arch.stubs_section].sh_addr;
	for (i = 0; stub_func_addr(stubs[i].funcdata); i++) {
		if (WARN_ON(i >= num_stubs))
			return 0;

		if (stub_func_addr(stubs[i].funcdata) == func_addr(addr))
			return (unsigned long)&stubs[i];
	}

	if (!create_stub(sechdrs, &stubs[i], addr, me, name))
		return 0;

	return (unsigned long)&stubs[i];
}

/* We expect a noop next: if it is, replace it with instruction to
   restore r2. */
static int restore_r2(const char *name, u32 *instruction, struct module *me)
{
	u32 *prev_insn = instruction - 1;

	if (is_mprofile_ftrace_call(name))
		return 1;

	/*
	 * Make sure the branch isn't a sibling call.  Sibling calls aren't
	 * "link" branches and they don't return, so they don't need the r2
	 * restore afterwards.
	 */
	if (!instr_is_relative_link_branch(ppc_inst(*prev_insn)))
		return 1;

<<<<<<< HEAD
/* We expect a noop next: if it is, replace it with instruction to
   restore r2. */
static int restore_r2(u32 *instruction, struct module *me)
{
	if (is_early_mcount_callsite(instruction - 1))
		return 1;

	if (*instruction != PPC_INST_NOP) {
		pr_err("%s: Expect noop after relocate, got %08x\n",
		       me->name, *instruction);
=======
	if (*instruction != PPC_INST_NOP) {
		pr_err("%s: Expected nop after call, got %08x at %pS\n",
			me->name, *instruction, instruction);
>>>>>>> 24b8d41d
		return 0;
	}
	/* ld r2,R2_STACK_OFFSET(r1) */
	*instruction = PPC_INST_LD_TOC;
	return 1;
}

int apply_relocate_add(Elf64_Shdr *sechdrs,
		       const char *strtab,
		       unsigned int symindex,
		       unsigned int relsec,
		       struct module *me)
{
	unsigned int i;
	Elf64_Rela *rela = (void *)sechdrs[relsec].sh_addr;
	Elf64_Sym *sym;
	unsigned long *location;
	unsigned long value;

	pr_debug("Applying ADD relocate section %u to %u\n", relsec,
	       sechdrs[relsec].sh_info);

	/* First time we're called, we can fix up .TOC. */
	if (!me->arch.toc_fixed) {
		sym = find_dot_toc(sechdrs, strtab, symindex);
		/* It's theoretically possible that a module doesn't want a
		 * .TOC. so don't fail it just for that. */
		if (sym)
			sym->st_value = my_r2(sechdrs, me);
		me->arch.toc_fixed = true;
	}

	for (i = 0; i < sechdrs[relsec].sh_size / sizeof(*rela); i++) {
		/* This is where to make the change */
		location = (void *)sechdrs[sechdrs[relsec].sh_info].sh_addr
			+ rela[i].r_offset;
		/* This is the symbol it is referring to */
		sym = (Elf64_Sym *)sechdrs[symindex].sh_addr
			+ ELF64_R_SYM(rela[i].r_info);

		pr_debug("RELOC at %p: %li-type as %s (0x%lx) + %li\n",
		       location, (long)ELF64_R_TYPE(rela[i].r_info),
		       strtab + sym->st_name, (unsigned long)sym->st_value,
		       (long)rela[i].r_addend);

		/* `Everything is relative'. */
		value = sym->st_value + rela[i].r_addend;

		switch (ELF64_R_TYPE(rela[i].r_info)) {
		case R_PPC64_ADDR32:
			/* Simply set it */
			*(u32 *)location = value;
			break;

		case R_PPC64_ADDR64:
			/* Simply set it */
			*(unsigned long *)location = value;
			break;

		case R_PPC64_TOC:
			*(unsigned long *)location = my_r2(sechdrs, me);
			break;

		case R_PPC64_TOC16:
			/* Subtract TOC pointer */
			value -= my_r2(sechdrs, me);
			if (value + 0x8000 > 0xffff) {
				pr_err("%s: bad TOC16 relocation (0x%lx)\n",
				       me->name, value);
				return -ENOEXEC;
			}
			*((uint16_t *) location)
				= (*((uint16_t *) location) & ~0xffff)
				| (value & 0xffff);
			break;

		case R_PPC64_TOC16_LO:
			/* Subtract TOC pointer */
			value -= my_r2(sechdrs, me);
			*((uint16_t *) location)
				= (*((uint16_t *) location) & ~0xffff)
				| (value & 0xffff);
			break;

		case R_PPC64_TOC16_DS:
			/* Subtract TOC pointer */
			value -= my_r2(sechdrs, me);
			if ((value & 3) != 0 || value + 0x8000 > 0xffff) {
				pr_err("%s: bad TOC16_DS relocation (0x%lx)\n",
				       me->name, value);
				return -ENOEXEC;
			}
			*((uint16_t *) location)
				= (*((uint16_t *) location) & ~0xfffc)
				| (value & 0xfffc);
			break;

		case R_PPC64_TOC16_LO_DS:
			/* Subtract TOC pointer */
			value -= my_r2(sechdrs, me);
			if ((value & 3) != 0) {
				pr_err("%s: bad TOC16_LO_DS relocation (0x%lx)\n",
				       me->name, value);
				return -ENOEXEC;
			}
			*((uint16_t *) location)
				= (*((uint16_t *) location) & ~0xfffc)
				| (value & 0xfffc);
			break;

		case R_PPC64_TOC16_HA:
			/* Subtract TOC pointer */
			value -= my_r2(sechdrs, me);
			value = ((value + 0x8000) >> 16);
			*((uint16_t *) location)
				= (*((uint16_t *) location) & ~0xffff)
				| (value & 0xffff);
			break;

		case R_PPC_REL24:
			/* FIXME: Handle weak symbols here --RR */
			if (sym->st_shndx == SHN_UNDEF ||
			    sym->st_shndx == SHN_LIVEPATCH) {
				/* External: go via stub */
				value = stub_for_addr(sechdrs, value, me,
						strtab + sym->st_name);
				if (!value)
					return -ENOENT;
				if (!restore_r2(strtab + sym->st_name,
							(u32 *)location + 1, me))
					return -ENOEXEC;
			} else
				value += local_entry_offset(sym);

			/* Convert value to relative */
			value -= (unsigned long)location;
			if (value + 0x2000000 > 0x3ffffff || (value & 3) != 0){
				pr_err("%s: REL24 %li out of range!\n",
				       me->name, (long int)value);
				return -ENOEXEC;
			}

			/* Only replace bits 2 through 26 */
			*(uint32_t *)location
				= (*(uint32_t *)location & ~0x03fffffc)
				| (value & 0x03fffffc);
			break;

		case R_PPC64_REL64:
			/* 64 bits relative (used by features fixups) */
			*location = value - (unsigned long)location;
			break;

		case R_PPC64_REL32:
			/* 32 bits relative (used by relative exception tables) */
			/* Convert value to relative */
			value -= (unsigned long)location;
			if (value + 0x80000000 > 0xffffffff) {
				pr_err("%s: REL32 %li out of range!\n",
				       me->name, (long int)value);
				return -ENOEXEC;
			}
			*(u32 *)location = value;
			break;

		case R_PPC64_TOCSAVE:
			/*
			 * Marker reloc indicates we don't have to save r2.
			 * That would only save us one instruction, so ignore
			 * it.
			 */
			break;

		case R_PPC64_ENTRY:
			/*
			 * Optimize ELFv2 large code model entry point if
			 * the TOC is within 2GB range of current location.
			 */
			value = my_r2(sechdrs, me) - (unsigned long)location;
			if (value + 0x80008000 > 0xffffffff)
				break;
			/*
			 * Check for the large code model prolog sequence:
		         *	ld r2, ...(r12)
			 *	add r2, r2, r12
			 */
			if ((((uint32_t *)location)[0] & ~0xfffc) !=
			    (PPC_INST_LD | __PPC_RT(R2) | __PPC_RA(R12)))
				break;
			if (((uint32_t *)location)[1] !=
			    (PPC_INST_ADD | __PPC_RT(R2) | __PPC_RA(R2) | __PPC_RB(R12)))
				break;
			/*
			 * If found, replace it with:
			 *	addis r2, r12, (.TOC.-func)@ha
			 *	addi  r2,  r2, (.TOC.-func)@l
			 */
			((uint32_t *)location)[0] = PPC_INST_ADDIS | __PPC_RT(R2) |
						    __PPC_RA(R12) | PPC_HA(value);
			((uint32_t *)location)[1] = PPC_INST_ADDI | __PPC_RT(R2) |
						    __PPC_RA(R2) | PPC_LO(value);
			break;

		case R_PPC64_REL16_HA:
			/* Subtract location pointer */
			value -= (unsigned long)location;
			value = ((value + 0x8000) >> 16);
			*((uint16_t *) location)
				= (*((uint16_t *) location) & ~0xffff)
				| (value & 0xffff);
			break;

		case R_PPC64_REL16_LO:
			/* Subtract location pointer */
			value -= (unsigned long)location;
			*((uint16_t *) location)
				= (*((uint16_t *) location) & ~0xffff)
				| (value & 0xffff);
			break;

		default:
			pr_err("%s: Unknown ADD relocation: %lu\n",
			       me->name,
			       (unsigned long)ELF64_R_TYPE(rela[i].r_info));
			return -ENOEXEC;
		}
	}

	return 0;
}

#ifdef CONFIG_DYNAMIC_FTRACE
int module_trampoline_target(struct module *mod, unsigned long addr,
			     unsigned long *target)
{
	struct ppc64_stub_entry *stub;
	func_desc_t funcdata;
	u32 magic;

	if (!within_module_core(addr, mod)) {
		pr_err("%s: stub %lx not in module %s\n", __func__, addr, mod->name);
		return -EFAULT;
	}

	stub = (struct ppc64_stub_entry *)addr;

	if (copy_from_kernel_nofault(&magic, &stub->magic,
			sizeof(magic))) {
		pr_err("%s: fault reading magic for stub %lx for %s\n", __func__, addr, mod->name);
		return -EFAULT;
	}

	if (magic != STUB_MAGIC) {
		pr_err("%s: bad magic for stub %lx for %s\n", __func__, addr, mod->name);
		return -EFAULT;
	}

	if (copy_from_kernel_nofault(&funcdata, &stub->funcdata,
			sizeof(funcdata))) {
		pr_err("%s: fault reading funcdata for stub %lx for %s\n", __func__, addr, mod->name);
                return -EFAULT;
	}

	*target = stub_func_addr(funcdata);

	return 0;
}

int module_finalize_ftrace(struct module *mod, const Elf_Shdr *sechdrs)
{
	mod->arch.tramp = stub_for_addr(sechdrs,
					(unsigned long)ftrace_caller,
					mod,
					"ftrace_caller");
#ifdef CONFIG_DYNAMIC_FTRACE_WITH_REGS
	mod->arch.tramp_regs = stub_for_addr(sechdrs,
					(unsigned long)ftrace_regs_caller,
					mod,
					"ftrace_regs_caller");
	if (!mod->arch.tramp_regs)
		return -ENOENT;
#endif

	if (!mod->arch.tramp)
		return -ENOENT;

	return 0;
}
#endif<|MERGE_RESOLUTION|>--- conflicted
+++ resolved
@@ -135,13 +135,8 @@
 	PPC_INST_ADDIS | __PPC_RT(R11) | __PPC_RA(R2),
 	PPC_INST_ADDI | __PPC_RT(R11) | __PPC_RA(R11),
 	/* Save current r2 value in magic place on the stack. */
-<<<<<<< HEAD
-	0xf8410000|R2_STACK_OFFSET,	/* std     r2,R2_STACK_OFFSET(r1) */
-	0xe98b0020,			/* ld      r12,32(r11) */
-=======
 	PPC_INST_STD | __PPC_RS(R2) | __PPC_RA(R1) | R2_STACK_OFFSET,
 	PPC_INST_LD | __PPC_RT(R12) | __PPC_RA(R11) | 32,
->>>>>>> 24b8d41d
 #ifdef PPC64_ELF_ABI_v1
 	/* Set up new r2 from function descriptor */
 	PPC_INST_LD | __PPC_RT(R2) | __PPC_RA(R11) | 40,
@@ -512,22 +507,9 @@
 	if (!instr_is_relative_link_branch(ppc_inst(*prev_insn)))
 		return 1;
 
-<<<<<<< HEAD
-/* We expect a noop next: if it is, replace it with instruction to
-   restore r2. */
-static int restore_r2(u32 *instruction, struct module *me)
-{
-	if (is_early_mcount_callsite(instruction - 1))
-		return 1;
-
-	if (*instruction != PPC_INST_NOP) {
-		pr_err("%s: Expect noop after relocate, got %08x\n",
-		       me->name, *instruction);
-=======
 	if (*instruction != PPC_INST_NOP) {
 		pr_err("%s: Expected nop after call, got %08x at %pS\n",
 			me->name, *instruction, instruction);
->>>>>>> 24b8d41d
 		return 0;
 	}
 	/* ld r2,R2_STACK_OFFSET(r1) */
