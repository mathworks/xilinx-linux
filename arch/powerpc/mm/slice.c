--- conflicted
+++ resolved
@@ -24,15 +24,7 @@
 #include <asm/mmu.h>
 #include <asm/copro.h>
 #include <asm/hugetlb.h>
-<<<<<<< HEAD
-
-/* some sanity checks */
-#if (H_PGTABLE_RANGE >> 43) > SLICE_MASK_SIZE
-#error H_PGTABLE_RANGE exceeds slice_mask high_slices size
-#endif
-=======
 #include <asm/mmu_context.h>
->>>>>>> 24b8d41d
 
 static DEFINE_SPINLOCK(slice_convert_lock);
 
@@ -477,10 +469,7 @@
 
 	/* Sanity checks */
 	BUG_ON(mm->task_size == 0);
-<<<<<<< HEAD
-=======
 	BUG_ON(mm_ctx_slb_addr_limit(&mm->context) == 0);
->>>>>>> 24b8d41d
 	VM_BUG_ON(radix_enabled());
 
 	slice_dbg("slice_get_unmapped_area(mm=%p, psize=%d...\n", mm, psize);
@@ -675,26 +664,10 @@
 	unsigned char *psizes;
 	int index, mask_index;
 
-<<<<<<< HEAD
-	/*
-	 * Radix doesn't use slice, but can get enabled along with MMU_SLICE
-	 */
-	if (radix_enabled()) {
-#ifdef CONFIG_PPC_64K_PAGES
-		return MMU_PAGE_64K;
-#else
-		return MMU_PAGE_4K;
-#endif
-	}
-	if (addr < SLICE_LOW_TOP) {
-		u64 lpsizes;
-		lpsizes = mm->context.low_slices_psize;
-=======
 	VM_BUG_ON(radix_enabled());
 
 	if (slice_addr_is_low(addr)) {
 		psizes = mm_ctx_low_slices(&mm->context);
->>>>>>> 24b8d41d
 		index = GET_LOW_SLICE_INDEX(addr);
 	} else {
 		psizes = mm_ctx_high_slices(&mm->context);
@@ -713,15 +686,6 @@
 
 	slice_dbg("slice_init_new_context_exec(mm=%p)\n", mm);
 
-<<<<<<< HEAD
-	VM_BUG_ON(radix_enabled());
-	spin_lock_irqsave(&slice_convert_lock, flags);
-
-	old_psize = mm->context.user_psize;
-	slice_dbg(" old_psize=%d\n", old_psize);
-	if (old_psize == psize)
-		goto bail;
-=======
 	/*
 	 * In the case of exec, use the default limit. In the
 	 * case of fork it is just inherited from the mm being
@@ -729,7 +693,6 @@
 	 */
 	mm_ctx_set_slb_addr_limit(&mm->context, SLB_ADDR_LIMIT_DEFAULT);
 	mm_ctx_set_user_psize(&mm->context, psize);
->>>>>>> 24b8d41d
 
 	/*
 	 * Set all slice psizes to the default.
@@ -769,13 +732,9 @@
 	struct slice_mask mask;
 
 	VM_BUG_ON(radix_enabled());
-<<<<<<< HEAD
-	slice_convert(mm, mask, psize);
-=======
 
 	slice_range_to_mask(start, len, &mask);
 	slice_convert(mm, &mask, psize);
->>>>>>> 24b8d41d
 }
 
 #ifdef CONFIG_HUGETLB_PAGE
@@ -808,15 +767,6 @@
 
 	maskp = slice_mask_for_size(&mm->context, psize);
 
-<<<<<<< HEAD
-	if (radix_enabled())
-		return 0;
-
-	mask = slice_range_to_mask(addr, len);
-	available = slice_mask_for_size(mm, psize);
-#ifdef CONFIG_PPC_64K_PAGES
-=======
->>>>>>> 24b8d41d
 	/* We need to account for 4k slices too */
 	if (IS_ENABLED(CONFIG_PPC_64K_PAGES) && psize == MMU_PAGE_64K) {
 		const struct slice_mask *compat_maskp;
