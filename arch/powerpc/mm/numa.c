--- conflicted
+++ resolved
@@ -588,7 +588,6 @@
 
 /* Must run before sched domains notifier. */
 static int ppc_numa_cpu_prepare(unsigned int cpu)
-<<<<<<< HEAD
 {
 	int nid;
 
@@ -599,18 +598,6 @@
 
 static int ppc_numa_cpu_dead(unsigned int cpu)
 {
-=======
-{
-	int nid;
-
-	nid = numa_setup_cpu(cpu);
-	verify_cpu_node_mapping(cpu, nid);
-	return 0;
-}
-
-static int ppc_numa_cpu_dead(unsigned int cpu)
-{
->>>>>>> 24b8d41d
 #ifdef CONFIG_HOTPLUG_CPU
 	unmap_cpu_from_node(cpu);
 #endif
@@ -962,11 +949,6 @@
 
 	if (parse_numa_properties())
 		setup_nonnuma();
-<<<<<<< HEAD
-
-	memblock_dump_all();
-=======
->>>>>>> 24b8d41d
 
 	/*
 	 * Modify the set of possible NUMA nodes to reflect information
@@ -1013,13 +995,6 @@
 
 	sparse_init();
 
-<<<<<<< HEAD
-	setup_node_to_cpumask_map();
-
-	reset_numa_cpu_lookup_table();
-
-=======
->>>>>>> 24b8d41d
 	/*
 	 * We need the numa_cpu_lookup_table to be accurate for all CPUs,
 	 * even before we online them, so that we can use cpu_to_{node,mem}
@@ -1027,15 +1002,8 @@
 	 * _nocalls() + manual invocation is used because cpuhp is not yet
 	 * initialized for the boot CPU.
 	 */
-<<<<<<< HEAD
-	cpuhp_setup_state_nocalls(CPUHP_POWER_NUMA_PREPARE, "POWER_NUMA_PREPARE",
-				  ppc_numa_cpu_prepare, ppc_numa_cpu_dead);
-	for_each_present_cpu(cpu)
-		numa_setup_cpu(cpu);
-=======
 	cpuhp_setup_state_nocalls(CPUHP_POWER_NUMA_PREPARE, "powerpc/numa:prepare",
 				  ppc_numa_cpu_prepare, ppc_numa_cpu_dead);
->>>>>>> 24b8d41d
 }
 
 static int __init early_numa(char *p)
@@ -1163,15 +1131,7 @@
 {
 	struct device_node *memory = NULL;
 	struct device_node *dn = NULL;
-<<<<<<< HEAD
-	unsigned int drconf_cell_cnt = 0;
-	u64 lmb_size = 0;
-	const __be32 *dm = NULL;
 	const __be64 *lrdr = NULL;
-	struct of_drconf_cell drmem;
-=======
-	const __be64 *lrdr = NULL;
->>>>>>> 24b8d41d
 
 	dn = of_find_node_by_path("/rtas");
 	if (dn) {
@@ -1183,19 +1143,8 @@
 
 	memory = of_find_node_by_path("/ibm,dynamic-reconfiguration-memory");
 	if (memory) {
-<<<<<<< HEAD
-		drconf_cell_cnt = of_get_drconf_memory(memory, &dm);
-		lmb_size = of_get_lmb_size(memory);
-
-		/* Advance to the last cell, each cell has 6 32 bit integers */
-		dm += (drconf_cell_cnt - 1) * 6;
-		read_drconf_cell(&drmem, &dm);
-		of_node_put(memory);
-		return drmem.base_addr + lmb_size;
-=======
 		of_node_put(memory);
 		return drmem_lmb_memory_max();
->>>>>>> 24b8d41d
 	}
 	return 0;
 }
