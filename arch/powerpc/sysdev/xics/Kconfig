--- conflicted
+++ resolved
@@ -1,14 +1,8 @@
 # SPDX-License-Identifier: GPL-2.0
 config PPC_XICS
-<<<<<<< HEAD
-       def_bool n
-       select PPC_SMP_MUXED_IPI
-       select HARDIRQS_SW_RESEND
-=======
 	def_bool n
 	select PPC_SMP_MUXED_IPI
 	select HARDIRQS_SW_RESEND
->>>>>>> 24b8d41d
 
 config PPC_ICP_NATIVE
 	def_bool n
