--- conflicted
+++ resolved
@@ -1649,13 +1649,8 @@
 	if (mpic->flags & MPIC_SECONDARY) {
 		int virq = irq_of_parse_and_map(mpic->node, 0);
 		if (virq) {
-<<<<<<< HEAD
-			printk(KERN_INFO "%s: hooking up to IRQ %d\n",
-					mpic->node->full_name, virq);
-=======
 			printk(KERN_INFO "%pOF: hooking up to IRQ %d\n",
 					mpic->node, virq);
->>>>>>> 24b8d41d
 			irq_set_handler_data(virq, mpic);
 			irq_set_chained_handler(virq, &mpic_cascade);
 		}
