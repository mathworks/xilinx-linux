--- conflicted
+++ resolved
@@ -69,12 +69,6 @@
 #define ERR_DEEP_STATE_ESL_MISMATCH	-2
 
 #ifndef __ASSEMBLY__
-<<<<<<< HEAD
-extern u32 pnv_fastsleep_workaround_at_entry[];
-extern u32 pnv_fastsleep_workaround_at_exit[];
-
-extern u64 pnv_first_deep_stop_state;
-=======
 
 #define PNV_IDLE_NAME_LEN    16
 struct pnv_idle_states_t {
@@ -104,22 +98,8 @@
 			psscr_val);
 	}
 }
->>>>>>> 24b8d41d
 #endif
 
 #endif
 
-/* Idle state entry routines */
-#ifdef	CONFIG_PPC_P7_NAP
-#define	IDLE_STATE_ENTER_SEQ(IDLE_INST)				\
-	/* Magic NAP/SLEEP/WINKLE mode enter sequence */	\
-	std	r0,0(r1);					\
-	ptesync;						\
-	ld	r0,0(r1);					\
-1:	cmpd	cr0,r0,r0;					\
-	bne	1b;						\
-	IDLE_INST;						\
-	b	.
-#endif /* CONFIG_PPC_P7_NAP */
-
 #endif