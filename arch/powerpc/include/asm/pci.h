--- conflicted
+++ resolved
@@ -112,11 +112,6 @@
 					 unsigned long size,
 					 pgprot_t prot);
 
-<<<<<<< HEAD
-#define HAVE_ARCH_PCI_RESOURCE_TO_USER
-
-=======
->>>>>>> 24b8d41d
 extern resource_size_t pcibios_io_space_offset(struct pci_controller *hose);
 extern void pcibios_setup_bus_self(struct pci_bus *bus);
 extern void pcibios_setup_phb_io_space(struct pci_controller *hose);
