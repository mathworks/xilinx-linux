/* SPDX-License-Identifier: GPL-2.0-or-later */
/*
 * Copyright 2014 IBM Corp.
 */

#ifndef _ASM_PNV_PCI_H
#define _ASM_PNV_PCI_H

#include <linux/pci.h>
#include <linux/pci_hotplug.h>
#include <linux/irq.h>
#include <misc/cxl-base.h>
#include <asm/opal-api.h>
<<<<<<< HEAD

#define PCI_SLOT_ID_PREFIX	(1UL << 63)
#define PCI_SLOT_ID(phb_id, bdfn)	\
	(PCI_SLOT_ID_PREFIX | ((uint64_t)(bdfn) << 16) | (phb_id))

extern int pnv_pci_get_slot_id(struct device_node *np, uint64_t *id);
extern int pnv_pci_get_device_tree(uint32_t phandle, void *buf, uint64_t len);
extern int pnv_pci_get_presence_state(uint64_t id, uint8_t *state);
extern int pnv_pci_get_power_state(uint64_t id, uint8_t *state);
extern int pnv_pci_set_power_state(uint64_t id, uint8_t state,
				   struct opal_msg *msg);
=======
>>>>>>> 24b8d41d

#define PCI_SLOT_ID_PREFIX	(1UL << 63)
#define PCI_SLOT_ID(phb_id, bdfn)	\
	(PCI_SLOT_ID_PREFIX | ((uint64_t)(bdfn) << 16) | (phb_id))
#define PCI_PHB_SLOT_ID(phb_id)		(phb_id)

extern int pnv_pci_get_slot_id(struct device_node *np, uint64_t *id);
extern int pnv_pci_get_device_tree(uint32_t phandle, void *buf, uint64_t len);
extern int pnv_pci_get_presence_state(uint64_t id, uint8_t *state);
extern int pnv_pci_get_power_state(uint64_t id, uint8_t *state);
extern int pnv_pci_set_power_state(uint64_t id, uint8_t state,
				   struct opal_msg *msg);

extern int pnv_pci_set_tunnel_bar(struct pci_dev *dev, uint64_t addr,
				  int enable);
int pnv_phb_to_cxl_mode(struct pci_dev *dev, uint64_t mode);
int pnv_cxl_ioda_msi_setup(struct pci_dev *dev, unsigned int hwirq,
			   unsigned int virq);
int pnv_cxl_alloc_hwirqs(struct pci_dev *dev, int num);
void pnv_cxl_release_hwirqs(struct pci_dev *dev, int hwirq, int num);
int pnv_cxl_get_irq_count(struct pci_dev *dev);
struct device_node *pnv_pci_get_phb_node(struct pci_dev *dev);
int64_t pnv_opal_pci_msi_eoi(struct irq_chip *chip, unsigned int hw_irq);
bool is_pnv_opal_msi(struct irq_chip *chip);

#ifdef CONFIG_CXL_BASE
int pnv_cxl_alloc_hwirq_ranges(struct cxl_irq_ranges *irqs,
			       struct pci_dev *dev, int num);
void pnv_cxl_release_hwirq_ranges(struct cxl_irq_ranges *irqs,
				  struct pci_dev *dev);

/* Support for the cxl kernel api on the real PHB (instead of vPHB) */
int pnv_cxl_enable_phb_kernel_api(struct pci_controller *hose, bool enable);
bool pnv_pci_on_cxl_phb(struct pci_dev *dev);
struct cxl_afu *pnv_cxl_phb_to_afu(struct pci_controller *hose);
void pnv_cxl_phb_set_peer_afu(struct pci_dev *dev, struct cxl_afu *afu);

#endif

struct pnv_php_slot {
	struct hotplug_slot		slot;
<<<<<<< HEAD
	struct hotplug_slot_info	slot_info;
	uint64_t			id;
	char				*name;
	int				slot_no;
=======
	uint64_t			id;
	char				*name;
	int				slot_no;
	unsigned int			flags;
#define PNV_PHP_FLAG_BROKEN_PDC		0x1
>>>>>>> 24b8d41d
	struct kref			kref;
#define PNV_PHP_STATE_INITIALIZED	0
#define PNV_PHP_STATE_REGISTERED	1
#define PNV_PHP_STATE_POPULATED		2
#define PNV_PHP_STATE_OFFLINE		3
	int				state;
	int				irq;
	struct workqueue_struct		*wq;
	struct device_node		*dn;
	struct pci_dev			*pdev;
	struct pci_bus			*bus;
	bool				power_state_check;
<<<<<<< HEAD
=======
	u8				attention_state;
>>>>>>> 24b8d41d
	void				*fdt;
	void				*dt;
	struct of_changeset		ocs;
	struct pnv_php_slot		*parent;
	struct list_head		children;
	struct list_head		link;
};
extern struct pnv_php_slot *pnv_php_find_slot(struct device_node *dn);
extern int pnv_php_set_slot_power_state(struct hotplug_slot *slot,
					uint8_t state);

#endif<|MERGE_RESOLUTION|>--- conflicted
+++ resolved
@@ -11,20 +11,6 @@
 #include <linux/irq.h>
 #include <misc/cxl-base.h>
 #include <asm/opal-api.h>
-<<<<<<< HEAD
-
-#define PCI_SLOT_ID_PREFIX	(1UL << 63)
-#define PCI_SLOT_ID(phb_id, bdfn)	\
-	(PCI_SLOT_ID_PREFIX | ((uint64_t)(bdfn) << 16) | (phb_id))
-
-extern int pnv_pci_get_slot_id(struct device_node *np, uint64_t *id);
-extern int pnv_pci_get_device_tree(uint32_t phandle, void *buf, uint64_t len);
-extern int pnv_pci_get_presence_state(uint64_t id, uint8_t *state);
-extern int pnv_pci_get_power_state(uint64_t id, uint8_t *state);
-extern int pnv_pci_set_power_state(uint64_t id, uint8_t state,
-				   struct opal_msg *msg);
-=======
->>>>>>> 24b8d41d
 
 #define PCI_SLOT_ID_PREFIX	(1UL << 63)
 #define PCI_SLOT_ID(phb_id, bdfn)	\
@@ -55,29 +41,15 @@
 			       struct pci_dev *dev, int num);
 void pnv_cxl_release_hwirq_ranges(struct cxl_irq_ranges *irqs,
 				  struct pci_dev *dev);
-
-/* Support for the cxl kernel api on the real PHB (instead of vPHB) */
-int pnv_cxl_enable_phb_kernel_api(struct pci_controller *hose, bool enable);
-bool pnv_pci_on_cxl_phb(struct pci_dev *dev);
-struct cxl_afu *pnv_cxl_phb_to_afu(struct pci_controller *hose);
-void pnv_cxl_phb_set_peer_afu(struct pci_dev *dev, struct cxl_afu *afu);
-
 #endif
 
 struct pnv_php_slot {
 	struct hotplug_slot		slot;
-<<<<<<< HEAD
-	struct hotplug_slot_info	slot_info;
-	uint64_t			id;
-	char				*name;
-	int				slot_no;
-=======
 	uint64_t			id;
 	char				*name;
 	int				slot_no;
 	unsigned int			flags;
 #define PNV_PHP_FLAG_BROKEN_PDC		0x1
->>>>>>> 24b8d41d
 	struct kref			kref;
 #define PNV_PHP_STATE_INITIALIZED	0
 #define PNV_PHP_STATE_REGISTERED	1
@@ -90,10 +62,7 @@
 	struct pci_dev			*pdev;
 	struct pci_bus			*bus;
 	bool				power_state_check;
-<<<<<<< HEAD
-=======
 	u8				attention_state;
->>>>>>> 24b8d41d
 	void				*fdt;
 	void				*dt;
 	struct of_changeset		ocs;
