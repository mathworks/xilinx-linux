--- conflicted
+++ resolved
@@ -302,8 +302,6 @@
 				       struct irq_bypass_producer *);
 	void (*irq_bypass_del_producer)(struct irq_bypass_consumer *,
 					struct irq_bypass_producer *);
-<<<<<<< HEAD
-=======
 	int (*configure_mmu)(struct kvm *kvm, struct kvm_ppc_mmuv3_cfg *cfg);
 	int (*get_rmmu_info)(struct kvm *kvm, struct kvm_ppc_rmmu_info *info);
 	int (*set_smt_mode)(struct kvm *kvm, unsigned long mode,
@@ -316,7 +314,6 @@
 			      int size);
 	int (*enable_svm)(struct kvm *kvm);
 	int (*svm_off)(struct kvm *kvm);
->>>>>>> 24b8d41d
 };
 
 extern struct kvmppc_ops *kvmppc_hv_ops;
@@ -617,11 +614,6 @@
 				   unsigned long host_irq);
 extern void kvmppc_xics_clr_mapped(struct kvm *kvm, unsigned long guest_irq,
 				   unsigned long host_irq);
-<<<<<<< HEAD
-extern long kvmppc_deliver_irq_passthru(struct kvm_vcpu *vcpu, u32 xirr,
-				 struct kvmppc_irq_map *irq_map,
-				 struct kvmppc_passthru_irqmap *pimap);
-=======
 extern long kvmppc_deliver_irq_passthru(struct kvm_vcpu *vcpu, __be32 xirr,
 					struct kvmppc_irq_map *irq_map,
 					struct kvmppc_passthru_irqmap *pimap,
@@ -630,7 +622,6 @@
 extern int kvmppc_xics_set_irq(struct kvm *kvm, int irq_source_id, u32 irq,
 			       int level, bool line_status);
 
->>>>>>> 24b8d41d
 extern int h_ipi_redirect;
 #else
 static inline struct kvmppc_passthru_irqmap *kvmppc_get_passthru_irqmap(
