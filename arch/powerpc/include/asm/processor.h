/* SPDX-License-Identifier: GPL-2.0-or-later */
#ifndef _ASM_POWERPC_PROCESSOR_H
#define _ASM_POWERPC_PROCESSOR_H

/*
 * Copyright (C) 2001 PPC 64 Team, IBM Corp
 */

#include <asm/reg.h>

#ifdef CONFIG_VSX
#define TS_FPRWIDTH 2

#ifdef __BIG_ENDIAN__
#define TS_FPROFFSET 0
#define TS_VSRLOWOFFSET 1
#else
#define TS_FPROFFSET 1
#define TS_VSRLOWOFFSET 0
#endif

#else
#define TS_FPRWIDTH 1
#define TS_FPROFFSET 0
#endif

#ifdef CONFIG_PPC64
/* Default SMT priority is set to 3. Use 11- 13bits to save priority. */
#define PPR_PRIORITY 3
#ifdef __ASSEMBLY__
#define DEFAULT_PPR (PPR_PRIORITY << 50)
#else
#define DEFAULT_PPR ((u64)PPR_PRIORITY << 50)
#endif /* __ASSEMBLY__ */
#endif /* CONFIG_PPC64 */

#ifndef __ASSEMBLY__
#include <linux/types.h>
#include <linux/thread_info.h>
#include <asm/ptrace.h>
#include <asm/hw_breakpoint.h>

/* We do _not_ want to define new machine types at all, those must die
 * in favor of using the device-tree
 * -- BenH.
 */

/* PREP sub-platform types. Unused */
#define _PREP_Motorola	0x01	/* motorola prep */
#define _PREP_Firm	0x02	/* firmworks prep */
#define _PREP_IBM	0x00	/* ibm prep */
#define _PREP_Bull	0x03	/* bull prep */

/* CHRP sub-platform types. These are arbitrary */
#define _CHRP_Motorola	0x04	/* motorola chrp, the cobra */
#define _CHRP_IBM	0x05	/* IBM chrp, the longtrail and longtrail 2 */
#define _CHRP_Pegasos	0x06	/* Genesi/bplan's Pegasos and Pegasos2 */
#define _CHRP_briq	0x07	/* TotalImpact's briQ */

#if defined(__KERNEL__) && defined(CONFIG_PPC32)

extern int _chrp_type;

#endif /* defined(__KERNEL__) && defined(CONFIG_PPC32) */

/* Macros for adjusting thread priority (hardware multi-threading) */
#define HMT_very_low()   asm volatile("or 31,31,31   # very low priority")
#define HMT_low()	 asm volatile("or 1,1,1	     # low priority")
#define HMT_medium_low() asm volatile("or 6,6,6      # medium low priority")
#define HMT_medium()	 asm volatile("or 2,2,2	     # medium priority")
#define HMT_medium_high() asm volatile("or 5,5,5      # medium high priority")
#define HMT_high()	 asm volatile("or 3,3,3	     # high priority")

#ifdef __KERNEL__

#ifdef CONFIG_PPC64
#include <asm/task_size_64.h>
#else
#include <asm/task_size_32.h>
#endif

struct task_struct;
void start_thread(struct pt_regs *regs, unsigned long fdptr, unsigned long sp);
void release_thread(struct task_struct *);

#define TS_FPR(i) fp_state.fpr[i][TS_FPROFFSET]
#define TS_CKFPR(i) ckfp_state.fpr[i][TS_FPROFFSET]

/* FP and VSX 0-31 register set */
struct thread_fp_state {
	u64	fpr[32][TS_FPRWIDTH] __attribute__((aligned(16)));
	u64	fpscr;		/* Floating point status */
};

/* Complete AltiVec register set including VSCR */
struct thread_vr_state {
	vector128	vr[32] __attribute__((aligned(16)));
	vector128	vscr __attribute__((aligned(16)));
};

struct debug_reg {
#ifdef CONFIG_PPC_ADV_DEBUG_REGS
	/*
	 * The following help to manage the use of Debug Control Registers
	 * om the BookE platforms.
	 */
	uint32_t	dbcr0;
	uint32_t	dbcr1;
#ifdef CONFIG_BOOKE
	uint32_t	dbcr2;
#endif
	/*
	 * The stored value of the DBSR register will be the value at the
	 * last debug interrupt. This register can only be read from the
	 * user (will never be written to) and has value while helping to
	 * describe the reason for the last debug trap.  Torez
	 */
	uint32_t	dbsr;
	/*
	 * The following will contain addresses used by debug applications
	 * to help trace and trap on particular address locations.
	 * The bits in the Debug Control Registers above help define which
	 * of the following registers will contain valid data and/or addresses.
	 */
	unsigned long	iac1;
	unsigned long	iac2;
#if CONFIG_PPC_ADV_DEBUG_IACS > 2
	unsigned long	iac3;
	unsigned long	iac4;
#endif
	unsigned long	dac1;
	unsigned long	dac2;
#if CONFIG_PPC_ADV_DEBUG_DVCS > 0
	unsigned long	dvc1;
	unsigned long	dvc2;
#endif
#endif
};

struct thread_struct {
	unsigned long	ksp;		/* Kernel stack pointer */

#ifdef CONFIG_PPC64
	unsigned long	ksp_vsid;
#endif
	struct pt_regs	*regs;		/* Pointer to saved register state */
#ifdef CONFIG_BOOKE
	/* BookE base exception scratch space; align on cacheline */
	unsigned long	normsave[8] ____cacheline_aligned;
#endif
#ifdef CONFIG_PPC32
	void		*pgdir;		/* root of page-table tree */
	unsigned long	ksp_limit;	/* if ksp <= ksp_limit stack overflow */
#ifdef CONFIG_PPC_RTAS
	unsigned long	rtas_sp;	/* stack pointer for when in RTAS */
#endif
#endif
#if defined(CONFIG_PPC_BOOK3S_32) && defined(CONFIG_PPC_KUAP)
	unsigned long	kuap;		/* opened segments for user access */
#endif
#ifdef CONFIG_VMAP_STACK
	unsigned long	srr0;
	unsigned long	srr1;
	unsigned long	dar;
	unsigned long	dsisr;
#ifdef CONFIG_PPC_BOOK3S_32
	unsigned long	r0, r3, r4, r5, r6, r8, r9, r11;
	unsigned long	lr, ctr;
#endif
#endif
	/* Debug Registers */
	struct debug_reg debug;
	struct thread_fp_state	fp_state;
	struct thread_fp_state	*fp_save_area;
	int		fpexc_mode;	/* floating-point exception mode */
	unsigned int	align_ctl;	/* alignment handling control */
<<<<<<< HEAD
#ifdef CONFIG_PPC64
	unsigned long	start_tb;	/* Start purr when proc switched in */
	unsigned long	accum_tb;	/* Total accumulated purr for process */
=======
>>>>>>> 24b8d41d
#ifdef CONFIG_HAVE_HW_BREAKPOINT
	struct perf_event *ptrace_bps[HBP_NUM_MAX];
	/*
	 * Helps identify source of single-step exception and subsequent
	 * hw-breakpoint enablement
	 */
	struct perf_event *last_hit_ubp[HBP_NUM_MAX];
#endif /* CONFIG_HAVE_HW_BREAKPOINT */
	struct arch_hw_breakpoint hw_brk[HBP_NUM_MAX]; /* hardware breakpoint info */
	unsigned long	trap_nr;	/* last trap # on this thread */
	u8 load_slb;			/* Ages out SLB preload cache entries */
	u8 load_fp;
#ifdef CONFIG_ALTIVEC
	u8 load_vec;
	struct thread_vr_state vr_state;
	struct thread_vr_state *vr_save_area;
	unsigned long	vrsave;
	int		used_vr;	/* set if process has used altivec */
#endif /* CONFIG_ALTIVEC */
#ifdef CONFIG_VSX
	/* VSR status */
	int		used_vsr;	/* set if process has used VSX */
#endif /* CONFIG_VSX */
#ifdef CONFIG_SPE
	unsigned long	evr[32];	/* upper 32-bits of SPE regs */
	u64		acc;		/* Accumulator */
	unsigned long	spefscr;	/* SPE & eFP status */
	unsigned long	spefscr_last;	/* SPEFSCR value on last prctl
					   call or trap return */
	int		used_spe;	/* set if process has used spe */
#endif /* CONFIG_SPE */
#ifdef CONFIG_PPC_TRANSACTIONAL_MEM
	u8	load_tm;
	u64		tm_tfhar;	/* Transaction fail handler addr */
	u64		tm_texasr;	/* Transaction exception & summary */
	u64		tm_tfiar;	/* Transaction fail instr address reg */
	struct pt_regs	ckpt_regs;	/* Checkpointed registers */

	unsigned long	tm_tar;
	unsigned long	tm_ppr;
	unsigned long	tm_dscr;
	unsigned long   tm_amr;

	/*
	 * Checkpointed FP and VSX 0-31 register set.
	 *
	 * When a transaction is active/signalled/scheduled etc., *regs is the
	 * most recent set of/speculated GPRs with ckpt_regs being the older
	 * checkpointed regs to which we roll back if transaction aborts.
	 *
	 * These are analogous to how ckpt_regs and pt_regs work
	 */
	struct thread_fp_state ckfp_state; /* Checkpointed FP state */
	struct thread_vr_state ckvr_state; /* Checkpointed VR state */
	unsigned long	ckvrsave; /* Checkpointed VRSAVE */
#endif /* CONFIG_PPC_TRANSACTIONAL_MEM */
#ifdef CONFIG_PPC_MEM_KEYS
	unsigned long	amr;
	unsigned long	iamr;
#endif
#ifdef CONFIG_KVM_BOOK3S_32_HANDLER
	void*		kvm_shadow_vcpu; /* KVM internal data */
#endif /* CONFIG_KVM_BOOK3S_32_HANDLER */
#if defined(CONFIG_KVM) && defined(CONFIG_BOOKE)
	struct kvm_vcpu	*kvm_vcpu;
#endif
#ifdef CONFIG_PPC64
	unsigned long	dscr;
	unsigned long	fscr;
	/*
	 * This member element dscr_inherit indicates that the process
	 * has explicitly attempted and changed the DSCR register value
	 * for itself. Hence kernel wont use the default CPU DSCR value
	 * contained in the PACA structure anymore during process context
	 * switch. Once this variable is set, this behaviour will also be
	 * inherited to all the children of this process from that point
	 * onwards.
	 */
	int		dscr_inherit;
	unsigned long	tidr;
#endif
#ifdef CONFIG_PPC_BOOK3S_64
	unsigned long	tar;
	unsigned long	ebbrr;
	unsigned long	ebbhr;
	unsigned long	bescr;
	unsigned long	siar;
	unsigned long	sdar;
	unsigned long	sier;
	unsigned long	mmcr2;
	unsigned 	mmcr0;

	unsigned 	used_ebb;
<<<<<<< HEAD
	unsigned long	lmrr;
	unsigned long	lmser;
=======
	unsigned long   mmcr3;
	unsigned long   sier2;
	unsigned long   sier3;

>>>>>>> 24b8d41d
#endif
};

#define ARCH_MIN_TASKALIGN 16

#define INIT_SP		(sizeof(init_stack) + (unsigned long) &init_stack)
#define INIT_SP_LIMIT	((unsigned long)&init_stack)

#ifdef CONFIG_SPE
#define SPEFSCR_INIT \
	.spefscr = SPEFSCR_FINVE | SPEFSCR_FDBZE | SPEFSCR_FUNFE | SPEFSCR_FOVFE, \
	.spefscr_last = SPEFSCR_FINVE | SPEFSCR_FDBZE | SPEFSCR_FUNFE | SPEFSCR_FOVFE,
#else
#define SPEFSCR_INIT
#endif

#ifdef CONFIG_PPC32
#define INIT_THREAD { \
	.ksp = INIT_SP, \
	.ksp_limit = INIT_SP_LIMIT, \
	.pgdir = swapper_pg_dir, \
	.fpexc_mode = MSR_FE0 | MSR_FE1, \
	SPEFSCR_INIT \
}
#else
#define INIT_THREAD  { \
	.ksp = INIT_SP, \
	.fpexc_mode = 0, \
<<<<<<< HEAD
	.ppr = INIT_PPR, \
	.fscr = FSCR_TAR | FSCR_EBB \
=======
>>>>>>> 24b8d41d
}
#endif

#define task_pt_regs(tsk)	((tsk)->thread.regs)

unsigned long get_wchan(struct task_struct *p);

#define KSTK_EIP(tsk)  ((tsk)->thread.regs? (tsk)->thread.regs->nip: 0)
#define KSTK_ESP(tsk)  ((tsk)->thread.regs? (tsk)->thread.regs->gpr[1]: 0)

/* Get/set floating-point exception mode */
#define GET_FPEXC_CTL(tsk, adr) get_fpexc_mode((tsk), (adr))
#define SET_FPEXC_CTL(tsk, val) set_fpexc_mode((tsk), (val))

extern int get_fpexc_mode(struct task_struct *tsk, unsigned long adr);
extern int set_fpexc_mode(struct task_struct *tsk, unsigned int val);

#define GET_ENDIAN(tsk, adr) get_endian((tsk), (adr))
#define SET_ENDIAN(tsk, val) set_endian((tsk), (val))

extern int get_endian(struct task_struct *tsk, unsigned long adr);
extern int set_endian(struct task_struct *tsk, unsigned int val);

#define GET_UNALIGN_CTL(tsk, adr)	get_unalign_ctl((tsk), (adr))
#define SET_UNALIGN_CTL(tsk, val)	set_unalign_ctl((tsk), (val))

extern int get_unalign_ctl(struct task_struct *tsk, unsigned long adr);
extern int set_unalign_ctl(struct task_struct *tsk, unsigned int val);

extern void load_fp_state(struct thread_fp_state *fp);
extern void store_fp_state(struct thread_fp_state *fp);
extern void load_vr_state(struct thread_vr_state *vr);
extern void store_vr_state(struct thread_vr_state *vr);

static inline unsigned int __unpack_fe01(unsigned long msr_bits)
{
	return ((msr_bits & MSR_FE0) >> 10) | ((msr_bits & MSR_FE1) >> 8);
}

static inline unsigned long __pack_fe01(unsigned int fpmode)
{
	return ((fpmode << 10) & MSR_FE0) | ((fpmode << 8) & MSR_FE1);
}

#ifdef CONFIG_PPC64
#define cpu_relax()	do { HMT_low(); HMT_medium(); barrier(); } while (0)

#define spin_begin()	HMT_low()

#define spin_cpu_relax()	barrier()

#define spin_end()	HMT_medium()

#define spin_until_cond(cond)					\
do {								\
	if (unlikely(!(cond))) {				\
		spin_begin();					\
		do {						\
			spin_cpu_relax();			\
		} while (!(cond));				\
		spin_end();					\
	}							\
} while (0)

#else
#define cpu_relax()	barrier()
#endif

/* Check that a certain kernel stack pointer is valid in task_struct p */
int validate_sp(unsigned long sp, struct task_struct *p,
                       unsigned long nbytes);

/*
 * Prefetch macros.
 */
#define ARCH_HAS_PREFETCH
#define ARCH_HAS_PREFETCHW
#define ARCH_HAS_SPINLOCK_PREFETCH

static inline void prefetch(const void *x)
{
	if (unlikely(!x))
		return;

	__asm__ __volatile__ ("dcbt 0,%0" : : "r" (x));
}

static inline void prefetchw(const void *x)
{
	if (unlikely(!x))
		return;

	__asm__ __volatile__ ("dcbtst 0,%0" : : "r" (x));
}

#define spin_lock_prefetch(x)	prefetchw(x)

#define HAVE_ARCH_PICK_MMAP_LAYOUT

#ifdef CONFIG_PPC64
static inline unsigned long get_clean_sp(unsigned long sp, int is_32)
{
	if (is_32)
		return sp & 0x0ffffffffUL;
	return sp;
}
#else
static inline unsigned long get_clean_sp(unsigned long sp, int is_32)
{
	return sp;
}
#endif

/* asm stubs */
extern unsigned long isa300_idle_stop_noloss(unsigned long psscr_val);
extern unsigned long isa300_idle_stop_mayloss(unsigned long psscr_val);
extern unsigned long isa206_idle_insn_mayloss(unsigned long type);
#ifdef CONFIG_PPC_970_NAP
extern void power4_idle_nap(void);
#endif

extern unsigned long cpuidle_disable;
enum idle_boot_override {IDLE_NO_OVERRIDE = 0, IDLE_POWERSAVE_OFF};

extern int powersave_nap;	/* set if nap mode can be used in idle loop */
<<<<<<< HEAD
extern unsigned long power7_nap(int check_irq);
extern unsigned long power7_sleep(void);
extern unsigned long power7_winkle(void);
extern unsigned long power9_idle_stop(unsigned long stop_level);

extern void flush_instruction_cache(void);
extern void hard_reset_now(void);
extern void poweroff_now(void);
=======

extern void power7_idle_type(unsigned long type);
extern void arch300_idle_type(unsigned long stop_psscr_val,
			      unsigned long stop_psscr_mask);

>>>>>>> 24b8d41d
extern int fix_alignment(struct pt_regs *);

#ifdef CONFIG_PPC64
/*
 * We handle most unaligned accesses in hardware. On the other hand 
 * unaligned DMA can be very expensive on some ppc64 IO chips (it does
 * powers of 2 writes until it reaches sufficient alignment).
 *
 * Based on this we disable the IP header alignment in network drivers.
 */
#define NET_IP_ALIGN	0
#endif

#endif /* __KERNEL__ */
#endif /* __ASSEMBLY__ */
#endif /* _ASM_POWERPC_PROCESSOR_H */<|MERGE_RESOLUTION|>--- conflicted
+++ resolved
@@ -174,12 +174,6 @@
 	struct thread_fp_state	*fp_save_area;
 	int		fpexc_mode;	/* floating-point exception mode */
 	unsigned int	align_ctl;	/* alignment handling control */
-<<<<<<< HEAD
-#ifdef CONFIG_PPC64
-	unsigned long	start_tb;	/* Start purr when proc switched in */
-	unsigned long	accum_tb;	/* Total accumulated purr for process */
-=======
->>>>>>> 24b8d41d
 #ifdef CONFIG_HAVE_HW_BREAKPOINT
 	struct perf_event *ptrace_bps[HBP_NUM_MAX];
 	/*
@@ -273,15 +267,10 @@
 	unsigned 	mmcr0;
 
 	unsigned 	used_ebb;
-<<<<<<< HEAD
-	unsigned long	lmrr;
-	unsigned long	lmser;
-=======
 	unsigned long   mmcr3;
 	unsigned long   sier2;
 	unsigned long   sier3;
 
->>>>>>> 24b8d41d
 #endif
 };
 
@@ -310,11 +299,6 @@
 #define INIT_THREAD  { \
 	.ksp = INIT_SP, \
 	.fpexc_mode = 0, \
-<<<<<<< HEAD
-	.ppr = INIT_PPR, \
-	.fscr = FSCR_TAR | FSCR_EBB \
-=======
->>>>>>> 24b8d41d
 }
 #endif
 
@@ -440,22 +424,11 @@
 enum idle_boot_override {IDLE_NO_OVERRIDE = 0, IDLE_POWERSAVE_OFF};
 
 extern int powersave_nap;	/* set if nap mode can be used in idle loop */
-<<<<<<< HEAD
-extern unsigned long power7_nap(int check_irq);
-extern unsigned long power7_sleep(void);
-extern unsigned long power7_winkle(void);
-extern unsigned long power9_idle_stop(unsigned long stop_level);
-
-extern void flush_instruction_cache(void);
-extern void hard_reset_now(void);
-extern void poweroff_now(void);
-=======
 
 extern void power7_idle_type(unsigned long type);
 extern void arch300_idle_type(unsigned long stop_psscr_val,
 			      unsigned long stop_psscr_mask);
 
->>>>>>> 24b8d41d
 extern int fix_alignment(struct pt_regs *);
 
 #ifdef CONFIG_PPC64
