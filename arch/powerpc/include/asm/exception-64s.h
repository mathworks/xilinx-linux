/* SPDX-License-Identifier: GPL-2.0-or-later */
#ifndef _ASM_POWERPC_EXCEPTION_H
#define _ASM_POWERPC_EXCEPTION_H
/*
 * Extracted from head_64.S
 *
 *  PowerPC version
 *    Copyright (C) 1995-1996 Gary Thomas (gdt@linuxppc.org)
 *
 *  Rewritten by Cort Dougan (cort@cs.nmt.edu) for PReP
 *    Copyright (C) 1996 Cort Dougan <cort@cs.nmt.edu>
 *  Adapted for Power Macintosh by Paul Mackerras.
 *  Low-level exception handlers and MMU support
 *  rewritten by Paul Mackerras.
 *    Copyright (C) 1996 Paul Mackerras.
 *
 *  Adapted for 64bit PowerPC by Dave Engebretsen, Peter Bergner, and
 *    Mike Corrigan {engebret|bergner|mikejc}@us.ibm.com
 *
 *  This file contains the low-level support and setup for the
 *  PowerPC-64 platform, including trap and interrupt dispatch.
 */
/*
 * The following macros define the code that appears as
 * the prologue to each of the exception handlers.  They
 * are split into two parts to allow a single kernel binary
 * to be used for pSeries and iSeries.
 *
 * We make as much of the exception code common between native
 * exception handlers (including pSeries LPAR) and iSeries LPAR
 * implementations as possible.
 */
<<<<<<< HEAD
#include <asm/head-64.h>

#define EX_R9		0
#define EX_R10		8
#define EX_R11		16
#define EX_R12		24
#define EX_R13		32
#define EX_SRR0		40
#define EX_DAR		48
#define EX_DSISR	56
#define EX_CCR		60
#define EX_R3		64
#define EX_LR		72
#define EX_CFAR		80
#define EX_PPR		88	/* SMT thread status register (priority) */
#define EX_CTR		96

#ifdef CONFIG_RELOCATABLE
#define __EXCEPTION_RELON_PROLOG_PSERIES_1(label, h)			\
	mfspr	r11,SPRN_##h##SRR0;	/* save SRR0 */			\
	LOAD_HANDLER(r12,label);					\
	mtctr	r12;							\
	mfspr	r12,SPRN_##h##SRR1;	/* and SRR1 */			\
	li	r10,MSR_RI;						\
	mtmsrd 	r10,1;			/* Set RI (EE=0) */		\
	bctr;
#else
/* If not relocatable, we can jump directly -- and save messing with LR */
#define __EXCEPTION_RELON_PROLOG_PSERIES_1(label, h)			\
	mfspr	r11,SPRN_##h##SRR0;	/* save SRR0 */			\
	mfspr	r12,SPRN_##h##SRR1;	/* and SRR1 */			\
	li	r10,MSR_RI;						\
	mtmsrd 	r10,1;			/* Set RI (EE=0) */		\
	b	label;
#endif
#define EXCEPTION_RELON_PROLOG_PSERIES_1(label, h)			\
	__EXCEPTION_RELON_PROLOG_PSERIES_1(label, h)			\

/*
 * As EXCEPTION_PROLOG_PSERIES(), except we've already got relocation on
 * so no need to rfid.  Save lr in case we're CONFIG_RELOCATABLE, in which
 * case EXCEPTION_RELON_PROLOG_PSERIES_1 will be using lr.
 */
#define EXCEPTION_RELON_PROLOG_PSERIES(area, label, h, extra, vec)	\
	EXCEPTION_PROLOG_0(area);					\
	EXCEPTION_PROLOG_1(area, extra, vec);				\
	EXCEPTION_RELON_PROLOG_PSERIES_1(label, h)

/*
 * We're short on space and time in the exception prolog, so we can't
 * use the normal LOAD_REG_IMMEDIATE macro to load the address of label.
 * Instead we get the base of the kernel from paca->kernelbase and or in the low
 * part of label. This requires that the label be within 64KB of kernelbase, and
 * that kernelbase be 64K aligned.
 */
#define LOAD_HANDLER(reg, label)					\
	ld	reg,PACAKBASE(r13);	/* get high part of &label */	\
	ori	reg,reg,FIXED_SYMBOL_ABS_ADDR(label);

#define __LOAD_HANDLER(reg, label)					\
	ld	reg,PACAKBASE(r13);					\
	ori	reg,reg,(ABS_ADDR(label))@l;
=======
#include <asm/feature-fixups.h>

/* PACA save area size in u64 units (exgen, exmc, etc) */
#define EX_SIZE		10

/*
 * maximum recursive depth of MCE exceptions
 */
#define MAX_MCE_DEPTH	4
>>>>>>> 24b8d41d

#ifdef __ASSEMBLY__

#define STF_ENTRY_BARRIER_SLOT						\
	STF_ENTRY_BARRIER_FIXUP_SECTION;				\
	nop;								\
	nop;								\
	nop

#define STF_EXIT_BARRIER_SLOT						\
	STF_EXIT_BARRIER_FIXUP_SECTION;					\
	nop;								\
	nop;								\
	nop;								\
	nop;								\
	nop;								\
	nop

#define ENTRY_FLUSH_SLOT						\
	ENTRY_FLUSH_FIXUP_SECTION;					\
	nop;								\
	nop;								\
	nop;

/*
 * r10 must be free to use, r13 must be paca
 */
#define INTERRUPT_TO_KERNEL						\
	STF_ENTRY_BARRIER_SLOT;						\
	ENTRY_FLUSH_SLOT

/*
<<<<<<< HEAD
 * Set an SPR from a register if the CPU has the given feature
 */
#define OPT_SET_SPR(ra, spr, ftr)					\
BEGIN_FTR_SECTION_NESTED(943)						\
	mtspr	spr,ra;							\
END_FTR_SECTION_NESTED(ftr,ftr,943)

/*
 * Save a register to the PACA if the CPU has the given feature
 */
#define OPT_SAVE_REG_TO_PACA(offset, ra, ftr)				\
BEGIN_FTR_SECTION_NESTED(943)						\
	std	ra,offset(r13);						\
END_FTR_SECTION_NESTED(ftr,ftr,943)

#define EXCEPTION_PROLOG_0_PACA(area)					\
	std	r9,area+EX_R9(r13);	/* save r9 */			\
	OPT_GET_SPR(r9, SPRN_PPR, CPU_FTR_HAS_PPR);			\
	HMT_MEDIUM;							\
	std	r10,area+EX_R10(r13);	/* save r10 - r12 */		\
	OPT_GET_SPR(r10, SPRN_CFAR, CPU_FTR_CFAR)

#define EXCEPTION_PROLOG_0(area)					\
	GET_PACA(r13);							\
	EXCEPTION_PROLOG_0_PACA(area)

#define __EXCEPTION_PROLOG_1(area, extra, vec)				\
	OPT_SAVE_REG_TO_PACA(area+EX_PPR, r9, CPU_FTR_HAS_PPR);		\
	OPT_SAVE_REG_TO_PACA(area+EX_CFAR, r10, CPU_FTR_CFAR);		\
	SAVE_CTR(r10, area);						\
	mfcr	r9;							\
	extra(vec);							\
	std	r11,area+EX_R11(r13);					\
	std	r12,area+EX_R12(r13);					\
	GET_SCRATCH0(r10);						\
	std	r10,area+EX_R13(r13)
#define EXCEPTION_PROLOG_1(area, extra, vec)				\
	__EXCEPTION_PROLOG_1(area, extra, vec)

#define __EXCEPTION_PROLOG_PSERIES_1(label, h)				\
	ld	r10,PACAKMSR(r13);	/* get MSR value for kernel */	\
	mfspr	r11,SPRN_##h##SRR0;	/* save SRR0 */			\
	LOAD_HANDLER(r12,label)						\
	mtspr	SPRN_##h##SRR0,r12;					\
	mfspr	r12,SPRN_##h##SRR1;	/* and SRR1 */			\
	mtspr	SPRN_##h##SRR1,r10;					\
	h##rfid;							\
	b	.	/* prevent speculative execution */
#define EXCEPTION_PROLOG_PSERIES_1(label, h)				\
	__EXCEPTION_PROLOG_PSERIES_1(label, h)

#define EXCEPTION_PROLOG_PSERIES(area, label, h, extra, vec)		\
	EXCEPTION_PROLOG_0(area);					\
	EXCEPTION_PROLOG_1(area, extra, vec);				\
	EXCEPTION_PROLOG_PSERIES_1(label, h);

/* Have the PACA in r13 already */
#define EXCEPTION_PROLOG_PSERIES_PACA(area, label, h, extra, vec)	\
	EXCEPTION_PROLOG_0_PACA(area);					\
	EXCEPTION_PROLOG_1(area, extra, vec);				\
	EXCEPTION_PROLOG_PSERIES_1(label, h);

#define __KVMTEST(h, n)							\
	lbz	r10,HSTATE_IN_GUEST(r13);				\
	cmpwi	r10,0;							\
	bne	do_kvm_##h##n

#ifdef CONFIG_KVM_BOOK3S_HV_POSSIBLE
/*
 * If hv is possible, interrupts come into to the hv version
 * of the kvmppc_interrupt code, which then jumps to the PR handler,
 * kvmppc_interrupt_pr, if the guest is a PR guest.
 */
#define kvmppc_interrupt kvmppc_interrupt_hv
#else
#define kvmppc_interrupt kvmppc_interrupt_pr
#endif

#ifdef CONFIG_RELOCATABLE
#define BRANCH_TO_COMMON(reg, label)					\
	__LOAD_HANDLER(reg, label);					\
	mtctr	reg;							\
	bctr

#else
#define BRANCH_TO_COMMON(reg, label)					\
	b	label

#endif

#define __KVM_HANDLER_PROLOG(area, n)					\
	BEGIN_FTR_SECTION_NESTED(947)					\
	ld	r10,area+EX_CFAR(r13);					\
	std	r10,HSTATE_CFAR(r13);					\
	END_FTR_SECTION_NESTED(CPU_FTR_CFAR,CPU_FTR_CFAR,947);		\
	BEGIN_FTR_SECTION_NESTED(948)					\
	ld	r10,area+EX_PPR(r13);					\
	std	r10,HSTATE_PPR(r13);					\
	END_FTR_SECTION_NESTED(CPU_FTR_HAS_PPR,CPU_FTR_HAS_PPR,948);	\
	ld	r10,area+EX_R10(r13);					\
	stw	r9,HSTATE_SCRATCH1(r13);				\
	ld	r9,area+EX_R9(r13);					\
	std	r12,HSTATE_SCRATCH0(r13);				\

#define __KVM_HANDLER(area, h, n)					\
	__KVM_HANDLER_PROLOG(area, n)					\
	li	r12,n;							\
	b	kvmppc_interrupt

#define __KVM_HANDLER_SKIP(area, h, n)					\
	cmpwi	r10,KVM_GUEST_MODE_SKIP;				\
	ld	r10,area+EX_R10(r13);					\
	beq	89f;							\
	stw	r9,HSTATE_SCRATCH1(r13);				\
	BEGIN_FTR_SECTION_NESTED(948)					\
	ld	r9,area+EX_PPR(r13);					\
	std	r9,HSTATE_PPR(r13);					\
	END_FTR_SECTION_NESTED(CPU_FTR_HAS_PPR,CPU_FTR_HAS_PPR,948);	\
	ld	r9,area+EX_R9(r13);					\
	std	r12,HSTATE_SCRATCH0(r13);				\
	li	r12,n;							\
	b	kvmppc_interrupt;					\
89:	mtocrf	0x80,r9;						\
	ld	r9,area+EX_R9(r13);					\
	b	kvmppc_skip_##h##interrupt

#ifdef CONFIG_KVM_BOOK3S_64_HANDLER
#define KVMTEST(h, n)			__KVMTEST(h, n)
#define KVM_HANDLER(area, h, n)		__KVM_HANDLER(area, h, n)
#define KVM_HANDLER_SKIP(area, h, n)	__KVM_HANDLER_SKIP(area, h, n)

#else
#define KVMTEST(h, n)
#define KVM_HANDLER(area, h, n)
#define KVM_HANDLER_SKIP(area, h, n)
#endif

#define NOTEST(n)

/*
 * The common exception prolog is used for all except a few exceptions
 * such as a segment miss on a kernel address.  We have to be prepared
 * to take another exception from the point where we first touch the
 * kernel stack onwards.
 *
 * On entry r13 points to the paca, r9-r13 are saved in the paca,
 * r9 contains the saved CR, r11 and r12 contain the saved SRR0 and
 * SRR1, and relocation is on.
 */
#define EXCEPTION_PROLOG_COMMON(n, area)				   \
	andi.	r10,r12,MSR_PR;		/* See if coming from user	*/ \
	mr	r10,r1;			/* Save r1			*/ \
	subi	r1,r1,INT_FRAME_SIZE;	/* alloc frame on kernel stack	*/ \
	beq-	1f;							   \
	ld	r1,PACAKSAVE(r13);	/* kernel stack to use		*/ \
1:	cmpdi	cr1,r1,-INT_FRAME_SIZE;	/* check if r1 is in userspace	*/ \
	blt+	cr1,3f;			/* abort if it is		*/ \
	li	r1,(n);			/* will be reloaded later	*/ \
	sth	r1,PACA_TRAP_SAVE(r13);					   \
	std	r3,area+EX_R3(r13);					   \
	addi	r3,r13,area;		/* r3 -> where regs are saved*/	   \
	RESTORE_CTR(r1, area);						   \
	b	bad_stack;						   \
3:	std	r9,_CCR(r1);		/* save CR in stackframe	*/ \
	std	r11,_NIP(r1);		/* save SRR0 in stackframe	*/ \
	std	r12,_MSR(r1);		/* save SRR1 in stackframe	*/ \
	std	r10,0(r1);		/* make stack chain pointer	*/ \
	std	r0,GPR0(r1);		/* save r0 in stackframe	*/ \
	std	r10,GPR1(r1);		/* save r1 in stackframe	*/ \
	beq	4f;			/* if from kernel mode		*/ \
	ACCOUNT_CPU_USER_ENTRY(r13, r9, r10);				   \
	SAVE_PPR(area, r9, r10);					   \
4:	EXCEPTION_PROLOG_COMMON_2(area)					   \
	EXCEPTION_PROLOG_COMMON_3(n)					   \
	ACCOUNT_STOLEN_TIME

/* Save original regs values from save area to stack frame. */
#define EXCEPTION_PROLOG_COMMON_2(area)					   \
	ld	r9,area+EX_R9(r13);	/* move r9, r10 to stackframe	*/ \
	ld	r10,area+EX_R10(r13);					   \
	std	r9,GPR9(r1);						   \
	std	r10,GPR10(r1);						   \
	ld	r9,area+EX_R11(r13);	/* move r11 - r13 to stackframe	*/ \
	ld	r10,area+EX_R12(r13);					   \
	ld	r11,area+EX_R13(r13);					   \
	std	r9,GPR11(r1);						   \
	std	r10,GPR12(r1);						   \
	std	r11,GPR13(r1);						   \
	BEGIN_FTR_SECTION_NESTED(66);					   \
	ld	r10,area+EX_CFAR(r13);					   \
	std	r10,ORIG_GPR3(r1);					   \
	END_FTR_SECTION_NESTED(CPU_FTR_CFAR, CPU_FTR_CFAR, 66);		   \
	GET_CTR(r10, area);						   \
	std	r10,_CTR(r1);

#define EXCEPTION_PROLOG_COMMON_3(n)					   \
	std	r2,GPR2(r1);		/* save r2 in stackframe	*/ \
	SAVE_4GPRS(3, r1);		/* save r3 - r6 in stackframe   */ \
	SAVE_2GPRS(7, r1);		/* save r7, r8 in stackframe	*/ \
	mflr	r9;			/* Get LR, later save to stack	*/ \
	ld	r2,PACATOC(r13);	/* get kernel TOC into r2	*/ \
	std	r9,_LINK(r1);						   \
	lbz	r10,PACASOFTIRQEN(r13);				   \
	mfspr	r11,SPRN_XER;		/* save XER in stackframe	*/ \
	std	r10,SOFTE(r1);						   \
	std	r11,_XER(r1);						   \
	li	r9,(n)+1;						   \
	std	r9,_TRAP(r1);		/* set trap number		*/ \
	li	r10,0;							   \
	ld	r11,exception_marker@toc(r2);				   \
	std	r10,RESULT(r1);		/* clear regs->result		*/ \
	std	r11,STACK_FRAME_OVERHEAD-16(r1); /* mark the frame	*/

/*
 * Exception vectors.
 */
#define STD_EXCEPTION_PSERIES(vec, label)			\
	SET_SCRATCH0(r13);		/* save r13 */		\
	EXCEPTION_PROLOG_PSERIES(PACA_EXGEN, label,		\
				 EXC_STD, KVMTEST_PR, vec);	\

/* Version of above for when we have to branch out-of-line */
#define __OOL_EXCEPTION(vec, label, hdlr)			\
	SET_SCRATCH0(r13)					\
	EXCEPTION_PROLOG_0(PACA_EXGEN)				\
	b hdlr;

#define STD_EXCEPTION_PSERIES_OOL(vec, label)			\
	EXCEPTION_PROLOG_1(PACA_EXGEN, KVMTEST_PR, vec);	\
	EXCEPTION_PROLOG_PSERIES_1(label, EXC_STD)

#define STD_EXCEPTION_HV(loc, vec, label)			\
	SET_SCRATCH0(r13);	/* save r13 */			\
	EXCEPTION_PROLOG_PSERIES(PACA_EXGEN, label,		\
				 EXC_HV, KVMTEST_HV, vec);

#define STD_EXCEPTION_HV_OOL(vec, label)			\
	EXCEPTION_PROLOG_1(PACA_EXGEN, KVMTEST_HV, vec);	\
	EXCEPTION_PROLOG_PSERIES_1(label, EXC_HV)

#define STD_RELON_EXCEPTION_PSERIES(loc, vec, label)	\
	/* No guest interrupts come through here */	\
	SET_SCRATCH0(r13);		/* save r13 */	\
	EXCEPTION_RELON_PROLOG_PSERIES(PACA_EXGEN, label, EXC_STD, NOTEST, vec);

#define STD_RELON_EXCEPTION_PSERIES_OOL(vec, label)		\
	EXCEPTION_PROLOG_1(PACA_EXGEN, NOTEST, vec);		\
	EXCEPTION_RELON_PROLOG_PSERIES_1(label, EXC_STD)

#define STD_RELON_EXCEPTION_HV(loc, vec, label)		\
	/* No guest interrupts come through here */	\
	SET_SCRATCH0(r13);	/* save r13 */		\
	EXCEPTION_RELON_PROLOG_PSERIES(PACA_EXGEN, label, EXC_HV, NOTEST, vec);

#define STD_RELON_EXCEPTION_HV_OOL(vec, label)			\
	EXCEPTION_PROLOG_1(PACA_EXGEN, NOTEST, vec);		\
	EXCEPTION_RELON_PROLOG_PSERIES_1(label, EXC_HV)

/* This associate vector numbers with bits in paca->irq_happened */
#define SOFTEN_VALUE_0x500	PACA_IRQ_EE
#define SOFTEN_VALUE_0x900	PACA_IRQ_DEC
#define SOFTEN_VALUE_0x980	PACA_IRQ_DEC
#define SOFTEN_VALUE_0xa00	PACA_IRQ_DBELL
#define SOFTEN_VALUE_0xe80	PACA_IRQ_DBELL
#define SOFTEN_VALUE_0xe60	PACA_IRQ_HMI
#define SOFTEN_VALUE_0xea0	PACA_IRQ_EE

#define __SOFTEN_TEST(h, vec)						\
	lbz	r10,PACASOFTIRQEN(r13);					\
	cmpwi	r10,0;							\
	li	r10,SOFTEN_VALUE_##vec;					\
	beq	masked_##h##interrupt

#define _SOFTEN_TEST(h, vec)	__SOFTEN_TEST(h, vec)

#define SOFTEN_TEST_PR(vec)						\
	KVMTEST(EXC_STD, vec);						\
	_SOFTEN_TEST(EXC_STD, vec)

#define SOFTEN_TEST_HV(vec)						\
	KVMTEST(EXC_HV, vec);						\
	_SOFTEN_TEST(EXC_HV, vec)

#define KVMTEST_PR(vec)							\
	KVMTEST(EXC_STD, vec)

#define KVMTEST_HV(vec)							\
	KVMTEST(EXC_HV, vec)

#define SOFTEN_NOTEST_PR(vec)		_SOFTEN_TEST(EXC_STD, vec)
#define SOFTEN_NOTEST_HV(vec)		_SOFTEN_TEST(EXC_HV, vec)

#define __MASKABLE_EXCEPTION_PSERIES(vec, label, h, extra)		\
	SET_SCRATCH0(r13);    /* save r13 */				\
	EXCEPTION_PROLOG_0(PACA_EXGEN);					\
	__EXCEPTION_PROLOG_1(PACA_EXGEN, extra, vec);			\
	EXCEPTION_PROLOG_PSERIES_1(label, h);

#define _MASKABLE_EXCEPTION_PSERIES(vec, label, h, extra)		\
	__MASKABLE_EXCEPTION_PSERIES(vec, label, h, extra)

#define MASKABLE_EXCEPTION_PSERIES(loc, vec, label)			\
	_MASKABLE_EXCEPTION_PSERIES(vec, label,				\
				    EXC_STD, SOFTEN_TEST_PR)

#define MASKABLE_EXCEPTION_PSERIES_OOL(vec, label)			\
	EXCEPTION_PROLOG_1(PACA_EXGEN, SOFTEN_TEST_PR, vec);		\
	EXCEPTION_PROLOG_PSERIES_1(label, EXC_STD)

#define MASKABLE_EXCEPTION_HV(loc, vec, label)				\
	_MASKABLE_EXCEPTION_PSERIES(vec, label,				\
				    EXC_HV, SOFTEN_TEST_HV)

#define MASKABLE_EXCEPTION_HV_OOL(vec, label)				\
	EXCEPTION_PROLOG_1(PACA_EXGEN, SOFTEN_TEST_HV, vec);		\
	EXCEPTION_PROLOG_PSERIES_1(label, EXC_HV)

#define __MASKABLE_RELON_EXCEPTION_PSERIES(vec, label, h, extra)	\
	SET_SCRATCH0(r13);    /* save r13 */				\
	EXCEPTION_PROLOG_0(PACA_EXGEN);					\
	__EXCEPTION_PROLOG_1(PACA_EXGEN, extra, vec);			\
	EXCEPTION_RELON_PROLOG_PSERIES_1(label, h)

#define _MASKABLE_RELON_EXCEPTION_PSERIES(vec, label, h, extra)		\
	__MASKABLE_RELON_EXCEPTION_PSERIES(vec, label, h, extra)

#define MASKABLE_RELON_EXCEPTION_PSERIES(loc, vec, label)		\
	_MASKABLE_RELON_EXCEPTION_PSERIES(vec, label,			\
					  EXC_STD, SOFTEN_NOTEST_PR)

#define MASKABLE_RELON_EXCEPTION_HV(loc, vec, label)			\
	_MASKABLE_RELON_EXCEPTION_PSERIES(vec, label,			\
					  EXC_HV, SOFTEN_NOTEST_HV)

#define MASKABLE_RELON_EXCEPTION_HV_OOL(vec, label)			\
	EXCEPTION_PROLOG_1(PACA_EXGEN, SOFTEN_NOTEST_HV, vec);		\
	EXCEPTION_PROLOG_PSERIES_1(label, EXC_HV)

/*
 * Our exception common code can be passed various "additions"
 * to specify the behaviour of interrupts, whether to kick the
 * runlatch, etc...
 */

/*
 * This addition reconciles our actual IRQ state with the various software
 * flags that track it. This may call C code.
 */
#define ADD_RECONCILE	RECONCILE_IRQ_STATE(r10,r11)

#define ADD_NVGPRS				\
	bl	save_nvgprs

#define RUNLATCH_ON				\
BEGIN_FTR_SECTION				\
	CURRENT_THREAD_INFO(r3, r1);		\
	ld	r4,TI_LOCAL_FLAGS(r3);		\
	andi.	r0,r4,_TLF_RUNLATCH;		\
	beql	ppc64_runlatch_on_trampoline;	\
END_FTR_SECTION_IFSET(CPU_FTR_CTRL)

#define EXCEPTION_COMMON(trap, label, hdlr, ret, additions)	\
	EXCEPTION_PROLOG_COMMON(trap, PACA_EXGEN);		\
	/* Volatile regs are potentially clobbered here */	\
	additions;						\
	addi	r3,r1,STACK_FRAME_OVERHEAD;			\
	bl	hdlr;						\
	b	ret

#define STD_EXCEPTION_COMMON(trap, label, hdlr)			\
	EXCEPTION_COMMON(trap, label, hdlr, ret_from_except,	\
			 ADD_NVGPRS;ADD_RECONCILE)

/*
 * Like STD_EXCEPTION_COMMON, but for exceptions that can occur
 * in the idle task and therefore need the special idle handling
 * (finish nap and runlatch)
 */
#define STD_EXCEPTION_COMMON_ASYNC(trap, label, hdlr)		  \
	EXCEPTION_COMMON(trap, label, hdlr, ret_from_except_lite, \
			 FINISH_NAP;ADD_RECONCILE;RUNLATCH_ON)

/*
 * When the idle code in power4_idle puts the CPU into NAP mode,
 * it has to do so in a loop, and relies on the external interrupt
 * and decrementer interrupt entry code to get it out of the loop.
 * It sets the _TLF_NAPPING bit in current_thread_info()->local_flags
 * to signal that it is in the loop and needs help to get out.
 */
#ifdef CONFIG_PPC_970_NAP
#define FINISH_NAP				\
BEGIN_FTR_SECTION				\
	CURRENT_THREAD_INFO(r11, r1);		\
	ld	r9,TI_LOCAL_FLAGS(r11);		\
	andi.	r10,r9,_TLF_NAPPING;		\
	bnel	power4_fixup_nap;		\
END_FTR_SECTION_IFSET(CPU_FTR_CAN_NAP)
#else
#define FINISH_NAP
#endif
=======
 * Macros for annotating the expected destination of (h)rfid
 *
 * The nop instructions allow us to insert one or more instructions to flush the
 * L1-D cache when returning to userspace or a guest.
 *
 * powerpc relies on return from interrupt/syscall being context synchronising
 * (which hrfid, rfid, and rfscv are) to support ARCH_HAS_MEMBARRIER_SYNC_CORE
 * without additional synchronisation instructions.
 *
 * soft-masked interrupt replay does not include a context-synchronising rfid,
 * but those always return to kernel, the sync is only required when returning
 * to user.
 */
#define RFI_FLUSH_SLOT							\
	RFI_FLUSH_FIXUP_SECTION;					\
	nop;								\
	nop;								\
	nop

#define RFI_TO_KERNEL							\
	rfid

#define RFI_TO_USER							\
	STF_EXIT_BARRIER_SLOT;						\
	RFI_FLUSH_SLOT;							\
	rfid;								\
	b	rfi_flush_fallback

#define RFI_TO_USER_OR_KERNEL						\
	STF_EXIT_BARRIER_SLOT;						\
	RFI_FLUSH_SLOT;							\
	rfid;								\
	b	rfi_flush_fallback

#define RFI_TO_GUEST							\
	STF_EXIT_BARRIER_SLOT;						\
	RFI_FLUSH_SLOT;							\
	rfid;								\
	b	rfi_flush_fallback

#define HRFI_TO_KERNEL							\
	hrfid

#define HRFI_TO_USER							\
	STF_EXIT_BARRIER_SLOT;						\
	RFI_FLUSH_SLOT;							\
	hrfid;								\
	b	hrfi_flush_fallback

#define HRFI_TO_USER_OR_KERNEL						\
	STF_EXIT_BARRIER_SLOT;						\
	RFI_FLUSH_SLOT;							\
	hrfid;								\
	b	hrfi_flush_fallback

#define HRFI_TO_GUEST							\
	STF_EXIT_BARRIER_SLOT;						\
	RFI_FLUSH_SLOT;							\
	hrfid;								\
	b	hrfi_flush_fallback

#define HRFI_TO_UNKNOWN							\
	STF_EXIT_BARRIER_SLOT;						\
	RFI_FLUSH_SLOT;							\
	hrfid;								\
	b	hrfi_flush_fallback

#define RFSCV_TO_USER							\
	STF_EXIT_BARRIER_SLOT;						\
	RFI_FLUSH_SLOT;							\
	RFSCV;								\
	b	rfscv_flush_fallback

#else /* __ASSEMBLY__ */
/* Prototype for function defined in exceptions-64s.S */
void do_uaccess_flush(void);
#endif /* __ASSEMBLY__ */
>>>>>>> 24b8d41d

#endif	/* _ASM_POWERPC_EXCEPTION_H */<|MERGE_RESOLUTION|>--- conflicted
+++ resolved
@@ -30,70 +30,6 @@
  * exception handlers (including pSeries LPAR) and iSeries LPAR
  * implementations as possible.
  */
-<<<<<<< HEAD
-#include <asm/head-64.h>
-
-#define EX_R9		0
-#define EX_R10		8
-#define EX_R11		16
-#define EX_R12		24
-#define EX_R13		32
-#define EX_SRR0		40
-#define EX_DAR		48
-#define EX_DSISR	56
-#define EX_CCR		60
-#define EX_R3		64
-#define EX_LR		72
-#define EX_CFAR		80
-#define EX_PPR		88	/* SMT thread status register (priority) */
-#define EX_CTR		96
-
-#ifdef CONFIG_RELOCATABLE
-#define __EXCEPTION_RELON_PROLOG_PSERIES_1(label, h)			\
-	mfspr	r11,SPRN_##h##SRR0;	/* save SRR0 */			\
-	LOAD_HANDLER(r12,label);					\
-	mtctr	r12;							\
-	mfspr	r12,SPRN_##h##SRR1;	/* and SRR1 */			\
-	li	r10,MSR_RI;						\
-	mtmsrd 	r10,1;			/* Set RI (EE=0) */		\
-	bctr;
-#else
-/* If not relocatable, we can jump directly -- and save messing with LR */
-#define __EXCEPTION_RELON_PROLOG_PSERIES_1(label, h)			\
-	mfspr	r11,SPRN_##h##SRR0;	/* save SRR0 */			\
-	mfspr	r12,SPRN_##h##SRR1;	/* and SRR1 */			\
-	li	r10,MSR_RI;						\
-	mtmsrd 	r10,1;			/* Set RI (EE=0) */		\
-	b	label;
-#endif
-#define EXCEPTION_RELON_PROLOG_PSERIES_1(label, h)			\
-	__EXCEPTION_RELON_PROLOG_PSERIES_1(label, h)			\
-
-/*
- * As EXCEPTION_PROLOG_PSERIES(), except we've already got relocation on
- * so no need to rfid.  Save lr in case we're CONFIG_RELOCATABLE, in which
- * case EXCEPTION_RELON_PROLOG_PSERIES_1 will be using lr.
- */
-#define EXCEPTION_RELON_PROLOG_PSERIES(area, label, h, extra, vec)	\
-	EXCEPTION_PROLOG_0(area);					\
-	EXCEPTION_PROLOG_1(area, extra, vec);				\
-	EXCEPTION_RELON_PROLOG_PSERIES_1(label, h)
-
-/*
- * We're short on space and time in the exception prolog, so we can't
- * use the normal LOAD_REG_IMMEDIATE macro to load the address of label.
- * Instead we get the base of the kernel from paca->kernelbase and or in the low
- * part of label. This requires that the label be within 64KB of kernelbase, and
- * that kernelbase be 64K aligned.
- */
-#define LOAD_HANDLER(reg, label)					\
-	ld	reg,PACAKBASE(r13);	/* get high part of &label */	\
-	ori	reg,reg,FIXED_SYMBOL_ABS_ADDR(label);
-
-#define __LOAD_HANDLER(reg, label)					\
-	ld	reg,PACAKBASE(r13);					\
-	ori	reg,reg,(ABS_ADDR(label))@l;
-=======
 #include <asm/feature-fixups.h>
 
 /* PACA save area size in u64 units (exgen, exmc, etc) */
@@ -103,7 +39,6 @@
  * maximum recursive depth of MCE exceptions
  */
 #define MAX_MCE_DEPTH	4
->>>>>>> 24b8d41d
 
 #ifdef __ASSEMBLY__
 
@@ -136,408 +71,6 @@
 	ENTRY_FLUSH_SLOT
 
 /*
-<<<<<<< HEAD
- * Set an SPR from a register if the CPU has the given feature
- */
-#define OPT_SET_SPR(ra, spr, ftr)					\
-BEGIN_FTR_SECTION_NESTED(943)						\
-	mtspr	spr,ra;							\
-END_FTR_SECTION_NESTED(ftr,ftr,943)
-
-/*
- * Save a register to the PACA if the CPU has the given feature
- */
-#define OPT_SAVE_REG_TO_PACA(offset, ra, ftr)				\
-BEGIN_FTR_SECTION_NESTED(943)						\
-	std	ra,offset(r13);						\
-END_FTR_SECTION_NESTED(ftr,ftr,943)
-
-#define EXCEPTION_PROLOG_0_PACA(area)					\
-	std	r9,area+EX_R9(r13);	/* save r9 */			\
-	OPT_GET_SPR(r9, SPRN_PPR, CPU_FTR_HAS_PPR);			\
-	HMT_MEDIUM;							\
-	std	r10,area+EX_R10(r13);	/* save r10 - r12 */		\
-	OPT_GET_SPR(r10, SPRN_CFAR, CPU_FTR_CFAR)
-
-#define EXCEPTION_PROLOG_0(area)					\
-	GET_PACA(r13);							\
-	EXCEPTION_PROLOG_0_PACA(area)
-
-#define __EXCEPTION_PROLOG_1(area, extra, vec)				\
-	OPT_SAVE_REG_TO_PACA(area+EX_PPR, r9, CPU_FTR_HAS_PPR);		\
-	OPT_SAVE_REG_TO_PACA(area+EX_CFAR, r10, CPU_FTR_CFAR);		\
-	SAVE_CTR(r10, area);						\
-	mfcr	r9;							\
-	extra(vec);							\
-	std	r11,area+EX_R11(r13);					\
-	std	r12,area+EX_R12(r13);					\
-	GET_SCRATCH0(r10);						\
-	std	r10,area+EX_R13(r13)
-#define EXCEPTION_PROLOG_1(area, extra, vec)				\
-	__EXCEPTION_PROLOG_1(area, extra, vec)
-
-#define __EXCEPTION_PROLOG_PSERIES_1(label, h)				\
-	ld	r10,PACAKMSR(r13);	/* get MSR value for kernel */	\
-	mfspr	r11,SPRN_##h##SRR0;	/* save SRR0 */			\
-	LOAD_HANDLER(r12,label)						\
-	mtspr	SPRN_##h##SRR0,r12;					\
-	mfspr	r12,SPRN_##h##SRR1;	/* and SRR1 */			\
-	mtspr	SPRN_##h##SRR1,r10;					\
-	h##rfid;							\
-	b	.	/* prevent speculative execution */
-#define EXCEPTION_PROLOG_PSERIES_1(label, h)				\
-	__EXCEPTION_PROLOG_PSERIES_1(label, h)
-
-#define EXCEPTION_PROLOG_PSERIES(area, label, h, extra, vec)		\
-	EXCEPTION_PROLOG_0(area);					\
-	EXCEPTION_PROLOG_1(area, extra, vec);				\
-	EXCEPTION_PROLOG_PSERIES_1(label, h);
-
-/* Have the PACA in r13 already */
-#define EXCEPTION_PROLOG_PSERIES_PACA(area, label, h, extra, vec)	\
-	EXCEPTION_PROLOG_0_PACA(area);					\
-	EXCEPTION_PROLOG_1(area, extra, vec);				\
-	EXCEPTION_PROLOG_PSERIES_1(label, h);
-
-#define __KVMTEST(h, n)							\
-	lbz	r10,HSTATE_IN_GUEST(r13);				\
-	cmpwi	r10,0;							\
-	bne	do_kvm_##h##n
-
-#ifdef CONFIG_KVM_BOOK3S_HV_POSSIBLE
-/*
- * If hv is possible, interrupts come into to the hv version
- * of the kvmppc_interrupt code, which then jumps to the PR handler,
- * kvmppc_interrupt_pr, if the guest is a PR guest.
- */
-#define kvmppc_interrupt kvmppc_interrupt_hv
-#else
-#define kvmppc_interrupt kvmppc_interrupt_pr
-#endif
-
-#ifdef CONFIG_RELOCATABLE
-#define BRANCH_TO_COMMON(reg, label)					\
-	__LOAD_HANDLER(reg, label);					\
-	mtctr	reg;							\
-	bctr
-
-#else
-#define BRANCH_TO_COMMON(reg, label)					\
-	b	label
-
-#endif
-
-#define __KVM_HANDLER_PROLOG(area, n)					\
-	BEGIN_FTR_SECTION_NESTED(947)					\
-	ld	r10,area+EX_CFAR(r13);					\
-	std	r10,HSTATE_CFAR(r13);					\
-	END_FTR_SECTION_NESTED(CPU_FTR_CFAR,CPU_FTR_CFAR,947);		\
-	BEGIN_FTR_SECTION_NESTED(948)					\
-	ld	r10,area+EX_PPR(r13);					\
-	std	r10,HSTATE_PPR(r13);					\
-	END_FTR_SECTION_NESTED(CPU_FTR_HAS_PPR,CPU_FTR_HAS_PPR,948);	\
-	ld	r10,area+EX_R10(r13);					\
-	stw	r9,HSTATE_SCRATCH1(r13);				\
-	ld	r9,area+EX_R9(r13);					\
-	std	r12,HSTATE_SCRATCH0(r13);				\
-
-#define __KVM_HANDLER(area, h, n)					\
-	__KVM_HANDLER_PROLOG(area, n)					\
-	li	r12,n;							\
-	b	kvmppc_interrupt
-
-#define __KVM_HANDLER_SKIP(area, h, n)					\
-	cmpwi	r10,KVM_GUEST_MODE_SKIP;				\
-	ld	r10,area+EX_R10(r13);					\
-	beq	89f;							\
-	stw	r9,HSTATE_SCRATCH1(r13);				\
-	BEGIN_FTR_SECTION_NESTED(948)					\
-	ld	r9,area+EX_PPR(r13);					\
-	std	r9,HSTATE_PPR(r13);					\
-	END_FTR_SECTION_NESTED(CPU_FTR_HAS_PPR,CPU_FTR_HAS_PPR,948);	\
-	ld	r9,area+EX_R9(r13);					\
-	std	r12,HSTATE_SCRATCH0(r13);				\
-	li	r12,n;							\
-	b	kvmppc_interrupt;					\
-89:	mtocrf	0x80,r9;						\
-	ld	r9,area+EX_R9(r13);					\
-	b	kvmppc_skip_##h##interrupt
-
-#ifdef CONFIG_KVM_BOOK3S_64_HANDLER
-#define KVMTEST(h, n)			__KVMTEST(h, n)
-#define KVM_HANDLER(area, h, n)		__KVM_HANDLER(area, h, n)
-#define KVM_HANDLER_SKIP(area, h, n)	__KVM_HANDLER_SKIP(area, h, n)
-
-#else
-#define KVMTEST(h, n)
-#define KVM_HANDLER(area, h, n)
-#define KVM_HANDLER_SKIP(area, h, n)
-#endif
-
-#define NOTEST(n)
-
-/*
- * The common exception prolog is used for all except a few exceptions
- * such as a segment miss on a kernel address.  We have to be prepared
- * to take another exception from the point where we first touch the
- * kernel stack onwards.
- *
- * On entry r13 points to the paca, r9-r13 are saved in the paca,
- * r9 contains the saved CR, r11 and r12 contain the saved SRR0 and
- * SRR1, and relocation is on.
- */
-#define EXCEPTION_PROLOG_COMMON(n, area)				   \
-	andi.	r10,r12,MSR_PR;		/* See if coming from user	*/ \
-	mr	r10,r1;			/* Save r1			*/ \
-	subi	r1,r1,INT_FRAME_SIZE;	/* alloc frame on kernel stack	*/ \
-	beq-	1f;							   \
-	ld	r1,PACAKSAVE(r13);	/* kernel stack to use		*/ \
-1:	cmpdi	cr1,r1,-INT_FRAME_SIZE;	/* check if r1 is in userspace	*/ \
-	blt+	cr1,3f;			/* abort if it is		*/ \
-	li	r1,(n);			/* will be reloaded later	*/ \
-	sth	r1,PACA_TRAP_SAVE(r13);					   \
-	std	r3,area+EX_R3(r13);					   \
-	addi	r3,r13,area;		/* r3 -> where regs are saved*/	   \
-	RESTORE_CTR(r1, area);						   \
-	b	bad_stack;						   \
-3:	std	r9,_CCR(r1);		/* save CR in stackframe	*/ \
-	std	r11,_NIP(r1);		/* save SRR0 in stackframe	*/ \
-	std	r12,_MSR(r1);		/* save SRR1 in stackframe	*/ \
-	std	r10,0(r1);		/* make stack chain pointer	*/ \
-	std	r0,GPR0(r1);		/* save r0 in stackframe	*/ \
-	std	r10,GPR1(r1);		/* save r1 in stackframe	*/ \
-	beq	4f;			/* if from kernel mode		*/ \
-	ACCOUNT_CPU_USER_ENTRY(r13, r9, r10);				   \
-	SAVE_PPR(area, r9, r10);					   \
-4:	EXCEPTION_PROLOG_COMMON_2(area)					   \
-	EXCEPTION_PROLOG_COMMON_3(n)					   \
-	ACCOUNT_STOLEN_TIME
-
-/* Save original regs values from save area to stack frame. */
-#define EXCEPTION_PROLOG_COMMON_2(area)					   \
-	ld	r9,area+EX_R9(r13);	/* move r9, r10 to stackframe	*/ \
-	ld	r10,area+EX_R10(r13);					   \
-	std	r9,GPR9(r1);						   \
-	std	r10,GPR10(r1);						   \
-	ld	r9,area+EX_R11(r13);	/* move r11 - r13 to stackframe	*/ \
-	ld	r10,area+EX_R12(r13);					   \
-	ld	r11,area+EX_R13(r13);					   \
-	std	r9,GPR11(r1);						   \
-	std	r10,GPR12(r1);						   \
-	std	r11,GPR13(r1);						   \
-	BEGIN_FTR_SECTION_NESTED(66);					   \
-	ld	r10,area+EX_CFAR(r13);					   \
-	std	r10,ORIG_GPR3(r1);					   \
-	END_FTR_SECTION_NESTED(CPU_FTR_CFAR, CPU_FTR_CFAR, 66);		   \
-	GET_CTR(r10, area);						   \
-	std	r10,_CTR(r1);
-
-#define EXCEPTION_PROLOG_COMMON_3(n)					   \
-	std	r2,GPR2(r1);		/* save r2 in stackframe	*/ \
-	SAVE_4GPRS(3, r1);		/* save r3 - r6 in stackframe   */ \
-	SAVE_2GPRS(7, r1);		/* save r7, r8 in stackframe	*/ \
-	mflr	r9;			/* Get LR, later save to stack	*/ \
-	ld	r2,PACATOC(r13);	/* get kernel TOC into r2	*/ \
-	std	r9,_LINK(r1);						   \
-	lbz	r10,PACASOFTIRQEN(r13);				   \
-	mfspr	r11,SPRN_XER;		/* save XER in stackframe	*/ \
-	std	r10,SOFTE(r1);						   \
-	std	r11,_XER(r1);						   \
-	li	r9,(n)+1;						   \
-	std	r9,_TRAP(r1);		/* set trap number		*/ \
-	li	r10,0;							   \
-	ld	r11,exception_marker@toc(r2);				   \
-	std	r10,RESULT(r1);		/* clear regs->result		*/ \
-	std	r11,STACK_FRAME_OVERHEAD-16(r1); /* mark the frame	*/
-
-/*
- * Exception vectors.
- */
-#define STD_EXCEPTION_PSERIES(vec, label)			\
-	SET_SCRATCH0(r13);		/* save r13 */		\
-	EXCEPTION_PROLOG_PSERIES(PACA_EXGEN, label,		\
-				 EXC_STD, KVMTEST_PR, vec);	\
-
-/* Version of above for when we have to branch out-of-line */
-#define __OOL_EXCEPTION(vec, label, hdlr)			\
-	SET_SCRATCH0(r13)					\
-	EXCEPTION_PROLOG_0(PACA_EXGEN)				\
-	b hdlr;
-
-#define STD_EXCEPTION_PSERIES_OOL(vec, label)			\
-	EXCEPTION_PROLOG_1(PACA_EXGEN, KVMTEST_PR, vec);	\
-	EXCEPTION_PROLOG_PSERIES_1(label, EXC_STD)
-
-#define STD_EXCEPTION_HV(loc, vec, label)			\
-	SET_SCRATCH0(r13);	/* save r13 */			\
-	EXCEPTION_PROLOG_PSERIES(PACA_EXGEN, label,		\
-				 EXC_HV, KVMTEST_HV, vec);
-
-#define STD_EXCEPTION_HV_OOL(vec, label)			\
-	EXCEPTION_PROLOG_1(PACA_EXGEN, KVMTEST_HV, vec);	\
-	EXCEPTION_PROLOG_PSERIES_1(label, EXC_HV)
-
-#define STD_RELON_EXCEPTION_PSERIES(loc, vec, label)	\
-	/* No guest interrupts come through here */	\
-	SET_SCRATCH0(r13);		/* save r13 */	\
-	EXCEPTION_RELON_PROLOG_PSERIES(PACA_EXGEN, label, EXC_STD, NOTEST, vec);
-
-#define STD_RELON_EXCEPTION_PSERIES_OOL(vec, label)		\
-	EXCEPTION_PROLOG_1(PACA_EXGEN, NOTEST, vec);		\
-	EXCEPTION_RELON_PROLOG_PSERIES_1(label, EXC_STD)
-
-#define STD_RELON_EXCEPTION_HV(loc, vec, label)		\
-	/* No guest interrupts come through here */	\
-	SET_SCRATCH0(r13);	/* save r13 */		\
-	EXCEPTION_RELON_PROLOG_PSERIES(PACA_EXGEN, label, EXC_HV, NOTEST, vec);
-
-#define STD_RELON_EXCEPTION_HV_OOL(vec, label)			\
-	EXCEPTION_PROLOG_1(PACA_EXGEN, NOTEST, vec);		\
-	EXCEPTION_RELON_PROLOG_PSERIES_1(label, EXC_HV)
-
-/* This associate vector numbers with bits in paca->irq_happened */
-#define SOFTEN_VALUE_0x500	PACA_IRQ_EE
-#define SOFTEN_VALUE_0x900	PACA_IRQ_DEC
-#define SOFTEN_VALUE_0x980	PACA_IRQ_DEC
-#define SOFTEN_VALUE_0xa00	PACA_IRQ_DBELL
-#define SOFTEN_VALUE_0xe80	PACA_IRQ_DBELL
-#define SOFTEN_VALUE_0xe60	PACA_IRQ_HMI
-#define SOFTEN_VALUE_0xea0	PACA_IRQ_EE
-
-#define __SOFTEN_TEST(h, vec)						\
-	lbz	r10,PACASOFTIRQEN(r13);					\
-	cmpwi	r10,0;							\
-	li	r10,SOFTEN_VALUE_##vec;					\
-	beq	masked_##h##interrupt
-
-#define _SOFTEN_TEST(h, vec)	__SOFTEN_TEST(h, vec)
-
-#define SOFTEN_TEST_PR(vec)						\
-	KVMTEST(EXC_STD, vec);						\
-	_SOFTEN_TEST(EXC_STD, vec)
-
-#define SOFTEN_TEST_HV(vec)						\
-	KVMTEST(EXC_HV, vec);						\
-	_SOFTEN_TEST(EXC_HV, vec)
-
-#define KVMTEST_PR(vec)							\
-	KVMTEST(EXC_STD, vec)
-
-#define KVMTEST_HV(vec)							\
-	KVMTEST(EXC_HV, vec)
-
-#define SOFTEN_NOTEST_PR(vec)		_SOFTEN_TEST(EXC_STD, vec)
-#define SOFTEN_NOTEST_HV(vec)		_SOFTEN_TEST(EXC_HV, vec)
-
-#define __MASKABLE_EXCEPTION_PSERIES(vec, label, h, extra)		\
-	SET_SCRATCH0(r13);    /* save r13 */				\
-	EXCEPTION_PROLOG_0(PACA_EXGEN);					\
-	__EXCEPTION_PROLOG_1(PACA_EXGEN, extra, vec);			\
-	EXCEPTION_PROLOG_PSERIES_1(label, h);
-
-#define _MASKABLE_EXCEPTION_PSERIES(vec, label, h, extra)		\
-	__MASKABLE_EXCEPTION_PSERIES(vec, label, h, extra)
-
-#define MASKABLE_EXCEPTION_PSERIES(loc, vec, label)			\
-	_MASKABLE_EXCEPTION_PSERIES(vec, label,				\
-				    EXC_STD, SOFTEN_TEST_PR)
-
-#define MASKABLE_EXCEPTION_PSERIES_OOL(vec, label)			\
-	EXCEPTION_PROLOG_1(PACA_EXGEN, SOFTEN_TEST_PR, vec);		\
-	EXCEPTION_PROLOG_PSERIES_1(label, EXC_STD)
-
-#define MASKABLE_EXCEPTION_HV(loc, vec, label)				\
-	_MASKABLE_EXCEPTION_PSERIES(vec, label,				\
-				    EXC_HV, SOFTEN_TEST_HV)
-
-#define MASKABLE_EXCEPTION_HV_OOL(vec, label)				\
-	EXCEPTION_PROLOG_1(PACA_EXGEN, SOFTEN_TEST_HV, vec);		\
-	EXCEPTION_PROLOG_PSERIES_1(label, EXC_HV)
-
-#define __MASKABLE_RELON_EXCEPTION_PSERIES(vec, label, h, extra)	\
-	SET_SCRATCH0(r13);    /* save r13 */				\
-	EXCEPTION_PROLOG_0(PACA_EXGEN);					\
-	__EXCEPTION_PROLOG_1(PACA_EXGEN, extra, vec);			\
-	EXCEPTION_RELON_PROLOG_PSERIES_1(label, h)
-
-#define _MASKABLE_RELON_EXCEPTION_PSERIES(vec, label, h, extra)		\
-	__MASKABLE_RELON_EXCEPTION_PSERIES(vec, label, h, extra)
-
-#define MASKABLE_RELON_EXCEPTION_PSERIES(loc, vec, label)		\
-	_MASKABLE_RELON_EXCEPTION_PSERIES(vec, label,			\
-					  EXC_STD, SOFTEN_NOTEST_PR)
-
-#define MASKABLE_RELON_EXCEPTION_HV(loc, vec, label)			\
-	_MASKABLE_RELON_EXCEPTION_PSERIES(vec, label,			\
-					  EXC_HV, SOFTEN_NOTEST_HV)
-
-#define MASKABLE_RELON_EXCEPTION_HV_OOL(vec, label)			\
-	EXCEPTION_PROLOG_1(PACA_EXGEN, SOFTEN_NOTEST_HV, vec);		\
-	EXCEPTION_PROLOG_PSERIES_1(label, EXC_HV)
-
-/*
- * Our exception common code can be passed various "additions"
- * to specify the behaviour of interrupts, whether to kick the
- * runlatch, etc...
- */
-
-/*
- * This addition reconciles our actual IRQ state with the various software
- * flags that track it. This may call C code.
- */
-#define ADD_RECONCILE	RECONCILE_IRQ_STATE(r10,r11)
-
-#define ADD_NVGPRS				\
-	bl	save_nvgprs
-
-#define RUNLATCH_ON				\
-BEGIN_FTR_SECTION				\
-	CURRENT_THREAD_INFO(r3, r1);		\
-	ld	r4,TI_LOCAL_FLAGS(r3);		\
-	andi.	r0,r4,_TLF_RUNLATCH;		\
-	beql	ppc64_runlatch_on_trampoline;	\
-END_FTR_SECTION_IFSET(CPU_FTR_CTRL)
-
-#define EXCEPTION_COMMON(trap, label, hdlr, ret, additions)	\
-	EXCEPTION_PROLOG_COMMON(trap, PACA_EXGEN);		\
-	/* Volatile regs are potentially clobbered here */	\
-	additions;						\
-	addi	r3,r1,STACK_FRAME_OVERHEAD;			\
-	bl	hdlr;						\
-	b	ret
-
-#define STD_EXCEPTION_COMMON(trap, label, hdlr)			\
-	EXCEPTION_COMMON(trap, label, hdlr, ret_from_except,	\
-			 ADD_NVGPRS;ADD_RECONCILE)
-
-/*
- * Like STD_EXCEPTION_COMMON, but for exceptions that can occur
- * in the idle task and therefore need the special idle handling
- * (finish nap and runlatch)
- */
-#define STD_EXCEPTION_COMMON_ASYNC(trap, label, hdlr)		  \
-	EXCEPTION_COMMON(trap, label, hdlr, ret_from_except_lite, \
-			 FINISH_NAP;ADD_RECONCILE;RUNLATCH_ON)
-
-/*
- * When the idle code in power4_idle puts the CPU into NAP mode,
- * it has to do so in a loop, and relies on the external interrupt
- * and decrementer interrupt entry code to get it out of the loop.
- * It sets the _TLF_NAPPING bit in current_thread_info()->local_flags
- * to signal that it is in the loop and needs help to get out.
- */
-#ifdef CONFIG_PPC_970_NAP
-#define FINISH_NAP				\
-BEGIN_FTR_SECTION				\
-	CURRENT_THREAD_INFO(r11, r1);		\
-	ld	r9,TI_LOCAL_FLAGS(r11);		\
-	andi.	r10,r9,_TLF_NAPPING;		\
-	bnel	power4_fixup_nap;		\
-END_FTR_SECTION_IFSET(CPU_FTR_CAN_NAP)
-#else
-#define FINISH_NAP
-#endif
-=======
  * Macros for annotating the expected destination of (h)rfid
  *
  * The nop instructions allow us to insert one or more instructions to flush the
@@ -615,6 +148,5 @@
 /* Prototype for function defined in exceptions-64s.S */
 void do_uaccess_flush(void);
 #endif /* __ASSEMBLY__ */
->>>>>>> 24b8d41d
 
 #endif	/* _ASM_POWERPC_EXCEPTION_H */