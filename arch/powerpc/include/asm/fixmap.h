--- conflicted
+++ resolved
@@ -64,8 +64,6 @@
 	FIX_IMMR_BASE = __ALIGN_MASK(FIX_IMMR_START, FIX_IMMR_SIZE - 1) - 1 +
 		       FIX_IMMR_SIZE,
 #endif
-<<<<<<< HEAD
-=======
 #ifdef CONFIG_PPC_83xx
 	/* For IMMR we need an aligned 2M area */
 #define FIX_IMMR_SIZE	(SZ_2M / PAGE_SIZE)
@@ -73,7 +71,6 @@
 	FIX_IMMR_BASE = __ALIGN_MASK(FIX_IMMR_START, FIX_IMMR_SIZE - 1) - 1 +
 		       FIX_IMMR_SIZE,
 #endif
->>>>>>> 24b8d41d
 	/* FIX_PCIE_MCFG, */
 	__end_of_permanent_fixed_addresses,
 
