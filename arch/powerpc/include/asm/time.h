/* SPDX-License-Identifier: GPL-2.0-or-later */
/*
 * Common time prototypes and such for all ppc machines.
 *
 * Written by Cort Dougan (cort@cs.nmt.edu) to merge
 * Paul Mackerras' version and mine for PReP and Pmac.
 */

#ifndef __POWERPC_TIME_H
#define __POWERPC_TIME_H

#ifdef __KERNEL__
#include <linux/types.h>
#include <linux/percpu.h>

#include <asm/processor.h>
#include <asm/cpu_has_feature.h>

/* time.c */
extern unsigned long tb_ticks_per_jiffy;
extern unsigned long tb_ticks_per_usec;
extern unsigned long tb_ticks_per_sec;
extern struct clock_event_device decrementer_clockevent;


extern void generic_calibrate_decr(void);

/* Some sane defaults: 125 MHz timebase, 1GHz processor */
extern unsigned long ppc_proc_freq;
#define DEFAULT_PROC_FREQ	(DEFAULT_TB_FREQ * 8)
extern unsigned long ppc_tb_freq;
#define DEFAULT_TB_FREQ		125000000UL

extern bool tb_invalid;

struct div_result {
	u64 result_high;
	u64 result_low;
};

/* For compatibility, get_tbl() is defined as get_tb() on ppc64 */
static inline unsigned long get_tbl(void)
{
	return mftb();
}

static inline u64 get_vtb(void)
{
#ifdef CONFIG_PPC_BOOK3S_64
	if (cpu_has_feature(CPU_FTR_ARCH_207S))
		return mfspr(SPRN_VTB);
#endif
	return 0;
}

static inline u64 get_tb(void)
{
	unsigned int tbhi, tblo, tbhi2;

	if (IS_ENABLED(CONFIG_PPC64))
		return mftb();

	do {
		tbhi = mftbu();
		tblo = mftb();
		tbhi2 = mftbu();
	} while (tbhi != tbhi2);

	return ((u64)tbhi << 32) | tblo;
}

static inline void set_tb(unsigned int upper, unsigned int lower)
{
	mtspr(SPRN_TBWL, 0);
	mtspr(SPRN_TBWU, upper);
	mtspr(SPRN_TBWL, lower);
}

/* Accessor functions for the decrementer register.
 * The 4xx doesn't even have a decrementer.  I tried to use the
 * generic timer interrupt code, which seems OK, with the 4xx PIT
 * in auto-reload mode.  The problem is PIT stops counting when it
 * hits zero.  If it would wrap, we could use it just like a decrementer.
 */
static inline u64 get_dec(void)
{
	if (IS_ENABLED(CONFIG_40x))
		return mfspr(SPRN_PIT);

	return mfspr(SPRN_DEC);
}

/*
 * Note: Book E and 4xx processors differ from other PowerPC processors
 * in when the decrementer generates its interrupt: on the 1 to 0
 * transition for Book E/4xx, but on the 0 to -1 transition for others.
 */
static inline void set_dec(u64 val)
{
<<<<<<< HEAD
#if defined(CONFIG_40x)
	mtspr(SPRN_PIT, (u32) val);
#else
#ifndef CONFIG_BOOKE
	--val;
#endif
	mtspr(SPRN_DEC, val);
#endif /* not 40x */
=======
	if (IS_ENABLED(CONFIG_40x))
		mtspr(SPRN_PIT, (u32)val);
	else if (IS_ENABLED(CONFIG_BOOKE))
		mtspr(SPRN_DEC, val);
	else
		mtspr(SPRN_DEC, val - 1);
>>>>>>> 24b8d41d
}

static inline unsigned long tb_ticks_since(unsigned long tstamp)
{
	return mftb() - tstamp;
}

#define mulhwu(x,y) \
({unsigned z; asm ("mulhwu %0,%1,%2" : "=r" (z) : "r" (x), "r" (y)); z;})

#ifdef CONFIG_PPC64
#define mulhdu(x,y) \
({unsigned long z; asm ("mulhdu %0,%1,%2" : "=r" (z) : "r" (x), "r" (y)); z;})
#else
extern u64 mulhdu(u64, u64);
#endif

extern void div128_by_32(u64 dividend_high, u64 dividend_low,
			 unsigned divisor, struct div_result *dr);

extern void secondary_cpu_time_init(void);
extern void __init time_init(void);

DECLARE_PER_CPU(u64, decrementers_next_tb);

/* Convert timebase ticks to nanoseconds */
unsigned long long tb_to_ns(unsigned long long tb_ticks);

/* SPLPAR */
void accumulate_stolen_time(void);

#endif /* __KERNEL__ */
#endif /* __POWERPC_TIME_H */<|MERGE_RESOLUTION|>--- conflicted
+++ resolved
@@ -97,23 +97,12 @@
  */
 static inline void set_dec(u64 val)
 {
-<<<<<<< HEAD
-#if defined(CONFIG_40x)
-	mtspr(SPRN_PIT, (u32) val);
-#else
-#ifndef CONFIG_BOOKE
-	--val;
-#endif
-	mtspr(SPRN_DEC, val);
-#endif /* not 40x */
-=======
 	if (IS_ENABLED(CONFIG_40x))
 		mtspr(SPRN_PIT, (u32)val);
 	else if (IS_ENABLED(CONFIG_BOOKE))
 		mtspr(SPRN_DEC, val);
 	else
 		mtspr(SPRN_DEC, val - 1);
->>>>>>> 24b8d41d
 }
 
 static inline unsigned long tb_ticks_since(unsigned long tstamp)
