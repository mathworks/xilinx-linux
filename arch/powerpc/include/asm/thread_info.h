--- conflicted
+++ resolved
@@ -39,10 +39,6 @@
 #include <linux/cache.h>
 #include <asm/processor.h>
 #include <asm/page.h>
-<<<<<<< HEAD
-#include <linux/stringify.h>
-=======
->>>>>>> 24b8d41d
 #include <asm/accounting.h>
 
 #define SLB_PRELOAD_NR	16U
@@ -59,13 +55,10 @@
 #if defined(CONFIG_VIRT_CPU_ACCOUNTING_NATIVE) && defined(CONFIG_PPC32)
 	struct cpu_accounting_data accounting;
 #endif
-<<<<<<< HEAD
-=======
 	unsigned char slb_preload_nr;
 	unsigned char slb_preload_tail;
 	u32 slb_preload_esid[SLB_PRELOAD_NR];
 
->>>>>>> 24b8d41d
 	/* low level flags - has atomic operations done on it */
 	unsigned long	flags ____cacheline_aligned_in_smp;
 };
