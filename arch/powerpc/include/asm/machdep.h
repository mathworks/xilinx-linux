--- conflicted
+++ resolved
@@ -28,13 +28,6 @@
 struct machdep_calls {
 	char		*name;
 #ifdef CONFIG_PPC64
-<<<<<<< HEAD
-	void __iomem *	(*ioremap)(phys_addr_t addr, unsigned long size,
-				   unsigned long flags, void *caller);
-	void		(*iounmap)(volatile void __iomem *token);
-
-=======
->>>>>>> 24b8d41d
 #ifdef CONFIG_PM
 	void		(*iommu_save)(void);
 	void		(*iommu_restore)(void);
