--- conflicted
+++ resolved
@@ -9,24 +9,8 @@
  * Common bits between 4K and 64K pages in a linux-style PTE.
  * Additional bits may be defined in pgtable-hash64-*.h
  *
-<<<<<<< HEAD
- * Note: We only support user read/write permissions. Supervisor always
- * have full read/write to pages above PAGE_OFFSET (pages below that
- * always use the user access permissions).
- *
- * We could create separate kernel read-only if we used the 3 PP bits
- * combinations that newer processors provide but we currently don't.
- */
-#define H_PAGE_BUSY		0x00800 /* software: PTE & hash are busy */
+ */
 #define H_PTE_NONE_MASK		_PAGE_HPTEFLAGS
-#define H_PAGE_F_GIX_SHIFT	57
-#define H_PAGE_F_GIX		(7ul << 57)	/* HPTE index within HPTEG */
-#define H_PAGE_F_SECOND		(1ul << 60)	/* HPTE is in 2ndary HPTEG */
-#define H_PAGE_HASHPTE		(1ul << 61)	/* PTE has associated HPTE */
-=======
- */
-#define H_PTE_NONE_MASK		_PAGE_HPTEFLAGS
->>>>>>> 24b8d41d
 
 #ifdef CONFIG_PPC_64K_PAGES
 #include <asm/book3s/64/hash-64k.h>
@@ -45,39 +29,21 @@
 #define H_PGTABLE_EADDR_SIZE	(H_PTE_INDEX_SIZE + H_PMD_INDEX_SIZE + \
 				 H_PUD_INDEX_SIZE + H_PGD_INDEX_SIZE + PAGE_SHIFT)
 #define H_PGTABLE_RANGE		(ASM_CONST(1) << H_PGTABLE_EADDR_SIZE)
-<<<<<<< HEAD
-
-#ifdef CONFIG_TRANSPARENT_HUGEPAGE
-/*
- * only with hash we need to use the second half of pmd page table
- * to store pointer to deposited pgtable_t
- */
-#define H_PMD_CACHE_INDEX	(H_PMD_INDEX_SIZE + 1)
-#else
-#define H_PMD_CACHE_INDEX	H_PMD_INDEX_SIZE
-#endif
-=======
 /*
  * Top 2 bits are ignored in page table walk.
  */
 #define EA_MASK			(~(0xcUL << 60))
 
->>>>>>> 24b8d41d
 /*
  * We store the slot details in the second half of page table.
  * Increase the pud level table so that hugetlb ptes can be stored
  * at pud level.
  */
-<<<<<<< HEAD
-#define H_KERN_VIRT_START ASM_CONST(0xD000000000000000)
-#define H_KERN_VIRT_SIZE	ASM_CONST(0x0000100000000000)
-=======
 #if defined(CONFIG_HUGETLB_PAGE) &&  defined(CONFIG_PPC_64K_PAGES)
 #define H_PUD_CACHE_INDEX	(H_PUD_INDEX_SIZE + 1)
 #else
 #define H_PUD_CACHE_INDEX	(H_PUD_INDEX_SIZE)
 #endif
->>>>>>> 24b8d41d
 
 /*
  * +------------------------------+
@@ -104,11 +70,6 @@
  * |                              |
  * +------------------------------+  Kernel linear (0xc.....)
  */
-<<<<<<< HEAD
-#define H_VMALLOC_START	H_KERN_VIRT_START
-#define H_VMALLOC_SIZE	(H_KERN_VIRT_SIZE >> 1)
-#define H_VMALLOC_END	(H_VMALLOC_START + H_VMALLOC_SIZE)
-=======
 
 #define H_VMALLOC_START		H_KERN_VIRT_START
 #define H_VMALLOC_SIZE		H_KERN_MAP_SIZE
@@ -123,63 +84,32 @@
 #define H_VMEMMAP_END		(H_VMEMMAP_START + H_VMEMMAP_SIZE)
 
 #define NON_LINEAR_REGION_ID(ea)	((((unsigned long)ea - H_KERN_VIRT_START) >> REGION_SHIFT) + 2)
->>>>>>> 24b8d41d
 
 /*
  * Region IDs
  */
-<<<<<<< HEAD
-#define REGION_SHIFT		60UL
-#define REGION_MASK		(0xfUL << REGION_SHIFT)
-#define REGION_ID(ea)		(((unsigned long)(ea)) >> REGION_SHIFT)
-
-#define VMALLOC_REGION_ID	(REGION_ID(H_VMALLOC_START))
-#define KERNEL_REGION_ID	(REGION_ID(PAGE_OFFSET))
-#define VMEMMAP_REGION_ID	(0xfUL)	/* Server only */
-#define USER_REGION_ID		(0UL)
-=======
 #define USER_REGION_ID		0
 #define LINEAR_MAP_REGION_ID	1
 #define VMALLOC_REGION_ID	NON_LINEAR_REGION_ID(H_VMALLOC_START)
 #define IO_REGION_ID		NON_LINEAR_REGION_ID(H_KERN_IO_START)
 #define VMEMMAP_REGION_ID	NON_LINEAR_REGION_ID(H_VMEMMAP_START)
 #define INVALID_REGION_ID	(VMEMMAP_REGION_ID + 1)
->>>>>>> 24b8d41d
 
 /*
  * Defines the address of the vmemap area, in its own region on
  * hash table CPUs.
  */
-<<<<<<< HEAD
-#define H_VMEMMAP_BASE		(VMEMMAP_REGION_ID << REGION_SHIFT)
-
-=======
->>>>>>> 24b8d41d
 #ifdef CONFIG_PPC_MM_SLICES
 #define HAVE_ARCH_UNMAPPED_AREA
 #define HAVE_ARCH_UNMAPPED_AREA_TOPDOWN
 #endif /* CONFIG_PPC_MM_SLICES */
 
-<<<<<<< HEAD
-
-=======
->>>>>>> 24b8d41d
 /* PTEIDX nibble */
 #define _PTEIDX_SECONDARY	0x8
 #define _PTEIDX_GROUP_IX	0x7
 
 #define H_PMD_BAD_BITS		(PTE_TABLE_SIZE-1)
 #define H_PUD_BAD_BITS		(PMD_TABLE_SIZE-1)
-<<<<<<< HEAD
-
-#ifndef __ASSEMBLY__
-#define	hash__pmd_bad(pmd)		(pmd_val(pmd) & H_PMD_BAD_BITS)
-#define	hash__pud_bad(pud)		(pud_val(pud) & H_PUD_BAD_BITS)
-static inline int hash__pgd_bad(pgd_t pgd)
-{
-	return (pgd_val(pgd) == 0);
-}
-=======
 
 #ifndef __ASSEMBLY__
 static inline int get_region_id(unsigned long ea)
@@ -212,7 +142,6 @@
 extern void hash__mark_rodata_ro(void);
 extern void hash__mark_initmem_nx(void);
 #endif
->>>>>>> 24b8d41d
 
 extern void hpte_need_flush(struct mm_struct *mm, unsigned long addr,
 			    pte_t *ptep, unsigned long pte, int huge);
@@ -283,12 +212,9 @@
 {
 	return (pte_val(pte) & ~H_PTE_NONE_MASK) == 0;
 }
-<<<<<<< HEAD
-=======
 
 unsigned long pte_get_hash_gslot(unsigned long vpn, unsigned long shift,
 		int ssize, real_pte_t rpte, unsigned int subpg_index);
->>>>>>> 24b8d41d
 
 /* This low level function performs the actual PTE insertion
  * Setting the PTE depends on the MMU type and other factors. It's
@@ -318,25 +244,17 @@
 #endif /* CONFIG_TRANSPARENT_HUGEPAGE */
 
 
-<<<<<<< HEAD
-extern int hash__map_kernel_page(unsigned long ea, unsigned long pa,
-			     unsigned long flags);
-=======
 int hash__map_kernel_page(unsigned long ea, unsigned long pa, pgprot_t prot);
->>>>>>> 24b8d41d
 extern int __meminit hash__vmemmap_create_mapping(unsigned long start,
 					      unsigned long page_size,
 					      unsigned long phys);
 extern void hash__vmemmap_remove_mapping(unsigned long start,
 				     unsigned long page_size);
-<<<<<<< HEAD
-=======
 
 int hash__create_section_mapping(unsigned long start, unsigned long end,
 				 int nid, pgprot_t prot);
 int hash__remove_section_mapping(unsigned long start, unsigned long end);
 
->>>>>>> 24b8d41d
 #endif /* !__ASSEMBLY__ */
 #endif /* __KERNEL__ */
 #endif /* _ASM_POWERPC_BOOK3S_64_HASH_H */