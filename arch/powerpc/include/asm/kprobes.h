--- conflicted
+++ resolved
@@ -31,60 +31,6 @@
 
 typedef ppc_opcode_t kprobe_opcode_t;
 
-<<<<<<< HEAD
-#ifdef PPC64_ELF_ABI_v2
-/* PPC64 ABIv2 needs local entry point */
-#define kprobe_lookup_name(name, addr)					\
-{									\
-	addr = (kprobe_opcode_t *)kallsyms_lookup_name(name);		\
-	if (addr)							\
-		addr = (kprobe_opcode_t *)ppc_function_entry(addr);	\
-}
-#elif defined(PPC64_ELF_ABI_v1)
-/*
- * 64bit powerpc ABIv1 uses function descriptors:
- * - Check for the dot variant of the symbol first.
- * - If that fails, try looking up the symbol provided.
- *
- * This ensures we always get to the actual symbol and not the descriptor.
- * Also handle <module:symbol> format.
- */
-#define kprobe_lookup_name(name, addr)					\
-{									\
-	char dot_name[MODULE_NAME_LEN + 1 + KSYM_NAME_LEN];		\
-	char *modsym;							\
-	bool dot_appended = false;					\
-	if ((modsym = strchr(name, ':')) != NULL) {			\
-		modsym++;						\
-		if (*modsym != '\0' && *modsym != '.') {		\
-			/* Convert to <module:.symbol> */		\
-			strncpy(dot_name, name, modsym - name);		\
-			dot_name[modsym - name] = '.';			\
-			dot_name[modsym - name + 1] = '\0';		\
-			strncat(dot_name, modsym,			\
-				sizeof(dot_name) - (modsym - name) - 2);\
-			dot_appended = true;				\
-		} else {						\
-			dot_name[0] = '\0';				\
-			strncat(dot_name, name, sizeof(dot_name) - 1);	\
-		}							\
-	} else if (name[0] != '.') {					\
-		dot_name[0] = '.';					\
-		dot_name[1] = '\0';					\
-		strncat(dot_name, name, KSYM_NAME_LEN - 2);		\
-		dot_appended = true;					\
-	} else {							\
-		dot_name[0] = '\0';					\
-		strncat(dot_name, name, KSYM_NAME_LEN - 1);		\
-	}								\
-	addr = (kprobe_opcode_t *)kallsyms_lookup_name(dot_name);	\
-	if (!addr && dot_appended) {					\
-		/* Let's try the original non-dot symbol lookup	*/	\
-		addr = (kprobe_opcode_t *)kallsyms_lookup_name(name);	\
-	}								\
-}
-#endif
-=======
 extern kprobe_opcode_t optinsn_slot;
 
 /* Optinsn template address */
@@ -101,7 +47,6 @@
 #define MAX_OPTIMIZED_LENGTH	sizeof(kprobe_opcode_t)	/* 4 bytes */
 #define MAX_OPTINSN_SIZE	(optprobe_template_end - optprobe_template_entry)
 #define RELATIVEJUMP_SIZE	sizeof(kprobe_opcode_t)	/* 4 bytes */
->>>>>>> 24b8d41d
 
 #define flush_insn_slot(p)	do { } while (0)
 #define kretprobe_blacklist_size 0
