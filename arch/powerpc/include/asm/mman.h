--- conflicted
+++ resolved
@@ -10,10 +10,7 @@
 
 #include <asm/cputable.h>
 #include <linux/mm.h>
-<<<<<<< HEAD
-=======
 #include <linux/pkeys.h>
->>>>>>> 24b8d41d
 #include <asm/cpu_has_feature.h>
 
 static inline unsigned long arch_calc_vm_prot_bits(unsigned long prot,
@@ -39,14 +36,6 @@
 }
 #define arch_vm_get_page_prot(vm_flags) arch_vm_get_page_prot(vm_flags)
 
-<<<<<<< HEAD
-static inline bool arch_validate_prot(unsigned long prot)
-{
-	if (prot & ~(PROT_READ | PROT_WRITE | PROT_EXEC | PROT_SEM | PROT_SAO))
-		return false;
-	if ((prot & PROT_SAO) && !cpu_has_feature(CPU_FTR_SAO))
-		return false;
-=======
 static inline bool arch_validate_prot(unsigned long prot, unsigned long addr)
 {
 	if (prot & ~(PROT_READ | PROT_WRITE | PROT_EXEC | PROT_SEM | PROT_SAO))
@@ -58,7 +47,6 @@
 		    !IS_ENABLED(CONFIG_PPC_PROT_SAO_LPAR))
 			return false;
 	}
->>>>>>> 24b8d41d
 	return true;
 }
 #define arch_validate_prot arch_validate_prot
