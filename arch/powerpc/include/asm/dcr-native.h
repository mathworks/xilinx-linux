--- conflicted
+++ resolved
@@ -12,10 +12,7 @@
 #include <linux/spinlock.h>
 #include <asm/cputable.h>
 #include <asm/cpu_has_feature.h>
-<<<<<<< HEAD
-=======
 #include <linux/stringify.h>
->>>>>>> 24b8d41d
 
 typedef struct {
 	unsigned int base;
