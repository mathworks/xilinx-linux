/* SPDX-License-Identifier: GPL-2.0-or-later */
/*
 * Definitions for measuring cputime on powerpc machines.
 *
 * Copyright (C) 2006 Paul Mackerras, IBM Corp.
 *
 * If we have CONFIG_VIRT_CPU_ACCOUNTING_NATIVE, we measure cpu time in
 * the same units as the timebase.  Otherwise we measure cpu time
 * in jiffies using the generic definitions.
 */

#ifndef __POWERPC_CPUTIME_H
#define __POWERPC_CPUTIME_H

#ifdef CONFIG_VIRT_CPU_ACCOUNTING_NATIVE

#include <linux/types.h>
#include <linux/time.h>
#include <asm/div64.h>
#include <asm/time.h>
#include <asm/param.h>
#include <asm/cpu_has_feature.h>

typedef u64 __nocast cputime_t;
typedef u64 __nocast cputime64_t;

#define cmpxchg_cputime(ptr, old, new) cmpxchg(ptr, old, new)

#ifdef __KERNEL__
<<<<<<< HEAD

/*
 * One jiffy in timebase units computed during initialization
 */
extern cputime_t cputime_one_jiffy;

/*
 * Convert cputime <-> jiffies
 */
extern u64 __cputime_jiffies_factor;
DECLARE_PER_CPU(unsigned long, cputime_last_delta);
DECLARE_PER_CPU(unsigned long, cputime_scaled_last_delta);

static inline unsigned long cputime_to_jiffies(const cputime_t ct)
{
	return mulhdu((__force u64) ct, __cputime_jiffies_factor);
}

/* Estimate the scaled cputime by scaling the real cputime based on
 * the last scaled to real ratio */
static inline cputime_t cputime_to_scaled(const cputime_t ct)
{
	if (cpu_has_feature(CPU_FTR_SPURR) &&
	    __this_cpu_read(cputime_last_delta))
		return (__force u64) ct *
			__this_cpu_read(cputime_scaled_last_delta) /
			__this_cpu_read(cputime_last_delta);
	return ct;
}

static inline cputime_t jiffies_to_cputime(const unsigned long jif)
{
	u64 ct;
	unsigned long sec;

	/* have to be a little careful about overflow */
	ct = jif % HZ;
	sec = jif / HZ;
	if (ct) {
		ct *= tb_ticks_per_sec;
		do_div(ct, HZ);
	}
	if (sec)
		ct += (cputime_t) sec * tb_ticks_per_sec;
	return (__force cputime_t) ct;
}

static inline void setup_cputime_one_jiffy(void)
{
	cputime_one_jiffy = jiffies_to_cputime(1);
}

static inline cputime64_t jiffies64_to_cputime64(const u64 jif)
{
	u64 ct;
	u64 sec = jif;

	/* have to be a little careful about overflow */
	ct = do_div(sec, HZ);
	if (ct) {
		ct *= tb_ticks_per_sec;
		do_div(ct, HZ);
	}
	if (sec)
		ct += (u64) sec * tb_ticks_per_sec;
	return (__force cputime64_t) ct;
}

static inline u64 cputime64_to_jiffies64(const cputime_t ct)
{
	return mulhdu((__force u64) ct, __cputime_jiffies_factor);
}

=======
>>>>>>> 24b8d41d
/*
 * Convert cputime <-> microseconds
 */
extern u64 __cputime_usec_factor;

static inline unsigned long cputime_to_usecs(const cputime_t ct)
{
	return mulhdu((__force u64) ct, __cputime_usec_factor);
}

#define cputime_to_nsecs(cputime) tb_to_ns((__force u64)cputime)

/*
 * PPC64 uses PACA which is task independent for storing accounting data while
 * PPC32 uses struct thread_info, therefore at task switch the accounting data
 * has to be populated in the new task
 */
#ifdef CONFIG_PPC64
#define get_accounting(tsk)	(&get_paca()->accounting)
#define raw_get_accounting(tsk)	(&local_paca->accounting)
static inline void arch_vtime_task_switch(struct task_struct *tsk) { }

#else
#define get_accounting(tsk)	(&task_thread_info(tsk)->accounting)
#define raw_get_accounting(tsk)	get_accounting(tsk)
/*
 * Called from the context switch with interrupts disabled, to charge all
 * accumulated times to the current process, and to prepare accounting on
 * the next process.
 */
static inline void arch_vtime_task_switch(struct task_struct *prev)
{
	struct cpu_accounting_data *acct = get_accounting(current);
	struct cpu_accounting_data *acct0 = get_accounting(prev);

	acct->starttime = acct0->starttime;
}
#endif

/*
 * account_cpu_user_entry/exit runs "unreconciled", so can't trace,
 * can't use get_paca()
 */
static notrace inline void account_cpu_user_entry(void)
{
	unsigned long tb = mftb();
	struct cpu_accounting_data *acct = raw_get_accounting(current);

	acct->utime += (tb - acct->starttime_user);
	acct->starttime = tb;
}

static notrace inline void account_cpu_user_exit(void)
{
	unsigned long tb = mftb();
	struct cpu_accounting_data *acct = raw_get_accounting(current);

	acct->stime += (tb - acct->starttime);
	acct->starttime_user = tb;
}


#endif /* __KERNEL__ */
#else /* CONFIG_VIRT_CPU_ACCOUNTING_NATIVE */
static inline void account_cpu_user_entry(void)
{
}
static inline void account_cpu_user_exit(void)
{
}
<<<<<<< HEAD

#define cputime64_to_clock_t(ct)	cputime_to_clock_t((cputime_t)(ct))

/*
 * PPC64 uses PACA which is task independent for storing accounting data while
 * PPC32 uses struct thread_info, therefore at task switch the accounting data
 * has to be populated in the new task
 */
#ifdef CONFIG_PPC64
static inline void arch_vtime_task_switch(struct task_struct *tsk) { }
#else
void arch_vtime_task_switch(struct task_struct *tsk);
#endif

#endif /* __KERNEL__ */
=======
>>>>>>> 24b8d41d
#endif /* CONFIG_VIRT_CPU_ACCOUNTING_NATIVE */
#endif /* __POWERPC_CPUTIME_H */<|MERGE_RESOLUTION|>--- conflicted
+++ resolved
@@ -19,7 +19,6 @@
 #include <asm/div64.h>
 #include <asm/time.h>
 #include <asm/param.h>
-#include <asm/cpu_has_feature.h>
 
 typedef u64 __nocast cputime_t;
 typedef u64 __nocast cputime64_t;
@@ -27,82 +26,6 @@
 #define cmpxchg_cputime(ptr, old, new) cmpxchg(ptr, old, new)
 
 #ifdef __KERNEL__
-<<<<<<< HEAD
-
-/*
- * One jiffy in timebase units computed during initialization
- */
-extern cputime_t cputime_one_jiffy;
-
-/*
- * Convert cputime <-> jiffies
- */
-extern u64 __cputime_jiffies_factor;
-DECLARE_PER_CPU(unsigned long, cputime_last_delta);
-DECLARE_PER_CPU(unsigned long, cputime_scaled_last_delta);
-
-static inline unsigned long cputime_to_jiffies(const cputime_t ct)
-{
-	return mulhdu((__force u64) ct, __cputime_jiffies_factor);
-}
-
-/* Estimate the scaled cputime by scaling the real cputime based on
- * the last scaled to real ratio */
-static inline cputime_t cputime_to_scaled(const cputime_t ct)
-{
-	if (cpu_has_feature(CPU_FTR_SPURR) &&
-	    __this_cpu_read(cputime_last_delta))
-		return (__force u64) ct *
-			__this_cpu_read(cputime_scaled_last_delta) /
-			__this_cpu_read(cputime_last_delta);
-	return ct;
-}
-
-static inline cputime_t jiffies_to_cputime(const unsigned long jif)
-{
-	u64 ct;
-	unsigned long sec;
-
-	/* have to be a little careful about overflow */
-	ct = jif % HZ;
-	sec = jif / HZ;
-	if (ct) {
-		ct *= tb_ticks_per_sec;
-		do_div(ct, HZ);
-	}
-	if (sec)
-		ct += (cputime_t) sec * tb_ticks_per_sec;
-	return (__force cputime_t) ct;
-}
-
-static inline void setup_cputime_one_jiffy(void)
-{
-	cputime_one_jiffy = jiffies_to_cputime(1);
-}
-
-static inline cputime64_t jiffies64_to_cputime64(const u64 jif)
-{
-	u64 ct;
-	u64 sec = jif;
-
-	/* have to be a little careful about overflow */
-	ct = do_div(sec, HZ);
-	if (ct) {
-		ct *= tb_ticks_per_sec;
-		do_div(ct, HZ);
-	}
-	if (sec)
-		ct += (u64) sec * tb_ticks_per_sec;
-	return (__force cputime64_t) ct;
-}
-
-static inline u64 cputime64_to_jiffies64(const cputime_t ct)
-{
-	return mulhdu((__force u64) ct, __cputime_jiffies_factor);
-}
-
-=======
->>>>>>> 24b8d41d
 /*
  * Convert cputime <-> microseconds
  */
@@ -173,23 +96,5 @@
 static inline void account_cpu_user_exit(void)
 {
 }
-<<<<<<< HEAD
-
-#define cputime64_to_clock_t(ct)	cputime_to_clock_t((cputime_t)(ct))
-
-/*
- * PPC64 uses PACA which is task independent for storing accounting data while
- * PPC32 uses struct thread_info, therefore at task switch the accounting data
- * has to be populated in the new task
- */
-#ifdef CONFIG_PPC64
-static inline void arch_vtime_task_switch(struct task_struct *tsk) { }
-#else
-void arch_vtime_task_switch(struct task_struct *tsk);
-#endif
-
-#endif /* __KERNEL__ */
-=======
->>>>>>> 24b8d41d
 #endif /* CONFIG_VIRT_CPU_ACCOUNTING_NATIVE */
 #endif /* __POWERPC_CPUTIME_H */