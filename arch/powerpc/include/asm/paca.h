--- conflicted
+++ resolved
@@ -27,13 +27,10 @@
 #endif
 #include <asm/accounting.h>
 #include <asm/hmi.h>
-<<<<<<< HEAD
-=======
 #include <asm/cpuidle.h>
 #include <asm/atomic.h>
 
 #include <asm-generic/mmiowb_types.h>
->>>>>>> 24b8d41d
 
 register struct paca_struct *local_paca asm("r13");
 
@@ -234,10 +231,6 @@
 
 	/* Stuff for accurate time accounting */
 	struct cpu_accounting_data accounting;
-<<<<<<< HEAD
-	u64 stolen_time;		/* TB ticks taken by hypervisor */
-=======
->>>>>>> 24b8d41d
 	u64 dtl_ridx;			/* read index in dispatch log */
 	struct dtl_entry *dtl_curr;	/* pointer corresponding to dtl_ridx */
 
@@ -253,10 +246,6 @@
 	 * more details
 	 */
 	struct sibling_subcore_state *sibling_subcore_state;
-<<<<<<< HEAD
-#endif
-=======
->>>>>>> 24b8d41d
 #endif
 #endif
 #ifdef CONFIG_PPC_BOOK3S_64
