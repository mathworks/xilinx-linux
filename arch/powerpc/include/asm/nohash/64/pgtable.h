/* SPDX-License-Identifier: GPL-2.0 */
#ifndef _ASM_POWERPC_NOHASH_64_PGTABLE_H
#define _ASM_POWERPC_NOHASH_64_PGTABLE_H
/*
 * This file contains the functions and defines necessary to modify and use
 * the ppc64 non-hashed page table.
 */

#include <asm/nohash/64/pgtable-4k.h>
#include <asm/barrier.h>
#include <asm/asm-const.h>

#define FIRST_USER_ADDRESS	0UL

/*
 * Size of EA range mapped by our pagetables.
 */
#define PGTABLE_EADDR_SIZE (PTE_INDEX_SIZE + PMD_INDEX_SIZE + \
			    PUD_INDEX_SIZE + PGD_INDEX_SIZE + PAGE_SHIFT)
#define PGTABLE_RANGE (ASM_CONST(1) << PGTABLE_EADDR_SIZE)

#define PMD_CACHE_INDEX	PMD_INDEX_SIZE
#define PUD_CACHE_INDEX PUD_INDEX_SIZE

/*
 * Define the address range of the kernel non-linear virtual area
 */
#define KERN_VIRT_START ASM_CONST(0x8000000000000000)
#define KERN_VIRT_SIZE	ASM_CONST(0x0000100000000000)

/*
 * The vmalloc space starts at the beginning of that region, and
 * occupies a quarter of it on Book3E
 * (we keep a quarter for the virtual memmap)
 */
#define VMALLOC_START	KERN_VIRT_START
#define VMALLOC_SIZE	(KERN_VIRT_SIZE >> 2)
#define VMALLOC_END	(VMALLOC_START + VMALLOC_SIZE)

/*
 * The second half of the kernel virtual space is used for IO mappings,
 * it's itself carved into the PIO region (ISA and PHB IO space) and
 * the ioremap space
 *
 *  ISA_IO_BASE = KERN_IO_START, 64K reserved area
 *  PHB_IO_BASE = ISA_IO_BASE + 64K to ISA_IO_BASE + 2G, PHB IO spaces
 * IOREMAP_BASE = ISA_IO_BASE + 2G to VMALLOC_START + PGTABLE_RANGE
 */
#define KERN_IO_START	(KERN_VIRT_START + (KERN_VIRT_SIZE >> 1))
#define FULL_IO_SIZE	0x80000000ul
#define  ISA_IO_BASE	(KERN_IO_START)
#define  ISA_IO_END	(KERN_IO_START + 0x10000ul)
#define  PHB_IO_BASE	(ISA_IO_END)
#define  PHB_IO_END	(KERN_IO_START + FULL_IO_SIZE)
#define IOREMAP_BASE	(PHB_IO_END)
#define IOREMAP_START	(ioremap_bot)
#define IOREMAP_END	(KERN_VIRT_START + KERN_VIRT_SIZE)


/*
 * Region IDs
 */
#define REGION_SHIFT		60UL
#define REGION_MASK		(0xfUL << REGION_SHIFT)
#define REGION_ID(ea)		(((unsigned long)(ea)) >> REGION_SHIFT)

#define VMALLOC_REGION_ID	(REGION_ID(VMALLOC_START))
#define KERNEL_REGION_ID	(REGION_ID(PAGE_OFFSET))
#define USER_REGION_ID		(0UL)

/*
 * Defines the address of the vmemap area, in its own region on
 * after the vmalloc space on Book3E
 */
#define VMEMMAP_BASE		VMALLOC_END
#define VMEMMAP_END		KERN_IO_START
#define vmemmap			((struct page *)VMEMMAP_BASE)


/*
 * Include the PTE bits definitions
 */
#include <asm/nohash/pte-book3e.h>

#define _PAGE_SAO	0

#define PTE_RPN_MASK	(~((1UL << PTE_RPN_SHIFT) - 1))

/*
 * _PAGE_CHG_MASK masks of bits that are to be preserved across
 * pgprot changes.
 */
#define _PAGE_CHG_MASK	(PTE_RPN_MASK | _PAGE_DIRTY | _PAGE_ACCESSED | _PAGE_SPECIAL)

#define H_PAGE_4K_PFN 0

#ifndef __ASSEMBLY__
/* pte_clear moved to later in this file */

<<<<<<< HEAD
=======
static inline pte_t pte_mkwrite(pte_t pte)
{
	return __pte(pte_val(pte) | _PAGE_RW);
}

static inline pte_t pte_mkdirty(pte_t pte)
{
	return __pte(pte_val(pte) | _PAGE_DIRTY);
}

static inline pte_t pte_mkyoung(pte_t pte)
{
	return __pte(pte_val(pte) | _PAGE_ACCESSED);
}

static inline pte_t pte_wrprotect(pte_t pte)
{
	return __pte(pte_val(pte) & ~_PAGE_RW);
}

static inline pte_t pte_mkexec(pte_t pte)
{
	return __pte(pte_val(pte) | _PAGE_EXEC);
}

>>>>>>> 24b8d41d
#define PMD_BAD_BITS		(PTE_TABLE_SIZE-1)
#define PUD_BAD_BITS		(PMD_TABLE_SIZE-1)

static inline void pmd_set(pmd_t *pmdp, unsigned long val)
{
	*pmdp = __pmd(val);
}

static inline void pmd_clear(pmd_t *pmdp)
{
	*pmdp = __pmd(0);
}

static inline pte_t pmd_pte(pmd_t pmd)
{
	return __pte(pmd_val(pmd));
}

#define pmd_none(pmd)		(!pmd_val(pmd))
#define	pmd_bad(pmd)		(!is_kernel_addr(pmd_val(pmd)) \
				 || (pmd_val(pmd) & PMD_BAD_BITS))
#define	pmd_present(pmd)	(!pmd_none(pmd))
#define pmd_page_vaddr(pmd)	(pmd_val(pmd) & ~PMD_MASKED_BITS)
extern struct page *pmd_page(pmd_t pmd);

static inline void pud_set(pud_t *pudp, unsigned long val)
{
	*pudp = __pud(val);
}

static inline void pud_clear(pud_t *pudp)
{
	*pudp = __pud(0);
}

#define pud_none(pud)		(!pud_val(pud))
#define	pud_bad(pud)		(!is_kernel_addr(pud_val(pud)) \
				 || (pud_val(pud) & PUD_BAD_BITS))
#define pud_present(pud)	(pud_val(pud) != 0)
#define pud_page_vaddr(pud)	(pud_val(pud) & ~PUD_MASKED_BITS)

extern struct page *pud_page(pud_t pud);

static inline pte_t pud_pte(pud_t pud)
{
	return __pte(pud_val(pud));
}

static inline pud_t pte_pud(pte_t pte)
{
	return __pud(pte_val(pte));
}
#define pud_write(pud)		pte_write(pud_pte(pud))
#define p4d_write(pgd)		pte_write(p4d_pte(p4d))

static inline void p4d_set(p4d_t *p4dp, unsigned long val)
{
	*p4dp = __p4d(val);
}

/* Atomic PTE updates */
static inline unsigned long pte_update(struct mm_struct *mm,
				       unsigned long addr,
				       pte_t *ptep, unsigned long clr,
				       unsigned long set,
				       int huge)
{
	unsigned long old = pte_val(*ptep);
	*ptep = __pte((old & ~clr) | set);

	/* huge pages use the old page table lock */
	if (!huge)
		assert_pte_locked(mm, addr);

	return old;
}

static inline int pte_young(pte_t pte)
{
	return pte_val(pte) & _PAGE_ACCESSED;
}

static inline int __ptep_test_and_clear_young(struct mm_struct *mm,
					      unsigned long addr, pte_t *ptep)
{
	unsigned long old;

	if (pte_young(*ptep))
		return 0;
	old = pte_update(mm, addr, ptep, _PAGE_ACCESSED, 0, 0);
	return (old & _PAGE_ACCESSED) != 0;
}
#define __HAVE_ARCH_PTEP_TEST_AND_CLEAR_YOUNG
#define ptep_test_and_clear_young(__vma, __addr, __ptep)		   \
({									   \
	int __r;							   \
	__r = __ptep_test_and_clear_young((__vma)->vm_mm, __addr, __ptep); \
	__r;								   \
})

#define __HAVE_ARCH_PTEP_SET_WRPROTECT
static inline void ptep_set_wrprotect(struct mm_struct *mm, unsigned long addr,
				      pte_t *ptep)
{

	if ((pte_val(*ptep) & _PAGE_RW) == 0)
		return;

	pte_update(mm, addr, ptep, _PAGE_RW, 0, 0);
}

#define __HAVE_ARCH_HUGE_PTEP_SET_WRPROTECT
static inline void huge_ptep_set_wrprotect(struct mm_struct *mm,
					   unsigned long addr, pte_t *ptep)
{
	if ((pte_val(*ptep) & _PAGE_RW) == 0)
		return;

	pte_update(mm, addr, ptep, _PAGE_RW, 0, 1);
}

#define __HAVE_ARCH_PTEP_CLEAR_YOUNG_FLUSH
#define ptep_clear_flush_young(__vma, __address, __ptep)		\
({									\
	int __young = __ptep_test_and_clear_young((__vma)->vm_mm, __address, \
						  __ptep);		\
	__young;							\
})

#define __HAVE_ARCH_PTEP_GET_AND_CLEAR
static inline pte_t ptep_get_and_clear(struct mm_struct *mm,
				       unsigned long addr, pte_t *ptep)
{
	unsigned long old = pte_update(mm, addr, ptep, ~0UL, 0, 0);
	return __pte(old);
}

static inline void pte_clear(struct mm_struct *mm, unsigned long addr,
			     pte_t * ptep)
{
	pte_update(mm, addr, ptep, ~0UL, 0, 0);
}


<<<<<<< HEAD
/* Set the dirty and/or accessed bits atomically in a linux PTE, this
 * function doesn't need to flush the hash entry
 */
static inline void __ptep_set_access_flags(struct mm_struct *mm,
					   pte_t *ptep, pte_t entry)
=======
/* Set the dirty and/or accessed bits atomically in a linux PTE */
static inline void __ptep_set_access_flags(struct vm_area_struct *vma,
					   pte_t *ptep, pte_t entry,
					   unsigned long address,
					   int psize)
>>>>>>> 24b8d41d
{
	unsigned long bits = pte_val(entry) &
		(_PAGE_DIRTY | _PAGE_ACCESSED | _PAGE_RW | _PAGE_EXEC);

	unsigned long old = pte_val(*ptep);
	*ptep = __pte(old | bits);

	flush_tlb_page(vma, address);
}

#define __HAVE_ARCH_PTE_SAME
#define pte_same(A,B)	((pte_val(A) ^ pte_val(B)) == 0)

#define pte_ERROR(e) \
	pr_err("%s:%d: bad pte %08lx.\n", __FILE__, __LINE__, pte_val(e))
#define pmd_ERROR(e) \
	pr_err("%s:%d: bad pmd %08lx.\n", __FILE__, __LINE__, pmd_val(e))
#define pgd_ERROR(e) \
	pr_err("%s:%d: bad pgd %08lx.\n", __FILE__, __LINE__, pgd_val(e))

/* Encode and de-code a swap entry */
#define MAX_SWAPFILES_CHECK() do { \
	BUILD_BUG_ON(MAX_SWAPFILES_SHIFT > SWP_TYPE_BITS); \
	} while (0)

#define SWP_TYPE_BITS 5
#define __swp_type(x)		(((x).val >> _PAGE_BIT_SWAP_TYPE) \
				& ((1UL << SWP_TYPE_BITS) - 1))
#define __swp_offset(x)		((x).val >> PTE_RPN_SHIFT)
#define __swp_entry(type, offset)	((swp_entry_t) { \
					((type) << _PAGE_BIT_SWAP_TYPE) \
					| ((offset) << PTE_RPN_SHIFT) })

#define __pte_to_swp_entry(pte)		((swp_entry_t) { pte_val((pte)) })
#define __swp_entry_to_pte(x)		__pte((x).val)

<<<<<<< HEAD
void pgtable_cache_add(unsigned shift, void (*ctor)(void *));
void pgtable_cache_init(void);
extern int map_kernel_page(unsigned long ea, unsigned long pa,
			   unsigned long flags);
=======
int map_kernel_page(unsigned long ea, unsigned long pa, pgprot_t prot);
>>>>>>> 24b8d41d
extern int __meminit vmemmap_create_mapping(unsigned long start,
					    unsigned long page_size,
					    unsigned long phys);
extern void vmemmap_remove_mapping(unsigned long start,
				   unsigned long page_size);
#endif /* __ASSEMBLY__ */

#endif /* _ASM_POWERPC_NOHASH_64_PGTABLE_H */<|MERGE_RESOLUTION|>--- conflicted
+++ resolved
@@ -97,8 +97,6 @@
 #ifndef __ASSEMBLY__
 /* pte_clear moved to later in this file */
 
-<<<<<<< HEAD
-=======
 static inline pte_t pte_mkwrite(pte_t pte)
 {
 	return __pte(pte_val(pte) | _PAGE_RW);
@@ -124,7 +122,6 @@
 	return __pte(pte_val(pte) | _PAGE_EXEC);
 }
 
->>>>>>> 24b8d41d
 #define PMD_BAD_BITS		(PTE_TABLE_SIZE-1)
 #define PUD_BAD_BITS		(PMD_TABLE_SIZE-1)
 
@@ -269,19 +266,11 @@
 }
 
 
-<<<<<<< HEAD
-/* Set the dirty and/or accessed bits atomically in a linux PTE, this
- * function doesn't need to flush the hash entry
- */
-static inline void __ptep_set_access_flags(struct mm_struct *mm,
-					   pte_t *ptep, pte_t entry)
-=======
 /* Set the dirty and/or accessed bits atomically in a linux PTE */
 static inline void __ptep_set_access_flags(struct vm_area_struct *vma,
 					   pte_t *ptep, pte_t entry,
 					   unsigned long address,
 					   int psize)
->>>>>>> 24b8d41d
 {
 	unsigned long bits = pte_val(entry) &
 		(_PAGE_DIRTY | _PAGE_ACCESSED | _PAGE_RW | _PAGE_EXEC);
@@ -318,14 +307,7 @@
 #define __pte_to_swp_entry(pte)		((swp_entry_t) { pte_val((pte)) })
 #define __swp_entry_to_pte(x)		__pte((x).val)
 
-<<<<<<< HEAD
-void pgtable_cache_add(unsigned shift, void (*ctor)(void *));
-void pgtable_cache_init(void);
-extern int map_kernel_page(unsigned long ea, unsigned long pa,
-			   unsigned long flags);
-=======
 int map_kernel_page(unsigned long ea, unsigned long pa, pgprot_t prot);
->>>>>>> 24b8d41d
 extern int __meminit vmemmap_create_mapping(unsigned long start,
 					    unsigned long page_size,
 					    unsigned long phys);
