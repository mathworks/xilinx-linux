--- conflicted
+++ resolved
@@ -78,7 +78,6 @@
 int64_t opal_pci_config_write_word(uint64_t phb_id, uint64_t bus_dev_func,
 				   uint64_t offset, uint32_t data);
 int64_t opal_set_xive(uint32_t isn, uint16_t server, uint8_t priority);
-int64_t opal_rm_set_xive(uint32_t isn, uint16_t server, uint8_t priority);
 int64_t opal_get_xive(uint32_t isn, __be16 *server, uint8_t *priority);
 int64_t opal_register_exception_handler(uint64_t opal_exception,
 					uint64_t handler_address,
@@ -241,11 +240,6 @@
 int64_t opal_pci_tce_kill(uint64_t phb_id, uint32_t kill_type,
 			  uint32_t pe_num, uint32_t tce_size,
 			  uint64_t dma_addr, uint32_t npages);
-<<<<<<< HEAD
-int64_t opal_rm_pci_tce_kill(uint64_t phb_id, uint32_t kill_type,
-			     uint32_t pe_num, uint32_t tce_size,
-			     uint64_t dma_addr, uint32_t npages);
-=======
 int64_t opal_nmmu_set_ptcr(uint64_t chip_id, uint64_t ptcr);
 int64_t opal_xive_reset(uint64_t version);
 int64_t opal_xive_get_irq_info(uint32_t girq,
@@ -317,7 +311,6 @@
 
 s64 opal_signal_system_reset(s32 cpu);
 s64 opal_quiesce(u64 shutdown_type, s32 cpu);
->>>>>>> 24b8d41d
 
 /* Internal functions */
 extern int early_init_dt_scan_opal(unsigned long node, const char *uname,
@@ -403,13 +396,10 @@
 
 void opal_wake_poller(void);
 
-<<<<<<< HEAD
-=======
 void opal_powercap_init(void);
 void opal_psr_init(void);
 void opal_sensor_groups_init(void);
 
->>>>>>> 24b8d41d
 #endif /* __ASSEMBLY__ */
 
 #endif /* _ASM_POWERPC_OPAL_H */