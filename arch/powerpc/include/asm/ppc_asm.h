--- conflicted
+++ resolved
@@ -251,7 +251,6 @@
 
 #define _GLOBAL_TOC(name) _GLOBAL(name)
 
-<<<<<<< HEAD
 #endif
 
 /*
@@ -263,23 +262,6 @@
  * latter is for those that incdentially must be excluded from probing
  * and allows them to be linked at more optimal location within text.
  */
-#define _ASM_NOKPROBE_SYMBOL(entry)			\
-	.pushsection "_kprobe_blacklist","aw";		\
-	PPC_LONG (entry) ;				\
-	.popsection
-
-=======
-#endif
-
-/*
- * __kprobes (the C annotation) puts the symbol into the .kprobes.text
- * section, which gets emitted at the end of regular text.
- *
- * _ASM_NOKPROBE_SYMBOL and NOKPROBE_SYMBOL just adds the symbol to
- * a blacklist. The former is for core kprobe functions/data, the
- * latter is for those that incdentially must be excluded from probing
- * and allows them to be linked at more optimal location within text.
- */
 #ifdef CONFIG_KPROBES
 #define _ASM_NOKPROBE_SYMBOL(entry)			\
 	.pushsection "_kprobe_blacklist","aw";		\
@@ -289,7 +271,6 @@
 #define _ASM_NOKPROBE_SYMBOL(entry)
 #endif
 
->>>>>>> 24b8d41d
 #define FUNC_START(name)	_GLOBAL(name)
 #define FUNC_END(name)
 
