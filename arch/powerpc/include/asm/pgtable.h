/* SPDX-License-Identifier: GPL-2.0 */
#ifndef _ASM_POWERPC_PGTABLE_H
#define _ASM_POWERPC_PGTABLE_H

#ifndef __ASSEMBLY__
#include <linux/mmdebug.h>
#include <linux/mmzone.h>
#include <asm/processor.h>		/* For TASK_SIZE */
#include <asm/mmu.h>
#include <asm/page.h>
#include <asm/tlbflush.h>

struct mm_struct;

#endif /* !__ASSEMBLY__ */

#ifdef CONFIG_PPC_BOOK3S
#include <asm/book3s/pgtable.h>
#else
#include <asm/nohash/pgtable.h>
#endif /* !CONFIG_PPC_BOOK3S */

/* Note due to the way vm flags are laid out, the bits are XWR */
#define __P000	PAGE_NONE
#define __P001	PAGE_READONLY
#define __P010	PAGE_COPY
#define __P011	PAGE_COPY
#define __P100	PAGE_READONLY_X
#define __P101	PAGE_READONLY_X
#define __P110	PAGE_COPY_X
#define __P111	PAGE_COPY_X

#define __S000	PAGE_NONE
#define __S001	PAGE_READONLY
#define __S010	PAGE_SHARED
#define __S011	PAGE_SHARED
#define __S100	PAGE_READONLY_X
#define __S101	PAGE_READONLY_X
#define __S110	PAGE_SHARED_X
#define __S111	PAGE_SHARED_X

#ifndef __ASSEMBLY__

#include <asm/tlbflush.h>

/* Keep these as a macros to avoid include dependency mess */
#define pte_page(x)		pfn_to_page(pte_pfn(x))
#define mk_pte(page, pgprot)	pfn_pte(page_to_pfn(page), (pgprot))
/*
 * Select all bits except the pfn
 */
static inline pgprot_t pte_pgprot(pte_t pte)
{
	unsigned long pte_flags;

	pte_flags = pte_val(pte) & ~PTE_RPN_MASK;
	return __pgprot(pte_flags);
}

#ifndef pmd_page_vaddr
static inline unsigned long pmd_page_vaddr(pmd_t pmd)
{
	return ((unsigned long)__va(pmd_val(pmd) & ~PMD_MASKED_BITS));
}
#define pmd_page_vaddr pmd_page_vaddr
#endif
/*
 * ZERO_PAGE is a global shared page that is always zero: used
 * for zero-mapped memory areas etc..
 */
extern unsigned long empty_zero_page[];
#define ZERO_PAGE(vaddr) (virt_to_page(empty_zero_page))

extern pgd_t swapper_pg_dir[];

extern void paging_init(void);

extern unsigned long ioremap_bot;

/*
 * kern_addr_valid is intended to indicate whether an address is a valid
 * kernel address.  Most 32-bit archs define it as always true (like this)
 * but most 64-bit archs actually perform a test.  What should we do here?
 */
#define kern_addr_valid(addr)	(1)

#ifndef CONFIG_TRANSPARENT_HUGEPAGE
#define pmd_large(pmd)		0
#endif

/* can we use this in kvm */
unsigned long vmalloc_to_phys(void *vmalloc_addr);

void pgtable_cache_add(unsigned int shift);

pte_t *early_pte_alloc_kernel(pmd_t *pmdp, unsigned long va);

#if defined(CONFIG_STRICT_KERNEL_RWX) || defined(CONFIG_PPC32)
void mark_initmem_nx(void);
#else
static inline void mark_initmem_nx(void) { }
#endif

/*
 * When used, PTE_FRAG_NR is defined in subarch pgtable.h
 * so we are sure it is included when arriving here.
 */
#ifdef PTE_FRAG_NR
static inline void *pte_frag_get(mm_context_t *ctx)
{
	return ctx->pte_frag;
}

<<<<<<< HEAD
extern int gup_hugepte(pte_t *ptep, unsigned long sz, unsigned long addr,
		       unsigned long end, int write,
		       struct page **pages, int *nr);
#ifndef CONFIG_TRANSPARENT_HUGEPAGE
#define pmd_large(pmd)		0
=======
static inline void pte_frag_set(mm_context_t *ctx, void *p)
{
	ctx->pte_frag = p;
}
#else
#define PTE_FRAG_NR		1
#define PTE_FRAG_SIZE_SHIFT	PAGE_SHIFT
#define PTE_FRAG_SIZE		(1UL << PTE_FRAG_SIZE_SHIFT)

static inline void *pte_frag_get(mm_context_t *ctx)
{
	return NULL;
}

static inline void pte_frag_set(mm_context_t *ctx, void *p)
{
}
>>>>>>> 24b8d41d
#endif

#ifndef pmd_is_leaf
#define pmd_is_leaf pmd_is_leaf
static inline bool pmd_is_leaf(pmd_t pmd)
{
<<<<<<< HEAD
	VM_WARN(!arch_irqs_disabled(),
		"%s called with irq enabled\n", __func__);
	return __find_linux_pte_or_hugepte(pgdir, ea, is_thp, shift);
=======
	return false;
>>>>>>> 24b8d41d
}
#endif

#ifndef pud_is_leaf
#define pud_is_leaf pud_is_leaf
static inline bool pud_is_leaf(pud_t pud)
{
	return false;
}
#endif

#ifndef p4d_is_leaf
#define p4d_is_leaf p4d_is_leaf
static inline bool p4d_is_leaf(p4d_t p4d)
{
	return false;
}
#endif

#ifdef CONFIG_PPC64
#define is_ioremap_addr is_ioremap_addr
static inline bool is_ioremap_addr(const void *x)
{
	unsigned long addr = (unsigned long)x;

	return addr >= IOREMAP_BASE && addr < IOREMAP_END;
}
#endif /* CONFIG_PPC64 */

#endif /* __ASSEMBLY__ */

#endif /* _ASM_POWERPC_PGTABLE_H */<|MERGE_RESOLUTION|>--- conflicted
+++ resolved
@@ -111,13 +111,6 @@
 	return ctx->pte_frag;
 }
 
-<<<<<<< HEAD
-extern int gup_hugepte(pte_t *ptep, unsigned long sz, unsigned long addr,
-		       unsigned long end, int write,
-		       struct page **pages, int *nr);
-#ifndef CONFIG_TRANSPARENT_HUGEPAGE
-#define pmd_large(pmd)		0
-=======
 static inline void pte_frag_set(mm_context_t *ctx, void *p)
 {
 	ctx->pte_frag = p;
@@ -135,20 +128,13 @@
 static inline void pte_frag_set(mm_context_t *ctx, void *p)
 {
 }
->>>>>>> 24b8d41d
 #endif
 
 #ifndef pmd_is_leaf
 #define pmd_is_leaf pmd_is_leaf
 static inline bool pmd_is_leaf(pmd_t pmd)
 {
-<<<<<<< HEAD
-	VM_WARN(!arch_irqs_disabled(),
-		"%s called with irq enabled\n", __func__);
-	return __find_linux_pte_or_hugepte(pgdir, ea, is_thp, shift);
-=======
 	return false;
->>>>>>> 24b8d41d
 }
 #endif
 
