--- conflicted
+++ resolved
@@ -110,22 +110,7 @@
 	 *  and let default reset sequence happen.
 	 */
 	return NOTIFY_DONE;
-<<<<<<< HEAD
-=======
-}
-
-static int mpc85xx_cds_restart_register(void)
-{
-	static struct notifier_block restart_handler;
-
-	restart_handler.notifier_call = mpc85xx_cds_restart;
-	restart_handler.priority = 192;
-
-	return register_restart_handler(&restart_handler);
->>>>>>> 24b8d41d
-}
-machine_arch_initcall(mpc85xx_cds, mpc85xx_cds_restart_register);
-
+}
 
 static int mpc85xx_cds_restart_register(void)
 {
