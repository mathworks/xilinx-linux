--- conflicted
+++ resolved
@@ -370,16 +370,11 @@
 		out_le32(&pmac_irq_hw[i]->enable, 0);
 
 	/* Hookup cascade irq */
-<<<<<<< HEAD
-	if (slave && pmac_irq_cascade)
-		setup_irq(pmac_irq_cascade, &gatwick_cascade_action);
-=======
 	if (slave && pmac_irq_cascade) {
 		if (request_irq(pmac_irq_cascade, gatwick_action,
 				IRQF_NO_THREAD, "cascade", NULL))
 			pr_err("Failed to register cascade interrupt\n");
 	}
->>>>>>> 24b8d41d
 
 	printk(KERN_INFO "irq: System has %d possible interrupts\n", max_irqs);
 #ifdef CONFIG_XMON
