// SPDX-License-Identifier: GPL-2.0-or-later
/*
 *  Maple (970 eval board) setup code
 *
 *  (c) Copyright 2004 Benjamin Herrenschmidt (benh@kernel.crashing.org),
 *                     IBM Corp. 
 */

#undef DEBUG

#include <linux/init.h>
#include <linux/errno.h>
#include <linux/sched.h>
#include <linux/kernel.h>
#include <linux/export.h>
#include <linux/mm.h>
#include <linux/stddef.h>
#include <linux/unistd.h>
#include <linux/ptrace.h>
#include <linux/user.h>
#include <linux/tty.h>
#include <linux/string.h>
#include <linux/delay.h>
#include <linux/ioport.h>
#include <linux/major.h>
#include <linux/initrd.h>
#include <linux/vt_kern.h>
#include <linux/console.h>
#include <linux/pci.h>
#include <linux/adb.h>
#include <linux/cuda.h>
#include <linux/pmu.h>
#include <linux/irq.h>
#include <linux/seq_file.h>
#include <linux/root_dev.h>
#include <linux/serial.h>
#include <linux/smp.h>
#include <linux/bitops.h>
#include <linux/of_device.h>
#include <linux/memblock.h>

#include <asm/processor.h>
#include <asm/sections.h>
#include <asm/prom.h>
#include <asm/io.h>
#include <asm/pci-bridge.h>
#include <asm/iommu.h>
#include <asm/machdep.h>
#include <asm/dma.h>
#include <asm/cputable.h>
#include <asm/time.h>
#include <asm/mpic.h>
#include <asm/rtas.h>
#include <asm/udbg.h>
#include <asm/nvram.h>

#include "maple.h"

#ifdef DEBUG
#define DBG(fmt...) udbg_printf(fmt)
#else
#define DBG(fmt...)
#endif

static unsigned long maple_find_nvram_base(void)
{
	struct device_node *rtcs;
	unsigned long result = 0;

	/* find NVRAM device */
	rtcs = of_find_compatible_node(NULL, "nvram", "AMD8111");
	if (rtcs) {
		struct resource r;
		if (of_address_to_resource(rtcs, 0, &r)) {
			printk(KERN_EMERG "Maple: Unable to translate NVRAM"
			       " address\n");
			goto bail;
		}
		if (!(r.flags & IORESOURCE_IO)) {
			printk(KERN_EMERG "Maple: NVRAM address isn't PIO!\n");
			goto bail;
		}
		result = r.start;
	} else
		printk(KERN_EMERG "Maple: Unable to find NVRAM\n");
 bail:
	of_node_put(rtcs);
	return result;
}

static void __noreturn maple_restart(char *cmd)
{
	unsigned int maple_nvram_base;
	const unsigned int *maple_nvram_offset, *maple_nvram_command;
	struct device_node *sp;

	maple_nvram_base = maple_find_nvram_base();
	if (maple_nvram_base == 0)
		goto fail;

	/* find service processor device */
	sp = of_find_node_by_name(NULL, "service-processor");
	if (!sp) {
		printk(KERN_EMERG "Maple: Unable to find Service Processor\n");
		goto fail;
	}
	maple_nvram_offset = of_get_property(sp, "restart-addr", NULL);
	maple_nvram_command = of_get_property(sp, "restart-value", NULL);
	of_node_put(sp);

	/* send command */
	outb_p(*maple_nvram_command, maple_nvram_base + *maple_nvram_offset);
	for (;;) ;
 fail:
	printk(KERN_EMERG "Maple: Manual Restart Required\n");
	for (;;) ;
}

static void __noreturn maple_power_off(void)
{
	unsigned int maple_nvram_base;
	const unsigned int *maple_nvram_offset, *maple_nvram_command;
	struct device_node *sp;

	maple_nvram_base = maple_find_nvram_base();
	if (maple_nvram_base == 0)
		goto fail;

	/* find service processor device */
	sp = of_find_node_by_name(NULL, "service-processor");
	if (!sp) {
		printk(KERN_EMERG "Maple: Unable to find Service Processor\n");
		goto fail;
	}
	maple_nvram_offset = of_get_property(sp, "power-off-addr", NULL);
	maple_nvram_command = of_get_property(sp, "power-off-value", NULL);
	of_node_put(sp);

	/* send command */
	outb_p(*maple_nvram_command, maple_nvram_base + *maple_nvram_offset);
	for (;;) ;
 fail:
	printk(KERN_EMERG "Maple: Manual Power-Down Required\n");
	for (;;) ;
}

static void __noreturn maple_halt(void)
{
	maple_power_off();
}

#ifdef CONFIG_SMP
static struct smp_ops_t maple_smp_ops = {
	.probe		= smp_mpic_probe,
	.message_pass	= smp_mpic_message_pass,
	.kick_cpu	= smp_generic_kick_cpu,
	.setup_cpu	= smp_mpic_setup_cpu,
	.give_timebase	= smp_generic_give_timebase,
	.take_timebase	= smp_generic_take_timebase,
};
#endif /* CONFIG_SMP */

static void __init maple_use_rtas_reboot_and_halt_if_present(void)
{
	if (rtas_service_present("system-reboot") &&
	    rtas_service_present("power-off")) {
		ppc_md.restart = rtas_restart;
		pm_power_off = rtas_power_off;
		ppc_md.halt = rtas_halt;
	}
}

static void __init maple_setup_arch(void)
{
	/* init to some ~sane value until calibrate_delay() runs */
	loops_per_jiffy = 50000000;

	/* Setup SMP callback */
#ifdef CONFIG_SMP
	smp_ops = &maple_smp_ops;
#endif
	/* Lookup PCI hosts */
       	maple_pci_init();

	maple_use_rtas_reboot_and_halt_if_present();

	printk(KERN_DEBUG "Using native/NAP idle loop\n");

	mmio_nvram_init();
}

/*
 * This is almost identical to pSeries and CHRP. We need to make that
 * code generic at one point, with appropriate bits in the device-tree to
 * identify the presence of an HT APIC
 */
static void __init maple_init_IRQ(void)
{
	struct device_node *root, *np, *mpic_node = NULL;
	const unsigned int *opprop;
	unsigned long openpic_addr = 0;
	int naddr, n, i, opplen, has_isus = 0;
	struct mpic *mpic;
	unsigned int flags = 0;

	/* Locate MPIC in the device-tree. Note that there is a bug
	 * in Maple device-tree where the type of the controller is
	 * open-pic and not interrupt-controller
	 */

	for_each_node_by_type(np, "interrupt-controller")
		if (of_device_is_compatible(np, "open-pic")) {
			mpic_node = np;
			break;
		}
	if (mpic_node == NULL)
		for_each_node_by_type(np, "open-pic") {
			mpic_node = np;
			break;
		}
	if (mpic_node == NULL) {
		printk(KERN_ERR
		       "Failed to locate the MPIC interrupt controller\n");
		return;
	}

	/* Find address list in /platform-open-pic */
	root = of_find_node_by_path("/");
	naddr = of_n_addr_cells(root);
	opprop = of_get_property(root, "platform-open-pic", &opplen);
	if (opprop) {
		openpic_addr = of_read_number(opprop, naddr);
		has_isus = (opplen > naddr);
		printk(KERN_DEBUG "OpenPIC addr: %lx, has ISUs: %d\n",
		       openpic_addr, has_isus);
	}

	BUG_ON(openpic_addr == 0);

	/* Check for a big endian MPIC */
	if (of_get_property(np, "big-endian", NULL) != NULL)
		flags |= MPIC_BIG_ENDIAN;

	/* XXX Maple specific bits */
	flags |= MPIC_U3_HT_IRQS;
	/* All U3/U4 are big-endian, older SLOF firmware doesn't encode this */
	flags |= MPIC_BIG_ENDIAN;

	/* Setup the openpic driver. More device-tree junks, we hard code no
	 * ISUs for now. I'll have to revisit some stuffs with the folks doing
	 * the firmware for those
	 */
	mpic = mpic_alloc(mpic_node, openpic_addr, flags,
			  /*has_isus ? 16 :*/ 0, 0, " MPIC     ");
	BUG_ON(mpic == NULL);

	/* Add ISUs */
	opplen /= sizeof(u32);
	for (n = 0, i = naddr; i < opplen; i += naddr, n++) {
		unsigned long isuaddr = of_read_number(opprop + i, naddr);
		mpic_assign_isu(mpic, n, isuaddr);
	}

	/* All ISUs are setup, complete initialization */
	mpic_init(mpic);
	ppc_md.get_irq = mpic_get_irq;
	of_node_put(mpic_node);
	of_node_put(root);
}

static void __init maple_progress(char *s, unsigned short hex)
{
	printk("*** %04x : %s\n", hex, s ? s : "");
}


/*
 * Called very early, MMU is off, device-tree isn't unflattened
 */
static int __init maple_probe(void)
{
	if (!of_machine_is_compatible("Momentum,Maple") &&
	    !of_machine_is_compatible("Momentum,Apache"))
		return 0;

	pm_power_off = maple_power_off;

	iommu_init_early_dart(&maple_pci_controller_ops);

	return 1;
}

<<<<<<< HEAD
define_machine(maple) {
	.name			= "Maple",
	.probe			= maple_probe,
	.setup_arch		= maple_setup_arch,
	.init_IRQ		= maple_init_IRQ,
	.pci_irq_fixup		= maple_pci_irq_fixup,
	.pci_get_legacy_ide_irq	= maple_pci_get_legacy_ide_irq,
	.restart		= maple_restart,
	.halt			= maple_halt,
       	.get_boot_time		= maple_get_boot_time,
       	.set_rtc_time		= maple_set_rtc_time,
       	.get_rtc_time		= maple_get_rtc_time,
      	.calibrate_decr		= generic_calibrate_decr,
	.progress		= maple_progress,
	.power_save		= power4_idle,
};

=======
>>>>>>> 24b8d41d
#ifdef CONFIG_EDAC
/*
 * Register a platform device for CPC925 memory controller on
 * all boards with U3H (CPC925) bridge.
 */
static int __init maple_cpc925_edac_setup(void)
{
	struct platform_device *pdev;
	struct device_node *np = NULL;
	struct resource r;
	int ret;
	volatile void __iomem *mem;
	u32 rev;

	np = of_find_node_by_type(NULL, "memory-controller");
	if (!np) {
		printk(KERN_ERR "%s: Unable to find memory-controller node\n",
			__func__);
		return -ENODEV;
	}

	ret = of_address_to_resource(np, 0, &r);
	of_node_put(np);

	if (ret < 0) {
		printk(KERN_ERR "%s: Unable to get memory-controller reg\n",
			__func__);
		return -ENODEV;
	}

	mem = ioremap(r.start, resource_size(&r));
	if (!mem) {
		printk(KERN_ERR "%s: Unable to map memory-controller memory\n",
				__func__);
		return -ENOMEM;
	}

	rev = __raw_readl(mem);
	iounmap(mem);

	if (rev < 0x34 || rev > 0x3f) { /* U3H */
		printk(KERN_ERR "%s: Non-CPC925(U3H) bridge revision: %02x\n",
			__func__, rev);
		return 0;
	}

	pdev = platform_device_register_simple("cpc925_edac", 0, &r, 1);
	if (IS_ERR(pdev))
		return PTR_ERR(pdev);

	printk(KERN_INFO "%s: CPC925 platform device created\n", __func__);

	return 0;
}
machine_device_initcall(maple, maple_cpc925_edac_setup);
#endif

define_machine(maple) {
	.name			= "Maple",
	.probe			= maple_probe,
	.setup_arch		= maple_setup_arch,
	.init_IRQ		= maple_init_IRQ,
	.pci_irq_fixup		= maple_pci_irq_fixup,
	.pci_get_legacy_ide_irq	= maple_pci_get_legacy_ide_irq,
	.restart		= maple_restart,
	.halt			= maple_halt,
	.get_boot_time		= maple_get_boot_time,
	.set_rtc_time		= maple_set_rtc_time,
	.get_rtc_time		= maple_get_rtc_time,
	.calibrate_decr		= generic_calibrate_decr,
	.progress		= maple_progress,
	.power_save		= power4_idle,
};<|MERGE_RESOLUTION|>--- conflicted
+++ resolved
@@ -290,26 +290,6 @@
 	return 1;
 }
 
-<<<<<<< HEAD
-define_machine(maple) {
-	.name			= "Maple",
-	.probe			= maple_probe,
-	.setup_arch		= maple_setup_arch,
-	.init_IRQ		= maple_init_IRQ,
-	.pci_irq_fixup		= maple_pci_irq_fixup,
-	.pci_get_legacy_ide_irq	= maple_pci_get_legacy_ide_irq,
-	.restart		= maple_restart,
-	.halt			= maple_halt,
-       	.get_boot_time		= maple_get_boot_time,
-       	.set_rtc_time		= maple_set_rtc_time,
-       	.get_rtc_time		= maple_get_rtc_time,
-      	.calibrate_decr		= generic_calibrate_decr,
-	.progress		= maple_progress,
-	.power_save		= power4_idle,
-};
-
-=======
->>>>>>> 24b8d41d
 #ifdef CONFIG_EDAC
 /*
  * Register a platform device for CPC925 memory controller on
