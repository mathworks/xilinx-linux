--- conflicted
+++ resolved
@@ -53,9 +53,6 @@
 		}
 	}
 
-<<<<<<< HEAD
-	xics_kexec_teardown_cpu(secondary);
-=======
 	if (xive_enabled()) {
 		xive_teardown_cpu();
 
@@ -63,5 +60,4 @@
 			xive_shutdown();
 	} else
 		xics_kexec_teardown_cpu(secondary);
->>>>>>> 24b8d41d
 }