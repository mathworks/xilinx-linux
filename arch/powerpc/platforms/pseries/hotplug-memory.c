--- conflicted
+++ resolved
@@ -79,7 +79,6 @@
 
 static struct property *dlpar_clone_property(struct property *prop,
 					     u32 prop_size)
-<<<<<<< HEAD
 {
 	struct property *new_prop;
 
@@ -87,35 +86,6 @@
 	if (!new_prop)
 		return NULL;
 
-	new_prop->name = kstrdup(prop->name, GFP_KERNEL);
-	new_prop->value = kzalloc(prop_size, GFP_KERNEL);
-	if (!new_prop->name || !new_prop->value) {
-		dlpar_free_property(new_prop);
-		return NULL;
-	}
-
-	memcpy(new_prop->value, prop->value, prop->length);
-	new_prop->length = prop_size;
-
-	of_property_set_flag(new_prop, OF_DYNAMIC);
-	return new_prop;
-}
-
-static struct property *dlpar_clone_drconf_property(struct device_node *dn)
-=======
->>>>>>> 24b8d41d
-{
-	struct property *new_prop;
-
-	new_prop = dlpar_clone_property(prop, prop->length);
-	if (!new_prop)
-		return NULL;
-
-<<<<<<< HEAD
-	/* Convert the property to cpu endian-ness */
-	p = new_prop->value;
-	*p = be32_to_cpu(*p);
-=======
 	new_prop->name = kstrdup(prop->name, GFP_KERNEL);
 	new_prop->value = kzalloc(prop_size, GFP_KERNEL);
 	if (!new_prop->name || !new_prop->value) {
@@ -146,7 +116,6 @@
 	 * array, followed by the associativity arrays.
 	 */
 	assoc_arrays = ala_prop->value;
->>>>>>> 24b8d41d
 
 	aa_arrays = be32_to_cpu(assoc_arrays[0]);
 	aa_array_entries = be32_to_cpu(assoc_arrays[1]);
@@ -239,198 +208,17 @@
 	return 0;
 }
 
-<<<<<<< HEAD
-static void dlpar_update_drconf_property(struct device_node *dn,
-					 struct property *prop)
-=======
 static struct memory_block *lmb_to_memblock(struct drmem_lmb *lmb)
->>>>>>> 24b8d41d
-{
-	struct of_drconf_cell *lmbs;
-	u32 num_lmbs, *p;
-	int i;
-
-	/* Convert the property back to BE */
-	p = prop->value;
-	num_lmbs = *p;
-	*p = cpu_to_be32(*p);
-	p++;
-
-	lmbs = (struct of_drconf_cell *)p;
-	for (i = 0; i < num_lmbs; i++) {
-		lmbs[i].base_addr = cpu_to_be64(lmbs[i].base_addr);
-		lmbs[i].drc_index = cpu_to_be32(lmbs[i].drc_index);
-		lmbs[i].flags = cpu_to_be32(lmbs[i].flags);
-	}
-
-	rtas_hp_event = true;
-	of_update_property(dn, prop);
-	rtas_hp_event = false;
-}
-
-static int dlpar_update_device_tree_lmb(struct of_drconf_cell *lmb)
-{
-	struct device_node *dn;
-	struct property *prop;
-	struct of_drconf_cell *lmbs;
-	u32 *p, num_lmbs;
-	int i;
-
-	dn = of_find_node_by_path("/ibm,dynamic-reconfiguration-memory");
-	if (!dn)
-		return -ENODEV;
-
-	prop = dlpar_clone_drconf_property(dn);
-	if (!prop) {
-		of_node_put(dn);
-		return -ENODEV;
-	}
-
-	p = prop->value;
-	num_lmbs = *p++;
-	lmbs = (struct of_drconf_cell *)p;
-
-	for (i = 0; i < num_lmbs; i++) {
-		if (lmbs[i].drc_index == lmb->drc_index) {
-			lmbs[i].flags = lmb->flags;
-			lmbs[i].aa_index = lmb->aa_index;
-
-			dlpar_update_drconf_property(dn, prop);
-			break;
-		}
-	}
-
-	of_node_put(dn);
-	return 0;
-}
-
-static u32 find_aa_index(struct device_node *dr_node,
-			 struct property *ala_prop, const u32 *lmb_assoc)
-{
-	u32 *assoc_arrays;
-	u32 aa_index;
-	int aa_arrays, aa_array_entries, aa_array_sz;
-	int i, index;
-
-	/*
-	 * The ibm,associativity-lookup-arrays property is defined to be
-	 * a 32-bit value specifying the number of associativity arrays
-	 * followed by a 32-bitvalue specifying the number of entries per
-	 * array, followed by the associativity arrays.
-	 */
-	assoc_arrays = ala_prop->value;
-
-	aa_arrays = be32_to_cpu(assoc_arrays[0]);
-	aa_array_entries = be32_to_cpu(assoc_arrays[1]);
-	aa_array_sz = aa_array_entries * sizeof(u32);
-
-	aa_index = -1;
-	for (i = 0; i < aa_arrays; i++) {
-		index = (i * aa_array_entries) + 2;
-
-		if (memcmp(&assoc_arrays[index], &lmb_assoc[1], aa_array_sz))
-			continue;
-
-		aa_index = i;
-		break;
-	}
-
-	if (aa_index == -1) {
-		struct property *new_prop;
-		u32 new_prop_size;
-
-		new_prop_size = ala_prop->length + aa_array_sz;
-		new_prop = dlpar_clone_property(ala_prop, new_prop_size);
-		if (!new_prop)
-			return -1;
-
-		assoc_arrays = new_prop->value;
-
-		/* increment the number of entries in the lookup array */
-		assoc_arrays[0] = cpu_to_be32(aa_arrays + 1);
-
-		/* copy the new associativity into the lookup array */
-		index = aa_arrays * aa_array_entries + 2;
-		memcpy(&assoc_arrays[index], &lmb_assoc[1], aa_array_sz);
-
-		of_update_property(dr_node, new_prop);
-
-		/*
-		 * The associativity lookup array index for this lmb is
-		 * number of entries - 1 since we added its associativity
-		 * to the end of the lookup array.
-		 */
-		aa_index = be32_to_cpu(assoc_arrays[0]) - 1;
-	}
-
-	return aa_index;
-}
-
-static u32 lookup_lmb_associativity_index(struct of_drconf_cell *lmb)
-{
-	struct device_node *parent, *lmb_node, *dr_node;
-	struct property *ala_prop;
-	const u32 *lmb_assoc;
-	u32 aa_index;
-
-	parent = of_find_node_by_path("/");
-	if (!parent)
-		return -ENODEV;
-
-	lmb_node = dlpar_configure_connector(cpu_to_be32(lmb->drc_index),
-					     parent);
-	of_node_put(parent);
-	if (!lmb_node)
-		return -EINVAL;
-
-	lmb_assoc = of_get_property(lmb_node, "ibm,associativity", NULL);
-	if (!lmb_assoc) {
-		dlpar_free_cc_nodes(lmb_node);
-		return -ENODEV;
-	}
-
-	dr_node = of_find_node_by_path("/ibm,dynamic-reconfiguration-memory");
-	if (!dr_node) {
-		dlpar_free_cc_nodes(lmb_node);
-		return -ENODEV;
-	}
-
-	ala_prop = of_find_property(dr_node, "ibm,associativity-lookup-arrays",
-				    NULL);
-	if (!ala_prop) {
-		of_node_put(dr_node);
-		dlpar_free_cc_nodes(lmb_node);
-		return -ENODEV;
-	}
-
-	aa_index = find_aa_index(dr_node, ala_prop, lmb_assoc);
-
-	dlpar_free_cc_nodes(lmb_node);
-	return aa_index;
-}
-
-static int dlpar_add_device_tree_lmb(struct of_drconf_cell *lmb)
-{
-	int aa_index;
-
-	lmb->flags |= DRCONF_MEM_ASSIGNED;
-
-	aa_index = lookup_lmb_associativity_index(lmb);
-	if (aa_index < 0) {
-		pr_err("Couldn't find associativity index for drc index %x\n",
-		       lmb->drc_index);
-		return aa_index;
-	}
-
-	lmb->aa_index = aa_index;
-	return dlpar_update_device_tree_lmb(lmb);
-}
-
-static int dlpar_remove_device_tree_lmb(struct of_drconf_cell *lmb)
-{
-	lmb->flags &= ~DRCONF_MEM_ASSIGNED;
-	lmb->aa_index = 0xffffffff;
-	return dlpar_update_device_tree_lmb(lmb);
+{
+	unsigned long section_nr;
+	struct mem_section *mem_sect;
+	struct memory_block *mem_block;
+
+	section_nr = pfn_to_section_nr(PFN_DOWN(lmb->base_addr));
+	mem_sect = __nr_to_section(section_nr);
+
+	mem_block = find_memory_block(mem_sect);
+	return mem_block;
 }
 
 static int get_lmb_range(u32 drc_index, int n_lmbs,
@@ -577,24 +365,7 @@
 
 static int dlpar_add_lmb(struct drmem_lmb *);
 
-<<<<<<< HEAD
-static struct memory_block *lmb_to_memblock(struct of_drconf_cell *lmb)
-{
-	unsigned long section_nr;
-	struct mem_section *mem_sect;
-	struct memory_block *mem_block;
-
-	section_nr = pfn_to_section_nr(PFN_DOWN(lmb->base_addr));
-	mem_sect = __nr_to_section(section_nr);
-
-	mem_block = find_memory_block(mem_sect);
-	return mem_block;
-}
-
-static int dlpar_remove_lmb(struct of_drconf_cell *lmb)
-=======
 static int dlpar_remove_lmb(struct drmem_lmb *lmb)
->>>>>>> 24b8d41d
 {
 	struct memory_block *mem_block;
 	unsigned long block_sz;
@@ -621,13 +392,8 @@
 	/* Update memory regions for memory remove */
 	memblock_remove(lmb->base_addr, block_sz);
 
-<<<<<<< HEAD
-	dlpar_release_drc(lmb->drc_index);
-	dlpar_remove_device_tree_lmb(lmb);
-=======
 	invalidate_lmb_associativity_index(lmb);
 	lmb->flags &= ~DRCONF_MEM_ASSIGNED;
->>>>>>> 24b8d41d
 
 	return 0;
 }
@@ -850,34 +616,13 @@
 	if (lmb->flags & DRCONF_MEM_ASSIGNED)
 		return -EINVAL;
 
-<<<<<<< HEAD
-	rc = dlpar_acquire_drc(lmb->drc_index);
-	if (rc)
-		return rc;
-
-	rc = dlpar_add_device_tree_lmb(lmb);
-=======
 	rc = update_lmb_associativity_index(lmb);
->>>>>>> 24b8d41d
 	if (rc) {
-		pr_err("Couldn't update device tree for drc index %x\n",
-		       lmb->drc_index);
 		dlpar_release_drc(lmb->drc_index);
 		return rc;
 	}
 
 	block_sz = memory_block_size_bytes();
-<<<<<<< HEAD
-
-	/* Find the node id for this address */
-	nid = memory_add_physaddr_to_nid(lmb->base_addr);
-
-	/* Add the memory */
-	rc = add_memory(nid, lmb->base_addr, block_sz);
-	if (rc) {
-		dlpar_remove_device_tree_lmb(lmb);
-		dlpar_release_drc(lmb->drc_index);
-=======
 
 	/* Find the node id for this LMB.  Fake one if necessary. */
 	nid = of_drconf_to_nid_single(lmb);
@@ -895,7 +640,6 @@
 	if (rc) {
 		__remove_memory(nid, lmb->base_addr, block_sz);
 		invalidate_lmb_associativity_index(lmb);
->>>>>>> 24b8d41d
 	} else {
 		lmb->flags |= DRCONF_MEM_ASSIGNED;
 	}
@@ -1017,14 +761,6 @@
 	return rc;
 }
 
-<<<<<<< HEAD
-int dlpar_memory(struct pseries_hp_errorlog *hp_elog)
-{
-	struct device_node *dn;
-	struct property *prop;
-	u32 count, drc_index;
-	int rc;
-=======
 static int dlpar_memory_add_by_ic(u32 lmbs_to_add, u32 drc_index)
 {
 	struct drmem_lmb *lmb, *start_lmb, *end_lmb;
@@ -1055,7 +791,6 @@
 	for_each_drmem_lmb_in_range(lmb, start_lmb, end_lmb) {
 		if (lmb->flags & DRCONF_MEM_ASSIGNED)
 			continue;
->>>>>>> 24b8d41d
 
 		rc = dlpar_acquire_drc(lmb->drc_index);
 		if (rc)
@@ -1157,12 +892,8 @@
 		break;
 	}
 
-<<<<<<< HEAD
-	dlpar_free_property(prop);
-=======
 	if (!rc)
 		rc = drmem_update_dt();
->>>>>>> 24b8d41d
 
 	unlock_device_hotplug();
 	return rc;
