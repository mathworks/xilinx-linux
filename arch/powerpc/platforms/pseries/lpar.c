// SPDX-License-Identifier: GPL-2.0-or-later
/*
 * pSeries_lpar.c
 * Copyright (C) 2001 Todd Inglett, IBM Corporation
 *
 * pSeries LPAR support.
 */

/* Enables debugging of low-level hash table routines - careful! */
#undef DEBUG
#define pr_fmt(fmt) "lpar: " fmt

#include <linux/kernel.h>
#include <linux/dma-mapping.h>
#include <linux/console.h>
#include <linux/export.h>
#include <linux/jump_label.h>
#include <linux/delay.h>
#include <linux/stop_machine.h>
#include <linux/spinlock.h>
#include <linux/cpuhotplug.h>
#include <linux/workqueue.h>
#include <linux/proc_fs.h>
#include <linux/pgtable.h>
#include <asm/processor.h>
#include <asm/mmu.h>
#include <asm/page.h>
#include <asm/machdep.h>
#include <asm/mmu_context.h>
#include <asm/iommu.h>
#include <asm/tlb.h>
#include <asm/prom.h>
#include <asm/cputable.h>
#include <asm/udbg.h>
#include <asm/smp.h>
#include <asm/trace.h>
#include <asm/firmware.h>
#include <asm/plpar_wrappers.h>
#include <asm/kexec.h>
#include <asm/fadump.h>
#include <asm/asm-prototypes.h>
<<<<<<< HEAD
=======
#include <asm/debugfs.h>
#include <asm/dtl.h>
>>>>>>> 24b8d41d

#include "pseries.h"

/* Flag bits for H_BULK_REMOVE */
#define HBR_REQUEST	0x4000000000000000UL
#define HBR_RESPONSE	0x8000000000000000UL
#define HBR_END		0xc000000000000000UL
#define HBR_AVPN	0x0200000000000000UL
#define HBR_ANDCOND	0x0100000000000000UL


/* in hvCall.S */
EXPORT_SYMBOL(plpar_hcall);
EXPORT_SYMBOL(plpar_hcall9);
EXPORT_SYMBOL(plpar_hcall_norets);

/*
 * H_BLOCK_REMOVE supported block size for this page size in segment who's base
 * page size is that page size.
 *
 * The first index is the segment base page size, the second one is the actual
 * page size.
 */
static int hblkrm_size[MMU_PAGE_COUNT][MMU_PAGE_COUNT] __ro_after_init;

/*
 * Due to the involved complexity, and that the current hypervisor is only
 * returning this value or 0, we are limiting the support of the H_BLOCK_REMOVE
 * buffer size to 8 size block.
 */
#define HBLKRM_SUPPORTED_BLOCK_SIZE 8

#ifdef CONFIG_VIRT_CPU_ACCOUNTING_NATIVE
static u8 dtl_mask = DTL_LOG_PREEMPT;
#else
static u8 dtl_mask;
#endif

void alloc_dtl_buffers(unsigned long *time_limit)
{
	int cpu;
	struct paca_struct *pp;
	struct dtl_entry *dtl;

	for_each_possible_cpu(cpu) {
		pp = paca_ptrs[cpu];
		if (pp->dispatch_log)
			continue;
		dtl = kmem_cache_alloc(dtl_cache, GFP_KERNEL);
		if (!dtl) {
			pr_warn("Failed to allocate dispatch trace log for cpu %d\n",
				cpu);
#ifdef CONFIG_VIRT_CPU_ACCOUNTING_NATIVE
			pr_warn("Stolen time statistics will be unreliable\n");
#endif
			break;
		}

		pp->dtl_ridx = 0;
		pp->dispatch_log = dtl;
		pp->dispatch_log_end = dtl + N_DISPATCH_LOG;
		pp->dtl_curr = dtl;

		if (time_limit && time_after(jiffies, *time_limit)) {
			cond_resched();
			*time_limit = jiffies + HZ;
		}
	}
}

void register_dtl_buffer(int cpu)
{
	long ret;
	struct paca_struct *pp;
	struct dtl_entry *dtl;
	int hwcpu = get_hard_smp_processor_id(cpu);

	pp = paca_ptrs[cpu];
	dtl = pp->dispatch_log;
	if (dtl && dtl_mask) {
		pp->dtl_ridx = 0;
		pp->dtl_curr = dtl;
		lppaca_of(cpu).dtl_idx = 0;

		/* hypervisor reads buffer length from this field */
		dtl->enqueue_to_dispatch_time = cpu_to_be32(DISPATCH_LOG_BYTES);
		ret = register_dtl(hwcpu, __pa(dtl));
		if (ret)
			pr_err("WARNING: DTL registration of cpu %d (hw %d) failed with %ld\n",
			       cpu, hwcpu, ret);

		lppaca_of(cpu).dtl_enable_mask = dtl_mask;
	}
}

#ifdef CONFIG_PPC_SPLPAR
struct dtl_worker {
	struct delayed_work work;
	int cpu;
};

struct vcpu_dispatch_data {
	int last_disp_cpu;

	int total_disp;

	int same_cpu_disp;
	int same_chip_disp;
	int diff_chip_disp;
	int far_chip_disp;

	int numa_home_disp;
	int numa_remote_disp;
	int numa_far_disp;
};

/*
 * This represents the number of cpus in the hypervisor. Since there is no
 * architected way to discover the number of processors in the host, we
 * provision for dealing with NR_CPUS. This is currently 2048 by default, and
 * is sufficient for our purposes. This will need to be tweaked if
 * CONFIG_NR_CPUS is changed.
 */
#define NR_CPUS_H	NR_CPUS

DEFINE_RWLOCK(dtl_access_lock);
static DEFINE_PER_CPU(struct vcpu_dispatch_data, vcpu_disp_data);
static DEFINE_PER_CPU(u64, dtl_entry_ridx);
static DEFINE_PER_CPU(struct dtl_worker, dtl_workers);
static enum cpuhp_state dtl_worker_state;
static DEFINE_MUTEX(dtl_enable_mutex);
static int vcpudispatch_stats_on __read_mostly;
static int vcpudispatch_stats_freq = 50;
static __be32 *vcpu_associativity, *pcpu_associativity;


static void free_dtl_buffers(unsigned long *time_limit)
{
#ifndef CONFIG_VIRT_CPU_ACCOUNTING_NATIVE
	int cpu;
	struct paca_struct *pp;

	for_each_possible_cpu(cpu) {
		pp = paca_ptrs[cpu];
		if (!pp->dispatch_log)
			continue;
		kmem_cache_free(dtl_cache, pp->dispatch_log);
		pp->dtl_ridx = 0;
		pp->dispatch_log = 0;
		pp->dispatch_log_end = 0;
		pp->dtl_curr = 0;

		if (time_limit && time_after(jiffies, *time_limit)) {
			cond_resched();
			*time_limit = jiffies + HZ;
		}
	}
#endif
}

static int init_cpu_associativity(void)
{
	vcpu_associativity = kcalloc(num_possible_cpus() / threads_per_core,
			VPHN_ASSOC_BUFSIZE * sizeof(__be32), GFP_KERNEL);
	pcpu_associativity = kcalloc(NR_CPUS_H / threads_per_core,
			VPHN_ASSOC_BUFSIZE * sizeof(__be32), GFP_KERNEL);

	if (!vcpu_associativity || !pcpu_associativity) {
		pr_err("error allocating memory for associativity information\n");
		return -ENOMEM;
	}

	return 0;
}

static void destroy_cpu_associativity(void)
{
	kfree(vcpu_associativity);
	kfree(pcpu_associativity);
	vcpu_associativity = pcpu_associativity = 0;
}

static __be32 *__get_cpu_associativity(int cpu, __be32 *cpu_assoc, int flag)
{
	__be32 *assoc;
	int rc = 0;

	assoc = &cpu_assoc[(int)(cpu / threads_per_core) * VPHN_ASSOC_BUFSIZE];
	if (!assoc[0]) {
		rc = hcall_vphn(cpu, flag, &assoc[0]);
		if (rc)
			return NULL;
	}

	return assoc;
}

static __be32 *get_pcpu_associativity(int cpu)
{
	return __get_cpu_associativity(cpu, pcpu_associativity, VPHN_FLAG_PCPU);
}

static __be32 *get_vcpu_associativity(int cpu)
{
	return __get_cpu_associativity(cpu, vcpu_associativity, VPHN_FLAG_VCPU);
}

static int cpu_relative_dispatch_distance(int last_disp_cpu, int cur_disp_cpu)
{
	__be32 *last_disp_cpu_assoc, *cur_disp_cpu_assoc;

	if (last_disp_cpu >= NR_CPUS_H || cur_disp_cpu >= NR_CPUS_H)
		return -EINVAL;

	last_disp_cpu_assoc = get_pcpu_associativity(last_disp_cpu);
	cur_disp_cpu_assoc = get_pcpu_associativity(cur_disp_cpu);

	if (!last_disp_cpu_assoc || !cur_disp_cpu_assoc)
		return -EIO;

	return cpu_distance(last_disp_cpu_assoc, cur_disp_cpu_assoc);
}

static int cpu_home_node_dispatch_distance(int disp_cpu)
{
	__be32 *disp_cpu_assoc, *vcpu_assoc;
	int vcpu_id = smp_processor_id();

	if (disp_cpu >= NR_CPUS_H) {
		pr_debug_ratelimited("vcpu dispatch cpu %d > %d\n",
						disp_cpu, NR_CPUS_H);
		return -EINVAL;
	}

	disp_cpu_assoc = get_pcpu_associativity(disp_cpu);
	vcpu_assoc = get_vcpu_associativity(vcpu_id);

	if (!disp_cpu_assoc || !vcpu_assoc)
		return -EIO;

	return cpu_distance(disp_cpu_assoc, vcpu_assoc);
}

static void update_vcpu_disp_stat(int disp_cpu)
{
	struct vcpu_dispatch_data *disp;
	int distance;

	disp = this_cpu_ptr(&vcpu_disp_data);
	if (disp->last_disp_cpu == -1) {
		disp->last_disp_cpu = disp_cpu;
		return;
	}

	disp->total_disp++;

	if (disp->last_disp_cpu == disp_cpu ||
		(cpu_first_thread_sibling(disp->last_disp_cpu) ==
					cpu_first_thread_sibling(disp_cpu)))
		disp->same_cpu_disp++;
	else {
		distance = cpu_relative_dispatch_distance(disp->last_disp_cpu,
								disp_cpu);
		if (distance < 0)
			pr_debug_ratelimited("vcpudispatch_stats: cpu %d: error determining associativity\n",
					smp_processor_id());
		else {
			switch (distance) {
			case 0:
				disp->same_chip_disp++;
				break;
			case 1:
				disp->diff_chip_disp++;
				break;
			case 2:
				disp->far_chip_disp++;
				break;
			default:
				pr_debug_ratelimited("vcpudispatch_stats: cpu %d (%d -> %d): unexpected relative dispatch distance %d\n",
						 smp_processor_id(),
						 disp->last_disp_cpu,
						 disp_cpu,
						 distance);
			}
		}
	}

	distance = cpu_home_node_dispatch_distance(disp_cpu);
	if (distance < 0)
		pr_debug_ratelimited("vcpudispatch_stats: cpu %d: error determining associativity\n",
				smp_processor_id());
	else {
		switch (distance) {
		case 0:
			disp->numa_home_disp++;
			break;
		case 1:
			disp->numa_remote_disp++;
			break;
		case 2:
			disp->numa_far_disp++;
			break;
		default:
			pr_debug_ratelimited("vcpudispatch_stats: cpu %d on %d: unexpected numa dispatch distance %d\n",
						 smp_processor_id(),
						 disp_cpu,
						 distance);
		}
	}

	disp->last_disp_cpu = disp_cpu;
}

static void process_dtl_buffer(struct work_struct *work)
{
	struct dtl_entry dtle;
	u64 i = __this_cpu_read(dtl_entry_ridx);
	struct dtl_entry *dtl = local_paca->dispatch_log + (i % N_DISPATCH_LOG);
	struct dtl_entry *dtl_end = local_paca->dispatch_log_end;
	struct lppaca *vpa = local_paca->lppaca_ptr;
	struct dtl_worker *d = container_of(work, struct dtl_worker, work.work);

	if (!local_paca->dispatch_log)
		return;

	/* if we have been migrated away, we cancel ourself */
	if (d->cpu != smp_processor_id()) {
		pr_debug("vcpudispatch_stats: cpu %d worker migrated -- canceling worker\n",
						smp_processor_id());
		return;
	}

	if (i == be64_to_cpu(vpa->dtl_idx))
		goto out;

	while (i < be64_to_cpu(vpa->dtl_idx)) {
		dtle = *dtl;
		barrier();
		if (i + N_DISPATCH_LOG < be64_to_cpu(vpa->dtl_idx)) {
			/* buffer has overflowed */
			pr_debug_ratelimited("vcpudispatch_stats: cpu %d lost %lld DTL samples\n",
				d->cpu,
				be64_to_cpu(vpa->dtl_idx) - N_DISPATCH_LOG - i);
			i = be64_to_cpu(vpa->dtl_idx) - N_DISPATCH_LOG;
			dtl = local_paca->dispatch_log + (i % N_DISPATCH_LOG);
			continue;
		}
		update_vcpu_disp_stat(be16_to_cpu(dtle.processor_id));
		++i;
		++dtl;
		if (dtl == dtl_end)
			dtl = local_paca->dispatch_log;
	}

	__this_cpu_write(dtl_entry_ridx, i);

out:
	schedule_delayed_work_on(d->cpu, to_delayed_work(work),
					HZ / vcpudispatch_stats_freq);
}

static int dtl_worker_online(unsigned int cpu)
{
	struct dtl_worker *d = &per_cpu(dtl_workers, cpu);

	memset(d, 0, sizeof(*d));
	INIT_DELAYED_WORK(&d->work, process_dtl_buffer);
	d->cpu = cpu;

#ifndef CONFIG_VIRT_CPU_ACCOUNTING_NATIVE
	per_cpu(dtl_entry_ridx, cpu) = 0;
	register_dtl_buffer(cpu);
#else
	per_cpu(dtl_entry_ridx, cpu) = be64_to_cpu(lppaca_of(cpu).dtl_idx);
#endif

	schedule_delayed_work_on(cpu, &d->work, HZ / vcpudispatch_stats_freq);
	return 0;
}

static int dtl_worker_offline(unsigned int cpu)
{
	struct dtl_worker *d = &per_cpu(dtl_workers, cpu);

	cancel_delayed_work_sync(&d->work);

#ifndef CONFIG_VIRT_CPU_ACCOUNTING_NATIVE
	unregister_dtl(get_hard_smp_processor_id(cpu));
#endif

	return 0;
}

static void set_global_dtl_mask(u8 mask)
{
	int cpu;

	dtl_mask = mask;
	for_each_present_cpu(cpu)
		lppaca_of(cpu).dtl_enable_mask = dtl_mask;
}

static void reset_global_dtl_mask(void)
{
	int cpu;

#ifdef CONFIG_VIRT_CPU_ACCOUNTING_NATIVE
	dtl_mask = DTL_LOG_PREEMPT;
#else
	dtl_mask = 0;
#endif
	for_each_present_cpu(cpu)
		lppaca_of(cpu).dtl_enable_mask = dtl_mask;
}

static int dtl_worker_enable(unsigned long *time_limit)
{
	int rc = 0, state;

	if (!write_trylock(&dtl_access_lock)) {
		rc = -EBUSY;
		goto out;
	}

	set_global_dtl_mask(DTL_LOG_ALL);

	/* Setup dtl buffers and register those */
	alloc_dtl_buffers(time_limit);

	state = cpuhp_setup_state(CPUHP_AP_ONLINE_DYN, "powerpc/dtl:online",
					dtl_worker_online, dtl_worker_offline);
	if (state < 0) {
		pr_err("vcpudispatch_stats: unable to setup workqueue for DTL processing\n");
		free_dtl_buffers(time_limit);
		reset_global_dtl_mask();
		write_unlock(&dtl_access_lock);
		rc = -EINVAL;
		goto out;
	}
	dtl_worker_state = state;

out:
	return rc;
}

static void dtl_worker_disable(unsigned long *time_limit)
{
	cpuhp_remove_state(dtl_worker_state);
	free_dtl_buffers(time_limit);
	reset_global_dtl_mask();
	write_unlock(&dtl_access_lock);
}

static ssize_t vcpudispatch_stats_write(struct file *file, const char __user *p,
		size_t count, loff_t *ppos)
{
	unsigned long time_limit = jiffies + HZ;
	struct vcpu_dispatch_data *disp;
	int rc, cmd, cpu;
	char buf[16];

	if (count > 15)
		return -EINVAL;

	if (copy_from_user(buf, p, count))
		return -EFAULT;

	buf[count] = 0;
	rc = kstrtoint(buf, 0, &cmd);
	if (rc || cmd < 0 || cmd > 1) {
		pr_err("vcpudispatch_stats: please use 0 to disable or 1 to enable dispatch statistics\n");
		return rc ? rc : -EINVAL;
	}

	mutex_lock(&dtl_enable_mutex);

	if ((cmd == 0 && !vcpudispatch_stats_on) ||
			(cmd == 1 && vcpudispatch_stats_on))
		goto out;

	if (cmd) {
		rc = init_cpu_associativity();
		if (rc)
			goto out;

		for_each_possible_cpu(cpu) {
			disp = per_cpu_ptr(&vcpu_disp_data, cpu);
			memset(disp, 0, sizeof(*disp));
			disp->last_disp_cpu = -1;
		}

		rc = dtl_worker_enable(&time_limit);
		if (rc) {
			destroy_cpu_associativity();
			goto out;
		}
	} else {
		dtl_worker_disable(&time_limit);
		destroy_cpu_associativity();
	}

	vcpudispatch_stats_on = cmd;

out:
	mutex_unlock(&dtl_enable_mutex);
	if (rc)
		return rc;
	return count;
}

static int vcpudispatch_stats_display(struct seq_file *p, void *v)
{
	int cpu;
	struct vcpu_dispatch_data *disp;

	if (!vcpudispatch_stats_on) {
		seq_puts(p, "off\n");
		return 0;
	}

	for_each_online_cpu(cpu) {
		disp = per_cpu_ptr(&vcpu_disp_data, cpu);
		seq_printf(p, "cpu%d", cpu);
		seq_put_decimal_ull(p, " ", disp->total_disp);
		seq_put_decimal_ull(p, " ", disp->same_cpu_disp);
		seq_put_decimal_ull(p, " ", disp->same_chip_disp);
		seq_put_decimal_ull(p, " ", disp->diff_chip_disp);
		seq_put_decimal_ull(p, " ", disp->far_chip_disp);
		seq_put_decimal_ull(p, " ", disp->numa_home_disp);
		seq_put_decimal_ull(p, " ", disp->numa_remote_disp);
		seq_put_decimal_ull(p, " ", disp->numa_far_disp);
		seq_puts(p, "\n");
	}

	return 0;
}

static int vcpudispatch_stats_open(struct inode *inode, struct file *file)
{
	return single_open(file, vcpudispatch_stats_display, NULL);
}

static const struct proc_ops vcpudispatch_stats_proc_ops = {
	.proc_open	= vcpudispatch_stats_open,
	.proc_read	= seq_read,
	.proc_write	= vcpudispatch_stats_write,
	.proc_lseek	= seq_lseek,
	.proc_release	= single_release,
};

static ssize_t vcpudispatch_stats_freq_write(struct file *file,
		const char __user *p, size_t count, loff_t *ppos)
{
	int rc, freq;
	char buf[16];

	if (count > 15)
		return -EINVAL;

	if (copy_from_user(buf, p, count))
		return -EFAULT;

	buf[count] = 0;
	rc = kstrtoint(buf, 0, &freq);
	if (rc || freq < 1 || freq > HZ) {
		pr_err("vcpudispatch_stats_freq: please specify a frequency between 1 and %d\n",
				HZ);
		return rc ? rc : -EINVAL;
	}

	vcpudispatch_stats_freq = freq;

	return count;
}

static int vcpudispatch_stats_freq_display(struct seq_file *p, void *v)
{
	seq_printf(p, "%d\n", vcpudispatch_stats_freq);
	return 0;
}

static int vcpudispatch_stats_freq_open(struct inode *inode, struct file *file)
{
	return single_open(file, vcpudispatch_stats_freq_display, NULL);
}

static const struct proc_ops vcpudispatch_stats_freq_proc_ops = {
	.proc_open	= vcpudispatch_stats_freq_open,
	.proc_read	= seq_read,
	.proc_write	= vcpudispatch_stats_freq_write,
	.proc_lseek	= seq_lseek,
	.proc_release	= single_release,
};

static int __init vcpudispatch_stats_procfs_init(void)
{
	/*
	 * Avoid smp_processor_id while preemptible. All CPUs should have
	 * the same value for lppaca_shared_proc.
	 */
	preempt_disable();
	if (!lppaca_shared_proc(get_lppaca())) {
		preempt_enable();
		return 0;
	}
	preempt_enable();

	if (!proc_create("powerpc/vcpudispatch_stats", 0600, NULL,
					&vcpudispatch_stats_proc_ops))
		pr_err("vcpudispatch_stats: error creating procfs file\n");
	else if (!proc_create("powerpc/vcpudispatch_stats_freq", 0600, NULL,
					&vcpudispatch_stats_freq_proc_ops))
		pr_err("vcpudispatch_stats_freq: error creating procfs file\n");

	return 0;
}

machine_device_initcall(pseries, vcpudispatch_stats_procfs_init);
#endif /* CONFIG_PPC_SPLPAR */

void vpa_init(int cpu)
{
	int hwcpu = get_hard_smp_processor_id(cpu);
	unsigned long addr;
	long ret;

	/*
	 * The spec says it "may be problematic" if CPU x registers the VPA of
	 * CPU y. We should never do that, but wail if we ever do.
	 */
	WARN_ON(cpu != smp_processor_id());

	if (cpu_has_feature(CPU_FTR_ALTIVEC))
		lppaca_of(cpu).vmxregs_in_use = 1;

	if (cpu_has_feature(CPU_FTR_ARCH_207S))
		lppaca_of(cpu).ebb_regs_in_use = 1;

	addr = __pa(&lppaca_of(cpu));
	ret = register_vpa(hwcpu, addr);

	if (ret) {
		pr_err("WARNING: VPA registration for cpu %d (hw %d) of area "
		       "%lx failed with %ld\n", cpu, hwcpu, addr, ret);
		return;
	}

<<<<<<< HEAD
#ifdef CONFIG_PPC_STD_MMU_64
=======
#ifdef CONFIG_PPC_BOOK3S_64
>>>>>>> 24b8d41d
	/*
	 * PAPR says this feature is SLB-Buffer but firmware never
	 * reports that.  All SPLPAR support SLB shadow buffer.
	 */
	if (!radix_enabled() && firmware_has_feature(FW_FEATURE_SPLPAR)) {
<<<<<<< HEAD
		addr = __pa(paca[cpu].slb_shadow_ptr);
=======
		addr = __pa(paca_ptrs[cpu]->slb_shadow_ptr);
>>>>>>> 24b8d41d
		ret = register_slb_shadow(hwcpu, addr);
		if (ret)
			pr_err("WARNING: SLB shadow buffer registration for "
			       "cpu %d (hw %d) of area %lx failed with %ld\n",
			       cpu, hwcpu, addr, ret);
	}
<<<<<<< HEAD
#endif /* CONFIG_PPC_STD_MMU_64 */
=======
#endif /* CONFIG_PPC_BOOK3S_64 */
>>>>>>> 24b8d41d

	/*
	 * Register dispatch trace log, if one has been allocated.
	 */
	register_dtl_buffer(cpu);
}

<<<<<<< HEAD
#ifdef CONFIG_PPC_STD_MMU_64
=======
#ifdef CONFIG_PPC_BOOK3S_64
>>>>>>> 24b8d41d

static long pSeries_lpar_hpte_insert(unsigned long hpte_group,
				     unsigned long vpn, unsigned long pa,
				     unsigned long rflags, unsigned long vflags,
				     int psize, int apsize, int ssize)
{
	unsigned long lpar_rc;
	unsigned long flags;
	unsigned long slot;
	unsigned long hpte_v, hpte_r;

	if (!(vflags & HPTE_V_BOLTED))
		pr_devel("hpte_insert(group=%lx, vpn=%016lx, "
			 "pa=%016lx, rflags=%lx, vflags=%lx, psize=%d)\n",
			 hpte_group, vpn,  pa, rflags, vflags, psize);

	hpte_v = hpte_encode_v(vpn, psize, apsize, ssize) | vflags | HPTE_V_VALID;
	hpte_r = hpte_encode_r(pa, psize, apsize, ssize) | rflags;

	if (!(vflags & HPTE_V_BOLTED))
		pr_devel(" hpte_v=%016lx, hpte_r=%016lx\n", hpte_v, hpte_r);

	/* Now fill in the actual HPTE */
	/* Set CEC cookie to 0         */
	/* Zero page = 0               */
	/* I-cache Invalidate = 0      */
	/* I-cache synchronize = 0     */
	/* Exact = 0                   */
	flags = 0;

	if (firmware_has_feature(FW_FEATURE_XCMO) && !(hpte_r & HPTE_R_N))
		flags |= H_COALESCE_CAND;

	lpar_rc = plpar_pte_enter(flags, hpte_group, hpte_v, hpte_r, &slot);
	if (unlikely(lpar_rc == H_PTEG_FULL)) {
		pr_devel("Hash table group is full\n");
		return -1;
	}

	/*
	 * Since we try and ioremap PHBs we don't own, the pte insert
	 * will fail. However we must catch the failure in hash_page
	 * or we will loop forever, so return -2 in this case.
	 */
	if (unlikely(lpar_rc != H_SUCCESS)) {
		pr_err("Failed hash pte insert with error %ld\n", lpar_rc);
		return -2;
	}
	if (!(vflags & HPTE_V_BOLTED))
		pr_devel(" -> slot: %lu\n", slot & 7);

	/* Because of iSeries, we have to pass down the secondary
	 * bucket bit here as well
	 */
	return (slot & 7) | (!!(vflags & HPTE_V_SECONDARY) << 3);
}

static DEFINE_SPINLOCK(pSeries_lpar_tlbie_lock);

static long pSeries_lpar_hpte_remove(unsigned long hpte_group)
{
	unsigned long slot_offset;
	unsigned long lpar_rc;
	int i;
	unsigned long dummy1, dummy2;

	/* pick a random slot to start at */
	slot_offset = mftb() & 0x7;

	for (i = 0; i < HPTES_PER_GROUP; i++) {

		/* don't remove a bolted entry */
		lpar_rc = plpar_pte_remove(H_ANDCOND, hpte_group + slot_offset,
					   HPTE_V_BOLTED, &dummy1, &dummy2);
		if (lpar_rc == H_SUCCESS)
			return i;

		/*
		 * The test for adjunct partition is performed before the
		 * ANDCOND test.  H_RESOURCE may be returned, so we need to
		 * check for that as well.
		 */
		BUG_ON(lpar_rc != H_NOT_FOUND && lpar_rc != H_RESOURCE);

		slot_offset++;
		slot_offset &= 0x7;
	}

	return -1;
}

static void manual_hpte_clear_all(void)
{
	unsigned long size_bytes = 1UL << ppc64_pft_size;
	unsigned long hpte_count = size_bytes >> 4;
	struct {
		unsigned long pteh;
		unsigned long ptel;
	} ptes[4];
	long lpar_rc;
	unsigned long i, j;

	/* Read in batches of 4,
	 * invalidate only valid entries not in the VRMA
	 * hpte_count will be a multiple of 4
         */
	for (i = 0; i < hpte_count; i += 4) {
		lpar_rc = plpar_pte_read_4_raw(0, i, (void *)ptes);
		if (lpar_rc != H_SUCCESS) {
			pr_info("Failed to read hash page table at %ld err %ld\n",
				i, lpar_rc);
			continue;
		}
		for (j = 0; j < 4; j++){
			if ((ptes[j].pteh & HPTE_V_VRMA_MASK) ==
				HPTE_V_VRMA_MASK)
				continue;
			if (ptes[j].pteh & HPTE_V_VALID)
				plpar_pte_remove_raw(0, i + j, 0,
					&(ptes[j].pteh), &(ptes[j].ptel));
		}
	}
}

static int hcall_hpte_clear_all(void)
{
	int rc;

	do {
		rc = plpar_hcall_norets(H_CLEAR_HPT);
	} while (rc == H_CONTINUE);

	return rc;
}

static void pseries_hpte_clear_all(void)
{
	int rc;

	rc = hcall_hpte_clear_all();
	if (rc != H_SUCCESS)
		manual_hpte_clear_all();

#ifdef __LITTLE_ENDIAN__
	/*
	 * Reset exceptions to big endian.
	 *
	 * FIXME this is a hack for kexec, we need to reset the exception
	 * endian before starting the new kernel and this is a convenient place
	 * to do it.
	 *
	 * This is also called on boot when a fadump happens. In that case we
	 * must not change the exception endian mode.
	 */
	if (firmware_has_feature(FW_FEATURE_SET_MODE) && !is_fadump_active())
		pseries_big_endian_exceptions();
#endif
}

/*
 * NOTE: for updatepp ops we are fortunate that the linux "newpp" bits and
 * the low 3 bits of flags happen to line up.  So no transform is needed.
 * We can probably optimize here and assume the high bits of newpp are
 * already zero.  For now I am paranoid.
 */
static long pSeries_lpar_hpte_updatepp(unsigned long slot,
				       unsigned long newpp,
				       unsigned long vpn,
				       int psize, int apsize,
				       int ssize, unsigned long inv_flags)
{
	unsigned long lpar_rc;
	unsigned long flags;
	unsigned long want_v;

	want_v = hpte_encode_avpn(vpn, psize, ssize);

	flags = (newpp & 7) | H_AVPN;
	if (mmu_has_feature(MMU_FTR_KERNEL_RO))
		/* Move pp0 into bit 8 (IBM 55) */
		flags |= (newpp & HPTE_R_PP0) >> 55;

	pr_devel("    update: avpnv=%016lx, hash=%016lx, f=%lx, psize: %d ...",
		 want_v, slot, flags, psize);

	lpar_rc = plpar_pte_protect(flags, slot, want_v);

	if (lpar_rc == H_NOT_FOUND) {
		pr_devel("not found !\n");
		return -1;
	}

	pr_devel("ok\n");

	BUG_ON(lpar_rc != H_SUCCESS);

	return 0;
}

static long __pSeries_lpar_hpte_find(unsigned long want_v, unsigned long hpte_group)
{
	long lpar_rc;
	unsigned long i, j;
	struct {
		unsigned long pteh;
		unsigned long ptel;
	} ptes[4];

	for (i = 0; i < HPTES_PER_GROUP; i += 4, hpte_group += 4) {

		lpar_rc = plpar_pte_read_4(0, hpte_group, (void *)ptes);
		if (lpar_rc != H_SUCCESS) {
			pr_info("Failed to read hash page table at %ld err %ld\n",
				hpte_group, lpar_rc);
			continue;
		}

		for (j = 0; j < 4; j++) {
			if (HPTE_V_COMPARE(ptes[j].pteh, want_v) &&
			    (ptes[j].pteh & HPTE_V_VALID))
				return i + j;
		}
	}

	return -1;
}

static long pSeries_lpar_hpte_find(unsigned long vpn, int psize, int ssize)
{
	long slot;
	unsigned long hash;
	unsigned long want_v;
	unsigned long hpte_group;

	hash = hpt_hash(vpn, mmu_psize_defs[psize].shift, ssize);
	want_v = hpte_encode_avpn(vpn, psize, ssize);

	/*
	 * We try to keep bolted entries always in primary hash
	 * But in some case we can find them in secondary too.
	 */
	hpte_group = (hash & htab_hash_mask) * HPTES_PER_GROUP;
	slot = __pSeries_lpar_hpte_find(want_v, hpte_group);
	if (slot < 0) {
		/* Try in secondary */
		hpte_group = (~hash & htab_hash_mask) * HPTES_PER_GROUP;
		slot = __pSeries_lpar_hpte_find(want_v, hpte_group);
		if (slot < 0)
			return -1;
	}
	return hpte_group + slot;
}

static void pSeries_lpar_hpte_updateboltedpp(unsigned long newpp,
					     unsigned long ea,
					     int psize, int ssize)
{
	unsigned long vpn;
	unsigned long lpar_rc, slot, vsid, flags;

	vsid = get_kernel_vsid(ea, ssize);
	vpn = hpt_vpn(ea, vsid, ssize);

	slot = pSeries_lpar_hpte_find(vpn, psize, ssize);
	BUG_ON(slot == -1);

	flags = newpp & 7;
	if (mmu_has_feature(MMU_FTR_KERNEL_RO))
		/* Move pp0 into bit 8 (IBM 55) */
		flags |= (newpp & HPTE_R_PP0) >> 55;

	lpar_rc = plpar_pte_protect(flags, slot, 0);

	BUG_ON(lpar_rc != H_SUCCESS);
}

static void pSeries_lpar_hpte_invalidate(unsigned long slot, unsigned long vpn,
					 int psize, int apsize,
					 int ssize, int local)
{
	unsigned long want_v;
	unsigned long lpar_rc;
	unsigned long dummy1, dummy2;

	pr_devel("    inval : slot=%lx, vpn=%016lx, psize: %d, local: %d\n",
		 slot, vpn, psize, local);

	want_v = hpte_encode_avpn(vpn, psize, ssize);
	lpar_rc = plpar_pte_remove(H_AVPN, slot, want_v, &dummy1, &dummy2);
	if (lpar_rc == H_NOT_FOUND)
		return;

	BUG_ON(lpar_rc != H_SUCCESS);
}


/*
 * As defined in the PAPR's section 14.5.4.1.8
 * The control mask doesn't include the returned reference and change bit from
 * the processed PTE.
 */
#define HBLKR_AVPN		0x0100000000000000UL
#define HBLKR_CTRL_MASK		0xf800000000000000UL
#define HBLKR_CTRL_SUCCESS	0x8000000000000000UL
#define HBLKR_CTRL_ERRNOTFOUND	0x8800000000000000UL
#define HBLKR_CTRL_ERRBUSY	0xa000000000000000UL

/*
 * Returned true if we are supporting this block size for the specified segment
 * base page size and actual page size.
 *
 * Currently, we only support 8 size block.
 */
static inline bool is_supported_hlbkrm(int bpsize, int psize)
{
	return (hblkrm_size[bpsize][psize] == HBLKRM_SUPPORTED_BLOCK_SIZE);
}

/**
 * H_BLOCK_REMOVE caller.
 * @idx should point to the latest @param entry set with a PTEX.
 * If PTE cannot be processed because another CPUs has already locked that
 * group, those entries are put back in @param starting at index 1.
 * If entries has to be retried and @retry_busy is set to true, these entries
 * are retried until success. If @retry_busy is set to false, the returned
 * is the number of entries yet to process.
 */
static unsigned long call_block_remove(unsigned long idx, unsigned long *param,
				       bool retry_busy)
{
	unsigned long i, rc, new_idx;
	unsigned long retbuf[PLPAR_HCALL9_BUFSIZE];

	if (idx < 2) {
		pr_warn("Unexpected empty call to H_BLOCK_REMOVE");
		return 0;
	}
again:
	new_idx = 0;
	if (idx > PLPAR_HCALL9_BUFSIZE) {
		pr_err("Too many PTEs (%lu) for H_BLOCK_REMOVE", idx);
		idx = PLPAR_HCALL9_BUFSIZE;
	} else if (idx < PLPAR_HCALL9_BUFSIZE)
		param[idx] = HBR_END;

	rc = plpar_hcall9(H_BLOCK_REMOVE, retbuf,
			  param[0], /* AVA */
			  param[1],  param[2],  param[3],  param[4], /* TS0-7 */
			  param[5],  param[6],  param[7],  param[8]);
	if (rc == H_SUCCESS)
		return 0;

	BUG_ON(rc != H_PARTIAL);

	/* Check that the unprocessed entries were 'not found' or 'busy' */
	for (i = 0; i < idx-1; i++) {
		unsigned long ctrl = retbuf[i] & HBLKR_CTRL_MASK;

		if (ctrl == HBLKR_CTRL_ERRBUSY) {
			param[++new_idx] = param[i+1];
			continue;
		}

		BUG_ON(ctrl != HBLKR_CTRL_SUCCESS
		       && ctrl != HBLKR_CTRL_ERRNOTFOUND);
	}

	/*
	 * If there were entries found busy, retry these entries if requested,
	 * of if all the entries have to be retried.
	 */
	if (new_idx && (retry_busy || new_idx == (PLPAR_HCALL9_BUFSIZE-1))) {
		idx = new_idx + 1;
		goto again;
	}

	return new_idx;
}

#ifdef CONFIG_TRANSPARENT_HUGEPAGE
/*
 * Limit iterations holding pSeries_lpar_tlbie_lock to 3. We also need
 * to make sure that we avoid bouncing the hypervisor tlbie lock.
 */
#define PPC64_HUGE_HPTE_BATCH 12

static void hugepage_block_invalidate(unsigned long *slot, unsigned long *vpn,
				      int count, int psize, int ssize)
{
	unsigned long param[PLPAR_HCALL9_BUFSIZE];
<<<<<<< HEAD
	int i = 0, pix = 0, rc;
	unsigned long flags = 0;
	int lock_tlbie = !mmu_has_feature(MMU_FTR_LOCKLESS_TLBIE);
=======
	unsigned long shift, current_vpgb, vpgb;
	int i, pix = 0;
>>>>>>> 24b8d41d

	shift = mmu_psize_defs[psize].shift;

	for (i = 0; i < count; i++) {
		/*
		 * Shifting 3 bits more on the right to get a
		 * 8 pages aligned virtual addresse.
		 */
		vpgb = (vpn[i] >> (shift - VPN_SHIFT + 3));
		if (!pix || vpgb != current_vpgb) {
			/*
			 * Need to start a new 8 pages block, flush
			 * the current one if needed.
			 */
			if (pix)
				(void)call_block_remove(pix, param, true);
			current_vpgb = vpgb;
			param[0] = hpte_encode_avpn(vpn[i], psize, ssize);
			pix = 1;
		}

		param[pix++] = HBR_REQUEST | HBLKR_AVPN | slot[i];
		if (pix == PLPAR_HCALL9_BUFSIZE) {
			pix = call_block_remove(pix, param, false);
			/*
			 * pix = 0 means that all the entries were
			 * removed, we can start a new block.
			 * Otherwise, this means that there are entries
			 * to retry, and pix points to latest one, so
			 * we should increment it and try to continue
			 * the same block.
			 */
			if (pix)
				pix++;
		}
	}
	if (pix)
		(void)call_block_remove(pix, param, true);
}

static void hugepage_bulk_invalidate(unsigned long *slot, unsigned long *vpn,
				     int count, int psize, int ssize)
{
	unsigned long param[PLPAR_HCALL9_BUFSIZE];
	int i = 0, pix = 0, rc;

	for (i = 0; i < count; i++) {

		if (!firmware_has_feature(FW_FEATURE_BULK_REMOVE)) {
			pSeries_lpar_hpte_invalidate(slot[i], vpn[i], psize, 0,
						     ssize, 0);
		} else {
			param[pix] = HBR_REQUEST | HBR_AVPN | slot[i];
			param[pix+1] = hpte_encode_avpn(vpn[i], psize, ssize);
			pix += 2;
			if (pix == 8) {
				rc = plpar_hcall9(H_BULK_REMOVE, param,
						  param[0], param[1], param[2],
						  param[3], param[4], param[5],
						  param[6], param[7]);
				BUG_ON(rc != H_SUCCESS);
				pix = 0;
			}
		}
	}
	if (pix) {
		param[pix] = HBR_END;
		rc = plpar_hcall9(H_BULK_REMOVE, param, param[0], param[1],
				  param[2], param[3], param[4], param[5],
				  param[6], param[7]);
		BUG_ON(rc != H_SUCCESS);
	}
}

static inline void __pSeries_lpar_hugepage_invalidate(unsigned long *slot,
						      unsigned long *vpn,
						      int count, int psize,
						      int ssize)
{
	unsigned long flags = 0;
	int lock_tlbie = !mmu_has_feature(MMU_FTR_LOCKLESS_TLBIE);

	if (lock_tlbie)
		spin_lock_irqsave(&pSeries_lpar_tlbie_lock, flags);

	/* Assuming THP size is 16M */
	if (is_supported_hlbkrm(psize, MMU_PAGE_16M))
		hugepage_block_invalidate(slot, vpn, count, psize, ssize);
	else
		hugepage_bulk_invalidate(slot, vpn, count, psize, ssize);

	if (lock_tlbie)
		spin_unlock_irqrestore(&pSeries_lpar_tlbie_lock, flags);
}

static void pSeries_lpar_hugepage_invalidate(unsigned long vsid,
					     unsigned long addr,
					     unsigned char *hpte_slot_array,
					     int psize, int ssize, int local)
{
	int i, index = 0;
	unsigned long s_addr = addr;
	unsigned int max_hpte_count, valid;
	unsigned long vpn_array[PPC64_HUGE_HPTE_BATCH];
	unsigned long slot_array[PPC64_HUGE_HPTE_BATCH];
	unsigned long shift, hidx, vpn = 0, hash, slot;

	shift = mmu_psize_defs[psize].shift;
	max_hpte_count = 1U << (PMD_SHIFT - shift);

	for (i = 0; i < max_hpte_count; i++) {
		valid = hpte_valid(hpte_slot_array, i);
		if (!valid)
			continue;
		hidx =  hpte_hash_index(hpte_slot_array, i);

		/* get the vpn */
		addr = s_addr + (i * (1ul << shift));
		vpn = hpt_vpn(addr, vsid, ssize);
		hash = hpt_hash(vpn, shift, ssize);
		if (hidx & _PTEIDX_SECONDARY)
			hash = ~hash;

		slot = (hash & htab_hash_mask) * HPTES_PER_GROUP;
		slot += hidx & _PTEIDX_GROUP_IX;

		slot_array[index] = slot;
		vpn_array[index] = vpn;
		if (index == PPC64_HUGE_HPTE_BATCH - 1) {
			/*
			 * Now do a bluk invalidate
			 */
			__pSeries_lpar_hugepage_invalidate(slot_array,
							   vpn_array,
							   PPC64_HUGE_HPTE_BATCH,
							   psize, ssize);
			index = 0;
		} else
			index++;
	}
	if (index)
		__pSeries_lpar_hugepage_invalidate(slot_array, vpn_array,
						   index, psize, ssize);
}
#else
static void pSeries_lpar_hugepage_invalidate(unsigned long vsid,
					     unsigned long addr,
					     unsigned char *hpte_slot_array,
					     int psize, int ssize, int local)
{
	WARN(1, "%s called without THP support\n", __func__);
}
#endif

static int pSeries_lpar_hpte_removebolted(unsigned long ea,
					  int psize, int ssize)
{
	unsigned long vpn;
	unsigned long slot, vsid;

	vsid = get_kernel_vsid(ea, ssize);
	vpn = hpt_vpn(ea, vsid, ssize);

	slot = pSeries_lpar_hpte_find(vpn, psize, ssize);
	if (slot == -1)
		return -ENOENT;

	/*
	 * lpar doesn't use the passed actual page size
	 */
	pSeries_lpar_hpte_invalidate(slot, vpn, psize, 0, ssize, 0);
	return 0;
}


static inline unsigned long compute_slot(real_pte_t pte,
					 unsigned long vpn,
					 unsigned long index,
					 unsigned long shift,
					 int ssize)
{
	unsigned long slot, hash, hidx;

	hash = hpt_hash(vpn, shift, ssize);
	hidx = __rpte_to_hidx(pte, index);
	if (hidx & _PTEIDX_SECONDARY)
		hash = ~hash;
	slot = (hash & htab_hash_mask) * HPTES_PER_GROUP;
	slot += hidx & _PTEIDX_GROUP_IX;
	return slot;
}

/**
 * The hcall H_BLOCK_REMOVE implies that the virtual pages to processed are
 * "all within the same naturally aligned 8 page virtual address block".
 */
static void do_block_remove(unsigned long number, struct ppc64_tlb_batch *batch,
			    unsigned long *param)
{
	unsigned long vpn;
	unsigned long i, pix = 0;
	unsigned long index, shift, slot, current_vpgb, vpgb;
	real_pte_t pte;
	int psize, ssize;

	psize = batch->psize;
	ssize = batch->ssize;

	for (i = 0; i < number; i++) {
		vpn = batch->vpn[i];
		pte = batch->pte[i];
		pte_iterate_hashed_subpages(pte, psize, vpn, index, shift) {
			/*
			 * Shifting 3 bits more on the right to get a
			 * 8 pages aligned virtual addresse.
			 */
			vpgb = (vpn >> (shift - VPN_SHIFT + 3));
			if (!pix || vpgb != current_vpgb) {
				/*
				 * Need to start a new 8 pages block, flush
				 * the current one if needed.
				 */
				if (pix)
					(void)call_block_remove(pix, param,
								true);
				current_vpgb = vpgb;
				param[0] = hpte_encode_avpn(vpn, psize,
							    ssize);
				pix = 1;
			}

			slot = compute_slot(pte, vpn, index, shift, ssize);
			param[pix++] = HBR_REQUEST | HBLKR_AVPN | slot;

			if (pix == PLPAR_HCALL9_BUFSIZE) {
				pix = call_block_remove(pix, param, false);
				/*
				 * pix = 0 means that all the entries were
				 * removed, we can start a new block.
				 * Otherwise, this means that there are entries
				 * to retry, and pix points to latest one, so
				 * we should increment it and try to continue
				 * the same block.
				 */
				if (pix)
					pix++;
			}
		} pte_iterate_hashed_end();
	}

	if (pix)
		(void)call_block_remove(pix, param, true);
}

/*
 * TLB Block Invalidate Characteristics
 *
 * These characteristics define the size of the block the hcall H_BLOCK_REMOVE
 * is able to process for each couple segment base page size, actual page size.
 *
 * The ibm,get-system-parameter properties is returning a buffer with the
 * following layout:
 *
 * [ 2 bytes size of the RTAS buffer (excluding these 2 bytes) ]
 * -----------------
 * TLB Block Invalidate Specifiers:
 * [ 1 byte LOG base 2 of the TLB invalidate block size being specified ]
 * [ 1 byte Number of page sizes (N) that are supported for the specified
 *          TLB invalidate block size ]
 * [ 1 byte Encoded segment base page size and actual page size
 *          MSB=0 means 4k segment base page size and actual page size
 *          MSB=1 the penc value in mmu_psize_def ]
 * ...
 * -----------------
 * Next TLB Block Invalidate Specifiers...
 * -----------------
 * [ 0 ]
 */
static inline void set_hblkrm_bloc_size(int bpsize, int psize,
					unsigned int block_size)
{
	if (block_size > hblkrm_size[bpsize][psize])
		hblkrm_size[bpsize][psize] = block_size;
}

/*
 * Decode the Encoded segment base page size and actual page size.
 * PAPR specifies:
 *   - bit 7 is the L bit
 *   - bits 0-5 are the penc value
 * If the L bit is 0, this means 4K segment base page size and actual page size
 * otherwise the penc value should be read.
 */
#define HBLKRM_L_MASK		0x80
#define HBLKRM_PENC_MASK	0x3f
static inline void __init check_lp_set_hblkrm(unsigned int lp,
					      unsigned int block_size)
{
	unsigned int bpsize, psize;

	/* First, check the L bit, if not set, this means 4K */
	if ((lp & HBLKRM_L_MASK) == 0) {
		set_hblkrm_bloc_size(MMU_PAGE_4K, MMU_PAGE_4K, block_size);
		return;
	}

	lp &= HBLKRM_PENC_MASK;
	for (bpsize = 0; bpsize < MMU_PAGE_COUNT; bpsize++) {
		struct mmu_psize_def *def = &mmu_psize_defs[bpsize];

		for (psize = 0; psize < MMU_PAGE_COUNT; psize++) {
			if (def->penc[psize] == lp) {
				set_hblkrm_bloc_size(bpsize, psize, block_size);
				return;
			}
		}
	}
}

#define SPLPAR_TLB_BIC_TOKEN		50

/*
 * The size of the TLB Block Invalidate Characteristics is variable. But at the
 * maximum it will be the number of possible page sizes *2 + 10 bytes.
 * Currently MMU_PAGE_COUNT is 16, which means 42 bytes. Use a cache line size
 * (128 bytes) for the buffer to get plenty of space.
 */
#define SPLPAR_TLB_BIC_MAXLENGTH	128

void __init pseries_lpar_read_hblkrm_characteristics(void)
{
	unsigned char local_buffer[SPLPAR_TLB_BIC_MAXLENGTH];
	int call_status, len, idx, bpsize;

	if (!firmware_has_feature(FW_FEATURE_BLOCK_REMOVE))
		return;

	spin_lock(&rtas_data_buf_lock);
	memset(rtas_data_buf, 0, RTAS_DATA_BUF_SIZE);
	call_status = rtas_call(rtas_token("ibm,get-system-parameter"), 3, 1,
				NULL,
				SPLPAR_TLB_BIC_TOKEN,
				__pa(rtas_data_buf),
				RTAS_DATA_BUF_SIZE);
	memcpy(local_buffer, rtas_data_buf, SPLPAR_TLB_BIC_MAXLENGTH);
	local_buffer[SPLPAR_TLB_BIC_MAXLENGTH - 1] = '\0';
	spin_unlock(&rtas_data_buf_lock);

	if (call_status != 0) {
		pr_warn("%s %s Error calling get-system-parameter (0x%x)\n",
			__FILE__, __func__, call_status);
		return;
	}

	/*
	 * The first two (2) bytes of the data in the buffer are the length of
	 * the returned data, not counting these first two (2) bytes.
	 */
	len = be16_to_cpu(*((u16 *)local_buffer)) + 2;
	if (len > SPLPAR_TLB_BIC_MAXLENGTH) {
		pr_warn("%s too large returned buffer %d", __func__, len);
		return;
	}

	idx = 2;
	while (idx < len) {
		u8 block_shift = local_buffer[idx++];
		u32 block_size;
		unsigned int npsize;

		if (!block_shift)
			break;

		block_size = 1 << block_shift;

		for (npsize = local_buffer[idx++];
		     npsize > 0 && idx < len; npsize--)
			check_lp_set_hblkrm((unsigned int) local_buffer[idx++],
					    block_size);
	}

	for (bpsize = 0; bpsize < MMU_PAGE_COUNT; bpsize++)
		for (idx = 0; idx < MMU_PAGE_COUNT; idx++)
			if (hblkrm_size[bpsize][idx])
				pr_info("H_BLOCK_REMOVE supports base psize:%d psize:%d block size:%d",
					bpsize, idx, hblkrm_size[bpsize][idx]);
}

/*
 * Take a spinlock around flushes to avoid bouncing the hypervisor tlbie
 * lock.
 */
static void pSeries_lpar_flush_hash_range(unsigned long number, int local)
{
	unsigned long vpn;
	unsigned long i, pix, rc;
	unsigned long flags = 0;
	struct ppc64_tlb_batch *batch = this_cpu_ptr(&ppc64_tlb_batch);
	int lock_tlbie = !mmu_has_feature(MMU_FTR_LOCKLESS_TLBIE);
	unsigned long param[PLPAR_HCALL9_BUFSIZE];
<<<<<<< HEAD
	unsigned long hash, index, shift, hidx, slot;
=======
	unsigned long index, shift, slot;
>>>>>>> 24b8d41d
	real_pte_t pte;
	int psize, ssize;

	if (lock_tlbie)
		spin_lock_irqsave(&pSeries_lpar_tlbie_lock, flags);

	if (is_supported_hlbkrm(batch->psize, batch->psize)) {
		do_block_remove(number, batch, param);
		goto out;
	}

	psize = batch->psize;
	ssize = batch->ssize;
	pix = 0;
	for (i = 0; i < number; i++) {
		vpn = batch->vpn[i];
		pte = batch->pte[i];
		pte_iterate_hashed_subpages(pte, psize, vpn, index, shift) {
			slot = compute_slot(pte, vpn, index, shift, ssize);
			if (!firmware_has_feature(FW_FEATURE_BULK_REMOVE)) {
				/*
				 * lpar doesn't use the passed actual page size
				 */
				pSeries_lpar_hpte_invalidate(slot, vpn, psize,
							     0, ssize, local);
			} else {
				param[pix] = HBR_REQUEST | HBR_AVPN | slot;
				param[pix+1] = hpte_encode_avpn(vpn, psize,
								ssize);
				pix += 2;
				if (pix == 8) {
					rc = plpar_hcall9(H_BULK_REMOVE, param,
						param[0], param[1], param[2],
						param[3], param[4], param[5],
						param[6], param[7]);
					BUG_ON(rc != H_SUCCESS);
					pix = 0;
				}
			}
		} pte_iterate_hashed_end();
	}
	if (pix) {
		param[pix] = HBR_END;
		rc = plpar_hcall9(H_BULK_REMOVE, param, param[0], param[1],
				  param[2], param[3], param[4], param[5],
				  param[6], param[7]);
		BUG_ON(rc != H_SUCCESS);
	}

out:
	if (lock_tlbie)
		spin_unlock_irqrestore(&pSeries_lpar_tlbie_lock, flags);
}

static int __init disable_bulk_remove(char *str)
{
	if (strcmp(str, "off") == 0 &&
	    firmware_has_feature(FW_FEATURE_BULK_REMOVE)) {
		pr_info("Disabling BULK_REMOVE firmware feature");
		powerpc_firmware_features &= ~FW_FEATURE_BULK_REMOVE;
	}
	return 1;
}

__setup("bulk_remove=", disable_bulk_remove);

<<<<<<< HEAD
void __init hpte_init_pseries(void)
{
	mmu_hash_ops.hpte_invalidate	 = pSeries_lpar_hpte_invalidate;
	mmu_hash_ops.hpte_updatepp	 = pSeries_lpar_hpte_updatepp;
	mmu_hash_ops.hpte_updateboltedpp = pSeries_lpar_hpte_updateboltedpp;
	mmu_hash_ops.hpte_insert	 = pSeries_lpar_hpte_insert;
	mmu_hash_ops.hpte_remove	 = pSeries_lpar_hpte_remove;
	mmu_hash_ops.hpte_removebolted   = pSeries_lpar_hpte_removebolted;
	mmu_hash_ops.flush_hash_range	 = pSeries_lpar_flush_hash_range;
	mmu_hash_ops.hpte_clear_all      = pSeries_lpar_hptab_clear;
	mmu_hash_ops.hugepage_invalidate = pSeries_lpar_hugepage_invalidate;
=======
#define HPT_RESIZE_TIMEOUT	10000 /* ms */

struct hpt_resize_state {
	unsigned long shift;
	int commit_rc;
};

static int pseries_lpar_resize_hpt_commit(void *data)
{
	struct hpt_resize_state *state = data;

	state->commit_rc = plpar_resize_hpt_commit(0, state->shift);
	if (state->commit_rc != H_SUCCESS)
		return -EIO;

	/* Hypervisor has transitioned the HTAB, update our globals */
	ppc64_pft_size = state->shift;
	htab_size_bytes = 1UL << ppc64_pft_size;
	htab_hash_mask = (htab_size_bytes >> 7) - 1;

	return 0;
}

/*
 * Must be called in process context. The caller must hold the
 * cpus_lock.
 */
static int pseries_lpar_resize_hpt(unsigned long shift)
{
	struct hpt_resize_state state = {
		.shift = shift,
		.commit_rc = H_FUNCTION,
	};
	unsigned int delay, total_delay = 0;
	int rc;
	ktime_t t0, t1, t2;

	might_sleep();

	if (!firmware_has_feature(FW_FEATURE_HPT_RESIZE))
		return -ENODEV;

	pr_info("Attempting to resize HPT to shift %lu\n", shift);

	t0 = ktime_get();

	rc = plpar_resize_hpt_prepare(0, shift);
	while (H_IS_LONG_BUSY(rc)) {
		delay = get_longbusy_msecs(rc);
		total_delay += delay;
		if (total_delay > HPT_RESIZE_TIMEOUT) {
			/* prepare with shift==0 cancels an in-progress resize */
			rc = plpar_resize_hpt_prepare(0, 0);
			if (rc != H_SUCCESS)
				pr_warn("Unexpected error %d cancelling timed out HPT resize\n",
				       rc);
			return -ETIMEDOUT;
		}
		msleep(delay);
		rc = plpar_resize_hpt_prepare(0, shift);
	};

	switch (rc) {
	case H_SUCCESS:
		/* Continue on */
		break;

	case H_PARAMETER:
		pr_warn("Invalid argument from H_RESIZE_HPT_PREPARE\n");
		return -EINVAL;
	case H_RESOURCE:
		pr_warn("Operation not permitted from H_RESIZE_HPT_PREPARE\n");
		return -EPERM;
	default:
		pr_warn("Unexpected error %d from H_RESIZE_HPT_PREPARE\n", rc);
		return -EIO;
	}

	t1 = ktime_get();

	rc = stop_machine_cpuslocked(pseries_lpar_resize_hpt_commit,
				     &state, NULL);

	t2 = ktime_get();

	if (rc != 0) {
		switch (state.commit_rc) {
		case H_PTEG_FULL:
			return -ENOSPC;

		default:
			pr_warn("Unexpected error %d from H_RESIZE_HPT_COMMIT\n",
				state.commit_rc);
			return -EIO;
		};
	}

	pr_info("HPT resize to shift %lu complete (%lld ms / %lld ms)\n",
		shift, (long long) ktime_ms_delta(t1, t0),
		(long long) ktime_ms_delta(t2, t1));

	return 0;
}

static int pseries_lpar_register_process_table(unsigned long base,
			unsigned long page_size, unsigned long table_size)
{
	long rc;
	unsigned long flags = 0;

	if (table_size)
		flags |= PROC_TABLE_NEW;
	if (radix_enabled()) {
		flags |= PROC_TABLE_RADIX;
		if (mmu_has_feature(MMU_FTR_GTSE))
			flags |= PROC_TABLE_GTSE;
	} else
		flags |= PROC_TABLE_HPT_SLB;
	for (;;) {
		rc = plpar_hcall_norets(H_REGISTER_PROC_TBL, flags, base,
					page_size, table_size);
		if (!H_IS_LONG_BUSY(rc))
			break;
		mdelay(get_longbusy_msecs(rc));
	}
	if (rc != H_SUCCESS) {
		pr_err("Failed to register process table (rc=%ld)\n", rc);
		BUG();
	}
	return rc;
>>>>>>> 24b8d41d
}

void __init hpte_init_pseries(void)
{
	mmu_hash_ops.hpte_invalidate	 = pSeries_lpar_hpte_invalidate;
	mmu_hash_ops.hpte_updatepp	 = pSeries_lpar_hpte_updatepp;
	mmu_hash_ops.hpte_updateboltedpp = pSeries_lpar_hpte_updateboltedpp;
	mmu_hash_ops.hpte_insert	 = pSeries_lpar_hpte_insert;
	mmu_hash_ops.hpte_remove	 = pSeries_lpar_hpte_remove;
	mmu_hash_ops.hpte_removebolted   = pSeries_lpar_hpte_removebolted;
	mmu_hash_ops.flush_hash_range	 = pSeries_lpar_flush_hash_range;
	mmu_hash_ops.hpte_clear_all      = pseries_hpte_clear_all;
	mmu_hash_ops.hugepage_invalidate = pSeries_lpar_hugepage_invalidate;

	if (firmware_has_feature(FW_FEATURE_HPT_RESIZE))
		mmu_hash_ops.resize_hpt = pseries_lpar_resize_hpt;

	/*
	 * On POWER9, we need to do a H_REGISTER_PROC_TBL hcall
	 * to inform the hypervisor that we wish to use the HPT.
	 */
	if (cpu_has_feature(CPU_FTR_ARCH_300))
		pseries_lpar_register_process_table(0, 0, 0);
}

#ifdef CONFIG_PPC_RADIX_MMU
void radix_init_pseries(void)
{
	pr_info("Using radix MMU under hypervisor\n");

	pseries_lpar_register_process_table(__pa(process_tb),
						0, PRTB_SIZE_SHIFT - 12);
}
#endif

#ifdef CONFIG_PPC_SMLPAR
#define CMO_FREE_HINT_DEFAULT 1
static int cmo_free_hint_flag = CMO_FREE_HINT_DEFAULT;

static int __init cmo_free_hint(char *str)
{
	char *parm;
	parm = strstrip(str);

	if (strcasecmp(parm, "no") == 0 || strcasecmp(parm, "off") == 0) {
		pr_info("%s: CMO free page hinting is not active.\n", __func__);
		cmo_free_hint_flag = 0;
		return 1;
	}

	cmo_free_hint_flag = 1;
	pr_info("%s: CMO free page hinting is active.\n", __func__);

	if (strcasecmp(parm, "yes") == 0 || strcasecmp(parm, "on") == 0)
		return 1;

	return 0;
}

__setup("cmo_free_hint=", cmo_free_hint);

static void pSeries_set_page_state(struct page *page, int order,
				   unsigned long state)
{
	int i, j;
	unsigned long cmo_page_sz, addr;

	cmo_page_sz = cmo_get_page_size();
	addr = __pa((unsigned long)page_address(page));

	for (i = 0; i < (1 << order); i++, addr += PAGE_SIZE) {
		for (j = 0; j < PAGE_SIZE; j += cmo_page_sz)
			plpar_hcall_norets(H_PAGE_INIT, state, addr + j, 0);
	}
}

void arch_free_page(struct page *page, int order)
{
	if (radix_enabled())
		return;
	if (!cmo_free_hint_flag || !firmware_has_feature(FW_FEATURE_CMO))
		return;

	pSeries_set_page_state(page, order, H_PAGE_SET_UNUSED);
}
EXPORT_SYMBOL(arch_free_page);

#endif /* CONFIG_PPC_SMLPAR */
<<<<<<< HEAD
#endif /* CONFIG_PPC_STD_MMU_64 */
=======
#endif /* CONFIG_PPC_BOOK3S_64 */
>>>>>>> 24b8d41d

#ifdef CONFIG_TRACEPOINTS
#ifdef CONFIG_JUMP_LABEL
struct static_key hcall_tracepoint_key = STATIC_KEY_INIT;

int hcall_tracepoint_regfunc(void)
{
	static_key_slow_inc(&hcall_tracepoint_key);
	return 0;
}

void hcall_tracepoint_unregfunc(void)
{
	static_key_slow_dec(&hcall_tracepoint_key);
}
#else
/*
 * We optimise our hcall path by placing hcall_tracepoint_refcount
 * directly in the TOC so we can check if the hcall tracepoints are
 * enabled via a single load.
 */

/* NB: reg/unreg are called while guarded with the tracepoints_mutex */
extern long hcall_tracepoint_refcount;

int hcall_tracepoint_regfunc(void)
{
	hcall_tracepoint_refcount++;
	return 0;
}

void hcall_tracepoint_unregfunc(void)
{
	hcall_tracepoint_refcount--;
}
#endif

/*
 * Since the tracing code might execute hcalls we need to guard against
 * recursion. One example of this are spinlocks calling H_YIELD on
 * shared processor partitions.
 */
static DEFINE_PER_CPU(unsigned int, hcall_trace_depth);


void __trace_hcall_entry(unsigned long opcode, unsigned long *args)
{
	unsigned long flags;
	unsigned int *depth;

	/*
	 * We cannot call tracepoints inside RCU idle regions which
	 * means we must not trace H_CEDE.
	 */
	if (opcode == H_CEDE)
		return;

	local_irq_save(flags);

	depth = this_cpu_ptr(&hcall_trace_depth);

	if (*depth)
		goto out;

	(*depth)++;
	preempt_disable();
	trace_hcall_entry(opcode, args);
	(*depth)--;

out:
	local_irq_restore(flags);
}

void __trace_hcall_exit(long opcode, long retval, unsigned long *retbuf)
{
	unsigned long flags;
	unsigned int *depth;

	if (opcode == H_CEDE)
		return;

	local_irq_save(flags);

	depth = this_cpu_ptr(&hcall_trace_depth);

	if (*depth)
		goto out;

	(*depth)++;
	trace_hcall_exit(opcode, retval, retbuf);
	preempt_enable();
	(*depth)--;

out:
	local_irq_restore(flags);
}
#endif

/**
 * h_get_mpp
 * H_GET_MPP hcall returns info in 7 parms
 */
int h_get_mpp(struct hvcall_mpp_data *mpp_data)
{
	int rc;
	unsigned long retbuf[PLPAR_HCALL9_BUFSIZE];

	rc = plpar_hcall9(H_GET_MPP, retbuf);

	mpp_data->entitled_mem = retbuf[0];
	mpp_data->mapped_mem = retbuf[1];

	mpp_data->group_num = (retbuf[2] >> 2 * 8) & 0xffff;
	mpp_data->pool_num = retbuf[2] & 0xffff;

	mpp_data->mem_weight = (retbuf[3] >> 7 * 8) & 0xff;
	mpp_data->unallocated_mem_weight = (retbuf[3] >> 6 * 8) & 0xff;
	mpp_data->unallocated_entitlement = retbuf[3] & 0xffffffffffffUL;

	mpp_data->pool_size = retbuf[4];
	mpp_data->loan_request = retbuf[5];
	mpp_data->backing_mem = retbuf[6];

	return rc;
}
EXPORT_SYMBOL(h_get_mpp);

int h_get_mpp_x(struct hvcall_mpp_x_data *mpp_x_data)
{
	int rc;
	unsigned long retbuf[PLPAR_HCALL9_BUFSIZE] = { 0 };

	rc = plpar_hcall9(H_GET_MPP_X, retbuf);

	mpp_x_data->coalesced_bytes = retbuf[0];
	mpp_x_data->pool_coalesced_bytes = retbuf[1];
	mpp_x_data->pool_purr_cycles = retbuf[2];
	mpp_x_data->pool_spurr_cycles = retbuf[3];

	return rc;
}

static unsigned long vsid_unscramble(unsigned long vsid, int ssize)
{
	unsigned long protovsid;
	unsigned long va_bits = VA_BITS;
	unsigned long modinv, vsid_modulus;
	unsigned long max_mod_inv, tmp_modinv;

	if (!mmu_has_feature(MMU_FTR_68_BIT_VA))
		va_bits = 65;

	if (ssize == MMU_SEGSIZE_256M) {
		modinv = VSID_MULINV_256M;
		vsid_modulus = ((1UL << (va_bits - SID_SHIFT)) - 1);
	} else {
		modinv = VSID_MULINV_1T;
		vsid_modulus = ((1UL << (va_bits - SID_SHIFT_1T)) - 1);
	}

	/*
	 * vsid outside our range.
	 */
	if (vsid >= vsid_modulus)
		return 0;

	/*
	 * If modinv is the modular multiplicate inverse of (x % vsid_modulus)
	 * and vsid = (protovsid * x) % vsid_modulus, then we say:
	 *   protovsid = (vsid * modinv) % vsid_modulus
	 */

	/* Check if (vsid * modinv) overflow (63 bits) */
	max_mod_inv = 0x7fffffffffffffffull / vsid;
	if (modinv < max_mod_inv)
		return (vsid * modinv) % vsid_modulus;

	tmp_modinv = modinv/max_mod_inv;
	modinv %= max_mod_inv;

	protovsid = (((vsid * max_mod_inv) % vsid_modulus) * tmp_modinv) % vsid_modulus;
	protovsid = (protovsid + vsid * modinv) % vsid_modulus;

	return protovsid;
}

static int __init reserve_vrma_context_id(void)
{
	unsigned long protovsid;

	/*
	 * Reserve context ids which map to reserved virtual addresses. For now
	 * we only reserve the context id which maps to the VRMA VSID. We ignore
	 * the addresses in "ibm,adjunct-virtual-addresses" because we don't
	 * enable adjunct support via the "ibm,client-architecture-support"
	 * interface.
	 */
	protovsid = vsid_unscramble(VRMA_VSID, MMU_SEGSIZE_1T);
	hash__reserve_context_id(protovsid >> ESID_BITS_1T);
	return 0;
}
machine_device_initcall(pseries, reserve_vrma_context_id);

#ifdef CONFIG_DEBUG_FS
/* debugfs file interface for vpa data */
static ssize_t vpa_file_read(struct file *filp, char __user *buf, size_t len,
			      loff_t *pos)
{
	int cpu = (long)filp->private_data;
	struct lppaca *lppaca = &lppaca_of(cpu);

	return simple_read_from_buffer(buf, len, pos, lppaca,
				sizeof(struct lppaca));
}

static const struct file_operations vpa_fops = {
	.open		= simple_open,
	.read		= vpa_file_read,
	.llseek		= default_llseek,
};

static int __init vpa_debugfs_init(void)
{
	char name[16];
	long i;
	struct dentry *vpa_dir;

	if (!firmware_has_feature(FW_FEATURE_SPLPAR))
		return 0;

	vpa_dir = debugfs_create_dir("vpa", powerpc_debugfs_root);

	/* set up the per-cpu vpa file*/
	for_each_possible_cpu(i) {
		sprintf(name, "cpu-%ld", i);
		debugfs_create_file(name, 0400, vpa_dir, (void *)i, &vpa_fops);
	}

	return 0;
}
machine_arch_initcall(pseries, vpa_debugfs_init);
#endif /* CONFIG_DEBUG_FS */<|MERGE_RESOLUTION|>--- conflicted
+++ resolved
@@ -39,11 +39,8 @@
 #include <asm/kexec.h>
 #include <asm/fadump.h>
 #include <asm/asm-prototypes.h>
-<<<<<<< HEAD
-=======
 #include <asm/debugfs.h>
 #include <asm/dtl.h>
->>>>>>> 24b8d41d
 
 #include "pseries.h"
 
@@ -691,32 +688,20 @@
 		return;
 	}
 
-<<<<<<< HEAD
-#ifdef CONFIG_PPC_STD_MMU_64
-=======
 #ifdef CONFIG_PPC_BOOK3S_64
->>>>>>> 24b8d41d
 	/*
 	 * PAPR says this feature is SLB-Buffer but firmware never
 	 * reports that.  All SPLPAR support SLB shadow buffer.
 	 */
 	if (!radix_enabled() && firmware_has_feature(FW_FEATURE_SPLPAR)) {
-<<<<<<< HEAD
-		addr = __pa(paca[cpu].slb_shadow_ptr);
-=======
 		addr = __pa(paca_ptrs[cpu]->slb_shadow_ptr);
->>>>>>> 24b8d41d
 		ret = register_slb_shadow(hwcpu, addr);
 		if (ret)
 			pr_err("WARNING: SLB shadow buffer registration for "
 			       "cpu %d (hw %d) of area %lx failed with %ld\n",
 			       cpu, hwcpu, addr, ret);
 	}
-<<<<<<< HEAD
-#endif /* CONFIG_PPC_STD_MMU_64 */
-=======
 #endif /* CONFIG_PPC_BOOK3S_64 */
->>>>>>> 24b8d41d
 
 	/*
 	 * Register dispatch trace log, if one has been allocated.
@@ -724,11 +709,7 @@
 	register_dtl_buffer(cpu);
 }
 
-<<<<<<< HEAD
-#ifdef CONFIG_PPC_STD_MMU_64
-=======
 #ifdef CONFIG_PPC_BOOK3S_64
->>>>>>> 24b8d41d
 
 static long pSeries_lpar_hpte_insert(unsigned long hpte_group,
 				     unsigned long vpn, unsigned long pa,
@@ -746,7 +727,7 @@
 			 hpte_group, vpn,  pa, rflags, vflags, psize);
 
 	hpte_v = hpte_encode_v(vpn, psize, apsize, ssize) | vflags | HPTE_V_VALID;
-	hpte_r = hpte_encode_r(pa, psize, apsize, ssize) | rflags;
+	hpte_r = hpte_encode_r(pa, psize, apsize) | rflags;
 
 	if (!(vflags & HPTE_V_BOLTED))
 		pr_devel(" hpte_v=%016lx, hpte_r=%016lx\n", hpte_v, hpte_r);
@@ -1119,14 +1100,8 @@
 				      int count, int psize, int ssize)
 {
 	unsigned long param[PLPAR_HCALL9_BUFSIZE];
-<<<<<<< HEAD
-	int i = 0, pix = 0, rc;
-	unsigned long flags = 0;
-	int lock_tlbie = !mmu_has_feature(MMU_FTR_LOCKLESS_TLBIE);
-=======
 	unsigned long shift, current_vpgb, vpgb;
 	int i, pix = 0;
->>>>>>> 24b8d41d
 
 	shift = mmu_psize_defs[psize].shift;
 
@@ -1527,11 +1502,7 @@
 	struct ppc64_tlb_batch *batch = this_cpu_ptr(&ppc64_tlb_batch);
 	int lock_tlbie = !mmu_has_feature(MMU_FTR_LOCKLESS_TLBIE);
 	unsigned long param[PLPAR_HCALL9_BUFSIZE];
-<<<<<<< HEAD
-	unsigned long hash, index, shift, hidx, slot;
-=======
 	unsigned long index, shift, slot;
->>>>>>> 24b8d41d
 	real_pte_t pte;
 	int psize, ssize;
 
@@ -1598,19 +1569,6 @@
 
 __setup("bulk_remove=", disable_bulk_remove);
 
-<<<<<<< HEAD
-void __init hpte_init_pseries(void)
-{
-	mmu_hash_ops.hpte_invalidate	 = pSeries_lpar_hpte_invalidate;
-	mmu_hash_ops.hpte_updatepp	 = pSeries_lpar_hpte_updatepp;
-	mmu_hash_ops.hpte_updateboltedpp = pSeries_lpar_hpte_updateboltedpp;
-	mmu_hash_ops.hpte_insert	 = pSeries_lpar_hpte_insert;
-	mmu_hash_ops.hpte_remove	 = pSeries_lpar_hpte_remove;
-	mmu_hash_ops.hpte_removebolted   = pSeries_lpar_hpte_removebolted;
-	mmu_hash_ops.flush_hash_range	 = pSeries_lpar_flush_hash_range;
-	mmu_hash_ops.hpte_clear_all      = pSeries_lpar_hptab_clear;
-	mmu_hash_ops.hugepage_invalidate = pSeries_lpar_hugepage_invalidate;
-=======
 #define HPT_RESIZE_TIMEOUT	10000 /* ms */
 
 struct hpt_resize_state {
@@ -1741,7 +1699,6 @@
 		BUG();
 	}
 	return rc;
->>>>>>> 24b8d41d
 }
 
 void __init hpte_init_pseries(void)
@@ -1830,11 +1787,7 @@
 EXPORT_SYMBOL(arch_free_page);
 
 #endif /* CONFIG_PPC_SMLPAR */
-<<<<<<< HEAD
-#endif /* CONFIG_PPC_STD_MMU_64 */
-=======
 #endif /* CONFIG_PPC_BOOK3S_64 */
->>>>>>> 24b8d41d
 
 #ifdef CONFIG_TRACEPOINTS
 #ifdef CONFIG_JUMP_LABEL
