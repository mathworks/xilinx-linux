--- conflicted
+++ resolved
@@ -887,10 +887,6 @@
 
 static int __init pseries_cpu_hotplug_init(void)
 {
-<<<<<<< HEAD
-	int cpu;
-=======
->>>>>>> 24b8d41d
 	int qcss_tok;
 
 #ifdef CONFIG_ARCH_CPU_PROBE_RELEASE
