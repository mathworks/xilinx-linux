// SPDX-License-Identifier: GPL-2.0-or-later
/*
 * Copyright (C) 2001 Mike Corrigan & Dave Engebretsen, IBM Corporation
 *
 * Rewrite, cleanup:
 *
 * Copyright (C) 2004 Olof Johansson <olof@lixom.net>, IBM Corporation
 * Copyright (C) 2006 Olof Johansson <olof@lixom.net>
 *
 * Dynamic DMA mapping support, pSeries-specific parts, both SMP and LPAR.
 */

#include <linux/init.h>
#include <linux/types.h>
#include <linux/slab.h>
#include <linux/mm.h>
#include <linux/memblock.h>
#include <linux/spinlock.h>
#include <linux/string.h>
#include <linux/pci.h>
#include <linux/dma-mapping.h>
#include <linux/crash_dump.h>
#include <linux/memory.h>
#include <linux/of.h>
#include <linux/iommu.h>
#include <linux/rculist.h>
#include <asm/io.h>
#include <asm/prom.h>
#include <asm/rtas.h>
#include <asm/iommu.h>
#include <asm/pci-bridge.h>
#include <asm/machdep.h>
#include <asm/firmware.h>
#include <asm/tce.h>
#include <asm/ppc-pci.h>
#include <asm/udbg.h>
#include <asm/mmzone.h>
#include <asm/plpar_wrappers.h>

#include "pseries.h"

enum {
	DDW_QUERY_PE_DMA_WIN  = 0,
	DDW_CREATE_PE_DMA_WIN = 1,
	DDW_REMOVE_PE_DMA_WIN = 2,

	DDW_APPLICABLE_SIZE
};

enum {
	DDW_EXT_SIZE = 0,
	DDW_EXT_RESET_DMA_WIN = 1,
	DDW_EXT_QUERY_OUT_SIZE = 2
};

static struct iommu_table_group *iommu_pseries_alloc_group(int node)
{
	struct iommu_table_group *table_group;
	struct iommu_table *tbl;

	table_group = kzalloc_node(sizeof(struct iommu_table_group), GFP_KERNEL,
			   node);
	if (!table_group)
		return NULL;

	tbl = kzalloc_node(sizeof(struct iommu_table), GFP_KERNEL, node);
	if (!tbl)
		goto free_group;

	INIT_LIST_HEAD_RCU(&tbl->it_group_list);
	kref_init(&tbl->it_kref);

	table_group->tables[0] = tbl;

	return table_group;

free_group:
	kfree(table_group);
	return NULL;
}

static void iommu_pseries_free_group(struct iommu_table_group *table_group,
		const char *node_name)
{
	struct iommu_table *tbl;

	if (!table_group)
		return;

	tbl = table_group->tables[0];
#ifdef CONFIG_IOMMU_API
	if (table_group->group) {
		iommu_group_put(table_group->group);
		BUG_ON(table_group->group);
	}
#endif
	iommu_tce_table_put(tbl);

	kfree(table_group);
}

static int tce_build_pSeries(struct iommu_table *tbl, long index,
			      long npages, unsigned long uaddr,
			      enum dma_data_direction direction,
			      unsigned long attrs)
{
	u64 proto_tce;
	__be64 *tcep;
	u64 rpn;

	proto_tce = TCE_PCI_READ; // Read allowed

	if (direction != DMA_TO_DEVICE)
		proto_tce |= TCE_PCI_WRITE;

	tcep = ((__be64 *)tbl->it_base) + index;

	while (npages--) {
		/* can't move this out since we might cross MEMBLOCK boundary */
		rpn = __pa(uaddr) >> TCE_SHIFT;
		*tcep = cpu_to_be64(proto_tce | (rpn & TCE_RPN_MASK) << TCE_RPN_SHIFT);

		uaddr += TCE_PAGE_SIZE;
		tcep++;
	}
	return 0;
}


static void tce_free_pSeries(struct iommu_table *tbl, long index, long npages)
{
	__be64 *tcep;

	tcep = ((__be64 *)tbl->it_base) + index;

	while (npages--)
		*(tcep++) = 0;
}

static unsigned long tce_get_pseries(struct iommu_table *tbl, long index)
{
	__be64 *tcep;

	tcep = ((__be64 *)tbl->it_base) + index;

	return be64_to_cpu(*tcep);
}

static void tce_free_pSeriesLP(unsigned long liobn, long, long);
static void tce_freemulti_pSeriesLP(struct iommu_table*, long, long);

static int tce_build_pSeriesLP(unsigned long liobn, long tcenum, long tceshift,
				long npages, unsigned long uaddr,
				enum dma_data_direction direction,
				unsigned long attrs)
{
	u64 rc = 0;
	u64 proto_tce, tce;
	u64 rpn;
	int ret = 0;
	long tcenum_start = tcenum, npages_start = npages;

	rpn = __pa(uaddr) >> tceshift;
	proto_tce = TCE_PCI_READ;
	if (direction != DMA_TO_DEVICE)
		proto_tce |= TCE_PCI_WRITE;

	while (npages--) {
		tce = proto_tce | (rpn & TCE_RPN_MASK) << tceshift;
		rc = plpar_tce_put((u64)liobn, (u64)tcenum << tceshift, tce);

		if (unlikely(rc == H_NOT_ENOUGH_RESOURCES)) {
			ret = (int)rc;
			tce_free_pSeriesLP(liobn, tcenum_start,
			                   (npages_start - (npages + 1)));
			break;
		}

		if (rc && printk_ratelimit()) {
			printk("tce_build_pSeriesLP: plpar_tce_put failed. rc=%lld\n", rc);
			printk("\tindex   = 0x%llx\n", (u64)liobn);
			printk("\ttcenum  = 0x%llx\n", (u64)tcenum);
			printk("\ttce val = 0x%llx\n", tce );
			dump_stack();
		}

		tcenum++;
		rpn++;
	}
	return ret;
}

static DEFINE_PER_CPU(__be64 *, tce_page);

static int tce_buildmulti_pSeriesLP(struct iommu_table *tbl, long tcenum,
				     long npages, unsigned long uaddr,
				     enum dma_data_direction direction,
				     unsigned long attrs)
{
	u64 rc = 0;
	u64 proto_tce;
	__be64 *tcep;
	u64 rpn;
	long l, limit;
	long tcenum_start = tcenum, npages_start = npages;
	int ret = 0;
	unsigned long flags;

	if ((npages == 1) || !firmware_has_feature(FW_FEATURE_PUT_TCE_IND)) {
		return tce_build_pSeriesLP(tbl->it_index, tcenum,
					   tbl->it_page_shift, npages, uaddr,
		                           direction, attrs);
	}

	local_irq_save(flags);	/* to protect tcep and the page behind it */

	tcep = __this_cpu_read(tce_page);

	/* This is safe to do since interrupts are off when we're called
	 * from iommu_alloc{,_sg}()
	 */
	if (!tcep) {
		tcep = (__be64 *)__get_free_page(GFP_ATOMIC);
		/* If allocation fails, fall back to the loop implementation */
		if (!tcep) {
			local_irq_restore(flags);
			return tce_build_pSeriesLP(tbl->it_index, tcenum,
					tbl->it_page_shift,
					npages, uaddr, direction, attrs);
		}
		__this_cpu_write(tce_page, tcep);
	}

	rpn = __pa(uaddr) >> TCE_SHIFT;
	proto_tce = TCE_PCI_READ;
	if (direction != DMA_TO_DEVICE)
		proto_tce |= TCE_PCI_WRITE;

	/* We can map max one pageful of TCEs at a time */
	do {
		/*
		 * Set up the page with TCE data, looping through and setting
		 * the values.
		 */
		limit = min_t(long, npages, 4096/TCE_ENTRY_SIZE);

		for (l = 0; l < limit; l++) {
			tcep[l] = cpu_to_be64(proto_tce | (rpn & TCE_RPN_MASK) << TCE_RPN_SHIFT);
			rpn++;
		}

		rc = plpar_tce_put_indirect((u64)tbl->it_index,
					    (u64)tcenum << 12,
					    (u64)__pa(tcep),
					    limit);

		npages -= limit;
		tcenum += limit;
	} while (npages > 0 && !rc);

	local_irq_restore(flags);

	if (unlikely(rc == H_NOT_ENOUGH_RESOURCES)) {
		ret = (int)rc;
		tce_freemulti_pSeriesLP(tbl, tcenum_start,
		                        (npages_start - (npages + limit)));
		return ret;
	}

	if (rc && printk_ratelimit()) {
		printk("tce_buildmulti_pSeriesLP: plpar_tce_put failed. rc=%lld\n", rc);
		printk("\tindex   = 0x%llx\n", (u64)tbl->it_index);
		printk("\tnpages  = 0x%llx\n", (u64)npages);
		printk("\ttce[0] val = 0x%llx\n", tcep[0]);
		dump_stack();
	}
	return ret;
}

static void tce_free_pSeriesLP(unsigned long liobn, long tcenum, long npages)
{
	u64 rc;

	while (npages--) {
		rc = plpar_tce_put((u64)liobn, (u64)tcenum << 12, 0);

		if (rc && printk_ratelimit()) {
			printk("tce_free_pSeriesLP: plpar_tce_put failed. rc=%lld\n", rc);
			printk("\tindex   = 0x%llx\n", (u64)liobn);
			printk("\ttcenum  = 0x%llx\n", (u64)tcenum);
			dump_stack();
		}

		tcenum++;
	}
}


static void tce_freemulti_pSeriesLP(struct iommu_table *tbl, long tcenum, long npages)
{
	u64 rc;

	if (!firmware_has_feature(FW_FEATURE_STUFF_TCE))
		return tce_free_pSeriesLP(tbl->it_index, tcenum, npages);

	rc = plpar_tce_stuff((u64)tbl->it_index, (u64)tcenum << 12, 0, npages);

	if (rc && printk_ratelimit()) {
		printk("tce_freemulti_pSeriesLP: plpar_tce_stuff failed\n");
		printk("\trc      = %lld\n", rc);
		printk("\tindex   = 0x%llx\n", (u64)tbl->it_index);
		printk("\tnpages  = 0x%llx\n", (u64)npages);
		dump_stack();
	}
}

static unsigned long tce_get_pSeriesLP(struct iommu_table *tbl, long tcenum)
{
	u64 rc;
	unsigned long tce_ret;

	rc = plpar_tce_get((u64)tbl->it_index, (u64)tcenum << 12, &tce_ret);

	if (rc && printk_ratelimit()) {
		printk("tce_get_pSeriesLP: plpar_tce_get failed. rc=%lld\n", rc);
		printk("\tindex   = 0x%llx\n", (u64)tbl->it_index);
		printk("\ttcenum  = 0x%llx\n", (u64)tcenum);
		dump_stack();
	}

	return tce_ret;
}

/* this is compatible with cells for the device tree property */
struct dynamic_dma_window_prop {
	__be32	liobn;		/* tce table number */
	__be64	dma_base;	/* address hi,lo */
	__be32	tce_shift;	/* ilog2(tce_page_size) */
	__be32	window_shift;	/* ilog2(tce_window_size) */
};

struct direct_window {
	struct device_node *device;
	const struct dynamic_dma_window_prop *prop;
	struct list_head list;
};

/* Dynamic DMA Window support */
struct ddw_query_response {
	u32 windows_available;
	u64 largest_available_block;
	u32 page_size;
	u32 migration_capable;
};

struct ddw_create_response {
	u32 liobn;
	u32 addr_hi;
	u32 addr_lo;
};

static LIST_HEAD(direct_window_list);
/* prevents races between memory on/offline and window creation */
static DEFINE_SPINLOCK(direct_window_list_lock);
/* protects initializing window twice for same device */
static DEFINE_MUTEX(direct_window_init_mutex);
#define DIRECT64_PROPNAME "linux,direct64-ddr-window-info"

static int tce_clearrange_multi_pSeriesLP(unsigned long start_pfn,
					unsigned long num_pfn, const void *arg)
{
	const struct dynamic_dma_window_prop *maprange = arg;
	int rc;
	u64 tce_size, num_tce, dma_offset, next;
	u32 tce_shift;
	long limit;

	tce_shift = be32_to_cpu(maprange->tce_shift);
	tce_size = 1ULL << tce_shift;
	next = start_pfn << PAGE_SHIFT;
	num_tce = num_pfn << PAGE_SHIFT;

	/* round back to the beginning of the tce page size */
	num_tce += next & (tce_size - 1);
	next &= ~(tce_size - 1);

	/* covert to number of tces */
	num_tce |= tce_size - 1;
	num_tce >>= tce_shift;

	do {
		/*
		 * Set up the page with TCE data, looping through and setting
		 * the values.
		 */
		limit = min_t(long, num_tce, 512);
		dma_offset = next + be64_to_cpu(maprange->dma_base);

		rc = plpar_tce_stuff((u64)be32_to_cpu(maprange->liobn),
					     dma_offset,
					     0, limit);
		next += limit * tce_size;
		num_tce -= limit;
	} while (num_tce > 0 && !rc);

	return rc;
}

static int tce_setrange_multi_pSeriesLP(unsigned long start_pfn,
					unsigned long num_pfn, const void *arg)
{
	const struct dynamic_dma_window_prop *maprange = arg;
	u64 tce_size, num_tce, dma_offset, next, proto_tce, liobn;
	__be64 *tcep;
	u32 tce_shift;
	u64 rc = 0;
	long l, limit;

	if (!firmware_has_feature(FW_FEATURE_PUT_TCE_IND)) {
		unsigned long tceshift = be32_to_cpu(maprange->tce_shift);
		unsigned long dmastart = (start_pfn << PAGE_SHIFT) +
				be64_to_cpu(maprange->dma_base);
		unsigned long tcenum = dmastart >> tceshift;
		unsigned long npages = num_pfn << PAGE_SHIFT >> tceshift;
		void *uaddr = __va(start_pfn << PAGE_SHIFT);

		return tce_build_pSeriesLP(be32_to_cpu(maprange->liobn),
				tcenum, tceshift, npages, (unsigned long) uaddr,
				DMA_BIDIRECTIONAL, 0);
	}

	local_irq_disable();	/* to protect tcep and the page behind it */
	tcep = __this_cpu_read(tce_page);

	if (!tcep) {
		tcep = (__be64 *)__get_free_page(GFP_ATOMIC);
		if (!tcep) {
			local_irq_enable();
			return -ENOMEM;
		}
		__this_cpu_write(tce_page, tcep);
	}

	proto_tce = TCE_PCI_READ | TCE_PCI_WRITE;

	liobn = (u64)be32_to_cpu(maprange->liobn);
	tce_shift = be32_to_cpu(maprange->tce_shift);
	tce_size = 1ULL << tce_shift;
	next = start_pfn << PAGE_SHIFT;
	num_tce = num_pfn << PAGE_SHIFT;

	/* round back to the beginning of the tce page size */
	num_tce += next & (tce_size - 1);
	next &= ~(tce_size - 1);

	/* covert to number of tces */
	num_tce |= tce_size - 1;
	num_tce >>= tce_shift;

	/* We can map max one pageful of TCEs at a time */
	do {
		/*
		 * Set up the page with TCE data, looping through and setting
		 * the values.
		 */
		limit = min_t(long, num_tce, 4096/TCE_ENTRY_SIZE);
		dma_offset = next + be64_to_cpu(maprange->dma_base);

		for (l = 0; l < limit; l++) {
			tcep[l] = cpu_to_be64(proto_tce | next);
			next += tce_size;
		}

		rc = plpar_tce_put_indirect(liobn,
					    dma_offset,
					    (u64)__pa(tcep),
					    limit);

		num_tce -= limit;
	} while (num_tce > 0 && !rc);

	/* error cleanup: caller will clear whole range */

	local_irq_enable();
	return rc;
}

static int tce_setrange_multi_pSeriesLP_walk(unsigned long start_pfn,
		unsigned long num_pfn, void *arg)
{
	return tce_setrange_multi_pSeriesLP(start_pfn, num_pfn, arg);
}

static void iommu_table_setparms(struct pci_controller *phb,
				 struct device_node *dn,
				 struct iommu_table *tbl)
{
	struct device_node *node;
	const unsigned long *basep;
	const u32 *sizep;

	node = phb->dn;

	basep = of_get_property(node, "linux,tce-base", NULL);
	sizep = of_get_property(node, "linux,tce-size", NULL);
	if (basep == NULL || sizep == NULL) {
		printk(KERN_ERR "PCI_DMA: iommu_table_setparms: %pOF has "
				"missing tce entries !\n", dn);
		return;
	}

	tbl->it_base = (unsigned long)__va(*basep);

	if (!is_kdump_kernel())
		memset((void *)tbl->it_base, 0, *sizep);

	tbl->it_busno = phb->bus->number;
	tbl->it_page_shift = IOMMU_PAGE_SHIFT_4K;

	/* Units of tce entries */
	tbl->it_offset = phb->dma_window_base_cur >> tbl->it_page_shift;

	/* Test if we are going over 2GB of DMA space */
	if (phb->dma_window_base_cur + phb->dma_window_size > 0x80000000ul) {
		udbg_printf("PCI_DMA: Unexpected number of IOAs under this PHB.\n");
		panic("PCI_DMA: Unexpected number of IOAs under this PHB.\n");
	}

	phb->dma_window_base_cur += phb->dma_window_size;

	/* Set the tce table size - measured in entries */
	tbl->it_size = phb->dma_window_size >> tbl->it_page_shift;

	tbl->it_index = 0;
	tbl->it_blocksize = 16;
	tbl->it_type = TCE_PCI;
}

/*
 * iommu_table_setparms_lpar
 *
 * Function: On pSeries LPAR systems, return TCE table info, given a pci bus.
 */
static void iommu_table_setparms_lpar(struct pci_controller *phb,
				      struct device_node *dn,
				      struct iommu_table *tbl,
				      struct iommu_table_group *table_group,
				      const __be32 *dma_window)
{
	unsigned long offset, size;

	of_parse_dma_window(dn, dma_window, &tbl->it_index, &offset, &size);

	tbl->it_busno = phb->bus->number;
	tbl->it_page_shift = IOMMU_PAGE_SHIFT_4K;
	tbl->it_base   = 0;
	tbl->it_blocksize  = 16;
	tbl->it_type = TCE_PCI;
	tbl->it_offset = offset >> tbl->it_page_shift;
	tbl->it_size = size >> tbl->it_page_shift;

	table_group->tce32_start = offset;
	table_group->tce32_size = size;
}

struct iommu_table_ops iommu_table_pseries_ops = {
	.set = tce_build_pSeries,
	.clear = tce_free_pSeries,
	.get = tce_get_pseries
};

static void pci_dma_bus_setup_pSeries(struct pci_bus *bus)
{
	struct device_node *dn;
	struct iommu_table *tbl;
	struct device_node *isa_dn, *isa_dn_orig;
	struct device_node *tmp;
	struct pci_dn *pci;
	int children;

	dn = pci_bus_to_OF_node(bus);

	pr_debug("pci_dma_bus_setup_pSeries: setting up bus %pOF\n", dn);

	if (bus->self) {
		/* This is not a root bus, any setup will be done for the
		 * device-side of the bridge in iommu_dev_setup_pSeries().
		 */
		return;
	}
	pci = PCI_DN(dn);

	/* Check if the ISA bus on the system is under
	 * this PHB.
	 */
	isa_dn = isa_dn_orig = of_find_node_by_type(NULL, "isa");

	while (isa_dn && isa_dn != dn)
		isa_dn = isa_dn->parent;

	of_node_put(isa_dn_orig);

	/* Count number of direct PCI children of the PHB. */
	for (children = 0, tmp = dn->child; tmp; tmp = tmp->sibling)
		children++;

	pr_debug("Children: %d\n", children);

	/* Calculate amount of DMA window per slot. Each window must be
	 * a power of two (due to pci_alloc_consistent requirements).
	 *
	 * Keep 256MB aside for PHBs with ISA.
	 */

	if (!isa_dn) {
		/* No ISA/IDE - just set window size and return */
		pci->phb->dma_window_size = 0x80000000ul; /* To be divided */

		while (pci->phb->dma_window_size * children > 0x80000000ul)
			pci->phb->dma_window_size >>= 1;
		pr_debug("No ISA/IDE, window size is 0x%llx\n",
			 pci->phb->dma_window_size);
		pci->phb->dma_window_base_cur = 0;

		return;
	}

	/* If we have ISA, then we probably have an IDE
	 * controller too. Allocate a 128MB table but
	 * skip the first 128MB to avoid stepping on ISA
	 * space.
	 */
	pci->phb->dma_window_size = 0x8000000ul;
	pci->phb->dma_window_base_cur = 0x8000000ul;

	pci->table_group = iommu_pseries_alloc_group(pci->phb->node);
	tbl = pci->table_group->tables[0];

	iommu_table_setparms(pci->phb, dn, tbl);
	tbl->it_ops = &iommu_table_pseries_ops;
	iommu_init_table(tbl, pci->phb->node, 0, 0);

	/* Divide the rest (1.75GB) among the children */
	pci->phb->dma_window_size = 0x80000000ul;
	while (pci->phb->dma_window_size * children > 0x70000000ul)
		pci->phb->dma_window_size >>= 1;

	pr_debug("ISA/IDE, window size is 0x%llx\n", pci->phb->dma_window_size);
}

#ifdef CONFIG_IOMMU_API
static int tce_exchange_pseries(struct iommu_table *tbl, long index, unsigned
				long *tce, enum dma_data_direction *direction,
				bool realmode)
{
	long rc;
	unsigned long ioba = (unsigned long) index << tbl->it_page_shift;
	unsigned long flags, oldtce = 0;
	u64 proto_tce = iommu_direction_to_tce_perm(*direction);
	unsigned long newtce = *tce | proto_tce;

	spin_lock_irqsave(&tbl->large_pool.lock, flags);

	rc = plpar_tce_get((u64)tbl->it_index, ioba, &oldtce);
	if (!rc)
		rc = plpar_tce_put((u64)tbl->it_index, ioba, newtce);

	if (!rc) {
		*direction = iommu_tce_direction(oldtce);
		*tce = oldtce & ~(TCE_PCI_READ | TCE_PCI_WRITE);
	}

	spin_unlock_irqrestore(&tbl->large_pool.lock, flags);

	return rc;
}
#endif

struct iommu_table_ops iommu_table_lpar_multi_ops = {
	.set = tce_buildmulti_pSeriesLP,
#ifdef CONFIG_IOMMU_API
	.xchg_no_kill = tce_exchange_pseries,
#endif
	.clear = tce_freemulti_pSeriesLP,
	.get = tce_get_pSeriesLP
};

static void pci_dma_bus_setup_pSeriesLP(struct pci_bus *bus)
{
	struct iommu_table *tbl;
	struct device_node *dn, *pdn;
	struct pci_dn *ppci;
	const __be32 *dma_window = NULL;

	dn = pci_bus_to_OF_node(bus);

	pr_debug("pci_dma_bus_setup_pSeriesLP: setting up bus %pOF\n",
		 dn);

	/* Find nearest ibm,dma-window, walking up the device tree */
	for (pdn = dn; pdn != NULL; pdn = pdn->parent) {
		dma_window = of_get_property(pdn, "ibm,dma-window", NULL);
		if (dma_window != NULL)
			break;
	}

	if (dma_window == NULL) {
		pr_debug("  no ibm,dma-window property !\n");
		return;
	}

	ppci = PCI_DN(pdn);

	pr_debug("  parent is %pOF, iommu_table: 0x%p\n",
		 pdn, ppci->table_group);

	if (!ppci->table_group) {
		ppci->table_group = iommu_pseries_alloc_group(ppci->phb->node);
		tbl = ppci->table_group->tables[0];
		iommu_table_setparms_lpar(ppci->phb, pdn, tbl,
				ppci->table_group, dma_window);
		tbl->it_ops = &iommu_table_lpar_multi_ops;
		iommu_init_table(tbl, ppci->phb->node, 0, 0);
		iommu_register_group(ppci->table_group,
				pci_domain_nr(bus), 0);
		pr_debug("  created table: %p\n", ppci->table_group);
	}
}


static void pci_dma_dev_setup_pSeries(struct pci_dev *dev)
{
	struct device_node *dn;
	struct iommu_table *tbl;

	pr_debug("pci_dma_dev_setup_pSeries: %s\n", pci_name(dev));

	dn = dev->dev.of_node;

	/* If we're the direct child of a root bus, then we need to allocate
	 * an iommu table ourselves. The bus setup code should have setup
	 * the window sizes already.
	 */
	if (!dev->bus->self) {
		struct pci_controller *phb = PCI_DN(dn)->phb;

		pr_debug(" --> first child, no bridge. Allocating iommu table.\n");
		PCI_DN(dn)->table_group = iommu_pseries_alloc_group(phb->node);
		tbl = PCI_DN(dn)->table_group->tables[0];
		iommu_table_setparms(phb, dn, tbl);
		tbl->it_ops = &iommu_table_pseries_ops;
		iommu_init_table(tbl, phb->node, 0, 0);
		set_iommu_table_base(&dev->dev, tbl);
		return;
	}

	/* If this device is further down the bus tree, search upwards until
	 * an already allocated iommu table is found and use that.
	 */

	while (dn && PCI_DN(dn) && PCI_DN(dn)->table_group == NULL)
		dn = dn->parent;

	if (dn && PCI_DN(dn))
		set_iommu_table_base(&dev->dev,
				PCI_DN(dn)->table_group->tables[0]);
	else
		printk(KERN_WARNING "iommu: Device %s has no iommu table\n",
		       pci_name(dev));
}

static int __read_mostly disable_ddw;

static int __init disable_ddw_setup(char *str)
{
	disable_ddw = 1;
	printk(KERN_INFO "ppc iommu: disabling ddw.\n");

	return 0;
}

early_param("disable_ddw", disable_ddw_setup);

static void remove_dma_window(struct device_node *np, u32 *ddw_avail,
			      struct property *win)
{
	struct dynamic_dma_window_prop *dwp;
	u64 liobn;
	int ret;

	dwp = win->value;
	liobn = (u64)be32_to_cpu(dwp->liobn);

	/* clear the whole window, note the arg is in kernel pages */
	ret = tce_clearrange_multi_pSeriesLP(0,
		1ULL << (be32_to_cpu(dwp->window_shift) - PAGE_SHIFT), dwp);
	if (ret)
		pr_warn("%pOF failed to clear tces in window.\n",
			np);
	else
		pr_debug("%pOF successfully cleared tces in window.\n",
			 np);

	ret = rtas_call(ddw_avail[DDW_REMOVE_PE_DMA_WIN], 1, 1, NULL, liobn);
	if (ret)
		pr_warn("%pOF: failed to remove direct window: rtas returned "
			"%d to ibm,remove-pe-dma-window(%x) %llx\n",
			np, ret, ddw_avail[DDW_REMOVE_PE_DMA_WIN], liobn);
	else
		pr_debug("%pOF: successfully removed direct window: rtas returned "
			"%d to ibm,remove-pe-dma-window(%x) %llx\n",
			np, ret, ddw_avail[DDW_REMOVE_PE_DMA_WIN], liobn);
}

static void remove_ddw(struct device_node *np, bool remove_prop)
{
	struct property *win;
	u32 ddw_avail[DDW_APPLICABLE_SIZE];
	int ret = 0;

	ret = of_property_read_u32_array(np, "ibm,ddw-applicable",
					 &ddw_avail[0], DDW_APPLICABLE_SIZE);
	if (ret)
		return;

	win = of_find_property(np, DIRECT64_PROPNAME, NULL);
	if (!win)
		return;

	if (win->length >= sizeof(struct dynamic_dma_window_prop))
		remove_dma_window(np, ddw_avail, win);

	if (!remove_prop)
		return;

	ret = of_remove_property(np, win);
	if (ret)
		pr_warn("%pOF: failed to remove direct window property: %d\n",
			np, ret);
}

static u64 find_existing_ddw(struct device_node *pdn)
{
	struct direct_window *window;
	const struct dynamic_dma_window_prop *direct64;
	u64 dma_addr = 0;

	spin_lock(&direct_window_list_lock);
	/* check if we already created a window and dupe that config if so */
	list_for_each_entry(window, &direct_window_list, list) {
		if (window->device == pdn) {
			direct64 = window->prop;
			dma_addr = be64_to_cpu(direct64->dma_base);
			break;
		}
	}
	spin_unlock(&direct_window_list_lock);

	return dma_addr;
}

static int find_existing_ddw_windows(void)
{
	int len;
	struct device_node *pdn;
	struct direct_window *window;
	const struct dynamic_dma_window_prop *direct64;

	if (!firmware_has_feature(FW_FEATURE_LPAR))
		return 0;

	for_each_node_with_property(pdn, DIRECT64_PROPNAME) {
		direct64 = of_get_property(pdn, DIRECT64_PROPNAME, &len);
		if (!direct64)
			continue;

		window = kzalloc(sizeof(*window), GFP_KERNEL);
		if (!window || len < sizeof(struct dynamic_dma_window_prop)) {
			kfree(window);
			remove_ddw(pdn, true);
			continue;
		}

		window->device = pdn;
		window->prop = direct64;
		spin_lock(&direct_window_list_lock);
		list_add(&window->list, &direct_window_list);
		spin_unlock(&direct_window_list_lock);
	}

	return 0;
}
machine_arch_initcall(pseries, find_existing_ddw_windows);

/**
 * ddw_read_ext - Get the value of an DDW extension
 * @np:		device node from which the extension value is to be read.
 * @extnum:	index number of the extension.
 * @value:	pointer to return value, modified when extension is available.
 *
 * Checks if "ibm,ddw-extensions" exists for this node, and get the value
 * on index 'extnum'.
 * It can be used only to check if a property exists, passing value == NULL.
 *
 * Returns:
 *	0 if extension successfully read
 *	-EINVAL if the "ibm,ddw-extensions" does not exist,
 *	-ENODATA if "ibm,ddw-extensions" does not have a value, and
 *	-EOVERFLOW if "ibm,ddw-extensions" does not contain this extension.
 */
static inline int ddw_read_ext(const struct device_node *np, int extnum,
			       u32 *value)
{
	static const char propname[] = "ibm,ddw-extensions";
	u32 count;
	int ret;

	ret = of_property_read_u32_index(np, propname, DDW_EXT_SIZE, &count);
	if (ret)
		return ret;

	if (count < extnum)
		return -EOVERFLOW;

	if (!value)
		value = &count;

	return of_property_read_u32_index(np, propname, extnum, value);
}

static int query_ddw(struct pci_dev *dev, const u32 *ddw_avail,
		     struct ddw_query_response *query,
		     struct device_node *parent)
{
	struct device_node *dn;
	struct pci_dn *pdn;
<<<<<<< HEAD
	u32 cfg_addr;
=======
	u32 cfg_addr, ext_query, query_out[5];
>>>>>>> 24b8d41d
	u64 buid;
	int ret, out_sz;

	/*
	 * From LoPAR level 2.8, "ibm,ddw-extensions" index 3 can rule how many
	 * output parameters ibm,query-pe-dma-windows will have, ranging from
	 * 5 to 6.
	 */
	ret = ddw_read_ext(parent, DDW_EXT_QUERY_OUT_SIZE, &ext_query);
	if (!ret && ext_query == 1)
		out_sz = 6;
	else
		out_sz = 5;

	/*
	 * Get the config address and phb buid of the PE window.
	 * Rely on eeh to retrieve this for us.
	 * Retrieve them from the pci device, not the node with the
	 * dma-window property
	 */
	dn = pci_device_to_OF_node(dev);
	pdn = PCI_DN(dn);
	buid = pdn->phb->buid;
	cfg_addr = ((pdn->busno << 16) | (pdn->devfn << 8));

<<<<<<< HEAD
	ret = rtas_call(ddw_avail[0], 3, 5, (u32 *)query,
		  cfg_addr, BUID_HI(buid), BUID_LO(buid));
	dev_info(&dev->dev, "ibm,query-pe-dma-windows(%x) %x %x %x"
		" returned %d\n", ddw_avail[0], cfg_addr, BUID_HI(buid),
		BUID_LO(buid), ret);
=======
	ret = rtas_call(ddw_avail[DDW_QUERY_PE_DMA_WIN], 3, out_sz, query_out,
			cfg_addr, BUID_HI(buid), BUID_LO(buid));
	dev_info(&dev->dev, "ibm,query-pe-dma-windows(%x) %x %x %x returned %d\n",
		 ddw_avail[DDW_QUERY_PE_DMA_WIN], cfg_addr, BUID_HI(buid),
		 BUID_LO(buid), ret);

	switch (out_sz) {
	case 5:
		query->windows_available = query_out[0];
		query->largest_available_block = query_out[1];
		query->page_size = query_out[2];
		query->migration_capable = query_out[3];
		break;
	case 6:
		query->windows_available = query_out[0];
		query->largest_available_block = ((u64)query_out[1] << 32) |
						 query_out[2];
		query->page_size = query_out[3];
		query->migration_capable = query_out[4];
		break;
	}

>>>>>>> 24b8d41d
	return ret;
}

static int create_ddw(struct pci_dev *dev, const u32 *ddw_avail,
			struct ddw_create_response *create, int page_shift,
			int window_shift)
{
	struct device_node *dn;
	struct pci_dn *pdn;
	u32 cfg_addr;
	u64 buid;
	int ret;

	/*
	 * Get the config address and phb buid of the PE window.
	 * Rely on eeh to retrieve this for us.
	 * Retrieve them from the pci device, not the node with the
	 * dma-window property
	 */
	dn = pci_device_to_OF_node(dev);
	pdn = PCI_DN(dn);
	buid = pdn->phb->buid;
	cfg_addr = ((pdn->busno << 16) | (pdn->devfn << 8));

	do {
		/* extra outputs are LIOBN and dma-addr (hi, lo) */
		ret = rtas_call(ddw_avail[DDW_CREATE_PE_DMA_WIN], 5, 4,
				(u32 *)create, cfg_addr, BUID_HI(buid),
				BUID_LO(buid), page_shift, window_shift);
	} while (rtas_busy_delay(ret));
	dev_info(&dev->dev,
		"ibm,create-pe-dma-window(%x) %x %x %x %x %x returned %d "
		"(liobn = 0x%x starting addr = %x %x)\n",
		 ddw_avail[DDW_CREATE_PE_DMA_WIN], cfg_addr, BUID_HI(buid),
		 BUID_LO(buid), page_shift, window_shift, ret, create->liobn,
		 create->addr_hi, create->addr_lo);

	return ret;
}

struct failed_ddw_pdn {
	struct device_node *pdn;
	struct list_head list;
};

static LIST_HEAD(failed_ddw_pdn_list);

static phys_addr_t ddw_memory_hotplug_max(void)
{
	phys_addr_t max_addr = memory_hotplug_max();
	struct device_node *memory;

	/*
	 * The "ibm,pmemory" can appear anywhere in the address space.
	 * Assuming it is still backed by page structs, set the upper limit
	 * for the huge DMA window as MAX_PHYSMEM_BITS.
	 */
	if (of_find_node_by_type(NULL, "ibm,pmemory"))
		return (sizeof(phys_addr_t) * 8 <= MAX_PHYSMEM_BITS) ?
			(phys_addr_t) -1 : (1ULL << MAX_PHYSMEM_BITS);

	for_each_node_by_type(memory, "memory") {
		unsigned long start, size;
		int n_mem_addr_cells, n_mem_size_cells, len;
		const __be32 *memcell_buf;

		memcell_buf = of_get_property(memory, "reg", &len);
		if (!memcell_buf || len <= 0)
			continue;

		n_mem_addr_cells = of_n_addr_cells(memory);
		n_mem_size_cells = of_n_size_cells(memory);

		start = of_read_number(memcell_buf, n_mem_addr_cells);
		memcell_buf += n_mem_addr_cells;
		size = of_read_number(memcell_buf, n_mem_size_cells);
		memcell_buf += n_mem_size_cells;

		max_addr = max_t(phys_addr_t, max_addr, start + size);
	}

	return max_addr;
}

/*
 * Platforms supporting the DDW option starting with LoPAR level 2.7 implement
 * ibm,ddw-extensions, which carries the rtas token for
 * ibm,reset-pe-dma-windows.
 * That rtas-call can be used to restore the default DMA window for the device.
 */
static void reset_dma_window(struct pci_dev *dev, struct device_node *par_dn)
{
	int ret;
	u32 cfg_addr, reset_dma_win;
	u64 buid;
	struct device_node *dn;
	struct pci_dn *pdn;

	ret = ddw_read_ext(par_dn, DDW_EXT_RESET_DMA_WIN, &reset_dma_win);
	if (ret)
		return;

	dn = pci_device_to_OF_node(dev);
	pdn = PCI_DN(dn);
	buid = pdn->phb->buid;
	cfg_addr = (pdn->busno << 16) | (pdn->devfn << 8);

	ret = rtas_call(reset_dma_win, 3, 1, NULL, cfg_addr, BUID_HI(buid),
			BUID_LO(buid));
	if (ret)
		dev_info(&dev->dev,
			 "ibm,reset-pe-dma-windows(%x) %x %x %x returned %d ",
			 reset_dma_win, cfg_addr, BUID_HI(buid), BUID_LO(buid),
			 ret);
}

/*
 * If the PE supports dynamic dma windows, and there is space for a table
 * that can map all pages in a linear offset, then setup such a table,
 * and record the dma-offset in the struct device.
 *
 * dev: the pci device we are checking
 * pdn: the parent pe node with the ibm,dma_window property
 * Future: also check if we can remap the base window for our base page size
 *
 * returns the dma offset for use by the direct mapped DMA code.
 */
static u64 enable_ddw(struct pci_dev *dev, struct device_node *pdn)
{
	int len, ret;
	struct ddw_query_response query;
	struct ddw_create_response create;
	int page_shift;
	u64 dma_addr, max_addr;
	struct device_node *dn;
	u32 ddw_avail[DDW_APPLICABLE_SIZE];
	struct direct_window *window;
	struct property *win64;
	struct dynamic_dma_window_prop *ddwprop;
	struct failed_ddw_pdn *fpdn;
	bool default_win_removed = false;

	mutex_lock(&direct_window_init_mutex);

	dma_addr = find_existing_ddw(pdn);
	if (dma_addr != 0)
		goto out_unlock;

	/*
	 * If we already went through this for a previous function of
	 * the same device and failed, we don't want to muck with the
	 * DMA window again, as it will race with in-flight operations
	 * and can lead to EEHs. The above mutex protects access to the
	 * list.
	 */
	list_for_each_entry(fpdn, &failed_ddw_pdn_list, list) {
		if (fpdn->pdn == pdn)
			goto out_unlock;
	}

	/*
	 * the ibm,ddw-applicable property holds the tokens for:
	 * ibm,query-pe-dma-window
	 * ibm,create-pe-dma-window
	 * ibm,remove-pe-dma-window
	 * for the given node in that order.
	 * the property is actually in the parent, not the PE
	 */
	ret = of_property_read_u32_array(pdn, "ibm,ddw-applicable",
					 &ddw_avail[0], DDW_APPLICABLE_SIZE);
	if (ret)
		goto out_failed;

       /*
	 * Query if there is a second window of size to map the
	 * whole partition.  Query returns number of windows, largest
	 * block assigned to PE (partition endpoint), and two bitmasks
	 * of page sizes: supported and supported for migrate-dma.
	 */
	dn = pci_device_to_OF_node(dev);
	ret = query_ddw(dev, ddw_avail, &query, pdn);
	if (ret != 0)
		goto out_failed;

	/*
	 * If there is no window available, remove the default DMA window,
	 * if it's present. This will make all the resources available to the
	 * new DDW window.
	 * If anything fails after this, we need to restore it, so also check
	 * for extensions presence.
	 */
	if (query.windows_available == 0) {
		struct property *default_win;
		int reset_win_ext;

		default_win = of_find_property(pdn, "ibm,dma-window", NULL);
		if (!default_win)
			goto out_failed;

		reset_win_ext = ddw_read_ext(pdn, DDW_EXT_RESET_DMA_WIN, NULL);
		if (reset_win_ext)
			goto out_failed;

		remove_dma_window(pdn, ddw_avail, default_win);
		default_win_removed = true;

		/* Query again, to check if the window is available */
		ret = query_ddw(dev, ddw_avail, &query, pdn);
		if (ret != 0)
			goto out_failed;

		if (query.windows_available == 0) {
			/* no windows are available for this device. */
			dev_dbg(&dev->dev, "no free dynamic windows");
			goto out_failed;
		}
	}
	if (query.page_size & 4) {
		page_shift = 24; /* 16MB */
	} else if (query.page_size & 2) {
		page_shift = 16; /* 64kB */
	} else if (query.page_size & 1) {
		page_shift = 12; /* 4kB */
	} else {
		dev_dbg(&dev->dev, "no supported direct page size in mask %x",
			  query.page_size);
		goto out_failed;
	}
	/* verify the window * number of ptes will map the partition */
	/* check largest block * page size > max memory hotplug addr */
	max_addr = ddw_memory_hotplug_max();
	if (query.largest_available_block < (max_addr >> page_shift)) {
		dev_dbg(&dev->dev, "can't map partition max 0x%llx with %llu "
			  "%llu-sized pages\n", max_addr,  query.largest_available_block,
			  1ULL << page_shift);
		goto out_failed;
	}
	len = order_base_2(max_addr);
	win64 = kzalloc(sizeof(struct property), GFP_KERNEL);
	if (!win64) {
		dev_info(&dev->dev,
			"couldn't allocate property for 64bit dma window\n");
		goto out_failed;
	}
	win64->name = kstrdup(DIRECT64_PROPNAME, GFP_KERNEL);
	win64->value = ddwprop = kmalloc(sizeof(*ddwprop), GFP_KERNEL);
	win64->length = sizeof(*ddwprop);
	if (!win64->name || !win64->value) {
		dev_info(&dev->dev,
			"couldn't allocate property name and value\n");
		goto out_free_prop;
	}

	ret = create_ddw(dev, ddw_avail, &create, page_shift, len);
	if (ret != 0)
		goto out_free_prop;

	ddwprop->liobn = cpu_to_be32(create.liobn);
	ddwprop->dma_base = cpu_to_be64(((u64)create.addr_hi << 32) |
			create.addr_lo);
	ddwprop->tce_shift = cpu_to_be32(page_shift);
	ddwprop->window_shift = cpu_to_be32(len);

	dev_dbg(&dev->dev, "created tce table LIOBN 0x%x for %pOF\n",
		  create.liobn, dn);

	window = kzalloc(sizeof(*window), GFP_KERNEL);
	if (!window)
		goto out_clear_window;

	ret = walk_system_ram_range(0, memblock_end_of_DRAM() >> PAGE_SHIFT,
			win64->value, tce_setrange_multi_pSeriesLP_walk);
	if (ret) {
		dev_info(&dev->dev, "failed to map direct window for %pOF: %d\n",
			 dn, ret);
		goto out_free_window;
	}

	ret = of_add_property(pdn, win64);
	if (ret) {
		dev_err(&dev->dev, "unable to add dma window property for %pOF: %d",
			 pdn, ret);
		goto out_free_window;
	}

	window->device = pdn;
	window->prop = ddwprop;
	spin_lock(&direct_window_list_lock);
	list_add(&window->list, &direct_window_list);
	spin_unlock(&direct_window_list_lock);

	dma_addr = be64_to_cpu(ddwprop->dma_base);
	goto out_unlock;

out_free_window:
	kfree(window);

out_clear_window:
	remove_ddw(pdn, true);

out_free_prop:
	kfree(win64->name);
	kfree(win64->value);
	kfree(win64);

out_failed:
	if (default_win_removed)
		reset_dma_window(dev, pdn);

	fpdn = kzalloc(sizeof(*fpdn), GFP_KERNEL);
	if (!fpdn)
		goto out_unlock;
	fpdn->pdn = pdn;
	list_add(&fpdn->list, &failed_ddw_pdn_list);

out_unlock:
	mutex_unlock(&direct_window_init_mutex);
	return dma_addr;
}

static void pci_dma_dev_setup_pSeriesLP(struct pci_dev *dev)
{
	struct device_node *pdn, *dn;
	struct iommu_table *tbl;
	const __be32 *dma_window = NULL;
	struct pci_dn *pci;

	pr_debug("pci_dma_dev_setup_pSeriesLP: %s\n", pci_name(dev));

	/* dev setup for LPAR is a little tricky, since the device tree might
	 * contain the dma-window properties per-device and not necessarily
	 * for the bus. So we need to search upwards in the tree until we
	 * either hit a dma-window property, OR find a parent with a table
	 * already allocated.
	 */
	dn = pci_device_to_OF_node(dev);
	pr_debug("  node is %pOF\n", dn);

	for (pdn = dn; pdn && PCI_DN(pdn) && !PCI_DN(pdn)->table_group;
	     pdn = pdn->parent) {
		dma_window = of_get_property(pdn, "ibm,dma-window", NULL);
		if (dma_window)
			break;
	}

	if (!pdn || !PCI_DN(pdn)) {
		printk(KERN_WARNING "pci_dma_dev_setup_pSeriesLP: "
		       "no DMA window found for pci dev=%s dn=%pOF\n",
				 pci_name(dev), dn);
		return;
	}
	pr_debug("  parent is %pOF\n", pdn);

	pci = PCI_DN(pdn);
	if (!pci->table_group) {
		pci->table_group = iommu_pseries_alloc_group(pci->phb->node);
		tbl = pci->table_group->tables[0];
		iommu_table_setparms_lpar(pci->phb, pdn, tbl,
				pci->table_group, dma_window);
		tbl->it_ops = &iommu_table_lpar_multi_ops;
		iommu_init_table(tbl, pci->phb->node, 0, 0);
		iommu_register_group(pci->table_group,
				pci_domain_nr(pci->phb->bus), 0);
		pr_debug("  created table: %p\n", pci->table_group);
	} else {
		pr_debug("  found DMA window, table: %p\n", pci->table_group);
	}

	set_iommu_table_base(&dev->dev, pci->table_group->tables[0]);
	iommu_add_device(pci->table_group, &dev->dev);
}

static bool iommu_bypass_supported_pSeriesLP(struct pci_dev *pdev, u64 dma_mask)
{
	struct device_node *dn = pci_device_to_OF_node(pdev), *pdn;
	const __be32 *dma_window = NULL;

	/* only attempt to use a new window if 64-bit DMA is requested */
	if (dma_mask < DMA_BIT_MASK(64))
		return false;

	dev_dbg(&pdev->dev, "node is %pOF\n", dn);

	/*
	 * the device tree might contain the dma-window properties
	 * per-device and not necessarily for the bus. So we need to
	 * search upwards in the tree until we either hit a dma-window
	 * property, OR find a parent with a table already allocated.
	 */
	for (pdn = dn; pdn && PCI_DN(pdn) && !PCI_DN(pdn)->table_group;
			pdn = pdn->parent) {
		dma_window = of_get_property(pdn, "ibm,dma-window", NULL);
		if (dma_window)
			break;
	}

	if (pdn && PCI_DN(pdn)) {
		pdev->dev.archdata.dma_offset = enable_ddw(pdev, pdn);
		if (pdev->dev.archdata.dma_offset)
			return true;
	}

	return false;
}

static int iommu_mem_notifier(struct notifier_block *nb, unsigned long action,
		void *data)
{
	struct direct_window *window;
	struct memory_notify *arg = data;
	int ret = 0;

	switch (action) {
	case MEM_GOING_ONLINE:
		spin_lock(&direct_window_list_lock);
		list_for_each_entry(window, &direct_window_list, list) {
			ret |= tce_setrange_multi_pSeriesLP(arg->start_pfn,
					arg->nr_pages, window->prop);
			/* XXX log error */
		}
		spin_unlock(&direct_window_list_lock);
		break;
	case MEM_CANCEL_ONLINE:
	case MEM_OFFLINE:
		spin_lock(&direct_window_list_lock);
		list_for_each_entry(window, &direct_window_list, list) {
			ret |= tce_clearrange_multi_pSeriesLP(arg->start_pfn,
					arg->nr_pages, window->prop);
			/* XXX log error */
		}
		spin_unlock(&direct_window_list_lock);
		break;
	default:
		break;
	}
	if (ret && action != MEM_CANCEL_ONLINE)
		return NOTIFY_BAD;

	return NOTIFY_OK;
}

static struct notifier_block iommu_mem_nb = {
	.notifier_call = iommu_mem_notifier,
};

static int iommu_reconfig_notifier(struct notifier_block *nb, unsigned long action, void *data)
{
	int err = NOTIFY_OK;
	struct of_reconfig_data *rd = data;
	struct device_node *np = rd->dn;
	struct pci_dn *pci = PCI_DN(np);
	struct direct_window *window;

	switch (action) {
	case OF_RECONFIG_DETACH_NODE:
		/*
		 * Removing the property will invoke the reconfig
		 * notifier again, which causes dead-lock on the
		 * read-write semaphore of the notifier chain. So
		 * we have to remove the property when releasing
		 * the device node.
		 */
		remove_ddw(np, false);
		if (pci && pci->table_group)
			iommu_pseries_free_group(pci->table_group,
					np->full_name);

		spin_lock(&direct_window_list_lock);
		list_for_each_entry(window, &direct_window_list, list) {
			if (window->device == np) {
				list_del(&window->list);
				kfree(window);
				break;
			}
		}
		spin_unlock(&direct_window_list_lock);
		break;
	default:
		err = NOTIFY_DONE;
		break;
	}
	return err;
}

static struct notifier_block iommu_reconfig_nb = {
	.notifier_call = iommu_reconfig_notifier,
};

/* These are called very early. */
void iommu_init_early_pSeries(void)
{
	if (of_chosen && of_get_property(of_chosen, "linux,iommu-off", NULL))
		return;

	if (firmware_has_feature(FW_FEATURE_LPAR)) {
		pseries_pci_controller_ops.dma_bus_setup = pci_dma_bus_setup_pSeriesLP;
		pseries_pci_controller_ops.dma_dev_setup = pci_dma_dev_setup_pSeriesLP;
		if (!disable_ddw)
			pseries_pci_controller_ops.iommu_bypass_supported =
				iommu_bypass_supported_pSeriesLP;
	} else {
		pseries_pci_controller_ops.dma_bus_setup = pci_dma_bus_setup_pSeries;
		pseries_pci_controller_ops.dma_dev_setup = pci_dma_dev_setup_pSeries;
	}


	of_reconfig_notifier_register(&iommu_reconfig_nb);
	register_memory_notifier(&iommu_mem_nb);

	set_pci_dma_ops(&dma_iommu_ops);
}

static int __init disable_multitce(char *str)
{
	if (strcmp(str, "off") == 0 &&
	    firmware_has_feature(FW_FEATURE_LPAR) &&
	    (firmware_has_feature(FW_FEATURE_PUT_TCE_IND) ||
	     firmware_has_feature(FW_FEATURE_STUFF_TCE))) {
		printk(KERN_INFO "Disabling MULTITCE firmware feature\n");
		powerpc_firmware_features &=
			~(FW_FEATURE_PUT_TCE_IND | FW_FEATURE_STUFF_TCE);
	}
	return 1;
}

__setup("multitce=", disable_multitce);

static int tce_iommu_bus_notifier(struct notifier_block *nb,
		unsigned long action, void *data)
{
	struct device *dev = data;

	switch (action) {
	case BUS_NOTIFY_DEL_DEVICE:
		iommu_del_device(dev);
		return 0;
	default:
		return 0;
	}
}

static struct notifier_block tce_iommu_bus_nb = {
	.notifier_call = tce_iommu_bus_notifier,
};

static int __init tce_iommu_bus_notifier_init(void)
{
	bus_register_notifier(&pci_bus_type, &tce_iommu_bus_nb);
	return 0;
}
machine_subsys_initcall_sync(pseries, tce_iommu_bus_notifier_init);<|MERGE_RESOLUTION|>--- conflicted
+++ resolved
@@ -934,11 +934,7 @@
 {
 	struct device_node *dn;
 	struct pci_dn *pdn;
-<<<<<<< HEAD
-	u32 cfg_addr;
-=======
 	u32 cfg_addr, ext_query, query_out[5];
->>>>>>> 24b8d41d
 	u64 buid;
 	int ret, out_sz;
 
@@ -964,13 +960,6 @@
 	buid = pdn->phb->buid;
 	cfg_addr = ((pdn->busno << 16) | (pdn->devfn << 8));
 
-<<<<<<< HEAD
-	ret = rtas_call(ddw_avail[0], 3, 5, (u32 *)query,
-		  cfg_addr, BUID_HI(buid), BUID_LO(buid));
-	dev_info(&dev->dev, "ibm,query-pe-dma-windows(%x) %x %x %x"
-		" returned %d\n", ddw_avail[0], cfg_addr, BUID_HI(buid),
-		BUID_LO(buid), ret);
-=======
 	ret = rtas_call(ddw_avail[DDW_QUERY_PE_DMA_WIN], 3, out_sz, query_out,
 			cfg_addr, BUID_HI(buid), BUID_LO(buid));
 	dev_info(&dev->dev, "ibm,query-pe-dma-windows(%x) %x %x %x returned %d\n",
@@ -993,7 +982,6 @@
 		break;
 	}
 
->>>>>>> 24b8d41d
 	return ret;
 }
 
