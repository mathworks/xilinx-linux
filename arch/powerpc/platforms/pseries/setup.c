// SPDX-License-Identifier: GPL-2.0-or-later
/*
 *  64-bit pSeries and RS/6000 setup code.
 *
 *  Copyright (C) 1995  Linus Torvalds
 *  Adapted from 'alpha' version by Gary Thomas
 *  Modified by Cort Dougan (cort@cs.nmt.edu)
 *  Modified by PPC64 Team, IBM Corp
 */

/*
 * bootup setup stuff..
 */

#include <linux/cpu.h>
#include <linux/errno.h>
#include <linux/sched.h>
#include <linux/kernel.h>
#include <linux/mm.h>
#include <linux/stddef.h>
#include <linux/unistd.h>
#include <linux/user.h>
#include <linux/tty.h>
#include <linux/major.h>
#include <linux/interrupt.h>
#include <linux/reboot.h>
#include <linux/init.h>
#include <linux/ioport.h>
#include <linux/console.h>
#include <linux/pci.h>
#include <linux/utsname.h>
#include <linux/adb.h>
#include <linux/export.h>
#include <linux/delay.h>
#include <linux/irq.h>
#include <linux/seq_file.h>
#include <linux/root_dev.h>
#include <linux/of.h>
#include <linux/of_pci.h>
<<<<<<< HEAD
=======
#include <linux/memblock.h>
#include <linux/swiotlb.h>
>>>>>>> 24b8d41d

#include <asm/mmu.h>
#include <asm/processor.h>
#include <asm/io.h>
#include <asm/prom.h>
#include <asm/rtas.h>
#include <asm/pci-bridge.h>
#include <asm/iommu.h>
#include <asm/dma.h>
#include <asm/machdep.h>
#include <asm/irq.h>
#include <asm/time.h>
#include <asm/nvram.h>
#include <asm/pmc.h>
#include <asm/xics.h>
#include <asm/xive.h>
#include <asm/ppc-pci.h>
#include <asm/i8259.h>
#include <asm/udbg.h>
#include <asm/smp.h>
#include <asm/firmware.h>
#include <asm/eeh.h>
#include <asm/reg.h>
#include <asm/plpar_wrappers.h>
#include <asm/kexec.h>
<<<<<<< HEAD
=======
#include <asm/isa-bridge.h>
#include <asm/security_features.h>
#include <asm/asm-const.h>
#include <asm/idle.h>
#include <asm/swiotlb.h>
#include <asm/svm.h>
#include <asm/dtl.h>
>>>>>>> 24b8d41d

#include "pseries.h"
#include "../../../../drivers/pci/pci.h"

DEFINE_STATIC_KEY_FALSE(shared_processor);
EXPORT_SYMBOL_GPL(shared_processor);

int CMO_PrPSP = -1;
int CMO_SecPSP = -1;
unsigned long CMO_PageSize = (ASM_CONST(1) << IOMMU_PAGE_SHIFT_4K);
EXPORT_SYMBOL(CMO_PageSize);

int fwnmi_active;  /* TRUE if an FWNMI handler is present */
<<<<<<< HEAD
=======
int ibm_nmi_interlock_token;
>>>>>>> 24b8d41d

static void pSeries_show_cpuinfo(struct seq_file *m)
{
	struct device_node *root;
	const char *model = "";

	root = of_find_node_by_path("/");
	if (root)
		model = of_get_property(root, "model", NULL);
	seq_printf(m, "machine\t\t: CHRP %s\n", model);
	of_node_put(root);
	if (radix_enabled())
		seq_printf(m, "MMU\t\t: Radix\n");
	else
		seq_printf(m, "MMU\t\t: Hash\n");
}

/* Initialize firmware assisted non-maskable interrupts if
 * the firmware supports this feature.
 */
static void __init fwnmi_init(void)
{
	unsigned long system_reset_addr, machine_check_addr;
	u8 *mce_data_buf;
	unsigned int i;
	int nr_cpus = num_possible_cpus();
#ifdef CONFIG_PPC_BOOK3S_64
	struct slb_entry *slb_ptr;
	size_t size;
#endif
	int ibm_nmi_register_token;

	ibm_nmi_register_token = rtas_token("ibm,nmi-register");
	if (ibm_nmi_register_token == RTAS_UNKNOWN_SERVICE)
		return;

	ibm_nmi_interlock_token = rtas_token("ibm,nmi-interlock");
	if (WARN_ON(ibm_nmi_interlock_token == RTAS_UNKNOWN_SERVICE))
		return;

	/* If the kernel's not linked at zero we point the firmware at low
	 * addresses anyway, and use a trampoline to get to the real code. */
	system_reset_addr  = __pa(system_reset_fwnmi) - PHYSICAL_START;
	machine_check_addr = __pa(machine_check_fwnmi) - PHYSICAL_START;

	if (0 == rtas_call(ibm_nmi_register_token, 2, 1, NULL,
			   system_reset_addr, machine_check_addr))
		fwnmi_active = 1;

	/*
	 * Allocate a chunk for per cpu buffer to hold rtas errorlog.
	 * It will be used in real mode mce handler, hence it needs to be
	 * below RMA.
	 */
	mce_data_buf = memblock_alloc_try_nid_raw(RTAS_ERROR_LOG_MAX * nr_cpus,
					RTAS_ERROR_LOG_MAX, MEMBLOCK_LOW_LIMIT,
					ppc64_rma_size, NUMA_NO_NODE);
	if (!mce_data_buf)
		panic("Failed to allocate %d bytes below %pa for MCE buffer\n",
		      RTAS_ERROR_LOG_MAX * nr_cpus, &ppc64_rma_size);

	for_each_possible_cpu(i) {
		paca_ptrs[i]->mce_data_buf = mce_data_buf +
						(RTAS_ERROR_LOG_MAX * i);
	}

#ifdef CONFIG_PPC_BOOK3S_64
	if (!radix_enabled()) {
		/* Allocate per cpu area to save old slb contents during MCE */
		size = sizeof(struct slb_entry) * mmu_slb_size * nr_cpus;
		slb_ptr = memblock_alloc_try_nid_raw(size,
				sizeof(struct slb_entry), MEMBLOCK_LOW_LIMIT,
				ppc64_rma_size, NUMA_NO_NODE);
		if (!slb_ptr)
			panic("Failed to allocate %zu bytes below %pa for slb area\n",
			      size, &ppc64_rma_size);

		for_each_possible_cpu(i)
			paca_ptrs[i]->mce_faulty_slbs = slb_ptr + (mmu_slb_size * i);
	}
#endif
}

static void pseries_8259_cascade(struct irq_desc *desc)
{
	struct irq_chip *chip = irq_desc_get_chip(desc);
	unsigned int cascade_irq = i8259_irq();

	if (cascade_irq)
		generic_handle_irq(cascade_irq);

	chip->irq_eoi(&desc->irq_data);
}

static void __init pseries_setup_i8259_cascade(void)
{
	struct device_node *np, *old, *found = NULL;
	unsigned int cascade;
	const u32 *addrp;
	unsigned long intack = 0;
	int naddr;

	for_each_node_by_type(np, "interrupt-controller") {
		if (of_device_is_compatible(np, "chrp,iic")) {
			found = np;
			break;
		}
	}

	if (found == NULL) {
		printk(KERN_DEBUG "pic: no ISA interrupt controller\n");
		return;
	}

	cascade = irq_of_parse_and_map(found, 0);
	if (!cascade) {
		printk(KERN_ERR "pic: failed to map cascade interrupt");
		return;
	}
	pr_debug("pic: cascade mapped to irq %d\n", cascade);

	for (old = of_node_get(found); old != NULL ; old = np) {
		np = of_get_parent(old);
		of_node_put(old);
		if (np == NULL)
			break;
		if (!of_node_name_eq(np, "pci"))
			continue;
		addrp = of_get_property(np, "8259-interrupt-acknowledge", NULL);
		if (addrp == NULL)
			continue;
		naddr = of_n_addr_cells(np);
		intack = addrp[naddr-1];
		if (naddr > 1)
			intack |= ((unsigned long)addrp[naddr-2]) << 32;
	}
	if (intack)
		printk(KERN_DEBUG "pic: PCI 8259 intack at 0x%016lx\n", intack);
	i8259_init(found, intack);
	of_node_put(found);
	irq_set_chained_handler(cascade, pseries_8259_cascade);
}

static void __init pseries_init_irq(void)
{
<<<<<<< HEAD
	xics_init();
	pseries_setup_i8259_cascade();
=======
	/* Try using a XIVE if available, otherwise use a XICS */
	if (!xive_spapr_init()) {
		xics_init();
		pseries_setup_i8259_cascade();
	}
>>>>>>> 24b8d41d
}

static void pseries_lpar_enable_pmcs(void)
{
	unsigned long set, reset;

	set = 1UL << 63;
	reset = 0;
	plpar_hcall_norets(H_PERFMON, set, reset);
}

static int pci_dn_reconfig_notifier(struct notifier_block *nb, unsigned long action, void *data)
{
	struct of_reconfig_data *rd = data;
	struct device_node *parent, *np = rd->dn;
	struct pci_dn *pdn;
	int err = NOTIFY_OK;

	switch (action) {
	case OF_RECONFIG_ATTACH_NODE:
		parent = of_get_parent(np);
		pdn = parent ? PCI_DN(parent) : NULL;
		if (pdn)
			pci_add_device_node_info(pdn->phb, np);

		of_node_put(parent);
		break;
	case OF_RECONFIG_DETACH_NODE:
		pdn = PCI_DN(np);
		if (pdn)
			list_del(&pdn->list);
		break;
	default:
		err = NOTIFY_DONE;
		break;
	}
	return err;
}

static struct notifier_block pci_dn_reconfig_nb = {
	.notifier_call = pci_dn_reconfig_notifier,
};

struct kmem_cache *dtl_cache;

#ifdef CONFIG_VIRT_CPU_ACCOUNTING_NATIVE
/*
 * Allocate space for the dispatch trace log for all possible cpus
 * and register the buffers with the hypervisor.  This is used for
 * computing time stolen by the hypervisor.
 */
static int alloc_dispatch_logs(void)
{
	if (!firmware_has_feature(FW_FEATURE_SPLPAR))
		return 0;

	if (!dtl_cache)
		return 0;

	alloc_dtl_buffers(0);

	/* Register the DTL for the current (boot) cpu */
	register_dtl_buffer(smp_processor_id());

	return 0;
}
#else /* !CONFIG_VIRT_CPU_ACCOUNTING_NATIVE */
static inline int alloc_dispatch_logs(void)
{
	return 0;
}
#endif /* CONFIG_VIRT_CPU_ACCOUNTING_NATIVE */

static int alloc_dispatch_log_kmem_cache(void)
{
	void (*ctor)(void *) = get_dtl_cache_ctor();

	dtl_cache = kmem_cache_create("dtl", DISPATCH_LOG_BYTES,
						DISPATCH_LOG_BYTES, 0, ctor);
	if (!dtl_cache) {
		pr_warn("Failed to create dispatch trace log buffer cache\n");
		pr_warn("Stolen time statistics will be unreliable\n");
		return 0;
	}

	return alloc_dispatch_logs();
}
machine_early_initcall(pseries, alloc_dispatch_log_kmem_cache);

DEFINE_PER_CPU(u64, idle_spurr_cycles);
DEFINE_PER_CPU(u64, idle_entry_purr_snap);
DEFINE_PER_CPU(u64, idle_entry_spurr_snap);
static void pseries_lpar_idle(void)
{
	/*
	 * Default handler to go into low thread priority and possibly
	 * low power mode by ceding processor to hypervisor
	 */

	if (!prep_irq_for_idle())
		return;

	/* Indicate to hypervisor that we are idle. */
	pseries_idle_prolog();

	/*
	 * Yield the processor to the hypervisor.  We return if
	 * an external interrupt occurs (which are driven prior
	 * to returning here) or if a prod occurs from another
	 * processor. When returning here, external interrupts
	 * are enabled.
	 */
	cede_processor();

	pseries_idle_epilog();
}

/*
 * Enable relocation on during exceptions. This has partition wide scope and
 * may take a while to complete, if it takes longer than one second we will
 * just give up rather than wasting any more time on this - if that turns out
 * to ever be a problem in practice we can move this into a kernel thread to
 * finish off the process later in boot.
 */
<<<<<<< HEAD
void pseries_enable_reloc_on_exc(void)
=======
bool pseries_enable_reloc_on_exc(void)
>>>>>>> 24b8d41d
{
	long rc;
	unsigned int delay, total_delay = 0;

	while (1) {
		rc = enable_reloc_on_exceptions();
		if (!H_IS_LONG_BUSY(rc)) {
			if (rc == H_P2) {
				pr_info("Relocation on exceptions not"
					" supported\n");
<<<<<<< HEAD
			} else if (rc != H_SUCCESS) {
				pr_warn("Unable to enable relocation"
					" on exceptions: %ld\n", rc);
			}
			break;
=======
				return false;
			} else if (rc != H_SUCCESS) {
				pr_warn("Unable to enable relocation"
					" on exceptions: %ld\n", rc);
				return false;
			}
			return true;
>>>>>>> 24b8d41d
		}

		delay = get_longbusy_msecs(rc);
		total_delay += delay;
		if (total_delay > 1000) {
			pr_warn("Warning: Giving up waiting to enable "
				"relocation on exceptions (%u msec)!\n",
				total_delay);
<<<<<<< HEAD
			return;
=======
			return false;
>>>>>>> 24b8d41d
		}

		mdelay(delay);
	}
}
EXPORT_SYMBOL(pseries_enable_reloc_on_exc);

void pseries_disable_reloc_on_exc(void)
{
	long rc;

	while (1) {
		rc = disable_reloc_on_exceptions();
		if (!H_IS_LONG_BUSY(rc))
			break;
		mdelay(get_longbusy_msecs(rc));
	}
	if (rc != H_SUCCESS)
<<<<<<< HEAD
		pr_warning("Warning: Failed to disable relocation on "
			   "exceptions: %ld\n", rc);
=======
		pr_warn("Warning: Failed to disable relocation on exceptions: %ld\n",
			rc);
>>>>>>> 24b8d41d
}
EXPORT_SYMBOL(pseries_disable_reloc_on_exc);

#ifdef CONFIG_KEXEC_CORE
static void pSeries_machine_kexec(struct kimage *image)
{
	if (firmware_has_feature(FW_FEATURE_SET_MODE))
		pseries_disable_reloc_on_exc();

	default_machine_kexec(image);
}
#endif

#ifdef __LITTLE_ENDIAN__
void pseries_big_endian_exceptions(void)
{
	long rc;

	while (1) {
		rc = enable_big_endian_exceptions();
		if (!H_IS_LONG_BUSY(rc))
			break;
		mdelay(get_longbusy_msecs(rc));
	}

	/*
	 * At this point it is unlikely panic() will get anything
	 * out to the user, since this is called very late in kexec
	 * but at least this will stop us from continuing on further
	 * and creating an even more difficult to debug situation.
	 *
	 * There is a known problem when kdump'ing, if cpus are offline
	 * the above call will fail. Rather than panicking again, keep
	 * going and hope the kdump kernel is also little endian, which
	 * it usually is.
	 */
	if (rc && !kdump_in_progress())
		panic("Could not enable big endian exceptions");
}

void pseries_little_endian_exceptions(void)
{
	long rc;

	while (1) {
		rc = enable_little_endian_exceptions();
		if (!H_IS_LONG_BUSY(rc))
			break;
		mdelay(get_longbusy_msecs(rc));
	}
	if (rc) {
		ppc_md.progress("H_SET_MODE LE exception fail", 0);
		panic("Could not enable little endian exceptions");
	}
}
#endif

static void __init find_and_init_phbs(void)
{
	struct device_node *node;
	struct pci_controller *phb;
	struct device_node *root = of_find_node_by_path("/");

	for_each_child_of_node(root, node) {
		if (!of_node_is_type(node, "pci") &&
		    !of_node_is_type(node, "pciex"))
			continue;

		phb = pcibios_alloc_controller(node);
		if (!phb)
			continue;
		rtas_setup_phb(phb);
		pci_process_bridge_OF_ranges(phb, node, 0);
		isa_bridge_find_early(phb);
		phb->controller_ops = pseries_pci_controller_ops;
	}

	of_node_put(root);

	/*
	 * PCI_PROBE_ONLY and PCI_REASSIGN_ALL_BUS can be set via properties
	 * in chosen.
	 */
	of_pci_check_probe_only();
}

static void init_cpu_char_feature_flags(struct h_cpu_char_result *result)
{
	/*
	 * The features below are disabled by default, so we instead look to see
	 * if firmware has *enabled* them, and set them if so.
	 */
	if (result->character & H_CPU_CHAR_SPEC_BAR_ORI31)
		security_ftr_set(SEC_FTR_SPEC_BAR_ORI31);

	if (result->character & H_CPU_CHAR_BCCTRL_SERIALISED)
		security_ftr_set(SEC_FTR_BCCTRL_SERIALISED);

	if (result->character & H_CPU_CHAR_L1D_FLUSH_ORI30)
		security_ftr_set(SEC_FTR_L1D_FLUSH_ORI30);

	if (result->character & H_CPU_CHAR_L1D_FLUSH_TRIG2)
		security_ftr_set(SEC_FTR_L1D_FLUSH_TRIG2);

	if (result->character & H_CPU_CHAR_L1D_THREAD_PRIV)
		security_ftr_set(SEC_FTR_L1D_THREAD_PRIV);

	if (result->character & H_CPU_CHAR_COUNT_CACHE_DISABLED)
		security_ftr_set(SEC_FTR_COUNT_CACHE_DISABLED);

	if (result->character & H_CPU_CHAR_BCCTR_FLUSH_ASSIST)
		security_ftr_set(SEC_FTR_BCCTR_FLUSH_ASSIST);

	if (result->character & H_CPU_CHAR_BCCTR_LINK_FLUSH_ASSIST)
		security_ftr_set(SEC_FTR_BCCTR_LINK_FLUSH_ASSIST);

	if (result->behaviour & H_CPU_BEHAV_FLUSH_COUNT_CACHE)
		security_ftr_set(SEC_FTR_FLUSH_COUNT_CACHE);

	if (result->behaviour & H_CPU_BEHAV_FLUSH_LINK_STACK)
		security_ftr_set(SEC_FTR_FLUSH_LINK_STACK);

	/*
	 * The features below are enabled by default, so we instead look to see
	 * if firmware has *disabled* them, and clear them if so.
	 */
	if (!(result->behaviour & H_CPU_BEHAV_FAVOUR_SECURITY))
		security_ftr_clear(SEC_FTR_FAVOUR_SECURITY);

	if (!(result->behaviour & H_CPU_BEHAV_L1D_FLUSH_PR))
		security_ftr_clear(SEC_FTR_L1D_FLUSH_PR);

	if (!(result->behaviour & H_CPU_BEHAV_BNDS_CHK_SPEC_BAR))
		security_ftr_clear(SEC_FTR_BNDS_CHK_SPEC_BAR);
}

void pseries_setup_security_mitigations(void)
{
	struct h_cpu_char_result result;
	enum l1d_flush_type types;
	bool enable;
	long rc;

	/*
	 * Set features to the defaults assumed by init_cpu_char_feature_flags()
	 * so it can set/clear again any features that might have changed after
	 * migration, and in case the hypercall fails and it is not even called.
	 */
	powerpc_security_features = SEC_FTR_DEFAULT;

	rc = plpar_get_cpu_characteristics(&result);
	if (rc == H_SUCCESS)
		init_cpu_char_feature_flags(&result);

	/*
	 * We're the guest so this doesn't apply to us, clear it to simplify
	 * handling of it elsewhere.
	 */
	security_ftr_clear(SEC_FTR_L1D_FLUSH_HV);

	types = L1D_FLUSH_FALLBACK;

	if (security_ftr_enabled(SEC_FTR_L1D_FLUSH_TRIG2))
		types |= L1D_FLUSH_MTTRIG;

	if (security_ftr_enabled(SEC_FTR_L1D_FLUSH_ORI30))
		types |= L1D_FLUSH_ORI;

	enable = security_ftr_enabled(SEC_FTR_FAVOUR_SECURITY) && \
		 security_ftr_enabled(SEC_FTR_L1D_FLUSH_PR);

	setup_rfi_flush(types, enable);
	setup_count_cache_flush();

	enable = security_ftr_enabled(SEC_FTR_FAVOUR_SECURITY) &&
		 security_ftr_enabled(SEC_FTR_L1D_FLUSH_ENTRY);
	setup_entry_flush(enable);

	enable = security_ftr_enabled(SEC_FTR_FAVOUR_SECURITY) &&
		 security_ftr_enabled(SEC_FTR_L1D_FLUSH_UACCESS);
	setup_uaccess_flush(enable);

	setup_stf_barrier();
}

#ifdef CONFIG_PCI_IOV
enum rtas_iov_fw_value_map {
	NUM_RES_PROPERTY  = 0, /* Number of Resources */
	LOW_INT           = 1, /* Lowest 32 bits of Address */
	START_OF_ENTRIES  = 2, /* Always start of entry */
	APERTURE_PROPERTY = 2, /* Start of entry+ to  Aperture Size */
	WDW_SIZE_PROPERTY = 4, /* Start of entry+ to Window Size */
	NEXT_ENTRY        = 7  /* Go to next entry on array */
};

enum get_iov_fw_value_index {
	BAR_ADDRS     = 1,    /*  Get Bar Address */
	APERTURE_SIZE = 2,    /*  Get Aperture Size */
	WDW_SIZE      = 3     /*  Get Window Size */
};

resource_size_t pseries_get_iov_fw_value(struct pci_dev *dev, int resno,
					 enum get_iov_fw_value_index value)
{
	const int *indexes;
	struct device_node *dn = pci_device_to_OF_node(dev);
	int i, num_res, ret = 0;

	indexes = of_get_property(dn, "ibm,open-sriov-vf-bar-info", NULL);
	if (!indexes)
		return  0;

	/*
	 * First element in the array is the number of Bars
	 * returned.  Search through the list to find the matching
	 * bar
	 */
	num_res = of_read_number(&indexes[NUM_RES_PROPERTY], 1);
	if (resno >= num_res)
		return 0; /* or an errror */

	i = START_OF_ENTRIES + NEXT_ENTRY * resno;
	switch (value) {
	case BAR_ADDRS:
		ret = of_read_number(&indexes[i], 2);
		break;
	case APERTURE_SIZE:
		ret = of_read_number(&indexes[i + APERTURE_PROPERTY], 2);
		break;
	case WDW_SIZE:
		ret = of_read_number(&indexes[i + WDW_SIZE_PROPERTY], 2);
		break;
	}

	return ret;
}

void of_pci_set_vf_bar_size(struct pci_dev *dev, const int *indexes)
{
	struct resource *res;
	resource_size_t base, size;
	int i, r, num_res;

	num_res = of_read_number(&indexes[NUM_RES_PROPERTY], 1);
	num_res = min_t(int, num_res, PCI_SRIOV_NUM_BARS);
	for (i = START_OF_ENTRIES, r = 0; r < num_res && r < PCI_SRIOV_NUM_BARS;
	     i += NEXT_ENTRY, r++) {
		res = &dev->resource[r + PCI_IOV_RESOURCES];
		base = of_read_number(&indexes[i], 2);
		size = of_read_number(&indexes[i + APERTURE_PROPERTY], 2);
		res->flags = pci_parse_of_flags(of_read_number
						(&indexes[i + LOW_INT], 1), 0);
		res->flags |= (IORESOURCE_MEM_64 | IORESOURCE_PCI_FIXED);
		res->name = pci_name(dev);
		res->start = base;
		res->end = base + size - 1;
	}
}

void of_pci_parse_iov_addrs(struct pci_dev *dev, const int *indexes)
{
	struct resource *res, *root, *conflict;
	resource_size_t base, size;
	int i, r, num_res;

	/*
	 * First element in the array is the number of Bars
	 * returned.  Search through the list to find the matching
	 * bars assign them from firmware into resources structure.
	 */
	num_res = of_read_number(&indexes[NUM_RES_PROPERTY], 1);
	for (i = START_OF_ENTRIES, r = 0; r < num_res && r < PCI_SRIOV_NUM_BARS;
	     i += NEXT_ENTRY, r++) {
		res = &dev->resource[r + PCI_IOV_RESOURCES];
		base = of_read_number(&indexes[i], 2);
		size = of_read_number(&indexes[i + WDW_SIZE_PROPERTY], 2);
		res->name = pci_name(dev);
		res->start = base;
		res->end = base + size - 1;
		root = &iomem_resource;
		dev_dbg(&dev->dev,
			"pSeries IOV BAR %d: trying firmware assignment %pR\n",
			 r + PCI_IOV_RESOURCES, res);
		conflict = request_resource_conflict(root, res);
		if (conflict) {
			dev_info(&dev->dev,
				 "BAR %d: %pR conflicts with %s %pR\n",
				 r + PCI_IOV_RESOURCES, res,
				 conflict->name, conflict);
			res->flags |= IORESOURCE_UNSET;
		}
	}
}

static void pseries_disable_sriov_resources(struct pci_dev *pdev)
{
	int i;

	pci_warn(pdev, "No hypervisor support for SR-IOV on this device, IOV BARs disabled.\n");
	for (i = 0; i < PCI_SRIOV_NUM_BARS; i++)
		pdev->resource[i + PCI_IOV_RESOURCES].flags = 0;
}

static void pseries_pci_fixup_resources(struct pci_dev *pdev)
{
	const int *indexes;
	struct device_node *dn = pci_device_to_OF_node(pdev);

	/*Firmware must support open sriov otherwise dont configure*/
	indexes = of_get_property(dn, "ibm,open-sriov-vf-bar-info", NULL);
	if (indexes)
		of_pci_set_vf_bar_size(pdev, indexes);
	else
		pseries_disable_sriov_resources(pdev);
}

static void pseries_pci_fixup_iov_resources(struct pci_dev *pdev)
{
	const int *indexes;
	struct device_node *dn = pci_device_to_OF_node(pdev);

	if (!pdev->is_physfn || pci_dev_is_added(pdev))
		return;
	/*Firmware must support open sriov otherwise dont configure*/
	indexes = of_get_property(dn, "ibm,open-sriov-vf-bar-info", NULL);
	if (indexes)
		of_pci_parse_iov_addrs(pdev, indexes);
	else
		pseries_disable_sriov_resources(pdev);
}

static resource_size_t pseries_pci_iov_resource_alignment(struct pci_dev *pdev,
							  int resno)
{
	const __be32 *reg;
	struct device_node *dn = pci_device_to_OF_node(pdev);

	/*Firmware must support open sriov otherwise report regular alignment*/
	reg = of_get_property(dn, "ibm,is-open-sriov-pf", NULL);
	if (!reg)
		return pci_iov_resource_size(pdev, resno);

	if (!pdev->is_physfn)
		return 0;
	return pseries_get_iov_fw_value(pdev,
					resno - PCI_IOV_RESOURCES,
					APERTURE_SIZE);
}
#endif

static void __init pSeries_setup_arch(void)
{
	set_arch_panic_timeout(10, ARCH_PANIC_TIMEOUT);

	/* Discover PIC type and setup ppc_md accordingly */
	smp_init_pseries();

<<<<<<< HEAD
=======

	if (radix_enabled() && !mmu_has_feature(MMU_FTR_GTSE))
		if (!firmware_has_feature(FW_FEATURE_RPT_INVALIDATE))
			panic("BUG: Radix support requires either GTSE or RPT_INVALIDATE\n");

>>>>>>> 24b8d41d

	/* openpic global configuration register (64-bit format). */
	/* openpic Interrupt Source Unit pointer (64-bit format). */
	/* python0 facility area (mmio) (64-bit format) REAL address. */

	/* init to some ~sane value until calibrate_delay() runs */
	loops_per_jiffy = 50000000;

	fwnmi_init();

	pseries_setup_security_mitigations();
	pseries_lpar_read_hblkrm_characteristics();

	/* By default, only probe PCI (can be overridden by rtas_pci) */
	pci_add_flags(PCI_PROBE_ONLY);

	/* Find and initialize PCI host bridges */
	init_pci_config_tokens();
	find_and_init_phbs();
	of_reconfig_notifier_register(&pci_dn_reconfig_nb);

	pSeries_nvram_init();

	if (firmware_has_feature(FW_FEATURE_LPAR)) {
		vpa_init(boot_cpuid);

		if (lppaca_shared_proc(get_lppaca())) {
			static_branch_enable(&shared_processor);
			pv_spinlocks_init();
		}

		ppc_md.power_save = pseries_lpar_idle;
		ppc_md.enable_pmcs = pseries_lpar_enable_pmcs;
#ifdef CONFIG_PCI_IOV
		ppc_md.pcibios_fixup_resources =
			pseries_pci_fixup_resources;
		ppc_md.pcibios_fixup_sriov =
			pseries_pci_fixup_iov_resources;
		ppc_md.pcibios_iov_resource_alignment =
			pseries_pci_iov_resource_alignment;
#endif
	} else {
		/* No special idle routine */
		ppc_md.enable_pmcs = power4_enable_pmcs;
	}

	ppc_md.pcibios_root_bridge_prepare = pseries_root_bridge_prepare;
<<<<<<< HEAD
=======

	if (swiotlb_force == SWIOTLB_FORCE)
		ppc_swiotlb_enable = 1;
}

static void pseries_panic(char *str)
{
	panic_flush_kmsg_end();
	rtas_os_term(str);
>>>>>>> 24b8d41d
}

static int __init pSeries_init_panel(void)
{
	/* Manually leave the kernel version on the panel. */
#ifdef __BIG_ENDIAN__
	ppc_md.progress("Linux ppc64\n", 0);
#else
	ppc_md.progress("Linux ppc64le\n", 0);
#endif
	ppc_md.progress(init_utsname()->version, 0);

	return 0;
}
machine_arch_initcall(pseries, pSeries_init_panel);

static int pseries_set_dabr(unsigned long dabr, unsigned long dabrx)
{
	return plpar_hcall_norets(H_SET_DABR, dabr);
}

static int pseries_set_xdabr(unsigned long dabr, unsigned long dabrx)
{
	/* Have to set at least one bit in the DABRX according to PAPR */
	if (dabrx == 0 && dabr == 0)
		dabrx = DABRX_USER;
	/* PAPR says we can only set kernel and user bits */
	dabrx &= DABRX_KERNEL | DABRX_USER;

	return plpar_hcall_norets(H_SET_XDABR, dabr, dabrx);
}

static int pseries_set_dawr(int nr, unsigned long dawr, unsigned long dawrx)
{
	/* PAPR says we can't set HYP */
	dawrx &= ~DAWRX_HYP;

	if (nr == 0)
		return plpar_set_watchpoint0(dawr, dawrx);
	else
		return plpar_set_watchpoint1(dawr, dawrx);
}

#define CMO_CHARACTERISTICS_TOKEN 44
#define CMO_MAXLENGTH 1026

void pSeries_coalesce_init(void)
{
	struct hvcall_mpp_x_data mpp_x_data;

	if (firmware_has_feature(FW_FEATURE_CMO) && !h_get_mpp_x(&mpp_x_data))
		powerpc_firmware_features |= FW_FEATURE_XCMO;
	else
		powerpc_firmware_features &= ~FW_FEATURE_XCMO;
}

/**
 * fw_cmo_feature_init - FW_FEATURE_CMO is not stored in ibm,hypertas-functions,
 * handle that here. (Stolen from parse_system_parameter_string)
 */
static void pSeries_cmo_feature_init(void)
{
	char *ptr, *key, *value, *end;
	int call_status;
	int page_order = IOMMU_PAGE_SHIFT_4K;

	pr_debug(" -> fw_cmo_feature_init()\n");
	spin_lock(&rtas_data_buf_lock);
	memset(rtas_data_buf, 0, RTAS_DATA_BUF_SIZE);
	call_status = rtas_call(rtas_token("ibm,get-system-parameter"), 3, 1,
				NULL,
				CMO_CHARACTERISTICS_TOKEN,
				__pa(rtas_data_buf),
				RTAS_DATA_BUF_SIZE);

	if (call_status != 0) {
		spin_unlock(&rtas_data_buf_lock);
		pr_debug("CMO not available\n");
		pr_debug(" <- fw_cmo_feature_init()\n");
		return;
	}

	end = rtas_data_buf + CMO_MAXLENGTH - 2;
	ptr = rtas_data_buf + 2;	/* step over strlen value */
	key = value = ptr;

	while (*ptr && (ptr <= end)) {
		/* Separate the key and value by replacing '=' with '\0' and
		 * point the value at the string after the '='
		 */
		if (ptr[0] == '=') {
			ptr[0] = '\0';
			value = ptr + 1;
		} else if (ptr[0] == '\0' || ptr[0] == ',') {
			/* Terminate the string containing the key/value pair */
			ptr[0] = '\0';

			if (key == value) {
				pr_debug("Malformed key/value pair\n");
				/* Never found a '=', end processing */
				break;
			}

			if (0 == strcmp(key, "CMOPageSize"))
				page_order = simple_strtol(value, NULL, 10);
			else if (0 == strcmp(key, "PrPSP"))
				CMO_PrPSP = simple_strtol(value, NULL, 10);
			else if (0 == strcmp(key, "SecPSP"))
				CMO_SecPSP = simple_strtol(value, NULL, 10);
			value = key = ptr + 1;
		}
		ptr++;
	}

	/* Page size is returned as the power of 2 of the page size,
	 * convert to the page size in bytes before returning
	 */
	CMO_PageSize = 1 << page_order;
	pr_debug("CMO_PageSize = %lu\n", CMO_PageSize);

	if (CMO_PrPSP != -1 || CMO_SecPSP != -1) {
		pr_info("CMO enabled\n");
		pr_debug("CMO enabled, PrPSP=%d, SecPSP=%d\n", CMO_PrPSP,
		         CMO_SecPSP);
		powerpc_firmware_features |= FW_FEATURE_CMO;
		pSeries_coalesce_init();
	} else
		pr_debug("CMO not enabled, PrPSP=%d, SecPSP=%d\n", CMO_PrPSP,
		         CMO_SecPSP);
	spin_unlock(&rtas_data_buf_lock);
	pr_debug(" <- fw_cmo_feature_init()\n");
}

/*
 * Early initialization.  Relocation is on but do not reference unbolted pages
 */
static void __init pseries_init(void)
{
	pr_debug(" -> pseries_init()\n");

#ifdef CONFIG_HVC_CONSOLE
	if (firmware_has_feature(FW_FEATURE_LPAR))
		hvc_vio_init_early();
#endif
	if (firmware_has_feature(FW_FEATURE_XDABR))
		ppc_md.set_dabr = pseries_set_xdabr;
	else if (firmware_has_feature(FW_FEATURE_DABR))
		ppc_md.set_dabr = pseries_set_dabr;

	if (firmware_has_feature(FW_FEATURE_SET_MODE))
		ppc_md.set_dawr = pseries_set_dawr;

	pSeries_cmo_feature_init();
	iommu_init_early_pSeries();

	pr_debug(" <- pseries_init()\n");
}

/**
 * pseries_power_off - tell firmware about how to power off the system.
 *
 * This function calls either the power-off rtas token in normal cases
 * or the ibm,power-off-ups token (if present & requested) in case of
 * a power failure. If power-off token is used, power on will only be
 * possible with power button press. If ibm,power-off-ups token is used
 * it will allow auto poweron after power is restored.
 */
static void pseries_power_off(void)
{
	int rc;
	int rtas_poweroff_ups_token = rtas_token("ibm,power-off-ups");

	if (rtas_flash_term_hook)
		rtas_flash_term_hook(SYS_POWER_OFF);

	if (rtas_poweron_auto == 0 ||
		rtas_poweroff_ups_token == RTAS_UNKNOWN_SERVICE) {
		rc = rtas_call(rtas_token("power-off"), 2, 1, NULL, -1, -1);
		printk(KERN_INFO "RTAS power-off returned %d\n", rc);
	} else {
		rc = rtas_call(rtas_poweroff_ups_token, 0, 1, NULL);
		printk(KERN_INFO "RTAS ibm,power-off-ups returned %d\n", rc);
	}
	for (;;);
}

static int __init pSeries_probe(void)
{
<<<<<<< HEAD
	const char *dtype = of_get_property(of_root, "device_type", NULL);

 	if (dtype == NULL)
 		return 0;
 	if (strcmp(dtype, "chrp"))
=======
	if (!of_node_is_type(of_root, "chrp"))
>>>>>>> 24b8d41d
		return 0;

	/* Cell blades firmware claims to be chrp while it's not. Until this
	 * is fixed, we need to avoid those here.
	 */
	if (of_machine_is_compatible("IBM,CPBW-1.0") ||
	    of_machine_is_compatible("IBM,CBEA"))
		return 0;

	pm_power_off = pseries_power_off;

	pr_debug("Machine is%s LPAR !\n",
	         (powerpc_firmware_features & FW_FEATURE_LPAR) ? "" : " not");

	pseries_init();

	return 1;
}

static int pSeries_pci_probe_mode(struct pci_bus *bus)
{
	if (firmware_has_feature(FW_FEATURE_LPAR))
		return PCI_PROBE_DEVTREE;
	return PCI_PROBE_NORMAL;
}

struct pci_controller_ops pseries_pci_controller_ops = {
	.probe_mode		= pSeries_pci_probe_mode,
};

define_machine(pseries) {
	.name			= "pSeries",
	.probe			= pSeries_probe,
	.setup_arch		= pSeries_setup_arch,
	.init_IRQ		= pseries_init_irq,
	.show_cpuinfo		= pSeries_show_cpuinfo,
	.log_error		= pSeries_log_error,
	.pcibios_fixup		= pSeries_final_fixup,
	.restart		= rtas_restart,
	.halt			= rtas_halt,
	.panic			= pseries_panic,
	.get_boot_time		= rtas_get_boot_time,
	.get_rtc_time		= rtas_get_rtc_time,
	.set_rtc_time		= rtas_set_rtc_time,
	.calibrate_decr		= generic_calibrate_decr,
	.progress		= rtas_progress,
	.system_reset_exception = pSeries_system_reset_exception,
	.machine_check_early	= pseries_machine_check_realmode,
	.machine_check_exception = pSeries_machine_check_exception,
#ifdef CONFIG_KEXEC_CORE
	.machine_kexec          = pSeries_machine_kexec,
	.kexec_cpu_down         = pseries_kexec_cpu_down,
#endif
#ifdef CONFIG_MEMORY_HOTPLUG_SPARSE
	.memory_block_size	= pseries_memory_block_size,
#endif
};<|MERGE_RESOLUTION|>--- conflicted
+++ resolved
@@ -37,11 +37,8 @@
 #include <linux/root_dev.h>
 #include <linux/of.h>
 #include <linux/of_pci.h>
-<<<<<<< HEAD
-=======
 #include <linux/memblock.h>
 #include <linux/swiotlb.h>
->>>>>>> 24b8d41d
 
 #include <asm/mmu.h>
 #include <asm/processor.h>
@@ -67,8 +64,6 @@
 #include <asm/reg.h>
 #include <asm/plpar_wrappers.h>
 #include <asm/kexec.h>
-<<<<<<< HEAD
-=======
 #include <asm/isa-bridge.h>
 #include <asm/security_features.h>
 #include <asm/asm-const.h>
@@ -76,7 +71,6 @@
 #include <asm/swiotlb.h>
 #include <asm/svm.h>
 #include <asm/dtl.h>
->>>>>>> 24b8d41d
 
 #include "pseries.h"
 #include "../../../../drivers/pci/pci.h"
@@ -90,10 +84,7 @@
 EXPORT_SYMBOL(CMO_PageSize);
 
 int fwnmi_active;  /* TRUE if an FWNMI handler is present */
-<<<<<<< HEAD
-=======
 int ibm_nmi_interlock_token;
->>>>>>> 24b8d41d
 
 static void pSeries_show_cpuinfo(struct seq_file *m)
 {
@@ -239,16 +230,11 @@
 
 static void __init pseries_init_irq(void)
 {
-<<<<<<< HEAD
-	xics_init();
-	pseries_setup_i8259_cascade();
-=======
 	/* Try using a XIVE if available, otherwise use a XICS */
 	if (!xive_spapr_init()) {
 		xics_init();
 		pseries_setup_i8259_cascade();
 	}
->>>>>>> 24b8d41d
 }
 
 static void pseries_lpar_enable_pmcs(void)
@@ -373,11 +359,7 @@
  * to ever be a problem in practice we can move this into a kernel thread to
  * finish off the process later in boot.
  */
-<<<<<<< HEAD
-void pseries_enable_reloc_on_exc(void)
-=======
 bool pseries_enable_reloc_on_exc(void)
->>>>>>> 24b8d41d
 {
 	long rc;
 	unsigned int delay, total_delay = 0;
@@ -388,13 +370,6 @@
 			if (rc == H_P2) {
 				pr_info("Relocation on exceptions not"
 					" supported\n");
-<<<<<<< HEAD
-			} else if (rc != H_SUCCESS) {
-				pr_warn("Unable to enable relocation"
-					" on exceptions: %ld\n", rc);
-			}
-			break;
-=======
 				return false;
 			} else if (rc != H_SUCCESS) {
 				pr_warn("Unable to enable relocation"
@@ -402,7 +377,6 @@
 				return false;
 			}
 			return true;
->>>>>>> 24b8d41d
 		}
 
 		delay = get_longbusy_msecs(rc);
@@ -411,11 +385,7 @@
 			pr_warn("Warning: Giving up waiting to enable "
 				"relocation on exceptions (%u msec)!\n",
 				total_delay);
-<<<<<<< HEAD
-			return;
-=======
 			return false;
->>>>>>> 24b8d41d
 		}
 
 		mdelay(delay);
@@ -434,13 +404,8 @@
 		mdelay(get_longbusy_msecs(rc));
 	}
 	if (rc != H_SUCCESS)
-<<<<<<< HEAD
-		pr_warning("Warning: Failed to disable relocation on "
-			   "exceptions: %ld\n", rc);
-=======
 		pr_warn("Warning: Failed to disable relocation on exceptions: %ld\n",
 			rc);
->>>>>>> 24b8d41d
 }
 EXPORT_SYMBOL(pseries_disable_reloc_on_exc);
 
@@ -798,14 +763,11 @@
 	/* Discover PIC type and setup ppc_md accordingly */
 	smp_init_pseries();
 
-<<<<<<< HEAD
-=======
 
 	if (radix_enabled() && !mmu_has_feature(MMU_FTR_GTSE))
 		if (!firmware_has_feature(FW_FEATURE_RPT_INVALIDATE))
 			panic("BUG: Radix support requires either GTSE or RPT_INVALIDATE\n");
 
->>>>>>> 24b8d41d
 
 	/* openpic global configuration register (64-bit format). */
 	/* openpic Interrupt Source Unit pointer (64-bit format). */
@@ -853,8 +815,6 @@
 	}
 
 	ppc_md.pcibios_root_bridge_prepare = pseries_root_bridge_prepare;
-<<<<<<< HEAD
-=======
 
 	if (swiotlb_force == SWIOTLB_FORCE)
 		ppc_swiotlb_enable = 1;
@@ -864,7 +824,6 @@
 {
 	panic_flush_kmsg_end();
 	rtas_os_term(str);
->>>>>>> 24b8d41d
 }
 
 static int __init pSeries_init_panel(void)
@@ -1053,15 +1012,7 @@
 
 static int __init pSeries_probe(void)
 {
-<<<<<<< HEAD
-	const char *dtype = of_get_property(of_root, "device_type", NULL);
-
- 	if (dtype == NULL)
- 		return 0;
- 	if (strcmp(dtype, "chrp"))
-=======
 	if (!of_node_is_type(of_root, "chrp"))
->>>>>>> 24b8d41d
 		return 0;
 
 	/* Cell blades firmware claims to be chrp while it's not. Until this
