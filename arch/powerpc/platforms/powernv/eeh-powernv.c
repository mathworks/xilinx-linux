--- conflicted
+++ resolved
@@ -40,48 +40,8 @@
 
 static void pnv_pcibios_bus_add_device(struct pci_dev *pdev)
 {
-<<<<<<< HEAD
-	struct pci_controller *hose;
-	struct pnv_phb *phb;
-
-	if (!firmware_has_feature(FW_FEATURE_OPAL)) {
-		pr_warn("%s: OPAL is required !\n",
-			__func__);
-		return -EINVAL;
-	}
-
-	/* Set probe mode */
-	eeh_add_flag(EEH_PROBE_MODE_DEV);
-
-	/*
-	 * P7IOC blocks PCI config access to frozen PE, but PHB3
-	 * doesn't do that. So we have to selectively enable I/O
-	 * prior to collecting error log.
-	 */
-	list_for_each_entry(hose, &hose_list, list_node) {
-		phb = hose->private_data;
-
-		if (phb->model == PNV_PHB_MODEL_P7IOC)
-			eeh_add_flag(EEH_ENABLE_IO_FOR_LOG);
-
-		/*
-		 * PE#0 should be regarded as valid by EEH core
-		 * if it's not the reserved one. Currently, we
-		 * have the reserved PE#255 and PE#127 for PHB3
-		 * and P7IOC separately. So we should regard
-		 * PE#0 as valid for PHB3 and P7IOC.
-		 */
-		if (phb->ioda.reserved_pe_idx != 0)
-			eeh_add_flag(EEH_VALID_PE_ZERO);
-
-		break;
-	}
-
-	return 0;
-=======
 	dev_dbg(&pdev->dev, "EEH: Setting up device\n");
 	eeh_probe_device(pdev);
->>>>>>> 24b8d41d
 }
 
 static irqreturn_t pnv_eeh_event(int irq, void *data)
@@ -903,13 +863,10 @@
 	if (!dn || !of_get_property(dn, "ibm,reset-by-firmware", NULL))
 		return __pnv_eeh_bridge_reset(pdev, option);
 
-<<<<<<< HEAD
-=======
 	pr_debug("%s: FW reset PCI bus %04x:%02x with option %d\n",
 		 __func__, pci_domain_nr(pdev->bus),
 		 pdev->bus->number, option);
 
->>>>>>> 24b8d41d
 	switch (option) {
 	case EEH_RESET_FUNDAMENTAL:
 		scope = OPAL_RESET_PCI_FUNDAMENTAL;
@@ -1117,31 +1074,10 @@
 				__func__, rc);
 			return -EIO;
 		}
-<<<<<<< HEAD
 	}
 
 	if (pe->type & EEH_PE_VF)
 		return pnv_eeh_reset_vf_pe(pe, option);
-
-	bus = eeh_pe_bus_get(pe);
-	if (!bus) {
-		pr_err("%s: Cannot find PCI bus for PHB#%d-PE#%x\n",
-			__func__, pe->phb->global_number, pe->addr);
-		return -EIO;
-	}
-
-	if (pci_is_root_bus(bus) ||
-	    pci_is_root_bus(bus->parent))
-		return pnv_eeh_root_reset(hose, option);
-
-	return pnv_eeh_bridge_reset(bus->self, option);
-}
-=======
-	}
-
-	if (pe->type & EEH_PE_VF)
-		return pnv_eeh_reset_vf_pe(pe, option);
->>>>>>> 24b8d41d
 
 	bus = eeh_pe_bus_get(pe);
 	if (!bus) {
