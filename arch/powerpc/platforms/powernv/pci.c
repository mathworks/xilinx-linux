// SPDX-License-Identifier: GPL-2.0-or-later
/*
 * Support PCI/PCIe on PowerNV platforms
 *
 * Copyright 2011 Benjamin Herrenschmidt, IBM Corp.
 */

#include <linux/kernel.h>
#include <linux/pci.h>
#include <linux/delay.h>
#include <linux/string.h>
#include <linux/init.h>
#include <linux/irq.h>
#include <linux/io.h>
#include <linux/msi.h>
#include <linux/iommu.h>
#include <linux/sched/mm.h>

#include <asm/sections.h>
#include <asm/io.h>
#include <asm/prom.h>
#include <asm/pci-bridge.h>
#include <asm/machdep.h>
#include <asm/msi_bitmap.h>
#include <asm/ppc-pci.h>
#include <asm/pnv-pci.h>
#include <asm/opal.h>
#include <asm/iommu.h>
#include <asm/tce.h>
#include <asm/firmware.h>
#include <asm/eeh_event.h>
#include <asm/eeh.h>

#include "powernv.h"
#include "pci.h"

<<<<<<< HEAD
int pnv_pci_get_slot_id(struct device_node *np, uint64_t *id)
{
	struct device_node *parent = np;
=======
static DEFINE_MUTEX(tunnel_mutex);

int pnv_pci_get_slot_id(struct device_node *np, uint64_t *id)
{
	struct device_node *node = np;
>>>>>>> 24b8d41d
	u32 bdfn;
	u64 phbid;
	int ret;

	ret = of_property_read_u32(np, "reg", &bdfn);
	if (ret)
		return -ENXIO;

	bdfn = ((bdfn & 0x00ffff00) >> 8);
<<<<<<< HEAD
	while ((parent = of_get_parent(parent))) {
		if (!PCI_DN(parent)) {
			of_node_put(parent);
			break;
		}

		if (!of_device_is_compatible(parent, "ibm,ioda2-phb")) {
			of_node_put(parent);
			continue;
		}

		ret = of_property_read_u64(parent, "ibm,opal-phbid", &phbid);
		if (ret) {
			of_node_put(parent);
			return -ENXIO;
		}

		*id = PCI_SLOT_ID(phbid, bdfn);
=======
	for (node = np; node; node = of_get_parent(node)) {
		if (!PCI_DN(node)) {
			of_node_put(node);
			break;
		}

		if (!of_device_is_compatible(node, "ibm,ioda2-phb") &&
		    !of_device_is_compatible(node, "ibm,ioda3-phb") &&
		    !of_device_is_compatible(node, "ibm,ioda2-npu2-opencapi-phb")) {
			of_node_put(node);
			continue;
		}

		ret = of_property_read_u64(node, "ibm,opal-phbid", &phbid);
		if (ret) {
			of_node_put(node);
			return -ENXIO;
		}

		if (of_device_is_compatible(node, "ibm,ioda2-npu2-opencapi-phb"))
			*id = PCI_PHB_SLOT_ID(phbid);
		else
			*id = PCI_SLOT_ID(phbid, bdfn);
>>>>>>> 24b8d41d
		return 0;
	}

	return -ENODEV;
}
EXPORT_SYMBOL_GPL(pnv_pci_get_slot_id);

int pnv_pci_get_device_tree(uint32_t phandle, void *buf, uint64_t len)
{
	int64_t rc;

	if (!opal_check_token(OPAL_GET_DEVICE_TREE))
		return -ENXIO;

	rc = opal_get_device_tree(phandle, (uint64_t)buf, len);
	if (rc < OPAL_SUCCESS)
		return -EIO;

	return rc;
}
EXPORT_SYMBOL_GPL(pnv_pci_get_device_tree);

int pnv_pci_get_presence_state(uint64_t id, uint8_t *state)
{
	int64_t rc;

	if (!opal_check_token(OPAL_PCI_GET_PRESENCE_STATE))
		return -ENXIO;

	rc = opal_pci_get_presence_state(id, (uint64_t)state);
	if (rc != OPAL_SUCCESS)
		return -EIO;

	return 0;
}
EXPORT_SYMBOL_GPL(pnv_pci_get_presence_state);

int pnv_pci_get_power_state(uint64_t id, uint8_t *state)
{
	int64_t rc;

	if (!opal_check_token(OPAL_PCI_GET_POWER_STATE))
		return -ENXIO;

	rc = opal_pci_get_power_state(id, (uint64_t)state);
	if (rc != OPAL_SUCCESS)
		return -EIO;

	return 0;
}
EXPORT_SYMBOL_GPL(pnv_pci_get_power_state);

int pnv_pci_set_power_state(uint64_t id, uint8_t state, struct opal_msg *msg)
{
	struct opal_msg m;
	int token, ret;
	int64_t rc;

	if (!opal_check_token(OPAL_PCI_SET_POWER_STATE))
		return -ENXIO;

	token = opal_async_get_token_interruptible();
	if (unlikely(token < 0))
		return token;

	rc = opal_pci_set_power_state(token, id, (uint64_t)&state);
	if (rc == OPAL_SUCCESS) {
		ret = 0;
		goto exit;
	} else if (rc != OPAL_ASYNC_COMPLETION) {
		ret = -EIO;
		goto exit;
	}

	ret = opal_async_wait_response(token, &m);
	if (ret < 0)
		goto exit;

	if (msg) {
		ret = 1;
		memcpy(msg, &m, sizeof(m));
	}

exit:
	opal_async_release_token(token);
	return ret;
}
EXPORT_SYMBOL_GPL(pnv_pci_set_power_state);

int pnv_setup_msi_irqs(struct pci_dev *pdev, int nvec, int type)
{
	struct pnv_phb *phb = pci_bus_to_pnvhb(pdev->bus);
	struct msi_desc *entry;
	struct msi_msg msg;
	int hwirq;
	unsigned int virq;
	int rc;

	if (WARN_ON(!phb) || !phb->msi_bmp.bitmap)
		return -ENODEV;

	if (pdev->no_64bit_msi && !phb->msi32_support)
		return -ENODEV;

	for_each_pci_msi_entry(entry, pdev) {
		if (!entry->msi_attrib.is_64 && !phb->msi32_support) {
			pr_warn("%s: Supports only 64-bit MSIs\n",
				pci_name(pdev));
			return -ENXIO;
		}
		hwirq = msi_bitmap_alloc_hwirqs(&phb->msi_bmp, 1);
		if (hwirq < 0) {
			pr_warn("%s: Failed to find a free MSI\n",
				pci_name(pdev));
			return -ENOSPC;
		}
		virq = irq_create_mapping(NULL, phb->msi_base + hwirq);
		if (!virq) {
			pr_warn("%s: Failed to map MSI to linux irq\n",
				pci_name(pdev));
			msi_bitmap_free_hwirqs(&phb->msi_bmp, hwirq, 1);
			return -ENOMEM;
		}
		rc = phb->msi_setup(phb, pdev, phb->msi_base + hwirq,
				    virq, entry->msi_attrib.is_64, &msg);
		if (rc) {
			pr_warn("%s: Failed to setup MSI\n", pci_name(pdev));
			irq_dispose_mapping(virq);
			msi_bitmap_free_hwirqs(&phb->msi_bmp, hwirq, 1);
			return rc;
		}
		irq_set_msi_desc(virq, entry);
		pci_write_msi_msg(virq, &msg);
	}
	return 0;
}

void pnv_teardown_msi_irqs(struct pci_dev *pdev)
{
	struct pnv_phb *phb = pci_bus_to_pnvhb(pdev->bus);
	struct msi_desc *entry;
	irq_hw_number_t hwirq;

	if (WARN_ON(!phb))
		return;

	for_each_pci_msi_entry(entry, pdev) {
		if (!entry->irq)
			continue;
		hwirq = virq_to_hw(entry->irq);
		irq_set_msi_desc(entry->irq, NULL);
		irq_dispose_mapping(entry->irq);
		msi_bitmap_free_hwirqs(&phb->msi_bmp, hwirq - phb->msi_base, 1);
	}
}

/* Nicely print the contents of the PE State Tables (PEST). */
static void pnv_pci_dump_pest(__be64 pestA[], __be64 pestB[], int pest_size)
{
	__be64 prevA = ULONG_MAX, prevB = ULONG_MAX;
	bool dup = false;
	int i;

	for (i = 0; i < pest_size; i++) {
		__be64 peA = be64_to_cpu(pestA[i]);
		__be64 peB = be64_to_cpu(pestB[i]);

		if (peA != prevA || peB != prevB) {
			if (dup) {
				pr_info("PE[..%03x] A/B: as above\n", i-1);
				dup = false;
			}
			prevA = peA;
			prevB = peB;
			if (peA & PNV_IODA_STOPPED_STATE ||
			    peB & PNV_IODA_STOPPED_STATE)
				pr_info("PE[%03x] A/B: %016llx %016llx\n",
					i, peA, peB);
		} else if (!dup && (peA & PNV_IODA_STOPPED_STATE ||
				    peB & PNV_IODA_STOPPED_STATE)) {
			dup = true;
		}
	}
}

static void pnv_pci_dump_p7ioc_diag_data(struct pci_controller *hose,
					 struct OpalIoPhbErrorCommon *common)
{
	struct OpalIoP7IOCPhbErrorData *data;

	data = (struct OpalIoP7IOCPhbErrorData *)common;
	pr_info("P7IOC PHB#%x Diag-data (Version: %d)\n",
		hose->global_number, be32_to_cpu(common->version));

	if (data->brdgCtl)
		pr_info("brdgCtl:     %08x\n",
			be32_to_cpu(data->brdgCtl));
	if (data->portStatusReg || data->rootCmplxStatus ||
	    data->busAgentStatus)
		pr_info("UtlSts:      %08x %08x %08x\n",
			be32_to_cpu(data->portStatusReg),
			be32_to_cpu(data->rootCmplxStatus),
			be32_to_cpu(data->busAgentStatus));
	if (data->deviceStatus || data->slotStatus   ||
	    data->linkStatus   || data->devCmdStatus ||
	    data->devSecStatus)
		pr_info("RootSts:     %08x %08x %08x %08x %08x\n",
			be32_to_cpu(data->deviceStatus),
			be32_to_cpu(data->slotStatus),
			be32_to_cpu(data->linkStatus),
			be32_to_cpu(data->devCmdStatus),
			be32_to_cpu(data->devSecStatus));
	if (data->rootErrorStatus   || data->uncorrErrorStatus ||
	    data->corrErrorStatus)
		pr_info("RootErrSts:  %08x %08x %08x\n",
			be32_to_cpu(data->rootErrorStatus),
			be32_to_cpu(data->uncorrErrorStatus),
			be32_to_cpu(data->corrErrorStatus));
	if (data->tlpHdr1 || data->tlpHdr2 ||
	    data->tlpHdr3 || data->tlpHdr4)
		pr_info("RootErrLog:  %08x %08x %08x %08x\n",
			be32_to_cpu(data->tlpHdr1),
			be32_to_cpu(data->tlpHdr2),
			be32_to_cpu(data->tlpHdr3),
			be32_to_cpu(data->tlpHdr4));
	if (data->sourceId || data->errorClass ||
	    data->correlator)
		pr_info("RootErrLog1: %08x %016llx %016llx\n",
			be32_to_cpu(data->sourceId),
			be64_to_cpu(data->errorClass),
			be64_to_cpu(data->correlator));
	if (data->p7iocPlssr || data->p7iocCsr)
		pr_info("PhbSts:      %016llx %016llx\n",
			be64_to_cpu(data->p7iocPlssr),
			be64_to_cpu(data->p7iocCsr));
	if (data->lemFir)
		pr_info("Lem:         %016llx %016llx %016llx\n",
			be64_to_cpu(data->lemFir),
			be64_to_cpu(data->lemErrorMask),
			be64_to_cpu(data->lemWOF));
	if (data->phbErrorStatus)
		pr_info("PhbErr:      %016llx %016llx %016llx %016llx\n",
			be64_to_cpu(data->phbErrorStatus),
			be64_to_cpu(data->phbFirstErrorStatus),
			be64_to_cpu(data->phbErrorLog0),
			be64_to_cpu(data->phbErrorLog1));
	if (data->mmioErrorStatus)
		pr_info("OutErr:      %016llx %016llx %016llx %016llx\n",
			be64_to_cpu(data->mmioErrorStatus),
			be64_to_cpu(data->mmioFirstErrorStatus),
			be64_to_cpu(data->mmioErrorLog0),
			be64_to_cpu(data->mmioErrorLog1));
	if (data->dma0ErrorStatus)
		pr_info("InAErr:      %016llx %016llx %016llx %016llx\n",
			be64_to_cpu(data->dma0ErrorStatus),
			be64_to_cpu(data->dma0FirstErrorStatus),
			be64_to_cpu(data->dma0ErrorLog0),
			be64_to_cpu(data->dma0ErrorLog1));
	if (data->dma1ErrorStatus)
		pr_info("InBErr:      %016llx %016llx %016llx %016llx\n",
			be64_to_cpu(data->dma1ErrorStatus),
			be64_to_cpu(data->dma1FirstErrorStatus),
			be64_to_cpu(data->dma1ErrorLog0),
			be64_to_cpu(data->dma1ErrorLog1));

<<<<<<< HEAD
	for (i = 0; i < OPAL_P7IOC_NUM_PEST_REGS; i++) {
		if ((be64_to_cpu(data->pestA[i]) >> 63) == 0 &&
		    (be64_to_cpu(data->pestB[i]) >> 63) == 0)
			continue;

		pr_info("PE[%3d] A/B: %016llx %016llx\n",
			i, be64_to_cpu(data->pestA[i]),
			be64_to_cpu(data->pestB[i]));
	}
=======
	pnv_pci_dump_pest(data->pestA, data->pestB, OPAL_P7IOC_NUM_PEST_REGS);
>>>>>>> 24b8d41d
}

static void pnv_pci_dump_phb3_diag_data(struct pci_controller *hose,
					struct OpalIoPhbErrorCommon *common)
{
	struct OpalIoPhb3ErrorData *data;

	data = (struct OpalIoPhb3ErrorData*)common;
	pr_info("PHB3 PHB#%x Diag-data (Version: %d)\n",
		hose->global_number, be32_to_cpu(common->version));
	if (data->brdgCtl)
		pr_info("brdgCtl:     %08x\n",
			be32_to_cpu(data->brdgCtl));
	if (data->portStatusReg || data->rootCmplxStatus ||
	    data->busAgentStatus)
		pr_info("UtlSts:      %08x %08x %08x\n",
			be32_to_cpu(data->portStatusReg),
			be32_to_cpu(data->rootCmplxStatus),
			be32_to_cpu(data->busAgentStatus));
	if (data->deviceStatus || data->slotStatus   ||
	    data->linkStatus   || data->devCmdStatus ||
	    data->devSecStatus)
		pr_info("RootSts:     %08x %08x %08x %08x %08x\n",
			be32_to_cpu(data->deviceStatus),
			be32_to_cpu(data->slotStatus),
			be32_to_cpu(data->linkStatus),
			be32_to_cpu(data->devCmdStatus),
			be32_to_cpu(data->devSecStatus));
	if (data->rootErrorStatus || data->uncorrErrorStatus ||
	    data->corrErrorStatus)
		pr_info("RootErrSts:  %08x %08x %08x\n",
			be32_to_cpu(data->rootErrorStatus),
			be32_to_cpu(data->uncorrErrorStatus),
			be32_to_cpu(data->corrErrorStatus));
	if (data->tlpHdr1 || data->tlpHdr2 ||
	    data->tlpHdr3 || data->tlpHdr4)
		pr_info("RootErrLog:  %08x %08x %08x %08x\n",
			be32_to_cpu(data->tlpHdr1),
			be32_to_cpu(data->tlpHdr2),
			be32_to_cpu(data->tlpHdr3),
			be32_to_cpu(data->tlpHdr4));
	if (data->sourceId || data->errorClass ||
	    data->correlator)
		pr_info("RootErrLog1: %08x %016llx %016llx\n",
			be32_to_cpu(data->sourceId),
			be64_to_cpu(data->errorClass),
			be64_to_cpu(data->correlator));
	if (data->nFir)
		pr_info("nFir:        %016llx %016llx %016llx\n",
			be64_to_cpu(data->nFir),
			be64_to_cpu(data->nFirMask),
			be64_to_cpu(data->nFirWOF));
	if (data->phbPlssr || data->phbCsr)
		pr_info("PhbSts:      %016llx %016llx\n",
			be64_to_cpu(data->phbPlssr),
			be64_to_cpu(data->phbCsr));
	if (data->lemFir)
		pr_info("Lem:         %016llx %016llx %016llx\n",
			be64_to_cpu(data->lemFir),
			be64_to_cpu(data->lemErrorMask),
			be64_to_cpu(data->lemWOF));
	if (data->phbErrorStatus)
		pr_info("PhbErr:      %016llx %016llx %016llx %016llx\n",
			be64_to_cpu(data->phbErrorStatus),
			be64_to_cpu(data->phbFirstErrorStatus),
			be64_to_cpu(data->phbErrorLog0),
			be64_to_cpu(data->phbErrorLog1));
	if (data->mmioErrorStatus)
		pr_info("OutErr:      %016llx %016llx %016llx %016llx\n",
			be64_to_cpu(data->mmioErrorStatus),
			be64_to_cpu(data->mmioFirstErrorStatus),
			be64_to_cpu(data->mmioErrorLog0),
			be64_to_cpu(data->mmioErrorLog1));
	if (data->dma0ErrorStatus)
		pr_info("InAErr:      %016llx %016llx %016llx %016llx\n",
			be64_to_cpu(data->dma0ErrorStatus),
			be64_to_cpu(data->dma0FirstErrorStatus),
			be64_to_cpu(data->dma0ErrorLog0),
			be64_to_cpu(data->dma0ErrorLog1));
	if (data->dma1ErrorStatus)
		pr_info("InBErr:      %016llx %016llx %016llx %016llx\n",
			be64_to_cpu(data->dma1ErrorStatus),
			be64_to_cpu(data->dma1FirstErrorStatus),
			be64_to_cpu(data->dma1ErrorLog0),
			be64_to_cpu(data->dma1ErrorLog1));

	pnv_pci_dump_pest(data->pestA, data->pestB, OPAL_PHB3_NUM_PEST_REGS);
}

static void pnv_pci_dump_phb4_diag_data(struct pci_controller *hose,
					struct OpalIoPhbErrorCommon *common)
{
	struct OpalIoPhb4ErrorData *data;

	data = (struct OpalIoPhb4ErrorData*)common;
	pr_info("PHB4 PHB#%d Diag-data (Version: %d)\n",
		hose->global_number, be32_to_cpu(common->version));
	if (data->brdgCtl)
		pr_info("brdgCtl:    %08x\n",
			be32_to_cpu(data->brdgCtl));
	if (data->deviceStatus || data->slotStatus   ||
	    data->linkStatus   || data->devCmdStatus ||
	    data->devSecStatus)
		pr_info("RootSts:    %08x %08x %08x %08x %08x\n",
			be32_to_cpu(data->deviceStatus),
			be32_to_cpu(data->slotStatus),
			be32_to_cpu(data->linkStatus),
			be32_to_cpu(data->devCmdStatus),
			be32_to_cpu(data->devSecStatus));
	if (data->rootErrorStatus || data->uncorrErrorStatus ||
	    data->corrErrorStatus)
		pr_info("RootErrSts: %08x %08x %08x\n",
			be32_to_cpu(data->rootErrorStatus),
			be32_to_cpu(data->uncorrErrorStatus),
			be32_to_cpu(data->corrErrorStatus));
	if (data->tlpHdr1 || data->tlpHdr2 ||
	    data->tlpHdr3 || data->tlpHdr4)
		pr_info("RootErrLog: %08x %08x %08x %08x\n",
			be32_to_cpu(data->tlpHdr1),
			be32_to_cpu(data->tlpHdr2),
			be32_to_cpu(data->tlpHdr3),
			be32_to_cpu(data->tlpHdr4));
	if (data->sourceId)
		pr_info("sourceId:   %08x\n", be32_to_cpu(data->sourceId));
	if (data->nFir)
		pr_info("nFir:       %016llx %016llx %016llx\n",
			be64_to_cpu(data->nFir),
			be64_to_cpu(data->nFirMask),
			be64_to_cpu(data->nFirWOF));
	if (data->phbPlssr || data->phbCsr)
		pr_info("PhbSts:     %016llx %016llx\n",
			be64_to_cpu(data->phbPlssr),
			be64_to_cpu(data->phbCsr));
	if (data->lemFir)
		pr_info("Lem:        %016llx %016llx %016llx\n",
			be64_to_cpu(data->lemFir),
			be64_to_cpu(data->lemErrorMask),
			be64_to_cpu(data->lemWOF));
	if (data->phbErrorStatus)
		pr_info("PhbErr:     %016llx %016llx %016llx %016llx\n",
			be64_to_cpu(data->phbErrorStatus),
			be64_to_cpu(data->phbFirstErrorStatus),
			be64_to_cpu(data->phbErrorLog0),
			be64_to_cpu(data->phbErrorLog1));
	if (data->phbTxeErrorStatus)
		pr_info("PhbTxeErr:  %016llx %016llx %016llx %016llx\n",
			be64_to_cpu(data->phbTxeErrorStatus),
			be64_to_cpu(data->phbTxeFirstErrorStatus),
			be64_to_cpu(data->phbTxeErrorLog0),
			be64_to_cpu(data->phbTxeErrorLog1));
	if (data->phbRxeArbErrorStatus)
		pr_info("RxeArbErr:  %016llx %016llx %016llx %016llx\n",
			be64_to_cpu(data->phbRxeArbErrorStatus),
			be64_to_cpu(data->phbRxeArbFirstErrorStatus),
			be64_to_cpu(data->phbRxeArbErrorLog0),
			be64_to_cpu(data->phbRxeArbErrorLog1));
	if (data->phbRxeMrgErrorStatus)
		pr_info("RxeMrgErr:  %016llx %016llx %016llx %016llx\n",
			be64_to_cpu(data->phbRxeMrgErrorStatus),
			be64_to_cpu(data->phbRxeMrgFirstErrorStatus),
			be64_to_cpu(data->phbRxeMrgErrorLog0),
			be64_to_cpu(data->phbRxeMrgErrorLog1));
	if (data->phbRxeTceErrorStatus)
		pr_info("RxeTceErr:  %016llx %016llx %016llx %016llx\n",
			be64_to_cpu(data->phbRxeTceErrorStatus),
			be64_to_cpu(data->phbRxeTceFirstErrorStatus),
			be64_to_cpu(data->phbRxeTceErrorLog0),
			be64_to_cpu(data->phbRxeTceErrorLog1));

	if (data->phbPblErrorStatus)
		pr_info("PblErr:     %016llx %016llx %016llx %016llx\n",
			be64_to_cpu(data->phbPblErrorStatus),
			be64_to_cpu(data->phbPblFirstErrorStatus),
			be64_to_cpu(data->phbPblErrorLog0),
			be64_to_cpu(data->phbPblErrorLog1));
	if (data->phbPcieDlpErrorStatus)
		pr_info("PcieDlp:    %016llx %016llx %016llx\n",
			be64_to_cpu(data->phbPcieDlpErrorLog1),
			be64_to_cpu(data->phbPcieDlpErrorLog2),
			be64_to_cpu(data->phbPcieDlpErrorStatus));
	if (data->phbRegbErrorStatus)
		pr_info("RegbErr:    %016llx %016llx %016llx %016llx\n",
			be64_to_cpu(data->phbRegbErrorStatus),
			be64_to_cpu(data->phbRegbFirstErrorStatus),
			be64_to_cpu(data->phbRegbErrorLog0),
			be64_to_cpu(data->phbRegbErrorLog1));


	pnv_pci_dump_pest(data->pestA, data->pestB, OPAL_PHB4_NUM_PEST_REGS);
}

void pnv_pci_dump_phb_diag_data(struct pci_controller *hose,
				unsigned char *log_buff)
{
	struct OpalIoPhbErrorCommon *common;

	if (!hose || !log_buff)
		return;

	common = (struct OpalIoPhbErrorCommon *)log_buff;
	switch (be32_to_cpu(common->ioType)) {
	case OPAL_PHB_ERROR_DATA_TYPE_P7IOC:
		pnv_pci_dump_p7ioc_diag_data(hose, common);
		break;
	case OPAL_PHB_ERROR_DATA_TYPE_PHB3:
		pnv_pci_dump_phb3_diag_data(hose, common);
		break;
	case OPAL_PHB_ERROR_DATA_TYPE_PHB4:
		pnv_pci_dump_phb4_diag_data(hose, common);
		break;
	default:
		pr_warn("%s: Unrecognized ioType %d\n",
			__func__, be32_to_cpu(common->ioType));
	}
}

static void pnv_pci_handle_eeh_config(struct pnv_phb *phb, u32 pe_no)
{
	unsigned long flags, rc;
	int has_diag, ret = 0;

	spin_lock_irqsave(&phb->lock, flags);

	/* Fetch PHB diag-data */
	rc = opal_pci_get_phb_diag_data2(phb->opal_id, phb->diag_data,
					 phb->diag_data_size);
	has_diag = (rc == OPAL_SUCCESS);

	/* If PHB supports compound PE, to handle it */
	if (phb->unfreeze_pe) {
		ret = phb->unfreeze_pe(phb,
				       pe_no,
				       OPAL_EEH_ACTION_CLEAR_FREEZE_ALL);
	} else {
		rc = opal_pci_eeh_freeze_clear(phb->opal_id,
					     pe_no,
					     OPAL_EEH_ACTION_CLEAR_FREEZE_ALL);
		if (rc) {
			pr_warn("%s: Failure %ld clearing frozen "
				"PHB#%x-PE#%x\n",
				__func__, rc, phb->hose->global_number,
				pe_no);
			ret = -EIO;
		}
	}

	/*
	 * For now, let's only display the diag buffer when we fail to clear
	 * the EEH status. We'll do more sensible things later when we have
	 * proper EEH support. We need to make sure we don't pollute ourselves
	 * with the normal errors generated when probing empty slots
	 */
	if (has_diag && ret)
		pnv_pci_dump_phb_diag_data(phb->hose, phb->diag_data);

	spin_unlock_irqrestore(&phb->lock, flags);
}

static void pnv_pci_config_check_eeh(struct pci_dn *pdn)
{
	struct pnv_phb *phb = pdn->phb->private_data;
<<<<<<< HEAD
	u8	fstate;
	__be16	pcierr;
=======
	u8	fstate = 0;
	__be16	pcierr = 0;
>>>>>>> 24b8d41d
	unsigned int pe_no;
	s64	rc;

	/*
	 * Get the PE#. During the PCI probe stage, we might not
	 * setup that yet. So all ER errors should be mapped to
	 * reserved PE.
	 */
	pe_no = pdn->pe_number;
	if (pe_no == IODA_INVALID_PE) {
		pe_no = phb->ioda.reserved_pe_idx;
	}

	/*
	 * Fetch frozen state. If the PHB support compound PE,
	 * we need handle that case.
	 */
	if (phb->get_pe_state) {
		fstate = phb->get_pe_state(phb, pe_no);
	} else {
		rc = opal_pci_eeh_freeze_status(phb->opal_id,
						pe_no,
						&fstate,
						&pcierr,
						NULL);
		if (rc) {
			pr_warn("%s: Failure %lld getting PHB#%x-PE#%x state\n",
				__func__, rc, phb->hose->global_number, pe_no);
			return;
		}
	}

<<<<<<< HEAD
	pr_devel(" -> EEH check, bdfn=%04x PE#%d fstate=%x\n",
=======
	pr_devel(" -> EEH check, bdfn=%04x PE#%x fstate=%x\n",
>>>>>>> 24b8d41d
		 (pdn->busno << 8) | (pdn->devfn), pe_no, fstate);

	/* Clear the frozen state if applicable */
	if (fstate == OPAL_EEH_STOPPED_MMIO_FREEZE ||
	    fstate == OPAL_EEH_STOPPED_DMA_FREEZE  ||
	    fstate == OPAL_EEH_STOPPED_MMIO_DMA_FREEZE) {
		/*
		 * If PHB supports compound PE, freeze it for
		 * consistency.
		 */
		if (phb->freeze_pe)
			phb->freeze_pe(phb, pe_no);

		pnv_pci_handle_eeh_config(phb, pe_no);
	}
}

int pnv_pci_cfg_read(struct pci_dn *pdn,
		     int where, int size, u32 *val)
{
	struct pnv_phb *phb = pdn->phb->private_data;
	u32 bdfn = (pdn->busno << 8) | pdn->devfn;
	s64 rc;

	switch (size) {
	case 1: {
		u8 v8;
		rc = opal_pci_config_read_byte(phb->opal_id, bdfn, where, &v8);
		*val = (rc == OPAL_SUCCESS) ? v8 : 0xff;
		break;
	}
	case 2: {
		__be16 v16;
		rc = opal_pci_config_read_half_word(phb->opal_id, bdfn, where,
						   &v16);
		*val = (rc == OPAL_SUCCESS) ? be16_to_cpu(v16) : 0xffff;
		break;
	}
	case 4: {
		__be32 v32;
		rc = opal_pci_config_read_word(phb->opal_id, bdfn, where, &v32);
		*val = (rc == OPAL_SUCCESS) ? be32_to_cpu(v32) : 0xffffffff;
		break;
	}
	default:
		return PCIBIOS_FUNC_NOT_SUPPORTED;
	}

	pr_devel("%s: bus: %x devfn: %x +%x/%x -> %08x\n",
		 __func__, pdn->busno, pdn->devfn, where, size, *val);
	return PCIBIOS_SUCCESSFUL;
}

int pnv_pci_cfg_write(struct pci_dn *pdn,
		      int where, int size, u32 val)
{
	struct pnv_phb *phb = pdn->phb->private_data;
	u32 bdfn = (pdn->busno << 8) | pdn->devfn;

	pr_devel("%s: bus: %x devfn: %x +%x/%x -> %08x\n",
		 __func__, pdn->busno, pdn->devfn, where, size, val);
	switch (size) {
	case 1:
		opal_pci_config_write_byte(phb->opal_id, bdfn, where, val);
		break;
	case 2:
		opal_pci_config_write_half_word(phb->opal_id, bdfn, where, val);
		break;
	case 4:
		opal_pci_config_write_word(phb->opal_id, bdfn, where, val);
		break;
	default:
		return PCIBIOS_FUNC_NOT_SUPPORTED;
	}

	return PCIBIOS_SUCCESSFUL;
}

#if CONFIG_EEH
static bool pnv_pci_cfg_check(struct pci_dn *pdn)
{
	struct eeh_dev *edev = NULL;
	struct pnv_phb *phb = pdn->phb->private_data;

	/* EEH not enabled ? */
	if (!(phb->flags & PNV_PHB_FLAG_EEH))
		return true;

	/* PE reset or device removed ? */
	edev = pdn->edev;
	if (edev) {
		if (edev->pe &&
		    (edev->pe->state & EEH_PE_CFG_BLOCKED))
			return false;

		if (edev->mode & EEH_DEV_REMOVED)
			return false;
	}

	return true;
}
#else
static inline pnv_pci_cfg_check(struct pci_dn *pdn)
{
	return true;
}
#endif /* CONFIG_EEH */

static int pnv_pci_read_config(struct pci_bus *bus,
			       unsigned int devfn,
			       int where, int size, u32 *val)
{
	struct pci_dn *pdn;
	struct pnv_phb *phb;
	int ret;

	*val = 0xFFFFFFFF;
	pdn = pci_get_pdn_by_devfn(bus, devfn);
	if (!pdn)
		return PCIBIOS_DEVICE_NOT_FOUND;

	if (!pnv_pci_cfg_check(pdn))
		return PCIBIOS_DEVICE_NOT_FOUND;

	ret = pnv_pci_cfg_read(pdn, where, size, val);
	phb = pdn->phb->private_data;
	if (phb->flags & PNV_PHB_FLAG_EEH && pdn->edev) {
		if (*val == EEH_IO_ERROR_VALUE(size) &&
		    eeh_dev_check_failure(pdn->edev))
                        return PCIBIOS_DEVICE_NOT_FOUND;
	} else {
		pnv_pci_config_check_eeh(pdn);
	}

	return ret;
}

static int pnv_pci_write_config(struct pci_bus *bus,
				unsigned int devfn,
				int where, int size, u32 val)
{
	struct pci_dn *pdn;
	struct pnv_phb *phb;
	int ret;

	pdn = pci_get_pdn_by_devfn(bus, devfn);
	if (!pdn)
		return PCIBIOS_DEVICE_NOT_FOUND;

	if (!pnv_pci_cfg_check(pdn))
		return PCIBIOS_DEVICE_NOT_FOUND;

	ret = pnv_pci_cfg_write(pdn, where, size, val);
	phb = pdn->phb->private_data;
	if (!(phb->flags & PNV_PHB_FLAG_EEH))
		pnv_pci_config_check_eeh(pdn);

	return ret;
}

struct pci_ops pnv_pci_ops = {
	.read  = pnv_pci_read_config,
	.write = pnv_pci_write_config,
};

<<<<<<< HEAD
static __be64 *pnv_tce(struct iommu_table *tbl, long idx)
{
	__be64 *tmp = ((__be64 *)tbl->it_base);
	int  level = tbl->it_indirect_levels;
	const long shift = ilog2(tbl->it_level_size);
	unsigned long mask = (tbl->it_level_size - 1) << (level * shift);

	while (level) {
		int n = (idx & mask) >> (level * shift);
		unsigned long tce = be64_to_cpu(tmp[n]);

		tmp = __va(tce & ~(TCE_PCI_READ | TCE_PCI_WRITE));
		idx &= ~mask;
		mask >>= shift;
		--level;
	}

	return tmp + idx;
}

int pnv_tce_build(struct iommu_table *tbl, long index, long npages,
		unsigned long uaddr, enum dma_data_direction direction,
		unsigned long attrs)
{
	u64 proto_tce = iommu_direction_to_tce_perm(direction);
	u64 rpn = __pa(uaddr) >> tbl->it_page_shift;
	long i;

	if (proto_tce & TCE_PCI_WRITE)
		proto_tce |= TCE_PCI_READ;

	for (i = 0; i < npages; i++) {
		unsigned long newtce = proto_tce |
			((rpn + i) << tbl->it_page_shift);
		unsigned long idx = index - tbl->it_offset + i;

		*(pnv_tce(tbl, idx)) = cpu_to_be64(newtce);
	}

	return 0;
}

#ifdef CONFIG_IOMMU_API
int pnv_tce_xchg(struct iommu_table *tbl, long index,
		unsigned long *hpa, enum dma_data_direction *direction)
{
	u64 proto_tce = iommu_direction_to_tce_perm(*direction);
	unsigned long newtce = *hpa | proto_tce, oldtce;
	unsigned long idx = index - tbl->it_offset;

	BUG_ON(*hpa & ~IOMMU_PAGE_MASK(tbl));

	if (newtce & TCE_PCI_WRITE)
		newtce |= TCE_PCI_READ;

	oldtce = be64_to_cpu(xchg(pnv_tce(tbl, idx), cpu_to_be64(newtce)));
	*hpa = oldtce & ~(TCE_PCI_READ | TCE_PCI_WRITE);
	*direction = iommu_tce_direction(oldtce);

	return 0;
}
#endif

void pnv_tce_free(struct iommu_table *tbl, long index, long npages)
{
	long i;

	for (i = 0; i < npages; i++) {
		unsigned long idx = index - tbl->it_offset + i;

		*(pnv_tce(tbl, idx)) = cpu_to_be64(0);
	}
}

unsigned long pnv_tce_get(struct iommu_table *tbl, long index)
{
	return *(pnv_tce(tbl, index - tbl->it_offset));
}

=======
>>>>>>> 24b8d41d
struct iommu_table *pnv_pci_table_alloc(int nid)
{
	struct iommu_table *tbl;

	tbl = kzalloc_node(sizeof(struct iommu_table), GFP_KERNEL, nid);
	if (!tbl)
		return NULL;

	INIT_LIST_HEAD_RCU(&tbl->it_group_list);
	kref_init(&tbl->it_kref);

	return tbl;
}

struct device_node *pnv_pci_get_phb_node(struct pci_dev *dev)
{
	struct pci_controller *hose = pci_bus_to_host(dev->bus);

	return of_node_get(hose->dn);
}
EXPORT_SYMBOL(pnv_pci_get_phb_node);

int pnv_pci_set_tunnel_bar(struct pci_dev *dev, u64 addr, int enable)
{
	struct pnv_phb *phb = pci_bus_to_pnvhb(dev->bus);
	u64 tunnel_bar;
	__be64 val;
	int rc;

	if (!opal_check_token(OPAL_PCI_GET_PBCQ_TUNNEL_BAR))
		return -ENXIO;
	if (!opal_check_token(OPAL_PCI_SET_PBCQ_TUNNEL_BAR))
		return -ENXIO;

	mutex_lock(&tunnel_mutex);
	rc = opal_pci_get_pbcq_tunnel_bar(phb->opal_id, &val);
	if (rc != OPAL_SUCCESS) {
		rc = -EIO;
		goto out;
	}
	tunnel_bar = be64_to_cpu(val);
	if (enable) {
		/*
		* Only one device per PHB can use atomics.
		* Our policy is first-come, first-served.
		*/
		if (tunnel_bar) {
			if (tunnel_bar != addr)
				rc = -EBUSY;
			else
				rc = 0;	/* Setting same address twice is ok */
			goto out;
		}
	} else {
		/*
		* The device that owns atomics and wants to release
		* them must pass the same address with enable == 0.
		*/
		if (tunnel_bar != addr) {
			rc = -EPERM;
			goto out;
		}
		addr = 0x0ULL;
	}
	rc = opal_pci_set_pbcq_tunnel_bar(phb->opal_id, addr);
	rc = opal_error_code(rc);
out:
	mutex_unlock(&tunnel_mutex);
	return rc;
}
EXPORT_SYMBOL_GPL(pnv_pci_set_tunnel_bar);

void pnv_pci_shutdown(void)
{
	struct pci_controller *hose;

	list_for_each_entry(hose, &hose_list, list_node)
		if (hose->controller_ops.shutdown)
			hose->controller_ops.shutdown(hose);
}

/* Fixup wrong class code in p7ioc and p8 root complex */
static void pnv_p7ioc_rc_quirk(struct pci_dev *dev)
{
	dev->class = PCI_CLASS_BRIDGE_PCI << 8;
}
DECLARE_PCI_FIXUP_EARLY(PCI_VENDOR_ID_IBM, 0x3b9, pnv_p7ioc_rc_quirk);

void __init pnv_pci_init(void)
{
	struct device_node *np;

	pci_add_flags(PCI_CAN_SKIP_ISA_ALIGN);

	/* If we don't have OPAL, eg. in sim, just skip PCI probe */
	if (!firmware_has_feature(FW_FEATURE_OPAL))
		return;

#ifdef CONFIG_PCIEPORTBUS
	/*
	 * On PowerNV PCIe devices are (currently) managed in cooperation
	 * with firmware. This isn't *strictly* required, but there's enough
	 * assumptions baked into both firmware and the platform code that
	 * it's unwise to allow the portbus services to be used.
	 *
	 * We need to fix this eventually, but for now set this flag to disable
	 * the portbus driver. The AER service isn't required since that AER
	 * events are handled via EEH. The pciehp hotplug driver can't work
	 * without kernel changes (and portbus binding breaks pnv_php). The
	 * other services also require some thinking about how we're going
	 * to integrate them.
	 */
	pcie_ports_disabled = true;
#endif

	/* Look for IODA IO-Hubs. */
	for_each_compatible_node(np, NULL, "ibm,ioda-hub") {
		pnv_pci_init_ioda_hub(np);
	}

	/* Look for ioda2 built-in PHB3's */
	for_each_compatible_node(np, NULL, "ibm,ioda2-phb")
		pnv_pci_init_ioda2_phb(np);

	/* Look for ioda3 built-in PHB4's, we treat them as IODA2 */
	for_each_compatible_node(np, NULL, "ibm,ioda3-phb")
		pnv_pci_init_ioda2_phb(np);

	/* Look for NPU PHBs */
	for_each_compatible_node(np, NULL, "ibm,ioda2-npu-phb")
		pnv_pci_init_npu_phb(np);

<<<<<<< HEAD
=======
	/*
	 * Look for NPU2 PHBs which we treat mostly as NPU PHBs with
	 * the exception of TCE kill which requires an OPAL call.
	 */
	for_each_compatible_node(np, NULL, "ibm,ioda2-npu2-phb")
		pnv_pci_init_npu_phb(np);

	/* Look for NPU2 OpenCAPI PHBs */
	for_each_compatible_node(np, NULL, "ibm,ioda2-npu2-opencapi-phb")
		pnv_pci_init_npu2_opencapi_phb(np);

>>>>>>> 24b8d41d
	/* Configure IOMMU DMA hooks */
	set_pci_dma_ops(&dma_iommu_ops);
}

static int pnv_tce_iommu_bus_notifier(struct notifier_block *nb,
		unsigned long action, void *data)
{
	struct device *dev = data;

	switch (action) {
	case BUS_NOTIFY_DEL_DEVICE:
		iommu_del_device(dev);
		return 0;
	default:
		return 0;
	}
}

static struct notifier_block pnv_tce_iommu_bus_nb = {
	.notifier_call = pnv_tce_iommu_bus_notifier,
};

static int __init pnv_tce_iommu_bus_notifier_init(void)
{
	bus_register_notifier(&pci_bus_type, &pnv_tce_iommu_bus_nb);
	return 0;
}
machine_subsys_initcall_sync(powernv, pnv_tce_iommu_bus_notifier_init);<|MERGE_RESOLUTION|>--- conflicted
+++ resolved
@@ -34,17 +34,11 @@
 #include "powernv.h"
 #include "pci.h"
 
-<<<<<<< HEAD
+static DEFINE_MUTEX(tunnel_mutex);
+
 int pnv_pci_get_slot_id(struct device_node *np, uint64_t *id)
 {
-	struct device_node *parent = np;
-=======
-static DEFINE_MUTEX(tunnel_mutex);
-
-int pnv_pci_get_slot_id(struct device_node *np, uint64_t *id)
-{
 	struct device_node *node = np;
->>>>>>> 24b8d41d
 	u32 bdfn;
 	u64 phbid;
 	int ret;
@@ -54,26 +48,6 @@
 		return -ENXIO;
 
 	bdfn = ((bdfn & 0x00ffff00) >> 8);
-<<<<<<< HEAD
-	while ((parent = of_get_parent(parent))) {
-		if (!PCI_DN(parent)) {
-			of_node_put(parent);
-			break;
-		}
-
-		if (!of_device_is_compatible(parent, "ibm,ioda2-phb")) {
-			of_node_put(parent);
-			continue;
-		}
-
-		ret = of_property_read_u64(parent, "ibm,opal-phbid", &phbid);
-		if (ret) {
-			of_node_put(parent);
-			return -ENXIO;
-		}
-
-		*id = PCI_SLOT_ID(phbid, bdfn);
-=======
 	for (node = np; node; node = of_get_parent(node)) {
 		if (!PCI_DN(node)) {
 			of_node_put(node);
@@ -97,7 +71,6 @@
 			*id = PCI_PHB_SLOT_ID(phbid);
 		else
 			*id = PCI_SLOT_ID(phbid, bdfn);
->>>>>>> 24b8d41d
 		return 0;
 	}
 
@@ -363,19 +336,7 @@
 			be64_to_cpu(data->dma1ErrorLog0),
 			be64_to_cpu(data->dma1ErrorLog1));
 
-<<<<<<< HEAD
-	for (i = 0; i < OPAL_P7IOC_NUM_PEST_REGS; i++) {
-		if ((be64_to_cpu(data->pestA[i]) >> 63) == 0 &&
-		    (be64_to_cpu(data->pestB[i]) >> 63) == 0)
-			continue;
-
-		pr_info("PE[%3d] A/B: %016llx %016llx\n",
-			i, be64_to_cpu(data->pestA[i]),
-			be64_to_cpu(data->pestB[i]));
-	}
-=======
 	pnv_pci_dump_pest(data->pestA, data->pestB, OPAL_P7IOC_NUM_PEST_REGS);
->>>>>>> 24b8d41d
 }
 
 static void pnv_pci_dump_phb3_diag_data(struct pci_controller *hose,
@@ -637,13 +598,8 @@
 static void pnv_pci_config_check_eeh(struct pci_dn *pdn)
 {
 	struct pnv_phb *phb = pdn->phb->private_data;
-<<<<<<< HEAD
-	u8	fstate;
-	__be16	pcierr;
-=======
 	u8	fstate = 0;
 	__be16	pcierr = 0;
->>>>>>> 24b8d41d
 	unsigned int pe_no;
 	s64	rc;
 
@@ -676,11 +632,7 @@
 		}
 	}
 
-<<<<<<< HEAD
-	pr_devel(" -> EEH check, bdfn=%04x PE#%d fstate=%x\n",
-=======
 	pr_devel(" -> EEH check, bdfn=%04x PE#%x fstate=%x\n",
->>>>>>> 24b8d41d
 		 (pdn->busno << 8) | (pdn->devfn), pe_no, fstate);
 
 	/* Clear the frozen state if applicable */
@@ -846,88 +798,6 @@
 	.write = pnv_pci_write_config,
 };
 
-<<<<<<< HEAD
-static __be64 *pnv_tce(struct iommu_table *tbl, long idx)
-{
-	__be64 *tmp = ((__be64 *)tbl->it_base);
-	int  level = tbl->it_indirect_levels;
-	const long shift = ilog2(tbl->it_level_size);
-	unsigned long mask = (tbl->it_level_size - 1) << (level * shift);
-
-	while (level) {
-		int n = (idx & mask) >> (level * shift);
-		unsigned long tce = be64_to_cpu(tmp[n]);
-
-		tmp = __va(tce & ~(TCE_PCI_READ | TCE_PCI_WRITE));
-		idx &= ~mask;
-		mask >>= shift;
-		--level;
-	}
-
-	return tmp + idx;
-}
-
-int pnv_tce_build(struct iommu_table *tbl, long index, long npages,
-		unsigned long uaddr, enum dma_data_direction direction,
-		unsigned long attrs)
-{
-	u64 proto_tce = iommu_direction_to_tce_perm(direction);
-	u64 rpn = __pa(uaddr) >> tbl->it_page_shift;
-	long i;
-
-	if (proto_tce & TCE_PCI_WRITE)
-		proto_tce |= TCE_PCI_READ;
-
-	for (i = 0; i < npages; i++) {
-		unsigned long newtce = proto_tce |
-			((rpn + i) << tbl->it_page_shift);
-		unsigned long idx = index - tbl->it_offset + i;
-
-		*(pnv_tce(tbl, idx)) = cpu_to_be64(newtce);
-	}
-
-	return 0;
-}
-
-#ifdef CONFIG_IOMMU_API
-int pnv_tce_xchg(struct iommu_table *tbl, long index,
-		unsigned long *hpa, enum dma_data_direction *direction)
-{
-	u64 proto_tce = iommu_direction_to_tce_perm(*direction);
-	unsigned long newtce = *hpa | proto_tce, oldtce;
-	unsigned long idx = index - tbl->it_offset;
-
-	BUG_ON(*hpa & ~IOMMU_PAGE_MASK(tbl));
-
-	if (newtce & TCE_PCI_WRITE)
-		newtce |= TCE_PCI_READ;
-
-	oldtce = be64_to_cpu(xchg(pnv_tce(tbl, idx), cpu_to_be64(newtce)));
-	*hpa = oldtce & ~(TCE_PCI_READ | TCE_PCI_WRITE);
-	*direction = iommu_tce_direction(oldtce);
-
-	return 0;
-}
-#endif
-
-void pnv_tce_free(struct iommu_table *tbl, long index, long npages)
-{
-	long i;
-
-	for (i = 0; i < npages; i++) {
-		unsigned long idx = index - tbl->it_offset + i;
-
-		*(pnv_tce(tbl, idx)) = cpu_to_be64(0);
-	}
-}
-
-unsigned long pnv_tce_get(struct iommu_table *tbl, long index)
-{
-	return *(pnv_tce(tbl, index - tbl->it_offset));
-}
-
-=======
->>>>>>> 24b8d41d
 struct iommu_table *pnv_pci_table_alloc(int nid)
 {
 	struct iommu_table *tbl;
@@ -1060,8 +930,6 @@
 	for_each_compatible_node(np, NULL, "ibm,ioda2-npu-phb")
 		pnv_pci_init_npu_phb(np);
 
-<<<<<<< HEAD
-=======
 	/*
 	 * Look for NPU2 PHBs which we treat mostly as NPU PHBs with
 	 * the exception of TCE kill which requires an OPAL call.
@@ -1073,7 +941,6 @@
 	for_each_compatible_node(np, NULL, "ibm,ioda2-npu2-opencapi-phb")
 		pnv_pci_init_npu2_opencapi_phb(np);
 
->>>>>>> 24b8d41d
 	/* Configure IOMMU DMA hooks */
 	set_pci_dma_ops(&dma_iommu_ops);
 }
