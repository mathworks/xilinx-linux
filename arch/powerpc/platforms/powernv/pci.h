/* SPDX-License-Identifier: GPL-2.0 */
#ifndef __POWERNV_PCI_H
#define __POWERNV_PCI_H

<<<<<<< HEAD
=======
#include <linux/compiler.h>		/* for __printf */
>>>>>>> 24b8d41d
#include <linux/iommu.h>
#include <asm/iommu.h>
#include <asm/msi_bitmap.h>

struct pci_dn;

enum pnv_phb_type {
	PNV_PHB_IODA1		= 0,
	PNV_PHB_IODA2		= 1,
	PNV_PHB_NPU_NVLINK	= 2,
	PNV_PHB_NPU_OCAPI	= 3,
};

/* Precise PHB model for error management */
enum pnv_phb_model {
	PNV_PHB_MODEL_UNKNOWN,
	PNV_PHB_MODEL_P7IOC,
	PNV_PHB_MODEL_PHB3,
	PNV_PHB_MODEL_NPU,
	PNV_PHB_MODEL_NPU2,
};

#define PNV_PCI_DIAG_BUF_SIZE	8192
#define PNV_IODA_PE_DEV		(1 << 0)	/* PE has single PCI device	*/
#define PNV_IODA_PE_BUS		(1 << 1)	/* PE has primary PCI bus	*/
#define PNV_IODA_PE_BUS_ALL	(1 << 2)	/* PE has subordinate buses	*/
#define PNV_IODA_PE_MASTER	(1 << 3)	/* Master PE in compound case	*/
#define PNV_IODA_PE_SLAVE	(1 << 4)	/* Slave PE in compound case	*/
#define PNV_IODA_PE_VF		(1 << 5)	/* PE for one VF 		*/
<<<<<<< HEAD
=======

/*
 * A brief note on PNV_IODA_PE_BUS_ALL
 *
 * This is needed because of the behaviour of PCIe-to-PCI bridges. The PHB uses
 * the Requester ID field of the PCIe request header to determine the device
 * (and PE) that initiated a DMA. In legacy PCI individual memory read/write
 * requests aren't tagged with the RID. To work around this the PCIe-to-PCI
 * bridge will use (secondary_bus_no << 8) | 0x00 as the RID on the PCIe side.
 *
 * PCIe-to-X bridges have a similar issue even though PCI-X requests also have
 * a RID in the transaction header. The PCIe-to-X bridge is permitted to "take
 * ownership" of a transaction by a PCI-X device when forwarding it to the PCIe
 * side of the bridge.
 *
 * To work around these problems we use the BUS_ALL flag since every subordinate
 * bus of the bridge should go into the same PE.
 */

/* Indicates operations are frozen for a PE: MMIO in PESTA & DMA in PESTB. */
#define PNV_IODA_STOPPED_STATE	0x8000000000000000
>>>>>>> 24b8d41d

/* Data associated with a PE, including IOMMU tracking etc.. */
struct pnv_phb;
struct pnv_ioda_pe {
	unsigned long		flags;
	struct pnv_phb		*phb;
	int			device_count;

	/* A PE can be associated with a single device or an
	 * entire bus (& children). In the former case, pdev
	 * is populated, in the later case, pbus is.
	 */
#ifdef CONFIG_PCI_IOV
	struct pci_dev          *parent_dev;
#endif
	struct pci_dev		*pdev;
	struct pci_bus		*pbus;

	/* Effective RID (device RID for a device PE and base bus
	 * RID with devfn 0 for a bus PE)
	 */
	unsigned int		rid;

	/* PE number */
	unsigned int		pe_number;

	/* "Base" iommu table, ie, 4K TCEs, 32-bit DMA */
	struct iommu_table_group table_group;
	struct npu_comp		*npucomp;

	/* 64-bit TCE bypass region */
	bool			tce_bypass_enabled;
	uint64_t		tce_bypass_base;

	/*
	 * Used to track whether we've done DMA setup for this PE or not. We
	 * want to defer allocating TCE tables, etc until we've added a
	 * non-bridge device to the PE.
	 */
	bool			dma_setup_done;

	/* MSIs. MVE index is identical for 32 and 64 bit MSI
	 * and -1 if not supported. (It's actually identical to the
	 * PE number)
	 */
	int			mve_number;

	/* PEs in compound case */
	struct pnv_ioda_pe	*master;
	struct list_head	slaves;

	/* Link in list of PE#s */
	struct list_head	list;
};

#define PNV_PHB_FLAG_EEH	(1 << 0)
#define PNV_PHB_FLAG_CXL	(1 << 1) /* Real PHB supporting the cxl kernel API */

struct pnv_phb {
	struct pci_controller	*hose;
	enum pnv_phb_type	type;
	enum pnv_phb_model	model;
	u64			hub_id;
	u64			opal_id;
	int			flags;
	void __iomem		*regs;
	u64			regs_phys;
	int			initialized;
	spinlock_t		lock;

#ifdef CONFIG_DEBUG_FS
	int			has_dbgfs;
	struct dentry		*dbgfs;
#endif

	unsigned int		msi_base;
	unsigned int		msi32_support;
	struct msi_bitmap	msi_bmp;
	int (*msi_setup)(struct pnv_phb *phb, struct pci_dev *dev,
			 unsigned int hwirq, unsigned int virq,
			 unsigned int is_64, struct msi_msg *msg);
<<<<<<< HEAD
	void (*dma_dev_setup)(struct pnv_phb *phb, struct pci_dev *pdev);
	void (*fixup_phb)(struct pci_controller *hose);
	int (*init_m64)(struct pnv_phb *phb);
	void (*reserve_m64_pe)(struct pci_bus *bus,
			       unsigned long *pe_bitmap, bool all);
	struct pnv_ioda_pe *(*pick_m64_pe)(struct pci_bus *bus, bool all);
=======
	int (*init_m64)(struct pnv_phb *phb);
>>>>>>> 24b8d41d
	int (*get_pe_state)(struct pnv_phb *phb, int pe_no);
	void (*freeze_pe)(struct pnv_phb *phb, int pe_no);
	int (*unfreeze_pe)(struct pnv_phb *phb, int pe_no, int opt);

	struct {
		/* Global bridge info */
		unsigned int		total_pe_num;
		unsigned int		reserved_pe_idx;
		unsigned int		root_pe_idx;
<<<<<<< HEAD
		bool			root_pe_populated;
=======
>>>>>>> 24b8d41d

		/* 32-bit MMIO window */
		unsigned int		m32_size;
		unsigned int		m32_segsize;
		unsigned int		m32_pci_base;

		/* 64-bit MMIO window */
		unsigned int		m64_bar_idx;
		unsigned long		m64_size;
		unsigned long		m64_segsize;
		unsigned long		m64_base;
#define MAX_M64_BARS 64
		unsigned long		m64_bar_alloc;

		/* IO ports */
		unsigned int		io_size;
		unsigned int		io_segsize;
		unsigned int		io_pci_base;

		/* PE allocation */
		struct mutex		pe_alloc_mutex;
		unsigned long		*pe_alloc;
		struct pnv_ioda_pe	*pe_array;

		/* M32 & IO segment maps */
		unsigned int		*m64_segmap;
		unsigned int		*m32_segmap;
		unsigned int		*io_segmap;

		/* DMA32 segment maps - IODA1 only */
		unsigned int		dma32_count;
		unsigned int		*dma32_segmap;

		/* IRQ chip */
		int			irq_chip_init;
		struct irq_chip		irq_chip;

		/* Sorted list of used PE's based
		 * on the sequence of creation
		 */
		struct list_head	pe_list;
		struct mutex            pe_list_mutex;

		/* Reverse map of PEs, indexed by {bus, devfn} */
		unsigned int		pe_rmap[0x10000];
	} ioda;
<<<<<<< HEAD
=======

	/* PHB and hub diagnostics */
	unsigned int		diag_data_size;
	u8			*diag_data;
};


/* IODA PE management */

static inline bool pnv_pci_is_m64(struct pnv_phb *phb, struct resource *r)
{
	/*
	 * WARNING: We cannot rely on the resource flags. The Linux PCI
	 * allocation code sometimes decides to put a 64-bit prefetchable
	 * BAR in the 32-bit window, so we have to compare the addresses.
	 *
	 * For simplicity we only test resource start.
	 */
	return (r->start >= phb->ioda.m64_base &&
		r->start < (phb->ioda.m64_base + phb->ioda.m64_size));
}

static inline bool pnv_pci_is_m64_flags(unsigned long resource_flags)
{
	unsigned long flags = (IORESOURCE_MEM_64 | IORESOURCE_PREFETCH);

	return (resource_flags & flags) == flags;
}

int pnv_ioda_configure_pe(struct pnv_phb *phb, struct pnv_ioda_pe *pe);
int pnv_ioda_deconfigure_pe(struct pnv_phb *phb, struct pnv_ioda_pe *pe);
>>>>>>> 24b8d41d

void pnv_pci_ioda2_setup_dma_pe(struct pnv_phb *phb, struct pnv_ioda_pe *pe);
void pnv_pci_ioda2_release_pe_dma(struct pnv_ioda_pe *pe);

<<<<<<< HEAD
#ifdef CONFIG_CXL_BASE
	struct cxl_afu *cxl_afu;
#endif
=======
struct pnv_ioda_pe *pnv_ioda_alloc_pe(struct pnv_phb *phb, int count);
void pnv_ioda_free_pe(struct pnv_ioda_pe *pe);

#ifdef CONFIG_PCI_IOV
/*
 * For SR-IOV we want to put each VF's MMIO resource in to a separate PE.
 * This requires a bit of acrobatics with the MMIO -> PE configuration
 * and this structure is used to keep track of it all.
 */
struct pnv_iov_data {
	/* number of VFs enabled */
	u16     num_vfs;

	/* pointer to the array of VF PEs. num_vfs long*/
	struct pnv_ioda_pe *vf_pe_arr;

	/* Did we map the VF BAR with single-PE IODA BARs? */
	bool    m64_single_mode[PCI_SRIOV_NUM_BARS];

	/*
	 * True if we're using any segmented windows. In that case we need
	 * shift the start of the IOV resource the segment corresponding to
	 * the allocated PE.
	 */
	bool    need_shift;

	/*
	 * Bit mask used to track which m64 windows are used to map the
	 * SR-IOV BARs for this device.
	 */
	DECLARE_BITMAP(used_m64_bar_mask, MAX_M64_BARS);

	/*
	 * If we map the SR-IOV BARs with a segmented window then
	 * parts of that window will be "claimed" by other PEs.
	 *
	 * "holes" here is used to reserve the leading portion
	 * of the window that is used by other (non VF) PEs.
	 */
	struct resource holes[PCI_SRIOV_NUM_BARS];
>>>>>>> 24b8d41d
};

static inline struct pnv_iov_data *pnv_iov_get(struct pci_dev *pdev)
{
	return pdev->dev.archdata.iov_data;
}

void pnv_pci_ioda_fixup_iov(struct pci_dev *pdev);
resource_size_t pnv_pci_iov_resource_alignment(struct pci_dev *pdev, int resno);

int pnv_pcibios_sriov_enable(struct pci_dev *pdev, u16 num_vfs);
int pnv_pcibios_sriov_disable(struct pci_dev *pdev);
#endif /* CONFIG_PCI_IOV */

extern struct pci_ops pnv_pci_ops;
<<<<<<< HEAD
extern int pnv_tce_build(struct iommu_table *tbl, long index, long npages,
		unsigned long uaddr, enum dma_data_direction direction,
		unsigned long attrs);
extern void pnv_tce_free(struct iommu_table *tbl, long index, long npages);
extern int pnv_tce_xchg(struct iommu_table *tbl, long index,
		unsigned long *hpa, enum dma_data_direction *direction);
extern unsigned long pnv_tce_get(struct iommu_table *tbl, long index);
=======
>>>>>>> 24b8d41d

void pnv_pci_dump_phb_diag_data(struct pci_controller *hose,
				unsigned char *log_buff);
int pnv_pci_cfg_read(struct pci_dn *pdn,
		     int where, int size, u32 *val);
int pnv_pci_cfg_write(struct pci_dn *pdn,
		      int where, int size, u32 val);
extern struct iommu_table *pnv_pci_table_alloc(int nid);

extern void pnv_pci_init_ioda_hub(struct device_node *np);
extern void pnv_pci_init_ioda2_phb(struct device_node *np);
extern void pnv_pci_init_npu_phb(struct device_node *np);
<<<<<<< HEAD
=======
extern void pnv_pci_init_npu2_opencapi_phb(struct device_node *np);
extern void pnv_npu2_map_lpar(struct pnv_ioda_pe *gpe, unsigned long msr);
>>>>>>> 24b8d41d
extern void pnv_pci_reset_secondary_bus(struct pci_dev *dev);
extern int pnv_eeh_phb_reset(struct pci_controller *hose, int option);

extern int pnv_setup_msi_irqs(struct pci_dev *pdev, int nvec, int type);
extern void pnv_teardown_msi_irqs(struct pci_dev *pdev);
<<<<<<< HEAD
extern struct pnv_ioda_pe *pnv_ioda_get_pe(struct pci_dev *dev);
extern void pnv_set_msi_irq_chip(struct pnv_phb *phb, unsigned int virq);
extern bool pnv_pci_enable_device_hook(struct pci_dev *dev);

=======
extern struct pnv_ioda_pe *pnv_pci_bdfn_to_pe(struct pnv_phb *phb, u16 bdfn);
extern struct pnv_ioda_pe *pnv_ioda_get_pe(struct pci_dev *dev);
extern void pnv_set_msi_irq_chip(struct pnv_phb *phb, unsigned int virq);
extern unsigned long pnv_pci_ioda2_get_table_size(__u32 page_shift,
		__u64 window_size, __u32 levels);
extern int pnv_eeh_post_init(void);

__printf(3, 4)
>>>>>>> 24b8d41d
extern void pe_level_printk(const struct pnv_ioda_pe *pe, const char *level,
			    const char *fmt, ...);
#define pe_err(pe, fmt, ...)					\
	pe_level_printk(pe, KERN_ERR, fmt, ##__VA_ARGS__)
#define pe_warn(pe, fmt, ...)					\
	pe_level_printk(pe, KERN_WARNING, fmt, ##__VA_ARGS__)
#define pe_info(pe, fmt, ...)					\
	pe_level_printk(pe, KERN_INFO, fmt, ##__VA_ARGS__)

/* Nvlink functions */
extern void pnv_npu_try_dma_set_bypass(struct pci_dev *gpdev, bool bypass);
<<<<<<< HEAD
extern void pnv_pci_phb3_tce_invalidate_entire(struct pnv_phb *phb, bool rm);
extern struct pnv_ioda_pe *pnv_pci_npu_setup_iommu(struct pnv_ioda_pe *npe);
extern long pnv_npu_set_window(struct pnv_ioda_pe *npe, int num,
		struct iommu_table *tbl);
extern long pnv_npu_unset_window(struct pnv_ioda_pe *npe, int num);
extern void pnv_npu_take_ownership(struct pnv_ioda_pe *npe);
extern void pnv_npu_release_ownership(struct pnv_ioda_pe *npe);


/* cxl functions */
extern bool pnv_cxl_enable_device_hook(struct pci_dev *dev);
extern void pnv_cxl_disable_device(struct pci_dev *dev);
extern int pnv_cxl_cx4_setup_msi_irqs(struct pci_dev *pdev, int nvec, int type);
extern void pnv_cxl_cx4_teardown_msi_irqs(struct pci_dev *pdev);


/* phb ops (cxl switches these when enabling the kernel api on the phb) */
extern const struct pci_controller_ops pnv_cxl_cx4_ioda_controller_ops;
=======
extern void pnv_pci_ioda2_tce_invalidate_entire(struct pnv_phb *phb, bool rm);
extern void pnv_pci_npu_setup_iommu_groups(void);

/* pci-ioda-tce.c */
#define POWERNV_IOMMU_DEFAULT_LEVELS	2
#define POWERNV_IOMMU_MAX_LEVELS	5

extern int pnv_tce_build(struct iommu_table *tbl, long index, long npages,
		unsigned long uaddr, enum dma_data_direction direction,
		unsigned long attrs);
extern void pnv_tce_free(struct iommu_table *tbl, long index, long npages);
extern int pnv_tce_xchg(struct iommu_table *tbl, long index,
		unsigned long *hpa, enum dma_data_direction *direction,
		bool alloc);
extern __be64 *pnv_tce_useraddrptr(struct iommu_table *tbl, long index,
		bool alloc);
extern unsigned long pnv_tce_get(struct iommu_table *tbl, long index);

extern long pnv_pci_ioda2_table_alloc_pages(int nid, __u64 bus_offset,
		__u32 page_shift, __u64 window_size, __u32 levels,
		bool alloc_userspace_copy, struct iommu_table *tbl);
extern void pnv_pci_ioda2_table_free_pages(struct iommu_table *tbl);

extern long pnv_pci_link_table_and_group(int node, int num,
		struct iommu_table *tbl,
		struct iommu_table_group *table_group);
extern void pnv_pci_unlink_table_and_group(struct iommu_table *tbl,
		struct iommu_table_group *table_group);
extern void pnv_pci_setup_iommu_table(struct iommu_table *tbl,
		void *tce_mem, u64 tce_size,
		u64 dma_offset, unsigned int page_shift);

extern unsigned long pnv_ioda_parse_tce_sizes(struct pnv_phb *phb);

static inline struct pnv_phb *pci_bus_to_pnvhb(struct pci_bus *bus)
{
	struct pci_controller *hose = bus->sysdata;

	if (hose)
		return hose->private_data;

	return NULL;
}
>>>>>>> 24b8d41d

#endif /* __POWERNV_PCI_H */<|MERGE_RESOLUTION|>--- conflicted
+++ resolved
@@ -2,10 +2,7 @@
 #ifndef __POWERNV_PCI_H
 #define __POWERNV_PCI_H
 
-<<<<<<< HEAD
-=======
 #include <linux/compiler.h>		/* for __printf */
->>>>>>> 24b8d41d
 #include <linux/iommu.h>
 #include <asm/iommu.h>
 #include <asm/msi_bitmap.h>
@@ -35,8 +32,6 @@
 #define PNV_IODA_PE_MASTER	(1 << 3)	/* Master PE in compound case	*/
 #define PNV_IODA_PE_SLAVE	(1 << 4)	/* Slave PE in compound case	*/
 #define PNV_IODA_PE_VF		(1 << 5)	/* PE for one VF 		*/
-<<<<<<< HEAD
-=======
 
 /*
  * A brief note on PNV_IODA_PE_BUS_ALL
@@ -58,7 +53,6 @@
 
 /* Indicates operations are frozen for a PE: MMIO in PESTA & DMA in PESTB. */
 #define PNV_IODA_STOPPED_STATE	0x8000000000000000
->>>>>>> 24b8d41d
 
 /* Data associated with a PE, including IOMMU tracking etc.. */
 struct pnv_phb;
@@ -115,7 +109,6 @@
 };
 
 #define PNV_PHB_FLAG_EEH	(1 << 0)
-#define PNV_PHB_FLAG_CXL	(1 << 1) /* Real PHB supporting the cxl kernel API */
 
 struct pnv_phb {
 	struct pci_controller	*hose;
@@ -140,16 +133,7 @@
 	int (*msi_setup)(struct pnv_phb *phb, struct pci_dev *dev,
 			 unsigned int hwirq, unsigned int virq,
 			 unsigned int is_64, struct msi_msg *msg);
-<<<<<<< HEAD
-	void (*dma_dev_setup)(struct pnv_phb *phb, struct pci_dev *pdev);
-	void (*fixup_phb)(struct pci_controller *hose);
 	int (*init_m64)(struct pnv_phb *phb);
-	void (*reserve_m64_pe)(struct pci_bus *bus,
-			       unsigned long *pe_bitmap, bool all);
-	struct pnv_ioda_pe *(*pick_m64_pe)(struct pci_bus *bus, bool all);
-=======
-	int (*init_m64)(struct pnv_phb *phb);
->>>>>>> 24b8d41d
 	int (*get_pe_state)(struct pnv_phb *phb, int pe_no);
 	void (*freeze_pe)(struct pnv_phb *phb, int pe_no);
 	int (*unfreeze_pe)(struct pnv_phb *phb, int pe_no, int opt);
@@ -159,10 +143,6 @@
 		unsigned int		total_pe_num;
 		unsigned int		reserved_pe_idx;
 		unsigned int		root_pe_idx;
-<<<<<<< HEAD
-		bool			root_pe_populated;
-=======
->>>>>>> 24b8d41d
 
 		/* 32-bit MMIO window */
 		unsigned int		m32_size;
@@ -209,8 +189,6 @@
 		/* Reverse map of PEs, indexed by {bus, devfn} */
 		unsigned int		pe_rmap[0x10000];
 	} ioda;
-<<<<<<< HEAD
-=======
 
 	/* PHB and hub diagnostics */
 	unsigned int		diag_data_size;
@@ -242,16 +220,10 @@
 
 int pnv_ioda_configure_pe(struct pnv_phb *phb, struct pnv_ioda_pe *pe);
 int pnv_ioda_deconfigure_pe(struct pnv_phb *phb, struct pnv_ioda_pe *pe);
->>>>>>> 24b8d41d
 
 void pnv_pci_ioda2_setup_dma_pe(struct pnv_phb *phb, struct pnv_ioda_pe *pe);
 void pnv_pci_ioda2_release_pe_dma(struct pnv_ioda_pe *pe);
 
-<<<<<<< HEAD
-#ifdef CONFIG_CXL_BASE
-	struct cxl_afu *cxl_afu;
-#endif
-=======
 struct pnv_ioda_pe *pnv_ioda_alloc_pe(struct pnv_phb *phb, int count);
 void pnv_ioda_free_pe(struct pnv_ioda_pe *pe);
 
@@ -292,7 +264,6 @@
 	 * of the window that is used by other (non VF) PEs.
 	 */
 	struct resource holes[PCI_SRIOV_NUM_BARS];
->>>>>>> 24b8d41d
 };
 
 static inline struct pnv_iov_data *pnv_iov_get(struct pci_dev *pdev)
@@ -308,16 +279,6 @@
 #endif /* CONFIG_PCI_IOV */
 
 extern struct pci_ops pnv_pci_ops;
-<<<<<<< HEAD
-extern int pnv_tce_build(struct iommu_table *tbl, long index, long npages,
-		unsigned long uaddr, enum dma_data_direction direction,
-		unsigned long attrs);
-extern void pnv_tce_free(struct iommu_table *tbl, long index, long npages);
-extern int pnv_tce_xchg(struct iommu_table *tbl, long index,
-		unsigned long *hpa, enum dma_data_direction *direction);
-extern unsigned long pnv_tce_get(struct iommu_table *tbl, long index);
-=======
->>>>>>> 24b8d41d
 
 void pnv_pci_dump_phb_diag_data(struct pci_controller *hose,
 				unsigned char *log_buff);
@@ -330,22 +291,13 @@
 extern void pnv_pci_init_ioda_hub(struct device_node *np);
 extern void pnv_pci_init_ioda2_phb(struct device_node *np);
 extern void pnv_pci_init_npu_phb(struct device_node *np);
-<<<<<<< HEAD
-=======
 extern void pnv_pci_init_npu2_opencapi_phb(struct device_node *np);
 extern void pnv_npu2_map_lpar(struct pnv_ioda_pe *gpe, unsigned long msr);
->>>>>>> 24b8d41d
 extern void pnv_pci_reset_secondary_bus(struct pci_dev *dev);
 extern int pnv_eeh_phb_reset(struct pci_controller *hose, int option);
 
 extern int pnv_setup_msi_irqs(struct pci_dev *pdev, int nvec, int type);
 extern void pnv_teardown_msi_irqs(struct pci_dev *pdev);
-<<<<<<< HEAD
-extern struct pnv_ioda_pe *pnv_ioda_get_pe(struct pci_dev *dev);
-extern void pnv_set_msi_irq_chip(struct pnv_phb *phb, unsigned int virq);
-extern bool pnv_pci_enable_device_hook(struct pci_dev *dev);
-
-=======
 extern struct pnv_ioda_pe *pnv_pci_bdfn_to_pe(struct pnv_phb *phb, u16 bdfn);
 extern struct pnv_ioda_pe *pnv_ioda_get_pe(struct pci_dev *dev);
 extern void pnv_set_msi_irq_chip(struct pnv_phb *phb, unsigned int virq);
@@ -354,7 +306,6 @@
 extern int pnv_eeh_post_init(void);
 
 __printf(3, 4)
->>>>>>> 24b8d41d
 extern void pe_level_printk(const struct pnv_ioda_pe *pe, const char *level,
 			    const char *fmt, ...);
 #define pe_err(pe, fmt, ...)					\
@@ -366,26 +317,6 @@
 
 /* Nvlink functions */
 extern void pnv_npu_try_dma_set_bypass(struct pci_dev *gpdev, bool bypass);
-<<<<<<< HEAD
-extern void pnv_pci_phb3_tce_invalidate_entire(struct pnv_phb *phb, bool rm);
-extern struct pnv_ioda_pe *pnv_pci_npu_setup_iommu(struct pnv_ioda_pe *npe);
-extern long pnv_npu_set_window(struct pnv_ioda_pe *npe, int num,
-		struct iommu_table *tbl);
-extern long pnv_npu_unset_window(struct pnv_ioda_pe *npe, int num);
-extern void pnv_npu_take_ownership(struct pnv_ioda_pe *npe);
-extern void pnv_npu_release_ownership(struct pnv_ioda_pe *npe);
-
-
-/* cxl functions */
-extern bool pnv_cxl_enable_device_hook(struct pci_dev *dev);
-extern void pnv_cxl_disable_device(struct pci_dev *dev);
-extern int pnv_cxl_cx4_setup_msi_irqs(struct pci_dev *pdev, int nvec, int type);
-extern void pnv_cxl_cx4_teardown_msi_irqs(struct pci_dev *pdev);
-
-
-/* phb ops (cxl switches these when enabling the kernel api on the phb) */
-extern const struct pci_controller_ops pnv_cxl_cx4_ioda_controller_ops;
-=======
 extern void pnv_pci_ioda2_tce_invalidate_entire(struct pnv_phb *phb, bool rm);
 extern void pnv_pci_npu_setup_iommu_groups(void);
 
@@ -429,6 +360,5 @@
 
 	return NULL;
 }
->>>>>>> 24b8d41d
 
 #endif /* __POWERNV_PCI_H */