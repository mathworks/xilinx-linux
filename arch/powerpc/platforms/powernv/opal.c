// SPDX-License-Identifier: GPL-2.0-or-later
/*
 * PowerNV OPAL high level interfaces
 *
 * Copyright 2011 IBM Corp.
 */

#define pr_fmt(fmt)	"opal: " fmt

#include <linux/printk.h>
#include <linux/types.h>
#include <linux/of.h>
#include <linux/of_fdt.h>
#include <linux/of_platform.h>
#include <linux/of_address.h>
#include <linux/interrupt.h>
#include <linux/notifier.h>
#include <linux/slab.h>
#include <linux/sched.h>
#include <linux/kobject.h>
#include <linux/delay.h>
#include <linux/memblock.h>
#include <linux/kthread.h>
#include <linux/freezer.h>
#include <linux/kmsg_dump.h>
#include <linux/console.h>
#include <linux/sched/debug.h>

#include <asm/machdep.h>
#include <asm/opal.h>
#include <asm/firmware.h>
#include <asm/mce.h>
#include <asm/imc-pmu.h>
#include <asm/bug.h>

#include "powernv.h"

#define OPAL_MSG_QUEUE_MAX 16

struct opal_msg_node {
	struct list_head	list;
	struct opal_msg		msg;
};

static DEFINE_SPINLOCK(msg_list_lock);
static LIST_HEAD(msg_list);

/* /sys/firmware/opal */
struct kobject *opal_kobj;

struct opal {
	u64 base;
	u64 entry;
	u64 size;
} opal;

struct mcheck_recoverable_range {
	u64 start_addr;
	u64 end_addr;
	u64 recover_addr;
};

static int msg_list_size;

static struct mcheck_recoverable_range *mc_recoverable_range;
static int mc_recoverable_range_len;

struct device_node *opal_node;
static DEFINE_SPINLOCK(opal_write_lock);
static struct atomic_notifier_head opal_msg_notifier_head[OPAL_MSG_TYPE_MAX];
static uint32_t opal_heartbeat;
static struct task_struct *kopald_tsk;
<<<<<<< HEAD
=======
static struct opal_msg *opal_msg;
static u32 opal_msg_size __ro_after_init;
>>>>>>> 24b8d41d

void opal_configure_cores(void)
{
	u64 reinit_flags = 0;

	/* Do the actual re-init, This will clobber all FPRs, VRs, etc...
	 *
	 * It will preserve non volatile GPRs and HSPRG0/1. It will
	 * also restore HIDs and other SPRs to their original value
	 * but it might clobber a bunch.
	 */
#ifdef __BIG_ENDIAN__
	reinit_flags |= OPAL_REINIT_CPUS_HILE_BE;
#else
	reinit_flags |= OPAL_REINIT_CPUS_HILE_LE;
#endif

<<<<<<< HEAD
=======
	/*
	 * POWER9 always support running hash:
	 *  ie. Host hash  supports  hash guests
	 *      Host radix supports  hash/radix guests
	 */
	if (early_cpu_has_feature(CPU_FTR_ARCH_300)) {
		reinit_flags |= OPAL_REINIT_CPUS_MMU_HASH;
		if (early_radix_enabled())
			reinit_flags |= OPAL_REINIT_CPUS_MMU_RADIX;
	}

	opal_reinit_cpus(reinit_flags);

>>>>>>> 24b8d41d
	/* Restore some bits */
	if (cur_cpu_spec->cpu_restore)
		cur_cpu_spec->cpu_restore();
}

int __init early_init_dt_scan_opal(unsigned long node,
				   const char *uname, int depth, void *data)
{
	const void *basep, *entryp, *sizep;
	int basesz, entrysz, runtimesz;

	if (depth != 1 || strcmp(uname, "ibm,opal") != 0)
		return 0;

	basep  = of_get_flat_dt_prop(node, "opal-base-address", &basesz);
	entryp = of_get_flat_dt_prop(node, "opal-entry-address", &entrysz);
	sizep = of_get_flat_dt_prop(node, "opal-runtime-size", &runtimesz);

	if (!basep || !entryp || !sizep)
		return 1;

	opal.base = of_read_number(basep, basesz/4);
	opal.entry = of_read_number(entryp, entrysz/4);
	opal.size = of_read_number(sizep, runtimesz/4);

	pr_debug("OPAL Base  = 0x%llx (basep=%p basesz=%d)\n",
		 opal.base, basep, basesz);
	pr_debug("OPAL Entry = 0x%llx (entryp=%p basesz=%d)\n",
		 opal.entry, entryp, entrysz);
	pr_debug("OPAL Entry = 0x%llx (sizep=%p runtimesz=%d)\n",
		 opal.size, sizep, runtimesz);

	if (of_flat_dt_is_compatible(node, "ibm,opal-v3")) {
		powerpc_firmware_features |= FW_FEATURE_OPAL;
		pr_debug("OPAL detected !\n");
	} else {
		panic("OPAL != V3 detected, no longer supported.\n");
	}

	return 1;
}

int __init early_init_dt_scan_recoverable_ranges(unsigned long node,
				   const char *uname, int depth, void *data)
{
	int i, psize, size;
	const __be32 *prop;

	if (depth != 1 || strcmp(uname, "ibm,opal") != 0)
		return 0;

	prop = of_get_flat_dt_prop(node, "mcheck-recoverable-ranges", &psize);

	if (!prop)
		return 1;

	pr_debug("Found machine check recoverable ranges.\n");

	/*
	 * Calculate number of available entries.
	 *
	 * Each recoverable address range entry is (start address, len,
	 * recovery address), 2 cells each for start and recovery address,
	 * 1 cell for len, totalling 5 cells per entry.
	 */
	mc_recoverable_range_len = psize / (sizeof(*prop) * 5);

	/* Sanity check */
	if (!mc_recoverable_range_len)
		return 1;

	/* Size required to hold all the entries. */
	size = mc_recoverable_range_len *
			sizeof(struct mcheck_recoverable_range);

	/*
	 * Allocate a buffer to hold the MC recoverable ranges.
	 */
	mc_recoverable_range = memblock_alloc(size, __alignof__(u64));
	if (!mc_recoverable_range)
		panic("%s: Failed to allocate %u bytes align=0x%lx\n",
		      __func__, size, __alignof__(u64));

	for (i = 0; i < mc_recoverable_range_len; i++) {
		mc_recoverable_range[i].start_addr =
					of_read_number(prop + (i * 5) + 0, 2);
		mc_recoverable_range[i].end_addr =
					mc_recoverable_range[i].start_addr +
					of_read_number(prop + (i * 5) + 2, 1);
		mc_recoverable_range[i].recover_addr =
					of_read_number(prop + (i * 5) + 3, 2);

		pr_debug("Machine check recoverable range: %llx..%llx: %llx\n",
				mc_recoverable_range[i].start_addr,
				mc_recoverable_range[i].end_addr,
				mc_recoverable_range[i].recover_addr);
	}
	return 1;
}

static int __init opal_register_exception_handlers(void)
{
#ifdef __BIG_ENDIAN__
	u64 glue;

	if (!(powerpc_firmware_features & FW_FEATURE_OPAL))
		return -ENODEV;

	/* Hookup some exception handlers except machine check. We use the
	 * fwnmi area at 0x7000 to provide the glue space to OPAL
	 */
	glue = 0x7000;

	/*
	 * Only ancient OPAL firmware requires this.
	 * Specifically, firmware from FW810.00 (released June 2014)
	 * through FW810.20 (Released October 2014).
	 *
	 * Check if we are running on newer (post Oct 2014) firmware that
	 * exports the OPAL_HANDLE_HMI token. If yes, then don't ask OPAL to
	 * patch the HMI interrupt and we catch it directly in Linux.
	 *
	 * For older firmware (i.e < FW810.20), we fallback to old behavior and
	 * let OPAL patch the HMI vector and handle it inside OPAL firmware.
	 *
	 * For newer firmware we catch/handle the HMI directly in Linux.
	 */
	if (!opal_check_token(OPAL_HANDLE_HMI)) {
		pr_info("Old firmware detected, OPAL handles HMIs.\n");
		opal_register_exception_handler(
				OPAL_HYPERVISOR_MAINTENANCE_HANDLER,
				0, glue);
		glue += 128;
	}

	/*
	 * Only applicable to ancient firmware, all modern
	 * (post March 2015/skiboot 5.0) firmware will just return
	 * OPAL_UNSUPPORTED.
	 */
	opal_register_exception_handler(OPAL_SOFTPATCH_HANDLER, 0, glue);
#endif

	return 0;
}
machine_early_initcall(powernv, opal_register_exception_handlers);

static void queue_replay_msg(void *msg)
{
	struct opal_msg_node *msg_node;

	if (msg_list_size < OPAL_MSG_QUEUE_MAX) {
		msg_node = kzalloc(sizeof(*msg_node), GFP_ATOMIC);
		if (msg_node) {
			INIT_LIST_HEAD(&msg_node->list);
			memcpy(&msg_node->msg, msg, sizeof(struct opal_msg));
			list_add_tail(&msg_node->list, &msg_list);
			msg_list_size++;
		} else
			pr_warn_once("message queue no memory\n");

		if (msg_list_size >= OPAL_MSG_QUEUE_MAX)
			pr_warn_once("message queue full\n");
	}
}

static void dequeue_replay_msg(enum opal_msg_type msg_type)
{
	struct opal_msg_node *msg_node, *tmp;

	list_for_each_entry_safe(msg_node, tmp, &msg_list, list) {
		if (be32_to_cpu(msg_node->msg.msg_type) != msg_type)
			continue;

		atomic_notifier_call_chain(&opal_msg_notifier_head[msg_type],
					msg_type,
					&msg_node->msg);

		list_del(&msg_node->list);
		kfree(msg_node);
		msg_list_size--;
	}
}

/*
 * Opal message notifier based on message type. Allow subscribers to get
 * notified for specific messgae type.
 */
int opal_message_notifier_register(enum opal_msg_type msg_type,
					struct notifier_block *nb)
{
	int ret;
	unsigned long flags;

	if (!nb || msg_type >= OPAL_MSG_TYPE_MAX) {
		pr_warn("%s: Invalid arguments, msg_type:%d\n",
			__func__, msg_type);
		return -EINVAL;
	}

	spin_lock_irqsave(&msg_list_lock, flags);
	ret = atomic_notifier_chain_register(
		&opal_msg_notifier_head[msg_type], nb);

	/*
	 * If the registration succeeded, replay any queued messages that came
	 * in prior to the notifier chain registration. msg_list_lock held here
	 * to ensure they're delivered prior to any subsequent messages.
	 */
	if (ret == 0)
		dequeue_replay_msg(msg_type);

	spin_unlock_irqrestore(&msg_list_lock, flags);

	return ret;
}
EXPORT_SYMBOL_GPL(opal_message_notifier_register);

int opal_message_notifier_unregister(enum opal_msg_type msg_type,
				     struct notifier_block *nb)
{
	return atomic_notifier_chain_unregister(
			&opal_msg_notifier_head[msg_type], nb);
}
EXPORT_SYMBOL_GPL(opal_message_notifier_unregister);

static void opal_message_do_notify(uint32_t msg_type, void *msg)
{
	unsigned long flags;
	bool queued = false;

	spin_lock_irqsave(&msg_list_lock, flags);
	if (opal_msg_notifier_head[msg_type].head == NULL) {
		/*
		 * Queue up the msg since no notifiers have registered
		 * yet for this msg_type.
		 */
		queue_replay_msg(msg);
		queued = true;
	}
	spin_unlock_irqrestore(&msg_list_lock, flags);

	if (queued)
		return;

	/* notify subscribers */
	atomic_notifier_call_chain(&opal_msg_notifier_head[msg_type],
					msg_type, msg);
}

static void opal_handle_message(void)
{
	s64 ret;
	u32 type;

	ret = opal_get_msg(__pa(opal_msg), opal_msg_size);
	/* No opal message pending. */
	if (ret == OPAL_RESOURCE)
		return;

	/* check for errors. */
	if (ret) {
		pr_warn("%s: Failed to retrieve opal message, err=%lld\n",
			__func__, ret);
		return;
	}

	type = be32_to_cpu(opal_msg->msg_type);

	/* Sanity check */
	if (type >= OPAL_MSG_TYPE_MAX) {
		pr_warn_once("%s: Unknown message type: %u\n", __func__, type);
		return;
	}
	opal_message_do_notify(type, (void *)opal_msg);
}

static irqreturn_t opal_message_notify(int irq, void *data)
{
	opal_handle_message();
	return IRQ_HANDLED;
}

static int __init opal_message_init(struct device_node *opal_node)
{
	int ret, i, irq;

	ret = of_property_read_u32(opal_node, "opal-msg-size", &opal_msg_size);
	if (ret) {
		pr_notice("Failed to read opal-msg-size property\n");
		opal_msg_size = sizeof(struct opal_msg);
	}

	opal_msg = kmalloc(opal_msg_size, GFP_KERNEL);
	if (!opal_msg) {
		opal_msg_size = sizeof(struct opal_msg);
		/* Try to allocate fixed message size */
		opal_msg = kmalloc(opal_msg_size, GFP_KERNEL);
		BUG_ON(opal_msg == NULL);
	}

	for (i = 0; i < OPAL_MSG_TYPE_MAX; i++)
		ATOMIC_INIT_NOTIFIER_HEAD(&opal_msg_notifier_head[i]);

	irq = opal_event_request(ilog2(OPAL_EVENT_MSG_PENDING));
	if (!irq) {
		pr_err("%s: Can't register OPAL event irq (%d)\n",
		       __func__, irq);
		return irq;
	}

	ret = request_irq(irq, opal_message_notify,
			IRQ_TYPE_LEVEL_HIGH, "opal-msg", NULL);
	if (ret) {
		pr_err("%s: Can't request OPAL event irq (%d)\n",
		       __func__, ret);
		return ret;
	}

	return 0;
}

int opal_get_chars(uint32_t vtermno, char *buf, int count)
{
	s64 rc;
	__be64 evt, len;

	if (!opal.entry)
		return -ENODEV;
	opal_poll_events(&evt);
	if ((be64_to_cpu(evt) & OPAL_EVENT_CONSOLE_INPUT) == 0)
		return 0;
	len = cpu_to_be64(count);
	rc = opal_console_read(vtermno, &len, buf);
	if (rc == OPAL_SUCCESS)
		return be64_to_cpu(len);
	return 0;
}

static int __opal_put_chars(uint32_t vtermno, const char *data, int total_len, bool atomic)
{
	unsigned long flags = 0 /* shut up gcc */;
	int written;
	__be64 olen;
	s64 rc;

	if (!opal.entry)
		return -ENODEV;

	if (atomic)
		spin_lock_irqsave(&opal_write_lock, flags);
	rc = opal_console_write_buffer_space(vtermno, &olen);
	if (rc || be64_to_cpu(olen) < total_len) {
		/* Closed -> drop characters */
		if (rc)
			written = total_len;
		else
			written = -EAGAIN;
		goto out;
	}

	/* Should not get a partial write here because space is available. */
	olen = cpu_to_be64(total_len);
	rc = opal_console_write(vtermno, &olen, data);
	if (rc == OPAL_BUSY || rc == OPAL_BUSY_EVENT) {
		if (rc == OPAL_BUSY_EVENT)
			opal_poll_events(NULL);
		written = -EAGAIN;
		goto out;
	}

	/* Closed or other error drop */
	if (rc != OPAL_SUCCESS) {
		written = opal_error_code(rc);
		goto out;
	}

	written = be64_to_cpu(olen);
	if (written < total_len) {
		if (atomic) {
			/* Should not happen */
			pr_warn("atomic console write returned partial "
				"len=%d written=%d\n", total_len, written);
		}
		if (!written)
			written = -EAGAIN;
	}

out:
	if (atomic)
		spin_unlock_irqrestore(&opal_write_lock, flags);

	return written;
}

int opal_put_chars(uint32_t vtermno, const char *data, int total_len)
{
	return __opal_put_chars(vtermno, data, total_len, false);
}

/*
 * opal_put_chars_atomic will not perform partial-writes. Data will be
 * atomically written to the terminal or not at all. This is not strictly
 * true at the moment because console space can race with OPAL's console
 * writes.
 */
int opal_put_chars_atomic(uint32_t vtermno, const char *data, int total_len)
{
	return __opal_put_chars(vtermno, data, total_len, true);
}

static s64 __opal_flush_console(uint32_t vtermno)
{
	s64 rc;

	if (!opal_check_token(OPAL_CONSOLE_FLUSH)) {
		__be64 evt;

		/*
		 * If OPAL_CONSOLE_FLUSH is not implemented in the firmware,
		 * the console can still be flushed by calling the polling
		 * function while it has OPAL_EVENT_CONSOLE_OUTPUT events.
		 */
		WARN_ONCE(1, "opal: OPAL_CONSOLE_FLUSH missing.\n");

		opal_poll_events(&evt);
		if (!(be64_to_cpu(evt) & OPAL_EVENT_CONSOLE_OUTPUT))
			return OPAL_SUCCESS;
		return OPAL_BUSY;

	} else {
		rc = opal_console_flush(vtermno);
		if (rc == OPAL_BUSY_EVENT) {
			opal_poll_events(NULL);
			rc = OPAL_BUSY;
		}
		return rc;
	}

}

/*
 * opal_flush_console spins until the console is flushed
 */
int opal_flush_console(uint32_t vtermno)
{
	for (;;) {
		s64 rc = __opal_flush_console(vtermno);

		if (rc == OPAL_BUSY || rc == OPAL_PARTIAL) {
			mdelay(1);
			continue;
		}

		return opal_error_code(rc);
	}
}

/*
 * opal_flush_chars is an hvc interface that sleeps until the console is
 * flushed if wait, otherwise it will return -EBUSY if the console has data,
 * -EAGAIN if it has data and some of it was flushed.
 */
int opal_flush_chars(uint32_t vtermno, bool wait)
{
	for (;;) {
		s64 rc = __opal_flush_console(vtermno);

		if (rc == OPAL_BUSY || rc == OPAL_PARTIAL) {
			if (wait) {
				msleep(OPAL_BUSY_DELAY_MS);
				continue;
			}
			if (rc == OPAL_PARTIAL)
				return -EAGAIN;
		}

		return opal_error_code(rc);
	}
}

static int opal_recover_mce(struct pt_regs *regs,
					struct machine_check_event *evt)
{
	int recovered = 0;

	if (!(regs->msr & MSR_RI)) {
		/* If MSR_RI isn't set, we cannot recover */
		pr_err("Machine check interrupt unrecoverable: MSR(RI=0)\n");
		recovered = 0;
	} else if (evt->disposition == MCE_DISPOSITION_RECOVERED) {
		/* Platform corrected itself */
		recovered = 1;
	} else if (evt->severity == MCE_SEV_FATAL) {
		/* Fatal machine check */
		pr_err("Machine check interrupt is fatal\n");
		recovered = 0;
	}

	if (!recovered && evt->sync_error) {
		/*
		 * Try to kill processes if we get a synchronous machine check
		 * (e.g., one caused by execution of this instruction). This
		 * will devolve into a panic if we try to kill init or are in
		 * an interrupt etc.
		 *
		 * TODO: Queue up this address for hwpoisioning later.
		 * TODO: This is not quite right for d-side machine
		 *       checks ->nip is not necessarily the important
		 *       address.
		 */
		if ((user_mode(regs))) {
			_exception(SIGBUS, regs, BUS_MCEERR_AR, regs->nip);
			recovered = 1;
		} else if (die_will_crash()) {
			/*
			 * die() would kill the kernel, so better to go via
			 * the platform reboot code that will log the
			 * machine check.
			 */
			recovered = 0;
		} else {
			die("Machine check", regs, SIGBUS);
			recovered = 1;
		}
	}

	return recovered;
}

void __noreturn pnv_platform_error_reboot(struct pt_regs *regs, const char *msg)
{
	panic_flush_kmsg_start();

	pr_emerg("Hardware platform error: %s\n", msg);
	if (regs)
		show_regs(regs);
	smp_send_stop();

	panic_flush_kmsg_end();

	/*
	 * Don't bother to shut things down because this will
	 * xstop the system.
	 */
	if (opal_cec_reboot2(OPAL_REBOOT_PLATFORM_ERROR, msg)
						== OPAL_UNSUPPORTED) {
		pr_emerg("Reboot type %d not supported for %s\n",
				OPAL_REBOOT_PLATFORM_ERROR, msg);
	}

	/*
	 * We reached here. There can be three possibilities:
	 * 1. We are running on a firmware level that do not support
	 *    opal_cec_reboot2()
	 * 2. We are running on a firmware level that do not support
	 *    OPAL_REBOOT_PLATFORM_ERROR reboot type.
	 * 3. We are running on FSP based system that does not need
	 *    opal to trigger checkstop explicitly for error analysis.
	 *    The FSP PRD component would have already got notified
	 *    about this error through other channels.
	 * 4. We are running on a newer skiboot that by default does
	 *    not cause a checkstop, drops us back to the kernel to
	 *    extract context and state at the time of the error.
	 */

	panic(msg);
}

int opal_machine_check(struct pt_regs *regs)
{
	struct machine_check_event evt;

	if (!get_mce_event(&evt, MCE_EVENT_RELEASE))
		return 0;

	/* Print things out */
	if (evt.version != MCE_V1) {
		pr_err("Machine Check Exception, Unknown event version %d !\n",
		       evt.version);
		return 0;
	}
	machine_check_print_event_info(&evt, user_mode(regs), false);

	if (opal_recover_mce(regs, &evt))
		return 1;

	pnv_platform_error_reboot(regs, "Unrecoverable Machine Check exception");
}

/* Early hmi handler called in real mode. */
int opal_hmi_exception_early(struct pt_regs *regs)
{
	s64 rc;

	/*
	 * call opal hmi handler. Pass paca address as token.
	 * The return value OPAL_SUCCESS is an indication that there is
	 * an HMI event generated waiting to pull by Linux.
	 */
	rc = opal_handle_hmi();
	if (rc == OPAL_SUCCESS) {
		local_paca->hmi_event_available = 1;
		return 1;
	}
	return 0;
}

int opal_hmi_exception_early2(struct pt_regs *regs)
{
	s64 rc;
	__be64 out_flags;

	/*
	 * call opal hmi handler.
	 * Check 64-bit flag mask to find out if an event was generated,
	 * and whether TB is still valid or not etc.
	 */
	rc = opal_handle_hmi2(&out_flags);
	if (rc != OPAL_SUCCESS)
		return 0;

	if (be64_to_cpu(out_flags) & OPAL_HMI_FLAGS_NEW_EVENT)
		local_paca->hmi_event_available = 1;
	if (be64_to_cpu(out_flags) & OPAL_HMI_FLAGS_TOD_TB_FAIL)
		tb_invalid = true;
	return 1;
}

/* HMI exception handler called in virtual mode during check_irq_replay. */
int opal_handle_hmi_exception(struct pt_regs *regs)
{
	/*
	 * Check if HMI event is available.
	 * if Yes, then wake kopald to process them.
	 */
	if (!local_paca->hmi_event_available)
		return 0;

	local_paca->hmi_event_available = 0;
	opal_wake_poller();

	return 1;
}

static uint64_t find_recovery_address(uint64_t nip)
{
	int i;

	for (i = 0; i < mc_recoverable_range_len; i++)
		if ((nip >= mc_recoverable_range[i].start_addr) &&
		    (nip < mc_recoverable_range[i].end_addr))
		    return mc_recoverable_range[i].recover_addr;
	return 0;
}

bool opal_mce_check_early_recovery(struct pt_regs *regs)
{
	uint64_t recover_addr = 0;

	if (!opal.base || !opal.size)
		goto out;

	if ((regs->nip >= opal.base) &&
			(regs->nip < (opal.base + opal.size)))
		recover_addr = find_recovery_address(regs->nip);

	/*
	 * Setup regs->nip to rfi into fixup address.
	 */
	if (recover_addr)
		regs->nip = recover_addr;

out:
	return !!recover_addr;
}

static int opal_sysfs_init(void)
{
	opal_kobj = kobject_create_and_add("opal", firmware_kobj);
	if (!opal_kobj) {
		pr_warn("kobject_create_and_add opal failed\n");
		return -ENOMEM;
	}

	return 0;
}

static ssize_t export_attr_read(struct file *fp, struct kobject *kobj,
				struct bin_attribute *bin_attr, char *buf,
				loff_t off, size_t count)
{
	return memory_read_from_buffer(buf, count, &off, bin_attr->private,
				       bin_attr->size);
}

static int opal_add_one_export(struct kobject *parent, const char *export_name,
			       struct device_node *np, const char *prop_name)
{
	struct bin_attribute *attr = NULL;
	const char *name = NULL;
	u64 vals[2];
	int rc;

	rc = of_property_read_u64_array(np, prop_name, &vals[0], 2);
	if (rc)
		goto out;

	attr = kzalloc(sizeof(*attr), GFP_KERNEL);
	if (!attr) {
		rc = -ENOMEM;
		goto out;
	}
	name = kstrdup(export_name, GFP_KERNEL);
	if (!name) {
		rc = -ENOMEM;
		goto out;
	}

	sysfs_bin_attr_init(attr);
	attr->attr.name = name;
	attr->attr.mode = 0400;
	attr->read = export_attr_read;
	attr->private = __va(vals[0]);
	attr->size = vals[1];

	rc = sysfs_create_bin_file(parent, attr);
out:
	if (rc) {
		kfree(name);
		kfree(attr);
	}

	return rc;
}

static void opal_add_exported_attrs(struct device_node *np,
				    struct kobject *kobj)
{
	struct device_node *child;
	struct property *prop;

	for_each_property_of_node(np, prop) {
		int rc;

		if (!strcmp(prop->name, "name") ||
		    !strcmp(prop->name, "phandle"))
			continue;

		rc = opal_add_one_export(kobj, prop->name, np, prop->name);
		if (rc) {
			pr_warn("Unable to add export %pOF/%s, rc = %d!\n",
				np, prop->name, rc);
		}
	}

	for_each_child_of_node(np, child) {
		struct kobject *child_kobj;

		child_kobj = kobject_create_and_add(child->name, kobj);
		if (!child_kobj) {
			pr_err("Unable to create export dir for %pOF\n", child);
			continue;
		}

		opal_add_exported_attrs(child, child_kobj);
	}
}

/*
 * opal_export_attrs: creates a sysfs node for each property listed in
 * the device-tree under /ibm,opal/firmware/exports/
 * All new sysfs nodes are created under /opal/exports/.
 * This allows for reserved memory regions (e.g. HDAT) to be read.
 * The new sysfs nodes are only readable by root.
 */
static void opal_export_attrs(void)
{
	struct device_node *np;
	struct kobject *kobj;
	int rc;

	np = of_find_node_by_path("/ibm,opal/firmware/exports");
	if (!np)
		return;

	/* Create new 'exports' directory - /sys/firmware/opal/exports */
	kobj = kobject_create_and_add("exports", opal_kobj);
	if (!kobj) {
		pr_warn("kobject_create_and_add() of exports failed\n");
		return;
	}

	opal_add_exported_attrs(np, kobj);

	/*
	 * NB: symbol_map existed before the generic export interface so it
	 * lives under the top level opal_kobj.
	 */
	rc = opal_add_one_export(opal_kobj, "symbol_map",
				 np->parent, "symbol-map");
	if (rc)
		pr_warn("Error %d creating OPAL symbols file\n", rc);

	of_node_put(np);
}

static void __init opal_dump_region_init(void)
{
	void *addr;
	uint64_t size;
	int rc;

	if (!opal_check_token(OPAL_REGISTER_DUMP_REGION))
		return;

	/* Register kernel log buffer */
	addr = log_buf_addr_get();
	if (addr == NULL)
		return;

	size = log_buf_len_get();
	if (size == 0)
		return;

	rc = opal_register_dump_region(OPAL_DUMP_REGION_LOG_BUF,
				       __pa(addr), size);
	/* Don't warn if this is just an older OPAL that doesn't
	 * know about that call
	 */
	if (rc && rc != OPAL_UNSUPPORTED)
		pr_warn("DUMP: Failed to register kernel log buffer. "
			"rc = %d\n", rc);
}

static void opal_pdev_init(const char *compatible)
{
	struct device_node *np;

	for_each_compatible_node(np, NULL, compatible)
		of_platform_device_create(np, NULL, NULL);
}

static void __init opal_imc_init_dev(void)
{
	struct device_node *np;

	np = of_find_compatible_node(NULL, NULL, IMC_DTB_COMPAT);
	if (np)
		of_platform_device_create(np, NULL, NULL);
}

static int kopald(void *unused)
{
	unsigned long timeout = msecs_to_jiffies(opal_heartbeat) + 1;
<<<<<<< HEAD
	__be64 events;
=======
>>>>>>> 24b8d41d

	set_freezable();
	do {
		try_to_freeze();
<<<<<<< HEAD
		opal_poll_events(&events);
		opal_handle_events(be64_to_cpu(events));
		schedule_timeout_interruptible(timeout);
=======

		opal_handle_events();

		set_current_state(TASK_INTERRUPTIBLE);
		if (opal_have_pending_events())
			__set_current_state(TASK_RUNNING);
		else
			schedule_timeout(timeout);

>>>>>>> 24b8d41d
	} while (!kthread_should_stop());

	return 0;
}

void opal_wake_poller(void)
{
	if (kopald_tsk)
		wake_up_process(kopald_tsk);
}

static void opal_init_heartbeat(void)
{
	/* Old firwmware, we assume the HVC heartbeat is sufficient */
	if (of_property_read_u32(opal_node, "ibm,heartbeat-ms",
				 &opal_heartbeat) != 0)
		opal_heartbeat = 0;

	if (opal_heartbeat)
		kopald_tsk = kthread_run(kopald, NULL, "kopald");
}

static int __init opal_init(void)
{
	struct device_node *np, *consoles, *leds;
	int rc;

	opal_node = of_find_node_by_path("/ibm,opal");
	if (!opal_node) {
		pr_warn("Device node not found\n");
		return -ENODEV;
	}

	/* Register OPAL consoles if any ports */
	consoles = of_find_node_by_path("/ibm,opal/consoles");
	if (consoles) {
		for_each_child_of_node(consoles, np) {
			if (!of_node_name_eq(np, "serial"))
				continue;
			of_platform_device_create(np, NULL, NULL);
		}
		of_node_put(consoles);
	}

	/* Initialise OPAL messaging system */
	opal_message_init(opal_node);

	/* Initialise OPAL asynchronous completion interface */
	opal_async_comp_init();

	/* Initialise OPAL sensor interface */
	opal_sensor_init();

	/* Initialise OPAL hypervisor maintainence interrupt handling */
	opal_hmi_handler_init();

	/* Create i2c platform devices */
	opal_pdev_init("ibm,opal-i2c");

	/* Handle non-volatile memory devices */
	opal_pdev_init("pmem-region");

	/* Setup a heatbeat thread if requested by OPAL */
	opal_init_heartbeat();

	/* Detect In-Memory Collection counters and create devices*/
	opal_imc_init_dev();

	/* Create leds platform devices */
	leds = of_find_node_by_path("/ibm,opal/leds");
	if (leds) {
		of_platform_device_create(leds, "opal_leds", NULL);
		of_node_put(leds);
	}

	/* Initialise OPAL message log interface */
	opal_msglog_init();

	/* Create "opal" kobject under /sys/firmware */
	rc = opal_sysfs_init();
	if (rc == 0) {
		/* Setup dump region interface */
		opal_dump_region_init();
		/* Setup error log interface */
		rc = opal_elog_init();
		/* Setup code update interface */
		opal_flash_update_init();
		/* Setup platform dump extract interface */
		opal_platform_dump_init();
		/* Setup system parameters interface */
		opal_sys_param_init();
		/* Setup message log sysfs interface. */
		opal_msglog_sysfs_init();
		/* Add all export properties*/
		opal_export_attrs();
	}

	/* Initialize platform devices: IPMI backend, PRD & flash interface */
	opal_pdev_init("ibm,opal-ipmi");
	opal_pdev_init("ibm,opal-flash");
	opal_pdev_init("ibm,opal-prd");

	/* Initialise platform device: oppanel interface */
	opal_pdev_init("ibm,opal-oppanel");

	/* Initialise platform device: oppanel interface */
	opal_pdev_init(opal_node, "ibm,opal-oppanel");

	/* Initialise OPAL kmsg dumper for flushing console on panic */
	opal_kmsg_init();

	/* Initialise OPAL powercap interface */
	opal_powercap_init();

	/* Initialise OPAL Power-Shifting-Ratio interface */
	opal_psr_init();

	/* Initialise OPAL sensor groups */
	opal_sensor_groups_init();

	/* Initialise OPAL Power control interface */
	opal_power_control_init();

	/* Initialize OPAL secure variables */
	opal_pdev_init("ibm,secvar-backend");

	return 0;
}
machine_subsys_initcall(powernv, opal_init);

void opal_shutdown(void)
{
	long rc = OPAL_BUSY;

	opal_event_shutdown();

	/*
	 * Then sync with OPAL which ensure anything that can
	 * potentially write to our memory has completed such
	 * as an ongoing dump retrieval
	 */
	while (rc == OPAL_BUSY || rc == OPAL_BUSY_EVENT) {
		rc = opal_sync_host_reboot();
		if (rc == OPAL_BUSY)
			opal_poll_events(NULL);
		else
			mdelay(10);
	}

	/* Unregister memory dump region */
	if (opal_check_token(OPAL_UNREGISTER_DUMP_REGION))
		opal_unregister_dump_region(OPAL_DUMP_REGION_LOG_BUF);
}

/* Export this so that test modules can use it */
EXPORT_SYMBOL_GPL(opal_invalid_call);
EXPORT_SYMBOL_GPL(opal_xscom_read);
EXPORT_SYMBOL_GPL(opal_xscom_write);
EXPORT_SYMBOL_GPL(opal_ipmi_send);
EXPORT_SYMBOL_GPL(opal_ipmi_recv);
EXPORT_SYMBOL_GPL(opal_flash_read);
EXPORT_SYMBOL_GPL(opal_flash_write);
EXPORT_SYMBOL_GPL(opal_flash_erase);
EXPORT_SYMBOL_GPL(opal_prd_msg);
EXPORT_SYMBOL_GPL(opal_check_token);

/* Convert a region of vmalloc memory to an opal sg list */
struct opal_sg_list *opal_vmalloc_to_sg_list(void *vmalloc_addr,
					     unsigned long vmalloc_size)
{
	struct opal_sg_list *sg, *first = NULL;
	unsigned long i = 0;

	sg = kzalloc(PAGE_SIZE, GFP_KERNEL);
	if (!sg)
		goto nomem;

	first = sg;

	while (vmalloc_size > 0) {
		uint64_t data = vmalloc_to_pfn(vmalloc_addr) << PAGE_SHIFT;
		uint64_t length = min(vmalloc_size, PAGE_SIZE);

		sg->entry[i].data = cpu_to_be64(data);
		sg->entry[i].length = cpu_to_be64(length);
		i++;

		if (i >= SG_ENTRIES_PER_NODE) {
			struct opal_sg_list *next;

			next = kzalloc(PAGE_SIZE, GFP_KERNEL);
			if (!next)
				goto nomem;

			sg->length = cpu_to_be64(
					i * sizeof(struct opal_sg_entry) + 16);
			i = 0;
			sg->next = cpu_to_be64(__pa(next));
			sg = next;
		}

		vmalloc_addr += length;
		vmalloc_size -= length;
	}

	sg->length = cpu_to_be64(i * sizeof(struct opal_sg_entry) + 16);

	return first;

nomem:
	pr_err("%s : Failed to allocate memory\n", __func__);
	opal_free_sg_list(first);
	return NULL;
}

void opal_free_sg_list(struct opal_sg_list *sg)
{
	while (sg) {
		uint64_t next = be64_to_cpu(sg->next);

		kfree(sg);

		if (next)
			sg = __va(next);
		else
			sg = NULL;
	}
}

int opal_error_code(int rc)
{
	switch (rc) {
	case OPAL_SUCCESS:		return 0;

	case OPAL_PARAMETER:		return -EINVAL;
	case OPAL_ASYNC_COMPLETION:	return -EINPROGRESS;
	case OPAL_BUSY:
	case OPAL_BUSY_EVENT:		return -EBUSY;
	case OPAL_NO_MEM:		return -ENOMEM;
	case OPAL_PERMISSION:		return -EPERM;

	case OPAL_UNSUPPORTED:		return -EIO;
	case OPAL_HARDWARE:		return -EIO;
	case OPAL_INTERNAL_ERROR:	return -EIO;
	case OPAL_TIMEOUT:		return -ETIMEDOUT;
	default:
		pr_err("%s: unexpected OPAL error %d\n", __func__, rc);
		return -EIO;
	}
}

void powernv_set_nmmu_ptcr(unsigned long ptcr)
{
	int rc;

	if (firmware_has_feature(FW_FEATURE_OPAL)) {
		rc = opal_nmmu_set_ptcr(-1UL, ptcr);
		if (rc != OPAL_SUCCESS && rc != OPAL_UNSUPPORTED)
			pr_warn("%s: Unable to set nest mmu ptcr\n", __func__);
	}
}

EXPORT_SYMBOL_GPL(opal_poll_events);
EXPORT_SYMBOL_GPL(opal_rtc_read);
EXPORT_SYMBOL_GPL(opal_rtc_write);
EXPORT_SYMBOL_GPL(opal_tpo_read);
EXPORT_SYMBOL_GPL(opal_tpo_write);
EXPORT_SYMBOL_GPL(opal_i2c_request);
/* Export these symbols for PowerNV LED class driver */
EXPORT_SYMBOL_GPL(opal_leds_get_ind);
EXPORT_SYMBOL_GPL(opal_leds_set_ind);
/* Export this symbol for PowerNV Operator Panel class driver */
<<<<<<< HEAD
EXPORT_SYMBOL_GPL(opal_write_oppanel_async);
=======
EXPORT_SYMBOL_GPL(opal_write_oppanel_async);
/* Export this for KVM */
EXPORT_SYMBOL_GPL(opal_int_set_mfrr);
EXPORT_SYMBOL_GPL(opal_int_eoi);
EXPORT_SYMBOL_GPL(opal_error_code);
/* Export the below symbol for NX compression */
EXPORT_SYMBOL(opal_nx_coproc_init);
>>>>>>> 24b8d41d
<|MERGE_RESOLUTION|>--- conflicted
+++ resolved
@@ -70,11 +70,8 @@
 static struct atomic_notifier_head opal_msg_notifier_head[OPAL_MSG_TYPE_MAX];
 static uint32_t opal_heartbeat;
 static struct task_struct *kopald_tsk;
-<<<<<<< HEAD
-=======
 static struct opal_msg *opal_msg;
 static u32 opal_msg_size __ro_after_init;
->>>>>>> 24b8d41d
 
 void opal_configure_cores(void)
 {
@@ -92,8 +89,6 @@
 	reinit_flags |= OPAL_REINIT_CPUS_HILE_LE;
 #endif
 
-<<<<<<< HEAD
-=======
 	/*
 	 * POWER9 always support running hash:
 	 *  ie. Host hash  supports  hash guests
@@ -107,7 +102,6 @@
 
 	opal_reinit_cpus(reinit_flags);
 
->>>>>>> 24b8d41d
 	/* Restore some bits */
 	if (cur_cpu_spec->cpu_restore)
 		cur_cpu_spec->cpu_restore();
@@ -963,19 +957,10 @@
 static int kopald(void *unused)
 {
 	unsigned long timeout = msecs_to_jiffies(opal_heartbeat) + 1;
-<<<<<<< HEAD
-	__be64 events;
-=======
->>>>>>> 24b8d41d
 
 	set_freezable();
 	do {
 		try_to_freeze();
-<<<<<<< HEAD
-		opal_poll_events(&events);
-		opal_handle_events(be64_to_cpu(events));
-		schedule_timeout_interruptible(timeout);
-=======
 
 		opal_handle_events();
 
@@ -985,7 +970,6 @@
 		else
 			schedule_timeout(timeout);
 
->>>>>>> 24b8d41d
 	} while (!kthread_should_stop());
 
 	return 0;
@@ -1091,9 +1075,6 @@
 	/* Initialise platform device: oppanel interface */
 	opal_pdev_init("ibm,opal-oppanel");
 
-	/* Initialise platform device: oppanel interface */
-	opal_pdev_init(opal_node, "ibm,opal-oppanel");
-
 	/* Initialise OPAL kmsg dumper for flushing console on panic */
 	opal_kmsg_init();
 
@@ -1258,14 +1239,10 @@
 EXPORT_SYMBOL_GPL(opal_leds_get_ind);
 EXPORT_SYMBOL_GPL(opal_leds_set_ind);
 /* Export this symbol for PowerNV Operator Panel class driver */
-<<<<<<< HEAD
-EXPORT_SYMBOL_GPL(opal_write_oppanel_async);
-=======
 EXPORT_SYMBOL_GPL(opal_write_oppanel_async);
 /* Export this for KVM */
 EXPORT_SYMBOL_GPL(opal_int_set_mfrr);
 EXPORT_SYMBOL_GPL(opal_int_eoi);
 EXPORT_SYMBOL_GPL(opal_error_code);
 /* Export the below symbol for NX compression */
-EXPORT_SYMBOL(opal_nx_coproc_init);
->>>>>>> 24b8d41d
+EXPORT_SYMBOL(opal_nx_coproc_init);