// SPDX-License-Identifier: GPL-2.0-or-later
/*
 * Low-level SPU handling
 *
 * (C) Copyright IBM Deutschland Entwicklung GmbH 2005
 *
 * Author: Arnd Bergmann <arndb@de.ibm.com>
 */

#undef DEBUG

#include <linux/interrupt.h>
#include <linux/list.h>
#include <linux/init.h>
#include <linux/ptrace.h>
#include <linux/slab.h>
#include <linux/wait.h>
#include <linux/mm.h>
#include <linux/io.h>
#include <linux/mutex.h>
#include <linux/linux_logo.h>
#include <linux/syscore_ops.h>
#include <asm/spu.h>
#include <asm/spu_priv1.h>
#include <asm/spu_csa.h>
#include <asm/xmon.h>
#include <asm/prom.h>
#include <asm/kexec.h>

const struct spu_management_ops *spu_management_ops;
EXPORT_SYMBOL_GPL(spu_management_ops);

const struct spu_priv1_ops *spu_priv1_ops;
EXPORT_SYMBOL_GPL(spu_priv1_ops);

struct cbe_spu_info cbe_spu_info[MAX_NUMNODES];
EXPORT_SYMBOL_GPL(cbe_spu_info);

/*
 * The spufs fault-handling code needs to call force_sig_fault to raise signals
 * on DMA errors. Export it here to avoid general kernel-wide access to this
 * function
 */
EXPORT_SYMBOL_GPL(force_sig_fault);

/*
 * Protects cbe_spu_info and spu->number.
 */
static DEFINE_SPINLOCK(spu_lock);

/*
 * List of all spus in the system.
 *
 * This list is iterated by callers from irq context and callers that
 * want to sleep.  Thus modifications need to be done with both
 * spu_full_list_lock and spu_full_list_mutex held, while iterating
 * through it requires either of these locks.
 *
 * In addition spu_full_list_lock protects all assignments to
 * spu->mm.
 */
static LIST_HEAD(spu_full_list);
static DEFINE_SPINLOCK(spu_full_list_lock);
static DEFINE_MUTEX(spu_full_list_mutex);

void spu_invalidate_slbs(struct spu *spu)
{
	struct spu_priv2 __iomem *priv2 = spu->priv2;
	unsigned long flags;

	spin_lock_irqsave(&spu->register_lock, flags);
	if (spu_mfc_sr1_get(spu) & MFC_STATE1_RELOCATE_MASK)
		out_be64(&priv2->slb_invalidate_all_W, 0UL);
	spin_unlock_irqrestore(&spu->register_lock, flags);
}
EXPORT_SYMBOL_GPL(spu_invalidate_slbs);

/* This is called by the MM core when a segment size is changed, to
 * request a flush of all the SPEs using a given mm
 */
void spu_flush_all_slbs(struct mm_struct *mm)
{
	struct spu *spu;
	unsigned long flags;

	spin_lock_irqsave(&spu_full_list_lock, flags);
	list_for_each_entry(spu, &spu_full_list, full_list) {
		if (spu->mm == mm)
			spu_invalidate_slbs(spu);
	}
	spin_unlock_irqrestore(&spu_full_list_lock, flags);
}

/* The hack below stinks... try to do something better one of
 * these days... Does it even work properly with NR_CPUS == 1 ?
 */
static inline void mm_needs_global_tlbie(struct mm_struct *mm)
{
	int nr = (NR_CPUS > 1) ? NR_CPUS : NR_CPUS + 1;

	/* Global TLBIE broadcast required with SPEs. */
	bitmap_fill(cpumask_bits(mm_cpumask(mm)), nr);
}

void spu_associate_mm(struct spu *spu, struct mm_struct *mm)
{
	unsigned long flags;

	spin_lock_irqsave(&spu_full_list_lock, flags);
	spu->mm = mm;
	spin_unlock_irqrestore(&spu_full_list_lock, flags);
	if (mm)
		mm_needs_global_tlbie(mm);
}
EXPORT_SYMBOL_GPL(spu_associate_mm);

int spu_64k_pages_available(void)
{
	return mmu_psize_defs[MMU_PAGE_64K].shift != 0;
}
EXPORT_SYMBOL_GPL(spu_64k_pages_available);

static void spu_restart_dma(struct spu *spu)
{
	struct spu_priv2 __iomem *priv2 = spu->priv2;

	if (!test_bit(SPU_CONTEXT_SWITCH_PENDING, &spu->flags))
		out_be64(&priv2->mfc_control_RW, MFC_CNTL_RESTART_DMA_COMMAND);
	else {
		set_bit(SPU_CONTEXT_FAULT_PENDING, &spu->flags);
		mb();
	}
}

static inline void spu_load_slb(struct spu *spu, int slbe, struct copro_slb *slb)
{
	struct spu_priv2 __iomem *priv2 = spu->priv2;

	pr_debug("%s: adding SLB[%d] 0x%016llx 0x%016llx\n",
			__func__, slbe, slb->vsid, slb->esid);

	out_be64(&priv2->slb_index_W, slbe);
	/* set invalid before writing vsid */
	out_be64(&priv2->slb_esid_RW, 0);
	/* now it's safe to write the vsid */
	out_be64(&priv2->slb_vsid_RW, slb->vsid);
	/* setting the new esid makes the entry valid again */
	out_be64(&priv2->slb_esid_RW, slb->esid);
}

static int __spu_trap_data_seg(struct spu *spu, unsigned long ea)
{
	struct copro_slb slb;
	int ret;

	ret = copro_calculate_slb(spu->mm, ea, &slb);
	if (ret)
		return ret;

	spu_load_slb(spu, spu->slb_replace, &slb);

	spu->slb_replace++;
	if (spu->slb_replace >= 8)
		spu->slb_replace = 0;

	spu_restart_dma(spu);
	spu->stats.slb_flt++;
	return 0;
}

extern int hash_page(unsigned long ea, unsigned long access,
		     unsigned long trap, unsigned long dsisr); //XXX
static int __spu_trap_data_map(struct spu *spu, unsigned long ea, u64 dsisr)
{
	int ret;

	pr_debug("%s, %llx, %lx\n", __func__, dsisr, ea);

	/*
	 * Handle kernel space hash faults immediately. User hash
	 * faults need to be deferred to process context.
	 */
	if ((dsisr & MFC_DSISR_PTE_NOT_FOUND) &&
	    (get_region_id(ea) != USER_REGION_ID)) {

		spin_unlock(&spu->register_lock);
<<<<<<< HEAD
		ret = hash_page(ea, _PAGE_PRESENT | _PAGE_READ, 0x300, dsisr);
=======
		ret = hash_page(ea,
				_PAGE_PRESENT | _PAGE_READ | _PAGE_PRIVILEGED,
				0x300, dsisr);
>>>>>>> 24b8d41d
		spin_lock(&spu->register_lock);

		if (!ret) {
			spu_restart_dma(spu);
			return 0;
		}
	}

	spu->class_1_dar = ea;
	spu->class_1_dsisr = dsisr;

	spu->stop_callback(spu, 1);

	spu->class_1_dar = 0;
	spu->class_1_dsisr = 0;

	return 0;
}

static void __spu_kernel_slb(void *addr, struct copro_slb *slb)
{
	unsigned long ea = (unsigned long)addr;
	u64 llp;

	if (get_region_id(ea) == LINEAR_MAP_REGION_ID)
		llp = mmu_psize_defs[mmu_linear_psize].sllp;
	else
		llp = mmu_psize_defs[mmu_virtual_psize].sllp;

	slb->vsid = (get_kernel_vsid(ea, MMU_SEGSIZE_256M) << SLB_VSID_SHIFT) |
		SLB_VSID_KERNEL | llp;
	slb->esid = (ea & ESID_MASK) | SLB_ESID_V;
}

/**
 * Given an array of @nr_slbs SLB entries, @slbs, return non-zero if the
 * address @new_addr is present.
 */
static inline int __slb_present(struct copro_slb *slbs, int nr_slbs,
		void *new_addr)
{
	unsigned long ea = (unsigned long)new_addr;
	int i;

	for (i = 0; i < nr_slbs; i++)
		if (!((slbs[i].esid ^ ea) & ESID_MASK))
			return 1;

	return 0;
}

/**
 * Setup the SPU kernel SLBs, in preparation for a context save/restore. We
 * need to map both the context save area, and the save/restore code.
 *
 * Because the lscsa and code may cross segment boundaries, we check to see
 * if mappings are required for the start and end of each range. We currently
 * assume that the mappings are smaller that one segment - if not, something
 * is seriously wrong.
 */
void spu_setup_kernel_slbs(struct spu *spu, struct spu_lscsa *lscsa,
		void *code, int code_size)
{
	struct copro_slb slbs[4];
	int i, nr_slbs = 0;
	/* start and end addresses of both mappings */
	void *addrs[] = {
		lscsa, (void *)lscsa + sizeof(*lscsa) - 1,
		code, code + code_size - 1
	};

	/* check the set of addresses, and create a new entry in the slbs array
	 * if there isn't already a SLB for that address */
	for (i = 0; i < ARRAY_SIZE(addrs); i++) {
		if (__slb_present(slbs, nr_slbs, addrs[i]))
			continue;

		__spu_kernel_slb(addrs[i], &slbs[nr_slbs]);
		nr_slbs++;
	}

	spin_lock_irq(&spu->register_lock);
	/* Add the set of SLBs */
	for (i = 0; i < nr_slbs; i++)
		spu_load_slb(spu, i, &slbs[i]);
	spin_unlock_irq(&spu->register_lock);
}
EXPORT_SYMBOL_GPL(spu_setup_kernel_slbs);

static irqreturn_t
spu_irq_class_0(int irq, void *data)
{
	struct spu *spu;
	unsigned long stat, mask;

	spu = data;

	spin_lock(&spu->register_lock);
	mask = spu_int_mask_get(spu, 0);
	stat = spu_int_stat_get(spu, 0) & mask;

	spu->class_0_pending |= stat;
	spu->class_0_dar = spu_mfc_dar_get(spu);
	spu->stop_callback(spu, 0);
	spu->class_0_pending = 0;
	spu->class_0_dar = 0;

	spu_int_stat_clear(spu, 0, stat);
	spin_unlock(&spu->register_lock);

	return IRQ_HANDLED;
}

static irqreturn_t
spu_irq_class_1(int irq, void *data)
{
	struct spu *spu;
	unsigned long stat, mask, dar, dsisr;

	spu = data;

	/* atomically read & clear class1 status. */
	spin_lock(&spu->register_lock);
	mask  = spu_int_mask_get(spu, 1);
	stat  = spu_int_stat_get(spu, 1) & mask;
	dar   = spu_mfc_dar_get(spu);
	dsisr = spu_mfc_dsisr_get(spu);
	if (stat & CLASS1_STORAGE_FAULT_INTR)
		spu_mfc_dsisr_set(spu, 0ul);
	spu_int_stat_clear(spu, 1, stat);

	pr_debug("%s: %lx %lx %lx %lx\n", __func__, mask, stat,
			dar, dsisr);

	if (stat & CLASS1_SEGMENT_FAULT_INTR)
		__spu_trap_data_seg(spu, dar);

	if (stat & CLASS1_STORAGE_FAULT_INTR)
		__spu_trap_data_map(spu, dar, dsisr);

	if (stat & CLASS1_LS_COMPARE_SUSPEND_ON_GET_INTR)
		;

	if (stat & CLASS1_LS_COMPARE_SUSPEND_ON_PUT_INTR)
		;

	spu->class_1_dsisr = 0;
	spu->class_1_dar = 0;

	spin_unlock(&spu->register_lock);

	return stat ? IRQ_HANDLED : IRQ_NONE;
}

static irqreturn_t
spu_irq_class_2(int irq, void *data)
{
	struct spu *spu;
	unsigned long stat;
	unsigned long mask;
	const int mailbox_intrs =
		CLASS2_MAILBOX_THRESHOLD_INTR | CLASS2_MAILBOX_INTR;

	spu = data;
	spin_lock(&spu->register_lock);
	stat = spu_int_stat_get(spu, 2);
	mask = spu_int_mask_get(spu, 2);
	/* ignore interrupts we're not waiting for */
	stat &= mask;
	/* mailbox interrupts are level triggered. mask them now before
	 * acknowledging */
	if (stat & mailbox_intrs)
		spu_int_mask_and(spu, 2, ~(stat & mailbox_intrs));
	/* acknowledge all interrupts before the callbacks */
	spu_int_stat_clear(spu, 2, stat);

	pr_debug("class 2 interrupt %d, %lx, %lx\n", irq, stat, mask);

	if (stat & CLASS2_MAILBOX_INTR)
		spu->ibox_callback(spu);

	if (stat & CLASS2_SPU_STOP_INTR)
		spu->stop_callback(spu, 2);

	if (stat & CLASS2_SPU_HALT_INTR)
		spu->stop_callback(spu, 2);

	if (stat & CLASS2_SPU_DMA_TAG_GROUP_COMPLETE_INTR)
		spu->mfc_callback(spu);

	if (stat & CLASS2_MAILBOX_THRESHOLD_INTR)
		spu->wbox_callback(spu);

	spu->stats.class2_intr++;

	spin_unlock(&spu->register_lock);

	return stat ? IRQ_HANDLED : IRQ_NONE;
}

static int spu_request_irqs(struct spu *spu)
{
	int ret = 0;

	if (spu->irqs[0]) {
		snprintf(spu->irq_c0, sizeof (spu->irq_c0), "spe%02d.0",
			 spu->number);
		ret = request_irq(spu->irqs[0], spu_irq_class_0,
				  0, spu->irq_c0, spu);
		if (ret)
			goto bail0;
	}
	if (spu->irqs[1]) {
		snprintf(spu->irq_c1, sizeof (spu->irq_c1), "spe%02d.1",
			 spu->number);
		ret = request_irq(spu->irqs[1], spu_irq_class_1,
				  0, spu->irq_c1, spu);
		if (ret)
			goto bail1;
	}
	if (spu->irqs[2]) {
		snprintf(spu->irq_c2, sizeof (spu->irq_c2), "spe%02d.2",
			 spu->number);
		ret = request_irq(spu->irqs[2], spu_irq_class_2,
				  0, spu->irq_c2, spu);
		if (ret)
			goto bail2;
	}
	return 0;

bail2:
	if (spu->irqs[1])
		free_irq(spu->irqs[1], spu);
bail1:
	if (spu->irqs[0])
		free_irq(spu->irqs[0], spu);
bail0:
	return ret;
}

static void spu_free_irqs(struct spu *spu)
{
	if (spu->irqs[0])
		free_irq(spu->irqs[0], spu);
	if (spu->irqs[1])
		free_irq(spu->irqs[1], spu);
	if (spu->irqs[2])
		free_irq(spu->irqs[2], spu);
}

void spu_init_channels(struct spu *spu)
{
	static const struct {
		 unsigned channel;
		 unsigned count;
	} zero_list[] = {
		{ 0x00, 1, }, { 0x01, 1, }, { 0x03, 1, }, { 0x04, 1, },
		{ 0x18, 1, }, { 0x19, 1, }, { 0x1b, 1, }, { 0x1d, 1, },
	}, count_list[] = {
		{ 0x00, 0, }, { 0x03, 0, }, { 0x04, 0, }, { 0x15, 16, },
		{ 0x17, 1, }, { 0x18, 0, }, { 0x19, 0, }, { 0x1b, 0, },
		{ 0x1c, 1, }, { 0x1d, 0, }, { 0x1e, 1, },
	};
	struct spu_priv2 __iomem *priv2;
	int i;

	priv2 = spu->priv2;

	/* initialize all channel data to zero */
	for (i = 0; i < ARRAY_SIZE(zero_list); i++) {
		int count;

		out_be64(&priv2->spu_chnlcntptr_RW, zero_list[i].channel);
		for (count = 0; count < zero_list[i].count; count++)
			out_be64(&priv2->spu_chnldata_RW, 0);
	}

	/* initialize channel counts to meaningful values */
	for (i = 0; i < ARRAY_SIZE(count_list); i++) {
		out_be64(&priv2->spu_chnlcntptr_RW, count_list[i].channel);
		out_be64(&priv2->spu_chnlcnt_RW, count_list[i].count);
	}
}
EXPORT_SYMBOL_GPL(spu_init_channels);

static struct bus_type spu_subsys = {
	.name = "spu",
	.dev_name = "spu",
};

int spu_add_dev_attr(struct device_attribute *attr)
{
	struct spu *spu;

	mutex_lock(&spu_full_list_mutex);
	list_for_each_entry(spu, &spu_full_list, full_list)
		device_create_file(&spu->dev, attr);
	mutex_unlock(&spu_full_list_mutex);

	return 0;
}
EXPORT_SYMBOL_GPL(spu_add_dev_attr);

int spu_add_dev_attr_group(struct attribute_group *attrs)
{
	struct spu *spu;
	int rc = 0;

	mutex_lock(&spu_full_list_mutex);
	list_for_each_entry(spu, &spu_full_list, full_list) {
		rc = sysfs_create_group(&spu->dev.kobj, attrs);

		/* we're in trouble here, but try unwinding anyway */
		if (rc) {
			printk(KERN_ERR "%s: can't create sysfs group '%s'\n",
					__func__, attrs->name);

			list_for_each_entry_continue_reverse(spu,
					&spu_full_list, full_list)
				sysfs_remove_group(&spu->dev.kobj, attrs);
			break;
		}
	}

	mutex_unlock(&spu_full_list_mutex);

	return rc;
}
EXPORT_SYMBOL_GPL(spu_add_dev_attr_group);


void spu_remove_dev_attr(struct device_attribute *attr)
{
	struct spu *spu;

	mutex_lock(&spu_full_list_mutex);
	list_for_each_entry(spu, &spu_full_list, full_list)
		device_remove_file(&spu->dev, attr);
	mutex_unlock(&spu_full_list_mutex);
}
EXPORT_SYMBOL_GPL(spu_remove_dev_attr);

void spu_remove_dev_attr_group(struct attribute_group *attrs)
{
	struct spu *spu;

	mutex_lock(&spu_full_list_mutex);
	list_for_each_entry(spu, &spu_full_list, full_list)
		sysfs_remove_group(&spu->dev.kobj, attrs);
	mutex_unlock(&spu_full_list_mutex);
}
EXPORT_SYMBOL_GPL(spu_remove_dev_attr_group);

static int spu_create_dev(struct spu *spu)
{
	int ret;

	spu->dev.id = spu->number;
	spu->dev.bus = &spu_subsys;
	ret = device_register(&spu->dev);
	if (ret) {
		printk(KERN_ERR "Can't register SPU %d with sysfs\n",
				spu->number);
		return ret;
	}

	sysfs_add_device_to_node(&spu->dev, spu->node);

	return 0;
}

static int __init create_spu(void *data)
{
	struct spu *spu;
	int ret;
	static int number;
	unsigned long flags;

	ret = -ENOMEM;
	spu = kzalloc(sizeof (*spu), GFP_KERNEL);
	if (!spu)
		goto out;

	spu->alloc_state = SPU_FREE;

	spin_lock_init(&spu->register_lock);
	spin_lock(&spu_lock);
	spu->number = number++;
	spin_unlock(&spu_lock);

	ret = spu_create_spu(spu, data);

	if (ret)
		goto out_free;

	spu_mfc_sdr_setup(spu);
	spu_mfc_sr1_set(spu, 0x33);
	ret = spu_request_irqs(spu);
	if (ret)
		goto out_destroy;

	ret = spu_create_dev(spu);
	if (ret)
		goto out_free_irqs;

	mutex_lock(&cbe_spu_info[spu->node].list_mutex);
	list_add(&spu->cbe_list, &cbe_spu_info[spu->node].spus);
	cbe_spu_info[spu->node].n_spus++;
	mutex_unlock(&cbe_spu_info[spu->node].list_mutex);

	mutex_lock(&spu_full_list_mutex);
	spin_lock_irqsave(&spu_full_list_lock, flags);
	list_add(&spu->full_list, &spu_full_list);
	spin_unlock_irqrestore(&spu_full_list_lock, flags);
	mutex_unlock(&spu_full_list_mutex);

	spu->stats.util_state = SPU_UTIL_IDLE_LOADED;
	spu->stats.tstamp = ktime_get_ns();

	INIT_LIST_HEAD(&spu->aff_list);

	goto out;

out_free_irqs:
	spu_free_irqs(spu);
out_destroy:
	spu_destroy_spu(spu);
out_free:
	kfree(spu);
out:
	return ret;
}

static const char *spu_state_names[] = {
	"user", "system", "iowait", "idle"
};

static unsigned long long spu_acct_time(struct spu *spu,
		enum spu_utilization_state state)
{
	unsigned long long time = spu->stats.times[state];

	/*
	 * If the spu is idle or the context is stopped, utilization
	 * statistics are not updated.  Apply the time delta from the
	 * last recorded state of the spu.
	 */
	if (spu->stats.util_state == state)
		time += ktime_get_ns() - spu->stats.tstamp;

	return time / NSEC_PER_MSEC;
}


static ssize_t spu_stat_show(struct device *dev,
				struct device_attribute *attr, char *buf)
{
	struct spu *spu = container_of(dev, struct spu, dev);

	return sprintf(buf, "%s %llu %llu %llu %llu "
		      "%llu %llu %llu %llu %llu %llu %llu %llu\n",
		spu_state_names[spu->stats.util_state],
		spu_acct_time(spu, SPU_UTIL_USER),
		spu_acct_time(spu, SPU_UTIL_SYSTEM),
		spu_acct_time(spu, SPU_UTIL_IOWAIT),
		spu_acct_time(spu, SPU_UTIL_IDLE_LOADED),
		spu->stats.vol_ctx_switch,
		spu->stats.invol_ctx_switch,
		spu->stats.slb_flt,
		spu->stats.hash_flt,
		spu->stats.min_flt,
		spu->stats.maj_flt,
		spu->stats.class2_intr,
		spu->stats.libassist);
}

static DEVICE_ATTR(stat, 0444, spu_stat_show, NULL);

#ifdef CONFIG_KEXEC_CORE

struct crash_spu_info {
	struct spu *spu;
	u32 saved_spu_runcntl_RW;
	u32 saved_spu_status_R;
	u32 saved_spu_npc_RW;
	u64 saved_mfc_sr1_RW;
	u64 saved_mfc_dar;
	u64 saved_mfc_dsisr;
};

#define CRASH_NUM_SPUS	16	/* Enough for current hardware */
static struct crash_spu_info crash_spu_info[CRASH_NUM_SPUS];

static void crash_kexec_stop_spus(void)
{
	struct spu *spu;
	int i;
	u64 tmp;

	for (i = 0; i < CRASH_NUM_SPUS; i++) {
		if (!crash_spu_info[i].spu)
			continue;

		spu = crash_spu_info[i].spu;

		crash_spu_info[i].saved_spu_runcntl_RW =
			in_be32(&spu->problem->spu_runcntl_RW);
		crash_spu_info[i].saved_spu_status_R =
			in_be32(&spu->problem->spu_status_R);
		crash_spu_info[i].saved_spu_npc_RW =
			in_be32(&spu->problem->spu_npc_RW);

		crash_spu_info[i].saved_mfc_dar    = spu_mfc_dar_get(spu);
		crash_spu_info[i].saved_mfc_dsisr  = spu_mfc_dsisr_get(spu);
		tmp = spu_mfc_sr1_get(spu);
		crash_spu_info[i].saved_mfc_sr1_RW = tmp;

		tmp &= ~MFC_STATE1_MASTER_RUN_CONTROL_MASK;
		spu_mfc_sr1_set(spu, tmp);

		__delay(200);
	}
}

static void crash_register_spus(struct list_head *list)
{
	struct spu *spu;
	int ret;

	list_for_each_entry(spu, list, full_list) {
		if (WARN_ON(spu->number >= CRASH_NUM_SPUS))
			continue;

		crash_spu_info[spu->number].spu = spu;
	}

	ret = crash_shutdown_register(&crash_kexec_stop_spus);
	if (ret)
		printk(KERN_ERR "Could not register SPU crash handler");
}

#else
static inline void crash_register_spus(struct list_head *list)
{
}
#endif

static void spu_shutdown(void)
{
	struct spu *spu;

	mutex_lock(&spu_full_list_mutex);
	list_for_each_entry(spu, &spu_full_list, full_list) {
		spu_free_irqs(spu);
		spu_destroy_spu(spu);
	}
	mutex_unlock(&spu_full_list_mutex);
}

static struct syscore_ops spu_syscore_ops = {
	.shutdown = spu_shutdown,
};

static int __init init_spu_base(void)
{
	int i, ret = 0;

	for (i = 0; i < MAX_NUMNODES; i++) {
		mutex_init(&cbe_spu_info[i].list_mutex);
		INIT_LIST_HEAD(&cbe_spu_info[i].spus);
	}

	if (!spu_management_ops)
		goto out;

	/* create system subsystem for spus */
	ret = subsys_system_register(&spu_subsys, NULL);
	if (ret)
		goto out;

	ret = spu_enumerate_spus(create_spu);

	if (ret < 0) {
		printk(KERN_WARNING "%s: Error initializing spus\n",
			__func__);
		goto out_unregister_subsys;
	}

	if (ret > 0)
		fb_append_extra_logo(&logo_spe_clut224, ret);

	mutex_lock(&spu_full_list_mutex);
	xmon_register_spus(&spu_full_list);
	crash_register_spus(&spu_full_list);
	mutex_unlock(&spu_full_list_mutex);
	spu_add_dev_attr(&dev_attr_stat);
	register_syscore_ops(&spu_syscore_ops);

	spu_init_affinity();

	return 0;

 out_unregister_subsys:
	bus_unregister(&spu_subsys);
 out:
	return ret;
}
device_initcall(init_spu_base);<|MERGE_RESOLUTION|>--- conflicted
+++ resolved
@@ -184,13 +184,9 @@
 	    (get_region_id(ea) != USER_REGION_ID)) {
 
 		spin_unlock(&spu->register_lock);
-<<<<<<< HEAD
-		ret = hash_page(ea, _PAGE_PRESENT | _PAGE_READ, 0x300, dsisr);
-=======
 		ret = hash_page(ea,
 				_PAGE_PRESENT | _PAGE_READ | _PAGE_PRIVILEGED,
 				0x300, dsisr);
->>>>>>> 24b8d41d
 		spin_lock(&spu->register_lock);
 
 		if (!ret) {
