// SPDX-License-Identifier: GPL-2.0-or-later
/*
 * Copyright (C) 2007, 2008 Freescale Semiconductor, Inc. All rights reserved.
 *
 * Author: John Rigby, <jrigby@freescale.com>, Thur Mar 29 2007
 *
 * Description:
 * MPC5121 ADS board setup
 */

#include <linux/kernel.h>
#include <linux/io.h>
#include <linux/of_platform.h>

#include <asm/machdep.h>
#include <asm/ipic.h>
#include <asm/prom.h>
#include <asm/time.h>

#include <sysdev/fsl_pci.h>

#include "mpc512x.h"
#include "mpc5121_ads.h"

static void __init mpc5121_ads_setup_arch(void)
{
#ifdef CONFIG_PCI
	struct device_node *np;
#endif
	printk(KERN_INFO "MPC5121 ADS board from Freescale Semiconductor\n");
	/*
	 * cpld regs are needed early
	 */
	mpc5121_ads_cpld_map();

#ifdef CONFIG_PCI
	for_each_compatible_node(np, "pci", "fsl,mpc5121-pci")
		mpc83xx_add_bridge(np);
#endif

	mpc512x_setup_arch();
}

static void __init mpc5121_ads_init_IRQ(void)
{
	mpc512x_init_IRQ();
	mpc5121_ads_cpld_pic_init();
}

/*
 * Called very early, MMU is off, device-tree isn't unflattened
 */
static int __init mpc5121_ads_probe(void)
{
	if (!of_machine_is_compatible("fsl,mpc5121ads"))
		return 0;
<<<<<<< HEAD

	mpc512x_init_early();

=======

	mpc512x_init_early();

>>>>>>> 24b8d41d
	return 1;
}

define_machine(mpc5121_ads) {
	.name			= "MPC5121 ADS",
	.probe			= mpc5121_ads_probe,
	.setup_arch		= mpc5121_ads_setup_arch,
	.init			= mpc512x_init,
	.init_IRQ		= mpc5121_ads_init_IRQ,
	.get_irq		= ipic_get_irq,
	.calibrate_decr		= generic_calibrate_decr,
	.restart		= mpc512x_restart,
};<|MERGE_RESOLUTION|>--- conflicted
+++ resolved
@@ -54,15 +54,9 @@
 {
 	if (!of_machine_is_compatible("fsl,mpc5121ads"))
 		return 0;
-<<<<<<< HEAD
 
 	mpc512x_init_early();
 
-=======
-
-	mpc512x_init_early();
-
->>>>>>> 24b8d41d
 	return 1;
 }
 
