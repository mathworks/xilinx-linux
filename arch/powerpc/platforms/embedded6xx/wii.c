// SPDX-License-Identifier: GPL-2.0-or-later
/*
 * arch/powerpc/platforms/embedded6xx/wii.c
 *
 * Nintendo Wii board-specific support
 * Copyright (C) 2008-2009 The GameCube Linux Team
 * Copyright (C) 2008,2009 Albert Herranz
 */
#define DRV_MODULE_NAME "wii"
#define pr_fmt(fmt) DRV_MODULE_NAME ": " fmt

#include <linux/kernel.h>
#include <linux/init.h>
#include <linux/irq.h>
#include <linux/seq_file.h>
#include <linux/of_platform.h>
#include <linux/memblock.h>
#include <mm/mmu_decl.h>

#include <asm/io.h>
#include <asm/machdep.h>
#include <asm/prom.h>
#include <asm/time.h>
#include <asm/udbg.h>

#include "flipper-pic.h"
#include "hlwd-pic.h"
#include "usbgecko_udbg.h"

/* control block */
#define HW_CTRL_COMPATIBLE	"nintendo,hollywood-control"

#define HW_CTRL_RESETS		0x94
#define HW_CTRL_RESETS_SYS	(1<<0)

/* gpio */
#define HW_GPIO_COMPATIBLE	"nintendo,hollywood-gpio"

#define HW_GPIO_BASE(idx)	(idx * 0x20)
#define HW_GPIO_OUT(idx)	(HW_GPIO_BASE(idx) + 0)
#define HW_GPIO_DIR(idx)	(HW_GPIO_BASE(idx) + 4)
#define HW_GPIO_OWNER		(HW_GPIO_BASE(1) + 0x1c)

#define HW_GPIO_SHUTDOWN	(1<<1)
#define HW_GPIO_SLOT_LED	(1<<5)
#define HW_GPIO_SENSOR_BAR	(1<<8)


static void __iomem *hw_ctrl;
static void __iomem *hw_gpio;

static int __init page_aligned(unsigned long x)
{
	return !(x & (PAGE_SIZE-1));
}

void __init wii_memory_fixups(void)
{
	struct memblock_region *p = memblock.memory.regions;

	BUG_ON(memblock.memory.cnt != 2);
	BUG_ON(!page_aligned(p[0].base) || !page_aligned(p[1].base));
}

<<<<<<< HEAD
unsigned long __init wii_mmu_mapin_mem2(unsigned long top)
{
	unsigned long delta, size, bl;
	unsigned long max_size = (256<<20);

	/* MEM2 64MB@0x10000000 */
	delta = wii_hole_start + wii_hole_size;
	size = top - delta;
	for (bl = 128<<10; bl < max_size; bl <<= 1) {
		if (bl * 2 > size)
			break;
	}
	setbat(4, PAGE_OFFSET+delta, delta, bl, PAGE_KERNEL_X);
	return delta + bl;
}

=======
>>>>>>> 24b8d41d
static void __noreturn wii_spin(void)
{
	local_irq_disable();
	for (;;)
		cpu_relax();
}

static void __iomem *wii_ioremap_hw_regs(char *name, char *compatible)
{
	void __iomem *hw_regs = NULL;
	struct device_node *np;
	struct resource res;
	int error = -ENODEV;

	np = of_find_compatible_node(NULL, NULL, compatible);
	if (!np) {
		pr_err("no compatible node found for %s\n", compatible);
		goto out;
	}
	error = of_address_to_resource(np, 0, &res);
	if (error) {
		pr_err("no valid reg found for %pOFn\n", np);
		goto out_put;
	}

	hw_regs = ioremap(res.start, resource_size(&res));
	if (hw_regs) {
		pr_info("%s at 0x%08x mapped to 0x%p\n", name,
			res.start, hw_regs);
	}

out_put:
	of_node_put(np);
out:
	return hw_regs;
}

static void __init wii_setup_arch(void)
{
	hw_ctrl = wii_ioremap_hw_regs("hw_ctrl", HW_CTRL_COMPATIBLE);
	hw_gpio = wii_ioremap_hw_regs("hw_gpio", HW_GPIO_COMPATIBLE);
	if (hw_gpio) {
		/* turn off the front blue led and IR light */
		clrbits32(hw_gpio + HW_GPIO_OUT(0),
			  HW_GPIO_SLOT_LED | HW_GPIO_SENSOR_BAR);
	}
}

static void __noreturn wii_restart(char *cmd)
{
	local_irq_disable();

	if (hw_ctrl) {
		/* clear the system reset pin to cause a reset */
		clrbits32(hw_ctrl + HW_CTRL_RESETS, HW_CTRL_RESETS_SYS);
	}
	wii_spin();
}

static void wii_power_off(void)
{
	local_irq_disable();

	if (hw_gpio) {
		/*
		 * set the owner of the shutdown pin to ARM, because it is
		 * accessed through the registers for the ARM, below
		 */
		clrbits32(hw_gpio + HW_GPIO_OWNER, HW_GPIO_SHUTDOWN);

		/* make sure that the poweroff GPIO is configured as output */
		setbits32(hw_gpio + HW_GPIO_DIR(1), HW_GPIO_SHUTDOWN);

		/* drive the poweroff GPIO high */
		setbits32(hw_gpio + HW_GPIO_OUT(1), HW_GPIO_SHUTDOWN);
	}
	wii_spin();
}

static void __noreturn wii_halt(void)
{
	if (ppc_md.restart)
		ppc_md.restart(NULL);
	wii_spin();
}

static void __init wii_pic_probe(void)
{
	flipper_pic_probe();
	hlwd_pic_probe();
}

static int __init wii_probe(void)
{
	if (!of_machine_is_compatible("nintendo,wii"))
		return 0;

	pm_power_off = wii_power_off;

	ug_udbg_init();

	return 1;
}

static void wii_shutdown(void)
{
	hlwd_quiesce();
	flipper_quiesce();
}

<<<<<<< HEAD
define_machine(wii) {
	.name			= "wii",
	.probe			= wii_probe,
	.setup_arch		= wii_setup_arch,
	.restart		= wii_restart,
	.halt			= wii_halt,
	.init_IRQ		= wii_pic_probe,
	.get_irq		= flipper_pic_get_irq,
	.calibrate_decr		= generic_calibrate_decr,
	.progress		= udbg_progress,
	.machine_shutdown	= wii_shutdown,
};

=======
>>>>>>> 24b8d41d
static const struct of_device_id wii_of_bus[] = {
	{ .compatible = "nintendo,hollywood", },
	{ },
};

static int __init wii_device_probe(void)
{
	if (!machine_is(wii))
		return 0;

	of_platform_populate(NULL, wii_of_bus, NULL, NULL);
	return 0;
}
device_initcall(wii_device_probe);

define_machine(wii) {
	.name			= "wii",
	.probe			= wii_probe,
	.setup_arch		= wii_setup_arch,
	.restart		= wii_restart,
	.halt			= wii_halt,
	.init_IRQ		= wii_pic_probe,
	.get_irq		= flipper_pic_get_irq,
	.calibrate_decr		= generic_calibrate_decr,
	.progress		= udbg_progress,
	.machine_shutdown	= wii_shutdown,
};<|MERGE_RESOLUTION|>--- conflicted
+++ resolved
@@ -62,25 +62,6 @@
 	BUG_ON(!page_aligned(p[0].base) || !page_aligned(p[1].base));
 }
 
-<<<<<<< HEAD
-unsigned long __init wii_mmu_mapin_mem2(unsigned long top)
-{
-	unsigned long delta, size, bl;
-	unsigned long max_size = (256<<20);
-
-	/* MEM2 64MB@0x10000000 */
-	delta = wii_hole_start + wii_hole_size;
-	size = top - delta;
-	for (bl = 128<<10; bl < max_size; bl <<= 1) {
-		if (bl * 2 > size)
-			break;
-	}
-	setbat(4, PAGE_OFFSET+delta, delta, bl, PAGE_KERNEL_X);
-	return delta + bl;
-}
-
-=======
->>>>>>> 24b8d41d
 static void __noreturn wii_spin(void)
 {
 	local_irq_disable();
@@ -191,22 +172,6 @@
 	flipper_quiesce();
 }
 
-<<<<<<< HEAD
-define_machine(wii) {
-	.name			= "wii",
-	.probe			= wii_probe,
-	.setup_arch		= wii_setup_arch,
-	.restart		= wii_restart,
-	.halt			= wii_halt,
-	.init_IRQ		= wii_pic_probe,
-	.get_irq		= flipper_pic_get_irq,
-	.calibrate_decr		= generic_calibrate_decr,
-	.progress		= udbg_progress,
-	.machine_shutdown	= wii_shutdown,
-};
-
-=======
->>>>>>> 24b8d41d
 static const struct of_device_id wii_of_bus[] = {
 	{ .compatible = "nintendo,hollywood", },
 	{ },
