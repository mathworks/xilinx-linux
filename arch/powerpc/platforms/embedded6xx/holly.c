// SPDX-License-Identifier: GPL-2.0-only
/*
 * Board setup routines for the IBM 750GX/CL platform w/ TSI10x bridge
 *
 * Copyright 2007 IBM Corporation
 *
 * Stephen Winiecki <stevewin@us.ibm.com>
 * Josh Boyer <jwboyer@linux.vnet.ibm.com>
 *
 * Based on code from mpc7448_hpc2.c
 */

#include <linux/stddef.h>
#include <linux/kernel.h>
#include <linux/pci.h>
#include <linux/kdev_t.h>
#include <linux/console.h>
#include <linux/delay.h>
#include <linux/irq.h>
#include <linux/seq_file.h>
#include <linux/root_dev.h>
#include <linux/serial.h>
#include <linux/tty.h>
#include <linux/serial_core.h>
#include <linux/of_platform.h>
#include <linux/extable.h>

#include <asm/time.h>
#include <asm/machdep.h>
#include <asm/prom.h>
#include <asm/udbg.h>
#include <asm/tsi108.h>
#include <asm/pci-bridge.h>
#include <asm/reg.h>
#include <mm/mmu_decl.h>
#include <asm/tsi108_irq.h>
#include <asm/tsi108_pci.h>
#include <asm/mpic.h>

#undef DEBUG

#define HOLLY_PCI_CFG_PHYS 0x7c000000

static int holly_exclude_device(struct pci_controller *hose, u_char bus,
				u_char devfn)
{
	if (bus == 0 && PCI_SLOT(devfn) == 0)
		return PCIBIOS_DEVICE_NOT_FOUND;
	else
		return PCIBIOS_SUCCESSFUL;
}

static void holly_remap_bridge(void)
{
	u32 lut_val, lut_addr;
	int i;

	printk(KERN_INFO "Remapping PCI bridge\n");

	/* Re-init the PCI bridge and LUT registers to have mappings that don't
	 * rely on PIBS
	 */
	lut_addr = 0x900;
	for (i = 0; i < 31; i++) {
		tsi108_write_reg(TSI108_PB_OFFSET + lut_addr, 0x00000201);
		lut_addr += 4;
		tsi108_write_reg(TSI108_PB_OFFSET + lut_addr, 0x0);
		lut_addr += 4;
	}

	/* Reserve the last LUT entry for PCI I/O space */
	tsi108_write_reg(TSI108_PB_OFFSET + lut_addr, 0x00000241);
	lut_addr += 4;
	tsi108_write_reg(TSI108_PB_OFFSET + lut_addr, 0x0);

	/* Map PCI I/O space */
	tsi108_write_reg(TSI108_PCI_PFAB_IO_UPPER, 0x0);
	tsi108_write_reg(TSI108_PCI_PFAB_IO, 0x1);

	/* Map PCI CFG space */
	tsi108_write_reg(TSI108_PCI_PFAB_BAR0_UPPER, 0x0);
	tsi108_write_reg(TSI108_PCI_PFAB_BAR0, 0x7c000000 | 0x01);

	/* We don't need MEM32 and PRM remapping so disable them */
	tsi108_write_reg(TSI108_PCI_PFAB_MEM32, 0x0);
	tsi108_write_reg(TSI108_PCI_PFAB_PFM3, 0x0);
	tsi108_write_reg(TSI108_PCI_PFAB_PFM4, 0x0);

	/* Set P2O_BAR0 */
	tsi108_write_reg(TSI108_PCI_P2O_BAR0_UPPER, 0x0);
	tsi108_write_reg(TSI108_PCI_P2O_BAR0, 0xc0000000);

	/* Init the PCI LUTs to do no remapping */
	lut_addr = 0x500;
	lut_val = 0x00000002;

	for (i = 0; i < 32; i++) {
		tsi108_write_reg(TSI108_PCI_OFFSET + lut_addr, lut_val);
		lut_addr += 4;
		tsi108_write_reg(TSI108_PCI_OFFSET + lut_addr, 0x40000000);
		lut_addr += 4;
		lut_val += 0x02000000;
	}
	tsi108_write_reg(TSI108_PCI_P2O_PAGE_SIZES, 0x00007900);

	/* Set 64-bit PCI bus address for system memory */
	tsi108_write_reg(TSI108_PCI_P2O_BAR2_UPPER, 0x0);
	tsi108_write_reg(TSI108_PCI_P2O_BAR2, 0x0);
}

static void __init holly_setup_arch(void)
{
	struct device_node *np;

	if (ppc_md.progress)
		ppc_md.progress("holly_setup_arch():set_bridge", 0);

	tsi108_csr_vir_base = get_vir_csrbase();

	/* setup PCI host bridge */
	holly_remap_bridge();

	np = of_find_node_by_type(NULL, "pci");
	if (np)
		tsi108_setup_pci(np, HOLLY_PCI_CFG_PHYS, 1);

	ppc_md.pci_exclude_device = holly_exclude_device;
	if (ppc_md.progress)
		ppc_md.progress("tsi108: resources set", 0x100);

	printk(KERN_INFO "PPC750GX/CL Platform\n");
}

/*
 * Interrupt setup and service.  Interrupts on the holly come
 * from the four external INT pins, PCI interrupts are routed via
 * PCI interrupt control registers, it generates internal IRQ23
 *
 * Interrupt routing on the Holly Board:
 * TSI108:PB_INT[0] -> CPU0:INT#
 * TSI108:PB_INT[1] -> CPU0:MCP#
 * TSI108:PB_INT[2] -> N/C
 * TSI108:PB_INT[3] -> N/C
 */
static void __init holly_init_IRQ(void)
{
	struct mpic *mpic;
#ifdef CONFIG_PCI
	unsigned int cascade_pci_irq;
	struct device_node *tsi_pci;
	struct device_node *cascade_node = NULL;
#endif

	mpic = mpic_alloc(NULL, 0, MPIC_BIG_ENDIAN |
			MPIC_SPV_EOI | MPIC_NO_PTHROU_DIS | MPIC_REGSET_TSI108,
			24, 0,
			"Tsi108_PIC");

	BUG_ON(mpic == NULL);

	mpic_assign_isu(mpic, 0, mpic->paddr + 0x100);

	mpic_init(mpic);

#ifdef CONFIG_PCI
	tsi_pci = of_find_node_by_type(NULL, "pci");
	if (tsi_pci == NULL) {
		printk(KERN_ERR "%s: No tsi108 pci node found !\n", __func__);
		return;
	}

	cascade_node = of_find_node_by_type(NULL, "pic-router");
	if (cascade_node == NULL) {
		printk(KERN_ERR "%s: No tsi108 pci cascade node found !\n", __func__);
		return;
	}

	cascade_pci_irq = irq_of_parse_and_map(tsi_pci, 0);
	pr_debug("%s: tsi108 cascade_pci_irq = 0x%x\n", __func__, (u32) cascade_pci_irq);
	tsi108_pci_int_init(cascade_node);
	irq_set_handler_data(cascade_pci_irq, mpic);
	irq_set_chained_handler(cascade_pci_irq, tsi108_irq_cascade);
#endif
	/* Configure MPIC outputs to CPU0 */
	tsi108_write_reg(TSI108_MPIC_OFFSET + 0x30c, 0);
}

static void holly_show_cpuinfo(struct seq_file *m)
{
	seq_printf(m, "vendor\t\t: IBM\n");
	seq_printf(m, "machine\t\t: PPC750 GX/CL\n");
}

<<<<<<< HEAD
void __noreturn holly_restart(char *cmd)
=======
static void __noreturn holly_restart(char *cmd)
>>>>>>> 24b8d41d
{
	__be32 __iomem *ocn_bar1 = NULL;
	unsigned long bar;
	struct device_node *bridge = NULL;
	const void *prop;
	int size;
	phys_addr_t addr = 0xc0000000;

	local_irq_disable();

	bridge = of_find_node_by_type(NULL, "tsi-bridge");
	if (bridge) {
		prop = of_get_property(bridge, "reg", &size);
		addr = of_translate_address(bridge, prop);
	}
	addr += (TSI108_PB_OFFSET + 0x414);

	ocn_bar1 = ioremap(addr, 0x4);

	/* Turn on the BOOT bit so the addresses are correctly
	 * routed to the HLP interface */
	bar = ioread32be(ocn_bar1);
	bar |= 2;
	iowrite32be(bar, ocn_bar1);
	iosync();

	/* Set SRR0 to the reset vector and turn on MSR_IP */
	mtspr(SPRN_SRR0, 0xfff00100);
	mtspr(SPRN_SRR1, MSR_IP);

	/* Do an rfi to jump back to firmware.  Somewhat evil,
	 * but it works
	 */
	__asm__ __volatile__("rfi" : : : "memory");

	/* Spin until reset happens.  Shouldn't really get here */
	for (;;) ;
}

/*
 * Called very early, device-tree isn't unflattened
 */
static int __init holly_probe(void)
{
	if (!of_machine_is_compatible("ibm,holly"))
		return 0;
	return 1;
}

static int ppc750_machine_check_exception(struct pt_regs *regs)
{
	const struct exception_table_entry *entry;

	/* Are we prepared to handle this fault */
	if ((entry = search_exception_tables(regs->nip)) != NULL) {
		tsi108_clear_pci_cfg_error();
		regs->msr |= MSR_RI;
		regs->nip = extable_fixup(entry);
		return 1;
	}
	return 0;
}

define_machine(holly){
	.name                   	= "PPC750 GX/CL TSI",
	.probe                  	= holly_probe,
	.setup_arch             	= holly_setup_arch,
	.init_IRQ               	= holly_init_IRQ,
	.show_cpuinfo           	= holly_show_cpuinfo,
	.get_irq                	= mpic_get_irq,
	.restart                	= holly_restart,
	.calibrate_decr         	= generic_calibrate_decr,
	.machine_check_exception	= ppc750_machine_check_exception,
	.progress               	= udbg_progress,
};<|MERGE_RESOLUTION|>--- conflicted
+++ resolved
@@ -191,11 +191,7 @@
 	seq_printf(m, "machine\t\t: PPC750 GX/CL\n");
 }
 
-<<<<<<< HEAD
-void __noreturn holly_restart(char *cmd)
-=======
 static void __noreturn holly_restart(char *cmd)
->>>>>>> 24b8d41d
 {
 	__be32 __iomem *ocn_bar1 = NULL;
 	unsigned long bar;
