/*
 * arch/xtensa/kernel/vmlinux.lds.S
 *
 * Xtensa linker script
 *
 * This file is subject to the terms and conditions of the GNU General Public
 * License.  See the file "COPYING" in the main directory of this archive
 * for more details.
 *
 * Copyright (C) 2001 - 2008 Tensilica Inc.
 *
 * Chris Zankel <chris@zankel.net>
 * Marc Gauthier <marc@tensilica.com, marc@alumni.uwaterloo.ca>
 * Joe Taylor <joe@tensilica.com, joetylr@yahoo.com>
 */

#define RO_EXCEPTION_TABLE_ALIGN	16

#include <asm-generic/vmlinux.lds.h>
#include <asm/page.h>
#include <asm/thread_info.h>

#include <asm/core.h>
#include <asm/vectors.h>

OUTPUT_ARCH(xtensa)
ENTRY(_start)

#ifdef __XTENSA_EB__
jiffies = jiffies_64 + 4;
#else
jiffies = jiffies_64;
#endif

/* Note: In the following macros, it would be nice to specify only the
   vector name and section kind and construct "sym" and "section" using
   CPP concatenation, but that does not work reliably.  Concatenating a
   string with "." produces an invalid token.  CPP will not print a
   warning because it thinks this is an assembly file, but it leaves
   them as multiple tokens and there may or may not be whitespace
   between them.  */

/* Macro for a relocation entry */

#define RELOCATE_ENTRY(sym, section)		\
	LONG(sym ## _start);			\
	LONG(sym ## _end);			\
	LONG(LOADADDR(section))

#if !defined(CONFIG_VECTORS_ADDR) && XCHAL_HAVE_VECBASE
#define MERGED_VECTORS 1
#else
#define MERGED_VECTORS 0
#endif

/*
 * Macro to define a section for a vector. When MERGED_VECTORS is 0
 * code for every vector is located with other init data. At startup
 * time head.S copies code for every vector to its final position according
 * to description recorded in the corresponding RELOCATE_ENTRY.
 */

#define SECTION_VECTOR4(sym, section, addr, prevsec)			    \
  section addr : AT(((LOADADDR(prevsec) + SIZEOF(prevsec)) + 3) & ~ 3)      \
  {									    \
    . = ALIGN(4);							    \
    sym ## _start = ABSOLUTE(.);		 			    \
    *(section)								    \
    sym ## _end = ABSOLUTE(.);						    \
  }

#define SECTION_VECTOR2(section, addr)					    \
  . = addr;								    \
  *(section)

/*
 *  Mapping of input sections to output sections when linking.
 */

SECTIONS
{
  . = KERNELOFFSET;
  /* .text section */

  _text = .;
  _stext = .;

  .text :
  {
    /* The HEAD_TEXT section must be the first section! */
    HEAD_TEXT
<<<<<<< HEAD
    TEXT_TEXT
    VMLINUX_SYMBOL(__sched_text_start) = .;
    *(.sched.literal .sched.text)
    VMLINUX_SYMBOL(__sched_text_end) = .;
    VMLINUX_SYMBOL(__cpuidle_text_start) = .;
    *(.cpuidle.literal .cpuidle.text)
    VMLINUX_SYMBOL(__cpuidle_text_end) = .;
    VMLINUX_SYMBOL(__lock_text_start) = .;
    *(.spinlock.literal .spinlock.text)
    VMLINUX_SYMBOL(__lock_text_end) = .;
=======
>>>>>>> 24b8d41d

#if MERGED_VECTORS
    . = ALIGN(PAGE_SIZE);
    _vecbase = .;

    SECTION_VECTOR2 (.WindowVectors.text, WINDOW_VECTORS_VADDR)
#if XCHAL_EXCM_LEVEL >= 2
    SECTION_VECTOR2 (.Level2InterruptVector.text, INTLEVEL2_VECTOR_VADDR)
#endif
#if XCHAL_EXCM_LEVEL >= 3
    SECTION_VECTOR2 (.Level3InterruptVector.text, INTLEVEL3_VECTOR_VADDR)
#endif
#if XCHAL_EXCM_LEVEL >= 4
    SECTION_VECTOR2 (.Level4InterruptVector.text, INTLEVEL4_VECTOR_VADDR)
#endif
#if XCHAL_EXCM_LEVEL >= 5
    SECTION_VECTOR2 (.Level5InterruptVector.text, INTLEVEL5_VECTOR_VADDR)
#endif
#if XCHAL_EXCM_LEVEL >= 6
    SECTION_VECTOR2 (.Level6InterruptVector.text, INTLEVEL6_VECTOR_VADDR)
#endif
    SECTION_VECTOR2 (.DebugInterruptVector.text, DEBUG_VECTOR_VADDR)
    SECTION_VECTOR2 (.KernelExceptionVector.text, KERNEL_VECTOR_VADDR)
    SECTION_VECTOR2 (.UserExceptionVector.text, USER_VECTOR_VADDR)
    SECTION_VECTOR2 (.DoubleExceptionVector.text, DOUBLEEXC_VECTOR_VADDR)

    *(.exception.text)
#endif

    IRQENTRY_TEXT
    SOFTIRQENTRY_TEXT
    ENTRY_TEXT
    TEXT_TEXT
    SCHED_TEXT
    CPUIDLE_TEXT
    LOCK_TEXT
    *(.fixup)
  }
  _etext = .;
  PROVIDE (etext = .);

  . = ALIGN(16);

  RO_DATA(4096)

  /* Data section */

#ifdef CONFIG_XIP_KERNEL
  INIT_TEXT_SECTION(PAGE_SIZE)
#else
  _sdata = .;
  RW_DATA(XCHAL_ICACHE_LINESIZE, PAGE_SIZE, THREAD_SIZE)
  _edata = .;

  /* Initialization code and data: */

  . = ALIGN(PAGE_SIZE);
  __init_begin = .;
  INIT_TEXT_SECTION(PAGE_SIZE)

  .init.data :
  {
    INIT_DATA
  }
#endif

  .init.rodata :
  {
    . = ALIGN(0x4);
    __tagtable_begin = .;
    *(.taglist)
    __tagtable_end = .;

    . = ALIGN(16);
    __boot_reloc_table_start = ABSOLUTE(.);

#if !MERGED_VECTORS
    RELOCATE_ENTRY(_WindowVectors_text,
		   .WindowVectors.text);
#if XCHAL_EXCM_LEVEL >= 2
    RELOCATE_ENTRY(_Level2InterruptVector_text,
		   .Level2InterruptVector.text);
#endif
#if XCHAL_EXCM_LEVEL >= 3
    RELOCATE_ENTRY(_Level3InterruptVector_text,
		   .Level3InterruptVector.text);
#endif
#if XCHAL_EXCM_LEVEL >= 4
    RELOCATE_ENTRY(_Level4InterruptVector_text,
		   .Level4InterruptVector.text);
#endif
#if XCHAL_EXCM_LEVEL >= 5
    RELOCATE_ENTRY(_Level5InterruptVector_text,
		   .Level5InterruptVector.text);
#endif
#if XCHAL_EXCM_LEVEL >= 6
    RELOCATE_ENTRY(_Level6InterruptVector_text,
		   .Level6InterruptVector.text);
#endif
    RELOCATE_ENTRY(_KernelExceptionVector_text,
		   .KernelExceptionVector.text);
    RELOCATE_ENTRY(_UserExceptionVector_text,
		   .UserExceptionVector.text);
    RELOCATE_ENTRY(_DoubleExceptionVector_text,
		   .DoubleExceptionVector.text);
    RELOCATE_ENTRY(_DebugInterruptVector_text,
		   .DebugInterruptVector.text);
    RELOCATE_ENTRY(_exception_text,
		   .exception.text);
#endif
#ifdef CONFIG_XIP_KERNEL
    RELOCATE_ENTRY(_xip_data, .data);
    RELOCATE_ENTRY(_xip_init_data, .init.data);
#endif
#if defined(CONFIG_SMP)
    RELOCATE_ENTRY(_SecondaryResetVector_text,
		   .SecondaryResetVector.text);
#endif

    __boot_reloc_table_end = ABSOLUTE(.) ;

    INIT_SETUP(XCHAL_ICACHE_LINESIZE)
    INIT_CALLS
    CON_INITCALL
    INIT_RAM_FS
  }

  PERCPU_SECTION(XCHAL_ICACHE_LINESIZE)

  /* We need this dummy segment here */

  . = ALIGN(4);
  .dummy : { LONG(0) }

#undef LAST
#define LAST	.dummy

#if !MERGED_VECTORS
  /* The vectors are relocated to the real position at startup time */

  SECTION_VECTOR4 (_WindowVectors_text,
		  .WindowVectors.text,
		  WINDOW_VECTORS_VADDR,
		  .dummy)
  SECTION_VECTOR4 (_DebugInterruptVector_text,
		  .DebugInterruptVector.text,
		  DEBUG_VECTOR_VADDR,
		  .WindowVectors.text)
#undef LAST
#define LAST	.DebugInterruptVector.text
#if XCHAL_EXCM_LEVEL >= 2
  SECTION_VECTOR4 (_Level2InterruptVector_text,
		  .Level2InterruptVector.text,
		  INTLEVEL2_VECTOR_VADDR,
		  LAST)
# undef LAST
# define LAST	.Level2InterruptVector.text
#endif
#if XCHAL_EXCM_LEVEL >= 3
  SECTION_VECTOR4 (_Level3InterruptVector_text,
		  .Level3InterruptVector.text,
		  INTLEVEL3_VECTOR_VADDR,
		  LAST)
# undef LAST
# define LAST	.Level3InterruptVector.text
#endif
#if XCHAL_EXCM_LEVEL >= 4
  SECTION_VECTOR4 (_Level4InterruptVector_text,
		  .Level4InterruptVector.text,
		  INTLEVEL4_VECTOR_VADDR,
		  LAST)
# undef LAST
# define LAST	.Level4InterruptVector.text
#endif
#if XCHAL_EXCM_LEVEL >= 5
  SECTION_VECTOR4 (_Level5InterruptVector_text,
		  .Level5InterruptVector.text,
		  INTLEVEL5_VECTOR_VADDR,
		  LAST)
# undef LAST
# define LAST	.Level5InterruptVector.text
#endif
#if XCHAL_EXCM_LEVEL >= 6
  SECTION_VECTOR4 (_Level6InterruptVector_text,
		  .Level6InterruptVector.text,
		  INTLEVEL6_VECTOR_VADDR,
		  LAST)
# undef LAST
# define LAST	.Level6InterruptVector.text
#endif
  SECTION_VECTOR4 (_KernelExceptionVector_text,
		  .KernelExceptionVector.text,
		  KERNEL_VECTOR_VADDR,
		  LAST)
#undef LAST
  SECTION_VECTOR4 (_UserExceptionVector_text,
		  .UserExceptionVector.text,
		  USER_VECTOR_VADDR,
		  .KernelExceptionVector.text)
  SECTION_VECTOR4 (_DoubleExceptionVector_text,
		  .DoubleExceptionVector.text,
		  DOUBLEEXC_VECTOR_VADDR,
		  .UserExceptionVector.text)
#define LAST .DoubleExceptionVector.text

#endif
#if defined(CONFIG_SMP)

  SECTION_VECTOR4 (_SecondaryResetVector_text,
		  .SecondaryResetVector.text,
		  RESET_VECTOR1_VADDR,
		  LAST)
#undef LAST
#define LAST .SecondaryResetVector.text

#endif
#if !MERGED_VECTORS
  SECTION_VECTOR4 (_exception_text,
		  .exception.text,
		  ,
		  LAST)
#undef LAST
#define LAST .exception.text

#endif
  . = (LOADADDR(LAST) + SIZEOF(LAST) + 3) & ~ 3;

  .dummy1 : AT(ADDR(.dummy1)) { LONG(0) }
  . = ALIGN(PAGE_SIZE);

#ifndef CONFIG_XIP_KERNEL
  __init_end = .;

  BSS_SECTION(0, 8192, 0)
#endif

  _end = .;

#ifdef CONFIG_XIP_KERNEL
  . = CONFIG_XIP_DATA_ADDR;

  _xip_start = .;

#undef LOAD_OFFSET
#define LOAD_OFFSET \
  (CONFIG_XIP_DATA_ADDR - (LOADADDR(.dummy1) + SIZEOF(.dummy1) + 3) & ~ 3)

  _xip_data_start = .;
  _sdata = .;
  RW_DATA(XCHAL_ICACHE_LINESIZE, PAGE_SIZE, THREAD_SIZE)
  _edata = .;
  _xip_data_end = .;

  /* Initialization data: */

  STRUCT_ALIGN();

  _xip_init_data_start = .;
  __init_begin = .;
  .init.data :
  {
    INIT_DATA
  }
  _xip_init_data_end = .;
  __init_end = .;
  BSS_SECTION(0, 8192, 0)

  _xip_end = .;

#undef LOAD_OFFSET
#endif

  DWARF_DEBUG

  .xt.prop 0 : { KEEP(*(.xt.prop .xt.prop.* .gnu.linkonce.prop.*)) }
  .xt.insn 0 : { KEEP(*(.xt.insn .xt.insn.* .gnu.linkonce.x*)) }
  .xt.lit  0 : { KEEP(*(.xt.lit  .xt.lit.*  .gnu.linkonce.p*)) }

  /* Sections to be discarded */
  DISCARDS
}<|MERGE_RESOLUTION|>--- conflicted
+++ resolved
@@ -89,19 +89,6 @@
   {
     /* The HEAD_TEXT section must be the first section! */
     HEAD_TEXT
-<<<<<<< HEAD
-    TEXT_TEXT
-    VMLINUX_SYMBOL(__sched_text_start) = .;
-    *(.sched.literal .sched.text)
-    VMLINUX_SYMBOL(__sched_text_end) = .;
-    VMLINUX_SYMBOL(__cpuidle_text_start) = .;
-    *(.cpuidle.literal .cpuidle.text)
-    VMLINUX_SYMBOL(__cpuidle_text_end) = .;
-    VMLINUX_SYMBOL(__lock_text_start) = .;
-    *(.spinlock.literal .spinlock.text)
-    VMLINUX_SYMBOL(__lock_text_end) = .;
-=======
->>>>>>> 24b8d41d
 
 #if MERGED_VECTORS
     . = ALIGN(PAGE_SIZE);
