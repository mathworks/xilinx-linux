--- conflicted
+++ resolved
@@ -90,123 +90,8 @@
  * This function should be implemented in platform code in order to enable
  * coherent DMA memory operations when CONFIG_MMU is not enabled.
  */
-<<<<<<< HEAD
-
-static void *xtensa_dma_alloc(struct device *dev, size_t size,
-			      dma_addr_t *handle, gfp_t flag,
-			      unsigned long attrs)
-{
-	unsigned long ret;
-	unsigned long uncached = 0;
-
-	/* ignore region speicifiers */
-
-	flag &= ~(__GFP_DMA | __GFP_HIGHMEM);
-
-	if (dev == NULL || (dev->coherent_dma_mask < 0xffffffff))
-		flag |= GFP_DMA;
-	ret = (unsigned long)__get_free_pages(flag, get_order(size));
-
-	if (ret == 0)
-		return NULL;
-
-	/* We currently don't support coherent memory outside KSEG */
-
-	BUG_ON(ret < XCHAL_KSEG_CACHED_VADDR ||
-	       ret > XCHAL_KSEG_CACHED_VADDR + XCHAL_KSEG_SIZE - 1);
-
-	uncached = ret + XCHAL_KSEG_BYPASS_VADDR - XCHAL_KSEG_CACHED_VADDR;
-	*handle = virt_to_bus((void *)ret);
-	__invalidate_dcache_range(ret, size);
-
-	return (void *)uncached;
-}
-
-static void xtensa_dma_free(struct device *hwdev, size_t size, void *vaddr,
-			    dma_addr_t dma_handle, unsigned long attrs)
-{
-	unsigned long addr = (unsigned long)vaddr +
-		XCHAL_KSEG_CACHED_VADDR - XCHAL_KSEG_BYPASS_VADDR;
-
-	BUG_ON(addr < XCHAL_KSEG_CACHED_VADDR ||
-	       addr > XCHAL_KSEG_CACHED_VADDR + XCHAL_KSEG_SIZE - 1);
-
-	free_pages(addr, get_order(size));
-}
-
-static dma_addr_t xtensa_map_page(struct device *dev, struct page *page,
-				  unsigned long offset, size_t size,
-				  enum dma_data_direction dir,
-				  unsigned long attrs)
-{
-	dma_addr_t dma_handle = page_to_phys(page) + offset;
-
-	xtensa_sync_single_for_device(dev, dma_handle, size, dir);
-	return dma_handle;
-}
-
-static void xtensa_unmap_page(struct device *dev, dma_addr_t dma_handle,
-			      size_t size, enum dma_data_direction dir,
-			      unsigned long attrs)
-{
-	xtensa_sync_single_for_cpu(dev, dma_handle, size, dir);
-}
-
-static int xtensa_map_sg(struct device *dev, struct scatterlist *sg,
-			 int nents, enum dma_data_direction dir,
-			 unsigned long attrs)
-{
-	struct scatterlist *s;
-	int i;
-
-	for_each_sg(sg, s, nents, i) {
-		s->dma_address = xtensa_map_page(dev, sg_page(s), s->offset,
-						 s->length, dir, attrs);
-	}
-	return nents;
-}
-
-static void xtensa_unmap_sg(struct device *dev,
-			    struct scatterlist *sg, int nents,
-			    enum dma_data_direction dir,
-			    unsigned long attrs)
-{
-	struct scatterlist *s;
-	int i;
-
-	for_each_sg(sg, s, nents, i) {
-		xtensa_unmap_page(dev, sg_dma_address(s),
-				  sg_dma_len(s), dir, attrs);
-	}
-}
-
-int xtensa_dma_mapping_error(struct device *dev, dma_addr_t dma_addr)
-{
-	return 0;
-}
-
-struct dma_map_ops xtensa_dma_map_ops = {
-	.alloc = xtensa_dma_alloc,
-	.free = xtensa_dma_free,
-	.map_page = xtensa_map_page,
-	.unmap_page = xtensa_unmap_page,
-	.map_sg = xtensa_map_sg,
-	.unmap_sg = xtensa_unmap_sg,
-	.sync_single_for_cpu = xtensa_sync_single_for_cpu,
-	.sync_single_for_device = xtensa_sync_single_for_device,
-	.sync_sg_for_cpu = xtensa_sync_sg_for_cpu,
-	.sync_sg_for_device = xtensa_sync_sg_for_device,
-	.mapping_error = xtensa_dma_mapping_error,
-};
-EXPORT_SYMBOL(xtensa_dma_map_ops);
-
-#define PREALLOC_DMA_DEBUG_ENTRIES (1 << 16)
-
-static int __init xtensa_dma_init(void)
-=======
 #ifdef CONFIG_MMU
 void *arch_dma_set_uncached(void *p, size_t size)
->>>>>>> 24b8d41d
 {
 	return p + XCHAL_KSEG_BYPASS_VADDR - XCHAL_KSEG_CACHED_VADDR;
 }
