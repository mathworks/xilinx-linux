--- conflicted
+++ resolved
@@ -178,11 +178,8 @@
 
 void __init time_init(void)
 {
-<<<<<<< HEAD
-=======
 	int irq;
 
->>>>>>> 24b8d41d
 	of_clk_init(NULL);
 #ifdef CONFIG_XTENSA_CALIBRATE_CCOUNT
 	pr_info("Calibrating CPU frequency ");
