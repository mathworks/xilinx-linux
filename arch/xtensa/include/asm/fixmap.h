--- conflicted
+++ resolved
@@ -63,11 +63,7 @@
 	 * table.
 	 */
 	BUILD_BUG_ON(FIXADDR_START <
-<<<<<<< HEAD
-		     XCHAL_PAGE_TABLE_VADDR + XCHAL_PAGE_TABLE_SIZE);
-=======
 		     TLBTEMP_BASE_1 + TLBTEMP_SIZE);
->>>>>>> 24b8d41d
 	BUILD_BUG_ON(idx >= __end_of_fixed_addresses);
 	return __fix_to_virt(idx);
 }
