--- conflicted
+++ resolved
@@ -63,33 +63,6 @@
 
 extern pte_t *pkmap_page_table;
 
-<<<<<<< HEAD
-void *kmap_high(struct page *page);
-void kunmap_high(struct page *page);
-
-static inline void *kmap(struct page *page)
-{
-	/* Check if this memory layout is broken because PKMAP overlaps
-	 * page table.
-	 */
-	BUILD_BUG_ON(PKMAP_BASE <
-		     XCHAL_PAGE_TABLE_VADDR + XCHAL_PAGE_TABLE_SIZE);
-	BUG_ON(in_interrupt());
-	if (!PageHighMem(page))
-		return page_address(page);
-	return kmap_high(page);
-}
-
-static inline void kunmap(struct page *page)
-{
-	BUG_ON(in_interrupt());
-	if (!PageHighMem(page))
-		return;
-	kunmap_high(page);
-}
-
-=======
->>>>>>> 24b8d41d
 static inline void flush_cache_kmaps(void)
 {
 	flush_cache_all();
