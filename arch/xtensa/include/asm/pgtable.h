--- conflicted
+++ resolved
@@ -10,10 +10,7 @@
 
 #include <asm/page.h>
 #include <asm/kmem_layout.h>
-<<<<<<< HEAD
-=======
 #include <asm-generic/pgtable-nopmd.h>
->>>>>>> 24b8d41d
 
 /*
  * We only use two ring levels, user and kernel space.
@@ -72,11 +69,7 @@
  */
 #define VMALLOC_START		(XCHAL_KSEG_CACHED_VADDR - 0x10000000)
 #define VMALLOC_END		(VMALLOC_START + 0x07FEFFFF)
-<<<<<<< HEAD
-#define TLBTEMP_BASE_1		(VMALLOC_END + 1)
-=======
 #define TLBTEMP_BASE_1		(VMALLOC_START + 0x08000000)
->>>>>>> 24b8d41d
 #define TLBTEMP_BASE_2		(TLBTEMP_BASE_1 + DCACHE_WAY_SIZE)
 #if 2 * DCACHE_WAY_SIZE > ICACHE_WAY_SIZE
 #define TLBTEMP_SIZE		(2 * DCACHE_WAY_SIZE)
