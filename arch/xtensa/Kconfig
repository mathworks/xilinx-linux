--- conflicted
+++ resolved
@@ -11,11 +11,7 @@
 	select ARCH_USE_QUEUED_SPINLOCKS
 	select ARCH_WANT_FRAME_POINTERS
 	select ARCH_WANT_IPC_PARSE_VERSION
-<<<<<<< HEAD
-	select BUILDTIME_EXTABLE_SORT
-=======
 	select BUILDTIME_TABLE_SORT
->>>>>>> 24b8d41d
 	select CLONE_BACKWARDS
 	select COMMON_CLK
 	select DMA_REMAP if MMU
@@ -24,10 +20,6 @@
 	select GENERIC_IRQ_SHOW
 	select GENERIC_PCI_IOMAP
 	select GENERIC_SCHED_CLOCK
-<<<<<<< HEAD
-	select HAVE_DEBUG_KMEMLEAK
-	select HAVE_DMA_API_DEBUG
-=======
 	select GENERIC_STRNCPY_FROM_USER if KASAN
 	select HAVE_ARCH_AUDITSYSCALL
 	select HAVE_ARCH_JUMP_LABEL if !XIP_KERNEL
@@ -36,13 +28,11 @@
 	select HAVE_ARCH_TRACEHOOK
 	select HAVE_DEBUG_KMEMLEAK
 	select HAVE_DMA_CONTIGUOUS
->>>>>>> 24b8d41d
 	select HAVE_EXIT_THREAD
 	select HAVE_FUNCTION_TRACER
 	select HAVE_FUTEX_CMPXCHG if !MMU
 	select HAVE_HW_BREAKPOINT if PERF_EVENTS
 	select HAVE_IRQ_TIME_ACCOUNTING
-	select HAVE_MEMBLOCK
 	select HAVE_OPROFILE
 	select HAVE_PCI
 	select HAVE_PERF_EVENTS
@@ -50,7 +40,6 @@
 	select HAVE_SYSCALL_TRACEPOINTS
 	select IRQ_DOMAIN
 	select MODULES_USE_ELF_RELA
-	select NO_BOOTMEM
 	select PERF_USE_VMALLOC
 	select SET_FS
 	select VIRT_TO_BUS
@@ -229,123 +218,6 @@
 
 	  Say N if you want to disable CPU hotplug.
 
-<<<<<<< HEAD
-config INITIALIZE_XTENSA_MMU_INSIDE_VMLINUX
-	bool "Initialize Xtensa MMU inside the Linux kernel code"
-	depends on !XTENSA_VARIANT_FSF && !XTENSA_VARIANT_DC232B
-	default y if XTENSA_VARIANT_DC233C || XTENSA_VARIANT_CUSTOM
-	help
-	  Earlier version initialized the MMU in the exception vector
-	  before jumping to _startup in head.S and had an advantage that
-	  it was possible to place a software breakpoint at 'reset' and
-	  then enter your normal kernel breakpoints once the MMU was mapped
-	  to the kernel mappings (0XC0000000).
-
-	  This unfortunately doesn't work for U-Boot and likley also wont
-	  work for using KEXEC to have a hot kernel ready for doing a
-	  KDUMP.
-
-	  So now the MMU is initialized in head.S but it's necessary to
-	  use hardware breakpoints (gdb 'hbreak' cmd) to break at _startup.
-	  xt-gdb can't place a Software Breakpoint in the  0XD region prior
-	  to mapping the MMU and after mapping even if the area of low memory
-	  was mapped gdb wouldn't remove the breakpoint on hitting it as the
-	  PC wouldn't match. Since Hardware Breakpoints are recommended for
-	  Linux configurations it seems reasonable to just assume they exist
-	  and leave this older mechanism for unfortunate souls that choose
-	  not to follow Tensilica's recommendation.
-
-	  Selecting this will cause U-Boot to set the KERNEL Load and Entry
-	  address at 0x00003000 instead of the mapped std of 0xD0003000.
-
-	  If in doubt, say Y.
-
-config KSEG_PADDR
-	hex "Physical address of the KSEG mapping"
-	depends on INITIALIZE_XTENSA_MMU_INSIDE_VMLINUX && MMU
-	default 0x00000000
-	help
-	  This is the physical address where KSEG is mapped. Please refer to
-	  the chosen KSEG layout help for the required address alignment.
-	  Unpacked kernel image (including vectors) must be located completely
-	  within KSEG.
-	  Physical memory below this address is not available to linux.
-
-	  If unsure, leave the default value here.
-
-config KERNEL_LOAD_ADDRESS
-	hex "Kernel load address"
-	default 0x60003000 if !MMU
-	default 0x00003000 if MMU && INITIALIZE_XTENSA_MMU_INSIDE_VMLINUX
-	default 0xd0003000 if MMU && !INITIALIZE_XTENSA_MMU_INSIDE_VMLINUX
-	help
-	  This is the address where the kernel is loaded.
-	  It is virtual address for MMUv2 configurations and physical address
-	  for all other configurations.
-
-	  If unsure, leave the default value here.
-
-config VECTORS_OFFSET
-	hex "Kernel vectors offset"
-	default 0x00003000
-	help
-	  This is the offset of the kernel image from the relocatable vectors
-	  base.
-
-	  If unsure, leave the default value here.
-
-choice
-	prompt "KSEG layout"
-	depends on MMU
-	default XTENSA_KSEG_MMU_V2
-
-config XTENSA_KSEG_MMU_V2
-	bool "MMUv2: 128MB cached + 128MB uncached"
-	help
-	  MMUv2 compatible kernel memory map: TLB way 5 maps 128MB starting
-	  at KSEG_PADDR to 0xd0000000 with cache and to 0xd8000000
-	  without cache.
-	  KSEG_PADDR must be aligned to 128MB.
-
-config XTENSA_KSEG_256M
-	bool "256MB cached + 256MB uncached"
-	depends on INITIALIZE_XTENSA_MMU_INSIDE_VMLINUX
-	help
-	  TLB way 6 maps 256MB starting at KSEG_PADDR to 0xb0000000
-	  with cache and to 0xc0000000 without cache.
-	  KSEG_PADDR must be aligned to 256MB.
-
-config XTENSA_KSEG_512M
-	bool "512MB cached + 512MB uncached"
-	depends on INITIALIZE_XTENSA_MMU_INSIDE_VMLINUX
-	help
-	  TLB way 6 maps 512MB starting at KSEG_PADDR to 0xa0000000
-	  with cache and to 0xc0000000 without cache.
-	  KSEG_PADDR must be aligned to 256MB.
-
-endchoice
-
-config HIGHMEM
-	bool "High Memory Support"
-	depends on MMU
-	help
-	  Linux can use the full amount of RAM in the system by
-	  default. However, the default MMUv2 setup only maps the
-	  lowermost 128 MB of memory linearly to the areas starting
-	  at 0xd0000000 (cached) and 0xd8000000 (uncached).
-	  When there are more than 128 MB memory in the system not
-	  all of it can be "permanently mapped" by the kernel.
-	  The physical memory that's not permanently mapped is called
-	  "high memory".
-
-	  If you are compiling a kernel which will never run on a
-	  machine with more than 128 MB total physical RAM, answer
-	  N here.
-
-	  If unsure, say Y.
-
-=======
->>>>>>> 24b8d41d
 config FAST_SYSCALL_XTENSA
 	bool "Enable fast atomic syscalls"
 	default n
@@ -501,7 +373,6 @@
 	bool "Flattened Device Tree support"
 	select OF
 	select OF_EARLY_FLATTREE
-	select OF_RESERVED_MEM
 	help
 	  Include support for flattened device tree machine descriptions.
 
@@ -554,53 +425,6 @@
 	  Another simulated disk in a host file for a buildroot-independent
 	  storage.
 
-<<<<<<< HEAD
-source "mm/Kconfig"
-
-config FORCE_MAX_ZONEORDER
-	int "Maximum zone order"
-	default "11"
-	help
-	  The kernel memory allocator divides physically contiguous memory
-	  blocks into "zones", where each zone is a power of two number of
-	  pages.  This option selects the largest power of two that the kernel
-	  keeps in the memory allocator.  If you need to allocate very large
-	  blocks of physically contiguous memory, then you may need to
-	  increase this value.
-
-	  This config option is actually maximum order plus one. For example,
-	  a value of 11 means that the largest free memory block is 2^10 pages.
-
-source "drivers/pcmcia/Kconfig"
-
-config PLATFORM_WANT_DEFAULT_MEM
-	def_bool n
-
-config DEFAULT_MEM_START
-	hex "Physical address of the default memory area start"
-	depends on PLATFORM_WANT_DEFAULT_MEM
-	default 0x00000000 if MMU
-	default 0x60000000 if !MMU
-	help
-	  This is the base address of the default memory area.
-	  Default memory area has platform-specific meaning, it may be used
-	  for e.g. early cache initialization.
-
-	  If unsure, leave the default value here.
-
-config DEFAULT_MEM_SIZE
-	hex "Maximal size of the default memory area"
-	depends on PLATFORM_WANT_DEFAULT_MEM
-	default 0x04000000
-	help
-	  This is the size of the default memory area.
-	  Default memory area has platform-specific meaning, it may be used
-	  for e.g. early cache initialization.
-
-	  If unsure, leave the default value here.
-
-=======
->>>>>>> 24b8d41d
 config XTFPGA_LCD
 	bool "Enable XTFPGA LCD driver"
 	depends on XTENSA_PLATFORM_XTFPGA
