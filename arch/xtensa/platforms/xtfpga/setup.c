// SPDX-License-Identifier: GPL-2.0-or-later
/*
 *
 * arch/xtensa/platform/xtavnet/setup.c
 *
 * ...
 *
 * Authors:	Chris Zankel <chris@zankel.net>
 *		Joe Taylor <joe@tensilica.com>
 *
 * Copyright 2001 - 2006 Tensilica Inc.
 */
#include <linux/stddef.h>
#include <linux/kernel.h>
#include <linux/init.h>
#include <linux/io.h>
#include <linux/errno.h>
#include <linux/reboot.h>
#include <linux/kdev_t.h>
#include <linux/types.h>
#include <linux/major.h>
#include <linux/console.h>
#include <linux/delay.h>
#include <linux/of.h>
#include <linux/clk-provider.h>
#include <linux/of_address.h>
<<<<<<< HEAD
=======
#include <linux/slab.h>
>>>>>>> 24b8d41d

#include <asm/timex.h>
#include <asm/processor.h>
#include <asm/platform.h>
#include <asm/bootparam.h>
#include <platform/lcd.h>
#include <platform/hardware.h>

void platform_halt(void)
{
	lcd_disp_at_pos(" HALT ", 0);
	local_irq_disable();
	while (1)
		cpu_relax();
}

void platform_power_off(void)
{
	lcd_disp_at_pos("POWEROFF", 0);
	local_irq_disable();
	while (1)
		cpu_relax();
}

void platform_restart(void)
{
	/* Flush and reset the mmu, simulate a processor reset, and
	 * jump to the reset vector. */
	cpu_reset();
	/* control never gets here */
<<<<<<< HEAD
}

void __init platform_setup(char **cmdline)
{
}

/* early initialization */

void __init platform_init(bp_tag_t *first)
{
}

/* Heartbeat. */

void platform_heartbeat(void)
{
}

=======
}

>>>>>>> 24b8d41d
#ifdef CONFIG_XTENSA_CALIBRATE_CCOUNT

void __init platform_calibrate_ccount(void)
{
	ccount_freq = *(long *)XTFPGA_CLKFRQ_VADDR;
}

#endif

#ifdef CONFIG_OF

static void __init xtfpga_clk_setup(struct device_node *np)
{
	void __iomem *base = of_iomap(np, 0);
	struct clk *clk;
	u32 freq;

	if (!base) {
<<<<<<< HEAD
		pr_err("%s: invalid address\n", np->name);
=======
		pr_err("%pOFn: invalid address\n", np);
>>>>>>> 24b8d41d
		return;
	}

	freq = __raw_readl(base);
	iounmap(base);
	clk = clk_register_fixed_rate(NULL, np->name, NULL, 0, freq);

	if (IS_ERR(clk)) {
<<<<<<< HEAD
		pr_err("%s: clk registration failed\n", np->name);
=======
		pr_err("%pOFn: clk registration failed\n", np);
>>>>>>> 24b8d41d
		return;
	}

	if (of_clk_add_provider(np, of_clk_src_simple_get, clk)) {
<<<<<<< HEAD
		pr_err("%s: clk provider registration failed\n", np->name);
=======
		pr_err("%pOFn: clk provider registration failed\n", np);
>>>>>>> 24b8d41d
		return;
	}
}
CLK_OF_DECLARE(xtfpga_clk, "cdns,xtfpga-clock", xtfpga_clk_setup);

#define MAC_LEN 6
static void __init update_local_mac(struct device_node *node)
{
	struct property *newmac;
	const u8* macaddr;
	int prop_len;

	macaddr = of_get_property(node, "local-mac-address", &prop_len);
	if (macaddr == NULL || prop_len != MAC_LEN)
		return;

	newmac = kzalloc(sizeof(*newmac) + MAC_LEN, GFP_KERNEL);
	if (newmac == NULL)
		return;

	newmac->value = newmac + 1;
	newmac->length = MAC_LEN;
	newmac->name = kstrdup("local-mac-address", GFP_KERNEL);
	if (newmac->name == NULL) {
		kfree(newmac);
		return;
	}

	memcpy(newmac->value, macaddr, MAC_LEN);
	((u8*)newmac->value)[5] = (*(u32*)DIP_SWITCHES_VADDR) & 0x3f;
	of_update_property(node, newmac);
}

static int __init machine_setup(void)
{
	struct device_node *eth = NULL;

	if ((eth = of_find_compatible_node(eth, NULL, "opencores,ethoc")))
		update_local_mac(eth);
	return 0;
}
arch_initcall(machine_setup);

#else

#include <linux/serial_8250.h>
#include <linux/if.h>
#include <net/ethoc.h>
#include <linux/usb/c67x00.h>

/*----------------------------------------------------------------------------
 *  Ethernet -- OpenCores Ethernet MAC (ethoc driver)
 */

static struct resource ethoc_res[] = {
	[0] = { /* register space */
		.start = OETH_REGS_PADDR,
		.end   = OETH_REGS_PADDR + OETH_REGS_SIZE - 1,
		.flags = IORESOURCE_MEM,
	},
	[1] = { /* buffer space */
		.start = OETH_SRAMBUFF_PADDR,
		.end   = OETH_SRAMBUFF_PADDR + OETH_SRAMBUFF_SIZE - 1,
		.flags = IORESOURCE_MEM,
	},
	[2] = { /* IRQ number */
		.start = XTENSA_PIC_LINUX_IRQ(OETH_IRQ),
		.end   = XTENSA_PIC_LINUX_IRQ(OETH_IRQ),
		.flags = IORESOURCE_IRQ,
	},
};

static struct ethoc_platform_data ethoc_pdata = {
	/*
	 * The MAC address for these boards is 00:50:c2:13:6f:xx.
	 * The last byte (here as zero) is read from the DIP switches on the
	 * board.
	 */
	.hwaddr = { 0x00, 0x50, 0xc2, 0x13, 0x6f, 0 },
	.phy_id = -1,
	.big_endian = XCHAL_HAVE_BE,
};

static struct platform_device ethoc_device = {
	.name = "ethoc",
	.id = -1,
	.num_resources = ARRAY_SIZE(ethoc_res),
	.resource = ethoc_res,
	.dev = {
		.platform_data = &ethoc_pdata,
	},
};

/*----------------------------------------------------------------------------
 *  USB Host/Device -- Cypress CY7C67300
 */

static struct resource c67x00_res[] = {
	[0] = { /* register space */
		.start = C67X00_PADDR,
		.end   = C67X00_PADDR + C67X00_SIZE - 1,
		.flags = IORESOURCE_MEM,
	},
	[1] = { /* IRQ number */
		.start = XTENSA_PIC_LINUX_IRQ(C67X00_IRQ),
		.end   = XTENSA_PIC_LINUX_IRQ(C67X00_IRQ),
		.flags = IORESOURCE_IRQ,
	},
};

static struct c67x00_platform_data c67x00_pdata = {
	.sie_config = C67X00_SIE1_HOST | C67X00_SIE2_UNUSED,
	.hpi_regstep = 4,
};

static struct platform_device c67x00_device = {
	.name = "c67x00",
	.id = -1,
	.num_resources = ARRAY_SIZE(c67x00_res),
	.resource = c67x00_res,
	.dev = {
		.platform_data = &c67x00_pdata,
	},
};

/*----------------------------------------------------------------------------
 *  UART
 */

static struct resource serial_resource = {
	.start	= DUART16552_PADDR,
	.end	= DUART16552_PADDR + 0x1f,
	.flags	= IORESOURCE_MEM,
};

static struct plat_serial8250_port serial_platform_data[] = {
	[0] = {
		.mapbase	= DUART16552_PADDR,
		.irq		= XTENSA_PIC_LINUX_IRQ(DUART16552_INTNUM),
		.flags		= UPF_BOOT_AUTOCONF | UPF_SKIP_TEST |
				  UPF_IOREMAP,
		.iotype		= XCHAL_HAVE_BE ? UPIO_MEM32BE : UPIO_MEM32,
		.regshift	= 2,
		.uartclk	= 0,    /* set in xtavnet_init() */
	},
	{ },
};

static struct platform_device xtavnet_uart = {
	.name		= "serial8250",
	.id		= PLAT8250_DEV_PLATFORM,
	.dev		= {
		.platform_data	= serial_platform_data,
	},
	.num_resources	= 1,
	.resource	= &serial_resource,
};

/* platform devices */
static struct platform_device *platform_devices[] __initdata = {
	&ethoc_device,
	&c67x00_device,
	&xtavnet_uart,
};


static int __init xtavnet_init(void)
{
	/* Ethernet MAC address.  */
	ethoc_pdata.hwaddr[5] = *(u32 *)DIP_SWITCHES_VADDR;

	/* Clock rate varies among FPGA bitstreams; board specific FPGA register
	 * reports the actual clock rate.
	 */
	serial_platform_data[0].uartclk = *(long *)XTFPGA_CLKFRQ_VADDR;


	/* register platform devices */
	platform_add_devices(platform_devices, ARRAY_SIZE(platform_devices));

	/* ETHOC driver is a bit quiet; at least display Ethernet MAC, so user
	 * knows whether they set it correctly on the DIP switches.
	 */
	pr_info("XTFPGA: Ethernet MAC %pM\n", ethoc_pdata.hwaddr);
	ethoc_pdata.eth_clkfreq = *(long *)XTFPGA_CLKFRQ_VADDR;

	return 0;
}

/*
 * Register to be done during do_initcalls().
 */
arch_initcall(xtavnet_init);

#endif /* CONFIG_OF */<|MERGE_RESOLUTION|>--- conflicted
+++ resolved
@@ -24,10 +24,7 @@
 #include <linux/of.h>
 #include <linux/clk-provider.h>
 #include <linux/of_address.h>
-<<<<<<< HEAD
-=======
 #include <linux/slab.h>
->>>>>>> 24b8d41d
 
 #include <asm/timex.h>
 #include <asm/processor.h>
@@ -58,29 +55,8 @@
 	 * jump to the reset vector. */
 	cpu_reset();
 	/* control never gets here */
-<<<<<<< HEAD
-}
-
-void __init platform_setup(char **cmdline)
-{
-}
-
-/* early initialization */
-
-void __init platform_init(bp_tag_t *first)
-{
-}
-
-/* Heartbeat. */
-
-void platform_heartbeat(void)
-{
-}
-
-=======
-}
-
->>>>>>> 24b8d41d
+}
+
 #ifdef CONFIG_XTENSA_CALIBRATE_CCOUNT
 
 void __init platform_calibrate_ccount(void)
@@ -99,11 +75,7 @@
 	u32 freq;
 
 	if (!base) {
-<<<<<<< HEAD
-		pr_err("%s: invalid address\n", np->name);
-=======
 		pr_err("%pOFn: invalid address\n", np);
->>>>>>> 24b8d41d
 		return;
 	}
 
@@ -112,20 +84,12 @@
 	clk = clk_register_fixed_rate(NULL, np->name, NULL, 0, freq);
 
 	if (IS_ERR(clk)) {
-<<<<<<< HEAD
-		pr_err("%s: clk registration failed\n", np->name);
-=======
 		pr_err("%pOFn: clk registration failed\n", np);
->>>>>>> 24b8d41d
 		return;
 	}
 
 	if (of_clk_add_provider(np, of_clk_src_simple_get, clk)) {
-<<<<<<< HEAD
-		pr_err("%s: clk provider registration failed\n", np->name);
-=======
 		pr_err("%pOFn: clk provider registration failed\n", np);
->>>>>>> 24b8d41d
 		return;
 	}
 }
