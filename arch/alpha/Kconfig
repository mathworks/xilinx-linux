--- conflicted
+++ resolved
@@ -38,11 +38,8 @@
 	select ODD_RT_SIGACTION
 	select OLD_SIGSUSPEND
 	select CPU_NO_EFFICIENT_FFS if !ALPHA_EV67
-<<<<<<< HEAD
-=======
 	select MMU_GATHER_NO_RANGE
 	select SET_FS
->>>>>>> 24b8d41d
 	help
 	  The Alpha is a 64-bit general-purpose processor designed and
 	  marketed by the Digital Equipment Corporation of blessed memory,
