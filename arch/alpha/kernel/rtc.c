// SPDX-License-Identifier: GPL-2.0
/*
 *  linux/arch/alpha/kernel/rtc.c
 *
 *  Copyright (C) 1991, 1992, 1995, 1999, 2000  Linus Torvalds
 *
 * This file contains date handling.
 */
#include <linux/errno.h>
#include <linux/init.h>
#include <linux/kernel.h>
#include <linux/param.h>
#include <linux/string.h>
#include <linux/mc146818rtc.h>
#include <linux/bcd.h>
#include <linux/rtc.h>
#include <linux/platform_device.h>

#include "proto.h"


/*
 * Support for the RTC device.
 *
 * We don't want to use the rtc-cmos driver, because we don't want to support
 * alarms, as that would be indistinguishable from timer interrupts.
 *
 * Further, generic code is really, really tied to a 1900 epoch.  This is
 * true in __get_rtc_time as well as the users of struct rtc_time e.g.
 * rtc_tm_to_time.  Thankfully all of the other epochs in use are later
 * than 1900, and so it's easy to adjust.
 */

static unsigned long rtc_epoch;

static int __init
specifiy_epoch(char *str)
{
	unsigned long epoch = simple_strtoul(str, NULL, 0);
	if (epoch < 1900)
		printk("Ignoring invalid user specified epoch %lu\n", epoch);
	else
		rtc_epoch = epoch;
	return 1;
}
__setup("epoch=", specifiy_epoch);

static void __init
init_rtc_epoch(void)
{
	int epoch, year, ctrl;

	if (rtc_epoch != 0) {
		/* The epoch was specified on the command-line.  */
		return;
	}

	/* Detect the epoch in use on this computer.  */
	ctrl = CMOS_READ(RTC_CONTROL);
	year = CMOS_READ(RTC_YEAR);
	if (!(ctrl & RTC_DM_BINARY) || RTC_ALWAYS_BCD)
		year = bcd2bin(year);

	/* PC-like is standard; used for year >= 70 */
	epoch = 1900;
	if (year < 20) {
		epoch = 2000;
	} else if (year >= 20 && year < 48) {
		/* NT epoch */
		epoch = 1980;
	} else if (year >= 48 && year < 70) {
		/* Digital UNIX epoch */
		epoch = 1952;
	}
	rtc_epoch = epoch;

	printk(KERN_INFO "Using epoch %d for rtc year %d\n", epoch, year);
}

static int
alpha_rtc_read_time(struct device *dev, struct rtc_time *tm)
{
	mc146818_get_time(tm);

	/* Adjust for non-default epochs.  It's easier to depend on the
	   generic __get_rtc_time and adjust the epoch here than create
	   a copy of __get_rtc_time with the edits we need.  */
	if (rtc_epoch != 1900) {
		int year = tm->tm_year;
		/* Undo the century adjustment made in __get_rtc_time.  */
		if (year >= 100)
			year -= 100;
		year += rtc_epoch - 1900;
		/* Redo the century adjustment with the epoch in place.  */
		if (year <= 69)
			year += 100;
		tm->tm_year = year;
	}

	return 0;
}

static int
alpha_rtc_set_time(struct device *dev, struct rtc_time *tm)
{
	struct rtc_time xtm;

	if (rtc_epoch != 1900) {
		xtm = *tm;
		xtm.tm_year -= rtc_epoch - 1900;
		tm = &xtm;
	}

	return mc146818_set_time(tm);
<<<<<<< HEAD
}

static int
alpha_rtc_set_mmss(struct device *dev, time64_t nowtime)
{
	int retval = 0;
	int real_seconds, real_minutes, cmos_minutes;
	unsigned char save_control, save_freq_select;

	/* Note: This code only updates minutes and seconds.  Comments
	   indicate this was to avoid messing with unknown time zones,
	   and with the epoch nonsense described above.  In order for
	   this to work, the existing clock cannot be off by more than
	   15 minutes.

	   ??? This choice is may be out of date.  The x86 port does
	   not have problems with timezones, and the epoch processing has
	   now been fixed in alpha_set_rtc_time.

	   In either case, one can always force a full rtc update with
	   the userland hwclock program, so surely 15 minute accuracy
	   is no real burden.  */

	/* In order to set the CMOS clock precisely, we have to be called
	   500 ms after the second nowtime has started, because when
	   nowtime is written into the registers of the CMOS clock, it will
	   jump to the next second precisely 500 ms later. Check the Motorola
	   MC146818A or Dallas DS12887 data sheet for details.  */

	/* irq are locally disabled here */
	spin_lock(&rtc_lock);
	/* Tell the clock it's being set */
	save_control = CMOS_READ(RTC_CONTROL);
	CMOS_WRITE((save_control|RTC_SET), RTC_CONTROL);

	/* Stop and reset prescaler */
	save_freq_select = CMOS_READ(RTC_FREQ_SELECT);
	CMOS_WRITE((save_freq_select|RTC_DIV_RESET2), RTC_FREQ_SELECT);

	cmos_minutes = CMOS_READ(RTC_MINUTES);
	if (!(save_control & RTC_DM_BINARY) || RTC_ALWAYS_BCD)
		cmos_minutes = bcd2bin(cmos_minutes);

	real_seconds = nowtime % 60;
	real_minutes = nowtime / 60;
	if (((abs(real_minutes - cmos_minutes) + 15) / 30) & 1) {
		/* correct for half hour time zone */
		real_minutes += 30;
	}
	real_minutes %= 60;

	if (abs(real_minutes - cmos_minutes) < 30) {
		if (!(save_control & RTC_DM_BINARY) || RTC_ALWAYS_BCD) {
			real_seconds = bin2bcd(real_seconds);
			real_minutes = bin2bcd(real_minutes);
		}
		CMOS_WRITE(real_seconds,RTC_SECONDS);
		CMOS_WRITE(real_minutes,RTC_MINUTES);
	} else {
		printk_once(KERN_NOTICE
			    "set_rtc_mmss: can't update from %d to %d\n",
			    cmos_minutes, real_minutes);
		retval = -1;
	}

	/* The following flags have to be released exactly in this order,
	 * otherwise the DS12887 (popular MC146818A clone with integrated
	 * battery and quartz) will not reset the oscillator and will not
	 * update precisely 500 ms later. You won't find this mentioned in
	 * the Dallas Semiconductor data sheets, but who believes data
	 * sheets anyway ...                           -- Markus Kuhn
	 */
	CMOS_WRITE(save_control, RTC_CONTROL);
	CMOS_WRITE(save_freq_select, RTC_FREQ_SELECT);
	spin_unlock(&rtc_lock);

	return retval;
=======
>>>>>>> 24b8d41d
}

static int
alpha_rtc_ioctl(struct device *dev, unsigned int cmd, unsigned long arg)
{
	switch (cmd) {
	case RTC_EPOCH_READ:
		return put_user(rtc_epoch, (unsigned long __user *)arg);
	case RTC_EPOCH_SET:
		if (arg < 1900)
			return -EINVAL;
		rtc_epoch = arg;
		return 0;
	default:
		return -ENOIOCTLCMD;
	}
}

static const struct rtc_class_ops alpha_rtc_ops = {
	.read_time = alpha_rtc_read_time,
	.set_time = alpha_rtc_set_time,
	.ioctl = alpha_rtc_ioctl,
};

/*
 * Similarly, except do the actual CMOS access on the boot cpu only.
 * This requires marshalling the data across an interprocessor call.
 */

#if defined(CONFIG_SMP) && \
    (defined(CONFIG_ALPHA_GENERIC) || defined(CONFIG_ALPHA_MARVEL))
# define HAVE_REMOTE_RTC 1

union remote_data {
	struct rtc_time *tm;
	long retval;
};

static void
do_remote_read(void *data)
{
	union remote_data *x = data;
	x->retval = alpha_rtc_read_time(NULL, x->tm);
}

static int
remote_read_time(struct device *dev, struct rtc_time *tm)
{
	union remote_data x;
	if (smp_processor_id() != boot_cpuid) {
		x.tm = tm;
		smp_call_function_single(boot_cpuid, do_remote_read, &x, 1);
		return x.retval;
	}
	return alpha_rtc_read_time(NULL, tm);
}

static void
do_remote_set(void *data)
{
	union remote_data *x = data;
	x->retval = alpha_rtc_set_time(NULL, x->tm);
}

static int
remote_set_time(struct device *dev, struct rtc_time *tm)
{
	union remote_data x;
	if (smp_processor_id() != boot_cpuid) {
		x.tm = tm;
		smp_call_function_single(boot_cpuid, do_remote_set, &x, 1);
		return x.retval;
	}
	return alpha_rtc_set_time(NULL, tm);
}

static const struct rtc_class_ops remote_rtc_ops = {
	.read_time = remote_read_time,
	.set_time = remote_set_time,
	.ioctl = alpha_rtc_ioctl,
};
#endif

static int __init
alpha_rtc_init(void)
{
	struct platform_device *pdev;
	struct rtc_device *rtc;

	init_rtc_epoch();

	pdev = platform_device_register_simple("rtc-alpha", -1, NULL, 0);
	rtc = devm_rtc_allocate_device(&pdev->dev);
	if (IS_ERR(rtc))
		return PTR_ERR(rtc);

	platform_set_drvdata(pdev, rtc);
	rtc->ops = &alpha_rtc_ops;

#ifdef HAVE_REMOTE_RTC
	if (alpha_mv.rtc_boot_cpu_only)
		rtc->ops = &remote_rtc_ops;
#endif

	return rtc_register_device(rtc);
}
device_initcall(alpha_rtc_init);<|MERGE_RESOLUTION|>--- conflicted
+++ resolved
@@ -112,86 +112,6 @@
 	}
 
 	return mc146818_set_time(tm);
-<<<<<<< HEAD
-}
-
-static int
-alpha_rtc_set_mmss(struct device *dev, time64_t nowtime)
-{
-	int retval = 0;
-	int real_seconds, real_minutes, cmos_minutes;
-	unsigned char save_control, save_freq_select;
-
-	/* Note: This code only updates minutes and seconds.  Comments
-	   indicate this was to avoid messing with unknown time zones,
-	   and with the epoch nonsense described above.  In order for
-	   this to work, the existing clock cannot be off by more than
-	   15 minutes.
-
-	   ??? This choice is may be out of date.  The x86 port does
-	   not have problems with timezones, and the epoch processing has
-	   now been fixed in alpha_set_rtc_time.
-
-	   In either case, one can always force a full rtc update with
-	   the userland hwclock program, so surely 15 minute accuracy
-	   is no real burden.  */
-
-	/* In order to set the CMOS clock precisely, we have to be called
-	   500 ms after the second nowtime has started, because when
-	   nowtime is written into the registers of the CMOS clock, it will
-	   jump to the next second precisely 500 ms later. Check the Motorola
-	   MC146818A or Dallas DS12887 data sheet for details.  */
-
-	/* irq are locally disabled here */
-	spin_lock(&rtc_lock);
-	/* Tell the clock it's being set */
-	save_control = CMOS_READ(RTC_CONTROL);
-	CMOS_WRITE((save_control|RTC_SET), RTC_CONTROL);
-
-	/* Stop and reset prescaler */
-	save_freq_select = CMOS_READ(RTC_FREQ_SELECT);
-	CMOS_WRITE((save_freq_select|RTC_DIV_RESET2), RTC_FREQ_SELECT);
-
-	cmos_minutes = CMOS_READ(RTC_MINUTES);
-	if (!(save_control & RTC_DM_BINARY) || RTC_ALWAYS_BCD)
-		cmos_minutes = bcd2bin(cmos_minutes);
-
-	real_seconds = nowtime % 60;
-	real_minutes = nowtime / 60;
-	if (((abs(real_minutes - cmos_minutes) + 15) / 30) & 1) {
-		/* correct for half hour time zone */
-		real_minutes += 30;
-	}
-	real_minutes %= 60;
-
-	if (abs(real_minutes - cmos_minutes) < 30) {
-		if (!(save_control & RTC_DM_BINARY) || RTC_ALWAYS_BCD) {
-			real_seconds = bin2bcd(real_seconds);
-			real_minutes = bin2bcd(real_minutes);
-		}
-		CMOS_WRITE(real_seconds,RTC_SECONDS);
-		CMOS_WRITE(real_minutes,RTC_MINUTES);
-	} else {
-		printk_once(KERN_NOTICE
-			    "set_rtc_mmss: can't update from %d to %d\n",
-			    cmos_minutes, real_minutes);
-		retval = -1;
-	}
-
-	/* The following flags have to be released exactly in this order,
-	 * otherwise the DS12887 (popular MC146818A clone with integrated
-	 * battery and quartz) will not reset the oscillator and will not
-	 * update precisely 500 ms later. You won't find this mentioned in
-	 * the Dallas Semiconductor data sheets, but who believes data
-	 * sheets anyway ...                           -- Markus Kuhn
-	 */
-	CMOS_WRITE(save_control, RTC_CONTROL);
-	CMOS_WRITE(save_freq_select, RTC_FREQ_SELECT);
-	spin_unlock(&rtc_lock);
-
-	return retval;
-=======
->>>>>>> 24b8d41d
 }
 
 static int
