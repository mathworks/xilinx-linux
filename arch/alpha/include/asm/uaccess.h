--- conflicted
+++ resolved
@@ -308,56 +308,6 @@
 	return __copy_user(to, (__force const void *)from, len);
 }
 
-<<<<<<< HEAD
-#define __copy_to_user(to, from, n)					\
-({									\
-	__chk_user_ptr(to);						\
-	__copy_tofrom_user_nocheck((__force void *)(to), (from), (n));	\
-})
-#define __copy_from_user(to, from, n)					\
-({									\
-	__chk_user_ptr(from);						\
-	__copy_tofrom_user_nocheck((to), (__force void *)(from), (n));	\
-})
-
-#define __copy_to_user_inatomic __copy_to_user
-#define __copy_from_user_inatomic __copy_from_user
-
-extern inline long
-copy_to_user(void __user *to, const void *from, long n)
-{
-	if (likely(__access_ok((unsigned long)to, n, get_fs())))
-		n = __copy_tofrom_user_nocheck((__force void *)to, from, n);
-	return n;
-}
-
-extern inline long
-copy_from_user(void *to, const void __user *from, long n)
-{
-	long res = n;
-	if (likely(__access_ok((unsigned long)from, n, get_fs())))
-		res = __copy_from_user_inatomic(to, from, n);
-	if (unlikely(res))
-		memset(to + (n - res), 0, res);
-	return res;
-}
-
-extern void __do_clear_user(void);
-
-extern inline long
-__clear_user(void __user *to, long len)
-{
-	register void __user * __cl_to __asm__("$6") = to;
-	register long __cl_len __asm__("$0") = len;
-	__asm__ __volatile__(
-		__module_call(28, 2, __do_clear_user)
-		: "=r"(__cl_len), "=r"(__cl_to)
-		: __module_address(__do_clear_user)
-		  "0"(__cl_len), "1"(__cl_to)
-		: "$1", "$2", "$3", "$4", "$5", "$28", "memory");
-	return __cl_len;
-}
-=======
 static inline unsigned long
 raw_copy_to_user(void __user *to, const void *from, unsigned long len)
 {
@@ -365,7 +315,6 @@
 }
 
 extern long __clear_user(void __user *to, long len);
->>>>>>> 24b8d41d
 
 extern inline long
 clear_user(void __user *to, long len)
