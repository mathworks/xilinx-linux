--- conflicted
+++ resolved
@@ -124,13 +124,8 @@
 	or $1,$4,$17		/* E0 */
 	br __constant_c_memset	/* .. E1 */
 
-<<<<<<< HEAD
-	.end __memsetw
-EXPORT_SYMBOL(__memsetw)
-=======
 	.end __memset16
 EXPORT_SYMBOL(__memset16)
->>>>>>> 24b8d41d
 
 memset = ___memset
 __memset = ___memset
