--- conflicted
+++ resolved
@@ -18,44 +18,6 @@
 
 #include <asm/stacktrace.h>
 
-<<<<<<< HEAD
-void stack_type_str(enum stack_type type, const char **begin, const char **end)
-{
-	switch (type) {
-	case STACK_TYPE_IRQ:
-	case STACK_TYPE_SOFTIRQ:
-		*begin = "IRQ";
-		*end   = "EOI";
-		break;
-	default:
-		*begin = NULL;
-		*end   = NULL;
-	}
-}
-
-static bool in_hardirq_stack(unsigned long *stack, struct stack_info *info)
-{
-	unsigned long *begin = (unsigned long *)this_cpu_read(hardirq_stack);
-	unsigned long *end   = begin + (THREAD_SIZE / sizeof(long));
-
-	/*
-	 * This is a software stack, so 'end' can be a valid stack pointer.
-	 * It just means the stack is empty.
-	 */
-	if (stack < begin || stack > end)
-		return false;
-
-	info->type	= STACK_TYPE_IRQ;
-	info->begin	= begin;
-	info->end	= end;
-
-	/*
-	 * See irq_32.c -- the next stack pointer is stored at the beginning of
-	 * the stack.
-	 */
-	info->next_sp	= (unsigned long *)*begin;
-
-=======
 const char *stack_type_name(enum stack_type type)
 {
 	if (type == STACK_TYPE_IRQ)
@@ -95,17 +57,12 @@
 	 */
 	info->next_sp	= (unsigned long *)*begin;
 
->>>>>>> 24b8d41d
 	return true;
 }
 
 static bool in_softirq_stack(unsigned long *stack, struct stack_info *info)
 {
-<<<<<<< HEAD
-	unsigned long *begin = (unsigned long *)this_cpu_read(softirq_stack);
-=======
 	unsigned long *begin = (unsigned long *)this_cpu_read(softirq_stack_ptr);
->>>>>>> 24b8d41d
 	unsigned long *end   = begin + (THREAD_SIZE / sizeof(long));
 
 	/*
@@ -114,91 +71,6 @@
 	 */
 	if (stack < begin || stack > end)
 		return false;
-<<<<<<< HEAD
-
-	info->type	= STACK_TYPE_SOFTIRQ;
-	info->begin	= begin;
-	info->end	= end;
-
-	/*
-	 * The next stack pointer is stored at the beginning of the stack.
-	 * See irq_32.c.
-	 */
-	info->next_sp	= (unsigned long *)*begin;
-
-	return true;
-}
-
-int get_stack_info(unsigned long *stack, struct task_struct *task,
-		   struct stack_info *info, unsigned long *visit_mask)
-{
-	if (!stack)
-		goto unknown;
-
-	task = task ? : current;
-
-	if (in_task_stack(stack, task, info))
-		goto recursion_check;
-
-	if (task != current)
-		goto unknown;
-
-	if (in_hardirq_stack(stack, info))
-		goto recursion_check;
-
-	if (in_softirq_stack(stack, info))
-		goto recursion_check;
-
-	goto unknown;
-
-recursion_check:
-	/*
-	 * Make sure we don't iterate through any given stack more than once.
-	 * If it comes up a second time then there's something wrong going on:
-	 * just break out and report an unknown stack type.
-	 */
-	if (visit_mask) {
-		if (*visit_mask & (1UL << info->type))
-			goto unknown;
-		*visit_mask |= 1UL << info->type;
-	}
-
-	return 0;
-
-unknown:
-	info->type = STACK_TYPE_UNKNOWN;
-	return -EINVAL;
-}
-
-void show_stack_log_lvl(struct task_struct *task, struct pt_regs *regs,
-			unsigned long *sp, char *log_lvl)
-{
-	unsigned long *stack;
-	int i;
-
-	if (!try_get_task_stack(task))
-		return;
-
-	sp = sp ? : get_stack_pointer(task, regs);
-
-	stack = sp;
-	for (i = 0; i < kstack_depth_to_print; i++) {
-		if (kstack_end(stack))
-			break;
-		if ((i % STACKSLOTS_PER_LINE) == 0) {
-			if (i != 0)
-				pr_cont("\n");
-			printk("%s %08lx", log_lvl, *stack++);
-		} else
-			pr_cont(" %08lx", *stack++);
-		touch_nmi_watchdog();
-	}
-	pr_cont("\n");
-	show_trace_log_lvl(task, regs, sp, log_lvl);
-
-	put_task_stack(task);
-}
-=======
 
 	info->type	= STACK_TYPE_SOFTIRQ;
 	info->begin	= begin;
@@ -240,7 +112,6 @@
 		goto unknown;
 
 	task = task ? : current;
->>>>>>> 24b8d41d
 
 	if (in_task_stack(stack, task, info))
 		goto recursion_check;
@@ -268,40 +139,10 @@
 	 * If it comes up a second time then there's something wrong going on:
 	 * just break out and report an unknown stack type.
 	 */
-<<<<<<< HEAD
-	if (!user_mode(regs)) {
-		unsigned int code_prologue = code_bytes * 43 / 64;
-		unsigned int code_len = code_bytes;
-		unsigned char c;
-		u8 *ip;
-
-		pr_emerg("Stack:\n");
-		show_stack_log_lvl(current, regs, NULL, KERN_EMERG);
-
-		pr_emerg("Code:");
-
-		ip = (u8 *)regs->ip - code_prologue;
-		if (ip < (u8 *)PAGE_OFFSET || probe_kernel_address(ip, c)) {
-			/* try starting at IP */
-			ip = (u8 *)regs->ip;
-			code_len = code_len - code_prologue + 1;
-		}
-		for (i = 0; i < code_len; i++, ip++) {
-			if (ip < (u8 *)PAGE_OFFSET ||
-					probe_kernel_address(ip, c)) {
-				pr_cont("  Bad EIP value.");
-				break;
-			}
-			if (ip == (u8 *)regs->ip)
-				pr_cont(" <%02x>", c);
-			else
-				pr_cont(" %02x", c);
-=======
 	if (visit_mask) {
 		if (*visit_mask & (1UL << info->type)) {
 			printk_deferred_once(KERN_WARNING "WARNING: stack recursion on stack type %d\n", info->type);
 			goto unknown;
->>>>>>> 24b8d41d
 		}
 		*visit_mask |= 1UL << info->type;
 	}
