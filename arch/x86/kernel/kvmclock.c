// SPDX-License-Identifier: GPL-2.0-or-later
/*  KVM paravirtual clock driver. A clocksource implementation
    Copyright (C) 2008 Glauber de Oliveira Costa, Red Hat Inc.
*/

#include <linux/clocksource.h>
#include <linux/kvm_para.h>
#include <asm/pvclock.h>
#include <asm/msr.h>
#include <asm/apic.h>
#include <linux/percpu.h>
#include <linux/hardirq.h>
#include <linux/cpuhotplug.h>
#include <linux/sched.h>
#include <linux/sched/clock.h>
#include <linux/mm.h>
#include <linux/slab.h>
#include <linux/set_memory.h>

#include <asm/hypervisor.h>
#include <asm/mem_encrypt.h>
#include <asm/x86_init.h>
#include <asm/reboot.h>
#include <asm/kvmclock.h>

<<<<<<< HEAD
static int kvmclock __ro_after_init = 1;
static int msr_kvm_system_time = MSR_KVM_SYSTEM_TIME;
static int msr_kvm_wall_clock = MSR_KVM_WALL_CLOCK;
static cycle_t kvm_sched_clock_offset;
=======
static int kvmclock __initdata = 1;
static int kvmclock_vsyscall __initdata = 1;
static int msr_kvm_system_time __ro_after_init = MSR_KVM_SYSTEM_TIME;
static int msr_kvm_wall_clock __ro_after_init = MSR_KVM_WALL_CLOCK;
static u64 kvm_sched_clock_offset __ro_after_init;
>>>>>>> 24b8d41d

static int __init parse_no_kvmclock(char *arg)
{
	kvmclock = 0;
	return 0;
}
early_param("no-kvmclock", parse_no_kvmclock);

static int __init parse_no_kvmclock_vsyscall(char *arg)
{
	kvmclock_vsyscall = 0;
	return 0;
}
early_param("no-kvmclock-vsyscall", parse_no_kvmclock_vsyscall);

/* Aligned to page sizes to match whats mapped via vsyscalls to userspace */
#define HV_CLOCK_SIZE	(sizeof(struct pvclock_vsyscall_time_info) * NR_CPUS)
#define HVC_BOOT_ARRAY_SIZE \
	(PAGE_SIZE / sizeof(struct pvclock_vsyscall_time_info))

static struct pvclock_vsyscall_time_info
			hv_clock_boot[HVC_BOOT_ARRAY_SIZE] __bss_decrypted __aligned(PAGE_SIZE);
static struct pvclock_wall_clock wall_clock __bss_decrypted;
static DEFINE_PER_CPU(struct pvclock_vsyscall_time_info *, hv_clock_per_cpu);
static struct pvclock_vsyscall_time_info *hvclock_mem;

static inline struct pvclock_vcpu_time_info *this_cpu_pvti(void)
{
	return &this_cpu_read(hv_clock_per_cpu)->pvti;
}

static inline struct pvclock_vsyscall_time_info *this_cpu_hvclock(void)
{
	return this_cpu_read(hv_clock_per_cpu);
}

/*
 * The wallclock is the time of day when we booted. Since then, some time may
 * have elapsed since the hypervisor wrote the data. So we try to account for
 * that with system time
 */
static void kvm_get_wallclock(struct timespec64 *now)
{
	wrmsrl(msr_kvm_wall_clock, slow_virt_to_phys(&wall_clock));
	preempt_disable();
	pvclock_read_wallclock(&wall_clock, this_cpu_pvti(), now);
	preempt_enable();
}

static int kvm_set_wallclock(const struct timespec64 *now)
{
	return -ENODEV;
}

static u64 kvm_clock_read(void)
{
	u64 ret;

	preempt_disable_notrace();
	ret = pvclock_clocksource_read(this_cpu_pvti());
	preempt_enable_notrace();
	return ret;
}

static u64 kvm_clock_get_cycles(struct clocksource *cs)
{
	return kvm_clock_read();
}

static u64 kvm_sched_clock_read(void)
{
	return kvm_clock_read() - kvm_sched_clock_offset;
}

static inline void kvm_sched_clock_init(bool stable)
{
	if (!stable)
		clear_sched_clock_stable();
	kvm_sched_clock_offset = kvm_clock_read();
	pv_ops.time.sched_clock = kvm_sched_clock_read;

	pr_info("kvm-clock: using sched offset of %llu cycles",
		kvm_sched_clock_offset);

	BUILD_BUG_ON(sizeof(kvm_sched_clock_offset) >
		sizeof(((struct pvclock_vcpu_time_info *)NULL)->system_time));
}

/*
 * If we don't do that, there is the possibility that the guest
 * will calibrate under heavy load - thus, getting a lower lpj -
 * and execute the delays themselves without load. This is wrong,
 * because no delay loop can finish beforehand.
 * Any heuristics is subject to fail, because ultimately, a large
 * poll of guests can be running and trouble each other. So we preset
 * lpj here
 */
static unsigned long kvm_get_tsc_khz(void)
{
	setup_force_cpu_cap(X86_FEATURE_TSC_KNOWN_FREQ);
	return pvclock_tsc_khz(this_cpu_pvti());
}

static void __init kvm_get_preset_lpj(void)
{
	unsigned long khz;
	u64 lpj;

	khz = kvm_get_tsc_khz();

	lpj = ((u64)khz * 1000);
	do_div(lpj, HZ);
	preset_lpj = lpj;
}

bool kvm_check_and_clear_guest_paused(void)
{
	struct pvclock_vsyscall_time_info *src = this_cpu_hvclock();
	bool ret = false;

	if (!src)
		return ret;

	if ((src->pvti.flags & PVCLOCK_GUEST_STOPPED) != 0) {
		src->pvti.flags &= ~PVCLOCK_GUEST_STOPPED;
		pvclock_touch_watchdogs();
		ret = true;
	}
	return ret;
}

static int kvm_cs_enable(struct clocksource *cs)
{
	vclocks_set_used(VDSO_CLOCKMODE_PVCLOCK);
	return 0;
}

struct clocksource kvm_clock = {
	.name	= "kvm-clock",
	.read	= kvm_clock_get_cycles,
	.rating	= 400,
	.mask	= CLOCKSOURCE_MASK(64),
	.flags	= CLOCK_SOURCE_IS_CONTINUOUS,
	.enable	= kvm_cs_enable,
};
EXPORT_SYMBOL_GPL(kvm_clock);

static void kvm_register_clock(char *txt)
{
	struct pvclock_vsyscall_time_info *src = this_cpu_hvclock();
	u64 pa;

	if (!src)
		return;

	pa = slow_virt_to_phys(&src->pvti) | 0x01ULL;
	wrmsrl(msr_kvm_system_time, pa);
	pr_info("kvm-clock: cpu %d, msr %llx, %s", smp_processor_id(), pa, txt);
}

static void kvm_save_sched_clock_state(void)
{
}

static void kvm_restore_sched_clock_state(void)
{
	kvm_register_clock("primary cpu clock, resume");
}

#ifdef CONFIG_X86_LOCAL_APIC
static void kvm_setup_secondary_clock(void)
{
	kvm_register_clock("secondary cpu clock");
}
#endif

/*
 * After the clock is registered, the host will keep writing to the
 * registered memory location. If the guest happens to shutdown, this memory
 * won't be valid. In cases like kexec, in which you install a new kernel, this
 * means a random memory location will be kept being written. So before any
 * kind of shutdown from our side, we unregister the clock by writing anything
 * that does not have the 'enable' bit set in the msr
 */
#ifdef CONFIG_KEXEC_CORE
static void kvm_crash_shutdown(struct pt_regs *regs)
{
	native_write_msr(msr_kvm_system_time, 0, 0);
	kvm_disable_steal_time();
	native_machine_crash_shutdown(regs);
}
#endif

static void kvm_shutdown(void)
{
	native_write_msr(msr_kvm_system_time, 0, 0);
	kvm_disable_steal_time();
	native_machine_shutdown();
}

static void __init kvmclock_init_mem(void)
{
	unsigned long ncpus;
	unsigned int order;
	struct page *p;
	int r;

	if (HVC_BOOT_ARRAY_SIZE >= num_possible_cpus())
		return;

	ncpus = num_possible_cpus() - HVC_BOOT_ARRAY_SIZE;
	order = get_order(ncpus * sizeof(*hvclock_mem));

	p = alloc_pages(GFP_KERNEL, order);
	if (!p) {
		pr_warn("%s: failed to alloc %d pages", __func__, (1U << order));
		return;
	}

	hvclock_mem = page_address(p);

	/*
	 * hvclock is shared between the guest and the hypervisor, must
	 * be mapped decrypted.
	 */
	if (sev_active()) {
		r = set_memory_decrypted((unsigned long) hvclock_mem,
					 1UL << order);
		if (r) {
			__free_pages(p, order);
			hvclock_mem = NULL;
			pr_warn("kvmclock: set_memory_decrypted() failed. Disabling\n");
			return;
		}
	}

	memset(hvclock_mem, 0, PAGE_SIZE << order);
}

static int __init kvm_setup_vsyscall_timeinfo(void)
{
#ifdef CONFIG_X86_64
	u8 flags;

	if (!per_cpu(hv_clock_per_cpu, 0) || !kvmclock_vsyscall)
		return 0;

	flags = pvclock_read_flags(&hv_clock_boot[0].pvti);
	if (!(flags & PVCLOCK_TSC_STABLE_BIT))
		return 0;

	kvm_clock.vdso_clock_mode = VDSO_CLOCKMODE_PVCLOCK;
#endif

	kvmclock_init_mem();

	return 0;
}
early_initcall(kvm_setup_vsyscall_timeinfo);

static int kvmclock_setup_percpu(unsigned int cpu)
{
	struct pvclock_vsyscall_time_info *p = per_cpu(hv_clock_per_cpu, cpu);

	/*
	 * The per cpu area setup replicates CPU0 data to all cpu
	 * pointers. So carefully check. CPU0 has been set up in init
	 * already.
	 */
	if (!cpu || (p && p != per_cpu(hv_clock_per_cpu, 0)))
		return 0;

	/* Use the static page for the first CPUs, allocate otherwise */
	if (cpu < HVC_BOOT_ARRAY_SIZE)
		p = &hv_clock_boot[cpu];
	else if (hvclock_mem)
		p = hvclock_mem + cpu - HVC_BOOT_ARRAY_SIZE;
	else
		return -ENOMEM;

	per_cpu(hv_clock_per_cpu, cpu) = p;
	return p ? 0 : -ENOMEM;
}

void __init kvmclock_init(void)
{
	u8 flags;

	if (!kvm_para_available() || !kvmclock)
		return;

	if (kvm_para_has_feature(KVM_FEATURE_CLOCKSOURCE2)) {
		msr_kvm_system_time = MSR_KVM_SYSTEM_TIME_NEW;
		msr_kvm_wall_clock = MSR_KVM_WALL_CLOCK_NEW;
	} else if (!kvm_para_has_feature(KVM_FEATURE_CLOCKSOURCE)) {
		return;
	}

	if (cpuhp_setup_state(CPUHP_BP_PREPARE_DYN, "kvmclock:setup_percpu",
			      kvmclock_setup_percpu, NULL) < 0) {
		return;
	}

	pr_info("kvm-clock: Using msrs %x and %x",
		msr_kvm_system_time, msr_kvm_wall_clock);

	this_cpu_write(hv_clock_per_cpu, &hv_clock_boot[0]);
	kvm_register_clock("primary cpu clock");
	pvclock_set_pvti_cpu0_va(hv_clock_boot);

	if (kvm_para_has_feature(KVM_FEATURE_CLOCKSOURCE_STABLE_BIT))
		pvclock_set_flags(PVCLOCK_TSC_STABLE_BIT);

	flags = pvclock_read_flags(&hv_clock_boot[0].pvti);
	kvm_sched_clock_init(flags & PVCLOCK_TSC_STABLE_BIT);

	x86_platform.calibrate_tsc = kvm_get_tsc_khz;
	x86_platform.calibrate_cpu = kvm_get_tsc_khz;
	x86_platform.get_wallclock = kvm_get_wallclock;
	x86_platform.set_wallclock = kvm_set_wallclock;
#ifdef CONFIG_X86_LOCAL_APIC
	x86_cpuinit.early_percpu_clock_init = kvm_setup_secondary_clock;
#endif
	x86_platform.save_sched_clock_state = kvm_save_sched_clock_state;
	x86_platform.restore_sched_clock_state = kvm_restore_sched_clock_state;
	machine_ops.shutdown  = kvm_shutdown;
#ifdef CONFIG_KEXEC_CORE
	machine_ops.crash_shutdown  = kvm_crash_shutdown;
#endif
	kvm_get_preset_lpj();

	/*
	 * X86_FEATURE_NONSTOP_TSC is TSC runs at constant rate
	 * with P/T states and does not stop in deep C-states.
	 *
	 * Invariant TSC exposed by host means kvmclock is not necessary:
	 * can use TSC as clocksource.
	 *
	 */
	if (boot_cpu_has(X86_FEATURE_CONSTANT_TSC) &&
	    boot_cpu_has(X86_FEATURE_NONSTOP_TSC) &&
	    !check_tsc_unstable())
		kvm_clock.rating = 299;

	clocksource_register_hz(&kvm_clock, NSEC_PER_SEC);
	pv_info.name = "KVM";
}<|MERGE_RESOLUTION|>--- conflicted
+++ resolved
@@ -23,18 +23,11 @@
 #include <asm/reboot.h>
 #include <asm/kvmclock.h>
 
-<<<<<<< HEAD
-static int kvmclock __ro_after_init = 1;
-static int msr_kvm_system_time = MSR_KVM_SYSTEM_TIME;
-static int msr_kvm_wall_clock = MSR_KVM_WALL_CLOCK;
-static cycle_t kvm_sched_clock_offset;
-=======
 static int kvmclock __initdata = 1;
 static int kvmclock_vsyscall __initdata = 1;
 static int msr_kvm_system_time __ro_after_init = MSR_KVM_SYSTEM_TIME;
 static int msr_kvm_wall_clock __ro_after_init = MSR_KVM_WALL_CLOCK;
 static u64 kvm_sched_clock_offset __ro_after_init;
->>>>>>> 24b8d41d
 
 static int __init parse_no_kvmclock(char *arg)
 {
