--- conflicted
+++ resolved
@@ -37,57 +37,7 @@
 #include <asm/setup.h>
 #include <asm/msr.h>
 
-<<<<<<< HEAD
-/*
- * Temporary microcode blobs pointers storage. We note here during early load
- * the pointers to microcode blobs we've got from whatever storage (detached
- * initrd, builtin). Later on, we put those into final storage
- * mc_saved_data.mc_saved.
- *
- * Important: those are offsets from the beginning of initrd or absolute
- * addresses within the kernel image when built-in.
- */
-static unsigned long mc_tmp_ptrs[MAX_UCODE_COUNT];
-
-static struct mc_saved_data {
-	unsigned int num_saved;
-	struct microcode_intel **mc_saved;
-} mc_saved_data;
-
-/* Microcode blobs within the initrd. 0 if builtin. */
-static struct ucode_blobs {
-	unsigned long start;
-	bool valid;
-} blobs;
-
-/* Go through saved patches and find the one suitable for the current CPU. */
-static enum ucode_state
-find_microcode_patch(struct microcode_intel **saved,
-		     unsigned int num_saved, struct ucode_cpu_info *uci)
-{
-	struct microcode_intel *ucode_ptr, *new_mc = NULL;
-	struct microcode_header_intel *mc_hdr;
-	int new_rev, ret, i;
-
-	new_rev = uci->cpu_sig.rev;
-
-	for (i = 0; i < num_saved; i++) {
-		ucode_ptr = saved[i];
-		mc_hdr	  = (struct microcode_header_intel *)ucode_ptr;
-
-		ret = has_newer_microcode(ucode_ptr,
-					  uci->cpu_sig.sig,
-					  uci->cpu_sig.pf,
-					  new_rev);
-		if (!ret)
-			continue;
-
-		new_rev = mc_hdr->rev;
-		new_mc  = ucode_ptr;
-	}
-=======
 static const char ucode_path[] = "kernel/x86/microcode/GenuineIntel.bin";
->>>>>>> 24b8d41d
 
 /* Current microcode patch used in early patching on the APs. */
 static struct microcode_intel *intel_ucode_patch;
@@ -129,21 +79,10 @@
 	ext_hdr = mc + get_datasize(mc_hdr) + MC_HEADER_SIZE;
 	ext_sig = (void *)ext_hdr + EXT_HEADER_SIZE;
 
-<<<<<<< HEAD
-		return find_microcode_patch(mc_saved_tmp, count, uci);
-	} else {
-#ifdef CONFIG_X86_32
-		microcode_phys(mc_saved_tmp, mcs);
-		return find_microcode_patch(mc_saved_tmp, count, uci);
-#else
-		return find_microcode_patch(mcs->mc_saved, count, uci);
-#endif
-=======
 	for (i = 0; i < ext_hdr->count; i++) {
 		if (cpu_signatures_match(csig, cpf, ext_sig->sig, ext_sig->pf))
 			return 1;
 		ext_sig++;
->>>>>>> 24b8d41d
 	}
 	return 0;
 }
@@ -467,25 +406,11 @@
 		rev	= mc_saved_header->rev;
 		date	= mc_saved_header->date;
 
-<<<<<<< HEAD
-		mc_saved_header = (struct microcode_header_intel *)
-				  mc_saved_data.mc_saved[i];
-		sig = mc_saved_header->sig;
-		pf = mc_saved_header->pf;
-		rev = mc_saved_header->rev;
-		total_size = get_totalsize(mc_saved_header);
-		data_size = get_datasize(mc_saved_header);
-		date = mc_saved_header->date;
-
-		pr_debug("mc_saved[%d]: sig=0x%x, pf=0x%x, rev=0x%x, total size=0x%x, date = %04x-%02x-%02x\n",
-			 i, sig, pf, rev, total_size,
-=======
 		total_size	= get_totalsize(mc_saved_header);
 		data_size	= get_datasize(mc_saved_header);
 
 		pr_debug("mc_saved[%d]: sig=0x%x, pf=0x%x, rev=0x%x, total size=0x%x, date = %04x-%02x-%02x\n",
 			 i++, sig, pf, rev, total_size,
->>>>>>> 24b8d41d
 			 date & 0xffff,
 			 date >> 24,
 			 (date >> 16) & 0xff);
@@ -515,35 +440,17 @@
  * Save this microcode patch. It will be loaded early when a CPU is
  * hot-added or resumes.
  */
-<<<<<<< HEAD
-static void save_mc_for_early(u8 *mc)
-{
-#ifdef CONFIG_HOTPLUG_CPU
+static void save_mc_for_early(struct ucode_cpu_info *uci, u8 *mc, unsigned int size)
+{
 	/* Synchronization during CPU hotplug. */
 	static DEFINE_MUTEX(x86_cpu_microcode_mutex);
 
-	struct microcode_intel *mc_saved_tmp[MAX_UCODE_COUNT];
-	unsigned int mc_saved_count_init;
-	unsigned int num_saved;
-	struct microcode_intel **mc_saved;
-	int ret, i;
-=======
-static void save_mc_for_early(struct ucode_cpu_info *uci, u8 *mc, unsigned int size)
-{
-	/* Synchronization during CPU hotplug. */
-	static DEFINE_MUTEX(x86_cpu_microcode_mutex);
->>>>>>> 24b8d41d
-
 	mutex_lock(&x86_cpu_microcode_mutex);
 
 	save_microcode_patch(uci, mc, size);
 	show_saved_mc();
 
 	mutex_unlock(&x86_cpu_microcode_mutex);
-<<<<<<< HEAD
-#endif
-=======
->>>>>>> 24b8d41d
 }
 
 static bool load_builtin_intel_microcode(struct cpio_data *cp)
@@ -560,12 +467,6 @@
 		      x86_family(eax), x86_model(eax), x86_stepping(eax));
 
 	return get_builtin_firmware(cp, name);
-<<<<<<< HEAD
-#else
-	return false;
-#endif
-=======
->>>>>>> 24b8d41d
 }
 
 /*
@@ -679,30 +580,6 @@
 
 int __init save_microcode_in_initrd_intel(void)
 {
-<<<<<<< HEAD
-	struct microcode_intel *mc_saved[MAX_UCODE_COUNT];
-	unsigned int count = mc_saved_data.num_saved;
-	unsigned long offset = 0;
-	int ret;
-
-	if (!count)
-		return 0;
-
-	/*
-	 * We have found a valid initrd but it might've been relocated in the
-	 * meantime so get its updated address.
-	 */
-	if (IS_ENABLED(CONFIG_BLK_DEV_INITRD) && blobs.valid)
-		offset = initrd_start;
-
-	copy_ptrs(mc_saved, mc_tmp_ptrs, offset, count);
-
-	ret = save_microcode(&mc_saved_data, mc_saved, count);
-	if (ret)
-		pr_err("Cannot save microcode patches from initrd.\n");
-	else
-		show_saved_mc();
-=======
 	struct ucode_cpu_info uci;
 	struct cpio_data cp;
 
@@ -725,92 +602,14 @@
 	scan_microcode(cp.data, cp.size, &uci, true);
 
 	show_saved_mc();
->>>>>>> 24b8d41d
 
 	return 0;
 }
 
-<<<<<<< HEAD
-static __init enum ucode_state
-__scan_microcode_initrd(struct cpio_data *cd, struct ucode_blobs *blbp)
-{
-#ifdef CONFIG_BLK_DEV_INITRD
-	static __initdata char ucode_name[] = "kernel/x86/microcode/GenuineIntel.bin";
-	char *p = IS_ENABLED(CONFIG_X86_32) ? (char *)__pa_nodebug(ucode_name)
-						    : ucode_name;
-# ifdef CONFIG_X86_32
-	unsigned long start = 0, size;
-	struct boot_params *params;
-
-	params = (struct boot_params *)__pa_nodebug(&boot_params);
-	size   = params->hdr.ramdisk_size;
-
-	/*
-	 * Set start only if we have an initrd image. We cannot use initrd_start
-	 * because it is not set that early yet.
-	 */
-	start = (size ? params->hdr.ramdisk_image : 0);
-
-# else /* CONFIG_X86_64 */
-	unsigned long start = 0, size;
-
-	size  = (u64)boot_params.ext_ramdisk_size << 32;
-	size |= boot_params.hdr.ramdisk_size;
-
-	if (size) {
-		start  = (u64)boot_params.ext_ramdisk_image << 32;
-		start |= boot_params.hdr.ramdisk_image;
-
-		start += PAGE_OFFSET;
-	}
-# endif
-
-	*cd = find_cpio_data(p, (void *)start, size, NULL);
-	if (cd->data) {
-		blbp->start = start;
-		blbp->valid = true;
-
-		return UCODE_OK;
-	} else
-#endif /* CONFIG_BLK_DEV_INITRD */
-		return UCODE_ERROR;
-}
-
-static __init enum ucode_state
-scan_microcode(struct mc_saved_data *mcs, unsigned long *mc_ptrs,
-	       struct ucode_cpu_info *uci, struct ucode_blobs *blbp)
-{
-	struct cpio_data cd = { NULL, 0, "" };
-	enum ucode_state ret;
-
-	/* try built-in microcode first */
-	if (load_builtin_intel_microcode(&cd))
-		/*
-		 * Invalidate blobs as we might've gotten an initrd too,
-		 * supplied by the boot loader, by mistake or simply forgotten
-		 * there. That's fine, we ignore it since we've found builtin
-		 * microcode already.
-		 */
-		blbp->valid = false;
-	else {
-		ret = __scan_microcode_initrd(&cd, blbp);
-		if (ret != UCODE_OK)
-			return ret;
-	}
-
-	return get_matching_model_microcode(blbp->start, cd.data, cd.size,
-					    mcs, mc_ptrs, uci);
-}
-
-static void __init
-_load_ucode_intel_bsp(struct mc_saved_data *mcs, unsigned long *mc_ptrs,
-		      struct ucode_blobs *blbp)
-=======
 /*
  * @res_patch, output: a pointer to the patch we found.
  */
 static struct microcode_intel *__load_ucode_intel(struct ucode_cpu_info *uci)
->>>>>>> 24b8d41d
 {
 	static const char *path;
 	struct cpio_data cp;
@@ -824,22 +623,12 @@
 		use_pa	  = false;
 	}
 
-<<<<<<< HEAD
-	ret = scan_microcode(mcs, mc_ptrs, &uci, blbp);
-	if (ret != UCODE_OK)
-		return;
-
-	ret = load_microcode(mcs, mc_ptrs, blbp->start, &uci);
-	if (ret != UCODE_OK)
-		return;
-=======
 	/* try built-in microcode first */
 	if (!load_builtin_intel_microcode(&cp))
 		cp = find_microcode_in_initrd(path, use_pa);
 
 	if (!(cp.data && cp.size))
 		return NULL;
->>>>>>> 24b8d41d
 
 	collect_cpu_info_early(uci);
 
@@ -848,23 +637,6 @@
 
 void __init load_ucode_intel_bsp(void)
 {
-<<<<<<< HEAD
-	struct ucode_blobs *blobs_p;
-	struct mc_saved_data *mcs;
-	unsigned long *ptrs;
-
-#ifdef CONFIG_X86_32
-	mcs	= (struct mc_saved_data *)__pa_nodebug(&mc_saved_data);
-	ptrs	= (unsigned long *)__pa_nodebug(&mc_tmp_ptrs);
-	blobs_p	= (struct ucode_blobs *)__pa_nodebug(&blobs);
-#else
-	mcs	= &mc_saved_data;
-	ptrs	= mc_tmp_ptrs;
-	blobs_p = &blobs;
-#endif
-
-	_load_ucode_intel_bsp(mcs, ptrs, blobs_p);
-=======
 	struct microcode_intel *patch;
 	struct ucode_cpu_info uci;
 
@@ -875,50 +647,10 @@
 	uci.mc = patch;
 
 	apply_microcode_early(&uci, true);
->>>>>>> 24b8d41d
 }
 
 void load_ucode_intel_ap(void)
 {
-<<<<<<< HEAD
-	struct ucode_blobs *blobs_p;
-	unsigned long *ptrs, start = 0;
-	struct mc_saved_data *mcs;
-	struct ucode_cpu_info uci;
-	enum ucode_state ret;
-
-#ifdef CONFIG_X86_32
-	mcs	= (struct mc_saved_data *)__pa_nodebug(&mc_saved_data);
-	ptrs	= (unsigned long *)__pa_nodebug(mc_tmp_ptrs);
-	blobs_p	= (struct ucode_blobs *)__pa_nodebug(&blobs);
-#else
-	mcs	= &mc_saved_data;
-	ptrs	= mc_tmp_ptrs;
-	blobs_p = &blobs;
-#endif
-
-	/*
-	 * If there is no valid ucode previously saved in memory, no need to
-	 * update ucode on this AP.
-	 */
-	if (!mcs->num_saved)
-		return;
-
-	if (blobs_p->valid) {
-		start = blobs_p->start;
-
-		/*
-		 * Pay attention to CONFIG_RANDOMIZE_MEMORY=y as it shuffles
-		 * physmem mapping too and there we have the initrd.
-		 */
-		start += PAGE_OFFSET - __PAGE_OFFSET_BASE;
-	}
-
-	collect_cpu_info_early(&uci);
-	ret = load_microcode(mcs, ptrs, start, &uci);
-	if (ret != UCODE_OK)
-		return;
-=======
 	struct microcode_intel *patch, **iup;
 	struct ucode_cpu_info uci;
 
@@ -935,7 +667,6 @@
 
 		*iup = patch;
 	}
->>>>>>> 24b8d41d
 
 	uci.mc = *iup;
 
@@ -976,14 +707,8 @@
 
 	collect_cpu_info_early(&uci);
 
-<<<<<<< HEAD
-	ret = find_microcode_patch(mc_saved_data.mc_saved,
-				   mc_saved_data.num_saved, &uci);
-	if (ret != UCODE_OK)
-=======
 	p = find_patch(&uci);
 	if (!p)
->>>>>>> 24b8d41d
 		return;
 
 	uci.mc = p;
@@ -1008,7 +733,6 @@
 	}
 
 	csig->rev = c->microcode;
-<<<<<<< HEAD
 
 	/* No extra locking on prev, races are harmless. */
 	if (csig->sig != prev.sig || csig->pf != prev.pf || csig->rev != prev.rev) {
@@ -1020,43 +744,15 @@
 	return 0;
 }
 
-/*
- * return 0 - no update found
- * return 1 - found update
- */
-static int get_matching_mc(struct microcode_intel *mc, int cpu)
-{
-	struct cpu_signature cpu_sig;
-	unsigned int csig, cpf, crev;
-=======
->>>>>>> 24b8d41d
-
-	/* No extra locking on prev, races are harmless. */
-	if (csig->sig != prev.sig || csig->pf != prev.pf || csig->rev != prev.rev) {
-		pr_info("sig=0x%x, pf=0x%x, revision=0x%x\n",
-			csig->sig, csig->pf, csig->rev);
-		prev = *csig;
-	}
-
-	return 0;
-}
-
 static enum ucode_state apply_microcode_intel(int cpu)
 {
 	struct ucode_cpu_info *uci = ucode_cpu_info + cpu;
 	struct cpuinfo_x86 *c = &cpu_data(cpu);
 	bool bsp = c->cpu_index == boot_cpu_data.cpu_index;
 	struct microcode_intel *mc;
-<<<<<<< HEAD
-	struct ucode_cpu_info *uci;
-	struct cpuinfo_x86 *c;
-	unsigned int val[2];
-	static int prev_rev;
-=======
 	enum ucode_state ret;
 	static int prev_rev;
 	u32 rev;
->>>>>>> 24b8d41d
 
 	/* We should bind the task to the CPU */
 	if (WARN_ON(raw_smp_processor_id() != cpu))
@@ -1098,15 +794,6 @@
 		return UCODE_ERROR;
 	}
 
-<<<<<<< HEAD
-	if (val[1] != prev_rev) {
-		pr_info("updated to revision 0x%x, date = %04x-%02x-%02x\n",
-			val[1],
-			mc->hdr.date & 0xffff,
-			mc->hdr.date >> 24,
-			(mc->hdr.date >> 16) & 0xff);
-		prev_rev = val[1];
-=======
 	if (bsp && rev != prev_rev) {
 		pr_info("updated to revision 0x%x, date = %04x-%02x-%02x\n",
 			rev,
@@ -1114,7 +801,6 @@
 			mc->hdr.date >> 24,
 			(mc->hdr.date >> 16) & 0xff);
 		prev_rev = rev;
->>>>>>> 24b8d41d
 	}
 
 	ret = UCODE_UPDATED;
