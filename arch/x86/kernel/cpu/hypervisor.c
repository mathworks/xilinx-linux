/*
 * Common hypervisor code
 *
 * Copyright (C) 2008, VMware, Inc.
 * Author : Alok N Kataria <akataria@vmware.com>
 *
 * This program is free software; you can redistribute it and/or modify
 * it under the terms of the GNU General Public License as published by
 * the Free Software Foundation; either version 2 of the License, or
 * (at your option) any later version.
 *
 * This program is distributed in the hope that it will be useful, but
 * WITHOUT ANY WARRANTY; without even the implied warranty of
 * MERCHANTABILITY OR FITNESS FOR A PARTICULAR PURPOSE, GOOD TITLE or
 * NON INFRINGEMENT.  See the GNU General Public License for more
 * details.
 *
 * You should have received a copy of the GNU General Public License
 * along with this program; if not, write to the Free Software
 * Foundation, Inc., 51 Franklin St, Fifth Floor, Boston, MA 02110-1301 USA.
 *
 */

#include <linux/init.h>
#include <linux/export.h>
#include <asm/processor.h>
#include <asm/hypervisor.h>

static const __initconst struct hypervisor_x86 * const hypervisors[] =
{
#ifdef CONFIG_XEN_PV
	&x86_hyper_xen_pv,
#endif
#ifdef CONFIG_XEN_PVHVM
	&x86_hyper_xen_hvm,
#endif
	&x86_hyper_vmware,
	&x86_hyper_ms_hyperv,
#ifdef CONFIG_KVM_GUEST
	&x86_hyper_kvm,
#endif
#ifdef CONFIG_JAILHOUSE_GUEST
	&x86_hyper_jailhouse,
#endif
#ifdef CONFIG_ACRN_GUEST
	&x86_hyper_acrn,
#endif
};

enum x86_hypervisor_type x86_hyper_type;
EXPORT_SYMBOL(x86_hyper_type);

bool __initdata nopv;
static __init int parse_nopv(char *arg)
{
	nopv = true;
	return 0;
}
early_param("nopv", parse_nopv);

static inline const struct hypervisor_x86 * __init
detect_hypervisor_vendor(void)
{
	const struct hypervisor_x86 *h = NULL, * const *p;
	uint32_t pri, max_pri = 0;

	for (p = hypervisors; p < hypervisors + ARRAY_SIZE(hypervisors); p++) {
		if (unlikely(nopv) && !(*p)->ignore_nopv)
			continue;

		pri = (*p)->detect();
		if (pri > max_pri) {
			max_pri = pri;
			h = *p;
		}
	}

	if (h)
		pr_info("Hypervisor detected: %s\n", h->name);

	return h;
}

static void __init copy_array(const void *src, void *target, unsigned int size)
{
	unsigned int i, n = size / sizeof(void *);
	const void * const *from = (const void * const *)src;
	const void **to = (const void **)target;

	for (i = 0; i < n; i++)
		if (from[i])
			to[i] = from[i];
}

void __init init_hypervisor_platform(void)
{
	const struct hypervisor_x86 *h;

	h = detect_hypervisor_vendor();

	if (!h)
		return;

	copy_array(&h->init, &x86_init.hyper, sizeof(h->init));
	copy_array(&h->runtime, &x86_platform.hyper, sizeof(h->runtime));

<<<<<<< HEAD
	if (x86_hyper->init_platform)
		x86_hyper->init_platform();
}

bool __init hypervisor_x2apic_available(void)
{
	return x86_hyper                   &&
	       x86_hyper->x2apic_available &&
	       x86_hyper->x2apic_available();
}

void hypervisor_pin_vcpu(int cpu)
{
	if (!x86_hyper)
		return;

	if (x86_hyper->pin_vcpu)
		x86_hyper->pin_vcpu(cpu);
	else
		WARN_ONCE(1, "vcpu pinning requested but not supported!\n");
=======
	x86_hyper_type = h->type;
	x86_init.hyper.init_platform();
>>>>>>> 24b8d41d
}<|MERGE_RESOLUTION|>--- conflicted
+++ resolved
@@ -104,29 +104,6 @@
 	copy_array(&h->init, &x86_init.hyper, sizeof(h->init));
 	copy_array(&h->runtime, &x86_platform.hyper, sizeof(h->runtime));
 
-<<<<<<< HEAD
-	if (x86_hyper->init_platform)
-		x86_hyper->init_platform();
-}
-
-bool __init hypervisor_x2apic_available(void)
-{
-	return x86_hyper                   &&
-	       x86_hyper->x2apic_available &&
-	       x86_hyper->x2apic_available();
-}
-
-void hypervisor_pin_vcpu(int cpu)
-{
-	if (!x86_hyper)
-		return;
-
-	if (x86_hyper->pin_vcpu)
-		x86_hyper->pin_vcpu(cpu);
-	else
-		WARN_ONCE(1, "vcpu pinning requested but not supported!\n");
-=======
 	x86_hyper_type = h->type;
 	x86_init.hyper.init_platform();
->>>>>>> 24b8d41d
 }