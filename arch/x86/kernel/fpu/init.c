// SPDX-License-Identifier: GPL-2.0-only
/*
 * x86 FPU boot time init code:
 */
#include <asm/fpu/internal.h>
#include <asm/tlbflush.h>
#include <asm/setup.h>

#include <linux/sched.h>
#include <linux/sched/task.h>
#include <linux/init.h>

/*
 * Initialize the registers found in all CPUs, CR0 and CR4:
 */
static void fpu__init_cpu_generic(void)
{
	unsigned long cr0;
	unsigned long cr4_mask = 0;

	if (boot_cpu_has(X86_FEATURE_FXSR))
		cr4_mask |= X86_CR4_OSFXSR;
	if (boot_cpu_has(X86_FEATURE_XMM))
		cr4_mask |= X86_CR4_OSXMMEXCPT;
	if (cr4_mask)
		cr4_set_bits(cr4_mask);

	cr0 = read_cr0();
	cr0 &= ~(X86_CR0_TS|X86_CR0_EM); /* clear TS and EM */
	if (!boot_cpu_has(X86_FEATURE_FPU))
		cr0 |= X86_CR0_EM;
	write_cr0(cr0);

	/* Flush out any pending x87 state: */
#ifdef CONFIG_MATH_EMULATION
	if (!boot_cpu_has(X86_FEATURE_FPU))
		fpstate_init_soft(&current->thread.fpu.state.soft);
	else
#endif
		asm volatile ("fninit");
}

/*
 * Enable all supported FPU features. Called when a CPU is brought online:
 */
void fpu__init_cpu(void)
{
	fpu__init_cpu_generic();
	fpu__init_cpu_xstate();
}

static bool fpu__probe_without_cpuid(void)
{
	unsigned long cr0;
	u16 fsw, fcw;

	fsw = fcw = 0xffff;

	cr0 = read_cr0();
	cr0 &= ~(X86_CR0_TS | X86_CR0_EM);
	write_cr0(cr0);

	asm volatile("fninit ; fnstsw %0 ; fnstcw %1" : "+m" (fsw), "+m" (fcw));

	pr_info("x86/fpu: Probing for FPU: FSW=0x%04hx FCW=0x%04hx\n", fsw, fcw);

	return fsw == 0 && (fcw & 0x103f) == 0x003f;
}

static void fpu__init_system_early_generic(struct cpuinfo_x86 *c)
{
	if (!boot_cpu_has(X86_FEATURE_CPUID) &&
	    !test_bit(X86_FEATURE_FPU, (unsigned long *)cpu_caps_cleared)) {
		if (fpu__probe_without_cpuid())
			setup_force_cpu_cap(X86_FEATURE_FPU);
		else
			setup_clear_cpu_cap(X86_FEATURE_FPU);
	}

#ifndef CONFIG_MATH_EMULATION
<<<<<<< HEAD
	if (!boot_cpu_has(X86_FEATURE_FPU)) {
=======
	if (!test_cpu_cap(&boot_cpu_data, X86_FEATURE_FPU)) {
>>>>>>> 24b8d41d
		pr_emerg("x86/fpu: Giving up, no FPU found and no math emulation present\n");
		for (;;)
			asm volatile("hlt");
	}
#endif
}

/*
 * Boot time FPU feature detection code:
 */
unsigned int mxcsr_feature_mask __read_mostly = 0xffffffffu;
EXPORT_SYMBOL_GPL(mxcsr_feature_mask);

static void __init fpu__init_system_mxcsr(void)
{
	unsigned int mask = 0;

	if (boot_cpu_has(X86_FEATURE_FXSR)) {
		/* Static because GCC does not get 16-byte stack alignment right: */
		static struct fxregs_state fxregs __initdata;

		asm volatile("fxsave %0" : "+m" (fxregs));

		mask = fxregs.mxcsr_mask;

		/*
		 * If zero then use the default features mask,
		 * which has all features set, except the
		 * denormals-are-zero feature bit:
		 */
		if (mask == 0)
			mask = 0x0000ffbf;
	}
	mxcsr_feature_mask &= mask;
}

/*
 * Once per bootup FPU initialization sequences that will run on most x86 CPUs:
 */
static void __init fpu__init_system_generic(void)
{
	/*
	 * Set up the legacy init FPU context. (xstate init might overwrite this
	 * with a more modern format, if the CPU supports it.)
	 */
	fpstate_init(&init_fpstate);

	fpu__init_system_mxcsr();
}

/*
 * Size of the FPU context state. All tasks in the system use the
 * same context size, regardless of what portion they use.
 * This is inherent to the XSAVE architecture which puts all state
 * components into a single, continuous memory block:
 */
unsigned int fpu_kernel_xstate_size;
EXPORT_SYMBOL_GPL(fpu_kernel_xstate_size);

/* Get alignment of the TYPE. */
#define TYPE_ALIGN(TYPE) offsetof(struct { char x; TYPE test; }, test)

/*
 * Enforce that 'MEMBER' is the last field of 'TYPE'.
 *
 * Align the computed size with alignment of the TYPE,
 * because that's how C aligns structs.
 */
#define CHECK_MEMBER_AT_END_OF(TYPE, MEMBER) \
	BUILD_BUG_ON(sizeof(TYPE) != ALIGN(offsetofend(TYPE, MEMBER), \
					   TYPE_ALIGN(TYPE)))

/*
 * We append the 'struct fpu' to the task_struct:
 */
static void __init fpu__init_task_struct_size(void)
{
	int task_size = sizeof(struct task_struct);

	/*
	 * Subtract off the static size of the register state.
	 * It potentially has a bunch of padding.
	 */
	task_size -= sizeof(((struct task_struct *)0)->thread.fpu.state);

	/*
	 * Add back the dynamically-calculated register state
	 * size.
	 */
	task_size += fpu_kernel_xstate_size;

	/*
	 * We dynamically size 'struct fpu', so we require that
	 * it be at the end of 'thread_struct' and that
	 * 'thread_struct' be at the end of 'task_struct'.  If
	 * you hit a compile error here, check the structure to
	 * see if something got added to the end.
	 */
	CHECK_MEMBER_AT_END_OF(struct fpu, state);
	CHECK_MEMBER_AT_END_OF(struct thread_struct, fpu);
	CHECK_MEMBER_AT_END_OF(struct task_struct, thread);

	arch_task_struct_size = task_size;
}

/*
 * Set up the user and kernel xstate sizes based on the legacy FPU context size.
 *
 * We set this up first, and later it will be overwritten by
 * fpu__init_system_xstate() if the CPU knows about xstates.
 */
static void __init fpu__init_system_xstate_size_legacy(void)
{
	static int on_boot_cpu __initdata = 1;

	WARN_ON_FPU(!on_boot_cpu);
	on_boot_cpu = 0;

	/*
	 * Note that xstate sizes might be overwritten later during
	 * fpu__init_system_xstate().
	 */

	if (!boot_cpu_has(X86_FEATURE_FPU)) {
<<<<<<< HEAD
		/*
		 * Disable xsave as we do not support it if i387
		 * emulation is enabled.
		 */
		setup_clear_cpu_cap(X86_FEATURE_XSAVE);
		setup_clear_cpu_cap(X86_FEATURE_XSAVEOPT);
=======
>>>>>>> 24b8d41d
		fpu_kernel_xstate_size = sizeof(struct swregs_state);
	} else {
		if (boot_cpu_has(X86_FEATURE_FXSR))
			fpu_kernel_xstate_size =
				sizeof(struct fxregs_state);
		else
			fpu_kernel_xstate_size =
				sizeof(struct fregs_state);
	}
<<<<<<< HEAD

	fpu_user_xstate_size = fpu_kernel_xstate_size;
}
=======
>>>>>>> 24b8d41d

	fpu_user_xstate_size = fpu_kernel_xstate_size;
}

/*
 * Find supported xfeatures based on cpu features and command-line input.
 * This must be called after fpu__init_parse_early_param() is called and
 * xfeatures_mask is enumerated.
 */
u64 __init fpu__get_supported_xfeatures_mask(void)
{
	return XFEATURE_MASK_USER_SUPPORTED |
	       XFEATURE_MASK_SUPERVISOR_SUPPORTED;
}

/* Legacy code to initialize eager fpu mode. */
static void __init fpu__init_system_ctx_switch(void)
{
	static bool on_boot_cpu __initdata = 1;

	WARN_ON_FPU(!on_boot_cpu);
	on_boot_cpu = 0;
<<<<<<< HEAD

	WARN_ON_FPU(current->thread.fpu.fpstate_active);

	if (boot_cpu_has(X86_FEATURE_XSAVEOPT) && eagerfpu != DISABLE)
		eagerfpu = ENABLE;

	if (xfeatures_mask & XFEATURE_MASK_EAGER)
		eagerfpu = ENABLE;

	if (eagerfpu == ENABLE)
		setup_force_cpu_cap(X86_FEATURE_EAGER_FPU);

	printk(KERN_INFO "x86/fpu: Using '%s' FPU context switches.\n", eagerfpu == ENABLE ? "eager" : "lazy");
}

/*
 * We parse fpu parameters early because fpu__init_system() is executed
 * before parse_early_param().
 */
static void __init fpu__init_parse_early_param(void)
{
	if (cmdline_find_option_bool(boot_command_line, "eagerfpu=off")) {
		eagerfpu = DISABLE;
		fpu__clear_eager_fpu_features();
	}

	if (cmdline_find_option_bool(boot_command_line, "no387"))
		setup_clear_cpu_cap(X86_FEATURE_FPU);

	if (cmdline_find_option_bool(boot_command_line, "nofxsr")) {
		setup_clear_cpu_cap(X86_FEATURE_FXSR);
		setup_clear_cpu_cap(X86_FEATURE_FXSR_OPT);
		setup_clear_cpu_cap(X86_FEATURE_XMM);
	}

	if (cmdline_find_option_bool(boot_command_line, "noxsave"))
		fpu__xstate_clear_all_cpu_caps();

	if (cmdline_find_option_bool(boot_command_line, "noxsaveopt"))
		setup_clear_cpu_cap(X86_FEATURE_XSAVEOPT);

	if (cmdline_find_option_bool(boot_command_line, "noxsaves"))
		setup_clear_cpu_cap(X86_FEATURE_XSAVES);
=======
>>>>>>> 24b8d41d
}

/*
 * Called on the boot CPU once per system bootup, to set up the initial
 * FPU state that is later cloned into all processes:
 */
void __init fpu__init_system(struct cpuinfo_x86 *c)
{
	fpu__init_system_early_generic(c);

	/*
	 * The FPU has to be operational for some of the
	 * later FPU init activities:
	 */
	fpu__init_cpu();

	fpu__init_system_generic();
	fpu__init_system_xstate_size_legacy();
	fpu__init_system_xstate();
	fpu__init_task_struct_size();

	fpu__init_system_ctx_switch();
}<|MERGE_RESOLUTION|>--- conflicted
+++ resolved
@@ -78,11 +78,7 @@
 	}
 
 #ifndef CONFIG_MATH_EMULATION
-<<<<<<< HEAD
-	if (!boot_cpu_has(X86_FEATURE_FPU)) {
-=======
 	if (!test_cpu_cap(&boot_cpu_data, X86_FEATURE_FPU)) {
->>>>>>> 24b8d41d
 		pr_emerg("x86/fpu: Giving up, no FPU found and no math emulation present\n");
 		for (;;)
 			asm volatile("hlt");
@@ -207,15 +203,6 @@
 	 */
 
 	if (!boot_cpu_has(X86_FEATURE_FPU)) {
-<<<<<<< HEAD
-		/*
-		 * Disable xsave as we do not support it if i387
-		 * emulation is enabled.
-		 */
-		setup_clear_cpu_cap(X86_FEATURE_XSAVE);
-		setup_clear_cpu_cap(X86_FEATURE_XSAVEOPT);
-=======
->>>>>>> 24b8d41d
 		fpu_kernel_xstate_size = sizeof(struct swregs_state);
 	} else {
 		if (boot_cpu_has(X86_FEATURE_FXSR))
@@ -225,12 +212,6 @@
 			fpu_kernel_xstate_size =
 				sizeof(struct fregs_state);
 	}
-<<<<<<< HEAD
-
-	fpu_user_xstate_size = fpu_kernel_xstate_size;
-}
-=======
->>>>>>> 24b8d41d
 
 	fpu_user_xstate_size = fpu_kernel_xstate_size;
 }
@@ -253,52 +234,6 @@
 
 	WARN_ON_FPU(!on_boot_cpu);
 	on_boot_cpu = 0;
-<<<<<<< HEAD
-
-	WARN_ON_FPU(current->thread.fpu.fpstate_active);
-
-	if (boot_cpu_has(X86_FEATURE_XSAVEOPT) && eagerfpu != DISABLE)
-		eagerfpu = ENABLE;
-
-	if (xfeatures_mask & XFEATURE_MASK_EAGER)
-		eagerfpu = ENABLE;
-
-	if (eagerfpu == ENABLE)
-		setup_force_cpu_cap(X86_FEATURE_EAGER_FPU);
-
-	printk(KERN_INFO "x86/fpu: Using '%s' FPU context switches.\n", eagerfpu == ENABLE ? "eager" : "lazy");
-}
-
-/*
- * We parse fpu parameters early because fpu__init_system() is executed
- * before parse_early_param().
- */
-static void __init fpu__init_parse_early_param(void)
-{
-	if (cmdline_find_option_bool(boot_command_line, "eagerfpu=off")) {
-		eagerfpu = DISABLE;
-		fpu__clear_eager_fpu_features();
-	}
-
-	if (cmdline_find_option_bool(boot_command_line, "no387"))
-		setup_clear_cpu_cap(X86_FEATURE_FPU);
-
-	if (cmdline_find_option_bool(boot_command_line, "nofxsr")) {
-		setup_clear_cpu_cap(X86_FEATURE_FXSR);
-		setup_clear_cpu_cap(X86_FEATURE_FXSR_OPT);
-		setup_clear_cpu_cap(X86_FEATURE_XMM);
-	}
-
-	if (cmdline_find_option_bool(boot_command_line, "noxsave"))
-		fpu__xstate_clear_all_cpu_caps();
-
-	if (cmdline_find_option_bool(boot_command_line, "noxsaveopt"))
-		setup_clear_cpu_cap(X86_FEATURE_XSAVEOPT);
-
-	if (cmdline_find_option_bool(boot_command_line, "noxsaves"))
-		setup_clear_cpu_cap(X86_FEATURE_XSAVES);
-=======
->>>>>>> 24b8d41d
 }
 
 /*
