// SPDX-License-Identifier: GPL-2.0-only
#define pr_fmt(fmt) KBUILD_MODNAME ": " fmt

#include <linux/kernel.h>
#include <linux/sched.h>
#include <linux/sched/clock.h>
#include <linux/init.h>
#include <linux/export.h>
#include <linux/timer.h>
#include <linux/acpi_pmtmr.h>
#include <linux/cpufreq.h>
#include <linux/delay.h>
#include <linux/clocksource.h>
#include <linux/percpu.h>
#include <linux/timex.h>
#include <linux/static_key.h>

#include <asm/hpet.h>
#include <asm/timer.h>
#include <asm/vgtod.h>
#include <asm/time.h>
#include <asm/delay.h>
#include <asm/hypervisor.h>
#include <asm/nmi.h>
#include <asm/x86_init.h>
#include <asm/geode.h>
#include <asm/apic.h>
#include <asm/intel-family.h>
<<<<<<< HEAD
=======
#include <asm/i8259.h>
#include <asm/uv/uv.h>
>>>>>>> 24b8d41d

unsigned int __read_mostly cpu_khz;	/* TSC clocks / usec, not used here */
EXPORT_SYMBOL(cpu_khz);

unsigned int __read_mostly tsc_khz;
EXPORT_SYMBOL(tsc_khz);

#define KHZ	1000

/*
 * TSC can be unstable due to cpufreq or due to unsynced TSCs
 */
static int __read_mostly tsc_unstable;
<<<<<<< HEAD

/* native_sched_clock() is called before tsc_init(), so
   we must start with the TSC soft disabled to prevent
   erroneous rdtsc usage on !boot_cpu_has(X86_FEATURE_TSC) processors */
static int __read_mostly tsc_disabled = -1;
=======
static unsigned int __initdata tsc_early_khz;
>>>>>>> 24b8d41d

static DEFINE_STATIC_KEY_FALSE(__use_tsc);

int tsc_clocksource_reliable;

static u32 art_to_tsc_numerator;
static u32 art_to_tsc_denominator;
static u64 art_to_tsc_offset;
struct clocksource *art_related_clocksource;

struct cyc2ns {
	struct cyc2ns_data data[2];	/*  0 + 2*16 = 32 */
	seqcount_latch_t   seq;		/* 32 + 4    = 36 */

}; /* fits one cacheline */

static DEFINE_PER_CPU_ALIGNED(struct cyc2ns, cyc2ns);

static int __init tsc_early_khz_setup(char *buf)
{
	return kstrtouint(buf, 0, &tsc_early_khz);
}
early_param("tsc_early_khz", tsc_early_khz_setup);

__always_inline void cyc2ns_read_begin(struct cyc2ns_data *data)
{
	int seq, idx;

	preempt_disable_notrace();

	do {
		seq = this_cpu_read(cyc2ns.seq.seqcount.sequence);
		idx = seq & 1;

		data->cyc2ns_offset = this_cpu_read(cyc2ns.data[idx].cyc2ns_offset);
		data->cyc2ns_mul    = this_cpu_read(cyc2ns.data[idx].cyc2ns_mul);
		data->cyc2ns_shift  = this_cpu_read(cyc2ns.data[idx].cyc2ns_shift);

	} while (unlikely(seq != this_cpu_read(cyc2ns.seq.seqcount.sequence)));
}

__always_inline void cyc2ns_read_end(void)
{
	preempt_enable_notrace();
}

/*
 * Accelerators for sched_clock()
 * convert from cycles(64bits) => nanoseconds (64bits)
 *  basic equation:
 *              ns = cycles / (freq / ns_per_sec)
 *              ns = cycles * (ns_per_sec / freq)
 *              ns = cycles * (10^9 / (cpu_khz * 10^3))
 *              ns = cycles * (10^6 / cpu_khz)
 *
 *      Then we use scaling math (suggested by george@mvista.com) to get:
 *              ns = cycles * (10^6 * SC / cpu_khz) / SC
 *              ns = cycles * cyc2ns_scale / SC
 *
 *      And since SC is a constant power of two, we can convert the div
 *  into a shift. The larger SC is, the more accurate the conversion, but
 *  cyc2ns_scale needs to be a 32-bit value so that 32-bit multiplication
 *  (64-bit result) can be used.
 *
 *  We can use khz divisor instead of mhz to keep a better precision.
 *  (mathieu.desnoyers@polymtl.ca)
 *
 *                      -johnstul@us.ibm.com "math is hard, lets go shopping!"
 */

static __always_inline unsigned long long cycles_2_ns(unsigned long long cyc)
{
	struct cyc2ns_data data;
	unsigned long long ns;

	cyc2ns_read_begin(&data);

	ns = data.cyc2ns_offset;
	ns += mul_u64_u32_shr(cyc, data.cyc2ns_mul, data.cyc2ns_shift);

	cyc2ns_read_end();

	return ns;
}

<<<<<<< HEAD
static void set_cyc2ns_scale(unsigned long khz, int cpu)
=======
static void __set_cyc2ns_scale(unsigned long khz, int cpu, unsigned long long tsc_now)
>>>>>>> 24b8d41d
{
	unsigned long long ns_now;
	struct cyc2ns_data data;
	struct cyc2ns *c2n;

<<<<<<< HEAD
	local_irq_save(flags);
	sched_clock_idle_sleep_event();

	if (!khz)
		goto done;

	data = cyc2ns_write_begin(cpu);

	tsc_now = rdtsc();
=======
>>>>>>> 24b8d41d
	ns_now = cycles_2_ns(tsc_now);

	/*
	 * Compute a new multiplier as per the above comment and ensure our
	 * time function is continuous; see the comment near struct
	 * cyc2ns_data.
	 */
<<<<<<< HEAD
	clocks_calc_mult_shift(&data->cyc2ns_mul, &data->cyc2ns_shift, khz,
=======
	clocks_calc_mult_shift(&data.cyc2ns_mul, &data.cyc2ns_shift, khz,
>>>>>>> 24b8d41d
			       NSEC_PER_MSEC, 0);

	/*
	 * cyc2ns_shift is exported via arch_perf_update_userpage() where it is
	 * not expected to be greater than 31 due to the original published
	 * conversion algorithm shifting a 32-bit value (now specifies a 64-bit
	 * value) - refer perf_event_mmap_page documentation in perf_event.h.
	 */
	if (data.cyc2ns_shift == 32) {
		data.cyc2ns_shift = 31;
		data.cyc2ns_mul >>= 1;
	}

	data.cyc2ns_offset = ns_now -
		mul_u64_u32_shr(tsc_now, data.cyc2ns_mul, data.cyc2ns_shift);

	c2n = per_cpu_ptr(&cyc2ns, cpu);

	raw_write_seqcount_latch(&c2n->seq);
	c2n->data[0] = data;
	raw_write_seqcount_latch(&c2n->seq);
	c2n->data[1] = data;
}

static void set_cyc2ns_scale(unsigned long khz, int cpu, unsigned long long tsc_now)
{
	unsigned long flags;

	local_irq_save(flags);
	sched_clock_idle_sleep_event();

	if (khz)
		__set_cyc2ns_scale(khz, cpu, tsc_now);

	sched_clock_idle_wakeup_event();
	local_irq_restore(flags);
}

/*
 * Initialize cyc2ns for boot cpu
 */
static void __init cyc2ns_init_boot_cpu(void)
{
	struct cyc2ns *c2n = this_cpu_ptr(&cyc2ns);

	seqcount_latch_init(&c2n->seq);
	__set_cyc2ns_scale(tsc_khz, smp_processor_id(), rdtsc());
}

/*
 * Secondary CPUs do not run through tsc_init(), so set up
 * all the scale factors for all CPUs, assuming the same
 * speed as the bootup CPU.
 */
static void __init cyc2ns_init_secondary_cpus(void)
{
	unsigned int cpu, this_cpu = smp_processor_id();
	struct cyc2ns *c2n = this_cpu_ptr(&cyc2ns);
	struct cyc2ns_data *data = c2n->data;

	for_each_possible_cpu(cpu) {
		if (cpu != this_cpu) {
			seqcount_latch_init(&c2n->seq);
			c2n = per_cpu_ptr(&cyc2ns, cpu);
			c2n->data[0] = data[0];
			c2n->data[1] = data[1];
		}
	}
}

/*
 * Scheduler clock - returns current time in nanosec units.
 */
u64 native_sched_clock(void)
{
	if (static_branch_likely(&__use_tsc)) {
		u64 tsc_now = rdtsc();

		/* return the value in ns */
		return cycles_2_ns(tsc_now);
	}

	/*
	 * Fall back to jiffies if there's no TSC available:
	 * ( But note that we still use it if the TSC is marked
	 *   unstable. We do this because unlike Time Of Day,
	 *   the scheduler clock tolerates small errors and it's
	 *   very important for it to be as fast as the platform
	 *   can achieve it. )
	 */

	/* No locking but a rare wrong value is not a big deal: */
	return (jiffies_64 - INITIAL_JIFFIES) * (1000000000 / HZ);
}

/*
 * Generate a sched_clock if you already have a TSC value.
 */
u64 native_sched_clock_from_tsc(u64 tsc)
{
	return cycles_2_ns(tsc);
}

/* We need to define a real function for sched_clock, to override the
   weak default version */
#ifdef CONFIG_PARAVIRT
unsigned long long sched_clock(void)
{
	return paravirt_sched_clock();
}

bool using_native_sched_clock(void)
{
	return pv_ops.time.sched_clock == native_sched_clock;
}
#else
unsigned long long
sched_clock(void) __attribute__((alias("native_sched_clock")));

bool using_native_sched_clock(void) { return true; }
#endif

int check_tsc_unstable(void)
{
	return tsc_unstable;
}
EXPORT_SYMBOL_GPL(check_tsc_unstable);

#ifdef CONFIG_X86_TSC
int __init notsc_setup(char *str)
{
	mark_tsc_unstable("boot parameter notsc");
	return 1;
}
#else
/*
 * disable flag for tsc. Takes effect by clearing the TSC cpu flag
 * in cpu/common.c
 */
int __init notsc_setup(char *str)
{
	setup_clear_cpu_cap(X86_FEATURE_TSC);
	return 1;
}
#endif

__setup("notsc", notsc_setup);

static int no_sched_irq_time;
static int no_tsc_watchdog;

static int __init tsc_setup(char *str)
{
	if (!strcmp(str, "reliable"))
		tsc_clocksource_reliable = 1;
	if (!strncmp(str, "noirqtime", 9))
		no_sched_irq_time = 1;
	if (!strcmp(str, "unstable"))
		mark_tsc_unstable("boot parameter");
	if (!strcmp(str, "nowatchdog"))
		no_tsc_watchdog = 1;
	return 1;
}

__setup("tsc=", tsc_setup);

#define MAX_RETRIES		5
#define TSC_DEFAULT_THRESHOLD	0x20000

/*
 * Read TSC and the reference counters. Take care of any disturbances
 */
static u64 tsc_read_refs(u64 *p, int hpet)
{
	u64 t1, t2;
	u64 thresh = tsc_khz ? tsc_khz >> 5 : TSC_DEFAULT_THRESHOLD;
	int i;

	for (i = 0; i < MAX_RETRIES; i++) {
		t1 = get_cycles();
		if (hpet)
			*p = hpet_readl(HPET_COUNTER) & 0xFFFFFFFF;
		else
			*p = acpi_pm_read_early();
		t2 = get_cycles();
		if ((t2 - t1) < thresh)
			return t2;
	}
	return ULLONG_MAX;
}

/*
 * Calculate the TSC frequency from HPET reference
 */
static unsigned long calc_hpet_ref(u64 deltatsc, u64 hpet1, u64 hpet2)
{
	u64 tmp;

	if (hpet2 < hpet1)
		hpet2 += 0x100000000ULL;
	hpet2 -= hpet1;
	tmp = ((u64)hpet2 * hpet_readl(HPET_PERIOD));
	do_div(tmp, 1000000);
	deltatsc = div64_u64(deltatsc, tmp);

	return (unsigned long) deltatsc;
}

/*
 * Calculate the TSC frequency from PMTimer reference
 */
static unsigned long calc_pmtimer_ref(u64 deltatsc, u64 pm1, u64 pm2)
{
	u64 tmp;

	if (!pm1 && !pm2)
		return ULONG_MAX;

	if (pm2 < pm1)
		pm2 += (u64)ACPI_PM_OVRRUN;
	pm2 -= pm1;
	tmp = pm2 * 1000000000LL;
	do_div(tmp, PMTMR_TICKS_PER_SEC);
	do_div(deltatsc, tmp);

	return (unsigned long) deltatsc;
}

#define CAL_MS		10
#define CAL_LATCH	(PIT_TICK_RATE / (1000 / CAL_MS))
#define CAL_PIT_LOOPS	1000

#define CAL2_MS		50
#define CAL2_LATCH	(PIT_TICK_RATE / (1000 / CAL2_MS))
#define CAL2_PIT_LOOPS	5000


/*
 * Try to calibrate the TSC against the Programmable
 * Interrupt Timer and return the frequency of the TSC
 * in kHz.
 *
 * Return ULONG_MAX on failure to calibrate.
 */
static unsigned long pit_calibrate_tsc(u32 latch, unsigned long ms, int loopmin)
{
	u64 tsc, t1, t2, delta;
	unsigned long tscmin, tscmax;
	int pitcnt;

	if (!has_legacy_pic()) {
		/*
		 * Relies on tsc_early_delay_calibrate() to have given us semi
		 * usable udelay(), wait for the same 50ms we would have with
		 * the PIT loop below.
		 */
		udelay(10 * USEC_PER_MSEC);
		udelay(10 * USEC_PER_MSEC);
		udelay(10 * USEC_PER_MSEC);
		udelay(10 * USEC_PER_MSEC);
		udelay(10 * USEC_PER_MSEC);
		return ULONG_MAX;
	}

	/* Set the Gate high, disable speaker */
	outb((inb(0x61) & ~0x02) | 0x01, 0x61);

	/*
	 * Setup CTC channel 2* for mode 0, (interrupt on terminal
	 * count mode), binary count. Set the latch register to 50ms
	 * (LSB then MSB) to begin countdown.
	 */
	outb(0xb0, 0x43);
	outb(latch & 0xff, 0x42);
	outb(latch >> 8, 0x42);

	tsc = t1 = t2 = get_cycles();

	pitcnt = 0;
	tscmax = 0;
	tscmin = ULONG_MAX;
	while ((inb(0x61) & 0x20) == 0) {
		t2 = get_cycles();
		delta = t2 - tsc;
		tsc = t2;
		if ((unsigned long) delta < tscmin)
			tscmin = (unsigned int) delta;
		if ((unsigned long) delta > tscmax)
			tscmax = (unsigned int) delta;
		pitcnt++;
	}

	/*
	 * Sanity checks:
	 *
	 * If we were not able to read the PIT more than loopmin
	 * times, then we have been hit by a massive SMI
	 *
	 * If the maximum is 10 times larger than the minimum,
	 * then we got hit by an SMI as well.
	 */
	if (pitcnt < loopmin || tscmax > 10 * tscmin)
		return ULONG_MAX;

	/* Calculate the PIT value */
	delta = t2 - t1;
	do_div(delta, ms);
	return delta;
}

/*
 * This reads the current MSB of the PIT counter, and
 * checks if we are running on sufficiently fast and
 * non-virtualized hardware.
 *
 * Our expectations are:
 *
 *  - the PIT is running at roughly 1.19MHz
 *
 *  - each IO is going to take about 1us on real hardware,
 *    but we allow it to be much faster (by a factor of 10) or
 *    _slightly_ slower (ie we allow up to a 2us read+counter
 *    update - anything else implies a unacceptably slow CPU
 *    or PIT for the fast calibration to work.
 *
 *  - with 256 PIT ticks to read the value, we have 214us to
 *    see the same MSB (and overhead like doing a single TSC
 *    read per MSB value etc).
 *
 *  - We're doing 2 reads per loop (LSB, MSB), and we expect
 *    them each to take about a microsecond on real hardware.
 *    So we expect a count value of around 100. But we'll be
 *    generous, and accept anything over 50.
 *
 *  - if the PIT is stuck, and we see *many* more reads, we
 *    return early (and the next caller of pit_expect_msb()
 *    then consider it a failure when they don't see the
 *    next expected value).
 *
 * These expectations mean that we know that we have seen the
 * transition from one expected value to another with a fairly
 * high accuracy, and we didn't miss any events. We can thus
 * use the TSC value at the transitions to calculate a pretty
 * good value for the TSC frequency.
 */
static inline int pit_verify_msb(unsigned char val)
{
	/* Ignore LSB */
	inb(0x42);
	return inb(0x42) == val;
}

static inline int pit_expect_msb(unsigned char val, u64 *tscp, unsigned long *deltap)
{
	int count;
	u64 tsc = 0, prev_tsc = 0;

	for (count = 0; count < 50000; count++) {
		if (!pit_verify_msb(val))
			break;
		prev_tsc = tsc;
		tsc = get_cycles();
	}
	*deltap = get_cycles() - prev_tsc;
	*tscp = tsc;

	/*
	 * We require _some_ success, but the quality control
	 * will be based on the error terms on the TSC values.
	 */
	return count > 5;
}

/*
 * How many MSB values do we want to see? We aim for
 * a maximum error rate of 500ppm (in practice the
 * real error is much smaller), but refuse to spend
 * more than 50ms on it.
 */
#define MAX_QUICK_PIT_MS 50
#define MAX_QUICK_PIT_ITERATIONS (MAX_QUICK_PIT_MS * PIT_TICK_RATE / 1000 / 256)

static unsigned long quick_pit_calibrate(void)
{
	int i;
	u64 tsc, delta;
	unsigned long d1, d2;

	if (!has_legacy_pic())
		return 0;

	/* Set the Gate high, disable speaker */
	outb((inb(0x61) & ~0x02) | 0x01, 0x61);

	/*
	 * Counter 2, mode 0 (one-shot), binary count
	 *
	 * NOTE! Mode 2 decrements by two (and then the
	 * output is flipped each time, giving the same
	 * final output frequency as a decrement-by-one),
	 * so mode 0 is much better when looking at the
	 * individual counts.
	 */
	outb(0xb0, 0x43);

	/* Start at 0xffff */
	outb(0xff, 0x42);
	outb(0xff, 0x42);

	/*
	 * The PIT starts counting at the next edge, so we
	 * need to delay for a microsecond. The easiest way
	 * to do that is to just read back the 16-bit counter
	 * once from the PIT.
	 */
	pit_verify_msb(0);

	if (pit_expect_msb(0xff, &tsc, &d1)) {
		for (i = 1; i <= MAX_QUICK_PIT_ITERATIONS; i++) {
			if (!pit_expect_msb(0xff-i, &delta, &d2))
				break;

			delta -= tsc;

			/*
			 * Extrapolate the error and fail fast if the error will
			 * never be below 500 ppm.
			 */
			if (i == 1 &&
			    d1 + d2 >= (delta * MAX_QUICK_PIT_ITERATIONS) >> 11)
				return 0;

			/*
			 * Iterate until the error is less than 500 ppm
			 */
			if (d1+d2 >= delta >> 11)
				continue;

			/*
			 * Check the PIT one more time to verify that
			 * all TSC reads were stable wrt the PIT.
			 *
			 * This also guarantees serialization of the
			 * last cycle read ('d2') in pit_expect_msb.
			 */
			if (!pit_verify_msb(0xfe - i))
				break;
			goto success;
		}
	}
	pr_info("Fast TSC calibration failed\n");
	return 0;

success:
	/*
	 * Ok, if we get here, then we've seen the
	 * MSB of the PIT decrement 'i' times, and the
	 * error has shrunk to less than 500 ppm.
	 *
	 * As a result, we can depend on there not being
	 * any odd delays anywhere, and the TSC reads are
	 * reliable (within the error).
	 *
	 * kHz = ticks / time-in-seconds / 1000;
	 * kHz = (t2 - t1) / (I * 256 / PIT_TICK_RATE) / 1000
	 * kHz = ((t2 - t1) * PIT_TICK_RATE) / (I * 256 * 1000)
	 */
	delta *= PIT_TICK_RATE;
	do_div(delta, i*256*1000);
	pr_info("Fast TSC calibration using PIT\n");
	return delta;
}

/**
 * native_calibrate_tsc
 * Determine TSC frequency via CPUID, else return 0.
 */
unsigned long native_calibrate_tsc(void)
{
	unsigned int eax_denominator, ebx_numerator, ecx_hz, edx;
	unsigned int crystal_khz;

	if (boot_cpu_data.x86_vendor != X86_VENDOR_INTEL)
		return 0;

	if (boot_cpu_data.cpuid_level < 0x15)
		return 0;

	eax_denominator = ebx_numerator = ecx_hz = edx = 0;

	/* CPUID 15H TSC/Crystal ratio, plus optionally Crystal Hz */
	cpuid(0x15, &eax_denominator, &ebx_numerator, &ecx_hz, &edx);

	if (ebx_numerator == 0 || eax_denominator == 0)
		return 0;

	crystal_khz = ecx_hz / 1000;

<<<<<<< HEAD
	if (crystal_khz == 0) {
		switch (boot_cpu_data.x86_model) {
		case INTEL_FAM6_SKYLAKE_MOBILE:
		case INTEL_FAM6_SKYLAKE_DESKTOP:
		case INTEL_FAM6_KABYLAKE_MOBILE:
		case INTEL_FAM6_KABYLAKE_DESKTOP:
			crystal_khz = 24000;	/* 24.0 MHz */
			break;
		case INTEL_FAM6_SKYLAKE_X:
			crystal_khz = 25000;	/* 25.0 MHz */
			break;
		case INTEL_FAM6_ATOM_GOLDMONT:
			crystal_khz = 19200;	/* 19.2 MHz */
			break;
		}
	}

=======
	/*
	 * Denverton SoCs don't report crystal clock, and also don't support
	 * CPUID.0x16 for the calculation below, so hardcode the 25MHz crystal
	 * clock.
	 */
	if (crystal_khz == 0 &&
			boot_cpu_data.x86_model == INTEL_FAM6_ATOM_GOLDMONT_D)
		crystal_khz = 25000;

	/*
	 * TSC frequency reported directly by CPUID is a "hardware reported"
	 * frequency and is the most accurate one so far we have. This
	 * is considered a known frequency.
	 */
	if (crystal_khz != 0)
		setup_force_cpu_cap(X86_FEATURE_TSC_KNOWN_FREQ);

	/*
	 * Some Intel SoCs like Skylake and Kabylake don't report the crystal
	 * clock, but we can easily calculate it to a high degree of accuracy
	 * by considering the crystal ratio and the CPU speed.
	 */
	if (crystal_khz == 0 && boot_cpu_data.cpuid_level >= 0x16) {
		unsigned int eax_base_mhz, ebx, ecx, edx;

		cpuid(0x16, &eax_base_mhz, &ebx, &ecx, &edx);
		crystal_khz = eax_base_mhz * 1000 *
			eax_denominator / ebx_numerator;
	}

	if (crystal_khz == 0)
		return 0;

	/*
	 * For Atom SoCs TSC is the only reliable clocksource.
	 * Mark TSC reliable so no watchdog on it.
	 */
	if (boot_cpu_data.x86_model == INTEL_FAM6_ATOM_GOLDMONT)
		setup_force_cpu_cap(X86_FEATURE_TSC_RELIABLE);

#ifdef CONFIG_X86_LOCAL_APIC
	/*
	 * The local APIC appears to be fed by the core crystal clock
	 * (which sounds entirely sensible). We can set the global
	 * lapic_timer_period here to avoid having to calibrate the APIC
	 * timer later.
	 */
	lapic_timer_period = crystal_khz * 1000 / HZ;
#endif

>>>>>>> 24b8d41d
	return crystal_khz * ebx_numerator / eax_denominator;
}

static unsigned long cpu_khz_from_cpuid(void)
{
	unsigned int eax_base_mhz, ebx_max_mhz, ecx_bus_mhz, edx;

	if (boot_cpu_data.x86_vendor != X86_VENDOR_INTEL)
		return 0;

	if (boot_cpu_data.cpuid_level < 0x16)
		return 0;

	eax_base_mhz = ebx_max_mhz = ecx_bus_mhz = edx = 0;

	cpuid(0x16, &eax_base_mhz, &ebx_max_mhz, &ecx_bus_mhz, &edx);

	return eax_base_mhz * 1000;
}

<<<<<<< HEAD
/**
 * native_calibrate_cpu - calibrate the cpu on boot
 */
unsigned long native_calibrate_cpu(void)
=======
/*
 * calibrate cpu using pit, hpet, and ptimer methods. They are available
 * later in boot after acpi is initialized.
 */
static unsigned long pit_hpet_ptimer_calibrate_cpu(void)
>>>>>>> 24b8d41d
{
	u64 tsc1, tsc2, delta, ref1, ref2;
	unsigned long tsc_pit_min = ULONG_MAX, tsc_ref_min = ULONG_MAX;
	unsigned long flags, latch, ms;
	int hpet = is_hpet_enabled(), i, loopmin;

<<<<<<< HEAD
	fast_calibrate = cpu_khz_from_cpuid();
	if (fast_calibrate)
		return fast_calibrate;

	fast_calibrate = cpu_khz_from_msr();
	if (fast_calibrate)
		return fast_calibrate;

	local_irq_save(flags);
	fast_calibrate = quick_pit_calibrate();
	local_irq_restore(flags);
	if (fast_calibrate)
		return fast_calibrate;

=======
>>>>>>> 24b8d41d
	/*
	 * Run 5 calibration loops to get the lowest frequency value
	 * (the best estimate). We use two different calibration modes
	 * here:
	 *
	 * 1) PIT loop. We set the PIT Channel 2 to oneshot mode and
	 * load a timeout of 50ms. We read the time right after we
	 * started the timer and wait until the PIT count down reaches
	 * zero. In each wait loop iteration we read the TSC and check
	 * the delta to the previous read. We keep track of the min
	 * and max values of that delta. The delta is mostly defined
	 * by the IO time of the PIT access, so we can detect when
	 * any disturbance happened between the two reads. If the
	 * maximum time is significantly larger than the minimum time,
	 * then we discard the result and have another try.
	 *
	 * 2) Reference counter. If available we use the HPET or the
	 * PMTIMER as a reference to check the sanity of that value.
	 * We use separate TSC readouts and check inside of the
	 * reference read for any possible disturbance. We dicard
	 * disturbed values here as well. We do that around the PIT
	 * calibration delay loop as we have to wait for a certain
	 * amount of time anyway.
	 */

	/* Preset PIT loop values */
	latch = CAL_LATCH;
	ms = CAL_MS;
	loopmin = CAL_PIT_LOOPS;

	for (i = 0; i < 3; i++) {
		unsigned long tsc_pit_khz;

		/*
		 * Read the start value and the reference count of
		 * hpet/pmtimer when available. Then do the PIT
		 * calibration, which will take at least 50ms, and
		 * read the end value.
		 */
		local_irq_save(flags);
		tsc1 = tsc_read_refs(&ref1, hpet);
		tsc_pit_khz = pit_calibrate_tsc(latch, ms, loopmin);
		tsc2 = tsc_read_refs(&ref2, hpet);
		local_irq_restore(flags);

		/* Pick the lowest PIT TSC calibration so far */
		tsc_pit_min = min(tsc_pit_min, tsc_pit_khz);

		/* hpet or pmtimer available ? */
		if (ref1 == ref2)
			continue;

		/* Check, whether the sampling was disturbed */
		if (tsc1 == ULLONG_MAX || tsc2 == ULLONG_MAX)
			continue;

		tsc2 = (tsc2 - tsc1) * 1000000LL;
		if (hpet)
			tsc2 = calc_hpet_ref(tsc2, ref1, ref2);
		else
			tsc2 = calc_pmtimer_ref(tsc2, ref1, ref2);

		tsc_ref_min = min(tsc_ref_min, (unsigned long) tsc2);

		/* Check the reference deviation */
		delta = ((u64) tsc_pit_min) * 100;
		do_div(delta, tsc_ref_min);

		/*
		 * If both calibration results are inside a 10% window
		 * then we can be sure, that the calibration
		 * succeeded. We break out of the loop right away. We
		 * use the reference value, as it is more precise.
		 */
		if (delta >= 90 && delta <= 110) {
			pr_info("PIT calibration matches %s. %d loops\n",
				hpet ? "HPET" : "PMTIMER", i + 1);
			return tsc_ref_min;
		}

		/*
		 * Check whether PIT failed more than once. This
		 * happens in virtualized environments. We need to
		 * give the virtual PC a slightly longer timeframe for
		 * the HPET/PMTIMER to make the result precise.
		 */
		if (i == 1 && tsc_pit_min == ULONG_MAX) {
			latch = CAL2_LATCH;
			ms = CAL2_MS;
			loopmin = CAL2_PIT_LOOPS;
		}
	}

	/*
	 * Now check the results.
	 */
	if (tsc_pit_min == ULONG_MAX) {
		/* PIT gave no useful value */
		pr_warn("Unable to calibrate against PIT\n");

		/* We don't have an alternative source, disable TSC */
		if (!hpet && !ref1 && !ref2) {
			pr_notice("No reference (HPET/PMTIMER) available\n");
			return 0;
		}

		/* The alternative source failed as well, disable TSC */
		if (tsc_ref_min == ULONG_MAX) {
			pr_warn("HPET/PMTIMER calibration failed\n");
			return 0;
		}

		/* Use the alternative source */
		pr_info("using %s reference calibration\n",
			hpet ? "HPET" : "PMTIMER");

		return tsc_ref_min;
	}

	/* We don't have an alternative source, use the PIT calibration value */
	if (!hpet && !ref1 && !ref2) {
		pr_info("Using PIT calibration value\n");
		return tsc_pit_min;
	}

	/* The alternative source failed, use the PIT calibration value */
	if (tsc_ref_min == ULONG_MAX) {
		pr_warn("HPET/PMTIMER calibration failed. Using PIT calibration.\n");
		return tsc_pit_min;
	}

	/*
	 * The calibration values differ too much. In doubt, we use
	 * the PIT value as we know that there are PMTIMERs around
	 * running at double speed. At least we let the user know:
	 */
	pr_warn("PIT calibration deviates from %s: %lu %lu\n",
		hpet ? "HPET" : "PMTIMER", tsc_pit_min, tsc_ref_min);
	pr_info("Using PIT calibration value\n");
	return tsc_pit_min;
}

/**
 * native_calibrate_cpu_early - can calibrate the cpu early in boot
 */
unsigned long native_calibrate_cpu_early(void)
{
	unsigned long flags, fast_calibrate = cpu_khz_from_cpuid();

	if (!fast_calibrate)
		fast_calibrate = cpu_khz_from_msr();
	if (!fast_calibrate) {
		local_irq_save(flags);
		fast_calibrate = quick_pit_calibrate();
		local_irq_restore(flags);
	}
	return fast_calibrate;
}


/**
 * native_calibrate_cpu - calibrate the cpu
 */
static unsigned long native_calibrate_cpu(void)
{
	unsigned long tsc_freq = native_calibrate_cpu_early();

	if (!tsc_freq)
		tsc_freq = pit_hpet_ptimer_calibrate_cpu();

	return tsc_freq;
}

void recalibrate_cpu_khz(void)
{
#ifndef CONFIG_SMP
	unsigned long cpu_khz_old = cpu_khz;

	if (!boot_cpu_has(X86_FEATURE_TSC))
<<<<<<< HEAD
		return -ENODEV;
=======
		return;
>>>>>>> 24b8d41d

	cpu_khz = x86_platform.calibrate_cpu();
	tsc_khz = x86_platform.calibrate_tsc();
	if (tsc_khz == 0)
		tsc_khz = cpu_khz;
	else if (abs(cpu_khz - tsc_khz) * 10 > tsc_khz)
		cpu_khz = tsc_khz;
	cpu_data(0).loops_per_jiffy = cpufreq_scale(cpu_data(0).loops_per_jiffy,
						    cpu_khz_old, cpu_khz);
<<<<<<< HEAD

	return 0;
#else
	return -ENODEV;
=======
>>>>>>> 24b8d41d
#endif
}

EXPORT_SYMBOL(recalibrate_cpu_khz);


static unsigned long long cyc2ns_suspend;

void tsc_save_sched_clock_state(void)
{
	if (!sched_clock_stable())
		return;

	cyc2ns_suspend = sched_clock();
}

/*
 * Even on processors with invariant TSC, TSC gets reset in some the
 * ACPI system sleep states. And in some systems BIOS seem to reinit TSC to
 * arbitrary value (still sync'd across cpu's) during resume from such sleep
 * states. To cope up with this, recompute the cyc2ns_offset for each cpu so
 * that sched_clock() continues from the point where it was left off during
 * suspend.
 */
void tsc_restore_sched_clock_state(void)
{
	unsigned long long offset;
	unsigned long flags;
	int cpu;

	if (!sched_clock_stable())
		return;

	local_irq_save(flags);

	/*
	 * We're coming out of suspend, there's no concurrency yet; don't
	 * bother being nice about the RCU stuff, just write to both
	 * data fields.
	 */

	this_cpu_write(cyc2ns.data[0].cyc2ns_offset, 0);
	this_cpu_write(cyc2ns.data[1].cyc2ns_offset, 0);

	offset = cyc2ns_suspend - sched_clock();

	for_each_possible_cpu(cpu) {
		per_cpu(cyc2ns.data[0].cyc2ns_offset, cpu) = offset;
		per_cpu(cyc2ns.data[1].cyc2ns_offset, cpu) = offset;
	}

	local_irq_restore(flags);
}

#ifdef CONFIG_CPU_FREQ
/*
 * Frequency scaling support. Adjust the TSC based timer when the CPU frequency
 * changes.
 *
 * NOTE: On SMP the situation is not fixable in general, so simply mark the TSC
 * as unstable and give up in those cases.
 *
 * Should fix up last_tsc too. Currently gettimeofday in the
 * first tick after the change will be slightly wrong.
 */

static unsigned int  ref_freq;
static unsigned long loops_per_jiffy_ref;
static unsigned long tsc_khz_ref;

static int time_cpufreq_notifier(struct notifier_block *nb, unsigned long val,
				void *data)
{
	struct cpufreq_freqs *freq = data;

<<<<<<< HEAD
	lpj = &boot_cpu_data.loops_per_jiffy;
#ifdef CONFIG_SMP
	if (!(freq->flags & CPUFREQ_CONST_LOOPS))
		lpj = &cpu_data(freq->cpu).loops_per_jiffy;
#endif
=======
	if (num_online_cpus() > 1) {
		mark_tsc_unstable("cpufreq changes on SMP");
		return 0;
	}
>>>>>>> 24b8d41d

	if (!ref_freq) {
		ref_freq = freq->old;
		loops_per_jiffy_ref = boot_cpu_data.loops_per_jiffy;
		tsc_khz_ref = tsc_khz;
	}

	if ((val == CPUFREQ_PRECHANGE  && freq->old < freq->new) ||
	    (val == CPUFREQ_POSTCHANGE && freq->old > freq->new)) {
		boot_cpu_data.loops_per_jiffy =
			cpufreq_scale(loops_per_jiffy_ref, ref_freq, freq->new);

		tsc_khz = cpufreq_scale(tsc_khz_ref, ref_freq, freq->new);
		if (!(freq->flags & CPUFREQ_CONST_LOOPS))
			mark_tsc_unstable("cpufreq changes");

		set_cyc2ns_scale(tsc_khz, freq->policy->cpu, rdtsc());
	}

	return 0;
}

static struct notifier_block time_cpufreq_notifier_block = {
	.notifier_call  = time_cpufreq_notifier
};

static int __init cpufreq_register_tsc_scaling(void)
{
	if (!boot_cpu_has(X86_FEATURE_TSC))
		return 0;
	if (boot_cpu_has(X86_FEATURE_CONSTANT_TSC))
		return 0;
	cpufreq_register_notifier(&time_cpufreq_notifier_block,
				CPUFREQ_TRANSITION_NOTIFIER);
	return 0;
}

core_initcall(cpufreq_register_tsc_scaling);

#endif /* CONFIG_CPU_FREQ */

#define ART_CPUID_LEAF (0x15)
#define ART_MIN_DENOMINATOR (1)


/*
 * If ART is present detect the numerator:denominator to convert to TSC
 */
static void __init detect_art(void)
{
	unsigned int unused[2];

	if (boot_cpu_data.cpuid_level < ART_CPUID_LEAF)
		return;

	/*
	 * Don't enable ART in a VM, non-stop TSC and TSC_ADJUST required,
	 * and the TSC counter resets must not occur asynchronously.
	 */
	if (boot_cpu_has(X86_FEATURE_HYPERVISOR) ||
	    !boot_cpu_has(X86_FEATURE_NONSTOP_TSC) ||
	    !boot_cpu_has(X86_FEATURE_TSC_ADJUST) ||
	    tsc_async_resets)
		return;

	cpuid(ART_CPUID_LEAF, &art_to_tsc_denominator,
	      &art_to_tsc_numerator, unused, unused+1);

	if (art_to_tsc_denominator < ART_MIN_DENOMINATOR)
		return;

	rdmsrl(MSR_IA32_TSC_ADJUST, art_to_tsc_offset);

	/* Make this sticky over multiple CPU init calls */
	setup_force_cpu_cap(X86_FEATURE_ART);
}


/* clocksource code */

static void tsc_resume(struct clocksource *cs)
{
	tsc_verify_tsc_adjust(true);
}

/*
 * We used to compare the TSC to the cycle_last value in the clocksource
 * structure to avoid a nasty time-warp. This can be observed in a
 * very small window right after one CPU updated cycle_last under
 * xtime/vsyscall_gtod lock and the other CPU reads a TSC value which
 * is smaller than the cycle_last reference value due to a TSC which
 * is slighty behind. This delta is nowhere else observable, but in
 * that case it results in a forward time jump in the range of hours
 * due to the unsigned delta calculation of the time keeping core
 * code, which is necessary to support wrapping clocksources like pm
 * timer.
 *
 * This sanity check is now done in the core timekeeping code.
 * checking the result of read_tsc() - cycle_last for being negative.
 * That works because CLOCKSOURCE_MASK(64) does not mask out any bit.
 */
static u64 read_tsc(struct clocksource *cs)
{
	return (u64)rdtsc_ordered();
}

static void tsc_cs_mark_unstable(struct clocksource *cs)
{
	if (tsc_unstable)
		return;

	tsc_unstable = 1;
	if (using_native_sched_clock())
		clear_sched_clock_stable();
	disable_sched_clock_irqtime();
	pr_info("Marking TSC unstable due to clocksource watchdog\n");
}

static void tsc_cs_tick_stable(struct clocksource *cs)
{
	if (tsc_unstable)
		return;

	if (using_native_sched_clock())
		sched_clock_tick_stable();
}

static int tsc_cs_enable(struct clocksource *cs)
{
	vclocks_set_used(VDSO_CLOCKMODE_TSC);
	return 0;
}

/*
 * .mask MUST be CLOCKSOURCE_MASK(64). See comment above read_tsc()
 */
static struct clocksource clocksource_tsc_early = {
	.name			= "tsc-early",
	.rating			= 299,
	.read			= read_tsc,
	.mask			= CLOCKSOURCE_MASK(64),
	.flags			= CLOCK_SOURCE_IS_CONTINUOUS |
				  CLOCK_SOURCE_MUST_VERIFY,
	.vdso_clock_mode	= VDSO_CLOCKMODE_TSC,
	.enable			= tsc_cs_enable,
	.resume			= tsc_resume,
	.mark_unstable		= tsc_cs_mark_unstable,
	.tick_stable		= tsc_cs_tick_stable,
	.list			= LIST_HEAD_INIT(clocksource_tsc_early.list),
};

/*
 * Must mark VALID_FOR_HRES early such that when we unregister tsc_early
 * this one will immediately take over. We will only register if TSC has
 * been found good.
 */
static struct clocksource clocksource_tsc = {
	.name			= "tsc",
	.rating			= 300,
	.read			= read_tsc,
	.mask			= CLOCKSOURCE_MASK(64),
	.flags			= CLOCK_SOURCE_IS_CONTINUOUS |
				  CLOCK_SOURCE_VALID_FOR_HRES |
				  CLOCK_SOURCE_MUST_VERIFY,
	.vdso_clock_mode	= VDSO_CLOCKMODE_TSC,
	.enable			= tsc_cs_enable,
	.resume			= tsc_resume,
	.mark_unstable		= tsc_cs_mark_unstable,
	.tick_stable		= tsc_cs_tick_stable,
	.list			= LIST_HEAD_INIT(clocksource_tsc.list),
};

void mark_tsc_unstable(char *reason)
{
	if (tsc_unstable)
		return;

	tsc_unstable = 1;
	if (using_native_sched_clock())
		clear_sched_clock_stable();
	disable_sched_clock_irqtime();
	pr_info("Marking TSC unstable due to %s\n", reason);

	clocksource_mark_unstable(&clocksource_tsc_early);
	clocksource_mark_unstable(&clocksource_tsc);
}

EXPORT_SYMBOL_GPL(mark_tsc_unstable);

static void __init check_system_tsc_reliable(void)
{
#if defined(CONFIG_MGEODEGX1) || defined(CONFIG_MGEODE_LX) || defined(CONFIG_X86_GENERIC)
	if (is_geode_lx()) {
		/* RTSC counts during suspend */
#define RTSC_SUSP 0x100
		unsigned long res_low, res_high;

		rdmsr_safe(MSR_GEODE_BUSCONT_CONF0, &res_low, &res_high);
		/* Geode_LX - the OLPC CPU has a very reliable TSC */
		if (res_low & RTSC_SUSP)
			tsc_clocksource_reliable = 1;
	}
#endif
	if (boot_cpu_has(X86_FEATURE_TSC_RELIABLE))
		tsc_clocksource_reliable = 1;
}

/*
 * Make an educated guess if the TSC is trustworthy and synchronized
 * over all CPUs.
 */
int unsynchronized_tsc(void)
{
	if (!boot_cpu_has(X86_FEATURE_TSC) || tsc_unstable)
		return 1;

#ifdef CONFIG_SMP
	if (apic_is_clustered_box())
		return 1;
#endif

	if (boot_cpu_has(X86_FEATURE_CONSTANT_TSC))
		return 0;

	if (tsc_clocksource_reliable)
		return 0;
	/*
	 * Intel systems are normally all synchronized.
	 * Exceptions must mark TSC as unstable:
	 */
	if (boot_cpu_data.x86_vendor != X86_VENDOR_INTEL) {
		/* assume multi socket systems are not synchronized: */
		if (num_possible_cpus() > 1)
			return 1;
	}

	return 0;
}

/*
 * Convert ART to TSC given numerator/denominator found in detect_art()
 */
struct system_counterval_t convert_art_to_tsc(u64 art)
{
	u64 tmp, res, rem;

	rem = do_div(art, art_to_tsc_denominator);

	res = art * art_to_tsc_numerator;
	tmp = rem * art_to_tsc_numerator;

	do_div(tmp, art_to_tsc_denominator);
	res += tmp + art_to_tsc_offset;

	return (struct system_counterval_t) {.cs = art_related_clocksource,
			.cycles = res};
}
EXPORT_SYMBOL(convert_art_to_tsc);

/**
 * convert_art_ns_to_tsc() - Convert ART in nanoseconds to TSC.
 * @art_ns: ART (Always Running Timer) in unit of nanoseconds
 *
 * PTM requires all timestamps to be in units of nanoseconds. When user
 * software requests a cross-timestamp, this function converts system timestamp
 * to TSC.
 *
 * This is valid when CPU feature flag X86_FEATURE_TSC_KNOWN_FREQ is set
 * indicating the tsc_khz is derived from CPUID[15H]. Drivers should check
 * that this flag is set before conversion to TSC is attempted.
 *
 * Return:
 * struct system_counterval_t - system counter value with the pointer to the
 *	corresponding clocksource
 *	@cycles:	System counter value
 *	@cs:		Clocksource corresponding to system counter value. Used
 *			by timekeeping code to verify comparibility of two cycle
 *			values.
 */

struct system_counterval_t convert_art_ns_to_tsc(u64 art_ns)
{
	u64 tmp, res, rem;

	rem = do_div(art_ns, USEC_PER_SEC);

	res = art_ns * tsc_khz;
	tmp = rem * tsc_khz;

	do_div(tmp, USEC_PER_SEC);
	res += tmp;

	return (struct system_counterval_t) { .cs = art_related_clocksource,
					      .cycles = res};
}
EXPORT_SYMBOL(convert_art_ns_to_tsc);


static void tsc_refine_calibration_work(struct work_struct *work);
static DECLARE_DELAYED_WORK(tsc_irqwork, tsc_refine_calibration_work);
/**
 * tsc_refine_calibration_work - Further refine tsc freq calibration
 * @work - ignored.
 *
 * This functions uses delayed work over a period of a
 * second to further refine the TSC freq value. Since this is
 * timer based, instead of loop based, we don't block the boot
 * process while this longer calibration is done.
 *
 * If there are any calibration anomalies (too many SMIs, etc),
 * or the refined calibration is off by 1% of the fast early
 * calibration, we throw out the new calibration and use the
 * early calibration.
 */
static void tsc_refine_calibration_work(struct work_struct *work)
{
	static u64 tsc_start = ULLONG_MAX, ref_start;
	static int hpet;
	u64 tsc_stop, ref_stop, delta;
	unsigned long freq;
	int cpu;

	/* Don't bother refining TSC on unstable systems */
	if (tsc_unstable)
		goto unreg;

	/*
	 * Since the work is started early in boot, we may be
	 * delayed the first time we expire. So set the workqueue
	 * again once we know timers are working.
	 */
	if (tsc_start == ULLONG_MAX) {
restart:
		/*
		 * Only set hpet once, to avoid mixing hardware
		 * if the hpet becomes enabled later.
		 */
		hpet = is_hpet_enabled();
		tsc_start = tsc_read_refs(&ref_start, hpet);
		schedule_delayed_work(&tsc_irqwork, HZ);
		return;
	}

	tsc_stop = tsc_read_refs(&ref_stop, hpet);

	/* hpet or pmtimer available ? */
	if (ref_start == ref_stop)
		goto out;

	/* Check, whether the sampling was disturbed */
	if (tsc_stop == ULLONG_MAX)
		goto restart;

	delta = tsc_stop - tsc_start;
	delta *= 1000000LL;
	if (hpet)
		freq = calc_hpet_ref(delta, ref_start, ref_stop);
	else
		freq = calc_pmtimer_ref(delta, ref_start, ref_stop);

	/* Make sure we're within 1% */
	if (abs(tsc_khz - freq) > tsc_khz/100)
		goto out;

	tsc_khz = freq;
	pr_info("Refined TSC clocksource calibration: %lu.%03lu MHz\n",
		(unsigned long)tsc_khz / 1000,
		(unsigned long)tsc_khz % 1000);

	/* Inform the TSC deadline clockevent devices about the recalibration */
	lapic_update_tsc_freq();

<<<<<<< HEAD
=======
	/* Update the sched_clock() rate to match the clocksource one */
	for_each_possible_cpu(cpu)
		set_cyc2ns_scale(tsc_khz, cpu, tsc_stop);

>>>>>>> 24b8d41d
out:
	if (tsc_unstable)
		goto unreg;

	if (boot_cpu_has(X86_FEATURE_ART))
		art_related_clocksource = &clocksource_tsc;
	clocksource_register_khz(&clocksource_tsc, tsc_khz);
unreg:
	clocksource_unregister(&clocksource_tsc_early);
}


static int __init init_tsc_clocksource(void)
{
<<<<<<< HEAD
	if (!boot_cpu_has(X86_FEATURE_TSC) || tsc_disabled > 0 || !tsc_khz)
=======
	if (!boot_cpu_has(X86_FEATURE_TSC) || !tsc_khz)
>>>>>>> 24b8d41d
		return 0;

	if (tsc_unstable)
		goto unreg;

	if (tsc_clocksource_reliable || no_tsc_watchdog)
		clocksource_tsc.flags &= ~CLOCK_SOURCE_MUST_VERIFY;

	if (boot_cpu_has(X86_FEATURE_NONSTOP_TSC_S3))
		clocksource_tsc.flags |= CLOCK_SOURCE_SUSPEND_NONSTOP;

	/*
	 * When TSC frequency is known (retrieved via MSR or CPUID), we skip
	 * the refined calibration and directly register it as a clocksource.
	 */
	if (boot_cpu_has(X86_FEATURE_TSC_KNOWN_FREQ)) {
		if (boot_cpu_has(X86_FEATURE_ART))
			art_related_clocksource = &clocksource_tsc;
		clocksource_register_khz(&clocksource_tsc, tsc_khz);
unreg:
		clocksource_unregister(&clocksource_tsc_early);
		return 0;
	}

	schedule_delayed_work(&tsc_irqwork, 0);
	return 0;
}
/*
 * We use device_initcall here, to ensure we run after the hpet
 * is fully initialized, which may occur at fs_initcall time.
 */
device_initcall(init_tsc_clocksource);

static bool __init determine_cpu_tsc_frequencies(bool early)
{
	/* Make sure that cpu and tsc are not already calibrated */
	WARN_ON(cpu_khz || tsc_khz);

<<<<<<< HEAD
	if (!boot_cpu_has(X86_FEATURE_TSC)) {
		setup_clear_cpu_cap(X86_FEATURE_TSC_DEADLINE_TIMER);
		return;
	}

	cpu_khz = x86_platform.calibrate_cpu();
	tsc_khz = x86_platform.calibrate_tsc();

	/*
	 * Trust non-zero tsc_khz as authorative,
=======
	if (early) {
		cpu_khz = x86_platform.calibrate_cpu();
		if (tsc_early_khz)
			tsc_khz = tsc_early_khz;
		else
			tsc_khz = x86_platform.calibrate_tsc();
	} else {
		/* We should not be here with non-native cpu calibration */
		WARN_ON(x86_platform.calibrate_cpu != native_calibrate_cpu);
		cpu_khz = pit_hpet_ptimer_calibrate_cpu();
	}

	/*
	 * Trust non-zero tsc_khz as authoritative,
>>>>>>> 24b8d41d
	 * and use it to sanity check cpu_khz,
	 * which will be off if system timer is off.
	 */
	if (tsc_khz == 0)
		tsc_khz = cpu_khz;
	else if (abs(cpu_khz - tsc_khz) * 10 > tsc_khz)
		cpu_khz = tsc_khz;

	if (tsc_khz == 0)
		return false;

	pr_info("Detected %lu.%03lu MHz processor\n",
		(unsigned long)cpu_khz / KHZ,
		(unsigned long)cpu_khz % KHZ);

	if (cpu_khz != tsc_khz) {
		pr_info("Detected %lu.%03lu MHz TSC",
			(unsigned long)tsc_khz / KHZ,
			(unsigned long)tsc_khz % KHZ);
	}
	return true;
}

static unsigned long __init get_loops_per_jiffy(void)
{
	u64 lpj = (u64)tsc_khz * KHZ;

	do_div(lpj, HZ);
	return lpj;
}

static void __init tsc_enable_sched_clock(void)
{
	/* Sanitize TSC ADJUST before cyc2ns gets initialized */
	tsc_store_and_check_tsc_adjust(true);
	cyc2ns_init_boot_cpu();
	static_branch_enable(&__use_tsc);
}

void __init tsc_early_init(void)
{
	if (!boot_cpu_has(X86_FEATURE_TSC))
		return;
	/* Don't change UV TSC multi-chassis synchronization */
	if (is_early_uv_system())
		return;
	if (!determine_cpu_tsc_frequencies(true))
		return;
	loops_per_jiffy = get_loops_per_jiffy();

	tsc_enable_sched_clock();
}

void __init tsc_init(void)
{
	/*
	 * native_calibrate_cpu_early can only calibrate using methods that are
	 * available early in boot.
	 */
<<<<<<< HEAD
	for_each_possible_cpu(cpu) {
		cyc2ns_init(cpu);
		set_cyc2ns_scale(tsc_khz, cpu);
	}
=======
	if (x86_platform.calibrate_cpu == native_calibrate_cpu_early)
		x86_platform.calibrate_cpu = native_calibrate_cpu;
>>>>>>> 24b8d41d

	if (!boot_cpu_has(X86_FEATURE_TSC)) {
		setup_clear_cpu_cap(X86_FEATURE_TSC_DEADLINE_TIMER);
		return;
	}

	if (!tsc_khz) {
		/* We failed to determine frequencies earlier, try again */
		if (!determine_cpu_tsc_frequencies(false)) {
			mark_tsc_unstable("could not calculate TSC khz");
			setup_clear_cpu_cap(X86_FEATURE_TSC_DEADLINE_TIMER);
			return;
		}
		tsc_enable_sched_clock();
	}

	cyc2ns_init_secondary_cpus();

	if (!no_sched_irq_time)
		enable_sched_clock_irqtime();

	lpj_fine = get_loops_per_jiffy();
	use_tsc_delay();

	check_system_tsc_reliable();

	if (unsynchronized_tsc()) {
		mark_tsc_unstable("TSCs unsynchronized");
		return;
	}

	if (tsc_clocksource_reliable || no_tsc_watchdog)
		clocksource_tsc_early.flags &= ~CLOCK_SOURCE_MUST_VERIFY;

	clocksource_register_khz(&clocksource_tsc_early, tsc_khz);
	detect_art();
}

#ifdef CONFIG_SMP
/*
 * If we have a constant TSC and are using the TSC for the delay loop,
 * we can skip clock calibration if another cpu in the same socket has already
 * been calibrated. This assumes that CONSTANT_TSC applies to all
 * cpus in the socket - this should be a safe assumption.
 */
unsigned long calibrate_delay_is_known(void)
{
	int sibling, cpu = smp_processor_id();
	int constant_tsc = cpu_has(&cpu_data(cpu), X86_FEATURE_CONSTANT_TSC);
	const struct cpumask *mask = topology_core_cpumask(cpu);

	if (!constant_tsc || !mask)
		return 0;

	sibling = cpumask_any_but(mask, cpu);
	if (sibling < nr_cpu_ids)
		return cpu_data(sibling).loops_per_jiffy;
	return 0;
}
#endif<|MERGE_RESOLUTION|>--- conflicted
+++ resolved
@@ -26,11 +26,8 @@
 #include <asm/geode.h>
 #include <asm/apic.h>
 #include <asm/intel-family.h>
-<<<<<<< HEAD
-=======
 #include <asm/i8259.h>
 #include <asm/uv/uv.h>
->>>>>>> 24b8d41d
 
 unsigned int __read_mostly cpu_khz;	/* TSC clocks / usec, not used here */
 EXPORT_SYMBOL(cpu_khz);
@@ -44,15 +41,7 @@
  * TSC can be unstable due to cpufreq or due to unsynced TSCs
  */
 static int __read_mostly tsc_unstable;
-<<<<<<< HEAD
-
-/* native_sched_clock() is called before tsc_init(), so
-   we must start with the TSC soft disabled to prevent
-   erroneous rdtsc usage on !boot_cpu_has(X86_FEATURE_TSC) processors */
-static int __read_mostly tsc_disabled = -1;
-=======
 static unsigned int __initdata tsc_early_khz;
->>>>>>> 24b8d41d
 
 static DEFINE_STATIC_KEY_FALSE(__use_tsc);
 
@@ -138,28 +127,12 @@
 	return ns;
 }
 
-<<<<<<< HEAD
-static void set_cyc2ns_scale(unsigned long khz, int cpu)
-=======
 static void __set_cyc2ns_scale(unsigned long khz, int cpu, unsigned long long tsc_now)
->>>>>>> 24b8d41d
 {
 	unsigned long long ns_now;
 	struct cyc2ns_data data;
 	struct cyc2ns *c2n;
 
-<<<<<<< HEAD
-	local_irq_save(flags);
-	sched_clock_idle_sleep_event();
-
-	if (!khz)
-		goto done;
-
-	data = cyc2ns_write_begin(cpu);
-
-	tsc_now = rdtsc();
-=======
->>>>>>> 24b8d41d
 	ns_now = cycles_2_ns(tsc_now);
 
 	/*
@@ -167,11 +140,7 @@
 	 * time function is continuous; see the comment near struct
 	 * cyc2ns_data.
 	 */
-<<<<<<< HEAD
-	clocks_calc_mult_shift(&data->cyc2ns_mul, &data->cyc2ns_shift, khz,
-=======
 	clocks_calc_mult_shift(&data.cyc2ns_mul, &data.cyc2ns_shift, khz,
->>>>>>> 24b8d41d
 			       NSEC_PER_MSEC, 0);
 
 	/*
@@ -670,25 +639,6 @@
 
 	crystal_khz = ecx_hz / 1000;
 
-<<<<<<< HEAD
-	if (crystal_khz == 0) {
-		switch (boot_cpu_data.x86_model) {
-		case INTEL_FAM6_SKYLAKE_MOBILE:
-		case INTEL_FAM6_SKYLAKE_DESKTOP:
-		case INTEL_FAM6_KABYLAKE_MOBILE:
-		case INTEL_FAM6_KABYLAKE_DESKTOP:
-			crystal_khz = 24000;	/* 24.0 MHz */
-			break;
-		case INTEL_FAM6_SKYLAKE_X:
-			crystal_khz = 25000;	/* 25.0 MHz */
-			break;
-		case INTEL_FAM6_ATOM_GOLDMONT:
-			crystal_khz = 19200;	/* 19.2 MHz */
-			break;
-		}
-	}
-
-=======
 	/*
 	 * Denverton SoCs don't report crystal clock, and also don't support
 	 * CPUID.0x16 for the calculation below, so hardcode the 25MHz crystal
@@ -739,7 +689,6 @@
 	lapic_timer_period = crystal_khz * 1000 / HZ;
 #endif
 
->>>>>>> 24b8d41d
 	return crystal_khz * ebx_numerator / eax_denominator;
 }
 
@@ -760,41 +709,17 @@
 	return eax_base_mhz * 1000;
 }
 
-<<<<<<< HEAD
-/**
- * native_calibrate_cpu - calibrate the cpu on boot
- */
-unsigned long native_calibrate_cpu(void)
-=======
 /*
  * calibrate cpu using pit, hpet, and ptimer methods. They are available
  * later in boot after acpi is initialized.
  */
 static unsigned long pit_hpet_ptimer_calibrate_cpu(void)
->>>>>>> 24b8d41d
 {
 	u64 tsc1, tsc2, delta, ref1, ref2;
 	unsigned long tsc_pit_min = ULONG_MAX, tsc_ref_min = ULONG_MAX;
 	unsigned long flags, latch, ms;
 	int hpet = is_hpet_enabled(), i, loopmin;
 
-<<<<<<< HEAD
-	fast_calibrate = cpu_khz_from_cpuid();
-	if (fast_calibrate)
-		return fast_calibrate;
-
-	fast_calibrate = cpu_khz_from_msr();
-	if (fast_calibrate)
-		return fast_calibrate;
-
-	local_irq_save(flags);
-	fast_calibrate = quick_pit_calibrate();
-	local_irq_restore(flags);
-	if (fast_calibrate)
-		return fast_calibrate;
-
-=======
->>>>>>> 24b8d41d
 	/*
 	 * Run 5 calibration loops to get the lowest frequency value
 	 * (the best estimate). We use two different calibration modes
@@ -974,11 +899,7 @@
 	unsigned long cpu_khz_old = cpu_khz;
 
 	if (!boot_cpu_has(X86_FEATURE_TSC))
-<<<<<<< HEAD
-		return -ENODEV;
-=======
 		return;
->>>>>>> 24b8d41d
 
 	cpu_khz = x86_platform.calibrate_cpu();
 	tsc_khz = x86_platform.calibrate_tsc();
@@ -988,13 +909,6 @@
 		cpu_khz = tsc_khz;
 	cpu_data(0).loops_per_jiffy = cpufreq_scale(cpu_data(0).loops_per_jiffy,
 						    cpu_khz_old, cpu_khz);
-<<<<<<< HEAD
-
-	return 0;
-#else
-	return -ENODEV;
-=======
->>>>>>> 24b8d41d
 #endif
 }
 
@@ -1070,18 +984,10 @@
 {
 	struct cpufreq_freqs *freq = data;
 
-<<<<<<< HEAD
-	lpj = &boot_cpu_data.loops_per_jiffy;
-#ifdef CONFIG_SMP
-	if (!(freq->flags & CPUFREQ_CONST_LOOPS))
-		lpj = &cpu_data(freq->cpu).loops_per_jiffy;
-#endif
-=======
 	if (num_online_cpus() > 1) {
 		mark_tsc_unstable("cpufreq changes on SMP");
 		return 0;
 	}
->>>>>>> 24b8d41d
 
 	if (!ref_freq) {
 		ref_freq = freq->old;
@@ -1454,13 +1360,10 @@
 	/* Inform the TSC deadline clockevent devices about the recalibration */
 	lapic_update_tsc_freq();
 
-<<<<<<< HEAD
-=======
 	/* Update the sched_clock() rate to match the clocksource one */
 	for_each_possible_cpu(cpu)
 		set_cyc2ns_scale(tsc_khz, cpu, tsc_stop);
 
->>>>>>> 24b8d41d
 out:
 	if (tsc_unstable)
 		goto unreg;
@@ -1475,11 +1378,7 @@
 
 static int __init init_tsc_clocksource(void)
 {
-<<<<<<< HEAD
-	if (!boot_cpu_has(X86_FEATURE_TSC) || tsc_disabled > 0 || !tsc_khz)
-=======
 	if (!boot_cpu_has(X86_FEATURE_TSC) || !tsc_khz)
->>>>>>> 24b8d41d
 		return 0;
 
 	if (tsc_unstable)
@@ -1518,18 +1417,6 @@
 	/* Make sure that cpu and tsc are not already calibrated */
 	WARN_ON(cpu_khz || tsc_khz);
 
-<<<<<<< HEAD
-	if (!boot_cpu_has(X86_FEATURE_TSC)) {
-		setup_clear_cpu_cap(X86_FEATURE_TSC_DEADLINE_TIMER);
-		return;
-	}
-
-	cpu_khz = x86_platform.calibrate_cpu();
-	tsc_khz = x86_platform.calibrate_tsc();
-
-	/*
-	 * Trust non-zero tsc_khz as authorative,
-=======
 	if (early) {
 		cpu_khz = x86_platform.calibrate_cpu();
 		if (tsc_early_khz)
@@ -1544,7 +1431,6 @@
 
 	/*
 	 * Trust non-zero tsc_khz as authoritative,
->>>>>>> 24b8d41d
 	 * and use it to sanity check cpu_khz,
 	 * which will be off if system timer is off.
 	 */
@@ -1604,15 +1490,8 @@
 	 * native_calibrate_cpu_early can only calibrate using methods that are
 	 * available early in boot.
 	 */
-<<<<<<< HEAD
-	for_each_possible_cpu(cpu) {
-		cyc2ns_init(cpu);
-		set_cyc2ns_scale(tsc_khz, cpu);
-	}
-=======
 	if (x86_platform.calibrate_cpu == native_calibrate_cpu_early)
 		x86_platform.calibrate_cpu = native_calibrate_cpu;
->>>>>>> 24b8d41d
 
 	if (!boot_cpu_has(X86_FEATURE_TSC)) {
 		setup_clear_cpu_cap(X86_FEATURE_TSC_DEADLINE_TIMER);
