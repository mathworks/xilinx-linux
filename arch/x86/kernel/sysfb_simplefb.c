// SPDX-License-Identifier: GPL-2.0-or-later
/*
 * Generic System Framebuffers on x86
 * Copyright (c) 2012-2013 David Herrmann <dh.herrmann@gmail.com>
 */

/*
 * simple-framebuffer probing
 * Try to convert "screen_info" into a "simple-framebuffer" compatible mode.
 * If the mode is incompatible, we return "false" and let the caller create
 * legacy nodes instead.
 */

#include <linux/err.h>
#include <linux/init.h>
#include <linux/kernel.h>
#include <linux/mm.h>
#include <linux/platform_data/simplefb.h>
#include <linux/platform_device.h>
#include <linux/screen_info.h>
#include <asm/sysfb.h>

static const char simplefb_resname[] = "BOOTFB";
static const struct simplefb_format formats[] = SIMPLEFB_FORMATS;

/* try parsing x86 screen_info into a simple-framebuffer mode struct */
__init bool parse_mode(const struct screen_info *si,
		       struct simplefb_platform_data *mode)
{
	const struct simplefb_format *f;
	__u8 type;
	unsigned int i;

	type = si->orig_video_isVGA;
	if (type != VIDEO_TYPE_VLFB && type != VIDEO_TYPE_EFI)
		return false;

	for (i = 0; i < ARRAY_SIZE(formats); ++i) {
		f = &formats[i];
		if (si->lfb_depth == f->bits_per_pixel &&
		    si->red_size == f->red.length &&
		    si->red_pos == f->red.offset &&
		    si->green_size == f->green.length &&
		    si->green_pos == f->green.offset &&
		    si->blue_size == f->blue.length &&
		    si->blue_pos == f->blue.offset &&
		    si->rsvd_size == f->transp.length &&
		    si->rsvd_pos == f->transp.offset) {
			mode->format = f->name;
			mode->width = si->lfb_width;
			mode->height = si->lfb_height;
			mode->stride = si->lfb_linelength;
			return true;
		}
	}

	return false;
}

__init int create_simplefb(const struct screen_info *si,
			   const struct simplefb_platform_data *mode)
{
	struct platform_device *pd;
	struct resource res;
	u64 base, size;
	u32 length;

	/*
	 * If the 64BIT_BASE capability is set, ext_lfb_base will contain the
	 * upper half of the base address. Assemble the address, then make sure
	 * it is valid and we can actually access it.
	 */
	base = si->lfb_base;
	if (si->capabilities & VIDEO_CAPABILITY_64BIT_BASE)
		base |= (u64)si->ext_lfb_base << 32;
	if (!base || (u64)(resource_size_t)base != base) {
		printk(KERN_DEBUG "sysfb: inaccessible VRAM base\n");
		return -EINVAL;
	}

	/*
	 * Don't use lfb_size as IORESOURCE size, since it may contain the
	 * entire VMEM, and thus require huge mappings. Use just the part we
	 * need, that is, the part where the framebuffer is located. But verify
	 * that it does not exceed the advertised VMEM.
	 * Note that in case of VBE, the lfb_size is shifted by 16 bits for
	 * historical reasons.
	 */
	size = si->lfb_size;
	if (si->orig_video_isVGA == VIDEO_TYPE_VLFB)
		size <<= 16;
	length = mode->height * mode->stride;
<<<<<<< HEAD
	length = PAGE_ALIGN(length);
=======
>>>>>>> 24b8d41d
	if (length > size) {
		printk(KERN_WARNING "sysfb: VRAM smaller than advertised\n");
		return -EINVAL;
	}
	length = PAGE_ALIGN(length);

	/* setup IORESOURCE_MEM as framebuffer memory */
	memset(&res, 0, sizeof(res));
	res.flags = IORESOURCE_MEM | IORESOURCE_BUSY;
	res.name = simplefb_resname;
	res.start = base;
	res.end = res.start + length - 1;
	if (res.end <= res.start)
		return -EINVAL;

	pd = platform_device_register_resndata(NULL, "simple-framebuffer", 0,
					       &res, 1, mode, sizeof(*mode));
	return PTR_ERR_OR_ZERO(pd);
}<|MERGE_RESOLUTION|>--- conflicted
+++ resolved
@@ -90,10 +90,6 @@
 	if (si->orig_video_isVGA == VIDEO_TYPE_VLFB)
 		size <<= 16;
 	length = mode->height * mode->stride;
-<<<<<<< HEAD
-	length = PAGE_ALIGN(length);
-=======
->>>>>>> 24b8d41d
 	if (length > size) {
 		printk(KERN_WARNING "sysfb: VRAM smaller than advertised\n");
 		return -EINVAL;
