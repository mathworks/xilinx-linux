--- conflicted
+++ resolved
@@ -6,15 +6,9 @@
  * parts of early kernel initialization.
  */
 #include <linux/console.h>
-<<<<<<< HEAD
-#include <linux/root_dev.h>
-#include <linux/highmem.h>
-#include <linux/export.h>
-=======
 #include <linux/crash_dump.h>
 #include <linux/dma-map-ops.h>
 #include <linux/dmi.h>
->>>>>>> 24b8d41d
 #include <linux/efi.h>
 #include <linux/init_ohci1394_dma.h>
 #include <linux/initrd.h>
@@ -50,16 +44,10 @@
 #include <asm/olpc_ofw.h>
 #include <asm/pci-direct.h>
 #include <asm/prom.h>
-<<<<<<< HEAD
-#include <asm/microcode.h>
-#include <asm/mmu_context.h>
-#include <asm/kaslr.h>
-=======
 #include <asm/proto.h>
 #include <asm/unwind.h>
 #include <asm/vsyscall.h>
 #include <linux/vmalloc.h>
->>>>>>> 24b8d41d
 
 /*
  * max_low_pfn_mapped: highest directly mapped pfn < 4 GB
@@ -381,32 +369,6 @@
 	}
 }
 
-<<<<<<< HEAD
-static void __init e820_reserve_setup_data(void)
-{
-	struct setup_data *data;
-	u64 pa_data;
-
-	pa_data = boot_params.hdr.setup_data;
-	if (!pa_data)
-		return;
-
-	while (pa_data) {
-		data = early_memremap(pa_data, sizeof(*data));
-		e820_update_range(pa_data, sizeof(*data)+data->len,
-			 E820_RAM, E820_RESERVED_KERN);
-		pa_data = data->next;
-		early_memunmap(data, sizeof(*data));
-	}
-
-	sanitize_e820_map(e820->map, ARRAY_SIZE(e820->map), &e820->nr_map);
-	memcpy(e820_saved, e820, sizeof(struct e820map));
-	printk(KERN_INFO "extended physical RAM map:\n");
-	e820_print_map("reserve setup_data");
-}
-
-=======
->>>>>>> 24b8d41d
 static void __init memblock_x86_reserve_range_setup_data(void)
 {
 	struct setup_data *data;
@@ -721,11 +683,7 @@
 	 */
 	e820__range_remove(BIOS_BEGIN, BIOS_END - BIOS_BEGIN, E820_TYPE_RAM, 1);
 
-<<<<<<< HEAD
-	sanitize_e820_map(e820->map, ARRAY_SIZE(e820->map), &e820->nr_map);
-=======
 	e820__update_table(e820_table);
->>>>>>> 24b8d41d
 }
 
 /* called before trim_bios_range() to spare extra sanitize */
@@ -1023,15 +981,9 @@
 	trim_bios_range();
 #ifdef CONFIG_X86_32
 	if (ppro_with_ram_bug()) {
-<<<<<<< HEAD
-		e820_update_range(0x70000000ULL, 0x40000ULL, E820_RAM,
-				  E820_RESERVED);
-		sanitize_e820_map(e820->map, ARRAY_SIZE(e820->map), &e820->nr_map);
-=======
 		e820__range_update(0x70000000ULL, 0x40000ULL, E820_TYPE_RAM,
 				  E820_TYPE_RESERVED);
 		e820__update_table(e820_table);
->>>>>>> 24b8d41d
 		printk(KERN_INFO "fixed physical RAM map:\n");
 		e820__print_table("bad_ppro");
 	}
@@ -1053,8 +1005,6 @@
 	max_possible_pfn = max_pfn;
 
 	/*
-<<<<<<< HEAD
-=======
 	 * This call is required when the CPU does not support PAT. If
 	 * mtrr_bp_init() invoked it already via pat_init() the call has no
 	 * effect.
@@ -1062,7 +1012,6 @@
 	init_cache_modes();
 
 	/*
->>>>>>> 24b8d41d
 	 * Define random base addresses for memory sections after max_pfn is
 	 * defined and before each memory section base is used.
 	 */
@@ -1107,19 +1056,6 @@
 
 	reserve_bios_regions();
 
-<<<<<<< HEAD
-	if (efi_enabled(EFI_MEMMAP)) {
-		efi_fake_memmap();
-		efi_find_mirror();
-		efi_esrt_init();
-
-		/*
-		 * The EFI specification says that boot service code won't be
-		 * called after ExitBootServices(). This is, in fact, a lie.
-		 */
-		efi_reserve_boot_services();
-	}
-=======
 	efi_fake_memmap();
 	efi_find_mirror();
 	efi_esrt_init();
@@ -1130,7 +1066,6 @@
 	 * called after ExitBootServices(). This is, in fact, a lie.
 	 */
 	efi_reserve_boot_services();
->>>>>>> 24b8d41d
 
 	/* preallocate 4k for mptable mpc */
 	e820__memblock_alloc_reserved_mpc_new();
@@ -1158,16 +1093,11 @@
 	 * with the current CR4 value.  This may not be necessary, but
 	 * auditing all the early-boot CR4 manipulation would be needed to
 	 * rule it out.
-<<<<<<< HEAD
-	 */
-	mmu_cr4_features = __read_cr4();
-=======
 	 *
 	 * Mask off features that don't work outside long mode (just
 	 * PCIDE for now).
 	 */
 	mmu_cr4_features = __read_cr4() & ~X86_CR4_PCIDE;
->>>>>>> 24b8d41d
 
 	memblock_set_current_limit(get_max_mapped());
 
@@ -1234,15 +1164,6 @@
 
 	kasan_init();
 
-<<<<<<< HEAD
-#ifdef CONFIG_X86_32
-	/* sync back kernel address range */
-	clone_pgd_range(initial_page_table + KERNEL_PGD_BOUNDARY,
-			swapper_pg_dir     + KERNEL_PGD_BOUNDARY,
-			KERNEL_PGD_PTRS);
-
-=======
->>>>>>> 24b8d41d
 	/*
 	 * Sync back kernel address range.
 	 *
