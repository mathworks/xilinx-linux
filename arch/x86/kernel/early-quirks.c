--- conflicted
+++ resolved
@@ -13,17 +13,10 @@
 #include <linux/pci.h>
 #include <linux/acpi.h>
 #include <linux/delay.h>
-<<<<<<< HEAD
-#include <linux/dmi.h>
-#include <linux/pci_ids.h>
-#include <linux/bcma/bcma.h>
-#include <linux/bcma/bcma_regs.h>
-=======
 #include <linux/pci_ids.h>
 #include <linux/bcma/bcma.h>
 #include <linux/bcma/bcma_regs.h>
 #include <linux/platform_data/x86/apple.h>
->>>>>>> 24b8d41d
 #include <drm/i915_drm.h>
 #include <asm/pci-direct.h>
 #include <asm/dma.h>
@@ -34,11 +27,6 @@
 #include <asm/gart.h>
 #include <asm/irq_remapping.h>
 #include <asm/early_ioremap.h>
-<<<<<<< HEAD
-
-#define dev_err(msg)  pr_err("pci 0000:%02x:%02x.%d: %s", bus, slot, func, msg)
-=======
->>>>>>> 24b8d41d
 
 static void __init fix_hypertransport_config(int num, int slot, int func)
 {
@@ -307,64 +295,36 @@
  * On 830/845/85x the stolen memory base isn't available in any
  * register. We need to calculate it as TOM-TSEG_SIZE-stolen_size.
  */
-<<<<<<< HEAD
-static phys_addr_t __init i830_stolen_base(int num, int slot, int func,
-					   size_t stolen_size)
-=======
 static resource_size_t __init i830_stolen_base(int num, int slot, int func,
 					       resource_size_t stolen_size)
->>>>>>> 24b8d41d
-{
-	return (phys_addr_t)i830_mem_size() - i830_tseg_size() - stolen_size;
-}
-
-<<<<<<< HEAD
-static phys_addr_t __init i845_stolen_base(int num, int slot, int func,
-					   size_t stolen_size)
-=======
+{
+	return i830_mem_size() - i830_tseg_size() - stolen_size;
+}
+
 static resource_size_t __init i845_stolen_base(int num, int slot, int func,
 					       resource_size_t stolen_size)
->>>>>>> 24b8d41d
-{
-	return (phys_addr_t)i830_mem_size() - i845_tseg_size() - stolen_size;
-}
-
-<<<<<<< HEAD
-static phys_addr_t __init i85x_stolen_base(int num, int slot, int func,
-					   size_t stolen_size)
-=======
+{
+	return i830_mem_size() - i845_tseg_size() - stolen_size;
+}
+
 static resource_size_t __init i85x_stolen_base(int num, int slot, int func,
 					       resource_size_t stolen_size)
->>>>>>> 24b8d41d
-{
-	return (phys_addr_t)i85x_mem_size() - i85x_tseg_size() - stolen_size;
-}
-
-<<<<<<< HEAD
-static phys_addr_t __init i865_stolen_base(int num, int slot, int func,
-					   size_t stolen_size)
-=======
+{
+	return i85x_mem_size() - i85x_tseg_size() - stolen_size;
+}
+
 static resource_size_t __init i865_stolen_base(int num, int slot, int func,
 					       resource_size_t stolen_size)
->>>>>>> 24b8d41d
 {
 	u16 toud = 0;
 
 	toud = read_pci_config_16(0, 0, 0, I865_TOUD);
 
-<<<<<<< HEAD
-	return (phys_addr_t)(toud << 16) + i845_tseg_size();
-}
-
-static phys_addr_t __init gen3_stolen_base(int num, int slot, int func,
-					   size_t stolen_size)
-=======
 	return toud * KB(64) + i845_tseg_size();
 }
 
 static resource_size_t __init gen3_stolen_base(int num, int slot, int func,
 					       resource_size_t stolen_size)
->>>>>>> 24b8d41d
 {
 	u32 bsm;
 
@@ -375,11 +335,7 @@
 	 */
 	bsm = read_pci_config(num, slot, func, INTEL_BSM);
 
-<<<<<<< HEAD
-	return (phys_addr_t)bsm & INTEL_BSM_MASK;
-=======
 	return bsm & INTEL_BSM_MASK;
->>>>>>> 24b8d41d
 }
 
 static resource_size_t __init gen11_stolen_base(int num, int slot, int func,
@@ -452,11 +408,7 @@
 	gmch_ctrl = read_pci_config_16(num, slot, func, SNB_GMCH_CTRL);
 	gms = (gmch_ctrl >> SNB_GMCH_GMS_SHIFT) & SNB_GMCH_GMS_MASK;
 
-<<<<<<< HEAD
-	return (size_t)gms * MB(32);
-=======
 	return gms * MB(32);
->>>>>>> 24b8d41d
 }
 
 static resource_size_t __init gen8_stolen_size(int num, int slot, int func)
@@ -467,11 +419,7 @@
 	gmch_ctrl = read_pci_config_16(num, slot, func, SNB_GMCH_CTRL);
 	gms = (gmch_ctrl >> BDW_GMCH_GMS_SHIFT) & BDW_GMCH_GMS_MASK;
 
-<<<<<<< HEAD
-	return (size_t)gms * MB(32);
-=======
 	return gms * MB(32);
->>>>>>> 24b8d41d
 }
 
 static resource_size_t __init chv_stolen_size(int num, int slot, int func)
@@ -488,16 +436,6 @@
 	 * 0x17 to 0x1d: 4MB increments start at 36MB
 	 */
 	if (gms < 0x11)
-<<<<<<< HEAD
-		return (size_t)gms * MB(32);
-	else if (gms < 0x17)
-		return (size_t)(gms - 0x11 + 2) * MB(4);
-	else
-		return (size_t)(gms - 0x17 + 9) * MB(4);
-}
-
-static size_t __init gen9_stolen_size(int num, int slot, int func)
-=======
 		return gms * MB(32);
 	else if (gms < 0x17)
 		return (gms - 0x11) * MB(4) + MB(8);
@@ -506,7 +444,6 @@
 }
 
 static resource_size_t __init gen9_stolen_size(int num, int slot, int func)
->>>>>>> 24b8d41d
 {
 	u16 gmch_ctrl;
 	u16 gms;
@@ -517,61 +454,6 @@
 	/* 0x0  to 0xef: 32MB increments starting at 0MB */
 	/* 0xf0 to 0xfe: 4MB increments starting at 4MB */
 	if (gms < 0xf0)
-<<<<<<< HEAD
-		return (size_t)gms * MB(32);
-	else
-		return (size_t)(gms - 0xf0 + 1) * MB(4);
-}
-
-struct intel_early_ops {
-	size_t (*stolen_size)(int num, int slot, int func);
-	phys_addr_t (*stolen_base)(int num, int slot, int func, size_t size);
-};
-
-static const struct intel_early_ops i830_early_ops __initconst = {
-	.stolen_base = i830_stolen_base,
-	.stolen_size = i830_stolen_size,
-};
-
-static const struct intel_early_ops i845_early_ops __initconst = {
-	.stolen_base = i845_stolen_base,
-	.stolen_size = i830_stolen_size,
-};
-
-static const struct intel_early_ops i85x_early_ops __initconst = {
-	.stolen_base = i85x_stolen_base,
-	.stolen_size = gen3_stolen_size,
-};
-
-static const struct intel_early_ops i865_early_ops __initconst = {
-	.stolen_base = i865_stolen_base,
-	.stolen_size = gen3_stolen_size,
-};
-
-static const struct intel_early_ops gen3_early_ops __initconst = {
-	.stolen_base = gen3_stolen_base,
-	.stolen_size = gen3_stolen_size,
-};
-
-static const struct intel_early_ops gen6_early_ops __initconst = {
-	.stolen_base = gen3_stolen_base,
-	.stolen_size = gen6_stolen_size,
-};
-
-static const struct intel_early_ops gen8_early_ops __initconst = {
-	.stolen_base = gen3_stolen_base,
-	.stolen_size = gen8_stolen_size,
-};
-
-static const struct intel_early_ops gen9_early_ops __initconst = {
-	.stolen_base = gen3_stolen_base,
-	.stolen_size = gen9_stolen_size,
-};
-
-static const struct intel_early_ops chv_early_ops __initconst = {
-	.stolen_base = gen3_stolen_base,
-	.stolen_size = chv_stolen_size,
-=======
 		return gms * MB(32);
 	else
 		return (gms - 0xf0) * MB(4) + MB(4);
@@ -631,7 +513,6 @@
 static const struct intel_early_ops gen11_early_ops __initconst = {
 	.stolen_base = gen11_stolen_base,
 	.stolen_size = gen9_stolen_size,
->>>>>>> 24b8d41d
 };
 
 static const struct pci_device_id intel_early_ids[] __initconst = {
@@ -644,12 +525,8 @@
 	INTEL_I945G_IDS(&gen3_early_ops),
 	INTEL_I945GM_IDS(&gen3_early_ops),
 	INTEL_VLV_IDS(&gen6_early_ops),
-<<<<<<< HEAD
-	INTEL_PINEVIEW_IDS(&gen3_early_ops),
-=======
 	INTEL_PINEVIEW_G_IDS(&gen3_early_ops),
 	INTEL_PINEVIEW_M_IDS(&gen3_early_ops),
->>>>>>> 24b8d41d
 	INTEL_I965G_IDS(&gen3_early_ops),
 	INTEL_G33_IDS(&gen3_early_ops),
 	INTEL_I965GM_IDS(&gen3_early_ops),
@@ -667,34 +544,6 @@
 	INTEL_SKL_IDS(&gen9_early_ops),
 	INTEL_BXT_IDS(&gen9_early_ops),
 	INTEL_KBL_IDS(&gen9_early_ops),
-<<<<<<< HEAD
-};
-
-static void __init
-intel_graphics_stolen(int num, int slot, int func,
-		      const struct intel_early_ops *early_ops)
-{
-	phys_addr_t base, end;
-	size_t size;
-
-	size = early_ops->stolen_size(num, slot, func);
-	base = early_ops->stolen_base(num, slot, func, size);
-
-	if (!size || !base)
-		return;
-
-	end = base + size - 1;
-	printk(KERN_INFO "Reserving Intel graphics memory at %pa-%pa\n",
-	       &base, &end);
-
-	/* Mark this space as reserved */
-	e820_add_region(base, size, E820_RESERVED);
-	sanitize_e820_map(e820->map, ARRAY_SIZE(e820->map), &e820->nr_map);
-}
-
-static void __init intel_graphics_quirks(int num, int slot, int func)
-{
-=======
 	INTEL_CFL_IDS(&gen9_early_ops),
 	INTEL_GLK_IDS(&gen9_early_ops),
 	INTEL_CNL_IDS(&gen9_early_ops),
@@ -735,7 +584,6 @@
 
 static void __init intel_graphics_quirks(int num, int slot, int func)
 {
->>>>>>> 24b8d41d
 	const struct intel_early_ops *early_ops;
 	u16 device;
 	int i;
@@ -776,11 +624,7 @@
 	u64 addr;
 	int i;
 
-<<<<<<< HEAD
-	if (!dmi_match(DMI_SYS_VENDOR, "Apple Inc."))
-=======
 	if (!x86_apple_machine)
->>>>>>> 24b8d41d
 		return;
 
 	/* Card may have been put into PCI_D3hot by grub quirk */
@@ -793,12 +637,8 @@
 
 		pmcsr = read_pci_config_16(bus, slot, func, BCM4331_PM_CAP + PCI_PM_CTRL);
 		if ((pmcsr & PCI_PM_CTRL_STATE_MASK) != PCI_D0) {
-<<<<<<< HEAD
-			dev_err("Cannot power up Apple AirPort card\n");
-=======
 			pr_err("pci 0000:%02x:%02x.%d: Cannot power up Apple AirPort card\n",
 			       bus, slot, func);
->>>>>>> 24b8d41d
 			return;
 		}
 	}
@@ -809,12 +649,8 @@
 
 	mmio = early_ioremap(addr, BCM4331_MMIO_SIZE);
 	if (!mmio) {
-<<<<<<< HEAD
-		dev_err("Cannot iomap Apple AirPort card\n");
-=======
 		pr_err("pci 0000:%02x:%02x.%d: Cannot iomap Apple AirPort card\n",
 		       bus, slot, func);
->>>>>>> 24b8d41d
 		return;
 	}
 
@@ -875,15 +711,12 @@
 	 */
 	{ PCI_VENDOR_ID_INTEL, 0x0f00,
 		PCI_CLASS_BRIDGE_HOST, PCI_ANY_ID, 0, force_disable_hpet},
-<<<<<<< HEAD
-=======
 	{ PCI_VENDOR_ID_INTEL, 0x3e20,
 		PCI_CLASS_BRIDGE_HOST, PCI_ANY_ID, 0, force_disable_hpet},
 	{ PCI_VENDOR_ID_INTEL, 0x3ec4,
 		PCI_CLASS_BRIDGE_HOST, PCI_ANY_ID, 0, force_disable_hpet},
 	{ PCI_VENDOR_ID_INTEL, 0x8a12,
 		PCI_CLASS_BRIDGE_HOST, PCI_ANY_ID, 0, force_disable_hpet},
->>>>>>> 24b8d41d
 	{ PCI_VENDOR_ID_BROADCOM, 0x4331,
 	  PCI_CLASS_NETWORK_OTHER, PCI_ANY_ID, 0, apple_airport_reset},
 	{}
