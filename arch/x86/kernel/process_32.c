--- conflicted
+++ resolved
@@ -54,14 +54,10 @@
 #include <asm/resctrl.h>
 #include <asm/proto.h>
 
-<<<<<<< HEAD
-void __show_regs(struct pt_regs *regs, int all)
-=======
 #include "process.h"
 
 void __show_regs(struct pt_regs *regs, enum show_regs_mode mode,
 		 const char *log_lvl)
->>>>>>> 24b8d41d
 {
 	unsigned long cr0 = 0L, cr2 = 0L, cr3 = 0L, cr4 = 0L;
 	unsigned long d0, d1, d2, d3, d6, d7;
@@ -86,17 +82,10 @@
 
 	cr0 = read_cr0();
 	cr2 = read_cr2();
-<<<<<<< HEAD
-	cr3 = read_cr3();
-	cr4 = __read_cr4();
-	printk(KERN_DEFAULT "CR0: %08lx CR2: %08lx CR3: %08lx CR4: %08lx\n",
-			cr0, cr2, cr3, cr4);
-=======
 	cr3 = __read_cr3();
 	cr4 = __read_cr4();
 	printk("%sCR0: %08lx CR2: %08lx CR3: %08lx CR4: %08lx\n",
 		log_lvl, cr0, cr2, cr3, cr4);
->>>>>>> 24b8d41d
 
 	get_debugreg(d0, 0);
 	get_debugreg(d1, 1);
@@ -122,70 +111,6 @@
 	release_vm86_irqs(dead_task);
 }
 
-<<<<<<< HEAD
-int copy_thread_tls(unsigned long clone_flags, unsigned long sp,
-	unsigned long arg, struct task_struct *p, unsigned long tls)
-{
-	struct pt_regs *childregs = task_pt_regs(p);
-	struct fork_frame *fork_frame = container_of(childregs, struct fork_frame, regs);
-	struct inactive_task_frame *frame = &fork_frame->frame;
-	struct task_struct *tsk;
-	int err;
-
-	frame->bp = 0;
-	frame->ret_addr = (unsigned long) ret_from_fork;
-	p->thread.sp = (unsigned long) fork_frame;
-	p->thread.sp0 = (unsigned long) (childregs+1);
-	memset(p->thread.ptrace_bps, 0, sizeof(p->thread.ptrace_bps));
-
-	if (unlikely(p->flags & PF_KTHREAD)) {
-		/* kernel thread */
-		memset(childregs, 0, sizeof(struct pt_regs));
-		frame->bx = sp;		/* function */
-		frame->di = arg;
-		p->thread.io_bitmap_ptr = NULL;
-		return 0;
-	}
-	frame->bx = 0;
-	*childregs = *current_pt_regs();
-	childregs->ax = 0;
-	if (sp)
-		childregs->sp = sp;
-
-	task_user_gs(p) = get_user_gs(current_pt_regs());
-
-	p->thread.io_bitmap_ptr = NULL;
-	tsk = current;
-	err = -ENOMEM;
-
-	if (unlikely(test_tsk_thread_flag(tsk, TIF_IO_BITMAP))) {
-		p->thread.io_bitmap_ptr = kmemdup(tsk->thread.io_bitmap_ptr,
-						IO_BITMAP_BYTES, GFP_KERNEL);
-		if (!p->thread.io_bitmap_ptr) {
-			p->thread.io_bitmap_max = 0;
-			return -ENOMEM;
-		}
-		set_tsk_thread_flag(p, TIF_IO_BITMAP);
-	}
-
-	err = 0;
-
-	/*
-	 * Set a new TLS for the child thread?
-	 */
-	if (clone_flags & CLONE_SETTLS)
-		err = do_set_thread_area(p, -1,
-			(struct user_desc __user *)tls, 0);
-
-	if (err && p->thread.io_bitmap_ptr) {
-		kfree(p->thread.io_bitmap_ptr);
-		p->thread.io_bitmap_max = 0;
-	}
-	return err;
-}
-
-=======
->>>>>>> 24b8d41d
 void
 start_thread(struct pt_regs *regs, unsigned long new_ip, unsigned long new_sp)
 {
