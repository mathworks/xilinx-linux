--- conflicted
+++ resolved
@@ -155,38 +155,6 @@
 
 #define FLAG_MASK		FLAG_MASK_32
 
-<<<<<<< HEAD
-/*
- * X86_32 CPUs don't save ss and esp if the CPU is already in kernel mode
- * when it traps.  The previous stack will be directly underneath the saved
- * registers, and 'sp/ss' won't even have been saved. Thus the '&regs->sp'.
- *
- * Now, if the stack is empty, '&regs->sp' is out of range. In this
- * case we try to take the previous stack. To always return a non-null
- * stack pointer we fall back to regs as stack if no previous stack
- * exists.
- *
- * This is valid only for kernel mode traps.
- */
-unsigned long kernel_stack_pointer(struct pt_regs *regs)
-{
-	unsigned long context = (unsigned long)regs & ~(THREAD_SIZE - 1);
-	unsigned long sp = (unsigned long)&regs->sp;
-	u32 *prev_esp;
-
-	if (context == (sp & ~(THREAD_SIZE - 1)))
-		return sp;
-
-	prev_esp = (u32 *)(context);
-	if (*prev_esp)
-		return (unsigned long)*prev_esp;
-
-	return (unsigned long)regs;
-}
-EXPORT_SYMBOL_GPL(kernel_stack_pointer);
-
-=======
->>>>>>> 24b8d41d
 static unsigned long *pt_regs_access(struct pt_regs *regs, unsigned long regno)
 {
 	BUILD_BUG_ON(offsetof(struct pt_regs, bx) != 0);
@@ -403,31 +371,12 @@
 	case offsetof(struct user_regs_struct,fs_base):
 		if (value >= TASK_SIZE_MAX)
 			return -EIO;
-<<<<<<< HEAD
-		/*
-		 * When changing the segment base, use do_arch_prctl
-		 * to set either thread.fs or thread.fsindex and the
-		 * corresponding GDT slot.
-		 */
-		if (child->thread.fsbase != value)
-			return do_arch_prctl(child, ARCH_SET_FS, value);
-		return 0;
-	case offsetof(struct user_regs_struct,gs_base):
-		/*
-		 * Exactly the same here as the %fs handling above.
-		 */
-		if (value >= TASK_SIZE_MAX)
-			return -EIO;
-		if (child->thread.gsbase != value)
-			return do_arch_prctl(child, ARCH_SET_GS, value);
-=======
 		x86_fsbase_write_task(child, value);
 		return 0;
 	case offsetof(struct user_regs_struct,gs_base):
 		if (value >= TASK_SIZE_MAX)
 			return -EIO;
 		x86_gsbase_write_task(child, value);
->>>>>>> 24b8d41d
 		return 0;
 #endif
 	}
@@ -451,27 +400,10 @@
 		return get_flags(task);
 
 #ifdef CONFIG_X86_64
-<<<<<<< HEAD
-	case offsetof(struct user_regs_struct, fs_base): {
-		/*
-		 * XXX: This will not behave as expected if called on
-		 * current or if fsindex != 0.
-		 */
-		return task->thread.fsbase;
-	}
-	case offsetof(struct user_regs_struct, gs_base): {
-		/*
-		 * XXX: This will not behave as expected if called on
-		 * current or if fsindex != 0.
-		 */
-		return task->thread.gsbase;
-	}
-=======
 	case offsetof(struct user_regs_struct, fs_base):
 		return x86_fsbase_read_task(task);
 	case offsetof(struct user_regs_struct, gs_base):
 		return x86_gsbase_read_task(task);
->>>>>>> 24b8d41d
 #endif
 	}
 
@@ -969,11 +901,7 @@
 		 */
 		regs->orig_ax = value;
 		if (syscall_get_nr(child, regs) >= 0)
-<<<<<<< HEAD
-			child->thread.status |= TS_I386_REGS_POKED;
-=======
 			child->thread_info.status |= TS_I386_REGS_POKED;
->>>>>>> 24b8d41d
 		break;
 
 	case offsetof(struct user32, regs.eflags):
