--- conflicted
+++ resolved
@@ -136,11 +136,7 @@
 	struct irq_stack *irqstk;
 	u32 *isp, *prev_esp;
 
-<<<<<<< HEAD
-	irqstk = __this_cpu_read(softirq_stack);
-=======
 	irqstk = __this_cpu_read(softirq_stack_ptr);
->>>>>>> 24b8d41d
 
 	/* build the stack frame on the softirq stack */
 	isp = (u32 *) ((char *)irqstk + sizeof(*irqstk));
