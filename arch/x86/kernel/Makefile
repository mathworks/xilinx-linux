--- conflicted
+++ resolved
@@ -60,13 +60,9 @@
 obj-$(CONFIG_JUMP_LABEL)	+= jump_label.o
 obj-$(CONFIG_IRQ_WORK)  += irq_work.o
 obj-y			+= probe_roms.o
-<<<<<<< HEAD
-obj-$(CONFIG_X86_64)	+= sys_x86_64.o mcount_64.o
-=======
 obj-$(CONFIG_X86_32)	+= sys_ia32.o
 obj-$(CONFIG_IA32_EMULATION)	+= sys_ia32.o
 obj-$(CONFIG_X86_64)	+= sys_x86_64.o
->>>>>>> 24b8d41d
 obj-$(CONFIG_X86_ESPFIX64)	+= espfix_64.o
 obj-$(CONFIG_SYSFS)	+= ksysfs.o
 obj-y			+= bootflag.o e820.o
@@ -103,11 +99,7 @@
 obj-y				+= apic/
 obj-$(CONFIG_X86_REBOOTFIXUPS)	+= reboot_fixups_32.o
 obj-$(CONFIG_DYNAMIC_FTRACE)	+= ftrace.o
-<<<<<<< HEAD
-obj-$(CONFIG_LIVEPATCH)	+= livepatch.o
-=======
 obj-$(CONFIG_FUNCTION_TRACER)	+= ftrace_$(BITS).o
->>>>>>> 24b8d41d
 obj-$(CONFIG_FUNCTION_GRAPH_TRACER) += ftrace.o
 obj-$(CONFIG_FTRACE_SYSCALLS)	+= ftrace.o
 obj-$(CONFIG_X86_TSC)		+= trace_clock.o
@@ -158,16 +150,7 @@
 obj-$(CONFIG_UNWINDER_FRAME_POINTER)	+= unwind_frame.o
 obj-$(CONFIG_UNWINDER_GUESS)		+= unwind_guess.o
 
-<<<<<<< HEAD
-ifdef CONFIG_FRAME_POINTER
-obj-y					+= unwind_frame.o
-else
-obj-y					+= unwind_guess.o
-endif
-
-=======
 obj-$(CONFIG_AMD_MEM_ENCRYPT)		+= sev-es.o
->>>>>>> 24b8d41d
 ###
 # 64 bit specific files
 ifeq ($(CONFIG_X86_64),y)
