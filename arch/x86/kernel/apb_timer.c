--- conflicted
+++ resolved
@@ -230,11 +230,7 @@
 	if (intel_mid_timer_options == INTEL_MID_TIMER_LAPIC_APBT ||
 		!apb_timer_block_enabled)
 		return 0;
-<<<<<<< HEAD
-	return cpuhp_setup_state(CPUHP_X86_APB_DEAD, "X86_APB_DEAD", NULL,
-=======
 	return cpuhp_setup_state(CPUHP_X86_APB_DEAD, "x86/apb:dead", NULL,
->>>>>>> 24b8d41d
 				 apbt_cpu_dead);
 }
 fs_initcall(apbt_late_init);
