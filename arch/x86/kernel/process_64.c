// SPDX-License-Identifier: GPL-2.0-only
/*
 *  Copyright (C) 1995  Linus Torvalds
 *
 *  Pentium III FXSR, SSE support
 *	Gareth Hughes <gareth@valinux.com>, May 2000
 *
 *  X86-64 port
 *	Andi Kleen.
 *
 *	CPU hotplug support - ashok.raj@intel.com
 */

/*
 * This file handles the architecture-dependent parts of process handling..
 */

#include <linux/cpu.h>
#include <linux/errno.h>
#include <linux/sched.h>
#include <linux/sched/task.h>
#include <linux/sched/task_stack.h>
#include <linux/fs.h>
#include <linux/kernel.h>
#include <linux/mm.h>
#include <linux/elfcore.h>
#include <linux/smp.h>
#include <linux/slab.h>
#include <linux/user.h>
#include <linux/interrupt.h>
#include <linux/delay.h>
#include <linux/export.h>
#include <linux/ptrace.h>
#include <linux/notifier.h>
#include <linux/kprobes.h>
#include <linux/kdebug.h>
#include <linux/prctl.h>
#include <linux/uaccess.h>
#include <linux/io.h>
#include <linux/ftrace.h>
#include <linux/syscalls.h>

#include <asm/processor.h>
#include <asm/fpu/internal.h>
#include <asm/mmu_context.h>
#include <asm/prctl.h>
#include <asm/desc.h>
#include <asm/proto.h>
#include <asm/ia32.h>
#include <asm/debugreg.h>
#include <asm/switch_to.h>
#include <asm/xen/hypervisor.h>
#include <asm/vdso.h>
<<<<<<< HEAD

__visible DEFINE_PER_CPU(unsigned long, rsp_scratch);
=======
#include <asm/resctrl.h>
#include <asm/unistd.h>
#include <asm/fsgsbase.h>
#ifdef CONFIG_IA32_EMULATION
/* Not included via unistd.h */
#include <asm/unistd_32_ia32.h>
#endif

#include "process.h"
>>>>>>> 24b8d41d

/* Prints also some state that isn't saved in the pt_regs */
void __show_regs(struct pt_regs *regs, enum show_regs_mode mode,
		 const char *log_lvl)
{
	unsigned long cr0 = 0L, cr2 = 0L, cr3 = 0L, cr4 = 0L, fs, gs, shadowgs;
	unsigned long d0, d1, d2, d3, d6, d7;
	unsigned int fsindex, gsindex;
	unsigned int ds, es;

	show_iret_regs(regs, log_lvl);

	if (regs->orig_ax != -1)
		pr_cont(" ORIG_RAX: %016lx\n", regs->orig_ax);
	else
		pr_cont("\n");

	printk("%sRAX: %016lx RBX: %016lx RCX: %016lx\n",
	       log_lvl, regs->ax, regs->bx, regs->cx);
	printk("%sRDX: %016lx RSI: %016lx RDI: %016lx\n",
	       log_lvl, regs->dx, regs->si, regs->di);
	printk("%sRBP: %016lx R08: %016lx R09: %016lx\n",
	       log_lvl, regs->bp, regs->r8, regs->r9);
	printk("%sR10: %016lx R11: %016lx R12: %016lx\n",
	       log_lvl, regs->r10, regs->r11, regs->r12);
	printk("%sR13: %016lx R14: %016lx R15: %016lx\n",
	       log_lvl, regs->r13, regs->r14, regs->r15);

	if (mode == SHOW_REGS_SHORT)
		return;

	if (mode == SHOW_REGS_USER) {
		rdmsrl(MSR_FS_BASE, fs);
		rdmsrl(MSR_KERNEL_GS_BASE, shadowgs);
		printk("%sFS:  %016lx GS:  %016lx\n",
		       log_lvl, fs, shadowgs);
		return;
	}

	asm("movl %%ds,%0" : "=r" (ds));
	asm("movl %%es,%0" : "=r" (es));
	asm("movl %%fs,%0" : "=r" (fsindex));
	asm("movl %%gs,%0" : "=r" (gsindex));

	rdmsrl(MSR_FS_BASE, fs);
	rdmsrl(MSR_GS_BASE, gs);
	rdmsrl(MSR_KERNEL_GS_BASE, shadowgs);

	cr0 = read_cr0();
	cr2 = read_cr2();
	cr3 = __read_cr3();
	cr4 = __read_cr4();

	printk("%sFS:  %016lx(%04x) GS:%016lx(%04x) knlGS:%016lx\n",
	       log_lvl, fs, fsindex, gs, gsindex, shadowgs);
	printk("%sCS:  %04lx DS: %04x ES: %04x CR0: %016lx\n",
		log_lvl, regs->cs, ds, es, cr0);
	printk("%sCR2: %016lx CR3: %016lx CR4: %016lx\n",
		log_lvl, cr2, cr3, cr4);

	get_debugreg(d0, 0);
	get_debugreg(d1, 1);
	get_debugreg(d2, 2);
	get_debugreg(d3, 3);
	get_debugreg(d6, 6);
	get_debugreg(d7, 7);

	/* Only print out debug registers if they are in their non-default state. */
	if (!((d0 == 0) && (d1 == 0) && (d2 == 0) && (d3 == 0) &&
	    (d6 == DR6_RESERVED) && (d7 == 0x400))) {
<<<<<<< HEAD
		printk(KERN_DEFAULT "DR0: %016lx DR1: %016lx DR2: %016lx\n",
		       d0, d1, d2);
		printk(KERN_DEFAULT "DR3: %016lx DR6: %016lx DR7: %016lx\n",
		       d3, d6, d7);
=======
		printk("%sDR0: %016lx DR1: %016lx DR2: %016lx\n",
		       log_lvl, d0, d1, d2);
		printk("%sDR3: %016lx DR6: %016lx DR7: %016lx\n",
		       log_lvl, d3, d6, d7);
>>>>>>> 24b8d41d
	}

	if (boot_cpu_has(X86_FEATURE_OSPKE))
		printk("%sPKRU: %08x\n", log_lvl, read_pkru());
}

void release_thread(struct task_struct *dead_task)
{
	WARN_ON(dead_task->mm);
}

enum which_selector {
	FS,
	GS
};

/*
 * Out of line to be protected from kprobes and tracing. If this would be
 * traced or probed than any access to a per CPU variable happens with
 * the wrong GS.
 *
 * It is not used on Xen paravirt. When paravirt support is needed, it
 * needs to be renamed with native_ prefix.
 */
static noinstr unsigned long __rdgsbase_inactive(void)
{
	unsigned long gsbase;

	lockdep_assert_irqs_disabled();

	if (!static_cpu_has(X86_FEATURE_XENPV)) {
		native_swapgs();
		gsbase = rdgsbase();
		native_swapgs();
	} else {
		instrumentation_begin();
		rdmsrl(MSR_KERNEL_GS_BASE, gsbase);
		instrumentation_end();
	}

	return gsbase;
}

<<<<<<< HEAD
int copy_thread_tls(unsigned long clone_flags, unsigned long sp,
		unsigned long arg, struct task_struct *p, unsigned long tls)
{
	int err;
	struct pt_regs *childregs;
	struct fork_frame *fork_frame;
	struct inactive_task_frame *frame;
	struct task_struct *me = current;

	p->thread.sp0 = (unsigned long)task_stack_page(p) + THREAD_SIZE;
	childregs = task_pt_regs(p);
	fork_frame = container_of(childregs, struct fork_frame, regs);
	frame = &fork_frame->frame;
	frame->bp = 0;
	frame->ret_addr = (unsigned long) ret_from_fork;
	p->thread.sp = (unsigned long) fork_frame;
	p->thread.io_bitmap_ptr = NULL;

	savesegment(gs, p->thread.gsindex);
	p->thread.gsbase = p->thread.gsindex ? 0 : me->thread.gsbase;
	savesegment(fs, p->thread.fsindex);
	p->thread.fsbase = p->thread.fsindex ? 0 : me->thread.fsbase;
	savesegment(es, p->thread.es);
	savesegment(ds, p->thread.ds);
	memset(p->thread.ptrace_bps, 0, sizeof(p->thread.ptrace_bps));

	if (unlikely(p->flags & PF_KTHREAD)) {
		/* kernel thread */
		memset(childregs, 0, sizeof(struct pt_regs));
		frame->bx = sp;		/* function */
		frame->r12 = arg;
		return 0;
	}
	frame->bx = 0;
	*childregs = *current_pt_regs();

	childregs->ax = 0;
	if (sp)
		childregs->sp = sp;

	err = -ENOMEM;
	if (unlikely(test_tsk_thread_flag(me, TIF_IO_BITMAP))) {
		p->thread.io_bitmap_ptr = kmemdup(me->thread.io_bitmap_ptr,
						  IO_BITMAP_BYTES, GFP_KERNEL);
		if (!p->thread.io_bitmap_ptr) {
			p->thread.io_bitmap_max = 0;
			return -ENOMEM;
=======
/*
 * Out of line to be protected from kprobes and tracing. If this would be
 * traced or probed than any access to a per CPU variable happens with
 * the wrong GS.
 *
 * It is not used on Xen paravirt. When paravirt support is needed, it
 * needs to be renamed with native_ prefix.
 */
static noinstr void __wrgsbase_inactive(unsigned long gsbase)
{
	lockdep_assert_irqs_disabled();

	if (!static_cpu_has(X86_FEATURE_XENPV)) {
		native_swapgs();
		wrgsbase(gsbase);
		native_swapgs();
	} else {
		instrumentation_begin();
		wrmsrl(MSR_KERNEL_GS_BASE, gsbase);
		instrumentation_end();
	}
}

/*
 * Saves the FS or GS base for an outgoing thread if FSGSBASE extensions are
 * not available.  The goal is to be reasonably fast on non-FSGSBASE systems.
 * It's forcibly inlined because it'll generate better code and this function
 * is hot.
 */
static __always_inline void save_base_legacy(struct task_struct *prev_p,
					     unsigned short selector,
					     enum which_selector which)
{
	if (likely(selector == 0)) {
		/*
		 * On Intel (without X86_BUG_NULL_SEG), the segment base could
		 * be the pre-existing saved base or it could be zero.  On AMD
		 * (with X86_BUG_NULL_SEG), the segment base could be almost
		 * anything.
		 *
		 * This branch is very hot (it's hit twice on almost every
		 * context switch between 64-bit programs), and avoiding
		 * the RDMSR helps a lot, so we just assume that whatever
		 * value is already saved is correct.  This matches historical
		 * Linux behavior, so it won't break existing applications.
		 *
		 * To avoid leaking state, on non-X86_BUG_NULL_SEG CPUs, if we
		 * report that the base is zero, it needs to actually be zero:
		 * see the corresponding logic in load_seg_legacy.
		 */
	} else {
		/*
		 * If the selector is 1, 2, or 3, then the base is zero on
		 * !X86_BUG_NULL_SEG CPUs and could be anything on
		 * X86_BUG_NULL_SEG CPUs.  In the latter case, Linux
		 * has never attempted to preserve the base across context
		 * switches.
		 *
		 * If selector > 3, then it refers to a real segment, and
		 * saving the base isn't necessary.
		 */
		if (which == FS)
			prev_p->thread.fsbase = 0;
		else
			prev_p->thread.gsbase = 0;
	}
}

static __always_inline void save_fsgs(struct task_struct *task)
{
	savesegment(fs, task->thread.fsindex);
	savesegment(gs, task->thread.gsindex);
	if (static_cpu_has(X86_FEATURE_FSGSBASE)) {
		/*
		 * If FSGSBASE is enabled, we can't make any useful guesses
		 * about the base, and user code expects us to save the current
		 * value.  Fortunately, reading the base directly is efficient.
		 */
		task->thread.fsbase = rdfsbase();
		task->thread.gsbase = __rdgsbase_inactive();
	} else {
		save_base_legacy(task, task->thread.fsindex, FS);
		save_base_legacy(task, task->thread.gsindex, GS);
	}
}

/*
 * While a process is running,current->thread.fsbase and current->thread.gsbase
 * may not match the corresponding CPU registers (see save_base_legacy()).
 */
void current_save_fsgs(void)
{
	unsigned long flags;

	/* Interrupts need to be off for FSGSBASE */
	local_irq_save(flags);
	save_fsgs(current);
	local_irq_restore(flags);
}
#if IS_ENABLED(CONFIG_KVM)
EXPORT_SYMBOL_GPL(current_save_fsgs);
#endif

static __always_inline void loadseg(enum which_selector which,
				    unsigned short sel)
{
	if (which == FS)
		loadsegment(fs, sel);
	else
		load_gs_index(sel);
}

static __always_inline void load_seg_legacy(unsigned short prev_index,
					    unsigned long prev_base,
					    unsigned short next_index,
					    unsigned long next_base,
					    enum which_selector which)
{
	if (likely(next_index <= 3)) {
		/*
		 * The next task is using 64-bit TLS, is not using this
		 * segment at all, or is having fun with arcane CPU features.
		 */
		if (next_base == 0) {
			/*
			 * Nasty case: on AMD CPUs, we need to forcibly zero
			 * the base.
			 */
			if (static_cpu_has_bug(X86_BUG_NULL_SEG)) {
				loadseg(which, __USER_DS);
				loadseg(which, next_index);
			} else {
				/*
				 * We could try to exhaustively detect cases
				 * under which we can skip the segment load,
				 * but there's really only one case that matters
				 * for performance: if both the previous and
				 * next states are fully zeroed, we can skip
				 * the load.
				 *
				 * (This assumes that prev_base == 0 has no
				 * false positives.  This is the case on
				 * Intel-style CPUs.)
				 */
				if (likely(prev_index | next_index | prev_base))
					loadseg(which, next_index);
			}
		} else {
			if (prev_index != next_index)
				loadseg(which, next_index);
			wrmsrl(which == FS ? MSR_FS_BASE : MSR_KERNEL_GS_BASE,
			       next_base);
>>>>>>> 24b8d41d
		}
	} else {
		/*
		 * The next task is using a real segment.  Loading the selector
		 * is sufficient.
		 */
		loadseg(which, next_index);
	}
}

<<<<<<< HEAD
	/*
	 * Set a new TLS for the child thread?
	 */
	if (clone_flags & CLONE_SETTLS) {
#ifdef CONFIG_IA32_EMULATION
		if (in_ia32_syscall())
			err = do_set_thread_area(p, -1,
				(struct user_desc __user *)tls, 0);
=======
static __always_inline void x86_fsgsbase_load(struct thread_struct *prev,
					      struct thread_struct *next)
{
	if (static_cpu_has(X86_FEATURE_FSGSBASE)) {
		/* Update the FS and GS selectors if they could have changed. */
		if (unlikely(prev->fsindex || next->fsindex))
			loadseg(FS, next->fsindex);
		if (unlikely(prev->gsindex || next->gsindex))
			loadseg(GS, next->gsindex);

		/* Update the bases. */
		wrfsbase(next->fsbase);
		__wrgsbase_inactive(next->gsbase);
	} else {
		load_seg_legacy(prev->fsindex, prev->fsbase,
				next->fsindex, next->fsbase, FS);
		load_seg_legacy(prev->gsindex, prev->gsbase,
				next->gsindex, next->gsbase, GS);
	}
}

unsigned long x86_fsgsbase_read_task(struct task_struct *task,
				     unsigned short selector)
{
	unsigned short idx = selector >> 3;
	unsigned long base;

	if (likely((selector & SEGMENT_TI_MASK) == 0)) {
		if (unlikely(idx >= GDT_ENTRIES))
			return 0;

		/*
		 * There are no user segments in the GDT with nonzero bases
		 * other than the TLS segments.
		 */
		if (idx < GDT_ENTRY_TLS_MIN || idx > GDT_ENTRY_TLS_MAX)
			return 0;

		idx -= GDT_ENTRY_TLS_MIN;
		base = get_desc_base(&task->thread.tls_array[idx]);
	} else {
#ifdef CONFIG_MODIFY_LDT_SYSCALL
		struct ldt_struct *ldt;

		/*
		 * If performance here mattered, we could protect the LDT
		 * with RCU.  This is a slow path, though, so we can just
		 * take the mutex.
		 */
		mutex_lock(&task->mm->context.lock);
		ldt = task->mm->context.ldt;
		if (unlikely(!ldt || idx >= ldt->nr_entries))
			base = 0;
>>>>>>> 24b8d41d
		else
			base = get_desc_base(ldt->entries + idx);
		mutex_unlock(&task->mm->context.lock);
#else
		base = 0;
#endif
	}

	return base;
}

unsigned long x86_gsbase_read_cpu_inactive(void)
{
	unsigned long gsbase;

	if (boot_cpu_has(X86_FEATURE_FSGSBASE)) {
		unsigned long flags;

		local_irq_save(flags);
		gsbase = __rdgsbase_inactive();
		local_irq_restore(flags);
	} else {
		rdmsrl(MSR_KERNEL_GS_BASE, gsbase);
	}

	return gsbase;
}

void x86_gsbase_write_cpu_inactive(unsigned long gsbase)
{
	if (boot_cpu_has(X86_FEATURE_FSGSBASE)) {
		unsigned long flags;

		local_irq_save(flags);
		__wrgsbase_inactive(gsbase);
		local_irq_restore(flags);
	} else {
		wrmsrl(MSR_KERNEL_GS_BASE, gsbase);
	}
}

unsigned long x86_fsbase_read_task(struct task_struct *task)
{
	unsigned long fsbase;

	if (task == current)
		fsbase = x86_fsbase_read_cpu();
	else if (boot_cpu_has(X86_FEATURE_FSGSBASE) ||
		 (task->thread.fsindex == 0))
		fsbase = task->thread.fsbase;
	else
		fsbase = x86_fsgsbase_read_task(task, task->thread.fsindex);

	return fsbase;
}

unsigned long x86_gsbase_read_task(struct task_struct *task)
{
	unsigned long gsbase;

	if (task == current)
		gsbase = x86_gsbase_read_cpu_inactive();
	else if (boot_cpu_has(X86_FEATURE_FSGSBASE) ||
		 (task->thread.gsindex == 0))
		gsbase = task->thread.gsbase;
	else
		gsbase = x86_fsgsbase_read_task(task, task->thread.gsindex);

	return gsbase;
}

void x86_fsbase_write_task(struct task_struct *task, unsigned long fsbase)
{
	WARN_ON_ONCE(task == current);

	task->thread.fsbase = fsbase;
}

void x86_gsbase_write_task(struct task_struct *task, unsigned long gsbase)
{
	WARN_ON_ONCE(task == current);

	task->thread.gsbase = gsbase;
}

static void
start_thread_common(struct pt_regs *regs, unsigned long new_ip,
		    unsigned long new_sp,
		    unsigned int _cs, unsigned int _ss, unsigned int _ds)
{
	WARN_ON_ONCE(regs != current_pt_regs());

	if (static_cpu_has(X86_BUG_NULL_SEG)) {
		/* Loading zero below won't clear the base. */
		loadsegment(fs, __USER_DS);
		load_gs_index(__USER_DS);
	}

	loadsegment(fs, 0);
	loadsegment(es, _ds);
	loadsegment(ds, _ds);
	load_gs_index(0);

	regs->ip		= new_ip;
	regs->sp		= new_sp;
	regs->cs		= _cs;
	regs->ss		= _ss;
	regs->flags		= X86_EFLAGS_IF;
}

void
start_thread(struct pt_regs *regs, unsigned long new_ip, unsigned long new_sp)
{
	start_thread_common(regs, new_ip, new_sp,
			    __USER_CS, __USER_DS, 0);
}
EXPORT_SYMBOL_GPL(start_thread);

#ifdef CONFIG_COMPAT
void compat_start_thread(struct pt_regs *regs, u32 new_ip, u32 new_sp)
{
	start_thread_common(regs, new_ip, new_sp,
			    test_thread_flag(TIF_X32)
			    ? __USER_CS : __USER32_CS,
			    __USER_DS, __USER_DS);
}
#endif

/*
 *	switch_to(x,y) should switch tasks from x to y.
 *
 * This could still be optimized:
 * - fold all the options into a flag word and test it with a single test.
 * - could test fs/gs bitsliced
 *
 * Kprobes not supported here. Set the probe on schedule instead.
 * Function graph tracer not supported too.
 */
__visible __notrace_funcgraph struct task_struct *
__switch_to(struct task_struct *prev_p, struct task_struct *next_p)
{
	struct thread_struct *prev = &prev_p->thread;
	struct thread_struct *next = &next_p->thread;
	struct fpu *prev_fpu = &prev->fpu;
	struct fpu *next_fpu = &next->fpu;
	int cpu = smp_processor_id();
<<<<<<< HEAD
	struct tss_struct *tss = &per_cpu(cpu_tss, cpu);
	unsigned prev_fsindex, prev_gsindex;
	fpu_switch_t fpu_switch;
=======
>>>>>>> 24b8d41d

	WARN_ON_ONCE(IS_ENABLED(CONFIG_DEBUG_ENTRY) &&
		     this_cpu_read(irq_count) != -1);

	if (!test_thread_flag(TIF_NEED_FPU_LOAD))
		switch_fpu_prepare(prev_fpu, cpu);

	/* We must save %fs and %gs before load_TLS() because
	 * %fs and %gs may be cleared by load_TLS().
	 *
	 * (e.g. xen_load_tls())
	 */
<<<<<<< HEAD
	savesegment(fs, prev_fsindex);
	savesegment(gs, prev_gsindex);
=======
	save_fsgs(prev_p);
>>>>>>> 24b8d41d

	/*
	 * Load TLS before restoring any segments so that segment loads
	 * reference the correct GDT entries.
	 */
	load_TLS(next, cpu);

	/*
	 * Leave lazy mode, flushing any hypercalls made here.  This
	 * must be done after loading TLS entries in the GDT but before
	 * loading segments that might reference them.
	 */
	arch_end_context_switch(next_p);

	/* Switch DS and ES.
	 *
	 * Reading them only returns the selectors, but writing them (if
	 * nonzero) loads the full descriptor from the GDT or LDT.  The
	 * LDT for next is loaded in switch_mm, and the GDT is loaded
	 * above.
	 *
	 * We therefore need to write new values to the segment
	 * registers on every context switch unless both the new and old
	 * values are zero.
	 *
	 * Note that we don't need to do anything for CS and SS, as
	 * those are saved and restored as part of pt_regs.
	 */
	savesegment(es, prev->es);
	if (unlikely(next->es | prev->es))
		loadsegment(es, next->es);

	savesegment(ds, prev->ds);
	if (unlikely(next->ds | prev->ds))
		loadsegment(ds, next->ds);

<<<<<<< HEAD
	/*
	 * Switch FS and GS.
	 *
	 * These are even more complicated than DS and ES: they have
	 * 64-bit bases are that controlled by arch_prctl.  The bases
	 * don't necessarily match the selectors, as user code can do
	 * any number of things to cause them to be inconsistent.
	 *
	 * We don't promise to preserve the bases if the selectors are
	 * nonzero.  We also don't promise to preserve the base if the
	 * selector is zero and the base doesn't match whatever was
	 * most recently passed to ARCH_SET_FS/GS.  (If/when the
	 * FSGSBASE instructions are enabled, we'll need to offer
	 * stronger guarantees.)
	 *
	 * As an invariant,
	 * (fsbase != 0 && fsindex != 0) || (gsbase != 0 && gsindex != 0) is
	 * impossible.
	 */
	if (next->fsindex) {
		/* Loading a nonzero value into FS sets the index and base. */
		loadsegment(fs, next->fsindex);
	} else {
		if (next->fsbase) {
			/* Next index is zero but next base is nonzero. */
			if (prev_fsindex)
				loadsegment(fs, 0);
			wrmsrl(MSR_FS_BASE, next->fsbase);
		} else {
			/* Next base and index are both zero. */
			if (static_cpu_has_bug(X86_BUG_NULL_SEG)) {
				/*
				 * We don't know the previous base and can't
				 * find out without RDMSR.  Forcibly clear it.
				 */
				loadsegment(fs, __USER_DS);
				loadsegment(fs, 0);
			} else {
				/*
				 * If the previous index is zero and ARCH_SET_FS
				 * didn't change the base, then the base is
				 * also zero and we don't need to do anything.
				 */
				if (prev->fsbase || prev_fsindex)
					loadsegment(fs, 0);
			}
		}
	}
	/*
	 * Save the old state and preserve the invariant.
	 * NB: if prev_fsindex == 0, then we can't reliably learn the base
	 * without RDMSR because Intel user code can zero it without telling
	 * us and AMD user code can program any 32-bit value without telling
	 * us.
	 */
	if (prev_fsindex)
		prev->fsbase = 0;
	prev->fsindex = prev_fsindex;

	if (next->gsindex) {
		/* Loading a nonzero value into GS sets the index and base. */
		load_gs_index(next->gsindex);
	} else {
		if (next->gsbase) {
			/* Next index is zero but next base is nonzero. */
			if (prev_gsindex)
				load_gs_index(0);
			wrmsrl(MSR_KERNEL_GS_BASE, next->gsbase);
		} else {
			/* Next base and index are both zero. */
			if (static_cpu_has_bug(X86_BUG_NULL_SEG)) {
				/*
				 * We don't know the previous base and can't
				 * find out without RDMSR.  Forcibly clear it.
				 *
				 * This contains a pointless SWAPGS pair.
				 * Fixing it would involve an explicit check
				 * for Xen or a new pvop.
				 */
				load_gs_index(__USER_DS);
				load_gs_index(0);
			} else {
				/*
				 * If the previous index is zero and ARCH_SET_GS
				 * didn't change the base, then the base is
				 * also zero and we don't need to do anything.
				 */
				if (prev->gsbase || prev_gsindex)
					load_gs_index(0);
			}
		}
	}
	/*
	 * Save the old state and preserve the invariant.
	 * NB: if prev_gsindex == 0, then we can't reliably learn the base
	 * without RDMSR because Intel user code can zero it without telling
	 * us and AMD user code can program any 32-bit value without telling
	 * us.
	 */
	if (prev_gsindex)
		prev->gsbase = 0;
	prev->gsindex = prev_gsindex;

	switch_fpu_finish(next_fpu, fpu_switch);
=======
	x86_fsgsbase_load(prev, next);
>>>>>>> 24b8d41d

	/*
	 * Switch the PDA and FPU contexts.
	 */
	this_cpu_write(current_task, next_p);
	this_cpu_write(cpu_current_top_of_stack, task_top_of_stack(next_p));

	switch_fpu_finish(next_fpu);

	/* Reload sp0. */
	update_task_stack(next_p);

	switch_to_extra(prev_p, next_p);

	if (static_cpu_has_bug(X86_BUG_SYSRET_SS_ATTRS)) {
		/*
		 * AMD CPUs have a misfeature: SYSRET sets the SS selector but
		 * does not update the cached descriptor.  As a result, if we
		 * do SYSRET while SS is NULL, we'll end up in user mode with
		 * SS apparently equal to __USER_DS but actually unusable.
		 *
		 * The straightforward workaround would be to fix it up just
		 * before SYSRET, but that would slow down the system call
		 * fast paths.  Instead, we ensure that SS is never NULL in
		 * system call context.  We do this by replacing NULL SS
		 * selectors at every context switch.  SYSCALL sets up a valid
		 * SS, so the only way to get NULL is to re-enter the kernel
		 * from CPL 3 through an interrupt.  Since that can't happen
		 * in the same task as a running syscall, we are guaranteed to
		 * context switch between every interrupt vector entry and a
		 * subsequent SYSRET.
		 *
		 * We read SS first because SS reads are much faster than
		 * writes.  Out of caution, we force SS to __KERNEL_DS even if
		 * it previously had a different non-NULL value.
		 */
		unsigned short ss_sel;
		savesegment(ss, ss_sel);
		if (ss_sel != __KERNEL_DS)
			loadsegment(ss, __KERNEL_DS);
	}

	/* Load the Intel cache allocation PQR MSR. */
	resctrl_sched_in();

	return prev_p;
}

void set_personality_64bit(void)
{
	/* inherit personality from parent */

	/* Make sure to be in 64bit mode */
	clear_thread_flag(TIF_IA32);
	clear_thread_flag(TIF_ADDR32);
	clear_thread_flag(TIF_X32);
	/* Pretend that this comes from a 64bit execve */
	task_pt_regs(current)->orig_ax = __NR_execve;
	current_thread_info()->status &= ~TS_COMPAT;

	/* Ensure the corresponding mm is not marked. */
	if (current->mm)
		current->mm->context.ia32_compat = 0;

	/* TBD: overwrites user setup. Should have two bits.
	   But 64bit processes have always behaved this way,
	   so it's not too bad. The main problem is just that
	   32bit children are affected again. */
	current->personality &= ~READ_IMPLIES_EXEC;
}

static void __set_personality_x32(void)
{
#ifdef CONFIG_X86_X32
	clear_thread_flag(TIF_IA32);
	set_thread_flag(TIF_X32);
	if (current->mm)
		current->mm->context.ia32_compat = TIF_X32;
	current->personality &= ~READ_IMPLIES_EXEC;
	/*
	 * in_32bit_syscall() uses the presence of the x32 syscall bit
	 * flag to determine compat status.  The x86 mmap() code relies on
	 * the syscall bitness so set x32 syscall bit right here to make
	 * in_32bit_syscall() work during exec().
	 *
	 * Pretend to come from a x32 execve.
	 */
	task_pt_regs(current)->orig_ax = __NR_x32_execve | __X32_SYSCALL_BIT;
	current_thread_info()->status &= ~TS_COMPAT;
#endif
}

static void __set_personality_ia32(void)
{
#ifdef CONFIG_IA32_EMULATION
	set_thread_flag(TIF_IA32);
	clear_thread_flag(TIF_X32);
	if (current->mm)
		current->mm->context.ia32_compat = TIF_IA32;
	current->personality |= force_personality32;
	/* Prepare the first "return" to user space */
	task_pt_regs(current)->orig_ax = __NR_ia32_execve;
	current_thread_info()->status |= TS_COMPAT;
#endif
}

void set_personality_ia32(bool x32)
{
	/* Make sure to be in 32bit mode */
	set_thread_flag(TIF_ADDR32);

<<<<<<< HEAD
	/* Mark the associated mm as containing 32-bit tasks. */
	if (x32) {
		clear_thread_flag(TIF_IA32);
		set_thread_flag(TIF_X32);
		if (current->mm)
			current->mm->context.ia32_compat = TIF_X32;
		current->personality &= ~READ_IMPLIES_EXEC;
		/* in_compat_syscall() uses the presence of the x32
		   syscall bit flag to determine compat status */
		current->thread.status &= ~TS_COMPAT;
	} else {
		set_thread_flag(TIF_IA32);
		clear_thread_flag(TIF_X32);
		if (current->mm)
			current->mm->context.ia32_compat = TIF_IA32;
		current->personality |= force_personality32;
		/* Prepare the first "return" to user space */
		current->thread.status |= TS_COMPAT;
	}
=======
	if (x32)
		__set_personality_x32();
	else
		__set_personality_ia32();
>>>>>>> 24b8d41d
}
EXPORT_SYMBOL_GPL(set_personality_ia32);

#ifdef CONFIG_CHECKPOINT_RESTORE
static long prctl_map_vdso(const struct vdso_image *image, unsigned long addr)
{
	int ret;

	ret = map_vdso_once(image, addr);
	if (ret)
		return ret;

	return (long)image->size;
}
#endif

<<<<<<< HEAD
long do_arch_prctl(struct task_struct *task, int code, unsigned long addr)
=======
long do_arch_prctl_64(struct task_struct *task, int option, unsigned long arg2)
>>>>>>> 24b8d41d
{
	int ret = 0;

<<<<<<< HEAD
	switch (code) {
	case ARCH_SET_GS:
		if (addr >= TASK_SIZE_MAX)
			return -EPERM;
		cpu = get_cpu();
		task->thread.gsindex = 0;
		task->thread.gsbase = addr;
		if (doit) {
			load_gs_index(0);
			ret = wrmsrl_safe(MSR_KERNEL_GS_BASE, addr);
=======
	switch (option) {
	case ARCH_SET_GS: {
		if (unlikely(arg2 >= TASK_SIZE_MAX))
			return -EPERM;

		preempt_disable();
		/*
		 * ARCH_SET_GS has always overwritten the index
		 * and the base. Zero is the most sensible value
		 * to put in the index, and is the only value that
		 * makes any sense if FSGSBASE is unavailable.
		 */
		if (task == current) {
			loadseg(GS, 0);
			x86_gsbase_write_cpu_inactive(arg2);

			/*
			 * On non-FSGSBASE systems, save_base_legacy() expects
			 * that we also fill in thread.gsbase.
			 */
			task->thread.gsbase = arg2;

		} else {
			task->thread.gsindex = 0;
			x86_gsbase_write_task(task, arg2);
>>>>>>> 24b8d41d
		}
		preempt_enable();
		break;
<<<<<<< HEAD
	case ARCH_SET_FS:
		/* Not strictly needed for fs, but do it for symmetry
		   with gs */
		if (addr >= TASK_SIZE_MAX)
			return -EPERM;
		cpu = get_cpu();
		task->thread.fsindex = 0;
		task->thread.fsbase = addr;
		if (doit) {
			/* set the selector to 0 to not confuse __switch_to */
			loadsegment(fs, 0);
			ret = wrmsrl_safe(MSR_FS_BASE, addr);
=======
	}
	case ARCH_SET_FS: {
		/*
		 * Not strictly needed for %fs, but do it for symmetry
		 * with %gs
		 */
		if (unlikely(arg2 >= TASK_SIZE_MAX))
			return -EPERM;

		preempt_disable();
		/*
		 * Set the selector to 0 for the same reason
		 * as %gs above.
		 */
		if (task == current) {
			loadseg(FS, 0);
			x86_fsbase_write_cpu(arg2);

			/*
			 * On non-FSGSBASE systems, save_base_legacy() expects
			 * that we also fill in thread.fsbase.
			 */
			task->thread.fsbase = arg2;
		} else {
			task->thread.fsindex = 0;
			x86_fsbase_write_task(task, arg2);
>>>>>>> 24b8d41d
		}
		preempt_enable();
		break;
	}
	case ARCH_GET_FS: {
<<<<<<< HEAD
		unsigned long base;
		if (doit)
			rdmsrl(MSR_FS_BASE, base);
		else
			base = task->thread.fsbase;
		ret = put_user(base, (unsigned long __user *)addr);
		break;
	}
	case ARCH_GET_GS: {
		unsigned long base;
		if (doit)
			rdmsrl(MSR_KERNEL_GS_BASE, base);
		else
			base = task->thread.gsbase;
		ret = put_user(base, (unsigned long __user *)addr);
=======
		unsigned long base = x86_fsbase_read_task(task);

		ret = put_user(base, (unsigned long __user *)arg2);
		break;
	}
	case ARCH_GET_GS: {
		unsigned long base = x86_gsbase_read_task(task);

		ret = put_user(base, (unsigned long __user *)arg2);
>>>>>>> 24b8d41d
		break;
	}

#ifdef CONFIG_CHECKPOINT_RESTORE
# ifdef CONFIG_X86_X32_ABI
	case ARCH_MAP_VDSO_X32:
<<<<<<< HEAD
		return prctl_map_vdso(&vdso_image_x32, addr);
# endif
# if defined CONFIG_X86_32 || defined CONFIG_IA32_EMULATION
	case ARCH_MAP_VDSO_32:
		return prctl_map_vdso(&vdso_image_32, addr);
# endif
	case ARCH_MAP_VDSO_64:
		return prctl_map_vdso(&vdso_image_64, addr);
=======
		return prctl_map_vdso(&vdso_image_x32, arg2);
# endif
# if defined CONFIG_X86_32 || defined CONFIG_IA32_EMULATION
	case ARCH_MAP_VDSO_32:
		return prctl_map_vdso(&vdso_image_32, arg2);
# endif
	case ARCH_MAP_VDSO_64:
		return prctl_map_vdso(&vdso_image_64, arg2);
>>>>>>> 24b8d41d
#endif

	default:
		ret = -EINVAL;
		break;
	}

	return ret;
}

SYSCALL_DEFINE2(arch_prctl, int, option, unsigned long, arg2)
{
	long ret;

	ret = do_arch_prctl_64(current, option, arg2);
	if (ret == -EINVAL)
		ret = do_arch_prctl_common(current, option, arg2);

	return ret;
}

#ifdef CONFIG_IA32_EMULATION
COMPAT_SYSCALL_DEFINE2(arch_prctl, int, option, unsigned long, arg2)
{
	return do_arch_prctl_common(current, option, arg2);
}
#endif

unsigned long KSTK_ESP(struct task_struct *task)
{
	return task_pt_regs(task)->sp;
}<|MERGE_RESOLUTION|>--- conflicted
+++ resolved
@@ -51,10 +51,6 @@
 #include <asm/switch_to.h>
 #include <asm/xen/hypervisor.h>
 #include <asm/vdso.h>
-<<<<<<< HEAD
-
-__visible DEFINE_PER_CPU(unsigned long, rsp_scratch);
-=======
 #include <asm/resctrl.h>
 #include <asm/unistd.h>
 #include <asm/fsgsbase.h>
@@ -64,7 +60,6 @@
 #endif
 
 #include "process.h"
->>>>>>> 24b8d41d
 
 /* Prints also some state that isn't saved in the pt_regs */
 void __show_regs(struct pt_regs *regs, enum show_regs_mode mode,
@@ -135,17 +130,10 @@
 	/* Only print out debug registers if they are in their non-default state. */
 	if (!((d0 == 0) && (d1 == 0) && (d2 == 0) && (d3 == 0) &&
 	    (d6 == DR6_RESERVED) && (d7 == 0x400))) {
-<<<<<<< HEAD
-		printk(KERN_DEFAULT "DR0: %016lx DR1: %016lx DR2: %016lx\n",
-		       d0, d1, d2);
-		printk(KERN_DEFAULT "DR3: %016lx DR6: %016lx DR7: %016lx\n",
-		       d3, d6, d7);
-=======
 		printk("%sDR0: %016lx DR1: %016lx DR2: %016lx\n",
 		       log_lvl, d0, d1, d2);
 		printk("%sDR3: %016lx DR6: %016lx DR7: %016lx\n",
 		       log_lvl, d3, d6, d7);
->>>>>>> 24b8d41d
 	}
 
 	if (boot_cpu_has(X86_FEATURE_OSPKE))
@@ -189,55 +177,6 @@
 	return gsbase;
 }
 
-<<<<<<< HEAD
-int copy_thread_tls(unsigned long clone_flags, unsigned long sp,
-		unsigned long arg, struct task_struct *p, unsigned long tls)
-{
-	int err;
-	struct pt_regs *childregs;
-	struct fork_frame *fork_frame;
-	struct inactive_task_frame *frame;
-	struct task_struct *me = current;
-
-	p->thread.sp0 = (unsigned long)task_stack_page(p) + THREAD_SIZE;
-	childregs = task_pt_regs(p);
-	fork_frame = container_of(childregs, struct fork_frame, regs);
-	frame = &fork_frame->frame;
-	frame->bp = 0;
-	frame->ret_addr = (unsigned long) ret_from_fork;
-	p->thread.sp = (unsigned long) fork_frame;
-	p->thread.io_bitmap_ptr = NULL;
-
-	savesegment(gs, p->thread.gsindex);
-	p->thread.gsbase = p->thread.gsindex ? 0 : me->thread.gsbase;
-	savesegment(fs, p->thread.fsindex);
-	p->thread.fsbase = p->thread.fsindex ? 0 : me->thread.fsbase;
-	savesegment(es, p->thread.es);
-	savesegment(ds, p->thread.ds);
-	memset(p->thread.ptrace_bps, 0, sizeof(p->thread.ptrace_bps));
-
-	if (unlikely(p->flags & PF_KTHREAD)) {
-		/* kernel thread */
-		memset(childregs, 0, sizeof(struct pt_regs));
-		frame->bx = sp;		/* function */
-		frame->r12 = arg;
-		return 0;
-	}
-	frame->bx = 0;
-	*childregs = *current_pt_regs();
-
-	childregs->ax = 0;
-	if (sp)
-		childregs->sp = sp;
-
-	err = -ENOMEM;
-	if (unlikely(test_tsk_thread_flag(me, TIF_IO_BITMAP))) {
-		p->thread.io_bitmap_ptr = kmemdup(me->thread.io_bitmap_ptr,
-						  IO_BITMAP_BYTES, GFP_KERNEL);
-		if (!p->thread.io_bitmap_ptr) {
-			p->thread.io_bitmap_max = 0;
-			return -ENOMEM;
-=======
 /*
  * Out of line to be protected from kprobes and tracing. If this would be
  * traced or probed than any access to a per CPU variable happens with
@@ -390,7 +329,6 @@
 				loadseg(which, next_index);
 			wrmsrl(which == FS ? MSR_FS_BASE : MSR_KERNEL_GS_BASE,
 			       next_base);
->>>>>>> 24b8d41d
 		}
 	} else {
 		/*
@@ -401,16 +339,6 @@
 	}
 }
 
-<<<<<<< HEAD
-	/*
-	 * Set a new TLS for the child thread?
-	 */
-	if (clone_flags & CLONE_SETTLS) {
-#ifdef CONFIG_IA32_EMULATION
-		if (in_ia32_syscall())
-			err = do_set_thread_area(p, -1,
-				(struct user_desc __user *)tls, 0);
-=======
 static __always_inline void x86_fsgsbase_load(struct thread_struct *prev,
 					      struct thread_struct *next)
 {
@@ -464,7 +392,6 @@
 		ldt = task->mm->context.ldt;
 		if (unlikely(!ldt || idx >= ldt->nr_entries))
 			base = 0;
->>>>>>> 24b8d41d
 		else
 			base = get_desc_base(ldt->entries + idx);
 		mutex_unlock(&task->mm->context.lock);
@@ -611,12 +538,6 @@
 	struct fpu *prev_fpu = &prev->fpu;
 	struct fpu *next_fpu = &next->fpu;
 	int cpu = smp_processor_id();
-<<<<<<< HEAD
-	struct tss_struct *tss = &per_cpu(cpu_tss, cpu);
-	unsigned prev_fsindex, prev_gsindex;
-	fpu_switch_t fpu_switch;
-=======
->>>>>>> 24b8d41d
 
 	WARN_ON_ONCE(IS_ENABLED(CONFIG_DEBUG_ENTRY) &&
 		     this_cpu_read(irq_count) != -1);
@@ -629,12 +550,7 @@
 	 *
 	 * (e.g. xen_load_tls())
 	 */
-<<<<<<< HEAD
-	savesegment(fs, prev_fsindex);
-	savesegment(gs, prev_gsindex);
-=======
 	save_fsgs(prev_p);
->>>>>>> 24b8d41d
 
 	/*
 	 * Load TLS before restoring any segments so that segment loads
@@ -671,114 +587,7 @@
 	if (unlikely(next->ds | prev->ds))
 		loadsegment(ds, next->ds);
 
-<<<<<<< HEAD
-	/*
-	 * Switch FS and GS.
-	 *
-	 * These are even more complicated than DS and ES: they have
-	 * 64-bit bases are that controlled by arch_prctl.  The bases
-	 * don't necessarily match the selectors, as user code can do
-	 * any number of things to cause them to be inconsistent.
-	 *
-	 * We don't promise to preserve the bases if the selectors are
-	 * nonzero.  We also don't promise to preserve the base if the
-	 * selector is zero and the base doesn't match whatever was
-	 * most recently passed to ARCH_SET_FS/GS.  (If/when the
-	 * FSGSBASE instructions are enabled, we'll need to offer
-	 * stronger guarantees.)
-	 *
-	 * As an invariant,
-	 * (fsbase != 0 && fsindex != 0) || (gsbase != 0 && gsindex != 0) is
-	 * impossible.
-	 */
-	if (next->fsindex) {
-		/* Loading a nonzero value into FS sets the index and base. */
-		loadsegment(fs, next->fsindex);
-	} else {
-		if (next->fsbase) {
-			/* Next index is zero but next base is nonzero. */
-			if (prev_fsindex)
-				loadsegment(fs, 0);
-			wrmsrl(MSR_FS_BASE, next->fsbase);
-		} else {
-			/* Next base and index are both zero. */
-			if (static_cpu_has_bug(X86_BUG_NULL_SEG)) {
-				/*
-				 * We don't know the previous base and can't
-				 * find out without RDMSR.  Forcibly clear it.
-				 */
-				loadsegment(fs, __USER_DS);
-				loadsegment(fs, 0);
-			} else {
-				/*
-				 * If the previous index is zero and ARCH_SET_FS
-				 * didn't change the base, then the base is
-				 * also zero and we don't need to do anything.
-				 */
-				if (prev->fsbase || prev_fsindex)
-					loadsegment(fs, 0);
-			}
-		}
-	}
-	/*
-	 * Save the old state and preserve the invariant.
-	 * NB: if prev_fsindex == 0, then we can't reliably learn the base
-	 * without RDMSR because Intel user code can zero it without telling
-	 * us and AMD user code can program any 32-bit value without telling
-	 * us.
-	 */
-	if (prev_fsindex)
-		prev->fsbase = 0;
-	prev->fsindex = prev_fsindex;
-
-	if (next->gsindex) {
-		/* Loading a nonzero value into GS sets the index and base. */
-		load_gs_index(next->gsindex);
-	} else {
-		if (next->gsbase) {
-			/* Next index is zero but next base is nonzero. */
-			if (prev_gsindex)
-				load_gs_index(0);
-			wrmsrl(MSR_KERNEL_GS_BASE, next->gsbase);
-		} else {
-			/* Next base and index are both zero. */
-			if (static_cpu_has_bug(X86_BUG_NULL_SEG)) {
-				/*
-				 * We don't know the previous base and can't
-				 * find out without RDMSR.  Forcibly clear it.
-				 *
-				 * This contains a pointless SWAPGS pair.
-				 * Fixing it would involve an explicit check
-				 * for Xen or a new pvop.
-				 */
-				load_gs_index(__USER_DS);
-				load_gs_index(0);
-			} else {
-				/*
-				 * If the previous index is zero and ARCH_SET_GS
-				 * didn't change the base, then the base is
-				 * also zero and we don't need to do anything.
-				 */
-				if (prev->gsbase || prev_gsindex)
-					load_gs_index(0);
-			}
-		}
-	}
-	/*
-	 * Save the old state and preserve the invariant.
-	 * NB: if prev_gsindex == 0, then we can't reliably learn the base
-	 * without RDMSR because Intel user code can zero it without telling
-	 * us and AMD user code can program any 32-bit value without telling
-	 * us.
-	 */
-	if (prev_gsindex)
-		prev->gsbase = 0;
-	prev->gsindex = prev_gsindex;
-
-	switch_fpu_finish(next_fpu, fpu_switch);
-=======
 	x86_fsgsbase_load(prev, next);
->>>>>>> 24b8d41d
 
 	/*
 	 * Switch the PDA and FPU contexts.
@@ -890,32 +699,10 @@
 	/* Make sure to be in 32bit mode */
 	set_thread_flag(TIF_ADDR32);
 
-<<<<<<< HEAD
-	/* Mark the associated mm as containing 32-bit tasks. */
-	if (x32) {
-		clear_thread_flag(TIF_IA32);
-		set_thread_flag(TIF_X32);
-		if (current->mm)
-			current->mm->context.ia32_compat = TIF_X32;
-		current->personality &= ~READ_IMPLIES_EXEC;
-		/* in_compat_syscall() uses the presence of the x32
-		   syscall bit flag to determine compat status */
-		current->thread.status &= ~TS_COMPAT;
-	} else {
-		set_thread_flag(TIF_IA32);
-		clear_thread_flag(TIF_X32);
-		if (current->mm)
-			current->mm->context.ia32_compat = TIF_IA32;
-		current->personality |= force_personality32;
-		/* Prepare the first "return" to user space */
-		current->thread.status |= TS_COMPAT;
-	}
-=======
 	if (x32)
 		__set_personality_x32();
 	else
 		__set_personality_ia32();
->>>>>>> 24b8d41d
 }
 EXPORT_SYMBOL_GPL(set_personality_ia32);
 
@@ -932,26 +719,10 @@
 }
 #endif
 
-<<<<<<< HEAD
-long do_arch_prctl(struct task_struct *task, int code, unsigned long addr)
-=======
 long do_arch_prctl_64(struct task_struct *task, int option, unsigned long arg2)
->>>>>>> 24b8d41d
 {
 	int ret = 0;
 
-<<<<<<< HEAD
-	switch (code) {
-	case ARCH_SET_GS:
-		if (addr >= TASK_SIZE_MAX)
-			return -EPERM;
-		cpu = get_cpu();
-		task->thread.gsindex = 0;
-		task->thread.gsbase = addr;
-		if (doit) {
-			load_gs_index(0);
-			ret = wrmsrl_safe(MSR_KERNEL_GS_BASE, addr);
-=======
 	switch (option) {
 	case ARCH_SET_GS: {
 		if (unlikely(arg2 >= TASK_SIZE_MAX))
@@ -977,24 +748,9 @@
 		} else {
 			task->thread.gsindex = 0;
 			x86_gsbase_write_task(task, arg2);
->>>>>>> 24b8d41d
 		}
 		preempt_enable();
 		break;
-<<<<<<< HEAD
-	case ARCH_SET_FS:
-		/* Not strictly needed for fs, but do it for symmetry
-		   with gs */
-		if (addr >= TASK_SIZE_MAX)
-			return -EPERM;
-		cpu = get_cpu();
-		task->thread.fsindex = 0;
-		task->thread.fsbase = addr;
-		if (doit) {
-			/* set the selector to 0 to not confuse __switch_to */
-			loadsegment(fs, 0);
-			ret = wrmsrl_safe(MSR_FS_BASE, addr);
-=======
 	}
 	case ARCH_SET_FS: {
 		/*
@@ -1021,29 +777,11 @@
 		} else {
 			task->thread.fsindex = 0;
 			x86_fsbase_write_task(task, arg2);
->>>>>>> 24b8d41d
 		}
 		preempt_enable();
 		break;
 	}
 	case ARCH_GET_FS: {
-<<<<<<< HEAD
-		unsigned long base;
-		if (doit)
-			rdmsrl(MSR_FS_BASE, base);
-		else
-			base = task->thread.fsbase;
-		ret = put_user(base, (unsigned long __user *)addr);
-		break;
-	}
-	case ARCH_GET_GS: {
-		unsigned long base;
-		if (doit)
-			rdmsrl(MSR_KERNEL_GS_BASE, base);
-		else
-			base = task->thread.gsbase;
-		ret = put_user(base, (unsigned long __user *)addr);
-=======
 		unsigned long base = x86_fsbase_read_task(task);
 
 		ret = put_user(base, (unsigned long __user *)arg2);
@@ -1053,23 +791,12 @@
 		unsigned long base = x86_gsbase_read_task(task);
 
 		ret = put_user(base, (unsigned long __user *)arg2);
->>>>>>> 24b8d41d
 		break;
 	}
 
 #ifdef CONFIG_CHECKPOINT_RESTORE
 # ifdef CONFIG_X86_X32_ABI
 	case ARCH_MAP_VDSO_X32:
-<<<<<<< HEAD
-		return prctl_map_vdso(&vdso_image_x32, addr);
-# endif
-# if defined CONFIG_X86_32 || defined CONFIG_IA32_EMULATION
-	case ARCH_MAP_VDSO_32:
-		return prctl_map_vdso(&vdso_image_32, addr);
-# endif
-	case ARCH_MAP_VDSO_64:
-		return prctl_map_vdso(&vdso_image_64, addr);
-=======
 		return prctl_map_vdso(&vdso_image_x32, arg2);
 # endif
 # if defined CONFIG_X86_32 || defined CONFIG_IA32_EMULATION
@@ -1078,7 +805,6 @@
 # endif
 	case ARCH_MAP_VDSO_64:
 		return prctl_map_vdso(&vdso_image_64, arg2);
->>>>>>> 24b8d41d
 #endif
 
 	default:
