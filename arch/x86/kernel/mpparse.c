--- conflicted
+++ resolved
@@ -489,14 +489,7 @@
 	if (!smp_found_config)
 		return;
 
-<<<<<<< HEAD
-	if (!smp_found_config)
-		return;
-
-	if (!mpf)
-=======
 	if (!mpf_found)
->>>>>>> 24b8d41d
 		return;
 
 	if (acpi_lapic && early)
