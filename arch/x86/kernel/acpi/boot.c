// SPDX-License-Identifier: GPL-2.0-or-later
/*
 *  boot.c - Architecture-Specific Low-Level ACPI Boot Support
 *
 *  Copyright (C) 2001, 2002 Paul Diefenbaugh <paul.s.diefenbaugh@intel.com>
 *  Copyright (C) 2001 Jun Nakajima <jun.nakajima@intel.com>
 */

#include <linux/init.h>
#include <linux/acpi.h>
#include <linux/acpi_pmtmr.h>
#include <linux/efi.h>
#include <linux/cpumask.h>
#include <linux/export.h>
#include <linux/dmi.h>
#include <linux/irq.h>
#include <linux/slab.h>
#include <linux/memblock.h>
#include <linux/ioport.h>
#include <linux/pci.h>
#include <linux/efi-bgrt.h>
#include <linux/serial_core.h>
#include <linux/pgtable.h>

#include <asm/e820/api.h>
#include <asm/irqdomain.h>
#include <asm/pci_x86.h>
#include <asm/io_apic.h>
#include <asm/apic.h>
#include <asm/io.h>
#include <asm/mpspec.h>
#include <asm/smp.h>
#include <asm/i8259.h>
#include <asm/setup.h>

#include "sleep.h" /* To include x86_acpi_suspend_lowlevel */
static int __initdata acpi_force = 0;
int acpi_disabled;
EXPORT_SYMBOL(acpi_disabled);

#ifdef	CONFIG_X86_64
# include <asm/proto.h>
#endif				/* X86 */

#define PREFIX			"ACPI: "

int acpi_noirq;				/* skip ACPI IRQ initialization */
static int acpi_nobgrt;			/* skip ACPI BGRT */
int acpi_pci_disabled;		/* skip ACPI PCI scan and IRQ initialization */
EXPORT_SYMBOL(acpi_pci_disabled);

int acpi_lapic;
int acpi_ioapic;
int acpi_strict;
int acpi_disable_cmcff;

/* ACPI SCI override configuration */
u8 acpi_sci_flags __initdata;
u32 acpi_sci_override_gsi __initdata = INVALID_ACPI_IRQ;
int acpi_skip_timer_override __initdata;
int acpi_use_timer_override __initdata;
int acpi_fix_pin2_polarity __initdata;

#ifdef CONFIG_X86_LOCAL_APIC
static u64 acpi_lapic_addr __initdata = APIC_DEFAULT_PHYS_BASE;
#endif

#ifdef CONFIG_X86_IO_APIC
/*
 * Locks related to IOAPIC hotplug
 * Hotplug side:
 *	->device_hotplug_lock
 *		->acpi_ioapic_lock
 *			->ioapic_lock
 * Interrupt mapping side:
 *	->acpi_ioapic_lock
 *		->ioapic_mutex
 *			->ioapic_lock
 */
static DEFINE_MUTEX(acpi_ioapic_lock);
#endif

/* --------------------------------------------------------------------------
                              Boot-time Configuration
   -------------------------------------------------------------------------- */

/*
 * The default interrupt routing model is PIC (8259).  This gets
 * overridden if IOAPICs are enumerated (below).
 */
enum acpi_irq_model_id acpi_irq_model = ACPI_IRQ_MODEL_PIC;


/*
 * ISA irqs by default are the first 16 gsis but can be
 * any gsi as specified by an interrupt source override.
 */
static u32 isa_irq_to_gsi[NR_IRQS_LEGACY] __read_mostly = {
	0, 1, 2, 3, 4, 5, 6, 7, 8, 9, 10, 11, 12, 13, 14, 15
};

/*
 * This is just a simple wrapper around early_memremap(),
 * with sanity checks for phys == 0 and size == 0.
 */
void __init __iomem *__acpi_map_table(unsigned long phys, unsigned long size)
{

	if (!phys || !size)
		return NULL;

	return early_memremap(phys, size);
}

void __init __acpi_unmap_table(void __iomem *map, unsigned long size)
{
	if (!map || !size)
		return;

	early_memunmap(map, size);
}

#ifdef CONFIG_X86_LOCAL_APIC
static int __init acpi_parse_madt(struct acpi_table_header *table)
{
	struct acpi_table_madt *madt = NULL;

	if (!boot_cpu_has(X86_FEATURE_APIC))
		return -EINVAL;

	madt = (struct acpi_table_madt *)table;
	if (!madt) {
		printk(KERN_WARNING PREFIX "Unable to map MADT\n");
		return -ENODEV;
	}

	if (madt->address) {
		acpi_lapic_addr = (u64) madt->address;

		printk(KERN_DEBUG PREFIX "Local APIC address 0x%08x\n",
		       madt->address);
	}

	default_acpi_madt_oem_check(madt->header.oem_id,
				    madt->header.oem_table_id);

	return 0;
}

/**
 * acpi_register_lapic - register a local apic and generates a logic cpu number
 * @id: local apic id to register
 * @acpiid: ACPI id to register
 * @enabled: this cpu is enabled or not
 *
 * Returns the logic cpu number which maps to the local apic
 */
static int acpi_register_lapic(int id, u32 acpiid, u8 enabled)
{
	unsigned int ver = 0;
	int cpu;

	if (id >= MAX_LOCAL_APIC) {
		printk(KERN_INFO PREFIX "skipped apicid that is too big\n");
		return -EINVAL;
	}

	if (boot_cpu_physical_apicid != -1U)
		ver = boot_cpu_apic_version;

<<<<<<< HEAD
	cpu = __generic_processor_info(id, ver, enabled);
=======
	cpu = generic_processor_info(id, ver);
>>>>>>> 24b8d41d
	if (cpu >= 0)
		early_per_cpu(x86_cpu_to_acpiid, cpu) = acpiid;

	return cpu;
}

static int __init
acpi_parse_x2apic(union acpi_subtable_headers *header, const unsigned long end)
{
	struct acpi_madt_local_x2apic *processor = NULL;
#ifdef CONFIG_X86_X2APIC
	u32 apic_id;
	u8 enabled;
#endif

	processor = (struct acpi_madt_local_x2apic *)header;

	if (BAD_MADT_ENTRY(processor, end))
		return -EINVAL;

	acpi_table_print_madt_entry(&header->common);

#ifdef CONFIG_X86_X2APIC
	apic_id = processor->local_apic_id;
	enabled = processor->lapic_flags & ACPI_MADT_ENABLED;

	/* Ignore invalid ID */
	if (apic_id == 0xffffffff)
		return 0;

	/*
	 * We need to register disabled CPU as well to permit
	 * counting disabled CPUs. This allows us to size
	 * cpus_possible_map more accurately, to permit
	 * to not preallocating memory for all NR_CPUS
	 * when we use CPU hotplug.
	 */
<<<<<<< HEAD
	if (!apic->apic_id_valid(apic_id) && enabled)
		printk(KERN_WARNING PREFIX "x2apic entry ignored\n");
	else
		acpi_register_lapic(apic_id, processor->uid, enabled);
=======
	if (!apic->apic_id_valid(apic_id)) {
		if (enabled)
			pr_warn(PREFIX "x2apic entry ignored\n");
		return 0;
	}

	acpi_register_lapic(apic_id, processor->uid, enabled);
>>>>>>> 24b8d41d
#else
	printk(KERN_WARNING PREFIX "x2apic entry ignored\n");
#endif

	return 0;
}

static int __init
acpi_parse_lapic(union acpi_subtable_headers * header, const unsigned long end)
{
	struct acpi_madt_local_apic *processor = NULL;

	processor = (struct acpi_madt_local_apic *)header;

	if (BAD_MADT_ENTRY(processor, end))
		return -EINVAL;

	acpi_table_print_madt_entry(&header->common);

	/* Ignore invalid ID */
	if (processor->id == 0xff)
		return 0;

	/* Ignore invalid ID */
	if (processor->id == 0xff)
		return 0;

	/*
	 * We need to register disabled CPU as well to permit
	 * counting disabled CPUs. This allows us to size
	 * cpus_possible_map more accurately, to permit
	 * to not preallocating memory for all NR_CPUS
	 * when we use CPU hotplug.
	 */
	acpi_register_lapic(processor->id,	/* APIC ID */
			    processor->processor_id, /* ACPI ID */
			    processor->lapic_flags & ACPI_MADT_ENABLED);

	return 0;
}

static int __init
acpi_parse_sapic(union acpi_subtable_headers *header, const unsigned long end)
{
	struct acpi_madt_local_sapic *processor = NULL;

	processor = (struct acpi_madt_local_sapic *)header;

	if (BAD_MADT_ENTRY(processor, end))
		return -EINVAL;

	acpi_table_print_madt_entry(&header->common);

	acpi_register_lapic((processor->id << 8) | processor->eid,/* APIC ID */
			    processor->processor_id, /* ACPI ID */
			    processor->lapic_flags & ACPI_MADT_ENABLED);

	return 0;
}

static int __init
acpi_parse_lapic_addr_ovr(union acpi_subtable_headers * header,
			  const unsigned long end)
{
	struct acpi_madt_local_apic_override *lapic_addr_ovr = NULL;

	lapic_addr_ovr = (struct acpi_madt_local_apic_override *)header;

	if (BAD_MADT_ENTRY(lapic_addr_ovr, end))
		return -EINVAL;

<<<<<<< HEAD
	acpi_table_print_madt_entry(header);
=======
	acpi_table_print_madt_entry(&header->common);
>>>>>>> 24b8d41d

	acpi_lapic_addr = lapic_addr_ovr->address;

	return 0;
}

static int __init
acpi_parse_x2apic_nmi(union acpi_subtable_headers *header,
		      const unsigned long end)
{
	struct acpi_madt_local_x2apic_nmi *x2apic_nmi = NULL;

	x2apic_nmi = (struct acpi_madt_local_x2apic_nmi *)header;

	if (BAD_MADT_ENTRY(x2apic_nmi, end))
		return -EINVAL;

	acpi_table_print_madt_entry(&header->common);

	if (x2apic_nmi->lint != 1)
		printk(KERN_WARNING PREFIX "NMI not connected to LINT 1!\n");

	return 0;
}

static int __init
acpi_parse_lapic_nmi(union acpi_subtable_headers * header, const unsigned long end)
{
	struct acpi_madt_local_apic_nmi *lapic_nmi = NULL;

	lapic_nmi = (struct acpi_madt_local_apic_nmi *)header;

	if (BAD_MADT_ENTRY(lapic_nmi, end))
		return -EINVAL;

	acpi_table_print_madt_entry(&header->common);

	if (lapic_nmi->lint != 1)
		printk(KERN_WARNING PREFIX "NMI not connected to LINT 1!\n");

	return 0;
}

#endif				/*CONFIG_X86_LOCAL_APIC */

#ifdef CONFIG_X86_IO_APIC
#define MP_ISA_BUS		0

static int __init mp_register_ioapic_irq(u8 bus_irq, u8 polarity,
						u8 trigger, u32 gsi);

static void __init mp_override_legacy_irq(u8 bus_irq, u8 polarity, u8 trigger,
					  u32 gsi)
{
	/*
	 * Check bus_irq boundary.
	 */
	if (bus_irq >= NR_IRQS_LEGACY) {
		pr_warn("Invalid bus_irq %u for legacy override\n", bus_irq);
		return;
	}

	/*
	 * TBD: This check is for faulty timer entries, where the override
	 *      erroneously sets the trigger to level, resulting in a HUGE
	 *      increase of timer interrupts!
	 */
	if ((bus_irq == 0) && (trigger == 3))
		trigger = 1;

	if (mp_register_ioapic_irq(bus_irq, polarity, trigger, gsi) < 0)
		return;
	/*
	 * Reset default identity mapping if gsi is also an legacy IRQ,
	 * otherwise there will be more than one entry with the same GSI
	 * and acpi_isa_irq_to_gsi() may give wrong result.
	 */
	if (gsi < nr_legacy_irqs() && isa_irq_to_gsi[gsi] == gsi)
		isa_irq_to_gsi[gsi] = INVALID_ACPI_IRQ;
	isa_irq_to_gsi[bus_irq] = gsi;
}

static int mp_config_acpi_gsi(struct device *dev, u32 gsi, int trigger,
			int polarity)
{
#ifdef CONFIG_X86_MPPARSE
	struct mpc_intsrc mp_irq;
	struct pci_dev *pdev;
	unsigned char number;
	unsigned int devfn;
	int ioapic;
	u8 pin;

	if (!acpi_ioapic)
		return 0;
	if (!dev || !dev_is_pci(dev))
		return 0;

	pdev = to_pci_dev(dev);
	number = pdev->bus->number;
	devfn = pdev->devfn;
	pin = pdev->pin;
	/* print the entry should happen on mptable identically */
	mp_irq.type = MP_INTSRC;
	mp_irq.irqtype = mp_INT;
	mp_irq.irqflag = (trigger == ACPI_EDGE_SENSITIVE ? 4 : 0x0c) |
				(polarity == ACPI_ACTIVE_HIGH ? 1 : 3);
	mp_irq.srcbus = number;
	mp_irq.srcbusirq = (((devfn >> 3) & 0x1f) << 2) | ((pin - 1) & 3);
	ioapic = mp_find_ioapic(gsi);
	mp_irq.dstapic = mpc_ioapic_id(ioapic);
	mp_irq.dstirq = mp_find_ioapic_pin(ioapic, gsi);

	mp_save_irq(&mp_irq);
#endif
	return 0;
}

static int __init mp_register_ioapic_irq(u8 bus_irq, u8 polarity,
						u8 trigger, u32 gsi)
{
	struct mpc_intsrc mp_irq;
	int ioapic, pin;

	/* Convert 'gsi' to 'ioapic.pin'(INTIN#) */
	ioapic = mp_find_ioapic(gsi);
	if (ioapic < 0) {
		pr_warn("Failed to find ioapic for gsi : %u\n", gsi);
		return ioapic;
	}

	pin = mp_find_ioapic_pin(ioapic, gsi);

	mp_irq.type = MP_INTSRC;
	mp_irq.irqtype = mp_INT;
	mp_irq.irqflag = (trigger << 2) | polarity;
	mp_irq.srcbus = MP_ISA_BUS;
	mp_irq.srcbusirq = bus_irq;
	mp_irq.dstapic = mpc_ioapic_id(ioapic);
	mp_irq.dstirq = pin;

	mp_save_irq(&mp_irq);

	return 0;
}

static int __init
acpi_parse_ioapic(union acpi_subtable_headers * header, const unsigned long end)
{
	struct acpi_madt_io_apic *ioapic = NULL;
	struct ioapic_domain_cfg cfg = {
		.type = IOAPIC_DOMAIN_DYNAMIC,
		.ops = &mp_ioapic_irqdomain_ops,
	};

	ioapic = (struct acpi_madt_io_apic *)header;

	if (BAD_MADT_ENTRY(ioapic, end))
		return -EINVAL;

	acpi_table_print_madt_entry(&header->common);

	/* Statically assign IRQ numbers for IOAPICs hosting legacy IRQs */
	if (ioapic->global_irq_base < nr_legacy_irqs())
		cfg.type = IOAPIC_DOMAIN_LEGACY;

	mp_register_ioapic(ioapic->id, ioapic->address, ioapic->global_irq_base,
			   &cfg);

	return 0;
}

/*
 * Parse Interrupt Source Override for the ACPI SCI
 */
static void __init acpi_sci_ioapic_setup(u8 bus_irq, u16 polarity, u16 trigger, u32 gsi)
{
	if (trigger == 0)	/* compatible SCI trigger is level */
		trigger = 3;

	if (polarity == 0)	/* compatible SCI polarity is low */
		polarity = 3;

	/* Command-line over-ride via acpi_sci= */
	if (acpi_sci_flags & ACPI_MADT_TRIGGER_MASK)
		trigger = (acpi_sci_flags & ACPI_MADT_TRIGGER_MASK) >> 2;

	if (acpi_sci_flags & ACPI_MADT_POLARITY_MASK)
		polarity = acpi_sci_flags & ACPI_MADT_POLARITY_MASK;

	if (bus_irq < NR_IRQS_LEGACY)
		mp_override_legacy_irq(bus_irq, polarity, trigger, gsi);
	else
		mp_register_ioapic_irq(bus_irq, polarity, trigger, gsi);

	acpi_penalize_sci_irq(bus_irq, trigger, polarity);

	/*
	 * stash over-ride to indicate we've been here
	 * and for later update of acpi_gbl_FADT
	 */
	acpi_sci_override_gsi = gsi;
	return;
}

static int __init
acpi_parse_int_src_ovr(union acpi_subtable_headers * header,
		       const unsigned long end)
{
	struct acpi_madt_interrupt_override *intsrc = NULL;

	intsrc = (struct acpi_madt_interrupt_override *)header;

	if (BAD_MADT_ENTRY(intsrc, end))
		return -EINVAL;

	acpi_table_print_madt_entry(&header->common);

	if (intsrc->source_irq == acpi_gbl_FADT.sci_interrupt) {
		acpi_sci_ioapic_setup(intsrc->source_irq,
				      intsrc->inti_flags & ACPI_MADT_POLARITY_MASK,
				      (intsrc->inti_flags & ACPI_MADT_TRIGGER_MASK) >> 2,
				      intsrc->global_irq);
		return 0;
	}

	if (intsrc->source_irq == 0) {
		if (acpi_skip_timer_override) {
			printk(PREFIX "BIOS IRQ0 override ignored.\n");
			return 0;
		}

		if ((intsrc->global_irq == 2) && acpi_fix_pin2_polarity
			&& (intsrc->inti_flags & ACPI_MADT_POLARITY_MASK)) {
			intsrc->inti_flags &= ~ACPI_MADT_POLARITY_MASK;
			printk(PREFIX "BIOS IRQ0 pin2 override: forcing polarity to high active.\n");
		}
	}

	mp_override_legacy_irq(intsrc->source_irq,
				intsrc->inti_flags & ACPI_MADT_POLARITY_MASK,
				(intsrc->inti_flags & ACPI_MADT_TRIGGER_MASK) >> 2,
				intsrc->global_irq);

	return 0;
}

static int __init
acpi_parse_nmi_src(union acpi_subtable_headers * header, const unsigned long end)
{
	struct acpi_madt_nmi_source *nmi_src = NULL;

	nmi_src = (struct acpi_madt_nmi_source *)header;

	if (BAD_MADT_ENTRY(nmi_src, end))
		return -EINVAL;

	acpi_table_print_madt_entry(&header->common);

	/* TBD: Support nimsrc entries? */

	return 0;
}

#endif				/* CONFIG_X86_IO_APIC */

/*
 * acpi_pic_sci_set_trigger()
 *
 * use ELCR to set PIC-mode trigger type for SCI
 *
 * If a PIC-mode SCI is not recognized or gives spurious IRQ7's
 * it may require Edge Trigger -- use "acpi_sci=edge"
 *
 * Port 0x4d0-4d1 are ECLR1 and ECLR2, the Edge/Level Control Registers
 * for the 8259 PIC.  bit[n] = 1 means irq[n] is Level, otherwise Edge.
 * ECLR1 is IRQs 0-7 (IRQ 0, 1, 2 must be 0)
 * ECLR2 is IRQs 8-15 (IRQ 8, 13 must be 0)
 */

void __init acpi_pic_sci_set_trigger(unsigned int irq, u16 trigger)
{
	unsigned int mask = 1 << irq;
	unsigned int old, new;

	/* Real old ELCR mask */
	old = inb(0x4d0) | (inb(0x4d1) << 8);

	/*
	 * If we use ACPI to set PCI IRQs, then we should clear ELCR
	 * since we will set it correctly as we enable the PCI irq
	 * routing.
	 */
	new = acpi_noirq ? old : 0;

	/*
	 * Update SCI information in the ELCR, it isn't in the PCI
	 * routing tables..
	 */
	switch (trigger) {
	case 1:		/* Edge - clear */
		new &= ~mask;
		break;
	case 3:		/* Level - set */
		new |= mask;
		break;
	}

	if (old == new)
		return;

	printk(PREFIX "setting ELCR to %04x (from %04x)\n", new, old);
	outb(new, 0x4d0);
	outb(new >> 8, 0x4d1);
}

int acpi_gsi_to_irq(u32 gsi, unsigned int *irqp)
{
	int rc, irq, trigger, polarity;

	if (acpi_irq_model == ACPI_IRQ_MODEL_PIC) {
		*irqp = gsi;
		return 0;
	}

	rc = acpi_get_override_irq(gsi, &trigger, &polarity);
	if (rc)
		return rc;

	trigger = trigger ? ACPI_LEVEL_SENSITIVE : ACPI_EDGE_SENSITIVE;
	polarity = polarity ? ACPI_ACTIVE_LOW : ACPI_ACTIVE_HIGH;
	irq = acpi_register_gsi(NULL, gsi, trigger, polarity);
	if (irq < 0)
		return irq;

	*irqp = irq;
	return 0;
}
EXPORT_SYMBOL_GPL(acpi_gsi_to_irq);

int acpi_isa_irq_to_gsi(unsigned isa_irq, u32 *gsi)
{
	if (isa_irq < nr_legacy_irqs() &&
	    isa_irq_to_gsi[isa_irq] != INVALID_ACPI_IRQ) {
		*gsi = isa_irq_to_gsi[isa_irq];
		return 0;
	}

	return -1;
}

static int acpi_register_gsi_pic(struct device *dev, u32 gsi,
				 int trigger, int polarity)
{
#ifdef CONFIG_PCI
	/*
	 * Make sure all (legacy) PCI IRQs are set as level-triggered.
	 */
	if (trigger == ACPI_LEVEL_SENSITIVE)
		elcr_set_level_irq(gsi);
#endif

	return gsi;
}

#ifdef CONFIG_X86_LOCAL_APIC
static int acpi_register_gsi_ioapic(struct device *dev, u32 gsi,
				    int trigger, int polarity)
{
	int irq = gsi;
#ifdef CONFIG_X86_IO_APIC
	int node;
	struct irq_alloc_info info;

	node = dev ? dev_to_node(dev) : NUMA_NO_NODE;
	trigger = trigger == ACPI_EDGE_SENSITIVE ? 0 : 1;
	polarity = polarity == ACPI_ACTIVE_HIGH ? 0 : 1;
	ioapic_set_alloc_attr(&info, node, trigger, polarity);

	mutex_lock(&acpi_ioapic_lock);
	irq = mp_map_gsi_to_irq(gsi, IOAPIC_MAP_ALLOC, &info);
	/* Don't set up the ACPI SCI because it's already set up */
	if (irq >= 0 && enable_update_mptable && gsi != acpi_gbl_FADT.sci_interrupt)
		mp_config_acpi_gsi(dev, gsi, trigger, polarity);
	mutex_unlock(&acpi_ioapic_lock);
#endif

	return irq;
}

static void acpi_unregister_gsi_ioapic(u32 gsi)
{
#ifdef CONFIG_X86_IO_APIC
	int irq;

	mutex_lock(&acpi_ioapic_lock);
	irq = mp_map_gsi_to_irq(gsi, 0, NULL);
	if (irq > 0)
		mp_unmap_irq(irq);
	mutex_unlock(&acpi_ioapic_lock);
#endif
}
#endif

int (*__acpi_register_gsi)(struct device *dev, u32 gsi,
			   int trigger, int polarity) = acpi_register_gsi_pic;
void (*__acpi_unregister_gsi)(u32 gsi) = NULL;

#ifdef CONFIG_ACPI_SLEEP
int (*acpi_suspend_lowlevel)(void) = x86_acpi_suspend_lowlevel;
#else
int (*acpi_suspend_lowlevel)(void);
#endif

/*
 * success: return IRQ number (>=0)
 * failure: return < 0
 */
int acpi_register_gsi(struct device *dev, u32 gsi, int trigger, int polarity)
{
	return __acpi_register_gsi(dev, gsi, trigger, polarity);
}
EXPORT_SYMBOL_GPL(acpi_register_gsi);

void acpi_unregister_gsi(u32 gsi)
{
	if (__acpi_unregister_gsi)
		__acpi_unregister_gsi(gsi);
}
EXPORT_SYMBOL_GPL(acpi_unregister_gsi);

#ifdef CONFIG_X86_LOCAL_APIC
static void __init acpi_set_irq_model_ioapic(void)
{
	acpi_irq_model = ACPI_IRQ_MODEL_IOAPIC;
	__acpi_register_gsi = acpi_register_gsi_ioapic;
	__acpi_unregister_gsi = acpi_unregister_gsi_ioapic;
	acpi_ioapic = 1;
}
#endif

/*
 *  ACPI based hotplug support for CPU
 */
#ifdef CONFIG_ACPI_HOTPLUG_CPU
#include <acpi/processor.h>

<<<<<<< HEAD
int acpi_map_cpu2node(acpi_handle handle, int cpu, int physid)
=======
static int acpi_map_cpu2node(acpi_handle handle, int cpu, int physid)
>>>>>>> 24b8d41d
{
#ifdef CONFIG_ACPI_NUMA
	int nid;

	nid = acpi_get_node(handle);
	if (nid != NUMA_NO_NODE) {
		set_apicid_to_node(physid, nid);
		numa_set_node(cpu, nid);
	}
#endif
	return 0;
}

int acpi_map_cpu(acpi_handle handle, phys_cpuid_t physid, u32 acpi_id,
		 int *pcpu)
{
	int cpu;

<<<<<<< HEAD
	cpu = acpi_register_lapic(physid, U32_MAX, ACPI_MADT_ENABLED);
=======
	cpu = acpi_register_lapic(physid, acpi_id, ACPI_MADT_ENABLED);
>>>>>>> 24b8d41d
	if (cpu < 0) {
		pr_info(PREFIX "Unable to map lapic to logical cpu number\n");
		return cpu;
	}

	acpi_processor_set_pdc(handle);
	acpi_map_cpu2node(handle, cpu, physid);

	*pcpu = cpu;
	return 0;
}
EXPORT_SYMBOL(acpi_map_cpu);

int acpi_unmap_cpu(int cpu)
{
#ifdef CONFIG_ACPI_NUMA
	set_apicid_to_node(per_cpu(x86_cpu_to_apicid, cpu), NUMA_NO_NODE);
#endif

	per_cpu(x86_cpu_to_apicid, cpu) = -1;
	set_cpu_present(cpu, false);
	num_processors--;

	return (0);
}
EXPORT_SYMBOL(acpi_unmap_cpu);
#endif				/* CONFIG_ACPI_HOTPLUG_CPU */

int acpi_register_ioapic(acpi_handle handle, u64 phys_addr, u32 gsi_base)
{
	int ret = -ENOSYS;
#ifdef CONFIG_ACPI_HOTPLUG_IOAPIC
	int ioapic_id;
	u64 addr;
	struct ioapic_domain_cfg cfg = {
		.type = IOAPIC_DOMAIN_DYNAMIC,
		.ops = &mp_ioapic_irqdomain_ops,
	};

	ioapic_id = acpi_get_ioapic_id(handle, gsi_base, &addr);
	if (ioapic_id < 0) {
		unsigned long long uid;
		acpi_status status;

		status = acpi_evaluate_integer(handle, METHOD_NAME__UID,
					       NULL, &uid);
		if (ACPI_FAILURE(status)) {
			acpi_handle_warn(handle, "failed to get IOAPIC ID.\n");
			return -EINVAL;
		}
		ioapic_id = (int)uid;
	}

	mutex_lock(&acpi_ioapic_lock);
	ret  = mp_register_ioapic(ioapic_id, phys_addr, gsi_base, &cfg);
	mutex_unlock(&acpi_ioapic_lock);
#endif

	return ret;
}
EXPORT_SYMBOL(acpi_register_ioapic);

int acpi_unregister_ioapic(acpi_handle handle, u32 gsi_base)
{
	int ret = -ENOSYS;

#ifdef CONFIG_ACPI_HOTPLUG_IOAPIC
	mutex_lock(&acpi_ioapic_lock);
	ret  = mp_unregister_ioapic(gsi_base);
	mutex_unlock(&acpi_ioapic_lock);
#endif

	return ret;
}
EXPORT_SYMBOL(acpi_unregister_ioapic);

/**
 * acpi_ioapic_registered - Check whether IOAPIC assoicatied with @gsi_base
 *			    has been registered
 * @handle:	ACPI handle of the IOAPIC device
 * @gsi_base:	GSI base associated with the IOAPIC
 *
 * Assume caller holds some type of lock to serialize acpi_ioapic_registered()
 * with acpi_register_ioapic()/acpi_unregister_ioapic().
 */
int acpi_ioapic_registered(acpi_handle handle, u32 gsi_base)
{
	int ret = 0;

#ifdef CONFIG_ACPI_HOTPLUG_IOAPIC
	mutex_lock(&acpi_ioapic_lock);
	ret  = mp_ioapic_registered(gsi_base);
	mutex_unlock(&acpi_ioapic_lock);
#endif

	return ret;
}

static int __init acpi_parse_sbf(struct acpi_table_header *table)
{
	struct acpi_table_boot *sb = (struct acpi_table_boot *)table;

	sbf_port = sb->cmos_index;	/* Save CMOS port */

	return 0;
}

#ifdef CONFIG_HPET_TIMER
#include <asm/hpet.h>

static struct resource *hpet_res __initdata;

static int __init acpi_parse_hpet(struct acpi_table_header *table)
{
	struct acpi_table_hpet *hpet_tbl = (struct acpi_table_hpet *)table;

	if (hpet_tbl->address.space_id != ACPI_SPACE_MEM) {
		printk(KERN_WARNING PREFIX "HPET timers must be located in "
		       "memory.\n");
		return -1;
	}

	hpet_address = hpet_tbl->address.address;
	hpet_blockid = hpet_tbl->sequence;

	/*
	 * Some broken BIOSes advertise HPET at 0x0. We really do not
	 * want to allocate a resource there.
	 */
	if (!hpet_address) {
		printk(KERN_WARNING PREFIX
		       "HPET id: %#x base: %#lx is invalid\n",
		       hpet_tbl->id, hpet_address);
		return 0;
	}
#ifdef CONFIG_X86_64
	/*
	 * Some even more broken BIOSes advertise HPET at
	 * 0xfed0000000000000 instead of 0xfed00000. Fix it up and add
	 * some noise:
	 */
	if (hpet_address == 0xfed0000000000000UL) {
		if (!hpet_force_user) {
			printk(KERN_WARNING PREFIX "HPET id: %#x "
			       "base: 0xfed0000000000000 is bogus\n "
			       "try hpet=force on the kernel command line to "
			       "fix it up to 0xfed00000.\n", hpet_tbl->id);
			hpet_address = 0;
			return 0;
		}
		printk(KERN_WARNING PREFIX
		       "HPET id: %#x base: 0xfed0000000000000 fixed up "
		       "to 0xfed00000.\n", hpet_tbl->id);
		hpet_address >>= 32;
	}
#endif
	printk(KERN_INFO PREFIX "HPET id: %#x base: %#lx\n",
	       hpet_tbl->id, hpet_address);

	/*
	 * Allocate and initialize the HPET firmware resource for adding into
	 * the resource tree during the lateinit timeframe.
	 */
#define HPET_RESOURCE_NAME_SIZE 9
	hpet_res = memblock_alloc(sizeof(*hpet_res) + HPET_RESOURCE_NAME_SIZE,
				  SMP_CACHE_BYTES);
	if (!hpet_res)
		panic("%s: Failed to allocate %zu bytes\n", __func__,
		      sizeof(*hpet_res) + HPET_RESOURCE_NAME_SIZE);

	hpet_res->name = (void *)&hpet_res[1];
	hpet_res->flags = IORESOURCE_MEM;
	snprintf((char *)hpet_res->name, HPET_RESOURCE_NAME_SIZE, "HPET %u",
		 hpet_tbl->sequence);

	hpet_res->start = hpet_address;
	hpet_res->end = hpet_address + (1 * 1024) - 1;

	return 0;
}

/*
 * hpet_insert_resource inserts the HPET resources used into the resource
 * tree.
 */
static __init int hpet_insert_resource(void)
{
	if (!hpet_res)
		return 1;

	return insert_resource(&iomem_resource, hpet_res);
}

late_initcall(hpet_insert_resource);

#else
#define	acpi_parse_hpet	NULL
#endif

static int __init acpi_parse_fadt(struct acpi_table_header *table)
{
	if (!(acpi_gbl_FADT.boot_flags & ACPI_FADT_LEGACY_DEVICES)) {
		pr_debug("ACPI: no legacy devices present\n");
		x86_platform.legacy.devices.pnpbios = 0;
	}

<<<<<<< HEAD
=======
	if (acpi_gbl_FADT.header.revision >= FADT2_REVISION_ID &&
	    !(acpi_gbl_FADT.boot_flags & ACPI_FADT_8042) &&
	    x86_platform.legacy.i8042 != X86_LEGACY_I8042_PLATFORM_ABSENT) {
		pr_debug("ACPI: i8042 controller is absent\n");
		x86_platform.legacy.i8042 = X86_LEGACY_I8042_FIRMWARE_ABSENT;
	}

>>>>>>> 24b8d41d
	if (acpi_gbl_FADT.boot_flags & ACPI_FADT_NO_CMOS_RTC) {
		pr_debug("ACPI: not registering RTC platform device\n");
		x86_platform.legacy.rtc = 0;
	}
<<<<<<< HEAD
=======

	if (acpi_gbl_FADT.boot_flags & ACPI_FADT_NO_VGA) {
		pr_debug("ACPI: probing for VGA not safe\n");
		x86_platform.legacy.no_vga = 1;
	}
>>>>>>> 24b8d41d

#ifdef CONFIG_X86_PM_TIMER
	/* detect the location of the ACPI PM Timer */
	if (acpi_gbl_FADT.header.revision >= FADT2_REVISION_ID) {
		/* FADT rev. 2 */
		if (acpi_gbl_FADT.xpm_timer_block.space_id !=
		    ACPI_ADR_SPACE_SYSTEM_IO)
			return 0;

		pmtmr_ioport = acpi_gbl_FADT.xpm_timer_block.address;
		/*
		 * "X" fields are optional extensions to the original V1.0
		 * fields, so we must selectively expand V1.0 fields if the
		 * corresponding X field is zero.
	 	 */
		if (!pmtmr_ioport)
			pmtmr_ioport = acpi_gbl_FADT.pm_timer_block;
	} else {
		/* FADT rev. 1 */
		pmtmr_ioport = acpi_gbl_FADT.pm_timer_block;
	}
	if (pmtmr_ioport)
		printk(KERN_INFO PREFIX "PM-Timer IO Port: %#x\n",
		       pmtmr_ioport);
#endif
	return 0;
}

#ifdef	CONFIG_X86_LOCAL_APIC
/*
 * Parse LAPIC entries in MADT
 * returns 0 on success, < 0 on error
 */

static int __init early_acpi_parse_madt_lapic_addr_ovr(void)
{
	int count;

	if (!boot_cpu_has(X86_FEATURE_APIC))
		return -ENODEV;

	/*
	 * Note that the LAPIC address is obtained from the MADT (32-bit value)
	 * and (optionally) overridden by a LAPIC_ADDR_OVR entry (64-bit value).
	 */

	count = acpi_table_parse_madt(ACPI_MADT_TYPE_LOCAL_APIC_OVERRIDE,
				      acpi_parse_lapic_addr_ovr, 0);
	if (count < 0) {
		printk(KERN_ERR PREFIX
		       "Error parsing LAPIC address override entry\n");
		return count;
	}

	register_lapic_address(acpi_lapic_addr);

	return count;
}

static int __init acpi_parse_madt_lapic_entries(void)
{
	int count;
	int x2count = 0;
	int ret;
	struct acpi_subtable_proc madt_proc[2];

	if (!boot_cpu_has(X86_FEATURE_APIC))
		return -ENODEV;

	count = acpi_table_parse_madt(ACPI_MADT_TYPE_LOCAL_SAPIC,
				      acpi_parse_sapic, MAX_LOCAL_APIC);

	if (!count) {
		memset(madt_proc, 0, sizeof(madt_proc));
		madt_proc[0].id = ACPI_MADT_TYPE_LOCAL_APIC;
		madt_proc[0].handler = acpi_parse_lapic;
		madt_proc[1].id = ACPI_MADT_TYPE_LOCAL_X2APIC;
		madt_proc[1].handler = acpi_parse_x2apic;
		ret = acpi_table_parse_entries_array(ACPI_SIG_MADT,
				sizeof(struct acpi_table_madt),
				madt_proc, ARRAY_SIZE(madt_proc), MAX_LOCAL_APIC);
		if (ret < 0) {
			printk(KERN_ERR PREFIX
					"Error parsing LAPIC/X2APIC entries\n");
			return ret;
		}

		count = madt_proc[0].count;
		x2count = madt_proc[1].count;
	}
	if (!count && !x2count) {
		printk(KERN_ERR PREFIX "No LAPIC entries present\n");
		/* TBD: Cleanup to allow fallback to MPS */
		return -ENODEV;
	} else if (count < 0 || x2count < 0) {
		printk(KERN_ERR PREFIX "Error parsing LAPIC entry\n");
		/* TBD: Cleanup to allow fallback to MPS */
		return count;
	}

	x2count = acpi_table_parse_madt(ACPI_MADT_TYPE_LOCAL_X2APIC_NMI,
					acpi_parse_x2apic_nmi, 0);
	count = acpi_table_parse_madt(ACPI_MADT_TYPE_LOCAL_APIC_NMI,
				      acpi_parse_lapic_nmi, 0);
	if (count < 0 || x2count < 0) {
		printk(KERN_ERR PREFIX "Error parsing LAPIC NMI entry\n");
		/* TBD: Cleanup to allow fallback to MPS */
		return count;
	}
	return 0;
}
#endif				/* CONFIG_X86_LOCAL_APIC */

#ifdef	CONFIG_X86_IO_APIC
static void __init mp_config_acpi_legacy_irqs(void)
{
	int i;
	struct mpc_intsrc mp_irq;

#ifdef CONFIG_EISA
	/*
	 * Fabricate the legacy ISA bus (bus #31).
	 */
	mp_bus_id_to_type[MP_ISA_BUS] = MP_BUS_ISA;
#endif
	set_bit(MP_ISA_BUS, mp_bus_not_pci);
	pr_debug("Bus #%d is ISA (nIRQs: %d)\n", MP_ISA_BUS, nr_legacy_irqs());

	/*
	 * Use the default configuration for the IRQs 0-15.  Unless
	 * overridden by (MADT) interrupt source override entries.
	 */
	for (i = 0; i < nr_legacy_irqs(); i++) {
		int ioapic, pin;
		unsigned int dstapic;
		int idx;
		u32 gsi;

		/* Locate the gsi that irq i maps to. */
		if (acpi_isa_irq_to_gsi(i, &gsi))
			continue;

		/*
		 * Locate the IOAPIC that manages the ISA IRQ.
		 */
		ioapic = mp_find_ioapic(gsi);
		if (ioapic < 0)
			continue;
		pin = mp_find_ioapic_pin(ioapic, gsi);
		dstapic = mpc_ioapic_id(ioapic);

		for (idx = 0; idx < mp_irq_entries; idx++) {
			struct mpc_intsrc *irq = mp_irqs + idx;

			/* Do we already have a mapping for this ISA IRQ? */
			if (irq->srcbus == MP_ISA_BUS && irq->srcbusirq == i)
				break;

			/* Do we already have a mapping for this IOAPIC pin */
			if (irq->dstapic == dstapic && irq->dstirq == pin)
				break;
		}

		if (idx != mp_irq_entries) {
			printk(KERN_DEBUG "ACPI: IRQ%d used by override.\n", i);
			continue;	/* IRQ already used */
		}

		mp_irq.type = MP_INTSRC;
		mp_irq.irqflag = 0;	/* Conforming */
		mp_irq.srcbus = MP_ISA_BUS;
		mp_irq.dstapic = dstapic;
		mp_irq.irqtype = mp_INT;
		mp_irq.srcbusirq = i; /* Identity mapped */
		mp_irq.dstirq = pin;

		mp_save_irq(&mp_irq);
	}
}

/*
 * Parse IOAPIC related entries in MADT
 * returns 0 on success, < 0 on error
 */
static int __init acpi_parse_madt_ioapic_entries(void)
{
	int count;

	/*
	 * ACPI interpreter is required to complete interrupt setup,
	 * so if it is off, don't enumerate the io-apics with ACPI.
	 * If MPS is present, it will handle them,
	 * otherwise the system will stay in PIC mode
	 */
	if (acpi_disabled || acpi_noirq)
		return -ENODEV;

	if (!boot_cpu_has(X86_FEATURE_APIC))
		return -ENODEV;

	/*
	 * if "noapic" boot option, don't look for IO-APICs
	 */
	if (skip_ioapic_setup) {
		printk(KERN_INFO PREFIX "Skipping IOAPIC probe "
		       "due to 'noapic' option.\n");
		return -ENODEV;
	}

	count = acpi_table_parse_madt(ACPI_MADT_TYPE_IO_APIC, acpi_parse_ioapic,
				      MAX_IO_APICS);
	if (!count) {
		printk(KERN_ERR PREFIX "No IOAPIC entries present\n");
		return -ENODEV;
	} else if (count < 0) {
		printk(KERN_ERR PREFIX "Error parsing IOAPIC entry\n");
		return count;
	}

	count = acpi_table_parse_madt(ACPI_MADT_TYPE_INTERRUPT_OVERRIDE,
				      acpi_parse_int_src_ovr, nr_irqs);
	if (count < 0) {
		printk(KERN_ERR PREFIX
		       "Error parsing interrupt source overrides entry\n");
		/* TBD: Cleanup to allow fallback to MPS */
		return count;
	}

	/*
	 * If BIOS did not supply an INT_SRC_OVR for the SCI
	 * pretend we got one so we can set the SCI flags.
	 * But ignore setting up SCI on hardware reduced platforms.
	 */
	if (acpi_sci_override_gsi == INVALID_ACPI_IRQ && !acpi_gbl_reduced_hardware)
		acpi_sci_ioapic_setup(acpi_gbl_FADT.sci_interrupt, 0, 0,
				      acpi_gbl_FADT.sci_interrupt);

	/* Fill in identity legacy mappings where no override */
	mp_config_acpi_legacy_irqs();

	count = acpi_table_parse_madt(ACPI_MADT_TYPE_NMI_SOURCE,
				      acpi_parse_nmi_src, nr_irqs);
	if (count < 0) {
		printk(KERN_ERR PREFIX "Error parsing NMI SRC entry\n");
		/* TBD: Cleanup to allow fallback to MPS */
		return count;
	}

	return 0;
}
#else
static inline int acpi_parse_madt_ioapic_entries(void)
{
	return -1;
}
#endif	/* !CONFIG_X86_IO_APIC */

static void __init early_acpi_process_madt(void)
{
#ifdef CONFIG_X86_LOCAL_APIC
	int error;

	if (!acpi_table_parse(ACPI_SIG_MADT, acpi_parse_madt)) {

		/*
		 * Parse MADT LAPIC entries
		 */
		error = early_acpi_parse_madt_lapic_addr_ovr();
		if (!error) {
			acpi_lapic = 1;
			smp_found_config = 1;
		}
		if (error == -EINVAL) {
			/*
			 * Dell Precision Workstation 410, 610 come here.
			 */
			printk(KERN_ERR PREFIX
			       "Invalid BIOS MADT, disabling ACPI\n");
			disable_acpi();
		}
	}
#endif
}

static void __init acpi_process_madt(void)
{
#ifdef CONFIG_X86_LOCAL_APIC
	int error;

	if (!acpi_table_parse(ACPI_SIG_MADT, acpi_parse_madt)) {

		/*
		 * Parse MADT LAPIC entries
		 */
		error = acpi_parse_madt_lapic_entries();
		if (!error) {
			acpi_lapic = 1;

			/*
			 * Parse MADT IO-APIC entries
			 */
			mutex_lock(&acpi_ioapic_lock);
			error = acpi_parse_madt_ioapic_entries();
			mutex_unlock(&acpi_ioapic_lock);
			if (!error) {
				acpi_set_irq_model_ioapic();

				smp_found_config = 1;
			}
		}
		if (error == -EINVAL) {
			/*
			 * Dell Precision Workstation 410, 610 come here.
			 */
			printk(KERN_ERR PREFIX
			       "Invalid BIOS MADT, disabling ACPI\n");
			disable_acpi();
		}
	} else {
		/*
 		 * ACPI found no MADT, and so ACPI wants UP PIC mode.
 		 * In the event an MPS table was found, forget it.
 		 * Boot with "acpi=off" to use MPS on such a system.
 		 */
		if (smp_found_config) {
			printk(KERN_WARNING PREFIX
				"No APIC-table, disabling MPS\n");
			smp_found_config = 0;
		}
	}

	/*
	 * ACPI supports both logical (e.g. Hyper-Threading) and physical
	 * processors, where MPS only supports physical.
	 */
	if (acpi_lapic && acpi_ioapic)
		printk(KERN_INFO "Using ACPI (MADT) for SMP configuration "
		       "information\n");
	else if (acpi_lapic)
		printk(KERN_INFO "Using ACPI for processor (LAPIC) "
		       "configuration information\n");
#endif
	return;
}

static int __init disable_acpi_irq(const struct dmi_system_id *d)
{
	if (!acpi_force) {
		printk(KERN_NOTICE "%s detected: force use of acpi=noirq\n",
		       d->ident);
		acpi_noirq_set();
	}
	return 0;
}

static int __init disable_acpi_pci(const struct dmi_system_id *d)
{
	if (!acpi_force) {
		printk(KERN_NOTICE "%s detected: force use of pci=noacpi\n",
		       d->ident);
		acpi_disable_pci();
	}
	return 0;
}

static int __init dmi_disable_acpi(const struct dmi_system_id *d)
{
	if (!acpi_force) {
		printk(KERN_NOTICE "%s detected: acpi off\n", d->ident);
		disable_acpi();
	} else {
		printk(KERN_NOTICE
		       "Warning: DMI blacklist says broken, but acpi forced\n");
	}
	return 0;
}

/*
 * Force ignoring BIOS IRQ0 override
 */
static int __init dmi_ignore_irq0_timer_override(const struct dmi_system_id *d)
{
	if (!acpi_skip_timer_override) {
		pr_notice("%s detected: Ignoring BIOS IRQ0 override\n",
			d->ident);
		acpi_skip_timer_override = 1;
	}
	return 0;
}

/*
 * ACPI offers an alternative platform interface model that removes
 * ACPI hardware requirements for platforms that do not implement
 * the PC Architecture.
 *
 * We initialize the Hardware-reduced ACPI model here:
 */
void __init acpi_generic_reduced_hw_init(void)
{
	/*
	 * Override x86_init functions and bypass legacy PIC in
	 * hardware reduced ACPI mode.
	 */
	x86_init.timers.timer_init	= x86_init_noop;
	x86_init.irqs.pre_vector_init	= x86_init_noop;
	legacy_pic			= &null_legacy_pic;
}

static void __init acpi_reduced_hw_init(void)
{
	if (acpi_gbl_reduced_hardware)
		x86_init.acpi.reduced_hw_early_init();
}

/*
 * If your system is blacklisted here, but you find that acpi=force
 * works for you, please contact linux-acpi@vger.kernel.org
 */
static const struct dmi_system_id acpi_dmi_table[] __initconst = {
	/*
	 * Boxes that need ACPI disabled
	 */
	{
	 .callback = dmi_disable_acpi,
	 .ident = "IBM Thinkpad",
	 .matches = {
		     DMI_MATCH(DMI_BOARD_VENDOR, "IBM"),
		     DMI_MATCH(DMI_BOARD_NAME, "2629H1G"),
		     },
	 },

	/*
	 * Boxes that need ACPI PCI IRQ routing disabled
	 */
	{
	 .callback = disable_acpi_irq,
	 .ident = "ASUS A7V",
	 .matches = {
		     DMI_MATCH(DMI_BOARD_VENDOR, "ASUSTeK Computer INC"),
		     DMI_MATCH(DMI_BOARD_NAME, "<A7V>"),
		     /* newer BIOS, Revision 1011, does work */
		     DMI_MATCH(DMI_BIOS_VERSION,
			       "ASUS A7V ACPI BIOS Revision 1007"),
		     },
	 },
	{
		/*
		 * Latest BIOS for IBM 600E (1.16) has bad pcinum
		 * for LPC bridge, which is needed for the PCI
		 * interrupt links to work. DSDT fix is in bug 5966.
		 * 2645, 2646 model numbers are shared with 600/600E/600X
		 */
	 .callback = disable_acpi_irq,
	 .ident = "IBM Thinkpad 600 Series 2645",
	 .matches = {
		     DMI_MATCH(DMI_BOARD_VENDOR, "IBM"),
		     DMI_MATCH(DMI_BOARD_NAME, "2645"),
		     },
	 },
	{
	 .callback = disable_acpi_irq,
	 .ident = "IBM Thinkpad 600 Series 2646",
	 .matches = {
		     DMI_MATCH(DMI_BOARD_VENDOR, "IBM"),
		     DMI_MATCH(DMI_BOARD_NAME, "2646"),
		     },
	 },
	/*
	 * Boxes that need ACPI PCI IRQ routing and PCI scan disabled
	 */
	{			/* _BBN 0 bug */
	 .callback = disable_acpi_pci,
	 .ident = "ASUS PR-DLS",
	 .matches = {
		     DMI_MATCH(DMI_BOARD_VENDOR, "ASUSTeK Computer INC."),
		     DMI_MATCH(DMI_BOARD_NAME, "PR-DLS"),
		     DMI_MATCH(DMI_BIOS_VERSION,
			       "ASUS PR-DLS ACPI BIOS Revision 1010"),
		     DMI_MATCH(DMI_BIOS_DATE, "03/21/2003")
		     },
	 },
	{
	 .callback = disable_acpi_pci,
	 .ident = "Acer TravelMate 36x Laptop",
	 .matches = {
		     DMI_MATCH(DMI_SYS_VENDOR, "Acer"),
		     DMI_MATCH(DMI_PRODUCT_NAME, "TravelMate 360"),
		     },
	 },
	{}
};

/* second table for DMI checks that should run after early-quirks */
static const struct dmi_system_id acpi_dmi_table_late[] __initconst = {
	/*
	 * HP laptops which use a DSDT reporting as HP/SB400/10000,
	 * which includes some code which overrides all temperature
	 * trip points to 16C if the INTIN2 input of the I/O APIC
	 * is enabled.  This input is incorrectly designated the
	 * ISA IRQ 0 via an interrupt source override even though
	 * it is wired to the output of the master 8259A and INTIN0
	 * is not connected at all.  Force ignoring BIOS IRQ0
	 * override in that cases.
	 */
	{
	 .callback = dmi_ignore_irq0_timer_override,
	 .ident = "HP nx6115 laptop",
	 .matches = {
		     DMI_MATCH(DMI_SYS_VENDOR, "Hewlett-Packard"),
		     DMI_MATCH(DMI_PRODUCT_NAME, "HP Compaq nx6115"),
		     },
	 },
	{
	 .callback = dmi_ignore_irq0_timer_override,
	 .ident = "HP NX6125 laptop",
	 .matches = {
		     DMI_MATCH(DMI_SYS_VENDOR, "Hewlett-Packard"),
		     DMI_MATCH(DMI_PRODUCT_NAME, "HP Compaq nx6125"),
		     },
	 },
	{
	 .callback = dmi_ignore_irq0_timer_override,
	 .ident = "HP NX6325 laptop",
	 .matches = {
		     DMI_MATCH(DMI_SYS_VENDOR, "Hewlett-Packard"),
		     DMI_MATCH(DMI_PRODUCT_NAME, "HP Compaq nx6325"),
		     },
	 },
	{
	 .callback = dmi_ignore_irq0_timer_override,
	 .ident = "HP 6715b laptop",
	 .matches = {
		     DMI_MATCH(DMI_SYS_VENDOR, "Hewlett-Packard"),
		     DMI_MATCH(DMI_PRODUCT_NAME, "HP Compaq 6715b"),
		     },
	 },
	{
	 .callback = dmi_ignore_irq0_timer_override,
	 .ident = "FUJITSU SIEMENS",
	 .matches = {
		     DMI_MATCH(DMI_SYS_VENDOR, "FUJITSU SIEMENS"),
		     DMI_MATCH(DMI_PRODUCT_NAME, "AMILO PRO V2030"),
		     },
	 },
	{}
};

/*
 * acpi_boot_table_init() and acpi_boot_init()
 *  called from setup_arch(), always.
 *	1. checksums all tables
 *	2. enumerates lapics
 *	3. enumerates io-apics
 *
 * acpi_table_init() is separate to allow reading SRAT without
 * other side effects.
 *
 * side effects of acpi_boot_init:
 *	acpi_lapic = 1 if LAPIC found
 *	acpi_ioapic = 1 if IOAPIC found
 *	if (acpi_lapic && acpi_ioapic) smp_found_config = 1;
 *	if acpi_blacklisted() acpi_disabled = 1;
 *	acpi_irq_model=...
 *	...
 */

void __init acpi_boot_table_init(void)
{
	dmi_check_system(acpi_dmi_table);

	/*
	 * If acpi_disabled, bail out
	 */
	if (acpi_disabled)
		return;

	/*
	 * Initialize the ACPI boot-time table parser.
	 */
	if (acpi_table_init()) {
		disable_acpi();
		return;
	}

	acpi_table_parse(ACPI_SIG_BOOT, acpi_parse_sbf);

	/*
	 * blacklist may disable ACPI entirely
	 */
	if (acpi_blacklisted()) {
		if (acpi_force) {
			printk(KERN_WARNING PREFIX "acpi=force override\n");
		} else {
			printk(KERN_WARNING PREFIX "Disabling ACPI support\n");
			disable_acpi();
			return;
		}
	}
}

int __init early_acpi_boot_init(void)
{
	/*
	 * If acpi_disabled, bail out
	 */
	if (acpi_disabled)
		return 1;

	/*
	 * Process the Multiple APIC Description Table (MADT), if present
	 */
	early_acpi_process_madt();

	/*
	 * Hardware-reduced ACPI mode initialization:
	 */
	acpi_reduced_hw_init();

	return 0;
}

int __init acpi_boot_init(void)
{
	/* those are executed after early-quirks are executed */
	dmi_check_system(acpi_dmi_table_late);

	/*
	 * If acpi_disabled, bail out
	 */
	if (acpi_disabled)
		return 1;

	acpi_table_parse(ACPI_SIG_BOOT, acpi_parse_sbf);

	/*
	 * set sci_int and PM timer address
	 */
	acpi_table_parse(ACPI_SIG_FADT, acpi_parse_fadt);

	/*
	 * Process the Multiple APIC Description Table (MADT), if present
	 */
	acpi_process_madt();

	acpi_table_parse(ACPI_SIG_HPET, acpi_parse_hpet);
	if (IS_ENABLED(CONFIG_ACPI_BGRT) && !acpi_nobgrt)
		acpi_table_parse(ACPI_SIG_BGRT, acpi_parse_bgrt);

	if (!acpi_noirq)
		x86_init.pci.init = pci_acpi_init;

	/* Do not enable ACPI SPCR console by default */
	acpi_parse_spcr(earlycon_acpi_spcr_enable, false);
	return 0;
}

static int __init parse_acpi(char *arg)
{
	if (!arg)
		return -EINVAL;

	/* "acpi=off" disables both ACPI table parsing and interpreter */
	if (strcmp(arg, "off") == 0) {
		disable_acpi();
	}
	/* acpi=force to over-ride black-list */
	else if (strcmp(arg, "force") == 0) {
		acpi_force = 1;
		acpi_disabled = 0;
	}
	/* acpi=strict disables out-of-spec workarounds */
	else if (strcmp(arg, "strict") == 0) {
		acpi_strict = 1;
	}
	/* acpi=rsdt use RSDT instead of XSDT */
	else if (strcmp(arg, "rsdt") == 0) {
		acpi_gbl_do_not_use_xsdt = TRUE;
	}
	/* "acpi=noirq" disables ACPI interrupt routing */
	else if (strcmp(arg, "noirq") == 0) {
		acpi_noirq_set();
	}
	/* "acpi=copy_dsdt" copys DSDT */
	else if (strcmp(arg, "copy_dsdt") == 0) {
		acpi_gbl_copy_dsdt_locally = 1;
	}
	/* "acpi=nocmcff" disables FF mode for corrected errors */
	else if (strcmp(arg, "nocmcff") == 0) {
		acpi_disable_cmcff = 1;
	} else {
		/* Core will printk when we return error. */
		return -EINVAL;
	}
	return 0;
}
early_param("acpi", parse_acpi);

static int __init parse_acpi_bgrt(char *arg)
{
	acpi_nobgrt = true;
	return 0;
}
early_param("bgrt_disable", parse_acpi_bgrt);

/* FIXME: Using pci= for an ACPI parameter is a travesty. */
static int __init parse_pci(char *arg)
{
	if (arg && strcmp(arg, "noacpi") == 0)
		acpi_disable_pci();
	return 0;
}
early_param("pci", parse_pci);

int __init acpi_mps_check(void)
{
#if defined(CONFIG_X86_LOCAL_APIC) && !defined(CONFIG_X86_MPPARSE)
/* mptable code is not built-in*/
	if (acpi_disabled || acpi_noirq) {
		printk(KERN_WARNING "MPS support code is not built-in.\n"
		       "Using acpi=off or acpi=noirq or pci=noacpi "
		       "may have problem\n");
		return 1;
	}
#endif
	return 0;
}

#ifdef CONFIG_X86_IO_APIC
static int __init parse_acpi_skip_timer_override(char *arg)
{
	acpi_skip_timer_override = 1;
	return 0;
}
early_param("acpi_skip_timer_override", parse_acpi_skip_timer_override);

static int __init parse_acpi_use_timer_override(char *arg)
{
	acpi_use_timer_override = 1;
	return 0;
}
early_param("acpi_use_timer_override", parse_acpi_use_timer_override);
#endif /* CONFIG_X86_IO_APIC */

static int __init setup_acpi_sci(char *s)
{
	if (!s)
		return -EINVAL;
	if (!strcmp(s, "edge"))
		acpi_sci_flags =  ACPI_MADT_TRIGGER_EDGE |
			(acpi_sci_flags & ~ACPI_MADT_TRIGGER_MASK);
	else if (!strcmp(s, "level"))
		acpi_sci_flags = ACPI_MADT_TRIGGER_LEVEL |
			(acpi_sci_flags & ~ACPI_MADT_TRIGGER_MASK);
	else if (!strcmp(s, "high"))
		acpi_sci_flags = ACPI_MADT_POLARITY_ACTIVE_HIGH |
			(acpi_sci_flags & ~ACPI_MADT_POLARITY_MASK);
	else if (!strcmp(s, "low"))
		acpi_sci_flags = ACPI_MADT_POLARITY_ACTIVE_LOW |
			(acpi_sci_flags & ~ACPI_MADT_POLARITY_MASK);
	else
		return -EINVAL;
	return 0;
}
early_param("acpi_sci", setup_acpi_sci);

int __acpi_acquire_global_lock(unsigned int *lock)
{
	unsigned int old, new, val;
	do {
		old = *lock;
		new = (((old & ~0x3) + 2) + ((old >> 1) & 0x1));
		val = cmpxchg(lock, old, new);
	} while (unlikely (val != old));
	return ((new & 0x3) < 3) ? -1 : 0;
}

int __acpi_release_global_lock(unsigned int *lock)
{
	unsigned int old, new, val;
	do {
		old = *lock;
		new = old & ~0x3;
		val = cmpxchg(lock, old, new);
	} while (unlikely (val != old));
	return old & 0x1;
}

void __init arch_reserve_mem_area(acpi_physical_address addr, size_t size)
{
	e820__range_add(addr, size, E820_TYPE_ACPI);
	e820__update_table_print();
}

void x86_default_set_root_pointer(u64 addr)
{
	boot_params.acpi_rsdp_addr = addr;
}

u64 x86_default_get_root_pointer(void)
{
	return boot_params.acpi_rsdp_addr;
}<|MERGE_RESOLUTION|>--- conflicted
+++ resolved
@@ -165,14 +165,15 @@
 		return -EINVAL;
 	}
 
+	if (!enabled) {
+		++disabled_cpus;
+		return -EINVAL;
+	}
+
 	if (boot_cpu_physical_apicid != -1U)
 		ver = boot_cpu_apic_version;
 
-<<<<<<< HEAD
-	cpu = __generic_processor_info(id, ver, enabled);
-=======
 	cpu = generic_processor_info(id, ver);
->>>>>>> 24b8d41d
 	if (cpu >= 0)
 		early_per_cpu(x86_cpu_to_acpiid, cpu) = acpiid;
 
@@ -210,12 +211,6 @@
 	 * to not preallocating memory for all NR_CPUS
 	 * when we use CPU hotplug.
 	 */
-<<<<<<< HEAD
-	if (!apic->apic_id_valid(apic_id) && enabled)
-		printk(KERN_WARNING PREFIX "x2apic entry ignored\n");
-	else
-		acpi_register_lapic(apic_id, processor->uid, enabled);
-=======
 	if (!apic->apic_id_valid(apic_id)) {
 		if (enabled)
 			pr_warn(PREFIX "x2apic entry ignored\n");
@@ -223,7 +218,6 @@
 	}
 
 	acpi_register_lapic(apic_id, processor->uid, enabled);
->>>>>>> 24b8d41d
 #else
 	printk(KERN_WARNING PREFIX "x2apic entry ignored\n");
 #endif
@@ -242,10 +236,6 @@
 		return -EINVAL;
 
 	acpi_table_print_madt_entry(&header->common);
-
-	/* Ignore invalid ID */
-	if (processor->id == 0xff)
-		return 0;
 
 	/* Ignore invalid ID */
 	if (processor->id == 0xff)
@@ -295,11 +285,7 @@
 	if (BAD_MADT_ENTRY(lapic_addr_ovr, end))
 		return -EINVAL;
 
-<<<<<<< HEAD
-	acpi_table_print_madt_entry(header);
-=======
 	acpi_table_print_madt_entry(&header->common);
->>>>>>> 24b8d41d
 
 	acpi_lapic_addr = lapic_addr_ovr->address;
 
@@ -747,11 +733,7 @@
 #ifdef CONFIG_ACPI_HOTPLUG_CPU
 #include <acpi/processor.h>
 
-<<<<<<< HEAD
-int acpi_map_cpu2node(acpi_handle handle, int cpu, int physid)
-=======
 static int acpi_map_cpu2node(acpi_handle handle, int cpu, int physid)
->>>>>>> 24b8d41d
 {
 #ifdef CONFIG_ACPI_NUMA
 	int nid;
@@ -770,11 +752,7 @@
 {
 	int cpu;
 
-<<<<<<< HEAD
-	cpu = acpi_register_lapic(physid, U32_MAX, ACPI_MADT_ENABLED);
-=======
 	cpu = acpi_register_lapic(physid, acpi_id, ACPI_MADT_ENABLED);
->>>>>>> 24b8d41d
 	if (cpu < 0) {
 		pr_info(PREFIX "Unable to map lapic to logical cpu number\n");
 		return cpu;
@@ -981,8 +959,6 @@
 		x86_platform.legacy.devices.pnpbios = 0;
 	}
 
-<<<<<<< HEAD
-=======
 	if (acpi_gbl_FADT.header.revision >= FADT2_REVISION_ID &&
 	    !(acpi_gbl_FADT.boot_flags & ACPI_FADT_8042) &&
 	    x86_platform.legacy.i8042 != X86_LEGACY_I8042_PLATFORM_ABSENT) {
@@ -990,19 +966,15 @@
 		x86_platform.legacy.i8042 = X86_LEGACY_I8042_FIRMWARE_ABSENT;
 	}
 
->>>>>>> 24b8d41d
 	if (acpi_gbl_FADT.boot_flags & ACPI_FADT_NO_CMOS_RTC) {
 		pr_debug("ACPI: not registering RTC platform device\n");
 		x86_platform.legacy.rtc = 0;
 	}
-<<<<<<< HEAD
-=======
 
 	if (acpi_gbl_FADT.boot_flags & ACPI_FADT_NO_VGA) {
 		pr_debug("ACPI: probing for VGA not safe\n");
 		x86_platform.legacy.no_vga = 1;
 	}
->>>>>>> 24b8d41d
 
 #ifdef CONFIG_X86_PM_TIMER
 	/* detect the location of the ACPI PM Timer */
