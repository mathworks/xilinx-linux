--- conflicted
+++ resolved
@@ -19,69 +19,6 @@
 #include <asm/cpu_entry_area.h>
 #include <asm/stacktrace.h>
 
-<<<<<<< HEAD
-static char *exception_stack_names[N_EXCEPTION_STACKS] = {
-		[ DOUBLEFAULT_STACK-1	]	= "#DF",
-		[ NMI_STACK-1		]	= "NMI",
-		[ DEBUG_STACK-1		]	= "#DB",
-		[ MCE_STACK-1		]	= "#MC",
-};
-
-static unsigned long exception_stack_sizes[N_EXCEPTION_STACKS] = {
-	[0 ... N_EXCEPTION_STACKS - 1]		= EXCEPTION_STKSZ,
-	[DEBUG_STACK - 1]			= DEBUG_STKSZ
-};
-
-void stack_type_str(enum stack_type type, const char **begin, const char **end)
-{
-	BUILD_BUG_ON(N_EXCEPTION_STACKS != 4);
-
-	switch (type) {
-	case STACK_TYPE_IRQ:
-		*begin = "IRQ";
-		*end   = "EOI";
-		break;
-	case STACK_TYPE_EXCEPTION ... STACK_TYPE_EXCEPTION_LAST:
-		*begin = exception_stack_names[type - STACK_TYPE_EXCEPTION];
-		*end   = "EOE";
-		break;
-	default:
-		*begin = NULL;
-		*end   = NULL;
-	}
-}
-
-static bool in_exception_stack(unsigned long *stack, struct stack_info *info)
-{
-	unsigned long *begin, *end;
-	struct pt_regs *regs;
-	unsigned k;
-
-	BUILD_BUG_ON(N_EXCEPTION_STACKS != 4);
-
-	for (k = 0; k < N_EXCEPTION_STACKS; k++) {
-		end   = (unsigned long *)raw_cpu_ptr(&orig_ist)->ist[k];
-		begin = end - (exception_stack_sizes[k] / sizeof(long));
-		regs  = (struct pt_regs *)end - 1;
-
-		if (stack < begin || stack >= end)
-			continue;
-
-		info->type	= STACK_TYPE_EXCEPTION + k;
-		info->begin	= begin;
-		info->end	= end;
-		info->next_sp	= (unsigned long *)regs->sp;
-
-		return true;
-	}
-
-	return false;
-}
-
-static bool in_irq_stack(unsigned long *stack, struct stack_info *info)
-{
-	unsigned long *end   = (unsigned long *)this_cpu_read(irq_stack_ptr);
-=======
 static const char * const exception_stack_names[] = {
 		[ ESTACK_DF	]	= "#DF",
 		[ ESTACK_NMI	]	= "NMI",
@@ -192,24 +129,18 @@
 static __always_inline bool in_irq_stack(unsigned long *stack, struct stack_info *info)
 {
 	unsigned long *end   = (unsigned long *)this_cpu_read(hardirq_stack_ptr);
->>>>>>> 24b8d41d
 	unsigned long *begin = end - (IRQ_STACK_SIZE / sizeof(long));
 
 	/*
 	 * This is a software stack, so 'end' can be a valid stack pointer.
 	 * It just means the stack is empty.
 	 */
-<<<<<<< HEAD
-	if (stack < begin || stack > end)
-=======
 	if (stack < begin || stack >= end)
->>>>>>> 24b8d41d
 		return false;
 
 	info->type	= STACK_TYPE_IRQ;
 	info->begin	= begin;
 	info->end	= end;
-<<<<<<< HEAD
 
 	/*
 	 * The next stack pointer is the first thing pushed by the entry code
@@ -220,187 +151,48 @@
 	return true;
 }
 
+bool noinstr get_stack_info_noinstr(unsigned long *stack, struct task_struct *task,
+				    struct stack_info *info)
+{
+	if (in_task_stack(stack, task, info))
+		return true;
+
+	if (task != current)
+		return false;
+
+	if (in_exception_stack(stack, info))
+		return true;
+
+	if (in_irq_stack(stack, info))
+		return true;
+
+	if (in_entry_stack(stack, info))
+		return true;
+
+	return false;
+}
+
 int get_stack_info(unsigned long *stack, struct task_struct *task,
 		   struct stack_info *info, unsigned long *visit_mask)
 {
+	task = task ? : current;
+
 	if (!stack)
 		goto unknown;
 
-	task = task ? : current;
-
-	if (in_task_stack(stack, task, info))
-		goto recursion_check;
-
-	if (task != current)
+	if (!get_stack_info_noinstr(stack, task, info))
 		goto unknown;
 
-	if (in_exception_stack(stack, info))
-		goto recursion_check;
-
-	if (in_irq_stack(stack, info))
-		goto recursion_check;
-
-	goto unknown;
-=======
->>>>>>> 24b8d41d
-
-recursion_check:
-	/*
-<<<<<<< HEAD
+	/*
 	 * Make sure we don't iterate through any given stack more than once.
 	 * If it comes up a second time then there's something wrong going on:
 	 * just break out and report an unknown stack type.
 	 */
-	if (visit_mask) {
-		if (*visit_mask & (1UL << info->type))
-			goto unknown;
-		*visit_mask |= 1UL << info->type;
-	}
-
-	return 0;
-
-unknown:
-	info->type = STACK_TYPE_UNKNOWN;
-	return -EINVAL;
-}
-
-void show_stack_log_lvl(struct task_struct *task, struct pt_regs *regs,
-			unsigned long *sp, char *log_lvl)
-{
-	unsigned long *irq_stack_end;
-	unsigned long *irq_stack;
-	unsigned long *stack;
-	int i;
-
-	if (!try_get_task_stack(task))
-		return;
-
-	irq_stack_end = (unsigned long *)this_cpu_read(irq_stack_ptr);
-	irq_stack     = irq_stack_end - (IRQ_STACK_SIZE / sizeof(long));
-
-	sp = sp ? : get_stack_pointer(task, regs);
-
-	stack = sp;
-	for (i = 0; i < kstack_depth_to_print; i++) {
-		unsigned long word;
-
-		if (stack >= irq_stack && stack <= irq_stack_end) {
-			if (stack == irq_stack_end) {
-				stack = (unsigned long *) (irq_stack_end[-1]);
-				pr_cont(" <EOI> ");
-			}
-		} else {
-		if (kstack_end(stack))
-			break;
-		}
-
-		if (probe_kernel_address(stack, word))
-			break;
-
-		if ((i % STACKSLOTS_PER_LINE) == 0) {
-			if (i != 0)
-				pr_cont("\n");
-			printk("%s %016lx", log_lvl, word);
-		} else
-			pr_cont(" %016lx", word);
-
-		stack++;
-		touch_nmi_watchdog();
-	}
-
-	pr_cont("\n");
-	show_trace_log_lvl(task, regs, sp, log_lvl);
-
-	put_task_stack(task);
-=======
-	 * The next stack pointer is the first thing pushed by the entry code
-	 * after switching to the irq stack.
-	 */
-	info->next_sp = (unsigned long *)*(end - 1);
-
-	return true;
-}
-
-bool noinstr get_stack_info_noinstr(unsigned long *stack, struct task_struct *task,
-				    struct stack_info *info)
-{
-	if (in_task_stack(stack, task, info))
-		return true;
-
-	if (task != current)
-		return false;
-
-	if (in_exception_stack(stack, info))
-		return true;
-
-	if (in_irq_stack(stack, info))
-		return true;
-
-	if (in_entry_stack(stack, info))
-		return true;
-
-	return false;
->>>>>>> 24b8d41d
-}
-
-int get_stack_info(unsigned long *stack, struct task_struct *task,
-		   struct stack_info *info, unsigned long *visit_mask)
-{
-<<<<<<< HEAD
-	int i;
-
-	show_regs_print_info(KERN_DEFAULT);
-	__show_regs(regs, 1);
-=======
-	task = task ? : current;
-
-	if (!stack)
-		goto unknown;
-
-	if (!get_stack_info_noinstr(stack, task, info))
-		goto unknown;
->>>>>>> 24b8d41d
-
-	/*
-	 * Make sure we don't iterate through any given stack more than once.
-	 * If it comes up a second time then there's something wrong going on:
-	 * just break out and report an unknown stack type.
-	 */
-<<<<<<< HEAD
-	if (!user_mode(regs)) {
-		unsigned int code_prologue = code_bytes * 43 / 64;
-		unsigned int code_len = code_bytes;
-		unsigned char c;
-		u8 *ip;
-
-		printk(KERN_DEFAULT "Stack:\n");
-		show_stack_log_lvl(current, regs, NULL, KERN_DEFAULT);
-
-		printk(KERN_DEFAULT "Code: ");
-
-		ip = (u8 *)regs->ip - code_prologue;
-		if (ip < (u8 *)PAGE_OFFSET || probe_kernel_address(ip, c)) {
-			/* try starting at IP */
-			ip = (u8 *)regs->ip;
-			code_len = code_len - code_prologue + 1;
-		}
-		for (i = 0; i < code_len; i++, ip++) {
-			if (ip < (u8 *)PAGE_OFFSET ||
-					probe_kernel_address(ip, c)) {
-				pr_cont(" Bad RIP value.");
-				break;
-			}
-			if (ip == (u8 *)regs->ip)
-				pr_cont("<%02x> ", c);
-			else
-				pr_cont("%02x ", c);
-=======
 	if (visit_mask) {
 		if (*visit_mask & (1UL << info->type)) {
 			if (task == current)
 				printk_deferred_once(KERN_WARNING "WARNING: stack recursion on stack type %d\n", info->type);
 			goto unknown;
->>>>>>> 24b8d41d
 		}
 		*visit_mask |= 1UL << info->type;
 	}
