// SPDX-License-Identifier: GPL-2.0
/*
 *	Intel IO-APIC support for multi-Pentium hosts.
 *
 *	Copyright (C) 1997, 1998, 1999, 2000, 2009 Ingo Molnar, Hajnalka Szabo
 *
 *	Many thanks to Stig Venaas for trying out countless experimental
 *	patches and reporting/debugging problems patiently!
 *
 *	(c) 1999, Multiple IO-APIC support, developed by
 *	Ken-ichi Yaku <yaku@css1.kbnes.nec.co.jp> and
 *      Hidemi Kishimoto <kisimoto@css1.kbnes.nec.co.jp>,
 *	further tested and cleaned up by Zach Brown <zab@redhat.com>
 *	and Ingo Molnar <mingo@redhat.com>
 *
 *	Fixes
 *	Maciej W. Rozycki	:	Bits for genuine 82489DX APICs;
 *					thanks to Eric Gilmore
 *					and Rolf G. Tews
 *					for testing these extensively
 *	Paul Diefenbaugh	:	Added full ACPI support
 *
 * Historical information which is worth to be preserved:
 *
 * - SiS APIC rmw bug:
 *
 *	We used to have a workaround for a bug in SiS chips which
 *	required to rewrite the index register for a read-modify-write
 *	operation as the chip lost the index information which was
 *	setup for the read already. We cache the data now, so that
 *	workaround has been removed.
 */

#include <linux/mm.h>
#include <linux/interrupt.h>
#include <linux/irq.h>
#include <linux/init.h>
#include <linux/delay.h>
#include <linux/sched.h>
#include <linux/pci.h>
#include <linux/mc146818rtc.h>
#include <linux/compiler.h>
#include <linux/acpi.h>
#include <linux/export.h>
#include <linux/syscore_ops.h>
#include <linux/freezer.h>
#include <linux/kthread.h>
#include <linux/jiffies.h>	/* time_after() */
#include <linux/slab.h>
#include <linux/memblock.h>

#include <asm/irqdomain.h>
#include <asm/io.h>
#include <asm/smp.h>
#include <asm/cpu.h>
#include <asm/desc.h>
#include <asm/proto.h>
#include <asm/acpi.h>
#include <asm/dma.h>
#include <asm/timer.h>
#include <asm/time.h>
#include <asm/i8259.h>
#include <asm/setup.h>
#include <asm/irq_remapping.h>
#include <asm/hw_irq.h>

#include <asm/apic.h>

#define	for_each_ioapic(idx)		\
	for ((idx) = 0; (idx) < nr_ioapics; (idx)++)
#define	for_each_ioapic_reverse(idx)	\
	for ((idx) = nr_ioapics - 1; (idx) >= 0; (idx)--)
#define	for_each_pin(idx, pin)		\
	for ((pin) = 0; (pin) < ioapics[(idx)].nr_registers; (pin)++)
#define	for_each_ioapic_pin(idx, pin)	\
	for_each_ioapic((idx))		\
		for_each_pin((idx), (pin))
#define for_each_irq_pin(entry, head) \
	list_for_each_entry(entry, &head, list)

static DEFINE_RAW_SPINLOCK(ioapic_lock);
static DEFINE_MUTEX(ioapic_mutex);
static unsigned int ioapic_dynirq_base;
static int ioapic_initialized;

struct irq_pin_list {
	struct list_head list;
	int apic, pin;
};

struct mp_chip_data {
	struct list_head irq_2_pin;
	struct IO_APIC_route_entry entry;
	int trigger;
	int polarity;
	u32 count;
	bool isa_irq;
};

struct mp_ioapic_gsi {
	u32 gsi_base;
	u32 gsi_end;
};

static struct ioapic {
	/*
	 * # of IRQ routing registers
	 */
	int nr_registers;
	/*
	 * Saved state during suspend/resume, or while enabling intr-remap.
	 */
	struct IO_APIC_route_entry *saved_registers;
	/* I/O APIC config */
	struct mpc_ioapic mp_config;
	/* IO APIC gsi routing info */
	struct mp_ioapic_gsi  gsi_config;
	struct ioapic_domain_cfg irqdomain_cfg;
	struct irq_domain *irqdomain;
	struct resource *iomem_res;
} ioapics[MAX_IO_APICS];

#define mpc_ioapic_ver(ioapic_idx)	ioapics[ioapic_idx].mp_config.apicver

int mpc_ioapic_id(int ioapic_idx)
{
	return ioapics[ioapic_idx].mp_config.apicid;
}

unsigned int mpc_ioapic_addr(int ioapic_idx)
{
	return ioapics[ioapic_idx].mp_config.apicaddr;
}

static inline struct mp_ioapic_gsi *mp_ioapic_gsi_routing(int ioapic_idx)
{
	return &ioapics[ioapic_idx].gsi_config;
}

static inline int mp_ioapic_pin_count(int ioapic)
{
	struct mp_ioapic_gsi *gsi_cfg = mp_ioapic_gsi_routing(ioapic);

	return gsi_cfg->gsi_end - gsi_cfg->gsi_base + 1;
}

static inline u32 mp_pin_to_gsi(int ioapic, int pin)
{
	return mp_ioapic_gsi_routing(ioapic)->gsi_base + pin;
}

static inline bool mp_is_legacy_irq(int irq)
{
	return irq >= 0 && irq < nr_legacy_irqs();
}

static inline struct irq_domain *mp_ioapic_irqdomain(int ioapic)
{
	return ioapics[ioapic].irqdomain;
}

int nr_ioapics;

/* The one past the highest gsi number used */
u32 gsi_top;

/* MP IRQ source entries */
struct mpc_intsrc mp_irqs[MAX_IRQ_SOURCES];

/* # of MP IRQ source entries */
int mp_irq_entries;

#ifdef CONFIG_EISA
int mp_bus_id_to_type[MAX_MP_BUSSES];
#endif

DECLARE_BITMAP(mp_bus_not_pci, MAX_MP_BUSSES);

int skip_ioapic_setup;

/**
 * disable_ioapic_support() - disables ioapic support at runtime
 */
void disable_ioapic_support(void)
{
#ifdef CONFIG_PCI
	noioapicquirk = 1;
	noioapicreroute = -1;
#endif
	skip_ioapic_setup = 1;
}

static int __init parse_noapic(char *str)
{
	/* disable IO-APIC */
	disable_ioapic_support();
	return 0;
}
early_param("noapic", parse_noapic);

/* Will be called in mpparse/acpi/sfi codes for saving IRQ info */
void mp_save_irq(struct mpc_intsrc *m)
{
	int i;

	apic_printk(APIC_VERBOSE, "Int: type %d, pol %d, trig %d, bus %02x,"
		" IRQ %02x, APIC ID %x, APIC INT %02x\n",
		m->irqtype, m->irqflag & 3, (m->irqflag >> 2) & 3, m->srcbus,
		m->srcbusirq, m->dstapic, m->dstirq);

	for (i = 0; i < mp_irq_entries; i++) {
		if (!memcmp(&mp_irqs[i], m, sizeof(*m)))
			return;
	}

	memcpy(&mp_irqs[mp_irq_entries], m, sizeof(*m));
	if (++mp_irq_entries == MAX_IRQ_SOURCES)
		panic("Max # of irq sources exceeded!!\n");
}

static void alloc_ioapic_saved_registers(int idx)
{
	size_t size;

	if (ioapics[idx].saved_registers)
		return;

	size = sizeof(struct IO_APIC_route_entry) * ioapics[idx].nr_registers;
	ioapics[idx].saved_registers = kzalloc(size, GFP_KERNEL);
	if (!ioapics[idx].saved_registers)
		pr_err("IOAPIC %d: suspend/resume impossible!\n", idx);
}

static void free_ioapic_saved_registers(int idx)
{
	kfree(ioapics[idx].saved_registers);
	ioapics[idx].saved_registers = NULL;
}

int __init arch_early_ioapic_init(void)
{
	int i;

	if (!nr_legacy_irqs())
		io_apic_irqs = ~0UL;

	for_each_ioapic(i)
		alloc_ioapic_saved_registers(i);

	return 0;
}

struct io_apic {
	unsigned int index;
	unsigned int unused[3];
	unsigned int data;
	unsigned int unused2[11];
	unsigned int eoi;
};

static __attribute_const__ struct io_apic __iomem *io_apic_base(int idx)
{
	return (void __iomem *) __fix_to_virt(FIX_IO_APIC_BASE_0 + idx)
		+ (mpc_ioapic_addr(idx) & ~PAGE_MASK);
}

static inline void io_apic_eoi(unsigned int apic, unsigned int vector)
{
	struct io_apic __iomem *io_apic = io_apic_base(apic);
	writel(vector, &io_apic->eoi);
}

unsigned int native_io_apic_read(unsigned int apic, unsigned int reg)
{
	struct io_apic __iomem *io_apic = io_apic_base(apic);
	writel(reg, &io_apic->index);
	return readl(&io_apic->data);
}

static void io_apic_write(unsigned int apic, unsigned int reg,
			  unsigned int value)
{
	struct io_apic __iomem *io_apic = io_apic_base(apic);

	writel(reg, &io_apic->index);
	writel(value, &io_apic->data);
}

union entry_union {
	struct { u32 w1, w2; };
	struct IO_APIC_route_entry entry;
};

static struct IO_APIC_route_entry __ioapic_read_entry(int apic, int pin)
{
	union entry_union eu;

	eu.w1 = io_apic_read(apic, 0x10 + 2 * pin);
	eu.w2 = io_apic_read(apic, 0x11 + 2 * pin);

	return eu.entry;
}

static struct IO_APIC_route_entry ioapic_read_entry(int apic, int pin)
{
	union entry_union eu;
	unsigned long flags;

	raw_spin_lock_irqsave(&ioapic_lock, flags);
	eu.entry = __ioapic_read_entry(apic, pin);
	raw_spin_unlock_irqrestore(&ioapic_lock, flags);

	return eu.entry;
}

/*
 * When we write a new IO APIC routing entry, we need to write the high
 * word first! If the mask bit in the low word is clear, we will enable
 * the interrupt, and we need to make sure the entry is fully populated
 * before that happens.
 */
static void __ioapic_write_entry(int apic, int pin, struct IO_APIC_route_entry e)
{
	union entry_union eu = {{0, 0}};

	eu.entry = e;
	io_apic_write(apic, 0x11 + 2*pin, eu.w2);
	io_apic_write(apic, 0x10 + 2*pin, eu.w1);
}

static void ioapic_write_entry(int apic, int pin, struct IO_APIC_route_entry e)
{
	unsigned long flags;

	raw_spin_lock_irqsave(&ioapic_lock, flags);
	__ioapic_write_entry(apic, pin, e);
	raw_spin_unlock_irqrestore(&ioapic_lock, flags);
}

/*
 * When we mask an IO APIC routing entry, we need to write the low
 * word first, in order to set the mask bit before we change the
 * high bits!
 */
static void ioapic_mask_entry(int apic, int pin)
{
	unsigned long flags;
	union entry_union eu = { .entry.mask = IOAPIC_MASKED };

	raw_spin_lock_irqsave(&ioapic_lock, flags);
	io_apic_write(apic, 0x10 + 2*pin, eu.w1);
	io_apic_write(apic, 0x11 + 2*pin, eu.w2);
	raw_spin_unlock_irqrestore(&ioapic_lock, flags);
}

/*
 * The common case is 1:1 IRQ<->pin mappings. Sometimes there are
 * shared ISA-space IRQs, so we have to support them. We are super
 * fast in the common case, and fast for shared ISA-space IRQs.
 */
static int __add_pin_to_irq_node(struct mp_chip_data *data,
				 int node, int apic, int pin)
{
	struct irq_pin_list *entry;

	/* don't allow duplicates */
	for_each_irq_pin(entry, data->irq_2_pin)
		if (entry->apic == apic && entry->pin == pin)
			return 0;

	entry = kzalloc_node(sizeof(struct irq_pin_list), GFP_ATOMIC, node);
	if (!entry) {
		pr_err("can not alloc irq_pin_list (%d,%d,%d)\n",
		       node, apic, pin);
		return -ENOMEM;
	}
	entry->apic = apic;
	entry->pin = pin;
	list_add_tail(&entry->list, &data->irq_2_pin);

	return 0;
}

static void __remove_pin_from_irq(struct mp_chip_data *data, int apic, int pin)
{
	struct irq_pin_list *tmp, *entry;

	list_for_each_entry_safe(entry, tmp, &data->irq_2_pin, list)
		if (entry->apic == apic && entry->pin == pin) {
			list_del(&entry->list);
			kfree(entry);
			return;
		}
}

static void add_pin_to_irq_node(struct mp_chip_data *data,
				int node, int apic, int pin)
{
	if (__add_pin_to_irq_node(data, node, apic, pin))
		panic("IO-APIC: failed to add irq-pin. Can not proceed\n");
}

/*
 * Reroute an IRQ to a different pin.
 */
static void __init replace_pin_at_irq_node(struct mp_chip_data *data, int node,
					   int oldapic, int oldpin,
					   int newapic, int newpin)
{
	struct irq_pin_list *entry;

	for_each_irq_pin(entry, data->irq_2_pin) {
		if (entry->apic == oldapic && entry->pin == oldpin) {
			entry->apic = newapic;
			entry->pin = newpin;
			/* every one is different, right? */
			return;
		}
	}

	/* old apic/pin didn't exist, so just add new ones */
	add_pin_to_irq_node(data, node, newapic, newpin);
}

static void io_apic_modify_irq(struct mp_chip_data *data,
			       int mask_and, int mask_or,
			       void (*final)(struct irq_pin_list *entry))
{
	union entry_union eu;
	struct irq_pin_list *entry;

	eu.entry = data->entry;
	eu.w1 &= mask_and;
	eu.w1 |= mask_or;
	data->entry = eu.entry;

	for_each_irq_pin(entry, data->irq_2_pin) {
		io_apic_write(entry->apic, 0x10 + 2 * entry->pin, eu.w1);
		if (final)
			final(entry);
	}
}

static void io_apic_sync(struct irq_pin_list *entry)
{
	/*
	 * Synchronize the IO-APIC and the CPU by doing
	 * a dummy read from the IO-APIC
	 */
	struct io_apic __iomem *io_apic;

	io_apic = io_apic_base(entry->apic);
	readl(&io_apic->data);
}

static void mask_ioapic_irq(struct irq_data *irq_data)
{
	struct mp_chip_data *data = irq_data->chip_data;
	unsigned long flags;

	raw_spin_lock_irqsave(&ioapic_lock, flags);
	io_apic_modify_irq(data, ~0, IO_APIC_REDIR_MASKED, &io_apic_sync);
	raw_spin_unlock_irqrestore(&ioapic_lock, flags);
}

static void __unmask_ioapic(struct mp_chip_data *data)
{
	io_apic_modify_irq(data, ~IO_APIC_REDIR_MASKED, 0, NULL);
}

static void unmask_ioapic_irq(struct irq_data *irq_data)
{
	struct mp_chip_data *data = irq_data->chip_data;
	unsigned long flags;

	raw_spin_lock_irqsave(&ioapic_lock, flags);
	__unmask_ioapic(data);
	raw_spin_unlock_irqrestore(&ioapic_lock, flags);
}

/*
 * IO-APIC versions below 0x20 don't support EOI register.
 * For the record, here is the information about various versions:
 *     0Xh     82489DX
 *     1Xh     I/OAPIC or I/O(x)APIC which are not PCI 2.2 Compliant
 *     2Xh     I/O(x)APIC which is PCI 2.2 Compliant
 *     30h-FFh Reserved
 *
 * Some of the Intel ICH Specs (ICH2 to ICH5) documents the io-apic
 * version as 0x2. This is an error with documentation and these ICH chips
 * use io-apic's of version 0x20.
 *
 * For IO-APIC's with EOI register, we use that to do an explicit EOI.
 * Otherwise, we simulate the EOI message manually by changing the trigger
 * mode to edge and then back to level, with RTE being masked during this.
 */
static void __eoi_ioapic_pin(int apic, int pin, int vector)
{
	if (mpc_ioapic_ver(apic) >= 0x20) {
		io_apic_eoi(apic, vector);
	} else {
		struct IO_APIC_route_entry entry, entry1;

		entry = entry1 = __ioapic_read_entry(apic, pin);

		/*
		 * Mask the entry and change the trigger mode to edge.
		 */
		entry1.mask = IOAPIC_MASKED;
		entry1.trigger = IOAPIC_EDGE;

		__ioapic_write_entry(apic, pin, entry1);

		/*
		 * Restore the previous level triggered entry.
		 */
		__ioapic_write_entry(apic, pin, entry);
	}
}

static void eoi_ioapic_pin(int vector, struct mp_chip_data *data)
{
	unsigned long flags;
	struct irq_pin_list *entry;

	raw_spin_lock_irqsave(&ioapic_lock, flags);
	for_each_irq_pin(entry, data->irq_2_pin)
		__eoi_ioapic_pin(entry->apic, entry->pin, vector);
	raw_spin_unlock_irqrestore(&ioapic_lock, flags);
}

static void clear_IO_APIC_pin(unsigned int apic, unsigned int pin)
{
	struct IO_APIC_route_entry entry;

	/* Check delivery_mode to be sure we're not clearing an SMI pin */
	entry = ioapic_read_entry(apic, pin);
	if (entry.delivery_mode == dest_SMI)
		return;

	/*
	 * Make sure the entry is masked and re-read the contents to check
	 * if it is a level triggered pin and if the remote-IRR is set.
	 */
	if (entry.mask == IOAPIC_UNMASKED) {
		entry.mask = IOAPIC_MASKED;
		ioapic_write_entry(apic, pin, entry);
		entry = ioapic_read_entry(apic, pin);
	}

	if (entry.irr) {
		unsigned long flags;

		/*
		 * Make sure the trigger mode is set to level. Explicit EOI
		 * doesn't clear the remote-IRR if the trigger mode is not
		 * set to level.
		 */
		if (entry.trigger == IOAPIC_EDGE) {
			entry.trigger = IOAPIC_LEVEL;
			ioapic_write_entry(apic, pin, entry);
		}
		raw_spin_lock_irqsave(&ioapic_lock, flags);
		__eoi_ioapic_pin(apic, pin, entry.vector);
		raw_spin_unlock_irqrestore(&ioapic_lock, flags);
	}

	/*
	 * Clear the rest of the bits in the IO-APIC RTE except for the mask
	 * bit.
	 */
	ioapic_mask_entry(apic, pin);
	entry = ioapic_read_entry(apic, pin);
	if (entry.irr)
		pr_err("Unable to reset IRR for apic: %d, pin :%d\n",
		       mpc_ioapic_id(apic), pin);
}

void clear_IO_APIC (void)
{
	int apic, pin;

	for_each_ioapic_pin(apic, pin)
		clear_IO_APIC_pin(apic, pin);
}

#ifdef CONFIG_X86_32
/*
 * support for broken MP BIOSs, enables hand-redirection of PIRQ0-7 to
 * specific CPU-side IRQs.
 */

#define MAX_PIRQS 8
static int pirq_entries[MAX_PIRQS] = {
	[0 ... MAX_PIRQS - 1] = -1
};

static int __init ioapic_pirq_setup(char *str)
{
	int i, max;
	int ints[MAX_PIRQS+1];

	get_options(str, ARRAY_SIZE(ints), ints);

	apic_printk(APIC_VERBOSE, KERN_INFO
			"PIRQ redirection, working around broken MP-BIOS.\n");
	max = MAX_PIRQS;
	if (ints[0] < MAX_PIRQS)
		max = ints[0];

	for (i = 0; i < max; i++) {
		apic_printk(APIC_VERBOSE, KERN_DEBUG
				"... PIRQ%d -> IRQ %d\n", i, ints[i+1]);
		/*
		 * PIRQs are mapped upside down, usually.
		 */
		pirq_entries[MAX_PIRQS-i-1] = ints[i+1];
	}
	return 1;
}

__setup("pirq=", ioapic_pirq_setup);
#endif /* CONFIG_X86_32 */

/*
 * Saves all the IO-APIC RTE's
 */
int save_ioapic_entries(void)
{
	int apic, pin;
	int err = 0;

	for_each_ioapic(apic) {
		if (!ioapics[apic].saved_registers) {
			err = -ENOMEM;
			continue;
		}

		for_each_pin(apic, pin)
			ioapics[apic].saved_registers[pin] =
				ioapic_read_entry(apic, pin);
	}

	return err;
}

/*
 * Mask all IO APIC entries.
 */
void mask_ioapic_entries(void)
{
	int apic, pin;

	for_each_ioapic(apic) {
		if (!ioapics[apic].saved_registers)
			continue;

		for_each_pin(apic, pin) {
			struct IO_APIC_route_entry entry;

			entry = ioapics[apic].saved_registers[pin];
			if (entry.mask == IOAPIC_UNMASKED) {
				entry.mask = IOAPIC_MASKED;
				ioapic_write_entry(apic, pin, entry);
			}
		}
	}
}

/*
 * Restore IO APIC entries which was saved in the ioapic structure.
 */
int restore_ioapic_entries(void)
{
	int apic, pin;

	for_each_ioapic(apic) {
		if (!ioapics[apic].saved_registers)
			continue;

		for_each_pin(apic, pin)
			ioapic_write_entry(apic, pin,
					   ioapics[apic].saved_registers[pin]);
	}
	return 0;
}

/*
 * Find the IRQ entry number of a certain pin.
 */
static int find_irq_entry(int ioapic_idx, int pin, int type)
{
	int i;

	for (i = 0; i < mp_irq_entries; i++)
		if (mp_irqs[i].irqtype == type &&
		    (mp_irqs[i].dstapic == mpc_ioapic_id(ioapic_idx) ||
		     mp_irqs[i].dstapic == MP_APIC_ALL) &&
		    mp_irqs[i].dstirq == pin)
			return i;

	return -1;
}

/*
 * Find the pin to which IRQ[irq] (ISA) is connected
 */
static int __init find_isa_irq_pin(int irq, int type)
{
	int i;

	for (i = 0; i < mp_irq_entries; i++) {
		int lbus = mp_irqs[i].srcbus;

		if (test_bit(lbus, mp_bus_not_pci) &&
		    (mp_irqs[i].irqtype == type) &&
		    (mp_irqs[i].srcbusirq == irq))

			return mp_irqs[i].dstirq;
	}
	return -1;
}

static int __init find_isa_irq_apic(int irq, int type)
{
	int i;

	for (i = 0; i < mp_irq_entries; i++) {
		int lbus = mp_irqs[i].srcbus;

		if (test_bit(lbus, mp_bus_not_pci) &&
		    (mp_irqs[i].irqtype == type) &&
		    (mp_irqs[i].srcbusirq == irq))
			break;
	}

	if (i < mp_irq_entries) {
		int ioapic_idx;

		for_each_ioapic(ioapic_idx)
			if (mpc_ioapic_id(ioapic_idx) == mp_irqs[i].dstapic)
				return ioapic_idx;
	}

	return -1;
}

#ifdef CONFIG_EISA
/*
 * EISA Edge/Level control register, ELCR
 */
static int EISA_ELCR(unsigned int irq)
{
	if (irq < nr_legacy_irqs()) {
		unsigned int port = 0x4d0 + (irq >> 3);
		return (inb(port) >> (irq & 7)) & 1;
	}
	apic_printk(APIC_VERBOSE, KERN_INFO
			"Broken MPtable reports ISA irq %d\n", irq);
	return 0;
}

#endif

/* ISA interrupts are always active high edge triggered,
 * when listed as conforming in the MP table. */

#define default_ISA_trigger(idx)	(IOAPIC_EDGE)
#define default_ISA_polarity(idx)	(IOAPIC_POL_HIGH)

/* EISA interrupts are always polarity zero and can be edge or level
 * trigger depending on the ELCR value.  If an interrupt is listed as
 * EISA conforming in the MP table, that means its trigger type must
 * be read in from the ELCR */

#define default_EISA_trigger(idx)	(EISA_ELCR(mp_irqs[idx].srcbusirq))
#define default_EISA_polarity(idx)	default_ISA_polarity(idx)

/* PCI interrupts are always active low level triggered,
 * when listed as conforming in the MP table. */

#define default_PCI_trigger(idx)	(IOAPIC_LEVEL)
#define default_PCI_polarity(idx)	(IOAPIC_POL_LOW)

static int irq_polarity(int idx)
{
	int bus = mp_irqs[idx].srcbus;

	/*
	 * Determine IRQ line polarity (high active or low active):
	 */
	switch (mp_irqs[idx].irqflag & MP_IRQPOL_MASK) {
	case MP_IRQPOL_DEFAULT:
		/* conforms to spec, ie. bus-type dependent polarity */
		if (test_bit(bus, mp_bus_not_pci))
			return default_ISA_polarity(idx);
		else
			return default_PCI_polarity(idx);
	case MP_IRQPOL_ACTIVE_HIGH:
		return IOAPIC_POL_HIGH;
	case MP_IRQPOL_RESERVED:
		pr_warn("IOAPIC: Invalid polarity: 2, defaulting to low\n");
		fallthrough;
	case MP_IRQPOL_ACTIVE_LOW:
	default: /* Pointless default required due to do gcc stupidity */
		return IOAPIC_POL_LOW;
	}
}

#ifdef CONFIG_EISA
static int eisa_irq_trigger(int idx, int bus, int trigger)
{
	switch (mp_bus_id_to_type[bus]) {
	case MP_BUS_PCI:
	case MP_BUS_ISA:
		return trigger;
	case MP_BUS_EISA:
		return default_EISA_trigger(idx);
	}
	pr_warn("IOAPIC: Invalid srcbus: %d defaulting to level\n", bus);
	return IOAPIC_LEVEL;
}
#else
static inline int eisa_irq_trigger(int idx, int bus, int trigger)
{
	return trigger;
}
#endif

static int irq_trigger(int idx)
{
	int bus = mp_irqs[idx].srcbus;
	int trigger;

	/*
	 * Determine IRQ trigger mode (edge or level sensitive):
	 */
	switch (mp_irqs[idx].irqflag & MP_IRQTRIG_MASK) {
	case MP_IRQTRIG_DEFAULT:
		/* conforms to spec, ie. bus-type dependent trigger mode */
		if (test_bit(bus, mp_bus_not_pci))
			trigger = default_ISA_trigger(idx);
		else
			trigger = default_PCI_trigger(idx);
		/* Take EISA into account */
		return eisa_irq_trigger(idx, bus, trigger);
	case MP_IRQTRIG_EDGE:
		return IOAPIC_EDGE;
	case MP_IRQTRIG_RESERVED:
		pr_warn("IOAPIC: Invalid trigger mode 2 defaulting to level\n");
		fallthrough;
	case MP_IRQTRIG_LEVEL:
	default: /* Pointless default required due to do gcc stupidity */
		return IOAPIC_LEVEL;
	}
}

void ioapic_set_alloc_attr(struct irq_alloc_info *info, int node,
			   int trigger, int polarity)
{
	init_irq_alloc_info(info, NULL);
	info->type = X86_IRQ_ALLOC_TYPE_IOAPIC;
	info->ioapic.node = node;
	info->ioapic.trigger = trigger;
	info->ioapic.polarity = polarity;
	info->ioapic.valid = 1;
}

#ifndef CONFIG_ACPI
int acpi_get_override_irq(u32 gsi, int *trigger, int *polarity);
#endif

static void ioapic_copy_alloc_attr(struct irq_alloc_info *dst,
				   struct irq_alloc_info *src,
				   u32 gsi, int ioapic_idx, int pin)
{
	int trigger, polarity;

	copy_irq_alloc_info(dst, src);
	dst->type = X86_IRQ_ALLOC_TYPE_IOAPIC;
	dst->devid = mpc_ioapic_id(ioapic_idx);
	dst->ioapic.pin = pin;
	dst->ioapic.valid = 1;
	if (src && src->ioapic.valid) {
		dst->ioapic.node = src->ioapic.node;
		dst->ioapic.trigger = src->ioapic.trigger;
		dst->ioapic.polarity = src->ioapic.polarity;
	} else {
		dst->ioapic.node = NUMA_NO_NODE;
		if (acpi_get_override_irq(gsi, &trigger, &polarity) >= 0) {
			dst->ioapic.trigger = trigger;
			dst->ioapic.polarity = polarity;
		} else {
			/*
			 * PCI interrupts are always active low level
			 * triggered.
			 */
			dst->ioapic.trigger = IOAPIC_LEVEL;
			dst->ioapic.polarity = IOAPIC_POL_LOW;
		}
	}
}

static int ioapic_alloc_attr_node(struct irq_alloc_info *info)
{
	return (info && info->ioapic.valid) ? info->ioapic.node : NUMA_NO_NODE;
}

static void mp_register_handler(unsigned int irq, unsigned long trigger)
{
	irq_flow_handler_t hdl;
	bool fasteoi;

	if (trigger) {
		irq_set_status_flags(irq, IRQ_LEVEL);
		fasteoi = true;
	} else {
		irq_clear_status_flags(irq, IRQ_LEVEL);
		fasteoi = false;
	}

	hdl = fasteoi ? handle_fasteoi_irq : handle_edge_irq;
	__irq_set_handler(irq, hdl, 0, fasteoi ? "fasteoi" : "edge");
}

static bool mp_check_pin_attr(int irq, struct irq_alloc_info *info)
{
	struct mp_chip_data *data = irq_get_chip_data(irq);

	/*
	 * setup_IO_APIC_irqs() programs all legacy IRQs with default trigger
	 * and polarity attirbutes. So allow the first user to reprogram the
	 * pin with real trigger and polarity attributes.
	 */
	if (irq < nr_legacy_irqs() && data->count == 1) {
		if (info->ioapic.trigger != data->trigger)
			mp_register_handler(irq, info->ioapic.trigger);
		data->entry.trigger = data->trigger = info->ioapic.trigger;
		data->entry.polarity = data->polarity = info->ioapic.polarity;
	}

	return data->trigger == info->ioapic.trigger &&
	       data->polarity == info->ioapic.polarity;
}

static int alloc_irq_from_domain(struct irq_domain *domain, int ioapic, u32 gsi,
				 struct irq_alloc_info *info)
{
	bool legacy = false;
	int irq = -1;
	int type = ioapics[ioapic].irqdomain_cfg.type;

	switch (type) {
	case IOAPIC_DOMAIN_LEGACY:
		/*
		 * Dynamically allocate IRQ number for non-ISA IRQs in the first
		 * 16 GSIs on some weird platforms.
		 */
		if (!ioapic_initialized || gsi >= nr_legacy_irqs())
			irq = gsi;
		legacy = mp_is_legacy_irq(irq);
		break;
	case IOAPIC_DOMAIN_STRICT:
		irq = gsi;
		break;
	case IOAPIC_DOMAIN_DYNAMIC:
		break;
	default:
		WARN(1, "ioapic: unknown irqdomain type %d\n", type);
		return -1;
	}

	return __irq_domain_alloc_irqs(domain, irq, 1,
				       ioapic_alloc_attr_node(info),
				       info, legacy, NULL);
}

/*
 * Need special handling for ISA IRQs because there may be multiple IOAPIC pins
 * sharing the same ISA IRQ number and irqdomain only supports 1:1 mapping
 * between IOAPIC pin and IRQ number. A typical IOAPIC has 24 pins, pin 0-15 are
 * used for legacy IRQs and pin 16-23 are used for PCI IRQs (PIRQ A-H).
 * When ACPI is disabled, only legacy IRQ numbers (IRQ0-15) are available, and
 * some BIOSes may use MP Interrupt Source records to override IRQ numbers for
 * PIRQs instead of reprogramming the interrupt routing logic. Thus there may be
 * multiple pins sharing the same legacy IRQ number when ACPI is disabled.
 */
static int alloc_isa_irq_from_domain(struct irq_domain *domain,
				     int irq, int ioapic, int pin,
				     struct irq_alloc_info *info)
{
	struct mp_chip_data *data;
	struct irq_data *irq_data = irq_get_irq_data(irq);
	int node = ioapic_alloc_attr_node(info);

	/*
	 * Legacy ISA IRQ has already been allocated, just add pin to
	 * the pin list assoicated with this IRQ and program the IOAPIC
	 * entry. The IOAPIC entry
	 */
	if (irq_data && irq_data->parent_data) {
		if (!mp_check_pin_attr(irq, info))
			return -EBUSY;
		if (__add_pin_to_irq_node(irq_data->chip_data, node, ioapic,
					  info->ioapic.pin))
			return -ENOMEM;
	} else {
<<<<<<< HEAD
=======
		info->flags |= X86_IRQ_ALLOC_LEGACY;
>>>>>>> 24b8d41d
		irq = __irq_domain_alloc_irqs(domain, irq, 1, node, info, true,
					      NULL);
		if (irq >= 0) {
			irq_data = irq_domain_get_irq_data(domain, irq);
			data = irq_data->chip_data;
			data->isa_irq = true;
		}
	}

	return irq;
}

static int mp_map_pin_to_irq(u32 gsi, int idx, int ioapic, int pin,
			     unsigned int flags, struct irq_alloc_info *info)
{
	int irq;
	bool legacy = false;
	struct irq_alloc_info tmp;
	struct mp_chip_data *data;
	struct irq_domain *domain = mp_ioapic_irqdomain(ioapic);

	if (!domain)
		return -ENOSYS;

	if (idx >= 0 && test_bit(mp_irqs[idx].srcbus, mp_bus_not_pci)) {
		irq = mp_irqs[idx].srcbusirq;
		legacy = mp_is_legacy_irq(irq);
	}

	mutex_lock(&ioapic_mutex);
	if (!(flags & IOAPIC_MAP_ALLOC)) {
		if (!legacy) {
			irq = irq_find_mapping(domain, pin);
			if (irq == 0)
				irq = -ENOENT;
		}
	} else {
		ioapic_copy_alloc_attr(&tmp, info, gsi, ioapic, pin);
		if (legacy)
			irq = alloc_isa_irq_from_domain(domain, irq,
							ioapic, pin, &tmp);
		else if ((irq = irq_find_mapping(domain, pin)) == 0)
			irq = alloc_irq_from_domain(domain, ioapic, gsi, &tmp);
		else if (!mp_check_pin_attr(irq, &tmp))
			irq = -EBUSY;
		if (irq >= 0) {
			data = irq_get_chip_data(irq);
			data->count++;
		}
	}
	mutex_unlock(&ioapic_mutex);

	return irq;
}

static int pin_2_irq(int idx, int ioapic, int pin, unsigned int flags)
{
	u32 gsi = mp_pin_to_gsi(ioapic, pin);

	/*
	 * Debugging check, we are in big trouble if this message pops up!
	 */
	if (mp_irqs[idx].dstirq != pin)
		pr_err("broken BIOS or MPTABLE parser, ayiee!!\n");

#ifdef CONFIG_X86_32
	/*
	 * PCI IRQ command line redirection. Yes, limits are hardcoded.
	 */
	if ((pin >= 16) && (pin <= 23)) {
		if (pirq_entries[pin-16] != -1) {
			if (!pirq_entries[pin-16]) {
				apic_printk(APIC_VERBOSE, KERN_DEBUG
						"disabling PIRQ%d\n", pin-16);
			} else {
				int irq = pirq_entries[pin-16];
				apic_printk(APIC_VERBOSE, KERN_DEBUG
						"using PIRQ%d -> IRQ %d\n",
						pin-16, irq);
				return irq;
			}
		}
	}
#endif

	return  mp_map_pin_to_irq(gsi, idx, ioapic, pin, flags, NULL);
}

int mp_map_gsi_to_irq(u32 gsi, unsigned int flags, struct irq_alloc_info *info)
{
	int ioapic, pin, idx;

	ioapic = mp_find_ioapic(gsi);
	if (ioapic < 0)
		return -ENODEV;

	pin = mp_find_ioapic_pin(ioapic, gsi);
	idx = find_irq_entry(ioapic, pin, mp_INT);
	if ((flags & IOAPIC_MAP_CHECK) && idx < 0)
		return -ENODEV;

	return mp_map_pin_to_irq(gsi, idx, ioapic, pin, flags, info);
}

void mp_unmap_irq(int irq)
{
	struct irq_data *irq_data = irq_get_irq_data(irq);
	struct mp_chip_data *data;

	if (!irq_data || !irq_data->domain)
		return;

	data = irq_data->chip_data;
	if (!data || data->isa_irq)
		return;

	mutex_lock(&ioapic_mutex);
	if (--data->count == 0)
		irq_domain_free_irqs(irq, 1);
	mutex_unlock(&ioapic_mutex);
}

/*
 * Find a specific PCI IRQ entry.
 * Not an __init, possibly needed by modules
 */
int IO_APIC_get_PCI_irq_vector(int bus, int slot, int pin)
{
	int irq, i, best_ioapic = -1, best_idx = -1;

	apic_printk(APIC_DEBUG,
		    "querying PCI -> IRQ mapping bus:%d, slot:%d, pin:%d.\n",
		    bus, slot, pin);
	if (test_bit(bus, mp_bus_not_pci)) {
		apic_printk(APIC_VERBOSE,
			    "PCI BIOS passed nonexistent PCI bus %d!\n", bus);
		return -1;
	}

	for (i = 0; i < mp_irq_entries; i++) {
		int lbus = mp_irqs[i].srcbus;
		int ioapic_idx, found = 0;

		if (bus != lbus || mp_irqs[i].irqtype != mp_INT ||
		    slot != ((mp_irqs[i].srcbusirq >> 2) & 0x1f))
			continue;

		for_each_ioapic(ioapic_idx)
			if (mpc_ioapic_id(ioapic_idx) == mp_irqs[i].dstapic ||
			    mp_irqs[i].dstapic == MP_APIC_ALL) {
				found = 1;
				break;
			}
		if (!found)
			continue;

		/* Skip ISA IRQs */
		irq = pin_2_irq(i, ioapic_idx, mp_irqs[i].dstirq, 0);
		if (irq > 0 && !IO_APIC_IRQ(irq))
			continue;

		if (pin == (mp_irqs[i].srcbusirq & 3)) {
			best_idx = i;
			best_ioapic = ioapic_idx;
			goto out;
		}

		/*
		 * Use the first all-but-pin matching entry as a
		 * best-guess fuzzy result for broken mptables.
		 */
		if (best_idx < 0) {
			best_idx = i;
			best_ioapic = ioapic_idx;
		}
	}
	if (best_idx < 0)
		return -1;

out:
	return pin_2_irq(best_idx, best_ioapic, mp_irqs[best_idx].dstirq,
			 IOAPIC_MAP_ALLOC);
}
EXPORT_SYMBOL(IO_APIC_get_PCI_irq_vector);

static struct irq_chip ioapic_chip, ioapic_ir_chip;

static void __init setup_IO_APIC_irqs(void)
{
	unsigned int ioapic, pin;
	int idx;

	apic_printk(APIC_VERBOSE, KERN_DEBUG "init IO_APIC IRQs\n");

	for_each_ioapic_pin(ioapic, pin) {
		idx = find_irq_entry(ioapic, pin, mp_INT);
		if (idx < 0)
			apic_printk(APIC_VERBOSE,
				    KERN_DEBUG " apic %d pin %d not connected\n",
				    mpc_ioapic_id(ioapic), pin);
		else
			pin_2_irq(idx, ioapic, pin,
				  ioapic ? 0 : IOAPIC_MAP_ALLOC);
	}
}

void ioapic_zap_locks(void)
{
	raw_spin_lock_init(&ioapic_lock);
}

static void io_apic_print_entries(unsigned int apic, unsigned int nr_entries)
{
	int i;
	char buf[256];
	struct IO_APIC_route_entry entry;
	struct IR_IO_APIC_route_entry *ir_entry = (void *)&entry;

	printk(KERN_DEBUG "IOAPIC %d:\n", apic);
	for (i = 0; i <= nr_entries; i++) {
		entry = ioapic_read_entry(apic, i);
		snprintf(buf, sizeof(buf),
			 " pin%02x, %s, %s, %s, V(%02X), IRR(%1d), S(%1d)",
			 i,
			 entry.mask == IOAPIC_MASKED ? "disabled" : "enabled ",
			 entry.trigger == IOAPIC_LEVEL ? "level" : "edge ",
			 entry.polarity == IOAPIC_POL_LOW ? "low " : "high",
			 entry.vector, entry.irr, entry.delivery_status);
		if (ir_entry->format)
			printk(KERN_DEBUG "%s, remapped, I(%04X),  Z(%X)\n",
			       buf, (ir_entry->index2 << 15) | ir_entry->index,
			       ir_entry->zero);
		else
			printk(KERN_DEBUG "%s, %s, D(%02X), M(%1d)\n",
			       buf,
			       entry.dest_mode == IOAPIC_DEST_MODE_LOGICAL ?
			       "logical " : "physical",
			       entry.dest, entry.delivery_mode);
	}
}

static void __init print_IO_APIC(int ioapic_idx)
{
	union IO_APIC_reg_00 reg_00;
	union IO_APIC_reg_01 reg_01;
	union IO_APIC_reg_02 reg_02;
	union IO_APIC_reg_03 reg_03;
	unsigned long flags;

	raw_spin_lock_irqsave(&ioapic_lock, flags);
	reg_00.raw = io_apic_read(ioapic_idx, 0);
	reg_01.raw = io_apic_read(ioapic_idx, 1);
	if (reg_01.bits.version >= 0x10)
		reg_02.raw = io_apic_read(ioapic_idx, 2);
	if (reg_01.bits.version >= 0x20)
		reg_03.raw = io_apic_read(ioapic_idx, 3);
	raw_spin_unlock_irqrestore(&ioapic_lock, flags);

	printk(KERN_DEBUG "IO APIC #%d......\n", mpc_ioapic_id(ioapic_idx));
	printk(KERN_DEBUG ".... register #00: %08X\n", reg_00.raw);
	printk(KERN_DEBUG ".......    : physical APIC id: %02X\n", reg_00.bits.ID);
	printk(KERN_DEBUG ".......    : Delivery Type: %X\n", reg_00.bits.delivery_type);
	printk(KERN_DEBUG ".......    : LTS          : %X\n", reg_00.bits.LTS);

	printk(KERN_DEBUG ".... register #01: %08X\n", *(int *)&reg_01);
	printk(KERN_DEBUG ".......     : max redirection entries: %02X\n",
		reg_01.bits.entries);

	printk(KERN_DEBUG ".......     : PRQ implemented: %X\n", reg_01.bits.PRQ);
	printk(KERN_DEBUG ".......     : IO APIC version: %02X\n",
		reg_01.bits.version);

	/*
	 * Some Intel chipsets with IO APIC VERSION of 0x1? don't have reg_02,
	 * but the value of reg_02 is read as the previous read register
	 * value, so ignore it if reg_02 == reg_01.
	 */
	if (reg_01.bits.version >= 0x10 && reg_02.raw != reg_01.raw) {
		printk(KERN_DEBUG ".... register #02: %08X\n", reg_02.raw);
		printk(KERN_DEBUG ".......     : arbitration: %02X\n", reg_02.bits.arbitration);
	}

	/*
	 * Some Intel chipsets with IO APIC VERSION of 0x2? don't have reg_02
	 * or reg_03, but the value of reg_0[23] is read as the previous read
	 * register value, so ignore it if reg_03 == reg_0[12].
	 */
	if (reg_01.bits.version >= 0x20 && reg_03.raw != reg_02.raw &&
	    reg_03.raw != reg_01.raw) {
		printk(KERN_DEBUG ".... register #03: %08X\n", reg_03.raw);
		printk(KERN_DEBUG ".......     : Boot DT    : %X\n", reg_03.bits.boot_DT);
	}

	printk(KERN_DEBUG ".... IRQ redirection table:\n");
	io_apic_print_entries(ioapic_idx, reg_01.bits.entries);
}

void __init print_IO_APICs(void)
{
	int ioapic_idx;
	unsigned int irq;

	printk(KERN_DEBUG "number of MP IRQ sources: %d.\n", mp_irq_entries);
	for_each_ioapic(ioapic_idx)
		printk(KERN_DEBUG "number of IO-APIC #%d registers: %d.\n",
		       mpc_ioapic_id(ioapic_idx),
		       ioapics[ioapic_idx].nr_registers);

	/*
	 * We are a bit conservative about what we expect.  We have to
	 * know about every hardware change ASAP.
	 */
	printk(KERN_INFO "testing the IO APIC.......................\n");

	for_each_ioapic(ioapic_idx)
		print_IO_APIC(ioapic_idx);

	printk(KERN_DEBUG "IRQ to pin mappings:\n");
	for_each_active_irq(irq) {
		struct irq_pin_list *entry;
		struct irq_chip *chip;
		struct mp_chip_data *data;

		chip = irq_get_chip(irq);
		if (chip != &ioapic_chip && chip != &ioapic_ir_chip)
			continue;
		data = irq_get_chip_data(irq);
		if (!data)
			continue;
		if (list_empty(&data->irq_2_pin))
			continue;

		printk(KERN_DEBUG "IRQ%d ", irq);
		for_each_irq_pin(entry, data->irq_2_pin)
			pr_cont("-> %d:%d", entry->apic, entry->pin);
		pr_cont("\n");
	}

	printk(KERN_INFO ".................................... done.\n");
}

/* Where if anywhere is the i8259 connect in external int mode */
static struct { int pin, apic; } ioapic_i8259 = { -1, -1 };

void __init enable_IO_APIC(void)
{
	int i8259_apic, i8259_pin;
	int apic, pin;

	if (skip_ioapic_setup)
		nr_ioapics = 0;

	if (!nr_legacy_irqs() || !nr_ioapics)
		return;

	for_each_ioapic_pin(apic, pin) {
		/* See if any of the pins is in ExtINT mode */
		struct IO_APIC_route_entry entry = ioapic_read_entry(apic, pin);

		/* If the interrupt line is enabled and in ExtInt mode
		 * I have found the pin where the i8259 is connected.
		 */
		if ((entry.mask == 0) && (entry.delivery_mode == dest_ExtINT)) {
			ioapic_i8259.apic = apic;
			ioapic_i8259.pin  = pin;
			goto found_i8259;
		}
	}
 found_i8259:
	/* Look to see what if the MP table has reported the ExtINT */
	/* If we could not find the appropriate pin by looking at the ioapic
	 * the i8259 probably is not connected the ioapic but give the
	 * mptable a chance anyway.
	 */
	i8259_pin  = find_isa_irq_pin(0, mp_ExtINT);
	i8259_apic = find_isa_irq_apic(0, mp_ExtINT);
	/* Trust the MP table if nothing is setup in the hardware */
	if ((ioapic_i8259.pin == -1) && (i8259_pin >= 0)) {
		printk(KERN_WARNING "ExtINT not setup in hardware but reported by MP table\n");
		ioapic_i8259.pin  = i8259_pin;
		ioapic_i8259.apic = i8259_apic;
	}
	/* Complain if the MP table and the hardware disagree */
	if (((ioapic_i8259.apic != i8259_apic) || (ioapic_i8259.pin != i8259_pin)) &&
		(i8259_pin >= 0) && (ioapic_i8259.pin >= 0))
	{
		printk(KERN_WARNING "ExtINT in hardware and MP table differ\n");
	}

	/*
	 * Do not trust the IO-APIC being empty at bootup
	 */
	clear_IO_APIC();
}

void native_restore_boot_irq_mode(void)
{
	/*
	 * If the i8259 is routed through an IOAPIC
	 * Put that IOAPIC in virtual wire mode
	 * so legacy interrupts can be delivered.
	 */
	if (ioapic_i8259.pin != -1) {
		struct IO_APIC_route_entry entry;

		memset(&entry, 0, sizeof(entry));
		entry.mask		= IOAPIC_UNMASKED;
		entry.trigger		= IOAPIC_EDGE;
		entry.polarity		= IOAPIC_POL_HIGH;
		entry.dest_mode		= IOAPIC_DEST_MODE_PHYSICAL;
		entry.delivery_mode	= dest_ExtINT;
		entry.dest		= read_apic_id();

		/*
		 * Add it to the IO-APIC irq-routing table:
		 */
		ioapic_write_entry(ioapic_i8259.apic, ioapic_i8259.pin, entry);
	}

	if (boot_cpu_has(X86_FEATURE_APIC) || apic_from_smp_config())
		disconnect_bsp_APIC(ioapic_i8259.pin != -1);
}

void restore_boot_irq_mode(void)
{
	if (!nr_legacy_irqs())
		return;

	x86_apic_ops.restore();
}

#ifdef CONFIG_X86_32
/*
 * function to set the IO-APIC physical IDs based on the
 * values stored in the MPC table.
 *
 * by Matt Domsch <Matt_Domsch@dell.com>  Tue Dec 21 12:25:05 CST 1999
 */
void __init setup_ioapic_ids_from_mpc_nocheck(void)
{
	union IO_APIC_reg_00 reg_00;
	physid_mask_t phys_id_present_map;
	int ioapic_idx;
	int i;
	unsigned char old_id;
	unsigned long flags;

	/*
	 * This is broken; anything with a real cpu count has to
	 * circumvent this idiocy regardless.
	 */
	apic->ioapic_phys_id_map(&phys_cpu_present_map, &phys_id_present_map);

	/*
	 * Set the IOAPIC ID to the value stored in the MPC table.
	 */
	for_each_ioapic(ioapic_idx) {
		/* Read the register 0 value */
		raw_spin_lock_irqsave(&ioapic_lock, flags);
		reg_00.raw = io_apic_read(ioapic_idx, 0);
		raw_spin_unlock_irqrestore(&ioapic_lock, flags);

		old_id = mpc_ioapic_id(ioapic_idx);

		if (mpc_ioapic_id(ioapic_idx) >= get_physical_broadcast()) {
			printk(KERN_ERR "BIOS bug, IO-APIC#%d ID is %d in the MPC table!...\n",
				ioapic_idx, mpc_ioapic_id(ioapic_idx));
			printk(KERN_ERR "... fixing up to %d. (tell your hw vendor)\n",
				reg_00.bits.ID);
			ioapics[ioapic_idx].mp_config.apicid = reg_00.bits.ID;
		}

		/*
		 * Sanity check, is the ID really free? Every APIC in a
		 * system must have a unique ID or we get lots of nice
		 * 'stuck on smp_invalidate_needed IPI wait' messages.
		 */
		if (apic->check_apicid_used(&phys_id_present_map,
					    mpc_ioapic_id(ioapic_idx))) {
			printk(KERN_ERR "BIOS bug, IO-APIC#%d ID %d is already used!...\n",
				ioapic_idx, mpc_ioapic_id(ioapic_idx));
			for (i = 0; i < get_physical_broadcast(); i++)
				if (!physid_isset(i, phys_id_present_map))
					break;
			if (i >= get_physical_broadcast())
				panic("Max APIC ID exceeded!\n");
			printk(KERN_ERR "... fixing up to %d. (tell your hw vendor)\n",
				i);
			physid_set(i, phys_id_present_map);
			ioapics[ioapic_idx].mp_config.apicid = i;
		} else {
			physid_mask_t tmp;
			apic->apicid_to_cpu_present(mpc_ioapic_id(ioapic_idx),
						    &tmp);
			apic_printk(APIC_VERBOSE, "Setting %d in the "
					"phys_id_present_map\n",
					mpc_ioapic_id(ioapic_idx));
			physids_or(phys_id_present_map, phys_id_present_map, tmp);
		}

		/*
		 * We need to adjust the IRQ routing table
		 * if the ID changed.
		 */
		if (old_id != mpc_ioapic_id(ioapic_idx))
			for (i = 0; i < mp_irq_entries; i++)
				if (mp_irqs[i].dstapic == old_id)
					mp_irqs[i].dstapic
						= mpc_ioapic_id(ioapic_idx);

		/*
		 * Update the ID register according to the right value
		 * from the MPC table if they are different.
		 */
		if (mpc_ioapic_id(ioapic_idx) == reg_00.bits.ID)
			continue;

		apic_printk(APIC_VERBOSE, KERN_INFO
			"...changing IO-APIC physical APIC ID to %d ...",
			mpc_ioapic_id(ioapic_idx));

		reg_00.bits.ID = mpc_ioapic_id(ioapic_idx);
		raw_spin_lock_irqsave(&ioapic_lock, flags);
		io_apic_write(ioapic_idx, 0, reg_00.raw);
		raw_spin_unlock_irqrestore(&ioapic_lock, flags);

		/*
		 * Sanity check
		 */
		raw_spin_lock_irqsave(&ioapic_lock, flags);
		reg_00.raw = io_apic_read(ioapic_idx, 0);
		raw_spin_unlock_irqrestore(&ioapic_lock, flags);
		if (reg_00.bits.ID != mpc_ioapic_id(ioapic_idx))
			pr_cont("could not set ID!\n");
		else
			apic_printk(APIC_VERBOSE, " ok.\n");
	}
}

void __init setup_ioapic_ids_from_mpc(void)
{

	if (acpi_ioapic)
		return;
	/*
	 * Don't check I/O APIC IDs for xAPIC systems.  They have
	 * no meaning without the serial APIC bus.
	 */
	if (!(boot_cpu_data.x86_vendor == X86_VENDOR_INTEL)
		|| APIC_XAPIC(boot_cpu_apic_version))
		return;
	setup_ioapic_ids_from_mpc_nocheck();
}
#endif

int no_timer_check __initdata;

static int __init notimercheck(char *s)
{
	no_timer_check = 1;
	return 1;
}
__setup("no_timer_check", notimercheck);

static void __init delay_with_tsc(void)
{
	unsigned long long start, now;
	unsigned long end = jiffies + 4;

	start = rdtsc();

	/*
	 * We don't know the TSC frequency yet, but waiting for
	 * 40000000000/HZ TSC cycles is safe:
	 * 4 GHz == 10 jiffies
	 * 1 GHz == 40 jiffies
	 */
	do {
		rep_nop();
		now = rdtsc();
	} while ((now - start) < 40000000000ULL / HZ &&
		time_before_eq(jiffies, end));
}

static void __init delay_without_tsc(void)
{
	unsigned long end = jiffies + 4;
	int band = 1;

	/*
	 * We don't know any frequency yet, but waiting for
	 * 40940000000/HZ cycles is safe:
	 * 4 GHz == 10 jiffies
	 * 1 GHz == 40 jiffies
	 * 1 << 1 + 1 << 2 +...+ 1 << 11 = 4094
	 */
	do {
		__delay(((1U << band++) * 10000000UL) / HZ);
	} while (band < 12 && time_before_eq(jiffies, end));
}

/*
 * There is a nasty bug in some older SMP boards, their mptable lies
 * about the timer IRQ. We do the following to work around the situation:
 *
 *	- timer IRQ defaults to IO-APIC IRQ
 *	- if this function detects that timer IRQs are defunct, then we fall
 *	  back to ISA timer IRQs
 */
static int __init timer_irq_works(void)
{
	unsigned long t1 = jiffies;
	unsigned long flags;

	if (no_timer_check)
		return 1;

	local_save_flags(flags);
	local_irq_enable();

	if (boot_cpu_has(X86_FEATURE_TSC))
		delay_with_tsc();
	else
		delay_without_tsc();

	local_irq_restore(flags);

	/*
	 * Expect a few ticks at least, to be sure some possible
	 * glue logic does not lock up after one or two first
	 * ticks in a non-ExtINT mode.  Also the local APIC
	 * might have cached one ExtINT interrupt.  Finally, at
	 * least one tick may be lost due to delays.
	 */

	/* jiffies wrap? */
	if (time_after(jiffies, t1 + 4))
		return 1;
	return 0;
}

/*
 * In the SMP+IOAPIC case it might happen that there are an unspecified
 * number of pending IRQ events unhandled. These cases are very rare,
 * so we 'resend' these IRQs via IPIs, to the same CPU. It's much
 * better to do it this way as thus we do not have to be aware of
 * 'pending' interrupts in the IRQ path, except at this point.
 */
/*
 * Edge triggered needs to resend any interrupt
 * that was delayed but this is now handled in the device
 * independent code.
 */

/*
 * Starting up a edge-triggered IO-APIC interrupt is
 * nasty - we need to make sure that we get the edge.
 * If it is already asserted for some reason, we need
 * return 1 to indicate that is was pending.
 *
 * This is not complete - we should be able to fake
 * an edge even if it isn't on the 8259A...
 */
static unsigned int startup_ioapic_irq(struct irq_data *data)
{
	int was_pending = 0, irq = data->irq;
	unsigned long flags;

	raw_spin_lock_irqsave(&ioapic_lock, flags);
	if (irq < nr_legacy_irqs()) {
		legacy_pic->mask(irq);
		if (legacy_pic->irq_pending(irq))
			was_pending = 1;
	}
	__unmask_ioapic(data->chip_data);
	raw_spin_unlock_irqrestore(&ioapic_lock, flags);

	return was_pending;
}

atomic_t irq_mis_count;

#ifdef CONFIG_GENERIC_PENDING_IRQ
static bool io_apic_level_ack_pending(struct mp_chip_data *data)
{
	struct irq_pin_list *entry;
	unsigned long flags;

	raw_spin_lock_irqsave(&ioapic_lock, flags);
	for_each_irq_pin(entry, data->irq_2_pin) {
		unsigned int reg;
		int pin;

		pin = entry->pin;
		reg = io_apic_read(entry->apic, 0x10 + pin*2);
		/* Is the remote IRR bit set? */
		if (reg & IO_APIC_REDIR_REMOTE_IRR) {
			raw_spin_unlock_irqrestore(&ioapic_lock, flags);
			return true;
		}
	}
	raw_spin_unlock_irqrestore(&ioapic_lock, flags);

	return false;
}

static inline bool ioapic_prepare_move(struct irq_data *data)
{
	/* If we are moving the IRQ we need to mask it */
	if (unlikely(irqd_is_setaffinity_pending(data))) {
		if (!irqd_irq_masked(data))
			mask_ioapic_irq(data);
		return true;
	}
	return false;
}

static inline void ioapic_finish_move(struct irq_data *data, bool moveit)
{
	if (unlikely(moveit)) {
		/* Only migrate the irq if the ack has been received.
		 *
		 * On rare occasions the broadcast level triggered ack gets
		 * delayed going to ioapics, and if we reprogram the
		 * vector while Remote IRR is still set the irq will never
		 * fire again.
		 *
		 * To prevent this scenario we read the Remote IRR bit
		 * of the ioapic.  This has two effects.
		 * - On any sane system the read of the ioapic will
		 *   flush writes (and acks) going to the ioapic from
		 *   this cpu.
		 * - We get to see if the ACK has actually been delivered.
		 *
		 * Based on failed experiments of reprogramming the
		 * ioapic entry from outside of irq context starting
		 * with masking the ioapic entry and then polling until
		 * Remote IRR was clear before reprogramming the
		 * ioapic I don't trust the Remote IRR bit to be
		 * completey accurate.
		 *
		 * However there appears to be no other way to plug
		 * this race, so if the Remote IRR bit is not
		 * accurate and is causing problems then it is a hardware bug
		 * and you can go talk to the chipset vendor about it.
		 */
		if (!io_apic_level_ack_pending(data->chip_data))
			irq_move_masked_irq(data);
		/* If the IRQ is masked in the core, leave it: */
		if (!irqd_irq_masked(data))
			unmask_ioapic_irq(data);
	}
}
#else
static inline bool ioapic_prepare_move(struct irq_data *data)
{
	return false;
}
static inline void ioapic_finish_move(struct irq_data *data, bool moveit)
{
}
#endif

static void ioapic_ack_level(struct irq_data *irq_data)
{
	struct irq_cfg *cfg = irqd_cfg(irq_data);
	unsigned long v;
	bool moveit;
	int i;

	irq_complete_move(cfg);
	moveit = ioapic_prepare_move(irq_data);

	/*
	 * It appears there is an erratum which affects at least version 0x11
	 * of I/O APIC (that's the 82093AA and cores integrated into various
	 * chipsets).  Under certain conditions a level-triggered interrupt is
	 * erroneously delivered as edge-triggered one but the respective IRR
	 * bit gets set nevertheless.  As a result the I/O unit expects an EOI
	 * message but it will never arrive and further interrupts are blocked
	 * from the source.  The exact reason is so far unknown, but the
	 * phenomenon was observed when two consecutive interrupt requests
	 * from a given source get delivered to the same CPU and the source is
	 * temporarily disabled in between.
	 *
	 * A workaround is to simulate an EOI message manually.  We achieve it
	 * by setting the trigger mode to edge and then to level when the edge
	 * trigger mode gets detected in the TMR of a local APIC for a
	 * level-triggered interrupt.  We mask the source for the time of the
	 * operation to prevent an edge-triggered interrupt escaping meanwhile.
	 * The idea is from Manfred Spraul.  --macro
	 *
	 * Also in the case when cpu goes offline, fixup_irqs() will forward
	 * any unhandled interrupt on the offlined cpu to the new cpu
	 * destination that is handling the corresponding interrupt. This
	 * interrupt forwarding is done via IPI's. Hence, in this case also
	 * level-triggered io-apic interrupt will be seen as an edge
	 * interrupt in the IRR. And we can't rely on the cpu's EOI
	 * to be broadcasted to the IO-APIC's which will clear the remoteIRR
	 * corresponding to the level-triggered interrupt. Hence on IO-APIC's
	 * supporting EOI register, we do an explicit EOI to clear the
	 * remote IRR and on IO-APIC's which don't have an EOI register,
	 * we use the above logic (mask+edge followed by unmask+level) from
	 * Manfred Spraul to clear the remote IRR.
	 */
	i = cfg->vector;
	v = apic_read(APIC_TMR + ((i & ~0x1f) >> 1));

	/*
	 * We must acknowledge the irq before we move it or the acknowledge will
	 * not propagate properly.
	 */
	ack_APIC_irq();

	/*
	 * Tail end of clearing remote IRR bit (either by delivering the EOI
	 * message via io-apic EOI register write or simulating it using
	 * mask+edge followed by unnask+level logic) manually when the
	 * level triggered interrupt is seen as the edge triggered interrupt
	 * at the cpu.
	 */
	if (!(v & (1 << (i & 0x1f)))) {
		atomic_inc(&irq_mis_count);
		eoi_ioapic_pin(cfg->vector, irq_data->chip_data);
	}

	ioapic_finish_move(irq_data, moveit);
}

static void ioapic_ir_ack_level(struct irq_data *irq_data)
{
	struct mp_chip_data *data = irq_data->chip_data;

	/*
	 * Intr-remapping uses pin number as the virtual vector
	 * in the RTE. Actual vector is programmed in
	 * intr-remapping table entry. Hence for the io-apic
	 * EOI we use the pin number.
	 */
	apic_ack_irq(irq_data);
	eoi_ioapic_pin(data->entry.vector, data);
}

static void ioapic_configure_entry(struct irq_data *irqd)
{
	struct mp_chip_data *mpd = irqd->chip_data;
	struct irq_cfg *cfg = irqd_cfg(irqd);
	struct irq_pin_list *entry;

	/*
	 * Only update when the parent is the vector domain, don't touch it
	 * if the parent is the remapping domain. Check the installed
	 * ioapic chip to verify that.
	 */
	if (irqd->chip == &ioapic_chip) {
		mpd->entry.dest = cfg->dest_apicid;
		mpd->entry.vector = cfg->vector;
	}
	for_each_irq_pin(entry, mpd->irq_2_pin)
		__ioapic_write_entry(entry->apic, entry->pin, mpd->entry);
}

static int ioapic_set_affinity(struct irq_data *irq_data,
			       const struct cpumask *mask, bool force)
{
	struct irq_data *parent = irq_data->parent_data;
	unsigned long flags;
	int ret;

	ret = parent->chip->irq_set_affinity(parent, mask, force);
	raw_spin_lock_irqsave(&ioapic_lock, flags);
	if (ret >= 0 && ret != IRQ_SET_MASK_OK_DONE)
		ioapic_configure_entry(irq_data);
	raw_spin_unlock_irqrestore(&ioapic_lock, flags);

	return ret;
}

/*
 * Interrupt shutdown masks the ioapic pin, but the interrupt might already
 * be in flight, but not yet serviced by the target CPU. That means
 * __synchronize_hardirq() would return and claim that everything is calmed
 * down. So free_irq() would proceed and deactivate the interrupt and free
 * resources.
 *
 * Once the target CPU comes around to service it it will find a cleared
 * vector and complain. While the spurious interrupt is harmless, the full
 * release of resources might prevent the interrupt from being acknowledged
 * which keeps the hardware in a weird state.
 *
 * Verify that the corresponding Remote-IRR bits are clear.
 */
static int ioapic_irq_get_chip_state(struct irq_data *irqd,
				   enum irqchip_irq_state which,
				   bool *state)
{
	struct mp_chip_data *mcd = irqd->chip_data;
	struct IO_APIC_route_entry rentry;
	struct irq_pin_list *p;

	if (which != IRQCHIP_STATE_ACTIVE)
		return -EINVAL;

	*state = false;
	raw_spin_lock(&ioapic_lock);
	for_each_irq_pin(p, mcd->irq_2_pin) {
		rentry = __ioapic_read_entry(p->apic, p->pin);
		/*
		 * The remote IRR is only valid in level trigger mode. It's
		 * meaning is undefined for edge triggered interrupts and
		 * irrelevant because the IO-APIC treats them as fire and
		 * forget.
		 */
		if (rentry.irr && rentry.trigger) {
			*state = true;
			break;
		}
	}
	raw_spin_unlock(&ioapic_lock);
	return 0;
}

static struct irq_chip ioapic_chip __read_mostly = {
	.name			= "IO-APIC",
	.irq_startup		= startup_ioapic_irq,
	.irq_mask		= mask_ioapic_irq,
	.irq_unmask		= unmask_ioapic_irq,
	.irq_ack		= irq_chip_ack_parent,
	.irq_eoi		= ioapic_ack_level,
	.irq_set_affinity	= ioapic_set_affinity,
	.irq_retrigger		= irq_chip_retrigger_hierarchy,
	.irq_get_irqchip_state	= ioapic_irq_get_chip_state,
	.flags			= IRQCHIP_SKIP_SET_WAKE,
};

static struct irq_chip ioapic_ir_chip __read_mostly = {
	.name			= "IR-IO-APIC",
	.irq_startup		= startup_ioapic_irq,
	.irq_mask		= mask_ioapic_irq,
	.irq_unmask		= unmask_ioapic_irq,
	.irq_ack		= irq_chip_ack_parent,
	.irq_eoi		= ioapic_ir_ack_level,
	.irq_set_affinity	= ioapic_set_affinity,
	.irq_retrigger		= irq_chip_retrigger_hierarchy,
	.irq_get_irqchip_state	= ioapic_irq_get_chip_state,
	.flags			= IRQCHIP_SKIP_SET_WAKE,
};

static inline void init_IO_APIC_traps(void)
{
	struct irq_cfg *cfg;
	unsigned int irq;

	for_each_active_irq(irq) {
		cfg = irq_cfg(irq);
		if (IO_APIC_IRQ(irq) && cfg && !cfg->vector) {
			/*
			 * Hmm.. We don't have an entry for this,
			 * so default to an old-fashioned 8259
			 * interrupt if we can..
			 */
			if (irq < nr_legacy_irqs())
				legacy_pic->make_irq(irq);
			else
				/* Strange. Oh, well.. */
				irq_set_chip(irq, &no_irq_chip);
		}
	}
}

/*
 * The local APIC irq-chip implementation:
 */

static void mask_lapic_irq(struct irq_data *data)
{
	unsigned long v;

	v = apic_read(APIC_LVT0);
	apic_write(APIC_LVT0, v | APIC_LVT_MASKED);
}

static void unmask_lapic_irq(struct irq_data *data)
{
	unsigned long v;

	v = apic_read(APIC_LVT0);
	apic_write(APIC_LVT0, v & ~APIC_LVT_MASKED);
}

static void ack_lapic_irq(struct irq_data *data)
{
	ack_APIC_irq();
}

static struct irq_chip lapic_chip __read_mostly = {
	.name		= "local-APIC",
	.irq_mask	= mask_lapic_irq,
	.irq_unmask	= unmask_lapic_irq,
	.irq_ack	= ack_lapic_irq,
};

static void lapic_register_intr(int irq)
{
	irq_clear_status_flags(irq, IRQ_LEVEL);
	irq_set_chip_and_handler_name(irq, &lapic_chip, handle_edge_irq,
				      "edge");
}

/*
 * This looks a bit hackish but it's about the only one way of sending
 * a few INTA cycles to 8259As and any associated glue logic.  ICR does
 * not support the ExtINT mode, unfortunately.  We need to send these
 * cycles as some i82489DX-based boards have glue logic that keeps the
 * 8259A interrupt line asserted until INTA.  --macro
 */
static inline void __init unlock_ExtINT_logic(void)
{
	int apic, pin, i;
	struct IO_APIC_route_entry entry0, entry1;
	unsigned char save_control, save_freq_select;

	pin  = find_isa_irq_pin(8, mp_INT);
	if (pin == -1) {
		WARN_ON_ONCE(1);
		return;
	}
	apic = find_isa_irq_apic(8, mp_INT);
	if (apic == -1) {
		WARN_ON_ONCE(1);
		return;
	}

	entry0 = ioapic_read_entry(apic, pin);
	clear_IO_APIC_pin(apic, pin);

	memset(&entry1, 0, sizeof(entry1));

	entry1.dest_mode = IOAPIC_DEST_MODE_PHYSICAL;
	entry1.mask = IOAPIC_UNMASKED;
	entry1.dest = hard_smp_processor_id();
	entry1.delivery_mode = dest_ExtINT;
	entry1.polarity = entry0.polarity;
	entry1.trigger = IOAPIC_EDGE;
	entry1.vector = 0;

	ioapic_write_entry(apic, pin, entry1);

	save_control = CMOS_READ(RTC_CONTROL);
	save_freq_select = CMOS_READ(RTC_FREQ_SELECT);
	CMOS_WRITE((save_freq_select & ~RTC_RATE_SELECT) | 0x6,
		   RTC_FREQ_SELECT);
	CMOS_WRITE(save_control | RTC_PIE, RTC_CONTROL);

	i = 100;
	while (i-- > 0) {
		mdelay(10);
		if ((CMOS_READ(RTC_INTR_FLAGS) & RTC_PF) == RTC_PF)
			i -= 10;
	}

	CMOS_WRITE(save_control, RTC_CONTROL);
	CMOS_WRITE(save_freq_select, RTC_FREQ_SELECT);
	clear_IO_APIC_pin(apic, pin);

	ioapic_write_entry(apic, pin, entry0);
}

static int disable_timer_pin_1 __initdata;
/* Actually the next is obsolete, but keep it for paranoid reasons -AK */
static int __init disable_timer_pin_setup(char *arg)
{
	disable_timer_pin_1 = 1;
	return 0;
}
early_param("disable_timer_pin_1", disable_timer_pin_setup);

static int mp_alloc_timer_irq(int ioapic, int pin)
{
	int irq = -1;
	struct irq_domain *domain = mp_ioapic_irqdomain(ioapic);

	if (domain) {
		struct irq_alloc_info info;

		ioapic_set_alloc_attr(&info, NUMA_NO_NODE, 0, 0);
		info.devid = mpc_ioapic_id(ioapic);
		info.ioapic.pin = pin;
		mutex_lock(&ioapic_mutex);
		irq = alloc_isa_irq_from_domain(domain, 0, ioapic, pin, &info);
		mutex_unlock(&ioapic_mutex);
	}

	return irq;
}

/*
 * This code may look a bit paranoid, but it's supposed to cooperate with
 * a wide range of boards and BIOS bugs.  Fortunately only the timer IRQ
 * is so screwy.  Thanks to Brian Perkins for testing/hacking this beast
 * fanatically on his truly buggy board.
 *
 * FIXME: really need to revamp this for all platforms.
 */
static inline void __init check_timer(void)
{
	struct irq_data *irq_data = irq_get_irq_data(0);
	struct mp_chip_data *data = irq_data->chip_data;
	struct irq_cfg *cfg = irqd_cfg(irq_data);
	int node = cpu_to_node(0);
	int apic1, pin1, apic2, pin2;
	unsigned long flags;
	int no_pin1 = 0;

	if (!global_clock_event)
		return;

	local_irq_save(flags);

	/*
	 * get/set the timer IRQ vector:
	 */
	legacy_pic->mask(0);

	/*
	 * As IRQ0 is to be enabled in the 8259A, the virtual
	 * wire has to be disabled in the local APIC.  Also
	 * timer interrupts need to be acknowledged manually in
	 * the 8259A for the i82489DX when using the NMI
	 * watchdog as that APIC treats NMIs as level-triggered.
	 * The AEOI mode will finish them in the 8259A
	 * automatically.
	 */
	apic_write(APIC_LVT0, APIC_LVT_MASKED | APIC_DM_EXTINT);
	legacy_pic->init(1);

	pin1  = find_isa_irq_pin(0, mp_INT);
	apic1 = find_isa_irq_apic(0, mp_INT);
	pin2  = ioapic_i8259.pin;
	apic2 = ioapic_i8259.apic;

	apic_printk(APIC_QUIET, KERN_INFO "..TIMER: vector=0x%02X "
		    "apic1=%d pin1=%d apic2=%d pin2=%d\n",
		    cfg->vector, apic1, pin1, apic2, pin2);

	/*
	 * Some BIOS writers are clueless and report the ExtINTA
	 * I/O APIC input from the cascaded 8259A as the timer
	 * interrupt input.  So just in case, if only one pin
	 * was found above, try it both directly and through the
	 * 8259A.
	 */
	if (pin1 == -1) {
		panic_if_irq_remap("BIOS bug: timer not connected to IO-APIC");
		pin1 = pin2;
		apic1 = apic2;
		no_pin1 = 1;
	} else if (pin2 == -1) {
		pin2 = pin1;
		apic2 = apic1;
	}

	if (pin1 != -1) {
		/* Ok, does IRQ0 through the IOAPIC work? */
		if (no_pin1) {
			mp_alloc_timer_irq(apic1, pin1);
		} else {
			/*
			 * for edge trigger, it's already unmasked,
			 * so only need to unmask if it is level-trigger
			 * do we really have level trigger timer?
			 */
			int idx;
			idx = find_irq_entry(apic1, pin1, mp_INT);
			if (idx != -1 && irq_trigger(idx))
				unmask_ioapic_irq(irq_get_irq_data(0));
		}
		irq_domain_deactivate_irq(irq_data);
		irq_domain_activate_irq(irq_data, false);
		if (timer_irq_works()) {
			if (disable_timer_pin_1 > 0)
				clear_IO_APIC_pin(0, pin1);
			goto out;
		}
		panic_if_irq_remap("timer doesn't work through Interrupt-remapped IO-APIC");
		local_irq_disable();
		clear_IO_APIC_pin(apic1, pin1);
		if (!no_pin1)
			apic_printk(APIC_QUIET, KERN_ERR "..MP-BIOS bug: "
				    "8254 timer not connected to IO-APIC\n");

		apic_printk(APIC_QUIET, KERN_INFO "...trying to set up timer "
			    "(IRQ0) through the 8259A ...\n");
		apic_printk(APIC_QUIET, KERN_INFO
			    "..... (found apic %d pin %d) ...\n", apic2, pin2);
		/*
		 * legacy devices should be connected to IO APIC #0
		 */
		replace_pin_at_irq_node(data, node, apic1, pin1, apic2, pin2);
		irq_domain_deactivate_irq(irq_data);
		irq_domain_activate_irq(irq_data, false);
		legacy_pic->unmask(0);
		if (timer_irq_works()) {
			apic_printk(APIC_QUIET, KERN_INFO "....... works.\n");
			goto out;
		}
		/*
		 * Cleanup, just in case ...
		 */
		local_irq_disable();
		legacy_pic->mask(0);
		clear_IO_APIC_pin(apic2, pin2);
		apic_printk(APIC_QUIET, KERN_INFO "....... failed.\n");
	}

	apic_printk(APIC_QUIET, KERN_INFO
		    "...trying to set up timer as Virtual Wire IRQ...\n");

	lapic_register_intr(0);
	apic_write(APIC_LVT0, APIC_DM_FIXED | cfg->vector);	/* Fixed mode */
	legacy_pic->unmask(0);

	if (timer_irq_works()) {
		apic_printk(APIC_QUIET, KERN_INFO "..... works.\n");
		goto out;
	}
	local_irq_disable();
	legacy_pic->mask(0);
	apic_write(APIC_LVT0, APIC_LVT_MASKED | APIC_DM_FIXED | cfg->vector);
	apic_printk(APIC_QUIET, KERN_INFO "..... failed.\n");

	apic_printk(APIC_QUIET, KERN_INFO
		    "...trying to set up timer as ExtINT IRQ...\n");

	legacy_pic->init(0);
	legacy_pic->make_irq(0);
	apic_write(APIC_LVT0, APIC_DM_EXTINT);
	legacy_pic->unmask(0);

	unlock_ExtINT_logic();

	if (timer_irq_works()) {
		apic_printk(APIC_QUIET, KERN_INFO "..... works.\n");
		goto out;
	}
	local_irq_disable();
	apic_printk(APIC_QUIET, KERN_INFO "..... failed :(.\n");
	if (apic_is_x2apic_enabled())
		apic_printk(APIC_QUIET, KERN_INFO
			    "Perhaps problem with the pre-enabled x2apic mode\n"
			    "Try booting with x2apic and interrupt-remapping disabled in the bios.\n");
	panic("IO-APIC + timer doesn't work!  Boot with apic=debug and send a "
		"report.  Then try booting with the 'noapic' option.\n");
out:
	local_irq_restore(flags);
}

/*
 * Traditionally ISA IRQ2 is the cascade IRQ, and is not available
 * to devices.  However there may be an I/O APIC pin available for
 * this interrupt regardless.  The pin may be left unconnected, but
 * typically it will be reused as an ExtINT cascade interrupt for
 * the master 8259A.  In the MPS case such a pin will normally be
 * reported as an ExtINT interrupt in the MP table.  With ACPI
 * there is no provision for ExtINT interrupts, and in the absence
 * of an override it would be treated as an ordinary ISA I/O APIC
 * interrupt, that is edge-triggered and unmasked by default.  We
 * used to do this, but it caused problems on some systems because
 * of the NMI watchdog and sometimes IRQ0 of the 8254 timer using
 * the same ExtINT cascade interrupt to drive the local APIC of the
 * bootstrap processor.  Therefore we refrain from routing IRQ2 to
 * the I/O APIC in all cases now.  No actual device should request
 * it anyway.  --macro
 */
#define PIC_IRQS	(1UL << PIC_CASCADE_IR)

static int mp_irqdomain_create(int ioapic)
{
	struct irq_alloc_info info;
	struct irq_domain *parent;
	int hwirqs = mp_ioapic_pin_count(ioapic);
	struct ioapic *ip = &ioapics[ioapic];
	struct ioapic_domain_cfg *cfg = &ip->irqdomain_cfg;
	struct mp_ioapic_gsi *gsi_cfg = mp_ioapic_gsi_routing(ioapic);
	struct fwnode_handle *fn;
	char *name = "IO-APIC";

	if (cfg->type == IOAPIC_DOMAIN_INVALID)
		return 0;

	init_irq_alloc_info(&info, NULL);
	info.type = X86_IRQ_ALLOC_TYPE_IOAPIC_GET_PARENT;
	info.devid = mpc_ioapic_id(ioapic);
	parent = irq_remapping_get_irq_domain(&info);
	if (!parent)
		parent = x86_vector_domain;
	else
		name = "IO-APIC-IR";

	/* Handle device tree enumerated APICs proper */
	if (cfg->dev) {
		fn = of_node_to_fwnode(cfg->dev);
	} else {
		fn = irq_domain_alloc_named_id_fwnode(name, ioapic);
		if (!fn)
			return -ENOMEM;
	}

	ip->irqdomain = irq_domain_create_linear(fn, hwirqs, cfg->ops,
						 (void *)(long)ioapic);

	if (!ip->irqdomain) {
		/* Release fw handle if it was allocated above */
		if (!cfg->dev)
			irq_domain_free_fwnode(fn);
		return -ENOMEM;
	}

	ip->irqdomain->parent = parent;

	if (cfg->type == IOAPIC_DOMAIN_LEGACY ||
	    cfg->type == IOAPIC_DOMAIN_STRICT)
		ioapic_dynirq_base = max(ioapic_dynirq_base,
					 gsi_cfg->gsi_end + 1);

	return 0;
}

static void ioapic_destroy_irqdomain(int idx)
{
	struct ioapic_domain_cfg *cfg = &ioapics[idx].irqdomain_cfg;
	struct fwnode_handle *fn = ioapics[idx].irqdomain->fwnode;

	if (ioapics[idx].irqdomain) {
		irq_domain_remove(ioapics[idx].irqdomain);
		if (!cfg->dev)
			irq_domain_free_fwnode(fn);
		ioapics[idx].irqdomain = NULL;
	}
}

void __init setup_IO_APIC(void)
{
	int ioapic;

	if (skip_ioapic_setup || !nr_ioapics)
		return;

	io_apic_irqs = nr_legacy_irqs() ? ~PIC_IRQS : ~0UL;

	apic_printk(APIC_VERBOSE, "ENABLING IO-APIC IRQs\n");
	for_each_ioapic(ioapic)
		BUG_ON(mp_irqdomain_create(ioapic));

	/*
         * Set up IO-APIC IRQ routing.
         */
	x86_init.mpparse.setup_ioapic_ids();

	sync_Arb_IDs();
	setup_IO_APIC_irqs();
	init_IO_APIC_traps();
	if (nr_legacy_irqs())
		check_timer();

	ioapic_initialized = 1;
}

static void resume_ioapic_id(int ioapic_idx)
{
	unsigned long flags;
	union IO_APIC_reg_00 reg_00;

	raw_spin_lock_irqsave(&ioapic_lock, flags);
	reg_00.raw = io_apic_read(ioapic_idx, 0);
	if (reg_00.bits.ID != mpc_ioapic_id(ioapic_idx)) {
		reg_00.bits.ID = mpc_ioapic_id(ioapic_idx);
		io_apic_write(ioapic_idx, 0, reg_00.raw);
	}
	raw_spin_unlock_irqrestore(&ioapic_lock, flags);
}

static void ioapic_resume(void)
{
	int ioapic_idx;

	for_each_ioapic_reverse(ioapic_idx)
		resume_ioapic_id(ioapic_idx);

	restore_ioapic_entries();
}

static struct syscore_ops ioapic_syscore_ops = {
	.suspend = save_ioapic_entries,
	.resume = ioapic_resume,
};

static int __init ioapic_init_ops(void)
{
	register_syscore_ops(&ioapic_syscore_ops);

	return 0;
}

device_initcall(ioapic_init_ops);

static int io_apic_get_redir_entries(int ioapic)
{
	union IO_APIC_reg_01	reg_01;
	unsigned long flags;

	raw_spin_lock_irqsave(&ioapic_lock, flags);
	reg_01.raw = io_apic_read(ioapic, 1);
	raw_spin_unlock_irqrestore(&ioapic_lock, flags);

	/* The register returns the maximum index redir index
	 * supported, which is one less than the total number of redir
	 * entries.
	 */
	return reg_01.bits.entries + 1;
}

unsigned int arch_dynirq_lower_bound(unsigned int from)
{
	/*
	 * dmar_alloc_hwirq() may be called before setup_IO_APIC(), so use
	 * gsi_top if ioapic_dynirq_base hasn't been initialized yet.
	 */
	if (!ioapic_initialized)
		return gsi_top;
	/*
	 * For DT enabled machines ioapic_dynirq_base is irrelevant and not
	 * updated. So simply return @from if ioapic_dynirq_base == 0.
	 */
	return ioapic_dynirq_base ? : from;
}

#ifdef CONFIG_X86_32
static int io_apic_get_unique_id(int ioapic, int apic_id)
{
	union IO_APIC_reg_00 reg_00;
	static physid_mask_t apic_id_map = PHYSID_MASK_NONE;
	physid_mask_t tmp;
	unsigned long flags;
	int i = 0;

	/*
	 * The P4 platform supports up to 256 APIC IDs on two separate APIC
	 * buses (one for LAPICs, one for IOAPICs), where predecessors only
	 * supports up to 16 on one shared APIC bus.
	 *
	 * TBD: Expand LAPIC/IOAPIC support on P4-class systems to take full
	 *      advantage of new APIC bus architecture.
	 */

	if (physids_empty(apic_id_map))
		apic->ioapic_phys_id_map(&phys_cpu_present_map, &apic_id_map);

	raw_spin_lock_irqsave(&ioapic_lock, flags);
	reg_00.raw = io_apic_read(ioapic, 0);
	raw_spin_unlock_irqrestore(&ioapic_lock, flags);

	if (apic_id >= get_physical_broadcast()) {
		printk(KERN_WARNING "IOAPIC[%d]: Invalid apic_id %d, trying "
			"%d\n", ioapic, apic_id, reg_00.bits.ID);
		apic_id = reg_00.bits.ID;
	}

	/*
	 * Every APIC in a system must have a unique ID or we get lots of nice
	 * 'stuck on smp_invalidate_needed IPI wait' messages.
	 */
	if (apic->check_apicid_used(&apic_id_map, apic_id)) {

		for (i = 0; i < get_physical_broadcast(); i++) {
			if (!apic->check_apicid_used(&apic_id_map, i))
				break;
		}

		if (i == get_physical_broadcast())
			panic("Max apic_id exceeded!\n");

		printk(KERN_WARNING "IOAPIC[%d]: apic_id %d already used, "
			"trying %d\n", ioapic, apic_id, i);

		apic_id = i;
	}

	apic->apicid_to_cpu_present(apic_id, &tmp);
	physids_or(apic_id_map, apic_id_map, tmp);

	if (reg_00.bits.ID != apic_id) {
		reg_00.bits.ID = apic_id;

		raw_spin_lock_irqsave(&ioapic_lock, flags);
		io_apic_write(ioapic, 0, reg_00.raw);
		reg_00.raw = io_apic_read(ioapic, 0);
		raw_spin_unlock_irqrestore(&ioapic_lock, flags);

		/* Sanity check */
		if (reg_00.bits.ID != apic_id) {
			pr_err("IOAPIC[%d]: Unable to change apic_id!\n",
			       ioapic);
			return -1;
		}
	}

	apic_printk(APIC_VERBOSE, KERN_INFO
			"IOAPIC[%d]: Assigned apic_id %d\n", ioapic, apic_id);

	return apic_id;
}

static u8 io_apic_unique_id(int idx, u8 id)
{
	if ((boot_cpu_data.x86_vendor == X86_VENDOR_INTEL) &&
	    !APIC_XAPIC(boot_cpu_apic_version))
		return io_apic_get_unique_id(idx, id);
	else
		return id;
}
#else
static u8 io_apic_unique_id(int idx, u8 id)
{
	union IO_APIC_reg_00 reg_00;
	DECLARE_BITMAP(used, 256);
	unsigned long flags;
	u8 new_id;
	int i;

	bitmap_zero(used, 256);
	for_each_ioapic(i)
		__set_bit(mpc_ioapic_id(i), used);

	/* Hand out the requested id if available */
	if (!test_bit(id, used))
		return id;

	/*
	 * Read the current id from the ioapic and keep it if
	 * available.
	 */
	raw_spin_lock_irqsave(&ioapic_lock, flags);
	reg_00.raw = io_apic_read(idx, 0);
	raw_spin_unlock_irqrestore(&ioapic_lock, flags);
	new_id = reg_00.bits.ID;
	if (!test_bit(new_id, used)) {
		apic_printk(APIC_VERBOSE, KERN_INFO
			"IOAPIC[%d]: Using reg apic_id %d instead of %d\n",
			 idx, new_id, id);
		return new_id;
	}

	/*
	 * Get the next free id and write it to the ioapic.
	 */
	new_id = find_first_zero_bit(used, 256);
	reg_00.bits.ID = new_id;
	raw_spin_lock_irqsave(&ioapic_lock, flags);
	io_apic_write(idx, 0, reg_00.raw);
	reg_00.raw = io_apic_read(idx, 0);
	raw_spin_unlock_irqrestore(&ioapic_lock, flags);
	/* Sanity check */
	BUG_ON(reg_00.bits.ID != new_id);

	return new_id;
}
#endif

static int io_apic_get_version(int ioapic)
{
	union IO_APIC_reg_01	reg_01;
	unsigned long flags;

	raw_spin_lock_irqsave(&ioapic_lock, flags);
	reg_01.raw = io_apic_read(ioapic, 1);
	raw_spin_unlock_irqrestore(&ioapic_lock, flags);

	return reg_01.bits.version;
}

int acpi_get_override_irq(u32 gsi, int *trigger, int *polarity)
{
	int ioapic, pin, idx;

	if (skip_ioapic_setup)
		return -1;

	ioapic = mp_find_ioapic(gsi);
	if (ioapic < 0)
		return -1;

	pin = mp_find_ioapic_pin(ioapic, gsi);
	if (pin < 0)
		return -1;

	idx = find_irq_entry(ioapic, pin, mp_INT);
	if (idx < 0)
		return -1;

	*trigger = irq_trigger(idx);
	*polarity = irq_polarity(idx);
	return 0;
}

/*
 * This function updates target affinity of IOAPIC interrupts to include
 * the CPUs which came online during SMP bringup.
 */
#define IOAPIC_RESOURCE_NAME_SIZE 11

static struct resource *ioapic_resources;

static struct resource * __init ioapic_setup_resources(void)
{
	unsigned long n;
	struct resource *res;
	char *mem;
	int i;

	if (nr_ioapics == 0)
		return NULL;

	n = IOAPIC_RESOURCE_NAME_SIZE + sizeof(struct resource);
	n *= nr_ioapics;

	mem = memblock_alloc(n, SMP_CACHE_BYTES);
	if (!mem)
		panic("%s: Failed to allocate %lu bytes\n", __func__, n);
	res = (void *)mem;

	mem += sizeof(struct resource) * nr_ioapics;

	for_each_ioapic(i) {
		res[i].name = mem;
		res[i].flags = IORESOURCE_MEM | IORESOURCE_BUSY;
		snprintf(mem, IOAPIC_RESOURCE_NAME_SIZE, "IOAPIC %u", i);
		mem += IOAPIC_RESOURCE_NAME_SIZE;
		ioapics[i].iomem_res = &res[i];
	}

	ioapic_resources = res;

	return res;
}

void __init io_apic_init_mappings(void)
{
	unsigned long ioapic_phys, idx = FIX_IO_APIC_BASE_0;
	struct resource *ioapic_res;
	int i;

	ioapic_res = ioapic_setup_resources();
	for_each_ioapic(i) {
		if (smp_found_config) {
			ioapic_phys = mpc_ioapic_addr(i);
#ifdef CONFIG_X86_32
			if (!ioapic_phys) {
				printk(KERN_ERR
				       "WARNING: bogus zero IO-APIC "
				       "address found in MPTABLE, "
				       "disabling IO/APIC support!\n");
				smp_found_config = 0;
				skip_ioapic_setup = 1;
				goto fake_ioapic_page;
			}
#endif
		} else {
#ifdef CONFIG_X86_32
fake_ioapic_page:
#endif
			ioapic_phys = (unsigned long)memblock_alloc(PAGE_SIZE,
								    PAGE_SIZE);
			if (!ioapic_phys)
				panic("%s: Failed to allocate %lu bytes align=0x%lx\n",
				      __func__, PAGE_SIZE, PAGE_SIZE);
			ioapic_phys = __pa(ioapic_phys);
		}
		set_fixmap_nocache(idx, ioapic_phys);
		apic_printk(APIC_VERBOSE, "mapped IOAPIC to %08lx (%08lx)\n",
			__fix_to_virt(idx) + (ioapic_phys & ~PAGE_MASK),
			ioapic_phys);
		idx++;

		ioapic_res->start = ioapic_phys;
		ioapic_res->end = ioapic_phys + IO_APIC_SLOT_SIZE - 1;
		ioapic_res++;
	}
}

void __init ioapic_insert_resources(void)
{
	int i;
	struct resource *r = ioapic_resources;

	if (!r) {
		if (nr_ioapics > 0)
			printk(KERN_ERR
				"IO APIC resources couldn't be allocated.\n");
		return;
	}

	for_each_ioapic(i) {
		insert_resource(&iomem_resource, r);
		r++;
	}
}

int mp_find_ioapic(u32 gsi)
{
	int i;

	if (nr_ioapics == 0)
		return -1;

	/* Find the IOAPIC that manages this GSI. */
	for_each_ioapic(i) {
		struct mp_ioapic_gsi *gsi_cfg = mp_ioapic_gsi_routing(i);
		if (gsi >= gsi_cfg->gsi_base && gsi <= gsi_cfg->gsi_end)
			return i;
	}

	printk(KERN_ERR "ERROR: Unable to locate IOAPIC for GSI %d\n", gsi);
	return -1;
}

int mp_find_ioapic_pin(int ioapic, u32 gsi)
{
	struct mp_ioapic_gsi *gsi_cfg;

	if (WARN_ON(ioapic < 0))
		return -1;

	gsi_cfg = mp_ioapic_gsi_routing(ioapic);
	if (WARN_ON(gsi > gsi_cfg->gsi_end))
		return -1;

	return gsi - gsi_cfg->gsi_base;
}

static int bad_ioapic_register(int idx)
{
	union IO_APIC_reg_00 reg_00;
	union IO_APIC_reg_01 reg_01;
	union IO_APIC_reg_02 reg_02;

	reg_00.raw = io_apic_read(idx, 0);
	reg_01.raw = io_apic_read(idx, 1);
	reg_02.raw = io_apic_read(idx, 2);

	if (reg_00.raw == -1 && reg_01.raw == -1 && reg_02.raw == -1) {
		pr_warn("I/O APIC 0x%x registers return all ones, skipping!\n",
			mpc_ioapic_addr(idx));
		return 1;
	}

	return 0;
}

static int find_free_ioapic_entry(void)
{
	int idx;

	for (idx = 0; idx < MAX_IO_APICS; idx++)
		if (ioapics[idx].nr_registers == 0)
			return idx;

	return MAX_IO_APICS;
}

/**
 * mp_register_ioapic - Register an IOAPIC device
 * @id:		hardware IOAPIC ID
 * @address:	physical address of IOAPIC register area
 * @gsi_base:	base of GSI associated with the IOAPIC
 * @cfg:	configuration information for the IOAPIC
 */
int mp_register_ioapic(int id, u32 address, u32 gsi_base,
		       struct ioapic_domain_cfg *cfg)
{
	bool hotplug = !!ioapic_initialized;
	struct mp_ioapic_gsi *gsi_cfg;
	int idx, ioapic, entries;
	u32 gsi_end;

	if (!address) {
		pr_warn("Bogus (zero) I/O APIC address found, skipping!\n");
		return -EINVAL;
	}
	for_each_ioapic(ioapic)
		if (ioapics[ioapic].mp_config.apicaddr == address) {
			pr_warn("address 0x%x conflicts with IOAPIC%d\n",
				address, ioapic);
			return -EEXIST;
		}

	idx = find_free_ioapic_entry();
	if (idx >= MAX_IO_APICS) {
		pr_warn("Max # of I/O APICs (%d) exceeded (found %d), skipping\n",
			MAX_IO_APICS, idx);
		return -ENOSPC;
	}

	ioapics[idx].mp_config.type = MP_IOAPIC;
	ioapics[idx].mp_config.flags = MPC_APIC_USABLE;
	ioapics[idx].mp_config.apicaddr = address;

	set_fixmap_nocache(FIX_IO_APIC_BASE_0 + idx, address);
	if (bad_ioapic_register(idx)) {
		clear_fixmap(FIX_IO_APIC_BASE_0 + idx);
		return -ENODEV;
	}

	ioapics[idx].mp_config.apicid = io_apic_unique_id(idx, id);
	ioapics[idx].mp_config.apicver = io_apic_get_version(idx);

	/*
	 * Build basic GSI lookup table to facilitate gsi->io_apic lookups
	 * and to prevent reprogramming of IOAPIC pins (PCI GSIs).
	 */
	entries = io_apic_get_redir_entries(idx);
	gsi_end = gsi_base + entries - 1;
	for_each_ioapic(ioapic) {
		gsi_cfg = mp_ioapic_gsi_routing(ioapic);
		if ((gsi_base >= gsi_cfg->gsi_base &&
		     gsi_base <= gsi_cfg->gsi_end) ||
		    (gsi_end >= gsi_cfg->gsi_base &&
		     gsi_end <= gsi_cfg->gsi_end)) {
			pr_warn("GSI range [%u-%u] for new IOAPIC conflicts with GSI[%u-%u]\n",
				gsi_base, gsi_end,
				gsi_cfg->gsi_base, gsi_cfg->gsi_end);
			clear_fixmap(FIX_IO_APIC_BASE_0 + idx);
			return -ENOSPC;
		}
	}
	gsi_cfg = mp_ioapic_gsi_routing(idx);
	gsi_cfg->gsi_base = gsi_base;
	gsi_cfg->gsi_end = gsi_end;

	ioapics[idx].irqdomain = NULL;
	ioapics[idx].irqdomain_cfg = *cfg;

	/*
	 * If mp_register_ioapic() is called during early boot stage when
	 * walking ACPI/SFI/DT tables, it's too early to create irqdomain,
	 * we are still using bootmem allocator. So delay it to setup_IO_APIC().
	 */
	if (hotplug) {
		if (mp_irqdomain_create(idx)) {
			clear_fixmap(FIX_IO_APIC_BASE_0 + idx);
			return -ENOMEM;
		}
		alloc_ioapic_saved_registers(idx);
	}

	if (gsi_cfg->gsi_end >= gsi_top)
		gsi_top = gsi_cfg->gsi_end + 1;
	if (nr_ioapics <= idx)
		nr_ioapics = idx + 1;

	/* Set nr_registers to mark entry present */
	ioapics[idx].nr_registers = entries;

	pr_info("IOAPIC[%d]: apic_id %d, version %d, address 0x%x, GSI %d-%d\n",
		idx, mpc_ioapic_id(idx),
		mpc_ioapic_ver(idx), mpc_ioapic_addr(idx),
		gsi_cfg->gsi_base, gsi_cfg->gsi_end);

	return 0;
}

int mp_unregister_ioapic(u32 gsi_base)
{
	int ioapic, pin;
	int found = 0;

	for_each_ioapic(ioapic)
		if (ioapics[ioapic].gsi_config.gsi_base == gsi_base) {
			found = 1;
			break;
		}
	if (!found) {
		pr_warn("can't find IOAPIC for GSI %d\n", gsi_base);
		return -ENODEV;
	}

	for_each_pin(ioapic, pin) {
		u32 gsi = mp_pin_to_gsi(ioapic, pin);
		int irq = mp_map_gsi_to_irq(gsi, 0, NULL);
		struct mp_chip_data *data;

		if (irq >= 0) {
			data = irq_get_chip_data(irq);
			if (data && data->count) {
				pr_warn("pin%d on IOAPIC%d is still in use.\n",
					pin, ioapic);
				return -EBUSY;
			}
		}
	}

	/* Mark entry not present */
	ioapics[ioapic].nr_registers  = 0;
	ioapic_destroy_irqdomain(ioapic);
	free_ioapic_saved_registers(ioapic);
	if (ioapics[ioapic].iomem_res)
		release_resource(ioapics[ioapic].iomem_res);
	clear_fixmap(FIX_IO_APIC_BASE_0 + ioapic);
	memset(&ioapics[ioapic], 0, sizeof(ioapics[ioapic]));

	return 0;
}

int mp_ioapic_registered(u32 gsi_base)
{
	int ioapic;

	for_each_ioapic(ioapic)
		if (ioapics[ioapic].gsi_config.gsi_base == gsi_base)
			return 1;

	return 0;
}

static void mp_irqdomain_get_attr(u32 gsi, struct mp_chip_data *data,
				  struct irq_alloc_info *info)
{
	if (info && info->ioapic.valid) {
		data->trigger = info->ioapic.trigger;
		data->polarity = info->ioapic.polarity;
	} else if (acpi_get_override_irq(gsi, &data->trigger,
					 &data->polarity) < 0) {
		/* PCI interrupts are always active low level triggered. */
		data->trigger = IOAPIC_LEVEL;
		data->polarity = IOAPIC_POL_LOW;
	}
}

static void mp_setup_entry(struct irq_cfg *cfg, struct mp_chip_data *data,
			   struct IO_APIC_route_entry *entry)
{
	memset(entry, 0, sizeof(*entry));
	entry->delivery_mode = apic->irq_delivery_mode;
	entry->dest_mode     = apic->irq_dest_mode;
	entry->dest	     = cfg->dest_apicid;
	entry->vector	     = cfg->vector;
	entry->trigger	     = data->trigger;
	entry->polarity	     = data->polarity;
	/*
	 * Mask level triggered irqs. Edge triggered irqs are masked
	 * by the irq core code in case they fire.
	 */
	if (data->trigger == IOAPIC_LEVEL)
		entry->mask = IOAPIC_MASKED;
	else
		entry->mask = IOAPIC_UNMASKED;
}

int mp_irqdomain_alloc(struct irq_domain *domain, unsigned int virq,
		       unsigned int nr_irqs, void *arg)
{
	int ret, ioapic, pin;
	struct irq_cfg *cfg;
	struct irq_data *irq_data;
	struct mp_chip_data *data;
	struct irq_alloc_info *info = arg;
	unsigned long flags;

	if (!info || nr_irqs > 1)
		return -EINVAL;
	irq_data = irq_domain_get_irq_data(domain, virq);
	if (!irq_data)
		return -EINVAL;

	ioapic = mp_irqdomain_ioapic_idx(domain);
	pin = info->ioapic.pin;
	if (irq_find_mapping(domain, (irq_hw_number_t)pin) > 0)
		return -EEXIST;

	data = kzalloc(sizeof(*data), GFP_KERNEL);
	if (!data)
		return -ENOMEM;

	info->ioapic.entry = &data->entry;
	ret = irq_domain_alloc_irqs_parent(domain, virq, nr_irqs, info);
	if (ret < 0) {
		kfree(data);
		return ret;
	}

	INIT_LIST_HEAD(&data->irq_2_pin);
	irq_data->hwirq = info->ioapic.pin;
	irq_data->chip = (domain->parent == x86_vector_domain) ?
			  &ioapic_chip : &ioapic_ir_chip;
	irq_data->chip_data = data;
	mp_irqdomain_get_attr(mp_pin_to_gsi(ioapic, pin), data, info);

	cfg = irqd_cfg(irq_data);
	add_pin_to_irq_node(data, ioapic_alloc_attr_node(info), ioapic, pin);

	local_irq_save(flags);
	if (info->ioapic.entry)
		mp_setup_entry(cfg, data, info->ioapic.entry);
	mp_register_handler(virq, data->trigger);
	if (virq < nr_legacy_irqs())
		legacy_pic->mask(virq);
	local_irq_restore(flags);

	apic_printk(APIC_VERBOSE, KERN_DEBUG
		    "IOAPIC[%d]: Set routing entry (%d-%d -> 0x%x -> IRQ %d Mode:%i Active:%i Dest:%d)\n",
		    ioapic, mpc_ioapic_id(ioapic), pin, cfg->vector,
		    virq, data->trigger, data->polarity, cfg->dest_apicid);

	return 0;
}

void mp_irqdomain_free(struct irq_domain *domain, unsigned int virq,
		       unsigned int nr_irqs)
{
	struct irq_data *irq_data;
	struct mp_chip_data *data;

	BUG_ON(nr_irqs != 1);
	irq_data = irq_domain_get_irq_data(domain, virq);
	if (irq_data && irq_data->chip_data) {
		data = irq_data->chip_data;
		__remove_pin_from_irq(data, mp_irqdomain_ioapic_idx(domain),
				      (int)irq_data->hwirq);
		WARN_ON(!list_empty(&data->irq_2_pin));
		kfree(irq_data->chip_data);
	}
	irq_domain_free_irqs_top(domain, virq, nr_irqs);
}

int mp_irqdomain_activate(struct irq_domain *domain,
			  struct irq_data *irq_data, bool reserve)
{
	unsigned long flags;

	raw_spin_lock_irqsave(&ioapic_lock, flags);
	ioapic_configure_entry(irq_data);
	raw_spin_unlock_irqrestore(&ioapic_lock, flags);
	return 0;
}

void mp_irqdomain_deactivate(struct irq_domain *domain,
			     struct irq_data *irq_data)
{
	/* It won't be called for IRQ with multiple IOAPIC pins associated */
	ioapic_mask_entry(mp_irqdomain_ioapic_idx(domain),
			  (int)irq_data->hwirq);
}

int mp_irqdomain_ioapic_idx(struct irq_domain *domain)
{
	return (int)(long)domain->host_data;
}

const struct irq_domain_ops mp_ioapic_irqdomain_ops = {
	.alloc		= mp_irqdomain_alloc,
	.free		= mp_irqdomain_free,
	.activate	= mp_irqdomain_activate,
	.deactivate	= mp_irqdomain_deactivate,
};<|MERGE_RESOLUTION|>--- conflicted
+++ resolved
@@ -1005,10 +1005,7 @@
 					  info->ioapic.pin))
 			return -ENOMEM;
 	} else {
-<<<<<<< HEAD
-=======
 		info->flags |= X86_IRQ_ALLOC_LEGACY;
->>>>>>> 24b8d41d
 		irq = __irq_domain_alloc_irqs(domain, irq, 1, node, info, true,
 					      NULL);
 		if (irq >= 0) {
