// SPDX-License-Identifier: GPL-2.0-only
/*
 * Copyright 2004 James Cleverdon, IBM.
 *
 * Generic APIC sub-arch probe layer.
 *
 * Hacked for x86-64 by James Cleverdon from i386 architecture code by
 * Martin Bligh, Andi Kleen, James Bottomley, John Stultz, and
 * James Cleverdon.
 */
<<<<<<< HEAD
#include <linux/threads.h>
#include <linux/cpumask.h>
#include <linux/string.h>
#include <linux/init.h>
#include <linux/kernel.h>
#include <linux/ctype.h>
#include <linux/hardirq.h>
#include <linux/dmar.h>

#include <asm/smp.h>
=======
#include <linux/thread_info.h>
>>>>>>> 24b8d41d
#include <asm/apic.h>

#include "local.h"

/*
 * Check the APIC IDs in bios_cpu_apicid and choose the APIC mode.
 */
void __init default_setup_apic_routing(void)
{
	struct apic **drv;

	enable_IR_x2apic();

	for (drv = __apicdrivers; drv < __apicdrivers_end; drv++) {
		if ((*drv)->probe && (*drv)->probe()) {
			if (apic != *drv) {
				apic = *drv;
				pr_info("Switched APIC routing to %s.\n",
					apic->name);
			}
			break;
		}
	}
}

int __init default_acpi_madt_oem_check(char *oem_id, char *oem_table_id)
{
	struct apic **drv;

	for (drv = __apicdrivers; drv < __apicdrivers_end; drv++) {
		if ((*drv)->acpi_madt_oem_check(oem_id, oem_table_id)) {
			if (apic != *drv) {
				apic = *drv;
				pr_info("Setting APIC routing to %s.\n",
					apic->name);
			}
			return 1;
		}
	}
	return 0;
}<|MERGE_RESOLUTION|>--- conflicted
+++ resolved
@@ -8,20 +8,7 @@
  * Martin Bligh, Andi Kleen, James Bottomley, John Stultz, and
  * James Cleverdon.
  */
-<<<<<<< HEAD
-#include <linux/threads.h>
-#include <linux/cpumask.h>
-#include <linux/string.h>
-#include <linux/init.h>
-#include <linux/kernel.h>
-#include <linux/ctype.h>
-#include <linux/hardirq.h>
-#include <linux/dmar.h>
-
-#include <asm/smp.h>
-=======
 #include <linux/thread_info.h>
->>>>>>> 24b8d41d
 #include <asm/apic.h>
 
 #include "local.h"
