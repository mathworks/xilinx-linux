// SPDX-License-Identifier: GPL-2.0

#include <linux/cpumask.h>
#include <linux/acpi.h>

#include "local.h"

int x2apic_phys;

static struct apic apic_x2apic_phys;

static int __init set_x2apic_phys_mode(char *arg)
{
	x2apic_phys = 1;
	return 0;
}
early_param("x2apic_phys", set_x2apic_phys_mode);

static bool x2apic_fadt_phys(void)
{
#ifdef CONFIG_ACPI
	if ((acpi_gbl_FADT.header.revision >= FADT2_REVISION_ID) &&
		(acpi_gbl_FADT.flags & ACPI_FADT_APIC_PHYSICAL)) {
		printk(KERN_DEBUG "System requires x2apic physical mode\n");
		return true;
	}
#endif
	return false;
}

static int x2apic_acpi_madt_oem_check(char *oem_id, char *oem_table_id)
{
	return x2apic_enabled() && (x2apic_phys || x2apic_fadt_phys());
}

static void x2apic_send_IPI(int cpu, int vector)
{
	u32 dest = per_cpu(x86_cpu_to_apicid, cpu);

	x2apic_wrmsr_fence();
	__x2apic_send_IPI_dest(dest, vector, APIC_DEST_PHYSICAL);
}

static void
__x2apic_send_IPI_mask(const struct cpumask *mask, int vector, int apic_dest)
{
	unsigned long query_cpu;
	unsigned long this_cpu;
	unsigned long flags;

	x2apic_wrmsr_fence();

	local_irq_save(flags);

	this_cpu = smp_processor_id();
	for_each_cpu(query_cpu, mask) {
		if (apic_dest == APIC_DEST_ALLBUT && this_cpu == query_cpu)
			continue;
		__x2apic_send_IPI_dest(per_cpu(x86_cpu_to_apicid, query_cpu),
				       vector, APIC_DEST_PHYSICAL);
	}
	local_irq_restore(flags);
}

static void x2apic_send_IPI_mask(const struct cpumask *mask, int vector)
{
	__x2apic_send_IPI_mask(mask, vector, APIC_DEST_ALLINC);
}

static void
 x2apic_send_IPI_mask_allbutself(const struct cpumask *mask, int vector)
{
	__x2apic_send_IPI_mask(mask, vector, APIC_DEST_ALLBUT);
}

static void x2apic_send_IPI_allbutself(int vector)
{
	__x2apic_send_IPI_shorthand(vector, APIC_DEST_ALLBUT);
}

static void x2apic_send_IPI_all(int vector)
{
	__x2apic_send_IPI_shorthand(vector, APIC_DEST_ALLINC);
}

static void init_x2apic_ldr(void)
{
}

static int x2apic_phys_probe(void)
{
	if (x2apic_mode && (x2apic_phys || x2apic_fadt_phys()))
		return 1;

	return apic == &apic_x2apic_phys;
}

<<<<<<< HEAD
=======
/* Common x2apic functions, also used by x2apic_cluster */
int x2apic_apic_id_valid(u32 apicid)
{
	return 1;
}

int x2apic_apic_id_registered(void)
{
	return 1;
}

void __x2apic_send_IPI_dest(unsigned int apicid, int vector, unsigned int dest)
{
	unsigned long cfg = __prepare_ICR(0, vector, dest);
	native_x2apic_icr_write(cfg, apicid);
}

void __x2apic_send_IPI_shorthand(int vector, u32 which)
{
	unsigned long cfg = __prepare_ICR(which, vector, 0);

	x2apic_wrmsr_fence();
	native_x2apic_icr_write(cfg, 0);
}

unsigned int x2apic_get_apic_id(unsigned long id)
{
	return id;
}

u32 x2apic_set_apic_id(unsigned int id)
{
	return id;
}

int x2apic_phys_pkg_id(int initial_apicid, int index_msb)
{
	return initial_apicid >> index_msb;
}

void x2apic_send_IPI_self(int vector)
{
	apic_write(APIC_SELF_IPI, vector);
}

>>>>>>> 24b8d41d
static struct apic apic_x2apic_phys __ro_after_init = {

	.name				= "physical x2apic",
	.probe				= x2apic_phys_probe,
	.acpi_madt_oem_check		= x2apic_acpi_madt_oem_check,
	.apic_id_valid			= x2apic_apic_id_valid,
	.apic_id_registered		= x2apic_apic_id_registered,

	.irq_delivery_mode		= dest_Fixed,
	.irq_dest_mode			= 0, /* physical */

	.disable_esr			= 0,
	.dest_logical			= 0,
	.check_apicid_used		= NULL,

	.init_apic_ldr			= init_x2apic_ldr,

	.ioapic_phys_id_map		= NULL,
	.setup_apic_routing		= NULL,
	.cpu_present_to_apicid		= default_cpu_present_to_apicid,
	.apicid_to_cpu_present		= NULL,
	.check_phys_apicid_present	= default_check_phys_apicid_present,
	.phys_pkg_id			= x2apic_phys_pkg_id,

	.get_apic_id			= x2apic_get_apic_id,
	.set_apic_id			= x2apic_set_apic_id,

	.calc_dest_apicid		= apic_default_calc_apicid,

	.send_IPI			= x2apic_send_IPI,
	.send_IPI_mask			= x2apic_send_IPI_mask,
	.send_IPI_mask_allbutself	= x2apic_send_IPI_mask_allbutself,
	.send_IPI_allbutself		= x2apic_send_IPI_allbutself,
	.send_IPI_all			= x2apic_send_IPI_all,
	.send_IPI_self			= x2apic_send_IPI_self,

	.inquire_remote_apic		= NULL,

	.read				= native_apic_msr_read,
	.write				= native_apic_msr_write,
	.eoi_write			= native_apic_msr_eoi_write,
	.icr_read			= native_x2apic_icr_read,
	.icr_write			= native_x2apic_icr_write,
	.wait_icr_idle			= native_x2apic_wait_icr_idle,
	.safe_wait_icr_idle		= native_safe_x2apic_wait_icr_idle,
};

apic_driver(apic_x2apic_phys);<|MERGE_RESOLUTION|>--- conflicted
+++ resolved
@@ -95,8 +95,6 @@
 	return apic == &apic_x2apic_phys;
 }
 
-<<<<<<< HEAD
-=======
 /* Common x2apic functions, also used by x2apic_cluster */
 int x2apic_apic_id_valid(u32 apicid)
 {
@@ -142,7 +140,6 @@
 	apic_write(APIC_SELF_IPI, vector);
 }
 
->>>>>>> 24b8d41d
 static struct apic apic_x2apic_phys __ro_after_init = {
 
 	.name				= "physical x2apic",
