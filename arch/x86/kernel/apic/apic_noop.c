--- conflicted
+++ resolved
@@ -10,19 +10,7 @@
  * like self-ipi, etc...
  */
 #include <linux/cpumask.h>
-<<<<<<< HEAD
-#include <linux/string.h>
-#include <linux/kernel.h>
-#include <linux/ctype.h>
-#include <linux/errno.h>
-#include <asm/fixmap.h>
-#include <asm/mpspec.h>
-#include <asm/apicdef.h>
-#include <asm/apic.h>
-#include <asm/setup.h>
-=======
 #include <linux/thread_info.h>
->>>>>>> 24b8d41d
 
 #include <asm/apic.h>
 
@@ -92,8 +80,6 @@
 	WARN_ON_ONCE(boot_cpu_has(X86_FEATURE_APIC) && !disable_apic);
 }
 
-<<<<<<< HEAD
-=======
 #ifdef CONFIG_X86_32
 static int noop_x86_32_early_logical_apicid(int cpu)
 {
@@ -101,7 +87,6 @@
 }
 #endif
 
->>>>>>> 24b8d41d
 struct apic apic_noop __ro_after_init = {
 	.name				= "noop",
 	.probe				= noop_probe,
