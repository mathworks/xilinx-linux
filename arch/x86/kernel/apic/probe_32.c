--- conflicted
+++ resolved
@@ -6,17 +6,7 @@
  *
  * Generic x86 APIC driver probe layer.
  */
-<<<<<<< HEAD
-#include <linux/threads.h>
-#include <linux/cpumask.h>
 #include <linux/export.h>
-#include <linux/string.h>
-#include <linux/kernel.h>
-#include <linux/ctype.h>
-#include <linux/init.h>
-=======
-#include <linux/export.h>
->>>>>>> 24b8d41d
 #include <linux/errno.h>
 #include <linux/smp.h>
 
