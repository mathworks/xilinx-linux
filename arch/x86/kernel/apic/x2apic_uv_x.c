--- conflicted
+++ resolved
@@ -12,22 +12,8 @@
 #include <linux/cpuhotplug.h>
 #include <linux/cpumask.h>
 #include <linux/proc_fs.h>
-<<<<<<< HEAD
-#include <linux/threads.h>
-#include <linux/kernel.h>
-#include <linux/export.h>
-#include <linux/string.h>
-#include <linux/ctype.h>
-#include <linux/sched.h>
-#include <linux/timer.h>
-#include <linux/slab.h>
-#include <linux/cpu.h>
-#include <linux/init.h>
-#include <linux/io.h>
-=======
 #include <linux/memory.h>
 #include <linux/export.h>
->>>>>>> 24b8d41d
 #include <linux/pci.h>
 #include <linux/acpi.h>
 #include <linux/efi.h>
@@ -69,50 +55,18 @@
 static struct apic apic_x2apic_uv_x;
 static struct uv_hub_info_s uv_hub_info_node0;
 
-<<<<<<< HEAD
-static enum uv_system_type uv_system_type;
-static u64 gru_start_paddr, gru_end_paddr;
-static u64 gru_dist_base, gru_first_node_paddr = -1LL, gru_last_node_paddr;
-static u64 gru_dist_lmask, gru_dist_umask;
-static union uvh_apicid uvh_apicid;
-
-/* info derived from CPUID */
-static struct {
-	unsigned int apicid_shift;
-	unsigned int apicid_mask;
-	unsigned int socketid_shift;	/* aka pnode_shift for UV1/2/3 */
-	unsigned int pnode_mask;
-	unsigned int gpa_shift;
-} uv_cpuid;
-
-int uv_min_hub_revision_id;
-EXPORT_SYMBOL_GPL(uv_min_hub_revision_id);
-unsigned int uv_apicid_hibits;
-EXPORT_SYMBOL_GPL(uv_apicid_hibits);
-
-static struct apic apic_x2apic_uv_x;
-static struct uv_hub_info_s uv_hub_info_node0;
-
-/* Set this to use hardware error handler instead of kernel panic */
-static int disable_uv_undefined_panic = 1;
-=======
 /* Set this to use hardware error handler instead of kernel panic: */
 static int disable_uv_undefined_panic = 1;
 
->>>>>>> 24b8d41d
 unsigned long uv_undefined(char *str)
 {
 	if (likely(!disable_uv_undefined_panic))
 		panic("UV: error: undefined MMR: %s\n", str);
 	else
 		pr_crit("UV: error: undefined MMR: %s\n", str);
-<<<<<<< HEAD
-	return ~0ul;	/* cause a machine fault  */
-=======
 
 	/* Cause a machine fault: */
 	return ~0ul;
->>>>>>> 24b8d41d
 }
 EXPORT_SYMBOL(uv_undefined);
 
@@ -226,28 +180,65 @@
 					 + UV2_HUB_REVISION_BASE - 1;
 		uv_hub_type_set(UV2);
 		break;
-<<<<<<< HEAD
-	case UV4_HUB_PART_NUMBER:
-		uv_min_hub_revision_id += UV4_HUB_REVISION_BASE - 1;
+
+	default:
+		return 0;
+	}
+
+	pr_info("UV: part#:%x rev:%d rev_id:%d UVtype:0x%x\n",
+		node_id.s.part_number, node_id.s.revision,
+		uv_min_hub_revision_id, is_uv(~0));
+
+	return 1;
+}
+
+static void __init uv_tsc_check_sync(void)
+{
+	u64 mmr;
+	int sync_state;
+	int mmr_shift;
+	char *state;
+
+	/* Different returns from different UV BIOS versions */
+	mmr = uv_early_read_mmr(UVH_TSC_SYNC_MMR);
+	mmr_shift =
+		is_uv2_hub() ? UVH_TSC_SYNC_SHIFT_UV2K : UVH_TSC_SYNC_SHIFT;
+	sync_state = (mmr >> mmr_shift) & UVH_TSC_SYNC_MASK;
+
+	/* Check if TSC is valid for all sockets */
+	switch (sync_state) {
+	case UVH_TSC_SYNC_VALID:
+		state = "in sync";
+		mark_tsc_async_resets("UV BIOS");
 		break;
-	}
-
-	uv_hub_info->hub_revision = uv_min_hub_revision_id;
-	uv_cpuid.pnode_mask = (1 << m_n_config.s.n_skt) - 1;
-	pnode = (node_id.s.node_id >> 1) & uv_cpuid.pnode_mask;
-	uv_cpuid.gpa_shift = 46;	/* default unless changed */
-
-	pr_info("UV: rev:%d part#:%x nodeid:%04x n_skt:%d pnmsk:%x pn:%x\n",
-		node_id.s.revision, node_id.s.part_number, node_id.s.node_id,
-		m_n_config.s.n_skt, uv_cpuid.pnode_mask, pnode);
-	return pnode;
-}
-
-/* [copied from arch/x86/kernel/cpu/topology.c:detect_extended_topology()] */
-#define SMT_LEVEL	0	/* leaf 0xb SMT level */
-#define INVALID_TYPE	0	/* leaf 0xb sub-leaf types */
-#define SMT_TYPE	1
-#define CORE_TYPE	2
+
+	/* If BIOS state unknown, don't do anything */
+	case UVH_TSC_SYNC_UNKNOWN:
+		state = "unknown";
+		break;
+
+	/* Otherwise, BIOS indicates problem with TSC */
+	default:
+		state = "unstable";
+		mark_tsc_unstable("UV BIOS");
+		break;
+	}
+	pr_info("UV: TSC sync state from BIOS:0%d(%s)\n", sync_state, state);
+}
+
+/* Selector for (4|4A|5) structs */
+#define uvxy_field(sname, field, undef) (	\
+	is_uv(UV4A) ? sname.s4a.field :		\
+	is_uv(UV4) ? sname.s4.field :		\
+	is_uv(UV3) ? sname.s3.field :		\
+	undef)
+
+/* [Copied from arch/x86/kernel/cpu/topology.c:detect_extended_topology()] */
+
+#define SMT_LEVEL			0	/* Leaf 0xb SMT level */
+#define INVALID_TYPE			0	/* Leaf 0xb sub-leaf types */
+#define SMT_TYPE			1
+#define CORE_TYPE			2
 #define LEAFB_SUBTYPE(ecx)		(((ecx) >> 8) & 0xff)
 #define BITS_SHIFT_NEXT_LEVEL(eax)	((eax) & 0x1f)
 
@@ -261,11 +252,13 @@
 		pr_info("UV: CPU does not have CPUID.11\n");
 		return;
 	}
+
 	cpuid_count(0xb, SMT_LEVEL, &eax, &ebx, &ecx, &edx);
 	if (ebx == 0 || (LEAFB_SUBTYPE(ecx) != SMT_TYPE)) {
 		pr_info("UV: CPUID.11 not implemented\n");
 		return;
 	}
+
 	sid_shift = BITS_SHIFT_NEXT_LEVEL(eax);
 	sub_index = 1;
 	do {
@@ -276,113 +269,6 @@
 		}
 		sub_index++;
 	} while (LEAFB_SUBTYPE(ecx) != INVALID_TYPE);
-	uv_cpuid.apicid_shift = 0;
-	uv_cpuid.apicid_mask = (~(-1 << sid_shift));
-	uv_cpuid.socketid_shift = sid_shift;
-}
-
-static void __init early_get_apic_socketid_shift(void)
-{
-	if (is_uv2_hub() || is_uv3_hub())
-		uvh_apicid.v = uv_early_read_mmr(UVH_APICID);
-
-	set_x2apic_bits();
-
-	pr_info("UV: apicid_shift:%d apicid_mask:0x%x\n",
-		uv_cpuid.apicid_shift, uv_cpuid.apicid_mask);
-	pr_info("UV: socketid_shift:%d pnode_mask:0x%x\n",
-		uv_cpuid.socketid_shift, uv_cpuid.pnode_mask);
-=======
-
-	default:
-		return 0;
-	}
-
-	pr_info("UV: part#:%x rev:%d rev_id:%d UVtype:0x%x\n",
-		node_id.s.part_number, node_id.s.revision,
-		uv_min_hub_revision_id, is_uv(~0));
-
-	return 1;
-}
-
-static void __init uv_tsc_check_sync(void)
-{
-	u64 mmr;
-	int sync_state;
-	int mmr_shift;
-	char *state;
-
-	/* Different returns from different UV BIOS versions */
-	mmr = uv_early_read_mmr(UVH_TSC_SYNC_MMR);
-	mmr_shift =
-		is_uv2_hub() ? UVH_TSC_SYNC_SHIFT_UV2K : UVH_TSC_SYNC_SHIFT;
-	sync_state = (mmr >> mmr_shift) & UVH_TSC_SYNC_MASK;
-
-	/* Check if TSC is valid for all sockets */
-	switch (sync_state) {
-	case UVH_TSC_SYNC_VALID:
-		state = "in sync";
-		mark_tsc_async_resets("UV BIOS");
-		break;
-
-	/* If BIOS state unknown, don't do anything */
-	case UVH_TSC_SYNC_UNKNOWN:
-		state = "unknown";
-		break;
-
-	/* Otherwise, BIOS indicates problem with TSC */
-	default:
-		state = "unstable";
-		mark_tsc_unstable("UV BIOS");
-		break;
-	}
-	pr_info("UV: TSC sync state from BIOS:0%d(%s)\n", sync_state, state);
->>>>>>> 24b8d41d
-}
-
-/* Selector for (4|4A|5) structs */
-#define uvxy_field(sname, field, undef) (	\
-	is_uv(UV4A) ? sname.s4a.field :		\
-	is_uv(UV4) ? sname.s4.field :		\
-	is_uv(UV3) ? sname.s3.field :		\
-	undef)
-
-/* [Copied from arch/x86/kernel/cpu/topology.c:detect_extended_topology()] */
-
-#define SMT_LEVEL			0	/* Leaf 0xb SMT level */
-#define INVALID_TYPE			0	/* Leaf 0xb sub-leaf types */
-#define SMT_TYPE			1
-#define CORE_TYPE			2
-#define LEAFB_SUBTYPE(ecx)		(((ecx) >> 8) & 0xff)
-#define BITS_SHIFT_NEXT_LEVEL(eax)	((eax) & 0x1f)
-
-static void set_x2apic_bits(void)
-{
-	unsigned int eax, ebx, ecx, edx, sub_index;
-	unsigned int sid_shift;
-
-	cpuid(0, &eax, &ebx, &ecx, &edx);
-	if (eax < 0xb) {
-		pr_info("UV: CPU does not have CPUID.11\n");
-		return;
-	}
-
-	cpuid_count(0xb, SMT_LEVEL, &eax, &ebx, &ecx, &edx);
-	if (ebx == 0 || (LEAFB_SUBTYPE(ecx) != SMT_TYPE)) {
-		pr_info("UV: CPUID.11 not implemented\n");
-		return;
-	}
-
-	sid_shift = BITS_SHIFT_NEXT_LEVEL(eax);
-	sub_index = 1;
-	do {
-		cpuid_count(0xb, sub_index, &eax, &ebx, &ecx, &edx);
-		if (LEAFB_SUBTYPE(ecx) == CORE_TYPE) {
-			sid_shift = BITS_SHIFT_NEXT_LEVEL(eax);
-			break;
-		}
-		sub_index++;
-	} while (LEAFB_SUBTYPE(ecx) != INVALID_TYPE);
 
 	uv_cpuid.apicid_shift	= 0;
 	uv_cpuid.apicid_mask	= (~(-1 << sid_shift));
@@ -452,8 +338,6 @@
 	if (!uvst_physaddr)
 		return 0;
 
-<<<<<<< HEAD
-=======
 	st = early_memremap_ro(uvst_physaddr, sizeof(struct uv_systab));
 	if (!st) {
 		pr_err("UV: Cannot access UVsystab, remap failed\n");
@@ -528,29 +412,11 @@
 		return 0;
 	}
 
->>>>>>> 24b8d41d
 	if (numa_off) {
 		pr_err("UV: NUMA is off, disabling UV support\n");
 		return 0;
 	}
 
-<<<<<<< HEAD
-	/* Setup early hub type field in uv_hub_info for Node 0 */
-	uv_cpu_info->p_uv_hub_info = &uv_hub_info_node0;
-
-	/*
-	 * Determine UV arch type.
-	 *   SGI: UV100/1000
-	 *   SGI2: UV2000/3000
-	 *   SGI3: UV300 (truncated to 4 chars because of different varieties)
-	 *   SGI4: UV400 (truncated to 4 chars because of different varieties)
-	 */
-	uv_hub_info->hub_revision =
-		!strncmp(oem_id, "SGI4", 4) ? UV4_HUB_REVISION_BASE :
-		!strncmp(oem_id, "SGI3", 4) ? UV3_HUB_REVISION_BASE :
-		!strcmp(oem_id, "SGI2") ? UV2_HUB_REVISION_BASE :
-		!strcmp(oem_id, "SGI") ? UV1_HUB_REVISION_BASE : 0;
-=======
 	/* Set hubbed type if true */
 	uv_hub_info->hub_revision =
 		!strncmp(uv_archtype, "SGI5", 4) ? UV5_HUB_REVISION_BASE :
@@ -563,7 +429,6 @@
 		uv_hubbed_system = 0x21;
 		uv_hub_type_set(UV5);
 		break;
->>>>>>> 24b8d41d
 
 	case UV4_HUB_REVISION_BASE:
 		uv_hubbed_system = 0x11;
@@ -587,16 +452,10 @@
 	/* Get UV hub chip part number & revision */
 	early_set_hub_type();
 
-<<<<<<< HEAD
-	pnodeid = early_get_pnodeid();
-	early_get_apic_socketid_shift();
-	x86_platform.is_untracked_pat_range =  uv_is_untracked_pat_range;
-=======
 	/* Other UV setup functions */
 	early_get_pnodeid();
 	early_get_apic_socketid_shift();
 	x86_platform.is_untracked_pat_range = uv_is_untracked_pat_range;
->>>>>>> 24b8d41d
 	x86_platform.nmi_init = uv_nmi_init;
 	uv_tsc_check_sync();
 
@@ -649,26 +508,20 @@
 }
 EXPORT_SYMBOL_GPL(is_uv_system);
 
-<<<<<<< HEAD
+int is_uv_hubbed(int uvtype)
+{
+	return (uv_hubbed_system & uvtype);
+}
+EXPORT_SYMBOL_GPL(is_uv_hubbed);
+
+static int is_uv_hubless(int uvtype)
+{
+	return (uv_hubless_system & uvtype);
+}
+
 void **__uv_hub_info_list;
 EXPORT_SYMBOL_GPL(__uv_hub_info_list);
 
-=======
-int is_uv_hubbed(int uvtype)
-{
-	return (uv_hubbed_system & uvtype);
-}
-EXPORT_SYMBOL_GPL(is_uv_hubbed);
-
-static int is_uv_hubless(int uvtype)
-{
-	return (uv_hubless_system & uvtype);
-}
-
-void **__uv_hub_info_list;
-EXPORT_SYMBOL_GPL(__uv_hub_info_list);
-
->>>>>>> 24b8d41d
 DEFINE_PER_CPU(struct uv_cpu_info_s, __uv_cpu_info);
 EXPORT_PER_CPU_SYMBOL_GPL(__uv_cpu_info);
 
@@ -678,27 +531,6 @@
 unsigned long sn_rtc_cycles_per_second;
 EXPORT_SYMBOL(sn_rtc_cycles_per_second);
 
-<<<<<<< HEAD
-/* the following values are used for the per node hub info struct */
-static __initdata unsigned short *_node_to_pnode;
-static __initdata unsigned short _min_socket, _max_socket;
-static __initdata unsigned short _min_pnode, _max_pnode, _gr_table_len;
-static __initdata struct uv_gam_range_entry *uv_gre_table;
-static __initdata struct uv_gam_parameters *uv_gp_table;
-static __initdata unsigned short *_socket_to_node;
-static __initdata unsigned short *_socket_to_pnode;
-static __initdata unsigned short *_pnode_to_socket;
-static __initdata struct uv_gam_range_s *_gr_table;
-#define	SOCK_EMPTY	((unsigned short)~0)
-
-extern int uv_hub_info_version(void)
-{
-	return UV_HUB_INFO_VERSION;
-}
-EXPORT_SYMBOL(uv_hub_info_version);
-
-/* Build GAM range lookup table */
-=======
 /* The following values are used for the per node hub info struct */
 static __initdata unsigned short		*_node_to_pnode;
 static __initdata unsigned short		_min_socket, _max_socket;
@@ -759,7 +591,6 @@
 }
 
 /* Build GAM range lookup table: */
->>>>>>> 24b8d41d
 static __init void build_uv_gr_table(void)
 {
 	struct uv_gam_range_entry *gre = uv_gre_table;
@@ -777,32 +608,14 @@
 
 	for (; gre->type != UV_GAM_RANGE_TYPE_UNUSED; gre++) {
 		if (gre->type == UV_GAM_RANGE_TYPE_HOLE) {
-<<<<<<< HEAD
-			if (!ram_limit) {   /* mark hole between ram/non-ram */
-=======
 			if (!ram_limit) {
 				/* Mark hole between RAM/non-RAM: */
->>>>>>> 24b8d41d
 				ram_limit = last_limit;
 				last_limit = gre->limit;
 				lsid++;
 				continue;
 			}
 			last_limit = gre->limit;
-<<<<<<< HEAD
-			pr_info("UV: extra hole in GAM RE table @%d\n",
-				(int)(gre - uv_gre_table));
-			continue;
-		}
-		if (_max_socket < gre->sockid) {
-			pr_err("UV: GAM table sockid(%d) too large(>%d) @%d\n",
-				gre->sockid, _max_socket,
-				(int)(gre - uv_gre_table));
-			continue;
-		}
-		sid = gre->sockid - _min_socket;
-		if (lsid < sid) {		/* new range */
-=======
 			pr_info("UV: extra hole in GAM RE table @%d\n", (int)(gre - uv_gre_table));
 			continue;
 		}
@@ -813,7 +626,6 @@
 		sid = gre->sockid - _min_socket;
 		if (lsid < sid) {
 			/* New range: */
->>>>>>> 24b8d41d
 			grt = &_gr_table[indx];
 			grt->base = lindx;
 			grt->nasid = gre->nasid;
@@ -822,50 +634,32 @@
 			lindx = indx++;
 			continue;
 		}
-<<<<<<< HEAD
-		if (lsid == sid && !ram_limit) {	/* update range */
-			if (grt->limit == last_limit) {	/* .. if contiguous */
-=======
 		/* Update range: */
 		if (lsid == sid && !ram_limit) {
 			/* .. if contiguous: */
 			if (grt->limit == last_limit) {
->>>>>>> 24b8d41d
 				grt->limit = last_limit = gre->limit;
 				continue;
 			}
 		}
-<<<<<<< HEAD
-		if (!ram_limit) {		/* non-contiguous ram range */
-=======
 		/* Non-contiguous RAM range: */
 		if (!ram_limit) {
->>>>>>> 24b8d41d
 			grt++;
 			grt->base = lindx;
 			grt->nasid = gre->nasid;
 			grt->limit = last_limit = gre->limit;
 			continue;
 		}
-<<<<<<< HEAD
-		grt++;				/* non-contiguous/non-ram */
-		grt->base = grt - _gr_table;	/* base is this entry */
-=======
 		/* Non-contiguous/non-RAM: */
 		grt++;
 		/* base is this entry */
 		grt->base = grt - _gr_table;
->>>>>>> 24b8d41d
 		grt->nasid = gre->nasid;
 		grt->limit = last_limit = gre->limit;
 		lsid++;
 	}
 
-<<<<<<< HEAD
-	/* shorten table if possible */
-=======
 	/* Shorten table if possible */
->>>>>>> 24b8d41d
 	grt++;
 	i = grt - _gr_table;
 	if (i < _gr_table_len) {
@@ -879,18 +673,6 @@
 		}
 	}
 
-<<<<<<< HEAD
-	/* display resultant gam range table */
-	for (i = 0, grt = _gr_table; i < _gr_table_len; i++, grt++) {
-		int gb = grt->base;
-		unsigned long start = gb < 0 ?  0 :
-			(unsigned long)_gr_table[gb].limit << UV_GAM_RANGE_SHFT;
-		unsigned long end =
-			(unsigned long)grt->limit << UV_GAM_RANGE_SHFT;
-
-		pr_info("UV: GAM Range %2d %04x 0x%013lx-0x%013lx (%d)\n",
-			i, grt->nasid, start, end, gb);
-=======
 	/* Display resultant GAM range table: */
 	for (i = 0, grt = _gr_table; i < _gr_table_len; i++, grt++) {
 		unsigned long start, end;
@@ -900,7 +682,6 @@
 		end = (unsigned long)grt->limit << UV_GAM_RANGE_SHFT;
 
 		pr_info("UV: GAM Range %2d %04x 0x%013lx-0x%013lx (%d)\n", i, grt->nasid, start, end, gb);
->>>>>>> 24b8d41d
 	}
 }
 
@@ -1008,10 +789,6 @@
 
 static u32 set_apic_id(unsigned int id)
 {
-<<<<<<< HEAD
-	/* CHECKME: Do we need to mask out the xapic extra bits? */
-=======
->>>>>>> 24b8d41d
 	return id;
 }
 
@@ -1083,20 +860,6 @@
 	.safe_wait_icr_idle		= native_safe_x2apic_wait_icr_idle,
 };
 
-<<<<<<< HEAD
-static void set_x2apic_extra_bits(int pnode)
-{
-	__this_cpu_write(x2apic_extra_bits, pnode << uvh_apicid.s.pnode_shift);
-}
-
-#define	UVH_RH_GAM_ALIAS210_REDIRECT_CONFIG_LENGTH	3
-#define DEST_SHIFT UVH_RH_GAM_ALIAS210_REDIRECT_CONFIG_0_MMR_DEST_BASE_SHFT
-
-static __init void get_lowmem_redirect(unsigned long *base, unsigned long *size)
-{
-	union uvh_rh_gam_alias210_overlay_config_2_mmr_u alias;
-	union uvh_rh_gam_alias210_redirect_config_2_mmr_u redirect;
-=======
 #define	UVH_RH_GAM_ALIAS210_REDIRECT_CONFIG_LENGTH	3
 #define DEST_SHIFT UVXH_RH_GAM_ALIAS_0_REDIRECT_CONFIG_DEST_BASE_SHFT
 
@@ -1104,7 +867,6 @@
 {
 	union uvh_rh_gam_alias_2_overlay_config_u alias;
 	union uvh_rh_gam_alias_2_redirect_config_u redirect;
->>>>>>> 24b8d41d
 	unsigned long m_redirect;
 	unsigned long m_overlay;
 	int i;
@@ -1112,18 +874,6 @@
 	for (i = 0; i < UVH_RH_GAM_ALIAS210_REDIRECT_CONFIG_LENGTH; i++) {
 		switch (i) {
 		case 0:
-<<<<<<< HEAD
-			m_redirect = UVH_RH_GAM_ALIAS210_REDIRECT_CONFIG_0_MMR;
-			m_overlay = UVH_RH_GAM_ALIAS210_OVERLAY_CONFIG_0_MMR;
-			break;
-		case 1:
-			m_redirect = UVH_RH_GAM_ALIAS210_REDIRECT_CONFIG_1_MMR;
-			m_overlay = UVH_RH_GAM_ALIAS210_OVERLAY_CONFIG_1_MMR;
-			break;
-		case 2:
-			m_redirect = UVH_RH_GAM_ALIAS210_REDIRECT_CONFIG_2_MMR;
-			m_overlay = UVH_RH_GAM_ALIAS210_OVERLAY_CONFIG_2_MMR;
-=======
 			m_redirect = UVH_RH_GAM_ALIAS_0_REDIRECT_CONFIG;
 			m_overlay  = UVH_RH_GAM_ALIAS_0_OVERLAY_CONFIG;
 			break;
@@ -1134,19 +884,13 @@
 		case 2:
 			m_redirect = UVH_RH_GAM_ALIAS_2_REDIRECT_CONFIG;
 			m_overlay  = UVH_RH_GAM_ALIAS_2_OVERLAY_CONFIG;
->>>>>>> 24b8d41d
 			break;
 		}
 		alias.v = uv_read_local_mmr(m_overlay);
 		if (alias.s.enable && alias.s.base == 0) {
 			*size = (1UL << alias.s.m_alias);
 			redirect.v = uv_read_local_mmr(m_redirect);
-<<<<<<< HEAD
-			*base = (unsigned long)redirect.s.dest_base
-							<< DEST_SHIFT;
-=======
 			*base = (unsigned long)redirect.s.dest_base << DEST_SHIFT;
->>>>>>> 24b8d41d
 			return;
 		}
 	}
@@ -1177,16 +921,6 @@
 
 static __init void map_gru_high(int max_pnode)
 {
-<<<<<<< HEAD
-	union uvh_rh_gam_gru_overlay_config_mmr_u gru;
-	int shift = UVH_RH_GAM_GRU_OVERLAY_CONFIG_MMR_BASE_SHFT;
-	unsigned long mask = UVH_RH_GAM_GRU_OVERLAY_CONFIG_MMR_BASE_MASK;
-	unsigned long base;
-
-	gru.v = uv_read_local_mmr(UVH_RH_GAM_GRU_OVERLAY_CONFIG_MMR);
-	if (!gru.s.enable) {
-		pr_info("UV: GRU disabled\n");
-=======
 	union uvh_rh_gam_gru_overlay_config_u gru;
 	unsigned long mask, base;
 	int shift;
@@ -1201,7 +935,6 @@
 		mask = UVH_RH10_GAM_GRU_OVERLAY_CONFIG_BASE_MASK;
 	} else {
 		pr_err("UV: GRU unavailable (no MMR)\n");
->>>>>>> 24b8d41d
 		return;
 	}
 
@@ -1209,10 +942,7 @@
 		pr_info("UV: GRU disabled (by BIOS)\n");
 		return;
 	}
-<<<<<<< HEAD
-=======
-
->>>>>>> 24b8d41d
+
 	base = (gru.v & mask) >> shift;
 	map_high("GRU", base, shift, shift, max_pnode, map_wb);
 	gru_start_paddr = ((u64)base << shift);
@@ -1258,15 +988,10 @@
 	UVX_MMIOH0, UVX_MMIOH1,
 };
 
-<<<<<<< HEAD
-/* UV3 & UV4 have identical MMIOH overlay configs */
-static __init void map_mmioh_high_uv3(int index, int min_pnode, int max_pnode)
-=======
 /* Calculate and Map MMIOH Regions */
 static void __init calc_mmioh_map(enum mmioh_arch index,
 	int min_pnode, int max_pnode,
 	int shift, unsigned long base, int m_io, int n_io)
->>>>>>> 24b8d41d
 {
 	unsigned long mmr, nasid_mask;
 	int nasid, min_nasid, max_nasid, lnasid, mapped;
@@ -1359,15 +1084,8 @@
 				f = fi;
 				l = li;
 			}
-<<<<<<< HEAD
-			addr1 = (base << shift) +
-				f * (1ULL << m_io);
-			addr2 = (base << shift) +
-				(l + 1) * (1ULL << m_io);
-=======
 			addr1 = (base << shift) + f * (1ULL << m_io);
 			addr2 = (base << shift) + (l + 1) * (1ULL << m_io);
->>>>>>> 24b8d41d
 			pr_info("UV: %s[%03d..%03d] NASID 0x%04x ADDR 0x%016lx - 0x%016lx\n",
 				id, fi, li, lnasid, addr1, addr2);
 			if (max_io < l)
@@ -1387,16 +1105,6 @@
 
 static __init void map_mmioh_high(int min_pnode, int max_pnode)
 {
-<<<<<<< HEAD
-	union uvh_rh_gam_mmioh_overlay_config_mmr_u mmioh;
-	unsigned long mmr, base;
-	int shift, enable, m_io, n_io;
-
-	if (is_uv3_hub() || is_uv4_hub()) {
-		/* Map both MMIOH Regions */
-		map_mmioh_high_uv3(0, min_pnode, max_pnode);
-		map_mmioh_high_uv3(1, min_pnode, max_pnode);
-=======
 	/* UVY flavor */
 	if (UVH_RH10_GAM_MMIOH_OVERLAY_CONFIG0) {
 		union uvh_rh10_gam_mmioh_overlay_config0_u mmioh0;
@@ -1417,7 +1125,6 @@
 			calc_mmioh_map(UVY_MMIOH1, min_pnode, max_pnode,
 				UVH_RH10_GAM_MMIOH_OVERLAY_CONFIG1_BASE_SHFT,
 				mmioh1.s.base, mmioh1.s.m_io, mmioh1.s.n_io);
->>>>>>> 24b8d41d
 		return;
 	}
 	/* UVX flavor */
@@ -1497,12 +1204,7 @@
 /* Direct Legacy VGA I/O traffic to designated IOH */
 static int uv_set_vga_state(struct pci_dev *pdev, bool decode, unsigned int command_bits, u32 flags)
 {
-<<<<<<< HEAD
-	struct timer_list *timer = &uv_scir_info->timer;
-	unsigned char bits = uv_scir_info->state;
-=======
 	int domain, bus, rc;
->>>>>>> 24b8d41d
 
 	if (!(flags & PCI_VGA_STATE_CHANGE_BRIDGE))
 		return 0;
@@ -1513,22 +1215,6 @@
 	domain = pci_domain_nr(pdev->bus);
 	bus = pdev->bus->number;
 
-<<<<<<< HEAD
-	/* enable next timer period */
-	mod_timer(timer, jiffies + SCIR_CPU_HB_INTERVAL);
-}
-
-static int uv_heartbeat_enable(unsigned int cpu)
-{
-	while (!uv_cpu_scir_info(cpu)->enabled) {
-		struct timer_list *timer = &uv_cpu_scir_info(cpu)->timer;
-
-		uv_set_cpu_scir_bits(cpu, SCIR_CPU_HEARTBEAT|SCIR_CPU_ACTIVITY);
-		setup_pinned_timer(timer, uv_heartbeat, cpu);
-		timer->expires = jiffies + SCIR_CPU_HB_INTERVAL;
-		add_timer_on(timer, cpu);
-		uv_cpu_scir_info(cpu)->enabled = 1;
-=======
 	rc = uv_bios_set_legacy_vga_target(decode, domain, bus);
 
 	return rc;
@@ -1553,7 +1239,6 @@
 	unsigned char	m_shift;
 	unsigned char	n_lshift;
 };
->>>>>>> 24b8d41d
 
 /* Initialize caller's MN struct and fill in values */
 static void get_mn(struct mn *mnp)
@@ -1573,20 +1258,6 @@
 		mnp->m_val	= uv_cpuid.m_skt;
 		mnp->n_lshift	= mnp->m_val == 40 ? 40 : 39;
 	}
-<<<<<<< HEAD
-	return 0;
-}
-
-#ifdef CONFIG_HOTPLUG_CPU
-static int uv_heartbeat_disable(unsigned int cpu)
-{
-	if (uv_cpu_scir_info(cpu)->enabled) {
-		uv_cpu_scir_info(cpu)->enabled = 0;
-		del_timer(&uv_cpu_scir_info(cpu)->timer);
-	}
-	uv_set_cpu_scir_bits(cpu, 0xff);
-	return 0;
-=======
 	mnp->m_shift = mnp->m_val ? 64 - mnp->m_val : 0;
 }
 
@@ -1658,16 +1329,10 @@
 		uv_gp_table->mmr_base, uv_gp_table->mmr_shift,
 		uv_gp_table->gru_base, uv_gp_table->gru_shift,
 		uv_gp_table->gpa_shift);
->>>>>>> 24b8d41d
 }
 
 static void __init decode_gam_rng_tbl(unsigned long ptr)
 {
-<<<<<<< HEAD
-	cpuhp_setup_state_nocalls(CPUHP_AP_ONLINE_DYN, "x86/x2apic-uvx:online",
-				  uv_heartbeat_enable, uv_heartbeat_disable);
-}
-=======
 	struct uv_gam_range_entry *gre = (struct uv_gam_range_entry *)ptr;
 	unsigned long lgre = 0;
 	int index = 0;
@@ -1686,7 +1351,6 @@
 			size /= 1024;
 			order++;
 		}
->>>>>>> 24b8d41d
 
 		/* adjust max block size to current range start */
 		if (gre->type == 1 || gre->type == 2)
@@ -1934,13 +1598,6 @@
 /* Check which reboot to use */
 static void check_efi_reboot(void)
 {
-<<<<<<< HEAD
-	/* CPU 0 initialization will be done via uv_system_init. */
-	if (smp_processor_id() == 0)
-		return;
-
-	uv_hub_info->nr_online_cpus++;
-=======
 	/* If EFI reboot not available, use ACPI reboot */
 	if (!efi_enabled(EFI_BOOT))
 		reboot_type = BOOT_ACPI;
@@ -1958,7 +1615,6 @@
 	seq_printf(file, "0x%x\n", uv_hubless_system);
 	return 0;
 }
->>>>>>> 24b8d41d
 
 static int __maybe_unused proc_archtype_show(struct seq_file *file, void *data)
 {
@@ -1966,19 +1622,6 @@
 	return 0;
 }
 
-<<<<<<< HEAD
-struct mn {
-	unsigned char	m_val;
-	unsigned char	n_val;
-	unsigned char	m_shift;
-	unsigned char	n_lshift;
-};
-
-static void get_mn(struct mn *mnp)
-{
-	union uvh_rh_gam_config_mmr_u m_n_config;
-	union uv3h_gr0_gam_gr_config_u m_gr_config;
-=======
 static __init void uv_setup_proc_files(int hubless)
 {
 	struct proc_dir_entry *pde;
@@ -2027,342 +1670,6 @@
 		    is_uv4_hub() ? "UV400" :
 		    is_uv3_hub() ? "UV300" :
 		    is_uv2_hub() ? "UV2000/3000" : NULL;
->>>>>>> 24b8d41d
-
-	m_n_config.v = uv_read_local_mmr(UVH_RH_GAM_CONFIG_MMR);
-	mnp->n_val = m_n_config.s.n_skt;
-	if (is_uv4_hub()) {
-		mnp->m_val = 0;
-		mnp->n_lshift = 0;
-	} else if (is_uv3_hub()) {
-		mnp->m_val = m_n_config.s3.m_skt;
-		m_gr_config.v = uv_read_local_mmr(UV3H_GR0_GAM_GR_CONFIG);
-		mnp->n_lshift = m_gr_config.s3.m_skt;
-	} else if (is_uv2_hub()) {
-		mnp->m_val = m_n_config.s2.m_skt;
-		mnp->n_lshift = mnp->m_val == 40 ? 40 : 39;
-	} else if (is_uv1_hub()) {
-		mnp->m_val = m_n_config.s1.m_skt;
-		mnp->n_lshift = mnp->m_val;
-	}
-	mnp->m_shift = mnp->m_val ? 64 - mnp->m_val : 0;
-}
-
-void __init uv_init_hub_info(struct uv_hub_info_s *hub_info)
-{
-	struct mn mn = {0};	/* avoid unitialized warnings */
-	union uvh_node_id_u node_id;
-
-<<<<<<< HEAD
-	get_mn(&mn);
-	hub_info->m_val = mn.m_val;
-	hub_info->n_val = mn.n_val;
-	hub_info->m_shift = mn.m_shift;
-	hub_info->n_lshift = mn.n_lshift ? mn.n_lshift : 0;
-
-	hub_info->hub_revision = uv_hub_info->hub_revision;
-	hub_info->pnode_mask = uv_cpuid.pnode_mask;
-	hub_info->min_pnode = _min_pnode;
-	hub_info->min_socket = _min_socket;
-	hub_info->pnode_to_socket = _pnode_to_socket;
-	hub_info->socket_to_node = _socket_to_node;
-	hub_info->socket_to_pnode = _socket_to_pnode;
-	hub_info->gr_table_len = _gr_table_len;
-	hub_info->gr_table = _gr_table;
-	hub_info->gpa_mask = mn.m_val ?
-		(1UL << (mn.m_val + mn.n_val)) - 1 :
-		(1UL << uv_cpuid.gpa_shift) - 1;
-
-	node_id.v = uv_read_local_mmr(UVH_NODE_ID);
-	hub_info->gnode_extra =
-		(node_id.s.node_id & ~((1 << mn.n_val) - 1)) >> 1;
-
-	hub_info->gnode_upper =
-		((unsigned long)hub_info->gnode_extra << mn.m_val);
-
-	if (uv_gp_table) {
-		hub_info->global_mmr_base = uv_gp_table->mmr_base;
-		hub_info->global_mmr_shift = uv_gp_table->mmr_shift;
-		hub_info->global_gru_base = uv_gp_table->gru_base;
-		hub_info->global_gru_shift = uv_gp_table->gru_shift;
-		hub_info->gpa_shift = uv_gp_table->gpa_shift;
-		hub_info->gpa_mask = (1UL << hub_info->gpa_shift) - 1;
-	} else {
-		hub_info->global_mmr_base =
-			uv_read_local_mmr(UVH_RH_GAM_MMR_OVERLAY_CONFIG_MMR) &
-					~UV_MMR_ENABLE;
-		hub_info->global_mmr_shift = _UV_GLOBAL_MMR64_PNODE_SHIFT;
-	}
-
-	get_lowmem_redirect(
-		&hub_info->lowmem_remap_base, &hub_info->lowmem_remap_top);
-
-	hub_info->apic_pnode_shift = uv_cpuid.socketid_shift;
-
-	/* show system specific info */
-	pr_info("UV: N:%d M:%d m_shift:%d n_lshift:%d\n",
-		hub_info->n_val, hub_info->m_val,
-		hub_info->m_shift, hub_info->n_lshift);
-
-	pr_info("UV: gpa_mask/shift:0x%lx/%d pnode_mask:0x%x apic_pns:%d\n",
-		hub_info->gpa_mask, hub_info->gpa_shift,
-		hub_info->pnode_mask, hub_info->apic_pnode_shift);
-
-	pr_info("UV: mmr_base/shift:0x%lx/%ld gru_base/shift:0x%lx/%ld\n",
-		hub_info->global_mmr_base, hub_info->global_mmr_shift,
-		hub_info->global_gru_base, hub_info->global_gru_shift);
-
-	pr_info("UV: gnode_upper:0x%lx gnode_extra:0x%x\n",
-		hub_info->gnode_upper, hub_info->gnode_extra);
-}
-
-static void __init decode_gam_params(unsigned long ptr)
-{
-	uv_gp_table = (struct uv_gam_parameters *)ptr;
-
-	pr_info("UV: GAM Params...\n");
-	pr_info("UV: mmr_base/shift:0x%llx/%d gru_base/shift:0x%llx/%d gpa_shift:%d\n",
-		uv_gp_table->mmr_base, uv_gp_table->mmr_shift,
-		uv_gp_table->gru_base, uv_gp_table->gru_shift,
-		uv_gp_table->gpa_shift);
-}
-
-static void __init decode_gam_rng_tbl(unsigned long ptr)
-{
-	struct uv_gam_range_entry *gre = (struct uv_gam_range_entry *)ptr;
-	unsigned long lgre = 0;
-	int index = 0;
-	int sock_min = 999999, pnode_min = 99999;
-	int sock_max = -1, pnode_max = -1;
-
-	uv_gre_table = gre;
-	for (; gre->type != UV_GAM_RANGE_TYPE_UNUSED; gre++) {
-		if (!index) {
-			pr_info("UV: GAM Range Table...\n");
-			pr_info("UV:  # %20s %14s %5s %4s %5s %3s %2s\n",
-				"Range", "", "Size", "Type", "NASID",
-				"SID", "PN");
-		}
-		pr_info(
-		"UV: %2d: 0x%014lx-0x%014lx %5luG %3d   %04x  %02x %02x\n",
-			index++,
-			(unsigned long)lgre << UV_GAM_RANGE_SHFT,
-			(unsigned long)gre->limit << UV_GAM_RANGE_SHFT,
-			((unsigned long)(gre->limit - lgre)) >>
-				(30 - UV_GAM_RANGE_SHFT), /* 64M -> 1G */
-			gre->type, gre->nasid, gre->sockid, gre->pnode);
-
-		lgre = gre->limit;
-		if (sock_min > gre->sockid)
-			sock_min = gre->sockid;
-		if (sock_max < gre->sockid)
-			sock_max = gre->sockid;
-		if (pnode_min > gre->pnode)
-			pnode_min = gre->pnode;
-		if (pnode_max < gre->pnode)
-			pnode_max = gre->pnode;
-	}
-	_min_socket = sock_min;
-	_max_socket = sock_max;
-	_min_pnode = pnode_min;
-	_max_pnode = pnode_max;
-	_gr_table_len = index;
-	pr_info(
-	"UV: GRT: %d entries, sockets(min:%x,max:%x) pnodes(min:%x,max:%x)\n",
-		index, _min_socket, _max_socket, _min_pnode, _max_pnode);
-}
-
-static void __init decode_uv_systab(void)
-{
-	struct uv_systab *st;
-	int i;
-
-	st = uv_systab;
-	if ((!st || st->revision < UV_SYSTAB_VERSION_UV4) && !is_uv4_hub())
-		return;
-	if (st->revision != UV_SYSTAB_VERSION_UV4_LATEST) {
-		pr_crit(
-		"UV: BIOS UVsystab version(%x) mismatch, expecting(%x)\n",
-			st->revision, UV_SYSTAB_VERSION_UV4_LATEST);
-		BUG();
-	}
-
-	for (i = 0; st->entry[i].type != UV_SYSTAB_TYPE_UNUSED; i++) {
-		unsigned long ptr = st->entry[i].offset;
-
-		if (!ptr)
-			continue;
-
-		ptr = ptr + (unsigned long)st;
-
-		switch (st->entry[i].type) {
-		case UV_SYSTAB_TYPE_GAM_PARAMS:
-			decode_gam_params(ptr);
-			break;
-
-		case UV_SYSTAB_TYPE_GAM_RNG_TBL:
-			decode_gam_rng_tbl(ptr);
-			break;
-		}
-	}
-}
-
-/*
- * Setup physical blade translations from UVH_NODE_PRESENT_TABLE
- * .. NB: UVH_NODE_PRESENT_TABLE is going away,
- * .. being replaced by GAM Range Table
- */
-static __init void boot_init_possible_blades(struct uv_hub_info_s *hub_info)
-{
-	int i, uv_pb = 0;
-
-	pr_info("UV: NODE_PRESENT_DEPTH = %d\n", UVH_NODE_PRESENT_TABLE_DEPTH);
-	for (i = 0; i < UVH_NODE_PRESENT_TABLE_DEPTH; i++) {
-		unsigned long np;
-
-		np = uv_read_local_mmr(UVH_NODE_PRESENT_TABLE + i * 8);
-		if (np)
-			pr_info("UV: NODE_PRESENT(%d) = 0x%016lx\n", i, np);
-
-		uv_pb += hweight64(np);
-	}
-	if (uv_possible_blades != uv_pb)
-		uv_possible_blades = uv_pb;
-}
-
-static void __init build_socket_tables(void)
-{
-	struct uv_gam_range_entry *gre = uv_gre_table;
-	int num, nump;
-	int cpu, i, lnid;
-	int minsock = _min_socket;
-	int maxsock = _max_socket;
-	int minpnode = _min_pnode;
-	int maxpnode = _max_pnode;
-	size_t bytes;
-
-	if (!gre) {
-		if (is_uv1_hub() || is_uv2_hub() || is_uv3_hub()) {
-			pr_info("UV: No UVsystab socket table, ignoring\n");
-			return;		/* not required */
-		}
-		pr_crit(
-		"UV: Error: UVsystab address translations not available!\n");
-		BUG();
-	}
-
-	/* build socket id -> node id, pnode */
-	num = maxsock - minsock + 1;
-	bytes = num * sizeof(_socket_to_node[0]);
-	_socket_to_node = kmalloc(bytes, GFP_KERNEL);
-	_socket_to_pnode = kmalloc(bytes, GFP_KERNEL);
-
-	nump = maxpnode - minpnode + 1;
-	bytes = nump * sizeof(_pnode_to_socket[0]);
-	_pnode_to_socket = kmalloc(bytes, GFP_KERNEL);
-	BUG_ON(!_socket_to_node || !_socket_to_pnode || !_pnode_to_socket);
-
-	for (i = 0; i < num; i++)
-		_socket_to_node[i] = _socket_to_pnode[i] = SOCK_EMPTY;
-
-	for (i = 0; i < nump; i++)
-		_pnode_to_socket[i] = SOCK_EMPTY;
-
-	/* fill in pnode/node/addr conversion list values */
-	pr_info("UV: GAM Building socket/pnode conversion tables\n");
-	for (; gre->type != UV_GAM_RANGE_TYPE_UNUSED; gre++) {
-		if (gre->type == UV_GAM_RANGE_TYPE_HOLE)
-			continue;
-		i = gre->sockid - minsock;
-		if (_socket_to_pnode[i] != SOCK_EMPTY)
-			continue;	/* duplicate */
-		_socket_to_pnode[i] = gre->pnode;
-
-		i = gre->pnode - minpnode;
-		_pnode_to_socket[i] = gre->sockid;
-
-		pr_info(
-		"UV: sid:%02x type:%d nasid:%04x pn:%02x pn2s:%2x\n",
-			gre->sockid, gre->type, gre->nasid,
-			_socket_to_pnode[gre->sockid - minsock],
-			_pnode_to_socket[gre->pnode - minpnode]);
-	}
-
-	/* Set socket -> node values */
-	lnid = -1;
-	for_each_present_cpu(cpu) {
-		int nid = cpu_to_node(cpu);
-		int apicid, sockid;
-
-		if (lnid == nid)
-			continue;
-		lnid = nid;
-		apicid = per_cpu(x86_cpu_to_apicid, cpu);
-		sockid = apicid >> uv_cpuid.socketid_shift;
-		_socket_to_node[sockid - minsock] = nid;
-		pr_info("UV: sid:%02x: apicid:%04x node:%2d\n",
-			sockid, apicid, nid);
-	}
-
-	/* Setup physical blade to pnode translation from GAM Range Table */
-	bytes = num_possible_nodes() * sizeof(_node_to_pnode[0]);
-	_node_to_pnode = kmalloc(bytes, GFP_KERNEL);
-	BUG_ON(!_node_to_pnode);
-
-	for (lnid = 0; lnid < num_possible_nodes(); lnid++) {
-		unsigned short sockid;
-
-		for (sockid = minsock; sockid <= maxsock; sockid++) {
-			if (lnid == _socket_to_node[sockid - minsock]) {
-				_node_to_pnode[lnid] =
-					_socket_to_pnode[sockid - minsock];
-				break;
-			}
-		}
-		if (sockid > maxsock) {
-			pr_err("UV: socket for node %d not found!\n", lnid);
-			BUG();
-		}
-	}
-
-	/*
-	 * If socket id == pnode or socket id == node for all nodes,
-	 *   system runs faster by removing corresponding conversion table.
-	 */
-	pr_info("UV: Checking socket->node/pnode for identity maps\n");
-	if (minsock == 0) {
-		for (i = 0; i < num; i++)
-			if (_socket_to_node[i] == SOCK_EMPTY ||
-				i != _socket_to_node[i])
-				break;
-		if (i >= num) {
-			kfree(_socket_to_node);
-			_socket_to_node = NULL;
-			pr_info("UV: 1:1 socket_to_node table removed\n");
-		}
-	}
-	if (minsock == minpnode) {
-		for (i = 0; i < num; i++)
-			if (_socket_to_pnode[i] != SOCK_EMPTY &&
-				_socket_to_pnode[i] != i + minpnode)
-				break;
-		if (i >= num) {
-			kfree(_socket_to_pnode);
-			_socket_to_pnode = NULL;
-			pr_info("UV: 1:1 socket_to_pnode table removed\n");
-		}
-	}
-}
-
-void __init uv_system_init(void)
-{
-	struct uv_hub_info_s hub_info = {0};
-	int bytes, cpu, nodeid;
-	unsigned short min_pnode = 9999, max_pnode = 0;
-	char *hub = is_uv4_hub() ? "UV400" :
-		    is_uv3_hub() ? "UV300" :
-		    is_uv2_hub() ? "UV2000/3000" :
-		    is_uv1_hub() ? "UV100/1000" : NULL;
 
 	if (!hub) {
 		pr_err("UV: Unknown/unsupported UV hub\n");
@@ -2372,11 +1679,6 @@
 
 	map_low_mmrs();
 
-	uv_bios_init();			/* get uv_systab for decoding */
-	decode_uv_systab();
-	build_socket_tables();
-	build_uv_gr_table();
-=======
 	/* Get uv_systab for decoding, setup UV BIOS calls */
 	uv_bios_init();
 
@@ -2389,73 +1691,21 @@
 	build_socket_tables();
 	build_uv_gr_table();
 	set_block_size();
->>>>>>> 24b8d41d
 	uv_init_hub_info(&hub_info);
 	uv_possible_blades = num_possible_nodes();
 	if (!_node_to_pnode)
 		boot_init_possible_blades(&hub_info);
 
-<<<<<<< HEAD
-	/* uv_num_possible_blades() is really the hub count */
-	pr_info("UV: Found %d hubs, %d nodes, %d cpus\n",
-			uv_num_possible_blades(),
-			num_possible_nodes(),
-			num_possible_cpus());
-
-	uv_bios_get_sn_info(0, &uv_type, &sn_partition_id, &sn_coherency_id,
-			    &sn_region_size, &system_serial_number);
-=======
 	/* uv_num_possible_blades() is really the hub count: */
 	pr_info("UV: Found %d hubs, %d nodes, %d CPUs\n", uv_num_possible_blades(), num_possible_nodes(), num_possible_cpus());
 
 	uv_bios_get_sn_info(0, &uv_type, &sn_partition_id, &sn_coherency_id, &sn_region_size, &system_serial_number);
->>>>>>> 24b8d41d
 	hub_info.coherency_domain_number = sn_coherency_id;
 	uv_rtc_init();
 
 	bytes = sizeof(void *) * uv_num_possible_blades();
 	__uv_hub_info_list = kzalloc(bytes, GFP_KERNEL);
 	BUG_ON(!__uv_hub_info_list);
-<<<<<<< HEAD
-
-	bytes = sizeof(struct uv_hub_info_s);
-	for_each_node(nodeid) {
-		struct uv_hub_info_s *new_hub;
-
-		if (__uv_hub_info_list[nodeid]) {
-			pr_err("UV: Node %d UV HUB already initialized!?\n",
-				nodeid);
-			BUG();
-		}
-
-		/* Allocate new per hub info list */
-		new_hub = (nodeid == 0) ?
-			&uv_hub_info_node0 :
-			kzalloc_node(bytes, GFP_KERNEL, nodeid);
-		BUG_ON(!new_hub);
-		__uv_hub_info_list[nodeid] = new_hub;
-		new_hub = uv_hub_info_list(nodeid);
-		BUG_ON(!new_hub);
-		*new_hub = hub_info;
-
-		/* Use information from GAM table if available */
-		if (_node_to_pnode)
-			new_hub->pnode = _node_to_pnode[nodeid];
-		else	/* Fill in during cpu loop */
-			new_hub->pnode = 0xffff;
-		new_hub->numa_blade_id = uv_node_to_blade_id(nodeid);
-		new_hub->memory_nid = -1;
-		new_hub->nr_possible_cpus = 0;
-		new_hub->nr_online_cpus = 0;
-	}
-
-	/* Initialize per cpu info */
-	for_each_possible_cpu(cpu) {
-		int apicid = per_cpu(x86_cpu_to_apicid, cpu);
-		int numa_node_id;
-		unsigned short pnode;
-
-=======
 
 	bytes = sizeof(struct uv_hub_info_s);
 	for_each_node(nodeid) {
@@ -2492,44 +1742,27 @@
 		int numa_node_id;
 		unsigned short pnode;
 
->>>>>>> 24b8d41d
 		nodeid = cpu_to_node(cpu);
 		numa_node_id = numa_cpu_node(cpu);
 		pnode = uv_apicid_to_pnode(apicid);
 
 		uv_cpu_info_per(cpu)->p_uv_hub_info = uv_hub_info_list(nodeid);
-<<<<<<< HEAD
-		uv_cpu_info_per(cpu)->blade_cpu_id =
-			uv_cpu_hub_info(cpu)->nr_possible_cpus++;
-		if (uv_cpu_hub_info(cpu)->memory_nid == -1)
-			uv_cpu_hub_info(cpu)->memory_nid = cpu_to_node(cpu);
-		if (nodeid != numa_node_id &&	/* init memoryless node */
-=======
 		uv_cpu_info_per(cpu)->blade_cpu_id = uv_cpu_hub_info(cpu)->nr_possible_cpus++;
 		if (uv_cpu_hub_info(cpu)->memory_nid == NUMA_NO_NODE)
 			uv_cpu_hub_info(cpu)->memory_nid = cpu_to_node(cpu);
 
 		/* Init memoryless node: */
 		if (nodeid != numa_node_id &&
->>>>>>> 24b8d41d
 		    uv_hub_info_list(numa_node_id)->pnode == 0xffff)
 			uv_hub_info_list(numa_node_id)->pnode = pnode;
 		else if (uv_cpu_hub_info(cpu)->pnode == 0xffff)
 			uv_cpu_hub_info(cpu)->pnode = pnode;
-<<<<<<< HEAD
-		uv_cpu_scir_info(cpu)->offset = uv_scir_offset(apicid);
-=======
->>>>>>> 24b8d41d
 	}
 
 	for_each_node(nodeid) {
 		unsigned short pnode = uv_hub_info_list(nodeid)->pnode;
 
-<<<<<<< HEAD
-		/* Add pnode info for pre-GAM list nodes without cpus */
-=======
 		/* Add pnode info for pre-GAM list nodes without CPUs: */
->>>>>>> 24b8d41d
 		if (pnode == 0xffff) {
 			unsigned long paddr;
 
