// SPDX-License-Identifier: GPL-2.0
#define pr_fmt(fmt) KBUILD_MODNAME ": " fmt

#include <linux/kernel.h>
#include <linux/export.h>
#include <linux/init.h>
#include <linux/memblock.h>
#include <linux/percpu.h>
#include <linux/kexec.h>
#include <linux/crash_dump.h>
#include <linux/smp.h>
#include <linux/topology.h>
#include <linux/pfn.h>
#include <asm/sections.h>
#include <asm/processor.h>
#include <asm/desc.h>
#include <asm/setup.h>
#include <asm/mpspec.h>
#include <asm/apicdef.h>
#include <asm/highmem.h>
#include <asm/proto.h>
#include <asm/cpumask.h>
#include <asm/cpu.h>
#include <asm/stackprotector.h>

DEFINE_PER_CPU_READ_MOSTLY(int, cpu_number);
EXPORT_PER_CPU_SYMBOL(cpu_number);

#ifdef CONFIG_X86_64
#define BOOT_PERCPU_OFFSET ((unsigned long)__per_cpu_load)
#else
#define BOOT_PERCPU_OFFSET 0
#endif

DEFINE_PER_CPU_READ_MOSTLY(unsigned long, this_cpu_off) = BOOT_PERCPU_OFFSET;
EXPORT_PER_CPU_SYMBOL(this_cpu_off);

unsigned long __per_cpu_offset[NR_CPUS] __ro_after_init = {
	[0 ... NR_CPUS-1] = BOOT_PERCPU_OFFSET,
};
EXPORT_SYMBOL(__per_cpu_offset);

/*
 * On x86_64 symbols referenced from code should be reachable using
 * 32bit relocations.  Reserve space for static percpu variables in
 * modules so that they are always served from the first chunk which
 * is located at the percpu segment base.  On x86_32, anything can
 * address anywhere.  No need to reserve space in the first chunk.
 */
#ifdef CONFIG_X86_64
#define PERCPU_FIRST_CHUNK_RESERVE	PERCPU_MODULE_RESERVE
#else
#define PERCPU_FIRST_CHUNK_RESERVE	0
#endif

#ifdef CONFIG_X86_32
/**
 * pcpu_need_numa - determine percpu allocation needs to consider NUMA
 *
 * If NUMA is not configured or there is only one NUMA node available,
 * there is no reason to consider NUMA.  This function determines
 * whether percpu allocation should consider NUMA or not.
 *
 * RETURNS:
 * true if NUMA should be considered; otherwise, false.
 */
static bool __init pcpu_need_numa(void)
{
#ifdef CONFIG_NEED_MULTIPLE_NODES
	pg_data_t *last = NULL;
	unsigned int cpu;

	for_each_possible_cpu(cpu) {
		int node = early_cpu_to_node(cpu);

		if (node_online(node) && NODE_DATA(node) &&
		    last && last != NODE_DATA(node))
			return true;

		last = NODE_DATA(node);
	}
#endif
	return false;
}
#endif

/**
 * pcpu_alloc_bootmem - NUMA friendly alloc_bootmem wrapper for percpu
 * @cpu: cpu to allocate for
 * @size: size allocation in bytes
 * @align: alignment
 *
 * Allocate @size bytes aligned at @align for cpu @cpu.  This wrapper
 * does the right thing for NUMA regardless of the current
 * configuration.
 *
 * RETURNS:
 * Pointer to the allocated area on success, NULL on failure.
 */
static void * __init pcpu_alloc_bootmem(unsigned int cpu, unsigned long size,
					unsigned long align)
{
	const unsigned long goal = __pa(MAX_DMA_ADDRESS);
#ifdef CONFIG_NEED_MULTIPLE_NODES
	int node = early_cpu_to_node(cpu);
	void *ptr;

	if (!node_online(node) || !NODE_DATA(node)) {
		ptr = memblock_alloc_from(size, align, goal);
		pr_info("cpu %d has no node %d or node-local memory\n",
			cpu, node);
		pr_debug("per cpu data for cpu%d %lu bytes at %016lx\n",
			 cpu, size, __pa(ptr));
	} else {
		ptr = memblock_alloc_try_nid(size, align, goal,
					     MEMBLOCK_ALLOC_ACCESSIBLE,
					     node);

		pr_debug("per cpu data for cpu%d %lu bytes on node%d at %016lx\n",
			 cpu, size, node, __pa(ptr));
	}
	return ptr;
#else
	return memblock_alloc_from(size, align, goal);
#endif
}

/*
 * Helpers for first chunk memory allocation
 */
static void * __init pcpu_fc_alloc(unsigned int cpu, size_t size, size_t align)
{
	return pcpu_alloc_bootmem(cpu, size, align);
}

static void __init pcpu_fc_free(void *ptr, size_t size)
{
	memblock_free(__pa(ptr), size);
}

static int __init pcpu_cpu_distance(unsigned int from, unsigned int to)
{
#ifdef CONFIG_NEED_MULTIPLE_NODES
	if (early_cpu_to_node(from) == early_cpu_to_node(to))
		return LOCAL_DISTANCE;
	else
		return REMOTE_DISTANCE;
#else
	return LOCAL_DISTANCE;
#endif
}

static void __init pcpup_populate_pte(unsigned long addr)
{
	populate_extra_pte(addr);
}

static inline void setup_percpu_segment(int cpu)
{
#ifdef CONFIG_X86_32
	struct desc_struct d = GDT_ENTRY_INIT(0x8092, per_cpu_offset(cpu),
					      0xFFFFF);

	write_gdt_entry(get_cpu_gdt_rw(cpu), GDT_ENTRY_PERCPU, &d, DESCTYPE_S);
#endif
}

void __init setup_per_cpu_areas(void)
{
	unsigned int cpu;
	unsigned long delta;
	int rc;

	pr_info("NR_CPUS:%d nr_cpumask_bits:%d nr_cpu_ids:%u nr_node_ids:%u\n",
		NR_CPUS, nr_cpumask_bits, nr_cpu_ids, nr_node_ids);

	/*
	 * Allocate percpu area.  Embedding allocator is our favorite;
	 * however, on NUMA configurations, it can result in very
	 * sparse unit mapping and vmalloc area isn't spacious enough
	 * on 32bit.  Use page in that case.
	 */
#ifdef CONFIG_X86_32
	if (pcpu_chosen_fc == PCPU_FC_AUTO && pcpu_need_numa())
		pcpu_chosen_fc = PCPU_FC_PAGE;
#endif
	rc = -EINVAL;
	if (pcpu_chosen_fc != PCPU_FC_PAGE) {
		const size_t dyn_size = PERCPU_MODULE_RESERVE +
			PERCPU_DYNAMIC_RESERVE - PERCPU_FIRST_CHUNK_RESERVE;
		size_t atom_size;

		/*
		 * On 64bit, use PMD_SIZE for atom_size so that embedded
		 * percpu areas are aligned to PMD.  This, in the future,
		 * can also allow using PMD mappings in vmalloc area.  Use
		 * PAGE_SIZE on 32bit as vmalloc space is highly contended
		 * and large vmalloc area allocs can easily fail.
		 */
#ifdef CONFIG_X86_64
		atom_size = PMD_SIZE;
#else
		atom_size = PAGE_SIZE;
#endif
		rc = pcpu_embed_first_chunk(PERCPU_FIRST_CHUNK_RESERVE,
					    dyn_size, atom_size,
					    pcpu_cpu_distance,
					    pcpu_fc_alloc, pcpu_fc_free);
		if (rc < 0)
			pr_warn("%s allocator failed (%d), falling back to page size\n",
				pcpu_fc_names[pcpu_chosen_fc], rc);
	}
	if (rc < 0)
		rc = pcpu_page_first_chunk(PERCPU_FIRST_CHUNK_RESERVE,
					   pcpu_fc_alloc, pcpu_fc_free,
					   pcpup_populate_pte);
	if (rc < 0)
		panic("cannot initialize percpu area (err=%d)", rc);

	/* alrighty, percpu areas up and running */
	delta = (unsigned long)pcpu_base_addr - (unsigned long)__per_cpu_start;
	for_each_possible_cpu(cpu) {
		per_cpu_offset(cpu) = delta + pcpu_unit_offsets[cpu];
		per_cpu(this_cpu_off, cpu) = per_cpu_offset(cpu);
		per_cpu(cpu_number, cpu) = cpu;
		setup_percpu_segment(cpu);
		setup_stack_canary_segment(cpu);
		/*
		 * Copy data used in early init routines from the
		 * initial arrays to the per cpu data areas.  These
		 * arrays then become expendable and the *_early_ptr's
		 * are zeroed indicating that the static arrays are
		 * gone.
		 */
#ifdef CONFIG_X86_LOCAL_APIC
		per_cpu(x86_cpu_to_apicid, cpu) =
			early_per_cpu_map(x86_cpu_to_apicid, cpu);
		per_cpu(x86_bios_cpu_apicid, cpu) =
			early_per_cpu_map(x86_bios_cpu_apicid, cpu);
		per_cpu(x86_cpu_to_acpiid, cpu) =
			early_per_cpu_map(x86_cpu_to_acpiid, cpu);
#endif
#ifdef CONFIG_X86_32
		per_cpu(x86_cpu_to_logical_apicid, cpu) =
			early_per_cpu_map(x86_cpu_to_logical_apicid, cpu);
#endif
<<<<<<< HEAD
#ifdef CONFIG_X86_64
		per_cpu(irq_stack_ptr, cpu) =
			per_cpu(irq_stack_union.irq_stack, cpu) +
			IRQ_STACK_SIZE;
#endif
=======
>>>>>>> 24b8d41d
#ifdef CONFIG_NUMA
		per_cpu(x86_cpu_to_node_map, cpu) =
			early_per_cpu_map(x86_cpu_to_node_map, cpu);
		/*
		 * Ensure that the boot cpu numa_node is correct when the boot
		 * cpu is on a node that doesn't have memory installed.
		 * Also cpu_up() will call cpu_to_node() for APs when
		 * MEMORY_HOTPLUG is defined, before per_cpu(numa_node) is set
		 * up later with c_init aka intel_init/amd_init.
		 * So set them all (boot cpu and all APs).
		 */
		set_cpu_numa_node(cpu, early_cpu_to_node(cpu));
#endif
		/*
		 * Up to this point, the boot CPU has been using .init.data
		 * area.  Reload any changed state for the boot CPU.
		 */
		if (!cpu)
			switch_to_new_gdt(cpu);
	}

	/* indicate the early static arrays will soon be gone */
#ifdef CONFIG_X86_LOCAL_APIC
	early_per_cpu_ptr(x86_cpu_to_apicid) = NULL;
	early_per_cpu_ptr(x86_bios_cpu_apicid) = NULL;
	early_per_cpu_ptr(x86_cpu_to_acpiid) = NULL;
#endif
#ifdef CONFIG_X86_32
	early_per_cpu_ptr(x86_cpu_to_logical_apicid) = NULL;
#endif
#ifdef CONFIG_NUMA
	early_per_cpu_ptr(x86_cpu_to_node_map) = NULL;
#endif

	/* Setup node to cpumask map */
	setup_node_to_cpumask_map();

	/* Setup cpu initialized, callin, callout masks */
	setup_cpu_local_masks();

	/*
	 * Sync back kernel address range again.  We already did this in
	 * setup_arch(), but percpu data also needs to be available in
	 * the smpboot asm and arch_sync_kernel_mappings() doesn't sync to
	 * swapper_pg_dir on 32-bit. The per-cpu mappings need to be available
	 * there too.
	 *
	 * FIXME: Can the later sync in setup_cpu_entry_areas() replace
	 * this call?
	 */
	sync_initial_page_table();
}<|MERGE_RESOLUTION|>--- conflicted
+++ resolved
@@ -244,14 +244,6 @@
 		per_cpu(x86_cpu_to_logical_apicid, cpu) =
 			early_per_cpu_map(x86_cpu_to_logical_apicid, cpu);
 #endif
-<<<<<<< HEAD
-#ifdef CONFIG_X86_64
-		per_cpu(irq_stack_ptr, cpu) =
-			per_cpu(irq_stack_union.irq_stack, cpu) +
-			IRQ_STACK_SIZE;
-#endif
-=======
->>>>>>> 24b8d41d
 #ifdef CONFIG_NUMA
 		per_cpu(x86_cpu_to_node_map, cpu) =
 			early_per_cpu_map(x86_cpu_to_node_map, cpu);
