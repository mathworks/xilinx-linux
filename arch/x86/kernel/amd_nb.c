// SPDX-License-Identifier: GPL-2.0-only
/*
 * Shared support code for AMD K8 northbridges and derivates.
 * Copyright 2006 Andi Kleen, SUSE Labs.
 */

#define pr_fmt(fmt) KBUILD_MODNAME ": " fmt

#include <linux/types.h>
#include <linux/slab.h>
#include <linux/init.h>
#include <linux/errno.h>
#include <linux/export.h>
#include <linux/spinlock.h>
#include <linux/pci_ids.h>
#include <asm/amd_nb.h>

#define PCI_DEVICE_ID_AMD_17H_ROOT	0x1450
#define PCI_DEVICE_ID_AMD_17H_M10H_ROOT	0x15d0
#define PCI_DEVICE_ID_AMD_17H_M30H_ROOT	0x1480
#define PCI_DEVICE_ID_AMD_17H_M60H_ROOT	0x1630
#define PCI_DEVICE_ID_AMD_17H_DF_F4	0x1464
#define PCI_DEVICE_ID_AMD_17H_M10H_DF_F4 0x15ec
#define PCI_DEVICE_ID_AMD_17H_M30H_DF_F4 0x1494
#define PCI_DEVICE_ID_AMD_17H_M60H_DF_F4 0x144c
#define PCI_DEVICE_ID_AMD_17H_M70H_DF_F4 0x1444
#define PCI_DEVICE_ID_AMD_19H_DF_F4	0x1654

/* Protect the PCI config register pairs used for SMN and DF indirect access. */
static DEFINE_MUTEX(smn_mutex);

static u32 *flush_words;

static const struct pci_device_id amd_root_ids[] = {
	{ PCI_DEVICE(PCI_VENDOR_ID_AMD, PCI_DEVICE_ID_AMD_17H_ROOT) },
	{ PCI_DEVICE(PCI_VENDOR_ID_AMD, PCI_DEVICE_ID_AMD_17H_M10H_ROOT) },
	{ PCI_DEVICE(PCI_VENDOR_ID_AMD, PCI_DEVICE_ID_AMD_17H_M30H_ROOT) },
	{ PCI_DEVICE(PCI_VENDOR_ID_AMD, PCI_DEVICE_ID_AMD_17H_M60H_ROOT) },
	{}
};

#define PCI_DEVICE_ID_AMD_CNB17H_F4     0x1704

static const struct pci_device_id amd_nb_misc_ids[] = {
	{ PCI_DEVICE(PCI_VENDOR_ID_AMD, PCI_DEVICE_ID_AMD_K8_NB_MISC) },
	{ PCI_DEVICE(PCI_VENDOR_ID_AMD, PCI_DEVICE_ID_AMD_10H_NB_MISC) },
	{ PCI_DEVICE(PCI_VENDOR_ID_AMD, PCI_DEVICE_ID_AMD_15H_NB_F3) },
	{ PCI_DEVICE(PCI_VENDOR_ID_AMD, PCI_DEVICE_ID_AMD_15H_M10H_F3) },
	{ PCI_DEVICE(PCI_VENDOR_ID_AMD, PCI_DEVICE_ID_AMD_15H_M30H_NB_F3) },
	{ PCI_DEVICE(PCI_VENDOR_ID_AMD, PCI_DEVICE_ID_AMD_15H_M60H_NB_F3) },
	{ PCI_DEVICE(PCI_VENDOR_ID_AMD, PCI_DEVICE_ID_AMD_16H_NB_F3) },
	{ PCI_DEVICE(PCI_VENDOR_ID_AMD, PCI_DEVICE_ID_AMD_16H_M30H_NB_F3) },
	{ PCI_DEVICE(PCI_VENDOR_ID_AMD, PCI_DEVICE_ID_AMD_17H_DF_F3) },
	{ PCI_DEVICE(PCI_VENDOR_ID_AMD, PCI_DEVICE_ID_AMD_17H_M10H_DF_F3) },
	{ PCI_DEVICE(PCI_VENDOR_ID_AMD, PCI_DEVICE_ID_AMD_17H_M30H_DF_F3) },
	{ PCI_DEVICE(PCI_VENDOR_ID_AMD, PCI_DEVICE_ID_AMD_17H_M60H_DF_F3) },
	{ PCI_DEVICE(PCI_VENDOR_ID_AMD, PCI_DEVICE_ID_AMD_CNB17H_F3) },
	{ PCI_DEVICE(PCI_VENDOR_ID_AMD, PCI_DEVICE_ID_AMD_17H_M70H_DF_F3) },
	{ PCI_DEVICE(PCI_VENDOR_ID_AMD, PCI_DEVICE_ID_AMD_19H_DF_F3) },
	{}
};

static const struct pci_device_id amd_nb_link_ids[] = {
	{ PCI_DEVICE(PCI_VENDOR_ID_AMD, PCI_DEVICE_ID_AMD_15H_NB_F4) },
	{ PCI_DEVICE(PCI_VENDOR_ID_AMD, PCI_DEVICE_ID_AMD_15H_M30H_NB_F4) },
	{ PCI_DEVICE(PCI_VENDOR_ID_AMD, PCI_DEVICE_ID_AMD_15H_M60H_NB_F4) },
	{ PCI_DEVICE(PCI_VENDOR_ID_AMD, PCI_DEVICE_ID_AMD_16H_NB_F4) },
	{ PCI_DEVICE(PCI_VENDOR_ID_AMD, PCI_DEVICE_ID_AMD_16H_M30H_NB_F4) },
	{ PCI_DEVICE(PCI_VENDOR_ID_AMD, PCI_DEVICE_ID_AMD_17H_DF_F4) },
	{ PCI_DEVICE(PCI_VENDOR_ID_AMD, PCI_DEVICE_ID_AMD_17H_M10H_DF_F4) },
	{ PCI_DEVICE(PCI_VENDOR_ID_AMD, PCI_DEVICE_ID_AMD_17H_M30H_DF_F4) },
	{ PCI_DEVICE(PCI_VENDOR_ID_AMD, PCI_DEVICE_ID_AMD_17H_M60H_DF_F4) },
	{ PCI_DEVICE(PCI_VENDOR_ID_AMD, PCI_DEVICE_ID_AMD_17H_M70H_DF_F4) },
	{ PCI_DEVICE(PCI_VENDOR_ID_AMD, PCI_DEVICE_ID_AMD_19H_DF_F4) },
	{ PCI_DEVICE(PCI_VENDOR_ID_AMD, PCI_DEVICE_ID_AMD_CNB17H_F4) },
	{}
};

static const struct pci_device_id hygon_root_ids[] = {
	{ PCI_DEVICE(PCI_VENDOR_ID_HYGON, PCI_DEVICE_ID_AMD_17H_ROOT) },
	{}
};

static const struct pci_device_id hygon_nb_misc_ids[] = {
	{ PCI_DEVICE(PCI_VENDOR_ID_HYGON, PCI_DEVICE_ID_AMD_17H_DF_F3) },
	{}
};

static const struct pci_device_id hygon_nb_link_ids[] = {
	{ PCI_DEVICE(PCI_VENDOR_ID_HYGON, PCI_DEVICE_ID_AMD_17H_DF_F4) },
	{}
};

const struct amd_nb_bus_dev_range amd_nb_bus_dev_ranges[] __initconst = {
	{ 0x00, 0x18, 0x20 },
	{ 0xff, 0x00, 0x20 },
	{ 0xfe, 0x00, 0x20 },
	{ }
};

static struct amd_northbridge_info amd_northbridges;

u16 amd_nb_num(void)
{
	return amd_northbridges.num;
}
EXPORT_SYMBOL_GPL(amd_nb_num);

bool amd_nb_has_feature(unsigned int feature)
{
	return ((amd_northbridges.flags & feature) == feature);
}
EXPORT_SYMBOL_GPL(amd_nb_has_feature);

struct amd_northbridge *node_to_amd_nb(int node)
{
	return (node < amd_northbridges.num) ? &amd_northbridges.nb[node] : NULL;
}
EXPORT_SYMBOL_GPL(node_to_amd_nb);

static struct pci_dev *next_northbridge(struct pci_dev *dev,
					const struct pci_device_id *ids)
{
	do {
		dev = pci_get_device(PCI_ANY_ID, PCI_ANY_ID, dev);
		if (!dev)
			break;
	} while (!pci_match_id(ids, dev));
	return dev;
}

static int __amd_smn_rw(u16 node, u32 address, u32 *value, bool write)
{
	struct pci_dev *root;
	int err = -ENODEV;

	if (node >= amd_northbridges.num)
		goto out;

	root = node_to_amd_nb(node)->root;
	if (!root)
		goto out;

	mutex_lock(&smn_mutex);

	err = pci_write_config_dword(root, 0x60, address);
	if (err) {
		pr_warn("Error programming SMN address 0x%x.\n", address);
		goto out_unlock;
	}

	err = (write ? pci_write_config_dword(root, 0x64, *value)
		     : pci_read_config_dword(root, 0x64, value));
	if (err)
		pr_warn("Error %s SMN address 0x%x.\n",
			(write ? "writing to" : "reading from"), address);

out_unlock:
	mutex_unlock(&smn_mutex);

out:
	return err;
}

int amd_smn_read(u16 node, u32 address, u32 *value)
{
	return __amd_smn_rw(node, address, value, false);
}
EXPORT_SYMBOL_GPL(amd_smn_read);

int amd_smn_write(u16 node, u32 address, u32 value)
{
	return __amd_smn_rw(node, address, &value, true);
}
EXPORT_SYMBOL_GPL(amd_smn_write);

/*
 * Data Fabric Indirect Access uses FICAA/FICAD.
 *
 * Fabric Indirect Configuration Access Address (FICAA): Constructed based
 * on the device's Instance Id and the PCI function and register offset of
 * the desired register.
 *
 * Fabric Indirect Configuration Access Data (FICAD): There are FICAD LO
 * and FICAD HI registers but so far we only need the LO register.
 */
int amd_df_indirect_read(u16 node, u8 func, u16 reg, u8 instance_id, u32 *lo)
{
	struct pci_dev *F4;
	u32 ficaa;
	int err = -ENODEV;

	if (node >= amd_northbridges.num)
		goto out;

	F4 = node_to_amd_nb(node)->link;
	if (!F4)
		goto out;

	ficaa  = 1;
	ficaa |= reg & 0x3FC;
	ficaa |= (func & 0x7) << 11;
	ficaa |= instance_id << 16;

	mutex_lock(&smn_mutex);

	err = pci_write_config_dword(F4, 0x5C, ficaa);
	if (err) {
		pr_warn("Error writing DF Indirect FICAA, FICAA=0x%x\n", ficaa);
		goto out_unlock;
	}

	err = pci_read_config_dword(F4, 0x98, lo);
	if (err)
		pr_warn("Error reading DF Indirect FICAD LO, FICAA=0x%x.\n", ficaa);

out_unlock:
	mutex_unlock(&smn_mutex);

out:
	return err;
}
EXPORT_SYMBOL_GPL(amd_df_indirect_read);

int amd_cache_northbridges(void)
{
	const struct pci_device_id *misc_ids = amd_nb_misc_ids;
	const struct pci_device_id *link_ids = amd_nb_link_ids;
	const struct pci_device_id *root_ids = amd_root_ids;
	struct pci_dev *root, *misc, *link;
	struct amd_northbridge *nb;
	u16 roots_per_misc = 0;
	u16 misc_count = 0;
	u16 root_count = 0;
	u16 i, j;

	if (amd_northbridges.num)
		return 0;

	if (boot_cpu_data.x86_vendor == X86_VENDOR_HYGON) {
		root_ids = hygon_root_ids;
		misc_ids = hygon_nb_misc_ids;
		link_ids = hygon_nb_link_ids;
	}

<<<<<<< HEAD
	if (!i)
		return -ENODEV;
=======
	misc = NULL;
	while ((misc = next_northbridge(misc, misc_ids)) != NULL)
		misc_count++;

	if (!misc_count)
		return -ENODEV;

	root = NULL;
	while ((root = next_northbridge(root, root_ids)) != NULL)
		root_count++;

	if (root_count) {
		roots_per_misc = root_count / misc_count;

		/*
		 * There should be _exactly_ N roots for each DF/SMN
		 * interface.
		 */
		if (!roots_per_misc || (root_count % roots_per_misc)) {
			pr_info("Unsupported AMD DF/PCI configuration found\n");
			return -ENODEV;
		}
	}
>>>>>>> 24b8d41d

	nb = kcalloc(misc_count, sizeof(struct amd_northbridge), GFP_KERNEL);
	if (!nb)
		return -ENOMEM;

	amd_northbridges.nb = nb;
	amd_northbridges.num = misc_count;

	link = misc = root = NULL;
	for (i = 0; i < amd_northbridges.num; i++) {
		node_to_amd_nb(i)->root = root =
			next_northbridge(root, root_ids);
		node_to_amd_nb(i)->misc = misc =
			next_northbridge(misc, misc_ids);
		node_to_amd_nb(i)->link = link =
			next_northbridge(link, link_ids);

		/*
		 * If there are more PCI root devices than data fabric/
		 * system management network interfaces, then the (N)
		 * PCI roots per DF/SMN interface are functionally the
		 * same (for DF/SMN access) and N-1 are redundant.  N-1
		 * PCI roots should be skipped per DF/SMN interface so
		 * the following DF/SMN interfaces get mapped to
		 * correct PCI roots.
		 */
		for (j = 1; j < roots_per_misc; j++)
			root = next_northbridge(root, root_ids);
	}

	if (amd_gart_present())
		amd_northbridges.flags |= AMD_NB_GART;

	/*
	 * Check for L3 cache presence.
	 */
	if (!cpuid_edx(0x80000006))
		return 0;

	/*
	 * Some CPU families support L3 Cache Index Disable. There are some
	 * limitations because of E382 and E388 on family 0x10.
	 */
	if (boot_cpu_data.x86 == 0x10 &&
	    boot_cpu_data.x86_model >= 0x8 &&
	    (boot_cpu_data.x86_model > 0x9 ||
	     boot_cpu_data.x86_stepping >= 0x1))
		amd_northbridges.flags |= AMD_NB_L3_INDEX_DISABLE;

	if (boot_cpu_data.x86 == 0x15)
		amd_northbridges.flags |= AMD_NB_L3_INDEX_DISABLE;

	/* L3 cache partitioning is supported on family 0x15 */
	if (boot_cpu_data.x86 == 0x15)
		amd_northbridges.flags |= AMD_NB_L3_PARTITIONING;

	return 0;
}
EXPORT_SYMBOL_GPL(amd_cache_northbridges);

/*
 * Ignores subdevice/subvendor but as far as I can figure out
 * they're useless anyways
 */
bool __init early_is_amd_nb(u32 device)
{
	const struct pci_device_id *misc_ids = amd_nb_misc_ids;
	const struct pci_device_id *id;
	u32 vendor = device & 0xffff;

	if (boot_cpu_data.x86_vendor != X86_VENDOR_AMD &&
	    boot_cpu_data.x86_vendor != X86_VENDOR_HYGON)
		return false;

	if (boot_cpu_data.x86_vendor == X86_VENDOR_HYGON)
		misc_ids = hygon_nb_misc_ids;

	device >>= 16;
	for (id = misc_ids; id->vendor; id++)
		if (vendor == id->vendor && device == id->device)
			return true;
	return false;
}

struct resource *amd_get_mmconfig_range(struct resource *res)
{
	u32 address;
	u64 base, msr;
	unsigned int segn_busn_bits;

	if (boot_cpu_data.x86_vendor != X86_VENDOR_AMD &&
	    boot_cpu_data.x86_vendor != X86_VENDOR_HYGON)
		return NULL;

	/* assume all cpus from fam10h have mmconfig */
	if (boot_cpu_data.x86 < 0x10)
		return NULL;

	address = MSR_FAM10H_MMIO_CONF_BASE;
	rdmsrl(address, msr);

	/* mmconfig is not enabled */
	if (!(msr & FAM10H_MMIO_CONF_ENABLE))
		return NULL;

	base = msr & (FAM10H_MMIO_CONF_BASE_MASK<<FAM10H_MMIO_CONF_BASE_SHIFT);

	segn_busn_bits = (msr >> FAM10H_MMIO_CONF_BUSRANGE_SHIFT) &
			 FAM10H_MMIO_CONF_BUSRANGE_MASK;

	res->flags = IORESOURCE_MEM;
	res->start = base;
	res->end = base + (1ULL<<(segn_busn_bits + 20)) - 1;
	return res;
}

int amd_get_subcaches(int cpu)
{
	struct pci_dev *link = node_to_amd_nb(amd_get_nb_id(cpu))->link;
	unsigned int mask;

	if (!amd_nb_has_feature(AMD_NB_L3_PARTITIONING))
		return 0;

	pci_read_config_dword(link, 0x1d4, &mask);

	return (mask >> (4 * cpu_data(cpu).cpu_core_id)) & 0xf;
}

int amd_set_subcaches(int cpu, unsigned long mask)
{
	static unsigned int reset, ban;
	struct amd_northbridge *nb = node_to_amd_nb(amd_get_nb_id(cpu));
	unsigned int reg;
	int cuid;

	if (!amd_nb_has_feature(AMD_NB_L3_PARTITIONING) || mask > 0xf)
		return -EINVAL;

	/* if necessary, collect reset state of L3 partitioning and BAN mode */
	if (reset == 0) {
		pci_read_config_dword(nb->link, 0x1d4, &reset);
		pci_read_config_dword(nb->misc, 0x1b8, &ban);
		ban &= 0x180000;
	}

	/* deactivate BAN mode if any subcaches are to be disabled */
	if (mask != 0xf) {
		pci_read_config_dword(nb->misc, 0x1b8, &reg);
		pci_write_config_dword(nb->misc, 0x1b8, reg & ~0x180000);
	}

	cuid = cpu_data(cpu).cpu_core_id;
	mask <<= 4 * cuid;
	mask |= (0xf ^ (1 << cuid)) << 26;

	pci_write_config_dword(nb->link, 0x1d4, mask);

	/* reset BAN mode if L3 partitioning returned to reset state */
	pci_read_config_dword(nb->link, 0x1d4, &reg);
	if (reg == reset) {
		pci_read_config_dword(nb->misc, 0x1b8, &reg);
		reg &= ~0x180000;
		pci_write_config_dword(nb->misc, 0x1b8, reg | ban);
	}

	return 0;
}

static void amd_cache_gart(void)
{
	u16 i;

	if (!amd_nb_has_feature(AMD_NB_GART))
		return;

<<<<<<< HEAD
	flush_words = kmalloc(amd_nb_num() * sizeof(u32), GFP_KERNEL);
=======
	flush_words = kmalloc_array(amd_northbridges.num, sizeof(u32), GFP_KERNEL);
>>>>>>> 24b8d41d
	if (!flush_words) {
		amd_northbridges.flags &= ~AMD_NB_GART;
		pr_notice("Cannot initialize GART flush words, GART support disabled\n");
		return;
	}

<<<<<<< HEAD
	for (i = 0; i != amd_nb_num(); i++)
=======
	for (i = 0; i != amd_northbridges.num; i++)
>>>>>>> 24b8d41d
		pci_read_config_dword(node_to_amd_nb(i)->misc, 0x9c, &flush_words[i]);
}

void amd_flush_garts(void)
{
	int flushed, i;
	unsigned long flags;
	static DEFINE_SPINLOCK(gart_lock);

	if (!amd_nb_has_feature(AMD_NB_GART))
		return;

	/*
	 * Avoid races between AGP and IOMMU. In theory it's not needed
	 * but I'm not sure if the hardware won't lose flush requests
	 * when another is pending. This whole thing is so expensive anyways
	 * that it doesn't matter to serialize more. -AK
	 */
	spin_lock_irqsave(&gart_lock, flags);
	flushed = 0;
	for (i = 0; i < amd_northbridges.num; i++) {
		pci_write_config_dword(node_to_amd_nb(i)->misc, 0x9c,
				       flush_words[i] | 1);
		flushed++;
	}
	for (i = 0; i < amd_northbridges.num; i++) {
		u32 w;
		/* Make sure the hardware actually executed the flush*/
		for (;;) {
			pci_read_config_dword(node_to_amd_nb(i)->misc,
					      0x9c, &w);
			if (!(w & 1))
				break;
			cpu_relax();
		}
	}
	spin_unlock_irqrestore(&gart_lock, flags);
	if (!flushed)
		pr_notice("nothing to flush?\n");
}
EXPORT_SYMBOL_GPL(amd_flush_garts);

static void __fix_erratum_688(void *info)
{
<<<<<<< HEAD
	amd_cache_northbridges();
	amd_cache_gart();

=======
#define MSR_AMD64_IC_CFG 0xC0011021

	msr_set_bit(MSR_AMD64_IC_CFG, 3);
	msr_set_bit(MSR_AMD64_IC_CFG, 14);
}

/* Apply erratum 688 fix so machines without a BIOS fix work. */
static __init void fix_erratum_688(void)
{
	struct pci_dev *F4;
	u32 val;

	if (boot_cpu_data.x86 != 0x14)
		return;

	if (!amd_northbridges.num)
		return;

	F4 = node_to_amd_nb(0)->link;
	if (!F4)
		return;

	if (pci_read_config_dword(F4, 0x164, &val))
		return;

	if (val & BIT(2))
		return;

	on_each_cpu(__fix_erratum_688, NULL, 0);

	pr_info("x86/cpu/AMD: CPU erratum 688 worked around\n");
}

static __init int init_amd_nbs(void)
{
	amd_cache_northbridges();
	amd_cache_gart();

	fix_erratum_688();

>>>>>>> 24b8d41d
	return 0;
}

/* This has to go after the PCI subsystem */
fs_initcall(init_amd_nbs);<|MERGE_RESOLUTION|>--- conflicted
+++ resolved
@@ -243,10 +243,6 @@
 		link_ids = hygon_nb_link_ids;
 	}
 
-<<<<<<< HEAD
-	if (!i)
-		return -ENODEV;
-=======
 	misc = NULL;
 	while ((misc = next_northbridge(misc, misc_ids)) != NULL)
 		misc_count++;
@@ -270,7 +266,6 @@
 			return -ENODEV;
 		}
 	}
->>>>>>> 24b8d41d
 
 	nb = kcalloc(misc_count, sizeof(struct amd_northbridge), GFP_KERNEL);
 	if (!nb)
@@ -447,22 +442,14 @@
 	if (!amd_nb_has_feature(AMD_NB_GART))
 		return;
 
-<<<<<<< HEAD
-	flush_words = kmalloc(amd_nb_num() * sizeof(u32), GFP_KERNEL);
-=======
 	flush_words = kmalloc_array(amd_northbridges.num, sizeof(u32), GFP_KERNEL);
->>>>>>> 24b8d41d
 	if (!flush_words) {
 		amd_northbridges.flags &= ~AMD_NB_GART;
 		pr_notice("Cannot initialize GART flush words, GART support disabled\n");
 		return;
 	}
 
-<<<<<<< HEAD
-	for (i = 0; i != amd_nb_num(); i++)
-=======
 	for (i = 0; i != amd_northbridges.num; i++)
->>>>>>> 24b8d41d
 		pci_read_config_dword(node_to_amd_nb(i)->misc, 0x9c, &flush_words[i]);
 }
 
@@ -507,52 +494,46 @@
 
 static void __fix_erratum_688(void *info)
 {
-<<<<<<< HEAD
+#define MSR_AMD64_IC_CFG 0xC0011021
+
+	msr_set_bit(MSR_AMD64_IC_CFG, 3);
+	msr_set_bit(MSR_AMD64_IC_CFG, 14);
+}
+
+/* Apply erratum 688 fix so machines without a BIOS fix work. */
+static __init void fix_erratum_688(void)
+{
+	struct pci_dev *F4;
+	u32 val;
+
+	if (boot_cpu_data.x86 != 0x14)
+		return;
+
+	if (!amd_northbridges.num)
+		return;
+
+	F4 = node_to_amd_nb(0)->link;
+	if (!F4)
+		return;
+
+	if (pci_read_config_dword(F4, 0x164, &val))
+		return;
+
+	if (val & BIT(2))
+		return;
+
+	on_each_cpu(__fix_erratum_688, NULL, 0);
+
+	pr_info("x86/cpu/AMD: CPU erratum 688 worked around\n");
+}
+
+static __init int init_amd_nbs(void)
+{
 	amd_cache_northbridges();
 	amd_cache_gart();
 
-=======
-#define MSR_AMD64_IC_CFG 0xC0011021
-
-	msr_set_bit(MSR_AMD64_IC_CFG, 3);
-	msr_set_bit(MSR_AMD64_IC_CFG, 14);
-}
-
-/* Apply erratum 688 fix so machines without a BIOS fix work. */
-static __init void fix_erratum_688(void)
-{
-	struct pci_dev *F4;
-	u32 val;
-
-	if (boot_cpu_data.x86 != 0x14)
-		return;
-
-	if (!amd_northbridges.num)
-		return;
-
-	F4 = node_to_amd_nb(0)->link;
-	if (!F4)
-		return;
-
-	if (pci_read_config_dword(F4, 0x164, &val))
-		return;
-
-	if (val & BIT(2))
-		return;
-
-	on_each_cpu(__fix_erratum_688, NULL, 0);
-
-	pr_info("x86/cpu/AMD: CPU erratum 688 worked around\n");
-}
-
-static __init int init_amd_nbs(void)
-{
-	amd_cache_northbridges();
-	amd_cache_gart();
-
 	fix_erratum_688();
 
->>>>>>> 24b8d41d
 	return 0;
 }
 
