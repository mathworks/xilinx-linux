--- conflicted
+++ resolved
@@ -1,14 +1,7 @@
-<<<<<<< HEAD
-config MCE_AMD_INJ
-	tristate "Simple MCE injection interface for AMD processors"
-	depends on RAS && EDAC_DECODE_MCE && DEBUG_FS && AMD_NB
-	default n
-=======
 # SPDX-License-Identifier: GPL-2.0
 config RAS_CEC
 	bool "Correctable Errors Collector"
 	depends on X86_MCE && MEMORY_FAILURE && DEBUG_FS
->>>>>>> 24b8d41d
 	help
 	  This is a small cache which collects correctable memory errors per 4K
 	  page PFN and counts their repeated occurrence. Once the counter for a
