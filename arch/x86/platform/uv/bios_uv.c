// SPDX-License-Identifier: GPL-2.0-or-later
/*
 * BIOS run time interface routines.
 *
 * (C) Copyright 2020 Hewlett Packard Enterprise Development LP
 * Copyright (C) 2007-2017 Silicon Graphics, Inc. All rights reserved.
 * Copyright (c) Russ Anderson <rja@sgi.com>
 */

#include <linux/efi.h>
#include <linux/export.h>
#include <linux/slab.h>
#include <asm/efi.h>
#include <linux/io.h>
#include <asm/pgalloc.h>
#include <asm/uv/bios.h>
#include <asm/uv/uv_hub.h>

<<<<<<< HEAD
=======
unsigned long uv_systab_phys __ro_after_init = EFI_INVALID_TABLE_ADDR;

>>>>>>> 24b8d41d
struct uv_systab *uv_systab;

static s64 __uv_bios_call(enum uv_bios_cmd which, u64 a1, u64 a2, u64 a3,
			u64 a4, u64 a5)
{
	struct uv_systab *tab = uv_systab;
	s64 ret;

	if (!tab || !tab->function)
		/*
		 * BIOS does not support UV systab
		 */
		return BIOS_STATUS_UNIMPLEMENTED;

<<<<<<< HEAD
	/*
	 * If EFI_OLD_MEMMAP is set, we need to fall back to using our old EFI
	 * callback method, which uses efi_call() directly, with the kernel page tables:
	 */
	if (unlikely(test_bit(EFI_OLD_MEMMAP, &efi.flags)))
		ret = efi_call((void *)__va(tab->function), (u64)which, a1, a2, a3, a4, a5);
	else
		ret = efi_call_virt_pointer(tab, function, (u64)which, a1, a2, a3, a4, a5);
=======
	ret = efi_call_virt_pointer(tab, function, (u64)which, a1, a2, a3, a4, a5);
>>>>>>> 24b8d41d

	return ret;
}

static s64 uv_bios_call(enum uv_bios_cmd which, u64 a1, u64 a2, u64 a3, u64 a4,
		u64 a5)
{
	s64 ret;

	if (down_interruptible(&__efi_uv_runtime_lock))
		return BIOS_STATUS_ABORT;

	ret = __uv_bios_call(which, a1, a2, a3, a4, a5);
	up(&__efi_uv_runtime_lock);

	return ret;
}

static s64 uv_bios_call_irqsave(enum uv_bios_cmd which, u64 a1, u64 a2, u64 a3,
		u64 a4, u64 a5)
{
	unsigned long bios_flags;
	s64 ret;

	if (down_interruptible(&__efi_uv_runtime_lock))
		return BIOS_STATUS_ABORT;

	local_irq_save(bios_flags);
	ret = __uv_bios_call(which, a1, a2, a3, a4, a5);
	local_irq_restore(bios_flags);

	up(&__efi_uv_runtime_lock);

	return ret;
}

long sn_partition_id;
EXPORT_SYMBOL_GPL(sn_partition_id);
long sn_coherency_id;
long sn_region_size;
EXPORT_SYMBOL_GPL(sn_region_size);
long system_serial_number;
int uv_type;

s64 uv_bios_get_sn_info(int fc, int *uvtype, long *partid, long *coher,
		long *region, long *ssn)
{
	s64 ret;
	u64 v0, v1;
	union partition_info_u part;

	ret = uv_bios_call_irqsave(UV_BIOS_GET_SN_INFO, fc,
				(u64)(&v0), (u64)(&v1), 0, 0);
	if (ret != BIOS_STATUS_SUCCESS)
		return ret;

	part.val = v0;
	if (uvtype)
		*uvtype = part.hub_version;
	if (partid)
		*partid = part.partition_id;
	if (coher)
		*coher = part.coherence_id;
	if (region)
		*region = part.region_size;
	if (ssn)
		*ssn = v1;
	return ret;
}

int
uv_bios_mq_watchlist_alloc(unsigned long addr, unsigned int mq_size,
			   unsigned long *intr_mmr_offset)
{
	u64 watchlist;
	s64 ret;

	/*
	 * bios returns watchlist number or negative error number.
	 */
	ret = (int)uv_bios_call_irqsave(UV_BIOS_WATCHLIST_ALLOC, addr,
			mq_size, (u64)intr_mmr_offset,
			(u64)&watchlist, 0);
	if (ret < BIOS_STATUS_SUCCESS)
		return ret;

	return watchlist;
}
EXPORT_SYMBOL_GPL(uv_bios_mq_watchlist_alloc);

int
uv_bios_mq_watchlist_free(int blade, int watchlist_num)
{
	return (int)uv_bios_call_irqsave(UV_BIOS_WATCHLIST_FREE,
				blade, watchlist_num, 0, 0, 0);
}
EXPORT_SYMBOL_GPL(uv_bios_mq_watchlist_free);

s64
uv_bios_change_memprotect(u64 paddr, u64 len, enum uv_memprotect perms)
{
	return uv_bios_call_irqsave(UV_BIOS_MEMPROTECT, paddr, len,
					perms, 0, 0);
}
EXPORT_SYMBOL_GPL(uv_bios_change_memprotect);

s64
uv_bios_reserved_page_pa(u64 buf, u64 *cookie, u64 *addr, u64 *len)
{
	return uv_bios_call_irqsave(UV_BIOS_GET_PARTITION_ADDR, (u64)cookie,
				    (u64)addr, buf, (u64)len, 0);
}
EXPORT_SYMBOL_GPL(uv_bios_reserved_page_pa);

s64 uv_bios_freq_base(u64 clock_type, u64 *ticks_per_second)
{
	return uv_bios_call(UV_BIOS_FREQ_BASE, clock_type,
			   (u64)ticks_per_second, 0, 0, 0);
}

/*
 * uv_bios_set_legacy_vga_target - Set Legacy VGA I/O Target
 * @decode: true to enable target, false to disable target
 * @domain: PCI domain number
 * @bus: PCI bus number
 *
 * Returns:
 *    0: Success
 *    -EINVAL: Invalid domain or bus number
 *    -ENOSYS: Capability not available
 *    -EBUSY: Legacy VGA I/O cannot be retargeted at this time
 */
int uv_bios_set_legacy_vga_target(bool decode, int domain, int bus)
{
	return uv_bios_call(UV_BIOS_SET_LEGACY_VGA_TARGET,
				(u64)decode, (u64)domain, (u64)bus, 0, 0);
}

<<<<<<< HEAD
#ifdef CONFIG_EFI
void uv_bios_init(void)
{
	uv_systab = NULL;
	if ((efi.uv_systab == EFI_INVALID_TABLE_ADDR) ||
	    !efi.uv_systab || efi_runtime_disabled()) {
		pr_crit("UV: UVsystab: missing\n");
		return;
=======
unsigned long get_uv_systab_phys(bool msg)
{
	if ((uv_systab_phys == EFI_INVALID_TABLE_ADDR) ||
	    !uv_systab_phys || efi_runtime_disabled()) {
		if (msg)
			pr_crit("UV: UVsystab: missing\n");
		return 0;
>>>>>>> 24b8d41d
	}
	return uv_systab_phys;
}

<<<<<<< HEAD
	uv_systab = ioremap(efi.uv_systab, sizeof(struct uv_systab));
	if (!uv_systab || strncmp(uv_systab->signature, UV_SYSTAB_SIG, 4)) {
		pr_err("UV: UVsystab: bad signature!\n");
		iounmap(uv_systab);
		return;
	}

	/* Starting with UV4 the UV systab size is variable */
	if (uv_systab->revision >= UV_SYSTAB_VERSION_UV4) {
		int size = uv_systab->size;

		iounmap(uv_systab);
		uv_systab = ioremap(efi.uv_systab, size);
		if (!uv_systab) {
			pr_err("UV: UVsystab: ioremap(%d) failed!\n", size);
			return;
		}
	}
	pr_info("UV: UVsystab: Revision:%x\n", uv_systab->revision);
}
#endif
=======
int uv_bios_init(void)
{
	unsigned long uv_systab_phys_addr;

	uv_systab = NULL;
	uv_systab_phys_addr = get_uv_systab_phys(1);
	if (!uv_systab_phys_addr)
		return -EEXIST;

	uv_systab = ioremap(uv_systab_phys_addr, sizeof(struct uv_systab));
	if (!uv_systab || strncmp(uv_systab->signature, UV_SYSTAB_SIG, 4)) {
		pr_err("UV: UVsystab: bad signature!\n");
		iounmap(uv_systab);
		return -EINVAL;
	}

	/* Starting with UV4 the UV systab size is variable */
	if (uv_systab->revision >= UV_SYSTAB_VERSION_UV4) {
		int size = uv_systab->size;

		iounmap(uv_systab);
		uv_systab = ioremap(uv_systab_phys_addr, size);
		if (!uv_systab) {
			pr_err("UV: UVsystab: ioremap(%d) failed!\n", size);
			return -EFAULT;
		}
	}
	pr_info("UV: UVsystab: Revision:%x\n", uv_systab->revision);
	return 0;
}
>>>>>>> 24b8d41d
<|MERGE_RESOLUTION|>--- conflicted
+++ resolved
@@ -16,11 +16,8 @@
 #include <asm/uv/bios.h>
 #include <asm/uv/uv_hub.h>
 
-<<<<<<< HEAD
-=======
 unsigned long uv_systab_phys __ro_after_init = EFI_INVALID_TABLE_ADDR;
 
->>>>>>> 24b8d41d
 struct uv_systab *uv_systab;
 
 static s64 __uv_bios_call(enum uv_bios_cmd which, u64 a1, u64 a2, u64 a3,
@@ -35,18 +32,7 @@
 		 */
 		return BIOS_STATUS_UNIMPLEMENTED;
 
-<<<<<<< HEAD
-	/*
-	 * If EFI_OLD_MEMMAP is set, we need to fall back to using our old EFI
-	 * callback method, which uses efi_call() directly, with the kernel page tables:
-	 */
-	if (unlikely(test_bit(EFI_OLD_MEMMAP, &efi.flags)))
-		ret = efi_call((void *)__va(tab->function), (u64)which, a1, a2, a3, a4, a5);
-	else
-		ret = efi_call_virt_pointer(tab, function, (u64)which, a1, a2, a3, a4, a5);
-=======
 	ret = efi_call_virt_pointer(tab, function, (u64)which, a1, a2, a3, a4, a5);
->>>>>>> 24b8d41d
 
 	return ret;
 }
@@ -185,16 +171,6 @@
 				(u64)decode, (u64)domain, (u64)bus, 0, 0);
 }
 
-<<<<<<< HEAD
-#ifdef CONFIG_EFI
-void uv_bios_init(void)
-{
-	uv_systab = NULL;
-	if ((efi.uv_systab == EFI_INVALID_TABLE_ADDR) ||
-	    !efi.uv_systab || efi_runtime_disabled()) {
-		pr_crit("UV: UVsystab: missing\n");
-		return;
-=======
 unsigned long get_uv_systab_phys(bool msg)
 {
 	if ((uv_systab_phys == EFI_INVALID_TABLE_ADDR) ||
@@ -202,34 +178,10 @@
 		if (msg)
 			pr_crit("UV: UVsystab: missing\n");
 		return 0;
->>>>>>> 24b8d41d
 	}
 	return uv_systab_phys;
 }
 
-<<<<<<< HEAD
-	uv_systab = ioremap(efi.uv_systab, sizeof(struct uv_systab));
-	if (!uv_systab || strncmp(uv_systab->signature, UV_SYSTAB_SIG, 4)) {
-		pr_err("UV: UVsystab: bad signature!\n");
-		iounmap(uv_systab);
-		return;
-	}
-
-	/* Starting with UV4 the UV systab size is variable */
-	if (uv_systab->revision >= UV_SYSTAB_VERSION_UV4) {
-		int size = uv_systab->size;
-
-		iounmap(uv_systab);
-		uv_systab = ioremap(efi.uv_systab, size);
-		if (!uv_systab) {
-			pr_err("UV: UVsystab: ioremap(%d) failed!\n", size);
-			return;
-		}
-	}
-	pr_info("UV: UVsystab: Revision:%x\n", uv_systab->revision);
-}
-#endif
-=======
 int uv_bios_init(void)
 {
 	unsigned long uv_systab_phys_addr;
@@ -259,5 +211,4 @@
 	}
 	pr_info("UV: UVsystab: Revision:%x\n", uv_systab->revision);
 	return 0;
-}
->>>>>>> 24b8d41d
+}