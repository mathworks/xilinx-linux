--- conflicted
+++ resolved
@@ -244,22 +244,14 @@
  */
 void __init efi_arch_mem_reserve(phys_addr_t addr, u64 size)
 {
-<<<<<<< HEAD
-	phys_addr_t new_phys, new_size;
-=======
 	struct efi_memory_map_data data = { 0 };
->>>>>>> 24b8d41d
 	struct efi_mem_range mr;
 	efi_memory_desc_t md;
 	int num_entries;
 	void *new;
 
-<<<<<<< HEAD
-	if (efi_mem_desc_lookup(addr, &md)) {
-=======
 	if (efi_mem_desc_lookup(addr, &md) ||
 	    md.type != EFI_BOOT_SERVICES_DATA) {
->>>>>>> 24b8d41d
 		pr_err("Failed to lookup EFI memory descriptor for %pa\n", &addr);
 		return;
 	}
@@ -280,40 +272,23 @@
 	num_entries = efi_memmap_split_count(&md, &mr.range);
 	num_entries += efi.memmap.nr_map;
 
-<<<<<<< HEAD
-	new_size = efi.memmap.desc_size * num_entries;
-
-	new_phys = memblock_alloc(new_size, 0);
-	if (!new_phys) {
-=======
 	if (efi_memmap_alloc(num_entries, &data) != 0) {
->>>>>>> 24b8d41d
 		pr_err("Could not allocate boot services memmap\n");
 		return;
 	}
 
-<<<<<<< HEAD
-	new = early_memremap(new_phys, new_size);
-=======
 	new = early_memremap(data.phys_map, data.size);
->>>>>>> 24b8d41d
 	if (!new) {
 		pr_err("Failed to map new boot services memmap\n");
 		return;
 	}
 
 	efi_memmap_insert(&efi.memmap, new, &mr);
-<<<<<<< HEAD
-	early_memunmap(new, new_size);
-
-	efi_memmap_install(new_phys, num_entries);
-=======
 	early_memunmap(new, data.size);
 
 	efi_memmap_install(&data);
 	e820__range_update(addr, size, E820_TYPE_RAM, E820_TYPE_RESERVED);
 	e820__update_table(e820_table);
->>>>>>> 24b8d41d
 }
 
 /*
@@ -341,12 +316,9 @@
 {
 	efi_memory_desc_t *md;
 
-<<<<<<< HEAD
-=======
 	if (!efi_enabled(EFI_MEMMAP))
 		return;
 
->>>>>>> 24b8d41d
 	for_each_efi_memory_desc(md) {
 		u64 start = md->phys_addr;
 		u64 size = md->num_pages << EFI_PAGE_SHIFT;
@@ -425,22 +397,15 @@
 
 void __init efi_free_boot_services(void)
 {
-<<<<<<< HEAD
-	phys_addr_t new_phys, new_size;
-=======
 	struct efi_memory_map_data data = { 0 };
->>>>>>> 24b8d41d
 	efi_memory_desc_t *md;
 	int num_entries = 0;
 	void *new, *new_md;
 
-<<<<<<< HEAD
-=======
 	/* Keep all regions for /sys/kernel/debug/efi */
 	if (efi_enabled(EFI_DBG))
 		return;
 
->>>>>>> 24b8d41d
 	for_each_efi_memory_desc(md) {
 		unsigned long long start = md->phys_addr;
 		unsigned long long size = md->num_pages << EFI_PAGE_SHIFT;
@@ -455,8 +420,6 @@
 		/* Do not free, someone else owns it: */
 		if (md->attribute & EFI_MEMORY_RUNTIME) {
 			num_entries++;
-<<<<<<< HEAD
-=======
 			continue;
 		}
 
@@ -514,72 +477,15 @@
 		if (!(md->attribute & EFI_MEMORY_RUNTIME) &&
 		    (md->type == EFI_BOOT_SERVICES_CODE ||
 		     md->type == EFI_BOOT_SERVICES_DATA))
->>>>>>> 24b8d41d
 			continue;
-		}
-
-		/*
-		 * Nasty quirk: if all sub-1MB memory is used for boot
-		 * services, we can get here without having allocated the
-		 * real mode trampoline.  It's too late to hand boot services
-		 * memory back to the memblock allocator, so instead
-		 * try to manually allocate the trampoline if needed.
-		 *
-		 * I've seen this on a Dell XPS 13 9350 with firmware
-		 * 1.4.4 with SGX enabled booting Linux via Fedora 24's
-		 * grub2-efi on a hard disk.  (And no, I don't know why
-		 * this happened, but Linux should still try to boot rather
-		 * panicing early.)
-		 */
-		rm_size = real_mode_size_needed();
-		if (rm_size && (start + rm_size) < (1<<20) && size >= rm_size) {
-			set_real_mode_mem(start, rm_size);
-			start += rm_size;
-			size -= rm_size;
-		}
 
 		memcpy(new_md, md, efi.memmap.desc_size);
 		new_md += efi.memmap.desc_size;
 	}
 
-<<<<<<< HEAD
-	new_size = efi.memmap.desc_size * num_entries;
-	new_phys = memblock_alloc(new_size, 0);
-	if (!new_phys) {
-		pr_err("Failed to allocate new EFI memmap\n");
-		return;
-	}
-
-	new = memremap(new_phys, new_size, MEMREMAP_WB);
-	if (!new) {
-		pr_err("Failed to map new EFI memmap\n");
-		return;
-	}
-
-	/*
-	 * Build a new EFI memmap that excludes any boot services
-	 * regions that are not tagged EFI_MEMORY_RUNTIME, since those
-	 * regions have now been freed.
-	 */
-	new_md = new;
-	for_each_efi_memory_desc(md) {
-		if (!(md->attribute & EFI_MEMORY_RUNTIME) &&
-		    (md->type == EFI_BOOT_SERVICES_CODE ||
-		     md->type == EFI_BOOT_SERVICES_DATA))
-			continue;
-
-		memcpy(new_md, md, efi.memmap.desc_size);
-		new_md += efi.memmap.desc_size;
-	}
-
 	memunmap(new);
 
-	if (efi_memmap_install(new_phys, num_entries)) {
-=======
-	memunmap(new);
-
 	if (efi_memmap_install(&data) != 0) {
->>>>>>> 24b8d41d
 		pr_err("Could not install new EFI memmap\n");
 		return;
 	}
@@ -677,8 +583,6 @@
 bool efi_poweroff_required(void)
 {
 	return acpi_gbl_reduced_hardware || acpi_no_s5;
-<<<<<<< HEAD
-=======
 }
 
 #ifdef CONFIG_EFI_CAPSULE_QUIRK_QUARK_CSH
@@ -845,5 +749,4 @@
 	}
 
 	return;
->>>>>>> 24b8d41d
 }