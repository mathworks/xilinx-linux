<<<<<<< HEAD
=======
/* SPDX-License-Identifier: GPL-2.0 */
>>>>>>> 24b8d41d
#include <linux/slab.h>
#include <linux/pci.h>
#include <asm/apicdef.h>
#include <linux/io-64-nonatomic-lo-hi.h>

#include <linux/perf_event.h>
#include "../perf_event.h"

#define UNCORE_PMU_NAME_LEN		32
#define UNCORE_PMU_HRTIMER_INTERVAL	(60LL * NSEC_PER_SEC)
#define UNCORE_SNB_IMC_HRTIMER_INTERVAL (5ULL * NSEC_PER_SEC)

#define UNCORE_FIXED_EVENT		0xff
#define UNCORE_PMC_IDX_MAX_GENERIC	8
#define UNCORE_PMC_IDX_MAX_FIXED	1
#define UNCORE_PMC_IDX_MAX_FREERUNNING	1
#define UNCORE_PMC_IDX_FIXED		UNCORE_PMC_IDX_MAX_GENERIC
#define UNCORE_PMC_IDX_FREERUNNING	(UNCORE_PMC_IDX_FIXED + \
					UNCORE_PMC_IDX_MAX_FIXED)
#define UNCORE_PMC_IDX_MAX		(UNCORE_PMC_IDX_FREERUNNING + \
					UNCORE_PMC_IDX_MAX_FREERUNNING)

#define UNCORE_PCI_DEV_FULL_DATA(dev, func, type, idx)	\
		((dev << 24) | (func << 16) | (type << 8) | idx)
#define UNCORE_PCI_DEV_DATA(type, idx)	((type << 8) | idx)
#define UNCORE_PCI_DEV_DEV(data)	((data >> 24) & 0xff)
#define UNCORE_PCI_DEV_FUNC(data)	((data >> 16) & 0xff)
#define UNCORE_PCI_DEV_TYPE(data)	((data >> 8) & 0xff)
#define UNCORE_PCI_DEV_IDX(data)	(data & 0xff)
#define UNCORE_EXTRA_PCI_DEV		0xff
#define UNCORE_EXTRA_PCI_DEV_MAX	4

#define UNCORE_EVENT_CONSTRAINT(c, n) EVENT_CONSTRAINT(c, n, 0xff)

struct pci_extra_dev {
	struct pci_dev *dev[UNCORE_EXTRA_PCI_DEV_MAX];
};

struct intel_uncore_ops;
struct intel_uncore_pmu;
struct intel_uncore_box;
struct uncore_event_desc;
struct freerunning_counters;

struct intel_uncore_type {
	const char *name;
	int num_counters;
	int num_boxes;
	int perf_ctr_bits;
	int fixed_ctr_bits;
	int num_freerunning_types;
	unsigned perf_ctr;
	unsigned event_ctl;
	unsigned event_mask;
	unsigned event_mask_ext;
	unsigned fixed_ctr;
	unsigned fixed_ctl;
	unsigned box_ctl;
	union {
		unsigned msr_offset;
		unsigned mmio_offset;
	};
	unsigned mmio_map_size;
	unsigned num_shared_regs:8;
	unsigned single_fixed:1;
	unsigned pair_ctr_ctl:1;
	unsigned *msr_offsets;
	struct event_constraint unconstrainted;
	struct event_constraint *constraints;
	struct intel_uncore_pmu *pmus;
	struct intel_uncore_ops *ops;
	struct uncore_event_desc *event_descs;
	struct freerunning_counters *freerunning;
	const struct attribute_group *attr_groups[4];
	const struct attribute_group **attr_update;
	struct pmu *pmu; /* for custom pmu ops */
	/*
	 * Uncore PMU would store relevant platform topology configuration here
	 * to identify which platform component each PMON block of that type is
	 * supposed to monitor.
	 */
	u64 *topology;
	/*
	 * Optional callbacks for managing mapping of Uncore units to PMONs
	 */
	int (*set_mapping)(struct intel_uncore_type *type);
	void (*cleanup_mapping)(struct intel_uncore_type *type);
};

#define pmu_group attr_groups[0]
#define format_group attr_groups[1]
#define events_group attr_groups[2]

struct intel_uncore_ops {
	void (*init_box)(struct intel_uncore_box *);
	void (*exit_box)(struct intel_uncore_box *);
	void (*disable_box)(struct intel_uncore_box *);
	void (*enable_box)(struct intel_uncore_box *);
	void (*disable_event)(struct intel_uncore_box *, struct perf_event *);
	void (*enable_event)(struct intel_uncore_box *, struct perf_event *);
	u64 (*read_counter)(struct intel_uncore_box *, struct perf_event *);
	int (*hw_config)(struct intel_uncore_box *, struct perf_event *);
	struct event_constraint *(*get_constraint)(struct intel_uncore_box *,
						   struct perf_event *);
	void (*put_constraint)(struct intel_uncore_box *, struct perf_event *);
};

struct intel_uncore_pmu {
	struct pmu			pmu;
	char				name[UNCORE_PMU_NAME_LEN];
	int				pmu_idx;
	int				func_id;
	bool				registered;
	atomic_t			activeboxes;
	struct intel_uncore_type	*type;
	struct intel_uncore_box		**boxes;
};

struct intel_uncore_extra_reg {
	raw_spinlock_t lock;
	u64 config, config1, config2;
	atomic_t ref;
};

struct intel_uncore_box {
	int pci_phys_id;
	int dieid;	/* Logical die ID */
	int n_active;	/* number of active events */
	int n_events;
	int cpu;	/* cpu to collect events */
	unsigned long flags;
	atomic_t refcnt;
	struct perf_event *events[UNCORE_PMC_IDX_MAX];
	struct perf_event *event_list[UNCORE_PMC_IDX_MAX];
	struct event_constraint *event_constraint[UNCORE_PMC_IDX_MAX];
	unsigned long active_mask[BITS_TO_LONGS(UNCORE_PMC_IDX_MAX)];
	u64 tags[UNCORE_PMC_IDX_MAX];
	struct pci_dev *pci_dev;
	struct intel_uncore_pmu *pmu;
	u64 hrtimer_duration; /* hrtimer timeout for this box */
	struct hrtimer hrtimer;
	struct list_head list;
	struct list_head active_list;
	void __iomem *io_addr;
	struct intel_uncore_extra_reg shared_regs[];
};

<<<<<<< HEAD
#define UNCORE_BOX_FLAG_INITIATED	0
#define UNCORE_BOX_FLAG_CTL_OFFS8	1 /* event config registers are 8-byte apart */
=======
/* CFL uncore 8th cbox MSRs */
#define CFL_UNC_CBO_7_PERFEVTSEL0		0xf70
#define CFL_UNC_CBO_7_PER_CTR0			0xf76

#define UNCORE_BOX_FLAG_INITIATED		0
/* event config registers are 8-byte apart */
#define UNCORE_BOX_FLAG_CTL_OFFS8		1
/* CFL 8th CBOX has different MSR space */
#define UNCORE_BOX_FLAG_CFL8_CBOX_MSR_OFFS	2
>>>>>>> 24b8d41d

struct uncore_event_desc {
	struct device_attribute attr;
	const char *config;
};

struct freerunning_counters {
	unsigned int counter_base;
	unsigned int counter_offset;
	unsigned int box_offset;
	unsigned int num_counters;
	unsigned int bits;
	unsigned *box_offsets;
};

struct pci2phy_map {
	struct list_head list;
	int segment;
	int pbus_to_physid[256];
};

struct pci2phy_map *__find_pci2phy_map(int segment);
int uncore_pcibus_to_physid(struct pci_bus *bus);

ssize_t uncore_event_show(struct device *dev,
			  struct device_attribute *attr, char *buf);

static inline struct intel_uncore_pmu *dev_to_uncore_pmu(struct device *dev)
{
	return container_of(dev_get_drvdata(dev), struct intel_uncore_pmu, pmu);
}

#define to_device_attribute(n)	container_of(n, struct device_attribute, attr)
#define to_dev_ext_attribute(n)	container_of(n, struct dev_ext_attribute, attr)
#define attr_to_ext_attr(n)	to_dev_ext_attribute(to_device_attribute(n))

extern int __uncore_max_dies;
#define uncore_max_dies()	(__uncore_max_dies)

#define INTEL_UNCORE_EVENT_DESC(_name, _config)			\
{								\
	.attr	= __ATTR(_name, 0444, uncore_event_show, NULL),	\
	.config	= _config,					\
}

#define DEFINE_UNCORE_FORMAT_ATTR(_var, _name, _format)			\
static ssize_t __uncore_##_var##_show(struct device *dev,		\
				struct device_attribute *attr,		\
				char *page)				\
{									\
	BUILD_BUG_ON(sizeof(_format) >= PAGE_SIZE);			\
	return sprintf(page, _format "\n");				\
}									\
static struct device_attribute format_attr_##_var =			\
	__ATTR(_name, 0444, __uncore_##_var##_show, NULL)

static inline bool uncore_pmc_fixed(int idx)
{
	return idx == UNCORE_PMC_IDX_FIXED;
}

static inline bool uncore_pmc_freerunning(int idx)
{
	return idx == UNCORE_PMC_IDX_FREERUNNING;
}

static inline bool uncore_mmio_is_valid_offset(struct intel_uncore_box *box,
					       unsigned long offset)
{
	if (offset < box->pmu->type->mmio_map_size)
		return true;

	pr_warn_once("perf uncore: Invalid offset 0x%lx exceeds mapped area of %s.\n",
		     offset, box->pmu->type->name);

	return false;
}

static inline
unsigned int uncore_mmio_box_ctl(struct intel_uncore_box *box)
{
	return box->pmu->type->box_ctl +
	       box->pmu->type->mmio_offset * box->pmu->pmu_idx;
}

static inline unsigned uncore_pci_box_ctl(struct intel_uncore_box *box)
{
	return box->pmu->type->box_ctl;
}

static inline unsigned uncore_pci_fixed_ctl(struct intel_uncore_box *box)
{
	return box->pmu->type->fixed_ctl;
}

static inline unsigned uncore_pci_fixed_ctr(struct intel_uncore_box *box)
{
	return box->pmu->type->fixed_ctr;
}

static inline
unsigned uncore_pci_event_ctl(struct intel_uncore_box *box, int idx)
{
	if (test_bit(UNCORE_BOX_FLAG_CTL_OFFS8, &box->flags))
		return idx * 8 + box->pmu->type->event_ctl;

	return idx * 4 + box->pmu->type->event_ctl;
}

static inline
unsigned uncore_pci_perf_ctr(struct intel_uncore_box *box, int idx)
{
	return idx * 8 + box->pmu->type->perf_ctr;
}

static inline unsigned uncore_msr_box_offset(struct intel_uncore_box *box)
{
	struct intel_uncore_pmu *pmu = box->pmu;
	return pmu->type->msr_offsets ?
		pmu->type->msr_offsets[pmu->pmu_idx] :
		pmu->type->msr_offset * pmu->pmu_idx;
}

static inline unsigned uncore_msr_box_ctl(struct intel_uncore_box *box)
{
	if (!box->pmu->type->box_ctl)
		return 0;
	return box->pmu->type->box_ctl + uncore_msr_box_offset(box);
}

static inline unsigned uncore_msr_fixed_ctl(struct intel_uncore_box *box)
{
	if (!box->pmu->type->fixed_ctl)
		return 0;
	return box->pmu->type->fixed_ctl + uncore_msr_box_offset(box);
}

static inline unsigned uncore_msr_fixed_ctr(struct intel_uncore_box *box)
{
	return box->pmu->type->fixed_ctr + uncore_msr_box_offset(box);
}


/*
 * In the uncore document, there is no event-code assigned to free running
 * counters. Some events need to be defined to indicate the free running
 * counters. The events are encoded as event-code + umask-code.
 *
 * The event-code for all free running counters is 0xff, which is the same as
 * the fixed counters.
 *
 * The umask-code is used to distinguish a fixed counter and a free running
 * counter, and different types of free running counters.
 * - For fixed counters, the umask-code is 0x0X.
 *   X indicates the index of the fixed counter, which starts from 0.
 * - For free running counters, the umask-code uses the rest of the space.
 *   It would bare the format of 0xXY.
 *   X stands for the type of free running counters, which starts from 1.
 *   Y stands for the index of free running counters of same type, which
 *   starts from 0.
 *
 * For example, there are three types of IIO free running counters on Skylake
 * server, IO CLOCKS counters, BANDWIDTH counters and UTILIZATION counters.
 * The event-code for all the free running counters is 0xff.
 * 'ioclk' is the first counter of IO CLOCKS. IO CLOCKS is the first type,
 * which umask-code starts from 0x10.
 * So 'ioclk' is encoded as event=0xff,umask=0x10
 * 'bw_in_port2' is the third counter of BANDWIDTH counters. BANDWIDTH is
 * the second type, which umask-code starts from 0x20.
 * So 'bw_in_port2' is encoded as event=0xff,umask=0x22
 */
static inline unsigned int uncore_freerunning_idx(u64 config)
{
	return ((config >> 8) & 0xf);
}

#define UNCORE_FREERUNNING_UMASK_START		0x10

static inline unsigned int uncore_freerunning_type(u64 config)
{
	return ((((config >> 8) - UNCORE_FREERUNNING_UMASK_START) >> 4) & 0xf);
}

static inline
unsigned int uncore_freerunning_counter(struct intel_uncore_box *box,
					struct perf_event *event)
{
	unsigned int type = uncore_freerunning_type(event->hw.config);
	unsigned int idx = uncore_freerunning_idx(event->hw.config);
	struct intel_uncore_pmu *pmu = box->pmu;

	return pmu->type->freerunning[type].counter_base +
	       pmu->type->freerunning[type].counter_offset * idx +
	       (pmu->type->freerunning[type].box_offsets ?
	        pmu->type->freerunning[type].box_offsets[pmu->pmu_idx] :
	        pmu->type->freerunning[type].box_offset * pmu->pmu_idx);
}

static inline
unsigned uncore_msr_event_ctl(struct intel_uncore_box *box, int idx)
{
	if (test_bit(UNCORE_BOX_FLAG_CFL8_CBOX_MSR_OFFS, &box->flags)) {
		return CFL_UNC_CBO_7_PERFEVTSEL0 +
		       (box->pmu->type->pair_ctr_ctl ? 2 * idx : idx);
	} else {
		return box->pmu->type->event_ctl +
		       (box->pmu->type->pair_ctr_ctl ? 2 * idx : idx) +
		       uncore_msr_box_offset(box);
	}
}

static inline
unsigned uncore_msr_perf_ctr(struct intel_uncore_box *box, int idx)
{
	if (test_bit(UNCORE_BOX_FLAG_CFL8_CBOX_MSR_OFFS, &box->flags)) {
		return CFL_UNC_CBO_7_PER_CTR0 +
		       (box->pmu->type->pair_ctr_ctl ? 2 * idx : idx);
	} else {
		return box->pmu->type->perf_ctr +
		       (box->pmu->type->pair_ctr_ctl ? 2 * idx : idx) +
		       uncore_msr_box_offset(box);
	}
}

static inline
unsigned uncore_fixed_ctl(struct intel_uncore_box *box)
{
	if (box->pci_dev || box->io_addr)
		return uncore_pci_fixed_ctl(box);
	else
		return uncore_msr_fixed_ctl(box);
}

static inline
unsigned uncore_fixed_ctr(struct intel_uncore_box *box)
{
	if (box->pci_dev || box->io_addr)
		return uncore_pci_fixed_ctr(box);
	else
		return uncore_msr_fixed_ctr(box);
}

static inline
unsigned uncore_event_ctl(struct intel_uncore_box *box, int idx)
{
	if (box->pci_dev || box->io_addr)
		return uncore_pci_event_ctl(box, idx);
	else
		return uncore_msr_event_ctl(box, idx);
}

static inline
unsigned uncore_perf_ctr(struct intel_uncore_box *box, int idx)
{
	if (box->pci_dev || box->io_addr)
		return uncore_pci_perf_ctr(box, idx);
	else
		return uncore_msr_perf_ctr(box, idx);
}

static inline int uncore_perf_ctr_bits(struct intel_uncore_box *box)
{
	return box->pmu->type->perf_ctr_bits;
}

static inline int uncore_fixed_ctr_bits(struct intel_uncore_box *box)
{
	return box->pmu->type->fixed_ctr_bits;
}

static inline
unsigned int uncore_freerunning_bits(struct intel_uncore_box *box,
				     struct perf_event *event)
{
	unsigned int type = uncore_freerunning_type(event->hw.config);

	return box->pmu->type->freerunning[type].bits;
}

static inline int uncore_num_freerunning(struct intel_uncore_box *box,
					 struct perf_event *event)
{
	unsigned int type = uncore_freerunning_type(event->hw.config);

	return box->pmu->type->freerunning[type].num_counters;
}

static inline int uncore_num_freerunning_types(struct intel_uncore_box *box,
					       struct perf_event *event)
{
	return box->pmu->type->num_freerunning_types;
}

static inline bool check_valid_freerunning_event(struct intel_uncore_box *box,
						 struct perf_event *event)
{
	unsigned int type = uncore_freerunning_type(event->hw.config);
	unsigned int idx = uncore_freerunning_idx(event->hw.config);

	return (type < uncore_num_freerunning_types(box, event)) &&
	       (idx < uncore_num_freerunning(box, event));
}

static inline int uncore_num_counters(struct intel_uncore_box *box)
{
	return box->pmu->type->num_counters;
}

static inline bool is_freerunning_event(struct perf_event *event)
{
	u64 cfg = event->attr.config;

	return ((cfg & UNCORE_FIXED_EVENT) == UNCORE_FIXED_EVENT) &&
	       (((cfg >> 8) & 0xff) >= UNCORE_FREERUNNING_UMASK_START);
}

/* Check and reject invalid config */
static inline int uncore_freerunning_hw_config(struct intel_uncore_box *box,
					       struct perf_event *event)
{
	if (is_freerunning_event(event))
		return 0;

	return -EINVAL;
}

static inline void uncore_disable_event(struct intel_uncore_box *box,
				struct perf_event *event)
{
	box->pmu->type->ops->disable_event(box, event);
}

static inline void uncore_enable_event(struct intel_uncore_box *box,
				struct perf_event *event)
{
	box->pmu->type->ops->enable_event(box, event);
}

static inline u64 uncore_read_counter(struct intel_uncore_box *box,
				struct perf_event *event)
{
	return box->pmu->type->ops->read_counter(box, event);
}

static inline void uncore_box_init(struct intel_uncore_box *box)
{
	if (!test_and_set_bit(UNCORE_BOX_FLAG_INITIATED, &box->flags)) {
		if (box->pmu->type->ops->init_box)
			box->pmu->type->ops->init_box(box);
	}
}

static inline void uncore_box_exit(struct intel_uncore_box *box)
{
	if (test_and_clear_bit(UNCORE_BOX_FLAG_INITIATED, &box->flags)) {
		if (box->pmu->type->ops->exit_box)
			box->pmu->type->ops->exit_box(box);
	}
}

static inline bool uncore_box_is_fake(struct intel_uncore_box *box)
{
	return (box->dieid < 0);
}

static inline struct intel_uncore_pmu *uncore_event_to_pmu(struct perf_event *event)
{
	return container_of(event->pmu, struct intel_uncore_pmu, pmu);
}

static inline struct intel_uncore_box *uncore_event_to_box(struct perf_event *event)
{
	return event->pmu_private;
}

struct intel_uncore_box *uncore_pmu_to_box(struct intel_uncore_pmu *pmu, int cpu);
u64 uncore_msr_read_counter(struct intel_uncore_box *box, struct perf_event *event);
void uncore_mmio_exit_box(struct intel_uncore_box *box);
u64 uncore_mmio_read_counter(struct intel_uncore_box *box,
			     struct perf_event *event);
void uncore_pmu_start_hrtimer(struct intel_uncore_box *box);
void uncore_pmu_cancel_hrtimer(struct intel_uncore_box *box);
void uncore_pmu_event_start(struct perf_event *event, int flags);
void uncore_pmu_event_stop(struct perf_event *event, int flags);
int uncore_pmu_event_add(struct perf_event *event, int flags);
void uncore_pmu_event_del(struct perf_event *event, int flags);
void uncore_pmu_event_read(struct perf_event *event);
void uncore_perf_event_update(struct intel_uncore_box *box, struct perf_event *event);
struct event_constraint *
uncore_get_constraint(struct intel_uncore_box *box, struct perf_event *event);
void uncore_put_constraint(struct intel_uncore_box *box, struct perf_event *event);
u64 uncore_shared_reg_config(struct intel_uncore_box *box, int idx);

extern struct intel_uncore_type **uncore_msr_uncores;
extern struct intel_uncore_type **uncore_pci_uncores;
extern struct intel_uncore_type **uncore_mmio_uncores;
extern struct pci_driver *uncore_pci_driver;
extern struct pci_driver *uncore_pci_sub_driver;
extern raw_spinlock_t pci2phy_map_lock;
extern struct list_head pci2phy_map_head;
extern struct pci_extra_dev *uncore_extra_pci_dev;
extern struct event_constraint uncore_constraint_empty;

/* uncore_snb.c */
int snb_uncore_pci_init(void);
int ivb_uncore_pci_init(void);
int hsw_uncore_pci_init(void);
int bdw_uncore_pci_init(void);
int skl_uncore_pci_init(void);
void snb_uncore_cpu_init(void);
void nhm_uncore_cpu_init(void);
void skl_uncore_cpu_init(void);
<<<<<<< HEAD
=======
void icl_uncore_cpu_init(void);
void tgl_uncore_cpu_init(void);
void tgl_uncore_mmio_init(void);
void tgl_l_uncore_mmio_init(void);
>>>>>>> 24b8d41d
int snb_pci2phy_map_init(int devid);

/* uncore_snbep.c */
int snbep_uncore_pci_init(void);
void snbep_uncore_cpu_init(void);
int ivbep_uncore_pci_init(void);
void ivbep_uncore_cpu_init(void);
int hswep_uncore_pci_init(void);
void hswep_uncore_cpu_init(void);
int bdx_uncore_pci_init(void);
void bdx_uncore_cpu_init(void);
int knl_uncore_pci_init(void);
void knl_uncore_cpu_init(void);
int skx_uncore_pci_init(void);
void skx_uncore_cpu_init(void);
<<<<<<< HEAD

/* perf_event_intel_uncore_nhmex.c */
=======
int snr_uncore_pci_init(void);
void snr_uncore_cpu_init(void);
void snr_uncore_mmio_init(void);
int icx_uncore_pci_init(void);
void icx_uncore_cpu_init(void);
void icx_uncore_mmio_init(void);

/* uncore_nhmex.c */
>>>>>>> 24b8d41d
void nhmex_uncore_cpu_init(void);<|MERGE_RESOLUTION|>--- conflicted
+++ resolved
@@ -1,7 +1,4 @@
-<<<<<<< HEAD
-=======
 /* SPDX-License-Identifier: GPL-2.0 */
->>>>>>> 24b8d41d
 #include <linux/slab.h>
 #include <linux/pci.h>
 #include <asm/apicdef.h>
@@ -149,10 +146,6 @@
 	struct intel_uncore_extra_reg shared_regs[];
 };
 
-<<<<<<< HEAD
-#define UNCORE_BOX_FLAG_INITIATED	0
-#define UNCORE_BOX_FLAG_CTL_OFFS8	1 /* event config registers are 8-byte apart */
-=======
 /* CFL uncore 8th cbox MSRs */
 #define CFL_UNC_CBO_7_PERFEVTSEL0		0xf70
 #define CFL_UNC_CBO_7_PER_CTR0			0xf76
@@ -162,7 +155,6 @@
 #define UNCORE_BOX_FLAG_CTL_OFFS8		1
 /* CFL 8th CBOX has different MSR space */
 #define UNCORE_BOX_FLAG_CFL8_CBOX_MSR_OFFS	2
->>>>>>> 24b8d41d
 
 struct uncore_event_desc {
 	struct device_attribute attr;
@@ -575,13 +567,10 @@
 void snb_uncore_cpu_init(void);
 void nhm_uncore_cpu_init(void);
 void skl_uncore_cpu_init(void);
-<<<<<<< HEAD
-=======
 void icl_uncore_cpu_init(void);
 void tgl_uncore_cpu_init(void);
 void tgl_uncore_mmio_init(void);
 void tgl_l_uncore_mmio_init(void);
->>>>>>> 24b8d41d
 int snb_pci2phy_map_init(int devid);
 
 /* uncore_snbep.c */
@@ -597,10 +586,6 @@
 void knl_uncore_cpu_init(void);
 int skx_uncore_pci_init(void);
 void skx_uncore_cpu_init(void);
-<<<<<<< HEAD
-
-/* perf_event_intel_uncore_nhmex.c */
-=======
 int snr_uncore_pci_init(void);
 void snr_uncore_cpu_init(void);
 void snr_uncore_mmio_init(void);
@@ -609,5 +594,4 @@
 void icx_uncore_mmio_init(void);
 
 /* uncore_nhmex.c */
->>>>>>> 24b8d41d
 void nhmex_uncore_cpu_init(void);