--- conflicted
+++ resolved
@@ -50,23 +50,6 @@
 	u8		reg;
 	u32		mask;
 } pt_caps[] = {
-<<<<<<< HEAD
-	PT_CAP(max_subleaf,		0, CR_EAX, 0xffffffff),
-	PT_CAP(cr3_filtering,		0, CR_EBX, BIT(0)),
-	PT_CAP(psb_cyc,			0, CR_EBX, BIT(1)),
-	PT_CAP(ip_filtering,		0, CR_EBX, BIT(2)),
-	PT_CAP(mtc,			0, CR_EBX, BIT(3)),
-	PT_CAP(ptwrite,			0, CR_EBX, BIT(4)),
-	PT_CAP(power_event_trace,	0, CR_EBX, BIT(5)),
-	PT_CAP(topa_output,		0, CR_ECX, BIT(0)),
-	PT_CAP(topa_multiple_entries,	0, CR_ECX, BIT(1)),
-	PT_CAP(single_range_output,	0, CR_ECX, BIT(2)),
-	PT_CAP(payloads_lip,		0, CR_ECX, BIT(31)),
-	PT_CAP(num_address_ranges,	1, CR_EAX, 0x3),
-	PT_CAP(mtc_periods,		1, CR_EAX, 0xffff0000),
-	PT_CAP(cycle_thresholds,	1, CR_EBX, 0xffff),
-	PT_CAP(psb_periods,		1, CR_EBX, 0xffff0000),
-=======
 	PT_CAP(max_subleaf,		0, CPUID_EAX, 0xffffffff),
 	PT_CAP(cr3_filtering,		0, CPUID_EBX, BIT(0)),
 	PT_CAP(psb_cyc,			0, CPUID_EBX, BIT(1)),
@@ -83,7 +66,6 @@
 	PT_CAP(mtc_periods,		1, CPUID_EAX, 0xffff0000),
 	PT_CAP(cycle_thresholds,	1, CPUID_EBX, 0xffff),
 	PT_CAP(psb_periods,		1, CPUID_EBX, 0xffff0000),
->>>>>>> 24b8d41d
 };
 
 u32 intel_pt_validate_cap(u32 *caps, enum pt_capabilities capability)
@@ -220,8 +202,6 @@
 		pt_pmu.tsc_art_den = eax;
 	}
 
-<<<<<<< HEAD
-=======
 	/* model-specific quirks */
 	switch (boot_cpu_data.x86_model) {
 	case INTEL_FAM6_BROADWELL:
@@ -235,7 +215,6 @@
 		break;
 	}
 
->>>>>>> 24b8d41d
 	if (boot_cpu_has(X86_FEATURE_VMX)) {
 		/*
 		 * Intel SDM, 36.5 "Tracing post-VMXON" says that
@@ -300,9 +279,6 @@
 #define RTIT_CTL_PTW	(RTIT_CTL_PTW_EN	| \
 			 RTIT_CTL_FUP_ON_PTW)
 
-<<<<<<< HEAD
-#define PT_CONFIG_MASK (RTIT_CTL_TSC_EN		| \
-=======
 /*
  * Bit 0 (TraceEn) in the attr.config is meaningless as the
  * corresponding bit in the RTIT_CTL can only be controlled
@@ -315,7 +291,6 @@
 
 #define PT_CONFIG_MASK (RTIT_CTL_TRACEEN	| \
 			RTIT_CTL_TSC_EN		| \
->>>>>>> 24b8d41d
 			RTIT_CTL_DISRETC	| \
 			RTIT_CTL_BRANCH_EN	| \
 			RTIT_CTL_CYC_PSB	| \
@@ -372,19 +347,11 @@
 	}
 
 	if (config & RTIT_CTL_PWR_EVT_EN &&
-<<<<<<< HEAD
-	    !pt_cap_get(PT_CAP_power_event_trace))
-		return false;
-
-	if (config & RTIT_CTL_PTW) {
-		if (!pt_cap_get(PT_CAP_ptwrite))
-=======
 	    !intel_pt_validate_hw_cap(PT_CAP_power_event_trace))
 		return false;
 
 	if (config & RTIT_CTL_PTW) {
 		if (!intel_pt_validate_hw_cap(PT_CAP_ptwrite))
->>>>>>> 24b8d41d
 			return false;
 
 		/* FUPonPTW without PTW doesn't make sense */
@@ -393,8 +360,6 @@
 			return false;
 	}
 
-<<<<<<< HEAD
-=======
 	/*
 	 * Setting bit 0 (TraceEn in RTIT_CTL MSR) in the attr.config
 	 * clears the assomption that BranchEn must always be enabled,
@@ -422,7 +387,6 @@
 			return false;
 	}
 
->>>>>>> 24b8d41d
 	return true;
 }
 
@@ -431,8 +395,6 @@
  * These all are cpu affine and operate on a local PT
  */
 
-<<<<<<< HEAD
-=======
 static void pt_config_start(struct perf_event *event)
 {
 	struct pt *pt = this_cpu_ptr(&pt_ctx);
@@ -447,7 +409,6 @@
 	WRITE_ONCE(event->hw.config, ctl);
 }
 
->>>>>>> 24b8d41d
 /* Address ranges and their corresponding msr configuration registers */
 static const struct pt_address_range {
 	unsigned long	msr_a;
@@ -530,9 +491,6 @@
 	}
 
 	reg = pt_config_filters(event);
-<<<<<<< HEAD
-	reg |= RTIT_CTL_TOPA | RTIT_CTL_BRANCH_EN | RTIT_CTL_TRACEEN;
-=======
 	reg |= RTIT_CTL_TRACEEN;
 	if (!buf->single)
 		reg |= RTIT_CTL_TOPA;
@@ -549,7 +507,6 @@
 	} else {
 		reg |= RTIT_CTL_BRANCH_EN;
 	}
->>>>>>> 24b8d41d
 
 	if (!event->attr.exclude_kernel)
 		reg |= RTIT_CTL_OS;
@@ -1368,11 +1325,7 @@
 	struct pt_filters *filters;
 	int node = event->cpu == -1 ? -1 : cpu_to_node(event->cpu);
 
-<<<<<<< HEAD
-	if (!pt_cap_get(PT_CAP_num_address_ranges))
-=======
 	if (!intel_pt_validate_hw_cap(PT_CAP_num_address_ranges))
->>>>>>> 24b8d41d
 		return 0;
 
 	filters = kzalloc_node(sizeof(struct pt_filters), GFP_KERNEL, node);
@@ -1384,74 +1337,6 @@
 		       sizeof(*filters));
 
 	event->hw.addr_filters = filters;
-<<<<<<< HEAD
-
-	return 0;
-}
-
-static void pt_addr_filters_fini(struct perf_event *event)
-{
-	kfree(event->hw.addr_filters);
-	event->hw.addr_filters = NULL;
-}
-
-static inline bool valid_kernel_ip(unsigned long ip)
-{
-	return virt_addr_valid(ip) && kernel_ip(ip);
-}
-
-static int pt_event_addr_filters_validate(struct list_head *filters)
-{
-	struct perf_addr_filter *filter;
-	int range = 0;
-
-	list_for_each_entry(filter, filters, entry) {
-		/* PT doesn't support single address triggers */
-		if (!filter->range || !filter->size)
-			return -EOPNOTSUPP;
-
-		if (!filter->inode) {
-			if (!valid_kernel_ip(filter->offset))
-				return -EINVAL;
-
-			if (!valid_kernel_ip(filter->offset + filter->size))
-				return -EINVAL;
-		}
-
-		if (++range > pt_cap_get(PT_CAP_num_address_ranges))
-			return -EOPNOTSUPP;
-	}
-
-	return 0;
-}
-
-static void pt_event_addr_filters_sync(struct perf_event *event)
-{
-	struct perf_addr_filters_head *head = perf_event_addr_filters(event);
-	unsigned long msr_a, msr_b, *offs = event->addr_filters_offs;
-	struct pt_filters *filters = event->hw.addr_filters;
-	struct perf_addr_filter *filter;
-	int range = 0;
-
-	if (!filters)
-		return;
-
-	list_for_each_entry(filter, &head->list, entry) {
-		if (filter->inode && !offs[range]) {
-			msr_a = msr_b = 0;
-		} else {
-			/* apply the offset */
-			msr_a = filter->offset + offs[range];
-			msr_b = filter->size + msr_a - 1;
-		}
-
-		filters->filter[range].msr_a  = msr_a;
-		filters->filter[range].msr_b  = msr_b;
-		filters->filter[range].config = filter->filter ? 1 : 2;
-		range++;
-	}
-
-=======
 
 	return 0;
 }
@@ -1526,7 +1411,6 @@
 		range++;
 	}
 
->>>>>>> 24b8d41d
 	filters->nr_filters = range;
 }
 
@@ -1545,15 +1429,6 @@
 	 * do anything (particularly, re-enable) for this event here.
 	 */
 	if (!READ_ONCE(pt->handle_nmi))
-<<<<<<< HEAD
-		return;
-
-	/*
-	 * If VMX is on and PT does not support it, don't touch anything.
-	 */
-	if (READ_ONCE(pt->vmx_on))
-=======
->>>>>>> 24b8d41d
 		return;
 
 	if (!event)
@@ -1645,13 +1520,6 @@
 	if (!buf)
 		goto fail_stop;
 
-<<<<<<< HEAD
-	buf = perf_aux_output_begin(&pt->handle, event);
-	if (!buf)
-		goto fail_stop;
-
-=======
->>>>>>> 24b8d41d
 	pt_buffer_reset_offsets(buf, pt->handle.head);
 	if (!buf->snapshot) {
 		if (pt_buffer_reset_markers(buf, &pt->handle))
@@ -1667,11 +1535,7 @@
 	return;
 
 fail_end_stop:
-<<<<<<< HEAD
-	perf_aux_output_end(&pt->handle, 0, true);
-=======
 	perf_aux_output_end(&pt->handle, 0);
->>>>>>> 24b8d41d
 fail_stop:
 	hwc->state = PERF_HES_STOPPED;
 }
@@ -1707,16 +1571,6 @@
 		pt_handle_status(pt);
 
 		pt_update_head(pt);
-<<<<<<< HEAD
-
-		if (buf->snapshot)
-			pt->handle.head =
-				local_xchg(&buf->data_size,
-					   buf->nr_pages << PAGE_SHIFT);
-		perf_aux_output_end(&pt->handle, local_xchg(&buf->data_size, 0),
-				    local_xchg(&buf->lost, 0));
-	}
-=======
 
 		if (buf->snapshot)
 			pt->handle.head =
@@ -1770,12 +1624,6 @@
 		pt_config_start(event);
 
 	return ret;
-}
-
-static void pt_event_del(struct perf_event *event, int mode)
-{
-	pt_event_stop(event, PERF_EF_UPDATE);
->>>>>>> 24b8d41d
 }
 
 static void pt_event_del(struct perf_event *event, int mode)
@@ -1897,21 +1745,14 @@
 	pt_pmu.pmu.del			 = pt_event_del;
 	pt_pmu.pmu.start		 = pt_event_start;
 	pt_pmu.pmu.stop			 = pt_event_stop;
-<<<<<<< HEAD
-=======
 	pt_pmu.pmu.snapshot_aux		 = pt_event_snapshot_aux;
->>>>>>> 24b8d41d
 	pt_pmu.pmu.read			 = pt_event_read;
 	pt_pmu.pmu.setup_aux		 = pt_buffer_setup_aux;
 	pt_pmu.pmu.free_aux		 = pt_buffer_free_aux;
 	pt_pmu.pmu.addr_filters_sync     = pt_event_addr_filters_sync;
 	pt_pmu.pmu.addr_filters_validate = pt_event_addr_filters_validate;
 	pt_pmu.pmu.nr_addr_filters       =
-<<<<<<< HEAD
-		pt_cap_get(PT_CAP_num_address_ranges);
-=======
 		intel_pt_validate_hw_cap(PT_CAP_num_address_ranges);
->>>>>>> 24b8d41d
 
 	ret = perf_pmu_register(&pt_pmu.pmu, "intel_pt", -1);
 
