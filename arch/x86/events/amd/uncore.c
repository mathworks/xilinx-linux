// SPDX-License-Identifier: GPL-2.0-only
/*
 * Copyright (C) 2013 Advanced Micro Devices, Inc.
 *
 * Author: Jacob Shin <jacob.shin@amd.com>
 */

#include <linux/perf_event.h>
#include <linux/percpu.h>
#include <linux/types.h>
#include <linux/slab.h>
#include <linux/init.h>
#include <linux/cpu.h>
#include <linux/cpumask.h>

#include <asm/cpufeature.h>
#include <asm/perf_event.h>
#include <asm/msr.h>
#include <asm/smp.h>

#define NUM_COUNTERS_NB		4
#define NUM_COUNTERS_L2		4
#define NUM_COUNTERS_L3		6
#define MAX_COUNTERS		6

#define RDPMC_BASE_NB		6
#define RDPMC_BASE_LLC		10

#define COUNTER_SHIFT		16

<<<<<<< HEAD
=======
#undef pr_fmt
#define pr_fmt(fmt)	"amd_uncore: " fmt

static int num_counters_llc;
static int num_counters_nb;
static bool l3_mask;

>>>>>>> 24b8d41d
static HLIST_HEAD(uncore_unused_list);

struct amd_uncore {
	int id;
	int refcnt;
	int cpu;
	int num_counters;
	int rdpmc_base;
	u32 msr_base;
	cpumask_t *active_mask;
	struct pmu *pmu;
	struct perf_event *events[MAX_COUNTERS];
	struct hlist_node node;
};

static struct amd_uncore * __percpu *amd_uncore_nb;
static struct amd_uncore * __percpu *amd_uncore_llc;

static struct pmu amd_nb_pmu;
static struct pmu amd_llc_pmu;

static cpumask_t amd_nb_active_mask;
static cpumask_t amd_llc_active_mask;

static bool is_nb_event(struct perf_event *event)
{
	return event->pmu->type == amd_nb_pmu.type;
}

static bool is_llc_event(struct perf_event *event)
{
	return event->pmu->type == amd_llc_pmu.type;
}

static struct amd_uncore *event_to_amd_uncore(struct perf_event *event)
{
	if (is_nb_event(event) && amd_uncore_nb)
		return *per_cpu_ptr(amd_uncore_nb, event->cpu);
	else if (is_llc_event(event) && amd_uncore_llc)
		return *per_cpu_ptr(amd_uncore_llc, event->cpu);

	return NULL;
}

static void amd_uncore_read(struct perf_event *event)
{
	struct hw_perf_event *hwc = &event->hw;
	u64 prev, new;
	s64 delta;

	/*
	 * since we do not enable counter overflow interrupts,
	 * we do not have to worry about prev_count changing on us
	 */

	prev = local64_read(&hwc->prev_count);
	rdpmcl(hwc->event_base_rdpmc, new);
	local64_set(&hwc->prev_count, new);
	delta = (new << COUNTER_SHIFT) - (prev << COUNTER_SHIFT);
	delta >>= COUNTER_SHIFT;
	local64_add(delta, &event->count);
}

static void amd_uncore_start(struct perf_event *event, int flags)
{
	struct hw_perf_event *hwc = &event->hw;

	if (flags & PERF_EF_RELOAD)
		wrmsrl(hwc->event_base, (u64)local64_read(&hwc->prev_count));

	hwc->state = 0;
	wrmsrl(hwc->config_base, (hwc->config | ARCH_PERFMON_EVENTSEL_ENABLE));
	perf_event_update_userpage(event);
}

static void amd_uncore_stop(struct perf_event *event, int flags)
{
	struct hw_perf_event *hwc = &event->hw;

	wrmsrl(hwc->config_base, hwc->config);
	hwc->state |= PERF_HES_STOPPED;

	if ((flags & PERF_EF_UPDATE) && !(hwc->state & PERF_HES_UPTODATE)) {
		amd_uncore_read(event);
		hwc->state |= PERF_HES_UPTODATE;
	}
}

static int amd_uncore_add(struct perf_event *event, int flags)
{
	int i;
	struct amd_uncore *uncore = event_to_amd_uncore(event);
	struct hw_perf_event *hwc = &event->hw;

	/* are we already assigned? */
	if (hwc->idx != -1 && uncore->events[hwc->idx] == event)
		goto out;

	for (i = 0; i < uncore->num_counters; i++) {
		if (uncore->events[i] == event) {
			hwc->idx = i;
			goto out;
		}
	}

	/* if not, take the first available counter */
	hwc->idx = -1;
	for (i = 0; i < uncore->num_counters; i++) {
		if (cmpxchg(&uncore->events[i], NULL, event) == NULL) {
			hwc->idx = i;
			break;
		}
	}

out:
	if (hwc->idx == -1)
		return -EBUSY;

	hwc->config_base = uncore->msr_base + (2 * hwc->idx);
	hwc->event_base = uncore->msr_base + 1 + (2 * hwc->idx);
	hwc->event_base_rdpmc = uncore->rdpmc_base + hwc->idx;
	hwc->state = PERF_HES_UPTODATE | PERF_HES_STOPPED;

	if (flags & PERF_EF_START)
		amd_uncore_start(event, PERF_EF_RELOAD);

	return 0;
}

static void amd_uncore_del(struct perf_event *event, int flags)
{
	int i;
	struct amd_uncore *uncore = event_to_amd_uncore(event);
	struct hw_perf_event *hwc = &event->hw;

	amd_uncore_stop(event, PERF_EF_UPDATE);

	for (i = 0; i < uncore->num_counters; i++) {
		if (cmpxchg(&uncore->events[i], event, NULL) == event)
			break;
	}

	hwc->idx = -1;
}

/*
 * Return a full thread and slice mask unless user
 * has provided them
 */
static u64 l3_thread_slice_mask(u64 config)
{
	if (boot_cpu_data.x86 <= 0x18)
		return ((config & AMD64_L3_SLICE_MASK) ? : AMD64_L3_SLICE_MASK) |
		       ((config & AMD64_L3_THREAD_MASK) ? : AMD64_L3_THREAD_MASK);

	/*
	 * If the user doesn't specify a threadmask, they're not trying to
	 * count core 0, so we enable all cores & threads.
	 * We'll also assume that they want to count slice 0 if they specify
	 * a threadmask and leave sliceid and enallslices unpopulated.
	 */
	if (!(config & AMD64_L3_F19H_THREAD_MASK))
		return AMD64_L3_F19H_THREAD_MASK | AMD64_L3_EN_ALL_SLICES |
		       AMD64_L3_EN_ALL_CORES;

	return config & (AMD64_L3_F19H_THREAD_MASK | AMD64_L3_SLICEID_MASK |
			 AMD64_L3_EN_ALL_CORES | AMD64_L3_EN_ALL_SLICES |
			 AMD64_L3_COREID_MASK);
}

static int amd_uncore_event_init(struct perf_event *event)
{
	struct amd_uncore *uncore;
	struct hw_perf_event *hwc = &event->hw;

	if (event->attr.type != event->pmu->type)
		return -ENOENT;

	/*
	 * NB and Last level cache counters (MSRs) are shared across all cores
	 * that share the same NB / Last level cache.  On family 16h and below,
	 * Interrupts can be directed to a single target core, however, event
	 * counts generated by processes running on other cores cannot be masked
	 * out. So we do not support sampling and per-thread events via
	 * CAP_NO_INTERRUPT, and we do not enable counter overflow interrupts:
	 */
	hwc->config = event->attr.config & AMD64_RAW_EVENT_MASK_NB;
	hwc->idx = -1;

	if (event->cpu < 0)
		return -EINVAL;

	/*
	 * SliceMask and ThreadMask need to be set for certain L3 events.
	 * For other events, the two fields do not affect the count.
	 */
	if (l3_mask && is_llc_event(event))
		hwc->config |= l3_thread_slice_mask(event->attr.config);

	uncore = event_to_amd_uncore(event);
	if (!uncore)
		return -ENODEV;

	/*
	 * since request can come in to any of the shared cores, we will remap
	 * to a single common cpu.
	 */
	event->cpu = uncore->cpu;

	return 0;
}

static ssize_t amd_uncore_attr_show_cpumask(struct device *dev,
					    struct device_attribute *attr,
					    char *buf)
{
	cpumask_t *active_mask;
	struct pmu *pmu = dev_get_drvdata(dev);

	if (pmu->type == amd_nb_pmu.type)
		active_mask = &amd_nb_active_mask;
	else if (pmu->type == amd_llc_pmu.type)
		active_mask = &amd_llc_active_mask;
	else
		return 0;

	return cpumap_print_to_pagebuf(true, buf, active_mask);
}
static DEVICE_ATTR(cpumask, S_IRUGO, amd_uncore_attr_show_cpumask, NULL);

static struct attribute *amd_uncore_attrs[] = {
	&dev_attr_cpumask.attr,
	NULL,
};

static struct attribute_group amd_uncore_attr_group = {
	.attrs = amd_uncore_attrs,
};

#define DEFINE_UNCORE_FORMAT_ATTR(_var, _name, _format)			\
static ssize_t __uncore_##_var##_show(struct kobject *kobj,		\
				struct kobj_attribute *attr,		\
				char *page)				\
{									\
	BUILD_BUG_ON(sizeof(_format) >= PAGE_SIZE);			\
	return sprintf(page, _format "\n");				\
}									\
static struct kobj_attribute format_attr_##_var =			\
	__ATTR(_name, 0444, __uncore_##_var##_show, NULL)

DEFINE_UNCORE_FORMAT_ATTR(event12,	event,		"config:0-7,32-35");
DEFINE_UNCORE_FORMAT_ATTR(event14,	event,		"config:0-7,32-35,59-60"); /* F17h+ DF */
DEFINE_UNCORE_FORMAT_ATTR(event8,	event,		"config:0-7");		   /* F17h+ L3 */
DEFINE_UNCORE_FORMAT_ATTR(umask,	umask,		"config:8-15");
DEFINE_UNCORE_FORMAT_ATTR(coreid,	coreid,		"config:42-44");	   /* F19h L3 */
DEFINE_UNCORE_FORMAT_ATTR(slicemask,	slicemask,	"config:48-51");	   /* F17h L3 */
DEFINE_UNCORE_FORMAT_ATTR(threadmask8,	threadmask,	"config:56-63");	   /* F17h L3 */
DEFINE_UNCORE_FORMAT_ATTR(threadmask2,	threadmask,	"config:56-57");	   /* F19h L3 */
DEFINE_UNCORE_FORMAT_ATTR(enallslices,	enallslices,	"config:46");		   /* F19h L3 */
DEFINE_UNCORE_FORMAT_ATTR(enallcores,	enallcores,	"config:47");		   /* F19h L3 */
DEFINE_UNCORE_FORMAT_ATTR(sliceid,	sliceid,	"config:48-50");	   /* F19h L3 */

static struct attribute *amd_uncore_df_format_attr[] = {
	&format_attr_event12.attr, /* event14 if F17h+ */
	&format_attr_umask.attr,
	NULL,
};

static struct attribute *amd_uncore_l3_format_attr[] = {
	&format_attr_event12.attr, /* event8 if F17h+ */
	&format_attr_umask.attr,
	NULL, /* slicemask if F17h,	coreid if F19h */
	NULL, /* threadmask8 if F17h,	enallslices if F19h */
	NULL, /*			enallcores if F19h */
	NULL, /*			sliceid if F19h */
	NULL, /*			threadmask2 if F19h */
	NULL,
};

static struct attribute_group amd_uncore_df_format_group = {
	.name = "format",
	.attrs = amd_uncore_df_format_attr,
};

static struct attribute_group amd_uncore_l3_format_group = {
	.name = "format",
	.attrs = amd_uncore_l3_format_attr,
};

static const struct attribute_group *amd_uncore_df_attr_groups[] = {
	&amd_uncore_attr_group,
	&amd_uncore_df_format_group,
	NULL,
};

static const struct attribute_group *amd_uncore_l3_attr_groups[] = {
	&amd_uncore_attr_group,
	&amd_uncore_l3_format_group,
	NULL,
};

static struct pmu amd_nb_pmu = {
	.task_ctx_nr	= perf_invalid_context,
<<<<<<< HEAD
	.attr_groups	= amd_uncore_attr_groups,
=======
	.attr_groups	= amd_uncore_df_attr_groups,
>>>>>>> 24b8d41d
	.name		= "amd_nb",
	.event_init	= amd_uncore_event_init,
	.add		= amd_uncore_add,
	.del		= amd_uncore_del,
	.start		= amd_uncore_start,
	.stop		= amd_uncore_stop,
	.read		= amd_uncore_read,
	.capabilities	= PERF_PMU_CAP_NO_EXCLUDE | PERF_PMU_CAP_NO_INTERRUPT,
};

<<<<<<< HEAD
static struct pmu amd_l2_pmu = {
	.task_ctx_nr	= perf_invalid_context,
	.attr_groups	= amd_uncore_attr_groups,
=======
static struct pmu amd_llc_pmu = {
	.task_ctx_nr	= perf_invalid_context,
	.attr_groups	= amd_uncore_l3_attr_groups,
>>>>>>> 24b8d41d
	.name		= "amd_l2",
	.event_init	= amd_uncore_event_init,
	.add		= amd_uncore_add,
	.del		= amd_uncore_del,
	.start		= amd_uncore_start,
	.stop		= amd_uncore_stop,
	.read		= amd_uncore_read,
	.capabilities	= PERF_PMU_CAP_NO_EXCLUDE | PERF_PMU_CAP_NO_INTERRUPT,
};

static struct amd_uncore *amd_uncore_alloc(unsigned int cpu)
{
	return kzalloc_node(sizeof(struct amd_uncore), GFP_KERNEL,
			cpu_to_node(cpu));
}

static int amd_uncore_cpu_up_prepare(unsigned int cpu)
{
	struct amd_uncore *uncore_nb = NULL, *uncore_llc;

	if (amd_uncore_nb) {
		uncore_nb = amd_uncore_alloc(cpu);
		if (!uncore_nb)
			goto fail;
		uncore_nb->cpu = cpu;
		uncore_nb->num_counters = num_counters_nb;
		uncore_nb->rdpmc_base = RDPMC_BASE_NB;
		uncore_nb->msr_base = MSR_F15H_NB_PERF_CTL;
		uncore_nb->active_mask = &amd_nb_active_mask;
		uncore_nb->pmu = &amd_nb_pmu;
		uncore_nb->id = -1;
		*per_cpu_ptr(amd_uncore_nb, cpu) = uncore_nb;
	}

	if (amd_uncore_llc) {
		uncore_llc = amd_uncore_alloc(cpu);
		if (!uncore_llc)
			goto fail;
<<<<<<< HEAD
		uncore_l2->cpu = cpu;
		uncore_l2->num_counters = NUM_COUNTERS_L2;
		uncore_l2->rdpmc_base = RDPMC_BASE_L2;
		uncore_l2->msr_base = MSR_F16H_L2I_PERF_CTL;
		uncore_l2->active_mask = &amd_l2_active_mask;
		uncore_l2->pmu = &amd_l2_pmu;
		uncore_l2->id = -1;
		*per_cpu_ptr(amd_uncore_l2, cpu) = uncore_l2;
=======
		uncore_llc->cpu = cpu;
		uncore_llc->num_counters = num_counters_llc;
		uncore_llc->rdpmc_base = RDPMC_BASE_LLC;
		uncore_llc->msr_base = MSR_F16H_L2I_PERF_CTL;
		uncore_llc->active_mask = &amd_llc_active_mask;
		uncore_llc->pmu = &amd_llc_pmu;
		uncore_llc->id = -1;
		*per_cpu_ptr(amd_uncore_llc, cpu) = uncore_llc;
>>>>>>> 24b8d41d
	}

	return 0;

fail:
	if (amd_uncore_nb)
		*per_cpu_ptr(amd_uncore_nb, cpu) = NULL;
	kfree(uncore_nb);
	return -ENOMEM;
}

static struct amd_uncore *
amd_uncore_find_online_sibling(struct amd_uncore *this,
			       struct amd_uncore * __percpu *uncores)
{
	unsigned int cpu;
	struct amd_uncore *that;

	for_each_online_cpu(cpu) {
		that = *per_cpu_ptr(uncores, cpu);

		if (!that)
			continue;

		if (this == that)
			continue;

		if (this->id == that->id) {
			hlist_add_head(&this->node, &uncore_unused_list);
			this = that;
			break;
		}
	}

	this->refcnt++;
	return this;
}

static int amd_uncore_cpu_starting(unsigned int cpu)
{
	unsigned int eax, ebx, ecx, edx;
	struct amd_uncore *uncore;

	if (amd_uncore_nb) {
		uncore = *per_cpu_ptr(amd_uncore_nb, cpu);
		cpuid(0x8000001e, &eax, &ebx, &ecx, &edx);
		uncore->id = ecx & 0xff;

		uncore = amd_uncore_find_online_sibling(uncore, amd_uncore_nb);
		*per_cpu_ptr(amd_uncore_nb, cpu) = uncore;
	}

	if (amd_uncore_llc) {
		uncore = *per_cpu_ptr(amd_uncore_llc, cpu);
		uncore->id = per_cpu(cpu_llc_id, cpu);

		uncore = amd_uncore_find_online_sibling(uncore, amd_uncore_llc);
		*per_cpu_ptr(amd_uncore_llc, cpu) = uncore;
	}

	return 0;
}

static void uncore_clean_online(void)
{
	struct amd_uncore *uncore;
	struct hlist_node *n;

	hlist_for_each_entry_safe(uncore, n, &uncore_unused_list, node) {
		hlist_del(&uncore->node);
		kfree(uncore);
	}

	return 0;
}

static void uncore_clean_online(void)
{
	struct amd_uncore *uncore;
	struct hlist_node *n;

	hlist_for_each_entry_safe(uncore, n, &uncore_unused_list, node) {
		hlist_del(&uncore->node);
		kfree(uncore);
	}
}

static void uncore_online(unsigned int cpu,
			  struct amd_uncore * __percpu *uncores)
{
	struct amd_uncore *uncore = *per_cpu_ptr(uncores, cpu);

	uncore_clean_online();

	if (cpu == uncore->cpu)
		cpumask_set_cpu(cpu, uncore->active_mask);
}

static int amd_uncore_cpu_online(unsigned int cpu)
{
	if (amd_uncore_nb)
		uncore_online(cpu, amd_uncore_nb);

<<<<<<< HEAD
	if (amd_uncore_l2)
		uncore_online(cpu, amd_uncore_l2);
=======
	if (amd_uncore_llc)
		uncore_online(cpu, amd_uncore_llc);
>>>>>>> 24b8d41d

	return 0;
}

static void uncore_down_prepare(unsigned int cpu,
				struct amd_uncore * __percpu *uncores)
{
	unsigned int i;
	struct amd_uncore *this = *per_cpu_ptr(uncores, cpu);

	if (this->cpu != cpu)
		return;

	/* this cpu is going down, migrate to a shared sibling if possible */
	for_each_online_cpu(i) {
		struct amd_uncore *that = *per_cpu_ptr(uncores, i);

		if (cpu == i)
			continue;

		if (this == that) {
			perf_pmu_migrate_context(this->pmu, cpu, i);
			cpumask_clear_cpu(cpu, that->active_mask);
			cpumask_set_cpu(i, that->active_mask);
			that->cpu = i;
			break;
		}
	}
}

static int amd_uncore_cpu_down_prepare(unsigned int cpu)
{
	if (amd_uncore_nb)
		uncore_down_prepare(cpu, amd_uncore_nb);

<<<<<<< HEAD
	if (amd_uncore_l2)
		uncore_down_prepare(cpu, amd_uncore_l2);
=======
	if (amd_uncore_llc)
		uncore_down_prepare(cpu, amd_uncore_llc);
>>>>>>> 24b8d41d

	return 0;
}

static void uncore_dead(unsigned int cpu, struct amd_uncore * __percpu *uncores)
{
	struct amd_uncore *uncore = *per_cpu_ptr(uncores, cpu);

	if (cpu == uncore->cpu)
		cpumask_clear_cpu(cpu, uncore->active_mask);

	if (!--uncore->refcnt)
		kfree(uncore);
	*per_cpu_ptr(uncores, cpu) = NULL;
}

static int amd_uncore_cpu_dead(unsigned int cpu)
{
	if (amd_uncore_nb)
		uncore_dead(cpu, amd_uncore_nb);

<<<<<<< HEAD
	if (amd_uncore_l2)
		uncore_dead(cpu, amd_uncore_l2);
=======
	if (amd_uncore_llc)
		uncore_dead(cpu, amd_uncore_llc);
>>>>>>> 24b8d41d

	return 0;
}

static int __init amd_uncore_init(void)
{
<<<<<<< HEAD
=======
	struct attribute **df_attr = amd_uncore_df_format_attr;
	struct attribute **l3_attr = amd_uncore_l3_format_attr;
>>>>>>> 24b8d41d
	int ret = -ENODEV;

	if (boot_cpu_data.x86_vendor != X86_VENDOR_AMD &&
	    boot_cpu_data.x86_vendor != X86_VENDOR_HYGON)
		return -ENODEV;

	if (!boot_cpu_has(X86_FEATURE_TOPOEXT))
		return -ENODEV;

	num_counters_nb	= NUM_COUNTERS_NB;
	num_counters_llc = NUM_COUNTERS_L2;
	if (boot_cpu_data.x86 >= 0x17) {
		/*
		 * For F17h and above, the Northbridge counters are
		 * repurposed as Data Fabric counters. Also, L3
		 * counters are supported too. The PMUs are exported
		 * based on family as either L2 or L3 and NB or DF.
		 */
		num_counters_llc	  = NUM_COUNTERS_L3;
		amd_nb_pmu.name		  = "amd_df";
		amd_llc_pmu.name	  = "amd_l3";
		l3_mask			  = true;
	}

	if (boot_cpu_has(X86_FEATURE_PERFCTR_NB)) {
		if (boot_cpu_data.x86 >= 0x17)
			*df_attr = &format_attr_event14.attr;

		amd_uncore_nb = alloc_percpu(struct amd_uncore *);
		if (!amd_uncore_nb) {
			ret = -ENOMEM;
			goto fail_nb;
		}
		ret = perf_pmu_register(&amd_nb_pmu, amd_nb_pmu.name, -1);
		if (ret)
			goto fail_nb;

		pr_info("%d %s %s counters detected\n", num_counters_nb,
			boot_cpu_data.x86_vendor == X86_VENDOR_HYGON ?  "HYGON" : "",
			amd_nb_pmu.name);

		ret = 0;
	}

	if (boot_cpu_has(X86_FEATURE_PERFCTR_LLC)) {
		if (boot_cpu_data.x86 >= 0x19) {
			*l3_attr++ = &format_attr_event8.attr;
			*l3_attr++ = &format_attr_umask.attr;
			*l3_attr++ = &format_attr_coreid.attr;
			*l3_attr++ = &format_attr_enallslices.attr;
			*l3_attr++ = &format_attr_enallcores.attr;
			*l3_attr++ = &format_attr_sliceid.attr;
			*l3_attr++ = &format_attr_threadmask2.attr;
		} else if (boot_cpu_data.x86 >= 0x17) {
			*l3_attr++ = &format_attr_event8.attr;
			*l3_attr++ = &format_attr_umask.attr;
			*l3_attr++ = &format_attr_slicemask.attr;
			*l3_attr++ = &format_attr_threadmask8.attr;
		}

		amd_uncore_llc = alloc_percpu(struct amd_uncore *);
		if (!amd_uncore_llc) {
			ret = -ENOMEM;
			goto fail_llc;
		}
		ret = perf_pmu_register(&amd_llc_pmu, amd_llc_pmu.name, -1);
		if (ret)
			goto fail_llc;

		pr_info("%d %s %s counters detected\n", num_counters_llc,
			boot_cpu_data.x86_vendor == X86_VENDOR_HYGON ?  "HYGON" : "",
			amd_llc_pmu.name);
		ret = 0;
	}

	/*
	 * Install callbacks. Core will call them for each online cpu.
	 */
	if (cpuhp_setup_state(CPUHP_PERF_X86_AMD_UNCORE_PREP,
<<<<<<< HEAD
			      "PERF_X86_AMD_UNCORE_PREP",
			      amd_uncore_cpu_up_prepare, amd_uncore_cpu_dead))
		goto fail_l2;

	if (cpuhp_setup_state(CPUHP_AP_PERF_X86_AMD_UNCORE_STARTING,
			      "AP_PERF_X86_AMD_UNCORE_STARTING",
			      amd_uncore_cpu_starting, NULL))
		goto fail_prep;
	if (cpuhp_setup_state(CPUHP_AP_PERF_X86_AMD_UNCORE_ONLINE,
			      "AP_PERF_X86_AMD_UNCORE_ONLINE",
=======
			      "perf/x86/amd/uncore:prepare",
			      amd_uncore_cpu_up_prepare, amd_uncore_cpu_dead))
		goto fail_llc;

	if (cpuhp_setup_state(CPUHP_AP_PERF_X86_AMD_UNCORE_STARTING,
			      "perf/x86/amd/uncore:starting",
			      amd_uncore_cpu_starting, NULL))
		goto fail_prep;
	if (cpuhp_setup_state(CPUHP_AP_PERF_X86_AMD_UNCORE_ONLINE,
			      "perf/x86/amd/uncore:online",
>>>>>>> 24b8d41d
			      amd_uncore_cpu_online,
			      amd_uncore_cpu_down_prepare))
		goto fail_start;
	return 0;

fail_start:
	cpuhp_remove_state(CPUHP_AP_PERF_X86_AMD_UNCORE_STARTING);
fail_prep:
	cpuhp_remove_state(CPUHP_PERF_X86_AMD_UNCORE_PREP);
<<<<<<< HEAD
fail_l2:
=======
fail_llc:
>>>>>>> 24b8d41d
	if (boot_cpu_has(X86_FEATURE_PERFCTR_NB))
		perf_pmu_unregister(&amd_nb_pmu);
	if (amd_uncore_llc)
		free_percpu(amd_uncore_llc);
fail_nb:
	if (amd_uncore_nb)
		free_percpu(amd_uncore_nb);

	return ret;
}
device_initcall(amd_uncore_init);<|MERGE_RESOLUTION|>--- conflicted
+++ resolved
@@ -28,8 +28,6 @@
 
 #define COUNTER_SHIFT		16
 
-<<<<<<< HEAD
-=======
 #undef pr_fmt
 #define pr_fmt(fmt)	"amd_uncore: " fmt
 
@@ -37,7 +35,6 @@
 static int num_counters_nb;
 static bool l3_mask;
 
->>>>>>> 24b8d41d
 static HLIST_HEAD(uncore_unused_list);
 
 struct amd_uncore {
@@ -341,11 +338,7 @@
 
 static struct pmu amd_nb_pmu = {
 	.task_ctx_nr	= perf_invalid_context,
-<<<<<<< HEAD
-	.attr_groups	= amd_uncore_attr_groups,
-=======
 	.attr_groups	= amd_uncore_df_attr_groups,
->>>>>>> 24b8d41d
 	.name		= "amd_nb",
 	.event_init	= amd_uncore_event_init,
 	.add		= amd_uncore_add,
@@ -356,15 +349,9 @@
 	.capabilities	= PERF_PMU_CAP_NO_EXCLUDE | PERF_PMU_CAP_NO_INTERRUPT,
 };
 
-<<<<<<< HEAD
-static struct pmu amd_l2_pmu = {
-	.task_ctx_nr	= perf_invalid_context,
-	.attr_groups	= amd_uncore_attr_groups,
-=======
 static struct pmu amd_llc_pmu = {
 	.task_ctx_nr	= perf_invalid_context,
 	.attr_groups	= amd_uncore_l3_attr_groups,
->>>>>>> 24b8d41d
 	.name		= "amd_l2",
 	.event_init	= amd_uncore_event_init,
 	.add		= amd_uncore_add,
@@ -403,16 +390,6 @@
 		uncore_llc = amd_uncore_alloc(cpu);
 		if (!uncore_llc)
 			goto fail;
-<<<<<<< HEAD
-		uncore_l2->cpu = cpu;
-		uncore_l2->num_counters = NUM_COUNTERS_L2;
-		uncore_l2->rdpmc_base = RDPMC_BASE_L2;
-		uncore_l2->msr_base = MSR_F16H_L2I_PERF_CTL;
-		uncore_l2->active_mask = &amd_l2_active_mask;
-		uncore_l2->pmu = &amd_l2_pmu;
-		uncore_l2->id = -1;
-		*per_cpu_ptr(amd_uncore_l2, cpu) = uncore_l2;
-=======
 		uncore_llc->cpu = cpu;
 		uncore_llc->num_counters = num_counters_llc;
 		uncore_llc->rdpmc_base = RDPMC_BASE_LLC;
@@ -421,7 +398,6 @@
 		uncore_llc->pmu = &amd_llc_pmu;
 		uncore_llc->id = -1;
 		*per_cpu_ptr(amd_uncore_llc, cpu) = uncore_llc;
->>>>>>> 24b8d41d
 	}
 
 	return 0;
@@ -494,19 +470,6 @@
 		hlist_del(&uncore->node);
 		kfree(uncore);
 	}
-
-	return 0;
-}
-
-static void uncore_clean_online(void)
-{
-	struct amd_uncore *uncore;
-	struct hlist_node *n;
-
-	hlist_for_each_entry_safe(uncore, n, &uncore_unused_list, node) {
-		hlist_del(&uncore->node);
-		kfree(uncore);
-	}
 }
 
 static void uncore_online(unsigned int cpu,
@@ -525,13 +488,8 @@
 	if (amd_uncore_nb)
 		uncore_online(cpu, amd_uncore_nb);
 
-<<<<<<< HEAD
-	if (amd_uncore_l2)
-		uncore_online(cpu, amd_uncore_l2);
-=======
 	if (amd_uncore_llc)
 		uncore_online(cpu, amd_uncore_llc);
->>>>>>> 24b8d41d
 
 	return 0;
 }
@@ -567,13 +525,8 @@
 	if (amd_uncore_nb)
 		uncore_down_prepare(cpu, amd_uncore_nb);
 
-<<<<<<< HEAD
-	if (amd_uncore_l2)
-		uncore_down_prepare(cpu, amd_uncore_l2);
-=======
 	if (amd_uncore_llc)
 		uncore_down_prepare(cpu, amd_uncore_llc);
->>>>>>> 24b8d41d
 
 	return 0;
 }
@@ -595,24 +548,16 @@
 	if (amd_uncore_nb)
 		uncore_dead(cpu, amd_uncore_nb);
 
-<<<<<<< HEAD
-	if (amd_uncore_l2)
-		uncore_dead(cpu, amd_uncore_l2);
-=======
 	if (amd_uncore_llc)
 		uncore_dead(cpu, amd_uncore_llc);
->>>>>>> 24b8d41d
 
 	return 0;
 }
 
 static int __init amd_uncore_init(void)
 {
-<<<<<<< HEAD
-=======
 	struct attribute **df_attr = amd_uncore_df_format_attr;
 	struct attribute **l3_attr = amd_uncore_l3_format_attr;
->>>>>>> 24b8d41d
 	int ret = -ENODEV;
 
 	if (boot_cpu_data.x86_vendor != X86_VENDOR_AMD &&
@@ -692,18 +637,6 @@
 	 * Install callbacks. Core will call them for each online cpu.
 	 */
 	if (cpuhp_setup_state(CPUHP_PERF_X86_AMD_UNCORE_PREP,
-<<<<<<< HEAD
-			      "PERF_X86_AMD_UNCORE_PREP",
-			      amd_uncore_cpu_up_prepare, amd_uncore_cpu_dead))
-		goto fail_l2;
-
-	if (cpuhp_setup_state(CPUHP_AP_PERF_X86_AMD_UNCORE_STARTING,
-			      "AP_PERF_X86_AMD_UNCORE_STARTING",
-			      amd_uncore_cpu_starting, NULL))
-		goto fail_prep;
-	if (cpuhp_setup_state(CPUHP_AP_PERF_X86_AMD_UNCORE_ONLINE,
-			      "AP_PERF_X86_AMD_UNCORE_ONLINE",
-=======
 			      "perf/x86/amd/uncore:prepare",
 			      amd_uncore_cpu_up_prepare, amd_uncore_cpu_dead))
 		goto fail_llc;
@@ -714,7 +647,6 @@
 		goto fail_prep;
 	if (cpuhp_setup_state(CPUHP_AP_PERF_X86_AMD_UNCORE_ONLINE,
 			      "perf/x86/amd/uncore:online",
->>>>>>> 24b8d41d
 			      amd_uncore_cpu_online,
 			      amd_uncore_cpu_down_prepare))
 		goto fail_start;
@@ -724,11 +656,7 @@
 	cpuhp_remove_state(CPUHP_AP_PERF_X86_AMD_UNCORE_STARTING);
 fail_prep:
 	cpuhp_remove_state(CPUHP_PERF_X86_AMD_UNCORE_PREP);
-<<<<<<< HEAD
-fail_l2:
-=======
 fail_llc:
->>>>>>> 24b8d41d
 	if (boot_cpu_has(X86_FEATURE_PERFCTR_NB))
 		perf_pmu_unregister(&amd_nb_pmu);
 	if (amd_uncore_llc)
