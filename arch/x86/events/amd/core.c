--- conflicted
+++ resolved
@@ -232,16 +232,6 @@
  */
 static const u64 amd_perfmon_event_map[PERF_COUNT_HW_MAX] =
 {
-<<<<<<< HEAD
-  [PERF_COUNT_HW_CPU_CYCLES]			= 0x0076,
-  [PERF_COUNT_HW_INSTRUCTIONS]			= 0x00c0,
-  [PERF_COUNT_HW_CACHE_REFERENCES]		= 0x077d,
-  [PERF_COUNT_HW_CACHE_MISSES]			= 0x077e,
-  [PERF_COUNT_HW_BRANCH_INSTRUCTIONS]		= 0x00c2,
-  [PERF_COUNT_HW_BRANCH_MISSES]			= 0x00c3,
-  [PERF_COUNT_HW_STALLED_CYCLES_FRONTEND]	= 0x00d0, /* "Decoder empty" event */
-  [PERF_COUNT_HW_STALLED_CYCLES_BACKEND]	= 0x00d1, /* "Dispatch stalls" event */
-=======
 	[PERF_COUNT_HW_CPU_CYCLES]		= 0x0076,
 	[PERF_COUNT_HW_INSTRUCTIONS]		= 0x00c0,
 	[PERF_COUNT_HW_CACHE_REFERENCES]	= 0x077d,
@@ -265,7 +255,6 @@
 	[PERF_COUNT_HW_BRANCH_MISSES]		= 0x00c3,
 	[PERF_COUNT_HW_STALLED_CYCLES_FRONTEND]	= 0x0287,
 	[PERF_COUNT_HW_STALLED_CYCLES_BACKEND]	= 0x0187,
->>>>>>> 24b8d41d
 };
 
 static u64 amd_pmu_event_map(int hw_event)
@@ -957,27 +946,8 @@
 	if (!boot_cpu_has(X86_FEATURE_PERFCTR_CORE))
 		return 0;
 
-<<<<<<< HEAD
-	switch (boot_cpu_data.x86) {
-	case 0x15:
-		pr_cont("Fam15h ");
-		x86_pmu.get_event_constraints = amd_get_event_constraints_f15h;
-		break;
-	case 0x17:
-		pr_cont("Fam17h ");
-		/*
-		 * In family 17h, there are no event constraints in the PMC hardware.
-		 * We fallback to using default amd_get_event_constraints.
-		 */
-		break;
-	default:
-		pr_err("core perfctr but no constraints; unknown hardware!\n");
-		return -ENODEV;
-	}
-=======
 	/* Avoid calculating the value each time in the NMI handler */
 	perf_nmi_window = msecs_to_jiffies(100);
->>>>>>> 24b8d41d
 
 	/*
 	 * If core performance counter extensions exists, we must use
