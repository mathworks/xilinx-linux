--- conflicted
+++ resolved
@@ -278,11 +278,7 @@
 
 
 	cpuhp_setup_state(CPUHP_AP_PERF_X86_AMD_POWER_ONLINE,
-<<<<<<< HEAD
-			  "AP_PERF_X86_AMD_POWER_ONLINE",
-=======
 			  "perf/x86/amd/power:online",
->>>>>>> 24b8d41d
 			  power_cpu_init, power_cpu_exit);
 
 	ret = perf_pmu_register(&pmu_class, "power", -1);
