# Put here option for CPU selection and depending optimization
if !X86_ELAN

choice
	prompt "Processor family"
	default M686 if X86_32
	default GENERIC_CPU if X86_64

config M386
	bool "386"
	depends on X86_32 && !UML
	---help---
	  This is the processor type of your CPU. This information is used for
	  optimizing purposes. In order to compile a kernel that can run on
	  all x86 CPU types (albeit not optimally fast), you can specify
	  "386" here.

	  The kernel will not necessarily run on earlier architectures than
	  the one you have chosen, e.g. a Pentium optimized kernel will run on
	  a PPro, but not necessarily on a i486.

	  Here are the settings recommended for greatest speed:
	  - "386" for the AMD/Cyrix/Intel 386DX/DXL/SL/SLC/SX, Cyrix/TI
	  486DLC/DLC2, and UMC 486SX-S.  Only "386" kernels will run on a 386
	  class machine.
	  - "486" for the AMD/Cyrix/IBM/Intel 486DX/DX2/DX4 or
	  SL/SLC/SLC2/SLC3/SX/SX2 and UMC U5D or U5S.
	  - "586" for generic Pentium CPUs lacking the TSC
	  (time stamp counter) register.
	  - "Pentium-Classic" for the Intel Pentium.
	  - "Pentium-MMX" for the Intel Pentium MMX.
	  - "Pentium-Pro" for the Intel Pentium Pro.
	  - "Pentium-II" for the Intel Pentium II or pre-Coppermine Celeron.
	  - "Pentium-III" for the Intel Pentium III or Coppermine Celeron.
	  - "Pentium-4" for the Intel Pentium 4 or P4-based Celeron.
	  - "K6" for the AMD K6, K6-II and K6-III (aka K6-3D).
	  - "Athlon" for the AMD K7 family (Athlon/Duron/Thunderbird).
	  - "Crusoe" for the Transmeta Crusoe series.
	  - "Efficeon" for the Transmeta Efficeon series.
	  - "Winchip-C6" for original IDT Winchip.
	  - "Winchip-2" for IDT Winchip 2.
	  - "Winchip-2A" for IDT Winchips with 3dNow! capabilities.
	  - "GeodeGX1" for Geode GX1 (Cyrix MediaGX).
	  - "Geode GX/LX" For AMD Geode GX and LX processors.
	  - "CyrixIII/VIA C3" for VIA Cyrix III or VIA C3.
	  - "VIA C3-2" for VIA C3-2 "Nehemiah" (model 9 and above).
	  - "VIA C7" for VIA C7.

	  If you don't know what to do, choose "386".

config M486
	bool "486"
	depends on X86_32
	help
	  Select this for a 486 series processor, either Intel or one of the
	  compatible processors from AMD, Cyrix, IBM, or Intel.  Includes DX,
	  DX2, and DX4 variants; also SL/SLC/SLC2/SLC3/SX/SX2 and UMC U5D or
	  U5S.

config M586
	bool "586/K5/5x86/6x86/6x86MX"
	depends on X86_32
	help
	  Select this for an 586 or 686 series processor such as the AMD K5,
	  the Cyrix 5x86, 6x86 and 6x86MX.  This choice does not
	  assume the RDTSC (Read Time Stamp Counter) instruction.

config M586TSC
	bool "Pentium-Classic"
	depends on X86_32
	help
	  Select this for a Pentium Classic processor with the RDTSC (Read
	  Time Stamp Counter) instruction for benchmarking.

config M586MMX
	bool "Pentium-MMX"
	depends on X86_32
	help
	  Select this for a Pentium with the MMX graphics/multimedia
	  extended instructions.

config M686
	bool "Pentium-Pro"
	depends on X86_32
	help
	  Select this for Intel Pentium Pro chips.  This enables the use of
	  Pentium Pro extended instructions, and disables the init-time guard
	  against the f00f bug found in earlier Pentiums.

config MPENTIUMII
	bool "Pentium-II/Celeron(pre-Coppermine)"
	depends on X86_32
	help
	  Select this for Intel chips based on the Pentium-II and
	  pre-Coppermine Celeron core.  This option enables an unaligned
	  copy optimization, compiles the kernel with optimization flags
	  tailored for the chip, and applies any applicable Pentium Pro
	  optimizations.

config MPENTIUMIII
	bool "Pentium-III/Celeron(Coppermine)/Pentium-III Xeon"
	depends on X86_32
	help
	  Select this for Intel chips based on the Pentium-III and
	  Celeron-Coppermine core.  This option enables use of some
	  extended prefetch instructions in addition to the Pentium II
	  extensions.

config MPENTIUMM
	bool "Pentium M"
	depends on X86_32
	help
	  Select this for Intel Pentium M (not Pentium-4 M)
	  notebook chips.

config MPENTIUM4
	bool "Pentium-4/Celeron(P4-based)/Pentium-4 M/older Xeon"
	depends on X86_32
	help
	  Select this for Intel Pentium 4 chips.  This includes the
	  Pentium 4, Pentium D, P4-based Celeron and Xeon, and
	  Pentium-4 M (not Pentium M) chips.  This option enables compile
	  flags optimized for the chip, uses the correct cache line size, and
	  applies any applicable optimizations.

	  CPUIDs: F[0-6][1-A] (in /proc/cpuinfo show = cpu family : 15 )

	  Select this for:
	    Pentiums (Pentium 4, Pentium D, Celeron, Celeron D) corename:
		-Willamette
		-Northwood
		-Mobile Pentium 4
		-Mobile Pentium 4 M
		-Extreme Edition (Gallatin)
		-Prescott
		-Prescott 2M
		-Cedar Mill
		-Presler
		-Smithfiled
	    Xeons (Intel Xeon, Xeon MP, Xeon LV, Xeon MV) corename:
		-Foster
		-Prestonia
		-Gallatin
		-Nocona
		-Irwindale
		-Cranford
		-Potomac
		-Paxville
		-Dempsey


config MK6
	bool "K6/K6-II/K6-III"
	depends on X86_32
	help
	  Select this for an AMD K6-family processor.  Enables use of
	  some extended instructions, and passes appropriate optimization
	  flags to GCC.

config MK7
	bool "Athlon/Duron/K7"
	depends on X86_32
	help
	  Select this for an AMD Athlon K7-family processor.  Enables use of
	  some extended instructions, and passes appropriate optimization
	  flags to GCC.

config MK8
	bool "Opteron/Athlon64/Hammer/K8"
	help
	  Select this for an AMD Opteron or Athlon64 Hammer-family processor.  Enables
	  use of some extended instructions, and passes appropriate optimization
	  flags to GCC.

config MCRUSOE
	bool "Crusoe"
	depends on X86_32
	help
	  Select this for a Transmeta Crusoe processor.  Treats the processor
	  like a 586 with TSC, and sets some GCC optimization flags (like a
	  Pentium Pro with no alignment requirements).

config MEFFICEON
	bool "Efficeon"
	depends on X86_32
	help
	  Select this for a Transmeta Efficeon processor.

config MWINCHIPC6
	bool "Winchip-C6"
	depends on X86_32
	help
	  Select this for an IDT Winchip C6 chip.  Linux and GCC
	  treat this chip as a 586TSC with some extended instructions
	  and alignment requirements.

config MWINCHIP2
	bool "Winchip-2"
	depends on X86_32
	help
	  Select this for an IDT Winchip-2.  Linux and GCC
	  treat this chip as a 586TSC with some extended instructions
	  and alignment requirements.

config MWINCHIP3D
	bool "Winchip-2A/Winchip-3"
	depends on X86_32
	help
	  Select this for an IDT Winchip-2A or 3.  Linux and GCC
	  treat this chip as a 586TSC with some extended instructions
	  and alignment requirements.  Also enable out of order memory
	  stores for this CPU, which can increase performance of some
	  operations.

config MGEODEGX1
	bool "GeodeGX1"
	depends on X86_32
	help
	  Select this for a Geode GX1 (Cyrix MediaGX) chip.

config MGEODE_LX
	bool "Geode GX/LX"
	depends on X86_32
	help
	  Select this for AMD Geode GX and LX processors.

config MCYRIXIII
	bool "CyrixIII/VIA-C3"
	depends on X86_32
	help
	  Select this for a Cyrix III or C3 chip.  Presently Linux and GCC
	  treat this chip as a generic 586. Whilst the CPU is 686 class,
	  it lacks the cmov extension which gcc assumes is present when
	  generating 686 code.
	  Note that Nehemiah (Model 9) and above will not boot with this
	  kernel due to them lacking the 3DNow! instructions used in earlier
	  incarnations of the CPU.

config MVIAC3_2
	bool "VIA C3-2 (Nehemiah)"
	depends on X86_32
	help
	  Select this for a VIA C3 "Nehemiah". Selecting this enables usage
	  of SSE and tells gcc to treat the CPU as a 686.
	  Note, this kernel will not boot on older (pre model 9) C3s.

config MVIAC7
	bool "VIA C7"
	depends on X86_32
	help
	  Select this for a VIA C7.  Selecting this uses the correct cache
	  shift and tells gcc to treat the CPU as a 686.

config MPSC
	bool "Intel P4 / older Netburst based Xeon"
	depends on X86_64
	help
	  Optimize for Intel Pentium 4, Pentium D and older Nocona/Dempsey
	  Xeon CPUs with Intel 64bit which is compatible with x86-64.
	  Note that the latest Xeons (Xeon 51xx and 53xx) are not based on the
	  Netburst core and shouldn't use this option. You can distinguish them
	  using the cpu family field
	  in /proc/cpuinfo. Family 15 is an older Xeon, Family 6 a newer one.

config MCORE2
	bool "Core 2/newer Xeon"
	help
	  Select this for Intel Core 2 and newer Core 2 Xeons (Xeon 51xx and 53xx)
	  CPUs. You can distinguish newer from older Xeons by the CPU family
	  in /proc/cpuinfo. Newer ones have 6 and older ones 15 (not a typo)

config GENERIC_CPU
	bool "Generic-x86-64"
	depends on X86_64
	help
	  Generic x86-64 CPU.
	  Run equally well on all x86-64 CPUs.

endchoice

config X86_GENERIC
	bool "Generic x86 support"
	depends on X86_32
	help
	  Instead of just including optimizations for the selected
	  x86 variant (e.g. PII, Crusoe or Athlon), include some more
	  generic optimizations as well. This will make the kernel
	  perform better on x86 CPUs other than that selected.

	  This is really intended for distributors who need more
	  generic optimizations.

endif

config X86_CPU
	def_bool y
	select GENERIC_FIND_FIRST_BIT
	select GENERIC_FIND_NEXT_BIT

#
# Define implied options from the CPU selection here
config X86_L1_CACHE_BYTES
	int
	default "128" if GENERIC_CPU || MPSC
	default "64" if MK8 || MCORE2
	depends on X86_64

config X86_INTERNODE_CACHE_BYTES
	int
	default "4096" if X86_VSMP
	default X86_L1_CACHE_BYTES if !X86_VSMP
	depends on X86_64

config X86_CMPXCHG
	def_bool X86_64 || (X86_32 && !M386)

config X86_L1_CACHE_SHIFT
	int
	default "7" if MPENTIUM4 || X86_GENERIC || GENERIC_CPU || MPSC
	default "4" if X86_ELAN || M486 || M386 || MGEODEGX1
	default "5" if MWINCHIP3D || MWINCHIP2 || MWINCHIPC6 || MCRUSOE || MEFFICEON || MCYRIXIII || MK6 || MPENTIUMIII || MPENTIUMII || M686 || M586MMX || M586TSC || M586 || MVIAC3_2 || MGEODE_LX
	default "6" if MK7 || MK8 || MPENTIUMM || MCORE2 || MVIAC7

config X86_XADD
	def_bool y
	depends on X86_32 && !M386

config X86_PPRO_FENCE
	bool "PentiumPro memory ordering errata workaround"
	depends on M686 || M586MMX || M586TSC || M586 || M486 || M386 || MGEODEGX1
	help
	  Old PentiumPro multiprocessor systems had errata that could cause memory
	  operations to violate the x86 ordering standard in rare cases. Enabling this
	  option will attempt to work around some (but not all) occurances of
	  this problem, at the cost of much heavier spinlock and memory barrier
	  operations.

	  If unsure, say n here. Even distro kernels should think twice before enabling
	  this: there are few systems, and an unlikely bug.

config X86_F00F_BUG
	def_bool y
	depends on M586MMX || M586TSC || M586 || M486 || M386

config X86_WP_WORKS_OK
	def_bool y
	depends on !M386

config X86_INVLPG
	def_bool y
	depends on X86_32 && !M386

config X86_BSWAP
	def_bool y
	depends on X86_32 && !M386

config X86_POPAD_OK
	def_bool y
	depends on X86_32 && !M386

config X86_ALIGNMENT_16
	def_bool y
	depends on MWINCHIP3D || MWINCHIP2 || MWINCHIPC6 || MCYRIXIII || X86_ELAN || MK6 || M586MMX || M586TSC || M586 || M486 || MVIAC3_2 || MGEODEGX1

config X86_INTEL_USERCOPY
	def_bool y
	depends on MPENTIUM4 || MPENTIUMM || MPENTIUMIII || MPENTIUMII || M586MMX || X86_GENERIC || MK8 || MK7 || MEFFICEON || MCORE2

config X86_USE_PPRO_CHECKSUM
	def_bool y
	depends on MWINCHIP3D || MWINCHIP2 || MWINCHIPC6 || MCYRIXIII || MK7 || MK6 || MPENTIUM4 || MPENTIUMM || MPENTIUMIII || MPENTIUMII || M686 || MK8 || MVIAC3_2 || MEFFICEON || MGEODE_LX || MCORE2

config X86_USE_3DNOW
	def_bool y
	depends on (MCYRIXIII || MK7 || MGEODE_LX) && !UML

config X86_OOSTORE
	def_bool y
	depends on (MWINCHIP3D || MWINCHIP2 || MWINCHIPC6) && MTRR

#
# P6_NOPs are a relatively minor optimization that require a family >=
# 6 processor, except that it is broken on certain VIA chips.
# Furthermore, AMD chips prefer a totally different sequence of NOPs
# (which work on all CPUs).  In addition, it looks like Virtual PC
# does not understand them.
#
# As a result, disallow these if we're not compiling for X86_64 (these
# NOPs do work on all x86-64 capable chips); the list of processors in
# the right-hand clause are the cores that benefit from this optimization.
#
config X86_P6_NOP
	def_bool y
	depends on X86_64
	depends on (MCORE2 || MPENTIUM4 || MPSC)

config X86_TSC
	def_bool y
	depends on ((MWINCHIP3D || MWINCHIP2 || MCRUSOE || MEFFICEON || MCYRIXIII || MK7 || MK6 || MPENTIUM4 || MPENTIUMM || MPENTIUMIII || MPENTIUMII || M686 || M586MMX || M586TSC || MK8 || MVIAC3_2 || MVIAC7 || MGEODEGX1 || MGEODE_LX || MCORE2) && !X86_NUMAQ) || X86_64

config X86_CMPXCHG64
	def_bool y
	depends on X86_PAE || X86_64

# this should be set for all -march=.. options where the compiler
# generates cmov.
config X86_CMOV
	def_bool y
	depends on (MK7 || MPENTIUM4 || MPENTIUMM || MPENTIUMIII || MPENTIUMII || M686 || MVIAC3_2 || MVIAC7 || X86_64)

config X86_MINIMUM_CPU_FAMILY
	int
	default "64" if X86_64
	default "6" if X86_32 && X86_P6_NOP
	default "4" if X86_32 && (X86_XADD || X86_CMPXCHG || X86_BSWAP || X86_WP_WORKS_OK)
	default "3"

config X86_DEBUGCTLMSR
	def_bool y
	depends on !(MK6 || MWINCHIPC6 || MWINCHIP2 || MWINCHIP3D || MCYRIXIII || M586MMX || M586TSC || M586 || M486 || M386)

<<<<<<< HEAD
=======
menuconfig PROCESSOR_SELECT
	default y
	bool "Supported processor vendors" if EMBEDDED
	help
	  This lets you choose what x86 vendor support code your kernel
	  will include.

config CPU_SUP_INTEL
	default y
	bool "Support Intel processors" if PROCESSOR_SELECT
	help
	  This enables extended support for Intel processors

config CPU_SUP_CYRIX_32
	default y
	bool "Support Cyrix processors" if PROCESSOR_SELECT
	depends on !64BIT
	help
	  This enables extended support for Cyrix processors

config CPU_SUP_AMD
	default y
	bool "Support AMD processors" if PROCESSOR_SELECT
	help
	  This enables extended support for AMD processors

config CPU_SUP_CENTAUR_32
	default y
	bool "Support Centaur processors" if PROCESSOR_SELECT
	depends on !64BIT
	help
	  This enables extended support for Centaur processors

config CPU_SUP_CENTAUR_64
	default y
	bool "Support Centaur processors" if PROCESSOR_SELECT
	depends on 64BIT
	help
	  This enables extended support for Centaur processors

config CPU_SUP_TRANSMETA_32
	default y
	bool "Support Transmeta processors" if PROCESSOR_SELECT
	depends on !64BIT
	help
	  This enables extended support for Transmeta processors

config CPU_SUP_UMC_32
	default y
	bool "Support UMC processors" if PROCESSOR_SELECT
	depends on !64BIT
	help
	  This enables extended support for UMC processors

>>>>>>> 43603c8d
config X86_DS
	bool "Debug Store support"
	default y
	help
	  Add support for Debug Store.
	  This allows the kernel to provide a memory buffer to the hardware
	  to store various profiling and tracing events.

config X86_PTRACE_BTS
	bool "ptrace interface to Branch Trace Store"
	default y
	depends on (X86_DS && X86_DEBUGCTLMSR)
	help
	  Add a ptrace interface to allow collecting an execution trace
	  of the traced task.
	  This collects control flow changes in a (cyclic) buffer and allows
	  debuggers to fill in the gaps and show an execution trace of the debuggee.<|MERGE_RESOLUTION|>--- conflicted
+++ resolved
@@ -419,8 +419,6 @@
 	def_bool y
 	depends on !(MK6 || MWINCHIPC6 || MWINCHIP2 || MWINCHIP3D || MCYRIXIII || M586MMX || M586TSC || M586 || M486 || M386)
 
-<<<<<<< HEAD
-=======
 menuconfig PROCESSOR_SELECT
 	default y
 	bool "Supported processor vendors" if EMBEDDED
@@ -475,7 +473,6 @@
 	help
 	  This enables extended support for UMC processors
 
->>>>>>> 43603c8d
 config X86_DS
 	bool "Debug Store support"
 	default y
