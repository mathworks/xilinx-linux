// SPDX-License-Identifier: GPL-2.0-only
/*
 * Suspend support specific for i386/x86-64.
 *
 * Copyright (c) 2007 Rafael J. Wysocki <rjw@sisk.pl>
 * Copyright (c) 2002 Pavel Machek <pavel@ucw.cz>
 * Copyright (c) 2001 Patrick Mochel <mochel@osdl.org>
 */

#include <linux/suspend.h>
#include <linux/export.h>
#include <linux/smp.h>
#include <linux/perf_event.h>
#include <linux/tboot.h>
<<<<<<< HEAD
=======
#include <linux/dmi.h>
#include <linux/pgtable.h>
>>>>>>> 24b8d41d

#include <asm/proto.h>
#include <asm/mtrr.h>
#include <asm/page.h>
#include <asm/mce.h>
#include <asm/suspend.h>
#include <asm/fpu/internal.h>
#include <asm/debugreg.h>
#include <asm/cpu.h>
#include <asm/mmu_context.h>
#include <asm/cpu_device_id.h>

#ifdef CONFIG_X86_32
__visible unsigned long saved_context_ebx;
__visible unsigned long saved_context_esp, saved_context_ebp;
__visible unsigned long saved_context_esi, saved_context_edi;
__visible unsigned long saved_context_eflags;
#endif
struct saved_context saved_context;

static void msr_save_context(struct saved_context *ctxt)
{
	struct saved_msr *msr = ctxt->saved_msrs.array;
	struct saved_msr *end = msr + ctxt->saved_msrs.num;

	while (msr < end) {
		msr->valid = !rdmsrl_safe(msr->info.msr_no, &msr->info.reg.q);
		msr++;
	}
}

static void msr_restore_context(struct saved_context *ctxt)
{
	struct saved_msr *msr = ctxt->saved_msrs.array;
	struct saved_msr *end = msr + ctxt->saved_msrs.num;

	while (msr < end) {
		if (msr->valid)
			wrmsrl(msr->info.msr_no, msr->info.reg.q);
		msr++;
	}
}

/**
 *	__save_processor_state - save CPU registers before creating a
 *		hibernation image and before restoring the memory state from it
 *	@ctxt - structure to store the registers contents in
 *
 *	NOTE: If there is a CPU register the modification of which by the
 *	boot kernel (ie. the kernel used for loading the hibernation image)
 *	might affect the operations of the restored target kernel (ie. the one
 *	saved in the hibernation image), then its contents must be saved by this
 *	function.  In other words, if kernel A is hibernated and different
 *	kernel B is used for loading the hibernation image into memory, the
 *	kernel A's __save_processor_state() function must save all registers
 *	needed by kernel A, so that it can operate correctly after the resume
 *	regardless of what kernel B does in the meantime.
 */
static void __save_processor_state(struct saved_context *ctxt)
{
#ifdef CONFIG_X86_32
	mtrr_save_fixed_ranges(NULL);
#endif
	kernel_fpu_begin();

	/*
	 * descriptor tables
	 */
	store_idt(&ctxt->idt);

	/*
	 * We save it here, but restore it only in the hibernate case.
	 * For ACPI S3 resume, this is loaded via 'early_gdt_desc' in 64-bit
	 * mode in "secondary_startup_64". In 32-bit mode it is done via
	 * 'pmode_gdt' in wakeup_start.
	 */
	ctxt->gdt_desc.size = GDT_SIZE - 1;
	ctxt->gdt_desc.address = (unsigned long)get_cpu_gdt_rw(smp_processor_id());

	store_tr(ctxt->tr);

	/* XMM0..XMM15 should be handled by kernel_fpu_begin(). */
	/*
	 * segment registers
	 */
#ifdef CONFIG_X86_32_LAZY_GS
	savesegment(gs, ctxt->gs);
#endif
#ifdef CONFIG_X86_64
	savesegment(gs, ctxt->gs);
	savesegment(fs, ctxt->fs);
	savesegment(ds, ctxt->ds);
	savesegment(es, ctxt->es);

	rdmsrl(MSR_FS_BASE, ctxt->fs_base);
	rdmsrl(MSR_GS_BASE, ctxt->kernelmode_gs_base);
	rdmsrl(MSR_KERNEL_GS_BASE, ctxt->usermode_gs_base);
	mtrr_save_fixed_ranges(NULL);

	rdmsrl(MSR_EFER, ctxt->efer);
#endif

	/*
	 * control registers
	 */
	ctxt->cr0 = read_cr0();
	ctxt->cr2 = read_cr2();
<<<<<<< HEAD
	ctxt->cr3 = read_cr3();
	ctxt->cr4 = __read_cr4();
#ifdef CONFIG_X86_64
	ctxt->cr8 = read_cr8();
#endif
=======
	ctxt->cr3 = __read_cr3();
	ctxt->cr4 = __read_cr4();
>>>>>>> 24b8d41d
	ctxt->misc_enable_saved = !rdmsrl_safe(MSR_IA32_MISC_ENABLE,
					       &ctxt->misc_enable);
	msr_save_context(ctxt);
}

/* Needed by apm.c */
void save_processor_state(void)
{
	__save_processor_state(&saved_context);
	x86_platform.save_sched_clock_state();
}
#ifdef CONFIG_X86_32
EXPORT_SYMBOL(save_processor_state);
#endif

static void do_fpu_end(void)
{
	/*
	 * Restore FPU regs if necessary.
	 */
	kernel_fpu_end();
}

static void fix_processor_context(void)
{
	int cpu = smp_processor_id();
#ifdef CONFIG_X86_64
	struct desc_struct *desc = get_cpu_gdt_rw(cpu);
	tss_desc tss;
#endif

	/*
	 * We need to reload TR, which requires that we change the
	 * GDT entry to indicate "available" first.
	 *
	 * XXX: This could probably all be replaced by a call to
	 * force_reload_TR().
	 */
	set_tss_desc(cpu, &get_cpu_entry_area(cpu)->tss.x86_tss);

#ifdef CONFIG_X86_64
	memcpy(&tss, &desc[GDT_ENTRY_TSS], sizeof(tss_desc));
	tss.type = 0x9; /* The available 64-bit TSS (see AMD vol 2, pg 91 */
	write_gdt_entry(desc, GDT_ENTRY_TSS, &tss, DESC_TSS);

	syscall_init();				/* This sets MSR_*STAR and related */
#else
	if (boot_cpu_has(X86_FEATURE_SEP))
		enable_sep_cpu();
#endif
	load_TR_desc();				/* This does ltr */
	load_mm_ldt(current->active_mm);	/* This does lldt */
	initialize_tlbstate_and_flush();

	fpu__resume_cpu();

	/* The processor is back on the direct GDT, load back the fixmap */
	load_fixmap_gdt(cpu);
}

/**
 * __restore_processor_state - restore the contents of CPU registers saved
 *                             by __save_processor_state()
 * @ctxt - structure to load the registers contents from
 *
 * The asm code that gets us here will have restored a usable GDT, although
 * it will be pointing to the wrong alias.
 */
static void notrace __restore_processor_state(struct saved_context *ctxt)
{
	struct cpuinfo_x86 *c;

	if (ctxt->misc_enable_saved)
		wrmsrl(MSR_IA32_MISC_ENABLE, ctxt->misc_enable);
	/*
	 * control registers
	 */
	/* cr4 was introduced in the Pentium CPU */
#ifdef CONFIG_X86_32
	if (ctxt->cr4)
		__write_cr4(ctxt->cr4);
#else
/* CONFIG X86_64 */
	wrmsrl(MSR_EFER, ctxt->efer);
	__write_cr4(ctxt->cr4);
#endif
	write_cr3(ctxt->cr3);
	write_cr2(ctxt->cr2);
	write_cr0(ctxt->cr0);

	/* Restore the IDT. */
	load_idt(&ctxt->idt);

	/*
	 * Just in case the asm code got us here with the SS, DS, or ES
	 * out of sync with the GDT, update them.
	 */
	loadsegment(ss, __KERNEL_DS);
	loadsegment(ds, __USER_DS);
	loadsegment(es, __USER_DS);

	/*
	 * Restore percpu access.  Percpu access can happen in exception
	 * handlers or in complicated helpers like load_gs_index().
	 */
#ifdef CONFIG_X86_64
	wrmsrl(MSR_GS_BASE, ctxt->kernelmode_gs_base);
#else
	loadsegment(fs, __KERNEL_PERCPU);
	loadsegment(gs, __KERNEL_STACK_CANARY);
#endif

	/* Restore the TSS, RO GDT, LDT, and usermode-relevant MSRs. */
	fix_processor_context();

	/*
	 * Now that we have descriptor tables fully restored and working
	 * exception handling, restore the usermode segments.
	 */
#ifdef CONFIG_X86_64
	loadsegment(ds, ctxt->es);
	loadsegment(es, ctxt->es);
	loadsegment(fs, ctxt->fs);
	load_gs_index(ctxt->gs);

	/*
	 * Restore FSBASE and GSBASE after restoring the selectors, since
	 * restoring the selectors clobbers the bases.  Keep in mind
	 * that MSR_KERNEL_GS_BASE is horribly misnamed.
	 */
	wrmsrl(MSR_FS_BASE, ctxt->fs_base);
	wrmsrl(MSR_KERNEL_GS_BASE, ctxt->usermode_gs_base);
#elif defined(CONFIG_X86_32_LAZY_GS)
	loadsegment(gs, ctxt->gs);
#endif

	do_fpu_end();
	tsc_verify_tsc_adjust(true);
	x86_platform.restore_sched_clock_state();
	mtrr_bp_restore();
	perf_restore_debug_store();
	msr_restore_context(ctxt);

	c = &cpu_data(smp_processor_id());
	if (cpu_has(c, X86_FEATURE_MSR_IA32_FEAT_CTL))
		init_ia32_feat_ctl(c);
}

/* Needed by apm.c */
void notrace restore_processor_state(void)
{
	__restore_processor_state(&saved_context);
}
#ifdef CONFIG_X86_32
EXPORT_SYMBOL(restore_processor_state);
#endif

#if defined(CONFIG_HIBERNATION) && defined(CONFIG_HOTPLUG_CPU)
static void resume_play_dead(void)
{
	play_dead_common();
	tboot_shutdown(TB_SHUTDOWN_WFS);
	hlt_play_dead();
}

int hibernate_resume_nonboot_cpu_disable(void)
{
	void (*play_dead)(void) = smp_ops.play_dead;
	int ret;

	/*
	 * Ensure that MONITOR/MWAIT will not be used in the "play dead" loop
	 * during hibernate image restoration, because it is likely that the
	 * monitored address will be actually written to at that time and then
	 * the "dead" CPU will attempt to execute instructions again, but the
	 * address in its instruction pointer may not be possible to resolve
	 * any more at that point (the page tables used by it previously may
	 * have been overwritten by hibernate image data).
<<<<<<< HEAD
	 */
	smp_ops.play_dead = resume_play_dead;
	ret = disable_nonboot_cpus();
=======
	 *
	 * First, make sure that we wake up all the potentially disabled SMT
	 * threads which have been initially brought up and then put into
	 * mwait/cpuidle sleep.
	 * Those will be put to proper (not interfering with hibernation
	 * resume) sleep afterwards, and the resumed kernel will decide itself
	 * what to do with them.
	 */
	ret = cpuhp_smt_enable();
	if (ret)
		return ret;
	smp_ops.play_dead = resume_play_dead;
	ret = freeze_secondary_cpus(0);
>>>>>>> 24b8d41d
	smp_ops.play_dead = play_dead;
	return ret;
}
#endif

/*
 * When bsp_check() is called in hibernate and suspend, cpu hotplug
 * is disabled already. So it's unnessary to handle race condition between
 * cpumask query and cpu hotplug.
 */
static int bsp_check(void)
{
	if (cpumask_first(cpu_online_mask) != 0) {
		pr_warn("CPU0 is offline.\n");
		return -ENODEV;
	}

	return 0;
}

static int bsp_pm_callback(struct notifier_block *nb, unsigned long action,
			   void *ptr)
{
	int ret = 0;

	switch (action) {
	case PM_SUSPEND_PREPARE:
	case PM_HIBERNATION_PREPARE:
		ret = bsp_check();
		break;
#ifdef CONFIG_DEBUG_HOTPLUG_CPU0
	case PM_RESTORE_PREPARE:
		/*
		 * When system resumes from hibernation, online CPU0 because
		 * 1. it's required for resume and
		 * 2. the CPU was online before hibernation
		 */
		if (!cpu_online(0))
			_debug_hotplug_cpu(0, 1);
		break;
	case PM_POST_RESTORE:
		/*
		 * When a resume really happens, this code won't be called.
		 *
		 * This code is called only when user space hibernation software
		 * prepares for snapshot device during boot time. So we just
		 * call _debug_hotplug_cpu() to restore to CPU0's state prior to
		 * preparing the snapshot device.
		 *
		 * This works for normal boot case in our CPU0 hotplug debug
		 * mode, i.e. CPU0 is offline and user mode hibernation
		 * software initializes during boot time.
		 *
		 * If CPU0 is online and user application accesses snapshot
		 * device after boot time, this will offline CPU0 and user may
		 * see different CPU0 state before and after accessing
		 * the snapshot device. But hopefully this is not a case when
		 * user debugging CPU0 hotplug. Even if users hit this case,
		 * they can easily online CPU0 back.
		 *
		 * To simplify this debug code, we only consider normal boot
		 * case. Otherwise we need to remember CPU0's state and restore
		 * to that state and resolve racy conditions etc.
		 */
		_debug_hotplug_cpu(0, 0);
		break;
#endif
	default:
		break;
	}
	return notifier_from_errno(ret);
}

static int __init bsp_pm_check_init(void)
{
	/*
	 * Set this bsp_pm_callback as lower priority than
	 * cpu_hotplug_pm_callback. So cpu_hotplug_pm_callback will be called
	 * earlier to disable cpu hotplug before bsp online check.
	 */
	pm_notifier(bsp_pm_callback, -INT_MAX);
	return 0;
}

core_initcall(bsp_pm_check_init);

static int msr_build_context(const u32 *msr_id, const int num)
{
	struct saved_msrs *saved_msrs = &saved_context.saved_msrs;
	struct saved_msr *msr_array;
	int total_num;
	int i, j;

	total_num = saved_msrs->num + num;

	msr_array = kmalloc_array(total_num, sizeof(struct saved_msr), GFP_KERNEL);
	if (!msr_array) {
		pr_err("x86/pm: Can not allocate memory to save/restore MSRs during suspend.\n");
		return -ENOMEM;
	}

	if (saved_msrs->array) {
		/*
		 * Multiple callbacks can invoke this function, so copy any
		 * MSR save requests from previous invocations.
		 */
		memcpy(msr_array, saved_msrs->array,
		       sizeof(struct saved_msr) * saved_msrs->num);

		kfree(saved_msrs->array);
	}

	for (i = saved_msrs->num, j = 0; i < total_num; i++, j++) {
		msr_array[i].info.msr_no	= msr_id[j];
		msr_array[i].valid		= false;
		msr_array[i].info.reg.q		= 0;
	}
	saved_msrs->num   = total_num;
	saved_msrs->array = msr_array;

	return 0;
}

/*
 * The following sections are a quirk framework for problematic BIOSen:
 * Sometimes MSRs are modified by the BIOSen after suspended to
 * RAM, this might cause unexpected behavior after wakeup.
 * Thus we save/restore these specified MSRs across suspend/resume
 * in order to work around it.
 *
 * For any further problematic BIOSen/platforms,
 * please add your own function similar to msr_initialize_bdw.
 */
static int msr_initialize_bdw(const struct dmi_system_id *d)
{
	/* Add any extra MSR ids into this array. */
	u32 bdw_msr_id[] = { MSR_IA32_THERM_CONTROL };

	pr_info("x86/pm: %s detected, MSR saving is needed during suspending.\n", d->ident);
	return msr_build_context(bdw_msr_id, ARRAY_SIZE(bdw_msr_id));
}

static const struct dmi_system_id msr_save_dmi_table[] = {
	{
	 .callback = msr_initialize_bdw,
	 .ident = "BROADWELL BDX_EP",
	 .matches = {
		DMI_MATCH(DMI_PRODUCT_NAME, "GRANTLEY"),
		DMI_MATCH(DMI_PRODUCT_VERSION, "E63448-400"),
		},
	},
	{}
};

static int msr_save_cpuid_features(const struct x86_cpu_id *c)
{
	u32 cpuid_msr_id[] = {
		MSR_AMD64_CPUID_FN_1,
	};

	pr_info("x86/pm: family %#hx cpu detected, MSR saving is needed during suspending.\n",
		c->family);

	return msr_build_context(cpuid_msr_id, ARRAY_SIZE(cpuid_msr_id));
}

static const struct x86_cpu_id msr_save_cpu_table[] = {
	X86_MATCH_VENDOR_FAM(AMD, 0x15, &msr_save_cpuid_features),
	X86_MATCH_VENDOR_FAM(AMD, 0x16, &msr_save_cpuid_features),
	{}
};

typedef int (*pm_cpu_match_t)(const struct x86_cpu_id *);
static int pm_cpu_check(const struct x86_cpu_id *c)
{
	const struct x86_cpu_id *m;
	int ret = 0;

	m = x86_match_cpu(msr_save_cpu_table);
	if (m) {
		pm_cpu_match_t fn;

		fn = (pm_cpu_match_t)m->driver_data;
		ret = fn(m);
	}

	return ret;
}

static int pm_check_save_msr(void)
{
	dmi_check_system(msr_save_dmi_table);
	pm_cpu_check(msr_save_cpu_table);

	return 0;
}

device_initcall(pm_check_save_msr);<|MERGE_RESOLUTION|>--- conflicted
+++ resolved
@@ -12,11 +12,8 @@
 #include <linux/smp.h>
 #include <linux/perf_event.h>
 #include <linux/tboot.h>
-<<<<<<< HEAD
-=======
 #include <linux/dmi.h>
 #include <linux/pgtable.h>
->>>>>>> 24b8d41d
 
 #include <asm/proto.h>
 #include <asm/mtrr.h>
@@ -124,16 +121,8 @@
 	 */
 	ctxt->cr0 = read_cr0();
 	ctxt->cr2 = read_cr2();
-<<<<<<< HEAD
-	ctxt->cr3 = read_cr3();
-	ctxt->cr4 = __read_cr4();
-#ifdef CONFIG_X86_64
-	ctxt->cr8 = read_cr8();
-#endif
-=======
 	ctxt->cr3 = __read_cr3();
 	ctxt->cr4 = __read_cr4();
->>>>>>> 24b8d41d
 	ctxt->misc_enable_saved = !rdmsrl_safe(MSR_IA32_MISC_ENABLE,
 					       &ctxt->misc_enable);
 	msr_save_context(ctxt);
@@ -312,11 +301,6 @@
 	 * address in its instruction pointer may not be possible to resolve
 	 * any more at that point (the page tables used by it previously may
 	 * have been overwritten by hibernate image data).
-<<<<<<< HEAD
-	 */
-	smp_ops.play_dead = resume_play_dead;
-	ret = disable_nonboot_cpus();
-=======
 	 *
 	 * First, make sure that we wake up all the potentially disabled SMT
 	 * threads which have been initially brought up and then put into
@@ -330,7 +314,6 @@
 		return ret;
 	smp_ops.play_dead = resume_play_dead;
 	ret = freeze_secondary_cpus(0);
->>>>>>> 24b8d41d
 	smp_ops.play_dead = play_dead;
 	return ret;
 }
