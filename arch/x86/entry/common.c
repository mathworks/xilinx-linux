// SPDX-License-Identifier: GPL-2.0-only
/*
 * common.c - C code for kernel entry and exit
 * Copyright (c) 2015 Andrew Lutomirski
 *
 * Based on asm and ptrace code by many authors.  The code here originated
 * in ptrace.c and signal.c.
 */

#include <linux/kernel.h>
#include <linux/sched.h>
#include <linux/sched/task_stack.h>
#include <linux/entry-common.h>
#include <linux/mm.h>
#include <linux/smp.h>
#include <linux/errno.h>
#include <linux/ptrace.h>
#include <linux/export.h>
#include <linux/nospec.h>
#include <linux/syscalls.h>
#include <linux/uaccess.h>

#ifdef CONFIG_XEN_PV
#include <xen/xen-ops.h>
#include <xen/events.h>
#endif

#include <asm/desc.h>
#include <asm/traps.h>
#include <asm/vdso.h>
#include <asm/cpufeature.h>
#include <asm/fpu/api.h>
#include <asm/nospec-branch.h>
#include <asm/io_bitmap.h>
#include <asm/syscall.h>
#include <asm/irq_stack.h>

<<<<<<< HEAD
#define CREATE_TRACE_POINTS
#include <trace/events/syscalls.h>

#ifdef CONFIG_CONTEXT_TRACKING
/* Called on entry from user mode with IRQs off. */
__visible inline void enter_from_user_mode(void)
{
	CT_WARN_ON(ct_state() != CONTEXT_USER);
	user_exit_irqoff();
}
#else
static inline void enter_from_user_mode(void) {}
#endif

static void do_audit_syscall_entry(struct pt_regs *regs, u32 arch)
{
#ifdef CONFIG_X86_64
	if (arch == AUDIT_ARCH_X86_64) {
		audit_syscall_entry(regs->orig_ax, regs->di,
				    regs->si, regs->dx, regs->r10);
	} else
#endif
	{
		audit_syscall_entry(regs->orig_ax, regs->bx,
				    regs->cx, regs->dx, regs->si);
	}
}

/*
 * Returns the syscall nr to run (which should match regs->orig_ax) or -1
 * to skip the syscall.
 */
static long syscall_trace_enter(struct pt_regs *regs)
{
	u32 arch = in_ia32_syscall() ? AUDIT_ARCH_I386 : AUDIT_ARCH_X86_64;

	struct thread_info *ti = current_thread_info();
	unsigned long ret = 0;
	bool emulated = false;
	u32 work;

	if (IS_ENABLED(CONFIG_DEBUG_ENTRY))
		BUG_ON(regs != task_pt_regs(current));

	work = ACCESS_ONCE(ti->flags) & _TIF_WORK_SYSCALL_ENTRY;

	if (unlikely(work & _TIF_SYSCALL_EMU))
		emulated = true;

	if ((emulated || (work & _TIF_SYSCALL_TRACE)) &&
	    tracehook_report_syscall_entry(regs))
		return -1L;

	if (emulated)
		return -1L;

#ifdef CONFIG_SECCOMP
	/*
	 * Do seccomp after ptrace, to catch any tracer changes.
	 */
	if (work & _TIF_SECCOMP) {
		struct seccomp_data sd;

		sd.arch = arch;
		sd.nr = regs->orig_ax;
		sd.instruction_pointer = regs->ip;
#ifdef CONFIG_X86_64
		if (arch == AUDIT_ARCH_X86_64) {
			sd.args[0] = regs->di;
			sd.args[1] = regs->si;
			sd.args[2] = regs->dx;
			sd.args[3] = regs->r10;
			sd.args[4] = regs->r8;
			sd.args[5] = regs->r9;
		} else
#endif
		{
			sd.args[0] = regs->bx;
			sd.args[1] = regs->cx;
			sd.args[2] = regs->dx;
			sd.args[3] = regs->si;
			sd.args[4] = regs->di;
			sd.args[5] = regs->bp;
		}

		ret = __secure_computing(&sd);
		if (ret == -1)
			return ret;
	}
#endif

	if (unlikely(test_thread_flag(TIF_SYSCALL_TRACEPOINT)))
		trace_sys_enter(regs, regs->orig_ax);

	do_audit_syscall_entry(regs, arch);

	return ret ?: regs->orig_ax;
}

#define EXIT_TO_USERMODE_LOOP_FLAGS				\
	(_TIF_SIGPENDING | _TIF_NOTIFY_RESUME | _TIF_UPROBE |	\
	 _TIF_NEED_RESCHED | _TIF_USER_RETURN_NOTIFY)

static void exit_to_usermode_loop(struct pt_regs *regs, u32 cached_flags)
{
	/*
	 * In order to return to user mode, we need to have IRQs off with
	 * none of _TIF_SIGPENDING, _TIF_NOTIFY_RESUME, _TIF_USER_RETURN_NOTIFY,
	 * _TIF_UPROBE, or _TIF_NEED_RESCHED set.  Several of these flags
	 * can be set at any time on preemptable kernels if we have IRQs on,
	 * so we need to loop.  Disabling preemption wouldn't help: doing the
	 * work to clear some of the flags can sleep.
	 */
	while (true) {
		/* We have work to do. */
		local_irq_enable();

		if (cached_flags & _TIF_NEED_RESCHED)
			schedule();

		if (cached_flags & _TIF_UPROBE)
			uprobe_notify_resume(regs);

		/* deal with pending signal delivery */
		if (cached_flags & _TIF_SIGPENDING)
			do_signal(regs);

		if (cached_flags & _TIF_NOTIFY_RESUME) {
			clear_thread_flag(TIF_NOTIFY_RESUME);
			tracehook_notify_resume(regs);
		}

		if (cached_flags & _TIF_USER_RETURN_NOTIFY)
			fire_user_return_notifiers();

		/* Disable IRQs and retry */
		local_irq_disable();

		cached_flags = READ_ONCE(current_thread_info()->flags);

		if (!(cached_flags & EXIT_TO_USERMODE_LOOP_FLAGS))
			break;
	}
}

/* Called with IRQs disabled. */
__visible inline void prepare_exit_to_usermode(struct pt_regs *regs)
{
	struct thread_info *ti = current_thread_info();
	u32 cached_flags;

	if (IS_ENABLED(CONFIG_PROVE_LOCKING) && WARN_ON(!irqs_disabled()))
		local_irq_disable();

	lockdep_sys_exit();

	cached_flags = READ_ONCE(ti->flags);

	if (unlikely(cached_flags & EXIT_TO_USERMODE_LOOP_FLAGS))
		exit_to_usermode_loop(regs, cached_flags);

#ifdef CONFIG_COMPAT
	/*
	 * Compat syscalls set TS_COMPAT.  Make sure we clear it before
	 * returning to user mode.  We need to clear it *after* signal
	 * handling, because syscall restart has a fixup for compat
	 * syscalls.  The fixup is exercised by the ptrace_syscall_32
	 * selftest.
	 *
	 * We also need to clear TS_REGS_POKED_I386: the 32-bit tracer
	 * special case only applies after poking regs and before the
	 * very next return to user mode.
	 */
	current->thread.status &= ~(TS_COMPAT|TS_I386_REGS_POKED);
#endif

	user_enter_irqoff();
}

#define SYSCALL_EXIT_WORK_FLAGS				\
	(_TIF_SYSCALL_TRACE | _TIF_SYSCALL_AUDIT |	\
	 _TIF_SINGLESTEP | _TIF_SYSCALL_TRACEPOINT)

static void syscall_slow_exit_work(struct pt_regs *regs, u32 cached_flags)
{
	bool step;

	audit_syscall_exit(regs);

	if (cached_flags & _TIF_SYSCALL_TRACEPOINT)
		trace_sys_exit(regs, regs->ax);

	/*
	 * If TIF_SYSCALL_EMU is set, we only get here because of
	 * TIF_SINGLESTEP (i.e. this is PTRACE_SYSEMU_SINGLESTEP).
	 * We already reported this syscall instruction in
	 * syscall_trace_enter().
	 */
	step = unlikely(
		(cached_flags & (_TIF_SINGLESTEP | _TIF_SYSCALL_EMU))
		== _TIF_SINGLESTEP);
	if (step || cached_flags & _TIF_SYSCALL_TRACE)
		tracehook_report_syscall_exit(regs, step);
}

/*
 * Called with IRQs on and fully valid regs.  Returns with IRQs off in a
 * state such that we can immediately switch to user mode.
 */
__visible inline void syscall_return_slowpath(struct pt_regs *regs)
{
	struct thread_info *ti = current_thread_info();
	u32 cached_flags = READ_ONCE(ti->flags);

	CT_WARN_ON(ct_state() != CONTEXT_KERNEL);

	if (IS_ENABLED(CONFIG_PROVE_LOCKING) &&
	    WARN(irqs_disabled(), "syscall %ld left IRQs disabled", regs->orig_ax))
		local_irq_enable();
=======
#ifdef CONFIG_X86_64
__visible noinstr void do_syscall_64(unsigned long nr, struct pt_regs *regs)
{
	nr = syscall_enter_from_user_mode(regs, nr);

	instrumentation_begin();
	if (likely(nr < NR_syscalls)) {
		nr = array_index_nospec(nr, NR_syscalls);
		regs->ax = sys_call_table[nr](regs);
#ifdef CONFIG_X86_X32_ABI
	} else if (likely((nr & __X32_SYSCALL_BIT) &&
			  (nr & ~__X32_SYSCALL_BIT) < X32_NR_syscalls)) {
		nr = array_index_nospec(nr & ~__X32_SYSCALL_BIT,
					X32_NR_syscalls);
		regs->ax = x32_sys_call_table[nr](regs);
#endif
	}
	instrumentation_end();
	syscall_exit_to_user_mode(regs);
}
#endif

#if defined(CONFIG_X86_32) || defined(CONFIG_IA32_EMULATION)
static __always_inline unsigned int syscall_32_enter(struct pt_regs *regs)
{
	if (IS_ENABLED(CONFIG_IA32_EMULATION))
		current_thread_info()->status |= TS_COMPAT;

	return (unsigned int)regs->orig_ax;
}

/*
 * Invoke a 32-bit syscall.  Called with IRQs on in CONTEXT_KERNEL.
 */
static __always_inline void do_syscall_32_irqs_on(struct pt_regs *regs,
						  unsigned int nr)
{
	if (likely(nr < IA32_NR_syscalls)) {
		instrumentation_begin();
		nr = array_index_nospec(nr, IA32_NR_syscalls);
		regs->ax = ia32_sys_call_table[nr](regs);
		instrumentation_end();
	}
}

/* Handles int $0x80 */
__visible noinstr void do_int80_syscall_32(struct pt_regs *regs)
{
	unsigned int nr = syscall_32_enter(regs);
>>>>>>> 24b8d41d

	/*
	 * Subtlety here: if ptrace pokes something larger than 2^32-1 into
	 * orig_ax, the unsigned int return value truncates it.  This may
	 * or may not be necessary, but it matches the old asm behavior.
	 */
	nr = (unsigned int)syscall_enter_from_user_mode(regs, nr);

	do_syscall_32_irqs_on(regs, nr);
	syscall_exit_to_user_mode(regs);
}

static noinstr bool __do_fast_syscall_32(struct pt_regs *regs)
{
<<<<<<< HEAD
	struct thread_info *ti = current_thread_info();
	unsigned long nr = regs->orig_ax;

	enter_from_user_mode();
	local_irq_enable();

	if (READ_ONCE(ti->flags) & _TIF_WORK_SYSCALL_ENTRY)
		nr = syscall_trace_enter(regs);
=======
	unsigned int nr = syscall_32_enter(regs);
	int res;
>>>>>>> 24b8d41d

	/*
	 * This cannot use syscall_enter_from_user_mode() as it has to
	 * fetch EBP before invoking any of the syscall entry work
	 * functions.
	 */
<<<<<<< HEAD
	if (likely((nr & __SYSCALL_MASK) < NR_syscalls)) {
		regs->ax = sys_call_table[nr & __SYSCALL_MASK](
			regs->di, regs->si, regs->dx,
			regs->r10, regs->r8, regs->r9);
	}

	syscall_return_slowpath(regs);
}
#endif

#if defined(CONFIG_X86_32) || defined(CONFIG_IA32_EMULATION)
/*
 * Does a 32-bit syscall.  Called with IRQs on in CONTEXT_KERNEL.  Does
 * all entry and exit work and returns with IRQs off.  This function is
 * extremely hot in workloads that use it, and it's usually called from
 * do_fast_syscall_32, so forcibly inline it to improve performance.
 */
static __always_inline void do_syscall_32_irqs_on(struct pt_regs *regs)
{
	struct thread_info *ti = current_thread_info();
	unsigned int nr = (unsigned int)regs->orig_ax;

#ifdef CONFIG_IA32_EMULATION
	current->thread.status |= TS_COMPAT;
#endif
=======
	syscall_enter_from_user_mode_prepare(regs);
>>>>>>> 24b8d41d

	instrumentation_begin();
	/* Fetch EBP from where the vDSO stashed it. */
	if (IS_ENABLED(CONFIG_X86_64)) {
		/*
		 * Micro-optimization: the pointer we're following is
		 * explicitly 32 bits, so it can't be out of range.
		 */
		res = __get_user(*(u32 *)&regs->bp,
			 (u32 __user __force *)(unsigned long)(u32)regs->sp);
	} else {
		res = get_user(*(u32 *)&regs->bp,
		       (u32 __user __force *)(unsigned long)(u32)regs->sp);
	}
	instrumentation_end();

	if (res) {
		/* User code screwed up. */
		regs->ax = -EFAULT;
		syscall_exit_to_user_mode(regs);
		return false;
	}

	/* The case truncates any ptrace induced syscall nr > 2^32 -1 */
	nr = (unsigned int)syscall_enter_from_user_mode_work(regs, nr);

	/* Now this is just like a normal syscall. */
	do_syscall_32_irqs_on(regs, nr);
	syscall_exit_to_user_mode(regs);
	return true;
}

/* Returns 0 to return using IRET or 1 to return using SYSEXIT/SYSRETL. */
__visible noinstr long do_fast_syscall_32(struct pt_regs *regs)
{
	/*
	 * Called using the internal vDSO SYSENTER/SYSCALL32 calling
	 * convention.  Adjust regs so it looks like we entered using int80.
	 */
	unsigned long landing_pad = (unsigned long)current->mm->context.vdso +
					vdso_image_32.sym_int80_landing_pad;

	/*
	 * SYSENTER loses EIP, and even SYSCALL32 needs us to skip forward
	 * so that 'regs->ip -= 2' lands back on an int $0x80 instruction.
	 * Fix it up.
	 */
	regs->ip = landing_pad;

	/* Invoke the syscall. If it failed, keep it simple: use IRET. */
	if (!__do_fast_syscall_32(regs))
		return 0;

#ifdef CONFIG_X86_64
	/*
	 * Opportunistic SYSRETL: if possible, try to return using SYSRETL.
	 * SYSRETL is available on all 64-bit CPUs, so we don't need to
	 * bother with SYSEXIT.
	 *
	 * Unlike 64-bit opportunistic SYSRET, we can't check that CX == IP,
	 * because the ECX fixup above will ensure that this is essentially
	 * never the case.
	 */
	return regs->cs == __USER32_CS && regs->ss == __USER_DS &&
		regs->ip == landing_pad &&
		(regs->flags & (X86_EFLAGS_RF | X86_EFLAGS_TF)) == 0;
#else
	/*
	 * Opportunistic SYSEXIT: if possible, try to return using SYSEXIT.
	 *
	 * Unlike 64-bit opportunistic SYSRET, we can't check that CX == IP,
	 * because the ECX fixup above will ensure that this is essentially
	 * never the case.
	 *
	 * We don't allow syscalls at all from VM86 mode, but we still
	 * need to check VM, because we might be returning from sys_vm86.
	 */
	return static_cpu_has(X86_FEATURE_SEP) &&
		regs->cs == __USER_CS && regs->ss == __USER_DS &&
		regs->ip == landing_pad &&
		(regs->flags & (X86_EFLAGS_RF | X86_EFLAGS_TF | X86_EFLAGS_VM)) == 0;
#endif
}

/* Returns 0 to return using IRET or 1 to return using SYSEXIT/SYSRETL. */
__visible noinstr long do_SYSENTER_32(struct pt_regs *regs)
{
	/* SYSENTER loses RSP, but the vDSO saved it in RBP. */
	regs->sp = regs->bp;

	/* SYSENTER clobbers EFLAGS.IF.  Assume it was set in usermode. */
	regs->flags |= X86_EFLAGS_IF;

	return do_fast_syscall_32(regs);
}
#endif

SYSCALL_DEFINE0(ni_syscall)
{
	return -ENOSYS;
}

noinstr bool idtentry_enter_nmi(struct pt_regs *regs)
{
	bool irq_state = lockdep_hardirqs_enabled();

	__nmi_enter();
	lockdep_hardirqs_off(CALLER_ADDR0);
	lockdep_hardirq_enter();
	rcu_nmi_enter();

	instrumentation_begin();
	trace_hardirqs_off_finish();
	ftrace_nmi_enter();
	instrumentation_end();

	return irq_state;
}

noinstr void idtentry_exit_nmi(struct pt_regs *regs, bool restore)
{
	instrumentation_begin();
	ftrace_nmi_exit();
	if (restore) {
		trace_hardirqs_on_prepare();
		lockdep_hardirqs_on_prepare(CALLER_ADDR0);
	}
	instrumentation_end();

	rcu_nmi_exit();
	lockdep_hardirq_exit();
	if (restore)
		lockdep_hardirqs_on(CALLER_ADDR0);
	__nmi_exit();
}

#ifdef CONFIG_XEN_PV
#ifndef CONFIG_PREEMPTION
/*
 * Some hypercalls issued by the toolstack can take many 10s of
 * seconds. Allow tasks running hypercalls via the privcmd driver to
 * be voluntarily preempted even if full kernel preemption is
 * disabled.
 *
 * Such preemptible hypercalls are bracketed by
 * xen_preemptible_hcall_begin() and xen_preemptible_hcall_end()
 * calls.
 */
DEFINE_PER_CPU(bool, xen_in_preemptible_hcall);
EXPORT_SYMBOL_GPL(xen_in_preemptible_hcall);

/*
 * In case of scheduling the flag must be cleared and restored after
 * returning from schedule as the task might move to a different CPU.
 */
static __always_inline bool get_and_clear_inhcall(void)
{
	bool inhcall = __this_cpu_read(xen_in_preemptible_hcall);

	__this_cpu_write(xen_in_preemptible_hcall, false);
	return inhcall;
}

static __always_inline void restore_inhcall(bool inhcall)
{
	__this_cpu_write(xen_in_preemptible_hcall, inhcall);
}
#else
static __always_inline bool get_and_clear_inhcall(void) { return false; }
static __always_inline void restore_inhcall(bool inhcall) { }
#endif

static void __xen_pv_evtchn_do_upcall(void)
{
	irq_enter_rcu();
	inc_irq_stat(irq_hv_callback_count);

	xen_hvm_evtchn_do_upcall();

	irq_exit_rcu();
}

__visible noinstr void xen_pv_evtchn_do_upcall(struct pt_regs *regs)
{
	struct pt_regs *old_regs;
	bool inhcall;
	irqentry_state_t state;

	state = irqentry_enter(regs);
	old_regs = set_irq_regs(regs);

	instrumentation_begin();
	run_on_irqstack_cond(__xen_pv_evtchn_do_upcall, regs);
	instrumentation_begin();

	set_irq_regs(old_regs);

	inhcall = get_and_clear_inhcall();
	if (inhcall && !WARN_ON_ONCE(state.exit_rcu)) {
		instrumentation_begin();
		irqentry_exit_cond_resched();
		instrumentation_end();
		restore_inhcall(inhcall);
	} else {
		irqentry_exit(regs, state);
	}
}
#endif /* CONFIG_XEN_PV */<|MERGE_RESOLUTION|>--- conflicted
+++ resolved
@@ -35,227 +35,6 @@
 #include <asm/syscall.h>
 #include <asm/irq_stack.h>
 
-<<<<<<< HEAD
-#define CREATE_TRACE_POINTS
-#include <trace/events/syscalls.h>
-
-#ifdef CONFIG_CONTEXT_TRACKING
-/* Called on entry from user mode with IRQs off. */
-__visible inline void enter_from_user_mode(void)
-{
-	CT_WARN_ON(ct_state() != CONTEXT_USER);
-	user_exit_irqoff();
-}
-#else
-static inline void enter_from_user_mode(void) {}
-#endif
-
-static void do_audit_syscall_entry(struct pt_regs *regs, u32 arch)
-{
-#ifdef CONFIG_X86_64
-	if (arch == AUDIT_ARCH_X86_64) {
-		audit_syscall_entry(regs->orig_ax, regs->di,
-				    regs->si, regs->dx, regs->r10);
-	} else
-#endif
-	{
-		audit_syscall_entry(regs->orig_ax, regs->bx,
-				    regs->cx, regs->dx, regs->si);
-	}
-}
-
-/*
- * Returns the syscall nr to run (which should match regs->orig_ax) or -1
- * to skip the syscall.
- */
-static long syscall_trace_enter(struct pt_regs *regs)
-{
-	u32 arch = in_ia32_syscall() ? AUDIT_ARCH_I386 : AUDIT_ARCH_X86_64;
-
-	struct thread_info *ti = current_thread_info();
-	unsigned long ret = 0;
-	bool emulated = false;
-	u32 work;
-
-	if (IS_ENABLED(CONFIG_DEBUG_ENTRY))
-		BUG_ON(regs != task_pt_regs(current));
-
-	work = ACCESS_ONCE(ti->flags) & _TIF_WORK_SYSCALL_ENTRY;
-
-	if (unlikely(work & _TIF_SYSCALL_EMU))
-		emulated = true;
-
-	if ((emulated || (work & _TIF_SYSCALL_TRACE)) &&
-	    tracehook_report_syscall_entry(regs))
-		return -1L;
-
-	if (emulated)
-		return -1L;
-
-#ifdef CONFIG_SECCOMP
-	/*
-	 * Do seccomp after ptrace, to catch any tracer changes.
-	 */
-	if (work & _TIF_SECCOMP) {
-		struct seccomp_data sd;
-
-		sd.arch = arch;
-		sd.nr = regs->orig_ax;
-		sd.instruction_pointer = regs->ip;
-#ifdef CONFIG_X86_64
-		if (arch == AUDIT_ARCH_X86_64) {
-			sd.args[0] = regs->di;
-			sd.args[1] = regs->si;
-			sd.args[2] = regs->dx;
-			sd.args[3] = regs->r10;
-			sd.args[4] = regs->r8;
-			sd.args[5] = regs->r9;
-		} else
-#endif
-		{
-			sd.args[0] = regs->bx;
-			sd.args[1] = regs->cx;
-			sd.args[2] = regs->dx;
-			sd.args[3] = regs->si;
-			sd.args[4] = regs->di;
-			sd.args[5] = regs->bp;
-		}
-
-		ret = __secure_computing(&sd);
-		if (ret == -1)
-			return ret;
-	}
-#endif
-
-	if (unlikely(test_thread_flag(TIF_SYSCALL_TRACEPOINT)))
-		trace_sys_enter(regs, regs->orig_ax);
-
-	do_audit_syscall_entry(regs, arch);
-
-	return ret ?: regs->orig_ax;
-}
-
-#define EXIT_TO_USERMODE_LOOP_FLAGS				\
-	(_TIF_SIGPENDING | _TIF_NOTIFY_RESUME | _TIF_UPROBE |	\
-	 _TIF_NEED_RESCHED | _TIF_USER_RETURN_NOTIFY)
-
-static void exit_to_usermode_loop(struct pt_regs *regs, u32 cached_flags)
-{
-	/*
-	 * In order to return to user mode, we need to have IRQs off with
-	 * none of _TIF_SIGPENDING, _TIF_NOTIFY_RESUME, _TIF_USER_RETURN_NOTIFY,
-	 * _TIF_UPROBE, or _TIF_NEED_RESCHED set.  Several of these flags
-	 * can be set at any time on preemptable kernels if we have IRQs on,
-	 * so we need to loop.  Disabling preemption wouldn't help: doing the
-	 * work to clear some of the flags can sleep.
-	 */
-	while (true) {
-		/* We have work to do. */
-		local_irq_enable();
-
-		if (cached_flags & _TIF_NEED_RESCHED)
-			schedule();
-
-		if (cached_flags & _TIF_UPROBE)
-			uprobe_notify_resume(regs);
-
-		/* deal with pending signal delivery */
-		if (cached_flags & _TIF_SIGPENDING)
-			do_signal(regs);
-
-		if (cached_flags & _TIF_NOTIFY_RESUME) {
-			clear_thread_flag(TIF_NOTIFY_RESUME);
-			tracehook_notify_resume(regs);
-		}
-
-		if (cached_flags & _TIF_USER_RETURN_NOTIFY)
-			fire_user_return_notifiers();
-
-		/* Disable IRQs and retry */
-		local_irq_disable();
-
-		cached_flags = READ_ONCE(current_thread_info()->flags);
-
-		if (!(cached_flags & EXIT_TO_USERMODE_LOOP_FLAGS))
-			break;
-	}
-}
-
-/* Called with IRQs disabled. */
-__visible inline void prepare_exit_to_usermode(struct pt_regs *regs)
-{
-	struct thread_info *ti = current_thread_info();
-	u32 cached_flags;
-
-	if (IS_ENABLED(CONFIG_PROVE_LOCKING) && WARN_ON(!irqs_disabled()))
-		local_irq_disable();
-
-	lockdep_sys_exit();
-
-	cached_flags = READ_ONCE(ti->flags);
-
-	if (unlikely(cached_flags & EXIT_TO_USERMODE_LOOP_FLAGS))
-		exit_to_usermode_loop(regs, cached_flags);
-
-#ifdef CONFIG_COMPAT
-	/*
-	 * Compat syscalls set TS_COMPAT.  Make sure we clear it before
-	 * returning to user mode.  We need to clear it *after* signal
-	 * handling, because syscall restart has a fixup for compat
-	 * syscalls.  The fixup is exercised by the ptrace_syscall_32
-	 * selftest.
-	 *
-	 * We also need to clear TS_REGS_POKED_I386: the 32-bit tracer
-	 * special case only applies after poking regs and before the
-	 * very next return to user mode.
-	 */
-	current->thread.status &= ~(TS_COMPAT|TS_I386_REGS_POKED);
-#endif
-
-	user_enter_irqoff();
-}
-
-#define SYSCALL_EXIT_WORK_FLAGS				\
-	(_TIF_SYSCALL_TRACE | _TIF_SYSCALL_AUDIT |	\
-	 _TIF_SINGLESTEP | _TIF_SYSCALL_TRACEPOINT)
-
-static void syscall_slow_exit_work(struct pt_regs *regs, u32 cached_flags)
-{
-	bool step;
-
-	audit_syscall_exit(regs);
-
-	if (cached_flags & _TIF_SYSCALL_TRACEPOINT)
-		trace_sys_exit(regs, regs->ax);
-
-	/*
-	 * If TIF_SYSCALL_EMU is set, we only get here because of
-	 * TIF_SINGLESTEP (i.e. this is PTRACE_SYSEMU_SINGLESTEP).
-	 * We already reported this syscall instruction in
-	 * syscall_trace_enter().
-	 */
-	step = unlikely(
-		(cached_flags & (_TIF_SINGLESTEP | _TIF_SYSCALL_EMU))
-		== _TIF_SINGLESTEP);
-	if (step || cached_flags & _TIF_SYSCALL_TRACE)
-		tracehook_report_syscall_exit(regs, step);
-}
-
-/*
- * Called with IRQs on and fully valid regs.  Returns with IRQs off in a
- * state such that we can immediately switch to user mode.
- */
-__visible inline void syscall_return_slowpath(struct pt_regs *regs)
-{
-	struct thread_info *ti = current_thread_info();
-	u32 cached_flags = READ_ONCE(ti->flags);
-
-	CT_WARN_ON(ct_state() != CONTEXT_KERNEL);
-
-	if (IS_ENABLED(CONFIG_PROVE_LOCKING) &&
-	    WARN(irqs_disabled(), "syscall %ld left IRQs disabled", regs->orig_ax))
-		local_irq_enable();
-=======
 #ifdef CONFIG_X86_64
 __visible noinstr void do_syscall_64(unsigned long nr, struct pt_regs *regs)
 {
@@ -305,7 +84,6 @@
 __visible noinstr void do_int80_syscall_32(struct pt_regs *regs)
 {
 	unsigned int nr = syscall_32_enter(regs);
->>>>>>> 24b8d41d
 
 	/*
 	 * Subtlety here: if ptrace pokes something larger than 2^32-1 into
@@ -320,54 +98,15 @@
 
 static noinstr bool __do_fast_syscall_32(struct pt_regs *regs)
 {
-<<<<<<< HEAD
-	struct thread_info *ti = current_thread_info();
-	unsigned long nr = regs->orig_ax;
-
-	enter_from_user_mode();
-	local_irq_enable();
-
-	if (READ_ONCE(ti->flags) & _TIF_WORK_SYSCALL_ENTRY)
-		nr = syscall_trace_enter(regs);
-=======
 	unsigned int nr = syscall_32_enter(regs);
 	int res;
->>>>>>> 24b8d41d
 
 	/*
 	 * This cannot use syscall_enter_from_user_mode() as it has to
 	 * fetch EBP before invoking any of the syscall entry work
 	 * functions.
 	 */
-<<<<<<< HEAD
-	if (likely((nr & __SYSCALL_MASK) < NR_syscalls)) {
-		regs->ax = sys_call_table[nr & __SYSCALL_MASK](
-			regs->di, regs->si, regs->dx,
-			regs->r10, regs->r8, regs->r9);
-	}
-
-	syscall_return_slowpath(regs);
-}
-#endif
-
-#if defined(CONFIG_X86_32) || defined(CONFIG_IA32_EMULATION)
-/*
- * Does a 32-bit syscall.  Called with IRQs on in CONTEXT_KERNEL.  Does
- * all entry and exit work and returns with IRQs off.  This function is
- * extremely hot in workloads that use it, and it's usually called from
- * do_fast_syscall_32, so forcibly inline it to improve performance.
- */
-static __always_inline void do_syscall_32_irqs_on(struct pt_regs *regs)
-{
-	struct thread_info *ti = current_thread_info();
-	unsigned int nr = (unsigned int)regs->orig_ax;
-
-#ifdef CONFIG_IA32_EMULATION
-	current->thread.status |= TS_COMPAT;
-#endif
-=======
 	syscall_enter_from_user_mode_prepare(regs);
->>>>>>> 24b8d41d
 
 	instrumentation_begin();
 	/* Fetch EBP from where the vDSO stashed it. */
