--- conflicted
+++ resolved
@@ -11,13 +11,7 @@
 
 	/* rdi:	arg1 ... normal C conventions. rax is saved/restored. */
 	.macro THUNK name, func, put_ret_addr_in_rdi=0
-<<<<<<< HEAD
-	.globl \name
-	.type \name, @function
-\name:
-=======
 SYM_FUNC_START_NOALIGN(\name)
->>>>>>> 24b8d41d
 	pushq %rbp
 	movq %rsp, %rbp
 
@@ -38,10 +32,7 @@
 
 	call \func
 	jmp  .L_restore
-<<<<<<< HEAD
-=======
 SYM_FUNC_END(\name)
->>>>>>> 24b8d41d
 	_ASM_NOKPROBE(\name)
 	.endm
 
@@ -52,26 +43,8 @@
 	EXPORT_SYMBOL(preempt_schedule_notrace_thunk)
 #endif
 
-<<<<<<< HEAD
-#ifdef CONFIG_DEBUG_LOCK_ALLOC
-	THUNK lockdep_sys_exit_thunk,lockdep_sys_exit
-#endif
-
-#ifdef CONFIG_PREEMPT
-	THUNK ___preempt_schedule, preempt_schedule
-	THUNK ___preempt_schedule_notrace, preempt_schedule_notrace
-	EXPORT_SYMBOL(___preempt_schedule)
-	EXPORT_SYMBOL(___preempt_schedule_notrace)
-#endif
-
-#if defined(CONFIG_TRACE_IRQFLAGS) \
- || defined(CONFIG_DEBUG_LOCK_ALLOC) \
- || defined(CONFIG_PREEMPT)
-.L_restore:
-=======
 #ifdef CONFIG_PREEMPTION
 SYM_CODE_START_LOCAL_NOALIGN(.L_restore)
->>>>>>> 24b8d41d
 	popq %r11
 	popq %r10
 	popq %r9
@@ -84,8 +57,5 @@
 	popq %rbp
 	ret
 	_ASM_NOKPROBE(.L_restore)
-<<<<<<< HEAD
-=======
 SYM_CODE_END(.L_restore)
->>>>>>> 24b8d41d
 #endif