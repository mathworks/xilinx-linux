/* SPDX-License-Identifier: GPL-2.0 */
/*
 *  Copyright (C) 1991,1992  Linus Torvalds
 *
 * entry_32.S contains the system-call and low-level fault and trap handling routines.
 *
 * Stack layout while running C code:
 *	ptrace needs to have all registers on the stack.
 *	If the order here is changed, it needs to be
 *	updated in fork.c:copy_process(), signal.c:do_signal(),
 *	ptrace.c and ptrace.h
 *
 *	 0(%esp) - %ebx
 *	 4(%esp) - %ecx
 *	 8(%esp) - %edx
 *	 C(%esp) - %esi
 *	10(%esp) - %edi
 *	14(%esp) - %ebp
 *	18(%esp) - %eax
 *	1C(%esp) - %ds
 *	20(%esp) - %es
 *	24(%esp) - %fs
 *	28(%esp) - %gs		saved iff !CONFIG_X86_32_LAZY_GS
 *	2C(%esp) - orig_eax
 *	30(%esp) - %eip
 *	34(%esp) - %cs
 *	38(%esp) - %eflags
 *	3C(%esp) - %oldesp
 *	40(%esp) - %oldss
 */

#include <linux/linkage.h>
#include <linux/err.h>
#include <asm/thread_info.h>
#include <asm/irqflags.h>
#include <asm/errno.h>
#include <asm/segment.h>
#include <asm/smp.h>
#include <asm/percpu.h>
#include <asm/processor-flags.h>
#include <asm/irq_vectors.h>
#include <asm/cpufeatures.h>
#include <asm/alternative-asm.h>
#include <asm/asm.h>
#include <asm/smap.h>
<<<<<<< HEAD
#include <asm/export.h>
=======
#include <asm/frame.h>
#include <asm/trapnr.h>
#include <asm/nospec-branch.h>
>>>>>>> 24b8d41d

#include "calling.h"

	.section .entry.text, "ax"

#define PTI_SWITCH_MASK         (1 << PAGE_SHIFT)

/*
 * User gs save/restore
 *
 * %gs is used for userland TLS and kernel only uses it for stack
 * canary which is required to be at %gs:20 by gcc.  Read the comment
 * at the top of stackprotector.h for more info.
 *
 * Local labels 98 and 99 are used.
 */
#ifdef CONFIG_X86_32_LAZY_GS

 /* unfortunately push/pop can't be no-op */
.macro PUSH_GS
	pushl	$0
.endm
.macro POP_GS pop=0
	addl	$(4 + \pop), %esp
.endm
.macro POP_GS_EX
.endm

 /* all the rest are no-op */
.macro PTGS_TO_GS
.endm
.macro PTGS_TO_GS_EX
.endm
.macro GS_TO_REG reg
.endm
.macro REG_TO_PTGS reg
.endm
.macro SET_KERNEL_GS reg
.endm

#else	/* CONFIG_X86_32_LAZY_GS */

.macro PUSH_GS
	pushl	%gs
.endm

.macro POP_GS pop=0
98:	popl	%gs
  .if \pop <> 0
	add	$\pop, %esp
  .endif
.endm
.macro POP_GS_EX
.pushsection .fixup, "ax"
99:	movl	$0, (%esp)
	jmp	98b
.popsection
	_ASM_EXTABLE(98b, 99b)
.endm

.macro PTGS_TO_GS
98:	mov	PT_GS(%esp), %gs
.endm
.macro PTGS_TO_GS_EX
.pushsection .fixup, "ax"
99:	movl	$0, PT_GS(%esp)
	jmp	98b
.popsection
	_ASM_EXTABLE(98b, 99b)
.endm

.macro GS_TO_REG reg
	movl	%gs, \reg
.endm
.macro REG_TO_PTGS reg
	movl	\reg, PT_GS(%esp)
.endm
.macro SET_KERNEL_GS reg
	movl	$(__KERNEL_STACK_CANARY), \reg
	movl	\reg, %gs
.endm

#endif /* CONFIG_X86_32_LAZY_GS */

/* Unconditionally switch to user cr3 */
.macro SWITCH_TO_USER_CR3 scratch_reg:req
	ALTERNATIVE "jmp .Lend_\@", "", X86_FEATURE_PTI

	movl	%cr3, \scratch_reg
	orl	$PTI_SWITCH_MASK, \scratch_reg
	movl	\scratch_reg, %cr3
.Lend_\@:
.endm

.macro BUG_IF_WRONG_CR3 no_user_check=0
#ifdef CONFIG_DEBUG_ENTRY
	ALTERNATIVE "jmp .Lend_\@", "", X86_FEATURE_PTI
	.if \no_user_check == 0
	/* coming from usermode? */
	testl	$USER_SEGMENT_RPL_MASK, PT_CS(%esp)
	jz	.Lend_\@
	.endif
	/* On user-cr3? */
	movl	%cr3, %eax
	testl	$PTI_SWITCH_MASK, %eax
	jnz	.Lend_\@
	/* From userspace with kernel cr3 - BUG */
	ud2
.Lend_\@:
#endif
.endm

/*
 * Switch to kernel cr3 if not already loaded and return current cr3 in
 * \scratch_reg
 */
.macro SWITCH_TO_KERNEL_CR3 scratch_reg:req
	ALTERNATIVE "jmp .Lend_\@", "", X86_FEATURE_PTI
	movl	%cr3, \scratch_reg
	/* Test if we are already on kernel CR3 */
	testl	$PTI_SWITCH_MASK, \scratch_reg
	jz	.Lend_\@
	andl	$(~PTI_SWITCH_MASK), \scratch_reg
	movl	\scratch_reg, %cr3
	/* Return original CR3 in \scratch_reg */
	orl	$PTI_SWITCH_MASK, \scratch_reg
.Lend_\@:
.endm

#define CS_FROM_ENTRY_STACK	(1 << 31)
#define CS_FROM_USER_CR3	(1 << 30)
#define CS_FROM_KERNEL		(1 << 29)
#define CS_FROM_ESPFIX		(1 << 28)

.macro FIXUP_FRAME
	/*
	 * The high bits of the CS dword (__csh) are used for CS_FROM_*.
	 * Clear them in case hardware didn't do this for us.
	 */
	andl	$0x0000ffff, 4*4(%esp)

#ifdef CONFIG_VM86
	testl	$X86_EFLAGS_VM, 5*4(%esp)
	jnz	.Lfrom_usermode_no_fixup_\@
#endif
	testl	$USER_SEGMENT_RPL_MASK, 4*4(%esp)
	jnz	.Lfrom_usermode_no_fixup_\@

	orl	$CS_FROM_KERNEL, 4*4(%esp)

	/*
	 * When we're here from kernel mode; the (exception) stack looks like:
	 *
	 *  6*4(%esp) - <previous context>
	 *  5*4(%esp) - flags
	 *  4*4(%esp) - cs
	 *  3*4(%esp) - ip
	 *  2*4(%esp) - orig_eax
	 *  1*4(%esp) - gs / function
	 *  0*4(%esp) - fs
	 *
	 * Lets build a 5 entry IRET frame after that, such that struct pt_regs
	 * is complete and in particular regs->sp is correct. This gives us
	 * the original 6 enties as gap:
	 *
	 * 14*4(%esp) - <previous context>
	 * 13*4(%esp) - gap / flags
	 * 12*4(%esp) - gap / cs
	 * 11*4(%esp) - gap / ip
	 * 10*4(%esp) - gap / orig_eax
	 *  9*4(%esp) - gap / gs / function
	 *  8*4(%esp) - gap / fs
	 *  7*4(%esp) - ss
	 *  6*4(%esp) - sp
	 *  5*4(%esp) - flags
	 *  4*4(%esp) - cs
	 *  3*4(%esp) - ip
	 *  2*4(%esp) - orig_eax
	 *  1*4(%esp) - gs / function
	 *  0*4(%esp) - fs
	 */

	pushl	%ss		# ss
	pushl	%esp		# sp (points at ss)
	addl	$7*4, (%esp)	# point sp back at the previous context
	pushl	7*4(%esp)	# flags
	pushl	7*4(%esp)	# cs
	pushl	7*4(%esp)	# ip
	pushl	7*4(%esp)	# orig_eax
	pushl	7*4(%esp)	# gs / function
	pushl	7*4(%esp)	# fs
.Lfrom_usermode_no_fixup_\@:
.endm

.macro IRET_FRAME
	/*
	 * We're called with %ds, %es, %fs, and %gs from the interrupted
	 * frame, so we shouldn't use them.  Also, we may be in ESPFIX
	 * mode and therefore have a nonzero SS base and an offset ESP,
	 * so any attempt to access the stack needs to use SS.  (except for
	 * accesses through %esp, which automatically use SS.)
	 */
	testl $CS_FROM_KERNEL, 1*4(%esp)
	jz .Lfinished_frame_\@

	/*
	 * Reconstruct the 3 entry IRET frame right after the (modified)
	 * regs->sp without lowering %esp in between, such that an NMI in the
	 * middle doesn't scribble our stack.
	 */
	pushl	%eax
	pushl	%ecx
	movl	5*4(%esp), %eax		# (modified) regs->sp

	movl	4*4(%esp), %ecx		# flags
	movl	%ecx, %ss:-1*4(%eax)

	movl	3*4(%esp), %ecx		# cs
	andl	$0x0000ffff, %ecx
	movl	%ecx, %ss:-2*4(%eax)

	movl	2*4(%esp), %ecx		# ip
	movl	%ecx, %ss:-3*4(%eax)

	movl	1*4(%esp), %ecx		# eax
	movl	%ecx, %ss:-4*4(%eax)

	popl	%ecx
	lea	-4*4(%eax), %esp
	popl	%eax
.Lfinished_frame_\@:
.endm

.macro SAVE_ALL pt_regs_ax=%eax switch_stacks=0 skip_gs=0 unwind_espfix=0
	cld
.if \skip_gs == 0
	PUSH_GS
.endif
	pushl	%fs

	pushl	%eax
	movl	$(__KERNEL_PERCPU), %eax
	movl	%eax, %fs
.if \unwind_espfix > 0
	UNWIND_ESPFIX_STACK
.endif
	popl	%eax

	FIXUP_FRAME
	pushl	%es
	pushl	%ds
	pushl	\pt_regs_ax
	pushl	%ebp
	pushl	%edi
	pushl	%esi
	pushl	%edx
	pushl	%ecx
	pushl	%ebx
	movl	$(__USER_DS), %edx
	movl	%edx, %ds
	movl	%edx, %es
.if \skip_gs == 0
	SET_KERNEL_GS %edx
.endif
	/* Switch to kernel stack if necessary */
.if \switch_stacks > 0
	SWITCH_TO_KERNEL_STACK
.endif
.endm

.macro SAVE_ALL_NMI cr3_reg:req unwind_espfix=0
	SAVE_ALL unwind_espfix=\unwind_espfix

	BUG_IF_WRONG_CR3

	/*
	 * Now switch the CR3 when PTI is enabled.
	 *
	 * We can enter with either user or kernel cr3, the code will
	 * store the old cr3 in \cr3_reg and switches to the kernel cr3
	 * if necessary.
	 */
	SWITCH_TO_KERNEL_CR3 scratch_reg=\cr3_reg

.Lend_\@:
.endm

.macro RESTORE_INT_REGS
	popl	%ebx
	popl	%ecx
	popl	%edx
	popl	%esi
	popl	%edi
	popl	%ebp
	popl	%eax
.endm

.macro RESTORE_REGS pop=0
	RESTORE_INT_REGS
1:	popl	%ds
2:	popl	%es
3:	popl	%fs
	POP_GS \pop
	IRET_FRAME
.pushsection .fixup, "ax"
4:	movl	$0, (%esp)
	jmp	1b
5:	movl	$0, (%esp)
	jmp	2b
6:	movl	$0, (%esp)
	jmp	3b
.popsection
	_ASM_EXTABLE(1b, 4b)
	_ASM_EXTABLE(2b, 5b)
	_ASM_EXTABLE(3b, 6b)
	POP_GS_EX
.endm

<<<<<<< HEAD
/*
 * %eax: prev task
 * %edx: next task
 */
ENTRY(__switch_to_asm)
	/*
	 * Save callee-saved registers
	 * This must match the order in struct inactive_task_frame
	 */
	pushl	%ebp
	pushl	%ebx
	pushl	%edi
	pushl	%esi

	/* switch stack */
	movl	%esp, TASK_threadsp(%eax)
	movl	TASK_threadsp(%edx), %esp

#ifdef CONFIG_CC_STACKPROTECTOR
	movl	TASK_stack_canary(%edx), %ebx
	movl	%ebx, PER_CPU_VAR(stack_canary)+stack_canary_offset
#endif

	/* restore callee-saved registers */
	popl	%esi
	popl	%edi
	popl	%ebx
	popl	%ebp

	jmp	__switch_to
END(__switch_to_asm)

/*
 * A newly forked process directly context switches into this address.
 *
 * eax: prev task we switched from
 * ebx: kernel thread func (NULL for user thread)
 * edi: kernel thread arg
 */
ENTRY(ret_from_fork)
	pushl	%eax
	call	schedule_tail
	popl	%eax

	testl	%ebx, %ebx
	jnz	1f		/* kernel threads are uncommon */

2:
	/* When we fork, we trace the syscall return in the child, too. */
	movl    %esp, %eax
	call    syscall_return_slowpath
	jmp     restore_all

	/* kernel thread */
1:	movl	%edi, %eax
	call	*%ebx
	/*
	 * A kernel thread is allowed to return here after successfully
	 * calling do_execve().  Exit to userspace to complete the execve()
	 * syscall.
	 */
	movl	$0, PT_EAX(%esp)
	jmp	2b
END(ret_from_fork)
=======
.macro RESTORE_ALL_NMI cr3_reg:req pop=0
	/*
	 * Now switch the CR3 when PTI is enabled.
	 *
	 * We enter with kernel cr3 and switch the cr3 to the value
	 * stored on \cr3_reg, which is either a user or a kernel cr3.
	 */
	ALTERNATIVE "jmp .Lswitched_\@", "", X86_FEATURE_PTI

	testl	$PTI_SWITCH_MASK, \cr3_reg
	jz	.Lswitched_\@

	/* User cr3 in \cr3_reg - write it to hardware cr3 */
	movl	\cr3_reg, %cr3

.Lswitched_\@:

	BUG_IF_WRONG_CR3

	RESTORE_REGS pop=\pop
.endm

.macro CHECK_AND_APPLY_ESPFIX
#ifdef CONFIG_X86_ESPFIX32
#define GDT_ESPFIX_OFFSET (GDT_ENTRY_ESPFIX_SS * 8)
#define GDT_ESPFIX_SS PER_CPU_VAR(gdt_page) + GDT_ESPFIX_OFFSET

	ALTERNATIVE	"jmp .Lend_\@", "", X86_BUG_ESPFIX

	movl	PT_EFLAGS(%esp), %eax		# mix EFLAGS, SS and CS
	/*
	 * Warning: PT_OLDSS(%esp) contains the wrong/random values if we
	 * are returning to the kernel.
	 * See comments in process.c:copy_thread() for details.
	 */
	movb	PT_OLDSS(%esp), %ah
	movb	PT_CS(%esp), %al
	andl	$(X86_EFLAGS_VM | (SEGMENT_TI_MASK << 8) | SEGMENT_RPL_MASK), %eax
	cmpl	$((SEGMENT_LDT << 8) | USER_RPL), %eax
	jne	.Lend_\@	# returning to user-space with LDT SS

	/*
	 * Setup and switch to ESPFIX stack
	 *
	 * We're returning to userspace with a 16 bit stack. The CPU will not
	 * restore the high word of ESP for us on executing iret... This is an
	 * "official" bug of all the x86-compatible CPUs, which we can work
	 * around to make dosemu and wine happy. We do this by preloading the
	 * high word of ESP with the high word of the userspace ESP while
	 * compensating for the offset by changing to the ESPFIX segment with
	 * a base address that matches for the difference.
	 */
	mov	%esp, %edx			/* load kernel esp */
	mov	PT_OLDESP(%esp), %eax		/* load userspace esp */
	mov	%dx, %ax			/* eax: new kernel esp */
	sub	%eax, %edx			/* offset (low word is 0) */
	shr	$16, %edx
	mov	%dl, GDT_ESPFIX_SS + 4		/* bits 16..23 */
	mov	%dh, GDT_ESPFIX_SS + 7		/* bits 24..31 */
	pushl	$__ESPFIX_SS
	pushl	%eax				/* new kernel esp */
	/*
	 * Disable interrupts, but do not irqtrace this section: we
	 * will soon execute iret and the tracer was already set to
	 * the irqstate after the IRET:
	 */
	DISABLE_INTERRUPTS(CLBR_ANY)
	lss	(%esp), %esp			/* switch to espfix segment */
.Lend_\@:
#endif /* CONFIG_X86_ESPFIX32 */
.endm
>>>>>>> 24b8d41d

/*
 * Called with pt_regs fully populated and kernel segments loaded,
 * so we can access PER_CPU and use the integer registers.
 *
 * We need to be very careful here with the %esp switch, because an NMI
 * can happen everywhere. If the NMI handler finds itself on the
 * entry-stack, it will overwrite the task-stack and everything we
 * copied there. So allocate the stack-frame on the task-stack and
 * switch to it before we do any copying.
 */

<<<<<<< HEAD
	# userspace resumption stub bypassing syscall exit tracing
	ALIGN
ret_from_exception:
	preempt_stop(CLBR_ANY)
ret_from_intr:
=======
.macro SWITCH_TO_KERNEL_STACK

	BUG_IF_WRONG_CR3

	SWITCH_TO_KERNEL_CR3 scratch_reg=%eax

	/*
	 * %eax now contains the entry cr3 and we carry it forward in
	 * that register for the time this macro runs
	 */

	/* Are we on the entry stack? Bail out if not! */
	movl	PER_CPU_VAR(cpu_entry_area), %ecx
	addl	$CPU_ENTRY_AREA_entry_stack + SIZEOF_entry_stack, %ecx
	subl	%esp, %ecx	/* ecx = (end of entry_stack) - esp */
	cmpl	$SIZEOF_entry_stack, %ecx
	jae	.Lend_\@

	/* Load stack pointer into %esi and %edi */
	movl	%esp, %esi
	movl	%esi, %edi

	/* Move %edi to the top of the entry stack */
	andl	$(MASK_entry_stack), %edi
	addl	$(SIZEOF_entry_stack), %edi

	/* Load top of task-stack into %edi */
	movl	TSS_entry2task_stack(%edi), %edi

	/* Special case - entry from kernel mode via entry stack */
>>>>>>> 24b8d41d
#ifdef CONFIG_VM86
	movl	PT_EFLAGS(%esp), %ecx		# mix EFLAGS and CS
	movb	PT_CS(%esp), %cl
	andl	$(X86_EFLAGS_VM | SEGMENT_RPL_MASK), %ecx
#else
	movl	PT_CS(%esp), %ecx
	andl	$SEGMENT_RPL_MASK, %ecx
#endif
	cmpl	$USER_RPL, %ecx
	jb	.Lentry_from_kernel_\@

	/* Bytes to copy */
	movl	$PTREGS_SIZE, %ecx

#ifdef CONFIG_VM86
	testl	$X86_EFLAGS_VM, PT_EFLAGS(%esi)
	jz	.Lcopy_pt_regs_\@

	/*
	 * Stack-frame contains 4 additional segment registers when
	 * coming from VM86 mode
	 */
	addl	$(4 * 4), %ecx

#endif
.Lcopy_pt_regs_\@:

	/* Allocate frame on task-stack */
	subl	%ecx, %edi

	/* Switch to task-stack */
	movl	%edi, %esp

	/*
	 * We are now on the task-stack and can safely copy over the
	 * stack-frame
	 */
	shrl	$2, %ecx
	cld
	rep movsl

	jmp .Lend_\@

.Lentry_from_kernel_\@:

	/*
	 * This handles the case when we enter the kernel from
	 * kernel-mode and %esp points to the entry-stack. When this
	 * happens we need to switch to the task-stack to run C code,
	 * but switch back to the entry-stack again when we approach
	 * iret and return to the interrupted code-path. This usually
	 * happens when we hit an exception while restoring user-space
	 * segment registers on the way back to user-space or when the
	 * sysenter handler runs with eflags.tf set.
	 *
	 * When we switch to the task-stack here, we can't trust the
	 * contents of the entry-stack anymore, as the exception handler
	 * might be scheduled out or moved to another CPU. Therefore we
	 * copy the complete entry-stack to the task-stack and set a
	 * marker in the iret-frame (bit 31 of the CS dword) to detect
	 * what we've done on the iret path.
	 *
	 * On the iret path we copy everything back and switch to the
	 * entry-stack, so that the interrupted kernel code-path
	 * continues on the same stack it was interrupted with.
	 *
	 * Be aware that an NMI can happen anytime in this code.
	 *
	 * %esi: Entry-Stack pointer (same as %esp)
	 * %edi: Top of the task stack
	 * %eax: CR3 on kernel entry
	 */

	/* Calculate number of bytes on the entry stack in %ecx */
	movl	%esi, %ecx

	/* %ecx to the top of entry-stack */
	andl	$(MASK_entry_stack), %ecx
	addl	$(SIZEOF_entry_stack), %ecx

	/* Number of bytes on the entry stack to %ecx */
	sub	%esi, %ecx

	/* Mark stackframe as coming from entry stack */
	orl	$CS_FROM_ENTRY_STACK, PT_CS(%esp)

	/*
	 * Test the cr3 used to enter the kernel and add a marker
	 * so that we can switch back to it before iret.
	 */
	testl	$PTI_SWITCH_MASK, %eax
	jz	.Lcopy_pt_regs_\@
	orl	$CS_FROM_USER_CR3, PT_CS(%esp)

	/*
	 * %esi and %edi are unchanged, %ecx contains the number of
	 * bytes to copy. The code at .Lcopy_pt_regs_\@ will allocate
	 * the stack-frame on task-stack and copy everything over
	 */
	jmp .Lcopy_pt_regs_\@

.Lend_\@:
.endm

/*
 * Switch back from the kernel stack to the entry stack.
 *
 * The %esp register must point to pt_regs on the task stack. It will
 * first calculate the size of the stack-frame to copy, depending on
 * whether we return to VM86 mode or not. With that it uses 'rep movsl'
 * to copy the contents of the stack over to the entry stack.
 *
 * We must be very careful here, as we can't trust the contents of the
 * task-stack once we switched to the entry-stack. When an NMI happens
 * while on the entry-stack, the NMI handler will switch back to the top
 * of the task stack, overwriting our stack-frame we are about to copy.
 * Therefore we switch the stack only after everything is copied over.
 */
.macro SWITCH_TO_ENTRY_STACK

	/* Bytes to copy */
	movl	$PTREGS_SIZE, %ecx

#ifdef CONFIG_VM86
	testl	$(X86_EFLAGS_VM), PT_EFLAGS(%esp)
	jz	.Lcopy_pt_regs_\@

	/* Additional 4 registers to copy when returning to VM86 mode */
	addl    $(4 * 4), %ecx

.Lcopy_pt_regs_\@:
#endif

	/* Initialize source and destination for movsl */
	movl	PER_CPU_VAR(cpu_tss_rw + TSS_sp0), %edi
	subl	%ecx, %edi
	movl	%esp, %esi

	/* Save future stack pointer in %ebx */
	movl	%edi, %ebx

	/* Copy over the stack-frame */
	shrl	$2, %ecx
	cld
	rep movsl

	/*
	 * Switch to entry-stack - needs to happen after everything is
	 * copied because the NMI handler will overwrite the task-stack
	 * when on entry-stack
	 */
	movl	%ebx, %esp

.Lend_\@:
.endm

/*
 * This macro handles the case when we return to kernel-mode on the iret
 * path and have to switch back to the entry stack and/or user-cr3
 *
 * See the comments below the .Lentry_from_kernel_\@ label in the
 * SWITCH_TO_KERNEL_STACK macro for more details.
 */
.macro PARANOID_EXIT_TO_KERNEL_MODE

	/*
	 * Test if we entered the kernel with the entry-stack. Most
	 * likely we did not, because this code only runs on the
	 * return-to-kernel path.
	 */
	testl	$CS_FROM_ENTRY_STACK, PT_CS(%esp)
	jz	.Lend_\@

	/* Unlikely slow-path */

	/* Clear marker from stack-frame */
	andl	$(~CS_FROM_ENTRY_STACK), PT_CS(%esp)

	/* Copy the remaining task-stack contents to entry-stack */
	movl	%esp, %esi
	movl	PER_CPU_VAR(cpu_tss_rw + TSS_sp0), %edi

	/* Bytes on the task-stack to ecx */
	movl	PER_CPU_VAR(cpu_tss_rw + TSS_sp1), %ecx
	subl	%esi, %ecx

	/* Allocate stack-frame on entry-stack */
	subl	%ecx, %edi

	/*
	 * Save future stack-pointer, we must not switch until the
	 * copy is done, otherwise the NMI handler could destroy the
	 * contents of the task-stack we are about to copy.
	 */
	movl	%edi, %ebx

	/* Do the copy */
	shrl	$2, %ecx
	cld
	rep movsl

	/* Safe to switch to entry-stack now */
	movl	%ebx, %esp

	/*
	 * We came from entry-stack and need to check if we also need to
	 * switch back to user cr3.
	 */
	testl	$CS_FROM_USER_CR3, PT_CS(%esp)
	jz	.Lend_\@

	/* Clear marker from stack-frame */
	andl	$(~CS_FROM_USER_CR3), PT_CS(%esp)

	SWITCH_TO_USER_CR3 scratch_reg=%eax

.Lend_\@:
.endm

/**
 * idtentry - Macro to generate entry stubs for simple IDT entries
 * @vector:		Vector number
 * @asmsym:		ASM symbol for the entry point
 * @cfunc:		C function to be called
 * @has_error_code:	Hardware pushed error code on stack
 */
.macro idtentry vector asmsym cfunc has_error_code:req
SYM_CODE_START(\asmsym)
	ASM_CLAC
	cld

	.if \has_error_code == 0
		pushl	$0		/* Clear the error code */
	.endif

	/* Push the C-function address into the GS slot */
	pushl	$\cfunc
	/* Invoke the common exception entry */
	jmp	handle_exception
SYM_CODE_END(\asmsym)
.endm

.macro idtentry_irq vector cfunc
	.p2align CONFIG_X86_L1_CACHE_SHIFT
SYM_CODE_START_LOCAL(asm_\cfunc)
	ASM_CLAC
	SAVE_ALL switch_stacks=1
	ENCODE_FRAME_POINTER
	movl	%esp, %eax
	movl	PT_ORIG_EAX(%esp), %edx		/* get the vector from stack */
	movl	$-1, PT_ORIG_EAX(%esp)		/* no syscall to restart */
	call	\cfunc
	jmp	handle_exception_return
SYM_CODE_END(asm_\cfunc)
.endm

.macro idtentry_sysvec vector cfunc
	idtentry \vector asm_\cfunc \cfunc has_error_code=0
.endm

/*
 * Include the defines which emit the idt entries which are shared
 * shared between 32 and 64 bit and emit the __irqentry_text_* markers
 * so the stacktrace boundary checks work.
 */
	.align 16
	.globl __irqentry_text_start
__irqentry_text_start:

#include <asm/idtentry.h>

	.align 16
	.globl __irqentry_text_end
__irqentry_text_end:

/*
 * %eax: prev task
 * %edx: next task
 */
.pushsection .text, "ax"
SYM_CODE_START(__switch_to_asm)
	/*
	 * Save callee-saved registers
	 * This must match the order in struct inactive_task_frame
	 */
	pushl	%ebp
	pushl	%ebx
	pushl	%edi
	pushl	%esi
	/*
	 * Flags are saved to prevent AC leakage. This could go
	 * away if objtool would have 32bit support to verify
	 * the STAC/CLAC correctness.
	 */
	pushfl

	/* switch stack */
	movl	%esp, TASK_threadsp(%eax)
	movl	TASK_threadsp(%edx), %esp

#ifdef CONFIG_STACKPROTECTOR
	movl	TASK_stack_canary(%edx), %ebx
	movl	%ebx, PER_CPU_VAR(stack_canary)+stack_canary_offset
#endif

#ifdef CONFIG_RETPOLINE
	/*
	 * When switching from a shallower to a deeper call stack
	 * the RSB may either underflow or use entries populated
	 * with userspace addresses. On CPUs where those concerns
	 * exist, overwrite the RSB with entries which capture
	 * speculative execution to prevent attack.
	 */
	FILL_RETURN_BUFFER %ebx, RSB_CLEAR_LOOPS, X86_FEATURE_RSB_CTXSW
#endif

	/* Restore flags or the incoming task to restore AC state. */
	popfl
	/* restore callee-saved registers */
	popl	%esi
	popl	%edi
	popl	%ebx
	popl	%ebp

	jmp	__switch_to
SYM_CODE_END(__switch_to_asm)
.popsection

/*
 * The unwinder expects the last frame on the stack to always be at the same
 * offset from the end of the page, which allows it to validate the stack.
 * Calling schedule_tail() directly would break that convention because its an
 * asmlinkage function so its argument has to be pushed on the stack.  This
 * wrapper creates a proper "end of stack" frame header before the call.
 */
.pushsection .text, "ax"
SYM_FUNC_START(schedule_tail_wrapper)
	FRAME_BEGIN

	pushl	%eax
	call	schedule_tail
	popl	%eax

	FRAME_END
	ret
SYM_FUNC_END(schedule_tail_wrapper)
.popsection

/*
 * A newly forked process directly context switches into this address.
 *
 * eax: prev task we switched from
 * ebx: kernel thread func (NULL for user thread)
 * edi: kernel thread arg
 */
.pushsection .text, "ax"
SYM_CODE_START(ret_from_fork)
	call	schedule_tail_wrapper

	testl	%ebx, %ebx
	jnz	1f		/* kernel threads are uncommon */

2:
	/* When we fork, we trace the syscall return in the child, too. */
	movl    %esp, %eax
	call    syscall_exit_to_user_mode
	jmp     .Lsyscall_32_done

	/* kernel thread */
1:	movl	%edi, %eax
	CALL_NOSPEC ebx
	/*
	 * A kernel thread is allowed to return here after successfully
	 * calling kernel_execve().  Exit to userspace to complete the execve()
	 * syscall.
	 */
	movl	$0, PT_EAX(%esp)
	jmp	2b
SYM_CODE_END(ret_from_fork)
.popsection

SYM_ENTRY(__begin_SYSENTER_singlestep_region, SYM_L_GLOBAL, SYM_A_NONE)
/*
 * All code from here through __end_SYSENTER_singlestep_region is subject
 * to being single-stepped if a user program sets TF and executes SYSENTER.
 * There is absolutely nothing that we can do to prevent this from happening
 * (thanks Intel!).  To keep our handling of this situation as simple as
 * possible, we handle TF just like AC and NT, except that our #DB handler
 * will ignore all of the single-step traps generated in this range.
 */

/*
 * 32-bit SYSENTER entry.
 *
 * 32-bit system calls through the vDSO's __kernel_vsyscall enter here
 * if X86_FEATURE_SEP is available.  This is the preferred system call
 * entry on 32-bit systems.
 *
 * The SYSENTER instruction, in principle, should *only* occur in the
 * vDSO.  In practice, a small number of Android devices were shipped
 * with a copy of Bionic that inlined a SYSENTER instruction.  This
 * never happened in any of Google's Bionic versions -- it only happened
 * in a narrow range of Intel-provided versions.
 *
 * SYSENTER loads SS, ESP, CS, and EIP from previously programmed MSRs.
 * IF and VM in RFLAGS are cleared (IOW: interrupts are off).
 * SYSENTER does not save anything on the stack,
 * and does not save old EIP (!!!), ESP, or EFLAGS.
 *
 * To avoid losing track of EFLAGS.VM (and thus potentially corrupting
 * user and/or vm86 state), we explicitly disable the SYSENTER
 * instruction in vm86 mode by reprogramming the MSRs.
 *
 * Arguments:
 * eax  system call number
 * ebx  arg1
 * ecx  arg2
 * edx  arg3
 * esi  arg4
 * edi  arg5
 * ebp  user stack
 * 0(%ebp) arg6
 */
SYM_FUNC_START(entry_SYSENTER_32)
	/*
	 * On entry-stack with all userspace-regs live - save and
	 * restore eflags and %eax to use it as scratch-reg for the cr3
	 * switch.
	 */
	pushfl
	pushl	%eax
	BUG_IF_WRONG_CR3 no_user_check=1
	SWITCH_TO_KERNEL_CR3 scratch_reg=%eax
	popl	%eax
	popfl

	/* Stack empty again, switch to task stack */
	movl	TSS_entry2task_stack(%esp), %esp

.Lsysenter_past_esp:
	pushl	$__USER_DS		/* pt_regs->ss */
	pushl	$0			/* pt_regs->sp (placeholder) */
	pushfl				/* pt_regs->flags (except IF = 0) */
	pushl	$__USER_CS		/* pt_regs->cs */
	pushl	$0			/* pt_regs->ip = 0 (placeholder) */
	pushl	%eax			/* pt_regs->orig_ax */
	SAVE_ALL pt_regs_ax=$-ENOSYS	/* save rest, stack already switched */

	/*
	 * SYSENTER doesn't filter flags, so we need to clear NT, AC
	 * and TF ourselves.  To save a few cycles, we can check whether
	 * either was set instead of doing an unconditional popfq.
	 * This needs to happen before enabling interrupts so that
	 * we don't get preempted with NT set.
	 *
	 * If TF is set, we will single-step all the way to here -- do_debug
	 * will ignore all the traps.  (Yes, this is slow, but so is
	 * single-stepping in general.  This allows us to avoid having
	 * a more complicated code to handle the case where a user program
	 * forces us to single-step through the SYSENTER entry code.)
	 *
	 * NB.: .Lsysenter_fix_flags is a label with the code under it moved
	 * out-of-line as an optimization: NT is unlikely to be set in the
	 * majority of the cases and instead of polluting the I$ unnecessarily,
	 * we're keeping that code behind a branch which will predict as
	 * not-taken and therefore its instructions won't be fetched.
	 */
	testl	$X86_EFLAGS_NT|X86_EFLAGS_AC|X86_EFLAGS_TF, PT_EFLAGS(%esp)
	jnz	.Lsysenter_fix_flags
.Lsysenter_flags_fixed:

	movl	%esp, %eax
	call	do_SYSENTER_32
	testl	%eax, %eax
	jz	.Lsyscall_32_done

	STACKLEAK_ERASE

	/* Opportunistic SYSEXIT */

	/*
	 * Setup entry stack - we keep the pointer in %eax and do the
	 * switch after almost all user-state is restored.
	 */

	/* Load entry stack pointer and allocate frame for eflags/eax */
	movl	PER_CPU_VAR(cpu_tss_rw + TSS_sp0), %eax
	subl	$(2*4), %eax

	/* Copy eflags and eax to entry stack */
	movl	PT_EFLAGS(%esp), %edi
	movl	PT_EAX(%esp), %esi
	movl	%edi, (%eax)
	movl	%esi, 4(%eax)

	/* Restore user registers and segments */
	movl	PT_EIP(%esp), %edx	/* pt_regs->ip */
	movl	PT_OLDESP(%esp), %ecx	/* pt_regs->sp */
1:	mov	PT_FS(%esp), %fs
	PTGS_TO_GS

	popl	%ebx			/* pt_regs->bx */
	addl	$2*4, %esp		/* skip pt_regs->cx and pt_regs->dx */
	popl	%esi			/* pt_regs->si */
	popl	%edi			/* pt_regs->di */
	popl	%ebp			/* pt_regs->bp */

	/* Switch to entry stack */
	movl	%eax, %esp

	/* Now ready to switch the cr3 */
	SWITCH_TO_USER_CR3 scratch_reg=%eax

	/*
	 * Restore all flags except IF. (We restore IF separately because
	 * STI gives a one-instruction window in which we won't be interrupted,
	 * whereas POPF does not.)
	 */
	btrl	$X86_EFLAGS_IF_BIT, (%esp)
	BUG_IF_WRONG_CR3 no_user_check=1
	popfl
	popl	%eax

	/*
	 * Return back to the vDSO, which will pop ecx and edx.
	 * Don't bother with DS and ES (they already contain __USER_DS).
	 */
	sti
	sysexit

.pushsection .fixup, "ax"
2:	movl	$0, PT_FS(%esp)
	jmp	1b
.popsection
	_ASM_EXTABLE(1b, 2b)
	PTGS_TO_GS_EX

.Lsysenter_fix_flags:
	pushl	$X86_EFLAGS_FIXED
	popfl
	jmp	.Lsysenter_flags_fixed
SYM_ENTRY(__end_SYSENTER_singlestep_region, SYM_L_GLOBAL, SYM_A_NONE)
SYM_FUNC_END(entry_SYSENTER_32)

/*
 * 32-bit legacy system call entry.
 *
 * 32-bit x86 Linux system calls traditionally used the INT $0x80
 * instruction.  INT $0x80 lands here.
 *
 * This entry point can be used by any 32-bit perform system calls.
 * Instances of INT $0x80 can be found inline in various programs and
 * libraries.  It is also used by the vDSO's __kernel_vsyscall
 * fallback for hardware that doesn't support a faster entry method.
 * Restarted 32-bit system calls also fall back to INT $0x80
 * regardless of what instruction was originally used to do the system
 * call.  (64-bit programs can use INT $0x80 as well, but they can
 * only run on 64-bit kernels and therefore land in
 * entry_INT80_compat.)
 *
 * This is considered a slow path.  It is not used by most libc
 * implementations on modern hardware except during process startup.
 *
 * Arguments:
 * eax  system call number
 * ebx  arg1
 * ecx  arg2
 * edx  arg3
 * esi  arg4
 * edi  arg5
 * ebp  arg6
 */
SYM_FUNC_START(entry_INT80_32)
	ASM_CLAC
	pushl	%eax			/* pt_regs->orig_ax */

	SAVE_ALL pt_regs_ax=$-ENOSYS switch_stacks=1	/* save rest */

	movl	%esp, %eax
	call	do_int80_syscall_32
.Lsyscall_32_done:
	STACKLEAK_ERASE

restore_all_switch_stack:
	SWITCH_TO_ENTRY_STACK
	CHECK_AND_APPLY_ESPFIX

	/* Switch back to user CR3 */
	SWITCH_TO_USER_CR3 scratch_reg=%eax

	BUG_IF_WRONG_CR3

	/* Restore user state */
	RESTORE_REGS pop=4			# skip orig_eax/error_code
.Lirq_return:
	/*
	 * ARCH_HAS_MEMBARRIER_SYNC_CORE rely on IRET core serialization
	 * when returning from IPI handler and when returning from
	 * scheduler to user-space.
	 */
	INTERRUPT_RETURN

.section .fixup, "ax"
SYM_CODE_START(asm_iret_error)
	pushl	$0				# no error code
	pushl	$iret_error

#ifdef CONFIG_DEBUG_ENTRY
	/*
	 * The stack-frame here is the one that iret faulted on, so its a
	 * return-to-user frame. We are on kernel-cr3 because we come here from
	 * the fixup code. This confuses the CR3 checker, so switch to user-cr3
	 * as the checker expects it.
	 */
	pushl	%eax
	SWITCH_TO_USER_CR3 scratch_reg=%eax
	popl	%eax
#endif

	jmp	handle_exception
SYM_CODE_END(asm_iret_error)
.previous
	_ASM_EXTABLE(.Lirq_return, asm_iret_error)
SYM_FUNC_END(entry_INT80_32)

.macro FIXUP_ESPFIX_STACK
/*
 * Switch back for ESPFIX stack to the normal zerobased stack
 *
 * We can't call C functions using the ESPFIX stack. This code reads
 * the high word of the segment base from the GDT and swiches to the
 * normal stack and adjusts ESP with the matching offset.
 *
 * We might be on user CR3 here, so percpu data is not mapped and we can't
 * access the GDT through the percpu segment.  Instead, use SGDT to find
 * the cpu_entry_area alias of the GDT.
 */
#ifdef CONFIG_X86_ESPFIX32
	/* fixup the stack */
	pushl	%ecx
	subl	$2*4, %esp
	sgdt	(%esp)
	movl	2(%esp), %ecx				/* GDT address */
	/*
	 * Careful: ECX is a linear pointer, so we need to force base
	 * zero.  %cs is the only known-linear segment we have right now.
	 */
	mov	%cs:GDT_ESPFIX_OFFSET + 4(%ecx), %al	/* bits 16..23 */
	mov	%cs:GDT_ESPFIX_OFFSET + 7(%ecx), %ah	/* bits 24..31 */
	shl	$16, %eax
	addl	$2*4, %esp
	popl	%ecx
	addl	%esp, %eax			/* the adjusted stack pointer */
	pushl	$__KERNEL_DS
	pushl	%eax
	lss	(%esp), %esp			/* switch to the normal stack segment */
#endif
.endm

.macro UNWIND_ESPFIX_STACK
	/* It's safe to clobber %eax, all other regs need to be preserved */
#ifdef CONFIG_X86_ESPFIX32
	movl	%ss, %eax
	/* see if on espfix stack */
	cmpw	$__ESPFIX_SS, %ax
	jne	.Lno_fixup_\@
	/* switch to normal stack */
	FIXUP_ESPFIX_STACK
.Lno_fixup_\@:
#endif
.endm

SYM_CODE_START_LOCAL_NOALIGN(handle_exception)
	/* the function address is in %gs's slot on the stack */
	SAVE_ALL switch_stacks=1 skip_gs=1 unwind_espfix=1
	ENCODE_FRAME_POINTER

	/* fixup %gs */
	GS_TO_REG %ecx
	movl	PT_GS(%esp), %edi		# get the function address
	REG_TO_PTGS %ecx
	SET_KERNEL_GS %ecx

	/* fixup orig %eax */
	movl	PT_ORIG_EAX(%esp), %edx		# get the error code
	movl	$-1, PT_ORIG_EAX(%esp)		# no syscall to restart

	movl	%esp, %eax			# pt_regs pointer
	CALL_NOSPEC edi

handle_exception_return:
#ifdef CONFIG_VM86
	movl	PT_EFLAGS(%esp), %eax		# mix EFLAGS and CS
	movb	PT_CS(%esp), %al
	andl	$(X86_EFLAGS_VM | SEGMENT_RPL_MASK), %eax
#else
	/*
	 * We can be coming here from child spawned by kernel_thread().
	 */
	movl	PT_CS(%esp), %eax
	andl	$SEGMENT_RPL_MASK, %eax
#endif
	cmpl	$USER_RPL, %eax			# returning to v8086 or userspace ?
	jnb	ret_to_user

	PARANOID_EXIT_TO_KERNEL_MODE
	BUG_IF_WRONG_CR3
	RESTORE_REGS 4
	jmp	.Lirq_return

ret_to_user:
	movl	%esp, %eax
	jmp	restore_all_switch_stack
SYM_CODE_END(handle_exception)

SYM_CODE_START(asm_exc_double_fault)
1:
	/*
	 * This is a task gate handler, not an interrupt gate handler.
	 * The error code is on the stack, but the stack is otherwise
	 * empty.  Interrupts are off.  Our state is sane with the following
	 * exceptions:
	 *
	 *  - CR0.TS is set.  "TS" literally means "task switched".
	 *  - EFLAGS.NT is set because we're a "nested task".
	 *  - The doublefault TSS has back_link set and has been marked busy.
	 *  - TR points to the doublefault TSS and the normal TSS is busy.
	 *  - CR3 is the normal kernel PGD.  This would be delightful, except
	 *    that the CPU didn't bother to save the old CR3 anywhere.  This
	 *    would make it very awkward to return back to the context we came
	 *    from.
	 *
	 * The rest of EFLAGS is sanitized for us, so we don't need to
	 * worry about AC or DF.
	 *
	 * Don't even bother popping the error code.  It's always zero,
	 * and ignoring it makes us a bit more robust against buggy
	 * hypervisor task gate implementations.
	 *
	 * We will manually undo the task switch instead of doing a
	 * task-switching IRET.
	 */
<<<<<<< HEAD
	pushl	4(%esp)				/* save return ip into ip slot */

	pushl	$0				/* Load 0 into orig_ax */
	pushl	%gs
	pushl	%fs
	pushl	%es
	pushl	%ds
	pushl	%eax
	pushl	%ebp
	pushl	%edi
	pushl	%esi
	pushl	%edx
	pushl	%ecx
	pushl	%ebx

	movl	13*4(%esp), %eax		/* Get the saved flags */
	movl	%eax, 14*4(%esp)		/* Move saved flags into regs->flags location */
						/* clobbering return ip */
	movl	$__KERNEL_CS, 13*4(%esp)

	movl	12*4(%esp), %eax		/* Load ip (1st parameter) */
	subl	$MCOUNT_INSN_SIZE, %eax		/* Adjust ip */
	movl	0x4(%ebp), %edx			/* Load parent ip (2nd parameter) */
	movl	function_trace_op, %ecx		/* Save ftrace_pos in 3rd parameter */
	pushl	%esp				/* Save pt_regs as 4th parameter */

GLOBAL(ftrace_regs_call)
	call	ftrace_stub

	addl	$4, %esp			/* Skip pt_regs */
	movl	14*4(%esp), %eax		/* Move flags back into cs */
	movl	%eax, 13*4(%esp)		/* Needed to keep addl	from modifying flags */
	movl	12*4(%esp), %eax		/* Get return ip from regs->ip */
	movl	%eax, 14*4(%esp)		/* Put return ip back for ret */

	popl	%ebx
	popl	%ecx
	popl	%edx
	popl	%esi
	popl	%edi
	popl	%ebp
	popl	%eax
	popl	%ds
	popl	%es
	popl	%fs
	popl	%gs
	addl	$8, %esp			/* Skip orig_ax and ip */
	popf					/* Pop flags at end (no addl to corrupt flags) */
	jmp	ftrace_ret

	popf
	jmp	ftrace_stub
#else /* ! CONFIG_DYNAMIC_FTRACE */

ENTRY(mcount)
	cmpl	$__PAGE_OFFSET, %esp
	jb	ftrace_stub			/* Paging not enabled yet? */

	cmpl	$ftrace_stub, ftrace_trace_function
	jnz	trace
#ifdef CONFIG_FUNCTION_GRAPH_TRACER
	cmpl	$ftrace_stub, ftrace_graph_return
	jnz	ftrace_graph_caller

	cmpl	$ftrace_graph_entry_stub, ftrace_graph_entry
	jnz	ftrace_graph_caller
#endif
.globl ftrace_stub
ftrace_stub:
	ret

	/* taken from glibc */
trace:
	pushl	%eax
	pushl	%ecx
	pushl	%edx
	movl	0xc(%esp), %eax
	movl	0x4(%ebp), %edx
	subl	$MCOUNT_INSN_SIZE, %eax

	call	*ftrace_trace_function

	popl	%edx
	popl	%ecx
	popl	%eax
	jmp	ftrace_stub
END(mcount)
#endif /* CONFIG_DYNAMIC_FTRACE */
EXPORT_SYMBOL(mcount)
#endif /* CONFIG_FUNCTION_TRACER */

#ifdef CONFIG_FUNCTION_GRAPH_TRACER
ENTRY(ftrace_graph_caller)
	pushl	%eax
	pushl	%ecx
	pushl	%edx
	movl	0xc(%esp), %eax
	lea	0x4(%ebp), %edx
	movl	(%ebp), %ecx
	subl	$MCOUNT_INSN_SIZE, %eax
	call	prepare_ftrace_return
	popl	%edx
	popl	%ecx
	popl	%eax
	ret
END(ftrace_graph_caller)

.globl return_to_handler
return_to_handler:
	pushl	%eax
	pushl	%edx
	movl	%ebp, %eax
	call	ftrace_return_to_handler
	movl	%eax, %ecx
	popl	%edx
	popl	%eax
	jmp	*%ecx
#endif

#ifdef CONFIG_TRACING
ENTRY(trace_page_fault)
	ASM_CLAC
	pushl	$trace_do_page_fault
	jmp	error_code
END(trace_page_fault)
#endif
=======
>>>>>>> 24b8d41d

	clts				/* clear CR0.TS */
	pushl	$X86_EFLAGS_FIXED
	popfl				/* clear EFLAGS.NT */

	call	doublefault_shim

	/* We don't support returning, so we have no IRET here. */
1:
	hlt
	jmp 1b
SYM_CODE_END(asm_exc_double_fault)

/*
 * NMI is doubly nasty.  It can happen on the first instruction of
 * entry_SYSENTER_32 (just like #DB), but it can also interrupt the beginning
 * of the #DB handler even if that #DB in turn hit before entry_SYSENTER_32
 * switched stacks.  We handle both conditions by simply checking whether we
 * interrupted kernel code running on the SYSENTER stack.
 */
SYM_CODE_START(asm_exc_nmi)
	ASM_CLAC

#ifdef CONFIG_X86_ESPFIX32
	/*
	 * ESPFIX_SS is only ever set on the return to user path
	 * after we've switched to the entry stack.
	 */
	pushl	%eax
	movl	%ss, %eax
	cmpw	$__ESPFIX_SS, %ax
	popl	%eax
	je	.Lnmi_espfix_stack
#endif

	pushl	%eax				# pt_regs->orig_ax
	SAVE_ALL_NMI cr3_reg=%edi
	ENCODE_FRAME_POINTER
	xorl	%edx, %edx			# zero error code
	movl	%esp, %eax			# pt_regs pointer

	/* Are we currently on the SYSENTER stack? */
	movl	PER_CPU_VAR(cpu_entry_area), %ecx
	addl	$CPU_ENTRY_AREA_entry_stack + SIZEOF_entry_stack, %ecx
	subl	%eax, %ecx	/* ecx = (end of entry_stack) - esp */
	cmpl	$SIZEOF_entry_stack, %ecx
	jb	.Lnmi_from_sysenter_stack

	/* Not on SYSENTER stack. */
	call	exc_nmi
	jmp	.Lnmi_return

.Lnmi_from_sysenter_stack:
	/*
	 * We're on the SYSENTER stack.  Switch off.  No one (not even debug)
	 * is using the thread stack right now, so it's safe for us to use it.
	 */
	movl	%esp, %ebx
	movl	PER_CPU_VAR(cpu_current_top_of_stack), %esp
	call	exc_nmi
	movl	%ebx, %esp

.Lnmi_return:
#ifdef CONFIG_X86_ESPFIX32
	testl	$CS_FROM_ESPFIX, PT_CS(%esp)
	jnz	.Lnmi_from_espfix
#endif

	CHECK_AND_APPLY_ESPFIX
	RESTORE_ALL_NMI cr3_reg=%edi pop=4
	jmp	.Lirq_return

#ifdef CONFIG_X86_ESPFIX32
.Lnmi_espfix_stack:
	/*
	 * Create the pointer to LSS back
	 */
	pushl	%ss
	pushl	%esp
	addl	$4, (%esp)

	/* Copy the (short) IRET frame */
	pushl	4*4(%esp)	# flags
	pushl	4*4(%esp)	# cs
	pushl	4*4(%esp)	# ip

	pushl	%eax		# orig_ax

	SAVE_ALL_NMI cr3_reg=%edi unwind_espfix=1
	ENCODE_FRAME_POINTER

	/* clear CS_FROM_KERNEL, set CS_FROM_ESPFIX */
	xorl	$(CS_FROM_ESPFIX | CS_FROM_KERNEL), PT_CS(%esp)

	xorl	%edx, %edx			# zero error code
	movl	%esp, %eax			# pt_regs pointer
	jmp	.Lnmi_from_sysenter_stack

.Lnmi_from_espfix:
	RESTORE_ALL_NMI cr3_reg=%edi
	/*
	 * Because we cleared CS_FROM_KERNEL, IRET_FRAME 'forgot' to
	 * fix up the gap and long frame:
	 *
	 *  3 - original frame	(exception)
	 *  2 - ESPFIX block	(above)
	 *  6 - gap		(FIXUP_FRAME)
	 *  5 - long frame	(FIXUP_FRAME)
	 *  1 - orig_ax
	 */
	lss	(1+5+6)*4(%esp), %esp			# back to espfix stack
	jmp	.Lirq_return
#endif
SYM_CODE_END(asm_exc_nmi)

.pushsection .text, "ax"
SYM_CODE_START(rewind_stack_do_exit)
	/* Prevent any naive code from trying to unwind to our caller. */
	xorl	%ebp, %ebp

<<<<<<< HEAD
#ifdef CONFIG_KVM_GUEST
ENTRY(async_page_fault)
	ASM_CLAC
	pushl	$do_async_page_fault
	jmp	error_code
END(async_page_fault)
#endif

ENTRY(rewind_stack_do_exit)
	/* Prevent any naive code from trying to unwind to our caller. */
	xorl	%ebp, %ebp

=======
>>>>>>> 24b8d41d
	movl	PER_CPU_VAR(cpu_current_top_of_stack), %esi
	leal	-TOP_OF_KERNEL_STACK_PADDING-PTREGS_SIZE(%esi), %esp

	call	do_exit
1:	jmp 1b
<<<<<<< HEAD
END(rewind_stack_do_exit)
=======
SYM_CODE_END(rewind_stack_do_exit)
.popsection
>>>>>>> 24b8d41d
<|MERGE_RESOLUTION|>--- conflicted
+++ resolved
@@ -43,13 +43,9 @@
 #include <asm/alternative-asm.h>
 #include <asm/asm.h>
 #include <asm/smap.h>
-<<<<<<< HEAD
-#include <asm/export.h>
-=======
 #include <asm/frame.h>
 #include <asm/trapnr.h>
 #include <asm/nospec-branch.h>
->>>>>>> 24b8d41d
 
 #include "calling.h"
 
@@ -368,72 +364,6 @@
 	POP_GS_EX
 .endm
 
-<<<<<<< HEAD
-/*
- * %eax: prev task
- * %edx: next task
- */
-ENTRY(__switch_to_asm)
-	/*
-	 * Save callee-saved registers
-	 * This must match the order in struct inactive_task_frame
-	 */
-	pushl	%ebp
-	pushl	%ebx
-	pushl	%edi
-	pushl	%esi
-
-	/* switch stack */
-	movl	%esp, TASK_threadsp(%eax)
-	movl	TASK_threadsp(%edx), %esp
-
-#ifdef CONFIG_CC_STACKPROTECTOR
-	movl	TASK_stack_canary(%edx), %ebx
-	movl	%ebx, PER_CPU_VAR(stack_canary)+stack_canary_offset
-#endif
-
-	/* restore callee-saved registers */
-	popl	%esi
-	popl	%edi
-	popl	%ebx
-	popl	%ebp
-
-	jmp	__switch_to
-END(__switch_to_asm)
-
-/*
- * A newly forked process directly context switches into this address.
- *
- * eax: prev task we switched from
- * ebx: kernel thread func (NULL for user thread)
- * edi: kernel thread arg
- */
-ENTRY(ret_from_fork)
-	pushl	%eax
-	call	schedule_tail
-	popl	%eax
-
-	testl	%ebx, %ebx
-	jnz	1f		/* kernel threads are uncommon */
-
-2:
-	/* When we fork, we trace the syscall return in the child, too. */
-	movl    %esp, %eax
-	call    syscall_return_slowpath
-	jmp     restore_all
-
-	/* kernel thread */
-1:	movl	%edi, %eax
-	call	*%ebx
-	/*
-	 * A kernel thread is allowed to return here after successfully
-	 * calling do_execve().  Exit to userspace to complete the execve()
-	 * syscall.
-	 */
-	movl	$0, PT_EAX(%esp)
-	jmp	2b
-END(ret_from_fork)
-=======
 .macro RESTORE_ALL_NMI cr3_reg:req pop=0
 	/*
 	 * Now switch the CR3 when PTI is enabled.
@@ -505,7 +435,6 @@
 .Lend_\@:
 #endif /* CONFIG_X86_ESPFIX32 */
 .endm
->>>>>>> 24b8d41d
 
 /*
  * Called with pt_regs fully populated and kernel segments loaded,
@@ -518,13 +447,6 @@
  * switch to it before we do any copying.
  */
 
-<<<<<<< HEAD
-	# userspace resumption stub bypassing syscall exit tracing
-	ALIGN
-ret_from_exception:
-	preempt_stop(CLBR_ANY)
-ret_from_intr:
-=======
 .macro SWITCH_TO_KERNEL_STACK
 
 	BUG_IF_WRONG_CR3
@@ -555,7 +477,6 @@
 	movl	TSS_entry2task_stack(%edi), %edi
 
 	/* Special case - entry from kernel mode via entry stack */
->>>>>>> 24b8d41d
 #ifdef CONFIG_VM86
 	movl	PT_EFLAGS(%esp), %ecx		# mix EFLAGS and CS
 	movb	PT_CS(%esp), %cl
@@ -1298,135 +1219,6 @@
 	 * We will manually undo the task switch instead of doing a
 	 * task-switching IRET.
 	 */
-<<<<<<< HEAD
-	pushl	4(%esp)				/* save return ip into ip slot */
-
-	pushl	$0				/* Load 0 into orig_ax */
-	pushl	%gs
-	pushl	%fs
-	pushl	%es
-	pushl	%ds
-	pushl	%eax
-	pushl	%ebp
-	pushl	%edi
-	pushl	%esi
-	pushl	%edx
-	pushl	%ecx
-	pushl	%ebx
-
-	movl	13*4(%esp), %eax		/* Get the saved flags */
-	movl	%eax, 14*4(%esp)		/* Move saved flags into regs->flags location */
-						/* clobbering return ip */
-	movl	$__KERNEL_CS, 13*4(%esp)
-
-	movl	12*4(%esp), %eax		/* Load ip (1st parameter) */
-	subl	$MCOUNT_INSN_SIZE, %eax		/* Adjust ip */
-	movl	0x4(%ebp), %edx			/* Load parent ip (2nd parameter) */
-	movl	function_trace_op, %ecx		/* Save ftrace_pos in 3rd parameter */
-	pushl	%esp				/* Save pt_regs as 4th parameter */
-
-GLOBAL(ftrace_regs_call)
-	call	ftrace_stub
-
-	addl	$4, %esp			/* Skip pt_regs */
-	movl	14*4(%esp), %eax		/* Move flags back into cs */
-	movl	%eax, 13*4(%esp)		/* Needed to keep addl	from modifying flags */
-	movl	12*4(%esp), %eax		/* Get return ip from regs->ip */
-	movl	%eax, 14*4(%esp)		/* Put return ip back for ret */
-
-	popl	%ebx
-	popl	%ecx
-	popl	%edx
-	popl	%esi
-	popl	%edi
-	popl	%ebp
-	popl	%eax
-	popl	%ds
-	popl	%es
-	popl	%fs
-	popl	%gs
-	addl	$8, %esp			/* Skip orig_ax and ip */
-	popf					/* Pop flags at end (no addl to corrupt flags) */
-	jmp	ftrace_ret
-
-	popf
-	jmp	ftrace_stub
-#else /* ! CONFIG_DYNAMIC_FTRACE */
-
-ENTRY(mcount)
-	cmpl	$__PAGE_OFFSET, %esp
-	jb	ftrace_stub			/* Paging not enabled yet? */
-
-	cmpl	$ftrace_stub, ftrace_trace_function
-	jnz	trace
-#ifdef CONFIG_FUNCTION_GRAPH_TRACER
-	cmpl	$ftrace_stub, ftrace_graph_return
-	jnz	ftrace_graph_caller
-
-	cmpl	$ftrace_graph_entry_stub, ftrace_graph_entry
-	jnz	ftrace_graph_caller
-#endif
-.globl ftrace_stub
-ftrace_stub:
-	ret
-
-	/* taken from glibc */
-trace:
-	pushl	%eax
-	pushl	%ecx
-	pushl	%edx
-	movl	0xc(%esp), %eax
-	movl	0x4(%ebp), %edx
-	subl	$MCOUNT_INSN_SIZE, %eax
-
-	call	*ftrace_trace_function
-
-	popl	%edx
-	popl	%ecx
-	popl	%eax
-	jmp	ftrace_stub
-END(mcount)
-#endif /* CONFIG_DYNAMIC_FTRACE */
-EXPORT_SYMBOL(mcount)
-#endif /* CONFIG_FUNCTION_TRACER */
-
-#ifdef CONFIG_FUNCTION_GRAPH_TRACER
-ENTRY(ftrace_graph_caller)
-	pushl	%eax
-	pushl	%ecx
-	pushl	%edx
-	movl	0xc(%esp), %eax
-	lea	0x4(%ebp), %edx
-	movl	(%ebp), %ecx
-	subl	$MCOUNT_INSN_SIZE, %eax
-	call	prepare_ftrace_return
-	popl	%edx
-	popl	%ecx
-	popl	%eax
-	ret
-END(ftrace_graph_caller)
-
-.globl return_to_handler
-return_to_handler:
-	pushl	%eax
-	pushl	%edx
-	movl	%ebp, %eax
-	call	ftrace_return_to_handler
-	movl	%eax, %ecx
-	popl	%edx
-	popl	%eax
-	jmp	*%ecx
-#endif
-
-#ifdef CONFIG_TRACING
-ENTRY(trace_page_fault)
-	ASM_CLAC
-	pushl	$trace_do_page_fault
-	jmp	error_code
-END(trace_page_fault)
-#endif
-=======
->>>>>>> 24b8d41d
 
 	clts				/* clear CR0.TS */
 	pushl	$X86_EFLAGS_FIXED
@@ -1547,29 +1339,10 @@
 	/* Prevent any naive code from trying to unwind to our caller. */
 	xorl	%ebp, %ebp
 
-<<<<<<< HEAD
-#ifdef CONFIG_KVM_GUEST
-ENTRY(async_page_fault)
-	ASM_CLAC
-	pushl	$do_async_page_fault
-	jmp	error_code
-END(async_page_fault)
-#endif
-
-ENTRY(rewind_stack_do_exit)
-	/* Prevent any naive code from trying to unwind to our caller. */
-	xorl	%ebp, %ebp
-
-=======
->>>>>>> 24b8d41d
 	movl	PER_CPU_VAR(cpu_current_top_of_stack), %esi
 	leal	-TOP_OF_KERNEL_STACK_PADDING-PTREGS_SIZE(%esi), %esp
 
 	call	do_exit
 1:	jmp 1b
-<<<<<<< HEAD
-END(rewind_stack_do_exit)
-=======
 SYM_CODE_END(rewind_stack_do_exit)
-.popsection
->>>>>>> 24b8d41d
+.popsection