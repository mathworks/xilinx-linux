/* SPDX-License-Identifier: GPL-2.0 */
/*
 *  linux/arch/x86_64/entry.S
 *
 *  Copyright (C) 1991, 1992  Linus Torvalds
 *  Copyright (C) 2000, 2001, 2002  Andi Kleen SuSE Labs
 *  Copyright (C) 2000  Pavel Machek <pavel@suse.cz>
 *
 * entry.S contains the system-call and fault low-level handling routines.
 *
 * Some of this is documented in Documentation/x86/entry_64.rst
 *
 * A note on terminology:
 * - iret frame:	Architecture defined interrupt frame from SS to RIP
 *			at the top of the kernel process stack.
 *
 * Some macro usage:
 * - SYM_FUNC_START/END:Define functions in the symbol table.
 * - idtentry:		Define exception entry points.
 */
#include <linux/linkage.h>
#include <asm/segment.h>
#include <asm/cache.h>
#include <asm/errno.h>
#include <asm/asm-offsets.h>
#include <asm/msr.h>
#include <asm/unistd.h>
#include <asm/thread_info.h>
#include <asm/hw_irq.h>
#include <asm/page_types.h>
#include <asm/irqflags.h>
#include <asm/paravirt.h>
#include <asm/percpu.h>
#include <asm/asm.h>
#include <asm/smap.h>
#include <asm/pgtable_types.h>
#include <asm/export.h>
<<<<<<< HEAD
=======
#include <asm/frame.h>
#include <asm/trapnr.h>
#include <asm/nospec-branch.h>
#include <asm/fsgsbase.h>
>>>>>>> 24b8d41d
#include <linux/err.h>

#include "calling.h"

.code64
.section .entry.text, "ax"

#ifdef CONFIG_PARAVIRT_XXL
SYM_CODE_START(native_usergs_sysret64)
	UNWIND_HINT_EMPTY
	swapgs
	sysretq
SYM_CODE_END(native_usergs_sysret64)
#endif /* CONFIG_PARAVIRT_XXL */

/*
 * 64-bit SYSCALL instruction entry. Up to 6 arguments in registers.
 *
 * This is the only entry point used for 64-bit system calls.  The
 * hardware interface is reasonably well designed and the register to
 * argument mapping Linux uses fits well with the registers that are
 * available when SYSCALL is used.
 *
 * SYSCALL instructions can be found inlined in libc implementations as
 * well as some other programs and libraries.  There are also a handful
 * of SYSCALL instructions in the vDSO used, for example, as a
 * clock_gettimeofday fallback.
 *
 * 64-bit SYSCALL saves rip to rcx, clears rflags.RF, then saves rflags to r11,
 * then loads new ss, cs, and rip from previously programmed MSRs.
 * rflags gets masked by a value from another MSR (so CLD and CLAC
 * are not needed). SYSCALL does not save anything on the stack
 * and does not change rsp.
 *
 * Registers on entry:
 * rax  system call number
 * rcx  return address
 * r11  saved rflags (note: r11 is callee-clobbered register in C ABI)
 * rdi  arg0
 * rsi  arg1
 * rdx  arg2
 * r10  arg3 (needs to be moved to rcx to conform to C ABI)
 * r8   arg4
 * r9   arg5
 * (note: r12-r15, rbp, rbx are callee-preserved in C ABI)
 *
 * Only called from user space.
 *
 * When user can change pt_regs->foo always force IRET. That is because
 * it deals with uncanonical addresses better. SYSRET has trouble
 * with them due to bugs in both AMD and Intel CPUs.
 */

SYM_CODE_START(entry_SYSCALL_64)
	UNWIND_HINT_EMPTY

	swapgs
	/* tss.sp2 is scratch space. */
	movq	%rsp, PER_CPU_VAR(cpu_tss_rw + TSS_sp2)
	SWITCH_TO_KERNEL_CR3 scratch_reg=%rsp
	movq	PER_CPU_VAR(cpu_current_top_of_stack), %rsp

SYM_INNER_LABEL(entry_SYSCALL_64_safe_stack, SYM_L_GLOBAL)

	/* Construct struct pt_regs on stack */
	pushq	$__USER_DS				/* pt_regs->ss */
	pushq	PER_CPU_VAR(cpu_tss_rw + TSS_sp2)	/* pt_regs->sp */
	pushq	%r11					/* pt_regs->flags */
	pushq	$__USER_CS				/* pt_regs->cs */
	pushq	%rcx					/* pt_regs->ip */
SYM_INNER_LABEL(entry_SYSCALL_64_after_hwframe, SYM_L_GLOBAL)
	pushq	%rax					/* pt_regs->orig_ax */

<<<<<<< HEAD
	/*
	 * If we need to do entry work or if we guess we'll need to do
	 * exit work, go straight to the slow path.
	 */
	movq	PER_CPU_VAR(current_task), %r11
	testl	$_TIF_WORK_SYSCALL_ENTRY|_TIF_ALLWORK_MASK, TASK_TI_flags(%r11)
	jnz	entry_SYSCALL64_slow_path

entry_SYSCALL_64_fastpath:
	/*
	 * Easy case: enable interrupts and issue the syscall.  If the syscall
	 * needs pt_regs, we'll call a stub that disables interrupts again
	 * and jumps to the slow path.
	 */
	TRACE_IRQS_ON
	ENABLE_INTERRUPTS(CLBR_NONE)
#if __SYSCALL_MASK == ~0
	cmpq	$__NR_syscall_max, %rax
#else
	andl	$__SYSCALL_MASK, %eax
	cmpl	$__NR_syscall_max, %eax
#endif
	ja	1f				/* return -ENOSYS (already in pt_regs->ax) */
	movq	%r10, %rcx

	/*
	 * This call instruction is handled specially in stub_ptregs_64.
	 * It might end up jumping to the slow path.  If it jumps, RAX
	 * and all argument registers are clobbered.
	 */
	call	*sys_call_table(, %rax, 8)
.Lentry_SYSCALL_64_after_fastpath_call:

	movq	%rax, RAX(%rsp)
1:

	/*
	 * If we get here, then we know that pt_regs is clean for SYSRET64.
	 * If we see that no exit work is required (which we are required
	 * to check with IRQs off), then we can go straight to SYSRET64.
	 */
	DISABLE_INTERRUPTS(CLBR_NONE)
	TRACE_IRQS_OFF
	movq	PER_CPU_VAR(current_task), %r11
	testl	$_TIF_ALLWORK_MASK, TASK_TI_flags(%r11)
	jnz	1f

	LOCKDEP_SYS_EXIT
	TRACE_IRQS_ON		/* user mode is traced as IRQs on */
	movq	RIP(%rsp), %rcx
	movq	EFLAGS(%rsp), %r11
	RESTORE_C_REGS_EXCEPT_RCX_R11
	movq	RSP(%rsp), %rsp
	USERGS_SYSRET64

1:
	/*
	 * The fast path looked good when we started, but something changed
	 * along the way and we need to switch to the slow path.  Calling
	 * raise(3) will trigger this, for example.  IRQs are off.
	 */
	TRACE_IRQS_ON
	ENABLE_INTERRUPTS(CLBR_NONE)
	SAVE_EXTRA_REGS
	movq	%rsp, %rdi
	call	syscall_return_slowpath	/* returns with IRQs disabled */
	jmp	return_from_SYSCALL_64

entry_SYSCALL64_slow_path:
=======
	PUSH_AND_CLEAR_REGS rax=$-ENOSYS

>>>>>>> 24b8d41d
	/* IRQs are off. */
	movq	%rax, %rdi
	movq	%rsp, %rsi
	call	do_syscall_64		/* returns with IRQs disabled */

	/*
	 * Try to use SYSRET instead of IRET if we're returning to
	 * a completely clean 64-bit userspace context.  If we're not,
	 * go to the slow exit path.
	 */
	movq	RCX(%rsp), %rcx
	movq	RIP(%rsp), %r11

	cmpq	%rcx, %r11	/* SYSRET requires RCX == RIP */
	jne	swapgs_restore_regs_and_return_to_usermode

	/*
	 * On Intel CPUs, SYSRET with non-canonical RCX/RIP will #GP
	 * in kernel space.  This essentially lets the user take over
	 * the kernel, since userspace controls RSP.
	 *
	 * If width of "canonical tail" ever becomes variable, this will need
	 * to be updated to remain correct on both old and new CPUs.
	 *
	 * Change top bits to match most significant bit (47th or 56th bit
	 * depending on paging mode) in the address.
	 */
#ifdef CONFIG_X86_5LEVEL
	ALTERNATIVE "shl $(64 - 48), %rcx; sar $(64 - 48), %rcx", \
		"shl $(64 - 57), %rcx; sar $(64 - 57), %rcx", X86_FEATURE_LA57
#else
	shl	$(64 - (__VIRTUAL_MASK_SHIFT+1)), %rcx
	sar	$(64 - (__VIRTUAL_MASK_SHIFT+1)), %rcx
#endif

	/* If this changed %rcx, it was not canonical */
	cmpq	%rcx, %r11
	jne	swapgs_restore_regs_and_return_to_usermode

	cmpq	$__USER_CS, CS(%rsp)		/* CS must match SYSRET */
	jne	swapgs_restore_regs_and_return_to_usermode

	movq	R11(%rsp), %r11
	cmpq	%r11, EFLAGS(%rsp)		/* R11 == RFLAGS */
	jne	swapgs_restore_regs_and_return_to_usermode

	/*
	 * SYSCALL clears RF when it saves RFLAGS in R11 and SYSRET cannot
	 * restore RF properly. If the slowpath sets it for whatever reason, we
	 * need to restore it correctly.
	 *
	 * SYSRET can restore TF, but unlike IRET, restoring TF results in a
	 * trap from userspace immediately after SYSRET.  This would cause an
	 * infinite loop whenever #DB happens with register state that satisfies
	 * the opportunistic SYSRET conditions.  For example, single-stepping
	 * this user code:
	 *
	 *           movq	$stuck_here, %rcx
	 *           pushfq
	 *           popq %r11
	 *   stuck_here:
	 *
	 * would never get past 'stuck_here'.
	 */
	testq	$(X86_EFLAGS_RF|X86_EFLAGS_TF), %r11
	jnz	swapgs_restore_regs_and_return_to_usermode

	/* nothing to check for RSP */

	cmpq	$__USER_DS, SS(%rsp)		/* SS must match SYSRET */
	jne	swapgs_restore_regs_and_return_to_usermode

	/*
	 * We win! This label is here just for ease of understanding
	 * perf profiles. Nothing jumps here.
	 */
syscall_return_via_sysret:
	/* rcx and r11 are already restored (see code above) */
	POP_REGS pop_rdi=0 skip_r11rcx=1

	/*
	 * Now all regs are restored except RSP and RDI.
	 * Save old stack pointer and switch to trampoline stack.
	 */
	movq	%rsp, %rdi
	movq	PER_CPU_VAR(cpu_tss_rw + TSS_sp0), %rsp
	UNWIND_HINT_EMPTY

	pushq	RSP-RDI(%rdi)	/* RSP */
	pushq	(%rdi)		/* RDI */

	/*
	 * We are on the trampoline stack.  All regs except RDI are live.
	 * We can do future final exit work right here.
	 */
	STACKLEAK_ERASE_NOCLOBBER

	SWITCH_TO_USER_CR3_STACK scratch_reg=%rdi

	popq	%rdi
	popq	%rsp
	USERGS_SYSRET64
SYM_CODE_END(entry_SYSCALL_64)

/*
 * %rdi: prev task
 * %rsi: next task
 */
.pushsection .text, "ax"
SYM_FUNC_START(__switch_to_asm)
	/*
	 * Save callee-saved registers
	 * This must match the order in inactive_task_frame
	 */
	pushq	%rbp
	pushq	%rbx
	pushq	%r12
	pushq	%r13
	pushq	%r14
	pushq	%r15

	/* switch stack */
	movq	%rsp, TASK_threadsp(%rdi)
	movq	TASK_threadsp(%rsi), %rsp

#ifdef CONFIG_STACKPROTECTOR
	movq	TASK_stack_canary(%rsi), %rbx
	movq	%rbx, PER_CPU_VAR(fixed_percpu_data) + stack_canary_offset
#endif

<<<<<<< HEAD
1:
	jmp	*%rax				/* Called from C */
END(stub_ptregs_64)

.macro ptregs_stub func
ENTRY(ptregs_\func)
	leaq	\func(%rip), %rax
	jmp	stub_ptregs_64
END(ptregs_\func)
.endm
=======
#ifdef CONFIG_RETPOLINE
	/*
	 * When switching from a shallower to a deeper call stack
	 * the RSB may either underflow or use entries populated
	 * with userspace addresses. On CPUs where those concerns
	 * exist, overwrite the RSB with entries which capture
	 * speculative execution to prevent attack.
	 */
	FILL_RETURN_BUFFER %r12, RSB_CLEAR_LOOPS, X86_FEATURE_RSB_CTXSW
#endif

	/* restore callee-saved registers */
	popq	%r15
	popq	%r14
	popq	%r13
	popq	%r12
	popq	%rbx
	popq	%rbp
>>>>>>> 24b8d41d

	jmp	__switch_to
SYM_FUNC_END(__switch_to_asm)
.popsection

/*
 * %rdi: prev task
 * %rsi: next task
 */
ENTRY(__switch_to_asm)
	/*
	 * Save callee-saved registers
	 * This must match the order in inactive_task_frame
	 */
	pushq	%rbp
	pushq	%rbx
	pushq	%r12
	pushq	%r13
	pushq	%r14
	pushq	%r15

	/* switch stack */
	movq	%rsp, TASK_threadsp(%rdi)
	movq	TASK_threadsp(%rsi), %rsp

#ifdef CONFIG_CC_STACKPROTECTOR
	movq	TASK_stack_canary(%rsi), %rbx
	movq	%rbx, PER_CPU_VAR(irq_stack_union)+stack_canary_offset
#endif

	/* restore callee-saved registers */
	popq	%r15
	popq	%r14
	popq	%r13
	popq	%r12
	popq	%rbx
	popq	%rbp

	jmp	__switch_to
END(__switch_to_asm)

/*
 * A newly forked process directly context switches into this address.
 *
 * rax: prev task we switched from
 * rbx: kernel thread func (NULL for user thread)
 * r12: kernel thread arg
 */
<<<<<<< HEAD
ENTRY(ret_from_fork)
=======
.pushsection .text, "ax"
SYM_CODE_START(ret_from_fork)
	UNWIND_HINT_EMPTY
>>>>>>> 24b8d41d
	movq	%rax, %rdi
	call	schedule_tail			/* rdi: 'prev' task parameter */

	testq	%rbx, %rbx			/* from kernel_thread? */
	jnz	1f				/* kernel threads are uncommon */
<<<<<<< HEAD

2:
	movq	%rsp, %rdi
	call	syscall_return_slowpath	/* returns with IRQs disabled */
	TRACE_IRQS_ON			/* user mode is traced as IRQS on */
	SWAPGS
	jmp	restore_regs_and_iret

1:
	/* kernel thread */
	movq	%r12, %rdi
	call	*%rbx
	/*
	 * A kernel thread is allowed to return here after successfully
	 * calling do_execve().  Exit to userspace to complete the execve()
	 * syscall.
	 */
	movq	$0, RAX(%rsp)
	jmp	2b
END(ret_from_fork)
=======

2:
	UNWIND_HINT_REGS
	movq	%rsp, %rdi
	call	syscall_exit_to_user_mode	/* returns with IRQs disabled */
	jmp	swapgs_restore_regs_and_return_to_usermode

1:
	/* kernel thread */
	UNWIND_HINT_EMPTY
	movq	%r12, %rdi
	CALL_NOSPEC rbx
	/*
	 * A kernel thread is allowed to return here after successfully
	 * calling kernel_execve().  Exit to userspace to complete the execve()
	 * syscall.
	 */
	movq	$0, RAX(%rsp)
	jmp	2b
SYM_CODE_END(ret_from_fork)
.popsection

.macro DEBUG_ENTRY_ASSERT_IRQS_OFF
#ifdef CONFIG_DEBUG_ENTRY
	pushq %rax
	SAVE_FLAGS(CLBR_RAX)
	testl $X86_EFLAGS_IF, %eax
	jz .Lokay_\@
	ud2
.Lokay_\@:
	popq %rax
#endif
.endm
>>>>>>> 24b8d41d

/**
 * idtentry_body - Macro to emit code calling the C function
 * @cfunc:		C function to be called
 * @has_error_code:	Hardware pushed error code on stack
 */
.macro idtentry_body cfunc has_error_code:req

	call	error_entry
	UNWIND_HINT_REGS

	movq	%rsp, %rdi			/* pt_regs pointer into 1st argument*/

	.if \has_error_code == 1
		movq	ORIG_RAX(%rsp), %rsi	/* get error code into 2nd argument*/
		movq	$-1, ORIG_RAX(%rsp)	/* no syscall to restart */
	.endif

	call	\cfunc

	jmp	error_return
.endm

/**
 * idtentry - Macro to generate entry stubs for simple IDT entries
 * @vector:		Vector number
 * @asmsym:		ASM symbol for the entry point
 * @cfunc:		C function to be called
 * @has_error_code:	Hardware pushed error code on stack
 *
 * The macro emits code to set up the kernel context for straight forward
 * and simple IDT entries. No IST stack, no paranoid entry checks.
 */
.macro idtentry vector asmsym cfunc has_error_code:req
SYM_CODE_START(\asmsym)
	UNWIND_HINT_IRET_REGS offset=\has_error_code*8
	ASM_CLAC

	.if \has_error_code == 0
		pushq	$-1			/* ORIG_RAX: no syscall to restart */
	.endif

	.if \vector == X86_TRAP_BP
		/*
		 * If coming from kernel space, create a 6-word gap to allow the
		 * int3 handler to emulate a call instruction.
		 */
		testb	$3, CS-ORIG_RAX(%rsp)
		jnz	.Lfrom_usermode_no_gap_\@
		.rept	6
		pushq	5*8(%rsp)
		.endr
		UNWIND_HINT_IRET_REGS offset=8
.Lfrom_usermode_no_gap_\@:
	.endif

	idtentry_body \cfunc \has_error_code

_ASM_NOKPROBE(\asmsym)
SYM_CODE_END(\asmsym)
.endm

/*
 * Interrupt entry/exit.
 *
 + The interrupt stubs push (vector) onto the stack, which is the error_code
 * position of idtentry exceptions, and jump to one of the two idtentry points
 * (common/spurious).
 *
 * common_interrupt is a hotpath, align it to a cache line
 */
.macro idtentry_irq vector cfunc
	.p2align CONFIG_X86_L1_CACHE_SHIFT
	idtentry \vector asm_\cfunc \cfunc has_error_code=1
.endm

/*
 * System vectors which invoke their handlers directly and are not
 * going through the regular common device interrupt handling code.
 */
.macro idtentry_sysvec vector cfunc
	idtentry \vector asm_\cfunc \cfunc has_error_code=0
.endm

/**
 * idtentry_mce_db - Macro to generate entry stubs for #MC and #DB
 * @vector:		Vector number
 * @asmsym:		ASM symbol for the entry point
 * @cfunc:		C function to be called
 *
 * The macro emits code to set up the kernel context for #MC and #DB
 *
 * If the entry comes from user space it uses the normal entry path
 * including the return to user space work and preemption checks on
 * exit.
 *
 * If hits in kernel mode then it needs to go through the paranoid
 * entry as the exception can hit any random state. No preemption
 * check on exit to keep the paranoid path simple.
 */
.macro idtentry_mce_db vector asmsym cfunc
SYM_CODE_START(\asmsym)
	UNWIND_HINT_IRET_REGS
	ASM_CLAC

	pushq	$-1			/* ORIG_RAX: no syscall to restart */

	/*
	 * If the entry is from userspace, switch stacks and treat it as
	 * a normal entry.
	 */
	testb	$3, CS-ORIG_RAX(%rsp)
	jnz	.Lfrom_usermode_switch_stack_\@

	/* paranoid_entry returns GS information for paranoid_exit in EBX. */
	call	paranoid_entry

	UNWIND_HINT_REGS

	movq	%rsp, %rdi		/* pt_regs pointer */

	call	\cfunc

	jmp	paranoid_exit

	/* Switch to the regular task stack and use the noist entry point */
.Lfrom_usermode_switch_stack_\@:
	idtentry_body noist_\cfunc, has_error_code=0

_ASM_NOKPROBE(\asmsym)
SYM_CODE_END(\asmsym)
.endm

#ifdef CONFIG_AMD_MEM_ENCRYPT
/**
 * idtentry_vc - Macro to generate entry stub for #VC
 * @vector:		Vector number
 * @asmsym:		ASM symbol for the entry point
 * @cfunc:		C function to be called
 *
 * The macro emits code to set up the kernel context for #VC. The #VC handler
 * runs on an IST stack and needs to be able to cause nested #VC exceptions.
 *
 * To make this work the #VC entry code tries its best to pretend it doesn't use
 * an IST stack by switching to the task stack if coming from user-space (which
 * includes early SYSCALL entry path) or back to the stack in the IRET frame if
 * entered from kernel-mode.
 *
 * If entered from kernel-mode the return stack is validated first, and if it is
 * not safe to use (e.g. because it points to the entry stack) the #VC handler
 * will switch to a fall-back stack (VC2) and call a special handler function.
 *
 * The macro is only used for one vector, but it is planned to be extended in
 * the future for the #HV exception.
 */
.macro idtentry_vc vector asmsym cfunc
SYM_CODE_START(\asmsym)
	UNWIND_HINT_IRET_REGS
	ASM_CLAC

	/*
	 * If the entry is from userspace, switch stacks and treat it as
	 * a normal entry.
	 */
	testb	$3, CS-ORIG_RAX(%rsp)
	jnz	.Lfrom_usermode_switch_stack_\@

	/*
	 * paranoid_entry returns SWAPGS flag for paranoid_exit in EBX.
	 * EBX == 0 -> SWAPGS, EBX == 1 -> no SWAPGS
	 */
<<<<<<< HEAD
	iretq

#ifdef CONFIG_X86_ESPFIX64
native_irq_return_ldt:
	/*
	 * We are running with user GSBASE.  All GPRs contain their user
	 * values.  We have a percpu ESPFIX stack that is eight slots
	 * long (see ESPFIX_STACK_SIZE).  espfix_waddr points to the bottom
	 * of the ESPFIX stack.
	 *
	 * We clobber RAX and RDI in this code.  We stash RDI on the
	 * normal stack and RAX on the ESPFIX stack.
	 *
	 * The ESPFIX stack layout we set up looks like this:
	 *
	 * --- top of ESPFIX stack ---
	 * SS
	 * RSP
	 * RFLAGS
	 * CS
	 * RIP  <-- RSP points here when we're done
	 * RAX  <-- espfix_waddr points here
	 * --- bottom of ESPFIX stack ---
	 */

	pushq	%rdi				/* Stash user RDI */
	SWAPGS
	movq	PER_CPU_VAR(espfix_waddr), %rdi
	movq	%rax, (0*8)(%rdi)		/* user RAX */
	movq	(1*8)(%rsp), %rax		/* user RIP */
	movq	%rax, (1*8)(%rdi)
	movq	(2*8)(%rsp), %rax		/* user CS */
	movq	%rax, (2*8)(%rdi)
	movq	(3*8)(%rsp), %rax		/* user RFLAGS */
	movq	%rax, (3*8)(%rdi)
	movq	(5*8)(%rsp), %rax		/* user SS */
	movq	%rax, (5*8)(%rdi)
	movq	(4*8)(%rsp), %rax		/* user RSP */
	movq	%rax, (4*8)(%rdi)
	/* Now RAX == RSP. */

	andl	$0xffff0000, %eax		/* RAX = (RSP & 0xffff0000) */
	popq	%rdi				/* Restore user RDI */

	/*
	 * espfix_stack[31:16] == 0.  The page tables are set up such that
	 * (espfix_stack | (X & 0xffff0000)) points to a read-only alias of
	 * espfix_waddr for any X.  That is, there are 65536 RO aliases of
	 * the same page.  Set up RSP so that RSP[31:16] contains the
	 * respective 16 bits of the /userspace/ RSP and RSP nonetheless
	 * still points to an RO alias of the ESPFIX stack.
	 */
	orq	PER_CPU_VAR(espfix_stack), %rax
	SWAPGS
	movq	%rax, %rsp

	/*
	 * At this point, we cannot write to the stack any more, but we can
	 * still read.
	 */
	popq	%rax				/* Restore user RAX */

	/*
	 * RSP now points to an ordinary IRET frame, except that the page
	 * is read-only and RSP[31:16] are preloaded with the userspace
	 * values.  We can now IRET back to userspace.
	 */
	jmp	native_irq_return_iret
#endif
END(common_interrupt)
=======
	call	paranoid_entry
>>>>>>> 24b8d41d

	UNWIND_HINT_REGS

	/*
	 * Switch off the IST stack to make it free for nested exceptions. The
	 * vc_switch_off_ist() function will switch back to the interrupted
	 * stack if it is safe to do so. If not it switches to the VC fall-back
	 * stack.
	 */
	movq	%rsp, %rdi		/* pt_regs pointer */
	call	vc_switch_off_ist
	movq	%rax, %rsp		/* Switch to new stack */

	UNWIND_HINT_REGS

<<<<<<< HEAD
/* Make sure APIC interrupt handlers end up in the irqentry section: */
#if defined(CONFIG_FUNCTION_GRAPH_TRACER) || defined(CONFIG_KASAN)
# define PUSH_SECTION_IRQENTRY	.pushsection .irqentry.text, "ax"
# define POP_SECTION_IRQENTRY	.popsection
#else
# define PUSH_SECTION_IRQENTRY
# define POP_SECTION_IRQENTRY
#endif

.macro apicinterrupt num sym do_sym
PUSH_SECTION_IRQENTRY
apicinterrupt3 \num \sym \do_sym
trace_apicinterrupt \num \sym
POP_SECTION_IRQENTRY
.endm
=======
	/* Update pt_regs */
	movq	ORIG_RAX(%rsp), %rsi	/* get error code into 2nd argument*/
	movq	$-1, ORIG_RAX(%rsp)	/* no syscall to restart */
>>>>>>> 24b8d41d

	movq	%rsp, %rdi		/* pt_regs pointer */

	call	\cfunc

	/*
	 * No need to switch back to the IST stack. The current stack is either
	 * identical to the stack in the IRET frame or the VC fall-back stack,
	 * so it is definitly mapped even with PTI enabled.
	 */
	jmp	paranoid_exit

	/* Switch to the regular task stack */
.Lfrom_usermode_switch_stack_\@:
	idtentry_body safe_stack_\cfunc, has_error_code=1

_ASM_NOKPROBE(\asmsym)
SYM_CODE_END(\asmsym)
.endm
#endif

/*
 * Double fault entry. Straight paranoid. No checks from which context
 * this comes because for the espfix induced #DF this would do the wrong
 * thing.
 */
.macro idtentry_df vector asmsym cfunc
SYM_CODE_START(\asmsym)
	UNWIND_HINT_IRET_REGS offset=8
	ASM_CLAC

	/* paranoid_entry returns GS information for paranoid_exit in EBX. */
	call	paranoid_entry
	UNWIND_HINT_REGS

	movq	%rsp, %rdi		/* pt_regs pointer into first argument */
	movq	ORIG_RAX(%rsp), %rsi	/* get error code into 2nd argument*/
	movq	$-1, ORIG_RAX(%rsp)	/* no syscall to restart */
	call	\cfunc

	jmp	paranoid_exit

_ASM_NOKPROBE(\asmsym)
SYM_CODE_END(\asmsym)
.endm

/*
 * Include the defines which emit the idt entries which are shared
 * shared between 32 and 64 bit and emit the __irqentry_text_* markers
 * so the stacktrace boundary checks work.
 */
	.align 16
	.globl __irqentry_text_start
__irqentry_text_start:

#include <asm/idtentry.h>

	.align 16
	.globl __irqentry_text_end
__irqentry_text_end:

SYM_CODE_START_LOCAL(common_interrupt_return)
SYM_INNER_LABEL(swapgs_restore_regs_and_return_to_usermode, SYM_L_GLOBAL)
#ifdef CONFIG_DEBUG_ENTRY
	/* Assert that pt_regs indicates user mode. */
	testb	$3, CS(%rsp)
	jnz	1f
	ud2
1:
#endif
	POP_REGS pop_rdi=0

	/*
	 * The stack is now user RDI, orig_ax, RIP, CS, EFLAGS, RSP, SS.
	 * Save old stack pointer and switch to trampoline stack.
	 */
	movq	%rsp, %rdi
	movq	PER_CPU_VAR(cpu_tss_rw + TSS_sp0), %rsp
	UNWIND_HINT_EMPTY

	/* Copy the IRET frame to the trampoline stack. */
	pushq	6*8(%rdi)	/* SS */
	pushq	5*8(%rdi)	/* RSP */
	pushq	4*8(%rdi)	/* EFLAGS */
	pushq	3*8(%rdi)	/* CS */
	pushq	2*8(%rdi)	/* RIP */

	/* Push user RDI on the trampoline stack. */
	pushq	(%rdi)

	/*
	 * We are on the trampoline stack.  All regs except RDI are live.
	 * We can do future final exit work right here.
	 */
	STACKLEAK_ERASE_NOCLOBBER

	SWITCH_TO_USER_CR3_STACK scratch_reg=%rdi

	/* Restore RDI. */
	popq	%rdi
	SWAPGS
	INTERRUPT_RETURN


SYM_INNER_LABEL(restore_regs_and_return_to_kernel, SYM_L_GLOBAL)
#ifdef CONFIG_DEBUG_ENTRY
	/* Assert that pt_regs indicates kernel mode. */
	testb	$3, CS(%rsp)
	jz	1f
	ud2
1:
#endif
	POP_REGS
	addq	$8, %rsp	/* skip regs->orig_ax */
	/*
	 * ARCH_HAS_MEMBARRIER_SYNC_CORE rely on IRET core serialization
	 * when returning from IPI handler.
	 */
	INTERRUPT_RETURN

SYM_INNER_LABEL_ALIGN(native_iret, SYM_L_GLOBAL)
	UNWIND_HINT_IRET_REGS
	/*
	 * Are we returning to a stack segment from the LDT?  Note: in
	 * 64-bit mode SS:RSP on the exception stack is always valid.
	 */
#ifdef CONFIG_X86_ESPFIX64
	testb	$4, (SS-RIP)(%rsp)
	jnz	native_irq_return_ldt
#endif

SYM_INNER_LABEL(native_irq_return_iret, SYM_L_GLOBAL)
	/*
	 * This may fault.  Non-paranoid faults on return to userspace are
	 * handled by fixup_bad_iret.  These include #SS, #GP, and #NP.
	 * Double-faults due to espfix64 are handled in exc_double_fault.
	 * Other faults here are fatal.
	 */
	iretq

#ifdef CONFIG_X86_ESPFIX64
native_irq_return_ldt:
	/*
	 * We are running with user GSBASE.  All GPRs contain their user
	 * values.  We have a percpu ESPFIX stack that is eight slots
	 * long (see ESPFIX_STACK_SIZE).  espfix_waddr points to the bottom
	 * of the ESPFIX stack.
	 *
	 * We clobber RAX and RDI in this code.  We stash RDI on the
	 * normal stack and RAX on the ESPFIX stack.
	 *
	 * The ESPFIX stack layout we set up looks like this:
	 *
	 * --- top of ESPFIX stack ---
	 * SS
	 * RSP
	 * RFLAGS
	 * CS
	 * RIP  <-- RSP points here when we're done
	 * RAX  <-- espfix_waddr points here
	 * --- bottom of ESPFIX stack ---
	 */

	pushq	%rdi				/* Stash user RDI */
	SWAPGS					/* to kernel GS */
	SWITCH_TO_KERNEL_CR3 scratch_reg=%rdi	/* to kernel CR3 */

	movq	PER_CPU_VAR(espfix_waddr), %rdi
	movq	%rax, (0*8)(%rdi)		/* user RAX */
	movq	(1*8)(%rsp), %rax		/* user RIP */
	movq	%rax, (1*8)(%rdi)
	movq	(2*8)(%rsp), %rax		/* user CS */
	movq	%rax, (2*8)(%rdi)
	movq	(3*8)(%rsp), %rax		/* user RFLAGS */
	movq	%rax, (3*8)(%rdi)
	movq	(5*8)(%rsp), %rax		/* user SS */
	movq	%rax, (5*8)(%rdi)
	movq	(4*8)(%rsp), %rax		/* user RSP */
	movq	%rax, (4*8)(%rdi)
	/* Now RAX == RSP. */

	andl	$0xffff0000, %eax		/* RAX = (RSP & 0xffff0000) */

	/*
	 * espfix_stack[31:16] == 0.  The page tables are set up such that
	 * (espfix_stack | (X & 0xffff0000)) points to a read-only alias of
	 * espfix_waddr for any X.  That is, there are 65536 RO aliases of
	 * the same page.  Set up RSP so that RSP[31:16] contains the
	 * respective 16 bits of the /userspace/ RSP and RSP nonetheless
	 * still points to an RO alias of the ESPFIX stack.
	 */
	orq	PER_CPU_VAR(espfix_stack), %rax

	SWITCH_TO_USER_CR3_STACK scratch_reg=%rdi
	SWAPGS					/* to user GS */
	popq	%rdi				/* Restore user RDI */

	movq	%rax, %rsp
	UNWIND_HINT_IRET_REGS offset=8

	/*
	 * At this point, we cannot write to the stack any more, but we can
	 * still read.
	 */
	popq	%rax				/* Restore user RAX */

	/*
	 * RSP now points to an ordinary IRET frame, except that the page
	 * is read-only and RSP[31:16] are preloaded with the userspace
	 * values.  We can now IRET back to userspace.
	 */
<<<<<<< HEAD
ENTRY(native_load_gs_index)
	pushfq
	DISABLE_INTERRUPTS(CLBR_ANY & ~CLBR_RDI)
	SWAPGS
.Lgs_change:
	movl	%edi, %gs
2:	ALTERNATIVE "", "mfence", X86_BUG_SWAPGS_FENCE
	SWAPGS
	popfq
	ret
END(native_load_gs_index)
EXPORT_SYMBOL(native_load_gs_index)

	_ASM_EXTABLE(.Lgs_change, bad_gs)
	.section .fixup, "ax"
	/* running with kernelgs */
bad_gs:
	SWAPGS					/* switch back to user gs */
=======
	jmp	native_irq_return_iret
#endif
SYM_CODE_END(common_interrupt_return)
_ASM_NOKPROBE(common_interrupt_return)

/*
 * Reload gs selector with exception handling
 * edi:  new selector
 *
 * Is in entry.text as it shouldn't be instrumented.
 */
SYM_FUNC_START(asm_load_gs_index)
	FRAME_BEGIN
	swapgs
.Lgs_change:
	movl	%edi, %gs
2:	ALTERNATIVE "", "mfence", X86_BUG_SWAPGS_FENCE
	swapgs
	FRAME_END
	ret
SYM_FUNC_END(asm_load_gs_index)
EXPORT_SYMBOL(asm_load_gs_index)

	_ASM_EXTABLE(.Lgs_change, .Lbad_gs)
	.section .fixup, "ax"
	/* running with kernelgs */
SYM_CODE_START_LOCAL_NOALIGN(.Lbad_gs)
	swapgs					/* switch back to user gs */
>>>>>>> 24b8d41d
.macro ZAP_GS
	/* This can't be a string because the preprocessor needs to see it. */
	movl $__USER_DS, %eax
	movl %eax, %gs
.endm
	ALTERNATIVE "", "ZAP_GS", X86_BUG_NULL_SEG
	xorl	%eax, %eax
	movl	%eax, %gs
	jmp	2b
SYM_CODE_END(.Lbad_gs)
	.previous

/*
 * rdi: New stack pointer points to the top word of the stack
 * rsi: Function pointer
 * rdx: Function argument (can be NULL if none)
 */
SYM_FUNC_START(asm_call_on_stack)
SYM_INNER_LABEL(asm_call_sysvec_on_stack, SYM_L_GLOBAL)
SYM_INNER_LABEL(asm_call_irq_on_stack, SYM_L_GLOBAL)
	/*
	 * Save the frame pointer unconditionally. This allows the ORC
	 * unwinder to handle the stack switch.
	 */
	pushq		%rbp
	mov		%rsp, %rbp

	/*
	 * The unwinder relies on the word at the top of the new stack
	 * page linking back to the previous RSP.
	 */
	mov		%rsp, (%rdi)
	mov		%rdi, %rsp
	/* Move the argument to the right place */
	mov		%rdx, %rdi

1:
	.pushsection .discard.instr_begin
	.long 1b - .
	.popsection

	CALL_NOSPEC	rsi

2:
	.pushsection .discard.instr_end
	.long 2b - .
	.popsection

	/* Restore the previous stack pointer from RBP. */
	leaveq
	ret
SYM_FUNC_END(asm_call_on_stack)

#ifdef CONFIG_XEN_PV
/*
 * A note on the "critical region" in our callback handler.
 * We want to avoid stacking callback handlers due to events occurring
 * during handling of the last event. To do this, we keep events disabled
 * until we've done all processing. HOWEVER, we must enable events before
 * popping the stack frame (can't be done atomically) and so it would still
 * be possible to get enough handler activations to overflow the stack.
 * Although unlikely, bugs of that kind are hard to track down, so we'd
 * like to avoid the possibility.
 * So, on entry to the handler we detect whether we interrupted an
 * existing activation in its critical region -- if so, we pop the current
 * activation and restart the handler using the previous one.
 *
 * C calling convention: exc_xen_hypervisor_callback(struct *pt_regs)
 */
SYM_CODE_START_LOCAL(exc_xen_hypervisor_callback)

/*
 * Since we don't modify %rdi, evtchn_do_upall(struct *pt_regs) will
 * see the correct pointer to the pt_regs
 */
	UNWIND_HINT_FUNC
	movq	%rdi, %rsp			/* we don't return, adjust the stack frame */
	UNWIND_HINT_REGS

	call	xen_pv_evtchn_do_upcall

	jmp	error_return
SYM_CODE_END(exc_xen_hypervisor_callback)

/*
 * Hypervisor uses this for application faults while it executes.
 * We get here for two reasons:
 *  1. Fault while reloading DS, ES, FS or GS
 *  2. Fault while executing IRET
 * Category 1 we do not need to fix up as Xen has already reloaded all segment
 * registers that could be reloaded and zeroed the others.
 * Category 2 we fix up by killing the current process. We cannot use the
 * normal Linux return path in this case because if we use the IRET hypercall
 * to pop the stack frame we end up in an infinite loop of failsafe callbacks.
 * We distinguish between categories by comparing each saved segment register
 * with its current contents: any discrepancy means we in category 1.
 */
SYM_CODE_START(xen_failsafe_callback)
	UNWIND_HINT_EMPTY
	movl	%ds, %ecx
	cmpw	%cx, 0x10(%rsp)
	jne	1f
	movl	%es, %ecx
	cmpw	%cx, 0x18(%rsp)
	jne	1f
	movl	%fs, %ecx
	cmpw	%cx, 0x20(%rsp)
	jne	1f
	movl	%gs, %ecx
	cmpw	%cx, 0x28(%rsp)
	jne	1f
	/* All segments match their saved values => Category 2 (Bad IRET). */
	movq	(%rsp), %rcx
	movq	8(%rsp), %r11
	addq	$0x30, %rsp
	pushq	$0				/* RIP */
	UNWIND_HINT_IRET_REGS offset=8
	jmp	asm_exc_general_protection
1:	/* Segment mismatch => Category 1 (Bad segment). Retry the IRET. */
	movq	(%rsp), %rcx
	movq	8(%rsp), %r11
	addq	$0x30, %rsp
	UNWIND_HINT_IRET_REGS
	pushq	$-1 /* orig_ax = -1 => not a system call */
	PUSH_AND_CLEAR_REGS
	ENCODE_FRAME_POINTER
	jmp	error_return
SYM_CODE_END(xen_failsafe_callback)
#endif /* CONFIG_XEN_PV */

/*
 * Save all registers in pt_regs. Return GSBASE related information
 * in EBX depending on the availability of the FSGSBASE instructions:
 *
 * FSGSBASE	R/EBX
 *     N        0 -> SWAPGS on exit
 *              1 -> no SWAPGS on exit
 *
 *     Y        GSBASE value at entry, must be restored in paranoid_exit
 */
SYM_CODE_START_LOCAL(paranoid_entry)
	UNWIND_HINT_FUNC
	cld
	PUSH_AND_CLEAR_REGS save_ret=1
	ENCODE_FRAME_POINTER 8

	/*
	 * Always stash CR3 in %r14.  This value will be restored,
	 * verbatim, at exit.  Needed if paranoid_entry interrupted
	 * another entry that already switched to the user CR3 value
	 * but has not yet returned to userspace.
	 *
	 * This is also why CS (stashed in the "iret frame" by the
	 * hardware at entry) can not be used: this may be a return
	 * to kernel code, but with a user CR3 value.
	 *
	 * Switching CR3 does not depend on kernel GSBASE so it can
	 * be done before switching to the kernel GSBASE. This is
	 * required for FSGSBASE because the kernel GSBASE has to
	 * be retrieved from a kernel internal table.
	 */
	SAVE_AND_SWITCH_TO_KERNEL_CR3 scratch_reg=%rax save_reg=%r14

	/*
	 * Handling GSBASE depends on the availability of FSGSBASE.
	 *
	 * Without FSGSBASE the kernel enforces that negative GSBASE
	 * values indicate kernel GSBASE. With FSGSBASE no assumptions
	 * can be made about the GSBASE value when entering from user
	 * space.
	 */
	ALTERNATIVE "jmp .Lparanoid_entry_checkgs", "", X86_FEATURE_FSGSBASE

	/*
	 * Read the current GSBASE and store it in %rbx unconditionally,
	 * retrieve and set the current CPUs kernel GSBASE. The stored value
	 * has to be restored in paranoid_exit unconditionally.
	 *
	 * The unconditional write to GS base below ensures that no subsequent
	 * loads based on a mispredicted GS base can happen, therefore no LFENCE
	 * is needed here.
	 */
	SAVE_AND_SET_GSBASE scratch_reg=%rax save_reg=%rbx
	ret

.Lparanoid_entry_checkgs:
	/* EBX = 1 -> kernel GSBASE active, no restore required */
	movl	$1, %ebx
	/*
	 * The kernel-enforced convention is a negative GSBASE indicates
	 * a kernel value. No SWAPGS needed on entry and exit.
	 */
	movl	$MSR_GS_BASE, %ecx
	rdmsr
	testl	%edx, %edx
	jns	.Lparanoid_entry_swapgs
	ret

.Lparanoid_entry_swapgs:
	SWAPGS

	/*
	 * The above SAVE_AND_SWITCH_TO_KERNEL_CR3 macro doesn't do an
	 * unconditional CR3 write, even in the PTI case.  So do an lfence
	 * to prevent GS speculation, regardless of whether PTI is enabled.
	 */
	FENCE_SWAPGS_KERNEL_ENTRY

	/* EBX = 0 -> SWAPGS required on exit */
	xorl	%ebx, %ebx
	ret
SYM_CODE_END(paranoid_entry)

/*
 * "Paranoid" exit path from exception stack.  This is invoked
 * only on return from non-NMI IST interrupts that came
 * from kernel space.
 *
 * We may be returning to very strange contexts (e.g. very early
 * in syscall entry), so checking for preemption here would
 * be complicated.  Fortunately, there's no good reason to try
 * to handle preemption here.
 *
 * R/EBX contains the GSBASE related information depending on the
 * availability of the FSGSBASE instructions:
 *
 * FSGSBASE	R/EBX
 *     N        0 -> SWAPGS on exit
 *              1 -> no SWAPGS on exit
 *
 *     Y        User space GSBASE, must be restored unconditionally
 */
SYM_CODE_START_LOCAL(paranoid_exit)
	UNWIND_HINT_REGS
	/*
	 * The order of operations is important. RESTORE_CR3 requires
	 * kernel GSBASE.
	 *
	 * NB to anyone to try to optimize this code: this code does
	 * not execute at all for exceptions from user mode. Those
	 * exceptions go through error_exit instead.
	 */
	RESTORE_CR3	scratch_reg=%rax save_reg=%r14

	/* Handle the three GSBASE cases */
	ALTERNATIVE "jmp .Lparanoid_exit_checkgs", "", X86_FEATURE_FSGSBASE

	/* With FSGSBASE enabled, unconditionally restore GSBASE */
	wrgsbase	%rbx
	jmp		restore_regs_and_return_to_kernel

.Lparanoid_exit_checkgs:
	/* On non-FSGSBASE systems, conditionally do SWAPGS */
	testl		%ebx, %ebx
	jnz		restore_regs_and_return_to_kernel

	/* We are returning to a context with user GSBASE */
	SWAPGS_UNSAFE_STACK
	jmp		restore_regs_and_return_to_kernel
SYM_CODE_END(paranoid_exit)

/*
 * Save all registers in pt_regs, and switch GS if needed.
 */
SYM_CODE_START_LOCAL(error_entry)
	UNWIND_HINT_FUNC
	cld
	PUSH_AND_CLEAR_REGS save_ret=1
	ENCODE_FRAME_POINTER 8
	testb	$3, CS+8(%rsp)
	jz	.Lerror_kernelspace

	/*
	 * We entered from user mode or we're pretending to have entered
	 * from user mode due to an IRET fault.
	 */
	SWAPGS
	FENCE_SWAPGS_USER_ENTRY
	/* We have user CR3.  Change to kernel CR3. */
	SWITCH_TO_KERNEL_CR3 scratch_reg=%rax

.Lerror_entry_from_usermode_after_swapgs:
	/* Put us onto the real thread stack. */
	popq	%r12				/* save return addr in %12 */
	movq	%rsp, %rdi			/* arg0 = pt_regs pointer */
	call	sync_regs
	movq	%rax, %rsp			/* switch stack */
	ENCODE_FRAME_POINTER
	pushq	%r12
	ret

.Lerror_entry_done_lfence:
	FENCE_SWAPGS_KERNEL_ENTRY
.Lerror_entry_done:
	ret

	/*
	 * There are two places in the kernel that can potentially fault with
	 * usergs. Handle them here.  B stepping K8s sometimes report a
	 * truncated RIP for IRET exceptions returning to compat mode. Check
	 * for these here too.
	 */
.Lerror_kernelspace:
	leaq	native_irq_return_iret(%rip), %rcx
	cmpq	%rcx, RIP+8(%rsp)
	je	.Lerror_bad_iret
	movl	%ecx, %eax			/* zero extend */
	cmpq	%rax, RIP+8(%rsp)
	je	.Lbstep_iret
	cmpq	$.Lgs_change, RIP+8(%rsp)
<<<<<<< HEAD
	jne	.Lerror_entry_done
=======
	jne	.Lerror_entry_done_lfence
>>>>>>> 24b8d41d

	/*
	 * hack: .Lgs_change can fail with user gsbase.  If this happens, fix up
	 * gsbase and proceed.  We'll fix up the exception and land in
	 * .Lgs_change's error handler with kernel gsbase.
	 */
	SWAPGS
<<<<<<< HEAD
=======
	FENCE_SWAPGS_USER_ENTRY
>>>>>>> 24b8d41d
	jmp .Lerror_entry_done

.Lbstep_iret:
	/* Fix truncated RIP */
	movq	%rcx, RIP+8(%rsp)
	/* fall through */

.Lerror_bad_iret:
	/*
	 * We came from an IRET to user mode, so we have user
	 * gsbase and CR3.  Switch to kernel gsbase and CR3:
	 */
	SWAPGS
	FENCE_SWAPGS_USER_ENTRY
	SWITCH_TO_KERNEL_CR3 scratch_reg=%rax

	/*
	 * Pretend that the exception came from user mode: set up pt_regs
	 * as if we faulted immediately after IRET.
	 */
	mov	%rsp, %rdi
	call	fixup_bad_iret
	mov	%rax, %rsp
	jmp	.Lerror_entry_from_usermode_after_swapgs
SYM_CODE_END(error_entry)

SYM_CODE_START_LOCAL(error_return)
	UNWIND_HINT_REGS
	DEBUG_ENTRY_ASSERT_IRQS_OFF
	testb	$3, CS(%rsp)
	jz	restore_regs_and_return_to_kernel
	jmp	swapgs_restore_regs_and_return_to_usermode
SYM_CODE_END(error_return)

/*
<<<<<<< HEAD
 * On entry, EBX is a "return to kernel mode" flag:
 *   1: already in kernel mode, don't need SWAPGS
 *   0: user gsbase is loaded, we need SWAPGS and standard preparation for return to usermode
=======
 * Runs on exception stack.  Xen PV does not go through this path at all,
 * so we can use real assembly here.
 *
 * Registers:
 *	%r14: Used to save/restore the CR3 of the interrupted context
 *	      when PAGE_TABLE_ISOLATION is in use.  Do not clobber.
>>>>>>> 24b8d41d
 */
SYM_CODE_START(asm_exc_nmi)
	UNWIND_HINT_IRET_REGS

	/*
	 * We allow breakpoints in NMIs. If a breakpoint occurs, then
	 * the iretq it performs will take us out of NMI context.
	 * This means that we can have nested NMIs where the next
	 * NMI is using the top of the stack of the previous NMI. We
	 * can't let it execute because the nested NMI will corrupt the
	 * stack of the previous NMI. NMI handlers are not re-entrant
	 * anyway.
	 *
	 * To handle this case we do the following:
	 *  Check the a special location on the stack that contains
	 *  a variable that is set when NMIs are executing.
	 *  The interrupted task's stack is also checked to see if it
	 *  is an NMI stack.
	 *  If the variable is not set and the stack is not the NMI
	 *  stack then:
	 *    o Set the special variable on the stack
	 *    o Copy the interrupt frame into an "outermost" location on the
	 *      stack
	 *    o Copy the interrupt frame into an "iret" location on the stack
	 *    o Continue processing the NMI
	 *  If the variable is set or the previous stack is the NMI stack:
	 *    o Modify the "iret" location to jump to the repeat_nmi
	 *    o return back to the first NMI
	 *
	 * Now on exit of the first NMI, we first clear the stack variable
	 * The NMI stack will tell any nested NMIs at that point that it is
	 * nested. Then we pop the stack normally with iret, and if there was
	 * a nested NMI that updated the copy interrupt stack frame, a
	 * jump will be made to the repeat_nmi code that will handle the second
	 * NMI.
	 *
	 * However, espfix prevents us from directly returning to userspace
	 * with a single IRET instruction.  Similarly, IRET to user mode
	 * can fault.  We therefore handle NMIs from user space like
	 * other IST entries.
	 */

	ASM_CLAC

	/* Use %rdx as our temp variable throughout */
	pushq	%rdx

	testb	$3, CS-RIP+8(%rsp)
	jz	.Lnmi_from_kernel

	/*
	 * NMI from user mode.  We need to run on the thread stack, but we
	 * can't go through the normal entry paths: NMIs are masked, and
	 * we don't want to enable interrupts, because then we'll end
	 * up in an awkward situation in which IRQs are on but NMIs
	 * are off.
	 *
	 * We also must not push anything to the stack before switching
	 * stacks lest we corrupt the "NMI executing" variable.
	 */

	swapgs
	cld
	FENCE_SWAPGS_USER_ENTRY
	SWITCH_TO_KERNEL_CR3 scratch_reg=%rdx
	movq	%rsp, %rdx
	movq	PER_CPU_VAR(cpu_current_top_of_stack), %rsp
	UNWIND_HINT_IRET_REGS base=%rdx offset=8
	pushq	5*8(%rdx)	/* pt_regs->ss */
	pushq	4*8(%rdx)	/* pt_regs->rsp */
	pushq	3*8(%rdx)	/* pt_regs->flags */
	pushq	2*8(%rdx)	/* pt_regs->cs */
	pushq	1*8(%rdx)	/* pt_regs->rip */
	UNWIND_HINT_IRET_REGS
	pushq   $-1		/* pt_regs->orig_ax */
	PUSH_AND_CLEAR_REGS rdx=(%rdx)
	ENCODE_FRAME_POINTER

	/*
	 * At this point we no longer need to worry about stack damage
	 * due to nesting -- we're on the normal thread stack and we're
	 * done with the NMI stack.
	 */

	movq	%rsp, %rdi
	movq	$-1, %rsi
	call	exc_nmi

	/*
	 * Return back to user mode.  We must *not* do the normal exit
	 * work, because we don't want to enable interrupts.
	 */
	jmp	swapgs_restore_regs_and_return_to_usermode

.Lnmi_from_kernel:
	/*
	 * Here's what our stack frame will look like:
	 * +---------------------------------------------------------+
	 * | original SS                                             |
	 * | original Return RSP                                     |
	 * | original RFLAGS                                         |
	 * | original CS                                             |
	 * | original RIP                                            |
	 * +---------------------------------------------------------+
	 * | temp storage for rdx                                    |
	 * +---------------------------------------------------------+
	 * | "NMI executing" variable                                |
	 * +---------------------------------------------------------+
	 * | iret SS          } Copied from "outermost" frame        |
	 * | iret Return RSP  } on each loop iteration; overwritten  |
	 * | iret RFLAGS      } by a nested NMI to force another     |
	 * | iret CS          } iteration if needed.                 |
	 * | iret RIP         }                                      |
	 * +---------------------------------------------------------+
	 * | outermost SS          } initialized in first_nmi;       |
	 * | outermost Return RSP  } will not be changed before      |
	 * | outermost RFLAGS      } NMI processing is done.         |
	 * | outermost CS          } Copied to "iret" frame on each  |
	 * | outermost RIP         } iteration.                      |
	 * +---------------------------------------------------------+
	 * | pt_regs                                                 |
	 * +---------------------------------------------------------+
	 *
	 * The "original" frame is used by hardware.  Before re-enabling
	 * NMIs, we need to be done with it, and we need to leave enough
	 * space for the asm code here.
	 *
	 * We return by executing IRET while RSP points to the "iret" frame.
	 * That will either return for real or it will loop back into NMI
	 * processing.
	 *
	 * The "outermost" frame is copied to the "iret" frame on each
	 * iteration of the loop, so each iteration starts with the "iret"
	 * frame pointing to the final return target.
	 */

	/*
	 * Determine whether we're a nested NMI.
	 *
	 * If we interrupted kernel code between repeat_nmi and
	 * end_repeat_nmi, then we are a nested NMI.  We must not
	 * modify the "iret" frame because it's being written by
	 * the outer NMI.  That's okay; the outer NMI handler is
	 * about to about to call exc_nmi() anyway, so we can just
	 * resume the outer NMI.
	 */

	movq	$repeat_nmi, %rdx
	cmpq	8(%rsp), %rdx
	ja	1f
	movq	$end_repeat_nmi, %rdx
	cmpq	8(%rsp), %rdx
	ja	nested_nmi_out
1:

	/*
	 * Now check "NMI executing".  If it's set, then we're nested.
	 * This will not detect if we interrupted an outer NMI just
	 * before IRET.
	 */
	cmpl	$1, -8(%rsp)
	je	nested_nmi

	/*
	 * Now test if the previous stack was an NMI stack.  This covers
	 * the case where we interrupt an outer NMI after it clears
	 * "NMI executing" but before IRET.  We need to be careful, though:
	 * there is one case in which RSP could point to the NMI stack
	 * despite there being no NMI active: naughty userspace controls
	 * RSP at the very beginning of the SYSCALL targets.  We can
	 * pull a fast one on naughty userspace, though: we program
	 * SYSCALL to mask DF, so userspace cannot cause DF to be set
	 * if it controls the kernel's RSP.  We set DF before we clear
	 * "NMI executing".
	 */
	lea	6*8(%rsp), %rdx
	/* Compare the NMI stack (rdx) with the stack we came from (4*8(%rsp)) */
	cmpq	%rdx, 4*8(%rsp)
	/* If the stack pointer is above the NMI stack, this is a normal NMI */
	ja	first_nmi

	subq	$EXCEPTION_STKSZ, %rdx
	cmpq	%rdx, 4*8(%rsp)
	/* If it is below the NMI stack, it is a normal NMI */
	jb	first_nmi

	/* Ah, it is within the NMI stack. */

	testb	$(X86_EFLAGS_DF >> 8), (3*8 + 1)(%rsp)
	jz	first_nmi	/* RSP was user controlled. */

	/* This is a nested NMI. */

nested_nmi:
	/*
	 * Modify the "iret" frame to point to repeat_nmi, forcing another
	 * iteration of NMI handling.
	 */
	subq	$8, %rsp
	leaq	-10*8(%rsp), %rdx
	pushq	$__KERNEL_DS
	pushq	%rdx
	pushfq
	pushq	$__KERNEL_CS
	pushq	$repeat_nmi

	/* Put stack back */
	addq	$(6*8), %rsp

nested_nmi_out:
	popq	%rdx

	/* We are returning to kernel mode, so this cannot result in a fault. */
	iretq

first_nmi:
	/* Restore rdx. */
	movq	(%rsp), %rdx

	/* Make room for "NMI executing". */
	pushq	$0

	/* Leave room for the "iret" frame */
	subq	$(5*8), %rsp

	/* Copy the "original" frame to the "outermost" frame */
	.rept 5
	pushq	11*8(%rsp)
	.endr
	UNWIND_HINT_IRET_REGS

	/* Everything up to here is safe from nested NMIs */

#ifdef CONFIG_DEBUG_ENTRY
	/*
	 * For ease of testing, unmask NMIs right away.  Disabled by
	 * default because IRET is very expensive.
	 */
	pushq	$0		/* SS */
	pushq	%rsp		/* RSP (minus 8 because of the previous push) */
	addq	$8, (%rsp)	/* Fix up RSP */
	pushfq			/* RFLAGS */
	pushq	$__KERNEL_CS	/* CS */
	pushq	$1f		/* RIP */
	iretq			/* continues at repeat_nmi below */
	UNWIND_HINT_IRET_REGS
1:
#endif

repeat_nmi:
	/*
	 * If there was a nested NMI, the first NMI's iret will return
	 * here. But NMIs are still enabled and we can take another
	 * nested NMI. The nested NMI checks the interrupted RIP to see
	 * if it is between repeat_nmi and end_repeat_nmi, and if so
	 * it will just return, as we are about to repeat an NMI anyway.
	 * This makes it safe to copy to the stack frame that a nested
	 * NMI will update.
	 *
	 * RSP is pointing to "outermost RIP".  gsbase is unknown, but, if
	 * we're repeating an NMI, gsbase has the same value that it had on
	 * the first iteration.  paranoid_entry will load the kernel
	 * gsbase if needed before we call exc_nmi().  "NMI executing"
	 * is zero.
	 */
	movq	$1, 10*8(%rsp)		/* Set "NMI executing". */

	/*
	 * Copy the "outermost" frame to the "iret" frame.  NMIs that nest
	 * here must not modify the "iret" frame while we're writing to
	 * it or it will end up containing garbage.
	 */
	addq	$(10*8), %rsp
	.rept 5
	pushq	-6*8(%rsp)
	.endr
	subq	$(5*8), %rsp
end_repeat_nmi:

	/*
	 * Everything below this point can be preempted by a nested NMI.
	 * If this happens, then the inner NMI will change the "iret"
	 * frame to point back to repeat_nmi.
	 */
	pushq	$-1				/* ORIG_RAX: no syscall to restart */

	/*
	 * Use paranoid_entry to handle SWAPGS, but no need to use paranoid_exit
	 * as we should not be calling schedule in NMI context.
	 * Even with normal interrupts enabled. An NMI should not be
	 * setting NEED_RESCHED or anything that normal interrupts and
	 * exceptions might do.
	 */
	call	paranoid_entry
	UNWIND_HINT_REGS

	movq	%rsp, %rdi
	movq	$-1, %rsi
	call	exc_nmi

	/* Always restore stashed CR3 value (see paranoid_entry) */
	RESTORE_CR3 scratch_reg=%r15 save_reg=%r14

	/*
	 * The above invocation of paranoid_entry stored the GSBASE
	 * related information in R/EBX depending on the availability
	 * of FSGSBASE.
	 *
	 * If FSGSBASE is enabled, restore the saved GSBASE value
	 * unconditionally, otherwise take the conditional SWAPGS path.
	 */
	ALTERNATIVE "jmp nmi_no_fsgsbase", "", X86_FEATURE_FSGSBASE

	wrgsbase	%rbx
	jmp	nmi_restore

nmi_no_fsgsbase:
	/* EBX == 0 -> invoke SWAPGS */
	testl	%ebx, %ebx
	jnz	nmi_restore

nmi_swapgs:
	SWAPGS_UNSAFE_STACK

nmi_restore:
	POP_REGS

	/*
	 * Skip orig_ax and the "outermost" frame to point RSP at the "iret"
	 * at the "iret" frame.
	 */
	addq	$6*8, %rsp

	/*
	 * Clear "NMI executing".  Set DF first so that we can easily
	 * distinguish the remaining code between here and IRET from
	 * the SYSCALL entry and exit paths.
	 *
	 * We arguably should just inspect RIP instead, but I (Andy) wrote
	 * this code when I had the misapprehension that Xen PV supported
	 * NMIs, and Xen PV would break that approach.
	 */
	std
	movq	$0, 5*8(%rsp)		/* clear "NMI executing" */

	/*
	 * iretq reads the "iret" frame and exits the NMI stack in a
	 * single instruction.  We are returning to kernel mode, so this
	 * cannot result in a fault.  Similarly, we don't need to worry
	 * about espfix64 on the way back to kernel mode.
	 */
	iretq
SYM_CODE_END(asm_exc_nmi)

#ifndef CONFIG_IA32_EMULATION
/*
 * This handles SYSCALL from 32-bit code.  There is no way to program
 * MSRs to fully disable 32-bit SYSCALL.
 */
SYM_CODE_START(ignore_sysret)
	UNWIND_HINT_EMPTY
	mov	$-ENOSYS, %eax
<<<<<<< HEAD
	sysret
END(ignore_sysret)

ENTRY(rewind_stack_do_exit)
=======
	sysretl
SYM_CODE_END(ignore_sysret)
#endif

.pushsection .text, "ax"
SYM_CODE_START(rewind_stack_do_exit)
	UNWIND_HINT_FUNC
>>>>>>> 24b8d41d
	/* Prevent any naive code from trying to unwind to our caller. */
	xorl	%ebp, %ebp

	movq	PER_CPU_VAR(cpu_current_top_of_stack), %rax
<<<<<<< HEAD
	leaq	-TOP_OF_KERNEL_STACK_PADDING-PTREGS_SIZE(%rax), %rsp

	call	do_exit
1:	jmp 1b
END(rewind_stack_do_exit)
=======
	leaq	-PTREGS_SIZE(%rax), %rsp
	UNWIND_HINT_REGS

	call	do_exit
SYM_CODE_END(rewind_stack_do_exit)
.popsection
>>>>>>> 24b8d41d
<|MERGE_RESOLUTION|>--- conflicted
+++ resolved
@@ -35,13 +35,10 @@
 #include <asm/smap.h>
 #include <asm/pgtable_types.h>
 #include <asm/export.h>
-<<<<<<< HEAD
-=======
 #include <asm/frame.h>
 #include <asm/trapnr.h>
 #include <asm/nospec-branch.h>
 #include <asm/fsgsbase.h>
->>>>>>> 24b8d41d
 #include <linux/err.h>
 
 #include "calling.h"
@@ -115,80 +112,8 @@
 SYM_INNER_LABEL(entry_SYSCALL_64_after_hwframe, SYM_L_GLOBAL)
 	pushq	%rax					/* pt_regs->orig_ax */
 
-<<<<<<< HEAD
-	/*
-	 * If we need to do entry work or if we guess we'll need to do
-	 * exit work, go straight to the slow path.
-	 */
-	movq	PER_CPU_VAR(current_task), %r11
-	testl	$_TIF_WORK_SYSCALL_ENTRY|_TIF_ALLWORK_MASK, TASK_TI_flags(%r11)
-	jnz	entry_SYSCALL64_slow_path
-
-entry_SYSCALL_64_fastpath:
-	/*
-	 * Easy case: enable interrupts and issue the syscall.  If the syscall
-	 * needs pt_regs, we'll call a stub that disables interrupts again
-	 * and jumps to the slow path.
-	 */
-	TRACE_IRQS_ON
-	ENABLE_INTERRUPTS(CLBR_NONE)
-#if __SYSCALL_MASK == ~0
-	cmpq	$__NR_syscall_max, %rax
-#else
-	andl	$__SYSCALL_MASK, %eax
-	cmpl	$__NR_syscall_max, %eax
-#endif
-	ja	1f				/* return -ENOSYS (already in pt_regs->ax) */
-	movq	%r10, %rcx
-
-	/*
-	 * This call instruction is handled specially in stub_ptregs_64.
-	 * It might end up jumping to the slow path.  If it jumps, RAX
-	 * and all argument registers are clobbered.
-	 */
-	call	*sys_call_table(, %rax, 8)
-.Lentry_SYSCALL_64_after_fastpath_call:
-
-	movq	%rax, RAX(%rsp)
-1:
-
-	/*
-	 * If we get here, then we know that pt_regs is clean for SYSRET64.
-	 * If we see that no exit work is required (which we are required
-	 * to check with IRQs off), then we can go straight to SYSRET64.
-	 */
-	DISABLE_INTERRUPTS(CLBR_NONE)
-	TRACE_IRQS_OFF
-	movq	PER_CPU_VAR(current_task), %r11
-	testl	$_TIF_ALLWORK_MASK, TASK_TI_flags(%r11)
-	jnz	1f
-
-	LOCKDEP_SYS_EXIT
-	TRACE_IRQS_ON		/* user mode is traced as IRQs on */
-	movq	RIP(%rsp), %rcx
-	movq	EFLAGS(%rsp), %r11
-	RESTORE_C_REGS_EXCEPT_RCX_R11
-	movq	RSP(%rsp), %rsp
-	USERGS_SYSRET64
-
-1:
-	/*
-	 * The fast path looked good when we started, but something changed
-	 * along the way and we need to switch to the slow path.  Calling
-	 * raise(3) will trigger this, for example.  IRQs are off.
-	 */
-	TRACE_IRQS_ON
-	ENABLE_INTERRUPTS(CLBR_NONE)
-	SAVE_EXTRA_REGS
-	movq	%rsp, %rdi
-	call	syscall_return_slowpath	/* returns with IRQs disabled */
-	jmp	return_from_SYSCALL_64
-
-entry_SYSCALL64_slow_path:
-=======
 	PUSH_AND_CLEAR_REGS rax=$-ENOSYS
 
->>>>>>> 24b8d41d
 	/* IRQs are off. */
 	movq	%rax, %rdi
 	movq	%rsp, %rsi
@@ -319,18 +244,6 @@
 	movq	%rbx, PER_CPU_VAR(fixed_percpu_data) + stack_canary_offset
 #endif
 
-<<<<<<< HEAD
-1:
-	jmp	*%rax				/* Called from C */
-END(stub_ptregs_64)
-
-.macro ptregs_stub func
-ENTRY(ptregs_\func)
-	leaq	\func(%rip), %rax
-	jmp	stub_ptregs_64
-END(ptregs_\func)
-.endm
-=======
 #ifdef CONFIG_RETPOLINE
 	/*
 	 * When switching from a shallower to a deeper call stack
@@ -349,89 +262,26 @@
 	popq	%r12
 	popq	%rbx
 	popq	%rbp
->>>>>>> 24b8d41d
 
 	jmp	__switch_to
 SYM_FUNC_END(__switch_to_asm)
 .popsection
 
 /*
- * %rdi: prev task
- * %rsi: next task
- */
-ENTRY(__switch_to_asm)
-	/*
-	 * Save callee-saved registers
-	 * This must match the order in inactive_task_frame
-	 */
-	pushq	%rbp
-	pushq	%rbx
-	pushq	%r12
-	pushq	%r13
-	pushq	%r14
-	pushq	%r15
-
-	/* switch stack */
-	movq	%rsp, TASK_threadsp(%rdi)
-	movq	TASK_threadsp(%rsi), %rsp
-
-#ifdef CONFIG_CC_STACKPROTECTOR
-	movq	TASK_stack_canary(%rsi), %rbx
-	movq	%rbx, PER_CPU_VAR(irq_stack_union)+stack_canary_offset
-#endif
-
-	/* restore callee-saved registers */
-	popq	%r15
-	popq	%r14
-	popq	%r13
-	popq	%r12
-	popq	%rbx
-	popq	%rbp
-
-	jmp	__switch_to
-END(__switch_to_asm)
-
-/*
  * A newly forked process directly context switches into this address.
  *
  * rax: prev task we switched from
  * rbx: kernel thread func (NULL for user thread)
  * r12: kernel thread arg
  */
-<<<<<<< HEAD
-ENTRY(ret_from_fork)
-=======
 .pushsection .text, "ax"
 SYM_CODE_START(ret_from_fork)
 	UNWIND_HINT_EMPTY
->>>>>>> 24b8d41d
 	movq	%rax, %rdi
 	call	schedule_tail			/* rdi: 'prev' task parameter */
 
 	testq	%rbx, %rbx			/* from kernel_thread? */
 	jnz	1f				/* kernel threads are uncommon */
-<<<<<<< HEAD
-
-2:
-	movq	%rsp, %rdi
-	call	syscall_return_slowpath	/* returns with IRQs disabled */
-	TRACE_IRQS_ON			/* user mode is traced as IRQS on */
-	SWAPGS
-	jmp	restore_regs_and_iret
-
-1:
-	/* kernel thread */
-	movq	%r12, %rdi
-	call	*%rbx
-	/*
-	 * A kernel thread is allowed to return here after successfully
-	 * calling do_execve().  Exit to userspace to complete the execve()
-	 * syscall.
-	 */
-	movq	$0, RAX(%rsp)
-	jmp	2b
-END(ret_from_fork)
-=======
 
 2:
 	UNWIND_HINT_REGS
@@ -465,7 +315,6 @@
 	popq %rax
 #endif
 .endm
->>>>>>> 24b8d41d
 
 /**
  * idtentry_body - Macro to emit code calling the C function
@@ -637,7 +486,163 @@
 	 * paranoid_entry returns SWAPGS flag for paranoid_exit in EBX.
 	 * EBX == 0 -> SWAPGS, EBX == 1 -> no SWAPGS
 	 */
-<<<<<<< HEAD
+	call	paranoid_entry
+
+	UNWIND_HINT_REGS
+
+	/*
+	 * Switch off the IST stack to make it free for nested exceptions. The
+	 * vc_switch_off_ist() function will switch back to the interrupted
+	 * stack if it is safe to do so. If not it switches to the VC fall-back
+	 * stack.
+	 */
+	movq	%rsp, %rdi		/* pt_regs pointer */
+	call	vc_switch_off_ist
+	movq	%rax, %rsp		/* Switch to new stack */
+
+	UNWIND_HINT_REGS
+
+	/* Update pt_regs */
+	movq	ORIG_RAX(%rsp), %rsi	/* get error code into 2nd argument*/
+	movq	$-1, ORIG_RAX(%rsp)	/* no syscall to restart */
+
+	movq	%rsp, %rdi		/* pt_regs pointer */
+
+	call	\cfunc
+
+	/*
+	 * No need to switch back to the IST stack. The current stack is either
+	 * identical to the stack in the IRET frame or the VC fall-back stack,
+	 * so it is definitly mapped even with PTI enabled.
+	 */
+	jmp	paranoid_exit
+
+	/* Switch to the regular task stack */
+.Lfrom_usermode_switch_stack_\@:
+	idtentry_body safe_stack_\cfunc, has_error_code=1
+
+_ASM_NOKPROBE(\asmsym)
+SYM_CODE_END(\asmsym)
+.endm
+#endif
+
+/*
+ * Double fault entry. Straight paranoid. No checks from which context
+ * this comes because for the espfix induced #DF this would do the wrong
+ * thing.
+ */
+.macro idtentry_df vector asmsym cfunc
+SYM_CODE_START(\asmsym)
+	UNWIND_HINT_IRET_REGS offset=8
+	ASM_CLAC
+
+	/* paranoid_entry returns GS information for paranoid_exit in EBX. */
+	call	paranoid_entry
+	UNWIND_HINT_REGS
+
+	movq	%rsp, %rdi		/* pt_regs pointer into first argument */
+	movq	ORIG_RAX(%rsp), %rsi	/* get error code into 2nd argument*/
+	movq	$-1, ORIG_RAX(%rsp)	/* no syscall to restart */
+	call	\cfunc
+
+	jmp	paranoid_exit
+
+_ASM_NOKPROBE(\asmsym)
+SYM_CODE_END(\asmsym)
+.endm
+
+/*
+ * Include the defines which emit the idt entries which are shared
+ * shared between 32 and 64 bit and emit the __irqentry_text_* markers
+ * so the stacktrace boundary checks work.
+ */
+	.align 16
+	.globl __irqentry_text_start
+__irqentry_text_start:
+
+#include <asm/idtentry.h>
+
+	.align 16
+	.globl __irqentry_text_end
+__irqentry_text_end:
+
+SYM_CODE_START_LOCAL(common_interrupt_return)
+SYM_INNER_LABEL(swapgs_restore_regs_and_return_to_usermode, SYM_L_GLOBAL)
+#ifdef CONFIG_DEBUG_ENTRY
+	/* Assert that pt_regs indicates user mode. */
+	testb	$3, CS(%rsp)
+	jnz	1f
+	ud2
+1:
+#endif
+	POP_REGS pop_rdi=0
+
+	/*
+	 * The stack is now user RDI, orig_ax, RIP, CS, EFLAGS, RSP, SS.
+	 * Save old stack pointer and switch to trampoline stack.
+	 */
+	movq	%rsp, %rdi
+	movq	PER_CPU_VAR(cpu_tss_rw + TSS_sp0), %rsp
+	UNWIND_HINT_EMPTY
+
+	/* Copy the IRET frame to the trampoline stack. */
+	pushq	6*8(%rdi)	/* SS */
+	pushq	5*8(%rdi)	/* RSP */
+	pushq	4*8(%rdi)	/* EFLAGS */
+	pushq	3*8(%rdi)	/* CS */
+	pushq	2*8(%rdi)	/* RIP */
+
+	/* Push user RDI on the trampoline stack. */
+	pushq	(%rdi)
+
+	/*
+	 * We are on the trampoline stack.  All regs except RDI are live.
+	 * We can do future final exit work right here.
+	 */
+	STACKLEAK_ERASE_NOCLOBBER
+
+	SWITCH_TO_USER_CR3_STACK scratch_reg=%rdi
+
+	/* Restore RDI. */
+	popq	%rdi
+	SWAPGS
+	INTERRUPT_RETURN
+
+
+SYM_INNER_LABEL(restore_regs_and_return_to_kernel, SYM_L_GLOBAL)
+#ifdef CONFIG_DEBUG_ENTRY
+	/* Assert that pt_regs indicates kernel mode. */
+	testb	$3, CS(%rsp)
+	jz	1f
+	ud2
+1:
+#endif
+	POP_REGS
+	addq	$8, %rsp	/* skip regs->orig_ax */
+	/*
+	 * ARCH_HAS_MEMBARRIER_SYNC_CORE rely on IRET core serialization
+	 * when returning from IPI handler.
+	 */
+	INTERRUPT_RETURN
+
+SYM_INNER_LABEL_ALIGN(native_iret, SYM_L_GLOBAL)
+	UNWIND_HINT_IRET_REGS
+	/*
+	 * Are we returning to a stack segment from the LDT?  Note: in
+	 * 64-bit mode SS:RSP on the exception stack is always valid.
+	 */
+#ifdef CONFIG_X86_ESPFIX64
+	testb	$4, (SS-RIP)(%rsp)
+	jnz	native_irq_return_ldt
+#endif
+
+SYM_INNER_LABEL(native_irq_return_iret, SYM_L_GLOBAL)
+	/*
+	 * This may fault.  Non-paranoid faults on return to userspace are
+	 * handled by fixup_bad_iret.  These include #SS, #GP, and #NP.
+	 * Double-faults due to espfix64 are handled in exc_double_fault.
+	 * Other faults here are fatal.
+	 */
 	iretq
 
 #ifdef CONFIG_X86_ESPFIX64
@@ -664,7 +669,9 @@
 	 */
 
 	pushq	%rdi				/* Stash user RDI */
-	SWAPGS
+	SWAPGS					/* to kernel GS */
+	SWITCH_TO_KERNEL_CR3 scratch_reg=%rdi	/* to kernel CR3 */
+
 	movq	PER_CPU_VAR(espfix_waddr), %rdi
 	movq	%rax, (0*8)(%rdi)		/* user RAX */
 	movq	(1*8)(%rsp), %rax		/* user RIP */
@@ -680,7 +687,6 @@
 	/* Now RAX == RSP. */
 
 	andl	$0xffff0000, %eax		/* RAX = (RSP & 0xffff0000) */
-	popq	%rdi				/* Restore user RDI */
 
 	/*
 	 * espfix_stack[31:16] == 0.  The page tables are set up such that
@@ -691,8 +697,13 @@
 	 * still points to an RO alias of the ESPFIX stack.
 	 */
 	orq	PER_CPU_VAR(espfix_stack), %rax
-	SWAPGS
+
+	SWITCH_TO_USER_CR3_STACK scratch_reg=%rdi
+	SWAPGS					/* to user GS */
+	popq	%rdi				/* Restore user RDI */
+
 	movq	%rax, %rsp
+	UNWIND_HINT_IRET_REGS offset=8
 
 	/*
 	 * At this point, we cannot write to the stack any more, but we can
@@ -705,279 +716,6 @@
 	 * is read-only and RSP[31:16] are preloaded with the userspace
 	 * values.  We can now IRET back to userspace.
 	 */
-	jmp	native_irq_return_iret
-#endif
-END(common_interrupt)
-=======
-	call	paranoid_entry
->>>>>>> 24b8d41d
-
-	UNWIND_HINT_REGS
-
-	/*
-	 * Switch off the IST stack to make it free for nested exceptions. The
-	 * vc_switch_off_ist() function will switch back to the interrupted
-	 * stack if it is safe to do so. If not it switches to the VC fall-back
-	 * stack.
-	 */
-	movq	%rsp, %rdi		/* pt_regs pointer */
-	call	vc_switch_off_ist
-	movq	%rax, %rsp		/* Switch to new stack */
-
-	UNWIND_HINT_REGS
-
-<<<<<<< HEAD
-/* Make sure APIC interrupt handlers end up in the irqentry section: */
-#if defined(CONFIG_FUNCTION_GRAPH_TRACER) || defined(CONFIG_KASAN)
-# define PUSH_SECTION_IRQENTRY	.pushsection .irqentry.text, "ax"
-# define POP_SECTION_IRQENTRY	.popsection
-#else
-# define PUSH_SECTION_IRQENTRY
-# define POP_SECTION_IRQENTRY
-#endif
-
-.macro apicinterrupt num sym do_sym
-PUSH_SECTION_IRQENTRY
-apicinterrupt3 \num \sym \do_sym
-trace_apicinterrupt \num \sym
-POP_SECTION_IRQENTRY
-.endm
-=======
-	/* Update pt_regs */
-	movq	ORIG_RAX(%rsp), %rsi	/* get error code into 2nd argument*/
-	movq	$-1, ORIG_RAX(%rsp)	/* no syscall to restart */
->>>>>>> 24b8d41d
-
-	movq	%rsp, %rdi		/* pt_regs pointer */
-
-	call	\cfunc
-
-	/*
-	 * No need to switch back to the IST stack. The current stack is either
-	 * identical to the stack in the IRET frame or the VC fall-back stack,
-	 * so it is definitly mapped even with PTI enabled.
-	 */
-	jmp	paranoid_exit
-
-	/* Switch to the regular task stack */
-.Lfrom_usermode_switch_stack_\@:
-	idtentry_body safe_stack_\cfunc, has_error_code=1
-
-_ASM_NOKPROBE(\asmsym)
-SYM_CODE_END(\asmsym)
-.endm
-#endif
-
-/*
- * Double fault entry. Straight paranoid. No checks from which context
- * this comes because for the espfix induced #DF this would do the wrong
- * thing.
- */
-.macro idtentry_df vector asmsym cfunc
-SYM_CODE_START(\asmsym)
-	UNWIND_HINT_IRET_REGS offset=8
-	ASM_CLAC
-
-	/* paranoid_entry returns GS information for paranoid_exit in EBX. */
-	call	paranoid_entry
-	UNWIND_HINT_REGS
-
-	movq	%rsp, %rdi		/* pt_regs pointer into first argument */
-	movq	ORIG_RAX(%rsp), %rsi	/* get error code into 2nd argument*/
-	movq	$-1, ORIG_RAX(%rsp)	/* no syscall to restart */
-	call	\cfunc
-
-	jmp	paranoid_exit
-
-_ASM_NOKPROBE(\asmsym)
-SYM_CODE_END(\asmsym)
-.endm
-
-/*
- * Include the defines which emit the idt entries which are shared
- * shared between 32 and 64 bit and emit the __irqentry_text_* markers
- * so the stacktrace boundary checks work.
- */
-	.align 16
-	.globl __irqentry_text_start
-__irqentry_text_start:
-
-#include <asm/idtentry.h>
-
-	.align 16
-	.globl __irqentry_text_end
-__irqentry_text_end:
-
-SYM_CODE_START_LOCAL(common_interrupt_return)
-SYM_INNER_LABEL(swapgs_restore_regs_and_return_to_usermode, SYM_L_GLOBAL)
-#ifdef CONFIG_DEBUG_ENTRY
-	/* Assert that pt_regs indicates user mode. */
-	testb	$3, CS(%rsp)
-	jnz	1f
-	ud2
-1:
-#endif
-	POP_REGS pop_rdi=0
-
-	/*
-	 * The stack is now user RDI, orig_ax, RIP, CS, EFLAGS, RSP, SS.
-	 * Save old stack pointer and switch to trampoline stack.
-	 */
-	movq	%rsp, %rdi
-	movq	PER_CPU_VAR(cpu_tss_rw + TSS_sp0), %rsp
-	UNWIND_HINT_EMPTY
-
-	/* Copy the IRET frame to the trampoline stack. */
-	pushq	6*8(%rdi)	/* SS */
-	pushq	5*8(%rdi)	/* RSP */
-	pushq	4*8(%rdi)	/* EFLAGS */
-	pushq	3*8(%rdi)	/* CS */
-	pushq	2*8(%rdi)	/* RIP */
-
-	/* Push user RDI on the trampoline stack. */
-	pushq	(%rdi)
-
-	/*
-	 * We are on the trampoline stack.  All regs except RDI are live.
-	 * We can do future final exit work right here.
-	 */
-	STACKLEAK_ERASE_NOCLOBBER
-
-	SWITCH_TO_USER_CR3_STACK scratch_reg=%rdi
-
-	/* Restore RDI. */
-	popq	%rdi
-	SWAPGS
-	INTERRUPT_RETURN
-
-
-SYM_INNER_LABEL(restore_regs_and_return_to_kernel, SYM_L_GLOBAL)
-#ifdef CONFIG_DEBUG_ENTRY
-	/* Assert that pt_regs indicates kernel mode. */
-	testb	$3, CS(%rsp)
-	jz	1f
-	ud2
-1:
-#endif
-	POP_REGS
-	addq	$8, %rsp	/* skip regs->orig_ax */
-	/*
-	 * ARCH_HAS_MEMBARRIER_SYNC_CORE rely on IRET core serialization
-	 * when returning from IPI handler.
-	 */
-	INTERRUPT_RETURN
-
-SYM_INNER_LABEL_ALIGN(native_iret, SYM_L_GLOBAL)
-	UNWIND_HINT_IRET_REGS
-	/*
-	 * Are we returning to a stack segment from the LDT?  Note: in
-	 * 64-bit mode SS:RSP on the exception stack is always valid.
-	 */
-#ifdef CONFIG_X86_ESPFIX64
-	testb	$4, (SS-RIP)(%rsp)
-	jnz	native_irq_return_ldt
-#endif
-
-SYM_INNER_LABEL(native_irq_return_iret, SYM_L_GLOBAL)
-	/*
-	 * This may fault.  Non-paranoid faults on return to userspace are
-	 * handled by fixup_bad_iret.  These include #SS, #GP, and #NP.
-	 * Double-faults due to espfix64 are handled in exc_double_fault.
-	 * Other faults here are fatal.
-	 */
-	iretq
-
-#ifdef CONFIG_X86_ESPFIX64
-native_irq_return_ldt:
-	/*
-	 * We are running with user GSBASE.  All GPRs contain their user
-	 * values.  We have a percpu ESPFIX stack that is eight slots
-	 * long (see ESPFIX_STACK_SIZE).  espfix_waddr points to the bottom
-	 * of the ESPFIX stack.
-	 *
-	 * We clobber RAX and RDI in this code.  We stash RDI on the
-	 * normal stack and RAX on the ESPFIX stack.
-	 *
-	 * The ESPFIX stack layout we set up looks like this:
-	 *
-	 * --- top of ESPFIX stack ---
-	 * SS
-	 * RSP
-	 * RFLAGS
-	 * CS
-	 * RIP  <-- RSP points here when we're done
-	 * RAX  <-- espfix_waddr points here
-	 * --- bottom of ESPFIX stack ---
-	 */
-
-	pushq	%rdi				/* Stash user RDI */
-	SWAPGS					/* to kernel GS */
-	SWITCH_TO_KERNEL_CR3 scratch_reg=%rdi	/* to kernel CR3 */
-
-	movq	PER_CPU_VAR(espfix_waddr), %rdi
-	movq	%rax, (0*8)(%rdi)		/* user RAX */
-	movq	(1*8)(%rsp), %rax		/* user RIP */
-	movq	%rax, (1*8)(%rdi)
-	movq	(2*8)(%rsp), %rax		/* user CS */
-	movq	%rax, (2*8)(%rdi)
-	movq	(3*8)(%rsp), %rax		/* user RFLAGS */
-	movq	%rax, (3*8)(%rdi)
-	movq	(5*8)(%rsp), %rax		/* user SS */
-	movq	%rax, (5*8)(%rdi)
-	movq	(4*8)(%rsp), %rax		/* user RSP */
-	movq	%rax, (4*8)(%rdi)
-	/* Now RAX == RSP. */
-
-	andl	$0xffff0000, %eax		/* RAX = (RSP & 0xffff0000) */
-
-	/*
-	 * espfix_stack[31:16] == 0.  The page tables are set up such that
-	 * (espfix_stack | (X & 0xffff0000)) points to a read-only alias of
-	 * espfix_waddr for any X.  That is, there are 65536 RO aliases of
-	 * the same page.  Set up RSP so that RSP[31:16] contains the
-	 * respective 16 bits of the /userspace/ RSP and RSP nonetheless
-	 * still points to an RO alias of the ESPFIX stack.
-	 */
-	orq	PER_CPU_VAR(espfix_stack), %rax
-
-	SWITCH_TO_USER_CR3_STACK scratch_reg=%rdi
-	SWAPGS					/* to user GS */
-	popq	%rdi				/* Restore user RDI */
-
-	movq	%rax, %rsp
-	UNWIND_HINT_IRET_REGS offset=8
-
-	/*
-	 * At this point, we cannot write to the stack any more, but we can
-	 * still read.
-	 */
-	popq	%rax				/* Restore user RAX */
-
-	/*
-	 * RSP now points to an ordinary IRET frame, except that the page
-	 * is read-only and RSP[31:16] are preloaded with the userspace
-	 * values.  We can now IRET back to userspace.
-	 */
-<<<<<<< HEAD
-ENTRY(native_load_gs_index)
-	pushfq
-	DISABLE_INTERRUPTS(CLBR_ANY & ~CLBR_RDI)
-	SWAPGS
-.Lgs_change:
-	movl	%edi, %gs
-2:	ALTERNATIVE "", "mfence", X86_BUG_SWAPGS_FENCE
-	SWAPGS
-	popfq
-	ret
-END(native_load_gs_index)
-EXPORT_SYMBOL(native_load_gs_index)
-
-	_ASM_EXTABLE(.Lgs_change, bad_gs)
-	.section .fixup, "ax"
-	/* running with kernelgs */
-bad_gs:
-	SWAPGS					/* switch back to user gs */
-=======
 	jmp	native_irq_return_iret
 #endif
 SYM_CODE_END(common_interrupt_return)
@@ -1006,7 +744,6 @@
 	/* running with kernelgs */
 SYM_CODE_START_LOCAL_NOALIGN(.Lbad_gs)
 	swapgs					/* switch back to user gs */
->>>>>>> 24b8d41d
 .macro ZAP_GS
 	/* This can't be a string because the preprocessor needs to see it. */
 	movl $__USER_DS, %eax
@@ -1317,11 +1054,7 @@
 	cmpq	%rax, RIP+8(%rsp)
 	je	.Lbstep_iret
 	cmpq	$.Lgs_change, RIP+8(%rsp)
-<<<<<<< HEAD
-	jne	.Lerror_entry_done
-=======
 	jne	.Lerror_entry_done_lfence
->>>>>>> 24b8d41d
 
 	/*
 	 * hack: .Lgs_change can fail with user gsbase.  If this happens, fix up
@@ -1329,10 +1062,7 @@
 	 * .Lgs_change's error handler with kernel gsbase.
 	 */
 	SWAPGS
-<<<<<<< HEAD
-=======
 	FENCE_SWAPGS_USER_ENTRY
->>>>>>> 24b8d41d
 	jmp .Lerror_entry_done
 
 .Lbstep_iret:
@@ -1368,18 +1098,12 @@
 SYM_CODE_END(error_return)
 
 /*
-<<<<<<< HEAD
- * On entry, EBX is a "return to kernel mode" flag:
- *   1: already in kernel mode, don't need SWAPGS
- *   0: user gsbase is loaded, we need SWAPGS and standard preparation for return to usermode
-=======
  * Runs on exception stack.  Xen PV does not go through this path at all,
  * so we can use real assembly here.
  *
  * Registers:
  *	%r14: Used to save/restore the CR3 of the interrupted context
  *	      when PAGE_TABLE_ISOLATION is in use.  Do not clobber.
->>>>>>> 24b8d41d
  */
 SYM_CODE_START(asm_exc_nmi)
 	UNWIND_HINT_IRET_REGS
@@ -1742,12 +1466,6 @@
 SYM_CODE_START(ignore_sysret)
 	UNWIND_HINT_EMPTY
 	mov	$-ENOSYS, %eax
-<<<<<<< HEAD
-	sysret
-END(ignore_sysret)
-
-ENTRY(rewind_stack_do_exit)
-=======
 	sysretl
 SYM_CODE_END(ignore_sysret)
 #endif
@@ -1755,22 +1473,13 @@
 .pushsection .text, "ax"
 SYM_CODE_START(rewind_stack_do_exit)
 	UNWIND_HINT_FUNC
->>>>>>> 24b8d41d
 	/* Prevent any naive code from trying to unwind to our caller. */
 	xorl	%ebp, %ebp
 
 	movq	PER_CPU_VAR(cpu_current_top_of_stack), %rax
-<<<<<<< HEAD
-	leaq	-TOP_OF_KERNEL_STACK_PADDING-PTREGS_SIZE(%rax), %rsp
-
-	call	do_exit
-1:	jmp 1b
-END(rewind_stack_do_exit)
-=======
 	leaq	-PTREGS_SIZE(%rax), %rsp
 	UNWIND_HINT_REGS
 
 	call	do_exit
 SYM_CODE_END(rewind_stack_do_exit)
-.popsection
->>>>>>> 24b8d41d
+.popsection