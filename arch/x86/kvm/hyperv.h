/* SPDX-License-Identifier: GPL-2.0-only */
/*
 * KVM Microsoft Hyper-V emulation
 *
 * derived from arch/x86/kvm/x86.c
 *
 * Copyright (C) 2006 Qumranet, Inc.
 * Copyright (C) 2008 Qumranet, Inc.
 * Copyright IBM Corporation, 2008
 * Copyright 2010 Red Hat, Inc. and/or its affiliates.
 * Copyright (C) 2015 Andrey Smetanin <asmetanin@virtuozzo.com>
 *
 * Authors:
 *   Avi Kivity   <avi@qumranet.com>
 *   Yaniv Kamay  <yaniv@qumranet.com>
 *   Amit Shah    <amit.shah@qumranet.com>
 *   Ben-Ami Yassour <benami@il.ibm.com>
 *   Andrey Smetanin <asmetanin@virtuozzo.com>
 */

#ifndef __ARCH_X86_KVM_HYPERV_H__
#define __ARCH_X86_KVM_HYPERV_H__

#include <linux/kvm_host.h>

/*
 * The #defines related to the synthetic debugger are required by KDNet, but
 * they are not documented in the Hyper-V TLFS because the synthetic debugger
 * functionality has been deprecated and is subject to removal in future
 * versions of Windows.
 */
#define HYPERV_CPUID_SYNDBG_VENDOR_AND_MAX_FUNCTIONS	0x40000080
#define HYPERV_CPUID_SYNDBG_INTERFACE			0x40000081
#define HYPERV_CPUID_SYNDBG_PLATFORM_CAPABILITIES	0x40000082

/*
 * Hyper-V synthetic debugger platform capabilities
 * These are HYPERV_CPUID_SYNDBG_PLATFORM_CAPABILITIES.EAX bits.
 */
#define HV_X64_SYNDBG_CAP_ALLOW_KERNEL_DEBUGGING	BIT(1)

/* Hyper-V Synthetic debug options MSR */
#define HV_X64_MSR_SYNDBG_CONTROL		0x400000F1
#define HV_X64_MSR_SYNDBG_STATUS		0x400000F2
#define HV_X64_MSR_SYNDBG_SEND_BUFFER		0x400000F3
#define HV_X64_MSR_SYNDBG_RECV_BUFFER		0x400000F4
#define HV_X64_MSR_SYNDBG_PENDING_BUFFER	0x400000F5
#define HV_X64_MSR_SYNDBG_OPTIONS		0x400000FF

/* Hyper-V HV_X64_MSR_SYNDBG_OPTIONS bits */
#define HV_X64_SYNDBG_OPTION_USE_HCALLS		BIT(2)

static inline struct kvm_vcpu_hv *vcpu_to_hv_vcpu(struct kvm_vcpu *vcpu)
{
	return &vcpu->arch.hyperv;
}

static inline struct kvm_vcpu *hv_vcpu_to_vcpu(struct kvm_vcpu_hv *hv_vcpu)
{
	struct kvm_vcpu_arch *arch;

	arch = container_of(hv_vcpu, struct kvm_vcpu_arch, hyperv);
	return container_of(arch, struct kvm_vcpu, arch);
}

static inline struct kvm_vcpu_hv_synic *vcpu_to_synic(struct kvm_vcpu *vcpu)
{
	return &vcpu->arch.hyperv.synic;
}

static inline struct kvm_vcpu *synic_to_vcpu(struct kvm_vcpu_hv_synic *synic)
{
	return hv_vcpu_to_vcpu(container_of(synic, struct kvm_vcpu_hv, synic));
}

static inline struct kvm_hv_syndbg *vcpu_to_hv_syndbg(struct kvm_vcpu *vcpu)
{
	return &vcpu->kvm->arch.hyperv.hv_syndbg;
}

int kvm_hv_set_msr_common(struct kvm_vcpu *vcpu, u32 msr, u64 data, bool host);
int kvm_hv_get_msr_common(struct kvm_vcpu *vcpu, u32 msr, u64 *pdata, bool host);

bool kvm_hv_hypercall_enabled(struct kvm *kvm);
int kvm_hv_hypercall(struct kvm_vcpu *vcpu);

void kvm_hv_irq_routing_update(struct kvm *kvm);
int kvm_hv_synic_set_irq(struct kvm *kvm, u32 vcpu_id, u32 sint);
void kvm_hv_synic_send_eoi(struct kvm_vcpu *vcpu, int vector);
int kvm_hv_activate_synic(struct kvm_vcpu *vcpu, bool dont_zero_synic_pages);

void kvm_hv_vcpu_init(struct kvm_vcpu *vcpu);
void kvm_hv_vcpu_postcreate(struct kvm_vcpu *vcpu);
void kvm_hv_vcpu_uninit(struct kvm_vcpu *vcpu);

bool kvm_hv_assist_page_enabled(struct kvm_vcpu *vcpu);
bool kvm_hv_get_assist_page(struct kvm_vcpu *vcpu,
			    struct hv_vp_assist_page *assist_page);

static inline struct kvm_vcpu_hv_stimer *vcpu_to_stimer(struct kvm_vcpu *vcpu,
							int timer_index)
{
	return &vcpu_to_hv_vcpu(vcpu)->stimer[timer_index];
}

static inline struct kvm_vcpu *stimer_to_vcpu(struct kvm_vcpu_hv_stimer *stimer)
{
	struct kvm_vcpu_hv *hv_vcpu;

	hv_vcpu = container_of(stimer - stimer->index, struct kvm_vcpu_hv,
			       stimer[0]);
	return hv_vcpu_to_vcpu(hv_vcpu);
}

static inline bool kvm_hv_has_stimer_pending(struct kvm_vcpu *vcpu)
{
	return !bitmap_empty(vcpu->arch.hyperv.stimer_pending_bitmap,
			     HV_SYNIC_STIMER_COUNT);
}

void kvm_hv_process_stimers(struct kvm_vcpu *vcpu);

void kvm_hv_setup_tsc_page(struct kvm *kvm,
			   struct pvclock_vcpu_time_info *hv_clock);

<<<<<<< HEAD
=======
void kvm_hv_init_vm(struct kvm *kvm);
void kvm_hv_destroy_vm(struct kvm *kvm);
int kvm_vm_ioctl_hv_eventfd(struct kvm *kvm, struct kvm_hyperv_eventfd *args);
int kvm_vcpu_ioctl_get_hv_cpuid(struct kvm_vcpu *vcpu, struct kvm_cpuid2 *cpuid,
				struct kvm_cpuid_entry2 __user *entries);

>>>>>>> 24b8d41d
#endif<|MERGE_RESOLUTION|>--- conflicted
+++ resolved
@@ -123,13 +123,10 @@
 void kvm_hv_setup_tsc_page(struct kvm *kvm,
 			   struct pvclock_vcpu_time_info *hv_clock);
 
-<<<<<<< HEAD
-=======
 void kvm_hv_init_vm(struct kvm *kvm);
 void kvm_hv_destroy_vm(struct kvm *kvm);
 int kvm_vm_ioctl_hv_eventfd(struct kvm *kvm, struct kvm_hyperv_eventfd *args);
 int kvm_vcpu_ioctl_get_hv_cpuid(struct kvm_vcpu *vcpu, struct kvm_cpuid2 *cpuid,
 				struct kvm_cpuid_entry2 __user *entries);
 
->>>>>>> 24b8d41d
 #endif