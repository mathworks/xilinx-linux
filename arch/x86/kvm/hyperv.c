// SPDX-License-Identifier: GPL-2.0-only
/*
 * KVM Microsoft Hyper-V emulation
 *
 * derived from arch/x86/kvm/x86.c
 *
 * Copyright (C) 2006 Qumranet, Inc.
 * Copyright (C) 2008 Qumranet, Inc.
 * Copyright IBM Corporation, 2008
 * Copyright 2010 Red Hat, Inc. and/or its affiliates.
 * Copyright (C) 2015 Andrey Smetanin <asmetanin@virtuozzo.com>
 *
 * Authors:
 *   Avi Kivity   <avi@qumranet.com>
 *   Yaniv Kamay  <yaniv@qumranet.com>
 *   Amit Shah    <amit.shah@qumranet.com>
 *   Ben-Ami Yassour <benami@il.ibm.com>
 *   Andrey Smetanin <asmetanin@virtuozzo.com>
 */

#include "x86.h"
#include "lapic.h"
#include "ioapic.h"
#include "cpuid.h"
#include "hyperv.h"

#include <linux/cpu.h>
#include <linux/kvm_host.h>
#include <linux/highmem.h>
#include <linux/sched/cputime.h>
#include <linux/eventfd.h>

#include <asm/apicdef.h>
#include <trace/events/kvm.h>

#include "trace.h"
#include "irq.h"

#define KVM_HV_MAX_SPARSE_VCPU_SET_BITS DIV_ROUND_UP(KVM_MAX_VCPUS, 64)

static void stimer_mark_pending(struct kvm_vcpu_hv_stimer *stimer,
				bool vcpu_kick);

static inline u64 synic_read_sint(struct kvm_vcpu_hv_synic *synic, int sint)
{
	return atomic64_read(&synic->sint[sint]);
}

static inline int synic_get_sint_vector(u64 sint_value)
{
	if (sint_value & HV_SYNIC_SINT_MASKED)
		return -1;
	return sint_value & HV_SYNIC_SINT_VECTOR_MASK;
}

static bool synic_has_vector_connected(struct kvm_vcpu_hv_synic *synic,
				      int vector)
{
	int i;

	for (i = 0; i < ARRAY_SIZE(synic->sint); i++) {
		if (synic_get_sint_vector(synic_read_sint(synic, i)) == vector)
			return true;
	}
	return false;
}

static bool synic_has_vector_auto_eoi(struct kvm_vcpu_hv_synic *synic,
				     int vector)
{
	int i;
	u64 sint_value;

	for (i = 0; i < ARRAY_SIZE(synic->sint); i++) {
		sint_value = synic_read_sint(synic, i);
		if (synic_get_sint_vector(sint_value) == vector &&
		    sint_value & HV_SYNIC_SINT_AUTO_EOI)
			return true;
	}
	return false;
}

static void synic_update_vector(struct kvm_vcpu_hv_synic *synic,
				int vector)
{
	if (vector < HV_SYNIC_FIRST_VALID_VECTOR)
		return;

	if (synic_has_vector_connected(synic, vector))
		__set_bit(vector, synic->vec_bitmap);
	else
		__clear_bit(vector, synic->vec_bitmap);

	if (synic_has_vector_auto_eoi(synic, vector))
		__set_bit(vector, synic->auto_eoi_bitmap);
	else
		__clear_bit(vector, synic->auto_eoi_bitmap);
}

static int synic_set_sint(struct kvm_vcpu_hv_synic *synic, int sint,
			  u64 data, bool host)
{
	int vector, old_vector;
	bool masked;

	vector = data & HV_SYNIC_SINT_VECTOR_MASK;
	masked = data & HV_SYNIC_SINT_MASKED;

	/*
	 * Valid vectors are 16-255, however, nested Hyper-V attempts to write
	 * default '0x10000' value on boot and this should not #GP. We need to
	 * allow zero-initing the register from host as well.
	 */
	if (vector < HV_SYNIC_FIRST_VALID_VECTOR && !host && !masked)
		return 1;
	/*
	 * Guest may configure multiple SINTs to use the same vector, so
	 * we maintain a bitmap of vectors handled by synic, and a
	 * bitmap of vectors with auto-eoi behavior.  The bitmaps are
	 * updated here, and atomically queried on fast paths.
	 */
	old_vector = synic_read_sint(synic, sint) & HV_SYNIC_SINT_VECTOR_MASK;

	atomic64_set(&synic->sint[sint], data);

	synic_update_vector(synic, old_vector);

	synic_update_vector(synic, vector);

	/* Load SynIC vectors into EOI exit bitmap */
	kvm_make_request(KVM_REQ_SCAN_IOAPIC, synic_to_vcpu(synic));
	return 0;
}

static struct kvm_vcpu *get_vcpu_by_vpidx(struct kvm *kvm, u32 vpidx)
{
	struct kvm_vcpu *vcpu = NULL;
	int i;

	if (vpidx >= KVM_MAX_VCPUS)
		return NULL;

	vcpu = kvm_get_vcpu(kvm, vpidx);
	if (vcpu && vcpu_to_hv_vcpu(vcpu)->vp_index == vpidx)
		return vcpu;
	kvm_for_each_vcpu(i, vcpu, kvm)
		if (vcpu_to_hv_vcpu(vcpu)->vp_index == vpidx)
			return vcpu;
	return NULL;
}

static struct kvm_vcpu_hv_synic *synic_get(struct kvm *kvm, u32 vpidx)
{
	struct kvm_vcpu *vcpu;
	struct kvm_vcpu_hv_synic *synic;

	vcpu = get_vcpu_by_vpidx(kvm, vpidx);
	if (!vcpu)
		return NULL;
	synic = vcpu_to_synic(vcpu);
	return (synic->active) ? synic : NULL;
}

static void kvm_hv_notify_acked_sint(struct kvm_vcpu *vcpu, u32 sint)
{
	struct kvm *kvm = vcpu->kvm;
	struct kvm_vcpu_hv_synic *synic = vcpu_to_synic(vcpu);
	struct kvm_vcpu_hv *hv_vcpu = vcpu_to_hv_vcpu(vcpu);
	struct kvm_vcpu_hv_stimer *stimer;
	int gsi, idx;

	trace_kvm_hv_notify_acked_sint(vcpu->vcpu_id, sint);

	/* Try to deliver pending Hyper-V SynIC timers messages */
	for (idx = 0; idx < ARRAY_SIZE(hv_vcpu->stimer); idx++) {
		stimer = &hv_vcpu->stimer[idx];
		if (stimer->msg_pending && stimer->config.enable &&
		    !stimer->config.direct_mode &&
		    stimer->config.sintx == sint)
			stimer_mark_pending(stimer, false);
	}

	idx = srcu_read_lock(&kvm->irq_srcu);
	gsi = atomic_read(&synic->sint_to_gsi[sint]);
	if (gsi != -1)
		kvm_notify_acked_gsi(kvm, gsi);
	srcu_read_unlock(&kvm->irq_srcu, idx);
}

static void synic_exit(struct kvm_vcpu_hv_synic *synic, u32 msr)
{
	struct kvm_vcpu *vcpu = synic_to_vcpu(synic);
	struct kvm_vcpu_hv *hv_vcpu = &vcpu->arch.hyperv;

	hv_vcpu->exit.type = KVM_EXIT_HYPERV_SYNIC;
	hv_vcpu->exit.u.synic.msr = msr;
	hv_vcpu->exit.u.synic.control = synic->control;
	hv_vcpu->exit.u.synic.evt_page = synic->evt_page;
	hv_vcpu->exit.u.synic.msg_page = synic->msg_page;

	kvm_make_request(KVM_REQ_HV_EXIT, vcpu);
}

static int synic_set_msr(struct kvm_vcpu_hv_synic *synic,
			 u32 msr, u64 data, bool host)
{
	struct kvm_vcpu *vcpu = synic_to_vcpu(synic);
	int ret;

	if (!synic->active && !host)
		return 1;

	trace_kvm_hv_synic_set_msr(vcpu->vcpu_id, msr, data, host);

	ret = 0;
	switch (msr) {
	case HV_X64_MSR_SCONTROL:
		synic->control = data;
		if (!host)
			synic_exit(synic, msr);
		break;
	case HV_X64_MSR_SVERSION:
		if (!host) {
			ret = 1;
			break;
		}
		synic->version = data;
		break;
	case HV_X64_MSR_SIEFP:
		if ((data & HV_SYNIC_SIEFP_ENABLE) && !host &&
		    !synic->dont_zero_synic_pages)
			if (kvm_clear_guest(vcpu->kvm,
					    data & PAGE_MASK, PAGE_SIZE)) {
				ret = 1;
				break;
			}
		synic->evt_page = data;
		if (!host)
			synic_exit(synic, msr);
		break;
	case HV_X64_MSR_SIMP:
		if ((data & HV_SYNIC_SIMP_ENABLE) && !host &&
		    !synic->dont_zero_synic_pages)
			if (kvm_clear_guest(vcpu->kvm,
					    data & PAGE_MASK, PAGE_SIZE)) {
				ret = 1;
				break;
			}
		synic->msg_page = data;
		if (!host)
			synic_exit(synic, msr);
		break;
	case HV_X64_MSR_EOM: {
		int i;

		for (i = 0; i < ARRAY_SIZE(synic->sint); i++)
			kvm_hv_notify_acked_sint(vcpu, i);
		break;
	}
	case HV_X64_MSR_SINT0 ... HV_X64_MSR_SINT15:
		ret = synic_set_sint(synic, msr - HV_X64_MSR_SINT0, data, host);
		break;
	default:
		ret = 1;
		break;
	}
	return ret;
}

static bool kvm_hv_is_syndbg_enabled(struct kvm_vcpu *vcpu)
{
	struct kvm_cpuid_entry2 *entry;

	entry = kvm_find_cpuid_entry(vcpu,
				     HYPERV_CPUID_SYNDBG_PLATFORM_CAPABILITIES,
				     0);
	if (!entry)
		return false;

	return entry->eax & HV_X64_SYNDBG_CAP_ALLOW_KERNEL_DEBUGGING;
}

static int kvm_hv_syndbg_complete_userspace(struct kvm_vcpu *vcpu)
{
	struct kvm *kvm = vcpu->kvm;
	struct kvm_hv *hv = &kvm->arch.hyperv;

	if (vcpu->run->hyperv.u.syndbg.msr == HV_X64_MSR_SYNDBG_CONTROL)
		hv->hv_syndbg.control.status =
			vcpu->run->hyperv.u.syndbg.status;
	return 1;
}

static void syndbg_exit(struct kvm_vcpu *vcpu, u32 msr)
{
	struct kvm_hv_syndbg *syndbg = vcpu_to_hv_syndbg(vcpu);
	struct kvm_vcpu_hv *hv_vcpu = &vcpu->arch.hyperv;

	hv_vcpu->exit.type = KVM_EXIT_HYPERV_SYNDBG;
	hv_vcpu->exit.u.syndbg.msr = msr;
	hv_vcpu->exit.u.syndbg.control = syndbg->control.control;
	hv_vcpu->exit.u.syndbg.send_page = syndbg->control.send_page;
	hv_vcpu->exit.u.syndbg.recv_page = syndbg->control.recv_page;
	hv_vcpu->exit.u.syndbg.pending_page = syndbg->control.pending_page;
	vcpu->arch.complete_userspace_io =
			kvm_hv_syndbg_complete_userspace;

	kvm_make_request(KVM_REQ_HV_EXIT, vcpu);
}

static int syndbg_set_msr(struct kvm_vcpu *vcpu, u32 msr, u64 data, bool host)
{
	struct kvm_hv_syndbg *syndbg = vcpu_to_hv_syndbg(vcpu);

	if (!kvm_hv_is_syndbg_enabled(vcpu) && !host)
		return 1;

	trace_kvm_hv_syndbg_set_msr(vcpu->vcpu_id,
				    vcpu_to_hv_vcpu(vcpu)->vp_index, msr, data);
	switch (msr) {
	case HV_X64_MSR_SYNDBG_CONTROL:
		syndbg->control.control = data;
		if (!host)
			syndbg_exit(vcpu, msr);
		break;
	case HV_X64_MSR_SYNDBG_STATUS:
		syndbg->control.status = data;
		break;
	case HV_X64_MSR_SYNDBG_SEND_BUFFER:
		syndbg->control.send_page = data;
		break;
	case HV_X64_MSR_SYNDBG_RECV_BUFFER:
		syndbg->control.recv_page = data;
		break;
	case HV_X64_MSR_SYNDBG_PENDING_BUFFER:
		syndbg->control.pending_page = data;
		if (!host)
			syndbg_exit(vcpu, msr);
		break;
	case HV_X64_MSR_SYNDBG_OPTIONS:
		syndbg->options = data;
		break;
	default:
		break;
	}

	return 0;
}

static int syndbg_get_msr(struct kvm_vcpu *vcpu, u32 msr, u64 *pdata, bool host)
{
	struct kvm_hv_syndbg *syndbg = vcpu_to_hv_syndbg(vcpu);

	if (!kvm_hv_is_syndbg_enabled(vcpu) && !host)
		return 1;

	switch (msr) {
	case HV_X64_MSR_SYNDBG_CONTROL:
		*pdata = syndbg->control.control;
		break;
	case HV_X64_MSR_SYNDBG_STATUS:
		*pdata = syndbg->control.status;
		break;
	case HV_X64_MSR_SYNDBG_SEND_BUFFER:
		*pdata = syndbg->control.send_page;
		break;
	case HV_X64_MSR_SYNDBG_RECV_BUFFER:
		*pdata = syndbg->control.recv_page;
		break;
	case HV_X64_MSR_SYNDBG_PENDING_BUFFER:
		*pdata = syndbg->control.pending_page;
		break;
	case HV_X64_MSR_SYNDBG_OPTIONS:
		*pdata = syndbg->options;
		break;
	default:
		break;
	}

	trace_kvm_hv_syndbg_get_msr(vcpu->vcpu_id,
				    vcpu_to_hv_vcpu(vcpu)->vp_index, msr,
				    *pdata);

	return 0;
}

static int synic_get_msr(struct kvm_vcpu_hv_synic *synic, u32 msr, u64 *pdata,
			 bool host)
{
	int ret;

	if (!synic->active && !host)
		return 1;

	ret = 0;
	switch (msr) {
	case HV_X64_MSR_SCONTROL:
		*pdata = synic->control;
		break;
	case HV_X64_MSR_SVERSION:
		*pdata = synic->version;
		break;
	case HV_X64_MSR_SIEFP:
		*pdata = synic->evt_page;
		break;
	case HV_X64_MSR_SIMP:
		*pdata = synic->msg_page;
		break;
	case HV_X64_MSR_EOM:
		*pdata = 0;
		break;
	case HV_X64_MSR_SINT0 ... HV_X64_MSR_SINT15:
		*pdata = atomic64_read(&synic->sint[msr - HV_X64_MSR_SINT0]);
		break;
	default:
		ret = 1;
		break;
	}
	return ret;
}

static int synic_set_irq(struct kvm_vcpu_hv_synic *synic, u32 sint)
{
	struct kvm_vcpu *vcpu = synic_to_vcpu(synic);
	struct kvm_lapic_irq irq;
	int ret, vector;

	if (sint >= ARRAY_SIZE(synic->sint))
		return -EINVAL;

	vector = synic_get_sint_vector(synic_read_sint(synic, sint));
	if (vector < 0)
		return -ENOENT;

	memset(&irq, 0, sizeof(irq));
	irq.shorthand = APIC_DEST_SELF;
	irq.dest_mode = APIC_DEST_PHYSICAL;
	irq.delivery_mode = APIC_DM_FIXED;
	irq.vector = vector;
	irq.level = 1;

	ret = kvm_irq_delivery_to_apic(vcpu->kvm, vcpu->arch.apic, &irq, NULL);
	trace_kvm_hv_synic_set_irq(vcpu->vcpu_id, sint, irq.vector, ret);
	return ret;
}

int kvm_hv_synic_set_irq(struct kvm *kvm, u32 vpidx, u32 sint)
{
	struct kvm_vcpu_hv_synic *synic;

	synic = synic_get(kvm, vpidx);
	if (!synic)
		return -EINVAL;

	return synic_set_irq(synic, sint);
}

void kvm_hv_synic_send_eoi(struct kvm_vcpu *vcpu, int vector)
{
	struct kvm_vcpu_hv_synic *synic = vcpu_to_synic(vcpu);
	int i;

	trace_kvm_hv_synic_send_eoi(vcpu->vcpu_id, vector);

	for (i = 0; i < ARRAY_SIZE(synic->sint); i++)
		if (synic_get_sint_vector(synic_read_sint(synic, i)) == vector)
			kvm_hv_notify_acked_sint(vcpu, i);
}

static int kvm_hv_set_sint_gsi(struct kvm *kvm, u32 vpidx, u32 sint, int gsi)
{
	struct kvm_vcpu_hv_synic *synic;

	synic = synic_get(kvm, vpidx);
	if (!synic)
		return -EINVAL;

	if (sint >= ARRAY_SIZE(synic->sint_to_gsi))
		return -EINVAL;

	atomic_set(&synic->sint_to_gsi[sint], gsi);
	return 0;
}

void kvm_hv_irq_routing_update(struct kvm *kvm)
{
	struct kvm_irq_routing_table *irq_rt;
	struct kvm_kernel_irq_routing_entry *e;
	u32 gsi;

	irq_rt = srcu_dereference_check(kvm->irq_routing, &kvm->irq_srcu,
					lockdep_is_held(&kvm->irq_lock));

	for (gsi = 0; gsi < irq_rt->nr_rt_entries; gsi++) {
		hlist_for_each_entry(e, &irq_rt->map[gsi], link) {
			if (e->type == KVM_IRQ_ROUTING_HV_SINT)
				kvm_hv_set_sint_gsi(kvm, e->hv_sint.vcpu,
						    e->hv_sint.sint, gsi);
		}
	}
}

static void synic_init(struct kvm_vcpu_hv_synic *synic)
{
	int i;

	memset(synic, 0, sizeof(*synic));
	synic->version = HV_SYNIC_VERSION_1;
	for (i = 0; i < ARRAY_SIZE(synic->sint); i++) {
		atomic64_set(&synic->sint[i], HV_SYNIC_SINT_MASKED);
		atomic_set(&synic->sint_to_gsi[i], -1);
	}
}

static u64 get_time_ref_counter(struct kvm *kvm)
{
	struct kvm_hv *hv = &kvm->arch.hyperv;
	struct kvm_vcpu *vcpu;
	u64 tsc;

	/*
	 * The guest has not set up the TSC page or the clock isn't
	 * stable, fall back to get_kvmclock_ns.
	 */
	if (!hv->tsc_ref.tsc_sequence)
		return div_u64(get_kvmclock_ns(kvm), 100);

	vcpu = kvm_get_vcpu(kvm, 0);
	tsc = kvm_read_l1_tsc(vcpu, rdtsc());
	return mul_u64_u64_shr(tsc, hv->tsc_ref.tsc_scale, 64)
		+ hv->tsc_ref.tsc_offset;
}

static void stimer_mark_pending(struct kvm_vcpu_hv_stimer *stimer,
				bool vcpu_kick)
{
	struct kvm_vcpu *vcpu = stimer_to_vcpu(stimer);

	set_bit(stimer->index,
		vcpu_to_hv_vcpu(vcpu)->stimer_pending_bitmap);
	kvm_make_request(KVM_REQ_HV_STIMER, vcpu);
	if (vcpu_kick)
		kvm_vcpu_kick(vcpu);
}

static void stimer_cleanup(struct kvm_vcpu_hv_stimer *stimer)
{
	struct kvm_vcpu *vcpu = stimer_to_vcpu(stimer);

	trace_kvm_hv_stimer_cleanup(stimer_to_vcpu(stimer)->vcpu_id,
				    stimer->index);

	hrtimer_cancel(&stimer->timer);
	clear_bit(stimer->index,
		  vcpu_to_hv_vcpu(vcpu)->stimer_pending_bitmap);
	stimer->msg_pending = false;
	stimer->exp_time = 0;
}

static enum hrtimer_restart stimer_timer_callback(struct hrtimer *timer)
{
	struct kvm_vcpu_hv_stimer *stimer;

	stimer = container_of(timer, struct kvm_vcpu_hv_stimer, timer);
	trace_kvm_hv_stimer_callback(stimer_to_vcpu(stimer)->vcpu_id,
				     stimer->index);
	stimer_mark_pending(stimer, true);

	return HRTIMER_NORESTART;
}

/*
 * stimer_start() assumptions:
 * a) stimer->count is not equal to 0
 * b) stimer->config has HV_STIMER_ENABLE flag
 */
static int stimer_start(struct kvm_vcpu_hv_stimer *stimer)
{
	u64 time_now;
	ktime_t ktime_now;

	time_now = get_time_ref_counter(stimer_to_vcpu(stimer)->kvm);
	ktime_now = ktime_get();

	if (stimer->config.periodic) {
		if (stimer->exp_time) {
			if (time_now >= stimer->exp_time) {
				u64 remainder;

				div64_u64_rem(time_now - stimer->exp_time,
					      stimer->count, &remainder);
				stimer->exp_time =
					time_now + (stimer->count - remainder);
			}
		} else
			stimer->exp_time = time_now + stimer->count;

		trace_kvm_hv_stimer_start_periodic(
					stimer_to_vcpu(stimer)->vcpu_id,
					stimer->index,
					time_now, stimer->exp_time);

		hrtimer_start(&stimer->timer,
			      ktime_add_ns(ktime_now,
					   100 * (stimer->exp_time - time_now)),
			      HRTIMER_MODE_ABS);
		return 0;
	}
	stimer->exp_time = stimer->count;
	if (time_now >= stimer->count) {
		/*
		 * Expire timer according to Hypervisor Top-Level Functional
		 * specification v4(15.3.1):
		 * "If a one shot is enabled and the specified count is in
		 * the past, it will expire immediately."
		 */
		stimer_mark_pending(stimer, false);
		return 0;
	}

	trace_kvm_hv_stimer_start_one_shot(stimer_to_vcpu(stimer)->vcpu_id,
					   stimer->index,
					   time_now, stimer->count);

	hrtimer_start(&stimer->timer,
		      ktime_add_ns(ktime_now, 100 * (stimer->count - time_now)),
		      HRTIMER_MODE_ABS);
	return 0;
}

static int stimer_set_config(struct kvm_vcpu_hv_stimer *stimer, u64 config,
			     bool host)
{
	union hv_stimer_config new_config = {.as_uint64 = config},
		old_config = {.as_uint64 = stimer->config.as_uint64};
	struct kvm_vcpu *vcpu = stimer_to_vcpu(stimer);
	struct kvm_vcpu_hv_synic *synic = vcpu_to_synic(vcpu);

	if (!synic->active && !host)
		return 1;

	trace_kvm_hv_stimer_set_config(stimer_to_vcpu(stimer)->vcpu_id,
				       stimer->index, config, host);

	stimer_cleanup(stimer);
	if (old_config.enable &&
	    !new_config.direct_mode && new_config.sintx == 0)
		new_config.enable = 0;
	stimer->config.as_uint64 = new_config.as_uint64;

	if (stimer->config.enable)
		stimer_mark_pending(stimer, false);

	return 0;
}

static int stimer_set_count(struct kvm_vcpu_hv_stimer *stimer, u64 count,
			    bool host)
{
	struct kvm_vcpu *vcpu = stimer_to_vcpu(stimer);
	struct kvm_vcpu_hv_synic *synic = vcpu_to_synic(vcpu);

	if (!synic->active && !host)
		return 1;

	trace_kvm_hv_stimer_set_count(stimer_to_vcpu(stimer)->vcpu_id,
				      stimer->index, count, host);

	stimer_cleanup(stimer);
	stimer->count = count;
	if (stimer->count == 0)
		stimer->config.enable = 0;
	else if (stimer->config.auto_enable)
		stimer->config.enable = 1;

	if (stimer->config.enable)
		stimer_mark_pending(stimer, false);

	return 0;
}

static int stimer_get_config(struct kvm_vcpu_hv_stimer *stimer, u64 *pconfig)
{
	*pconfig = stimer->config.as_uint64;
	return 0;
}

static int stimer_get_count(struct kvm_vcpu_hv_stimer *stimer, u64 *pcount)
{
	*pcount = stimer->count;
	return 0;
}

static int synic_deliver_msg(struct kvm_vcpu_hv_synic *synic, u32 sint,
			     struct hv_message *src_msg, bool no_retry)
{
	struct kvm_vcpu *vcpu = synic_to_vcpu(synic);
	int msg_off = offsetof(struct hv_message_page, sint_message[sint]);
	gfn_t msg_page_gfn;
	struct hv_message_header hv_hdr;
	int r;

	if (!(synic->msg_page & HV_SYNIC_SIMP_ENABLE))
		return -ENOENT;

	msg_page_gfn = synic->msg_page >> PAGE_SHIFT;

	/*
	 * Strictly following the spec-mandated ordering would assume setting
	 * .msg_pending before checking .message_type.  However, this function
	 * is only called in vcpu context so the entire update is atomic from
	 * guest POV and thus the exact order here doesn't matter.
	 */
	r = kvm_vcpu_read_guest_page(vcpu, msg_page_gfn, &hv_hdr.message_type,
				     msg_off + offsetof(struct hv_message,
							header.message_type),
				     sizeof(hv_hdr.message_type));
	if (r < 0)
		return r;

	if (hv_hdr.message_type != HVMSG_NONE) {
		if (no_retry)
			return 0;

		hv_hdr.message_flags.msg_pending = 1;
		r = kvm_vcpu_write_guest_page(vcpu, msg_page_gfn,
					      &hv_hdr.message_flags,
					      msg_off +
					      offsetof(struct hv_message,
						       header.message_flags),
					      sizeof(hv_hdr.message_flags));
		if (r < 0)
			return r;
		return -EAGAIN;
	}

	r = kvm_vcpu_write_guest_page(vcpu, msg_page_gfn, src_msg, msg_off,
				      sizeof(src_msg->header) +
				      src_msg->header.payload_size);
	if (r < 0)
		return r;

	r = synic_set_irq(synic, sint);
	if (r < 0)
		return r;
	if (r == 0)
		return -EFAULT;
	return 0;
}

static int stimer_send_msg(struct kvm_vcpu_hv_stimer *stimer)
{
	struct kvm_vcpu *vcpu = stimer_to_vcpu(stimer);
	struct hv_message *msg = &stimer->msg;
	struct hv_timer_message_payload *payload =
			(struct hv_timer_message_payload *)&msg->u.payload;

	/*
	 * To avoid piling up periodic ticks, don't retry message
	 * delivery for them (within "lazy" lost ticks policy).
	 */
	bool no_retry = stimer->config.periodic;

	payload->expiration_time = stimer->exp_time;
	payload->delivery_time = get_time_ref_counter(vcpu->kvm);
	return synic_deliver_msg(vcpu_to_synic(vcpu),
				 stimer->config.sintx, msg,
				 no_retry);
}

static int stimer_notify_direct(struct kvm_vcpu_hv_stimer *stimer)
{
	struct kvm_vcpu *vcpu = stimer_to_vcpu(stimer);
	struct kvm_lapic_irq irq = {
		.delivery_mode = APIC_DM_FIXED,
		.vector = stimer->config.apic_vector
	};

	if (lapic_in_kernel(vcpu))
		return !kvm_apic_set_irq(vcpu, &irq, NULL);
	return 0;
}

static void stimer_expiration(struct kvm_vcpu_hv_stimer *stimer)
{
	int r, direct = stimer->config.direct_mode;

	stimer->msg_pending = true;
	if (!direct)
		r = stimer_send_msg(stimer);
	else
		r = stimer_notify_direct(stimer);
	trace_kvm_hv_stimer_expiration(stimer_to_vcpu(stimer)->vcpu_id,
				       stimer->index, direct, r);
	if (!r) {
		stimer->msg_pending = false;
		if (!(stimer->config.periodic))
			stimer->config.enable = 0;
	}
}

void kvm_hv_process_stimers(struct kvm_vcpu *vcpu)
{
	struct kvm_vcpu_hv *hv_vcpu = vcpu_to_hv_vcpu(vcpu);
	struct kvm_vcpu_hv_stimer *stimer;
	u64 time_now, exp_time;
	int i;

	for (i = 0; i < ARRAY_SIZE(hv_vcpu->stimer); i++)
		if (test_and_clear_bit(i, hv_vcpu->stimer_pending_bitmap)) {
			stimer = &hv_vcpu->stimer[i];
			if (stimer->config.enable) {
				exp_time = stimer->exp_time;

				if (exp_time) {
					time_now =
						get_time_ref_counter(vcpu->kvm);
					if (time_now >= exp_time)
						stimer_expiration(stimer);
				}

				if ((stimer->config.enable) &&
				    stimer->count) {
					if (!stimer->msg_pending)
						stimer_start(stimer);
				} else
					stimer_cleanup(stimer);
			}
		}
}

void kvm_hv_vcpu_uninit(struct kvm_vcpu *vcpu)
{
	struct kvm_vcpu_hv *hv_vcpu = vcpu_to_hv_vcpu(vcpu);
	int i;

	for (i = 0; i < ARRAY_SIZE(hv_vcpu->stimer); i++)
		stimer_cleanup(&hv_vcpu->stimer[i]);
}

bool kvm_hv_assist_page_enabled(struct kvm_vcpu *vcpu)
{
	if (!(vcpu->arch.hyperv.hv_vapic & HV_X64_MSR_VP_ASSIST_PAGE_ENABLE))
		return false;
	return vcpu->arch.pv_eoi.msr_val & KVM_MSR_ENABLED;
}
EXPORT_SYMBOL_GPL(kvm_hv_assist_page_enabled);

bool kvm_hv_get_assist_page(struct kvm_vcpu *vcpu,
			    struct hv_vp_assist_page *assist_page)
{
	if (!kvm_hv_assist_page_enabled(vcpu))
		return false;
	return !kvm_read_guest_cached(vcpu->kvm, &vcpu->arch.pv_eoi.data,
				      assist_page, sizeof(*assist_page));
}
EXPORT_SYMBOL_GPL(kvm_hv_get_assist_page);

static void stimer_prepare_msg(struct kvm_vcpu_hv_stimer *stimer)
{
	struct hv_message *msg = &stimer->msg;
	struct hv_timer_message_payload *payload =
			(struct hv_timer_message_payload *)&msg->u.payload;

	memset(&msg->header, 0, sizeof(msg->header));
	msg->header.message_type = HVMSG_TIMER_EXPIRED;
	msg->header.payload_size = sizeof(*payload);

	payload->timer_index = stimer->index;
	payload->expiration_time = 0;
	payload->delivery_time = 0;
}

static void stimer_init(struct kvm_vcpu_hv_stimer *stimer, int timer_index)
{
	memset(stimer, 0, sizeof(*stimer));
	stimer->index = timer_index;
	hrtimer_init(&stimer->timer, CLOCK_MONOTONIC, HRTIMER_MODE_ABS);
	stimer->timer.function = stimer_timer_callback;
	stimer_prepare_msg(stimer);
}

void kvm_hv_vcpu_init(struct kvm_vcpu *vcpu)
{
	struct kvm_vcpu_hv *hv_vcpu = vcpu_to_hv_vcpu(vcpu);
	int i;

	synic_init(&hv_vcpu->synic);

	bitmap_zero(hv_vcpu->stimer_pending_bitmap, HV_SYNIC_STIMER_COUNT);
	for (i = 0; i < ARRAY_SIZE(hv_vcpu->stimer); i++)
		stimer_init(&hv_vcpu->stimer[i], i);
}

void kvm_hv_vcpu_postcreate(struct kvm_vcpu *vcpu)
{
	struct kvm_vcpu_hv *hv_vcpu = vcpu_to_hv_vcpu(vcpu);

	hv_vcpu->vp_index = kvm_vcpu_get_idx(vcpu);
}

int kvm_hv_activate_synic(struct kvm_vcpu *vcpu, bool dont_zero_synic_pages)
{
	struct kvm_vcpu_hv_synic *synic = vcpu_to_synic(vcpu);

	/*
	 * Hyper-V SynIC auto EOI SINT's are
	 * not compatible with APICV, so request
	 * to deactivate APICV permanently.
	 */
	kvm_request_apicv_update(vcpu->kvm, false, APICV_INHIBIT_REASON_HYPERV);
	synic->active = true;
	synic->dont_zero_synic_pages = dont_zero_synic_pages;
	synic->control = HV_SYNIC_CONTROL_ENABLE;
	return 0;
}

static bool kvm_hv_msr_partition_wide(u32 msr)
{
	bool r = false;

	switch (msr) {
	case HV_X64_MSR_GUEST_OS_ID:
	case HV_X64_MSR_HYPERCALL:
	case HV_X64_MSR_REFERENCE_TSC:
	case HV_X64_MSR_TIME_REF_COUNT:
	case HV_X64_MSR_CRASH_CTL:
	case HV_X64_MSR_CRASH_P0 ... HV_X64_MSR_CRASH_P4:
	case HV_X64_MSR_RESET:
	case HV_X64_MSR_REENLIGHTENMENT_CONTROL:
	case HV_X64_MSR_TSC_EMULATION_CONTROL:
	case HV_X64_MSR_TSC_EMULATION_STATUS:
	case HV_X64_MSR_SYNDBG_OPTIONS:
	case HV_X64_MSR_SYNDBG_CONTROL ... HV_X64_MSR_SYNDBG_PENDING_BUFFER:
		r = true;
		break;
	}

	return r;
}

static int kvm_hv_msr_get_crash_data(struct kvm_vcpu *vcpu,
				     u32 index, u64 *pdata)
{
	struct kvm_hv *hv = &vcpu->kvm->arch.hyperv;
	size_t size = ARRAY_SIZE(hv->hv_crash_param);

	if (WARN_ON_ONCE(index >= size))
		return -EINVAL;

	*pdata = hv->hv_crash_param[array_index_nospec(index, size)];
	return 0;
}

static int kvm_hv_msr_get_crash_ctl(struct kvm_vcpu *vcpu, u64 *pdata)
{
	struct kvm_hv *hv = &vcpu->kvm->arch.hyperv;

	*pdata = hv->hv_crash_ctl;
	return 0;
}

static int kvm_hv_msr_set_crash_ctl(struct kvm_vcpu *vcpu, u64 data, bool host)
{
	struct kvm_hv *hv = &vcpu->kvm->arch.hyperv;

	if (host)
		hv->hv_crash_ctl = data & HV_CRASH_CTL_CRASH_NOTIFY;

	if (!host && (data & HV_CRASH_CTL_CRASH_NOTIFY)) {

		vcpu_debug(vcpu, "hv crash (0x%llx 0x%llx 0x%llx 0x%llx 0x%llx)\n",
			  hv->hv_crash_param[0],
			  hv->hv_crash_param[1],
			  hv->hv_crash_param[2],
			  hv->hv_crash_param[3],
			  hv->hv_crash_param[4]);

		/* Send notification about crash to user space */
		kvm_make_request(KVM_REQ_HV_CRASH, vcpu);
	}

	return 0;
}

static int kvm_hv_msr_set_crash_data(struct kvm_vcpu *vcpu,
				     u32 index, u64 data)
{
	struct kvm_hv *hv = &vcpu->kvm->arch.hyperv;
	size_t size = ARRAY_SIZE(hv->hv_crash_param);

	if (WARN_ON_ONCE(index >= size))
		return -EINVAL;

	hv->hv_crash_param[array_index_nospec(index, size)] = data;
	return 0;
}

/*
 * The kvmclock and Hyper-V TSC page use similar formulas, and converting
 * between them is possible:
 *
 * kvmclock formula:
 *    nsec = (ticks - tsc_timestamp) * tsc_to_system_mul * 2^(tsc_shift-32)
 *           + system_time
 *
 * Hyper-V formula:
 *    nsec/100 = ticks * scale / 2^64 + offset
 *
 * When tsc_timestamp = system_time = 0, offset is zero in the Hyper-V formula.
 * By dividing the kvmclock formula by 100 and equating what's left we get:
 *    ticks * scale / 2^64 = ticks * tsc_to_system_mul * 2^(tsc_shift-32) / 100
 *            scale / 2^64 =         tsc_to_system_mul * 2^(tsc_shift-32) / 100
 *            scale        =         tsc_to_system_mul * 2^(32+tsc_shift) / 100
 *
 * Now expand the kvmclock formula and divide by 100:
 *    nsec = ticks * tsc_to_system_mul * 2^(tsc_shift-32)
 *           - tsc_timestamp * tsc_to_system_mul * 2^(tsc_shift-32)
 *           + system_time
 *    nsec/100 = ticks * tsc_to_system_mul * 2^(tsc_shift-32) / 100
 *               - tsc_timestamp * tsc_to_system_mul * 2^(tsc_shift-32) / 100
 *               + system_time / 100
 *
 * Replace tsc_to_system_mul * 2^(tsc_shift-32) / 100 by scale / 2^64:
 *    nsec/100 = ticks * scale / 2^64
 *               - tsc_timestamp * scale / 2^64
 *               + system_time / 100
 *
 * Equate with the Hyper-V formula so that ticks * scale / 2^64 cancels out:
 *    offset = system_time / 100 - tsc_timestamp * scale / 2^64
 *
 * These two equivalencies are implemented in this function.
 */
static bool compute_tsc_page_parameters(struct pvclock_vcpu_time_info *hv_clock,
<<<<<<< HEAD
					HV_REFERENCE_TSC_PAGE *tsc_ref)
=======
					struct ms_hyperv_tsc_page *tsc_ref)
>>>>>>> 24b8d41d
{
	u64 max_mul;

	if (!(hv_clock->flags & PVCLOCK_TSC_STABLE_BIT))
		return false;

	/*
	 * check if scale would overflow, if so we use the time ref counter
	 *    tsc_to_system_mul * 2^(tsc_shift+32) / 100 >= 2^64
	 *    tsc_to_system_mul / 100 >= 2^(32-tsc_shift)
	 *    tsc_to_system_mul >= 100 * 2^(32-tsc_shift)
	 */
	max_mul = 100ull << (32 - hv_clock->tsc_shift);
	if (hv_clock->tsc_to_system_mul >= max_mul)
		return false;

	/*
	 * Otherwise compute the scale and offset according to the formulas
	 * derived above.
	 */
	tsc_ref->tsc_scale =
		mul_u64_u32_div(1ULL << (32 + hv_clock->tsc_shift),
				hv_clock->tsc_to_system_mul,
				100);

	tsc_ref->tsc_offset = hv_clock->system_time;
	do_div(tsc_ref->tsc_offset, 100);
	tsc_ref->tsc_offset -=
		mul_u64_u64_shr(hv_clock->tsc_timestamp, tsc_ref->tsc_scale, 64);
	return true;
}

void kvm_hv_setup_tsc_page(struct kvm *kvm,
			   struct pvclock_vcpu_time_info *hv_clock)
{
	struct kvm_hv *hv = &kvm->arch.hyperv;
	u32 tsc_seq;
	u64 gfn;

	BUILD_BUG_ON(sizeof(tsc_seq) != sizeof(hv->tsc_ref.tsc_sequence));
<<<<<<< HEAD
	BUILD_BUG_ON(offsetof(HV_REFERENCE_TSC_PAGE, tsc_sequence) != 0);
=======
	BUILD_BUG_ON(offsetof(struct ms_hyperv_tsc_page, tsc_sequence) != 0);
>>>>>>> 24b8d41d

	if (!(hv->hv_tsc_page & HV_X64_MSR_TSC_REFERENCE_ENABLE))
		return;

<<<<<<< HEAD
=======
	mutex_lock(&kvm->arch.hyperv.hv_lock);
	if (!(hv->hv_tsc_page & HV_X64_MSR_TSC_REFERENCE_ENABLE))
		goto out_unlock;

>>>>>>> 24b8d41d
	gfn = hv->hv_tsc_page >> HV_X64_MSR_TSC_REFERENCE_ADDRESS_SHIFT;
	/*
	 * Because the TSC parameters only vary when there is a
	 * change in the master clock, do not bother with caching.
	 */
	if (unlikely(kvm_read_guest(kvm, gfn_to_gpa(gfn),
				    &tsc_seq, sizeof(tsc_seq))))
<<<<<<< HEAD
		return;
=======
		goto out_unlock;
>>>>>>> 24b8d41d

	/*
	 * While we're computing and writing the parameters, force the
	 * guest to use the time reference count MSR.
	 */
	hv->tsc_ref.tsc_sequence = 0;
	if (kvm_write_guest(kvm, gfn_to_gpa(gfn),
			    &hv->tsc_ref, sizeof(hv->tsc_ref.tsc_sequence)))
<<<<<<< HEAD
		return;

	if (!compute_tsc_page_parameters(hv_clock, &hv->tsc_ref))
		return;
=======
		goto out_unlock;

	if (!compute_tsc_page_parameters(hv_clock, &hv->tsc_ref))
		goto out_unlock;
>>>>>>> 24b8d41d

	/* Ensure sequence is zero before writing the rest of the struct.  */
	smp_wmb();
	if (kvm_write_guest(kvm, gfn_to_gpa(gfn), &hv->tsc_ref, sizeof(hv->tsc_ref)))
<<<<<<< HEAD
		return;
=======
		goto out_unlock;
>>>>>>> 24b8d41d

	/*
	 * Now switch to the TSC page mechanism by writing the sequence.
	 */
	tsc_seq++;
	if (tsc_seq == 0xFFFFFFFF || tsc_seq == 0)
		tsc_seq = 1;

	/* Write the struct entirely before the non-zero sequence.  */
	smp_wmb();

	hv->tsc_ref.tsc_sequence = tsc_seq;
	kvm_write_guest(kvm, gfn_to_gpa(gfn),
			&hv->tsc_ref, sizeof(hv->tsc_ref.tsc_sequence));
<<<<<<< HEAD
=======
out_unlock:
	mutex_unlock(&kvm->arch.hyperv.hv_lock);
>>>>>>> 24b8d41d
}

static int kvm_hv_set_msr_pw(struct kvm_vcpu *vcpu, u32 msr, u64 data,
			     bool host)
{
	struct kvm *kvm = vcpu->kvm;
	struct kvm_hv *hv = &kvm->arch.hyperv;

	switch (msr) {
	case HV_X64_MSR_GUEST_OS_ID:
		hv->hv_guest_os_id = data;
		/* setting guest os id to zero disables hypercall page */
		if (!hv->hv_guest_os_id)
			hv->hv_hypercall &= ~HV_X64_MSR_HYPERCALL_ENABLE;
		break;
	case HV_X64_MSR_HYPERCALL: {
		u64 gfn;
		unsigned long addr;
		u8 instructions[4];

		/* if guest os id is not set hypercall should remain disabled */
		if (!hv->hv_guest_os_id)
			break;
		if (!(data & HV_X64_MSR_HYPERCALL_ENABLE)) {
			hv->hv_hypercall = data;
			break;
		}
		gfn = data >> HV_X64_MSR_HYPERCALL_PAGE_ADDRESS_SHIFT;
		addr = gfn_to_hva(kvm, gfn);
		if (kvm_is_error_hva(addr))
			return 1;
		kvm_x86_ops.patch_hypercall(vcpu, instructions);
		((unsigned char *)instructions)[3] = 0xc3; /* ret */
		if (__copy_to_user((void __user *)addr, instructions, 4))
			return 1;
		hv->hv_hypercall = data;
		mark_page_dirty(kvm, gfn);
		break;
	}
	case HV_X64_MSR_REFERENCE_TSC:
		hv->hv_tsc_page = data;
		if (hv->hv_tsc_page & HV_X64_MSR_TSC_REFERENCE_ENABLE)
			kvm_make_request(KVM_REQ_MASTERCLOCK_UPDATE, vcpu);
		break;
	case HV_X64_MSR_CRASH_P0 ... HV_X64_MSR_CRASH_P4:
		return kvm_hv_msr_set_crash_data(vcpu,
						 msr - HV_X64_MSR_CRASH_P0,
						 data);
	case HV_X64_MSR_CRASH_CTL:
		return kvm_hv_msr_set_crash_ctl(vcpu, data, host);
	case HV_X64_MSR_RESET:
		if (data == 1) {
			vcpu_debug(vcpu, "hyper-v reset requested\n");
			kvm_make_request(KVM_REQ_HV_RESET, vcpu);
		}
		break;
	case HV_X64_MSR_REENLIGHTENMENT_CONTROL:
		hv->hv_reenlightenment_control = data;
		break;
	case HV_X64_MSR_TSC_EMULATION_CONTROL:
		hv->hv_tsc_emulation_control = data;
		break;
	case HV_X64_MSR_TSC_EMULATION_STATUS:
		hv->hv_tsc_emulation_status = data;
		break;
	case HV_X64_MSR_TIME_REF_COUNT:
		/* read-only, but still ignore it if host-initiated */
		if (!host)
			return 1;
		break;
	case HV_X64_MSR_SYNDBG_OPTIONS:
	case HV_X64_MSR_SYNDBG_CONTROL ... HV_X64_MSR_SYNDBG_PENDING_BUFFER:
		return syndbg_set_msr(vcpu, msr, data, host);
	default:
		vcpu_unimpl(vcpu, "Hyper-V unhandled wrmsr: 0x%x data 0x%llx\n",
			    msr, data);
		return 1;
	}
	return 0;
}

/* Calculate cpu time spent by current task in 100ns units */
static u64 current_task_runtime_100ns(void)
{
	u64 utime, stime;

	task_cputime_adjusted(current, &utime, &stime);

	return div_u64(utime + stime, 100);
}

static int kvm_hv_set_msr(struct kvm_vcpu *vcpu, u32 msr, u64 data, bool host)
{
	struct kvm_vcpu_hv *hv_vcpu = &vcpu->arch.hyperv;

	switch (msr) {
	case HV_X64_MSR_VP_INDEX: {
		struct kvm_hv *hv = &vcpu->kvm->arch.hyperv;
		int vcpu_idx = kvm_vcpu_get_idx(vcpu);
		u32 new_vp_index = (u32)data;

		if (!host || new_vp_index >= KVM_MAX_VCPUS)
			return 1;

		if (new_vp_index == hv_vcpu->vp_index)
			return 0;

		/*
		 * The VP index is initialized to vcpu_index by
		 * kvm_hv_vcpu_postcreate so they initially match.  Now the
		 * VP index is changing, adjust num_mismatched_vp_indexes if
		 * it now matches or no longer matches vcpu_idx.
		 */
		if (hv_vcpu->vp_index == vcpu_idx)
			atomic_inc(&hv->num_mismatched_vp_indexes);
		else if (new_vp_index == vcpu_idx)
			atomic_dec(&hv->num_mismatched_vp_indexes);

		hv_vcpu->vp_index = new_vp_index;
		break;
	}
	case HV_X64_MSR_VP_ASSIST_PAGE: {
		u64 gfn;
		unsigned long addr;

		if (!(data & HV_X64_MSR_VP_ASSIST_PAGE_ENABLE)) {
			hv_vcpu->hv_vapic = data;
			if (kvm_lapic_enable_pv_eoi(vcpu, 0, 0))
				return 1;
			break;
		}
		gfn = data >> HV_X64_MSR_VP_ASSIST_PAGE_ADDRESS_SHIFT;
		addr = kvm_vcpu_gfn_to_hva(vcpu, gfn);
		if (kvm_is_error_hva(addr))
			return 1;

		/*
		 * Clear apic_assist portion of struct hv_vp_assist_page
		 * only, there can be valuable data in the rest which needs
		 * to be preserved e.g. on migration.
		 */
		if (__put_user(0, (u32 __user *)addr))
			return 1;
		hv_vcpu->hv_vapic = data;
		kvm_vcpu_mark_page_dirty(vcpu, gfn);
		if (kvm_lapic_enable_pv_eoi(vcpu,
					    gfn_to_gpa(gfn) | KVM_MSR_ENABLED,
					    sizeof(struct hv_vp_assist_page)))
			return 1;
		break;
	}
	case HV_X64_MSR_EOI:
		return kvm_hv_vapic_msr_write(vcpu, APIC_EOI, data);
	case HV_X64_MSR_ICR:
		return kvm_hv_vapic_msr_write(vcpu, APIC_ICR, data);
	case HV_X64_MSR_TPR:
		return kvm_hv_vapic_msr_write(vcpu, APIC_TASKPRI, data);
	case HV_X64_MSR_VP_RUNTIME:
		if (!host)
			return 1;
		hv_vcpu->runtime_offset = data - current_task_runtime_100ns();
		break;
	case HV_X64_MSR_SCONTROL:
	case HV_X64_MSR_SVERSION:
	case HV_X64_MSR_SIEFP:
	case HV_X64_MSR_SIMP:
	case HV_X64_MSR_EOM:
	case HV_X64_MSR_SINT0 ... HV_X64_MSR_SINT15:
		return synic_set_msr(vcpu_to_synic(vcpu), msr, data, host);
	case HV_X64_MSR_STIMER0_CONFIG:
	case HV_X64_MSR_STIMER1_CONFIG:
	case HV_X64_MSR_STIMER2_CONFIG:
	case HV_X64_MSR_STIMER3_CONFIG: {
		int timer_index = (msr - HV_X64_MSR_STIMER0_CONFIG)/2;

		return stimer_set_config(vcpu_to_stimer(vcpu, timer_index),
					 data, host);
	}
	case HV_X64_MSR_STIMER0_COUNT:
	case HV_X64_MSR_STIMER1_COUNT:
	case HV_X64_MSR_STIMER2_COUNT:
	case HV_X64_MSR_STIMER3_COUNT: {
		int timer_index = (msr - HV_X64_MSR_STIMER0_COUNT)/2;

		return stimer_set_count(vcpu_to_stimer(vcpu, timer_index),
					data, host);
	}
	case HV_X64_MSR_TSC_FREQUENCY:
	case HV_X64_MSR_APIC_FREQUENCY:
		/* read-only, but still ignore it if host-initiated */
		if (!host)
			return 1;
		break;
	default:
		vcpu_unimpl(vcpu, "Hyper-V unhandled wrmsr: 0x%x data 0x%llx\n",
			    msr, data);
		return 1;
	}

	return 0;
}

static int kvm_hv_get_msr_pw(struct kvm_vcpu *vcpu, u32 msr, u64 *pdata,
			     bool host)
{
	u64 data = 0;
	struct kvm *kvm = vcpu->kvm;
	struct kvm_hv *hv = &kvm->arch.hyperv;

	switch (msr) {
	case HV_X64_MSR_GUEST_OS_ID:
		data = hv->hv_guest_os_id;
		break;
	case HV_X64_MSR_HYPERCALL:
		data = hv->hv_hypercall;
		break;
	case HV_X64_MSR_TIME_REF_COUNT:
		data = get_time_ref_counter(kvm);
		break;
	case HV_X64_MSR_REFERENCE_TSC:
		data = hv->hv_tsc_page;
		break;
	case HV_X64_MSR_CRASH_P0 ... HV_X64_MSR_CRASH_P4:
		return kvm_hv_msr_get_crash_data(vcpu,
						 msr - HV_X64_MSR_CRASH_P0,
						 pdata);
	case HV_X64_MSR_CRASH_CTL:
		return kvm_hv_msr_get_crash_ctl(vcpu, pdata);
	case HV_X64_MSR_RESET:
		data = 0;
		break;
	case HV_X64_MSR_REENLIGHTENMENT_CONTROL:
		data = hv->hv_reenlightenment_control;
		break;
	case HV_X64_MSR_TSC_EMULATION_CONTROL:
		data = hv->hv_tsc_emulation_control;
		break;
	case HV_X64_MSR_TSC_EMULATION_STATUS:
		data = hv->hv_tsc_emulation_status;
		break;
	case HV_X64_MSR_SYNDBG_OPTIONS:
	case HV_X64_MSR_SYNDBG_CONTROL ... HV_X64_MSR_SYNDBG_PENDING_BUFFER:
		return syndbg_get_msr(vcpu, msr, pdata, host);
	default:
		vcpu_unimpl(vcpu, "Hyper-V unhandled rdmsr: 0x%x\n", msr);
		return 1;
	}

	*pdata = data;
	return 0;
}

static int kvm_hv_get_msr(struct kvm_vcpu *vcpu, u32 msr, u64 *pdata,
			  bool host)
{
	u64 data = 0;
	struct kvm_vcpu_hv *hv_vcpu = &vcpu->arch.hyperv;

	switch (msr) {
	case HV_X64_MSR_VP_INDEX:
		data = hv_vcpu->vp_index;
		break;
	case HV_X64_MSR_EOI:
		return kvm_hv_vapic_msr_read(vcpu, APIC_EOI, pdata);
	case HV_X64_MSR_ICR:
		return kvm_hv_vapic_msr_read(vcpu, APIC_ICR, pdata);
	case HV_X64_MSR_TPR:
		return kvm_hv_vapic_msr_read(vcpu, APIC_TASKPRI, pdata);
	case HV_X64_MSR_VP_ASSIST_PAGE:
		data = hv_vcpu->hv_vapic;
		break;
	case HV_X64_MSR_VP_RUNTIME:
		data = current_task_runtime_100ns() + hv_vcpu->runtime_offset;
		break;
	case HV_X64_MSR_SCONTROL:
	case HV_X64_MSR_SVERSION:
	case HV_X64_MSR_SIEFP:
	case HV_X64_MSR_SIMP:
	case HV_X64_MSR_EOM:
	case HV_X64_MSR_SINT0 ... HV_X64_MSR_SINT15:
		return synic_get_msr(vcpu_to_synic(vcpu), msr, pdata, host);
	case HV_X64_MSR_STIMER0_CONFIG:
	case HV_X64_MSR_STIMER1_CONFIG:
	case HV_X64_MSR_STIMER2_CONFIG:
	case HV_X64_MSR_STIMER3_CONFIG: {
		int timer_index = (msr - HV_X64_MSR_STIMER0_CONFIG)/2;

		return stimer_get_config(vcpu_to_stimer(vcpu, timer_index),
					 pdata);
	}
	case HV_X64_MSR_STIMER0_COUNT:
	case HV_X64_MSR_STIMER1_COUNT:
	case HV_X64_MSR_STIMER2_COUNT:
	case HV_X64_MSR_STIMER3_COUNT: {
		int timer_index = (msr - HV_X64_MSR_STIMER0_COUNT)/2;

		return stimer_get_count(vcpu_to_stimer(vcpu, timer_index),
					pdata);
	}
	case HV_X64_MSR_TSC_FREQUENCY:
		data = (u64)vcpu->arch.virtual_tsc_khz * 1000;
		break;
	case HV_X64_MSR_APIC_FREQUENCY:
		data = APIC_BUS_FREQUENCY;
		break;
	default:
		vcpu_unimpl(vcpu, "Hyper-V unhandled rdmsr: 0x%x\n", msr);
		return 1;
	}
	*pdata = data;
	return 0;
}

int kvm_hv_set_msr_common(struct kvm_vcpu *vcpu, u32 msr, u64 data, bool host)
{
	if (kvm_hv_msr_partition_wide(msr)) {
		int r;

		mutex_lock(&vcpu->kvm->arch.hyperv.hv_lock);
		r = kvm_hv_set_msr_pw(vcpu, msr, data, host);
		mutex_unlock(&vcpu->kvm->arch.hyperv.hv_lock);
		return r;
	} else
		return kvm_hv_set_msr(vcpu, msr, data, host);
}

int kvm_hv_get_msr_common(struct kvm_vcpu *vcpu, u32 msr, u64 *pdata, bool host)
{
	if (kvm_hv_msr_partition_wide(msr)) {
		int r;

		mutex_lock(&vcpu->kvm->arch.hyperv.hv_lock);
		r = kvm_hv_get_msr_pw(vcpu, msr, pdata, host);
		mutex_unlock(&vcpu->kvm->arch.hyperv.hv_lock);
		return r;
	} else
		return kvm_hv_get_msr(vcpu, msr, pdata, host);
}

static __always_inline unsigned long *sparse_set_to_vcpu_mask(
	struct kvm *kvm, u64 *sparse_banks, u64 valid_bank_mask,
	u64 *vp_bitmap, unsigned long *vcpu_bitmap)
{
	struct kvm_hv *hv = &kvm->arch.hyperv;
	struct kvm_vcpu *vcpu;
	int i, bank, sbank = 0;

	memset(vp_bitmap, 0,
	       KVM_HV_MAX_SPARSE_VCPU_SET_BITS * sizeof(*vp_bitmap));
	for_each_set_bit(bank, (unsigned long *)&valid_bank_mask,
			 KVM_HV_MAX_SPARSE_VCPU_SET_BITS)
		vp_bitmap[bank] = sparse_banks[sbank++];

	if (likely(!atomic_read(&hv->num_mismatched_vp_indexes))) {
		/* for all vcpus vp_index == vcpu_idx */
		return (unsigned long *)vp_bitmap;
	}

	bitmap_zero(vcpu_bitmap, KVM_MAX_VCPUS);
	kvm_for_each_vcpu(i, vcpu, kvm) {
		if (test_bit(vcpu_to_hv_vcpu(vcpu)->vp_index,
			     (unsigned long *)vp_bitmap))
			__set_bit(i, vcpu_bitmap);
	}
	return vcpu_bitmap;
}

static u64 kvm_hv_flush_tlb(struct kvm_vcpu *current_vcpu, u64 ingpa,
			    u16 rep_cnt, bool ex)
{
	struct kvm *kvm = current_vcpu->kvm;
	struct kvm_vcpu_hv *hv_vcpu = &current_vcpu->arch.hyperv;
	struct hv_tlb_flush_ex flush_ex;
	struct hv_tlb_flush flush;
	u64 vp_bitmap[KVM_HV_MAX_SPARSE_VCPU_SET_BITS];
	DECLARE_BITMAP(vcpu_bitmap, KVM_MAX_VCPUS);
	unsigned long *vcpu_mask;
	u64 valid_bank_mask;
	u64 sparse_banks[64];
	int sparse_banks_len;
	bool all_cpus;

	if (!ex) {
		if (unlikely(kvm_read_guest(kvm, ingpa, &flush, sizeof(flush))))
			return HV_STATUS_INVALID_HYPERCALL_INPUT;

		trace_kvm_hv_flush_tlb(flush.processor_mask,
				       flush.address_space, flush.flags);

		valid_bank_mask = BIT_ULL(0);
		sparse_banks[0] = flush.processor_mask;

		/*
		 * Work around possible WS2012 bug: it sends hypercalls
		 * with processor_mask = 0x0 and HV_FLUSH_ALL_PROCESSORS clear,
		 * while also expecting us to flush something and crashing if
		 * we don't. Let's treat processor_mask == 0 same as
		 * HV_FLUSH_ALL_PROCESSORS.
		 */
		all_cpus = (flush.flags & HV_FLUSH_ALL_PROCESSORS) ||
			flush.processor_mask == 0;
	} else {
		if (unlikely(kvm_read_guest(kvm, ingpa, &flush_ex,
					    sizeof(flush_ex))))
			return HV_STATUS_INVALID_HYPERCALL_INPUT;

		trace_kvm_hv_flush_tlb_ex(flush_ex.hv_vp_set.valid_bank_mask,
					  flush_ex.hv_vp_set.format,
					  flush_ex.address_space,
					  flush_ex.flags);

		valid_bank_mask = flush_ex.hv_vp_set.valid_bank_mask;
		all_cpus = flush_ex.hv_vp_set.format !=
			HV_GENERIC_SET_SPARSE_4K;

		sparse_banks_len =
			bitmap_weight((unsigned long *)&valid_bank_mask, 64) *
			sizeof(sparse_banks[0]);

		if (!sparse_banks_len && !all_cpus)
			goto ret_success;

		if (!all_cpus &&
		    kvm_read_guest(kvm,
				   ingpa + offsetof(struct hv_tlb_flush_ex,
						    hv_vp_set.bank_contents),
				   sparse_banks,
				   sparse_banks_len))
			return HV_STATUS_INVALID_HYPERCALL_INPUT;
	}

	cpumask_clear(&hv_vcpu->tlb_flush);

	vcpu_mask = all_cpus ? NULL :
		sparse_set_to_vcpu_mask(kvm, sparse_banks, valid_bank_mask,
					vp_bitmap, vcpu_bitmap);

	/*
	 * vcpu->arch.cr3 may not be up-to-date for running vCPUs so we can't
	 * analyze it here, flush TLB regardless of the specified address space.
	 */
	kvm_make_vcpus_request_mask(kvm, KVM_REQ_HV_TLB_FLUSH,
				    NULL, vcpu_mask, &hv_vcpu->tlb_flush);

ret_success:
	/* We always do full TLB flush, set rep_done = rep_cnt. */
	return (u64)HV_STATUS_SUCCESS |
		((u64)rep_cnt << HV_HYPERCALL_REP_COMP_OFFSET);
}

static void kvm_send_ipi_to_many(struct kvm *kvm, u32 vector,
				 unsigned long *vcpu_bitmap)
{
	struct kvm_lapic_irq irq = {
		.delivery_mode = APIC_DM_FIXED,
		.vector = vector
	};
	struct kvm_vcpu *vcpu;
	int i;

	kvm_for_each_vcpu(i, vcpu, kvm) {
		if (vcpu_bitmap && !test_bit(i, vcpu_bitmap))
			continue;

		/* We fail only when APIC is disabled */
		kvm_apic_set_irq(vcpu, &irq, NULL);
	}
}

static u64 kvm_hv_send_ipi(struct kvm_vcpu *current_vcpu, u64 ingpa, u64 outgpa,
			   bool ex, bool fast)
{
	struct kvm *kvm = current_vcpu->kvm;
	struct hv_send_ipi_ex send_ipi_ex;
	struct hv_send_ipi send_ipi;
	u64 vp_bitmap[KVM_HV_MAX_SPARSE_VCPU_SET_BITS];
	DECLARE_BITMAP(vcpu_bitmap, KVM_MAX_VCPUS);
	unsigned long *vcpu_mask;
	unsigned long valid_bank_mask;
	u64 sparse_banks[64];
	int sparse_banks_len;
	u32 vector;
	bool all_cpus;

	if (!ex) {
		if (!fast) {
			if (unlikely(kvm_read_guest(kvm, ingpa, &send_ipi,
						    sizeof(send_ipi))))
				return HV_STATUS_INVALID_HYPERCALL_INPUT;
			sparse_banks[0] = send_ipi.cpu_mask;
			vector = send_ipi.vector;
		} else {
			/* 'reserved' part of hv_send_ipi should be 0 */
			if (unlikely(ingpa >> 32 != 0))
				return HV_STATUS_INVALID_HYPERCALL_INPUT;
			sparse_banks[0] = outgpa;
			vector = (u32)ingpa;
		}
		all_cpus = false;
		valid_bank_mask = BIT_ULL(0);

		trace_kvm_hv_send_ipi(vector, sparse_banks[0]);
	} else {
		if (unlikely(kvm_read_guest(kvm, ingpa, &send_ipi_ex,
					    sizeof(send_ipi_ex))))
			return HV_STATUS_INVALID_HYPERCALL_INPUT;

		trace_kvm_hv_send_ipi_ex(send_ipi_ex.vector,
					 send_ipi_ex.vp_set.format,
					 send_ipi_ex.vp_set.valid_bank_mask);

		vector = send_ipi_ex.vector;
		valid_bank_mask = send_ipi_ex.vp_set.valid_bank_mask;
		sparse_banks_len = bitmap_weight(&valid_bank_mask, 64) *
			sizeof(sparse_banks[0]);

		all_cpus = send_ipi_ex.vp_set.format == HV_GENERIC_SET_ALL;

		if (!sparse_banks_len)
			goto ret_success;

		if (!all_cpus &&
		    kvm_read_guest(kvm,
				   ingpa + offsetof(struct hv_send_ipi_ex,
						    vp_set.bank_contents),
				   sparse_banks,
				   sparse_banks_len))
			return HV_STATUS_INVALID_HYPERCALL_INPUT;
	}

	if ((vector < HV_IPI_LOW_VECTOR) || (vector > HV_IPI_HIGH_VECTOR))
		return HV_STATUS_INVALID_HYPERCALL_INPUT;

	vcpu_mask = all_cpus ? NULL :
		sparse_set_to_vcpu_mask(kvm, sparse_banks, valid_bank_mask,
					vp_bitmap, vcpu_bitmap);

	kvm_send_ipi_to_many(kvm, vector, vcpu_mask);

ret_success:
	return HV_STATUS_SUCCESS;
}

bool kvm_hv_hypercall_enabled(struct kvm *kvm)
{
	return READ_ONCE(kvm->arch.hyperv.hv_guest_os_id) != 0;
}

static void kvm_hv_hypercall_set_result(struct kvm_vcpu *vcpu, u64 result)
{
	bool longmode;

	longmode = is_64_bit_mode(vcpu);
	if (longmode)
		kvm_rax_write(vcpu, result);
	else {
		kvm_rdx_write(vcpu, result >> 32);
		kvm_rax_write(vcpu, result & 0xffffffff);
	}
}

static int kvm_hv_hypercall_complete(struct kvm_vcpu *vcpu, u64 result)
{
	kvm_hv_hypercall_set_result(vcpu, result);
	++vcpu->stat.hypercalls;
	return kvm_skip_emulated_instruction(vcpu);
}

static int kvm_hv_hypercall_complete_userspace(struct kvm_vcpu *vcpu)
{
	return kvm_hv_hypercall_complete(vcpu, vcpu->run->hyperv.u.hcall.result);
}

static u16 kvm_hvcall_signal_event(struct kvm_vcpu *vcpu, bool fast, u64 param)
{
	struct eventfd_ctx *eventfd;

	if (unlikely(!fast)) {
		int ret;
		gpa_t gpa = param;

		if ((gpa & (__alignof__(param) - 1)) ||
		    offset_in_page(gpa) + sizeof(param) > PAGE_SIZE)
			return HV_STATUS_INVALID_ALIGNMENT;

		ret = kvm_vcpu_read_guest(vcpu, gpa, &param, sizeof(param));
		if (ret < 0)
			return HV_STATUS_INVALID_ALIGNMENT;
	}

	/*
	 * Per spec, bits 32-47 contain the extra "flag number".  However, we
	 * have no use for it, and in all known usecases it is zero, so just
	 * report lookup failure if it isn't.
	 */
	if (param & 0xffff00000000ULL)
		return HV_STATUS_INVALID_PORT_ID;
	/* remaining bits are reserved-zero */
	if (param & ~KVM_HYPERV_CONN_ID_MASK)
		return HV_STATUS_INVALID_HYPERCALL_INPUT;

	/* the eventfd is protected by vcpu->kvm->srcu, but conn_to_evt isn't */
	rcu_read_lock();
	eventfd = idr_find(&vcpu->kvm->arch.hyperv.conn_to_evt, param);
	rcu_read_unlock();
	if (!eventfd)
		return HV_STATUS_INVALID_PORT_ID;

	eventfd_signal(eventfd, 1);
	return HV_STATUS_SUCCESS;
}

int kvm_hv_hypercall(struct kvm_vcpu *vcpu)
{
	u64 param, ingpa, outgpa, ret = HV_STATUS_SUCCESS;
	uint16_t code, rep_idx, rep_cnt;
	bool fast, rep;

	/*
	 * hypercall generates UD from non zero cpl and real mode
	 * per HYPER-V spec
	 */
	if (kvm_x86_ops.get_cpl(vcpu) != 0 || !is_protmode(vcpu)) {
		kvm_queue_exception(vcpu, UD_VECTOR);
		return 1;
	}

#ifdef CONFIG_X86_64
	if (is_64_bit_mode(vcpu)) {
		param = kvm_rcx_read(vcpu);
		ingpa = kvm_rdx_read(vcpu);
		outgpa = kvm_r8_read(vcpu);
	} else
#endif
	{
		param = ((u64)kvm_rdx_read(vcpu) << 32) |
			(kvm_rax_read(vcpu) & 0xffffffff);
		ingpa = ((u64)kvm_rbx_read(vcpu) << 32) |
			(kvm_rcx_read(vcpu) & 0xffffffff);
		outgpa = ((u64)kvm_rdi_read(vcpu) << 32) |
			(kvm_rsi_read(vcpu) & 0xffffffff);
	}

	code = param & 0xffff;
	fast = !!(param & HV_HYPERCALL_FAST_BIT);
	rep_cnt = (param >> HV_HYPERCALL_REP_COMP_OFFSET) & 0xfff;
	rep_idx = (param >> HV_HYPERCALL_REP_START_OFFSET) & 0xfff;
	rep = !!(rep_cnt || rep_idx);

	trace_kvm_hv_hypercall(code, fast, rep_cnt, rep_idx, ingpa, outgpa);

	switch (code) {
	case HVCALL_NOTIFY_LONG_SPIN_WAIT:
		if (unlikely(rep)) {
			ret = HV_STATUS_INVALID_HYPERCALL_INPUT;
			break;
		}
		kvm_vcpu_on_spin(vcpu, true);
		break;
	case HVCALL_SIGNAL_EVENT:
		if (unlikely(rep)) {
			ret = HV_STATUS_INVALID_HYPERCALL_INPUT;
			break;
		}
		ret = kvm_hvcall_signal_event(vcpu, fast, ingpa);
		if (ret != HV_STATUS_INVALID_PORT_ID)
			break;
		fallthrough;	/* maybe userspace knows this conn_id */
	case HVCALL_POST_MESSAGE:
		/* don't bother userspace if it has no way to handle it */
		if (unlikely(rep || !vcpu_to_synic(vcpu)->active)) {
			ret = HV_STATUS_INVALID_HYPERCALL_INPUT;
			break;
		}
		vcpu->run->exit_reason = KVM_EXIT_HYPERV;
		vcpu->run->hyperv.type = KVM_EXIT_HYPERV_HCALL;
		vcpu->run->hyperv.u.hcall.input = param;
		vcpu->run->hyperv.u.hcall.params[0] = ingpa;
		vcpu->run->hyperv.u.hcall.params[1] = outgpa;
		vcpu->arch.complete_userspace_io =
				kvm_hv_hypercall_complete_userspace;
		return 0;
	case HVCALL_FLUSH_VIRTUAL_ADDRESS_LIST:
		if (unlikely(fast || !rep_cnt || rep_idx)) {
			ret = HV_STATUS_INVALID_HYPERCALL_INPUT;
			break;
		}
		ret = kvm_hv_flush_tlb(vcpu, ingpa, rep_cnt, false);
		break;
	case HVCALL_FLUSH_VIRTUAL_ADDRESS_SPACE:
		if (unlikely(fast || rep)) {
			ret = HV_STATUS_INVALID_HYPERCALL_INPUT;
			break;
		}
		ret = kvm_hv_flush_tlb(vcpu, ingpa, rep_cnt, false);
		break;
	case HVCALL_FLUSH_VIRTUAL_ADDRESS_LIST_EX:
		if (unlikely(fast || !rep_cnt || rep_idx)) {
			ret = HV_STATUS_INVALID_HYPERCALL_INPUT;
			break;
		}
		ret = kvm_hv_flush_tlb(vcpu, ingpa, rep_cnt, true);
		break;
	case HVCALL_FLUSH_VIRTUAL_ADDRESS_SPACE_EX:
		if (unlikely(fast || rep)) {
			ret = HV_STATUS_INVALID_HYPERCALL_INPUT;
			break;
		}
		ret = kvm_hv_flush_tlb(vcpu, ingpa, rep_cnt, true);
		break;
	case HVCALL_SEND_IPI:
		if (unlikely(rep)) {
			ret = HV_STATUS_INVALID_HYPERCALL_INPUT;
			break;
		}
		ret = kvm_hv_send_ipi(vcpu, ingpa, outgpa, false, fast);
		break;
	case HVCALL_SEND_IPI_EX:
		if (unlikely(fast || rep)) {
			ret = HV_STATUS_INVALID_HYPERCALL_INPUT;
			break;
		}
		ret = kvm_hv_send_ipi(vcpu, ingpa, outgpa, true, false);
		break;
	case HVCALL_POST_DEBUG_DATA:
	case HVCALL_RETRIEVE_DEBUG_DATA:
		if (unlikely(fast)) {
			ret = HV_STATUS_INVALID_PARAMETER;
			break;
		}
		fallthrough;
	case HVCALL_RESET_DEBUG_SESSION: {
		struct kvm_hv_syndbg *syndbg = vcpu_to_hv_syndbg(vcpu);

		if (!kvm_hv_is_syndbg_enabled(vcpu)) {
			ret = HV_STATUS_INVALID_HYPERCALL_CODE;
			break;
		}

		if (!(syndbg->options & HV_X64_SYNDBG_OPTION_USE_HCALLS)) {
			ret = HV_STATUS_OPERATION_DENIED;
			break;
		}
		vcpu->run->exit_reason = KVM_EXIT_HYPERV;
		vcpu->run->hyperv.type = KVM_EXIT_HYPERV_HCALL;
		vcpu->run->hyperv.u.hcall.input = param;
		vcpu->run->hyperv.u.hcall.params[0] = ingpa;
		vcpu->run->hyperv.u.hcall.params[1] = outgpa;
		vcpu->arch.complete_userspace_io =
				kvm_hv_hypercall_complete_userspace;
		return 0;
	}
	default:
		ret = HV_STATUS_INVALID_HYPERCALL_CODE;
		break;
	}

	return kvm_hv_hypercall_complete(vcpu, ret);
}

void kvm_hv_init_vm(struct kvm *kvm)
{
	mutex_init(&kvm->arch.hyperv.hv_lock);
	idr_init(&kvm->arch.hyperv.conn_to_evt);
}

void kvm_hv_destroy_vm(struct kvm *kvm)
{
	struct eventfd_ctx *eventfd;
	int i;

	idr_for_each_entry(&kvm->arch.hyperv.conn_to_evt, eventfd, i)
		eventfd_ctx_put(eventfd);
	idr_destroy(&kvm->arch.hyperv.conn_to_evt);
}

static int kvm_hv_eventfd_assign(struct kvm *kvm, u32 conn_id, int fd)
{
	struct kvm_hv *hv = &kvm->arch.hyperv;
	struct eventfd_ctx *eventfd;
	int ret;

	eventfd = eventfd_ctx_fdget(fd);
	if (IS_ERR(eventfd))
		return PTR_ERR(eventfd);

	mutex_lock(&hv->hv_lock);
	ret = idr_alloc(&hv->conn_to_evt, eventfd, conn_id, conn_id + 1,
			GFP_KERNEL_ACCOUNT);
	mutex_unlock(&hv->hv_lock);

	if (ret >= 0)
		return 0;

	if (ret == -ENOSPC)
		ret = -EEXIST;
	eventfd_ctx_put(eventfd);
	return ret;
}

static int kvm_hv_eventfd_deassign(struct kvm *kvm, u32 conn_id)
{
	struct kvm_hv *hv = &kvm->arch.hyperv;
	struct eventfd_ctx *eventfd;

	mutex_lock(&hv->hv_lock);
	eventfd = idr_remove(&hv->conn_to_evt, conn_id);
	mutex_unlock(&hv->hv_lock);

	if (!eventfd)
		return -ENOENT;

	synchronize_srcu(&kvm->srcu);
	eventfd_ctx_put(eventfd);
	return 0;
}

int kvm_vm_ioctl_hv_eventfd(struct kvm *kvm, struct kvm_hyperv_eventfd *args)
{
	if ((args->flags & ~KVM_HYPERV_EVENTFD_DEASSIGN) ||
	    (args->conn_id & ~KVM_HYPERV_CONN_ID_MASK))
		return -EINVAL;

	if (args->flags == KVM_HYPERV_EVENTFD_DEASSIGN)
		return kvm_hv_eventfd_deassign(kvm, args->conn_id);
	return kvm_hv_eventfd_assign(kvm, args->conn_id, args->fd);
}

int kvm_vcpu_ioctl_get_hv_cpuid(struct kvm_vcpu *vcpu, struct kvm_cpuid2 *cpuid,
				struct kvm_cpuid_entry2 __user *entries)
{
	uint16_t evmcs_ver = 0;
	struct kvm_cpuid_entry2 cpuid_entries[] = {
		{ .function = HYPERV_CPUID_VENDOR_AND_MAX_FUNCTIONS },
		{ .function = HYPERV_CPUID_INTERFACE },
		{ .function = HYPERV_CPUID_VERSION },
		{ .function = HYPERV_CPUID_FEATURES },
		{ .function = HYPERV_CPUID_ENLIGHTMENT_INFO },
		{ .function = HYPERV_CPUID_IMPLEMENT_LIMITS },
		{ .function = HYPERV_CPUID_SYNDBG_VENDOR_AND_MAX_FUNCTIONS },
		{ .function = HYPERV_CPUID_SYNDBG_INTERFACE },
		{ .function = HYPERV_CPUID_SYNDBG_PLATFORM_CAPABILITIES	},
		{ .function = HYPERV_CPUID_NESTED_FEATURES },
	};
	int i, nent = ARRAY_SIZE(cpuid_entries);

	if (kvm_x86_ops.nested_ops->get_evmcs_version)
		evmcs_ver = kvm_x86_ops.nested_ops->get_evmcs_version(vcpu);

	/* Skip NESTED_FEATURES if eVMCS is not supported */
	if (!evmcs_ver)
		--nent;

	if (cpuid->nent < nent)
		return -E2BIG;

	if (cpuid->nent > nent)
		cpuid->nent = nent;

	for (i = 0; i < nent; i++) {
		struct kvm_cpuid_entry2 *ent = &cpuid_entries[i];
		u32 signature[3];

		switch (ent->function) {
		case HYPERV_CPUID_VENDOR_AND_MAX_FUNCTIONS:
			memcpy(signature, "Linux KVM Hv", 12);

			ent->eax = HYPERV_CPUID_SYNDBG_PLATFORM_CAPABILITIES;
			ent->ebx = signature[0];
			ent->ecx = signature[1];
			ent->edx = signature[2];
			break;

		case HYPERV_CPUID_INTERFACE:
			memcpy(signature, "Hv#1\0\0\0\0\0\0\0\0", 12);
			ent->eax = signature[0];
			break;

		case HYPERV_CPUID_VERSION:
			/*
			 * We implement some Hyper-V 2016 functions so let's use
			 * this version.
			 */
			ent->eax = 0x00003839;
			ent->ebx = 0x000A0000;
			break;

		case HYPERV_CPUID_FEATURES:
			ent->eax |= HV_MSR_VP_RUNTIME_AVAILABLE;
			ent->eax |= HV_MSR_TIME_REF_COUNT_AVAILABLE;
			ent->eax |= HV_MSR_SYNIC_AVAILABLE;
			ent->eax |= HV_MSR_SYNTIMER_AVAILABLE;
			ent->eax |= HV_MSR_APIC_ACCESS_AVAILABLE;
			ent->eax |= HV_MSR_HYPERCALL_AVAILABLE;
			ent->eax |= HV_MSR_VP_INDEX_AVAILABLE;
			ent->eax |= HV_MSR_RESET_AVAILABLE;
			ent->eax |= HV_MSR_REFERENCE_TSC_AVAILABLE;
			ent->eax |= HV_ACCESS_FREQUENCY_MSRS;
			ent->eax |= HV_ACCESS_REENLIGHTENMENT;

			ent->ebx |= HV_POST_MESSAGES;
			ent->ebx |= HV_SIGNAL_EVENTS;

			ent->edx |= HV_FEATURE_FREQUENCY_MSRS_AVAILABLE;
			ent->edx |= HV_FEATURE_GUEST_CRASH_MSR_AVAILABLE;

			ent->ebx |= HV_DEBUGGING;
			ent->edx |= HV_X64_GUEST_DEBUGGING_AVAILABLE;
			ent->edx |= HV_FEATURE_DEBUG_MSRS_AVAILABLE;

			/*
			 * Direct Synthetic timers only make sense with in-kernel
			 * LAPIC
			 */
			if (lapic_in_kernel(vcpu))
				ent->edx |= HV_STIMER_DIRECT_MODE_AVAILABLE;

			break;

		case HYPERV_CPUID_ENLIGHTMENT_INFO:
			ent->eax |= HV_X64_REMOTE_TLB_FLUSH_RECOMMENDED;
			ent->eax |= HV_X64_APIC_ACCESS_RECOMMENDED;
			ent->eax |= HV_X64_RELAXED_TIMING_RECOMMENDED;
			ent->eax |= HV_X64_CLUSTER_IPI_RECOMMENDED;
			ent->eax |= HV_X64_EX_PROCESSOR_MASKS_RECOMMENDED;
			if (evmcs_ver)
				ent->eax |= HV_X64_ENLIGHTENED_VMCS_RECOMMENDED;
			if (!cpu_smt_possible())
				ent->eax |= HV_X64_NO_NONARCH_CORESHARING;
			/*
			 * Default number of spinlock retry attempts, matches
			 * HyperV 2016.
			 */
			ent->ebx = 0x00000FFF;

			break;

		case HYPERV_CPUID_IMPLEMENT_LIMITS:
			/* Maximum number of virtual processors */
			ent->eax = KVM_MAX_VCPUS;
			/*
			 * Maximum number of logical processors, matches
			 * HyperV 2016.
			 */
			ent->ebx = 64;

			break;

		case HYPERV_CPUID_NESTED_FEATURES:
			ent->eax = evmcs_ver;

			break;

		case HYPERV_CPUID_SYNDBG_VENDOR_AND_MAX_FUNCTIONS:
			memcpy(signature, "Linux KVM Hv", 12);

			ent->eax = 0;
			ent->ebx = signature[0];
			ent->ecx = signature[1];
			ent->edx = signature[2];
			break;

		case HYPERV_CPUID_SYNDBG_INTERFACE:
			memcpy(signature, "VS#1\0\0\0\0\0\0\0\0", 12);
			ent->eax = signature[0];
			break;

		case HYPERV_CPUID_SYNDBG_PLATFORM_CAPABILITIES:
			ent->eax |= HV_X64_SYNDBG_CAP_ALLOW_KERNEL_DEBUGGING;
			break;

		default:
			break;
		}
	}

	if (copy_to_user(entries, cpuid_entries,
			 nent * sizeof(struct kvm_cpuid_entry2)))
		return -EFAULT;

	return 0;
}<|MERGE_RESOLUTION|>--- conflicted
+++ resolved
@@ -1032,11 +1032,7 @@
  * These two equivalencies are implemented in this function.
  */
 static bool compute_tsc_page_parameters(struct pvclock_vcpu_time_info *hv_clock,
-<<<<<<< HEAD
-					HV_REFERENCE_TSC_PAGE *tsc_ref)
-=======
 					struct ms_hyperv_tsc_page *tsc_ref)
->>>>>>> 24b8d41d
 {
 	u64 max_mul;
 
@@ -1077,22 +1073,15 @@
 	u64 gfn;
 
 	BUILD_BUG_ON(sizeof(tsc_seq) != sizeof(hv->tsc_ref.tsc_sequence));
-<<<<<<< HEAD
-	BUILD_BUG_ON(offsetof(HV_REFERENCE_TSC_PAGE, tsc_sequence) != 0);
-=======
 	BUILD_BUG_ON(offsetof(struct ms_hyperv_tsc_page, tsc_sequence) != 0);
->>>>>>> 24b8d41d
 
 	if (!(hv->hv_tsc_page & HV_X64_MSR_TSC_REFERENCE_ENABLE))
 		return;
 
-<<<<<<< HEAD
-=======
 	mutex_lock(&kvm->arch.hyperv.hv_lock);
 	if (!(hv->hv_tsc_page & HV_X64_MSR_TSC_REFERENCE_ENABLE))
 		goto out_unlock;
 
->>>>>>> 24b8d41d
 	gfn = hv->hv_tsc_page >> HV_X64_MSR_TSC_REFERENCE_ADDRESS_SHIFT;
 	/*
 	 * Because the TSC parameters only vary when there is a
@@ -1100,11 +1089,7 @@
 	 */
 	if (unlikely(kvm_read_guest(kvm, gfn_to_gpa(gfn),
 				    &tsc_seq, sizeof(tsc_seq))))
-<<<<<<< HEAD
-		return;
-=======
 		goto out_unlock;
->>>>>>> 24b8d41d
 
 	/*
 	 * While we're computing and writing the parameters, force the
@@ -1113,26 +1098,15 @@
 	hv->tsc_ref.tsc_sequence = 0;
 	if (kvm_write_guest(kvm, gfn_to_gpa(gfn),
 			    &hv->tsc_ref, sizeof(hv->tsc_ref.tsc_sequence)))
-<<<<<<< HEAD
-		return;
-
-	if (!compute_tsc_page_parameters(hv_clock, &hv->tsc_ref))
-		return;
-=======
 		goto out_unlock;
 
 	if (!compute_tsc_page_parameters(hv_clock, &hv->tsc_ref))
 		goto out_unlock;
->>>>>>> 24b8d41d
 
 	/* Ensure sequence is zero before writing the rest of the struct.  */
 	smp_wmb();
 	if (kvm_write_guest(kvm, gfn_to_gpa(gfn), &hv->tsc_ref, sizeof(hv->tsc_ref)))
-<<<<<<< HEAD
-		return;
-=======
 		goto out_unlock;
->>>>>>> 24b8d41d
 
 	/*
 	 * Now switch to the TSC page mechanism by writing the sequence.
@@ -1147,11 +1121,8 @@
 	hv->tsc_ref.tsc_sequence = tsc_seq;
 	kvm_write_guest(kvm, gfn_to_gpa(gfn),
 			&hv->tsc_ref, sizeof(hv->tsc_ref.tsc_sequence));
-<<<<<<< HEAD
-=======
 out_unlock:
 	mutex_unlock(&kvm->arch.hyperv.hv_lock);
->>>>>>> 24b8d41d
 }
 
 static int kvm_hv_set_msr_pw(struct kvm_vcpu *vcpu, u32 msr, u64 data,
