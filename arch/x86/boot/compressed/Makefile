--- conflicted
+++ resolved
@@ -56,21 +56,6 @@
 GCOV_PROFILE := n
 UBSAN_SANITIZE :=n
 
-<<<<<<< HEAD
-LDFLAGS := -m elf_$(UTS_MACHINE)
-# Compressed kernel should be built as PIE since it may be loaded at any
-# address by the bootloader.
-ifeq ($(CONFIG_X86_32),y)
-LDFLAGS += $(call ld-option, -pie) $(call ld-option, --no-dynamic-linker)
-else
-# To build 64-bit compressed kernel as PIE, we disable relocation
-# overflow check to avoid relocation overflow error with a new linker
-# command-line option, -z noreloc-overflow.
-LDFLAGS += $(shell $(LD) --help 2>&1 | grep -q "\-z noreloc-overflow" \
-	&& echo "-z noreloc-overflow -pie --no-dynamic-linker")
-endif
-LDFLAGS_vmlinux := -T
-=======
 KBUILD_LDFLAGS := -m elf_$(UTS_MACHINE)
 KBUILD_LDFLAGS += $(call ld-option,--no-ld-generated-unwind-info)
 # Compressed kernel should be built as PIE since it may be loaded at any
@@ -80,7 +65,6 @@
 LDFLAGS_vmlinux += --orphan-handling=warn
 endif
 LDFLAGS_vmlinux += -T
->>>>>>> 24b8d41d
 
 hostprogs	:= mkpiggy
 HOST_EXTRACFLAGS += -I$(srctree)/tools/include
@@ -97,27 +81,18 @@
 
 $(obj)/misc.o: $(obj)/../voffset.h
 
-<<<<<<< HEAD
-vmlinux-objs-y := $(obj)/vmlinux.lds $(obj)/head_$(BITS).o $(obj)/misc.o \
-	$(obj)/string.o $(obj)/cmdline.o $(obj)/error.o \
-=======
 vmlinux-objs-y := $(obj)/vmlinux.lds $(obj)/kernel_info.o $(obj)/head_$(BITS).o \
 	$(obj)/misc.o $(obj)/string.o $(obj)/cmdline.o $(obj)/error.o \
->>>>>>> 24b8d41d
 	$(obj)/piggy.o $(obj)/cpuflags.o
 
 vmlinux-objs-$(CONFIG_EARLY_PRINTK) += $(obj)/early_serial_console.o
 vmlinux-objs-$(CONFIG_RANDOMIZE_BASE) += $(obj)/kaslr.o
 ifdef CONFIG_X86_64
-<<<<<<< HEAD
-	vmlinux-objs-$(CONFIG_RANDOMIZE_BASE) += $(obj)/pagetable.o
-=======
 	vmlinux-objs-y += $(obj)/ident_map_64.o
 	vmlinux-objs-y += $(obj)/idt_64.o $(obj)/idt_handlers_64.o
 	vmlinux-objs-y += $(obj)/mem_encrypt.o
 	vmlinux-objs-y += $(obj)/pgtable_64.o
 	vmlinux-objs-$(CONFIG_AMD_MEM_ENCRYPT) += $(obj)/sev-es.o
->>>>>>> 24b8d41d
 endif
 
 vmlinux-objs-$(CONFIG_ACPI) += $(obj)/acpi.o
@@ -125,29 +100,7 @@
 vmlinux-objs-$(CONFIG_EFI_MIXED) += $(obj)/efi_thunk_$(BITS).o
 efi-obj-$(CONFIG_EFI_STUB) = $(objtree)/drivers/firmware/efi/libstub/lib.a
 
-<<<<<<< HEAD
-# The compressed kernel is built with -fPIC/-fPIE so that a boot loader
-# can place it anywhere in memory and it will still run. However, since
-# it is executed as-is without any ELF relocation processing performed
-# (and has already had all relocation sections stripped from the binary),
-# none of the code can use data relocations (e.g. static assignments of
-# pointer values), since they will be meaningless at runtime. This check
-# will refuse to link the vmlinux if any of these relocations are found.
-quiet_cmd_check_data_rel = DATAREL $@
-define cmd_check_data_rel
-	for obj in $(filter %.o,$^); do \
-		readelf -S $$obj | grep -qF .rel.local && { \
-			echo "error: $$obj has data relocations!" >&2; \
-			exit 1; \
-		} || true; \
-	done
-endef
-
-$(obj)/vmlinux: $(vmlinux-objs-y) FORCE
-	$(call if_changed,check_data_rel)
-=======
 $(obj)/vmlinux: $(vmlinux-objs-y) $(efi-obj-y) FORCE
->>>>>>> 24b8d41d
 	$(call if_changed,ld)
 
 OBJCOPYFLAGS_vmlinux.bin :=  -R .comment -S
@@ -189,11 +142,7 @@
 suffix-$(CONFIG_KERNEL_ZSTD)	:= zst
 
 quiet_cmd_mkpiggy = MKPIGGY $@
-<<<<<<< HEAD
-      cmd_mkpiggy = $(obj)/mkpiggy $< > $@ || ( rm -f $@ ; false )
-=======
       cmd_mkpiggy = $(obj)/mkpiggy $< > $@
->>>>>>> 24b8d41d
 
 targets += piggy.S
 $(obj)/piggy.S: $(obj)/vmlinux.bin.$(suffix-y) $(obj)/mkpiggy FORCE
