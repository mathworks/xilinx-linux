// SPDX-License-Identifier: GPL-2.0-only
/* -*- linux-c -*- ------------------------------------------------------- *
 *
 *   Copyright (C) 1991, 1992 Linus Torvalds
 *   Copyright 2007 rPath, Inc. - All Rights Reserved
 *
 * ----------------------------------------------------------------------- */

/*
 * Very basic string functions
 */

#include <linux/types.h>
#include <linux/compiler.h>
#include <linux/errno.h>
#include <linux/limits.h>
#include <asm/asm.h>
#include "ctype.h"
#include "string.h"

#define KSTRTOX_OVERFLOW       (1U << 31)

/*
 * Undef these macros so that the functions that we provide
 * here will have the correct names regardless of how string.h
 * may have chosen to #define them.
 */
#undef memcpy
#undef memset
#undef memcmp

int memcmp(const void *s1, const void *s2, size_t len)
{
	bool diff;
<<<<<<< HEAD
	asm("repe; cmpsb; setnz %0"
	    : "=qm" (diff), "+D" (s1), "+S" (s2), "+c" (len));
=======
	asm("repe; cmpsb" CC_SET(nz)
	    : CC_OUT(nz) (diff), "+D" (s1), "+S" (s2), "+c" (len));
>>>>>>> 24b8d41d
	return diff;
}

/*
 * Clang may lower `memcmp == 0` to `bcmp == 0`.
 */
int bcmp(const void *s1, const void *s2, size_t len)
{
	return memcmp(s1, s2, len);
}

int strcmp(const char *str1, const char *str2)
{
	const unsigned char *s1 = (const unsigned char *)str1;
	const unsigned char *s2 = (const unsigned char *)str2;
	int delta = 0;

	while (*s1 || *s2) {
		delta = *s1 - *s2;
		if (delta)
			return delta;
		s1++;
		s2++;
	}
	return 0;
}

int strncmp(const char *cs, const char *ct, size_t count)
{
	unsigned char c1, c2;

	while (count) {
		c1 = *cs++;
		c2 = *ct++;
		if (c1 != c2)
			return c1 < c2 ? -1 : 1;
		if (!c1)
			break;
		count--;
	}
	return 0;
}

size_t strnlen(const char *s, size_t maxlen)
{
	const char *es = s;
	while (*es && maxlen) {
		es++;
		maxlen--;
	}

	return (es - s);
}

unsigned int atou(const char *s)
{
	unsigned int i = 0;
	while (isdigit(*s))
		i = i * 10 + (*s++ - '0');
	return i;
}

/* Works only for digits and letters, but small and fast */
#define TOLOWER(x) ((x) | 0x20)

static unsigned int simple_guess_base(const char *cp)
{
	if (cp[0] == '0') {
		if (TOLOWER(cp[1]) == 'x' && isxdigit(cp[2]))
			return 16;
		else
			return 8;
	} else {
		return 10;
	}
}

/**
 * simple_strtoull - convert a string to an unsigned long long
 * @cp: The start of the string
 * @endp: A pointer to the end of the parsed string will be placed here
 * @base: The number base to use
 */
unsigned long long simple_strtoull(const char *cp, char **endp, unsigned int base)
{
	unsigned long long result = 0;

	if (!base)
		base = simple_guess_base(cp);

	if (base == 16 && cp[0] == '0' && TOLOWER(cp[1]) == 'x')
		cp += 2;

	while (isxdigit(*cp)) {
		unsigned int value;

		value = isdigit(*cp) ? *cp - '0' : TOLOWER(*cp) - 'a' + 10;
		if (value >= base)
			break;
		result = result * base + value;
		cp++;
	}
	if (endp)
		*endp = (char *)cp;

	return result;
}

long simple_strtol(const char *cp, char **endp, unsigned int base)
{
	if (*cp == '-')
		return -simple_strtoull(cp + 1, endp, base);

	return simple_strtoull(cp, endp, base);
}

/**
 * strlen - Find the length of a string
 * @s: The string to be sized
 */
size_t strlen(const char *s)
{
	const char *sc;

	for (sc = s; *sc != '\0'; ++sc)
		/* nothing */;
	return sc - s;
}

/**
 * strstr - Find the first substring in a %NUL terminated string
 * @s1: The string to be searched
 * @s2: The string to search for
 */
char *strstr(const char *s1, const char *s2)
{
	size_t l1, l2;

	l2 = strlen(s2);
	if (!l2)
		return (char *)s1;
	l1 = strlen(s1);
	while (l1 >= l2) {
		l1--;
		if (!memcmp(s1, s2, l2))
			return (char *)s1;
		s1++;
	}
	return NULL;
}

/**
 * strchr - Find the first occurrence of the character c in the string s.
 * @s: the string to be searched
 * @c: the character to search for
 */
char *strchr(const char *s, int c)
{
	while (*s != (char)c)
		if (*s++ == '\0')
			return NULL;
	return (char *)s;
}

static inline u64 __div_u64_rem(u64 dividend, u32 divisor, u32 *remainder)
{
	union {
		u64 v64;
		u32 v32[2];
	} d = { dividend };
	u32 upper;

	upper = d.v32[1];
	d.v32[1] = 0;
	if (upper >= divisor) {
		d.v32[1] = upper / divisor;
		upper %= divisor;
	}
	asm ("divl %2" : "=a" (d.v32[0]), "=d" (*remainder) :
		"rm" (divisor), "0" (d.v32[0]), "1" (upper));
	return d.v64;
}

static inline u64 __div_u64(u64 dividend, u32 divisor)
{
	u32 remainder;

	return __div_u64_rem(dividend, divisor, &remainder);
}

static inline char _tolower(const char c)
{
	return c | 0x20;
}

static const char *_parse_integer_fixup_radix(const char *s, unsigned int *base)
{
	if (*base == 0) {
		if (s[0] == '0') {
			if (_tolower(s[1]) == 'x' && isxdigit(s[2]))
				*base = 16;
			else
				*base = 8;
		} else
			*base = 10;
	}
	if (*base == 16 && s[0] == '0' && _tolower(s[1]) == 'x')
		s += 2;
	return s;
}

/*
 * Convert non-negative integer string representation in explicitly given radix
 * to an integer.
 * Return number of characters consumed maybe or-ed with overflow bit.
 * If overflow occurs, result integer (incorrect) is still returned.
 *
 * Don't you dare use this function.
 */
static unsigned int _parse_integer(const char *s,
				   unsigned int base,
				   unsigned long long *p)
{
	unsigned long long res;
	unsigned int rv;

	res = 0;
	rv = 0;
	while (1) {
		unsigned int c = *s;
		unsigned int lc = c | 0x20; /* don't tolower() this line */
		unsigned int val;

		if ('0' <= c && c <= '9')
			val = c - '0';
		else if ('a' <= lc && lc <= 'f')
			val = lc - 'a' + 10;
		else
			break;

		if (val >= base)
			break;
		/*
		 * Check for overflow only if we are within range of
		 * it in the max base we support (16)
		 */
		if (unlikely(res & (~0ull << 60))) {
			if (res > __div_u64(ULLONG_MAX - val, base))
				rv |= KSTRTOX_OVERFLOW;
		}
		res = res * base + val;
		rv++;
		s++;
	}
	*p = res;
	return rv;
}

static int _kstrtoull(const char *s, unsigned int base, unsigned long long *res)
{
	unsigned long long _res;
	unsigned int rv;

	s = _parse_integer_fixup_radix(s, &base);
	rv = _parse_integer(s, base, &_res);
	if (rv & KSTRTOX_OVERFLOW)
		return -ERANGE;
	if (rv == 0)
		return -EINVAL;
	s += rv;
	if (*s == '\n')
		s++;
	if (*s)
		return -EINVAL;
	*res = _res;
	return 0;
}

/**
 * kstrtoull - convert a string to an unsigned long long
 * @s: The start of the string. The string must be null-terminated, and may also
 *  include a single newline before its terminating null. The first character
 *  may also be a plus sign, but not a minus sign.
 * @base: The number base to use. The maximum supported base is 16. If base is
 *  given as 0, then the base of the string is automatically detected with the
 *  conventional semantics - If it begins with 0x the number will be parsed as a
 *  hexadecimal (case insensitive), if it otherwise begins with 0, it will be
 *  parsed as an octal number. Otherwise it will be parsed as a decimal.
 * @res: Where to write the result of the conversion on success.
 *
 * Returns 0 on success, -ERANGE on overflow and -EINVAL on parsing error.
 * Used as a replacement for the obsolete simple_strtoull. Return code must
 * be checked.
 */
int kstrtoull(const char *s, unsigned int base, unsigned long long *res)
{
	if (s[0] == '+')
		s++;
	return _kstrtoull(s, base, res);
}

static int _kstrtoul(const char *s, unsigned int base, unsigned long *res)
{
	unsigned long long tmp;
	int rv;

	rv = kstrtoull(s, base, &tmp);
	if (rv < 0)
		return rv;
	if (tmp != (unsigned long)tmp)
		return -ERANGE;
	*res = tmp;
	return 0;
}

/**
 * kstrtoul - convert a string to an unsigned long
 * @s: The start of the string. The string must be null-terminated, and may also
 *  include a single newline before its terminating null. The first character
 *  may also be a plus sign, but not a minus sign.
 * @base: The number base to use. The maximum supported base is 16. If base is
 *  given as 0, then the base of the string is automatically detected with the
 *  conventional semantics - If it begins with 0x the number will be parsed as a
 *  hexadecimal (case insensitive), if it otherwise begins with 0, it will be
 *  parsed as an octal number. Otherwise it will be parsed as a decimal.
 * @res: Where to write the result of the conversion on success.
 *
 * Returns 0 on success, -ERANGE on overflow and -EINVAL on parsing error.
 * Used as a replacement for the simple_strtoull.
 */
int boot_kstrtoul(const char *s, unsigned int base, unsigned long *res)
{
	/*
	 * We want to shortcut function call, but
	 * __builtin_types_compatible_p(unsigned long, unsigned long long) = 0.
	 */
	if (sizeof(unsigned long) == sizeof(unsigned long long) &&
	    __alignof__(unsigned long) == __alignof__(unsigned long long))
		return kstrtoull(s, base, (unsigned long long *)res);
	else
		return _kstrtoul(s, base, res);
}<|MERGE_RESOLUTION|>--- conflicted
+++ resolved
@@ -32,13 +32,8 @@
 int memcmp(const void *s1, const void *s2, size_t len)
 {
 	bool diff;
-<<<<<<< HEAD
-	asm("repe; cmpsb; setnz %0"
-	    : "=qm" (diff), "+D" (s1), "+S" (s2), "+c" (len));
-=======
 	asm("repe; cmpsb" CC_SET(nz)
 	    : CC_OUT(nz) (diff), "+D" (s1), "+S" (s2), "+c" (len));
->>>>>>> 24b8d41d
 	return diff;
 }
 
