/* SPDX-License-Identifier: GPL-2.0 */
/*
 *	header.S
 *
 *	Copyright (C) 1991, 1992 Linus Torvalds
 *
 *	Based on bootsect.S and setup.S
 *	modified by more people than can be counted
 *
 *	Rewritten as a common file by H. Peter Anvin (Apr 2007)
 *
 * BIG FAT NOTE: We're in real mode using 64k segments.  Therefore segment
 * addresses must be multiplied by 16 to obtain their respective linear
 * addresses. To avoid confusion, linear addresses are written using leading
 * hex while segment addresses are written as segment:offset.
 *
 */
#include <linux/pe.h>
#include <asm/segment.h>
#include <asm/boot.h>
#include <asm/page_types.h>
#include <asm/setup.h>
#include <asm/bootparam.h>
#include "boot.h"
#include "voffset.h"
#include "zoffset.h"

BOOTSEG		= 0x07C0		/* original address of boot-sector */
SYSSEG		= 0x1000		/* historical load address >> 4 */

#ifndef SVGA_MODE
#define SVGA_MODE ASK_VGA
#endif

#ifndef ROOT_RDONLY
#define ROOT_RDONLY 1
#endif

	.code16
	.section ".bstext", "ax"

	.global bootsect_start
bootsect_start:
#ifdef CONFIG_EFI_STUB
	# "MZ", MS-DOS header
	.word	MZ_MAGIC
#endif

	# Normalize the start address
	ljmp	$BOOTSEG, $start2

start2:
	movw	%cs, %ax
	movw	%ax, %ds
	movw	%ax, %es
	movw	%ax, %ss
	xorw	%sp, %sp
	sti
	cld

	movw	$bugger_off_msg, %si

msg_loop:
	lodsb
	andb	%al, %al
	jz	bs_die
	movb	$0xe, %ah
	movw	$7, %bx
	int	$0x10
	jmp	msg_loop

bs_die:
	# Allow the user to press a key, then reboot
	xorw	%ax, %ax
	int	$0x16
	int	$0x19

	# int 0x19 should never return.  In case it does anyway,
	# invoke the BIOS reset code...
	ljmp	$0xf000,$0xfff0

#ifdef CONFIG_EFI_STUB
	.org	0x3c
	#
	# Offset to the PE header.
	#
	.long	pe_header
#endif /* CONFIG_EFI_STUB */

	.section ".bsdata", "a"
bugger_off_msg:
	.ascii	"Use a boot loader.\r\n"
	.ascii	"\n"
	.ascii	"Remove disk and press any key to reboot...\r\n"
	.byte	0

#ifdef CONFIG_EFI_STUB
pe_header:
	.long	PE_MAGIC

coff_header:
#ifdef CONFIG_X86_32
	.set	image_file_add_flags, IMAGE_FILE_32BIT_MACHINE
	.set	pe_opt_magic, PE_OPT_MAGIC_PE32
	.word	IMAGE_FILE_MACHINE_I386
#else
	.set	image_file_add_flags, 0
	.set	pe_opt_magic, PE_OPT_MAGIC_PE32PLUS
	.word	IMAGE_FILE_MACHINE_AMD64
#endif
	.word	section_count			# nr_sections
	.long	0 				# TimeDateStamp
	.long	0				# PointerToSymbolTable
	.long	1				# NumberOfSymbols
	.word	section_table - optional_header	# SizeOfOptionalHeader
	.word	IMAGE_FILE_EXECUTABLE_IMAGE	| \
		image_file_add_flags		| \
		IMAGE_FILE_DEBUG_STRIPPED	| \
		IMAGE_FILE_LINE_NUMS_STRIPPED	# Characteristics

optional_header:
	.word	pe_opt_magic
	.byte	0x02				# MajorLinkerVersion
	.byte	0x14				# MinorLinkerVersion

	# Filled in by build.c
	.long	0				# SizeOfCode

	.long	0				# SizeOfInitializedData
	.long	0				# SizeOfUninitializedData

	# Filled in by build.c
	.long	0x0000				# AddressOfEntryPoint

	.long	0x0200				# BaseOfCode
#ifdef CONFIG_X86_32
	.long	0				# data
#endif

extra_header_fields:
	# PE specification requires ImageBase to be 64k aligned
	.set	image_base, (LOAD_PHYSICAL_ADDR + 0xffff) & ~0xffff
#ifdef CONFIG_X86_32
	.long	image_base			# ImageBase
#else
	.quad	image_base			# ImageBase
#endif
	.long	0x20				# SectionAlignment
	.long	0x20				# FileAlignment
	.word	0				# MajorOperatingSystemVersion
	.word	0				# MinorOperatingSystemVersion
	.word	LINUX_EFISTUB_MAJOR_VERSION	# MajorImageVersion
	.word	LINUX_EFISTUB_MINOR_VERSION	# MinorImageVersion
	.word	0				# MajorSubsystemVersion
	.word	0				# MinorSubsystemVersion
	.long	0				# Win32VersionValue

	#
	# The size of the bzImage is written in tools/build.c
	#
	.long	0				# SizeOfImage

	.long	0x200				# SizeOfHeaders
	.long	0				# CheckSum
	.word	IMAGE_SUBSYSTEM_EFI_APPLICATION	# Subsystem (EFI application)
	.word	0				# DllCharacteristics
#ifdef CONFIG_X86_32
	.long	0				# SizeOfStackReserve
	.long	0				# SizeOfStackCommit
	.long	0				# SizeOfHeapReserve
	.long	0				# SizeOfHeapCommit
#else
	.quad	0				# SizeOfStackReserve
	.quad	0				# SizeOfStackCommit
	.quad	0				# SizeOfHeapReserve
	.quad	0				# SizeOfHeapCommit
#endif
	.long	0				# LoaderFlags
	.long	(section_table - .) / 8		# NumberOfRvaAndSizes

	.quad	0				# ExportTable
	.quad	0				# ImportTable
	.quad	0				# ResourceTable
	.quad	0				# ExceptionTable
	.quad	0				# CertificationTable
	.quad	0				# BaseRelocationTable

	# Section table
section_table:
	#
	# The offset & size fields are filled in by build.c.
	#
	.ascii	".setup"
	.byte	0
	.byte	0
	.long	0
	.long	0x0				# startup_{32,64}
	.long	0				# Size of initialized data
						# on disk
	.long	0x0				# startup_{32,64}
	.long	0				# PointerToRelocations
	.long	0				# PointerToLineNumbers
	.word	0				# NumberOfRelocations
	.word	0				# NumberOfLineNumbers
	.long	IMAGE_SCN_CNT_CODE		| \
		IMAGE_SCN_MEM_READ		| \
		IMAGE_SCN_MEM_EXECUTE		| \
		IMAGE_SCN_ALIGN_16BYTES		# Characteristics

	#
	# The EFI application loader requires a relocation section
	# because EFI applications must be relocatable. The .reloc
	# offset & size fields are filled in by build.c.
	#
	.ascii	".reloc"
	.byte	0
	.byte	0
	.long	0
	.long	0
	.long	0				# SizeOfRawData
	.long	0				# PointerToRawData
	.long	0				# PointerToRelocations
	.long	0				# PointerToLineNumbers
	.word	0				# NumberOfRelocations
	.word	0				# NumberOfLineNumbers
	.long	IMAGE_SCN_CNT_INITIALIZED_DATA	| \
		IMAGE_SCN_MEM_READ		| \
		IMAGE_SCN_MEM_DISCARDABLE	| \
		IMAGE_SCN_ALIGN_1BYTES		# Characteristics

#ifdef CONFIG_EFI_MIXED
	#
	# The offset & size fields are filled in by build.c.
	#
	.asciz	".compat"
	.long	0
	.long	0x0
	.long	0				# Size of initialized data
						# on disk
	.long	0x0
	.long	0				# PointerToRelocations
	.long	0				# PointerToLineNumbers
	.word	0				# NumberOfRelocations
	.word	0				# NumberOfLineNumbers
	.long	IMAGE_SCN_CNT_INITIALIZED_DATA	| \
		IMAGE_SCN_MEM_READ		| \
		IMAGE_SCN_MEM_DISCARDABLE	| \
		IMAGE_SCN_ALIGN_1BYTES		# Characteristics
#endif

	#
	# The offset & size fields are filled in by build.c.
	#
	.ascii	".text"
	.byte	0
	.byte	0
	.byte	0
	.long	0
	.long	0x0				# startup_{32,64}
	.long	0				# Size of initialized data
						# on disk
	.long	0x0				# startup_{32,64}
	.long	0				# PointerToRelocations
	.long	0				# PointerToLineNumbers
	.word	0				# NumberOfRelocations
	.word	0				# NumberOfLineNumbers
	.long	IMAGE_SCN_CNT_CODE		| \
		IMAGE_SCN_MEM_READ		| \
		IMAGE_SCN_MEM_EXECUTE		| \
		IMAGE_SCN_ALIGN_16BYTES		# Characteristics

	.set	section_count, (. - section_table) / 40
#endif /* CONFIG_EFI_STUB */

	# Kernel attributes; used by setup.  This is part 1 of the
	# header, from the old boot sector.

	.section ".header", "a"
	.globl	sentinel
sentinel:	.byte 0xff, 0xff        /* Used to detect broken loaders */

	.globl	hdr
hdr:
setup_sects:	.byte 0			/* Filled in by build.c */
root_flags:	.word ROOT_RDONLY
syssize:	.long 0			/* Filled in by build.c */
ram_size:	.word 0			/* Obsolete */
vid_mode:	.word SVGA_MODE
root_dev:	.word 0			/* Filled in by build.c */
boot_flag:	.word 0xAA55

	# offset 512, entry point

	.globl	_start
_start:
		# Explicitly enter this as bytes, or the assembler
		# tries to generate a 3-byte jump here, which causes
		# everything else to push off to the wrong offset.
		.byte	0xeb		# short (2-byte) jump
		.byte	start_of_setup-1f
1:

	# Part 2 of the header, from the old setup.S

		.ascii	"HdrS"		# header signature
		.word	0x020f		# header version number (>= 0x0105)
					# or else old loadlin-1.5 will fail)
		.globl realmode_swtch
realmode_swtch:	.word	0, 0		# default_switch, SETUPSEG
start_sys_seg:	.word	SYSSEG		# obsolete and meaningless, but just
					# in case something decided to "use" it
		.word	kernel_version-512 # pointing to kernel version string
					# above section of header is compatible
					# with loadlin-1.5 (header v1.5). Don't
					# change it.

type_of_loader:	.byte	0		# 0 means ancient bootloader, newer
					# bootloaders know to change this.
					# See Documentation/x86/boot.rst for
					# assigned ids

# flags, unused bits must be zero (RFU) bit within loadflags
loadflags:
		.byte	LOADED_HIGH	# The kernel is to be loaded high

setup_move_size: .word  0x8000		# size to move, when setup is not
					# loaded at 0x90000. We will move setup
					# to 0x90000 then just before jumping
					# into the kernel. However, only the
					# loader knows how much data behind
					# us also needs to be loaded.

code32_start:				# here loaders can put a different
					# start address for 32-bit code.
		.long	0x100000	# 0x100000 = default for big kernel

ramdisk_image:	.long	0		# address of loaded ramdisk image
					# Here the loader puts the 32-bit
					# address where it loaded the image.
					# This only will be read by the kernel.

ramdisk_size:	.long	0		# its size in bytes

bootsect_kludge:
		.long	0		# obsolete

heap_end_ptr:	.word	_end+STACK_SIZE-512
					# (Header version 0x0201 or later)
					# space from here (exclusive) down to
					# end of setup code can be used by setup
					# for local heap purposes.

ext_loader_ver:
		.byte	0		# Extended boot loader version
ext_loader_type:
		.byte	0		# Extended boot loader type

cmd_line_ptr:	.long	0		# (Header version 0x0202 or later)
					# If nonzero, a 32-bit pointer
					# to the kernel command line.
					# The command line should be
					# located between the start of
					# setup and the end of low
					# memory (0xa0000), or it may
					# get overwritten before it
					# gets read.  If this field is
					# used, there is no longer
					# anything magical about the
					# 0x90000 segment; the setup
					# can be located anywhere in
					# low memory 0x10000 or higher.

initrd_addr_max: .long 0x7fffffff
					# (Header version 0x0203 or later)
					# The highest safe address for
					# the contents of an initrd
					# The current kernel allows up to 4 GB,
					# but leave it at 2 GB to avoid
					# possible bootloader bugs.

kernel_alignment:  .long CONFIG_PHYSICAL_ALIGN	#physical addr alignment
						#required for protected mode
						#kernel
#ifdef CONFIG_RELOCATABLE
relocatable_kernel:    .byte 1
#else
relocatable_kernel:    .byte 0
#endif
min_alignment:		.byte MIN_KERNEL_ALIGN_LG2	# minimum alignment

xloadflags:
#ifdef CONFIG_X86_64
# define XLF0 XLF_KERNEL_64			/* 64-bit kernel */
#else
# define XLF0 0
#endif

#if defined(CONFIG_RELOCATABLE) && defined(CONFIG_X86_64)
   /* kernel/boot_param/ramdisk could be loaded above 4g */
# define XLF1 XLF_CAN_BE_LOADED_ABOVE_4G
#else
# define XLF1 0
#endif

#ifdef CONFIG_EFI_STUB
# ifdef CONFIG_EFI_MIXED
#  define XLF23 (XLF_EFI_HANDOVER_32|XLF_EFI_HANDOVER_64)
# else
#  ifdef CONFIG_X86_64
#   define XLF23 XLF_EFI_HANDOVER_64		/* 64-bit EFI handover ok */
#  else
#   define XLF23 XLF_EFI_HANDOVER_32		/* 32-bit EFI handover ok */
#  endif
# endif
#else
# define XLF23 0
#endif

#if defined(CONFIG_X86_64) && defined(CONFIG_EFI) && defined(CONFIG_KEXEC_CORE)
# define XLF4 XLF_EFI_KEXEC
#else
# define XLF4 0
#endif

#ifdef CONFIG_X86_64
#ifdef CONFIG_X86_5LEVEL
#define XLF56 (XLF_5LEVEL|XLF_5LEVEL_ENABLED)
#else
#define XLF56 XLF_5LEVEL
#endif
#else
#define XLF56 0
#endif

			.word XLF0 | XLF1 | XLF23 | XLF4 | XLF56

cmdline_size:   .long   COMMAND_LINE_SIZE-1     #length of the command line,
                                                #added with boot protocol
                                                #version 2.06

hardware_subarch:	.long 0			# subarchitecture, added with 2.07
						# default to 0 for normal x86 PC

hardware_subarch_data:	.quad 0

payload_offset:		.long ZO_input_data
payload_length:		.long ZO_z_input_len

setup_data:		.quad 0			# 64-bit physical pointer to
						# single linked list of
						# struct setup_data

pref_address:		.quad LOAD_PHYSICAL_ADDR	# preferred load addr

#
# Getting to provably safe in-place decompression is hard. Worst case
# behaviours need to be analyzed. Here let's take the decompression of
# a gzip-compressed kernel as example, to illustrate it:
#
# The file layout of gzip compressed kernel is:
#
#    magic[2]
#    method[1]
#    flags[1]
#    timestamp[4]
#    extraflags[1]
#    os[1]
#    compressed data blocks[N]
#    crc[4] orig_len[4]
#
# ... resulting in +18 bytes overhead of uncompressed data.
#
# (For more information, please refer to RFC 1951 and RFC 1952.)
#
# Files divided into blocks
# 1 bit (last block flag)
# 2 bits (block type)
#
# 1 block occurs every 32K -1 bytes or when there 50% compression
# has been achieved. The smallest block type encoding is always used.
#
# stored:
#    32 bits length in bytes.
#
# fixed:
#    magic fixed tree.
#    symbols.
#
# dynamic:
#    dynamic tree encoding.
#    symbols.
#
#
# The buffer for decompression in place is the length of the uncompressed
# data, plus a small amount extra to keep the algorithm safe. The
# compressed data is placed at the end of the buffer.  The output pointer
# is placed at the start of the buffer and the input pointer is placed
# where the compressed data starts. Problems will occur when the output
# pointer overruns the input pointer.
#
# The output pointer can only overrun the input pointer if the input
# pointer is moving faster than the output pointer.  A condition only
# triggered by data whose compressed form is larger than the uncompressed
# form.
#
# The worst case at the block level is a growth of the compressed data
# of 5 bytes per 32767 bytes.
#
# The worst case internal to a compressed block is very hard to figure.
# The worst case can at least be bounded by having one bit that represents
# 32764 bytes and then all of the rest of the bytes representing the very
# very last byte.
#
# All of which is enough to compute an amount of extra data that is required
# to be safe.  To avoid problems at the block level allocating 5 extra bytes
# per 32767 bytes of data is sufficient.  To avoid problems internal to a
# block adding an extra 32767 bytes (the worst case uncompressed block size)
# is sufficient, to ensure that in the worst case the decompressed data for
# block will stop the byte before the compressed data for a block begins.
# To avoid problems with the compressed data's meta information an extra 18
# bytes are needed.  Leading to the formula:
#
# extra_bytes = (uncompressed_size >> 12) + 32768 + 18
#
# Adding 8 bytes per 32K is a bit excessive but much easier to calculate.
# Adding 32768 instead of 32767 just makes for round numbers.
#
# Above analysis is for decompressing gzip compressed kernel only. Up to
# now 6 different decompressor are supported all together. And among them
# xz stores data in chunks and has maximum chunk of 64K. Hence safety
# margin should be updated to cover all decompressors so that we don't
# need to deal with each of them separately. Please check
# the description in lib/decompressor_xxx.c for specific information.
#
# extra_bytes = (uncompressed_size >> 12) + 65536 + 128
<<<<<<< HEAD

#define ZO_z_extra_bytes	((ZO_z_output_len >> 12) + 65536 + 128)
=======
#
# LZ4 is even worse: data that cannot be further compressed grows by 0.4%,
# or one byte per 256 bytes. OTOH, we can safely get rid of the +128 as
# the size-dependent part now grows so fast.
#
# extra_bytes = (uncompressed_size >> 8) + 65536
#
# ZSTD compressed data grows by at most 3 bytes per 128K, and only has a 22
# byte fixed overhead but has a maximum block size of 128K, so it needs a
# larger margin.
#
# extra_bytes = (uncompressed_size >> 8) + 131072

#define ZO_z_extra_bytes	((ZO_z_output_len >> 8) + 131072)
>>>>>>> 24b8d41d
#if ZO_z_output_len > ZO_z_input_len
# define ZO_z_extract_offset	(ZO_z_output_len + ZO_z_extra_bytes - \
				 ZO_z_input_len)
#else
# define ZO_z_extract_offset	ZO_z_extra_bytes
#endif

/*
 * The extract_offset has to be bigger than ZO head section. Otherwise when
 * the head code is running to move ZO to the end of the buffer, it will
 * overwrite the head code itself.
 */
#if (ZO__ehead - ZO_startup_32) > ZO_z_extract_offset
# define ZO_z_min_extract_offset ((ZO__ehead - ZO_startup_32 + 4095) & ~4095)
#else
# define ZO_z_min_extract_offset ((ZO_z_extract_offset + 4095) & ~4095)
#endif

#define ZO_INIT_SIZE	(ZO__end - ZO_startup_32 + ZO_z_min_extract_offset)

#define VO_INIT_SIZE	(VO__end - VO__text)
#if ZO_INIT_SIZE > VO_INIT_SIZE
# define INIT_SIZE ZO_INIT_SIZE
#else
# define INIT_SIZE VO_INIT_SIZE
#endif

init_size:		.long INIT_SIZE		# kernel initialization size
handover_offset:	.long 0			# Filled in by build.c
kernel_info_offset:	.long 0			# Filled in by build.c

# End of setup header #####################################################

	.section ".entrytext", "ax"
start_of_setup:
# Force %es = %ds
	movw	%ds, %ax
	movw	%ax, %es
	cld

# Apparently some ancient versions of LILO invoked the kernel with %ss != %ds,
# which happened to work by accident for the old code.  Recalculate the stack
# pointer if %ss is invalid.  Otherwise leave it alone, LOADLIN sets up the
# stack behind its own code, so we can't blindly put it directly past the heap.

	movw	%ss, %dx
	cmpw	%ax, %dx	# %ds == %ss?
	movw	%sp, %dx
	je	2f		# -> assume %sp is reasonably set

	# Invalid %ss, make up a new stack
	movw	$_end, %dx
	testb	$CAN_USE_HEAP, loadflags
	jz	1f
	movw	heap_end_ptr, %dx
1:	addw	$STACK_SIZE, %dx
	jnc	2f
	xorw	%dx, %dx	# Prevent wraparound

2:	# Now %dx should point to the end of our stack space
	andw	$~3, %dx	# dword align (might as well...)
	jnz	3f
	movw	$0xfffc, %dx	# Make sure we're not zero
3:	movw	%ax, %ss
	movzwl	%dx, %esp	# Clear upper half of %esp
	sti			# Now we should have a working stack

# We will have entered with %cs = %ds+0x20, normalize %cs so
# it is on par with the other segments.
	pushw	%ds
	pushw	$6f
	lretw
6:

# Check signature at end of setup
	cmpl	$0x5a5aaa55, setup_sig
	jne	setup_bad

# Zero the bss
	movw	$__bss_start, %di
	movw	$_end+3, %cx
	xorl	%eax, %eax
	subw	%di, %cx
	shrw	$2, %cx
	rep; stosl

# Jump to C code (should not return)
	calll	main

# Setup corrupt somehow...
setup_bad:
	movl	$setup_corrupt, %eax
	calll	puts
	# Fall through...

	.globl	die
	.type	die, @function
die:
	hlt
	jmp	die

	.size	die, .-die

	.section ".initdata", "a"
setup_corrupt:
	.byte	7
	.string	"No setup signature found...\n"<|MERGE_RESOLUTION|>--- conflicted
+++ resolved
@@ -533,10 +533,6 @@
 # the description in lib/decompressor_xxx.c for specific information.
 #
 # extra_bytes = (uncompressed_size >> 12) + 65536 + 128
-<<<<<<< HEAD
-
-#define ZO_z_extra_bytes	((ZO_z_output_len >> 12) + 65536 + 128)
-=======
 #
 # LZ4 is even worse: data that cannot be further compressed grows by 0.4%,
 # or one byte per 256 bytes. OTOH, we can safely get rid of the +128 as
@@ -551,7 +547,6 @@
 # extra_bytes = (uncompressed_size >> 8) + 131072
 
 #define ZO_z_extra_bytes	((ZO_z_output_len >> 8) + 131072)
->>>>>>> 24b8d41d
 #if ZO_z_output_len > ZO_z_input_len
 # define ZO_z_extract_offset	(ZO_z_output_len + ZO_z_extra_bytes - \
 				 ZO_z_input_len)
