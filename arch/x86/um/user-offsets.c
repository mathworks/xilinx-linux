--- conflicted
+++ resolved
@@ -39,15 +39,11 @@
 	DEFINE(HOST_GS, GS);
 	DEFINE(HOST_ORIG_AX, ORIG_EAX);
 #else
-<<<<<<< HEAD
-	DEFINE(HOST_FP_SIZE, sizeof(struct _xstate) / sizeof(unsigned long));
-=======
 #ifdef FP_XSTATE_MAGIC1
 	DEFINE_LONGS(HOST_FP_SIZE, 2696);
 #else
 	DEFINE(HOST_FP_SIZE, sizeof(struct _fpstate) / sizeof(unsigned long));
 #endif
->>>>>>> 24b8d41d
 	DEFINE_LONGS(HOST_BX, RBX);
 	DEFINE_LONGS(HOST_CX, RCX);
 	DEFINE_LONGS(HOST_DI, RDI);
