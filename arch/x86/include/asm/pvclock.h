--- conflicted
+++ resolved
@@ -79,18 +79,10 @@
 }
 
 static __always_inline
-<<<<<<< HEAD
-cycle_t __pvclock_read_cycles(const struct pvclock_vcpu_time_info *src,
-			      u64 tsc)
-{
-	u64 delta = tsc - src->tsc_timestamp;
-	cycle_t offset = pvclock_scale_delta(delta, src->tsc_to_system_mul,
-=======
 u64 __pvclock_read_cycles(const struct pvclock_vcpu_time_info *src, u64 tsc)
 {
 	u64 delta = tsc - src->tsc_timestamp;
 	u64 offset = pvclock_scale_delta(delta, src->tsc_to_system_mul,
->>>>>>> 24b8d41d
 					     src->tsc_shift);
 	return src->system_time + offset;
 }
