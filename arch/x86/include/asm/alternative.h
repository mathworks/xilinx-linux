/* SPDX-License-Identifier: GPL-2.0 */
#ifndef _ASM_X86_ALTERNATIVE_H
#define _ASM_X86_ALTERNATIVE_H

#ifndef __ASSEMBLY__

#include <linux/types.h>
#include <linux/stddef.h>
#include <linux/stringify.h>
#include <asm/asm.h>

/*
 * Alternative inline assembly for SMP.
 *
 * The LOCK_PREFIX macro defined here replaces the LOCK and
 * LOCK_PREFIX macros used everywhere in the source tree.
 *
 * SMP alternatives use the same data structures as the other
 * alternatives and the X86_FEATURE_UP flag to indicate the case of a
 * UP system running a SMP kernel.  The existing apply_alternatives()
 * works fine for patching a SMP kernel for UP.
 *
 * The SMP alternative tables can be kept after boot and contain both
 * UP and SMP versions of the instructions to allow switching back to
 * SMP at runtime, when hotplugging in a new CPU, which is especially
 * useful in virtualized environments.
 *
 * The very common lock prefix is handled as special case in a
 * separate table which is a pure address list without replacement ptr
 * and size information.  That keeps the table sizes small.
 */

#ifdef CONFIG_SMP
#define LOCK_PREFIX_HERE \
		".pushsection .smp_locks,\"a\"\n"	\
		".balign 4\n"				\
		".long 671f - .\n" /* offset */		\
		".popsection\n"				\
		"671:"

#define LOCK_PREFIX LOCK_PREFIX_HERE "\n\tlock; "

#else /* ! CONFIG_SMP */
#define LOCK_PREFIX_HERE ""
#define LOCK_PREFIX ""
#endif

/*
 * objtool annotation to ignore the alternatives and only consider the original
 * instruction(s).
 */
#define ANNOTATE_IGNORE_ALTERNATIVE				\
	"999:\n\t"						\
	".pushsection .discard.ignore_alts\n\t"			\
	".long 999b - .\n\t"					\
	".popsection\n\t"

struct alt_instr {
	s32 instr_offset;	/* original instruction */
	s32 repl_offset;	/* offset to replacement instruction */
	u16 cpuid;		/* cpuid bit set for replacement */
	u8  instrlen;		/* length of original instruction */
	u8  replacementlen;	/* length of new instruction */
	u8  padlen;		/* length of build-time padding */
} __packed;

/*
 * Debug flag that can be tested to see whether alternative
 * instructions were patched in already:
 */
extern int alternatives_patched;

extern void alternative_instructions(void);
extern void apply_alternatives(struct alt_instr *start, struct alt_instr *end);

struct module;

#ifdef CONFIG_SMP
extern void alternatives_smp_module_add(struct module *mod, char *name,
					void *locks, void *locks_end,
					void *text, void *text_end);
extern void alternatives_smp_module_del(struct module *mod);
extern void alternatives_enable_smp(void);
extern int alternatives_text_reserved(void *start, void *end);
extern bool skip_smp_alternatives;
#else
static inline void alternatives_smp_module_add(struct module *mod, char *name,
					       void *locks, void *locks_end,
					       void *text, void *text_end) {}
static inline void alternatives_smp_module_del(struct module *mod) {}
static inline void alternatives_enable_smp(void) {}
static inline int alternatives_text_reserved(void *start, void *end)
{
	return 0;
}
#endif	/* CONFIG_SMP */

#define b_replacement(num)	"664"#num
#define e_replacement(num)	"665"#num

#define alt_end_marker		"663"
#define alt_slen		"662b-661b"
#define alt_pad_len		alt_end_marker"b-662b"
#define alt_total_slen		alt_end_marker"b-661b"
#define alt_rlen(num)		e_replacement(num)"f-"b_replacement(num)"f"

#define OLDINSTR(oldinstr, num)						\
	"# ALT: oldnstr\n"						\
	"661:\n\t" oldinstr "\n662:\n"					\
	"# ALT: padding\n"						\
	".skip -(((" alt_rlen(num) ")-(" alt_slen ")) > 0) * "		\
		"((" alt_rlen(num) ")-(" alt_slen ")),0x90\n"		\
	alt_end_marker ":\n"

/*
 * gas compatible max based on the idea from:
 * http://graphics.stanford.edu/~seander/bithacks.html#IntegerMinOrMax
 *
 * The additional "-" is needed because gas uses a "true" value of -1.
 */
#define alt_max_short(a, b)	"((" a ") ^ (((" a ") ^ (" b ")) & -(-((" a ") < (" b ")))))"

/*
 * Pad the second replacement alternative with additional NOPs if it is
 * additionally longer than the first replacement alternative.
 */
#define OLDINSTR_2(oldinstr, num1, num2) \
	"# ALT: oldinstr2\n"									\
	"661:\n\t" oldinstr "\n662:\n"								\
	"# ALT: padding2\n"									\
	".skip -((" alt_max_short(alt_rlen(num1), alt_rlen(num2)) " - (" alt_slen ")) > 0) * "	\
		"(" alt_max_short(alt_rlen(num1), alt_rlen(num2)) " - (" alt_slen ")), 0x90\n"	\
	alt_end_marker ":\n"

#define OLDINSTR_3(oldinsn, n1, n2, n3)								\
	"# ALT: oldinstr3\n"									\
	"661:\n\t" oldinsn "\n662:\n"								\
	"# ALT: padding3\n"									\
	".skip -((" alt_max_short(alt_max_short(alt_rlen(n1), alt_rlen(n2)), alt_rlen(n3))	\
		" - (" alt_slen ")) > 0) * "							\
		"(" alt_max_short(alt_max_short(alt_rlen(n1), alt_rlen(n2)), alt_rlen(n3))	\
		" - (" alt_slen ")), 0x90\n"							\
	alt_end_marker ":\n"

#define ALTINSTR_ENTRY(feature, num)					      \
	" .long 661b - .\n"				/* label           */ \
	" .long " b_replacement(num)"f - .\n"		/* new instruction */ \
	" .word " __stringify(feature) "\n"		/* feature bit     */ \
	" .byte " alt_total_slen "\n"			/* source len      */ \
	" .byte " alt_rlen(num) "\n"			/* replacement len */ \
	" .byte " alt_pad_len "\n"			/* pad len */

#define ALTINSTR_REPLACEMENT(newinstr, feature, num)	/* replacement */	\
	"# ALT: replacement " #num "\n"						\
	b_replacement(num)":\n\t" newinstr "\n" e_replacement(num) ":\n"

/* alternative assembly primitive: */
#define ALTERNATIVE(oldinstr, newinstr, feature)			\
	OLDINSTR(oldinstr, 1)						\
	".pushsection .altinstructions,\"a\"\n"				\
	ALTINSTR_ENTRY(feature, 1)					\
	".popsection\n"							\
	".pushsection .altinstr_replacement, \"ax\"\n"			\
	ALTINSTR_REPLACEMENT(newinstr, feature, 1)			\
	".popsection\n"

#define ALTERNATIVE_2(oldinstr, newinstr1, feature1, newinstr2, feature2)\
	OLDINSTR_2(oldinstr, 1, 2)					\
	".pushsection .altinstructions,\"a\"\n"				\
	ALTINSTR_ENTRY(feature1, 1)					\
	ALTINSTR_ENTRY(feature2, 2)					\
	".popsection\n"							\
	".pushsection .altinstr_replacement, \"ax\"\n"			\
	ALTINSTR_REPLACEMENT(newinstr1, feature1, 1)			\
	ALTINSTR_REPLACEMENT(newinstr2, feature2, 2)			\
	".popsection\n"

#define ALTERNATIVE_3(oldinsn, newinsn1, feat1, newinsn2, feat2, newinsn3, feat3) \
	OLDINSTR_3(oldinsn, 1, 2, 3)						\
	".pushsection .altinstructions,\"a\"\n"					\
	ALTINSTR_ENTRY(feat1, 1)						\
	ALTINSTR_ENTRY(feat2, 2)						\
	ALTINSTR_ENTRY(feat3, 3)						\
	".popsection\n"								\
	".pushsection .altinstr_replacement, \"ax\"\n"				\
	ALTINSTR_REPLACEMENT(newinsn1, feat1, 1)				\
	ALTINSTR_REPLACEMENT(newinsn2, feat2, 2)				\
	ALTINSTR_REPLACEMENT(newinsn3, feat3, 3)				\
	".popsection\n"

/*
 * Alternative instructions for different CPU types or capabilities.
 *
 * This allows to use optimized instructions even on generic binary
 * kernels.
 *
 * length of oldinstr must be longer or equal the length of newinstr
 * It can be padded with nops as needed.
 *
 * For non barrier like inlines please define new variants
 * without volatile and memory clobber.
 */
#define alternative(oldinstr, newinstr, feature)			\
	asm_inline volatile (ALTERNATIVE(oldinstr, newinstr, feature) : : : "memory")

#define alternative_2(oldinstr, newinstr1, feature1, newinstr2, feature2) \
	asm_inline volatile(ALTERNATIVE_2(oldinstr, newinstr1, feature1, newinstr2, feature2) ::: "memory")

/*
 * Alternative inline assembly with input.
 *
 * Peculiarities:
 * No memory clobber here.
 * Argument numbers start with 1.
 * Best is to use constraints that are fixed size (like (%1) ... "r")
 * If you use variable sized constraints like "m" or "g" in the
 * replacement make sure to pad to the worst case length.
 * Leaving an unused argument 0 to keep API compatibility.
 */
#define alternative_input(oldinstr, newinstr, feature, input...)	\
	asm_inline volatile (ALTERNATIVE(oldinstr, newinstr, feature)	\
		: : "i" (0), ## input)

/*
 * This is similar to alternative_input. But it has two features and
 * respective instructions.
 *
 * If CPU has feature2, newinstr2 is used.
 * Otherwise, if CPU has feature1, newinstr1 is used.
 * Otherwise, oldinstr is used.
 */
#define alternative_input_2(oldinstr, newinstr1, feature1, newinstr2,	     \
			   feature2, input...)				     \
	asm_inline volatile(ALTERNATIVE_2(oldinstr, newinstr1, feature1,     \
		newinstr2, feature2)					     \
		: : "i" (0), ## input)

/* Like alternative_input, but with a single output argument */
#define alternative_io(oldinstr, newinstr, feature, output, input...)	\
	asm_inline volatile (ALTERNATIVE(oldinstr, newinstr, feature)	\
		: output : "i" (0), ## input)

/* Like alternative_io, but for replacing a direct call with another one. */
#define alternative_call(oldfunc, newfunc, feature, output, input...)	\
	asm_inline volatile (ALTERNATIVE("call %P[old]", "call %P[new]", feature) \
		: output : [old] "i" (oldfunc), [new] "i" (newfunc), ## input)

/*
 * Like alternative_call, but there are two features and respective functions.
 * If CPU has feature2, function2 is used.
 * Otherwise, if CPU has feature1, function1 is used.
 * Otherwise, old function is used.
 */
#define alternative_call_2(oldfunc, newfunc1, feature1, newfunc2, feature2,   \
			   output, input...)				      \
<<<<<<< HEAD
{									      \
	register void *__sp asm(_ASM_SP);				      \
	asm volatile (ALTERNATIVE_2("call %P[old]", "call %P[new1]", feature1,\
		"call %P[new2]", feature2)				      \
		: output, "+r" (__sp)					      \
		: [old] "i" (oldfunc), [new1] "i" (newfunc1),		      \
		  [new2] "i" (newfunc2), ## input);			      \
}
=======
	asm_inline volatile (ALTERNATIVE_2("call %P[old]", "call %P[new1]", feature1,\
		"call %P[new2]", feature2)				      \
		: output, ASM_CALL_CONSTRAINT				      \
		: [old] "i" (oldfunc), [new1] "i" (newfunc1),		      \
		  [new2] "i" (newfunc2), ## input)
>>>>>>> 24b8d41d

/*
 * use this macro(s) if you need more than one output parameter
 * in alternative_io
 */
#define ASM_OUTPUT2(a...) a

/*
 * use this macro if you need clobbers but no inputs in
 * alternative_{input,io,call}()
 */
#define ASM_NO_INPUT_CLOBBER(clbr...) "i" (0) : clbr

#endif /* __ASSEMBLY__ */

#endif /* _ASM_X86_ALTERNATIVE_H */<|MERGE_RESOLUTION|>--- conflicted
+++ resolved
@@ -253,22 +253,11 @@
  */
 #define alternative_call_2(oldfunc, newfunc1, feature1, newfunc2, feature2,   \
 			   output, input...)				      \
-<<<<<<< HEAD
-{									      \
-	register void *__sp asm(_ASM_SP);				      \
-	asm volatile (ALTERNATIVE_2("call %P[old]", "call %P[new1]", feature1,\
-		"call %P[new2]", feature2)				      \
-		: output, "+r" (__sp)					      \
-		: [old] "i" (oldfunc), [new1] "i" (newfunc1),		      \
-		  [new2] "i" (newfunc2), ## input);			      \
-}
-=======
 	asm_inline volatile (ALTERNATIVE_2("call %P[old]", "call %P[new1]", feature1,\
 		"call %P[new2]", feature2)				      \
 		: output, ASM_CALL_CONSTRAINT				      \
 		: [old] "i" (oldfunc), [new1] "i" (newfunc1),		      \
 		  [new2] "i" (newfunc2), ## input)
->>>>>>> 24b8d41d
 
 /*
  * use this macro(s) if you need more than one output parameter
