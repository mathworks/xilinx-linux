--- conflicted
+++ resolved
@@ -7,90 +7,6 @@
 /* Caches aren't brain-dead on the intel. */
 #include <asm-generic/cacheflush.h>
 #include <asm/special_insns.h>
-<<<<<<< HEAD
-
-/*
- * The set_memory_* API can be used to change various attributes of a virtual
- * address range. The attributes include:
- * Cachability   : UnCached, WriteCombining, WriteThrough, WriteBack
- * Executability : eXeutable, NoteXecutable
- * Read/Write    : ReadOnly, ReadWrite
- * Presence      : NotPresent
- *
- * Within a category, the attributes are mutually exclusive.
- *
- * The implementation of this API will take care of various aspects that
- * are associated with changing such attributes, such as:
- * - Flushing TLBs
- * - Flushing CPU caches
- * - Making sure aliases of the memory behind the mapping don't violate
- *   coherency rules as defined by the CPU in the system.
- *
- * What this API does not do:
- * - Provide exclusion between various callers - including callers that
- *   operation on other mappings of the same physical page
- * - Restore default attributes when a page is freed
- * - Guarantee that mappings other than the requested one are
- *   in any state, other than that these do not violate rules for
- *   the CPU you have. Do not depend on any effects on other mappings,
- *   CPUs other than the one you have may have more relaxed rules.
- * The caller is required to take care of these.
- */
-
-int _set_memory_uc(unsigned long addr, int numpages);
-int _set_memory_wc(unsigned long addr, int numpages);
-int _set_memory_wt(unsigned long addr, int numpages);
-int _set_memory_wb(unsigned long addr, int numpages);
-int set_memory_uc(unsigned long addr, int numpages);
-int set_memory_wc(unsigned long addr, int numpages);
-int set_memory_wt(unsigned long addr, int numpages);
-int set_memory_wb(unsigned long addr, int numpages);
-int set_memory_x(unsigned long addr, int numpages);
-int set_memory_nx(unsigned long addr, int numpages);
-int set_memory_ro(unsigned long addr, int numpages);
-int set_memory_rw(unsigned long addr, int numpages);
-int set_memory_np(unsigned long addr, int numpages);
-int set_memory_4k(unsigned long addr, int numpages);
-
-int set_memory_array_uc(unsigned long *addr, int addrinarray);
-int set_memory_array_wc(unsigned long *addr, int addrinarray);
-int set_memory_array_wt(unsigned long *addr, int addrinarray);
-int set_memory_array_wb(unsigned long *addr, int addrinarray);
-
-int set_pages_array_uc(struct page **pages, int addrinarray);
-int set_pages_array_wc(struct page **pages, int addrinarray);
-int set_pages_array_wt(struct page **pages, int addrinarray);
-int set_pages_array_wb(struct page **pages, int addrinarray);
-
-/*
- * For legacy compatibility with the old APIs, a few functions
- * are provided that work on a "struct page".
- * These functions operate ONLY on the 1:1 kernel mapping of the
- * memory that the struct page represents, and internally just
- * call the set_memory_* function. See the description of the
- * set_memory_* function for more details on conventions.
- *
- * These APIs should be considered *deprecated* and are likely going to
- * be removed in the future.
- * The reason for this is the implicit operation on the 1:1 mapping only,
- * making this not a generally useful API.
- *
- * Specifically, many users of the old APIs had a virtual address,
- * called virt_to_page() or vmalloc_to_page() on that address to
- * get a struct page* that the old API required.
- * To convert these cases, use set_memory_*() on the original
- * virtual address, do not use these functions.
- */
-
-int set_pages_uc(struct page *page, int numpages);
-int set_pages_wb(struct page *page, int numpages);
-int set_pages_x(struct page *page, int numpages);
-int set_pages_nx(struct page *page, int numpages);
-int set_pages_ro(struct page *page, int numpages);
-int set_pages_rw(struct page *page, int numpages);
-
-=======
->>>>>>> 24b8d41d
 
 void clflush_cache_range(void *addr, unsigned int size);
 
