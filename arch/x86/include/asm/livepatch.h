/* SPDX-License-Identifier: GPL-2.0-or-later */
/*
 * livepatch.h - x86-specific Kernel Live Patching Core
 *
 * Copyright (C) 2014 Seth Jennings <sjenning@redhat.com>
 * Copyright (C) 2014 SUSE
 */

#ifndef _ASM_X86_LIVEPATCH_H
#define _ASM_X86_LIVEPATCH_H

#include <asm/setup.h>
#include <linux/ftrace.h>

<<<<<<< HEAD
static inline int klp_check_compiler_support(void)
{
#ifndef CC_USING_FENTRY
	return 1;
#endif
	return 0;
}

=======
>>>>>>> 24b8d41d
static inline void klp_arch_set_pc(struct pt_regs *regs, unsigned long ip)
{
	regs->ip = ip;
}

#endif /* _ASM_X86_LIVEPATCH_H */<|MERGE_RESOLUTION|>--- conflicted
+++ resolved
@@ -12,17 +12,6 @@
 #include <asm/setup.h>
 #include <linux/ftrace.h>
 
-<<<<<<< HEAD
-static inline int klp_check_compiler_support(void)
-{
-#ifndef CC_USING_FENTRY
-	return 1;
-#endif
-	return 0;
-}
-
-=======
->>>>>>> 24b8d41d
 static inline void klp_arch_set_pc(struct pt_regs *regs, unsigned long ip)
 {
 	regs->ip = ip;
