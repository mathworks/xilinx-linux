/* SPDX-License-Identifier: GPL-2.0 */
#ifndef _ASM_X86_TLBFLUSH_H
#define _ASM_X86_TLBFLUSH_H

#include <linux/mm.h>
#include <linux/sched.h>

#include <asm/processor.h>
#include <asm/cpufeature.h>
#include <asm/special_insns.h>
#include <asm/smp.h>
#include <asm/invpcid.h>
#include <asm/pti.h>
#include <asm/processor-flags.h>

void __flush_tlb_all(void);

#define TLB_FLUSH_ALL	-1UL

void cr4_update_irqsoff(unsigned long set, unsigned long clear);
unsigned long cr4_read_shadow(void);

/* Set in this cpu's CR4. */
static inline void cr4_set_bits_irqsoff(unsigned long mask)
{
	cr4_update_irqsoff(mask, 0);
}

/* Clear in this cpu's CR4. */
static inline void cr4_clear_bits_irqsoff(unsigned long mask)
{
	cr4_update_irqsoff(0, mask);
}

/* Set in this cpu's CR4. */
static inline void cr4_set_bits(unsigned long mask)
{
	unsigned long flags;

	local_irq_save(flags);
	cr4_set_bits_irqsoff(mask);
	local_irq_restore(flags);
}

/* Clear in this cpu's CR4. */
static inline void cr4_clear_bits(unsigned long mask)
{
	unsigned long flags;

	local_irq_save(flags);
	cr4_clear_bits_irqsoff(mask);
	local_irq_restore(flags);
}

#ifndef MODULE
/*
 * 6 because 6 should be plenty and struct tlb_state will fit in two cache
 * lines.
 */
#define TLB_NR_DYN_ASIDS	6

struct tlb_context {
	u64 ctx_id;
	u64 tlb_gen;
};

<<<<<<< HEAD
static inline void __native_flush_tlb(void)
{
	/*
	 * If current->mm == NULL then we borrow a mm which may change during a
	 * task switch and therefore we must not be preempted while we write CR3
	 * back:
	 */
	preempt_disable();
	native_write_cr3(native_read_cr3());
	preempt_enable();
}
=======
struct tlb_state {
	/*
	 * cpu_tlbstate.loaded_mm should match CR3 whenever interrupts
	 * are on.  This means that it may not match current->active_mm,
	 * which will contain the previous user mm when we're in lazy TLB
	 * mode even if we've already switched back to swapper_pg_dir.
	 *
	 * During switch_mm_irqs_off(), loaded_mm will be set to
	 * LOADED_MM_SWITCHING during the brief interrupts-off window
	 * when CR3 and loaded_mm would otherwise be inconsistent.  This
	 * is for nmi_uaccess_okay()'s benefit.
	 */
	struct mm_struct *loaded_mm;
>>>>>>> 24b8d41d

#define LOADED_MM_SWITCHING ((struct mm_struct *)1UL)

	/* Last user mm for optimizing IBPB */
	union {
		struct mm_struct	*last_user_mm;
		unsigned long		last_user_mm_ibpb;
	};

	u16 loaded_mm_asid;
	u16 next_asid;

	/*
	 * We can be in one of several states:
	 *
	 *  - Actively using an mm.  Our CPU's bit will be set in
	 *    mm_cpumask(loaded_mm) and is_lazy == false;
	 *
	 *  - Not using a real mm.  loaded_mm == &init_mm.  Our CPU's bit
	 *    will not be set in mm_cpumask(&init_mm) and is_lazy == false.
	 *
	 *  - Lazily using a real mm.  loaded_mm != &init_mm, our bit
	 *    is set in mm_cpumask(loaded_mm), but is_lazy == true.
	 *    We're heuristically guessing that the CR3 load we
	 *    skipped more than makes up for the overhead added by
	 *    lazy mode.
	 */
	bool is_lazy;

	/*
	 * If set we changed the page tables in such a way that we
	 * needed an invalidation of all contexts (aka. PCIDs / ASIDs).
	 * This tells us to go invalidate all the non-loaded ctxs[]
	 * on the next context switch.
	 *
	 * The current ctx was kept up-to-date as it ran and does not
	 * need to be invalidated.
	 */
	bool invalidate_other;

	/*
	 * Mask that contains TLB_NR_DYN_ASIDS+1 bits to indicate
	 * the corresponding user PCID needs a flush next time we
	 * switch to it; see SWITCH_TO_USER_CR3.
	 */
	unsigned short user_pcid_flush_mask;

	/*
	 * Access to this CR4 shadow and to H/W CR4 is protected by
	 * disabling interrupts when modifying either one.
	 */
	unsigned long cr4;

	/*
	 * This is a list of all contexts that might exist in the TLB.
	 * There is one per ASID that we use, and the ASID (what the
	 * CPU calls PCID) is the index into ctxts.
	 *
	 * For each context, ctx_id indicates which mm the TLB's user
	 * entries came from.  As an invariant, the TLB will never
	 * contain entries that are out-of-date as when that mm reached
	 * the tlb_gen in the list.
	 *
	 * To be clear, this means that it's legal for the TLB code to
	 * flush the TLB without updating tlb_gen.  This can happen
	 * (for now, at least) due to paravirt remote flushes.
	 *
	 * NB: context 0 is a bit special, since it's also used by
	 * various bits of init code.  This is fine -- code that
	 * isn't aware of PCID will end up harmlessly flushing
	 * context 0.
	 */
	struct tlb_context ctxs[TLB_NR_DYN_ASIDS];
};
DECLARE_PER_CPU_SHARED_ALIGNED(struct tlb_state, cpu_tlbstate);

<<<<<<< HEAD
static inline void __flush_tlb_all(void)
{
	if (static_cpu_has(X86_FEATURE_PGE))
		__flush_tlb_global();
	else
		__flush_tlb();
}
=======
bool nmi_uaccess_okay(void);
#define nmi_uaccess_okay nmi_uaccess_okay
>>>>>>> 24b8d41d

/* Initialize cr4 shadow for this CPU. */
static inline void cr4_init_shadow(void)
{
	this_cpu_write(cpu_tlbstate.cr4, __read_cr4());
}

extern unsigned long mmu_cr4_features;
extern u32 *trampoline_cr4_features;

extern void initialize_tlbstate_and_flush(void);

/*
 * TLB flushing:
 *
 *  - flush_tlb_all() flushes all processes TLBs
 *  - flush_tlb_mm(mm) flushes the specified mm context TLB's
 *  - flush_tlb_page(vma, vmaddr) flushes one page
 *  - flush_tlb_range(vma, start, end) flushes a range of pages
 *  - flush_tlb_kernel_range(start, end) flushes a range of kernel pages
 *  - flush_tlb_others(cpumask, info) flushes TLBs on other cpus
 *
 * ..but the i386 has somewhat limited tlb flushing capabilities,
 * and page-granular flushes are available only on i486 and up.
 */
struct flush_tlb_info {
	/*
	 * We support several kinds of flushes.
	 *
	 * - Fully flush a single mm.  .mm will be set, .end will be
	 *   TLB_FLUSH_ALL, and .new_tlb_gen will be the tlb_gen to
	 *   which the IPI sender is trying to catch us up.
	 *
	 * - Partially flush a single mm.  .mm will be set, .start and
	 *   .end will indicate the range, and .new_tlb_gen will be set
	 *   such that the changes between generation .new_tlb_gen-1 and
	 *   .new_tlb_gen are entirely contained in the indicated range.
	 *
	 * - Fully flush all mms whose tlb_gens have been updated.  .mm
	 *   will be NULL, .end will be TLB_FLUSH_ALL, and .new_tlb_gen
	 *   will be zero.
	 */
	struct mm_struct	*mm;
	unsigned long		start;
	unsigned long		end;
	u64			new_tlb_gen;
	unsigned int		stride_shift;
	bool			freed_tables;
};

void flush_tlb_local(void);
void flush_tlb_one_user(unsigned long addr);
void flush_tlb_one_kernel(unsigned long addr);
void flush_tlb_others(const struct cpumask *cpumask,
		      const struct flush_tlb_info *info);

#ifdef CONFIG_PARAVIRT
#include <asm/paravirt.h>
#endif

#define flush_tlb_mm(mm)						\
		flush_tlb_mm_range(mm, 0UL, TLB_FLUSH_ALL, 0UL, true)

#define flush_tlb_range(vma, start, end)				\
	flush_tlb_mm_range((vma)->vm_mm, start, end,			\
			   ((vma)->vm_flags & VM_HUGETLB)		\
				? huge_page_shift(hstate_vma(vma))	\
				: PAGE_SHIFT, false)

extern void flush_tlb_all(void);
extern void flush_tlb_mm_range(struct mm_struct *mm, unsigned long start,
				unsigned long end, unsigned int stride_shift,
				bool freed_tables);
extern void flush_tlb_kernel_range(unsigned long start, unsigned long end);

static inline void flush_tlb_page(struct vm_area_struct *vma, unsigned long a)
{
	flush_tlb_mm_range(vma->vm_mm, a, a + PAGE_SIZE, PAGE_SHIFT, false);
}

static inline u64 inc_mm_tlb_gen(struct mm_struct *mm)
{
	/*
	 * Bump the generation count.  This also serves as a full barrier
	 * that synchronizes with switch_mm(): callers are required to order
	 * their read of mm_cpumask after their writes to the paging
	 * structures.
	 */
	return atomic64_inc_return(&mm->context.tlb_gen);
}

static inline void arch_tlbbatch_add_mm(struct arch_tlbflush_unmap_batch *batch,
					struct mm_struct *mm)
{
	inc_mm_tlb_gen(mm);
	cpumask_or(&batch->cpumask, &batch->cpumask, mm_cpumask(mm));
}

extern void arch_tlbbatch_flush(struct arch_tlbflush_unmap_batch *batch);

#endif /* !MODULE */

#endif /* _ASM_X86_TLBFLUSH_H */<|MERGE_RESOLUTION|>--- conflicted
+++ resolved
@@ -64,19 +64,6 @@
 	u64 tlb_gen;
 };
 
-<<<<<<< HEAD
-static inline void __native_flush_tlb(void)
-{
-	/*
-	 * If current->mm == NULL then we borrow a mm which may change during a
-	 * task switch and therefore we must not be preempted while we write CR3
-	 * back:
-	 */
-	preempt_disable();
-	native_write_cr3(native_read_cr3());
-	preempt_enable();
-}
-=======
 struct tlb_state {
 	/*
 	 * cpu_tlbstate.loaded_mm should match CR3 whenever interrupts
@@ -90,7 +77,6 @@
 	 * is for nmi_uaccess_okay()'s benefit.
 	 */
 	struct mm_struct *loaded_mm;
->>>>>>> 24b8d41d
 
 #define LOADED_MM_SWITCHING ((struct mm_struct *)1UL)
 
@@ -167,18 +153,8 @@
 };
 DECLARE_PER_CPU_SHARED_ALIGNED(struct tlb_state, cpu_tlbstate);
 
-<<<<<<< HEAD
-static inline void __flush_tlb_all(void)
-{
-	if (static_cpu_has(X86_FEATURE_PGE))
-		__flush_tlb_global();
-	else
-		__flush_tlb();
-}
-=======
 bool nmi_uaccess_okay(void);
 #define nmi_uaccess_okay nmi_uaccess_okay
->>>>>>> 24b8d41d
 
 /* Initialize cr4 shadow for this CPU. */
 static inline void cr4_init_shadow(void)
