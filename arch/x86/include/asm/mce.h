--- conflicted
+++ resolved
@@ -44,18 +44,11 @@
 #define MCI_STATUS_CEC(c)	(((c) & MCI_STATUS_CEC_MASK) >> MCI_STATUS_CEC_SHIFT)
 
 /* AMD-specific bits */
-<<<<<<< HEAD
-#define MCI_STATUS_TCC		(1ULL<<55)  /* Task context corrupt */
-#define MCI_STATUS_SYNDV	(1ULL<<53)  /* synd reg. valid */
-#define MCI_STATUS_DEFERRED	(1ULL<<44)  /* uncorrected error, deferred exception */
-#define MCI_STATUS_POISON	(1ULL<<43)  /* access poisonous data */
-=======
 #define MCI_STATUS_TCC		BIT_ULL(55)  /* Task context corrupt */
 #define MCI_STATUS_SYNDV	BIT_ULL(53)  /* synd reg. valid */
 #define MCI_STATUS_DEFERRED	BIT_ULL(44)  /* uncorrected error, deferred exception */
 #define MCI_STATUS_POISON	BIT_ULL(43)  /* access poisonous data */
 #define MCI_STATUS_SCRUB	BIT_ULL(40)  /* Error detected during scrub operation */
->>>>>>> 24b8d41d
 
 /*
  * McaX field if set indicates a given bank supports MCA extensions:
@@ -187,45 +180,7 @@
 	MCE_PRIO_CEC
 };
 
-<<<<<<< HEAD
-struct mce_vendor_flags {
-	/*
-	 * Indicates that overflow conditions are not fatal, when set.
-	 */
-	__u64 overflow_recov	: 1,
-
-	/*
-	 * (AMD) SUCCOR stands for S/W UnCorrectable error COntainment and
-	 * Recovery. It indicates support for data poisoning in HW and deferred
-	 * error interrupts.
-	 */
-	      succor		: 1,
-
-	/*
-	 * (AMD) SMCA: This bit indicates support for Scalable MCA which expands
-	 * the register space for each MCA bank and also increases number of
-	 * banks. Also, to accommodate the new banks and registers, the MCA
-	 * register space is moved to a new MSR range.
-	 */
-	      smca		: 1,
-
-	      __reserved_0	: 61;
-};
-
-struct mca_msr_regs {
-	u32 (*ctl)	(int bank);
-	u32 (*status)	(int bank);
-	u32 (*addr)	(int bank);
-	u32 (*misc)	(int bank);
-};
-
-extern struct mce_vendor_flags mce_flags;
-
-extern struct mca_config mca_cfg;
-extern struct mca_msr_regs msr_ops;
-=======
 struct notifier_block;
->>>>>>> 24b8d41d
 extern void mce_register_decode_chain(struct notifier_block *nb);
 extern void mce_unregister_decode_chain(struct notifier_block *nb);
 
@@ -369,50 +324,16 @@
 	SMCA_IF,	/* Instruction Fetch */
 	SMCA_L2_CACHE,	/* L2 Cache */
 	SMCA_DE,	/* Decoder Unit */
-<<<<<<< HEAD
-=======
 	SMCA_RESERVED,	/* Reserved */
->>>>>>> 24b8d41d
 	SMCA_EX,	/* Execution Unit */
 	SMCA_FP,	/* Floating Point */
 	SMCA_L3_CACHE,	/* L3 Cache */
 	SMCA_CS,	/* Coherent Slave */
-<<<<<<< HEAD
-=======
 	SMCA_CS_V2,	/* Coherent Slave */
->>>>>>> 24b8d41d
 	SMCA_PIE,	/* Power, Interrupts, etc. */
 	SMCA_UMC,	/* Unified Memory Controller */
 	SMCA_PB,	/* Parameter Block */
 	SMCA_PSP,	/* Platform Security Processor */
-<<<<<<< HEAD
-	SMCA_SMU,	/* System Management Unit */
-	N_SMCA_BANK_TYPES
-};
-
-struct smca_bank_name {
-	const char *name;	/* Short name for sysfs */
-	const char *long_name;	/* Long name for pretty-printing */
-};
-
-extern struct smca_bank_name smca_bank_names[N_SMCA_BANK_TYPES];
-
-#define HWID_MCATYPE(hwid, mcatype) ((hwid << 16) | mcatype)
-
-struct smca_hwid_mcatype {
-	unsigned int bank_type;	/* Use with smca_bank_types for easy indexing. */
-	u32 hwid_mcatype;	/* (hwid,mcatype) tuple */
-	u32 xec_bitmap;		/* Bitmap of valid ExtErrorCodes; current max is 21. */
-};
-
-struct smca_bank_info {
-	struct smca_hwid_mcatype *type;
-	u32 type_instance;
-};
-
-extern struct smca_bank_info smca_banks[MAX_NR_BANKS];
-
-=======
 	SMCA_PSP_V2,	/* Platform Security Processor */
 	SMCA_SMU,	/* System Management Unit */
 	SMCA_SMU_V2,	/* System Management Unit */
@@ -455,7 +376,6 @@
 static inline void mce_amd_feature_init(struct cpuinfo_x86 *c)		{ }
 static inline int
 umc_normaddr_to_sysaddr(u64 norm_addr, u16 nid, u8 umc, u64 *sys_addr)	{ return -EINVAL; };
->>>>>>> 24b8d41d
 #endif
 
 static inline void mce_hygon_feature_init(struct cpuinfo_x86 *c)	{ return mce_amd_feature_init(c); }
