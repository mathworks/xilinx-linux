--- conflicted
+++ resolved
@@ -144,10 +144,6 @@
 	u8 reserved_6[8];	/* Offset 0xe8 */
 	u64 avic_logical_id;	/* Offset 0xf0 */
 	u64 avic_physical_id;	/* Offset 0xf8 */
-<<<<<<< HEAD
-	u8 reserved_7[768];
-=======
->>>>>>> 24b8d41d
 };
 
 
@@ -173,21 +169,15 @@
 #define V_INTR_MASKING_SHIFT 24
 #define V_INTR_MASKING_MASK (1 << V_INTR_MASKING_SHIFT)
 
-<<<<<<< HEAD
+#define V_GIF_ENABLE_SHIFT 25
+#define V_GIF_ENABLE_MASK (1 << V_GIF_ENABLE_SHIFT)
+
 #define AVIC_ENABLE_SHIFT 31
 #define AVIC_ENABLE_MASK (1 << AVIC_ENABLE_SHIFT)
 
-=======
-#define V_GIF_ENABLE_SHIFT 25
-#define V_GIF_ENABLE_MASK (1 << V_GIF_ENABLE_SHIFT)
-
-#define AVIC_ENABLE_SHIFT 31
-#define AVIC_ENABLE_MASK (1 << AVIC_ENABLE_SHIFT)
-
 #define LBR_CTL_ENABLE_MASK BIT_ULL(0)
 #define VIRTUAL_VMLOAD_VMSAVE_ENABLE_MASK BIT_ULL(1)
 
->>>>>>> 24b8d41d
 #define SVM_INTERRUPT_SHADOW_MASK 1
 
 #define SVM_IOIO_STR_SHIFT 2
