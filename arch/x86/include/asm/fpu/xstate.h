--- conflicted
+++ resolved
@@ -21,23 +21,6 @@
 #define XSAVE_YMM_SIZE	    256
 #define XSAVE_YMM_OFFSET    (XSAVE_HDR_SIZE + XSAVE_HDR_OFFSET)
 
-<<<<<<< HEAD
-/* Supervisor features */
-#define XFEATURE_MASK_SUPERVISOR (XFEATURE_MASK_PT)
-
-/* Supported features which support lazy state saving */
-#define XFEATURE_MASK_LAZY	(XFEATURE_MASK_FP | \
-				 XFEATURE_MASK_SSE | \
-				 XFEATURE_MASK_YMM | \
-				 XFEATURE_MASK_OPMASK | \
-				 XFEATURE_MASK_ZMM_Hi256 | \
-				 XFEATURE_MASK_Hi16_ZMM)
-
-/* Supported features which require eager state saving */
-#define XFEATURE_MASK_EAGER	(XFEATURE_MASK_BNDREGS | \
-				 XFEATURE_MASK_BNDCSR | \
-				 XFEATURE_MASK_PKRU)
-=======
 #define XSAVE_ALIGNMENT     64
 
 /* All currently supported user features */
@@ -53,7 +36,6 @@
 
 /* All currently supported supervisor features */
 #define XFEATURE_MASK_SUPERVISOR_SUPPORTED (XFEATURE_MASK_PASID)
->>>>>>> 24b8d41d
 
 /*
  * A supervisor state component may not always contain valuable information,
@@ -93,9 +75,6 @@
 #define REX_PREFIX
 #endif
 
-<<<<<<< HEAD
-extern u64 xfeatures_mask;
-=======
 extern u64 xfeatures_mask_all;
 
 static inline u64 xfeatures_mask_supervisor(void)
@@ -116,22 +95,10 @@
 	return XFEATURE_MASK_DYNAMIC;
 }
 
->>>>>>> 24b8d41d
 extern u64 xstate_fx_sw_bytes[USER_XSTATE_FX_SW_WORDS];
 
 extern void __init update_regset_xstate_info(unsigned int size,
 					     u64 xstate_mask);
-<<<<<<< HEAD
-
-void fpu__xstate_clear_all_cpu_caps(void);
-void *get_xsave_addr(struct xregs_state *xsave, int xstate);
-const void *get_xsave_field_ptr(int xstate_field);
-int using_compacted_format(void);
-int copyout_from_xsaves(unsigned int pos, unsigned int count, void *kbuf,
-			void __user *ubuf, struct xregs_state *xsave);
-int copyin_to_xsaves(const void *kbuf, const void __user *ubuf,
-		     struct xregs_state *xsave);
-=======
 
 void *get_xsave_addr(struct xregs_state *xsave, int xfeature_nr);
 const void *get_xsave_field_ptr(int xfeature_nr);
@@ -149,5 +116,4 @@
 /* Validate an xstate header supplied by userspace (ptrace or sigreturn) */
 int validate_user_xstate_header(const struct xstate_header *hdr);
 
->>>>>>> 24b8d41d
 #endif