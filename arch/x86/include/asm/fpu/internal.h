--- conflicted
+++ resolved
@@ -152,11 +152,7 @@
 {
 	if (IS_ENABLED(CONFIG_X86_32))
 		return user_insn(fxsave %[fx], [fx] "=m" (*fx), "m" (*fx));
-<<<<<<< HEAD
-	else if (IS_ENABLED(CONFIG_AS_FXSAVEQ))
-=======
-	else
->>>>>>> 24b8d41d
+	else
 		return user_insn(fxsaveq %[fx], [fx] "=m" (*fx), "m" (*fx));
 
 }
@@ -169,38 +165,19 @@
 		kernel_insn(fxrstorq %[fx], "=m" (*fx), [fx] "m" (*fx));
 }
 
-<<<<<<< HEAD
-	if (IS_ENABLED(CONFIG_X86_32)) {
-		err = check_insn(fxrstor %[fx], "=m" (*fx), [fx] "m" (*fx));
-	} else {
-		if (IS_ENABLED(CONFIG_AS_FXSAVEQ)) {
-			err = check_insn(fxrstorq %[fx], "=m" (*fx), [fx] "m" (*fx));
-		} else {
-			/* See comment in copy_fxregs_to_kernel() below. */
-			err = check_insn(rex64/fxrstor (%[fx]), "=m" (*fx), [fx] "R" (fx), "m" (*fx));
-		}
-	}
-	/* Copying from a kernel buffer to FPU registers should never fail: */
-	WARN_ON_FPU(err);
-=======
 static inline int copy_kernel_to_fxregs_err(struct fxregs_state *fx)
 {
 	if (IS_ENABLED(CONFIG_X86_32))
 		return kernel_insn_err(fxrstor %[fx], "=m" (*fx), [fx] "m" (*fx));
 	else
 		return kernel_insn_err(fxrstorq %[fx], "=m" (*fx), [fx] "m" (*fx));
->>>>>>> 24b8d41d
 }
 
 static inline int copy_user_to_fxregs(struct fxregs_state __user *fx)
 {
 	if (IS_ENABLED(CONFIG_X86_32))
 		return user_insn(fxrstor %[fx], "=m" (*fx), [fx] "m" (*fx));
-<<<<<<< HEAD
-	else if (IS_ENABLED(CONFIG_AS_FXSAVEQ))
-=======
-	else
->>>>>>> 24b8d41d
+	else
 		return user_insn(fxrstorq %[fx], "=m" (*fx), [fx] "m" (*fx));
 }
 
@@ -223,11 +200,7 @@
 {
 	if (IS_ENABLED(CONFIG_X86_32))
 		asm volatile( "fxsave %[fx]" : [fx] "=m" (fpu->state.fxsave));
-<<<<<<< HEAD
-	else if (IS_ENABLED(CONFIG_AS_FXSAVEQ))
-=======
-	else
->>>>>>> 24b8d41d
+	else
 		asm volatile("fxsaveq %[fx]" : [fx] "=m" (fpu->state.fxsave));
 }
 
@@ -576,33 +549,7 @@
 			old_fpu->last_cpu = cpu;
 
 		/* But leave fpu_fpregs_owner_ctx! */
-<<<<<<< HEAD
-		old_fpu->fpregs_active = 0;
 		trace_x86_fpu_regs_deactivated(old_fpu);
-
-		/* Don't change CR0.TS if we just switch! */
-		if (fpu.preload) {
-			new_fpu->counter++;
-			__fpregs_activate(new_fpu);
-			trace_x86_fpu_regs_activated(new_fpu);
-			prefetch(&new_fpu->state);
-		} else {
-			__fpregs_deactivate_hw();
-		}
-	} else {
-		old_fpu->counter = 0;
-		old_fpu->last_cpu = -1;
-		if (fpu.preload) {
-			new_fpu->counter++;
-			if (fpu_want_lazy_restore(new_fpu, cpu))
-				fpu.preload = 0;
-			else
-				prefetch(&new_fpu->state);
-			fpregs_activate(new_fpu);
-		}
-=======
-		trace_x86_fpu_regs_deactivated(old_fpu);
->>>>>>> 24b8d41d
 	}
 }
 
