/* SPDX-License-Identifier: GPL-2.0-or-later */
#ifndef _ASM_X86_INSN_H
#define _ASM_X86_INSN_H
/*
 * x86 instruction analysis
 *
 * Copyright (C) IBM Corporation, 2009
 */

/* insn_attr_t is defined in inat.h */
#include <asm/inat.h>

struct insn_field {
	union {
		insn_value_t value;
		insn_byte_t bytes[4];
	};
	/* !0 if we've run insn_get_xxx() for this field */
	unsigned char got;
	unsigned char nbytes;
};

struct insn {
	struct insn_field prefixes;	/*
					 * Prefixes
					 * prefixes.bytes[3]: last prefix
					 */
	struct insn_field rex_prefix;	/* REX prefix */
	struct insn_field vex_prefix;	/* VEX prefix */
	struct insn_field opcode;	/*
					 * opcode.bytes[0]: opcode1
					 * opcode.bytes[1]: opcode2
					 * opcode.bytes[2]: opcode3
					 */
	struct insn_field modrm;
	struct insn_field sib;
	struct insn_field displacement;
	union {
		struct insn_field immediate;
		struct insn_field moffset1;	/* for 64bit MOV */
		struct insn_field immediate1;	/* for 64bit imm or off16/32 */
	};
	union {
		struct insn_field moffset2;	/* for 64bit MOV */
		struct insn_field immediate2;	/* for 64bit imm or seg16 */
	};

	int	emulate_prefix_size;
	insn_attr_t attr;
	unsigned char opnd_bytes;
	unsigned char addr_bytes;
	unsigned char length;
	unsigned char x86_64;

	const insn_byte_t *kaddr;	/* kernel address of insn to analyze */
	const insn_byte_t *end_kaddr;	/* kernel address of last insn in buffer */
	const insn_byte_t *next_byte;
};

#define MAX_INSN_SIZE	15

#define X86_MODRM_MOD(modrm) (((modrm) & 0xc0) >> 6)
#define X86_MODRM_REG(modrm) (((modrm) & 0x38) >> 3)
#define X86_MODRM_RM(modrm) ((modrm) & 0x07)

#define X86_SIB_SCALE(sib) (((sib) & 0xc0) >> 6)
#define X86_SIB_INDEX(sib) (((sib) & 0x38) >> 3)
#define X86_SIB_BASE(sib) ((sib) & 0x07)

#define X86_REX_W(rex) ((rex) & 8)
#define X86_REX_R(rex) ((rex) & 4)
#define X86_REX_X(rex) ((rex) & 2)
#define X86_REX_B(rex) ((rex) & 1)

/* VEX bit flags  */
#define X86_VEX_W(vex)	((vex) & 0x80)	/* VEX3 Byte2 */
#define X86_VEX_R(vex)	((vex) & 0x80)	/* VEX2/3 Byte1 */
#define X86_VEX_X(vex)	((vex) & 0x40)	/* VEX3 Byte1 */
#define X86_VEX_B(vex)	((vex) & 0x20)	/* VEX3 Byte1 */
#define X86_VEX_L(vex)	((vex) & 0x04)	/* VEX3 Byte2, VEX2 Byte1 */
/* VEX bit fields */
#define X86_EVEX_M(vex)	((vex) & 0x03)		/* EVEX Byte1 */
#define X86_VEX3_M(vex)	((vex) & 0x1f)		/* VEX3 Byte1 */
#define X86_VEX2_M	1			/* VEX2.M always 1 */
#define X86_VEX_V(vex)	(((vex) & 0x78) >> 3)	/* VEX3 Byte2, VEX2 Byte1 */
#define X86_VEX_P(vex)	((vex) & 0x03)		/* VEX3 Byte2, VEX2 Byte1 */
#define X86_VEX_M_MAX	0x1f			/* VEX3.M Maximum value */

extern void insn_init(struct insn *insn, const void *kaddr, int buf_len, int x86_64);
extern void insn_get_prefixes(struct insn *insn);
extern void insn_get_opcode(struct insn *insn);
extern void insn_get_modrm(struct insn *insn);
extern void insn_get_sib(struct insn *insn);
extern void insn_get_displacement(struct insn *insn);
extern void insn_get_immediate(struct insn *insn);
extern void insn_get_length(struct insn *insn);

/* Attribute will be determined after getting ModRM (for opcode groups) */
static inline void insn_get_attribute(struct insn *insn)
{
	insn_get_modrm(insn);
}

/* Instruction uses RIP-relative addressing */
extern int insn_rip_relative(struct insn *insn);

/* Init insn for kernel text */
static inline void kernel_insn_init(struct insn *insn,
				    const void *kaddr, int buf_len)
{
#ifdef CONFIG_X86_64
	insn_init(insn, kaddr, buf_len, 1);
#else /* CONFIG_X86_32 */
	insn_init(insn, kaddr, buf_len, 0);
#endif
}

static inline int insn_is_avx(struct insn *insn)
{
	if (!insn->prefixes.got)
		insn_get_prefixes(insn);
	return (insn->vex_prefix.value != 0);
}

static inline int insn_is_evex(struct insn *insn)
{
	if (!insn->prefixes.got)
		insn_get_prefixes(insn);
	return (insn->vex_prefix.nbytes == 4);
}

<<<<<<< HEAD
=======
static inline int insn_has_emulate_prefix(struct insn *insn)
{
	return !!insn->emulate_prefix_size;
}

>>>>>>> 24b8d41d
/* Ensure this instruction is decoded completely */
static inline int insn_complete(struct insn *insn)
{
	return insn->opcode.got && insn->modrm.got && insn->sib.got &&
		insn->displacement.got && insn->immediate.got;
}

static inline insn_byte_t insn_vex_m_bits(struct insn *insn)
{
	if (insn->vex_prefix.nbytes == 2)	/* 2 bytes VEX */
		return X86_VEX2_M;
	else if (insn->vex_prefix.nbytes == 3)	/* 3 bytes VEX */
		return X86_VEX3_M(insn->vex_prefix.bytes[1]);
	else					/* EVEX */
		return X86_EVEX_M(insn->vex_prefix.bytes[1]);
}

static inline insn_byte_t insn_vex_p_bits(struct insn *insn)
{
	if (insn->vex_prefix.nbytes == 2)	/* 2 bytes VEX */
		return X86_VEX_P(insn->vex_prefix.bytes[1]);
	else
		return X86_VEX_P(insn->vex_prefix.bytes[2]);
}

/* Get the last prefix id from last prefix or VEX prefix */
static inline int insn_last_prefix_id(struct insn *insn)
{
	if (insn_is_avx(insn))
		return insn_vex_p_bits(insn);	/* VEX_p is a SIMD prefix id */

	if (insn->prefixes.bytes[3])
		return inat_get_last_prefix_id(insn->prefixes.bytes[3]);

	return 0;
}

/* Offset of each field from kaddr */
static inline int insn_offset_rex_prefix(struct insn *insn)
{
	return insn->prefixes.nbytes;
}
static inline int insn_offset_vex_prefix(struct insn *insn)
{
	return insn_offset_rex_prefix(insn) + insn->rex_prefix.nbytes;
}
static inline int insn_offset_opcode(struct insn *insn)
{
	return insn_offset_vex_prefix(insn) + insn->vex_prefix.nbytes;
}
static inline int insn_offset_modrm(struct insn *insn)
{
	return insn_offset_opcode(insn) + insn->opcode.nbytes;
}
static inline int insn_offset_sib(struct insn *insn)
{
	return insn_offset_modrm(insn) + insn->modrm.nbytes;
}
static inline int insn_offset_displacement(struct insn *insn)
{
	return insn_offset_sib(insn) + insn->sib.nbytes;
}
static inline int insn_offset_immediate(struct insn *insn)
{
	return insn_offset_displacement(insn) + insn->displacement.nbytes;
}

/**
 * for_each_insn_prefix() -- Iterate prefixes in the instruction
 * @insn: Pointer to struct insn.
 * @idx:  Index storage.
 * @prefix: Prefix byte.
 *
 * Iterate prefix bytes of given @insn. Each prefix byte is stored in @prefix
 * and the index is stored in @idx (note that this @idx is just for a cursor,
 * do not change it.)
 * Since prefixes.nbytes can be bigger than 4 if some prefixes
 * are repeated, it cannot be used for looping over the prefixes.
 */
#define for_each_insn_prefix(insn, idx, prefix)	\
	for (idx = 0; idx < ARRAY_SIZE(insn->prefixes.bytes) && (prefix = insn->prefixes.bytes[idx]) != 0; idx++)

#define POP_SS_OPCODE 0x1f
#define MOV_SREG_OPCODE 0x8e

/*
 * Intel SDM Vol.3A 6.8.3 states;
 * "Any single-step trap that would be delivered following the MOV to SS
 * instruction or POP to SS instruction (because EFLAGS.TF is 1) is
 * suppressed."
 * This function returns true if @insn is MOV SS or POP SS. On these
 * instructions, single stepping is suppressed.
 */
static inline int insn_masking_exception(struct insn *insn)
{
	return insn->opcode.bytes[0] == POP_SS_OPCODE ||
		(insn->opcode.bytes[0] == MOV_SREG_OPCODE &&
		 X86_MODRM_REG(insn->modrm.bytes[0]) == 2);
}

#endif /* _ASM_X86_INSN_H */<|MERGE_RESOLUTION|>--- conflicted
+++ resolved
@@ -129,14 +129,11 @@
 	return (insn->vex_prefix.nbytes == 4);
 }
 
-<<<<<<< HEAD
-=======
 static inline int insn_has_emulate_prefix(struct insn *insn)
 {
 	return !!insn->emulate_prefix_size;
 }
 
->>>>>>> 24b8d41d
 /* Ensure this instruction is decoded completely */
 static inline int insn_complete(struct insn *insn)
 {
