/* SPDX-License-Identifier: GPL-2.0 */
#ifndef _ASM_X86_SPINLOCK_H
#define _ASM_X86_SPINLOCK_H

#include <linux/jump_label.h>
#include <linux/atomic.h>
#include <asm/page.h>
#include <asm/processor.h>
#include <linux/compiler.h>
#include <asm/paravirt.h>
#include <asm/bitops.h>

/*
 * Your basic SMP spinlocks, allowing only a single CPU anywhere
 *
 * Simple spin lock operations.  There are two variants, one clears IRQ's
 * on the local processor, one does not.
 *
 * These are fair FIFO ticket locks, which support up to 2^16 CPUs.
 *
 * (the type definitions are in asm/spinlock_types.h)
 */

/* How long a lock should spin before we consider blocking */
#define SPIN_THRESHOLD	(1 << 15)

<<<<<<< HEAD
extern struct static_key paravirt_ticketlocks_enabled;
static __always_inline bool static_key_false(struct static_key *key);

=======
>>>>>>> 24b8d41d
#include <asm/qspinlock.h>

/*
 * Read-write spinlocks, allowing multiple readers
 * but only one writer.
 *
 * NOTE! it is quite common to have readers in interrupts
 * but no interrupt writers. For those circumstances we
 * can "mix" irq-safe locks - any writer needs to get a
 * irq-safe write-lock, but readers can get non-irqsafe
 * read-locks.
 *
 * On x86, we implement read-write locks using the generic qrwlock with
 * x86 specific optimization.
 */

#include <asm/qrwlock.h>

#endif /* _ASM_X86_SPINLOCK_H */<|MERGE_RESOLUTION|>--- conflicted
+++ resolved
@@ -24,12 +24,6 @@
 /* How long a lock should spin before we consider blocking */
 #define SPIN_THRESHOLD	(1 << 15)
 
-<<<<<<< HEAD
-extern struct static_key paravirt_ticketlocks_enabled;
-static __always_inline bool static_key_false(struct static_key *key);
-
-=======
->>>>>>> 24b8d41d
 #include <asm/qspinlock.h>
 
 /*
