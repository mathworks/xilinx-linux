--- conflicted
+++ resolved
@@ -59,8 +59,6 @@
 static inline
 bool mm_pkey_is_allocated(struct mm_struct *mm, int pkey)
 {
-<<<<<<< HEAD
-=======
 	/*
 	 * "Allocated" pkeys are those that have been returned
 	 * from pkey_alloc() or pkey 0 which is allocated
@@ -78,7 +76,6 @@
 	if (pkey == mm->context.execute_only_pkey)
 		return false;
 
->>>>>>> 24b8d41d
 	return mm_pkey_allocation_map(mm) & (1U << pkey);
 }
 
@@ -115,15 +112,6 @@
 static inline
 int mm_pkey_free(struct mm_struct *mm, int pkey)
 {
-<<<<<<< HEAD
-	/*
-	 * pkey 0 is special, always allocated and can never
-	 * be freed.
-	 */
-	if (!pkey)
-		return -EINVAL;
-=======
->>>>>>> 24b8d41d
 	if (!mm_pkey_is_allocated(mm, pkey))
 		return -EINVAL;
 
@@ -138,8 +126,6 @@
 		unsigned long init_val);
 extern void copy_init_pkru_to_fpregs(void);
 
-<<<<<<< HEAD
-=======
 static inline int vma_pkey(struct vm_area_struct *vma)
 {
 	unsigned long vma_pkey_mask = VM_PKEY_BIT0 | VM_PKEY_BIT1 |
@@ -148,5 +134,4 @@
 	return (vma->vm_flags & vma_pkey_mask) >> VM_PKEY_SHIFT;
 }
 
->>>>>>> 24b8d41d
 #endif /*_ASM_X86_PKEYS_H */