/* SPDX-License-Identifier: GPL-2.0-or-later */
#ifndef _ASM_X86_UV_BIOS_H
#define _ASM_X86_UV_BIOS_H

/*
 * UV BIOS layer definitions.
 *
 * (C) Copyright 2020 Hewlett Packard Enterprise Development LP
 * Copyright (C) 2007-2017 Silicon Graphics, Inc. All rights reserved.
 * Copyright (c) Russ Anderson <rja@sgi.com>
 */

#include <linux/rtc.h>

/*
 * Values for the BIOS calls.  It is passed as the first * argument in the
 * BIOS call.  Passing any other value in the first argument will result
 * in a BIOS_STATUS_UNIMPLEMENTED return status.
 */
enum uv_bios_cmd {
	UV_BIOS_COMMON,
	UV_BIOS_GET_SN_INFO,
	UV_BIOS_FREQ_BASE,
	UV_BIOS_WATCHLIST_ALLOC,
	UV_BIOS_WATCHLIST_FREE,
	UV_BIOS_MEMPROTECT,
	UV_BIOS_GET_PARTITION_ADDR,
	UV_BIOS_SET_LEGACY_VGA_TARGET
};

/*
 * Status values returned from a BIOS call.
 */
enum {
	BIOS_STATUS_MORE_PASSES		=  1,
	BIOS_STATUS_SUCCESS		=  0,
	BIOS_STATUS_UNIMPLEMENTED	= -ENOSYS,
	BIOS_STATUS_EINVAL		= -EINVAL,
	BIOS_STATUS_UNAVAIL		= -EBUSY,
	BIOS_STATUS_ABORT		= -EINTR,
};

/* Address map parameters */
struct uv_gam_parameters {
	u64	mmr_base;
	u64	gru_base;
	u8	mmr_shift;	/* Convert PNode to MMR space offset */
	u8	gru_shift;	/* Convert PNode to GRU space offset */
	u8	gpa_shift;	/* Size of offset field in GRU phys addr */
	u8	unused1;
};

/* UV_TABLE_GAM_RANGE_ENTRY values */
#define UV_GAM_RANGE_TYPE_UNUSED	0 /* End of table */
#define UV_GAM_RANGE_TYPE_RAM		1 /* Normal RAM */
#define UV_GAM_RANGE_TYPE_NVRAM		2 /* Non-volatile memory */
#define UV_GAM_RANGE_TYPE_NV_WINDOW	3 /* NVMDIMM block window */
#define UV_GAM_RANGE_TYPE_NV_MAILBOX	4 /* NVMDIMM mailbox */
#define UV_GAM_RANGE_TYPE_HOLE		5 /* Unused address range */
#define UV_GAM_RANGE_TYPE_MAX		6

/* The structure stores PA bits 56:26, for 64MB granularity */
#define UV_GAM_RANGE_SHFT		26		/* 64MB */

struct uv_gam_range_entry {
	char	type;		/* Entry type: GAM_RANGE_TYPE_UNUSED, etc. */
	char	unused1;
	u16	nasid;		/* HNasid */
	u16	sockid;		/* Socket ID, high bits of APIC ID */
	u16	pnode;		/* Index to MMR and GRU spaces */
	u32	unused2;
	u32	limit;		/* PA bits 56:26 (UV_GAM_RANGE_SHFT) */
};

#define	UV_AT_SIZE	8	/* 7 character arch type + NULL char */
struct uv_arch_type_entry {
	char	archtype[UV_AT_SIZE];
};

<<<<<<< HEAD
/* Address map parameters */
struct uv_gam_parameters {
	u64	mmr_base;
	u64	gru_base;
	u8	mmr_shift;	/* Convert PNode to MMR space offset */
	u8	gru_shift;	/* Convert PNode to GRU space offset */
	u8	gpa_shift;	/* Size of offset field in GRU phys addr */
	u8	unused1;
};

/* UV_TABLE_GAM_RANGE_ENTRY values */
#define UV_GAM_RANGE_TYPE_UNUSED	0 /* End of table */
#define UV_GAM_RANGE_TYPE_RAM		1 /* Normal RAM */
#define UV_GAM_RANGE_TYPE_NVRAM		2 /* Non-volatile memory */
#define UV_GAM_RANGE_TYPE_NV_WINDOW	3 /* NVMDIMM block window */
#define UV_GAM_RANGE_TYPE_NV_MAILBOX	4 /* NVMDIMM mailbox */
#define UV_GAM_RANGE_TYPE_HOLE		5 /* Unused address range */
#define UV_GAM_RANGE_TYPE_MAX		6

/* The structure stores PA bits 56:26, for 64MB granularity */
#define UV_GAM_RANGE_SHFT		26		/* 64MB */

struct uv_gam_range_entry {
	char	type;		/* Entry type: GAM_RANGE_TYPE_UNUSED, etc. */
	char	unused1;
	u16	nasid;		/* HNasid */
	u16	sockid;		/* Socket ID, high bits of APIC ID */
	u16	pnode;		/* Index to MMR and GRU spaces */
	u32	unused2;
	u32	limit;		/* PA bits 56:26 (UV_GAM_RANGE_SHFT) */
};

#define	UV_SYSTAB_SIG			"UVST"
#define	UV_SYSTAB_VERSION_1		1	/* UV1/2/3 BIOS version */
=======
#define	UV_SYSTAB_SIG			"UVST"
#define	UV_SYSTAB_VERSION_1		1	/* UV2/3 BIOS version */
>>>>>>> 24b8d41d
#define	UV_SYSTAB_VERSION_UV4		0x400	/* UV4 BIOS base version */
#define	UV_SYSTAB_VERSION_UV4_1		0x401	/* + gpa_shift */
#define	UV_SYSTAB_VERSION_UV4_2		0x402	/* + TYPE_NVRAM/WINDOW/MBOX */
#define	UV_SYSTAB_VERSION_UV4_3		0x403	/* - GAM Range PXM Value */
#define	UV_SYSTAB_VERSION_UV4_LATEST	UV_SYSTAB_VERSION_UV4_3

<<<<<<< HEAD
#define	UV_SYSTAB_TYPE_UNUSED		0	/* End of table (offset == 0) */
#define	UV_SYSTAB_TYPE_GAM_PARAMS	1	/* GAM PARAM conversions */
#define	UV_SYSTAB_TYPE_GAM_RNG_TBL	2	/* GAM entry table */
#define	UV_SYSTAB_TYPE_MAX		3
=======
#define	UV_SYSTAB_VERSION_UV5		0x500	/* UV5 GAM base version */
#define	UV_SYSTAB_VERSION_UV5_LATEST	UV_SYSTAB_VERSION_UV5

#define	UV_SYSTAB_TYPE_UNUSED		0	/* End of table (offset == 0) */
#define	UV_SYSTAB_TYPE_GAM_PARAMS	1	/* GAM PARAM conversions */
#define	UV_SYSTAB_TYPE_GAM_RNG_TBL	2	/* GAM entry table */
#define	UV_SYSTAB_TYPE_ARCH_TYPE	3	/* UV arch type */
#define	UV_SYSTAB_TYPE_MAX		4
>>>>>>> 24b8d41d

/*
 * The UV system table describes specific firmware
 * capabilities available to the Linux kernel at runtime.
 */
struct uv_systab {
	char signature[4];	/* must be UV_SYSTAB_SIG */
	u32 revision;		/* distinguish different firmware revs */
	u64 function;		/* BIOS runtime callback function ptr */
	u32 size;		/* systab size (starting with _VERSION_UV4) */
	struct {
		u32 type:8;	/* type of entry */
		u32 offset:24;	/* byte offset from struct start to entry */
	} entry[1];		/* additional entries follow */
};
extern struct uv_systab *uv_systab;
/* (... end of definitions from UV BIOS ...) */

enum {
	BIOS_FREQ_BASE_PLATFORM = 0,
	BIOS_FREQ_BASE_INTERVAL_TIMER = 1,
	BIOS_FREQ_BASE_REALTIME_CLOCK = 2
};

union partition_info_u {
	u64	val;
	struct {
		u64	hub_version	:  8,
			partition_id	: 16,
			coherence_id	: 16,
			region_size	: 24;
	};
};

enum uv_memprotect {
	UV_MEMPROT_RESTRICT_ACCESS,
	UV_MEMPROT_ALLOW_AMO,
	UV_MEMPROT_ALLOW_RW
};

extern s64 uv_bios_get_sn_info(int, int *, long *, long *, long *, long *);
extern s64 uv_bios_freq_base(u64, u64 *);
extern int uv_bios_mq_watchlist_alloc(unsigned long, unsigned int,
					unsigned long *);
extern int uv_bios_mq_watchlist_free(int, int);
extern s64 uv_bios_change_memprotect(u64, u64, enum uv_memprotect);
extern s64 uv_bios_reserved_page_pa(u64, u64 *, u64 *, u64 *);
extern int uv_bios_set_legacy_vga_target(bool decode, int domain, int bus);

<<<<<<< HEAD
#ifdef CONFIG_EFI
extern void uv_bios_init(void);
#else
void uv_bios_init(void) { }
#endif
=======
extern int uv_bios_init(void);
extern unsigned long get_uv_systab_phys(bool msg);
>>>>>>> 24b8d41d

extern unsigned long sn_rtc_cycles_per_second;
extern int uv_type;
extern long sn_partition_id;
extern long sn_coherency_id;
extern long sn_region_size;
extern long system_serial_number;
<<<<<<< HEAD
#define uv_partition_coherence_id()	(sn_coherency_id)
=======
>>>>>>> 24b8d41d

extern struct kobject *sgi_uv_kobj;	/* /sys/firmware/sgi_uv */

/*
 * EFI runtime lock; cf. firmware/efi/runtime-wrappers.c for details
 */
extern struct semaphore __efi_uv_runtime_lock;

#endif /* _ASM_X86_UV_BIOS_H */<|MERGE_RESOLUTION|>--- conflicted
+++ resolved
@@ -77,57 +77,14 @@
 	char	archtype[UV_AT_SIZE];
 };
 
-<<<<<<< HEAD
-/* Address map parameters */
-struct uv_gam_parameters {
-	u64	mmr_base;
-	u64	gru_base;
-	u8	mmr_shift;	/* Convert PNode to MMR space offset */
-	u8	gru_shift;	/* Convert PNode to GRU space offset */
-	u8	gpa_shift;	/* Size of offset field in GRU phys addr */
-	u8	unused1;
-};
-
-/* UV_TABLE_GAM_RANGE_ENTRY values */
-#define UV_GAM_RANGE_TYPE_UNUSED	0 /* End of table */
-#define UV_GAM_RANGE_TYPE_RAM		1 /* Normal RAM */
-#define UV_GAM_RANGE_TYPE_NVRAM		2 /* Non-volatile memory */
-#define UV_GAM_RANGE_TYPE_NV_WINDOW	3 /* NVMDIMM block window */
-#define UV_GAM_RANGE_TYPE_NV_MAILBOX	4 /* NVMDIMM mailbox */
-#define UV_GAM_RANGE_TYPE_HOLE		5 /* Unused address range */
-#define UV_GAM_RANGE_TYPE_MAX		6
-
-/* The structure stores PA bits 56:26, for 64MB granularity */
-#define UV_GAM_RANGE_SHFT		26		/* 64MB */
-
-struct uv_gam_range_entry {
-	char	type;		/* Entry type: GAM_RANGE_TYPE_UNUSED, etc. */
-	char	unused1;
-	u16	nasid;		/* HNasid */
-	u16	sockid;		/* Socket ID, high bits of APIC ID */
-	u16	pnode;		/* Index to MMR and GRU spaces */
-	u32	unused2;
-	u32	limit;		/* PA bits 56:26 (UV_GAM_RANGE_SHFT) */
-};
-
-#define	UV_SYSTAB_SIG			"UVST"
-#define	UV_SYSTAB_VERSION_1		1	/* UV1/2/3 BIOS version */
-=======
 #define	UV_SYSTAB_SIG			"UVST"
 #define	UV_SYSTAB_VERSION_1		1	/* UV2/3 BIOS version */
->>>>>>> 24b8d41d
 #define	UV_SYSTAB_VERSION_UV4		0x400	/* UV4 BIOS base version */
 #define	UV_SYSTAB_VERSION_UV4_1		0x401	/* + gpa_shift */
 #define	UV_SYSTAB_VERSION_UV4_2		0x402	/* + TYPE_NVRAM/WINDOW/MBOX */
 #define	UV_SYSTAB_VERSION_UV4_3		0x403	/* - GAM Range PXM Value */
 #define	UV_SYSTAB_VERSION_UV4_LATEST	UV_SYSTAB_VERSION_UV4_3
 
-<<<<<<< HEAD
-#define	UV_SYSTAB_TYPE_UNUSED		0	/* End of table (offset == 0) */
-#define	UV_SYSTAB_TYPE_GAM_PARAMS	1	/* GAM PARAM conversions */
-#define	UV_SYSTAB_TYPE_GAM_RNG_TBL	2	/* GAM entry table */
-#define	UV_SYSTAB_TYPE_MAX		3
-=======
 #define	UV_SYSTAB_VERSION_UV5		0x500	/* UV5 GAM base version */
 #define	UV_SYSTAB_VERSION_UV5_LATEST	UV_SYSTAB_VERSION_UV5
 
@@ -136,7 +93,6 @@
 #define	UV_SYSTAB_TYPE_GAM_RNG_TBL	2	/* GAM entry table */
 #define	UV_SYSTAB_TYPE_ARCH_TYPE	3	/* UV arch type */
 #define	UV_SYSTAB_TYPE_MAX		4
->>>>>>> 24b8d41d
 
 /*
  * The UV system table describes specific firmware
@@ -186,16 +142,8 @@
 extern s64 uv_bios_reserved_page_pa(u64, u64 *, u64 *, u64 *);
 extern int uv_bios_set_legacy_vga_target(bool decode, int domain, int bus);
 
-<<<<<<< HEAD
-#ifdef CONFIG_EFI
-extern void uv_bios_init(void);
-#else
-void uv_bios_init(void) { }
-#endif
-=======
 extern int uv_bios_init(void);
 extern unsigned long get_uv_systab_phys(bool msg);
->>>>>>> 24b8d41d
 
 extern unsigned long sn_rtc_cycles_per_second;
 extern int uv_type;
@@ -203,10 +151,6 @@
 extern long sn_coherency_id;
 extern long sn_region_size;
 extern long system_serial_number;
-<<<<<<< HEAD
-#define uv_partition_coherence_id()	(sn_coherency_id)
-=======
->>>>>>> 24b8d41d
 
 extern struct kobject *sgi_uv_kobj;	/* /sys/firmware/sgi_uv */
 
