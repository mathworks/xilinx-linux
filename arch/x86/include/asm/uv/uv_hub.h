--- conflicted
+++ resolved
@@ -129,26 +129,6 @@
  * The largest possible NASID of a C or M brick (+ 2)
  */
 #define UV_MAX_NASID_VALUE	(UV_MAX_NUMALINK_BLADES * 2)
-
-<<<<<<< HEAD
-/* System Controller Interface Reg info */
-struct uv_scir_s {
-	struct timer_list timer;
-	unsigned long	offset;
-	unsigned long	last;
-	unsigned long	idle_on;
-	unsigned long	idle_off;
-	unsigned char	state;
-	unsigned char	enabled;
-=======
-/* GAM (globally addressed memory) range table */
-struct uv_gam_range_s {
-	u32	limit;		/* PA bits 56:26 (GAM_RANGE_SHFT) */
-	u16	nasid;		/* node's global physical address */
-	s8	base;		/* entry index of node's base addr */
-	u8	reserved;
->>>>>>> 24b8d41d
-};
 
 /* GAM (globally addressed memory) range table */
 struct uv_gam_range_s {
@@ -179,15 +159,9 @@
 	unsigned char		m_val;
 	unsigned char		n_val;
 	unsigned char		gr_table_len;
-<<<<<<< HEAD
-	unsigned char		hub_revision;
-	unsigned char		apic_pnode_shift;
-	unsigned char		gpa_shift;
-=======
 	unsigned char		apic_pnode_shift;
 	unsigned char		gpa_shift;
 	unsigned char		nasid_shift;
->>>>>>> 24b8d41d
 	unsigned char		m_shift;
 	unsigned char		n_lshift;
 	unsigned int		gnode_extra;
@@ -203,71 +177,8 @@
 	unsigned short		nr_possible_cpus;
 	unsigned short		nr_online_cpus;
 	short			memory_nid;
-<<<<<<< HEAD
 };
 
-/* CPU specific info with a pointer to the hub common info struct */
-struct uv_cpu_info_s {
-	void			*p_uv_hub_info;
-	unsigned char		blade_cpu_id;
-	struct uv_scir_s	scir;
-=======
->>>>>>> 24b8d41d
-};
-DECLARE_PER_CPU(struct uv_cpu_info_s, __uv_cpu_info);
-
-#define uv_cpu_info		this_cpu_ptr(&__uv_cpu_info)
-#define uv_cpu_info_per(cpu)	(&per_cpu(__uv_cpu_info, cpu))
-
-#define	uv_scir_info		(&uv_cpu_info->scir)
-#define	uv_cpu_scir_info(cpu)	(&uv_cpu_info_per(cpu)->scir)
-
-/* Node specific hub common info struct */
-extern void **__uv_hub_info_list;
-static inline struct uv_hub_info_s *uv_hub_info_list(int node)
-{
-	return (struct uv_hub_info_s *)__uv_hub_info_list[node];
-}
-
-static inline struct uv_hub_info_s *_uv_hub_info(void)
-{
-	return (struct uv_hub_info_s *)uv_cpu_info->p_uv_hub_info;
-}
-#define	uv_hub_info	_uv_hub_info()
-
-<<<<<<< HEAD
-static inline struct uv_hub_info_s *uv_cpu_hub_info(int cpu)
-{
-	return (struct uv_hub_info_s *)uv_cpu_info_per(cpu)->p_uv_hub_info;
-}
-
-#define	UV_HUB_INFO_VERSION	0x7150
-extern int uv_hub_info_version(void);
-static inline int uv_hub_info_check(int version)
-{
-	if (uv_hub_info_version() == version)
-		return 0;
-
-	pr_crit("UV: uv_hub_info version(%x) mismatch, expecting(%x)\n",
-		uv_hub_info_version(), version);
-
-	BUG();	/* Catastrophic - cannot continue on unknown UV system */
-}
-#define	_uv_hub_info_check()	uv_hub_info_check(UV_HUB_INFO_VERSION)
-
-/*
- * HUB revision ranges for each UV HUB architecture.
- * This is a software convention - NOT the hardware revision numbers in
- * the hub chip.
- */
-#define UV1_HUB_REVISION_BASE		1
-#define UV2_HUB_REVISION_BASE		3
-#define UV3_HUB_REVISION_BASE		5
-#define UV4_HUB_REVISION_BASE		7
-
-#ifdef	UV1_HUB_IS_SUPPORTED
-static inline int is_uv1_hub(void)
-=======
 /* CPU specific info with a pointer to the hub common info struct */
 struct uv_cpu_info_s {
 	void			*p_uv_hub_info;
@@ -282,92 +193,29 @@
 /* Node specific hub common info struct */
 extern void **__uv_hub_info_list;
 static inline struct uv_hub_info_s *uv_hub_info_list(int node)
->>>>>>> 24b8d41d
 {
 	return (struct uv_hub_info_s *)__uv_hub_info_list[node];
 }
-#else
-static inline int is_uv1_hub(void)
-{
-	return 0;
-}
-#endif
-
-<<<<<<< HEAD
-#ifdef	UV2_HUB_IS_SUPPORTED
-static inline int is_uv2_hub(void)
-=======
+
 static inline struct uv_hub_info_s *_uv_hub_info(void)
->>>>>>> 24b8d41d
 {
 	return (struct uv_hub_info_s *)uv_cpu_info->p_uv_hub_info;
 }
-<<<<<<< HEAD
-#else
-static inline int is_uv2_hub(void)
-{
-	return 0;
-}
-#endif
-
-#ifdef	UV3_HUB_IS_SUPPORTED
-static inline int is_uv3_hub(void)
-{
-	return ((uv_hub_info->hub_revision >= UV3_HUB_REVISION_BASE) &&
-		(uv_hub_info->hub_revision < UV4_HUB_REVISION_BASE));
-}
-#else
-static inline int is_uv3_hub(void)
-{
-	return 0;
-=======
 #define	uv_hub_info	_uv_hub_info()
 
 static inline struct uv_hub_info_s *uv_cpu_hub_info(int cpu)
 {
 	return (struct uv_hub_info_s *)uv_cpu_info_per(cpu)->p_uv_hub_info;
->>>>>>> 24b8d41d
-}
-#endif
-
-<<<<<<< HEAD
-#ifdef	UV4_HUB_IS_SUPPORTED
-static inline int is_uv4_hub(void)
-{
-	return uv_hub_info->hub_revision >= UV4_HUB_REVISION_BASE;
-=======
+}
+
 static inline int uv_hub_type(void)
 {
 	return uv_hub_info->hub_type;
->>>>>>> 24b8d41d
-}
-#else
-static inline int is_uv4_hub(void)
-{
-	return 0;
-}
-#endif
-
-<<<<<<< HEAD
-static inline int is_uvx_hub(void)
-{
-	if (uv_hub_info->hub_revision >= UV2_HUB_REVISION_BASE)
-		return uv_hub_info->hub_revision;
-
-	return 0;
-}
-
-static inline int is_uv_hub(void)
-{
-#ifdef	UV1_HUB_IS_SUPPORTED
-	return uv_hub_info->hub_revision;
-#endif
-	return is_uvx_hub();
-=======
+}
+
 static inline __init void uv_hub_type_set(int uvmask)
 {
 	uv_hub_info->hub_type = uvmask;
->>>>>>> 24b8d41d
 }
 
 
@@ -443,35 +291,6 @@
 #define UV3_GLOBAL_MMR32_SIZE		(32UL * 1024 * 1024)
 
 #define UV4_LOCAL_MMR_BASE		0xfa000000UL
-<<<<<<< HEAD
-#define UV4_GLOBAL_MMR32_BASE		0xfc000000UL
-#define UV4_LOCAL_MMR_SIZE		(32UL * 1024 * 1024)
-#define UV4_GLOBAL_MMR32_SIZE		(16UL * 1024 * 1024)
-
-#define UV_LOCAL_MMR_BASE		(				\
-					is_uv1_hub() ? UV1_LOCAL_MMR_BASE : \
-					is_uv2_hub() ? UV2_LOCAL_MMR_BASE : \
-					is_uv3_hub() ? UV3_LOCAL_MMR_BASE : \
-					/*is_uv4_hub*/ UV4_LOCAL_MMR_BASE)
-
-#define UV_GLOBAL_MMR32_BASE		(				\
-					is_uv1_hub() ? UV1_GLOBAL_MMR32_BASE : \
-					is_uv2_hub() ? UV2_GLOBAL_MMR32_BASE : \
-					is_uv3_hub() ? UV3_GLOBAL_MMR32_BASE : \
-					/*is_uv4_hub*/ UV4_GLOBAL_MMR32_BASE)
-
-#define UV_LOCAL_MMR_SIZE		(				\
-					is_uv1_hub() ? UV1_LOCAL_MMR_SIZE : \
-					is_uv2_hub() ? UV2_LOCAL_MMR_SIZE : \
-					is_uv3_hub() ? UV3_LOCAL_MMR_SIZE : \
-					/*is_uv4_hub*/ UV4_LOCAL_MMR_SIZE)
-
-#define UV_GLOBAL_MMR32_SIZE		(				\
-					is_uv1_hub() ? UV1_GLOBAL_MMR32_SIZE : \
-					is_uv2_hub() ? UV2_GLOBAL_MMR32_SIZE : \
-					is_uv3_hub() ? UV3_GLOBAL_MMR32_SIZE : \
-					/*is_uv4_hub*/ UV4_GLOBAL_MMR32_SIZE)
-=======
 #define UV4_GLOBAL_MMR32_BASE		0
 #define UV4_LOCAL_MMR_SIZE		(32UL * 1024 * 1024)
 #define UV4_GLOBAL_MMR32_SIZE		0
@@ -508,7 +327,6 @@
 					is_uv(UV4) ? UV4_GLOBAL_MMR32_SIZE : \
 					is_uv(UV5) ? UV5_GLOBAL_MMR32_SIZE : \
 					0)
->>>>>>> 24b8d41d
 
 #define UV_GLOBAL_MMR64_BASE		(uv_hub_info->global_mmr_base)
 
@@ -617,28 +435,17 @@
 
 	if (paddr < uv_hub_info->lowmem_remap_top)
 		paddr |= uv_hub_info->lowmem_remap_base;
-<<<<<<< HEAD
-	paddr |= uv_hub_info->gnode_upper;
-	if (m_val)
-=======
 
 	if (m_val) {
 		paddr |= uv_hub_info->gnode_upper;
->>>>>>> 24b8d41d
 		paddr = ((paddr << uv_hub_info->m_shift)
 						>> uv_hub_info->m_shift) |
 			((paddr >> uv_hub_info->m_val)
 						<< uv_hub_info->n_lshift);
-<<<<<<< HEAD
-	else
-		paddr |= uv_soc_phys_ram_to_nasid(paddr)
-						<< uv_hub_info->gpa_shift;
-=======
 	} else {
 		paddr |= uv_soc_phys_ram_to_nasid(paddr)
 						<< uv_hub_info->gpa_shift;
 	}
->>>>>>> 24b8d41d
 	return paddr;
 }
 
@@ -699,7 +506,6 @@
 		return (gpa << m_shift) >> m_shift;
 
 	return (gpa & uv_hub_info->gpa_mask) - uv_gam_range_base(gpa);
-<<<<<<< HEAD
 }
 
 /* Convert socket to node */
@@ -711,14 +517,11 @@
 static inline int uv_socket_to_node(int socket)
 {
 	return _uv_socket_to_node(socket, uv_hub_info->socket_to_node);
-=======
->>>>>>> 24b8d41d
-}
-
-/* Convert socket to node */
-static inline int _uv_socket_to_node(int socket, unsigned short *s2nid)
-{
-<<<<<<< HEAD
+}
+
+/* pnode, offset --> socket virtual */
+static inline void *uv_pnode_offset_to_vaddr(int pnode, unsigned long offset)
+{
 	unsigned int m_val = uv_hub_info->m_val;
 	unsigned long base;
 	unsigned short sockid, node, *p2s;
@@ -747,49 +550,6 @@
 	return s2pn ? s2pn[pnode - uv_hub_info->min_socket] : pnode;
 }
 
-/* Convert an apicid to the socket number on the blade */
-static inline int uv_apicid_to_socket(int apicid)
-=======
-	return s2nid ? s2nid[socket - uv_hub_info->min_socket] : socket;
-}
-
-static inline int uv_socket_to_node(int socket)
-{
-	return _uv_socket_to_node(socket, uv_hub_info->socket_to_node);
-}
-
-/* pnode, offset --> socket virtual */
-static inline void *uv_pnode_offset_to_vaddr(int pnode, unsigned long offset)
-{
-	unsigned int m_val = uv_hub_info->m_val;
-	unsigned long base;
-	unsigned short sockid, node, *p2s;
-
-	if (m_val)
-		return __va(((unsigned long)pnode << m_val) | offset);
-
-	p2s = uv_hub_info->pnode_to_socket;
-	sockid = p2s ? p2s[pnode - uv_hub_info->min_pnode] : pnode;
-	node = uv_socket_to_node(sockid);
-
-	/* limit address of previous socket is our base, except node 0 is 0 */
-	if (!node)
-		return __va((unsigned long)offset);
-
-	base = (unsigned long)(uv_hub_info->gr_table[node - 1].limit);
-	return __va(base << UV_GAM_RANGE_SHFT | offset);
-}
-
-/* Extract/Convert a PNODE from an APICID (full apicid, not processor subset) */
-static inline int uv_apicid_to_pnode(int apicid)
->>>>>>> 24b8d41d
-{
-	int pnode = apicid >> uv_hub_info->apic_pnode_shift;
-	unsigned short *s2pn = uv_hub_info->socket_to_pnode;
-
-	return s2pn ? s2pn[pnode - uv_hub_info->min_socket] : pnode;
-}
-
 /*
  * Access global MMRs using the low memory MMR32 space. This region supports
  * faster MMR access but not all MMRs are accessible in this space.
@@ -880,14 +640,8 @@
 {
 	return uv_cpu_info_per(cpu)->blade_cpu_id;
 }
-<<<<<<< HEAD
-#define _uv_cpu_blade_processor_id 1	/* indicate function available */
-
-/* Blade number to Node number (UV1..UV4 is 1:1) */
-=======
 
 /* Blade number to Node number (UV2..UV4 is 1:1) */
->>>>>>> 24b8d41d
 static inline int uv_blade_to_node(int blade)
 {
 	return blade;
@@ -901,11 +655,7 @@
 
 /*
  * Convert linux node number to the UV blade number.
-<<<<<<< HEAD
- * .. Currently for UV1 thru UV4 the node and the blade are identical.
-=======
  * .. Currently for UV2 thru UV4 the node and the blade are identical.
->>>>>>> 24b8d41d
  * .. If this changes then you MUST check references to this function!
  */
 static inline int uv_node_to_blade_id(int nid)
@@ -913,11 +663,7 @@
 	return nid;
 }
 
-<<<<<<< HEAD
-/* Convert a cpu number to the the UV blade number */
-=======
 /* Convert a CPU number to the UV blade number */
->>>>>>> 24b8d41d
 static inline int uv_cpu_to_blade_id(int cpu)
 {
 	return uv_node_to_blade_id(cpu_to_node(cpu));
@@ -975,13 +721,6 @@
 #define UVH_BIOS_KERNEL_MMR_ALIAS	UVH_SCRATCH5_ALIAS
 #define UVH_BIOS_KERNEL_MMR_ALIAS_2	UVH_SCRATCH5_ALIAS_2
 
-<<<<<<< HEAD
-/* Newer SMM NMI handler, not present in all systems */
-#define UVH_NMI_MMRX		UVH_EVENT_OCCURRED0
-#define UVH_NMI_MMRX_CLEAR	UVH_EVENT_OCCURRED0_ALIAS
-#define UVH_NMI_MMRX_SHIFT	UVH_EVENT_OCCURRED0_EXTIO_INT0_SHFT
-#define	UVH_NMI_MMRX_TYPE	"EXTIO_INT0"
-=======
 /* TSC sync valid, set by BIOS */
 #define UVH_TSC_SYNC_MMR	UVH_BIOS_KERNEL_MMR
 #define UVH_TSC_SYNC_SHIFT	10
@@ -989,7 +728,6 @@
 #define UVH_TSC_SYNC_MASK	3	/* 0011 */
 #define UVH_TSC_SYNC_VALID	3	/* 0011 */
 #define UVH_TSC_SYNC_UNKNOWN	0	/* 0000 */
->>>>>>> 24b8d41d
 
 /* BMC sets a bit this MMR non-zero before sending an NMI */
 #define UVH_NMI_MMR		UVH_BIOS_KERNEL_MMR
@@ -1028,54 +766,6 @@
 #define	UV_NMI_STATE_DUMP		2
 #define	UV_NMI_STATE_DUMP_DONE		3
 
-<<<<<<< HEAD
-/* Update SCIR state */
-static inline void uv_set_scir_bits(unsigned char value)
-{
-	if (uv_scir_info->state != value) {
-		uv_scir_info->state = value;
-		uv_write_local_mmr8(uv_scir_info->offset, value);
-	}
-}
-
-static inline unsigned long uv_scir_offset(int apicid)
-{
-	return SCIR_LOCAL_MMR_BASE | (apicid & 0x3f);
-}
-
-static inline void uv_set_cpu_scir_bits(int cpu, unsigned char value)
-{
-	if (uv_cpu_scir_info(cpu)->state != value) {
-		uv_write_global_mmr8(uv_cpu_to_pnode(cpu),
-				uv_cpu_scir_info(cpu)->offset, value);
-		uv_cpu_scir_info(cpu)->state = value;
-	}
-}
-
-extern unsigned int uv_apicid_hibits;
-static unsigned long uv_hub_ipi_value(int apicid, int vector, int mode)
-{
-	apicid |= uv_apicid_hibits;
-	return (1UL << UVH_IPI_INT_SEND_SHFT) |
-			((apicid) << UVH_IPI_INT_APIC_ID_SHFT) |
-			(mode << UVH_IPI_INT_DELIVERY_MODE_SHFT) |
-			(vector << UVH_IPI_INT_VECTOR_SHFT);
-}
-
-static inline void uv_hub_send_ipi(int pnode, int apicid, int vector)
-{
-	unsigned long val;
-	unsigned long dmode = dest_Fixed;
-
-	if (vector == NMI_VECTOR)
-		dmode = dest_NMI;
-
-	val = uv_hub_ipi_value(apicid, vector, dmode);
-	uv_write_global_mmr64(pnode, UVH_IPI_INT, val);
-}
-
-=======
->>>>>>> 24b8d41d
 /*
  * Get the minimum revision number of the hub chips within the partition.
  * (See UVx_HUB_REVISION_BASE above for specific values.)
