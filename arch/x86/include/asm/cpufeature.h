--- conflicted
+++ resolved
@@ -29,10 +29,7 @@
 	CPUID_8000_000A_EDX,
 	CPUID_7_ECX,
 	CPUID_8000_0007_EBX,
-<<<<<<< HEAD
-=======
 	CPUID_7_EDX,
->>>>>>> 24b8d41d
 };
 
 #ifdef CONFIG_X86_FEATURE_NAMES
@@ -64,8 +61,6 @@
 #define CHECK_BIT_IN_MASK_WORD(maskname, word, bit)	\
 	(((bit)>>5)==(word) && (1UL<<((bit)&31) & maskname##word ))
 
-<<<<<<< HEAD
-=======
 /*
  * {REQUIRED,DISABLED}_MASK_CHECK below may seem duplicated with the
  * following BUILD_BUG_ON_ZERO() check but when NCAPINTS gets changed, all
@@ -73,7 +68,6 @@
  * use causes the compiler to issue errors for all headers so that all usage
  * sites can be corrected.
  */
->>>>>>> 24b8d41d
 #define REQUIRED_MASK_BIT_SET(feature_bit)		\
 	 ( CHECK_BIT_IN_MASK_WORD(REQUIRED_MASK,  0, feature_bit) ||	\
 	   CHECK_BIT_IN_MASK_WORD(REQUIRED_MASK,  1, feature_bit) ||	\
@@ -93,14 +87,9 @@
 	   CHECK_BIT_IN_MASK_WORD(REQUIRED_MASK, 15, feature_bit) ||	\
 	   CHECK_BIT_IN_MASK_WORD(REQUIRED_MASK, 16, feature_bit) ||	\
 	   CHECK_BIT_IN_MASK_WORD(REQUIRED_MASK, 17, feature_bit) ||	\
-<<<<<<< HEAD
-	   REQUIRED_MASK_CHECK					  ||	\
-	   BUILD_BUG_ON_ZERO(NCAPINTS != 18))
-=======
 	   CHECK_BIT_IN_MASK_WORD(REQUIRED_MASK, 18, feature_bit) ||	\
 	   REQUIRED_MASK_CHECK					  ||	\
 	   BUILD_BUG_ON_ZERO(NCAPINTS != 19))
->>>>>>> 24b8d41d
 
 #define DISABLED_MASK_BIT_SET(feature_bit)				\
 	 ( CHECK_BIT_IN_MASK_WORD(DISABLED_MASK,  0, feature_bit) ||	\
@@ -121,14 +110,9 @@
 	   CHECK_BIT_IN_MASK_WORD(DISABLED_MASK, 15, feature_bit) ||	\
 	   CHECK_BIT_IN_MASK_WORD(DISABLED_MASK, 16, feature_bit) ||	\
 	   CHECK_BIT_IN_MASK_WORD(DISABLED_MASK, 17, feature_bit) ||	\
-<<<<<<< HEAD
-	   DISABLED_MASK_CHECK					  ||	\
-	   BUILD_BUG_ON_ZERO(NCAPINTS != 18))
-=======
 	   CHECK_BIT_IN_MASK_WORD(DISABLED_MASK, 18, feature_bit) ||	\
 	   DISABLED_MASK_CHECK					  ||	\
 	   BUILD_BUG_ON_ZERO(NCAPINTS != 19))
->>>>>>> 24b8d41d
 
 #define cpu_has(c, bit)							\
 	(__builtin_constant_p(bit) && REQUIRED_MASK_BIT_SET(bit) ? 1 :	\
@@ -162,9 +146,6 @@
 	set_bit(bit, (unsigned long *)cpu_caps_set);	\
 } while (0)
 
-<<<<<<< HEAD
-#if defined(CC_HAVE_ASM_GOTO) && defined(CONFIG_X86_FAST_FEATURE_TESTS)
-=======
 #define setup_force_cpu_bug(bit) setup_force_cpu_cap(bit)
 
 #if defined(__clang__) && !defined(CONFIG_CC_HAS_ASM_GOTO)
@@ -181,7 +162,6 @@
 
 #else
 
->>>>>>> 24b8d41d
 /*
  * Static testing of CPU features. Used the same as boot_cpu_has(). It
  * statically patches the target code for additional performance. Use
