--- conflicted
+++ resolved
@@ -100,11 +100,6 @@
 static inline int init_new_context(struct task_struct *tsk,
 				   struct mm_struct *mm)
 {
-<<<<<<< HEAD
-	#ifdef CONFIG_X86_INTEL_MEMORY_PROTECTION_KEYS
-	if (cpu_feature_enabled(X86_FEATURE_OSPKE)) {
-		/* pkey 0 is the default and always allocated */
-=======
 	mutex_init(&mm->context.lock);
 
 	mm->context.ctx_id = atomic64_inc_return(&last_mm_ctx_id);
@@ -113,19 +108,12 @@
 #ifdef CONFIG_X86_INTEL_MEMORY_PROTECTION_KEYS
 	if (cpu_feature_enabled(X86_FEATURE_OSPKE)) {
 		/* pkey 0 is the default and allocated implicitly */
->>>>>>> 24b8d41d
 		mm->context.pkey_allocation_map = 0x1;
 		/* -1 means unallocated or invalid */
 		mm->context.execute_only_pkey = -1;
 	}
-<<<<<<< HEAD
-	#endif
-	init_new_context_ldt(tsk, mm);
-
-=======
 #endif
 	init_new_context_ldt(mm);
->>>>>>> 24b8d41d
 	return 0;
 }
 static inline void destroy_context(struct mm_struct *mm)
@@ -201,61 +189,6 @@
 static inline void arch_unmap(struct mm_struct *mm, unsigned long start,
 			      unsigned long end)
 {
-<<<<<<< HEAD
-	mpx_mm_init(mm);
-}
-
-static inline void arch_unmap(struct mm_struct *mm, struct vm_area_struct *vma,
-			      unsigned long start, unsigned long end)
-{
-	/*
-	 * mpx_notify_unmap() goes and reads a rarely-hot
-	 * cacheline in the mm_struct.  That can be expensive
-	 * enough to be seen in profiles.
-	 *
-	 * The mpx_notify_unmap() call and its contents have been
-	 * observed to affect munmap() performance on hardware
-	 * where MPX is not present.
-	 *
-	 * The unlikely() optimizes for the fast case: no MPX
-	 * in the CPU, or no MPX use in the process.  Even if
-	 * we get this wrong (in the unlikely event that MPX
-	 * is widely enabled on some system) the overhead of
-	 * MPX itself (reading bounds tables) is expected to
-	 * overwhelm the overhead of getting this unlikely()
-	 * consistently wrong.
-	 */
-	if (unlikely(cpu_feature_enabled(X86_FEATURE_MPX)))
-		mpx_notify_unmap(mm, vma, start, end);
-}
-
-#ifdef CONFIG_X86_INTEL_MEMORY_PROTECTION_KEYS
-static inline int vma_pkey(struct vm_area_struct *vma)
-{
-	unsigned long vma_pkey_mask = VM_PKEY_BIT0 | VM_PKEY_BIT1 |
-				      VM_PKEY_BIT2 | VM_PKEY_BIT3;
-
-	return (vma->vm_flags & vma_pkey_mask) >> VM_PKEY_SHIFT;
-}
-#else
-static inline int vma_pkey(struct vm_area_struct *vma)
-{
-	return 0;
-}
-#endif
-
-static inline bool __pkru_allows_pkey(u16 pkey, bool write)
-{
-	u32 pkru = read_pkru();
-
-	if (!__pkru_allows_read(pkru, pkey))
-		return false;
-	if (write && !__pkru_allows_write(pkru, pkey))
-		return false;
-
-	return true;
-=======
->>>>>>> 24b8d41d
 }
 
 /*
@@ -279,13 +212,6 @@
 	return __pkru_allows_pkey(vma_pkey(vma), write);
 }
 
-<<<<<<< HEAD
-static inline bool arch_pte_access_permitted(pte_t pte, bool write)
-{
-	return __pkru_allows_pkey(pte_flags_pkey(pte_flags(pte)), write);
-}
-=======
 unsigned long __get_current_cr3_fast(void);
 
->>>>>>> 24b8d41d
 #endif /* _ASM_X86_MMU_CONTEXT_H */