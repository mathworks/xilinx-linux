/* SPDX-License-Identifier: GPL-2.0 */
#ifndef _ASM_X86_ATOMIC64_64_H
#define _ASM_X86_ATOMIC64_64_H

#include <linux/types.h>
#include <asm/alternative.h>
#include <asm/cmpxchg.h>

/* The 64-bit atomic type */

#define ATOMIC64_INIT(i)	{ (i) }

/**
 * arch_atomic64_read - read atomic64 variable
 * @v: pointer of type atomic64_t
 *
 * Atomically reads the value of @v.
 * Doesn't imply a read memory barrier.
 */
static inline s64 arch_atomic64_read(const atomic64_t *v)
{
	return __READ_ONCE((v)->counter);
}

/**
 * arch_atomic64_set - set atomic64 variable
 * @v: pointer to type atomic64_t
 * @i: required value
 *
 * Atomically sets the value of @v to @i.
 */
static inline void arch_atomic64_set(atomic64_t *v, s64 i)
{
	__WRITE_ONCE(v->counter, i);
}

/**
 * arch_atomic64_add - add integer to atomic64 variable
 * @i: integer value to add
 * @v: pointer to type atomic64_t
 *
 * Atomically adds @i to @v.
 */
static __always_inline void arch_atomic64_add(s64 i, atomic64_t *v)
{
	asm volatile(LOCK_PREFIX "addq %1,%0"
		     : "=m" (v->counter)
		     : "er" (i), "m" (v->counter) : "memory");
}

/**
 * arch_atomic64_sub - subtract the atomic64 variable
 * @i: integer value to subtract
 * @v: pointer to type atomic64_t
 *
 * Atomically subtracts @i from @v.
 */
static inline void arch_atomic64_sub(s64 i, atomic64_t *v)
{
	asm volatile(LOCK_PREFIX "subq %1,%0"
		     : "=m" (v->counter)
		     : "er" (i), "m" (v->counter) : "memory");
}

/**
 * arch_atomic64_sub_and_test - subtract value from variable and test result
 * @i: integer value to subtract
 * @v: pointer to type atomic64_t
 *
 * Atomically subtracts @i from @v and returns
 * true if the result is zero, or false for all
 * other cases.
 */
<<<<<<< HEAD
static inline bool atomic64_sub_and_test(long i, atomic64_t *v)
{
	GEN_BINARY_RMWcc(LOCK_PREFIX "subq", v->counter, "er", i, "%0", e);
=======
static inline bool arch_atomic64_sub_and_test(s64 i, atomic64_t *v)
{
	return GEN_BINARY_RMWcc(LOCK_PREFIX "subq", v->counter, e, "er", i);
>>>>>>> 24b8d41d
}
#define arch_atomic64_sub_and_test arch_atomic64_sub_and_test

/**
 * arch_atomic64_inc - increment atomic64 variable
 * @v: pointer to type atomic64_t
 *
 * Atomically increments @v by 1.
 */
static __always_inline void arch_atomic64_inc(atomic64_t *v)
{
	asm volatile(LOCK_PREFIX "incq %0"
		     : "=m" (v->counter)
		     : "m" (v->counter) : "memory");
}
#define arch_atomic64_inc arch_atomic64_inc

/**
 * arch_atomic64_dec - decrement atomic64 variable
 * @v: pointer to type atomic64_t
 *
 * Atomically decrements @v by 1.
 */
static __always_inline void arch_atomic64_dec(atomic64_t *v)
{
	asm volatile(LOCK_PREFIX "decq %0"
		     : "=m" (v->counter)
		     : "m" (v->counter) : "memory");
}
#define arch_atomic64_dec arch_atomic64_dec

/**
 * arch_atomic64_dec_and_test - decrement and test
 * @v: pointer to type atomic64_t
 *
 * Atomically decrements @v by 1 and
 * returns true if the result is 0, or false for all other
 * cases.
 */
<<<<<<< HEAD
static inline bool atomic64_dec_and_test(atomic64_t *v)
{
	GEN_UNARY_RMWcc(LOCK_PREFIX "decq", v->counter, "%0", e);
=======
static inline bool arch_atomic64_dec_and_test(atomic64_t *v)
{
	return GEN_UNARY_RMWcc(LOCK_PREFIX "decq", v->counter, e);
>>>>>>> 24b8d41d
}
#define arch_atomic64_dec_and_test arch_atomic64_dec_and_test

/**
 * arch_atomic64_inc_and_test - increment and test
 * @v: pointer to type atomic64_t
 *
 * Atomically increments @v by 1
 * and returns true if the result is zero, or false for all
 * other cases.
 */
<<<<<<< HEAD
static inline bool atomic64_inc_and_test(atomic64_t *v)
{
	GEN_UNARY_RMWcc(LOCK_PREFIX "incq", v->counter, "%0", e);
=======
static inline bool arch_atomic64_inc_and_test(atomic64_t *v)
{
	return GEN_UNARY_RMWcc(LOCK_PREFIX "incq", v->counter, e);
>>>>>>> 24b8d41d
}
#define arch_atomic64_inc_and_test arch_atomic64_inc_and_test

/**
 * arch_atomic64_add_negative - add and test if negative
 * @i: integer value to add
 * @v: pointer to type atomic64_t
 *
 * Atomically adds @i to @v and returns true
 * if the result is negative, or false when
 * result is greater than or equal to zero.
 */
<<<<<<< HEAD
static inline bool atomic64_add_negative(long i, atomic64_t *v)
{
	GEN_BINARY_RMWcc(LOCK_PREFIX "addq", v->counter, "er", i, "%0", s);
=======
static inline bool arch_atomic64_add_negative(s64 i, atomic64_t *v)
{
	return GEN_BINARY_RMWcc(LOCK_PREFIX "addq", v->counter, s, "er", i);
>>>>>>> 24b8d41d
}
#define arch_atomic64_add_negative arch_atomic64_add_negative

/**
 * arch_atomic64_add_return - add and return
 * @i: integer value to add
 * @v: pointer to type atomic64_t
 *
 * Atomically adds @i to @v and returns @i + @v
 */
static __always_inline s64 arch_atomic64_add_return(s64 i, atomic64_t *v)
{
	return i + xadd(&v->counter, i);
}
#define arch_atomic64_add_return arch_atomic64_add_return

static inline s64 arch_atomic64_sub_return(s64 i, atomic64_t *v)
{
	return arch_atomic64_add_return(-i, v);
}
#define arch_atomic64_sub_return arch_atomic64_sub_return

<<<<<<< HEAD
static inline long atomic64_fetch_add(long i, atomic64_t *v)
{
	return xadd(&v->counter, i);
}

static inline long atomic64_fetch_sub(long i, atomic64_t *v)
{
	return xadd(&v->counter, -i);
}

#define atomic64_inc_return(v)  (atomic64_add_return(1, (v)))
#define atomic64_dec_return(v)  (atomic64_sub_return(1, (v)))
=======
static inline s64 arch_atomic64_fetch_add(s64 i, atomic64_t *v)
{
	return xadd(&v->counter, i);
}
#define arch_atomic64_fetch_add arch_atomic64_fetch_add
>>>>>>> 24b8d41d

static inline s64 arch_atomic64_fetch_sub(s64 i, atomic64_t *v)
{
	return xadd(&v->counter, -i);
}
#define arch_atomic64_fetch_sub arch_atomic64_fetch_sub

static inline s64 arch_atomic64_cmpxchg(atomic64_t *v, s64 old, s64 new)
{
	return arch_cmpxchg(&v->counter, old, new);
}
#define arch_atomic64_cmpxchg arch_atomic64_cmpxchg

<<<<<<< HEAD
/**
 * atomic64_add_unless - add unless the number is a given value
 * @v: pointer of type atomic64_t
 * @a: the amount to add to v...
 * @u: ...unless v is equal to u.
 *
 * Atomically adds @a to @v, so long as it was not @u.
 * Returns the old value of @v.
 */
static inline bool atomic64_add_unless(atomic64_t *v, long a, long u)
{
	long c, old;
	c = atomic64_read(v);
	for (;;) {
		if (unlikely(c == (u)))
			break;
		old = atomic64_cmpxchg((v), c, c + (a));
		if (likely(old == c))
			break;
		c = old;
	}
	return c != (u);
}

#define atomic64_inc_not_zero(v) atomic64_add_unless((v), 1, 0)

/*
 * atomic64_dec_if_positive - decrement by 1 if old value positive
 * @v: pointer of type atomic_t
 *
 * The function returns the old value of *v minus 1, even if
 * the atomic variable, v, was not decremented.
 */
static inline long atomic64_dec_if_positive(atomic64_t *v)
{
	long c, old, dec;
	c = atomic64_read(v);
	for (;;) {
		dec = c - 1;
		if (unlikely(dec < 0))
			break;
		old = atomic64_cmpxchg((v), c, dec);
		if (likely(old == c))
			break;
		c = old;
	}
	return dec;
}

#define ATOMIC64_OP(op)							\
static inline void atomic64_##op(long i, atomic64_t *v)			\
{									\
	asm volatile(LOCK_PREFIX #op"q %1,%0"				\
			: "+m" (v->counter)				\
			: "er" (i)					\
			: "memory");					\
}

#define ATOMIC64_FETCH_OP(op, c_op)					\
static inline long atomic64_fetch_##op(long i, atomic64_t *v)		\
{									\
	long old, val = atomic64_read(v);				\
	for (;;) {							\
		old = atomic64_cmpxchg(v, val, val c_op i);		\
		if (old == val)						\
			break;						\
		val = old;						\
	}								\
	return old;							\
}

#define ATOMIC64_OPS(op, c_op)						\
	ATOMIC64_OP(op)							\
	ATOMIC64_FETCH_OP(op, c_op)

ATOMIC64_OPS(and, &)
ATOMIC64_OPS(or, |)
ATOMIC64_OPS(xor, ^)

#undef ATOMIC64_OPS
#undef ATOMIC64_FETCH_OP
#undef ATOMIC64_OP
=======
static __always_inline bool arch_atomic64_try_cmpxchg(atomic64_t *v, s64 *old, s64 new)
{
	return try_cmpxchg(&v->counter, old, new);
}
#define arch_atomic64_try_cmpxchg arch_atomic64_try_cmpxchg

static inline s64 arch_atomic64_xchg(atomic64_t *v, s64 new)
{
	return arch_xchg(&v->counter, new);
}
#define arch_atomic64_xchg arch_atomic64_xchg

static inline void arch_atomic64_and(s64 i, atomic64_t *v)
{
	asm volatile(LOCK_PREFIX "andq %1,%0"
			: "+m" (v->counter)
			: "er" (i)
			: "memory");
}

static inline s64 arch_atomic64_fetch_and(s64 i, atomic64_t *v)
{
	s64 val = arch_atomic64_read(v);

	do {
	} while (!arch_atomic64_try_cmpxchg(v, &val, val & i));
	return val;
}
#define arch_atomic64_fetch_and arch_atomic64_fetch_and

static inline void arch_atomic64_or(s64 i, atomic64_t *v)
{
	asm volatile(LOCK_PREFIX "orq %1,%0"
			: "+m" (v->counter)
			: "er" (i)
			: "memory");
}

static inline s64 arch_atomic64_fetch_or(s64 i, atomic64_t *v)
{
	s64 val = arch_atomic64_read(v);

	do {
	} while (!arch_atomic64_try_cmpxchg(v, &val, val | i));
	return val;
}
#define arch_atomic64_fetch_or arch_atomic64_fetch_or

static inline void arch_atomic64_xor(s64 i, atomic64_t *v)
{
	asm volatile(LOCK_PREFIX "xorq %1,%0"
			: "+m" (v->counter)
			: "er" (i)
			: "memory");
}

static inline s64 arch_atomic64_fetch_xor(s64 i, atomic64_t *v)
{
	s64 val = arch_atomic64_read(v);

	do {
	} while (!arch_atomic64_try_cmpxchg(v, &val, val ^ i));
	return val;
}
#define arch_atomic64_fetch_xor arch_atomic64_fetch_xor
>>>>>>> 24b8d41d

#endif /* _ASM_X86_ATOMIC64_64_H */<|MERGE_RESOLUTION|>--- conflicted
+++ resolved
@@ -71,15 +71,9 @@
  * true if the result is zero, or false for all
  * other cases.
  */
-<<<<<<< HEAD
-static inline bool atomic64_sub_and_test(long i, atomic64_t *v)
-{
-	GEN_BINARY_RMWcc(LOCK_PREFIX "subq", v->counter, "er", i, "%0", e);
-=======
 static inline bool arch_atomic64_sub_and_test(s64 i, atomic64_t *v)
 {
 	return GEN_BINARY_RMWcc(LOCK_PREFIX "subq", v->counter, e, "er", i);
->>>>>>> 24b8d41d
 }
 #define arch_atomic64_sub_and_test arch_atomic64_sub_and_test
 
@@ -119,15 +113,9 @@
  * returns true if the result is 0, or false for all other
  * cases.
  */
-<<<<<<< HEAD
-static inline bool atomic64_dec_and_test(atomic64_t *v)
-{
-	GEN_UNARY_RMWcc(LOCK_PREFIX "decq", v->counter, "%0", e);
-=======
 static inline bool arch_atomic64_dec_and_test(atomic64_t *v)
 {
 	return GEN_UNARY_RMWcc(LOCK_PREFIX "decq", v->counter, e);
->>>>>>> 24b8d41d
 }
 #define arch_atomic64_dec_and_test arch_atomic64_dec_and_test
 
@@ -139,15 +127,9 @@
  * and returns true if the result is zero, or false for all
  * other cases.
  */
-<<<<<<< HEAD
-static inline bool atomic64_inc_and_test(atomic64_t *v)
-{
-	GEN_UNARY_RMWcc(LOCK_PREFIX "incq", v->counter, "%0", e);
-=======
 static inline bool arch_atomic64_inc_and_test(atomic64_t *v)
 {
 	return GEN_UNARY_RMWcc(LOCK_PREFIX "incq", v->counter, e);
->>>>>>> 24b8d41d
 }
 #define arch_atomic64_inc_and_test arch_atomic64_inc_and_test
 
@@ -160,15 +142,9 @@
  * if the result is negative, or false when
  * result is greater than or equal to zero.
  */
-<<<<<<< HEAD
-static inline bool atomic64_add_negative(long i, atomic64_t *v)
-{
-	GEN_BINARY_RMWcc(LOCK_PREFIX "addq", v->counter, "er", i, "%0", s);
-=======
 static inline bool arch_atomic64_add_negative(s64 i, atomic64_t *v)
 {
 	return GEN_BINARY_RMWcc(LOCK_PREFIX "addq", v->counter, s, "er", i);
->>>>>>> 24b8d41d
 }
 #define arch_atomic64_add_negative arch_atomic64_add_negative
 
@@ -191,31 +167,16 @@
 }
 #define arch_atomic64_sub_return arch_atomic64_sub_return
 
-<<<<<<< HEAD
-static inline long atomic64_fetch_add(long i, atomic64_t *v)
+static inline s64 arch_atomic64_fetch_add(s64 i, atomic64_t *v)
 {
 	return xadd(&v->counter, i);
 }
-
-static inline long atomic64_fetch_sub(long i, atomic64_t *v)
+#define arch_atomic64_fetch_add arch_atomic64_fetch_add
+
+static inline s64 arch_atomic64_fetch_sub(s64 i, atomic64_t *v)
 {
 	return xadd(&v->counter, -i);
 }
-
-#define atomic64_inc_return(v)  (atomic64_add_return(1, (v)))
-#define atomic64_dec_return(v)  (atomic64_sub_return(1, (v)))
-=======
-static inline s64 arch_atomic64_fetch_add(s64 i, atomic64_t *v)
-{
-	return xadd(&v->counter, i);
-}
-#define arch_atomic64_fetch_add arch_atomic64_fetch_add
->>>>>>> 24b8d41d
-
-static inline s64 arch_atomic64_fetch_sub(s64 i, atomic64_t *v)
-{
-	return xadd(&v->counter, -i);
-}
 #define arch_atomic64_fetch_sub arch_atomic64_fetch_sub
 
 static inline s64 arch_atomic64_cmpxchg(atomic64_t *v, s64 old, s64 new)
@@ -224,90 +185,6 @@
 }
 #define arch_atomic64_cmpxchg arch_atomic64_cmpxchg
 
-<<<<<<< HEAD
-/**
- * atomic64_add_unless - add unless the number is a given value
- * @v: pointer of type atomic64_t
- * @a: the amount to add to v...
- * @u: ...unless v is equal to u.
- *
- * Atomically adds @a to @v, so long as it was not @u.
- * Returns the old value of @v.
- */
-static inline bool atomic64_add_unless(atomic64_t *v, long a, long u)
-{
-	long c, old;
-	c = atomic64_read(v);
-	for (;;) {
-		if (unlikely(c == (u)))
-			break;
-		old = atomic64_cmpxchg((v), c, c + (a));
-		if (likely(old == c))
-			break;
-		c = old;
-	}
-	return c != (u);
-}
-
-#define atomic64_inc_not_zero(v) atomic64_add_unless((v), 1, 0)
-
-/*
- * atomic64_dec_if_positive - decrement by 1 if old value positive
- * @v: pointer of type atomic_t
- *
- * The function returns the old value of *v minus 1, even if
- * the atomic variable, v, was not decremented.
- */
-static inline long atomic64_dec_if_positive(atomic64_t *v)
-{
-	long c, old, dec;
-	c = atomic64_read(v);
-	for (;;) {
-		dec = c - 1;
-		if (unlikely(dec < 0))
-			break;
-		old = atomic64_cmpxchg((v), c, dec);
-		if (likely(old == c))
-			break;
-		c = old;
-	}
-	return dec;
-}
-
-#define ATOMIC64_OP(op)							\
-static inline void atomic64_##op(long i, atomic64_t *v)			\
-{									\
-	asm volatile(LOCK_PREFIX #op"q %1,%0"				\
-			: "+m" (v->counter)				\
-			: "er" (i)					\
-			: "memory");					\
-}
-
-#define ATOMIC64_FETCH_OP(op, c_op)					\
-static inline long atomic64_fetch_##op(long i, atomic64_t *v)		\
-{									\
-	long old, val = atomic64_read(v);				\
-	for (;;) {							\
-		old = atomic64_cmpxchg(v, val, val c_op i);		\
-		if (old == val)						\
-			break;						\
-		val = old;						\
-	}								\
-	return old;							\
-}
-
-#define ATOMIC64_OPS(op, c_op)						\
-	ATOMIC64_OP(op)							\
-	ATOMIC64_FETCH_OP(op, c_op)
-
-ATOMIC64_OPS(and, &)
-ATOMIC64_OPS(or, |)
-ATOMIC64_OPS(xor, ^)
-
-#undef ATOMIC64_OPS
-#undef ATOMIC64_FETCH_OP
-#undef ATOMIC64_OP
-=======
 static __always_inline bool arch_atomic64_try_cmpxchg(atomic64_t *v, s64 *old, s64 new)
 {
 	return try_cmpxchg(&v->counter, old, new);
@@ -373,6 +250,5 @@
 	return val;
 }
 #define arch_atomic64_fetch_xor arch_atomic64_fetch_xor
->>>>>>> 24b8d41d
 
 #endif /* _ASM_X86_ATOMIC64_64_H */