/* SPDX-License-Identifier: GPL-2.0 */
#ifndef _ASM_X86_INIT_H
#define _ASM_X86_INIT_H

struct x86_mapping_info {
	void *(*alloc_pgt_page)(void *); /* allocate buf for page table */
	void *context;			 /* context for alloc_pgt_page */
<<<<<<< HEAD
	unsigned long pmd_flag;		 /* page flag for PMD entry */
	unsigned long offset;		 /* ident mapping offset */
=======
	unsigned long page_flag;	 /* page flag for PMD or PUD entry */
	unsigned long offset;		 /* ident mapping offset */
	bool direct_gbpages;		 /* PUD level 1GB page support */
	unsigned long kernpg_flag;	 /* kernel pagetable flag override */
>>>>>>> 24b8d41d
};

int kernel_ident_mapping_init(struct x86_mapping_info *info, pgd_t *pgd_page,
				unsigned long pstart, unsigned long pend);

#endif /* _ASM_X86_INIT_H */<|MERGE_RESOLUTION|>--- conflicted
+++ resolved
@@ -5,15 +5,10 @@
 struct x86_mapping_info {
 	void *(*alloc_pgt_page)(void *); /* allocate buf for page table */
 	void *context;			 /* context for alloc_pgt_page */
-<<<<<<< HEAD
-	unsigned long pmd_flag;		 /* page flag for PMD entry */
-	unsigned long offset;		 /* ident mapping offset */
-=======
 	unsigned long page_flag;	 /* page flag for PMD or PUD entry */
 	unsigned long offset;		 /* ident mapping offset */
 	bool direct_gbpages;		 /* PUD level 1GB page support */
 	unsigned long kernpg_flag;	 /* kernel pagetable flag override */
->>>>>>> 24b8d41d
 };
 
 int kernel_ident_mapping_init(struct x86_mapping_info *info, pgd_t *pgd_page,
