--- conflicted
+++ resolved
@@ -218,17 +218,8 @@
 #define __USER_DS			(GDT_ENTRY_DEFAULT_USER_DS*8 + 3)
 #define __USER32_DS			__USER_DS
 #define __USER_CS			(GDT_ENTRY_DEFAULT_USER_CS*8 + 3)
-<<<<<<< HEAD
-#define __PER_CPU_SEG			(GDT_ENTRY_PER_CPU*8 + 3)
-
-#endif
-
-#ifndef CONFIG_PARAVIRT
-# define get_kernel_rpl()		0
-=======
 #define __CPUNODE_SEG			(GDT_ENTRY_CPUNODE*8 + 3)
 
->>>>>>> 24b8d41d
 #endif
 
 #define IDT_ENTRIES			256
