--- conflicted
+++ resolved
@@ -55,10 +55,7 @@
 
 struct thread_info {
 	unsigned long		flags;		/* low level flags */
-<<<<<<< HEAD
-=======
 	u32			status;		/* thread synchronous flags */
->>>>>>> 24b8d41d
 };
 
 #define INIT_THREAD_INFO(tsk)			\
@@ -66,11 +63,6 @@
 	.flags		= 0,			\
 }
 
-<<<<<<< HEAD
-#define init_stack		(init_thread_union.stack)
-
-=======
->>>>>>> 24b8d41d
 #else /* !__ASSEMBLY__ */
 
 #include <asm/asm-offsets.h>
@@ -100,11 +92,7 @@
 #define TIF_NOCPUID		15	/* CPUID is not accessible in userland */
 #define TIF_NOTSC		16	/* TSC is not accessible in userland */
 #define TIF_IA32		17	/* IA32 compatibility process */
-<<<<<<< HEAD
-#define TIF_NOHZ		19	/* in adaptive nohz mode */
-=======
 #define TIF_SLD			18	/* Restore split lock detection on context switch */
->>>>>>> 24b8d41d
 #define TIF_MEMDIE		20	/* is terminating due to OOM killer */
 #define TIF_POLLING_NRFLAG	21	/* idle is polling for TIF_NEED_RESCHED */
 #define TIF_IO_BITMAP		22	/* uses I/O bitmap */
@@ -133,11 +121,7 @@
 #define _TIF_NOCPUID		(1 << TIF_NOCPUID)
 #define _TIF_NOTSC		(1 << TIF_NOTSC)
 #define _TIF_IA32		(1 << TIF_IA32)
-<<<<<<< HEAD
-#define _TIF_NOHZ		(1 << TIF_NOHZ)
-=======
 #define _TIF_SLD		(1 << TIF_SLD)
->>>>>>> 24b8d41d
 #define _TIF_POLLING_NRFLAG	(1 << TIF_POLLING_NRFLAG)
 #define _TIF_IO_BITMAP		(1 << TIF_IO_BITMAP)
 #define _TIF_FORCED_TF		(1 << TIF_FORCED_TF)
@@ -179,9 +163,6 @@
  */
 #ifndef __ASSEMBLY__
 
-<<<<<<< HEAD
-static inline unsigned long current_stack_pointer(void)
-=======
 /*
  * Walks up the stack frames to make sure that the specified object is
  * entirely contained by a single stack frame.
@@ -194,7 +175,6 @@
 static inline int arch_within_stack_frames(const void * const stack,
 					   const void * const stackend,
 					   const void *obj, unsigned long len)
->>>>>>> 24b8d41d
 {
 #if defined(CONFIG_FRAME_POINTER)
 	const void *frame = NULL;
@@ -228,50 +208,6 @@
 #endif
 }
 
-/*
- * Walks up the stack frames to make sure that the specified object is
- * entirely contained by a single stack frame.
- *
- * Returns:
- *		 1 if within a frame
- *		-1 if placed across a frame boundary (or outside stack)
- *		 0 unable to determine (no frame pointers, etc)
- */
-static inline int arch_within_stack_frames(const void * const stack,
-					   const void * const stackend,
-					   const void *obj, unsigned long len)
-{
-#if defined(CONFIG_FRAME_POINTER)
-	const void *frame = NULL;
-	const void *oldframe;
-
-	oldframe = __builtin_frame_address(1);
-	if (oldframe)
-		frame = __builtin_frame_address(2);
-	/*
-	 * low ----------------------------------------------> high
-	 * [saved bp][saved ip][args][local vars][saved bp][saved ip]
-	 *                     ^----------------^
-	 *               allow copies only within here
-	 */
-	while (stack <= frame && frame < stackend) {
-		/*
-		 * If obj + len extends past the last frame, this
-		 * check won't pass and the next frame will be 0,
-		 * causing us to bail out and correctly report
-		 * the copy as invalid.
-		 */
-		if (obj + len <= frame)
-			return obj >= oldframe + 2 * sizeof(void *) ? 1 : -1;
-		oldframe = frame;
-		frame = *(const void * const *)frame;
-	}
-	return -1;
-#else
-	return 0;
-#endif
-}
-
 #else /* !__ASSEMBLY__ */
 
 #ifdef CONFIG_X86_64
@@ -289,22 +225,8 @@
 #define in_ia32_syscall() true
 #else
 #define in_ia32_syscall() (IS_ENABLED(CONFIG_IA32_EMULATION) && \
-<<<<<<< HEAD
-			   current->thread.status & TS_COMPAT)
-#endif
-
-/*
- * Force syscall return via IRET by making it look as if there was
- * some work pending. IRET is our most capable (but slowest) syscall
- * return path, which is able to restore modified SS, CS and certain
- * EFLAGS values that other (fast) syscall return instructions
- * are not able to restore properly.
- */
-#define force_iret() set_thread_flag(TIF_NOTIFY_RESUME)
-=======
 			   current_thread_info()->status & TS_COMPAT)
 #endif
->>>>>>> 24b8d41d
 
 extern void arch_task_cache_init(void);
 extern int arch_dup_task_struct(struct task_struct *dst, struct task_struct *src);
