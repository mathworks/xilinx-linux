/* SPDX-License-Identifier: GPL-2.0 */
#ifndef _ASM_X86_PGTABLE_DEFS_H
#define _ASM_X86_PGTABLE_DEFS_H

#include <linux/const.h>
#include <linux/mem_encrypt.h>

#include <asm/page_types.h>

#define FIRST_USER_ADDRESS	0UL

#define _PAGE_BIT_PRESENT	0	/* is present */
#define _PAGE_BIT_RW		1	/* writeable */
#define _PAGE_BIT_USER		2	/* userspace addressable */
#define _PAGE_BIT_PWT		3	/* page write through */
#define _PAGE_BIT_PCD		4	/* page cache disabled */
#define _PAGE_BIT_ACCESSED	5	/* was accessed (raised by CPU) */
#define _PAGE_BIT_DIRTY		6	/* was written to (raised by CPU) */
#define _PAGE_BIT_PSE		7	/* 4 MB (or 2MB) page */
#define _PAGE_BIT_PAT		7	/* on 4KB pages */
#define _PAGE_BIT_GLOBAL	8	/* Global TLB entry PPro+ */
#define _PAGE_BIT_SOFTW1	9	/* available for programmer */
#define _PAGE_BIT_SOFTW2	10	/* " */
#define _PAGE_BIT_SOFTW3	11	/* " */
#define _PAGE_BIT_PAT_LARGE	12	/* On 2MB or 1GB pages */
#define _PAGE_BIT_SOFTW4	58	/* available for programmer */
#define _PAGE_BIT_PKEY_BIT0	59	/* Protection Keys, bit 1/4 */
#define _PAGE_BIT_PKEY_BIT1	60	/* Protection Keys, bit 2/4 */
#define _PAGE_BIT_PKEY_BIT2	61	/* Protection Keys, bit 3/4 */
#define _PAGE_BIT_PKEY_BIT3	62	/* Protection Keys, bit 4/4 */
#define _PAGE_BIT_NX		63	/* No execute: only valid after cpuid check */

#define _PAGE_BIT_SPECIAL	_PAGE_BIT_SOFTW1
#define _PAGE_BIT_CPA_TEST	_PAGE_BIT_SOFTW1
#define _PAGE_BIT_UFFD_WP	_PAGE_BIT_SOFTW2 /* userfaultfd wrprotected */
#define _PAGE_BIT_SOFT_DIRTY	_PAGE_BIT_SOFTW3 /* software dirty tracking */
#define _PAGE_BIT_DEVMAP	_PAGE_BIT_SOFTW4

/* If _PAGE_BIT_PRESENT is clear, we use these: */
/* - if the user mapped it with PROT_NONE; pte_present gives true */
#define _PAGE_BIT_PROTNONE	_PAGE_BIT_GLOBAL

#define _PAGE_PRESENT	(_AT(pteval_t, 1) << _PAGE_BIT_PRESENT)
#define _PAGE_RW	(_AT(pteval_t, 1) << _PAGE_BIT_RW)
#define _PAGE_USER	(_AT(pteval_t, 1) << _PAGE_BIT_USER)
#define _PAGE_PWT	(_AT(pteval_t, 1) << _PAGE_BIT_PWT)
#define _PAGE_PCD	(_AT(pteval_t, 1) << _PAGE_BIT_PCD)
#define _PAGE_ACCESSED	(_AT(pteval_t, 1) << _PAGE_BIT_ACCESSED)
#define _PAGE_DIRTY	(_AT(pteval_t, 1) << _PAGE_BIT_DIRTY)
#define _PAGE_PSE	(_AT(pteval_t, 1) << _PAGE_BIT_PSE)
#define _PAGE_GLOBAL	(_AT(pteval_t, 1) << _PAGE_BIT_GLOBAL)
#define _PAGE_SOFTW1	(_AT(pteval_t, 1) << _PAGE_BIT_SOFTW1)
#define _PAGE_SOFTW2	(_AT(pteval_t, 1) << _PAGE_BIT_SOFTW2)
#define _PAGE_SOFTW3	(_AT(pteval_t, 1) << _PAGE_BIT_SOFTW3)
#define _PAGE_PAT	(_AT(pteval_t, 1) << _PAGE_BIT_PAT)
#define _PAGE_PAT_LARGE (_AT(pteval_t, 1) << _PAGE_BIT_PAT_LARGE)
#define _PAGE_SPECIAL	(_AT(pteval_t, 1) << _PAGE_BIT_SPECIAL)
#define _PAGE_CPA_TEST	(_AT(pteval_t, 1) << _PAGE_BIT_CPA_TEST)
#ifdef CONFIG_X86_INTEL_MEMORY_PROTECTION_KEYS
#define _PAGE_PKEY_BIT0	(_AT(pteval_t, 1) << _PAGE_BIT_PKEY_BIT0)
#define _PAGE_PKEY_BIT1	(_AT(pteval_t, 1) << _PAGE_BIT_PKEY_BIT1)
#define _PAGE_PKEY_BIT2	(_AT(pteval_t, 1) << _PAGE_BIT_PKEY_BIT2)
#define _PAGE_PKEY_BIT3	(_AT(pteval_t, 1) << _PAGE_BIT_PKEY_BIT3)
#else
#define _PAGE_PKEY_BIT0	(_AT(pteval_t, 0))
#define _PAGE_PKEY_BIT1	(_AT(pteval_t, 0))
#define _PAGE_PKEY_BIT2	(_AT(pteval_t, 0))
#define _PAGE_PKEY_BIT3	(_AT(pteval_t, 0))
#endif

#define _PAGE_PKEY_MASK (_PAGE_PKEY_BIT0 | \
			 _PAGE_PKEY_BIT1 | \
			 _PAGE_PKEY_BIT2 | \
			 _PAGE_PKEY_BIT3)

#if defined(CONFIG_X86_64) || defined(CONFIG_X86_PAE)
#define _PAGE_KNL_ERRATUM_MASK (_PAGE_DIRTY | _PAGE_ACCESSED)
<<<<<<< HEAD
#else
#define _PAGE_KNL_ERRATUM_MASK 0
#endif

#ifdef CONFIG_KMEMCHECK
#define _PAGE_HIDDEN	(_AT(pteval_t, 1) << _PAGE_BIT_HIDDEN)
=======
>>>>>>> 24b8d41d
#else
#define _PAGE_KNL_ERRATUM_MASK 0
#endif

#ifdef CONFIG_MEM_SOFT_DIRTY
#define _PAGE_SOFT_DIRTY	(_AT(pteval_t, 1) << _PAGE_BIT_SOFT_DIRTY)
#else
#define _PAGE_SOFT_DIRTY	(_AT(pteval_t, 0))
#endif

/*
 * Tracking soft dirty bit when a page goes to a swap is tricky.
 * We need a bit which can be stored in pte _and_ not conflict
 * with swap entry format. On x86 bits 1-4 are *not* involved
 * into swap entry computation, but bit 7 is used for thp migration,
 * so we borrow bit 1 for soft dirty tracking.
 *
 * Please note that this bit must be treated as swap dirty page
 * mark if and only if the PTE/PMD has present bit clear!
 */
#ifdef CONFIG_MEM_SOFT_DIRTY
#define _PAGE_SWP_SOFT_DIRTY	_PAGE_RW
#else
#define _PAGE_SWP_SOFT_DIRTY	(_AT(pteval_t, 0))
#endif

#ifdef CONFIG_HAVE_ARCH_USERFAULTFD_WP
#define _PAGE_UFFD_WP		(_AT(pteval_t, 1) << _PAGE_BIT_UFFD_WP)
#define _PAGE_SWP_UFFD_WP	_PAGE_USER
#else
#define _PAGE_UFFD_WP		(_AT(pteval_t, 0))
#define _PAGE_SWP_UFFD_WP	(_AT(pteval_t, 0))
#endif

#if defined(CONFIG_X86_64) || defined(CONFIG_X86_PAE)
#define _PAGE_NX	(_AT(pteval_t, 1) << _PAGE_BIT_NX)
#define _PAGE_DEVMAP	(_AT(u64, 1) << _PAGE_BIT_DEVMAP)
#else
#define _PAGE_NX	(_AT(pteval_t, 0))
#define _PAGE_DEVMAP	(_AT(pteval_t, 0))
#endif

#define _PAGE_PROTNONE	(_AT(pteval_t, 1) << _PAGE_BIT_PROTNONE)

/*
 * Set of bits not changed in pte_modify.  The pte's
 * protection key is treated like _PAGE_RW, for
 * instance, and is *not* included in this mask since
 * pte_modify() does modify it.
 */
#define _PAGE_CHG_MASK	(PTE_PFN_MASK | _PAGE_PCD | _PAGE_PWT |		\
			 _PAGE_SPECIAL | _PAGE_ACCESSED | _PAGE_DIRTY |	\
			 _PAGE_SOFT_DIRTY | _PAGE_DEVMAP | _PAGE_ENC |  \
			 _PAGE_UFFD_WP)
#define _HPAGE_CHG_MASK (_PAGE_CHG_MASK | _PAGE_PSE)

/*
 * The cache modes defined here are used to translate between pure SW usage
 * and the HW defined cache mode bits and/or PAT entries.
 *
 * The resulting bits for PWT, PCD and PAT should be chosen in a way
 * to have the WB mode at index 0 (all bits clear). This is the default
 * right now and likely would break too much if changed.
 */
#ifndef __ASSEMBLY__
enum page_cache_mode {
	_PAGE_CACHE_MODE_WB       = 0,
	_PAGE_CACHE_MODE_WC       = 1,
	_PAGE_CACHE_MODE_UC_MINUS = 2,
	_PAGE_CACHE_MODE_UC       = 3,
	_PAGE_CACHE_MODE_WT       = 4,
	_PAGE_CACHE_MODE_WP       = 5,

	_PAGE_CACHE_MODE_NUM      = 8
};
#endif

#define _PAGE_ENC		(_AT(pteval_t, sme_me_mask))

#define _PAGE_CACHE_MASK	(_PAGE_PWT | _PAGE_PCD | _PAGE_PAT)
#define _PAGE_LARGE_CACHE_MASK	(_PAGE_PWT | _PAGE_PCD | _PAGE_PAT_LARGE)

#define _PAGE_NOCACHE		(cachemode2protval(_PAGE_CACHE_MODE_UC))
#define _PAGE_CACHE_WP		(cachemode2protval(_PAGE_CACHE_MODE_WP))

#define __PP _PAGE_PRESENT
#define __RW _PAGE_RW
#define _USR _PAGE_USER
#define ___A _PAGE_ACCESSED
#define ___D _PAGE_DIRTY
#define ___G _PAGE_GLOBAL
#define __NX _PAGE_NX

#define _ENC _PAGE_ENC
#define __WP _PAGE_CACHE_WP
#define __NC _PAGE_NOCACHE
#define _PSE _PAGE_PSE

#define pgprot_val(x)		((x).pgprot)
#define __pgprot(x)		((pgprot_t) { (x) } )
#define __pg(x)			__pgprot(x)

#define _PAGE_PAT_LARGE		(_AT(pteval_t, 1) << _PAGE_BIT_PAT_LARGE)

#define PAGE_NONE	     __pg(   0|   0|   0|___A|   0|   0|   0|___G)
#define PAGE_SHARED	     __pg(__PP|__RW|_USR|___A|__NX|   0|   0|   0)
#define PAGE_SHARED_EXEC     __pg(__PP|__RW|_USR|___A|   0|   0|   0|   0)
#define PAGE_COPY_NOEXEC     __pg(__PP|   0|_USR|___A|__NX|   0|   0|   0)
#define PAGE_COPY_EXEC	     __pg(__PP|   0|_USR|___A|   0|   0|   0|   0)
#define PAGE_COPY	     __pg(__PP|   0|_USR|___A|__NX|   0|   0|   0)
#define PAGE_READONLY	     __pg(__PP|   0|_USR|___A|__NX|   0|   0|   0)
#define PAGE_READONLY_EXEC   __pg(__PP|   0|_USR|___A|   0|   0|   0|   0)

#define __PAGE_KERNEL		 (__PP|__RW|   0|___A|__NX|___D|   0|___G)
#define __PAGE_KERNEL_EXEC	 (__PP|__RW|   0|___A|   0|___D|   0|___G)
#define _KERNPG_TABLE_NOENC	 (__PP|__RW|   0|___A|   0|___D|   0|   0)
#define _KERNPG_TABLE		 (__PP|__RW|   0|___A|   0|___D|   0|   0| _ENC)
#define _PAGE_TABLE_NOENC	 (__PP|__RW|_USR|___A|   0|___D|   0|   0)
#define _PAGE_TABLE		 (__PP|__RW|_USR|___A|   0|___D|   0|   0| _ENC)
#define __PAGE_KERNEL_RO	 (__PP|   0|   0|___A|__NX|___D|   0|___G)
#define __PAGE_KERNEL_ROX	 (__PP|   0|   0|___A|   0|___D|   0|___G)
#define __PAGE_KERNEL_NOCACHE	 (__PP|__RW|   0|___A|__NX|___D|   0|___G| __NC)
#define __PAGE_KERNEL_VVAR	 (__PP|   0|_USR|___A|__NX|___D|   0|___G)
#define __PAGE_KERNEL_LARGE	 (__PP|__RW|   0|___A|__NX|___D|_PSE|___G)
#define __PAGE_KERNEL_LARGE_EXEC (__PP|__RW|   0|___A|   0|___D|_PSE|___G)
#define __PAGE_KERNEL_WP	 (__PP|__RW|   0|___A|__NX|___D|   0|___G| __WP)


#define __PAGE_KERNEL_IO		__PAGE_KERNEL
#define __PAGE_KERNEL_IO_NOCACHE	__PAGE_KERNEL_NOCACHE


#ifndef __ASSEMBLY__

#define __PAGE_KERNEL_ENC	(__PAGE_KERNEL    | _ENC)
#define __PAGE_KERNEL_ENC_WP	(__PAGE_KERNEL_WP | _ENC)
#define __PAGE_KERNEL_NOENC	(__PAGE_KERNEL    |    0)
#define __PAGE_KERNEL_NOENC_WP	(__PAGE_KERNEL_WP |    0)

#define __pgprot_mask(x)	__pgprot((x) & __default_kernel_pte_mask)

#define PAGE_KERNEL		__pgprot_mask(__PAGE_KERNEL            | _ENC)
#define PAGE_KERNEL_NOENC	__pgprot_mask(__PAGE_KERNEL            |    0)
#define PAGE_KERNEL_RO		__pgprot_mask(__PAGE_KERNEL_RO         | _ENC)
#define PAGE_KERNEL_EXEC	__pgprot_mask(__PAGE_KERNEL_EXEC       | _ENC)
#define PAGE_KERNEL_EXEC_NOENC	__pgprot_mask(__PAGE_KERNEL_EXEC       |    0)
#define PAGE_KERNEL_ROX		__pgprot_mask(__PAGE_KERNEL_ROX        | _ENC)
#define PAGE_KERNEL_NOCACHE	__pgprot_mask(__PAGE_KERNEL_NOCACHE    | _ENC)
#define PAGE_KERNEL_LARGE	__pgprot_mask(__PAGE_KERNEL_LARGE      | _ENC)
#define PAGE_KERNEL_LARGE_EXEC	__pgprot_mask(__PAGE_KERNEL_LARGE_EXEC | _ENC)
#define PAGE_KERNEL_VVAR	__pgprot_mask(__PAGE_KERNEL_VVAR       | _ENC)

#define PAGE_KERNEL_IO		__pgprot_mask(__PAGE_KERNEL_IO)
#define PAGE_KERNEL_IO_NOCACHE	__pgprot_mask(__PAGE_KERNEL_IO_NOCACHE)

#endif	/* __ASSEMBLY__ */

/*         xwr */
#define __P000	PAGE_NONE
#define __P001	PAGE_READONLY
#define __P010	PAGE_COPY
#define __P011	PAGE_COPY
#define __P100	PAGE_READONLY_EXEC
#define __P101	PAGE_READONLY_EXEC
#define __P110	PAGE_COPY_EXEC
#define __P111	PAGE_COPY_EXEC

#define __S000	PAGE_NONE
#define __S001	PAGE_READONLY
#define __S010	PAGE_SHARED
#define __S011	PAGE_SHARED
#define __S100	PAGE_READONLY_EXEC
#define __S101	PAGE_READONLY_EXEC
#define __S110	PAGE_SHARED_EXEC
#define __S111	PAGE_SHARED_EXEC

/*
 * early identity mapping  pte attrib macros.
 */
#ifdef CONFIG_X86_64
#define __PAGE_KERNEL_IDENT_LARGE_EXEC	__PAGE_KERNEL_LARGE_EXEC
#else
#define PTE_IDENT_ATTR	 0x003		/* PRESENT+RW */
#define PDE_IDENT_ATTR	 0x063		/* PRESENT+RW+DIRTY+ACCESSED */
#define PGD_IDENT_ATTR	 0x001		/* PRESENT (no other attributes) */
#endif

#ifdef CONFIG_X86_32
# include <asm/pgtable_32_types.h>
#else
# include <asm/pgtable_64_types.h>
#endif

#ifndef __ASSEMBLY__

#include <linux/types.h>

/* Extracts the PFN from a (pte|pmd|pud|pgd)val_t of a 4KB page */
#define PTE_PFN_MASK		((pteval_t)PHYSICAL_PAGE_MASK)

/*
 *  Extracts the flags from a (pte|pmd|pud|pgd)val_t
 *  This includes the protection key value.
 */
#define PTE_FLAGS_MASK		(~PTE_PFN_MASK)

typedef struct pgprot { pgprotval_t pgprot; } pgprot_t;

typedef struct { pgdval_t pgd; } pgd_t;

static inline pgprot_t pgprot_nx(pgprot_t prot)
{
	return __pgprot(pgprot_val(prot) | _PAGE_NX);
}
#define pgprot_nx pgprot_nx

#ifdef CONFIG_X86_PAE

/*
 * PHYSICAL_PAGE_MASK might be non-constant when SME is compiled in, so we can't
 * use it here.
 */

#define PGD_PAE_PAGE_MASK	((signed long)PAGE_MASK)
#define PGD_PAE_PHYS_MASK	(((1ULL << __PHYSICAL_MASK_SHIFT)-1) & PGD_PAE_PAGE_MASK)

/*
 * PAE allows Base Address, P, PWT, PCD and AVL bits to be set in PGD entries.
 * All other bits are Reserved MBZ
 */
#define PGD_ALLOWED_BITS	(PGD_PAE_PHYS_MASK | _PAGE_PRESENT | \
				 _PAGE_PWT | _PAGE_PCD | \
				 _PAGE_SOFTW1 | _PAGE_SOFTW2 | _PAGE_SOFTW3)

#else
/* No need to mask any bits for !PAE */
#define PGD_ALLOWED_BITS	(~0ULL)
#endif

static inline pgd_t native_make_pgd(pgdval_t val)
{
	return (pgd_t) { val & PGD_ALLOWED_BITS };
}

static inline pgdval_t native_pgd_val(pgd_t pgd)
{
	return pgd.pgd & PGD_ALLOWED_BITS;
}

static inline pgdval_t pgd_flags(pgd_t pgd)
{
	return native_pgd_val(pgd) & PTE_FLAGS_MASK;
}

#if CONFIG_PGTABLE_LEVELS > 4
typedef struct { p4dval_t p4d; } p4d_t;

static inline p4d_t native_make_p4d(pudval_t val)
{
	return (p4d_t) { val };
}

static inline p4dval_t native_p4d_val(p4d_t p4d)
{
	return p4d.p4d;
}
#else
#include <asm-generic/pgtable-nop4d.h>

static inline p4d_t native_make_p4d(pudval_t val)
{
	return (p4d_t) { .pgd = native_make_pgd((pgdval_t)val) };
}

static inline p4dval_t native_p4d_val(p4d_t p4d)
{
	return native_pgd_val(p4d.pgd);
}
#endif

#if CONFIG_PGTABLE_LEVELS > 3
typedef struct { pudval_t pud; } pud_t;

static inline pud_t native_make_pud(pmdval_t val)
{
	return (pud_t) { val };
}

static inline pudval_t native_pud_val(pud_t pud)
{
	return pud.pud;
}
#else
#include <asm-generic/pgtable-nopud.h>

static inline pud_t native_make_pud(pudval_t val)
{
	return (pud_t) { .p4d.pgd = native_make_pgd(val) };
}

static inline pudval_t native_pud_val(pud_t pud)
{
	return native_pgd_val(pud.p4d.pgd);
}
#endif

#if CONFIG_PGTABLE_LEVELS > 2
typedef struct { pmdval_t pmd; } pmd_t;

static inline pmd_t native_make_pmd(pmdval_t val)
{
	return (pmd_t) { val };
}

static inline pmdval_t native_pmd_val(pmd_t pmd)
{
	return pmd.pmd;
}
#else
#include <asm-generic/pgtable-nopmd.h>

static inline pmd_t native_make_pmd(pmdval_t val)
{
	return (pmd_t) { .pud.p4d.pgd = native_make_pgd(val) };
}

static inline pmdval_t native_pmd_val(pmd_t pmd)
{
	return native_pgd_val(pmd.pud.p4d.pgd);
}
#endif

static inline p4dval_t p4d_pfn_mask(p4d_t p4d)
{
	/* No 512 GiB huge pages yet */
	return PTE_PFN_MASK;
}

static inline p4dval_t p4d_flags_mask(p4d_t p4d)
{
	return ~p4d_pfn_mask(p4d);
}

static inline p4dval_t p4d_flags(p4d_t p4d)
{
	return native_p4d_val(p4d) & p4d_flags_mask(p4d);
}

static inline pudval_t pud_pfn_mask(pud_t pud)
{
	if (native_pud_val(pud) & _PAGE_PSE)
		return PHYSICAL_PUD_PAGE_MASK;
	else
		return PTE_PFN_MASK;
}

static inline pudval_t pud_flags_mask(pud_t pud)
{
	return ~pud_pfn_mask(pud);
}

static inline pudval_t pud_flags(pud_t pud)
{
	return native_pud_val(pud) & pud_flags_mask(pud);
}

static inline pmdval_t pmd_pfn_mask(pmd_t pmd)
{
	if (native_pmd_val(pmd) & _PAGE_PSE)
		return PHYSICAL_PMD_PAGE_MASK;
	else
		return PTE_PFN_MASK;
}

static inline pmdval_t pmd_flags_mask(pmd_t pmd)
{
	return ~pmd_pfn_mask(pmd);
}

static inline pmdval_t pmd_flags(pmd_t pmd)
{
	return native_pmd_val(pmd) & pmd_flags_mask(pmd);
}

static inline pte_t native_make_pte(pteval_t val)
{
	return (pte_t) { .pte = val };
}

static inline pteval_t native_pte_val(pte_t pte)
{
	return pte.pte;
}

static inline pteval_t pte_flags(pte_t pte)
{
	return native_pte_val(pte) & PTE_FLAGS_MASK;
}

#define __pte2cm_idx(cb)				\
	((((cb) >> (_PAGE_BIT_PAT - 2)) & 4) |		\
	 (((cb) >> (_PAGE_BIT_PCD - 1)) & 2) |		\
	 (((cb) >> _PAGE_BIT_PWT) & 1))
#define __cm_idx2pte(i)					\
	((((i) & 4) << (_PAGE_BIT_PAT - 2)) |		\
	 (((i) & 2) << (_PAGE_BIT_PCD - 1)) |		\
	 (((i) & 1) << _PAGE_BIT_PWT))

unsigned long cachemode2protval(enum page_cache_mode pcm);

static inline pgprotval_t protval_4k_2_large(pgprotval_t val)
{
	return (val & ~(_PAGE_PAT | _PAGE_PAT_LARGE)) |
		((val & _PAGE_PAT) << (_PAGE_BIT_PAT_LARGE - _PAGE_BIT_PAT));
}
static inline pgprot_t pgprot_4k_2_large(pgprot_t pgprot)
{
	return __pgprot(protval_4k_2_large(pgprot_val(pgprot)));
}
static inline pgprotval_t protval_large_2_4k(pgprotval_t val)
{
	return (val & ~(_PAGE_PAT | _PAGE_PAT_LARGE)) |
		((val & _PAGE_PAT_LARGE) >>
		 (_PAGE_BIT_PAT_LARGE - _PAGE_BIT_PAT));
}
static inline pgprot_t pgprot_large_2_4k(pgprot_t pgprot)
{
	return __pgprot(protval_large_2_4k(pgprot_val(pgprot)));
}


typedef struct page *pgtable_t;

extern pteval_t __supported_pte_mask;
extern pteval_t __default_kernel_pte_mask;
extern void set_nx(void);
extern int nx_enabled;

#define pgprot_writecombine	pgprot_writecombine
extern pgprot_t pgprot_writecombine(pgprot_t prot);

#define pgprot_writethrough	pgprot_writethrough
extern pgprot_t pgprot_writethrough(pgprot_t prot);

/* Indicate that x86 has its own track and untrack pfn vma functions */
#define __HAVE_PFNMAP_TRACKING

#define __HAVE_PHYS_MEM_ACCESS_PROT
struct file;
pgprot_t phys_mem_access_prot(struct file *file, unsigned long pfn,
                              unsigned long size, pgprot_t vma_prot);

/* Install a pte for a particular vaddr in kernel space. */
void set_pte_vaddr(unsigned long vaddr, pte_t pte);

#ifdef CONFIG_X86_32
extern void native_pagetable_init(void);
#else
#define native_pagetable_init        paging_init
#endif

struct seq_file;
extern void arch_report_meminfo(struct seq_file *m);

enum pg_level {
	PG_LEVEL_NONE,
	PG_LEVEL_4K,
	PG_LEVEL_2M,
	PG_LEVEL_1G,
	PG_LEVEL_512G,
	PG_LEVEL_NUM
};

#ifdef CONFIG_PROC_FS
extern void update_page_count(int level, unsigned long pages);
#else
static inline void update_page_count(int level, unsigned long pages) { }
#endif

/*
 * Helper function that returns the kernel pagetable entry controlling
 * the virtual address 'address'. NULL means no pagetable entry present.
 * NOTE: the return type is pte_t but if the pmd is PSE then we return it
 * as a pte too.
 */
extern pte_t *lookup_address(unsigned long address, unsigned int *level);
extern pte_t *lookup_address_in_pgd(pgd_t *pgd, unsigned long address,
				    unsigned int *level);

struct mm_struct;
extern pte_t *lookup_address_in_mm(struct mm_struct *mm, unsigned long address,
				   unsigned int *level);
extern pmd_t *lookup_pmd_address(unsigned long address);
extern phys_addr_t slow_virt_to_phys(void *__address);
<<<<<<< HEAD
extern int kernel_map_pages_in_pgd(pgd_t *pgd, u64 pfn, unsigned long address,
				   unsigned numpages, unsigned long page_flags);
=======
extern int __init kernel_map_pages_in_pgd(pgd_t *pgd, u64 pfn,
					  unsigned long address,
					  unsigned numpages,
					  unsigned long page_flags);
extern int __init kernel_unmap_pages_in_pgd(pgd_t *pgd, unsigned long address,
					    unsigned long numpages);
>>>>>>> 24b8d41d
#endif	/* !__ASSEMBLY__ */

#endif /* _ASM_X86_PGTABLE_DEFS_H */<|MERGE_RESOLUTION|>--- conflicted
+++ resolved
@@ -75,15 +75,6 @@
 
 #if defined(CONFIG_X86_64) || defined(CONFIG_X86_PAE)
 #define _PAGE_KNL_ERRATUM_MASK (_PAGE_DIRTY | _PAGE_ACCESSED)
-<<<<<<< HEAD
-#else
-#define _PAGE_KNL_ERRATUM_MASK 0
-#endif
-
-#ifdef CONFIG_KMEMCHECK
-#define _PAGE_HIDDEN	(_AT(pteval_t, 1) << _PAGE_BIT_HIDDEN)
-=======
->>>>>>> 24b8d41d
 #else
 #define _PAGE_KNL_ERRATUM_MASK 0
 #endif
@@ -578,17 +569,12 @@
 				   unsigned int *level);
 extern pmd_t *lookup_pmd_address(unsigned long address);
 extern phys_addr_t slow_virt_to_phys(void *__address);
-<<<<<<< HEAD
-extern int kernel_map_pages_in_pgd(pgd_t *pgd, u64 pfn, unsigned long address,
-				   unsigned numpages, unsigned long page_flags);
-=======
 extern int __init kernel_map_pages_in_pgd(pgd_t *pgd, u64 pfn,
 					  unsigned long address,
 					  unsigned numpages,
 					  unsigned long page_flags);
 extern int __init kernel_unmap_pages_in_pgd(pgd_t *pgd, unsigned long address,
 					    unsigned long numpages);
->>>>>>> 24b8d41d
 #endif	/* !__ASSEMBLY__ */
 
 #endif /* _ASM_X86_PGTABLE_DEFS_H */