/* SPDX-License-Identifier: GPL-2.0 */
#ifndef _ASM_X86_HWEIGHT_H
#define _ASM_X86_HWEIGHT_H

#include <asm/cpufeatures.h>

#ifdef CONFIG_64BIT
<<<<<<< HEAD
/* popcnt %edi, %eax */
#define POPCNT32 ".byte 0xf3,0x0f,0xb8,0xc7"
/* popcnt %rdi, %rax */
#define POPCNT64 ".byte 0xf3,0x48,0x0f,0xb8,0xc7"
=======
>>>>>>> 24b8d41d
#define REG_IN "D"
#define REG_OUT "a"
#else
#define REG_IN "a"
#define REG_OUT "a"
#endif

<<<<<<< HEAD
#define __HAVE_ARCH_SW_HWEIGHT

=======
>>>>>>> 24b8d41d
static __always_inline unsigned int __arch_hweight32(unsigned int w)
{
	unsigned int res;

<<<<<<< HEAD
	asm (ALTERNATIVE("call __sw_hweight32", POPCNT32, X86_FEATURE_POPCNT)
=======
	asm (ALTERNATIVE("call __sw_hweight32", "popcntl %1, %0", X86_FEATURE_POPCNT)
>>>>>>> 24b8d41d
			 : "="REG_OUT (res)
			 : REG_IN (w));

	return res;
}

static inline unsigned int __arch_hweight16(unsigned int w)
{
	return __arch_hweight32(w & 0xffff);
}

static inline unsigned int __arch_hweight8(unsigned int w)
{
	return __arch_hweight32(w & 0xff);
}

#ifdef CONFIG_X86_32
static inline unsigned long __arch_hweight64(__u64 w)
{
	return  __arch_hweight32((u32)w) +
		__arch_hweight32((u32)(w >> 32));
}
#else
static __always_inline unsigned long __arch_hweight64(__u64 w)
{
	unsigned long res;

<<<<<<< HEAD
	asm (ALTERNATIVE("call __sw_hweight64", POPCNT64, X86_FEATURE_POPCNT)
=======
	asm (ALTERNATIVE("call __sw_hweight64", "popcntq %1, %0", X86_FEATURE_POPCNT)
>>>>>>> 24b8d41d
			 : "="REG_OUT (res)
			 : REG_IN (w));

	return res;
}
#endif /* CONFIG_X86_32 */

#endif<|MERGE_RESOLUTION|>--- conflicted
+++ resolved
@@ -5,13 +5,6 @@
 #include <asm/cpufeatures.h>
 
 #ifdef CONFIG_64BIT
-<<<<<<< HEAD
-/* popcnt %edi, %eax */
-#define POPCNT32 ".byte 0xf3,0x0f,0xb8,0xc7"
-/* popcnt %rdi, %rax */
-#define POPCNT64 ".byte 0xf3,0x48,0x0f,0xb8,0xc7"
-=======
->>>>>>> 24b8d41d
 #define REG_IN "D"
 #define REG_OUT "a"
 #else
@@ -19,20 +12,11 @@
 #define REG_OUT "a"
 #endif
 
-<<<<<<< HEAD
-#define __HAVE_ARCH_SW_HWEIGHT
-
-=======
->>>>>>> 24b8d41d
 static __always_inline unsigned int __arch_hweight32(unsigned int w)
 {
 	unsigned int res;
 
-<<<<<<< HEAD
-	asm (ALTERNATIVE("call __sw_hweight32", POPCNT32, X86_FEATURE_POPCNT)
-=======
 	asm (ALTERNATIVE("call __sw_hweight32", "popcntl %1, %0", X86_FEATURE_POPCNT)
->>>>>>> 24b8d41d
 			 : "="REG_OUT (res)
 			 : REG_IN (w));
 
@@ -60,11 +44,7 @@
 {
 	unsigned long res;
 
-<<<<<<< HEAD
-	asm (ALTERNATIVE("call __sw_hweight64", POPCNT64, X86_FEATURE_POPCNT)
-=======
 	asm (ALTERNATIVE("call __sw_hweight64", "popcntq %1, %0", X86_FEATURE_POPCNT)
->>>>>>> 24b8d41d
 			 : "="REG_OUT (res)
 			 : REG_IN (w));
 
