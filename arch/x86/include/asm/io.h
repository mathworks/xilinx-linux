--- conflicted
+++ resolved
@@ -391,8 +391,6 @@
 #define arch_io_reserve_memtype_wc arch_io_reserve_memtype_wc
 #endif
 
-<<<<<<< HEAD
-=======
 extern bool arch_memremap_can_ram_remap(resource_size_t offset,
 					unsigned long size,
 					unsigned long flags);
@@ -426,5 +424,4 @@
 	}
 }
 
->>>>>>> 24b8d41d
 #endif /* _ASM_X86_IO_H */