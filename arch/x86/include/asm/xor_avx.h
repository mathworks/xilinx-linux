/* SPDX-License-Identifier: GPL-2.0-only */
#ifndef _ASM_X86_XOR_AVX_H
#define _ASM_X86_XOR_AVX_H

/*
 * Optimized RAID-5 checksumming functions for AVX
 *
 * Copyright (C) 2012 Intel Corporation
 * Author: Jim Kukunas <james.t.kukunas@linux.intel.com>
 *
 * Based on Ingo Molnar and Zach Brown's respective MMX and SSE routines
 */

#include <linux/compiler.h>
#include <asm/fpu/api.h>

#define BLOCK4(i) \
		BLOCK(32 * i, 0) \
		BLOCK(32 * (i + 1), 1) \
		BLOCK(32 * (i + 2), 2) \
		BLOCK(32 * (i + 3), 3)

#define BLOCK16() \
		BLOCK4(0) \
		BLOCK4(4) \
		BLOCK4(8) \
		BLOCK4(12)

static void xor_avx_2(unsigned long bytes, unsigned long *p0, unsigned long *p1)
{
	unsigned long lines = bytes >> 9;

	kernel_fpu_begin();

	while (lines--) {
#undef BLOCK
#define BLOCK(i, reg) \
do { \
	asm volatile("vmovdqa %0, %%ymm" #reg : : "m" (p1[i / sizeof(*p1)])); \
	asm volatile("vxorps %0, %%ymm" #reg ", %%ymm"  #reg : : \
		"m" (p0[i / sizeof(*p0)])); \
	asm volatile("vmovdqa %%ymm" #reg ", %0" : \
		"=m" (p0[i / sizeof(*p0)])); \
} while (0);

		BLOCK16()

		p0 = (unsigned long *)((uintptr_t)p0 + 512);
		p1 = (unsigned long *)((uintptr_t)p1 + 512);
	}

	kernel_fpu_end();
}

static void xor_avx_3(unsigned long bytes, unsigned long *p0, unsigned long *p1,
	unsigned long *p2)
{
	unsigned long lines = bytes >> 9;

	kernel_fpu_begin();

	while (lines--) {
#undef BLOCK
#define BLOCK(i, reg) \
do { \
	asm volatile("vmovdqa %0, %%ymm" #reg : : "m" (p2[i / sizeof(*p2)])); \
	asm volatile("vxorps %0, %%ymm" #reg ", %%ymm" #reg : : \
		"m" (p1[i / sizeof(*p1)])); \
	asm volatile("vxorps %0, %%ymm" #reg ", %%ymm" #reg : : \
		"m" (p0[i / sizeof(*p0)])); \
	asm volatile("vmovdqa %%ymm" #reg ", %0" : \
		"=m" (p0[i / sizeof(*p0)])); \
} while (0);

		BLOCK16()

		p0 = (unsigned long *)((uintptr_t)p0 + 512);
		p1 = (unsigned long *)((uintptr_t)p1 + 512);
		p2 = (unsigned long *)((uintptr_t)p2 + 512);
	}

	kernel_fpu_end();
}

static void xor_avx_4(unsigned long bytes, unsigned long *p0, unsigned long *p1,
	unsigned long *p2, unsigned long *p3)
{
	unsigned long lines = bytes >> 9;

	kernel_fpu_begin();

	while (lines--) {
#undef BLOCK
#define BLOCK(i, reg) \
do { \
	asm volatile("vmovdqa %0, %%ymm" #reg : : "m" (p3[i / sizeof(*p3)])); \
	asm volatile("vxorps %0, %%ymm" #reg ", %%ymm" #reg : : \
		"m" (p2[i / sizeof(*p2)])); \
	asm volatile("vxorps %0, %%ymm" #reg ", %%ymm" #reg : : \
		"m" (p1[i / sizeof(*p1)])); \
	asm volatile("vxorps %0, %%ymm" #reg ", %%ymm" #reg : : \
		"m" (p0[i / sizeof(*p0)])); \
	asm volatile("vmovdqa %%ymm" #reg ", %0" : \
		"=m" (p0[i / sizeof(*p0)])); \
} while (0);

		BLOCK16();

		p0 = (unsigned long *)((uintptr_t)p0 + 512);
		p1 = (unsigned long *)((uintptr_t)p1 + 512);
		p2 = (unsigned long *)((uintptr_t)p2 + 512);
		p3 = (unsigned long *)((uintptr_t)p3 + 512);
	}

	kernel_fpu_end();
}

static void xor_avx_5(unsigned long bytes, unsigned long *p0, unsigned long *p1,
	unsigned long *p2, unsigned long *p3, unsigned long *p4)
{
	unsigned long lines = bytes >> 9;

	kernel_fpu_begin();

	while (lines--) {
#undef BLOCK
#define BLOCK(i, reg) \
do { \
	asm volatile("vmovdqa %0, %%ymm" #reg : : "m" (p4[i / sizeof(*p4)])); \
	asm volatile("vxorps %0, %%ymm" #reg ", %%ymm" #reg : : \
		"m" (p3[i / sizeof(*p3)])); \
	asm volatile("vxorps %0, %%ymm" #reg ", %%ymm" #reg : : \
		"m" (p2[i / sizeof(*p2)])); \
	asm volatile("vxorps %0, %%ymm" #reg ", %%ymm" #reg : : \
		"m" (p1[i / sizeof(*p1)])); \
	asm volatile("vxorps %0, %%ymm" #reg ", %%ymm" #reg : : \
		"m" (p0[i / sizeof(*p0)])); \
	asm volatile("vmovdqa %%ymm" #reg ", %0" : \
		"=m" (p0[i / sizeof(*p0)])); \
} while (0);

		BLOCK16()

		p0 = (unsigned long *)((uintptr_t)p0 + 512);
		p1 = (unsigned long *)((uintptr_t)p1 + 512);
		p2 = (unsigned long *)((uintptr_t)p2 + 512);
		p3 = (unsigned long *)((uintptr_t)p3 + 512);
		p4 = (unsigned long *)((uintptr_t)p4 + 512);
	}

	kernel_fpu_end();
}

static struct xor_block_template xor_block_avx = {
	.name = "avx",
	.do_2 = xor_avx_2,
	.do_3 = xor_avx_3,
	.do_4 = xor_avx_4,
	.do_5 = xor_avx_5,
};

#define AVX_XOR_SPEED \
do { \
	if (boot_cpu_has(X86_FEATURE_AVX) && boot_cpu_has(X86_FEATURE_OSXSAVE)) \
		xor_speed(&xor_block_avx); \
} while (0)

#define AVX_SELECT(FASTEST) \
	(boot_cpu_has(X86_FEATURE_AVX) && boot_cpu_has(X86_FEATURE_OSXSAVE) ? &xor_block_avx : FASTEST)
<<<<<<< HEAD

#else

#define AVX_XOR_SPEED {}

#define AVX_SELECT(FASTEST) (FASTEST)
=======
>>>>>>> 24b8d41d

#endif<|MERGE_RESOLUTION|>--- conflicted
+++ resolved
@@ -167,14 +167,5 @@
 
 #define AVX_SELECT(FASTEST) \
 	(boot_cpu_has(X86_FEATURE_AVX) && boot_cpu_has(X86_FEATURE_OSXSAVE) ? &xor_block_avx : FASTEST)
-<<<<<<< HEAD
-
-#else
-
-#define AVX_XOR_SPEED {}
-
-#define AVX_SELECT(FASTEST) (FASTEST)
-=======
->>>>>>> 24b8d41d
 
 #endif