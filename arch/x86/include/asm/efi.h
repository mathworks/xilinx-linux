/* SPDX-License-Identifier: GPL-2.0 */
#ifndef _ASM_X86_EFI_H
#define _ASM_X86_EFI_H

#include <asm/fpu/api.h>
<<<<<<< HEAD
#include <asm/pgtable.h>
=======
>>>>>>> 24b8d41d
#include <asm/processor-flags.h>
#include <asm/tlb.h>
#include <asm/nospec-branch.h>
#include <asm/mmu_context.h>
#include <linux/build_bug.h>
#include <linux/kernel.h>
#include <linux/pgtable.h>

extern unsigned long efi_fw_vendor, efi_config_table;

/*
 * We map the EFI regions needed for runtime services non-contiguously,
 * with preserved alignment on virtual addresses starting from -4G down
 * for a total max space of 64G. This way, we provide for stable runtime
 * services addresses across kernels so that a kexec'd kernel can still
 * use them.
 *
 * This is the main reason why we're doing stable VA mappings for RT
 * services.
 */

#define EFI32_LOADER_SIGNATURE	"EL32"
#define EFI64_LOADER_SIGNATURE	"EL64"

<<<<<<< HEAD
#define MAX_CMDLINE_ADDRESS	UINT_MAX

#define ARCH_EFI_IRQ_FLAGS_MASK	X86_EFLAGS_IF

#ifdef CONFIG_X86_32
=======
#define ARCH_EFI_IRQ_FLAGS_MASK	X86_EFLAGS_IF

/*
 * The EFI services are called through variadic functions in many cases. These
 * functions are implemented in assembler and support only a fixed number of
 * arguments. The macros below allows us to check at build time that we don't
 * try to call them with too many arguments.
 *
 * __efi_nargs() will return the number of arguments if it is 7 or less, and
 * cause a BUILD_BUG otherwise. The limitations of the C preprocessor make it
 * impossible to calculate the exact number of arguments beyond some
 * pre-defined limit. The maximum number of arguments currently supported by
 * any of the thunks is 7, so this is good enough for now and can be extended
 * in the obvious way if we ever need more.
 */
>>>>>>> 24b8d41d

#define __efi_nargs(...) __efi_nargs_(__VA_ARGS__)
#define __efi_nargs_(...) __efi_nargs__(0, ##__VA_ARGS__,	\
	__efi_arg_sentinel(7), __efi_arg_sentinel(6),		\
	__efi_arg_sentinel(5), __efi_arg_sentinel(4),		\
	__efi_arg_sentinel(3), __efi_arg_sentinel(2),		\
	__efi_arg_sentinel(1), __efi_arg_sentinel(0))
#define __efi_nargs__(_0, _1, _2, _3, _4, _5, _6, _7, n, ...)	\
	__take_second_arg(n,					\
		({ BUILD_BUG_ON_MSG(1, "__efi_nargs limit exceeded"); 8; }))
#define __efi_arg_sentinel(n) , n

#define arch_efi_call_virt_setup()	kernel_fpu_begin()
#define arch_efi_call_virt_teardown()	kernel_fpu_end()

/*
 * __efi_nargs_check(f, n, ...) will cause a BUILD_BUG if the ellipsis
 * represents more than n arguments.
 */
<<<<<<< HEAD
#define arch_efi_call_virt(p, f, args...)				\
({									\
	((efi_##f##_t __attribute__((regparm(0)))*) p->f)(args);	\
=======

#define __efi_nargs_check(f, n, ...)					\
	__efi_nargs_check_(f, __efi_nargs(__VA_ARGS__), n)
#define __efi_nargs_check_(f, p, n) __efi_nargs_check__(f, p, n)
#define __efi_nargs_check__(f, p, n) ({					\
	BUILD_BUG_ON_MSG(						\
		(p) > (n),						\
		#f " called with too many arguments (" #p ">" #n ")");	\
})

#ifdef CONFIG_X86_32
#define arch_efi_call_virt_setup()					\
({									\
	kernel_fpu_begin();						\
	firmware_restrict_branch_speculation_start();			\
})

#define arch_efi_call_virt_teardown()					\
({									\
	firmware_restrict_branch_speculation_end();			\
	kernel_fpu_end();						\
>>>>>>> 24b8d41d
})

#define arch_efi_call_virt(p, f, args...)	p->f(args)

#else /* !CONFIG_X86_32 */

#define EFI_LOADER_SIGNATURE	"EL64"

extern asmlinkage u64 __efi_call(void *fp, ...);

#define efi_call(...) ({						\
	__efi_nargs_check(efi_call, 7, __VA_ARGS__);			\
	__efi_call(__VA_ARGS__);					\
})

/*
 * struct efi_scratch - Scratch space used while switching to/from efi_mm
 * @phys_stack: stack used during EFI Mixed Mode
 * @prev_mm:    store/restore stolen mm_struct while switching to/from efi_mm
 */
struct efi_scratch {
	u64			phys_stack;
	struct mm_struct	*prev_mm;
} __packed;

#define arch_efi_call_virt_setup()					\
({									\
	efi_sync_low_kernel_mappings();					\
<<<<<<< HEAD
	preempt_disable();						\
	__kernel_fpu_begin();						\
									\
	if (efi_scratch.use_pgd) {					\
		efi_scratch.prev_cr3 = read_cr3();			\
		write_cr3((unsigned long)efi_scratch.efi_pgt);		\
		__flush_tlb_all();					\
	}								\
})

#define arch_efi_call_virt(p, f, args...)				\
	efi_call((void *)p->f, args)					\

#define arch_efi_call_virt_teardown()					\
({									\
	if (efi_scratch.use_pgd) {					\
		write_cr3(efi_scratch.prev_cr3);			\
		__flush_tlb_all();					\
	}								\
									\
	__kernel_fpu_end();						\
	preempt_enable();						\
})

extern void __iomem *__init efi_ioremap(unsigned long addr, unsigned long size,
					u32 type, u64 attribute);
=======
	kernel_fpu_begin();						\
	firmware_restrict_branch_speculation_start();			\
	efi_switch_mm(&efi_mm);						\
})

#define arch_efi_call_virt(p, f, args...)				\
	efi_call((void *)p->f, args)					\

#define arch_efi_call_virt_teardown()					\
({									\
	efi_switch_mm(efi_scratch.prev_mm);				\
	firmware_restrict_branch_speculation_end();			\
	kernel_fpu_end();						\
})
>>>>>>> 24b8d41d

#ifdef CONFIG_KASAN
/*
 * CONFIG_KASAN may redefine memset to __memset.  __memset function is present
 * only in kernel binary.  Since the EFI stub linked into a separate binary it
 * doesn't have __memset().  So we should use standard memset from
 * arch/x86/boot/compressed/string.c.  The same applies to memcpy and memmove.
 */
#undef memcpy
#undef memset
#undef memmove
#endif

#endif /* CONFIG_X86_32 */

extern struct efi_scratch efi_scratch;
extern int __init efi_memblock_x86_reserve_range(void);
extern void __init efi_print_memmap(void);
<<<<<<< HEAD
extern void __init efi_memory_uc(u64 addr, unsigned long size);
=======
>>>>>>> 24b8d41d
extern void __init efi_map_region(efi_memory_desc_t *md);
extern void __init efi_map_region_fixed(efi_memory_desc_t *md);
extern void efi_sync_low_kernel_mappings(void);
extern int __init efi_alloc_page_tables(void);
extern int __init efi_setup_page_tables(unsigned long pa_memmap, unsigned num_pages);
<<<<<<< HEAD
extern void __init old_map_region(efi_memory_desc_t *md);
extern void __init runtime_code_page_mkexec(void);
=======
>>>>>>> 24b8d41d
extern void __init efi_runtime_update_mappings(void);
extern void __init efi_dump_pagetable(void);
extern void __init efi_apply_memmap_quirks(void);
extern int __init efi_reuse_config(u64 tables, int nr_tables);
extern void efi_delete_dummy_variable(void);
extern void efi_switch_mm(struct mm_struct *mm);
extern void efi_recover_from_page_fault(unsigned long phys_addr);
extern void efi_free_boot_services(void);

/* kexec external ABI */
struct efi_setup_data {
	u64 fw_vendor;
	u64 __unused;
	u64 tables;
	u64 smbios;
	u64 reserved[8];
};

extern u64 efi_setup;

#ifdef CONFIG_EFI
extern efi_status_t __efi64_thunk(u32, ...);

#define efi64_thunk(...) ({						\
	__efi_nargs_check(efi64_thunk, 6, __VA_ARGS__);			\
	__efi64_thunk(__VA_ARGS__);					\
})

static inline bool efi_is_mixed(void)
{
	if (!IS_ENABLED(CONFIG_EFI_MIXED))
		return false;
	return IS_ENABLED(CONFIG_X86_64) && !efi_enabled(EFI_64BIT);
}

static inline bool efi_runtime_supported(void)
{
	if (IS_ENABLED(CONFIG_X86_64) == efi_enabled(EFI_64BIT))
		return true;

	return IS_ENABLED(CONFIG_EFI_MIXED);
}

extern void parse_efi_setup(u64 phys_addr, u32 data_len);

extern void efifb_setup_from_dmi(struct screen_info *si, const char *opt);

<<<<<<< HEAD
#ifdef CONFIG_EFI_MIXED
=======
>>>>>>> 24b8d41d
extern void efi_thunk_runtime_setup(void);
efi_status_t efi_set_virtual_address_map(unsigned long memory_map_size,
					 unsigned long descriptor_size,
					 u32 descriptor_version,
					 efi_memory_desc_t *virtual_map,
					 unsigned long systab_phys);

/* arch specific definitions used by the stub code */

#ifdef CONFIG_EFI_MIXED

#define ARCH_HAS_EFISTUB_WRAPPERS

static inline bool efi_is_64bit(void)
{
	extern const bool efi_is64;

	return efi_is64;
}

static inline bool efi_is_native(void)
{
	if (!IS_ENABLED(CONFIG_X86_64))
		return true;
	return efi_is_64bit();
}

#define efi_mixed_mode_cast(attr)					\
	__builtin_choose_expr(						\
		__builtin_types_compatible_p(u32, __typeof__(attr)),	\
			(unsigned long)(attr), (attr))

<<<<<<< HEAD
struct efi_config {
	u64 image_handle;
	u64 table;
	u64 boot_services;
	u64 text_output;
	efi_status_t (*call)(unsigned long, ...);
	bool is64;
} __packed;
=======
#define efi_table_attr(inst, attr)					\
	(efi_is_native()						\
		? inst->attr						\
		: (__typeof__(inst->attr))				\
			efi_mixed_mode_cast(inst->mixed_mode.attr))

/*
 * The following macros allow translating arguments if necessary from native to
 * mixed mode. The use case for this is to initialize the upper 32 bits of
 * output parameters, and where the 32-bit method requires a 64-bit argument,
 * which must be split up into two arguments to be thunked properly.
 *
 * As examples, the AllocatePool boot service returns the address of the
 * allocation, but it will not set the high 32 bits of the address. To ensure
 * that the full 64-bit address is initialized, we zero-init the address before
 * calling the thunk.
 *
 * The FreePages boot service takes a 64-bit physical address even in 32-bit
 * mode. For the thunk to work correctly, a native 64-bit call of
 * 	free_pages(addr, size)
 * must be translated to
 * 	efi64_thunk(free_pages, addr & U32_MAX, addr >> 32, size)
 * so that the two 32-bit halves of addr get pushed onto the stack separately.
 */

static inline void *efi64_zero_upper(void *p)
{
	((u32 *)p)[1] = 0;
	return p;
}

static inline u32 efi64_convert_status(efi_status_t status)
{
	return (u32)(status | (u64)status >> 32);
}

#define __efi64_argmap_free_pages(addr, size)				\
	((addr), 0, (size))

#define __efi64_argmap_get_memory_map(mm_size, mm, key, size, ver)	\
	((mm_size), (mm), efi64_zero_upper(key), efi64_zero_upper(size), (ver))

#define __efi64_argmap_allocate_pool(type, size, buffer)		\
	((type), (size), efi64_zero_upper(buffer))

#define __efi64_argmap_create_event(type, tpl, f, c, event)		\
	((type), (tpl), (f), (c), efi64_zero_upper(event))

#define __efi64_argmap_set_timer(event, type, time)			\
	((event), (type), lower_32_bits(time), upper_32_bits(time))

#define __efi64_argmap_wait_for_event(num, event, index)		\
	((num), (event), efi64_zero_upper(index))

#define __efi64_argmap_handle_protocol(handle, protocol, interface)	\
	((handle), (protocol), efi64_zero_upper(interface))

#define __efi64_argmap_locate_protocol(protocol, reg, interface)	\
	((protocol), (reg), efi64_zero_upper(interface))

#define __efi64_argmap_locate_device_path(protocol, path, handle)	\
	((protocol), (path), efi64_zero_upper(handle))

#define __efi64_argmap_exit(handle, status, size, data)			\
	((handle), efi64_convert_status(status), (size), (data))

/* PCI I/O */
#define __efi64_argmap_get_location(protocol, seg, bus, dev, func)	\
	((protocol), efi64_zero_upper(seg), efi64_zero_upper(bus),	\
	 efi64_zero_upper(dev), efi64_zero_upper(func))

/* LoadFile */
#define __efi64_argmap_load_file(protocol, path, policy, bufsize, buf)	\
	((protocol), (path), (policy), efi64_zero_upper(bufsize), (buf))

/* Graphics Output Protocol */
#define __efi64_argmap_query_mode(gop, mode, size, info)		\
	((gop), (mode), efi64_zero_upper(size), efi64_zero_upper(info))

/*
 * The macros below handle the plumbing for the argument mapping. To add a
 * mapping for a specific EFI method, simply define a macro
 * __efi64_argmap_<method name>, following the examples above.
 */
>>>>>>> 24b8d41d

#define __efi64_thunk_map(inst, func, ...)				\
	efi64_thunk(inst->mixed_mode.func,				\
		__efi64_argmap(__efi64_argmap_ ## func(__VA_ARGS__),	\
			       (__VA_ARGS__)))

<<<<<<< HEAD
static inline bool efi_is_64bit(void)
{
	if (!IS_ENABLED(CONFIG_X86_64))
		return false;

	if (!IS_ENABLED(CONFIG_EFI_MIXED))
		return true;

	return __efi_early()->is64;
}

#define efi_call_early(f, ...)						\
	__efi_early()->call(efi_is_64bit() ?				\
		((efi_boot_services_64_t *)(unsigned long)		\
			__efi_early()->boot_services)->f :		\
		((efi_boot_services_32_t *)(unsigned long)		\
			__efi_early()->boot_services)->f, __VA_ARGS__)

#define __efi_call_early(f, ...)					\
	__efi_early()->call((unsigned long)f, __VA_ARGS__);
=======
#define __efi64_argmap(mapped, args)					\
	__PASTE(__efi64_argmap__, __efi_nargs(__efi_eat mapped))(mapped, args)
#define __efi64_argmap__0(mapped, args) __efi_eval mapped
#define __efi64_argmap__1(mapped, args) __efi_eval args

#define __efi_eat(...)
#define __efi_eval(...) __VA_ARGS__

/* The three macros below handle dispatching via the thunk if needed */

#define efi_call_proto(inst, func, ...)					\
	(efi_is_native()						\
		? inst->func(inst, ##__VA_ARGS__)			\
		: __efi64_thunk_map(inst, func, inst, ##__VA_ARGS__))

#define efi_bs_call(func, ...)						\
	(efi_is_native()						\
		? efi_system_table->boottime->func(__VA_ARGS__)		\
		: __efi64_thunk_map(efi_table_attr(efi_system_table,	\
						   boottime),		\
				    func, __VA_ARGS__))

#define efi_rt_call(func, ...)						\
	(efi_is_native()						\
		? efi_system_table->runtime->func(__VA_ARGS__)		\
		: __efi64_thunk_map(efi_table_attr(efi_system_table,	\
						   runtime),		\
				    func, __VA_ARGS__))

#else /* CONFIG_EFI_MIXED */

static inline bool efi_is_64bit(void)
{
	return IS_ENABLED(CONFIG_X86_64);
}

#endif /* CONFIG_EFI_MIXED */
>>>>>>> 24b8d41d

extern bool efi_reboot_required(void);
extern bool efi_is_table_address(unsigned long phys_addr);

extern void efi_find_mirror(void);
extern void efi_reserve_boot_services(void);
#else
static inline void parse_efi_setup(u64 phys_addr, u32 data_len) {}
static inline bool efi_reboot_required(void)
{
	return false;
}
static inline  bool efi_is_table_address(unsigned long phys_addr)
{
	return false;
}
static inline void efi_find_mirror(void)
{
}
static inline void efi_reserve_boot_services(void)
{
}
#endif /* CONFIG_EFI */

#ifdef CONFIG_EFI_FAKE_MEMMAP
extern void __init efi_fake_memmap_early(void);
#else
static inline void efi_fake_memmap_early(void)
{
}
#endif

#endif /* _ASM_X86_EFI_H */<|MERGE_RESOLUTION|>--- conflicted
+++ resolved
@@ -3,10 +3,6 @@
 #define _ASM_X86_EFI_H
 
 #include <asm/fpu/api.h>
-<<<<<<< HEAD
-#include <asm/pgtable.h>
-=======
->>>>>>> 24b8d41d
 #include <asm/processor-flags.h>
 #include <asm/tlb.h>
 #include <asm/nospec-branch.h>
@@ -31,13 +27,6 @@
 #define EFI32_LOADER_SIGNATURE	"EL32"
 #define EFI64_LOADER_SIGNATURE	"EL64"
 
-<<<<<<< HEAD
-#define MAX_CMDLINE_ADDRESS	UINT_MAX
-
-#define ARCH_EFI_IRQ_FLAGS_MASK	X86_EFLAGS_IF
-
-#ifdef CONFIG_X86_32
-=======
 #define ARCH_EFI_IRQ_FLAGS_MASK	X86_EFLAGS_IF
 
 /*
@@ -53,7 +42,6 @@
  * any of the thunks is 7, so this is good enough for now and can be extended
  * in the obvious way if we ever need more.
  */
->>>>>>> 24b8d41d
 
 #define __efi_nargs(...) __efi_nargs_(__VA_ARGS__)
 #define __efi_nargs_(...) __efi_nargs__(0, ##__VA_ARGS__,	\
@@ -66,18 +54,10 @@
 		({ BUILD_BUG_ON_MSG(1, "__efi_nargs limit exceeded"); 8; }))
 #define __efi_arg_sentinel(n) , n
 
-#define arch_efi_call_virt_setup()	kernel_fpu_begin()
-#define arch_efi_call_virt_teardown()	kernel_fpu_end()
-
 /*
  * __efi_nargs_check(f, n, ...) will cause a BUILD_BUG if the ellipsis
  * represents more than n arguments.
  */
-<<<<<<< HEAD
-#define arch_efi_call_virt(p, f, args...)				\
-({									\
-	((efi_##f##_t __attribute__((regparm(0)))*) p->f)(args);	\
-=======
 
 #define __efi_nargs_check(f, n, ...)					\
 	__efi_nargs_check_(f, __efi_nargs(__VA_ARGS__), n)
@@ -99,7 +79,6 @@
 ({									\
 	firmware_restrict_branch_speculation_end();			\
 	kernel_fpu_end();						\
->>>>>>> 24b8d41d
 })
 
 #define arch_efi_call_virt(p, f, args...)	p->f(args)
@@ -128,34 +107,6 @@
 #define arch_efi_call_virt_setup()					\
 ({									\
 	efi_sync_low_kernel_mappings();					\
-<<<<<<< HEAD
-	preempt_disable();						\
-	__kernel_fpu_begin();						\
-									\
-	if (efi_scratch.use_pgd) {					\
-		efi_scratch.prev_cr3 = read_cr3();			\
-		write_cr3((unsigned long)efi_scratch.efi_pgt);		\
-		__flush_tlb_all();					\
-	}								\
-})
-
-#define arch_efi_call_virt(p, f, args...)				\
-	efi_call((void *)p->f, args)					\
-
-#define arch_efi_call_virt_teardown()					\
-({									\
-	if (efi_scratch.use_pgd) {					\
-		write_cr3(efi_scratch.prev_cr3);			\
-		__flush_tlb_all();					\
-	}								\
-									\
-	__kernel_fpu_end();						\
-	preempt_enable();						\
-})
-
-extern void __iomem *__init efi_ioremap(unsigned long addr, unsigned long size,
-					u32 type, u64 attribute);
-=======
 	kernel_fpu_begin();						\
 	firmware_restrict_branch_speculation_start();			\
 	efi_switch_mm(&efi_mm);						\
@@ -170,7 +121,6 @@
 	firmware_restrict_branch_speculation_end();			\
 	kernel_fpu_end();						\
 })
->>>>>>> 24b8d41d
 
 #ifdef CONFIG_KASAN
 /*
@@ -189,20 +139,11 @@
 extern struct efi_scratch efi_scratch;
 extern int __init efi_memblock_x86_reserve_range(void);
 extern void __init efi_print_memmap(void);
-<<<<<<< HEAD
-extern void __init efi_memory_uc(u64 addr, unsigned long size);
-=======
->>>>>>> 24b8d41d
 extern void __init efi_map_region(efi_memory_desc_t *md);
 extern void __init efi_map_region_fixed(efi_memory_desc_t *md);
 extern void efi_sync_low_kernel_mappings(void);
 extern int __init efi_alloc_page_tables(void);
 extern int __init efi_setup_page_tables(unsigned long pa_memmap, unsigned num_pages);
-<<<<<<< HEAD
-extern void __init old_map_region(efi_memory_desc_t *md);
-extern void __init runtime_code_page_mkexec(void);
-=======
->>>>>>> 24b8d41d
 extern void __init efi_runtime_update_mappings(void);
 extern void __init efi_dump_pagetable(void);
 extern void __init efi_apply_memmap_quirks(void);
@@ -250,10 +191,6 @@
 
 extern void efifb_setup_from_dmi(struct screen_info *si, const char *opt);
 
-<<<<<<< HEAD
-#ifdef CONFIG_EFI_MIXED
-=======
->>>>>>> 24b8d41d
 extern void efi_thunk_runtime_setup(void);
 efi_status_t efi_set_virtual_address_map(unsigned long memory_map_size,
 					 unsigned long descriptor_size,
@@ -286,16 +223,6 @@
 		__builtin_types_compatible_p(u32, __typeof__(attr)),	\
 			(unsigned long)(attr), (attr))
 
-<<<<<<< HEAD
-struct efi_config {
-	u64 image_handle;
-	u64 table;
-	u64 boot_services;
-	u64 text_output;
-	efi_status_t (*call)(unsigned long, ...);
-	bool is64;
-} __packed;
-=======
 #define efi_table_attr(inst, attr)					\
 	(efi_is_native()						\
 		? inst->attr						\
@@ -380,35 +307,12 @@
  * mapping for a specific EFI method, simply define a macro
  * __efi64_argmap_<method name>, following the examples above.
  */
->>>>>>> 24b8d41d
 
 #define __efi64_thunk_map(inst, func, ...)				\
 	efi64_thunk(inst->mixed_mode.func,				\
 		__efi64_argmap(__efi64_argmap_ ## func(__VA_ARGS__),	\
 			       (__VA_ARGS__)))
 
-<<<<<<< HEAD
-static inline bool efi_is_64bit(void)
-{
-	if (!IS_ENABLED(CONFIG_X86_64))
-		return false;
-
-	if (!IS_ENABLED(CONFIG_EFI_MIXED))
-		return true;
-
-	return __efi_early()->is64;
-}
-
-#define efi_call_early(f, ...)						\
-	__efi_early()->call(efi_is_64bit() ?				\
-		((efi_boot_services_64_t *)(unsigned long)		\
-			__efi_early()->boot_services)->f :		\
-		((efi_boot_services_32_t *)(unsigned long)		\
-			__efi_early()->boot_services)->f, __VA_ARGS__)
-
-#define __efi_call_early(f, ...)					\
-	__efi_early()->call((unsigned long)f, __VA_ARGS__);
-=======
 #define __efi64_argmap(mapped, args)					\
 	__PASTE(__efi64_argmap__, __efi_nargs(__efi_eat mapped))(mapped, args)
 #define __efi64_argmap__0(mapped, args) __efi_eval mapped
@@ -446,7 +350,6 @@
 }
 
 #endif /* CONFIG_EFI_MIXED */
->>>>>>> 24b8d41d
 
 extern bool efi_reboot_required(void);
 extern bool efi_is_table_address(unsigned long phys_addr);
