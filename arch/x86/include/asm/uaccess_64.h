--- conflicted
+++ resolved
@@ -46,250 +46,31 @@
 	return ret;
 }
 
-<<<<<<< HEAD
-__must_check unsigned long
-copy_in_user(void __user *to, const void __user *from, unsigned len);
-
-static __always_inline __must_check
-int __copy_from_user_nocheck(void *dst, const void __user *src, unsigned size)
-{
-	int ret = 0;
-
-	check_object_size(dst, size, false);
-	if (!__builtin_constant_p(size))
-		return copy_user_generic(dst, (__force void *)src, size);
-	switch (size) {
-	case 1:
-		__uaccess_begin();
-		__get_user_asm(*(u8 *)dst, (u8 __user *)src,
-			      ret, "b", "b", "=q", 1);
-		__uaccess_end();
-		return ret;
-	case 2:
-		__uaccess_begin();
-		__get_user_asm(*(u16 *)dst, (u16 __user *)src,
-			      ret, "w", "w", "=r", 2);
-		__uaccess_end();
-		return ret;
-	case 4:
-		__uaccess_begin();
-		__get_user_asm(*(u32 *)dst, (u32 __user *)src,
-			      ret, "l", "k", "=r", 4);
-		__uaccess_end();
-		return ret;
-	case 8:
-		__uaccess_begin();
-		__get_user_asm(*(u64 *)dst, (u64 __user *)src,
-			      ret, "q", "", "=r", 8);
-		__uaccess_end();
-		return ret;
-	case 10:
-		__uaccess_begin();
-		__get_user_asm(*(u64 *)dst, (u64 __user *)src,
-			       ret, "q", "", "=r", 10);
-		if (likely(!ret))
-			__get_user_asm(*(u16 *)(8 + (char *)dst),
-				       (u16 __user *)(8 + (char __user *)src),
-				       ret, "w", "w", "=r", 2);
-		__uaccess_end();
-		return ret;
-	case 16:
-		__uaccess_begin();
-		__get_user_asm(*(u64 *)dst, (u64 __user *)src,
-			       ret, "q", "", "=r", 16);
-		if (likely(!ret))
-			__get_user_asm(*(u64 *)(8 + (char *)dst),
-				       (u64 __user *)(8 + (char __user *)src),
-				       ret, "q", "", "=r", 8);
-		__uaccess_end();
-		return ret;
-	default:
-		return copy_user_generic(dst, (__force void *)src, size);
-	}
-}
-
-static __always_inline __must_check
-int __copy_from_user(void *dst, const void __user *src, unsigned size)
-{
-	might_fault();
-	kasan_check_write(dst, size);
-	return __copy_from_user_nocheck(dst, src, size);
-=======
 static __always_inline __must_check unsigned long
 raw_copy_from_user(void *dst, const void __user *src, unsigned long size)
 {
 	return copy_user_generic(dst, (__force void *)src, size);
->>>>>>> 24b8d41d
 }
 
 static __always_inline __must_check unsigned long
 raw_copy_to_user(void __user *dst, const void *src, unsigned long size)
 {
-<<<<<<< HEAD
-	int ret = 0;
-
-	check_object_size(src, size, true);
-	if (!__builtin_constant_p(size))
-		return copy_user_generic((__force void *)dst, src, size);
-	switch (size) {
-	case 1:
-		__uaccess_begin();
-		__put_user_asm(*(u8 *)src, (u8 __user *)dst,
-			      ret, "b", "b", "iq", 1);
-		__uaccess_end();
-		return ret;
-	case 2:
-		__uaccess_begin();
-		__put_user_asm(*(u16 *)src, (u16 __user *)dst,
-			      ret, "w", "w", "ir", 2);
-		__uaccess_end();
-		return ret;
-	case 4:
-		__uaccess_begin();
-		__put_user_asm(*(u32 *)src, (u32 __user *)dst,
-			      ret, "l", "k", "ir", 4);
-		__uaccess_end();
-		return ret;
-	case 8:
-		__uaccess_begin();
-		__put_user_asm(*(u64 *)src, (u64 __user *)dst,
-			      ret, "q", "", "er", 8);
-		__uaccess_end();
-		return ret;
-	case 10:
-		__uaccess_begin();
-		__put_user_asm(*(u64 *)src, (u64 __user *)dst,
-			       ret, "q", "", "er", 10);
-		if (likely(!ret)) {
-			asm("":::"memory");
-			__put_user_asm(4[(u16 *)src], 4 + (u16 __user *)dst,
-				       ret, "w", "w", "ir", 2);
-		}
-		__uaccess_end();
-		return ret;
-	case 16:
-		__uaccess_begin();
-		__put_user_asm(*(u64 *)src, (u64 __user *)dst,
-			       ret, "q", "", "er", 16);
-		if (likely(!ret)) {
-			asm("":::"memory");
-			__put_user_asm(1[(u64 *)src], 1 + (u64 __user *)dst,
-				       ret, "q", "", "er", 8);
-		}
-		__uaccess_end();
-		return ret;
-	default:
-		return copy_user_generic((__force void *)dst, src, size);
-	}
-=======
 	return copy_user_generic((__force void *)dst, src, size);
->>>>>>> 24b8d41d
 }
 
 static __always_inline __must_check
 unsigned long raw_copy_in_user(void __user *dst, const void __user *src, unsigned long size)
 {
-<<<<<<< HEAD
-	might_fault();
-	kasan_check_read(src, size);
-	return __copy_to_user_nocheck(dst, src, size);
-}
-
-static __always_inline __must_check
-int __copy_in_user(void __user *dst, const void __user *src, unsigned size)
-{
-	int ret = 0;
-
-	might_fault();
-	if (!__builtin_constant_p(size))
-		return copy_user_generic((__force void *)dst,
-					 (__force void *)src, size);
-	switch (size) {
-	case 1: {
-		u8 tmp;
-		__uaccess_begin();
-		__get_user_asm(tmp, (u8 __user *)src,
-			       ret, "b", "b", "=q", 1);
-		if (likely(!ret))
-			__put_user_asm(tmp, (u8 __user *)dst,
-				       ret, "b", "b", "iq", 1);
-		__uaccess_end();
-		return ret;
-	}
-	case 2: {
-		u16 tmp;
-		__uaccess_begin();
-		__get_user_asm(tmp, (u16 __user *)src,
-			       ret, "w", "w", "=r", 2);
-		if (likely(!ret))
-			__put_user_asm(tmp, (u16 __user *)dst,
-				       ret, "w", "w", "ir", 2);
-		__uaccess_end();
-		return ret;
-	}
-
-	case 4: {
-		u32 tmp;
-		__uaccess_begin();
-		__get_user_asm(tmp, (u32 __user *)src,
-			       ret, "l", "k", "=r", 4);
-		if (likely(!ret))
-			__put_user_asm(tmp, (u32 __user *)dst,
-				       ret, "l", "k", "ir", 4);
-		__uaccess_end();
-		return ret;
-	}
-	case 8: {
-		u64 tmp;
-		__uaccess_begin();
-		__get_user_asm(tmp, (u64 __user *)src,
-			       ret, "q", "", "=r", 8);
-		if (likely(!ret))
-			__put_user_asm(tmp, (u64 __user *)dst,
-				       ret, "q", "", "er", 8);
-		__uaccess_end();
-		return ret;
-	}
-	default:
-		return copy_user_generic((__force void *)dst,
-					 (__force void *)src, size);
-	}
-}
-
-static __must_check __always_inline int
-__copy_from_user_inatomic(void *dst, const void __user *src, unsigned size)
-{
-	kasan_check_write(dst, size);
-	return __copy_from_user_nocheck(dst, src, size);
-}
-
-static __must_check __always_inline int
-__copy_to_user_inatomic(void __user *dst, const void *src, unsigned size)
-{
-	kasan_check_read(src, size);
-	return __copy_to_user_nocheck(dst, src, size);
-=======
 	return copy_user_generic((__force void *)dst,
 				 (__force void *)src, size);
->>>>>>> 24b8d41d
 }
 
 extern long __copy_user_nocache(void *dst, const void __user *src,
 				unsigned size, int zerorest);
 
-<<<<<<< HEAD
-static inline int
-__copy_from_user_nocache(void *dst, const void __user *src, unsigned size)
-{
-	might_fault();
-	kasan_check_write(dst, size);
-	return __copy_user_nocache(dst, src, size, 1);
-}
-=======
 extern long __copy_user_flushcache(void *dst, const void __user *src, unsigned size);
 extern void memcpy_page_flushcache(char *to, struct page *page, size_t offset,
 			   size_t len);
->>>>>>> 24b8d41d
 
 static inline int
 __copy_from_user_inatomic_nocache(void *dst, const void __user *src,
