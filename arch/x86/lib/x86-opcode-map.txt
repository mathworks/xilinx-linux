--- conflicted
+++ resolved
@@ -695,27 +695,16 @@
 4d: vrcp14ss/d Vsd,Hpd,Wsd (66),(ev)
 4e: vrsqrt14ps/d Vpd,Wpd (66),(ev)
 4f: vrsqrt14ss/d Vsd,Hsd,Wsd (66),(ev)
-<<<<<<< HEAD
-# Skip 0x50-0x57
-=======
 50: vpdpbusd Vx,Hx,Wx (66),(ev)
 51: vpdpbusds Vx,Hx,Wx (66),(ev)
 52: vdpbf16ps Vx,Hx,Wx (F3),(ev) | vpdpwssd Vx,Hx,Wx (66),(ev) | vp4dpwssd Vdqq,Hdqq,Wdq (F2),(ev)
 53: vpdpwssds Vx,Hx,Wx (66),(ev) | vp4dpwssds Vdqq,Hdqq,Wdq (F2),(ev)
 54: vpopcntb/w Vx,Wx (66),(ev)
 55: vpopcntd/q Vx,Wx (66),(ev)
->>>>>>> 24b8d41d
 58: vpbroadcastd Vx,Wx (66),(v)
 59: vpbroadcastq Vx,Wx (66),(v) | vbroadcasti32x2 Vx,Wx (66),(evo)
 5a: vbroadcasti128 Vqq,Mdq (66),(v) | vbroadcasti32x4/64x2 Vx,Wx (66),(evo)
 5b: vbroadcasti32x8/64x4 Vqq,Mdq (66),(ev)
-<<<<<<< HEAD
-# Skip 0x5c-0x63
-64: vpblendmd/q Vx,Hx,Wx (66),(ev)
-65: vblendmps/d Vx,Hx,Wx (66),(ev)
-66: vpblendmb/w Vx,Hx,Wx (66),(ev)
-# Skip 0x67-0x74
-=======
 # Skip 0x5c-0x61
 62: vpexpandb/w Vx,Wx (66),(ev)
 63: vpcompressb/w Wx,Vx (66),(ev)
@@ -728,7 +717,6 @@
 71: vpshldvd/q Vx,Hx,Wx (66),(ev)
 72: vcvtne2ps2bf16 Vx,Hx,Wx (F2),(ev) | vcvtneps2bf16 Vx,Wx (F3),(ev) | vpshrdvw Vx,Hx,Wx (66),(ev)
 73: vpshrdvd/q Vx,Hx,Wx (66),(ev)
->>>>>>> 24b8d41d
 75: vpermi2b/w Vx,Hx,Wx (66),(ev)
 76: vpermi2d/q Vx,Hx,Wx (66),(ev)
 77: vpermi2ps/d Vx,Hx,Wx (66),(ev)
@@ -805,10 +793,7 @@
 cb: sha256rnds2 Vdq,Wdq | vrcp28ss/d Vx,Hx,Wx (66),(ev)
 cc: sha256msg1 Vdq,Wdq | vrsqrt28ps/d Vx,Wx (66),(ev)
 cd: sha256msg2 Vdq,Wdq | vrsqrt28ss/d Vx,Hx,Wx (66),(ev)
-<<<<<<< HEAD
-=======
 cf: vgf2p8mulb Vx,Wx (66)
->>>>>>> 24b8d41d
 db: VAESIMC Vdq,Wdq (66),(v1)
 dc: vaesenc Vx,Hx,Wx (66)
 dd: vaesenclast Vx,Hx,Wx (66)
@@ -877,11 +862,7 @@
 41: vdppd Vdq,Hdq,Wdq,Ib (66),(v1)
 42: vmpsadbw Vx,Hx,Wx,Ib (66),(v1) | vdbpsadbw Vx,Hx,Wx,Ib (66),(evo)
 43: vshufi32x4/64x2 Vx,Hx,Wx,Ib (66),(ev)
-<<<<<<< HEAD
-44: vpclmulqdq Vdq,Hdq,Wdq,Ib (66),(v1)
-=======
 44: vpclmulqdq Vx,Hx,Wx,Ib (66)
->>>>>>> 24b8d41d
 46: vperm2i128 Vqq,Hqq,Wqq,Ib (66),(v)
 4a: vblendvps Vx,Hx,Wx,Lx (66),(v)
 4b: vblendvpd Vx,Hx,Wx,Lx (66),(v)
@@ -898,13 +879,10 @@
 63: vpcmpistri Vdq,Wdq,Ib (66),(v1)
 66: vfpclassps/d Vk,Wx,Ib (66),(ev)
 67: vfpclassss/d Vk,Wx,Ib (66),(ev)
-<<<<<<< HEAD
-=======
 70: vpshldw Vx,Hx,Wx,Ib (66),(ev)
 71: vpshldd/q Vx,Hx,Wx,Ib (66),(ev)
 72: vpshrdw Vx,Hx,Wx,Ib (66),(ev)
 73: vpshrdd/q Vx,Hx,Wx,Ib (66),(ev)
->>>>>>> 24b8d41d
 cc: sha1rnds4 Vdq,Wdq,Ib
 ce: vgf2p8affineqb Vx,Wx,Ib (66)
 cf: vgf2p8affineinvqb Vx,Wx,Ib (66)
@@ -1062,15 +1040,9 @@
 1: fxstor | RDGSBASE Ry (F3),(11B)
 2: vldmxcsr Md (v1) | WRFSBASE Ry (F3),(11B)
 3: vstmxcsr Md (v1) | WRGSBASE Ry (F3),(11B)
-<<<<<<< HEAD
-4: XSAVE
-5: XRSTOR | lfence (11B)
-6: XSAVEOPT | clwb (66) | mfence (11B)
-=======
 4: XSAVE | ptwrite Ey (F3),(11B)
 5: XRSTOR | lfence (11B) | INCSSPD/Q Ry (F3),(11B)
 6: XSAVEOPT | clwb (66) | mfence (11B) | TPAUSE Rd (66),(11B) | UMONITOR Rv (F3),(11B) | UMWAIT Rd (F2),(11B) | CLRSSBSY Mq (F3)
->>>>>>> 24b8d41d
 7: clflush | clflushopt (66) | sfence (11B)
 EndTable
 
@@ -1101,8 +1073,6 @@
 6: vscatterpf1qps/d Wx (66),(ev)
 EndTable
 
-<<<<<<< HEAD
-=======
 GrpTable: Grp20
 0: cldemote Mb
 EndTable
@@ -1112,7 +1082,6 @@
 7: ENDBR64 (F3),(010),(11B) | ENDBR32 (F3),(011),(11B)
 EndTable
 
->>>>>>> 24b8d41d
 # AMD's Prefetch Group
 GrpTable: GrpP
 0: PREFETCH
