// SPDX-License-Identifier: GPL-2.0
/*
 * User address space access functions.
 * The non inlined parts of asm-i386/uaccess.h are here.
 *
 * Copyright 1997 Andi Kleen <ak@muc.de>
 * Copyright 1997 Linus Torvalds
 */
<<<<<<< HEAD
#include <linux/mm.h>
#include <linux/highmem.h>
#include <linux/blkdev.h>
#include <linux/export.h>
#include <linux/backing-dev.h>
#include <linux/interrupt.h>
#include <asm/uaccess.h>
=======
#include <linux/export.h>
#include <linux/uaccess.h>
>>>>>>> 24b8d41d
#include <asm/mmx.h>
#include <asm/asm.h>

#ifdef CONFIG_X86_INTEL_USERCOPY
/*
 * Alignment at which movsl is preferred for bulk memory copies.
 */
struct movsl_mask movsl_mask __read_mostly;
#endif

static inline int __movsl_is_ok(unsigned long a1, unsigned long a2, unsigned long n)
{
#ifdef CONFIG_X86_INTEL_USERCOPY
	if (n >= 64 && ((a1 ^ a2) & movsl_mask.mask))
		return 0;
#endif
	return 1;
}
#define movsl_is_ok(a1, a2, n) \
	__movsl_is_ok((unsigned long)(a1), (unsigned long)(a2), (n))

/*
 * Zero Userspace
 */

#define __do_clear_user(addr,size)					\
do {									\
	int __d0;							\
	might_fault();							\
	__asm__ __volatile__(						\
		ASM_STAC "\n"						\
		"0:	rep; stosl\n"					\
		"	movl %2,%0\n"					\
		"1:	rep; stosb\n"					\
		"2: " ASM_CLAC "\n"					\
		".section .fixup,\"ax\"\n"				\
		"3:	lea 0(%2,%0,4),%0\n"				\
		"	jmp 2b\n"					\
		".previous\n"						\
		_ASM_EXTABLE_UA(0b, 3b)					\
		_ASM_EXTABLE_UA(1b, 2b)					\
		: "=&c"(size), "=&D" (__d0)				\
		: "r"(size & 3), "0"(size / 4), "1"(addr), "a"(0));	\
} while (0)

/**
 * clear_user - Zero a block of memory in user space.
 * @to:   Destination address, in user space.
 * @n:    Number of bytes to zero.
 *
 * Zero a block of memory in user space.
 *
 * Return: number of bytes that could not be cleared.
 * On success, this will be zero.
 */
unsigned long
clear_user(void __user *to, unsigned long n)
{
	might_fault();
	if (access_ok(to, n))
		__do_clear_user(to, n);
	return n;
}
EXPORT_SYMBOL(clear_user);

/**
 * __clear_user - Zero a block of memory in user space, with less checking.
 * @to:   Destination address, in user space.
 * @n:    Number of bytes to zero.
 *
 * Zero a block of memory in user space.  Caller must check
 * the specified block with access_ok() before calling this function.
 *
 * Return: number of bytes that could not be cleared.
 * On success, this will be zero.
 */
unsigned long
__clear_user(void __user *to, unsigned long n)
{
	__do_clear_user(to, n);
	return n;
}
EXPORT_SYMBOL(__clear_user);

#ifdef CONFIG_X86_INTEL_USERCOPY
static unsigned long
__copy_user_intel(void __user *to, const void *from, unsigned long size)
{
	int d0, d1;
	__asm__ __volatile__(
		       "       .align 2,0x90\n"
		       "1:     movl 32(%4), %%eax\n"
		       "       cmpl $67, %0\n"
		       "       jbe 3f\n"
		       "2:     movl 64(%4), %%eax\n"
		       "       .align 2,0x90\n"
		       "3:     movl 0(%4), %%eax\n"
		       "4:     movl 4(%4), %%edx\n"
		       "5:     movl %%eax, 0(%3)\n"
		       "6:     movl %%edx, 4(%3)\n"
		       "7:     movl 8(%4), %%eax\n"
		       "8:     movl 12(%4),%%edx\n"
		       "9:     movl %%eax, 8(%3)\n"
		       "10:    movl %%edx, 12(%3)\n"
		       "11:    movl 16(%4), %%eax\n"
		       "12:    movl 20(%4), %%edx\n"
		       "13:    movl %%eax, 16(%3)\n"
		       "14:    movl %%edx, 20(%3)\n"
		       "15:    movl 24(%4), %%eax\n"
		       "16:    movl 28(%4), %%edx\n"
		       "17:    movl %%eax, 24(%3)\n"
		       "18:    movl %%edx, 28(%3)\n"
		       "19:    movl 32(%4), %%eax\n"
		       "20:    movl 36(%4), %%edx\n"
		       "21:    movl %%eax, 32(%3)\n"
		       "22:    movl %%edx, 36(%3)\n"
		       "23:    movl 40(%4), %%eax\n"
		       "24:    movl 44(%4), %%edx\n"
		       "25:    movl %%eax, 40(%3)\n"
		       "26:    movl %%edx, 44(%3)\n"
		       "27:    movl 48(%4), %%eax\n"
		       "28:    movl 52(%4), %%edx\n"
		       "29:    movl %%eax, 48(%3)\n"
		       "30:    movl %%edx, 52(%3)\n"
		       "31:    movl 56(%4), %%eax\n"
		       "32:    movl 60(%4), %%edx\n"
		       "33:    movl %%eax, 56(%3)\n"
		       "34:    movl %%edx, 60(%3)\n"
		       "       addl $-64, %0\n"
		       "       addl $64, %4\n"
		       "       addl $64, %3\n"
		       "       cmpl $63, %0\n"
		       "       ja  1b\n"
		       "35:    movl  %0, %%eax\n"
		       "       shrl  $2, %0\n"
		       "       andl  $3, %%eax\n"
		       "       cld\n"
		       "99:    rep; movsl\n"
		       "36:    movl %%eax, %0\n"
		       "37:    rep; movsb\n"
		       "100:\n"
		       ".section .fixup,\"ax\"\n"
		       "101:   lea 0(%%eax,%0,4),%0\n"
		       "       jmp 100b\n"
		       ".previous\n"
		       _ASM_EXTABLE_UA(1b, 100b)
		       _ASM_EXTABLE_UA(2b, 100b)
		       _ASM_EXTABLE_UA(3b, 100b)
		       _ASM_EXTABLE_UA(4b, 100b)
		       _ASM_EXTABLE_UA(5b, 100b)
		       _ASM_EXTABLE_UA(6b, 100b)
		       _ASM_EXTABLE_UA(7b, 100b)
		       _ASM_EXTABLE_UA(8b, 100b)
		       _ASM_EXTABLE_UA(9b, 100b)
		       _ASM_EXTABLE_UA(10b, 100b)
		       _ASM_EXTABLE_UA(11b, 100b)
		       _ASM_EXTABLE_UA(12b, 100b)
		       _ASM_EXTABLE_UA(13b, 100b)
		       _ASM_EXTABLE_UA(14b, 100b)
		       _ASM_EXTABLE_UA(15b, 100b)
		       _ASM_EXTABLE_UA(16b, 100b)
		       _ASM_EXTABLE_UA(17b, 100b)
		       _ASM_EXTABLE_UA(18b, 100b)
		       _ASM_EXTABLE_UA(19b, 100b)
		       _ASM_EXTABLE_UA(20b, 100b)
		       _ASM_EXTABLE_UA(21b, 100b)
		       _ASM_EXTABLE_UA(22b, 100b)
		       _ASM_EXTABLE_UA(23b, 100b)
		       _ASM_EXTABLE_UA(24b, 100b)
		       _ASM_EXTABLE_UA(25b, 100b)
		       _ASM_EXTABLE_UA(26b, 100b)
		       _ASM_EXTABLE_UA(27b, 100b)
		       _ASM_EXTABLE_UA(28b, 100b)
		       _ASM_EXTABLE_UA(29b, 100b)
		       _ASM_EXTABLE_UA(30b, 100b)
		       _ASM_EXTABLE_UA(31b, 100b)
		       _ASM_EXTABLE_UA(32b, 100b)
		       _ASM_EXTABLE_UA(33b, 100b)
		       _ASM_EXTABLE_UA(34b, 100b)
		       _ASM_EXTABLE_UA(35b, 100b)
		       _ASM_EXTABLE_UA(36b, 100b)
		       _ASM_EXTABLE_UA(37b, 100b)
		       _ASM_EXTABLE_UA(99b, 101b)
		       : "=&c"(size), "=&D" (d0), "=&S" (d1)
		       :  "1"(to), "2"(from), "0"(size)
		       : "eax", "edx", "memory");
	return size;
}

static unsigned long __copy_user_intel_nocache(void *to,
				const void __user *from, unsigned long size)
{
	int d0, d1;

	__asm__ __volatile__(
	       "        .align 2,0x90\n"
	       "0:      movl 32(%4), %%eax\n"
	       "        cmpl $67, %0\n"
	       "        jbe 2f\n"
	       "1:      movl 64(%4), %%eax\n"
	       "        .align 2,0x90\n"
	       "2:      movl 0(%4), %%eax\n"
	       "21:     movl 4(%4), %%edx\n"
	       "        movnti %%eax, 0(%3)\n"
	       "        movnti %%edx, 4(%3)\n"
	       "3:      movl 8(%4), %%eax\n"
	       "31:     movl 12(%4),%%edx\n"
	       "        movnti %%eax, 8(%3)\n"
	       "        movnti %%edx, 12(%3)\n"
	       "4:      movl 16(%4), %%eax\n"
	       "41:     movl 20(%4), %%edx\n"
	       "        movnti %%eax, 16(%3)\n"
	       "        movnti %%edx, 20(%3)\n"
	       "10:     movl 24(%4), %%eax\n"
	       "51:     movl 28(%4), %%edx\n"
	       "        movnti %%eax, 24(%3)\n"
	       "        movnti %%edx, 28(%3)\n"
	       "11:     movl 32(%4), %%eax\n"
	       "61:     movl 36(%4), %%edx\n"
	       "        movnti %%eax, 32(%3)\n"
	       "        movnti %%edx, 36(%3)\n"
	       "12:     movl 40(%4), %%eax\n"
	       "71:     movl 44(%4), %%edx\n"
	       "        movnti %%eax, 40(%3)\n"
	       "        movnti %%edx, 44(%3)\n"
	       "13:     movl 48(%4), %%eax\n"
	       "81:     movl 52(%4), %%edx\n"
	       "        movnti %%eax, 48(%3)\n"
	       "        movnti %%edx, 52(%3)\n"
	       "14:     movl 56(%4), %%eax\n"
	       "91:     movl 60(%4), %%edx\n"
	       "        movnti %%eax, 56(%3)\n"
	       "        movnti %%edx, 60(%3)\n"
	       "        addl $-64, %0\n"
	       "        addl $64, %4\n"
	       "        addl $64, %3\n"
	       "        cmpl $63, %0\n"
	       "        ja  0b\n"
	       "        sfence \n"
	       "5:      movl  %0, %%eax\n"
	       "        shrl  $2, %0\n"
	       "        andl $3, %%eax\n"
	       "        cld\n"
	       "6:      rep; movsl\n"
	       "        movl %%eax,%0\n"
	       "7:      rep; movsb\n"
	       "8:\n"
	       ".section .fixup,\"ax\"\n"
	       "9:      lea 0(%%eax,%0,4),%0\n"
	       "16:     jmp 8b\n"
	       ".previous\n"
	       _ASM_EXTABLE_UA(0b, 16b)
	       _ASM_EXTABLE_UA(1b, 16b)
	       _ASM_EXTABLE_UA(2b, 16b)
	       _ASM_EXTABLE_UA(21b, 16b)
	       _ASM_EXTABLE_UA(3b, 16b)
	       _ASM_EXTABLE_UA(31b, 16b)
	       _ASM_EXTABLE_UA(4b, 16b)
	       _ASM_EXTABLE_UA(41b, 16b)
	       _ASM_EXTABLE_UA(10b, 16b)
	       _ASM_EXTABLE_UA(51b, 16b)
	       _ASM_EXTABLE_UA(11b, 16b)
	       _ASM_EXTABLE_UA(61b, 16b)
	       _ASM_EXTABLE_UA(12b, 16b)
	       _ASM_EXTABLE_UA(71b, 16b)
	       _ASM_EXTABLE_UA(13b, 16b)
	       _ASM_EXTABLE_UA(81b, 16b)
	       _ASM_EXTABLE_UA(14b, 16b)
	       _ASM_EXTABLE_UA(91b, 16b)
	       _ASM_EXTABLE_UA(6b, 9b)
	       _ASM_EXTABLE_UA(7b, 16b)
	       : "=&c"(size), "=&D" (d0), "=&S" (d1)
	       :  "1"(to), "2"(from), "0"(size)
	       : "eax", "edx", "memory");
	return size;
}

#else

/*
 * Leave these declared but undefined.  They should not be any references to
 * them
 */
unsigned long __copy_user_intel(void __user *to, const void *from,
					unsigned long size);
#endif /* CONFIG_X86_INTEL_USERCOPY */

/* Generic arbitrary sized copy.  */
#define __copy_user(to, from, size)					\
do {									\
	int __d0, __d1, __d2;						\
	__asm__ __volatile__(						\
		"	cmp  $7,%0\n"					\
		"	jbe  1f\n"					\
		"	movl %1,%0\n"					\
		"	negl %0\n"					\
		"	andl $7,%0\n"					\
		"	subl %0,%3\n"					\
		"4:	rep; movsb\n"					\
		"	movl %3,%0\n"					\
		"	shrl $2,%0\n"					\
		"	andl $3,%3\n"					\
		"	.align 2,0x90\n"				\
		"0:	rep; movsl\n"					\
		"	movl %3,%0\n"					\
		"1:	rep; movsb\n"					\
		"2:\n"							\
		".section .fixup,\"ax\"\n"				\
		"5:	addl %3,%0\n"					\
		"	jmp 2b\n"					\
		"3:	lea 0(%3,%0,4),%0\n"				\
		"	jmp 2b\n"					\
		".previous\n"						\
		_ASM_EXTABLE_UA(4b, 5b)					\
		_ASM_EXTABLE_UA(0b, 3b)					\
		_ASM_EXTABLE_UA(1b, 2b)					\
		: "=&c"(size), "=&D" (__d0), "=&S" (__d1), "=r"(__d2)	\
		: "3"(size), "0"(size), "1"(to), "2"(from)		\
		: "memory");						\
} while (0)

unsigned long __copy_user_ll(void *to, const void *from, unsigned long n)
{
	__uaccess_begin_nospec();
	if (movsl_is_ok(to, from, n))
		__copy_user(to, from, n);
	else
		n = __copy_user_intel(to, from, n);
	__uaccess_end();
	return n;
}
<<<<<<< HEAD
EXPORT_SYMBOL(__copy_from_user_ll);

unsigned long __copy_from_user_ll_nozero(void *to, const void __user *from,
					 unsigned long n)
{
	stac();
	if (movsl_is_ok(to, from, n))
		__copy_user(to, from, n);
	else
		n = __copy_user_intel((void __user *)to,
				      (const void *)from, n);
	clac();
	return n;
}
EXPORT_SYMBOL(__copy_from_user_ll_nozero);

unsigned long __copy_from_user_ll_nocache(void *to, const void __user *from,
					unsigned long n)
{
	stac();
#ifdef CONFIG_X86_INTEL_USERCOPY
	if (n > 64 && static_cpu_has(X86_FEATURE_XMM2))
		n = __copy_user_zeroing_intel_nocache(to, from, n);
	else
		__copy_user_zeroing(to, from, n);
#else
	__copy_user_zeroing(to, from, n);
#endif
	clac();
	return n;
}
EXPORT_SYMBOL(__copy_from_user_ll_nocache);
=======
EXPORT_SYMBOL(__copy_user_ll);
>>>>>>> 24b8d41d

unsigned long __copy_from_user_ll_nocache_nozero(void *to, const void __user *from,
					unsigned long n)
{
	__uaccess_begin_nospec();
#ifdef CONFIG_X86_INTEL_USERCOPY
	if (n > 64 && static_cpu_has(X86_FEATURE_XMM2))
		n = __copy_user_intel_nocache(to, from, n);
	else
		__copy_user(to, from, n);
#else
	__copy_user(to, from, n);
#endif
	__uaccess_end();
	return n;
}
EXPORT_SYMBOL(__copy_from_user_ll_nocache_nozero);<|MERGE_RESOLUTION|>--- conflicted
+++ resolved
@@ -6,18 +6,8 @@
  * Copyright 1997 Andi Kleen <ak@muc.de>
  * Copyright 1997 Linus Torvalds
  */
-<<<<<<< HEAD
-#include <linux/mm.h>
-#include <linux/highmem.h>
-#include <linux/blkdev.h>
-#include <linux/export.h>
-#include <linux/backing-dev.h>
-#include <linux/interrupt.h>
-#include <asm/uaccess.h>
-=======
 #include <linux/export.h>
 #include <linux/uaccess.h>
->>>>>>> 24b8d41d
 #include <asm/mmx.h>
 #include <asm/asm.h>
 
@@ -349,42 +339,7 @@
 	__uaccess_end();
 	return n;
 }
-<<<<<<< HEAD
-EXPORT_SYMBOL(__copy_from_user_ll);
-
-unsigned long __copy_from_user_ll_nozero(void *to, const void __user *from,
-					 unsigned long n)
-{
-	stac();
-	if (movsl_is_ok(to, from, n))
-		__copy_user(to, from, n);
-	else
-		n = __copy_user_intel((void __user *)to,
-				      (const void *)from, n);
-	clac();
-	return n;
-}
-EXPORT_SYMBOL(__copy_from_user_ll_nozero);
-
-unsigned long __copy_from_user_ll_nocache(void *to, const void __user *from,
-					unsigned long n)
-{
-	stac();
-#ifdef CONFIG_X86_INTEL_USERCOPY
-	if (n > 64 && static_cpu_has(X86_FEATURE_XMM2))
-		n = __copy_user_zeroing_intel_nocache(to, from, n);
-	else
-		__copy_user_zeroing(to, from, n);
-#else
-	__copy_user_zeroing(to, from, n);
-#endif
-	clac();
-	return n;
-}
-EXPORT_SYMBOL(__copy_from_user_ll_nocache);
-=======
 EXPORT_SYMBOL(__copy_user_ll);
->>>>>>> 24b8d41d
 
 unsigned long __copy_from_user_ll_nocache_nozero(void *to, const void __user *from,
 					unsigned long n)
