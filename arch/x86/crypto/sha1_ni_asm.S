--- conflicted
+++ resolved
@@ -93,10 +93,6 @@
  * numBlocks: Number of blocks to process
  */
 .text
-<<<<<<< HEAD
-.align 32
-=======
->>>>>>> e475cc1c
 SYM_TYPED_FUNC_START(sha1_ni_transform)
 	push		%rbp
 	mov		%rsp, %rbp
