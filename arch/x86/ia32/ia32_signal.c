// SPDX-License-Identifier: GPL-2.0
/*
 *  linux/arch/x86_64/ia32/ia32_signal.c
 *
 *  Copyright (C) 1991, 1992  Linus Torvalds
 *
 *  1997-11-28  Modified for POSIX.1b signals by Richard Henderson
 *  2000-06-20  Pentium III FXSR, SSE support by Gareth Hughes
 *  2000-12-*   x86-64 compatibility mode signal handling by Andi Kleen
 */

#include <linux/sched.h>
#include <linux/sched/task_stack.h>
#include <linux/mm.h>
#include <linux/smp.h>
#include <linux/kernel.h>
#include <linux/errno.h>
#include <linux/wait.h>
#include <linux/unistd.h>
#include <linux/stddef.h>
#include <linux/personality.h>
#include <linux/compat.h>
#include <linux/binfmts.h>
#include <linux/syscalls.h>
#include <asm/ucontext.h>
#include <linux/uaccess.h>
#include <asm/fpu/internal.h>
#include <asm/fpu/signal.h>
#include <asm/ptrace.h>
#include <asm/ia32_unistd.h>
#include <asm/user32.h>
#include <uapi/asm/sigcontext.h>
#include <asm/proto.h>
#include <asm/vdso.h>
#include <asm/sigframe.h>
#include <asm/sighandling.h>
#include <asm/smap.h>

static inline void reload_segments(struct sigcontext_32 *sc)
{
	unsigned int cur;

	savesegment(gs, cur);
	if ((sc->gs | 0x03) != cur)
		load_gs_index(sc->gs | 0x03);
	savesegment(fs, cur);
	if ((sc->fs | 0x03) != cur)
		loadsegment(fs, sc->fs | 0x03);
	savesegment(ds, cur);
	if ((sc->ds | 0x03) != cur)
		loadsegment(ds, sc->ds | 0x03);
	savesegment(es, cur);
	if ((sc->es | 0x03) != cur)
		loadsegment(es, sc->es | 0x03);
}

/*
 * Do a signal return; undo the signal stack.
 */
static int ia32_restore_sigcontext(struct pt_regs *regs,
				   struct sigcontext_32 __user *usc)
{
	struct sigcontext_32 sc;

	/* Always make any pending restarted system calls return -EINTR */
	current->restart_block.fn = do_no_restart_syscall;

	if (unlikely(copy_from_user(&sc, usc, sizeof(sc))))
		return -EFAULT;

	/* Get only the ia32 registers. */
	regs->bx = sc.bx;
	regs->cx = sc.cx;
	regs->dx = sc.dx;
	regs->si = sc.si;
	regs->di = sc.di;
	regs->bp = sc.bp;
	regs->ax = sc.ax;
	regs->sp = sc.sp;
	regs->ip = sc.ip;

	/* Get CS/SS and force CPL3 */
	regs->cs = sc.cs | 0x03;
	regs->ss = sc.ss | 0x03;

	regs->flags = (regs->flags & ~FIX_EFLAGS) | (sc.flags & FIX_EFLAGS);
	/* disable syscall checks */
	regs->orig_ax = -1;

	/*
	 * Reload fs and gs if they have changed in the signal
	 * handler.  This does not handle long fs/gs base changes in
	 * the handler, but does not clobber them at least in the
	 * normal case.
	 */
	reload_segments(&sc);
	return fpu__restore_sig(compat_ptr(sc.fpstate), 1);
}

COMPAT_SYSCALL_DEFINE0(sigreturn)
{
	struct pt_regs *regs = current_pt_regs();
	struct sigframe_ia32 __user *frame = (struct sigframe_ia32 __user *)(regs->sp-8);
	sigset_t set;

	if (!access_ok(frame, sizeof(*frame)))
		goto badframe;
	if (__get_user(set.sig[0], &frame->sc.oldmask)
	    || __get_user(((__u32 *)&set)[1], &frame->extramask[0]))
		goto badframe;

	set_current_blocked(&set);

	if (ia32_restore_sigcontext(regs, &frame->sc))
		goto badframe;
	return regs->ax;

badframe:
	signal_fault(regs, frame, "32bit sigreturn");
	return 0;
}

COMPAT_SYSCALL_DEFINE0(rt_sigreturn)
{
	struct pt_regs *regs = current_pt_regs();
	struct rt_sigframe_ia32 __user *frame;
	sigset_t set;

	frame = (struct rt_sigframe_ia32 __user *)(regs->sp - 4);

	if (!access_ok(frame, sizeof(*frame)))
		goto badframe;
	if (__get_user(set.sig[0], (__u64 __user *)&frame->uc.uc_sigmask))
		goto badframe;

	set_current_blocked(&set);

	if (ia32_restore_sigcontext(regs, &frame->uc.uc_mcontext))
		goto badframe;

	if (compat_restore_altstack(&frame->uc.uc_stack))
		goto badframe;

	return regs->ax;

badframe:
	signal_fault(regs, frame, "32bit rt sigreturn");
	return 0;
}

/*
 * Set up a signal frame.
 */

#define get_user_seg(seg)	({ unsigned int v; savesegment(seg, v); v; })

static __always_inline int
__unsafe_setup_sigcontext32(struct sigcontext_32 __user *sc,
			    void __user *fpstate,
			    struct pt_regs *regs, unsigned int mask)
{
	unsafe_put_user(get_user_seg(gs), (unsigned int __user *)&sc->gs, Efault);
	unsafe_put_user(get_user_seg(fs), (unsigned int __user *)&sc->fs, Efault);
	unsafe_put_user(get_user_seg(ds), (unsigned int __user *)&sc->ds, Efault);
	unsafe_put_user(get_user_seg(es), (unsigned int __user *)&sc->es, Efault);

	unsafe_put_user(regs->di, &sc->di, Efault);
	unsafe_put_user(regs->si, &sc->si, Efault);
	unsafe_put_user(regs->bp, &sc->bp, Efault);
	unsafe_put_user(regs->sp, &sc->sp, Efault);
	unsafe_put_user(regs->bx, &sc->bx, Efault);
	unsafe_put_user(regs->dx, &sc->dx, Efault);
	unsafe_put_user(regs->cx, &sc->cx, Efault);
	unsafe_put_user(regs->ax, &sc->ax, Efault);
	unsafe_put_user(current->thread.trap_nr, &sc->trapno, Efault);
	unsafe_put_user(current->thread.error_code, &sc->err, Efault);
	unsafe_put_user(regs->ip, &sc->ip, Efault);
	unsafe_put_user(regs->cs, (unsigned int __user *)&sc->cs, Efault);
	unsafe_put_user(regs->flags, &sc->flags, Efault);
	unsafe_put_user(regs->sp, &sc->sp_at_signal, Efault);
	unsafe_put_user(regs->ss, (unsigned int __user *)&sc->ss, Efault);

	unsafe_put_user(ptr_to_compat(fpstate), &sc->fpstate, Efault);

	/* non-iBCS2 extensions.. */
	unsafe_put_user(mask, &sc->oldmask, Efault);
	unsafe_put_user(current->thread.cr2, &sc->cr2, Efault);
	return 0;

Efault:
	return -EFAULT;
}

#define unsafe_put_sigcontext32(sc, fp, regs, set, label)		\
do {									\
	if (__unsafe_setup_sigcontext32(sc, fp, regs, set->sig[0]))	\
		goto label;						\
} while(0)

/*
 * Determine which stack to use..
 */
static void __user *get_sigframe(struct ksignal *ksig, struct pt_regs *regs,
				 size_t frame_size,
				 void __user **fpstate)
{
	unsigned long sp, fx_aligned, math_size;

	/* Default to using normal stack */
	sp = regs->sp;

	/* This is the X/Open sanctioned signal stack switching.  */
	if (ksig->ka.sa.sa_flags & SA_ONSTACK)
		sp = sigsp(sp, ksig);
	/* This is the legacy signal stack switching. */
	else if (regs->ss != __USER32_DS &&
		!(ksig->ka.sa.sa_flags & SA_RESTORER) &&
		 ksig->ka.sa.sa_restorer)
		sp = (unsigned long) ksig->ka.sa.sa_restorer;

	sp = fpu__alloc_mathframe(sp, 1, &fx_aligned, &math_size);
	*fpstate = (struct _fpstate_32 __user *) sp;
	if (copy_fpstate_to_sigframe(*fpstate, (void __user *)fx_aligned,
				     math_size) < 0)
		return (void __user *) -1L;

	sp -= frame_size;
	/* Align the stack pointer according to the i386 ABI,
	 * i.e. so that on function entry ((sp + 4) & 15) == 0. */
	sp = ((sp + 4) & -16ul) - 4;
	return (void __user *) sp;
}

int ia32_setup_frame(int sig, struct ksignal *ksig,
		     compat_sigset_t *set, struct pt_regs *regs)
{
	struct sigframe_ia32 __user *frame;
	void __user *restorer;
	void __user *fp = NULL;

	/* copy_to_user optimizes that into a single 8 byte store */
	static const struct {
		u16 poplmovl;
		u32 val;
		u16 int80;
	} __attribute__((packed)) code = {
		0xb858,		 /* popl %eax ; movl $...,%eax */
		__NR_ia32_sigreturn,
		0x80cd,		/* int $0x80 */
	};

	frame = get_sigframe(ksig, regs, sizeof(*frame), &fp);

	if (ksig->ka.sa.sa_flags & SA_RESTORER) {
		restorer = ksig->ka.sa.sa_restorer;
	} else {
		/* Return stub is in 32bit vsyscall page */
		if (current->mm->context.vdso)
			restorer = current->mm->context.vdso +
				vdso_image_32.sym___kernel_sigreturn;
		else
			restorer = &frame->retcode;
	}

	if (!user_access_begin(frame, sizeof(*frame)))
		return -EFAULT;

	unsafe_put_user(sig, &frame->sig, Efault);
	unsafe_put_sigcontext32(&frame->sc, fp, regs, set, Efault);
	unsafe_put_user(set->sig[1], &frame->extramask[0], Efault);
	unsafe_put_user(ptr_to_compat(restorer), &frame->pretcode, Efault);
	/*
	 * These are actually not used anymore, but left because some
	 * gdb versions depend on them as a marker.
	 */
	unsafe_put_user(*((u64 *)&code), (u64 __user *)frame->retcode, Efault);
	user_access_end();

	/* Set up registers for signal handler */
	regs->sp = (unsigned long) frame;
	regs->ip = (unsigned long) ksig->ka.sa.sa_handler;

	/* Make -mregparm=3 work */
	regs->ax = sig;
	regs->dx = 0;
	regs->cx = 0;

	loadsegment(ds, __USER32_DS);
	loadsegment(es, __USER32_DS);

	regs->cs = __USER32_CS;
	regs->ss = __USER32_DS;

	return 0;
Efault:
	user_access_end();
	return -EFAULT;
}

int ia32_setup_rt_frame(int sig, struct ksignal *ksig,
			compat_sigset_t *set, struct pt_regs *regs)
{
	struct rt_sigframe_ia32 __user *frame;
	void __user *restorer;
	void __user *fp = NULL;

	/* unsafe_put_user optimizes that into a single 8 byte store */
	static const struct {
		u8 movl;
		u32 val;
		u16 int80;
		u8  pad;
	} __attribute__((packed)) code = {
		0xb8,
		__NR_ia32_rt_sigreturn,
		0x80cd,
		0,
	};

	frame = get_sigframe(ksig, regs, sizeof(*frame), &fp);

	if (!user_access_begin(frame, sizeof(*frame)))
		return -EFAULT;

	unsafe_put_user(sig, &frame->sig, Efault);
	unsafe_put_user(ptr_to_compat(&frame->info), &frame->pinfo, Efault);
	unsafe_put_user(ptr_to_compat(&frame->uc), &frame->puc, Efault);

<<<<<<< HEAD
		/* Create the ucontext.  */
		if (boot_cpu_has(X86_FEATURE_XSAVE))
			put_user_ex(UC_FP_XSTATE, &frame->uc.uc_flags);
		else
			put_user_ex(0, &frame->uc.uc_flags);
		put_user_ex(0, &frame->uc.uc_link);
		compat_save_altstack_ex(&frame->uc.uc_stack, regs->sp);

		if (ksig->ka.sa.sa_flags & SA_RESTORER)
			restorer = ksig->ka.sa.sa_restorer;
		else
			restorer = current->mm->context.vdso +
				vdso_image_32.sym___kernel_rt_sigreturn;
		put_user_ex(ptr_to_compat(restorer), &frame->pretcode);

		/*
		 * Not actually used anymore, but left because some gdb
		 * versions need it.
		 */
		put_user_ex(*((u64 *)&code), (u64 __user *)frame->retcode);
	} put_user_catch(err);

	err |= __copy_siginfo_to_user32(&frame->info, &ksig->info, false);
	err |= ia32_setup_sigcontext(&frame->uc.uc_mcontext, fpstate,
				     regs, set->sig[0]);
	err |= __copy_to_user(&frame->uc.uc_sigmask, set, sizeof(*set));

	if (err)
=======
	/* Create the ucontext.  */
	if (static_cpu_has(X86_FEATURE_XSAVE))
		unsafe_put_user(UC_FP_XSTATE, &frame->uc.uc_flags, Efault);
	else
		unsafe_put_user(0, &frame->uc.uc_flags, Efault);
	unsafe_put_user(0, &frame->uc.uc_link, Efault);
	unsafe_compat_save_altstack(&frame->uc.uc_stack, regs->sp, Efault);

	if (ksig->ka.sa.sa_flags & SA_RESTORER)
		restorer = ksig->ka.sa.sa_restorer;
	else
		restorer = current->mm->context.vdso +
			vdso_image_32.sym___kernel_rt_sigreturn;
	unsafe_put_user(ptr_to_compat(restorer), &frame->pretcode, Efault);

	/*
	 * Not actually used anymore, but left because some gdb
	 * versions need it.
	 */
	unsafe_put_user(*((u64 *)&code), (u64 __user *)frame->retcode, Efault);
	unsafe_put_sigcontext32(&frame->uc.uc_mcontext, fp, regs, set, Efault);
	unsafe_put_user(*(__u64 *)set, (__u64 *)&frame->uc.uc_sigmask, Efault);
	user_access_end();

	if (__copy_siginfo_to_user32(&frame->info, &ksig->info))
>>>>>>> 24b8d41d
		return -EFAULT;

	/* Set up registers for signal handler */
	regs->sp = (unsigned long) frame;
	regs->ip = (unsigned long) ksig->ka.sa.sa_handler;

	/* Make -mregparm=3 work */
	regs->ax = sig;
	regs->dx = (unsigned long) &frame->info;
	regs->cx = (unsigned long) &frame->uc;

	loadsegment(ds, __USER32_DS);
	loadsegment(es, __USER32_DS);

	regs->cs = __USER32_CS;
	regs->ss = __USER32_DS;

	return 0;
Efault:
	user_access_end();
	return -EFAULT;
}<|MERGE_RESOLUTION|>--- conflicted
+++ resolved
@@ -326,36 +326,6 @@
 	unsafe_put_user(ptr_to_compat(&frame->info), &frame->pinfo, Efault);
 	unsafe_put_user(ptr_to_compat(&frame->uc), &frame->puc, Efault);
 
-<<<<<<< HEAD
-		/* Create the ucontext.  */
-		if (boot_cpu_has(X86_FEATURE_XSAVE))
-			put_user_ex(UC_FP_XSTATE, &frame->uc.uc_flags);
-		else
-			put_user_ex(0, &frame->uc.uc_flags);
-		put_user_ex(0, &frame->uc.uc_link);
-		compat_save_altstack_ex(&frame->uc.uc_stack, regs->sp);
-
-		if (ksig->ka.sa.sa_flags & SA_RESTORER)
-			restorer = ksig->ka.sa.sa_restorer;
-		else
-			restorer = current->mm->context.vdso +
-				vdso_image_32.sym___kernel_rt_sigreturn;
-		put_user_ex(ptr_to_compat(restorer), &frame->pretcode);
-
-		/*
-		 * Not actually used anymore, but left because some gdb
-		 * versions need it.
-		 */
-		put_user_ex(*((u64 *)&code), (u64 __user *)frame->retcode);
-	} put_user_catch(err);
-
-	err |= __copy_siginfo_to_user32(&frame->info, &ksig->info, false);
-	err |= ia32_setup_sigcontext(&frame->uc.uc_mcontext, fpstate,
-				     regs, set->sig[0]);
-	err |= __copy_to_user(&frame->uc.uc_sigmask, set, sizeof(*set));
-
-	if (err)
-=======
 	/* Create the ucontext.  */
 	if (static_cpu_has(X86_FEATURE_XSAVE))
 		unsafe_put_user(UC_FP_XSTATE, &frame->uc.uc_flags, Efault);
@@ -381,7 +351,6 @@
 	user_access_end();
 
 	if (__copy_siginfo_to_user32(&frame->info, &ksig->info))
->>>>>>> 24b8d41d
 		return -EFAULT;
 
 	/* Set up registers for signal handler */
