// SPDX-License-Identifier: GPL-2.0
/*
 * Machine specific setup for xen
 *
 * Jeremy Fitzhardinge <jeremy@xensource.com>, XenSource Inc, 2007
 */

#include <linux/init.h>
#include <linux/sched.h>
#include <linux/mm.h>
#include <linux/pm.h>
#include <linux/memblock.h>
#include <linux/cpuidle.h>
#include <linux/cpufreq.h>
#include <linux/memory_hotplug.h>

#include <asm/elf.h>
#include <asm/vdso.h>
#include <asm/e820/api.h>
#include <asm/setup.h>
#include <asm/acpi.h>
#include <asm/numa.h>
#include <asm/idtentry.h>
#include <asm/xen/hypervisor.h>
#include <asm/xen/hypercall.h>

#include <xen/xen.h>
#include <xen/page.h>
#include <xen/interface/callback.h>
#include <xen/interface/memory.h>
#include <xen/interface/physdev.h>
#include <xen/features.h>
#include <xen/hvc-console.h>
#include "xen-ops.h"
#include "mmu.h"

#define GB(x) ((uint64_t)(x) * 1024 * 1024 * 1024)

/* Amount of extra memory space we add to the e820 ranges */
struct xen_memory_region xen_extra_mem[XEN_EXTRA_MEM_MAX_REGIONS] __initdata;

/* Number of pages released from the initial allocation. */
unsigned long xen_released_pages;

/* E820 map used during setting up memory. */
static struct e820_table xen_e820_table __initdata;

/*
 * Buffer used to remap identity mapped pages. We only need the virtual space.
 * The physical page behind this address is remapped as needed to different
 * buffer pages.
 */
#define REMAP_SIZE	(P2M_PER_PAGE - 3)
static struct {
	unsigned long	next_area_mfn;
	unsigned long	target_pfn;
	unsigned long	size;
	unsigned long	mfns[REMAP_SIZE];
} xen_remap_buf __initdata __aligned(PAGE_SIZE);
static unsigned long xen_remap_mfn __initdata = INVALID_P2M_ENTRY;

/* 
 * The maximum amount of extra memory compared to the base size.  The
 * main scaling factor is the size of struct page.  At extreme ratios
 * of base:extra, all the base memory can be filled with page
 * structures for the extra memory, leaving no space for anything
 * else.
 * 
 * 10x seems like a reasonable balance between scaling flexibility and
 * leaving a practically usable system.
 */
#define EXTRA_MEM_RATIO		(10)

static bool xen_512gb_limit __initdata = IS_ENABLED(CONFIG_XEN_512GB);

static void __init xen_parse_512gb(void)
{
	bool val = false;
	char *arg;

	arg = strstr(xen_start_info->cmd_line, "xen_512gb_limit");
	if (!arg)
		return;

	arg = strstr(xen_start_info->cmd_line, "xen_512gb_limit=");
	if (!arg)
		val = true;
	else if (strtobool(arg + strlen("xen_512gb_limit="), &val))
		return;

	xen_512gb_limit = val;
}

static void __init xen_add_extra_mem(unsigned long start_pfn,
				     unsigned long n_pfns)
{
	int i;

	/*
	 * No need to check for zero size, should happen rarely and will only
	 * write a new entry regarded to be unused due to zero size.
	 */
	for (i = 0; i < XEN_EXTRA_MEM_MAX_REGIONS; i++) {
		/* Add new region. */
		if (xen_extra_mem[i].n_pfns == 0) {
			xen_extra_mem[i].start_pfn = start_pfn;
			xen_extra_mem[i].n_pfns = n_pfns;
			break;
		}
		/* Append to existing region. */
		if (xen_extra_mem[i].start_pfn + xen_extra_mem[i].n_pfns ==
		    start_pfn) {
			xen_extra_mem[i].n_pfns += n_pfns;
			break;
		}
	}
	if (i == XEN_EXTRA_MEM_MAX_REGIONS)
		printk(KERN_WARNING "Warning: not enough extra memory regions\n");

	memblock_reserve(PFN_PHYS(start_pfn), PFN_PHYS(n_pfns));
}

static void __init xen_del_extra_mem(unsigned long start_pfn,
				     unsigned long n_pfns)
{
	int i;
	unsigned long start_r, size_r;

	for (i = 0; i < XEN_EXTRA_MEM_MAX_REGIONS; i++) {
		start_r = xen_extra_mem[i].start_pfn;
		size_r = xen_extra_mem[i].n_pfns;

		/* Start of region. */
		if (start_r == start_pfn) {
			BUG_ON(n_pfns > size_r);
			xen_extra_mem[i].start_pfn += n_pfns;
			xen_extra_mem[i].n_pfns -= n_pfns;
			break;
		}
		/* End of region. */
		if (start_r + size_r == start_pfn + n_pfns) {
			BUG_ON(n_pfns > size_r);
			xen_extra_mem[i].n_pfns -= n_pfns;
			break;
		}
		/* Mid of region. */
		if (start_pfn > start_r && start_pfn < start_r + size_r) {
			BUG_ON(start_pfn + n_pfns > start_r + size_r);
			xen_extra_mem[i].n_pfns = start_pfn - start_r;
			/* Calling memblock_reserve() again is okay. */
			xen_add_extra_mem(start_pfn + n_pfns, start_r + size_r -
					  (start_pfn + n_pfns));
			break;
		}
	}
	memblock_free(PFN_PHYS(start_pfn), PFN_PHYS(n_pfns));
}

/*
 * Called during boot before the p2m list can take entries beyond the
 * hypervisor supplied p2m list. Entries in extra mem are to be regarded as
 * invalid.
 */
unsigned long __ref xen_chk_extra_mem(unsigned long pfn)
{
	int i;

	for (i = 0; i < XEN_EXTRA_MEM_MAX_REGIONS; i++) {
		if (pfn >= xen_extra_mem[i].start_pfn &&
		    pfn < xen_extra_mem[i].start_pfn + xen_extra_mem[i].n_pfns)
			return INVALID_P2M_ENTRY;
	}

	return IDENTITY_FRAME(pfn);
}

/*
 * Mark all pfns of extra mem as invalid in p2m list.
 */
void __init xen_inv_extra_mem(void)
{
	unsigned long pfn, pfn_s, pfn_e;
	int i;

	for (i = 0; i < XEN_EXTRA_MEM_MAX_REGIONS; i++) {
		if (!xen_extra_mem[i].n_pfns)
			continue;
		pfn_s = xen_extra_mem[i].start_pfn;
		pfn_e = pfn_s + xen_extra_mem[i].n_pfns;
		for (pfn = pfn_s; pfn < pfn_e; pfn++)
			set_phys_to_machine(pfn, INVALID_P2M_ENTRY);
	}
}

/*
 * Finds the next RAM pfn available in the E820 map after min_pfn.
 * This function updates min_pfn with the pfn found and returns
 * the size of that range or zero if not found.
 */
static unsigned long __init xen_find_pfn_range(unsigned long *min_pfn)
{
	const struct e820_entry *entry = xen_e820_table.entries;
	unsigned int i;
	unsigned long done = 0;

	for (i = 0; i < xen_e820_table.nr_entries; i++, entry++) {
		unsigned long s_pfn;
		unsigned long e_pfn;

		if (entry->type != E820_TYPE_RAM)
			continue;

		e_pfn = PFN_DOWN(entry->addr + entry->size);

		/* We only care about E820 after this */
		if (e_pfn <= *min_pfn)
			continue;

		s_pfn = PFN_UP(entry->addr);

		/* If min_pfn falls within the E820 entry, we want to start
		 * at the min_pfn PFN.
		 */
		if (s_pfn <= *min_pfn) {
			done = e_pfn - *min_pfn;
		} else {
			done = e_pfn - s_pfn;
			*min_pfn = s_pfn;
		}
		break;
	}

	return done;
}

static int __init xen_free_mfn(unsigned long mfn)
{
	struct xen_memory_reservation reservation = {
		.address_bits = 0,
		.extent_order = 0,
		.domid        = DOMID_SELF
	};

	set_xen_guest_handle(reservation.extent_start, &mfn);
	reservation.nr_extents = 1;

	return HYPERVISOR_memory_op(XENMEM_decrease_reservation, &reservation);
}

/*
 * This releases a chunk of memory and then does the identity map. It's used
 * as a fallback if the remapping fails.
 */
static void __init xen_set_identity_and_release_chunk(unsigned long start_pfn,
			unsigned long end_pfn, unsigned long nr_pages)
{
	unsigned long pfn, end;
	int ret;

	WARN_ON(start_pfn > end_pfn);

	/* Release pages first. */
	end = min(end_pfn, nr_pages);
	for (pfn = start_pfn; pfn < end; pfn++) {
		unsigned long mfn = pfn_to_mfn(pfn);

		/* Make sure pfn exists to start with */
		if (mfn == INVALID_P2M_ENTRY || mfn_to_pfn(mfn) != pfn)
			continue;

		ret = xen_free_mfn(mfn);
		WARN(ret != 1, "Failed to release pfn %lx err=%d\n", pfn, ret);

		if (ret == 1) {
			xen_released_pages++;
			if (!__set_phys_to_machine(pfn, INVALID_P2M_ENTRY))
				break;
		} else
			break;
	}

	set_phys_range_identity(start_pfn, end_pfn);
}

/*
 * Helper function to update the p2m and m2p tables and kernel mapping.
 */
static void __init xen_update_mem_tables(unsigned long pfn, unsigned long mfn)
{
	struct mmu_update update = {
		.ptr = ((uint64_t)mfn << PAGE_SHIFT) | MMU_MACHPHYS_UPDATE,
		.val = pfn
	};

	/* Update p2m */
	if (!set_phys_to_machine(pfn, mfn)) {
		WARN(1, "Failed to set p2m mapping for pfn=%ld mfn=%ld\n",
		     pfn, mfn);
		BUG();
	}

	/* Update m2p */
	if (HYPERVISOR_mmu_update(&update, 1, NULL, DOMID_SELF) < 0) {
		WARN(1, "Failed to set m2p mapping for mfn=%ld pfn=%ld\n",
		     mfn, pfn);
		BUG();
	}

	/* Update kernel mapping, but not for highmem. */
	if (pfn >= PFN_UP(__pa(high_memory - 1)))
		return;

	if (HYPERVISOR_update_va_mapping((unsigned long)__va(pfn << PAGE_SHIFT),
					 mfn_pte(mfn, PAGE_KERNEL), 0)) {
		WARN(1, "Failed to update kernel mapping for mfn=%ld pfn=%ld\n",
		      mfn, pfn);
		BUG();
	}
}

/*
 * This function updates the p2m and m2p tables with an identity map from
 * start_pfn to start_pfn+size and prepares remapping the underlying RAM of the
 * original allocation at remap_pfn. The information needed for remapping is
 * saved in the memory itself to avoid the need for allocating buffers. The
 * complete remap information is contained in a list of MFNs each containing
 * up to REMAP_SIZE MFNs and the start target PFN for doing the remap.
 * This enables us to preserve the original mfn sequence while doing the
 * remapping at a time when the memory management is capable of allocating
 * virtual and physical memory in arbitrary amounts, see 'xen_remap_memory' and
 * its callers.
 */
static void __init xen_do_set_identity_and_remap_chunk(
        unsigned long start_pfn, unsigned long size, unsigned long remap_pfn)
{
	unsigned long buf = (unsigned long)&xen_remap_buf;
	unsigned long mfn_save, mfn;
	unsigned long ident_pfn_iter, remap_pfn_iter;
	unsigned long ident_end_pfn = start_pfn + size;
	unsigned long left = size;
	unsigned int i, chunk;

	WARN_ON(size == 0);

	mfn_save = virt_to_mfn(buf);

	for (ident_pfn_iter = start_pfn, remap_pfn_iter = remap_pfn;
	     ident_pfn_iter < ident_end_pfn;
	     ident_pfn_iter += REMAP_SIZE, remap_pfn_iter += REMAP_SIZE) {
		chunk = (left < REMAP_SIZE) ? left : REMAP_SIZE;

		/* Map first pfn to xen_remap_buf */
		mfn = pfn_to_mfn(ident_pfn_iter);
		set_pte_mfn(buf, mfn, PAGE_KERNEL);

		/* Save mapping information in page */
		xen_remap_buf.next_area_mfn = xen_remap_mfn;
		xen_remap_buf.target_pfn = remap_pfn_iter;
		xen_remap_buf.size = chunk;
		for (i = 0; i < chunk; i++)
			xen_remap_buf.mfns[i] = pfn_to_mfn(ident_pfn_iter + i);

		/* Put remap buf into list. */
		xen_remap_mfn = mfn;

		/* Set identity map */
		set_phys_range_identity(ident_pfn_iter, ident_pfn_iter + chunk);

		left -= chunk;
	}

	/* Restore old xen_remap_buf mapping */
	set_pte_mfn(buf, mfn_save, PAGE_KERNEL);
}

/*
 * This function takes a contiguous pfn range that needs to be identity mapped
 * and:
 *
 *  1) Finds a new range of pfns to use to remap based on E820 and remap_pfn.
 *  2) Calls the do_ function to actually do the mapping/remapping work.
 *
 * The goal is to not allocate additional memory but to remap the existing
 * pages. In the case of an error the underlying memory is simply released back
 * to Xen and not remapped.
 */
static unsigned long __init xen_set_identity_and_remap_chunk(
	unsigned long start_pfn, unsigned long end_pfn, unsigned long nr_pages,
	unsigned long remap_pfn)
{
	unsigned long pfn;
	unsigned long i = 0;
	unsigned long n = end_pfn - start_pfn;

	if (remap_pfn == 0)
		remap_pfn = nr_pages;

	while (i < n) {
		unsigned long cur_pfn = start_pfn + i;
		unsigned long left = n - i;
		unsigned long size = left;
		unsigned long remap_range_size;

		/* Do not remap pages beyond the current allocation */
		if (cur_pfn >= nr_pages) {
			/* Identity map remaining pages */
			set_phys_range_identity(cur_pfn, cur_pfn + size);
			break;
		}
		if (cur_pfn + size > nr_pages)
			size = nr_pages - cur_pfn;

		remap_range_size = xen_find_pfn_range(&remap_pfn);
		if (!remap_range_size) {
			pr_warn("Unable to find available pfn range, not remapping identity pages\n");
			xen_set_identity_and_release_chunk(cur_pfn,
						cur_pfn + left, nr_pages);
			break;
		}
		/* Adjust size to fit in current e820 RAM region */
		if (size > remap_range_size)
			size = remap_range_size;

		xen_do_set_identity_and_remap_chunk(cur_pfn, size, remap_pfn);

		/* Update variables to reflect new mappings. */
		i += size;
		remap_pfn += size;
	}

	/*
	 * If the PFNs are currently mapped, the VA mapping also needs
	 * to be updated to be 1:1.
	 */
	for (pfn = start_pfn; pfn <= max_pfn_mapped && pfn < end_pfn; pfn++)
		(void)HYPERVISOR_update_va_mapping(
			(unsigned long)__va(pfn << PAGE_SHIFT),
			mfn_pte(pfn, PAGE_KERNEL_IO), 0);

	return remap_pfn;
}

static unsigned long __init xen_count_remap_pages(
	unsigned long start_pfn, unsigned long end_pfn, unsigned long nr_pages,
	unsigned long remap_pages)
{
	if (start_pfn >= nr_pages)
		return remap_pages;

	return remap_pages + min(end_pfn, nr_pages) - start_pfn;
}

static unsigned long __init xen_foreach_remap_area(unsigned long nr_pages,
	unsigned long (*func)(unsigned long start_pfn, unsigned long end_pfn,
			      unsigned long nr_pages, unsigned long last_val))
{
	phys_addr_t start = 0;
	unsigned long ret_val = 0;
<<<<<<< HEAD
	const struct e820entry *entry = xen_e820_map;
=======
	const struct e820_entry *entry = xen_e820_table.entries;
>>>>>>> 24b8d41d
	int i;

	/*
	 * Combine non-RAM regions and gaps until a RAM region (or the
	 * end of the map) is reached, then call the provided function
	 * to perform its duty on the non-RAM region.
	 *
	 * The combined non-RAM regions are rounded to a whole number
	 * of pages so any partial pages are accessible via the 1:1
	 * mapping.  This is needed for some BIOSes that put (for
	 * example) the DMI tables in a reserved region that begins on
	 * a non-page boundary.
	 */
	for (i = 0; i < xen_e820_table.nr_entries; i++, entry++) {
		phys_addr_t end = entry->addr + entry->size;
		if (entry->type == E820_TYPE_RAM || i == xen_e820_table.nr_entries - 1) {
			unsigned long start_pfn = PFN_DOWN(start);
			unsigned long end_pfn = PFN_UP(end);

			if (entry->type == E820_TYPE_RAM)
				end_pfn = PFN_UP(entry->addr);

			if (start_pfn < end_pfn)
				ret_val = func(start_pfn, end_pfn, nr_pages,
					       ret_val);
			start = end;
		}
	}

	return ret_val;
}

/*
 * Remap the memory prepared in xen_do_set_identity_and_remap_chunk().
 * The remap information (which mfn remap to which pfn) is contained in the
 * to be remapped memory itself in a linked list anchored at xen_remap_mfn.
 * This scheme allows to remap the different chunks in arbitrary order while
 * the resulting mapping will be independent from the order.
 */
void __init xen_remap_memory(void)
{
	unsigned long buf = (unsigned long)&xen_remap_buf;
	unsigned long mfn_save, pfn;
	unsigned long remapped = 0;
	unsigned int i;
	unsigned long pfn_s = ~0UL;
	unsigned long len = 0;

	mfn_save = virt_to_mfn(buf);

	while (xen_remap_mfn != INVALID_P2M_ENTRY) {
		/* Map the remap information */
		set_pte_mfn(buf, xen_remap_mfn, PAGE_KERNEL);

		BUG_ON(xen_remap_mfn != xen_remap_buf.mfns[0]);

		pfn = xen_remap_buf.target_pfn;
		for (i = 0; i < xen_remap_buf.size; i++) {
			xen_update_mem_tables(pfn, xen_remap_buf.mfns[i]);
			remapped++;
			pfn++;
		}
		if (pfn_s == ~0UL || pfn == pfn_s) {
			pfn_s = xen_remap_buf.target_pfn;
			len += xen_remap_buf.size;
		} else if (pfn_s + len == xen_remap_buf.target_pfn) {
			len += xen_remap_buf.size;
		} else {
			xen_del_extra_mem(pfn_s, len);
			pfn_s = xen_remap_buf.target_pfn;
			len = xen_remap_buf.size;
		}
		xen_remap_mfn = xen_remap_buf.next_area_mfn;
	}

	if (pfn_s != ~0UL && len)
		xen_del_extra_mem(pfn_s, len);

	set_pte_mfn(buf, mfn_save, PAGE_KERNEL);

	pr_info("Remapped %ld page(s)\n", remapped);
}

static unsigned long __init xen_get_pages_limit(void)
{
	unsigned long limit;

	limit = MAXMEM / PAGE_SIZE;
	if (!xen_initial_domain() && xen_512gb_limit)
		limit = GB(512) / PAGE_SIZE;

	return limit;
}

static unsigned long __init xen_get_max_pages(void)
{
	unsigned long max_pages, limit;
	domid_t domid = DOMID_SELF;
	long ret;

	limit = xen_get_pages_limit();
	max_pages = limit;

	/*
	 * For the initial domain we use the maximum reservation as
	 * the maximum page.
	 *
	 * For guest domains the current maximum reservation reflects
	 * the current maximum rather than the static maximum. In this
	 * case the e820 map provided to us will cover the static
	 * maximum region.
	 */
	if (xen_initial_domain()) {
		ret = HYPERVISOR_memory_op(XENMEM_maximum_reservation, &domid);
		if (ret > 0)
			max_pages = ret;
	}

	return min(max_pages, limit);
}

static void __init xen_align_and_add_e820_region(phys_addr_t start,
						 phys_addr_t size, int type)
{
	phys_addr_t end = start + size;

	/* Align RAM regions to page boundaries. */
	if (type == E820_TYPE_RAM) {
		start = PAGE_ALIGN(start);
		end &= ~((phys_addr_t)PAGE_SIZE - 1);
#ifdef CONFIG_MEMORY_HOTPLUG
		/*
		 * Don't allow adding memory not in E820 map while booting the
		 * system. Once the balloon driver is up it will remove that
		 * restriction again.
		 */
		max_mem_size = end;
#endif
	}

	e820__range_add(start, end - start, type);
}

static void __init xen_ignore_unusable(void)
{
	struct e820_entry *entry = xen_e820_table.entries;
	unsigned int i;

	for (i = 0; i < xen_e820_table.nr_entries; i++, entry++) {
		if (entry->type == E820_TYPE_UNUSABLE)
			entry->type = E820_TYPE_RAM;
	}
}

bool __init xen_is_e820_reserved(phys_addr_t start, phys_addr_t size)
{
	struct e820_entry *entry;
	unsigned mapcnt;
	phys_addr_t end;

	if (!size)
		return false;

	end = start + size;
	entry = xen_e820_table.entries;

	for (mapcnt = 0; mapcnt < xen_e820_table.nr_entries; mapcnt++) {
		if (entry->type == E820_TYPE_RAM && entry->addr <= start &&
		    (entry->addr + entry->size) >= end)
			return false;

		entry++;
	}

	return true;
}

/*
 * Find a free area in physical memory not yet reserved and compliant with
 * E820 map.
 * Used to relocate pre-allocated areas like initrd or p2m list which are in
 * conflict with the to be used E820 map.
 * In case no area is found, return 0. Otherwise return the physical address
 * of the area which is already reserved for convenience.
 */
phys_addr_t __init xen_find_free_area(phys_addr_t size)
{
	unsigned mapcnt;
	phys_addr_t addr, start;
	struct e820_entry *entry = xen_e820_table.entries;

	for (mapcnt = 0; mapcnt < xen_e820_table.nr_entries; mapcnt++, entry++) {
		if (entry->type != E820_TYPE_RAM || entry->size < size)
			continue;
		start = entry->addr;
		for (addr = start; addr < start + size; addr += PAGE_SIZE) {
			if (!memblock_is_reserved(addr))
				continue;
			start = addr + PAGE_SIZE;
			if (start + size > entry->addr + entry->size)
				break;
		}
		if (addr >= start + size) {
			memblock_reserve(start, size);
			return start;
		}
	}

	return 0;
}

/*
 * Like memcpy, but with physical addresses for dest and src.
 */
static void __init xen_phys_memcpy(phys_addr_t dest, phys_addr_t src,
				   phys_addr_t n)
{
	phys_addr_t dest_off, src_off, dest_len, src_len, len;
	void *from, *to;

	while (n) {
		dest_off = dest & ~PAGE_MASK;
		src_off = src & ~PAGE_MASK;
		dest_len = n;
		if (dest_len > (NR_FIX_BTMAPS << PAGE_SHIFT) - dest_off)
			dest_len = (NR_FIX_BTMAPS << PAGE_SHIFT) - dest_off;
		src_len = n;
		if (src_len > (NR_FIX_BTMAPS << PAGE_SHIFT) - src_off)
			src_len = (NR_FIX_BTMAPS << PAGE_SHIFT) - src_off;
		len = min(dest_len, src_len);
		to = early_memremap(dest - dest_off, dest_len + dest_off);
		from = early_memremap(src - src_off, src_len + src_off);
		memcpy(to, from, len);
		early_memunmap(to, dest_len + dest_off);
		early_memunmap(from, src_len + src_off);
		n -= len;
		dest += len;
		src += len;
	}
}

/*
 * Reserve Xen mfn_list.
 */
static void __init xen_reserve_xen_mfnlist(void)
{
	phys_addr_t start, size;

	if (xen_start_info->mfn_list >= __START_KERNEL_map) {
		start = __pa(xen_start_info->mfn_list);
		size = PFN_ALIGN(xen_start_info->nr_pages *
				 sizeof(unsigned long));
	} else {
		start = PFN_PHYS(xen_start_info->first_p2m_pfn);
		size = PFN_PHYS(xen_start_info->nr_p2m_frames);
	}

	memblock_reserve(start, size);
	if (!xen_is_e820_reserved(start, size))
		return;

	xen_relocate_p2m();
	memblock_free(start, size);
}

/**
 * machine_specific_memory_setup - Hook for machine specific memory setup.
 **/
char * __init xen_memory_setup(void)
{
	unsigned long max_pfn, pfn_s, n_pfns;
	phys_addr_t mem_end, addr, size, chunk_size;
	u32 type;
	int rc;
	struct xen_memory_map memmap;
	unsigned long max_pages;
	unsigned long extra_pages = 0;
	int i;
	int op;

	xen_parse_512gb();
	max_pfn = xen_get_pages_limit();
	max_pfn = min(max_pfn, xen_start_info->nr_pages);
	mem_end = PFN_PHYS(max_pfn);

	memmap.nr_entries = ARRAY_SIZE(xen_e820_table.entries);
	set_xen_guest_handle(memmap.buffer, xen_e820_table.entries);

#if defined(CONFIG_MEMORY_HOTPLUG) && defined(CONFIG_XEN_BALLOON)
	xen_saved_max_mem_size = max_mem_size;
#endif

	op = xen_initial_domain() ?
		XENMEM_machine_memory_map :
		XENMEM_memory_map;
	rc = HYPERVISOR_memory_op(op, &memmap);
	if (rc == -ENOSYS) {
		BUG_ON(xen_initial_domain());
		memmap.nr_entries = 1;
		xen_e820_table.entries[0].addr = 0ULL;
		xen_e820_table.entries[0].size = mem_end;
		/* 8MB slack (to balance backend allocations). */
		xen_e820_table.entries[0].size += 8ULL << 20;
		xen_e820_table.entries[0].type = E820_TYPE_RAM;
		rc = 0;
	}
	BUG_ON(rc);
	BUG_ON(memmap.nr_entries == 0);
	xen_e820_table.nr_entries = memmap.nr_entries;

	/*
	 * Xen won't allow a 1:1 mapping to be created to UNUSABLE
	 * regions, so if we're using the machine memory map leave the
	 * region as RAM as it is in the pseudo-physical map.
	 *
	 * UNUSABLE regions in domUs are not handled and will need
	 * a patch in the future.
	 */
	if (xen_initial_domain())
		xen_ignore_unusable();

	/* Make sure the Xen-supplied memory map is well-ordered. */
	e820__update_table(&xen_e820_table);

	max_pages = xen_get_max_pages();

	/* How many extra pages do we need due to remapping? */
	max_pages += xen_foreach_remap_area(max_pfn, xen_count_remap_pages);

	if (max_pages > max_pfn)
		extra_pages += max_pages - max_pfn;

	/*
	 * Clamp the amount of extra memory to a EXTRA_MEM_RATIO
	 * factor the base size.  On non-highmem systems, the base
	 * size is the full initial memory allocation; on highmem it
	 * is limited to the max size of lowmem, so that it doesn't
	 * get completely filled.
	 *
	 * Make sure we have no memory above max_pages, as this area
	 * isn't handled by the p2m management.
	 *
	 * In principle there could be a problem in lowmem systems if
	 * the initial memory is also very large with respect to
	 * lowmem, but we won't try to deal with that here.
	 */
	extra_pages = min3(EXTRA_MEM_RATIO * min(max_pfn, PFN_DOWN(MAXMEM)),
			   extra_pages, max_pages - max_pfn);
	i = 0;
	addr = xen_e820_table.entries[0].addr;
	size = xen_e820_table.entries[0].size;
	while (i < xen_e820_table.nr_entries) {
		bool discard = false;

		chunk_size = size;
		type = xen_e820_table.entries[i].type;

		if (type == E820_TYPE_RAM) {
			if (addr < mem_end) {
				chunk_size = min(size, mem_end - addr);
			} else if (extra_pages) {
				chunk_size = min(size, PFN_PHYS(extra_pages));
				pfn_s = PFN_UP(addr);
				n_pfns = PFN_DOWN(addr + chunk_size) - pfn_s;
				extra_pages -= n_pfns;
				xen_add_extra_mem(pfn_s, n_pfns);
				xen_max_p2m_pfn = pfn_s + n_pfns;
			} else
				discard = true;
		}

		if (!discard)
			xen_align_and_add_e820_region(addr, chunk_size, type);

		addr += chunk_size;
		size -= chunk_size;
		if (size == 0) {
			i++;
			if (i < xen_e820_table.nr_entries) {
				addr = xen_e820_table.entries[i].addr;
				size = xen_e820_table.entries[i].size;
			}
		}
	}

	/*
	 * Set the rest as identity mapped, in case PCI BARs are
	 * located here.
	 */
	set_phys_range_identity(addr / PAGE_SIZE, ~0ul);

	/*
	 * In domU, the ISA region is normal, usable memory, but we
	 * reserve ISA memory anyway because too many things poke
	 * about in there.
	 */
	e820__range_add(ISA_START_ADDRESS, ISA_END_ADDRESS - ISA_START_ADDRESS, E820_TYPE_RESERVED);

<<<<<<< HEAD
	sanitize_e820_map(e820->map, ARRAY_SIZE(e820->map), &e820->nr_map);
=======
	e820__update_table(e820_table);
>>>>>>> 24b8d41d

	/*
	 * Check whether the kernel itself conflicts with the target E820 map.
	 * Failing now is better than running into weird problems later due
	 * to relocating (and even reusing) pages with kernel text or data.
	 */
	if (xen_is_e820_reserved(__pa_symbol(_text),
			__pa_symbol(__bss_stop) - __pa_symbol(_text))) {
		xen_raw_console_write("Xen hypervisor allocated kernel memory conflicts with E820 map\n");
		BUG();
	}

	/*
	 * Check for a conflict of the hypervisor supplied page tables with
	 * the target E820 map.
	 */
	xen_pt_check_e820();

	xen_reserve_xen_mfnlist();

	/* Check for a conflict of the initrd with the target E820 map. */
	if (xen_is_e820_reserved(boot_params.hdr.ramdisk_image,
				 boot_params.hdr.ramdisk_size)) {
		phys_addr_t new_area, start, size;

		new_area = xen_find_free_area(boot_params.hdr.ramdisk_size);
		if (!new_area) {
			xen_raw_console_write("Can't find new memory area for initrd needed due to E820 map conflict\n");
			BUG();
		}

		start = boot_params.hdr.ramdisk_image;
		size = boot_params.hdr.ramdisk_size;
		xen_phys_memcpy(new_area, start, size);
		pr_info("initrd moved from [mem %#010llx-%#010llx] to [mem %#010llx-%#010llx]\n",
			start, start + size, new_area, new_area + size);
		memblock_free(start, size);
		boot_params.hdr.ramdisk_image = new_area;
		boot_params.ext_ramdisk_image = new_area >> 32;
	}

	/*
	 * Set identity map on non-RAM pages and prepare remapping the
	 * underlying RAM.
	 */
	xen_foreach_remap_area(max_pfn, xen_set_identity_and_remap_chunk);
<<<<<<< HEAD

	pr_info("Released %ld page(s)\n", xen_released_pages);

	return "Xen";
}

/*
 * Machine specific memory setup for auto-translated guests.
 */
char * __init xen_auto_xlated_memory_setup(void)
{
	struct xen_memory_map memmap;
	int i;
	int rc;
=======
>>>>>>> 24b8d41d

	pr_info("Released %ld page(s)\n", xen_released_pages);

	return "Xen";
}

static int register_callback(unsigned type, const void *func)
{
	struct callback_register callback = {
		.type = type,
		.address = XEN_CALLBACK(__KERNEL_CS, func),
		.flags = CALLBACKF_mask_events,
	};

	return HYPERVISOR_callback_op(CALLBACKOP_register, &callback);
}

void xen_enable_sysenter(void)
{
	int ret;
	unsigned sysenter_feature;

	sysenter_feature = X86_FEATURE_SYSENTER32;

	if (!boot_cpu_has(sysenter_feature))
		return;

	ret = register_callback(CALLBACKTYPE_sysenter, xen_sysenter_target);
	if(ret != 0)
		setup_clear_cpu_cap(sysenter_feature);
}

void xen_enable_syscall(void)
{
	int ret;

	ret = register_callback(CALLBACKTYPE_syscall, xen_syscall_target);
	if (ret != 0) {
		printk(KERN_ERR "Failed to set syscall callback: %d\n", ret);
		/* Pretty fatal; 64-bit userspace has no other
		   mechanism for syscalls. */
	}

	if (boot_cpu_has(X86_FEATURE_SYSCALL32)) {
		ret = register_callback(CALLBACKTYPE_syscall32,
					xen_syscall32_target);
		if (ret != 0)
			setup_clear_cpu_cap(X86_FEATURE_SYSCALL32);
	}
}

static void __init xen_pvmmu_arch_setup(void)
{
	HYPERVISOR_vm_assist(VMASST_CMD_enable, VMASST_TYPE_4gb_segments);
	HYPERVISOR_vm_assist(VMASST_CMD_enable, VMASST_TYPE_writable_pagetables);

	HYPERVISOR_vm_assist(VMASST_CMD_enable,
			     VMASST_TYPE_pae_extended_cr3);

	if (register_callback(CALLBACKTYPE_event,
			      xen_asm_exc_xen_hypervisor_callback) ||
	    register_callback(CALLBACKTYPE_failsafe, xen_failsafe_callback))
		BUG();

	xen_enable_sysenter();
	xen_enable_syscall();
}

/* This function is not called for HVM domains */
void __init xen_arch_setup(void)
{
	xen_panic_handler_init();
	xen_pvmmu_arch_setup();

#ifdef CONFIG_ACPI
	if (!(xen_start_info->flags & SIF_INITDOMAIN)) {
		printk(KERN_INFO "ACPI in unprivileged domain disabled\n");
		disable_acpi();
	}
#endif

	memcpy(boot_command_line, xen_start_info->cmd_line,
	       MAX_GUEST_CMDLINE > COMMAND_LINE_SIZE ?
	       COMMAND_LINE_SIZE : MAX_GUEST_CMDLINE);

	/* Set up idle, making sure it calls safe_halt() pvop */
	disable_cpuidle();
	disable_cpufreq();
	WARN_ON(xen_set_default_idle());
#ifdef CONFIG_NUMA
	numa_off = 1;
#endif
}<|MERGE_RESOLUTION|>--- conflicted
+++ resolved
@@ -456,11 +456,7 @@
 {
 	phys_addr_t start = 0;
 	unsigned long ret_val = 0;
-<<<<<<< HEAD
-	const struct e820entry *entry = xen_e820_map;
-=======
 	const struct e820_entry *entry = xen_e820_table.entries;
->>>>>>> 24b8d41d
 	int i;
 
 	/*
@@ -859,11 +855,7 @@
 	 */
 	e820__range_add(ISA_START_ADDRESS, ISA_END_ADDRESS - ISA_START_ADDRESS, E820_TYPE_RESERVED);
 
-<<<<<<< HEAD
-	sanitize_e820_map(e820->map, ARRAY_SIZE(e820->map), &e820->nr_map);
-=======
 	e820__update_table(e820_table);
->>>>>>> 24b8d41d
 
 	/*
 	 * Check whether the kernel itself conflicts with the target E820 map.
@@ -910,23 +902,6 @@
 	 * underlying RAM.
 	 */
 	xen_foreach_remap_area(max_pfn, xen_set_identity_and_remap_chunk);
-<<<<<<< HEAD
-
-	pr_info("Released %ld page(s)\n", xen_released_pages);
-
-	return "Xen";
-}
-
-/*
- * Machine specific memory setup for auto-translated guests.
- */
-char * __init xen_auto_xlated_memory_setup(void)
-{
-	struct xen_memory_map memmap;
-	int i;
-	int rc;
-=======
->>>>>>> 24b8d41d
 
 	pr_info("Released %ld page(s)\n", xen_released_pages);
 
