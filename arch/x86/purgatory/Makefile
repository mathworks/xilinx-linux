--- conflicted
+++ resolved
@@ -36,8 +36,6 @@
 PURGATORY_CFLAGS += $(DISABLE_STACKLEAK_PLUGIN) -DDISABLE_BRANCH_PROFILING
 PURGATORY_CFLAGS += -fno-stack-protector
 
-KCOV_INSTRUMENT := n
-
 # Default KBUILD_CFLAGS can have -pg option set when FTRACE is enabled. That
 # in turn leaves some undefined symbols like __fentry__ in purgatory and not
 # sure how to relocate those.
@@ -53,11 +51,6 @@
 PURGATORY_CFLAGS_REMOVE		+= -fstack-protector-strong
 endif
 
-<<<<<<< HEAD
-KBUILD_CFLAGS := -fno-strict-aliasing -Wall -Wstrict-prototypes -fno-zero-initialized-in-bss -fno-builtin -ffreestanding -c -MD -Os -mcmodel=large
-KBUILD_CFLAGS += -m$(BITS)
-KBUILD_CFLAGS += $(call cc-option,-fno-PIE)
-=======
 ifdef CONFIG_RETPOLINE
 PURGATORY_CFLAGS_REMOVE		+= $(RETPOLINE_CFLAGS)
 endif
@@ -73,7 +66,6 @@
 
 AFLAGS_REMOVE_setup-x86_$(BITS).o	+= -Wa,-gdwarf-2
 AFLAGS_REMOVE_entry64.o			+= -Wa,-gdwarf-2
->>>>>>> 24b8d41d
 
 $(obj)/purgatory.ro: $(PURGATORY_OBJS) FORCE
 		$(call if_changed,ld)
