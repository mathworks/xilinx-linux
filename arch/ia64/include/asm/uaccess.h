--- conflicted
+++ resolved
@@ -200,59 +200,17 @@
 static inline unsigned long
 raw_copy_to_user(void __user *to, const void *from, unsigned long count)
 {
-	check_object_size(from, count, true);
-
 	return __copy_user(to, (__force void __user *) from, count);
 }
 
 static inline unsigned long
 raw_copy_from_user(void *to, const void __user *from, unsigned long count)
 {
-	check_object_size(to, count, false);
-
 	return __copy_user((__force void __user *) to, from, count);
 }
 
-<<<<<<< HEAD
-#define __copy_to_user_inatomic		__copy_to_user
-#define __copy_from_user_inatomic	__copy_from_user
-#define copy_to_user(to, from, n)							\
-({											\
-	void __user *__cu_to = (to);							\
-	const void *__cu_from = (from);							\
-	long __cu_len = (n);								\
-											\
-	if (__access_ok(__cu_to, __cu_len, get_fs())) {					\
-		check_object_size(__cu_from, __cu_len, true);			\
-		__cu_len = __copy_user(__cu_to, (__force void __user *)  __cu_from, __cu_len);	\
-	}										\
-	__cu_len;									\
-})
-
-static inline unsigned long
-copy_from_user(void *to, const void __user *from, unsigned long n)
-{
-	check_object_size(to, n, false);
-	if (likely(__access_ok(from, n, get_fs())))
-		n = __copy_user((__force void __user *) to, from, n);
-	else
-		memset(to, 0, n);
-	return n;
-}
-
-#define __copy_in_user(to, from, size)	__copy_user((to), (from), (size))
-
-static inline unsigned long
-copy_in_user (void __user *to, const void __user *from, unsigned long n)
-{
-	if (likely(access_ok(VERIFY_READ, from, n) && access_ok(VERIFY_WRITE, to, n)))
-		n = __copy_user(to, from, n);
-	return n;
-}
-=======
 #define INLINE_COPY_FROM_USER
 #define INLINE_COPY_TO_USER
->>>>>>> 24b8d41d
 
 extern unsigned long __do_clear_user (void __user *, unsigned long);
 
