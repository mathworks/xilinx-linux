/* SPDX-License-Identifier: GPL-2.0 */
#ifndef __UM_IRQFLAGS_H
#define __UM_IRQFLAGS_H

extern int get_signals(void);
extern int set_signals(int enable);
extern void block_signals(void);
extern void unblock_signals(void);

#define arch_local_save_flags arch_local_save_flags
static inline unsigned long arch_local_save_flags(void)
{
	return get_signals();
}

#define arch_local_irq_restore arch_local_irq_restore
static inline void arch_local_irq_restore(unsigned long flags)
{
	set_signals(flags);
}

#define arch_local_irq_enable arch_local_irq_enable
static inline void arch_local_irq_enable(void)
{
	unblock_signals();
}

#define arch_local_irq_disable arch_local_irq_disable
static inline void arch_local_irq_disable(void)
{
	block_signals();
}

#define ARCH_IRQ_DISABLED	0
<<<<<<< HEAD
#define ARCh_IRQ_ENABLED	(SIGIO|SIGVTALRM)
=======
>>>>>>> 24b8d41d

#include <asm-generic/irqflags.h>

#endif<|MERGE_RESOLUTION|>--- conflicted
+++ resolved
@@ -32,10 +32,6 @@
 }
 
 #define ARCH_IRQ_DISABLED	0
-<<<<<<< HEAD
-#define ARCh_IRQ_ENABLED	(SIGIO|SIGVTALRM)
-=======
->>>>>>> 24b8d41d
 
 #include <asm-generic/irqflags.h>
 
