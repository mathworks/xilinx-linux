/* SPDX-License-Identifier: GPL-2.0 */
#ifndef __UM_TLB_H
#define __UM_TLB_H

#include <linux/mm.h>

<<<<<<< HEAD
static inline void
tlb_flush_mmu(struct mmu_gather *tlb)
{
	if (!tlb->need_flush)
		return;

	tlb_flush_mmu_tlbonly(tlb);
	tlb_flush_mmu_free(tlb);
}

/* tlb_finish_mmu
 *	Called at the end of the shootdown operation to free up any resources
 *	that were required.
 */
static inline void
tlb_finish_mmu(struct mmu_gather *tlb, unsigned long start, unsigned long end)
{
	tlb_flush_mmu(tlb);

	/* keep the page table cache within bounds */
	check_pgt_cache();
}

/* tlb_remove_page
 *	Must perform the equivalent to __free_pte(pte_get_and_clear(ptep)),
 *	while handling the additional races in SMP caused by other CPUs
 *	caching valid mappings in their TLBs.
 */
static inline int __tlb_remove_page(struct mmu_gather *tlb, struct page *page)
{
	tlb->need_flush = 1;
	free_page_and_swap_cache(page);
	return false; /* avoid calling tlb_flush_mmu */
}

static inline void tlb_remove_page(struct mmu_gather *tlb, struct page *page)
{
	__tlb_remove_page(tlb, page);
}

static inline bool __tlb_remove_page_size(struct mmu_gather *tlb,
					  struct page *page, int page_size)
{
	return __tlb_remove_page(tlb, page);
}

static inline bool __tlb_remove_pte_page(struct mmu_gather *tlb,
					 struct page *page)
{
	return __tlb_remove_page(tlb, page);
}

static inline void tlb_remove_page_size(struct mmu_gather *tlb,
					struct page *page, int page_size)
{
	return tlb_remove_page(tlb, page);
}

/**
 * tlb_remove_tlb_entry - remember a pte unmapping for later tlb invalidation.
 *
 * Record the fact that pte's were really umapped in ->need_flush, so we can
 * later optimise away the tlb invalidate.   This helps when userspace is
 * unmapping already-unmapped pages, which happens quite a lot.
 */
#define tlb_remove_tlb_entry(tlb, ptep, address)		\
	do {							\
		tlb->need_flush = 1;				\
		__tlb_remove_tlb_entry(tlb, ptep, address);	\
	} while (0)

#define pte_free_tlb(tlb, ptep, addr) __pte_free_tlb(tlb, ptep, addr)

#define pud_free_tlb(tlb, pudp, addr) __pud_free_tlb(tlb, pudp, addr)

#define pmd_free_tlb(tlb, pmdp, addr) __pmd_free_tlb(tlb, pmdp, addr)

#define tlb_migrate_finish(mm) do {} while (0)
=======
#include <asm/tlbflush.h>
#include <asm-generic/cacheflush.h>
#include <asm-generic/tlb.h>
>>>>>>> 24b8d41d

#endif<|MERGE_RESOLUTION|>--- conflicted
+++ resolved
@@ -4,89 +4,8 @@
 
 #include <linux/mm.h>
 
-<<<<<<< HEAD
-static inline void
-tlb_flush_mmu(struct mmu_gather *tlb)
-{
-	if (!tlb->need_flush)
-		return;
-
-	tlb_flush_mmu_tlbonly(tlb);
-	tlb_flush_mmu_free(tlb);
-}
-
-/* tlb_finish_mmu
- *	Called at the end of the shootdown operation to free up any resources
- *	that were required.
- */
-static inline void
-tlb_finish_mmu(struct mmu_gather *tlb, unsigned long start, unsigned long end)
-{
-	tlb_flush_mmu(tlb);
-
-	/* keep the page table cache within bounds */
-	check_pgt_cache();
-}
-
-/* tlb_remove_page
- *	Must perform the equivalent to __free_pte(pte_get_and_clear(ptep)),
- *	while handling the additional races in SMP caused by other CPUs
- *	caching valid mappings in their TLBs.
- */
-static inline int __tlb_remove_page(struct mmu_gather *tlb, struct page *page)
-{
-	tlb->need_flush = 1;
-	free_page_and_swap_cache(page);
-	return false; /* avoid calling tlb_flush_mmu */
-}
-
-static inline void tlb_remove_page(struct mmu_gather *tlb, struct page *page)
-{
-	__tlb_remove_page(tlb, page);
-}
-
-static inline bool __tlb_remove_page_size(struct mmu_gather *tlb,
-					  struct page *page, int page_size)
-{
-	return __tlb_remove_page(tlb, page);
-}
-
-static inline bool __tlb_remove_pte_page(struct mmu_gather *tlb,
-					 struct page *page)
-{
-	return __tlb_remove_page(tlb, page);
-}
-
-static inline void tlb_remove_page_size(struct mmu_gather *tlb,
-					struct page *page, int page_size)
-{
-	return tlb_remove_page(tlb, page);
-}
-
-/**
- * tlb_remove_tlb_entry - remember a pte unmapping for later tlb invalidation.
- *
- * Record the fact that pte's were really umapped in ->need_flush, so we can
- * later optimise away the tlb invalidate.   This helps when userspace is
- * unmapping already-unmapped pages, which happens quite a lot.
- */
-#define tlb_remove_tlb_entry(tlb, ptep, address)		\
-	do {							\
-		tlb->need_flush = 1;				\
-		__tlb_remove_tlb_entry(tlb, ptep, address);	\
-	} while (0)
-
-#define pte_free_tlb(tlb, ptep, addr) __pte_free_tlb(tlb, ptep, addr)
-
-#define pud_free_tlb(tlb, pudp, addr) __pud_free_tlb(tlb, pudp, addr)
-
-#define pmd_free_tlb(tlb, pmdp, addr) __pmd_free_tlb(tlb, pmdp, addr)
-
-#define tlb_migrate_finish(mm) do {} while (0)
-=======
 #include <asm/tlbflush.h>
 #include <asm-generic/cacheflush.h>
 #include <asm-generic/tlb.h>
->>>>>>> 24b8d41d
 
 #endif