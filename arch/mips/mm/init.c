--- conflicted
+++ resolved
@@ -276,28 +276,6 @@
 static int maar_res_walk(unsigned long start_pfn, unsigned long nr_pages,
 			 void *data)
 {
-<<<<<<< HEAD
-	struct maar_config cfg[BOOT_MEM_MAP_MAX];
-	unsigned i, num_configured, num_cfg = 0;
-
-	for (i = 0; i < boot_mem_map.nr_map; i++) {
-		switch (boot_mem_map.map[i].type) {
-		case BOOT_MEM_RAM:
-		case BOOT_MEM_INIT_RAM:
-			break;
-		default:
-			continue;
-		}
-
-		/* Round lower up */
-		cfg[num_cfg].lower = boot_mem_map.map[i].addr;
-		cfg[num_cfg].lower = (cfg[num_cfg].lower + 0xffff) & ~0xffff;
-
-		/* Round upper down */
-		cfg[num_cfg].upper = boot_mem_map.map[i].addr +
-					boot_mem_map.map[i].size;
-		cfg[num_cfg].upper = (cfg[num_cfg].upper & ~0xffff) - 1;
-=======
 	struct maar_walk_info *wi = data;
 	struct maar_config *cfg = &wi->cfg[wi->num_cfg];
 	unsigned int maar_align;
@@ -313,7 +291,6 @@
 	/* Ensure we don't overflow the cfg array */
 	if (!WARN_ON(wi->num_cfg >= ARRAY_SIZE(wi->cfg)))
 		wi->num_cfg++;
->>>>>>> 24b8d41d
 
 	return 0;
 }
