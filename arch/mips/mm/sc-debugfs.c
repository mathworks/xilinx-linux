--- conflicted
+++ resolved
@@ -54,19 +54,8 @@
 	struct dentry *dir;
 
 	dir = debugfs_create_dir("l2cache", mips_debugfs_dir);
-<<<<<<< HEAD
-	if (IS_ERR(dir))
-		return PTR_ERR(dir);
-
-	file = debugfs_create_file("prefetch", S_IRUGO | S_IWUSR, dir,
-				   NULL, &sc_prefetch_fops);
-	if (!file)
-		return -ENOMEM;
-
-=======
 	debugfs_create_file("prefetch", S_IRUGO | S_IWUSR, dir, NULL,
 			    &sc_prefetch_fops);
->>>>>>> 24b8d41d
 	return 0;
 }
 late_initcall(sc_debugfs_init);