/*
 * This file is subject to the terms and conditions of the GNU General Public
 * License.  See the file "COPYING" in the main directory of this archive
 * for more details.
 *
 * KVM/MIPS: Deliver/Emulate exceptions to the guest kernel
 *
 * Copyright (C) 2012  MIPS Technologies, Inc.  All rights reserved.
 * Authors: Sanjay Lal <sanjayl@kymasys.com>
 */

#include <linux/errno.h>
#include <linux/err.h>
<<<<<<< HEAD
#include <linux/vmalloc.h>

=======
>>>>>>> 24b8d41d
#include <linux/kvm_host.h>
#include <linux/log2.h>
#include <linux/uaccess.h>
#include <linux/vmalloc.h>
#include <asm/mmu_context.h>
#include <asm/pgalloc.h>

#include "interrupt.h"

static gpa_t kvm_trap_emul_gva_to_gpa_cb(gva_t gva)
{
	gpa_t gpa;
	gva_t kseg = KSEGX(gva);
<<<<<<< HEAD
=======
	gva_t gkseg = KVM_GUEST_KSEGX(gva);
>>>>>>> 24b8d41d

	if ((kseg == CKSEG0) || (kseg == CKSEG1))
		gpa = CPHYSADDR(gva);
	else if (gkseg == KVM_GUEST_KSEG0)
		gpa = KVM_GUEST_CPHYSADDR(gva);
	else {
		kvm_err("%s: cannot find GPA for GVA: %#lx\n", __func__, gva);
		kvm_mips_dump_host_tlbs();
		gpa = KVM_INVALID_ADDR;
	}

	kvm_debug("%s: gva %#lx, gpa: %#llx\n", __func__, gva, gpa);

	return gpa;
}

static int kvm_trap_emul_no_handler(struct kvm_vcpu *vcpu)
{
	u32 __user *opc = (u32 __user *) vcpu->arch.pc;
	u32 cause = vcpu->arch.host_cp0_cause;
	u32 exccode = (cause & CAUSEF_EXCCODE) >> CAUSEB_EXCCODE;
	unsigned long badvaddr = vcpu->arch.host_cp0_badvaddr;
	u32 inst = 0;

	/*
	 *  Fetch the instruction.
	 */
	if (cause & CAUSEF_BD)
		opc += 1;
	kvm_get_badinstr(opc, vcpu, &inst);

	kvm_err("Exception Code: %d not handled @ PC: %p, inst: 0x%08x BadVaddr: %#lx Status: %#x\n",
		exccode, opc, inst, badvaddr,
		kvm_read_c0_guest_status(vcpu->arch.cop0));
	kvm_arch_vcpu_dump_regs(vcpu);
	vcpu->run->exit_reason = KVM_EXIT_INTERNAL_ERROR;
	return RESUME_HOST;
}

static int kvm_trap_emul_handle_cop_unusable(struct kvm_vcpu *vcpu)
{
	struct mips_coproc *cop0 = vcpu->arch.cop0;
<<<<<<< HEAD
	struct kvm_run *run = vcpu->run;
=======
>>>>>>> 24b8d41d
	u32 __user *opc = (u32 __user *) vcpu->arch.pc;
	u32 cause = vcpu->arch.host_cp0_cause;
	enum emulation_result er = EMULATE_DONE;
	int ret = RESUME_GUEST;

	if (((cause & CAUSEF_CE) >> CAUSEB_CE) == 1) {
		/* FPU Unusable */
		if (!kvm_mips_guest_has_fpu(&vcpu->arch) ||
		    (kvm_read_c0_guest_status(cop0) & ST0_CU1) == 0) {
			/*
			 * Unusable/no FPU in guest:
			 * deliver guest COP1 Unusable Exception
			 */
			er = kvm_mips_emulate_fpu_exc(cause, opc, vcpu);
		} else {
			/* Restore FPU state */
			kvm_own_fpu(vcpu);
			er = EMULATE_DONE;
		}
	} else {
		er = kvm_mips_emulate_inst(cause, opc, vcpu);
	}

	switch (er) {
	case EMULATE_DONE:
		ret = RESUME_GUEST;
		break;

	case EMULATE_FAIL:
		vcpu->run->exit_reason = KVM_EXIT_INTERNAL_ERROR;
		ret = RESUME_HOST;
		break;

	case EMULATE_WAIT:
		vcpu->run->exit_reason = KVM_EXIT_INTR;
		ret = RESUME_HOST;
		break;

	case EMULATE_HYPERCALL:
		ret = kvm_mips_handle_hypcall(vcpu);
		break;

	default:
		BUG();
	}
	return ret;
}

static int kvm_mips_bad_load(u32 cause, u32 *opc, struct kvm_vcpu *vcpu)
{
<<<<<<< HEAD
	struct kvm_run *run = vcpu->run;
	u32 __user *opc = (u32 __user *) vcpu->arch.pc;
	unsigned long badvaddr = vcpu->arch.host_cp0_badvaddr;
	u32 cause = vcpu->arch.host_cp0_cause;
	enum emulation_result er = EMULATE_DONE;
	int ret = RESUME_GUEST;

	if (KVM_GUEST_KSEGX(badvaddr) < KVM_GUEST_KSEG0
	    || KVM_GUEST_KSEGX(badvaddr) == KVM_GUEST_KSEG23) {
		kvm_debug("USER/KSEG23 ADDR TLB MOD fault: cause %#x, PC: %p, BadVaddr: %#lx\n",
			  cause, opc, badvaddr);
		er = kvm_mips_handle_tlbmod(cause, opc, run, vcpu);

		if (er == EMULATE_DONE)
			ret = RESUME_GUEST;
		else {
			run->exit_reason = KVM_EXIT_INTERNAL_ERROR;
			ret = RESUME_HOST;
		}
	} else if (KVM_GUEST_KSEGX(badvaddr) == KVM_GUEST_KSEG0) {
		/*
		 * XXXKYMA: The guest kernel does not expect to get this fault
		 * when we are not using HIGHMEM. Need to address this in a
		 * HIGHMEM kernel
		 */
		kvm_err("TLB MOD fault not handled, cause %#x, PC: %p, BadVaddr: %#lx\n",
			cause, opc, badvaddr);
		kvm_mips_dump_host_tlbs();
		kvm_arch_vcpu_dump_regs(vcpu);
		run->exit_reason = KVM_EXIT_INTERNAL_ERROR;
		ret = RESUME_HOST;
	} else {
		kvm_err("Illegal TLB Mod fault address , cause %#x, PC: %p, BadVaddr: %#lx\n",
			cause, opc, badvaddr);
		kvm_mips_dump_host_tlbs();
		kvm_arch_vcpu_dump_regs(vcpu);
		run->exit_reason = KVM_EXIT_INTERNAL_ERROR;
		ret = RESUME_HOST;
=======
	enum emulation_result er;
	union mips_instruction inst;
	int err;

	/* A code fetch fault doesn't count as an MMIO */
	if (kvm_is_ifetch_fault(&vcpu->arch)) {
		vcpu->run->exit_reason = KVM_EXIT_INTERNAL_ERROR;
		return RESUME_HOST;
	}

	/* Fetch the instruction. */
	if (cause & CAUSEF_BD)
		opc += 1;
	err = kvm_get_badinstr(opc, vcpu, &inst.word);
	if (err) {
		vcpu->run->exit_reason = KVM_EXIT_INTERNAL_ERROR;
		return RESUME_HOST;
	}

	/* Emulate the load */
	er = kvm_mips_emulate_load(inst, cause, vcpu);
	if (er == EMULATE_FAIL) {
		kvm_err("Emulate load from MMIO space failed\n");
		vcpu->run->exit_reason = KVM_EXIT_INTERNAL_ERROR;
	} else {
		vcpu->run->exit_reason = KVM_EXIT_MMIO;
>>>>>>> 24b8d41d
	}
	return RESUME_HOST;
}

<<<<<<< HEAD
=======
static int kvm_mips_bad_store(u32 cause, u32 *opc, struct kvm_vcpu *vcpu)
{
	enum emulation_result er;
	union mips_instruction inst;
	int err;

	/* Fetch the instruction. */
	if (cause & CAUSEF_BD)
		opc += 1;
	err = kvm_get_badinstr(opc, vcpu, &inst.word);
	if (err) {
		vcpu->run->exit_reason = KVM_EXIT_INTERNAL_ERROR;
		return RESUME_HOST;
	}

	/* Emulate the store */
	er = kvm_mips_emulate_store(inst, cause, vcpu);
	if (er == EMULATE_FAIL) {
		kvm_err("Emulate store to MMIO space failed\n");
		vcpu->run->exit_reason = KVM_EXIT_INTERNAL_ERROR;
	} else {
		vcpu->run->exit_reason = KVM_EXIT_MMIO;
	}
	return RESUME_HOST;
}

static int kvm_mips_bad_access(u32 cause, u32 *opc,
			       struct kvm_vcpu *vcpu, bool store)
{
	if (store)
		return kvm_mips_bad_store(cause, opc, vcpu);
	else
		return kvm_mips_bad_load(cause, opc, vcpu);
}

static int kvm_trap_emul_handle_tlb_mod(struct kvm_vcpu *vcpu)
{
	struct mips_coproc *cop0 = vcpu->arch.cop0;
	u32 __user *opc = (u32 __user *) vcpu->arch.pc;
	unsigned long badvaddr = vcpu->arch.host_cp0_badvaddr;
	u32 cause = vcpu->arch.host_cp0_cause;
	struct kvm_mips_tlb *tlb;
	unsigned long entryhi;
	int index;

	if (KVM_GUEST_KSEGX(badvaddr) < KVM_GUEST_KSEG0
	    || KVM_GUEST_KSEGX(badvaddr) == KVM_GUEST_KSEG23) {
		/*
		 * First find the mapping in the guest TLB. If the failure to
		 * write was due to the guest TLB, it should be up to the guest
		 * to handle it.
		 */
		entryhi = (badvaddr & VPN2_MASK) |
			  (kvm_read_c0_guest_entryhi(cop0) & KVM_ENTRYHI_ASID);
		index = kvm_mips_guest_tlb_lookup(vcpu, entryhi);

		/*
		 * These should never happen.
		 * They would indicate stale host TLB entries.
		 */
		if (unlikely(index < 0)) {
			vcpu->run->exit_reason = KVM_EXIT_INTERNAL_ERROR;
			return RESUME_HOST;
		}
		tlb = vcpu->arch.guest_tlb + index;
		if (unlikely(!TLB_IS_VALID(*tlb, badvaddr))) {
			vcpu->run->exit_reason = KVM_EXIT_INTERNAL_ERROR;
			return RESUME_HOST;
		}

		/*
		 * Guest entry not dirty? That would explain the TLB modified
		 * exception. Relay that on to the guest so it can handle it.
		 */
		if (!TLB_IS_DIRTY(*tlb, badvaddr)) {
			kvm_mips_emulate_tlbmod(cause, opc, vcpu);
			return RESUME_GUEST;
		}

		if (kvm_mips_handle_mapped_seg_tlb_fault(vcpu, tlb, badvaddr,
							 true))
			/* Not writable, needs handling as MMIO */
			return kvm_mips_bad_store(cause, opc, vcpu);
		return RESUME_GUEST;
	} else if (KVM_GUEST_KSEGX(badvaddr) == KVM_GUEST_KSEG0) {
		if (kvm_mips_handle_kseg0_tlb_fault(badvaddr, vcpu, true) < 0)
			/* Not writable, needs handling as MMIO */
			return kvm_mips_bad_store(cause, opc, vcpu);
		return RESUME_GUEST;
	} else {
		/* host kernel addresses are all handled as MMIO */
		return kvm_mips_bad_store(cause, opc, vcpu);
	}
}

>>>>>>> 24b8d41d
static int kvm_trap_emul_handle_tlb_miss(struct kvm_vcpu *vcpu, bool store)
{
	struct kvm_run *run = vcpu->run;
	u32 __user *opc = (u32 __user *) vcpu->arch.pc;
	unsigned long badvaddr = vcpu->arch.host_cp0_badvaddr;
	u32 cause = vcpu->arch.host_cp0_cause;
	enum emulation_result er = EMULATE_DONE;
	int ret = RESUME_GUEST;

	if (((badvaddr & PAGE_MASK) == KVM_GUEST_COMMPAGE_ADDR)
	    && KVM_GUEST_KERNEL_MODE(vcpu)) {
		if (kvm_mips_handle_commpage_tlb_fault(badvaddr, vcpu) < 0) {
			run->exit_reason = KVM_EXIT_INTERNAL_ERROR;
			ret = RESUME_HOST;
		}
	} else if (KVM_GUEST_KSEGX(badvaddr) < KVM_GUEST_KSEG0
		   || KVM_GUEST_KSEGX(badvaddr) == KVM_GUEST_KSEG23) {
		kvm_debug("USER ADDR TLB %s fault: cause %#x, PC: %p, BadVaddr: %#lx\n",
			  store ? "ST" : "LD", cause, opc, badvaddr);

		/*
		 * User Address (UA) fault, this could happen if
		 * (1) TLB entry not present/valid in both Guest and shadow host
		 *     TLBs, in this case we pass on the fault to the guest
		 *     kernel and let it handle it.
		 * (2) TLB entry is present in the Guest TLB but not in the
		 *     shadow, in this case we inject the TLB from the Guest TLB
		 *     into the shadow host TLB
		 */

		er = kvm_mips_handle_tlbmiss(cause, opc, vcpu, store);
		if (er == EMULATE_DONE)
			ret = RESUME_GUEST;
		else {
			run->exit_reason = KVM_EXIT_INTERNAL_ERROR;
			ret = RESUME_HOST;
		}
	} else if (KVM_GUEST_KSEGX(badvaddr) == KVM_GUEST_KSEG0) {
		/*
		 * All KSEG0 faults are handled by KVM, as the guest kernel does
		 * not expect to ever get them
		 */
<<<<<<< HEAD
		if (kvm_mips_handle_kseg0_tlb_fault
		    (vcpu->arch.host_cp0_badvaddr, vcpu) < 0) {
			run->exit_reason = KVM_EXIT_INTERNAL_ERROR;
			ret = RESUME_HOST;
		}
=======
		if (kvm_mips_handle_kseg0_tlb_fault(badvaddr, vcpu, store) < 0)
			ret = kvm_mips_bad_access(cause, opc, vcpu, store);
>>>>>>> 24b8d41d
	} else if (KVM_GUEST_KERNEL_MODE(vcpu)
		   && (KSEGX(badvaddr) == CKSEG0 || KSEGX(badvaddr) == CKSEG1)) {
		/*
		 * With EVA we may get a TLB exception instead of an address
		 * error when the guest performs MMIO to KSeg1 addresses.
		 */
<<<<<<< HEAD
		kvm_debug("Emulate %s MMIO space\n",
			  store ? "Store to" : "Load from");
		er = kvm_mips_emulate_inst(cause, opc, run, vcpu);
		if (er == EMULATE_FAIL) {
			kvm_err("Emulate %s MMIO space failed\n",
				store ? "Store to" : "Load from");
			run->exit_reason = KVM_EXIT_INTERNAL_ERROR;
			ret = RESUME_HOST;
		} else {
			run->exit_reason = KVM_EXIT_MMIO;
			ret = RESUME_HOST;
		}
=======
		ret = kvm_mips_bad_access(cause, opc, vcpu, store);
>>>>>>> 24b8d41d
	} else {
		kvm_err("Illegal TLB %s fault address , cause %#x, PC: %p, BadVaddr: %#lx\n",
			store ? "ST" : "LD", cause, opc, badvaddr);
		kvm_mips_dump_host_tlbs();
		kvm_arch_vcpu_dump_regs(vcpu);
		run->exit_reason = KVM_EXIT_INTERNAL_ERROR;
		ret = RESUME_HOST;
	}
	return ret;
}

static int kvm_trap_emul_handle_tlb_st_miss(struct kvm_vcpu *vcpu)
{
	return kvm_trap_emul_handle_tlb_miss(vcpu, true);
}

static int kvm_trap_emul_handle_tlb_ld_miss(struct kvm_vcpu *vcpu)
{
	return kvm_trap_emul_handle_tlb_miss(vcpu, false);
}

static int kvm_trap_emul_handle_addr_err_st(struct kvm_vcpu *vcpu)
{
<<<<<<< HEAD
	struct kvm_run *run = vcpu->run;
	u32 __user *opc = (u32 __user *) vcpu->arch.pc;
	unsigned long badvaddr = vcpu->arch.host_cp0_badvaddr;
	u32 cause = vcpu->arch.host_cp0_cause;
	enum emulation_result er = EMULATE_DONE;
=======
	u32 __user *opc = (u32 __user *) vcpu->arch.pc;
	unsigned long badvaddr = vcpu->arch.host_cp0_badvaddr;
	u32 cause = vcpu->arch.host_cp0_cause;
>>>>>>> 24b8d41d
	int ret = RESUME_GUEST;

	if (KVM_GUEST_KERNEL_MODE(vcpu)
	    && (KSEGX(badvaddr) == CKSEG0 || KSEGX(badvaddr) == CKSEG1)) {
		ret = kvm_mips_bad_store(cause, opc, vcpu);
	} else {
		kvm_err("Address Error (STORE): cause %#x, PC: %p, BadVaddr: %#lx\n",
			cause, opc, badvaddr);
		vcpu->run->exit_reason = KVM_EXIT_INTERNAL_ERROR;
		ret = RESUME_HOST;
	}
	return ret;
}

static int kvm_trap_emul_handle_addr_err_ld(struct kvm_vcpu *vcpu)
{
<<<<<<< HEAD
	struct kvm_run *run = vcpu->run;
	u32 __user *opc = (u32 __user *) vcpu->arch.pc;
	unsigned long badvaddr = vcpu->arch.host_cp0_badvaddr;
	u32 cause = vcpu->arch.host_cp0_cause;
	enum emulation_result er = EMULATE_DONE;
=======
	u32 __user *opc = (u32 __user *) vcpu->arch.pc;
	unsigned long badvaddr = vcpu->arch.host_cp0_badvaddr;
	u32 cause = vcpu->arch.host_cp0_cause;
>>>>>>> 24b8d41d
	int ret = RESUME_GUEST;

	if (KSEGX(badvaddr) == CKSEG0 || KSEGX(badvaddr) == CKSEG1) {
		ret = kvm_mips_bad_load(cause, opc, vcpu);
	} else {
		kvm_err("Address Error (LOAD): cause %#x, PC: %p, BadVaddr: %#lx\n",
			cause, opc, badvaddr);
		vcpu->run->exit_reason = KVM_EXIT_INTERNAL_ERROR;
		ret = RESUME_HOST;
	}
	return ret;
}

static int kvm_trap_emul_handle_syscall(struct kvm_vcpu *vcpu)
{
<<<<<<< HEAD
	struct kvm_run *run = vcpu->run;
=======
>>>>>>> 24b8d41d
	u32 __user *opc = (u32 __user *) vcpu->arch.pc;
	u32 cause = vcpu->arch.host_cp0_cause;
	enum emulation_result er = EMULATE_DONE;
	int ret = RESUME_GUEST;

	er = kvm_mips_emulate_syscall(cause, opc, vcpu);
	if (er == EMULATE_DONE)
		ret = RESUME_GUEST;
	else {
		vcpu->run->exit_reason = KVM_EXIT_INTERNAL_ERROR;
		ret = RESUME_HOST;
	}
	return ret;
}

static int kvm_trap_emul_handle_res_inst(struct kvm_vcpu *vcpu)
{
<<<<<<< HEAD
	struct kvm_run *run = vcpu->run;
=======
>>>>>>> 24b8d41d
	u32 __user *opc = (u32 __user *) vcpu->arch.pc;
	u32 cause = vcpu->arch.host_cp0_cause;
	enum emulation_result er = EMULATE_DONE;
	int ret = RESUME_GUEST;

	er = kvm_mips_handle_ri(cause, opc, vcpu);
	if (er == EMULATE_DONE)
		ret = RESUME_GUEST;
	else {
		vcpu->run->exit_reason = KVM_EXIT_INTERNAL_ERROR;
		ret = RESUME_HOST;
	}
	return ret;
}

static int kvm_trap_emul_handle_break(struct kvm_vcpu *vcpu)
{
<<<<<<< HEAD
	struct kvm_run *run = vcpu->run;
=======
>>>>>>> 24b8d41d
	u32 __user *opc = (u32 __user *) vcpu->arch.pc;
	u32 cause = vcpu->arch.host_cp0_cause;
	enum emulation_result er = EMULATE_DONE;
	int ret = RESUME_GUEST;

	er = kvm_mips_emulate_bp_exc(cause, opc, vcpu);
	if (er == EMULATE_DONE)
		ret = RESUME_GUEST;
	else {
		vcpu->run->exit_reason = KVM_EXIT_INTERNAL_ERROR;
		ret = RESUME_HOST;
	}
	return ret;
}

static int kvm_trap_emul_handle_trap(struct kvm_vcpu *vcpu)
{
<<<<<<< HEAD
	struct kvm_run *run = vcpu->run;
=======
>>>>>>> 24b8d41d
	u32 __user *opc = (u32 __user *)vcpu->arch.pc;
	u32 cause = vcpu->arch.host_cp0_cause;
	enum emulation_result er = EMULATE_DONE;
	int ret = RESUME_GUEST;

	er = kvm_mips_emulate_trap_exc(cause, opc, vcpu);
	if (er == EMULATE_DONE) {
		ret = RESUME_GUEST;
	} else {
		vcpu->run->exit_reason = KVM_EXIT_INTERNAL_ERROR;
		ret = RESUME_HOST;
	}
	return ret;
}

static int kvm_trap_emul_handle_msa_fpe(struct kvm_vcpu *vcpu)
{
<<<<<<< HEAD
	struct kvm_run *run = vcpu->run;
=======
>>>>>>> 24b8d41d
	u32 __user *opc = (u32 __user *)vcpu->arch.pc;
	u32 cause = vcpu->arch.host_cp0_cause;
	enum emulation_result er = EMULATE_DONE;
	int ret = RESUME_GUEST;

	er = kvm_mips_emulate_msafpe_exc(cause, opc, vcpu);
	if (er == EMULATE_DONE) {
		ret = RESUME_GUEST;
	} else {
		vcpu->run->exit_reason = KVM_EXIT_INTERNAL_ERROR;
		ret = RESUME_HOST;
	}
	return ret;
}

static int kvm_trap_emul_handle_fpe(struct kvm_vcpu *vcpu)
{
<<<<<<< HEAD
	struct kvm_run *run = vcpu->run;
=======
>>>>>>> 24b8d41d
	u32 __user *opc = (u32 __user *)vcpu->arch.pc;
	u32 cause = vcpu->arch.host_cp0_cause;
	enum emulation_result er = EMULATE_DONE;
	int ret = RESUME_GUEST;

	er = kvm_mips_emulate_fpe_exc(cause, opc, vcpu);
	if (er == EMULATE_DONE) {
		ret = RESUME_GUEST;
	} else {
		vcpu->run->exit_reason = KVM_EXIT_INTERNAL_ERROR;
		ret = RESUME_HOST;
	}
	return ret;
}

/**
 * kvm_trap_emul_handle_msa_disabled() - Guest used MSA while disabled in root.
 * @vcpu:	Virtual CPU context.
 *
 * Handle when the guest attempts to use MSA when it is disabled.
 */
static int kvm_trap_emul_handle_msa_disabled(struct kvm_vcpu *vcpu)
{
	struct mips_coproc *cop0 = vcpu->arch.cop0;
<<<<<<< HEAD
	struct kvm_run *run = vcpu->run;
=======
>>>>>>> 24b8d41d
	u32 __user *opc = (u32 __user *) vcpu->arch.pc;
	u32 cause = vcpu->arch.host_cp0_cause;
	enum emulation_result er = EMULATE_DONE;
	int ret = RESUME_GUEST;

	if (!kvm_mips_guest_has_msa(&vcpu->arch) ||
	    (kvm_read_c0_guest_status(cop0) & (ST0_CU1 | ST0_FR)) == ST0_CU1) {
		/*
		 * No MSA in guest, or FPU enabled and not in FR=1 mode,
		 * guest reserved instruction exception
		 */
		er = kvm_mips_emulate_ri_exc(cause, opc, vcpu);
	} else if (!(kvm_read_c0_guest_config5(cop0) & MIPS_CONF5_MSAEN)) {
		/* MSA disabled by guest, guest MSA disabled exception */
		er = kvm_mips_emulate_msadis_exc(cause, opc, vcpu);
	} else {
		/* Restore MSA/FPU state */
		kvm_own_msa(vcpu);
		er = EMULATE_DONE;
	}

	switch (er) {
	case EMULATE_DONE:
		ret = RESUME_GUEST;
		break;

	case EMULATE_FAIL:
		vcpu->run->exit_reason = KVM_EXIT_INTERNAL_ERROR;
		ret = RESUME_HOST;
		break;

	default:
		BUG();
	}
	return ret;
}

static int kvm_trap_emul_hardware_enable(void)
{
	return 0;
}

static void kvm_trap_emul_hardware_disable(void)
{
}

static int kvm_trap_emul_check_extension(struct kvm *kvm, long ext)
{
	int r;

	switch (ext) {
	case KVM_CAP_MIPS_TE:
		r = 1;
		break;
	case KVM_CAP_IOEVENTFD:
		r = 1;
		break;
	default:
		r = 0;
		break;
	}

	return r;
}

static int kvm_trap_emul_vcpu_init(struct kvm_vcpu *vcpu)
{
<<<<<<< HEAD
	vcpu->arch.kscratch_enabled = 0xfc;
=======
	struct mm_struct *kern_mm = &vcpu->arch.guest_kernel_mm;
	struct mm_struct *user_mm = &vcpu->arch.guest_user_mm;

	/*
	 * Allocate GVA -> HPA page tables.
	 * MIPS doesn't use the mm_struct pointer argument.
	 */
	kern_mm->pgd = pgd_alloc(kern_mm);
	if (!kern_mm->pgd)
		return -ENOMEM;

	user_mm->pgd = pgd_alloc(user_mm);
	if (!user_mm->pgd) {
		pgd_free(kern_mm, kern_mm->pgd);
		return -ENOMEM;
	}
>>>>>>> 24b8d41d

	return 0;
}

static void kvm_mips_emul_free_gva_pt(pgd_t *pgd)
{
	/* Don't free host kernel page tables copied from init_mm.pgd */
	const unsigned long end = 0x80000000;
	unsigned long pgd_va, pud_va, pmd_va;
	p4d_t *p4d;
	pud_t *pud;
	pmd_t *pmd;
	pte_t *pte;
	int i, j, k;

	for (i = 0; i < USER_PTRS_PER_PGD; i++) {
		if (pgd_none(pgd[i]))
			continue;

		pgd_va = (unsigned long)i << PGDIR_SHIFT;
		if (pgd_va >= end)
			break;
		p4d = p4d_offset(pgd, 0);
		pud = pud_offset(p4d + i, 0);
		for (j = 0; j < PTRS_PER_PUD; j++) {
			if (pud_none(pud[j]))
				continue;

			pud_va = pgd_va | ((unsigned long)j << PUD_SHIFT);
			if (pud_va >= end)
				break;
			pmd = pmd_offset(pud + j, 0);
			for (k = 0; k < PTRS_PER_PMD; k++) {
				if (pmd_none(pmd[k]))
					continue;

				pmd_va = pud_va | (k << PMD_SHIFT);
				if (pmd_va >= end)
					break;
				pte = pte_offset_kernel(pmd + k, 0);
				pte_free_kernel(NULL, pte);
			}
			pmd_free(NULL, pmd);
		}
		pud_free(NULL, pud);
	}
	pgd_free(NULL, pgd);
}

static void kvm_trap_emul_vcpu_uninit(struct kvm_vcpu *vcpu)
{
	kvm_mips_emul_free_gva_pt(vcpu->arch.guest_kernel_mm.pgd);
	kvm_mips_emul_free_gva_pt(vcpu->arch.guest_user_mm.pgd);
}

static int kvm_trap_emul_vcpu_setup(struct kvm_vcpu *vcpu)
{
	struct mips_coproc *cop0 = vcpu->arch.cop0;
	u32 config, config1;
	int vcpu_id = vcpu->vcpu_id;

	/* Start off the timer at 100 MHz */
	kvm_mips_init_count(vcpu, 100*1000*1000);

	/*
	 * Arch specific stuff, set up config registers properly so that the
	 * guest will come up as expected
	 */
#ifndef CONFIG_CPU_MIPSR6
	/* r2-r5, simulate a MIPS 24kc */
	kvm_write_c0_guest_prid(cop0, 0x00019300);
#else
	/* r6+, simulate a generic QEMU machine */
	kvm_write_c0_guest_prid(cop0, 0x00010000);
#endif
	/*
	 * Have config1, Cacheable, noncoherent, write-back, write allocate.
	 * Endianness, arch revision & virtually tagged icache should match
	 * host.
	 */
	config = read_c0_config() & MIPS_CONF_AR;
	config |= MIPS_CONF_M | CONF_CM_CACHABLE_NONCOHERENT | MIPS_CONF_MT_TLB;
#ifdef CONFIG_CPU_BIG_ENDIAN
	config |= CONF_BE;
#endif
	if (cpu_has_vtag_icache)
		config |= MIPS_CONF_VI;
	kvm_write_c0_guest_config(cop0, config);

	/* Read the cache characteristics from the host Config1 Register */
	config1 = (read_c0_config1() & ~0x7f);

	/* DCache line size not correctly reported in Config1 on Octeon CPUs */
	if (cpu_dcache_line_size()) {
		config1 &= ~MIPS_CONF1_DL;
		config1 |= ((ilog2(cpu_dcache_line_size()) - 1) <<
			    MIPS_CONF1_DL_SHF) & MIPS_CONF1_DL;
	}

	/* Set up MMU size */
	config1 &= ~(0x3f << 25);
	config1 |= ((KVM_MIPS_GUEST_TLB_SIZE - 1) << 25);

	/* We unset some bits that we aren't emulating */
	config1 &= ~(MIPS_CONF1_C2 | MIPS_CONF1_MD | MIPS_CONF1_PC |
		     MIPS_CONF1_WR | MIPS_CONF1_CA);
	kvm_write_c0_guest_config1(cop0, config1);

	/* Have config3, no tertiary/secondary caches implemented */
	kvm_write_c0_guest_config2(cop0, MIPS_CONF_M);
	/* MIPS_CONF_M | (read_c0_config2() & 0xfff) */

	/* Have config4, UserLocal */
	kvm_write_c0_guest_config3(cop0, MIPS_CONF_M | MIPS_CONF3_ULRI);

	/* Have config5 */
	kvm_write_c0_guest_config4(cop0, MIPS_CONF_M);

	/* No config6 */
	kvm_write_c0_guest_config5(cop0, 0);

	/* Set Wait IE/IXMT Ignore in Config7, IAR, AR */
	kvm_write_c0_guest_config7(cop0, (MIPS_CONF7_WII) | (1 << 10));

	/* Status */
	kvm_write_c0_guest_status(cop0, ST0_BEV | ST0_ERL);

	/*
	 * Setup IntCtl defaults, compatibility mode for timer interrupts (HW5)
	 */
	kvm_write_c0_guest_intctl(cop0, 0xFC000000);

	/* Put in vcpu id as CPUNum into Ebase Reg to handle SMP Guests */
	kvm_write_c0_guest_ebase(cop0, KVM_GUEST_KSEG0 |
				       (vcpu_id & MIPS_EBASE_CPUNUM));
<<<<<<< HEAD
=======

	/* Put PC at guest reset vector */
	vcpu->arch.pc = KVM_GUEST_CKSEG1ADDR(0x1fc00000);

	return 0;
}

static void kvm_trap_emul_flush_shadow_all(struct kvm *kvm)
{
	/* Flush GVA page tables and invalidate GVA ASIDs on all VCPUs */
	kvm_flush_remote_tlbs(kvm);
}

static void kvm_trap_emul_flush_shadow_memslot(struct kvm *kvm,
					const struct kvm_memory_slot *slot)
{
	kvm_trap_emul_flush_shadow_all(kvm);
}

static u64 kvm_trap_emul_get_one_regs[] = {
	KVM_REG_MIPS_CP0_INDEX,
	KVM_REG_MIPS_CP0_ENTRYLO0,
	KVM_REG_MIPS_CP0_ENTRYLO1,
	KVM_REG_MIPS_CP0_CONTEXT,
	KVM_REG_MIPS_CP0_USERLOCAL,
	KVM_REG_MIPS_CP0_PAGEMASK,
	KVM_REG_MIPS_CP0_WIRED,
	KVM_REG_MIPS_CP0_HWRENA,
	KVM_REG_MIPS_CP0_BADVADDR,
	KVM_REG_MIPS_CP0_COUNT,
	KVM_REG_MIPS_CP0_ENTRYHI,
	KVM_REG_MIPS_CP0_COMPARE,
	KVM_REG_MIPS_CP0_STATUS,
	KVM_REG_MIPS_CP0_INTCTL,
	KVM_REG_MIPS_CP0_CAUSE,
	KVM_REG_MIPS_CP0_EPC,
	KVM_REG_MIPS_CP0_PRID,
	KVM_REG_MIPS_CP0_EBASE,
	KVM_REG_MIPS_CP0_CONFIG,
	KVM_REG_MIPS_CP0_CONFIG1,
	KVM_REG_MIPS_CP0_CONFIG2,
	KVM_REG_MIPS_CP0_CONFIG3,
	KVM_REG_MIPS_CP0_CONFIG4,
	KVM_REG_MIPS_CP0_CONFIG5,
	KVM_REG_MIPS_CP0_CONFIG7,
	KVM_REG_MIPS_CP0_ERROREPC,
	KVM_REG_MIPS_CP0_KSCRATCH1,
	KVM_REG_MIPS_CP0_KSCRATCH2,
	KVM_REG_MIPS_CP0_KSCRATCH3,
	KVM_REG_MIPS_CP0_KSCRATCH4,
	KVM_REG_MIPS_CP0_KSCRATCH5,
	KVM_REG_MIPS_CP0_KSCRATCH6,

	KVM_REG_MIPS_COUNT_CTL,
	KVM_REG_MIPS_COUNT_RESUME,
	KVM_REG_MIPS_COUNT_HZ,
};

static unsigned long kvm_trap_emul_num_regs(struct kvm_vcpu *vcpu)
{
	return ARRAY_SIZE(kvm_trap_emul_get_one_regs);
}

static int kvm_trap_emul_copy_reg_indices(struct kvm_vcpu *vcpu,
					  u64 __user *indices)
{
	if (copy_to_user(indices, kvm_trap_emul_get_one_regs,
			 sizeof(kvm_trap_emul_get_one_regs)))
		return -EFAULT;
	indices += ARRAY_SIZE(kvm_trap_emul_get_one_regs);
>>>>>>> 24b8d41d

	return 0;
}

static unsigned long kvm_trap_emul_num_regs(struct kvm_vcpu *vcpu)
{
	return 0;
}

static int kvm_trap_emul_copy_reg_indices(struct kvm_vcpu *vcpu,
					  u64 __user *indices)
{
	return 0;
}

static int kvm_trap_emul_get_one_reg(struct kvm_vcpu *vcpu,
				     const struct kvm_one_reg *reg,
				     s64 *v)
{
	struct mips_coproc *cop0 = vcpu->arch.cop0;

	switch (reg->id) {
	case KVM_REG_MIPS_CP0_INDEX:
		*v = (long)kvm_read_c0_guest_index(cop0);
		break;
	case KVM_REG_MIPS_CP0_ENTRYLO0:
		*v = kvm_read_c0_guest_entrylo0(cop0);
		break;
	case KVM_REG_MIPS_CP0_ENTRYLO1:
		*v = kvm_read_c0_guest_entrylo1(cop0);
		break;
	case KVM_REG_MIPS_CP0_CONTEXT:
		*v = (long)kvm_read_c0_guest_context(cop0);
		break;
	case KVM_REG_MIPS_CP0_USERLOCAL:
		*v = (long)kvm_read_c0_guest_userlocal(cop0);
		break;
	case KVM_REG_MIPS_CP0_PAGEMASK:
		*v = (long)kvm_read_c0_guest_pagemask(cop0);
		break;
	case KVM_REG_MIPS_CP0_WIRED:
		*v = (long)kvm_read_c0_guest_wired(cop0);
		break;
	case KVM_REG_MIPS_CP0_HWRENA:
		*v = (long)kvm_read_c0_guest_hwrena(cop0);
		break;
	case KVM_REG_MIPS_CP0_BADVADDR:
		*v = (long)kvm_read_c0_guest_badvaddr(cop0);
		break;
	case KVM_REG_MIPS_CP0_ENTRYHI:
		*v = (long)kvm_read_c0_guest_entryhi(cop0);
		break;
	case KVM_REG_MIPS_CP0_COMPARE:
		*v = (long)kvm_read_c0_guest_compare(cop0);
		break;
	case KVM_REG_MIPS_CP0_STATUS:
		*v = (long)kvm_read_c0_guest_status(cop0);
		break;
	case KVM_REG_MIPS_CP0_INTCTL:
		*v = (long)kvm_read_c0_guest_intctl(cop0);
		break;
	case KVM_REG_MIPS_CP0_CAUSE:
		*v = (long)kvm_read_c0_guest_cause(cop0);
		break;
	case KVM_REG_MIPS_CP0_EPC:
		*v = (long)kvm_read_c0_guest_epc(cop0);
		break;
	case KVM_REG_MIPS_CP0_PRID:
		*v = (long)kvm_read_c0_guest_prid(cop0);
		break;
	case KVM_REG_MIPS_CP0_EBASE:
		*v = (long)kvm_read_c0_guest_ebase(cop0);
		break;
	case KVM_REG_MIPS_CP0_CONFIG:
		*v = (long)kvm_read_c0_guest_config(cop0);
		break;
	case KVM_REG_MIPS_CP0_CONFIG1:
		*v = (long)kvm_read_c0_guest_config1(cop0);
		break;
	case KVM_REG_MIPS_CP0_CONFIG2:
		*v = (long)kvm_read_c0_guest_config2(cop0);
		break;
	case KVM_REG_MIPS_CP0_CONFIG3:
		*v = (long)kvm_read_c0_guest_config3(cop0);
		break;
	case KVM_REG_MIPS_CP0_CONFIG4:
		*v = (long)kvm_read_c0_guest_config4(cop0);
		break;
	case KVM_REG_MIPS_CP0_CONFIG5:
		*v = (long)kvm_read_c0_guest_config5(cop0);
		break;
	case KVM_REG_MIPS_CP0_CONFIG7:
		*v = (long)kvm_read_c0_guest_config7(cop0);
		break;
	case KVM_REG_MIPS_CP0_COUNT:
		*v = kvm_mips_read_count(vcpu);
		break;
	case KVM_REG_MIPS_COUNT_CTL:
		*v = vcpu->arch.count_ctl;
		break;
	case KVM_REG_MIPS_COUNT_RESUME:
		*v = ktime_to_ns(vcpu->arch.count_resume);
		break;
	case KVM_REG_MIPS_COUNT_HZ:
		*v = vcpu->arch.count_hz;
		break;
	case KVM_REG_MIPS_CP0_ERROREPC:
		*v = (long)kvm_read_c0_guest_errorepc(cop0);
		break;
	case KVM_REG_MIPS_CP0_KSCRATCH1:
		*v = (long)kvm_read_c0_guest_kscratch1(cop0);
		break;
	case KVM_REG_MIPS_CP0_KSCRATCH2:
		*v = (long)kvm_read_c0_guest_kscratch2(cop0);
		break;
	case KVM_REG_MIPS_CP0_KSCRATCH3:
		*v = (long)kvm_read_c0_guest_kscratch3(cop0);
		break;
	case KVM_REG_MIPS_CP0_KSCRATCH4:
		*v = (long)kvm_read_c0_guest_kscratch4(cop0);
		break;
	case KVM_REG_MIPS_CP0_KSCRATCH5:
		*v = (long)kvm_read_c0_guest_kscratch5(cop0);
		break;
	case KVM_REG_MIPS_CP0_KSCRATCH6:
		*v = (long)kvm_read_c0_guest_kscratch6(cop0);
		break;
	default:
		return -EINVAL;
	}
	return 0;
}

static int kvm_trap_emul_set_one_reg(struct kvm_vcpu *vcpu,
				     const struct kvm_one_reg *reg,
				     s64 v)
{
	struct mips_coproc *cop0 = vcpu->arch.cop0;
	int ret = 0;
	unsigned int cur, change;

	switch (reg->id) {
	case KVM_REG_MIPS_CP0_INDEX:
		kvm_write_c0_guest_index(cop0, v);
		break;
	case KVM_REG_MIPS_CP0_ENTRYLO0:
		kvm_write_c0_guest_entrylo0(cop0, v);
		break;
	case KVM_REG_MIPS_CP0_ENTRYLO1:
		kvm_write_c0_guest_entrylo1(cop0, v);
		break;
	case KVM_REG_MIPS_CP0_CONTEXT:
		kvm_write_c0_guest_context(cop0, v);
		break;
	case KVM_REG_MIPS_CP0_USERLOCAL:
		kvm_write_c0_guest_userlocal(cop0, v);
		break;
	case KVM_REG_MIPS_CP0_PAGEMASK:
		kvm_write_c0_guest_pagemask(cop0, v);
		break;
	case KVM_REG_MIPS_CP0_WIRED:
		kvm_write_c0_guest_wired(cop0, v);
		break;
	case KVM_REG_MIPS_CP0_HWRENA:
		kvm_write_c0_guest_hwrena(cop0, v);
		break;
	case KVM_REG_MIPS_CP0_BADVADDR:
		kvm_write_c0_guest_badvaddr(cop0, v);
		break;
	case KVM_REG_MIPS_CP0_ENTRYHI:
		kvm_write_c0_guest_entryhi(cop0, v);
		break;
	case KVM_REG_MIPS_CP0_STATUS:
		kvm_write_c0_guest_status(cop0, v);
		break;
	case KVM_REG_MIPS_CP0_INTCTL:
		/* No VInt, so no VS, read-only for now */
		break;
	case KVM_REG_MIPS_CP0_EPC:
		kvm_write_c0_guest_epc(cop0, v);
		break;
	case KVM_REG_MIPS_CP0_PRID:
		kvm_write_c0_guest_prid(cop0, v);
		break;
	case KVM_REG_MIPS_CP0_EBASE:
		/*
		 * Allow core number to be written, but the exception base must
		 * remain in guest KSeg0.
		 */
		kvm_change_c0_guest_ebase(cop0, 0x1ffff000 | MIPS_EBASE_CPUNUM,
					  v);
		break;
	case KVM_REG_MIPS_CP0_COUNT:
		kvm_mips_write_count(vcpu, v);
		break;
	case KVM_REG_MIPS_CP0_COMPARE:
		kvm_mips_write_compare(vcpu, v, false);
		break;
	case KVM_REG_MIPS_CP0_CAUSE:
		/*
		 * If the timer is stopped or started (DC bit) it must look
		 * atomic with changes to the interrupt pending bits (TI, IRQ5).
		 * A timer interrupt should not happen in between.
		 */
		if ((kvm_read_c0_guest_cause(cop0) ^ v) & CAUSEF_DC) {
			if (v & CAUSEF_DC) {
				/* disable timer first */
				kvm_mips_count_disable_cause(vcpu);
				kvm_change_c0_guest_cause(cop0, (u32)~CAUSEF_DC,
							  v);
			} else {
				/* enable timer last */
				kvm_change_c0_guest_cause(cop0, (u32)~CAUSEF_DC,
							  v);
				kvm_mips_count_enable_cause(vcpu);
			}
		} else {
			kvm_write_c0_guest_cause(cop0, v);
		}
		break;
	case KVM_REG_MIPS_CP0_CONFIG:
		/* read-only for now */
		break;
	case KVM_REG_MIPS_CP0_CONFIG1:
		cur = kvm_read_c0_guest_config1(cop0);
		change = (cur ^ v) & kvm_mips_config1_wrmask(vcpu);
		if (change) {
			v = cur ^ change;
			kvm_write_c0_guest_config1(cop0, v);
		}
		break;
	case KVM_REG_MIPS_CP0_CONFIG2:
		/* read-only for now */
		break;
	case KVM_REG_MIPS_CP0_CONFIG3:
		cur = kvm_read_c0_guest_config3(cop0);
		change = (cur ^ v) & kvm_mips_config3_wrmask(vcpu);
		if (change) {
			v = cur ^ change;
			kvm_write_c0_guest_config3(cop0, v);
		}
		break;
	case KVM_REG_MIPS_CP0_CONFIG4:
		cur = kvm_read_c0_guest_config4(cop0);
		change = (cur ^ v) & kvm_mips_config4_wrmask(vcpu);
		if (change) {
			v = cur ^ change;
			kvm_write_c0_guest_config4(cop0, v);
		}
		break;
	case KVM_REG_MIPS_CP0_CONFIG5:
		cur = kvm_read_c0_guest_config5(cop0);
		change = (cur ^ v) & kvm_mips_config5_wrmask(vcpu);
		if (change) {
			v = cur ^ change;
			kvm_write_c0_guest_config5(cop0, v);
		}
		break;
	case KVM_REG_MIPS_CP0_CONFIG7:
		/* writes ignored */
		break;
	case KVM_REG_MIPS_COUNT_CTL:
		ret = kvm_mips_set_count_ctl(vcpu, v);
		break;
	case KVM_REG_MIPS_COUNT_RESUME:
		ret = kvm_mips_set_count_resume(vcpu, v);
		break;
	case KVM_REG_MIPS_COUNT_HZ:
		ret = kvm_mips_set_count_hz(vcpu, v);
		break;
	case KVM_REG_MIPS_CP0_ERROREPC:
		kvm_write_c0_guest_errorepc(cop0, v);
		break;
	case KVM_REG_MIPS_CP0_KSCRATCH1:
		kvm_write_c0_guest_kscratch1(cop0, v);
		break;
	case KVM_REG_MIPS_CP0_KSCRATCH2:
		kvm_write_c0_guest_kscratch2(cop0, v);
		break;
	case KVM_REG_MIPS_CP0_KSCRATCH3:
		kvm_write_c0_guest_kscratch3(cop0, v);
		break;
	case KVM_REG_MIPS_CP0_KSCRATCH4:
		kvm_write_c0_guest_kscratch4(cop0, v);
		break;
	case KVM_REG_MIPS_CP0_KSCRATCH5:
		kvm_write_c0_guest_kscratch5(cop0, v);
		break;
	case KVM_REG_MIPS_CP0_KSCRATCH6:
		kvm_write_c0_guest_kscratch6(cop0, v);
		break;
	default:
		return -EINVAL;
	}
	return ret;
}

static int kvm_trap_emul_vcpu_load(struct kvm_vcpu *vcpu, int cpu)
{
	struct mm_struct *kern_mm = &vcpu->arch.guest_kernel_mm;
	struct mm_struct *user_mm = &vcpu->arch.guest_user_mm;
	struct mm_struct *mm;

	/*
	 * Were we in guest context? If so, restore the appropriate ASID based
	 * on the mode of the Guest (Kernel/User).
	 */
	if (current->flags & PF_VCPU) {
		mm = KVM_GUEST_KERNEL_MODE(vcpu) ? kern_mm : user_mm;
		check_switch_mmu_context(mm);
		kvm_mips_suspend_mm(cpu);
		ehb();
	}

	return 0;
}

static int kvm_trap_emul_vcpu_put(struct kvm_vcpu *vcpu, int cpu)
{
	kvm_lose_fpu(vcpu);

	if (current->flags & PF_VCPU) {
		/* Restore normal Linux process memory map */
		check_switch_mmu_context(current->mm);
		kvm_mips_resume_mm(cpu);
		ehb();
	}

	return 0;
}

static void kvm_trap_emul_check_requests(struct kvm_vcpu *vcpu, int cpu,
					 bool reload_asid)
{
	struct mm_struct *kern_mm = &vcpu->arch.guest_kernel_mm;
	struct mm_struct *user_mm = &vcpu->arch.guest_user_mm;
	struct mm_struct *mm;
	int i;

	if (likely(!kvm_request_pending(vcpu)))
		return;

	if (kvm_check_request(KVM_REQ_TLB_FLUSH, vcpu)) {
		/*
		 * Both kernel & user GVA mappings must be invalidated. The
		 * caller is just about to check whether the ASID is stale
		 * anyway so no need to reload it here.
		 */
		kvm_mips_flush_gva_pt(kern_mm->pgd, KMF_GPA | KMF_KERN);
		kvm_mips_flush_gva_pt(user_mm->pgd, KMF_GPA | KMF_USER);
		for_each_possible_cpu(i) {
			set_cpu_context(i, kern_mm, 0);
			set_cpu_context(i, user_mm, 0);
		}

		/* Generate new ASID for current mode */
		if (reload_asid) {
			mm = KVM_GUEST_KERNEL_MODE(vcpu) ? kern_mm : user_mm;
			get_new_mmu_context(mm);
			htw_stop();
			write_c0_entryhi(cpu_asid(cpu, mm));
			TLBMISS_HANDLER_SETUP_PGD(mm->pgd);
			htw_start();
		}
	}
}

/**
 * kvm_trap_emul_gva_lockless_begin() - Begin lockless access to GVA space.
 * @vcpu:	VCPU pointer.
 *
 * Call before a GVA space access outside of guest mode, to ensure that
 * asynchronous TLB flush requests are handled or delayed until completion of
 * the GVA access (as indicated by a matching kvm_trap_emul_gva_lockless_end()).
 *
 * Should be called with IRQs already enabled.
 */
void kvm_trap_emul_gva_lockless_begin(struct kvm_vcpu *vcpu)
{
	/* We re-enable IRQs in kvm_trap_emul_gva_lockless_end() */
	WARN_ON_ONCE(irqs_disabled());

	/*
	 * The caller is about to access the GVA space, so we set the mode to
	 * force TLB flush requests to send an IPI, and also disable IRQs to
	 * delay IPI handling until kvm_trap_emul_gva_lockless_end().
	 */
	local_irq_disable();

	/*
	 * Make sure the read of VCPU requests is not reordered ahead of the
	 * write to vcpu->mode, or we could miss a TLB flush request while
	 * the requester sees the VCPU as outside of guest mode and not needing
	 * an IPI.
	 */
	smp_store_mb(vcpu->mode, READING_SHADOW_PAGE_TABLES);

	/*
	 * If a TLB flush has been requested (potentially while
	 * OUTSIDE_GUEST_MODE and assumed immediately effective), perform it
	 * before accessing the GVA space, and be sure to reload the ASID if
	 * necessary as it'll be immediately used.
	 *
	 * TLB flush requests after this check will trigger an IPI due to the
	 * mode change above, which will be delayed due to IRQs disabled.
	 */
	kvm_trap_emul_check_requests(vcpu, smp_processor_id(), true);
}

/**
 * kvm_trap_emul_gva_lockless_end() - End lockless access to GVA space.
 * @vcpu:	VCPU pointer.
 *
 * Called after a GVA space access outside of guest mode. Should have a matching
 * call to kvm_trap_emul_gva_lockless_begin().
 */
void kvm_trap_emul_gva_lockless_end(struct kvm_vcpu *vcpu)
{
	/*
	 * Make sure the write to vcpu->mode is not reordered in front of GVA
	 * accesses, or a TLB flush requester may not think it necessary to send
	 * an IPI.
	 */
	smp_store_release(&vcpu->mode, OUTSIDE_GUEST_MODE);

	/*
	 * Now that the access to GVA space is complete, its safe for pending
	 * TLB flush request IPIs to be handled (which indicates completion).
	 */
	local_irq_enable();
}

static void kvm_trap_emul_vcpu_reenter(struct kvm_vcpu *vcpu)
{
	struct mm_struct *kern_mm = &vcpu->arch.guest_kernel_mm;
	struct mm_struct *user_mm = &vcpu->arch.guest_user_mm;
	struct mm_struct *mm;
	struct mips_coproc *cop0 = vcpu->arch.cop0;
	int i, cpu = smp_processor_id();
	unsigned int gasid;

	/*
	 * No need to reload ASID, IRQs are disabled already so there's no rush,
	 * and we'll check if we need to regenerate below anyway before
	 * re-entering the guest.
	 */
	kvm_trap_emul_check_requests(vcpu, cpu, false);

	if (KVM_GUEST_KERNEL_MODE(vcpu)) {
		mm = kern_mm;
	} else {
		mm = user_mm;

		/*
		 * Lazy host ASID regeneration / PT flush for guest user mode.
		 * If the guest ASID has changed since the last guest usermode
		 * execution, invalidate the stale TLB entries and flush GVA PT
		 * entries too.
		 */
		gasid = kvm_read_c0_guest_entryhi(cop0) & KVM_ENTRYHI_ASID;
		if (gasid != vcpu->arch.last_user_gasid) {
			kvm_mips_flush_gva_pt(user_mm->pgd, KMF_USER);
			for_each_possible_cpu(i)
				set_cpu_context(i, user_mm, 0);
			vcpu->arch.last_user_gasid = gasid;
		}
	}

	/*
	 * Check if ASID is stale. This may happen due to a TLB flush request or
	 * a lazy user MM invalidation.
	 */
	check_mmu_context(mm);
}

static int kvm_trap_emul_vcpu_run(struct kvm_vcpu *vcpu)
{
	int cpu = smp_processor_id();
	int r;

	/* Check if we have any exceptions/interrupts pending */
	kvm_mips_deliver_interrupts(vcpu,
				    kvm_read_c0_guest_cause(vcpu->arch.cop0));

	kvm_trap_emul_vcpu_reenter(vcpu);

	/*
	 * We use user accessors to access guest memory, but we don't want to
	 * invoke Linux page faulting.
	 */
	pagefault_disable();

	/* Disable hardware page table walking while in guest */
	htw_stop();

	/*
	 * While in guest context we're in the guest's address space, not the
	 * host process address space, so we need to be careful not to confuse
	 * e.g. cache management IPIs.
	 */
	kvm_mips_suspend_mm(cpu);

	r = vcpu->arch.vcpu_run(vcpu);

	/* We may have migrated while handling guest exits */
	cpu = smp_processor_id();

	/* Restore normal Linux process memory map */
	check_switch_mmu_context(current->mm);
	kvm_mips_resume_mm(cpu);

	htw_start();

	pagefault_enable();

	return r;
}

static struct kvm_mips_callbacks kvm_trap_emul_callbacks = {
	/* exit handlers */
	.handle_cop_unusable = kvm_trap_emul_handle_cop_unusable,
	.handle_tlb_mod = kvm_trap_emul_handle_tlb_mod,
	.handle_tlb_st_miss = kvm_trap_emul_handle_tlb_st_miss,
	.handle_tlb_ld_miss = kvm_trap_emul_handle_tlb_ld_miss,
	.handle_addr_err_st = kvm_trap_emul_handle_addr_err_st,
	.handle_addr_err_ld = kvm_trap_emul_handle_addr_err_ld,
	.handle_syscall = kvm_trap_emul_handle_syscall,
	.handle_res_inst = kvm_trap_emul_handle_res_inst,
	.handle_break = kvm_trap_emul_handle_break,
	.handle_trap = kvm_trap_emul_handle_trap,
	.handle_msa_fpe = kvm_trap_emul_handle_msa_fpe,
	.handle_fpe = kvm_trap_emul_handle_fpe,
	.handle_msa_disabled = kvm_trap_emul_handle_msa_disabled,
	.handle_guest_exit = kvm_trap_emul_no_handler,

	.hardware_enable = kvm_trap_emul_hardware_enable,
	.hardware_disable = kvm_trap_emul_hardware_disable,
	.check_extension = kvm_trap_emul_check_extension,
	.vcpu_init = kvm_trap_emul_vcpu_init,
	.vcpu_uninit = kvm_trap_emul_vcpu_uninit,
	.vcpu_setup = kvm_trap_emul_vcpu_setup,
	.flush_shadow_all = kvm_trap_emul_flush_shadow_all,
	.flush_shadow_memslot = kvm_trap_emul_flush_shadow_memslot,
	.gva_to_gpa = kvm_trap_emul_gva_to_gpa_cb,
	.queue_timer_int = kvm_mips_queue_timer_int_cb,
	.dequeue_timer_int = kvm_mips_dequeue_timer_int_cb,
	.queue_io_int = kvm_mips_queue_io_int_cb,
	.dequeue_io_int = kvm_mips_dequeue_io_int_cb,
	.irq_deliver = kvm_mips_irq_deliver_cb,
	.irq_clear = kvm_mips_irq_clear_cb,
	.num_regs = kvm_trap_emul_num_regs,
	.copy_reg_indices = kvm_trap_emul_copy_reg_indices,
	.get_one_reg = kvm_trap_emul_get_one_reg,
	.set_one_reg = kvm_trap_emul_set_one_reg,
	.vcpu_load = kvm_trap_emul_vcpu_load,
	.vcpu_put = kvm_trap_emul_vcpu_put,
	.vcpu_run = kvm_trap_emul_vcpu_run,
	.vcpu_reenter = kvm_trap_emul_vcpu_reenter,
};

int kvm_mips_emulation_init(struct kvm_mips_callbacks **install_callbacks)
{
	*install_callbacks = &kvm_trap_emul_callbacks;
	return 0;
}<|MERGE_RESOLUTION|>--- conflicted
+++ resolved
@@ -11,11 +11,6 @@
 
 #include <linux/errno.h>
 #include <linux/err.h>
-<<<<<<< HEAD
-#include <linux/vmalloc.h>
-
-=======
->>>>>>> 24b8d41d
 #include <linux/kvm_host.h>
 #include <linux/log2.h>
 #include <linux/uaccess.h>
@@ -29,10 +24,7 @@
 {
 	gpa_t gpa;
 	gva_t kseg = KSEGX(gva);
-<<<<<<< HEAD
-=======
 	gva_t gkseg = KVM_GUEST_KSEGX(gva);
->>>>>>> 24b8d41d
 
 	if ((kseg == CKSEG0) || (kseg == CKSEG1))
 		gpa = CPHYSADDR(gva);
@@ -75,10 +67,6 @@
 static int kvm_trap_emul_handle_cop_unusable(struct kvm_vcpu *vcpu)
 {
 	struct mips_coproc *cop0 = vcpu->arch.cop0;
-<<<<<<< HEAD
-	struct kvm_run *run = vcpu->run;
-=======
->>>>>>> 24b8d41d
 	u32 __user *opc = (u32 __user *) vcpu->arch.pc;
 	u32 cause = vcpu->arch.host_cp0_cause;
 	enum emulation_result er = EMULATE_DONE;
@@ -129,46 +117,6 @@
 
 static int kvm_mips_bad_load(u32 cause, u32 *opc, struct kvm_vcpu *vcpu)
 {
-<<<<<<< HEAD
-	struct kvm_run *run = vcpu->run;
-	u32 __user *opc = (u32 __user *) vcpu->arch.pc;
-	unsigned long badvaddr = vcpu->arch.host_cp0_badvaddr;
-	u32 cause = vcpu->arch.host_cp0_cause;
-	enum emulation_result er = EMULATE_DONE;
-	int ret = RESUME_GUEST;
-
-	if (KVM_GUEST_KSEGX(badvaddr) < KVM_GUEST_KSEG0
-	    || KVM_GUEST_KSEGX(badvaddr) == KVM_GUEST_KSEG23) {
-		kvm_debug("USER/KSEG23 ADDR TLB MOD fault: cause %#x, PC: %p, BadVaddr: %#lx\n",
-			  cause, opc, badvaddr);
-		er = kvm_mips_handle_tlbmod(cause, opc, run, vcpu);
-
-		if (er == EMULATE_DONE)
-			ret = RESUME_GUEST;
-		else {
-			run->exit_reason = KVM_EXIT_INTERNAL_ERROR;
-			ret = RESUME_HOST;
-		}
-	} else if (KVM_GUEST_KSEGX(badvaddr) == KVM_GUEST_KSEG0) {
-		/*
-		 * XXXKYMA: The guest kernel does not expect to get this fault
-		 * when we are not using HIGHMEM. Need to address this in a
-		 * HIGHMEM kernel
-		 */
-		kvm_err("TLB MOD fault not handled, cause %#x, PC: %p, BadVaddr: %#lx\n",
-			cause, opc, badvaddr);
-		kvm_mips_dump_host_tlbs();
-		kvm_arch_vcpu_dump_regs(vcpu);
-		run->exit_reason = KVM_EXIT_INTERNAL_ERROR;
-		ret = RESUME_HOST;
-	} else {
-		kvm_err("Illegal TLB Mod fault address , cause %#x, PC: %p, BadVaddr: %#lx\n",
-			cause, opc, badvaddr);
-		kvm_mips_dump_host_tlbs();
-		kvm_arch_vcpu_dump_regs(vcpu);
-		run->exit_reason = KVM_EXIT_INTERNAL_ERROR;
-		ret = RESUME_HOST;
-=======
 	enum emulation_result er;
 	union mips_instruction inst;
 	int err;
@@ -195,13 +143,10 @@
 		vcpu->run->exit_reason = KVM_EXIT_INTERNAL_ERROR;
 	} else {
 		vcpu->run->exit_reason = KVM_EXIT_MMIO;
->>>>>>> 24b8d41d
 	}
 	return RESUME_HOST;
 }
 
-<<<<<<< HEAD
-=======
 static int kvm_mips_bad_store(u32 cause, u32 *opc, struct kvm_vcpu *vcpu)
 {
 	enum emulation_result er;
@@ -297,7 +242,6 @@
 	}
 }
 
->>>>>>> 24b8d41d
 static int kvm_trap_emul_handle_tlb_miss(struct kvm_vcpu *vcpu, bool store)
 {
 	struct kvm_run *run = vcpu->run;
@@ -340,38 +284,15 @@
 		 * All KSEG0 faults are handled by KVM, as the guest kernel does
 		 * not expect to ever get them
 		 */
-<<<<<<< HEAD
-		if (kvm_mips_handle_kseg0_tlb_fault
-		    (vcpu->arch.host_cp0_badvaddr, vcpu) < 0) {
-			run->exit_reason = KVM_EXIT_INTERNAL_ERROR;
-			ret = RESUME_HOST;
-		}
-=======
 		if (kvm_mips_handle_kseg0_tlb_fault(badvaddr, vcpu, store) < 0)
 			ret = kvm_mips_bad_access(cause, opc, vcpu, store);
->>>>>>> 24b8d41d
 	} else if (KVM_GUEST_KERNEL_MODE(vcpu)
 		   && (KSEGX(badvaddr) == CKSEG0 || KSEGX(badvaddr) == CKSEG1)) {
 		/*
 		 * With EVA we may get a TLB exception instead of an address
 		 * error when the guest performs MMIO to KSeg1 addresses.
 		 */
-<<<<<<< HEAD
-		kvm_debug("Emulate %s MMIO space\n",
-			  store ? "Store to" : "Load from");
-		er = kvm_mips_emulate_inst(cause, opc, run, vcpu);
-		if (er == EMULATE_FAIL) {
-			kvm_err("Emulate %s MMIO space failed\n",
-				store ? "Store to" : "Load from");
-			run->exit_reason = KVM_EXIT_INTERNAL_ERROR;
-			ret = RESUME_HOST;
-		} else {
-			run->exit_reason = KVM_EXIT_MMIO;
-			ret = RESUME_HOST;
-		}
-=======
 		ret = kvm_mips_bad_access(cause, opc, vcpu, store);
->>>>>>> 24b8d41d
 	} else {
 		kvm_err("Illegal TLB %s fault address , cause %#x, PC: %p, BadVaddr: %#lx\n",
 			store ? "ST" : "LD", cause, opc, badvaddr);
@@ -395,17 +316,9 @@
 
 static int kvm_trap_emul_handle_addr_err_st(struct kvm_vcpu *vcpu)
 {
-<<<<<<< HEAD
-	struct kvm_run *run = vcpu->run;
 	u32 __user *opc = (u32 __user *) vcpu->arch.pc;
 	unsigned long badvaddr = vcpu->arch.host_cp0_badvaddr;
 	u32 cause = vcpu->arch.host_cp0_cause;
-	enum emulation_result er = EMULATE_DONE;
-=======
-	u32 __user *opc = (u32 __user *) vcpu->arch.pc;
-	unsigned long badvaddr = vcpu->arch.host_cp0_badvaddr;
-	u32 cause = vcpu->arch.host_cp0_cause;
->>>>>>> 24b8d41d
 	int ret = RESUME_GUEST;
 
 	if (KVM_GUEST_KERNEL_MODE(vcpu)
@@ -422,17 +335,9 @@
 
 static int kvm_trap_emul_handle_addr_err_ld(struct kvm_vcpu *vcpu)
 {
-<<<<<<< HEAD
-	struct kvm_run *run = vcpu->run;
 	u32 __user *opc = (u32 __user *) vcpu->arch.pc;
 	unsigned long badvaddr = vcpu->arch.host_cp0_badvaddr;
 	u32 cause = vcpu->arch.host_cp0_cause;
-	enum emulation_result er = EMULATE_DONE;
-=======
-	u32 __user *opc = (u32 __user *) vcpu->arch.pc;
-	unsigned long badvaddr = vcpu->arch.host_cp0_badvaddr;
-	u32 cause = vcpu->arch.host_cp0_cause;
->>>>>>> 24b8d41d
 	int ret = RESUME_GUEST;
 
 	if (KSEGX(badvaddr) == CKSEG0 || KSEGX(badvaddr) == CKSEG1) {
@@ -448,10 +353,6 @@
 
 static int kvm_trap_emul_handle_syscall(struct kvm_vcpu *vcpu)
 {
-<<<<<<< HEAD
-	struct kvm_run *run = vcpu->run;
-=======
->>>>>>> 24b8d41d
 	u32 __user *opc = (u32 __user *) vcpu->arch.pc;
 	u32 cause = vcpu->arch.host_cp0_cause;
 	enum emulation_result er = EMULATE_DONE;
@@ -469,10 +370,6 @@
 
 static int kvm_trap_emul_handle_res_inst(struct kvm_vcpu *vcpu)
 {
-<<<<<<< HEAD
-	struct kvm_run *run = vcpu->run;
-=======
->>>>>>> 24b8d41d
 	u32 __user *opc = (u32 __user *) vcpu->arch.pc;
 	u32 cause = vcpu->arch.host_cp0_cause;
 	enum emulation_result er = EMULATE_DONE;
@@ -490,10 +387,6 @@
 
 static int kvm_trap_emul_handle_break(struct kvm_vcpu *vcpu)
 {
-<<<<<<< HEAD
-	struct kvm_run *run = vcpu->run;
-=======
->>>>>>> 24b8d41d
 	u32 __user *opc = (u32 __user *) vcpu->arch.pc;
 	u32 cause = vcpu->arch.host_cp0_cause;
 	enum emulation_result er = EMULATE_DONE;
@@ -511,10 +404,6 @@
 
 static int kvm_trap_emul_handle_trap(struct kvm_vcpu *vcpu)
 {
-<<<<<<< HEAD
-	struct kvm_run *run = vcpu->run;
-=======
->>>>>>> 24b8d41d
 	u32 __user *opc = (u32 __user *)vcpu->arch.pc;
 	u32 cause = vcpu->arch.host_cp0_cause;
 	enum emulation_result er = EMULATE_DONE;
@@ -532,10 +421,6 @@
 
 static int kvm_trap_emul_handle_msa_fpe(struct kvm_vcpu *vcpu)
 {
-<<<<<<< HEAD
-	struct kvm_run *run = vcpu->run;
-=======
->>>>>>> 24b8d41d
 	u32 __user *opc = (u32 __user *)vcpu->arch.pc;
 	u32 cause = vcpu->arch.host_cp0_cause;
 	enum emulation_result er = EMULATE_DONE;
@@ -553,10 +438,6 @@
 
 static int kvm_trap_emul_handle_fpe(struct kvm_vcpu *vcpu)
 {
-<<<<<<< HEAD
-	struct kvm_run *run = vcpu->run;
-=======
->>>>>>> 24b8d41d
 	u32 __user *opc = (u32 __user *)vcpu->arch.pc;
 	u32 cause = vcpu->arch.host_cp0_cause;
 	enum emulation_result er = EMULATE_DONE;
@@ -581,10 +462,6 @@
 static int kvm_trap_emul_handle_msa_disabled(struct kvm_vcpu *vcpu)
 {
 	struct mips_coproc *cop0 = vcpu->arch.cop0;
-<<<<<<< HEAD
-	struct kvm_run *run = vcpu->run;
-=======
->>>>>>> 24b8d41d
 	u32 __user *opc = (u32 __user *) vcpu->arch.pc;
 	u32 cause = vcpu->arch.host_cp0_cause;
 	enum emulation_result er = EMULATE_DONE;
@@ -652,9 +529,6 @@
 
 static int kvm_trap_emul_vcpu_init(struct kvm_vcpu *vcpu)
 {
-<<<<<<< HEAD
-	vcpu->arch.kscratch_enabled = 0xfc;
-=======
 	struct mm_struct *kern_mm = &vcpu->arch.guest_kernel_mm;
 	struct mm_struct *user_mm = &vcpu->arch.guest_user_mm;
 
@@ -671,7 +545,6 @@
 		pgd_free(kern_mm, kern_mm->pgd);
 		return -ENOMEM;
 	}
->>>>>>> 24b8d41d
 
 	return 0;
 }
@@ -807,8 +680,6 @@
 	/* Put in vcpu id as CPUNum into Ebase Reg to handle SMP Guests */
 	kvm_write_c0_guest_ebase(cop0, KVM_GUEST_KSEG0 |
 				       (vcpu_id & MIPS_EBASE_CPUNUM));
-<<<<<<< HEAD
-=======
 
 	/* Put PC at guest reset vector */
 	vcpu->arch.pc = KVM_GUEST_CKSEG1ADDR(0x1fc00000);
@@ -879,19 +750,7 @@
 			 sizeof(kvm_trap_emul_get_one_regs)))
 		return -EFAULT;
 	indices += ARRAY_SIZE(kvm_trap_emul_get_one_regs);
->>>>>>> 24b8d41d
-
-	return 0;
-}
-
-static unsigned long kvm_trap_emul_num_regs(struct kvm_vcpu *vcpu)
-{
-	return 0;
-}
-
-static int kvm_trap_emul_copy_reg_indices(struct kvm_vcpu *vcpu,
-					  u64 __user *indices)
-{
+
 	return 0;
 }
 
