/*
 * This file is subject to the terms and conditions of the GNU General Public
 * License.  See the file "COPYING" in the main directory of this archive
 * for more details.
 *
 * KVM/MIPS: Binary Patching for privileged instructions, reduces traps.
 *
 * Copyright (C) 2012  MIPS Technologies, Inc.  All rights reserved.
 * Authors: Sanjay Lal <sanjayl@kymasys.com>
 */

#include <linux/errno.h>
#include <linux/err.h>
#include <linux/highmem.h>
#include <linux/kvm_host.h>
<<<<<<< HEAD
=======
#include <linux/uaccess.h>
>>>>>>> 24b8d41d
#include <linux/vmalloc.h>
#include <linux/fs.h>
#include <linux/memblock.h>
#include <asm/cacheflush.h>

#include "commpage.h"

/**
 * kvm_mips_trans_replace() - Replace trapping instruction in guest memory.
 * @vcpu:	Virtual CPU.
 * @opc:	PC of instruction to replace.
 * @replace:	Instruction to write
 */
static int kvm_mips_trans_replace(struct kvm_vcpu *vcpu, u32 *opc,
				  union mips_instruction replace)
{
<<<<<<< HEAD
	unsigned long paddr, flags;
	void *vaddr;

	if (KVM_GUEST_KSEGX((unsigned long)opc) == KVM_GUEST_KSEG0) {
		paddr = kvm_mips_translate_guest_kseg0_to_hpa(vcpu,
							    (unsigned long)opc);
		vaddr = kmap_atomic(pfn_to_page(PHYS_PFN(paddr)));
		vaddr += paddr & ~PAGE_MASK;
		memcpy(vaddr, (void *)&replace, sizeof(u32));
		local_flush_icache_range((unsigned long)vaddr,
					 (unsigned long)vaddr + 32);
		kunmap_atomic(vaddr);
	} else if (KVM_GUEST_KSEGX((unsigned long) opc) == KVM_GUEST_KSEG23) {
		local_irq_save(flags);
		memcpy((void *)opc, (void *)&replace, sizeof(u32));
		__local_flush_icache_user_range((unsigned long)opc,
						(unsigned long)opc + 32);
		local_irq_restore(flags);
	} else {
		kvm_err("%s: Invalid address: %p\n", __func__, opc);
		return -EFAULT;
	}
=======
	unsigned long vaddr = (unsigned long)opc;
	int err;

retry:
	/* The GVA page table is still active so use the Linux TLB handlers */
	kvm_trap_emul_gva_lockless_begin(vcpu);
	err = put_user(replace.word, opc);
	kvm_trap_emul_gva_lockless_end(vcpu);

	if (unlikely(err)) {
		/*
		 * We write protect clean pages in GVA page table so normal
		 * Linux TLB mod handler doesn't silently dirty the page.
		 * Its also possible we raced with a GVA invalidation.
		 * Try to force the page to become dirty.
		 */
		err = kvm_trap_emul_gva_fault(vcpu, vaddr, true);
		if (unlikely(err)) {
			kvm_info("%s: Address unwriteable: %p\n",
				 __func__, opc);
			return -EFAULT;
		}

		/*
		 * Try again. This will likely trigger a TLB refill, which will
		 * fetch the new dirty entry from the GVA page table, which
		 * should then succeed.
		 */
		goto retry;
	}
	__local_flush_icache_user_range(vaddr, vaddr + 4);
>>>>>>> 24b8d41d

	return 0;
}

int kvm_mips_trans_cache_index(union mips_instruction inst, u32 *opc,
			       struct kvm_vcpu *vcpu)
{
	union mips_instruction nop_inst = { 0 };

	/* Replace the CACHE instruction, with a NOP */
	return kvm_mips_trans_replace(vcpu, opc, nop_inst);
}

/*
 * Address based CACHE instructions are transformed into synci(s). A little
 * heavy for just D-cache invalidates, but avoids an expensive trap
 */
int kvm_mips_trans_cache_va(union mips_instruction inst, u32 *opc,
			    struct kvm_vcpu *vcpu)
{
	union mips_instruction synci_inst = { 0 };

	synci_inst.i_format.opcode = bcond_op;
	synci_inst.i_format.rs = inst.i_format.rs;
	synci_inst.i_format.rt = synci_op;
	if (cpu_has_mips_r6)
		synci_inst.i_format.simmediate = inst.spec3_format.simmediate;
	else
		synci_inst.i_format.simmediate = inst.i_format.simmediate;

	return kvm_mips_trans_replace(vcpu, opc, synci_inst);
}

int kvm_mips_trans_mfc0(union mips_instruction inst, u32 *opc,
			struct kvm_vcpu *vcpu)
{
	union mips_instruction mfc0_inst = { 0 };
	u32 rd, sel;

	rd = inst.c0r_format.rd;
	sel = inst.c0r_format.sel;
<<<<<<< HEAD

	if (rd == MIPS_CP0_ERRCTL && sel == 0) {
		mfc0_inst.r_format.opcode = spec_op;
		mfc0_inst.r_format.rd = inst.c0r_format.rt;
		mfc0_inst.r_format.func = add_op;
	} else {
		mfc0_inst.i_format.opcode = lw_op;
		mfc0_inst.i_format.rt = inst.c0r_format.rt;
		mfc0_inst.i_format.simmediate = KVM_GUEST_COMMPAGE_ADDR |
			offsetof(struct kvm_mips_commpage, cop0.reg[rd][sel]);
#ifdef CONFIG_CPU_BIG_ENDIAN
		if (sizeof(vcpu->arch.cop0->reg[0][0]) == 8)
			mfc0_inst.i_format.simmediate |= 4;
#endif
	}

=======

	if (rd == MIPS_CP0_ERRCTL && sel == 0) {
		mfc0_inst.r_format.opcode = spec_op;
		mfc0_inst.r_format.rd = inst.c0r_format.rt;
		mfc0_inst.r_format.func = add_op;
	} else {
		mfc0_inst.i_format.opcode = lw_op;
		mfc0_inst.i_format.rt = inst.c0r_format.rt;
		mfc0_inst.i_format.simmediate = KVM_GUEST_COMMPAGE_ADDR |
			offsetof(struct kvm_mips_commpage, cop0.reg[rd][sel]);
#ifdef CONFIG_CPU_BIG_ENDIAN
		if (sizeof(vcpu->arch.cop0->reg[0][0]) == 8)
			mfc0_inst.i_format.simmediate |= 4;
#endif
	}

>>>>>>> 24b8d41d
	return kvm_mips_trans_replace(vcpu, opc, mfc0_inst);
}

int kvm_mips_trans_mtc0(union mips_instruction inst, u32 *opc,
			struct kvm_vcpu *vcpu)
{
	union mips_instruction mtc0_inst = { 0 };
	u32 rd, sel;

	rd = inst.c0r_format.rd;
	sel = inst.c0r_format.sel;

	mtc0_inst.i_format.opcode = sw_op;
	mtc0_inst.i_format.rt = inst.c0r_format.rt;
	mtc0_inst.i_format.simmediate = KVM_GUEST_COMMPAGE_ADDR |
		offsetof(struct kvm_mips_commpage, cop0.reg[rd][sel]);
#ifdef CONFIG_CPU_BIG_ENDIAN
	if (sizeof(vcpu->arch.cop0->reg[0][0]) == 8)
		mtc0_inst.i_format.simmediate |= 4;
#endif

	return kvm_mips_trans_replace(vcpu, opc, mtc0_inst);
}<|MERGE_RESOLUTION|>--- conflicted
+++ resolved
@@ -13,10 +13,7 @@
 #include <linux/err.h>
 #include <linux/highmem.h>
 #include <linux/kvm_host.h>
-<<<<<<< HEAD
-=======
 #include <linux/uaccess.h>
->>>>>>> 24b8d41d
 #include <linux/vmalloc.h>
 #include <linux/fs.h>
 #include <linux/memblock.h>
@@ -33,30 +30,6 @@
 static int kvm_mips_trans_replace(struct kvm_vcpu *vcpu, u32 *opc,
 				  union mips_instruction replace)
 {
-<<<<<<< HEAD
-	unsigned long paddr, flags;
-	void *vaddr;
-
-	if (KVM_GUEST_KSEGX((unsigned long)opc) == KVM_GUEST_KSEG0) {
-		paddr = kvm_mips_translate_guest_kseg0_to_hpa(vcpu,
-							    (unsigned long)opc);
-		vaddr = kmap_atomic(pfn_to_page(PHYS_PFN(paddr)));
-		vaddr += paddr & ~PAGE_MASK;
-		memcpy(vaddr, (void *)&replace, sizeof(u32));
-		local_flush_icache_range((unsigned long)vaddr,
-					 (unsigned long)vaddr + 32);
-		kunmap_atomic(vaddr);
-	} else if (KVM_GUEST_KSEGX((unsigned long) opc) == KVM_GUEST_KSEG23) {
-		local_irq_save(flags);
-		memcpy((void *)opc, (void *)&replace, sizeof(u32));
-		__local_flush_icache_user_range((unsigned long)opc,
-						(unsigned long)opc + 32);
-		local_irq_restore(flags);
-	} else {
-		kvm_err("%s: Invalid address: %p\n", __func__, opc);
-		return -EFAULT;
-	}
-=======
 	unsigned long vaddr = (unsigned long)opc;
 	int err;
 
@@ -88,7 +61,6 @@
 		goto retry;
 	}
 	__local_flush_icache_user_range(vaddr, vaddr + 4);
->>>>>>> 24b8d41d
 
 	return 0;
 }
@@ -130,7 +102,6 @@
 
 	rd = inst.c0r_format.rd;
 	sel = inst.c0r_format.sel;
-<<<<<<< HEAD
 
 	if (rd == MIPS_CP0_ERRCTL && sel == 0) {
 		mfc0_inst.r_format.opcode = spec_op;
@@ -147,24 +118,6 @@
 #endif
 	}
 
-=======
-
-	if (rd == MIPS_CP0_ERRCTL && sel == 0) {
-		mfc0_inst.r_format.opcode = spec_op;
-		mfc0_inst.r_format.rd = inst.c0r_format.rt;
-		mfc0_inst.r_format.func = add_op;
-	} else {
-		mfc0_inst.i_format.opcode = lw_op;
-		mfc0_inst.i_format.rt = inst.c0r_format.rt;
-		mfc0_inst.i_format.simmediate = KVM_GUEST_COMMPAGE_ADDR |
-			offsetof(struct kvm_mips_commpage, cop0.reg[rd][sel]);
-#ifdef CONFIG_CPU_BIG_ENDIAN
-		if (sizeof(vcpu->arch.cop0->reg[0][0]) == 8)
-			mfc0_inst.i_format.simmediate |= 4;
-#endif
-	}
-
->>>>>>> 24b8d41d
 	return kvm_mips_trans_replace(vcpu, opc, mfc0_inst);
 }
 
