/* SPDX-License-Identifier: GPL-2.0-only */
/*
<<<<<<< HEAD
 *  This program is free software; you can redistribute it and/or modify
 *  it under the terms of the GNU General Public License version 2 as
 *  publishhed by the Free Software Foundation.
 *
=======
>>>>>>> 24b8d41d
 *  Copyright (C) 2012 John Crispin <john@phrozen.org>
 */

#ifndef _RT288X_PINMUX_H__
#define _RT288X_PINMUX_H__

#define FUNC(name, value, pin_first, pin_count) \
	{ name, value, pin_first, pin_count }

#define GRP(_name, _func, _mask, _shift) \
	{ .name = _name, .mask = _mask, .shift = _shift, \
	  .func = _func, .gpio = _mask, \
	  .func_count = ARRAY_SIZE(_func) }

#define GRP_G(_name, _func, _mask, _gpio, _shift) \
	{ .name = _name, .mask = _mask, .shift = _shift, \
	  .func = _func, .gpio = _gpio, \
	  .func_count = ARRAY_SIZE(_func) }

struct rt2880_pmx_group;

struct rt2880_pmx_func {
	const char *name;
	const char value;

	int pin_first;
	int pin_count;
	int *pins;

	int *groups;
	int group_count;

	int enabled;
};

struct rt2880_pmx_group {
	const char *name;
	int enabled;

	const u32 shift;
	const char mask;
	const char gpio;

	struct rt2880_pmx_func *func;
	int func_count;
};

extern struct rt2880_pmx_group *rt2880_pinmux_data;

#endif<|MERGE_RESOLUTION|>--- conflicted
+++ resolved
@@ -1,12 +1,5 @@
 /* SPDX-License-Identifier: GPL-2.0-only */
 /*
-<<<<<<< HEAD
- *  This program is free software; you can redistribute it and/or modify
- *  it under the terms of the GNU General Public License version 2 as
- *  publishhed by the Free Software Foundation.
- *
-=======
->>>>>>> 24b8d41d
  *  Copyright (C) 2012 John Crispin <john@phrozen.org>
  */
 
