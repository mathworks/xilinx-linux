--- conflicted
+++ resolved
@@ -24,253 +24,6 @@
 #include <asm/sync.h>
 #include <asm/war.h>
 
-<<<<<<< HEAD
-#define ATOMIC_INIT(i)	  { (i) }
-
-/*
- * atomic_read - read atomic variable
- * @v: pointer of type atomic_t
- *
- * Atomically reads the value of @v.
- */
-#define atomic_read(v)		READ_ONCE((v)->counter)
-
-/*
- * atomic_set - set atomic variable
- * @v: pointer of type atomic_t
- * @i: required value
- *
- * Atomically sets the value of @v to @i.
- */
-#define atomic_set(v, i)	WRITE_ONCE((v)->counter, (i))
-
-#define ATOMIC_OP(op, c_op, asm_op)					      \
-static __inline__ void atomic_##op(int i, atomic_t * v)			      \
-{									      \
-	if (kernel_uses_llsc && R10000_LLSC_WAR) {			      \
-		int temp;						      \
-									      \
-		__asm__ __volatile__(					      \
-		"	.set	arch=r4000				\n"   \
-		"1:	ll	%0, %1		# atomic_" #op "	\n"   \
-		"	" #asm_op " %0, %2				\n"   \
-		"	sc	%0, %1					\n"   \
-		"	beqzl	%0, 1b					\n"   \
-		"	.set	mips0					\n"   \
-		: "=&r" (temp), "+" GCC_OFF_SMALL_ASM() (v->counter)	      \
-		: "Ir" (i));						      \
-	} else if (kernel_uses_llsc) {					      \
-		int temp;						      \
-									      \
-		do {							      \
-			__asm__ __volatile__(				      \
-			"	.set	"MIPS_ISA_LEVEL"		\n"   \
-			"	ll	%0, %1		# atomic_" #op "\n"   \
-			"	" #asm_op " %0, %2			\n"   \
-			"	sc	%0, %1				\n"   \
-			"	.set	mips0				\n"   \
-			: "=&r" (temp), "+" GCC_OFF_SMALL_ASM() (v->counter)  \
-			: "Ir" (i));					      \
-		} while (unlikely(!temp));				      \
-	} else {							      \
-		unsigned long flags;					      \
-									      \
-		raw_local_irq_save(flags);				      \
-		v->counter c_op i;					      \
-		raw_local_irq_restore(flags);				      \
-	}								      \
-}
-
-#define ATOMIC_OP_RETURN(op, c_op, asm_op)				      \
-static __inline__ int atomic_##op##_return_relaxed(int i, atomic_t * v)	      \
-{									      \
-	int result;							      \
-									      \
-	if (kernel_uses_llsc && R10000_LLSC_WAR) {			      \
-		int temp;						      \
-									      \
-		__asm__ __volatile__(					      \
-		"	.set	arch=r4000				\n"   \
-		"1:	ll	%1, %2		# atomic_" #op "_return	\n"   \
-		"	" #asm_op " %0, %1, %3				\n"   \
-		"	sc	%0, %2					\n"   \
-		"	beqzl	%0, 1b					\n"   \
-		"	" #asm_op " %0, %1, %3				\n"   \
-		"	.set	mips0					\n"   \
-		: "=&r" (result), "=&r" (temp),				      \
-		  "+" GCC_OFF_SMALL_ASM() (v->counter)			      \
-		: "Ir" (i));						      \
-	} else if (kernel_uses_llsc) {					      \
-		int temp;						      \
-									      \
-		do {							      \
-			__asm__ __volatile__(				      \
-			"	.set	"MIPS_ISA_LEVEL"		\n"   \
-			"	ll	%1, %2	# atomic_" #op "_return	\n"   \
-			"	" #asm_op " %0, %1, %3			\n"   \
-			"	sc	%0, %2				\n"   \
-			"	.set	mips0				\n"   \
-			: "=&r" (result), "=&r" (temp),			      \
-			  "+" GCC_OFF_SMALL_ASM() (v->counter)		      \
-			: "Ir" (i));					      \
-		} while (unlikely(!result));				      \
-									      \
-		result = temp; result c_op i;				      \
-	} else {							      \
-		unsigned long flags;					      \
-									      \
-		raw_local_irq_save(flags);				      \
-		result = v->counter;					      \
-		result c_op i;						      \
-		v->counter = result;					      \
-		raw_local_irq_restore(flags);				      \
-	}								      \
-									      \
-	return result;							      \
-}
-
-#define ATOMIC_FETCH_OP(op, c_op, asm_op)				      \
-static __inline__ int atomic_fetch_##op##_relaxed(int i, atomic_t * v)	      \
-{									      \
-	int result;							      \
-									      \
-	if (kernel_uses_llsc && R10000_LLSC_WAR) {			      \
-		int temp;						      \
-									      \
-		__asm__ __volatile__(					      \
-		"	.set	arch=r4000				\n"   \
-		"1:	ll	%1, %2		# atomic_fetch_" #op "	\n"   \
-		"	" #asm_op " %0, %1, %3				\n"   \
-		"	sc	%0, %2					\n"   \
-		"	beqzl	%0, 1b					\n"   \
-		"	move	%0, %1					\n"   \
-		"	.set	mips0					\n"   \
-		: "=&r" (result), "=&r" (temp),				      \
-		  "+" GCC_OFF_SMALL_ASM() (v->counter)			      \
-		: "Ir" (i));						      \
-	} else if (kernel_uses_llsc) {					      \
-		int temp;						      \
-									      \
-		do {							      \
-			__asm__ __volatile__(				      \
-			"	.set	"MIPS_ISA_LEVEL"		\n"   \
-			"	ll	%1, %2	# atomic_fetch_" #op "	\n"   \
-			"	" #asm_op " %0, %1, %3			\n"   \
-			"	sc	%0, %2				\n"   \
-			"	.set	mips0				\n"   \
-			: "=&r" (result), "=&r" (temp),			      \
-			  "+" GCC_OFF_SMALL_ASM() (v->counter)		      \
-			: "Ir" (i));					      \
-		} while (unlikely(!result));				      \
-									      \
-		result = temp;						      \
-	} else {							      \
-		unsigned long flags;					      \
-									      \
-		raw_local_irq_save(flags);				      \
-		result = v->counter;					      \
-		v->counter c_op i;					      \
-		raw_local_irq_restore(flags);				      \
-	}								      \
-									      \
-	return result;							      \
-}
-
-#define ATOMIC_OPS(op, c_op, asm_op)					      \
-	ATOMIC_OP(op, c_op, asm_op)					      \
-	ATOMIC_OP_RETURN(op, c_op, asm_op)				      \
-	ATOMIC_FETCH_OP(op, c_op, asm_op)
-
-ATOMIC_OPS(add, +=, addu)
-ATOMIC_OPS(sub, -=, subu)
-
-#define atomic_add_return_relaxed	atomic_add_return_relaxed
-#define atomic_sub_return_relaxed	atomic_sub_return_relaxed
-#define atomic_fetch_add_relaxed	atomic_fetch_add_relaxed
-#define atomic_fetch_sub_relaxed	atomic_fetch_sub_relaxed
-
-#undef ATOMIC_OPS
-#define ATOMIC_OPS(op, c_op, asm_op)					      \
-	ATOMIC_OP(op, c_op, asm_op)					      \
-	ATOMIC_FETCH_OP(op, c_op, asm_op)
-
-ATOMIC_OPS(and, &=, and)
-ATOMIC_OPS(or, |=, or)
-ATOMIC_OPS(xor, ^=, xor)
-
-#define atomic_fetch_and_relaxed	atomic_fetch_and_relaxed
-#define atomic_fetch_or_relaxed		atomic_fetch_or_relaxed
-#define atomic_fetch_xor_relaxed	atomic_fetch_xor_relaxed
-
-#undef ATOMIC_OPS
-#undef ATOMIC_FETCH_OP
-#undef ATOMIC_OP_RETURN
-#undef ATOMIC_OP
-
-/*
- * atomic_sub_if_positive - conditionally subtract integer from atomic variable
- * @i: integer value to subtract
- * @v: pointer of type atomic_t
- *
- * Atomically test @v and subtract @i if @v is greater or equal than @i.
- * The function returns the old value of @v minus @i.
- */
-static __inline__ int atomic_sub_if_positive(int i, atomic_t * v)
-{
-	int result;
-
-	smp_mb__before_llsc();
-
-	if (kernel_uses_llsc && R10000_LLSC_WAR) {
-		int temp;
-
-		__asm__ __volatile__(
-		"	.set	arch=r4000				\n"
-		"1:	ll	%1, %2		# atomic_sub_if_positive\n"
-		"	subu	%0, %1, %3				\n"
-		"	bltz	%0, 1f					\n"
-		"	sc	%0, %2					\n"
-		"	.set	noreorder				\n"
-		"	beqzl	%0, 1b					\n"
-		"	 subu	%0, %1, %3				\n"
-		"	.set	reorder					\n"
-		"1:							\n"
-		"	.set	mips0					\n"
-		: "=&r" (result), "=&r" (temp),
-		  "+" GCC_OFF_SMALL_ASM() (v->counter)
-		: "Ir" (i), GCC_OFF_SMALL_ASM() (v->counter)
-		: "memory");
-	} else if (kernel_uses_llsc) {
-		int temp;
-
-		__asm__ __volatile__(
-		"	.set	"MIPS_ISA_LEVEL"			\n"
-		"1:	ll	%1, %2		# atomic_sub_if_positive\n"
-		"	subu	%0, %1, %3				\n"
-		"	bltz	%0, 1f					\n"
-		"	sc	%0, %2					\n"
-		"	.set	noreorder				\n"
-		"	beqz	%0, 1b					\n"
-		"	 subu	%0, %1, %3				\n"
-		"	.set	reorder					\n"
-		"1:							\n"
-		"	.set	mips0					\n"
-		: "=&r" (result), "=&r" (temp),
-		  "+" GCC_OFF_SMALL_ASM() (v->counter)
-		: "Ir" (i));
-	} else {
-		unsigned long flags;
-
-		raw_local_irq_save(flags);
-		result = v->counter;
-		result -= i;
-		if (result >= 0)
-			v->counter = result;
-		raw_local_irq_restore(flags);
-	}
-
-	smp_llsc_mb();
-=======
 #define ATOMIC_OPS(pfx, type)						\
 static __always_inline type pfx##_read(const pfx##_t *v)		\
 {									\
@@ -293,7 +46,6 @@
 }
 
 ATOMIC_OPS(atomic, int)
->>>>>>> 24b8d41d
 
 #ifdef CONFIG_64BIT
 # define ATOMIC64_INIT(i)	{ (i) }
@@ -420,135 +172,6 @@
 	ATOMIC_OP(pfx, op, type, c_op, asm_op, ll, sc)			\
 	ATOMIC_FETCH_OP(pfx, op, type, c_op, asm_op, ll, sc)
 
-<<<<<<< HEAD
-#define ATOMIC64_OP_RETURN(op, c_op, asm_op)				      \
-static __inline__ long atomic64_##op##_return_relaxed(long i, atomic64_t * v) \
-{									      \
-	long result;							      \
-									      \
-	if (kernel_uses_llsc && R10000_LLSC_WAR) {			      \
-		long temp;						      \
-									      \
-		__asm__ __volatile__(					      \
-		"	.set	arch=r4000				\n"   \
-		"1:	lld	%1, %2		# atomic64_" #op "_return\n"  \
-		"	" #asm_op " %0, %1, %3				\n"   \
-		"	scd	%0, %2					\n"   \
-		"	beqzl	%0, 1b					\n"   \
-		"	" #asm_op " %0, %1, %3				\n"   \
-		"	.set	mips0					\n"   \
-		: "=&r" (result), "=&r" (temp),				      \
-		  "+" GCC_OFF_SMALL_ASM() (v->counter)			      \
-		: "Ir" (i));						      \
-	} else if (kernel_uses_llsc) {					      \
-		long temp;						      \
-									      \
-		do {							      \
-			__asm__ __volatile__(				      \
-			"	.set	"MIPS_ISA_LEVEL"		\n"   \
-			"	lld	%1, %2	# atomic64_" #op "_return\n"  \
-			"	" #asm_op " %0, %1, %3			\n"   \
-			"	scd	%0, %2				\n"   \
-			"	.set	mips0				\n"   \
-			: "=&r" (result), "=&r" (temp),			      \
-			  "=" GCC_OFF_SMALL_ASM() (v->counter)		      \
-			: "Ir" (i), GCC_OFF_SMALL_ASM() (v->counter)	      \
-			: "memory");					      \
-		} while (unlikely(!result));				      \
-									      \
-		result = temp; result c_op i;				      \
-	} else {							      \
-		unsigned long flags;					      \
-									      \
-		raw_local_irq_save(flags);				      \
-		result = v->counter;					      \
-		result c_op i;						      \
-		v->counter = result;					      \
-		raw_local_irq_restore(flags);				      \
-	}								      \
-									      \
-	return result;							      \
-}
-
-#define ATOMIC64_FETCH_OP(op, c_op, asm_op)				      \
-static __inline__ long atomic64_fetch_##op##_relaxed(long i, atomic64_t * v)  \
-{									      \
-	long result;							      \
-									      \
-	if (kernel_uses_llsc && R10000_LLSC_WAR) {			      \
-		long temp;						      \
-									      \
-		__asm__ __volatile__(					      \
-		"	.set	arch=r4000				\n"   \
-		"1:	lld	%1, %2		# atomic64_fetch_" #op "\n"   \
-		"	" #asm_op " %0, %1, %3				\n"   \
-		"	scd	%0, %2					\n"   \
-		"	beqzl	%0, 1b					\n"   \
-		"	move	%0, %1					\n"   \
-		"	.set	mips0					\n"   \
-		: "=&r" (result), "=&r" (temp),				      \
-		  "+" GCC_OFF_SMALL_ASM() (v->counter)			      \
-		: "Ir" (i));						      \
-	} else if (kernel_uses_llsc) {					      \
-		long temp;						      \
-									      \
-		do {							      \
-			__asm__ __volatile__(				      \
-			"	.set	"MIPS_ISA_LEVEL"		\n"   \
-			"	lld	%1, %2	# atomic64_fetch_" #op "\n"   \
-			"	" #asm_op " %0, %1, %3			\n"   \
-			"	scd	%0, %2				\n"   \
-			"	.set	mips0				\n"   \
-			: "=&r" (result), "=&r" (temp),			      \
-			  "=" GCC_OFF_SMALL_ASM() (v->counter)		      \
-			: "Ir" (i), GCC_OFF_SMALL_ASM() (v->counter)	      \
-			: "memory");					      \
-		} while (unlikely(!result));				      \
-									      \
-		result = temp;						      \
-	} else {							      \
-		unsigned long flags;					      \
-									      \
-		raw_local_irq_save(flags);				      \
-		result = v->counter;					      \
-		v->counter c_op i;					      \
-		raw_local_irq_restore(flags);				      \
-	}								      \
-									      \
-	return result;							      \
-}
-
-#define ATOMIC64_OPS(op, c_op, asm_op)					      \
-	ATOMIC64_OP(op, c_op, asm_op)					      \
-	ATOMIC64_OP_RETURN(op, c_op, asm_op)				      \
-	ATOMIC64_FETCH_OP(op, c_op, asm_op)
-
-ATOMIC64_OPS(add, +=, daddu)
-ATOMIC64_OPS(sub, -=, dsubu)
-
-#define atomic64_add_return_relaxed	atomic64_add_return_relaxed
-#define atomic64_sub_return_relaxed	atomic64_sub_return_relaxed
-#define atomic64_fetch_add_relaxed	atomic64_fetch_add_relaxed
-#define atomic64_fetch_sub_relaxed	atomic64_fetch_sub_relaxed
-
-#undef ATOMIC64_OPS
-#define ATOMIC64_OPS(op, c_op, asm_op)					      \
-	ATOMIC64_OP(op, c_op, asm_op)					      \
-	ATOMIC64_FETCH_OP(op, c_op, asm_op)
-
-ATOMIC64_OPS(and, &=, and)
-ATOMIC64_OPS(or, |=, or)
-ATOMIC64_OPS(xor, ^=, xor)
-
-#define atomic64_fetch_and_relaxed	atomic64_fetch_and_relaxed
-#define atomic64_fetch_or_relaxed	atomic64_fetch_or_relaxed
-#define atomic64_fetch_xor_relaxed	atomic64_fetch_xor_relaxed
-
-#undef ATOMIC64_OPS
-#undef ATOMIC64_FETCH_OP
-#undef ATOMIC64_OP_RETURN
-#undef ATOMIC64_OP
-=======
 ATOMIC_OPS(atomic, and, int, &=, and, ll, sc)
 ATOMIC_OPS(atomic, or, int, |=, or, ll, sc)
 ATOMIC_OPS(atomic, xor, int, ^=, xor, ll, sc)
@@ -570,7 +193,6 @@
 #undef ATOMIC_FETCH_OP
 #undef ATOMIC_OP_RETURN
 #undef ATOMIC_OP
->>>>>>> 24b8d41d
 
 /*
  * atomic_sub_if_positive - conditionally subtract integer from atomic variable
