/*
 * Switch a MMU context.
 *
 * This file is subject to the terms and conditions of the GNU General Public
 * License.  See the file "COPYING" in the main directory of this archive
 * for more details.
 *
 * Copyright (C) 1996, 1997, 1998, 1999 by Ralf Baechle
 * Copyright (C) 1999 Silicon Graphics, Inc.
 */
#ifndef _ASM_MMU_CONTEXT_H
#define _ASM_MMU_CONTEXT_H

#include <linux/errno.h>
#include <linux/sched.h>
#include <linux/mm_types.h>
#include <linux/smp.h>
#include <linux/slab.h>

#include <asm/barrier.h>
#include <asm/cacheflush.h>
#include <asm/dsemul.h>
<<<<<<< HEAD
=======
#include <asm/ginvt.h>
>>>>>>> 24b8d41d
#include <asm/hazards.h>
#include <asm/tlbflush.h>
#include <asm-generic/mm_hooks.h>

#define htw_set_pwbase(pgd)						\
do {									\
	if (cpu_has_htw) {						\
		write_c0_pwbase(pgd);					\
		back_to_back_c0_hazard();				\
	}								\
} while (0)

extern void tlbmiss_handler_setup_pgd(unsigned long);
extern char tlbmiss_handler_setup_pgd_end[];

/* Note: This is also implemented with uasm in arch/mips/kvm/entry.c */
#define TLBMISS_HANDLER_SETUP_PGD(pgd)					\
do {									\
	tlbmiss_handler_setup_pgd((unsigned long)(pgd));		\
	htw_set_pwbase((unsigned long)pgd);				\
} while (0)

#ifdef CONFIG_MIPS_PGD_C0_CONTEXT

#define TLBMISS_HANDLER_RESTORE()					\
	write_c0_xcontext((unsigned long) smp_processor_id() <<		\
			  SMP_CPUID_REGSHIFT)

#define TLBMISS_HANDLER_SETUP()						\
	do {								\
		TLBMISS_HANDLER_SETUP_PGD(swapper_pg_dir);		\
		TLBMISS_HANDLER_RESTORE();				\
	} while (0)

#else /* !CONFIG_MIPS_PGD_C0_CONTEXT: using  pgd_current*/

/*
 * For the fast tlb miss handlers, we keep a per cpu array of pointers
 * to the current pgd for each processor. Also, the proc. id is stuffed
 * into the context register.
 */
extern unsigned long pgd_current[];

#define TLBMISS_HANDLER_RESTORE()					\
	write_c0_context((unsigned long) smp_processor_id() <<		\
			 SMP_CPUID_REGSHIFT)

#define TLBMISS_HANDLER_SETUP()						\
	TLBMISS_HANDLER_RESTORE();					\
	back_to_back_c0_hazard();					\
	TLBMISS_HANDLER_SETUP_PGD(swapper_pg_dir)
#endif /* CONFIG_MIPS_PGD_C0_CONTEXT*/

/*
<<<<<<< HEAD
 *  All unused by hardware upper bits will be considered
 *  as a software asid extension.
 */
static unsigned long asid_version_mask(unsigned int cpu)
{
	unsigned long asid_mask = cpu_asid_mask(&cpu_data[cpu]);

	return ~(asid_mask | (asid_mask - 1));
}

static unsigned long asid_first_version(unsigned int cpu)
{
	return ~asid_version_mask(cpu) + 1;
}

#define cpu_context(cpu, mm)	((mm)->context.asid[cpu])
#define asid_cache(cpu)		(cpu_data[cpu].asid_cache)
#define cpu_asid(cpu, mm) \
	(cpu_context((cpu), (mm)) & cpu_asid_mask(&cpu_data[cpu]))
=======
 * The ginvt instruction will invalidate wired entries when its type field
 * targets anything other than the entire TLB. That means that if we were to
 * allow the kernel to create wired entries with the MMID of current->active_mm
 * then those wired entries could be invalidated when we later use ginvt to
 * invalidate TLB entries with that MMID.
 *
 * In order to prevent ginvt from trashing wired entries, we reserve one MMID
 * for use by the kernel when creating wired entries. This MMID will never be
 * assigned to a struct mm, and we'll never target it with a ginvt instruction.
 */
#define MMID_KERNEL_WIRED	0

/*
 *  All unused by hardware upper bits will be considered
 *  as a software asid extension.
 */
static inline u64 asid_version_mask(unsigned int cpu)
{
	unsigned long asid_mask = cpu_asid_mask(&cpu_data[cpu]);

	return ~(u64)(asid_mask | (asid_mask - 1));
}

static inline u64 asid_first_version(unsigned int cpu)
{
	return ~asid_version_mask(cpu) + 1;
}

static inline u64 cpu_context(unsigned int cpu, const struct mm_struct *mm)
{
	if (cpu_has_mmid)
		return atomic64_read(&mm->context.mmid);

	return mm->context.asid[cpu];
}
>>>>>>> 24b8d41d

static inline void set_cpu_context(unsigned int cpu,
				   struct mm_struct *mm, u64 ctx)
{
	if (cpu_has_mmid)
		atomic64_set(&mm->context.mmid, ctx);
	else
		mm->context.asid[cpu] = ctx;
}

<<<<<<< HEAD
=======
#define asid_cache(cpu)		(cpu_data[cpu].asid_cache)
#define cpu_asid(cpu, mm) \
	(cpu_context((cpu), (mm)) & cpu_asid_mask(&cpu_data[cpu]))
>>>>>>> 24b8d41d

static inline void enter_lazy_tlb(struct mm_struct *mm, struct task_struct *tsk)
{
<<<<<<< HEAD
	extern void kvm_local_flush_tlb_all(void);
	unsigned long asid = asid_cache(cpu);

	if (!((asid += cpu_asid_inc()) & cpu_asid_mask(&cpu_data[cpu]))) {
		if (cpu_has_vtag_icache)
			flush_icache_all();
#ifdef CONFIG_KVM
		kvm_local_flush_tlb_all();      /* start new asid cycle */
#else
		local_flush_tlb_all();	/* start new asid cycle */
#endif
		if (!asid)		/* fix version if needed */
			asid = asid_first_version(cpu);
	}

	cpu_context(cpu, mm) = asid_cache(cpu) = asid;
=======
>>>>>>> 24b8d41d
}

extern void get_new_mmu_context(struct mm_struct *mm);
extern void check_mmu_context(struct mm_struct *mm);
extern void check_switch_mmu_context(struct mm_struct *mm);

/*
 * Initialize the context related info for a new mm_struct
 * instance.
 */
static inline int
init_new_context(struct task_struct *tsk, struct mm_struct *mm)
{
	int i;

	if (cpu_has_mmid) {
		set_cpu_context(0, mm, 0);
	} else {
		for_each_possible_cpu(i)
			set_cpu_context(i, mm, 0);
	}

	mm->context.bd_emupage_allocmap = NULL;
	spin_lock_init(&mm->context.bd_emupage_lock);
	init_waitqueue_head(&mm->context.bd_emupage_queue);

	mm->context.bd_emupage_allocmap = NULL;
	spin_lock_init(&mm->context.bd_emupage_lock);
	init_waitqueue_head(&mm->context.bd_emupage_queue);

	return 0;
}

static inline void switch_mm(struct mm_struct *prev, struct mm_struct *next,
			     struct task_struct *tsk)
{
	unsigned int cpu = smp_processor_id();
	unsigned long flags;
	local_irq_save(flags);

	htw_stop();
<<<<<<< HEAD
	/* Check if our ASID is of an older version and thus invalid */
	if ((cpu_context(cpu, next) ^ asid_cache(cpu)) & asid_version_mask(cpu))
		get_new_mmu_context(next, cpu);
	write_c0_entryhi(cpu_asid(cpu, next));
	TLBMISS_HANDLER_SETUP_PGD(next->pgd);
=======
	check_switch_mmu_context(next);
>>>>>>> 24b8d41d

	/*
	 * Mark current->active_mm as not "active" anymore.
	 * We don't want to mislead possible IPI tlb flush routines.
	 */
	cpumask_clear_cpu(cpu, mm_cpumask(prev));
	cpumask_set_cpu(cpu, mm_cpumask(next));
	htw_start();

	local_irq_restore(flags);
}

/*
 * Destroy context related info for an mm_struct that is about
 * to be put to rest.
 */
static inline void destroy_context(struct mm_struct *mm)
{
	dsemul_mm_cleanup(mm);
}

#define activate_mm(prev, next)	switch_mm(prev, next, current)
#define deactivate_mm(tsk, mm)	do { } while (0)

static inline void
drop_mmu_context(struct mm_struct *mm)
{
	unsigned long flags;
	unsigned int cpu;
	u32 old_mmid;
	u64 ctx;

	local_irq_save(flags);

	cpu = smp_processor_id();
	ctx = cpu_context(cpu, mm);

	if (!ctx) {
		/* no-op */
	} else if (cpu_has_mmid) {
		/*
		 * Globally invalidating TLB entries associated with the MMID
		 * is pretty cheap using the GINVT instruction, so we'll do
		 * that rather than incur the overhead of allocating a new
		 * MMID. The latter would be especially difficult since MMIDs
		 * are global & other CPUs may be actively using ctx.
		 */
		htw_stop();
		old_mmid = read_c0_memorymapid();
		write_c0_memorymapid(ctx & cpu_asid_mask(&cpu_data[cpu]));
		mtc0_tlbw_hazard();
		ginvt_mmid();
		sync_ginv();
		write_c0_memorymapid(old_mmid);
		instruction_hazard();
		htw_start();
	} else if (cpumask_test_cpu(cpu, mm_cpumask(mm))) {
		/*
		 * mm is currently active, so we can't really drop it.
		 * Instead we bump the ASID.
		 */
		htw_stop();
		get_new_mmu_context(mm);
		write_c0_entryhi(cpu_asid(cpu, mm));
		htw_start();
	} else {
		/* will get a new context next time */
		set_cpu_context(cpu, mm, 0);
	}

	local_irq_restore(flags);
}

#endif /* _ASM_MMU_CONTEXT_H */<|MERGE_RESOLUTION|>--- conflicted
+++ resolved
@@ -20,10 +20,7 @@
 #include <asm/barrier.h>
 #include <asm/cacheflush.h>
 #include <asm/dsemul.h>
-<<<<<<< HEAD
-=======
 #include <asm/ginvt.h>
->>>>>>> 24b8d41d
 #include <asm/hazards.h>
 #include <asm/tlbflush.h>
 #include <asm-generic/mm_hooks.h>
@@ -78,27 +75,6 @@
 #endif /* CONFIG_MIPS_PGD_C0_CONTEXT*/
 
 /*
-<<<<<<< HEAD
- *  All unused by hardware upper bits will be considered
- *  as a software asid extension.
- */
-static unsigned long asid_version_mask(unsigned int cpu)
-{
-	unsigned long asid_mask = cpu_asid_mask(&cpu_data[cpu]);
-
-	return ~(asid_mask | (asid_mask - 1));
-}
-
-static unsigned long asid_first_version(unsigned int cpu)
-{
-	return ~asid_version_mask(cpu) + 1;
-}
-
-#define cpu_context(cpu, mm)	((mm)->context.asid[cpu])
-#define asid_cache(cpu)		(cpu_data[cpu].asid_cache)
-#define cpu_asid(cpu, mm) \
-	(cpu_context((cpu), (mm)) & cpu_asid_mask(&cpu_data[cpu]))
-=======
  * The ginvt instruction will invalidate wired entries when its type field
  * targets anything other than the entire TLB. That means that if we were to
  * allow the kernel to create wired entries with the MMID of current->active_mm
@@ -134,7 +110,6 @@
 
 	return mm->context.asid[cpu];
 }
->>>>>>> 24b8d41d
 
 static inline void set_cpu_context(unsigned int cpu,
 				   struct mm_struct *mm, u64 ctx)
@@ -145,34 +120,12 @@
 		mm->context.asid[cpu] = ctx;
 }
 
-<<<<<<< HEAD
-=======
 #define asid_cache(cpu)		(cpu_data[cpu].asid_cache)
 #define cpu_asid(cpu, mm) \
 	(cpu_context((cpu), (mm)) & cpu_asid_mask(&cpu_data[cpu]))
->>>>>>> 24b8d41d
 
 static inline void enter_lazy_tlb(struct mm_struct *mm, struct task_struct *tsk)
 {
-<<<<<<< HEAD
-	extern void kvm_local_flush_tlb_all(void);
-	unsigned long asid = asid_cache(cpu);
-
-	if (!((asid += cpu_asid_inc()) & cpu_asid_mask(&cpu_data[cpu]))) {
-		if (cpu_has_vtag_icache)
-			flush_icache_all();
-#ifdef CONFIG_KVM
-		kvm_local_flush_tlb_all();      /* start new asid cycle */
-#else
-		local_flush_tlb_all();	/* start new asid cycle */
-#endif
-		if (!asid)		/* fix version if needed */
-			asid = asid_first_version(cpu);
-	}
-
-	cpu_context(cpu, mm) = asid_cache(cpu) = asid;
-=======
->>>>>>> 24b8d41d
 }
 
 extern void get_new_mmu_context(struct mm_struct *mm);
@@ -199,10 +152,6 @@
 	spin_lock_init(&mm->context.bd_emupage_lock);
 	init_waitqueue_head(&mm->context.bd_emupage_queue);
 
-	mm->context.bd_emupage_allocmap = NULL;
-	spin_lock_init(&mm->context.bd_emupage_lock);
-	init_waitqueue_head(&mm->context.bd_emupage_queue);
-
 	return 0;
 }
 
@@ -214,15 +163,7 @@
 	local_irq_save(flags);
 
 	htw_stop();
-<<<<<<< HEAD
-	/* Check if our ASID is of an older version and thus invalid */
-	if ((cpu_context(cpu, next) ^ asid_cache(cpu)) & asid_version_mask(cpu))
-		get_new_mmu_context(next, cpu);
-	write_c0_entryhi(cpu_asid(cpu, next));
-	TLBMISS_HANDLER_SETUP_PGD(next->pgd);
-=======
 	check_switch_mmu_context(next);
->>>>>>> 24b8d41d
 
 	/*
 	 * Mark current->active_mm as not "active" anymore.
