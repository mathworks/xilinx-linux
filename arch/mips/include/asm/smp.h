--- conflicted
+++ resolved
@@ -61,8 +61,6 @@
 
 extern void calculate_cpu_foreign_map(void);
 
-extern void calculate_cpu_foreign_map(void);
-
 /*
  * this function sends a 'reschedule' IPI to another CPU.
  * it goes straight through and wastes no time serializing
@@ -93,8 +91,6 @@
 extern void play_dead(void);
 #endif
 
-<<<<<<< HEAD
-=======
 #ifdef CONFIG_KEXEC
 static inline void kexec_nonboot_cpu(void)
 {
@@ -111,7 +107,6 @@
 }
 #endif
 
->>>>>>> 24b8d41d
 /*
  * This function will set up the necessary IPIs for Linux to communicate
  * with the CPUs in mask.
