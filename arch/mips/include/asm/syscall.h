/*
 * Access to user system call parameters and results
 *
 * This file is subject to the terms and conditions of the GNU General Public
 * License.  See the file "COPYING" in the main directory of this archive
 * for more details.
 *
 * See asm-generic/syscall.h for descriptions of what we must do here.
 *
 * Copyright (C) 2012 Ralf Baechle <ralf@linux-mips.org>
 */

#ifndef __ASM_MIPS_SYSCALL_H
#define __ASM_MIPS_SYSCALL_H

#include <linux/compiler.h>
#include <uapi/linux/audit.h>
#include <linux/elf-em.h>
#include <linux/kernel.h>
#include <linux/sched.h>
#include <linux/uaccess.h>
#include <asm/ptrace.h>
#include <asm/unistd.h>

#ifndef __NR_syscall /* Only defined if _MIPS_SIM == _MIPS_SIM_ABI32 */
#define __NR_syscall 4000
#endif

static inline bool mips_syscall_is_indirect(struct task_struct *task,
					    struct pt_regs *regs)
{
	/* O32 ABI syscall() - Either 64-bit with O32 or 32-bit */
	return (IS_ENABLED(CONFIG_32BIT) ||
		test_tsk_thread_flag(task, TIF_32BIT_REGS)) &&
		(regs->regs[2] == __NR_syscall);
}

static inline long syscall_get_nr(struct task_struct *task,
				  struct pt_regs *regs)
{
	return current_thread_info()->syscall;
}

static inline void mips_syscall_update_nr(struct task_struct *task,
					  struct pt_regs *regs)
{
	/*
	 * v0 is the system call number, except for O32 ABI syscall(), where it
	 * ends up in a0.
	 */
	if (mips_syscall_is_indirect(task, regs))
		task_thread_info(task)->syscall = regs->regs[4];
	else
		task_thread_info(task)->syscall = regs->regs[2];
}

static inline void mips_get_syscall_arg(unsigned long *arg,
	struct task_struct *task, struct pt_regs *regs, unsigned int n)
{
	unsigned long usp __maybe_unused = regs->regs[29];

	switch (n) {
	case 0: case 1: case 2: case 3:
		*arg = regs->regs[4 + n];

		return;

#ifdef CONFIG_32BIT
	case 4: case 5: case 6: case 7:
		get_user(*arg, (int *)usp + n);
		return;
#endif

#ifdef CONFIG_64BIT
	case 4: case 5: case 6: case 7:
#ifdef CONFIG_MIPS32_O32
		if (test_tsk_thread_flag(task, TIF_32BIT_REGS))
			get_user(*arg, (int *)usp + n);
		else
#endif
			*arg = regs->regs[4 + n];

		return;
#endif

	default:
		BUG();
	}

	unreachable();
}

static inline long syscall_get_error(struct task_struct *task,
				     struct pt_regs *regs)
{
	return regs->regs[7] ? -regs->regs[2] : 0;
}

static inline long syscall_get_return_value(struct task_struct *task,
					    struct pt_regs *regs)
{
	return regs->regs[2];
}

static inline void syscall_rollback(struct task_struct *task,
				    struct pt_regs *regs)
{
	/* Do nothing */
}

static inline void syscall_set_return_value(struct task_struct *task,
					    struct pt_regs *regs,
					    int error, long val)
{
	if (error) {
		regs->regs[2] = -error;
		regs->regs[7] = 1;
	} else {
		regs->regs[2] = val;
		regs->regs[7] = 0;
	}
}

static inline void syscall_get_arguments(struct task_struct *task,
					 struct pt_regs *regs,
					 unsigned long *args)
{
<<<<<<< HEAD
	int ret;
	/* O32 ABI syscall() - Either 64-bit with O32 or 32-bit */
	if ((IS_ENABLED(CONFIG_32BIT) ||
	    test_tsk_thread_flag(task, TIF_32BIT_REGS)) &&
	    (regs->regs[2] == __NR_syscall))
=======
	unsigned int i = 0;
	unsigned int n = 6;

	/* O32 ABI syscall() */
	if (mips_syscall_is_indirect(task, regs))
>>>>>>> 24b8d41d
		i++;

	while (n--)
		mips_get_syscall_arg(args++, task, regs, i++);
}

extern const unsigned long sys_call_table[];
extern const unsigned long sys32_call_table[];
extern const unsigned long sysn32_call_table[];

static inline int syscall_get_arch(struct task_struct *task)
{
	int arch = AUDIT_ARCH_MIPS;
#ifdef CONFIG_64BIT
	if (!test_tsk_thread_flag(task, TIF_32BIT_REGS)) {
		arch |= __AUDIT_ARCH_64BIT;
		/* N32 sets only TIF_32BIT_ADDR */
		if (test_tsk_thread_flag(task, TIF_32BIT_ADDR))
			arch |= __AUDIT_ARCH_CONVENTION_MIPS64_N32;
	}
#endif
#if defined(__LITTLE_ENDIAN)
	arch |=  __AUDIT_ARCH_LE;
#endif
	return arch;
}

#endif	/* __ASM_MIPS_SYSCALL_H */<|MERGE_RESOLUTION|>--- conflicted
+++ resolved
@@ -125,19 +125,11 @@
 					 struct pt_regs *regs,
 					 unsigned long *args)
 {
-<<<<<<< HEAD
-	int ret;
-	/* O32 ABI syscall() - Either 64-bit with O32 or 32-bit */
-	if ((IS_ENABLED(CONFIG_32BIT) ||
-	    test_tsk_thread_flag(task, TIF_32BIT_REGS)) &&
-	    (regs->regs[2] == __NR_syscall))
-=======
 	unsigned int i = 0;
 	unsigned int n = 6;
 
 	/* O32 ABI syscall() */
 	if (mips_syscall_is_indirect(task, regs))
->>>>>>> 24b8d41d
 		i++;
 
 	while (n--)
