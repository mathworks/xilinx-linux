/*
 * This file is subject to the terms and conditions of the GNU General Public
 * License.  See the file "COPYING" in the main directory of this archive
 * for more details.
 *
 * Copyright (C) 2005 Embedded Alley Solutions, Inc
 * Copyright (C) 2005 Ralf Baechle (ralf@linux-mips.org)
 * Copyright (C) 2009 Jiajie Chen (chenjiajie@cse.buaa.edu.cn)
 * Copyright (C) 2012 Huacai Chen (chenhc@lemote.com)
 */
#ifndef __ASM_MACH_LOONGSON64_KERNEL_ENTRY_H
#define __ASM_MACH_LOONGSON64_KERNEL_ENTRY_H

#include <asm/cpu.h>

/*
 * Override macros used in arch/mips/kernel/head.S.
 */
	.macro	kernel_entry_setup
	.set	push
	.set	mips64
	/* Set LPA on LOONGSON3 config3 */
	mfc0	t0, CP0_CONFIG3
	or	t0, (0x1 << 7)
	mtc0	t0, CP0_CONFIG3
	/* Set ELPA on LOONGSON3 pagegrain */
<<<<<<< HEAD
	mfc0	t0, $5, 1
	or	t0, (0x1 << 29)
	mtc0	t0, $5, 1
#ifdef CONFIG_LOONGSON3_ENHANCEMENT
	/* Enable STFill Buffer */
	mfc0	t0, $16, 6
	or	t0, 0x100
	mtc0	t0, $16, 6
#endif
=======
	mfc0	t0, CP0_PAGEGRAIN
	or	t0, (0x1 << 29)
	mtc0	t0, CP0_PAGEGRAIN
	/* Enable STFill Buffer */
	mfc0	t0, CP0_PRID
	/* Loongson-3A R4+ */
	andi	t1, t0, PRID_IMP_MASK
	li	t2, PRID_IMP_LOONGSON_64G
	beq     t1, t2, 1f
	nop
	/* Loongson-3A R2/R3 */
	andi	t0, (PRID_IMP_MASK | PRID_REV_MASK)
	slti	t0, (PRID_IMP_LOONGSON_64C | PRID_REV_LOONGSON3A_R2_0)
	bnez	t0, 2f
	nop
1:
	mfc0	t0, CP0_CONFIG6
	or	t0, 0x100
	mtc0	t0, CP0_CONFIG6
2:
>>>>>>> 24b8d41d
	_ehb
	.set	pop
	.endm

/*
 * Do SMP slave processor setup.
 */
	.macro	smp_slave_setup
	.set	push
	.set	mips64
	/* Set LPA on LOONGSON3 config3 */
	mfc0	t0, CP0_CONFIG3
	or	t0, (0x1 << 7)
	mtc0	t0, CP0_CONFIG3
	/* Set ELPA on LOONGSON3 pagegrain */
<<<<<<< HEAD
	mfc0	t0, $5, 1
	or	t0, (0x1 << 29)
	mtc0	t0, $5, 1
#ifdef CONFIG_LOONGSON3_ENHANCEMENT
	/* Enable STFill Buffer */
	mfc0	t0, $16, 6
	or	t0, 0x100
	mtc0	t0, $16, 6
#endif
=======
	mfc0	t0, CP0_PAGEGRAIN
	or	t0, (0x1 << 29)
	mtc0	t0, CP0_PAGEGRAIN
	/* Enable STFill Buffer */
	mfc0	t0, CP0_PRID
	/* Loongson-3A R4+ */
	andi	t1, t0, PRID_IMP_MASK
	li	t2, PRID_IMP_LOONGSON_64G
	beq     t1, t2, 1f
	nop
	/* Loongson-3A R2/R3 */
	andi	t0, (PRID_IMP_MASK | PRID_REV_MASK)
	slti	t0, (PRID_IMP_LOONGSON_64C | PRID_REV_LOONGSON3A_R2_0)
	bnez	t0, 2f
	nop
1:
	mfc0	t0, CP0_CONFIG6
	or	t0, 0x100
	mtc0	t0, CP0_CONFIG6
2:
>>>>>>> 24b8d41d
	_ehb
	.set	pop
	.endm

#endif /* __ASM_MACH_LOONGSON64_KERNEL_ENTRY_H */<|MERGE_RESOLUTION|>--- conflicted
+++ resolved
@@ -24,17 +24,6 @@
 	or	t0, (0x1 << 7)
 	mtc0	t0, CP0_CONFIG3
 	/* Set ELPA on LOONGSON3 pagegrain */
-<<<<<<< HEAD
-	mfc0	t0, $5, 1
-	or	t0, (0x1 << 29)
-	mtc0	t0, $5, 1
-#ifdef CONFIG_LOONGSON3_ENHANCEMENT
-	/* Enable STFill Buffer */
-	mfc0	t0, $16, 6
-	or	t0, 0x100
-	mtc0	t0, $16, 6
-#endif
-=======
 	mfc0	t0, CP0_PAGEGRAIN
 	or	t0, (0x1 << 29)
 	mtc0	t0, CP0_PAGEGRAIN
@@ -55,7 +44,6 @@
 	or	t0, 0x100
 	mtc0	t0, CP0_CONFIG6
 2:
->>>>>>> 24b8d41d
 	_ehb
 	.set	pop
 	.endm
@@ -71,17 +59,6 @@
 	or	t0, (0x1 << 7)
 	mtc0	t0, CP0_CONFIG3
 	/* Set ELPA on LOONGSON3 pagegrain */
-<<<<<<< HEAD
-	mfc0	t0, $5, 1
-	or	t0, (0x1 << 29)
-	mtc0	t0, $5, 1
-#ifdef CONFIG_LOONGSON3_ENHANCEMENT
-	/* Enable STFill Buffer */
-	mfc0	t0, $16, 6
-	or	t0, 0x100
-	mtc0	t0, $16, 6
-#endif
-=======
 	mfc0	t0, CP0_PAGEGRAIN
 	or	t0, (0x1 << 29)
 	mtc0	t0, CP0_PAGEGRAIN
@@ -102,7 +79,6 @@
 	or	t0, 0x100
 	mtc0	t0, CP0_CONFIG6
 2:
->>>>>>> 24b8d41d
 	_ehb
 	.set	pop
 	.endm
