--- conflicted
+++ resolved
@@ -9,11 +9,7 @@
 #define __ASM_MACH_LOONGSON32_LOONGSON1_H
 
 #if defined(CONFIG_LOONGSON1_LS1B)
-<<<<<<< HEAD
-#define DEFAULT_MEMSIZE			256	/* If no memsize provided */
-=======
 #define DEFAULT_MEMSIZE			64	/* If no memsize provided */
->>>>>>> 24b8d41d
 #elif defined(CONFIG_LOONGSON1_LS1C)
 #define DEFAULT_MEMSIZE			32
 #endif
