/*
 * This file is subject to the terms and conditions of the GNU General Public
 * License.  See the file "COPYING" in the main directory of this archive
 * for more details.
 *
 * Copyright (C) 1994, 95, 96, 97, 98, 99, 2003 by Ralf Baechle
 * Copyright (C) 1996 by Paul M. Antoine
 * Copyright (C) 1999 Silicon Graphics
 * Copyright (C) 2000 MIPS Technologies, Inc.
 */
#ifndef _ASM_IRQFLAGS_H
#define _ASM_IRQFLAGS_H

#ifndef __ASSEMBLY__

#include <linux/compiler.h>
#include <linux/stringify.h>
#include <asm/compiler.h>
#include <asm/hazards.h>

#if defined(CONFIG_CPU_HAS_DIEI)

static inline void arch_local_irq_disable(void)
{
	__asm__ __volatile__(
	"	.set	push						\n"
	"	.set	noat						\n"
	"	di							\n"
	"	" __stringify(__irq_disable_hazard) "			\n"
	"	.set	pop						\n"
	: /* no outputs */
	: /* no inputs */
	: "memory");
}

static inline unsigned long arch_local_irq_save(void)
{
	unsigned long flags;

	asm __volatile__(
	"	.set	push						\n"
	"	.set	reorder						\n"
	"	.set	noat						\n"
<<<<<<< HEAD
#if defined(CONFIG_CPU_LOONGSON3)
=======
#if defined(CONFIG_CPU_LOONGSON64) || defined(CONFIG_CPU_LOONGSON32)
>>>>>>> 24b8d41d
	"	mfc0	%[flags], $12					\n"
	"	di							\n"
#else
	"	di	%[flags]					\n"
#endif
	"	andi	%[flags], 1					\n"
	"	" __stringify(__irq_disable_hazard) "			\n"
	"	.set	pop						\n"
	: [flags] "=r" (flags)
	: /* no inputs */
	: "memory");

	return flags;
}

static inline void arch_local_irq_restore(unsigned long flags)
{
	unsigned long __tmp1;

	__asm__ __volatile__(
	"	.set	push						\n"
	"	.set	noreorder					\n"
	"	.set	noat						\n"
#if defined(CONFIG_IRQ_MIPS_CPU)
	/*
	 * Slow, but doesn't suffer from a relatively unlikely race
	 * condition we're having since days 1.
	 */
	"	beqz	%[flags], 1f					\n"
	"	di							\n"
	"	ei							\n"
	"1:								\n"
#else
	/*
	 * Fast, dangerous.  Life is fun, life is good.
	 */
	"	mfc0	$1, $12						\n"
	"	ins	$1, %[flags], 0, 1				\n"
	"	mtc0	$1, $12						\n"
#endif
	"	" __stringify(__irq_disable_hazard) "			\n"
	"	.set	pop						\n"
	: [flags] "=r" (__tmp1)
	: "0" (flags)
	: "memory");
}

#else
/* Functions that require preempt_{dis,en}able() are in mips-atomic.c */
void arch_local_irq_disable(void);
unsigned long arch_local_irq_save(void);
void arch_local_irq_restore(unsigned long flags);
#endif /* CONFIG_CPU_HAS_DIEI */

static inline void arch_local_irq_enable(void)
{
	__asm__ __volatile__(
	"	.set	push						\n"
	"	.set	reorder						\n"
	"	.set	noat						\n"
#if defined(CONFIG_CPU_HAS_DIEI)
	"	ei							\n"
#else
	"	mfc0	$1,$12						\n"
	"	ori	$1,0x1f						\n"
	"	xori	$1,0x1e						\n"
	"	mtc0	$1,$12						\n"
#endif
	"	" __stringify(__irq_enable_hazard) "			\n"
	"	.set	pop						\n"
	: /* no outputs */
	: /* no inputs */
	: "memory");
}

static inline unsigned long arch_local_save_flags(void)
{
	unsigned long flags;

	asm __volatile__(
	"	.set	push						\n"
	"	.set	reorder						\n"
	"	mfc0	%[flags], $12					\n"
	"	.set	pop						\n"
	: [flags] "=r" (flags));

	return flags;
}


static inline int arch_irqs_disabled_flags(unsigned long flags)
{
	return !(flags & 1);
}

static inline int arch_irqs_disabled(void)
{
	return arch_irqs_disabled_flags(arch_local_save_flags());
}

#endif /* #ifndef __ASSEMBLY__ */

/*
 * Do the CPU's IRQ-state tracing from assembly code.
 */
#ifdef CONFIG_TRACE_IRQFLAGS
/* Reload some registers clobbered by trace_hardirqs_on */
#ifdef CONFIG_64BIT
# define TRACE_IRQS_RELOAD_REGS						\
	LONG_L	$11, PT_R11(sp);					\
	LONG_L	$10, PT_R10(sp);					\
	LONG_L	$9, PT_R9(sp);						\
	LONG_L	$8, PT_R8(sp);						\
	LONG_L	$7, PT_R7(sp);						\
	LONG_L	$6, PT_R6(sp);						\
	LONG_L	$5, PT_R5(sp);						\
	LONG_L	$4, PT_R4(sp);						\
	LONG_L	$2, PT_R2(sp)
#else
# define TRACE_IRQS_RELOAD_REGS						\
	LONG_L	$7, PT_R7(sp);						\
	LONG_L	$6, PT_R6(sp);						\
	LONG_L	$5, PT_R5(sp);						\
	LONG_L	$4, PT_R4(sp);						\
	LONG_L	$2, PT_R2(sp)
#endif
# define TRACE_IRQS_ON							\
	CLI;	/* make sure trace_hardirqs_on() is called in kernel level */ \
	jal	trace_hardirqs_on
# define TRACE_IRQS_ON_RELOAD						\
	TRACE_IRQS_ON;							\
	TRACE_IRQS_RELOAD_REGS
# define TRACE_IRQS_OFF							\
	jal	trace_hardirqs_off
#else
# define TRACE_IRQS_ON
# define TRACE_IRQS_ON_RELOAD
# define TRACE_IRQS_OFF
#endif

#endif /* _ASM_IRQFLAGS_H */<|MERGE_RESOLUTION|>--- conflicted
+++ resolved
@@ -41,11 +41,7 @@
 	"	.set	push						\n"
 	"	.set	reorder						\n"
 	"	.set	noat						\n"
-<<<<<<< HEAD
-#if defined(CONFIG_CPU_LOONGSON3)
-=======
 #if defined(CONFIG_CPU_LOONGSON64) || defined(CONFIG_CPU_LOONGSON32)
->>>>>>> 24b8d41d
 	"	mfc0	%[flags], $12					\n"
 	"	di							\n"
 #else
