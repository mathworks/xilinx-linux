/*
 * This file is subject to the terms and conditions of the GNU General Public
 * License.  See the file "COPYING" in the main directory of this archive
 * for more details.
 *
 * Copyright (C) 2003, 2004 Ralf Baechle
 */
#ifndef __ASM_MACH_GENERIC_MANGLE_PORT_H
#define __ASM_MACH_GENERIC_MANGLE_PORT_H

#include <asm/byteorder.h>

#ifdef __BIG_ENDIAN

static inline bool __should_swizzle_bits(volatile void *a)
{
	extern const bool octeon_should_swizzle_table[];
	u64 did = ((u64)(uintptr_t)a >> 40) & 0xff;

	return octeon_should_swizzle_table[did];
}

# define __swizzle_addr_b(port)	(port)
# define __swizzle_addr_w(port)	(port)
# define __swizzle_addr_l(port)	(port)
# define __swizzle_addr_q(port)	(port)

#else /* __LITTLE_ENDIAN */

#define __should_swizzle_bits(a)	false

static inline bool __should_swizzle_addr(u64 p)
{
	/* boot bus? */
	return ((p >> 40) & 0xff) == 0;
}

# define __swizzle_addr_b(port)	\
	(__should_swizzle_addr(port) ? (port) ^ 7 : (port))
# define __swizzle_addr_w(port)	\
	(__should_swizzle_addr(port) ? (port) ^ 6 : (port))
# define __swizzle_addr_l(port)	\
	(__should_swizzle_addr(port) ? (port) ^ 4 : (port))
# define __swizzle_addr_q(port)	(port)

#endif /* __BIG_ENDIAN */


# define ioswabb(a, x)		(x)
# define __mem_ioswabb(a, x)	(x)
<<<<<<< HEAD
# define ioswabw(a, x)		(__should_swizzle_bits(a) ? le16_to_cpu(x) : x)
# define __mem_ioswabw(a, x)	(x)
# define ioswabl(a, x)		(__should_swizzle_bits(a) ? le32_to_cpu(x) : x)
# define __mem_ioswabl(a, x)	(x)
# define ioswabq(a, x)		(__should_swizzle_bits(a) ? le64_to_cpu(x) : x)
=======
# define ioswabw(a, x)		(__should_swizzle_bits(a) ?		\
				 le16_to_cpu((__force __le16)(x)) :	\
				 (x))
# define __mem_ioswabw(a, x)	(x)
# define ioswabl(a, x)		(__should_swizzle_bits(a) ?		\
				 le32_to_cpu((__force __le32)(x)) :	\
				 (x))
# define __mem_ioswabl(a, x)	(x)
# define ioswabq(a, x)		(__should_swizzle_bits(a) ?		\
				 le64_to_cpu((__force __le64)(x)) :	\
				 (x))
>>>>>>> 24b8d41d
# define __mem_ioswabq(a, x)	(x)

#endif /* __ASM_MACH_GENERIC_MANGLE_PORT_H */<|MERGE_RESOLUTION|>--- conflicted
+++ resolved
@@ -48,13 +48,6 @@
 
 # define ioswabb(a, x)		(x)
 # define __mem_ioswabb(a, x)	(x)
-<<<<<<< HEAD
-# define ioswabw(a, x)		(__should_swizzle_bits(a) ? le16_to_cpu(x) : x)
-# define __mem_ioswabw(a, x)	(x)
-# define ioswabl(a, x)		(__should_swizzle_bits(a) ? le32_to_cpu(x) : x)
-# define __mem_ioswabl(a, x)	(x)
-# define ioswabq(a, x)		(__should_swizzle_bits(a) ? le64_to_cpu(x) : x)
-=======
 # define ioswabw(a, x)		(__should_swizzle_bits(a) ?		\
 				 le16_to_cpu((__force __le16)(x)) :	\
 				 (x))
@@ -66,7 +59,6 @@
 # define ioswabq(a, x)		(__should_swizzle_bits(a) ?		\
 				 le64_to_cpu((__force __le64)(x)) :	\
 				 (x))
->>>>>>> 24b8d41d
 # define __mem_ioswabq(a, x)	(x)
 
 #endif /* __ASM_MACH_GENERIC_MANGLE_PORT_H */