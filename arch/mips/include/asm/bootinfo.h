/*
 * This file is subject to the terms and conditions of the GNU General Public
 * License.  See the file COPYING in the main directory of this archive
 * for more details.
 *
 * Copyright (C) 1995, 1996, 2003 by Ralf Baechle
 * Copyright (C) 1995, 1996 Andreas Busse
 * Copyright (C) 1995, 1996 Stoned Elipot
 * Copyright (C) 1995, 1996 Paul M. Antoine.
 * Copyright (C) 2009       Zhang Le
 */
#ifndef _ASM_BOOTINFO_H
#define _ASM_BOOTINFO_H

#include <linux/types.h>
#include <asm/setup.h>

/*
 * The MACH_ IDs are sort of equivalent to PCI product IDs.  As such the
 * numbers do not necessarily reflect technical relations or similarities
 * between systems.
 */

/*
 * Valid machtype values for group unknown
 */
#define  MACH_UNKNOWN		0	/* whatever...			*/

/*
 * Valid machtype for group DEC
 */
#define  MACH_DSUNKNOWN		0
#define  MACH_DS23100		1	/* DECstation 2100 or 3100	*/
#define  MACH_DS5100		2	/* DECsystem 5100		*/
#define  MACH_DS5000_200	3	/* DECstation 5000/200		*/
#define  MACH_DS5000_1XX	4	/* DECstation 5000/120, 125, 133, 150 */
#define  MACH_DS5000_XX		5	/* DECstation 5000/20, 25, 33, 50 */
#define  MACH_DS5000_2X0	6	/* DECstation 5000/240, 260	*/
#define  MACH_DS5400		7	/* DECsystem 5400		*/
#define  MACH_DS5500		8	/* DECsystem 5500		*/
#define  MACH_DS5800		9	/* DECsystem 5800		*/
#define  MACH_DS5900		10	/* DECsystem 5900		*/

/*
 * Valid machtype for group Mikrotik
 */
#define MACH_MIKROTIK_RB532	0	/* Mikrotik RouterBoard 532	*/
#define MACH_MIKROTIK_RB532A	1	/* Mikrotik RouterBoard 532A	*/

/*
 * Valid machtype for Loongson family
 */
enum loongson2ef_machine_type {
	MACH_LOONGSON_UNKNOWN,
	MACH_LEMOTE_FL2E,
	MACH_LEMOTE_FL2F,
	MACH_LEMOTE_ML2F7,
	MACH_LEMOTE_YL2F89,
	MACH_DEXXON_GDIUM2F10,
	MACH_LEMOTE_NAS,
	MACH_LEMOTE_LL2F,
	MACH_LOONGSON_END
};

/*
 * Valid machtype for group INGENIC
 */
enum ingenic_machine_type {
	MACH_INGENIC_UNKNOWN,
	MACH_INGENIC_JZ4720,
	MACH_INGENIC_JZ4725,
	MACH_INGENIC_JZ4725B,
	MACH_INGENIC_JZ4730,
	MACH_INGENIC_JZ4740,
	MACH_INGENIC_JZ4750,
	MACH_INGENIC_JZ4755,
	MACH_INGENIC_JZ4760,
	MACH_INGENIC_JZ4770,
	MACH_INGENIC_JZ4775,
	MACH_INGENIC_JZ4780,
	MACH_INGENIC_X1000,
	MACH_INGENIC_X1000E,
	MACH_INGENIC_X1830,
	MACH_INGENIC_X2000,
	MACH_INGENIC_X2000E,
};

extern char *system_type;
const char *get_system_type(void);

extern unsigned long mips_machtype;

extern void detect_memory_region(phys_addr_t start, phys_addr_t sz_min,  phys_addr_t sz_max);

extern void prom_init(void);
extern void prom_free_prom_memory(void);
extern void prom_cleanup(void);

extern void free_init_pages(const char *what,
			    unsigned long begin, unsigned long end);

extern void (*free_init_pages_eva)(void *begin, void *end);

/*
 * Initial kernel command line, usually setup by prom_init()
 */
extern char arcs_cmdline[COMMAND_LINE_SIZE];

/*
 * Registers a0, a1, a3 and a4 as passed to the kernel entry by firmware
 */
extern unsigned long fw_arg0, fw_arg1, fw_arg2, fw_arg3;

#ifdef CONFIG_USE_OF
extern unsigned long fw_passed_dtb;
#endif

/*
 * Platform memory detection hook called by arch_mem_init()
 */
extern void plat_mem_setup(void);

#ifdef CONFIG_SWIOTLB
/*
 * Optional platform hook to call swiotlb_setup().
 */
extern void plat_swiotlb_setup(void);

#else

static inline void plat_swiotlb_setup(void) {}

#endif /* CONFIG_SWIOTLB */

#ifdef CONFIG_USE_OF
/**
 * plat_get_fdt() - Return a pointer to the platform's device tree blob
 *
 * This function provides a platform independent API to get a pointer to the
 * flattened device tree blob. The interface between bootloader and kernel
 * is not consistent across platforms so it is necessary to provide this
 * API such that common startup code can locate the FDT.
 *
 * This is used by the KASLR code to get command line arguments and random
 * seed from the device tree. Any platform wishing to use KASLR should
 * provide this API and select SYS_SUPPORTS_RELOCATABLE.
 *
 * Return: Pointer to the flattened device tree blob.
 */
extern void *plat_get_fdt(void);
<<<<<<< HEAD
=======

#ifdef CONFIG_RELOCATABLE

/**
 * plat_fdt_relocated() - Update platform's information about relocated dtb
 *
 * This function provides a platform-independent API to set platform's
 * information about relocated DTB if it needs to be moved due to kernel
 * relocation occurring at boot.
 */
void plat_fdt_relocated(void *new_location);

#endif /* CONFIG_RELOCATABLE */
>>>>>>> 24b8d41d
#endif /* CONFIG_USE_OF */

#endif /* _ASM_BOOTINFO_H */<|MERGE_RESOLUTION|>--- conflicted
+++ resolved
@@ -148,8 +148,6 @@
  * Return: Pointer to the flattened device tree blob.
  */
 extern void *plat_get_fdt(void);
-<<<<<<< HEAD
-=======
 
 #ifdef CONFIG_RELOCATABLE
 
@@ -163,7 +161,6 @@
 void plat_fdt_relocated(void *new_location);
 
 #endif /* CONFIG_RELOCATABLE */
->>>>>>> 24b8d41d
 #endif /* CONFIG_USE_OF */
 
 #endif /* _ASM_BOOTINFO_H */