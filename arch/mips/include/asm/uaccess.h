/*
 * This file is subject to the terms and conditions of the GNU General Public
 * License.  See the file "COPYING" in the main directory of this archive
 * for more details.
 *
 * Copyright (C) 1996, 1997, 1998, 1999, 2000, 03, 04 by Ralf Baechle
 * Copyright (C) 1999, 2000 Silicon Graphics, Inc.
 * Copyright (C) 2007  Maciej W. Rozycki
 * Copyright (C) 2014, Imagination Technologies Ltd.
 */
#ifndef _ASM_UACCESS_H
#define _ASM_UACCESS_H

#include <linux/kernel.h>
<<<<<<< HEAD
#include <linux/errno.h>
#include <linux/thread_info.h>
=======
>>>>>>> 24b8d41d
#include <linux/string.h>
#include <asm/asm-eva.h>
#include <asm/extable.h>

/*
 * The fs value determines whether argument validity checking should be
 * performed or not.  If get_fs() == USER_DS, checking is performed, with
 * get_fs() == KERNEL_DS, checking is bypassed.
 *
 * For historical reasons, these macros are grossly misnamed.
 */
#ifdef CONFIG_32BIT

#ifdef CONFIG_KVM_GUEST
#define __UA_LIMIT 0x40000000UL
#else
#define __UA_LIMIT 0x80000000UL
#endif

#define __UA_ADDR	".word"
#define __UA_LA		"la"
#define __UA_ADDU	"addu"
#define __UA_t0		"$8"
#define __UA_t1		"$9"

#endif /* CONFIG_32BIT */

#ifdef CONFIG_64BIT

extern u64 __ua_limit;

#define __UA_LIMIT	__ua_limit

#define __UA_ADDR	".dword"
#define __UA_LA		"dla"
#define __UA_ADDU	"daddu"
#define __UA_t0		"$12"
#define __UA_t1		"$13"

#endif /* CONFIG_64BIT */

/*
 * USER_DS is a bitmask that has the bits set that may not be set in a valid
 * userspace address.  Note that we limit 32-bit userspace to 0x7fff8000 but
 * the arithmetic we're doing only works if the limit is a power of two, so
 * we use 0x80000000 here on 32-bit kernels.  If a process passes an invalid
 * address in this range it's the process's problem, not ours :-)
 */

#ifdef CONFIG_KVM_GUEST
#define KERNEL_DS	((mm_segment_t) { 0x80000000UL })
#define USER_DS		((mm_segment_t) { 0xC0000000UL })
#else
#define KERNEL_DS	((mm_segment_t) { 0UL })
#define USER_DS		((mm_segment_t) { __UA_LIMIT })
#endif

#define get_fs()	(current_thread_info()->addr_limit)
#define set_fs(x)	(current_thread_info()->addr_limit = (x))

#define uaccess_kernel()	(get_fs().seg == KERNEL_DS.seg)

/*
 * eva_kernel_access() - determine whether kernel memory access on an EVA system
 *
 * Determines whether memory accesses should be performed to kernel memory
 * on a system using Extended Virtual Addressing (EVA).
 *
 * Return: true if a kernel memory access on an EVA system, else false.
 */
static inline bool eva_kernel_access(void)
{
	if (!IS_ENABLED(CONFIG_EVA))
		return false;

	return uaccess_kernel();
}

/*
 * Is a address valid? This does a straightforward calculation rather
 * than tests.
 *
 * Address valid if:
 *  - "addr" doesn't have any high-bits set
 *  - AND "size" doesn't have any high-bits set
 *  - AND "addr+size" doesn't have any high-bits set
 *  - OR we are in kernel mode.
 *
 * __ua_size() is a trick to avoid runtime checking of positive constant
 * sizes; for those we already know at compile time that the size is ok.
 */
#define __ua_size(size)							\
	((__builtin_constant_p(size) && (signed long) (size) > 0) ? 0 : (size))

/*
 * access_ok: - Checks if a user space pointer is valid
 * @addr: User space pointer to start of block to check
 * @size: Size of block to check
 *
 * Context: User context only. This function may sleep if pagefaults are
 *          enabled.
 *
 * Checks if a pointer to a block of memory in user space is valid.
 *
 * Returns true (nonzero) if the memory block may be valid, false (zero)
 * if it is definitely invalid.
 *
 * Note that, depending on architecture, this function probably just
 * checks that the pointer is in the user space range - after calling
 * this function, memory access functions may still return -EFAULT.
 */

static inline int __access_ok(const void __user *p, unsigned long size)
{
	unsigned long addr = (unsigned long)p;
	return (get_fs().seg & (addr | (addr + size) | __ua_size(size))) == 0;
}

#define access_ok(addr, size)					\
	likely(__access_ok((addr), (size)))

/*
 * put_user: - Write a simple value into user space.
 * @x:	 Value to copy to user space.
 * @ptr: Destination address, in user space.
 *
 * Context: User context only. This function may sleep if pagefaults are
 *          enabled.
 *
 * This macro copies a single simple value from kernel space to user
 * space.  It supports simple types like char and int, but not larger
 * data types like structures or arrays.
 *
 * @ptr must have pointer-to-simple-variable type, and @x must be assignable
 * to the result of dereferencing @ptr.
 *
 * Returns zero on success, or -EFAULT on error.
 */
#define put_user(x,ptr) \
	__put_user_check((x), (ptr), sizeof(*(ptr)))

/*
 * get_user: - Get a simple variable from user space.
 * @x:	 Variable to store result.
 * @ptr: Source address, in user space.
 *
 * Context: User context only. This function may sleep if pagefaults are
 *          enabled.
 *
 * This macro copies a single simple variable from user space to kernel
 * space.  It supports simple types like char and int, but not larger
 * data types like structures or arrays.
 *
 * @ptr must have pointer-to-simple-variable type, and the result of
 * dereferencing @ptr must be assignable to @x without a cast.
 *
 * Returns zero on success, or -EFAULT on error.
 * On error, the variable @x is set to zero.
 */
#define get_user(x,ptr) \
	__get_user_check((x), (ptr), sizeof(*(ptr)))

/*
 * __put_user: - Write a simple value into user space, with less checking.
 * @x:	 Value to copy to user space.
 * @ptr: Destination address, in user space.
 *
 * Context: User context only. This function may sleep if pagefaults are
 *          enabled.
 *
 * This macro copies a single simple value from kernel space to user
 * space.  It supports simple types like char and int, but not larger
 * data types like structures or arrays.
 *
 * @ptr must have pointer-to-simple-variable type, and @x must be assignable
 * to the result of dereferencing @ptr.
 *
 * Caller must check the pointer with access_ok() before calling this
 * function.
 *
 * Returns zero on success, or -EFAULT on error.
 */
#define __put_user(x,ptr) \
	__put_user_nocheck((x), (ptr), sizeof(*(ptr)))

/*
 * __get_user: - Get a simple variable from user space, with less checking.
 * @x:	 Variable to store result.
 * @ptr: Source address, in user space.
 *
 * Context: User context only. This function may sleep if pagefaults are
 *          enabled.
 *
 * This macro copies a single simple variable from user space to kernel
 * space.  It supports simple types like char and int, but not larger
 * data types like structures or arrays.
 *
 * @ptr must have pointer-to-simple-variable type, and the result of
 * dereferencing @ptr must be assignable to @x without a cast.
 *
 * Caller must check the pointer with access_ok() before calling this
 * function.
 *
 * Returns zero on success, or -EFAULT on error.
 * On error, the variable @x is set to zero.
 */
#define __get_user(x,ptr) \
	__get_user_nocheck((x), (ptr), sizeof(*(ptr)))

struct __large_struct { unsigned long buf[100]; };
#define __m(x) (*(struct __large_struct __user *)(x))

/*
 * Yuck.  We need two variants, one for 64bit operation and one
 * for 32 bit mode and old iron.
 */
#ifndef CONFIG_EVA
#define __get_kernel_common(val, size, ptr) __get_user_common(val, size, ptr)
#else
/*
 * Kernel specific functions for EVA. We need to use normal load instructions
 * to read data from kernel when operating in EVA mode. We use these macros to
 * avoid redefining __get_user_asm for EVA.
 */
#undef _loadd
#undef _loadw
#undef _loadh
#undef _loadb
#ifdef CONFIG_32BIT
#define _loadd			_loadw
#else
#define _loadd(reg, addr)	"ld " reg ", " addr
#endif
#define _loadw(reg, addr)	"lw " reg ", " addr
#define _loadh(reg, addr)	"lh " reg ", " addr
#define _loadb(reg, addr)	"lb " reg ", " addr

#define __get_kernel_common(val, size, ptr)				\
do {									\
	switch (size) {							\
	case 1: __get_data_asm(val, _loadb, ptr); break;		\
	case 2: __get_data_asm(val, _loadh, ptr); break;		\
	case 4: __get_data_asm(val, _loadw, ptr); break;		\
	case 8: __GET_DW(val, _loadd, ptr); break;			\
	default: __get_user_unknown(); break;				\
	}								\
} while (0)
#endif

#ifdef CONFIG_32BIT
#define __GET_DW(val, insn, ptr) __get_data_asm_ll32(val, insn, ptr)
#endif
#ifdef CONFIG_64BIT
#define __GET_DW(val, insn, ptr) __get_data_asm(val, insn, ptr)
#endif

extern void __get_user_unknown(void);

#define __get_user_common(val, size, ptr)				\
do {									\
	switch (size) {							\
	case 1: __get_data_asm(val, user_lb, ptr); break;		\
	case 2: __get_data_asm(val, user_lh, ptr); break;		\
	case 4: __get_data_asm(val, user_lw, ptr); break;		\
	case 8: __GET_DW(val, user_ld, ptr); break;			\
	default: __get_user_unknown(); break;				\
	}								\
} while (0)

#define __get_user_nocheck(x, ptr, size)				\
({									\
	int __gu_err;							\
									\
	if (eva_kernel_access()) {					\
		__get_kernel_common((x), size, ptr);			\
	} else {							\
		__chk_user_ptr(ptr);					\
		__get_user_common((x), size, ptr);			\
	}								\
	__gu_err;							\
})

#define __get_user_check(x, ptr, size)					\
({									\
	int __gu_err = -EFAULT;						\
	const __typeof__(*(ptr)) __user * __gu_ptr = (ptr);		\
									\
	might_fault();							\
	if (likely(access_ok( __gu_ptr, size))) {		\
		if (eva_kernel_access())				\
			__get_kernel_common((x), size, __gu_ptr);	\
		else							\
			__get_user_common((x), size, __gu_ptr);		\
	} else								\
		(x) = 0;						\
									\
	__gu_err;							\
})

#define __get_data_asm(val, insn, addr)					\
{									\
	long __gu_tmp;							\
									\
	__asm__ __volatile__(						\
	"1:	"insn("%1", "%3")"				\n"	\
	"2:							\n"	\
	"	.insn						\n"	\
	"	.section .fixup,\"ax\"				\n"	\
	"3:	li	%0, %4					\n"	\
	"	move	%1, $0					\n"	\
	"	j	2b					\n"	\
	"	.previous					\n"	\
	"	.section __ex_table,\"a\"			\n"	\
	"	"__UA_ADDR "\t1b, 3b				\n"	\
	"	.previous					\n"	\
	: "=r" (__gu_err), "=r" (__gu_tmp)				\
	: "0" (0), "o" (__m(addr)), "i" (-EFAULT));			\
									\
	(val) = (__typeof__(*(addr))) __gu_tmp;				\
}

/*
 * Get a long long 64 using 32 bit registers.
 */
#define __get_data_asm_ll32(val, insn, addr)				\
{									\
	union {								\
		unsigned long long	l;				\
		__typeof__(*(addr))	t;				\
	} __gu_tmp;							\
									\
	__asm__ __volatile__(						\
	"1:	" insn("%1", "(%3)")"				\n"	\
	"2:	" insn("%D1", "4(%3)")"				\n"	\
	"3:							\n"	\
	"	.insn						\n"	\
	"	.section	.fixup,\"ax\"			\n"	\
	"4:	li	%0, %4					\n"	\
	"	move	%1, $0					\n"	\
	"	move	%D1, $0					\n"	\
	"	j	3b					\n"	\
	"	.previous					\n"	\
	"	.section	__ex_table,\"a\"		\n"	\
	"	" __UA_ADDR "	1b, 4b				\n"	\
	"	" __UA_ADDR "	2b, 4b				\n"	\
	"	.previous					\n"	\
	: "=r" (__gu_err), "=&r" (__gu_tmp.l)				\
	: "0" (0), "r" (addr), "i" (-EFAULT));				\
									\
	(val) = __gu_tmp.t;						\
}

#ifndef CONFIG_EVA
#define __put_kernel_common(ptr, size) __put_user_common(ptr, size)
#else
/*
 * Kernel specific functions for EVA. We need to use normal load instructions
 * to read data from kernel when operating in EVA mode. We use these macros to
 * avoid redefining __get_data_asm for EVA.
 */
#undef _stored
#undef _storew
#undef _storeh
#undef _storeb
#ifdef CONFIG_32BIT
#define _stored			_storew
#else
#define _stored(reg, addr)	"ld " reg ", " addr
#endif

#define _storew(reg, addr)	"sw " reg ", " addr
#define _storeh(reg, addr)	"sh " reg ", " addr
#define _storeb(reg, addr)	"sb " reg ", " addr

#define __put_kernel_common(ptr, size)					\
do {									\
	switch (size) {							\
	case 1: __put_data_asm(_storeb, ptr); break;			\
	case 2: __put_data_asm(_storeh, ptr); break;			\
	case 4: __put_data_asm(_storew, ptr); break;			\
	case 8: __PUT_DW(_stored, ptr); break;				\
	default: __put_user_unknown(); break;				\
	}								\
} while(0)
#endif

/*
 * Yuck.  We need two variants, one for 64bit operation and one
 * for 32 bit mode and old iron.
 */
#ifdef CONFIG_32BIT
#define __PUT_DW(insn, ptr) __put_data_asm_ll32(insn, ptr)
#endif
#ifdef CONFIG_64BIT
#define __PUT_DW(insn, ptr) __put_data_asm(insn, ptr)
#endif

#define __put_user_common(ptr, size)					\
do {									\
	switch (size) {							\
	case 1: __put_data_asm(user_sb, ptr); break;			\
	case 2: __put_data_asm(user_sh, ptr); break;			\
	case 4: __put_data_asm(user_sw, ptr); break;			\
	case 8: __PUT_DW(user_sd, ptr); break;				\
	default: __put_user_unknown(); break;				\
	}								\
} while (0)

#define __put_user_nocheck(x, ptr, size)				\
({									\
	__typeof__(*(ptr)) __pu_val;					\
	int __pu_err = 0;						\
									\
	__pu_val = (x);							\
	if (eva_kernel_access()) {					\
		__put_kernel_common(ptr, size);				\
	} else {							\
		__chk_user_ptr(ptr);					\
		__put_user_common(ptr, size);				\
	}								\
	__pu_err;							\
})

#define __put_user_check(x, ptr, size)					\
({									\
	__typeof__(*(ptr)) __user *__pu_addr = (ptr);			\
	__typeof__(*(ptr)) __pu_val = (x);				\
	int __pu_err = -EFAULT;						\
									\
	might_fault();							\
	if (likely(access_ok( __pu_addr, size))) {	\
		if (eva_kernel_access())				\
			__put_kernel_common(__pu_addr, size);		\
		else							\
			__put_user_common(__pu_addr, size);		\
	}								\
									\
	__pu_err;							\
})

#define __put_data_asm(insn, ptr)					\
{									\
	__asm__ __volatile__(						\
	"1:	"insn("%z2", "%3")"	# __put_data_asm	\n"	\
	"2:							\n"	\
	"	.insn						\n"	\
	"	.section	.fixup,\"ax\"			\n"	\
	"3:	li	%0, %4					\n"	\
	"	j	2b					\n"	\
	"	.previous					\n"	\
	"	.section	__ex_table,\"a\"		\n"	\
	"	" __UA_ADDR "	1b, 3b				\n"	\
	"	.previous					\n"	\
	: "=r" (__pu_err)						\
	: "0" (0), "Jr" (__pu_val), "o" (__m(ptr)),			\
	  "i" (-EFAULT));						\
}

#define __put_data_asm_ll32(insn, ptr)					\
{									\
	__asm__ __volatile__(						\
	"1:	"insn("%2", "(%3)")"	# __put_data_asm_ll32	\n"	\
	"2:	"insn("%D2", "4(%3)")"				\n"	\
	"3:							\n"	\
	"	.insn						\n"	\
	"	.section	.fixup,\"ax\"			\n"	\
	"4:	li	%0, %4					\n"	\
	"	j	3b					\n"	\
	"	.previous					\n"	\
	"	.section	__ex_table,\"a\"		\n"	\
	"	" __UA_ADDR "	1b, 4b				\n"	\
	"	" __UA_ADDR "	2b, 4b				\n"	\
	"	.previous"						\
	: "=r" (__pu_err)						\
	: "0" (0), "r" (__pu_val), "r" (ptr),				\
	  "i" (-EFAULT));						\
}

extern void __put_user_unknown(void);

/*
 * We're generating jump to subroutines which will be outside the range of
 * jump instructions
 */
#ifdef MODULE
#define __MODULE_JAL(destination)					\
	".set\tnoat\n\t"						\
	__UA_LA "\t$1, " #destination "\n\t"				\
	"jalr\t$1\n\t"							\
	".set\tat\n\t"
#else
#define __MODULE_JAL(destination)					\
	"jal\t" #destination "\n\t"
#endif

#if defined(CONFIG_CPU_DADDI_WORKAROUNDS) || (defined(CONFIG_EVA) &&	\
					      defined(CONFIG_CPU_HAS_PREFETCH))
#define DADDI_SCRATCH "$3"
#else
#define DADDI_SCRATCH "$0"
#endif

extern size_t __copy_user(void *__to, const void *__from, size_t __n);

#define __invoke_copy_from(func, to, from, n)				\
({									\
	register void *__cu_to_r __asm__("$4");				\
	register const void __user *__cu_from_r __asm__("$5");		\
	register long __cu_len_r __asm__("$6");				\
									\
	__cu_to_r = (to);						\
	__cu_from_r = (from);						\
	__cu_len_r = (n);						\
	__asm__ __volatile__(						\
	".set\tnoreorder\n\t"						\
	__MODULE_JAL(func)						\
	".set\tnoat\n\t"						\
	__UA_ADDU "\t$1, %1, %2\n\t"					\
	".set\tat\n\t"							\
	".set\treorder"							\
	: "+r" (__cu_to_r), "+r" (__cu_from_r), "+r" (__cu_len_r)	\
	:								\
	: "$8", "$9", "$10", "$11", "$12", "$14", "$15", "$24", "$31",	\
	  DADDI_SCRATCH, "memory");					\
	__cu_len_r;							\
})

#define __invoke_copy_to(func, to, from, n)				\
({									\
	register void __user *__cu_to_r __asm__("$4");			\
	register const void *__cu_from_r __asm__("$5");			\
	register long __cu_len_r __asm__("$6");				\
									\
	__cu_to_r = (to);						\
	__cu_from_r = (from);						\
	__cu_len_r = (n);						\
	__asm__ __volatile__(						\
	__MODULE_JAL(func)						\
	: "+r" (__cu_to_r), "+r" (__cu_from_r), "+r" (__cu_len_r)	\
	:								\
	: "$8", "$9", "$10", "$11", "$12", "$14", "$15", "$24", "$31",	\
	  DADDI_SCRATCH, "memory");					\
	__cu_len_r;							\
})

#define __invoke_copy_from_kernel(to, from, n)				\
	__invoke_copy_from(__copy_user, to, from, n)

#define __invoke_copy_to_kernel(to, from, n)				\
	__invoke_copy_to(__copy_user, to, from, n)

<<<<<<< HEAD
#endif

/*
 * __copy_to_user: - Copy a block of data into user space, with less checking.
 * @to:	  Destination address, in user space.
 * @from: Source address, in kernel space.
 * @n:	  Number of bytes to copy.
 *
 * Context: User context only. This function may sleep if pagefaults are
 *          enabled.
 *
 * Copy data from kernel space to user space.  Caller must check
 * the specified block with access_ok() before calling this function.
 *
 * Returns number of bytes that could not be copied.
 * On success, this will be zero.
 */
#define __copy_to_user(to, from, n)					\
({									\
	void __user *__cu_to;						\
	const void *__cu_from;						\
	long __cu_len;							\
									\
	__cu_to = (to);							\
	__cu_from = (from);						\
	__cu_len = (n);							\
									\
	check_object_size(__cu_from, __cu_len, true);			\
	might_fault();							\
									\
	if (eva_kernel_access())					\
		__cu_len = __invoke_copy_to_kernel(__cu_to, __cu_from,	\
						   __cu_len);		\
	else								\
		__cu_len = __invoke_copy_to_user(__cu_to, __cu_from,	\
						 __cu_len);		\
	__cu_len;							\
})

extern size_t __copy_user_inatomic(void *__to, const void *__from, size_t __n);

#define __copy_to_user_inatomic(to, from, n)				\
({									\
	void __user *__cu_to;						\
	const void *__cu_from;						\
	long __cu_len;							\
									\
	__cu_to = (to);							\
	__cu_from = (from);						\
	__cu_len = (n);							\
									\
	check_object_size(__cu_from, __cu_len, true);			\
									\
	if (eva_kernel_access())					\
		__cu_len = __invoke_copy_to_kernel(__cu_to, __cu_from,	\
						   __cu_len);		\
	else								\
		__cu_len = __invoke_copy_to_user(__cu_to, __cu_from,	\
						 __cu_len);		\
	__cu_len;							\
})

#define __copy_from_user_inatomic(to, from, n)				\
({									\
	void *__cu_to;							\
	const void __user *__cu_from;					\
	long __cu_len;							\
									\
	__cu_to = (to);							\
	__cu_from = (from);						\
	__cu_len = (n);							\
									\
	check_object_size(__cu_to, __cu_len, false);			\
									\
	if (eva_kernel_access())					\
		__cu_len = __invoke_copy_from_kernel_inatomic(__cu_to,	\
							      __cu_from,\
							      __cu_len);\
	else								\
		__cu_len = __invoke_copy_from_user_inatomic(__cu_to,	\
							    __cu_from,	\
							    __cu_len);	\
	__cu_len;							\
})

/*
 * copy_to_user: - Copy a block of data into user space.
 * @to:	  Destination address, in user space.
 * @from: Source address, in kernel space.
 * @n:	  Number of bytes to copy.
 *
 * Context: User context only. This function may sleep if pagefaults are
 *          enabled.
 *
 * Copy data from kernel space to user space.
 *
 * Returns number of bytes that could not be copied.
 * On success, this will be zero.
 */
#define copy_to_user(to, from, n)					\
({									\
	void __user *__cu_to;						\
	const void *__cu_from;						\
	long __cu_len;							\
									\
	__cu_to = (to);							\
	__cu_from = (from);						\
	__cu_len = (n);							\
									\
	check_object_size(__cu_from, __cu_len, true);			\
									\
	if (eva_kernel_access()) {					\
		__cu_len = __invoke_copy_to_kernel(__cu_to,		\
						   __cu_from,		\
						   __cu_len);		\
	} else {							\
		if (access_ok(VERIFY_WRITE, __cu_to, __cu_len)) {       \
			might_fault();                                  \
			__cu_len = __invoke_copy_to_user(__cu_to,	\
							 __cu_from,	\
							 __cu_len);     \
		}							\
	}								\
	__cu_len;							\
})
=======
#define ___invoke_copy_in_kernel(to, from, n)				\
	__invoke_copy_from(__copy_user, to, from, n)
>>>>>>> 24b8d41d

#ifndef CONFIG_EVA
#define __invoke_copy_from_user(to, from, n)				\
	__invoke_copy_from(__copy_user, to, from, n)

#define __invoke_copy_to_user(to, from, n)				\
	__invoke_copy_to(__copy_user, to, from, n)

#define ___invoke_copy_in_user(to, from, n)				\
	__invoke_copy_from(__copy_user, to, from, n)

#else

/* EVA specific functions */

extern size_t __copy_from_user_eva(void *__to, const void *__from,
				   size_t __n);
extern size_t __copy_to_user_eva(void *__to, const void *__from,
				 size_t __n);
extern size_t __copy_in_user_eva(void *__to, const void *__from, size_t __n);

/*
 * Source or destination address is in userland. We need to go through
 * the TLB
 */
#define __invoke_copy_from_user(to, from, n)				\
	__invoke_copy_from(__copy_from_user_eva, to, from, n)

#define __invoke_copy_to_user(to, from, n)				\
	__invoke_copy_to(__copy_to_user_eva, to, from, n)

#define ___invoke_copy_in_user(to, from, n)				\
	__invoke_copy_from(__copy_in_user_eva, to, from, n)

#endif /* CONFIG_EVA */

<<<<<<< HEAD
/*
 * __copy_from_user: - Copy a block of data from user space, with less checking.
 * @to:	  Destination address, in kernel space.
 * @from: Source address, in user space.
 * @n:	  Number of bytes to copy.
 *
 * Context: User context only. This function may sleep if pagefaults are
 *          enabled.
 *
 * Copy data from user space to kernel space.  Caller must check
 * the specified block with access_ok() before calling this function.
 *
 * Returns number of bytes that could not be copied.
 * On success, this will be zero.
 *
 * If some data could not be copied, this function will pad the copied
 * data to the requested size using zero bytes.
 */
#define __copy_from_user(to, from, n)					\
({									\
	void *__cu_to;							\
	const void __user *__cu_from;					\
	long __cu_len;							\
									\
	__cu_to = (to);							\
	__cu_from = (from);						\
	__cu_len = (n);							\
									\
	check_object_size(__cu_to, __cu_len, false);			\
									\
	if (eva_kernel_access()) {					\
		__cu_len = __invoke_copy_from_kernel(__cu_to,		\
						     __cu_from,		\
						     __cu_len);		\
	} else {							\
		might_fault();						\
		__cu_len = __invoke_copy_from_user(__cu_to, __cu_from,	\
						   __cu_len);		\
	}								\
	__cu_len;							\
})

/*
 * copy_from_user: - Copy a block of data from user space.
 * @to:	  Destination address, in kernel space.
 * @from: Source address, in user space.
 * @n:	  Number of bytes to copy.
 *
 * Context: User context only. This function may sleep if pagefaults are
 *          enabled.
 *
 * Copy data from user space to kernel space.
 *
 * Returns number of bytes that could not be copied.
 * On success, this will be zero.
 *
 * If some data could not be copied, this function will pad the copied
 * data to the requested size using zero bytes.
 */
#define copy_from_user(to, from, n)					\
({									\
	void *__cu_to;							\
	const void __user *__cu_from;					\
	long __cu_len;							\
									\
	__cu_to = (to);							\
	__cu_from = (from);						\
	__cu_len = (n);							\
									\
	check_object_size(__cu_to, __cu_len, false);			\
									\
	if (eva_kernel_access()) {					\
		__cu_len = __invoke_copy_from_kernel(__cu_to,		\
						     __cu_from,		\
						     __cu_len);		\
	} else {							\
		if (access_ok(VERIFY_READ, __cu_from, __cu_len)) {	\
			might_fault();                                  \
			__cu_len = __invoke_copy_from_user(__cu_to,	\
							   __cu_from,	\
							   __cu_len);   \
		} else {						\
			memset(__cu_to, 0, __cu_len);			\
		}							\
	}								\
	__cu_len;							\
})
=======
static inline unsigned long
raw_copy_to_user(void __user *to, const void *from, unsigned long n)
{
	if (eva_kernel_access())
		return __invoke_copy_to_kernel(to, from, n);
	else
		return __invoke_copy_to_user(to, from, n);
}

static inline unsigned long
raw_copy_from_user(void *to, const void __user *from, unsigned long n)
{
	if (eva_kernel_access())
		return __invoke_copy_from_kernel(to, from, n);
	else
		return __invoke_copy_from_user(to, from, n);
}
>>>>>>> 24b8d41d

#define INLINE_COPY_FROM_USER
#define INLINE_COPY_TO_USER

static inline unsigned long
raw_copy_in_user(void __user*to, const void __user *from, unsigned long n)
{
	if (eva_kernel_access())
		return ___invoke_copy_in_kernel(to, from, n);
	else
		return ___invoke_copy_in_user(to, from,	n);
}

extern __kernel_size_t __bzero_kernel(void __user *addr, __kernel_size_t size);
extern __kernel_size_t __bzero(void __user *addr, __kernel_size_t size);

/*
 * __clear_user: - Zero a block of memory in user space, with less checking.
 * @to:	  Destination address, in user space.
 * @n:	  Number of bytes to zero.
 *
 * Zero a block of memory in user space.  Caller must check
 * the specified block with access_ok() before calling this function.
 *
 * Returns number of bytes that could not be cleared.
 * On success, this will be zero.
 */
static inline __kernel_size_t
__clear_user(void __user *addr, __kernel_size_t size)
{
	__kernel_size_t res;

#ifdef CONFIG_CPU_MICROMIPS
/* micromips memset / bzero also clobbers t7 & t8 */
#define bzero_clobbers "$4", "$5", "$6", __UA_t0, __UA_t1, "$15", "$24", "$31"
#else
#define bzero_clobbers "$4", "$5", "$6", __UA_t0, __UA_t1, "$31"
#endif /* CONFIG_CPU_MICROMIPS */

	if (eva_kernel_access()) {
		__asm__ __volatile__(
			"move\t$4, %1\n\t"
			"move\t$5, $0\n\t"
			"move\t$6, %2\n\t"
			__MODULE_JAL(__bzero_kernel)
			"move\t%0, $6"
			: "=r" (res)
			: "r" (addr), "r" (size)
			: bzero_clobbers);
	} else {
		might_fault();
		__asm__ __volatile__(
			"move\t$4, %1\n\t"
			"move\t$5, $0\n\t"
			"move\t$6, %2\n\t"
			__MODULE_JAL(__bzero)
			"move\t%0, $6"
			: "=r" (res)
			: "r" (addr), "r" (size)
			: bzero_clobbers);
	}

	return res;
}

#define clear_user(addr,n)						\
({									\
	void __user * __cl_addr = (addr);				\
	unsigned long __cl_size = (n);					\
	if (__cl_size && access_ok(__cl_addr, __cl_size))		\
		__cl_size = __clear_user(__cl_addr, __cl_size);		\
	__cl_size;							\
})

extern long __strncpy_from_kernel_asm(char *__to, const char __user *__from, long __len);
extern long __strncpy_from_user_asm(char *__to, const char __user *__from, long __len);

/*
 * strncpy_from_user: - Copy a NUL terminated string from userspace.
 * @dst:   Destination address, in kernel space.  This buffer must be at
 *	   least @count bytes long.
 * @src:   Source address, in user space.
 * @count: Maximum number of bytes to copy, including the trailing NUL.
 *
 * Copies a NUL-terminated string from userspace to kernel space.
 *
 * On success, returns the length of the string (not including the trailing
 * NUL).
 *
 * If access to userspace fails, returns -EFAULT (some data may have been
 * copied).
 *
 * If @count is smaller than the length of the string, copies @count bytes
 * and returns @count.
 */
static inline long
strncpy_from_user(char *__to, const char __user *__from, long __len)
{
	long res;

	if (eva_kernel_access()) {
		__asm__ __volatile__(
			"move\t$4, %1\n\t"
			"move\t$5, %2\n\t"
			"move\t$6, %3\n\t"
			__MODULE_JAL(__strncpy_from_kernel_asm)
			"move\t%0, $2"
			: "=r" (res)
			: "r" (__to), "r" (__from), "r" (__len)
			: "$2", "$3", "$4", "$5", "$6", __UA_t0, "$31", "memory");
	} else {
		might_fault();
		__asm__ __volatile__(
			"move\t$4, %1\n\t"
			"move\t$5, %2\n\t"
			"move\t$6, %3\n\t"
			__MODULE_JAL(__strncpy_from_user_asm)
			"move\t%0, $2"
			: "=r" (res)
			: "r" (__to), "r" (__from), "r" (__len)
			: "$2", "$3", "$4", "$5", "$6", __UA_t0, "$31", "memory");
	}

	return res;
}

extern long __strnlen_kernel_asm(const char __user *s, long n);
extern long __strnlen_user_asm(const char __user *s, long n);

/*
 * strnlen_user: - Get the size of a string in user space.
 * @str: The string to measure.
 *
 * Context: User context only. This function may sleep if pagefaults are
 *          enabled.
 *
 * Get the size of a NUL-terminated string in user space.
 *
 * Returns the size of the string INCLUDING the terminating NUL.
 * On exception, returns 0.
 * If the string is too long, returns a value greater than @n.
 */
static inline long strnlen_user(const char __user *s, long n)
{
	long res;

	might_fault();
	if (eva_kernel_access()) {
		__asm__ __volatile__(
			"move\t$4, %1\n\t"
			"move\t$5, %2\n\t"
			__MODULE_JAL(__strnlen_kernel_asm)
			"move\t%0, $2"
			: "=r" (res)
			: "r" (s), "r" (n)
			: "$2", "$4", "$5", __UA_t0, "$31");
	} else {
		__asm__ __volatile__(
			"move\t$4, %1\n\t"
			"move\t$5, %2\n\t"
			__MODULE_JAL(__strnlen_user_asm)
			"move\t%0, $2"
			: "=r" (res)
			: "r" (s), "r" (n)
			: "$2", "$4", "$5", __UA_t0, "$31");
	}

	return res;
}

#endif /* _ASM_UACCESS_H */<|MERGE_RESOLUTION|>--- conflicted
+++ resolved
@@ -12,11 +12,6 @@
 #define _ASM_UACCESS_H
 
 #include <linux/kernel.h>
-<<<<<<< HEAD
-#include <linux/errno.h>
-#include <linux/thread_info.h>
-=======
->>>>>>> 24b8d41d
 #include <linux/string.h>
 #include <asm/asm-eva.h>
 #include <asm/extable.h>
@@ -568,136 +563,8 @@
 #define __invoke_copy_to_kernel(to, from, n)				\
 	__invoke_copy_to(__copy_user, to, from, n)
 
-<<<<<<< HEAD
-#endif
-
-/*
- * __copy_to_user: - Copy a block of data into user space, with less checking.
- * @to:	  Destination address, in user space.
- * @from: Source address, in kernel space.
- * @n:	  Number of bytes to copy.
- *
- * Context: User context only. This function may sleep if pagefaults are
- *          enabled.
- *
- * Copy data from kernel space to user space.  Caller must check
- * the specified block with access_ok() before calling this function.
- *
- * Returns number of bytes that could not be copied.
- * On success, this will be zero.
- */
-#define __copy_to_user(to, from, n)					\
-({									\
-	void __user *__cu_to;						\
-	const void *__cu_from;						\
-	long __cu_len;							\
-									\
-	__cu_to = (to);							\
-	__cu_from = (from);						\
-	__cu_len = (n);							\
-									\
-	check_object_size(__cu_from, __cu_len, true);			\
-	might_fault();							\
-									\
-	if (eva_kernel_access())					\
-		__cu_len = __invoke_copy_to_kernel(__cu_to, __cu_from,	\
-						   __cu_len);		\
-	else								\
-		__cu_len = __invoke_copy_to_user(__cu_to, __cu_from,	\
-						 __cu_len);		\
-	__cu_len;							\
-})
-
-extern size_t __copy_user_inatomic(void *__to, const void *__from, size_t __n);
-
-#define __copy_to_user_inatomic(to, from, n)				\
-({									\
-	void __user *__cu_to;						\
-	const void *__cu_from;						\
-	long __cu_len;							\
-									\
-	__cu_to = (to);							\
-	__cu_from = (from);						\
-	__cu_len = (n);							\
-									\
-	check_object_size(__cu_from, __cu_len, true);			\
-									\
-	if (eva_kernel_access())					\
-		__cu_len = __invoke_copy_to_kernel(__cu_to, __cu_from,	\
-						   __cu_len);		\
-	else								\
-		__cu_len = __invoke_copy_to_user(__cu_to, __cu_from,	\
-						 __cu_len);		\
-	__cu_len;							\
-})
-
-#define __copy_from_user_inatomic(to, from, n)				\
-({									\
-	void *__cu_to;							\
-	const void __user *__cu_from;					\
-	long __cu_len;							\
-									\
-	__cu_to = (to);							\
-	__cu_from = (from);						\
-	__cu_len = (n);							\
-									\
-	check_object_size(__cu_to, __cu_len, false);			\
-									\
-	if (eva_kernel_access())					\
-		__cu_len = __invoke_copy_from_kernel_inatomic(__cu_to,	\
-							      __cu_from,\
-							      __cu_len);\
-	else								\
-		__cu_len = __invoke_copy_from_user_inatomic(__cu_to,	\
-							    __cu_from,	\
-							    __cu_len);	\
-	__cu_len;							\
-})
-
-/*
- * copy_to_user: - Copy a block of data into user space.
- * @to:	  Destination address, in user space.
- * @from: Source address, in kernel space.
- * @n:	  Number of bytes to copy.
- *
- * Context: User context only. This function may sleep if pagefaults are
- *          enabled.
- *
- * Copy data from kernel space to user space.
- *
- * Returns number of bytes that could not be copied.
- * On success, this will be zero.
- */
-#define copy_to_user(to, from, n)					\
-({									\
-	void __user *__cu_to;						\
-	const void *__cu_from;						\
-	long __cu_len;							\
-									\
-	__cu_to = (to);							\
-	__cu_from = (from);						\
-	__cu_len = (n);							\
-									\
-	check_object_size(__cu_from, __cu_len, true);			\
-									\
-	if (eva_kernel_access()) {					\
-		__cu_len = __invoke_copy_to_kernel(__cu_to,		\
-						   __cu_from,		\
-						   __cu_len);		\
-	} else {							\
-		if (access_ok(VERIFY_WRITE, __cu_to, __cu_len)) {       \
-			might_fault();                                  \
-			__cu_len = __invoke_copy_to_user(__cu_to,	\
-							 __cu_from,	\
-							 __cu_len);     \
-		}							\
-	}								\
-	__cu_len;							\
-})
-=======
 #define ___invoke_copy_in_kernel(to, from, n)				\
 	__invoke_copy_from(__copy_user, to, from, n)
->>>>>>> 24b8d41d
 
 #ifndef CONFIG_EVA
 #define __invoke_copy_from_user(to, from, n)				\
@@ -734,95 +601,6 @@
 
 #endif /* CONFIG_EVA */
 
-<<<<<<< HEAD
-/*
- * __copy_from_user: - Copy a block of data from user space, with less checking.
- * @to:	  Destination address, in kernel space.
- * @from: Source address, in user space.
- * @n:	  Number of bytes to copy.
- *
- * Context: User context only. This function may sleep if pagefaults are
- *          enabled.
- *
- * Copy data from user space to kernel space.  Caller must check
- * the specified block with access_ok() before calling this function.
- *
- * Returns number of bytes that could not be copied.
- * On success, this will be zero.
- *
- * If some data could not be copied, this function will pad the copied
- * data to the requested size using zero bytes.
- */
-#define __copy_from_user(to, from, n)					\
-({									\
-	void *__cu_to;							\
-	const void __user *__cu_from;					\
-	long __cu_len;							\
-									\
-	__cu_to = (to);							\
-	__cu_from = (from);						\
-	__cu_len = (n);							\
-									\
-	check_object_size(__cu_to, __cu_len, false);			\
-									\
-	if (eva_kernel_access()) {					\
-		__cu_len = __invoke_copy_from_kernel(__cu_to,		\
-						     __cu_from,		\
-						     __cu_len);		\
-	} else {							\
-		might_fault();						\
-		__cu_len = __invoke_copy_from_user(__cu_to, __cu_from,	\
-						   __cu_len);		\
-	}								\
-	__cu_len;							\
-})
-
-/*
- * copy_from_user: - Copy a block of data from user space.
- * @to:	  Destination address, in kernel space.
- * @from: Source address, in user space.
- * @n:	  Number of bytes to copy.
- *
- * Context: User context only. This function may sleep if pagefaults are
- *          enabled.
- *
- * Copy data from user space to kernel space.
- *
- * Returns number of bytes that could not be copied.
- * On success, this will be zero.
- *
- * If some data could not be copied, this function will pad the copied
- * data to the requested size using zero bytes.
- */
-#define copy_from_user(to, from, n)					\
-({									\
-	void *__cu_to;							\
-	const void __user *__cu_from;					\
-	long __cu_len;							\
-									\
-	__cu_to = (to);							\
-	__cu_from = (from);						\
-	__cu_len = (n);							\
-									\
-	check_object_size(__cu_to, __cu_len, false);			\
-									\
-	if (eva_kernel_access()) {					\
-		__cu_len = __invoke_copy_from_kernel(__cu_to,		\
-						     __cu_from,		\
-						     __cu_len);		\
-	} else {							\
-		if (access_ok(VERIFY_READ, __cu_from, __cu_len)) {	\
-			might_fault();                                  \
-			__cu_len = __invoke_copy_from_user(__cu_to,	\
-							   __cu_from,	\
-							   __cu_len);   \
-		} else {						\
-			memset(__cu_to, 0, __cu_len);			\
-		}							\
-	}								\
-	__cu_len;							\
-})
-=======
 static inline unsigned long
 raw_copy_to_user(void __user *to, const void *from, unsigned long n)
 {
@@ -840,7 +618,6 @@
 	else
 		return __invoke_copy_from_user(to, from, n);
 }
->>>>>>> 24b8d41d
 
 #define INLINE_COPY_FROM_USER
 #define INLINE_COPY_TO_USER
