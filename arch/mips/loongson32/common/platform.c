// SPDX-License-Identifier: GPL-2.0-or-later
/*
 * Copyright (c) 2011-2016 Zhang, Keguang <keguang.zhang@gmail.com>
<<<<<<< HEAD
 *
 * This program is free software; you can redistribute	it and/or modify it
 * under  the terms of	the GNU General	 Public License as published by the
 * Free Software Foundation;  either version 2 of the  License, or (at your
 * option) any later version.
=======
>>>>>>> 24b8d41d
 */

#include <linux/clk.h>
#include <linux/dma-mapping.h>
#include <linux/err.h>
#include <linux/mtd/partitions.h>
#include <linux/sizes.h>
#include <linux/phy.h>
#include <linux/serial_8250.h>
#include <linux/stmmac.h>
#include <linux/usb/ehci_pdriver.h>

#include <platform.h>
#include <loongson1.h>
#include <cpufreq.h>
#include <dma.h>
#include <nand.h>
<<<<<<< HEAD

#define LS1X_RTC_CTRL	((void __iomem *)KSEG1ADDR(LS1X_RTC_BASE + 0x40))
#define RTC_EXTCLK_OK	(BIT(5) | BIT(8))
#define RTC_EXTCLK_EN	BIT(8)
=======
>>>>>>> 24b8d41d

/* 8250/16550 compatible UART */
#define LS1X_UART(_id)						\
	{							\
		.mapbase	= LS1X_UART ## _id ## _BASE,	\
		.irq		= LS1X_UART ## _id ## _IRQ,	\
		.iotype		= UPIO_MEM,			\
		.flags		= UPF_IOREMAP | UPF_FIXED_TYPE, \
		.type		= PORT_16550A,			\
	}

static struct plat_serial8250_port ls1x_serial8250_pdata[] = {
	LS1X_UART(0),
	LS1X_UART(1),
	LS1X_UART(2),
	LS1X_UART(3),
	{},
};

struct platform_device ls1x_uart_pdev = {
	.name		= "serial8250",
	.id		= PLAT8250_DEV_PLATFORM,
	.dev		= {
		.platform_data = ls1x_serial8250_pdata,
	},
};

void __init ls1x_serial_set_uartclk(struct platform_device *pdev)
{
	struct clk *clk;
	struct plat_serial8250_port *p;

	clk = clk_get(&pdev->dev, pdev->name);
	if (IS_ERR(clk)) {
		pr_err("unable to get %s clock, err=%ld",
		       pdev->name, PTR_ERR(clk));
		return;
	}
	clk_prepare_enable(clk);

	for (p = pdev->dev.platform_data; p->flags != 0; ++p)
		p->uartclk = clk_get_rate(clk);
}

void __init ls1x_rtc_set_extclk(struct platform_device *pdev)
{
	u32 val;

	val = __raw_readl(LS1X_RTC_CTRL);
	if (!(val & RTC_EXTCLK_OK))
		__raw_writel(val | RTC_EXTCLK_EN, LS1X_RTC_CTRL);
}

/* CPUFreq */
static struct plat_ls1x_cpufreq ls1x_cpufreq_pdata = {
	.clk_name	= "cpu_clk",
	.osc_clk_name	= "osc_clk",
	.max_freq	= 266 * 1000,
	.min_freq	= 33 * 1000,
};

struct platform_device ls1x_cpufreq_pdev = {
	.name		= "ls1x-cpufreq",
	.dev		= {
		.platform_data = &ls1x_cpufreq_pdata,
	},
};

/* DMA */
static struct resource ls1x_dma_resources[] = {
	[0] = {
		.start = LS1X_DMAC_BASE,
		.end = LS1X_DMAC_BASE + SZ_4 - 1,
		.flags = IORESOURCE_MEM,
	},
	[1] = {
		.start = LS1X_DMA0_IRQ,
		.end = LS1X_DMA0_IRQ,
		.flags = IORESOURCE_IRQ,
	},
	[2] = {
		.start = LS1X_DMA1_IRQ,
		.end = LS1X_DMA1_IRQ,
		.flags = IORESOURCE_IRQ,
	},
	[3] = {
		.start = LS1X_DMA2_IRQ,
		.end = LS1X_DMA2_IRQ,
		.flags = IORESOURCE_IRQ,
	},
};

struct platform_device ls1x_dma_pdev = {
	.name		= "ls1x-dma",
	.id		= -1,
	.num_resources	= ARRAY_SIZE(ls1x_dma_resources),
	.resource	= ls1x_dma_resources,
};

void __init ls1x_dma_set_platdata(struct plat_ls1x_dma *pdata)
{
	ls1x_dma_pdev.dev.platform_data = pdata;
}

/* Synopsys Ethernet GMAC */
static struct stmmac_mdio_bus_data ls1x_mdio_bus_data = {
	.phy_mask	= 0,
};

static struct stmmac_dma_cfg ls1x_eth_dma_cfg = {
	.pbl		= 1,
};

int ls1x_eth_mux_init(struct platform_device *pdev, void *priv)
{
	struct plat_stmmacenet_data *plat_dat = NULL;
	u32 val;

	val = __raw_readl(LS1X_MUX_CTRL1);

#if defined(CONFIG_LOONGSON1_LS1B)
	plat_dat = dev_get_platdata(&pdev->dev);
	if (plat_dat->bus_id) {
		__raw_writel(__raw_readl(LS1X_MUX_CTRL0) | GMAC1_USE_UART1 |
			     GMAC1_USE_UART0, LS1X_MUX_CTRL0);
		switch (plat_dat->interface) {
		case PHY_INTERFACE_MODE_RGMII:
			val &= ~(GMAC1_USE_TXCLK | GMAC1_USE_PWM23);
			break;
		case PHY_INTERFACE_MODE_MII:
			val |= (GMAC1_USE_TXCLK | GMAC1_USE_PWM23);
			break;
		default:
			pr_err("unsupported mii mode %d\n",
			       plat_dat->interface);
			return -ENOTSUPP;
		}
		val &= ~GMAC1_SHUT;
	} else {
		switch (plat_dat->interface) {
		case PHY_INTERFACE_MODE_RGMII:
			val &= ~(GMAC0_USE_TXCLK | GMAC0_USE_PWM01);
			break;
		case PHY_INTERFACE_MODE_MII:
			val |= (GMAC0_USE_TXCLK | GMAC0_USE_PWM01);
			break;
		default:
			pr_err("unsupported mii mode %d\n",
			       plat_dat->interface);
			return -ENOTSUPP;
		}
		val &= ~GMAC0_SHUT;
	}
	__raw_writel(val, LS1X_MUX_CTRL1);
#elif defined(CONFIG_LOONGSON1_LS1C)
	plat_dat = dev_get_platdata(&pdev->dev);

	val &= ~PHY_INTF_SELI;
	if (plat_dat->interface == PHY_INTERFACE_MODE_RMII)
		val |= 0x4 << PHY_INTF_SELI_SHIFT;
	__raw_writel(val, LS1X_MUX_CTRL1);

	val = __raw_readl(LS1X_MUX_CTRL0);
	__raw_writel(val & (~GMAC_SHUT), LS1X_MUX_CTRL0);
#endif

	return 0;
}

static struct plat_stmmacenet_data ls1x_eth0_pdata = {
<<<<<<< HEAD
	.bus_id		= 0,
	.phy_addr	= -1,
#if defined(CONFIG_LOONGSON1_LS1B)
	.interface	= PHY_INTERFACE_MODE_MII,
#elif defined(CONFIG_LOONGSON1_LS1C)
	.interface	= PHY_INTERFACE_MODE_RMII,
#endif
	.mdio_bus_data	= &ls1x_mdio_bus_data,
	.dma_cfg	= &ls1x_eth_dma_cfg,
	.has_gmac	= 1,
	.tx_coe		= 1,
	.init		= ls1x_eth_mux_init,
=======
	.bus_id			= 0,
	.phy_addr		= -1,
#if defined(CONFIG_LOONGSON1_LS1B)
	.interface		= PHY_INTERFACE_MODE_MII,
#elif defined(CONFIG_LOONGSON1_LS1C)
	.interface		= PHY_INTERFACE_MODE_RMII,
#endif
	.mdio_bus_data		= &ls1x_mdio_bus_data,
	.dma_cfg		= &ls1x_eth_dma_cfg,
	.has_gmac		= 1,
	.tx_coe			= 1,
	.rx_queues_to_use	= 1,
	.tx_queues_to_use	= 1,
	.init			= ls1x_eth_mux_init,
>>>>>>> 24b8d41d
};

static struct resource ls1x_eth0_resources[] = {
	[0] = {
		.start	= LS1X_GMAC0_BASE,
		.end	= LS1X_GMAC0_BASE + SZ_64K - 1,
		.flags	= IORESOURCE_MEM,
	},
	[1] = {
		.name	= "macirq",
		.start	= LS1X_GMAC0_IRQ,
		.flags	= IORESOURCE_IRQ,
	},
};

struct platform_device ls1x_eth0_pdev = {
	.name		= "stmmaceth",
	.id		= 0,
	.num_resources	= ARRAY_SIZE(ls1x_eth0_resources),
	.resource	= ls1x_eth0_resources,
	.dev		= {
		.platform_data = &ls1x_eth0_pdata,
	},
};

#ifdef CONFIG_LOONGSON1_LS1B
static struct plat_stmmacenet_data ls1x_eth1_pdata = {
	.bus_id			= 1,
	.phy_addr		= -1,
	.interface		= PHY_INTERFACE_MODE_MII,
	.mdio_bus_data		= &ls1x_mdio_bus_data,
	.dma_cfg		= &ls1x_eth_dma_cfg,
	.has_gmac		= 1,
	.tx_coe			= 1,
	.rx_queues_to_use	= 1,
	.tx_queues_to_use	= 1,
	.init			= ls1x_eth_mux_init,
};

static struct resource ls1x_eth1_resources[] = {
	[0] = {
		.start	= LS1X_GMAC1_BASE,
		.end	= LS1X_GMAC1_BASE + SZ_64K - 1,
		.flags	= IORESOURCE_MEM,
	},
	[1] = {
		.name	= "macirq",
		.start	= LS1X_GMAC1_IRQ,
		.flags	= IORESOURCE_IRQ,
	},
};

struct platform_device ls1x_eth1_pdev = {
	.name		= "stmmaceth",
	.id		= 1,
	.num_resources	= ARRAY_SIZE(ls1x_eth1_resources),
	.resource	= ls1x_eth1_resources,
	.dev		= {
		.platform_data = &ls1x_eth1_pdata,
	},
};
#endif	/* CONFIG_LOONGSON1_LS1B */

/* GPIO */
static struct resource ls1x_gpio0_resources[] = {
	[0] = {
		.start	= LS1X_GPIO0_BASE,
		.end	= LS1X_GPIO0_BASE + SZ_4 - 1,
		.flags	= IORESOURCE_MEM,
	},
};

struct platform_device ls1x_gpio0_pdev = {
	.name		= "ls1x-gpio",
	.id		= 0,
	.num_resources	= ARRAY_SIZE(ls1x_gpio0_resources),
	.resource	= ls1x_gpio0_resources,
};

static struct resource ls1x_gpio1_resources[] = {
	[0] = {
		.start	= LS1X_GPIO1_BASE,
		.end	= LS1X_GPIO1_BASE + SZ_4 - 1,
		.flags	= IORESOURCE_MEM,
	},
};

struct platform_device ls1x_gpio1_pdev = {
	.name		= "ls1x-gpio",
	.id		= 1,
	.num_resources	= ARRAY_SIZE(ls1x_gpio1_resources),
	.resource	= ls1x_gpio1_resources,
};
<<<<<<< HEAD

/* NAND Flash */
static struct resource ls1x_nand_resources[] = {
	[0] = {
		.start	= LS1X_NAND_BASE,
		.end	= LS1X_NAND_BASE + SZ_32 - 1,
		.flags	= IORESOURCE_MEM,
	},
	[1] = {
		/* DMA channel 0 is dedicated to NAND */
		.start	= LS1X_DMA_CHANNEL0,
		.end	= LS1X_DMA_CHANNEL0,
		.flags	= IORESOURCE_DMA,
	},
};

struct platform_device ls1x_nand_pdev = {
	.name		= "ls1x-nand",
	.id		= -1,
	.num_resources	= ARRAY_SIZE(ls1x_nand_resources),
	.resource	= ls1x_nand_resources,
};

void __init ls1x_nand_set_platdata(struct plat_ls1x_nand *pdata)
{
	ls1x_nand_pdev.dev.platform_data = pdata;
}
=======
>>>>>>> 24b8d41d

/* USB EHCI */
static u64 ls1x_ehci_dmamask = DMA_BIT_MASK(32);

static struct resource ls1x_ehci_resources[] = {
	[0] = {
		.start	= LS1X_EHCI_BASE,
		.end	= LS1X_EHCI_BASE + SZ_32K - 1,
		.flags	= IORESOURCE_MEM,
	},
	[1] = {
		.start	= LS1X_EHCI_IRQ,
		.flags	= IORESOURCE_IRQ,
	},
};

static struct usb_ehci_pdata ls1x_ehci_pdata = {
};

struct platform_device ls1x_ehci_pdev = {
	.name		= "ehci-platform",
	.id		= -1,
	.num_resources	= ARRAY_SIZE(ls1x_ehci_resources),
	.resource	= ls1x_ehci_resources,
	.dev		= {
		.dma_mask = &ls1x_ehci_dmamask,
		.platform_data = &ls1x_ehci_pdata,
	},
};

/* Real Time Clock */
void __init ls1x_rtc_set_extclk(struct platform_device *pdev)
{
	u32 val = __raw_readl(LS1X_RTC_CTRL);

	if (!(val & RTC_EXTCLK_OK))
		__raw_writel(val | RTC_EXTCLK_EN, LS1X_RTC_CTRL);
}

struct platform_device ls1x_rtc_pdev = {
	.name		= "ls1x-rtc",
	.id		= -1,
};

/* Watchdog */
static struct resource ls1x_wdt_resources[] = {
	{
		.start	= LS1X_WDT_BASE,
		.end	= LS1X_WDT_BASE + SZ_16 - 1,
		.flags	= IORESOURCE_MEM,
	},
};

struct platform_device ls1x_wdt_pdev = {
	.name		= "ls1x-wdt",
	.id		= -1,
	.num_resources	= ARRAY_SIZE(ls1x_wdt_resources),
	.resource	= ls1x_wdt_resources,
};<|MERGE_RESOLUTION|>--- conflicted
+++ resolved
@@ -1,14 +1,6 @@
 // SPDX-License-Identifier: GPL-2.0-or-later
 /*
  * Copyright (c) 2011-2016 Zhang, Keguang <keguang.zhang@gmail.com>
-<<<<<<< HEAD
- *
- * This program is free software; you can redistribute	it and/or modify it
- * under  the terms of	the GNU General	 Public License as published by the
- * Free Software Foundation;  either version 2 of the  License, or (at your
- * option) any later version.
-=======
->>>>>>> 24b8d41d
  */
 
 #include <linux/clk.h>
@@ -26,13 +18,6 @@
 #include <cpufreq.h>
 #include <dma.h>
 #include <nand.h>
-<<<<<<< HEAD
-
-#define LS1X_RTC_CTRL	((void __iomem *)KSEG1ADDR(LS1X_RTC_BASE + 0x40))
-#define RTC_EXTCLK_OK	(BIT(5) | BIT(8))
-#define RTC_EXTCLK_EN	BIT(8)
-=======
->>>>>>> 24b8d41d
 
 /* 8250/16550 compatible UART */
 #define LS1X_UART(_id)						\
@@ -77,15 +62,6 @@
 		p->uartclk = clk_get_rate(clk);
 }
 
-void __init ls1x_rtc_set_extclk(struct platform_device *pdev)
-{
-	u32 val;
-
-	val = __raw_readl(LS1X_RTC_CTRL);
-	if (!(val & RTC_EXTCLK_OK))
-		__raw_writel(val | RTC_EXTCLK_EN, LS1X_RTC_CTRL);
-}
-
 /* CPUFreq */
 static struct plat_ls1x_cpufreq ls1x_cpufreq_pdata = {
 	.clk_name	= "cpu_clk",
@@ -100,42 +76,6 @@
 		.platform_data = &ls1x_cpufreq_pdata,
 	},
 };
-
-/* DMA */
-static struct resource ls1x_dma_resources[] = {
-	[0] = {
-		.start = LS1X_DMAC_BASE,
-		.end = LS1X_DMAC_BASE + SZ_4 - 1,
-		.flags = IORESOURCE_MEM,
-	},
-	[1] = {
-		.start = LS1X_DMA0_IRQ,
-		.end = LS1X_DMA0_IRQ,
-		.flags = IORESOURCE_IRQ,
-	},
-	[2] = {
-		.start = LS1X_DMA1_IRQ,
-		.end = LS1X_DMA1_IRQ,
-		.flags = IORESOURCE_IRQ,
-	},
-	[3] = {
-		.start = LS1X_DMA2_IRQ,
-		.end = LS1X_DMA2_IRQ,
-		.flags = IORESOURCE_IRQ,
-	},
-};
-
-struct platform_device ls1x_dma_pdev = {
-	.name		= "ls1x-dma",
-	.id		= -1,
-	.num_resources	= ARRAY_SIZE(ls1x_dma_resources),
-	.resource	= ls1x_dma_resources,
-};
-
-void __init ls1x_dma_set_platdata(struct plat_ls1x_dma *pdata)
-{
-	ls1x_dma_pdev.dev.platform_data = pdata;
-}
 
 /* Synopsys Ethernet GMAC */
 static struct stmmac_mdio_bus_data ls1x_mdio_bus_data = {
@@ -203,20 +143,6 @@
 }
 
 static struct plat_stmmacenet_data ls1x_eth0_pdata = {
-<<<<<<< HEAD
-	.bus_id		= 0,
-	.phy_addr	= -1,
-#if defined(CONFIG_LOONGSON1_LS1B)
-	.interface	= PHY_INTERFACE_MODE_MII,
-#elif defined(CONFIG_LOONGSON1_LS1C)
-	.interface	= PHY_INTERFACE_MODE_RMII,
-#endif
-	.mdio_bus_data	= &ls1x_mdio_bus_data,
-	.dma_cfg	= &ls1x_eth_dma_cfg,
-	.has_gmac	= 1,
-	.tx_coe		= 1,
-	.init		= ls1x_eth_mux_init,
-=======
 	.bus_id			= 0,
 	.phy_addr		= -1,
 #if defined(CONFIG_LOONGSON1_LS1B)
@@ -231,7 +157,6 @@
 	.rx_queues_to_use	= 1,
 	.tx_queues_to_use	= 1,
 	.init			= ls1x_eth_mux_init,
->>>>>>> 24b8d41d
 };
 
 static struct resource ls1x_eth0_resources[] = {
@@ -325,36 +250,6 @@
 	.num_resources	= ARRAY_SIZE(ls1x_gpio1_resources),
 	.resource	= ls1x_gpio1_resources,
 };
-<<<<<<< HEAD
-
-/* NAND Flash */
-static struct resource ls1x_nand_resources[] = {
-	[0] = {
-		.start	= LS1X_NAND_BASE,
-		.end	= LS1X_NAND_BASE + SZ_32 - 1,
-		.flags	= IORESOURCE_MEM,
-	},
-	[1] = {
-		/* DMA channel 0 is dedicated to NAND */
-		.start	= LS1X_DMA_CHANNEL0,
-		.end	= LS1X_DMA_CHANNEL0,
-		.flags	= IORESOURCE_DMA,
-	},
-};
-
-struct platform_device ls1x_nand_pdev = {
-	.name		= "ls1x-nand",
-	.id		= -1,
-	.num_resources	= ARRAY_SIZE(ls1x_nand_resources),
-	.resource	= ls1x_nand_resources,
-};
-
-void __init ls1x_nand_set_platdata(struct plat_ls1x_nand *pdata)
-{
-	ls1x_nand_pdev.dev.platform_data = pdata;
-}
-=======
->>>>>>> 24b8d41d
 
 /* USB EHCI */
 static u64 ls1x_ehci_dmamask = DMA_BIT_MASK(32);
