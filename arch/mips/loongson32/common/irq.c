--- conflicted
+++ resolved
@@ -149,15 +149,6 @@
 
 }
 
-<<<<<<< HEAD
-static struct irqaction cascade_irqaction = {
-	.handler = no_action,
-	.name = "cascade",
-	.flags = IRQF_NO_THREAD,
-};
-
-=======
->>>>>>> 24b8d41d
 static void __init ls1x_irq_init(int base)
 {
 	int n;
@@ -179,14 +170,6 @@
 					 handle_level_irq);
 	}
 
-<<<<<<< HEAD
-	setup_irq(INT0_IRQ, &cascade_irqaction);
-	setup_irq(INT1_IRQ, &cascade_irqaction);
-	setup_irq(INT2_IRQ, &cascade_irqaction);
-	setup_irq(INT3_IRQ, &cascade_irqaction);
-#if defined(CONFIG_LOONGSON1_LS1C)
-	setup_irq(INT4_IRQ, &cascade_irqaction);
-=======
 	if (request_irq(INT0_IRQ, no_action, IRQF_NO_THREAD, "cascade", NULL))
 		pr_err("Failed to request irq %d (cascade)\n", INT0_IRQ);
 	if (request_irq(INT1_IRQ, no_action, IRQF_NO_THREAD, "cascade", NULL))
@@ -198,7 +181,6 @@
 #if defined(CONFIG_LOONGSON1_LS1C)
 	if (request_irq(INT4_IRQ, no_action, IRQF_NO_THREAD, "cascade", NULL))
 		pr_err("Failed to request irq %d (cascade)\n", INT4_IRQ);
->>>>>>> 24b8d41d
 #endif
 }
 
