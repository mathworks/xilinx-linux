--- conflicted
+++ resolved
@@ -439,11 +439,7 @@
 					regs->cp0_epc + dec_insn.pc_inc +
 					dec_insn.next_pc_inc;
 			}
-<<<<<<< HEAD
-			/* Fall through */
-=======
 			fallthrough;
->>>>>>> 24b8d41d
 		case jr_op:
 			/* For R6, JR already emulated in jalr_op */
 			if (NO_R6EMU && insn.r_format.func == jr_op)
@@ -1190,27 +1186,17 @@
 			if (!cpu_has_mips_r6 || delay_slot(xcp))
 				return SIGILL;
 
-<<<<<<< HEAD
-			cond = likely = 0;
-=======
 			likely = 0;
 			cond = 0;
->>>>>>> 24b8d41d
 			fpr = &current->thread.fpu.fpr[MIPSInst_RT(ir)];
 			bit0 = get_fpr32(fpr, 0) & 0x1;
 			switch (MIPSInst_RS(ir)) {
 			case bc1eqz_op:
-<<<<<<< HEAD
-				cond = bit0 == 0;
-				break;
-			case bc1nez_op:
-=======
 				MIPS_FPU_EMU_INC_STATS(bc1eqz);
 				cond = bit0 == 0;
 				break;
 			case bc1nez_op:
 				MIPS_FPU_EMU_INC_STATS(bc1nez);
->>>>>>> 24b8d41d
 				cond = bit0 != 0;
 				break;
 			}
@@ -2021,10 +2007,7 @@
 			if (!cpu_has_mips_r6)
 				return SIGILL;
 
-<<<<<<< HEAD
-=======
 			MIPS_FPU_EMU_INC_STATS(sel_s);
->>>>>>> 24b8d41d
 			SPFROMREG(fd, MIPSInst_FD(ir));
 			if (fd.bits & 0x1)
 				SPFROMREG(rv.s, MIPSInst_FT(ir));
@@ -2375,10 +2358,7 @@
 			if (!cpu_has_mips_r6)
 				return SIGILL;
 
-<<<<<<< HEAD
-=======
 			MIPS_FPU_EMU_INC_STATS(sel_d);
->>>>>>> 24b8d41d
 			DPFROMREG(fd, MIPSInst_FD(ir));
 			if (fd.bits & 0x1)
 				DPFROMREG(rv.d, MIPSInst_FT(ir));
