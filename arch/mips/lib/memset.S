--- conflicted
+++ resolved
@@ -234,11 +234,7 @@
 	.hidden __memset
 	.endif
 
-<<<<<<< HEAD
-#ifdef CONFIG_CPU_MIPSR6
-=======
 #ifdef CONFIG_CPU_NO_LOAD_STORE_LR
->>>>>>> 24b8d41d
 .Lbyte_fixup\@:
 	/*
 	 * unset_bytes = (#bytes - (#unaligned bytes)) - (-#unaligned bytes remaining + 1) + 1
@@ -247,12 +243,7 @@
 	PTR_SUBU	a2, t0
 	PTR_ADDIU	a2, 1
 	jr		ra
-<<<<<<< HEAD
-	 PTR_ADDIU	a2, 1
-#endif /* CONFIG_CPU_MIPSR6 */
-=======
 #endif /* CONFIG_CPU_NO_LOAD_STORE_LR */
->>>>>>> 24b8d41d
 
 .Lfirst_fixup\@:
 	/* unset_bytes already in a2 */
