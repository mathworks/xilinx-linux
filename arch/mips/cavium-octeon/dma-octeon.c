/*
 * This file is subject to the terms and conditions of the GNU General Public
 * License.  See the file "COPYING" in the main directory of this archive
 * for more details.
 *
 * Copyright (C) 2000  Ani Joshi <ajoshi@unixbox.com>
 * Copyright (C) 2000, 2001  Ralf Baechle <ralf@gnu.org>
 * Copyright (C) 2005 Ilya A. Volynets-Evenbakh <ilya@total-knowledge.com>
 * swiped from i386, and cloned for MIPS by Geert, polished by Ralf.
 * IP32 changes by Ilya.
 * Copyright (C) 2010 Cavium Networks, Inc.
 */
#include <linux/dma-direct.h>
#include <linux/memblock.h>
#include <linux/swiotlb.h>
#include <linux/types.h>
#include <linux/init.h>
#include <linux/mm.h>

#include <asm/bootinfo.h>

#include <asm/octeon/octeon.h>

#ifdef CONFIG_PCI
#include <linux/pci.h>
#include <asm/octeon/pci-octeon.h>
#include <asm/octeon/cvmx-npi-defs.h>
#include <asm/octeon/cvmx-pci-defs.h>

struct octeon_dma_map_ops {
	dma_addr_t (*phys_to_dma)(struct device *dev, phys_addr_t paddr);
	phys_addr_t (*dma_to_phys)(struct device *dev, dma_addr_t daddr);
};

static dma_addr_t octeon_hole_phys_to_dma(phys_addr_t paddr)
{
	if (paddr >= CVMX_PCIE_BAR1_PHYS_BASE && paddr < (CVMX_PCIE_BAR1_PHYS_BASE + CVMX_PCIE_BAR1_PHYS_SIZE))
		return paddr - CVMX_PCIE_BAR1_PHYS_BASE + CVMX_PCIE_BAR1_RC_BASE;
	else
		return paddr;
}

static phys_addr_t octeon_hole_dma_to_phys(dma_addr_t daddr)
{
	if (daddr >= CVMX_PCIE_BAR1_RC_BASE)
		return daddr + CVMX_PCIE_BAR1_PHYS_BASE - CVMX_PCIE_BAR1_RC_BASE;
	else
		return daddr;
}

static dma_addr_t octeon_gen1_phys_to_dma(struct device *dev, phys_addr_t paddr)
{
	if (paddr >= 0x410000000ull && paddr < 0x420000000ull)
		paddr -= 0x400000000ull;
	return octeon_hole_phys_to_dma(paddr);
}

static phys_addr_t octeon_gen1_dma_to_phys(struct device *dev, dma_addr_t daddr)
{
	daddr = octeon_hole_dma_to_phys(daddr);

	if (daddr >= 0x10000000ull && daddr < 0x20000000ull)
		daddr += 0x400000000ull;

	return daddr;
}

static const struct octeon_dma_map_ops octeon_gen1_ops = {
	.phys_to_dma	= octeon_gen1_phys_to_dma,
	.dma_to_phys	= octeon_gen1_dma_to_phys,
};

static dma_addr_t octeon_gen2_phys_to_dma(struct device *dev, phys_addr_t paddr)
{
	return octeon_hole_phys_to_dma(paddr);
}

static phys_addr_t octeon_gen2_dma_to_phys(struct device *dev, dma_addr_t daddr)
{
	return octeon_hole_dma_to_phys(daddr);
}

static const struct octeon_dma_map_ops octeon_gen2_ops = {
	.phys_to_dma	= octeon_gen2_phys_to_dma,
	.dma_to_phys	= octeon_gen2_dma_to_phys,
};

static dma_addr_t octeon_big_phys_to_dma(struct device *dev, phys_addr_t paddr)
{
	if (paddr >= 0x410000000ull && paddr < 0x420000000ull)
		paddr -= 0x400000000ull;

	/* Anything in the BAR1 hole or above goes via BAR2 */
	if (paddr >= 0xf0000000ull)
		paddr = OCTEON_BAR2_PCI_ADDRESS + paddr;

	return paddr;
}

static phys_addr_t octeon_big_dma_to_phys(struct device *dev, dma_addr_t daddr)
{
	if (daddr >= OCTEON_BAR2_PCI_ADDRESS)
		daddr -= OCTEON_BAR2_PCI_ADDRESS;

	if (daddr >= 0x10000000ull && daddr < 0x20000000ull)
		daddr += 0x400000000ull;
	return daddr;
}

static const struct octeon_dma_map_ops octeon_big_ops = {
	.phys_to_dma	= octeon_big_phys_to_dma,
	.dma_to_phys	= octeon_big_dma_to_phys,
};

static dma_addr_t octeon_small_phys_to_dma(struct device *dev,
					   phys_addr_t paddr)
{
	if (paddr >= 0x410000000ull && paddr < 0x420000000ull)
		paddr -= 0x400000000ull;

	/* Anything not in the BAR1 range goes via BAR2 */
	if (paddr >= octeon_bar1_pci_phys && paddr < octeon_bar1_pci_phys + 0x8000000ull)
		paddr = paddr - octeon_bar1_pci_phys;
	else
		paddr = OCTEON_BAR2_PCI_ADDRESS + paddr;

	return paddr;
}

static phys_addr_t octeon_small_dma_to_phys(struct device *dev,
					    dma_addr_t daddr)
{
	if (daddr >= OCTEON_BAR2_PCI_ADDRESS)
		daddr -= OCTEON_BAR2_PCI_ADDRESS;
	else
		daddr += octeon_bar1_pci_phys;

	if (daddr >= 0x10000000ull && daddr < 0x20000000ull)
		daddr += 0x400000000ull;
	return daddr;
}

<<<<<<< HEAD
#endif /* CONFIG_PCI */

static dma_addr_t octeon_dma_map_page(struct device *dev, struct page *page,
	unsigned long offset, size_t size, enum dma_data_direction direction,
	unsigned long attrs)
{
	dma_addr_t daddr = swiotlb_map_page(dev, page, offset, size,
					    direction, attrs);
	mb();

	return daddr;
}

static int octeon_dma_map_sg(struct device *dev, struct scatterlist *sg,
	int nents, enum dma_data_direction direction, unsigned long attrs)
{
	int r = swiotlb_map_sg_attrs(dev, sg, nents, direction, attrs);
	mb();
	return r;
}
=======
static const struct octeon_dma_map_ops octeon_small_ops = {
	.phys_to_dma	= octeon_small_phys_to_dma,
	.dma_to_phys	= octeon_small_dma_to_phys,
};
>>>>>>> 24b8d41d

static const struct octeon_dma_map_ops *octeon_pci_dma_ops;

void __init octeon_pci_dma_init(void)
{
	switch (octeon_dma_bar_type) {
	case OCTEON_DMA_BAR_TYPE_PCIE:
		octeon_pci_dma_ops = &octeon_gen1_ops;
		break;
	case OCTEON_DMA_BAR_TYPE_PCIE2:
		octeon_pci_dma_ops = &octeon_gen2_ops;
		break;
	case OCTEON_DMA_BAR_TYPE_BIG:
		octeon_pci_dma_ops = &octeon_big_ops;
		break;
	case OCTEON_DMA_BAR_TYPE_SMALL:
		octeon_pci_dma_ops = &octeon_small_ops;
		break;
	default:
		BUG();
	}
}
#endif /* CONFIG_PCI */

<<<<<<< HEAD
static void *octeon_dma_alloc_coherent(struct device *dev, size_t size,
	dma_addr_t *dma_handle, gfp_t gfp, unsigned long attrs)
=======
dma_addr_t phys_to_dma(struct device *dev, phys_addr_t paddr)
>>>>>>> 24b8d41d
{
#ifdef CONFIG_PCI
	if (dev && dev_is_pci(dev))
		return octeon_pci_dma_ops->phys_to_dma(dev, paddr);
#endif
<<<<<<< HEAD
		;

	/* Don't invoke OOM killer */
	gfp |= __GFP_NORETRY;

	ret = swiotlb_alloc_coherent(dev, size, dma_handle, gfp);

	mb();

	return ret;
}

static void octeon_dma_free_coherent(struct device *dev, size_t size,
	void *vaddr, dma_addr_t dma_handle, unsigned long attrs)
{
	swiotlb_free_coherent(dev, size, vaddr, dma_handle);
}

static dma_addr_t octeon_unity_phys_to_dma(struct device *dev, phys_addr_t paddr)
{
=======
>>>>>>> 24b8d41d
	return paddr;
}

phys_addr_t dma_to_phys(struct device *dev, dma_addr_t daddr)
{
#ifdef CONFIG_PCI
	if (dev && dev_is_pci(dev))
		return octeon_pci_dma_ops->dma_to_phys(dev, daddr);
#endif
	return daddr;
}

char *octeon_swiotlb;

void __init plat_swiotlb_setup(void)
{
	phys_addr_t start, end;
	phys_addr_t max_addr;
	phys_addr_t addr_size;
	size_t swiotlbsize;
	unsigned long swiotlb_nslabs;
	u64 i;

	max_addr = 0;
	addr_size = 0;

	for_each_mem_range(i, &start, &end) {
		/* These addresses map low for PCI. */
		if (start > 0x410000000ull && !OCTEON_IS_OCTEON2())
			continue;

		addr_size += (end - start);

		if (max_addr < end)
			max_addr = end;
	}

	swiotlbsize = PAGE_SIZE;

#ifdef CONFIG_PCI
	/*
	 * For OCTEON_DMA_BAR_TYPE_SMALL, size the iotlb at 1/4 memory
	 * size to a maximum of 64MB
	 */
	if (OCTEON_IS_MODEL(OCTEON_CN31XX)
	    || OCTEON_IS_MODEL(OCTEON_CN38XX_PASS2)) {
		swiotlbsize = addr_size / 4;
		if (swiotlbsize > 64 * (1<<20))
			swiotlbsize = 64 * (1<<20);
	} else if (max_addr > 0xf0000000ul) {
		/*
		 * Otherwise only allocate a big iotlb if there is
		 * memory past the BAR1 hole.
		 */
		swiotlbsize = 64 * (1<<20);
	}
#endif
#ifdef CONFIG_USB_OHCI_HCD_PLATFORM
	/* OCTEON II ohci is only 32-bit. */
	if (OCTEON_IS_OCTEON2() && max_addr >= 0x100000000ul)
		swiotlbsize = 64 * (1<<20);
#endif
	swiotlb_nslabs = swiotlbsize >> IO_TLB_SHIFT;
	swiotlb_nslabs = ALIGN(swiotlb_nslabs, IO_TLB_SEGSIZE);
	swiotlbsize = swiotlb_nslabs << IO_TLB_SHIFT;

	octeon_swiotlb = memblock_alloc_low(swiotlbsize, PAGE_SIZE);
	if (!octeon_swiotlb)
		panic("%s: Failed to allocate %zu bytes align=%lx\n",
		      __func__, swiotlbsize, PAGE_SIZE);

	if (swiotlb_init_with_tbl(octeon_swiotlb, swiotlb_nslabs, 1) == -ENOMEM)
		panic("Cannot allocate SWIOTLB buffer");
}<|MERGE_RESOLUTION|>--- conflicted
+++ resolved
@@ -140,33 +140,10 @@
 	return daddr;
 }
 
-<<<<<<< HEAD
-#endif /* CONFIG_PCI */
-
-static dma_addr_t octeon_dma_map_page(struct device *dev, struct page *page,
-	unsigned long offset, size_t size, enum dma_data_direction direction,
-	unsigned long attrs)
-{
-	dma_addr_t daddr = swiotlb_map_page(dev, page, offset, size,
-					    direction, attrs);
-	mb();
-
-	return daddr;
-}
-
-static int octeon_dma_map_sg(struct device *dev, struct scatterlist *sg,
-	int nents, enum dma_data_direction direction, unsigned long attrs)
-{
-	int r = swiotlb_map_sg_attrs(dev, sg, nents, direction, attrs);
-	mb();
-	return r;
-}
-=======
 static const struct octeon_dma_map_ops octeon_small_ops = {
 	.phys_to_dma	= octeon_small_phys_to_dma,
 	.dma_to_phys	= octeon_small_dma_to_phys,
 };
->>>>>>> 24b8d41d
 
 static const struct octeon_dma_map_ops *octeon_pci_dma_ops;
 
@@ -191,40 +168,12 @@
 }
 #endif /* CONFIG_PCI */
 
-<<<<<<< HEAD
-static void *octeon_dma_alloc_coherent(struct device *dev, size_t size,
-	dma_addr_t *dma_handle, gfp_t gfp, unsigned long attrs)
-=======
 dma_addr_t phys_to_dma(struct device *dev, phys_addr_t paddr)
->>>>>>> 24b8d41d
 {
 #ifdef CONFIG_PCI
 	if (dev && dev_is_pci(dev))
 		return octeon_pci_dma_ops->phys_to_dma(dev, paddr);
 #endif
-<<<<<<< HEAD
-		;
-
-	/* Don't invoke OOM killer */
-	gfp |= __GFP_NORETRY;
-
-	ret = swiotlb_alloc_coherent(dev, size, dma_handle, gfp);
-
-	mb();
-
-	return ret;
-}
-
-static void octeon_dma_free_coherent(struct device *dev, size_t size,
-	void *vaddr, dma_addr_t dma_handle, unsigned long attrs)
-{
-	swiotlb_free_coherent(dev, size, vaddr, dma_handle);
-}
-
-static dma_addr_t octeon_unity_phys_to_dma(struct device *dev, phys_addr_t paddr)
-{
-=======
->>>>>>> 24b8d41d
 	return paddr;
 }
 
