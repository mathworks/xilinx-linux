/*
 * This file is subject to the terms and conditions of the GNU General Public
 * License.  See the file "COPYING" in the main directory of this archive
 * for more details.
 *
 * Copyright (C) 2004-2016 Cavium, Inc.
 */

#include <linux/of_address.h>
#include <linux/interrupt.h>
#include <linux/irqdomain.h>
#include <linux/bitops.h>
#include <linux/of_irq.h>
#include <linux/percpu.h>
#include <linux/slab.h>
#include <linux/irq.h>
#include <linux/smp.h>
#include <linux/of.h>

#include <asm/octeon/octeon.h>
#include <asm/octeon/cvmx-ciu2-defs.h>
#include <asm/octeon/cvmx-ciu3-defs.h>

static DEFINE_PER_CPU(unsigned long, octeon_irq_ciu0_en_mirror);
static DEFINE_PER_CPU(unsigned long, octeon_irq_ciu1_en_mirror);
static DEFINE_PER_CPU(raw_spinlock_t, octeon_irq_ciu_spinlock);
static DEFINE_PER_CPU(unsigned int, octeon_irq_ciu3_idt_ip2);

static DEFINE_PER_CPU(unsigned int, octeon_irq_ciu3_idt_ip3);
static DEFINE_PER_CPU(struct octeon_ciu3_info *, octeon_ciu3_info);
#define CIU3_MBOX_PER_CORE 10

/*
 * The 8 most significant bits of the intsn identify the interrupt major block.
 * Each major block might use its own interrupt domain. Thus 256 domains are
 * needed.
 */
#define MAX_CIU3_DOMAINS		256

typedef irq_hw_number_t (*octeon_ciu3_intsn2hw_t)(struct irq_domain *, unsigned int);

/* Information for each ciu3 in the system */
struct octeon_ciu3_info {
	u64			ciu3_addr;
	int			node;
	struct irq_domain	*domain[MAX_CIU3_DOMAINS];
	octeon_ciu3_intsn2hw_t	intsn2hw[MAX_CIU3_DOMAINS];
};

/* Each ciu3 in the system uses its own data (one ciu3 per node) */
static struct octeon_ciu3_info	*octeon_ciu3_info_per_node[4];

struct octeon_irq_ciu_domain_data {
	int num_sum;  /* number of sum registers (2 or 3). */
};

/* Register offsets from ciu3_addr */
#define CIU3_CONST		0x220
#define CIU3_IDT_CTL(_idt)	((_idt) * 8 + 0x110000)
#define CIU3_IDT_PP(_idt, _idx)	((_idt) * 32 + (_idx) * 8 + 0x120000)
#define CIU3_IDT_IO(_idt)	((_idt) * 8 + 0x130000)
#define CIU3_DEST_PP_INT(_pp_ip) ((_pp_ip) * 8 + 0x200000)
#define CIU3_DEST_IO_INT(_io)	((_io) * 8 + 0x210000)
#define CIU3_ISC_CTL(_intsn)	((_intsn) * 8 + 0x80000000)
#define CIU3_ISC_W1C(_intsn)	((_intsn) * 8 + 0x90000000)
#define CIU3_ISC_W1S(_intsn)	((_intsn) * 8 + 0xa0000000)

static __read_mostly int octeon_irq_ciu_to_irq[8][64];

struct octeon_ciu_chip_data {
	union {
		struct {		/* only used for ciu3 */
			u64 ciu3_addr;
			unsigned int intsn;
		};
		struct {		/* only used for ciu/ciu2 */
			u8 line;
			u8 bit;
		};
	};
	int gpio_line;
	int current_cpu;	/* Next CPU expected to take this irq */
	int ciu_node; /* NUMA node number of the CIU */
};

struct octeon_core_chip_data {
	struct mutex core_irq_mutex;
	bool current_en;
	bool desired_en;
	u8 bit;
};

#define MIPS_CORE_IRQ_LINES 8

static struct octeon_core_chip_data octeon_irq_core_chip_data[MIPS_CORE_IRQ_LINES];

static int octeon_irq_set_ciu_mapping(int irq, int line, int bit, int gpio_line,
				      struct irq_chip *chip,
				      irq_flow_handler_t handler)
{
	struct octeon_ciu_chip_data *cd;

	cd = kzalloc(sizeof(*cd), GFP_KERNEL);
	if (!cd)
		return -ENOMEM;

	irq_set_chip_and_handler(irq, chip, handler);

	cd->line = line;
	cd->bit = bit;
	cd->gpio_line = gpio_line;

	irq_set_chip_data(irq, cd);
	octeon_irq_ciu_to_irq[line][bit] = irq;
	return 0;
}

static void octeon_irq_free_cd(struct irq_domain *d, unsigned int irq)
{
	struct irq_data *data = irq_get_irq_data(irq);
	struct octeon_ciu_chip_data *cd = irq_data_get_irq_chip_data(data);

	irq_set_chip_data(irq, NULL);
	kfree(cd);
}

static int octeon_irq_force_ciu_mapping(struct irq_domain *domain,
					int irq, int line, int bit)
{
	return irq_domain_associate(domain, irq, line << 6 | bit);
}

static int octeon_coreid_for_cpu(int cpu)
{
#ifdef CONFIG_SMP
	return cpu_logical_map(cpu);
#else
	return cvmx_get_core_num();
#endif
}

static int octeon_cpu_for_coreid(int coreid)
{
#ifdef CONFIG_SMP
	return cpu_number_map(coreid);
#else
	return smp_processor_id();
#endif
}

static void octeon_irq_core_ack(struct irq_data *data)
{
	struct octeon_core_chip_data *cd = irq_data_get_irq_chip_data(data);
	unsigned int bit = cd->bit;

	/*
	 * We don't need to disable IRQs to make these atomic since
	 * they are already disabled earlier in the low level
	 * interrupt code.
	 */
	clear_c0_status(0x100 << bit);
	/* The two user interrupts must be cleared manually. */
	if (bit < 2)
		clear_c0_cause(0x100 << bit);
}

static void octeon_irq_core_eoi(struct irq_data *data)
{
	struct octeon_core_chip_data *cd = irq_data_get_irq_chip_data(data);

	/*
	 * We don't need to disable IRQs to make these atomic since
	 * they are already disabled earlier in the low level
	 * interrupt code.
	 */
	set_c0_status(0x100 << cd->bit);
}

static void octeon_irq_core_set_enable_local(void *arg)
{
	struct irq_data *data = arg;
	struct octeon_core_chip_data *cd = irq_data_get_irq_chip_data(data);
	unsigned int mask = 0x100 << cd->bit;

	/*
	 * Interrupts are already disabled, so these are atomic.
	 */
	if (cd->desired_en)
		set_c0_status(mask);
	else
		clear_c0_status(mask);

}

static void octeon_irq_core_disable(struct irq_data *data)
{
	struct octeon_core_chip_data *cd = irq_data_get_irq_chip_data(data);
	cd->desired_en = false;
}

static void octeon_irq_core_enable(struct irq_data *data)
{
	struct octeon_core_chip_data *cd = irq_data_get_irq_chip_data(data);
	cd->desired_en = true;
}

static void octeon_irq_core_bus_lock(struct irq_data *data)
{
	struct octeon_core_chip_data *cd = irq_data_get_irq_chip_data(data);

	mutex_lock(&cd->core_irq_mutex);
}

static void octeon_irq_core_bus_sync_unlock(struct irq_data *data)
{
	struct octeon_core_chip_data *cd = irq_data_get_irq_chip_data(data);

	if (cd->desired_en != cd->current_en) {
		on_each_cpu(octeon_irq_core_set_enable_local, data, 1);

		cd->current_en = cd->desired_en;
	}

	mutex_unlock(&cd->core_irq_mutex);
}

static struct irq_chip octeon_irq_chip_core = {
	.name = "Core",
	.irq_enable = octeon_irq_core_enable,
	.irq_disable = octeon_irq_core_disable,
	.irq_ack = octeon_irq_core_ack,
	.irq_eoi = octeon_irq_core_eoi,
	.irq_bus_lock = octeon_irq_core_bus_lock,
	.irq_bus_sync_unlock = octeon_irq_core_bus_sync_unlock,

	.irq_cpu_online = octeon_irq_core_eoi,
	.irq_cpu_offline = octeon_irq_core_ack,
	.flags = IRQCHIP_ONOFFLINE_ENABLED,
};

static void __init octeon_irq_init_core(void)
{
	int i;
	int irq;
	struct octeon_core_chip_data *cd;

	for (i = 0; i < MIPS_CORE_IRQ_LINES; i++) {
		cd = &octeon_irq_core_chip_data[i];
		cd->current_en = false;
		cd->desired_en = false;
		cd->bit = i;
		mutex_init(&cd->core_irq_mutex);

		irq = OCTEON_IRQ_SW0 + i;
		irq_set_chip_data(irq, cd);
		irq_set_chip_and_handler(irq, &octeon_irq_chip_core,
					 handle_percpu_irq);
	}
}

static int next_cpu_for_irq(struct irq_data *data)
{

#ifdef CONFIG_SMP
	int cpu;
	struct cpumask *mask = irq_data_get_affinity_mask(data);
	int weight = cpumask_weight(mask);
	struct octeon_ciu_chip_data *cd = irq_data_get_irq_chip_data(data);

	if (weight > 1) {
		cpu = cd->current_cpu;
		for (;;) {
			cpu = cpumask_next(cpu, mask);
			if (cpu >= nr_cpu_ids) {
				cpu = -1;
				continue;
			} else if (cpumask_test_cpu(cpu, cpu_online_mask)) {
				break;
			}
		}
	} else if (weight == 1) {
		cpu = cpumask_first(mask);
	} else {
		cpu = smp_processor_id();
	}
	cd->current_cpu = cpu;
	return cpu;
#else
	return smp_processor_id();
#endif
}

static void octeon_irq_ciu_enable(struct irq_data *data)
{
	int cpu = next_cpu_for_irq(data);
	int coreid = octeon_coreid_for_cpu(cpu);
	unsigned long *pen;
	unsigned long flags;
	struct octeon_ciu_chip_data *cd;
	raw_spinlock_t *lock = &per_cpu(octeon_irq_ciu_spinlock, cpu);

	cd = irq_data_get_irq_chip_data(data);

	raw_spin_lock_irqsave(lock, flags);
	if (cd->line == 0) {
		pen = &per_cpu(octeon_irq_ciu0_en_mirror, cpu);
		__set_bit(cd->bit, pen);
		/*
		 * Must be visible to octeon_irq_ip{2,3}_ciu() before
		 * enabling the irq.
		 */
		wmb();
		cvmx_write_csr(CVMX_CIU_INTX_EN0(coreid * 2), *pen);
	} else {
		pen = &per_cpu(octeon_irq_ciu1_en_mirror, cpu);
		__set_bit(cd->bit, pen);
		/*
		 * Must be visible to octeon_irq_ip{2,3}_ciu() before
		 * enabling the irq.
		 */
		wmb();
		cvmx_write_csr(CVMX_CIU_INTX_EN1(coreid * 2 + 1), *pen);
	}
	raw_spin_unlock_irqrestore(lock, flags);
}

static void octeon_irq_ciu_enable_local(struct irq_data *data)
{
	unsigned long *pen;
	unsigned long flags;
	struct octeon_ciu_chip_data *cd;
	raw_spinlock_t *lock = this_cpu_ptr(&octeon_irq_ciu_spinlock);

	cd = irq_data_get_irq_chip_data(data);

	raw_spin_lock_irqsave(lock, flags);
	if (cd->line == 0) {
		pen = this_cpu_ptr(&octeon_irq_ciu0_en_mirror);
		__set_bit(cd->bit, pen);
		/*
		 * Must be visible to octeon_irq_ip{2,3}_ciu() before
		 * enabling the irq.
		 */
		wmb();
		cvmx_write_csr(CVMX_CIU_INTX_EN0(cvmx_get_core_num() * 2), *pen);
	} else {
		pen = this_cpu_ptr(&octeon_irq_ciu1_en_mirror);
		__set_bit(cd->bit, pen);
		/*
		 * Must be visible to octeon_irq_ip{2,3}_ciu() before
		 * enabling the irq.
		 */
		wmb();
		cvmx_write_csr(CVMX_CIU_INTX_EN1(cvmx_get_core_num() * 2 + 1), *pen);
	}
	raw_spin_unlock_irqrestore(lock, flags);
}

static void octeon_irq_ciu_disable_local(struct irq_data *data)
{
	unsigned long *pen;
	unsigned long flags;
	struct octeon_ciu_chip_data *cd;
	raw_spinlock_t *lock = this_cpu_ptr(&octeon_irq_ciu_spinlock);

	cd = irq_data_get_irq_chip_data(data);

	raw_spin_lock_irqsave(lock, flags);
	if (cd->line == 0) {
		pen = this_cpu_ptr(&octeon_irq_ciu0_en_mirror);
		__clear_bit(cd->bit, pen);
		/*
		 * Must be visible to octeon_irq_ip{2,3}_ciu() before
		 * enabling the irq.
		 */
		wmb();
		cvmx_write_csr(CVMX_CIU_INTX_EN0(cvmx_get_core_num() * 2), *pen);
	} else {
		pen = this_cpu_ptr(&octeon_irq_ciu1_en_mirror);
		__clear_bit(cd->bit, pen);
		/*
		 * Must be visible to octeon_irq_ip{2,3}_ciu() before
		 * enabling the irq.
		 */
		wmb();
		cvmx_write_csr(CVMX_CIU_INTX_EN1(cvmx_get_core_num() * 2 + 1), *pen);
	}
	raw_spin_unlock_irqrestore(lock, flags);
}

static void octeon_irq_ciu_disable_all(struct irq_data *data)
{
	unsigned long flags;
	unsigned long *pen;
	int cpu;
	struct octeon_ciu_chip_data *cd;
	raw_spinlock_t *lock;

	cd = irq_data_get_irq_chip_data(data);

	for_each_online_cpu(cpu) {
		int coreid = octeon_coreid_for_cpu(cpu);
		lock = &per_cpu(octeon_irq_ciu_spinlock, cpu);
		if (cd->line == 0)
			pen = &per_cpu(octeon_irq_ciu0_en_mirror, cpu);
		else
			pen = &per_cpu(octeon_irq_ciu1_en_mirror, cpu);

		raw_spin_lock_irqsave(lock, flags);
		__clear_bit(cd->bit, pen);
		/*
		 * Must be visible to octeon_irq_ip{2,3}_ciu() before
		 * enabling the irq.
		 */
		wmb();
		if (cd->line == 0)
			cvmx_write_csr(CVMX_CIU_INTX_EN0(coreid * 2), *pen);
		else
			cvmx_write_csr(CVMX_CIU_INTX_EN1(coreid * 2 + 1), *pen);
		raw_spin_unlock_irqrestore(lock, flags);
	}
}

static void octeon_irq_ciu_enable_all(struct irq_data *data)
{
	unsigned long flags;
	unsigned long *pen;
	int cpu;
	struct octeon_ciu_chip_data *cd;
	raw_spinlock_t *lock;

	cd = irq_data_get_irq_chip_data(data);

	for_each_online_cpu(cpu) {
		int coreid = octeon_coreid_for_cpu(cpu);
		lock = &per_cpu(octeon_irq_ciu_spinlock, cpu);
		if (cd->line == 0)
			pen = &per_cpu(octeon_irq_ciu0_en_mirror, cpu);
		else
			pen = &per_cpu(octeon_irq_ciu1_en_mirror, cpu);

		raw_spin_lock_irqsave(lock, flags);
		__set_bit(cd->bit, pen);
		/*
		 * Must be visible to octeon_irq_ip{2,3}_ciu() before
		 * enabling the irq.
		 */
		wmb();
		if (cd->line == 0)
			cvmx_write_csr(CVMX_CIU_INTX_EN0(coreid * 2), *pen);
		else
			cvmx_write_csr(CVMX_CIU_INTX_EN1(coreid * 2 + 1), *pen);
		raw_spin_unlock_irqrestore(lock, flags);
	}
}

/*
 * Enable the irq on the next core in the affinity set for chips that
 * have the EN*_W1{S,C} registers.
 */
static void octeon_irq_ciu_enable_v2(struct irq_data *data)
{
	u64 mask;
	int cpu = next_cpu_for_irq(data);
	struct octeon_ciu_chip_data *cd;

	cd = irq_data_get_irq_chip_data(data);
	mask = 1ull << (cd->bit);

	/*
	 * Called under the desc lock, so these should never get out
	 * of sync.
	 */
	if (cd->line == 0) {
		int index = octeon_coreid_for_cpu(cpu) * 2;
		set_bit(cd->bit, &per_cpu(octeon_irq_ciu0_en_mirror, cpu));
		cvmx_write_csr(CVMX_CIU_INTX_EN0_W1S(index), mask);
	} else {
		int index = octeon_coreid_for_cpu(cpu) * 2 + 1;
		set_bit(cd->bit, &per_cpu(octeon_irq_ciu1_en_mirror, cpu));
		cvmx_write_csr(CVMX_CIU_INTX_EN1_W1S(index), mask);
	}
}

/*
 * Enable the irq in the sum2 registers.
 */
static void octeon_irq_ciu_enable_sum2(struct irq_data *data)
{
	u64 mask;
	int cpu = next_cpu_for_irq(data);
	int index = octeon_coreid_for_cpu(cpu);
	struct octeon_ciu_chip_data *cd;

	cd = irq_data_get_irq_chip_data(data);
	mask = 1ull << (cd->bit);

	cvmx_write_csr(CVMX_CIU_EN2_PPX_IP4_W1S(index), mask);
}

/*
 * Disable the irq in the sum2 registers.
 */
static void octeon_irq_ciu_disable_local_sum2(struct irq_data *data)
{
	u64 mask;
	int cpu = next_cpu_for_irq(data);
	int index = octeon_coreid_for_cpu(cpu);
	struct octeon_ciu_chip_data *cd;

	cd = irq_data_get_irq_chip_data(data);
	mask = 1ull << (cd->bit);

	cvmx_write_csr(CVMX_CIU_EN2_PPX_IP4_W1C(index), mask);
}

static void octeon_irq_ciu_ack_sum2(struct irq_data *data)
{
	u64 mask;
	int cpu = next_cpu_for_irq(data);
	int index = octeon_coreid_for_cpu(cpu);
	struct octeon_ciu_chip_data *cd;

	cd = irq_data_get_irq_chip_data(data);
	mask = 1ull << (cd->bit);

	cvmx_write_csr(CVMX_CIU_SUM2_PPX_IP4(index), mask);
}

static void octeon_irq_ciu_disable_all_sum2(struct irq_data *data)
{
	int cpu;
	struct octeon_ciu_chip_data *cd;
	u64 mask;

	cd = irq_data_get_irq_chip_data(data);
	mask = 1ull << (cd->bit);

	for_each_online_cpu(cpu) {
		int coreid = octeon_coreid_for_cpu(cpu);

		cvmx_write_csr(CVMX_CIU_EN2_PPX_IP4_W1C(coreid), mask);
	}
}

/*
 * Enable the irq on the current CPU for chips that
 * have the EN*_W1{S,C} registers.
 */
static void octeon_irq_ciu_enable_local_v2(struct irq_data *data)
{
	u64 mask;
	struct octeon_ciu_chip_data *cd;

	cd = irq_data_get_irq_chip_data(data);
	mask = 1ull << (cd->bit);

	if (cd->line == 0) {
		int index = cvmx_get_core_num() * 2;
		set_bit(cd->bit, this_cpu_ptr(&octeon_irq_ciu0_en_mirror));
		cvmx_write_csr(CVMX_CIU_INTX_EN0_W1S(index), mask);
	} else {
		int index = cvmx_get_core_num() * 2 + 1;
		set_bit(cd->bit, this_cpu_ptr(&octeon_irq_ciu1_en_mirror));
		cvmx_write_csr(CVMX_CIU_INTX_EN1_W1S(index), mask);
	}
}

static void octeon_irq_ciu_disable_local_v2(struct irq_data *data)
{
	u64 mask;
	struct octeon_ciu_chip_data *cd;

	cd = irq_data_get_irq_chip_data(data);
	mask = 1ull << (cd->bit);

	if (cd->line == 0) {
		int index = cvmx_get_core_num() * 2;
		clear_bit(cd->bit, this_cpu_ptr(&octeon_irq_ciu0_en_mirror));
		cvmx_write_csr(CVMX_CIU_INTX_EN0_W1C(index), mask);
	} else {
		int index = cvmx_get_core_num() * 2 + 1;
		clear_bit(cd->bit, this_cpu_ptr(&octeon_irq_ciu1_en_mirror));
		cvmx_write_csr(CVMX_CIU_INTX_EN1_W1C(index), mask);
	}
}

/*
 * Write to the W1C bit in CVMX_CIU_INTX_SUM0 to clear the irq.
 */
static void octeon_irq_ciu_ack(struct irq_data *data)
{
	u64 mask;
	struct octeon_ciu_chip_data *cd;

	cd = irq_data_get_irq_chip_data(data);
	mask = 1ull << (cd->bit);

	if (cd->line == 0) {
		int index = cvmx_get_core_num() * 2;
		cvmx_write_csr(CVMX_CIU_INTX_SUM0(index), mask);
	} else {
		cvmx_write_csr(CVMX_CIU_INT_SUM1, mask);
	}
}

/*
 * Disable the irq on the all cores for chips that have the EN*_W1{S,C}
 * registers.
 */
static void octeon_irq_ciu_disable_all_v2(struct irq_data *data)
{
	int cpu;
	u64 mask;
	struct octeon_ciu_chip_data *cd;

	cd = irq_data_get_irq_chip_data(data);
	mask = 1ull << (cd->bit);

	if (cd->line == 0) {
		for_each_online_cpu(cpu) {
			int index = octeon_coreid_for_cpu(cpu) * 2;
			clear_bit(cd->bit,
				&per_cpu(octeon_irq_ciu0_en_mirror, cpu));
			cvmx_write_csr(CVMX_CIU_INTX_EN0_W1C(index), mask);
		}
	} else {
		for_each_online_cpu(cpu) {
			int index = octeon_coreid_for_cpu(cpu) * 2 + 1;
			clear_bit(cd->bit,
				&per_cpu(octeon_irq_ciu1_en_mirror, cpu));
			cvmx_write_csr(CVMX_CIU_INTX_EN1_W1C(index), mask);
		}
	}
}

/*
 * Enable the irq on the all cores for chips that have the EN*_W1{S,C}
 * registers.
 */
static void octeon_irq_ciu_enable_all_v2(struct irq_data *data)
{
	int cpu;
	u64 mask;
	struct octeon_ciu_chip_data *cd;

	cd = irq_data_get_irq_chip_data(data);
	mask = 1ull << (cd->bit);

	if (cd->line == 0) {
		for_each_online_cpu(cpu) {
			int index = octeon_coreid_for_cpu(cpu) * 2;
			set_bit(cd->bit,
				&per_cpu(octeon_irq_ciu0_en_mirror, cpu));
			cvmx_write_csr(CVMX_CIU_INTX_EN0_W1S(index), mask);
		}
	} else {
		for_each_online_cpu(cpu) {
			int index = octeon_coreid_for_cpu(cpu) * 2 + 1;
			set_bit(cd->bit,
				&per_cpu(octeon_irq_ciu1_en_mirror, cpu));
			cvmx_write_csr(CVMX_CIU_INTX_EN1_W1S(index), mask);
		}
	}
}

static int octeon_irq_ciu_set_type(struct irq_data *data, unsigned int t)
{
	irqd_set_trigger_type(data, t);

	if (t & IRQ_TYPE_EDGE_BOTH)
		irq_set_handler_locked(data, handle_edge_irq);
	else
		irq_set_handler_locked(data, handle_level_irq);

	return IRQ_SET_MASK_OK;
}

static void octeon_irq_gpio_setup(struct irq_data *data)
{
	union cvmx_gpio_bit_cfgx cfg;
	struct octeon_ciu_chip_data *cd;
	u32 t = irqd_get_trigger_type(data);

	cd = irq_data_get_irq_chip_data(data);

	cfg.u64 = 0;
	cfg.s.int_en = 1;
	cfg.s.int_type = (t & IRQ_TYPE_EDGE_BOTH) != 0;
	cfg.s.rx_xor = (t & (IRQ_TYPE_LEVEL_LOW | IRQ_TYPE_EDGE_FALLING)) != 0;

	/* 140 nS glitch filter*/
	cfg.s.fil_cnt = 7;
	cfg.s.fil_sel = 3;

	cvmx_write_csr(CVMX_GPIO_BIT_CFGX(cd->gpio_line), cfg.u64);
}

static void octeon_irq_ciu_enable_gpio_v2(struct irq_data *data)
{
	octeon_irq_gpio_setup(data);
	octeon_irq_ciu_enable_v2(data);
}

static void octeon_irq_ciu_enable_gpio(struct irq_data *data)
{
	octeon_irq_gpio_setup(data);
	octeon_irq_ciu_enable(data);
}

static int octeon_irq_ciu_gpio_set_type(struct irq_data *data, unsigned int t)
{
	irqd_set_trigger_type(data, t);
	octeon_irq_gpio_setup(data);

	if (t & IRQ_TYPE_EDGE_BOTH)
		irq_set_handler_locked(data, handle_edge_irq);
	else
		irq_set_handler_locked(data, handle_level_irq);

	return IRQ_SET_MASK_OK;
}

static void octeon_irq_ciu_disable_gpio_v2(struct irq_data *data)
{
	struct octeon_ciu_chip_data *cd;

	cd = irq_data_get_irq_chip_data(data);
	cvmx_write_csr(CVMX_GPIO_BIT_CFGX(cd->gpio_line), 0);

	octeon_irq_ciu_disable_all_v2(data);
}

static void octeon_irq_ciu_disable_gpio(struct irq_data *data)
{
	struct octeon_ciu_chip_data *cd;

	cd = irq_data_get_irq_chip_data(data);
	cvmx_write_csr(CVMX_GPIO_BIT_CFGX(cd->gpio_line), 0);

	octeon_irq_ciu_disable_all(data);
}

static void octeon_irq_ciu_gpio_ack(struct irq_data *data)
{
	struct octeon_ciu_chip_data *cd;
	u64 mask;

	cd = irq_data_get_irq_chip_data(data);
	mask = 1ull << (cd->gpio_line);

	cvmx_write_csr(CVMX_GPIO_INT_CLR, mask);
}

#ifdef CONFIG_SMP

static void octeon_irq_cpu_offline_ciu(struct irq_data *data)
{
	int cpu = smp_processor_id();
	cpumask_t new_affinity;
	struct cpumask *mask = irq_data_get_affinity_mask(data);

	if (!cpumask_test_cpu(cpu, mask))
		return;

	if (cpumask_weight(mask) > 1) {
		/*
		 * It has multi CPU affinity, just remove this CPU
		 * from the affinity set.
		 */
		cpumask_copy(&new_affinity, mask);
		cpumask_clear_cpu(cpu, &new_affinity);
	} else {
		/* Otherwise, put it on lowest numbered online CPU. */
		cpumask_clear(&new_affinity);
		cpumask_set_cpu(cpumask_first(cpu_online_mask), &new_affinity);
	}
	irq_set_affinity_locked(data, &new_affinity, false);
}

static int octeon_irq_ciu_set_affinity(struct irq_data *data,
				       const struct cpumask *dest, bool force)
{
	int cpu;
	bool enable_one = !irqd_irq_disabled(data) && !irqd_irq_masked(data);
	unsigned long flags;
	struct octeon_ciu_chip_data *cd;
	unsigned long *pen;
	raw_spinlock_t *lock;

	cd = irq_data_get_irq_chip_data(data);

	/*
	 * For non-v2 CIU, we will allow only single CPU affinity.
	 * This removes the need to do locking in the .ack/.eoi
	 * functions.
	 */
	if (cpumask_weight(dest) != 1)
		return -EINVAL;

	if (!enable_one)
		return 0;


	for_each_online_cpu(cpu) {
		int coreid = octeon_coreid_for_cpu(cpu);

		lock = &per_cpu(octeon_irq_ciu_spinlock, cpu);
		raw_spin_lock_irqsave(lock, flags);

		if (cd->line == 0)
			pen = &per_cpu(octeon_irq_ciu0_en_mirror, cpu);
		else
			pen = &per_cpu(octeon_irq_ciu1_en_mirror, cpu);

		if (cpumask_test_cpu(cpu, dest) && enable_one) {
			enable_one = false;
			__set_bit(cd->bit, pen);
		} else {
			__clear_bit(cd->bit, pen);
		}
		/*
		 * Must be visible to octeon_irq_ip{2,3}_ciu() before
		 * enabling the irq.
		 */
		wmb();

		if (cd->line == 0)
			cvmx_write_csr(CVMX_CIU_INTX_EN0(coreid * 2), *pen);
		else
			cvmx_write_csr(CVMX_CIU_INTX_EN1(coreid * 2 + 1), *pen);

		raw_spin_unlock_irqrestore(lock, flags);
	}
	return 0;
}

/*
 * Set affinity for the irq for chips that have the EN*_W1{S,C}
 * registers.
 */
static int octeon_irq_ciu_set_affinity_v2(struct irq_data *data,
					  const struct cpumask *dest,
					  bool force)
{
	int cpu;
	bool enable_one = !irqd_irq_disabled(data) && !irqd_irq_masked(data);
	u64 mask;
	struct octeon_ciu_chip_data *cd;

	if (!enable_one)
		return 0;

	cd = irq_data_get_irq_chip_data(data);
	mask = 1ull << cd->bit;

	if (cd->line == 0) {
		for_each_online_cpu(cpu) {
			unsigned long *pen = &per_cpu(octeon_irq_ciu0_en_mirror, cpu);
			int index = octeon_coreid_for_cpu(cpu) * 2;
			if (cpumask_test_cpu(cpu, dest) && enable_one) {
				enable_one = false;
				set_bit(cd->bit, pen);
				cvmx_write_csr(CVMX_CIU_INTX_EN0_W1S(index), mask);
			} else {
				clear_bit(cd->bit, pen);
				cvmx_write_csr(CVMX_CIU_INTX_EN0_W1C(index), mask);
			}
		}
	} else {
		for_each_online_cpu(cpu) {
			unsigned long *pen = &per_cpu(octeon_irq_ciu1_en_mirror, cpu);
			int index = octeon_coreid_for_cpu(cpu) * 2 + 1;
			if (cpumask_test_cpu(cpu, dest) && enable_one) {
				enable_one = false;
				set_bit(cd->bit, pen);
				cvmx_write_csr(CVMX_CIU_INTX_EN1_W1S(index), mask);
			} else {
				clear_bit(cd->bit, pen);
				cvmx_write_csr(CVMX_CIU_INTX_EN1_W1C(index), mask);
			}
		}
	}
	return 0;
}

static int octeon_irq_ciu_set_affinity_sum2(struct irq_data *data,
					    const struct cpumask *dest,
					    bool force)
{
	int cpu;
	bool enable_one = !irqd_irq_disabled(data) && !irqd_irq_masked(data);
	u64 mask;
	struct octeon_ciu_chip_data *cd;

	if (!enable_one)
		return 0;

	cd = irq_data_get_irq_chip_data(data);
	mask = 1ull << cd->bit;

	for_each_online_cpu(cpu) {
		int index = octeon_coreid_for_cpu(cpu);

		if (cpumask_test_cpu(cpu, dest) && enable_one) {
			enable_one = false;
			cvmx_write_csr(CVMX_CIU_EN2_PPX_IP4_W1S(index), mask);
		} else {
			cvmx_write_csr(CVMX_CIU_EN2_PPX_IP4_W1C(index), mask);
		}
	}
	return 0;
}
#endif

static unsigned int edge_startup(struct irq_data *data)
{
	/* ack any pending edge-irq at startup, so there is
	 * an _edge_ to fire on when the event reappears.
	 */
	data->chip->irq_ack(data);
	data->chip->irq_enable(data);
	return 0;
}

/*
 * Newer octeon chips have support for lockless CIU operation.
 */
static struct irq_chip octeon_irq_chip_ciu_v2 = {
	.name = "CIU",
	.irq_enable = octeon_irq_ciu_enable_v2,
	.irq_disable = octeon_irq_ciu_disable_all_v2,
	.irq_mask = octeon_irq_ciu_disable_local_v2,
	.irq_unmask = octeon_irq_ciu_enable_v2,
#ifdef CONFIG_SMP
	.irq_set_affinity = octeon_irq_ciu_set_affinity_v2,
	.irq_cpu_offline = octeon_irq_cpu_offline_ciu,
#endif
};

static struct irq_chip octeon_irq_chip_ciu_v2_edge = {
	.name = "CIU",
	.irq_enable = octeon_irq_ciu_enable_v2,
	.irq_disable = octeon_irq_ciu_disable_all_v2,
	.irq_ack = octeon_irq_ciu_ack,
	.irq_mask = octeon_irq_ciu_disable_local_v2,
	.irq_unmask = octeon_irq_ciu_enable_v2,
#ifdef CONFIG_SMP
	.irq_set_affinity = octeon_irq_ciu_set_affinity_v2,
	.irq_cpu_offline = octeon_irq_cpu_offline_ciu,
#endif
};

/*
 * Newer octeon chips have support for lockless CIU operation.
 */
static struct irq_chip octeon_irq_chip_ciu_sum2 = {
	.name = "CIU",
	.irq_enable = octeon_irq_ciu_enable_sum2,
	.irq_disable = octeon_irq_ciu_disable_all_sum2,
	.irq_mask = octeon_irq_ciu_disable_local_sum2,
	.irq_unmask = octeon_irq_ciu_enable_sum2,
#ifdef CONFIG_SMP
	.irq_set_affinity = octeon_irq_ciu_set_affinity_sum2,
	.irq_cpu_offline = octeon_irq_cpu_offline_ciu,
#endif
};

static struct irq_chip octeon_irq_chip_ciu_sum2_edge = {
	.name = "CIU",
	.irq_enable = octeon_irq_ciu_enable_sum2,
	.irq_disable = octeon_irq_ciu_disable_all_sum2,
	.irq_ack = octeon_irq_ciu_ack_sum2,
	.irq_mask = octeon_irq_ciu_disable_local_sum2,
	.irq_unmask = octeon_irq_ciu_enable_sum2,
#ifdef CONFIG_SMP
	.irq_set_affinity = octeon_irq_ciu_set_affinity_sum2,
	.irq_cpu_offline = octeon_irq_cpu_offline_ciu,
#endif
};

static struct irq_chip octeon_irq_chip_ciu = {
	.name = "CIU",
	.irq_enable = octeon_irq_ciu_enable,
	.irq_disable = octeon_irq_ciu_disable_all,
	.irq_mask = octeon_irq_ciu_disable_local,
	.irq_unmask = octeon_irq_ciu_enable,
#ifdef CONFIG_SMP
	.irq_set_affinity = octeon_irq_ciu_set_affinity,
	.irq_cpu_offline = octeon_irq_cpu_offline_ciu,
#endif
};

static struct irq_chip octeon_irq_chip_ciu_edge = {
	.name = "CIU",
	.irq_enable = octeon_irq_ciu_enable,
	.irq_disable = octeon_irq_ciu_disable_all,
	.irq_ack = octeon_irq_ciu_ack,
	.irq_mask = octeon_irq_ciu_disable_local,
	.irq_unmask = octeon_irq_ciu_enable,
#ifdef CONFIG_SMP
	.irq_set_affinity = octeon_irq_ciu_set_affinity,
	.irq_cpu_offline = octeon_irq_cpu_offline_ciu,
#endif
};

/* The mbox versions don't do any affinity or round-robin. */
static struct irq_chip octeon_irq_chip_ciu_mbox_v2 = {
	.name = "CIU-M",
	.irq_enable = octeon_irq_ciu_enable_all_v2,
	.irq_disable = octeon_irq_ciu_disable_all_v2,
	.irq_ack = octeon_irq_ciu_disable_local_v2,
	.irq_eoi = octeon_irq_ciu_enable_local_v2,

	.irq_cpu_online = octeon_irq_ciu_enable_local_v2,
	.irq_cpu_offline = octeon_irq_ciu_disable_local_v2,
	.flags = IRQCHIP_ONOFFLINE_ENABLED,
};

static struct irq_chip octeon_irq_chip_ciu_mbox = {
	.name = "CIU-M",
	.irq_enable = octeon_irq_ciu_enable_all,
	.irq_disable = octeon_irq_ciu_disable_all,
	.irq_ack = octeon_irq_ciu_disable_local,
	.irq_eoi = octeon_irq_ciu_enable_local,

	.irq_cpu_online = octeon_irq_ciu_enable_local,
	.irq_cpu_offline = octeon_irq_ciu_disable_local,
	.flags = IRQCHIP_ONOFFLINE_ENABLED,
};

static struct irq_chip octeon_irq_chip_ciu_gpio_v2 = {
	.name = "CIU-GPIO",
	.irq_enable = octeon_irq_ciu_enable_gpio_v2,
	.irq_disable = octeon_irq_ciu_disable_gpio_v2,
	.irq_ack = octeon_irq_ciu_gpio_ack,
	.irq_mask = octeon_irq_ciu_disable_local_v2,
	.irq_unmask = octeon_irq_ciu_enable_v2,
	.irq_set_type = octeon_irq_ciu_gpio_set_type,
#ifdef CONFIG_SMP
	.irq_set_affinity = octeon_irq_ciu_set_affinity_v2,
	.irq_cpu_offline = octeon_irq_cpu_offline_ciu,
#endif
	.flags = IRQCHIP_SET_TYPE_MASKED,
};

static struct irq_chip octeon_irq_chip_ciu_gpio = {
	.name = "CIU-GPIO",
	.irq_enable = octeon_irq_ciu_enable_gpio,
	.irq_disable = octeon_irq_ciu_disable_gpio,
	.irq_mask = octeon_irq_ciu_disable_local,
	.irq_unmask = octeon_irq_ciu_enable,
	.irq_ack = octeon_irq_ciu_gpio_ack,
	.irq_set_type = octeon_irq_ciu_gpio_set_type,
#ifdef CONFIG_SMP
	.irq_set_affinity = octeon_irq_ciu_set_affinity,
	.irq_cpu_offline = octeon_irq_cpu_offline_ciu,
#endif
	.flags = IRQCHIP_SET_TYPE_MASKED,
};

/*
 * Watchdog interrupts are special.  They are associated with a single
 * core, so we hardwire the affinity to that core.
 */
static void octeon_irq_ciu_wd_enable(struct irq_data *data)
{
	unsigned long flags;
	unsigned long *pen;
	int coreid = data->irq - OCTEON_IRQ_WDOG0;	/* Bit 0-63 of EN1 */
	int cpu = octeon_cpu_for_coreid(coreid);
	raw_spinlock_t *lock = &per_cpu(octeon_irq_ciu_spinlock, cpu);

	raw_spin_lock_irqsave(lock, flags);
	pen = &per_cpu(octeon_irq_ciu1_en_mirror, cpu);
	__set_bit(coreid, pen);
	/*
	 * Must be visible to octeon_irq_ip{2,3}_ciu() before enabling
	 * the irq.
	 */
	wmb();
	cvmx_write_csr(CVMX_CIU_INTX_EN1(coreid * 2 + 1), *pen);
	raw_spin_unlock_irqrestore(lock, flags);
}

/*
 * Watchdog interrupts are special.  They are associated with a single
 * core, so we hardwire the affinity to that core.
 */
static void octeon_irq_ciu1_wd_enable_v2(struct irq_data *data)
{
	int coreid = data->irq - OCTEON_IRQ_WDOG0;
	int cpu = octeon_cpu_for_coreid(coreid);

	set_bit(coreid, &per_cpu(octeon_irq_ciu1_en_mirror, cpu));
	cvmx_write_csr(CVMX_CIU_INTX_EN1_W1S(coreid * 2 + 1), 1ull << coreid);
}


static struct irq_chip octeon_irq_chip_ciu_wd_v2 = {
	.name = "CIU-W",
	.irq_enable = octeon_irq_ciu1_wd_enable_v2,
	.irq_disable = octeon_irq_ciu_disable_all_v2,
	.irq_mask = octeon_irq_ciu_disable_local_v2,
	.irq_unmask = octeon_irq_ciu_enable_local_v2,
};

static struct irq_chip octeon_irq_chip_ciu_wd = {
	.name = "CIU-W",
	.irq_enable = octeon_irq_ciu_wd_enable,
	.irq_disable = octeon_irq_ciu_disable_all,
	.irq_mask = octeon_irq_ciu_disable_local,
	.irq_unmask = octeon_irq_ciu_enable_local,
};

static bool octeon_irq_ciu_is_edge(unsigned int line, unsigned int bit)
{
	bool edge = false;

	if (line == 0)
		switch (bit) {
		case 48 ... 49: /* GMX DRP */
		case 50: /* IPD_DRP */
		case 52 ... 55: /* Timers */
		case 58: /* MPI */
			edge = true;
			break;
		default:
			break;
		}
	else /* line == 1 */
		switch (bit) {
		case 47: /* PTP */
			edge = true;
			break;
		default:
			break;
		}
	return edge;
}

struct octeon_irq_gpio_domain_data {
	unsigned int base_hwirq;
};

static int octeon_irq_gpio_xlat(struct irq_domain *d,
				struct device_node *node,
				const u32 *intspec,
				unsigned int intsize,
				unsigned long *out_hwirq,
				unsigned int *out_type)
{
	unsigned int type;
	unsigned int pin;
	unsigned int trigger;

	if (irq_domain_get_of_node(d) != node)
		return -EINVAL;

	if (intsize < 2)
		return -EINVAL;

	pin = intspec[0];
	if (pin >= 16)
		return -EINVAL;

	trigger = intspec[1];

	switch (trigger) {
	case 1:
		type = IRQ_TYPE_EDGE_RISING;
		break;
	case 2:
		type = IRQ_TYPE_EDGE_FALLING;
		break;
	case 4:
		type = IRQ_TYPE_LEVEL_HIGH;
		break;
	case 8:
		type = IRQ_TYPE_LEVEL_LOW;
		break;
	default:
		pr_err("Error: (%pOFn) Invalid irq trigger specification: %x\n",
		       node,
		       trigger);
		type = IRQ_TYPE_LEVEL_LOW;
		break;
	}
	*out_type = type;
	*out_hwirq = pin;

	return 0;
}

static int octeon_irq_ciu_xlat(struct irq_domain *d,
			       struct device_node *node,
			       const u32 *intspec,
			       unsigned int intsize,
			       unsigned long *out_hwirq,
			       unsigned int *out_type)
{
	unsigned int ciu, bit;
	struct octeon_irq_ciu_domain_data *dd = d->host_data;

	ciu = intspec[0];
	bit = intspec[1];

	if (ciu >= dd->num_sum || bit > 63)
		return -EINVAL;

	*out_hwirq = (ciu << 6) | bit;
	*out_type = 0;

	return 0;
}

static struct irq_chip *octeon_irq_ciu_chip;
static struct irq_chip *octeon_irq_ciu_chip_edge;
static struct irq_chip *octeon_irq_gpio_chip;

static int octeon_irq_ciu_map(struct irq_domain *d,
			      unsigned int virq, irq_hw_number_t hw)
{
	int rv;
	unsigned int line = hw >> 6;
	unsigned int bit = hw & 63;
	struct octeon_irq_ciu_domain_data *dd = d->host_data;

	if (line >= dd->num_sum || octeon_irq_ciu_to_irq[line][bit] != 0)
		return -EINVAL;

	if (line == 2) {
		if (octeon_irq_ciu_is_edge(line, bit))
			rv = octeon_irq_set_ciu_mapping(virq, line, bit, 0,
				&octeon_irq_chip_ciu_sum2_edge,
				handle_edge_irq);
		else
			rv = octeon_irq_set_ciu_mapping(virq, line, bit, 0,
				&octeon_irq_chip_ciu_sum2,
				handle_level_irq);
	} else {
		if (octeon_irq_ciu_is_edge(line, bit))
			rv = octeon_irq_set_ciu_mapping(virq, line, bit, 0,
				octeon_irq_ciu_chip_edge,
				handle_edge_irq);
		else
			rv = octeon_irq_set_ciu_mapping(virq, line, bit, 0,
				octeon_irq_ciu_chip,
				handle_level_irq);
	}
	return rv;
}

static int octeon_irq_gpio_map(struct irq_domain *d,
			       unsigned int virq, irq_hw_number_t hw)
{
	struct octeon_irq_gpio_domain_data *gpiod = d->host_data;
	unsigned int line, bit;
	int r;

	line = (hw + gpiod->base_hwirq) >> 6;
	bit = (hw + gpiod->base_hwirq) & 63;
	if (line >= ARRAY_SIZE(octeon_irq_ciu_to_irq) ||
		octeon_irq_ciu_to_irq[line][bit] != 0)
		return -EINVAL;

	/*
	 * Default to handle_level_irq. If the DT contains a different
	 * trigger type, it will call the irq_set_type callback and
	 * the handler gets updated.
	 */
	r = octeon_irq_set_ciu_mapping(virq, line, bit, hw,
				       octeon_irq_gpio_chip, handle_level_irq);
	return r;
}

static struct irq_domain_ops octeon_irq_domain_ciu_ops = {
	.map = octeon_irq_ciu_map,
	.unmap = octeon_irq_free_cd,
	.xlate = octeon_irq_ciu_xlat,
};

static struct irq_domain_ops octeon_irq_domain_gpio_ops = {
	.map = octeon_irq_gpio_map,
	.unmap = octeon_irq_free_cd,
	.xlate = octeon_irq_gpio_xlat,
};

static void octeon_irq_ip2_ciu(void)
{
	const unsigned long core_id = cvmx_get_core_num();
	u64 ciu_sum = cvmx_read_csr(CVMX_CIU_INTX_SUM0(core_id * 2));

	ciu_sum &= __this_cpu_read(octeon_irq_ciu0_en_mirror);
	if (likely(ciu_sum)) {
		int bit = fls64(ciu_sum) - 1;
		int irq = octeon_irq_ciu_to_irq[0][bit];
		if (likely(irq))
			do_IRQ(irq);
		else
			spurious_interrupt();
	} else {
		spurious_interrupt();
	}
}

static void octeon_irq_ip3_ciu(void)
{
	u64 ciu_sum = cvmx_read_csr(CVMX_CIU_INT_SUM1);

	ciu_sum &= __this_cpu_read(octeon_irq_ciu1_en_mirror);
	if (likely(ciu_sum)) {
		int bit = fls64(ciu_sum) - 1;
		int irq = octeon_irq_ciu_to_irq[1][bit];
		if (likely(irq))
			do_IRQ(irq);
		else
			spurious_interrupt();
	} else {
		spurious_interrupt();
	}
}

static void octeon_irq_ip4_ciu(void)
{
	int coreid = cvmx_get_core_num();
	u64 ciu_sum = cvmx_read_csr(CVMX_CIU_SUM2_PPX_IP4(coreid));
	u64 ciu_en = cvmx_read_csr(CVMX_CIU_EN2_PPX_IP4(coreid));

	ciu_sum &= ciu_en;
	if (likely(ciu_sum)) {
		int bit = fls64(ciu_sum) - 1;
		int irq = octeon_irq_ciu_to_irq[2][bit];

		if (likely(irq))
			do_IRQ(irq);
		else
			spurious_interrupt();
	} else {
		spurious_interrupt();
	}
}

static bool octeon_irq_use_ip4;

static void octeon_irq_local_enable_ip4(void *arg)
{
	set_c0_status(STATUSF_IP4);
}

static void octeon_irq_ip4_mask(void)
{
	clear_c0_status(STATUSF_IP4);
	spurious_interrupt();
}

static void (*octeon_irq_ip2)(void);
static void (*octeon_irq_ip3)(void);
static void (*octeon_irq_ip4)(void);

void (*octeon_irq_setup_secondary)(void);

void octeon_irq_set_ip4_handler(octeon_irq_ip4_handler_t h)
{
	octeon_irq_ip4 = h;
	octeon_irq_use_ip4 = true;
	on_each_cpu(octeon_irq_local_enable_ip4, NULL, 1);
}

static void octeon_irq_percpu_enable(void)
{
	irq_cpu_online();
}

static void octeon_irq_init_ciu_percpu(void)
{
	int coreid = cvmx_get_core_num();


	__this_cpu_write(octeon_irq_ciu0_en_mirror, 0);
	__this_cpu_write(octeon_irq_ciu1_en_mirror, 0);
	wmb();
	raw_spin_lock_init(this_cpu_ptr(&octeon_irq_ciu_spinlock));
	/*
	 * Disable All CIU Interrupts. The ones we need will be
	 * enabled later.  Read the SUM register so we know the write
	 * completed.
	 */
	cvmx_write_csr(CVMX_CIU_INTX_EN0((coreid * 2)), 0);
	cvmx_write_csr(CVMX_CIU_INTX_EN0((coreid * 2 + 1)), 0);
	cvmx_write_csr(CVMX_CIU_INTX_EN1((coreid * 2)), 0);
	cvmx_write_csr(CVMX_CIU_INTX_EN1((coreid * 2 + 1)), 0);
	cvmx_read_csr(CVMX_CIU_INTX_SUM0((coreid * 2)));
}

static void octeon_irq_init_ciu2_percpu(void)
{
	u64 regx, ipx;
	int coreid = cvmx_get_core_num();
	u64 base = CVMX_CIU2_EN_PPX_IP2_WRKQ(coreid);

	/*
	 * Disable All CIU2 Interrupts. The ones we need will be
	 * enabled later.  Read the SUM register so we know the write
	 * completed.
	 *
	 * There are 9 registers and 3 IPX levels with strides 0x1000
	 * and 0x200 respectivly.  Use loops to clear them.
	 */
	for (regx = 0; regx <= 0x8000; regx += 0x1000) {
		for (ipx = 0; ipx <= 0x400; ipx += 0x200)
			cvmx_write_csr(base + regx + ipx, 0);
	}

	cvmx_read_csr(CVMX_CIU2_SUM_PPX_IP2(coreid));
}

static void octeon_irq_setup_secondary_ciu(void)
{
	octeon_irq_init_ciu_percpu();
	octeon_irq_percpu_enable();

	/* Enable the CIU lines */
	set_c0_status(STATUSF_IP3 | STATUSF_IP2);
	if (octeon_irq_use_ip4)
		set_c0_status(STATUSF_IP4);
	else
		clear_c0_status(STATUSF_IP4);
}

static void octeon_irq_setup_secondary_ciu2(void)
{
	octeon_irq_init_ciu2_percpu();
	octeon_irq_percpu_enable();

	/* Enable the CIU lines */
	set_c0_status(STATUSF_IP3 | STATUSF_IP2);
	if (octeon_irq_use_ip4)
		set_c0_status(STATUSF_IP4);
	else
		clear_c0_status(STATUSF_IP4);
}

static int __init octeon_irq_init_ciu(
	struct device_node *ciu_node, struct device_node *parent)
{
	unsigned int i, r;
	struct irq_chip *chip;
	struct irq_chip *chip_edge;
	struct irq_chip *chip_mbox;
	struct irq_chip *chip_wd;
	struct irq_domain *ciu_domain = NULL;
	struct octeon_irq_ciu_domain_data *dd;

	dd = kzalloc(sizeof(*dd), GFP_KERNEL);
	if (!dd)
		return -ENOMEM;

	octeon_irq_init_ciu_percpu();
	octeon_irq_setup_secondary = octeon_irq_setup_secondary_ciu;

	octeon_irq_ip2 = octeon_irq_ip2_ciu;
	octeon_irq_ip3 = octeon_irq_ip3_ciu;
	if ((OCTEON_IS_OCTEON2() || OCTEON_IS_OCTEON3())
		&& !OCTEON_IS_MODEL(OCTEON_CN63XX)) {
		octeon_irq_ip4 =  octeon_irq_ip4_ciu;
		dd->num_sum = 3;
		octeon_irq_use_ip4 = true;
	} else {
		octeon_irq_ip4 = octeon_irq_ip4_mask;
		dd->num_sum = 2;
		octeon_irq_use_ip4 = false;
	}
	if (OCTEON_IS_MODEL(OCTEON_CN58XX_PASS2_X) ||
	    OCTEON_IS_MODEL(OCTEON_CN56XX_PASS2_X) ||
	    OCTEON_IS_MODEL(OCTEON_CN52XX_PASS2_X) ||
	    OCTEON_IS_OCTEON2() || OCTEON_IS_OCTEON3()) {
		chip = &octeon_irq_chip_ciu_v2;
		chip_edge = &octeon_irq_chip_ciu_v2_edge;
		chip_mbox = &octeon_irq_chip_ciu_mbox_v2;
		chip_wd = &octeon_irq_chip_ciu_wd_v2;
		octeon_irq_gpio_chip = &octeon_irq_chip_ciu_gpio_v2;
	} else {
		chip = &octeon_irq_chip_ciu;
		chip_edge = &octeon_irq_chip_ciu_edge;
		chip_mbox = &octeon_irq_chip_ciu_mbox;
		chip_wd = &octeon_irq_chip_ciu_wd;
		octeon_irq_gpio_chip = &octeon_irq_chip_ciu_gpio;
	}
	octeon_irq_ciu_chip = chip;
	octeon_irq_ciu_chip_edge = chip_edge;

	/* Mips internal */
	octeon_irq_init_core();

	ciu_domain = irq_domain_add_tree(
		ciu_node, &octeon_irq_domain_ciu_ops, dd);
	irq_set_default_host(ciu_domain);

	/* CIU_0 */
	for (i = 0; i < 16; i++) {
		r = octeon_irq_force_ciu_mapping(
			ciu_domain, i + OCTEON_IRQ_WORKQ0, 0, i + 0);
		if (r)
			goto err;
	}

	r = octeon_irq_set_ciu_mapping(
		OCTEON_IRQ_MBOX0, 0, 32, 0, chip_mbox, handle_percpu_irq);
	if (r)
		goto err;
	r = octeon_irq_set_ciu_mapping(
		OCTEON_IRQ_MBOX1, 0, 33, 0, chip_mbox, handle_percpu_irq);
	if (r)
		goto err;

	for (i = 0; i < 4; i++) {
		r = octeon_irq_force_ciu_mapping(
			ciu_domain, i + OCTEON_IRQ_PCI_INT0, 0, i + 36);
		if (r)
			goto err;
	}
	for (i = 0; i < 4; i++) {
		r = octeon_irq_force_ciu_mapping(
			ciu_domain, i + OCTEON_IRQ_PCI_MSI0, 0, i + 40);
		if (r)
			goto err;
	}

	r = octeon_irq_force_ciu_mapping(ciu_domain, OCTEON_IRQ_TWSI, 0, 45);
	if (r)
		goto err;

	r = octeon_irq_force_ciu_mapping(ciu_domain, OCTEON_IRQ_RML, 0, 46);
	if (r)
		goto err;

	for (i = 0; i < 4; i++) {
		r = octeon_irq_force_ciu_mapping(
			ciu_domain, i + OCTEON_IRQ_TIMER0, 0, i + 52);
		if (r)
			goto err;
	}

	r = octeon_irq_force_ciu_mapping(ciu_domain, OCTEON_IRQ_TWSI2, 0, 59);
	if (r)
		goto err;

	/* CIU_1 */
	for (i = 0; i < 16; i++) {
		r = octeon_irq_set_ciu_mapping(
			i + OCTEON_IRQ_WDOG0, 1, i + 0, 0, chip_wd,
			handle_level_irq);
		if (r)
			goto err;
	}

	/* Enable the CIU lines */
	set_c0_status(STATUSF_IP3 | STATUSF_IP2);
	if (octeon_irq_use_ip4)
		set_c0_status(STATUSF_IP4);
	else
		clear_c0_status(STATUSF_IP4);

	return 0;
err:
	return r;
}

static int __init octeon_irq_init_gpio(
	struct device_node *gpio_node, struct device_node *parent)
{
	struct octeon_irq_gpio_domain_data *gpiod;
	u32 interrupt_cells;
	unsigned int base_hwirq;
	int r;

	r = of_property_read_u32(parent, "#interrupt-cells", &interrupt_cells);
	if (r)
		return r;

	if (interrupt_cells == 1) {
		u32 v;

		r = of_property_read_u32_index(gpio_node, "interrupts", 0, &v);
		if (r) {
			pr_warn("No \"interrupts\" property.\n");
			return r;
		}
		base_hwirq = v;
	} else if (interrupt_cells == 2) {
		u32 v0, v1;

		r = of_property_read_u32_index(gpio_node, "interrupts", 0, &v0);
		if (r) {
			pr_warn("No \"interrupts\" property.\n");
			return r;
		}
		r = of_property_read_u32_index(gpio_node, "interrupts", 1, &v1);
		if (r) {
			pr_warn("No \"interrupts\" property.\n");
			return r;
		}
		base_hwirq = (v0 << 6) | v1;
	} else {
		pr_warn("Bad \"#interrupt-cells\" property: %u\n",
			interrupt_cells);
		return -EINVAL;
	}

	gpiod = kzalloc(sizeof(*gpiod), GFP_KERNEL);
	if (gpiod) {
		/* gpio domain host_data is the base hwirq number. */
		gpiod->base_hwirq = base_hwirq;
		irq_domain_add_linear(
			gpio_node, 16, &octeon_irq_domain_gpio_ops, gpiod);
	} else {
		pr_warn("Cannot allocate memory for GPIO irq_domain.\n");
		return -ENOMEM;
	}

	/*
	 * Clear the OF_POPULATED flag that was set by of_irq_init()
	 * so that all GPIO devices will be probed.
	 */
	of_node_clear_flag(gpio_node, OF_POPULATED);

	return 0;
}
/*
 * Watchdog interrupts are special.  They are associated with a single
 * core, so we hardwire the affinity to that core.
 */
static void octeon_irq_ciu2_wd_enable(struct irq_data *data)
{
	u64 mask;
	u64 en_addr;
	int coreid = data->irq - OCTEON_IRQ_WDOG0;
	struct octeon_ciu_chip_data *cd;

	cd = irq_data_get_irq_chip_data(data);
	mask = 1ull << (cd->bit);

	en_addr = CVMX_CIU2_EN_PPX_IP2_WRKQ_W1S(coreid) +
		(0x1000ull * cd->line);
	cvmx_write_csr(en_addr, mask);

}

static void octeon_irq_ciu2_enable(struct irq_data *data)
{
	u64 mask;
	u64 en_addr;
	int cpu = next_cpu_for_irq(data);
	int coreid = octeon_coreid_for_cpu(cpu);
	struct octeon_ciu_chip_data *cd;

	cd = irq_data_get_irq_chip_data(data);
	mask = 1ull << (cd->bit);

	en_addr = CVMX_CIU2_EN_PPX_IP2_WRKQ_W1S(coreid) +
		(0x1000ull * cd->line);
	cvmx_write_csr(en_addr, mask);
}

static void octeon_irq_ciu2_enable_local(struct irq_data *data)
{
	u64 mask;
	u64 en_addr;
	int coreid = cvmx_get_core_num();
	struct octeon_ciu_chip_data *cd;

	cd = irq_data_get_irq_chip_data(data);
	mask = 1ull << (cd->bit);

	en_addr = CVMX_CIU2_EN_PPX_IP2_WRKQ_W1S(coreid) +
		(0x1000ull * cd->line);
	cvmx_write_csr(en_addr, mask);

}

static void octeon_irq_ciu2_disable_local(struct irq_data *data)
{
	u64 mask;
	u64 en_addr;
	int coreid = cvmx_get_core_num();
	struct octeon_ciu_chip_data *cd;

	cd = irq_data_get_irq_chip_data(data);
	mask = 1ull << (cd->bit);

	en_addr = CVMX_CIU2_EN_PPX_IP2_WRKQ_W1C(coreid) +
		(0x1000ull * cd->line);
	cvmx_write_csr(en_addr, mask);

}

static void octeon_irq_ciu2_ack(struct irq_data *data)
{
	u64 mask;
	u64 en_addr;
	int coreid = cvmx_get_core_num();
	struct octeon_ciu_chip_data *cd;

	cd = irq_data_get_irq_chip_data(data);
	mask = 1ull << (cd->bit);

	en_addr = CVMX_CIU2_RAW_PPX_IP2_WRKQ(coreid) + (0x1000ull * cd->line);
	cvmx_write_csr(en_addr, mask);

}

static void octeon_irq_ciu2_disable_all(struct irq_data *data)
{
	int cpu;
	u64 mask;
	struct octeon_ciu_chip_data *cd;

	cd = irq_data_get_irq_chip_data(data);
	mask = 1ull << (cd->bit);

	for_each_online_cpu(cpu) {
		u64 en_addr = CVMX_CIU2_EN_PPX_IP2_WRKQ_W1C(
			octeon_coreid_for_cpu(cpu)) + (0x1000ull * cd->line);
		cvmx_write_csr(en_addr, mask);
	}
}

static void octeon_irq_ciu2_mbox_enable_all(struct irq_data *data)
{
	int cpu;
	u64 mask;

	mask = 1ull << (data->irq - OCTEON_IRQ_MBOX0);

	for_each_online_cpu(cpu) {
		u64 en_addr = CVMX_CIU2_EN_PPX_IP3_MBOX_W1S(
			octeon_coreid_for_cpu(cpu));
		cvmx_write_csr(en_addr, mask);
	}
}

static void octeon_irq_ciu2_mbox_disable_all(struct irq_data *data)
{
	int cpu;
	u64 mask;

	mask = 1ull << (data->irq - OCTEON_IRQ_MBOX0);

	for_each_online_cpu(cpu) {
		u64 en_addr = CVMX_CIU2_EN_PPX_IP3_MBOX_W1C(
			octeon_coreid_for_cpu(cpu));
		cvmx_write_csr(en_addr, mask);
	}
}

static void octeon_irq_ciu2_mbox_enable_local(struct irq_data *data)
{
	u64 mask;
	u64 en_addr;
	int coreid = cvmx_get_core_num();

	mask = 1ull << (data->irq - OCTEON_IRQ_MBOX0);
	en_addr = CVMX_CIU2_EN_PPX_IP3_MBOX_W1S(coreid);
	cvmx_write_csr(en_addr, mask);
}

static void octeon_irq_ciu2_mbox_disable_local(struct irq_data *data)
{
	u64 mask;
	u64 en_addr;
	int coreid = cvmx_get_core_num();

	mask = 1ull << (data->irq - OCTEON_IRQ_MBOX0);
	en_addr = CVMX_CIU2_EN_PPX_IP3_MBOX_W1C(coreid);
	cvmx_write_csr(en_addr, mask);
}

#ifdef CONFIG_SMP
static int octeon_irq_ciu2_set_affinity(struct irq_data *data,
					const struct cpumask *dest, bool force)
{
	int cpu;
	bool enable_one = !irqd_irq_disabled(data) && !irqd_irq_masked(data);
	u64 mask;
	struct octeon_ciu_chip_data *cd;

	if (!enable_one)
		return 0;

	cd = irq_data_get_irq_chip_data(data);
	mask = 1ull << cd->bit;

	for_each_online_cpu(cpu) {
		u64 en_addr;
		if (cpumask_test_cpu(cpu, dest) && enable_one) {
			enable_one = false;
			en_addr = CVMX_CIU2_EN_PPX_IP2_WRKQ_W1S(
				octeon_coreid_for_cpu(cpu)) +
				(0x1000ull * cd->line);
		} else {
			en_addr = CVMX_CIU2_EN_PPX_IP2_WRKQ_W1C(
				octeon_coreid_for_cpu(cpu)) +
				(0x1000ull * cd->line);
		}
		cvmx_write_csr(en_addr, mask);
	}

	return 0;
}
#endif

static void octeon_irq_ciu2_enable_gpio(struct irq_data *data)
{
	octeon_irq_gpio_setup(data);
	octeon_irq_ciu2_enable(data);
}

static void octeon_irq_ciu2_disable_gpio(struct irq_data *data)
{
	struct octeon_ciu_chip_data *cd;

	cd = irq_data_get_irq_chip_data(data);

	cvmx_write_csr(CVMX_GPIO_BIT_CFGX(cd->gpio_line), 0);

	octeon_irq_ciu2_disable_all(data);
}

static struct irq_chip octeon_irq_chip_ciu2 = {
	.name = "CIU2-E",
	.irq_enable = octeon_irq_ciu2_enable,
	.irq_disable = octeon_irq_ciu2_disable_all,
	.irq_mask = octeon_irq_ciu2_disable_local,
	.irq_unmask = octeon_irq_ciu2_enable,
#ifdef CONFIG_SMP
	.irq_set_affinity = octeon_irq_ciu2_set_affinity,
	.irq_cpu_offline = octeon_irq_cpu_offline_ciu,
#endif
};

static struct irq_chip octeon_irq_chip_ciu2_edge = {
	.name = "CIU2-E",
	.irq_enable = octeon_irq_ciu2_enable,
	.irq_disable = octeon_irq_ciu2_disable_all,
	.irq_ack = octeon_irq_ciu2_ack,
	.irq_mask = octeon_irq_ciu2_disable_local,
	.irq_unmask = octeon_irq_ciu2_enable,
#ifdef CONFIG_SMP
	.irq_set_affinity = octeon_irq_ciu2_set_affinity,
	.irq_cpu_offline = octeon_irq_cpu_offline_ciu,
#endif
};

static struct irq_chip octeon_irq_chip_ciu2_mbox = {
	.name = "CIU2-M",
	.irq_enable = octeon_irq_ciu2_mbox_enable_all,
	.irq_disable = octeon_irq_ciu2_mbox_disable_all,
	.irq_ack = octeon_irq_ciu2_mbox_disable_local,
	.irq_eoi = octeon_irq_ciu2_mbox_enable_local,

	.irq_cpu_online = octeon_irq_ciu2_mbox_enable_local,
	.irq_cpu_offline = octeon_irq_ciu2_mbox_disable_local,
	.flags = IRQCHIP_ONOFFLINE_ENABLED,
};

static struct irq_chip octeon_irq_chip_ciu2_wd = {
	.name = "CIU2-W",
	.irq_enable = octeon_irq_ciu2_wd_enable,
	.irq_disable = octeon_irq_ciu2_disable_all,
	.irq_mask = octeon_irq_ciu2_disable_local,
	.irq_unmask = octeon_irq_ciu2_enable_local,
};

static struct irq_chip octeon_irq_chip_ciu2_gpio = {
	.name = "CIU-GPIO",
	.irq_enable = octeon_irq_ciu2_enable_gpio,
	.irq_disable = octeon_irq_ciu2_disable_gpio,
	.irq_ack = octeon_irq_ciu_gpio_ack,
	.irq_mask = octeon_irq_ciu2_disable_local,
	.irq_unmask = octeon_irq_ciu2_enable,
	.irq_set_type = octeon_irq_ciu_gpio_set_type,
#ifdef CONFIG_SMP
	.irq_set_affinity = octeon_irq_ciu2_set_affinity,
	.irq_cpu_offline = octeon_irq_cpu_offline_ciu,
#endif
	.flags = IRQCHIP_SET_TYPE_MASKED,
};

static int octeon_irq_ciu2_xlat(struct irq_domain *d,
				struct device_node *node,
				const u32 *intspec,
				unsigned int intsize,
				unsigned long *out_hwirq,
				unsigned int *out_type)
{
	unsigned int ciu, bit;

	ciu = intspec[0];
	bit = intspec[1];

	*out_hwirq = (ciu << 6) | bit;
	*out_type = 0;

	return 0;
}

static bool octeon_irq_ciu2_is_edge(unsigned int line, unsigned int bit)
{
	bool edge = false;

	if (line == 3) /* MIO */
		switch (bit) {
		case 2:	 /* IPD_DRP */
		case 8 ... 11: /* Timers */
		case 48: /* PTP */
			edge = true;
			break;
		default:
			break;
		}
	else if (line == 6) /* PKT */
		switch (bit) {
		case 52 ... 53: /* ILK_DRP */
		case 8 ... 12:	/* GMX_DRP */
			edge = true;
			break;
		default:
			break;
		}
	return edge;
}

static int octeon_irq_ciu2_map(struct irq_domain *d,
			       unsigned int virq, irq_hw_number_t hw)
{
	unsigned int line = hw >> 6;
	unsigned int bit = hw & 63;

	/*
	 * Don't map irq if it is reserved for GPIO.
	 * (Line 7 are the GPIO lines.)
	 */
	if (line == 7)
		return 0;

	if (line > 7 || octeon_irq_ciu_to_irq[line][bit] != 0)
		return -EINVAL;

	if (octeon_irq_ciu2_is_edge(line, bit))
		octeon_irq_set_ciu_mapping(virq, line, bit, 0,
					   &octeon_irq_chip_ciu2_edge,
					   handle_edge_irq);
	else
		octeon_irq_set_ciu_mapping(virq, line, bit, 0,
					   &octeon_irq_chip_ciu2,
					   handle_level_irq);

	return 0;
}

static struct irq_domain_ops octeon_irq_domain_ciu2_ops = {
	.map = octeon_irq_ciu2_map,
	.unmap = octeon_irq_free_cd,
	.xlate = octeon_irq_ciu2_xlat,
};

static void octeon_irq_ciu2(void)
{
	int line;
	int bit;
	int irq;
	u64 src_reg, src, sum;
	const unsigned long core_id = cvmx_get_core_num();

	sum = cvmx_read_csr(CVMX_CIU2_SUM_PPX_IP2(core_id)) & 0xfful;

	if (unlikely(!sum))
		goto spurious;

	line = fls64(sum) - 1;
	src_reg = CVMX_CIU2_SRC_PPX_IP2_WRKQ(core_id) + (0x1000 * line);
	src = cvmx_read_csr(src_reg);

	if (unlikely(!src))
		goto spurious;

	bit = fls64(src) - 1;
	irq = octeon_irq_ciu_to_irq[line][bit];
	if (unlikely(!irq))
		goto spurious;

	do_IRQ(irq);
	goto out;

spurious:
	spurious_interrupt();
out:
	/* CN68XX pass 1.x has an errata that accessing the ACK registers
		can stop interrupts from propagating */
	if (OCTEON_IS_MODEL(OCTEON_CN68XX))
		cvmx_read_csr(CVMX_CIU2_INTR_CIU_READY);
	else
		cvmx_read_csr(CVMX_CIU2_ACK_PPX_IP2(core_id));
	return;
}

static void octeon_irq_ciu2_mbox(void)
{
	int line;

	const unsigned long core_id = cvmx_get_core_num();
	u64 sum = cvmx_read_csr(CVMX_CIU2_SUM_PPX_IP3(core_id)) >> 60;

	if (unlikely(!sum))
		goto spurious;

	line = fls64(sum) - 1;

	do_IRQ(OCTEON_IRQ_MBOX0 + line);
	goto out;

spurious:
	spurious_interrupt();
out:
	/* CN68XX pass 1.x has an errata that accessing the ACK registers
		can stop interrupts from propagating */
	if (OCTEON_IS_MODEL(OCTEON_CN68XX))
		cvmx_read_csr(CVMX_CIU2_INTR_CIU_READY);
	else
		cvmx_read_csr(CVMX_CIU2_ACK_PPX_IP3(core_id));
	return;
}

static int __init octeon_irq_init_ciu2(
	struct device_node *ciu_node, struct device_node *parent)
{
	unsigned int i, r;
	struct irq_domain *ciu_domain = NULL;

	octeon_irq_init_ciu2_percpu();
	octeon_irq_setup_secondary = octeon_irq_setup_secondary_ciu2;

	octeon_irq_gpio_chip = &octeon_irq_chip_ciu2_gpio;
	octeon_irq_ip2 = octeon_irq_ciu2;
	octeon_irq_ip3 = octeon_irq_ciu2_mbox;
	octeon_irq_ip4 = octeon_irq_ip4_mask;

	/* Mips internal */
	octeon_irq_init_core();

	ciu_domain = irq_domain_add_tree(
		ciu_node, &octeon_irq_domain_ciu2_ops, NULL);
	irq_set_default_host(ciu_domain);

	/* CUI2 */
	for (i = 0; i < 64; i++) {
		r = octeon_irq_force_ciu_mapping(
			ciu_domain, i + OCTEON_IRQ_WORKQ0, 0, i);
		if (r)
			goto err;
	}

	for (i = 0; i < 32; i++) {
		r = octeon_irq_set_ciu_mapping(i + OCTEON_IRQ_WDOG0, 1, i, 0,
			&octeon_irq_chip_ciu2_wd, handle_level_irq);
		if (r)
			goto err;
	}

	for (i = 0; i < 4; i++) {
		r = octeon_irq_force_ciu_mapping(
			ciu_domain, i + OCTEON_IRQ_TIMER0, 3, i + 8);
		if (r)
			goto err;
	}

	for (i = 0; i < 4; i++) {
		r = octeon_irq_force_ciu_mapping(
			ciu_domain, i + OCTEON_IRQ_PCI_INT0, 4, i);
		if (r)
			goto err;
	}

	for (i = 0; i < 4; i++) {
		r = octeon_irq_force_ciu_mapping(
			ciu_domain, i + OCTEON_IRQ_PCI_MSI0, 4, i + 8);
		if (r)
			goto err;
	}

	irq_set_chip_and_handler(OCTEON_IRQ_MBOX0, &octeon_irq_chip_ciu2_mbox, handle_percpu_irq);
	irq_set_chip_and_handler(OCTEON_IRQ_MBOX1, &octeon_irq_chip_ciu2_mbox, handle_percpu_irq);
	irq_set_chip_and_handler(OCTEON_IRQ_MBOX2, &octeon_irq_chip_ciu2_mbox, handle_percpu_irq);
	irq_set_chip_and_handler(OCTEON_IRQ_MBOX3, &octeon_irq_chip_ciu2_mbox, handle_percpu_irq);

	/* Enable the CIU lines */
	set_c0_status(STATUSF_IP3 | STATUSF_IP2);
	clear_c0_status(STATUSF_IP4);
	return 0;
err:
	return r;
}

struct octeon_irq_cib_host_data {
	raw_spinlock_t lock;
	u64 raw_reg;
	u64 en_reg;
	int max_bits;
};

struct octeon_irq_cib_chip_data {
	struct octeon_irq_cib_host_data *host_data;
	int bit;
};

static void octeon_irq_cib_enable(struct irq_data *data)
{
	unsigned long flags;
	u64 en;
	struct octeon_irq_cib_chip_data *cd = irq_data_get_irq_chip_data(data);
	struct octeon_irq_cib_host_data *host_data = cd->host_data;

	raw_spin_lock_irqsave(&host_data->lock, flags);
	en = cvmx_read_csr(host_data->en_reg);
	en |= 1ull << cd->bit;
	cvmx_write_csr(host_data->en_reg, en);
	raw_spin_unlock_irqrestore(&host_data->lock, flags);
}

static void octeon_irq_cib_disable(struct irq_data *data)
{
	unsigned long flags;
	u64 en;
	struct octeon_irq_cib_chip_data *cd = irq_data_get_irq_chip_data(data);
	struct octeon_irq_cib_host_data *host_data = cd->host_data;

	raw_spin_lock_irqsave(&host_data->lock, flags);
	en = cvmx_read_csr(host_data->en_reg);
	en &= ~(1ull << cd->bit);
	cvmx_write_csr(host_data->en_reg, en);
	raw_spin_unlock_irqrestore(&host_data->lock, flags);
}

static int octeon_irq_cib_set_type(struct irq_data *data, unsigned int t)
{
	irqd_set_trigger_type(data, t);
	return IRQ_SET_MASK_OK;
}

static struct irq_chip octeon_irq_chip_cib = {
	.name = "CIB",
	.irq_enable = octeon_irq_cib_enable,
	.irq_disable = octeon_irq_cib_disable,
	.irq_mask = octeon_irq_cib_disable,
	.irq_unmask = octeon_irq_cib_enable,
	.irq_set_type = octeon_irq_cib_set_type,
};

static int octeon_irq_cib_xlat(struct irq_domain *d,
				   struct device_node *node,
				   const u32 *intspec,
				   unsigned int intsize,
				   unsigned long *out_hwirq,
				   unsigned int *out_type)
{
	unsigned int type = 0;

	if (intsize == 2)
		type = intspec[1];

	switch (type) {
	case 0: /* unofficial value, but we might as well let it work. */
	case 4: /* official value for level triggering. */
		*out_type = IRQ_TYPE_LEVEL_HIGH;
		break;
	case 1: /* official value for edge triggering. */
		*out_type = IRQ_TYPE_EDGE_RISING;
		break;
	default: /* Nothing else is acceptable. */
		return -EINVAL;
	}

	*out_hwirq = intspec[0];

	return 0;
}

static int octeon_irq_cib_map(struct irq_domain *d,
			      unsigned int virq, irq_hw_number_t hw)
{
	struct octeon_irq_cib_host_data *host_data = d->host_data;
	struct octeon_irq_cib_chip_data *cd;

	if (hw >= host_data->max_bits) {
		pr_err("ERROR: %s mapping %u is too big!\n",
		       irq_domain_get_of_node(d)->name, (unsigned)hw);
		return -EINVAL;
	}

	cd = kzalloc(sizeof(*cd), GFP_KERNEL);
	if (!cd)
		return -ENOMEM;

	cd->host_data = host_data;
	cd->bit = hw;

	irq_set_chip_and_handler(virq, &octeon_irq_chip_cib,
				 handle_simple_irq);
	irq_set_chip_data(virq, cd);
	return 0;
}

static struct irq_domain_ops octeon_irq_domain_cib_ops = {
	.map = octeon_irq_cib_map,
	.unmap = octeon_irq_free_cd,
	.xlate = octeon_irq_cib_xlat,
};

/* Chain to real handler. */
static irqreturn_t octeon_irq_cib_handler(int my_irq, void *data)
{
	u64 en;
	u64 raw;
	u64 bits;
	int i;
	int irq;
	struct irq_domain *cib_domain = data;
	struct octeon_irq_cib_host_data *host_data = cib_domain->host_data;

	en = cvmx_read_csr(host_data->en_reg);
	raw = cvmx_read_csr(host_data->raw_reg);

	bits = en & raw;

	for (i = 0; i < host_data->max_bits; i++) {
		if ((bits & 1ull << i) == 0)
			continue;
		irq = irq_find_mapping(cib_domain, i);
		if (!irq) {
			unsigned long flags;

			pr_err("ERROR: CIB bit %d@%llx IRQ unhandled, disabling\n",
				i, host_data->raw_reg);
			raw_spin_lock_irqsave(&host_data->lock, flags);
			en = cvmx_read_csr(host_data->en_reg);
			en &= ~(1ull << i);
			cvmx_write_csr(host_data->en_reg, en);
			cvmx_write_csr(host_data->raw_reg, 1ull << i);
			raw_spin_unlock_irqrestore(&host_data->lock, flags);
		} else {
			struct irq_desc *desc = irq_to_desc(irq);
			struct irq_data *irq_data = irq_desc_get_irq_data(desc);
			/* If edge, acknowledge the bit we will be sending. */
			if (irqd_get_trigger_type(irq_data) &
				IRQ_TYPE_EDGE_BOTH)
				cvmx_write_csr(host_data->raw_reg, 1ull << i);
			generic_handle_irq_desc(desc);
		}
	}

	return IRQ_HANDLED;
}

static int __init octeon_irq_init_cib(struct device_node *ciu_node,
				      struct device_node *parent)
{
	const __be32 *addr;
	u32 val;
	struct octeon_irq_cib_host_data *host_data;
	int parent_irq;
	int r;
	struct irq_domain *cib_domain;

	parent_irq = irq_of_parse_and_map(ciu_node, 0);
	if (!parent_irq) {
		pr_err("ERROR: Couldn't acquire parent_irq for %pOFn\n",
			ciu_node);
		return -EINVAL;
	}

	host_data = kzalloc(sizeof(*host_data), GFP_KERNEL);
	if (!host_data)
		return -ENOMEM;
	raw_spin_lock_init(&host_data->lock);

	addr = of_get_address(ciu_node, 0, NULL, NULL);
	if (!addr) {
		pr_err("ERROR: Couldn't acquire reg(0) %pOFn\n", ciu_node);
		return -EINVAL;
	}
	host_data->raw_reg = (u64)phys_to_virt(
		of_translate_address(ciu_node, addr));

	addr = of_get_address(ciu_node, 1, NULL, NULL);
	if (!addr) {
		pr_err("ERROR: Couldn't acquire reg(1) %pOFn\n", ciu_node);
		return -EINVAL;
	}
	host_data->en_reg = (u64)phys_to_virt(
		of_translate_address(ciu_node, addr));

	r = of_property_read_u32(ciu_node, "cavium,max-bits", &val);
	if (r) {
		pr_err("ERROR: Couldn't read cavium,max-bits from %pOFn\n",
			ciu_node);
		return r;
	}
	host_data->max_bits = val;

	cib_domain = irq_domain_add_linear(ciu_node, host_data->max_bits,
					   &octeon_irq_domain_cib_ops,
					   host_data);
	if (!cib_domain) {
		pr_err("ERROR: Couldn't irq_domain_add_linear()\n");
		return -ENOMEM;
	}

	cvmx_write_csr(host_data->en_reg, 0); /* disable all IRQs */
	cvmx_write_csr(host_data->raw_reg, ~0); /* ack any outstanding */

	r = request_irq(parent_irq, octeon_irq_cib_handler,
			IRQF_NO_THREAD, "cib", cib_domain);
	if (r) {
		pr_err("request_irq cib failed %d\n", r);
		return r;
	}
	pr_info("CIB interrupt controller probed: %llx %d\n",
		host_data->raw_reg, host_data->max_bits);
	return 0;
}

int octeon_irq_ciu3_xlat(struct irq_domain *d,
			 struct device_node *node,
			 const u32 *intspec,
			 unsigned int intsize,
			 unsigned long *out_hwirq,
			 unsigned int *out_type)
{
	struct octeon_ciu3_info *ciu3_info = d->host_data;
	unsigned int hwirq, type, intsn_major;
	union cvmx_ciu3_iscx_ctl isc;

	if (intsize < 2)
		return -EINVAL;
	hwirq = intspec[0];
	type = intspec[1];

	if (hwirq >= (1 << 20))
		return -EINVAL;

	intsn_major = hwirq >> 12;
	switch (intsn_major) {
	case 0x04: /* Software handled separately. */
		return -EINVAL;
	default:
		break;
	}

	isc.u64 =  cvmx_read_csr(ciu3_info->ciu3_addr + CIU3_ISC_CTL(hwirq));
	if (!isc.s.imp)
		return -EINVAL;

	switch (type) {
	case 4: /* official value for level triggering. */
		*out_type = IRQ_TYPE_LEVEL_HIGH;
		break;
	case 0: /* unofficial value, but we might as well let it work. */
	case 1: /* official value for edge triggering. */
		*out_type = IRQ_TYPE_EDGE_RISING;
		break;
	default: /* Nothing else is acceptable. */
		return -EINVAL;
	}

	*out_hwirq = hwirq;

	return 0;
}

void octeon_irq_ciu3_enable(struct irq_data *data)
{
	int cpu;
	union cvmx_ciu3_iscx_ctl isc_ctl;
	union cvmx_ciu3_iscx_w1c isc_w1c;
	u64 isc_ctl_addr;

	struct octeon_ciu_chip_data *cd;

	cpu = next_cpu_for_irq(data);

	cd = irq_data_get_irq_chip_data(data);

	isc_w1c.u64 = 0;
	isc_w1c.s.en = 1;
	cvmx_write_csr(cd->ciu3_addr + CIU3_ISC_W1C(cd->intsn), isc_w1c.u64);

	isc_ctl_addr = cd->ciu3_addr + CIU3_ISC_CTL(cd->intsn);
	isc_ctl.u64 = 0;
	isc_ctl.s.en = 1;
	isc_ctl.s.idt = per_cpu(octeon_irq_ciu3_idt_ip2, cpu);
	cvmx_write_csr(isc_ctl_addr, isc_ctl.u64);
	cvmx_read_csr(isc_ctl_addr);
}

void octeon_irq_ciu3_disable(struct irq_data *data)
{
	u64 isc_ctl_addr;
	union cvmx_ciu3_iscx_w1c isc_w1c;

	struct octeon_ciu_chip_data *cd;

	cd = irq_data_get_irq_chip_data(data);

	isc_w1c.u64 = 0;
	isc_w1c.s.en = 1;

	isc_ctl_addr = cd->ciu3_addr + CIU3_ISC_CTL(cd->intsn);
	cvmx_write_csr(cd->ciu3_addr + CIU3_ISC_W1C(cd->intsn), isc_w1c.u64);
	cvmx_write_csr(isc_ctl_addr, 0);
	cvmx_read_csr(isc_ctl_addr);
}

void octeon_irq_ciu3_ack(struct irq_data *data)
{
	u64 isc_w1c_addr;
	union cvmx_ciu3_iscx_w1c isc_w1c;
	struct octeon_ciu_chip_data *cd;
	u32 trigger_type = irqd_get_trigger_type(data);

	/*
	 * We use a single irq_chip, so we have to do nothing to ack a
	 * level interrupt.
	 */
	if (!(trigger_type & IRQ_TYPE_EDGE_BOTH))
		return;

	cd = irq_data_get_irq_chip_data(data);

	isc_w1c.u64 = 0;
	isc_w1c.s.raw = 1;

	isc_w1c_addr = cd->ciu3_addr + CIU3_ISC_W1C(cd->intsn);
	cvmx_write_csr(isc_w1c_addr, isc_w1c.u64);
	cvmx_read_csr(isc_w1c_addr);
}

void octeon_irq_ciu3_mask(struct irq_data *data)
{
	union cvmx_ciu3_iscx_w1c isc_w1c;
	u64 isc_w1c_addr;
	struct octeon_ciu_chip_data *cd;

	cd = irq_data_get_irq_chip_data(data);

	isc_w1c.u64 = 0;
	isc_w1c.s.en = 1;

	isc_w1c_addr = cd->ciu3_addr + CIU3_ISC_W1C(cd->intsn);
	cvmx_write_csr(isc_w1c_addr, isc_w1c.u64);
	cvmx_read_csr(isc_w1c_addr);
}

void octeon_irq_ciu3_mask_ack(struct irq_data *data)
{
	union cvmx_ciu3_iscx_w1c isc_w1c;
	u64 isc_w1c_addr;
	struct octeon_ciu_chip_data *cd;
	u32 trigger_type = irqd_get_trigger_type(data);

	cd = irq_data_get_irq_chip_data(data);

	isc_w1c.u64 = 0;
	isc_w1c.s.en = 1;

	/*
	 * We use a single irq_chip, so only ack an edge (!level)
	 * interrupt.
	 */
	if (trigger_type & IRQ_TYPE_EDGE_BOTH)
		isc_w1c.s.raw = 1;

	isc_w1c_addr = cd->ciu3_addr + CIU3_ISC_W1C(cd->intsn);
	cvmx_write_csr(isc_w1c_addr, isc_w1c.u64);
	cvmx_read_csr(isc_w1c_addr);
}

#ifdef CONFIG_SMP
<<<<<<< HEAD
int octeon_irq_ciu3_set_affinity(struct irq_data *data,
				 const struct cpumask *dest, bool force)
=======
static int octeon_irq_ciu3_set_affinity(struct irq_data *data,
					const struct cpumask *dest, bool force)
>>>>>>> 24b8d41d
{
	union cvmx_ciu3_iscx_ctl isc_ctl;
	union cvmx_ciu3_iscx_w1c isc_w1c;
	u64 isc_ctl_addr;
	int cpu;
	bool enable_one = !irqd_irq_disabled(data) && !irqd_irq_masked(data);
	struct octeon_ciu_chip_data *cd = irq_data_get_irq_chip_data(data);

	if (!cpumask_subset(dest, cpumask_of_node(cd->ciu_node)))
		return -EINVAL;

	if (!enable_one)
		return IRQ_SET_MASK_OK;

	cd = irq_data_get_irq_chip_data(data);
	cpu = cpumask_first(dest);
	if (cpu >= nr_cpu_ids)
		cpu = smp_processor_id();
	cd->current_cpu = cpu;

	isc_w1c.u64 = 0;
	isc_w1c.s.en = 1;
	cvmx_write_csr(cd->ciu3_addr + CIU3_ISC_W1C(cd->intsn), isc_w1c.u64);

	isc_ctl_addr = cd->ciu3_addr + CIU3_ISC_CTL(cd->intsn);
	isc_ctl.u64 = 0;
	isc_ctl.s.en = 1;
	isc_ctl.s.idt = per_cpu(octeon_irq_ciu3_idt_ip2, cpu);
	cvmx_write_csr(isc_ctl_addr, isc_ctl.u64);
	cvmx_read_csr(isc_ctl_addr);

	return IRQ_SET_MASK_OK;
}
#endif

static struct irq_chip octeon_irq_chip_ciu3 = {
	.name = "CIU3",
	.irq_startup = edge_startup,
	.irq_enable = octeon_irq_ciu3_enable,
	.irq_disable = octeon_irq_ciu3_disable,
	.irq_ack = octeon_irq_ciu3_ack,
	.irq_mask = octeon_irq_ciu3_mask,
	.irq_mask_ack = octeon_irq_ciu3_mask_ack,
	.irq_unmask = octeon_irq_ciu3_enable,
	.irq_set_type = octeon_irq_ciu_set_type,
#ifdef CONFIG_SMP
	.irq_set_affinity = octeon_irq_ciu3_set_affinity,
	.irq_cpu_offline = octeon_irq_cpu_offline_ciu,
#endif
};

int octeon_irq_ciu3_mapx(struct irq_domain *d, unsigned int virq,
			 irq_hw_number_t hw, struct irq_chip *chip)
{
	struct octeon_ciu3_info *ciu3_info = d->host_data;
	struct octeon_ciu_chip_data *cd = kzalloc_node(sizeof(*cd), GFP_KERNEL,
						       ciu3_info->node);
	if (!cd)
		return -ENOMEM;
	cd->intsn = hw;
	cd->current_cpu = -1;
	cd->ciu3_addr = ciu3_info->ciu3_addr;
	cd->ciu_node = ciu3_info->node;
	irq_set_chip_and_handler(virq, chip, handle_edge_irq);
	irq_set_chip_data(virq, cd);

	return 0;
}

static int octeon_irq_ciu3_map(struct irq_domain *d,
			       unsigned int virq, irq_hw_number_t hw)
{
	return octeon_irq_ciu3_mapx(d, virq, hw, &octeon_irq_chip_ciu3);
}

static struct irq_domain_ops octeon_dflt_domain_ciu3_ops = {
	.map = octeon_irq_ciu3_map,
	.unmap = octeon_irq_free_cd,
	.xlate = octeon_irq_ciu3_xlat,
};

static void octeon_irq_ciu3_ip2(void)
{
	union cvmx_ciu3_destx_pp_int dest_pp_int;
	struct octeon_ciu3_info *ciu3_info;
	u64 ciu3_addr;

	ciu3_info = __this_cpu_read(octeon_ciu3_info);
	ciu3_addr = ciu3_info->ciu3_addr;

	dest_pp_int.u64 = cvmx_read_csr(ciu3_addr + CIU3_DEST_PP_INT(3 * cvmx_get_local_core_num()));

	if (likely(dest_pp_int.s.intr)) {
		irq_hw_number_t intsn = dest_pp_int.s.intsn;
		irq_hw_number_t hw;
		struct irq_domain *domain;
		/* Get the domain to use from the major block */
		int block = intsn >> 12;
		int ret;

		domain = ciu3_info->domain[block];
		if (ciu3_info->intsn2hw[block])
			hw = ciu3_info->intsn2hw[block](domain, intsn);
		else
			hw = intsn;

		ret = handle_domain_irq(domain, hw, NULL);
		if (ret < 0) {
			union cvmx_ciu3_iscx_w1c isc_w1c;
			u64 isc_w1c_addr = ciu3_addr + CIU3_ISC_W1C(intsn);

			isc_w1c.u64 = 0;
			isc_w1c.s.en = 1;
			cvmx_write_csr(isc_w1c_addr, isc_w1c.u64);
			cvmx_read_csr(isc_w1c_addr);
			spurious_interrupt();
		}
	} else {
		spurious_interrupt();
	}
}

/*
 * 10 mbox per core starting from zero.
 * Base mbox is core * 10
 */
static unsigned int octeon_irq_ciu3_base_mbox_intsn(int core)
{
	/* SW (mbox) are 0x04 in bits 12..19 */
	return 0x04000 + CIU3_MBOX_PER_CORE * core;
}

static unsigned int octeon_irq_ciu3_mbox_intsn_for_core(int core, unsigned int mbox)
{
	return octeon_irq_ciu3_base_mbox_intsn(core) + mbox;
}

static unsigned int octeon_irq_ciu3_mbox_intsn_for_cpu(int cpu, unsigned int mbox)
{
	int local_core = octeon_coreid_for_cpu(cpu) & 0x3f;

	return octeon_irq_ciu3_mbox_intsn_for_core(local_core, mbox);
}

static void octeon_irq_ciu3_mbox(void)
{
	union cvmx_ciu3_destx_pp_int dest_pp_int;
	struct octeon_ciu3_info *ciu3_info;
	u64 ciu3_addr;
	int core = cvmx_get_local_core_num();

	ciu3_info = __this_cpu_read(octeon_ciu3_info);
	ciu3_addr = ciu3_info->ciu3_addr;

	dest_pp_int.u64 = cvmx_read_csr(ciu3_addr + CIU3_DEST_PP_INT(1 + 3 * core));

	if (likely(dest_pp_int.s.intr)) {
		irq_hw_number_t intsn = dest_pp_int.s.intsn;
		int mbox = intsn - octeon_irq_ciu3_base_mbox_intsn(core);

		if (likely(mbox >= 0 && mbox < CIU3_MBOX_PER_CORE)) {
			do_IRQ(mbox + OCTEON_IRQ_MBOX0);
		} else {
			union cvmx_ciu3_iscx_w1c isc_w1c;
			u64 isc_w1c_addr = ciu3_addr + CIU3_ISC_W1C(intsn);

			isc_w1c.u64 = 0;
			isc_w1c.s.en = 1;
			cvmx_write_csr(isc_w1c_addr, isc_w1c.u64);
			cvmx_read_csr(isc_w1c_addr);
			spurious_interrupt();
		}
	} else {
		spurious_interrupt();
	}
}

void octeon_ciu3_mbox_send(int cpu, unsigned int mbox)
{
	struct octeon_ciu3_info *ciu3_info;
	unsigned int intsn;
	union cvmx_ciu3_iscx_w1s isc_w1s;
	u64 isc_w1s_addr;

	if (WARN_ON_ONCE(mbox >= CIU3_MBOX_PER_CORE))
		return;

	intsn = octeon_irq_ciu3_mbox_intsn_for_cpu(cpu, mbox);
	ciu3_info = per_cpu(octeon_ciu3_info, cpu);
	isc_w1s_addr = ciu3_info->ciu3_addr + CIU3_ISC_W1S(intsn);

	isc_w1s.u64 = 0;
	isc_w1s.s.raw = 1;

	cvmx_write_csr(isc_w1s_addr, isc_w1s.u64);
	cvmx_read_csr(isc_w1s_addr);
}

static void octeon_irq_ciu3_mbox_set_enable(struct irq_data *data, int cpu, bool en)
{
	struct octeon_ciu3_info *ciu3_info;
	unsigned int intsn;
	u64 isc_ctl_addr, isc_w1c_addr;
	union cvmx_ciu3_iscx_ctl isc_ctl;
	unsigned int mbox = data->irq - OCTEON_IRQ_MBOX0;

	intsn = octeon_irq_ciu3_mbox_intsn_for_cpu(cpu, mbox);
	ciu3_info = per_cpu(octeon_ciu3_info, cpu);
	isc_w1c_addr = ciu3_info->ciu3_addr + CIU3_ISC_W1C(intsn);
	isc_ctl_addr = ciu3_info->ciu3_addr + CIU3_ISC_CTL(intsn);

	isc_ctl.u64 = 0;
	isc_ctl.s.en = 1;

	cvmx_write_csr(isc_w1c_addr, isc_ctl.u64);
	cvmx_write_csr(isc_ctl_addr, 0);
	if (en) {
		unsigned int idt = per_cpu(octeon_irq_ciu3_idt_ip3, cpu);

		isc_ctl.u64 = 0;
		isc_ctl.s.en = 1;
		isc_ctl.s.idt = idt;
		cvmx_write_csr(isc_ctl_addr, isc_ctl.u64);
	}
	cvmx_read_csr(isc_ctl_addr);
}

static void octeon_irq_ciu3_mbox_enable(struct irq_data *data)
{
	int cpu;
	unsigned int mbox = data->irq - OCTEON_IRQ_MBOX0;

	WARN_ON(mbox >= CIU3_MBOX_PER_CORE);

	for_each_online_cpu(cpu)
		octeon_irq_ciu3_mbox_set_enable(data, cpu, true);
}

static void octeon_irq_ciu3_mbox_disable(struct irq_data *data)
{
	int cpu;
	unsigned int mbox = data->irq - OCTEON_IRQ_MBOX0;

	WARN_ON(mbox >= CIU3_MBOX_PER_CORE);

	for_each_online_cpu(cpu)
		octeon_irq_ciu3_mbox_set_enable(data, cpu, false);
}

static void octeon_irq_ciu3_mbox_ack(struct irq_data *data)
{
	struct octeon_ciu3_info *ciu3_info;
	unsigned int intsn;
	u64 isc_w1c_addr;
	union cvmx_ciu3_iscx_w1c isc_w1c;
	unsigned int mbox = data->irq - OCTEON_IRQ_MBOX0;

	intsn = octeon_irq_ciu3_mbox_intsn_for_core(cvmx_get_local_core_num(), mbox);

	isc_w1c.u64 = 0;
	isc_w1c.s.raw = 1;

	ciu3_info = __this_cpu_read(octeon_ciu3_info);
	isc_w1c_addr = ciu3_info->ciu3_addr + CIU3_ISC_W1C(intsn);
	cvmx_write_csr(isc_w1c_addr, isc_w1c.u64);
	cvmx_read_csr(isc_w1c_addr);
}

static void octeon_irq_ciu3_mbox_cpu_online(struct irq_data *data)
{
	octeon_irq_ciu3_mbox_set_enable(data, smp_processor_id(), true);
}

static void octeon_irq_ciu3_mbox_cpu_offline(struct irq_data *data)
{
	octeon_irq_ciu3_mbox_set_enable(data, smp_processor_id(), false);
}

static int octeon_irq_ciu3_alloc_resources(struct octeon_ciu3_info *ciu3_info)
{
	u64 b = ciu3_info->ciu3_addr;
	int idt_ip2, idt_ip3, idt_ip4;
	int unused_idt2;
	int core = cvmx_get_local_core_num();
	int i;

	__this_cpu_write(octeon_ciu3_info, ciu3_info);

	/*
	 * 4 idt per core starting from 1 because zero is reserved.
	 * Base idt per core is 4 * core + 1
	 */
	idt_ip2 = core * 4 + 1;
	idt_ip3 = core * 4 + 2;
	idt_ip4 = core * 4 + 3;
	unused_idt2 = core * 4 + 4;
	__this_cpu_write(octeon_irq_ciu3_idt_ip2, idt_ip2);
	__this_cpu_write(octeon_irq_ciu3_idt_ip3, idt_ip3);

	/* ip2 interrupts for this CPU */
	cvmx_write_csr(b + CIU3_IDT_CTL(idt_ip2), 0);
	cvmx_write_csr(b + CIU3_IDT_PP(idt_ip2, 0), 1ull << core);
	cvmx_write_csr(b + CIU3_IDT_IO(idt_ip2), 0);

	/* ip3 interrupts for this CPU */
	cvmx_write_csr(b + CIU3_IDT_CTL(idt_ip3), 1);
	cvmx_write_csr(b + CIU3_IDT_PP(idt_ip3, 0), 1ull << core);
	cvmx_write_csr(b + CIU3_IDT_IO(idt_ip3), 0);

	/* ip4 interrupts for this CPU */
	cvmx_write_csr(b + CIU3_IDT_CTL(idt_ip4), 2);
	cvmx_write_csr(b + CIU3_IDT_PP(idt_ip4, 0), 0);
	cvmx_write_csr(b + CIU3_IDT_IO(idt_ip4), 0);

	cvmx_write_csr(b + CIU3_IDT_CTL(unused_idt2), 0);
	cvmx_write_csr(b + CIU3_IDT_PP(unused_idt2, 0), 0);
	cvmx_write_csr(b + CIU3_IDT_IO(unused_idt2), 0);

	for (i = 0; i < CIU3_MBOX_PER_CORE; i++) {
		unsigned int intsn = octeon_irq_ciu3_mbox_intsn_for_core(core, i);

		cvmx_write_csr(b + CIU3_ISC_W1C(intsn), 2);
		cvmx_write_csr(b + CIU3_ISC_CTL(intsn), 0);
	}

	return 0;
}

static void octeon_irq_setup_secondary_ciu3(void)
{
	struct octeon_ciu3_info *ciu3_info;

	ciu3_info = octeon_ciu3_info_per_node[cvmx_get_node_num()];
	octeon_irq_ciu3_alloc_resources(ciu3_info);
	irq_cpu_online();

	/* Enable the CIU lines */
	set_c0_status(STATUSF_IP3 | STATUSF_IP2);
	if (octeon_irq_use_ip4)
		set_c0_status(STATUSF_IP4);
	else
		clear_c0_status(STATUSF_IP4);
}

static struct irq_chip octeon_irq_chip_ciu3_mbox = {
	.name = "CIU3-M",
	.irq_enable = octeon_irq_ciu3_mbox_enable,
	.irq_disable = octeon_irq_ciu3_mbox_disable,
	.irq_ack = octeon_irq_ciu3_mbox_ack,

	.irq_cpu_online = octeon_irq_ciu3_mbox_cpu_online,
	.irq_cpu_offline = octeon_irq_ciu3_mbox_cpu_offline,
	.flags = IRQCHIP_ONOFFLINE_ENABLED,
};

static int __init octeon_irq_init_ciu3(struct device_node *ciu_node,
				       struct device_node *parent)
{
	int i;
	int node;
	struct irq_domain *domain;
	struct octeon_ciu3_info *ciu3_info;
	const __be32 *zero_addr;
	u64 base_addr;
	union cvmx_ciu3_const consts;

	node = 0; /* of_node_to_nid(ciu_node); */
	ciu3_info = kzalloc_node(sizeof(*ciu3_info), GFP_KERNEL, node);

	if (!ciu3_info)
		return -ENOMEM;

	zero_addr = of_get_address(ciu_node, 0, NULL, NULL);
	if (WARN_ON(!zero_addr))
		return -EINVAL;

	base_addr = of_translate_address(ciu_node, zero_addr);
	base_addr = (u64)phys_to_virt(base_addr);

	ciu3_info->ciu3_addr = base_addr;
	ciu3_info->node = node;

	consts.u64 = cvmx_read_csr(base_addr + CIU3_CONST);

	octeon_irq_setup_secondary = octeon_irq_setup_secondary_ciu3;

	octeon_irq_ip2 = octeon_irq_ciu3_ip2;
	octeon_irq_ip3 = octeon_irq_ciu3_mbox;
	octeon_irq_ip4 = octeon_irq_ip4_mask;

	if (node == cvmx_get_node_num()) {
		/* Mips internal */
		octeon_irq_init_core();

		/* Only do per CPU things if it is the CIU of the boot node. */
		i = irq_alloc_descs_from(OCTEON_IRQ_MBOX0, 8, node);
		WARN_ON(i < 0);

		for (i = 0; i < 8; i++)
			irq_set_chip_and_handler(i + OCTEON_IRQ_MBOX0,
						 &octeon_irq_chip_ciu3_mbox, handle_percpu_irq);
	}

	/*
	 * Initialize all domains to use the default domain. Specific major
	 * blocks will overwrite the default domain as needed.
	 */
	domain = irq_domain_add_tree(ciu_node, &octeon_dflt_domain_ciu3_ops,
				     ciu3_info);
	for (i = 0; i < MAX_CIU3_DOMAINS; i++)
		ciu3_info->domain[i] = domain;

	octeon_ciu3_info_per_node[node] = ciu3_info;

	if (node == cvmx_get_node_num()) {
		/* Only do per CPU things if it is the CIU of the boot node. */
		octeon_irq_ciu3_alloc_resources(ciu3_info);
		if (node == 0)
			irq_set_default_host(domain);

		octeon_irq_use_ip4 = false;
		/* Enable the CIU lines */
		set_c0_status(STATUSF_IP2 | STATUSF_IP3);
		clear_c0_status(STATUSF_IP4);
	}

	return 0;
}

static struct of_device_id ciu_types[] __initdata = {
	{.compatible = "cavium,octeon-3860-ciu", .data = octeon_irq_init_ciu},
	{.compatible = "cavium,octeon-3860-gpio", .data = octeon_irq_init_gpio},
	{.compatible = "cavium,octeon-6880-ciu2", .data = octeon_irq_init_ciu2},
	{.compatible = "cavium,octeon-7890-ciu3", .data = octeon_irq_init_ciu3},
	{.compatible = "cavium,octeon-7130-cib", .data = octeon_irq_init_cib},
	{}
};

void __init arch_init_irq(void)
{
#ifdef CONFIG_SMP
	/* Set the default affinity to the boot cpu. */
	cpumask_clear(irq_default_affinity);
	cpumask_set_cpu(smp_processor_id(), irq_default_affinity);
#endif
	of_irq_init(ciu_types);
}

asmlinkage void plat_irq_dispatch(void)
{
	unsigned long cop0_cause;
	unsigned long cop0_status;

	while (1) {
		cop0_cause = read_c0_cause();
		cop0_status = read_c0_status();
		cop0_cause &= cop0_status;
		cop0_cause &= ST0_IM;

		if (cop0_cause & STATUSF_IP2)
			octeon_irq_ip2();
		else if (cop0_cause & STATUSF_IP3)
			octeon_irq_ip3();
		else if (cop0_cause & STATUSF_IP4)
			octeon_irq_ip4();
		else if (cop0_cause)
			do_IRQ(fls(cop0_cause) - 9 + MIPS_CPU_IRQ_BASE);
		else
			break;
	}
}

#ifdef CONFIG_HOTPLUG_CPU

void octeon_fixup_irqs(void)
{
	irq_cpu_offline();
}

#endif /* CONFIG_HOTPLUG_CPU */

struct irq_domain *octeon_irq_get_block_domain(int node, uint8_t block)
{
	struct octeon_ciu3_info *ciu3_info;

	ciu3_info = octeon_ciu3_info_per_node[node & CVMX_NODE_MASK];
	return ciu3_info->domain[block];
}
EXPORT_SYMBOL(octeon_irq_get_block_domain);<|MERGE_RESOLUTION|>--- conflicted
+++ resolved
@@ -2486,13 +2486,8 @@
 }
 
 #ifdef CONFIG_SMP
-<<<<<<< HEAD
-int octeon_irq_ciu3_set_affinity(struct irq_data *data,
-				 const struct cpumask *dest, bool force)
-=======
 static int octeon_irq_ciu3_set_affinity(struct irq_data *data,
 					const struct cpumask *dest, bool force)
->>>>>>> 24b8d41d
 {
 	union cvmx_ciu3_iscx_ctl isc_ctl;
 	union cvmx_ciu3_iscx_w1c isc_w1c;
