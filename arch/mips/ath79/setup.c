--- conflicted
+++ resolved
@@ -15,11 +15,7 @@
 #include <linux/memblock.h>
 #include <linux/err.h>
 #include <linux/clk.h>
-<<<<<<< HEAD
-#include <linux/clk-provider.h>
-=======
 #include <linux/of_clk.h>
->>>>>>> 24b8d41d
 #include <linux/of_fdt.h>
 #include <linux/irqchip.h>
 
@@ -228,17 +224,6 @@
 	else if (fw_passed_dtb)
 		__dt_setup_arch((void *)KSEG0ADDR(fw_passed_dtb));
 
-<<<<<<< HEAD
-	if (mips_machtype != ATH79_MACH_GENERIC_OF) {
-		ath79_reset_base = ioremap_nocache(AR71XX_RESET_BASE,
-						   AR71XX_RESET_SIZE);
-		ath79_pll_base = ioremap_nocache(AR71XX_PLL_BASE,
-						 AR71XX_PLL_SIZE);
-		ath79_detect_sys_type();
-		ath79_ddr_ctrl_init();
-
-		detect_memory_region(0, ATH79_MEM_SIZE_MIN, ATH79_MEM_SIZE_MAX);
-=======
 	ath79_reset_base = ioremap(AR71XX_RESET_BASE,
 					   AR71XX_RESET_SIZE);
 	ath79_pll_base = ioremap(AR71XX_PLL_BASE,
@@ -247,17 +232,13 @@
 	ath79_ddr_ctrl_init();
 
 	detect_memory_region(0, ATH79_MEM_SIZE_MIN, ATH79_MEM_SIZE_MAX);
->>>>>>> 24b8d41d
-
-		/* OF machines should use the reset driver */
-		_machine_restart = ath79_restart;
-	}
-
+
+	_machine_restart = ath79_restart;
 	_machine_halt = ath79_halt;
 	pm_power_off = ath79_halt;
 }
 
-static void __init ath79_of_plat_time_init(void)
+void __init plat_time_init(void)
 {
 	struct device_node *np;
 	struct clk *clk;
@@ -287,56 +268,6 @@
 	clk_put(clk);
 }
 
-void __init plat_time_init(void)
-{
-	struct device_node *np;
-	struct clk *clk;
-	unsigned long cpu_clk_rate;
-<<<<<<< HEAD
-	unsigned long ahb_clk_rate;
-	unsigned long ddr_clk_rate;
-	unsigned long ref_clk_rate;
-
-	if (IS_ENABLED(CONFIG_OF) && mips_machtype == ATH79_MACH_GENERIC_OF) {
-		ath79_of_plat_time_init();
-		return;
-	}
-
-	ath79_clocks_init();
-=======
->>>>>>> 24b8d41d
-
-	of_clk_init(NULL);
-
-	np = of_get_cpu_node(0, NULL);
-	if (!np) {
-		pr_err("Failed to get CPU node\n");
-		return;
-	}
-
-	clk = of_clk_get(np, 0);
-	if (IS_ERR(clk)) {
-		pr_err("Failed to get CPU clock: %ld\n", PTR_ERR(clk));
-		return;
-	}
-
-<<<<<<< HEAD
-static int __init ath79_setup(void)
-{
-	if  (mips_machtype == ATH79_MACH_GENERIC_OF)
-		return 0;
-=======
-	cpu_clk_rate = clk_get_rate(clk);
->>>>>>> 24b8d41d
-
-	pr_info("CPU clock: %lu.%03lu MHz\n",
-		cpu_clk_rate / 1000000, (cpu_clk_rate / 1000) % 1000);
-
-	mips_hpt_frequency = cpu_clk_rate / 2;
-
-	clk_put(clk);
-}
-
 void __init arch_init_irq(void)
 {
 	irqchip_init();
