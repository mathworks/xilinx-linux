--- conflicted
+++ resolved
@@ -59,13 +59,10 @@
 	status = "okay";
 };
 
-<<<<<<< HEAD
-=======
 &watchdog {
 	status = "okay";
 };
 
->>>>>>> 24b8d41d
 &enet0 {
 	status = "okay";
 };
@@ -116,8 +113,6 @@
 
 &sdhci0 {
 	status = "okay";
-<<<<<<< HEAD
-=======
 };
 
 &mspi {
@@ -126,5 +121,4 @@
 
 &waketimer {
 	status = "okay";
->>>>>>> 24b8d41d
 };