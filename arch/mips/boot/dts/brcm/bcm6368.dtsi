// SPDX-License-Identifier: GPL-2.0
/ {
	#address-cells = <1>;
	#size-cells = <1>;
	compatible = "brcm,bcm6368";

	cpus {
		#address-cells = <1>;
		#size-cells = <0>;

		mips-hpt-frequency = <200000000>;

		cpu@0 {
			compatible = "brcm,bmips4350";
			device_type = "cpu";
			reg = <0>;
		};

		cpu@1 {
			compatible = "brcm,bmips4350";
			device_type = "cpu";
			reg = <1>;
		};
	};

	clocks {
		periph_clk: periph-clk {
			compatible = "fixed-clock";
			#clock-cells = <0>;
			clock-frequency = <50000000>;
		};
	};

	aliases {
		serial0 = &uart0;
		serial1 = &uart1;
	};

	cpu_intc: interrupt-controller {
		#address-cells = <0>;
		compatible = "mti,cpu-interrupt-controller";

		interrupt-controller;
		#interrupt-cells = <1>;
	};

	ubus {
		#address-cells = <1>;
		#size-cells = <1>;

		compatible = "simple-bus";
		ranges;

		clkctl: clock-controller@10000004 {
			compatible = "brcm,bcm6368-clocks";
			reg = <0x10000004 0x4>;
			#clock-cells = <1>;
		};

		periph_cntl: syscon@100000008 {
			compatible = "syscon";
			reg = <0x10000000 0xc>;
			native-endian;
		};

		reboot: syscon-reboot@10000008 {
			compatible = "syscon-reboot";
			regmap = <&periph_cntl>;
			offset = <0x0>;
			mask = <0x1>;
		};

		periph_intc: interrupt-controller@10000020 {
			compatible = "brcm,bcm6345-l1-intc";
			reg = <0x10000020 0x10>,
			      <0x10000030 0x10>;

			interrupt-controller;
			#interrupt-cells = <1>;

			interrupt-parent = <&cpu_intc>;
			interrupts = <2>, <3>;
		};

		leds0: led-controller@100000d0 {
			#address-cells = <1>;
			#size-cells = <0>;
			compatible = "brcm,bcm6358-leds";
			reg = <0x100000d0 0x8>;
			status = "disabled";
		};

		uart0: serial@10000100 {
			compatible = "brcm,bcm6345-uart";
			reg = <0x10000100 0x18>;
			interrupt-parent = <&periph_intc>;
			interrupts = <2>;
			clocks = <&periph_clk>;
			clock-names = "refclk";
			status = "disabled";
		};

		uart1: serial@10000120 {
			compatible = "brcm,bcm6345-uart";
			reg = <0x10000120 0x18>;
			interrupt-parent = <&periph_intc>;
			interrupts = <3>;
			clocks = <&periph_clk>;
			clock-names = "refclk";
			status = "disabled";
		};

<<<<<<< HEAD
		uart1: serial@10000120 {
			compatible = "brcm,bcm6345-uart";
			reg = <0x10000120 0x18>;
			interrupt-parent = <&periph_intc>;
			interrupts = <3>;
			clocks = <&periph_clk>;
			status = "disabled";
		};

=======
>>>>>>> 24b8d41d
		ehci: usb@10001500 {
			compatible = "brcm,bcm6368-ehci", "generic-ehci";
			reg = <0x10001500 0x100>;
			big-endian;
			interrupt-parent = <&periph_intc>;
			interrupts = <7>;
			status = "disabled";
		};

		ohci: usb@10001600 {
			compatible = "brcm,bcm6368-ohci", "generic-ohci";
			reg = <0x10001600 0x100>;
			big-endian;
			no-big-frame-no;
			interrupt-parent = <&periph_intc>;
			interrupts = <5>;
			status = "disabled";
		};
	};
};<|MERGE_RESOLUTION|>--- conflicted
+++ resolved
@@ -110,18 +110,6 @@
 			status = "disabled";
 		};
 
-<<<<<<< HEAD
-		uart1: serial@10000120 {
-			compatible = "brcm,bcm6345-uart";
-			reg = <0x10000120 0x18>;
-			interrupt-parent = <&periph_intc>;
-			interrupts = <3>;
-			clocks = <&periph_clk>;
-			status = "disabled";
-		};
-
-=======
->>>>>>> 24b8d41d
 		ehci: usb@10001500 {
 			compatible = "brcm,bcm6368-ehci", "generic-ehci";
 			reg = <0x10001500 0x100>;
