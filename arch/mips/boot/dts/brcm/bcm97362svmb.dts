--- conflicted
+++ resolved
@@ -47,13 +47,10 @@
 	status = "okay";
 };
 
-<<<<<<< HEAD
-=======
 &watchdog {
 	status = "okay";
 };
 
->>>>>>> 24b8d41d
 &enet0 {
 	status = "okay";
 };
@@ -80,8 +77,6 @@
 
 &sdhci0 {
 	status = "okay";
-<<<<<<< HEAD
-=======
 };
 
 &mspi {
@@ -90,5 +85,4 @@
 
 &waketimer {
 	status = "okay";
->>>>>>> 24b8d41d
 };