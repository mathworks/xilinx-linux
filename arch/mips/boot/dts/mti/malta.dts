// SPDX-License-Identifier: GPL-2.0
/dts-v1/;

#include <dt-bindings/interrupt-controller/irq.h>
#include <dt-bindings/interrupt-controller/mips-gic.h>

/memreserve/ 0x00000000 0x00001000;	/* YAMON exception vectors */
/memreserve/ 0x00001000 0x000ef000;	/* YAMON */
/memreserve/ 0x000f0000 0x00010000;	/* PIIX4 ISA memory */

/ {
	#address-cells = <1>;
	#size-cells = <1>;
	compatible = "mti,malta";

	cpu_intc: interrupt-controller {
		compatible = "mti,cpu-interrupt-controller";

		interrupt-controller;
		#interrupt-cells = <1>;
	};

	gic: interrupt-controller@1bdc0000 {
		compatible = "mti,gic";
		reg = <0x1bdc0000 0x20000>;

		interrupt-controller;
		#interrupt-cells = <3>;

		/*
		 * Declare the interrupt-parent even though the mti,gic
		 * binding doesn't require it, such that the kernel can
		 * figure out that cpu_intc is the root interrupt
		 * controller & should be probed first.
		 */
		interrupt-parent = <&cpu_intc>;

		timer {
			compatible = "mti,gic-timer";
			interrupts = <GIC_LOCAL 1 IRQ_TYPE_NONE>;
		};
	};

	i8259: interrupt-controller@20 {
		compatible = "intel,i8259";

		interrupt-controller;
		#interrupt-cells = <1>;

		interrupt-parent = <&gic>;
		interrupts = <GIC_SHARED 3 IRQ_TYPE_LEVEL_HIGH>;
	};

	flash@1e000000 {
		compatible = "intel,dt28f160", "cfi-flash";
		reg = <0x1e000000 0x400000>;
		bank-width = <4>;
		#address-cells = <1>;
		#size-cells = <1>;

		partitions {
			compatible = "fixed-partitions";
			#address-cells = <1>;
			#size-cells = <1>;

			yamon@0 {
				label = "YAMON";
				reg = <0x0 0x100000>;
				read-only;
			};

			user-fs@100000 {
				label = "User FS";
				reg = <0x100000 0x2e0000>;
			};

			board-config@3e0000 {
				label = "Board Config";
				reg = <0x3e0000 0x20000>;
				read-only;
			};
		};
	};

	fpga_regs: system-controller@1f000000 {
		compatible = "mti,malta-fpga", "syscon", "simple-mfd";
		reg = <0x1f000000 0x1000>;
		native-endian;

<<<<<<< HEAD
=======
		lcd@410 {
			compatible = "mti,malta-lcd";
			offset = <0x410>;
		};

>>>>>>> 24b8d41d
		reboot {
			compatible = "syscon-reboot";
			regmap = <&fpga_regs>;
			offset = <0x500>;
			mask = <0x42>;
		};
	};

	isa {
		compatible = "isa";
		#address-cells = <2>;
		#size-cells = <1>;
		ranges = <1 0 0 0x1000>;

		rtc@70 {
			compatible = "motorola,mc146818";
			reg = <1 0x70 0x8>;

			interrupt-parent = <&i8259>;
			interrupts = <8>;
		};
	};
};<|MERGE_RESOLUTION|>--- conflicted
+++ resolved
@@ -87,14 +87,11 @@
 		reg = <0x1f000000 0x1000>;
 		native-endian;
 
-<<<<<<< HEAD
-=======
 		lcd@410 {
 			compatible = "mti,malta-lcd";
 			offset = <0x410>;
 		};
 
->>>>>>> 24b8d41d
 		reboot {
 			compatible = "syscon-reboot";
 			regmap = <&fpga_regs>;
