// SPDX-License-Identifier: GPL-2.0
/dts-v1/;

/memreserve/ 0x00000000 0x00001000;	// reserved
/memreserve/ 0x00001000 0x000ef000;	// ROM data
/memreserve/ 0x000f0000 0x004cc000;	// reserved

#include <dt-bindings/interrupt-controller/mips-gic.h>

/ {
	#address-cells = <1>;
	#size-cells = <1>;
	compatible = "mti,sead-3";
	model = "MIPS SEAD-3";
<<<<<<< HEAD
	interrupt-parent = <&gic>;

	chosen {
		stdout-path = "uart1:115200";
	};

	aliases {
		uart0 = &uart0;
		uart1 = &uart1;
=======

	chosen {
		stdout-path = "serial1:115200";
	};

	aliases {
		serial0 = &uart0;
		serial1 = &uart1;
>>>>>>> 24b8d41d
	};

	cpus {
		cpu@0 {
			compatible = "mti,mips14KEc", "mti,mips14Kc";
		};
	};

	memory {
		device_type = "memory";
		reg = <0x0 0x08000000>;
	};

	cpu_intc: interrupt-controller {
		compatible = "mti,cpu-interrupt-controller";

		interrupt-controller;
		#interrupt-cells = <1>;
	};

	gic: interrupt-controller@1b1c0000 {
		compatible = "mti,gic";
		reg = <0x1b1c0000 0x20000>;

		interrupt-controller;
		#interrupt-cells = <3>;

		/*
		 * Declare the interrupt-parent even though the mti,gic
		 * binding doesn't require it, such that the kernel can
		 * figure out that cpu_intc is the root interrupt
		 * controller & should be probed first.
		 */
		interrupt-parent = <&cpu_intc>;
<<<<<<< HEAD

		timer {
			compatible = "mti,gic-timer";
			interrupts = <GIC_LOCAL 1 IRQ_TYPE_NONE>;
		};
=======
>>>>>>> 24b8d41d
	};

	ehci@1b200000 {
		compatible = "generic-ehci";
		reg = <0x1b200000 0x1000>;

<<<<<<< HEAD
		interrupts = <0>; /* GIC 0 or CPU 6 */
=======
		interrupt-parent = <&gic>;
		interrupts = <GIC_SHARED 0 IRQ_TYPE_LEVEL_HIGH>; /* GIC 0 or CPU 6 */
>>>>>>> 24b8d41d

		has-transaction-translator;
	};

	flash@1c000000 {
		compatible = "intel,28f128j3", "cfi-flash";
		reg = <0x1c000000 0x2000000>;
		#address-cells = <1>;
		#size-cells = <1>;
		bank-width = <4>;

		partitions {
			compatible = "fixed-partitions";
			#address-cells = <1>;
			#size-cells = <1>;

			user-fs@0 {
				label = "User FS";
				reg = <0x0 0x1fc0000>;
			};

			board-config@3e0000 {
				label = "Board Config";
				reg = <0x1fc0000 0x40000>;
			};
		};
	};

	fpga_regs: system-controller@1f000000 {
		compatible = "mti,sead3-fpga", "syscon", "simple-mfd";
		reg = <0x1f000000 0x200>;

		reboot {
			compatible = "syscon-reboot";
			regmap = <&fpga_regs>;
			offset = <0x50>;
			mask = <0x4d>;
		};

		poweroff {
			compatible = "restart-poweroff";
		};
	};

	system-controller@1f000200 {
		compatible = "mti,sead3-cpld", "syscon", "simple-mfd";
		reg = <0x1f000200 0x300>;

		led@10.0 {
			compatible = "register-bit-led";
			offset = <0x10>;
			mask = <0x1>;
			label = "pled0";
		};
		led@10.1 {
			compatible = "register-bit-led";
			offset = <0x10>;
			mask = <0x2>;
			label = "pled1";
		};
		led@10.2 {
			compatible = "register-bit-led";
			offset = <0x10>;
			mask = <0x4>;
			label = "pled2";
		};
		led@10.3 {
			compatible = "register-bit-led";
			offset = <0x10>;
			mask = <0x8>;
			label = "pled3";
		};
		led@10.4 {
			compatible = "register-bit-led";
			offset = <0x10>;
			mask = <0x10>;
			label = "pled4";
		};
		led@10.5 {
			compatible = "register-bit-led";
			offset = <0x10>;
			mask = <0x20>;
			label = "pled5";
		};
		led@10.6 {
			compatible = "register-bit-led";
			offset = <0x10>;
			mask = <0x40>;
			label = "pled6";
		};
		led@10.7 {
			compatible = "register-bit-led";
			offset = <0x10>;
			mask = <0x80>;
			label = "pled7";
		};

		led@18.0 {
			compatible = "register-bit-led";
			offset = <0x18>;
			mask = <0x1>;
			label = "fled0";
		};
		led@18.1 {
			compatible = "register-bit-led";
			offset = <0x18>;
			mask = <0x2>;
			label = "fled1";
		};
		led@18.2 {
			compatible = "register-bit-led";
			offset = <0x18>;
			mask = <0x4>;
			label = "fled2";
		};
		led@18.3 {
			compatible = "register-bit-led";
			offset = <0x18>;
			mask = <0x8>;
			label = "fled3";
		};
		led@18.4 {
			compatible = "register-bit-led";
			offset = <0x18>;
			mask = <0x10>;
			label = "fled4";
		};
		led@18.5 {
			compatible = "register-bit-led";
			offset = <0x18>;
			mask = <0x20>;
			label = "fled5";
		};
		led@18.6 {
			compatible = "register-bit-led";
			offset = <0x18>;
			mask = <0x40>;
			label = "fled6";
		};
		led@18.7 {
			compatible = "register-bit-led";
			offset = <0x18>;
			mask = <0x80>;
			label = "fled7";
		};

		lcd@200 {
			compatible = "mti,sead3-lcd";
			offset = <0x200>;
		};
	};

	/* UART connected to FTDI & miniUSB socket */
	uart0: uart@1f000900 {
		compatible = "ns16550a";
		reg = <0x1f000900 0x20>;
		reg-io-width = <4>;
		reg-shift = <2>;

		clock-frequency = <14745600>;

<<<<<<< HEAD
		interrupts = <3>; /* GIC 3 or CPU 4 */
=======
		interrupt-parent = <&gic>;
		interrupts = <GIC_SHARED 3 IRQ_TYPE_LEVEL_HIGH>; /* GIC 3 or CPU 4 */
>>>>>>> 24b8d41d

		no-loopback-test;
	};

	/* UART connected to RS232 socket */
	uart1: uart@1f000800 {
		compatible = "ns16550a";
		reg = <0x1f000800 0x20>;
		reg-io-width = <4>;
		reg-shift = <2>;

		clock-frequency = <14745600>;

<<<<<<< HEAD
		interrupts = <2>; /* GIC 2 or CPU 4 */
=======
		interrupt-parent = <&gic>;
		interrupts = <GIC_SHARED 2 IRQ_TYPE_LEVEL_HIGH>; /* GIC 2 or CPU 4 */
>>>>>>> 24b8d41d

		no-loopback-test;
	};

	eth@1f010000 {
		compatible = "smsc,lan9115";
		reg = <0x1f010000 0x10000>;
		reg-io-width = <4>;

<<<<<<< HEAD
		interrupts = <0>; /* GIC 0 or CPU 6 */
=======
		interrupt-parent = <&gic>;
		interrupts = <GIC_SHARED 0 IRQ_TYPE_LEVEL_HIGH>; /* GIC 0 or CPU 6 */
>>>>>>> 24b8d41d

		phy-mode = "mii";
		smsc,irq-push-pull;
		smsc,save-mac-address;
	};
};<|MERGE_RESOLUTION|>--- conflicted
+++ resolved
@@ -12,17 +12,6 @@
 	#size-cells = <1>;
 	compatible = "mti,sead-3";
 	model = "MIPS SEAD-3";
-<<<<<<< HEAD
-	interrupt-parent = <&gic>;
-
-	chosen {
-		stdout-path = "uart1:115200";
-	};
-
-	aliases {
-		uart0 = &uart0;
-		uart1 = &uart1;
-=======
 
 	chosen {
 		stdout-path = "serial1:115200";
@@ -31,7 +20,6 @@
 	aliases {
 		serial0 = &uart0;
 		serial1 = &uart1;
->>>>>>> 24b8d41d
 	};
 
 	cpus {
@@ -66,26 +54,14 @@
 		 * controller & should be probed first.
 		 */
 		interrupt-parent = <&cpu_intc>;
-<<<<<<< HEAD
-
-		timer {
-			compatible = "mti,gic-timer";
-			interrupts = <GIC_LOCAL 1 IRQ_TYPE_NONE>;
-		};
-=======
->>>>>>> 24b8d41d
 	};
 
 	ehci@1b200000 {
 		compatible = "generic-ehci";
 		reg = <0x1b200000 0x1000>;
 
-<<<<<<< HEAD
-		interrupts = <0>; /* GIC 0 or CPU 6 */
-=======
 		interrupt-parent = <&gic>;
 		interrupts = <GIC_SHARED 0 IRQ_TYPE_LEVEL_HIGH>; /* GIC 0 or CPU 6 */
->>>>>>> 24b8d41d
 
 		has-transaction-translator;
 	};
@@ -247,12 +223,8 @@
 
 		clock-frequency = <14745600>;
 
-<<<<<<< HEAD
-		interrupts = <3>; /* GIC 3 or CPU 4 */
-=======
 		interrupt-parent = <&gic>;
 		interrupts = <GIC_SHARED 3 IRQ_TYPE_LEVEL_HIGH>; /* GIC 3 or CPU 4 */
->>>>>>> 24b8d41d
 
 		no-loopback-test;
 	};
@@ -266,12 +238,8 @@
 
 		clock-frequency = <14745600>;
 
-<<<<<<< HEAD
-		interrupts = <2>; /* GIC 2 or CPU 4 */
-=======
 		interrupt-parent = <&gic>;
 		interrupts = <GIC_SHARED 2 IRQ_TYPE_LEVEL_HIGH>; /* GIC 2 or CPU 4 */
->>>>>>> 24b8d41d
 
 		no-loopback-test;
 	};
@@ -281,12 +249,8 @@
 		reg = <0x1f010000 0x10000>;
 		reg-io-width = <4>;
 
-<<<<<<< HEAD
-		interrupts = <0>; /* GIC 0 or CPU 6 */
-=======
 		interrupt-parent = <&gic>;
 		interrupts = <GIC_SHARED 0 IRQ_TYPE_LEVEL_HIGH>; /* GIC 0 or CPU 6 */
->>>>>>> 24b8d41d
 
 		phy-mode = "mii";
 		smsc,irq-push-pull;
