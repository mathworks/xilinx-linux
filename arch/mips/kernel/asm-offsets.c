// SPDX-License-Identifier: GPL-2.0
/*
 * asm-offsets.c: Calculate pt_regs and task_struct offsets.
 *
 * Copyright (C) 1996 David S. Miller
 * Copyright (C) 1997, 1998, 1999, 2000, 2001, 2002, 2003 Ralf Baechle
 * Copyright (C) 1999, 2000 Silicon Graphics, Inc.
 *
 * Kevin Kissell, kevink@mips.com and Carsten Langgaard, carstenl@mips.com
 * Copyright (C) 2000 MIPS Technologies, Inc.
 */
#include <linux/compat.h>
#include <linux/types.h>
#include <linux/sched.h>
#include <linux/mm.h>
#include <linux/kbuild.h>
#include <linux/suspend.h>
#include <asm/cpu-info.h>
#include <asm/pm.h>
#include <asm/ptrace.h>
#include <asm/processor.h>
#include <asm/smp-cps.h>

#include <linux/kvm_host.h>

void output_ptreg_defines(void)
{
	COMMENT("MIPS pt_regs offsets.");
	OFFSET(PT_R0, pt_regs, regs[0]);
	OFFSET(PT_R1, pt_regs, regs[1]);
	OFFSET(PT_R2, pt_regs, regs[2]);
	OFFSET(PT_R3, pt_regs, regs[3]);
	OFFSET(PT_R4, pt_regs, regs[4]);
	OFFSET(PT_R5, pt_regs, regs[5]);
	OFFSET(PT_R6, pt_regs, regs[6]);
	OFFSET(PT_R7, pt_regs, regs[7]);
	OFFSET(PT_R8, pt_regs, regs[8]);
	OFFSET(PT_R9, pt_regs, regs[9]);
	OFFSET(PT_R10, pt_regs, regs[10]);
	OFFSET(PT_R11, pt_regs, regs[11]);
	OFFSET(PT_R12, pt_regs, regs[12]);
	OFFSET(PT_R13, pt_regs, regs[13]);
	OFFSET(PT_R14, pt_regs, regs[14]);
	OFFSET(PT_R15, pt_regs, regs[15]);
	OFFSET(PT_R16, pt_regs, regs[16]);
	OFFSET(PT_R17, pt_regs, regs[17]);
	OFFSET(PT_R18, pt_regs, regs[18]);
	OFFSET(PT_R19, pt_regs, regs[19]);
	OFFSET(PT_R20, pt_regs, regs[20]);
	OFFSET(PT_R21, pt_regs, regs[21]);
	OFFSET(PT_R22, pt_regs, regs[22]);
	OFFSET(PT_R23, pt_regs, regs[23]);
	OFFSET(PT_R24, pt_regs, regs[24]);
	OFFSET(PT_R25, pt_regs, regs[25]);
	OFFSET(PT_R26, pt_regs, regs[26]);
	OFFSET(PT_R27, pt_regs, regs[27]);
	OFFSET(PT_R28, pt_regs, regs[28]);
	OFFSET(PT_R29, pt_regs, regs[29]);
	OFFSET(PT_R30, pt_regs, regs[30]);
	OFFSET(PT_R31, pt_regs, regs[31]);
	OFFSET(PT_LO, pt_regs, lo);
	OFFSET(PT_HI, pt_regs, hi);
#ifdef CONFIG_CPU_HAS_SMARTMIPS
	OFFSET(PT_ACX, pt_regs, acx);
#endif
	OFFSET(PT_EPC, pt_regs, cp0_epc);
	OFFSET(PT_BVADDR, pt_regs, cp0_badvaddr);
	OFFSET(PT_STATUS, pt_regs, cp0_status);
	OFFSET(PT_CAUSE, pt_regs, cp0_cause);
#ifdef CONFIG_CPU_CAVIUM_OCTEON
	OFFSET(PT_MPL, pt_regs, mpl);
	OFFSET(PT_MTP, pt_regs, mtp);
#endif /* CONFIG_CPU_CAVIUM_OCTEON */
	DEFINE(PT_SIZE, sizeof(struct pt_regs));
	BLANK();
}

void output_task_defines(void)
{
	COMMENT("MIPS task_struct offsets.");
	OFFSET(TASK_STATE, task_struct, state);
	OFFSET(TASK_THREAD_INFO, task_struct, stack);
	OFFSET(TASK_FLAGS, task_struct, flags);
	OFFSET(TASK_MM, task_struct, mm);
	OFFSET(TASK_PID, task_struct, pid);
#if defined(CONFIG_STACKPROTECTOR)
	OFFSET(TASK_STACK_CANARY, task_struct, stack_canary);
#endif
	DEFINE(TASK_STRUCT_SIZE, sizeof(struct task_struct));
	BLANK();
}

void output_thread_info_defines(void)
{
	COMMENT("MIPS thread_info offsets.");
	OFFSET(TI_TASK, thread_info, task);
	OFFSET(TI_FLAGS, thread_info, flags);
	OFFSET(TI_TP_VALUE, thread_info, tp_value);
	OFFSET(TI_CPU, thread_info, cpu);
	OFFSET(TI_PRE_COUNT, thread_info, preempt_count);
	OFFSET(TI_ADDR_LIMIT, thread_info, addr_limit);
	OFFSET(TI_REGS, thread_info, regs);
	DEFINE(_THREAD_SIZE, THREAD_SIZE);
	DEFINE(_THREAD_MASK, THREAD_MASK);
	DEFINE(_IRQ_STACK_SIZE, IRQ_STACK_SIZE);
	DEFINE(_IRQ_STACK_START, IRQ_STACK_START);
	BLANK();
}

void output_thread_defines(void)
{
	COMMENT("MIPS specific thread_struct offsets.");
	OFFSET(THREAD_REG16, task_struct, thread.reg16);
	OFFSET(THREAD_REG17, task_struct, thread.reg17);
	OFFSET(THREAD_REG18, task_struct, thread.reg18);
	OFFSET(THREAD_REG19, task_struct, thread.reg19);
	OFFSET(THREAD_REG20, task_struct, thread.reg20);
	OFFSET(THREAD_REG21, task_struct, thread.reg21);
	OFFSET(THREAD_REG22, task_struct, thread.reg22);
	OFFSET(THREAD_REG23, task_struct, thread.reg23);
	OFFSET(THREAD_REG29, task_struct, thread.reg29);
	OFFSET(THREAD_REG30, task_struct, thread.reg30);
	OFFSET(THREAD_REG31, task_struct, thread.reg31);
	OFFSET(THREAD_STATUS, task_struct,
	       thread.cp0_status);

	OFFSET(THREAD_BVADDR, task_struct, \
	       thread.cp0_badvaddr);
	OFFSET(THREAD_BUADDR, task_struct, \
	       thread.cp0_baduaddr);
	OFFSET(THREAD_ECODE, task_struct, \
	       thread.error_code);
	OFFSET(THREAD_TRAPNO, task_struct, thread.trap_nr);
	BLANK();
}

#ifdef CONFIG_MIPS_FP_SUPPORT
void output_thread_fpu_defines(void)
{
	OFFSET(THREAD_FPU, task_struct, thread.fpu);

	OFFSET(THREAD_FPR0, task_struct, thread.fpu.fpr[0]);
	OFFSET(THREAD_FPR1, task_struct, thread.fpu.fpr[1]);
	OFFSET(THREAD_FPR2, task_struct, thread.fpu.fpr[2]);
	OFFSET(THREAD_FPR3, task_struct, thread.fpu.fpr[3]);
	OFFSET(THREAD_FPR4, task_struct, thread.fpu.fpr[4]);
	OFFSET(THREAD_FPR5, task_struct, thread.fpu.fpr[5]);
	OFFSET(THREAD_FPR6, task_struct, thread.fpu.fpr[6]);
	OFFSET(THREAD_FPR7, task_struct, thread.fpu.fpr[7]);
	OFFSET(THREAD_FPR8, task_struct, thread.fpu.fpr[8]);
	OFFSET(THREAD_FPR9, task_struct, thread.fpu.fpr[9]);
	OFFSET(THREAD_FPR10, task_struct, thread.fpu.fpr[10]);
	OFFSET(THREAD_FPR11, task_struct, thread.fpu.fpr[11]);
	OFFSET(THREAD_FPR12, task_struct, thread.fpu.fpr[12]);
	OFFSET(THREAD_FPR13, task_struct, thread.fpu.fpr[13]);
	OFFSET(THREAD_FPR14, task_struct, thread.fpu.fpr[14]);
	OFFSET(THREAD_FPR15, task_struct, thread.fpu.fpr[15]);
	OFFSET(THREAD_FPR16, task_struct, thread.fpu.fpr[16]);
	OFFSET(THREAD_FPR17, task_struct, thread.fpu.fpr[17]);
	OFFSET(THREAD_FPR18, task_struct, thread.fpu.fpr[18]);
	OFFSET(THREAD_FPR19, task_struct, thread.fpu.fpr[19]);
	OFFSET(THREAD_FPR20, task_struct, thread.fpu.fpr[20]);
	OFFSET(THREAD_FPR21, task_struct, thread.fpu.fpr[21]);
	OFFSET(THREAD_FPR22, task_struct, thread.fpu.fpr[22]);
	OFFSET(THREAD_FPR23, task_struct, thread.fpu.fpr[23]);
	OFFSET(THREAD_FPR24, task_struct, thread.fpu.fpr[24]);
	OFFSET(THREAD_FPR25, task_struct, thread.fpu.fpr[25]);
	OFFSET(THREAD_FPR26, task_struct, thread.fpu.fpr[26]);
	OFFSET(THREAD_FPR27, task_struct, thread.fpu.fpr[27]);
	OFFSET(THREAD_FPR28, task_struct, thread.fpu.fpr[28]);
	OFFSET(THREAD_FPR29, task_struct, thread.fpu.fpr[29]);
	OFFSET(THREAD_FPR30, task_struct, thread.fpu.fpr[30]);
	OFFSET(THREAD_FPR31, task_struct, thread.fpu.fpr[31]);

	OFFSET(THREAD_FCR31, task_struct, thread.fpu.fcr31);
	OFFSET(THREAD_MSA_CSR, task_struct, thread.fpu.msacsr);
	BLANK();
}
#endif

void output_mm_defines(void)
{
	COMMENT("Size of struct page");
	DEFINE(STRUCT_PAGE_SIZE, sizeof(struct page));
	BLANK();
	COMMENT("Linux mm_struct offsets.");
	OFFSET(MM_USERS, mm_struct, mm_users);
	OFFSET(MM_PGD, mm_struct, pgd);
	OFFSET(MM_CONTEXT, mm_struct, context);
	BLANK();
	DEFINE(_PGD_T_SIZE, sizeof(pgd_t));
	DEFINE(_PMD_T_SIZE, sizeof(pmd_t));
	DEFINE(_PTE_T_SIZE, sizeof(pte_t));
	BLANK();
	DEFINE(_PGD_T_LOG2, PGD_T_LOG2);
#ifndef __PAGETABLE_PMD_FOLDED
	DEFINE(_PMD_T_LOG2, PMD_T_LOG2);
#endif
	DEFINE(_PTE_T_LOG2, PTE_T_LOG2);
	BLANK();
	DEFINE(_PGD_ORDER, PGD_ORDER);
#ifndef __PAGETABLE_PMD_FOLDED
	DEFINE(_PMD_ORDER, PMD_ORDER);
#endif
	DEFINE(_PTE_ORDER, PTE_ORDER);
	BLANK();
	DEFINE(_PMD_SHIFT, PMD_SHIFT);
	DEFINE(_PGDIR_SHIFT, PGDIR_SHIFT);
	BLANK();
	DEFINE(_PTRS_PER_PGD, PTRS_PER_PGD);
	DEFINE(_PTRS_PER_PMD, PTRS_PER_PMD);
	DEFINE(_PTRS_PER_PTE, PTRS_PER_PTE);
	BLANK();
	DEFINE(_PAGE_SHIFT, PAGE_SHIFT);
	DEFINE(_PAGE_SIZE, PAGE_SIZE);
	BLANK();
}

#ifdef CONFIG_32BIT
void output_sc_defines(void)
{
	COMMENT("Linux sigcontext offsets.");
	OFFSET(SC_REGS, sigcontext, sc_regs);
	OFFSET(SC_FPREGS, sigcontext, sc_fpregs);
	OFFSET(SC_ACX, sigcontext, sc_acx);
	OFFSET(SC_MDHI, sigcontext, sc_mdhi);
	OFFSET(SC_MDLO, sigcontext, sc_mdlo);
	OFFSET(SC_PC, sigcontext, sc_pc);
	OFFSET(SC_FPC_CSR, sigcontext, sc_fpc_csr);
	OFFSET(SC_FPC_EIR, sigcontext, sc_fpc_eir);
	OFFSET(SC_HI1, sigcontext, sc_hi1);
	OFFSET(SC_LO1, sigcontext, sc_lo1);
	OFFSET(SC_HI2, sigcontext, sc_hi2);
	OFFSET(SC_LO2, sigcontext, sc_lo2);
	OFFSET(SC_HI3, sigcontext, sc_hi3);
	OFFSET(SC_LO3, sigcontext, sc_lo3);
	BLANK();
}
#endif

#ifdef CONFIG_64BIT
void output_sc_defines(void)
{
	COMMENT("Linux sigcontext offsets.");
	OFFSET(SC_REGS, sigcontext, sc_regs);
	OFFSET(SC_FPREGS, sigcontext, sc_fpregs);
	OFFSET(SC_MDHI, sigcontext, sc_mdhi);
	OFFSET(SC_MDLO, sigcontext, sc_mdlo);
	OFFSET(SC_PC, sigcontext, sc_pc);
	OFFSET(SC_FPC_CSR, sigcontext, sc_fpc_csr);
	BLANK();
}
#endif

void output_signal_defined(void)
{
	COMMENT("Linux signal numbers.");
	DEFINE(_SIGHUP, SIGHUP);
	DEFINE(_SIGINT, SIGINT);
	DEFINE(_SIGQUIT, SIGQUIT);
	DEFINE(_SIGILL, SIGILL);
	DEFINE(_SIGTRAP, SIGTRAP);
	DEFINE(_SIGIOT, SIGIOT);
	DEFINE(_SIGABRT, SIGABRT);
	DEFINE(_SIGEMT, SIGEMT);
	DEFINE(_SIGFPE, SIGFPE);
	DEFINE(_SIGKILL, SIGKILL);
	DEFINE(_SIGBUS, SIGBUS);
	DEFINE(_SIGSEGV, SIGSEGV);
	DEFINE(_SIGSYS, SIGSYS);
	DEFINE(_SIGPIPE, SIGPIPE);
	DEFINE(_SIGALRM, SIGALRM);
	DEFINE(_SIGTERM, SIGTERM);
	DEFINE(_SIGUSR1, SIGUSR1);
	DEFINE(_SIGUSR2, SIGUSR2);
	DEFINE(_SIGCHLD, SIGCHLD);
	DEFINE(_SIGPWR, SIGPWR);
	DEFINE(_SIGWINCH, SIGWINCH);
	DEFINE(_SIGURG, SIGURG);
	DEFINE(_SIGIO, SIGIO);
	DEFINE(_SIGSTOP, SIGSTOP);
	DEFINE(_SIGTSTP, SIGTSTP);
	DEFINE(_SIGCONT, SIGCONT);
	DEFINE(_SIGTTIN, SIGTTIN);
	DEFINE(_SIGTTOU, SIGTTOU);
	DEFINE(_SIGVTALRM, SIGVTALRM);
	DEFINE(_SIGPROF, SIGPROF);
	DEFINE(_SIGXCPU, SIGXCPU);
	DEFINE(_SIGXFSZ, SIGXFSZ);
	BLANK();
}

#ifdef CONFIG_CPU_CAVIUM_OCTEON
void output_octeon_cop2_state_defines(void)
{
	COMMENT("Octeon specific octeon_cop2_state offsets.");
	OFFSET(OCTEON_CP2_CRC_IV,	octeon_cop2_state, cop2_crc_iv);
	OFFSET(OCTEON_CP2_CRC_LENGTH,	octeon_cop2_state, cop2_crc_length);
	OFFSET(OCTEON_CP2_CRC_POLY,	octeon_cop2_state, cop2_crc_poly);
	OFFSET(OCTEON_CP2_LLM_DAT,	octeon_cop2_state, cop2_llm_dat);
	OFFSET(OCTEON_CP2_3DES_IV,	octeon_cop2_state, cop2_3des_iv);
	OFFSET(OCTEON_CP2_3DES_KEY,	octeon_cop2_state, cop2_3des_key);
	OFFSET(OCTEON_CP2_3DES_RESULT,	octeon_cop2_state, cop2_3des_result);
	OFFSET(OCTEON_CP2_AES_INP0,	octeon_cop2_state, cop2_aes_inp0);
	OFFSET(OCTEON_CP2_AES_IV,	octeon_cop2_state, cop2_aes_iv);
	OFFSET(OCTEON_CP2_AES_KEY,	octeon_cop2_state, cop2_aes_key);
	OFFSET(OCTEON_CP2_AES_KEYLEN,	octeon_cop2_state, cop2_aes_keylen);
	OFFSET(OCTEON_CP2_AES_RESULT,	octeon_cop2_state, cop2_aes_result);
	OFFSET(OCTEON_CP2_GFM_MULT,	octeon_cop2_state, cop2_gfm_mult);
	OFFSET(OCTEON_CP2_GFM_POLY,	octeon_cop2_state, cop2_gfm_poly);
	OFFSET(OCTEON_CP2_GFM_RESULT,	octeon_cop2_state, cop2_gfm_result);
	OFFSET(OCTEON_CP2_HSH_DATW,	octeon_cop2_state, cop2_hsh_datw);
	OFFSET(OCTEON_CP2_HSH_IVW,	octeon_cop2_state, cop2_hsh_ivw);
	OFFSET(OCTEON_CP2_SHA3,		octeon_cop2_state, cop2_sha3);
	OFFSET(THREAD_CP2,	task_struct, thread.cp2);
	OFFSET(THREAD_CVMSEG,	task_struct, thread.cvmseg.cvmseg);
	BLANK();
}
#endif

#ifdef CONFIG_HIBERNATION
void output_pbe_defines(void)
{
	COMMENT(" Linux struct pbe offsets. ");
	OFFSET(PBE_ADDRESS, pbe, address);
	OFFSET(PBE_ORIG_ADDRESS, pbe, orig_address);
	OFFSET(PBE_NEXT, pbe, next);
	DEFINE(PBE_SIZE, sizeof(struct pbe));
	BLANK();
}
#endif

#ifdef CONFIG_CPU_PM
void output_pm_defines(void)
{
	COMMENT(" PM offsets. ");
#ifdef CONFIG_EVA
	OFFSET(SSS_SEGCTL0,	mips_static_suspend_state, segctl[0]);
	OFFSET(SSS_SEGCTL1,	mips_static_suspend_state, segctl[1]);
	OFFSET(SSS_SEGCTL2,	mips_static_suspend_state, segctl[2]);
#endif
	OFFSET(SSS_SP,		mips_static_suspend_state, sp);
	BLANK();
}
#endif

#ifdef CONFIG_MIPS_FP_SUPPORT
void output_kvm_defines(void)
{
<<<<<<< HEAD
	COMMENT(" KVM/MIPS Specfic offsets. ");
=======
	COMMENT(" KVM/MIPS Specific offsets. ");
>>>>>>> 24b8d41d

	OFFSET(VCPU_FPR0, kvm_vcpu_arch, fpu.fpr[0]);
	OFFSET(VCPU_FPR1, kvm_vcpu_arch, fpu.fpr[1]);
	OFFSET(VCPU_FPR2, kvm_vcpu_arch, fpu.fpr[2]);
	OFFSET(VCPU_FPR3, kvm_vcpu_arch, fpu.fpr[3]);
	OFFSET(VCPU_FPR4, kvm_vcpu_arch, fpu.fpr[4]);
	OFFSET(VCPU_FPR5, kvm_vcpu_arch, fpu.fpr[5]);
	OFFSET(VCPU_FPR6, kvm_vcpu_arch, fpu.fpr[6]);
	OFFSET(VCPU_FPR7, kvm_vcpu_arch, fpu.fpr[7]);
	OFFSET(VCPU_FPR8, kvm_vcpu_arch, fpu.fpr[8]);
	OFFSET(VCPU_FPR9, kvm_vcpu_arch, fpu.fpr[9]);
	OFFSET(VCPU_FPR10, kvm_vcpu_arch, fpu.fpr[10]);
	OFFSET(VCPU_FPR11, kvm_vcpu_arch, fpu.fpr[11]);
	OFFSET(VCPU_FPR12, kvm_vcpu_arch, fpu.fpr[12]);
	OFFSET(VCPU_FPR13, kvm_vcpu_arch, fpu.fpr[13]);
	OFFSET(VCPU_FPR14, kvm_vcpu_arch, fpu.fpr[14]);
	OFFSET(VCPU_FPR15, kvm_vcpu_arch, fpu.fpr[15]);
	OFFSET(VCPU_FPR16, kvm_vcpu_arch, fpu.fpr[16]);
	OFFSET(VCPU_FPR17, kvm_vcpu_arch, fpu.fpr[17]);
	OFFSET(VCPU_FPR18, kvm_vcpu_arch, fpu.fpr[18]);
	OFFSET(VCPU_FPR19, kvm_vcpu_arch, fpu.fpr[19]);
	OFFSET(VCPU_FPR20, kvm_vcpu_arch, fpu.fpr[20]);
	OFFSET(VCPU_FPR21, kvm_vcpu_arch, fpu.fpr[21]);
	OFFSET(VCPU_FPR22, kvm_vcpu_arch, fpu.fpr[22]);
	OFFSET(VCPU_FPR23, kvm_vcpu_arch, fpu.fpr[23]);
	OFFSET(VCPU_FPR24, kvm_vcpu_arch, fpu.fpr[24]);
	OFFSET(VCPU_FPR25, kvm_vcpu_arch, fpu.fpr[25]);
	OFFSET(VCPU_FPR26, kvm_vcpu_arch, fpu.fpr[26]);
	OFFSET(VCPU_FPR27, kvm_vcpu_arch, fpu.fpr[27]);
	OFFSET(VCPU_FPR28, kvm_vcpu_arch, fpu.fpr[28]);
	OFFSET(VCPU_FPR29, kvm_vcpu_arch, fpu.fpr[29]);
	OFFSET(VCPU_FPR30, kvm_vcpu_arch, fpu.fpr[30]);
	OFFSET(VCPU_FPR31, kvm_vcpu_arch, fpu.fpr[31]);

	OFFSET(VCPU_FCR31, kvm_vcpu_arch, fpu.fcr31);
	OFFSET(VCPU_MSA_CSR, kvm_vcpu_arch, fpu.msacsr);
	BLANK();
}
#endif

#ifdef CONFIG_MIPS_CPS
void output_cps_defines(void)
{
	COMMENT(" MIPS CPS offsets. ");

	OFFSET(COREBOOTCFG_VPEMASK, core_boot_config, vpe_mask);
	OFFSET(COREBOOTCFG_VPECONFIG, core_boot_config, vpe_config);
	DEFINE(COREBOOTCFG_SIZE, sizeof(struct core_boot_config));

	OFFSET(VPEBOOTCFG_PC, vpe_boot_config, pc);
	OFFSET(VPEBOOTCFG_SP, vpe_boot_config, sp);
	OFFSET(VPEBOOTCFG_GP, vpe_boot_config, gp);
	DEFINE(VPEBOOTCFG_SIZE, sizeof(struct vpe_boot_config));
}
#endif<|MERGE_RESOLUTION|>--- conflicted
+++ resolved
@@ -347,11 +347,7 @@
 #ifdef CONFIG_MIPS_FP_SUPPORT
 void output_kvm_defines(void)
 {
-<<<<<<< HEAD
-	COMMENT(" KVM/MIPS Specfic offsets. ");
-=======
 	COMMENT(" KVM/MIPS Specific offsets. ");
->>>>>>> 24b8d41d
 
 	OFFSET(VCPU_FPR0, kvm_vcpu_arch, fpu.fpr[0]);
 	OFFSET(VCPU_FPR1, kvm_vcpu_arch, fpu.fpr[1]);
