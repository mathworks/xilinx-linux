--- conflicted
+++ resolved
@@ -1174,16 +1174,6 @@
 fpu_emul:
 		regs->regs[31] = r31;
 		regs->cp0_epc = epc;
-<<<<<<< HEAD
-		if (!used_math()) {     /* First time FPU user.  */
-			preempt_disable();
-			err = init_fpu();
-			preempt_enable();
-			set_used_math();
-		}
-		lose_fpu(1);    /* Save FPU state for the emulator. */
-=======
->>>>>>> 24b8d41d
 
 		err = fpu_emulator_cop1Handler(regs, &current->thread.fpu, 0,
 					       &fault_addr);
