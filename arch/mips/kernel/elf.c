--- conflicted
+++ resolved
@@ -324,11 +324,8 @@
 	}
 }
 
-<<<<<<< HEAD
-=======
 #endif /* CONFIG_MIPS_FP_SUPPORT */
 
->>>>>>> 24b8d41d
 int mips_elf_read_implies_exec(void *elf_ex, int exstack)
 {
 	if (exstack != EXSTACK_DISABLE_X) {
