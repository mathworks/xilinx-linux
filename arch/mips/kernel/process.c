/*
 * This file is subject to the terms and conditions of the GNU General Public
 * License.  See the file "COPYING" in the main directory of this archive
 * for more details.
 *
 * Copyright (C) 1994 - 1999, 2000 by Ralf Baechle and others.
 * Copyright (C) 2005, 2006 by Ralf Baechle (ralf@linux-mips.org)
 * Copyright (C) 1999, 2000 Silicon Graphics, Inc.
 * Copyright (C) 2004 Thiemo Seufer
 * Copyright (C) 2013  Imagination Technologies Ltd.
 */
#include <linux/errno.h>
#include <linux/sched.h>
#include <linux/sched/debug.h>
#include <linux/sched/task.h>
#include <linux/sched/task_stack.h>
#include <linux/tick.h>
#include <linux/kernel.h>
#include <linux/mm.h>
#include <linux/stddef.h>
#include <linux/unistd.h>
#include <linux/export.h>
#include <linux/ptrace.h>
#include <linux/mman.h>
#include <linux/personality.h>
#include <linux/sys.h>
#include <linux/init.h>
#include <linux/completion.h>
#include <linux/kallsyms.h>
#include <linux/random.h>
#include <linux/prctl.h>
#include <linux/nmi.h>
#include <linux/cpu.h>

#include <asm/abi.h>
#include <asm/asm.h>
#include <asm/bootinfo.h>
#include <asm/cpu.h>
#include <asm/dsemul.h>
#include <asm/dsp.h>
#include <asm/fpu.h>
#include <asm/irq.h>
#include <asm/mips-cps.h>
#include <asm/msa.h>
#include <asm/mipsregs.h>
#include <asm/processor.h>
#include <asm/reg.h>
#include <linux/uaccess.h>
#include <asm/io.h>
#include <asm/elf.h>
#include <asm/isadep.h>
#include <asm/inst.h>
#include <asm/stacktrace.h>
#include <asm/irq_regs.h>
#include <asm/exec.h>

#ifdef CONFIG_HOTPLUG_CPU
void arch_cpu_idle_dead(void)
{
	play_dead();
}
#endif

asmlinkage void ret_from_fork(void);
asmlinkage void ret_from_kernel_thread(void);

void start_thread(struct pt_regs * regs, unsigned long pc, unsigned long sp)
{
	unsigned long status;

	/* New thread loses kernel privileges. */
	status = regs->cp0_status & ~(ST0_CU0|ST0_CU1|ST0_CU2|ST0_FR|KU_MASK);
	status |= KU_USER;
	regs->cp0_status = status;
	lose_fpu(0);
	clear_thread_flag(TIF_MSA_CTX_LIVE);
	clear_used_math();
<<<<<<< HEAD
	atomic_set(&current->thread.bd_emu_frame, BD_EMUFRAME_NONE);
=======
#ifdef CONFIG_MIPS_FP_SUPPORT
	atomic_set(&current->thread.bd_emu_frame, BD_EMUFRAME_NONE);
#endif
>>>>>>> 24b8d41d
	init_dsp();
	regs->cp0_epc = pc;
	regs->regs[29] = sp;
}

void exit_thread(struct task_struct *tsk)
{
	/*
	 * User threads may have allocated a delay slot emulation frame.
	 * If so, clean up that allocation.
	 */
	if (!(current->flags & PF_KTHREAD))
		dsemul_thread_cleanup(tsk);
}

int arch_dup_task_struct(struct task_struct *dst, struct task_struct *src)
{
	/*
	 * Save any process state which is live in hardware registers to the
	 * parent context prior to duplication. This prevents the new child
	 * state becoming stale if the parent is preempted before copy_thread()
	 * gets a chance to save the parent's live hardware registers to the
	 * child context.
	 */
	preempt_disable();

	if (is_msa_enabled())
		save_msa(current);
	else if (is_fpu_owner())
		_save_fp(current);

	save_dsp(current);

	preempt_enable();

	*dst = *src;
	return 0;
}

/*
 * Copy architecture-specific thread state
 */
int copy_thread(unsigned long clone_flags, unsigned long usp,
		unsigned long kthread_arg, struct task_struct *p,
		unsigned long tls)
{
	struct thread_info *ti = task_thread_info(p);
	struct pt_regs *childregs, *regs = current_pt_regs();
	unsigned long childksp;

	childksp = (unsigned long)task_stack_page(p) + THREAD_SIZE - 32;

	/* set up new TSS. */
	childregs = (struct pt_regs *) childksp - 1;
	/*  Put the stack after the struct pt_regs.  */
	childksp = (unsigned long) childregs;
	p->thread.cp0_status = (read_c0_status() & ~(ST0_CU2|ST0_CU1)) | ST0_KERNEL_CUMASK;
	if (unlikely(p->flags & PF_KTHREAD)) {
		/* kernel thread */
		unsigned long status = p->thread.cp0_status;
		memset(childregs, 0, sizeof(struct pt_regs));
		ti->addr_limit = KERNEL_DS;
		p->thread.reg16 = usp; /* fn */
		p->thread.reg17 = kthread_arg;
		p->thread.reg29 = childksp;
		p->thread.reg31 = (unsigned long) ret_from_kernel_thread;
#if defined(CONFIG_CPU_R3000) || defined(CONFIG_CPU_TX39XX)
		status = (status & ~(ST0_KUP | ST0_IEP | ST0_IEC)) |
			 ((status & (ST0_KUC | ST0_IEC)) << 2);
#else
		status |= ST0_EXL;
#endif
		childregs->cp0_status = status;
		return 0;
	}

	/* user thread */
	*childregs = *regs;
	childregs->regs[7] = 0; /* Clear error flag */
	childregs->regs[2] = 0; /* Child gets zero as return value */
	if (usp)
		childregs->regs[29] = usp;
	ti->addr_limit = USER_DS;

	p->thread.reg29 = (unsigned long) childregs;
	p->thread.reg31 = (unsigned long) ret_from_fork;

	/*
	 * New tasks lose permission to use the fpu. This accelerates context
	 * switching for most programs since they don't use the fpu.
	 */
	childregs->cp0_status &= ~(ST0_CU2|ST0_CU1);

	clear_tsk_thread_flag(p, TIF_USEDFPU);
	clear_tsk_thread_flag(p, TIF_USEDMSA);
	clear_tsk_thread_flag(p, TIF_MSA_CTX_LIVE);

#ifdef CONFIG_MIPS_MT_FPAFF
	clear_tsk_thread_flag(p, TIF_FPUBOUND);
#endif /* CONFIG_MIPS_MT_FPAFF */

<<<<<<< HEAD
	atomic_set(&p->thread.bd_emu_frame, BD_EMUFRAME_NONE);
=======
#ifdef CONFIG_MIPS_FP_SUPPORT
	atomic_set(&p->thread.bd_emu_frame, BD_EMUFRAME_NONE);
#endif
>>>>>>> 24b8d41d

	if (clone_flags & CLONE_SETTLS)
		ti->tp_value = tls;

	return 0;
}

#ifdef CONFIG_STACKPROTECTOR
#include <linux/stackprotector.h>
unsigned long __stack_chk_guard __read_mostly;
EXPORT_SYMBOL(__stack_chk_guard);
#endif

struct mips_frame_info {
	void		*func;
	unsigned long	func_size;
	int		frame_size;
	int		pc_offset;
};

#define J_TARGET(pc,target)	\
		(((unsigned long)(pc) & 0xf0000000) | ((target) << 2))

static inline int is_ra_save_ins(union mips_instruction *ip, int *poff)
{
#ifdef CONFIG_CPU_MICROMIPS
	/*
	 * swsp ra,offset
	 * swm16 reglist,offset(sp)
	 * swm32 reglist,offset(sp)
	 * sw32 ra,offset(sp)
	 * jradiussp - NOT SUPPORTED
	 *
	 * microMIPS is way more fun...
	 */
	if (mm_insn_16bit(ip->word >> 16)) {
		switch (ip->mm16_r5_format.opcode) {
		case mm_swsp16_op:
			if (ip->mm16_r5_format.rt != 31)
				return 0;

			*poff = ip->mm16_r5_format.imm;
			*poff = (*poff << 2) / sizeof(ulong);
			return 1;

		case mm_pool16c_op:
			switch (ip->mm16_m_format.func) {
			case mm_swm16_op:
				*poff = ip->mm16_m_format.imm;
				*poff += 1 + ip->mm16_m_format.rlist;
				*poff = (*poff << 2) / sizeof(ulong);
				return 1;

			default:
				return 0;
			}

		default:
			return 0;
		}
	}

	switch (ip->i_format.opcode) {
	case mm_sw32_op:
		if (ip->i_format.rs != 29)
			return 0;
		if (ip->i_format.rt != 31)
			return 0;

		*poff = ip->i_format.simmediate / sizeof(ulong);
		return 1;

	case mm_pool32b_op:
		switch (ip->mm_m_format.func) {
		case mm_swm32_func:
			if (ip->mm_m_format.rd < 0x10)
				return 0;
			if (ip->mm_m_format.base != 29)
				return 0;

			*poff = ip->mm_m_format.simmediate;
			*poff += (ip->mm_m_format.rd & 0xf) * sizeof(u32);
			*poff /= sizeof(ulong);
			return 1;
		default:
			return 0;
		}

	default:
		return 0;
	}
#else
	/* sw / sd $ra, offset($sp) */
	if ((ip->i_format.opcode == sw_op || ip->i_format.opcode == sd_op) &&
		ip->i_format.rs == 29 && ip->i_format.rt == 31) {
		*poff = ip->i_format.simmediate / sizeof(ulong);
		return 1;
	}
#ifdef CONFIG_CPU_LOONGSON64
	if ((ip->loongson3_lswc2_format.opcode == swc2_op) &&
		      (ip->loongson3_lswc2_format.ls == 1) &&
		      (ip->loongson3_lswc2_format.fr == 0) &&
		      (ip->loongson3_lswc2_format.base == 29)) {
		if (ip->loongson3_lswc2_format.rt == 31) {
			*poff = ip->loongson3_lswc2_format.offset << 1;
			return 1;
		}
		if (ip->loongson3_lswc2_format.rq == 31) {
			*poff = (ip->loongson3_lswc2_format.offset << 1) + 1;
			return 1;
		}
	}
#endif
	return 0;
#endif
}

static inline int is_jump_ins(union mips_instruction *ip)
{
#ifdef CONFIG_CPU_MICROMIPS
	/*
	 * jr16,jrc,jalr16,jalr16
	 * jal
	 * jalr/jr,jalr.hb/jr.hb,jalrs,jalrs.hb
	 * jraddiusp - NOT SUPPORTED
	 *
	 * microMIPS is kind of more fun...
	 */
	if (mm_insn_16bit(ip->word >> 16)) {
		if ((ip->mm16_r5_format.opcode == mm_pool16c_op &&
		    (ip->mm16_r5_format.rt & mm_jr16_op) == mm_jr16_op))
			return 1;
		return 0;
	}

	if (ip->j_format.opcode == mm_j32_op)
		return 1;
	if (ip->j_format.opcode == mm_jal32_op)
		return 1;
	if (ip->r_format.opcode != mm_pool32a_op ||
			ip->r_format.func != mm_pool32axf_op)
		return 0;
	return ((ip->u_format.uimmediate >> 6) & mm_jalr_op) == mm_jalr_op;
#else
	if (ip->j_format.opcode == j_op)
		return 1;
	if (ip->j_format.opcode == jal_op)
		return 1;
	if (ip->r_format.opcode != spec_op)
		return 0;
	return ip->r_format.func == jalr_op || ip->r_format.func == jr_op;
#endif
}

static inline int is_sp_move_ins(union mips_instruction *ip, int *frame_size)
{
#ifdef CONFIG_CPU_MICROMIPS
	unsigned short tmp;

	/*
	 * addiusp -imm
	 * addius5 sp,-imm
	 * addiu32 sp,sp,-imm
	 * jradiussp - NOT SUPPORTED
	 *
	 * microMIPS is not more fun...
	 */
	if (mm_insn_16bit(ip->word >> 16)) {
		if (ip->mm16_r3_format.opcode == mm_pool16d_op &&
		    ip->mm16_r3_format.simmediate & mm_addiusp_func) {
			tmp = ip->mm_b0_format.simmediate >> 1;
			tmp = ((tmp & 0x1ff) ^ 0x100) - 0x100;
			if ((tmp + 2) < 4) /* 0x0,0x1,0x1fe,0x1ff are special */
				tmp ^= 0x100;
			*frame_size = -(signed short)(tmp << 2);
			return 1;
		}
		if (ip->mm16_r5_format.opcode == mm_pool16d_op &&
		    ip->mm16_r5_format.rt == 29) {
			tmp = ip->mm16_r5_format.imm >> 1;
			*frame_size = -(signed short)(tmp & 0xf);
			return 1;
		}
		return 0;
	}

	if (ip->mm_i_format.opcode == mm_addiu32_op &&
	    ip->mm_i_format.rt == 29 && ip->mm_i_format.rs == 29) {
		*frame_size = -ip->i_format.simmediate;
		return 1;
	}
#else
	/* addiu/daddiu sp,sp,-imm */
	if (ip->i_format.rs != 29 || ip->i_format.rt != 29)
		return 0;

	if (ip->i_format.opcode == addiu_op ||
	    ip->i_format.opcode == daddiu_op) {
		*frame_size = -ip->i_format.simmediate;
		return 1;
	}
#endif
	return 0;
}

static int get_frame_info(struct mips_frame_info *info)
{
	bool is_mmips = IS_ENABLED(CONFIG_CPU_MICROMIPS);
	union mips_instruction insn, *ip;
	const unsigned int max_insns = 128;
	unsigned int last_insn_size = 0;
	unsigned int i;
	bool saw_jump = false;

	info->pc_offset = -1;
	info->frame_size = 0;

	ip = (void *)msk_isa16_mode((ulong)info->func);
	if (!ip)
		goto err;

	for (i = 0; i < max_insns; i++) {
		ip = (void *)ip + last_insn_size;

		if (is_mmips && mm_insn_16bit(ip->halfword[0])) {
			insn.word = ip->halfword[0] << 16;
			last_insn_size = 2;
		} else if (is_mmips) {
			insn.word = ip->halfword[0] << 16 | ip->halfword[1];
			last_insn_size = 4;
		} else {
			insn.word = ip->word;
			last_insn_size = 4;
		}

		if (!info->frame_size) {
			is_sp_move_ins(&insn, &info->frame_size);
			continue;
		} else if (!saw_jump && is_jump_ins(ip)) {
			/*
			 * If we see a jump instruction, we are finished
			 * with the frame save.
			 *
			 * Some functions can have a shortcut return at
			 * the beginning of the function, so don't start
			 * looking for jump instruction until we see the
			 * frame setup.
			 *
			 * The RA save instruction can get put into the
			 * delay slot of the jump instruction, so look
			 * at the next instruction, too.
			 */
			saw_jump = true;
			continue;
		}
		if (info->pc_offset == -1 &&
		    is_ra_save_ins(&insn, &info->pc_offset))
			break;
		if (saw_jump)
			break;
	}
	if (info->frame_size && info->pc_offset >= 0) /* nested */
		return 0;
	if (info->pc_offset < 0) /* leaf */
		return 1;
	/* prologue seems bogus... */
err:
	return -1;
}

static struct mips_frame_info schedule_mfi __read_mostly;

#ifdef CONFIG_KALLSYMS
static unsigned long get___schedule_addr(void)
{
	return kallsyms_lookup_name("__schedule");
}
#else
static unsigned long get___schedule_addr(void)
{
	union mips_instruction *ip = (void *)schedule;
	int max_insns = 8;
	int i;

	for (i = 0; i < max_insns; i++, ip++) {
		if (ip->j_format.opcode == j_op)
			return J_TARGET(ip, ip->j_format.target);
	}
	return 0;
}
#endif

static int __init frame_info_init(void)
{
	unsigned long size = 0;
#ifdef CONFIG_KALLSYMS
	unsigned long ofs;
#endif
	unsigned long addr;

	addr = get___schedule_addr();
	if (!addr)
		addr = (unsigned long)schedule;

#ifdef CONFIG_KALLSYMS
	kallsyms_lookup_size_offset(addr, &size, &ofs);
#endif
	schedule_mfi.func = (void *)addr;
	schedule_mfi.func_size = size;

	get_frame_info(&schedule_mfi);

	/*
	 * Without schedule() frame info, result given by
	 * thread_saved_pc() and get_wchan() are not reliable.
	 */
	if (schedule_mfi.pc_offset < 0)
		printk("Can't analyze schedule() prologue at %p\n", schedule);

	return 0;
}

arch_initcall(frame_info_init);

/*
 * Return saved PC of a blocked thread.
 */
static unsigned long thread_saved_pc(struct task_struct *tsk)
{
	struct thread_struct *t = &tsk->thread;

	/* New born processes are a special case */
	if (t->reg31 == (unsigned long) ret_from_fork)
		return t->reg31;
	if (schedule_mfi.pc_offset < 0)
		return 0;
	return ((unsigned long *)t->reg29)[schedule_mfi.pc_offset];
}


#ifdef CONFIG_KALLSYMS
/* generic stack unwinding function */
unsigned long notrace unwind_stack_by_address(unsigned long stack_page,
					      unsigned long *sp,
					      unsigned long pc,
					      unsigned long *ra)
{
	unsigned long low, high, irq_stack_high;
	struct mips_frame_info info;
	unsigned long size, ofs;
	struct pt_regs *regs;
	int leaf;

	if (!stack_page)
		return 0;

	/*
	 * IRQ stacks start at IRQ_STACK_START
	 * task stacks at THREAD_SIZE - 32
	 */
<<<<<<< HEAD
	if (pc == (unsigned long)ret_from_irq ||
	    pc == (unsigned long)ret_from_exception) {
		struct pt_regs *regs;
		if (*sp >= stack_page &&
		    *sp + sizeof(*regs) <= stack_page + THREAD_SIZE - 32) {
			regs = (struct pt_regs *)*sp;
			pc = regs->cp0_epc;
			if (!user_mode(regs) && __kernel_text_address(pc)) {
				*sp = regs->regs[29];
				*ra = regs->regs[31];
				return pc;
			}
=======
	low = stack_page;
	if (!preemptible() && on_irq_stack(raw_smp_processor_id(), *sp)) {
		high = stack_page + IRQ_STACK_START;
		irq_stack_high = high;
	} else {
		high = stack_page + THREAD_SIZE - 32;
		irq_stack_high = 0;
	}

	/*
	 * If we reached the top of the interrupt stack, start unwinding
	 * the interrupted task stack.
	 */
	if (unlikely(*sp == irq_stack_high)) {
		unsigned long task_sp = *(unsigned long *)*sp;

		/*
		 * Check that the pointer saved in the IRQ stack head points to
		 * something within the stack of the current task
		 */
		if (!object_is_on_stack((void *)task_sp))
			return 0;

		/*
		 * Follow pointer to tasks kernel stack frame where interrupted
		 * state was saved.
		 */
		regs = (struct pt_regs *)task_sp;
		pc = regs->cp0_epc;
		if (!user_mode(regs) && __kernel_text_address(pc)) {
			*sp = regs->regs[29];
			*ra = regs->regs[31];
			return pc;
>>>>>>> 24b8d41d
		}
		return 0;
	}
	if (!kallsyms_lookup_size_offset(pc, &size, &ofs))
		return 0;
	/*
	 * Return ra if an exception occurred at the first instruction
	 */
	if (unlikely(ofs == 0)) {
		pc = *ra;
		*ra = 0;
		return pc;
	}

	info.func = (void *)(pc - ofs);
	info.func_size = ofs;	/* analyze from start to ofs */
	leaf = get_frame_info(&info);
	if (leaf < 0)
		return 0;

	if (*sp < low || *sp + info.frame_size > high)
		return 0;

	if (leaf)
		/*
		 * For some extreme cases, get_frame_info() can
		 * consider wrongly a nested function as a leaf
		 * one. In that cases avoid to return always the
		 * same value.
		 */
		pc = pc != *ra ? *ra : 0;
	else
		pc = ((unsigned long *)(*sp))[info.pc_offset];

	*sp += info.frame_size;
	*ra = 0;
	return __kernel_text_address(pc) ? pc : 0;
}
EXPORT_SYMBOL(unwind_stack_by_address);

/* used by show_backtrace() */
unsigned long unwind_stack(struct task_struct *task, unsigned long *sp,
			   unsigned long pc, unsigned long *ra)
{
	unsigned long stack_page = 0;
	int cpu;

	for_each_possible_cpu(cpu) {
		if (on_irq_stack(cpu, *sp)) {
			stack_page = (unsigned long)irq_stack[cpu];
			break;
		}
	}

	if (!stack_page)
		stack_page = (unsigned long)task_stack_page(task);

	return unwind_stack_by_address(stack_page, sp, pc, ra);
}
#endif

/*
 * get_wchan - a maintenance nightmare^W^Wpain in the ass ...
 */
unsigned long get_wchan(struct task_struct *task)
{
	unsigned long pc = 0;
#ifdef CONFIG_KALLSYMS
	unsigned long sp;
	unsigned long ra = 0;
#endif

	if (!task || task == current || task->state == TASK_RUNNING)
		goto out;
	if (!task_stack_page(task))
		goto out;

	pc = thread_saved_pc(task);

#ifdef CONFIG_KALLSYMS
	sp = task->thread.reg29 + schedule_mfi.frame_size;

	while (in_sched_functions(pc))
		pc = unwind_stack(task, &sp, pc, &ra);
#endif

out:
	return pc;
}

unsigned long mips_stack_top(void)
{
	unsigned long top = TASK_SIZE & PAGE_MASK;

	if (IS_ENABLED(CONFIG_MIPS_FP_SUPPORT)) {
		/* One page for branch delay slot "emulation" */
		top -= PAGE_SIZE;
	}

	/* Space for the VDSO, data page & GIC user page */
	top -= PAGE_ALIGN(current->thread.abi->vdso->size);
	top -= PAGE_SIZE;
	top -= mips_gic_present() ? PAGE_SIZE : 0;

	/* Space for cache colour alignment */
	if (cpu_has_dc_aliases)
		top -= shm_align_mask + 1;

	/* Space to randomize the VDSO base */
	if (current->flags & PF_RANDOMIZE)
		top -= VDSO_RANDOMIZE_SIZE;

	return top;
}

/*
 * Don't forget that the stack pointer must be aligned on a 8 bytes
 * boundary for 32-bits ABI and 16 bytes for 64-bits ABI.
 */
unsigned long arch_align_stack(unsigned long sp)
{
	if (!(current->personality & ADDR_NO_RANDOMIZE) && randomize_va_space)
		sp -= get_random_int() & ~PAGE_MASK;

	return sp & ALMASK;
}

static DEFINE_PER_CPU(call_single_data_t, backtrace_csd);
static struct cpumask backtrace_csd_busy;

static void handle_backtrace(void *info)
{
	nmi_cpu_backtrace(get_irq_regs());
	cpumask_clear_cpu(smp_processor_id(), &backtrace_csd_busy);
}

static void raise_backtrace(cpumask_t *mask)
{
	call_single_data_t *csd;
	int cpu;

	for_each_cpu(cpu, mask) {
		/*
		 * If we previously sent an IPI to the target CPU & it hasn't
		 * cleared its bit in the busy cpumask then it didn't handle
		 * our previous IPI & it's not safe for us to reuse the
		 * call_single_data_t.
		 */
		if (cpumask_test_and_set_cpu(cpu, &backtrace_csd_busy)) {
			pr_warn("Unable to send backtrace IPI to CPU%u - perhaps it hung?\n",
				cpu);
			continue;
		}

		csd = &per_cpu(backtrace_csd, cpu);
		csd->func = handle_backtrace;
		smp_call_function_single_async(cpu, csd);
	}
}

void arch_trigger_cpumask_backtrace(const cpumask_t *mask, bool exclude_self)
{
<<<<<<< HEAD
	long this_cpu = get_cpu();

	if (cpumask_test_cpu(this_cpu, mask) && !exclude_self)
		dump_stack();

	smp_call_function_many(mask, arch_dump_stack, NULL, 1);

	put_cpu();
=======
	nmi_trigger_cpumask_backtrace(mask, exclude_self, raise_backtrace);
>>>>>>> 24b8d41d
}

int mips_get_process_fp_mode(struct task_struct *task)
{
	int value = 0;

	if (!test_tsk_thread_flag(task, TIF_32BIT_FPREGS))
		value |= PR_FP_MODE_FR;
	if (test_tsk_thread_flag(task, TIF_HYBRID_FPREGS))
		value |= PR_FP_MODE_FRE;

	return value;
}

<<<<<<< HEAD
static void prepare_for_fp_mode_switch(void *info)
{
	struct mm_struct *mm = info;

	if (current->mm == mm)
		lose_fpu(1);
=======
static long prepare_for_fp_mode_switch(void *unused)
{
	/*
	 * This is icky, but we use this to simply ensure that all CPUs have
	 * context switched, regardless of whether they were previously running
	 * kernel or user code. This ensures that no CPU that a mode-switching
	 * program may execute on keeps its FPU enabled (& in the old mode)
	 * throughout the mode switch.
	 */
	return 0;
>>>>>>> 24b8d41d
}

int mips_set_process_fp_mode(struct task_struct *task, unsigned int value)
{
	const unsigned int known_bits = PR_FP_MODE_FR | PR_FP_MODE_FRE;
	struct task_struct *t;
<<<<<<< HEAD
	int max_users;
=======
	struct cpumask process_cpus;
	int cpu;

	/* If nothing to change, return right away, successfully.  */
	if (value == mips_get_process_fp_mode(task))
		return 0;

	/* Only accept a mode change if 64-bit FP enabled for o32.  */
	if (!IS_ENABLED(CONFIG_MIPS_O32_FP64_SUPPORT))
		return -EOPNOTSUPP;

	/* And only for o32 tasks.  */
	if (IS_ENABLED(CONFIG_64BIT) && !test_thread_flag(TIF_32BIT_REGS))
		return -EOPNOTSUPP;
>>>>>>> 24b8d41d

	/* Check the value is valid */
	if (value & ~known_bits)
		return -EOPNOTSUPP;

	/* Setting FRE without FR is not supported.  */
	if ((value & (PR_FP_MODE_FR | PR_FP_MODE_FRE)) == PR_FP_MODE_FRE)
		return -EOPNOTSUPP;

	/* Avoid inadvertently triggering emulation */
	if ((value & PR_FP_MODE_FR) && raw_cpu_has_fpu &&
	    !(raw_current_cpu_data.fpu_id & MIPS_FPIR_F64))
		return -EOPNOTSUPP;
	if ((value & PR_FP_MODE_FRE) && raw_cpu_has_fpu && !cpu_has_fre)
		return -EOPNOTSUPP;

	/* FR = 0 not supported in MIPS R6 */
	if (!(value & PR_FP_MODE_FR) && raw_cpu_has_fpu && cpu_has_mips_r6)
		return -EOPNOTSUPP;

<<<<<<< HEAD
	/* Proceed with the mode switch */
	preempt_disable();

	/* Save FP & vector context, then disable FPU & MSA */
	if (task->signal == current->signal)
		lose_fpu(1);

	/* Prevent any threads from obtaining live FP context */
	atomic_set(&task->mm->context.fp_mode_switching, 1);
	smp_mb__after_atomic();

	/*
	 * If there are multiple online CPUs then force any which are running
	 * threads in this process to lose their FPU context, which they can't
	 * regain until fp_mode_switching is cleared later.
	 */
	if (num_online_cpus() > 1) {
		/* No need to send an IPI for the local CPU */
		max_users = (task->mm == current->mm) ? 1 : 0;

		if (atomic_read(&current->mm->mm_users) > max_users)
			smp_call_function(prepare_for_fp_mode_switch,
					  (void *)current->mm, 1);
	}

	/*
	 * There are now no threads of the process with live FP context, so it
	 * is safe to proceed with the FP mode switch.
	 */
=======
	/* Indicate the new FP mode in each thread */
>>>>>>> 24b8d41d
	for_each_thread(task, t) {
		/* Update desired FP register width */
		if (value & PR_FP_MODE_FR) {
			clear_tsk_thread_flag(t, TIF_32BIT_FPREGS);
		} else {
			set_tsk_thread_flag(t, TIF_32BIT_FPREGS);
			clear_tsk_thread_flag(t, TIF_MSA_CTX_LIVE);
		}

		/* Update desired FP single layout */
		if (value & PR_FP_MODE_FRE)
			set_tsk_thread_flag(t, TIF_HYBRID_FPREGS);
		else
			clear_tsk_thread_flag(t, TIF_HYBRID_FPREGS);
	}

<<<<<<< HEAD
	/* Allow threads to use FP again */
	atomic_set(&task->mm->context.fp_mode_switching, 0);
	preempt_enable();
=======
	/*
	 * We need to ensure that all threads in the process have switched mode
	 * before returning, in order to allow userland to not worry about
	 * races. We can do this by forcing all CPUs that any thread in the
	 * process may be running on to schedule something else - in this case
	 * prepare_for_fp_mode_switch().
	 *
	 * We begin by generating a mask of all CPUs that any thread in the
	 * process may be running on.
	 */
	cpumask_clear(&process_cpus);
	for_each_thread(task, t)
		cpumask_set_cpu(task_cpu(t), &process_cpus);

	/*
	 * Now we schedule prepare_for_fp_mode_switch() on each of those CPUs.
	 *
	 * The CPUs may have rescheduled already since we switched mode or
	 * generated the cpumask, but that doesn't matter. If the task in this
	 * process is scheduled out then our scheduling
	 * prepare_for_fp_mode_switch() will simply be redundant. If it's
	 * scheduled in then it will already have picked up the new FP mode
	 * whilst doing so.
	 */
	get_online_cpus();
	for_each_cpu_and(cpu, &process_cpus, cpu_online_mask)
		work_on_cpu(cpu, prepare_for_fp_mode_switch, NULL);
	put_online_cpus();
>>>>>>> 24b8d41d

	return 0;
}

#if defined(CONFIG_32BIT) || defined(CONFIG_MIPS32_O32)
void mips_dump_regs32(u32 *uregs, const struct pt_regs *regs)
{
	unsigned int i;

	for (i = MIPS32_EF_R1; i <= MIPS32_EF_R31; i++) {
		/* k0/k1 are copied as zero. */
		if (i == MIPS32_EF_R26 || i == MIPS32_EF_R27)
			uregs[i] = 0;
		else
			uregs[i] = regs->regs[i - MIPS32_EF_R0];
	}

	uregs[MIPS32_EF_LO] = regs->lo;
	uregs[MIPS32_EF_HI] = regs->hi;
	uregs[MIPS32_EF_CP0_EPC] = regs->cp0_epc;
	uregs[MIPS32_EF_CP0_BADVADDR] = regs->cp0_badvaddr;
	uregs[MIPS32_EF_CP0_STATUS] = regs->cp0_status;
	uregs[MIPS32_EF_CP0_CAUSE] = regs->cp0_cause;
}
#endif /* CONFIG_32BIT || CONFIG_MIPS32_O32 */

#ifdef CONFIG_64BIT
void mips_dump_regs64(u64 *uregs, const struct pt_regs *regs)
{
	unsigned int i;

	for (i = MIPS64_EF_R1; i <= MIPS64_EF_R31; i++) {
		/* k0/k1 are copied as zero. */
		if (i == MIPS64_EF_R26 || i == MIPS64_EF_R27)
			uregs[i] = 0;
		else
			uregs[i] = regs->regs[i - MIPS64_EF_R0];
	}

	uregs[MIPS64_EF_LO] = regs->lo;
	uregs[MIPS64_EF_HI] = regs->hi;
	uregs[MIPS64_EF_CP0_EPC] = regs->cp0_epc;
	uregs[MIPS64_EF_CP0_BADVADDR] = regs->cp0_badvaddr;
	uregs[MIPS64_EF_CP0_STATUS] = regs->cp0_status;
	uregs[MIPS64_EF_CP0_CAUSE] = regs->cp0_cause;
}
#endif /* CONFIG_64BIT */<|MERGE_RESOLUTION|>--- conflicted
+++ resolved
@@ -75,13 +75,9 @@
 	lose_fpu(0);
 	clear_thread_flag(TIF_MSA_CTX_LIVE);
 	clear_used_math();
-<<<<<<< HEAD
-	atomic_set(&current->thread.bd_emu_frame, BD_EMUFRAME_NONE);
-=======
 #ifdef CONFIG_MIPS_FP_SUPPORT
 	atomic_set(&current->thread.bd_emu_frame, BD_EMUFRAME_NONE);
 #endif
->>>>>>> 24b8d41d
 	init_dsp();
 	regs->cp0_epc = pc;
 	regs->regs[29] = sp;
@@ -183,13 +179,9 @@
 	clear_tsk_thread_flag(p, TIF_FPUBOUND);
 #endif /* CONFIG_MIPS_MT_FPAFF */
 
-<<<<<<< HEAD
-	atomic_set(&p->thread.bd_emu_frame, BD_EMUFRAME_NONE);
-=======
 #ifdef CONFIG_MIPS_FP_SUPPORT
 	atomic_set(&p->thread.bd_emu_frame, BD_EMUFRAME_NONE);
 #endif
->>>>>>> 24b8d41d
 
 	if (clone_flags & CLONE_SETTLS)
 		ti->tp_value = tls;
@@ -550,20 +542,6 @@
 	 * IRQ stacks start at IRQ_STACK_START
 	 * task stacks at THREAD_SIZE - 32
 	 */
-<<<<<<< HEAD
-	if (pc == (unsigned long)ret_from_irq ||
-	    pc == (unsigned long)ret_from_exception) {
-		struct pt_regs *regs;
-		if (*sp >= stack_page &&
-		    *sp + sizeof(*regs) <= stack_page + THREAD_SIZE - 32) {
-			regs = (struct pt_regs *)*sp;
-			pc = regs->cp0_epc;
-			if (!user_mode(regs) && __kernel_text_address(pc)) {
-				*sp = regs->regs[29];
-				*ra = regs->regs[31];
-				return pc;
-			}
-=======
 	low = stack_page;
 	if (!preemptible() && on_irq_stack(raw_smp_processor_id(), *sp)) {
 		high = stack_page + IRQ_STACK_START;
@@ -597,7 +575,6 @@
 			*sp = regs->regs[29];
 			*ra = regs->regs[31];
 			return pc;
->>>>>>> 24b8d41d
 		}
 		return 0;
 	}
@@ -760,18 +737,7 @@
 
 void arch_trigger_cpumask_backtrace(const cpumask_t *mask, bool exclude_self)
 {
-<<<<<<< HEAD
-	long this_cpu = get_cpu();
-
-	if (cpumask_test_cpu(this_cpu, mask) && !exclude_self)
-		dump_stack();
-
-	smp_call_function_many(mask, arch_dump_stack, NULL, 1);
-
-	put_cpu();
-=======
 	nmi_trigger_cpumask_backtrace(mask, exclude_self, raise_backtrace);
->>>>>>> 24b8d41d
 }
 
 int mips_get_process_fp_mode(struct task_struct *task)
@@ -786,14 +752,6 @@
 	return value;
 }
 
-<<<<<<< HEAD
-static void prepare_for_fp_mode_switch(void *info)
-{
-	struct mm_struct *mm = info;
-
-	if (current->mm == mm)
-		lose_fpu(1);
-=======
 static long prepare_for_fp_mode_switch(void *unused)
 {
 	/*
@@ -804,16 +762,12 @@
 	 * throughout the mode switch.
 	 */
 	return 0;
->>>>>>> 24b8d41d
 }
 
 int mips_set_process_fp_mode(struct task_struct *task, unsigned int value)
 {
 	const unsigned int known_bits = PR_FP_MODE_FR | PR_FP_MODE_FRE;
 	struct task_struct *t;
-<<<<<<< HEAD
-	int max_users;
-=======
 	struct cpumask process_cpus;
 	int cpu;
 
@@ -828,7 +782,6 @@
 	/* And only for o32 tasks.  */
 	if (IS_ENABLED(CONFIG_64BIT) && !test_thread_flag(TIF_32BIT_REGS))
 		return -EOPNOTSUPP;
->>>>>>> 24b8d41d
 
 	/* Check the value is valid */
 	if (value & ~known_bits)
@@ -849,39 +802,7 @@
 	if (!(value & PR_FP_MODE_FR) && raw_cpu_has_fpu && cpu_has_mips_r6)
 		return -EOPNOTSUPP;
 
-<<<<<<< HEAD
-	/* Proceed with the mode switch */
-	preempt_disable();
-
-	/* Save FP & vector context, then disable FPU & MSA */
-	if (task->signal == current->signal)
-		lose_fpu(1);
-
-	/* Prevent any threads from obtaining live FP context */
-	atomic_set(&task->mm->context.fp_mode_switching, 1);
-	smp_mb__after_atomic();
-
-	/*
-	 * If there are multiple online CPUs then force any which are running
-	 * threads in this process to lose their FPU context, which they can't
-	 * regain until fp_mode_switching is cleared later.
-	 */
-	if (num_online_cpus() > 1) {
-		/* No need to send an IPI for the local CPU */
-		max_users = (task->mm == current->mm) ? 1 : 0;
-
-		if (atomic_read(&current->mm->mm_users) > max_users)
-			smp_call_function(prepare_for_fp_mode_switch,
-					  (void *)current->mm, 1);
-	}
-
-	/*
-	 * There are now no threads of the process with live FP context, so it
-	 * is safe to proceed with the FP mode switch.
-	 */
-=======
 	/* Indicate the new FP mode in each thread */
->>>>>>> 24b8d41d
 	for_each_thread(task, t) {
 		/* Update desired FP register width */
 		if (value & PR_FP_MODE_FR) {
@@ -898,11 +819,6 @@
 			clear_tsk_thread_flag(t, TIF_HYBRID_FPREGS);
 	}
 
-<<<<<<< HEAD
-	/* Allow threads to use FP again */
-	atomic_set(&task->mm->context.fp_mode_switching, 0);
-	preempt_enable();
-=======
 	/*
 	 * We need to ensure that all threads in the process have switched mode
 	 * before returning, in order to allow userland to not worry about
@@ -931,7 +847,6 @@
 	for_each_cpu_and(cpu, &process_cpus, cpu_online_mask)
 		work_on_cpu(cpu, prepare_for_fp_mode_switch, NULL);
 	put_online_cpus();
->>>>>>> 24b8d41d
 
 	return 0;
 }
