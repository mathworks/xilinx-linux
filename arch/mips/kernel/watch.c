/*
 * This file is subject to the terms and conditions of the GNU General Public
 * License.  See the file "COPYING" in the main directory of this archive
 * for more details.
 *
 * Copyright (C) 2008 David Daney
 */

#include <linux/sched.h>

#include <asm/processor.h>
#include <asm/watch.h>

/*
 * Install the watch registers for the current thread.	A maximum of
 * four registers are installed although the machine may have more.
 */
void mips_install_watch_registers(struct task_struct *t)
{
	struct mips3264_watch_reg_state *watches = &t->thread.watch.mips3264;
<<<<<<< HEAD
=======
	unsigned int watchhi = MIPS_WATCHHI_G |		/* Trap all ASIDs */
			       MIPS_WATCHHI_IRW;	/* Clear result bits */

>>>>>>> 24b8d41d
	switch (current_cpu_data.watch_reg_use_cnt) {
	default:
		BUG();
	case 4:
		write_c0_watchlo3(watches->watchlo[3]);
<<<<<<< HEAD
		/* Write 1 to the I, R, and W bits to clear them, and
		   1 to G so all ASIDs are trapped. */
		write_c0_watchhi3(MIPS_WATCHHI_G | MIPS_WATCHHI_IRW |
				  watches->watchhi[3]);
	case 3:
		write_c0_watchlo2(watches->watchlo[2]);
		write_c0_watchhi2(MIPS_WATCHHI_G | MIPS_WATCHHI_IRW |
				  watches->watchhi[2]);
	case 2:
		write_c0_watchlo1(watches->watchlo[1]);
		write_c0_watchhi1(MIPS_WATCHHI_G | MIPS_WATCHHI_IRW |
				  watches->watchhi[1]);
	case 1:
		write_c0_watchlo0(watches->watchlo[0]);
		write_c0_watchhi0(MIPS_WATCHHI_G | MIPS_WATCHHI_IRW |
				  watches->watchhi[0]);
=======
		write_c0_watchhi3(watchhi | watches->watchhi[3]);
		fallthrough;
	case 3:
		write_c0_watchlo2(watches->watchlo[2]);
		write_c0_watchhi2(watchhi | watches->watchhi[2]);
		fallthrough;
	case 2:
		write_c0_watchlo1(watches->watchlo[1]);
		write_c0_watchhi1(watchhi | watches->watchhi[1]);
		fallthrough;
	case 1:
		write_c0_watchlo0(watches->watchlo[0]);
		write_c0_watchhi0(watchhi | watches->watchhi[0]);
>>>>>>> 24b8d41d
	}
}

/*
 * Read back the watchhi registers so the user space debugger has
 * access to the I, R, and W bits.  A maximum of four registers are
 * read although the machine may have more.
 */
void mips_read_watch_registers(void)
{
	struct mips3264_watch_reg_state *watches =
		&current->thread.watch.mips3264;
	unsigned int watchhi_mask = MIPS_WATCHHI_MASK | MIPS_WATCHHI_IRW;

	switch (current_cpu_data.watch_reg_use_cnt) {
	default:
		BUG();
	case 4:
<<<<<<< HEAD
		watches->watchhi[3] = (read_c0_watchhi3() &
				       (MIPS_WATCHHI_MASK | MIPS_WATCHHI_IRW));
	case 3:
		watches->watchhi[2] = (read_c0_watchhi2() &
				       (MIPS_WATCHHI_MASK | MIPS_WATCHHI_IRW));
	case 2:
		watches->watchhi[1] = (read_c0_watchhi1() &
				       (MIPS_WATCHHI_MASK | MIPS_WATCHHI_IRW));
	case 1:
		watches->watchhi[0] = (read_c0_watchhi0() &
				       (MIPS_WATCHHI_MASK | MIPS_WATCHHI_IRW));
=======
		watches->watchhi[3] = (read_c0_watchhi3() & watchhi_mask);
		fallthrough;
	case 3:
		watches->watchhi[2] = (read_c0_watchhi2() & watchhi_mask);
		fallthrough;
	case 2:
		watches->watchhi[1] = (read_c0_watchhi1() & watchhi_mask);
		fallthrough;
	case 1:
		watches->watchhi[0] = (read_c0_watchhi0() & watchhi_mask);
>>>>>>> 24b8d41d
	}
	if (current_cpu_data.watch_reg_use_cnt == 1 &&
	    (watches->watchhi[0] & MIPS_WATCHHI_IRW) == 0) {
		/* Pathological case of release 1 architecture that
		 * doesn't set the condition bits.  We assume that
		 * since we got here, the watch condition was met and
		 * signal that the conditions requested in watchlo
		 * were met.  */
		watches->watchhi[0] |= (watches->watchlo[0] & MIPS_WATCHHI_IRW);
	}
 }

/*
 * Disable all watch registers.	 Although only four registers are
 * installed, all are cleared to eliminate the possibility of endless
 * looping in the watch handler.
 */
void mips_clear_watch_registers(void)
{
	switch (current_cpu_data.watch_reg_count) {
	default:
		BUG();
	case 8:
		write_c0_watchlo7(0);
		fallthrough;
	case 7:
		write_c0_watchlo6(0);
		fallthrough;
	case 6:
		write_c0_watchlo5(0);
		fallthrough;
	case 5:
		write_c0_watchlo4(0);
		fallthrough;
	case 4:
		write_c0_watchlo3(0);
		fallthrough;
	case 3:
		write_c0_watchlo2(0);
		fallthrough;
	case 2:
		write_c0_watchlo1(0);
		fallthrough;
	case 1:
		write_c0_watchlo0(0);
	}
}

void mips_probe_watch_registers(struct cpuinfo_mips *c)
{
	unsigned int t;

	if ((c->options & MIPS_CPU_WATCH) == 0)
		return;
	/*
	 * Check which of the I,R and W bits are supported, then
	 * disable the register.
	 */
	write_c0_watchlo0(MIPS_WATCHLO_IRW);
	back_to_back_c0_hazard();
	t = read_c0_watchlo0();
	write_c0_watchlo0(0);
	c->watch_reg_masks[0] = t & MIPS_WATCHLO_IRW;

	/* Write the mask bits and read them back to determine which
	 * can be used. */
	c->watch_reg_count = 1;
	c->watch_reg_use_cnt = 1;
	t = read_c0_watchhi0();
	write_c0_watchhi0(t | MIPS_WATCHHI_MASK);
	back_to_back_c0_hazard();
	t = read_c0_watchhi0();
	c->watch_reg_masks[0] |= (t & MIPS_WATCHHI_MASK);
	if ((t & MIPS_WATCHHI_M) == 0)
		return;

	write_c0_watchlo1(MIPS_WATCHLO_IRW);
	back_to_back_c0_hazard();
	t = read_c0_watchlo1();
	write_c0_watchlo1(0);
	c->watch_reg_masks[1] = t & MIPS_WATCHLO_IRW;

	c->watch_reg_count = 2;
	c->watch_reg_use_cnt = 2;
	t = read_c0_watchhi1();
	write_c0_watchhi1(t | MIPS_WATCHHI_MASK);
	back_to_back_c0_hazard();
	t = read_c0_watchhi1();
	c->watch_reg_masks[1] |= (t & MIPS_WATCHHI_MASK);
	if ((t & MIPS_WATCHHI_M) == 0)
		return;

	write_c0_watchlo2(MIPS_WATCHLO_IRW);
	back_to_back_c0_hazard();
	t = read_c0_watchlo2();
	write_c0_watchlo2(0);
	c->watch_reg_masks[2] = t & MIPS_WATCHLO_IRW;

	c->watch_reg_count = 3;
	c->watch_reg_use_cnt = 3;
	t = read_c0_watchhi2();
	write_c0_watchhi2(t | MIPS_WATCHHI_MASK);
	back_to_back_c0_hazard();
	t = read_c0_watchhi2();
	c->watch_reg_masks[2] |= (t & MIPS_WATCHHI_MASK);
	if ((t & MIPS_WATCHHI_M) == 0)
		return;

	write_c0_watchlo3(MIPS_WATCHLO_IRW);
	back_to_back_c0_hazard();
	t = read_c0_watchlo3();
	write_c0_watchlo3(0);
	c->watch_reg_masks[3] = t & MIPS_WATCHLO_IRW;

	c->watch_reg_count = 4;
	c->watch_reg_use_cnt = 4;
	t = read_c0_watchhi3();
	write_c0_watchhi3(t | MIPS_WATCHHI_MASK);
	back_to_back_c0_hazard();
	t = read_c0_watchhi3();
	c->watch_reg_masks[3] |= (t & MIPS_WATCHHI_MASK);
	if ((t & MIPS_WATCHHI_M) == 0)
		return;

	/* We use at most 4, but probe and report up to 8. */
	c->watch_reg_count = 5;
	t = read_c0_watchhi4();
	if ((t & MIPS_WATCHHI_M) == 0)
		return;

	c->watch_reg_count = 6;
	t = read_c0_watchhi5();
	if ((t & MIPS_WATCHHI_M) == 0)
		return;

	c->watch_reg_count = 7;
	t = read_c0_watchhi6();
	if ((t & MIPS_WATCHHI_M) == 0)
		return;

	c->watch_reg_count = 8;
}<|MERGE_RESOLUTION|>--- conflicted
+++ resolved
@@ -18,35 +18,14 @@
 void mips_install_watch_registers(struct task_struct *t)
 {
 	struct mips3264_watch_reg_state *watches = &t->thread.watch.mips3264;
-<<<<<<< HEAD
-=======
 	unsigned int watchhi = MIPS_WATCHHI_G |		/* Trap all ASIDs */
 			       MIPS_WATCHHI_IRW;	/* Clear result bits */
 
->>>>>>> 24b8d41d
 	switch (current_cpu_data.watch_reg_use_cnt) {
 	default:
 		BUG();
 	case 4:
 		write_c0_watchlo3(watches->watchlo[3]);
-<<<<<<< HEAD
-		/* Write 1 to the I, R, and W bits to clear them, and
-		   1 to G so all ASIDs are trapped. */
-		write_c0_watchhi3(MIPS_WATCHHI_G | MIPS_WATCHHI_IRW |
-				  watches->watchhi[3]);
-	case 3:
-		write_c0_watchlo2(watches->watchlo[2]);
-		write_c0_watchhi2(MIPS_WATCHHI_G | MIPS_WATCHHI_IRW |
-				  watches->watchhi[2]);
-	case 2:
-		write_c0_watchlo1(watches->watchlo[1]);
-		write_c0_watchhi1(MIPS_WATCHHI_G | MIPS_WATCHHI_IRW |
-				  watches->watchhi[1]);
-	case 1:
-		write_c0_watchlo0(watches->watchlo[0]);
-		write_c0_watchhi0(MIPS_WATCHHI_G | MIPS_WATCHHI_IRW |
-				  watches->watchhi[0]);
-=======
 		write_c0_watchhi3(watchhi | watches->watchhi[3]);
 		fallthrough;
 	case 3:
@@ -60,7 +39,6 @@
 	case 1:
 		write_c0_watchlo0(watches->watchlo[0]);
 		write_c0_watchhi0(watchhi | watches->watchhi[0]);
->>>>>>> 24b8d41d
 	}
 }
 
@@ -79,19 +57,6 @@
 	default:
 		BUG();
 	case 4:
-<<<<<<< HEAD
-		watches->watchhi[3] = (read_c0_watchhi3() &
-				       (MIPS_WATCHHI_MASK | MIPS_WATCHHI_IRW));
-	case 3:
-		watches->watchhi[2] = (read_c0_watchhi2() &
-				       (MIPS_WATCHHI_MASK | MIPS_WATCHHI_IRW));
-	case 2:
-		watches->watchhi[1] = (read_c0_watchhi1() &
-				       (MIPS_WATCHHI_MASK | MIPS_WATCHHI_IRW));
-	case 1:
-		watches->watchhi[0] = (read_c0_watchhi0() &
-				       (MIPS_WATCHHI_MASK | MIPS_WATCHHI_IRW));
-=======
 		watches->watchhi[3] = (read_c0_watchhi3() & watchhi_mask);
 		fallthrough;
 	case 3:
@@ -102,7 +67,6 @@
 		fallthrough;
 	case 1:
 		watches->watchhi[0] = (read_c0_watchhi0() & watchhi_mask);
->>>>>>> 24b8d41d
 	}
 	if (current_cpu_data.watch_reg_use_cnt == 1 &&
 	    (watches->watchhi[0] & MIPS_WATCHHI_IRW) == 0) {
