--- conflicted
+++ resolved
@@ -795,28 +795,14 @@
 		regs->cp0_epc = epc;
 		break;
 	case pop66_op:
-<<<<<<< HEAD
-		if (!cpu_has_mips_r6) {
-			ret = -SIGILL;
-			break;
-		}
-=======
 		if (!cpu_has_mips_r6)
 			goto sigill_r6;
->>>>>>> 24b8d41d
 		/* Compact branch: BEQZC || JIC */
 		regs->cp0_epc += 8;
 		break;
 	case pop76_op:
-<<<<<<< HEAD
-		if (!cpu_has_mips_r6) {
-			ret = -SIGILL;
-			break;
-		}
-=======
 		if (!cpu_has_mips_r6)
 			goto sigill_r6;
->>>>>>> 24b8d41d
 		/* Compact branch: BNEZC || JIALC */
 		if (!insn.i_format.rs) {
 			/* JIALC: set $31/ra */
