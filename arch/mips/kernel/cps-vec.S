--- conflicted
+++ resolved
@@ -18,10 +18,7 @@
 #define GCR_CL_COHERENCE_OFS	0x2008
 #define GCR_CL_ID_OFS		0x2028
 
-<<<<<<< HEAD
-=======
 #define CPC_CL_VC_STOP_OFS	0x2020
->>>>>>> 24b8d41d
 #define CPC_CL_VC_RUN_OFS	0x2028
 
 .extern mips_cm_base
@@ -160,21 +157,12 @@
 
 	/* Retrieve boot configuration pointers */
 	jal	mips_cps_get_bootcfg
-<<<<<<< HEAD
 	 nop
 
 	/* Skip core-level init if we started up coherent */
 	bnez	s7, 1f
 	 nop
 
-=======
-	 nop
-
-	/* Skip core-level init if we started up coherent */
-	bnez	s7, 1f
-	 nop
-
->>>>>>> 24b8d41d
 	/* Perform any further required core-level initialisation */
 	jal	mips_cps_core_init
 	 nop
@@ -336,13 +324,8 @@
 	 * to handle contiguous VP numbering, but no such systems yet
 	 * exist.
 	 */
-<<<<<<< HEAD
-	mfc0	t9, $3, 1
-	andi	t9, t9, 0xff
-=======
 	mfc0	t9, CP0_GLOBALNUMBER
 	andi	t9, t9, MIPS_GLOBALNUMBER_VP
->>>>>>> 24b8d41d
 #elif defined(CONFIG_MIPS_MT_SMP)
 	has_mt	ta2, 1f
 
@@ -376,17 +359,12 @@
 	END(mips_cps_get_bootcfg)
 
 LEAF(mips_cps_boot_vpes)
-<<<<<<< HEAD
-	PTR_L	ta2, COREBOOTCFG_VPEMASK(a0)
-=======
 	lw	ta2, COREBOOTCFG_VPEMASK(a0)
->>>>>>> 24b8d41d
 	PTR_L	ta3, COREBOOTCFG_VPECONFIG(a0)
 
 #if defined(CONFIG_CPU_MIPSR6)
 
 	has_vp	t0, 5f
-<<<<<<< HEAD
 
 	/* Find base address of CPC */
 	cmgcrb	t3
@@ -396,22 +374,6 @@
 	PTR_LI	t2, UNCAC_BASE
 	PTR_ADD	t1, t1, t2
 
-	/* Set VC_RUN to the VPE mask */
-	PTR_S	ta2, CPC_CL_VC_RUN_OFS(t1)
-	ehb
-
-#elif defined(CONFIG_MIPS_MT)
-=======
->>>>>>> 24b8d41d
-
-	/* Find base address of CPC */
-	cmgcrb	t3
-	PTR_L	t1, GCR_CPC_BASE_OFS(t3)
-	PTR_LI	t2, ~0x7fff
-	and	t1, t1, t2
-	PTR_LI	t2, UNCAC_BASE
-	PTR_ADD	t1, t1, t2
-
 	/* Start any other VPs that ought to be running */
 	PTR_S	ta2, CPC_CL_VC_RUN_OFS(t1)
 
@@ -429,14 +391,6 @@
 	.set	push
 	.set	MIPS_ISA_LEVEL_RAW
 	.set	mt
-<<<<<<< HEAD
-
-	/* If the core doesn't support MT then return */
-	has_mt	t0, 5f
-
-	/* Enter VPE configuration state */
-=======
->>>>>>> 24b8d41d
 	dvpe
 	.set	pop
 
