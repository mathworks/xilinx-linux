/*
 * This file is subject to the terms and conditions of the GNU General Public
 * License.  See the file "COPYING" in the main directory of this archive
 * for more details.
 *
 * Copyright (C) 1995, 96, 97, 98, 99, 2000, 01 by Ralf Baechle
 * Copyright (C) 1999, 2000 Silicon Graphics, Inc.
 * Copyright (C) 2001 MIPS Technologies, Inc.
 */
#include <linux/errno.h>
#include <asm/asm.h>
#include <asm/asmmacro.h>
#include <asm/irqflags.h>
#include <asm/mipsregs.h>
#include <asm/regdef.h>
#include <asm/stackframe.h>
#include <asm/thread_info.h>
#include <asm/unistd.h>

#ifndef CONFIG_MIPS32_O32
/* No O32, so define handle_sys here */
#define handle_sysn32 handle_sys
#endif

	.align	5
NESTED(handle_sysn32, PT_SIZE, sp)
#ifndef CONFIG_MIPS32_O32
	.set	noat
	SAVE_SOME
	TRACE_IRQS_ON_RELOAD
	STI
	.set	at
#endif

	dsubu	t0, v0, __NR_N32_Linux	# check syscall number
	sltiu	t0, t0, __NR_N32_Linux_syscalls

#ifndef CONFIG_MIPS32_O32
	ld	t1, PT_EPC(sp)		# skip syscall on return
	daddiu	t1, 4			# skip to next instruction
	sd	t1, PT_EPC(sp)
#endif
	beqz	t0, not_n32_scall

	sd	a3, PT_R26(sp)		# save a3 for syscall restarting

	li	t1, _TIF_WORK_SYSCALL_ENTRY
	LONG_L	t0, TI_FLAGS($28)	# syscall tracing enabled?
	and	t0, t1, t0
	bnez	t0, n32_syscall_trace_entry

syscall_common:
	dsll	t0, v0, 3		# offset into table
	ld	t2, (sysn32_call_table - (__NR_N32_Linux * 8))(t0)

	jalr	t2			# Do The Real Thing (TM)

	li	t0, -EMAXERRNO - 1	# error?
	sltu	t0, t0, v0
	sd	t0, PT_R7(sp)		# set error flag
	beqz	t0, 1f

	ld	t1, PT_R2(sp)		# syscall number
	dnegu	v0			# error
	sd	t1, PT_R0(sp)		# save it for syscall restarting
1:	sd	v0, PT_R2(sp)		# result

	j	syscall_exit_partial

/* ------------------------------------------------------------------------ */

n32_syscall_trace_entry:
	SAVE_STATIC
	move	a0, sp
	move	a1, v0
	jal	syscall_trace_enter

	bltz	v0, 1f			# seccomp failed? Skip syscall

	RESTORE_STATIC
	ld	v0, PT_R2(sp)		# Restore syscall (maybe modified)
	ld	a0, PT_R4(sp)		# Restore argument registers
	ld	a1, PT_R5(sp)
	ld	a2, PT_R6(sp)
	ld	a3, PT_R7(sp)
	ld	a4, PT_R8(sp)
	ld	a5, PT_R9(sp)

	dsubu	t2, v0, __NR_N32_Linux	# check (new) syscall number
<<<<<<< HEAD
	sltiu   t0, t2, __NR_N32_Linux_syscalls + 1
=======
	sltiu   t0, t2, __NR_N32_Linux_syscalls
>>>>>>> 24b8d41d
	beqz	t0, not_n32_scall

	j	syscall_common

1:	j	syscall_exit

not_n32_scall:
	/* This is not an n32 compatibility syscall, pass it on to
	   the n64 syscall handlers.  */
	j	handle_sys64

	END(handle_sysn32)

#define __SYSCALL(nr, entry)	PTR entry
	.type	sysn32_call_table, @object
EXPORT(sysn32_call_table)
<<<<<<< HEAD
	PTR	sys_read			/* 6000 */
	PTR	sys_write
	PTR	sys_open
	PTR	sys_close
	PTR	sys_newstat
	PTR	sys_newfstat			/* 6005 */
	PTR	sys_newlstat
	PTR	sys_poll
	PTR	sys_lseek
	PTR	sys_mips_mmap
	PTR	sys_mprotect			/* 6010 */
	PTR	sys_munmap
	PTR	sys_brk
	PTR	compat_sys_rt_sigaction
	PTR	compat_sys_rt_sigprocmask
	PTR	compat_sys_ioctl		/* 6015 */
	PTR	sys_pread64
	PTR	sys_pwrite64
	PTR	compat_sys_readv
	PTR	compat_sys_writev
	PTR	sys_access			/* 6020 */
	PTR	sysm_pipe
	PTR	compat_sys_select
	PTR	sys_sched_yield
	PTR	sys_mremap
	PTR	sys_msync			/* 6025 */
	PTR	sys_mincore
	PTR	sys_madvise
	PTR	sys_shmget
	PTR	sys_shmat
	PTR	compat_sys_shmctl			/* 6030 */
	PTR	sys_dup
	PTR	sys_dup2
	PTR	sys_pause
	PTR	compat_sys_nanosleep
	PTR	compat_sys_getitimer		/* 6035 */
	PTR	compat_sys_setitimer
	PTR	sys_alarm
	PTR	sys_getpid
	PTR	compat_sys_sendfile
	PTR	sys_socket			/* 6040 */
	PTR	sys_connect
	PTR	sys_accept
	PTR	sys_sendto
	PTR	compat_sys_recvfrom
	PTR	compat_sys_sendmsg		/* 6045 */
	PTR	compat_sys_recvmsg
	PTR	sys_shutdown
	PTR	sys_bind
	PTR	sys_listen
	PTR	sys_getsockname			/* 6050 */
	PTR	sys_getpeername
	PTR	sys_socketpair
	PTR	compat_sys_setsockopt
	PTR	compat_sys_getsockopt
	PTR	__sys_clone			/* 6055 */
	PTR	__sys_fork
	PTR	compat_sys_execve
	PTR	sys_exit
	PTR	compat_sys_wait4
	PTR	sys_kill			/* 6060 */
	PTR	sys_newuname
	PTR	sys_semget
	PTR	sys_semop
	PTR	compat_sys_semctl
	PTR	sys_shmdt			/* 6065 */
	PTR	sys_msgget
	PTR	compat_sys_msgsnd
	PTR	compat_sys_msgrcv
	PTR	compat_sys_msgctl
	PTR	compat_sys_fcntl		/* 6070 */
	PTR	sys_flock
	PTR	sys_fsync
	PTR	sys_fdatasync
	PTR	sys_truncate
	PTR	sys_ftruncate			/* 6075 */
	PTR	compat_sys_getdents
	PTR	sys_getcwd
	PTR	sys_chdir
	PTR	sys_fchdir
	PTR	sys_rename			/* 6080 */
	PTR	sys_mkdir
	PTR	sys_rmdir
	PTR	sys_creat
	PTR	sys_link
	PTR	sys_unlink			/* 6085 */
	PTR	sys_symlink
	PTR	sys_readlink
	PTR	sys_chmod
	PTR	sys_fchmod
	PTR	sys_chown			/* 6090 */
	PTR	sys_fchown
	PTR	sys_lchown
	PTR	sys_umask
	PTR	compat_sys_gettimeofday
	PTR	compat_sys_getrlimit		/* 6095 */
	PTR	compat_sys_getrusage
	PTR	compat_sys_sysinfo
	PTR	compat_sys_times
	PTR	compat_sys_ptrace
	PTR	sys_getuid			/* 6100 */
	PTR	sys_syslog
	PTR	sys_getgid
	PTR	sys_setuid
	PTR	sys_setgid
	PTR	sys_geteuid			/* 6105 */
	PTR	sys_getegid
	PTR	sys_setpgid
	PTR	sys_getppid
	PTR	sys_getpgrp
	PTR	sys_setsid			/* 6110 */
	PTR	sys_setreuid
	PTR	sys_setregid
	PTR	sys_getgroups
	PTR	sys_setgroups
	PTR	sys_setresuid			/* 6115 */
	PTR	sys_getresuid
	PTR	sys_setresgid
	PTR	sys_getresgid
	PTR	sys_getpgid
	PTR	sys_setfsuid			/* 6120 */
	PTR	sys_setfsgid
	PTR	sys_getsid
	PTR	sys_capget
	PTR	sys_capset
	PTR	compat_sys_rt_sigpending	/* 6125 */
	PTR	compat_sys_rt_sigtimedwait
	PTR	compat_sys_rt_sigqueueinfo
	PTR	compat_sys_rt_sigsuspend
	PTR	compat_sys_sigaltstack
	PTR	compat_sys_utime		/* 6130 */
	PTR	sys_mknod
	PTR	sys_32_personality
	PTR	compat_sys_ustat
	PTR	compat_sys_statfs
	PTR	compat_sys_fstatfs		/* 6135 */
	PTR	sys_sysfs
	PTR	sys_getpriority
	PTR	sys_setpriority
	PTR	sys_sched_setparam
	PTR	sys_sched_getparam		/* 6140 */
	PTR	sys_sched_setscheduler
	PTR	sys_sched_getscheduler
	PTR	sys_sched_get_priority_max
	PTR	sys_sched_get_priority_min
	PTR	compat_sys_sched_rr_get_interval	/* 6145 */
	PTR	sys_mlock
	PTR	sys_munlock
	PTR	sys_mlockall
	PTR	sys_munlockall
	PTR	sys_vhangup			/* 6150 */
	PTR	sys_pivot_root
	PTR	compat_sys_sysctl
	PTR	sys_prctl
	PTR	compat_sys_adjtimex
	PTR	compat_sys_setrlimit		/* 6155 */
	PTR	sys_chroot
	PTR	sys_sync
	PTR	sys_acct
	PTR	compat_sys_settimeofday
	PTR	compat_sys_mount		/* 6160 */
	PTR	sys_umount
	PTR	sys_swapon
	PTR	sys_swapoff
	PTR	sys_reboot
	PTR	sys_sethostname			/* 6165 */
	PTR	sys_setdomainname
	PTR	sys_ni_syscall			/* was create_module */
	PTR	sys_init_module
	PTR	sys_delete_module
	PTR	sys_ni_syscall			/* 6170, was get_kernel_syms */
	PTR	sys_ni_syscall			/* was query_module */
	PTR	sys_quotactl
	PTR	sys_ni_syscall			/* was nfsservctl */
	PTR	sys_ni_syscall			/* res. for getpmsg */
	PTR	sys_ni_syscall			/* 6175	 for putpmsg */
	PTR	sys_ni_syscall			/* res. for afs_syscall */
	PTR	sys_ni_syscall			/* res. for security */
	PTR	sys_gettid
	PTR	sys_readahead
	PTR	sys_setxattr			/* 6180 */
	PTR	sys_lsetxattr
	PTR	sys_fsetxattr
	PTR	sys_getxattr
	PTR	sys_lgetxattr
	PTR	sys_fgetxattr			/* 6185 */
	PTR	sys_listxattr
	PTR	sys_llistxattr
	PTR	sys_flistxattr
	PTR	sys_removexattr
	PTR	sys_lremovexattr		/* 6190 */
	PTR	sys_fremovexattr
	PTR	sys_tkill
	PTR	sys_ni_syscall
	PTR	compat_sys_futex
	PTR	compat_sys_sched_setaffinity	/* 6195 */
	PTR	compat_sys_sched_getaffinity
	PTR	sys_cacheflush
	PTR	sys_cachectl
	PTR	sys_sysmips
	PTR	compat_sys_io_setup			/* 6200 */
	PTR	sys_io_destroy
	PTR	compat_sys_io_getevents
	PTR	compat_sys_io_submit
	PTR	sys_io_cancel
	PTR	sys_exit_group			/* 6205 */
	PTR	sys_lookup_dcookie
	PTR	sys_epoll_create
	PTR	sys_epoll_ctl
	PTR	sys_epoll_wait
	PTR	sys_remap_file_pages		/* 6210 */
	PTR	sysn32_rt_sigreturn
	PTR	compat_sys_fcntl64
	PTR	sys_set_tid_address
	PTR	sys_restart_syscall
	PTR	compat_sys_semtimedop			/* 6215 */
	PTR	sys_fadvise64_64
	PTR	compat_sys_statfs64
	PTR	compat_sys_fstatfs64
	PTR	sys_sendfile64
	PTR	compat_sys_timer_create		/* 6220 */
	PTR	compat_sys_timer_settime
	PTR	compat_sys_timer_gettime
	PTR	sys_timer_getoverrun
	PTR	sys_timer_delete
	PTR	compat_sys_clock_settime		/* 6225 */
	PTR	compat_sys_clock_gettime
	PTR	compat_sys_clock_getres
	PTR	compat_sys_clock_nanosleep
	PTR	sys_tgkill
	PTR	compat_sys_utimes		/* 6230 */
	PTR	compat_sys_mbind
	PTR	compat_sys_get_mempolicy
	PTR	compat_sys_set_mempolicy
	PTR	compat_sys_mq_open
	PTR	sys_mq_unlink			/* 6235 */
	PTR	compat_sys_mq_timedsend
	PTR	compat_sys_mq_timedreceive
	PTR	compat_sys_mq_notify
	PTR	compat_sys_mq_getsetattr
	PTR	sys_ni_syscall			/* 6240, sys_vserver */
	PTR	compat_sys_waitid
	PTR	sys_ni_syscall			/* available, was setaltroot */
	PTR	sys_add_key
	PTR	sys_request_key
	PTR	compat_sys_keyctl		/* 6245 */
	PTR	sys_set_thread_area
	PTR	sys_inotify_init
	PTR	sys_inotify_add_watch
	PTR	sys_inotify_rm_watch
	PTR	compat_sys_migrate_pages	/* 6250 */
	PTR	sys_openat
	PTR	sys_mkdirat
	PTR	sys_mknodat
	PTR	sys_fchownat
	PTR	compat_sys_futimesat		/* 6255 */
	PTR	sys_newfstatat
	PTR	sys_unlinkat
	PTR	sys_renameat
	PTR	sys_linkat
	PTR	sys_symlinkat			/* 6260 */
	PTR	sys_readlinkat
	PTR	sys_fchmodat
	PTR	sys_faccessat
	PTR	compat_sys_pselect6
	PTR	compat_sys_ppoll		/* 6265 */
	PTR	sys_unshare
	PTR	sys_splice
	PTR	sys_sync_file_range
	PTR	sys_tee
	PTR	compat_sys_vmsplice		/* 6270 */
	PTR	compat_sys_move_pages
	PTR	compat_sys_set_robust_list
	PTR	compat_sys_get_robust_list
	PTR	compat_sys_kexec_load
	PTR	sys_getcpu			/* 6275 */
	PTR	compat_sys_epoll_pwait
	PTR	sys_ioprio_set
	PTR	sys_ioprio_get
	PTR	compat_sys_utimensat
	PTR	compat_sys_signalfd		/* 6280 */
	PTR	sys_ni_syscall			/* was timerfd */
	PTR	sys_eventfd
	PTR	sys_fallocate
	PTR	sys_timerfd_create
	PTR	compat_sys_timerfd_gettime	/* 6285 */
	PTR	compat_sys_timerfd_settime
	PTR	compat_sys_signalfd4
	PTR	sys_eventfd2
	PTR	sys_epoll_create1
	PTR	sys_dup3			/* 6290 */
	PTR	sys_pipe2
	PTR	sys_inotify_init1
	PTR	compat_sys_preadv
	PTR	compat_sys_pwritev
	PTR	compat_sys_rt_tgsigqueueinfo	/* 6295 */
	PTR	sys_perf_event_open
	PTR	sys_accept4
	PTR	compat_sys_recvmmsg
	PTR	sys_getdents64
	PTR	sys_fanotify_init		/* 6300 */
	PTR	sys_fanotify_mark
	PTR	sys_prlimit64
	PTR	sys_name_to_handle_at
	PTR	sys_open_by_handle_at
	PTR	compat_sys_clock_adjtime	/* 6305 */
	PTR	sys_syncfs
	PTR	compat_sys_sendmmsg
	PTR	sys_setns
	PTR	compat_sys_process_vm_readv
	PTR	compat_sys_process_vm_writev	/* 6310 */
	PTR	sys_kcmp
	PTR	sys_finit_module
	PTR	sys_sched_setattr
	PTR	sys_sched_getattr
	PTR	sys_renameat2			/* 6315 */
	PTR	sys_seccomp
	PTR	sys_getrandom
	PTR	sys_memfd_create
	PTR	sys_bpf
	PTR	compat_sys_execveat		/* 6320 */
	PTR	sys_userfaultfd
	PTR	sys_membarrier
	PTR	sys_mlock2
	PTR	sys_copy_file_range
	PTR	compat_sys_preadv2		/* 6325 */
	PTR	compat_sys_pwritev2
	PTR	sys_pkey_mprotect
	PTR	sys_pkey_alloc
	PTR	sys_pkey_free
	.size	sysn32_call_table,.-sysn32_call_table
=======
#include <asm/syscall_table_64_n32.h>
#undef __SYSCALL
>>>>>>> 24b8d41d
<|MERGE_RESOLUTION|>--- conflicted
+++ resolved
@@ -87,11 +87,7 @@
 	ld	a5, PT_R9(sp)
 
 	dsubu	t2, v0, __NR_N32_Linux	# check (new) syscall number
-<<<<<<< HEAD
-	sltiu   t0, t2, __NR_N32_Linux_syscalls + 1
-=======
 	sltiu   t0, t2, __NR_N32_Linux_syscalls
->>>>>>> 24b8d41d
 	beqz	t0, not_n32_scall
 
 	j	syscall_common
@@ -108,339 +104,5 @@
 #define __SYSCALL(nr, entry)	PTR entry
 	.type	sysn32_call_table, @object
 EXPORT(sysn32_call_table)
-<<<<<<< HEAD
-	PTR	sys_read			/* 6000 */
-	PTR	sys_write
-	PTR	sys_open
-	PTR	sys_close
-	PTR	sys_newstat
-	PTR	sys_newfstat			/* 6005 */
-	PTR	sys_newlstat
-	PTR	sys_poll
-	PTR	sys_lseek
-	PTR	sys_mips_mmap
-	PTR	sys_mprotect			/* 6010 */
-	PTR	sys_munmap
-	PTR	sys_brk
-	PTR	compat_sys_rt_sigaction
-	PTR	compat_sys_rt_sigprocmask
-	PTR	compat_sys_ioctl		/* 6015 */
-	PTR	sys_pread64
-	PTR	sys_pwrite64
-	PTR	compat_sys_readv
-	PTR	compat_sys_writev
-	PTR	sys_access			/* 6020 */
-	PTR	sysm_pipe
-	PTR	compat_sys_select
-	PTR	sys_sched_yield
-	PTR	sys_mremap
-	PTR	sys_msync			/* 6025 */
-	PTR	sys_mincore
-	PTR	sys_madvise
-	PTR	sys_shmget
-	PTR	sys_shmat
-	PTR	compat_sys_shmctl			/* 6030 */
-	PTR	sys_dup
-	PTR	sys_dup2
-	PTR	sys_pause
-	PTR	compat_sys_nanosleep
-	PTR	compat_sys_getitimer		/* 6035 */
-	PTR	compat_sys_setitimer
-	PTR	sys_alarm
-	PTR	sys_getpid
-	PTR	compat_sys_sendfile
-	PTR	sys_socket			/* 6040 */
-	PTR	sys_connect
-	PTR	sys_accept
-	PTR	sys_sendto
-	PTR	compat_sys_recvfrom
-	PTR	compat_sys_sendmsg		/* 6045 */
-	PTR	compat_sys_recvmsg
-	PTR	sys_shutdown
-	PTR	sys_bind
-	PTR	sys_listen
-	PTR	sys_getsockname			/* 6050 */
-	PTR	sys_getpeername
-	PTR	sys_socketpair
-	PTR	compat_sys_setsockopt
-	PTR	compat_sys_getsockopt
-	PTR	__sys_clone			/* 6055 */
-	PTR	__sys_fork
-	PTR	compat_sys_execve
-	PTR	sys_exit
-	PTR	compat_sys_wait4
-	PTR	sys_kill			/* 6060 */
-	PTR	sys_newuname
-	PTR	sys_semget
-	PTR	sys_semop
-	PTR	compat_sys_semctl
-	PTR	sys_shmdt			/* 6065 */
-	PTR	sys_msgget
-	PTR	compat_sys_msgsnd
-	PTR	compat_sys_msgrcv
-	PTR	compat_sys_msgctl
-	PTR	compat_sys_fcntl		/* 6070 */
-	PTR	sys_flock
-	PTR	sys_fsync
-	PTR	sys_fdatasync
-	PTR	sys_truncate
-	PTR	sys_ftruncate			/* 6075 */
-	PTR	compat_sys_getdents
-	PTR	sys_getcwd
-	PTR	sys_chdir
-	PTR	sys_fchdir
-	PTR	sys_rename			/* 6080 */
-	PTR	sys_mkdir
-	PTR	sys_rmdir
-	PTR	sys_creat
-	PTR	sys_link
-	PTR	sys_unlink			/* 6085 */
-	PTR	sys_symlink
-	PTR	sys_readlink
-	PTR	sys_chmod
-	PTR	sys_fchmod
-	PTR	sys_chown			/* 6090 */
-	PTR	sys_fchown
-	PTR	sys_lchown
-	PTR	sys_umask
-	PTR	compat_sys_gettimeofday
-	PTR	compat_sys_getrlimit		/* 6095 */
-	PTR	compat_sys_getrusage
-	PTR	compat_sys_sysinfo
-	PTR	compat_sys_times
-	PTR	compat_sys_ptrace
-	PTR	sys_getuid			/* 6100 */
-	PTR	sys_syslog
-	PTR	sys_getgid
-	PTR	sys_setuid
-	PTR	sys_setgid
-	PTR	sys_geteuid			/* 6105 */
-	PTR	sys_getegid
-	PTR	sys_setpgid
-	PTR	sys_getppid
-	PTR	sys_getpgrp
-	PTR	sys_setsid			/* 6110 */
-	PTR	sys_setreuid
-	PTR	sys_setregid
-	PTR	sys_getgroups
-	PTR	sys_setgroups
-	PTR	sys_setresuid			/* 6115 */
-	PTR	sys_getresuid
-	PTR	sys_setresgid
-	PTR	sys_getresgid
-	PTR	sys_getpgid
-	PTR	sys_setfsuid			/* 6120 */
-	PTR	sys_setfsgid
-	PTR	sys_getsid
-	PTR	sys_capget
-	PTR	sys_capset
-	PTR	compat_sys_rt_sigpending	/* 6125 */
-	PTR	compat_sys_rt_sigtimedwait
-	PTR	compat_sys_rt_sigqueueinfo
-	PTR	compat_sys_rt_sigsuspend
-	PTR	compat_sys_sigaltstack
-	PTR	compat_sys_utime		/* 6130 */
-	PTR	sys_mknod
-	PTR	sys_32_personality
-	PTR	compat_sys_ustat
-	PTR	compat_sys_statfs
-	PTR	compat_sys_fstatfs		/* 6135 */
-	PTR	sys_sysfs
-	PTR	sys_getpriority
-	PTR	sys_setpriority
-	PTR	sys_sched_setparam
-	PTR	sys_sched_getparam		/* 6140 */
-	PTR	sys_sched_setscheduler
-	PTR	sys_sched_getscheduler
-	PTR	sys_sched_get_priority_max
-	PTR	sys_sched_get_priority_min
-	PTR	compat_sys_sched_rr_get_interval	/* 6145 */
-	PTR	sys_mlock
-	PTR	sys_munlock
-	PTR	sys_mlockall
-	PTR	sys_munlockall
-	PTR	sys_vhangup			/* 6150 */
-	PTR	sys_pivot_root
-	PTR	compat_sys_sysctl
-	PTR	sys_prctl
-	PTR	compat_sys_adjtimex
-	PTR	compat_sys_setrlimit		/* 6155 */
-	PTR	sys_chroot
-	PTR	sys_sync
-	PTR	sys_acct
-	PTR	compat_sys_settimeofday
-	PTR	compat_sys_mount		/* 6160 */
-	PTR	sys_umount
-	PTR	sys_swapon
-	PTR	sys_swapoff
-	PTR	sys_reboot
-	PTR	sys_sethostname			/* 6165 */
-	PTR	sys_setdomainname
-	PTR	sys_ni_syscall			/* was create_module */
-	PTR	sys_init_module
-	PTR	sys_delete_module
-	PTR	sys_ni_syscall			/* 6170, was get_kernel_syms */
-	PTR	sys_ni_syscall			/* was query_module */
-	PTR	sys_quotactl
-	PTR	sys_ni_syscall			/* was nfsservctl */
-	PTR	sys_ni_syscall			/* res. for getpmsg */
-	PTR	sys_ni_syscall			/* 6175	 for putpmsg */
-	PTR	sys_ni_syscall			/* res. for afs_syscall */
-	PTR	sys_ni_syscall			/* res. for security */
-	PTR	sys_gettid
-	PTR	sys_readahead
-	PTR	sys_setxattr			/* 6180 */
-	PTR	sys_lsetxattr
-	PTR	sys_fsetxattr
-	PTR	sys_getxattr
-	PTR	sys_lgetxattr
-	PTR	sys_fgetxattr			/* 6185 */
-	PTR	sys_listxattr
-	PTR	sys_llistxattr
-	PTR	sys_flistxattr
-	PTR	sys_removexattr
-	PTR	sys_lremovexattr		/* 6190 */
-	PTR	sys_fremovexattr
-	PTR	sys_tkill
-	PTR	sys_ni_syscall
-	PTR	compat_sys_futex
-	PTR	compat_sys_sched_setaffinity	/* 6195 */
-	PTR	compat_sys_sched_getaffinity
-	PTR	sys_cacheflush
-	PTR	sys_cachectl
-	PTR	sys_sysmips
-	PTR	compat_sys_io_setup			/* 6200 */
-	PTR	sys_io_destroy
-	PTR	compat_sys_io_getevents
-	PTR	compat_sys_io_submit
-	PTR	sys_io_cancel
-	PTR	sys_exit_group			/* 6205 */
-	PTR	sys_lookup_dcookie
-	PTR	sys_epoll_create
-	PTR	sys_epoll_ctl
-	PTR	sys_epoll_wait
-	PTR	sys_remap_file_pages		/* 6210 */
-	PTR	sysn32_rt_sigreturn
-	PTR	compat_sys_fcntl64
-	PTR	sys_set_tid_address
-	PTR	sys_restart_syscall
-	PTR	compat_sys_semtimedop			/* 6215 */
-	PTR	sys_fadvise64_64
-	PTR	compat_sys_statfs64
-	PTR	compat_sys_fstatfs64
-	PTR	sys_sendfile64
-	PTR	compat_sys_timer_create		/* 6220 */
-	PTR	compat_sys_timer_settime
-	PTR	compat_sys_timer_gettime
-	PTR	sys_timer_getoverrun
-	PTR	sys_timer_delete
-	PTR	compat_sys_clock_settime		/* 6225 */
-	PTR	compat_sys_clock_gettime
-	PTR	compat_sys_clock_getres
-	PTR	compat_sys_clock_nanosleep
-	PTR	sys_tgkill
-	PTR	compat_sys_utimes		/* 6230 */
-	PTR	compat_sys_mbind
-	PTR	compat_sys_get_mempolicy
-	PTR	compat_sys_set_mempolicy
-	PTR	compat_sys_mq_open
-	PTR	sys_mq_unlink			/* 6235 */
-	PTR	compat_sys_mq_timedsend
-	PTR	compat_sys_mq_timedreceive
-	PTR	compat_sys_mq_notify
-	PTR	compat_sys_mq_getsetattr
-	PTR	sys_ni_syscall			/* 6240, sys_vserver */
-	PTR	compat_sys_waitid
-	PTR	sys_ni_syscall			/* available, was setaltroot */
-	PTR	sys_add_key
-	PTR	sys_request_key
-	PTR	compat_sys_keyctl		/* 6245 */
-	PTR	sys_set_thread_area
-	PTR	sys_inotify_init
-	PTR	sys_inotify_add_watch
-	PTR	sys_inotify_rm_watch
-	PTR	compat_sys_migrate_pages	/* 6250 */
-	PTR	sys_openat
-	PTR	sys_mkdirat
-	PTR	sys_mknodat
-	PTR	sys_fchownat
-	PTR	compat_sys_futimesat		/* 6255 */
-	PTR	sys_newfstatat
-	PTR	sys_unlinkat
-	PTR	sys_renameat
-	PTR	sys_linkat
-	PTR	sys_symlinkat			/* 6260 */
-	PTR	sys_readlinkat
-	PTR	sys_fchmodat
-	PTR	sys_faccessat
-	PTR	compat_sys_pselect6
-	PTR	compat_sys_ppoll		/* 6265 */
-	PTR	sys_unshare
-	PTR	sys_splice
-	PTR	sys_sync_file_range
-	PTR	sys_tee
-	PTR	compat_sys_vmsplice		/* 6270 */
-	PTR	compat_sys_move_pages
-	PTR	compat_sys_set_robust_list
-	PTR	compat_sys_get_robust_list
-	PTR	compat_sys_kexec_load
-	PTR	sys_getcpu			/* 6275 */
-	PTR	compat_sys_epoll_pwait
-	PTR	sys_ioprio_set
-	PTR	sys_ioprio_get
-	PTR	compat_sys_utimensat
-	PTR	compat_sys_signalfd		/* 6280 */
-	PTR	sys_ni_syscall			/* was timerfd */
-	PTR	sys_eventfd
-	PTR	sys_fallocate
-	PTR	sys_timerfd_create
-	PTR	compat_sys_timerfd_gettime	/* 6285 */
-	PTR	compat_sys_timerfd_settime
-	PTR	compat_sys_signalfd4
-	PTR	sys_eventfd2
-	PTR	sys_epoll_create1
-	PTR	sys_dup3			/* 6290 */
-	PTR	sys_pipe2
-	PTR	sys_inotify_init1
-	PTR	compat_sys_preadv
-	PTR	compat_sys_pwritev
-	PTR	compat_sys_rt_tgsigqueueinfo	/* 6295 */
-	PTR	sys_perf_event_open
-	PTR	sys_accept4
-	PTR	compat_sys_recvmmsg
-	PTR	sys_getdents64
-	PTR	sys_fanotify_init		/* 6300 */
-	PTR	sys_fanotify_mark
-	PTR	sys_prlimit64
-	PTR	sys_name_to_handle_at
-	PTR	sys_open_by_handle_at
-	PTR	compat_sys_clock_adjtime	/* 6305 */
-	PTR	sys_syncfs
-	PTR	compat_sys_sendmmsg
-	PTR	sys_setns
-	PTR	compat_sys_process_vm_readv
-	PTR	compat_sys_process_vm_writev	/* 6310 */
-	PTR	sys_kcmp
-	PTR	sys_finit_module
-	PTR	sys_sched_setattr
-	PTR	sys_sched_getattr
-	PTR	sys_renameat2			/* 6315 */
-	PTR	sys_seccomp
-	PTR	sys_getrandom
-	PTR	sys_memfd_create
-	PTR	sys_bpf
-	PTR	compat_sys_execveat		/* 6320 */
-	PTR	sys_userfaultfd
-	PTR	sys_membarrier
-	PTR	sys_mlock2
-	PTR	sys_copy_file_range
-	PTR	compat_sys_preadv2		/* 6325 */
-	PTR	compat_sys_pwritev2
-	PTR	sys_pkey_mprotect
-	PTR	sys_pkey_alloc
-	PTR	sys_pkey_free
-	.size	sysn32_call_table,.-sysn32_call_table
-=======
 #include <asm/syscall_table_64_n32.h>
-#undef __SYSCALL
->>>>>>> 24b8d41d
+#undef __SYSCALL