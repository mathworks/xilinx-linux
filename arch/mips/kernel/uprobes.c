--- conflicted
+++ resolved
@@ -112,12 +112,6 @@
 	 */
 	aup->resume_epc = regs->cp0_epc + 4;
 	if (insn_has_delay_slot((union mips_instruction) aup->insn[0])) {
-<<<<<<< HEAD
-		unsigned long epc;
-
-		epc = regs->cp0_epc;
-=======
->>>>>>> 24b8d41d
 		__compute_return_epc_for_insn(regs,
 			(union mips_instruction) aup->insn[0]);
 		aup->resume_epc = regs->cp0_epc;
@@ -230,11 +224,7 @@
 	return uprobe_write_opcode(auprobe, mm, vaddr, UPROBE_SWBP_INSN);
 }
 
-<<<<<<< HEAD
-void __weak arch_uprobe_copy_ixol(struct page *page, unsigned long vaddr,
-=======
 void arch_uprobe_copy_ixol(struct page *page, unsigned long vaddr,
->>>>>>> 24b8d41d
 				  void *src, unsigned long len)
 {
 	unsigned long kaddr, kstart;
