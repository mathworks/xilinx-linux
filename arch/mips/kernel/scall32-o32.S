--- conflicted
+++ resolved
@@ -86,11 +86,7 @@
 	bnez	t0, syscall_trace_entry # -> yes
 syscall_common:
 	subu	v0, v0, __NR_O32_Linux	# check syscall number
-<<<<<<< HEAD
-	sltiu	t0, v0, __NR_O32_Linux_syscalls + 1
-=======
 	sltiu	t0, v0, __NR_O32_Linux_syscalls
->>>>>>> 24b8d41d
 	beqz	t0, illegal_syscall
 
 	sll	t0, v0, 2
@@ -220,138 +216,10 @@
 #define sys_sched_setaffinity	mipsmt_sys_sched_setaffinity
 #define sys_sched_getaffinity	mipsmt_sys_sched_getaffinity
 #endif /* CONFIG_MIPS_MT_FPAFF */
-<<<<<<< HEAD
-	PTR	sys_io_setup
-	PTR	sys_io_destroy
-	PTR	sys_io_getevents
-	PTR	sys_io_submit
-	PTR	sys_io_cancel			/* 4245 */
-	PTR	sys_exit_group
-	PTR	sys_lookup_dcookie
-	PTR	sys_epoll_create
-	PTR	sys_epoll_ctl
-	PTR	sys_epoll_wait			/* 4250 */
-	PTR	sys_remap_file_pages
-	PTR	sys_set_tid_address
-	PTR	sys_restart_syscall
-	PTR	sys_fadvise64_64
-	PTR	sys_statfs64			/* 4255 */
-	PTR	sys_fstatfs64
-	PTR	sys_timer_create
-	PTR	sys_timer_settime
-	PTR	sys_timer_gettime
-	PTR	sys_timer_getoverrun		/* 4260 */
-	PTR	sys_timer_delete
-	PTR	sys_clock_settime
-	PTR	sys_clock_gettime
-	PTR	sys_clock_getres
-	PTR	sys_clock_nanosleep		/* 4265 */
-	PTR	sys_tgkill
-	PTR	sys_utimes
-	PTR	sys_mbind
-	PTR	sys_get_mempolicy
-	PTR	sys_set_mempolicy		/* 4270 */
-	PTR	sys_mq_open
-	PTR	sys_mq_unlink
-	PTR	sys_mq_timedsend
-	PTR	sys_mq_timedreceive
-	PTR	sys_mq_notify			/* 4275 */
-	PTR	sys_mq_getsetattr
-	PTR	sys_ni_syscall			/* sys_vserver */
-	PTR	sys_waitid
-	PTR	sys_ni_syscall			/* available, was setaltroot */
-	PTR	sys_add_key			/* 4280 */
-	PTR	sys_request_key
-	PTR	sys_keyctl
-	PTR	sys_set_thread_area
-	PTR	sys_inotify_init
-	PTR	sys_inotify_add_watch		/* 4285 */
-	PTR	sys_inotify_rm_watch
-	PTR	sys_migrate_pages
-	PTR	sys_openat
-	PTR	sys_mkdirat
-	PTR	sys_mknodat			/* 4290 */
-	PTR	sys_fchownat
-	PTR	sys_futimesat
-	PTR	sys_fstatat64
-	PTR	sys_unlinkat
-	PTR	sys_renameat			/* 4295 */
-	PTR	sys_linkat
-	PTR	sys_symlinkat
-	PTR	sys_readlinkat
-	PTR	sys_fchmodat
-	PTR	sys_faccessat			/* 4300 */
-	PTR	sys_pselect6
-	PTR	sys_ppoll
-	PTR	sys_unshare
-	PTR	sys_splice
-	PTR	sys_sync_file_range		/* 4305 */
-	PTR	sys_tee
-	PTR	sys_vmsplice
-	PTR	sys_move_pages
-	PTR	sys_set_robust_list
-	PTR	sys_get_robust_list		/* 4310 */
-	PTR	sys_kexec_load
-	PTR	sys_getcpu
-	PTR	sys_epoll_pwait
-	PTR	sys_ioprio_set
-	PTR	sys_ioprio_get			/* 4315 */
-	PTR	sys_utimensat
-	PTR	sys_signalfd
-	PTR	sys_ni_syscall			/* was timerfd */
-	PTR	sys_eventfd
-	PTR	sys_fallocate			/* 4320 */
-	PTR	sys_timerfd_create
-	PTR	sys_timerfd_gettime
-	PTR	sys_timerfd_settime
-	PTR	sys_signalfd4
-	PTR	sys_eventfd2			/* 4325 */
-	PTR	sys_epoll_create1
-	PTR	sys_dup3
-	PTR	sys_pipe2
-	PTR	sys_inotify_init1
-	PTR	sys_preadv			/* 4330 */
-	PTR	sys_pwritev
-	PTR	sys_rt_tgsigqueueinfo
-	PTR	sys_perf_event_open
-	PTR	sys_accept4
-	PTR	sys_recvmmsg			/* 4335 */
-	PTR	sys_fanotify_init
-	PTR	sys_fanotify_mark
-	PTR	sys_prlimit64
-	PTR	sys_name_to_handle_at
-	PTR	sys_open_by_handle_at		/* 4340 */
-	PTR	sys_clock_adjtime
-	PTR	sys_syncfs
-	PTR	sys_sendmmsg
-	PTR	sys_setns
-	PTR	sys_process_vm_readv		/* 4345 */
-	PTR	sys_process_vm_writev
-	PTR	sys_kcmp
-	PTR	sys_finit_module
-	PTR	sys_sched_setattr
-	PTR	sys_sched_getattr		/* 4350 */
-	PTR	sys_renameat2
-	PTR	sys_seccomp
-	PTR	sys_getrandom
-	PTR	sys_memfd_create
-	PTR	sys_bpf				/* 4355 */
-	PTR	sys_execveat
-	PTR	sys_userfaultfd
-	PTR	sys_membarrier
-	PTR	sys_mlock2
-	PTR	sys_copy_file_range		/* 4360 */
-	PTR	sys_preadv2
-	PTR	sys_pwritev2
-	PTR	sys_pkey_mprotect
-	PTR	sys_pkey_alloc
-	PTR	sys_pkey_free			/* 4365 */
-=======
 
 #define __SYSCALL(nr, entry) 	PTR entry
 	.align	2
 	.type	sys_call_table, @object
 EXPORT(sys_call_table)
 #include <asm/syscall_table_32_o32.h>
-#undef __SYSCALL
->>>>>>> 24b8d41d
+#undef __SYSCALL