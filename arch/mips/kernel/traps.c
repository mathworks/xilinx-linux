/*
 * This file is subject to the terms and conditions of the GNU General Public
 * License.  See the file "COPYING" in the main directory of this archive
 * for more details.
 *
 * Copyright (C) 1994 - 1999, 2000, 01, 06 Ralf Baechle
 * Copyright (C) 1995, 1996 Paul M. Antoine
 * Copyright (C) 1998 Ulf Carlsson
 * Copyright (C) 1999 Silicon Graphics, Inc.
 * Kevin D. Kissell, kevink@mips.com and Carsten Langgaard, carstenl@mips.com
 * Copyright (C) 2002, 2003, 2004, 2005, 2007  Maciej W. Rozycki
 * Copyright (C) 2000, 2001, 2012 MIPS Technologies, Inc.  All rights reserved.
 * Copyright (C) 2014, Imagination Technologies Ltd.
 */
#include <linux/bitops.h>
#include <linux/bug.h>
#include <linux/compiler.h>
#include <linux/context_tracking.h>
#include <linux/cpu_pm.h>
#include <linux/kexec.h>
#include <linux/init.h>
#include <linux/kernel.h>
#include <linux/module.h>
#include <linux/extable.h>
#include <linux/mm.h>
#include <linux/sched/mm.h>
#include <linux/sched/debug.h>
#include <linux/smp.h>
#include <linux/spinlock.h>
#include <linux/kallsyms.h>
#include <linux/memblock.h>
#include <linux/interrupt.h>
#include <linux/ptrace.h>
#include <linux/kgdb.h>
#include <linux/kdebug.h>
#include <linux/kprobes.h>
#include <linux/notifier.h>
#include <linux/kdb.h>
#include <linux/irq.h>
#include <linux/perf_event.h>

#include <asm/addrspace.h>
#include <asm/bootinfo.h>
#include <asm/branch.h>
#include <asm/break.h>
#include <asm/cop2.h>
#include <asm/cpu.h>
#include <asm/cpu-type.h>
#include <asm/dsp.h>
#include <asm/fpu.h>
#include <asm/fpu_emulator.h>
#include <asm/idle.h>
<<<<<<< HEAD
#include <asm/mips-cm.h>
=======
#include <asm/isa-rev.h>
#include <asm/mips-cps.h>
>>>>>>> 24b8d41d
#include <asm/mips-r2-to-r6-emul.h>
#include <asm/mipsregs.h>
#include <asm/mipsmtregs.h>
#include <asm/module.h>
#include <asm/msa.h>
#include <asm/ptrace.h>
#include <asm/sections.h>
#include <asm/siginfo.h>
#include <asm/tlbdebug.h>
#include <asm/traps.h>
#include <linux/uaccess.h>
#include <asm/watch.h>
#include <asm/mmu_context.h>
#include <asm/types.h>
#include <asm/stacktrace.h>
#include <asm/tlbex.h>
#include <asm/uasm.h>

#include <asm/mach-loongson64/cpucfg-emul.h>

extern void check_wait(void);
extern asmlinkage void rollback_handle_int(void);
extern asmlinkage void handle_int(void);
extern asmlinkage void handle_adel(void);
extern asmlinkage void handle_ades(void);
extern asmlinkage void handle_ibe(void);
extern asmlinkage void handle_dbe(void);
extern asmlinkage void handle_sys(void);
extern asmlinkage void handle_bp(void);
extern asmlinkage void handle_ri(void);
extern asmlinkage void handle_ri_rdhwr_tlbp(void);
extern asmlinkage void handle_ri_rdhwr(void);
extern asmlinkage void handle_cpu(void);
extern asmlinkage void handle_ov(void);
extern asmlinkage void handle_tr(void);
extern asmlinkage void handle_msa_fpe(void);
extern asmlinkage void handle_fpe(void);
extern asmlinkage void handle_ftlb(void);
extern asmlinkage void handle_gsexc(void);
extern asmlinkage void handle_msa(void);
extern asmlinkage void handle_mdmx(void);
extern asmlinkage void handle_watch(void);
extern asmlinkage void handle_mt(void);
extern asmlinkage void handle_dsp(void);
extern asmlinkage void handle_mcheck(void);
extern asmlinkage void handle_reserved(void);
extern void tlb_do_page_fault_0(void);

void (*board_be_init)(void);
int (*board_be_handler)(struct pt_regs *regs, int is_fixup);
void (*board_nmi_handler_setup)(void);
void (*board_ejtag_handler_setup)(void);
void (*board_bind_eic_interrupt)(int irq, int regset);
void (*board_ebase_setup)(void);
void(*board_cache_error_setup)(void);

static void show_raw_backtrace(unsigned long reg29, const char *loglvl)
{
	unsigned long *sp = (unsigned long *)(reg29 & ~3);
	unsigned long addr;

	printk("%sCall Trace:", loglvl);
#ifdef CONFIG_KALLSYMS
	printk("%s\n", loglvl);
#endif
	while (!kstack_end(sp)) {
		unsigned long __user *p =
			(unsigned long __user *)(unsigned long)sp++;
		if (__get_user(addr, p)) {
			printk("%s (Bad stack address)", loglvl);
			break;
		}
		if (__kernel_text_address(addr))
			print_ip_sym(loglvl, addr);
	}
	printk("%s\n", loglvl);
}

#ifdef CONFIG_KALLSYMS
int raw_show_trace;
static int __init set_raw_show_trace(char *str)
{
	raw_show_trace = 1;
	return 1;
}
__setup("raw_show_trace", set_raw_show_trace);
#endif

static void show_backtrace(struct task_struct *task, const struct pt_regs *regs,
			   const char *loglvl)
{
	unsigned long sp = regs->regs[29];
	unsigned long ra = regs->regs[31];
	unsigned long pc = regs->cp0_epc;

	if (!task)
		task = current;

	if (raw_show_trace || user_mode(regs) || !__kernel_text_address(pc)) {
<<<<<<< HEAD
		show_raw_backtrace(sp);
=======
		show_raw_backtrace(sp, loglvl);
>>>>>>> 24b8d41d
		return;
	}
	printk("%sCall Trace:\n", loglvl);
	do {
		print_ip_sym(loglvl, pc);
		pc = unwind_stack(task, &sp, pc, &ra);
	} while (pc);
	pr_cont("\n");
}

/*
 * This routine abuses get_user()/put_user() to reference pointers
 * with at least a bit of error checking ...
 */
static void show_stacktrace(struct task_struct *task,
	const struct pt_regs *regs, const char *loglvl)
{
	const int field = 2 * sizeof(unsigned long);
	long stackdata;
	int i;
	unsigned long __user *sp = (unsigned long __user *)regs->regs[29];

	printk("%sStack :", loglvl);
	i = 0;
	while ((unsigned long) sp & (PAGE_SIZE - 1)) {
		if (i && ((i % (64 / field)) == 0)) {
			pr_cont("\n");
<<<<<<< HEAD
			printk("       ");
=======
			printk("%s       ", loglvl);
>>>>>>> 24b8d41d
		}
		if (i > 39) {
			pr_cont(" ...");
			break;
		}

		if (__get_user(stackdata, sp++)) {
			pr_cont(" (Bad stack address)");
			break;
		}

		pr_cont(" %0*lx", field, stackdata);
		i++;
	}
	pr_cont("\n");
<<<<<<< HEAD
	show_backtrace(task, regs);
=======
	show_backtrace(task, regs, loglvl);
>>>>>>> 24b8d41d
}

void show_stack(struct task_struct *task, unsigned long *sp, const char *loglvl)
{
	struct pt_regs regs;
	mm_segment_t old_fs = get_fs();

	regs.cp0_status = KSU_KERNEL;
	if (sp) {
		regs.regs[29] = (unsigned long)sp;
		regs.regs[31] = 0;
		regs.cp0_epc = 0;
	} else {
		if (task && task != current) {
			regs.regs[29] = task->thread.reg29;
			regs.regs[31] = 0;
			regs.cp0_epc = task->thread.reg31;
		} else {
			prepare_frametrace(&regs);
		}
	}
	/*
	 * show_stack() deals exclusively with kernel mode, so be sure to access
	 * the stack in the kernel (not user) address space.
	 */
	set_fs(KERNEL_DS);
	show_stacktrace(task, &regs, loglvl);
	set_fs(old_fs);
}

static void show_code(unsigned int __user *pc)
{
	long i;
	unsigned short __user *pc16 = NULL;

	printk("Code:");

	if ((unsigned long)pc & 1)
		pc16 = (unsigned short __user *)((unsigned long)pc & ~1);
	for(i = -3 ; i < 6 ; i++) {
		unsigned int insn;
		if (pc16 ? __get_user(insn, pc16 + i) : __get_user(insn, pc + i)) {
			pr_cont(" (Bad address in epc)\n");
			break;
		}
		pr_cont("%c%0*x%c", (i?' ':'<'), pc16 ? 4 : 8, insn, (i?' ':'>'));
	}
	pr_cont("\n");
}

static void __show_regs(const struct pt_regs *regs)
{
	const int field = 2 * sizeof(unsigned long);
	unsigned int cause = regs->cp0_cause;
	unsigned int exccode;
	int i;

	show_regs_print_info(KERN_DEFAULT);

	/*
	 * Saved main processor registers
	 */
	for (i = 0; i < 32; ) {
		if ((i % 4) == 0)
			printk("$%2d   :", i);
		if (i == 0)
			pr_cont(" %0*lx", field, 0UL);
		else if (i == 26 || i == 27)
			pr_cont(" %*s", field, "");
		else
			pr_cont(" %0*lx", field, regs->regs[i]);

		i++;
		if ((i % 4) == 0)
			pr_cont("\n");
	}

#ifdef CONFIG_CPU_HAS_SMARTMIPS
	printk("Acx    : %0*lx\n", field, regs->acx);
#endif
	if (MIPS_ISA_REV < 6) {
		printk("Hi    : %0*lx\n", field, regs->hi);
		printk("Lo    : %0*lx\n", field, regs->lo);
	}

	/*
	 * Saved cp0 registers
	 */
	printk("epc   : %0*lx %pS\n", field, regs->cp0_epc,
	       (void *) regs->cp0_epc);
	printk("ra    : %0*lx %pS\n", field, regs->regs[31],
	       (void *) regs->regs[31]);

	printk("Status: %08x	", (uint32_t) regs->cp0_status);

	if (cpu_has_3kex) {
		if (regs->cp0_status & ST0_KUO)
			pr_cont("KUo ");
		if (regs->cp0_status & ST0_IEO)
			pr_cont("IEo ");
		if (regs->cp0_status & ST0_KUP)
			pr_cont("KUp ");
		if (regs->cp0_status & ST0_IEP)
			pr_cont("IEp ");
		if (regs->cp0_status & ST0_KUC)
			pr_cont("KUc ");
		if (regs->cp0_status & ST0_IEC)
			pr_cont("IEc ");
	} else if (cpu_has_4kex) {
		if (regs->cp0_status & ST0_KX)
			pr_cont("KX ");
		if (regs->cp0_status & ST0_SX)
			pr_cont("SX ");
		if (regs->cp0_status & ST0_UX)
			pr_cont("UX ");
		switch (regs->cp0_status & ST0_KSU) {
		case KSU_USER:
			pr_cont("USER ");
			break;
		case KSU_SUPERVISOR:
			pr_cont("SUPERVISOR ");
			break;
		case KSU_KERNEL:
			pr_cont("KERNEL ");
			break;
		default:
			pr_cont("BAD_MODE ");
			break;
		}
		if (regs->cp0_status & ST0_ERL)
			pr_cont("ERL ");
		if (regs->cp0_status & ST0_EXL)
			pr_cont("EXL ");
		if (regs->cp0_status & ST0_IE)
			pr_cont("IE ");
	}
	pr_cont("\n");

	exccode = (cause & CAUSEF_EXCCODE) >> CAUSEB_EXCCODE;
	printk("Cause : %08x (ExcCode %02x)\n", cause, exccode);

	if (1 <= exccode && exccode <= 5)
		printk("BadVA : %0*lx\n", field, regs->cp0_badvaddr);

	printk("PrId  : %08x (%s)\n", read_c0_prid(),
	       cpu_name_string());
}

/*
 * FIXME: really the generic show_regs should take a const pointer argument.
 */
void show_regs(struct pt_regs *regs)
{
	__show_regs(regs);
	dump_stack();
}

void show_registers(struct pt_regs *regs)
{
	const int field = 2 * sizeof(unsigned long);
	mm_segment_t old_fs = get_fs();

	__show_regs(regs);
	print_modules();
	printk("Process %s (pid: %d, threadinfo=%p, task=%p, tls=%0*lx)\n",
	       current->comm, current->pid, current_thread_info(), current,
	      field, current_thread_info()->tp_value);
	if (cpu_has_userlocal) {
		unsigned long tls;

		tls = read_c0_userlocal();
		if (tls != current_thread_info()->tp_value)
			printk("*HwTLS: %0*lx\n", field, tls);
	}

	if (!user_mode(regs))
		/* Necessary for getting the correct stack content */
		set_fs(KERNEL_DS);
	show_stacktrace(current, regs, KERN_DEFAULT);
	show_code((unsigned int __user *) regs->cp0_epc);
	printk("\n");
	set_fs(old_fs);
}

static DEFINE_RAW_SPINLOCK(die_lock);

void __noreturn die(const char *str, struct pt_regs *regs)
{
	static int die_counter;
	int sig = SIGSEGV;

	oops_enter();

	if (notify_die(DIE_OOPS, str, regs, 0, current->thread.trap_nr,
		       SIGSEGV) == NOTIFY_STOP)
		sig = 0;

	console_verbose();
	raw_spin_lock_irq(&die_lock);
	bust_spinlocks(1);

	printk("%s[#%d]:\n", str, ++die_counter);
	show_registers(regs);
	add_taint(TAINT_DIE, LOCKDEP_NOW_UNRELIABLE);
	raw_spin_unlock_irq(&die_lock);

	oops_exit();

	if (in_interrupt())
		panic("Fatal exception in interrupt");

	if (panic_on_oops)
		panic("Fatal exception");

	if (regs && kexec_should_crash(current))
		crash_kexec(regs);

	do_exit(sig);
}

extern struct exception_table_entry __start___dbe_table[];
extern struct exception_table_entry __stop___dbe_table[];

__asm__(
"	.section	__dbe_table, \"a\"\n"
"	.previous			\n");

/* Given an address, look for it in the exception tables. */
static const struct exception_table_entry *search_dbe_tables(unsigned long addr)
{
	const struct exception_table_entry *e;

	e = search_extable(__start___dbe_table,
			   __stop___dbe_table - __start___dbe_table, addr);
	if (!e)
		e = search_module_dbetables(addr);
	return e;
}

asmlinkage void do_be(struct pt_regs *regs)
{
	const int field = 2 * sizeof(unsigned long);
	const struct exception_table_entry *fixup = NULL;
	int data = regs->cp0_cause & 4;
	int action = MIPS_BE_FATAL;
	enum ctx_state prev_state;

	prev_state = exception_enter();
	/* XXX For now.	 Fixme, this searches the wrong table ...  */
	if (data && !user_mode(regs))
		fixup = search_dbe_tables(exception_epc(regs));

	if (fixup)
		action = MIPS_BE_FIXUP;

	if (board_be_handler)
		action = board_be_handler(regs, fixup != NULL);
	else
		mips_cm_error_report();

	switch (action) {
	case MIPS_BE_DISCARD:
		goto out;
	case MIPS_BE_FIXUP:
		if (fixup) {
			regs->cp0_epc = fixup->nextinsn;
			goto out;
		}
		break;
	default:
		break;
	}

	/*
	 * Assume it would be too dangerous to continue ...
	 */
	printk(KERN_ALERT "%s bus error, epc == %0*lx, ra == %0*lx\n",
	       data ? "Data" : "Instruction",
	       field, regs->cp0_epc, field, regs->regs[31]);
	if (notify_die(DIE_OOPS, "bus error", regs, 0, current->thread.trap_nr,
		       SIGBUS) == NOTIFY_STOP)
		goto out;

	die_if_kernel("Oops", regs);
	force_sig(SIGBUS);

out:
	exception_exit(prev_state);
}

/*
 * ll/sc, rdhwr, sync emulation
 */

#define OPCODE 0xfc000000
#define BASE   0x03e00000
#define RT     0x001f0000
#define OFFSET 0x0000ffff
#define LL     0xc0000000
#define SC     0xe0000000
#define SPEC0  0x00000000
#define SPEC3  0x7c000000
#define RD     0x0000f800
#define FUNC   0x0000003f
#define SYNC   0x0000000f
#define RDHWR  0x0000003b

/*  microMIPS definitions   */
#define MM_POOL32A_FUNC 0xfc00ffff
#define MM_RDHWR        0x00006b3c
#define MM_RS           0x001f0000
#define MM_RT           0x03e00000

/*
 * The ll_bit is cleared by r*_switch.S
 */

unsigned int ll_bit;
struct task_struct *ll_task;

static inline int simulate_ll(struct pt_regs *regs, unsigned int opcode)
{
	unsigned long value, __user *vaddr;
	long offset;

	/*
	 * analyse the ll instruction that just caused a ri exception
	 * and put the referenced address to addr.
	 */

	/* sign extend offset */
	offset = opcode & OFFSET;
	offset <<= 16;
	offset >>= 16;

	vaddr = (unsigned long __user *)
		((unsigned long)(regs->regs[(opcode & BASE) >> 21]) + offset);

	if ((unsigned long)vaddr & 3)
		return SIGBUS;
	if (get_user(value, vaddr))
		return SIGSEGV;

	preempt_disable();

	if (ll_task == NULL || ll_task == current) {
		ll_bit = 1;
	} else {
		ll_bit = 0;
	}
	ll_task = current;

	preempt_enable();

	regs->regs[(opcode & RT) >> 16] = value;

	return 0;
}

static inline int simulate_sc(struct pt_regs *regs, unsigned int opcode)
{
	unsigned long __user *vaddr;
	unsigned long reg;
	long offset;

	/*
	 * analyse the sc instruction that just caused a ri exception
	 * and put the referenced address to addr.
	 */

	/* sign extend offset */
	offset = opcode & OFFSET;
	offset <<= 16;
	offset >>= 16;

	vaddr = (unsigned long __user *)
		((unsigned long)(regs->regs[(opcode & BASE) >> 21]) + offset);
	reg = (opcode & RT) >> 16;

	if ((unsigned long)vaddr & 3)
		return SIGBUS;

	preempt_disable();

	if (ll_bit == 0 || ll_task != current) {
		regs->regs[reg] = 0;
		preempt_enable();
		return 0;
	}

	preempt_enable();

	if (put_user(regs->regs[reg], vaddr))
		return SIGSEGV;

	regs->regs[reg] = 1;

	return 0;
}

/*
 * ll uses the opcode of lwc0 and sc uses the opcode of swc0.  That is both
 * opcodes are supposed to result in coprocessor unusable exceptions if
 * executed on ll/sc-less processors.  That's the theory.  In practice a
 * few processors such as NEC's VR4100 throw reserved instruction exceptions
 * instead, so we're doing the emulation thing in both exception handlers.
 */
static int simulate_llsc(struct pt_regs *regs, unsigned int opcode)
{
	if ((opcode & OPCODE) == LL) {
		perf_sw_event(PERF_COUNT_SW_EMULATION_FAULTS,
				1, regs, 0);
		return simulate_ll(regs, opcode);
	}
	if ((opcode & OPCODE) == SC) {
		perf_sw_event(PERF_COUNT_SW_EMULATION_FAULTS,
				1, regs, 0);
		return simulate_sc(regs, opcode);
	}

	return -1;			/* Must be something else ... */
}

/*
 * Simulate trapping 'rdhwr' instructions to provide user accessible
 * registers not implemented in hardware.
 */
static int simulate_rdhwr(struct pt_regs *regs, int rd, int rt)
{
	struct thread_info *ti = task_thread_info(current);

	perf_sw_event(PERF_COUNT_SW_EMULATION_FAULTS,
			1, regs, 0);
	switch (rd) {
	case MIPS_HWR_CPUNUM:		/* CPU number */
		regs->regs[rt] = smp_processor_id();
		return 0;
	case MIPS_HWR_SYNCISTEP:	/* SYNCI length */
		regs->regs[rt] = min(current_cpu_data.dcache.linesz,
				     current_cpu_data.icache.linesz);
		return 0;
	case MIPS_HWR_CC:		/* Read count register */
		regs->regs[rt] = read_c0_count();
		return 0;
	case MIPS_HWR_CCRES:		/* Count register resolution */
		switch (current_cpu_type()) {
		case CPU_20KC:
		case CPU_25KF:
			regs->regs[rt] = 1;
			break;
		default:
			regs->regs[rt] = 2;
		}
		return 0;
	case MIPS_HWR_ULR:		/* Read UserLocal register */
		regs->regs[rt] = ti->tp_value;
		return 0;
	default:
		return -1;
	}
}

static int simulate_rdhwr_normal(struct pt_regs *regs, unsigned int opcode)
{
	if ((opcode & OPCODE) == SPEC3 && (opcode & FUNC) == RDHWR) {
		int rd = (opcode & RD) >> 11;
		int rt = (opcode & RT) >> 16;

		simulate_rdhwr(regs, rd, rt);
		return 0;
	}

	/* Not ours.  */
	return -1;
}

static int simulate_rdhwr_mm(struct pt_regs *regs, unsigned int opcode)
{
	if ((opcode & MM_POOL32A_FUNC) == MM_RDHWR) {
		int rd = (opcode & MM_RS) >> 16;
		int rt = (opcode & MM_RT) >> 21;
		simulate_rdhwr(regs, rd, rt);
		return 0;
	}

	/* Not ours.  */
	return -1;
}

static int simulate_sync(struct pt_regs *regs, unsigned int opcode)
{
	if ((opcode & OPCODE) == SPEC0 && (opcode & FUNC) == SYNC) {
		perf_sw_event(PERF_COUNT_SW_EMULATION_FAULTS,
				1, regs, 0);
		return 0;
	}

	return -1;			/* Must be something else ... */
}

/*
 * Loongson-3 CSR instructions emulation
 */

#ifdef CONFIG_CPU_LOONGSON3_CPUCFG_EMULATION

#define LWC2             0xc8000000
#define RS               BASE
#define CSR_OPCODE2      0x00000118
#define CSR_OPCODE2_MASK 0x000007ff
#define CSR_FUNC_MASK    RT
#define CSR_FUNC_CPUCFG  0x8

static int simulate_loongson3_cpucfg(struct pt_regs *regs,
				     unsigned int opcode)
{
	int op = opcode & OPCODE;
	int op2 = opcode & CSR_OPCODE2_MASK;
	int csr_func = (opcode & CSR_FUNC_MASK) >> 16;

	if (op == LWC2 && op2 == CSR_OPCODE2 && csr_func == CSR_FUNC_CPUCFG) {
		int rd = (opcode & RD) >> 11;
		int rs = (opcode & RS) >> 21;
		__u64 sel = regs->regs[rs];

		perf_sw_event(PERF_COUNT_SW_EMULATION_FAULTS, 1, regs, 0);

		/* Do not emulate on unsupported core models. */
		preempt_disable();
		if (!loongson3_cpucfg_emulation_enabled(&current_cpu_data)) {
			preempt_enable();
			return -1;
		}
		regs->regs[rd] = loongson3_cpucfg_read_synthesized(
			&current_cpu_data, sel);
		preempt_enable();
		return 0;
	}

	/* Not ours.  */
	return -1;
}
#endif /* CONFIG_CPU_LOONGSON3_CPUCFG_EMULATION */

asmlinkage void do_ov(struct pt_regs *regs)
{
	enum ctx_state prev_state;

	prev_state = exception_enter();
	die_if_kernel("Integer overflow", regs);

	force_sig_fault(SIGFPE, FPE_INTOVF, (void __user *)regs->cp0_epc);
	exception_exit(prev_state);
}

<<<<<<< HEAD
=======
#ifdef CONFIG_MIPS_FP_SUPPORT

>>>>>>> 24b8d41d
/*
 * Send SIGFPE according to FCSR Cause bits, which must have already
 * been masked against Enable bits.  This is impotant as Inexact can
 * happen together with Overflow or Underflow, and `ptrace' can set
 * any bits.
 */
void force_fcr31_sig(unsigned long fcr31, void __user *fault_addr,
		     struct task_struct *tsk)
{
<<<<<<< HEAD
	struct siginfo si = { .si_addr = fault_addr, .si_signo = SIGFPE };

	if (fcr31 & FPU_CSR_INV_X)
		si.si_code = FPE_FLTINV;
	else if (fcr31 & FPU_CSR_DIV_X)
		si.si_code = FPE_FLTDIV;
	else if (fcr31 & FPU_CSR_OVF_X)
		si.si_code = FPE_FLTOVF;
	else if (fcr31 & FPU_CSR_UDF_X)
		si.si_code = FPE_FLTUND;
	else if (fcr31 & FPU_CSR_INE_X)
		si.si_code = FPE_FLTRES;
	else
		si.si_code = __SI_FAULT;
	force_sig_info(SIGFPE, &si, tsk);
=======
	int si_code = FPE_FLTUNK;

	if (fcr31 & FPU_CSR_INV_X)
		si_code = FPE_FLTINV;
	else if (fcr31 & FPU_CSR_DIV_X)
		si_code = FPE_FLTDIV;
	else if (fcr31 & FPU_CSR_OVF_X)
		si_code = FPE_FLTOVF;
	else if (fcr31 & FPU_CSR_UDF_X)
		si_code = FPE_FLTUND;
	else if (fcr31 & FPU_CSR_INE_X)
		si_code = FPE_FLTRES;

	force_sig_fault_to_task(SIGFPE, si_code, fault_addr, tsk);
>>>>>>> 24b8d41d
}

int process_fpemu_return(int sig, void __user *fault_addr, unsigned long fcr31)
{
<<<<<<< HEAD
	struct siginfo si = { 0 };
=======
	int si_code;
>>>>>>> 24b8d41d
	struct vm_area_struct *vma;

	switch (sig) {
	case 0:
		return 0;

	case SIGFPE:
		force_fcr31_sig(fcr31, fault_addr, current);
		return 1;

	case SIGBUS:
		force_sig_fault(SIGBUS, BUS_ADRERR, fault_addr);
		return 1;

	case SIGSEGV:
<<<<<<< HEAD
		si.si_addr = fault_addr;
		si.si_signo = sig;
		down_read(&current->mm->mmap_sem);
		vma = find_vma(current->mm, (unsigned long)fault_addr);
		if (vma && (vma->vm_start <= (unsigned long)fault_addr))
			si.si_code = SEGV_ACCERR;
=======
		mmap_read_lock(current->mm);
		vma = find_vma(current->mm, (unsigned long)fault_addr);
		if (vma && (vma->vm_start <= (unsigned long)fault_addr))
			si_code = SEGV_ACCERR;
>>>>>>> 24b8d41d
		else
			si_code = SEGV_MAPERR;
		mmap_read_unlock(current->mm);
		force_sig_fault(SIGSEGV, si_code, fault_addr);
		return 1;

	default:
		force_sig(sig);
		return 1;
	}
}

static int simulate_fp(struct pt_regs *regs, unsigned int opcode,
		       unsigned long old_epc, unsigned long old_ra)
{
	union mips_instruction inst = { .word = opcode };
	void __user *fault_addr;
	unsigned long fcr31;
	int sig;

	/* If it's obviously not an FP instruction, skip it */
	switch (inst.i_format.opcode) {
	case cop1_op:
	case cop1x_op:
	case lwc1_op:
	case ldc1_op:
	case swc1_op:
	case sdc1_op:
		break;

	default:
		return -1;
	}

	/*
	 * do_ri skipped over the instruction via compute_return_epc, undo
	 * that for the FPU emulator.
	 */
	regs->cp0_epc = old_epc;
	regs->regs[31] = old_ra;

	/* Run the emulator */
	sig = fpu_emulator_cop1Handler(regs, &current->thread.fpu, 1,
				       &fault_addr);

	/*
	 * We can't allow the emulated instruction to leave any
	 * enabled Cause bits set in $fcr31.
	 */
	fcr31 = mask_fcr31_x(current->thread.fpu.fcr31);
	current->thread.fpu.fcr31 &= ~fcr31;

	/* Restore the hardware register state */
	own_fpu(1);

	/* Send a signal if required.  */
	process_fpemu_return(sig, fault_addr, fcr31);

	return 0;
}

/*
 * XXX Delayed fp exceptions when doing a lazy ctx switch XXX
 */
asmlinkage void do_fpe(struct pt_regs *regs, unsigned long fcr31)
{
	enum ctx_state prev_state;
	void __user *fault_addr;
	int sig;

	prev_state = exception_enter();
	if (notify_die(DIE_FP, "FP exception", regs, 0, current->thread.trap_nr,
		       SIGFPE) == NOTIFY_STOP)
		goto out;

	/* Clear FCSR.Cause before enabling interrupts */
	write_32bit_cp1_register(CP1_STATUS, fcr31 & ~mask_fcr31_x(fcr31));
	local_irq_enable();

	die_if_kernel("FP exception in kernel code", regs);

	if (fcr31 & FPU_CSR_UNI_X) {
		/*
		 * Unimplemented operation exception.  If we've got the full
		 * software emulator on-board, let's use it...
		 *
		 * Force FPU to dump state into task/thread context.  We're
		 * moving a lot of data here for what is probably a single
		 * instruction, but the alternative is to pre-decode the FP
		 * register operands before invoking the emulator, which seems
		 * a bit extreme for what should be an infrequent event.
		 */

		/* Run the emulator */
		sig = fpu_emulator_cop1Handler(regs, &current->thread.fpu, 1,
					       &fault_addr);

		/*
		 * We can't allow the emulated instruction to leave any
		 * enabled Cause bits set in $fcr31.
		 */
		fcr31 = mask_fcr31_x(current->thread.fpu.fcr31);
		current->thread.fpu.fcr31 &= ~fcr31;

		/* Restore the hardware register state */
		own_fpu(1);	/* Using the FPU again.	 */
	} else {
		sig = SIGFPE;
		fault_addr = (void __user *) regs->cp0_epc;
	}

	/* Send a signal if required.  */
	process_fpemu_return(sig, fault_addr, fcr31);

out:
	exception_exit(prev_state);
}

/*
 * MIPS MT processors may have fewer FPU contexts than CPU threads. If we've
 * emulated more than some threshold number of instructions, force migration to
 * a "CPU" that has FP support.
 */
static void mt_ase_fp_affinity(void)
{
#ifdef CONFIG_MIPS_MT_FPAFF
	if (mt_fpemul_threshold > 0 &&
	     ((current->thread.emulated_fp++ > mt_fpemul_threshold))) {
		/*
		 * If there's no FPU present, or if the application has already
		 * restricted the allowed set to exclude any CPUs with FPUs,
		 * we'll skip the procedure.
		 */
		if (cpumask_intersects(&current->cpus_mask, &mt_fpu_cpumask)) {
			cpumask_t tmask;

			current->thread.user_cpus_allowed
				= current->cpus_mask;
			cpumask_and(&tmask, &current->cpus_mask,
				    &mt_fpu_cpumask);
			set_cpus_allowed_ptr(current, &tmask);
			set_thread_flag(TIF_FPUBOUND);
		}
	}
#endif /* CONFIG_MIPS_MT_FPAFF */
}

#else /* !CONFIG_MIPS_FP_SUPPORT */

static int simulate_fp(struct pt_regs *regs, unsigned int opcode,
		       unsigned long old_epc, unsigned long old_ra)
{
	return -1;
}

#endif /* !CONFIG_MIPS_FP_SUPPORT */

void do_trap_or_bp(struct pt_regs *regs, unsigned int code, int si_code,
	const char *str)
{
	char b[40];

#ifdef CONFIG_KGDB_LOW_LEVEL_TRAP
	if (kgdb_ll_trap(DIE_TRAP, str, regs, code, current->thread.trap_nr,
			 SIGTRAP) == NOTIFY_STOP)
		return;
#endif /* CONFIG_KGDB_LOW_LEVEL_TRAP */

	if (notify_die(DIE_TRAP, str, regs, code, current->thread.trap_nr,
		       SIGTRAP) == NOTIFY_STOP)
		return;

	/*
	 * A short test says that IRIX 5.3 sends SIGTRAP for all trap
	 * insns, even for trap and break codes that indicate arithmetic
	 * failures.  Weird ...
	 * But should we continue the brokenness???  --macro
	 */
	switch (code) {
	case BRK_OVERFLOW:
	case BRK_DIVZERO:
		scnprintf(b, sizeof(b), "%s instruction in kernel code", str);
		die_if_kernel(b, regs);
		force_sig_fault(SIGFPE,
				code == BRK_DIVZERO ? FPE_INTDIV : FPE_INTOVF,
				(void __user *) regs->cp0_epc);
		break;
	case BRK_BUG:
		die_if_kernel("Kernel bug detected", regs);
		force_sig(SIGTRAP);
		break;
	case BRK_MEMU:
		/*
		 * This breakpoint code is used by the FPU emulator to retake
		 * control of the CPU after executing the instruction from the
		 * delay slot of an emulated branch.
		 *
		 * Terminate if exception was recognized as a delay slot return
		 * otherwise handle as normal.
		 */
		if (do_dsemulret(regs))
			return;

		die_if_kernel("Math emu break/trap", regs);
		force_sig(SIGTRAP);
		break;
	default:
		scnprintf(b, sizeof(b), "%s instruction in kernel code", str);
		die_if_kernel(b, regs);
		if (si_code) {
			force_sig_fault(SIGTRAP, si_code, NULL);
		} else {
			force_sig(SIGTRAP);
		}
	}
}

asmlinkage void do_bp(struct pt_regs *regs)
{
	unsigned long epc = msk_isa16_mode(exception_epc(regs));
	unsigned int opcode, bcode;
	enum ctx_state prev_state;
	mm_segment_t seg;

	seg = get_fs();
	if (!user_mode(regs))
		set_fs(KERNEL_DS);

	prev_state = exception_enter();
	current->thread.trap_nr = (regs->cp0_cause >> 2) & 0x1f;
	if (get_isa16_mode(regs->cp0_epc)) {
		u16 instr[2];

		if (__get_user(instr[0], (u16 __user *)epc))
			goto out_sigsegv;

		if (!cpu_has_mmips) {
			/* MIPS16e mode */
			bcode = (instr[0] >> 5) & 0x3f;
		} else if (mm_insn_16bit(instr[0])) {
			/* 16-bit microMIPS BREAK */
			bcode = instr[0] & 0xf;
		} else {
			/* 32-bit microMIPS BREAK */
			if (__get_user(instr[1], (u16 __user *)(epc + 2)))
				goto out_sigsegv;
			opcode = (instr[0] << 16) | instr[1];
			bcode = (opcode >> 6) & ((1 << 20) - 1);
		}
	} else {
		if (__get_user(opcode, (unsigned int __user *)epc))
			goto out_sigsegv;
		bcode = (opcode >> 6) & ((1 << 20) - 1);
	}

	/*
	 * There is the ancient bug in the MIPS assemblers that the break
	 * code starts left to bit 16 instead to bit 6 in the opcode.
	 * Gas is bug-compatible, but not always, grrr...
	 * We handle both cases with a simple heuristics.  --macro
	 */
	if (bcode >= (1 << 10))
		bcode = ((bcode & ((1 << 10) - 1)) << 10) | (bcode >> 10);

	/*
	 * notify the kprobe handlers, if instruction is likely to
	 * pertain to them.
	 */
	switch (bcode) {
	case BRK_UPROBE:
		if (notify_die(DIE_UPROBE, "uprobe", regs, bcode,
			       current->thread.trap_nr, SIGTRAP) == NOTIFY_STOP)
			goto out;
		else
			break;
	case BRK_UPROBE_XOL:
		if (notify_die(DIE_UPROBE_XOL, "uprobe_xol", regs, bcode,
			       current->thread.trap_nr, SIGTRAP) == NOTIFY_STOP)
			goto out;
		else
			break;
	case BRK_KPROBE_BP:
		if (notify_die(DIE_BREAK, "debug", regs, bcode,
			       current->thread.trap_nr, SIGTRAP) == NOTIFY_STOP)
			goto out;
		else
			break;
	case BRK_KPROBE_SSTEPBP:
		if (notify_die(DIE_SSTEPBP, "single_step", regs, bcode,
			       current->thread.trap_nr, SIGTRAP) == NOTIFY_STOP)
			goto out;
		else
			break;
	default:
		break;
	}

	do_trap_or_bp(regs, bcode, TRAP_BRKPT, "Break");

out:
	set_fs(seg);
	exception_exit(prev_state);
	return;

out_sigsegv:
	force_sig(SIGSEGV);
	goto out;
}

asmlinkage void do_tr(struct pt_regs *regs)
{
	u32 opcode, tcode = 0;
	enum ctx_state prev_state;
	u16 instr[2];
	mm_segment_t seg;
	unsigned long epc = msk_isa16_mode(exception_epc(regs));

	seg = get_fs();
	if (!user_mode(regs))
		set_fs(KERNEL_DS);

	prev_state = exception_enter();
	current->thread.trap_nr = (regs->cp0_cause >> 2) & 0x1f;
	if (get_isa16_mode(regs->cp0_epc)) {
		if (__get_user(instr[0], (u16 __user *)(epc + 0)) ||
		    __get_user(instr[1], (u16 __user *)(epc + 2)))
			goto out_sigsegv;
		opcode = (instr[0] << 16) | instr[1];
		/* Immediate versions don't provide a code.  */
		if (!(opcode & OPCODE))
			tcode = (opcode >> 12) & ((1 << 4) - 1);
	} else {
		if (__get_user(opcode, (u32 __user *)epc))
			goto out_sigsegv;
		/* Immediate versions don't provide a code.  */
		if (!(opcode & OPCODE))
			tcode = (opcode >> 6) & ((1 << 10) - 1);
	}

	do_trap_or_bp(regs, tcode, 0, "Trap");

out:
	set_fs(seg);
	exception_exit(prev_state);
	return;

out_sigsegv:
	force_sig(SIGSEGV);
	goto out;
}

asmlinkage void do_ri(struct pt_regs *regs)
{
	unsigned int __user *epc = (unsigned int __user *)exception_epc(regs);
	unsigned long old_epc = regs->cp0_epc;
	unsigned long old31 = regs->regs[31];
	enum ctx_state prev_state;
	unsigned int opcode = 0;
	int status = -1;

	/*
	 * Avoid any kernel code. Just emulate the R2 instruction
	 * as quickly as possible.
	 */
	if (mipsr2_emulation && cpu_has_mips_r6 &&
	    likely(user_mode(regs)) &&
	    likely(get_user(opcode, epc) >= 0)) {
		unsigned long fcr31 = 0;

		status = mipsr2_decoder(regs, opcode, &fcr31);
		switch (status) {
		case 0:
		case SIGEMT:
			return;
		case SIGILL:
			goto no_r2_instr;
		default:
			process_fpemu_return(status,
					     &current->thread.cp0_baduaddr,
					     fcr31);
			return;
		}
	}

no_r2_instr:

	prev_state = exception_enter();
	current->thread.trap_nr = (regs->cp0_cause >> 2) & 0x1f;

	if (notify_die(DIE_RI, "RI Fault", regs, 0, current->thread.trap_nr,
		       SIGILL) == NOTIFY_STOP)
		goto out;

	die_if_kernel("Reserved instruction in kernel code", regs);

	if (unlikely(compute_return_epc(regs) < 0))
		goto out;

	if (!get_isa16_mode(regs->cp0_epc)) {
		if (unlikely(get_user(opcode, epc) < 0))
			status = SIGSEGV;

		if (!cpu_has_llsc && status < 0)
			status = simulate_llsc(regs, opcode);

		if (status < 0)
			status = simulate_rdhwr_normal(regs, opcode);

		if (status < 0)
			status = simulate_sync(regs, opcode);

		if (status < 0)
			status = simulate_fp(regs, opcode, old_epc, old31);

#ifdef CONFIG_CPU_LOONGSON3_CPUCFG_EMULATION
		if (status < 0)
			status = simulate_loongson3_cpucfg(regs, opcode);
#endif
	} else if (cpu_has_mmips) {
		unsigned short mmop[2] = { 0 };

		if (unlikely(get_user(mmop[0], (u16 __user *)epc + 0) < 0))
			status = SIGSEGV;
		if (unlikely(get_user(mmop[1], (u16 __user *)epc + 1) < 0))
			status = SIGSEGV;
		opcode = mmop[0];
		opcode = (opcode << 16) | mmop[1];

		if (status < 0)
			status = simulate_rdhwr_mm(regs, opcode);
	}

	if (status < 0)
		status = SIGILL;

	if (unlikely(status > 0)) {
		regs->cp0_epc = old_epc;		/* Undo skip-over.  */
		regs->regs[31] = old31;
		force_sig(status);
	}

out:
	exception_exit(prev_state);
}

/*
 * No lock; only written during early bootup by CPU 0.
 */
static RAW_NOTIFIER_HEAD(cu2_chain);

int __ref register_cu2_notifier(struct notifier_block *nb)
{
	return raw_notifier_chain_register(&cu2_chain, nb);
}

int cu2_notifier_call_chain(unsigned long val, void *v)
{
	return raw_notifier_call_chain(&cu2_chain, val, v);
}

static int default_cu2_call(struct notifier_block *nfb, unsigned long action,
	void *data)
{
	struct pt_regs *regs = data;

	die_if_kernel("COP2: Unhandled kernel unaligned access or invalid "
			      "instruction", regs);
	force_sig(SIGILL);

	return NOTIFY_OK;
}

#ifdef CONFIG_MIPS_FP_SUPPORT

static int enable_restore_fp_context(int msa)
{
	int err, was_fpu_owner, prior_msa;
	bool first_fp;

	/* Initialize context if it hasn't been used already */
	first_fp = init_fp_ctx(current);

	if (first_fp) {
		preempt_disable();
		err = own_fpu_inatomic(1);
		if (msa && !err) {
			enable_msa();
<<<<<<< HEAD
=======
			/*
			 * with MSA enabled, userspace can see MSACSR
			 * and MSA regs, but the values in them are from
			 * other task before current task, restore them
			 * from saved fp/msa context
			 */
			write_msa_csr(current->thread.fpu.msacsr);
			/*
			 * own_fpu_inatomic(1) just restore low 64bit,
			 * fix the high 64bit
			 */
>>>>>>> 24b8d41d
			init_msa_upper();
			set_thread_flag(TIF_USEDMSA);
			set_thread_flag(TIF_MSA_CTX_LIVE);
		}
		preempt_enable();
		return err;
	}

	/*
	 * This task has formerly used the FP context.
	 *
	 * If this thread has no live MSA vector context then we can simply
	 * restore the scalar FP context. If it has live MSA vector context
	 * (that is, it has or may have used MSA since last performing a
	 * function call) then we'll need to restore the vector context. This
	 * applies even if we're currently only executing a scalar FP
	 * instruction. This is because if we were to later execute an MSA
	 * instruction then we'd either have to:
	 *
	 *  - Restore the vector context & clobber any registers modified by
	 *    scalar FP instructions between now & then.
	 *
	 * or
	 *
	 *  - Not restore the vector context & lose the most significant bits
	 *    of all vector registers.
	 *
	 * Neither of those options is acceptable. We cannot restore the least
	 * significant bits of the registers now & only restore the most
	 * significant bits later because the most significant bits of any
	 * vector registers whose aliased FP register is modified now will have
	 * been zeroed. We'd have no way to know that when restoring the vector
	 * context & thus may load an outdated value for the most significant
	 * bits of a vector register.
	 */
	if (!msa && !thread_msa_context_live())
		return own_fpu(1);

	/*
	 * This task is using or has previously used MSA. Thus we require
	 * that Status.FR == 1.
	 */
	preempt_disable();
	was_fpu_owner = is_fpu_owner();
	err = own_fpu_inatomic(0);
	if (err)
		goto out;

	enable_msa();
	write_msa_csr(current->thread.fpu.msacsr);
	set_thread_flag(TIF_USEDMSA);

	/*
	 * If this is the first time that the task is using MSA and it has
	 * previously used scalar FP in this time slice then we already nave
	 * FP context which we shouldn't clobber. We do however need to clear
	 * the upper 64b of each vector register so that this task has no
	 * opportunity to see data left behind by another.
	 */
	prior_msa = test_and_set_thread_flag(TIF_MSA_CTX_LIVE);
	if (!prior_msa && was_fpu_owner) {
		init_msa_upper();

		goto out;
	}

	if (!prior_msa) {
		/*
		 * Restore the least significant 64b of each vector register
		 * from the existing scalar FP context.
		 */
		_restore_fp(current);

		/*
		 * The task has not formerly used MSA, so clear the upper 64b
		 * of each vector register such that it cannot see data left
		 * behind by another task.
		 */
		init_msa_upper();
	} else {
		/* We need to restore the vector context. */
		restore_msa(current);

		/* Restore the scalar FP control & status register */
		if (!was_fpu_owner)
			write_32bit_cp1_register(CP1_STATUS,
						 current->thread.fpu.fcr31);
	}

out:
	preempt_enable();

	return 0;
}

#else /* !CONFIG_MIPS_FP_SUPPORT */

static int enable_restore_fp_context(int msa)
{
	return SIGILL;
}

#endif /* CONFIG_MIPS_FP_SUPPORT */

asmlinkage void do_cpu(struct pt_regs *regs)
{
	enum ctx_state prev_state;
	unsigned int __user *epc;
	unsigned long old_epc, old31;
	unsigned int opcode;
	unsigned int cpid;
<<<<<<< HEAD
	int status, err;
	int sig;
=======
	int status;
>>>>>>> 24b8d41d

	prev_state = exception_enter();
	cpid = (regs->cp0_cause >> CAUSEB_CE) & 3;

	if (cpid != 2)
		die_if_kernel("do_cpu invoked from kernel context!", regs);

	switch (cpid) {
	case 0:
		epc = (unsigned int __user *)exception_epc(regs);
		old_epc = regs->cp0_epc;
		old31 = regs->regs[31];
		opcode = 0;
		status = -1;

		if (unlikely(compute_return_epc(regs) < 0))
			break;

		if (!get_isa16_mode(regs->cp0_epc)) {
			if (unlikely(get_user(opcode, epc) < 0))
				status = SIGSEGV;

			if (!cpu_has_llsc && status < 0)
				status = simulate_llsc(regs, opcode);
		}

		if (status < 0)
			status = SIGILL;

		if (unlikely(status > 0)) {
			regs->cp0_epc = old_epc;	/* Undo skip-over.  */
			regs->regs[31] = old31;
			force_sig(status);
		}

		break;

#ifdef CONFIG_MIPS_FP_SUPPORT
	case 3:
		/*
		 * The COP3 opcode space and consequently the CP0.Status.CU3
		 * bit and the CP0.Cause.CE=3 encoding have been removed as
		 * of the MIPS III ISA.  From the MIPS IV and MIPS32r2 ISAs
		 * up the space has been reused for COP1X instructions, that
		 * are enabled by the CP0.Status.CU1 bit and consequently
		 * use the CP0.Cause.CE=1 encoding for Coprocessor Unusable
		 * exceptions.  Some FPU-less processors that implement one
		 * of these ISAs however use this code erroneously for COP1X
		 * instructions.  Therefore we redirect this trap to the FP
		 * emulator too.
		 */
		if (raw_cpu_has_fpu || !cpu_has_mips_4_5_64_r2_r6) {
			force_sig(SIGILL);
			break;
		}
		fallthrough;
	case 1: {
		void __user *fault_addr;
		unsigned long fcr31;
		int err, sig;

		err = enable_restore_fp_context(0);

		if (raw_cpu_has_fpu && !err)
			break;

		sig = fpu_emulator_cop1Handler(regs, &current->thread.fpu, 0,
					       &fault_addr);

		/*
		 * We can't allow the emulated instruction to leave
		 * any enabled Cause bits set in $fcr31.
		 */
		fcr31 = mask_fcr31_x(current->thread.fpu.fcr31);
		current->thread.fpu.fcr31 &= ~fcr31;

		/* Send a signal if required.  */
		if (!process_fpemu_return(sig, fault_addr, fcr31) && !err)
			mt_ase_fp_affinity();

		break;
	}
#else /* CONFIG_MIPS_FP_SUPPORT */
	case 1:
	case 3:
		force_sig(SIGILL);
		break;
#endif /* CONFIG_MIPS_FP_SUPPORT */

	case 2:
		raw_notifier_call_chain(&cu2_chain, CU2_EXCEPTION, regs);
		break;
	}

	exception_exit(prev_state);
}

asmlinkage void do_msa_fpe(struct pt_regs *regs, unsigned int msacsr)
{
	enum ctx_state prev_state;

	prev_state = exception_enter();
	current->thread.trap_nr = (regs->cp0_cause >> 2) & 0x1f;
	if (notify_die(DIE_MSAFP, "MSA FP exception", regs, 0,
		       current->thread.trap_nr, SIGFPE) == NOTIFY_STOP)
		goto out;

	/* Clear MSACSR.Cause before enabling interrupts */
	write_msa_csr(msacsr & ~MSA_CSR_CAUSEF);
	local_irq_enable();

	die_if_kernel("do_msa_fpe invoked from kernel context!", regs);
	force_sig(SIGFPE);
out:
	exception_exit(prev_state);
}

asmlinkage void do_msa(struct pt_regs *regs)
{
	enum ctx_state prev_state;
	int err;

	prev_state = exception_enter();

	if (!cpu_has_msa || test_thread_flag(TIF_32BIT_FPREGS)) {
		force_sig(SIGILL);
		goto out;
	}

	die_if_kernel("do_msa invoked from kernel context!", regs);

	err = enable_restore_fp_context(1);
	if (err)
		force_sig(SIGILL);
out:
	exception_exit(prev_state);
}

asmlinkage void do_mdmx(struct pt_regs *regs)
{
	enum ctx_state prev_state;

	prev_state = exception_enter();
	force_sig(SIGILL);
	exception_exit(prev_state);
}

/*
 * Called with interrupts disabled.
 */
asmlinkage void do_watch(struct pt_regs *regs)
{
	enum ctx_state prev_state;

	prev_state = exception_enter();
	/*
	 * Clear WP (bit 22) bit of cause register so we don't loop
	 * forever.
	 */
	clear_c0_cause(CAUSEF_WP);

	/*
	 * If the current thread has the watch registers loaded, save
	 * their values and send SIGTRAP.  Otherwise another thread
	 * left the registers set, clear them and continue.
	 */
	if (test_tsk_thread_flag(current, TIF_LOAD_WATCH)) {
		mips_read_watch_registers();
		local_irq_enable();
		force_sig_fault(SIGTRAP, TRAP_HWBKPT, NULL);
	} else {
		mips_clear_watch_registers();
		local_irq_enable();
	}
	exception_exit(prev_state);
}

asmlinkage void do_mcheck(struct pt_regs *regs)
{
	int multi_match = regs->cp0_status & ST0_TS;
	enum ctx_state prev_state;
	mm_segment_t old_fs = get_fs();

	prev_state = exception_enter();
	show_regs(regs);

	if (multi_match) {
		dump_tlb_regs();
		pr_info("\n");
		dump_tlb_all();
	}

	if (!user_mode(regs))
		set_fs(KERNEL_DS);

	show_code((unsigned int __user *) regs->cp0_epc);

	set_fs(old_fs);

	/*
	 * Some chips may have other causes of machine check (e.g. SB1
	 * graduation timer)
	 */
	panic("Caught Machine Check exception - %scaused by multiple "
	      "matching entries in the TLB.",
	      (multi_match) ? "" : "not ");
}

asmlinkage void do_mt(struct pt_regs *regs)
{
	int subcode;

	subcode = (read_vpe_c0_vpecontrol() & VPECONTROL_EXCPT)
			>> VPECONTROL_EXCPT_SHIFT;
	switch (subcode) {
	case 0:
		printk(KERN_DEBUG "Thread Underflow\n");
		break;
	case 1:
		printk(KERN_DEBUG "Thread Overflow\n");
		break;
	case 2:
		printk(KERN_DEBUG "Invalid YIELD Qualifier\n");
		break;
	case 3:
		printk(KERN_DEBUG "Gating Storage Exception\n");
		break;
	case 4:
		printk(KERN_DEBUG "YIELD Scheduler Exception\n");
		break;
	case 5:
		printk(KERN_DEBUG "Gating Storage Scheduler Exception\n");
		break;
	default:
		printk(KERN_DEBUG "*** UNKNOWN THREAD EXCEPTION %d ***\n",
			subcode);
		break;
	}
	die_if_kernel("MIPS MT Thread exception in kernel", regs);

	force_sig(SIGILL);
}


asmlinkage void do_dsp(struct pt_regs *regs)
{
	if (cpu_has_dsp)
		panic("Unexpected DSP exception");

	force_sig(SIGILL);
}

asmlinkage void do_reserved(struct pt_regs *regs)
{
	/*
	 * Game over - no way to handle this if it ever occurs.	 Most probably
	 * caused by a new unknown cpu type or after another deadly
	 * hard/software error.
	 */
	show_regs(regs);
	panic("Caught reserved exception %ld - should not happen.",
	      (regs->cp0_cause & 0x7f) >> 2);
}

static int __initdata l1parity = 1;
static int __init nol1parity(char *s)
{
	l1parity = 0;
	return 1;
}
__setup("nol1par", nol1parity);
static int __initdata l2parity = 1;
static int __init nol2parity(char *s)
{
	l2parity = 0;
	return 1;
}
__setup("nol2par", nol2parity);

/*
 * Some MIPS CPUs can enable/disable for cache parity detection, but do
 * it different ways.
 */
static inline __init void parity_protection_init(void)
{
#define ERRCTL_PE	0x80000000
#define ERRCTL_L2P	0x00800000

	if (mips_cm_revision() >= CM_REV_CM3) {
		ulong gcr_ectl, cp0_ectl;

		/*
		 * With CM3 systems we need to ensure that the L1 & L2
		 * parity enables are set to the same value, since this
		 * is presumed by the hardware engineers.
		 *
		 * If the user disabled either of L1 or L2 ECC checking,
		 * disable both.
		 */
		l1parity &= l2parity;
		l2parity &= l1parity;

		/* Probe L1 ECC support */
		cp0_ectl = read_c0_ecc();
		write_c0_ecc(cp0_ectl | ERRCTL_PE);
		back_to_back_c0_hazard();
		cp0_ectl = read_c0_ecc();

		/* Probe L2 ECC support */
		gcr_ectl = read_gcr_err_control();

		if (!(gcr_ectl & CM_GCR_ERR_CONTROL_L2_ECC_SUPPORT) ||
		    !(cp0_ectl & ERRCTL_PE)) {
			/*
			 * One of L1 or L2 ECC checking isn't supported,
			 * so we cannot enable either.
			 */
			l1parity = l2parity = 0;
		}

		/* Configure L1 ECC checking */
		if (l1parity)
			cp0_ectl |= ERRCTL_PE;
		else
			cp0_ectl &= ~ERRCTL_PE;
		write_c0_ecc(cp0_ectl);
		back_to_back_c0_hazard();
		WARN_ON(!!(read_c0_ecc() & ERRCTL_PE) != l1parity);

		/* Configure L2 ECC checking */
		if (l2parity)
			gcr_ectl |= CM_GCR_ERR_CONTROL_L2_ECC_EN;
		else
			gcr_ectl &= ~CM_GCR_ERR_CONTROL_L2_ECC_EN;
		write_gcr_err_control(gcr_ectl);
		gcr_ectl = read_gcr_err_control();
		gcr_ectl &= CM_GCR_ERR_CONTROL_L2_ECC_EN;
		WARN_ON(!!gcr_ectl != l2parity);

		pr_info("Cache parity protection %sabled\n",
			l1parity ? "en" : "dis");
		return;
	}

	switch (current_cpu_type()) {
	case CPU_24K:
	case CPU_34K:
	case CPU_74K:
	case CPU_1004K:
	case CPU_1074K:
	case CPU_INTERAPTIV:
	case CPU_PROAPTIV:
	case CPU_P5600:
	case CPU_QEMU_GENERIC:
<<<<<<< HEAD
	case CPU_I6400:
=======
>>>>>>> 24b8d41d
	case CPU_P6600:
		{
			unsigned long errctl;
			unsigned int l1parity_present, l2parity_present;

			errctl = read_c0_ecc();
			errctl &= ~(ERRCTL_PE|ERRCTL_L2P);

			/* probe L1 parity support */
			write_c0_ecc(errctl | ERRCTL_PE);
			back_to_back_c0_hazard();
			l1parity_present = (read_c0_ecc() & ERRCTL_PE);

			/* probe L2 parity support */
			write_c0_ecc(errctl|ERRCTL_L2P);
			back_to_back_c0_hazard();
			l2parity_present = (read_c0_ecc() & ERRCTL_L2P);

			if (l1parity_present && l2parity_present) {
				if (l1parity)
					errctl |= ERRCTL_PE;
				if (l1parity ^ l2parity)
					errctl |= ERRCTL_L2P;
			} else if (l1parity_present) {
				if (l1parity)
					errctl |= ERRCTL_PE;
			} else if (l2parity_present) {
				if (l2parity)
					errctl |= ERRCTL_L2P;
			} else {
				/* No parity available */
			}

			printk(KERN_INFO "Writing ErrCtl register=%08lx\n", errctl);

			write_c0_ecc(errctl);
			back_to_back_c0_hazard();
			errctl = read_c0_ecc();
			printk(KERN_INFO "Readback ErrCtl register=%08lx\n", errctl);

			if (l1parity_present)
				printk(KERN_INFO "Cache parity protection %sabled\n",
				       (errctl & ERRCTL_PE) ? "en" : "dis");

			if (l2parity_present) {
				if (l1parity_present && l1parity)
					errctl ^= ERRCTL_L2P;
				printk(KERN_INFO "L2 cache parity protection %sabled\n",
				       (errctl & ERRCTL_L2P) ? "en" : "dis");
			}
		}
		break;

	case CPU_5KC:
	case CPU_5KE:
	case CPU_LOONGSON32:
		write_c0_ecc(0x80000000);
		back_to_back_c0_hazard();
		/* Set the PE bit (bit 31) in the c0_errctl register. */
		printk(KERN_INFO "Cache parity protection %sabled\n",
		       (read_c0_ecc() & 0x80000000) ? "en" : "dis");
		break;
	case CPU_20KC:
	case CPU_25KF:
		/* Clear the DE bit (bit 16) in the c0_status register. */
		printk(KERN_INFO "Enable cache parity protection for "
		       "MIPS 20KC/25KF CPUs.\n");
		clear_c0_status(ST0_DE);
		break;
	default:
		break;
	}
}

asmlinkage void cache_parity_error(void)
{
	const int field = 2 * sizeof(unsigned long);
	unsigned int reg_val;

	/* For the moment, report the problem and hang. */
	printk("Cache error exception:\n");
	printk("cp0_errorepc == %0*lx\n", field, read_c0_errorepc());
	reg_val = read_c0_cacheerr();
	printk("c0_cacheerr == %08x\n", reg_val);

	printk("Decoded c0_cacheerr: %s cache fault in %s reference.\n",
	       reg_val & (1<<30) ? "secondary" : "primary",
	       reg_val & (1<<31) ? "data" : "insn");
	if ((cpu_has_mips_r2_r6) &&
	    ((current_cpu_data.processor_id & 0xff0000) == PRID_COMP_MIPS)) {
		pr_err("Error bits: %s%s%s%s%s%s%s%s\n",
			reg_val & (1<<29) ? "ED " : "",
			reg_val & (1<<28) ? "ET " : "",
			reg_val & (1<<27) ? "ES " : "",
			reg_val & (1<<26) ? "EE " : "",
			reg_val & (1<<25) ? "EB " : "",
			reg_val & (1<<24) ? "EI " : "",
			reg_val & (1<<23) ? "E1 " : "",
			reg_val & (1<<22) ? "E0 " : "");
	} else {
		pr_err("Error bits: %s%s%s%s%s%s%s\n",
			reg_val & (1<<29) ? "ED " : "",
			reg_val & (1<<28) ? "ET " : "",
			reg_val & (1<<26) ? "EE " : "",
			reg_val & (1<<25) ? "EB " : "",
			reg_val & (1<<24) ? "EI " : "",
			reg_val & (1<<23) ? "E1 " : "",
			reg_val & (1<<22) ? "E0 " : "");
	}
	printk("IDX: 0x%08x\n", reg_val & ((1<<22)-1));

#if defined(CONFIG_CPU_MIPS32) || defined(CONFIG_CPU_MIPS64)
	if (reg_val & (1<<22))
		printk("DErrAddr0: 0x%0*lx\n", field, read_c0_derraddr0());

	if (reg_val & (1<<23))
		printk("DErrAddr1: 0x%0*lx\n", field, read_c0_derraddr1());
#endif

	panic("Can't handle the cache error!");
}

asmlinkage void do_ftlb(void)
{
	const int field = 2 * sizeof(unsigned long);
	unsigned int reg_val;

	/* For the moment, report the problem and hang. */
	if ((cpu_has_mips_r2_r6) &&
	    (((current_cpu_data.processor_id & 0xff0000) == PRID_COMP_MIPS) ||
	    ((current_cpu_data.processor_id & 0xff0000) == PRID_COMP_LOONGSON))) {
		pr_err("FTLB error exception, cp0_ecc=0x%08x:\n",
		       read_c0_ecc());
		pr_err("cp0_errorepc == %0*lx\n", field, read_c0_errorepc());
		reg_val = read_c0_cacheerr();
		pr_err("c0_cacheerr == %08x\n", reg_val);

		if ((reg_val & 0xc0000000) == 0xc0000000) {
			pr_err("Decoded c0_cacheerr: FTLB parity error\n");
		} else {
			pr_err("Decoded c0_cacheerr: %s cache fault in %s reference.\n",
			       reg_val & (1<<30) ? "secondary" : "primary",
			       reg_val & (1<<31) ? "data" : "insn");
		}
	} else {
		pr_err("FTLB error exception\n");
	}
	/* Just print the cacheerr bits for now */
	cache_parity_error();
}

asmlinkage void do_gsexc(struct pt_regs *regs, u32 diag1)
{
	u32 exccode = (diag1 & LOONGSON_DIAG1_EXCCODE) >>
			LOONGSON_DIAG1_EXCCODE_SHIFT;
	enum ctx_state prev_state;

	prev_state = exception_enter();

	switch (exccode) {
	case 0x08:
		/* Undocumented exception, will trigger on certain
		 * also-undocumented instructions accessible from userspace.
		 * Processor state is not otherwise corrupted, but currently
		 * we don't know how to proceed. Maybe there is some
		 * undocumented control flag to enable the instructions?
		 */
		force_sig(SIGILL);
		break;

	default:
		/* None of the other exceptions, documented or not, have
		 * further details given; none are encountered in the wild
		 * either. Panic in case some of them turn out to be fatal.
		 */
		show_regs(regs);
		panic("Unhandled Loongson exception - GSCause = %08x", diag1);
	}

	exception_exit(prev_state);
}

/*
 * SDBBP EJTAG debug exception handler.
 * We skip the instruction and return to the next instruction.
 */
void ejtag_exception_handler(struct pt_regs *regs)
{
	const int field = 2 * sizeof(unsigned long);
	unsigned long depc, old_epc, old_ra;
	unsigned int debug;

	printk(KERN_DEBUG "SDBBP EJTAG debug exception - not handled yet, just ignored!\n");
	depc = read_c0_depc();
	debug = read_c0_debug();
	printk(KERN_DEBUG "c0_depc = %0*lx, DEBUG = %08x\n", field, depc, debug);
	if (debug & 0x80000000) {
		/*
		 * In branch delay slot.
		 * We cheat a little bit here and use EPC to calculate the
		 * debug return address (DEPC). EPC is restored after the
		 * calculation.
		 */
		old_epc = regs->cp0_epc;
		old_ra = regs->regs[31];
		regs->cp0_epc = depc;
		compute_return_epc(regs);
		depc = regs->cp0_epc;
		regs->cp0_epc = old_epc;
		regs->regs[31] = old_ra;
	} else
		depc += 4;
	write_c0_depc(depc);

#if 0
	printk(KERN_DEBUG "\n\n----- Enable EJTAG single stepping ----\n\n");
	write_c0_debug(debug | 0x100);
#endif
}

/*
 * NMI exception handler.
 * No lock; only written during early bootup by CPU 0.
 */
static RAW_NOTIFIER_HEAD(nmi_chain);

int register_nmi_notifier(struct notifier_block *nb)
{
	return raw_notifier_chain_register(&nmi_chain, nb);
}

void __noreturn nmi_exception_handler(struct pt_regs *regs)
{
	char str[100];

	nmi_enter();
	raw_notifier_call_chain(&nmi_chain, 0, regs);
	bust_spinlocks(1);
	snprintf(str, 100, "CPU%d NMI taken, CP0_EPC=%lx\n",
		 smp_processor_id(), regs->cp0_epc);
	regs->cp0_epc = read_c0_errorepc();
	die(str, regs);
	nmi_exit();
}

#define VECTORSPACING 0x100	/* for EI/VI mode */

unsigned long ebase;
EXPORT_SYMBOL_GPL(ebase);
unsigned long exception_handlers[32];
unsigned long vi_handlers[64];

void __init *set_except_vector(int n, void *addr)
{
	unsigned long handler = (unsigned long) addr;
	unsigned long old_handler;

#ifdef CONFIG_CPU_MICROMIPS
	/*
	 * Only the TLB handlers are cache aligned with an even
	 * address. All other handlers are on an odd address and
	 * require no modification. Otherwise, MIPS32 mode will
	 * be entered when handling any TLB exceptions. That
	 * would be bad...since we must stay in microMIPS mode.
	 */
	if (!(handler & 0x1))
		handler |= 1;
#endif
	old_handler = xchg(&exception_handlers[n], handler);

	if (n == 0 && cpu_has_divec) {
#ifdef CONFIG_CPU_MICROMIPS
		unsigned long jump_mask = ~((1 << 27) - 1);
#else
		unsigned long jump_mask = ~((1 << 28) - 1);
#endif
		u32 *buf = (u32 *)(ebase + 0x200);
		unsigned int k0 = 26;
		if ((handler & jump_mask) == ((ebase + 0x200) & jump_mask)) {
			uasm_i_j(&buf, handler & ~jump_mask);
			uasm_i_nop(&buf);
		} else {
			UASM_i_LA(&buf, k0, handler);
			uasm_i_jr(&buf, k0);
			uasm_i_nop(&buf);
		}
		local_flush_icache_range(ebase + 0x200, (unsigned long)buf);
	}
	return (void *)old_handler;
}

static void do_default_vi(void)
{
	show_regs(get_irq_regs());
	panic("Caught unexpected vectored interrupt.");
}

static void *set_vi_srs_handler(int n, vi_handler_t addr, int srs)
{
	unsigned long handler;
	unsigned long old_handler = vi_handlers[n];
	int srssets = current_cpu_data.srsets;
	u16 *h;
	unsigned char *b;

	BUG_ON(!cpu_has_veic && !cpu_has_vint);

	if (addr == NULL) {
		handler = (unsigned long) do_default_vi;
		srs = 0;
	} else
		handler = (unsigned long) addr;
	vi_handlers[n] = handler;

	b = (unsigned char *)(ebase + 0x200 + n*VECTORSPACING);

	if (srs >= srssets)
		panic("Shadow register set %d not supported", srs);

	if (cpu_has_veic) {
		if (board_bind_eic_interrupt)
			board_bind_eic_interrupt(n, srs);
	} else if (cpu_has_vint) {
		/* SRSMap is only defined if shadow sets are implemented */
		if (srssets > 1)
			change_c0_srsmap(0xf << n*4, srs << n*4);
	}

	if (srs == 0) {
		/*
		 * If no shadow set is selected then use the default handler
		 * that does normal register saving and standard interrupt exit
		 */
		extern char except_vec_vi, except_vec_vi_lui;
		extern char except_vec_vi_ori, except_vec_vi_end;
		extern char rollback_except_vec_vi;
		char *vec_start = using_rollback_handler() ?
			&rollback_except_vec_vi : &except_vec_vi;
#if defined(CONFIG_CPU_MICROMIPS) || defined(CONFIG_CPU_BIG_ENDIAN)
		const int lui_offset = &except_vec_vi_lui - vec_start + 2;
		const int ori_offset = &except_vec_vi_ori - vec_start + 2;
#else
		const int lui_offset = &except_vec_vi_lui - vec_start;
		const int ori_offset = &except_vec_vi_ori - vec_start;
#endif
		const int handler_len = &except_vec_vi_end - vec_start;

		if (handler_len > VECTORSPACING) {
			/*
			 * Sigh... panicing won't help as the console
			 * is probably not configured :(
			 */
			panic("VECTORSPACING too small");
		}

		set_handler(((unsigned long)b - ebase), vec_start,
#ifdef CONFIG_CPU_MICROMIPS
				(handler_len - 1));
#else
				handler_len);
#endif
		h = (u16 *)(b + lui_offset);
		*h = (handler >> 16) & 0xffff;
		h = (u16 *)(b + ori_offset);
		*h = (handler & 0xffff);
		local_flush_icache_range((unsigned long)b,
					 (unsigned long)(b+handler_len));
	}
	else {
		/*
		 * In other cases jump directly to the interrupt handler. It
		 * is the handler's responsibility to save registers if required
		 * (eg hi/lo) and return from the exception using "eret".
		 */
		u32 insn;

		h = (u16 *)b;
		/* j handler */
#ifdef CONFIG_CPU_MICROMIPS
		insn = 0xd4000000 | (((u32)handler & 0x07ffffff) >> 1);
#else
		insn = 0x08000000 | (((u32)handler & 0x0fffffff) >> 2);
#endif
		h[0] = (insn >> 16) & 0xffff;
		h[1] = insn & 0xffff;
		h[2] = 0;
		h[3] = 0;
		local_flush_icache_range((unsigned long)b,
					 (unsigned long)(b+8));
	}

	return (void *)old_handler;
}

void *set_vi_handler(int n, vi_handler_t addr)
{
	return set_vi_srs_handler(n, addr, 0);
}

extern void tlb_init(void);

/*
 * Timer interrupt
 */
int cp0_compare_irq;
EXPORT_SYMBOL_GPL(cp0_compare_irq);
int cp0_compare_irq_shift;

/*
 * Performance counter IRQ or -1 if shared with timer
 */
int cp0_perfcount_irq;
EXPORT_SYMBOL_GPL(cp0_perfcount_irq);

/*
 * Fast debug channel IRQ or -1 if not present
 */
int cp0_fdc_irq;
EXPORT_SYMBOL_GPL(cp0_fdc_irq);

static int noulri;

static int __init ulri_disable(char *s)
{
	pr_info("Disabling ulri\n");
	noulri = 1;

	return 1;
}
__setup("noulri", ulri_disable);

/* configure STATUS register */
static void configure_status(void)
{
	/*
	 * Disable coprocessors and select 32-bit or 64-bit addressing
	 * and the 16/32 or 32/32 FPR register model.  Reset the BEV
	 * flag that some firmware may have left set and the TS bit (for
	 * IP27).  Set XX for ISA IV code to work.
	 */
	unsigned int status_set = ST0_KERNEL_CUMASK;
#ifdef CONFIG_64BIT
	status_set |= ST0_FR|ST0_KX|ST0_SX|ST0_UX;
#endif
	if (current_cpu_data.isa_level & MIPS_CPU_ISA_IV)
		status_set |= ST0_XX;
	if (cpu_has_dsp)
		status_set |= ST0_MX;

	change_c0_status(ST0_CU|ST0_MX|ST0_RE|ST0_FR|ST0_BEV|ST0_TS|ST0_KX|ST0_SX|ST0_UX,
			 status_set);
	back_to_back_c0_hazard();
}

unsigned int hwrena;
EXPORT_SYMBOL_GPL(hwrena);

/* configure HWRENA register */
static void configure_hwrena(void)
{
	hwrena = cpu_hwrena_impl_bits;

	if (cpu_has_mips_r2_r6)
		hwrena |= MIPS_HWRENA_CPUNUM |
			  MIPS_HWRENA_SYNCISTEP |
			  MIPS_HWRENA_CC |
			  MIPS_HWRENA_CCRES;

	if (!noulri && cpu_has_userlocal)
		hwrena |= MIPS_HWRENA_ULR;

	if (hwrena)
		write_c0_hwrena(hwrena);
}

static void configure_exception_vector(void)
{
	if (cpu_has_mips_r2_r6) {
		unsigned long sr = set_c0_status(ST0_BEV);
		/* If available, use WG to set top bits of EBASE */
		if (cpu_has_ebase_wg) {
#ifdef CONFIG_64BIT
			write_c0_ebase_64(ebase | MIPS_EBASE_WG);
#else
			write_c0_ebase(ebase | MIPS_EBASE_WG);
#endif
		}
		write_c0_ebase(ebase);
		write_c0_status(sr);
	}
	if (cpu_has_veic || cpu_has_vint) {
		/* Setting vector spacing enables EI/VI mode  */
		change_c0_intctl(0x3e0, VECTORSPACING);
	}
	if (cpu_has_divec) {
		if (cpu_has_mipsmt) {
			unsigned int vpflags = dvpe();
			set_c0_cause(CAUSEF_IV);
			evpe(vpflags);
		} else
			set_c0_cause(CAUSEF_IV);
	}
}

void per_cpu_trap_init(bool is_boot_cpu)
{
	unsigned int cpu = smp_processor_id();

	configure_status();
	configure_hwrena();

	configure_exception_vector();

	/*
	 * Before R2 both interrupt numbers were fixed to 7, so on R2 only:
	 *
	 *  o read IntCtl.IPTI to determine the timer interrupt
	 *  o read IntCtl.IPPCI to determine the performance counter interrupt
	 *  o read IntCtl.IPFDC to determine the fast debug channel interrupt
	 */
	if (cpu_has_mips_r2_r6) {
		/*
		 * We shouldn't trust a secondary core has a sane EBASE register
		 * so use the one calculated by the boot CPU.
		 */
		if (!is_boot_cpu) {
			/* If available, use WG to set top bits of EBASE */
			if (cpu_has_ebase_wg) {
#ifdef CONFIG_64BIT
				write_c0_ebase_64(ebase | MIPS_EBASE_WG);
#else
				write_c0_ebase(ebase | MIPS_EBASE_WG);
#endif
			}
			write_c0_ebase(ebase);
		}

		cp0_compare_irq_shift = CAUSEB_TI - CAUSEB_IP;
		cp0_compare_irq = (read_c0_intctl() >> INTCTLB_IPTI) & 7;
		cp0_perfcount_irq = (read_c0_intctl() >> INTCTLB_IPPCI) & 7;
		cp0_fdc_irq = (read_c0_intctl() >> INTCTLB_IPFDC) & 7;
		if (!cp0_fdc_irq)
			cp0_fdc_irq = -1;

	} else {
		cp0_compare_irq = CP0_LEGACY_COMPARE_IRQ;
		cp0_compare_irq_shift = CP0_LEGACY_PERFCNT_IRQ;
		cp0_perfcount_irq = -1;
		cp0_fdc_irq = -1;
	}

<<<<<<< HEAD
	if (!cpu_data[cpu].asid_cache)
=======
	if (cpu_has_mmid)
		cpu_data[cpu].asid_cache = 0;
	else if (!cpu_data[cpu].asid_cache)
>>>>>>> 24b8d41d
		cpu_data[cpu].asid_cache = asid_first_version(cpu);

	mmgrab(&init_mm);
	current->active_mm = &init_mm;
	BUG_ON(current->mm);
	enter_lazy_tlb(&init_mm, current);

	/* Boot CPU's cache setup in setup_arch(). */
	if (!is_boot_cpu)
		cpu_cache_init();
	tlb_init();
	TLBMISS_HANDLER_SETUP();
}

/* Install CPU exception handler */
void set_handler(unsigned long offset, void *addr, unsigned long size)
{
#ifdef CONFIG_CPU_MICROMIPS
	memcpy((void *)(ebase + offset), ((unsigned char *)addr - 1), size);
#else
	memcpy((void *)(ebase + offset), addr, size);
#endif
	local_flush_icache_range(ebase + offset, ebase + offset + size);
}

static const char panic_null_cerr[] =
	"Trying to set NULL cache error exception handler\n";

/*
 * Install uncached CPU exception handler.
 * This is suitable only for the cache error exception which is the only
 * exception handler that is being run uncached.
 */
void set_uncached_handler(unsigned long offset, void *addr,
	unsigned long size)
{
	unsigned long uncached_ebase = CKSEG1ADDR(ebase);

	if (!addr)
		panic(panic_null_cerr);

	memcpy((void *)(uncached_ebase + offset), addr, size);
}

static int __initdata rdhwr_noopt;
static int __init set_rdhwr_noopt(char *str)
{
	rdhwr_noopt = 1;
	return 1;
}

__setup("rdhwr_noopt", set_rdhwr_noopt);

void __init trap_init(void)
{
	extern char except_vec3_generic;
	extern char except_vec4;
	extern char except_vec3_r4000;
	unsigned long i, vec_size;
	phys_addr_t ebase_pa;

	check_wait();

<<<<<<< HEAD
	if (cpu_has_veic || cpu_has_vint) {
		unsigned long size = 0x200 + VECTORSPACING*64;
		phys_addr_t ebase_pa;

		ebase = (unsigned long)
			__alloc_bootmem(size, 1 << fls(size), 0);

		/*
		 * Try to ensure ebase resides in KSeg0 if possible.
		 *
		 * It shouldn't generally be in XKPhys on MIPS64 to avoid
		 * hitting a poorly defined exception base for Cache Errors.
		 * The allocation is likely to be in the low 512MB of physical,
		 * in which case we should be able to convert to KSeg0.
		 *
		 * EVA is special though as it allows segments to be rearranged
		 * and to become uncached during cache error handling.
		 */
		ebase_pa = __pa(ebase);
		if (!IS_ENABLED(CONFIG_EVA) && !WARN_ON(ebase_pa >= 0x20000000))
			ebase = CKSEG0ADDR(ebase_pa);
	} else {
=======
	if (!cpu_has_mips_r2_r6) {
>>>>>>> 24b8d41d
		ebase = CAC_BASE;
		ebase_pa = virt_to_phys((void *)ebase);
		vec_size = 0x400;

<<<<<<< HEAD
		if (cpu_has_mips_r2_r6) {
			if (cpu_has_ebase_wg) {
#ifdef CONFIG_64BIT
				ebase = (read_c0_ebase_64() & ~0xfff);
#else
				ebase = (read_c0_ebase() & ~0xfff);
#endif
			} else {
				ebase += (read_c0_ebase() & 0x3ffff000);
			}
		}
=======
		memblock_reserve(ebase_pa, vec_size);
	} else {
		if (cpu_has_veic || cpu_has_vint)
			vec_size = 0x200 + VECTORSPACING*64;
		else
			vec_size = PAGE_SIZE;

		ebase_pa = memblock_phys_alloc(vec_size, 1 << fls(vec_size));
		if (!ebase_pa)
			panic("%s: Failed to allocate %lu bytes align=0x%x\n",
			      __func__, vec_size, 1 << fls(vec_size));

		/*
		 * Try to ensure ebase resides in KSeg0 if possible.
		 *
		 * It shouldn't generally be in XKPhys on MIPS64 to avoid
		 * hitting a poorly defined exception base for Cache Errors.
		 * The allocation is likely to be in the low 512MB of physical,
		 * in which case we should be able to convert to KSeg0.
		 *
		 * EVA is special though as it allows segments to be rearranged
		 * and to become uncached during cache error handling.
		 */
		if (!IS_ENABLED(CONFIG_EVA) && !WARN_ON(ebase_pa >= 0x20000000))
			ebase = CKSEG0ADDR(ebase_pa);
		else
			ebase = (unsigned long)phys_to_virt(ebase_pa);
>>>>>>> 24b8d41d
	}

	if (cpu_has_mmips) {
		unsigned int config3 = read_c0_config3();

		if (IS_ENABLED(CONFIG_CPU_MICROMIPS))
			write_c0_config3(config3 | MIPS_CONF3_ISA_OE);
		else
			write_c0_config3(config3 & ~MIPS_CONF3_ISA_OE);
	}

	if (board_ebase_setup)
		board_ebase_setup();
	per_cpu_trap_init(true);
	memblock_set_bottom_up(false);

	/*
	 * Copy the generic exception handlers to their final destination.
	 * This will be overridden later as suitable for a particular
	 * configuration.
	 */
	set_handler(0x180, &except_vec3_generic, 0x80);

	/*
	 * Setup default vectors
	 */
	for (i = 0; i <= 31; i++)
		set_except_vector(i, handle_reserved);

	/*
	 * Copy the EJTAG debug exception vector handler code to it's final
	 * destination.
	 */
	if (cpu_has_ejtag && board_ejtag_handler_setup)
		board_ejtag_handler_setup();

	/*
	 * Only some CPUs have the watch exceptions.
	 */
	if (cpu_has_watch)
		set_except_vector(EXCCODE_WATCH, handle_watch);

	/*
	 * Initialise interrupt handlers
	 */
	if (cpu_has_veic || cpu_has_vint) {
		int nvec = cpu_has_veic ? 64 : 8;
		for (i = 0; i < nvec; i++)
			set_vi_handler(i, NULL);
	}
	else if (cpu_has_divec)
		set_handler(0x200, &except_vec4, 0x8);

	/*
	 * Some CPUs can enable/disable for cache parity detection, but does
	 * it different ways.
	 */
	parity_protection_init();

	/*
	 * The Data Bus Errors / Instruction Bus Errors are signaled
	 * by external hardware.  Therefore these two exceptions
	 * may have board specific handlers.
	 */
	if (board_be_init)
		board_be_init();

	set_except_vector(EXCCODE_INT, using_rollback_handler() ?
					rollback_handle_int : handle_int);
	set_except_vector(EXCCODE_MOD, handle_tlbm);
	set_except_vector(EXCCODE_TLBL, handle_tlbl);
	set_except_vector(EXCCODE_TLBS, handle_tlbs);

	set_except_vector(EXCCODE_ADEL, handle_adel);
	set_except_vector(EXCCODE_ADES, handle_ades);

	set_except_vector(EXCCODE_IBE, handle_ibe);
	set_except_vector(EXCCODE_DBE, handle_dbe);

	set_except_vector(EXCCODE_SYS, handle_sys);
	set_except_vector(EXCCODE_BP, handle_bp);

	if (rdhwr_noopt)
		set_except_vector(EXCCODE_RI, handle_ri);
	else {
		if (cpu_has_vtag_icache)
			set_except_vector(EXCCODE_RI, handle_ri_rdhwr_tlbp);
		else if (current_cpu_type() == CPU_LOONGSON64)
			set_except_vector(EXCCODE_RI, handle_ri_rdhwr_tlbp);
		else
			set_except_vector(EXCCODE_RI, handle_ri_rdhwr);
	}

	set_except_vector(EXCCODE_CPU, handle_cpu);
	set_except_vector(EXCCODE_OV, handle_ov);
	set_except_vector(EXCCODE_TR, handle_tr);
	set_except_vector(EXCCODE_MSAFPE, handle_msa_fpe);

	if (board_nmi_handler_setup)
		board_nmi_handler_setup();

	if (cpu_has_fpu && !cpu_has_nofpuex)
		set_except_vector(EXCCODE_FPE, handle_fpe);

	if (cpu_has_ftlbparex)
		set_except_vector(MIPS_EXCCODE_TLBPAR, handle_ftlb);

	if (cpu_has_gsexcex)
		set_except_vector(LOONGSON_EXCCODE_GSEXC, handle_gsexc);

	if (cpu_has_rixiex) {
		set_except_vector(EXCCODE_TLBRI, tlb_do_page_fault_0);
		set_except_vector(EXCCODE_TLBXI, tlb_do_page_fault_0);
	}

	set_except_vector(EXCCODE_MSADIS, handle_msa);
	set_except_vector(EXCCODE_MDMX, handle_mdmx);

	if (cpu_has_mcheck)
		set_except_vector(EXCCODE_MCHECK, handle_mcheck);

	if (cpu_has_mipsmt)
		set_except_vector(EXCCODE_THREAD, handle_mt);

	set_except_vector(EXCCODE_DSPDIS, handle_dsp);

	if (board_cache_error_setup)
		board_cache_error_setup();

	if (cpu_has_vce)
		/* Special exception: R4[04]00 uses also the divec space. */
		set_handler(0x180, &except_vec3_r4000, 0x100);
	else if (cpu_has_4kex)
		set_handler(0x180, &except_vec3_generic, 0x80);
	else
		set_handler(0x080, &except_vec3_generic, 0x80);

	local_flush_icache_range(ebase, ebase + vec_size);

	sort_extable(__start___dbe_table, __stop___dbe_table);

	cu2_notifier(default_cu2_call, 0x80000000);	/* Run last  */
}

static int trap_pm_notifier(struct notifier_block *self, unsigned long cmd,
			    void *v)
{
	switch (cmd) {
	case CPU_PM_ENTER_FAILED:
	case CPU_PM_EXIT:
		configure_status();
		configure_hwrena();
		configure_exception_vector();

		/* Restore register with CPU number for TLB handlers */
		TLBMISS_HANDLER_RESTORE();

		break;
	}

	return NOTIFY_OK;
}

static struct notifier_block trap_pm_notifier_block = {
	.notifier_call = trap_pm_notifier,
};

static int __init trap_pm_init(void)
{
	return cpu_pm_register_notifier(&trap_pm_notifier_block);
}
arch_initcall(trap_pm_init);<|MERGE_RESOLUTION|>--- conflicted
+++ resolved
@@ -50,12 +50,8 @@
 #include <asm/fpu.h>
 #include <asm/fpu_emulator.h>
 #include <asm/idle.h>
-<<<<<<< HEAD
-#include <asm/mips-cm.h>
-=======
 #include <asm/isa-rev.h>
 #include <asm/mips-cps.h>
->>>>>>> 24b8d41d
 #include <asm/mips-r2-to-r6-emul.h>
 #include <asm/mipsregs.h>
 #include <asm/mipsmtregs.h>
@@ -155,11 +151,7 @@
 		task = current;
 
 	if (raw_show_trace || user_mode(regs) || !__kernel_text_address(pc)) {
-<<<<<<< HEAD
-		show_raw_backtrace(sp);
-=======
 		show_raw_backtrace(sp, loglvl);
->>>>>>> 24b8d41d
 		return;
 	}
 	printk("%sCall Trace:\n", loglvl);
@@ -187,11 +179,7 @@
 	while ((unsigned long) sp & (PAGE_SIZE - 1)) {
 		if (i && ((i % (64 / field)) == 0)) {
 			pr_cont("\n");
-<<<<<<< HEAD
-			printk("       ");
-=======
 			printk("%s       ", loglvl);
->>>>>>> 24b8d41d
 		}
 		if (i > 39) {
 			pr_cont(" ...");
@@ -207,11 +195,7 @@
 		i++;
 	}
 	pr_cont("\n");
-<<<<<<< HEAD
-	show_backtrace(task, regs);
-=======
 	show_backtrace(task, regs, loglvl);
->>>>>>> 24b8d41d
 }
 
 void show_stack(struct task_struct *task, unsigned long *sp, const char *loglvl)
@@ -767,11 +751,8 @@
 	exception_exit(prev_state);
 }
 
-<<<<<<< HEAD
-=======
 #ifdef CONFIG_MIPS_FP_SUPPORT
 
->>>>>>> 24b8d41d
 /*
  * Send SIGFPE according to FCSR Cause bits, which must have already
  * been masked against Enable bits.  This is impotant as Inexact can
@@ -781,23 +762,6 @@
 void force_fcr31_sig(unsigned long fcr31, void __user *fault_addr,
 		     struct task_struct *tsk)
 {
-<<<<<<< HEAD
-	struct siginfo si = { .si_addr = fault_addr, .si_signo = SIGFPE };
-
-	if (fcr31 & FPU_CSR_INV_X)
-		si.si_code = FPE_FLTINV;
-	else if (fcr31 & FPU_CSR_DIV_X)
-		si.si_code = FPE_FLTDIV;
-	else if (fcr31 & FPU_CSR_OVF_X)
-		si.si_code = FPE_FLTOVF;
-	else if (fcr31 & FPU_CSR_UDF_X)
-		si.si_code = FPE_FLTUND;
-	else if (fcr31 & FPU_CSR_INE_X)
-		si.si_code = FPE_FLTRES;
-	else
-		si.si_code = __SI_FAULT;
-	force_sig_info(SIGFPE, &si, tsk);
-=======
 	int si_code = FPE_FLTUNK;
 
 	if (fcr31 & FPU_CSR_INV_X)
@@ -812,16 +776,11 @@
 		si_code = FPE_FLTRES;
 
 	force_sig_fault_to_task(SIGFPE, si_code, fault_addr, tsk);
->>>>>>> 24b8d41d
 }
 
 int process_fpemu_return(int sig, void __user *fault_addr, unsigned long fcr31)
 {
-<<<<<<< HEAD
-	struct siginfo si = { 0 };
-=======
 	int si_code;
->>>>>>> 24b8d41d
 	struct vm_area_struct *vma;
 
 	switch (sig) {
@@ -837,19 +796,10 @@
 		return 1;
 
 	case SIGSEGV:
-<<<<<<< HEAD
-		si.si_addr = fault_addr;
-		si.si_signo = sig;
-		down_read(&current->mm->mmap_sem);
-		vma = find_vma(current->mm, (unsigned long)fault_addr);
-		if (vma && (vma->vm_start <= (unsigned long)fault_addr))
-			si.si_code = SEGV_ACCERR;
-=======
 		mmap_read_lock(current->mm);
 		vma = find_vma(current->mm, (unsigned long)fault_addr);
 		if (vma && (vma->vm_start <= (unsigned long)fault_addr))
 			si_code = SEGV_ACCERR;
->>>>>>> 24b8d41d
 		else
 			si_code = SEGV_MAPERR;
 		mmap_read_unlock(current->mm);
@@ -1337,8 +1287,6 @@
 		err = own_fpu_inatomic(1);
 		if (msa && !err) {
 			enable_msa();
-<<<<<<< HEAD
-=======
 			/*
 			 * with MSA enabled, userspace can see MSACSR
 			 * and MSA regs, but the values in them are from
@@ -1350,7 +1298,6 @@
 			 * own_fpu_inatomic(1) just restore low 64bit,
 			 * fix the high 64bit
 			 */
->>>>>>> 24b8d41d
 			init_msa_upper();
 			set_thread_flag(TIF_USEDMSA);
 			set_thread_flag(TIF_MSA_CTX_LIVE);
@@ -1462,12 +1409,7 @@
 	unsigned long old_epc, old31;
 	unsigned int opcode;
 	unsigned int cpid;
-<<<<<<< HEAD
-	int status, err;
-	int sig;
-=======
 	int status;
->>>>>>> 24b8d41d
 
 	prev_state = exception_enter();
 	cpid = (regs->cp0_cause >> CAUSEB_CE) & 3;
@@ -1822,10 +1764,6 @@
 	case CPU_PROAPTIV:
 	case CPU_P5600:
 	case CPU_QEMU_GENERIC:
-<<<<<<< HEAD
-	case CPU_I6400:
-=======
->>>>>>> 24b8d41d
 	case CPU_P6600:
 		{
 			unsigned long errctl;
@@ -2347,22 +2285,6 @@
 	 *  o read IntCtl.IPFDC to determine the fast debug channel interrupt
 	 */
 	if (cpu_has_mips_r2_r6) {
-		/*
-		 * We shouldn't trust a secondary core has a sane EBASE register
-		 * so use the one calculated by the boot CPU.
-		 */
-		if (!is_boot_cpu) {
-			/* If available, use WG to set top bits of EBASE */
-			if (cpu_has_ebase_wg) {
-#ifdef CONFIG_64BIT
-				write_c0_ebase_64(ebase | MIPS_EBASE_WG);
-#else
-				write_c0_ebase(ebase | MIPS_EBASE_WG);
-#endif
-			}
-			write_c0_ebase(ebase);
-		}
-
 		cp0_compare_irq_shift = CAUSEB_TI - CAUSEB_IP;
 		cp0_compare_irq = (read_c0_intctl() >> INTCTLB_IPTI) & 7;
 		cp0_perfcount_irq = (read_c0_intctl() >> INTCTLB_IPPCI) & 7;
@@ -2377,13 +2299,9 @@
 		cp0_fdc_irq = -1;
 	}
 
-<<<<<<< HEAD
-	if (!cpu_data[cpu].asid_cache)
-=======
 	if (cpu_has_mmid)
 		cpu_data[cpu].asid_cache = 0;
 	else if (!cpu_data[cpu].asid_cache)
->>>>>>> 24b8d41d
 		cpu_data[cpu].asid_cache = asid_first_version(cpu);
 
 	mmgrab(&init_mm);
@@ -2447,49 +2365,11 @@
 
 	check_wait();
 
-<<<<<<< HEAD
-	if (cpu_has_veic || cpu_has_vint) {
-		unsigned long size = 0x200 + VECTORSPACING*64;
-		phys_addr_t ebase_pa;
-
-		ebase = (unsigned long)
-			__alloc_bootmem(size, 1 << fls(size), 0);
-
-		/*
-		 * Try to ensure ebase resides in KSeg0 if possible.
-		 *
-		 * It shouldn't generally be in XKPhys on MIPS64 to avoid
-		 * hitting a poorly defined exception base for Cache Errors.
-		 * The allocation is likely to be in the low 512MB of physical,
-		 * in which case we should be able to convert to KSeg0.
-		 *
-		 * EVA is special though as it allows segments to be rearranged
-		 * and to become uncached during cache error handling.
-		 */
-		ebase_pa = __pa(ebase);
-		if (!IS_ENABLED(CONFIG_EVA) && !WARN_ON(ebase_pa >= 0x20000000))
-			ebase = CKSEG0ADDR(ebase_pa);
-	} else {
-=======
 	if (!cpu_has_mips_r2_r6) {
->>>>>>> 24b8d41d
 		ebase = CAC_BASE;
 		ebase_pa = virt_to_phys((void *)ebase);
 		vec_size = 0x400;
 
-<<<<<<< HEAD
-		if (cpu_has_mips_r2_r6) {
-			if (cpu_has_ebase_wg) {
-#ifdef CONFIG_64BIT
-				ebase = (read_c0_ebase_64() & ~0xfff);
-#else
-				ebase = (read_c0_ebase() & ~0xfff);
-#endif
-			} else {
-				ebase += (read_c0_ebase() & 0x3ffff000);
-			}
-		}
-=======
 		memblock_reserve(ebase_pa, vec_size);
 	} else {
 		if (cpu_has_veic || cpu_has_vint)
@@ -2517,7 +2397,6 @@
 			ebase = CKSEG0ADDR(ebase_pa);
 		else
 			ebase = (unsigned long)phys_to_virt(ebase_pa);
->>>>>>> 24b8d41d
 	}
 
 	if (cpu_has_mmips) {
