--- conflicted
+++ resolved
@@ -51,33 +51,5 @@
 	phys_addr_t size = resource_size(rsrc);
 
 	*start = fixup_bigphys_addr(rsrc->start, size);
-<<<<<<< HEAD
-	*end = rsrc->start + size;
-}
-
-int pci_mmap_page_range(struct pci_dev *dev, struct vm_area_struct *vma,
-			enum pci_mmap_state mmap_state, int write_combine)
-{
-	unsigned long prot;
-
-	/*
-	 * I/O space can be accessed via normal processor loads and stores on
-	 * this platform but for now we elect not to do this and portable
-	 * drivers should not do this anyway.
-	 */
-	if (mmap_state == pci_mmap_io)
-		return -EINVAL;
-
-	/*
-	 * Ignore write-combine; for now only return uncached mappings.
-	 */
-	prot = pgprot_val(vma->vm_page_prot);
-	prot = (prot & ~_CACHE_MASK) | _CACHE_UNCACHED;
-	vma->vm_page_prot = __pgprot(prot);
-
-	return remap_pfn_range(vma, vma->vm_start, vma->vm_pgoff,
-		vma->vm_end - vma->vm_start, vma->vm_page_prot);
-=======
 	*end = rsrc->start + size - 1;
->>>>>>> 24b8d41d
 }