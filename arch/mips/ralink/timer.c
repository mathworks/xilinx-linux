// SPDX-License-Identifier: GPL-2.0-only
/*
 * Ralink RT2880 timer
 * Author: John Crispin
<<<<<<< HEAD
 *
 * This program is free software; you can redistribute it and/or modify it
 * under the terms of the GNU General Public License version 2 as published
 * by the Free Software Foundation.
=======
>>>>>>> 24b8d41d
 *
 * Copyright (C) 2013 John Crispin <john@phrozen.org>
*/

#include <linux/platform_device.h>
#include <linux/interrupt.h>
#include <linux/timer.h>
#include <linux/of_gpio.h>
#include <linux/clk.h>

#include <asm/mach-ralink/ralink_regs.h>

#define TIMER_REG_TMRSTAT		0x00
#define TIMER_REG_TMR0LOAD		0x10
#define TIMER_REG_TMR0CTL		0x18

#define TMRSTAT_TMR0INT			BIT(0)

#define TMR0CTL_ENABLE			BIT(7)
#define TMR0CTL_MODE_PERIODIC		BIT(4)
#define TMR0CTL_PRESCALER		1
#define TMR0CTL_PRESCALE_VAL		(0xf - TMR0CTL_PRESCALER)
#define TMR0CTL_PRESCALE_DIV		(65536 / BIT(TMR0CTL_PRESCALER))

struct rt_timer {
	struct device	*dev;
	void __iomem	*membase;
	int		irq;
	unsigned long	timer_freq;
	unsigned long	timer_div;
};

static inline void rt_timer_w32(struct rt_timer *rt, u8 reg, u32 val)
{
	__raw_writel(val, rt->membase + reg);
}

static inline u32 rt_timer_r32(struct rt_timer *rt, u8 reg)
{
	return __raw_readl(rt->membase + reg);
}

static irqreturn_t rt_timer_irq(int irq, void *_rt)
{
	struct rt_timer *rt =  (struct rt_timer *) _rt;

	rt_timer_w32(rt, TIMER_REG_TMR0LOAD, rt->timer_freq / rt->timer_div);
	rt_timer_w32(rt, TIMER_REG_TMRSTAT, TMRSTAT_TMR0INT);

	return IRQ_HANDLED;
}


static int rt_timer_request(struct rt_timer *rt)
{
	int err = request_irq(rt->irq, rt_timer_irq, 0,
						dev_name(rt->dev), rt);
	if (err) {
		dev_err(rt->dev, "failed to request irq\n");
	} else {
		u32 t = TMR0CTL_MODE_PERIODIC | TMR0CTL_PRESCALE_VAL;
		rt_timer_w32(rt, TIMER_REG_TMR0CTL, t);
	}
	return err;
}

static int rt_timer_config(struct rt_timer *rt, unsigned long divisor)
{
	if (rt->timer_freq < divisor)
		rt->timer_div = rt->timer_freq;
	else
		rt->timer_div = divisor;

	rt_timer_w32(rt, TIMER_REG_TMR0LOAD, rt->timer_freq / rt->timer_div);

	return 0;
}

static int rt_timer_enable(struct rt_timer *rt)
{
	u32 t;

	rt_timer_w32(rt, TIMER_REG_TMR0LOAD, rt->timer_freq / rt->timer_div);

	t = rt_timer_r32(rt, TIMER_REG_TMR0CTL);
	t |= TMR0CTL_ENABLE;
	rt_timer_w32(rt, TIMER_REG_TMR0CTL, t);

	return 0;
}

static int rt_timer_probe(struct platform_device *pdev)
{
	struct resource *res = platform_get_resource(pdev, IORESOURCE_MEM, 0);
	struct rt_timer *rt;
	struct clk *clk;

	rt = devm_kzalloc(&pdev->dev, sizeof(*rt), GFP_KERNEL);
	if (!rt) {
		dev_err(&pdev->dev, "failed to allocate memory\n");
		return -ENOMEM;
	}

	rt->irq = platform_get_irq(pdev, 0);
	if (rt->irq < 0)
		return rt->irq;

	rt->membase = devm_ioremap_resource(&pdev->dev, res);
	if (IS_ERR(rt->membase))
		return PTR_ERR(rt->membase);

	clk = devm_clk_get(&pdev->dev, NULL);
	if (IS_ERR(clk)) {
		dev_err(&pdev->dev, "failed get clock rate\n");
		return PTR_ERR(clk);
	}

	rt->timer_freq = clk_get_rate(clk) / TMR0CTL_PRESCALE_DIV;
	if (!rt->timer_freq)
		return -EINVAL;

	rt->dev = &pdev->dev;
	platform_set_drvdata(pdev, rt);

	rt_timer_request(rt);
	rt_timer_config(rt, 2);
	rt_timer_enable(rt);

	dev_info(&pdev->dev, "maximum frequency is %luHz\n", rt->timer_freq);

	return 0;
}

static const struct of_device_id rt_timer_match[] = {
	{ .compatible = "ralink,rt2880-timer" },
	{},
};

static struct platform_driver rt_timer_driver = {
	.probe = rt_timer_probe,
	.driver = {
		.name			= "rt-timer",
		.of_match_table		= rt_timer_match,
		.suppress_bind_attrs	= true,
	},
};
builtin_platform_driver(rt_timer_driver);<|MERGE_RESOLUTION|>--- conflicted
+++ resolved
@@ -2,13 +2,6 @@
 /*
  * Ralink RT2880 timer
  * Author: John Crispin
-<<<<<<< HEAD
- *
- * This program is free software; you can redistribute it and/or modify it
- * under the terms of the GNU General Public License version 2 as published
- * by the Free Software Foundation.
-=======
->>>>>>> 24b8d41d
  *
  * Copyright (C) 2013 John Crispin <john@phrozen.org>
 */
