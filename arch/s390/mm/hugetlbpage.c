// SPDX-License-Identifier: GPL-2.0
/*
 *  IBM System z Huge TLB Page Support for Kernel.
 *
<<<<<<< HEAD
 *    Copyright IBM Corp. 2007,2016
=======
 *    Copyright IBM Corp. 2007,2020
>>>>>>> 24b8d41d
 *    Author(s): Gerald Schaefer <gerald.schaefer@de.ibm.com>
 */

#define KMSG_COMPONENT "hugetlb"
#define pr_fmt(fmt) KMSG_COMPONENT ": " fmt

#include <linux/mm.h>
#include <linux/hugetlb.h>
#include <linux/mman.h>
#include <linux/sched/mm.h>
#include <linux/security.h>

/*
 * If the bit selected by single-bit bitmask "a" is set within "x", move
 * it to the position indicated by single-bit bitmask "b".
 */
#define move_set_bit(x, a, b)	(((x) & (a)) >> ilog2(a) << ilog2(b))

<<<<<<< HEAD
/*
 * If the bit selected by single-bit bitmask "a" is set within "x", move
 * it to the position indicated by single-bit bitmask "b".
 */
#define move_set_bit(x, a, b)	(((x) & (a)) >> ilog2(a) << ilog2(b))

=======
>>>>>>> 24b8d41d
static inline unsigned long __pte_to_rste(pte_t pte)
{
	unsigned long rste;

	/*
	 * Convert encoding		  pte bits	pmd / pud bits
	 *				lIR.uswrdy.p	dy..R...I...wr
	 * empty			010.000000.0 -> 00..0...1...00
	 * prot-none, clean, old	111.000000.1 -> 00..1...1...00
	 * prot-none, clean, young	111.000001.1 -> 01..1...1...00
	 * prot-none, dirty, old	111.000010.1 -> 10..1...1...00
	 * prot-none, dirty, young	111.000011.1 -> 11..1...1...00
	 * read-only, clean, old	111.000100.1 -> 00..1...1...01
	 * read-only, clean, young	101.000101.1 -> 01..1...0...01
	 * read-only, dirty, old	111.000110.1 -> 10..1...1...01
	 * read-only, dirty, young	101.000111.1 -> 11..1...0...01
	 * read-write, clean, old	111.001100.1 -> 00..1...1...11
	 * read-write, clean, young	101.001101.1 -> 01..1...0...11
	 * read-write, dirty, old	110.001110.1 -> 10..0...1...11
	 * read-write, dirty, young	100.001111.1 -> 11..0...0...11
	 * HW-bits: R read-only, I invalid
	 * SW-bits: p present, y young, d dirty, r read, w write, s special,
	 *	    u unused, l large
	 */
	if (pte_present(pte)) {
		rste = pte_val(pte) & PAGE_MASK;
		rste |= move_set_bit(pte_val(pte), _PAGE_READ,
				     _SEGMENT_ENTRY_READ);
		rste |= move_set_bit(pte_val(pte), _PAGE_WRITE,
				     _SEGMENT_ENTRY_WRITE);
		rste |= move_set_bit(pte_val(pte), _PAGE_INVALID,
				     _SEGMENT_ENTRY_INVALID);
		rste |= move_set_bit(pte_val(pte), _PAGE_PROTECT,
				     _SEGMENT_ENTRY_PROTECT);
		rste |= move_set_bit(pte_val(pte), _PAGE_DIRTY,
				     _SEGMENT_ENTRY_DIRTY);
		rste |= move_set_bit(pte_val(pte), _PAGE_YOUNG,
				     _SEGMENT_ENTRY_YOUNG);
#ifdef CONFIG_MEM_SOFT_DIRTY
		rste |= move_set_bit(pte_val(pte), _PAGE_SOFT_DIRTY,
				     _SEGMENT_ENTRY_SOFT_DIRTY);
#endif
<<<<<<< HEAD
	} else
		rste = _SEGMENT_ENTRY_INVALID;
=======
		rste |= move_set_bit(pte_val(pte), _PAGE_NOEXEC,
				     _SEGMENT_ENTRY_NOEXEC);
	} else
		rste = _SEGMENT_ENTRY_EMPTY;
>>>>>>> 24b8d41d
	return rste;
}

static inline pte_t __rste_to_pte(unsigned long rste)
{
	int present;
	pte_t pte;

	if ((rste & _REGION_ENTRY_TYPE_MASK) == _REGION_ENTRY_TYPE_R3)
		present = pud_present(__pud(rste));
	else
		present = pmd_present(__pmd(rste));

	/*
	 * Convert encoding		pmd / pud bits	    pte bits
	 *				dy..R...I...wr	  lIR.uswrdy.p
	 * empty			00..0...1...00 -> 010.000000.0
	 * prot-none, clean, old	00..1...1...00 -> 111.000000.1
	 * prot-none, clean, young	01..1...1...00 -> 111.000001.1
	 * prot-none, dirty, old	10..1...1...00 -> 111.000010.1
	 * prot-none, dirty, young	11..1...1...00 -> 111.000011.1
	 * read-only, clean, old	00..1...1...01 -> 111.000100.1
	 * read-only, clean, young	01..1...0...01 -> 101.000101.1
	 * read-only, dirty, old	10..1...1...01 -> 111.000110.1
	 * read-only, dirty, young	11..1...0...01 -> 101.000111.1
	 * read-write, clean, old	00..1...1...11 -> 111.001100.1
	 * read-write, clean, young	01..1...0...11 -> 101.001101.1
	 * read-write, dirty, old	10..0...1...11 -> 110.001110.1
	 * read-write, dirty, young	11..0...0...11 -> 100.001111.1
	 * HW-bits: R read-only, I invalid
	 * SW-bits: p present, y young, d dirty, r read, w write, s special,
	 *	    u unused, l large
	 */
	if (present) {
		pte_val(pte) = rste & _SEGMENT_ENTRY_ORIGIN_LARGE;
		pte_val(pte) |= _PAGE_LARGE | _PAGE_PRESENT;
		pte_val(pte) |= move_set_bit(rste, _SEGMENT_ENTRY_READ,
					     _PAGE_READ);
		pte_val(pte) |= move_set_bit(rste, _SEGMENT_ENTRY_WRITE,
					     _PAGE_WRITE);
		pte_val(pte) |= move_set_bit(rste, _SEGMENT_ENTRY_INVALID,
					     _PAGE_INVALID);
		pte_val(pte) |= move_set_bit(rste, _SEGMENT_ENTRY_PROTECT,
					     _PAGE_PROTECT);
		pte_val(pte) |= move_set_bit(rste, _SEGMENT_ENTRY_DIRTY,
					     _PAGE_DIRTY);
		pte_val(pte) |= move_set_bit(rste, _SEGMENT_ENTRY_YOUNG,
					     _PAGE_YOUNG);
#ifdef CONFIG_MEM_SOFT_DIRTY
		pte_val(pte) |= move_set_bit(rste, _SEGMENT_ENTRY_SOFT_DIRTY,
<<<<<<< HEAD
					     _PAGE_DIRTY);
#endif
=======
					     _PAGE_SOFT_DIRTY);
#endif
		pte_val(pte) |= move_set_bit(rste, _SEGMENT_ENTRY_NOEXEC,
					     _PAGE_NOEXEC);
>>>>>>> 24b8d41d
	} else
		pte_val(pte) = _PAGE_INVALID;
	return pte;
}

static void clear_huge_pte_skeys(struct mm_struct *mm, unsigned long rste)
{
	struct page *page;
	unsigned long size, paddr;

	if (!mm_uses_skeys(mm) ||
	    rste & _SEGMENT_ENTRY_INVALID)
		return;

	if ((rste & _REGION_ENTRY_TYPE_MASK) == _REGION_ENTRY_TYPE_R3) {
		page = pud_page(__pud(rste));
		size = PUD_SIZE;
		paddr = rste & PUD_MASK;
	} else {
		page = pmd_page(__pmd(rste));
		size = PMD_SIZE;
		paddr = rste & PMD_MASK;
	}

	if (!test_and_set_bit(PG_arch_1, &page->flags))
		__storage_key_init_range(paddr, paddr + size - 1);
}

void set_huge_pte_at(struct mm_struct *mm, unsigned long addr,
		     pte_t *ptep, pte_t pte)
{
<<<<<<< HEAD
	unsigned long rste = __pte_to_rste(pte);

	/* Set correct table type for 2G hugepages */
	if ((pte_val(*ptep) & _REGION_ENTRY_TYPE_MASK) == _REGION_ENTRY_TYPE_R3)
		rste |= _REGION_ENTRY_TYPE_R3 | _REGION3_ENTRY_LARGE;
	else
		rste |= _SEGMENT_ENTRY_LARGE;
=======
	unsigned long rste;

	rste = __pte_to_rste(pte);
	if (!MACHINE_HAS_NX)
		rste &= ~_SEGMENT_ENTRY_NOEXEC;

	/* Set correct table type for 2G hugepages */
	if ((pte_val(*ptep) & _REGION_ENTRY_TYPE_MASK) == _REGION_ENTRY_TYPE_R3) {
		if (likely(pte_present(pte)))
			rste |= _REGION3_ENTRY_LARGE;
		rste |= _REGION_ENTRY_TYPE_R3;
	} else if (likely(pte_present(pte)))
		rste |= _SEGMENT_ENTRY_LARGE;

	clear_huge_pte_skeys(mm, rste);
>>>>>>> 24b8d41d
	pte_val(*ptep) = rste;
}

pte_t huge_ptep_get(pte_t *ptep)
{
	return __rste_to_pte(pte_val(*ptep));
}

pte_t huge_ptep_get_and_clear(struct mm_struct *mm,
			      unsigned long addr, pte_t *ptep)
{
	pte_t pte = huge_ptep_get(ptep);
	pmd_t *pmdp = (pmd_t *) ptep;
	pud_t *pudp = (pud_t *) ptep;

	if ((pte_val(*ptep) & _REGION_ENTRY_TYPE_MASK) == _REGION_ENTRY_TYPE_R3)
		pudp_xchg_direct(mm, addr, pudp, __pud(_REGION3_ENTRY_EMPTY));
	else
		pmdp_xchg_direct(mm, addr, pmdp, __pmd(_SEGMENT_ENTRY_EMPTY));
	return pte;
}

pte_t *huge_pte_alloc(struct mm_struct *mm,
			unsigned long addr, unsigned long sz)
{
	pgd_t *pgdp;
	p4d_t *p4dp;
	pud_t *pudp;
	pmd_t *pmdp = NULL;

	pgdp = pgd_offset(mm, addr);
<<<<<<< HEAD
	pudp = pud_alloc(mm, pgdp, addr);
	if (pudp) {
		if (sz == PUD_SIZE)
			return (pte_t *) pudp;
		else if (sz == PMD_SIZE)
			pmdp = pmd_alloc(mm, pudp, addr);
=======
	p4dp = p4d_alloc(mm, pgdp, addr);
	if (p4dp) {
		pudp = pud_alloc(mm, p4dp, addr);
		if (pudp) {
			if (sz == PUD_SIZE)
				return (pte_t *) pudp;
			else if (sz == PMD_SIZE)
				pmdp = pmd_alloc(mm, pudp, addr);
		}
>>>>>>> 24b8d41d
	}
	return (pte_t *) pmdp;
}

pte_t *huge_pte_offset(struct mm_struct *mm,
		       unsigned long addr, unsigned long sz)
{
	pgd_t *pgdp;
	p4d_t *p4dp;
	pud_t *pudp;
	pmd_t *pmdp = NULL;

	pgdp = pgd_offset(mm, addr);
	if (pgd_present(*pgdp)) {
<<<<<<< HEAD
		pudp = pud_offset(pgdp, addr);
		if (pud_present(*pudp)) {
			if (pud_large(*pudp))
				return (pte_t *) pudp;
			pmdp = pmd_offset(pudp, addr);
=======
		p4dp = p4d_offset(pgdp, addr);
		if (p4d_present(*p4dp)) {
			pudp = pud_offset(p4dp, addr);
			if (pud_present(*pudp)) {
				if (pud_large(*pudp))
					return (pte_t *) pudp;
				pmdp = pmd_offset(pudp, addr);
			}
>>>>>>> 24b8d41d
		}
	}
	return (pte_t *) pmdp;
}

int pmd_huge(pmd_t pmd)
{
	return pmd_large(pmd);
}

int pud_huge(pud_t pud)
{
	return pud_large(pud);
}

struct page *
follow_huge_pud(struct mm_struct *mm, unsigned long address,
		pud_t *pud, int flags)
{
	if (flags & FOLL_GET)
		return NULL;

	return pud_page(*pud) + ((address & ~PUD_MASK) >> PAGE_SHIFT);
}

<<<<<<< HEAD
static __init int setup_hugepagesz(char *opt)
{
	unsigned long size;
	char *string = opt;

	size = memparse(opt, &opt);
	if (MACHINE_HAS_EDAT1 && size == PMD_SIZE) {
		hugetlb_add_hstate(PMD_SHIFT - PAGE_SHIFT);
	} else if (MACHINE_HAS_EDAT2 && size == PUD_SIZE) {
		hugetlb_add_hstate(PUD_SHIFT - PAGE_SHIFT);
	} else {
		hugetlb_bad_size();
		pr_err("hugepagesz= specifies an unsupported page size %s\n",
			string);
		return 0;
	}
	return 1;
}
__setup("hugepagesz=", setup_hugepagesz);
=======
bool __init arch_hugetlb_valid_size(unsigned long size)
{
	if (MACHINE_HAS_EDAT1 && size == PMD_SIZE)
		return true;
	else if (MACHINE_HAS_EDAT2 && size == PUD_SIZE)
		return true;
	else
		return false;
}

static unsigned long hugetlb_get_unmapped_area_bottomup(struct file *file,
		unsigned long addr, unsigned long len,
		unsigned long pgoff, unsigned long flags)
{
	struct hstate *h = hstate_file(file);
	struct vm_unmapped_area_info info;

	info.flags = 0;
	info.length = len;
	info.low_limit = current->mm->mmap_base;
	info.high_limit = TASK_SIZE;
	info.align_mask = PAGE_MASK & ~huge_page_mask(h);
	info.align_offset = 0;
	return vm_unmapped_area(&info);
}

static unsigned long hugetlb_get_unmapped_area_topdown(struct file *file,
		unsigned long addr0, unsigned long len,
		unsigned long pgoff, unsigned long flags)
{
	struct hstate *h = hstate_file(file);
	struct vm_unmapped_area_info info;
	unsigned long addr;

	info.flags = VM_UNMAPPED_AREA_TOPDOWN;
	info.length = len;
	info.low_limit = max(PAGE_SIZE, mmap_min_addr);
	info.high_limit = current->mm->mmap_base;
	info.align_mask = PAGE_MASK & ~huge_page_mask(h);
	info.align_offset = 0;
	addr = vm_unmapped_area(&info);

	/*
	 * A failed mmap() very likely causes application failure,
	 * so fall back to the bottom-up function here. This scenario
	 * can happen with large stack limits and large mmap()
	 * allocations.
	 */
	if (addr & ~PAGE_MASK) {
		VM_BUG_ON(addr != -ENOMEM);
		info.flags = 0;
		info.low_limit = TASK_UNMAPPED_BASE;
		info.high_limit = TASK_SIZE;
		addr = vm_unmapped_area(&info);
	}

	return addr;
}

unsigned long hugetlb_get_unmapped_area(struct file *file, unsigned long addr,
		unsigned long len, unsigned long pgoff, unsigned long flags)
{
	struct hstate *h = hstate_file(file);
	struct mm_struct *mm = current->mm;
	struct vm_area_struct *vma;

	if (len & ~huge_page_mask(h))
		return -EINVAL;
	if (len > TASK_SIZE - mmap_min_addr)
		return -ENOMEM;

	if (flags & MAP_FIXED) {
		if (prepare_hugepage_range(file, addr, len))
			return -EINVAL;
		goto check_asce_limit;
	}

	if (addr) {
		addr = ALIGN(addr, huge_page_size(h));
		vma = find_vma(mm, addr);
		if (TASK_SIZE - len >= addr && addr >= mmap_min_addr &&
		    (!vma || addr + len <= vm_start_gap(vma)))
			goto check_asce_limit;
	}

	if (mm->get_unmapped_area == arch_get_unmapped_area)
		addr = hugetlb_get_unmapped_area_bottomup(file, addr, len,
				pgoff, flags);
	else
		addr = hugetlb_get_unmapped_area_topdown(file, addr, len,
				pgoff, flags);
	if (offset_in_page(addr))
		return addr;

check_asce_limit:
	return check_asce_limit(mm, addr, len);
}
>>>>>>> 24b8d41d
<|MERGE_RESOLUTION|>--- conflicted
+++ resolved
@@ -2,11 +2,7 @@
 /*
  *  IBM System z Huge TLB Page Support for Kernel.
  *
-<<<<<<< HEAD
- *    Copyright IBM Corp. 2007,2016
-=======
  *    Copyright IBM Corp. 2007,2020
->>>>>>> 24b8d41d
  *    Author(s): Gerald Schaefer <gerald.schaefer@de.ibm.com>
  */
 
@@ -25,15 +21,6 @@
  */
 #define move_set_bit(x, a, b)	(((x) & (a)) >> ilog2(a) << ilog2(b))
 
-<<<<<<< HEAD
-/*
- * If the bit selected by single-bit bitmask "a" is set within "x", move
- * it to the position indicated by single-bit bitmask "b".
- */
-#define move_set_bit(x, a, b)	(((x) & (a)) >> ilog2(a) << ilog2(b))
-
-=======
->>>>>>> 24b8d41d
 static inline unsigned long __pte_to_rste(pte_t pte)
 {
 	unsigned long rste;
@@ -76,15 +63,10 @@
 		rste |= move_set_bit(pte_val(pte), _PAGE_SOFT_DIRTY,
 				     _SEGMENT_ENTRY_SOFT_DIRTY);
 #endif
-<<<<<<< HEAD
-	} else
-		rste = _SEGMENT_ENTRY_INVALID;
-=======
 		rste |= move_set_bit(pte_val(pte), _PAGE_NOEXEC,
 				     _SEGMENT_ENTRY_NOEXEC);
 	} else
 		rste = _SEGMENT_ENTRY_EMPTY;
->>>>>>> 24b8d41d
 	return rste;
 }
 
@@ -135,15 +117,10 @@
 					     _PAGE_YOUNG);
 #ifdef CONFIG_MEM_SOFT_DIRTY
 		pte_val(pte) |= move_set_bit(rste, _SEGMENT_ENTRY_SOFT_DIRTY,
-<<<<<<< HEAD
-					     _PAGE_DIRTY);
-#endif
-=======
 					     _PAGE_SOFT_DIRTY);
 #endif
 		pte_val(pte) |= move_set_bit(rste, _SEGMENT_ENTRY_NOEXEC,
 					     _PAGE_NOEXEC);
->>>>>>> 24b8d41d
 	} else
 		pte_val(pte) = _PAGE_INVALID;
 	return pte;
@@ -175,15 +152,6 @@
 void set_huge_pte_at(struct mm_struct *mm, unsigned long addr,
 		     pte_t *ptep, pte_t pte)
 {
-<<<<<<< HEAD
-	unsigned long rste = __pte_to_rste(pte);
-
-	/* Set correct table type for 2G hugepages */
-	if ((pte_val(*ptep) & _REGION_ENTRY_TYPE_MASK) == _REGION_ENTRY_TYPE_R3)
-		rste |= _REGION_ENTRY_TYPE_R3 | _REGION3_ENTRY_LARGE;
-	else
-		rste |= _SEGMENT_ENTRY_LARGE;
-=======
 	unsigned long rste;
 
 	rste = __pte_to_rste(pte);
@@ -199,7 +167,6 @@
 		rste |= _SEGMENT_ENTRY_LARGE;
 
 	clear_huge_pte_skeys(mm, rste);
->>>>>>> 24b8d41d
 	pte_val(*ptep) = rste;
 }
 
@@ -231,14 +198,6 @@
 	pmd_t *pmdp = NULL;
 
 	pgdp = pgd_offset(mm, addr);
-<<<<<<< HEAD
-	pudp = pud_alloc(mm, pgdp, addr);
-	if (pudp) {
-		if (sz == PUD_SIZE)
-			return (pte_t *) pudp;
-		else if (sz == PMD_SIZE)
-			pmdp = pmd_alloc(mm, pudp, addr);
-=======
 	p4dp = p4d_alloc(mm, pgdp, addr);
 	if (p4dp) {
 		pudp = pud_alloc(mm, p4dp, addr);
@@ -248,7 +207,6 @@
 			else if (sz == PMD_SIZE)
 				pmdp = pmd_alloc(mm, pudp, addr);
 		}
->>>>>>> 24b8d41d
 	}
 	return (pte_t *) pmdp;
 }
@@ -263,13 +221,6 @@
 
 	pgdp = pgd_offset(mm, addr);
 	if (pgd_present(*pgdp)) {
-<<<<<<< HEAD
-		pudp = pud_offset(pgdp, addr);
-		if (pud_present(*pudp)) {
-			if (pud_large(*pudp))
-				return (pte_t *) pudp;
-			pmdp = pmd_offset(pudp, addr);
-=======
 		p4dp = p4d_offset(pgdp, addr);
 		if (p4d_present(*p4dp)) {
 			pudp = pud_offset(p4dp, addr);
@@ -278,7 +229,6 @@
 					return (pte_t *) pudp;
 				pmdp = pmd_offset(pudp, addr);
 			}
->>>>>>> 24b8d41d
 		}
 	}
 	return (pte_t *) pmdp;
@@ -304,27 +254,6 @@
 	return pud_page(*pud) + ((address & ~PUD_MASK) >> PAGE_SHIFT);
 }
 
-<<<<<<< HEAD
-static __init int setup_hugepagesz(char *opt)
-{
-	unsigned long size;
-	char *string = opt;
-
-	size = memparse(opt, &opt);
-	if (MACHINE_HAS_EDAT1 && size == PMD_SIZE) {
-		hugetlb_add_hstate(PMD_SHIFT - PAGE_SHIFT);
-	} else if (MACHINE_HAS_EDAT2 && size == PUD_SIZE) {
-		hugetlb_add_hstate(PUD_SHIFT - PAGE_SHIFT);
-	} else {
-		hugetlb_bad_size();
-		pr_err("hugepagesz= specifies an unsupported page size %s\n",
-			string);
-		return 0;
-	}
-	return 1;
-}
-__setup("hugepagesz=", setup_hugepagesz);
-=======
 bool __init arch_hugetlb_valid_size(unsigned long size)
 {
 	if (MACHINE_HAS_EDAT1 && size == PMD_SIZE)
@@ -421,5 +350,4 @@
 
 check_asce_limit:
 	return check_asce_limit(mm, addr, len);
-}
->>>>>>> 24b8d41d
+}