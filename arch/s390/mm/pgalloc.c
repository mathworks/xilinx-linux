// SPDX-License-Identifier: GPL-2.0
/*
 *  Page table allocation functions
 *
 *    Copyright IBM Corp. 2016
 *    Author(s): Martin Schwidefsky <schwidefsky@de.ibm.com>
 */

#include <linux/sysctl.h>
#include <linux/slab.h>
#include <linux/mm.h>
#include <asm/mmu_context.h>
#include <asm/pgalloc.h>
#include <asm/gmap.h>
#include <asm/tlb.h>
#include <asm/tlbflush.h>

#ifdef CONFIG_PGSTE

int page_table_allocate_pgste = 0;
EXPORT_SYMBOL(page_table_allocate_pgste);

static struct ctl_table page_table_sysctl[] = {
	{
		.procname	= "allocate_pgste",
		.data		= &page_table_allocate_pgste,
		.maxlen		= sizeof(int),
		.mode		= S_IRUGO | S_IWUSR,
		.proc_handler	= proc_dointvec_minmax,
		.extra1		= SYSCTL_ZERO,
		.extra2		= SYSCTL_ONE,
	},
	{ }
};

static struct ctl_table page_table_sysctl_dir[] = {
	{
		.procname	= "vm",
		.maxlen		= 0,
		.mode		= 0555,
		.child		= page_table_sysctl,
	},
	{ }
};

static int __init page_table_register_sysctl(void)
{
	return register_sysctl_table(page_table_sysctl_dir) ? 0 : -ENOMEM;
}
__initcall(page_table_register_sysctl);

#endif /* CONFIG_PGSTE */

unsigned long *crst_table_alloc(struct mm_struct *mm)
{
	struct page *page = alloc_pages(GFP_KERNEL, 2);

	if (!page)
		return NULL;
	arch_set_page_dat(page, 2);
	return (unsigned long *) page_to_phys(page);
}

void crst_table_free(struct mm_struct *mm, unsigned long *table)
{
	free_pages((unsigned long) table, 2);
}

static void __crst_table_upgrade(void *arg)
{
	struct mm_struct *mm = arg;

	/* we must change all active ASCEs to avoid the creation of new TLBs */
	if (current->active_mm == mm) {
		S390_lowcore.user_asce = mm->context.asce;
		if (current->thread.mm_segment == USER_DS) {
			__ctl_load(S390_lowcore.user_asce, 1, 1);
			/* Mark user-ASCE present in CR1 */
			clear_cpu_flag(CIF_ASCE_PRIMARY);
		}
		if (current->thread.mm_segment == USER_DS_SACF) {
			__ctl_load(S390_lowcore.user_asce, 7, 7);
			/* enable_sacf_uaccess does all or nothing */
			WARN_ON(!test_cpu_flag(CIF_ASCE_SECONDARY));
		}
	}
	__tlb_flush_local();
}

int crst_table_upgrade(struct mm_struct *mm, unsigned long end)
{
	unsigned long *pgd = NULL, *p4d = NULL, *__pgd;
	unsigned long asce_limit = mm->context.asce_limit;

	/* upgrade should only happen from 3 to 4, 3 to 5, or 4 to 5 levels */
	VM_BUG_ON(asce_limit < _REGION2_SIZE);

	if (end <= asce_limit)
		return 0;

	if (asce_limit == _REGION2_SIZE) {
		p4d = crst_table_alloc(mm);
		if (unlikely(!p4d))
			goto err_p4d;
		crst_table_init(p4d, _REGION2_ENTRY_EMPTY);
	}
	if (end > _REGION1_SIZE) {
		pgd = crst_table_alloc(mm);
		if (unlikely(!pgd))
			goto err_pgd;
		crst_table_init(pgd, _REGION1_ENTRY_EMPTY);
	}

	spin_lock_bh(&mm->page_table_lock);

	/*
	 * This routine gets called with mmap_lock lock held and there is
	 * no reason to optimize for the case of otherwise. However, if
	 * that would ever change, the below check will let us know.
	 */
	VM_BUG_ON(asce_limit != mm->context.asce_limit);

	if (p4d) {
		__pgd = (unsigned long *) mm->pgd;
		p4d_populate(mm, (p4d_t *) p4d, (pud_t *) __pgd);
		mm->pgd = (pgd_t *) p4d;
		mm->context.asce_limit = _REGION1_SIZE;
		mm->context.asce = __pa(mm->pgd) | _ASCE_TABLE_LENGTH |
			_ASCE_USER_BITS | _ASCE_TYPE_REGION2;
		mm_inc_nr_puds(mm);
	}
	if (pgd) {
		__pgd = (unsigned long *) mm->pgd;
		pgd_populate(mm, (pgd_t *) pgd, (p4d_t *) __pgd);
		mm->pgd = (pgd_t *) pgd;
		mm->context.asce_limit = TASK_SIZE_MAX;
		mm->context.asce = __pa(mm->pgd) | _ASCE_TABLE_LENGTH |
			_ASCE_USER_BITS | _ASCE_TYPE_REGION1;
	}

	spin_unlock_bh(&mm->page_table_lock);

	on_each_cpu(__crst_table_upgrade, mm, 0);

	return 0;

err_pgd:
	crst_table_free(mm, p4d);
err_p4d:
	return -ENOMEM;
}

static inline unsigned int atomic_xor_bits(atomic_t *v, unsigned int bits)
{
	unsigned int old, new;

	do {
		old = atomic_read(v);
		new = old ^ bits;
	} while (atomic_cmpxchg(v, old, new) != old);
	return new;
}

#ifdef CONFIG_PGSTE

struct page *page_table_alloc_pgste(struct mm_struct *mm)
{
	struct page *page;
<<<<<<< HEAD
	unsigned long *table;

	page = alloc_page(GFP_KERNEL|__GFP_REPEAT);
	if (page) {
		table = (unsigned long *) page_to_phys(page);
		clear_table(table, _PAGE_INVALID, PAGE_SIZE/2);
		clear_table(table + PTRS_PER_PTE, 0, PAGE_SIZE/2);
=======
	u64 *table;

	page = alloc_page(GFP_KERNEL);
	if (page) {
		table = (u64 *)page_to_phys(page);
		memset64(table, _PAGE_INVALID, PTRS_PER_PTE);
		memset64(table + PTRS_PER_PTE, 0, PTRS_PER_PTE);
>>>>>>> 24b8d41d
	}
	return page;
}

void page_table_free_pgste(struct page *page)
{
	__free_page(page);
}

#endif /* CONFIG_PGSTE */

/*
 * page table entry allocation/free routines.
 */
unsigned long *page_table_alloc(struct mm_struct *mm)
{
	unsigned long *table;
	struct page *page;
	unsigned int mask, bit;

	/* Try to get a fragment of a 4K page as a 2K page table */
	if (!mm_alloc_pgste(mm)) {
		table = NULL;
<<<<<<< HEAD
		spin_lock_bh(&mm->context.pgtable_lock);
=======
		spin_lock_bh(&mm->context.lock);
>>>>>>> 24b8d41d
		if (!list_empty(&mm->context.pgtable_list)) {
			page = list_first_entry(&mm->context.pgtable_list,
						struct page, lru);
			mask = atomic_read(&page->_refcount) >> 24;
			mask = (mask | (mask >> 4)) & 3;
			if (mask != 3) {
				table = (unsigned long *) page_to_phys(page);
				bit = mask & 1;		/* =1 -> second 2K */
				if (bit)
					table += PTRS_PER_PTE;
				atomic_xor_bits(&page->_refcount,
							1U << (bit + 24));
				list_del(&page->lru);
			}
		}
<<<<<<< HEAD
		spin_unlock_bh(&mm->context.pgtable_lock);
=======
		spin_unlock_bh(&mm->context.lock);
>>>>>>> 24b8d41d
		if (table)
			return table;
	}
	/* Allocate a fresh page */
	page = alloc_page(GFP_KERNEL);
	if (!page)
		return NULL;
	if (!pgtable_pte_page_ctor(page)) {
		__free_page(page);
		return NULL;
	}
	arch_set_page_dat(page, 0);
	/* Initialize page table */
	table = (unsigned long *) page_to_phys(page);
	if (mm_alloc_pgste(mm)) {
		/* Return 4K page table with PGSTEs */
		atomic_xor_bits(&page->_refcount, 3 << 24);
		memset64((u64 *)table, _PAGE_INVALID, PTRS_PER_PTE);
		memset64((u64 *)table + PTRS_PER_PTE, 0, PTRS_PER_PTE);
	} else {
		/* Return the first 2K fragment of the page */
<<<<<<< HEAD
		atomic_set(&page->_mapcount, 1);
		clear_table(table, _PAGE_INVALID, PAGE_SIZE);
		spin_lock_bh(&mm->context.pgtable_lock);
		list_add(&page->lru, &mm->context.pgtable_list);
		spin_unlock_bh(&mm->context.pgtable_lock);
=======
		atomic_xor_bits(&page->_refcount, 1 << 24);
		memset64((u64 *)table, _PAGE_INVALID, 2 * PTRS_PER_PTE);
		spin_lock_bh(&mm->context.lock);
		list_add(&page->lru, &mm->context.pgtable_list);
		spin_unlock_bh(&mm->context.lock);
>>>>>>> 24b8d41d
	}
	return table;
}

void page_table_free(struct mm_struct *mm, unsigned long *table)
{
	struct page *page;
	unsigned int bit, mask;

	page = pfn_to_page(__pa(table) >> PAGE_SHIFT);
	if (!mm_alloc_pgste(mm)) {
		/* Free 2K page table fragment of a 4K page */
		bit = (__pa(table) & ~PAGE_MASK)/(PTRS_PER_PTE*sizeof(pte_t));
<<<<<<< HEAD
		spin_lock_bh(&mm->context.pgtable_lock);
		mask = atomic_xor_bits(&page->_mapcount, 1U << bit);
=======
		spin_lock_bh(&mm->context.lock);
		mask = atomic_xor_bits(&page->_refcount, 1U << (bit + 24));
		mask >>= 24;
>>>>>>> 24b8d41d
		if (mask & 3)
			list_add(&page->lru, &mm->context.pgtable_list);
		else
			list_del(&page->lru);
<<<<<<< HEAD
		spin_unlock_bh(&mm->context.pgtable_lock);
=======
		spin_unlock_bh(&mm->context.lock);
>>>>>>> 24b8d41d
		if (mask != 0)
			return;
	} else {
		atomic_xor_bits(&page->_refcount, 3U << 24);
	}

	pgtable_pte_page_dtor(page);
	__free_page(page);
}

void page_table_free_rcu(struct mmu_gather *tlb, unsigned long *table,
			 unsigned long vmaddr)
{
	struct mm_struct *mm;
	struct page *page;
	unsigned int bit, mask;

	mm = tlb->mm;
	page = pfn_to_page(__pa(table) >> PAGE_SHIFT);
	if (mm_alloc_pgste(mm)) {
		gmap_unlink(mm, table, vmaddr);
		table = (unsigned long *) (__pa(table) | 3);
		tlb_remove_table(tlb, table);
		return;
	}
	bit = (__pa(table) & ~PAGE_MASK) / (PTRS_PER_PTE*sizeof(pte_t));
<<<<<<< HEAD
	spin_lock_bh(&mm->context.pgtable_lock);
	mask = atomic_xor_bits(&page->_mapcount, 0x11U << bit);
=======
	spin_lock_bh(&mm->context.lock);
	mask = atomic_xor_bits(&page->_refcount, 0x11U << (bit + 24));
	mask >>= 24;
>>>>>>> 24b8d41d
	if (mask & 3)
		list_add_tail(&page->lru, &mm->context.pgtable_list);
	else
		list_del(&page->lru);
<<<<<<< HEAD
	spin_unlock_bh(&mm->context.pgtable_lock);
=======
	spin_unlock_bh(&mm->context.lock);
>>>>>>> 24b8d41d
	table = (unsigned long *) (__pa(table) | (1U << bit));
	tlb_remove_table(tlb, table);
}

void __tlb_remove_table(void *_table)
{
	unsigned int mask = (unsigned long) _table & 3;
	void *table = (void *)((unsigned long) _table ^ mask);
	struct page *page = pfn_to_page(__pa(table) >> PAGE_SHIFT);

	switch (mask) {
	case 0:		/* pmd, pud, or p4d */
		free_pages((unsigned long) table, 2);
		break;
	case 1:		/* lower 2K of a 4K page table */
	case 2:		/* higher 2K of a 4K page table */
		mask = atomic_xor_bits(&page->_refcount, mask << (4 + 24));
		mask >>= 24;
		if (mask != 0)
			break;
		fallthrough;
	case 3:		/* 4K page table with pgstes */
		if (mask & 3)
			atomic_xor_bits(&page->_refcount, 3 << 24);
		pgtable_pte_page_dtor(page);
		__free_page(page);
		break;
	}
}

/*
 * Base infrastructure required to generate basic asces, region, segment,
 * and page tables that do not make use of enhanced features like EDAT1.
 */

static struct kmem_cache *base_pgt_cache;

static unsigned long base_pgt_alloc(void)
{
	u64 *table;

	table = kmem_cache_alloc(base_pgt_cache, GFP_KERNEL);
	if (table)
		memset64(table, _PAGE_INVALID, PTRS_PER_PTE);
	return (unsigned long) table;
}

static void base_pgt_free(unsigned long table)
{
	kmem_cache_free(base_pgt_cache, (void *) table);
}

static unsigned long base_crst_alloc(unsigned long val)
{
	unsigned long table;

	table =	 __get_free_pages(GFP_KERNEL, CRST_ALLOC_ORDER);
	if (table)
		crst_table_init((unsigned long *)table, val);
	return table;
}

static void base_crst_free(unsigned long table)
{
	free_pages(table, CRST_ALLOC_ORDER);
}

#define BASE_ADDR_END_FUNC(NAME, SIZE)					\
static inline unsigned long base_##NAME##_addr_end(unsigned long addr,	\
						   unsigned long end)	\
{									\
	unsigned long next = (addr + (SIZE)) & ~((SIZE) - 1);		\
									\
	return (next - 1) < (end - 1) ? next : end;			\
}

BASE_ADDR_END_FUNC(page,    _PAGE_SIZE)
BASE_ADDR_END_FUNC(segment, _SEGMENT_SIZE)
BASE_ADDR_END_FUNC(region3, _REGION3_SIZE)
BASE_ADDR_END_FUNC(region2, _REGION2_SIZE)
BASE_ADDR_END_FUNC(region1, _REGION1_SIZE)

static inline unsigned long base_lra(unsigned long address)
{
	unsigned long real;

	asm volatile(
		"	lra	%0,0(%1)\n"
		: "=d" (real) : "a" (address) : "cc");
	return real;
}

static int base_page_walk(unsigned long origin, unsigned long addr,
			  unsigned long end, int alloc)
{
	unsigned long *pte, next;

	if (!alloc)
		return 0;
	pte = (unsigned long *) origin;
	pte += (addr & _PAGE_INDEX) >> _PAGE_SHIFT;
	do {
		next = base_page_addr_end(addr, end);
		*pte = base_lra(addr);
	} while (pte++, addr = next, addr < end);
	return 0;
}

static int base_segment_walk(unsigned long origin, unsigned long addr,
			     unsigned long end, int alloc)
{
	unsigned long *ste, next, table;
	int rc;

	ste = (unsigned long *) origin;
	ste += (addr & _SEGMENT_INDEX) >> _SEGMENT_SHIFT;
	do {
		next = base_segment_addr_end(addr, end);
		if (*ste & _SEGMENT_ENTRY_INVALID) {
			if (!alloc)
				continue;
			table = base_pgt_alloc();
			if (!table)
				return -ENOMEM;
			*ste = table | _SEGMENT_ENTRY;
		}
		table = *ste & _SEGMENT_ENTRY_ORIGIN;
		rc = base_page_walk(table, addr, next, alloc);
		if (rc)
			return rc;
		if (!alloc)
			base_pgt_free(table);
		cond_resched();
	} while (ste++, addr = next, addr < end);
	return 0;
}

static int base_region3_walk(unsigned long origin, unsigned long addr,
			     unsigned long end, int alloc)
{
	unsigned long *rtte, next, table;
	int rc;

	rtte = (unsigned long *) origin;
	rtte += (addr & _REGION3_INDEX) >> _REGION3_SHIFT;
	do {
		next = base_region3_addr_end(addr, end);
		if (*rtte & _REGION_ENTRY_INVALID) {
			if (!alloc)
				continue;
			table = base_crst_alloc(_SEGMENT_ENTRY_EMPTY);
			if (!table)
				return -ENOMEM;
			*rtte = table | _REGION3_ENTRY;
		}
		table = *rtte & _REGION_ENTRY_ORIGIN;
		rc = base_segment_walk(table, addr, next, alloc);
		if (rc)
			return rc;
		if (!alloc)
			base_crst_free(table);
	} while (rtte++, addr = next, addr < end);
	return 0;
}

static int base_region2_walk(unsigned long origin, unsigned long addr,
			     unsigned long end, int alloc)
{
	unsigned long *rste, next, table;
	int rc;

	rste = (unsigned long *) origin;
	rste += (addr & _REGION2_INDEX) >> _REGION2_SHIFT;
	do {
		next = base_region2_addr_end(addr, end);
		if (*rste & _REGION_ENTRY_INVALID) {
			if (!alloc)
				continue;
			table = base_crst_alloc(_REGION3_ENTRY_EMPTY);
			if (!table)
				return -ENOMEM;
			*rste = table | _REGION2_ENTRY;
		}
		table = *rste & _REGION_ENTRY_ORIGIN;
		rc = base_region3_walk(table, addr, next, alloc);
		if (rc)
			return rc;
		if (!alloc)
			base_crst_free(table);
	} while (rste++, addr = next, addr < end);
	return 0;
}

static int base_region1_walk(unsigned long origin, unsigned long addr,
			     unsigned long end, int alloc)
{
	unsigned long *rfte, next, table;
	int rc;

	rfte = (unsigned long *) origin;
	rfte += (addr & _REGION1_INDEX) >> _REGION1_SHIFT;
	do {
		next = base_region1_addr_end(addr, end);
		if (*rfte & _REGION_ENTRY_INVALID) {
			if (!alloc)
				continue;
			table = base_crst_alloc(_REGION2_ENTRY_EMPTY);
			if (!table)
				return -ENOMEM;
			*rfte = table | _REGION1_ENTRY;
		}
		table = *rfte & _REGION_ENTRY_ORIGIN;
		rc = base_region2_walk(table, addr, next, alloc);
		if (rc)
			return rc;
		if (!alloc)
			base_crst_free(table);
	} while (rfte++, addr = next, addr < end);
	return 0;
}

/**
 * base_asce_free - free asce and tables returned from base_asce_alloc()
 * @asce: asce to be freed
 *
 * Frees all region, segment, and page tables that were allocated with a
 * corresponding base_asce_alloc() call.
 */
void base_asce_free(unsigned long asce)
{
	unsigned long table = asce & _ASCE_ORIGIN;

	if (!asce)
		return;
	switch (asce & _ASCE_TYPE_MASK) {
	case _ASCE_TYPE_SEGMENT:
		base_segment_walk(table, 0, _REGION3_SIZE, 0);
		break;
	case _ASCE_TYPE_REGION3:
		base_region3_walk(table, 0, _REGION2_SIZE, 0);
		break;
	case _ASCE_TYPE_REGION2:
		base_region2_walk(table, 0, _REGION1_SIZE, 0);
		break;
	case _ASCE_TYPE_REGION1:
		base_region1_walk(table, 0, TASK_SIZE_MAX, 0);
		break;
	}
	base_crst_free(table);
}

static int base_pgt_cache_init(void)
{
	static DEFINE_MUTEX(base_pgt_cache_mutex);
	unsigned long sz = _PAGE_TABLE_SIZE;

	if (base_pgt_cache)
		return 0;
	mutex_lock(&base_pgt_cache_mutex);
	if (!base_pgt_cache)
		base_pgt_cache = kmem_cache_create("base_pgt", sz, sz, 0, NULL);
	mutex_unlock(&base_pgt_cache_mutex);
	return base_pgt_cache ? 0 : -ENOMEM;
}

/**
 * base_asce_alloc - create kernel mapping without enhanced DAT features
 * @addr: virtual start address of kernel mapping
 * @num_pages: number of consecutive pages
 *
 * Generate an asce, including all required region, segment and page tables,
 * that can be used to access the virtual kernel mapping. The difference is
 * that the returned asce does not make use of any enhanced DAT features like
 * e.g. large pages. This is required for some I/O functions that pass an
 * asce, like e.g. some service call requests.
 *
 * Note: the returned asce may NEVER be attached to any cpu. It may only be
 *	 used for I/O requests. tlb entries that might result because the
 *	 asce was attached to a cpu won't be cleared.
 */
unsigned long base_asce_alloc(unsigned long addr, unsigned long num_pages)
{
	unsigned long asce, table, end;
	int rc;

	if (base_pgt_cache_init())
		return 0;
	end = addr + num_pages * PAGE_SIZE;
	if (end <= _REGION3_SIZE) {
		table = base_crst_alloc(_SEGMENT_ENTRY_EMPTY);
		if (!table)
			return 0;
		rc = base_segment_walk(table, addr, end, 1);
		asce = table | _ASCE_TYPE_SEGMENT | _ASCE_TABLE_LENGTH;
	} else if (end <= _REGION2_SIZE) {
		table = base_crst_alloc(_REGION3_ENTRY_EMPTY);
		if (!table)
			return 0;
		rc = base_region3_walk(table, addr, end, 1);
		asce = table | _ASCE_TYPE_REGION3 | _ASCE_TABLE_LENGTH;
	} else if (end <= _REGION1_SIZE) {
		table = base_crst_alloc(_REGION2_ENTRY_EMPTY);
		if (!table)
			return 0;
		rc = base_region2_walk(table, addr, end, 1);
		asce = table | _ASCE_TYPE_REGION2 | _ASCE_TABLE_LENGTH;
	} else {
		table = base_crst_alloc(_REGION1_ENTRY_EMPTY);
		if (!table)
			return 0;
		rc = base_region1_walk(table, addr, end, 1);
		asce = table | _ASCE_TYPE_REGION1 | _ASCE_TABLE_LENGTH;
	}
	if (rc) {
		base_asce_free(asce);
		asce = 0;
	}
	return asce;
}<|MERGE_RESOLUTION|>--- conflicted
+++ resolved
@@ -166,15 +166,6 @@
 struct page *page_table_alloc_pgste(struct mm_struct *mm)
 {
 	struct page *page;
-<<<<<<< HEAD
-	unsigned long *table;
-
-	page = alloc_page(GFP_KERNEL|__GFP_REPEAT);
-	if (page) {
-		table = (unsigned long *) page_to_phys(page);
-		clear_table(table, _PAGE_INVALID, PAGE_SIZE/2);
-		clear_table(table + PTRS_PER_PTE, 0, PAGE_SIZE/2);
-=======
 	u64 *table;
 
 	page = alloc_page(GFP_KERNEL);
@@ -182,7 +173,6 @@
 		table = (u64 *)page_to_phys(page);
 		memset64(table, _PAGE_INVALID, PTRS_PER_PTE);
 		memset64(table + PTRS_PER_PTE, 0, PTRS_PER_PTE);
->>>>>>> 24b8d41d
 	}
 	return page;
 }
@@ -206,11 +196,7 @@
 	/* Try to get a fragment of a 4K page as a 2K page table */
 	if (!mm_alloc_pgste(mm)) {
 		table = NULL;
-<<<<<<< HEAD
-		spin_lock_bh(&mm->context.pgtable_lock);
-=======
 		spin_lock_bh(&mm->context.lock);
->>>>>>> 24b8d41d
 		if (!list_empty(&mm->context.pgtable_list)) {
 			page = list_first_entry(&mm->context.pgtable_list,
 						struct page, lru);
@@ -226,11 +212,7 @@
 				list_del(&page->lru);
 			}
 		}
-<<<<<<< HEAD
-		spin_unlock_bh(&mm->context.pgtable_lock);
-=======
 		spin_unlock_bh(&mm->context.lock);
->>>>>>> 24b8d41d
 		if (table)
 			return table;
 	}
@@ -252,19 +234,11 @@
 		memset64((u64 *)table + PTRS_PER_PTE, 0, PTRS_PER_PTE);
 	} else {
 		/* Return the first 2K fragment of the page */
-<<<<<<< HEAD
-		atomic_set(&page->_mapcount, 1);
-		clear_table(table, _PAGE_INVALID, PAGE_SIZE);
-		spin_lock_bh(&mm->context.pgtable_lock);
-		list_add(&page->lru, &mm->context.pgtable_list);
-		spin_unlock_bh(&mm->context.pgtable_lock);
-=======
 		atomic_xor_bits(&page->_refcount, 1 << 24);
 		memset64((u64 *)table, _PAGE_INVALID, 2 * PTRS_PER_PTE);
 		spin_lock_bh(&mm->context.lock);
 		list_add(&page->lru, &mm->context.pgtable_list);
 		spin_unlock_bh(&mm->context.lock);
->>>>>>> 24b8d41d
 	}
 	return table;
 }
@@ -278,23 +252,14 @@
 	if (!mm_alloc_pgste(mm)) {
 		/* Free 2K page table fragment of a 4K page */
 		bit = (__pa(table) & ~PAGE_MASK)/(PTRS_PER_PTE*sizeof(pte_t));
-<<<<<<< HEAD
-		spin_lock_bh(&mm->context.pgtable_lock);
-		mask = atomic_xor_bits(&page->_mapcount, 1U << bit);
-=======
 		spin_lock_bh(&mm->context.lock);
 		mask = atomic_xor_bits(&page->_refcount, 1U << (bit + 24));
 		mask >>= 24;
->>>>>>> 24b8d41d
 		if (mask & 3)
 			list_add(&page->lru, &mm->context.pgtable_list);
 		else
 			list_del(&page->lru);
-<<<<<<< HEAD
-		spin_unlock_bh(&mm->context.pgtable_lock);
-=======
 		spin_unlock_bh(&mm->context.lock);
->>>>>>> 24b8d41d
 		if (mask != 0)
 			return;
 	} else {
@@ -321,23 +286,14 @@
 		return;
 	}
 	bit = (__pa(table) & ~PAGE_MASK) / (PTRS_PER_PTE*sizeof(pte_t));
-<<<<<<< HEAD
-	spin_lock_bh(&mm->context.pgtable_lock);
-	mask = atomic_xor_bits(&page->_mapcount, 0x11U << bit);
-=======
 	spin_lock_bh(&mm->context.lock);
 	mask = atomic_xor_bits(&page->_refcount, 0x11U << (bit + 24));
 	mask >>= 24;
->>>>>>> 24b8d41d
 	if (mask & 3)
 		list_add_tail(&page->lru, &mm->context.pgtable_list);
 	else
 		list_del(&page->lru);
-<<<<<<< HEAD
-	spin_unlock_bh(&mm->context.pgtable_lock);
-=======
 	spin_unlock_bh(&mm->context.lock);
->>>>>>> 24b8d41d
 	table = (unsigned long *) (__pa(table) | (1U << bit));
 	tlb_remove_table(tlb, table);
 }
