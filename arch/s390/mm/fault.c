// SPDX-License-Identifier: GPL-2.0
/*
 *  S390 version
 *    Copyright IBM Corp. 1999
 *    Author(s): Hartmut Penner (hp@de.ibm.com)
 *               Ulrich Weigand (uweigand@de.ibm.com)
 *
 *  Derived from "arch/i386/mm/fault.c"
 *    Copyright (C) 1995  Linus Torvalds
 */

#include <linux/kernel_stat.h>
#include <linux/perf_event.h>
#include <linux/signal.h>
#include <linux/sched.h>
#include <linux/sched/debug.h>
#include <linux/kernel.h>
#include <linux/errno.h>
#include <linux/string.h>
#include <linux/types.h>
#include <linux/ptrace.h>
#include <linux/mman.h>
#include <linux/mm.h>
#include <linux/compat.h>
#include <linux/smp.h>
#include <linux/kdebug.h>
#include <linux/init.h>
#include <linux/console.h>
#include <linux/extable.h>
#include <linux/hardirq.h>
#include <linux/kprobes.h>
#include <linux/uaccess.h>
#include <linux/hugetlb.h>
#include <asm/asm-offsets.h>
#include <asm/diag.h>
#include <asm/gmap.h>
#include <asm/irq.h>
#include <asm/mmu_context.h>
#include <asm/facility.h>
#include <asm/uv.h>
#include "../kernel/entry.h"

#define __FAIL_ADDR_MASK -4096L
#define __SUBCODE_MASK 0x0600
#define __PF_RES_FIELD 0x8000000000000000ULL

#define VM_FAULT_BADCONTEXT	((__force vm_fault_t) 0x010000)
#define VM_FAULT_BADMAP		((__force vm_fault_t) 0x020000)
#define VM_FAULT_BADACCESS	((__force vm_fault_t) 0x040000)
#define VM_FAULT_SIGNAL		((__force vm_fault_t) 0x080000)
#define VM_FAULT_PFAULT		((__force vm_fault_t) 0x100000)

enum fault_type {
	KERNEL_FAULT,
	USER_FAULT,
	VDSO_FAULT,
	GMAP_FAULT,
};

static unsigned long store_indication __read_mostly;

static int __init fault_init(void)
{
	if (test_facility(75))
		store_indication = 0xc00;
	return 0;
}
early_initcall(fault_init);

/*
 * Find out which address space caused the exception.
 */
static enum fault_type get_fault_type(struct pt_regs *regs)
{
	unsigned long trans_exc_code;

	trans_exc_code = regs->int_parm_long & 3;
	if (likely(trans_exc_code == 0)) {
		/* primary space exception */
		if (IS_ENABLED(CONFIG_PGSTE) &&
		    test_pt_regs_flag(regs, PIF_GUEST_FAULT))
			return GMAP_FAULT;
		if (current->thread.mm_segment == USER_DS)
			return USER_FAULT;
		return KERNEL_FAULT;
	}
	if (trans_exc_code == 2) {
		/* secondary space exception */
		if (current->thread.mm_segment & 1) {
			if (current->thread.mm_segment == USER_DS_SACF)
				return USER_FAULT;
			return KERNEL_FAULT;
		}
		return VDSO_FAULT;
	}
	if (trans_exc_code == 1) {
		/* access register mode, not used in the kernel */
		return USER_FAULT;
	}
	/* home space exception -> access via kernel ASCE */
	return KERNEL_FAULT;
}

static int bad_address(void *p)
{
	unsigned long dummy;

	return get_kernel_nofault(dummy, (unsigned long *)p);
}

static void dump_pagetable(unsigned long asce, unsigned long address)
{
	unsigned long *table = __va(asce & _ASCE_ORIGIN);

	pr_alert("AS:%016lx ", asce);
	switch (asce & _ASCE_TYPE_MASK) {
	case _ASCE_TYPE_REGION1:
		table += (address & _REGION1_INDEX) >> _REGION1_SHIFT;
		if (bad_address(table))
			goto bad;
		pr_cont("R1:%016lx ", *table);
		if (*table & _REGION_ENTRY_INVALID)
			goto out;
		table = (unsigned long *)(*table & _REGION_ENTRY_ORIGIN);
		fallthrough;
	case _ASCE_TYPE_REGION2:
		table += (address & _REGION2_INDEX) >> _REGION2_SHIFT;
		if (bad_address(table))
			goto bad;
		pr_cont("R2:%016lx ", *table);
		if (*table & _REGION_ENTRY_INVALID)
			goto out;
		table = (unsigned long *)(*table & _REGION_ENTRY_ORIGIN);
		fallthrough;
	case _ASCE_TYPE_REGION3:
		table += (address & _REGION3_INDEX) >> _REGION3_SHIFT;
		if (bad_address(table))
			goto bad;
		pr_cont("R3:%016lx ", *table);
		if (*table & (_REGION_ENTRY_INVALID | _REGION3_ENTRY_LARGE))
			goto out;
		table = (unsigned long *)(*table & _REGION_ENTRY_ORIGIN);
		fallthrough;
	case _ASCE_TYPE_SEGMENT:
		table += (address & _SEGMENT_INDEX) >> _SEGMENT_SHIFT;
		if (bad_address(table))
			goto bad;
		pr_cont("S:%016lx ", *table);
		if (*table & (_SEGMENT_ENTRY_INVALID | _SEGMENT_ENTRY_LARGE))
			goto out;
		table = (unsigned long *)(*table & _SEGMENT_ENTRY_ORIGIN);
	}
	table += (address & _PAGE_INDEX) >> _PAGE_SHIFT;
	if (bad_address(table))
		goto bad;
	pr_cont("P:%016lx ", *table);
out:
	pr_cont("\n");
	return;
bad:
	pr_cont("BAD\n");
}

static void dump_fault_info(struct pt_regs *regs)
{
	unsigned long asce;

	pr_alert("Failing address: %016lx TEID: %016lx\n",
		 regs->int_parm_long & __FAIL_ADDR_MASK, regs->int_parm_long);
	pr_alert("Fault in ");
	switch (regs->int_parm_long & 3) {
	case 3:
		pr_cont("home space ");
		break;
	case 2:
		pr_cont("secondary space ");
		break;
	case 1:
		pr_cont("access register ");
		break;
	case 0:
		pr_cont("primary space ");
		break;
	}
	pr_cont("mode while using ");
	switch (get_fault_type(regs)) {
	case USER_FAULT:
		asce = S390_lowcore.user_asce;
		pr_cont("user ");
		break;
	case VDSO_FAULT:
		asce = S390_lowcore.vdso_asce;
		pr_cont("vdso ");
		break;
	case GMAP_FAULT:
		asce = ((struct gmap *) S390_lowcore.gmap)->asce;
		pr_cont("gmap ");
		break;
	case KERNEL_FAULT:
		asce = S390_lowcore.kernel_asce;
		pr_cont("kernel ");
		break;
	default:
		unreachable();
	}
	pr_cont("ASCE.\n");
	dump_pagetable(asce, regs->int_parm_long & __FAIL_ADDR_MASK);
}

int show_unhandled_signals = 1;

void report_user_fault(struct pt_regs *regs, long signr, int is_mm_fault)
{
	if ((task_pid_nr(current) > 1) && !show_unhandled_signals)
		return;
	if (!unhandled_signal(current, signr))
		return;
	if (!printk_ratelimit())
		return;
	printk(KERN_ALERT "User process fault: interruption code %04x ilc:%d ",
	       regs->int_code & 0xffff, regs->int_code >> 17);
	print_vma_addr(KERN_CONT "in ", regs->psw.addr);
	printk(KERN_CONT "\n");
	if (is_mm_fault)
		dump_fault_info(regs);
	show_regs(regs);
}

/*
 * Send SIGSEGV to task.  This is an external routine
 * to keep the stack usage of do_page_fault small.
 */
static noinline void do_sigsegv(struct pt_regs *regs, int si_code)
{
	report_user_fault(regs, SIGSEGV, 1);
<<<<<<< HEAD
	si.si_signo = SIGSEGV;
	si.si_errno = 0;
	si.si_code = si_code;
	si.si_addr = (void __user *)(regs->int_parm_long & __FAIL_ADDR_MASK);
	force_sig_info(SIGSEGV, &si, current);
=======
	force_sig_fault(SIGSEGV, si_code,
			(void __user *)(regs->int_parm_long & __FAIL_ADDR_MASK));
}

const struct exception_table_entry *s390_search_extables(unsigned long addr)
{
	const struct exception_table_entry *fixup;

	fixup = search_extable(__start_dma_ex_table,
			       __stop_dma_ex_table - __start_dma_ex_table,
			       addr);
	if (!fixup)
		fixup = search_exception_tables(addr);
	return fixup;
>>>>>>> 24b8d41d
}

static noinline void do_no_context(struct pt_regs *regs)
{
	const struct exception_table_entry *fixup;

	/* Are we prepared to handle this kernel fault?  */
	fixup = s390_search_extables(regs->psw.addr);
	if (fixup && ex_handle(fixup, regs))
		return;

	/*
	 * Oops. The kernel tried to access some bad page. We'll have to
	 * terminate things with extreme prejudice.
	 */
	if (get_fault_type(regs) == KERNEL_FAULT)
		printk(KERN_ALERT "Unable to handle kernel pointer dereference"
		       " in virtual kernel address space\n");
	else
		printk(KERN_ALERT "Unable to handle kernel paging request"
		       " in virtual user address space\n");
	dump_fault_info(regs);
	die(regs, "Oops");
	do_exit(SIGKILL);
}

static noinline void do_low_address(struct pt_regs *regs)
{
	/* Low-address protection hit in kernel mode means
	   NULL pointer write access in kernel mode.  */
	if (regs->psw.mask & PSW_MASK_PSTATE) {
		/* Low-address protection hit in user mode 'cannot happen'. */
		die (regs, "Low-address protection");
		do_exit(SIGKILL);
	}

	do_no_context(regs);
}

static noinline void do_sigbus(struct pt_regs *regs)
{
	/*
	 * Send a sigbus, regardless of whether we were in kernel
	 * or user mode.
	 */
	force_sig_fault(SIGBUS, BUS_ADRERR,
			(void __user *)(regs->int_parm_long & __FAIL_ADDR_MASK));
}

static noinline int signal_return(struct pt_regs *regs)
{
	u16 instruction;
	int rc;

	rc = __get_user(instruction, (u16 __user *) regs->psw.addr);
	if (rc)
		return rc;
	if (instruction == 0x0a77) {
		set_pt_regs_flag(regs, PIF_SYSCALL);
		regs->int_code = 0x00040077;
		return 0;
	} else if (instruction == 0x0aad) {
		set_pt_regs_flag(regs, PIF_SYSCALL);
		regs->int_code = 0x000400ad;
		return 0;
	}
	return -EACCES;
}

static noinline void do_fault_error(struct pt_regs *regs, int access,
					vm_fault_t fault)
{
	int si_code;

	switch (fault) {
	case VM_FAULT_BADACCESS:
		if (access == VM_EXEC && signal_return(regs) == 0)
			break;
		fallthrough;
	case VM_FAULT_BADMAP:
		/* Bad memory access. Check if it is kernel or user space. */
		if (user_mode(regs)) {
			/* User mode accesses just cause a SIGSEGV */
			si_code = (fault == VM_FAULT_BADMAP) ?
				SEGV_MAPERR : SEGV_ACCERR;
			do_sigsegv(regs, si_code);
			break;
		}
		fallthrough;
	case VM_FAULT_BADCONTEXT:
	case VM_FAULT_PFAULT:
		do_no_context(regs);
		break;
	case VM_FAULT_SIGNAL:
		if (!user_mode(regs))
			do_no_context(regs);
		break;
	default: /* fault & VM_FAULT_ERROR */
		if (fault & VM_FAULT_OOM) {
			if (!user_mode(regs))
				do_no_context(regs);
			else
				pagefault_out_of_memory();
		} else if (fault & VM_FAULT_SIGSEGV) {
			/* Kernel mode? Handle exceptions or die */
			if (!user_mode(regs))
				do_no_context(regs);
			else
				do_sigsegv(regs, SEGV_MAPERR);
		} else if (fault & VM_FAULT_SIGBUS) {
			/* Kernel mode? Handle exceptions or die */
			if (!user_mode(regs))
				do_no_context(regs);
			else
				do_sigbus(regs);
		} else
			BUG();
		break;
	}
}

/*
 * This routine handles page faults.  It determines the address,
 * and the problem, and then passes it off to one of the appropriate
 * routines.
 *
 * interruption code (int_code):
 *   04       Protection           ->  Write-Protection  (suppression)
 *   10       Segment translation  ->  Not present       (nullification)
 *   11       Page translation     ->  Not present       (nullification)
 *   3b       Region third trans.  ->  Not present       (nullification)
 */
static inline vm_fault_t do_exception(struct pt_regs *regs, int access)
{
	struct gmap *gmap;
	struct task_struct *tsk;
	struct mm_struct *mm;
	struct vm_area_struct *vma;
	enum fault_type type;
	unsigned long trans_exc_code;
	unsigned long address;
	unsigned int flags;
	vm_fault_t fault;

	tsk = current;
	/*
	 * The instruction that caused the program check has
	 * been nullified. Don't signal single step via SIGTRAP.
	 */
	clear_pt_regs_flag(regs, PIF_PER_TRAP);

	if (kprobe_page_fault(regs, 14))
		return 0;

	mm = tsk->mm;
	trans_exc_code = regs->int_parm_long;

	/*
	 * Verify that the fault happened in user space, that
	 * we are not in an interrupt and that there is a 
	 * user context.
	 */
	fault = VM_FAULT_BADCONTEXT;
	type = get_fault_type(regs);
	switch (type) {
	case KERNEL_FAULT:
		goto out;
	case VDSO_FAULT:
		fault = VM_FAULT_BADMAP;
		goto out;
	case USER_FAULT:
	case GMAP_FAULT:
		if (faulthandler_disabled() || !mm)
			goto out;
		break;
	}

	address = trans_exc_code & __FAIL_ADDR_MASK;
	perf_sw_event(PERF_COUNT_SW_PAGE_FAULTS, 1, regs, address);
	flags = FAULT_FLAG_DEFAULT;
	if (user_mode(regs))
		flags |= FAULT_FLAG_USER;
	if (access == VM_WRITE || (trans_exc_code & store_indication) == 0x400)
		flags |= FAULT_FLAG_WRITE;
	mmap_read_lock(mm);

	gmap = NULL;
	if (IS_ENABLED(CONFIG_PGSTE) && type == GMAP_FAULT) {
		gmap = (struct gmap *) S390_lowcore.gmap;
		current->thread.gmap_addr = address;
		current->thread.gmap_write_flag = !!(flags & FAULT_FLAG_WRITE);
		current->thread.gmap_int_code = regs->int_code & 0xffff;
		address = __gmap_translate(gmap, address);
		if (address == -EFAULT) {
			fault = VM_FAULT_BADMAP;
			goto out_up;
		}
		if (gmap->pfault_enabled)
			flags |= FAULT_FLAG_RETRY_NOWAIT;
	}

retry:
	fault = VM_FAULT_BADMAP;
	vma = find_vma(mm, address);
	if (!vma)
		goto out_up;

	if (unlikely(vma->vm_start > address)) {
		if (!(vma->vm_flags & VM_GROWSDOWN))
			goto out_up;
		if (expand_stack(vma, address))
			goto out_up;
	}

	/*
	 * Ok, we have a good vm_area for this memory access, so
	 * we can handle it..
	 */
	fault = VM_FAULT_BADACCESS;
	if (unlikely(!(vma->vm_flags & access)))
		goto out_up;

	if (is_vm_hugetlb_page(vma))
		address &= HPAGE_MASK;
	/*
	 * If for any reason at all we couldn't handle the fault,
	 * make sure we exit gracefully rather than endlessly redo
	 * the fault.
	 */
<<<<<<< HEAD
	fault = handle_mm_fault(vma, address, flags);
	/* No reason to continue if interrupted by SIGKILL. */
	if ((fault & VM_FAULT_RETRY) && fatal_signal_pending(current)) {
=======
	fault = handle_mm_fault(vma, address, flags, regs);
	if (fault_signal_pending(fault, regs)) {
>>>>>>> 24b8d41d
		fault = VM_FAULT_SIGNAL;
		if (flags & FAULT_FLAG_RETRY_NOWAIT)
			goto out_up;
		goto out;
	}
	if (unlikely(fault & VM_FAULT_ERROR))
		goto out_up;

	if (flags & FAULT_FLAG_ALLOW_RETRY) {
		if (fault & VM_FAULT_RETRY) {
			if (IS_ENABLED(CONFIG_PGSTE) && gmap &&
			    (flags & FAULT_FLAG_RETRY_NOWAIT)) {
				/* FAULT_FLAG_RETRY_NOWAIT has been set,
				 * mmap_lock has not been released */
				current->thread.gmap_pfault = 1;
				fault = VM_FAULT_PFAULT;
				goto out_up;
			}
			flags &= ~FAULT_FLAG_RETRY_NOWAIT;
			flags |= FAULT_FLAG_TRIED;
			mmap_read_lock(mm);
			goto retry;
		}
	}
	if (IS_ENABLED(CONFIG_PGSTE) && gmap) {
		address =  __gmap_link(gmap, current->thread.gmap_addr,
				       address);
		if (address == -EFAULT) {
			fault = VM_FAULT_BADMAP;
			goto out_up;
		}
		if (address == -ENOMEM) {
			fault = VM_FAULT_OOM;
			goto out_up;
		}
	}
	fault = 0;
out_up:
	mmap_read_unlock(mm);
out:
	return fault;
}

void do_protection_exception(struct pt_regs *regs)
{
	unsigned long trans_exc_code;
	int access;
	vm_fault_t fault;

	trans_exc_code = regs->int_parm_long;
	/*
	 * Protection exceptions are suppressing, decrement psw address.
	 * The exception to this rule are aborted transactions, for these
	 * the PSW already points to the correct location.
	 */
	if (!(regs->int_code & 0x200))
		regs->psw.addr = __rewind_psw(regs->psw, regs->int_code >> 16);
	/*
	 * Check for low-address protection.  This needs to be treated
	 * as a special case because the translation exception code
	 * field is not guaranteed to contain valid data in this case.
	 */
	if (unlikely(!(trans_exc_code & 4))) {
		do_low_address(regs);
		return;
	}
	if (unlikely(MACHINE_HAS_NX && (trans_exc_code & 0x80))) {
		regs->int_parm_long = (trans_exc_code & ~PAGE_MASK) |
					(regs->psw.addr & PAGE_MASK);
		access = VM_EXEC;
		fault = VM_FAULT_BADACCESS;
	} else {
		access = VM_WRITE;
		fault = do_exception(regs, access);
	}
	if (unlikely(fault))
		do_fault_error(regs, access, fault);
}
NOKPROBE_SYMBOL(do_protection_exception);

void do_dat_exception(struct pt_regs *regs)
{
	int access;
	vm_fault_t fault;

	access = VM_ACCESS_FLAGS;
	fault = do_exception(regs, access);
	if (unlikely(fault))
		do_fault_error(regs, access, fault);
}
NOKPROBE_SYMBOL(do_dat_exception);

#ifdef CONFIG_PFAULT 
/*
 * 'pfault' pseudo page faults routines.
 */
static int pfault_disable;

static int __init nopfault(char *str)
{
	pfault_disable = 1;
	return 1;
}

__setup("nopfault", nopfault);

struct pfault_refbk {
	u16 refdiagc;
	u16 reffcode;
	u16 refdwlen;
	u16 refversn;
	u64 refgaddr;
	u64 refselmk;
	u64 refcmpmk;
	u64 reserved;
} __attribute__ ((packed, aligned(8)));

static struct pfault_refbk pfault_init_refbk = {
	.refdiagc = 0x258,
	.reffcode = 0,
	.refdwlen = 5,
	.refversn = 2,
	.refgaddr = __LC_LPP,
	.refselmk = 1ULL << 48,
	.refcmpmk = 1ULL << 48,
	.reserved = __PF_RES_FIELD
};

int pfault_init(void)
{
        int rc;

	if (pfault_disable)
		return -1;
	diag_stat_inc(DIAG_STAT_X258);
	asm volatile(
		"	diag	%1,%0,0x258\n"
		"0:	j	2f\n"
		"1:	la	%0,8\n"
		"2:\n"
		EX_TABLE(0b,1b)
		: "=d" (rc)
		: "a" (&pfault_init_refbk), "m" (pfault_init_refbk) : "cc");
        return rc;
}

static struct pfault_refbk pfault_fini_refbk = {
	.refdiagc = 0x258,
	.reffcode = 1,
	.refdwlen = 5,
	.refversn = 2,
};

void pfault_fini(void)
{

	if (pfault_disable)
		return;
	diag_stat_inc(DIAG_STAT_X258);
	asm volatile(
		"	diag	%0,0,0x258\n"
		"0:	nopr	%%r7\n"
		EX_TABLE(0b,0b)
		: : "a" (&pfault_fini_refbk), "m" (pfault_fini_refbk) : "cc");
}

static DEFINE_SPINLOCK(pfault_lock);
static LIST_HEAD(pfault_list);

#define PF_COMPLETE	0x0080

/*
 * The mechanism of our pfault code: if Linux is running as guest, runs a user
 * space process and the user space process accesses a page that the host has
 * paged out we get a pfault interrupt.
 *
 * This allows us, within the guest, to schedule a different process. Without
 * this mechanism the host would have to suspend the whole virtual cpu until
 * the page has been paged in.
 *
 * So when we get such an interrupt then we set the state of the current task
 * to uninterruptible and also set the need_resched flag. Both happens within
 * interrupt context(!). If we later on want to return to user space we
 * recognize the need_resched flag and then call schedule().  It's not very
 * obvious how this works...
 *
 * Of course we have a lot of additional fun with the completion interrupt (->
 * host signals that a page of a process has been paged in and the process can
 * continue to run). This interrupt can arrive on any cpu and, since we have
 * virtual cpus, actually appear before the interrupt that signals that a page
 * is missing.
 */
static void pfault_interrupt(struct ext_code ext_code,
			     unsigned int param32, unsigned long param64)
{
	struct task_struct *tsk;
	__u16 subcode;
	pid_t pid;

	/*
	 * Get the external interruption subcode & pfault initial/completion
	 * signal bit. VM stores this in the 'cpu address' field associated
	 * with the external interrupt.
	 */
	subcode = ext_code.subcode;
	if ((subcode & 0xff00) != __SUBCODE_MASK)
		return;
	inc_irq_stat(IRQEXT_PFL);
	/* Get the token (= pid of the affected task). */
	pid = param64 & LPP_PID_MASK;
	rcu_read_lock();
	tsk = find_task_by_pid_ns(pid, &init_pid_ns);
	if (tsk)
		get_task_struct(tsk);
	rcu_read_unlock();
	if (!tsk)
		return;
	spin_lock(&pfault_lock);
	if (subcode & PF_COMPLETE) {
		/* signal bit is set -> a page has been swapped in by VM */
		if (tsk->thread.pfault_wait == 1) {
			/* Initial interrupt was faster than the completion
			 * interrupt. pfault_wait is valid. Set pfault_wait
			 * back to zero and wake up the process. This can
			 * safely be done because the task is still sleeping
			 * and can't produce new pfaults. */
			tsk->thread.pfault_wait = 0;
			list_del(&tsk->thread.list);
			wake_up_process(tsk);
			put_task_struct(tsk);
		} else {
			/* Completion interrupt was faster than initial
			 * interrupt. Set pfault_wait to -1 so the initial
			 * interrupt doesn't put the task to sleep.
			 * If the task is not running, ignore the completion
			 * interrupt since it must be a leftover of a PFAULT
			 * CANCEL operation which didn't remove all pending
			 * completion interrupts. */
			if (tsk->state == TASK_RUNNING)
				tsk->thread.pfault_wait = -1;
		}
	} else {
		/* signal bit not set -> a real page is missing. */
		if (WARN_ON_ONCE(tsk != current))
			goto out;
		if (tsk->thread.pfault_wait == 1) {
			/* Already on the list with a reference: put to sleep */
			goto block;
		} else if (tsk->thread.pfault_wait == -1) {
			/* Completion interrupt was faster than the initial
			 * interrupt (pfault_wait == -1). Set pfault_wait
			 * back to zero and exit. */
			tsk->thread.pfault_wait = 0;
		} else {
			/* Initial interrupt arrived before completion
			 * interrupt. Let the task sleep.
			 * An extra task reference is needed since a different
			 * cpu may set the task state to TASK_RUNNING again
			 * before the scheduler is reached. */
			get_task_struct(tsk);
			tsk->thread.pfault_wait = 1;
			list_add(&tsk->thread.list, &pfault_list);
block:
			/* Since this must be a userspace fault, there
			 * is no kernel task state to trample. Rely on the
			 * return to userspace schedule() to block. */
			__set_current_state(TASK_UNINTERRUPTIBLE);
			set_tsk_need_resched(tsk);
			set_preempt_need_resched();
		}
	}
out:
	spin_unlock(&pfault_lock);
	put_task_struct(tsk);
}

static int pfault_cpu_dead(unsigned int cpu)
{
	struct thread_struct *thread, *next;
	struct task_struct *tsk;

	spin_lock_irq(&pfault_lock);
	list_for_each_entry_safe(thread, next, &pfault_list, list) {
		thread->pfault_wait = 0;
		list_del(&thread->list);
		tsk = container_of(thread, struct task_struct, thread);
		wake_up_process(tsk);
		put_task_struct(tsk);
	}
	spin_unlock_irq(&pfault_lock);
	return 0;
}

static int __init pfault_irq_init(void)
{
	int rc;

	rc = register_external_irq(EXT_IRQ_CP_SERVICE, pfault_interrupt);
	if (rc)
		goto out_extint;
	rc = pfault_init() == 0 ? 0 : -EOPNOTSUPP;
	if (rc)
		goto out_pfault;
	irq_subclass_register(IRQ_SUBCLASS_SERVICE_SIGNAL);
	cpuhp_setup_state_nocalls(CPUHP_S390_PFAULT_DEAD, "s390/pfault:dead",
				  NULL, pfault_cpu_dead);
	return 0;

out_pfault:
	unregister_external_irq(EXT_IRQ_CP_SERVICE, pfault_interrupt);
out_extint:
	pfault_disable = 1;
	return rc;
}
early_initcall(pfault_irq_init);

#endif /* CONFIG_PFAULT */

#if IS_ENABLED(CONFIG_PGSTE)
void do_secure_storage_access(struct pt_regs *regs)
{
	unsigned long addr = regs->int_parm_long & __FAIL_ADDR_MASK;
	struct vm_area_struct *vma;
	struct mm_struct *mm;
	struct page *page;
	int rc;

	switch (get_fault_type(regs)) {
	case USER_FAULT:
		mm = current->mm;
		mmap_read_lock(mm);
		vma = find_vma(mm, addr);
		if (!vma) {
			mmap_read_unlock(mm);
			do_fault_error(regs, VM_READ | VM_WRITE, VM_FAULT_BADMAP);
			break;
		}
		page = follow_page(vma, addr, FOLL_WRITE | FOLL_GET);
		if (IS_ERR_OR_NULL(page)) {
			mmap_read_unlock(mm);
			break;
		}
		if (arch_make_page_accessible(page))
			send_sig(SIGSEGV, current, 0);
		put_page(page);
		mmap_read_unlock(mm);
		break;
	case KERNEL_FAULT:
		page = phys_to_page(addr);
		if (unlikely(!try_get_page(page)))
			break;
		rc = arch_make_page_accessible(page);
		put_page(page);
		if (rc)
			BUG();
		break;
	case VDSO_FAULT:
	case GMAP_FAULT:
	default:
		do_fault_error(regs, VM_READ | VM_WRITE, VM_FAULT_BADMAP);
		WARN_ON_ONCE(1);
	}
}
NOKPROBE_SYMBOL(do_secure_storage_access);

void do_non_secure_storage_access(struct pt_regs *regs)
{
	unsigned long gaddr = regs->int_parm_long & __FAIL_ADDR_MASK;
	struct gmap *gmap = (struct gmap *)S390_lowcore.gmap;

	if (get_fault_type(regs) != GMAP_FAULT) {
		do_fault_error(regs, VM_READ | VM_WRITE, VM_FAULT_BADMAP);
		WARN_ON_ONCE(1);
		return;
	}

	if (gmap_convert_to_secure(gmap, gaddr) == -EINVAL)
		send_sig(SIGSEGV, current, 0);
}
NOKPROBE_SYMBOL(do_non_secure_storage_access);

void do_secure_storage_violation(struct pt_regs *regs)
{
	/*
	 * Either KVM messed up the secure guest mapping or the same
	 * page is mapped into multiple secure guests.
	 *
	 * This exception is only triggered when a guest 2 is running
	 * and can therefore never occur in kernel context.
	 */
	printk_ratelimited(KERN_WARNING
			   "Secure storage violation in task: %s, pid %d\n",
			   current->comm, current->pid);
	send_sig(SIGSEGV, current, 0);
}

#else
void do_secure_storage_access(struct pt_regs *regs)
{
	default_trap_handler(regs);
}

void do_non_secure_storage_access(struct pt_regs *regs)
{
	default_trap_handler(regs);
}

void do_secure_storage_violation(struct pt_regs *regs)
{
	default_trap_handler(regs);
}
#endif<|MERGE_RESOLUTION|>--- conflicted
+++ resolved
@@ -233,13 +233,6 @@
 static noinline void do_sigsegv(struct pt_regs *regs, int si_code)
 {
 	report_user_fault(regs, SIGSEGV, 1);
-<<<<<<< HEAD
-	si.si_signo = SIGSEGV;
-	si.si_errno = 0;
-	si.si_code = si_code;
-	si.si_addr = (void __user *)(regs->int_parm_long & __FAIL_ADDR_MASK);
-	force_sig_info(SIGSEGV, &si, current);
-=======
 	force_sig_fault(SIGSEGV, si_code,
 			(void __user *)(regs->int_parm_long & __FAIL_ADDR_MASK));
 }
@@ -254,7 +247,6 @@
 	if (!fixup)
 		fixup = search_exception_tables(addr);
 	return fixup;
->>>>>>> 24b8d41d
 }
 
 static noinline void do_no_context(struct pt_regs *regs)
@@ -484,14 +476,8 @@
 	 * make sure we exit gracefully rather than endlessly redo
 	 * the fault.
 	 */
-<<<<<<< HEAD
-	fault = handle_mm_fault(vma, address, flags);
-	/* No reason to continue if interrupted by SIGKILL. */
-	if ((fault & VM_FAULT_RETRY) && fatal_signal_pending(current)) {
-=======
 	fault = handle_mm_fault(vma, address, flags, regs);
 	if (fault_signal_pending(fault, regs)) {
->>>>>>> 24b8d41d
 		fault = VM_FAULT_SIGNAL;
 		if (flags & FAULT_FLAG_RETRY_NOWAIT)
 			goto out_up;
