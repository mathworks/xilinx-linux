--- conflicted
+++ resolved
@@ -14,10 +14,6 @@
 #define L1_CACHE_SHIFT     8
 #define NET_SKB_PAD	   32
 
-<<<<<<< HEAD
-#define __read_mostly __section(.data..read_mostly)
-=======
 #define __read_mostly __section(".data..read_mostly")
->>>>>>> 24b8d41d
 
 #endif