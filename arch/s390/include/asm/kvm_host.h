--- conflicted
+++ resolved
@@ -36,15 +36,6 @@
  * need to look at ->chip later on, we'll need to revisit this.
  */
 #define KVM_NR_IRQCHIPS 1
-<<<<<<< HEAD
-#define KVM_IRQCHIP_NUM_PINS 4096
-#define KVM_HALT_POLL_NS_DEFAULT 80000
-
-/* s390-specific vcpu->requests bit members */
-#define KVM_REQ_ENABLE_IBS         8
-#define KVM_REQ_DISABLE_IBS        9
-#define KVM_REQ_ICPT_OPEREXC       10
-=======
 #define KVM_IRQCHIP_NUM_PINS 1
 #define KVM_HALT_POLL_NS_DEFAULT 50000
 
@@ -55,7 +46,6 @@
 #define KVM_REQ_START_MIGRATION KVM_ARCH_REQ(3)
 #define KVM_REQ_STOP_MIGRATION  KVM_ARCH_REQ(4)
 #define KVM_REQ_VSIE_RESTART	KVM_ARCH_REQ(5)
->>>>>>> 24b8d41d
 
 #define SIGP_CTRL_C		0x80
 #define SIGP_CTRL_SCN_MASK	0x3f
@@ -221,14 +211,10 @@
 #define ICPT_INST	0x04
 #define ICPT_PROGI	0x08
 #define ICPT_INSTPROGI	0x0C
-<<<<<<< HEAD
-#define ICPT_EXTINT	0x14
-=======
 #define ICPT_EXTREQ	0x10
 #define ICPT_EXTINT	0x14
 #define ICPT_IOREQ	0x18
 #define ICPT_WAIT	0x1c
->>>>>>> 24b8d41d
 #define ICPT_VALIDITY	0x20
 #define ICPT_STOP	0x28
 #define ICPT_OPEREXC	0x2C
@@ -277,13 +263,9 @@
 	__u8	cpnc;			/* 0x006a */
 	__u8	reserved6b;		/* 0x006b */
 	__u32	todpr;			/* 0x006c */
-<<<<<<< HEAD
-	__u8	reserved70[16];		/* 0x0070 */
-=======
 #define GISA_FORMAT1 0x00000001
 	__u32	gd;			/* 0x0070 */
 	__u8	reserved74[12];		/* 0x0074 */
->>>>>>> 24b8d41d
 	__u64	mso;			/* 0x0080 */
 	__u64	msl;			/* 0x0088 */
 	psw_t	gpsw;			/* 0x0090 */
@@ -363,11 +345,7 @@
 	__u64	itdba;			/* 0x01e8 */
 	__u64   riccbd;			/* 0x01f0 */
 	__u64	gvrd;			/* 0x01f8 */
-<<<<<<< HEAD
-} __attribute__((packed));
-=======
 } __packed __aligned(512);
->>>>>>> 24b8d41d
 
 struct kvm_s390_itdb {
 	__u8	data[256];
@@ -387,10 +365,7 @@
 	u64 exit_userspace;
 	u64 exit_null;
 	u64 exit_external_request;
-<<<<<<< HEAD
-=======
 	u64 exit_io_request;
->>>>>>> 24b8d41d
 	u64 exit_external_interrupt;
 	u64 exit_stop_request;
 	u64 exit_validity;
@@ -399,14 +374,10 @@
 	u64 halt_successful_poll;
 	u64 halt_attempted_poll;
 	u64 halt_poll_invalid;
-<<<<<<< HEAD
-	u64 halt_wakeup;
-=======
 	u64 halt_no_poll_steal;
 	u64 halt_wakeup;
 	u64 halt_poll_success_ns;
 	u64 halt_poll_fail_ns;
->>>>>>> 24b8d41d
 	u64 instruction_lctl;
 	u64 instruction_lctlg;
 	u64 instruction_stctl;
@@ -414,19 +385,6 @@
 	u64 exit_program_interruption;
 	u64 exit_instr_and_program;
 	u64 exit_operation_exception;
-<<<<<<< HEAD
-	u64 deliver_external_call;
-	u64 deliver_emergency_signal;
-	u64 deliver_service_signal;
-	u64 deliver_virtio_interrupt;
-	u64 deliver_stop_signal;
-	u64 deliver_prefix_signal;
-	u64 deliver_restart_signal;
-	u64 deliver_program_int;
-	u64 deliver_io_int;
-	u64 exit_wait_state;
-	u64 instruction_pfmf;
-=======
 	u64 deliver_ckc;
 	u64 deliver_cputm;
 	u64 deliver_external_call;
@@ -459,20 +417,10 @@
 	u64 instruction_ptff;
 	u64 instruction_sck;
 	u64 instruction_sckpf;
->>>>>>> 24b8d41d
 	u64 instruction_stidp;
 	u64 instruction_spx;
 	u64 instruction_stpx;
 	u64 instruction_stap;
-<<<<<<< HEAD
-	u64 instruction_storage_key;
-	u64 instruction_ipte_interlock;
-	u64 instruction_stsch;
-	u64 instruction_chsc;
-	u64 instruction_stsi;
-	u64 instruction_stfl;
-	u64 instruction_tprot;
-=======
 	u64 instruction_iske;
 	u64 instruction_ri;
 	u64 instruction_rrbe;
@@ -484,7 +432,6 @@
 	u64 instruction_tpi;
 	u64 instruction_tprot;
 	u64 instruction_tsch;
->>>>>>> 24b8d41d
 	u64 instruction_sie;
 	u64 instruction_essa;
 	u64 instruction_sthyi;
@@ -507,17 +454,11 @@
 	u64 diagnose_10;
 	u64 diagnose_44;
 	u64 diagnose_9c;
-<<<<<<< HEAD
-	u64 diagnose_258;
-	u64 diagnose_308;
-	u64 diagnose_500;
-=======
 	u64 diagnose_9c_ignored;
 	u64 diagnose_258;
 	u64 diagnose_308;
 	u64 diagnose_500;
 	u64 diagnose_other;
->>>>>>> 24b8d41d
 };
 
 #define PGM_OPERATION			0x01
@@ -809,16 +750,12 @@
 };
 
 struct kvm_vm_stat {
-<<<<<<< HEAD
-	ulong remote_tlb_flush;
-=======
 	u64 inject_io;
 	u64 inject_float_mchk;
 	u64 inject_pfault_done;
 	u64 inject_service_signal;
 	u64 inject_virtio;
 	u64 remote_tlb_flush;
->>>>>>> 24b8d41d
 };
 
 struct kvm_arch_memory_slot {
@@ -987,14 +924,6 @@
 	void *stor_var;
 };
 
-struct kvm_s390_vsie {
-	struct mutex mutex;
-	struct radix_tree_root addr_to_page;
-	int page_count;
-	int next;
-	struct page *pages[KVM_MAX_VCPUS];
-};
-
 struct kvm_arch{
 	void *sca;
 	int use_esca;
@@ -1017,17 +946,11 @@
 	wait_queue_head_t ipte_wq;
 	int ipte_lock_count;
 	struct mutex ipte_mutex;
-	struct ratelimit_state sthyi_limit;
 	spinlock_t start_stop_lock;
 	struct sie_page2 *sie_page2;
 	struct kvm_s390_cpu_model model;
 	struct kvm_s390_crypto crypto;
 	struct kvm_s390_vsie vsie;
-<<<<<<< HEAD
-	u64 epoch;
-	/* subset of available cpu features enabled by user space */
-	DECLARE_BITMAP(cpu_feat, KVM_S390_VM_CPU_FEAT_NR_BITS);
-=======
 	u8 epdx;
 	u64 epoch;
 	int migration_mode;
@@ -1037,7 +960,6 @@
 	DECLARE_BITMAP(idle_mask, KVM_MAX_VCPUS);
 	struct kvm_s390_gisa_interrupt gisa_int;
 	struct kvm_s390_pv pv;
->>>>>>> 24b8d41d
 };
 
 #define KVM_HVA_ERR_BAD		(-1UL)
