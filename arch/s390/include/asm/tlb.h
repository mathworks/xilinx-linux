/* SPDX-License-Identifier: GPL-2.0 */
#ifndef _S390_TLB_H
#define _S390_TLB_H

/*
 * TLB flushing on s390 is complicated. The following requirement
 * from the principles of operation is the most arduous:
 *
 * "A valid table entry must not be changed while it is attached
 * to any CPU and may be used for translation by that CPU except to
 * (1) invalidate the entry by using INVALIDATE PAGE TABLE ENTRY,
 * or INVALIDATE DAT TABLE ENTRY, (2) alter bits 56-63 of a page
 * table entry, or (3) make a change by means of a COMPARE AND SWAP
 * AND PURGE instruction that purges the TLB."
 *
 * The modification of a pte of an active mm struct therefore is
 * a two step process: i) invalidate the pte, ii) store the new pte.
 * This is true for the page protection bit as well.
 * The only possible optimization is to flush at the beginning of
 * a tlb_gather_mmu cycle if the mm_struct is currently not in use.
 *
 * Pages used for the page tables is a different story. FIXME: more
 */

void __tlb_remove_table(void *_table);
static inline void tlb_flush(struct mmu_gather *tlb);
static inline bool __tlb_remove_page_size(struct mmu_gather *tlb,
					  struct page *page, int page_size);

#define tlb_start_vma(tlb, vma)			do { } while (0)
#define tlb_end_vma(tlb, vma)			do { } while (0)

#define tlb_flush tlb_flush
#define pte_free_tlb pte_free_tlb
#define pmd_free_tlb pmd_free_tlb
#define p4d_free_tlb p4d_free_tlb
#define pud_free_tlb pud_free_tlb

#include <asm/tlbflush.h>
#include <asm-generic/tlb.h>

/*
 * Release the page cache reference for a pte removed by
 * tlb_ptep_clear_flush. In both flush modes the tlb for a page cache page
 * has already been freed, so just do free_page_and_swap_cache.
 */
<<<<<<< HEAD
static inline bool __tlb_remove_page(struct mmu_gather *tlb, struct page *page)
{
	free_page_and_swap_cache(page);
	return false; /* avoid calling tlb_flush_mmu */
=======
static inline bool __tlb_remove_page_size(struct mmu_gather *tlb,
					  struct page *page, int page_size)
{
	free_page_and_swap_cache(page);
	return false;
>>>>>>> 24b8d41d
}

static inline void tlb_flush(struct mmu_gather *tlb)
{
	__tlb_flush_mm_lazy(tlb->mm);
}

static inline bool __tlb_remove_page_size(struct mmu_gather *tlb,
					  struct page *page, int page_size)
{
	return __tlb_remove_page(tlb, page);
}

static inline bool __tlb_remove_pte_page(struct mmu_gather *tlb,
					 struct page *page)
{
	return __tlb_remove_page(tlb, page);
}

static inline void tlb_remove_page_size(struct mmu_gather *tlb,
					struct page *page, int page_size)
{
	return tlb_remove_page(tlb, page);
}

/*
 * pte_free_tlb frees a pte table and clears the CRSTE for the
 * page table from the tlb.
 */
static inline void pte_free_tlb(struct mmu_gather *tlb, pgtable_t pte,
                                unsigned long address)
{
	__tlb_adjust_range(tlb, address, PAGE_SIZE);
	tlb->mm->context.flush_mm = 1;
	tlb->freed_tables = 1;
	tlb->cleared_ptes = 1;
	/*
	 * page_table_free_rcu takes care of the allocation bit masks
	 * of the 2K table fragments in the 4K page table page,
	 * then calls tlb_remove_table.
	 */
	page_table_free_rcu(tlb, (unsigned long *) pte, address);
}

/*
 * pmd_free_tlb frees a pmd table and clears the CRSTE for the
 * segment table entry from the tlb.
 * If the mm uses a two level page table the single pmd is freed
 * as the pgd. pmd_free_tlb checks the asce_limit against 2GB
 * to avoid the double free of the pmd in this case.
 */
static inline void pmd_free_tlb(struct mmu_gather *tlb, pmd_t *pmd,
				unsigned long address)
{
	if (mm_pmd_folded(tlb->mm))
		return;
	pgtable_pmd_page_dtor(virt_to_page(pmd));
	__tlb_adjust_range(tlb, address, PAGE_SIZE);
	tlb->mm->context.flush_mm = 1;
	tlb->freed_tables = 1;
	tlb->cleared_puds = 1;
	tlb_remove_table(tlb, pmd);
}

/*
 * p4d_free_tlb frees a pud table and clears the CRSTE for the
 * region second table entry from the tlb.
 * If the mm uses a four level page table the single p4d is freed
 * as the pgd. p4d_free_tlb checks the asce_limit against 8PB
 * to avoid the double free of the p4d in this case.
 */
static inline void p4d_free_tlb(struct mmu_gather *tlb, p4d_t *p4d,
				unsigned long address)
{
	if (mm_p4d_folded(tlb->mm))
		return;
	__tlb_adjust_range(tlb, address, PAGE_SIZE);
	tlb->mm->context.flush_mm = 1;
	tlb->freed_tables = 1;
	tlb->cleared_p4ds = 1;
	tlb_remove_table(tlb, p4d);
}

/*
 * pud_free_tlb frees a pud table and clears the CRSTE for the
 * region third table entry from the tlb.
 * If the mm uses a three level page table the single pud is freed
 * as the pgd. pud_free_tlb checks the asce_limit against 4TB
 * to avoid the double free of the pud in this case.
 */
static inline void pud_free_tlb(struct mmu_gather *tlb, pud_t *pud,
				unsigned long address)
{
	if (mm_pud_folded(tlb->mm))
		return;
	tlb->mm->context.flush_mm = 1;
	tlb->freed_tables = 1;
	tlb->cleared_puds = 1;
	tlb_remove_table(tlb, pud);
}


#endif /* _S390_TLB_H */<|MERGE_RESOLUTION|>--- conflicted
+++ resolved
@@ -44,41 +44,16 @@
  * tlb_ptep_clear_flush. In both flush modes the tlb for a page cache page
  * has already been freed, so just do free_page_and_swap_cache.
  */
-<<<<<<< HEAD
-static inline bool __tlb_remove_page(struct mmu_gather *tlb, struct page *page)
-{
-	free_page_and_swap_cache(page);
-	return false; /* avoid calling tlb_flush_mmu */
-=======
 static inline bool __tlb_remove_page_size(struct mmu_gather *tlb,
 					  struct page *page, int page_size)
 {
 	free_page_and_swap_cache(page);
 	return false;
->>>>>>> 24b8d41d
 }
 
 static inline void tlb_flush(struct mmu_gather *tlb)
 {
 	__tlb_flush_mm_lazy(tlb->mm);
-}
-
-static inline bool __tlb_remove_page_size(struct mmu_gather *tlb,
-					  struct page *page, int page_size)
-{
-	return __tlb_remove_page(tlb, page);
-}
-
-static inline bool __tlb_remove_pte_page(struct mmu_gather *tlb,
-					 struct page *page)
-{
-	return __tlb_remove_page(tlb, page);
-}
-
-static inline void tlb_remove_page_size(struct mmu_gather *tlb,
-					struct page *page, int page_size)
-{
-	return tlb_remove_page(tlb, page);
 }
 
 /*
