/* SPDX-License-Identifier: GPL-2.0 */
/*
 *  S390 version
 *    Copyright IBM Corp. 1999
 *    Author(s): Hartmut Penner (hp@de.ibm.com),
 *               Martin Schwidefsky (schwidefsky@de.ibm.com)
 *
 *  Derived from "include/asm-i386/processor.h"
 *    Copyright (C) 1994, Linus Torvalds
 */

#ifndef __ASM_S390_PROCESSOR_H
#define __ASM_S390_PROCESSOR_H

#include <linux/bits.h>

#define CIF_ASCE_PRIMARY	0	/* primary asce needs fixup / uaccess */
#define CIF_ASCE_SECONDARY	1	/* secondary asce needs fixup / uaccess */
#define CIF_NOHZ_DELAY		2	/* delay HZ disable for a tick */
#define CIF_FPU			3	/* restore FPU registers */
#define CIF_IGNORE_IRQ		4	/* ignore interrupt (for udelay) */
#define CIF_ENABLED_WAIT	5	/* in enabled wait state */
#define CIF_MCCK_GUEST		6	/* machine check happening in guest */
#define CIF_DEDICATED_CPU	7	/* this CPU is dedicated */

#define _CIF_ASCE_PRIMARY	BIT(CIF_ASCE_PRIMARY)
#define _CIF_ASCE_SECONDARY	BIT(CIF_ASCE_SECONDARY)
#define _CIF_NOHZ_DELAY		BIT(CIF_NOHZ_DELAY)
#define _CIF_FPU		BIT(CIF_FPU)
#define _CIF_IGNORE_IRQ		BIT(CIF_IGNORE_IRQ)
#define _CIF_ENABLED_WAIT	BIT(CIF_ENABLED_WAIT)
#define _CIF_MCCK_GUEST		BIT(CIF_MCCK_GUEST)
#define _CIF_DEDICATED_CPU	BIT(CIF_DEDICATED_CPU)

#ifndef __ASSEMBLY__

#include <linux/cpumask.h>
#include <linux/linkage.h>
#include <linux/irqflags.h>
#include <asm/cpu.h>
#include <asm/page.h>
#include <asm/ptrace.h>
#include <asm/setup.h>
#include <asm/runtime_instr.h>
#include <asm/fpu/types.h>
#include <asm/fpu/internal.h>

static inline void set_cpu_flag(int flag)
{
	S390_lowcore.cpu_flags |= (1UL << flag);
}

static inline void clear_cpu_flag(int flag)
{
	S390_lowcore.cpu_flags &= ~(1UL << flag);
}

static inline int test_cpu_flag(int flag)
{
	return !!(S390_lowcore.cpu_flags & (1UL << flag));
}

/*
 * Test CIF flag of another CPU. The caller needs to ensure that
 * CPU hotplug can not happen, e.g. by disabling preemption.
 */
static inline int test_cpu_flag_of(int flag, int cpu)
{
	struct lowcore *lc = lowcore_ptr[cpu];
	return !!(lc->cpu_flags & (1UL << flag));
}

#define arch_needs_cpu() test_cpu_flag(CIF_NOHZ_DELAY)

static inline void get_cpu_id(struct cpuid *ptr)
{
	asm volatile("stidp %0" : "=Q" (*ptr));
}

void s390_adjust_jiffies(void);
void s390_update_cpu_mhz(void);
void cpu_detect_mhz_feature(void);

extern const struct seq_operations cpuinfo_op;
extern void execve_tail(void);
extern void __bpon(void);

/*
 * User space process size: 2GB for 31 bit, 4TB or 8PT for 64 bit.
 */

#define TASK_SIZE_OF(tsk)	(test_tsk_thread_flag(tsk, TIF_31BIT) ? \
					_REGION3_SIZE : TASK_SIZE_MAX)
#define TASK_UNMAPPED_BASE	(test_thread_flag(TIF_31BIT) ? \
					(_REGION3_SIZE >> 1) : (_REGION2_SIZE >> 1))
#define TASK_SIZE		TASK_SIZE_OF(current)
#define TASK_SIZE_MAX		(-PAGE_SIZE)

#define STACK_TOP		(test_thread_flag(TIF_31BIT) ? \
					_REGION3_SIZE : _REGION2_SIZE)
#define STACK_TOP_MAX		_REGION2_SIZE

#define HAVE_ARCH_PICK_MMAP_LAYOUT

typedef unsigned int mm_segment_t;

/*
 * Thread structure
 */
struct thread_struct {
	unsigned int  acrs[NUM_ACRS];
        unsigned long ksp;              /* kernel stack pointer             */
	unsigned long user_timer;	/* task cputime in user space */
	unsigned long guest_timer;	/* task cputime in kvm guest */
	unsigned long system_timer;	/* task cputime in kernel space */
	unsigned long hardirq_timer;	/* task cputime in hardirq context */
	unsigned long softirq_timer;	/* task cputime in softirq context */
	unsigned long sys_call_table;	/* system call table address */
	mm_segment_t mm_segment;
	unsigned long gmap_addr;	/* address of last gmap fault. */
	unsigned int gmap_write_flag;	/* gmap fault write indication */
	unsigned int gmap_int_code;	/* int code of last gmap fault */
	unsigned int gmap_pfault;	/* signal of a pending guest pfault */
	/* Per-thread information related to debugging */
	struct per_regs per_user;	/* User specified PER registers */
	struct per_event per_event;	/* Cause of the last PER trap */
	unsigned long per_flags;	/* Flags to control debug behavior */
	unsigned int system_call;	/* system call number in signal */
	unsigned long last_break;	/* last breaking-event-address. */
        /* pfault_wait is used to block the process on a pfault event */
	unsigned long pfault_wait;
	struct list_head list;
	/* cpu runtime instrumentation */
	struct runtime_instr_cb *ri_cb;
	struct gs_cb *gs_cb;		/* Current guarded storage cb */
	struct gs_cb *gs_bc_cb;		/* Broadcast guarded storage cb */
	unsigned char trap_tdb[256];	/* Transaction abort diagnose block */
	/*
	 * Warning: 'fpu' is dynamically-sized. It *MUST* be at
	 * the end.
	 */
	struct fpu fpu;			/* FP and VX register save area */
};

/* Flag to disable transactions. */
#define PER_FLAG_NO_TE			1UL
/* Flag to enable random transaction aborts. */
#define PER_FLAG_TE_ABORT_RAND		2UL
/* Flag to specify random transaction abort mode:
 * - abort each transaction at a random instruction before TEND if set.
 * - abort random transactions at a random instruction if cleared.
 */
#define PER_FLAG_TE_ABORT_RAND_TEND	4UL

typedef struct thread_struct thread_struct;

#define ARCH_MIN_TASKALIGN	8

#define INIT_THREAD {							\
	.ksp = sizeof(init_stack) + (unsigned long) &init_stack,	\
	.fpu.regs = (void *) init_task.thread.fpu.fprs,			\
<<<<<<< HEAD
=======
	.last_break = 1,						\
>>>>>>> 24b8d41d
}

/*
 * Do necessary setup to start up a new thread.
 */
#define start_thread(regs, new_psw, new_stackp) do {			\
	regs->psw.mask	= PSW_USER_BITS | PSW_MASK_EA | PSW_MASK_BA;	\
	regs->psw.addr	= new_psw;					\
	regs->gprs[15]	= new_stackp;					\
	execve_tail();							\
} while (0)

#define start_thread31(regs, new_psw, new_stackp) do {			\
	regs->psw.mask	= PSW_USER_BITS | PSW_MASK_BA;			\
	regs->psw.addr	= new_psw;					\
	regs->gprs[15]	= new_stackp;					\
	execve_tail();							\
} while (0)

/* Forward declaration, a strange C thing */
struct task_struct;
struct mm_struct;
struct seq_file;
struct pt_regs;

<<<<<<< HEAD
typedef int (*dump_trace_func_t)(void *data, unsigned long address, int reliable);
void dump_trace(dump_trace_func_t func, void *data,
		struct task_struct *task, unsigned long sp);

=======
void show_registers(struct pt_regs *regs);
>>>>>>> 24b8d41d
void show_cacheinfo(struct seq_file *m);

/* Free all resources held by a thread. */
static inline void release_thread(struct task_struct *tsk) { }

/* Free guarded storage control block */
void guarded_storage_release(struct task_struct *tsk);

unsigned long get_wchan(struct task_struct *p);
#define task_pt_regs(tsk) ((struct pt_regs *) \
        (task_stack_page(tsk) + THREAD_SIZE) - 1)
#define KSTK_EIP(tsk)	(task_pt_regs(tsk)->psw.addr)
#define KSTK_ESP(tsk)	(task_pt_regs(tsk)->gprs[15])

/* Has task runtime instrumentation enabled ? */
#define is_ri_task(tsk) (!!(tsk)->thread.ri_cb)

static __always_inline unsigned long current_stack_pointer(void)
{
	unsigned long sp;

	asm volatile("la %0,0(15)" : "=a" (sp));
	return sp;
}

static __no_kasan_or_inline unsigned short stap(void)
{
	unsigned short cpu_address;

	asm volatile("stap %0" : "=Q" (cpu_address));
	return cpu_address;
}

#define cpu_relax() barrier()

#define ECAG_CACHE_ATTRIBUTE	0
#define ECAG_CPU_ATTRIBUTE	1

static inline unsigned long __ecag(unsigned int asi, unsigned char parm)
{
	unsigned long val;

	asm volatile(".insn	rsy,0xeb000000004c,%0,0,0(%1)" /* ecag */
		     : "=d" (val) : "a" (asi << 8 | parm));
	return val;
}

#define ECAG_CACHE_ATTRIBUTE	0
#define ECAG_CPU_ATTRIBUTE	1

static inline unsigned long __ecag(unsigned int asi, unsigned char parm)
{
	unsigned long val;

	asm volatile(".insn	rsy,0xeb000000004c,%0,0,0(%1)" /* ecag */
		     : "=d" (val) : "a" (asi << 8 | parm));
	return val;
}

static inline void psw_set_key(unsigned int key)
{
	asm volatile("spka 0(%0)" : : "d" (key));
}

/*
 * Set PSW to specified value.
 */
static inline void __load_psw(psw_t psw)
{
	asm volatile("lpswe %0" : : "Q" (psw) : "cc");
}

/*
 * Set PSW mask to specified value, while leaving the
 * PSW addr pointing to the next instruction.
 */
static __no_kasan_or_inline void __load_psw_mask(unsigned long mask)
{
	unsigned long addr;
	psw_t psw;

	psw.mask = mask;

	asm volatile(
		"	larl	%0,1f\n"
		"	stg	%0,%1\n"
		"	lpswe	%2\n"
		"1:"
		: "=&d" (addr), "=Q" (psw.addr) : "Q" (psw) : "memory", "cc");
}

/*
 * Extract current PSW mask
 */
static inline unsigned long __extract_psw(void)
{
	unsigned int reg1, reg2;

	asm volatile("epsw %0,%1" : "=d" (reg1), "=a" (reg2));
	return (((unsigned long) reg1) << 32) | ((unsigned long) reg2);
}

static inline void local_mcck_enable(void)
{
	__load_psw_mask(__extract_psw() | PSW_MASK_MCHECK);
}

static inline void local_mcck_disable(void)
{
	__load_psw_mask(__extract_psw() & ~PSW_MASK_MCHECK);
}

/*
 * Rewind PSW instruction address by specified number of bytes.
 */
static inline unsigned long __rewind_psw(psw_t psw, unsigned long ilc)
{
	unsigned long mask;

	mask = (psw.mask & PSW_MASK_EA) ? -1UL :
	       (psw.mask & PSW_MASK_BA) ? (1UL << 31) - 1 :
					  (1UL << 24) - 1;
	return (psw.addr - ilc) & mask;
}

/*
 * Function to stop a processor until the next interrupt occurs
 */
void enabled_wait(void);

/*
 * Function to drop a processor into disabled wait state
 */
static __always_inline void __noreturn disabled_wait(void)
{
	psw_t psw;

	psw.mask = PSW_MASK_BASE | PSW_MASK_WAIT | PSW_MASK_BA | PSW_MASK_EA;
	psw.addr = _THIS_IP_;
	__load_psw(psw);
	while (1);
}

/*
 * Basic Machine Check/Program Check Handler.
 */

extern void s390_base_pgm_handler(void);
extern void s390_base_ext_handler(void);

extern void (*s390_base_pgm_handler_fn)(void);
extern void (*s390_base_ext_handler_fn)(void);

#define ARCH_LOW_ADDRESS_LIMIT	0x7fffffffUL

extern int memcpy_real(void *, void *, size_t);
extern void memcpy_absolute(void *, void *, size_t);

#define mem_assign_absolute(dest, val) do {			\
	__typeof__(dest) __tmp = (val);				\
								\
	BUILD_BUG_ON(sizeof(__tmp) != sizeof(val));		\
	memcpy_absolute(&(dest), &__tmp, sizeof(__tmp));	\
} while (0)

extern int s390_isolate_bp(void);
extern int s390_isolate_bp_guest(void);

#endif /* __ASSEMBLY__ */

#endif /* __ASM_S390_PROCESSOR_H */<|MERGE_RESOLUTION|>--- conflicted
+++ resolved
@@ -159,10 +159,7 @@
 #define INIT_THREAD {							\
 	.ksp = sizeof(init_stack) + (unsigned long) &init_stack,	\
 	.fpu.regs = (void *) init_task.thread.fpu.fprs,			\
-<<<<<<< HEAD
-=======
 	.last_break = 1,						\
->>>>>>> 24b8d41d
 }
 
 /*
@@ -188,14 +185,7 @@
 struct seq_file;
 struct pt_regs;
 
-<<<<<<< HEAD
-typedef int (*dump_trace_func_t)(void *data, unsigned long address, int reliable);
-void dump_trace(dump_trace_func_t func, void *data,
-		struct task_struct *task, unsigned long sp);
-
-=======
 void show_registers(struct pt_regs *regs);
->>>>>>> 24b8d41d
 void show_cacheinfo(struct seq_file *m);
 
 /* Free all resources held by a thread. */
@@ -230,18 +220,6 @@
 }
 
 #define cpu_relax() barrier()
-
-#define ECAG_CACHE_ATTRIBUTE	0
-#define ECAG_CPU_ATTRIBUTE	1
-
-static inline unsigned long __ecag(unsigned int asi, unsigned char parm)
-{
-	unsigned long val;
-
-	asm volatile(".insn	rsy,0xeb000000004c,%0,0,0(%1)" /* ecag */
-		     : "=d" (val) : "a" (asi << 8 | parm));
-	return val;
-}
 
 #define ECAG_CACHE_ATTRIBUTE	0
 #define ECAG_CPU_ATTRIBUTE	1
