/* SPDX-License-Identifier: GPL-2.0 */
/*
 *  S390 version
 *    Copyright IBM Corp. 1999, 2000
 *    Author(s): Hartmut Penner (hp@de.ibm.com)
 *               Ulrich Weigand (weigand@de.ibm.com)
 *               Martin Schwidefsky (schwidefsky@de.ibm.com)
 *
 *  Derived from "include/asm-i386/pgtable.h"
 */

#ifndef _ASM_S390_PGTABLE_H
#define _ASM_S390_PGTABLE_H

#include <linux/sched.h>
#include <linux/mm_types.h>
#include <linux/page-flags.h>
#include <linux/radix-tree.h>
#include <linux/atomic.h>
#include <asm/bug.h>
#include <asm/page.h>
#include <asm/uv.h>

extern pgd_t swapper_pg_dir[];
extern void paging_init(void);
<<<<<<< HEAD
extern void vmem_map_init(void);
pmd_t *vmem_pmd_alloc(void);
pte_t *vmem_pte_alloc(void);
=======
>>>>>>> 24b8d41d

enum {
	PG_DIRECT_MAP_4K = 0,
	PG_DIRECT_MAP_1M,
	PG_DIRECT_MAP_2G,
	PG_DIRECT_MAP_MAX
};

extern atomic_long_t direct_pages_count[PG_DIRECT_MAP_MAX];

static inline void update_page_count(int level, long count)
{
	if (IS_ENABLED(CONFIG_PROC_FS))
		atomic_long_add(count, &direct_pages_count[level]);
}

struct seq_file;
void arch_report_meminfo(struct seq_file *m);

/*
 * The S390 doesn't have any external MMU info: the kernel page
 * tables contain all the necessary information.
 */
#define update_mmu_cache(vma, address, ptep)     do { } while (0)
#define update_mmu_cache_pmd(vma, address, ptep) do { } while (0)

/*
 * ZERO_PAGE is a global shared page that is always zero; used
 * for zero-mapped memory areas etc..
 */

extern unsigned long empty_zero_page;
extern unsigned long zero_page_mask;

#define ZERO_PAGE(vaddr) \
	(virt_to_page((void *)(empty_zero_page + \
	 (((unsigned long)(vaddr)) &zero_page_mask))))
#define __HAVE_COLOR_ZERO_PAGE

/* TODO: s390 cannot support io_remap_pfn_range... */

#define FIRST_USER_ADDRESS  0UL

#define pte_ERROR(e) \
	printk("%s:%d: bad pte %p.\n", __FILE__, __LINE__, (void *) pte_val(e))
#define pmd_ERROR(e) \
	printk("%s:%d: bad pmd %p.\n", __FILE__, __LINE__, (void *) pmd_val(e))
#define pud_ERROR(e) \
	printk("%s:%d: bad pud %p.\n", __FILE__, __LINE__, (void *) pud_val(e))
#define p4d_ERROR(e) \
	printk("%s:%d: bad p4d %p.\n", __FILE__, __LINE__, (void *) p4d_val(e))
#define pgd_ERROR(e) \
	printk("%s:%d: bad pgd %p.\n", __FILE__, __LINE__, (void *) pgd_val(e))

/*
 * The vmalloc and module area will always be on the topmost area of the
 * kernel mapping. We reserve 128GB (64bit) for vmalloc and modules.
 * On 64 bit kernels we have a 2GB area at the top of the vmalloc area where
 * modules will reside. That makes sure that inter module branches always
 * happen without trampolines and in addition the placement within a 2GB frame
 * is branch prediction unit friendly.
 */
extern unsigned long VMALLOC_START;
extern unsigned long VMALLOC_END;
#define VMALLOC_DEFAULT_SIZE	((128UL << 30) - MODULES_LEN)
extern struct page *vmemmap;
extern unsigned long vmemmap_size;

#define VMEM_MAX_PHYS ((unsigned long) vmemmap)

extern unsigned long MODULES_VADDR;
extern unsigned long MODULES_END;
#define MODULES_VADDR	MODULES_VADDR
#define MODULES_END	MODULES_END
#define MODULES_LEN	(1UL << 31)

static inline int is_module_addr(void *addr)
{
	BUILD_BUG_ON(MODULES_LEN > (1UL << 31));
	if (addr < (void *)MODULES_VADDR)
		return 0;
	if (addr > (void *)MODULES_END)
		return 0;
	return 1;
}

/*
 * A 64 bit pagetable entry of S390 has following format:
 * |			 PFRA			      |0IPC|  OS  |
 * 0000000000111111111122222222223333333333444444444455555555556666
 * 0123456789012345678901234567890123456789012345678901234567890123
 *
 * I Page-Invalid Bit:    Page is not available for address-translation
 * P Page-Protection Bit: Store access not possible for page
 * C Change-bit override: HW is not required to set change bit
 *
 * A 64 bit segmenttable entry of S390 has following format:
 * |        P-table origin                              |      TT
 * 0000000000111111111122222222223333333333444444444455555555556666
 * 0123456789012345678901234567890123456789012345678901234567890123
 *
 * I Segment-Invalid Bit:    Segment is not available for address-translation
 * C Common-Segment Bit:     Segment is not private (PoP 3-30)
 * P Page-Protection Bit: Store access not possible for page
 * TT Type 00
 *
 * A 64 bit region table entry of S390 has following format:
 * |        S-table origin                             |   TF  TTTL
 * 0000000000111111111122222222223333333333444444444455555555556666
 * 0123456789012345678901234567890123456789012345678901234567890123
 *
 * I Segment-Invalid Bit:    Segment is not available for address-translation
 * TT Type 01
 * TF
 * TL Table length
 *
 * The 64 bit regiontable origin of S390 has following format:
 * |      region table origon                          |       DTTL
 * 0000000000111111111122222222223333333333444444444455555555556666
 * 0123456789012345678901234567890123456789012345678901234567890123
 *
 * X Space-Switch event:
 * G Segment-Invalid Bit:  
 * P Private-Space Bit:    
 * S Storage-Alteration:
 * R Real space
 * TL Table-Length:
 *
 * A storage key has the following format:
 * | ACC |F|R|C|0|
 *  0   3 4 5 6 7
 * ACC: access key
 * F  : fetch protection bit
 * R  : referenced bit
 * C  : changed bit
 */

/* Hardware bits in the page table entry */
#define _PAGE_NOEXEC	0x100		/* HW no-execute bit  */
#define _PAGE_PROTECT	0x200		/* HW read-only bit  */
#define _PAGE_INVALID	0x400		/* HW invalid bit    */
#define _PAGE_LARGE	0x800		/* Bit to mark a large pte */

/* Software bits in the page table entry */
#define _PAGE_PRESENT	0x001		/* SW pte present bit */
#define _PAGE_YOUNG	0x004		/* SW pte young bit */
#define _PAGE_DIRTY	0x008		/* SW pte dirty bit */
#define _PAGE_READ	0x010		/* SW pte read bit */
#define _PAGE_WRITE	0x020		/* SW pte write bit */
#define _PAGE_SPECIAL	0x040		/* SW associated with special page */
#define _PAGE_UNUSED	0x080		/* SW bit for pgste usage state */

#ifdef CONFIG_MEM_SOFT_DIRTY
#define _PAGE_SOFT_DIRTY 0x002		/* SW pte soft dirty bit */
#else
#define _PAGE_SOFT_DIRTY 0x000
#endif

/* Set of bits not changed in pte_modify */
#define _PAGE_CHG_MASK		(PAGE_MASK | _PAGE_SPECIAL | _PAGE_DIRTY | \
				 _PAGE_YOUNG | _PAGE_SOFT_DIRTY)

/*
 * handle_pte_fault uses pte_present and pte_none to find out the pte type
 * WITHOUT holding the page table lock. The _PAGE_PRESENT bit is used to
 * distinguish present from not-present ptes. It is changed only with the page
 * table lock held.
 *
 * The following table gives the different possible bit combinations for
 * the pte hardware and software bits in the last 12 bits of a pte
 * (. unassigned bit, x don't care, t swap type):
 *
 *				842100000000
 *				000084210000
 *				000000008421
 *				.IR.uswrdy.p
 * empty			.10.00000000
 * swap				.11..ttttt.0
 * prot-none, clean, old	.11.xx0000.1
 * prot-none, clean, young	.11.xx0001.1
 * prot-none, dirty, old	.11.xx0010.1
 * prot-none, dirty, young	.11.xx0011.1
 * read-only, clean, old	.11.xx0100.1
 * read-only, clean, young	.01.xx0101.1
 * read-only, dirty, old	.11.xx0110.1
 * read-only, dirty, young	.01.xx0111.1
 * read-write, clean, old	.11.xx1100.1
 * read-write, clean, young	.01.xx1101.1
 * read-write, dirty, old	.10.xx1110.1
 * read-write, dirty, young	.00.xx1111.1
 * HW-bits: R read-only, I invalid
 * SW-bits: p present, y young, d dirty, r read, w write, s special,
 *	    u unused, l large
 *
 * pte_none    is true for the bit pattern .10.00000000, pte == 0x400
 * pte_swap    is true for the bit pattern .11..ooooo.0, (pte & 0x201) == 0x200
 * pte_present is true for the bit pattern .xx.xxxxxx.1, (pte & 0x001) == 0x001
 */

/* Bits in the segment/region table address-space-control-element */
#define _ASCE_ORIGIN		~0xfffUL/* region/segment table origin	    */
#define _ASCE_PRIVATE_SPACE	0x100	/* private space control	    */
#define _ASCE_ALT_EVENT		0x80	/* storage alteration event control */
#define _ASCE_SPACE_SWITCH	0x40	/* space switch event		    */
#define _ASCE_REAL_SPACE	0x20	/* real space control		    */
#define _ASCE_TYPE_MASK		0x0c	/* asce table type mask		    */
#define _ASCE_TYPE_REGION1	0x0c	/* region first table type	    */
#define _ASCE_TYPE_REGION2	0x08	/* region second table type	    */
#define _ASCE_TYPE_REGION3	0x04	/* region third table type	    */
#define _ASCE_TYPE_SEGMENT	0x00	/* segment table type		    */
#define _ASCE_TABLE_LENGTH	0x03	/* region table length		    */

/* Bits in the region table entry */
#define _REGION_ENTRY_ORIGIN	~0xfffUL/* region/segment table origin	    */
#define _REGION_ENTRY_PROTECT	0x200	/* region protection bit	    */
<<<<<<< HEAD
=======
#define _REGION_ENTRY_NOEXEC	0x100	/* region no-execute bit	    */
>>>>>>> 24b8d41d
#define _REGION_ENTRY_OFFSET	0xc0	/* region table offset		    */
#define _REGION_ENTRY_INVALID	0x20	/* invalid region table entry	    */
#define _REGION_ENTRY_TYPE_MASK	0x0c	/* region table type mask	    */
#define _REGION_ENTRY_TYPE_R1	0x0c	/* region first table type	    */
#define _REGION_ENTRY_TYPE_R2	0x08	/* region second table type	    */
#define _REGION_ENTRY_TYPE_R3	0x04	/* region third table type	    */
#define _REGION_ENTRY_LENGTH	0x03	/* region third length		    */

#define _REGION1_ENTRY		(_REGION_ENTRY_TYPE_R1 | _REGION_ENTRY_LENGTH)
#define _REGION1_ENTRY_EMPTY	(_REGION_ENTRY_TYPE_R1 | _REGION_ENTRY_INVALID)
#define _REGION2_ENTRY		(_REGION_ENTRY_TYPE_R2 | _REGION_ENTRY_LENGTH)
#define _REGION2_ENTRY_EMPTY	(_REGION_ENTRY_TYPE_R2 | _REGION_ENTRY_INVALID)
#define _REGION3_ENTRY		(_REGION_ENTRY_TYPE_R3 | _REGION_ENTRY_LENGTH)
#define _REGION3_ENTRY_EMPTY	(_REGION_ENTRY_TYPE_R3 | _REGION_ENTRY_INVALID)

#define _REGION3_ENTRY_ORIGIN_LARGE ~0x7fffffffUL /* large page address	     */
<<<<<<< HEAD
#define _REGION3_ENTRY_ORIGIN  ~0x7ffUL/* region third table origin	     */

=======
>>>>>>> 24b8d41d
#define _REGION3_ENTRY_DIRTY	0x2000	/* SW region dirty bit */
#define _REGION3_ENTRY_YOUNG	0x1000	/* SW region young bit */
#define _REGION3_ENTRY_LARGE	0x0400	/* RTTE-format control, large page  */
#define _REGION3_ENTRY_READ	0x0002	/* SW region read bit */
#define _REGION3_ENTRY_WRITE	0x0001	/* SW region write bit */

#ifdef CONFIG_MEM_SOFT_DIRTY
#define _REGION3_ENTRY_SOFT_DIRTY 0x4000 /* SW region soft dirty bit */
#else
#define _REGION3_ENTRY_SOFT_DIRTY 0x0000 /* SW region soft dirty bit */
#endif

<<<<<<< HEAD
#define _REGION_ENTRY_BITS	 0xfffffffffffff227UL
#define _REGION_ENTRY_BITS_LARGE 0xffffffff8000fe27UL
=======
#define _REGION_ENTRY_BITS	 0xfffffffffffff22fUL
>>>>>>> 24b8d41d

/* Bits in the segment table entry */
#define _SEGMENT_ENTRY_BITS			0xfffffffffffffe33UL
#define _SEGMENT_ENTRY_HARDWARE_BITS		0xfffffffffffffe30UL
#define _SEGMENT_ENTRY_HARDWARE_BITS_LARGE	0xfffffffffff00730UL
#define _SEGMENT_ENTRY_ORIGIN_LARGE ~0xfffffUL /* large page address	    */
#define _SEGMENT_ENTRY_ORIGIN	~0x7ffUL/* page table origin		    */
#define _SEGMENT_ENTRY_PROTECT	0x200	/* segment protection bit	    */
#define _SEGMENT_ENTRY_NOEXEC	0x100	/* segment no-execute bit	    */
#define _SEGMENT_ENTRY_INVALID	0x20	/* invalid segment table entry	    */
#define _SEGMENT_ENTRY_TYPE_MASK 0x0c	/* segment table type mask	    */

#define _SEGMENT_ENTRY		(0)
#define _SEGMENT_ENTRY_EMPTY	(_SEGMENT_ENTRY_INVALID)

#define _SEGMENT_ENTRY_DIRTY	0x2000	/* SW segment dirty bit */
#define _SEGMENT_ENTRY_YOUNG	0x1000	/* SW segment young bit */
#define _SEGMENT_ENTRY_LARGE	0x0400	/* STE-format control, large page */
#define _SEGMENT_ENTRY_WRITE	0x0002	/* SW segment write bit */
#define _SEGMENT_ENTRY_READ	0x0001	/* SW segment read bit */

#ifdef CONFIG_MEM_SOFT_DIRTY
#define _SEGMENT_ENTRY_SOFT_DIRTY 0x4000 /* SW segment soft dirty bit */
#else
#define _SEGMENT_ENTRY_SOFT_DIRTY 0x0000 /* SW segment soft dirty bit */
#endif

#define _CRST_ENTRIES	2048	/* number of region/segment table entries */
#define _PAGE_ENTRIES	256	/* number of page table entries	*/

#define _CRST_TABLE_SIZE (_CRST_ENTRIES * 8)
#define _PAGE_TABLE_SIZE (_PAGE_ENTRIES * 8)

#define _REGION1_SHIFT	53
#define _REGION2_SHIFT	42
#define _REGION3_SHIFT	31
#define _SEGMENT_SHIFT	20

#define _REGION1_INDEX	(0x7ffUL << _REGION1_SHIFT)
#define _REGION2_INDEX	(0x7ffUL << _REGION2_SHIFT)
#define _REGION3_INDEX	(0x7ffUL << _REGION3_SHIFT)
#define _SEGMENT_INDEX	(0x7ffUL << _SEGMENT_SHIFT)
#define _PAGE_INDEX	(0xffUL  << _PAGE_SHIFT)

#define _REGION1_SIZE	(1UL << _REGION1_SHIFT)
#define _REGION2_SIZE	(1UL << _REGION2_SHIFT)
#define _REGION3_SIZE	(1UL << _REGION3_SHIFT)
#define _SEGMENT_SIZE	(1UL << _SEGMENT_SHIFT)

#define _REGION1_MASK	(~(_REGION1_SIZE - 1))
#define _REGION2_MASK	(~(_REGION2_SIZE - 1))
#define _REGION3_MASK	(~(_REGION3_SIZE - 1))
#define _SEGMENT_MASK	(~(_SEGMENT_SIZE - 1))

#define PMD_SHIFT	_SEGMENT_SHIFT
#define PUD_SHIFT	_REGION3_SHIFT
#define P4D_SHIFT	_REGION2_SHIFT
#define PGDIR_SHIFT	_REGION1_SHIFT

#define PMD_SIZE	_SEGMENT_SIZE
#define PUD_SIZE	_REGION3_SIZE
#define P4D_SIZE	_REGION2_SIZE
#define PGDIR_SIZE	_REGION1_SIZE

#define PMD_MASK	_SEGMENT_MASK
#define PUD_MASK	_REGION3_MASK
#define P4D_MASK	_REGION2_MASK
#define PGDIR_MASK	_REGION1_MASK

#define PTRS_PER_PTE	_PAGE_ENTRIES
#define PTRS_PER_PMD	_CRST_ENTRIES
#define PTRS_PER_PUD	_CRST_ENTRIES
#define PTRS_PER_P4D	_CRST_ENTRIES
#define PTRS_PER_PGD	_CRST_ENTRIES

#define MAX_PTRS_PER_P4D	PTRS_PER_P4D

/*
 * Segment table and region3 table entry encoding
 * (R = read-only, I = invalid, y = young bit):
 *				dy..R...I...wr
 * prot-none, clean, old	00..1...1...00
 * prot-none, clean, young	01..1...1...00
 * prot-none, dirty, old	10..1...1...00
 * prot-none, dirty, young	11..1...1...00
 * read-only, clean, old	00..1...1...01
 * read-only, clean, young	01..1...0...01
 * read-only, dirty, old	10..1...1...01
 * read-only, dirty, young	11..1...0...01
 * read-write, clean, old	00..1...1...11
 * read-write, clean, young	01..1...0...11
 * read-write, dirty, old	10..0...1...11
 * read-write, dirty, young	11..0...0...11
 * The segment table origin is used to distinguish empty (origin==0) from
 * read-write, old segment table entries (origin!=0)
 * HW-bits: R read-only, I invalid
 * SW-bits: y young, d dirty, r read, w write
 */

/* Page status table bits for virtualization */
#define PGSTE_ACC_BITS	0xf000000000000000UL
#define PGSTE_FP_BIT	0x0800000000000000UL
#define PGSTE_PCL_BIT	0x0080000000000000UL
#define PGSTE_HR_BIT	0x0040000000000000UL
#define PGSTE_HC_BIT	0x0020000000000000UL
#define PGSTE_GR_BIT	0x0004000000000000UL
#define PGSTE_GC_BIT	0x0002000000000000UL
#define PGSTE_UC_BIT	0x0000800000000000UL	/* user dirty (migration) */
#define PGSTE_IN_BIT	0x0000400000000000UL	/* IPTE notify bit */
#define PGSTE_VSIE_BIT	0x0000200000000000UL	/* ref'd in a shadow table */

/* Guest Page State used for virtualization */
#define _PGSTE_GPS_ZERO			0x0000000080000000UL
#define _PGSTE_GPS_NODAT		0x0000000040000000UL
#define _PGSTE_GPS_USAGE_MASK		0x0000000003000000UL
#define _PGSTE_GPS_USAGE_STABLE		0x0000000000000000UL
#define _PGSTE_GPS_USAGE_UNUSED		0x0000000001000000UL
#define _PGSTE_GPS_USAGE_POT_VOLATILE	0x0000000002000000UL
#define _PGSTE_GPS_USAGE_VOLATILE	_PGSTE_GPS_USAGE_MASK

/*
 * A user page table pointer has the space-switch-event bit, the
 * private-space-control bit and the storage-alteration-event-control
 * bit set. A kernel page table pointer doesn't need them.
 */
#define _ASCE_USER_BITS		(_ASCE_SPACE_SWITCH | _ASCE_PRIVATE_SPACE | \
				 _ASCE_ALT_EVENT)

/*
 * Page protection definitions.
 */
#define PAGE_NONE	__pgprot(_PAGE_PRESENT | _PAGE_INVALID | _PAGE_PROTECT)
<<<<<<< HEAD
#define PAGE_READ	__pgprot(_PAGE_PRESENT | _PAGE_READ | \
=======
#define PAGE_RO		__pgprot(_PAGE_PRESENT | _PAGE_READ | \
				 _PAGE_NOEXEC  | _PAGE_INVALID | _PAGE_PROTECT)
#define PAGE_RX		__pgprot(_PAGE_PRESENT | _PAGE_READ | \
>>>>>>> 24b8d41d
				 _PAGE_INVALID | _PAGE_PROTECT)
#define PAGE_RW		__pgprot(_PAGE_PRESENT | _PAGE_READ | _PAGE_WRITE | \
				 _PAGE_NOEXEC  | _PAGE_INVALID | _PAGE_PROTECT)
#define PAGE_RWX	__pgprot(_PAGE_PRESENT | _PAGE_READ | _PAGE_WRITE | \
				 _PAGE_INVALID | _PAGE_PROTECT)

#define PAGE_SHARED	__pgprot(_PAGE_PRESENT | _PAGE_READ | _PAGE_WRITE | \
				 _PAGE_YOUNG | _PAGE_DIRTY | _PAGE_NOEXEC)
#define PAGE_KERNEL	__pgprot(_PAGE_PRESENT | _PAGE_READ | _PAGE_WRITE | \
				 _PAGE_YOUNG | _PAGE_DIRTY | _PAGE_NOEXEC)
#define PAGE_KERNEL_RO	__pgprot(_PAGE_PRESENT | _PAGE_READ | _PAGE_YOUNG | \
				 _PAGE_PROTECT | _PAGE_NOEXEC)
#define PAGE_KERNEL_EXEC __pgprot(_PAGE_PRESENT | _PAGE_READ | _PAGE_WRITE | \
				  _PAGE_YOUNG |	_PAGE_DIRTY)

/*
 * On s390 the page table entry has an invalid bit and a read-only bit.
 * Read permission implies execute permission and write permission
 * implies read permission.
 */
         /*xwr*/
#define __P000	PAGE_NONE
#define __P001	PAGE_RO
#define __P010	PAGE_RO
#define __P011	PAGE_RO
#define __P100	PAGE_RX
#define __P101	PAGE_RX
#define __P110	PAGE_RX
#define __P111	PAGE_RX

#define __S000	PAGE_NONE
#define __S001	PAGE_RO
#define __S010	PAGE_RW
#define __S011	PAGE_RW
#define __S100	PAGE_RX
#define __S101	PAGE_RX
#define __S110	PAGE_RWX
#define __S111	PAGE_RWX

/*
 * Segment entry (large page) protection definitions.
 */
#define SEGMENT_NONE	__pgprot(_SEGMENT_ENTRY_INVALID | \
				 _SEGMENT_ENTRY_PROTECT)
#define SEGMENT_RO	__pgprot(_SEGMENT_ENTRY_PROTECT | \
				 _SEGMENT_ENTRY_READ | \
				 _SEGMENT_ENTRY_NOEXEC)
#define SEGMENT_RX	__pgprot(_SEGMENT_ENTRY_PROTECT | \
				 _SEGMENT_ENTRY_READ)
#define SEGMENT_RW	__pgprot(_SEGMENT_ENTRY_READ | \
				 _SEGMENT_ENTRY_WRITE | \
				 _SEGMENT_ENTRY_NOEXEC)
#define SEGMENT_RWX	__pgprot(_SEGMENT_ENTRY_READ | \
				 _SEGMENT_ENTRY_WRITE)
#define SEGMENT_KERNEL	__pgprot(_SEGMENT_ENTRY |	\
				 _SEGMENT_ENTRY_LARGE |	\
				 _SEGMENT_ENTRY_READ |	\
				 _SEGMENT_ENTRY_WRITE | \
				 _SEGMENT_ENTRY_YOUNG | \
<<<<<<< HEAD
				 _SEGMENT_ENTRY_DIRTY)
=======
				 _SEGMENT_ENTRY_DIRTY | \
				 _SEGMENT_ENTRY_NOEXEC)
>>>>>>> 24b8d41d
#define SEGMENT_KERNEL_RO __pgprot(_SEGMENT_ENTRY |	\
				 _SEGMENT_ENTRY_LARGE |	\
				 _SEGMENT_ENTRY_READ |	\
				 _SEGMENT_ENTRY_YOUNG |	\
<<<<<<< HEAD
				 _SEGMENT_ENTRY_PROTECT)
=======
				 _SEGMENT_ENTRY_PROTECT | \
				 _SEGMENT_ENTRY_NOEXEC)
#define SEGMENT_KERNEL_EXEC __pgprot(_SEGMENT_ENTRY |	\
				 _SEGMENT_ENTRY_LARGE |	\
				 _SEGMENT_ENTRY_READ |	\
				 _SEGMENT_ENTRY_WRITE | \
				 _SEGMENT_ENTRY_YOUNG |	\
				 _SEGMENT_ENTRY_DIRTY)
>>>>>>> 24b8d41d

/*
 * Region3 entry (large page) protection definitions.
 */

#define REGION3_KERNEL	__pgprot(_REGION_ENTRY_TYPE_R3 | \
				 _REGION3_ENTRY_LARGE |	 \
				 _REGION3_ENTRY_READ |	 \
				 _REGION3_ENTRY_WRITE |	 \
				 _REGION3_ENTRY_YOUNG |	 \
<<<<<<< HEAD
				 _REGION3_ENTRY_DIRTY)
=======
				 _REGION3_ENTRY_DIRTY | \
				 _REGION_ENTRY_NOEXEC)
>>>>>>> 24b8d41d
#define REGION3_KERNEL_RO __pgprot(_REGION_ENTRY_TYPE_R3 | \
				   _REGION3_ENTRY_LARGE |  \
				   _REGION3_ENTRY_READ |   \
				   _REGION3_ENTRY_YOUNG |  \
<<<<<<< HEAD
				   _REGION_ENTRY_PROTECT)
=======
				   _REGION_ENTRY_PROTECT | \
				   _REGION_ENTRY_NOEXEC)

static inline bool mm_p4d_folded(struct mm_struct *mm)
{
	return mm->context.asce_limit <= _REGION1_SIZE;
}
#define mm_p4d_folded(mm) mm_p4d_folded(mm)

static inline bool mm_pud_folded(struct mm_struct *mm)
{
	return mm->context.asce_limit <= _REGION2_SIZE;
}
#define mm_pud_folded(mm) mm_pud_folded(mm)

static inline bool mm_pmd_folded(struct mm_struct *mm)
{
	return mm->context.asce_limit <= _REGION3_SIZE;
}
#define mm_pmd_folded(mm) mm_pmd_folded(mm)
>>>>>>> 24b8d41d

static inline int mm_has_pgste(struct mm_struct *mm)
{
#ifdef CONFIG_PGSTE
	if (unlikely(mm->context.has_pgste))
		return 1;
#endif
	return 0;
}

static inline int mm_is_protected(struct mm_struct *mm)
{
#ifdef CONFIG_PGSTE
	if (unlikely(atomic_read(&mm->context.is_protected)))
		return 1;
#endif
	return 0;
}

static inline int mm_alloc_pgste(struct mm_struct *mm)
{
#ifdef CONFIG_PGSTE
	if (unlikely(mm->context.alloc_pgste))
		return 1;
#endif
	return 0;
}

/*
 * In the case that a guest uses storage keys
 * faults should no longer be backed by zero pages
 */
#define mm_forbids_zeropage mm_has_pgste
static inline int mm_uses_skeys(struct mm_struct *mm)
{
#ifdef CONFIG_PGSTE
	if (mm->context.uses_skeys)
		return 1;
#endif
	return 0;
}

static inline void csp(unsigned int *ptr, unsigned int old, unsigned int new)
{
	register unsigned long reg2 asm("2") = old;
	register unsigned long reg3 asm("3") = new;
	unsigned long address = (unsigned long)ptr | 1;

	asm volatile(
		"	csp	%0,%3"
		: "+d" (reg2), "+m" (*ptr)
		: "d" (reg3), "d" (address)
		: "cc");
}

static inline void cspg(unsigned long *ptr, unsigned long old, unsigned long new)
{
	register unsigned long reg2 asm("2") = old;
	register unsigned long reg3 asm("3") = new;
	unsigned long address = (unsigned long)ptr | 1;

	asm volatile(
		"	.insn	rre,0xb98a0000,%0,%3"
		: "+d" (reg2), "+m" (*ptr)
		: "d" (reg3), "d" (address)
		: "cc");
}

#define CRDTE_DTT_PAGE		0x00UL
#define CRDTE_DTT_SEGMENT	0x10UL
#define CRDTE_DTT_REGION3	0x14UL
#define CRDTE_DTT_REGION2	0x18UL
#define CRDTE_DTT_REGION1	0x1cUL

static inline void crdte(unsigned long old, unsigned long new,
			 unsigned long table, unsigned long dtt,
			 unsigned long address, unsigned long asce)
{
	register unsigned long reg2 asm("2") = old;
	register unsigned long reg3 asm("3") = new;
	register unsigned long reg4 asm("4") = table | dtt;
	register unsigned long reg5 asm("5") = address;

	asm volatile(".insn rrf,0xb98f0000,%0,%2,%4,0"
		     : "+d" (reg2)
		     : "d" (reg3), "d" (reg4), "d" (reg5), "a" (asce)
		     : "memory", "cc");
}

/*
 * pgd/p4d/pud/pmd/pte query functions
 */
static inline int pgd_folded(pgd_t pgd)
{
	return (pgd_val(pgd) & _REGION_ENTRY_TYPE_MASK) < _REGION_ENTRY_TYPE_R1;
}

static inline int pgd_present(pgd_t pgd)
{
	if (pgd_folded(pgd))
		return 1;
	return (pgd_val(pgd) & _REGION_ENTRY_ORIGIN) != 0UL;
}

static inline int pgd_none(pgd_t pgd)
{
	if (pgd_folded(pgd))
		return 0;
	return (pgd_val(pgd) & _REGION_ENTRY_INVALID) != 0UL;
}

static inline int pgd_bad(pgd_t pgd)
{
	if ((pgd_val(pgd) & _REGION_ENTRY_TYPE_MASK) < _REGION_ENTRY_TYPE_R1)
		return 0;
	return (pgd_val(pgd) & ~_REGION_ENTRY_BITS) != 0;
}

static inline unsigned long pgd_pfn(pgd_t pgd)
{
	unsigned long origin_mask;

	origin_mask = _REGION_ENTRY_ORIGIN;
	return (pgd_val(pgd) & origin_mask) >> PAGE_SHIFT;
}

static inline int p4d_folded(p4d_t p4d)
{
	return (p4d_val(p4d) & _REGION_ENTRY_TYPE_MASK) < _REGION_ENTRY_TYPE_R2;
}

static inline int p4d_present(p4d_t p4d)
{
	if (p4d_folded(p4d))
		return 1;
	return (p4d_val(p4d) & _REGION_ENTRY_ORIGIN) != 0UL;
}

static inline int p4d_none(p4d_t p4d)
{
	if (p4d_folded(p4d))
		return 0;
	return p4d_val(p4d) == _REGION2_ENTRY_EMPTY;
}

static inline unsigned long p4d_pfn(p4d_t p4d)
{
	unsigned long origin_mask;

	origin_mask = _REGION_ENTRY_ORIGIN;
	return (p4d_val(p4d) & origin_mask) >> PAGE_SHIFT;
}

static inline int pud_folded(pud_t pud)
{
	return (pud_val(pud) & _REGION_ENTRY_TYPE_MASK) < _REGION_ENTRY_TYPE_R3;
}

static inline int pud_present(pud_t pud)
{
	if (pud_folded(pud))
		return 1;
	return (pud_val(pud) & _REGION_ENTRY_ORIGIN) != 0UL;
}

static inline int pud_none(pud_t pud)
{
	if (pud_folded(pud))
		return 0;
	return pud_val(pud) == _REGION3_ENTRY_EMPTY;
}

#define pud_leaf	pud_large
static inline int pud_large(pud_t pud)
{
	if ((pud_val(pud) & _REGION_ENTRY_TYPE_MASK) != _REGION_ENTRY_TYPE_R3)
		return 0;
	return !!(pud_val(pud) & _REGION3_ENTRY_LARGE);
}

<<<<<<< HEAD
static inline unsigned long pud_pfn(pud_t pud)
{
	unsigned long origin_mask;

	origin_mask = _REGION3_ENTRY_ORIGIN;
	if (pud_large(pud))
		origin_mask = _REGION3_ENTRY_ORIGIN_LARGE;
	return (pud_val(pud) & origin_mask) >> PAGE_SHIFT;
}

static inline int pmd_large(pmd_t pmd)
{
	return (pmd_val(pmd) & _SEGMENT_ENTRY_LARGE) != 0;
}

static inline int pmd_bad(pmd_t pmd)
{
	if (pmd_large(pmd))
		return (pmd_val(pmd) & ~_SEGMENT_ENTRY_BITS_LARGE) != 0;
	return (pmd_val(pmd) & ~_SEGMENT_ENTRY_BITS) != 0;
}

static inline int pud_bad(pud_t pud)
{
	if ((pud_val(pud) & _REGION_ENTRY_TYPE_MASK) < _REGION_ENTRY_TYPE_R3)
		return pmd_bad(__pmd(pud_val(pud)));
	if (pud_large(pud))
		return (pud_val(pud) & ~_REGION_ENTRY_BITS_LARGE) != 0;
	return (pud_val(pud) & ~_REGION_ENTRY_BITS) != 0;
=======
#define pmd_leaf	pmd_large
static inline int pmd_large(pmd_t pmd)
{
	return (pmd_val(pmd) & _SEGMENT_ENTRY_LARGE) != 0;
>>>>>>> 24b8d41d
}

static inline int pmd_bad(pmd_t pmd)
{
	if ((pmd_val(pmd) & _SEGMENT_ENTRY_TYPE_MASK) > 0 || pmd_large(pmd))
		return 1;
	return (pmd_val(pmd) & ~_SEGMENT_ENTRY_BITS) != 0;
}

static inline int pud_bad(pud_t pud)
{
	unsigned long type = pud_val(pud) & _REGION_ENTRY_TYPE_MASK;

	if (type > _REGION_ENTRY_TYPE_R3 || pud_large(pud))
		return 1;
	if (type < _REGION_ENTRY_TYPE_R3)
		return 0;
	return (pud_val(pud) & ~_REGION_ENTRY_BITS) != 0;
}

<<<<<<< HEAD
static inline unsigned long pmd_pfn(pmd_t pmd)
=======
static inline int p4d_bad(p4d_t p4d)
{
	unsigned long type = p4d_val(p4d) & _REGION_ENTRY_TYPE_MASK;

	if (type > _REGION_ENTRY_TYPE_R2)
		return 1;
	if (type < _REGION_ENTRY_TYPE_R2)
		return 0;
	return (p4d_val(p4d) & ~_REGION_ENTRY_BITS) != 0;
}

static inline int pmd_present(pmd_t pmd)
>>>>>>> 24b8d41d
{
	return pmd_val(pmd) != _SEGMENT_ENTRY_EMPTY;
}

<<<<<<< HEAD
#define __HAVE_ARCH_PMD_WRITE
=======
static inline int pmd_none(pmd_t pmd)
{
	return pmd_val(pmd) == _SEGMENT_ENTRY_EMPTY;
}

#define pmd_write pmd_write
>>>>>>> 24b8d41d
static inline int pmd_write(pmd_t pmd)
{
	return (pmd_val(pmd) & _SEGMENT_ENTRY_WRITE) != 0;
}

#define pud_write pud_write
static inline int pud_write(pud_t pud)
{
	return (pud_val(pud) & _REGION3_ENTRY_WRITE) != 0;
}

static inline int pmd_dirty(pmd_t pmd)
{
	return (pmd_val(pmd) & _SEGMENT_ENTRY_DIRTY) != 0;
}

static inline int pmd_young(pmd_t pmd)
{
	return (pmd_val(pmd) & _SEGMENT_ENTRY_YOUNG) != 0;
}

static inline int pte_present(pte_t pte)
{
	/* Bit pattern: (pte & 0x001) == 0x001 */
	return (pte_val(pte) & _PAGE_PRESENT) != 0;
}

static inline int pte_none(pte_t pte)
{
	/* Bit pattern: pte == 0x400 */
	return pte_val(pte) == _PAGE_INVALID;
}

static inline int pte_swap(pte_t pte)
{
	/* Bit pattern: (pte & 0x201) == 0x200 */
	return (pte_val(pte) & (_PAGE_PROTECT | _PAGE_PRESENT))
		== _PAGE_PROTECT;
}

static inline int pte_special(pte_t pte)
{
	return (pte_val(pte) & _PAGE_SPECIAL);
}

#define __HAVE_ARCH_PTE_SAME
static inline int pte_same(pte_t a, pte_t b)
{
	return pte_val(a) == pte_val(b);
}

#ifdef CONFIG_NUMA_BALANCING
static inline int pte_protnone(pte_t pte)
{
	return pte_present(pte) && !(pte_val(pte) & _PAGE_READ);
}

static inline int pmd_protnone(pmd_t pmd)
{
	/* pmd_large(pmd) implies pmd_present(pmd) */
	return pmd_large(pmd) && !(pmd_val(pmd) & _SEGMENT_ENTRY_READ);
}
#endif

static inline int pte_soft_dirty(pte_t pte)
{
	return pte_val(pte) & _PAGE_SOFT_DIRTY;
}
#define pte_swp_soft_dirty pte_soft_dirty

static inline pte_t pte_mksoft_dirty(pte_t pte)
{
	pte_val(pte) |= _PAGE_SOFT_DIRTY;
	return pte;
}
#define pte_swp_mksoft_dirty pte_mksoft_dirty

static inline pte_t pte_clear_soft_dirty(pte_t pte)
{
	pte_val(pte) &= ~_PAGE_SOFT_DIRTY;
	return pte;
}
#define pte_swp_clear_soft_dirty pte_clear_soft_dirty

static inline int pmd_soft_dirty(pmd_t pmd)
{
	return pmd_val(pmd) & _SEGMENT_ENTRY_SOFT_DIRTY;
}

static inline pmd_t pmd_mksoft_dirty(pmd_t pmd)
{
	pmd_val(pmd) |= _SEGMENT_ENTRY_SOFT_DIRTY;
	return pmd;
}

static inline pmd_t pmd_clear_soft_dirty(pmd_t pmd)
{
	pmd_val(pmd) &= ~_SEGMENT_ENTRY_SOFT_DIRTY;
	return pmd;
}

/*
 * query functions pte_write/pte_dirty/pte_young only work if
 * pte_present() is true. Undefined behaviour if not..
 */
static inline int pte_write(pte_t pte)
{
	return (pte_val(pte) & _PAGE_WRITE) != 0;
}

static inline int pte_dirty(pte_t pte)
{
	return (pte_val(pte) & _PAGE_DIRTY) != 0;
}

static inline int pte_young(pte_t pte)
{
	return (pte_val(pte) & _PAGE_YOUNG) != 0;
}

#define __HAVE_ARCH_PTE_UNUSED
static inline int pte_unused(pte_t pte)
{
	return pte_val(pte) & _PAGE_UNUSED;
}

/*
 * pgd/pmd/pte modification functions
 */

static inline void pgd_clear(pgd_t *pgd)
{
	if ((pgd_val(*pgd) & _REGION_ENTRY_TYPE_MASK) == _REGION_ENTRY_TYPE_R1)
		pgd_val(*pgd) = _REGION1_ENTRY_EMPTY;
}

static inline void p4d_clear(p4d_t *p4d)
{
	if ((p4d_val(*p4d) & _REGION_ENTRY_TYPE_MASK) == _REGION_ENTRY_TYPE_R2)
		p4d_val(*p4d) = _REGION2_ENTRY_EMPTY;
}

static inline void pud_clear(pud_t *pud)
{
	if ((pud_val(*pud) & _REGION_ENTRY_TYPE_MASK) == _REGION_ENTRY_TYPE_R3)
		pud_val(*pud) = _REGION3_ENTRY_EMPTY;
}

static inline void pmd_clear(pmd_t *pmdp)
{
	pmd_val(*pmdp) = _SEGMENT_ENTRY_EMPTY;
}

static inline void pte_clear(struct mm_struct *mm, unsigned long addr, pte_t *ptep)
{
	pte_val(*ptep) = _PAGE_INVALID;
}

/*
 * The following pte modification functions only work if
 * pte_present() is true. Undefined behaviour if not..
 */
static inline pte_t pte_modify(pte_t pte, pgprot_t newprot)
{
	pte_val(pte) &= _PAGE_CHG_MASK;
	pte_val(pte) |= pgprot_val(newprot);
	/*
	 * newprot for PAGE_NONE, PAGE_RO, PAGE_RX, PAGE_RW and PAGE_RWX
	 * has the invalid bit set, clear it again for readable, young pages
	 */
	if ((pte_val(pte) & _PAGE_YOUNG) && (pte_val(pte) & _PAGE_READ))
		pte_val(pte) &= ~_PAGE_INVALID;
	/*
	 * newprot for PAGE_RO, PAGE_RX, PAGE_RW and PAGE_RWX has the page
	 * protection bit set, clear it again for writable, dirty pages
	 */
	if ((pte_val(pte) & _PAGE_DIRTY) && (pte_val(pte) & _PAGE_WRITE))
		pte_val(pte) &= ~_PAGE_PROTECT;
	return pte;
}

static inline pte_t pte_wrprotect(pte_t pte)
{
	pte_val(pte) &= ~_PAGE_WRITE;
	pte_val(pte) |= _PAGE_PROTECT;
	return pte;
}

static inline pte_t pte_mkwrite(pte_t pte)
{
	pte_val(pte) |= _PAGE_WRITE;
	if (pte_val(pte) & _PAGE_DIRTY)
		pte_val(pte) &= ~_PAGE_PROTECT;
	return pte;
}

static inline pte_t pte_mkclean(pte_t pte)
{
	pte_val(pte) &= ~_PAGE_DIRTY;
	pte_val(pte) |= _PAGE_PROTECT;
	return pte;
}

static inline pte_t pte_mkdirty(pte_t pte)
{
	pte_val(pte) |= _PAGE_DIRTY | _PAGE_SOFT_DIRTY;
	if (pte_val(pte) & _PAGE_WRITE)
		pte_val(pte) &= ~_PAGE_PROTECT;
	return pte;
}

static inline pte_t pte_mkold(pte_t pte)
{
	pte_val(pte) &= ~_PAGE_YOUNG;
	pte_val(pte) |= _PAGE_INVALID;
	return pte;
}

static inline pte_t pte_mkyoung(pte_t pte)
{
	pte_val(pte) |= _PAGE_YOUNG;
	if (pte_val(pte) & _PAGE_READ)
		pte_val(pte) &= ~_PAGE_INVALID;
	return pte;
}

static inline pte_t pte_mkspecial(pte_t pte)
{
	pte_val(pte) |= _PAGE_SPECIAL;
	return pte;
}

#ifdef CONFIG_HUGETLB_PAGE
static inline pte_t pte_mkhuge(pte_t pte)
{
	pte_val(pte) |= _PAGE_LARGE;
	return pte;
}
#endif

#define IPTE_GLOBAL	0
#define	IPTE_LOCAL	1
<<<<<<< HEAD

static inline void __ptep_ipte(unsigned long address, pte_t *ptep, int local)
{
	unsigned long pto = (unsigned long) ptep;

	/* Invalidation + TLB flush for the pte */
	asm volatile(
		"       .insn rrf,0xb2210000,%[r1],%[r2],0,%[m4]"
		: "+m" (*ptep) : [r1] "a" (pto), [r2] "a" (address),
		  [m4] "i" (local));
}

static inline void __ptep_ipte_range(unsigned long address, int nr,
				     pte_t *ptep, int local)
=======

#define IPTE_NODAT	0x400
#define IPTE_GUEST_ASCE	0x800

static __always_inline void __ptep_ipte(unsigned long address, pte_t *ptep,
					unsigned long opt, unsigned long asce,
					int local)
{
	unsigned long pto = (unsigned long) ptep;

	if (__builtin_constant_p(opt) && opt == 0) {
		/* Invalidation + TLB flush for the pte */
		asm volatile(
			"	.insn	rrf,0xb2210000,%[r1],%[r2],0,%[m4]"
			: "+m" (*ptep) : [r1] "a" (pto), [r2] "a" (address),
			  [m4] "i" (local));
		return;
	}

	/* Invalidate ptes with options + TLB flush of the ptes */
	opt = opt | (asce & _ASCE_ORIGIN);
	asm volatile(
		"	.insn	rrf,0xb2210000,%[r1],%[r2],%[r3],%[m4]"
		: [r2] "+a" (address), [r3] "+a" (opt)
		: [r1] "a" (pto), [m4] "i" (local) : "memory");
}

static __always_inline void __ptep_ipte_range(unsigned long address, int nr,
					      pte_t *ptep, int local)
>>>>>>> 24b8d41d
{
	unsigned long pto = (unsigned long) ptep;

	/* Invalidate a range of ptes + TLB flush of the ptes */
	do {
		asm volatile(
			"       .insn rrf,0xb2210000,%[r1],%[r2],%[r3],%[m4]"
			: [r2] "+a" (address), [r3] "+a" (nr)
			: [r1] "a" (pto), [m4] "i" (local) : "memory");
	} while (nr != 255);
}

/*
 * This is hard to understand. ptep_get_and_clear and ptep_clear_flush
 * both clear the TLB for the unmapped pte. The reason is that
 * ptep_get_and_clear is used in common code (e.g. change_pte_range)
 * to modify an active pte. The sequence is
 *   1) ptep_get_and_clear
 *   2) set_pte_at
 *   3) flush_tlb_range
 * On s390 the tlb needs to get flushed with the modification of the pte
 * if the pte is active. The only way how this can be implemented is to
 * have ptep_get_and_clear do the tlb flush. In exchange flush_tlb_range
 * is a nop.
 */
pte_t ptep_xchg_direct(struct mm_struct *, unsigned long, pte_t *, pte_t);
pte_t ptep_xchg_lazy(struct mm_struct *, unsigned long, pte_t *, pte_t);

#define __HAVE_ARCH_PTEP_TEST_AND_CLEAR_YOUNG
static inline int ptep_test_and_clear_young(struct vm_area_struct *vma,
					    unsigned long addr, pte_t *ptep)
{
	pte_t pte = *ptep;

	pte = ptep_xchg_direct(vma->vm_mm, addr, ptep, pte_mkold(pte));
	return pte_young(pte);
}

#define __HAVE_ARCH_PTEP_CLEAR_YOUNG_FLUSH
static inline int ptep_clear_flush_young(struct vm_area_struct *vma,
					 unsigned long address, pte_t *ptep)
{
	return ptep_test_and_clear_young(vma, address, ptep);
}

#define __HAVE_ARCH_PTEP_GET_AND_CLEAR
static inline pte_t ptep_get_and_clear(struct mm_struct *mm,
				       unsigned long addr, pte_t *ptep)
{
	pte_t res;

	res = ptep_xchg_lazy(mm, addr, ptep, __pte(_PAGE_INVALID));
	if (mm_is_protected(mm) && pte_present(res))
		uv_convert_from_secure(pte_val(res) & PAGE_MASK);
	return res;
}

#define __HAVE_ARCH_PTEP_MODIFY_PROT_TRANSACTION
pte_t ptep_modify_prot_start(struct vm_area_struct *, unsigned long, pte_t *);
void ptep_modify_prot_commit(struct vm_area_struct *, unsigned long,
			     pte_t *, pte_t, pte_t);

#define __HAVE_ARCH_PTEP_CLEAR_FLUSH
static inline pte_t ptep_clear_flush(struct vm_area_struct *vma,
				     unsigned long addr, pte_t *ptep)
{
	pte_t res;

	res = ptep_xchg_direct(vma->vm_mm, addr, ptep, __pte(_PAGE_INVALID));
	if (mm_is_protected(vma->vm_mm) && pte_present(res))
		uv_convert_from_secure(pte_val(res) & PAGE_MASK);
	return res;
}

/*
 * The batched pte unmap code uses ptep_get_and_clear_full to clear the
 * ptes. Here an optimization is possible. tlb_gather_mmu flushes all
 * tlbs of an mm if it can guarantee that the ptes of the mm_struct
 * cannot be accessed while the batched unmap is running. In this case
 * full==1 and a simple pte_clear is enough. See tlb.h.
 */
#define __HAVE_ARCH_PTEP_GET_AND_CLEAR_FULL
static inline pte_t ptep_get_and_clear_full(struct mm_struct *mm,
					    unsigned long addr,
					    pte_t *ptep, int full)
{
	pte_t res;

	if (full) {
		res = *ptep;
		*ptep = __pte(_PAGE_INVALID);
	} else {
		res = ptep_xchg_lazy(mm, addr, ptep, __pte(_PAGE_INVALID));
	}
	if (mm_is_protected(mm) && pte_present(res))
		uv_convert_from_secure(pte_val(res) & PAGE_MASK);
	return res;
}

#define __HAVE_ARCH_PTEP_SET_WRPROTECT
static inline void ptep_set_wrprotect(struct mm_struct *mm,
				      unsigned long addr, pte_t *ptep)
{
	pte_t pte = *ptep;

	if (pte_write(pte))
		ptep_xchg_lazy(mm, addr, ptep, pte_wrprotect(pte));
}

#define __HAVE_ARCH_PTEP_SET_ACCESS_FLAGS
static inline int ptep_set_access_flags(struct vm_area_struct *vma,
					unsigned long addr, pte_t *ptep,
					pte_t entry, int dirty)
{
	if (pte_same(*ptep, entry))
		return 0;
	ptep_xchg_direct(vma->vm_mm, addr, ptep, entry);
	return 1;
}

/*
 * Additional functions to handle KVM guest page tables
 */
void ptep_set_pte_at(struct mm_struct *mm, unsigned long addr,
		     pte_t *ptep, pte_t entry);
void ptep_set_notify(struct mm_struct *mm, unsigned long addr, pte_t *ptep);
void ptep_notify(struct mm_struct *mm, unsigned long addr,
		 pte_t *ptep, unsigned long bits);
int ptep_force_prot(struct mm_struct *mm, unsigned long gaddr,
		    pte_t *ptep, int prot, unsigned long bit);
void ptep_zap_unused(struct mm_struct *mm, unsigned long addr,
		     pte_t *ptep , int reset);
void ptep_zap_key(struct mm_struct *mm, unsigned long addr, pte_t *ptep);
int ptep_shadow_pte(struct mm_struct *mm, unsigned long saddr,
		    pte_t *sptep, pte_t *tptep, pte_t pte);
void ptep_unshadow_pte(struct mm_struct *mm, unsigned long saddr, pte_t *ptep);

bool ptep_test_and_clear_uc(struct mm_struct *mm, unsigned long address,
			    pte_t *ptep);
int set_guest_storage_key(struct mm_struct *mm, unsigned long addr,
			  unsigned char key, bool nq);
int cond_set_guest_storage_key(struct mm_struct *mm, unsigned long addr,
			       unsigned char key, unsigned char *oldkey,
			       bool nq, bool mr, bool mc);
int reset_guest_reference_bit(struct mm_struct *mm, unsigned long addr);
int get_guest_storage_key(struct mm_struct *mm, unsigned long addr,
			  unsigned char *key);
<<<<<<< HEAD
=======

int set_pgste_bits(struct mm_struct *mm, unsigned long addr,
				unsigned long bits, unsigned long value);
int get_pgste(struct mm_struct *mm, unsigned long hva, unsigned long *pgstep);
int pgste_perform_essa(struct mm_struct *mm, unsigned long hva, int orc,
			unsigned long *oldpte, unsigned long *oldpgste);
void gmap_pmdp_csp(struct mm_struct *mm, unsigned long vmaddr);
void gmap_pmdp_invalidate(struct mm_struct *mm, unsigned long vmaddr);
void gmap_pmdp_idte_local(struct mm_struct *mm, unsigned long vmaddr);
void gmap_pmdp_idte_global(struct mm_struct *mm, unsigned long vmaddr);

#define pgprot_writecombine	pgprot_writecombine
pgprot_t pgprot_writecombine(pgprot_t prot);

#define pgprot_writethrough	pgprot_writethrough
pgprot_t pgprot_writethrough(pgprot_t prot);
>>>>>>> 24b8d41d

/*
 * Certain architectures need to do special things when PTEs
 * within a page table are directly modified.  Thus, the following
 * hook is made available.
 */
static inline void set_pte_at(struct mm_struct *mm, unsigned long addr,
			      pte_t *ptep, pte_t entry)
{
	if (pte_present(entry))
		pte_val(entry) &= ~_PAGE_UNUSED;
	if (mm_has_pgste(mm))
		ptep_set_pte_at(mm, addr, ptep, entry);
	else
		*ptep = entry;
}

/*
 * Conversion functions: convert a page and protection to a page entry,
 * and a page entry and page directory to the page they refer to.
 */
static inline pte_t mk_pte_phys(unsigned long physpage, pgprot_t pgprot)
{
	pte_t __pte;

	pte_val(__pte) = physpage | pgprot_val(pgprot);
	if (!MACHINE_HAS_NX)
		pte_val(__pte) &= ~_PAGE_NOEXEC;
	return pte_mkyoung(__pte);
}

static inline pte_t mk_pte(struct page *page, pgprot_t pgprot)
{
	unsigned long physpage = page_to_phys(page);
	pte_t __pte = mk_pte_phys(physpage, pgprot);

	if (pte_write(__pte) && PageDirty(page))
		__pte = pte_mkdirty(__pte);
	return __pte;
}

#define pgd_index(address) (((address) >> PGDIR_SHIFT) & (PTRS_PER_PGD-1))
#define p4d_index(address) (((address) >> P4D_SHIFT) & (PTRS_PER_P4D-1))
#define pud_index(address) (((address) >> PUD_SHIFT) & (PTRS_PER_PUD-1))
#define pmd_index(address) (((address) >> PMD_SHIFT) & (PTRS_PER_PMD-1))

#define p4d_deref(pud) (p4d_val(pud) & _REGION_ENTRY_ORIGIN)
#define pgd_deref(pgd) (pgd_val(pgd) & _REGION_ENTRY_ORIGIN)

static inline unsigned long pmd_deref(pmd_t pmd)
{
	unsigned long origin_mask;

	origin_mask = _SEGMENT_ENTRY_ORIGIN;
	if (pmd_large(pmd))
		origin_mask = _SEGMENT_ENTRY_ORIGIN_LARGE;
	return pmd_val(pmd) & origin_mask;
}

static inline unsigned long pmd_pfn(pmd_t pmd)
{
	return pmd_deref(pmd) >> PAGE_SHIFT;
}

static inline unsigned long pud_deref(pud_t pud)
{
	unsigned long origin_mask;

<<<<<<< HEAD
#define pmd_page(pmd) pfn_to_page(pmd_pfn(pmd))
#define pud_page(pud) pfn_to_page(pud_pfn(pud))
=======
	origin_mask = _REGION_ENTRY_ORIGIN;
	if (pud_large(pud))
		origin_mask = _REGION3_ENTRY_ORIGIN_LARGE;
	return pud_val(pud) & origin_mask;
}
>>>>>>> 24b8d41d

static inline unsigned long pud_pfn(pud_t pud)
{
	return pud_deref(pud) >> PAGE_SHIFT;
}

<<<<<<< HEAD
=======
/*
 * The pgd_offset function *always* adds the index for the top-level
 * region/segment table. This is done to get a sequence like the
 * following to work:
 *	pgdp = pgd_offset(current->mm, addr);
 *	pgd = READ_ONCE(*pgdp);
 *	p4dp = p4d_offset(&pgd, addr);
 *	...
 * The subsequent p4d_offset, pud_offset and pmd_offset functions
 * only add an index if they dereferenced the pointer.
 */
static inline pgd_t *pgd_offset_raw(pgd_t *pgd, unsigned long address)
{
	unsigned long rste;
	unsigned int shift;

	/* Get the first entry of the top level table */
	rste = pgd_val(*pgd);
	/* Pick up the shift from the table type of the first entry */
	shift = ((rste & _REGION_ENTRY_TYPE_MASK) >> 2) * 11 + 20;
	return pgd + ((address >> shift) & (PTRS_PER_PGD - 1));
}

#define pgd_offset(mm, address) pgd_offset_raw(READ_ONCE((mm)->pgd), address)

static inline p4d_t *p4d_offset_lockless(pgd_t *pgdp, pgd_t pgd, unsigned long address)
{
	if ((pgd_val(pgd) & _REGION_ENTRY_TYPE_MASK) >= _REGION_ENTRY_TYPE_R1)
		return (p4d_t *) pgd_deref(pgd) + p4d_index(address);
	return (p4d_t *) pgdp;
}
#define p4d_offset_lockless p4d_offset_lockless

static inline p4d_t *p4d_offset(pgd_t *pgdp, unsigned long address)
{
	return p4d_offset_lockless(pgdp, *pgdp, address);
}

static inline pud_t *pud_offset_lockless(p4d_t *p4dp, p4d_t p4d, unsigned long address)
{
	if ((p4d_val(p4d) & _REGION_ENTRY_TYPE_MASK) >= _REGION_ENTRY_TYPE_R2)
		return (pud_t *) p4d_deref(p4d) + pud_index(address);
	return (pud_t *) p4dp;
}
#define pud_offset_lockless pud_offset_lockless

static inline pud_t *pud_offset(p4d_t *p4dp, unsigned long address)
{
	return pud_offset_lockless(p4dp, *p4dp, address);
}
#define pud_offset pud_offset

static inline pmd_t *pmd_offset_lockless(pud_t *pudp, pud_t pud, unsigned long address)
{
	if ((pud_val(pud) & _REGION_ENTRY_TYPE_MASK) >= _REGION_ENTRY_TYPE_R3)
		return (pmd_t *) pud_deref(pud) + pmd_index(address);
	return (pmd_t *) pudp;
}
#define pmd_offset_lockless pmd_offset_lockless

static inline pmd_t *pmd_offset(pud_t *pudp, unsigned long address)
{
	return pmd_offset_lockless(pudp, *pudp, address);
}
#define pmd_offset pmd_offset

static inline unsigned long pmd_page_vaddr(pmd_t pmd)
{
	return (unsigned long) pmd_deref(pmd);
}

static inline bool gup_fast_permitted(unsigned long start, unsigned long end)
{
	return end <= current->mm->context.asce_limit;
}
#define gup_fast_permitted gup_fast_permitted

#define pfn_pte(pfn,pgprot) mk_pte_phys(__pa((pfn) << PAGE_SHIFT),(pgprot))
#define pte_pfn(x) (pte_val(x) >> PAGE_SHIFT)
#define pte_page(x) pfn_to_page(pte_pfn(x))

#define pmd_page(pmd) pfn_to_page(pmd_pfn(pmd))
#define pud_page(pud) pfn_to_page(pud_pfn(pud))
#define p4d_page(p4d) pfn_to_page(p4d_pfn(p4d))
#define pgd_page(pgd) pfn_to_page(pgd_pfn(pgd))

>>>>>>> 24b8d41d
static inline pmd_t pmd_wrprotect(pmd_t pmd)
{
	pmd_val(pmd) &= ~_SEGMENT_ENTRY_WRITE;
	pmd_val(pmd) |= _SEGMENT_ENTRY_PROTECT;
	return pmd;
}

static inline pmd_t pmd_mkwrite(pmd_t pmd)
{
	pmd_val(pmd) |= _SEGMENT_ENTRY_WRITE;
	if (pmd_val(pmd) & _SEGMENT_ENTRY_DIRTY)
		pmd_val(pmd) &= ~_SEGMENT_ENTRY_PROTECT;
	return pmd;
}

static inline pmd_t pmd_mkclean(pmd_t pmd)
{
	pmd_val(pmd) &= ~_SEGMENT_ENTRY_DIRTY;
	pmd_val(pmd) |= _SEGMENT_ENTRY_PROTECT;
	return pmd;
}

static inline pmd_t pmd_mkdirty(pmd_t pmd)
{
	pmd_val(pmd) |= _SEGMENT_ENTRY_DIRTY | _SEGMENT_ENTRY_SOFT_DIRTY;
	if (pmd_val(pmd) & _SEGMENT_ENTRY_WRITE)
		pmd_val(pmd) &= ~_SEGMENT_ENTRY_PROTECT;
	return pmd;
}

static inline pud_t pud_wrprotect(pud_t pud)
{
	pud_val(pud) &= ~_REGION3_ENTRY_WRITE;
	pud_val(pud) |= _REGION_ENTRY_PROTECT;
	return pud;
}

static inline pud_t pud_mkwrite(pud_t pud)
{
	pud_val(pud) |= _REGION3_ENTRY_WRITE;
<<<<<<< HEAD
	if (pud_large(pud) && !(pud_val(pud) & _REGION3_ENTRY_DIRTY))
		return pud;
	pud_val(pud) &= ~_REGION_ENTRY_PROTECT;
=======
	if (pud_val(pud) & _REGION3_ENTRY_DIRTY)
		pud_val(pud) &= ~_REGION_ENTRY_PROTECT;
>>>>>>> 24b8d41d
	return pud;
}

static inline pud_t pud_mkclean(pud_t pud)
{
<<<<<<< HEAD
	if (pud_large(pud)) {
		pud_val(pud) &= ~_REGION3_ENTRY_DIRTY;
		pud_val(pud) |= _REGION_ENTRY_PROTECT;
	}
=======
	pud_val(pud) &= ~_REGION3_ENTRY_DIRTY;
	pud_val(pud) |= _REGION_ENTRY_PROTECT;
>>>>>>> 24b8d41d
	return pud;
}

static inline pud_t pud_mkdirty(pud_t pud)
{
<<<<<<< HEAD
	if (pud_large(pud)) {
		pud_val(pud) |= _REGION3_ENTRY_DIRTY |
				_REGION3_ENTRY_SOFT_DIRTY;
		if (pud_val(pud) & _REGION3_ENTRY_WRITE)
			pud_val(pud) &= ~_REGION_ENTRY_PROTECT;
	}
=======
	pud_val(pud) |= _REGION3_ENTRY_DIRTY | _REGION3_ENTRY_SOFT_DIRTY;
	if (pud_val(pud) & _REGION3_ENTRY_WRITE)
		pud_val(pud) &= ~_REGION_ENTRY_PROTECT;
>>>>>>> 24b8d41d
	return pud;
}

#if defined(CONFIG_TRANSPARENT_HUGEPAGE) || defined(CONFIG_HUGETLB_PAGE)
static inline unsigned long massage_pgprot_pmd(pgprot_t pgprot)
{
	/*
<<<<<<< HEAD
	 * pgprot is PAGE_NONE, PAGE_READ, or PAGE_WRITE (see __Pxxx / __Sxxx)
	 * Convert to segment table entry format.
	 */
	if (pgprot_val(pgprot) == pgprot_val(PAGE_NONE))
		return pgprot_val(SEGMENT_NONE);
	if (pgprot_val(pgprot) == pgprot_val(PAGE_READ))
		return pgprot_val(SEGMENT_READ);
	return pgprot_val(SEGMENT_WRITE);
=======
	 * pgprot is PAGE_NONE, PAGE_RO, PAGE_RX, PAGE_RW or PAGE_RWX
	 * (see __Pxxx / __Sxxx). Convert to segment table entry format.
	 */
	if (pgprot_val(pgprot) == pgprot_val(PAGE_NONE))
		return pgprot_val(SEGMENT_NONE);
	if (pgprot_val(pgprot) == pgprot_val(PAGE_RO))
		return pgprot_val(SEGMENT_RO);
	if (pgprot_val(pgprot) == pgprot_val(PAGE_RX))
		return pgprot_val(SEGMENT_RX);
	if (pgprot_val(pgprot) == pgprot_val(PAGE_RW))
		return pgprot_val(SEGMENT_RW);
	return pgprot_val(SEGMENT_RWX);
>>>>>>> 24b8d41d
}

static inline pmd_t pmd_mkyoung(pmd_t pmd)
{
	pmd_val(pmd) |= _SEGMENT_ENTRY_YOUNG;
	if (pmd_val(pmd) & _SEGMENT_ENTRY_READ)
		pmd_val(pmd) &= ~_SEGMENT_ENTRY_INVALID;
	return pmd;
}

static inline pmd_t pmd_mkold(pmd_t pmd)
{
	pmd_val(pmd) &= ~_SEGMENT_ENTRY_YOUNG;
	pmd_val(pmd) |= _SEGMENT_ENTRY_INVALID;
	return pmd;
}

static inline pmd_t pmd_modify(pmd_t pmd, pgprot_t newprot)
{
	pmd_val(pmd) &= _SEGMENT_ENTRY_ORIGIN_LARGE |
		_SEGMENT_ENTRY_DIRTY | _SEGMENT_ENTRY_YOUNG |
		_SEGMENT_ENTRY_LARGE | _SEGMENT_ENTRY_SOFT_DIRTY;
	pmd_val(pmd) |= massage_pgprot_pmd(newprot);
	if (!(pmd_val(pmd) & _SEGMENT_ENTRY_DIRTY))
		pmd_val(pmd) |= _SEGMENT_ENTRY_PROTECT;
	if (!(pmd_val(pmd) & _SEGMENT_ENTRY_YOUNG))
		pmd_val(pmd) |= _SEGMENT_ENTRY_INVALID;
	return pmd;
}

static inline pmd_t mk_pmd_phys(unsigned long physpage, pgprot_t pgprot)
{
	pmd_t __pmd;
	pmd_val(__pmd) = physpage + massage_pgprot_pmd(pgprot);
	return __pmd;
}

#endif /* CONFIG_TRANSPARENT_HUGEPAGE || CONFIG_HUGETLB_PAGE */

static inline void __pmdp_csp(pmd_t *pmdp)
{
	csp((unsigned int *)pmdp + 1, pmd_val(*pmdp),
	    pmd_val(*pmdp) | _SEGMENT_ENTRY_INVALID);
}

#define IDTE_GLOBAL	0
#define IDTE_LOCAL	1

<<<<<<< HEAD
static inline void __pmdp_idte(unsigned long address, pmd_t *pmdp, int local)
{
	unsigned long sto;

	sto = (unsigned long) pmdp - pmd_index(address) * sizeof(pmd_t);
	asm volatile(
		"	.insn	rrf,0xb98e0000,%[r1],%[r2],0,%[m4]"
		: "+m" (*pmdp)
		: [r1] "a" (sto), [r2] "a" ((address & HPAGE_MASK)),
		  [m4] "i" (local)
		: "cc" );
}

static inline void __pudp_idte(unsigned long address, pud_t *pudp, int local)
{
	unsigned long r3o;

	r3o = (unsigned long) pudp - pud_index(address) * sizeof(pud_t);
	r3o |= _ASCE_TYPE_REGION3;
	asm volatile(
		"	.insn	rrf,0xb98e0000,%[r1],%[r2],0,%[m4]"
		: "+m" (*pudp)
		: [r1] "a" (r3o), [r2] "a" ((address & PUD_MASK)),
		  [m4] "i" (local)
		: "cc");
=======
#define IDTE_PTOA	0x0800
#define IDTE_NODAT	0x1000
#define IDTE_GUEST_ASCE	0x2000

static __always_inline void __pmdp_idte(unsigned long addr, pmd_t *pmdp,
					unsigned long opt, unsigned long asce,
					int local)
{
	unsigned long sto;

	sto = (unsigned long) pmdp - pmd_index(addr) * sizeof(pmd_t);
	if (__builtin_constant_p(opt) && opt == 0) {
		/* flush without guest asce */
		asm volatile(
			"	.insn	rrf,0xb98e0000,%[r1],%[r2],0,%[m4]"
			: "+m" (*pmdp)
			: [r1] "a" (sto), [r2] "a" ((addr & HPAGE_MASK)),
			  [m4] "i" (local)
			: "cc" );
	} else {
		/* flush with guest asce */
		asm volatile(
			"	.insn	rrf,0xb98e0000,%[r1],%[r2],%[r3],%[m4]"
			: "+m" (*pmdp)
			: [r1] "a" (sto), [r2] "a" ((addr & HPAGE_MASK) | opt),
			  [r3] "a" (asce), [m4] "i" (local)
			: "cc" );
	}
}

static __always_inline void __pudp_idte(unsigned long addr, pud_t *pudp,
					unsigned long opt, unsigned long asce,
					int local)
{
	unsigned long r3o;

	r3o = (unsigned long) pudp - pud_index(addr) * sizeof(pud_t);
	r3o |= _ASCE_TYPE_REGION3;
	if (__builtin_constant_p(opt) && opt == 0) {
		/* flush without guest asce */
		asm volatile(
			"	.insn	rrf,0xb98e0000,%[r1],%[r2],0,%[m4]"
			: "+m" (*pudp)
			: [r1] "a" (r3o), [r2] "a" ((addr & PUD_MASK)),
			  [m4] "i" (local)
			: "cc");
	} else {
		/* flush with guest asce */
		asm volatile(
			"	.insn	rrf,0xb98e0000,%[r1],%[r2],%[r3],%[m4]"
			: "+m" (*pudp)
			: [r1] "a" (r3o), [r2] "a" ((addr & PUD_MASK) | opt),
			  [r3] "a" (asce), [m4] "i" (local)
			: "cc" );
	}
>>>>>>> 24b8d41d
}

pmd_t pmdp_xchg_direct(struct mm_struct *, unsigned long, pmd_t *, pmd_t);
pmd_t pmdp_xchg_lazy(struct mm_struct *, unsigned long, pmd_t *, pmd_t);
pud_t pudp_xchg_direct(struct mm_struct *, unsigned long, pud_t *, pud_t);

#ifdef CONFIG_TRANSPARENT_HUGEPAGE

#define __HAVE_ARCH_PGTABLE_DEPOSIT
void pgtable_trans_huge_deposit(struct mm_struct *mm, pmd_t *pmdp,
				pgtable_t pgtable);

#define __HAVE_ARCH_PGTABLE_WITHDRAW
pgtable_t pgtable_trans_huge_withdraw(struct mm_struct *mm, pmd_t *pmdp);

#define  __HAVE_ARCH_PMDP_SET_ACCESS_FLAGS
static inline int pmdp_set_access_flags(struct vm_area_struct *vma,
					unsigned long addr, pmd_t *pmdp,
					pmd_t entry, int dirty)
{
	VM_BUG_ON(addr & ~HPAGE_MASK);

	entry = pmd_mkyoung(entry);
	if (dirty)
		entry = pmd_mkdirty(entry);
	if (pmd_val(*pmdp) == pmd_val(entry))
		return 0;
	pmdp_xchg_direct(vma->vm_mm, addr, pmdp, entry);
	return 1;
}

#define __HAVE_ARCH_PMDP_TEST_AND_CLEAR_YOUNG
static inline int pmdp_test_and_clear_young(struct vm_area_struct *vma,
					    unsigned long addr, pmd_t *pmdp)
{
	pmd_t pmd = *pmdp;

	pmd = pmdp_xchg_direct(vma->vm_mm, addr, pmdp, pmd_mkold(pmd));
	return pmd_young(pmd);
}

#define __HAVE_ARCH_PMDP_CLEAR_YOUNG_FLUSH
static inline int pmdp_clear_flush_young(struct vm_area_struct *vma,
					 unsigned long addr, pmd_t *pmdp)
{
	VM_BUG_ON(addr & ~HPAGE_MASK);
	return pmdp_test_and_clear_young(vma, addr, pmdp);
}

static inline void set_pmd_at(struct mm_struct *mm, unsigned long addr,
			      pmd_t *pmdp, pmd_t entry)
{
	if (!MACHINE_HAS_NX)
		pmd_val(entry) &= ~_SEGMENT_ENTRY_NOEXEC;
	*pmdp = entry;
}

static inline pmd_t pmd_mkhuge(pmd_t pmd)
{
	pmd_val(pmd) |= _SEGMENT_ENTRY_LARGE;
	pmd_val(pmd) |= _SEGMENT_ENTRY_YOUNG;
	pmd_val(pmd) |= _SEGMENT_ENTRY_PROTECT;
	return pmd;
}

#define __HAVE_ARCH_PMDP_HUGE_GET_AND_CLEAR
static inline pmd_t pmdp_huge_get_and_clear(struct mm_struct *mm,
					    unsigned long addr, pmd_t *pmdp)
{
	return pmdp_xchg_direct(mm, addr, pmdp, __pmd(_SEGMENT_ENTRY_EMPTY));
}

#define __HAVE_ARCH_PMDP_HUGE_GET_AND_CLEAR_FULL
static inline pmd_t pmdp_huge_get_and_clear_full(struct vm_area_struct *vma,
						 unsigned long addr,
						 pmd_t *pmdp, int full)
{
	if (full) {
		pmd_t pmd = *pmdp;
		*pmdp = __pmd(_SEGMENT_ENTRY_EMPTY);
		return pmd;
	}
	return pmdp_xchg_lazy(vma->vm_mm, addr, pmdp, __pmd(_SEGMENT_ENTRY_EMPTY));
}

#define __HAVE_ARCH_PMDP_HUGE_CLEAR_FLUSH
static inline pmd_t pmdp_huge_clear_flush(struct vm_area_struct *vma,
					  unsigned long addr, pmd_t *pmdp)
{
	return pmdp_huge_get_and_clear(vma->vm_mm, addr, pmdp);
}

#define __HAVE_ARCH_PMDP_INVALIDATE
static inline pmd_t pmdp_invalidate(struct vm_area_struct *vma,
				   unsigned long addr, pmd_t *pmdp)
{
	pmd_t pmd = __pmd(pmd_val(*pmdp) | _SEGMENT_ENTRY_INVALID);

	return pmdp_xchg_direct(vma->vm_mm, addr, pmdp, pmd);
}

#define __HAVE_ARCH_PMDP_SET_WRPROTECT
static inline void pmdp_set_wrprotect(struct mm_struct *mm,
				      unsigned long addr, pmd_t *pmdp)
{
	pmd_t pmd = *pmdp;

	if (pmd_write(pmd))
		pmd = pmdp_xchg_lazy(mm, addr, pmdp, pmd_wrprotect(pmd));
}

static inline pmd_t pmdp_collapse_flush(struct vm_area_struct *vma,
					unsigned long address,
					pmd_t *pmdp)
{
	return pmdp_huge_get_and_clear(vma->vm_mm, address, pmdp);
}
#define pmdp_collapse_flush pmdp_collapse_flush

#define pfn_pmd(pfn, pgprot)	mk_pmd_phys(__pa((pfn) << PAGE_SHIFT), (pgprot))
#define mk_pmd(page, pgprot)	pfn_pmd(page_to_pfn(page), (pgprot))

static inline int pmd_trans_huge(pmd_t pmd)
{
	return pmd_val(pmd) & _SEGMENT_ENTRY_LARGE;
}

#define has_transparent_hugepage has_transparent_hugepage
static inline int has_transparent_hugepage(void)
{
	return MACHINE_HAS_EDAT1 ? 1 : 0;
}
#endif /* CONFIG_TRANSPARENT_HUGEPAGE */

/*
 * 64 bit swap entry format:
 * A page-table entry has some bits we have to treat in a special way.
 * Bits 52 and bit 55 have to be zero, otherwise a specification
 * exception will occur instead of a page translation exception. The
 * specification exception has the bad habit not to store necessary
 * information in the lowcore.
 * Bits 54 and 63 are used to indicate the page type.
 * A swap pte is indicated by bit pattern (pte & 0x201) == 0x200
 * This leaves the bits 0-51 and bits 56-62 to store type and offset.
 * We use the 5 bits from 57-61 for the type and the 52 bits from 0-51
 * for the offset.
 * |			  offset			|01100|type |00|
 * |0000000000111111111122222222223333333333444444444455|55555|55566|66|
 * |0123456789012345678901234567890123456789012345678901|23456|78901|23|
 */

#define __SWP_OFFSET_MASK	((1UL << 52) - 1)
#define __SWP_OFFSET_SHIFT	12
#define __SWP_TYPE_MASK		((1UL << 5) - 1)
#define __SWP_TYPE_SHIFT	2

static inline pte_t mk_swap_pte(unsigned long type, unsigned long offset)
{
	pte_t pte;

	pte_val(pte) = _PAGE_INVALID | _PAGE_PROTECT;
	pte_val(pte) |= (offset & __SWP_OFFSET_MASK) << __SWP_OFFSET_SHIFT;
	pte_val(pte) |= (type & __SWP_TYPE_MASK) << __SWP_TYPE_SHIFT;
	return pte;
}

static inline unsigned long __swp_type(swp_entry_t entry)
{
	return (entry.val >> __SWP_TYPE_SHIFT) & __SWP_TYPE_MASK;
}

static inline unsigned long __swp_offset(swp_entry_t entry)
{
	return (entry.val >> __SWP_OFFSET_SHIFT) & __SWP_OFFSET_MASK;
}

static inline swp_entry_t __swp_entry(unsigned long type, unsigned long offset)
{
	return (swp_entry_t) { pte_val(mk_swap_pte(type, offset)) };
}

#define __pte_to_swp_entry(pte)	((swp_entry_t) { pte_val(pte) })
#define __swp_entry_to_pte(x)	((pte_t) { (x).val })

#define kern_addr_valid(addr)   (1)

extern int vmem_add_mapping(unsigned long start, unsigned long size);
extern void vmem_remove_mapping(unsigned long start, unsigned long size);
extern int s390_enable_sie(void);
extern int s390_enable_skey(void);
extern void s390_reset_cmma(struct mm_struct *mm);

/* s390 has a private copy of get unmapped area to deal with cache synonyms */
#define HAVE_ARCH_UNMAPPED_AREA
#define HAVE_ARCH_UNMAPPED_AREA_TOPDOWN

#endif /* _S390_PAGE_H */<|MERGE_RESOLUTION|>--- conflicted
+++ resolved
@@ -23,12 +23,6 @@
 
 extern pgd_t swapper_pg_dir[];
 extern void paging_init(void);
-<<<<<<< HEAD
-extern void vmem_map_init(void);
-pmd_t *vmem_pmd_alloc(void);
-pte_t *vmem_pte_alloc(void);
-=======
->>>>>>> 24b8d41d
 
 enum {
 	PG_DIRECT_MAP_4K = 0,
@@ -244,10 +238,7 @@
 /* Bits in the region table entry */
 #define _REGION_ENTRY_ORIGIN	~0xfffUL/* region/segment table origin	    */
 #define _REGION_ENTRY_PROTECT	0x200	/* region protection bit	    */
-<<<<<<< HEAD
-=======
 #define _REGION_ENTRY_NOEXEC	0x100	/* region no-execute bit	    */
->>>>>>> 24b8d41d
 #define _REGION_ENTRY_OFFSET	0xc0	/* region table offset		    */
 #define _REGION_ENTRY_INVALID	0x20	/* invalid region table entry	    */
 #define _REGION_ENTRY_TYPE_MASK	0x0c	/* region table type mask	    */
@@ -264,11 +255,6 @@
 #define _REGION3_ENTRY_EMPTY	(_REGION_ENTRY_TYPE_R3 | _REGION_ENTRY_INVALID)
 
 #define _REGION3_ENTRY_ORIGIN_LARGE ~0x7fffffffUL /* large page address	     */
-<<<<<<< HEAD
-#define _REGION3_ENTRY_ORIGIN  ~0x7ffUL/* region third table origin	     */
-
-=======
->>>>>>> 24b8d41d
 #define _REGION3_ENTRY_DIRTY	0x2000	/* SW region dirty bit */
 #define _REGION3_ENTRY_YOUNG	0x1000	/* SW region young bit */
 #define _REGION3_ENTRY_LARGE	0x0400	/* RTTE-format control, large page  */
@@ -281,12 +267,7 @@
 #define _REGION3_ENTRY_SOFT_DIRTY 0x0000 /* SW region soft dirty bit */
 #endif
 
-<<<<<<< HEAD
-#define _REGION_ENTRY_BITS	 0xfffffffffffff227UL
-#define _REGION_ENTRY_BITS_LARGE 0xffffffff8000fe27UL
-=======
 #define _REGION_ENTRY_BITS	 0xfffffffffffff22fUL
->>>>>>> 24b8d41d
 
 /* Bits in the segment table entry */
 #define _SEGMENT_ENTRY_BITS			0xfffffffffffffe33UL
@@ -419,13 +400,9 @@
  * Page protection definitions.
  */
 #define PAGE_NONE	__pgprot(_PAGE_PRESENT | _PAGE_INVALID | _PAGE_PROTECT)
-<<<<<<< HEAD
-#define PAGE_READ	__pgprot(_PAGE_PRESENT | _PAGE_READ | \
-=======
 #define PAGE_RO		__pgprot(_PAGE_PRESENT | _PAGE_READ | \
 				 _PAGE_NOEXEC  | _PAGE_INVALID | _PAGE_PROTECT)
 #define PAGE_RX		__pgprot(_PAGE_PRESENT | _PAGE_READ | \
->>>>>>> 24b8d41d
 				 _PAGE_INVALID | _PAGE_PROTECT)
 #define PAGE_RW		__pgprot(_PAGE_PRESENT | _PAGE_READ | _PAGE_WRITE | \
 				 _PAGE_NOEXEC  | _PAGE_INVALID | _PAGE_PROTECT)
@@ -485,19 +462,12 @@
 				 _SEGMENT_ENTRY_READ |	\
 				 _SEGMENT_ENTRY_WRITE | \
 				 _SEGMENT_ENTRY_YOUNG | \
-<<<<<<< HEAD
-				 _SEGMENT_ENTRY_DIRTY)
-=======
 				 _SEGMENT_ENTRY_DIRTY | \
 				 _SEGMENT_ENTRY_NOEXEC)
->>>>>>> 24b8d41d
 #define SEGMENT_KERNEL_RO __pgprot(_SEGMENT_ENTRY |	\
 				 _SEGMENT_ENTRY_LARGE |	\
 				 _SEGMENT_ENTRY_READ |	\
 				 _SEGMENT_ENTRY_YOUNG |	\
-<<<<<<< HEAD
-				 _SEGMENT_ENTRY_PROTECT)
-=======
 				 _SEGMENT_ENTRY_PROTECT | \
 				 _SEGMENT_ENTRY_NOEXEC)
 #define SEGMENT_KERNEL_EXEC __pgprot(_SEGMENT_ENTRY |	\
@@ -506,7 +476,6 @@
 				 _SEGMENT_ENTRY_WRITE | \
 				 _SEGMENT_ENTRY_YOUNG |	\
 				 _SEGMENT_ENTRY_DIRTY)
->>>>>>> 24b8d41d
 
 /*
  * Region3 entry (large page) protection definitions.
@@ -517,19 +486,12 @@
 				 _REGION3_ENTRY_READ |	 \
 				 _REGION3_ENTRY_WRITE |	 \
 				 _REGION3_ENTRY_YOUNG |	 \
-<<<<<<< HEAD
-				 _REGION3_ENTRY_DIRTY)
-=======
 				 _REGION3_ENTRY_DIRTY | \
 				 _REGION_ENTRY_NOEXEC)
->>>>>>> 24b8d41d
 #define REGION3_KERNEL_RO __pgprot(_REGION_ENTRY_TYPE_R3 | \
 				   _REGION3_ENTRY_LARGE |  \
 				   _REGION3_ENTRY_READ |   \
 				   _REGION3_ENTRY_YOUNG |  \
-<<<<<<< HEAD
-				   _REGION_ENTRY_PROTECT)
-=======
 				   _REGION_ENTRY_PROTECT | \
 				   _REGION_ENTRY_NOEXEC)
 
@@ -550,7 +512,6 @@
 	return mm->context.asce_limit <= _REGION3_SIZE;
 }
 #define mm_pmd_folded(mm) mm_pmd_folded(mm)
->>>>>>> 24b8d41d
 
 static inline int mm_has_pgste(struct mm_struct *mm)
 {
@@ -731,42 +692,10 @@
 	return !!(pud_val(pud) & _REGION3_ENTRY_LARGE);
 }
 
-<<<<<<< HEAD
-static inline unsigned long pud_pfn(pud_t pud)
-{
-	unsigned long origin_mask;
-
-	origin_mask = _REGION3_ENTRY_ORIGIN;
-	if (pud_large(pud))
-		origin_mask = _REGION3_ENTRY_ORIGIN_LARGE;
-	return (pud_val(pud) & origin_mask) >> PAGE_SHIFT;
-}
-
-static inline int pmd_large(pmd_t pmd)
-{
-	return (pmd_val(pmd) & _SEGMENT_ENTRY_LARGE) != 0;
-}
-
-static inline int pmd_bad(pmd_t pmd)
-{
-	if (pmd_large(pmd))
-		return (pmd_val(pmd) & ~_SEGMENT_ENTRY_BITS_LARGE) != 0;
-	return (pmd_val(pmd) & ~_SEGMENT_ENTRY_BITS) != 0;
-}
-
-static inline int pud_bad(pud_t pud)
-{
-	if ((pud_val(pud) & _REGION_ENTRY_TYPE_MASK) < _REGION_ENTRY_TYPE_R3)
-		return pmd_bad(__pmd(pud_val(pud)));
-	if (pud_large(pud))
-		return (pud_val(pud) & ~_REGION_ENTRY_BITS_LARGE) != 0;
-	return (pud_val(pud) & ~_REGION_ENTRY_BITS) != 0;
-=======
 #define pmd_leaf	pmd_large
 static inline int pmd_large(pmd_t pmd)
 {
 	return (pmd_val(pmd) & _SEGMENT_ENTRY_LARGE) != 0;
->>>>>>> 24b8d41d
 }
 
 static inline int pmd_bad(pmd_t pmd)
@@ -787,9 +716,6 @@
 	return (pud_val(pud) & ~_REGION_ENTRY_BITS) != 0;
 }
 
-<<<<<<< HEAD
-static inline unsigned long pmd_pfn(pmd_t pmd)
-=======
 static inline int p4d_bad(p4d_t p4d)
 {
 	unsigned long type = p4d_val(p4d) & _REGION_ENTRY_TYPE_MASK;
@@ -802,21 +728,16 @@
 }
 
 static inline int pmd_present(pmd_t pmd)
->>>>>>> 24b8d41d
 {
 	return pmd_val(pmd) != _SEGMENT_ENTRY_EMPTY;
 }
 
-<<<<<<< HEAD
-#define __HAVE_ARCH_PMD_WRITE
-=======
 static inline int pmd_none(pmd_t pmd)
 {
 	return pmd_val(pmd) == _SEGMENT_ENTRY_EMPTY;
 }
 
 #define pmd_write pmd_write
->>>>>>> 24b8d41d
 static inline int pmd_write(pmd_t pmd)
 {
 	return (pmd_val(pmd) & _SEGMENT_ENTRY_WRITE) != 0;
@@ -1059,22 +980,6 @@
 
 #define IPTE_GLOBAL	0
 #define	IPTE_LOCAL	1
-<<<<<<< HEAD
-
-static inline void __ptep_ipte(unsigned long address, pte_t *ptep, int local)
-{
-	unsigned long pto = (unsigned long) ptep;
-
-	/* Invalidation + TLB flush for the pte */
-	asm volatile(
-		"       .insn rrf,0xb2210000,%[r1],%[r2],0,%[m4]"
-		: "+m" (*ptep) : [r1] "a" (pto), [r2] "a" (address),
-		  [m4] "i" (local));
-}
-
-static inline void __ptep_ipte_range(unsigned long address, int nr,
-				     pte_t *ptep, int local)
-=======
 
 #define IPTE_NODAT	0x400
 #define IPTE_GUEST_ASCE	0x800
@@ -1104,7 +1009,6 @@
 
 static __always_inline void __ptep_ipte_range(unsigned long address, int nr,
 					      pte_t *ptep, int local)
->>>>>>> 24b8d41d
 {
 	unsigned long pto = (unsigned long) ptep;
 
@@ -1252,8 +1156,6 @@
 int reset_guest_reference_bit(struct mm_struct *mm, unsigned long addr);
 int get_guest_storage_key(struct mm_struct *mm, unsigned long addr,
 			  unsigned char *key);
-<<<<<<< HEAD
-=======
 
 int set_pgste_bits(struct mm_struct *mm, unsigned long addr,
 				unsigned long bits, unsigned long value);
@@ -1270,7 +1172,6 @@
 
 #define pgprot_writethrough	pgprot_writethrough
 pgprot_t pgprot_writethrough(pgprot_t prot);
->>>>>>> 24b8d41d
 
 /*
  * Certain architectures need to do special things when PTEs
@@ -1339,24 +1240,17 @@
 {
 	unsigned long origin_mask;
 
-<<<<<<< HEAD
-#define pmd_page(pmd) pfn_to_page(pmd_pfn(pmd))
-#define pud_page(pud) pfn_to_page(pud_pfn(pud))
-=======
 	origin_mask = _REGION_ENTRY_ORIGIN;
 	if (pud_large(pud))
 		origin_mask = _REGION3_ENTRY_ORIGIN_LARGE;
 	return pud_val(pud) & origin_mask;
 }
->>>>>>> 24b8d41d
 
 static inline unsigned long pud_pfn(pud_t pud)
 {
 	return pud_deref(pud) >> PAGE_SHIFT;
 }
 
-<<<<<<< HEAD
-=======
 /*
  * The pgd_offset function *always* adds the index for the top-level
  * region/segment table. This is done to get a sequence like the
@@ -1443,7 +1337,6 @@
 #define p4d_page(p4d) pfn_to_page(p4d_pfn(p4d))
 #define pgd_page(pgd) pfn_to_page(pgd_pfn(pgd))
 
->>>>>>> 24b8d41d
 static inline pmd_t pmd_wrprotect(pmd_t pmd)
 {
 	pmd_val(pmd) &= ~_SEGMENT_ENTRY_WRITE;
@@ -1484,45 +1377,23 @@
 static inline pud_t pud_mkwrite(pud_t pud)
 {
 	pud_val(pud) |= _REGION3_ENTRY_WRITE;
-<<<<<<< HEAD
-	if (pud_large(pud) && !(pud_val(pud) & _REGION3_ENTRY_DIRTY))
-		return pud;
-	pud_val(pud) &= ~_REGION_ENTRY_PROTECT;
-=======
 	if (pud_val(pud) & _REGION3_ENTRY_DIRTY)
 		pud_val(pud) &= ~_REGION_ENTRY_PROTECT;
->>>>>>> 24b8d41d
 	return pud;
 }
 
 static inline pud_t pud_mkclean(pud_t pud)
 {
-<<<<<<< HEAD
-	if (pud_large(pud)) {
-		pud_val(pud) &= ~_REGION3_ENTRY_DIRTY;
-		pud_val(pud) |= _REGION_ENTRY_PROTECT;
-	}
-=======
 	pud_val(pud) &= ~_REGION3_ENTRY_DIRTY;
 	pud_val(pud) |= _REGION_ENTRY_PROTECT;
->>>>>>> 24b8d41d
 	return pud;
 }
 
 static inline pud_t pud_mkdirty(pud_t pud)
 {
-<<<<<<< HEAD
-	if (pud_large(pud)) {
-		pud_val(pud) |= _REGION3_ENTRY_DIRTY |
-				_REGION3_ENTRY_SOFT_DIRTY;
-		if (pud_val(pud) & _REGION3_ENTRY_WRITE)
-			pud_val(pud) &= ~_REGION_ENTRY_PROTECT;
-	}
-=======
 	pud_val(pud) |= _REGION3_ENTRY_DIRTY | _REGION3_ENTRY_SOFT_DIRTY;
 	if (pud_val(pud) & _REGION3_ENTRY_WRITE)
 		pud_val(pud) &= ~_REGION_ENTRY_PROTECT;
->>>>>>> 24b8d41d
 	return pud;
 }
 
@@ -1530,16 +1401,6 @@
 static inline unsigned long massage_pgprot_pmd(pgprot_t pgprot)
 {
 	/*
-<<<<<<< HEAD
-	 * pgprot is PAGE_NONE, PAGE_READ, or PAGE_WRITE (see __Pxxx / __Sxxx)
-	 * Convert to segment table entry format.
-	 */
-	if (pgprot_val(pgprot) == pgprot_val(PAGE_NONE))
-		return pgprot_val(SEGMENT_NONE);
-	if (pgprot_val(pgprot) == pgprot_val(PAGE_READ))
-		return pgprot_val(SEGMENT_READ);
-	return pgprot_val(SEGMENT_WRITE);
-=======
 	 * pgprot is PAGE_NONE, PAGE_RO, PAGE_RX, PAGE_RW or PAGE_RWX
 	 * (see __Pxxx / __Sxxx). Convert to segment table entry format.
 	 */
@@ -1552,7 +1413,6 @@
 	if (pgprot_val(pgprot) == pgprot_val(PAGE_RW))
 		return pgprot_val(SEGMENT_RW);
 	return pgprot_val(SEGMENT_RWX);
->>>>>>> 24b8d41d
 }
 
 static inline pmd_t pmd_mkyoung(pmd_t pmd)
@@ -1601,33 +1461,6 @@
 #define IDTE_GLOBAL	0
 #define IDTE_LOCAL	1
 
-<<<<<<< HEAD
-static inline void __pmdp_idte(unsigned long address, pmd_t *pmdp, int local)
-{
-	unsigned long sto;
-
-	sto = (unsigned long) pmdp - pmd_index(address) * sizeof(pmd_t);
-	asm volatile(
-		"	.insn	rrf,0xb98e0000,%[r1],%[r2],0,%[m4]"
-		: "+m" (*pmdp)
-		: [r1] "a" (sto), [r2] "a" ((address & HPAGE_MASK)),
-		  [m4] "i" (local)
-		: "cc" );
-}
-
-static inline void __pudp_idte(unsigned long address, pud_t *pudp, int local)
-{
-	unsigned long r3o;
-
-	r3o = (unsigned long) pudp - pud_index(address) * sizeof(pud_t);
-	r3o |= _ASCE_TYPE_REGION3;
-	asm volatile(
-		"	.insn	rrf,0xb98e0000,%[r1],%[r2],0,%[m4]"
-		: "+m" (*pudp)
-		: [r1] "a" (r3o), [r2] "a" ((address & PUD_MASK)),
-		  [m4] "i" (local)
-		: "cc");
-=======
 #define IDTE_PTOA	0x0800
 #define IDTE_NODAT	0x1000
 #define IDTE_GUEST_ASCE	0x2000
@@ -1683,7 +1516,6 @@
 			  [r3] "a" (asce), [m4] "i" (local)
 			: "cc" );
 	}
->>>>>>> 24b8d41d
 }
 
 pmd_t pmdp_xchg_direct(struct mm_struct *, unsigned long, pmd_t *, pmd_t);
