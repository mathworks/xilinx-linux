--- conflicted
+++ resolved
@@ -42,11 +42,6 @@
 	return __atomic_add_barrier(i, &v->counter);
 }
 
-static inline int atomic_fetch_add(int i, atomic_t *v)
-{
-	return __ATOMIC_LOOP(v, i, __ATOMIC_ADD, __ATOMIC_BARRIER);
-}
-
 static inline void atomic_add(int i, atomic_t *v)
 {
 #ifdef CONFIG_HAVE_MARCH_Z196_FEATURES
@@ -65,26 +60,6 @@
 #define atomic_sub(_i, _v)		atomic_add(-(int)(_i), _v)
 #define atomic_sub_return(_i, _v)	atomic_add_return(-(int)(_i), _v)
 #define atomic_fetch_sub(_i, _v)	atomic_fetch_add(-(int)(_i), _v)
-<<<<<<< HEAD
-#define atomic_sub_and_test(_i, _v)	(atomic_sub_return(_i, _v) == 0)
-#define atomic_dec(_v)			atomic_sub(1, _v)
-#define atomic_dec_return(_v)		atomic_sub_return(1, _v)
-#define atomic_dec_and_test(_v)		(atomic_sub_return(1, _v) == 0)
-
-#define ATOMIC_OPS(op, OP)						\
-static inline void atomic_##op(int i, atomic_t *v)			\
-{									\
-	__ATOMIC_LOOP(v, i, __ATOMIC_##OP, __ATOMIC_NO_BARRIER);	\
-}									\
-static inline int atomic_fetch_##op(int i, atomic_t *v)			\
-{									\
-	return __ATOMIC_LOOP(v, i, __ATOMIC_##OP, __ATOMIC_BARRIER);	\
-}
-
-ATOMIC_OPS(and, AND)
-ATOMIC_OPS(or, OR)
-ATOMIC_OPS(xor, XOR)
-=======
 
 #define ATOMIC_OPS(op)							\
 static inline void atomic_##op(int i, atomic_t *v)			\
@@ -99,7 +74,6 @@
 ATOMIC_OPS(and)
 ATOMIC_OPS(or)
 ATOMIC_OPS(xor)
->>>>>>> 24b8d41d
 
 #undef ATOMIC_OPS
 
@@ -139,16 +113,7 @@
 	return __atomic64_add_barrier(i, (long *)&v->counter);
 }
 
-<<<<<<< HEAD
-static inline long long atomic64_fetch_add(long long i, atomic64_t *v)
-{
-	return __ATOMIC64_LOOP(v, i, __ATOMIC64_ADD, __ATOMIC64_BARRIER);
-}
-
-static inline void atomic64_add(long long i, atomic64_t *v)
-=======
 static inline void atomic64_add(s64 i, atomic64_t *v)
->>>>>>> 24b8d41d
 {
 #ifdef CONFIG_HAVE_MARCH_Z196_FEATURES
 	/*
@@ -170,39 +135,6 @@
 	return __atomic64_cmpxchg((long *)&v->counter, old, new);
 }
 
-<<<<<<< HEAD
-#define ATOMIC64_OPS(op, OP)						\
-static inline void atomic64_##op(long i, atomic64_t *v)			\
-{									\
-	__ATOMIC64_LOOP(v, i, __ATOMIC64_##OP, __ATOMIC64_NO_BARRIER);	\
-}									\
-static inline long atomic64_fetch_##op(long i, atomic64_t *v)		\
-{									\
-	return __ATOMIC64_LOOP(v, i, __ATOMIC64_##OP, __ATOMIC64_BARRIER); \
-}
-
-ATOMIC64_OPS(and, AND)
-ATOMIC64_OPS(or, OR)
-ATOMIC64_OPS(xor, XOR)
-
-#undef ATOMIC64_OPS
-#undef __ATOMIC64_LOOP
-
-static inline int atomic64_add_unless(atomic64_t *v, long long i, long long u)
-{
-	long long c, old;
-
-	c = atomic64_read(v);
-	for (;;) {
-		if (unlikely(c == u))
-			break;
-		old = atomic64_cmpxchg(v, c, c + i);
-		if (likely(old == c))
-			break;
-		c = old;
-	}
-	return c != u;
-=======
 #define ATOMIC64_OPS(op)						\
 static inline void atomic64_##op(s64 i, atomic64_t *v)			\
 {									\
@@ -211,7 +143,6 @@
 static inline long atomic64_fetch_##op(s64 i, atomic64_t *v)		\
 {									\
 	return __atomic64_##op##_barrier(i, (long *)&v->counter);	\
->>>>>>> 24b8d41d
 }
 
 ATOMIC64_OPS(and)
@@ -220,23 +151,8 @@
 
 #undef ATOMIC64_OPS
 
-<<<<<<< HEAD
-#define atomic64_add_negative(_i, _v)	(atomic64_add_return(_i, _v) < 0)
-#define atomic64_inc(_v)		atomic64_add(1, _v)
-#define atomic64_inc_return(_v)		atomic64_add_return(1, _v)
-#define atomic64_inc_and_test(_v)	(atomic64_add_return(1, _v) == 0)
-#define atomic64_sub_return(_i, _v)	atomic64_add_return(-(long long)(_i), _v)
-#define atomic64_fetch_sub(_i, _v)	atomic64_fetch_add(-(long long)(_i), _v)
-#define atomic64_sub(_i, _v)		atomic64_add(-(long long)(_i), _v)
-#define atomic64_sub_and_test(_i, _v)	(atomic64_sub_return(_i, _v) == 0)
-#define atomic64_dec(_v)		atomic64_sub(1, _v)
-#define atomic64_dec_return(_v)		atomic64_sub_return(1, _v)
-#define atomic64_dec_and_test(_v)	(atomic64_sub_return(1, _v) == 0)
-#define atomic64_inc_not_zero(v)	atomic64_add_unless((v), 1, 0)
-=======
 #define atomic64_sub_return(_i, _v)	atomic64_add_return(-(s64)(_i), _v)
 #define atomic64_fetch_sub(_i, _v)	atomic64_fetch_add(-(s64)(_i), _v)
 #define atomic64_sub(_i, _v)		atomic64_add(-(s64)(_i), _v)
->>>>>>> 24b8d41d
 
 #endif /* __ARCH_S390_ATOMIC__  */