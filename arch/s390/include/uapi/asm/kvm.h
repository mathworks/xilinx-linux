--- conflicted
+++ resolved
@@ -23,12 +23,9 @@
 #define KVM_DEV_FLIC_ADAPTER_REGISTER	6
 #define KVM_DEV_FLIC_ADAPTER_MODIFY	7
 #define KVM_DEV_FLIC_CLEAR_IO_IRQ	8
-<<<<<<< HEAD
-=======
 #define KVM_DEV_FLIC_AISM		9
 #define KVM_DEV_FLIC_AIRQ_INJECT	10
 #define KVM_DEV_FLIC_AISM_ALL		11
->>>>>>> 24b8d41d
 /*
  * We can have up to 4*64k pending subchannels + 8 adapter interrupts,
  * as well as up  to ASYNC_PF_PER_VCPU*KVM_MAX_VCPUS pfault done interrupts.
@@ -132,10 +129,7 @@
 #define KVM_S390_VM_CPU_FEAT_CMMA	10
 #define KVM_S390_VM_CPU_FEAT_PFMFI	11
 #define KVM_S390_VM_CPU_FEAT_SIGPIF	12
-<<<<<<< HEAD
-=======
 #define KVM_S390_VM_CPU_FEAT_KSS	13
->>>>>>> 24b8d41d
 struct kvm_s390_vm_cpu_feat {
 	__u64 feat[16];
 };
@@ -157,15 +151,11 @@
 	__u8 kmo[16];		/* with MSA4 */
 	__u8 pcc[16];		/* with MSA4 */
 	__u8 ppno[16];		/* with MSA5 */
-<<<<<<< HEAD
-	__u8 reserved[1824];
-=======
 	__u8 kma[16];		/* with MSA8 */
 	__u8 kdsa[16];		/* with MSA9 */
 	__u8 sortl[32];		/* with STFLE.150 */
 	__u8 dfltcc[32];	/* with STFLE.151 */
 	__u8 reserved[1728];
->>>>>>> 24b8d41d
 };
 
 /* kvm attributes for crypto */
