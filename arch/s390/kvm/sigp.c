// SPDX-License-Identifier: GPL-2.0
/*
 * handling interprocessor communication
 *
 * Copyright IBM Corp. 2008, 2013
 *
 *    Author(s): Carsten Otte <cotte@de.ibm.com>
 *               Christian Borntraeger <borntraeger@de.ibm.com>
 *               Christian Ehrhardt <ehrhardt@de.ibm.com>
 */

#include <linux/kvm.h>
#include <linux/kvm_host.h>
#include <linux/slab.h>
#include <asm/sigp.h>
#include "gaccess.h"
#include "kvm-s390.h"
#include "trace.h"

static int __sigp_sense(struct kvm_vcpu *vcpu, struct kvm_vcpu *dst_vcpu,
			u64 *reg)
{
	const bool stopped = kvm_s390_test_cpuflags(dst_vcpu, CPUSTAT_STOPPED);
	int rc;
	int ext_call_pending;

	ext_call_pending = kvm_s390_ext_call_pending(dst_vcpu);
	if (!stopped && !ext_call_pending)
		rc = SIGP_CC_ORDER_CODE_ACCEPTED;
	else {
		*reg &= 0xffffffff00000000UL;
		if (ext_call_pending)
			*reg |= SIGP_STATUS_EXT_CALL_PENDING;
		if (stopped)
			*reg |= SIGP_STATUS_STOPPED;
		rc = SIGP_CC_STATUS_STORED;
	}

	VCPU_EVENT(vcpu, 4, "sensed status of cpu %x rc %x", dst_vcpu->vcpu_id,
		   rc);
	return rc;
}

static int __inject_sigp_emergency(struct kvm_vcpu *vcpu,
				    struct kvm_vcpu *dst_vcpu)
{
	struct kvm_s390_irq irq = {
		.type = KVM_S390_INT_EMERGENCY,
		.u.emerg.code = vcpu->vcpu_id,
	};
	int rc = 0;

	rc = kvm_s390_inject_vcpu(dst_vcpu, &irq);
	if (!rc)
		VCPU_EVENT(vcpu, 4, "sent sigp emerg to cpu %x",
			   dst_vcpu->vcpu_id);

	return rc ? rc : SIGP_CC_ORDER_CODE_ACCEPTED;
}

static int __sigp_emergency(struct kvm_vcpu *vcpu, struct kvm_vcpu *dst_vcpu)
{
	return __inject_sigp_emergency(vcpu, dst_vcpu);
}

static int __sigp_conditional_emergency(struct kvm_vcpu *vcpu,
					struct kvm_vcpu *dst_vcpu,
					u16 asn, u64 *reg)
{
	const u64 psw_int_mask = PSW_MASK_IO | PSW_MASK_EXT;
	u16 p_asn, s_asn;
	psw_t *psw;
	bool idle;

	idle = is_vcpu_idle(vcpu);
	psw = &dst_vcpu->arch.sie_block->gpsw;
	p_asn = dst_vcpu->arch.sie_block->gcr[4] & 0xffff;  /* Primary ASN */
	s_asn = dst_vcpu->arch.sie_block->gcr[3] & 0xffff;  /* Secondary ASN */

	/* Inject the emergency signal? */
	if (!is_vcpu_stopped(vcpu)
	    || (psw->mask & psw_int_mask) != psw_int_mask
	    || (idle && psw->addr != 0)
	    || (!idle && (asn == p_asn || asn == s_asn))) {
		return __inject_sigp_emergency(vcpu, dst_vcpu);
	} else {
		*reg &= 0xffffffff00000000UL;
		*reg |= SIGP_STATUS_INCORRECT_STATE;
		return SIGP_CC_STATUS_STORED;
	}
}

static int __sigp_external_call(struct kvm_vcpu *vcpu,
				struct kvm_vcpu *dst_vcpu, u64 *reg)
{
	struct kvm_s390_irq irq = {
		.type = KVM_S390_INT_EXTERNAL_CALL,
		.u.extcall.code = vcpu->vcpu_id,
	};
	int rc;

	rc = kvm_s390_inject_vcpu(dst_vcpu, &irq);
	if (rc == -EBUSY) {
		*reg &= 0xffffffff00000000UL;
		*reg |= SIGP_STATUS_EXT_CALL_PENDING;
		return SIGP_CC_STATUS_STORED;
	} else if (rc == 0) {
		VCPU_EVENT(vcpu, 4, "sent sigp ext call to cpu %x",
			   dst_vcpu->vcpu_id);
	}

	return rc ? rc : SIGP_CC_ORDER_CODE_ACCEPTED;
}

static int __sigp_stop(struct kvm_vcpu *vcpu, struct kvm_vcpu *dst_vcpu)
{
	struct kvm_s390_irq irq = {
		.type = KVM_S390_SIGP_STOP,
	};
	int rc;

	rc = kvm_s390_inject_vcpu(dst_vcpu, &irq);
	if (rc == -EBUSY)
		rc = SIGP_CC_BUSY;
	else if (rc == 0)
		VCPU_EVENT(vcpu, 4, "sent sigp stop to cpu %x",
			   dst_vcpu->vcpu_id);

	return rc;
}

static int __sigp_stop_and_store_status(struct kvm_vcpu *vcpu,
					struct kvm_vcpu *dst_vcpu, u64 *reg)
{
	struct kvm_s390_irq irq = {
		.type = KVM_S390_SIGP_STOP,
		.u.stop.flags = KVM_S390_STOP_FLAG_STORE_STATUS,
	};
	int rc;

	rc = kvm_s390_inject_vcpu(dst_vcpu, &irq);
	if (rc == -EBUSY)
		rc = SIGP_CC_BUSY;
	else if (rc == 0)
		VCPU_EVENT(vcpu, 4, "sent sigp stop and store status to cpu %x",
			   dst_vcpu->vcpu_id);

	return rc;
}

static int __sigp_set_arch(struct kvm_vcpu *vcpu, u32 parameter,
			   u64 *status_reg)
{
	unsigned int i;
	struct kvm_vcpu *v;
	bool all_stopped = true;

	kvm_for_each_vcpu(i, v, vcpu->kvm) {
		if (v == vcpu)
			continue;
		if (!is_vcpu_stopped(v))
			all_stopped = false;
	}

	*status_reg &= 0xffffffff00000000UL;

	/* Reject set arch order, with czam we're always in z/Arch mode. */
	*status_reg |= (all_stopped ? SIGP_STATUS_INVALID_PARAMETER :
					SIGP_STATUS_INCORRECT_STATE);
	return SIGP_CC_STATUS_STORED;
}

static int __sigp_set_prefix(struct kvm_vcpu *vcpu, struct kvm_vcpu *dst_vcpu,
			     u32 address, u64 *reg)
{
	struct kvm_s390_irq irq = {
		.type = KVM_S390_SIGP_SET_PREFIX,
		.u.prefix.address = address & 0x7fffe000u,
	};
	int rc;

	/*
	 * Make sure the new value is valid memory. We only need to check the
	 * first page, since address is 8k aligned and memory pieces are always
	 * at least 1MB aligned and have at least a size of 1MB.
	 */
	if (kvm_is_error_gpa(vcpu->kvm, irq.u.prefix.address)) {
		*reg &= 0xffffffff00000000UL;
		*reg |= SIGP_STATUS_INVALID_PARAMETER;
		return SIGP_CC_STATUS_STORED;
	}

	rc = kvm_s390_inject_vcpu(dst_vcpu, &irq);
	if (rc == -EBUSY) {
		*reg &= 0xffffffff00000000UL;
		*reg |= SIGP_STATUS_INCORRECT_STATE;
		return SIGP_CC_STATUS_STORED;
	}

	return rc;
}

static int __sigp_store_status_at_addr(struct kvm_vcpu *vcpu,
				       struct kvm_vcpu *dst_vcpu,
				       u32 addr, u64 *reg)
{
	int rc;

	if (!kvm_s390_test_cpuflags(dst_vcpu, CPUSTAT_STOPPED)) {
		*reg &= 0xffffffff00000000UL;
		*reg |= SIGP_STATUS_INCORRECT_STATE;
		return SIGP_CC_STATUS_STORED;
	}

	addr &= 0x7ffffe00;
	rc = kvm_s390_store_status_unloaded(dst_vcpu, addr);
	if (rc == -EFAULT) {
		*reg &= 0xffffffff00000000UL;
		*reg |= SIGP_STATUS_INVALID_PARAMETER;
		rc = SIGP_CC_STATUS_STORED;
	}
	return rc;
}

static int __sigp_sense_running(struct kvm_vcpu *vcpu,
				struct kvm_vcpu *dst_vcpu, u64 *reg)
{
	int rc;

	if (!test_kvm_facility(vcpu->kvm, 9)) {
		*reg &= 0xffffffff00000000UL;
		*reg |= SIGP_STATUS_INVALID_ORDER;
		return SIGP_CC_STATUS_STORED;
	}

<<<<<<< HEAD
	li = &dst_vcpu->arch.local_int;
	if (atomic_read(li->cpuflags) & CPUSTAT_RUNNING) {
=======
	if (kvm_s390_test_cpuflags(dst_vcpu, CPUSTAT_RUNNING)) {
>>>>>>> 24b8d41d
		/* running */
		rc = SIGP_CC_ORDER_CODE_ACCEPTED;
	} else {
		/* not running */
		*reg &= 0xffffffff00000000UL;
		*reg |= SIGP_STATUS_NOT_RUNNING;
		rc = SIGP_CC_STATUS_STORED;
	}

	VCPU_EVENT(vcpu, 4, "sensed running status of cpu %x rc %x",
		   dst_vcpu->vcpu_id, rc);

	return rc;
}

static int __prepare_sigp_re_start(struct kvm_vcpu *vcpu,
				   struct kvm_vcpu *dst_vcpu, u8 order_code)
{
	struct kvm_s390_local_interrupt *li = &dst_vcpu->arch.local_int;
	/* handle (RE)START in user space */
	int rc = -EOPNOTSUPP;

	/* make sure we don't race with STOP irq injection */
	spin_lock(&li->lock);
	if (kvm_s390_is_stop_irq_pending(dst_vcpu))
		rc = SIGP_CC_BUSY;
	spin_unlock(&li->lock);

	return rc;
}

static int __prepare_sigp_cpu_reset(struct kvm_vcpu *vcpu,
				    struct kvm_vcpu *dst_vcpu, u8 order_code)
{
	/* handle (INITIAL) CPU RESET in user space */
	return -EOPNOTSUPP;
}

static int __prepare_sigp_unknown(struct kvm_vcpu *vcpu,
				  struct kvm_vcpu *dst_vcpu)
{
	/* handle unknown orders in user space */
	return -EOPNOTSUPP;
}

static int handle_sigp_dst(struct kvm_vcpu *vcpu, u8 order_code,
			   u16 cpu_addr, u32 parameter, u64 *status_reg)
{
	int rc;
	struct kvm_vcpu *dst_vcpu = kvm_get_vcpu_by_id(vcpu->kvm, cpu_addr);

	if (!dst_vcpu)
		return SIGP_CC_NOT_OPERATIONAL;

	switch (order_code) {
	case SIGP_SENSE:
		vcpu->stat.instruction_sigp_sense++;
		rc = __sigp_sense(vcpu, dst_vcpu, status_reg);
		break;
	case SIGP_EXTERNAL_CALL:
		vcpu->stat.instruction_sigp_external_call++;
		rc = __sigp_external_call(vcpu, dst_vcpu, status_reg);
		break;
	case SIGP_EMERGENCY_SIGNAL:
		vcpu->stat.instruction_sigp_emergency++;
		rc = __sigp_emergency(vcpu, dst_vcpu);
		break;
	case SIGP_STOP:
		vcpu->stat.instruction_sigp_stop++;
		rc = __sigp_stop(vcpu, dst_vcpu);
		break;
	case SIGP_STOP_AND_STORE_STATUS:
		vcpu->stat.instruction_sigp_stop_store_status++;
		rc = __sigp_stop_and_store_status(vcpu, dst_vcpu, status_reg);
		break;
	case SIGP_STORE_STATUS_AT_ADDRESS:
		vcpu->stat.instruction_sigp_store_status++;
		rc = __sigp_store_status_at_addr(vcpu, dst_vcpu, parameter,
						 status_reg);
		break;
	case SIGP_SET_PREFIX:
		vcpu->stat.instruction_sigp_prefix++;
		rc = __sigp_set_prefix(vcpu, dst_vcpu, parameter, status_reg);
		break;
	case SIGP_COND_EMERGENCY_SIGNAL:
		vcpu->stat.instruction_sigp_cond_emergency++;
		rc = __sigp_conditional_emergency(vcpu, dst_vcpu, parameter,
						  status_reg);
		break;
	case SIGP_SENSE_RUNNING:
		vcpu->stat.instruction_sigp_sense_running++;
		rc = __sigp_sense_running(vcpu, dst_vcpu, status_reg);
		break;
	case SIGP_START:
		vcpu->stat.instruction_sigp_start++;
		rc = __prepare_sigp_re_start(vcpu, dst_vcpu, order_code);
		break;
	case SIGP_RESTART:
		vcpu->stat.instruction_sigp_restart++;
		rc = __prepare_sigp_re_start(vcpu, dst_vcpu, order_code);
		break;
	case SIGP_INITIAL_CPU_RESET:
		vcpu->stat.instruction_sigp_init_cpu_reset++;
		rc = __prepare_sigp_cpu_reset(vcpu, dst_vcpu, order_code);
		break;
	case SIGP_CPU_RESET:
		vcpu->stat.instruction_sigp_cpu_reset++;
		rc = __prepare_sigp_cpu_reset(vcpu, dst_vcpu, order_code);
		break;
	default:
		vcpu->stat.instruction_sigp_unknown++;
		rc = __prepare_sigp_unknown(vcpu, dst_vcpu);
	}

	if (rc == -EOPNOTSUPP)
		VCPU_EVENT(vcpu, 4,
			   "sigp order %u -> cpu %x: handled in user space",
			   order_code, dst_vcpu->vcpu_id);

	return rc;
}

static int handle_sigp_order_in_user_space(struct kvm_vcpu *vcpu, u8 order_code,
					   u16 cpu_addr)
{
	if (!vcpu->kvm->arch.user_sigp)
		return 0;

	switch (order_code) {
	case SIGP_SENSE:
	case SIGP_EXTERNAL_CALL:
	case SIGP_EMERGENCY_SIGNAL:
	case SIGP_COND_EMERGENCY_SIGNAL:
	case SIGP_SENSE_RUNNING:
		return 0;
	/* update counters as we're directly dropping to user space */
	case SIGP_STOP:
		vcpu->stat.instruction_sigp_stop++;
		break;
	case SIGP_STOP_AND_STORE_STATUS:
		vcpu->stat.instruction_sigp_stop_store_status++;
		break;
	case SIGP_STORE_STATUS_AT_ADDRESS:
		vcpu->stat.instruction_sigp_store_status++;
		break;
	case SIGP_STORE_ADDITIONAL_STATUS:
		vcpu->stat.instruction_sigp_store_adtl_status++;
		break;
	case SIGP_SET_PREFIX:
		vcpu->stat.instruction_sigp_prefix++;
		break;
	case SIGP_START:
		vcpu->stat.instruction_sigp_start++;
		break;
	case SIGP_RESTART:
		vcpu->stat.instruction_sigp_restart++;
		break;
	case SIGP_INITIAL_CPU_RESET:
		vcpu->stat.instruction_sigp_init_cpu_reset++;
		break;
	case SIGP_CPU_RESET:
		vcpu->stat.instruction_sigp_cpu_reset++;
		break;
	default:
		vcpu->stat.instruction_sigp_unknown++;
	}
	VCPU_EVENT(vcpu, 3, "SIGP: order %u for CPU %d handled in userspace",
		   order_code, cpu_addr);

	return 1;
}

int kvm_s390_handle_sigp(struct kvm_vcpu *vcpu)
{
	int r1 = (vcpu->arch.sie_block->ipa & 0x00f0) >> 4;
	int r3 = vcpu->arch.sie_block->ipa & 0x000f;
	u32 parameter;
	u16 cpu_addr = vcpu->run->s.regs.gprs[r3];
	u8 order_code;
	int rc;

	/* sigp in userspace can exit */
	if (vcpu->arch.sie_block->gpsw.mask & PSW_MASK_PSTATE)
		return kvm_s390_inject_program_int(vcpu, PGM_PRIVILEGED_OP);

	order_code = kvm_s390_get_base_disp_rs(vcpu, NULL);
	if (handle_sigp_order_in_user_space(vcpu, order_code, cpu_addr))
		return -EOPNOTSUPP;

	if (r1 % 2)
		parameter = vcpu->run->s.regs.gprs[r1];
	else
		parameter = vcpu->run->s.regs.gprs[r1 + 1];

	trace_kvm_s390_handle_sigp(vcpu, order_code, cpu_addr, parameter);
	switch (order_code) {
	case SIGP_SET_ARCHITECTURE:
		vcpu->stat.instruction_sigp_arch++;
		rc = __sigp_set_arch(vcpu, parameter,
				     &vcpu->run->s.regs.gprs[r1]);
		break;
	default:
		rc = handle_sigp_dst(vcpu, order_code, cpu_addr,
				     parameter,
				     &vcpu->run->s.regs.gprs[r1]);
	}

	if (rc < 0)
		return rc;

	kvm_s390_set_psw_cc(vcpu, rc);
	return 0;
}

/*
 * Handle SIGP partial execution interception.
 *
 * This interception will occur at the source cpu when a source cpu sends an
 * external call to a target cpu and the target cpu has the WAIT bit set in
 * its cpuflags. Interception will occurr after the interrupt indicator bits at
 * the target cpu have been set. All error cases will lead to instruction
 * interception, therefore nothing is to be checked or prepared.
 */
int kvm_s390_handle_sigp_pei(struct kvm_vcpu *vcpu)
{
	int r3 = vcpu->arch.sie_block->ipa & 0x000f;
	u16 cpu_addr = vcpu->run->s.regs.gprs[r3];
	struct kvm_vcpu *dest_vcpu;
	u8 order_code = kvm_s390_get_base_disp_rs(vcpu, NULL);

	trace_kvm_s390_handle_sigp_pei(vcpu, order_code, cpu_addr);

	if (order_code == SIGP_EXTERNAL_CALL) {
		dest_vcpu = kvm_get_vcpu_by_id(vcpu->kvm, cpu_addr);
		BUG_ON(dest_vcpu == NULL);

		kvm_s390_vcpu_wakeup(dest_vcpu);
		kvm_s390_set_psw_cc(vcpu, SIGP_CC_ORDER_CODE_ACCEPTED);
		return 0;
	}

	return -EOPNOTSUPP;
}<|MERGE_RESOLUTION|>--- conflicted
+++ resolved
@@ -233,12 +233,7 @@
 		return SIGP_CC_STATUS_STORED;
 	}
 
-<<<<<<< HEAD
-	li = &dst_vcpu->arch.local_int;
-	if (atomic_read(li->cpuflags) & CPUSTAT_RUNNING) {
-=======
 	if (kvm_s390_test_cpuflags(dst_vcpu, CPUSTAT_RUNNING)) {
->>>>>>> 24b8d41d
 		/* running */
 		rc = SIGP_CC_ORDER_CODE_ACCEPTED;
 	} else {
