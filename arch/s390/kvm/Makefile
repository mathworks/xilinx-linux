--- conflicted
+++ resolved
@@ -9,10 +9,6 @@
 ccflags-y := -Ivirt/kvm -Iarch/s390/kvm
 
 kvm-objs := $(common-objs) kvm-s390.o intercept.o interrupt.o priv.o sigp.o
-<<<<<<< HEAD
-kvm-objs += diag.o gaccess.o guestdbg.o sthyi.o vsie.o
-=======
 kvm-objs += diag.o gaccess.o guestdbg.o vsie.o pv.o
->>>>>>> 24b8d41d
 
 obj-$(CONFIG_KVM) += kvm.o