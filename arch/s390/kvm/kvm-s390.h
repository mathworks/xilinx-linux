/* SPDX-License-Identifier: GPL-2.0 */
/*
 * definition for kvm on s390
 *
 * Copyright IBM Corp. 2008, 2020
 *
 *    Author(s): Carsten Otte <cotte@de.ibm.com>
 *               Christian Borntraeger <borntraeger@de.ibm.com>
 *               Christian Ehrhardt <ehrhardt@de.ibm.com>
 */

#ifndef ARCH_S390_KVM_S390_H
#define ARCH_S390_KVM_S390_H

#include <linux/hrtimer.h>
#include <linux/kvm.h>
#include <linux/kvm_host.h>
#include <linux/lockdep.h>
#include <asm/facility.h>
#include <asm/processor.h>
#include <asm/sclp.h>
<<<<<<< HEAD

typedef int (*intercept_handler_t)(struct kvm_vcpu *vcpu);
=======
>>>>>>> 24b8d41d

/* Transactional Memory Execution related macros */
#define IS_TE_ENABLED(vcpu)	((vcpu->arch.sie_block->ecb & ECB_TE))
#define TDB_FORMAT1		1
#define IS_ITDB_VALID(vcpu)	((*(char *)vcpu->arch.sie_block->itdba == TDB_FORMAT1))

extern debug_info_t *kvm_s390_dbf;
extern debug_info_t *kvm_s390_dbf_uv;

#define KVM_UV_EVENT(d_kvm, d_loglevel, d_string, d_args...)\
do { \
	debug_sprintf_event((d_kvm)->arch.dbf, d_loglevel, d_string "\n", \
	  d_args); \
	debug_sprintf_event(kvm_s390_dbf_uv, d_loglevel, \
			    "%d: " d_string "\n", (d_kvm)->userspace_pid, \
			    d_args); \
} while (0)

#define KVM_EVENT(d_loglevel, d_string, d_args...)\
do { \
	debug_sprintf_event(kvm_s390_dbf, d_loglevel, d_string "\n", \
	  d_args); \
} while (0)

#define VM_EVENT(d_kvm, d_loglevel, d_string, d_args...)\
do { \
	debug_sprintf_event(d_kvm->arch.dbf, d_loglevel, d_string "\n", \
	  d_args); \
} while (0)

#define VCPU_EVENT(d_vcpu, d_loglevel, d_string, d_args...)\
do { \
	debug_sprintf_event(d_vcpu->kvm->arch.dbf, d_loglevel, \
	  "%02d[%016lx-%016lx]: " d_string "\n", d_vcpu->vcpu_id, \
	  d_vcpu->arch.sie_block->gpsw.mask, d_vcpu->arch.sie_block->gpsw.addr,\
	  d_args); \
} while (0)

static inline void kvm_s390_set_cpuflags(struct kvm_vcpu *vcpu, u32 flags)
{
	atomic_or(flags, &vcpu->arch.sie_block->cpuflags);
}

static inline void kvm_s390_clear_cpuflags(struct kvm_vcpu *vcpu, u32 flags)
{
	atomic_andnot(flags, &vcpu->arch.sie_block->cpuflags);
}

static inline bool kvm_s390_test_cpuflags(struct kvm_vcpu *vcpu, u32 flags)
{
	return (atomic_read(&vcpu->arch.sie_block->cpuflags) & flags) == flags;
}

static inline int is_vcpu_stopped(struct kvm_vcpu *vcpu)
{
	return kvm_s390_test_cpuflags(vcpu, CPUSTAT_STOPPED);
}

static inline int is_vcpu_idle(struct kvm_vcpu *vcpu)
{
<<<<<<< HEAD
	return test_bit(vcpu->vcpu_id, vcpu->arch.local_int.float_int->idle_mask);
=======
	return test_bit(vcpu->vcpu_id, vcpu->kvm->arch.idle_mask);
>>>>>>> 24b8d41d
}

static inline int kvm_is_ucontrol(struct kvm *kvm)
{
#ifdef CONFIG_KVM_S390_UCONTROL
	if (kvm->arch.gmap)
		return 0;
	return 1;
#else
	return 0;
#endif
}

#define GUEST_PREFIX_SHIFT 13
static inline u32 kvm_s390_get_prefix(struct kvm_vcpu *vcpu)
{
	return vcpu->arch.sie_block->prefix << GUEST_PREFIX_SHIFT;
}

static inline void kvm_s390_set_prefix(struct kvm_vcpu *vcpu, u32 prefix)
{
	VCPU_EVENT(vcpu, 3, "set prefix of cpu %03u to 0x%x", vcpu->vcpu_id,
		   prefix);
	vcpu->arch.sie_block->prefix = prefix >> GUEST_PREFIX_SHIFT;
	kvm_make_request(KVM_REQ_TLB_FLUSH, vcpu);
	kvm_make_request(KVM_REQ_MMU_RELOAD, vcpu);
}

static inline u64 kvm_s390_get_base_disp_s(struct kvm_vcpu *vcpu, u8 *ar)
{
	u32 base2 = vcpu->arch.sie_block->ipb >> 28;
	u32 disp2 = ((vcpu->arch.sie_block->ipb & 0x0fff0000) >> 16);

	if (ar)
		*ar = base2;

	return (base2 ? vcpu->run->s.regs.gprs[base2] : 0) + disp2;
}

static inline void kvm_s390_get_base_disp_sse(struct kvm_vcpu *vcpu,
					      u64 *address1, u64 *address2,
					      u8 *ar_b1, u8 *ar_b2)
{
	u32 base1 = (vcpu->arch.sie_block->ipb & 0xf0000000) >> 28;
	u32 disp1 = (vcpu->arch.sie_block->ipb & 0x0fff0000) >> 16;
	u32 base2 = (vcpu->arch.sie_block->ipb & 0xf000) >> 12;
	u32 disp2 = vcpu->arch.sie_block->ipb & 0x0fff;

	*address1 = (base1 ? vcpu->run->s.regs.gprs[base1] : 0) + disp1;
	*address2 = (base2 ? vcpu->run->s.regs.gprs[base2] : 0) + disp2;

	if (ar_b1)
		*ar_b1 = base1;
	if (ar_b2)
		*ar_b2 = base2;
}

static inline void kvm_s390_get_regs_rre(struct kvm_vcpu *vcpu, int *r1, int *r2)
{
	if (r1)
		*r1 = (vcpu->arch.sie_block->ipb & 0x00f00000) >> 20;
	if (r2)
		*r2 = (vcpu->arch.sie_block->ipb & 0x000f0000) >> 16;
}

static inline u64 kvm_s390_get_base_disp_rsy(struct kvm_vcpu *vcpu, u8 *ar)
{
	u32 base2 = vcpu->arch.sie_block->ipb >> 28;
	u32 disp2 = ((vcpu->arch.sie_block->ipb & 0x0fff0000) >> 16) +
			((vcpu->arch.sie_block->ipb & 0xff00) << 4);
	/* The displacement is a 20bit _SIGNED_ value */
	if (disp2 & 0x80000)
		disp2+=0xfff00000;

	if (ar)
		*ar = base2;

	return (base2 ? vcpu->run->s.regs.gprs[base2] : 0) + (long)(int)disp2;
}

static inline u64 kvm_s390_get_base_disp_rs(struct kvm_vcpu *vcpu, u8 *ar)
{
	u32 base2 = vcpu->arch.sie_block->ipb >> 28;
	u32 disp2 = ((vcpu->arch.sie_block->ipb & 0x0fff0000) >> 16);

	if (ar)
		*ar = base2;

	return (base2 ? vcpu->run->s.regs.gprs[base2] : 0) + disp2;
}

/* Set the condition code in the guest program status word */
static inline void kvm_s390_set_psw_cc(struct kvm_vcpu *vcpu, unsigned long cc)
{
	vcpu->arch.sie_block->gpsw.mask &= ~(3UL << 44);
	vcpu->arch.sie_block->gpsw.mask |= cc << 44;
}

/* test availability of facility in a kvm instance */
static inline int test_kvm_facility(struct kvm *kvm, unsigned long nr)
{
	return __test_facility(nr, kvm->arch.model.fac_mask) &&
		__test_facility(nr, kvm->arch.model.fac_list);
}

static inline int set_kvm_facility(u64 *fac_list, unsigned long nr)
{
	unsigned char *ptr;

	if (nr >= MAX_FACILITY_BIT)
		return -EINVAL;
	ptr = (unsigned char *) fac_list + (nr >> 3);
	*ptr |= (0x80UL >> (nr & 7));
	return 0;
}

static inline int test_kvm_cpu_feat(struct kvm *kvm, unsigned long nr)
{
	WARN_ON_ONCE(nr >= KVM_S390_VM_CPU_FEAT_NR_BITS);
	return test_bit_inv(nr, kvm->arch.cpu_feat);
}

/* are cpu states controlled by user space */
static inline int kvm_s390_user_cpu_state_ctrl(struct kvm *kvm)
{
	return kvm->arch.user_cpu_state_ctrl != 0;
}

/* implemented in pv.c */
int kvm_s390_pv_destroy_cpu(struct kvm_vcpu *vcpu, u16 *rc, u16 *rrc);
int kvm_s390_pv_create_cpu(struct kvm_vcpu *vcpu, u16 *rc, u16 *rrc);
int kvm_s390_pv_deinit_vm(struct kvm *kvm, u16 *rc, u16 *rrc);
int kvm_s390_pv_init_vm(struct kvm *kvm, u16 *rc, u16 *rrc);
int kvm_s390_pv_set_sec_parms(struct kvm *kvm, void *hdr, u64 length, u16 *rc,
			      u16 *rrc);
int kvm_s390_pv_unpack(struct kvm *kvm, unsigned long addr, unsigned long size,
		       unsigned long tweak, u16 *rc, u16 *rrc);
int kvm_s390_pv_set_cpu_state(struct kvm_vcpu *vcpu, u8 state);

static inline u64 kvm_s390_pv_get_handle(struct kvm *kvm)
{
	return kvm->arch.pv.handle;
}

static inline u64 kvm_s390_pv_cpu_get_handle(struct kvm_vcpu *vcpu)
{
	return vcpu->arch.pv.handle;
}

static inline bool kvm_s390_pv_is_protected(struct kvm *kvm)
{
	lockdep_assert_held(&kvm->lock);
	return !!kvm_s390_pv_get_handle(kvm);
}

static inline bool kvm_s390_pv_cpu_is_protected(struct kvm_vcpu *vcpu)
{
	lockdep_assert_held(&vcpu->mutex);
	return !!kvm_s390_pv_cpu_get_handle(vcpu);
}

/* implemented in interrupt.c */
int kvm_s390_handle_wait(struct kvm_vcpu *vcpu);
void kvm_s390_vcpu_wakeup(struct kvm_vcpu *vcpu);
enum hrtimer_restart kvm_s390_idle_wakeup(struct hrtimer *timer);
int __must_check kvm_s390_deliver_pending_interrupts(struct kvm_vcpu *vcpu);
void kvm_s390_clear_local_irqs(struct kvm_vcpu *vcpu);
void kvm_s390_clear_float_irqs(struct kvm *kvm);
int __must_check kvm_s390_inject_vm(struct kvm *kvm,
				    struct kvm_s390_interrupt *s390int);
int __must_check kvm_s390_inject_vcpu(struct kvm_vcpu *vcpu,
				      struct kvm_s390_irq *irq);
static inline int kvm_s390_inject_prog_irq(struct kvm_vcpu *vcpu,
					   struct kvm_s390_pgm_info *pgm_info)
{
	struct kvm_s390_irq irq = {
		.type = KVM_S390_PROGRAM_INT,
		.u.pgm = *pgm_info,
	};

	return kvm_s390_inject_vcpu(vcpu, &irq);
}
static inline int kvm_s390_inject_program_int(struct kvm_vcpu *vcpu, u16 code)
{
	struct kvm_s390_irq irq = {
		.type = KVM_S390_PROGRAM_INT,
		.u.pgm.code = code,
	};

	return kvm_s390_inject_vcpu(vcpu, &irq);
}
struct kvm_s390_interrupt_info *kvm_s390_get_io_int(struct kvm *kvm,
						    u64 isc_mask, u32 schid);
int kvm_s390_reinject_io_int(struct kvm *kvm,
			     struct kvm_s390_interrupt_info *inti);
int kvm_s390_mask_adapter(struct kvm *kvm, unsigned int id, bool masked);

/* implemented in intercept.c */
u8 kvm_s390_get_ilen(struct kvm_vcpu *vcpu);
int kvm_handle_sie_intercept(struct kvm_vcpu *vcpu);
static inline void kvm_s390_rewind_psw(struct kvm_vcpu *vcpu, int ilen)
{
	struct kvm_s390_sie_block *sie_block = vcpu->arch.sie_block;

	sie_block->gpsw.addr = __rewind_psw(sie_block->gpsw, ilen);
}
static inline void kvm_s390_forward_psw(struct kvm_vcpu *vcpu, int ilen)
{
	kvm_s390_rewind_psw(vcpu, -ilen);
}
static inline void kvm_s390_retry_instr(struct kvm_vcpu *vcpu)
{
	/* don't inject PER events if we re-execute the instruction */
	vcpu->arch.sie_block->icptstatus &= ~0x02;
	kvm_s390_rewind_psw(vcpu, kvm_s390_get_ilen(vcpu));
}

int handle_sthyi(struct kvm_vcpu *vcpu);

/* implemented in priv.c */
int is_valid_psw(psw_t *psw);
int kvm_s390_handle_aa(struct kvm_vcpu *vcpu);
int kvm_s390_handle_b2(struct kvm_vcpu *vcpu);
int kvm_s390_handle_e3(struct kvm_vcpu *vcpu);
int kvm_s390_handle_e5(struct kvm_vcpu *vcpu);
int kvm_s390_handle_01(struct kvm_vcpu *vcpu);
int kvm_s390_handle_b9(struct kvm_vcpu *vcpu);
int kvm_s390_handle_lpsw(struct kvm_vcpu *vcpu);
int kvm_s390_handle_stctl(struct kvm_vcpu *vcpu);
int kvm_s390_handle_lctl(struct kvm_vcpu *vcpu);
int kvm_s390_handle_eb(struct kvm_vcpu *vcpu);
int kvm_s390_skey_check_enable(struct kvm_vcpu *vcpu);

/* implemented in vsie.c */
int kvm_s390_handle_vsie(struct kvm_vcpu *vcpu);
void kvm_s390_vsie_kick(struct kvm_vcpu *vcpu);
void kvm_s390_vsie_gmap_notifier(struct gmap *gmap, unsigned long start,
				 unsigned long end);
void kvm_s390_vsie_init(struct kvm *kvm);
void kvm_s390_vsie_destroy(struct kvm *kvm);

/* implemented in vsie.c */
int kvm_s390_handle_vsie(struct kvm_vcpu *vcpu);
void kvm_s390_vsie_kick(struct kvm_vcpu *vcpu);
void kvm_s390_vsie_gmap_notifier(struct gmap *gmap, unsigned long start,
				 unsigned long end);
void kvm_s390_vsie_init(struct kvm *kvm);
void kvm_s390_vsie_destroy(struct kvm *kvm);

/* implemented in sigp.c */
int kvm_s390_handle_sigp(struct kvm_vcpu *vcpu);
int kvm_s390_handle_sigp_pei(struct kvm_vcpu *vcpu);

/* implemented in sthyi.c */
int handle_sthyi(struct kvm_vcpu *vcpu);

/* implemented in kvm-s390.c */
void kvm_s390_set_tod_clock(struct kvm *kvm,
			    const struct kvm_s390_vm_tod_clock *gtod);
long kvm_arch_fault_in_page(struct kvm_vcpu *vcpu, gpa_t gpa, int writable);
int kvm_s390_store_status_unloaded(struct kvm_vcpu *vcpu, unsigned long addr);
int kvm_s390_vcpu_store_status(struct kvm_vcpu *vcpu, unsigned long addr);
<<<<<<< HEAD
void kvm_s390_vcpu_start(struct kvm_vcpu *vcpu);
void kvm_s390_vcpu_stop(struct kvm_vcpu *vcpu);
=======
int kvm_s390_vcpu_start(struct kvm_vcpu *vcpu);
int kvm_s390_vcpu_stop(struct kvm_vcpu *vcpu);
>>>>>>> 24b8d41d
void kvm_s390_vcpu_block(struct kvm_vcpu *vcpu);
void kvm_s390_vcpu_unblock(struct kvm_vcpu *vcpu);
bool kvm_s390_vcpu_sie_inhibited(struct kvm_vcpu *vcpu);
void exit_sie(struct kvm_vcpu *vcpu);
void kvm_s390_sync_request(int req, struct kvm_vcpu *vcpu);
int kvm_s390_vcpu_setup_cmma(struct kvm_vcpu *vcpu);
void kvm_s390_vcpu_unsetup_cmma(struct kvm_vcpu *vcpu);
void kvm_s390_set_cpu_timer(struct kvm_vcpu *vcpu, __u64 cputm);
__u64 kvm_s390_get_cpu_timer(struct kvm_vcpu *vcpu);

/* implemented in diag.c */
int kvm_s390_handle_diag(struct kvm_vcpu *vcpu);

static inline void kvm_s390_vcpu_block_all(struct kvm *kvm)
{
	int i;
	struct kvm_vcpu *vcpu;

	WARN_ON(!mutex_is_locked(&kvm->lock));
	kvm_for_each_vcpu(i, vcpu, kvm)
		kvm_s390_vcpu_block(vcpu);
}

static inline void kvm_s390_vcpu_unblock_all(struct kvm *kvm)
{
	int i;
	struct kvm_vcpu *vcpu;

	kvm_for_each_vcpu(i, vcpu, kvm)
		kvm_s390_vcpu_unblock(vcpu);
}

static inline u64 kvm_s390_get_tod_clock_fast(struct kvm *kvm)
{
	u64 rc;

	preempt_disable();
	rc = get_tod_clock_fast() + kvm->arch.epoch;
	preempt_enable();
	return rc;
}

/**
 * kvm_s390_inject_prog_cond - conditionally inject a program check
 * @vcpu: virtual cpu
 * @rc: original return/error code
 *
 * This function is supposed to be used after regular guest access functions
 * failed, to conditionally inject a program check to a vcpu. The typical
 * pattern would look like
 *
 * rc = write_guest(vcpu, addr, data, len);
 * if (rc)
 *	return kvm_s390_inject_prog_cond(vcpu, rc);
 *
 * A negative return code from guest access functions implies an internal error
 * like e.g. out of memory. In these cases no program check should be injected
 * to the guest.
 * A positive value implies that an exception happened while accessing a guest's
 * memory. In this case all data belonging to the corresponding program check
 * has been stored in vcpu->arch.pgm and can be injected with
 * kvm_s390_inject_prog_irq().
 *
 * Returns: - the original @rc value if @rc was negative (internal error)
 *	    - zero if @rc was already zero
 *	    - zero or error code from injecting if @rc was positive
 *	      (program check injected to @vcpu)
 */
static inline int kvm_s390_inject_prog_cond(struct kvm_vcpu *vcpu, int rc)
{
	if (rc <= 0)
		return rc;
	return kvm_s390_inject_prog_irq(vcpu, &vcpu->arch.pgm);
}

int s390int_to_s390irq(struct kvm_s390_interrupt *s390int,
			struct kvm_s390_irq *s390irq);

/* implemented in interrupt.c */
int kvm_s390_vcpu_has_irq(struct kvm_vcpu *vcpu, int exclude_stop);
int psw_extint_disabled(struct kvm_vcpu *vcpu);
void kvm_s390_destroy_adapters(struct kvm *kvm);
int kvm_s390_ext_call_pending(struct kvm_vcpu *vcpu);
extern struct kvm_device_ops kvm_flic_ops;
int kvm_s390_is_stop_irq_pending(struct kvm_vcpu *vcpu);
void kvm_s390_clear_stop_irq(struct kvm_vcpu *vcpu);
int kvm_s390_set_irq_state(struct kvm_vcpu *vcpu,
			   void __user *buf, int len);
int kvm_s390_get_irq_state(struct kvm_vcpu *vcpu,
			   __u8 __user *buf, int len);
void kvm_s390_gisa_init(struct kvm *kvm);
void kvm_s390_gisa_clear(struct kvm *kvm);
void kvm_s390_gisa_destroy(struct kvm *kvm);
int kvm_s390_gib_init(u8 nisc);
void kvm_s390_gib_destroy(void);

/* implemented in guestdbg.c */
void kvm_s390_backup_guest_per_regs(struct kvm_vcpu *vcpu);
void kvm_s390_restore_guest_per_regs(struct kvm_vcpu *vcpu);
void kvm_s390_patch_guest_per_regs(struct kvm_vcpu *vcpu);
int kvm_s390_import_bp_data(struct kvm_vcpu *vcpu,
			    struct kvm_guest_debug *dbg);
void kvm_s390_clear_bp_data(struct kvm_vcpu *vcpu);
void kvm_s390_prepare_debug_exit(struct kvm_vcpu *vcpu);
int kvm_s390_handle_per_ifetch_icpt(struct kvm_vcpu *vcpu);
<<<<<<< HEAD
void kvm_s390_handle_per_event(struct kvm_vcpu *vcpu);
=======
int kvm_s390_handle_per_event(struct kvm_vcpu *vcpu);
>>>>>>> 24b8d41d

/* support for Basic/Extended SCA handling */
static inline union ipte_control *kvm_s390_get_ipte_control(struct kvm *kvm)
{
	struct bsca_block *sca = kvm->arch.sca; /* SCA version doesn't matter */

	return &sca->ipte_control;
}
static inline int kvm_s390_use_sca_entries(void)
{
	/*
	 * Without SIGP interpretation, only SRS interpretation (if available)
	 * might use the entries. By not setting the entries and keeping them
	 * invalid, hardware will not access them but intercept.
	 */
	return sclp.has_sigpif;
}
<<<<<<< HEAD
=======
void kvm_s390_reinject_machine_check(struct kvm_vcpu *vcpu,
				     struct mcck_volatile_info *mcck_info);

/**
 * kvm_s390_vcpu_crypto_reset_all
 *
 * Reset the crypto attributes for each vcpu. This can be done while the vcpus
 * are running as each vcpu will be removed from SIE before resetting the crypt
 * attributes and restored to SIE afterward.
 *
 * Note: The kvm->lock must be held while calling this function
 *
 * @kvm: the KVM guest
 */
void kvm_s390_vcpu_crypto_reset_all(struct kvm *kvm);
>>>>>>> 24b8d41d
#endif<|MERGE_RESOLUTION|>--- conflicted
+++ resolved
@@ -19,11 +19,6 @@
 #include <asm/facility.h>
 #include <asm/processor.h>
 #include <asm/sclp.h>
-<<<<<<< HEAD
-
-typedef int (*intercept_handler_t)(struct kvm_vcpu *vcpu);
-=======
->>>>>>> 24b8d41d
 
 /* Transactional Memory Execution related macros */
 #define IS_TE_ENABLED(vcpu)	((vcpu->arch.sie_block->ecb & ECB_TE))
@@ -84,11 +79,7 @@
 
 static inline int is_vcpu_idle(struct kvm_vcpu *vcpu)
 {
-<<<<<<< HEAD
-	return test_bit(vcpu->vcpu_id, vcpu->arch.local_int.float_int->idle_mask);
-=======
 	return test_bit(vcpu->vcpu_id, vcpu->kvm->arch.idle_mask);
->>>>>>> 24b8d41d
 }
 
 static inline int kvm_is_ucontrol(struct kvm *kvm)
@@ -330,20 +321,9 @@
 void kvm_s390_vsie_init(struct kvm *kvm);
 void kvm_s390_vsie_destroy(struct kvm *kvm);
 
-/* implemented in vsie.c */
-int kvm_s390_handle_vsie(struct kvm_vcpu *vcpu);
-void kvm_s390_vsie_kick(struct kvm_vcpu *vcpu);
-void kvm_s390_vsie_gmap_notifier(struct gmap *gmap, unsigned long start,
-				 unsigned long end);
-void kvm_s390_vsie_init(struct kvm *kvm);
-void kvm_s390_vsie_destroy(struct kvm *kvm);
-
 /* implemented in sigp.c */
 int kvm_s390_handle_sigp(struct kvm_vcpu *vcpu);
 int kvm_s390_handle_sigp_pei(struct kvm_vcpu *vcpu);
-
-/* implemented in sthyi.c */
-int handle_sthyi(struct kvm_vcpu *vcpu);
 
 /* implemented in kvm-s390.c */
 void kvm_s390_set_tod_clock(struct kvm *kvm,
@@ -351,13 +331,8 @@
 long kvm_arch_fault_in_page(struct kvm_vcpu *vcpu, gpa_t gpa, int writable);
 int kvm_s390_store_status_unloaded(struct kvm_vcpu *vcpu, unsigned long addr);
 int kvm_s390_vcpu_store_status(struct kvm_vcpu *vcpu, unsigned long addr);
-<<<<<<< HEAD
-void kvm_s390_vcpu_start(struct kvm_vcpu *vcpu);
-void kvm_s390_vcpu_stop(struct kvm_vcpu *vcpu);
-=======
 int kvm_s390_vcpu_start(struct kvm_vcpu *vcpu);
 int kvm_s390_vcpu_stop(struct kvm_vcpu *vcpu);
->>>>>>> 24b8d41d
 void kvm_s390_vcpu_block(struct kvm_vcpu *vcpu);
 void kvm_s390_vcpu_unblock(struct kvm_vcpu *vcpu);
 bool kvm_s390_vcpu_sie_inhibited(struct kvm_vcpu *vcpu);
@@ -463,11 +438,7 @@
 void kvm_s390_clear_bp_data(struct kvm_vcpu *vcpu);
 void kvm_s390_prepare_debug_exit(struct kvm_vcpu *vcpu);
 int kvm_s390_handle_per_ifetch_icpt(struct kvm_vcpu *vcpu);
-<<<<<<< HEAD
-void kvm_s390_handle_per_event(struct kvm_vcpu *vcpu);
-=======
 int kvm_s390_handle_per_event(struct kvm_vcpu *vcpu);
->>>>>>> 24b8d41d
 
 /* support for Basic/Extended SCA handling */
 static inline union ipte_control *kvm_s390_get_ipte_control(struct kvm *kvm)
@@ -485,8 +456,6 @@
 	 */
 	return sclp.has_sigpif;
 }
-<<<<<<< HEAD
-=======
 void kvm_s390_reinject_machine_check(struct kvm_vcpu *vcpu,
 				     struct mcck_volatile_info *mcck_info);
 
@@ -502,5 +471,4 @@
  * @kvm: the KVM guest
  */
 void kvm_s390_vcpu_crypto_reset_all(struct kvm *kvm);
->>>>>>> 24b8d41d
 #endif