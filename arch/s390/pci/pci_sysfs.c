// SPDX-License-Identifier: GPL-2.0
/*
 * Copyright IBM Corp. 2012
 *
 * Author(s):
 *   Jan Glauber <jang@linux.vnet.ibm.com>
 */

#define KMSG_COMPONENT "zpci"
#define pr_fmt(fmt) KMSG_COMPONENT ": " fmt

#include <linux/kernel.h>
#include <linux/stat.h>
#include <linux/pci.h>

<<<<<<< HEAD
=======
#include "../../../drivers/pci/pci.h"

>>>>>>> 24b8d41d
#include <asm/sclp.h>

#define zpci_attr(name, fmt, member)					\
static ssize_t name##_show(struct device *dev,				\
			   struct device_attribute *attr, char *buf)	\
{									\
	struct zpci_dev *zdev = to_zpci(to_pci_dev(dev));		\
									\
	return sprintf(buf, fmt, zdev->member);				\
}									\
static DEVICE_ATTR_RO(name)

zpci_attr(function_id, "0x%08x\n", fid);
zpci_attr(function_handle, "0x%08x\n", fh);
zpci_attr(pchid, "0x%04x\n", pchid);
zpci_attr(pfgid, "0x%02x\n", pfgid);
zpci_attr(vfn, "0x%04x\n", vfn);
zpci_attr(pft, "0x%02x\n", pft);
zpci_attr(port, "%d\n", port);
zpci_attr(uid, "0x%x\n", uid);
zpci_attr(segment0, "0x%02x\n", pfip[0]);
zpci_attr(segment1, "0x%02x\n", pfip[1]);
zpci_attr(segment2, "0x%02x\n", pfip[2]);
zpci_attr(segment3, "0x%02x\n", pfip[3]);

static ssize_t mio_enabled_show(struct device *dev,
				struct device_attribute *attr, char *buf)
{
	struct zpci_dev *zdev = to_zpci(to_pci_dev(dev));

	return sprintf(buf, zpci_use_mio(zdev) ? "1\n" : "0\n");
}
static DEVICE_ATTR_RO(mio_enabled);

static ssize_t recover_store(struct device *dev, struct device_attribute *attr,
			     const char *buf, size_t count)
{
	struct kernfs_node *kn;
	struct pci_dev *pdev = to_pci_dev(dev);
	struct zpci_dev *zdev = to_zpci(pdev);
	int ret = 0;

	/* Can't use device_remove_self() here as that would lead us to lock
	 * the pci_rescan_remove_lock while holding the device' kernfs lock.
	 * This would create a possible deadlock with disable_slot() which is
	 * not directly protected by the device' kernfs lock but takes it
	 * during the device removal which happens under
	 * pci_rescan_remove_lock.
	 *
	 * This is analogous to sdev_store_delete() in
	 * drivers/scsi/scsi_sysfs.c
	 */
	kn = sysfs_break_active_protection(&dev->kobj, &attr->attr);
	WARN_ON_ONCE(!kn);
	/* device_remove_file() serializes concurrent calls ignoring all but
	 * the first
	 */
	device_remove_file(dev, attr);

	/* A concurrent call to recover_store() may slip between
	 * sysfs_break_active_protection() and the sysfs file removal.
	 * Once it unblocks from pci_lock_rescan_remove() the original pdev
	 * will already be removed.
	 */
	pci_lock_rescan_remove();
	if (pci_dev_is_added(pdev)) {
		pci_stop_and_remove_bus_device(pdev);
		ret = zpci_disable_device(zdev);
		if (ret)
			goto out;

		ret = zpci_enable_device(zdev);
		if (ret)
			goto out;
		pci_rescan_bus(zdev->zbus->bus);
	}
out:
	pci_unlock_rescan_remove();
	if (kn)
		sysfs_unbreak_active_protection(kn);
	return ret ? ret : count;
}
static DEVICE_ATTR_WO(recover);

static ssize_t util_string_read(struct file *filp, struct kobject *kobj,
				struct bin_attribute *attr, char *buf,
				loff_t off, size_t count)
{
	struct device *dev = kobj_to_dev(kobj);
	struct pci_dev *pdev = to_pci_dev(dev);
	struct zpci_dev *zdev = to_zpci(pdev);

	return memory_read_from_buffer(buf, count, &off, zdev->util_str,
				       sizeof(zdev->util_str));
}
static BIN_ATTR_RO(util_string, CLP_UTIL_STR_LEN);

static ssize_t report_error_write(struct file *filp, struct kobject *kobj,
				  struct bin_attribute *attr, char *buf,
				  loff_t off, size_t count)
{
	struct zpci_report_error_header *report = (void *) buf;
	struct device *dev = kobj_to_dev(kobj);
	struct pci_dev *pdev = to_pci_dev(dev);
	struct zpci_dev *zdev = to_zpci(pdev);
	int ret;

	if (off || (count < sizeof(*report)))
		return -EINVAL;

	ret = sclp_pci_report(report, zdev->fh, zdev->fid);

	return ret ? ret : count;
}
static BIN_ATTR(report_error, S_IWUSR, NULL, report_error_write, PAGE_SIZE);

static struct bin_attribute *zpci_bin_attrs[] = {
	&bin_attr_util_string,
	&bin_attr_report_error,
	NULL,
};

static struct attribute *zpci_dev_attrs[] = {
	&dev_attr_function_id.attr,
	&dev_attr_function_handle.attr,
	&dev_attr_pchid.attr,
	&dev_attr_pfgid.attr,
	&dev_attr_pft.attr,
	&dev_attr_port.attr,
	&dev_attr_vfn.attr,
	&dev_attr_uid.attr,
	&dev_attr_recover.attr,
	&dev_attr_mio_enabled.attr,
	NULL,
};
static struct attribute_group zpci_attr_group = {
	.attrs = zpci_dev_attrs,
	.bin_attrs = zpci_bin_attrs,
};

static struct attribute *pfip_attrs[] = {
	&dev_attr_segment0.attr,
	&dev_attr_segment1.attr,
	&dev_attr_segment2.attr,
	&dev_attr_segment3.attr,
	NULL,
};
static struct attribute_group pfip_attr_group = {
	.name = "pfip",
	.attrs = pfip_attrs,
};

const struct attribute_group *zpci_attr_groups[] = {
	&zpci_attr_group,
	&pfip_attr_group,
	NULL,
};<|MERGE_RESOLUTION|>--- conflicted
+++ resolved
@@ -13,11 +13,8 @@
 #include <linux/stat.h>
 #include <linux/pci.h>
 
-<<<<<<< HEAD
-=======
 #include "../../../drivers/pci/pci.h"
 
->>>>>>> 24b8d41d
 #include <asm/sclp.h>
 
 #define zpci_attr(name, fmt, member)					\
