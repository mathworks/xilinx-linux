// SPDX-License-Identifier: GPL-2.0+
/*
 * Cryptographic API.
 *
 * s390 implementation of the DES Cipher Algorithm.
 *
 * Copyright IBM Corp. 2003, 2011
 * Author(s): Thomas Spatzier
 *	      Jan Glauber (jan.glauber@de.ibm.com)
 */

#include <linux/init.h>
#include <linux/module.h>
#include <linux/cpufeature.h>
#include <linux/crypto.h>
#include <linux/fips.h>
#include <linux/mutex.h>
#include <crypto/algapi.h>
<<<<<<< HEAD
#include <crypto/des.h>
=======
#include <crypto/internal/des.h>
#include <crypto/internal/skcipher.h>
>>>>>>> 24b8d41d
#include <asm/cpacf.h>

#define DES3_KEY_SIZE	(3 * DES_KEY_SIZE)

static u8 *ctrblk;
static DEFINE_MUTEX(ctrblk_lock);

static cpacf_mask_t km_functions, kmc_functions, kmctr_functions;

static cpacf_mask_t km_functions, kmc_functions, kmctr_functions;

struct s390_des_ctx {
	u8 iv[DES_BLOCK_SIZE];
	u8 key[DES3_KEY_SIZE];
};

static int des_setkey(struct crypto_tfm *tfm, const u8 *key,
		      unsigned int key_len)
{
	struct s390_des_ctx *ctx = crypto_tfm_ctx(tfm);
<<<<<<< HEAD
	u32 tmp[DES_EXPKEY_WORDS];

	/* check for weak keys */
	if (!des_ekey(tmp, key) &&
	    (tfm->crt_flags & CRYPTO_TFM_REQ_WEAK_KEY)) {
		tfm->crt_flags |= CRYPTO_TFM_RES_WEAK_KEY;
		return -EINVAL;
	}
=======
	int err;

	err = crypto_des_verify_key(tfm, key);
	if (err)
		return err;
>>>>>>> 24b8d41d

	memcpy(ctx->key, key, key_len);
	return 0;
}

static int des_setkey_skcipher(struct crypto_skcipher *tfm, const u8 *key,
			       unsigned int key_len)
{
	return des_setkey(crypto_skcipher_tfm(tfm), key, key_len);
}

static void s390_des_encrypt(struct crypto_tfm *tfm, u8 *out, const u8 *in)
{
	struct s390_des_ctx *ctx = crypto_tfm_ctx(tfm);

	cpacf_km(CPACF_KM_DEA, ctx->key, out, in, DES_BLOCK_SIZE);
}

static void s390_des_decrypt(struct crypto_tfm *tfm, u8 *out, const u8 *in)
{
	struct s390_des_ctx *ctx = crypto_tfm_ctx(tfm);

	cpacf_km(CPACF_KM_DEA | CPACF_DECRYPT,
		 ctx->key, out, in, DES_BLOCK_SIZE);
}

static struct crypto_alg des_alg = {
	.cra_name		=	"des",
	.cra_driver_name	=	"des-s390",
	.cra_priority		=	300,
	.cra_flags		=	CRYPTO_ALG_TYPE_CIPHER,
	.cra_blocksize		=	DES_BLOCK_SIZE,
	.cra_ctxsize		=	sizeof(struct s390_des_ctx),
	.cra_module		=	THIS_MODULE,
	.cra_u			=	{
		.cipher = {
			.cia_min_keysize	=	DES_KEY_SIZE,
			.cia_max_keysize	=	DES_KEY_SIZE,
			.cia_setkey		=	des_setkey,
			.cia_encrypt		=	s390_des_encrypt,
			.cia_decrypt		=	s390_des_decrypt,
		}
	}
};

<<<<<<< HEAD
static int ecb_desall_crypt(struct blkcipher_desc *desc, unsigned long fc,
			    struct blkcipher_walk *walk)
{
	struct s390_des_ctx *ctx = crypto_blkcipher_ctx(desc->tfm);
	unsigned int nbytes, n;
	int ret;

	ret = blkcipher_walk_virt(desc, walk);
	while ((nbytes = walk->nbytes) >= DES_BLOCK_SIZE) {
		/* only use complete blocks */
		n = nbytes & ~(DES_BLOCK_SIZE - 1);
		cpacf_km(fc, ctx->key, walk->dst.virt.addr,
			 walk->src.virt.addr, n);
		ret = blkcipher_walk_done(desc, walk, nbytes - n);
=======
static int ecb_desall_crypt(struct skcipher_request *req, unsigned long fc)
{
	struct crypto_skcipher *tfm = crypto_skcipher_reqtfm(req);
	struct s390_des_ctx *ctx = crypto_skcipher_ctx(tfm);
	struct skcipher_walk walk;
	unsigned int nbytes, n;
	int ret;

	ret = skcipher_walk_virt(&walk, req, false);
	while ((nbytes = walk.nbytes) != 0) {
		/* only use complete blocks */
		n = nbytes & ~(DES_BLOCK_SIZE - 1);
		cpacf_km(fc, ctx->key, walk.dst.virt.addr,
			 walk.src.virt.addr, n);
		ret = skcipher_walk_done(&walk, nbytes - n);
>>>>>>> 24b8d41d
	}
	return ret;
}

<<<<<<< HEAD
static int cbc_desall_crypt(struct blkcipher_desc *desc, unsigned long fc,
			    struct blkcipher_walk *walk)
{
	struct s390_des_ctx *ctx = crypto_blkcipher_ctx(desc->tfm);
=======
static int cbc_desall_crypt(struct skcipher_request *req, unsigned long fc)
{
	struct crypto_skcipher *tfm = crypto_skcipher_reqtfm(req);
	struct s390_des_ctx *ctx = crypto_skcipher_ctx(tfm);
	struct skcipher_walk walk;
>>>>>>> 24b8d41d
	unsigned int nbytes, n;
	int ret;
	struct {
		u8 iv[DES_BLOCK_SIZE];
		u8 key[DES3_KEY_SIZE];
	} param;

<<<<<<< HEAD
	ret = blkcipher_walk_virt(desc, walk);
	memcpy(param.iv, walk->iv, DES_BLOCK_SIZE);
	memcpy(param.key, ctx->key, DES3_KEY_SIZE);
	while ((nbytes = walk->nbytes) >= DES_BLOCK_SIZE) {
		/* only use complete blocks */
		n = nbytes & ~(DES_BLOCK_SIZE - 1);
		cpacf_kmc(fc, &param, walk->dst.virt.addr,
			  walk->src.virt.addr, n);
		ret = blkcipher_walk_done(desc, walk, nbytes - n);
	}
	memcpy(walk->iv, param.iv, DES_BLOCK_SIZE);
=======
	ret = skcipher_walk_virt(&walk, req, false);
	if (ret)
		return ret;
	memcpy(param.iv, walk.iv, DES_BLOCK_SIZE);
	memcpy(param.key, ctx->key, DES3_KEY_SIZE);
	while ((nbytes = walk.nbytes) != 0) {
		/* only use complete blocks */
		n = nbytes & ~(DES_BLOCK_SIZE - 1);
		cpacf_kmc(fc, &param, walk.dst.virt.addr,
			  walk.src.virt.addr, n);
		memcpy(walk.iv, param.iv, DES_BLOCK_SIZE);
		ret = skcipher_walk_done(&walk, nbytes - n);
	}
>>>>>>> 24b8d41d
	return ret;
}

static int ecb_des_encrypt(struct skcipher_request *req)
{
<<<<<<< HEAD
	struct blkcipher_walk walk;

	blkcipher_walk_init(&walk, dst, src, nbytes);
	return ecb_desall_crypt(desc, CPACF_KM_DEA, &walk);
=======
	return ecb_desall_crypt(req, CPACF_KM_DEA);
>>>>>>> 24b8d41d
}

static int ecb_des_decrypt(struct skcipher_request *req)
{
<<<<<<< HEAD
	struct blkcipher_walk walk;

	blkcipher_walk_init(&walk, dst, src, nbytes);
	return ecb_desall_crypt(desc, CPACF_KM_DEA | CPACF_DECRYPT, &walk);
}

static struct crypto_alg ecb_des_alg = {
	.cra_name		=	"ecb(des)",
	.cra_driver_name	=	"ecb-des-s390",
	.cra_priority		=	400,	/* combo: des + ecb */
	.cra_flags		=	CRYPTO_ALG_TYPE_BLKCIPHER,
	.cra_blocksize		=	DES_BLOCK_SIZE,
	.cra_ctxsize		=	sizeof(struct s390_des_ctx),
	.cra_type		=	&crypto_blkcipher_type,
	.cra_module		=	THIS_MODULE,
	.cra_u			=	{
		.blkcipher = {
			.min_keysize		=	DES_KEY_SIZE,
			.max_keysize		=	DES_KEY_SIZE,
			.setkey			=	des_setkey,
			.encrypt		=	ecb_des_encrypt,
			.decrypt		=	ecb_des_decrypt,
		}
	}
=======
	return ecb_desall_crypt(req, CPACF_KM_DEA | CPACF_DECRYPT);
}

static struct skcipher_alg ecb_des_alg = {
	.base.cra_name		=	"ecb(des)",
	.base.cra_driver_name	=	"ecb-des-s390",
	.base.cra_priority	=	400,	/* combo: des + ecb */
	.base.cra_blocksize	=	DES_BLOCK_SIZE,
	.base.cra_ctxsize	=	sizeof(struct s390_des_ctx),
	.base.cra_module	=	THIS_MODULE,
	.min_keysize		=	DES_KEY_SIZE,
	.max_keysize		=	DES_KEY_SIZE,
	.setkey			=	des_setkey_skcipher,
	.encrypt		=	ecb_des_encrypt,
	.decrypt		=	ecb_des_decrypt,
>>>>>>> 24b8d41d
};

static int cbc_des_encrypt(struct skcipher_request *req)
{
<<<<<<< HEAD
	struct blkcipher_walk walk;

	blkcipher_walk_init(&walk, dst, src, nbytes);
	return cbc_desall_crypt(desc, CPACF_KMC_DEA, &walk);
=======
	return cbc_desall_crypt(req, CPACF_KMC_DEA);
>>>>>>> 24b8d41d
}

static int cbc_des_decrypt(struct skcipher_request *req)
{
<<<<<<< HEAD
	struct blkcipher_walk walk;

	blkcipher_walk_init(&walk, dst, src, nbytes);
	return cbc_desall_crypt(desc, CPACF_KMC_DEA | CPACF_DECRYPT, &walk);
}

static struct crypto_alg cbc_des_alg = {
	.cra_name		=	"cbc(des)",
	.cra_driver_name	=	"cbc-des-s390",
	.cra_priority		=	400,	/* combo: des + cbc */
	.cra_flags		=	CRYPTO_ALG_TYPE_BLKCIPHER,
	.cra_blocksize		=	DES_BLOCK_SIZE,
	.cra_ctxsize		=	sizeof(struct s390_des_ctx),
	.cra_type		=	&crypto_blkcipher_type,
	.cra_module		=	THIS_MODULE,
	.cra_u			=	{
		.blkcipher = {
			.min_keysize		=	DES_KEY_SIZE,
			.max_keysize		=	DES_KEY_SIZE,
			.ivsize			=	DES_BLOCK_SIZE,
			.setkey			=	des_setkey,
			.encrypt		=	cbc_des_encrypt,
			.decrypt		=	cbc_des_decrypt,
		}
	}
=======
	return cbc_desall_crypt(req, CPACF_KMC_DEA | CPACF_DECRYPT);
}

static struct skcipher_alg cbc_des_alg = {
	.base.cra_name		=	"cbc(des)",
	.base.cra_driver_name	=	"cbc-des-s390",
	.base.cra_priority	=	400,	/* combo: des + cbc */
	.base.cra_blocksize	=	DES_BLOCK_SIZE,
	.base.cra_ctxsize	=	sizeof(struct s390_des_ctx),
	.base.cra_module	=	THIS_MODULE,
	.min_keysize		=	DES_KEY_SIZE,
	.max_keysize		=	DES_KEY_SIZE,
	.ivsize			=	DES_BLOCK_SIZE,
	.setkey			=	des_setkey_skcipher,
	.encrypt		=	cbc_des_encrypt,
	.decrypt		=	cbc_des_decrypt,
>>>>>>> 24b8d41d
};

/*
 * RFC2451:
 *
 *   For DES-EDE3, there is no known need to reject weak or
 *   complementation keys.  Any weakness is obviated by the use of
 *   multiple keys.
 *
 *   However, if the first two or last two independent 64-bit keys are
 *   equal (k1 == k2 or k2 == k3), then the DES3 operation is simply the
 *   same as DES.  Implementers MUST reject keys that exhibit this
 *   property.
 *
 *   In fips mode additinally check for all 3 keys are unique.
 *
 */
static int des3_setkey(struct crypto_tfm *tfm, const u8 *key,
		       unsigned int key_len)
{
	struct s390_des_ctx *ctx = crypto_tfm_ctx(tfm);
<<<<<<< HEAD

	if (!(crypto_memneq(key, &key[DES_KEY_SIZE], DES_KEY_SIZE) &&
	    crypto_memneq(&key[DES_KEY_SIZE], &key[DES_KEY_SIZE * 2],
			  DES_KEY_SIZE)) &&
	    (tfm->crt_flags & CRYPTO_TFM_REQ_WEAK_KEY)) {
		tfm->crt_flags |= CRYPTO_TFM_RES_WEAK_KEY;
		return -EINVAL;
	}
=======
	int err;

	err = crypto_des3_ede_verify_key(tfm, key);
	if (err)
		return err;

>>>>>>> 24b8d41d
	memcpy(ctx->key, key, key_len);
	return 0;
}

static int des3_setkey_skcipher(struct crypto_skcipher *tfm, const u8 *key,
				unsigned int key_len)
{
	return des3_setkey(crypto_skcipher_tfm(tfm), key, key_len);
}

static void des3_encrypt(struct crypto_tfm *tfm, u8 *dst, const u8 *src)
{
	struct s390_des_ctx *ctx = crypto_tfm_ctx(tfm);

	cpacf_km(CPACF_KM_TDEA_192, ctx->key, dst, src, DES_BLOCK_SIZE);
}

static void des3_decrypt(struct crypto_tfm *tfm, u8 *dst, const u8 *src)
{
	struct s390_des_ctx *ctx = crypto_tfm_ctx(tfm);

	cpacf_km(CPACF_KM_TDEA_192 | CPACF_DECRYPT,
		 ctx->key, dst, src, DES_BLOCK_SIZE);
}

static struct crypto_alg des3_alg = {
	.cra_name		=	"des3_ede",
	.cra_driver_name	=	"des3_ede-s390",
	.cra_priority		=	300,
	.cra_flags		=	CRYPTO_ALG_TYPE_CIPHER,
	.cra_blocksize		=	DES_BLOCK_SIZE,
	.cra_ctxsize		=	sizeof(struct s390_des_ctx),
	.cra_module		=	THIS_MODULE,
	.cra_u			=	{
		.cipher = {
			.cia_min_keysize	=	DES3_KEY_SIZE,
			.cia_max_keysize	=	DES3_KEY_SIZE,
			.cia_setkey		=	des3_setkey,
			.cia_encrypt		=	des3_encrypt,
			.cia_decrypt		=	des3_decrypt,
		}
	}
};

static int ecb_des3_encrypt(struct skcipher_request *req)
{
<<<<<<< HEAD
	struct blkcipher_walk walk;

	blkcipher_walk_init(&walk, dst, src, nbytes);
	return ecb_desall_crypt(desc, CPACF_KM_TDEA_192, &walk);
=======
	return ecb_desall_crypt(req, CPACF_KM_TDEA_192);
>>>>>>> 24b8d41d
}

static int ecb_des3_decrypt(struct skcipher_request *req)
{
<<<<<<< HEAD
	struct blkcipher_walk walk;

	blkcipher_walk_init(&walk, dst, src, nbytes);
	return ecb_desall_crypt(desc, CPACF_KM_TDEA_192 | CPACF_DECRYPT,
				&walk);
}

static struct crypto_alg ecb_des3_alg = {
	.cra_name		=	"ecb(des3_ede)",
	.cra_driver_name	=	"ecb-des3_ede-s390",
	.cra_priority		=	400,	/* combo: des3 + ecb */
	.cra_flags		=	CRYPTO_ALG_TYPE_BLKCIPHER,
	.cra_blocksize		=	DES_BLOCK_SIZE,
	.cra_ctxsize		=	sizeof(struct s390_des_ctx),
	.cra_type		=	&crypto_blkcipher_type,
	.cra_module		=	THIS_MODULE,
	.cra_u			=	{
		.blkcipher = {
			.min_keysize		=	DES3_KEY_SIZE,
			.max_keysize		=	DES3_KEY_SIZE,
			.setkey			=	des3_setkey,
			.encrypt		=	ecb_des3_encrypt,
			.decrypt		=	ecb_des3_decrypt,
		}
	}
=======
	return ecb_desall_crypt(req, CPACF_KM_TDEA_192 | CPACF_DECRYPT);
}

static struct skcipher_alg ecb_des3_alg = {
	.base.cra_name		=	"ecb(des3_ede)",
	.base.cra_driver_name	=	"ecb-des3_ede-s390",
	.base.cra_priority	=	400,	/* combo: des3 + ecb */
	.base.cra_blocksize	=	DES_BLOCK_SIZE,
	.base.cra_ctxsize	=	sizeof(struct s390_des_ctx),
	.base.cra_module	=	THIS_MODULE,
	.min_keysize		=	DES3_KEY_SIZE,
	.max_keysize		=	DES3_KEY_SIZE,
	.setkey			=	des3_setkey_skcipher,
	.encrypt		=	ecb_des3_encrypt,
	.decrypt		=	ecb_des3_decrypt,
>>>>>>> 24b8d41d
};

static int cbc_des3_encrypt(struct skcipher_request *req)
{
<<<<<<< HEAD
	struct blkcipher_walk walk;

	blkcipher_walk_init(&walk, dst, src, nbytes);
	return cbc_desall_crypt(desc, CPACF_KMC_TDEA_192, &walk);
=======
	return cbc_desall_crypt(req, CPACF_KMC_TDEA_192);
>>>>>>> 24b8d41d
}

static int cbc_des3_decrypt(struct skcipher_request *req)
{
<<<<<<< HEAD
	struct blkcipher_walk walk;

	blkcipher_walk_init(&walk, dst, src, nbytes);
	return cbc_desall_crypt(desc, CPACF_KMC_TDEA_192 | CPACF_DECRYPT,
				&walk);
}

static struct crypto_alg cbc_des3_alg = {
	.cra_name		=	"cbc(des3_ede)",
	.cra_driver_name	=	"cbc-des3_ede-s390",
	.cra_priority		=	400,	/* combo: des3 + cbc */
	.cra_flags		=	CRYPTO_ALG_TYPE_BLKCIPHER,
	.cra_blocksize		=	DES_BLOCK_SIZE,
	.cra_ctxsize		=	sizeof(struct s390_des_ctx),
	.cra_type		=	&crypto_blkcipher_type,
	.cra_module		=	THIS_MODULE,
	.cra_u			=	{
		.blkcipher = {
			.min_keysize		=	DES3_KEY_SIZE,
			.max_keysize		=	DES3_KEY_SIZE,
			.ivsize			=	DES_BLOCK_SIZE,
			.setkey			=	des3_setkey,
			.encrypt		=	cbc_des3_encrypt,
			.decrypt		=	cbc_des3_decrypt,
		}
	}
=======
	return cbc_desall_crypt(req, CPACF_KMC_TDEA_192 | CPACF_DECRYPT);
}

static struct skcipher_alg cbc_des3_alg = {
	.base.cra_name		=	"cbc(des3_ede)",
	.base.cra_driver_name	=	"cbc-des3_ede-s390",
	.base.cra_priority	=	400,	/* combo: des3 + cbc */
	.base.cra_blocksize	=	DES_BLOCK_SIZE,
	.base.cra_ctxsize	=	sizeof(struct s390_des_ctx),
	.base.cra_module	=	THIS_MODULE,
	.min_keysize		=	DES3_KEY_SIZE,
	.max_keysize		=	DES3_KEY_SIZE,
	.ivsize			=	DES_BLOCK_SIZE,
	.setkey			=	des3_setkey_skcipher,
	.encrypt		=	cbc_des3_encrypt,
	.decrypt		=	cbc_des3_decrypt,
>>>>>>> 24b8d41d
};

static unsigned int __ctrblk_init(u8 *ctrptr, u8 *iv, unsigned int nbytes)
{
	unsigned int i, n;

	/* align to block size, max. PAGE_SIZE */
	n = (nbytes > PAGE_SIZE) ? PAGE_SIZE : nbytes & ~(DES_BLOCK_SIZE - 1);
	memcpy(ctrptr, iv, DES_BLOCK_SIZE);
	for (i = (n / DES_BLOCK_SIZE) - 1; i > 0; i--) {
		memcpy(ctrptr + DES_BLOCK_SIZE, ctrptr, DES_BLOCK_SIZE);
		crypto_inc(ctrptr + DES_BLOCK_SIZE, DES_BLOCK_SIZE);
		ctrptr += DES_BLOCK_SIZE;
	}
	return n;
}

<<<<<<< HEAD
static int ctr_desall_crypt(struct blkcipher_desc *desc, unsigned long fc,
			    struct blkcipher_walk *walk)
{
	struct s390_des_ctx *ctx = crypto_blkcipher_ctx(desc->tfm);
	u8 buf[DES_BLOCK_SIZE], *ctrptr;
	unsigned int n, nbytes;
	int ret, locked;

	locked = spin_trylock(&ctrblk_lock);

	ret = blkcipher_walk_virt_block(desc, walk, DES_BLOCK_SIZE);
	while ((nbytes = walk->nbytes) >= DES_BLOCK_SIZE) {
		n = DES_BLOCK_SIZE;
		if (nbytes >= 2*DES_BLOCK_SIZE && locked)
			n = __ctrblk_init(ctrblk, walk->iv, nbytes);
		ctrptr = (n > DES_BLOCK_SIZE) ? ctrblk : walk->iv;
		cpacf_kmctr(fc, ctx->key, walk->dst.virt.addr,
			    walk->src.virt.addr, n, ctrptr);
		if (ctrptr == ctrblk)
			memcpy(walk->iv, ctrptr + n - DES_BLOCK_SIZE,
				DES_BLOCK_SIZE);
		crypto_inc(walk->iv, DES_BLOCK_SIZE);
		ret = blkcipher_walk_done(desc, walk, nbytes - n);
	}
	if (locked)
		spin_unlock(&ctrblk_lock);
	/* final block may be < DES_BLOCK_SIZE, copy only nbytes */
	if (nbytes) {
		cpacf_kmctr(fc, ctx->key, buf, walk->src.virt.addr,
			    DES_BLOCK_SIZE, walk->iv);
		memcpy(walk->dst.virt.addr, buf, nbytes);
		crypto_inc(walk->iv, DES_BLOCK_SIZE);
		ret = blkcipher_walk_done(desc, walk, 0);
=======
static int ctr_desall_crypt(struct skcipher_request *req, unsigned long fc)
{
	struct crypto_skcipher *tfm = crypto_skcipher_reqtfm(req);
	struct s390_des_ctx *ctx = crypto_skcipher_ctx(tfm);
	u8 buf[DES_BLOCK_SIZE], *ctrptr;
	struct skcipher_walk walk;
	unsigned int n, nbytes;
	int ret, locked;

	locked = mutex_trylock(&ctrblk_lock);

	ret = skcipher_walk_virt(&walk, req, false);
	while ((nbytes = walk.nbytes) >= DES_BLOCK_SIZE) {
		n = DES_BLOCK_SIZE;
		if (nbytes >= 2*DES_BLOCK_SIZE && locked)
			n = __ctrblk_init(ctrblk, walk.iv, nbytes);
		ctrptr = (n > DES_BLOCK_SIZE) ? ctrblk : walk.iv;
		cpacf_kmctr(fc, ctx->key, walk.dst.virt.addr,
			    walk.src.virt.addr, n, ctrptr);
		if (ctrptr == ctrblk)
			memcpy(walk.iv, ctrptr + n - DES_BLOCK_SIZE,
				DES_BLOCK_SIZE);
		crypto_inc(walk.iv, DES_BLOCK_SIZE);
		ret = skcipher_walk_done(&walk, nbytes - n);
	}
	if (locked)
		mutex_unlock(&ctrblk_lock);
	/* final block may be < DES_BLOCK_SIZE, copy only nbytes */
	if (nbytes) {
		cpacf_kmctr(fc, ctx->key, buf, walk.src.virt.addr,
			    DES_BLOCK_SIZE, walk.iv);
		memcpy(walk.dst.virt.addr, buf, nbytes);
		crypto_inc(walk.iv, DES_BLOCK_SIZE);
		ret = skcipher_walk_done(&walk, 0);
>>>>>>> 24b8d41d
	}
	return ret;
}

static int ctr_des_crypt(struct skcipher_request *req)
{
<<<<<<< HEAD
	struct blkcipher_walk walk;

	blkcipher_walk_init(&walk, dst, src, nbytes);
	return ctr_desall_crypt(desc, CPACF_KMCTR_DEA, &walk);
}

static int ctr_des_decrypt(struct blkcipher_desc *desc,
			   struct scatterlist *dst, struct scatterlist *src,
			   unsigned int nbytes)
{
	struct blkcipher_walk walk;

	blkcipher_walk_init(&walk, dst, src, nbytes);
	return ctr_desall_crypt(desc, CPACF_KMCTR_DEA | CPACF_DECRYPT, &walk);
}

static struct crypto_alg ctr_des_alg = {
	.cra_name		=	"ctr(des)",
	.cra_driver_name	=	"ctr-des-s390",
	.cra_priority		=	400,	/* combo: des + ctr */
	.cra_flags		=	CRYPTO_ALG_TYPE_BLKCIPHER,
	.cra_blocksize		=	1,
	.cra_ctxsize		=	sizeof(struct s390_des_ctx),
	.cra_type		=	&crypto_blkcipher_type,
	.cra_module		=	THIS_MODULE,
	.cra_u			=	{
		.blkcipher = {
			.min_keysize		=	DES_KEY_SIZE,
			.max_keysize		=	DES_KEY_SIZE,
			.ivsize			=	DES_BLOCK_SIZE,
			.setkey			=	des_setkey,
			.encrypt		=	ctr_des_encrypt,
			.decrypt		=	ctr_des_decrypt,
		}
	}
=======
	return ctr_desall_crypt(req, CPACF_KMCTR_DEA);
}

static struct skcipher_alg ctr_des_alg = {
	.base.cra_name		=	"ctr(des)",
	.base.cra_driver_name	=	"ctr-des-s390",
	.base.cra_priority	=	400,	/* combo: des + ctr */
	.base.cra_blocksize	=	1,
	.base.cra_ctxsize	=	sizeof(struct s390_des_ctx),
	.base.cra_module	=	THIS_MODULE,
	.min_keysize		=	DES_KEY_SIZE,
	.max_keysize		=	DES_KEY_SIZE,
	.ivsize			=	DES_BLOCK_SIZE,
	.setkey			=	des_setkey_skcipher,
	.encrypt		=	ctr_des_crypt,
	.decrypt		=	ctr_des_crypt,
	.chunksize		=	DES_BLOCK_SIZE,
};

static int ctr_des3_crypt(struct skcipher_request *req)
{
	return ctr_desall_crypt(req, CPACF_KMCTR_TDEA_192);
}

static struct skcipher_alg ctr_des3_alg = {
	.base.cra_name		=	"ctr(des3_ede)",
	.base.cra_driver_name	=	"ctr-des3_ede-s390",
	.base.cra_priority	=	400,	/* combo: des3 + ede */
	.base.cra_blocksize	=	1,
	.base.cra_ctxsize	=	sizeof(struct s390_des_ctx),
	.base.cra_module	=	THIS_MODULE,
	.min_keysize		=	DES3_KEY_SIZE,
	.max_keysize		=	DES3_KEY_SIZE,
	.ivsize			=	DES_BLOCK_SIZE,
	.setkey			=	des3_setkey_skcipher,
	.encrypt		=	ctr_des3_crypt,
	.decrypt		=	ctr_des3_crypt,
	.chunksize		=	DES_BLOCK_SIZE,
>>>>>>> 24b8d41d
};

static struct crypto_alg *des_s390_algs_ptr[2];
static int des_s390_algs_num;
static struct skcipher_alg *des_s390_skciphers_ptr[6];
static int des_s390_skciphers_num;

static int des_s390_register_alg(struct crypto_alg *alg)
{
<<<<<<< HEAD
	struct blkcipher_walk walk;

	blkcipher_walk_init(&walk, dst, src, nbytes);
	return ctr_desall_crypt(desc, CPACF_KMCTR_TDEA_192, &walk);
=======
	int ret;

	ret = crypto_register_alg(alg);
	if (!ret)
		des_s390_algs_ptr[des_s390_algs_num++] = alg;
	return ret;
>>>>>>> 24b8d41d
}

static int des_s390_register_skcipher(struct skcipher_alg *alg)
{
<<<<<<< HEAD
	struct blkcipher_walk walk;

	blkcipher_walk_init(&walk, dst, src, nbytes);
	return ctr_desall_crypt(desc, CPACF_KMCTR_TDEA_192 | CPACF_DECRYPT,
				&walk);
}

static struct crypto_alg ctr_des3_alg = {
	.cra_name		=	"ctr(des3_ede)",
	.cra_driver_name	=	"ctr-des3_ede-s390",
	.cra_priority		=	400,	/* combo: des3 + ede */
	.cra_flags		=	CRYPTO_ALG_TYPE_BLKCIPHER,
	.cra_blocksize		=	1,
	.cra_ctxsize		=	sizeof(struct s390_des_ctx),
	.cra_type		=	&crypto_blkcipher_type,
	.cra_module		=	THIS_MODULE,
	.cra_u			=	{
		.blkcipher = {
			.min_keysize		=	DES3_KEY_SIZE,
			.max_keysize		=	DES3_KEY_SIZE,
			.ivsize			=	DES_BLOCK_SIZE,
			.setkey			=	des3_setkey,
			.encrypt		=	ctr_des3_encrypt,
			.decrypt		=	ctr_des3_decrypt,
		}
	}
};
=======
	int ret;

	ret = crypto_register_skcipher(alg);
	if (!ret)
		des_s390_skciphers_ptr[des_s390_skciphers_num++] = alg;
	return ret;
}

static void des_s390_exit(void)
{
	while (des_s390_algs_num--)
		crypto_unregister_alg(des_s390_algs_ptr[des_s390_algs_num]);
	while (des_s390_skciphers_num--)
		crypto_unregister_skcipher(des_s390_skciphers_ptr[des_s390_skciphers_num]);
	if (ctrblk)
		free_page((unsigned long) ctrblk);
}
>>>>>>> 24b8d41d

static struct crypto_alg *des_s390_algs_ptr[8];
static int des_s390_algs_num;

static int des_s390_register_alg(struct crypto_alg *alg)
{
	int ret;

	ret = crypto_register_alg(alg);
	if (!ret)
		des_s390_algs_ptr[des_s390_algs_num++] = alg;
	return ret;
}

static void des_s390_exit(void)
{
	while (des_s390_algs_num--)
		crypto_unregister_alg(des_s390_algs_ptr[des_s390_algs_num]);
	if (ctrblk)
		free_page((unsigned long) ctrblk);
}

static int __init des_s390_init(void)
{
	int ret;

	/* Query available functions for KM, KMC and KMCTR */
	cpacf_query(CPACF_KM, &km_functions);
	cpacf_query(CPACF_KMC, &kmc_functions);
	cpacf_query(CPACF_KMCTR, &kmctr_functions);

	if (cpacf_test_func(&km_functions, CPACF_KM_DEA)) {
		ret = des_s390_register_alg(&des_alg);
		if (ret)
			goto out_err;
<<<<<<< HEAD
		ret = des_s390_register_alg(&ecb_des_alg);
=======
		ret = des_s390_register_skcipher(&ecb_des_alg);
>>>>>>> 24b8d41d
		if (ret)
			goto out_err;
	}
	if (cpacf_test_func(&kmc_functions, CPACF_KMC_DEA)) {
<<<<<<< HEAD
		ret = des_s390_register_alg(&cbc_des_alg);
=======
		ret = des_s390_register_skcipher(&cbc_des_alg);
>>>>>>> 24b8d41d
		if (ret)
			goto out_err;
	}
	if (cpacf_test_func(&km_functions, CPACF_KM_TDEA_192)) {
		ret = des_s390_register_alg(&des3_alg);
<<<<<<< HEAD
		if (ret)
			goto out_err;
		ret = des_s390_register_alg(&ecb_des3_alg);
		if (ret)
			goto out_err;
	}
	if (cpacf_test_func(&kmc_functions, CPACF_KMC_TDEA_192)) {
		ret = des_s390_register_alg(&cbc_des3_alg);
		if (ret)
			goto out_err;
	}
=======
		if (ret)
			goto out_err;
		ret = des_s390_register_skcipher(&ecb_des3_alg);
		if (ret)
			goto out_err;
	}
	if (cpacf_test_func(&kmc_functions, CPACF_KMC_TDEA_192)) {
		ret = des_s390_register_skcipher(&cbc_des3_alg);
		if (ret)
			goto out_err;
	}
>>>>>>> 24b8d41d

	if (cpacf_test_func(&kmctr_functions, CPACF_KMCTR_DEA) ||
	    cpacf_test_func(&kmctr_functions, CPACF_KMCTR_TDEA_192)) {
		ctrblk = (u8 *) __get_free_page(GFP_KERNEL);
		if (!ctrblk) {
			ret = -ENOMEM;
			goto out_err;
		}
	}

	if (cpacf_test_func(&kmctr_functions, CPACF_KMCTR_DEA)) {
<<<<<<< HEAD
		ret = des_s390_register_alg(&ctr_des_alg);
=======
		ret = des_s390_register_skcipher(&ctr_des_alg);
>>>>>>> 24b8d41d
		if (ret)
			goto out_err;
	}
	if (cpacf_test_func(&kmctr_functions, CPACF_KMCTR_TDEA_192)) {
<<<<<<< HEAD
		ret = des_s390_register_alg(&ctr_des3_alg);
=======
		ret = des_s390_register_skcipher(&ctr_des3_alg);
>>>>>>> 24b8d41d
		if (ret)
			goto out_err;
	}

	return 0;
out_err:
	des_s390_exit();
	return ret;
}

module_cpu_feature_match(MSA, des_s390_init);
module_exit(des_s390_exit);

MODULE_ALIAS_CRYPTO("des");
MODULE_ALIAS_CRYPTO("des3_ede");

MODULE_LICENSE("GPL");
MODULE_DESCRIPTION("DES & Triple DES EDE Cipher Algorithms");<|MERGE_RESOLUTION|>--- conflicted
+++ resolved
@@ -16,20 +16,14 @@
 #include <linux/fips.h>
 #include <linux/mutex.h>
 #include <crypto/algapi.h>
-<<<<<<< HEAD
-#include <crypto/des.h>
-=======
 #include <crypto/internal/des.h>
 #include <crypto/internal/skcipher.h>
->>>>>>> 24b8d41d
 #include <asm/cpacf.h>
 
 #define DES3_KEY_SIZE	(3 * DES_KEY_SIZE)
 
 static u8 *ctrblk;
 static DEFINE_MUTEX(ctrblk_lock);
-
-static cpacf_mask_t km_functions, kmc_functions, kmctr_functions;
 
 static cpacf_mask_t km_functions, kmc_functions, kmctr_functions;
 
@@ -42,22 +36,11 @@
 		      unsigned int key_len)
 {
 	struct s390_des_ctx *ctx = crypto_tfm_ctx(tfm);
-<<<<<<< HEAD
-	u32 tmp[DES_EXPKEY_WORDS];
-
-	/* check for weak keys */
-	if (!des_ekey(tmp, key) &&
-	    (tfm->crt_flags & CRYPTO_TFM_REQ_WEAK_KEY)) {
-		tfm->crt_flags |= CRYPTO_TFM_RES_WEAK_KEY;
-		return -EINVAL;
-	}
-=======
 	int err;
 
 	err = crypto_des_verify_key(tfm, key);
 	if (err)
 		return err;
->>>>>>> 24b8d41d
 
 	memcpy(ctx->key, key, key_len);
 	return 0;
@@ -103,22 +86,6 @@
 	}
 };
 
-<<<<<<< HEAD
-static int ecb_desall_crypt(struct blkcipher_desc *desc, unsigned long fc,
-			    struct blkcipher_walk *walk)
-{
-	struct s390_des_ctx *ctx = crypto_blkcipher_ctx(desc->tfm);
-	unsigned int nbytes, n;
-	int ret;
-
-	ret = blkcipher_walk_virt(desc, walk);
-	while ((nbytes = walk->nbytes) >= DES_BLOCK_SIZE) {
-		/* only use complete blocks */
-		n = nbytes & ~(DES_BLOCK_SIZE - 1);
-		cpacf_km(fc, ctx->key, walk->dst.virt.addr,
-			 walk->src.virt.addr, n);
-		ret = blkcipher_walk_done(desc, walk, nbytes - n);
-=======
 static int ecb_desall_crypt(struct skcipher_request *req, unsigned long fc)
 {
 	struct crypto_skcipher *tfm = crypto_skcipher_reqtfm(req);
@@ -134,23 +101,15 @@
 		cpacf_km(fc, ctx->key, walk.dst.virt.addr,
 			 walk.src.virt.addr, n);
 		ret = skcipher_walk_done(&walk, nbytes - n);
->>>>>>> 24b8d41d
 	}
 	return ret;
 }
 
-<<<<<<< HEAD
-static int cbc_desall_crypt(struct blkcipher_desc *desc, unsigned long fc,
-			    struct blkcipher_walk *walk)
-{
-	struct s390_des_ctx *ctx = crypto_blkcipher_ctx(desc->tfm);
-=======
 static int cbc_desall_crypt(struct skcipher_request *req, unsigned long fc)
 {
 	struct crypto_skcipher *tfm = crypto_skcipher_reqtfm(req);
 	struct s390_des_ctx *ctx = crypto_skcipher_ctx(tfm);
 	struct skcipher_walk walk;
->>>>>>> 24b8d41d
 	unsigned int nbytes, n;
 	int ret;
 	struct {
@@ -158,19 +117,6 @@
 		u8 key[DES3_KEY_SIZE];
 	} param;
 
-<<<<<<< HEAD
-	ret = blkcipher_walk_virt(desc, walk);
-	memcpy(param.iv, walk->iv, DES_BLOCK_SIZE);
-	memcpy(param.key, ctx->key, DES3_KEY_SIZE);
-	while ((nbytes = walk->nbytes) >= DES_BLOCK_SIZE) {
-		/* only use complete blocks */
-		n = nbytes & ~(DES_BLOCK_SIZE - 1);
-		cpacf_kmc(fc, &param, walk->dst.virt.addr,
-			  walk->src.virt.addr, n);
-		ret = blkcipher_walk_done(desc, walk, nbytes - n);
-	}
-	memcpy(walk->iv, param.iv, DES_BLOCK_SIZE);
-=======
 	ret = skcipher_walk_virt(&walk, req, false);
 	if (ret)
 		return ret;
@@ -184,50 +130,16 @@
 		memcpy(walk.iv, param.iv, DES_BLOCK_SIZE);
 		ret = skcipher_walk_done(&walk, nbytes - n);
 	}
->>>>>>> 24b8d41d
 	return ret;
 }
 
 static int ecb_des_encrypt(struct skcipher_request *req)
 {
-<<<<<<< HEAD
-	struct blkcipher_walk walk;
-
-	blkcipher_walk_init(&walk, dst, src, nbytes);
-	return ecb_desall_crypt(desc, CPACF_KM_DEA, &walk);
-=======
 	return ecb_desall_crypt(req, CPACF_KM_DEA);
->>>>>>> 24b8d41d
 }
 
 static int ecb_des_decrypt(struct skcipher_request *req)
 {
-<<<<<<< HEAD
-	struct blkcipher_walk walk;
-
-	blkcipher_walk_init(&walk, dst, src, nbytes);
-	return ecb_desall_crypt(desc, CPACF_KM_DEA | CPACF_DECRYPT, &walk);
-}
-
-static struct crypto_alg ecb_des_alg = {
-	.cra_name		=	"ecb(des)",
-	.cra_driver_name	=	"ecb-des-s390",
-	.cra_priority		=	400,	/* combo: des + ecb */
-	.cra_flags		=	CRYPTO_ALG_TYPE_BLKCIPHER,
-	.cra_blocksize		=	DES_BLOCK_SIZE,
-	.cra_ctxsize		=	sizeof(struct s390_des_ctx),
-	.cra_type		=	&crypto_blkcipher_type,
-	.cra_module		=	THIS_MODULE,
-	.cra_u			=	{
-		.blkcipher = {
-			.min_keysize		=	DES_KEY_SIZE,
-			.max_keysize		=	DES_KEY_SIZE,
-			.setkey			=	des_setkey,
-			.encrypt		=	ecb_des_encrypt,
-			.decrypt		=	ecb_des_decrypt,
-		}
-	}
-=======
 	return ecb_desall_crypt(req, CPACF_KM_DEA | CPACF_DECRYPT);
 }
 
@@ -243,50 +155,15 @@
 	.setkey			=	des_setkey_skcipher,
 	.encrypt		=	ecb_des_encrypt,
 	.decrypt		=	ecb_des_decrypt,
->>>>>>> 24b8d41d
 };
 
 static int cbc_des_encrypt(struct skcipher_request *req)
 {
-<<<<<<< HEAD
-	struct blkcipher_walk walk;
-
-	blkcipher_walk_init(&walk, dst, src, nbytes);
-	return cbc_desall_crypt(desc, CPACF_KMC_DEA, &walk);
-=======
 	return cbc_desall_crypt(req, CPACF_KMC_DEA);
->>>>>>> 24b8d41d
 }
 
 static int cbc_des_decrypt(struct skcipher_request *req)
 {
-<<<<<<< HEAD
-	struct blkcipher_walk walk;
-
-	blkcipher_walk_init(&walk, dst, src, nbytes);
-	return cbc_desall_crypt(desc, CPACF_KMC_DEA | CPACF_DECRYPT, &walk);
-}
-
-static struct crypto_alg cbc_des_alg = {
-	.cra_name		=	"cbc(des)",
-	.cra_driver_name	=	"cbc-des-s390",
-	.cra_priority		=	400,	/* combo: des + cbc */
-	.cra_flags		=	CRYPTO_ALG_TYPE_BLKCIPHER,
-	.cra_blocksize		=	DES_BLOCK_SIZE,
-	.cra_ctxsize		=	sizeof(struct s390_des_ctx),
-	.cra_type		=	&crypto_blkcipher_type,
-	.cra_module		=	THIS_MODULE,
-	.cra_u			=	{
-		.blkcipher = {
-			.min_keysize		=	DES_KEY_SIZE,
-			.max_keysize		=	DES_KEY_SIZE,
-			.ivsize			=	DES_BLOCK_SIZE,
-			.setkey			=	des_setkey,
-			.encrypt		=	cbc_des_encrypt,
-			.decrypt		=	cbc_des_decrypt,
-		}
-	}
-=======
 	return cbc_desall_crypt(req, CPACF_KMC_DEA | CPACF_DECRYPT);
 }
 
@@ -303,7 +180,6 @@
 	.setkey			=	des_setkey_skcipher,
 	.encrypt		=	cbc_des_encrypt,
 	.decrypt		=	cbc_des_decrypt,
->>>>>>> 24b8d41d
 };
 
 /*
@@ -325,23 +201,12 @@
 		       unsigned int key_len)
 {
 	struct s390_des_ctx *ctx = crypto_tfm_ctx(tfm);
-<<<<<<< HEAD
-
-	if (!(crypto_memneq(key, &key[DES_KEY_SIZE], DES_KEY_SIZE) &&
-	    crypto_memneq(&key[DES_KEY_SIZE], &key[DES_KEY_SIZE * 2],
-			  DES_KEY_SIZE)) &&
-	    (tfm->crt_flags & CRYPTO_TFM_REQ_WEAK_KEY)) {
-		tfm->crt_flags |= CRYPTO_TFM_RES_WEAK_KEY;
-		return -EINVAL;
-	}
-=======
 	int err;
 
 	err = crypto_des3_ede_verify_key(tfm, key);
 	if (err)
 		return err;
 
->>>>>>> 24b8d41d
 	memcpy(ctx->key, key, key_len);
 	return 0;
 }
@@ -388,45 +253,11 @@
 
 static int ecb_des3_encrypt(struct skcipher_request *req)
 {
-<<<<<<< HEAD
-	struct blkcipher_walk walk;
-
-	blkcipher_walk_init(&walk, dst, src, nbytes);
-	return ecb_desall_crypt(desc, CPACF_KM_TDEA_192, &walk);
-=======
 	return ecb_desall_crypt(req, CPACF_KM_TDEA_192);
->>>>>>> 24b8d41d
 }
 
 static int ecb_des3_decrypt(struct skcipher_request *req)
 {
-<<<<<<< HEAD
-	struct blkcipher_walk walk;
-
-	blkcipher_walk_init(&walk, dst, src, nbytes);
-	return ecb_desall_crypt(desc, CPACF_KM_TDEA_192 | CPACF_DECRYPT,
-				&walk);
-}
-
-static struct crypto_alg ecb_des3_alg = {
-	.cra_name		=	"ecb(des3_ede)",
-	.cra_driver_name	=	"ecb-des3_ede-s390",
-	.cra_priority		=	400,	/* combo: des3 + ecb */
-	.cra_flags		=	CRYPTO_ALG_TYPE_BLKCIPHER,
-	.cra_blocksize		=	DES_BLOCK_SIZE,
-	.cra_ctxsize		=	sizeof(struct s390_des_ctx),
-	.cra_type		=	&crypto_blkcipher_type,
-	.cra_module		=	THIS_MODULE,
-	.cra_u			=	{
-		.blkcipher = {
-			.min_keysize		=	DES3_KEY_SIZE,
-			.max_keysize		=	DES3_KEY_SIZE,
-			.setkey			=	des3_setkey,
-			.encrypt		=	ecb_des3_encrypt,
-			.decrypt		=	ecb_des3_decrypt,
-		}
-	}
-=======
 	return ecb_desall_crypt(req, CPACF_KM_TDEA_192 | CPACF_DECRYPT);
 }
 
@@ -442,51 +273,15 @@
 	.setkey			=	des3_setkey_skcipher,
 	.encrypt		=	ecb_des3_encrypt,
 	.decrypt		=	ecb_des3_decrypt,
->>>>>>> 24b8d41d
 };
 
 static int cbc_des3_encrypt(struct skcipher_request *req)
 {
-<<<<<<< HEAD
-	struct blkcipher_walk walk;
-
-	blkcipher_walk_init(&walk, dst, src, nbytes);
-	return cbc_desall_crypt(desc, CPACF_KMC_TDEA_192, &walk);
-=======
 	return cbc_desall_crypt(req, CPACF_KMC_TDEA_192);
->>>>>>> 24b8d41d
 }
 
 static int cbc_des3_decrypt(struct skcipher_request *req)
 {
-<<<<<<< HEAD
-	struct blkcipher_walk walk;
-
-	blkcipher_walk_init(&walk, dst, src, nbytes);
-	return cbc_desall_crypt(desc, CPACF_KMC_TDEA_192 | CPACF_DECRYPT,
-				&walk);
-}
-
-static struct crypto_alg cbc_des3_alg = {
-	.cra_name		=	"cbc(des3_ede)",
-	.cra_driver_name	=	"cbc-des3_ede-s390",
-	.cra_priority		=	400,	/* combo: des3 + cbc */
-	.cra_flags		=	CRYPTO_ALG_TYPE_BLKCIPHER,
-	.cra_blocksize		=	DES_BLOCK_SIZE,
-	.cra_ctxsize		=	sizeof(struct s390_des_ctx),
-	.cra_type		=	&crypto_blkcipher_type,
-	.cra_module		=	THIS_MODULE,
-	.cra_u			=	{
-		.blkcipher = {
-			.min_keysize		=	DES3_KEY_SIZE,
-			.max_keysize		=	DES3_KEY_SIZE,
-			.ivsize			=	DES_BLOCK_SIZE,
-			.setkey			=	des3_setkey,
-			.encrypt		=	cbc_des3_encrypt,
-			.decrypt		=	cbc_des3_decrypt,
-		}
-	}
-=======
 	return cbc_desall_crypt(req, CPACF_KMC_TDEA_192 | CPACF_DECRYPT);
 }
 
@@ -503,7 +298,6 @@
 	.setkey			=	des3_setkey_skcipher,
 	.encrypt		=	cbc_des3_encrypt,
 	.decrypt		=	cbc_des3_decrypt,
->>>>>>> 24b8d41d
 };
 
 static unsigned int __ctrblk_init(u8 *ctrptr, u8 *iv, unsigned int nbytes)
@@ -521,41 +315,6 @@
 	return n;
 }
 
-<<<<<<< HEAD
-static int ctr_desall_crypt(struct blkcipher_desc *desc, unsigned long fc,
-			    struct blkcipher_walk *walk)
-{
-	struct s390_des_ctx *ctx = crypto_blkcipher_ctx(desc->tfm);
-	u8 buf[DES_BLOCK_SIZE], *ctrptr;
-	unsigned int n, nbytes;
-	int ret, locked;
-
-	locked = spin_trylock(&ctrblk_lock);
-
-	ret = blkcipher_walk_virt_block(desc, walk, DES_BLOCK_SIZE);
-	while ((nbytes = walk->nbytes) >= DES_BLOCK_SIZE) {
-		n = DES_BLOCK_SIZE;
-		if (nbytes >= 2*DES_BLOCK_SIZE && locked)
-			n = __ctrblk_init(ctrblk, walk->iv, nbytes);
-		ctrptr = (n > DES_BLOCK_SIZE) ? ctrblk : walk->iv;
-		cpacf_kmctr(fc, ctx->key, walk->dst.virt.addr,
-			    walk->src.virt.addr, n, ctrptr);
-		if (ctrptr == ctrblk)
-			memcpy(walk->iv, ctrptr + n - DES_BLOCK_SIZE,
-				DES_BLOCK_SIZE);
-		crypto_inc(walk->iv, DES_BLOCK_SIZE);
-		ret = blkcipher_walk_done(desc, walk, nbytes - n);
-	}
-	if (locked)
-		spin_unlock(&ctrblk_lock);
-	/* final block may be < DES_BLOCK_SIZE, copy only nbytes */
-	if (nbytes) {
-		cpacf_kmctr(fc, ctx->key, buf, walk->src.virt.addr,
-			    DES_BLOCK_SIZE, walk->iv);
-		memcpy(walk->dst.virt.addr, buf, nbytes);
-		crypto_inc(walk->iv, DES_BLOCK_SIZE);
-		ret = blkcipher_walk_done(desc, walk, 0);
-=======
 static int ctr_desall_crypt(struct skcipher_request *req, unsigned long fc)
 {
 	struct crypto_skcipher *tfm = crypto_skcipher_reqtfm(req);
@@ -590,50 +349,12 @@
 		memcpy(walk.dst.virt.addr, buf, nbytes);
 		crypto_inc(walk.iv, DES_BLOCK_SIZE);
 		ret = skcipher_walk_done(&walk, 0);
->>>>>>> 24b8d41d
 	}
 	return ret;
 }
 
 static int ctr_des_crypt(struct skcipher_request *req)
 {
-<<<<<<< HEAD
-	struct blkcipher_walk walk;
-
-	blkcipher_walk_init(&walk, dst, src, nbytes);
-	return ctr_desall_crypt(desc, CPACF_KMCTR_DEA, &walk);
-}
-
-static int ctr_des_decrypt(struct blkcipher_desc *desc,
-			   struct scatterlist *dst, struct scatterlist *src,
-			   unsigned int nbytes)
-{
-	struct blkcipher_walk walk;
-
-	blkcipher_walk_init(&walk, dst, src, nbytes);
-	return ctr_desall_crypt(desc, CPACF_KMCTR_DEA | CPACF_DECRYPT, &walk);
-}
-
-static struct crypto_alg ctr_des_alg = {
-	.cra_name		=	"ctr(des)",
-	.cra_driver_name	=	"ctr-des-s390",
-	.cra_priority		=	400,	/* combo: des + ctr */
-	.cra_flags		=	CRYPTO_ALG_TYPE_BLKCIPHER,
-	.cra_blocksize		=	1,
-	.cra_ctxsize		=	sizeof(struct s390_des_ctx),
-	.cra_type		=	&crypto_blkcipher_type,
-	.cra_module		=	THIS_MODULE,
-	.cra_u			=	{
-		.blkcipher = {
-			.min_keysize		=	DES_KEY_SIZE,
-			.max_keysize		=	DES_KEY_SIZE,
-			.ivsize			=	DES_BLOCK_SIZE,
-			.setkey			=	des_setkey,
-			.encrypt		=	ctr_des_encrypt,
-			.decrypt		=	ctr_des_decrypt,
-		}
-	}
-=======
 	return ctr_desall_crypt(req, CPACF_KMCTR_DEA);
 }
 
@@ -672,7 +393,6 @@
 	.encrypt		=	ctr_des3_crypt,
 	.decrypt		=	ctr_des3_crypt,
 	.chunksize		=	DES_BLOCK_SIZE,
->>>>>>> 24b8d41d
 };
 
 static struct crypto_alg *des_s390_algs_ptr[2];
@@ -682,52 +402,16 @@
 
 static int des_s390_register_alg(struct crypto_alg *alg)
 {
-<<<<<<< HEAD
-	struct blkcipher_walk walk;
-
-	blkcipher_walk_init(&walk, dst, src, nbytes);
-	return ctr_desall_crypt(desc, CPACF_KMCTR_TDEA_192, &walk);
-=======
 	int ret;
 
 	ret = crypto_register_alg(alg);
 	if (!ret)
 		des_s390_algs_ptr[des_s390_algs_num++] = alg;
 	return ret;
->>>>>>> 24b8d41d
 }
 
 static int des_s390_register_skcipher(struct skcipher_alg *alg)
 {
-<<<<<<< HEAD
-	struct blkcipher_walk walk;
-
-	blkcipher_walk_init(&walk, dst, src, nbytes);
-	return ctr_desall_crypt(desc, CPACF_KMCTR_TDEA_192 | CPACF_DECRYPT,
-				&walk);
-}
-
-static struct crypto_alg ctr_des3_alg = {
-	.cra_name		=	"ctr(des3_ede)",
-	.cra_driver_name	=	"ctr-des3_ede-s390",
-	.cra_priority		=	400,	/* combo: des3 + ede */
-	.cra_flags		=	CRYPTO_ALG_TYPE_BLKCIPHER,
-	.cra_blocksize		=	1,
-	.cra_ctxsize		=	sizeof(struct s390_des_ctx),
-	.cra_type		=	&crypto_blkcipher_type,
-	.cra_module		=	THIS_MODULE,
-	.cra_u			=	{
-		.blkcipher = {
-			.min_keysize		=	DES3_KEY_SIZE,
-			.max_keysize		=	DES3_KEY_SIZE,
-			.ivsize			=	DES_BLOCK_SIZE,
-			.setkey			=	des3_setkey,
-			.encrypt		=	ctr_des3_encrypt,
-			.decrypt		=	ctr_des3_decrypt,
-		}
-	}
-};
-=======
 	int ret;
 
 	ret = crypto_register_skcipher(alg);
@@ -745,28 +429,6 @@
 	if (ctrblk)
 		free_page((unsigned long) ctrblk);
 }
->>>>>>> 24b8d41d
-
-static struct crypto_alg *des_s390_algs_ptr[8];
-static int des_s390_algs_num;
-
-static int des_s390_register_alg(struct crypto_alg *alg)
-{
-	int ret;
-
-	ret = crypto_register_alg(alg);
-	if (!ret)
-		des_s390_algs_ptr[des_s390_algs_num++] = alg;
-	return ret;
-}
-
-static void des_s390_exit(void)
-{
-	while (des_s390_algs_num--)
-		crypto_unregister_alg(des_s390_algs_ptr[des_s390_algs_num]);
-	if (ctrblk)
-		free_page((unsigned long) ctrblk);
-}
 
 static int __init des_s390_init(void)
 {
@@ -781,38 +443,17 @@
 		ret = des_s390_register_alg(&des_alg);
 		if (ret)
 			goto out_err;
-<<<<<<< HEAD
-		ret = des_s390_register_alg(&ecb_des_alg);
-=======
 		ret = des_s390_register_skcipher(&ecb_des_alg);
->>>>>>> 24b8d41d
 		if (ret)
 			goto out_err;
 	}
 	if (cpacf_test_func(&kmc_functions, CPACF_KMC_DEA)) {
-<<<<<<< HEAD
-		ret = des_s390_register_alg(&cbc_des_alg);
-=======
 		ret = des_s390_register_skcipher(&cbc_des_alg);
->>>>>>> 24b8d41d
 		if (ret)
 			goto out_err;
 	}
 	if (cpacf_test_func(&km_functions, CPACF_KM_TDEA_192)) {
 		ret = des_s390_register_alg(&des3_alg);
-<<<<<<< HEAD
-		if (ret)
-			goto out_err;
-		ret = des_s390_register_alg(&ecb_des3_alg);
-		if (ret)
-			goto out_err;
-	}
-	if (cpacf_test_func(&kmc_functions, CPACF_KMC_TDEA_192)) {
-		ret = des_s390_register_alg(&cbc_des3_alg);
-		if (ret)
-			goto out_err;
-	}
-=======
 		if (ret)
 			goto out_err;
 		ret = des_s390_register_skcipher(&ecb_des3_alg);
@@ -824,7 +465,6 @@
 		if (ret)
 			goto out_err;
 	}
->>>>>>> 24b8d41d
 
 	if (cpacf_test_func(&kmctr_functions, CPACF_KMCTR_DEA) ||
 	    cpacf_test_func(&kmctr_functions, CPACF_KMCTR_TDEA_192)) {
@@ -836,20 +476,12 @@
 	}
 
 	if (cpacf_test_func(&kmctr_functions, CPACF_KMCTR_DEA)) {
-<<<<<<< HEAD
-		ret = des_s390_register_alg(&ctr_des_alg);
-=======
 		ret = des_s390_register_skcipher(&ctr_des_alg);
->>>>>>> 24b8d41d
 		if (ret)
 			goto out_err;
 	}
 	if (cpacf_test_func(&kmctr_functions, CPACF_KMCTR_TDEA_192)) {
-<<<<<<< HEAD
-		ret = des_s390_register_alg(&ctr_des3_alg);
-=======
 		ret = des_s390_register_skcipher(&ctr_des3_alg);
->>>>>>> 24b8d41d
 		if (ret)
 			goto out_err;
 	}
