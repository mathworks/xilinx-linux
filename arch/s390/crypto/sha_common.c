// SPDX-License-Identifier: GPL-2.0+
/*
 * Cryptographic API.
 *
 * s390 generic implementation of the SHA Secure Hash Algorithms.
 *
 * Copyright IBM Corp. 2007
 * Author(s): Jan Glauber (jang@de.ibm.com)
 */

#include <crypto/internal/hash.h>
#include <linux/module.h>
#include <asm/cpacf.h>
#include "sha.h"

int s390_sha_update(struct shash_desc *desc, const u8 *data, unsigned int len)
{
	struct s390_sha_ctx *ctx = shash_desc_ctx(desc);
	unsigned int bsize = crypto_shash_blocksize(desc->tfm);
	unsigned int index, n;

	/* how much is already in the buffer? */
	index = ctx->count % bsize;
	ctx->count += len;

	if ((index + len) < bsize)
		goto store;

	/* process one stored block */
	if (index) {
		memcpy(ctx->buf + index, data, bsize - index);
		cpacf_kimd(ctx->func, ctx->state, ctx->buf, bsize);
		data += bsize - index;
		len -= bsize - index;
		index = 0;
	}

	/* process as many blocks as possible */
	if (len >= bsize) {
<<<<<<< HEAD
		n = len & ~(bsize - 1);
=======
		n = (len / bsize) * bsize;
>>>>>>> 24b8d41d
		cpacf_kimd(ctx->func, ctx->state, data, n);
		data += n;
		len -= n;
	}
store:
	if (len)
		memcpy(ctx->buf + index , data, len);

	return 0;
}
EXPORT_SYMBOL_GPL(s390_sha_update);

static int s390_crypto_shash_parmsize(int func)
{
	switch (func) {
	case CPACF_KLMD_SHA_1:
		return 20;
	case CPACF_KLMD_SHA_256:
		return 32;
	case CPACF_KLMD_SHA_512:
		return 64;
	case CPACF_KLMD_SHA3_224:
	case CPACF_KLMD_SHA3_256:
	case CPACF_KLMD_SHA3_384:
	case CPACF_KLMD_SHA3_512:
		return 200;
	default:
		return -EINVAL;
	}
}

int s390_sha_final(struct shash_desc *desc, u8 *out)
{
	struct s390_sha_ctx *ctx = shash_desc_ctx(desc);
	unsigned int bsize = crypto_shash_blocksize(desc->tfm);
	u64 bits;
<<<<<<< HEAD
	unsigned int index, end, plen;
=======
	unsigned int n;
	int mbl_offset;
>>>>>>> 24b8d41d

	n = ctx->count % bsize;
	bits = ctx->count * 8;
<<<<<<< HEAD
	memcpy(ctx->buf + end - 8, &bits, sizeof(bits));
	cpacf_kimd(ctx->func, ctx->state, ctx->buf, end);
=======
	mbl_offset = s390_crypto_shash_parmsize(ctx->func);
	if (mbl_offset < 0)
		return -EINVAL;

	mbl_offset = mbl_offset / sizeof(u32);

	/* set total msg bit length (mbl) in CPACF parmblock */
	switch (ctx->func) {
	case CPACF_KLMD_SHA_1:
	case CPACF_KLMD_SHA_256:
		memcpy(ctx->state + mbl_offset, &bits, sizeof(bits));
		break;
	case CPACF_KLMD_SHA_512:
		/*
		 * the SHA512 parmblock has a 128-bit mbl field, clear
		 * high-order u64 field, copy bits to low-order u64 field
		 */
		memset(ctx->state + mbl_offset, 0x00, sizeof(bits));
		mbl_offset += sizeof(u64) / sizeof(u32);
		memcpy(ctx->state + mbl_offset, &bits, sizeof(bits));
		break;
	case CPACF_KLMD_SHA3_224:
	case CPACF_KLMD_SHA3_256:
	case CPACF_KLMD_SHA3_384:
	case CPACF_KLMD_SHA3_512:
		break;
	default:
		return -EINVAL;
	}

	cpacf_klmd(ctx->func, ctx->state, ctx->buf, n);
>>>>>>> 24b8d41d

	/* copy digest to out */
	memcpy(out, ctx->state, crypto_shash_digestsize(desc->tfm));
	/* wipe context */
	memset(ctx, 0, sizeof *ctx);

	return 0;
}
EXPORT_SYMBOL_GPL(s390_sha_final);

MODULE_LICENSE("GPL");
MODULE_DESCRIPTION("s390 SHA cipher common functions");<|MERGE_RESOLUTION|>--- conflicted
+++ resolved
@@ -37,11 +37,7 @@
 
 	/* process as many blocks as possible */
 	if (len >= bsize) {
-<<<<<<< HEAD
-		n = len & ~(bsize - 1);
-=======
 		n = (len / bsize) * bsize;
->>>>>>> 24b8d41d
 		cpacf_kimd(ctx->func, ctx->state, data, n);
 		data += n;
 		len -= n;
@@ -78,19 +74,11 @@
 	struct s390_sha_ctx *ctx = shash_desc_ctx(desc);
 	unsigned int bsize = crypto_shash_blocksize(desc->tfm);
 	u64 bits;
-<<<<<<< HEAD
-	unsigned int index, end, plen;
-=======
 	unsigned int n;
 	int mbl_offset;
->>>>>>> 24b8d41d
 
 	n = ctx->count % bsize;
 	bits = ctx->count * 8;
-<<<<<<< HEAD
-	memcpy(ctx->buf + end - 8, &bits, sizeof(bits));
-	cpacf_kimd(ctx->func, ctx->state, ctx->buf, end);
-=======
 	mbl_offset = s390_crypto_shash_parmsize(ctx->func);
 	if (mbl_offset < 0)
 		return -EINVAL;
@@ -122,7 +110,6 @@
 	}
 
 	cpacf_klmd(ctx->func, ctx->state, ctx->buf, n);
->>>>>>> 24b8d41d
 
 	/* copy digest to out */
 	memcpy(out, ctx->state, crypto_shash_digestsize(desc->tfm));
