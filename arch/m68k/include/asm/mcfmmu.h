--- conflicted
+++ resolved
@@ -106,10 +106,7 @@
 }
 
 void cf_bootmem_alloc(void);
-<<<<<<< HEAD
-=======
 void cf_mmu_context_init(void);
->>>>>>> 24b8d41d
 int cf_tlb_miss(struct pt_regs *regs, int write, int dtlb, int extension_word);
 
 #endif
