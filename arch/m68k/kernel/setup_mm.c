// SPDX-License-Identifier: GPL-2.0
/*
 *  linux/arch/m68k/kernel/setup.c
 *
 *  Copyright (C) 1995  Hamish Macdonald
 */

/*
 * This file handles the architecture-dependent parts of system setup
 */

#include <linux/kernel.h>
#include <linux/mm.h>
#include <linux/sched.h>
#include <linux/delay.h>
#include <linux/interrupt.h>
#include <linux/fs.h>
#include <linux/console.h>
#include <linux/genhd.h>
#include <linux/errno.h>
#include <linux/string.h>
#include <linux/init.h>
#include <linux/memblock.h>
#include <linux/proc_fs.h>
#include <linux/seq_file.h>
#include <linux/module.h>
#include <linux/nvram.h>
#include <linux/initrd.h>

#include <asm/bootinfo.h>
#include <asm/byteorder.h>
#include <asm/sections.h>
#include <asm/setup.h>
#include <asm/fpu.h>
#include <asm/irq.h>
#include <asm/io.h>
#include <asm/machdep.h>
#ifdef CONFIG_AMIGA
#include <asm/amigahw.h>
#endif
#include <asm/atarihw.h>
#ifdef CONFIG_ATARI
#include <asm/atari_stram.h>
#endif
#ifdef CONFIG_SUN3X
#include <asm/dvma.h>
#endif
#include <asm/macintosh.h>
#include <asm/natfeat.h>

#if !FPSTATESIZE || !NR_IRQS
#warning No CPU/platform type selected, your kernel will not work!
#warning Are you building an allnoconfig kernel?
#endif

unsigned long m68k_machtype;
EXPORT_SYMBOL(m68k_machtype);
unsigned long m68k_cputype;
EXPORT_SYMBOL(m68k_cputype);
unsigned long m68k_fputype;
unsigned long m68k_mmutype;
EXPORT_SYMBOL(m68k_mmutype);
#ifdef CONFIG_VME
unsigned long vme_brdtype;
EXPORT_SYMBOL(vme_brdtype);
#endif

int m68k_is040or060;
EXPORT_SYMBOL(m68k_is040or060);

extern unsigned long availmem;

int m68k_num_memory;
EXPORT_SYMBOL(m68k_num_memory);
int m68k_realnum_memory;
EXPORT_SYMBOL(m68k_realnum_memory);
unsigned long m68k_memoffset;
struct m68k_mem_info m68k_memory[NUM_MEMINFO];
EXPORT_SYMBOL(m68k_memory);

static struct m68k_mem_info m68k_ramdisk __initdata;

static char m68k_command_line[CL_SIZE] __initdata;

void (*mach_sched_init) (irq_handler_t handler) __initdata = NULL;
/* machine dependent irq functions */
void (*mach_init_IRQ) (void) __initdata = NULL;
void (*mach_get_model) (char *model);
void (*mach_get_hardware_list) (struct seq_file *m);
/* machine dependent timer functions */
int (*mach_hwclk) (int, struct rtc_time*);
EXPORT_SYMBOL(mach_hwclk);
unsigned int (*mach_get_ss)(void);
int (*mach_get_rtc_pll)(struct rtc_pll_info *);
int (*mach_set_rtc_pll)(struct rtc_pll_info *);
EXPORT_SYMBOL(mach_get_ss);
EXPORT_SYMBOL(mach_get_rtc_pll);
EXPORT_SYMBOL(mach_set_rtc_pll);
void (*mach_reset)( void );
void (*mach_halt)( void );
void (*mach_power_off)( void );
long mach_max_dma_address = 0x00ffffff; /* default set to the lower 16MB */
#ifdef CONFIG_HEARTBEAT
void (*mach_heartbeat) (int);
EXPORT_SYMBOL(mach_heartbeat);
#endif
#ifdef CONFIG_M68K_L2_CACHE
void (*mach_l2_flush) (int);
#endif
<<<<<<< HEAD
#if IS_ENABLED(CONFIG_INPUT_M68K_BEEP)
void (*mach_beep)(unsigned int, unsigned int);
EXPORT_SYMBOL(mach_beep);
#endif
=======
>>>>>>> 24b8d41d
#if defined(CONFIG_ISA) && defined(MULTI_ISA)
int isa_type;
int isa_sex;
EXPORT_SYMBOL(isa_type);
EXPORT_SYMBOL(isa_sex);
#endif

extern int amiga_parse_bootinfo(const struct bi_record *);
extern int atari_parse_bootinfo(const struct bi_record *);
extern int mac_parse_bootinfo(const struct bi_record *);
extern int q40_parse_bootinfo(const struct bi_record *);
extern int bvme6000_parse_bootinfo(const struct bi_record *);
extern int mvme16x_parse_bootinfo(const struct bi_record *);
extern int mvme147_parse_bootinfo(const struct bi_record *);
extern int hp300_parse_bootinfo(const struct bi_record *);
extern int apollo_parse_bootinfo(const struct bi_record *);

extern void config_amiga(void);
extern void config_atari(void);
extern void config_mac(void);
extern void config_sun3(void);
extern void config_apollo(void);
extern void config_mvme147(void);
extern void config_mvme16x(void);
extern void config_bvme6000(void);
extern void config_hp300(void);
extern void config_q40(void);
extern void config_sun3x(void);

#define MASK_256K 0xfffc0000

extern void paging_init(void);

static void __init m68k_parse_bootinfo(const struct bi_record *record)
{
	uint16_t tag;

	save_bootinfo(record);

	while ((tag = be16_to_cpu(record->tag)) != BI_LAST) {
		int unknown = 0;
		const void *data = record->data;
		uint16_t size = be16_to_cpu(record->size);

		switch (tag) {
		case BI_MACHTYPE:
		case BI_CPUTYPE:
		case BI_FPUTYPE:
		case BI_MMUTYPE:
			/* Already set up by head.S */
			break;

		case BI_MEMCHUNK:
			if (m68k_num_memory < NUM_MEMINFO) {
				const struct mem_info *m = data;
				m68k_memory[m68k_num_memory].addr =
					be32_to_cpu(m->addr);
				m68k_memory[m68k_num_memory].size =
					be32_to_cpu(m->size);
				m68k_num_memory++;
			} else
				pr_warn("%s: too many memory chunks\n",
					__func__);
			break;

		case BI_RAMDISK:
			{
				const struct mem_info *m = data;
				m68k_ramdisk.addr = be32_to_cpu(m->addr);
				m68k_ramdisk.size = be32_to_cpu(m->size);
			}
			break;

		case BI_COMMAND_LINE:
			strlcpy(m68k_command_line, data,
				sizeof(m68k_command_line));
			break;

		default:
			if (MACH_IS_AMIGA)
				unknown = amiga_parse_bootinfo(record);
			else if (MACH_IS_ATARI)
				unknown = atari_parse_bootinfo(record);
			else if (MACH_IS_MAC)
				unknown = mac_parse_bootinfo(record);
			else if (MACH_IS_Q40)
				unknown = q40_parse_bootinfo(record);
			else if (MACH_IS_BVME6000)
				unknown = bvme6000_parse_bootinfo(record);
			else if (MACH_IS_MVME16x)
				unknown = mvme16x_parse_bootinfo(record);
			else if (MACH_IS_MVME147)
				unknown = mvme147_parse_bootinfo(record);
			else if (MACH_IS_HP300)
				unknown = hp300_parse_bootinfo(record);
			else if (MACH_IS_APOLLO)
				unknown = apollo_parse_bootinfo(record);
			else
				unknown = 1;
		}
		if (unknown)
			pr_warn("%s: unknown tag 0x%04x ignored\n", __func__,
				tag);
		record = (struct bi_record *)((unsigned long)record + size);
	}

	m68k_realnum_memory = m68k_num_memory;
#ifdef CONFIG_SINGLE_MEMORY_CHUNK
	if (m68k_num_memory > 1) {
		pr_warn("%s: ignoring last %i chunks of physical memory\n",
			__func__, (m68k_num_memory - 1));
		m68k_num_memory = 1;
	}
#endif
}

void __init setup_arch(char **cmdline_p)
{
	/* The bootinfo is located right after the kernel */
	if (!CPU_IS_COLDFIRE)
		m68k_parse_bootinfo((const struct bi_record *)_end);

	if (CPU_IS_040)
		m68k_is040or060 = 4;
	else if (CPU_IS_060)
		m68k_is040or060 = 6;

	/* FIXME: m68k_fputype is passed in by Penguin booter, which can
	 * be confused by software FPU emulation. BEWARE.
	 * We should really do our own FPU check at startup.
	 * [what do we do with buggy 68LC040s? if we have problems
	 *  with them, we should add a test to check_bugs() below] */
#if defined(CONFIG_FPU) && !defined(CONFIG_M68KFPU_EMU_ONLY)
	/* clear the fpu if we have one */
	if (m68k_fputype & (FPU_68881|FPU_68882|FPU_68040|FPU_68060|FPU_COLDFIRE)) {
		volatile int zero = 0;
		asm volatile ("frestore %0" : : "m" (zero));
	}
#endif

	if (CPU_IS_060) {
		u32 pcr;

		asm (".chip 68060; movec %%pcr,%0; .chip 68k"
		     : "=d" (pcr));
		if (((pcr >> 8) & 0xff) <= 5) {
			pr_warn("Enabling workaround for errata I14\n");
			asm (".chip 68060; movec %0,%%pcr; .chip 68k"
			     : : "d" (pcr | 0x20));
		}
	}

	init_mm.start_code = PAGE_OFFSET;
	init_mm.end_code = (unsigned long)_etext;
	init_mm.end_data = (unsigned long)_edata;
	init_mm.brk = (unsigned long)_end;

#if defined(CONFIG_BOOTPARAM)
	strncpy(m68k_command_line, CONFIG_BOOTPARAM_STRING, CL_SIZE);
	m68k_command_line[CL_SIZE - 1] = 0;
#endif /* CONFIG_BOOTPARAM */
	process_uboot_commandline(&m68k_command_line[0], CL_SIZE);
	*cmdline_p = m68k_command_line;
	memcpy(boot_command_line, *cmdline_p, CL_SIZE);

	parse_early_param();

	switch (m68k_machtype) {
#ifdef CONFIG_AMIGA
	case MACH_AMIGA:
		config_amiga();
		break;
#endif
#ifdef CONFIG_ATARI
	case MACH_ATARI:
		config_atari();
		break;
#endif
#ifdef CONFIG_MAC
	case MACH_MAC:
		config_mac();
		break;
#endif
#ifdef CONFIG_SUN3
	case MACH_SUN3:
		config_sun3();
		break;
#endif
#ifdef CONFIG_APOLLO
	case MACH_APOLLO:
		config_apollo();
		break;
#endif
#ifdef CONFIG_MVME147
	case MACH_MVME147:
		config_mvme147();
		break;
#endif
#ifdef CONFIG_MVME16x
	case MACH_MVME16x:
		config_mvme16x();
		break;
#endif
#ifdef CONFIG_BVME6000
	case MACH_BVME6000:
		config_bvme6000();
		break;
#endif
#ifdef CONFIG_HP300
	case MACH_HP300:
		config_hp300();
		break;
#endif
#ifdef CONFIG_Q40
	case MACH_Q40:
		config_q40();
		break;
#endif
#ifdef CONFIG_SUN3X
	case MACH_SUN3X:
		config_sun3x();
		break;
#endif
#ifdef CONFIG_COLDFIRE
	case MACH_M54XX:
	case MACH_M5441X:
<<<<<<< HEAD
=======
		cf_bootmem_alloc();
		cf_mmu_context_init();
>>>>>>> 24b8d41d
		config_BSP(NULL, 0);
		break;
#endif
	default:
		panic("No configuration setup");
	}

	paging_init();

#ifdef CONFIG_NATFEAT
	nf_init();
#endif

#ifndef CONFIG_SUN3
#ifdef CONFIG_BLK_DEV_INITRD
	if (m68k_ramdisk.size) {
		memblock_reserve(m68k_ramdisk.addr, m68k_ramdisk.size);
		initrd_start = (unsigned long)phys_to_virt(m68k_ramdisk.addr);
		initrd_end = initrd_start + m68k_ramdisk.size;
		pr_info("initrd: %08lx - %08lx\n", initrd_start, initrd_end);
	}
#endif

#ifdef CONFIG_ATARI
	if (MACH_IS_ATARI)
		atari_stram_reserve_pages((void *)availmem);
#endif
#ifdef CONFIG_SUN3X
	if (MACH_IS_SUN3X) {
		dvma_init();
	}
#endif

#endif /* !CONFIG_SUN3 */

/* set ISA defs early as possible */
#if defined(CONFIG_ISA) && defined(MULTI_ISA)
	if (MACH_IS_Q40) {
		isa_type = ISA_TYPE_Q40;
		isa_sex = 0;
	}
#ifdef CONFIG_AMIGA_PCMCIA
	if (MACH_IS_AMIGA && AMIGAHW_PRESENT(PCMCIA)) {
		isa_type = ISA_TYPE_AG;
		isa_sex = 1;
	}
#endif
#ifdef CONFIG_ATARI_ROM_ISA
	if (MACH_IS_ATARI) {
		isa_type = ISA_TYPE_ENEC;
		isa_sex = 0;
	}
#endif
#endif
}

static int show_cpuinfo(struct seq_file *m, void *v)
{
	const char *cpu, *mmu, *fpu;
	unsigned long clockfreq, clockfactor;

#define LOOP_CYCLES_68020	(8)
#define LOOP_CYCLES_68030	(8)
#define LOOP_CYCLES_68040	(3)
#define LOOP_CYCLES_68060	(1)
#define LOOP_CYCLES_COLDFIRE	(2)

	if (CPU_IS_020) {
		cpu = "68020";
		clockfactor = LOOP_CYCLES_68020;
	} else if (CPU_IS_030) {
		cpu = "68030";
		clockfactor = LOOP_CYCLES_68030;
	} else if (CPU_IS_040) {
		cpu = "68040";
		clockfactor = LOOP_CYCLES_68040;
	} else if (CPU_IS_060) {
		cpu = "68060";
		clockfactor = LOOP_CYCLES_68060;
	} else if (CPU_IS_COLDFIRE) {
		cpu = "ColdFire";
		clockfactor = LOOP_CYCLES_COLDFIRE;
	} else {
		cpu = "680x0";
		clockfactor = 0;
	}

#ifdef CONFIG_M68KFPU_EMU_ONLY
	fpu = "none(soft float)";
#else
	if (m68k_fputype & FPU_68881)
		fpu = "68881";
	else if (m68k_fputype & FPU_68882)
		fpu = "68882";
	else if (m68k_fputype & FPU_68040)
		fpu = "68040";
	else if (m68k_fputype & FPU_68060)
		fpu = "68060";
	else if (m68k_fputype & FPU_SUNFPA)
		fpu = "Sun FPA";
	else if (m68k_fputype & FPU_COLDFIRE)
		fpu = "ColdFire";
	else
		fpu = "none";
#endif

	if (m68k_mmutype & MMU_68851)
		mmu = "68851";
	else if (m68k_mmutype & MMU_68030)
		mmu = "68030";
	else if (m68k_mmutype & MMU_68040)
		mmu = "68040";
	else if (m68k_mmutype & MMU_68060)
		mmu = "68060";
	else if (m68k_mmutype & MMU_SUN3)
		mmu = "Sun-3";
	else if (m68k_mmutype & MMU_APOLLO)
		mmu = "Apollo";
	else if (m68k_mmutype & MMU_COLDFIRE)
		mmu = "ColdFire";
	else
		mmu = "unknown";

	clockfreq = loops_per_jiffy * HZ * clockfactor;

	seq_printf(m, "CPU:\t\t%s\n"
		   "MMU:\t\t%s\n"
		   "FPU:\t\t%s\n"
		   "Clocking:\t%lu.%1luMHz\n"
		   "BogoMips:\t%lu.%02lu\n"
		   "Calibration:\t%lu loops\n",
		   cpu, mmu, fpu,
		   clockfreq/1000000,(clockfreq/100000)%10,
		   loops_per_jiffy/(500000/HZ),(loops_per_jiffy/(5000/HZ))%100,
		   loops_per_jiffy);
	return 0;
}

static void *c_start(struct seq_file *m, loff_t *pos)
{
	return *pos < 1 ? (void *)1 : NULL;
}
static void *c_next(struct seq_file *m, void *v, loff_t *pos)
{
	++*pos;
	return NULL;
}
static void c_stop(struct seq_file *m, void *v)
{
}
const struct seq_operations cpuinfo_op = {
	.start	= c_start,
	.next	= c_next,
	.stop	= c_stop,
	.show	= show_cpuinfo,
};

#ifdef CONFIG_PROC_HARDWARE
static int hardware_proc_show(struct seq_file *m, void *v)
{
	char model[80];
	unsigned long mem;
	int i;

	if (mach_get_model)
		mach_get_model(model);
	else
		strcpy(model, "Unknown m68k");

	seq_printf(m, "Model:\t\t%s\n", model);
	for (mem = 0, i = 0; i < m68k_num_memory; i++)
		mem += m68k_memory[i].size;
	seq_printf(m, "System Memory:\t%ldK\n", mem >> 10);

	if (mach_get_hardware_list)
		mach_get_hardware_list(m);

	return 0;
}

static int __init proc_hardware_init(void)
{
	proc_create_single("hardware", 0, NULL, hardware_proc_show);
	return 0;
}
module_init(proc_hardware_init);
#endif

void check_bugs(void)
{
#if defined(CONFIG_FPU) && !defined(CONFIG_M68KFPU_EMU)
	if (m68k_fputype == 0) {
		pr_emerg("*** YOU DO NOT HAVE A FLOATING POINT UNIT, "
			"WHICH IS REQUIRED BY LINUX/M68K ***\n");
		pr_emerg("Upgrade your hardware or join the FPU "
			"emulation project\n");
		panic("no FPU");
	}
#endif /* !CONFIG_M68KFPU_EMU */
}

#ifdef CONFIG_ADB
static int __init adb_probe_sync_enable (char *str) {
	extern int __adb_probe_sync;
	__adb_probe_sync = 1;
	return 1;
}

__setup("adb_sync", adb_probe_sync_enable);
#endif /* CONFIG_ADB */

#if IS_ENABLED(CONFIG_NVRAM)
#ifdef CONFIG_MAC
static unsigned char m68k_nvram_read_byte(int addr)
{
	if (MACH_IS_MAC)
		return mac_pram_read_byte(addr);
	return 0xff;
}

static void m68k_nvram_write_byte(unsigned char val, int addr)
{
	if (MACH_IS_MAC)
		mac_pram_write_byte(val, addr);
}
#endif /* CONFIG_MAC */

#ifdef CONFIG_ATARI
static ssize_t m68k_nvram_read(char *buf, size_t count, loff_t *ppos)
{
	if (MACH_IS_ATARI)
		return atari_nvram_read(buf, count, ppos);
	else if (MACH_IS_MAC)
		return nvram_read_bytes(buf, count, ppos);
	return -EINVAL;
}

static ssize_t m68k_nvram_write(char *buf, size_t count, loff_t *ppos)
{
	if (MACH_IS_ATARI)
		return atari_nvram_write(buf, count, ppos);
	else if (MACH_IS_MAC)
		return nvram_write_bytes(buf, count, ppos);
	return -EINVAL;
}

static long m68k_nvram_set_checksum(void)
{
	if (MACH_IS_ATARI)
		return atari_nvram_set_checksum();
	return -EINVAL;
}

static long m68k_nvram_initialize(void)
{
	if (MACH_IS_ATARI)
		return atari_nvram_initialize();
	return -EINVAL;
}
#endif /* CONFIG_ATARI */

static ssize_t m68k_nvram_get_size(void)
{
	if (MACH_IS_ATARI)
		return atari_nvram_get_size();
	else if (MACH_IS_MAC)
		return mac_pram_get_size();
	return -ENODEV;
}

/* Atari device drivers call .read (to get checksum validation) whereas
 * Mac and PowerMac device drivers just use .read_byte.
 */
const struct nvram_ops arch_nvram_ops = {
#ifdef CONFIG_MAC
	.read_byte      = m68k_nvram_read_byte,
	.write_byte     = m68k_nvram_write_byte,
#endif
#ifdef CONFIG_ATARI
	.read           = m68k_nvram_read,
	.write          = m68k_nvram_write,
	.set_checksum   = m68k_nvram_set_checksum,
	.initialize     = m68k_nvram_initialize,
#endif
	.get_size       = m68k_nvram_get_size,
};
EXPORT_SYMBOL(arch_nvram_ops);
#endif /* CONFIG_NVRAM */<|MERGE_RESOLUTION|>--- conflicted
+++ resolved
@@ -107,13 +107,6 @@
 #ifdef CONFIG_M68K_L2_CACHE
 void (*mach_l2_flush) (int);
 #endif
-<<<<<<< HEAD
-#if IS_ENABLED(CONFIG_INPUT_M68K_BEEP)
-void (*mach_beep)(unsigned int, unsigned int);
-EXPORT_SYMBOL(mach_beep);
-#endif
-=======
->>>>>>> 24b8d41d
 #if defined(CONFIG_ISA) && defined(MULTI_ISA)
 int isa_type;
 int isa_sex;
@@ -340,11 +333,8 @@
 #ifdef CONFIG_COLDFIRE
 	case MACH_M54XX:
 	case MACH_M5441X:
-<<<<<<< HEAD
-=======
 		cf_bootmem_alloc();
 		cf_mmu_context_init();
->>>>>>> 24b8d41d
 		config_BSP(NULL, 0);
 		break;
 #endif
