--- conflicted
+++ resolved
@@ -129,47 +129,6 @@
 	return -ENOIOCTLCMD;
 }
 
-<<<<<<< HEAD
-#if defined(CONFIG_ARCH_USES_GETTIMEOFFSET) && IS_ENABLED(CONFIG_RTC_DRV_GENERIC)
-static int rtc_generic_get_time(struct device *dev, struct rtc_time *tm)
-{
-	mach_hwclk(0, tm);
-	return rtc_valid_tm(tm);
-}
-
-static int rtc_generic_set_time(struct device *dev, struct rtc_time *tm)
-{
-	if (mach_hwclk(1, tm) < 0)
-		return -EOPNOTSUPP;
-	return 0;
-}
-
-static int rtc_ioctl(struct device *dev, unsigned int cmd, unsigned long arg)
-{
-	struct rtc_pll_info pll;
-	struct rtc_pll_info __user *argp = (void __user *)arg;
-
-	switch (cmd) {
-	case RTC_PLL_GET:
-		if (!mach_get_rtc_pll || mach_get_rtc_pll(&pll))
-			return -EINVAL;
-		return copy_to_user(argp, &pll, sizeof pll) ? -EFAULT : 0;
-
-	case RTC_PLL_SET:
-		if (!mach_set_rtc_pll)
-			return -EINVAL;
-		if (!capable(CAP_SYS_TIME))
-			return -EACCES;
-		if (copy_from_user(&pll, argp, sizeof(pll)))
-			return -EFAULT;
-		return mach_set_rtc_pll(&pll);
-	}
-
-	return -ENOIOCTLCMD;
-}
-
-=======
->>>>>>> 24b8d41d
 static const struct rtc_class_ops generic_rtc_ops = {
 	.ioctl = rtc_ioctl,
 	.read_time = rtc_generic_get_time,
