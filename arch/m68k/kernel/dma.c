/*
 * This file is subject to the terms and conditions of the GNU General Public
 * License.  See the file COPYING in the main directory of this archive
 * for more details.
 */

#undef DEBUG

#include <linux/dma-map-ops.h>
#include <linux/device.h>
#include <linux/kernel.h>
#include <linux/platform_device.h>
#include <linux/scatterlist.h>
#include <linux/slab.h>
#include <linux/vmalloc.h>
#include <linux/export.h>

#include <asm/cacheflush.h>

#if defined(CONFIG_MMU) && !defined(CONFIG_COLDFIRE)
<<<<<<< HEAD

static void *m68k_dma_alloc(struct device *dev, size_t size, dma_addr_t *handle,
		gfp_t flag, unsigned long attrs)
=======
void arch_dma_prep_coherent(struct page *page, size_t size)
>>>>>>> 24b8d41d
{
	cache_push(page_to_phys(page), size);
}

<<<<<<< HEAD
static void m68k_dma_free(struct device *dev, size_t size, void *addr,
		dma_addr_t handle, unsigned long attrs)
=======
pgprot_t pgprot_dmacoherent(pgprot_t prot)
>>>>>>> 24b8d41d
{
	if (CPU_IS_040_OR_060) {
		pgprot_val(prot) &= ~_PAGE_CACHE040;
		pgprot_val(prot) |= _PAGE_GLOBAL040 | _PAGE_NOCACHE_S;
	} else {
		pgprot_val(prot) |= _PAGE_NOCACHE030;
	}
	return prot;
}
#else

#include <asm/cacheflush.h>

<<<<<<< HEAD
static void *m68k_dma_alloc(struct device *dev, size_t size,
		dma_addr_t *dma_handle, gfp_t gfp, unsigned long attrs)
=======
void *arch_dma_alloc(struct device *dev, size_t size, dma_addr_t *dma_handle,
		gfp_t gfp, unsigned long attrs)
>>>>>>> 24b8d41d
{
	void *ret;

	if (dev == NULL || (*dev->dma_mask < 0xffffffff))
		gfp |= GFP_DMA;
	ret = (void *)__get_free_pages(gfp, get_order(size));

	if (ret != NULL) {
		memset(ret, 0, size);
		*dma_handle = virt_to_phys(ret);
	}
	return ret;
}

<<<<<<< HEAD
static void m68k_dma_free(struct device *dev, size_t size, void *vaddr,
=======
void arch_dma_free(struct device *dev, size_t size, void *vaddr,
>>>>>>> 24b8d41d
		dma_addr_t dma_handle, unsigned long attrs)
{
	free_pages((unsigned long)vaddr, get_order(size));
}

#endif /* CONFIG_MMU && !CONFIG_COLDFIRE */

void arch_sync_dma_for_device(phys_addr_t handle, size_t size,
		enum dma_data_direction dir)
{
	switch (dir) {
	case DMA_BIDIRECTIONAL:
	case DMA_TO_DEVICE:
		cache_push(handle, size);
		break;
	case DMA_FROM_DEVICE:
		cache_clear(handle, size);
		break;
	default:
		pr_err_ratelimited("dma_sync_single_for_device: unsupported dir %u\n",
				   dir);
		break;
	}
<<<<<<< HEAD
}

static void m68k_dma_sync_sg_for_device(struct device *dev,
		struct scatterlist *sglist, int nents, enum dma_data_direction dir)
{
	int i;
	struct scatterlist *sg;

	for_each_sg(sglist, sg, nents, i) {
		dma_sync_single_for_device(dev, sg->dma_address, sg->length,
					   dir);
	}
}

static dma_addr_t m68k_dma_map_page(struct device *dev, struct page *page,
		unsigned long offset, size_t size, enum dma_data_direction dir,
		unsigned long attrs)
{
	dma_addr_t handle = page_to_phys(page) + offset;

	dma_sync_single_for_device(dev, handle, size, dir);
	return handle;
}

static int m68k_dma_map_sg(struct device *dev, struct scatterlist *sglist,
		int nents, enum dma_data_direction dir, unsigned long attrs)
{
	int i;
	struct scatterlist *sg;

	for_each_sg(sglist, sg, nents, i) {
		sg->dma_address = sg_phys(sg);
		dma_sync_single_for_device(dev, sg->dma_address, sg->length,
					   dir);
	}
	return nents;
}

struct dma_map_ops m68k_dma_ops = {
	.alloc			= m68k_dma_alloc,
	.free			= m68k_dma_free,
	.map_page		= m68k_dma_map_page,
	.map_sg			= m68k_dma_map_sg,
	.sync_single_for_device	= m68k_dma_sync_single_for_device,
	.sync_sg_for_device	= m68k_dma_sync_sg_for_device,
};
EXPORT_SYMBOL(m68k_dma_ops);
=======
}
>>>>>>> 24b8d41d
<|MERGE_RESOLUTION|>--- conflicted
+++ resolved
@@ -18,23 +18,12 @@
 #include <asm/cacheflush.h>
 
 #if defined(CONFIG_MMU) && !defined(CONFIG_COLDFIRE)
-<<<<<<< HEAD
-
-static void *m68k_dma_alloc(struct device *dev, size_t size, dma_addr_t *handle,
-		gfp_t flag, unsigned long attrs)
-=======
 void arch_dma_prep_coherent(struct page *page, size_t size)
->>>>>>> 24b8d41d
 {
 	cache_push(page_to_phys(page), size);
 }
 
-<<<<<<< HEAD
-static void m68k_dma_free(struct device *dev, size_t size, void *addr,
-		dma_addr_t handle, unsigned long attrs)
-=======
 pgprot_t pgprot_dmacoherent(pgprot_t prot)
->>>>>>> 24b8d41d
 {
 	if (CPU_IS_040_OR_060) {
 		pgprot_val(prot) &= ~_PAGE_CACHE040;
@@ -48,13 +37,8 @@
 
 #include <asm/cacheflush.h>
 
-<<<<<<< HEAD
-static void *m68k_dma_alloc(struct device *dev, size_t size,
-		dma_addr_t *dma_handle, gfp_t gfp, unsigned long attrs)
-=======
 void *arch_dma_alloc(struct device *dev, size_t size, dma_addr_t *dma_handle,
 		gfp_t gfp, unsigned long attrs)
->>>>>>> 24b8d41d
 {
 	void *ret;
 
@@ -69,11 +53,7 @@
 	return ret;
 }
 
-<<<<<<< HEAD
-static void m68k_dma_free(struct device *dev, size_t size, void *vaddr,
-=======
 void arch_dma_free(struct device *dev, size_t size, void *vaddr,
->>>>>>> 24b8d41d
 		dma_addr_t dma_handle, unsigned long attrs)
 {
 	free_pages((unsigned long)vaddr, get_order(size));
@@ -97,54 +77,4 @@
 				   dir);
 		break;
 	}
-<<<<<<< HEAD
-}
-
-static void m68k_dma_sync_sg_for_device(struct device *dev,
-		struct scatterlist *sglist, int nents, enum dma_data_direction dir)
-{
-	int i;
-	struct scatterlist *sg;
-
-	for_each_sg(sglist, sg, nents, i) {
-		dma_sync_single_for_device(dev, sg->dma_address, sg->length,
-					   dir);
-	}
-}
-
-static dma_addr_t m68k_dma_map_page(struct device *dev, struct page *page,
-		unsigned long offset, size_t size, enum dma_data_direction dir,
-		unsigned long attrs)
-{
-	dma_addr_t handle = page_to_phys(page) + offset;
-
-	dma_sync_single_for_device(dev, handle, size, dir);
-	return handle;
-}
-
-static int m68k_dma_map_sg(struct device *dev, struct scatterlist *sglist,
-		int nents, enum dma_data_direction dir, unsigned long attrs)
-{
-	int i;
-	struct scatterlist *sg;
-
-	for_each_sg(sglist, sg, nents, i) {
-		sg->dma_address = sg_phys(sg);
-		dma_sync_single_for_device(dev, sg->dma_address, sg->length,
-					   dir);
-	}
-	return nents;
-}
-
-struct dma_map_ops m68k_dma_ops = {
-	.alloc			= m68k_dma_alloc,
-	.free			= m68k_dma_free,
-	.map_page		= m68k_dma_map_page,
-	.map_sg			= m68k_dma_map_sg,
-	.sync_single_for_device	= m68k_dma_sync_single_for_device,
-	.sync_sg_for_device	= m68k_dma_sync_sg_for_device,
-};
-EXPORT_SYMBOL(m68k_dma_ops);
-=======
-}
->>>>>>> 24b8d41d
+}