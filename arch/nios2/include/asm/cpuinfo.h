--- conflicted
+++ resolved
@@ -16,11 +16,8 @@
 	bool has_div;
 	bool has_mul;
 	bool has_mulx;
-<<<<<<< HEAD
-=======
 	bool has_bmx;
 	bool has_cdx;
->>>>>>> 24b8d41d
 
 	/* CPU caches */
 	u32 icache_line_size;
