/*
 * Copyright (C) 2013-2014 Altera Corporation
 * Copyright (C) 2010 Tobias Klauser <tklauser@distanz.ch>
 * Copyright (C) 2004 Microtronix Datacom Ltd.
 *
 * This file is subject to the terms and conditions of the GNU General Public
 * License. See the file "COPYING" in the main directory of this archive
 * for more details.
 */

#include <linux/export.h>
#include <linux/interrupt.h>
#include <linux/clockchips.h>
#include <linux/clocksource.h>
#include <linux/delay.h>
#include <linux/of.h>
#include <linux/of_address.h>
#include <linux/of_irq.h>
#include <linux/io.h>
#include <linux/slab.h>

#define ALTR_TIMER_COMPATIBLE		"altr,timer-1.0"

#define ALTERA_TIMER_STATUS_REG	0
#define ALTERA_TIMER_CONTROL_REG	4
#define ALTERA_TIMER_PERIODL_REG	8
#define ALTERA_TIMER_PERIODH_REG	12
#define ALTERA_TIMER_SNAPL_REG		16
#define ALTERA_TIMER_SNAPH_REG		20

#define ALTERA_TIMER_CONTROL_ITO_MSK	(0x1)
#define ALTERA_TIMER_CONTROL_CONT_MSK	(0x2)
#define ALTERA_TIMER_CONTROL_START_MSK	(0x4)
#define ALTERA_TIMER_CONTROL_STOP_MSK	(0x8)

struct nios2_timer {
	void __iomem *base;
	unsigned long freq;
};

struct nios2_clockevent_dev {
	struct nios2_timer timer;
	struct clock_event_device ced;
};

struct nios2_clocksource {
	struct nios2_timer timer;
	struct clocksource cs;
};

static inline struct nios2_clockevent_dev *
	to_nios2_clkevent(struct clock_event_device *evt)
{
	return container_of(evt, struct nios2_clockevent_dev, ced);
}

static inline struct nios2_clocksource *
	to_nios2_clksource(struct clocksource *cs)
{
	return container_of(cs, struct nios2_clocksource, cs);
}

static u16 timer_readw(struct nios2_timer *timer, u32 offs)
{
	return readw(timer->base + offs);
}

static void timer_writew(struct nios2_timer *timer, u16 val, u32 offs)
{
	writew(val, timer->base + offs);
}

static inline unsigned long read_timersnapshot(struct nios2_timer *timer)
{
	unsigned long count;

	timer_writew(timer, 0, ALTERA_TIMER_SNAPL_REG);
	count = timer_readw(timer, ALTERA_TIMER_SNAPH_REG) << 16 |
		timer_readw(timer, ALTERA_TIMER_SNAPL_REG);

	return count;
}

static u64 nios2_timer_read(struct clocksource *cs)
{
	struct nios2_clocksource *nios2_cs = to_nios2_clksource(cs);
	unsigned long flags;
	u32 count;

	local_irq_save(flags);
	count = read_timersnapshot(&nios2_cs->timer);
	local_irq_restore(flags);

	/* Counter is counting down */
	return ~count;
}

static struct nios2_clocksource nios2_cs = {
	.cs = {
		.name	= "nios2-clksrc",
		.rating	= 250,
		.read	= nios2_timer_read,
		.mask	= CLOCKSOURCE_MASK(32),
		.flags	= CLOCK_SOURCE_IS_CONTINUOUS,
	},
};

cycles_t get_cycles(void)
{
	/* Only read timer if it has been initialized */
	if (nios2_cs.timer.base)
		return nios2_timer_read(&nios2_cs.cs);
	return 0;
}
EXPORT_SYMBOL(get_cycles);

static void nios2_timer_start(struct nios2_timer *timer)
{
	u16 ctrl;

	ctrl = timer_readw(timer, ALTERA_TIMER_CONTROL_REG);
	ctrl |= ALTERA_TIMER_CONTROL_START_MSK;
	timer_writew(timer, ctrl, ALTERA_TIMER_CONTROL_REG);
}

static void nios2_timer_stop(struct nios2_timer *timer)
{
	u16 ctrl;

	ctrl = timer_readw(timer, ALTERA_TIMER_CONTROL_REG);
	ctrl |= ALTERA_TIMER_CONTROL_STOP_MSK;
	timer_writew(timer, ctrl, ALTERA_TIMER_CONTROL_REG);
}

static void nios2_timer_config(struct nios2_timer *timer, unsigned long period,
			       bool periodic)
{
	u16 ctrl;

	/* The timer's actual period is one cycle greater than the value
	 * stored in the period register. */
	 period--;

	ctrl = timer_readw(timer, ALTERA_TIMER_CONTROL_REG);
	/* stop counter */
	timer_writew(timer, ctrl | ALTERA_TIMER_CONTROL_STOP_MSK,
		ALTERA_TIMER_CONTROL_REG);

	/* write new count */
	timer_writew(timer, period, ALTERA_TIMER_PERIODL_REG);
	timer_writew(timer, period >> 16, ALTERA_TIMER_PERIODH_REG);

	ctrl |= ALTERA_TIMER_CONTROL_START_MSK | ALTERA_TIMER_CONTROL_ITO_MSK;
	if (periodic)
		ctrl |= ALTERA_TIMER_CONTROL_CONT_MSK;
	else
		ctrl &= ~ALTERA_TIMER_CONTROL_CONT_MSK;
	timer_writew(timer, ctrl, ALTERA_TIMER_CONTROL_REG);
}

static int nios2_timer_set_next_event(unsigned long delta,
	struct clock_event_device *evt)
{
	struct nios2_clockevent_dev *nios2_ced = to_nios2_clkevent(evt);

	nios2_timer_config(&nios2_ced->timer, delta, false);

	return 0;
}

static int nios2_timer_shutdown(struct clock_event_device *evt)
{
	struct nios2_clockevent_dev *nios2_ced = to_nios2_clkevent(evt);
	struct nios2_timer *timer = &nios2_ced->timer;

	nios2_timer_stop(timer);
	return 0;
}

static int nios2_timer_set_periodic(struct clock_event_device *evt)
{
	unsigned long period;
	struct nios2_clockevent_dev *nios2_ced = to_nios2_clkevent(evt);
	struct nios2_timer *timer = &nios2_ced->timer;

	period = DIV_ROUND_UP(timer->freq, HZ);
	nios2_timer_config(timer, period, true);
	return 0;
}

static int nios2_timer_resume(struct clock_event_device *evt)
{
	struct nios2_clockevent_dev *nios2_ced = to_nios2_clkevent(evt);
	struct nios2_timer *timer = &nios2_ced->timer;

	nios2_timer_start(timer);
	return 0;
}

irqreturn_t timer_interrupt(int irq, void *dev_id)
{
	struct clock_event_device *evt = (struct clock_event_device *) dev_id;
	struct nios2_clockevent_dev *nios2_ced = to_nios2_clkevent(evt);

	/* Clear the interrupt condition */
	timer_writew(&nios2_ced->timer, 0, ALTERA_TIMER_STATUS_REG);
	evt->event_handler(evt);

	return IRQ_HANDLED;
}

static int __init nios2_timer_get_base_and_freq(struct device_node *np,
				void __iomem **base, u32 *freq)
{
	*base = of_iomap(np, 0);
	if (!*base) {
<<<<<<< HEAD
		pr_crit("Unable to map reg for %s\n", np->name);
=======
		pr_crit("Unable to map reg for %pOFn\n", np);
>>>>>>> 24b8d41d
		return -ENXIO;
	}

	if (of_property_read_u32(np, "clock-frequency", freq)) {
<<<<<<< HEAD
		pr_crit("Unable to get %s clock frequency\n", np->name);
=======
		pr_crit("Unable to get %pOFn clock frequency\n", np);
>>>>>>> 24b8d41d
		return -EINVAL;
	}

	return 0;
}

static struct nios2_clockevent_dev nios2_ce = {
	.ced = {
		.name = "nios2-clkevent",
		.features = CLOCK_EVT_FEAT_PERIODIC | CLOCK_EVT_FEAT_ONESHOT,
		.rating = 250,
		.shift = 32,
		.set_next_event = nios2_timer_set_next_event,
		.set_state_shutdown = nios2_timer_shutdown,
		.set_state_periodic = nios2_timer_set_periodic,
		.set_state_oneshot = nios2_timer_shutdown,
		.tick_resume = nios2_timer_resume,
	},
};

static __init int nios2_clockevent_init(struct device_node *timer)
{
	void __iomem *iobase;
	u32 freq;
	int irq, ret;

	ret = nios2_timer_get_base_and_freq(timer, &iobase, &freq);
	if (ret)
		return ret;

	irq = irq_of_parse_and_map(timer, 0);
	if (!irq) {
		pr_crit("Unable to parse timer irq\n");
		return -EINVAL;
	}

	nios2_ce.timer.base = iobase;
	nios2_ce.timer.freq = freq;

	nios2_ce.ced.cpumask = cpumask_of(0);
	nios2_ce.ced.irq = irq;

	nios2_timer_stop(&nios2_ce.timer);
	/* clear pending interrupt */
	timer_writew(&nios2_ce.timer, 0, ALTERA_TIMER_STATUS_REG);

	ret = request_irq(irq, timer_interrupt, IRQF_TIMER, timer->name,
			  &nios2_ce.ced);
	if (ret) {
		pr_crit("Unable to setup timer irq\n");
		return ret;
	}

	clockevents_config_and_register(&nios2_ce.ced, freq, 1, ULONG_MAX);

	return 0;
}

static __init int nios2_clocksource_init(struct device_node *timer)
{
	unsigned int ctrl;
	void __iomem *iobase;
	u32 freq;
	int ret;

	ret = nios2_timer_get_base_and_freq(timer, &iobase, &freq);
	if (ret)
		return ret;

	nios2_cs.timer.base = iobase;
	nios2_cs.timer.freq = freq;

	ret = clocksource_register_hz(&nios2_cs.cs, freq);
	if (ret)
		return ret;

	timer_writew(&nios2_cs.timer, USHRT_MAX, ALTERA_TIMER_PERIODL_REG);
	timer_writew(&nios2_cs.timer, USHRT_MAX, ALTERA_TIMER_PERIODH_REG);

	/* interrupt disable + continuous + start */
	ctrl = ALTERA_TIMER_CONTROL_CONT_MSK | ALTERA_TIMER_CONTROL_START_MSK;
	timer_writew(&nios2_cs.timer, ctrl, ALTERA_TIMER_CONTROL_REG);

	/* Calibrate the delay loop directly */
	lpj_fine = freq / HZ;

	return 0;
}

/*
 * The first timer instance will use as a clockevent. If there are two or
 * more instances, the second one gets used as clocksource and all
 * others are unused.
*/
static int __init nios2_time_init(struct device_node *timer)
{
	static int num_called;
	int ret;

	switch (num_called) {
	case 0:
		ret = nios2_clockevent_init(timer);
		break;
	case 1:
		ret = nios2_clocksource_init(timer);
		break;
	default:
		ret = 0;
		break;
	}

	num_called++;

	return ret;
}

void read_persistent_clock64(struct timespec64 *ts)
{
	ts->tv_sec = mktime64(2007, 1, 1, 0, 0, 0);
	ts->tv_nsec = 0;
}

void __init time_init(void)
{
	struct device_node *np;
	int count = 0;

	for_each_compatible_node(np, NULL,  ALTR_TIMER_COMPATIBLE)
		count++;

	if (count < 2)
		panic("%d timer is found, it needs 2 timers in system\n", count);

	timer_probe();
}

TIMER_OF_DECLARE(nios2_timer, ALTR_TIMER_COMPATIBLE, nios2_time_init);<|MERGE_RESOLUTION|>--- conflicted
+++ resolved
@@ -214,20 +214,12 @@
 {
 	*base = of_iomap(np, 0);
 	if (!*base) {
-<<<<<<< HEAD
-		pr_crit("Unable to map reg for %s\n", np->name);
-=======
 		pr_crit("Unable to map reg for %pOFn\n", np);
->>>>>>> 24b8d41d
 		return -ENXIO;
 	}
 
 	if (of_property_read_u32(np, "clock-frequency", freq)) {
-<<<<<<< HEAD
-		pr_crit("Unable to get %s clock frequency\n", np->name);
-=======
 		pr_crit("Unable to get %pOFn clock frequency\n", np);
->>>>>>> 24b8d41d
 		return -EINVAL;
 	}
 
