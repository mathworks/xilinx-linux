--- conflicted
+++ resolved
@@ -32,46 +32,6 @@
 }
 #define pmd_pgtable(pmd) pmd_page(pmd)
 
-<<<<<<< HEAD
-/*
- * Allocate and free page tables.
- */
-static inline pte_t *pte_alloc_one_kernel(struct mm_struct *mm,
-					  unsigned long address)
-{
-	return quicklist_alloc(QUICK_PT, GFP_KERNEL, NULL);
-}
-
-static inline pgtable_t pte_alloc_one(struct mm_struct *mm,
-					unsigned long address)
-{
-	struct page *page;
-	void *pg;
-
-	pg = quicklist_alloc(QUICK_PT, GFP_KERNEL, NULL);
-	if (!pg)
-		return NULL;
-	page = virt_to_page(pg);
-	if (!pgtable_page_ctor(page)) {
-		quicklist_free(QUICK_PT, NULL, pg);
-		return NULL;
-	}
-	return page;
-}
-
-static inline void pte_free_kernel(struct mm_struct *mm, pte_t *pte)
-{
-	quicklist_free(QUICK_PT, NULL, pte);
-}
-
-static inline void pte_free(struct mm_struct *mm, pgtable_t pte)
-{
-	pgtable_page_dtor(pte);
-	quicklist_free_page(QUICK_PT, NULL, pte);
-}
-
-=======
->>>>>>> 24b8d41d
 #define __pte_free_tlb(tlb,pte,addr)			\
 do {							\
 	pgtable_pte_page_dtor(pte);			\
