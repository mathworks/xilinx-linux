--- conflicted
+++ resolved
@@ -10,95 +10,6 @@
 #include <linux/platform_device.h>
 #include <linux/dma-mapping.h>
 #include <linux/io.h>
-<<<<<<< HEAD
-#include <linux/module.h>
-#include <linux/gfp.h>
-#include <asm/cacheflush.h>
-#include <asm/addrspace.h>
-
-#define PREALLOC_DMA_DEBUG_ENTRIES	4096
-
-struct dma_map_ops *dma_ops;
-EXPORT_SYMBOL(dma_ops);
-
-static int __init dma_init(void)
-{
-	dma_debug_init(PREALLOC_DMA_DEBUG_ENTRIES);
-	return 0;
-}
-fs_initcall(dma_init);
-
-void *dma_generic_alloc_coherent(struct device *dev, size_t size,
-				 dma_addr_t *dma_handle, gfp_t gfp,
-				 unsigned long attrs)
-{
-	void *ret, *ret_nocache;
-	int order = get_order(size);
-
-	gfp |= __GFP_ZERO;
-
-	ret = (void *)__get_free_pages(gfp, order);
-	if (!ret)
-		return NULL;
-
-	/*
-	 * Pages from the page allocator may have data present in
-	 * cache. So flush the cache before using uncached memory.
-	 */
-	dma_cache_sync(dev, ret, size, DMA_BIDIRECTIONAL);
-
-	ret_nocache = (void __force *)ioremap_nocache(virt_to_phys(ret), size);
-	if (!ret_nocache) {
-		free_pages((unsigned long)ret, order);
-		return NULL;
-	}
-
-	split_page(pfn_to_page(virt_to_phys(ret) >> PAGE_SHIFT), order);
-
-	*dma_handle = virt_to_phys(ret);
-
-	return ret_nocache;
-}
-
-void dma_generic_free_coherent(struct device *dev, size_t size,
-			       void *vaddr, dma_addr_t dma_handle,
-			       unsigned long attrs)
-{
-	int order = get_order(size);
-	unsigned long pfn = dma_handle >> PAGE_SHIFT;
-	int k;
-
-	for (k = 0; k < (1 << order); k++)
-		__free_pages(pfn_to_page(pfn + k), 0);
-
-	iounmap(vaddr);
-}
-
-void dma_cache_sync(struct device *dev, void *vaddr, size_t size,
-		    enum dma_data_direction direction)
-{
-	void *addr;
-
-	addr = __in_29bit_mode() ?
-	       (void *)CAC_ADDR((unsigned long)vaddr) : vaddr;
-
-	switch (direction) {
-	case DMA_FROM_DEVICE:		/* invalidate only */
-		__flush_invalidate_region(addr, size);
-		break;
-	case DMA_TO_DEVICE:		/* writeback only */
-		__flush_wback_region(addr, size);
-		break;
-	case DMA_BIDIRECTIONAL:		/* writeback and invalidate */
-		__flush_purge_region(addr, size);
-		break;
-	default:
-		BUG();
-	}
-}
-EXPORT_SYMBOL(dma_cache_sync);
-=======
->>>>>>> 24b8d41d
 
 static int __init memchunk_setup(char *str)
 {
