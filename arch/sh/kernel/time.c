--- conflicted
+++ resolved
@@ -18,81 +18,7 @@
 #include <linux/rtc.h>
 #include <asm/clock.h>
 #include <asm/rtc.h>
-<<<<<<< HEAD
-
-/* Dummy RTC ops */
-static void null_rtc_get_time(struct timespec *tv)
-{
-	tv->tv_sec = mktime(2000, 1, 1, 0, 0, 0);
-	tv->tv_nsec = 0;
-}
-
-static int null_rtc_set_time(const time_t secs)
-{
-	return 0;
-}
-
-void (*rtc_sh_get_time)(struct timespec *) = null_rtc_get_time;
-int (*rtc_sh_set_time)(const time_t) = null_rtc_set_time;
-
-void read_persistent_clock(struct timespec *ts)
-{
-	rtc_sh_get_time(ts);
-}
-
-#ifdef CONFIG_GENERIC_CMOS_UPDATE
-int update_persistent_clock(struct timespec now)
-{
-	return rtc_sh_set_time(now.tv_sec);
-}
-#endif
-
-static int rtc_generic_get_time(struct device *dev, struct rtc_time *tm)
-{
-	struct timespec tv;
-
-	rtc_sh_get_time(&tv);
-	rtc_time_to_tm(tv.tv_sec, tm);
-	return 0;
-}
-
-static int rtc_generic_set_time(struct device *dev, struct rtc_time *tm)
-{
-	unsigned long secs;
-
-	rtc_tm_to_time(tm, &secs);
-	if ((rtc_sh_set_time == null_rtc_set_time) ||
-	    (rtc_sh_set_time(secs) < 0))
-		return -EOPNOTSUPP;
-
-	return 0;
-}
-
-static const struct rtc_class_ops rtc_generic_ops = {
-	.read_time = rtc_generic_get_time,
-	.set_time = rtc_generic_set_time,
-};
-
-static int __init rtc_generic_init(void)
-{
-	struct platform_device *pdev;
-
-	if (rtc_sh_get_time == null_rtc_get_time)
-		return -ENODEV;
-
-	pdev = platform_device_register_data(NULL, "rtc-generic", -1,
-					     &rtc_generic_ops,
-					     sizeof(rtc_generic_ops));
-
-
-	return PTR_ERR_OR_ZERO(pdev);
-}
-device_initcall(rtc_generic_init);
-
-void (*board_time_init)(void);
-=======
 #include <asm/platform_early.h>
->>>>>>> 24b8d41d
 
 static void __init sh_late_time_init(void)
 {
