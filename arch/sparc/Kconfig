--- conflicted
+++ resolved
@@ -23,13 +23,9 @@
 	select HAVE_OPROFILE
 	select HAVE_ARCH_KGDB if !SMP || SPARC64
 	select HAVE_ARCH_TRACEHOOK
-<<<<<<< HEAD
-	select HAVE_EXIT_THREAD
-=======
 	select HAVE_ARCH_SECCOMP if SPARC64
 	select HAVE_EXIT_THREAD
 	select HAVE_PCI
->>>>>>> 24b8d41d
 	select SYSCTL_EXCEPTION_TRACE
 	select RTC_CLASS
 	select RTC_DRV_M48T59
@@ -39,12 +35,8 @@
 	select ARCH_WANT_IPC_PARSE_VERSION
 	select GENERIC_PCI_IOMAP
 	select HAVE_NMI_WATCHDOG if SPARC64
-<<<<<<< HEAD
-	select HAVE_CBPF_JIT
-=======
 	select HAVE_CBPF_JIT if SPARC32
 	select HAVE_EBPF_JIT if SPARC64
->>>>>>> 24b8d41d
 	select HAVE_DEBUG_BUGVERBOSE
 	select GENERIC_SMP_IDLE_THREAD
 	select GENERIC_CLOCKEVENTS
@@ -55,18 +47,11 @@
 	select PCI_MSI_ARCH_FALLBACKS if PCI_MSI
 	select ODD_RT_SIGACTION
 	select OLD_SIGSUSPEND
-<<<<<<< HEAD
-	select ARCH_HAS_SG_CHAIN
-	select CPU_NO_EFFICIENT_FFS
-	select HAVE_ARCH_HARDENED_USERCOPY
-	select PROVE_LOCKING_SMALL if PROVE_LOCKING
-=======
 	select CPU_NO_EFFICIENT_FFS
 	select LOCKDEP_SMALL if LOCKDEP
 	select NEED_DMA_MAP_STATE
 	select NEED_SG_DMA_LENGTH
 	select SET_FS
->>>>>>> 24b8d41d
 
 config SPARC32
 	def_bool !64BIT
@@ -104,13 +89,6 @@
 	select HAVE_ARCH_AUDITSYSCALL
 	select ARCH_SUPPORTS_ATOMIC_RMW
 	select HAVE_NMI
-<<<<<<< HEAD
-
-config ARCH_DEFCONFIG
-	string
-	default "arch/sparc/configs/sparc32_defconfig" if SPARC32
-	default "arch/sparc/configs/sparc64_defconfig" if SPARC64
-=======
 	select HAVE_REGS_AND_STACK_ACCESS_API
 	select ARCH_USE_QUEUED_RWLOCKS
 	select ARCH_USE_QUEUED_SPINLOCKS
@@ -119,27 +97,14 @@
 	select ARCH_HAS_PTE_SPECIAL
 	select PCI_DOMAINS if PCI
 	select ARCH_HAS_GIGANTIC_PAGE
->>>>>>> 24b8d41d
 
 config ARCH_PROC_KCORE_TEXT
 	def_bool y
 
-<<<<<<< HEAD
-config ARCH_ATU
-	bool
-	default y if SPARC64
-
-config ARCH_DMA_ADDR_T_64BIT
-	bool
-	default y if ARCH_ATU
-
-config IOMMU_HELPER
-=======
 config CPU_BIG_ENDIAN
 	def_bool y
 
 config ARCH_ATU
->>>>>>> 24b8d41d
 	bool
 	default y if SPARC64
 
@@ -327,11 +292,6 @@
 
 	  This config option is actually maximum order plus one. For example,
 	  a value of 13 means that the largest free memory block is 2^12 pages.
-<<<<<<< HEAD
-
-source "mm/Kconfig"
-=======
->>>>>>> 24b8d41d
 
 if SPARC64
 source "kernel/power/Kconfig"
