--- conflicted
+++ resolved
@@ -41,10 +41,7 @@
 	{ .group = HV_GRP_SDIO_ERR,				},
 	{ .group = HV_GRP_REBOOT_DATA,				},
 	{ .group = HV_GRP_ATU,		.flags = FLAG_PRE_API	},
-<<<<<<< HEAD
-=======
 	{ .group = HV_GRP_DAX,					},
->>>>>>> 24b8d41d
 	{ .group = HV_GRP_NIAG_PERF,	.flags = FLAG_PRE_API	},
 	{ .group = HV_GRP_FIRE_PERF,				},
 	{ .group = HV_GRP_N2_CPU,				},
