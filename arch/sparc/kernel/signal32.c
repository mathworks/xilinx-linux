// SPDX-License-Identifier: GPL-2.0
/*  arch/sparc64/kernel/signal32.c
 *
 *  Copyright (C) 1991, 1992  Linus Torvalds
 *  Copyright (C) 1995 David S. Miller (davem@caip.rutgers.edu)
 *  Copyright (C) 1996 Miguel de Icaza (miguel@nuclecu.unam.mx)
 *  Copyright (C) 1997 Eddie C. Dost   (ecd@skynet.be)
 *  Copyright (C) 1997,1998 Jakub Jelinek   (jj@sunsite.mff.cuni.cz)
 */

#include <linux/sched.h>
#include <linux/kernel.h>
#include <linux/signal.h>
#include <linux/errno.h>
#include <linux/wait.h>
#include <linux/ptrace.h>
#include <linux/unistd.h>
#include <linux/mm.h>
#include <linux/tty.h>
#include <linux/binfmts.h>
#include <linux/compat.h>
#include <linux/bitops.h>
#include <linux/tracehook.h>

#include <linux/uaccess.h>
#include <asm/ptrace.h>
#include <asm/psrcompat.h>
#include <asm/fpumacro.h>
#include <asm/visasm.h>
#include <asm/compat_signal.h>
#include <asm/switch_to.h>

#include "sigutil.h"
#include "kernel.h"

/* This magic should be in g_upper[0] for all upper parts
 * to be valid.
 */
#define SIGINFO_EXTRA_V8PLUS_MAGIC	0x130e269
typedef struct {
	unsigned int g_upper[8];
	unsigned int o_upper[8];
	unsigned int asi;
} siginfo_extra_v8plus_t;

struct signal_frame32 {
	struct sparc_stackf32	ss;
	__siginfo32_t		info;
	/* __siginfo_fpu_t * */ u32 fpu_save;
	unsigned int		insns[2];
	unsigned int		extramask[_COMPAT_NSIG_WORDS - 1];
	unsigned int		extra_size; /* Should be sizeof(siginfo_extra_v8plus_t) */
	/* Only valid if (info.si_regs.psr & (PSR_VERS|PSR_IMPL)) == PSR_V8PLUS */
	siginfo_extra_v8plus_t	v8plus;
	/* __siginfo_rwin_t * */u32 rwin_save;
} __attribute__((aligned(8)));

struct rt_signal_frame32 {
	struct sparc_stackf32	ss;
	compat_siginfo_t	info;
	struct pt_regs32	regs;
	compat_sigset_t		mask;
	/* __siginfo_fpu_t * */ u32 fpu_save;
	unsigned int		insns[2];
	compat_stack_t		stack;
	unsigned int		extra_size; /* Should be sizeof(siginfo_extra_v8plus_t) */
	/* Only valid if (regs.psr & (PSR_VERS|PSR_IMPL)) == PSR_V8PLUS */
	siginfo_extra_v8plus_t	v8plus;
	/* __siginfo_rwin_t * */u32 rwin_save;
} __attribute__((aligned(8)));

/* Checks if the fp is valid.  We always build signal frames which are
 * 16-byte aligned, therefore we can always enforce that the restore
 * frame has that property as well.
 */
static bool invalid_frame_pointer(void __user *fp, int fplen)
{
	if ((((unsigned long) fp) & 15) ||
	    ((unsigned long)fp) > 0x100000000ULL - fplen)
		return true;
	return false;
}

/* Checks if the fp is valid.  We always build signal frames which are
 * 16-byte aligned, therefore we can always enforce that the restore
 * frame has that property as well.
 */
static bool invalid_frame_pointer(void __user *fp, int fplen)
{
	if ((((unsigned long) fp) & 15) ||
	    ((unsigned long)fp) > 0x100000000ULL - fplen)
		return true;
	return false;
}

void do_sigreturn32(struct pt_regs *regs)
{
	struct signal_frame32 __user *sf;
	compat_uptr_t fpu_save;
	compat_uptr_t rwin_save;
	unsigned int psr, ufp;
	unsigned int pc, npc;
	sigset_t set;
	compat_sigset_t seta;
	int err, i;
	
	/* Always make any pending restarted system calls return -EINTR */
	current->restart_block.fn = do_no_restart_syscall;

	synchronize_user_stack();

	regs->u_regs[UREG_FP] &= 0x00000000ffffffffUL;
	sf = (struct signal_frame32 __user *) regs->u_regs[UREG_FP];

	/* 1. Make sure we are not getting garbage from the user */
	if (invalid_frame_pointer(sf, sizeof(*sf)))
		goto segv;

	if (get_user(ufp, &sf->info.si_regs.u_regs[UREG_FP]))
		goto segv;

	if (ufp & 0x7)
		goto segv;

	if (__get_user(pc, &sf->info.si_regs.pc) ||
	    __get_user(npc, &sf->info.si_regs.npc))
		goto segv;

	if ((pc | npc) & 3)
		goto segv;

	if (test_thread_flag(TIF_32BIT)) {
		pc &= 0xffffffff;
		npc &= 0xffffffff;
	}
	regs->tpc = pc;
	regs->tnpc = npc;

	/* 2. Restore the state */
	err = __get_user(regs->y, &sf->info.si_regs.y);
	err |= __get_user(psr, &sf->info.si_regs.psr);

	for (i = UREG_G1; i <= UREG_I7; i++)
		err |= __get_user(regs->u_regs[i], &sf->info.si_regs.u_regs[i]);
	if ((psr & (PSR_VERS|PSR_IMPL)) == PSR_V8PLUS) {
		err |= __get_user(i, &sf->v8plus.g_upper[0]);
		if (i == SIGINFO_EXTRA_V8PLUS_MAGIC) {
			unsigned long asi;

			for (i = UREG_G1; i <= UREG_I7; i++)
				err |= __get_user(((u32 *)regs->u_regs)[2*i], &sf->v8plus.g_upper[i]);
			err |= __get_user(asi, &sf->v8plus.asi);
			regs->tstate &= ~TSTATE_ASI;
			regs->tstate |= ((asi & 0xffUL) << 24UL);
		}
	}

	/* User can only change condition codes in %tstate. */
	regs->tstate &= ~(TSTATE_ICC|TSTATE_XCC);
	regs->tstate |= psr_to_tstate_icc(psr);

	/* Prevent syscall restart.  */
	pt_regs_clear_syscall(regs);

	err |= __get_user(fpu_save, &sf->fpu_save);
	if (!err && fpu_save)
		err |= restore_fpu_state(regs, compat_ptr(fpu_save));
	err |= __get_user(rwin_save, &sf->rwin_save);
	if (!err && rwin_save) {
		if (restore_rwin_state(compat_ptr(rwin_save)))
			goto segv;
	}
	err |= __get_user(seta.sig[0], &sf->info.si_mask);
	err |= copy_from_user(&seta.sig[1], &sf->extramask,
			      (_COMPAT_NSIG_WORDS - 1) * sizeof(unsigned int));
	if (err)
	    	goto segv;

	set.sig[0] = seta.sig[0] + (((long)seta.sig[1]) << 32);
	set_current_blocked(&set);
	return;

segv:
	force_sig(SIGSEGV);
}

asmlinkage void do_rt_sigreturn32(struct pt_regs *regs)
{
	struct rt_signal_frame32 __user *sf;
	unsigned int psr, pc, npc, ufp;
	compat_uptr_t fpu_save;
	compat_uptr_t rwin_save;
	sigset_t set;
	int err, i;
	
	/* Always make any pending restarted system calls return -EINTR */
	current->restart_block.fn = do_no_restart_syscall;

	synchronize_user_stack();
	regs->u_regs[UREG_FP] &= 0x00000000ffffffffUL;
	sf = (struct rt_signal_frame32 __user *) regs->u_regs[UREG_FP];

	/* 1. Make sure we are not getting garbage from the user */
	if (invalid_frame_pointer(sf, sizeof(*sf)))
<<<<<<< HEAD
		goto segv;

	if (get_user(ufp, &sf->regs.u_regs[UREG_FP]))
		goto segv;

=======
		goto segv;

	if (get_user(ufp, &sf->regs.u_regs[UREG_FP]))
		goto segv;

>>>>>>> 24b8d41d
	if (ufp & 0x7)
		goto segv;

	if (__get_user(pc, &sf->regs.pc) || 
	    __get_user(npc, &sf->regs.npc))
		goto segv;

	if ((pc | npc) & 3)
		goto segv;

	if (test_thread_flag(TIF_32BIT)) {
		pc &= 0xffffffff;
		npc &= 0xffffffff;
	}
	regs->tpc = pc;
	regs->tnpc = npc;

	/* 2. Restore the state */
	err = __get_user(regs->y, &sf->regs.y);
	err |= __get_user(psr, &sf->regs.psr);
	
	for (i = UREG_G1; i <= UREG_I7; i++)
		err |= __get_user(regs->u_regs[i], &sf->regs.u_regs[i]);
	if ((psr & (PSR_VERS|PSR_IMPL)) == PSR_V8PLUS) {
		err |= __get_user(i, &sf->v8plus.g_upper[0]);
		if (i == SIGINFO_EXTRA_V8PLUS_MAGIC) {
			unsigned long asi;

			for (i = UREG_G1; i <= UREG_I7; i++)
				err |= __get_user(((u32 *)regs->u_regs)[2*i], &sf->v8plus.g_upper[i]);
			err |= __get_user(asi, &sf->v8plus.asi);
			regs->tstate &= ~TSTATE_ASI;
			regs->tstate |= ((asi & 0xffUL) << 24UL);
		}
	}

	/* User can only change condition codes in %tstate. */
	regs->tstate &= ~(TSTATE_ICC|TSTATE_XCC);
	regs->tstate |= psr_to_tstate_icc(psr);

	/* Prevent syscall restart.  */
	pt_regs_clear_syscall(regs);

	err |= __get_user(fpu_save, &sf->fpu_save);
	if (!err && fpu_save)
		err |= restore_fpu_state(regs, compat_ptr(fpu_save));
	err |= get_compat_sigset(&set, &sf->mask);
	err |= compat_restore_altstack(&sf->stack);
	if (err)
		goto segv;
		
	err |= __get_user(rwin_save, &sf->rwin_save);
	if (!err && rwin_save) {
		if (restore_rwin_state(compat_ptr(rwin_save)))
			goto segv;
	}

	set_current_blocked(&set);
	return;
segv:
<<<<<<< HEAD
	force_sig(SIGSEGV, current);
=======
	force_sig(SIGSEGV);
>>>>>>> 24b8d41d
}

static void __user *get_sigframe(struct ksignal *ksig, struct pt_regs *regs, unsigned long framesize)
{
	unsigned long sp;
	
	regs->u_regs[UREG_FP] &= 0x00000000ffffffffUL;
	sp = regs->u_regs[UREG_FP];
	
	/*
	 * If we are on the alternate signal stack and would overflow it, don't.
	 * Return an always-bogus address instead so we will die with SIGSEGV.
	 */
	if (on_sig_stack(sp) && !likely(on_sig_stack(sp - framesize)))
		return (void __user *) -1L;

	/* This is the X/Open sanctioned signal stack switching.  */
	sp = sigsp(sp, ksig) - framesize;

	/* Always align the stack frame.  This handles two cases.  First,
	 * sigaltstack need not be mindful of platform specific stack
	 * alignment.  Second, if we took this signal because the stack
	 * is not aligned properly, we'd like to take the signal cleanly
	 * and report that.
	 */
	sp &= ~15UL;

	return (void __user *) sp;
}

/* The I-cache flush instruction only works in the primary ASI, which
 * right now is the nucleus, aka. kernel space.
 *
 * Therefore we have to kick the instructions out using the kernel
 * side linear mapping of the physical address backing the user
 * instructions.
 */
static void flush_signal_insns(unsigned long address)
{
	unsigned long pstate, paddr;
	pte_t *ptep, pte;
	pgd_t *pgdp;
	p4d_t *p4dp;
	pud_t *pudp;
	pmd_t *pmdp;

	/* Commit all stores of the instructions we are about to flush.  */
	wmb();

	/* Disable cross-call reception.  In this way even a very wide
	 * munmap() on another cpu can't tear down the page table
	 * hierarchy from underneath us, since that can't complete
	 * until the IPI tlb flush returns.
	 */

	__asm__ __volatile__("rdpr %%pstate, %0" : "=r" (pstate));
	__asm__ __volatile__("wrpr %0, %1, %%pstate"
				: : "r" (pstate), "i" (PSTATE_IE));

	pgdp = pgd_offset(current->mm, address);
	if (pgd_none(*pgdp))
		goto out_irqs_on;
	p4dp = p4d_offset(pgdp, address);
	if (p4d_none(*p4dp))
		goto out_irqs_on;
	pudp = pud_offset(p4dp, address);
	if (pud_none(*pudp))
		goto out_irqs_on;
	pmdp = pmd_offset(pudp, address);
	if (pmd_none(*pmdp))
		goto out_irqs_on;

	ptep = pte_offset_map(pmdp, address);
	pte = *ptep;
	if (!pte_present(pte))
		goto out_unmap;

	paddr = (unsigned long) page_address(pte_page(pte));

	__asm__ __volatile__("flush	%0 + %1"
			     : /* no outputs */
			     : "r" (paddr),
			       "r" (address & (PAGE_SIZE - 1))
			     : "memory");

out_unmap:
	pte_unmap(ptep);
out_irqs_on:
	__asm__ __volatile__("wrpr %0, 0x0, %%pstate" : : "r" (pstate));

}

static int setup_frame32(struct ksignal *ksig, struct pt_regs *regs,
			 sigset_t *oldset)
{
	struct signal_frame32 __user *sf;
	int i, err, wsaved;
	void __user *tail;
	int sigframe_size;
	u32 psr;
	compat_sigset_t seta;

	/* 1. Make sure everything is clean */
	synchronize_user_stack();
	save_and_clear_fpu();
	
	wsaved = get_thread_wsaved();

	sigframe_size = sizeof(*sf);
	if (current_thread_info()->fpsaved[0] & FPRS_FEF)
		sigframe_size += sizeof(__siginfo_fpu_t);
	if (wsaved)
		sigframe_size += sizeof(__siginfo_rwin_t);

	sf = (struct signal_frame32 __user *)
		get_sigframe(ksig, regs, sigframe_size);
	
	if (invalid_frame_pointer(sf, sigframe_size)) {
		if (show_unhandled_signals)
			pr_info("%s[%d] bad frame in setup_frame32: %08lx TPC %08lx O7 %08lx\n",
				current->comm, current->pid, (unsigned long)sf,
				regs->tpc, regs->u_regs[UREG_I7]);
		force_sigsegv(ksig->sig);
		return -EINVAL;
	}

	tail = (sf + 1);

	/* 2. Save the current process state */
	if (test_thread_flag(TIF_32BIT)) {
		regs->tpc &= 0xffffffff;
		regs->tnpc &= 0xffffffff;
	}
	err  = put_user(regs->tpc, &sf->info.si_regs.pc);
	err |= __put_user(regs->tnpc, &sf->info.si_regs.npc);
	err |= __put_user(regs->y, &sf->info.si_regs.y);
	psr = tstate_to_psr(regs->tstate);
	if (current_thread_info()->fpsaved[0] & FPRS_FEF)
		psr |= PSR_EF;
	err |= __put_user(psr, &sf->info.si_regs.psr);
	for (i = 0; i < 16; i++)
		err |= __put_user(regs->u_regs[i], &sf->info.si_regs.u_regs[i]);
	err |= __put_user(sizeof(siginfo_extra_v8plus_t), &sf->extra_size);
	err |= __put_user(SIGINFO_EXTRA_V8PLUS_MAGIC, &sf->v8plus.g_upper[0]);
	for (i = 1; i < 16; i++)
		err |= __put_user(((u32 *)regs->u_regs)[2*i],
				  &sf->v8plus.g_upper[i]);
	err |= __put_user((regs->tstate & TSTATE_ASI) >> 24UL,
			  &sf->v8plus.asi);

	if (psr & PSR_EF) {
		__siginfo_fpu_t __user *fp = tail;
		tail += sizeof(*fp);
		err |= save_fpu_state(regs, fp);
		err |= __put_user((u64)fp, &sf->fpu_save);
	} else {
		err |= __put_user(0, &sf->fpu_save);
	}
	if (wsaved) {
		__siginfo_rwin_t __user *rwp = tail;
		tail += sizeof(*rwp);
		err |= save_rwin_state(wsaved, rwp);
		err |= __put_user((u64)rwp, &sf->rwin_save);
		set_thread_wsaved(0);
	} else {
		err |= __put_user(0, &sf->rwin_save);
	}

	/* If these change we need to know - assignments to seta relies on these sizes */
	BUILD_BUG_ON(_NSIG_WORDS != 1);
	BUILD_BUG_ON(_COMPAT_NSIG_WORDS != 2);
	seta.sig[1] = (oldset->sig[0] >> 32);
	seta.sig[0] = oldset->sig[0];

	err |= __put_user(seta.sig[0], &sf->info.si_mask);
	err |= __copy_to_user(sf->extramask, &seta.sig[1],
			      (_COMPAT_NSIG_WORDS - 1) * sizeof(unsigned int));

	if (!wsaved) {
		err |= copy_in_user((u32 __user *)sf,
				    (u32 __user *)(regs->u_regs[UREG_FP]),
				    sizeof(struct reg_window32));
	} else {
		struct reg_window *rp;

		rp = &current_thread_info()->reg_window[wsaved - 1];
		for (i = 0; i < 8; i++)
			err |= __put_user(rp->locals[i], &sf->ss.locals[i]);
		for (i = 0; i < 6; i++)
			err |= __put_user(rp->ins[i], &sf->ss.ins[i]);
		err |= __put_user(rp->ins[6], &sf->ss.fp);
		err |= __put_user(rp->ins[7], &sf->ss.callers_pc);
	}	
	if (err)
		return err;

	/* 3. signal handler back-trampoline and parameters */
	regs->u_regs[UREG_FP] = (unsigned long) sf;
	regs->u_regs[UREG_I0] = ksig->sig;
	regs->u_regs[UREG_I1] = (unsigned long) &sf->info;
	regs->u_regs[UREG_I2] = (unsigned long) &sf->info;

	/* 4. signal handler */
	regs->tpc = (unsigned long) ksig->ka.sa.sa_handler;
	regs->tnpc = (regs->tpc + 4);
	if (test_thread_flag(TIF_32BIT)) {
		regs->tpc &= 0xffffffff;
		regs->tnpc &= 0xffffffff;
	}

	/* 5. return to kernel instructions */
	if (ksig->ka.ka_restorer) {
		regs->u_regs[UREG_I7] = (unsigned long)ksig->ka.ka_restorer;
	} else {
		unsigned long address = ((unsigned long)&(sf->insns[0]));

		regs->u_regs[UREG_I7] = (unsigned long) (&(sf->insns[0]) - 2);
	
		err  = __put_user(0x821020d8, &sf->insns[0]); /*mov __NR_sigreturn, %g1*/
		err |= __put_user(0x91d02010, &sf->insns[1]); /*t 0x10*/
		if (err)
			return err;
		flush_signal_insns(address);
	}
	return 0;
}

static int setup_rt_frame32(struct ksignal *ksig, struct pt_regs *regs,
			    sigset_t *oldset)
{
	struct rt_signal_frame32 __user *sf;
	int i, err, wsaved;
	void __user *tail;
	int sigframe_size;
	u32 psr;

	/* 1. Make sure everything is clean */
	synchronize_user_stack();
	save_and_clear_fpu();
	
	wsaved = get_thread_wsaved();

	sigframe_size = sizeof(*sf);
	if (current_thread_info()->fpsaved[0] & FPRS_FEF)
		sigframe_size += sizeof(__siginfo_fpu_t);
	if (wsaved)
		sigframe_size += sizeof(__siginfo_rwin_t);

	sf = (struct rt_signal_frame32 __user *)
		get_sigframe(ksig, regs, sigframe_size);
	
	if (invalid_frame_pointer(sf, sigframe_size)) {
		if (show_unhandled_signals)
			pr_info("%s[%d] bad frame in setup_rt_frame32: %08lx TPC %08lx O7 %08lx\n",
				current->comm, current->pid, (unsigned long)sf,
				regs->tpc, regs->u_regs[UREG_I7]);
		force_sigsegv(ksig->sig);
		return -EINVAL;
	}

	tail = (sf + 1);

	/* 2. Save the current process state */
	if (test_thread_flag(TIF_32BIT)) {
		regs->tpc &= 0xffffffff;
		regs->tnpc &= 0xffffffff;
	}
	err  = put_user(regs->tpc, &sf->regs.pc);
	err |= __put_user(regs->tnpc, &sf->regs.npc);
	err |= __put_user(regs->y, &sf->regs.y);
	psr = tstate_to_psr(regs->tstate);
	if (current_thread_info()->fpsaved[0] & FPRS_FEF)
		psr |= PSR_EF;
	err |= __put_user(psr, &sf->regs.psr);
	for (i = 0; i < 16; i++)
		err |= __put_user(regs->u_regs[i], &sf->regs.u_regs[i]);
	err |= __put_user(sizeof(siginfo_extra_v8plus_t), &sf->extra_size);
	err |= __put_user(SIGINFO_EXTRA_V8PLUS_MAGIC, &sf->v8plus.g_upper[0]);
	for (i = 1; i < 16; i++)
		err |= __put_user(((u32 *)regs->u_regs)[2*i],
				  &sf->v8plus.g_upper[i]);
	err |= __put_user((regs->tstate & TSTATE_ASI) >> 24UL,
			  &sf->v8plus.asi);

	if (psr & PSR_EF) {
		__siginfo_fpu_t __user *fp = tail;
		tail += sizeof(*fp);
		err |= save_fpu_state(regs, fp);
		err |= __put_user((u64)fp, &sf->fpu_save);
	} else {
		err |= __put_user(0, &sf->fpu_save);
	}
	if (wsaved) {
		__siginfo_rwin_t __user *rwp = tail;
		tail += sizeof(*rwp);
		err |= save_rwin_state(wsaved, rwp);
		err |= __put_user((u64)rwp, &sf->rwin_save);
		set_thread_wsaved(0);
	} else {
		err |= __put_user(0, &sf->rwin_save);
	}

	/* Update the siginfo structure.  */
	err |= copy_siginfo_to_user32(&sf->info, &ksig->info);
	
	/* Setup sigaltstack */
	err |= __compat_save_altstack(&sf->stack, regs->u_regs[UREG_FP]);

	err |= put_compat_sigset(&sf->mask, oldset, sizeof(compat_sigset_t));

	if (!wsaved) {
		err |= copy_in_user((u32 __user *)sf,
				    (u32 __user *)(regs->u_regs[UREG_FP]),
				    sizeof(struct reg_window32));
	} else {
		struct reg_window *rp;

		rp = &current_thread_info()->reg_window[wsaved - 1];
		for (i = 0; i < 8; i++)
			err |= __put_user(rp->locals[i], &sf->ss.locals[i]);
		for (i = 0; i < 6; i++)
			err |= __put_user(rp->ins[i], &sf->ss.ins[i]);
		err |= __put_user(rp->ins[6], &sf->ss.fp);
		err |= __put_user(rp->ins[7], &sf->ss.callers_pc);
	}
	if (err)
		return err;
	
	/* 3. signal handler back-trampoline and parameters */
	regs->u_regs[UREG_FP] = (unsigned long) sf;
	regs->u_regs[UREG_I0] = ksig->sig;
	regs->u_regs[UREG_I1] = (unsigned long) &sf->info;
	regs->u_regs[UREG_I2] = (unsigned long) &sf->regs;

	/* 4. signal handler */
	regs->tpc = (unsigned long) ksig->ka.sa.sa_handler;
	regs->tnpc = (regs->tpc + 4);
	if (test_thread_flag(TIF_32BIT)) {
		regs->tpc &= 0xffffffff;
		regs->tnpc &= 0xffffffff;
	}

	/* 5. return to kernel instructions */
	if (ksig->ka.ka_restorer)
		regs->u_regs[UREG_I7] = (unsigned long)ksig->ka.ka_restorer;
	else {
		unsigned long address = ((unsigned long)&(sf->insns[0]));

		regs->u_regs[UREG_I7] = (unsigned long) (&(sf->insns[0]) - 2);
	
		/* mov __NR_rt_sigreturn, %g1 */
		err |= __put_user(0x82102065, &sf->insns[0]);

		/* t 0x10 */
		err |= __put_user(0x91d02010, &sf->insns[1]);
		if (err)
			return err;

		flush_signal_insns(address);
	}
	return 0;
}

static inline void handle_signal32(struct ksignal *ksig, 
				  struct pt_regs *regs)
{
	sigset_t *oldset = sigmask_to_save();
	int err;

	if (ksig->ka.sa.sa_flags & SA_SIGINFO)
		err = setup_rt_frame32(ksig, regs, oldset);
	else
		err = setup_frame32(ksig, regs, oldset);

	signal_setup_done(err, ksig, 0);
}

static inline void syscall_restart32(unsigned long orig_i0, struct pt_regs *regs,
				     struct sigaction *sa)
{
	switch (regs->u_regs[UREG_I0]) {
	case ERESTART_RESTARTBLOCK:
	case ERESTARTNOHAND:
	no_system_call_restart:
		regs->u_regs[UREG_I0] = EINTR;
		regs->tstate |= TSTATE_ICARRY;
		break;
	case ERESTARTSYS:
		if (!(sa->sa_flags & SA_RESTART))
			goto no_system_call_restart;
		fallthrough;
	case ERESTARTNOINTR:
		regs->u_regs[UREG_I0] = orig_i0;
		regs->tpc -= 4;
		regs->tnpc -= 4;
	}
}

/* Note that 'init' is a special process: it doesn't get signals it doesn't
 * want to handle. Thus you cannot kill init even with a SIGKILL even by
 * mistake.
 */
void do_signal32(struct pt_regs * regs)
{
	struct ksignal ksig;
	unsigned long orig_i0 = 0;
	int restart_syscall = 0;
	bool has_handler = get_signal(&ksig);

	if (pt_regs_is_syscall(regs) &&
	    (regs->tstate & (TSTATE_XCARRY | TSTATE_ICARRY))) {
		restart_syscall = 1;
		orig_i0 = regs->u_regs[UREG_G6];
	}

	if (has_handler) {
		if (restart_syscall)
			syscall_restart32(orig_i0, regs, &ksig.ka.sa);
		handle_signal32(&ksig, regs);
	} else {
		if (restart_syscall) {
			switch (regs->u_regs[UREG_I0]) {
			case ERESTARTNOHAND:
	     		case ERESTARTSYS:
			case ERESTARTNOINTR:
				/* replay the system call when we are done */
				regs->u_regs[UREG_I0] = orig_i0;
				regs->tpc -= 4;
				regs->tnpc -= 4;
				pt_regs_clear_syscall(regs);
				fallthrough;
			case ERESTART_RESTARTBLOCK:
				regs->u_regs[UREG_G1] = __NR_restart_syscall;
				regs->tpc -= 4;
				regs->tnpc -= 4;
				pt_regs_clear_syscall(regs);
			}
		}
		restore_saved_sigmask();
	}
}

struct sigstack32 {
	u32 the_stack;
	int cur_status;
};

asmlinkage int do_sys32_sigstack(u32 u_ssptr, u32 u_ossptr, unsigned long sp)
{
	struct sigstack32 __user *ssptr =
		(struct sigstack32 __user *)((unsigned long)(u_ssptr));
	struct sigstack32 __user *ossptr =
		(struct sigstack32 __user *)((unsigned long)(u_ossptr));
	int ret = -EFAULT;

	/* First see if old state is wanted. */
	if (ossptr) {
		if (put_user(current->sas_ss_sp + current->sas_ss_size,
			     &ossptr->the_stack) ||
		    __put_user(on_sig_stack(sp), &ossptr->cur_status))
			goto out;
	}
	
	/* Now see if we want to update the new state. */
	if (ssptr) {
		u32 ss_sp;

		if (get_user(ss_sp, &ssptr->the_stack))
			goto out;

		/* If the current stack was set with sigaltstack, don't
		 * swap stacks while we are on it.
		 */
		ret = -EPERM;
		if (current->sas_ss_sp && on_sig_stack(sp))
			goto out;
			
		/* Since we don't know the extent of the stack, and we don't
		 * track onstack-ness, but rather calculate it, we must
		 * presume a size.  Ho hum this interface is lossy.
		 */
		current->sas_ss_sp = (unsigned long)ss_sp - SIGSTKSZ;
		current->sas_ss_size = SIGSTKSZ;
	}
	
	ret = 0;
out:
	return ret;
}<|MERGE_RESOLUTION|>--- conflicted
+++ resolved
@@ -81,18 +81,6 @@
 	return false;
 }
 
-/* Checks if the fp is valid.  We always build signal frames which are
- * 16-byte aligned, therefore we can always enforce that the restore
- * frame has that property as well.
- */
-static bool invalid_frame_pointer(void __user *fp, int fplen)
-{
-	if ((((unsigned long) fp) & 15) ||
-	    ((unsigned long)fp) > 0x100000000ULL - fplen)
-		return true;
-	return false;
-}
-
 void do_sigreturn32(struct pt_regs *regs)
 {
 	struct signal_frame32 __user *sf;
@@ -202,19 +190,11 @@
 
 	/* 1. Make sure we are not getting garbage from the user */
 	if (invalid_frame_pointer(sf, sizeof(*sf)))
-<<<<<<< HEAD
 		goto segv;
 
 	if (get_user(ufp, &sf->regs.u_regs[UREG_FP]))
 		goto segv;
 
-=======
-		goto segv;
-
-	if (get_user(ufp, &sf->regs.u_regs[UREG_FP]))
-		goto segv;
-
->>>>>>> 24b8d41d
 	if (ufp & 0x7)
 		goto segv;
 
@@ -275,11 +255,7 @@
 	set_current_blocked(&set);
 	return;
 segv:
-<<<<<<< HEAD
-	force_sig(SIGSEGV, current);
-=======
 	force_sig(SIGSEGV);
->>>>>>> 24b8d41d
 }
 
 static void __user *get_sigframe(struct ksignal *ksig, struct pt_regs *regs, unsigned long framesize)
