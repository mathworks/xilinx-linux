// SPDX-License-Identifier: GPL-2.0
/* pci_sun4v.c: SUN4V specific PCI controller support.
 *
 * Copyright (C) 2006, 2007, 2008 David S. Miller (davem@davemloft.net)
 */

#include <linux/kernel.h>
#include <linux/types.h>
#include <linux/pci.h>
#include <linux/init.h>
#include <linux/slab.h>
#include <linux/interrupt.h>
#include <linux/percpu.h>
#include <linux/irq.h>
#include <linux/msi.h>
#include <linux/export.h>
#include <linux/log2.h>
#include <linux/of_device.h>
#include <linux/dma-map-ops.h>
#include <asm/iommu-common.h>

#include <asm/iommu.h>
#include <asm/irq.h>
#include <asm/hypervisor.h>
#include <asm/prom.h>

#include "pci_impl.h"
#include "iommu_common.h"
#include "kernel.h"

#include "pci_sun4v.h"

#define DRIVER_NAME	"pci_sun4v"
#define PFX		DRIVER_NAME ": "

static unsigned long vpci_major;
static unsigned long vpci_minor;

struct vpci_version {
	unsigned long major;
	unsigned long minor;
};

/* Ordered from largest major to lowest */
static struct vpci_version vpci_versions[] = {
	{ .major = 2, .minor = 0 },
	{ .major = 1, .minor = 1 },
};

static unsigned long vatu_major = 1;
static unsigned long vatu_minor = 1;

#define PGLIST_NENTS	(PAGE_SIZE / sizeof(u64))

struct iommu_batch {
	struct device	*dev;		/* Device mapping is for.	*/
	unsigned long	prot;		/* IOMMU page protections	*/
	unsigned long	entry;		/* Index into IOTSB.		*/
	u64		*pglist;	/* List of physical pages	*/
	unsigned long	npages;		/* Number of pages in list.	*/
};

static DEFINE_PER_CPU(struct iommu_batch, iommu_batch);
static int iommu_batch_initialized;

/* Interrupts must be disabled.  */
static inline void iommu_batch_start(struct device *dev, unsigned long prot, unsigned long entry)
{
	struct iommu_batch *p = this_cpu_ptr(&iommu_batch);

	p->dev		= dev;
	p->prot		= prot;
	p->entry	= entry;
	p->npages	= 0;
}

static inline bool iommu_use_atu(struct iommu *iommu, u64 mask)
{
	return iommu->atu && mask > DMA_BIT_MASK(32);
}

/* Interrupts must be disabled.  */
static long iommu_batch_flush(struct iommu_batch *p, u64 mask)
{
	struct pci_pbm_info *pbm = p->dev->archdata.host_controller;
	u64 *pglist = p->pglist;
	u64 index_count;
	unsigned long devhandle = pbm->devhandle;
	unsigned long prot = p->prot;
	unsigned long entry = p->entry;
	unsigned long npages = p->npages;
	unsigned long iotsb_num;
	unsigned long ret;
	long num;

	/* VPCI maj=1, min=[0,1] only supports read and write */
	if (vpci_major < 2)
		prot &= (HV_PCI_MAP_ATTR_READ | HV_PCI_MAP_ATTR_WRITE);

	while (npages != 0) {
<<<<<<< HEAD
		if (mask <= DMA_BIT_MASK(32)) {
=======
		if (!iommu_use_atu(pbm->iommu, mask)) {
>>>>>>> 24b8d41d
			num = pci_sun4v_iommu_map(devhandle,
						  HV_PCI_TSBID(0, entry),
						  npages,
						  prot,
						  __pa(pglist));
			if (unlikely(num < 0)) {
				pr_err_ratelimited("%s: IOMMU map of [%08lx:%08llx:%lx:%lx:%lx] failed with status %ld\n",
						   __func__,
						   devhandle,
						   HV_PCI_TSBID(0, entry),
						   npages, prot, __pa(pglist),
						   num);
				return -1;
			}
		} else {
			index_count = HV_PCI_IOTSB_INDEX_COUNT(npages, entry),
			iotsb_num = pbm->iommu->atu->iotsb->iotsb_num;
			ret = pci_sun4v_iotsb_map(devhandle,
						  iotsb_num,
						  index_count,
						  prot,
						  __pa(pglist),
						  &num);
			if (unlikely(ret != HV_EOK)) {
				pr_err_ratelimited("%s: ATU map of [%08lx:%lx:%llx:%lx:%lx] failed with status %ld\n",
						   __func__,
						   devhandle, iotsb_num,
						   index_count, prot,
						   __pa(pglist), ret);
				return -1;
			}
		}
		entry += num;
		npages -= num;
		pglist += num;
	}

	p->entry = entry;
	p->npages = 0;

	return 0;
}

static inline void iommu_batch_new_entry(unsigned long entry, u64 mask)
{
	struct iommu_batch *p = this_cpu_ptr(&iommu_batch);

	if (p->entry + p->npages == entry)
		return;
	if (p->entry != ~0UL)
		iommu_batch_flush(p, mask);
	p->entry = entry;
}

/* Interrupts must be disabled.  */
static inline long iommu_batch_add(u64 phys_page, u64 mask)
{
	struct iommu_batch *p = this_cpu_ptr(&iommu_batch);

	BUG_ON(p->npages >= PGLIST_NENTS);

	p->pglist[p->npages++] = phys_page;
	if (p->npages == PGLIST_NENTS)
		return iommu_batch_flush(p, mask);

	return 0;
}

/* Interrupts must be disabled.  */
static inline long iommu_batch_end(u64 mask)
{
	struct iommu_batch *p = this_cpu_ptr(&iommu_batch);

	BUG_ON(p->npages >= PGLIST_NENTS);

	return iommu_batch_flush(p, mask);
}

static void *dma_4v_alloc_coherent(struct device *dev, size_t size,
				   dma_addr_t *dma_addrp, gfp_t gfp,
				   unsigned long attrs)
{
	u64 mask;
	unsigned long flags, order, first_page, npages, n;
	unsigned long prot = 0;
	struct iommu *iommu;
<<<<<<< HEAD
	struct atu *atu;
=======
>>>>>>> 24b8d41d
	struct iommu_map_table *tbl;
	struct page *page;
	void *ret;
	long entry;
	int nid;

	size = IO_PAGE_ALIGN(size);
	order = get_order(size);
	if (unlikely(order >= MAX_ORDER))
		return NULL;

	npages = size >> IO_PAGE_SHIFT;

	if (attrs & DMA_ATTR_WEAK_ORDERING)
		prot = HV_PCI_MAP_ATTR_RELAXED_ORDER;

	nid = dev->archdata.numa_node;
	page = alloc_pages_node(nid, gfp, order);
	if (unlikely(!page))
		return NULL;

	first_page = (unsigned long) page_address(page);
	memset((char *)first_page, 0, PAGE_SIZE << order);

	iommu = dev->archdata.iommu;
<<<<<<< HEAD
	atu = iommu->atu;

	mask = dev->coherent_dma_mask;
	if (mask <= DMA_BIT_MASK(32))
		tbl = &iommu->tbl;
	else
		tbl = &atu->tbl;
=======
	mask = dev->coherent_dma_mask;
	if (!iommu_use_atu(iommu, mask))
		tbl = &iommu->tbl;
	else
		tbl = &iommu->atu->tbl;
>>>>>>> 24b8d41d

	entry = iommu_tbl_range_alloc(dev, tbl, npages, NULL,
				      (unsigned long)(-1), 0);

	if (unlikely(entry == IOMMU_ERROR_CODE))
		goto range_alloc_fail;

	*dma_addrp = (tbl->table_map_base + (entry << IO_PAGE_SHIFT));
	ret = (void *) first_page;
	first_page = __pa(first_page);

	local_irq_save(flags);

	iommu_batch_start(dev,
			  (HV_PCI_MAP_ATTR_READ | prot |
			   HV_PCI_MAP_ATTR_WRITE),
			  entry);

	for (n = 0; n < npages; n++) {
		long err = iommu_batch_add(first_page + (n * PAGE_SIZE), mask);
		if (unlikely(err < 0L))
			goto iommu_map_fail;
	}

	if (unlikely(iommu_batch_end(mask) < 0L))
		goto iommu_map_fail;

	local_irq_restore(flags);

	return ret;

iommu_map_fail:
<<<<<<< HEAD
=======
	local_irq_restore(flags);
>>>>>>> 24b8d41d
	iommu_tbl_range_free(tbl, *dma_addrp, npages, IOMMU_ERROR_CODE);

range_alloc_fail:
	free_pages(first_page, order);
	return NULL;
}

unsigned long dma_4v_iotsb_bind(unsigned long devhandle,
				unsigned long iotsb_num,
				struct pci_bus *bus_dev)
{
	struct pci_dev *pdev;
	unsigned long err;
	unsigned int bus;
	unsigned int device;
	unsigned int fun;

	list_for_each_entry(pdev, &bus_dev->devices, bus_list) {
		if (pdev->subordinate) {
			/* No need to bind pci bridge */
			dma_4v_iotsb_bind(devhandle, iotsb_num,
					  pdev->subordinate);
		} else {
			bus = bus_dev->number;
			device = PCI_SLOT(pdev->devfn);
			fun = PCI_FUNC(pdev->devfn);
			err = pci_sun4v_iotsb_bind(devhandle, iotsb_num,
						   HV_PCI_DEVICE_BUILD(bus,
								       device,
								       fun));

			/* If bind fails for one device it is going to fail
			 * for rest of the devices because we are sharing
			 * IOTSB. So in case of failure simply return with
			 * error.
			 */
			if (err)
				return err;
		}
	}

	return 0;
}

static void dma_4v_iommu_demap(struct device *dev, unsigned long devhandle,
			       dma_addr_t dvma, unsigned long iotsb_num,
			       unsigned long entry, unsigned long npages)
{
	unsigned long num, flags;
	unsigned long ret;

	local_irq_save(flags);
	do {
		if (dvma <= DMA_BIT_MASK(32)) {
			num = pci_sun4v_iommu_demap(devhandle,
						    HV_PCI_TSBID(0, entry),
						    npages);
		} else {
			ret = pci_sun4v_iotsb_demap(devhandle, iotsb_num,
						    entry, npages, &num);
			if (unlikely(ret != HV_EOK)) {
				pr_err_ratelimited("pci_iotsb_demap() failed with error: %ld\n",
						   ret);
			}
		}
		entry += num;
		npages -= num;
	} while (npages != 0);
	local_irq_restore(flags);
}

static void dma_4v_free_coherent(struct device *dev, size_t size, void *cpu,
				 dma_addr_t dvma, unsigned long attrs)
{
	struct pci_pbm_info *pbm;
	struct iommu *iommu;
	struct atu *atu;
	struct iommu_map_table *tbl;
	unsigned long order, npages, entry;
	unsigned long iotsb_num;
	u32 devhandle;

	npages = IO_PAGE_ALIGN(size) >> IO_PAGE_SHIFT;
	iommu = dev->archdata.iommu;
	pbm = dev->archdata.host_controller;
	atu = iommu->atu;
	devhandle = pbm->devhandle;

<<<<<<< HEAD
	if (dvma <= DMA_BIT_MASK(32)) {
=======
	if (!iommu_use_atu(iommu, dvma)) {
>>>>>>> 24b8d41d
		tbl = &iommu->tbl;
		iotsb_num = 0; /* we don't care for legacy iommu */
	} else {
		tbl = &atu->tbl;
		iotsb_num = atu->iotsb->iotsb_num;
	}
	entry = ((dvma - tbl->table_map_base) >> IO_PAGE_SHIFT);
	dma_4v_iommu_demap(dev, devhandle, dvma, iotsb_num, entry, npages);
	iommu_tbl_range_free(tbl, dvma, npages, IOMMU_ERROR_CODE);
	order = get_order(size);
	if (order < 10)
		free_pages((unsigned long)cpu, order);
}

static dma_addr_t dma_4v_map_page(struct device *dev, struct page *page,
				  unsigned long offset, size_t sz,
				  enum dma_data_direction direction,
				  unsigned long attrs)
{
	struct iommu *iommu;
	struct atu *atu;
	struct iommu_map_table *tbl;
	u64 mask;
	unsigned long flags, npages, oaddr;
	unsigned long i, base_paddr;
	unsigned long prot;
	dma_addr_t bus_addr, ret;
	long entry;

	iommu = dev->archdata.iommu;
	atu = iommu->atu;

	if (unlikely(direction == DMA_NONE))
		goto bad;

	oaddr = (unsigned long)(page_address(page) + offset);
	npages = IO_PAGE_ALIGN(oaddr + sz) - (oaddr & IO_PAGE_MASK);
	npages >>= IO_PAGE_SHIFT;

	mask = *dev->dma_mask;
<<<<<<< HEAD
	if (mask <= DMA_BIT_MASK(32))
=======
	if (!iommu_use_atu(iommu, mask))
>>>>>>> 24b8d41d
		tbl = &iommu->tbl;
	else
		tbl = &atu->tbl;

	entry = iommu_tbl_range_alloc(dev, tbl, npages, NULL,
				      (unsigned long)(-1), 0);

	if (unlikely(entry == IOMMU_ERROR_CODE))
		goto bad;

	bus_addr = (tbl->table_map_base + (entry << IO_PAGE_SHIFT));
	ret = bus_addr | (oaddr & ~IO_PAGE_MASK);
	base_paddr = __pa(oaddr & IO_PAGE_MASK);
	prot = HV_PCI_MAP_ATTR_READ;
	if (direction != DMA_TO_DEVICE)
		prot |= HV_PCI_MAP_ATTR_WRITE;

	if (attrs & DMA_ATTR_WEAK_ORDERING)
		prot |= HV_PCI_MAP_ATTR_RELAXED_ORDER;

	local_irq_save(flags);

	iommu_batch_start(dev, prot, entry);

	for (i = 0; i < npages; i++, base_paddr += IO_PAGE_SIZE) {
		long err = iommu_batch_add(base_paddr, mask);
		if (unlikely(err < 0L))
			goto iommu_map_fail;
	}
	if (unlikely(iommu_batch_end(mask) < 0L))
		goto iommu_map_fail;

	local_irq_restore(flags);

	return ret;

bad:
	if (printk_ratelimit())
		WARN_ON(1);
	return DMA_MAPPING_ERROR;

iommu_map_fail:
<<<<<<< HEAD
	iommu_tbl_range_free(tbl, bus_addr, npages, IOMMU_ERROR_CODE);
	return DMA_ERROR_CODE;
=======
	local_irq_restore(flags);
	iommu_tbl_range_free(tbl, bus_addr, npages, IOMMU_ERROR_CODE);
	return DMA_MAPPING_ERROR;
>>>>>>> 24b8d41d
}

static void dma_4v_unmap_page(struct device *dev, dma_addr_t bus_addr,
			      size_t sz, enum dma_data_direction direction,
			      unsigned long attrs)
{
	struct pci_pbm_info *pbm;
	struct iommu *iommu;
	struct atu *atu;
	struct iommu_map_table *tbl;
	unsigned long npages;
	unsigned long iotsb_num;
	long entry;
	u32 devhandle;

	if (unlikely(direction == DMA_NONE)) {
		if (printk_ratelimit())
			WARN_ON(1);
		return;
	}

	iommu = dev->archdata.iommu;
	pbm = dev->archdata.host_controller;
	atu = iommu->atu;
	devhandle = pbm->devhandle;

	npages = IO_PAGE_ALIGN(bus_addr + sz) - (bus_addr & IO_PAGE_MASK);
	npages >>= IO_PAGE_SHIFT;
	bus_addr &= IO_PAGE_MASK;

	if (bus_addr <= DMA_BIT_MASK(32)) {
		iotsb_num = 0; /* we don't care for legacy iommu */
		tbl = &iommu->tbl;
	} else {
		iotsb_num = atu->iotsb->iotsb_num;
		tbl = &atu->tbl;
	}
	entry = (bus_addr - tbl->table_map_base) >> IO_PAGE_SHIFT;
	dma_4v_iommu_demap(dev, devhandle, bus_addr, iotsb_num, entry, npages);
	iommu_tbl_range_free(tbl, bus_addr, npages, IOMMU_ERROR_CODE);
}

static int dma_4v_map_sg(struct device *dev, struct scatterlist *sglist,
			 int nelems, enum dma_data_direction direction,
			 unsigned long attrs)
{
	struct scatterlist *s, *outs, *segstart;
	unsigned long flags, handle, prot;
	dma_addr_t dma_next = 0, dma_addr;
	unsigned int max_seg_size;
	unsigned long seg_boundary_size;
	int outcount, incount, i;
	struct iommu *iommu;
	struct atu *atu;
	struct iommu_map_table *tbl;
	u64 mask;
	unsigned long base_shift;
	long err;

	BUG_ON(direction == DMA_NONE);

	iommu = dev->archdata.iommu;
	atu = iommu->atu;

	if (nelems == 0 || !iommu)
		return 0;
	atu = iommu->atu;

	prot = HV_PCI_MAP_ATTR_READ;
	if (direction != DMA_TO_DEVICE)
		prot |= HV_PCI_MAP_ATTR_WRITE;

	if (attrs & DMA_ATTR_WEAK_ORDERING)
		prot |= HV_PCI_MAP_ATTR_RELAXED_ORDER;

	outs = s = segstart = &sglist[0];
	outcount = 1;
	incount = nelems;
	handle = 0;

	/* Init first segment length for backout at failure */
	outs->dma_length = 0;

	local_irq_save(flags);

	iommu_batch_start(dev, prot, ~0UL);

	max_seg_size = dma_get_max_seg_size(dev);
<<<<<<< HEAD
	seg_boundary_size = ALIGN(dma_get_seg_boundary(dev) + 1,
				  IO_PAGE_SIZE) >> IO_PAGE_SHIFT;

	mask = *dev->dma_mask;
	if (mask <= DMA_BIT_MASK(32))
=======
	seg_boundary_size = dma_get_seg_boundary_nr_pages(dev, IO_PAGE_SHIFT);

	mask = *dev->dma_mask;
	if (!iommu_use_atu(iommu, mask))
>>>>>>> 24b8d41d
		tbl = &iommu->tbl;
	else
		tbl = &atu->tbl;

	base_shift = tbl->table_map_base >> IO_PAGE_SHIFT;

	for_each_sg(sglist, s, nelems, i) {
		unsigned long paddr, npages, entry, out_entry = 0, slen;

		slen = s->length;
		/* Sanity check */
		if (slen == 0) {
			dma_next = 0;
			continue;
		}
		/* Allocate iommu entries for that segment */
		paddr = (unsigned long) SG_ENT_PHYS_ADDRESS(s);
		npages = iommu_num_pages(paddr, slen, IO_PAGE_SIZE);
		entry = iommu_tbl_range_alloc(dev, tbl, npages,
					      &handle, (unsigned long)(-1), 0);

		/* Handle failure */
		if (unlikely(entry == IOMMU_ERROR_CODE)) {
			pr_err_ratelimited("iommu_alloc failed, iommu %p paddr %lx npages %lx\n",
					   tbl, paddr, npages);
			goto iommu_map_failed;
		}

		iommu_batch_new_entry(entry, mask);

		/* Convert entry to a dma_addr_t */
		dma_addr = tbl->table_map_base + (entry << IO_PAGE_SHIFT);
		dma_addr |= (s->offset & ~IO_PAGE_MASK);

		/* Insert into HW table */
		paddr &= IO_PAGE_MASK;
		while (npages--) {
			err = iommu_batch_add(paddr, mask);
			if (unlikely(err < 0L))
				goto iommu_map_failed;
			paddr += IO_PAGE_SIZE;
		}

		/* If we are in an open segment, try merging */
		if (segstart != s) {
			/* We cannot merge if:
			 * - allocated dma_addr isn't contiguous to previous allocation
			 */
			if ((dma_addr != dma_next) ||
			    (outs->dma_length + s->length > max_seg_size) ||
			    (is_span_boundary(out_entry, base_shift,
					      seg_boundary_size, outs, s))) {
				/* Can't merge: create a new segment */
				segstart = s;
				outcount++;
				outs = sg_next(outs);
			} else {
				outs->dma_length += s->length;
			}
		}

		if (segstart == s) {
			/* This is a new segment, fill entries */
			outs->dma_address = dma_addr;
			outs->dma_length = slen;
			out_entry = entry;
		}

		/* Calculate next page pointer for contiguous check */
		dma_next = dma_addr + slen;
	}

	err = iommu_batch_end(mask);

	if (unlikely(err < 0L))
		goto iommu_map_failed;

	local_irq_restore(flags);

	if (outcount < incount) {
		outs = sg_next(outs);
		outs->dma_address = DMA_MAPPING_ERROR;
		outs->dma_length = 0;
	}

	return outcount;

iommu_map_failed:
	for_each_sg(sglist, s, nelems, i) {
		if (s->dma_length != 0) {
			unsigned long vaddr, npages;

			vaddr = s->dma_address & IO_PAGE_MASK;
			npages = iommu_num_pages(s->dma_address, s->dma_length,
						 IO_PAGE_SIZE);
			iommu_tbl_range_free(tbl, vaddr, npages,
					     IOMMU_ERROR_CODE);
			/* XXX demap? XXX */
			s->dma_address = DMA_MAPPING_ERROR;
			s->dma_length = 0;
		}
		if (s == outs)
			break;
	}
	local_irq_restore(flags);

	return 0;
}

static void dma_4v_unmap_sg(struct device *dev, struct scatterlist *sglist,
			    int nelems, enum dma_data_direction direction,
			    unsigned long attrs)
{
	struct pci_pbm_info *pbm;
	struct scatterlist *sg;
	struct iommu *iommu;
	struct atu *atu;
	unsigned long flags, entry;
	unsigned long iotsb_num;
	u32 devhandle;

	BUG_ON(direction == DMA_NONE);

	iommu = dev->archdata.iommu;
	pbm = dev->archdata.host_controller;
	atu = iommu->atu;
	devhandle = pbm->devhandle;
	
	local_irq_save(flags);

	sg = sglist;
	while (nelems--) {
		dma_addr_t dma_handle = sg->dma_address;
		unsigned int len = sg->dma_length;
		unsigned long npages;
		struct iommu_map_table *tbl;
		unsigned long shift = IO_PAGE_SHIFT;

		if (!len)
			break;
		npages = iommu_num_pages(dma_handle, len, IO_PAGE_SIZE);

		if (dma_handle <= DMA_BIT_MASK(32)) {
			iotsb_num = 0; /* we don't care for legacy iommu */
			tbl = &iommu->tbl;
		} else {
			iotsb_num = atu->iotsb->iotsb_num;
			tbl = &atu->tbl;
		}
		entry = ((dma_handle - tbl->table_map_base) >> shift);
		dma_4v_iommu_demap(dev, devhandle, dma_handle, iotsb_num,
				   entry, npages);
		iommu_tbl_range_free(tbl, dma_handle, npages,
				     IOMMU_ERROR_CODE);
		sg = sg_next(sg);
	}

	local_irq_restore(flags);
}

static int dma_4v_supported(struct device *dev, u64 device_mask)
{
	struct iommu *iommu = dev->archdata.iommu;

	if (ali_sound_dma_hack(dev, device_mask))
		return 1;
	if (device_mask < iommu->dma_addr_mask)
		return 0;
	return 1;
}

static const struct dma_map_ops sun4v_dma_ops = {
	.alloc				= dma_4v_alloc_coherent,
	.free				= dma_4v_free_coherent,
	.map_page			= dma_4v_map_page,
	.unmap_page			= dma_4v_unmap_page,
	.map_sg				= dma_4v_map_sg,
	.unmap_sg			= dma_4v_unmap_sg,
	.dma_supported			= dma_4v_supported,
};

static void pci_sun4v_scan_bus(struct pci_pbm_info *pbm, struct device *parent)
{
	struct property *prop;
	struct device_node *dp;

	dp = pbm->op->dev.of_node;
	prop = of_find_property(dp, "66mhz-capable", NULL);
	pbm->is_66mhz_capable = (prop != NULL);
	pbm->pci_bus = pci_scan_one_pbm(pbm, parent);

	/* XXX register error interrupt handlers XXX */
}

static unsigned long probe_existing_entries(struct pci_pbm_info *pbm,
					    struct iommu_map_table *iommu)
{
	struct iommu_pool *pool;
	unsigned long i, pool_nr, cnt = 0;
	u32 devhandle;

	devhandle = pbm->devhandle;
	for (pool_nr = 0; pool_nr < iommu->nr_pools; pool_nr++) {
		pool = &(iommu->pools[pool_nr]);
		for (i = pool->start; i <= pool->end; i++) {
			unsigned long ret, io_attrs, ra;

			ret = pci_sun4v_iommu_getmap(devhandle,
						     HV_PCI_TSBID(0, i),
						     &io_attrs, &ra);
			if (ret == HV_EOK) {
				if (page_in_phys_avail(ra)) {
					pci_sun4v_iommu_demap(devhandle,
							      HV_PCI_TSBID(0,
							      i), 1);
				} else {
					cnt++;
					__set_bit(i, iommu->map);
				}
			}
		}
	}
	return cnt;
}

static int pci_sun4v_atu_alloc_iotsb(struct pci_pbm_info *pbm)
{
	struct atu *atu = pbm->iommu->atu;
	struct atu_iotsb *iotsb;
	void *table;
	u64 table_size;
	u64 iotsb_num;
	unsigned long order;
	unsigned long err;

	iotsb = kzalloc(sizeof(*iotsb), GFP_KERNEL);
	if (!iotsb) {
		err = -ENOMEM;
		goto out_err;
	}
	atu->iotsb = iotsb;

	/* calculate size of IOTSB */
	table_size = (atu->size / IO_PAGE_SIZE) * 8;
	order = get_order(table_size);
	table = (void *)__get_free_pages(GFP_KERNEL | __GFP_ZERO, order);
	if (!table) {
		err = -ENOMEM;
		goto table_failed;
	}
	iotsb->table = table;
	iotsb->ra = __pa(table);
	iotsb->dvma_size = atu->size;
	iotsb->dvma_base = atu->base;
	iotsb->table_size = table_size;
	iotsb->page_size = IO_PAGE_SIZE;

	/* configure and register IOTSB with HV */
	err = pci_sun4v_iotsb_conf(pbm->devhandle,
				   iotsb->ra,
				   iotsb->table_size,
				   iotsb->page_size,
				   iotsb->dvma_base,
				   &iotsb_num);
	if (err) {
		pr_err(PFX "pci_iotsb_conf failed error: %ld\n", err);
		goto iotsb_conf_failed;
	}
	iotsb->iotsb_num = iotsb_num;

	err = dma_4v_iotsb_bind(pbm->devhandle, iotsb_num, pbm->pci_bus);
	if (err) {
		pr_err(PFX "pci_iotsb_bind failed error: %ld\n", err);
		goto iotsb_conf_failed;
	}

	return 0;

iotsb_conf_failed:
	free_pages((unsigned long)table, order);
table_failed:
	kfree(iotsb);
out_err:
	return err;
}

static int pci_sun4v_atu_init(struct pci_pbm_info *pbm)
{
	struct atu *atu = pbm->iommu->atu;
	unsigned long err;
	const u64 *ranges;
	u64 map_size, num_iotte;
	u64 dma_mask;
	const u32 *page_size;
	int len;

	ranges = of_get_property(pbm->op->dev.of_node, "iommu-address-ranges",
				 &len);
	if (!ranges) {
		pr_err(PFX "No iommu-address-ranges\n");
		return -EINVAL;
	}

	page_size = of_get_property(pbm->op->dev.of_node, "iommu-pagesizes",
				    NULL);
	if (!page_size) {
		pr_err(PFX "No iommu-pagesizes\n");
		return -EINVAL;
	}

	/* There are 4 iommu-address-ranges supported. Each range is pair of
	 * {base, size}. The ranges[0] and ranges[1] are 32bit address space
	 * while ranges[2] and ranges[3] are 64bit space.  We want to use 64bit
	 * address ranges to support 64bit addressing. Because 'size' for
	 * address ranges[2] and ranges[3] are same we can select either of
	 * ranges[2] or ranges[3] for mapping. However due to 'size' is too
	 * large for OS to allocate IOTSB we are using fix size 32G
	 * (ATU_64_SPACE_SIZE) which is more than enough for all PCIe devices
	 * to share.
	 */
	atu->ranges = (struct atu_ranges *)ranges;
	atu->base = atu->ranges[3].base;
	atu->size = ATU_64_SPACE_SIZE;

	/* Create IOTSB */
	err = pci_sun4v_atu_alloc_iotsb(pbm);
	if (err) {
		pr_err(PFX "Error creating ATU IOTSB\n");
		return err;
	}

	/* Create ATU iommu map.
	 * One bit represents one iotte in IOTSB table.
	 */
	dma_mask = (roundup_pow_of_two(atu->size) - 1UL);
	num_iotte = atu->size / IO_PAGE_SIZE;
	map_size = num_iotte / 8;
	atu->tbl.table_map_base = atu->base;
	atu->dma_addr_mask = dma_mask;
	atu->tbl.map = kzalloc(map_size, GFP_KERNEL);
	if (!atu->tbl.map)
		return -ENOMEM;

	iommu_tbl_pool_init(&atu->tbl, num_iotte, IO_PAGE_SHIFT,
			    NULL, false /* no large_pool */,
			    0 /* default npools */,
			    false /* want span boundary checking */);

	return 0;
}

static int pci_sun4v_iommu_init(struct pci_pbm_info *pbm)
{
	static const u32 vdma_default[] = { 0x80000000, 0x80000000 };
	struct iommu *iommu = pbm->iommu;
	unsigned long num_tsb_entries, sz;
	u32 dma_mask, dma_offset;
	const u32 *vdma;

	vdma = of_get_property(pbm->op->dev.of_node, "virtual-dma", NULL);
	if (!vdma)
		vdma = vdma_default;

	if ((vdma[0] | vdma[1]) & ~IO_PAGE_MASK) {
		printk(KERN_ERR PFX "Strange virtual-dma[%08x:%08x].\n",
		       vdma[0], vdma[1]);
		return -EINVAL;
	}

	dma_mask = (roundup_pow_of_two(vdma[1]) - 1UL);
	num_tsb_entries = vdma[1] / IO_PAGE_SIZE;

	dma_offset = vdma[0];

	/* Setup initial software IOMMU state. */
	spin_lock_init(&iommu->lock);
	iommu->ctx_lowest_free = 1;
	iommu->tbl.table_map_base = dma_offset;
	iommu->dma_addr_mask = dma_mask;

	/* Allocate and initialize the free area map.  */
	sz = (num_tsb_entries + 7) / 8;
	sz = (sz + 7UL) & ~7UL;
	iommu->tbl.map = kzalloc(sz, GFP_KERNEL);
	if (!iommu->tbl.map) {
		printk(KERN_ERR PFX "Error, kmalloc(arena.map) failed.\n");
		return -ENOMEM;
	}
	iommu_tbl_pool_init(&iommu->tbl, num_tsb_entries, IO_PAGE_SHIFT,
			    NULL, false /* no large_pool */,
			    0 /* default npools */,
			    false /* want span boundary checking */);
	sz = probe_existing_entries(pbm, &iommu->tbl);
	if (sz)
		printk("%s: Imported %lu TSB entries from OBP\n",
		       pbm->name, sz);

	return 0;
}

#ifdef CONFIG_PCI_MSI
struct pci_sun4v_msiq_entry {
	u64		version_type;
#define MSIQ_VERSION_MASK		0xffffffff00000000UL
#define MSIQ_VERSION_SHIFT		32
#define MSIQ_TYPE_MASK			0x00000000000000ffUL
#define MSIQ_TYPE_SHIFT			0
#define MSIQ_TYPE_NONE			0x00
#define MSIQ_TYPE_MSG			0x01
#define MSIQ_TYPE_MSI32			0x02
#define MSIQ_TYPE_MSI64			0x03
#define MSIQ_TYPE_INTX			0x08
#define MSIQ_TYPE_NONE2			0xff

	u64		intx_sysino;
	u64		reserved1;
	u64		stick;
	u64		req_id;  /* bus/device/func */
#define MSIQ_REQID_BUS_MASK		0xff00UL
#define MSIQ_REQID_BUS_SHIFT		8
#define MSIQ_REQID_DEVICE_MASK		0x00f8UL
#define MSIQ_REQID_DEVICE_SHIFT		3
#define MSIQ_REQID_FUNC_MASK		0x0007UL
#define MSIQ_REQID_FUNC_SHIFT		0

	u64		msi_address;

	/* The format of this value is message type dependent.
	 * For MSI bits 15:0 are the data from the MSI packet.
	 * For MSI-X bits 31:0 are the data from the MSI packet.
	 * For MSG, the message code and message routing code where:
	 * 	bits 39:32 is the bus/device/fn of the msg target-id
	 *	bits 18:16 is the message routing code
	 *	bits 7:0 is the message code
	 * For INTx the low order 2-bits are:
	 *	00 - INTA
	 *	01 - INTB
	 *	10 - INTC
	 *	11 - INTD
	 */
	u64		msi_data;

	u64		reserved2;
};

static int pci_sun4v_get_head(struct pci_pbm_info *pbm, unsigned long msiqid,
			      unsigned long *head)
{
	unsigned long err, limit;

	err = pci_sun4v_msiq_gethead(pbm->devhandle, msiqid, head);
	if (unlikely(err))
		return -ENXIO;

	limit = pbm->msiq_ent_count * sizeof(struct pci_sun4v_msiq_entry);
	if (unlikely(*head >= limit))
		return -EFBIG;

	return 0;
}

static int pci_sun4v_dequeue_msi(struct pci_pbm_info *pbm,
				 unsigned long msiqid, unsigned long *head,
				 unsigned long *msi)
{
	struct pci_sun4v_msiq_entry *ep;
	unsigned long err, type;

	/* Note: void pointer arithmetic, 'head' is a byte offset  */
	ep = (pbm->msi_queues + ((msiqid - pbm->msiq_first) *
				 (pbm->msiq_ent_count *
				  sizeof(struct pci_sun4v_msiq_entry))) +
	      *head);

	if ((ep->version_type & MSIQ_TYPE_MASK) == 0)
		return 0;

	type = (ep->version_type & MSIQ_TYPE_MASK) >> MSIQ_TYPE_SHIFT;
	if (unlikely(type != MSIQ_TYPE_MSI32 &&
		     type != MSIQ_TYPE_MSI64))
		return -EINVAL;

	*msi = ep->msi_data;

	err = pci_sun4v_msi_setstate(pbm->devhandle,
				     ep->msi_data /* msi_num */,
				     HV_MSISTATE_IDLE);
	if (unlikely(err))
		return -ENXIO;

	/* Clear the entry.  */
	ep->version_type &= ~MSIQ_TYPE_MASK;

	(*head) += sizeof(struct pci_sun4v_msiq_entry);
	if (*head >=
	    (pbm->msiq_ent_count * sizeof(struct pci_sun4v_msiq_entry)))
		*head = 0;

	return 1;
}

static int pci_sun4v_set_head(struct pci_pbm_info *pbm, unsigned long msiqid,
			      unsigned long head)
{
	unsigned long err;

	err = pci_sun4v_msiq_sethead(pbm->devhandle, msiqid, head);
	if (unlikely(err))
		return -EINVAL;

	return 0;
}

static int pci_sun4v_msi_setup(struct pci_pbm_info *pbm, unsigned long msiqid,
			       unsigned long msi, int is_msi64)
{
	if (pci_sun4v_msi_setmsiq(pbm->devhandle, msi, msiqid,
				  (is_msi64 ?
				   HV_MSITYPE_MSI64 : HV_MSITYPE_MSI32)))
		return -ENXIO;
	if (pci_sun4v_msi_setstate(pbm->devhandle, msi, HV_MSISTATE_IDLE))
		return -ENXIO;
	if (pci_sun4v_msi_setvalid(pbm->devhandle, msi, HV_MSIVALID_VALID))
		return -ENXIO;
	return 0;
}

static int pci_sun4v_msi_teardown(struct pci_pbm_info *pbm, unsigned long msi)
{
	unsigned long err, msiqid;

	err = pci_sun4v_msi_getmsiq(pbm->devhandle, msi, &msiqid);
	if (err)
		return -ENXIO;

	pci_sun4v_msi_setvalid(pbm->devhandle, msi, HV_MSIVALID_INVALID);

	return 0;
}

static int pci_sun4v_msiq_alloc(struct pci_pbm_info *pbm)
{
	unsigned long q_size, alloc_size, pages, order;
	int i;

	q_size = pbm->msiq_ent_count * sizeof(struct pci_sun4v_msiq_entry);
	alloc_size = (pbm->msiq_num * q_size);
	order = get_order(alloc_size);
	pages = __get_free_pages(GFP_KERNEL | __GFP_COMP, order);
	if (pages == 0UL) {
		printk(KERN_ERR "MSI: Cannot allocate MSI queues (o=%lu).\n",
		       order);
		return -ENOMEM;
	}
	memset((char *)pages, 0, PAGE_SIZE << order);
	pbm->msi_queues = (void *) pages;

	for (i = 0; i < pbm->msiq_num; i++) {
		unsigned long err, base = __pa(pages + (i * q_size));
		unsigned long ret1, ret2;

		err = pci_sun4v_msiq_conf(pbm->devhandle,
					  pbm->msiq_first + i,
					  base, pbm->msiq_ent_count);
		if (err) {
			printk(KERN_ERR "MSI: msiq register fails (err=%lu)\n",
			       err);
			goto h_error;
		}

		err = pci_sun4v_msiq_info(pbm->devhandle,
					  pbm->msiq_first + i,
					  &ret1, &ret2);
		if (err) {
			printk(KERN_ERR "MSI: Cannot read msiq (err=%lu)\n",
			       err);
			goto h_error;
		}
		if (ret1 != base || ret2 != pbm->msiq_ent_count) {
			printk(KERN_ERR "MSI: Bogus qconf "
			       "expected[%lx:%x] got[%lx:%lx]\n",
			       base, pbm->msiq_ent_count,
			       ret1, ret2);
			goto h_error;
		}
	}

	return 0;

h_error:
	free_pages(pages, order);
	return -EINVAL;
}

static void pci_sun4v_msiq_free(struct pci_pbm_info *pbm)
{
	unsigned long q_size, alloc_size, pages, order;
	int i;

	for (i = 0; i < pbm->msiq_num; i++) {
		unsigned long msiqid = pbm->msiq_first + i;

		(void) pci_sun4v_msiq_conf(pbm->devhandle, msiqid, 0UL, 0);
	}

	q_size = pbm->msiq_ent_count * sizeof(struct pci_sun4v_msiq_entry);
	alloc_size = (pbm->msiq_num * q_size);
	order = get_order(alloc_size);

	pages = (unsigned long) pbm->msi_queues;

	free_pages(pages, order);

	pbm->msi_queues = NULL;
}

static int pci_sun4v_msiq_build_irq(struct pci_pbm_info *pbm,
				    unsigned long msiqid,
				    unsigned long devino)
{
	unsigned int irq = sun4v_build_irq(pbm->devhandle, devino);

	if (!irq)
		return -ENOMEM;

	if (pci_sun4v_msiq_setvalid(pbm->devhandle, msiqid, HV_MSIQ_VALID))
		return -EINVAL;
	if (pci_sun4v_msiq_setstate(pbm->devhandle, msiqid, HV_MSIQSTATE_IDLE))
		return -EINVAL;

	return irq;
}

static const struct sparc64_msiq_ops pci_sun4v_msiq_ops = {
	.get_head	=	pci_sun4v_get_head,
	.dequeue_msi	=	pci_sun4v_dequeue_msi,
	.set_head	=	pci_sun4v_set_head,
	.msi_setup	=	pci_sun4v_msi_setup,
	.msi_teardown	=	pci_sun4v_msi_teardown,
	.msiq_alloc	=	pci_sun4v_msiq_alloc,
	.msiq_free	=	pci_sun4v_msiq_free,
	.msiq_build_irq	=	pci_sun4v_msiq_build_irq,
};

static void pci_sun4v_msi_init(struct pci_pbm_info *pbm)
{
	sparc64_pbm_msi_init(pbm, &pci_sun4v_msiq_ops);
}
#else /* CONFIG_PCI_MSI */
static void pci_sun4v_msi_init(struct pci_pbm_info *pbm)
{
}
#endif /* !(CONFIG_PCI_MSI) */

static int pci_sun4v_pbm_init(struct pci_pbm_info *pbm,
			      struct platform_device *op, u32 devhandle)
{
	struct device_node *dp = op->dev.of_node;
	int err;

	pbm->numa_node = of_node_to_nid(dp);

	pbm->pci_ops = &sun4v_pci_ops;
	pbm->config_space_reg_bits = 12;

	pbm->index = pci_num_pbms++;

	pbm->op = op;

	pbm->devhandle = devhandle;

	pbm->name = dp->full_name;

	printk("%s: SUN4V PCI Bus Module\n", pbm->name);
	printk("%s: On NUMA node %d\n", pbm->name, pbm->numa_node);

	pci_determine_mem_io_space(pbm);

	pci_get_pbm_props(pbm);

	err = pci_sun4v_iommu_init(pbm);
	if (err)
		return err;

	pci_sun4v_msi_init(pbm);

	pci_sun4v_scan_bus(pbm, &op->dev);

	/* if atu_init fails its not complete failure.
	 * we can still continue using legacy iommu.
	 */
	if (pbm->iommu->atu) {
		err = pci_sun4v_atu_init(pbm);
		if (err) {
			kfree(pbm->iommu->atu);
			pbm->iommu->atu = NULL;
			pr_err(PFX "ATU init failed, err=%d\n", err);
		}
	}

	pbm->next = pci_pbm_root;
	pci_pbm_root = pbm;

	return 0;
}

static int pci_sun4v_probe(struct platform_device *op)
{
	const struct linux_prom64_registers *regs;
	static int hvapi_negotiated = 0;
	struct pci_pbm_info *pbm;
	struct device_node *dp;
	struct iommu *iommu;
	struct atu *atu;
	u32 devhandle;
	int i, err = -ENODEV;
	static bool hv_atu = true;

	dp = op->dev.of_node;

	if (!hvapi_negotiated++) {
		for (i = 0; i < ARRAY_SIZE(vpci_versions); i++) {
			vpci_major = vpci_versions[i].major;
			vpci_minor = vpci_versions[i].minor;

			err = sun4v_hvapi_register(HV_GRP_PCI, vpci_major,
						   &vpci_minor);
			if (!err)
				break;
		}

		if (err) {
			pr_err(PFX "Could not register hvapi, err=%d\n", err);
			return err;
		}
		pr_info(PFX "Registered hvapi major[%lu] minor[%lu]\n",
			vpci_major, vpci_minor);

		err = sun4v_hvapi_register(HV_GRP_ATU, vatu_major, &vatu_minor);
		if (err) {
			/* don't return an error if we fail to register the
			 * ATU group, but ATU hcalls won't be available.
			 */
			hv_atu = false;
<<<<<<< HEAD
			pr_err(PFX "Could not register hvapi ATU err=%d\n",
			       err);
=======
>>>>>>> 24b8d41d
		} else {
			pr_info(PFX "Registered hvapi ATU major[%lu] minor[%lu]\n",
				vatu_major, vatu_minor);
		}

		dma_ops = &sun4v_dma_ops;
	}

	regs = of_get_property(dp, "reg", NULL);
	err = -ENODEV;
	if (!regs) {
		printk(KERN_ERR PFX "Could not find config registers\n");
		goto out_err;
	}
	devhandle = (regs->phys_addr >> 32UL) & 0x0fffffff;

	err = -ENOMEM;
	if (!iommu_batch_initialized) {
		for_each_possible_cpu(i) {
			unsigned long page = get_zeroed_page(GFP_KERNEL);

			if (!page)
				goto out_err;

			per_cpu(iommu_batch, i).pglist = (u64 *) page;
		}
		iommu_batch_initialized = 1;
	}

	pbm = kzalloc(sizeof(*pbm), GFP_KERNEL);
	if (!pbm) {
		printk(KERN_ERR PFX "Could not allocate pci_pbm_info\n");
		goto out_err;
	}

	iommu = kzalloc(sizeof(struct iommu), GFP_KERNEL);
	if (!iommu) {
		printk(KERN_ERR PFX "Could not allocate pbm iommu\n");
		goto out_free_controller;
	}

	pbm->iommu = iommu;
	iommu->atu = NULL;
	if (hv_atu) {
		atu = kzalloc(sizeof(*atu), GFP_KERNEL);
		if (!atu)
			pr_err(PFX "Could not allocate atu\n");
		else
			iommu->atu = atu;
	}

	err = pci_sun4v_pbm_init(pbm, op, devhandle);
	if (err)
		goto out_free_iommu;

	dev_set_drvdata(&op->dev, pbm);

	return 0;

out_free_iommu:
	kfree(iommu->atu);
	kfree(pbm->iommu);

out_free_controller:
	kfree(pbm);

out_err:
	return err;
}

static const struct of_device_id pci_sun4v_match[] = {
	{
		.name = "pci",
		.compatible = "SUNW,sun4v-pci",
	},
	{},
};

static struct platform_driver pci_sun4v_driver = {
	.driver = {
		.name = DRIVER_NAME,
		.of_match_table = pci_sun4v_match,
	},
	.probe		= pci_sun4v_probe,
};

static int __init pci_sun4v_init(void)
{
	return platform_driver_register(&pci_sun4v_driver);
}

subsys_initcall(pci_sun4v_init);<|MERGE_RESOLUTION|>--- conflicted
+++ resolved
@@ -98,11 +98,7 @@
 		prot &= (HV_PCI_MAP_ATTR_READ | HV_PCI_MAP_ATTR_WRITE);
 
 	while (npages != 0) {
-<<<<<<< HEAD
-		if (mask <= DMA_BIT_MASK(32)) {
-=======
 		if (!iommu_use_atu(pbm->iommu, mask)) {
->>>>>>> 24b8d41d
 			num = pci_sun4v_iommu_map(devhandle,
 						  HV_PCI_TSBID(0, entry),
 						  npages,
@@ -189,10 +185,6 @@
 	unsigned long flags, order, first_page, npages, n;
 	unsigned long prot = 0;
 	struct iommu *iommu;
-<<<<<<< HEAD
-	struct atu *atu;
-=======
->>>>>>> 24b8d41d
 	struct iommu_map_table *tbl;
 	struct page *page;
 	void *ret;
@@ -218,21 +210,11 @@
 	memset((char *)first_page, 0, PAGE_SIZE << order);
 
 	iommu = dev->archdata.iommu;
-<<<<<<< HEAD
-	atu = iommu->atu;
-
-	mask = dev->coherent_dma_mask;
-	if (mask <= DMA_BIT_MASK(32))
-		tbl = &iommu->tbl;
-	else
-		tbl = &atu->tbl;
-=======
 	mask = dev->coherent_dma_mask;
 	if (!iommu_use_atu(iommu, mask))
 		tbl = &iommu->tbl;
 	else
 		tbl = &iommu->atu->tbl;
->>>>>>> 24b8d41d
 
 	entry = iommu_tbl_range_alloc(dev, tbl, npages, NULL,
 				      (unsigned long)(-1), 0);
@@ -265,10 +247,7 @@
 	return ret;
 
 iommu_map_fail:
-<<<<<<< HEAD
-=======
 	local_irq_restore(flags);
->>>>>>> 24b8d41d
 	iommu_tbl_range_free(tbl, *dma_addrp, npages, IOMMU_ERROR_CODE);
 
 range_alloc_fail:
@@ -357,11 +336,7 @@
 	atu = iommu->atu;
 	devhandle = pbm->devhandle;
 
-<<<<<<< HEAD
-	if (dvma <= DMA_BIT_MASK(32)) {
-=======
 	if (!iommu_use_atu(iommu, dvma)) {
->>>>>>> 24b8d41d
 		tbl = &iommu->tbl;
 		iotsb_num = 0; /* we don't care for legacy iommu */
 	} else {
@@ -402,11 +377,7 @@
 	npages >>= IO_PAGE_SHIFT;
 
 	mask = *dev->dma_mask;
-<<<<<<< HEAD
-	if (mask <= DMA_BIT_MASK(32))
-=======
 	if (!iommu_use_atu(iommu, mask))
->>>>>>> 24b8d41d
 		tbl = &iommu->tbl;
 	else
 		tbl = &atu->tbl;
@@ -449,14 +420,9 @@
 	return DMA_MAPPING_ERROR;
 
 iommu_map_fail:
-<<<<<<< HEAD
-	iommu_tbl_range_free(tbl, bus_addr, npages, IOMMU_ERROR_CODE);
-	return DMA_ERROR_CODE;
-=======
 	local_irq_restore(flags);
 	iommu_tbl_range_free(tbl, bus_addr, npages, IOMMU_ERROR_CODE);
 	return DMA_MAPPING_ERROR;
->>>>>>> 24b8d41d
 }
 
 static void dma_4v_unmap_page(struct device *dev, dma_addr_t bus_addr,
@@ -519,8 +485,6 @@
 	BUG_ON(direction == DMA_NONE);
 
 	iommu = dev->archdata.iommu;
-	atu = iommu->atu;
-
 	if (nelems == 0 || !iommu)
 		return 0;
 	atu = iommu->atu;
@@ -545,18 +509,10 @@
 	iommu_batch_start(dev, prot, ~0UL);
 
 	max_seg_size = dma_get_max_seg_size(dev);
-<<<<<<< HEAD
-	seg_boundary_size = ALIGN(dma_get_seg_boundary(dev) + 1,
-				  IO_PAGE_SIZE) >> IO_PAGE_SHIFT;
-
-	mask = *dev->dma_mask;
-	if (mask <= DMA_BIT_MASK(32))
-=======
 	seg_boundary_size = dma_get_seg_boundary_nr_pages(dev, IO_PAGE_SHIFT);
 
 	mask = *dev->dma_mask;
 	if (!iommu_use_atu(iommu, mask))
->>>>>>> 24b8d41d
 		tbl = &iommu->tbl;
 	else
 		tbl = &atu->tbl;
@@ -1301,11 +1257,6 @@
 			 * ATU group, but ATU hcalls won't be available.
 			 */
 			hv_atu = false;
-<<<<<<< HEAD
-			pr_err(PFX "Could not register hvapi ATU err=%d\n",
-			       err);
-=======
->>>>>>> 24b8d41d
 		} else {
 			pr_info(PFX "Registered hvapi ATU major[%lu] minor[%lu]\n",
 				vatu_major, vatu_minor);
