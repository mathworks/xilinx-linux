--- conflicted
+++ resolved
@@ -319,11 +319,7 @@
 	set_current_blocked(&set);
 	return;
 segv:
-<<<<<<< HEAD
-	force_sig(SIGSEGV, current);
-=======
 	force_sig(SIGSEGV);
->>>>>>> 24b8d41d
 }
 
 static inline void __user *get_sigframe(struct ksignal *ksig, struct pt_regs *regs, unsigned long framesize)
