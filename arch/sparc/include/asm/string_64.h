--- conflicted
+++ resolved
@@ -12,11 +12,4 @@
 
 #include <asm/asi.h>
 
-<<<<<<< HEAD
-/* Now the str*() stuff... */
-#define __HAVE_ARCH_STRLEN
-__kernel_size_t strlen(const char *);
-
-=======
->>>>>>> 24b8d41d
 #endif /* !(__SPARC64_STRING_H__) */