/* SPDX-License-Identifier: GPL-2.0 */
/* atomic.h: These still suck, but the I-cache hit rate is higher.
 *
 * Copyright (C) 1996 David S. Miller (davem@davemloft.net)
 * Copyright (C) 2000 Anton Blanchard (anton@linuxcare.com.au)
 * Copyright (C) 2007 Kyle McMartin (kyle@parisc-linux.org)
 *
 * Additions by Keith M Wesolowski (wesolows@foobazco.org) based
 * on asm-parisc/atomic.h Copyright (C) 2000 Philipp Rumpf <prumpf@tux.org>.
 */

#ifndef __ARCH_SPARC_ATOMIC__
#define __ARCH_SPARC_ATOMIC__

#include <linux/types.h>

#include <asm/cmpxchg.h>
#include <asm/barrier.h>
#include <asm-generic/atomic64.h>

int atomic_add_return(int, atomic_t *);
int atomic_fetch_add(int, atomic_t *);
int atomic_fetch_and(int, atomic_t *);
int atomic_fetch_or(int, atomic_t *);
int atomic_fetch_xor(int, atomic_t *);
int atomic_cmpxchg(atomic_t *, int, int);
int atomic_xchg(atomic_t *, int);
int atomic_fetch_add_unless(atomic_t *, int, int);
void atomic_set(atomic_t *, int);

#define atomic_fetch_add_unless	atomic_fetch_add_unless

#define atomic_set_release(v, i)	atomic_set((v), (i))

<<<<<<< HEAD
#define atomic_and(i, v)	((void)atomic_fetch_and((i), (v)))
#define atomic_or(i, v)		((void)atomic_fetch_or((i), (v)))
#define atomic_xor(i, v)	((void)atomic_fetch_xor((i), (v)))

#define atomic_sub_return(i, v)	(atomic_add_return(-(int)(i), (v)))
#define atomic_fetch_sub(i, v)  (atomic_fetch_add (-(int)(i), (v)))

#define atomic_inc_return(v)	(atomic_add_return(        1, (v)))
#define atomic_dec_return(v)	(atomic_add_return(       -1, (v)))
=======
#define atomic_read(v)          READ_ONCE((v)->counter)
>>>>>>> 24b8d41d

#define atomic_add(i, v)	((void)atomic_add_return( (int)(i), (v)))
#define atomic_sub(i, v)	((void)atomic_add_return(-(int)(i), (v)))

#define atomic_and(i, v)	((void)atomic_fetch_and((i), (v)))
#define atomic_or(i, v)		((void)atomic_fetch_or((i), (v)))
#define atomic_xor(i, v)	((void)atomic_fetch_xor((i), (v)))

#define atomic_sub_return(i, v)	(atomic_add_return(-(int)(i), (v)))
#define atomic_fetch_sub(i, v)  (atomic_fetch_add (-(int)(i), (v)))

#endif /* !(__ARCH_SPARC_ATOMIC__) */<|MERGE_RESOLUTION|>--- conflicted
+++ resolved
@@ -32,19 +32,7 @@
 
 #define atomic_set_release(v, i)	atomic_set((v), (i))
 
-<<<<<<< HEAD
-#define atomic_and(i, v)	((void)atomic_fetch_and((i), (v)))
-#define atomic_or(i, v)		((void)atomic_fetch_or((i), (v)))
-#define atomic_xor(i, v)	((void)atomic_fetch_xor((i), (v)))
-
-#define atomic_sub_return(i, v)	(atomic_add_return(-(int)(i), (v)))
-#define atomic_fetch_sub(i, v)  (atomic_fetch_add (-(int)(i), (v)))
-
-#define atomic_inc_return(v)	(atomic_add_return(        1, (v)))
-#define atomic_dec_return(v)	(atomic_add_return(       -1, (v)))
-=======
 #define atomic_read(v)          READ_ONCE((v)->counter)
->>>>>>> 24b8d41d
 
 #define atomic_add(i, v)	((void)atomic_add_return( (int)(i), (v)))
 #define atomic_sub(i, v)	((void)atomic_add_return(-(int)(i), (v)))
