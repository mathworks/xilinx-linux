--- conflicted
+++ resolved
@@ -3494,10 +3494,7 @@
 #define HV_GRP_SDIO_ERR			0x0109
 #define HV_GRP_REBOOT_DATA		0x0110
 #define HV_GRP_ATU			0x0111
-<<<<<<< HEAD
-=======
 #define HV_GRP_DAX			0x0113
->>>>>>> 24b8d41d
 #define HV_GRP_M7_PERF			0x0114
 #define HV_GRP_NIAG_PERF		0x0200
 #define HV_GRP_FIRE_PERF		0x0201
