/* SPDX-License-Identifier: GPL-2.0 */
#ifndef _ASM_UACCESS_H
#define _ASM_UACCESS_H

/*
 * User space memory access functions
 */

#include <linux/compiler.h>
#include <linux/string.h>
#include <asm/asi.h>
#include <asm/spitfire.h>
<<<<<<< HEAD
#include <asm-generic/uaccess-unaligned.h>
#include <asm/extable_64.h>
#endif

#ifndef __ASSEMBLY__
=======
#include <asm/extable_64.h>
>>>>>>> 24b8d41d

#include <asm/processor.h>

/*
 * Sparc64 is segmented, though more like the M68K than the I386.
 * We use the secondary ASI to address user memory, which references a
 * completely different VM map, thus there is zero chance of the user
 * doing something queer and tricking us into poking kernel memory.
 *
 * What is left here is basically what is needed for the other parts of
 * the kernel that expect to be able to manipulate, erum, "segments".
 * Or perhaps more properly, permissions.
 *
 * "For historical reasons, these macros are grossly misnamed." -Linus
 */

#define KERNEL_DS   ((mm_segment_t) { ASI_P })
#define USER_DS     ((mm_segment_t) { ASI_AIUS })	/* har har har */

#define get_fs() ((mm_segment_t){(current_thread_info()->current_ds)})

#define uaccess_kernel() (get_fs().seg == KERNEL_DS.seg)

#define set_fs(val)								\
do {										\
	current_thread_info()->current_ds = (val).seg;				\
	__asm__ __volatile__ ("wr %%g0, %0, %%asi" : : "r" ((val).seg));	\
} while(0)

/*
 * Test whether a block of memory is a valid user space address.
 * Returns 0 if the range is valid, nonzero otherwise.
 */
static inline bool __chk_range_not_ok(unsigned long addr, unsigned long size, unsigned long limit)
{
	if (__builtin_constant_p(size))
		return addr > limit - size;

	addr += size;
	if (addr < size)
		return true;

	return addr > limit;
}

#define __range_not_ok(addr, size, limit)                               \
({                                                                      \
	__chk_user_ptr(addr);                                           \
	__chk_range_not_ok((unsigned long __force)(addr), size, limit); \
})

static inline int __access_ok(const void __user * addr, unsigned long size)
{
	return 1;
}

static inline int access_ok(const void __user * addr, unsigned long size)
{
	return 1;
}

void __retl_efault(void);

/* Uh, these should become the main single-value transfer routines..
 * They automatically use the right size if we just have the right
 * pointer type..
 *
 * This gets kind of ugly. We want to return _two_ values in "get_user()"
 * and yet we don't want to do any pointers, because that is too much
 * of a performance impact. Thus we have a few rather ugly macros here,
 * and hide all the ugliness from the user.
 */
#define put_user(x, ptr) ({ \
	unsigned long __pu_addr = (unsigned long)(ptr); \
	__chk_user_ptr(ptr); \
	__put_user_nocheck((__typeof__(*(ptr)))(x), __pu_addr, sizeof(*(ptr)));\
})

#define get_user(x, ptr) ({ \
	unsigned long __gu_addr = (unsigned long)(ptr); \
	__chk_user_ptr(ptr); \
	__get_user_nocheck((x), __gu_addr, sizeof(*(ptr)), __typeof__(*(ptr)));\
})

#define __put_user(x, ptr) put_user(x, ptr)
#define __get_user(x, ptr) get_user(x, ptr)

struct __large_struct { unsigned long buf[100]; };
#define __m(x) ((struct __large_struct *)(x))

#define __put_user_nocheck(data, addr, size) ({			\
	register int __pu_ret;					\
	switch (size) {						\
	case 1: __put_user_asm(data, b, addr, __pu_ret); break;	\
	case 2: __put_user_asm(data, h, addr, __pu_ret); break;	\
	case 4: __put_user_asm(data, w, addr, __pu_ret); break;	\
	case 8: __put_user_asm(data, x, addr, __pu_ret); break;	\
	default: __pu_ret = __put_user_bad(); break;		\
	}							\
	__pu_ret;						\
})

#define __put_user_asm(x, size, addr, ret)				\
__asm__ __volatile__(							\
		"/* Put user asm, inline. */\n"				\
	"1:\t"	"st"#size "a %1, [%2] %%asi\n\t"			\
		"clr	%0\n"						\
	"2:\n\n\t"							\
		".section .fixup,#alloc,#execinstr\n\t"			\
		".align	4\n"						\
	"3:\n\t"							\
		"sethi	%%hi(2b), %0\n\t"				\
		"jmpl	%0 + %%lo(2b), %%g0\n\t"			\
		" mov	%3, %0\n\n\t"					\
		".previous\n\t"						\
		".section __ex_table,\"a\"\n\t"				\
		".align	4\n\t"						\
		".word	1b, 3b\n\t"					\
		".previous\n\n\t"					\
	       : "=r" (ret) : "r" (x), "r" (__m(addr)),			\
		 "i" (-EFAULT))

int __put_user_bad(void);

#define __get_user_nocheck(data, addr, size, type) ({			     \
	register int __gu_ret;						     \
	register unsigned long __gu_val;				     \
	switch (size) {							     \
		case 1: __get_user_asm(__gu_val, ub, addr, __gu_ret); break; \
		case 2: __get_user_asm(__gu_val, uh, addr, __gu_ret); break; \
		case 4: __get_user_asm(__gu_val, uw, addr, __gu_ret); break; \
		case 8: __get_user_asm(__gu_val, x, addr, __gu_ret); break;  \
		default:						     \
			__gu_val = 0;					     \
			__gu_ret = __get_user_bad();			     \
			break;						     \
	} 								     \
	data = (__force type) __gu_val;					     \
	 __gu_ret;							     \
})

#define __get_user_asm(x, size, addr, ret)				\
__asm__ __volatile__(							\
		"/* Get user asm, inline. */\n"				\
	"1:\t"	"ld"#size "a [%2] %%asi, %1\n\t"			\
		"clr	%0\n"						\
	"2:\n\n\t"							\
		".section .fixup,#alloc,#execinstr\n\t"			\
		".align	4\n"						\
	"3:\n\t"							\
		"sethi	%%hi(2b), %0\n\t"				\
		"clr	%1\n\t"						\
		"jmpl	%0 + %%lo(2b), %%g0\n\t"			\
		" mov	%3, %0\n\n\t"					\
		".previous\n\t"						\
		".section __ex_table,\"a\"\n\t"				\
		".align	4\n\t"						\
		".word	1b, 3b\n\n\t"					\
		".previous\n\t"						\
	       : "=r" (ret), "=r" (x) : "r" (__m(addr)),		\
		 "i" (-EFAULT))

int __get_user_bad(void);

unsigned long __must_check raw_copy_from_user(void *to,
					     const void __user *from,
					     unsigned long size);
<<<<<<< HEAD
static inline unsigned long __must_check
copy_from_user(void *to, const void __user *from, unsigned long size)
{
	check_object_size(to, size, false);

	return ___copy_from_user(to, from, size);
}
#define __copy_from_user copy_from_user

unsigned long __must_check ___copy_to_user(void __user *to,
					   const void *from,
					   unsigned long size);
static inline unsigned long __must_check
copy_to_user(void __user *to, const void *from, unsigned long size)
{
	check_object_size(from, size, true);

	return ___copy_to_user(to, from, size);
}
#define __copy_to_user copy_to_user

unsigned long __must_check ___copy_in_user(void __user *to,
					   const void __user *from,
					   unsigned long size);
static inline unsigned long __must_check
copy_in_user(void __user *to, void __user *from, unsigned long size)
{
	return ___copy_in_user(to, from, size);
}
#define __copy_in_user copy_in_user
=======

unsigned long __must_check raw_copy_to_user(void __user *to,
					   const void *from,
					   unsigned long size);
#define INLINE_COPY_FROM_USER
#define INLINE_COPY_TO_USER

unsigned long __must_check raw_copy_in_user(void __user *to,
					   const void __user *from,
					   unsigned long size);
>>>>>>> 24b8d41d

unsigned long __must_check __clear_user(void __user *, unsigned long);

#define clear_user __clear_user

__must_check long strnlen_user(const char __user *str, long n);

struct pt_regs;
unsigned long compute_effective_address(struct pt_regs *,
					unsigned int insn,
					unsigned int rd);

#endif /* _ASM_UACCESS_H */<|MERGE_RESOLUTION|>--- conflicted
+++ resolved
@@ -10,15 +10,7 @@
 #include <linux/string.h>
 #include <asm/asi.h>
 #include <asm/spitfire.h>
-<<<<<<< HEAD
-#include <asm-generic/uaccess-unaligned.h>
 #include <asm/extable_64.h>
-#endif
-
-#ifndef __ASSEMBLY__
-=======
-#include <asm/extable_64.h>
->>>>>>> 24b8d41d
 
 #include <asm/processor.h>
 
@@ -186,38 +178,6 @@
 unsigned long __must_check raw_copy_from_user(void *to,
 					     const void __user *from,
 					     unsigned long size);
-<<<<<<< HEAD
-static inline unsigned long __must_check
-copy_from_user(void *to, const void __user *from, unsigned long size)
-{
-	check_object_size(to, size, false);
-
-	return ___copy_from_user(to, from, size);
-}
-#define __copy_from_user copy_from_user
-
-unsigned long __must_check ___copy_to_user(void __user *to,
-					   const void *from,
-					   unsigned long size);
-static inline unsigned long __must_check
-copy_to_user(void __user *to, const void *from, unsigned long size)
-{
-	check_object_size(from, size, true);
-
-	return ___copy_to_user(to, from, size);
-}
-#define __copy_to_user copy_to_user
-
-unsigned long __must_check ___copy_in_user(void __user *to,
-					   const void __user *from,
-					   unsigned long size);
-static inline unsigned long __must_check
-copy_in_user(void __user *to, void __user *from, unsigned long size)
-{
-	return ___copy_in_user(to, from, size);
-}
-#define __copy_in_user copy_in_user
-=======
 
 unsigned long __must_check raw_copy_to_user(void __user *to,
 					   const void *from,
@@ -228,7 +188,6 @@
 unsigned long __must_check raw_copy_in_user(void __user *to,
 					   const void __user *from,
 					   unsigned long size);
->>>>>>> 24b8d41d
 
 unsigned long __must_check __clear_user(void __user *, unsigned long);
 
