--- conflicted
+++ resolved
@@ -78,11 +78,8 @@
 #define smp_fetch_global_regs() do { } while (0)
 #define smp_fetch_global_pmu() do { } while (0)
 #define smp_fill_in_cpu_possible_map() do { } while (0)
-<<<<<<< HEAD
-=======
 #define smp_init_cpu_poke() do { } while (0)
 #define scheduler_poke() do { } while (0)
->>>>>>> 24b8d41d
 
 #endif /* !(CONFIG_SMP) */
 
