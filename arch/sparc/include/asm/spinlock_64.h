/* SPDX-License-Identifier: GPL-2.0 */
/* spinlock.h: 64-bit Sparc spinlock support.
 *
 * Copyright (C) 1997 David S. Miller (davem@caip.rutgers.edu)
 */

#ifndef __SPARC64_SPINLOCK_H
#define __SPARC64_SPINLOCK_H

#ifndef __ASSEMBLY__

#include <asm/processor.h>
#include <asm/barrier.h>
<<<<<<< HEAD

/* To get debugging spinlocks which detect and catch
 * deadlock situations, set CONFIG_DEBUG_SPINLOCK
 * and rebuild your kernel.
 */

/* Because we play games to save cycles in the non-contention case, we
 * need to be extra careful about branch targets into the "spinning"
 * code.  They live in their own section, but the newer V9 branches
 * have a shorter range than the traditional 32-bit sparc branch
 * variants.  The rule is that the branches that go into and out of
 * the spinner sections must be pre-V9 branches.
 */

#define arch_spin_is_locked(lp)	((lp)->lock != 0)

static inline void arch_spin_unlock_wait(arch_spinlock_t *lock)
{
	smp_cond_load_acquire(&lock->lock, !VAL);
}

static inline void arch_spin_lock(arch_spinlock_t *lock)
{
	unsigned long tmp;

	__asm__ __volatile__(
"1:	ldstub		[%1], %0\n"
"	brnz,pn		%0, 2f\n"
"	 nop\n"
"	.subsection	2\n"
"2:	ldub		[%1], %0\n"
"	brnz,pt		%0, 2b\n"
"	 nop\n"
"	ba,a,pt		%%xcc, 1b\n"
"	.previous"
	: "=&r" (tmp)
	: "r" (lock)
	: "memory");
}

static inline int arch_spin_trylock(arch_spinlock_t *lock)
{
	unsigned long result;

	__asm__ __volatile__(
"	ldstub		[%1], %0\n"
	: "=r" (result)
	: "r" (lock)
	: "memory");

	return (result == 0UL);
}

static inline void arch_spin_unlock(arch_spinlock_t *lock)
{
	__asm__ __volatile__(
"	stb		%%g0, [%0]"
	: /* No outputs */
	: "r" (lock)
	: "memory");
}

static inline void arch_spin_lock_flags(arch_spinlock_t *lock, unsigned long flags)
{
	unsigned long tmp1, tmp2;

	__asm__ __volatile__(
"1:	ldstub		[%2], %0\n"
"	brnz,pn		%0, 2f\n"
"	 nop\n"
"	.subsection	2\n"
"2:	rdpr		%%pil, %1\n"
"	wrpr		%3, %%pil\n"
"3:	ldub		[%2], %0\n"
"	brnz,pt		%0, 3b\n"
"	 nop\n"
"	ba,pt		%%xcc, 1b\n"
"	 wrpr		%1, %%pil\n"
"	.previous"
	: "=&r" (tmp1), "=&r" (tmp2)
	: "r"(lock), "r"(flags)
	: "memory");
}

/* Multi-reader locks, these are much saner than the 32-bit Sparc ones... */

static inline void arch_read_lock(arch_rwlock_t *lock)
{
	unsigned long tmp1, tmp2;

	__asm__ __volatile__ (
"1:	ldsw		[%2], %0\n"
"	brlz,pn		%0, 2f\n"
"4:	 add		%0, 1, %1\n"
"	cas		[%2], %0, %1\n"
"	cmp		%0, %1\n"
"	bne,pn		%%icc, 1b\n"
"	 nop\n"
"	.subsection	2\n"
"2:	ldsw		[%2], %0\n"
"	brlz,pt		%0, 2b\n"
"	 nop\n"
"	ba,a,pt		%%xcc, 4b\n"
"	.previous"
	: "=&r" (tmp1), "=&r" (tmp2)
	: "r" (lock)
	: "memory");
}

static inline int arch_read_trylock(arch_rwlock_t *lock)
{
	int tmp1, tmp2;

	__asm__ __volatile__ (
"1:	ldsw		[%2], %0\n"
"	brlz,a,pn	%0, 2f\n"
"	 mov		0, %0\n"
"	add		%0, 1, %1\n"
"	cas		[%2], %0, %1\n"
"	cmp		%0, %1\n"
"	bne,pn		%%icc, 1b\n"
"	 mov		1, %0\n"
"2:"
	: "=&r" (tmp1), "=&r" (tmp2)
	: "r" (lock)
	: "memory");

	return tmp1;
}

static inline void arch_read_unlock(arch_rwlock_t *lock)
{
	unsigned long tmp1, tmp2;

	__asm__ __volatile__(
"1:	lduw	[%2], %0\n"
"	sub	%0, 1, %1\n"
"	cas	[%2], %0, %1\n"
"	cmp	%0, %1\n"
"	bne,pn	%%xcc, 1b\n"
"	 nop"
	: "=&r" (tmp1), "=&r" (tmp2)
	: "r" (lock)
	: "memory");
}

static inline void arch_write_lock(arch_rwlock_t *lock)
{
	unsigned long mask, tmp1, tmp2;

	mask = 0x80000000UL;

	__asm__ __volatile__(
"1:	lduw		[%2], %0\n"
"	brnz,pn		%0, 2f\n"
"4:	 or		%0, %3, %1\n"
"	cas		[%2], %0, %1\n"
"	cmp		%0, %1\n"
"	bne,pn		%%icc, 1b\n"
"	 nop\n"
"	.subsection	2\n"
"2:	lduw		[%2], %0\n"
"	brnz,pt		%0, 2b\n"
"	 nop\n"
"	ba,a,pt		%%xcc, 4b\n"
"	.previous"
	: "=&r" (tmp1), "=&r" (tmp2)
	: "r" (lock), "r" (mask)
	: "memory");
}

static inline void arch_write_unlock(arch_rwlock_t *lock)
{
	__asm__ __volatile__(
"	stw		%%g0, [%0]"
	: /* no outputs */
	: "r" (lock)
	: "memory");
}

static inline int arch_write_trylock(arch_rwlock_t *lock)
{
	unsigned long mask, tmp1, tmp2, result;

	mask = 0x80000000UL;

	__asm__ __volatile__(
"	mov		0, %2\n"
"1:	lduw		[%3], %0\n"
"	brnz,pn		%0, 2f\n"
"	 or		%0, %4, %1\n"
"	cas		[%3], %0, %1\n"
"	cmp		%0, %1\n"
"	bne,pn		%%icc, 1b\n"
"	 nop\n"
"	mov		1, %2\n"
"2:"
	: "=&r" (tmp1), "=&r" (tmp2), "=&r" (result)
	: "r" (lock), "r" (mask)
	: "memory");

	return result;
}

#define arch_read_lock_flags(p, f) arch_read_lock(p)
#define arch_write_lock_flags(p, f) arch_write_lock(p)

#define arch_read_can_lock(rw)		(!((rw)->lock & 0x80000000UL))
#define arch_write_can_lock(rw)	(!(rw)->lock)

#define arch_spin_relax(lock)	cpu_relax()
#define arch_read_relax(lock)	cpu_relax()
#define arch_write_relax(lock)	cpu_relax()
=======
#include <asm/qrwlock.h>
#include <asm/qspinlock.h>
>>>>>>> 24b8d41d

#endif /* !(__ASSEMBLY__) */

#endif /* !(__SPARC64_SPINLOCK_H) */<|MERGE_RESOLUTION|>--- conflicted
+++ resolved
@@ -11,224 +11,8 @@
 
 #include <asm/processor.h>
 #include <asm/barrier.h>
-<<<<<<< HEAD
-
-/* To get debugging spinlocks which detect and catch
- * deadlock situations, set CONFIG_DEBUG_SPINLOCK
- * and rebuild your kernel.
- */
-
-/* Because we play games to save cycles in the non-contention case, we
- * need to be extra careful about branch targets into the "spinning"
- * code.  They live in their own section, but the newer V9 branches
- * have a shorter range than the traditional 32-bit sparc branch
- * variants.  The rule is that the branches that go into and out of
- * the spinner sections must be pre-V9 branches.
- */
-
-#define arch_spin_is_locked(lp)	((lp)->lock != 0)
-
-static inline void arch_spin_unlock_wait(arch_spinlock_t *lock)
-{
-	smp_cond_load_acquire(&lock->lock, !VAL);
-}
-
-static inline void arch_spin_lock(arch_spinlock_t *lock)
-{
-	unsigned long tmp;
-
-	__asm__ __volatile__(
-"1:	ldstub		[%1], %0\n"
-"	brnz,pn		%0, 2f\n"
-"	 nop\n"
-"	.subsection	2\n"
-"2:	ldub		[%1], %0\n"
-"	brnz,pt		%0, 2b\n"
-"	 nop\n"
-"	ba,a,pt		%%xcc, 1b\n"
-"	.previous"
-	: "=&r" (tmp)
-	: "r" (lock)
-	: "memory");
-}
-
-static inline int arch_spin_trylock(arch_spinlock_t *lock)
-{
-	unsigned long result;
-
-	__asm__ __volatile__(
-"	ldstub		[%1], %0\n"
-	: "=r" (result)
-	: "r" (lock)
-	: "memory");
-
-	return (result == 0UL);
-}
-
-static inline void arch_spin_unlock(arch_spinlock_t *lock)
-{
-	__asm__ __volatile__(
-"	stb		%%g0, [%0]"
-	: /* No outputs */
-	: "r" (lock)
-	: "memory");
-}
-
-static inline void arch_spin_lock_flags(arch_spinlock_t *lock, unsigned long flags)
-{
-	unsigned long tmp1, tmp2;
-
-	__asm__ __volatile__(
-"1:	ldstub		[%2], %0\n"
-"	brnz,pn		%0, 2f\n"
-"	 nop\n"
-"	.subsection	2\n"
-"2:	rdpr		%%pil, %1\n"
-"	wrpr		%3, %%pil\n"
-"3:	ldub		[%2], %0\n"
-"	brnz,pt		%0, 3b\n"
-"	 nop\n"
-"	ba,pt		%%xcc, 1b\n"
-"	 wrpr		%1, %%pil\n"
-"	.previous"
-	: "=&r" (tmp1), "=&r" (tmp2)
-	: "r"(lock), "r"(flags)
-	: "memory");
-}
-
-/* Multi-reader locks, these are much saner than the 32-bit Sparc ones... */
-
-static inline void arch_read_lock(arch_rwlock_t *lock)
-{
-	unsigned long tmp1, tmp2;
-
-	__asm__ __volatile__ (
-"1:	ldsw		[%2], %0\n"
-"	brlz,pn		%0, 2f\n"
-"4:	 add		%0, 1, %1\n"
-"	cas		[%2], %0, %1\n"
-"	cmp		%0, %1\n"
-"	bne,pn		%%icc, 1b\n"
-"	 nop\n"
-"	.subsection	2\n"
-"2:	ldsw		[%2], %0\n"
-"	brlz,pt		%0, 2b\n"
-"	 nop\n"
-"	ba,a,pt		%%xcc, 4b\n"
-"	.previous"
-	: "=&r" (tmp1), "=&r" (tmp2)
-	: "r" (lock)
-	: "memory");
-}
-
-static inline int arch_read_trylock(arch_rwlock_t *lock)
-{
-	int tmp1, tmp2;
-
-	__asm__ __volatile__ (
-"1:	ldsw		[%2], %0\n"
-"	brlz,a,pn	%0, 2f\n"
-"	 mov		0, %0\n"
-"	add		%0, 1, %1\n"
-"	cas		[%2], %0, %1\n"
-"	cmp		%0, %1\n"
-"	bne,pn		%%icc, 1b\n"
-"	 mov		1, %0\n"
-"2:"
-	: "=&r" (tmp1), "=&r" (tmp2)
-	: "r" (lock)
-	: "memory");
-
-	return tmp1;
-}
-
-static inline void arch_read_unlock(arch_rwlock_t *lock)
-{
-	unsigned long tmp1, tmp2;
-
-	__asm__ __volatile__(
-"1:	lduw	[%2], %0\n"
-"	sub	%0, 1, %1\n"
-"	cas	[%2], %0, %1\n"
-"	cmp	%0, %1\n"
-"	bne,pn	%%xcc, 1b\n"
-"	 nop"
-	: "=&r" (tmp1), "=&r" (tmp2)
-	: "r" (lock)
-	: "memory");
-}
-
-static inline void arch_write_lock(arch_rwlock_t *lock)
-{
-	unsigned long mask, tmp1, tmp2;
-
-	mask = 0x80000000UL;
-
-	__asm__ __volatile__(
-"1:	lduw		[%2], %0\n"
-"	brnz,pn		%0, 2f\n"
-"4:	 or		%0, %3, %1\n"
-"	cas		[%2], %0, %1\n"
-"	cmp		%0, %1\n"
-"	bne,pn		%%icc, 1b\n"
-"	 nop\n"
-"	.subsection	2\n"
-"2:	lduw		[%2], %0\n"
-"	brnz,pt		%0, 2b\n"
-"	 nop\n"
-"	ba,a,pt		%%xcc, 4b\n"
-"	.previous"
-	: "=&r" (tmp1), "=&r" (tmp2)
-	: "r" (lock), "r" (mask)
-	: "memory");
-}
-
-static inline void arch_write_unlock(arch_rwlock_t *lock)
-{
-	__asm__ __volatile__(
-"	stw		%%g0, [%0]"
-	: /* no outputs */
-	: "r" (lock)
-	: "memory");
-}
-
-static inline int arch_write_trylock(arch_rwlock_t *lock)
-{
-	unsigned long mask, tmp1, tmp2, result;
-
-	mask = 0x80000000UL;
-
-	__asm__ __volatile__(
-"	mov		0, %2\n"
-"1:	lduw		[%3], %0\n"
-"	brnz,pn		%0, 2f\n"
-"	 or		%0, %4, %1\n"
-"	cas		[%3], %0, %1\n"
-"	cmp		%0, %1\n"
-"	bne,pn		%%icc, 1b\n"
-"	 nop\n"
-"	mov		1, %2\n"
-"2:"
-	: "=&r" (tmp1), "=&r" (tmp2), "=&r" (result)
-	: "r" (lock), "r" (mask)
-	: "memory");
-
-	return result;
-}
-
-#define arch_read_lock_flags(p, f) arch_read_lock(p)
-#define arch_write_lock_flags(p, f) arch_write_lock(p)
-
-#define arch_read_can_lock(rw)		(!((rw)->lock & 0x80000000UL))
-#define arch_write_can_lock(rw)	(!(rw)->lock)
-
-#define arch_spin_relax(lock)	cpu_relax()
-#define arch_read_relax(lock)	cpu_relax()
-#define arch_write_relax(lock)	cpu_relax()
-=======
 #include <asm/qrwlock.h>
 #include <asm/qspinlock.h>
->>>>>>> 24b8d41d
 
 #endif /* !(__ASSEMBLY__) */
 
