/* SPDX-License-Identifier: GPL-2.0 */
/* copy_in_user.S: Copy from userspace to userspace.
 *
 * Copyright (C) 1999, 2000, 2004 David S. Miller (davem@redhat.com)
 */

#include <linux/linkage.h>
#include <asm/asi.h>
#include <asm/export.h>

#define XCC xcc

#define EX(x,y,z)		\
98:	x,y;			\
	.section __ex_table,"a";\
	.align 4;		\
	.word 98b, z;		\
	.text;			\
	.align 4;

#define EX_O4(x,y) EX(x,y,__retl_o4_plus_8)
#define EX_O2_4(x,y) EX(x,y,__retl_o2_plus_4)
#define EX_O2_1(x,y) EX(x,y,__retl_o2_plus_1)

	.register	%g2,#scratch
	.register	%g3,#scratch

	.text
__retl_o4_plus_8:
	add	%o4, %o2, %o4
	retl
	 add	%o4, 8, %o0
__retl_o2_plus_4:
	retl
	 add	%o2, 4, %o0
__retl_o2_plus_1:
	retl
	 add	%o2, 1, %o0

	.align	32

	/* Don't try to get too fancy here, just nice and
	 * simple.  This is predominantly used for well aligned
	 * small copies in the compat layer.  It is also used
	 * to copy register windows around during thread cloning.
	 */

ENTRY(raw_copy_in_user)	/* %o0=dst, %o1=src, %o2=len */
	cmp		%o2, 0
	be,pn		%XCC, 85f
	 or		%o0, %o1, %o3
	cmp		%o2, 16
	bleu,a,pn	%XCC, 80f
	 or		%o3, %o2, %o3

	/* 16 < len <= 64 */
	andcc		%o3, 0x7, %g0
	bne,pn		%XCC, 90f
	 nop

	andn		%o2, 0x7, %o4
	and		%o2, 0x7, %o2
1:	subcc		%o4, 0x8, %o4
	EX_O4(ldxa [%o1] %asi, %o5)
	EX_O4(stxa %o5, [%o0] %asi)
	add		%o1, 0x8, %o1
	bgu,pt		%XCC, 1b
	 add		%o0, 0x8, %o0
	andcc		%o2, 0x4, %g0
	be,pt		%XCC, 1f
	 nop
	sub		%o2, 0x4, %o2
	EX_O2_4(lduwa [%o1] %asi, %o5)
	EX_O2_4(stwa %o5, [%o0] %asi)
	add		%o1, 0x4, %o1
	add		%o0, 0x4, %o0
1:	cmp		%o2, 0
	be,pt		%XCC, 85f
	 nop
	ba,pt		%xcc, 90f
	 nop

80:	/* 0 < len <= 16 */
	andcc		%o3, 0x3, %g0
	bne,pn		%XCC, 90f
	 nop

82:
	subcc		%o2, 4, %o2
	EX_O2_4(lduwa [%o1] %asi, %g1)
	EX_O2_4(stwa %g1, [%o0] %asi)
	add		%o1, 4, %o1
	bgu,pt		%XCC, 82b
	 add		%o0, 4, %o0

85:	retl
	 clr		%o0

	.align	32
90:
	subcc		%o2, 1, %o2
	EX_O2_1(lduba [%o1] %asi, %g1)
	EX_O2_1(stba %g1, [%o0] %asi)
	add		%o1, 1, %o1
	bgu,pt		%XCC, 90b
	 add		%o0, 1, %o0
	retl
	 clr		%o0
<<<<<<< HEAD
ENDPROC(___copy_in_user)
EXPORT_SYMBOL(___copy_in_user)
=======
ENDPROC(raw_copy_in_user)
EXPORT_SYMBOL(raw_copy_in_user)
>>>>>>> 24b8d41d
<|MERGE_RESOLUTION|>--- conflicted
+++ resolved
@@ -106,10 +106,5 @@
 	 add		%o0, 1, %o0
 	retl
 	 clr		%o0
-<<<<<<< HEAD
-ENDPROC(___copy_in_user)
-EXPORT_SYMBOL(___copy_in_user)
-=======
 ENDPROC(raw_copy_in_user)
-EXPORT_SYMBOL(raw_copy_in_user)
->>>>>>> 24b8d41d
+EXPORT_SYMBOL(raw_copy_in_user)