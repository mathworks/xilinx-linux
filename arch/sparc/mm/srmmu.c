// SPDX-License-Identifier: GPL-2.0
/*
 * srmmu.c:  SRMMU specific routines for memory management.
 *
 * Copyright (C) 1995 David S. Miller  (davem@caip.rutgers.edu)
 * Copyright (C) 1995,2002 Pete Zaitcev (zaitcev@yahoo.com)
 * Copyright (C) 1996 Eddie C. Dost    (ecd@skynet.be)
 * Copyright (C) 1997,1998 Jakub Jelinek (jj@sunsite.mff.cuni.cz)
 * Copyright (C) 1999,2000 Anton Blanchard (anton@samba.org)
 */

#include <linux/seq_file.h>
#include <linux/spinlock.h>
#include <linux/memblock.h>
#include <linux/pagemap.h>
#include <linux/vmalloc.h>
#include <linux/kdebug.h>
#include <linux/export.h>
#include <linux/kernel.h>
#include <linux/init.h>
#include <linux/log2.h>
#include <linux/gfp.h>
#include <linux/fs.h>
#include <linux/mm.h>

#include <asm/mmu_context.h>
#include <asm/cacheflush.h>
#include <asm/tlbflush.h>
#include <asm/io-unit.h>
#include <asm/pgalloc.h>
#include <asm/pgtable.h>
#include <asm/bitext.h>
#include <asm/vaddrs.h>
#include <asm/cache.h>
#include <asm/traps.h>
#include <asm/oplib.h>
#include <asm/mbus.h>
#include <asm/page.h>
#include <asm/asi.h>
#include <asm/smp.h>
#include <asm/io.h>

/* Now the cpu specific definitions. */
#include <asm/turbosparc.h>
#include <asm/tsunami.h>
#include <asm/viking.h>
#include <asm/swift.h>
#include <asm/leon.h>
#include <asm/mxcc.h>
#include <asm/ross.h>

#include "mm_32.h"

enum mbus_module srmmu_modtype;
static unsigned int hwbug_bitmask;
int vac_cache_size;
EXPORT_SYMBOL(vac_cache_size);
int vac_line_size;

extern struct resource sparc_iomap;

extern unsigned long last_valid_pfn;

static pgd_t *srmmu_swapper_pg_dir;

const struct sparc32_cachetlb_ops *sparc32_cachetlb_ops;
EXPORT_SYMBOL(sparc32_cachetlb_ops);

#ifdef CONFIG_SMP
const struct sparc32_cachetlb_ops *local_ops;

#define FLUSH_BEGIN(mm)
#define FLUSH_END
#else
#define FLUSH_BEGIN(mm) if ((mm)->context != NO_CONTEXT) {
#define FLUSH_END	}
#endif

int flush_page_for_dma_global = 1;

char *srmmu_name;

ctxd_t *srmmu_ctx_table_phys;
static ctxd_t *srmmu_context_table;

int viking_mxcc_present;
static DEFINE_SPINLOCK(srmmu_context_spinlock);

static int is_hypersparc;

static int srmmu_cache_pagetables;

/* these will be initialized in srmmu_nocache_calcsize() */
static unsigned long srmmu_nocache_size;
static unsigned long srmmu_nocache_end;

/* 1 bit <=> 256 bytes of nocache <=> 64 PTEs */
#define SRMMU_NOCACHE_BITMAP_SHIFT (PAGE_SHIFT - 4)

/* The context table is a nocache user with the biggest alignment needs. */
#define SRMMU_NOCACHE_ALIGN_MAX (sizeof(ctxd_t)*SRMMU_MAX_CONTEXTS)

void *srmmu_nocache_pool;
static struct bit_map srmmu_nocache_map;

static inline int srmmu_pmd_none(pmd_t pmd)
{ return !(pmd_val(pmd) & 0xFFFFFFF); }

/* XXX should we hyper_flush_whole_icache here - Anton */
static inline void srmmu_ctxd_set(ctxd_t *ctxp, pgd_t *pgdp)
<<<<<<< HEAD
{
	pte_t pte;

	pte = __pte((SRMMU_ET_PTD | (__nocache_pa(pgdp) >> 4)));
	set_pte((pte_t *)ctxp, pte);
}

void pmd_set(pmd_t *pmdp, pte_t *ptep)
=======
>>>>>>> 24b8d41d
{
	pte_t pte;

<<<<<<< HEAD
	ptp = __nocache_pa(ptep) >> 4;
	for (i = 0; i < PTRS_PER_PTE/SRMMU_REAL_PTRS_PER_PTE; i++) {
		set_pte((pte_t *)&pmdp->pmdv[i], __pte(SRMMU_ET_PTD | ptp));
		ptp += (SRMMU_REAL_PTRS_PER_PTE * sizeof(pte_t) >> 4);
	}
=======
	pte = __pte((SRMMU_ET_PTD | (__nocache_pa(pgdp) >> 4)));
	set_pte((pte_t *)ctxp, pte);
>>>>>>> 24b8d41d
}

/*
 * Locations of MSI Registers.
 */
#define MSI_MBUS_ARBEN	0xe0001008	/* MBus Arbiter Enable register */

<<<<<<< HEAD
	ptp = page_to_pfn(ptep) << (PAGE_SHIFT-4);	/* watch for overflow */
	for (i = 0; i < PTRS_PER_PTE/SRMMU_REAL_PTRS_PER_PTE; i++) {
		set_pte((pte_t *)&pmdp->pmdv[i], __pte(SRMMU_ET_PTD | ptp));
		ptp += (SRMMU_REAL_PTRS_PER_PTE * sizeof(pte_t) >> 4);
	}
}
=======
/*
 * Useful bits in the MSI Registers.
 */
#define MSI_ASYNC_MODE  0x80000000	/* Operate the MSI asynchronously */
>>>>>>> 24b8d41d

static void msi_set_sync(void)
{
	__asm__ __volatile__ ("lda [%0] %1, %%g3\n\t"
			      "andn %%g3, %2, %%g3\n\t"
			      "sta %%g3, [%0] %1\n\t" : :
			      "r" (MSI_MBUS_ARBEN),
			      "i" (ASI_M_CTL), "r" (MSI_ASYNC_MODE) : "g3");
}

void pmd_set(pmd_t *pmdp, pte_t *ptep)
{
	unsigned long ptp = __nocache_pa(ptep) >> 4;
	set_pte((pte_t *)&pmd_val(*pmdp), __pte(SRMMU_ET_PTD | ptp));
}

/*
 * size: bytes to allocate in the nocache area.
 * align: bytes, number to align at.
 * Returns the virtual address of the allocated area.
 */
static void *__srmmu_get_nocache(int size, int align)
{
	int offset, minsz = 1 << SRMMU_NOCACHE_BITMAP_SHIFT;
	unsigned long addr;

	if (size < minsz) {
		printk(KERN_ERR "Size 0x%x too small for nocache request\n",
		       size);
		size = minsz;
	}
	if (size & (minsz - 1)) {
		printk(KERN_ERR "Size 0x%x unaligned in nocache request\n",
		       size);
		size += minsz - 1;
	}
	BUG_ON(align > SRMMU_NOCACHE_ALIGN_MAX);

	offset = bit_map_string_get(&srmmu_nocache_map,
				    size >> SRMMU_NOCACHE_BITMAP_SHIFT,
				    align >> SRMMU_NOCACHE_BITMAP_SHIFT);
	if (offset == -1) {
		printk(KERN_ERR "srmmu: out of nocache %d: %d/%d\n",
		       size, (int) srmmu_nocache_size,
		       srmmu_nocache_map.used << SRMMU_NOCACHE_BITMAP_SHIFT);
		return NULL;
	}

	addr = SRMMU_NOCACHE_VADDR + (offset << SRMMU_NOCACHE_BITMAP_SHIFT);
	return (void *)addr;
}

void *srmmu_get_nocache(int size, int align)
{
	void *tmp;

	tmp = __srmmu_get_nocache(size, align);

	if (tmp)
		memset(tmp, 0, size);

	return tmp;
}

void srmmu_free_nocache(void *addr, int size)
{
	unsigned long vaddr;
	int offset;

	vaddr = (unsigned long)addr;
	if (vaddr < SRMMU_NOCACHE_VADDR) {
		printk("Vaddr %lx is smaller than nocache base 0x%lx\n",
		    vaddr, (unsigned long)SRMMU_NOCACHE_VADDR);
		BUG();
	}
	if (vaddr + size > srmmu_nocache_end) {
		printk("Vaddr %lx is bigger than nocache end 0x%lx\n",
		    vaddr, srmmu_nocache_end);
		BUG();
	}
	if (!is_power_of_2(size)) {
		printk("Size 0x%x is not a power of 2\n", size);
		BUG();
	}
	if (size < SRMMU_NOCACHE_BITMAP_SHIFT) {
		printk("Size 0x%x is too small\n", size);
		BUG();
	}
	if (vaddr & (size - 1)) {
		printk("Vaddr %lx is not aligned to size 0x%x\n", vaddr, size);
		BUG();
	}

	offset = (vaddr - SRMMU_NOCACHE_VADDR) >> SRMMU_NOCACHE_BITMAP_SHIFT;
	size = size >> SRMMU_NOCACHE_BITMAP_SHIFT;

	bit_map_clear(&srmmu_nocache_map, offset, size);
}

static void srmmu_early_allocate_ptable_skeleton(unsigned long start,
						 unsigned long end);

/* Return how much physical memory we have.  */
static unsigned long __init probe_memory(void)
{
	unsigned long total = 0;
	int i;

	for (i = 0; sp_banks[i].num_bytes; i++)
		total += sp_banks[i].num_bytes;

	return total;
}

/*
 * Reserve nocache dynamically proportionally to the amount of
 * system RAM. -- Tomas Szepe <szepe@pinerecords.com>, June 2002
 */
static void __init srmmu_nocache_calcsize(void)
{
	unsigned long sysmemavail = probe_memory() / 1024;
	int srmmu_nocache_npages;

	srmmu_nocache_npages =
		sysmemavail / SRMMU_NOCACHE_ALCRATIO / 1024 * 256;

 /* P3 XXX The 4x overuse: corroborated by /proc/meminfo. */
	// if (srmmu_nocache_npages < 256) srmmu_nocache_npages = 256;
	if (srmmu_nocache_npages < SRMMU_MIN_NOCACHE_PAGES)
		srmmu_nocache_npages = SRMMU_MIN_NOCACHE_PAGES;

	/* anything above 1280 blows up */
	if (srmmu_nocache_npages > SRMMU_MAX_NOCACHE_PAGES)
		srmmu_nocache_npages = SRMMU_MAX_NOCACHE_PAGES;

	srmmu_nocache_size = srmmu_nocache_npages * PAGE_SIZE;
	srmmu_nocache_end = SRMMU_NOCACHE_VADDR + srmmu_nocache_size;
}

static void __init srmmu_nocache_init(void)
{
	void *srmmu_nocache_bitmap;
	unsigned int bitmap_bits;
	pgd_t *pgd;
	p4d_t *p4d;
	pud_t *pud;
	pmd_t *pmd;
	pte_t *pte;
	unsigned long paddr, vaddr;
	unsigned long pteval;

	bitmap_bits = srmmu_nocache_size >> SRMMU_NOCACHE_BITMAP_SHIFT;

	srmmu_nocache_pool = memblock_alloc(srmmu_nocache_size,
					    SRMMU_NOCACHE_ALIGN_MAX);
	if (!srmmu_nocache_pool)
		panic("%s: Failed to allocate %lu bytes align=0x%x\n",
		      __func__, srmmu_nocache_size, SRMMU_NOCACHE_ALIGN_MAX);
	memset(srmmu_nocache_pool, 0, srmmu_nocache_size);

	srmmu_nocache_bitmap =
		memblock_alloc(BITS_TO_LONGS(bitmap_bits) * sizeof(long),
			       SMP_CACHE_BYTES);
	if (!srmmu_nocache_bitmap)
		panic("%s: Failed to allocate %zu bytes\n", __func__,
		      BITS_TO_LONGS(bitmap_bits) * sizeof(long));
	bit_map_init(&srmmu_nocache_map, srmmu_nocache_bitmap, bitmap_bits);

	srmmu_swapper_pg_dir = __srmmu_get_nocache(SRMMU_PGD_TABLE_SIZE, SRMMU_PGD_TABLE_SIZE);
	memset(__nocache_fix(srmmu_swapper_pg_dir), 0, SRMMU_PGD_TABLE_SIZE);
	init_mm.pgd = srmmu_swapper_pg_dir;

	srmmu_early_allocate_ptable_skeleton(SRMMU_NOCACHE_VADDR, srmmu_nocache_end);

	paddr = __pa((unsigned long)srmmu_nocache_pool);
	vaddr = SRMMU_NOCACHE_VADDR;

	while (vaddr < srmmu_nocache_end) {
		pgd = pgd_offset_k(vaddr);
		p4d = p4d_offset(pgd, vaddr);
		pud = pud_offset(p4d, vaddr);
		pmd = pmd_offset(__nocache_fix(pud), vaddr);
		pte = pte_offset_kernel(__nocache_fix(pmd), vaddr);

		pteval = ((paddr >> 4) | SRMMU_ET_PTE | SRMMU_PRIV);

		if (srmmu_cache_pagetables)
			pteval |= SRMMU_CACHE;

		set_pte(__nocache_fix(pte), __pte(pteval));

		vaddr += PAGE_SIZE;
		paddr += PAGE_SIZE;
	}

	flush_cache_all();
	flush_tlb_all();
}

pgd_t *get_pgd_fast(void)
{
	pgd_t *pgd = NULL;

	pgd = __srmmu_get_nocache(SRMMU_PGD_TABLE_SIZE, SRMMU_PGD_TABLE_SIZE);
	if (pgd) {
		pgd_t *init = pgd_offset_k(0);
		memset(pgd, 0, USER_PTRS_PER_PGD * sizeof(pgd_t));
		memcpy(pgd + USER_PTRS_PER_PGD, init + USER_PTRS_PER_PGD,
						(PTRS_PER_PGD - USER_PTRS_PER_PGD) * sizeof(pgd_t));
	}

	return pgd;
}

/*
 * Hardware needs alignment to 256 only, but we align to whole page size
 * to reduce fragmentation problems due to the buddy principle.
 * XXX Provide actual fragmentation statistics in /proc.
 *
 * Alignments up to the page size are the same for physical and virtual
 * addresses of the nocache area.
 */
pgtable_t pte_alloc_one(struct mm_struct *mm)
{
	pte_t *ptep;
	struct page *page;

	if ((ptep = pte_alloc_one_kernel(mm)) == 0)
		return NULL;
	page = pfn_to_page(__nocache_pa((unsigned long)ptep) >> PAGE_SHIFT);
	spin_lock(&mm->page_table_lock);
	if (page_ref_inc_return(page) == 2 && !pgtable_pte_page_ctor(page)) {
		page_ref_dec(page);
		ptep = NULL;
	}
	spin_unlock(&mm->page_table_lock);

	return ptep;
}

void pte_free(struct mm_struct *mm, pgtable_t ptep)
{
	struct page *page;

	page = pfn_to_page(__nocache_pa((unsigned long)ptep) >> PAGE_SHIFT);
	spin_lock(&mm->page_table_lock);
	if (page_ref_dec_return(page) == 1)
		pgtable_pte_page_dtor(page);
	spin_unlock(&mm->page_table_lock);

	srmmu_free_nocache(ptep, SRMMU_PTE_TABLE_SIZE);
}

/* context handling - a dynamically sized pool is used */
#define NO_CONTEXT	-1

struct ctx_list {
	struct ctx_list *next;
	struct ctx_list *prev;
	unsigned int ctx_number;
	struct mm_struct *ctx_mm;
};

static struct ctx_list *ctx_list_pool;
static struct ctx_list ctx_free;
static struct ctx_list ctx_used;

/* At boot time we determine the number of contexts */
static int num_contexts;

static inline void remove_from_ctx_list(struct ctx_list *entry)
{
	entry->next->prev = entry->prev;
	entry->prev->next = entry->next;
}

static inline void add_to_ctx_list(struct ctx_list *head, struct ctx_list *entry)
{
	entry->next = head;
	(entry->prev = head->prev)->next = entry;
	head->prev = entry;
}
#define add_to_free_ctxlist(entry) add_to_ctx_list(&ctx_free, entry)
#define add_to_used_ctxlist(entry) add_to_ctx_list(&ctx_used, entry)


static inline void alloc_context(struct mm_struct *old_mm, struct mm_struct *mm)
{
	struct ctx_list *ctxp;

	ctxp = ctx_free.next;
	if (ctxp != &ctx_free) {
		remove_from_ctx_list(ctxp);
		add_to_used_ctxlist(ctxp);
		mm->context = ctxp->ctx_number;
		ctxp->ctx_mm = mm;
		return;
	}
	ctxp = ctx_used.next;
	if (ctxp->ctx_mm == old_mm)
		ctxp = ctxp->next;
	if (ctxp == &ctx_used)
		panic("out of mmu contexts");
	flush_cache_mm(ctxp->ctx_mm);
	flush_tlb_mm(ctxp->ctx_mm);
	remove_from_ctx_list(ctxp);
	add_to_used_ctxlist(ctxp);
	ctxp->ctx_mm->context = NO_CONTEXT;
	ctxp->ctx_mm = mm;
	mm->context = ctxp->ctx_number;
}

static inline void free_context(int context)
{
	struct ctx_list *ctx_old;

	ctx_old = ctx_list_pool + context;
	remove_from_ctx_list(ctx_old);
	add_to_free_ctxlist(ctx_old);
}

static void __init sparc_context_init(int numctx)
{
	int ctx;
	unsigned long size;

	size = numctx * sizeof(struct ctx_list);
	ctx_list_pool = memblock_alloc(size, SMP_CACHE_BYTES);
	if (!ctx_list_pool)
		panic("%s: Failed to allocate %lu bytes\n", __func__, size);

	for (ctx = 0; ctx < numctx; ctx++) {
		struct ctx_list *clist;

		clist = (ctx_list_pool + ctx);
		clist->ctx_number = ctx;
		clist->ctx_mm = NULL;
	}
	ctx_free.next = ctx_free.prev = &ctx_free;
	ctx_used.next = ctx_used.prev = &ctx_used;
	for (ctx = 0; ctx < numctx; ctx++)
		add_to_free_ctxlist(ctx_list_pool + ctx);
}

void switch_mm(struct mm_struct *old_mm, struct mm_struct *mm,
	       struct task_struct *tsk)
{
	unsigned long flags;

	if (mm->context == NO_CONTEXT) {
		spin_lock_irqsave(&srmmu_context_spinlock, flags);
		alloc_context(old_mm, mm);
		spin_unlock_irqrestore(&srmmu_context_spinlock, flags);
		srmmu_ctxd_set(&srmmu_context_table[mm->context], mm->pgd);
	}

	if (sparc_cpu_model == sparc_leon)
		leon_switch_mm();

	if (is_hypersparc)
		hyper_flush_whole_icache();

	srmmu_set_context(mm->context);
}

/* Low level IO area allocation on the SRMMU. */
static inline void srmmu_mapioaddr(unsigned long physaddr,
				   unsigned long virt_addr, int bus_type)
{
	pgd_t *pgdp;
	p4d_t *p4dp;
	pud_t *pudp;
	pmd_t *pmdp;
	pte_t *ptep;
	unsigned long tmp;

	physaddr &= PAGE_MASK;
	pgdp = pgd_offset_k(virt_addr);
	p4dp = p4d_offset(pgdp, virt_addr);
	pudp = pud_offset(p4dp, virt_addr);
	pmdp = pmd_offset(pudp, virt_addr);
	ptep = pte_offset_kernel(pmdp, virt_addr);
	tmp = (physaddr >> 4) | SRMMU_ET_PTE;

	/* I need to test whether this is consistent over all
	 * sun4m's.  The bus_type represents the upper 4 bits of
	 * 36-bit physical address on the I/O space lines...
	 */
	tmp |= (bus_type << 28);
	tmp |= SRMMU_PRIV;
	__flush_page_to_ram(virt_addr);
	set_pte(ptep, __pte(tmp));
}

void srmmu_mapiorange(unsigned int bus, unsigned long xpa,
		      unsigned long xva, unsigned int len)
{
	while (len != 0) {
		len -= PAGE_SIZE;
		srmmu_mapioaddr(xpa, xva, bus);
		xva += PAGE_SIZE;
		xpa += PAGE_SIZE;
	}
	flush_tlb_all();
}

static inline void srmmu_unmapioaddr(unsigned long virt_addr)
{
	pgd_t *pgdp;
	p4d_t *p4dp;
	pud_t *pudp;
	pmd_t *pmdp;
	pte_t *ptep;


	pgdp = pgd_offset_k(virt_addr);
	p4dp = p4d_offset(pgdp, virt_addr);
	pudp = pud_offset(p4dp, virt_addr);
	pmdp = pmd_offset(pudp, virt_addr);
	ptep = pte_offset_kernel(pmdp, virt_addr);

	/* No need to flush uncacheable page. */
	__pte_clear(ptep);
}

void srmmu_unmapiorange(unsigned long virt_addr, unsigned int len)
{
	while (len != 0) {
		len -= PAGE_SIZE;
		srmmu_unmapioaddr(virt_addr);
		virt_addr += PAGE_SIZE;
	}
	flush_tlb_all();
}

/* tsunami.S */
extern void tsunami_flush_cache_all(void);
extern void tsunami_flush_cache_mm(struct mm_struct *mm);
extern void tsunami_flush_cache_range(struct vm_area_struct *vma, unsigned long start, unsigned long end);
extern void tsunami_flush_cache_page(struct vm_area_struct *vma, unsigned long page);
extern void tsunami_flush_page_to_ram(unsigned long page);
extern void tsunami_flush_page_for_dma(unsigned long page);
extern void tsunami_flush_sig_insns(struct mm_struct *mm, unsigned long insn_addr);
extern void tsunami_flush_tlb_all(void);
extern void tsunami_flush_tlb_mm(struct mm_struct *mm);
extern void tsunami_flush_tlb_range(struct vm_area_struct *vma, unsigned long start, unsigned long end);
extern void tsunami_flush_tlb_page(struct vm_area_struct *vma, unsigned long page);
extern void tsunami_setup_blockops(void);

/* swift.S */
extern void swift_flush_cache_all(void);
extern void swift_flush_cache_mm(struct mm_struct *mm);
extern void swift_flush_cache_range(struct vm_area_struct *vma,
				    unsigned long start, unsigned long end);
extern void swift_flush_cache_page(struct vm_area_struct *vma, unsigned long page);
extern void swift_flush_page_to_ram(unsigned long page);
extern void swift_flush_page_for_dma(unsigned long page);
extern void swift_flush_sig_insns(struct mm_struct *mm, unsigned long insn_addr);
extern void swift_flush_tlb_all(void);
extern void swift_flush_tlb_mm(struct mm_struct *mm);
extern void swift_flush_tlb_range(struct vm_area_struct *vma,
				  unsigned long start, unsigned long end);
extern void swift_flush_tlb_page(struct vm_area_struct *vma, unsigned long page);

#if 0  /* P3: deadwood to debug precise flushes on Swift. */
void swift_flush_tlb_page(struct vm_area_struct *vma, unsigned long page)
{
	int cctx, ctx1;

	page &= PAGE_MASK;
	if ((ctx1 = vma->vm_mm->context) != -1) {
		cctx = srmmu_get_context();
/* Is context # ever different from current context? P3 */
		if (cctx != ctx1) {
			printk("flush ctx %02x curr %02x\n", ctx1, cctx);
			srmmu_set_context(ctx1);
			swift_flush_page(page);
			__asm__ __volatile__("sta %%g0, [%0] %1\n\t" : :
					"r" (page), "i" (ASI_M_FLUSH_PROBE));
			srmmu_set_context(cctx);
		} else {
			 /* Rm. prot. bits from virt. c. */
			/* swift_flush_cache_all(); */
			/* swift_flush_cache_page(vma, page); */
			swift_flush_page(page);

			__asm__ __volatile__("sta %%g0, [%0] %1\n\t" : :
				"r" (page), "i" (ASI_M_FLUSH_PROBE));
			/* same as above: srmmu_flush_tlb_page() */
		}
	}
}
#endif

/*
 * The following are all MBUS based SRMMU modules, and therefore could
 * be found in a multiprocessor configuration.  On the whole, these
 * chips seems to be much more touchy about DVMA and page tables
 * with respect to cache coherency.
 */

/* viking.S */
extern void viking_flush_cache_all(void);
extern void viking_flush_cache_mm(struct mm_struct *mm);
extern void viking_flush_cache_range(struct vm_area_struct *vma, unsigned long start,
				     unsigned long end);
extern void viking_flush_cache_page(struct vm_area_struct *vma, unsigned long page);
extern void viking_flush_page_to_ram(unsigned long page);
extern void viking_flush_page_for_dma(unsigned long page);
extern void viking_flush_sig_insns(struct mm_struct *mm, unsigned long addr);
extern void viking_flush_page(unsigned long page);
extern void viking_mxcc_flush_page(unsigned long page);
extern void viking_flush_tlb_all(void);
extern void viking_flush_tlb_mm(struct mm_struct *mm);
extern void viking_flush_tlb_range(struct vm_area_struct *vma, unsigned long start,
				   unsigned long end);
extern void viking_flush_tlb_page(struct vm_area_struct *vma,
				  unsigned long page);
extern void sun4dsmp_flush_tlb_all(void);
extern void sun4dsmp_flush_tlb_mm(struct mm_struct *mm);
extern void sun4dsmp_flush_tlb_range(struct vm_area_struct *vma, unsigned long start,
				   unsigned long end);
extern void sun4dsmp_flush_tlb_page(struct vm_area_struct *vma,
				  unsigned long page);

/* hypersparc.S */
extern void hypersparc_flush_cache_all(void);
extern void hypersparc_flush_cache_mm(struct mm_struct *mm);
extern void hypersparc_flush_cache_range(struct vm_area_struct *vma, unsigned long start, unsigned long end);
extern void hypersparc_flush_cache_page(struct vm_area_struct *vma, unsigned long page);
extern void hypersparc_flush_page_to_ram(unsigned long page);
extern void hypersparc_flush_page_for_dma(unsigned long page);
extern void hypersparc_flush_sig_insns(struct mm_struct *mm, unsigned long insn_addr);
extern void hypersparc_flush_tlb_all(void);
extern void hypersparc_flush_tlb_mm(struct mm_struct *mm);
extern void hypersparc_flush_tlb_range(struct vm_area_struct *vma, unsigned long start, unsigned long end);
extern void hypersparc_flush_tlb_page(struct vm_area_struct *vma, unsigned long page);
extern void hypersparc_setup_blockops(void);

/*
 * NOTE: All of this startup code assumes the low 16mb (approx.) of
 *       kernel mappings are done with one single contiguous chunk of
 *       ram.  On small ram machines (classics mainly) we only get
 *       around 8mb mapped for us.
 */

static void __init early_pgtable_allocfail(char *type)
{
	prom_printf("inherit_prom_mappings: Cannot alloc kernel %s.\n", type);
	prom_halt();
}

static void __init srmmu_early_allocate_ptable_skeleton(unsigned long start,
							unsigned long end)
{
	pgd_t *pgdp;
	p4d_t *p4dp;
	pud_t *pudp;
	pmd_t *pmdp;
	pte_t *ptep;

	while (start < end) {
		pgdp = pgd_offset_k(start);
		p4dp = p4d_offset(pgdp, start);
		pudp = pud_offset(p4dp, start);
		if (pud_none(*(pud_t *)__nocache_fix(pudp))) {
			pmdp = __srmmu_get_nocache(
			    SRMMU_PMD_TABLE_SIZE, SRMMU_PMD_TABLE_SIZE);
			if (pmdp == NULL)
				early_pgtable_allocfail("pmd");
			memset(__nocache_fix(pmdp), 0, SRMMU_PMD_TABLE_SIZE);
			pud_set(__nocache_fix(pudp), pmdp);
		}
		pmdp = pmd_offset(__nocache_fix(pudp), start);
		if (srmmu_pmd_none(*(pmd_t *)__nocache_fix(pmdp))) {
			ptep = __srmmu_get_nocache(PTE_SIZE, PTE_SIZE);
			if (ptep == NULL)
				early_pgtable_allocfail("pte");
			memset(__nocache_fix(ptep), 0, PTE_SIZE);
			pmd_set(__nocache_fix(pmdp), ptep);
		}
		if (start > (0xffffffffUL - PMD_SIZE))
			break;
		start = (start + PMD_SIZE) & PMD_MASK;
	}
}

static void __init srmmu_allocate_ptable_skeleton(unsigned long start,
						  unsigned long end)
{
	pgd_t *pgdp;
	p4d_t *p4dp;
	pud_t *pudp;
	pmd_t *pmdp;
	pte_t *ptep;

	while (start < end) {
		pgdp = pgd_offset_k(start);
		p4dp = p4d_offset(pgdp, start);
		pudp = pud_offset(p4dp, start);
		if (pud_none(*pudp)) {
			pmdp = __srmmu_get_nocache(SRMMU_PMD_TABLE_SIZE, SRMMU_PMD_TABLE_SIZE);
			if (pmdp == NULL)
				early_pgtable_allocfail("pmd");
			memset(pmdp, 0, SRMMU_PMD_TABLE_SIZE);
			pud_set((pud_t *)pgdp, pmdp);
		}
		pmdp = pmd_offset(pudp, start);
		if (srmmu_pmd_none(*pmdp)) {
			ptep = __srmmu_get_nocache(PTE_SIZE,
							     PTE_SIZE);
			if (ptep == NULL)
				early_pgtable_allocfail("pte");
			memset(ptep, 0, PTE_SIZE);
			pmd_set(pmdp, ptep);
		}
		if (start > (0xffffffffUL - PMD_SIZE))
			break;
		start = (start + PMD_SIZE) & PMD_MASK;
	}
}

/* These flush types are not available on all chips... */
static inline unsigned long srmmu_probe(unsigned long vaddr)
{
	unsigned long retval;

	if (sparc_cpu_model != sparc_leon) {

		vaddr &= PAGE_MASK;
		__asm__ __volatile__("lda [%1] %2, %0\n\t" :
				     "=r" (retval) :
				     "r" (vaddr | 0x400), "i" (ASI_M_FLUSH_PROBE));
	} else {
		retval = leon_swprobe(vaddr, NULL);
	}
	return retval;
}

/*
 * This is much cleaner than poking around physical address space
 * looking at the prom's page table directly which is what most
 * other OS's do.  Yuck... this is much better.
 */
static void __init srmmu_inherit_prom_mappings(unsigned long start,
					       unsigned long end)
{
	unsigned long probed;
	unsigned long addr;
	pgd_t *pgdp;
	p4d_t *p4dp;
	pud_t *pudp;
	pmd_t *pmdp;
	pte_t *ptep;
	int what; /* 0 = normal-pte, 1 = pmd-level pte, 2 = pgd-level pte */

	while (start <= end) {
		if (start == 0)
			break; /* probably wrap around */
		if (start == 0xfef00000)
			start = KADB_DEBUGGER_BEGVM;
		probed = srmmu_probe(start);
		if (!probed) {
			/* continue probing until we find an entry */
			start += PAGE_SIZE;
			continue;
		}

		/* A red snapper, see what it really is. */
		what = 0;
		addr = start - PAGE_SIZE;

		if (!(start & ~(PMD_MASK))) {
			if (srmmu_probe(addr + PMD_SIZE) == probed)
				what = 1;
		}

		if (!(start & ~(PGDIR_MASK))) {
			if (srmmu_probe(addr + PGDIR_SIZE) == probed)
				what = 2;
		}

		pgdp = pgd_offset_k(start);
		p4dp = p4d_offset(pgdp, start);
		pudp = pud_offset(p4dp, start);
		if (what == 2) {
			*(pgd_t *)__nocache_fix(pgdp) = __pgd(probed);
			start += PGDIR_SIZE;
			continue;
		}
		if (pud_none(*(pud_t *)__nocache_fix(pudp))) {
			pmdp = __srmmu_get_nocache(SRMMU_PMD_TABLE_SIZE,
						   SRMMU_PMD_TABLE_SIZE);
			if (pmdp == NULL)
				early_pgtable_allocfail("pmd");
			memset(__nocache_fix(pmdp), 0, SRMMU_PMD_TABLE_SIZE);
			pud_set(__nocache_fix(pudp), pmdp);
		}
		pmdp = pmd_offset(__nocache_fix(pgdp), start);
		if (what == 1) {
			*(pmd_t *)__nocache_fix(pmdp) = __pmd(probed);
			start += PMD_SIZE;
			continue;
		}
		if (srmmu_pmd_none(*(pmd_t *)__nocache_fix(pmdp))) {
			ptep = __srmmu_get_nocache(PTE_SIZE, PTE_SIZE);
			if (ptep == NULL)
				early_pgtable_allocfail("pte");
			memset(__nocache_fix(ptep), 0, PTE_SIZE);
			pmd_set(__nocache_fix(pmdp), ptep);
		}
		ptep = pte_offset_kernel(__nocache_fix(pmdp), start);
		*(pte_t *)__nocache_fix(ptep) = __pte(probed);
		start += PAGE_SIZE;
	}
}

#define KERNEL_PTE(page_shifted) ((page_shifted)|SRMMU_CACHE|SRMMU_PRIV|SRMMU_VALID)

/* Create a third-level SRMMU 16MB page mapping. */
static void __init do_large_mapping(unsigned long vaddr, unsigned long phys_base)
{
	pgd_t *pgdp = pgd_offset_k(vaddr);
	unsigned long big_pte;

	big_pte = KERNEL_PTE(phys_base >> 4);
	*(pgd_t *)__nocache_fix(pgdp) = __pgd(big_pte);
}

/* Map sp_bank entry SP_ENTRY, starting at virtual address VBASE. */
static unsigned long __init map_spbank(unsigned long vbase, int sp_entry)
{
	unsigned long pstart = (sp_banks[sp_entry].base_addr & PGDIR_MASK);
	unsigned long vstart = (vbase & PGDIR_MASK);
	unsigned long vend = PGDIR_ALIGN(vbase + sp_banks[sp_entry].num_bytes);
	/* Map "low" memory only */
	const unsigned long min_vaddr = PAGE_OFFSET;
	const unsigned long max_vaddr = PAGE_OFFSET + SRMMU_MAXMEM;

	if (vstart < min_vaddr || vstart >= max_vaddr)
		return vstart;

	if (vend > max_vaddr || vend < min_vaddr)
		vend = max_vaddr;

	while (vstart < vend) {
		do_large_mapping(vstart, pstart);
		vstart += PGDIR_SIZE; pstart += PGDIR_SIZE;
	}
	return vstart;
}

static void __init map_kernel(void)
{
	int i;

	if (phys_base > 0) {
		do_large_mapping(PAGE_OFFSET, phys_base);
	}

	for (i = 0; sp_banks[i].num_bytes != 0; i++) {
		map_spbank((unsigned long)__va(sp_banks[i].base_addr), i);
	}
}

void (*poke_srmmu)(void) = NULL;

void __init srmmu_paging_init(void)
{
	int i;
	phandle cpunode;
	char node_str[128];
	pgd_t *pgd;
	p4d_t *p4d;
	pud_t *pud;
	pmd_t *pmd;
	pte_t *pte;
	unsigned long pages_avail;

	init_mm.context = (unsigned long) NO_CONTEXT;
	sparc_iomap.start = SUN4M_IOBASE_VADDR;	/* 16MB of IOSPACE on all sun4m's. */

	if (sparc_cpu_model == sun4d)
		num_contexts = 65536; /* We know it is Viking */
	else {
		/* Find the number of contexts on the srmmu. */
		cpunode = prom_getchild(prom_root_node);
		num_contexts = 0;
		while (cpunode != 0) {
			prom_getstring(cpunode, "device_type", node_str, sizeof(node_str));
			if (!strcmp(node_str, "cpu")) {
				num_contexts = prom_getintdefault(cpunode, "mmu-nctx", 0x8);
				break;
			}
			cpunode = prom_getsibling(cpunode);
		}
	}

	if (!num_contexts) {
		prom_printf("Something wrong, can't find cpu node in paging_init.\n");
		prom_halt();
	}

	pages_avail = 0;
	last_valid_pfn = bootmem_init(&pages_avail);

	srmmu_nocache_calcsize();
	srmmu_nocache_init();
	srmmu_inherit_prom_mappings(0xfe400000, (LINUX_OPPROM_ENDVM - PAGE_SIZE));
	map_kernel();

	/* ctx table has to be physically aligned to its size */
	srmmu_context_table = __srmmu_get_nocache(num_contexts * sizeof(ctxd_t), num_contexts * sizeof(ctxd_t));
	srmmu_ctx_table_phys = (ctxd_t *)__nocache_pa(srmmu_context_table);

	for (i = 0; i < num_contexts; i++)
		srmmu_ctxd_set((ctxd_t *)__nocache_fix(&srmmu_context_table[i]), srmmu_swapper_pg_dir);

	flush_cache_all();
	srmmu_set_ctable_ptr((unsigned long)srmmu_ctx_table_phys);
#ifdef CONFIG_SMP
	/* Stop from hanging here... */
	local_ops->tlb_all();
#else
	flush_tlb_all();
#endif
	poke_srmmu();

	srmmu_allocate_ptable_skeleton(sparc_iomap.start, IOBASE_END);
	srmmu_allocate_ptable_skeleton(DVMA_VADDR, DVMA_END);

	srmmu_allocate_ptable_skeleton(
		__fix_to_virt(__end_of_fixed_addresses - 1), FIXADDR_TOP);
	srmmu_allocate_ptable_skeleton(PKMAP_BASE, PKMAP_END);

	pgd = pgd_offset_k(PKMAP_BASE);
	p4d = p4d_offset(pgd, PKMAP_BASE);
	pud = pud_offset(p4d, PKMAP_BASE);
	pmd = pmd_offset(pud, PKMAP_BASE);
	pte = pte_offset_kernel(pmd, PKMAP_BASE);
	pkmap_page_table = pte;

	flush_cache_all();
	flush_tlb_all();

	sparc_context_init(num_contexts);

	kmap_init();

	{
		unsigned long max_zone_pfn[MAX_NR_ZONES] = { 0 };

		max_zone_pfn[ZONE_DMA] = max_low_pfn;
		max_zone_pfn[ZONE_NORMAL] = max_low_pfn;
		max_zone_pfn[ZONE_HIGHMEM] = highend_pfn;

		free_area_init(max_zone_pfn);
	}
}

void mmu_info(struct seq_file *m)
{
	seq_printf(m,
		   "MMU type\t: %s\n"
		   "contexts\t: %d\n"
		   "nocache total\t: %ld\n"
		   "nocache used\t: %d\n",
		   srmmu_name,
		   num_contexts,
		   srmmu_nocache_size,
		   srmmu_nocache_map.used << SRMMU_NOCACHE_BITMAP_SHIFT);
}

int init_new_context(struct task_struct *tsk, struct mm_struct *mm)
{
	mm->context = NO_CONTEXT;
	return 0;
}

void destroy_context(struct mm_struct *mm)
{
	unsigned long flags;

	if (mm->context != NO_CONTEXT) {
		flush_cache_mm(mm);
		srmmu_ctxd_set(&srmmu_context_table[mm->context], srmmu_swapper_pg_dir);
		flush_tlb_mm(mm);
		spin_lock_irqsave(&srmmu_context_spinlock, flags);
		free_context(mm->context);
		spin_unlock_irqrestore(&srmmu_context_spinlock, flags);
		mm->context = NO_CONTEXT;
	}
}

/* Init various srmmu chip types. */
static void __init srmmu_is_bad(void)
{
	prom_printf("Could not determine SRMMU chip type.\n");
	prom_halt();
}

static void __init init_vac_layout(void)
{
	phandle nd;
	int cache_lines;
	char node_str[128];
#ifdef CONFIG_SMP
	int cpu = 0;
	unsigned long max_size = 0;
	unsigned long min_line_size = 0x10000000;
#endif

	nd = prom_getchild(prom_root_node);
	while ((nd = prom_getsibling(nd)) != 0) {
		prom_getstring(nd, "device_type", node_str, sizeof(node_str));
		if (!strcmp(node_str, "cpu")) {
			vac_line_size = prom_getint(nd, "cache-line-size");
			if (vac_line_size == -1) {
				prom_printf("can't determine cache-line-size, halting.\n");
				prom_halt();
			}
			cache_lines = prom_getint(nd, "cache-nlines");
			if (cache_lines == -1) {
				prom_printf("can't determine cache-nlines, halting.\n");
				prom_halt();
			}

			vac_cache_size = cache_lines * vac_line_size;
#ifdef CONFIG_SMP
			if (vac_cache_size > max_size)
				max_size = vac_cache_size;
			if (vac_line_size < min_line_size)
				min_line_size = vac_line_size;
			//FIXME: cpus not contiguous!!
			cpu++;
			if (cpu >= nr_cpu_ids || !cpu_online(cpu))
				break;
#else
			break;
#endif
		}
	}
	if (nd == 0) {
		prom_printf("No CPU nodes found, halting.\n");
		prom_halt();
	}
#ifdef CONFIG_SMP
	vac_cache_size = max_size;
	vac_line_size = min_line_size;
#endif
	printk("SRMMU: Using VAC size of %d bytes, line size %d bytes.\n",
	       (int)vac_cache_size, (int)vac_line_size);
}

static void poke_hypersparc(void)
{
	volatile unsigned long clear;
	unsigned long mreg = srmmu_get_mmureg();

	hyper_flush_unconditional_combined();

	mreg &= ~(HYPERSPARC_CWENABLE);
	mreg |= (HYPERSPARC_CENABLE | HYPERSPARC_WBENABLE);
	mreg |= (HYPERSPARC_CMODE);

	srmmu_set_mmureg(mreg);

#if 0 /* XXX I think this is bad news... -DaveM */
	hyper_clear_all_tags();
#endif

	put_ross_icr(HYPERSPARC_ICCR_FTD | HYPERSPARC_ICCR_ICE);
	hyper_flush_whole_icache();
	clear = srmmu_get_faddr();
	clear = srmmu_get_fstatus();
}

static const struct sparc32_cachetlb_ops hypersparc_ops = {
	.cache_all	= hypersparc_flush_cache_all,
	.cache_mm	= hypersparc_flush_cache_mm,
	.cache_page	= hypersparc_flush_cache_page,
	.cache_range	= hypersparc_flush_cache_range,
	.tlb_all	= hypersparc_flush_tlb_all,
	.tlb_mm		= hypersparc_flush_tlb_mm,
	.tlb_page	= hypersparc_flush_tlb_page,
	.tlb_range	= hypersparc_flush_tlb_range,
	.page_to_ram	= hypersparc_flush_page_to_ram,
	.sig_insns	= hypersparc_flush_sig_insns,
	.page_for_dma	= hypersparc_flush_page_for_dma,
};

static void __init init_hypersparc(void)
{
	srmmu_name = "ROSS HyperSparc";
	srmmu_modtype = HyperSparc;

	init_vac_layout();

	is_hypersparc = 1;
	sparc32_cachetlb_ops = &hypersparc_ops;

	poke_srmmu = poke_hypersparc;

	hypersparc_setup_blockops();
}

static void poke_swift(void)
{
	unsigned long mreg;

	/* Clear any crap from the cache or else... */
	swift_flush_cache_all();

	/* Enable I & D caches */
	mreg = srmmu_get_mmureg();
	mreg |= (SWIFT_IE | SWIFT_DE);
	/*
	 * The Swift branch folding logic is completely broken.  At
	 * trap time, if things are just right, if can mistakenly
	 * think that a trap is coming from kernel mode when in fact
	 * it is coming from user mode (it mis-executes the branch in
	 * the trap code).  So you see things like crashme completely
	 * hosing your machine which is completely unacceptable.  Turn
	 * this shit off... nice job Fujitsu.
	 */
	mreg &= ~(SWIFT_BF);
	srmmu_set_mmureg(mreg);
}

static const struct sparc32_cachetlb_ops swift_ops = {
	.cache_all	= swift_flush_cache_all,
	.cache_mm	= swift_flush_cache_mm,
	.cache_page	= swift_flush_cache_page,
	.cache_range	= swift_flush_cache_range,
	.tlb_all	= swift_flush_tlb_all,
	.tlb_mm		= swift_flush_tlb_mm,
	.tlb_page	= swift_flush_tlb_page,
	.tlb_range	= swift_flush_tlb_range,
	.page_to_ram	= swift_flush_page_to_ram,
	.sig_insns	= swift_flush_sig_insns,
	.page_for_dma	= swift_flush_page_for_dma,
};

#define SWIFT_MASKID_ADDR  0x10003018
static void __init init_swift(void)
{
	unsigned long swift_rev;

	__asm__ __volatile__("lda [%1] %2, %0\n\t"
			     "srl %0, 0x18, %0\n\t" :
			     "=r" (swift_rev) :
			     "r" (SWIFT_MASKID_ADDR), "i" (ASI_M_BYPASS));
	srmmu_name = "Fujitsu Swift";
	switch (swift_rev) {
	case 0x11:
	case 0x20:
	case 0x23:
	case 0x30:
		srmmu_modtype = Swift_lots_o_bugs;
		hwbug_bitmask |= (HWBUG_KERN_ACCBROKEN | HWBUG_KERN_CBITBROKEN);
		/*
		 * Gee george, I wonder why Sun is so hush hush about
		 * this hardware bug... really braindamage stuff going
		 * on here.  However I think we can find a way to avoid
		 * all of the workaround overhead under Linux.  Basically,
		 * any page fault can cause kernel pages to become user
		 * accessible (the mmu gets confused and clears some of
		 * the ACC bits in kernel ptes).  Aha, sounds pretty
		 * horrible eh?  But wait, after extensive testing it appears
		 * that if you use pgd_t level large kernel pte's (like the
		 * 4MB pages on the Pentium) the bug does not get tripped
		 * at all.  This avoids almost all of the major overhead.
		 * Welcome to a world where your vendor tells you to,
		 * "apply this kernel patch" instead of "sorry for the
		 * broken hardware, send it back and we'll give you
		 * properly functioning parts"
		 */
		break;
	case 0x25:
	case 0x31:
		srmmu_modtype = Swift_bad_c;
		hwbug_bitmask |= HWBUG_KERN_CBITBROKEN;
		/*
		 * You see Sun allude to this hardware bug but never
		 * admit things directly, they'll say things like,
		 * "the Swift chip cache problems" or similar.
		 */
		break;
	default:
		srmmu_modtype = Swift_ok;
		break;
	}

	sparc32_cachetlb_ops = &swift_ops;
	flush_page_for_dma_global = 0;

	/*
	 * Are you now convinced that the Swift is one of the
	 * biggest VLSI abortions of all time?  Bravo Fujitsu!
	 * Fujitsu, the !#?!%$'d up processor people.  I bet if
	 * you examined the microcode of the Swift you'd find
	 * XXX's all over the place.
	 */
	poke_srmmu = poke_swift;
}

static void turbosparc_flush_cache_all(void)
{
	flush_user_windows();
	turbosparc_idflash_clear();
}

static void turbosparc_flush_cache_mm(struct mm_struct *mm)
{
	FLUSH_BEGIN(mm)
	flush_user_windows();
	turbosparc_idflash_clear();
	FLUSH_END
}

static void turbosparc_flush_cache_range(struct vm_area_struct *vma, unsigned long start, unsigned long end)
{
	FLUSH_BEGIN(vma->vm_mm)
	flush_user_windows();
	turbosparc_idflash_clear();
	FLUSH_END
}

static void turbosparc_flush_cache_page(struct vm_area_struct *vma, unsigned long page)
{
	FLUSH_BEGIN(vma->vm_mm)
	flush_user_windows();
	if (vma->vm_flags & VM_EXEC)
		turbosparc_flush_icache();
	turbosparc_flush_dcache();
	FLUSH_END
}

/* TurboSparc is copy-back, if we turn it on, but this does not work. */
static void turbosparc_flush_page_to_ram(unsigned long page)
{
#ifdef TURBOSPARC_WRITEBACK
	volatile unsigned long clear;

	if (srmmu_probe(page))
		turbosparc_flush_page_cache(page);
	clear = srmmu_get_fstatus();
#endif
}

static void turbosparc_flush_sig_insns(struct mm_struct *mm, unsigned long insn_addr)
{
}

static void turbosparc_flush_page_for_dma(unsigned long page)
{
	turbosparc_flush_dcache();
}

static void turbosparc_flush_tlb_all(void)
{
	srmmu_flush_whole_tlb();
}

static void turbosparc_flush_tlb_mm(struct mm_struct *mm)
{
	FLUSH_BEGIN(mm)
	srmmu_flush_whole_tlb();
	FLUSH_END
}

static void turbosparc_flush_tlb_range(struct vm_area_struct *vma, unsigned long start, unsigned long end)
{
	FLUSH_BEGIN(vma->vm_mm)
	srmmu_flush_whole_tlb();
	FLUSH_END
}

static void turbosparc_flush_tlb_page(struct vm_area_struct *vma, unsigned long page)
{
	FLUSH_BEGIN(vma->vm_mm)
	srmmu_flush_whole_tlb();
	FLUSH_END
}


static void poke_turbosparc(void)
{
	unsigned long mreg = srmmu_get_mmureg();
	unsigned long ccreg;

	/* Clear any crap from the cache or else... */
	turbosparc_flush_cache_all();
	/* Temporarily disable I & D caches */
	mreg &= ~(TURBOSPARC_ICENABLE | TURBOSPARC_DCENABLE);
	mreg &= ~(TURBOSPARC_PCENABLE);		/* Don't check parity */
	srmmu_set_mmureg(mreg);

	ccreg = turbosparc_get_ccreg();

#ifdef TURBOSPARC_WRITEBACK
	ccreg |= (TURBOSPARC_SNENABLE);		/* Do DVMA snooping in Dcache */
	ccreg &= ~(TURBOSPARC_uS2 | TURBOSPARC_WTENABLE);
			/* Write-back D-cache, emulate VLSI
			 * abortion number three, not number one */
#else
	/* For now let's play safe, optimize later */
	ccreg |= (TURBOSPARC_SNENABLE | TURBOSPARC_WTENABLE);
			/* Do DVMA snooping in Dcache, Write-thru D-cache */
	ccreg &= ~(TURBOSPARC_uS2);
			/* Emulate VLSI abortion number three, not number one */
#endif

	switch (ccreg & 7) {
	case 0: /* No SE cache */
	case 7: /* Test mode */
		break;
	default:
		ccreg |= (TURBOSPARC_SCENABLE);
	}
	turbosparc_set_ccreg(ccreg);

	mreg |= (TURBOSPARC_ICENABLE | TURBOSPARC_DCENABLE); /* I & D caches on */
	mreg |= (TURBOSPARC_ICSNOOP);		/* Icache snooping on */
	srmmu_set_mmureg(mreg);
}

static const struct sparc32_cachetlb_ops turbosparc_ops = {
	.cache_all	= turbosparc_flush_cache_all,
	.cache_mm	= turbosparc_flush_cache_mm,
	.cache_page	= turbosparc_flush_cache_page,
	.cache_range	= turbosparc_flush_cache_range,
	.tlb_all	= turbosparc_flush_tlb_all,
	.tlb_mm		= turbosparc_flush_tlb_mm,
	.tlb_page	= turbosparc_flush_tlb_page,
	.tlb_range	= turbosparc_flush_tlb_range,
	.page_to_ram	= turbosparc_flush_page_to_ram,
	.sig_insns	= turbosparc_flush_sig_insns,
	.page_for_dma	= turbosparc_flush_page_for_dma,
};

static void __init init_turbosparc(void)
{
	srmmu_name = "Fujitsu TurboSparc";
	srmmu_modtype = TurboSparc;
	sparc32_cachetlb_ops = &turbosparc_ops;
	poke_srmmu = poke_turbosparc;
}

static void poke_tsunami(void)
{
	unsigned long mreg = srmmu_get_mmureg();

	tsunami_flush_icache();
	tsunami_flush_dcache();
	mreg &= ~TSUNAMI_ITD;
	mreg |= (TSUNAMI_IENAB | TSUNAMI_DENAB);
	srmmu_set_mmureg(mreg);
}

static const struct sparc32_cachetlb_ops tsunami_ops = {
	.cache_all	= tsunami_flush_cache_all,
	.cache_mm	= tsunami_flush_cache_mm,
	.cache_page	= tsunami_flush_cache_page,
	.cache_range	= tsunami_flush_cache_range,
	.tlb_all	= tsunami_flush_tlb_all,
	.tlb_mm		= tsunami_flush_tlb_mm,
	.tlb_page	= tsunami_flush_tlb_page,
	.tlb_range	= tsunami_flush_tlb_range,
	.page_to_ram	= tsunami_flush_page_to_ram,
	.sig_insns	= tsunami_flush_sig_insns,
	.page_for_dma	= tsunami_flush_page_for_dma,
};

static void __init init_tsunami(void)
{
	/*
	 * Tsunami's pretty sane, Sun and TI actually got it
	 * somewhat right this time.  Fujitsu should have
	 * taken some lessons from them.
	 */

	srmmu_name = "TI Tsunami";
	srmmu_modtype = Tsunami;
	sparc32_cachetlb_ops = &tsunami_ops;
	poke_srmmu = poke_tsunami;

	tsunami_setup_blockops();
}

static void poke_viking(void)
{
	unsigned long mreg = srmmu_get_mmureg();
	static int smp_catch;

	if (viking_mxcc_present) {
		unsigned long mxcc_control = mxcc_get_creg();

		mxcc_control |= (MXCC_CTL_ECE | MXCC_CTL_PRE | MXCC_CTL_MCE);
		mxcc_control &= ~(MXCC_CTL_RRC);
		mxcc_set_creg(mxcc_control);

		/*
		 * We don't need memory parity checks.
		 * XXX This is a mess, have to dig out later. ecd.
		viking_mxcc_turn_off_parity(&mreg, &mxcc_control);
		 */

		/* We do cache ptables on MXCC. */
		mreg |= VIKING_TCENABLE;
	} else {
		unsigned long bpreg;

		mreg &= ~(VIKING_TCENABLE);
		if (smp_catch++) {
			/* Must disable mixed-cmd mode here for other cpu's. */
			bpreg = viking_get_bpreg();
			bpreg &= ~(VIKING_ACTION_MIX);
			viking_set_bpreg(bpreg);

			/* Just in case PROM does something funny. */
			msi_set_sync();
		}
	}

	mreg |= VIKING_SPENABLE;
	mreg |= (VIKING_ICENABLE | VIKING_DCENABLE);
	mreg |= VIKING_SBENABLE;
	mreg &= ~(VIKING_ACENABLE);
	srmmu_set_mmureg(mreg);
}

static struct sparc32_cachetlb_ops viking_ops __ro_after_init = {
	.cache_all	= viking_flush_cache_all,
	.cache_mm	= viking_flush_cache_mm,
	.cache_page	= viking_flush_cache_page,
	.cache_range	= viking_flush_cache_range,
	.tlb_all	= viking_flush_tlb_all,
	.tlb_mm		= viking_flush_tlb_mm,
	.tlb_page	= viking_flush_tlb_page,
	.tlb_range	= viking_flush_tlb_range,
	.page_to_ram	= viking_flush_page_to_ram,
	.sig_insns	= viking_flush_sig_insns,
	.page_for_dma	= viking_flush_page_for_dma,
};

#ifdef CONFIG_SMP
/* On sun4d the cpu broadcasts local TLB flushes, so we can just
 * perform the local TLB flush and all the other cpus will see it.
 * But, unfortunately, there is a bug in the sun4d XBUS backplane
 * that requires that we add some synchronization to these flushes.
 *
 * The bug is that the fifo which keeps track of all the pending TLB
 * broadcasts in the system is an entry or two too small, so if we
 * have too many going at once we'll overflow that fifo and lose a TLB
 * flush resulting in corruption.
 *
 * Our workaround is to take a global spinlock around the TLB flushes,
 * which guarentees we won't ever have too many pending.  It's a big
 * hammer, but a semaphore like system to make sure we only have N TLB
 * flushes going at once will require SMP locking anyways so there's
 * no real value in trying any harder than this.
 */
static struct sparc32_cachetlb_ops viking_sun4d_smp_ops __ro_after_init = {
	.cache_all	= viking_flush_cache_all,
	.cache_mm	= viking_flush_cache_mm,
	.cache_page	= viking_flush_cache_page,
	.cache_range	= viking_flush_cache_range,
	.tlb_all	= sun4dsmp_flush_tlb_all,
	.tlb_mm		= sun4dsmp_flush_tlb_mm,
	.tlb_page	= sun4dsmp_flush_tlb_page,
	.tlb_range	= sun4dsmp_flush_tlb_range,
	.page_to_ram	= viking_flush_page_to_ram,
	.sig_insns	= viking_flush_sig_insns,
	.page_for_dma	= viking_flush_page_for_dma,
};
#endif

static void __init init_viking(void)
{
	unsigned long mreg = srmmu_get_mmureg();

	/* Ahhh, the viking.  SRMMU VLSI abortion number two... */
	if (mreg & VIKING_MMODE) {
		srmmu_name = "TI Viking";
		viking_mxcc_present = 0;
		msi_set_sync();

		/*
		 * We need this to make sure old viking takes no hits
		 * on it's cache for dma snoops to workaround the
		 * "load from non-cacheable memory" interrupt bug.
		 * This is only necessary because of the new way in
		 * which we use the IOMMU.
		 */
		viking_ops.page_for_dma = viking_flush_page;
#ifdef CONFIG_SMP
		viking_sun4d_smp_ops.page_for_dma = viking_flush_page;
#endif
		flush_page_for_dma_global = 0;
	} else {
		srmmu_name = "TI Viking/MXCC";
		viking_mxcc_present = 1;
		srmmu_cache_pagetables = 1;
	}

	sparc32_cachetlb_ops = (const struct sparc32_cachetlb_ops *)
		&viking_ops;
#ifdef CONFIG_SMP
	if (sparc_cpu_model == sun4d)
		sparc32_cachetlb_ops = (const struct sparc32_cachetlb_ops *)
			&viking_sun4d_smp_ops;
#endif

	poke_srmmu = poke_viking;
}

/* Probe for the srmmu chip version. */
static void __init get_srmmu_type(void)
{
	unsigned long mreg, psr;
	unsigned long mod_typ, mod_rev, psr_typ, psr_vers;

	srmmu_modtype = SRMMU_INVAL_MOD;
	hwbug_bitmask = 0;

	mreg = srmmu_get_mmureg(); psr = get_psr();
	mod_typ = (mreg & 0xf0000000) >> 28;
	mod_rev = (mreg & 0x0f000000) >> 24;
	psr_typ = (psr >> 28) & 0xf;
	psr_vers = (psr >> 24) & 0xf;

	/* First, check for sparc-leon. */
	if (sparc_cpu_model == sparc_leon) {
		init_leon();
		return;
	}

	/* Second, check for HyperSparc or Cypress. */
	if (mod_typ == 1) {
		switch (mod_rev) {
		case 7:
			/* UP or MP Hypersparc */
			init_hypersparc();
			break;
		case 0:
		case 2:
		case 10:
		case 11:
		case 12:
		case 13:
		case 14:
		case 15:
		default:
			prom_printf("Sparc-Linux Cypress support does not longer exit.\n");
			prom_halt();
			break;
		}
		return;
	}

	/* Now Fujitsu TurboSparc. It might happen that it is
	 * in Swift emulation mode, so we will check later...
	 */
	if (psr_typ == 0 && psr_vers == 5) {
		init_turbosparc();
		return;
	}

	/* Next check for Fujitsu Swift. */
	if (psr_typ == 0 && psr_vers == 4) {
		phandle cpunode;
		char node_str[128];

		/* Look if it is not a TurboSparc emulating Swift... */
		cpunode = prom_getchild(prom_root_node);
		while ((cpunode = prom_getsibling(cpunode)) != 0) {
			prom_getstring(cpunode, "device_type", node_str, sizeof(node_str));
			if (!strcmp(node_str, "cpu")) {
				if (!prom_getintdefault(cpunode, "psr-implementation", 1) &&
				    prom_getintdefault(cpunode, "psr-version", 1) == 5) {
					init_turbosparc();
					return;
				}
				break;
			}
		}

		init_swift();
		return;
	}

	/* Now the Viking family of srmmu. */
	if (psr_typ == 4 &&
	   ((psr_vers == 0) ||
	    ((psr_vers == 1) && (mod_typ == 0) && (mod_rev == 0)))) {
		init_viking();
		return;
	}

	/* Finally the Tsunami. */
	if (psr_typ == 4 && psr_vers == 1 && (mod_typ || mod_rev)) {
		init_tsunami();
		return;
	}

	/* Oh well */
	srmmu_is_bad();
}

#ifdef CONFIG_SMP
/* Local cross-calls. */
static void smp_flush_page_for_dma(unsigned long page)
{
	xc1((smpfunc_t) local_ops->page_for_dma, page);
	local_ops->page_for_dma(page);
}

static void smp_flush_cache_all(void)
{
	xc0((smpfunc_t) local_ops->cache_all);
	local_ops->cache_all();
}

static void smp_flush_tlb_all(void)
{
	xc0((smpfunc_t) local_ops->tlb_all);
	local_ops->tlb_all();
}

static void smp_flush_cache_mm(struct mm_struct *mm)
{
	if (mm->context != NO_CONTEXT) {
		cpumask_t cpu_mask;
		cpumask_copy(&cpu_mask, mm_cpumask(mm));
		cpumask_clear_cpu(smp_processor_id(), &cpu_mask);
		if (!cpumask_empty(&cpu_mask))
			xc1((smpfunc_t) local_ops->cache_mm, (unsigned long) mm);
		local_ops->cache_mm(mm);
	}
}

static void smp_flush_tlb_mm(struct mm_struct *mm)
{
	if (mm->context != NO_CONTEXT) {
		cpumask_t cpu_mask;
		cpumask_copy(&cpu_mask, mm_cpumask(mm));
		cpumask_clear_cpu(smp_processor_id(), &cpu_mask);
		if (!cpumask_empty(&cpu_mask)) {
			xc1((smpfunc_t) local_ops->tlb_mm, (unsigned long) mm);
			if (atomic_read(&mm->mm_users) == 1 && current->active_mm == mm)
				cpumask_copy(mm_cpumask(mm),
					     cpumask_of(smp_processor_id()));
		}
		local_ops->tlb_mm(mm);
	}
}

static void smp_flush_cache_range(struct vm_area_struct *vma,
				  unsigned long start,
				  unsigned long end)
{
	struct mm_struct *mm = vma->vm_mm;

	if (mm->context != NO_CONTEXT) {
		cpumask_t cpu_mask;
		cpumask_copy(&cpu_mask, mm_cpumask(mm));
		cpumask_clear_cpu(smp_processor_id(), &cpu_mask);
		if (!cpumask_empty(&cpu_mask))
			xc3((smpfunc_t) local_ops->cache_range,
			    (unsigned long) vma, start, end);
		local_ops->cache_range(vma, start, end);
	}
}

static void smp_flush_tlb_range(struct vm_area_struct *vma,
				unsigned long start,
				unsigned long end)
{
	struct mm_struct *mm = vma->vm_mm;

	if (mm->context != NO_CONTEXT) {
		cpumask_t cpu_mask;
		cpumask_copy(&cpu_mask, mm_cpumask(mm));
		cpumask_clear_cpu(smp_processor_id(), &cpu_mask);
		if (!cpumask_empty(&cpu_mask))
			xc3((smpfunc_t) local_ops->tlb_range,
			    (unsigned long) vma, start, end);
		local_ops->tlb_range(vma, start, end);
	}
}

static void smp_flush_cache_page(struct vm_area_struct *vma, unsigned long page)
{
	struct mm_struct *mm = vma->vm_mm;

	if (mm->context != NO_CONTEXT) {
		cpumask_t cpu_mask;
		cpumask_copy(&cpu_mask, mm_cpumask(mm));
		cpumask_clear_cpu(smp_processor_id(), &cpu_mask);
		if (!cpumask_empty(&cpu_mask))
			xc2((smpfunc_t) local_ops->cache_page,
			    (unsigned long) vma, page);
		local_ops->cache_page(vma, page);
	}
}

static void smp_flush_tlb_page(struct vm_area_struct *vma, unsigned long page)
{
	struct mm_struct *mm = vma->vm_mm;

	if (mm->context != NO_CONTEXT) {
		cpumask_t cpu_mask;
		cpumask_copy(&cpu_mask, mm_cpumask(mm));
		cpumask_clear_cpu(smp_processor_id(), &cpu_mask);
		if (!cpumask_empty(&cpu_mask))
			xc2((smpfunc_t) local_ops->tlb_page,
			    (unsigned long) vma, page);
		local_ops->tlb_page(vma, page);
	}
}

static void smp_flush_page_to_ram(unsigned long page)
{
	/* Current theory is that those who call this are the one's
	 * who have just dirtied their cache with the pages contents
	 * in kernel space, therefore we only run this on local cpu.
	 *
	 * XXX This experiment failed, research further... -DaveM
	 */
#if 1
	xc1((smpfunc_t) local_ops->page_to_ram, page);
#endif
	local_ops->page_to_ram(page);
}

static void smp_flush_sig_insns(struct mm_struct *mm, unsigned long insn_addr)
{
	cpumask_t cpu_mask;
	cpumask_copy(&cpu_mask, mm_cpumask(mm));
	cpumask_clear_cpu(smp_processor_id(), &cpu_mask);
	if (!cpumask_empty(&cpu_mask))
		xc2((smpfunc_t) local_ops->sig_insns,
		    (unsigned long) mm, insn_addr);
	local_ops->sig_insns(mm, insn_addr);
}

static struct sparc32_cachetlb_ops smp_cachetlb_ops __ro_after_init = {
	.cache_all	= smp_flush_cache_all,
	.cache_mm	= smp_flush_cache_mm,
	.cache_page	= smp_flush_cache_page,
	.cache_range	= smp_flush_cache_range,
	.tlb_all	= smp_flush_tlb_all,
	.tlb_mm		= smp_flush_tlb_mm,
	.tlb_page	= smp_flush_tlb_page,
	.tlb_range	= smp_flush_tlb_range,
	.page_to_ram	= smp_flush_page_to_ram,
	.sig_insns	= smp_flush_sig_insns,
	.page_for_dma	= smp_flush_page_for_dma,
};
#endif

/* Load up routines and constants for sun4m and sun4d mmu */
void __init load_mmu(void)
{
	/* Functions */
	get_srmmu_type();

#ifdef CONFIG_SMP
	/* El switcheroo... */
	local_ops = sparc32_cachetlb_ops;

	if (sparc_cpu_model == sun4d || sparc_cpu_model == sparc_leon) {
		smp_cachetlb_ops.tlb_all = local_ops->tlb_all;
		smp_cachetlb_ops.tlb_mm = local_ops->tlb_mm;
		smp_cachetlb_ops.tlb_range = local_ops->tlb_range;
		smp_cachetlb_ops.tlb_page = local_ops->tlb_page;
	}

	if (poke_srmmu == poke_viking) {
		/* Avoid unnecessary cross calls. */
		smp_cachetlb_ops.cache_all = local_ops->cache_all;
		smp_cachetlb_ops.cache_mm = local_ops->cache_mm;
		smp_cachetlb_ops.cache_range = local_ops->cache_range;
		smp_cachetlb_ops.cache_page = local_ops->cache_page;

		smp_cachetlb_ops.page_to_ram = local_ops->page_to_ram;
		smp_cachetlb_ops.sig_insns = local_ops->sig_insns;
		smp_cachetlb_ops.page_for_dma = local_ops->page_for_dma;
	}

	/* It really is const after this point. */
	sparc32_cachetlb_ops = (const struct sparc32_cachetlb_ops *)
		&smp_cachetlb_ops;
#endif

	if (sparc_cpu_model != sun4d)
		ld_mmu_iommu();
#ifdef CONFIG_SMP
	if (sparc_cpu_model == sun4d)
		sun4d_init_smp();
	else if (sparc_cpu_model == sparc_leon)
		leon_init_smp();
	else
		sun4m_init_smp();
#endif
}<|MERGE_RESOLUTION|>--- conflicted
+++ resolved
@@ -108,30 +108,11 @@
 
 /* XXX should we hyper_flush_whole_icache here - Anton */
 static inline void srmmu_ctxd_set(ctxd_t *ctxp, pgd_t *pgdp)
-<<<<<<< HEAD
 {
 	pte_t pte;
 
 	pte = __pte((SRMMU_ET_PTD | (__nocache_pa(pgdp) >> 4)));
 	set_pte((pte_t *)ctxp, pte);
-}
-
-void pmd_set(pmd_t *pmdp, pte_t *ptep)
-=======
->>>>>>> 24b8d41d
-{
-	pte_t pte;
-
-<<<<<<< HEAD
-	ptp = __nocache_pa(ptep) >> 4;
-	for (i = 0; i < PTRS_PER_PTE/SRMMU_REAL_PTRS_PER_PTE; i++) {
-		set_pte((pte_t *)&pmdp->pmdv[i], __pte(SRMMU_ET_PTD | ptp));
-		ptp += (SRMMU_REAL_PTRS_PER_PTE * sizeof(pte_t) >> 4);
-	}
-=======
-	pte = __pte((SRMMU_ET_PTD | (__nocache_pa(pgdp) >> 4)));
-	set_pte((pte_t *)ctxp, pte);
->>>>>>> 24b8d41d
 }
 
 /*
@@ -139,19 +120,10 @@
  */
 #define MSI_MBUS_ARBEN	0xe0001008	/* MBus Arbiter Enable register */
 
-<<<<<<< HEAD
-	ptp = page_to_pfn(ptep) << (PAGE_SHIFT-4);	/* watch for overflow */
-	for (i = 0; i < PTRS_PER_PTE/SRMMU_REAL_PTRS_PER_PTE; i++) {
-		set_pte((pte_t *)&pmdp->pmdv[i], __pte(SRMMU_ET_PTD | ptp));
-		ptp += (SRMMU_REAL_PTRS_PER_PTE * sizeof(pte_t) >> 4);
-	}
-}
-=======
 /*
  * Useful bits in the MSI Registers.
  */
 #define MSI_ASYNC_MODE  0x80000000	/* Operate the MSI asynchronously */
->>>>>>> 24b8d41d
 
 static void msi_set_sync(void)
 {
