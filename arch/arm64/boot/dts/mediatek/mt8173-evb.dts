--- conflicted
+++ resolved
@@ -52,18 +52,6 @@
 		enable-active-high;
 	};
 
-<<<<<<< HEAD
-	connector {
-		compatible = "hdmi-connector";
-		label = "hdmi";
-		type = "d";
-
-		port {
-			hdmi_connector_in: endpoint {
-				remote-endpoint = <&hdmi0_out>;
-			};
-		};
-=======
 	usb_p0_vbus: regulator@1 {
 		compatible = "regulator-fixed";
 		regulator-name = "vbus";
@@ -71,7 +59,6 @@
 		regulator-max-microvolt = <5000000>;
 		gpio = <&pio 9 GPIO_ACTIVE_HIGH>;
 		enable-active-high;
->>>>>>> 24b8d41d
 	};
 };
 
@@ -79,8 +66,6 @@
 	status = "okay";
 };
 
-<<<<<<< HEAD
-=======
 &cpu0 {
 	proc-supply = <&mt6397_vpca15_reg>;
 };
@@ -99,7 +84,6 @@
 	sram-supply = <&mt6397_vsramca7_reg>;
 };
 
->>>>>>> 24b8d41d
 &dpi0 {
 	status = "okay";
 };
