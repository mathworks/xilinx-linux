<<<<<<< HEAD
dtb-$(CONFIG_ARCH_UNIPHIER) += \
	uniphier-ld11-ref.dtb \
	uniphier-ld20-ref.dtb

always		:= $(dtb-y)
clean-files	:= *.dtb
=======
# SPDX-License-Identifier: GPL-2.0
dtb-$(CONFIG_ARCH_UNIPHIER) += \
	uniphier-ld11-global.dtb \
	uniphier-ld11-ref.dtb \
	uniphier-ld20-akebi96.dtb \
	uniphier-ld20-global.dtb \
	uniphier-ld20-ref.dtb \
	uniphier-pxs3-ref.dtb
>>>>>>> 24b8d41d
<|MERGE_RESOLUTION|>--- conflicted
+++ resolved
@@ -1,11 +1,3 @@
-<<<<<<< HEAD
-dtb-$(CONFIG_ARCH_UNIPHIER) += \
-	uniphier-ld11-ref.dtb \
-	uniphier-ld20-ref.dtb
-
-always		:= $(dtb-y)
-clean-files	:= *.dtb
-=======
 # SPDX-License-Identifier: GPL-2.0
 dtb-$(CONFIG_ARCH_UNIPHIER) += \
 	uniphier-ld11-global.dtb \
@@ -13,5 +5,4 @@
 	uniphier-ld20-akebi96.dtb \
 	uniphier-ld20-global.dtb \
 	uniphier-ld20-ref.dtb \
-	uniphier-pxs3-ref.dtb
->>>>>>> 24b8d41d
+	uniphier-pxs3-ref.dtb