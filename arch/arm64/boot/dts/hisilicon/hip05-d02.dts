--- conflicted
+++ resolved
@@ -46,19 +46,11 @@
 };
 
 &peri_gpio0 {
-<<<<<<< HEAD
-	status = "ok";
-};
-
-&lbc {
-	status = "ok";
-=======
 	status = "okay";
 };
 
 &lbc {
 	status = "okay";
->>>>>>> 24b8d41d
 	#address-cells = <2>;
 	#size-cells = <1>;
 	ranges = <0 0 0x0 0x90000000 0x08000000>,
