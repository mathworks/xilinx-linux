// SPDX-License-Identifier: BSD-3-Clause
/*
 * Lenovo Yoga C630
 *
 * Copyright (c) 2019, Linaro Ltd.
 */

/dts-v1/;

#include <dt-bindings/input/gpio-keys.h>
#include <dt-bindings/input/input.h>
#include <dt-bindings/regulator/qcom,rpmh-regulator.h>
#include <dt-bindings/sound/qcom,q6afe.h>
#include <dt-bindings/sound/qcom,q6asm.h>
#include "sdm850.dtsi"
#include "sdm845-wcd9340.dtsi"
#include "pm8998.dtsi"

/*
 * Update following upstream (sdm845.dtsi) reserved
 * memory mappings for firmware loading to succeed
 * and enable the IPA device.
 */
/delete-node/ &ipa_fw_mem;
/delete-node/ &ipa_gsi_mem;
/delete-node/ &gpu_mem;
/delete-node/ &adsp_mem;
/delete-node/ &wlan_msa_mem;

/ {
	model = "Lenovo Yoga C630";
	compatible = "lenovo,yoga-c630", "qcom,sdm845";
	chassis-type = "convertible";

	aliases {
		serial0 = &uart9;
		serial1 = &uart6;
	};

	gpio-keys {
		compatible = "gpio-keys";

		pinctrl-names = "default";
		pinctrl-0 = <&lid_pin_active>, <&mode_pin_active>;

		switch-lid {
			gpios = <&tlmm 124 GPIO_ACTIVE_HIGH>;
			linux,input-type = <EV_SW>;
			linux,code = <SW_LID>;
			wakeup-source;
			wakeup-event-action = <EV_ACT_DEASSERTED>;
		};

		switch-mode {
			gpios = <&tlmm 95 GPIO_ACTIVE_HIGH>;
			linux,input-type = <EV_SW>;
			linux,code = <SW_TABLET_MODE>;
		};
	};

	/* Reserved memory changes for IPA */
	reserved-memory {
		wlan_msa_mem: memory@8c400000 {
			reg = <0 0x8c400000 0 0x100000>;
			no-map;
		};

		gpu_mem: memory@8c515000 {
			reg = <0 0x8c515000 0 0x2000>;
			no-map;
		};

		ipa_fw_mem: memory@8c517000 {
			reg = <0 0x8c517000 0 0x5a000>;
			no-map;
		};

		adsp_mem: memory@8c600000 {
			reg = <0 0x8c600000 0 0x1a00000>;
			no-map;
		};
	};

	sw_edp_1p2: edp-1p2-regulator {
		compatible = "regulator-fixed";
		regulator-name = "sw_edp_1p2";

		regulator-min-microvolt = <1200000>;
		regulator-max-microvolt = <1200000>;

		pinctrl-0 = <&sw_edp_1p2_en>;
		pinctrl-names = "default";

		gpio = <&pm8998_gpios 9 GPIO_ACTIVE_HIGH>;
		enable-active-high;

		vin-supply = <&vreg_l2a_1p2>;
	};

	sn65dsi86_refclk: sn65dsi86-refclk {
		compatible = "fixed-clock";
		#clock-cells = <0>;

		clock-frequency = <19200000>;
	};

	vph_pwr: regulator-vph-pwr {
		compatible = "regulator-fixed";
		regulator-name = "vph_pwr";
		regulator-min-microvolt = <3700000>;
		regulator-max-microvolt = <3700000>;
	};

	vlcm_3v3: regulator-vlcm-3v3 {
		compatible = "regulator-fixed";
		regulator-name = "vlcm_3v3";

		vin-supply = <&vph_pwr>;
		regulator-min-microvolt = <3300000>;
		regulator-max-microvolt = <3300000>;

		gpio = <&tlmm 88 GPIO_ACTIVE_HIGH>;
		enable-active-high;
	};

	backlight: backlight {
		compatible = "pwm-backlight";
		pwms = <&sn65dsi86 1000000>;
		enable-gpios = <&tlmm 11 GPIO_ACTIVE_HIGH>;
	};
};

&adsp_pas {
	firmware-name = "qcom/sdm850/LENOVO/81JL/qcadsp850.mbn";
	status = "okay";
};

&apps_rsc {
	regulators-0 {
		compatible = "qcom,pm8998-rpmh-regulators";
		qcom,pmic-id = "a";

		vdd-l2-l8-l17-supply = <&vreg_s3a_1p35>;
		vdd-l7-l12-l14-l15-supply = <&vreg_s5a_2p04>;

		vreg_s2a_1p125: smps2 {
		};

		vreg_s3a_1p35: smps3 {
			regulator-min-microvolt = <1352000>;
			regulator-max-microvolt = <1352000>;
			regulator-initial-mode = <RPMH_REGULATOR_MODE_HPM>;
		};

		vreg_s4a_1p8: smps4 {
			regulator-min-microvolt = <1800000>;
			regulator-max-microvolt = <1800000>;
			regulator-initial-mode = <RPMH_REGULATOR_MODE_HPM>;
		};

		vreg_s5a_2p04: smps5 {
			regulator-min-microvolt = <2040000>;
			regulator-max-microvolt = <2040000>;
			regulator-initial-mode = <RPMH_REGULATOR_MODE_HPM>;
		};

		vreg_s7a_1p025: smps7 {
		};

		vdd_qusb_hs0:
		vdda_hp_pcie_core:
		vdda_mipi_csi0_0p9:
		vdda_mipi_csi1_0p9:
		vdda_mipi_csi2_0p9:
		vdda_mipi_dsi0_pll:
		vdda_mipi_dsi1_pll:
		vdda_qlink_lv:
		vdda_qlink_lv_ck:
		vdda_qrefs_0p875:
		vdda_pcie_core:
		vdda_pll_cc_ebi01:
		vdda_pll_cc_ebi23:
		vdda_sp_sensor:
		vdda_ufs1_core:
		vdda_ufs2_core:
		vdda_usb1_ss_core:
		vdda_usb2_ss_core:
		vreg_l1a_0p875: ldo1 {
			regulator-min-microvolt = <880000>;
			regulator-max-microvolt = <880000>;
			regulator-initial-mode = <RPMH_REGULATOR_MODE_HPM>;
		};

		vddpx_10:
		vreg_l2a_1p2: ldo2 {
			regulator-min-microvolt = <1200000>;
			regulator-max-microvolt = <1200000>;
			regulator-initial-mode = <RPMH_REGULATOR_MODE_HPM>;
			regulator-always-on;
		};

		vreg_l3a_1p0: ldo3 {
		};

		vdd_wcss_cx:
		vdd_wcss_mx:
		vdda_wcss_pll:
		vreg_l5a_0p8: ldo5 {
			regulator-min-microvolt = <800000>;
			regulator-max-microvolt = <800000>;
			regulator-initial-mode = <RPMH_REGULATOR_MODE_HPM>;
		};

		vddpx_13:
		vreg_l6a_1p8: ldo6 {
			regulator-min-microvolt = <1800000>;
			regulator-max-microvolt = <1800000>;
			regulator-initial-mode = <RPMH_REGULATOR_MODE_HPM>;
		};

		vreg_l7a_1p8: ldo7 {
			regulator-min-microvolt = <1800000>;
			regulator-max-microvolt = <1800000>;
			regulator-initial-mode = <RPMH_REGULATOR_MODE_HPM>;
		};

		vreg_l8a_1p2: ldo8 {
		};

		vreg_l9a_1p8: ldo9 {
		};

		vreg_l10a_1p8: ldo10 {
		};

		vreg_l11a_1p0: ldo11 {
		};

		vdd_qfprom:
		vdd_qfprom_sp:
		vdda_apc1_cs_1p8:
		vdda_gfx_cs_1p8:
		vdda_qrefs_1p8:
		vdda_qusb_hs0_1p8:
		vddpx_11:
		vreg_l12a_1p8: ldo12 {
			regulator-min-microvolt = <1800000>;
			regulator-max-microvolt = <1800000>;
			regulator-initial-mode = <RPMH_REGULATOR_MODE_HPM>;
		};

		vddpx_2:
		vreg_l13a_2p95: ldo13 {
		};

		vreg_l14a_1p88: ldo14 {
			regulator-min-microvolt = <1880000>;
			regulator-max-microvolt = <1880000>;
			regulator-initial-mode = <RPMH_REGULATOR_MODE_HPM>;
			regulator-always-on;
		};

		vreg_l15a_1p8: ldo15 {
		};

		vreg_l16a_2p7: ldo16 {
		};

		vreg_l17a_1p3: ldo17 {
			regulator-min-microvolt = <1304000>;
			regulator-max-microvolt = <1304000>;
			regulator-initial-mode = <RPMH_REGULATOR_MODE_HPM>;
		};

		vreg_l18a_2p7: ldo18 {
		};

		vreg_l19a_3p0: ldo19 {
			regulator-min-microvolt = <3100000>;
			regulator-max-microvolt = <3108000>;
			regulator-initial-mode = <RPMH_REGULATOR_MODE_HPM>;
		};

		vreg_l20a_2p95: ldo20 {
			regulator-min-microvolt = <2960000>;
			regulator-max-microvolt = <2960000>;
			regulator-initial-mode = <RPMH_REGULATOR_MODE_HPM>;
		};

		vreg_l21a_2p95: ldo21 {
		};

		vreg_l22a_2p85: ldo22 {
		};

		vreg_l23a_3p3: ldo23 {
			regulator-min-microvolt = <3300000>;
			regulator-max-microvolt = <3312000>;
			regulator-initial-mode = <RPMH_REGULATOR_MODE_HPM>;
		};

		vdda_qusb_hs0_3p1:
		vreg_l24a_3p075: ldo24 {
			regulator-min-microvolt = <3075000>;
			regulator-max-microvolt = <3083000>;
			regulator-initial-mode = <RPMH_REGULATOR_MODE_HPM>;
		};

		vreg_l25a_3p3: ldo25 {
			regulator-min-microvolt = <3104000>;
			regulator-max-microvolt = <3112000>;
			regulator-initial-mode = <RPMH_REGULATOR_MODE_HPM>;
		};

		vdda_hp_pcie_1p2:
		vdda_hv_ebi0:
		vdda_hv_ebi1:
		vdda_hv_ebi2:
		vdda_hv_ebi3:
		vdda_mipi_csi_1p25:
		vdda_mipi_dsi0_1p2:
		vdda_mipi_dsi1_1p2:
		vdda_pcie_1p2:
		vdda_ufs1_1p2:
		vdda_ufs2_1p2:
		vdda_usb1_ss_1p2:
		vdda_usb2_ss_1p2:
		vreg_l26a_1p2: ldo26 {
			regulator-min-microvolt = <1200000>;
			regulator-max-microvolt = <1208000>;
			regulator-initial-mode = <RPMH_REGULATOR_MODE_HPM>;
		};

		vreg_l28a_3p0: ldo28 {
		};

		vreg_lvs1a_1p8: lvs1 {
		};

		vreg_lvs2a_1p8: lvs2 {
		};
	};
};

&cdsp_pas {
	firmware-name = "qcom/sdm850/LENOVO/81JL/qccdsp850.mbn";
	status = "okay";
};

&gcc {
	protected-clocks = <GCC_QSPI_CORE_CLK>,
			   <GCC_QSPI_CORE_CLK_SRC>,
			   <GCC_QSPI_CNOC_PERIPH_AHB_CLK>,
			   <GCC_LPASS_Q6_AXI_CLK>,
			   <GCC_LPASS_SWAY_CLK>;
};

&gmu {
	status = "okay";
};

&gpu {
	status = "okay";
	zap-shader {
		memory-region = <&gpu_mem>;
		firmware-name = "qcom/sdm850/LENOVO/81JL/qcdxkmsuc850.mbn";
	};
};

&i2c1 {
	status = "okay";
	clock-frequency = <400000>;
};

&i2c3 {
	status = "okay";
	clock-frequency = <400000>;
	/* Overwrite pinctrl-0 from sdm845.dtsi */
	pinctrl-0 = <&qup_i2c3_default &i2c3_hid_active>;

	tsel: hid@15 {
		compatible = "hid-over-i2c";
		reg = <0x15>;
		hid-descr-addr = <0x1>;

		interrupts-extended = <&tlmm 37 IRQ_TYPE_LEVEL_HIGH>;
	};

	tsc2: hid@2c {
		compatible = "hid-over-i2c";
		reg = <0x2c>;
		hid-descr-addr = <0x20>;

		interrupts-extended = <&tlmm 37 IRQ_TYPE_LEVEL_HIGH>;
	};
};

&i2c5 {
	status = "okay";
	clock-frequency = <400000>;

	tsc1: hid@10 {
		compatible = "hid-over-i2c";
		reg = <0x10>;
		hid-descr-addr = <0x1>;

		interrupts-extended = <&tlmm 125 IRQ_TYPE_LEVEL_LOW>;

		pinctrl-names = "default";
		pinctrl-0 = <&i2c5_hid_active>;
	};
};

&i2c10 {
	status = "okay";
	clock-frequency = <400000>;

	sn65dsi86: bridge@2c {
		compatible = "ti,sn65dsi86";
		reg = <0x2c>;
		pinctrl-names = "default";
		pinctrl-0 = <&sn65dsi86_pin_active>;

		enable-gpios = <&tlmm 96 GPIO_ACTIVE_HIGH>;

		vcca-supply = <&sw_edp_1p2>;
		vcc-supply = <&sw_edp_1p2>;
		vpll-supply = <&vreg_l14a_1p88>;
		vccio-supply = <&vreg_l14a_1p88>;

		clocks = <&sn65dsi86_refclk>;
		clock-names = "refclk";

		no-hpd;
		#pwm-cells = <1>;

		ports {
			#address-cells = <1>;
			#size-cells = <0>;

			port@0 {
				reg = <0>;
				sn65dsi86_in_a: endpoint {
					remote-endpoint = <&mdss_dsi0_out>;
				};
			};

			port@1 {
				reg = <1>;
				sn65dsi86_out: endpoint {
					remote-endpoint = <&panel_in_edp>;
				};
			};
		};

		aux-bus {
			panel: panel {
				compatible = "boe,nv133fhm-n61";
				backlight = <&backlight>;
				power-supply = <&vlcm_3v3>;

				port {
					panel_in_edp: endpoint {
						remote-endpoint = <&sn65dsi86_out>;
					};
				};
			};
		};
	};
};

&i2c11 {
	status = "okay";
	clock-frequency = <400000>;

	ecsh: hid@5c {
		compatible = "hid-over-i2c";
		reg = <0x5c>;
		hid-descr-addr = <0x1>;

		interrupts-extended = <&tlmm 92 IRQ_TYPE_LEVEL_LOW>;

		pinctrl-names = "default";
		pinctrl-0 = <&i2c11_hid_active>;
	};
};

&ipa {
	qcom,gsi-loader = "self";
	memory-region = <&ipa_fw_mem>;
	status = "okay";
};

&mdss {
	status = "okay";
};

&mdss_dsi0 {
	status = "okay";
	vdda-supply = <&vreg_l26a_1p2>;

	ports {
		port@1 {
			endpoint {
				remote-endpoint = <&sn65dsi86_in_a>;
				data-lanes = <0 1 2 3>;
			};
		};
	};
};

&mdss_dsi0_phy {
	status = "okay";
	vdds-supply = <&vreg_l1a_0p875>;
};

&mss_pil {
	status = "okay";
	firmware-name = "qcom/sdm850/LENOVO/81JL/qcdsp1v2850.mbn", "qcom/sdm850/LENOVO/81JL/qcdsp2850.mbn";
};

&pm8998_gpios {
	/* This pin is pulled down by a fixed resistor */
	sw_edp_1p2_en: pm8998-gpio9-state {
		pins = "gpio9";
		function = "normal";
		bias-disable;
		qcom,drive-strength = <0>;
	};
};

<<<<<<< HEAD
&qup_i2c12_default {
	pinmux {
		drive-strength = <2>;
		bias-disable;
	};
=======
&qup_i2c10_default {
	drive-strength = <2>;
	bias-disable;
>>>>>>> e475cc1c
};

&qup_i2c12_default {
	drive-strength = <2>;
	bias-disable;
};

&qupv3_id_0 {
	status = "okay";
};

&qupv3_id_1 {
	status = "okay";
};

&q6asmdai {
	dai@0 {
		reg = <0>;
	};

	dai@1 {
		reg = <1>;
	};

	dai@2 {
		reg = <2>;
	};
};

&sound {
	compatible = "lenovo,yoga-c630-sndcard", "qcom,sdm845-sndcard";
	model = "Lenovo-YOGA-C630-13Q50";

	audio-routing =
		"RX_BIAS", "MCLK",
		"AMIC2", "MIC BIAS2",
		"SpkrLeft IN", "SPK1 OUT",
		"SpkrRight IN", "SPK2 OUT",
		"MM_DL1",  "MultiMedia1 Playback",
		"MM_DL3",  "MultiMedia3 Playback",
		"MultiMedia2 Capture", "MM_UL2";

	mm1-dai-link {
		link-name = "MultiMedia1";
		cpu {
			sound-dai = <&q6asmdai  MSM_FRONTEND_DAI_MULTIMEDIA1>;
		};
	};

	mm2-dai-link {
		link-name = "MultiMedia2";
		cpu {
			sound-dai = <&q6asmdai  MSM_FRONTEND_DAI_MULTIMEDIA2>;
		};
	};

	mm3-dai-link {
		link-name = "MultiMedia3";
		cpu {
			sound-dai = <&q6asmdai  MSM_FRONTEND_DAI_MULTIMEDIA3>;
		};
	};

	slim-dai-link {
		link-name = "SLIM Playback";
		cpu {
			sound-dai = <&q6afedai SLIMBUS_0_RX>;
		};

		platform {
			sound-dai = <&q6routing>;
		};

		codec {
			sound-dai = <&left_spkr>, <&right_spkr>, <&swm 0>, <&wcd9340 0>;
		};
	};

	slimcap-dai-link {
		link-name = "SLIM Capture";
		cpu {
			sound-dai = <&q6afedai SLIMBUS_0_TX>;
		};

		platform {
			sound-dai = <&q6routing>;
		};

		codec {
			sound-dai = <&wcd9340 1>;
		};
	};

	slim-wcd-dai-link {
		link-name = "SLIM WCD Playback";
		cpu {
			sound-dai = <&q6afedai SLIMBUS_1_RX>;
		};

		platform {
			sound-dai = <&q6routing>;
		};

		codec {
			sound-dai = <&wcd9340 2>;
		};
	};
};

&tlmm {
	gpio-reserved-ranges = <0 4>, <81 4>;

	sn65dsi86_pin_active: sn65dsi86-enable-state {
		pins = "gpio96";
		function = "gpio";
		drive-strength = <2>;
		bias-disable;
	};

	i2c3_hid_active: i2c2-hid-active-state {
		pins = "gpio37";
		function = "gpio";

		bias-pull-up;
		drive-strength = <2>;
	};

	i2c5_hid_active: i2c5-hid-active-state {
		pins = "gpio125";
		function = "gpio";

		bias-pull-up;
		drive-strength = <2>;
	};

	i2c11_hid_active: i2c11-hid-active-state {
		pins = "gpio92";
		function = "gpio";

		bias-pull-up;
		drive-strength = <2>;
	};

	lid_pin_active: lid-pin-state {
		pins = "gpio124";
		function = "gpio";

		bias-disable;
	};

	mode_pin_active: mode-pin-state {
		pins = "gpio95";
		function = "gpio";

		bias-disable;
	};
};

&uart6 {
	pinctrl-names = "default";
	pinctrl-0 = <&qup_uart6_4pin>;
	status = "okay";

	bluetooth {
		compatible = "qcom,wcn3990-bt";

		vddio-supply = <&vreg_s4a_1p8>;
		vddxo-supply = <&vreg_l7a_1p8>;
		vddrf-supply = <&vreg_l17a_1p3>;
		vddch0-supply = <&vreg_l25a_3p3>;
		vddch1-supply = <&vreg_l23a_3p3>;
		max-speed = <3200000>;
	};
};

&uart9 {
	status = "okay";
};

&ufs_mem_hc {
	status = "okay";

	reset-gpios = <&tlmm 150 GPIO_ACTIVE_LOW>;

	vcc-supply = <&vreg_l20a_2p95>;
	vcc-max-microamp = <600000>;
};

&ufs_mem_phy {
	status = "okay";

	vdda-phy-supply = <&vdda_ufs1_core>;
	vdda-pll-supply = <&vdda_ufs1_1p2>;
};

&usb_1 {
	status = "okay";
};

&usb_1_dwc3 {
	dr_mode = "host";
};

&usb_1_hsphy {
	status = "okay";

	vdd-supply = <&vdda_usb1_ss_core>;
	vdda-pll-supply = <&vdda_qusb_hs0_1p8>;
	vdda-phy-dpdm-supply = <&vdda_qusb_hs0_3p1>;

	qcom,imp-res-offset-value = <8>;
	qcom,hstx-trim-value = <QUSB2_V2_HSTX_TRIM_21_6_MA>;
	qcom,preemphasis-level = <QUSB2_V2_PREEMPHASIS_5_PERCENT>;
	qcom,preemphasis-width = <QUSB2_V2_PREEMPHASIS_WIDTH_HALF_BIT>;
};

&usb_1_qmpphy {
	status = "okay";

	vdda-phy-supply = <&vdda_usb1_ss_1p2>;
	vdda-pll-supply = <&vdda_usb1_ss_core>;
};

&usb_2 {
	status = "okay";
};

&usb_2_dwc3 {
	dr_mode = "host";
};

&usb_2_hsphy {
	status = "okay";

	vdd-supply = <&vdda_usb2_ss_core>;
	vdda-pll-supply = <&vdda_qusb_hs0_1p8>;
	vdda-phy-dpdm-supply = <&vdda_qusb_hs0_3p1>;

	qcom,imp-res-offset-value = <8>;
	qcom,hstx-trim-value = <QUSB2_V2_HSTX_TRIM_22_8_MA>;
};

&usb_2_qmpphy {
	status = "okay";

	vdda-phy-supply = <&vdda_usb2_ss_1p2>;
	vdda-pll-supply = <&vdda_usb2_ss_core>;
};

&venus {
	firmware-name = "qcom/sdm850/LENOVO/81JL/qcvss850.mbn";
	status = "okay";
};

&wcd9340 {
	reset-gpios = <&tlmm 64 GPIO_ACTIVE_HIGH>;
	vdd-buck-supply = <&vreg_s4a_1p8>;
	vdd-buck-sido-supply = <&vreg_s4a_1p8>;
	vdd-tx-supply = <&vreg_s4a_1p8>;
	vdd-rx-supply = <&vreg_s4a_1p8>;
	vdd-io-supply = <&vreg_s4a_1p8>;
	qcom,mbhc-buttons-vthreshold-microvolt = <75000 150000 237000 500000 500000 500000 500000 500000>;
	qcom,mbhc-headset-vthreshold-microvolt = <1700000>;
	qcom,mbhc-headphone-vthreshold-microvolt = <50000>;

	swm: swm@c85 {
		left_spkr: speaker@0,3 {
			compatible = "sdw10217211000";
			reg = <0 3>;
			powerdown-gpios = <&wcdgpio 1 GPIO_ACTIVE_LOW>;
			#thermal-sensor-cells = <0>;
			sound-name-prefix = "SpkrLeft";
			#sound-dai-cells = <0>;
		};

		right_spkr: speaker@0,4 {
			compatible = "sdw10217211000";
			powerdown-gpios = <&wcdgpio 2 GPIO_ACTIVE_LOW>;
			reg = <0 4>;
			#thermal-sensor-cells = <0>;
			sound-name-prefix = "SpkrRight";
			#sound-dai-cells = <0>;
		};
	};
};

&wifi {
	status = "okay";

	vdd-0.8-cx-mx-supply = <&vreg_l5a_0p8>;
	vdd-1.8-xo-supply = <&vreg_l7a_1p8>;
	vdd-1.3-rfa-supply = <&vreg_l17a_1p3>;
	vdd-3.3-ch0-supply = <&vreg_l25a_3p3>;
	vdd-3.3-ch1-supply = <&vreg_l23a_3p3>;

	qcom,snoc-host-cap-8bit-quirk;
};

&crypto {
	/* FIXME: qce_start triggers an SError */
	status = "disabled";
};<|MERGE_RESOLUTION|>--- conflicted
+++ resolved
@@ -529,17 +529,9 @@
 	};
 };
 
-<<<<<<< HEAD
-&qup_i2c12_default {
-	pinmux {
-		drive-strength = <2>;
-		bias-disable;
-	};
-=======
 &qup_i2c10_default {
 	drive-strength = <2>;
 	bias-disable;
->>>>>>> e475cc1c
 };
 
 &qup_i2c12_default {
