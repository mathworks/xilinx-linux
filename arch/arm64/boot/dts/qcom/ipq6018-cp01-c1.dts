// SPDX-License-Identifier: (GPL-2.0+ OR BSD-3-Clause)
/*
 * IPQ6018 CP01 board device tree source
 *
 * Copyright (c) 2019, The Linux Foundation. All rights reserved.
 */

/dts-v1/;

#include "ipq6018.dtsi"

/ {
	model = "Qualcomm Technologies, Inc. IPQ6018/AP-CP01-C1";
	compatible = "qcom,ipq6018-cp01", "qcom,ipq6018";

	aliases {
		serial0 = &blsp1_uart3;
	};

	chosen {
		stdout-path = "serial0:115200n8";
	};
};

&blsp1_uart3 {
	pinctrl-0 = <&serial_3_pins>;
	pinctrl-names = "default";
	status = "okay";
};

&blsp1_i2c3 {
	pinctrl-0 = <&i2c_1_pins>;
	pinctrl-names = "default";
	status = "okay";
};

&blsp1_spi1 {
<<<<<<< HEAD
	cs-select = <0>;
=======
>>>>>>> e475cc1c
	pinctrl-0 = <&spi_0_pins>;
	pinctrl-names = "default";
	status = "okay";

	flash@0 {
		#address-cells = <1>;
		#size-cells = <1>;
		reg = <0>;
		compatible = "micron,n25q128a11", "jedec,spi-nor";
		spi-max-frequency = <50000000>;
	};
};

&tlmm {
	i2c_1_pins: i2c-1-state {
		pins = "gpio42", "gpio43";
		function = "blsp2_i2c";
		drive-strength = <8>;
	};

	spi_0_pins: spi-0-state {
		pins = "gpio38", "gpio39", "gpio40", "gpio41";
		function = "blsp0_spi";
		drive-strength = <8>;
		bias-pull-down;
	};
};

&qpic_bam {
	status = "okay";
};

&qpic_nand {
	status = "okay";

	nand@0 {
		reg = <0>;

		nand-ecc-strength = <4>;
		nand-ecc-step-size = <512>;
		nand-bus-width = <8>;
	};
};

&qusb_phy_1 {
	status = "okay";
};

&usb2 {
	status = "okay";
};<|MERGE_RESOLUTION|>--- conflicted
+++ resolved
@@ -35,10 +35,6 @@
 };
 
 &blsp1_spi1 {
-<<<<<<< HEAD
-	cs-select = <0>;
-=======
->>>>>>> e475cc1c
 	pinctrl-0 = <&spi_0_pins>;
 	pinctrl-names = "default";
 	status = "okay";
