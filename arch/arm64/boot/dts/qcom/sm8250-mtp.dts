// SPDX-License-Identifier: BSD-3-Clause
/*
 * Copyright (c) 2020, The Linux Foundation. All rights reserved.
 */

/dts-v1/;

#include <dt-bindings/regulator/qcom,rpmh-regulator.h>
#include <dt-bindings/sound/qcom,q6afe.h>
#include <dt-bindings/sound/qcom,q6asm.h>
#include <dt-bindings/gpio/gpio.h>
#include "sm8250.dtsi"
#include "pm8150.dtsi"
#include "pm8150b.dtsi"
#include "pm8150l.dtsi"
#include "pm8009.dtsi"

/ {
	model = "Qualcomm Technologies, Inc. SM8250 MTP";
	compatible = "qcom,sm8250-mtp", "qcom,sm8250";
	chassis-type = "handset";

	aliases {
		serial0 = &uart12;
	};

	wcd938x: audio-codec {
		compatible = "qcom,wcd9380-codec";

		reset-gpios = <&tlmm 32 GPIO_ACTIVE_LOW>;

		vdd-buck-supply = <&vreg_s4a_1p8>;
		vdd-rxtx-supply = <&vreg_s4a_1p8>;
		vdd-io-supply = <&vreg_s4a_1p8>;
		vdd-mic-bias-supply = <&vreg_bob>;

		qcom,micbias1-microvolt = <1800000>;
		qcom,micbias2-microvolt = <1800000>;
		qcom,micbias3-microvolt = <1800000>;
		qcom,micbias4-microvolt = <1800000>;
		qcom,mbhc-buttons-vthreshold-microvolt = <75000 150000 237000 500000 500000 500000 500000 500000>;
		qcom,mbhc-headset-vthreshold-microvolt = <1700000>;
		qcom,mbhc-headphone-vthreshold-microvolt = <50000>;
		qcom,rx-device = <&wcd_rx>;
		qcom,tx-device = <&wcd_tx>;

		#sound-dai-cells = <1>;
	};

	chosen {
		stdout-path = "serial0:115200n8";
	};

	thermal-zones {
		camera-thermal {
			polling-delay-passive = <0>;
			polling-delay = <0>;
			thermal-sensors = <&pm8150l_adc_tm 0>;

			trips {
				active-config0 {
					temperature = <125000>;
					hysteresis = <1000>;
					type = "passive";
				};
			};
		};

		conn-thermal {
			polling-delay-passive = <0>;
			polling-delay = <0>;
			thermal-sensors = <&pm8150b_adc_tm 0>;

			trips {
				active-config0 {
					temperature = <125000>;
					hysteresis = <1000>;
					type = "passive";
				};
			};
		};

		mmw-pa1-thermal {
			polling-delay-passive = <0>;
			polling-delay = <0>;
			thermal-sensors = <&pm8150_adc_tm 2>;

			trips {
				active-config0 {
					temperature = <125000>;
					hysteresis = <1000>;
					type = "passive";
				};
			};
		};

		mmw-pa2-thermal {
			polling-delay-passive = <0>;
			polling-delay = <0>;
			thermal-sensors = <&pm8150l_adc_tm 2>;

			trips {
				active-config0 {
					temperature = <125000>;
					hysteresis = <1000>;
					type = "passive";
				};
			};
		};

		skin-msm-thermal {
			polling-delay-passive = <0>;
			polling-delay = <0>;
			thermal-sensors = <&pm8150l_adc_tm 1>;

			trips {
				active-config0 {
					temperature = <125000>;
					hysteresis = <1000>;
					type = "passive";
				};
			};
		};

		skin-thermal {
			polling-delay-passive = <0>;
			polling-delay = <0>;
			thermal-sensors = <&pm8150_adc_tm 1>;

			trips {
				active-config0 {
					temperature = <125000>;
					hysteresis = <1000>;
					type = "passive";
				};
			};
		};

		xo-thermal {
			polling-delay-passive = <0>;
			polling-delay = <0>;
			thermal-sensors = <&pm8150_adc_tm 0>;

			trips {
				active-config0 {
					temperature = <125000>;
					hysteresis = <1000>;
					type = "passive";
				};
			};
		};
	};

	vph_pwr: vph-pwr-regulator {
		compatible = "regulator-fixed";
		regulator-name = "vph_pwr";
		regulator-min-microvolt = <3700000>;
		regulator-max-microvolt = <3700000>;
	};

	vreg_s4a_1p8: pm8150-s4 {
		compatible = "regulator-fixed";
		regulator-name = "vreg_s4a_1p8";

		regulator-min-microvolt = <1800000>;
		regulator-max-microvolt = <1800000>;

		regulator-always-on;
		regulator-boot-on;

		vin-supply = <&vph_pwr>;
	};

	vreg_s6c_0p88: smpc6-regulator {
		compatible = "regulator-fixed";
		regulator-name = "vreg_s6c_0p88";

		regulator-min-microvolt = <880000>;
		regulator-max-microvolt = <880000>;
		regulator-always-on;
		vin-supply = <&vph_pwr>;
	};
};

&adsp {
	status = "okay";
	firmware-name = "qcom/sm8250/adsp.mbn";
};

&apps_rsc {
	regulators-0 {
		compatible = "qcom,pm8150-rpmh-regulators";
		qcom,pmic-id = "a";

		vdd-s1-supply = <&vph_pwr>;
		vdd-s2-supply = <&vph_pwr>;
		vdd-s3-supply = <&vph_pwr>;
		vdd-s4-supply = <&vph_pwr>;
		vdd-s5-supply = <&vph_pwr>;
		vdd-s6-supply = <&vph_pwr>;
		vdd-s7-supply = <&vph_pwr>;
		vdd-s8-supply = <&vph_pwr>;
		vdd-s9-supply = <&vph_pwr>;
		vdd-s10-supply = <&vph_pwr>;
		vdd-l1-l8-l11-supply = <&vreg_s6c_0p88>;
		vdd-l2-l10-supply = <&vreg_bob>;
		vdd-l3-l4-l5-l18-supply = <&vreg_s6a_0p95>;
		vdd-l6-l9-supply = <&vreg_s8c_1p3>;
		vdd-l7-l12-l14-l15-supply = <&vreg_s5a_1p9>;
		vdd-l13-l16-l17-supply = <&vreg_bob>;

		vreg_s5a_1p9: smps5 {
			regulator-name = "vreg_s5a_1p9";
			regulator-min-microvolt = <1904000>;
			regulator-max-microvolt = <2000000>;
			regulator-initial-mode = <RPMH_REGULATOR_MODE_HPM>;
		};

		vreg_s6a_0p95: smps6 {
			regulator-name = "vreg_s6a_0p95";
			regulator-min-microvolt = <920000>;
			regulator-max-microvolt = <1128000>;
			regulator-initial-mode = <RPMH_REGULATOR_MODE_HPM>;
		};

		vreg_l2a_3p1: ldo2 {
			regulator-name = "vreg_l2a_3p1";
			regulator-min-microvolt = <3072000>;
			regulator-max-microvolt = <3072000>;
			regulator-initial-mode = <RPMH_REGULATOR_MODE_HPM>;
		};

		vreg_l3a_0p9: ldo3 {
			regulator-name = "vreg_l3a_0p9";
			regulator-min-microvolt = <928000>;
			regulator-max-microvolt = <932000>;
			regulator-initial-mode = <RPMH_REGULATOR_MODE_HPM>;
		};

		vreg_l5a_0p875: ldo5 {
			regulator-name = "vreg_l5a_0p875";
			regulator-min-microvolt = <880000>;
			regulator-max-microvolt = <880000>;
			regulator-initial-mode = <RPMH_REGULATOR_MODE_HPM>;
		};

		vreg_l6a_1p2: ldo6 {
			regulator-name = "vreg_l6a_1p2";
			regulator-min-microvolt = <1200000>;
			regulator-max-microvolt = <1200000>;
			regulator-initial-mode = <RPMH_REGULATOR_MODE_HPM>;
		};

		vreg_l7a_1p7: ldo7 {
			regulator-name = "vreg_l7a_1p7";
			regulator-min-microvolt = <1704000>;
			regulator-max-microvolt = <1800000>;
			regulator-initial-mode = <RPMH_REGULATOR_MODE_HPM>;
		};

		vreg_l9a_1p2: ldo9 {
			regulator-name = "vreg_l9a_1p2";
			regulator-min-microvolt = <1200000>;
			regulator-max-microvolt = <1200000>;
			regulator-initial-mode = <RPMH_REGULATOR_MODE_HPM>;
		};

		vreg_l10a_1p8: ldo10 {
			regulator-name = "vreg_l10a_1p8";
			regulator-min-microvolt = <1800000>;
			regulator-max-microvolt = <1800000>;
			regulator-initial-mode = <RPMH_REGULATOR_MODE_HPM>;
		};

		vreg_l12a_1p8: ldo12 {
			regulator-name = "vreg_l12a_1p8";
			regulator-min-microvolt = <1800000>;
			regulator-max-microvolt = <1800000>;
			regulator-initial-mode = <RPMH_REGULATOR_MODE_HPM>;
		};

		vreg_l13a_ts_3p0: ldo13 {
			regulator-name = "vreg_l13a_ts_3p0";
			regulator-min-microvolt = <3008000>;
			regulator-max-microvolt = <3008000>;
			regulator-initial-mode = <RPMH_REGULATOR_MODE_HPM>;
		};

		vreg_l14a_1p8: ldo14 {
			regulator-name = "vreg_l14a_1p8";
			regulator-min-microvolt = <1800000>;
			regulator-max-microvolt = <1880000>;
			regulator-initial-mode = <RPMH_REGULATOR_MODE_HPM>;
		};

		vreg_l15a_11ad_io_1p8: ldo15 {
			regulator-name = "vreg_l15a_11ad_io_1p8";
			regulator-min-microvolt = <1800000>;
			regulator-max-microvolt = <1800000>;
			regulator-initial-mode = <RPMH_REGULATOR_MODE_HPM>;
		};

		vreg_l16a_2p7: ldo16 {
			regulator-name = "vreg_l16a_2p7";
			regulator-min-microvolt = <2704000>;
			regulator-max-microvolt = <2960000>;
			regulator-initial-mode = <RPMH_REGULATOR_MODE_HPM>;
		};

		vreg_l17a_3p0: ldo17 {
			regulator-name = "vreg_l17a_3p0";
			regulator-min-microvolt = <2856000>;
			regulator-max-microvolt = <3008000>;
			regulator-initial-mode = <RPMH_REGULATOR_MODE_HPM>;
		};

		vreg_l18a_0p9: ldo18 {
			regulator-name = "vreg_l18a_0p9";
			regulator-min-microvolt = <912000>;
			regulator-max-microvolt = <912000>;
			regulator-initial-mode = <RPMH_REGULATOR_MODE_HPM>;
		};
	};

	regulators-1 {
		compatible = "qcom,pm8150l-rpmh-regulators";
		qcom,pmic-id = "c";

		vdd-s1-supply = <&vph_pwr>;
		vdd-s2-supply = <&vph_pwr>;
		vdd-s3-supply = <&vph_pwr>;
		vdd-s4-supply = <&vph_pwr>;
		vdd-s5-supply = <&vph_pwr>;
		vdd-s6-supply = <&vph_pwr>;
		vdd-s7-supply = <&vph_pwr>;
		vdd-s8-supply = <&vph_pwr>;
		vdd-l1-l8-supply = <&vreg_s4a_1p8>;
		vdd-l2-l3-supply = <&vreg_s8c_1p3>;
		vdd-l4-l5-l6-supply = <&vreg_bob>;
		vdd-l7-l11-supply = <&vreg_bob>;
		vdd-l9-l10-supply = <&vreg_bob>;
		vdd-bob-supply = <&vph_pwr>;

		vreg_bob: bob {
			regulator-name = "vreg_bob";
			regulator-min-microvolt = <3008000>;
			regulator-max-microvolt = <4000000>;
			regulator-initial-mode = <RPMH_REGULATOR_MODE_AUTO>;
		};

		vreg_s8c_1p3: smps8 {
			regulator-name = "vreg_s8c_1p3";
			regulator-min-microvolt = <1352000>;
			regulator-max-microvolt = <1352000>;
			regulator-initial-mode = <RPMH_REGULATOR_MODE_HPM>;
		};

		vreg_l1c_1p8: ldo1 {
			regulator-name = "vreg_l1c_1p8";
			regulator-min-microvolt = <1800000>;
			regulator-max-microvolt = <1800000>;
			regulator-initial-mode = <RPMH_REGULATOR_MODE_HPM>;
		};

		vreg_l2c_1p2: ldo2 {
			regulator-name = "vreg_l2c_1p2";
			regulator-min-microvolt = <1200000>;
			regulator-max-microvolt = <1200000>;
			regulator-initial-mode = <RPMH_REGULATOR_MODE_HPM>;
		};

		vreg_l3c_0p92: ldo3 {
			regulator-name = "vreg_l3c_0p92";
			regulator-min-microvolt = <920000>;
			regulator-max-microvolt = <920000>;
			regulator-initial-mode = <RPMH_REGULATOR_MODE_HPM>;
		};

		vreg_l4c_1p7: ldo4 {
			regulator-name = "vreg_l4c_1p7";
			regulator-min-microvolt = <1704000>;
			regulator-max-microvolt = <2928000>;
			regulator-initial-mode = <RPMH_REGULATOR_MODE_HPM>;
		};

		vreg_l5c_1p8: ldo5 {
			regulator-name = "vreg_l5c_1p8";
			regulator-min-microvolt = <1800000>;
			regulator-max-microvolt = <2928000>;
			regulator-initial-mode = <RPMH_REGULATOR_MODE_HPM>;
		};

		vreg_l6c_2p9: ldo6 {
			regulator-name = "vreg_l6c_2p9";
			regulator-min-microvolt = <1800000>;
			regulator-max-microvolt = <2960000>;
			regulator-initial-mode = <RPMH_REGULATOR_MODE_HPM>;
		};

		vreg_l7c_cam_vcm0_2p85: ldo7 {
			regulator-name = "vreg_l7c_cam_vcm0_2p85";
			regulator-min-microvolt = <2856000>;
			regulator-max-microvolt = <3104000>;
			regulator-initial-mode = <RPMH_REGULATOR_MODE_HPM>;
		};

		vreg_l8c_1p8: ldo8 {
			regulator-name = "vreg_l8c_1p8";
			regulator-min-microvolt = <1800000>;
			regulator-max-microvolt = <1800000>;
			regulator-initial-mode = <RPMH_REGULATOR_MODE_HPM>;
		};

		vreg_l9c_2p9: ldo9 {
			regulator-name = "vreg_l9c_2p9";
			regulator-min-microvolt = <2704000>;
			regulator-max-microvolt = <2960000>;
			regulator-initial-mode = <RPMH_REGULATOR_MODE_HPM>;
		};

		vreg_l10c_3p0: ldo10 {
			regulator-name = "vreg_l10c_3p0";
			regulator-min-microvolt = <3000000>;
			regulator-max-microvolt = <3000000>;
			regulator-initial-mode = <RPMH_REGULATOR_MODE_HPM>;
		};

		vreg_l11c_3p3: ldo11 {
			regulator-name = "vreg_l11c_3p3";
			regulator-min-microvolt = <3000000>;
			regulator-max-microvolt = <3312000>;
			regulator-initial-mode = <RPMH_REGULATOR_MODE_HPM>;
		};
	};

	regulators-2 {
		compatible = "qcom,pm8009-rpmh-regulators";
		qcom,pmic-id = "f";

		vdd-s1-supply = <&vph_pwr>;
		vdd-s2-supply = <&vreg_bob>;
		vdd-l2-supply = <&vreg_s8c_1p3>;
		vdd-l5-l6-supply = <&vreg_bob>;
		vdd-l7-supply = <&vreg_s4a_1p8>;

		vreg_l1f_cam_dvdd1_1p1: ldo1 {
			regulator-name = "vreg_l1f_cam_dvdd1_1p1";
			regulator-min-microvolt = <1104000>;
			regulator-max-microvolt = <1104000>;
			regulator-initial-mode = <RPMH_REGULATOR_MODE_HPM>;
		};

		vreg_l2f_cam_dvdd0_1p2: ldo2 {
			regulator-name = "vreg_l2f_cam_dvdd0_1p2";
			regulator-min-microvolt = <1200000>;
			regulator-max-microvolt = <1200000>;
			regulator-initial-mode = <RPMH_REGULATOR_MODE_HPM>;
		};

		vreg_l3f_cam_dvdd2_1p05: ldo3 {
			regulator-name = "vreg_l3f_cam_dvdd2_1p05";
			regulator-min-microvolt = <1056000>;
			regulator-max-microvolt = <1056000>;
			regulator-initial-mode = <RPMH_REGULATOR_MODE_HPM>;
		};

		vreg_l5f_cam_avdd0_2p85: ldo5 {
			regulator-name = "vreg_l5f_cam_avdd0_2p85";
			regulator-min-microvolt = <2800000>;
			regulator-max-microvolt = <2800000>;
			regulator-initial-mode = <RPMH_REGULATOR_MODE_HPM>;
		};

		vreg_l6f_cam_avdd1_2p85: ldo6 {
			regulator-name = "vreg_l6f_cam_avdd1_2p85";
			regulator-min-microvolt = <2856000>;
			regulator-max-microvolt = <2856000>;
			regulator-initial-mode = <RPMH_REGULATOR_MODE_HPM>;
		};

		vreg_l7f_1p8: ldo7 {
			regulator-name = "vreg_l7f_1p8";
			regulator-min-microvolt = <1800000>;
			regulator-max-microvolt = <1800000>;
			regulator-initial-mode = <RPMH_REGULATOR_MODE_HPM>;
		};
	};
};

&cdsp {
	status = "okay";
	firmware-name = "qcom/sm8250/cdsp.mbn";
};

&gmu {
	status = "okay";
};

&gpu {
	status = "okay";

	zap-shader {
		memory-region = <&gpu_mem>;
		firmware-name = "qcom/sm8250/a650_zap.mbn";
	};
};

&i2c1 {
	status = "okay";
	clock-frequency = <1000000>;

	/* NQ NFC chip @28 */
};

&i2c13 {
	status = "okay";

	/* st,stmfts @ 49 */
};

&i2c15 {
	status = "okay";

	/* smb1390 @ 10 */
	/* rtc6226 @ 64 */
};

&pm8150_adc {
	channel@4c {
		reg = <ADC5_XO_THERM_100K_PU>;
		qcom,ratiometric;
		qcom,hw-settle-time = <200>;
		label = "xo_therm";
	};

	channel@4d {
		reg = <ADC5_AMUX_THM1_100K_PU>;
		qcom,ratiometric;
		qcom,hw-settle-time = <200>;
		label = "skin_therm";
	};

	channel@4e {
		reg = <ADC5_AMUX_THM2_100K_PU>;
		qcom,ratiometric;
		qcom,hw-settle-time = <200>;
		label = "pa_therm1";
	};
};

&pm8150_adc_tm {
	status = "okay";

	xo-therm@0 {
		reg = <0>;
		io-channels = <&pm8150_adc ADC5_XO_THERM_100K_PU>;
		qcom,ratiometric;
		qcom,hw-settle-time-us = <200>;
	};

	skin-therm@1 {
		reg = <1>;
		io-channels = <&pm8150_adc ADC5_AMUX_THM1_100K_PU>;
		qcom,ratiometric;
		qcom,hw-settle-time-us = <200>;
	};

	pa-therm1@2 {
		reg = <2>;
		io-channels = <&pm8150_adc ADC5_AMUX_THM2_100K_PU>;
		qcom,ratiometric;
		qcom,hw-settle-time-us = <200>;
	};
};

&pm8150b_adc {
	channel@4f {
		reg = <ADC5_AMUX_THM3_100K_PU>;
		qcom,ratiometric;
		qcom,hw-settle-time = <200>;
		label = "conn_therm";
	};
};

&pm8150b_adc_tm {
	status = "okay";

	conn-therm@0 {
		reg = <0>;
		io-channels = <&pm8150b_adc ADC5_AMUX_THM3_100K_PU>;
		qcom,ratiometric;
		qcom,hw-settle-time-us = <200>;
	};
};

&pm8150l_adc_tm {
	status = "okay";

	camera-flash-therm@0 {
		reg = <0>;
		io-channels = <&pm8150l_adc ADC5_AMUX_THM1_100K_PU>;
		qcom,ratiometric;
		qcom,hw-settle-time-us = <200>;
	};

	skin-msm-therm@1 {
		reg = <1>;
		io-channels = <&pm8150l_adc ADC5_AMUX_THM2_100K_PU>;
		qcom,ratiometric;
		qcom,hw-settle-time-us = <200>;
	};

	pa-therm2@2 {
		reg = <2>;
		io-channels = <&pm8150l_adc ADC5_AMUX_THM3_100K_PU>;
		qcom,ratiometric;
		qcom,hw-settle-time-us = <200>;
	};
};

&pm8150l_adc {
	channel@4d {
		reg = <ADC5_AMUX_THM1_100K_PU>;
		qcom,ratiometric;
		qcom,hw-settle-time = <200>;
		label = "camera_flash_therm";
	};

	channel@4e {
		reg = <ADC5_AMUX_THM2_100K_PU>;
		qcom,ratiometric;
		qcom,hw-settle-time = <200>;
		label = "skin_msm_therm";
	};

	channel@4f {
		reg = <ADC5_AMUX_THM3_100K_PU>;
		qcom,ratiometric;
		qcom,hw-settle-time = <200>;
		label = "pa_therm2";
	};
};

&qupv3_id_0 {
	status = "okay";
};

&qupv3_id_1 {
	status = "okay";
};

&qupv3_id_2 {
	status = "okay";
};

&rxmacro {
	status = "okay";
};

&slpi {
	status = "okay";
	firmware-name = "qcom/sm8250/slpi.mbn";
};

<<<<<<< HEAD
&soc {
	wcd938x: codec {
		compatible = "qcom,wcd9380-codec";
		#sound-dai-cells = <1>;
		reset-gpios = <&tlmm 32 GPIO_ACTIVE_LOW>;
		vdd-buck-supply = <&vreg_s4a_1p8>;
		vdd-rxtx-supply = <&vreg_s4a_1p8>;
		vdd-io-supply = <&vreg_s4a_1p8>;
		vdd-mic-bias-supply = <&vreg_bob>;
		qcom,micbias1-microvolt = <1800000>;
		qcom,micbias2-microvolt = <1800000>;
		qcom,micbias3-microvolt = <1800000>;
		qcom,micbias4-microvolt = <1800000>;
		qcom,mbhc-buttons-vthreshold-microvolt = <75000 150000 237000 500000 500000 500000 500000 500000>;
		qcom,mbhc-headset-vthreshold-microvolt = <1700000>;
		qcom,mbhc-headphone-vthreshold-microvolt = <50000>;
		qcom,rx-device = <&wcd_rx>;
		qcom,tx-device = <&wcd_tx>;
	};
};

=======
>>>>>>> e475cc1c
&sound {
	compatible = "qcom,sm8250-sndcard";
	model = "SM8250-MTP-WCD9380-WSA8810-VA-DMIC";
	audio-routing =
		"SpkrLeft IN", "WSA_SPK1 OUT",
		"SpkrRight IN", "WSA_SPK2 OUT",
		"IN1_HPHL", "HPHL_OUT",
		"IN2_HPHR", "HPHR_OUT",
		"AMIC1", "MIC BIAS1",
		"AMIC2", "MIC BIAS2",
		"AMIC3", "MIC BIAS3",
		"AMIC4", "MIC BIAS3",
		"AMIC5", "MIC BIAS4",
		"TX SWR_ADC0", "ADC1_OUTPUT",
		"TX SWR_ADC1", "ADC2_OUTPUT",
		"TX SWR_ADC2", "ADC3_OUTPUT",
		"TX SWR_ADC3", "ADC4_OUTPUT",
		"TX SWR_DMIC0", "DMIC1_OUTPUT",
		"TX SWR_DMIC1", "DMIC2_OUTPUT",
		"TX SWR_DMIC2", "DMIC3_OUTPUT",
		"TX SWR_DMIC3", "DMIC4_OUTPUT",
		"TX SWR_DMIC4", "DMIC5_OUTPUT",
		"TX SWR_DMIC5", "DMIC6_OUTPUT",
		"TX SWR_DMIC6", "DMIC7_OUTPUT",
		"TX SWR_DMIC7", "DMIC8_OUTPUT";

	mm1-dai-link {
		link-name = "MultiMedia1";
		cpu {
			sound-dai = <&q6asmdai  MSM_FRONTEND_DAI_MULTIMEDIA1>;
		};
	};

	mm2-dai-link {
		link-name = "MultiMedia2";
		cpu {
			sound-dai = <&q6asmdai  MSM_FRONTEND_DAI_MULTIMEDIA2>;
		};
	};

	mm3-dai-link {
		link-name = "MultiMedia3";
		cpu {
			sound-dai = <&q6asmdai  MSM_FRONTEND_DAI_MULTIMEDIA3>;
		};
	};

	wcd-playback-dai-link {
		link-name = "WCD Playback";
		cpu {
			sound-dai = <&q6afedai RX_CODEC_DMA_RX_0>;
		};
		codec {
			sound-dai = <&wcd938x 0>, <&swr1 0>, <&rxmacro 0>;
		};
		platform {
			sound-dai = <&q6routing>;
		};
	};

	wcd-capture-dai-link {
		link-name = "WCD Capture";
		cpu {
			sound-dai = <&q6afedai TX_CODEC_DMA_TX_3>;
		};

		codec {
			sound-dai = <&wcd938x 1>, <&swr2 0>, <&txmacro 0>;
		};
		platform {
			sound-dai = <&q6routing>;
		};
	};

	wsa-dai-link {
		link-name = "WSA Playback";
		cpu {
			sound-dai = <&q6afedai WSA_CODEC_DMA_RX_0>;
		};

		codec {
			sound-dai = <&left_spkr>, <&right_spkr>, <&swr0 0>, <&wsamacro 0>;
		};
		platform {
			sound-dai = <&q6routing>;
		};
	};

	va-dai-link {
		link-name = "VA Capture";
		cpu {
			sound-dai = <&q6afedai VA_CODEC_DMA_TX_0>;
		};

		platform {
			sound-dai = <&q6routing>;
		};

		codec {
			sound-dai = <&vamacro 0>;
		};
	};
};

&swr0 {
	status = "okay";

	left_spkr: speaker@0,3 {
		compatible = "sdw10217211000";
		reg = <0 3>;
		powerdown-gpios = <&tlmm 26 GPIO_ACTIVE_LOW>;
		#thermal-sensor-cells = <0>;
		sound-name-prefix = "SpkrLeft";
		#sound-dai-cells = <0>;
	};

	right_spkr: speaker@0,4 {
		compatible = "sdw10217211000";
		reg = <0 4>;
		powerdown-gpios = <&tlmm 127 GPIO_ACTIVE_LOW>;
		#thermal-sensor-cells = <0>;
		sound-name-prefix = "SpkrRight";
		#sound-dai-cells = <0>;
	};
};

&swr1 {
	status = "okay";

	wcd_rx: wcd9380-rx@0,4 {
		compatible = "sdw20217010d00";
		reg = <0 4>;
		qcom,rx-port-mapping = <1 2 3 4 5>;
	};
};

&swr2 {
	status = "okay";

	wcd_tx: wcd9380-tx@0,3 {
		compatible = "sdw20217010d00";
		reg = <0 3>;
		qcom,tx-port-mapping = <2 3 4 5>;
	};
};

&tlmm {
	gpio-reserved-ranges = <28 4>, <40 4>;

	wcd938x_reset_default: wcd938x-reset-default-state {
		pins = "gpio32";
		function = "gpio";
		drive-strength = <16>;
		output-high;
	};

	wcd938x_reset_sleep: wcd938x-reset-sleep-state {
		pins = "gpio32";
		function = "gpio";
		drive-strength = <16>;
		bias-disable;
		output-low;
	};
};

&txmacro {
	status = "okay";
};

&uart12 {
	status = "okay";
};

&ufs_mem_hc {
	status = "okay";

	vcc-supply = <&vreg_l17a_3p0>;
	vcc-max-microamp = <750000>;
	vccq-supply = <&vreg_l6a_1p2>;
	vccq-max-microamp = <700000>;
	vccq2-supply = <&vreg_s4a_1p8>;
	vccq2-max-microamp = <750000>;
};

&ufs_mem_phy {
	status = "okay";

	vdda-phy-supply = <&vreg_l5a_0p875>;
	vdda-pll-supply = <&vreg_l9a_1p2>;
};

&usb_1 {
	status = "okay";
};

&usb_1_dwc3 {
	dr_mode = "host";
};

&usb_1_hsphy {
	status = "okay";

	vdda-pll-supply = <&vreg_l5a_0p875>;
	vdda18-supply = <&vreg_l12a_1p8>;
	vdda33-supply = <&vreg_l2a_3p1>;
};

&usb_1_qmpphy {
	status = "okay";

	vdda-phy-supply = <&vreg_l9a_1p2>;
	vdda-pll-supply = <&vreg_l18a_0p9>;
};

&usb_2 {
	status = "okay";
};

&usb_2_dwc3 {
	dr_mode = "host";
};

&usb_2_hsphy {
	status = "okay";

	vdda-pll-supply = <&vreg_l5a_0p875>;
	vdda18-supply = <&vreg_l12a_1p8>;
	vdda33-supply = <&vreg_l2a_3p1>;
};

&usb_2_qmpphy {
	status = "okay";

	vdda-phy-supply = <&vreg_l9a_1p2>;
	vdda-pll-supply = <&vreg_l18a_0p9>;
};

&venus {
	status = "okay";
};

&wsamacro {
	status = "okay";
};<|MERGE_RESOLUTION|>--- conflicted
+++ resolved
@@ -662,30 +662,6 @@
 	firmware-name = "qcom/sm8250/slpi.mbn";
 };
 
-<<<<<<< HEAD
-&soc {
-	wcd938x: codec {
-		compatible = "qcom,wcd9380-codec";
-		#sound-dai-cells = <1>;
-		reset-gpios = <&tlmm 32 GPIO_ACTIVE_LOW>;
-		vdd-buck-supply = <&vreg_s4a_1p8>;
-		vdd-rxtx-supply = <&vreg_s4a_1p8>;
-		vdd-io-supply = <&vreg_s4a_1p8>;
-		vdd-mic-bias-supply = <&vreg_bob>;
-		qcom,micbias1-microvolt = <1800000>;
-		qcom,micbias2-microvolt = <1800000>;
-		qcom,micbias3-microvolt = <1800000>;
-		qcom,micbias4-microvolt = <1800000>;
-		qcom,mbhc-buttons-vthreshold-microvolt = <75000 150000 237000 500000 500000 500000 500000 500000>;
-		qcom,mbhc-headset-vthreshold-microvolt = <1700000>;
-		qcom,mbhc-headphone-vthreshold-microvolt = <50000>;
-		qcom,rx-device = <&wcd_rx>;
-		qcom,tx-device = <&wcd_tx>;
-	};
-};
-
-=======
->>>>>>> e475cc1c
 &sound {
 	compatible = "qcom,sm8250-sndcard";
 	model = "SM8250-MTP-WCD9380-WSA8810-VA-DMIC";
