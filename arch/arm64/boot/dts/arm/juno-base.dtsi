// SPDX-License-Identifier: GPL-2.0
#include "juno-clocks.dtsi"
#include "juno-motherboard.dtsi"

/ {
	/*
	 *  Devices shared by all Juno boards
	 */

	memtimer: timer@2a810000 {
		compatible = "arm,armv7-timer-mem";
		reg = <0x0 0x2a810000 0x0 0x10000>;
		clock-frequency = <50000000>;
		#address-cells = <1>;
		#size-cells = <1>;
		ranges = <0 0x0 0x2a820000 0x20000>;
		status = "disabled";
		frame@2a830000 {
			frame-number = <1>;
			interrupts = <GIC_SPI 60 IRQ_TYPE_LEVEL_HIGH>;
			reg = <0x10000 0x10000>;
		};
	};

	mailbox: mhu@2b1f0000 {
		compatible = "arm,mhu", "arm,primecell";
		reg = <0x0 0x2b1f0000 0x0 0x1000>;
		interrupts = <GIC_SPI 36 IRQ_TYPE_LEVEL_HIGH>,
			     <GIC_SPI 35 IRQ_TYPE_LEVEL_HIGH>;
		interrupt-names = "mhu_lpri_rx",
				  "mhu_hpri_rx";
		#mbox-cells = <1>;
		clocks = <&soc_refclk100mhz>;
		clock-names = "apb_pclk";
	};

	smmu_gpu: iommu@2b400000 {
		compatible = "arm,mmu-400", "arm,smmu-v1";
		reg = <0x0 0x2b400000 0x0 0x10000>;
		interrupts = <GIC_SPI 38 IRQ_TYPE_LEVEL_HIGH>,
			     <GIC_SPI 38 IRQ_TYPE_LEVEL_HIGH>;
		#iommu-cells = <1>;
		#global-interrupts = <1>;
		power-domains = <&scpi_devpd 1>;
		dma-coherent;
		status = "disabled";
	};

	smmu_pcie: iommu@2b500000 {
		compatible = "arm,mmu-401", "arm,smmu-v1";
		reg = <0x0 0x2b500000 0x0 0x10000>;
		interrupts = <GIC_SPI 40 IRQ_TYPE_LEVEL_HIGH>,
			     <GIC_SPI 40 IRQ_TYPE_LEVEL_HIGH>;
		#iommu-cells = <1>;
		#global-interrupts = <1>;
		dma-coherent;
		status = "disabled";
	};

	smmu_etr: iommu@2b600000 {
		compatible = "arm,mmu-401", "arm,smmu-v1";
		reg = <0x0 0x2b600000 0x0 0x10000>;
		interrupts = <GIC_SPI 42 IRQ_TYPE_LEVEL_HIGH>,
			     <GIC_SPI 42 IRQ_TYPE_LEVEL_HIGH>;
		#iommu-cells = <1>;
		#global-interrupts = <1>;
		dma-coherent;
		power-domains = <&scpi_devpd 0>;
	};

	gic: interrupt-controller@2c010000 {
		compatible = "arm,gic-400", "arm,cortex-a15-gic";
		reg = <0x0 0x2c010000 0 0x1000>,
		      <0x0 0x2c02f000 0 0x2000>,
		      <0x0 0x2c04f000 0 0x2000>,
		      <0x0 0x2c06f000 0 0x2000>;
		#address-cells = <1>;
		#interrupt-cells = <3>;
		#size-cells = <1>;
		interrupt-controller;
		interrupts = <GIC_PPI 9 (GIC_CPU_MASK_SIMPLE(6) | IRQ_TYPE_LEVEL_HIGH)>;
		ranges = <0 0 0x2c1c0000 0x40000>;

		v2m_0: v2m@0 {
			compatible = "arm,gic-v2m-frame";
			msi-controller;
			reg = <0 0x10000>;
		};

		v2m@10000 {
			compatible = "arm,gic-v2m-frame";
			msi-controller;
			reg = <0x10000 0x10000>;
		};

		v2m@20000 {
			compatible = "arm,gic-v2m-frame";
			msi-controller;
			reg = <0x20000 0x10000>;
		};

		v2m@30000 {
			compatible = "arm,gic-v2m-frame";
			msi-controller;
			reg = <0x30000 0x10000>;
		};
	};

	timer {
		compatible = "arm,armv8-timer";
		interrupts = <GIC_PPI 13 (GIC_CPU_MASK_SIMPLE(6) | IRQ_TYPE_LEVEL_LOW)>,
			     <GIC_PPI 14 (GIC_CPU_MASK_SIMPLE(6) | IRQ_TYPE_LEVEL_LOW)>,
			     <GIC_PPI 11 (GIC_CPU_MASK_SIMPLE(6) | IRQ_TYPE_LEVEL_LOW)>,
			     <GIC_PPI 10 (GIC_CPU_MASK_SIMPLE(6) | IRQ_TYPE_LEVEL_LOW)>;
	};

	/*
	 * Juno TRMs specify the size for these coresight components as 64K.
	 * The actual size is just 4K though 64K is reserved. Access to the
	 * unmapped reserved region results in a DECERR response.
	 */
<<<<<<< HEAD
	etf@20010000 {
=======
	etf@20010000 { /* etf0 */
>>>>>>> 24b8d41d
		compatible = "arm,coresight-tmc", "arm,primecell";
		reg = <0 0x20010000 0 0x1000>;

		clocks = <&soc_smc50mhz>;
		clock-names = "apb_pclk";
		power-domains = <&scpi_devpd 0>;
<<<<<<< HEAD
		ports {
			#address-cells = <1>;
			#size-cells = <0>;

			/* input port */
			port@0 {
				reg = <0>;
				etf_in_port: endpoint {
					slave-mode;
					remote-endpoint = <&main_funnel_out_port>;
				};
			};

			/* output port */
			port@1 {
				reg = <0>;
				etf_out_port: endpoint {
					remote-endpoint = <&replicator_in_port0>;
=======

		in-ports {
			port {
				etf0_in_port: endpoint {
					remote-endpoint = <&main_funnel_out_port>;
				};
			};
		};

		out-ports {
			port {
				etf0_out_port: endpoint {
>>>>>>> 24b8d41d
				};
			};
		};
	};

	tpiu@20030000 {
		compatible = "arm,coresight-tpiu", "arm,primecell";
		reg = <0 0x20030000 0 0x1000>;

		clocks = <&soc_smc50mhz>;
		clock-names = "apb_pclk";
		power-domains = <&scpi_devpd 0>;
<<<<<<< HEAD
		port {
			tpiu_in_port: endpoint {
				slave-mode;
				remote-endpoint = <&replicator_out_port0>;
			};
		};
	};

	main-funnel@20040000 {
		compatible = "arm,coresight-funnel", "arm,primecell";
=======
		in-ports {
			port {
				tpiu_in_port: endpoint {
					remote-endpoint = <&replicator_out_port0>;
				};
			};
		};
	};

	/* main funnel on Juno r0, cssys0 funnel on Juno r1/r2 as per TRM*/
	main_funnel: funnel@20040000 {
		compatible = "arm,coresight-dynamic-funnel", "arm,primecell";
>>>>>>> 24b8d41d
		reg = <0 0x20040000 0 0x1000>;

		clocks = <&soc_smc50mhz>;
		clock-names = "apb_pclk";
		power-domains = <&scpi_devpd 0>;
<<<<<<< HEAD
		ports {
			#address-cells = <1>;
			#size-cells = <0>;

			port@0 {
				reg = <0>;
				main_funnel_out_port: endpoint {
					remote-endpoint = <&etf_in_port>;
				};
			};

			port@1 {
				reg = <0>;
				main_funnel_in_port0: endpoint {
					slave-mode;
=======

		out-ports {
			port {
				main_funnel_out_port: endpoint {
					remote-endpoint = <&etf0_in_port>;
				};
			};
		};

		main_funnel_in_ports: in-ports {
			#address-cells = <1>;
			#size-cells = <0>;

			port@0 {
				reg = <0>;
				main_funnel_in_port0: endpoint {
>>>>>>> 24b8d41d
					remote-endpoint = <&cluster0_funnel_out_port>;
				};
			};

<<<<<<< HEAD
			port@2 {
				reg = <1>;
				main_funnel_in_port1: endpoint {
					slave-mode;
					remote-endpoint = <&cluster1_funnel_out_port>;
				};
			};

=======
			port@1 {
				reg = <1>;
				main_funnel_in_port1: endpoint {
					remote-endpoint = <&cluster1_funnel_out_port>;
				};
			};
>>>>>>> 24b8d41d
		};
	};

	etr@20070000 {
		compatible = "arm,coresight-tmc", "arm,primecell";
		reg = <0 0x20070000 0 0x1000>;
<<<<<<< HEAD
=======
		iommus = <&smmu_etr 0>;
>>>>>>> 24b8d41d

		clocks = <&soc_smc50mhz>;
		clock-names = "apb_pclk";
		power-domains = <&scpi_devpd 0>;
<<<<<<< HEAD
		port {
			etr_in_port: endpoint {
				slave-mode;
				remote-endpoint = <&replicator_out_port1>;
			};
		};
	};

	etm0: etm@22040000 {
		compatible = "arm,coresight-etm4x", "arm,primecell";
		reg = <0 0x22040000 0 0x1000>;
=======
		arm,scatter-gather;
		in-ports {
			port {
				etr_in_port: endpoint {
					remote-endpoint = <&replicator_out_port1>;
				};
			};
		};
	};

	stm@20100000 {
		compatible = "arm,coresight-stm", "arm,primecell";
		reg = <0 0x20100000 0 0x1000>,
		      <0 0x28000000 0 0x1000000>;
		reg-names = "stm-base", "stm-stimulus-base";
>>>>>>> 24b8d41d

		clocks = <&soc_smc50mhz>;
		clock-names = "apb_pclk";
		power-domains = <&scpi_devpd 0>;
<<<<<<< HEAD
		port {
			cluster0_etm0_out_port: endpoint {
				remote-endpoint = <&cluster0_funnel_in_port0>;
			};
		};
	};

	cluster0-funnel@220c0000 {
		compatible = "arm,coresight-funnel", "arm,primecell";
		reg = <0 0x220c0000 0 0x1000>;
=======
		out-ports {
			port {
				stm_out_port: endpoint {
				};
			};
		};
	};

	replicator@20120000 {
		compatible = "arm,coresight-dynamic-replicator", "arm,primecell";
		reg = <0 0x20120000 0 0x1000>;
>>>>>>> 24b8d41d

		clocks = <&soc_smc50mhz>;
		clock-names = "apb_pclk";
		power-domains = <&scpi_devpd 0>;
<<<<<<< HEAD
		ports {
			#address-cells = <1>;
			#size-cells = <0>;

			port@0 {
				reg = <0>;
=======

		out-ports {
			#address-cells = <1>;
			#size-cells = <0>;

			/* replicator output ports */
			port@0 {
				reg = <0>;
				replicator_out_port0: endpoint {
					remote-endpoint = <&tpiu_in_port>;
				};
			};

			port@1 {
				reg = <1>;
				replicator_out_port1: endpoint {
					remote-endpoint = <&etr_in_port>;
				};
			};
		};
		in-ports {
			port {
				replicator_in_port0: endpoint {
				};
			};
		};
	};

	cpu_debug0: cpu-debug@22010000 {
		compatible = "arm,coresight-cpu-debug", "arm,primecell";
		reg = <0x0 0x22010000 0x0 0x1000>;

		clocks = <&soc_smc50mhz>;
		clock-names = "apb_pclk";
		power-domains = <&scpi_devpd 0>;
	};

	etm0: etm@22040000 {
		compatible = "arm,coresight-etm4x", "arm,primecell";
		reg = <0 0x22040000 0 0x1000>;

		clocks = <&soc_smc50mhz>;
		clock-names = "apb_pclk";
		power-domains = <&scpi_devpd 0>;
		out-ports {
			port {
				cluster0_etm0_out_port: endpoint {
					remote-endpoint = <&cluster0_funnel_in_port0>;
				};
			};
		};
	};

	funnel@220c0000 { /* cluster0 funnel */
		compatible = "arm,coresight-dynamic-funnel", "arm,primecell";
		reg = <0 0x220c0000 0 0x1000>;

		clocks = <&soc_smc50mhz>;
		clock-names = "apb_pclk";
		power-domains = <&scpi_devpd 0>;
		out-ports {
			port {
>>>>>>> 24b8d41d
				cluster0_funnel_out_port: endpoint {
					remote-endpoint = <&main_funnel_in_port0>;
				};
			};
<<<<<<< HEAD

			port@1 {
				reg = <0>;
				cluster0_funnel_in_port0: endpoint {
					slave-mode;
=======
		};

		in-ports {
			#address-cells = <1>;
			#size-cells = <0>;

			port@0 {
				reg = <0>;
				cluster0_funnel_in_port0: endpoint {
>>>>>>> 24b8d41d
					remote-endpoint = <&cluster0_etm0_out_port>;
				};
			};

<<<<<<< HEAD
			port@2 {
				reg = <1>;
				cluster0_funnel_in_port1: endpoint {
					slave-mode;
=======
			port@1 {
				reg = <1>;
				cluster0_funnel_in_port1: endpoint {
>>>>>>> 24b8d41d
					remote-endpoint = <&cluster0_etm1_out_port>;
				};
			};
		};
	};

<<<<<<< HEAD
=======
	cpu_debug1: cpu-debug@22110000 {
		compatible = "arm,coresight-cpu-debug", "arm,primecell";
		reg = <0x0 0x22110000 0x0 0x1000>;

		clocks = <&soc_smc50mhz>;
		clock-names = "apb_pclk";
		power-domains = <&scpi_devpd 0>;
	};

>>>>>>> 24b8d41d
	etm1: etm@22140000 {
		compatible = "arm,coresight-etm4x", "arm,primecell";
		reg = <0 0x22140000 0 0x1000>;

		clocks = <&soc_smc50mhz>;
		clock-names = "apb_pclk";
		power-domains = <&scpi_devpd 0>;
<<<<<<< HEAD
		port {
			cluster0_etm1_out_port: endpoint {
				remote-endpoint = <&cluster0_funnel_in_port1>;
			};
		};
	};

=======
		out-ports {
			port {
				cluster0_etm1_out_port: endpoint {
					remote-endpoint = <&cluster0_funnel_in_port1>;
				};
			};
		};
	};

	cpu_debug2: cpu-debug@23010000 {
		compatible = "arm,coresight-cpu-debug", "arm,primecell";
		reg = <0x0 0x23010000 0x0 0x1000>;

		clocks = <&soc_smc50mhz>;
		clock-names = "apb_pclk";
		power-domains = <&scpi_devpd 0>;
	};

>>>>>>> 24b8d41d
	etm2: etm@23040000 {
		compatible = "arm,coresight-etm4x", "arm,primecell";
		reg = <0 0x23040000 0 0x1000>;

		clocks = <&soc_smc50mhz>;
		clock-names = "apb_pclk";
		power-domains = <&scpi_devpd 0>;
<<<<<<< HEAD
		port {
			cluster1_etm0_out_port: endpoint {
				remote-endpoint = <&cluster1_funnel_in_port0>;
			};
		};
	};

	cluster1-funnel@230c0000 {
		compatible = "arm,coresight-funnel", "arm,primecell";
=======
		out-ports {
			port {
				cluster1_etm0_out_port: endpoint {
					remote-endpoint = <&cluster1_funnel_in_port0>;
				};
			};
		};
	};

	funnel@230c0000 { /* cluster1 funnel */
		compatible = "arm,coresight-dynamic-funnel", "arm,primecell";
>>>>>>> 24b8d41d
		reg = <0 0x230c0000 0 0x1000>;

		clocks = <&soc_smc50mhz>;
		clock-names = "apb_pclk";
		power-domains = <&scpi_devpd 0>;
<<<<<<< HEAD
		ports {
			#address-cells = <1>;
			#size-cells = <0>;

			port@0 {
				reg = <0>;
=======
		out-ports {
			port {
>>>>>>> 24b8d41d
				cluster1_funnel_out_port: endpoint {
					remote-endpoint = <&main_funnel_in_port1>;
				};
			};
<<<<<<< HEAD

			port@1 {
				reg = <0>;
				cluster1_funnel_in_port0: endpoint {
					slave-mode;
=======
		};

		in-ports {
			#address-cells = <1>;
			#size-cells = <0>;

			port@0 {
				reg = <0>;
				cluster1_funnel_in_port0: endpoint {
>>>>>>> 24b8d41d
					remote-endpoint = <&cluster1_etm0_out_port>;
				};
			};

<<<<<<< HEAD
			port@2 {
				reg = <1>;
				cluster1_funnel_in_port1: endpoint {
					slave-mode;
					remote-endpoint = <&cluster1_etm1_out_port>;
				};
			};
			port@3 {
				reg = <2>;
				cluster1_funnel_in_port2: endpoint {
					slave-mode;
					remote-endpoint = <&cluster1_etm2_out_port>;
				};
			};
			port@4 {
				reg = <3>;
				cluster1_funnel_in_port3: endpoint {
					slave-mode;
=======
			port@1 {
				reg = <1>;
				cluster1_funnel_in_port1: endpoint {
					remote-endpoint = <&cluster1_etm1_out_port>;
				};
			};
			port@2 {
				reg = <2>;
				cluster1_funnel_in_port2: endpoint {
					remote-endpoint = <&cluster1_etm2_out_port>;
				};
			};
			port@3 {
				reg = <3>;
				cluster1_funnel_in_port3: endpoint {
>>>>>>> 24b8d41d
					remote-endpoint = <&cluster1_etm3_out_port>;
				};
			};
		};
	};

<<<<<<< HEAD
=======
	cpu_debug3: cpu-debug@23110000 {
		compatible = "arm,coresight-cpu-debug", "arm,primecell";
		reg = <0x0 0x23110000 0x0 0x1000>;

		clocks = <&soc_smc50mhz>;
		clock-names = "apb_pclk";
		power-domains = <&scpi_devpd 0>;
	};

>>>>>>> 24b8d41d
	etm3: etm@23140000 {
		compatible = "arm,coresight-etm4x", "arm,primecell";
		reg = <0 0x23140000 0 0x1000>;

		clocks = <&soc_smc50mhz>;
		clock-names = "apb_pclk";
		power-domains = <&scpi_devpd 0>;
<<<<<<< HEAD
		port {
			cluster1_etm1_out_port: endpoint {
				remote-endpoint = <&cluster1_funnel_in_port1>;
			};
		};
	};

=======
		out-ports {
			port {
				cluster1_etm1_out_port: endpoint {
					remote-endpoint = <&cluster1_funnel_in_port1>;
				};
			};
		};
	};

	cpu_debug4: cpu-debug@23210000 {
		compatible = "arm,coresight-cpu-debug", "arm,primecell";
		reg = <0x0 0x23210000 0x0 0x1000>;

		clocks = <&soc_smc50mhz>;
		clock-names = "apb_pclk";
		power-domains = <&scpi_devpd 0>;
	};

>>>>>>> 24b8d41d
	etm4: etm@23240000 {
		compatible = "arm,coresight-etm4x", "arm,primecell";
		reg = <0 0x23240000 0 0x1000>;

		clocks = <&soc_smc50mhz>;
		clock-names = "apb_pclk";
		power-domains = <&scpi_devpd 0>;
<<<<<<< HEAD
		port {
			cluster1_etm2_out_port: endpoint {
				remote-endpoint = <&cluster1_funnel_in_port2>;
			};
		};
	};

=======
		out-ports {
			port {
				cluster1_etm2_out_port: endpoint {
					remote-endpoint = <&cluster1_funnel_in_port2>;
				};
			};
		};
	};

	cpu_debug5: cpu-debug@23310000 {
		compatible = "arm,coresight-cpu-debug", "arm,primecell";
		reg = <0x0 0x23310000 0x0 0x1000>;

		clocks = <&soc_smc50mhz>;
		clock-names = "apb_pclk";
		power-domains = <&scpi_devpd 0>;
	};

>>>>>>> 24b8d41d
	etm5: etm@23340000 {
		compatible = "arm,coresight-etm4x", "arm,primecell";
		reg = <0 0x23340000 0 0x1000>;

		clocks = <&soc_smc50mhz>;
		clock-names = "apb_pclk";
		power-domains = <&scpi_devpd 0>;
<<<<<<< HEAD
		port {
			cluster1_etm3_out_port: endpoint {
				remote-endpoint = <&cluster1_funnel_in_port3>;
			};
		};
	};

	coresight-replicator {
		/*
		 * Non-configurable replicators don't show up on the
		 * AMBA bus.  As such no need to add "arm,primecell".
		 */
		compatible = "arm,coresight-replicator";

		ports {
			#address-cells = <1>;
			#size-cells = <0>;

			/* replicator output ports */
			port@0 {
				reg = <0>;
				replicator_out_port0: endpoint {
					remote-endpoint = <&tpiu_in_port>;
				};
			};

			port@1 {
				reg = <1>;
				replicator_out_port1: endpoint {
					remote-endpoint = <&etr_in_port>;
				};
			};

			/* replicator input port */
			port@2 {
				reg = <0>;
				replicator_in_port0: endpoint {
					slave-mode;
					remote-endpoint = <&etf_out_port>;
				};
			};
		};
=======
		out-ports {
			port {
				cluster1_etm3_out_port: endpoint {
					remote-endpoint = <&cluster1_funnel_in_port3>;
				};
			};
		};
	};

	gpu: gpu@2d000000 {
		compatible = "arm,juno-mali", "arm,mali-t624";
		reg = <0 0x2d000000 0 0x10000>;
		interrupts = <GIC_SPI 33 IRQ_TYPE_LEVEL_HIGH>,
			     <GIC_SPI 34 IRQ_TYPE_LEVEL_HIGH>,
			     <GIC_SPI 32 IRQ_TYPE_LEVEL_HIGH>;
		interrupt-names = "job", "mmu", "gpu";
		clocks = <&scpi_dvfs 2>;
		power-domains = <&scpi_devpd 1>;
		dma-coherent;
		/* The SMMU is only really of interest to bare-metal hypervisors */
		/* iommus = <&smmu_gpu 0>; */
		status = "disabled";
>>>>>>> 24b8d41d
	};

	sram: sram@2e000000 {
		compatible = "arm,juno-sram-ns", "mmio-sram";
		reg = <0x0 0x2e000000 0x0 0x8000>;

		#address-cells = <1>;
		#size-cells = <1>;
		ranges = <0 0x0 0x2e000000 0x8000>;

		cpu_scp_lpri: scp-sram@0 {
			compatible = "arm,juno-scp-shmem";
			reg = <0x0 0x200>;
		};

		cpu_scp_hpri: scp-sram@200 {
			compatible = "arm,juno-scp-shmem";
			reg = <0x200 0x200>;
		};
	};

	pcie_ctlr: pcie@40000000 {
		compatible = "arm,juno-r1-pcie", "plda,xpressrich3-axi", "pci-host-ecam-generic";
		device_type = "pci";
		reg = <0 0x40000000 0 0x10000000>;	/* ECAM config space */
		bus-range = <0 255>;
		linux,pci-domain = <0>;
		#address-cells = <3>;
		#size-cells = <2>;
		dma-coherent;
		ranges = <0x01000000 0x00 0x00000000 0x00 0x5f800000 0x0 0x00800000>,
			 <0x02000000 0x00 0x50000000 0x00 0x50000000 0x0 0x08000000>,
			 <0x42000000 0x40 0x00000000 0x40 0x00000000 0x1 0x00000000>;
		#interrupt-cells = <1>;
		interrupt-map-mask = <0 0 0 7>;
		interrupt-map = <0 0 0 1 &gic 0 GIC_SPI 136 IRQ_TYPE_LEVEL_HIGH>,
				<0 0 0 2 &gic 0 GIC_SPI 137 IRQ_TYPE_LEVEL_HIGH>,
				<0 0 0 3 &gic 0 GIC_SPI 138 IRQ_TYPE_LEVEL_HIGH>,
				<0 0 0 4 &gic 0 GIC_SPI 139 IRQ_TYPE_LEVEL_HIGH>;
		msi-parent = <&v2m_0>;
		status = "disabled";
		iommu-map-mask = <0x0>;	/* RC has no means to output PCI RID */
		iommu-map = <0x0 &smmu_pcie 0x0 0x1>;
	};

	scpi {
		compatible = "arm,scpi";
		mboxes = <&mailbox 1>;
		shmem = <&cpu_scp_hpri>;

		clocks {
			compatible = "arm,scpi-clocks";

			scpi_dvfs: scpi-dvfs {
				compatible = "arm,scpi-dvfs-clocks";
				#clock-cells = <1>;
				clock-indices = <0>, <1>, <2>;
				clock-output-names = "atlclk", "aplclk","gpuclk";
			};
			scpi_clk: scpi-clk {
				compatible = "arm,scpi-variable-clocks";
				#clock-cells = <1>;
				clock-indices = <3>;
				clock-output-names = "pxlclk";
			};
		};

		scpi_devpd: scpi-power-domains {
			compatible = "arm,scpi-power-domains";
			num-domains = <2>;
			#power-domain-cells = <1>;
		};

		scpi_sensors0: sensors {
			compatible = "arm,scpi-sensors";
			#thermal-sensor-cells = <1>;
		};
	};

	thermal-zones {
		pmic {
			polling-delay = <1000>;
			polling-delay-passive = <100>;
			thermal-sensors = <&scpi_sensors0 0>;
		};

		soc {
			polling-delay = <1000>;
			polling-delay-passive = <100>;
			thermal-sensors = <&scpi_sensors0 3>;
		};

<<<<<<< HEAD
		big_cluster_thermal_zone: big_cluster {
=======
		big_cluster_thermal_zone: big-cluster {
>>>>>>> 24b8d41d
			polling-delay = <1000>;
			polling-delay-passive = <100>;
			thermal-sensors = <&scpi_sensors0 21>;
			status = "disabled";
		};

<<<<<<< HEAD
		little_cluster_thermal_zone: little_cluster {
=======
		little_cluster_thermal_zone: little-cluster {
>>>>>>> 24b8d41d
			polling-delay = <1000>;
			polling-delay-passive = <100>;
			thermal-sensors = <&scpi_sensors0 22>;
			status = "disabled";
		};

		gpu0_thermal_zone: gpu0 {
			polling-delay = <1000>;
			polling-delay-passive = <100>;
			thermal-sensors = <&scpi_sensors0 23>;
			status = "disabled";
		};

		gpu1_thermal_zone: gpu1 {
			polling-delay = <1000>;
			polling-delay-passive = <100>;
			thermal-sensors = <&scpi_sensors0 24>;
			status = "disabled";
		};
	};

<<<<<<< HEAD
	/include/ "juno-clocks.dtsi"
=======
	smmu_dma: iommu@7fb00000 {
		compatible = "arm,mmu-401", "arm,smmu-v1";
		reg = <0x0 0x7fb00000 0x0 0x10000>;
		interrupts = <GIC_SPI 95 IRQ_TYPE_LEVEL_HIGH>,
			     <GIC_SPI 95 IRQ_TYPE_LEVEL_HIGH>;
		#iommu-cells = <1>;
		#global-interrupts = <1>;
		dma-coherent;
		status = "disabled";
	};

	smmu_hdlcd1: iommu@7fb10000 {
		compatible = "arm,mmu-401", "arm,smmu-v1";
		reg = <0x0 0x7fb10000 0x0 0x10000>;
		interrupts = <GIC_SPI 99 IRQ_TYPE_LEVEL_HIGH>,
			     <GIC_SPI 99 IRQ_TYPE_LEVEL_HIGH>;
		#iommu-cells = <1>;
		#global-interrupts = <1>;
	};

	smmu_hdlcd0: iommu@7fb20000 {
		compatible = "arm,mmu-401", "arm,smmu-v1";
		reg = <0x0 0x7fb20000 0x0 0x10000>;
		interrupts = <GIC_SPI 97 IRQ_TYPE_LEVEL_HIGH>,
			     <GIC_SPI 97 IRQ_TYPE_LEVEL_HIGH>;
		#iommu-cells = <1>;
		#global-interrupts = <1>;
	};

	smmu_usb: iommu@7fb30000 {
		compatible = "arm,mmu-401", "arm,smmu-v1";
		reg = <0x0 0x7fb30000 0x0 0x10000>;
		interrupts = <GIC_SPI 101 IRQ_TYPE_LEVEL_HIGH>,
			     <GIC_SPI 101 IRQ_TYPE_LEVEL_HIGH>;
		#iommu-cells = <1>;
		#global-interrupts = <1>;
		dma-coherent;
	};
>>>>>>> 24b8d41d

	dma@7ff00000 {
		compatible = "arm,pl330", "arm,primecell";
		reg = <0x0 0x7ff00000 0 0x1000>;
		#dma-cells = <1>;
		#dma-channels = <8>;
		#dma-requests = <32>;
		interrupts = <GIC_SPI 88 IRQ_TYPE_LEVEL_HIGH>,
			     <GIC_SPI 89 IRQ_TYPE_LEVEL_HIGH>,
			     <GIC_SPI 90 IRQ_TYPE_LEVEL_HIGH>,
			     <GIC_SPI 91 IRQ_TYPE_LEVEL_HIGH>,
			     <GIC_SPI 92 IRQ_TYPE_LEVEL_HIGH>,
			     <GIC_SPI 108 IRQ_TYPE_LEVEL_HIGH>,
			     <GIC_SPI 109 IRQ_TYPE_LEVEL_HIGH>,
			     <GIC_SPI 110 IRQ_TYPE_LEVEL_HIGH>,
			     <GIC_SPI 111 IRQ_TYPE_LEVEL_HIGH>;
		iommus = <&smmu_dma 0>,
			 <&smmu_dma 1>,
			 <&smmu_dma 2>,
			 <&smmu_dma 3>,
			 <&smmu_dma 4>,
			 <&smmu_dma 5>,
			 <&smmu_dma 6>,
			 <&smmu_dma 7>,
			 <&smmu_dma 8>;
		clocks = <&soc_faxiclk>;
		clock-names = "apb_pclk";
	};

	hdlcd@7ff50000 {
		compatible = "arm,hdlcd";
		reg = <0 0x7ff50000 0 0x1000>;
		interrupts = <GIC_SPI 93 IRQ_TYPE_LEVEL_HIGH>;
		iommus = <&smmu_hdlcd1 0>;
		clocks = <&scpi_clk 3>;
		clock-names = "pxlclk";

		port {
			hdlcd1_output: endpoint {
				remote-endpoint = <&tda998x_1_input>;
			};
		};
	};

	hdlcd@7ff60000 {
		compatible = "arm,hdlcd";
		reg = <0 0x7ff60000 0 0x1000>;
		interrupts = <GIC_SPI 85 IRQ_TYPE_LEVEL_HIGH>;
		iommus = <&smmu_hdlcd0 0>;
		clocks = <&scpi_clk 3>;
		clock-names = "pxlclk";

		port {
			hdlcd0_output: endpoint {
				remote-endpoint = <&tda998x_0_input>;
			};
		};
	};

	soc_uart0: serial@7ff80000 {
		compatible = "arm,pl011", "arm,primecell";
		reg = <0x0 0x7ff80000 0x0 0x1000>;
		interrupts = <GIC_SPI 83 IRQ_TYPE_LEVEL_HIGH>;
		clocks = <&soc_uartclk>, <&soc_refclk100mhz>;
		clock-names = "uartclk", "apb_pclk";
	};

	i2c@7ffa0000 {
		compatible = "snps,designware-i2c";
		reg = <0x0 0x7ffa0000 0x0 0x1000>;
		#address-cells = <1>;
		#size-cells = <0>;
		interrupts = <GIC_SPI 104 IRQ_TYPE_LEVEL_HIGH>;
		clock-frequency = <400000>;
		i2c-sda-hold-time-ns = <500>;
		clocks = <&soc_smc50mhz>;

		hdmi-transmitter@70 {
			compatible = "nxp,tda998x";
			reg = <0x70>;
			port {
				tda998x_0_input: endpoint {
					remote-endpoint = <&hdlcd0_output>;
				};
			};
		};

		hdmi-transmitter@71 {
			compatible = "nxp,tda998x";
			reg = <0x71>;
			port {
				tda998x_1_input: endpoint {
					remote-endpoint = <&hdlcd1_output>;
				};
			};
		};
	};

	usb@7ffb0000 {
		compatible = "generic-ohci";
		reg = <0x0 0x7ffb0000 0x0 0x10000>;
		interrupts = <GIC_SPI 116 IRQ_TYPE_LEVEL_HIGH>;
		iommus = <&smmu_usb 0>;
		clocks = <&soc_usb48mhz>;
	};

	usb@7ffc0000 {
		compatible = "generic-ehci";
		reg = <0x0 0x7ffc0000 0x0 0x10000>;
		interrupts = <GIC_SPI 117 IRQ_TYPE_LEVEL_HIGH>;
		iommus = <&smmu_usb 0>;
		clocks = <&soc_usb48mhz>;
	};

	memory-controller@7ffd0000 {
		compatible = "arm,pl354", "arm,primecell";
		reg = <0 0x7ffd0000 0 0x1000>;
		interrupts = <GIC_SPI 86 IRQ_TYPE_LEVEL_HIGH>,
			     <GIC_SPI 87 IRQ_TYPE_LEVEL_HIGH>;
		clocks = <&soc_smc50mhz>;
		clock-names = "apb_pclk";
	};

	memory@80000000 {
		device_type = "memory";
		/* last 16MB of the first memory area is reserved for secure world use by firmware */
		reg = <0x00000000 0x80000000 0x0 0x7f000000>,
		      <0x00000008 0x80000000 0x1 0x80000000>;
	};

	bus@8000000 {
		compatible = "simple-bus";
		#address-cells = <2>;
		#size-cells = <1>;
		ranges = <0 0 0 0x08000000 0x04000000>,
			 <1 0 0 0x14000000 0x04000000>,
			 <2 0 0 0x18000000 0x04000000>,
			 <3 0 0 0x1c000000 0x04000000>,
			 <4 0 0 0x0c000000 0x04000000>,
			 <5 0 0 0x10000000 0x04000000>;

		#interrupt-cells = <1>;
		interrupt-map-mask = <0 0 15>;
<<<<<<< HEAD
		interrupt-map = <0 0  0 &gic 0 0 0  68 IRQ_TYPE_LEVEL_HIGH>,
				<0 0  1 &gic 0 0 0  69 IRQ_TYPE_LEVEL_HIGH>,
				<0 0  2 &gic 0 0 0  70 IRQ_TYPE_LEVEL_HIGH>,
				<0 0  3 &gic 0 0 0 160 IRQ_TYPE_LEVEL_HIGH>,
				<0 0  4 &gic 0 0 0 161 IRQ_TYPE_LEVEL_HIGH>,
				<0 0  5 &gic 0 0 0 162 IRQ_TYPE_LEVEL_HIGH>,
				<0 0  6 &gic 0 0 0 163 IRQ_TYPE_LEVEL_HIGH>,
				<0 0  7 &gic 0 0 0 164 IRQ_TYPE_LEVEL_HIGH>,
				<0 0  8 &gic 0 0 0 165 IRQ_TYPE_LEVEL_HIGH>,
				<0 0  9 &gic 0 0 0 166 IRQ_TYPE_LEVEL_HIGH>,
				<0 0 10 &gic 0 0 0 167 IRQ_TYPE_LEVEL_HIGH>,
				<0 0 11 &gic 0 0 0 168 IRQ_TYPE_LEVEL_HIGH>,
				<0 0 12 &gic 0 0 0 169 IRQ_TYPE_LEVEL_HIGH>;

		/include/ "juno-motherboard.dtsi"
	};

	site2: tlx@60000000 {
=======
		interrupt-map = <0 0  0 &gic 0 GIC_SPI  68 IRQ_TYPE_LEVEL_HIGH>,
				<0 0  1 &gic 0 GIC_SPI  69 IRQ_TYPE_LEVEL_HIGH>,
				<0 0  2 &gic 0 GIC_SPI  70 IRQ_TYPE_LEVEL_HIGH>,
				<0 0  3 &gic 0 GIC_SPI 160 IRQ_TYPE_LEVEL_HIGH>,
				<0 0  4 &gic 0 GIC_SPI 161 IRQ_TYPE_LEVEL_HIGH>,
				<0 0  5 &gic 0 GIC_SPI 162 IRQ_TYPE_LEVEL_HIGH>,
				<0 0  6 &gic 0 GIC_SPI 163 IRQ_TYPE_LEVEL_HIGH>,
				<0 0  7 &gic 0 GIC_SPI 164 IRQ_TYPE_LEVEL_HIGH>,
				<0 0  8 &gic 0 GIC_SPI 165 IRQ_TYPE_LEVEL_HIGH>,
				<0 0  9 &gic 0 GIC_SPI 166 IRQ_TYPE_LEVEL_HIGH>,
				<0 0 10 &gic 0 GIC_SPI 167 IRQ_TYPE_LEVEL_HIGH>,
				<0 0 11 &gic 0 GIC_SPI 168 IRQ_TYPE_LEVEL_HIGH>,
				<0 0 12 &gic 0 GIC_SPI 169 IRQ_TYPE_LEVEL_HIGH>;
	};

	site2: tlx-bus@60000000 {
>>>>>>> 24b8d41d
		compatible = "simple-bus";
		#address-cells = <1>;
		#size-cells = <1>;
		ranges = <0 0 0x60000000 0x10000000>;
		#interrupt-cells = <1>;
		interrupt-map-mask = <0 0>;
<<<<<<< HEAD
		interrupt-map = <0 0 &gic 0 0 0 168 IRQ_TYPE_LEVEL_HIGH>;
	};
=======
		interrupt-map = <0 0 &gic 0 GIC_SPI 168 IRQ_TYPE_LEVEL_HIGH>;
	};
};
>>>>>>> 24b8d41d
<|MERGE_RESOLUTION|>--- conflicted
+++ resolved
@@ -119,37 +119,13 @@
 	 * The actual size is just 4K though 64K is reserved. Access to the
 	 * unmapped reserved region results in a DECERR response.
 	 */
-<<<<<<< HEAD
-	etf@20010000 {
-=======
 	etf@20010000 { /* etf0 */
->>>>>>> 24b8d41d
 		compatible = "arm,coresight-tmc", "arm,primecell";
 		reg = <0 0x20010000 0 0x1000>;
 
 		clocks = <&soc_smc50mhz>;
 		clock-names = "apb_pclk";
 		power-domains = <&scpi_devpd 0>;
-<<<<<<< HEAD
-		ports {
-			#address-cells = <1>;
-			#size-cells = <0>;
-
-			/* input port */
-			port@0 {
-				reg = <0>;
-				etf_in_port: endpoint {
-					slave-mode;
-					remote-endpoint = <&main_funnel_out_port>;
-				};
-			};
-
-			/* output port */
-			port@1 {
-				reg = <0>;
-				etf_out_port: endpoint {
-					remote-endpoint = <&replicator_in_port0>;
-=======
 
 		in-ports {
 			port {
@@ -162,7 +138,6 @@
 		out-ports {
 			port {
 				etf0_out_port: endpoint {
->>>>>>> 24b8d41d
 				};
 			};
 		};
@@ -175,18 +150,6 @@
 		clocks = <&soc_smc50mhz>;
 		clock-names = "apb_pclk";
 		power-domains = <&scpi_devpd 0>;
-<<<<<<< HEAD
-		port {
-			tpiu_in_port: endpoint {
-				slave-mode;
-				remote-endpoint = <&replicator_out_port0>;
-			};
-		};
-	};
-
-	main-funnel@20040000 {
-		compatible = "arm,coresight-funnel", "arm,primecell";
-=======
 		in-ports {
 			port {
 				tpiu_in_port: endpoint {
@@ -199,29 +162,11 @@
 	/* main funnel on Juno r0, cssys0 funnel on Juno r1/r2 as per TRM*/
 	main_funnel: funnel@20040000 {
 		compatible = "arm,coresight-dynamic-funnel", "arm,primecell";
->>>>>>> 24b8d41d
 		reg = <0 0x20040000 0 0x1000>;
 
 		clocks = <&soc_smc50mhz>;
 		clock-names = "apb_pclk";
 		power-domains = <&scpi_devpd 0>;
-<<<<<<< HEAD
-		ports {
-			#address-cells = <1>;
-			#size-cells = <0>;
-
-			port@0 {
-				reg = <0>;
-				main_funnel_out_port: endpoint {
-					remote-endpoint = <&etf_in_port>;
-				};
-			};
-
-			port@1 {
-				reg = <0>;
-				main_funnel_in_port0: endpoint {
-					slave-mode;
-=======
 
 		out-ports {
 			port {
@@ -238,55 +183,27 @@
 			port@0 {
 				reg = <0>;
 				main_funnel_in_port0: endpoint {
->>>>>>> 24b8d41d
 					remote-endpoint = <&cluster0_funnel_out_port>;
 				};
 			};
 
-<<<<<<< HEAD
-			port@2 {
-				reg = <1>;
-				main_funnel_in_port1: endpoint {
-					slave-mode;
-					remote-endpoint = <&cluster1_funnel_out_port>;
-				};
-			};
-
-=======
 			port@1 {
 				reg = <1>;
 				main_funnel_in_port1: endpoint {
 					remote-endpoint = <&cluster1_funnel_out_port>;
 				};
 			};
->>>>>>> 24b8d41d
 		};
 	};
 
 	etr@20070000 {
 		compatible = "arm,coresight-tmc", "arm,primecell";
 		reg = <0 0x20070000 0 0x1000>;
-<<<<<<< HEAD
-=======
 		iommus = <&smmu_etr 0>;
->>>>>>> 24b8d41d
-
-		clocks = <&soc_smc50mhz>;
-		clock-names = "apb_pclk";
-		power-domains = <&scpi_devpd 0>;
-<<<<<<< HEAD
-		port {
-			etr_in_port: endpoint {
-				slave-mode;
-				remote-endpoint = <&replicator_out_port1>;
-			};
-		};
-	};
-
-	etm0: etm@22040000 {
-		compatible = "arm,coresight-etm4x", "arm,primecell";
-		reg = <0 0x22040000 0 0x1000>;
-=======
+
+		clocks = <&soc_smc50mhz>;
+		clock-names = "apb_pclk";
+		power-domains = <&scpi_devpd 0>;
 		arm,scatter-gather;
 		in-ports {
 			port {
@@ -302,23 +219,10 @@
 		reg = <0 0x20100000 0 0x1000>,
 		      <0 0x28000000 0 0x1000000>;
 		reg-names = "stm-base", "stm-stimulus-base";
->>>>>>> 24b8d41d
-
-		clocks = <&soc_smc50mhz>;
-		clock-names = "apb_pclk";
-		power-domains = <&scpi_devpd 0>;
-<<<<<<< HEAD
-		port {
-			cluster0_etm0_out_port: endpoint {
-				remote-endpoint = <&cluster0_funnel_in_port0>;
-			};
-		};
-	};
-
-	cluster0-funnel@220c0000 {
-		compatible = "arm,coresight-funnel", "arm,primecell";
-		reg = <0 0x220c0000 0 0x1000>;
-=======
+
+		clocks = <&soc_smc50mhz>;
+		clock-names = "apb_pclk";
+		power-domains = <&scpi_devpd 0>;
 		out-ports {
 			port {
 				stm_out_port: endpoint {
@@ -330,19 +234,10 @@
 	replicator@20120000 {
 		compatible = "arm,coresight-dynamic-replicator", "arm,primecell";
 		reg = <0 0x20120000 0 0x1000>;
->>>>>>> 24b8d41d
-
-		clocks = <&soc_smc50mhz>;
-		clock-names = "apb_pclk";
-		power-domains = <&scpi_devpd 0>;
-<<<<<<< HEAD
-		ports {
-			#address-cells = <1>;
-			#size-cells = <0>;
-
-			port@0 {
-				reg = <0>;
-=======
+
+		clocks = <&soc_smc50mhz>;
+		clock-names = "apb_pclk";
+		power-domains = <&scpi_devpd 0>;
 
 		out-ports {
 			#address-cells = <1>;
@@ -405,18 +300,10 @@
 		power-domains = <&scpi_devpd 0>;
 		out-ports {
 			port {
->>>>>>> 24b8d41d
 				cluster0_funnel_out_port: endpoint {
 					remote-endpoint = <&main_funnel_in_port0>;
 				};
 			};
-<<<<<<< HEAD
-
-			port@1 {
-				reg = <0>;
-				cluster0_funnel_in_port0: endpoint {
-					slave-mode;
-=======
 		};
 
 		in-ports {
@@ -426,29 +313,19 @@
 			port@0 {
 				reg = <0>;
 				cluster0_funnel_in_port0: endpoint {
->>>>>>> 24b8d41d
 					remote-endpoint = <&cluster0_etm0_out_port>;
 				};
 			};
 
-<<<<<<< HEAD
-			port@2 {
-				reg = <1>;
-				cluster0_funnel_in_port1: endpoint {
-					slave-mode;
-=======
 			port@1 {
 				reg = <1>;
 				cluster0_funnel_in_port1: endpoint {
->>>>>>> 24b8d41d
 					remote-endpoint = <&cluster0_etm1_out_port>;
 				};
 			};
 		};
 	};
 
-<<<<<<< HEAD
-=======
 	cpu_debug1: cpu-debug@22110000 {
 		compatible = "arm,coresight-cpu-debug", "arm,primecell";
 		reg = <0x0 0x22110000 0x0 0x1000>;
@@ -458,7 +335,6 @@
 		power-domains = <&scpi_devpd 0>;
 	};
 
->>>>>>> 24b8d41d
 	etm1: etm@22140000 {
 		compatible = "arm,coresight-etm4x", "arm,primecell";
 		reg = <0 0x22140000 0 0x1000>;
@@ -466,15 +342,6 @@
 		clocks = <&soc_smc50mhz>;
 		clock-names = "apb_pclk";
 		power-domains = <&scpi_devpd 0>;
-<<<<<<< HEAD
-		port {
-			cluster0_etm1_out_port: endpoint {
-				remote-endpoint = <&cluster0_funnel_in_port1>;
-			};
-		};
-	};
-
-=======
 		out-ports {
 			port {
 				cluster0_etm1_out_port: endpoint {
@@ -493,7 +360,6 @@
 		power-domains = <&scpi_devpd 0>;
 	};
 
->>>>>>> 24b8d41d
 	etm2: etm@23040000 {
 		compatible = "arm,coresight-etm4x", "arm,primecell";
 		reg = <0 0x23040000 0 0x1000>;
@@ -501,17 +367,6 @@
 		clocks = <&soc_smc50mhz>;
 		clock-names = "apb_pclk";
 		power-domains = <&scpi_devpd 0>;
-<<<<<<< HEAD
-		port {
-			cluster1_etm0_out_port: endpoint {
-				remote-endpoint = <&cluster1_funnel_in_port0>;
-			};
-		};
-	};
-
-	cluster1-funnel@230c0000 {
-		compatible = "arm,coresight-funnel", "arm,primecell";
-=======
 		out-ports {
 			port {
 				cluster1_etm0_out_port: endpoint {
@@ -523,34 +378,17 @@
 
 	funnel@230c0000 { /* cluster1 funnel */
 		compatible = "arm,coresight-dynamic-funnel", "arm,primecell";
->>>>>>> 24b8d41d
 		reg = <0 0x230c0000 0 0x1000>;
 
 		clocks = <&soc_smc50mhz>;
 		clock-names = "apb_pclk";
 		power-domains = <&scpi_devpd 0>;
-<<<<<<< HEAD
-		ports {
-			#address-cells = <1>;
-			#size-cells = <0>;
-
-			port@0 {
-				reg = <0>;
-=======
-		out-ports {
-			port {
->>>>>>> 24b8d41d
+		out-ports {
+			port {
 				cluster1_funnel_out_port: endpoint {
 					remote-endpoint = <&main_funnel_in_port1>;
 				};
 			};
-<<<<<<< HEAD
-
-			port@1 {
-				reg = <0>;
-				cluster1_funnel_in_port0: endpoint {
-					slave-mode;
-=======
 		};
 
 		in-ports {
@@ -560,31 +398,10 @@
 			port@0 {
 				reg = <0>;
 				cluster1_funnel_in_port0: endpoint {
->>>>>>> 24b8d41d
 					remote-endpoint = <&cluster1_etm0_out_port>;
 				};
 			};
 
-<<<<<<< HEAD
-			port@2 {
-				reg = <1>;
-				cluster1_funnel_in_port1: endpoint {
-					slave-mode;
-					remote-endpoint = <&cluster1_etm1_out_port>;
-				};
-			};
-			port@3 {
-				reg = <2>;
-				cluster1_funnel_in_port2: endpoint {
-					slave-mode;
-					remote-endpoint = <&cluster1_etm2_out_port>;
-				};
-			};
-			port@4 {
-				reg = <3>;
-				cluster1_funnel_in_port3: endpoint {
-					slave-mode;
-=======
 			port@1 {
 				reg = <1>;
 				cluster1_funnel_in_port1: endpoint {
@@ -600,15 +417,12 @@
 			port@3 {
 				reg = <3>;
 				cluster1_funnel_in_port3: endpoint {
->>>>>>> 24b8d41d
 					remote-endpoint = <&cluster1_etm3_out_port>;
 				};
 			};
 		};
 	};
 
-<<<<<<< HEAD
-=======
 	cpu_debug3: cpu-debug@23110000 {
 		compatible = "arm,coresight-cpu-debug", "arm,primecell";
 		reg = <0x0 0x23110000 0x0 0x1000>;
@@ -618,7 +432,6 @@
 		power-domains = <&scpi_devpd 0>;
 	};
 
->>>>>>> 24b8d41d
 	etm3: etm@23140000 {
 		compatible = "arm,coresight-etm4x", "arm,primecell";
 		reg = <0 0x23140000 0 0x1000>;
@@ -626,15 +439,6 @@
 		clocks = <&soc_smc50mhz>;
 		clock-names = "apb_pclk";
 		power-domains = <&scpi_devpd 0>;
-<<<<<<< HEAD
-		port {
-			cluster1_etm1_out_port: endpoint {
-				remote-endpoint = <&cluster1_funnel_in_port1>;
-			};
-		};
-	};
-
-=======
 		out-ports {
 			port {
 				cluster1_etm1_out_port: endpoint {
@@ -653,7 +457,6 @@
 		power-domains = <&scpi_devpd 0>;
 	};
 
->>>>>>> 24b8d41d
 	etm4: etm@23240000 {
 		compatible = "arm,coresight-etm4x", "arm,primecell";
 		reg = <0 0x23240000 0 0x1000>;
@@ -661,15 +464,6 @@
 		clocks = <&soc_smc50mhz>;
 		clock-names = "apb_pclk";
 		power-domains = <&scpi_devpd 0>;
-<<<<<<< HEAD
-		port {
-			cluster1_etm2_out_port: endpoint {
-				remote-endpoint = <&cluster1_funnel_in_port2>;
-			};
-		};
-	};
-
-=======
 		out-ports {
 			port {
 				cluster1_etm2_out_port: endpoint {
@@ -688,7 +482,6 @@
 		power-domains = <&scpi_devpd 0>;
 	};
 
->>>>>>> 24b8d41d
 	etm5: etm@23340000 {
 		compatible = "arm,coresight-etm4x", "arm,primecell";
 		reg = <0 0x23340000 0 0x1000>;
@@ -696,50 +489,6 @@
 		clocks = <&soc_smc50mhz>;
 		clock-names = "apb_pclk";
 		power-domains = <&scpi_devpd 0>;
-<<<<<<< HEAD
-		port {
-			cluster1_etm3_out_port: endpoint {
-				remote-endpoint = <&cluster1_funnel_in_port3>;
-			};
-		};
-	};
-
-	coresight-replicator {
-		/*
-		 * Non-configurable replicators don't show up on the
-		 * AMBA bus.  As such no need to add "arm,primecell".
-		 */
-		compatible = "arm,coresight-replicator";
-
-		ports {
-			#address-cells = <1>;
-			#size-cells = <0>;
-
-			/* replicator output ports */
-			port@0 {
-				reg = <0>;
-				replicator_out_port0: endpoint {
-					remote-endpoint = <&tpiu_in_port>;
-				};
-			};
-
-			port@1 {
-				reg = <1>;
-				replicator_out_port1: endpoint {
-					remote-endpoint = <&etr_in_port>;
-				};
-			};
-
-			/* replicator input port */
-			port@2 {
-				reg = <0>;
-				replicator_in_port0: endpoint {
-					slave-mode;
-					remote-endpoint = <&etf_out_port>;
-				};
-			};
-		};
-=======
 		out-ports {
 			port {
 				cluster1_etm3_out_port: endpoint {
@@ -762,7 +511,6 @@
 		/* The SMMU is only really of interest to bare-metal hypervisors */
 		/* iommus = <&smmu_gpu 0>; */
 		status = "disabled";
->>>>>>> 24b8d41d
 	};
 
 	sram: sram@2e000000 {
@@ -855,22 +603,14 @@
 			thermal-sensors = <&scpi_sensors0 3>;
 		};
 
-<<<<<<< HEAD
-		big_cluster_thermal_zone: big_cluster {
-=======
 		big_cluster_thermal_zone: big-cluster {
->>>>>>> 24b8d41d
 			polling-delay = <1000>;
 			polling-delay-passive = <100>;
 			thermal-sensors = <&scpi_sensors0 21>;
 			status = "disabled";
 		};
 
-<<<<<<< HEAD
-		little_cluster_thermal_zone: little_cluster {
-=======
 		little_cluster_thermal_zone: little-cluster {
->>>>>>> 24b8d41d
 			polling-delay = <1000>;
 			polling-delay-passive = <100>;
 			thermal-sensors = <&scpi_sensors0 22>;
@@ -892,9 +632,6 @@
 		};
 	};
 
-<<<<<<< HEAD
-	/include/ "juno-clocks.dtsi"
-=======
 	smmu_dma: iommu@7fb00000 {
 		compatible = "arm,mmu-401", "arm,smmu-v1";
 		reg = <0x0 0x7fb00000 0x0 0x10000>;
@@ -933,7 +670,6 @@
 		#global-interrupts = <1>;
 		dma-coherent;
 	};
->>>>>>> 24b8d41d
 
 	dma@7ff00000 {
 		compatible = "arm,pl330", "arm,primecell";
@@ -1077,26 +813,6 @@
 
 		#interrupt-cells = <1>;
 		interrupt-map-mask = <0 0 15>;
-<<<<<<< HEAD
-		interrupt-map = <0 0  0 &gic 0 0 0  68 IRQ_TYPE_LEVEL_HIGH>,
-				<0 0  1 &gic 0 0 0  69 IRQ_TYPE_LEVEL_HIGH>,
-				<0 0  2 &gic 0 0 0  70 IRQ_TYPE_LEVEL_HIGH>,
-				<0 0  3 &gic 0 0 0 160 IRQ_TYPE_LEVEL_HIGH>,
-				<0 0  4 &gic 0 0 0 161 IRQ_TYPE_LEVEL_HIGH>,
-				<0 0  5 &gic 0 0 0 162 IRQ_TYPE_LEVEL_HIGH>,
-				<0 0  6 &gic 0 0 0 163 IRQ_TYPE_LEVEL_HIGH>,
-				<0 0  7 &gic 0 0 0 164 IRQ_TYPE_LEVEL_HIGH>,
-				<0 0  8 &gic 0 0 0 165 IRQ_TYPE_LEVEL_HIGH>,
-				<0 0  9 &gic 0 0 0 166 IRQ_TYPE_LEVEL_HIGH>,
-				<0 0 10 &gic 0 0 0 167 IRQ_TYPE_LEVEL_HIGH>,
-				<0 0 11 &gic 0 0 0 168 IRQ_TYPE_LEVEL_HIGH>,
-				<0 0 12 &gic 0 0 0 169 IRQ_TYPE_LEVEL_HIGH>;
-
-		/include/ "juno-motherboard.dtsi"
-	};
-
-	site2: tlx@60000000 {
-=======
 		interrupt-map = <0 0  0 &gic 0 GIC_SPI  68 IRQ_TYPE_LEVEL_HIGH>,
 				<0 0  1 &gic 0 GIC_SPI  69 IRQ_TYPE_LEVEL_HIGH>,
 				<0 0  2 &gic 0 GIC_SPI  70 IRQ_TYPE_LEVEL_HIGH>,
@@ -1113,18 +829,12 @@
 	};
 
 	site2: tlx-bus@60000000 {
->>>>>>> 24b8d41d
 		compatible = "simple-bus";
 		#address-cells = <1>;
 		#size-cells = <1>;
 		ranges = <0 0 0x60000000 0x10000000>;
 		#interrupt-cells = <1>;
 		interrupt-map-mask = <0 0>;
-<<<<<<< HEAD
-		interrupt-map = <0 0 &gic 0 0 0 168 IRQ_TYPE_LEVEL_HIGH>;
-	};
-=======
 		interrupt-map = <0 0 &gic 0 GIC_SPI 168 IRQ_TYPE_LEVEL_HIGH>;
 	};
-};
->>>>>>> 24b8d41d
+};