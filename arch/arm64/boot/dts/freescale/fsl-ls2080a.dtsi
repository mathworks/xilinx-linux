// SPDX-License-Identifier: (GPL-2.0+ OR MIT)
/*
 * Device Tree Include file for Freescale Layerscape-2080A family SoC.
 *
 * Copyright 2014-2016 Freescale Semiconductor, Inc.
 *
 * Abhimanyu Saini <abhimanyu.saini@nxp.com>
 * Bhupesh Sharma <bhupesh.sharma@freescale.com>
 *
 */

<<<<<<< HEAD
/ {
	compatible = "fsl,ls2080a";
	interrupt-parent = <&gic>;
	#address-cells = <2>;
	#size-cells = <2>;

	cpus {
		#address-cells = <1>;
		#size-cells = <0>;

		/*
		 * We expect the enable-method for cpu's to be "psci", but this
		 * is dependent on the SoC FW, which will fill this in.
		 *
		 * Currently supported enable-method is psci v0.2
		 */

		/* We have 4 clusters having 2 Cortex-A57 cores each */
		cpu@0 {
			device_type = "cpu";
			compatible = "arm,cortex-a57";
			reg = <0x0>;
			clocks = <&clockgen 1 0>;
			next-level-cache = <&cluster0_l2>;
		};

		cpu@1 {
			device_type = "cpu";
			compatible = "arm,cortex-a57";
			reg = <0x1>;
			clocks = <&clockgen 1 0>;
			next-level-cache = <&cluster0_l2>;
		};

		cpu@100 {
			device_type = "cpu";
			compatible = "arm,cortex-a57";
			reg = <0x100>;
			clocks = <&clockgen 1 1>;
			next-level-cache = <&cluster1_l2>;
		};

		cpu@101 {
			device_type = "cpu";
			compatible = "arm,cortex-a57";
			reg = <0x101>;
			clocks = <&clockgen 1 1>;
			next-level-cache = <&cluster1_l2>;
		};

		cpu@200 {
			device_type = "cpu";
			compatible = "arm,cortex-a57";
			reg = <0x200>;
			clocks = <&clockgen 1 2>;
			next-level-cache = <&cluster2_l2>;
		};

		cpu@201 {
			device_type = "cpu";
			compatible = "arm,cortex-a57";
			reg = <0x201>;
			clocks = <&clockgen 1 2>;
			next-level-cache = <&cluster2_l2>;
		};

		cpu@300 {
			device_type = "cpu";
			compatible = "arm,cortex-a57";
			reg = <0x300>;
			clocks = <&clockgen 1 3>;
			next-level-cache = <&cluster3_l2>;
		};

		cpu@301 {
			device_type = "cpu";
			compatible = "arm,cortex-a57";
			reg = <0x301>;
			clocks = <&clockgen 1 3>;
			next-level-cache = <&cluster3_l2>;
		};

		cluster0_l2: l2-cache0 {
			compatible = "cache";
		};

		cluster1_l2: l2-cache1 {
			compatible = "cache";
		};

		cluster2_l2: l2-cache2 {
			compatible = "cache";
		};

		cluster3_l2: l2-cache3 {
			compatible = "cache";
		};
=======
#include "fsl-ls208xa.dtsi"

&cpu {
	cpu0: cpu@0 {
		device_type = "cpu";
		compatible = "arm,cortex-a57";
		reg = <0x0>;
		clocks = <&clockgen 1 0>;
		cpu-idle-states = <&CPU_PW20>;
		next-level-cache = <&cluster0_l2>;
		#cooling-cells = <2>;
>>>>>>> 24b8d41d
	};

	cpu1: cpu@1 {
		device_type = "cpu";
		compatible = "arm,cortex-a57";
		reg = <0x1>;
		clocks = <&clockgen 1 0>;
		cpu-idle-states = <&CPU_PW20>;
		next-level-cache = <&cluster0_l2>;
		#cooling-cells = <2>;
	};

	cpu2: cpu@100 {
		device_type = "cpu";
		compatible = "arm,cortex-a57";
		reg = <0x100>;
		clocks = <&clockgen 1 1>;
		cpu-idle-states = <&CPU_PW20>;
		next-level-cache = <&cluster1_l2>;
		#cooling-cells = <2>;
	};

	cpu3: cpu@101 {
		device_type = "cpu";
		compatible = "arm,cortex-a57";
		reg = <0x101>;
		clocks = <&clockgen 1 1>;
		cpu-idle-states = <&CPU_PW20>;
		next-level-cache = <&cluster1_l2>;
		#cooling-cells = <2>;
	};

	cpu4: cpu@200 {
		device_type = "cpu";
		compatible = "arm,cortex-a57";
		reg = <0x200>;
		clocks = <&clockgen 1 2>;
		cpu-idle-states = <&CPU_PW20>;
		next-level-cache = <&cluster2_l2>;
		#cooling-cells = <2>;
	};

	cpu5: cpu@201 {
		device_type = "cpu";
		compatible = "arm,cortex-a57";
		reg = <0x201>;
		clocks = <&clockgen 1 2>;
		cpu-idle-states = <&CPU_PW20>;
		next-level-cache = <&cluster2_l2>;
		#cooling-cells = <2>;
	};

<<<<<<< HEAD
	timer {
		compatible = "arm,armv8-timer";
		interrupts = <1 13 4>, /* Physical Secure PPI, active-low */
			     <1 14 4>, /* Physical Non-Secure PPI, active-low */
			     <1 11 4>, /* Virtual PPI, active-low */
			     <1 10 4>; /* Hypervisor PPI, active-low */
		fsl,erratum-a008585;
=======
	cpu6: cpu@300 {
		device_type = "cpu";
		compatible = "arm,cortex-a57";
		reg = <0x300>;
		clocks = <&clockgen 1 3>;
		next-level-cache = <&cluster3_l2>;
		cpu-idle-states = <&CPU_PW20>;
		#cooling-cells = <2>;
>>>>>>> 24b8d41d
	};

	cpu7: cpu@301 {
		device_type = "cpu";
		compatible = "arm,cortex-a57";
		reg = <0x301>;
		clocks = <&clockgen 1 3>;
		cpu-idle-states = <&CPU_PW20>;
		next-level-cache = <&cluster3_l2>;
		#cooling-cells = <2>;
	};

<<<<<<< HEAD
	soc {
		compatible = "simple-bus";
		#address-cells = <2>;
		#size-cells = <2>;
		ranges;

		clockgen: clocking@1300000 {
			compatible = "fsl,ls2080a-clockgen";
			reg = <0 0x1300000 0 0xa0000>;
			#clock-cells = <2>;
			clocks = <&sysclk>;
		};

		serial0: serial@21c0500 {
			compatible = "fsl,ns16550", "ns16550a";
			reg = <0x0 0x21c0500 0x0 0x100>;
			clocks = <&clockgen 4 3>;
			interrupts = <0 32 0x4>; /* Level high type */
		};

		serial1: serial@21c0600 {
			compatible = "fsl,ns16550", "ns16550a";
			reg = <0x0 0x21c0600 0x0 0x100>;
			clocks = <&clockgen 4 3>;
			interrupts = <0 32 0x4>; /* Level high type */
		};

		cluster1_core0_watchdog: wdt@c000000 {
			compatible = "arm,sp805-wdt", "arm,primecell";
			reg = <0x0 0xc000000 0x0 0x1000>;
			clocks = <&clockgen 4 3>, <&clockgen 4 3>;
			clock-names = "apb_pclk", "wdog_clk";
		};

		cluster1_core1_watchdog: wdt@c010000 {
			compatible = "arm,sp805-wdt", "arm,primecell";
			reg = <0x0 0xc010000 0x0 0x1000>;
			clocks = <&clockgen 4 3>, <&clockgen 4 3>;
			clock-names = "apb_pclk", "wdog_clk";
		};

		cluster2_core0_watchdog: wdt@c100000 {
			compatible = "arm,sp805-wdt", "arm,primecell";
			reg = <0x0 0xc100000 0x0 0x1000>;
			clocks = <&clockgen 4 3>, <&clockgen 4 3>;
			clock-names = "apb_pclk", "wdog_clk";
		};

		cluster2_core1_watchdog: wdt@c110000 {
			compatible = "arm,sp805-wdt", "arm,primecell";
			reg = <0x0 0xc110000 0x0 0x1000>;
			clocks = <&clockgen 4 3>, <&clockgen 4 3>;
			clock-names = "apb_pclk", "wdog_clk";
		};

		cluster3_core0_watchdog: wdt@c200000 {
			compatible = "arm,sp805-wdt", "arm,primecell";
			reg = <0x0 0xc200000 0x0 0x1000>;
			clocks = <&clockgen 4 3>, <&clockgen 4 3>;
			clock-names = "apb_pclk", "wdog_clk";
		};

		cluster3_core1_watchdog: wdt@c210000 {
			compatible = "arm,sp805-wdt", "arm,primecell";
			reg = <0x0 0xc210000 0x0 0x1000>;
			clocks = <&clockgen 4 3>, <&clockgen 4 3>;
			clock-names = "apb_pclk", "wdog_clk";
		};

		cluster4_core0_watchdog: wdt@c300000 {
			compatible = "arm,sp805-wdt", "arm,primecell";
			reg = <0x0 0xc300000 0x0 0x1000>;
			clocks = <&clockgen 4 3>, <&clockgen 4 3>;
			clock-names = "apb_pclk", "wdog_clk";
		};

		cluster4_core1_watchdog: wdt@c310000 {
			compatible = "arm,sp805-wdt", "arm,primecell";
			reg = <0x0 0xc310000 0x0 0x1000>;
			clocks = <&clockgen 4 3>, <&clockgen 4 3>;
			clock-names = "apb_pclk", "wdog_clk";
		};

		fsl_mc: fsl-mc@80c000000 {
			compatible = "fsl,qoriq-mc";
			reg = <0x00000008 0x0c000000 0 0x40>,	 /* MC portal base */
			      <0x00000000 0x08340000 0 0x40000>; /* MC control reg */
			msi-parent = <&its>;
			#address-cells = <3>;
			#size-cells = <1>;

			/*
			 * Region type 0x0 - MC portals
			 * Region type 0x1 - QBMAN portals
			 */
			ranges = <0x0 0x0 0x0 0x8 0x0c000000 0x4000000
				  0x1 0x0 0x0 0x8 0x18000000 0x8000000>;

			/*
			 * Define the maximum number of MACs present on the SoC.
			 */
			dpmacs {
				#address-cells = <1>;
				#size-cells = <0>;

				dpmac1: dpmac@1 {
					compatible = "fsl,qoriq-mc-dpmac";
					reg = <0x1>;
				};

				dpmac2: dpmac@2 {
					compatible = "fsl,qoriq-mc-dpmac";
					reg = <0x2>;
				};

				dpmac3: dpmac@3 {
					compatible = "fsl,qoriq-mc-dpmac";
					reg = <0x3>;
				};

				dpmac4: dpmac@4 {
					compatible = "fsl,qoriq-mc-dpmac";
					reg = <0x4>;
				};

				dpmac5: dpmac@5 {
					compatible = "fsl,qoriq-mc-dpmac";
					reg = <0x5>;
				};

				dpmac6: dpmac@6 {
					compatible = "fsl,qoriq-mc-dpmac";
					reg = <0x6>;
				};

				dpmac7: dpmac@7 {
					compatible = "fsl,qoriq-mc-dpmac";
					reg = <0x7>;
				};

				dpmac8: dpmac@8 {
					compatible = "fsl,qoriq-mc-dpmac";
					reg = <0x8>;
				};

				dpmac9: dpmac@9 {
					compatible = "fsl,qoriq-mc-dpmac";
					reg = <0x9>;
				};

				dpmac10: dpmac@a {
					compatible = "fsl,qoriq-mc-dpmac";
					reg = <0xa>;
				};

				dpmac11: dpmac@b {
					compatible = "fsl,qoriq-mc-dpmac";
					reg = <0xb>;
				};

				dpmac12: dpmac@c {
					compatible = "fsl,qoriq-mc-dpmac";
					reg = <0xc>;
				};

				dpmac13: dpmac@d {
					compatible = "fsl,qoriq-mc-dpmac";
					reg = <0xd>;
				};

				dpmac14: dpmac@e {
					compatible = "fsl,qoriq-mc-dpmac";
					reg = <0xe>;
				};

				dpmac15: dpmac@f {
					compatible = "fsl,qoriq-mc-dpmac";
					reg = <0xf>;
				};

				dpmac16: dpmac@10 {
					compatible = "fsl,qoriq-mc-dpmac";
					reg = <0x10>;
				};
			};
		};

		smmu: iommu@5000000 {
			compatible = "arm,mmu-500";
			reg = <0 0x5000000 0 0x800000>;
			#global-interrupts = <12>;
			interrupts = <0 13 4>, /* global secure fault */
				     <0 14 4>, /* combined secure interrupt */
				     <0 15 4>, /* global non-secure fault */
				     <0 16 4>, /* combined non-secure interrupt */
				/* performance counter interrupts 0-7 */
				     <0 211 4>, <0 212 4>,
				     <0 213 4>, <0 214 4>,
				     <0 215 4>, <0 216 4>,
				     <0 217 4>, <0 218 4>,
				/* per context interrupt, 64 interrupts */
				     <0 146 4>, <0 147 4>,
				     <0 148 4>, <0 149 4>,
				     <0 150 4>, <0 151 4>,
				     <0 152 4>, <0 153 4>,
				     <0 154 4>, <0 155 4>,
				     <0 156 4>, <0 157 4>,
				     <0 158 4>, <0 159 4>,
				     <0 160 4>, <0 161 4>,
				     <0 162 4>, <0 163 4>,
				     <0 164 4>, <0 165 4>,
				     <0 166 4>, <0 167 4>,
				     <0 168 4>, <0 169 4>,
				     <0 170 4>, <0 171 4>,
				     <0 172 4>, <0 173 4>,
				     <0 174 4>, <0 175 4>,
				     <0 176 4>, <0 177 4>,
				     <0 178 4>, <0 179 4>,
				     <0 180 4>, <0 181 4>,
				     <0 182 4>, <0 183 4>,
				     <0 184 4>, <0 185 4>,
				     <0 186 4>, <0 187 4>,
				     <0 188 4>, <0 189 4>,
				     <0 190 4>, <0 191 4>,
				     <0 192 4>, <0 193 4>,
				     <0 194 4>, <0 195 4>,
				     <0 196 4>, <0 197 4>,
				     <0 198 4>, <0 199 4>,
				     <0 200 4>, <0 201 4>,
				     <0 202 4>, <0 203 4>,
				     <0 204 4>, <0 205 4>,
				     <0 206 4>, <0 207 4>,
				     <0 208 4>, <0 209 4>;
			mmu-masters = <&fsl_mc 0x300 0>;
		};

		dspi: dspi@2100000 {
			status = "disabled";
			compatible = "fsl,ls2080a-dspi", "fsl,ls2085a-dspi";
			#address-cells = <1>;
			#size-cells = <0>;
			reg = <0x0 0x2100000 0x0 0x10000>;
			interrupts = <0 26 0x4>; /* Level high type */
			clocks = <&clockgen 4 3>;
			clock-names = "dspi";
			spi-num-chipselects = <5>;
			bus-num = <0>;
		};

		esdhc: esdhc@2140000 {
			status = "disabled";
			compatible = "fsl,ls2080a-esdhc", "fsl,esdhc";
			reg = <0x0 0x2140000 0x0 0x10000>;
			interrupts = <0 28 0x4>; /* Level high type */
			clock-frequency = <0>;	/* Updated by bootloader */
			voltage-ranges = <1800 1800 3300 3300>;
			sdhci,auto-cmd12;
			little-endian;
			bus-width = <4>;
		};

		gpio0: gpio@2300000 {
			compatible = "fsl,ls2080a-gpio", "fsl,qoriq-gpio";
			reg = <0x0 0x2300000 0x0 0x10000>;
			interrupts = <0 36 0x4>; /* Level high type */
			gpio-controller;
			little-endian;
			#gpio-cells = <2>;
			interrupt-controller;
			#interrupt-cells = <2>;
		};

		gpio1: gpio@2310000 {
			compatible = "fsl,ls2080a-gpio", "fsl,qoriq-gpio";
			reg = <0x0 0x2310000 0x0 0x10000>;
			interrupts = <0 36 0x4>; /* Level high type */
			gpio-controller;
			little-endian;
			#gpio-cells = <2>;
			interrupt-controller;
			#interrupt-cells = <2>;
		};

		gpio2: gpio@2320000 {
			compatible = "fsl,ls2080a-gpio", "fsl,qoriq-gpio";
			reg = <0x0 0x2320000 0x0 0x10000>;
			interrupts = <0 37 0x4>; /* Level high type */
			gpio-controller;
			little-endian;
			#gpio-cells = <2>;
			interrupt-controller;
			#interrupt-cells = <2>;
		};

		gpio3: gpio@2330000 {
			compatible = "fsl,ls2080a-gpio", "fsl,qoriq-gpio";
			reg = <0x0 0x2330000 0x0 0x10000>;
			interrupts = <0 37 0x4>; /* Level high type */
			gpio-controller;
			little-endian;
			#gpio-cells = <2>;
			interrupt-controller;
			#interrupt-cells = <2>;
		};

		i2c0: i2c@2000000 {
			status = "disabled";
			compatible = "fsl,vf610-i2c";
			#address-cells = <1>;
			#size-cells = <0>;
			reg = <0x0 0x2000000 0x0 0x10000>;
			interrupts = <0 34 0x4>; /* Level high type */
			clock-names = "i2c";
			clocks = <&clockgen 4 3>;
		};

		i2c1: i2c@2010000 {
			status = "disabled";
			compatible = "fsl,vf610-i2c";
			#address-cells = <1>;
			#size-cells = <0>;
			reg = <0x0 0x2010000 0x0 0x10000>;
			interrupts = <0 34 0x4>; /* Level high type */
			clock-names = "i2c";
			clocks = <&clockgen 4 3>;
		};

		i2c2: i2c@2020000 {
			status = "disabled";
			compatible = "fsl,vf610-i2c";
			#address-cells = <1>;
			#size-cells = <0>;
			reg = <0x0 0x2020000 0x0 0x10000>;
			interrupts = <0 35 0x4>; /* Level high type */
			clock-names = "i2c";
			clocks = <&clockgen 4 3>;
		};

		i2c3: i2c@2030000 {
			status = "disabled";
			compatible = "fsl,vf610-i2c";
			#address-cells = <1>;
			#size-cells = <0>;
			reg = <0x0 0x2030000 0x0 0x10000>;
			interrupts = <0 35 0x4>; /* Level high type */
			clock-names = "i2c";
			clocks = <&clockgen 4 3>;
		};
=======
	cluster0_l2: l2-cache0 {
		compatible = "cache";
	};
>>>>>>> 24b8d41d

	cluster1_l2: l2-cache1 {
		compatible = "cache";
	};

	cluster2_l2: l2-cache2 {
		compatible = "cache";
	};

<<<<<<< HEAD
		qspi: quadspi@20c0000 {
			status = "disabled";
			compatible = "fsl,ls2080a-qspi", "fsl,ls1021a-qspi";
			#address-cells = <1>;
			#size-cells = <0>;
			reg = <0x0 0x20c0000 0x0 0x10000>,
			      <0x0 0x20000000 0x0 0x10000000>;
			reg-names = "QuadSPI", "QuadSPI-memory";
			interrupts = <0 25 0x4>; /* Level high type */
			clocks = <&clockgen 4 3>, <&clockgen 4 3>;
			clock-names = "qspi_en", "qspi";
		};

		pcie@3400000 {
			compatible = "fsl,ls2080a-pcie", "fsl,ls2085a-pcie",
				     "snps,dw-pcie";
			reg = <0x00 0x03400000 0x0 0x00100000   /* controller registers */
			       0x10 0x00000000 0x0 0x00002000>; /* configuration space */
			reg-names = "regs", "config";
			interrupts = <0 108 0x4>; /* Level high type */
			interrupt-names = "intr";
			#address-cells = <3>;
			#size-cells = <2>;
			device_type = "pci";
			dma-coherent;
			num-lanes = <4>;
			bus-range = <0x0 0xff>;
			ranges = <0x81000000 0x0 0x00000000 0x10 0x00010000 0x0 0x00010000   /* downstream I/O */
				  0x82000000 0x0 0x40000000 0x10 0x40000000 0x0 0x40000000>; /* non-prefetchable memory */
			msi-parent = <&its>;
			#interrupt-cells = <1>;
			interrupt-map-mask = <0 0 0 7>;
			interrupt-map = <0000 0 0 1 &gic 0 0 0 109 4>,
					<0000 0 0 2 &gic 0 0 0 110 4>,
					<0000 0 0 3 &gic 0 0 0 111 4>,
					<0000 0 0 4 &gic 0 0 0 112 4>;
		};

		pcie@3500000 {
			compatible = "fsl,ls2080a-pcie", "fsl,ls2085a-pcie",
				     "snps,dw-pcie";
			reg = <0x00 0x03500000 0x0 0x00100000   /* controller registers */
			       0x12 0x00000000 0x0 0x00002000>; /* configuration space */
			reg-names = "regs", "config";
			interrupts = <0 113 0x4>; /* Level high type */
			interrupt-names = "intr";
			#address-cells = <3>;
			#size-cells = <2>;
			device_type = "pci";
			dma-coherent;
			num-lanes = <4>;
			bus-range = <0x0 0xff>;
			ranges = <0x81000000 0x0 0x00000000 0x12 0x00010000 0x0 0x00010000   /* downstream I/O */
				  0x82000000 0x0 0x40000000 0x12 0x40000000 0x0 0x40000000>; /* non-prefetchable memory */
			msi-parent = <&its>;
			#interrupt-cells = <1>;
			interrupt-map-mask = <0 0 0 7>;
			interrupt-map = <0000 0 0 1 &gic 0 0 0 114 4>,
					<0000 0 0 2 &gic 0 0 0 115 4>,
					<0000 0 0 3 &gic 0 0 0 116 4>,
					<0000 0 0 4 &gic 0 0 0 117 4>;
		};

		pcie@3600000 {
			compatible = "fsl,ls2080a-pcie", "fsl,ls2085a-pcie",
				     "snps,dw-pcie";
			reg = <0x00 0x03600000 0x0 0x00100000   /* controller registers */
			       0x14 0x00000000 0x0 0x00002000>; /* configuration space */
			reg-names = "regs", "config";
			interrupts = <0 118 0x4>; /* Level high type */
			interrupt-names = "intr";
			#address-cells = <3>;
			#size-cells = <2>;
			device_type = "pci";
			dma-coherent;
			num-lanes = <8>;
			bus-range = <0x0 0xff>;
			ranges = <0x81000000 0x0 0x00000000 0x14 0x00010000 0x0 0x00010000   /* downstream I/O */
				  0x82000000 0x0 0x40000000 0x14 0x40000000 0x0 0x40000000>; /* non-prefetchable memory */
			msi-parent = <&its>;
			#interrupt-cells = <1>;
			interrupt-map-mask = <0 0 0 7>;
			interrupt-map = <0000 0 0 1 &gic 0 0 0 119 4>,
					<0000 0 0 2 &gic 0 0 0 120 4>,
					<0000 0 0 3 &gic 0 0 0 121 4>,
					<0000 0 0 4 &gic 0 0 0 122 4>;
		};

		pcie@3700000 {
			compatible = "fsl,ls2080a-pcie", "fsl,ls2085a-pcie",
				     "snps,dw-pcie";
			reg = <0x00 0x03700000 0x0 0x00100000   /* controller registers */
			       0x16 0x00000000 0x0 0x00002000>; /* configuration space */
			reg-names = "regs", "config";
			interrupts = <0 123 0x4>; /* Level high type */
			interrupt-names = "intr";
			#address-cells = <3>;
			#size-cells = <2>;
			device_type = "pci";
			dma-coherent;
			num-lanes = <4>;
			bus-range = <0x0 0xff>;
			ranges = <0x81000000 0x0 0x00000000 0x16 0x00010000 0x0 0x00010000   /* downstream I/O */
				  0x82000000 0x0 0x40000000 0x16 0x40000000 0x0 0x40000000>; /* non-prefetchable memory */
			msi-parent = <&its>;
			#interrupt-cells = <1>;
			interrupt-map-mask = <0 0 0 7>;
			interrupt-map = <0000 0 0 1 &gic 0 0 0 124 4>,
					<0000 0 0 2 &gic 0 0 0 125 4>,
					<0000 0 0 3 &gic 0 0 0 126 4>,
					<0000 0 0 4 &gic 0 0 0 127 4>;
		};

		sata0: sata@3200000 {
			status = "disabled";
			compatible = "fsl,ls2080a-ahci";
			reg = <0x0 0x3200000 0x0 0x10000>;
			interrupts = <0 133 0x4>; /* Level high type */
			clocks = <&clockgen 4 3>;
			dma-coherent;
		};

		sata1: sata@3210000 {
			status = "disabled";
			compatible = "fsl,ls2080a-ahci";
			reg = <0x0 0x3210000 0x0 0x10000>;
			interrupts = <0 136 0x4>; /* Level high type */
			clocks = <&clockgen 4 3>;
			dma-coherent;
		};

		usb0: usb3@3100000 {
			status = "disabled";
			compatible = "snps,dwc3";
			reg = <0x0 0x3100000 0x0 0x10000>;
			interrupts = <0 80 0x4>; /* Level high type */
			dr_mode = "host";
			snps,quirk-frame-length-adjustment = <0x20>;
			snps,dis_rxdet_inp3_quirk;
		};

		usb1: usb3@3110000 {
			status = "disabled";
			compatible = "snps,dwc3";
			reg = <0x0 0x3110000 0x0 0x10000>;
			interrupts = <0 81 0x4>; /* Level high type */
			dr_mode = "host";
			snps,quirk-frame-length-adjustment = <0x20>;
			snps,dis_rxdet_inp3_quirk;
		};

		ccn@4000000 {
			compatible = "arm,ccn-504";
			reg = <0x0 0x04000000 0x0 0x01000000>;
			interrupts = <0 12 4>;
		};
	};

	ddr1: memory-controller@1080000 {
		compatible = "fsl,qoriq-memory-controller";
		reg = <0x0 0x1080000 0x0 0x1000>;
		interrupts = <0 17 0x4>;
		little-endian;
	};

	ddr2: memory-controller@1090000 {
		compatible = "fsl,qoriq-memory-controller";
		reg = <0x0 0x1090000 0x0 0x1000>;
		interrupts = <0 18 0x4>;
		little-endian;
	};
=======
	cluster3_l2: l2-cache3 {
		compatible = "cache";
	};

	CPU_PW20: cpu-pw20 {
		compatible = "arm,idle-state";
		idle-state-name = "PW20";
		arm,psci-suspend-param = <0x00010000>;
		entry-latency-us = <2000>;
		exit-latency-us = <2000>;
		min-residency-us = <6000>;
	};
};

&pcie1 {
	reg = <0x00 0x03400000 0x0 0x00100000   /* controller registers */
	       0x10 0x00000000 0x0 0x00002000>; /* configuration space */

	ranges = <0x81000000 0x0 0x00000000 0x10 0x00010000 0x0 0x00010000   /* downstream I/O */
		  0x82000000 0x0 0x40000000 0x10 0x40000000 0x0 0x40000000>; /* non-prefetchable memory */
};

&pcie2 {
	reg = <0x00 0x03500000 0x0 0x00100000   /* controller registers */
	       0x12 0x00000000 0x0 0x00002000>; /* configuration space */

	ranges = <0x81000000 0x0 0x00000000 0x12 0x00010000 0x0 0x00010000   /* downstream I/O */
		  0x82000000 0x0 0x40000000 0x12 0x40000000 0x0 0x40000000>; /* non-prefetchable memory */
};

&pcie3 {
	reg = <0x00 0x03600000 0x0 0x00100000   /* controller registers */
	       0x14 0x00000000 0x0 0x00002000>; /* configuration space */

	ranges = <0x81000000 0x0 0x00000000 0x14 0x00010000 0x0 0x00010000   /* downstream I/O */
		  0x82000000 0x0 0x40000000 0x14 0x40000000 0x0 0x40000000>; /* non-prefetchable memory */
};

&pcie4 {
	reg = <0x00 0x03700000 0x0 0x00100000   /* controller registers */
	       0x16 0x00000000 0x0 0x00002000>; /* configuration space */

	ranges = <0x81000000 0x0 0x00000000 0x16 0x00010000 0x0 0x00010000   /* downstream I/O */
		  0x82000000 0x0 0x40000000 0x16 0x40000000 0x0 0x40000000>; /* non-prefetchable memory */
>>>>>>> 24b8d41d
};<|MERGE_RESOLUTION|>--- conflicted
+++ resolved
@@ -9,105 +9,6 @@
  *
  */
 
-<<<<<<< HEAD
-/ {
-	compatible = "fsl,ls2080a";
-	interrupt-parent = <&gic>;
-	#address-cells = <2>;
-	#size-cells = <2>;
-
-	cpus {
-		#address-cells = <1>;
-		#size-cells = <0>;
-
-		/*
-		 * We expect the enable-method for cpu's to be "psci", but this
-		 * is dependent on the SoC FW, which will fill this in.
-		 *
-		 * Currently supported enable-method is psci v0.2
-		 */
-
-		/* We have 4 clusters having 2 Cortex-A57 cores each */
-		cpu@0 {
-			device_type = "cpu";
-			compatible = "arm,cortex-a57";
-			reg = <0x0>;
-			clocks = <&clockgen 1 0>;
-			next-level-cache = <&cluster0_l2>;
-		};
-
-		cpu@1 {
-			device_type = "cpu";
-			compatible = "arm,cortex-a57";
-			reg = <0x1>;
-			clocks = <&clockgen 1 0>;
-			next-level-cache = <&cluster0_l2>;
-		};
-
-		cpu@100 {
-			device_type = "cpu";
-			compatible = "arm,cortex-a57";
-			reg = <0x100>;
-			clocks = <&clockgen 1 1>;
-			next-level-cache = <&cluster1_l2>;
-		};
-
-		cpu@101 {
-			device_type = "cpu";
-			compatible = "arm,cortex-a57";
-			reg = <0x101>;
-			clocks = <&clockgen 1 1>;
-			next-level-cache = <&cluster1_l2>;
-		};
-
-		cpu@200 {
-			device_type = "cpu";
-			compatible = "arm,cortex-a57";
-			reg = <0x200>;
-			clocks = <&clockgen 1 2>;
-			next-level-cache = <&cluster2_l2>;
-		};
-
-		cpu@201 {
-			device_type = "cpu";
-			compatible = "arm,cortex-a57";
-			reg = <0x201>;
-			clocks = <&clockgen 1 2>;
-			next-level-cache = <&cluster2_l2>;
-		};
-
-		cpu@300 {
-			device_type = "cpu";
-			compatible = "arm,cortex-a57";
-			reg = <0x300>;
-			clocks = <&clockgen 1 3>;
-			next-level-cache = <&cluster3_l2>;
-		};
-
-		cpu@301 {
-			device_type = "cpu";
-			compatible = "arm,cortex-a57";
-			reg = <0x301>;
-			clocks = <&clockgen 1 3>;
-			next-level-cache = <&cluster3_l2>;
-		};
-
-		cluster0_l2: l2-cache0 {
-			compatible = "cache";
-		};
-
-		cluster1_l2: l2-cache1 {
-			compatible = "cache";
-		};
-
-		cluster2_l2: l2-cache2 {
-			compatible = "cache";
-		};
-
-		cluster3_l2: l2-cache3 {
-			compatible = "cache";
-		};
-=======
 #include "fsl-ls208xa.dtsi"
 
 &cpu {
@@ -119,7 +20,6 @@
 		cpu-idle-states = <&CPU_PW20>;
 		next-level-cache = <&cluster0_l2>;
 		#cooling-cells = <2>;
->>>>>>> 24b8d41d
 	};
 
 	cpu1: cpu@1 {
@@ -172,15 +72,6 @@
 		#cooling-cells = <2>;
 	};
 
-<<<<<<< HEAD
-	timer {
-		compatible = "arm,armv8-timer";
-		interrupts = <1 13 4>, /* Physical Secure PPI, active-low */
-			     <1 14 4>, /* Physical Non-Secure PPI, active-low */
-			     <1 11 4>, /* Virtual PPI, active-low */
-			     <1 10 4>; /* Hypervisor PPI, active-low */
-		fsl,erratum-a008585;
-=======
 	cpu6: cpu@300 {
 		device_type = "cpu";
 		compatible = "arm,cortex-a57";
@@ -189,7 +80,6 @@
 		next-level-cache = <&cluster3_l2>;
 		cpu-idle-states = <&CPU_PW20>;
 		#cooling-cells = <2>;
->>>>>>> 24b8d41d
 	};
 
 	cpu7: cpu@301 {
@@ -202,360 +92,9 @@
 		#cooling-cells = <2>;
 	};
 
-<<<<<<< HEAD
-	soc {
-		compatible = "simple-bus";
-		#address-cells = <2>;
-		#size-cells = <2>;
-		ranges;
-
-		clockgen: clocking@1300000 {
-			compatible = "fsl,ls2080a-clockgen";
-			reg = <0 0x1300000 0 0xa0000>;
-			#clock-cells = <2>;
-			clocks = <&sysclk>;
-		};
-
-		serial0: serial@21c0500 {
-			compatible = "fsl,ns16550", "ns16550a";
-			reg = <0x0 0x21c0500 0x0 0x100>;
-			clocks = <&clockgen 4 3>;
-			interrupts = <0 32 0x4>; /* Level high type */
-		};
-
-		serial1: serial@21c0600 {
-			compatible = "fsl,ns16550", "ns16550a";
-			reg = <0x0 0x21c0600 0x0 0x100>;
-			clocks = <&clockgen 4 3>;
-			interrupts = <0 32 0x4>; /* Level high type */
-		};
-
-		cluster1_core0_watchdog: wdt@c000000 {
-			compatible = "arm,sp805-wdt", "arm,primecell";
-			reg = <0x0 0xc000000 0x0 0x1000>;
-			clocks = <&clockgen 4 3>, <&clockgen 4 3>;
-			clock-names = "apb_pclk", "wdog_clk";
-		};
-
-		cluster1_core1_watchdog: wdt@c010000 {
-			compatible = "arm,sp805-wdt", "arm,primecell";
-			reg = <0x0 0xc010000 0x0 0x1000>;
-			clocks = <&clockgen 4 3>, <&clockgen 4 3>;
-			clock-names = "apb_pclk", "wdog_clk";
-		};
-
-		cluster2_core0_watchdog: wdt@c100000 {
-			compatible = "arm,sp805-wdt", "arm,primecell";
-			reg = <0x0 0xc100000 0x0 0x1000>;
-			clocks = <&clockgen 4 3>, <&clockgen 4 3>;
-			clock-names = "apb_pclk", "wdog_clk";
-		};
-
-		cluster2_core1_watchdog: wdt@c110000 {
-			compatible = "arm,sp805-wdt", "arm,primecell";
-			reg = <0x0 0xc110000 0x0 0x1000>;
-			clocks = <&clockgen 4 3>, <&clockgen 4 3>;
-			clock-names = "apb_pclk", "wdog_clk";
-		};
-
-		cluster3_core0_watchdog: wdt@c200000 {
-			compatible = "arm,sp805-wdt", "arm,primecell";
-			reg = <0x0 0xc200000 0x0 0x1000>;
-			clocks = <&clockgen 4 3>, <&clockgen 4 3>;
-			clock-names = "apb_pclk", "wdog_clk";
-		};
-
-		cluster3_core1_watchdog: wdt@c210000 {
-			compatible = "arm,sp805-wdt", "arm,primecell";
-			reg = <0x0 0xc210000 0x0 0x1000>;
-			clocks = <&clockgen 4 3>, <&clockgen 4 3>;
-			clock-names = "apb_pclk", "wdog_clk";
-		};
-
-		cluster4_core0_watchdog: wdt@c300000 {
-			compatible = "arm,sp805-wdt", "arm,primecell";
-			reg = <0x0 0xc300000 0x0 0x1000>;
-			clocks = <&clockgen 4 3>, <&clockgen 4 3>;
-			clock-names = "apb_pclk", "wdog_clk";
-		};
-
-		cluster4_core1_watchdog: wdt@c310000 {
-			compatible = "arm,sp805-wdt", "arm,primecell";
-			reg = <0x0 0xc310000 0x0 0x1000>;
-			clocks = <&clockgen 4 3>, <&clockgen 4 3>;
-			clock-names = "apb_pclk", "wdog_clk";
-		};
-
-		fsl_mc: fsl-mc@80c000000 {
-			compatible = "fsl,qoriq-mc";
-			reg = <0x00000008 0x0c000000 0 0x40>,	 /* MC portal base */
-			      <0x00000000 0x08340000 0 0x40000>; /* MC control reg */
-			msi-parent = <&its>;
-			#address-cells = <3>;
-			#size-cells = <1>;
-
-			/*
-			 * Region type 0x0 - MC portals
-			 * Region type 0x1 - QBMAN portals
-			 */
-			ranges = <0x0 0x0 0x0 0x8 0x0c000000 0x4000000
-				  0x1 0x0 0x0 0x8 0x18000000 0x8000000>;
-
-			/*
-			 * Define the maximum number of MACs present on the SoC.
-			 */
-			dpmacs {
-				#address-cells = <1>;
-				#size-cells = <0>;
-
-				dpmac1: dpmac@1 {
-					compatible = "fsl,qoriq-mc-dpmac";
-					reg = <0x1>;
-				};
-
-				dpmac2: dpmac@2 {
-					compatible = "fsl,qoriq-mc-dpmac";
-					reg = <0x2>;
-				};
-
-				dpmac3: dpmac@3 {
-					compatible = "fsl,qoriq-mc-dpmac";
-					reg = <0x3>;
-				};
-
-				dpmac4: dpmac@4 {
-					compatible = "fsl,qoriq-mc-dpmac";
-					reg = <0x4>;
-				};
-
-				dpmac5: dpmac@5 {
-					compatible = "fsl,qoriq-mc-dpmac";
-					reg = <0x5>;
-				};
-
-				dpmac6: dpmac@6 {
-					compatible = "fsl,qoriq-mc-dpmac";
-					reg = <0x6>;
-				};
-
-				dpmac7: dpmac@7 {
-					compatible = "fsl,qoriq-mc-dpmac";
-					reg = <0x7>;
-				};
-
-				dpmac8: dpmac@8 {
-					compatible = "fsl,qoriq-mc-dpmac";
-					reg = <0x8>;
-				};
-
-				dpmac9: dpmac@9 {
-					compatible = "fsl,qoriq-mc-dpmac";
-					reg = <0x9>;
-				};
-
-				dpmac10: dpmac@a {
-					compatible = "fsl,qoriq-mc-dpmac";
-					reg = <0xa>;
-				};
-
-				dpmac11: dpmac@b {
-					compatible = "fsl,qoriq-mc-dpmac";
-					reg = <0xb>;
-				};
-
-				dpmac12: dpmac@c {
-					compatible = "fsl,qoriq-mc-dpmac";
-					reg = <0xc>;
-				};
-
-				dpmac13: dpmac@d {
-					compatible = "fsl,qoriq-mc-dpmac";
-					reg = <0xd>;
-				};
-
-				dpmac14: dpmac@e {
-					compatible = "fsl,qoriq-mc-dpmac";
-					reg = <0xe>;
-				};
-
-				dpmac15: dpmac@f {
-					compatible = "fsl,qoriq-mc-dpmac";
-					reg = <0xf>;
-				};
-
-				dpmac16: dpmac@10 {
-					compatible = "fsl,qoriq-mc-dpmac";
-					reg = <0x10>;
-				};
-			};
-		};
-
-		smmu: iommu@5000000 {
-			compatible = "arm,mmu-500";
-			reg = <0 0x5000000 0 0x800000>;
-			#global-interrupts = <12>;
-			interrupts = <0 13 4>, /* global secure fault */
-				     <0 14 4>, /* combined secure interrupt */
-				     <0 15 4>, /* global non-secure fault */
-				     <0 16 4>, /* combined non-secure interrupt */
-				/* performance counter interrupts 0-7 */
-				     <0 211 4>, <0 212 4>,
-				     <0 213 4>, <0 214 4>,
-				     <0 215 4>, <0 216 4>,
-				     <0 217 4>, <0 218 4>,
-				/* per context interrupt, 64 interrupts */
-				     <0 146 4>, <0 147 4>,
-				     <0 148 4>, <0 149 4>,
-				     <0 150 4>, <0 151 4>,
-				     <0 152 4>, <0 153 4>,
-				     <0 154 4>, <0 155 4>,
-				     <0 156 4>, <0 157 4>,
-				     <0 158 4>, <0 159 4>,
-				     <0 160 4>, <0 161 4>,
-				     <0 162 4>, <0 163 4>,
-				     <0 164 4>, <0 165 4>,
-				     <0 166 4>, <0 167 4>,
-				     <0 168 4>, <0 169 4>,
-				     <0 170 4>, <0 171 4>,
-				     <0 172 4>, <0 173 4>,
-				     <0 174 4>, <0 175 4>,
-				     <0 176 4>, <0 177 4>,
-				     <0 178 4>, <0 179 4>,
-				     <0 180 4>, <0 181 4>,
-				     <0 182 4>, <0 183 4>,
-				     <0 184 4>, <0 185 4>,
-				     <0 186 4>, <0 187 4>,
-				     <0 188 4>, <0 189 4>,
-				     <0 190 4>, <0 191 4>,
-				     <0 192 4>, <0 193 4>,
-				     <0 194 4>, <0 195 4>,
-				     <0 196 4>, <0 197 4>,
-				     <0 198 4>, <0 199 4>,
-				     <0 200 4>, <0 201 4>,
-				     <0 202 4>, <0 203 4>,
-				     <0 204 4>, <0 205 4>,
-				     <0 206 4>, <0 207 4>,
-				     <0 208 4>, <0 209 4>;
-			mmu-masters = <&fsl_mc 0x300 0>;
-		};
-
-		dspi: dspi@2100000 {
-			status = "disabled";
-			compatible = "fsl,ls2080a-dspi", "fsl,ls2085a-dspi";
-			#address-cells = <1>;
-			#size-cells = <0>;
-			reg = <0x0 0x2100000 0x0 0x10000>;
-			interrupts = <0 26 0x4>; /* Level high type */
-			clocks = <&clockgen 4 3>;
-			clock-names = "dspi";
-			spi-num-chipselects = <5>;
-			bus-num = <0>;
-		};
-
-		esdhc: esdhc@2140000 {
-			status = "disabled";
-			compatible = "fsl,ls2080a-esdhc", "fsl,esdhc";
-			reg = <0x0 0x2140000 0x0 0x10000>;
-			interrupts = <0 28 0x4>; /* Level high type */
-			clock-frequency = <0>;	/* Updated by bootloader */
-			voltage-ranges = <1800 1800 3300 3300>;
-			sdhci,auto-cmd12;
-			little-endian;
-			bus-width = <4>;
-		};
-
-		gpio0: gpio@2300000 {
-			compatible = "fsl,ls2080a-gpio", "fsl,qoriq-gpio";
-			reg = <0x0 0x2300000 0x0 0x10000>;
-			interrupts = <0 36 0x4>; /* Level high type */
-			gpio-controller;
-			little-endian;
-			#gpio-cells = <2>;
-			interrupt-controller;
-			#interrupt-cells = <2>;
-		};
-
-		gpio1: gpio@2310000 {
-			compatible = "fsl,ls2080a-gpio", "fsl,qoriq-gpio";
-			reg = <0x0 0x2310000 0x0 0x10000>;
-			interrupts = <0 36 0x4>; /* Level high type */
-			gpio-controller;
-			little-endian;
-			#gpio-cells = <2>;
-			interrupt-controller;
-			#interrupt-cells = <2>;
-		};
-
-		gpio2: gpio@2320000 {
-			compatible = "fsl,ls2080a-gpio", "fsl,qoriq-gpio";
-			reg = <0x0 0x2320000 0x0 0x10000>;
-			interrupts = <0 37 0x4>; /* Level high type */
-			gpio-controller;
-			little-endian;
-			#gpio-cells = <2>;
-			interrupt-controller;
-			#interrupt-cells = <2>;
-		};
-
-		gpio3: gpio@2330000 {
-			compatible = "fsl,ls2080a-gpio", "fsl,qoriq-gpio";
-			reg = <0x0 0x2330000 0x0 0x10000>;
-			interrupts = <0 37 0x4>; /* Level high type */
-			gpio-controller;
-			little-endian;
-			#gpio-cells = <2>;
-			interrupt-controller;
-			#interrupt-cells = <2>;
-		};
-
-		i2c0: i2c@2000000 {
-			status = "disabled";
-			compatible = "fsl,vf610-i2c";
-			#address-cells = <1>;
-			#size-cells = <0>;
-			reg = <0x0 0x2000000 0x0 0x10000>;
-			interrupts = <0 34 0x4>; /* Level high type */
-			clock-names = "i2c";
-			clocks = <&clockgen 4 3>;
-		};
-
-		i2c1: i2c@2010000 {
-			status = "disabled";
-			compatible = "fsl,vf610-i2c";
-			#address-cells = <1>;
-			#size-cells = <0>;
-			reg = <0x0 0x2010000 0x0 0x10000>;
-			interrupts = <0 34 0x4>; /* Level high type */
-			clock-names = "i2c";
-			clocks = <&clockgen 4 3>;
-		};
-
-		i2c2: i2c@2020000 {
-			status = "disabled";
-			compatible = "fsl,vf610-i2c";
-			#address-cells = <1>;
-			#size-cells = <0>;
-			reg = <0x0 0x2020000 0x0 0x10000>;
-			interrupts = <0 35 0x4>; /* Level high type */
-			clock-names = "i2c";
-			clocks = <&clockgen 4 3>;
-		};
-
-		i2c3: i2c@2030000 {
-			status = "disabled";
-			compatible = "fsl,vf610-i2c";
-			#address-cells = <1>;
-			#size-cells = <0>;
-			reg = <0x0 0x2030000 0x0 0x10000>;
-			interrupts = <0 35 0x4>; /* Level high type */
-			clock-names = "i2c";
-			clocks = <&clockgen 4 3>;
-		};
-=======
 	cluster0_l2: l2-cache0 {
 		compatible = "cache";
 	};
->>>>>>> 24b8d41d
 
 	cluster1_l2: l2-cache1 {
 		compatible = "cache";
@@ -565,179 +104,6 @@
 		compatible = "cache";
 	};
 
-<<<<<<< HEAD
-		qspi: quadspi@20c0000 {
-			status = "disabled";
-			compatible = "fsl,ls2080a-qspi", "fsl,ls1021a-qspi";
-			#address-cells = <1>;
-			#size-cells = <0>;
-			reg = <0x0 0x20c0000 0x0 0x10000>,
-			      <0x0 0x20000000 0x0 0x10000000>;
-			reg-names = "QuadSPI", "QuadSPI-memory";
-			interrupts = <0 25 0x4>; /* Level high type */
-			clocks = <&clockgen 4 3>, <&clockgen 4 3>;
-			clock-names = "qspi_en", "qspi";
-		};
-
-		pcie@3400000 {
-			compatible = "fsl,ls2080a-pcie", "fsl,ls2085a-pcie",
-				     "snps,dw-pcie";
-			reg = <0x00 0x03400000 0x0 0x00100000   /* controller registers */
-			       0x10 0x00000000 0x0 0x00002000>; /* configuration space */
-			reg-names = "regs", "config";
-			interrupts = <0 108 0x4>; /* Level high type */
-			interrupt-names = "intr";
-			#address-cells = <3>;
-			#size-cells = <2>;
-			device_type = "pci";
-			dma-coherent;
-			num-lanes = <4>;
-			bus-range = <0x0 0xff>;
-			ranges = <0x81000000 0x0 0x00000000 0x10 0x00010000 0x0 0x00010000   /* downstream I/O */
-				  0x82000000 0x0 0x40000000 0x10 0x40000000 0x0 0x40000000>; /* non-prefetchable memory */
-			msi-parent = <&its>;
-			#interrupt-cells = <1>;
-			interrupt-map-mask = <0 0 0 7>;
-			interrupt-map = <0000 0 0 1 &gic 0 0 0 109 4>,
-					<0000 0 0 2 &gic 0 0 0 110 4>,
-					<0000 0 0 3 &gic 0 0 0 111 4>,
-					<0000 0 0 4 &gic 0 0 0 112 4>;
-		};
-
-		pcie@3500000 {
-			compatible = "fsl,ls2080a-pcie", "fsl,ls2085a-pcie",
-				     "snps,dw-pcie";
-			reg = <0x00 0x03500000 0x0 0x00100000   /* controller registers */
-			       0x12 0x00000000 0x0 0x00002000>; /* configuration space */
-			reg-names = "regs", "config";
-			interrupts = <0 113 0x4>; /* Level high type */
-			interrupt-names = "intr";
-			#address-cells = <3>;
-			#size-cells = <2>;
-			device_type = "pci";
-			dma-coherent;
-			num-lanes = <4>;
-			bus-range = <0x0 0xff>;
-			ranges = <0x81000000 0x0 0x00000000 0x12 0x00010000 0x0 0x00010000   /* downstream I/O */
-				  0x82000000 0x0 0x40000000 0x12 0x40000000 0x0 0x40000000>; /* non-prefetchable memory */
-			msi-parent = <&its>;
-			#interrupt-cells = <1>;
-			interrupt-map-mask = <0 0 0 7>;
-			interrupt-map = <0000 0 0 1 &gic 0 0 0 114 4>,
-					<0000 0 0 2 &gic 0 0 0 115 4>,
-					<0000 0 0 3 &gic 0 0 0 116 4>,
-					<0000 0 0 4 &gic 0 0 0 117 4>;
-		};
-
-		pcie@3600000 {
-			compatible = "fsl,ls2080a-pcie", "fsl,ls2085a-pcie",
-				     "snps,dw-pcie";
-			reg = <0x00 0x03600000 0x0 0x00100000   /* controller registers */
-			       0x14 0x00000000 0x0 0x00002000>; /* configuration space */
-			reg-names = "regs", "config";
-			interrupts = <0 118 0x4>; /* Level high type */
-			interrupt-names = "intr";
-			#address-cells = <3>;
-			#size-cells = <2>;
-			device_type = "pci";
-			dma-coherent;
-			num-lanes = <8>;
-			bus-range = <0x0 0xff>;
-			ranges = <0x81000000 0x0 0x00000000 0x14 0x00010000 0x0 0x00010000   /* downstream I/O */
-				  0x82000000 0x0 0x40000000 0x14 0x40000000 0x0 0x40000000>; /* non-prefetchable memory */
-			msi-parent = <&its>;
-			#interrupt-cells = <1>;
-			interrupt-map-mask = <0 0 0 7>;
-			interrupt-map = <0000 0 0 1 &gic 0 0 0 119 4>,
-					<0000 0 0 2 &gic 0 0 0 120 4>,
-					<0000 0 0 3 &gic 0 0 0 121 4>,
-					<0000 0 0 4 &gic 0 0 0 122 4>;
-		};
-
-		pcie@3700000 {
-			compatible = "fsl,ls2080a-pcie", "fsl,ls2085a-pcie",
-				     "snps,dw-pcie";
-			reg = <0x00 0x03700000 0x0 0x00100000   /* controller registers */
-			       0x16 0x00000000 0x0 0x00002000>; /* configuration space */
-			reg-names = "regs", "config";
-			interrupts = <0 123 0x4>; /* Level high type */
-			interrupt-names = "intr";
-			#address-cells = <3>;
-			#size-cells = <2>;
-			device_type = "pci";
-			dma-coherent;
-			num-lanes = <4>;
-			bus-range = <0x0 0xff>;
-			ranges = <0x81000000 0x0 0x00000000 0x16 0x00010000 0x0 0x00010000   /* downstream I/O */
-				  0x82000000 0x0 0x40000000 0x16 0x40000000 0x0 0x40000000>; /* non-prefetchable memory */
-			msi-parent = <&its>;
-			#interrupt-cells = <1>;
-			interrupt-map-mask = <0 0 0 7>;
-			interrupt-map = <0000 0 0 1 &gic 0 0 0 124 4>,
-					<0000 0 0 2 &gic 0 0 0 125 4>,
-					<0000 0 0 3 &gic 0 0 0 126 4>,
-					<0000 0 0 4 &gic 0 0 0 127 4>;
-		};
-
-		sata0: sata@3200000 {
-			status = "disabled";
-			compatible = "fsl,ls2080a-ahci";
-			reg = <0x0 0x3200000 0x0 0x10000>;
-			interrupts = <0 133 0x4>; /* Level high type */
-			clocks = <&clockgen 4 3>;
-			dma-coherent;
-		};
-
-		sata1: sata@3210000 {
-			status = "disabled";
-			compatible = "fsl,ls2080a-ahci";
-			reg = <0x0 0x3210000 0x0 0x10000>;
-			interrupts = <0 136 0x4>; /* Level high type */
-			clocks = <&clockgen 4 3>;
-			dma-coherent;
-		};
-
-		usb0: usb3@3100000 {
-			status = "disabled";
-			compatible = "snps,dwc3";
-			reg = <0x0 0x3100000 0x0 0x10000>;
-			interrupts = <0 80 0x4>; /* Level high type */
-			dr_mode = "host";
-			snps,quirk-frame-length-adjustment = <0x20>;
-			snps,dis_rxdet_inp3_quirk;
-		};
-
-		usb1: usb3@3110000 {
-			status = "disabled";
-			compatible = "snps,dwc3";
-			reg = <0x0 0x3110000 0x0 0x10000>;
-			interrupts = <0 81 0x4>; /* Level high type */
-			dr_mode = "host";
-			snps,quirk-frame-length-adjustment = <0x20>;
-			snps,dis_rxdet_inp3_quirk;
-		};
-
-		ccn@4000000 {
-			compatible = "arm,ccn-504";
-			reg = <0x0 0x04000000 0x0 0x01000000>;
-			interrupts = <0 12 4>;
-		};
-	};
-
-	ddr1: memory-controller@1080000 {
-		compatible = "fsl,qoriq-memory-controller";
-		reg = <0x0 0x1080000 0x0 0x1000>;
-		interrupts = <0 17 0x4>;
-		little-endian;
-	};
-
-	ddr2: memory-controller@1090000 {
-		compatible = "fsl,qoriq-memory-controller";
-		reg = <0x0 0x1090000 0x0 0x1000>;
-		interrupts = <0 18 0x4>;
-		little-endian;
-	};
-=======
 	cluster3_l2: l2-cache3 {
 		compatible = "cache";
 	};
@@ -782,5 +148,4 @@
 
 	ranges = <0x81000000 0x0 0x00000000 0x16 0x00010000 0x0 0x00010000   /* downstream I/O */
 		  0x82000000 0x0 0x40000000 0x16 0x40000000 0x0 0x40000000>; /* non-prefetchable memory */
->>>>>>> 24b8d41d
 };