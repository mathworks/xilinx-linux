// SPDX-License-Identifier: (GPL-2.0+ OR MIT)
/*
 * Copyright (C) 2016 Marvell Technology Group Ltd.
 *
 * Device Tree file for Marvell Armada AP806.
 */

#include "armada-ap806.dtsi"

/ {
	model = "Marvell Armada AP806 Quad";
	compatible = "marvell,armada-ap806-quad", "marvell,armada-ap806";

	cpus {
		#address-cells = <1>;
		#size-cells = <0>;

		cpu0: cpu@0 {
			device_type = "cpu";
			compatible = "arm,cortex-a72";
			reg = <0x000>;
			enable-method = "psci";
			#cooling-cells = <2>;
			clocks = <&cpu_clk 0>;
			i-cache-size = <0xc000>;
			i-cache-line-size = <64>;
			i-cache-sets = <256>;
			d-cache-size = <0x8000>;
			d-cache-line-size = <64>;
			d-cache-sets = <256>;
			next-level-cache = <&l2_0>;
		};
		cpu1: cpu@1 {
			device_type = "cpu";
			compatible = "arm,cortex-a72";
			reg = <0x001>;
			enable-method = "psci";
			#cooling-cells = <2>;
			clocks = <&cpu_clk 0>;
			i-cache-size = <0xc000>;
			i-cache-line-size = <64>;
			i-cache-sets = <256>;
			d-cache-size = <0x8000>;
			d-cache-line-size = <64>;
			d-cache-sets = <256>;
			next-level-cache = <&l2_0>;
		};
		cpu2: cpu@100 {
			device_type = "cpu";
			compatible = "arm,cortex-a72";
			reg = <0x100>;
			enable-method = "psci";
			#cooling-cells = <2>;
			clocks = <&cpu_clk 1>;
			i-cache-size = <0xc000>;
			i-cache-line-size = <64>;
			i-cache-sets = <256>;
			d-cache-size = <0x8000>;
			d-cache-line-size = <64>;
			d-cache-sets = <256>;
			next-level-cache = <&l2_1>;
		};
		cpu3: cpu@101 {
			device_type = "cpu";
			compatible = "arm,cortex-a72";
			reg = <0x101>;
			enable-method = "psci";
			#cooling-cells = <2>;
			clocks = <&cpu_clk 1>;
			i-cache-size = <0xc000>;
			i-cache-line-size = <64>;
			i-cache-sets = <256>;
			d-cache-size = <0x8000>;
			d-cache-line-size = <64>;
			d-cache-sets = <256>;
			next-level-cache = <&l2_1>;
		};
<<<<<<< HEAD
=======

		l2_0: l2-cache0 {
			compatible = "cache";
			cache-size = <0x80000>;
			cache-line-size = <64>;
			cache-sets = <512>;
		};

		l2_1: l2-cache1 {
			compatible = "cache";
			cache-size = <0x80000>;
			cache-line-size = <64>;
			cache-sets = <512>;
		};
>>>>>>> 24b8d41d
	};
};<|MERGE_RESOLUTION|>--- conflicted
+++ resolved
@@ -75,8 +75,6 @@
 			d-cache-sets = <256>;
 			next-level-cache = <&l2_1>;
 		};
-<<<<<<< HEAD
-=======
 
 		l2_0: l2-cache0 {
 			compatible = "cache";
@@ -91,6 +89,5 @@
 			cache-line-size = <64>;
 			cache-sets = <512>;
 		};
->>>>>>> 24b8d41d
 	};
 };