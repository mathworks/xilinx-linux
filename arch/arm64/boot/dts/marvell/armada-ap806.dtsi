// SPDX-License-Identifier: (GPL-2.0+ OR MIT)
/*
 * Copyright (C) 2016 Marvell Technology Group Ltd.
 *
 * Device Tree file for Marvell Armada AP806.
 */

#define AP_NAME		ap806
#include "armada-ap80x.dtsi"

/ {
	model = "Marvell Armada AP806";
	compatible = "marvell,armada-ap806";
};

<<<<<<< HEAD
	aliases {
		serial0 = &uart0;
		serial1 = &uart1;
	};

	psci {
		compatible = "arm,psci-0.2";
		method = "smc";
=======
&ap_syscon0 {
	ap_clk: clock {
		compatible = "marvell,ap806-clock";
		#clock-cells = <1>;
>>>>>>> 24b8d41d
	};
};

<<<<<<< HEAD
	ap806 {
		#address-cells = <2>;
		#size-cells = <2>;
		compatible = "simple-bus";
		interrupt-parent = <&gic>;
		ranges;

		config-space {
			#address-cells = <1>;
			#size-cells = <1>;
			compatible = "simple-bus";
			ranges = <0x0 0x0 0xf0000000 0x1000000>;

			gic: interrupt-controller@210000 {
				compatible = "arm,gic-400";
				#interrupt-cells = <3>;
				#address-cells = <1>;
				#size-cells = <1>;
				ranges;
				interrupt-controller;
				interrupts = <GIC_PPI 9 (GIC_CPU_MASK_SIMPLE(4) | IRQ_TYPE_LEVEL_HIGH)>;
				reg = <0x210000 0x10000>,
				      <0x220000 0x20000>,
				      <0x240000 0x20000>,
				      <0x260000 0x20000>;

				gic_v2m0: v2m@280000 {
					compatible = "arm,gic-v2m-frame";
					msi-controller;
					reg = <0x280000 0x1000>;
					arm,msi-base-spi = <160>;
					arm,msi-num-spis = <32>;
				};
				gic_v2m1: v2m@290000 {
					compatible = "arm,gic-v2m-frame";
					msi-controller;
					reg = <0x290000 0x1000>;
					arm,msi-base-spi = <192>;
					arm,msi-num-spis = <32>;
				};
				gic_v2m2: v2m@2a0000 {
					compatible = "arm,gic-v2m-frame";
					msi-controller;
					reg = <0x2a0000 0x1000>;
					arm,msi-base-spi = <224>;
					arm,msi-num-spis = <32>;
				};
				gic_v2m3: v2m@2b0000 {
					compatible = "arm,gic-v2m-frame";
					msi-controller;
					reg = <0x2b0000 0x1000>;
					arm,msi-base-spi = <256>;
					arm,msi-num-spis = <32>;
				};
			};

			timer {
				compatible = "arm,armv8-timer";
				interrupts = <GIC_PPI 13 (GIC_CPU_MASK_SIMPLE(4) | IRQ_TYPE_LEVEL_LOW)>,
					     <GIC_PPI 14 (GIC_CPU_MASK_SIMPLE(4) | IRQ_TYPE_LEVEL_LOW)>,
					     <GIC_PPI 11 (GIC_CPU_MASK_SIMPLE(4) | IRQ_TYPE_LEVEL_LOW)>,
					     <GIC_PPI 10 (GIC_CPU_MASK_SIMPLE(4) | IRQ_TYPE_LEVEL_LOW)>;
			};

			pmu {
				compatible = "arm,cortex-a72-pmu";
				interrupt-parent = <&pic>;
				interrupts = <17>;
			};

			odmi: odmi@300000 {
				compatible = "marvell,odmi-controller";
				interrupt-controller;
				msi-controller;
				marvell,odmi-frames = <4>;
				reg = <0x300000 0x4000>,
				      <0x304000 0x4000>,
				      <0x308000 0x4000>,
				      <0x30C000 0x4000>;
				marvell,spi-base = <128>, <136>, <144>, <152>;
			};

			pic: interrupt-controller@3f0100 {
				compatible = "marvell,armada-8k-pic";
				reg = <0x3f0100 0x10>;
				#interrupt-cells = <1>;
				interrupt-controller;
				interrupts = <GIC_PPI 15 IRQ_TYPE_LEVEL_HIGH>;
			};

			xor@400000 {
				compatible = "marvell,armada-7k-xor", "marvell,xor-v2";
				reg = <0x400000 0x1000>,
				      <0x410000 0x1000>;
				msi-parent = <&gic_v2m0>;
				dma-coherent;
			};

			xor@420000 {
				compatible = "marvell,armada-7k-xor", "marvell,xor-v2";
				reg = <0x420000 0x1000>,
				      <0x430000 0x1000>;
				msi-parent = <&gic_v2m0>;
				dma-coherent;
			};

			xor@440000 {
				compatible = "marvell,armada-7k-xor", "marvell,xor-v2";
				reg = <0x440000 0x1000>,
				      <0x450000 0x1000>;
				msi-parent = <&gic_v2m0>;
				dma-coherent;
			};

			xor@460000 {
				compatible = "marvell,armada-7k-xor", "marvell,xor-v2";
				reg = <0x460000 0x1000>,
				      <0x470000 0x1000>;
				msi-parent = <&gic_v2m0>;
				dma-coherent;
			};

			spi0: spi@510600 {
				compatible = "marvell,armada-380-spi";
				reg = <0x510600 0x50>;
				#address-cells = <1>;
				#size-cells = <0>;
				cell-index = <0>;
				interrupts = <GIC_SPI 21 IRQ_TYPE_LEVEL_HIGH>;
				clocks = <&ap_syscon 3>;
				status = "disabled";
			};

			i2c0: i2c@511000 {
				compatible = "marvell,mv78230-i2c";
				reg = <0x511000 0x20>;
				#address-cells = <1>;
				#size-cells = <0>;
				interrupts = <GIC_SPI 20 IRQ_TYPE_LEVEL_HIGH>;
				timeout-ms = <1000>;
				clocks = <&ap_syscon 3>;
				status = "disabled";
			};

			uart0: serial@512000 {
				compatible = "snps,dw-apb-uart";
				reg = <0x512000 0x100>;
				reg-shift = <2>;
				interrupts = <GIC_SPI 19 IRQ_TYPE_LEVEL_HIGH>;
				reg-io-width = <1>;
				clocks = <&ap_syscon 3>;
				status = "disabled";
			};

			uart1: serial@512100 {
				compatible = "snps,dw-apb-uart";
				reg = <0x512100 0x100>;
				reg-shift = <2>;
				interrupts = <GIC_SPI 29 IRQ_TYPE_LEVEL_HIGH>;
				reg-io-width = <1>;
				clocks = <&ap_syscon 3>;
				status = "disabled";

			};

			ap_syscon: system-controller@6f4000 {
				compatible = "marvell,ap806-system-controller",
					     "syscon";
				#clock-cells = <1>;
				clock-output-names = "ap-cpu-cluster-0",
						     "ap-cpu-cluster-1",
						     "ap-fixed", "ap-mss";
				reg = <0x6f4000 0x1000>;
			};
		};
=======
&ap_syscon1 {
	cpu_clk: clock-cpu@278 {
		compatible = "marvell,ap806-cpu-clock";
		clocks = <&ap_clk 0>, <&ap_clk 1>;
		#clock-cells = <1>;
		reg = <0x278 0xa30>;
>>>>>>> 24b8d41d
	};
};<|MERGE_RESOLUTION|>--- conflicted
+++ resolved
@@ -13,207 +13,18 @@
 	compatible = "marvell,armada-ap806";
 };
 
-<<<<<<< HEAD
-	aliases {
-		serial0 = &uart0;
-		serial1 = &uart1;
-	};
-
-	psci {
-		compatible = "arm,psci-0.2";
-		method = "smc";
-=======
 &ap_syscon0 {
 	ap_clk: clock {
 		compatible = "marvell,ap806-clock";
 		#clock-cells = <1>;
->>>>>>> 24b8d41d
 	};
 };
 
-<<<<<<< HEAD
-	ap806 {
-		#address-cells = <2>;
-		#size-cells = <2>;
-		compatible = "simple-bus";
-		interrupt-parent = <&gic>;
-		ranges;
-
-		config-space {
-			#address-cells = <1>;
-			#size-cells = <1>;
-			compatible = "simple-bus";
-			ranges = <0x0 0x0 0xf0000000 0x1000000>;
-
-			gic: interrupt-controller@210000 {
-				compatible = "arm,gic-400";
-				#interrupt-cells = <3>;
-				#address-cells = <1>;
-				#size-cells = <1>;
-				ranges;
-				interrupt-controller;
-				interrupts = <GIC_PPI 9 (GIC_CPU_MASK_SIMPLE(4) | IRQ_TYPE_LEVEL_HIGH)>;
-				reg = <0x210000 0x10000>,
-				      <0x220000 0x20000>,
-				      <0x240000 0x20000>,
-				      <0x260000 0x20000>;
-
-				gic_v2m0: v2m@280000 {
-					compatible = "arm,gic-v2m-frame";
-					msi-controller;
-					reg = <0x280000 0x1000>;
-					arm,msi-base-spi = <160>;
-					arm,msi-num-spis = <32>;
-				};
-				gic_v2m1: v2m@290000 {
-					compatible = "arm,gic-v2m-frame";
-					msi-controller;
-					reg = <0x290000 0x1000>;
-					arm,msi-base-spi = <192>;
-					arm,msi-num-spis = <32>;
-				};
-				gic_v2m2: v2m@2a0000 {
-					compatible = "arm,gic-v2m-frame";
-					msi-controller;
-					reg = <0x2a0000 0x1000>;
-					arm,msi-base-spi = <224>;
-					arm,msi-num-spis = <32>;
-				};
-				gic_v2m3: v2m@2b0000 {
-					compatible = "arm,gic-v2m-frame";
-					msi-controller;
-					reg = <0x2b0000 0x1000>;
-					arm,msi-base-spi = <256>;
-					arm,msi-num-spis = <32>;
-				};
-			};
-
-			timer {
-				compatible = "arm,armv8-timer";
-				interrupts = <GIC_PPI 13 (GIC_CPU_MASK_SIMPLE(4) | IRQ_TYPE_LEVEL_LOW)>,
-					     <GIC_PPI 14 (GIC_CPU_MASK_SIMPLE(4) | IRQ_TYPE_LEVEL_LOW)>,
-					     <GIC_PPI 11 (GIC_CPU_MASK_SIMPLE(4) | IRQ_TYPE_LEVEL_LOW)>,
-					     <GIC_PPI 10 (GIC_CPU_MASK_SIMPLE(4) | IRQ_TYPE_LEVEL_LOW)>;
-			};
-
-			pmu {
-				compatible = "arm,cortex-a72-pmu";
-				interrupt-parent = <&pic>;
-				interrupts = <17>;
-			};
-
-			odmi: odmi@300000 {
-				compatible = "marvell,odmi-controller";
-				interrupt-controller;
-				msi-controller;
-				marvell,odmi-frames = <4>;
-				reg = <0x300000 0x4000>,
-				      <0x304000 0x4000>,
-				      <0x308000 0x4000>,
-				      <0x30C000 0x4000>;
-				marvell,spi-base = <128>, <136>, <144>, <152>;
-			};
-
-			pic: interrupt-controller@3f0100 {
-				compatible = "marvell,armada-8k-pic";
-				reg = <0x3f0100 0x10>;
-				#interrupt-cells = <1>;
-				interrupt-controller;
-				interrupts = <GIC_PPI 15 IRQ_TYPE_LEVEL_HIGH>;
-			};
-
-			xor@400000 {
-				compatible = "marvell,armada-7k-xor", "marvell,xor-v2";
-				reg = <0x400000 0x1000>,
-				      <0x410000 0x1000>;
-				msi-parent = <&gic_v2m0>;
-				dma-coherent;
-			};
-
-			xor@420000 {
-				compatible = "marvell,armada-7k-xor", "marvell,xor-v2";
-				reg = <0x420000 0x1000>,
-				      <0x430000 0x1000>;
-				msi-parent = <&gic_v2m0>;
-				dma-coherent;
-			};
-
-			xor@440000 {
-				compatible = "marvell,armada-7k-xor", "marvell,xor-v2";
-				reg = <0x440000 0x1000>,
-				      <0x450000 0x1000>;
-				msi-parent = <&gic_v2m0>;
-				dma-coherent;
-			};
-
-			xor@460000 {
-				compatible = "marvell,armada-7k-xor", "marvell,xor-v2";
-				reg = <0x460000 0x1000>,
-				      <0x470000 0x1000>;
-				msi-parent = <&gic_v2m0>;
-				dma-coherent;
-			};
-
-			spi0: spi@510600 {
-				compatible = "marvell,armada-380-spi";
-				reg = <0x510600 0x50>;
-				#address-cells = <1>;
-				#size-cells = <0>;
-				cell-index = <0>;
-				interrupts = <GIC_SPI 21 IRQ_TYPE_LEVEL_HIGH>;
-				clocks = <&ap_syscon 3>;
-				status = "disabled";
-			};
-
-			i2c0: i2c@511000 {
-				compatible = "marvell,mv78230-i2c";
-				reg = <0x511000 0x20>;
-				#address-cells = <1>;
-				#size-cells = <0>;
-				interrupts = <GIC_SPI 20 IRQ_TYPE_LEVEL_HIGH>;
-				timeout-ms = <1000>;
-				clocks = <&ap_syscon 3>;
-				status = "disabled";
-			};
-
-			uart0: serial@512000 {
-				compatible = "snps,dw-apb-uart";
-				reg = <0x512000 0x100>;
-				reg-shift = <2>;
-				interrupts = <GIC_SPI 19 IRQ_TYPE_LEVEL_HIGH>;
-				reg-io-width = <1>;
-				clocks = <&ap_syscon 3>;
-				status = "disabled";
-			};
-
-			uart1: serial@512100 {
-				compatible = "snps,dw-apb-uart";
-				reg = <0x512100 0x100>;
-				reg-shift = <2>;
-				interrupts = <GIC_SPI 29 IRQ_TYPE_LEVEL_HIGH>;
-				reg-io-width = <1>;
-				clocks = <&ap_syscon 3>;
-				status = "disabled";
-
-			};
-
-			ap_syscon: system-controller@6f4000 {
-				compatible = "marvell,ap806-system-controller",
-					     "syscon";
-				#clock-cells = <1>;
-				clock-output-names = "ap-cpu-cluster-0",
-						     "ap-cpu-cluster-1",
-						     "ap-fixed", "ap-mss";
-				reg = <0x6f4000 0x1000>;
-			};
-		};
-=======
 &ap_syscon1 {
 	cpu_clk: clock-cpu@278 {
 		compatible = "marvell,ap806-cpu-clock";
 		clocks = <&ap_clk 0>, <&ap_clk 1>;
 		#clock-cells = <1>;
 		reg = <0x278 0xa30>;
->>>>>>> 24b8d41d
 	};
 };