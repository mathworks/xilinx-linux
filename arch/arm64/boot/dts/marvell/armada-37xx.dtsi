--- conflicted
+++ resolved
@@ -349,44 +349,6 @@
 				status = "disabled";
 			};
 
-<<<<<<< HEAD
-			nb_periph_clk: nb-periph-clk@13000 {
-				compatible = "marvell,armada-3700-periph-clock-nb";
-				reg = <0x13000 0x100>;
-				clocks = <&tbg 0>, <&tbg 1>, <&tbg 2>,
-				<&tbg 3>, <&xtalclk>;
-				#clock-cells = <1>;
-			};
-
-			sb_periph_clk: sb-periph-clk@18000 {
-				compatible = "marvell,armada-3700-periph-clock-sb";
-				reg = <0x18000 0x100>;
-				clocks = <&tbg 0>, <&tbg 1>, <&tbg 2>,
-				<&tbg 3>, <&xtalclk>;
-				#clock-cells = <1>;
-			};
-
-			tbg: tbg@13200 {
-				compatible = "marvell,armada-3700-tbg-clock";
-				reg = <0x13200 0x100>;
-				clocks = <&xtalclk>;
-				#clock-cells = <1>;
-			};
-
-			gpio1: gpio@13800 {
-				compatible = "marvell,mvebu-gpio-3700",
-				"syscon", "simple-mfd";
-				reg = <0x13800 0x500>;
-
-				xtalclk: xtal-clk {
-					compatible = "marvell,armada-3700-xtal-clock";
-					clock-output-names = "xtal";
-					#clock-cells = <0>;
-				};
-			};
-
-=======
->>>>>>> 24b8d41d
 			usb3: usb@58000 {
 				compatible = "marvell,armada3700-xhci",
 				"generic-xhci";
@@ -399,12 +361,6 @@
 				status = "disabled";
 			};
 
-<<<<<<< HEAD
-			xor@60900 {
-				compatible = "marvell,armada-3700-xor";
-				reg = <0x60900 0x100
-				       0x60b00 0x100>;
-=======
 			usb2_utmi_otg_phy: phy@5d000 {
 				compatible = "marvell,a3700-utmi-otg-phy";
 				reg = <0x5d000 0x800>;
@@ -445,7 +401,6 @@
 				compatible = "marvell,armada-3700-xor";
 				reg = <0x60900 0x100>,
 				      <0x60b00 0x100>;
->>>>>>> 24b8d41d
 
 				xor10 {
 					interrupts = <GIC_SPI 47 IRQ_TYPE_LEVEL_HIGH>;
@@ -455,8 +410,6 @@
 				};
 			};
 
-<<<<<<< HEAD
-=======
 			crypto: crypto@90000 {
 				compatible = "inside-secure,safexcel-eip97ies";
 				reg = <0x90000 0x20000>;
@@ -500,7 +453,6 @@
 				status = "disabled";
 			};
 
->>>>>>> 24b8d41d
 			sata: sata@e0000 {
 				compatible = "marvell,armada-3700-ahci";
 				reg = <0xe0000 0x178>;
@@ -548,30 +500,5 @@
 				#interrupt-cells = <1>;
 			};
 		};
-
-		pcie0: pcie@d0070000 {
-			compatible = "marvell,armada-3700-pcie";
-			device_type = "pci";
-			status = "disabled";
-			reg = <0 0xd0070000 0 0x20000>;
-			#address-cells = <3>;
-			#size-cells = <2>;
-			bus-range = <0x00 0xff>;
-			interrupts = <GIC_SPI 29 IRQ_TYPE_LEVEL_HIGH>;
-			#interrupt-cells = <1>;
-			msi-parent = <&pcie0>;
-			msi-controller;
-			ranges = <0x82000000 0 0xe8000000   0 0xe8000000 0 0x1000000 /* Port 0 MEM */
-				  0x81000000 0 0xe9000000   0 0xe9000000 0 0x10000>; /* Port 0 IO*/
-			interrupt-map-mask = <0 0 0 7>;
-			interrupt-map = <0 0 0 1 &pcie_intc 0>,
-					<0 0 0 2 &pcie_intc 1>,
-					<0 0 0 3 &pcie_intc 2>,
-					<0 0 0 4 &pcie_intc 3>;
-			pcie_intc: interrupt-controller {
-				interrupt-controller;
-				#interrupt-cells = <1>;
-			};
-		};
 	};
 };