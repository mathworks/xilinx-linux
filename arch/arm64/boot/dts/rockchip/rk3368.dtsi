--- conflicted
+++ resolved
@@ -428,26 +428,18 @@
 				map0 {
 					trip = <&cpu_alert0>;
 					cooling-device =
-<<<<<<< HEAD
-					<&cpu_b0 THERMAL_NO_LIMIT THERMAL_NO_LIMIT>;
-=======
 					<&cpu_b0 THERMAL_NO_LIMIT THERMAL_NO_LIMIT>,
 					<&cpu_b1 THERMAL_NO_LIMIT THERMAL_NO_LIMIT>,
 					<&cpu_b2 THERMAL_NO_LIMIT THERMAL_NO_LIMIT>,
 					<&cpu_b3 THERMAL_NO_LIMIT THERMAL_NO_LIMIT>;
->>>>>>> 24b8d41d
 				};
 				map1 {
 					trip = <&cpu_alert1>;
 					cooling-device =
-<<<<<<< HEAD
-					<&cpu_l0 THERMAL_NO_LIMIT THERMAL_NO_LIMIT>;
-=======
 					<&cpu_l0 THERMAL_NO_LIMIT THERMAL_NO_LIMIT>,
 					<&cpu_l1 THERMAL_NO_LIMIT THERMAL_NO_LIMIT>,
 					<&cpu_l2 THERMAL_NO_LIMIT THERMAL_NO_LIMIT>,
 					<&cpu_l3 THERMAL_NO_LIMIT THERMAL_NO_LIMIT>;
->>>>>>> 24b8d41d
 				};
 			};
 		};
@@ -475,14 +467,10 @@
 				map0 {
 					trip = <&gpu_alert0>;
 					cooling-device =
-<<<<<<< HEAD
-					<&cpu_b0 THERMAL_NO_LIMIT THERMAL_NO_LIMIT>;
-=======
 					<&cpu_b0 THERMAL_NO_LIMIT THERMAL_NO_LIMIT>,
 					<&cpu_b1 THERMAL_NO_LIMIT THERMAL_NO_LIMIT>,
 					<&cpu_b2 THERMAL_NO_LIMIT THERMAL_NO_LIMIT>,
 					<&cpu_b3 THERMAL_NO_LIMIT THERMAL_NO_LIMIT>;
->>>>>>> 24b8d41d
 				};
 			};
 		};
@@ -635,10 +623,7 @@
 		clocks = <&cru PCLK_MAILBOX>;
 		clock-names = "pclk_mailbox";
 		#mbox-cells = <1>;
-<<<<<<< HEAD
-=======
-		status = "disabled";
->>>>>>> 24b8d41d
+		status = "disabled";
 	};
 
 	pmugrf: syscon@ff738000 {
@@ -1162,21 +1147,12 @@
 		};
 
 		tsadc {
-<<<<<<< HEAD
-			otp_gpio: otp-gpio {
-				rockchip,pins = <0 3 RK_FUNC_GPIO &pcfg_pull_none>;
-			};
-
-			otp_out: otp-out {
-				rockchip,pins = <0 3 RK_FUNC_1 &pcfg_pull_none>;
-=======
 			otp_pin: otp-pin {
 				rockchip,pins = <0 RK_PA3 RK_FUNC_GPIO &pcfg_pull_none>;
 			};
 
 			otp_out: otp-out {
 				rockchip,pins = <0 RK_PA3 1 &pcfg_pull_none>;
->>>>>>> 24b8d41d
 			};
 		};
 
