--- conflicted
+++ resolved
@@ -1,7 +1,4 @@
-<<<<<<< HEAD
-=======
 // SPDX-License-Identifier: GPL-2.0
->>>>>>> 24b8d41d
 #include <dt-bindings/mfd/max77620.h>
 
 #include "tegra210.dtsi"
@@ -20,11 +17,7 @@
 		stdout-path = "serial0:115200n8";
 	};
 
-<<<<<<< HEAD
-	memory {
-=======
 	memory@80000000 {
->>>>>>> 24b8d41d
 		device_type = "memory";
 		reg = <0x0 0x80000000 0x1 0x0>;
 	};
@@ -39,246 +32,6 @@
 	};
 
 	i2c@7000d000 {
-<<<<<<< HEAD
-		status = "okay";
-		clock-frequency = <400000>;
-
-		pmic: pmic@3c {
-			compatible = "maxim,max77620";
-			reg = <0x3c>;
-			interrupts = <GIC_SPI 86 IRQ_TYPE_LEVEL_HIGH>;
-
-			#interrupt-cells = <2>;
-			interrupt-controller;
-
-			#gpio-cells = <2>;
-			gpio-controller;
-
-			pinctrl-names = "default";
-			pinctrl-0 = <&max77620_default>;
-
-			max77620_default: pinmux {
-				gpio0 {
-					pins = "gpio0";
-					function = "gpio";
-				};
-
-				gpio1 {
-					pins = "gpio1";
-					function = "fps-out";
-					drive-push-pull = <1>;
-					maxim,active-fps-source = <MAX77620_FPS_SRC_0>;
-					maxim,active-fps-power-up-slot = <7>;
-					maxim,active-fps-power-down-slot = <0>;
-				};
-
-				gpio2_3 {
-					pins = "gpio2", "gpio3";
-					function = "fps-out";
-					drive-open-drain = <1>;
-					maxim,active-fps-source = <MAX77620_FPS_SRC_0>;
-				};
-
-				gpio4 {
-					pins = "gpio4";
-					function = "32k-out1";
-				};
-
-				gpio5_6_7 {
-					pins = "gpio5", "gpio6", "gpio7";
-					function = "gpio";
-					drive-push-pull = <1>;
-				};
-			};
-
-			fps {
-				fps0 {
-					maxim,fps-event-source = <MAX77620_FPS_EVENT_SRC_EN0>;
-					maxim,suspend-fps-time-period-us = <1280>;
-				};
-
-				fps1 {
-					maxim,fps-event-source = <MAX77620_FPS_EVENT_SRC_EN1>;
-					maxim,suspend-fps-time-period-us = <1280>;
-				};
-
-				fps2 {
-					maxim,fps-event-source = <MAX77620_FPS_EVENT_SRC_EN0>;
-				};
-			};
-
-			regulators {
-				in-ldo0-1-supply = <&vdd_pre>;
-				in-ldo7-8-supply = <&vdd_pre>;
-				in-sd3-supply = <&vdd_5v0_sys>;
-
-				vdd_soc: sd0 {
-					regulator-name = "VDD_SOC";
-					regulator-min-microvolt = <600000>;
-					regulator-max-microvolt = <1400000>;
-					regulator-always-on;
-					regulator-boot-on;
-
-					regulator-enable-ramp-delay = <146>;
-					regulator-ramp-delay = <27500>;
-
-					maxim,active-fps-source = <MAX77620_FPS_SRC_1>;
-				};
-
-				vdd_ddr: sd1 {
-					regulator-name = "VDD_DDR_1V1_PMIC";
-					regulator-always-on;
-					regulator-boot-on;
-
-					regulator-enable-ramp-delay = <130>;
-					regulator-ramp-delay = <27500>;
-
-					maxim,active-fps-source = <MAX77620_FPS_SRC_0>;
-				};
-
-				vdd_pre: sd2 {
-					regulator-name = "VDD_PRE_REG_1V35";
-					regulator-min-microvolt = <1350000>;
-					regulator-max-microvolt = <1350000>;
-
-					regulator-enable-ramp-delay = <176>;
-					regulator-ramp-delay = <27500>;
-
-					maxim,active-fps-source = <MAX77620_FPS_SRC_1>;
-				};
-
-				vdd_1v8: sd3 {
-					regulator-name = "VDD_1V8";
-					regulator-min-microvolt = <1800000>;
-					regulator-max-microvolt = <1800000>;
-					regulator-always-on;
-					regulator-boot-on;
-
-					regulator-enable-ramp-delay = <242>;
-					regulator-ramp-delay = <27500>;
-
-					maxim,active-fps-source = <MAX77620_FPS_SRC_0>;
-				};
-
-				vdd_sys_1v2: ldo0 {
-					regulator-name = "AVDD_SYS_1V2";
-					regulator-min-microvolt = <1200000>;
-					regulator-max-microvolt = <1200000>;
-					regulator-always-on;
-					regulator-boot-on;
-
-					regulator-enable-ramp-delay = <26>;
-					regulator-ramp-delay = <100000>;
-
-					maxim,active-fps-source = <MAX77620_FPS_SRC_NONE>;
-				};
-
-				vdd_pex_1v05: ldo1 {
-					regulator-name = "VDD_PEX_1V05";
-					regulator-min-microvolt = <1050000>;
-					regulator-max-microvolt = <1050000>;
-
-					regulator-enable-ramp-delay = <22>;
-					regulator-ramp-delay = <100000>;
-
-					maxim,active-fps-source = <MAX77620_FPS_SRC_1>;
-				};
-
-				vddio_sdmmc: ldo2 {
-					regulator-name = "VDDIO_SDMMC";
-					/*
-					 * Technically this supply should have
-					 * a supported range from 1.8 - 3.3 V.
-					 * However, that would cause the SDHCI
-					 * driver to request 2.7 V upon access
-					 * and that in turn will cause traffic
-					 * to be broken. Leave it at 3.3 V for
-					 * now.
-					 */
-					regulator-min-microvolt = <3300000>;
-					regulator-max-microvolt = <3300000>;
-					regulator-always-on;
-					regulator-boot-on;
-
-					regulator-enable-ramp-delay = <62>;
-					regulator-ramp-delay = <100000>;
-
-					maxim,active-fps-source = <MAX77620_FPS_SRC_NONE>;
-				};
-
-				vdd_cam_hv: ldo3 {
-					regulator-name = "VDD_CAM_HV";
-					regulator-min-microvolt = <2800000>;
-					regulator-max-microvolt = <2800000>;
-
-					regulator-enable-ramp-delay = <50>;
-					regulator-ramp-delay = <100000>;
-
-					maxim,active-fps-source = <MAX77620_FPS_SRC_NONE>;
-				};
-
-				vdd_rtc: ldo4 {
-					regulator-name = "VDD_RTC";
-					regulator-min-microvolt = <850000>;
-					regulator-max-microvolt = <850000>;
-					regulator-always-on;
-					regulator-boot-on;
-
-					regulator-enable-ramp-delay = <22>;
-					regulator-ramp-delay = <100000>;
-
-					maxim,active-fps-source = <MAX77620_FPS_SRC_0>;
-				};
-
-				vdd_ts_hv: ldo5 {
-					regulator-name = "VDD_TS_HV";
-					regulator-min-microvolt = <3300000>;
-					regulator-max-microvolt = <3300000>;
-
-					regulator-enable-ramp-delay = <62>;
-					regulator-ramp-delay = <100000>;
-
-					maxim,active-fps-source = <MAX77620_FPS_SRC_NONE>;
-				};
-
-				vdd_ts: ldo6 {
-					regulator-name = "VDD_TS_1V8";
-					regulator-min-microvolt = <1800000>;
-					regulator-max-microvolt = <1800000>;
-
-					regulator-enable-ramp-delay = <36>;
-					regulator-ramp-delay = <100000>;
-
-					maxim,active-fps-source = <MAX77620_FPS_SRC_0>;
-					maxim,active-fps-power-up-slot = <7>;
-					maxim,active-fps-power-down-slot = <0>;
-				};
-
-				avdd_1v05_pll: ldo7 {
-					regulator-name = "AVDD_1V05_PLL";
-					regulator-min-microvolt = <1050000>;
-					regulator-max-microvolt = <1050000>;
-					regulator-always-on;
-					regulator-boot-on;
-
-					regulator-enable-ramp-delay = <24>;
-					regulator-ramp-delay = <100000>;
-
-					maxim,active-fps-source = <MAX77620_FPS_SRC_1>;
-				};
-
-				avdd_1v05: ldo8 {
-					regulator-name = "AVDD_SATA_HDMI_DP_1V05";
-					regulator-min-microvolt = <1050000>;
-					regulator-max-microvolt = <1050000>;
-
-					regulator-enable-ramp-delay = <22>;
-					regulator-ramp-delay = <100000>;
-
-					maxim,active-fps-source = <MAX77620_FPS_SRC_1>;
-				};
-			};
-=======
 		status = "okay";
 		clock-frequency = <400000>;
 
@@ -526,7 +279,6 @@
 			pagesize = <8>;
 			size = <256>;
 			read-only;
->>>>>>> 24b8d41d
 		};
 	};
 
@@ -542,11 +294,7 @@
 	};
 
 	/* eMMC */
-<<<<<<< HEAD
-	sdhci@700b0600 {
-=======
 	mmc@700b0600 {
->>>>>>> 24b8d41d
 		status = "okay";
 		bus-width = <8>;
 		non-removable;
