// SPDX-License-Identifier: GPL-2.0
/dts-v1/;

#include "tegra210-p2180.dtsi"
#include "tegra210-p2597.dtsi"

/ {
	model = "NVIDIA Jetson TX1 Developer Kit";
	compatible = "nvidia,p2371-2180", "nvidia,tegra210";

<<<<<<< HEAD
=======
	pcie@1003000 {
		status = "okay";

		avdd-pll-uerefe-supply = <&avdd_1v05_pll>;
		hvddio-pex-supply = <&vdd_1v8>;
		dvddio-pex-supply = <&vdd_pex_1v05>;
		dvdd-pex-pll-supply = <&vdd_pex_1v05>;
		hvdd-pex-pll-e-supply = <&vdd_1v8>;
		vddio-pex-ctl-supply = <&vdd_1v8>;

		pci@1,0 {
			phys = <&{/padctl@7009f000/pads/pcie/lanes/pcie-0}>,
			       <&{/padctl@7009f000/pads/pcie/lanes/pcie-1}>,
			       <&{/padctl@7009f000/pads/pcie/lanes/pcie-2}>,
			       <&{/padctl@7009f000/pads/pcie/lanes/pcie-3}>;
			phy-names = "pcie-0", "pcie-1", "pcie-2", "pcie-3";
			status = "okay";
		};

		pci@2,0 {
			phys = <&{/padctl@7009f000/pads/pcie/lanes/pcie-4}>;
			phy-names = "pcie-0";
			status = "okay";
		};
	};

>>>>>>> 24b8d41d
	host1x@50000000 {
		dsi@54300000 {
			status = "okay";

			avdd-dsi-csi-supply = <&vdd_dsi_csi>;

			panel@0 {
				compatible = "auo,b080uan01";
				reg = <0>;

				enable-gpios = <&gpio TEGRA_GPIO(V, 2)
						GPIO_ACTIVE_HIGH>;
				power-supply = <&vdd_5v0_io>;
				backlight = <&backlight>;
			};
		};
	};

	i2c@7000c400 {
		backlight: backlight@2c {
			compatible = "ti,lp8557";
			reg = <0x2c>;
<<<<<<< HEAD
=======
			power-supply = <&vdd_3v3_sys>;
>>>>>>> 24b8d41d

			dev-ctrl = /bits/ 8 <0x80>;
			init-brt = /bits/ 8 <0xff>;

			pwm-period = <29334>;

			pwms = <&pwm 0 29334>;
			pwm-names = "lp8557";

			/* 3 LED string */
			rom_14h {
				rom-addr = /bits/ 8 <0x14>;
				rom-val = /bits/ 8 <0x87>;
			};

			/* boost frequency 1 MHz */
			rom_13h {
				rom-addr = /bits/ 8 <0x13>;
				rom-val = /bits/ 8 <0x01>;
			};
		};
	};
<<<<<<< HEAD
=======

	i2c@7000c500 {
		/* carrier board ID EEPROM */
		eeprom@57 {
			compatible = "atmel,24c02";
			reg = <0x57>;

			label = "system";
			vcc-supply = <&vdd_1v8>;
			address-width = <8>;
			pagesize = <8>;
			size = <256>;
			read-only;
		};
	};

	clock@70110000 {
		status = "okay";

		nvidia,cf = <6>;
		nvidia,ci = <0>;
		nvidia,cg = <2>;
		nvidia,droop-ctrl = <0x00000f00>;
		nvidia,force-mode = <1>;
		nvidia,sample-rate = <25000>;

		nvidia,pwm-min-microvolts = <708000>;
		nvidia,pwm-period-nanoseconds = <2500>; /* 2.5us */
		nvidia,pwm-to-pmic;
		nvidia,pwm-tristate-microvolts = <1000000>;
		nvidia,pwm-voltage-step-microvolts = <19200>;

		pinctrl-names = "dvfs_pwm_enable", "dvfs_pwm_disable";
		pinctrl-0 = <&dvfs_pwm_active_state>;
		pinctrl-1 = <&dvfs_pwm_inactive_state>;
	};

	aconnect@702c0000 {
		status = "okay";

		dma@702e2000 {
			status = "okay";
		};

		interrupt-controller@702f9000 {
			status = "okay";
		};
	};
>>>>>>> 24b8d41d
};<|MERGE_RESOLUTION|>--- conflicted
+++ resolved
@@ -8,8 +8,6 @@
 	model = "NVIDIA Jetson TX1 Developer Kit";
 	compatible = "nvidia,p2371-2180", "nvidia,tegra210";
 
-<<<<<<< HEAD
-=======
 	pcie@1003000 {
 		status = "okay";
 
@@ -36,7 +34,6 @@
 		};
 	};
 
->>>>>>> 24b8d41d
 	host1x@50000000 {
 		dsi@54300000 {
 			status = "okay";
@@ -59,10 +56,7 @@
 		backlight: backlight@2c {
 			compatible = "ti,lp8557";
 			reg = <0x2c>;
-<<<<<<< HEAD
-=======
 			power-supply = <&vdd_3v3_sys>;
->>>>>>> 24b8d41d
 
 			dev-ctrl = /bits/ 8 <0x80>;
 			init-brt = /bits/ 8 <0xff>;
@@ -85,8 +79,6 @@
 			};
 		};
 	};
-<<<<<<< HEAD
-=======
 
 	i2c@7000c500 {
 		/* carrier board ID EEPROM */
@@ -135,5 +127,4 @@
 			status = "okay";
 		};
 	};
->>>>>>> 24b8d41d
 };