--- conflicted
+++ resolved
@@ -93,20 +93,12 @@
 	phy-mode = "rgmii-id";
 	pinctrl-names = "default";
 	pinctrl-0 = <&pinctrl_gem2_default>;
-<<<<<<< HEAD
-	phy0: phy@5 {
-=======
 	phy0: ethernet-phy@5 {
->>>>>>> 24b8d41d
 		reg = <5>;
 		ti,rx-internal-delay = <0x8>;
 		ti,tx-internal-delay = <0xa>;
 		ti,fifo-depth = <0x1>;
-<<<<<<< HEAD
-		ti,rxctrl-strap-worka;
-=======
 		ti,dp83867-rxctrl-strap-quirk;
->>>>>>> 24b8d41d
 	};
 };
 
@@ -147,62 +139,6 @@
 		reg = <0x0>;
 		#address-cells = <0x2>;
 		#size-cells = <0x1>;
-<<<<<<< HEAD
-
-		partition@0 {	/* for testing purpose */
-			label = "nand-fsbl-uboot";
-			reg = <0x0 0x0 0x400000>;
-		};
-		partition@1 {	/* for testing purpose */
-			label = "nand-linux";
-			reg = <0x0 0x400000 0x1400000>;
-		};
-		partition@2 {	/* for testing purpose */
-			label = "nand-device-tree";
-			reg = <0x0 0x1800000 0x400000>;
-		};
-		partition@3 {	/* for testing purpose */
-			label = "nand-rootfs";
-			reg = <0x0 0x1c00000 0x1400000>;
-		};
-		partition@4 {	/* for testing purpose */
-			label = "nand-bitstream";
-			reg = <0x0 0x3000000 0x400000>;
-		};
-		partition@5 {	/* for testing purpose */
-			label = "nand-misc";
-			reg = <0x0 0x3400000 0xfcc00000>;
-		};
-	};
-	nand@1 {
-		reg = <0x1>;
-		#address-cells = <0x2>;
-		#size-cells = <0x1>;
-
-		partition@0 {	/* for testing purpose */
-			label = "nand1-fsbl-uboot";
-			reg = <0x0 0x0 0x400000>;
-		};
-		partition@1 {	/* for testing purpose */
-			label = "nand1-linux";
-			reg = <0x0 0x400000 0x1400000>;
-		};
-		partition@2 {	/* for testing purpose */
-			label = "nand1-device-tree";
-			reg = <0x0 0x1800000 0x400000>;
-		};
-		partition@3 {	/* for testing purpose */
-			label = "nand1-rootfs";
-			reg = <0x0 0x1c00000 0x1400000>;
-		};
-		partition@4 {	/* for testing purpose */
-			label = "nand1-bitstream";
-			reg = <0x0 0x3000000 0x400000>;
-		};
-		partition@5 {	/* for testing purpose */
-			label = "nand1-misc";
-			reg = <0x0 0x3400000 0xfcc00000>;
-=======
 		nand-ecc-mode = "soft";
 		nand-ecc-algo = "bch";
 		nand-rb = <0>;
@@ -544,7 +480,6 @@
 			groups = "spi1_ss_9_grp", "spi1_ss_10_grp",
 							"spi1_ss_11_grp";
 			bias-disable;
->>>>>>> 24b8d41d
 		};
 	};
 };
@@ -559,12 +494,7 @@
 	pinctrl-names = "default";
 	pinctrl-0 = <&pinctrl_spi0_default>;
 
-<<<<<<< HEAD
-	spi0_flash0: spi0_flash0@0 {
-		compatible = "m25p80";
-=======
 	spi0_flash0: flash@0 {
->>>>>>> 24b8d41d
 		#address-cells = <1>;
 		#size-cells = <1>;
 		compatible = "sst,sst25wf080", "jedec,spi-nor";
@@ -584,12 +514,7 @@
 	pinctrl-names = "default";
 	pinctrl-0 = <&pinctrl_spi1_default>;
 
-<<<<<<< HEAD
-	spi1_flash0: spi1_flash0@0 {
-		compatible = "mtd_dataflash";
-=======
 	spi1_flash0: flash@0 {
->>>>>>> 24b8d41d
 		#address-cells = <1>;
 		#size-cells = <1>;
 		compatible = "atmel,at45db041e", "atmel,at45", "atmel,dataflash";
@@ -625,286 +550,4 @@
 	status = "okay";
 	pinctrl-names = "default";
 	pinctrl-0 = <&pinctrl_uart1_default>;
-<<<<<<< HEAD
-};
-
-&pinctrl0 {
-	status = "okay";
-	pinctrl_can0_default: can0-default {
-		mux {
-			function = "can0";
-			groups = "can0_9_grp";
-		};
-
-		conf {
-			groups = "can0_9_grp";
-			slew-rate = <SLEW_RATE_SLOW>;
-			io-standard = <IO_STANDARD_LVCMOS18>;
-		};
-
-		conf-rx {
-			pins = "MIO38";
-			bias-high-impedance;
-		};
-
-		conf-tx {
-			pins = "MIO39";
-			bias-disable;
-		};
-	};
-
-	pinctrl_can1_default: can1-default {
-		mux {
-			function = "can1";
-			groups = "can1_8_grp";
-		};
-
-		conf {
-			groups = "can1_8_grp";
-			slew-rate = <SLEW_RATE_SLOW>;
-			io-standard = <IO_STANDARD_LVCMOS18>;
-		};
-
-		conf-rx {
-			pins = "MIO33";
-			bias-high-impedance;
-		};
-
-		conf-tx {
-			pins = "MIO32";
-			bias-disable;
-		};
-	};
-
-	pinctrl_i2c0_default: i2c0-default {
-		mux {
-			groups = "i2c0_1_grp";
-			function = "i2c0";
-		};
-
-		conf {
-			groups = "i2c0_1_grp";
-			bias-pull-up;
-			slew-rate = <SLEW_RATE_SLOW>;
-			io-standard = <IO_STANDARD_LVCMOS18>;
-		};
-	};
-
-	pinctrl_i2c0_gpio: i2c0-gpio {
-		mux {
-			groups = "gpio0_6_grp", "gpio0_7_grp";
-			function = "gpio0";
-		};
-
-		conf {
-			groups = "gpio0_6_grp", "gpio0_7_grp";
-			slew-rate = <SLEW_RATE_SLOW>;
-			io-standard = <IO_STANDARD_LVCMOS18>;
-		};
-	};
-
-	pinctrl_uart0_default: uart0-default {
-		mux {
-			groups = "uart0_10_grp";
-			function = "uart0";
-		};
-
-		conf {
-			groups = "uart0_10_grp";
-			slew-rate = <SLEW_RATE_SLOW>;
-			io-standard = <IO_STANDARD_LVCMOS18>;
-		};
-
-		conf-rx {
-			pins = "MIO42";
-			bias-high-impedance;
-		};
-
-		conf-tx {
-			pins = "MIO43";
-			bias-disable;
-		};
-	};
-
-	pinctrl_uart1_default: uart1-default {
-		mux {
-			groups = "uart1_10_grp";
-			function = "uart1";
-		};
-
-		conf {
-			groups = "uart1_10_grp";
-			slew-rate = <SLEW_RATE_SLOW>;
-			io-standard = <IO_STANDARD_LVCMOS18>;
-		};
-
-		conf-rx {
-			pins = "MIO41";
-			bias-high-impedance;
-		};
-
-		conf-tx {
-			pins = "MIO40";
-			bias-disable;
-		};
-	};
-
-	pinctrl_usb1_default: usb1-default {
-		mux {
-			groups = "usb1_0_grp";
-			function = "usb1";
-		};
-
-		conf {
-			groups = "usb1_0_grp";
-			slew-rate = <SLEW_RATE_SLOW>;
-			io-standard = <IO_STANDARD_LVCMOS18>;
-		};
-
-		conf-rx {
-			pins = "MIO64", "MIO65", "MIO67";
-			bias-high-impedance;
-		};
-
-		conf-tx {
-			pins = "MIO66", "MIO68", "MIO69", "MIO70", "MIO71",
-			       "MIO72", "MIO73", "MIO74", "MIO75";
-			bias-disable;
-		};
-	};
-
-	pinctrl_gem2_default: gem2-default {
-		mux {
-			function = "ethernet2";
-			groups = "ethernet2_0_grp";
-		};
-
-		conf {
-			groups = "ethernet2_0_grp";
-			slew-rate = <SLEW_RATE_SLOW>;
-			io-standard = <IO_STANDARD_LVCMOS18>;
-		};
-
-		conf-rx {
-			pins = "MIO58", "MIO59", "MIO60", "MIO61", "MIO62",
-									"MIO63";
-			bias-high-impedance;
-			low-power-disable;
-		};
-
-		conf-tx {
-			pins = "MIO52", "MIO53", "MIO54", "MIO55", "MIO56",
-									"MIO57";
-			bias-disable;
-			low-power-enable;
-		};
-
-		mux-mdio {
-			function = "mdio2";
-			groups = "mdio2_0_grp";
-		};
-
-		conf-mdio {
-			groups = "mdio2_0_grp";
-			slew-rate = <SLEW_RATE_SLOW>;
-			io-standard = <IO_STANDARD_LVCMOS18>;
-			bias-disable;
-		};
-	};
-
-	pinctrl_nand0_default: nand0-default {
-		mux {
-			groups = "nand0_0_grp";
-			function = "nand0";
-		};
-
-		conf {
-			groups = "nand0_0_grp";
-			bias-pull-up;
-		};
-
-		mux-ce {
-			groups = "nand0_0_ce_grp";
-			function = "nand0_ce";
-		};
-
-		conf-ce {
-			groups = "nand0_0_ce_grp";
-			bias-pull-up;
-		};
-
-		mux-rb {
-			groups = "nand0_0_rb_grp";
-			function = "nand0_rb";
-		};
-
-		conf-rb {
-			groups = "nand0_0_rb_grp";
-			bias-pull-up;
-		};
-
-		mux-dqs {
-			groups = "nand0_0_dqs_grp";
-			function = "nand0_dqs";
-		};
-
-		conf-dqs {
-			groups = "nand0_0_dqs_grp";
-			bias-pull-up;
-		};
-	};
-
-	pinctrl_spi0_default: spi0-default {
-		mux {
-			groups = "spi0_0_grp";
-			function = "spi0";
-		};
-
-		conf {
-			groups = "spi0_0_grp";
-			bias-disable;
-			slew-rate = <SLEW_RATE_SLOW>;
-			io-standard = <IO_STANDARD_LVCMOS18>;
-		};
-
-		mux-cs {
-			groups = "spi0_0_ss0_grp", "spi0_0_ss1_grp",
-							"spi0_0_ss2_grp";
-			function = "spi0_ss";
-		};
-
-		conf-cs {
-			groups = "spi0_0_ss0_grp", "spi0_0_ss1_grp",
-							"spi0_0_ss2_grp";
-			bias-disable;
-		};
-	};
-
-	pinctrl_spi1_default: spi1-default {
-		mux {
-			groups = "spi1_3_grp";
-			function = "spi1";
-		};
-
-		conf {
-			groups = "spi1_3_grp";
-			bias-disable;
-			slew-rate = <SLEW_RATE_SLOW>;
-			io-standard = <IO_STANDARD_LVCMOS18>;
-		};
-
-		mux-cs {
-			groups = "spi1_3_ss0_grp", "spi1_3_ss1_grp",
-							"spi1_3_ss2_grp";
-			function = "spi1_ss";
-		};
-
-		conf-cs {
-			groups = "spi1_3_ss0_grp", "spi1_3_ss1_grp",
-							"spi1_3_ss2_grp";
-			bias-disable;
-		};
-	};
-=======
->>>>>>> 24b8d41d
 };