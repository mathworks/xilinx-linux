// SPDX-License-Identifier: GPL-2.0-only
/*
 * Stack tracing support
 *
 * Copyright (C) 2012 ARM Ltd.
 */
#include <linux/kernel.h>
#include <linux/efi.h>
#include <linux/export.h>
#include <linux/ftrace.h>
#include <linux/sched.h>
#include <linux/sched/debug.h>
#include <linux/sched/task_stack.h>
#include <linux/stacktrace.h>

#include <asm/efi.h>
#include <asm/irq.h>
#include <asm/stack_pointer.h>
#include <asm/stacktrace.h>

/*
 * Start an unwind from a pt_regs.
 *
 * The unwind will begin at the PC within the regs.
 *
 * The regs must be on a stack currently owned by the calling task.
 */
<<<<<<< HEAD
static __always_inline void unwind_init_from_regs(struct unwind_state *state,
						  struct pt_regs *regs)
=======
static __always_inline void
unwind_init_from_regs(struct unwind_state *state,
		      struct pt_regs *regs)
>>>>>>> e475cc1c
{
	unwind_init_common(state, current);

	state->fp = regs->regs[29];
	state->pc = regs->pc;
}

/*
 * Start an unwind from a caller.
 *
 * The unwind will begin at the caller of whichever function this is inlined
 * into.
 *
 * The function which invokes this must be noinline.
 */
static __always_inline void
unwind_init_from_caller(struct unwind_state *state)
{
	unwind_init_common(state, current);

	state->fp = (unsigned long)__builtin_frame_address(1);
	state->pc = (unsigned long)__builtin_return_address(0);
}

/*
 * Start an unwind from a blocked task.
 *
 * The unwind will begin at the blocked tasks saved PC (i.e. the caller of
 * cpu_switch_to()).
 *
 * The caller should ensure the task is blocked in cpu_switch_to() for the
 * duration of the unwind, or the unwind will be bogus. It is never valid to
 * call this for the current task.
 */
<<<<<<< HEAD
static __always_inline void unwind_init_from_task(struct unwind_state *state,
						  struct task_struct *task)
=======
static __always_inline void
unwind_init_from_task(struct unwind_state *state,
		      struct task_struct *task)
>>>>>>> e475cc1c
{
	unwind_init_common(state, task);

	state->fp = thread_saved_fp(task);
	state->pc = thread_saved_pc(task);
}

static __always_inline int
unwind_recover_return_address(struct unwind_state *state)
{
#ifdef CONFIG_FUNCTION_GRAPH_TRACER
	if (state->task->ret_stack &&
	    (state->pc == (unsigned long)return_to_handler)) {
		unsigned long orig_pc;
		orig_pc = ftrace_graph_ret_addr(state->task, NULL, state->pc,
						(void *)state->fp);
		if (WARN_ON_ONCE(state->pc == orig_pc))
			return -EINVAL;
		state->pc = orig_pc;
	}
#endif /* CONFIG_FUNCTION_GRAPH_TRACER */

#ifdef CONFIG_KRETPROBES
	if (is_kretprobe_trampoline(state->pc)) {
		state->pc = kretprobe_find_ret_addr(state->task,
						    (void *)state->fp,
						    &state->kr_cur);
	}
#endif /* CONFIG_KRETPROBES */

	return 0;
}

/*
 * Unwind from one frame record (A) to the next frame record (B).
 *
 * We terminate early if the location of B indicates a malformed chain of frame
 * records (e.g. a cycle), determined based on the location and fp value of A
 * and the location (but not the fp value) of B.
 */
static __always_inline int
unwind_next(struct unwind_state *state)
{
	struct task_struct *tsk = state->task;
	unsigned long fp = state->fp;
	int err;

	/* Final frame; nothing to unwind */
	if (fp == (unsigned long)task_pt_regs(tsk)->stackframe)
		return -ENOENT;

	err = unwind_next_frame_record(state);
	if (err)
		return err;

	state->pc = ptrauth_strip_kernel_insn_pac(state->pc);

	return unwind_recover_return_address(state);
}

static __always_inline void
unwind(struct unwind_state *state, stack_trace_consume_fn consume_entry,
       void *cookie)
{
	if (unwind_recover_return_address(state))
		return;

	while (1) {
		int ret;

		if (!consume_entry(cookie, state->pc))
			break;
		ret = unwind_next(state);
		if (ret < 0)
			break;
	}
}

/*
 * Per-cpu stacks are only accessible when unwinding the current task in a
 * non-preemptible context.
 */
#define STACKINFO_CPU(name)					\
	({							\
		((task == current) && !preemptible())		\
			? stackinfo_get_##name()		\
			: stackinfo_get_unknown();		\
	})

/*
 * SDEI stacks are only accessible when unwinding the current task in an NMI
 * context.
 */
#define STACKINFO_SDEI(name)					\
	({							\
		((task == current) && in_nmi())			\
			? stackinfo_get_sdei_##name()		\
			: stackinfo_get_unknown();		\
	})

<<<<<<< HEAD
=======
#define STACKINFO_EFI						\
	({							\
		((task == current) && current_in_efi())		\
			? stackinfo_get_efi()			\
			: stackinfo_get_unknown();		\
	})

>>>>>>> e475cc1c
noinline noinstr void arch_stack_walk(stack_trace_consume_fn consume_entry,
			      void *cookie, struct task_struct *task,
			      struct pt_regs *regs)
{
	struct stack_info stacks[] = {
		stackinfo_get_task(task),
		STACKINFO_CPU(irq),
#if defined(CONFIG_VMAP_STACK)
		STACKINFO_CPU(overflow),
#endif
#if defined(CONFIG_VMAP_STACK) && defined(CONFIG_ARM_SDE_INTERFACE)
		STACKINFO_SDEI(normal),
		STACKINFO_SDEI(critical),
#endif
#ifdef CONFIG_EFI
		STACKINFO_EFI,
#endif
	};
	struct unwind_state state = {
		.stacks = stacks,
		.nr_stacks = ARRAY_SIZE(stacks),
	};

	if (regs) {
		if (task != current)
			return;
		unwind_init_from_regs(&state, regs);
	} else if (task == current) {
		unwind_init_from_caller(&state);
	} else {
		unwind_init_from_task(&state, task);
	}

	unwind(&state, consume_entry, cookie);
}

static bool dump_backtrace_entry(void *arg, unsigned long where)
{
	char *loglvl = arg;
	printk("%s %pSb\n", loglvl, (void *)where);
	return true;
}

void dump_backtrace(struct pt_regs *regs, struct task_struct *tsk,
		    const char *loglvl)
{
	pr_debug("%s(regs = %p tsk = %p)\n", __func__, regs, tsk);

	if (regs && user_mode(regs))
		return;

	if (!tsk)
		tsk = current;

	if (!try_get_task_stack(tsk))
		return;

	printk("%sCall trace:\n", loglvl);
	arch_stack_walk(dump_backtrace_entry, (void *)loglvl, tsk, regs);

	put_task_stack(tsk);
}

void show_stack(struct task_struct *tsk, unsigned long *sp, const char *loglvl)
{
	dump_backtrace(NULL, tsk, loglvl);
	barrier();
}<|MERGE_RESOLUTION|>--- conflicted
+++ resolved
@@ -25,14 +25,9 @@
  *
  * The regs must be on a stack currently owned by the calling task.
  */
-<<<<<<< HEAD
-static __always_inline void unwind_init_from_regs(struct unwind_state *state,
-						  struct pt_regs *regs)
-=======
 static __always_inline void
 unwind_init_from_regs(struct unwind_state *state,
 		      struct pt_regs *regs)
->>>>>>> e475cc1c
 {
 	unwind_init_common(state, current);
 
@@ -67,14 +62,9 @@
  * duration of the unwind, or the unwind will be bogus. It is never valid to
  * call this for the current task.
  */
-<<<<<<< HEAD
-static __always_inline void unwind_init_from_task(struct unwind_state *state,
-						  struct task_struct *task)
-=======
 static __always_inline void
 unwind_init_from_task(struct unwind_state *state,
 		      struct task_struct *task)
->>>>>>> e475cc1c
 {
 	unwind_init_common(state, task);
 
@@ -175,8 +165,6 @@
 			: stackinfo_get_unknown();		\
 	})
 
-<<<<<<< HEAD
-=======
 #define STACKINFO_EFI						\
 	({							\
 		((task == current) && current_in_efi())		\
@@ -184,7 +172,6 @@
 			: stackinfo_get_unknown();		\
 	})
 
->>>>>>> e475cc1c
 noinline noinstr void arch_stack_walk(stack_trace_consume_fn consume_entry,
 			      void *cookie, struct task_struct *task,
 			      struct pt_regs *regs)
