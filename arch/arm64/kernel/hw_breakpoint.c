--- conflicted
+++ resolved
@@ -693,8 +693,6 @@
 	return 0;
 }
 NOKPROBE_SYMBOL(breakpoint_handler);
-<<<<<<< HEAD
-=======
 
 /*
  * Arm64 hardware does not always report a watchpoint hit address that matches
@@ -752,7 +750,6 @@
 
 	return step;
 }
->>>>>>> 24b8d41d
 
 static int watchpoint_handler(unsigned long addr, unsigned int esr,
 			      struct pt_regs *regs)
@@ -787,11 +784,6 @@
 		if (!(access & hw_breakpoint_type(wp)))
 			continue;
 
-<<<<<<< HEAD
-		/* Do we need to handle the stepping? */
-		if (is_default_overflow_handler(wp))
-			step = 1;
-=======
 		/* Check if the watchpoint value and byte select match. */
 		val = read_wb_reg(AARCH64_DBG_REG_WVR, i);
 		ctrl_reg = read_wb_reg(AARCH64_DBG_REG_WCR, i);
@@ -804,7 +796,6 @@
 		/* Is this an exact match? */
 		if (dist != 0)
 			continue;
->>>>>>> 24b8d41d
 
 		step = watchpoint_report(wp, addr, regs);
 	}
@@ -1014,11 +1005,7 @@
 	 * debugger will leave the world in a nice state for us.
 	 */
 	ret = cpuhp_setup_state(CPUHP_AP_PERF_ARM_HW_BREAKPOINT_STARTING,
-<<<<<<< HEAD
-			  "CPUHP_AP_PERF_ARM_HW_BREAKPOINT_STARTING",
-=======
 			  "perf/arm64/hw_breakpoint:starting",
->>>>>>> 24b8d41d
 			  hw_breakpoint_reset, NULL);
 	if (ret)
 		pr_err("failed to register CPU hotplug notifier: %d\n", ret);
