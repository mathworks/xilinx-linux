/* SPDX-License-Identifier: GPL-2.0-only */
/*
 * Low-level CPU initialisation
 * Based on arch/arm/kernel/head.S
 *
 * Copyright (C) 1994-2002 Russell King
 * Copyright (C) 2003-2012 ARM Ltd.
 * Authors:	Catalin Marinas <catalin.marinas@arm.com>
 *		Will Deacon <will.deacon@arm.com>
 */

#include <linux/linkage.h>
#include <linux/init.h>
#include <linux/irqchip/arm-gic-v3.h>
#include <linux/pgtable.h>

#include <asm/asm_pointer_auth.h>
#include <asm/assembler.h>
#include <asm/boot.h>
#include <asm/ptrace.h>
#include <asm/asm-offsets.h>
#include <asm/cache.h>
#include <asm/cputype.h>
#include <asm/elf.h>
#include <asm/image.h>
#include <asm/kernel-pgtable.h>
#include <asm/kvm_arm.h>
#include <asm/memory.h>
#include <asm/pgtable-hwdef.h>
#include <asm/page.h>
#include <asm/scs.h>
#include <asm/smp.h>
#include <asm/sysreg.h>
#include <asm/thread_info.h>
#include <asm/virt.h>

#include "efi-header.S"

#define __PHYS_OFFSET	KERNEL_START

#if (PAGE_OFFSET & 0x1fffff) != 0
#error PAGE_OFFSET must be at least 2MB aligned
#endif

/*
 * Kernel startup entry point.
 * ---------------------------
 *
 * The requirements are:
 *   MMU = off, D-cache = off, I-cache = on or off,
 *   x0 = physical address to the FDT blob.
 *
 * This code is mostly position independent so you call this at
 * __pa(PAGE_OFFSET).
 *
 * Note that the callee-saved registers are used for storing variables
 * that are useful before the MMU is enabled. The allocations are described
 * in the entry routines.
 */
	__HEAD
_head:
	/*
	 * DO NOT MODIFY. Image header expected by Linux boot-loaders.
	 */
#ifdef CONFIG_EFI
	/*
	 * This add instruction has no meaningful effect except that
	 * its opcode forms the magic "MZ" signature required by UEFI.
	 */
	add	x13, x18, #0x16
	b	primary_entry
#else
	b	primary_entry			// branch to kernel start, magic
	.long	0				// reserved
#endif
	.quad	0				// Image load offset from start of RAM, little-endian
	le64sym	_kernel_size_le			// Effective size of kernel image, little-endian
	le64sym	_kernel_flags_le		// Informative flags, little-endian
	.quad	0				// reserved
	.quad	0				// reserved
	.quad	0				// reserved
	.ascii	ARM64_IMAGE_MAGIC		// Magic number
#ifdef CONFIG_EFI
	.long	pe_header - _head		// Offset to the PE header.

<<<<<<< HEAD
#ifdef CONFIG_EFI
	.align 3
pe_header:
	.ascii	"PE"
	.short 	0
coff_header:
	.short	0xaa64				// AArch64
	.short	2				// nr_sections
	.long	0 				// TimeDateStamp
	.long	0				// PointerToSymbolTable
	.long	1				// NumberOfSymbols
	.short	section_table - optional_header	// SizeOfOptionalHeader
	.short	0x206				// Characteristics.
						// IMAGE_FILE_DEBUG_STRIPPED |
						// IMAGE_FILE_EXECUTABLE_IMAGE |
						// IMAGE_FILE_LINE_NUMS_STRIPPED
optional_header:
	.short	0x20b				// PE32+ format
	.byte	0x02				// MajorLinkerVersion
	.byte	0x14				// MinorLinkerVersion
	.long	_end - efi_header_end		// SizeOfCode
	.long	0				// SizeOfInitializedData
	.long	0				// SizeOfUninitializedData
	.long	__efistub_entry - _head		// AddressOfEntryPoint
	.long	efi_header_end - _head		// BaseOfCode

extra_header_fields:
	.quad	0				// ImageBase
	.long	0x1000				// SectionAlignment
	.long	PECOFF_FILE_ALIGNMENT		// FileAlignment
	.short	0				// MajorOperatingSystemVersion
	.short	0				// MinorOperatingSystemVersion
	.short	0				// MajorImageVersion
	.short	0				// MinorImageVersion
	.short	0				// MajorSubsystemVersion
	.short	0				// MinorSubsystemVersion
	.long	0				// Win32VersionValue

	.long	_end - _head			// SizeOfImage

	// Everything before the kernel image is considered part of the header
	.long	efi_header_end - _head		// SizeOfHeaders
	.long	0				// CheckSum
	.short	0xa				// Subsystem (EFI application)
	.short	0				// DllCharacteristics
	.quad	0				// SizeOfStackReserve
	.quad	0				// SizeOfStackCommit
	.quad	0				// SizeOfHeapReserve
	.quad	0				// SizeOfHeapCommit
	.long	0				// LoaderFlags
	.long	0x6				// NumberOfRvaAndSizes

	.quad	0				// ExportTable
	.quad	0				// ImportTable
	.quad	0				// ResourceTable
	.quad	0				// ExceptionTable
	.quad	0				// CertificationTable
	.quad	0				// BaseRelocationTable

	// Section table
section_table:

	/*
	 * The EFI application loader requires a relocation section
	 * because EFI applications must be relocatable.  This is a
	 * dummy section as far as we are concerned.
	 */
	.ascii	".reloc"
	.byte	0
	.byte	0			// end of 0 padding of section name
	.long	0
	.long	0
	.long	0			// SizeOfRawData
	.long	0			// PointerToRawData
	.long	0			// PointerToRelocations
	.long	0			// PointerToLineNumbers
	.short	0			// NumberOfRelocations
	.short	0			// NumberOfLineNumbers
	.long	0x42100040		// Characteristics (section flags)


	.ascii	".text"
	.byte	0
	.byte	0
	.byte	0        		// end of 0 padding of section name
	.long	_end - efi_header_end	// VirtualSize
	.long	efi_header_end - _head	// VirtualAddress
	.long	_edata - efi_header_end	// SizeOfRawData
	.long	efi_header_end - _head	// PointerToRawData

	.long	0		// PointerToRelocations (0 for executables)
	.long	0		// PointerToLineNumbers (0 for executables)
	.short	0		// NumberOfRelocations  (0 for executables)
	.short	0		// NumberOfLineNumbers  (0 for executables)
	.long	0xe0500020	// Characteristics (section flags)

	/*
	 * EFI will load .text onwards at the 4k section alignment
	 * described in the PE/COFF header. To ensure that instruction
	 * sequences using an adrp and a :lo12: immediate will function
	 * correctly at this alignment, we must ensure that .text is
	 * placed at a 4k boundary in the Image to begin with.
	 */
	.align 12
efi_header_end:
#endif

	__INIT

	/*
	 * The following callee saved general purpose registers are used on the
	 * primary lowlevel boot path:
	 *
	 *  Register   Scope                      Purpose
	 *  x21        stext() .. start_kernel()  FDT pointer passed at boot in x0
	 *  x23        stext() .. start_kernel()  physical misalignment/KASLR offset
	 *  x28        __create_page_tables()     callee preserved temp register
	 *  x19/x20    __primary_switch()         callee preserved temp registers
	 */
ENTRY(stext)
=======
pe_header:
	__EFI_PE_HEADER
#else
	.long	0				// reserved
#endif

	__INIT

	/*
	 * The following callee saved general purpose registers are used on the
	 * primary lowlevel boot path:
	 *
	 *  Register   Scope                      Purpose
	 *  x21        primary_entry() .. start_kernel()        FDT pointer passed at boot in x0
	 *  x23        primary_entry() .. start_kernel()        physical misalignment/KASLR offset
	 *  x28        __create_page_tables()                   callee preserved temp register
	 *  x19/x20    __primary_switch()                       callee preserved temp registers
	 *  x24        __primary_switch() .. relocate_kernel()  current RELR displacement
	 */
SYM_CODE_START(primary_entry)
>>>>>>> 24b8d41d
	bl	preserve_boot_args
	bl	el2_setup			// Drop to EL1, w0=cpu_boot_mode
	adrp	x23, __PHYS_OFFSET
	and	x23, x23, MIN_KIMG_ALIGN - 1	// KASLR offset, defaults to 0
	bl	set_cpu_boot_mode_flag
	bl	__create_page_tables
	/*
	 * The following calls CPU setup code, see arch/arm64/mm/proc.S for
	 * details.
	 * On return, the CPU will be ready for the MMU to be turned on and
	 * the TCR will have been set.
	 */
	bl	__cpu_setup			// initialise processor
	b	__primary_switch
<<<<<<< HEAD
ENDPROC(stext)
=======
SYM_CODE_END(primary_entry)
>>>>>>> 24b8d41d

/*
 * Preserve the arguments passed by the bootloader in x0 .. x3
 */
SYM_CODE_START_LOCAL(preserve_boot_args)
	mov	x21, x0				// x21=FDT

	adr_l	x0, boot_args			// record the contents of
	stp	x21, x1, [x0]			// x0 .. x3 at kernel entry
	stp	x2, x3, [x0, #16]

	dmb	sy				// needed before dc ivac with
						// MMU off

	mov	x1, #0x20			// 4 x 8 bytes
	b	__inval_dcache_area		// tail call
SYM_CODE_END(preserve_boot_args)

/*
 * Macro to create a table entry to the next page.
 *
 *	tbl:	page table address
 *	virt:	virtual address
 *	shift:	#imm page table shift
 *	ptrs:	#imm pointers per table page
 *
 * Preserves:	virt
 * Corrupts:	ptrs, tmp1, tmp2
 * Returns:	tbl -> next level table page address
 */
	.macro	create_table_entry, tbl, virt, shift, ptrs, tmp1, tmp2
	add	\tmp1, \tbl, #PAGE_SIZE
	phys_to_pte \tmp2, \tmp1
	orr	\tmp2, \tmp2, #PMD_TYPE_TABLE	// address of next table and entry type
	lsr	\tmp1, \virt, #\shift
	sub	\ptrs, \ptrs, #1
	and	\tmp1, \tmp1, \ptrs		// table index
	str	\tmp2, [\tbl, \tmp1, lsl #3]
	add	\tbl, \tbl, #PAGE_SIZE		// next level table page
	.endm

/*
 * Macro to populate page table entries, these entries can be pointers to the next level
 * or last level entries pointing to physical memory.
 *
 *	tbl:	page table address
 *	rtbl:	pointer to page table or physical memory
 *	index:	start index to write
 *	eindex:	end index to write - [index, eindex] written to
 *	flags:	flags for pagetable entry to or in
 *	inc:	increment to rtbl between each entry
 *	tmp1:	temporary variable
 *
 * Preserves:	tbl, eindex, flags, inc
 * Corrupts:	index, tmp1
 * Returns:	rtbl
 */
	.macro populate_entries, tbl, rtbl, index, eindex, flags, inc, tmp1
.Lpe\@:	phys_to_pte \tmp1, \rtbl
	orr	\tmp1, \tmp1, \flags	// tmp1 = table entry
	str	\tmp1, [\tbl, \index, lsl #3]
	add	\rtbl, \rtbl, \inc	// rtbl = pa next level
	add	\index, \index, #1
	cmp	\index, \eindex
	b.ls	.Lpe\@
	.endm

/*
 * Compute indices of table entries from virtual address range. If multiple entries
 * were needed in the previous page table level then the next page table level is assumed
 * to be composed of multiple pages. (This effectively scales the end index).
 *
 *	vstart:	virtual address of start of range
 *	vend:	virtual address of end of range
 *	shift:	shift used to transform virtual address into index
 *	ptrs:	number of entries in page table
 *	istart:	index in table corresponding to vstart
 *	iend:	index in table corresponding to vend
 *	count:	On entry: how many extra entries were required in previous level, scales
 *			  our end index.
 *		On exit: returns how many extra entries required for next page table level
 *
 * Preserves:	vstart, vend, shift, ptrs
 * Returns:	istart, iend, count
 */
	.macro compute_indices, vstart, vend, shift, ptrs, istart, iend, count
	lsr	\iend, \vend, \shift
	mov	\istart, \ptrs
	sub	\istart, \istart, #1
	and	\iend, \iend, \istart	// iend = (vend >> shift) & (ptrs - 1)
	mov	\istart, \ptrs
	mul	\istart, \istart, \count
	add	\iend, \iend, \istart	// iend += (count - 1) * ptrs
					// our entries span multiple tables

	lsr	\istart, \vstart, \shift
	mov	\count, \ptrs
	sub	\count, \count, #1
	and	\istart, \istart, \count

	sub	\count, \iend, \istart
	.endm

/*
 * Map memory for specified virtual address range. Each level of page table needed supports
 * multiple entries. If a level requires n entries the next page table level is assumed to be
 * formed from n pages.
 *
 *	tbl:	location of page table
 *	rtbl:	address to be used for first level page table entry (typically tbl + PAGE_SIZE)
 *	vstart:	start address to map
 *	vend:	end address to map - we map [vstart, vend]
 *	flags:	flags to use to map last level entries
 *	phys:	physical address corresponding to vstart - physical memory is contiguous
 *	pgds:	the number of pgd entries
 *
 * Temporaries:	istart, iend, tmp, count, sv - these need to be different registers
 * Preserves:	vstart, vend, flags
 * Corrupts:	tbl, rtbl, istart, iend, tmp, count, sv
 */
	.macro map_memory, tbl, rtbl, vstart, vend, flags, phys, pgds, istart, iend, tmp, count, sv
	add \rtbl, \tbl, #PAGE_SIZE
	mov \sv, \rtbl
	mov \count, #0
	compute_indices \vstart, \vend, #PGDIR_SHIFT, \pgds, \istart, \iend, \count
	populate_entries \tbl, \rtbl, \istart, \iend, #PMD_TYPE_TABLE, #PAGE_SIZE, \tmp
	mov \tbl, \sv
	mov \sv, \rtbl

#if SWAPPER_PGTABLE_LEVELS > 3
	compute_indices \vstart, \vend, #PUD_SHIFT, #PTRS_PER_PUD, \istart, \iend, \count
	populate_entries \tbl, \rtbl, \istart, \iend, #PMD_TYPE_TABLE, #PAGE_SIZE, \tmp
	mov \tbl, \sv
	mov \sv, \rtbl
#endif

#if SWAPPER_PGTABLE_LEVELS > 2
	compute_indices \vstart, \vend, #SWAPPER_TABLE_SHIFT, #PTRS_PER_PMD, \istart, \iend, \count
	populate_entries \tbl, \rtbl, \istart, \iend, #PMD_TYPE_TABLE, #PAGE_SIZE, \tmp
	mov \tbl, \sv
#endif

	compute_indices \vstart, \vend, #SWAPPER_BLOCK_SHIFT, #PTRS_PER_PTE, \istart, \iend, \count
	bic \count, \phys, #SWAPPER_BLOCK_SIZE - 1
	populate_entries \tbl, \count, \istart, \iend, \flags, #SWAPPER_BLOCK_SIZE, \tmp
	.endm

/*
 * Setup the initial page tables. We only setup the barest amount which is
 * required to get the kernel running. The following sections are required:
 *   - identity mapping to enable the MMU (low address, TTBR0)
 *   - first few MB of the kernel linear mapping to jump to once the MMU has
 *     been enabled
 */
<<<<<<< HEAD
__create_page_tables:
=======
SYM_FUNC_START_LOCAL(__create_page_tables)
>>>>>>> 24b8d41d
	mov	x28, lr

	/*
	 * Invalidate the init page tables to avoid potential dirty cache lines
	 * being evicted. Other page tables are allocated in rodata as part of
	 * the kernel image, and thus are clean to the PoC per the boot
	 * protocol.
	 */
<<<<<<< HEAD
	adrp	x0, idmap_pg_dir
	adrp	x1, swapper_pg_dir + SWAPPER_DIR_SIZE
	bl	__inval_cache_range
=======
	adrp	x0, init_pg_dir
	adrp	x1, init_pg_end
	sub	x1, x1, x0
	bl	__inval_dcache_area
>>>>>>> 24b8d41d

	/*
	 * Clear the init page tables.
	 */
<<<<<<< HEAD
	adrp	x0, idmap_pg_dir
	adrp	x6, swapper_pg_dir + SWAPPER_DIR_SIZE
=======
	adrp	x0, init_pg_dir
	adrp	x1, init_pg_end
	sub	x1, x1, x0
>>>>>>> 24b8d41d
1:	stp	xzr, xzr, [x0], #16
	stp	xzr, xzr, [x0], #16
	stp	xzr, xzr, [x0], #16
	stp	xzr, xzr, [x0], #16
	subs	x1, x1, #64
	b.ne	1b

	mov	x7, SWAPPER_MM_MMUFLAGS

	/*
	 * Create the identity mapping.
	 */
	adrp	x0, idmap_pg_dir
	adrp	x3, __idmap_text_start		// __pa(__idmap_text_start)

#ifdef CONFIG_ARM64_VA_BITS_52
	mrs_s	x6, SYS_ID_AA64MMFR2_EL1
	and	x6, x6, #(0xf << ID_AA64MMFR2_LVA_SHIFT)
	mov	x5, #52
	cbnz	x6, 1f
#endif
	mov	x5, #VA_BITS_MIN
1:
	adr_l	x6, vabits_actual
	str	x5, [x6]
	dmb	sy
	dc	ivac, x6		// Invalidate potentially stale cache line

	/*
	 * VA_BITS may be too small to allow for an ID mapping to be created
	 * that covers system RAM if that is located sufficiently high in the
	 * physical address space. So for the ID map, use an extended virtual
	 * range in that case, and configure an additional translation level
	 * if needed.
	 *
	 * Calculate the maximum allowed value for TCR_EL1.T0SZ so that the
	 * entire ID map region can be mapped. As T0SZ == (64 - #bits used),
	 * this number conveniently equals the number of leading zeroes in
	 * the physical address of __idmap_text_end.
	 */
	adrp	x5, __idmap_text_end
	clz	x5, x5
	cmp	x5, TCR_T0SZ(VA_BITS)	// default T0SZ small enough?
	b.ge	1f			// .. then skip VA range extension

	adr_l	x6, idmap_t0sz
	str	x5, [x6]
	dmb	sy
	dc	ivac, x6		// Invalidate potentially stale cache line

#if (VA_BITS < 48)
#define EXTRA_SHIFT	(PGDIR_SHIFT + PAGE_SHIFT - 3)
#define EXTRA_PTRS	(1 << (PHYS_MASK_SHIFT - EXTRA_SHIFT))

	/*
	 * If VA_BITS < 48, we have to configure an additional table level.
	 * First, we have to verify our assumption that the current value of
	 * VA_BITS was chosen such that all translation levels are fully
	 * utilised, and that lowering T0SZ will always result in an additional
	 * translation level to be configured.
	 */
#if VA_BITS != EXTRA_SHIFT
#error "Mismatch between VA_BITS and page size/number of translation levels"
#endif

	mov	x4, EXTRA_PTRS
	create_table_entry x0, x3, EXTRA_SHIFT, x4, x5, x6
#else
	/*
	 * If VA_BITS == 48, we don't have to configure an additional
	 * translation level, but the top-level table has more entries.
	 */
	mov	x4, #1 << (PHYS_MASK_SHIFT - PGDIR_SHIFT)
	str_l	x4, idmap_ptrs_per_pgd, x5
#endif
1:
	ldr_l	x4, idmap_ptrs_per_pgd
	mov	x5, x3				// __pa(__idmap_text_start)
	adr_l	x6, __idmap_text_end		// __pa(__idmap_text_end)

	map_memory x0, x1, x3, x6, x7, x3, x4, x10, x11, x12, x13, x14

	/*
	 * Map the kernel image (starting with PHYS_OFFSET).
	 */
<<<<<<< HEAD
	adrp	x0, swapper_pg_dir
	mov_q	x5, KIMAGE_VADDR + TEXT_OFFSET	// compile time __va(_text)
	add	x5, x5, x23			// add KASLR displacement
	create_pgd_entry x0, x5, x3, x6
=======
	adrp	x0, init_pg_dir
	mov_q	x5, KIMAGE_VADDR		// compile time __va(_text)
	add	x5, x5, x23			// add KASLR displacement
	mov	x4, PTRS_PER_PGD
>>>>>>> 24b8d41d
	adrp	x6, _end			// runtime __pa(_end)
	adrp	x3, _text			// runtime __pa(_text)
	sub	x6, x6, x3			// _end - _text
	add	x6, x6, x5			// runtime __va(_end)
<<<<<<< HEAD
	create_block_map x0, x7, x3, x5, x6
=======

	map_memory x0, x1, x5, x6, x7, x3, x4, x10, x11, x12, x13, x14
>>>>>>> 24b8d41d

	/*
	 * Since the page tables have been populated with non-cacheable
	 * accesses (MMU disabled), invalidate those tables again to
	 * remove any speculatively loaded cache lines.
	 */
<<<<<<< HEAD
	adrp	x0, idmap_pg_dir
	adrp	x1, swapper_pg_dir + SWAPPER_DIR_SIZE
=======
>>>>>>> 24b8d41d
	dmb	sy

<<<<<<< HEAD
	ret	x28
ENDPROC(__create_page_tables)
	.ltorg
=======
	adrp	x0, idmap_pg_dir
	adrp	x1, idmap_pg_end
	sub	x1, x1, x0
	bl	__inval_dcache_area

	adrp	x0, init_pg_dir
	adrp	x1, init_pg_end
	sub	x1, x1, x0
	bl	__inval_dcache_area

	ret	x28
SYM_FUNC_END(__create_page_tables)
>>>>>>> 24b8d41d

/*
 * The following fragment of code is executed with the MMU enabled.
 *
 *   x0 = __PHYS_OFFSET
 */
<<<<<<< HEAD
__primary_switched:
	adrp	x4, init_thread_union
	add	sp, x4, #THREAD_SIZE
	msr	sp_el0, x4			// Save thread_info
=======
SYM_FUNC_START_LOCAL(__primary_switched)
	adrp	x4, init_thread_union
	add	sp, x4, #THREAD_SIZE
	adr_l	x5, init_task
	msr	sp_el0, x5			// Save thread_info

#ifdef CONFIG_ARM64_PTR_AUTH
	__ptrauth_keys_init_cpu	x5, x6, x7, x8
#endif
>>>>>>> 24b8d41d

	adr_l	x8, vectors			// load VBAR_EL1 with virtual
	msr	vbar_el1, x8			// vector table address
	isb

	stp	xzr, x30, [sp, #-16]!
	mov	x29, sp

<<<<<<< HEAD
=======
#ifdef CONFIG_SHADOW_CALL_STACK
	adr_l	scs_sp, init_shadow_call_stack	// Set shadow call stack
#endif

>>>>>>> 24b8d41d
	str_l	x21, __fdt_pointer, x5		// Save FDT pointer

	ldr_l	x4, kimage_vaddr		// Save the offset between
	sub	x4, x4, x0			// the kernel virtual and
	str_l	x4, kimage_voffset, x5		// physical mappings

	// Clear BSS
	adr_l	x0, __bss_start
	mov	x1, xzr
	adr_l	x2, __bss_stop
	sub	x2, x2, x0
	bl	__pi_memset
	dsb	ishst				// Make zero page visible to PTW

#ifdef CONFIG_KASAN
	bl	kasan_early_init
#endif
#ifdef CONFIG_RANDOMIZE_BASE
	tst	x23, ~(MIN_KIMG_ALIGN - 1)	// already running randomized?
	b.ne	0f
	mov	x0, x21				// pass FDT address in x0
	mov	x1, x23				// pass modulo offset in x1
	bl	kaslr_early_init		// parse FDT for KASLR options
	cbz	x0, 0f				// KASLR disabled? just proceed
	orr	x23, x23, x0			// record KASLR offset
	ldp	x29, x30, [sp], #16		// we must enable KASLR, return
	ret					// to __primary_switch()
0:
#endif
	add	sp, sp, #16
	mov	x29, #0
	mov	x30, #0
	b	start_kernel
<<<<<<< HEAD
ENDPROC(__primary_switched)
=======
SYM_FUNC_END(__primary_switched)

	.pushsection ".rodata", "a"
SYM_DATA_START(kimage_vaddr)
	.quad		_text
SYM_DATA_END(kimage_vaddr)
EXPORT_SYMBOL(kimage_vaddr)
	.popsection
>>>>>>> 24b8d41d

/*
 * end early head section, begin head code that is also used for
 * hotplug and needs to have the same protections as the text region
 */
<<<<<<< HEAD
	.section ".idmap.text","ax"

ENTRY(kimage_vaddr)
	.quad		_text - TEXT_OFFSET
=======
	.section ".idmap.text","awx"
>>>>>>> 24b8d41d

/*
 * If we're fortunate enough to boot at EL2, ensure that the world is
 * sane before dropping to EL1.
 *
 * Returns either BOOT_CPU_MODE_EL1 or BOOT_CPU_MODE_EL2 in w0 if
 * booted in EL1 or EL2 respectively.
 */
SYM_FUNC_START(el2_setup)
	msr	SPsel, #1			// We want to use SP_EL{1,2}
	mrs	x0, CurrentEL
	cmp	x0, #CurrentEL_EL2
	b.eq	1f
	mov_q	x0, (SCTLR_EL1_RES1 | ENDIAN_SET_EL1)
	msr	sctlr_el1, x0
	mov	w0, #BOOT_CPU_MODE_EL1		// This cpu booted in EL1
	isb
	ret

1:	mov_q	x0, (SCTLR_EL2_RES1 | ENDIAN_SET_EL2)
	msr	sctlr_el2, x0

#ifdef CONFIG_ARM64_VHE
	/*
	 * Check for VHE being present. For the rest of the EL2 setup,
	 * x2 being non-zero indicates that we do have VHE, and that the
	 * kernel is intended to run at EL2.
	 */
	mrs	x2, id_aa64mmfr1_el1
	ubfx	x2, x2, #ID_AA64MMFR1_VHE_SHIFT, #4
#else
	mov	x2, xzr
#endif

	/* Hyp configuration. */
	mov_q	x0, HCR_HOST_NVHE_FLAGS
	cbz	x2, set_hcr
	mov_q	x0, HCR_HOST_VHE_FLAGS
set_hcr:
	msr	hcr_el2, x0
	isb

	/*
	 * Allow Non-secure EL1 and EL0 to access physical timer and counter.
	 * This is not necessary for VHE, since the host kernel runs in EL2,
	 * and EL0 accesses are configured in the later stage of boot process.
	 * Note that when HCR_EL2.E2H == 1, CNTHCTL_EL2 has the same bit layout
	 * as CNTKCTL_EL1, and CNTKCTL_EL1 accessing instructions are redefined
	 * to access CNTHCTL_EL2. This allows the kernel designed to run at EL1
	 * to transparently mess with the EL0 bits via CNTKCTL_EL1 access in
	 * EL2.
	 */
	cbnz	x2, 1f
	mrs	x0, cnthctl_el2
	orr	x0, x0, #3			// Enable EL1 physical timers
	msr	cnthctl_el2, x0
1:
	msr	cntvoff_el2, xzr		// Clear virtual offset

#ifdef CONFIG_ARM_GIC_V3
	/* GICv3 system register access */
	mrs	x0, id_aa64pfr0_el1
	ubfx	x0, x0, #ID_AA64PFR0_GIC_SHIFT, #4
	cbz	x0, 3f

	mrs_s	x0, SYS_ICC_SRE_EL2
	orr	x0, x0, #ICC_SRE_EL2_SRE	// Set ICC_SRE_EL2.SRE==1
	orr	x0, x0, #ICC_SRE_EL2_ENABLE	// Set ICC_SRE_EL2.Enable==1
	msr_s	SYS_ICC_SRE_EL2, x0
	isb					// Make sure SRE is now set
	mrs_s	x0, SYS_ICC_SRE_EL2		// Read SRE back,
	tbz	x0, #0, 3f			// and check that it sticks
	msr_s	SYS_ICH_HCR_EL2, xzr		// Reset ICC_HCR_EL2 to defaults

3:
#endif

	/* Populate ID registers. */
	mrs	x0, midr_el1
	mrs	x1, mpidr_el1
	msr	vpidr_el2, x0
	msr	vmpidr_el2, x1

#ifdef CONFIG_COMPAT
	msr	hstr_el2, xzr			// Disable CP15 traps to EL2
#endif

	/* EL2 debug */
	mrs	x1, id_aa64dfr0_el1
	sbfx	x0, x1, #ID_AA64DFR0_PMUVER_SHIFT, #4
	cmp	x0, #1
	b.lt	4f				// Skip if no PMU present
	mrs	x0, pmcr_el0			// Disable debug access traps
	ubfx	x0, x0, #11, #5			// to EL2 and allow access to
4:
<<<<<<< HEAD
	csel	x0, xzr, x0, lt			// all PMU counters from EL1
	msr	mdcr_el2, x0			// (if they exist)
=======
	csel	x3, xzr, x0, lt			// all PMU counters from EL1

	/* Statistical profiling */
	ubfx	x0, x1, #ID_AA64DFR0_PMSVER_SHIFT, #4
	cbz	x0, 7f				// Skip if SPE not present
	cbnz	x2, 6f				// VHE?
	mrs_s	x4, SYS_PMBIDR_EL1		// If SPE available at EL2,
	and	x4, x4, #(1 << SYS_PMBIDR_EL1_P_SHIFT)
	cbnz	x4, 5f				// then permit sampling of physical
	mov	x4, #(1 << SYS_PMSCR_EL2_PCT_SHIFT | \
		      1 << SYS_PMSCR_EL2_PA_SHIFT)
	msr_s	SYS_PMSCR_EL2, x4		// addresses and physical counter
5:
	mov	x1, #(MDCR_EL2_E2PB_MASK << MDCR_EL2_E2PB_SHIFT)
	orr	x3, x3, x1			// If we don't have VHE, then
	b	7f				// use EL1&0 translation.
6:						// For VHE, use EL2 translation
	orr	x3, x3, #MDCR_EL2_TPMS		// and disable access from EL1
7:
	msr	mdcr_el2, x3			// Configure debug traps

	/* LORegions */
	mrs	x1, id_aa64mmfr1_el1
	ubfx	x0, x1, #ID_AA64MMFR1_LOR_SHIFT, 4
	cbz	x0, 1f
	msr_s	SYS_LORC_EL1, xzr
1:
>>>>>>> 24b8d41d

	/* Stage-2 translation */
	msr	vttbr_el2, xzr

	cbz	x2, install_el2_stub

	mov	w0, #BOOT_CPU_MODE_EL2		// This CPU booted in EL2
	isb
	ret

SYM_INNER_LABEL(install_el2_stub, SYM_L_LOCAL)
	/*
	 * When VHE is not in use, early init of EL2 and EL1 needs to be
	 * done here.
	 * When VHE _is_ in use, EL1 will not be used in the host and
	 * requires no configuration, and all non-hyp-specific EL2 setup
	 * will be done via the _EL1 system register aliases in __cpu_setup.
	 */
	mov_q	x0, (SCTLR_EL1_RES1 | ENDIAN_SET_EL1)
	msr	sctlr_el1, x0

	/* Coprocessor traps. */
	mov	x0, #0x33ff
	msr	cptr_el2, x0			// Disable copro. traps to EL2

	/* SVE register access */
	mrs	x1, id_aa64pfr0_el1
	ubfx	x1, x1, #ID_AA64PFR0_SVE_SHIFT, #4
	cbz	x1, 7f

	bic	x0, x0, #CPTR_EL2_TZ		// Also disable SVE traps
	msr	cptr_el2, x0			// Disable copro. traps to EL2
	isb
	mov	x1, #ZCR_ELx_LEN_MASK		// SVE: Enable full vector
	msr_s	SYS_ZCR_EL2, x1			// length for EL1.

	/* Hypervisor stub */
7:	adr_l	x0, __hyp_stub_vectors
	msr	vbar_el2, x0

	/* spsr */
	mov	x0, #(PSR_F_BIT | PSR_I_BIT | PSR_A_BIT | PSR_D_BIT |\
		      PSR_MODE_EL1h)
	msr	spsr_el2, x0
	msr	elr_el2, lr
	mov	w0, #BOOT_CPU_MODE_EL2		// This CPU booted in EL2
	eret
SYM_FUNC_END(el2_setup)

/*
 * Sets the __boot_cpu_mode flag depending on the CPU boot mode passed
 * in w0. See arch/arm64/include/asm/virt.h for more info.
 */
<<<<<<< HEAD
set_cpu_boot_mode_flag:
=======
SYM_FUNC_START_LOCAL(set_cpu_boot_mode_flag)
>>>>>>> 24b8d41d
	adr_l	x1, __boot_cpu_mode
	cmp	w0, #BOOT_CPU_MODE_EL2
	b.ne	1f
	add	x1, x1, #4
1:	str	w0, [x1]			// This CPU has booted in EL1
	dmb	sy
	dc	ivac, x1			// Invalidate potentially stale cache line
	ret
SYM_FUNC_END(set_cpu_boot_mode_flag)

/*
 * These values are written with the MMU off, but read with the MMU on.
 * Writers will invalidate the corresponding address, discarding up to a
 * 'Cache Writeback Granule' (CWG) worth of data. The linker script ensures
 * sufficient alignment that the CWG doesn't overlap another section.
 */
	.pushsection ".mmuoff.data.write", "aw"
/*
 * We need to find out the CPU boot mode long after boot, so we need to
 * store it in a writable variable.
 *
 * This is not in .bss, because we set it sufficiently early that the boot-time
 * zeroing of .bss would clobber it.
 */
<<<<<<< HEAD
ENTRY(__boot_cpu_mode)
	.long	BOOT_CPU_MODE_EL2
	.long	BOOT_CPU_MODE_EL1
=======
SYM_DATA_START(__boot_cpu_mode)
	.long	BOOT_CPU_MODE_EL2
	.long	BOOT_CPU_MODE_EL1
SYM_DATA_END(__boot_cpu_mode)
>>>>>>> 24b8d41d
/*
 * The booting CPU updates the failed status @__early_cpu_boot_status,
 * with MMU turned off.
 */
<<<<<<< HEAD
ENTRY(__early_cpu_boot_status)
	.long 	0
=======
SYM_DATA_START(__early_cpu_boot_status)
	.quad 	0
SYM_DATA_END(__early_cpu_boot_status)
>>>>>>> 24b8d41d

	.popsection

	/*
	 * This provides a "holding pen" for platforms to hold all secondary
	 * cores are held until we're ready for them to initialise.
	 */
<<<<<<< HEAD
ENTRY(secondary_holding_pen)
=======
SYM_FUNC_START(secondary_holding_pen)
>>>>>>> 24b8d41d
	bl	el2_setup			// Drop to EL1, w0=cpu_boot_mode
	bl	set_cpu_boot_mode_flag
	mrs	x0, mpidr_el1
	mov_q	x1, MPIDR_HWID_BITMASK
	and	x0, x0, x1
	adr_l	x3, secondary_holding_pen_release
pen:	ldr	x4, [x3]
	cmp	x4, x0
	b.eq	secondary_startup
	wfe
	b	pen
SYM_FUNC_END(secondary_holding_pen)

	/*
	 * Secondary entry point that jumps straight into the kernel. Only to
	 * be used where CPUs are brought online dynamically by the kernel.
	 */
SYM_FUNC_START(secondary_entry)
	bl	el2_setup			// Drop to EL1
	bl	set_cpu_boot_mode_flag
	b	secondary_startup
SYM_FUNC_END(secondary_entry)

<<<<<<< HEAD
secondary_startup:
	/*
	 * Common entry point for secondary CPUs.
	 */
	bl	__cpu_setup			// initialise processor
	bl	__enable_mmu
	ldr	x8, =__secondary_switched
	br	x8
ENDPROC(secondary_startup)

__secondary_switched:
=======
SYM_FUNC_START_LOCAL(secondary_startup)
	/*
	 * Common entry point for secondary CPUs.
	 */
	bl	__cpu_secondary_check52bitva
	bl	__cpu_setup			// initialise processor
	adrp	x1, swapper_pg_dir
	bl	__enable_mmu
	ldr	x8, =__secondary_switched
	br	x8
SYM_FUNC_END(secondary_startup)

SYM_FUNC_START_LOCAL(__secondary_switched)
>>>>>>> 24b8d41d
	adr_l	x5, vectors
	msr	vbar_el1, x5
	isb

	adr_l	x0, secondary_data
	ldr	x1, [x0, #CPU_BOOT_STACK]	// get secondary_data.stack
	cbz	x1, __secondary_too_slow
	mov	sp, x1
	ldr	x2, [x0, #CPU_BOOT_TASK]
	cbz	x2, __secondary_too_slow
	msr	sp_el0, x2
	scs_load x2, x3
	mov	x29, #0
	mov	x30, #0

#ifdef CONFIG_ARM64_PTR_AUTH
	ptrauth_keys_init_cpu x2, x3, x4, x5
#endif

	b	secondary_start_kernel
SYM_FUNC_END(__secondary_switched)

SYM_FUNC_START_LOCAL(__secondary_too_slow)
	wfe
	wfi
	b	__secondary_too_slow
SYM_FUNC_END(__secondary_too_slow)

/*
 * The booting CPU updates the failed status @__early_cpu_boot_status,
 * with MMU turned off.
 *
 * update_early_cpu_boot_status tmp, status
 *  - Corrupts tmp1, tmp2
 *  - Writes 'status' to __early_cpu_boot_status and makes sure
 *    it is committed to memory.
 */

	.macro	update_early_cpu_boot_status status, tmp1, tmp2
	mov	\tmp2, #\status
	adr_l	\tmp1, __early_cpu_boot_status
	str	\tmp2, [\tmp1]
	dmb	sy
	dc	ivac, \tmp1			// Invalidate potentially stale cache line
	.endm

/*
 * Enable the MMU.
 *
 *  x0  = SCTLR_EL1 value for turning on the MMU.
<<<<<<< HEAD
=======
 *  x1  = TTBR1_EL1 value
>>>>>>> 24b8d41d
 *
 * Returns to the caller via x30/lr. This requires the caller to be covered
 * by the .idmap.text section.
 *
 * Checks if the selected granule size is supported by the CPU.
 * If it isn't, park the CPU
 */
<<<<<<< HEAD
ENTRY(__enable_mmu)
	mrs	x1, ID_AA64MMFR0_EL1
	ubfx	x2, x1, #ID_AA64MMFR0_TGRAN_SHIFT, 4
	cmp	x2, #ID_AA64MMFR0_TGRAN_SUPPORTED
	b.ne	__no_granule_support
	update_early_cpu_boot_status 0, x1, x2
	adrp	x1, idmap_pg_dir
	adrp	x2, swapper_pg_dir
	msr	ttbr0_el1, x1			// load TTBR0
	msr	ttbr1_el1, x2			// load TTBR1
=======
SYM_FUNC_START(__enable_mmu)
	mrs	x2, ID_AA64MMFR0_EL1
	ubfx	x2, x2, #ID_AA64MMFR0_TGRAN_SHIFT, 4
	cmp	x2, #ID_AA64MMFR0_TGRAN_SUPPORTED
	b.ne	__no_granule_support
	update_early_cpu_boot_status 0, x2, x3
	adrp	x2, idmap_pg_dir
	phys_to_ttbr x1, x1
	phys_to_ttbr x2, x2
	msr	ttbr0_el1, x2			// load TTBR0
	offset_ttbr1 x1, x3
	msr	ttbr1_el1, x1			// load TTBR1
>>>>>>> 24b8d41d
	isb
	msr	sctlr_el1, x0
	isb
	/*
	 * Invalidate the local I-cache so that any instructions fetched
	 * speculatively from the PoC are discarded, since they may have
	 * been dynamically patched at the PoU.
	 */
	ic	iallu
	dsb	nsh
	isb
	ret
<<<<<<< HEAD
ENDPROC(__enable_mmu)

__no_granule_support:
	/* Indicate that this CPU can't boot and is stuck in the kernel */
	update_early_cpu_boot_status CPU_STUCK_IN_KERNEL, x1, x2
=======
SYM_FUNC_END(__enable_mmu)

SYM_FUNC_START(__cpu_secondary_check52bitva)
#ifdef CONFIG_ARM64_VA_BITS_52
	ldr_l	x0, vabits_actual
	cmp	x0, #52
	b.ne	2f

	mrs_s	x0, SYS_ID_AA64MMFR2_EL1
	and	x0, x0, #(0xf << ID_AA64MMFR2_LVA_SHIFT)
	cbnz	x0, 2f

	update_early_cpu_boot_status \
		CPU_STUCK_IN_KERNEL | CPU_STUCK_REASON_52_BIT_VA, x0, x1
1:	wfe
	wfi
	b	1b

#endif
2:	ret
SYM_FUNC_END(__cpu_secondary_check52bitva)

SYM_FUNC_START_LOCAL(__no_granule_support)
	/* Indicate that this CPU can't boot and is stuck in the kernel */
	update_early_cpu_boot_status \
		CPU_STUCK_IN_KERNEL | CPU_STUCK_REASON_NO_GRAN, x1, x2
>>>>>>> 24b8d41d
1:
	wfe
	wfi
	b	1b
<<<<<<< HEAD
ENDPROC(__no_granule_support)

#ifdef CONFIG_RELOCATABLE
__relocate_kernel:
=======
SYM_FUNC_END(__no_granule_support)

#ifdef CONFIG_RELOCATABLE
SYM_FUNC_START_LOCAL(__relocate_kernel)
>>>>>>> 24b8d41d
	/*
	 * Iterate over each entry in the relocation table, and apply the
	 * relocations in place.
	 */
	ldr	w9, =__rela_offset		// offset to reloc table
	ldr	w10, =__rela_size		// size of reloc table

	mov_q	x11, KIMAGE_VADDR		// default virtual offset
	add	x11, x11, x23			// actual virtual offset
	add	x9, x9, x11			// __va(.rela)
	add	x10, x9, x10			// __va(.rela) + sizeof(.rela)

0:	cmp	x9, x10
	b.hs	1f
<<<<<<< HEAD
	ldp	x11, x12, [x9], #24
	ldr	x13, [x9, #-8]
	cmp	w12, #R_AARCH64_RELATIVE
	b.ne	0b
	add	x13, x13, x23			// relocate
	str	x13, [x11, x23]
	b	0b
1:	ret
ENDPROC(__relocate_kernel)
#endif

__primary_switch:
=======
	ldp	x12, x13, [x9], #24
	ldr	x14, [x9, #-8]
	cmp	w13, #R_AARCH64_RELATIVE
	b.ne	0b
	add	x14, x14, x23			// relocate
	str	x14, [x12, x23]
	b	0b

1:
#ifdef CONFIG_RELR
	/*
	 * Apply RELR relocations.
	 *
	 * RELR is a compressed format for storing relative relocations. The
	 * encoded sequence of entries looks like:
	 * [ AAAAAAAA BBBBBBB1 BBBBBBB1 ... AAAAAAAA BBBBBB1 ... ]
	 *
	 * i.e. start with an address, followed by any number of bitmaps. The
	 * address entry encodes 1 relocation. The subsequent bitmap entries
	 * encode up to 63 relocations each, at subsequent offsets following
	 * the last address entry.
	 *
	 * The bitmap entries must have 1 in the least significant bit. The
	 * assumption here is that an address cannot have 1 in lsb. Odd
	 * addresses are not supported. Any odd addresses are stored in the RELA
	 * section, which is handled above.
	 *
	 * Excluding the least significant bit in the bitmap, each non-zero
	 * bit in the bitmap represents a relocation to be applied to
	 * a corresponding machine word that follows the base address
	 * word. The second least significant bit represents the machine
	 * word immediately following the initial address, and each bit
	 * that follows represents the next word, in linear order. As such,
	 * a single bitmap can encode up to 63 relocations in a 64-bit object.
	 *
	 * In this implementation we store the address of the next RELR table
	 * entry in x9, the address being relocated by the current address or
	 * bitmap entry in x13 and the address being relocated by the current
	 * bit in x14.
	 *
	 * Because addends are stored in place in the binary, RELR relocations
	 * cannot be applied idempotently. We use x24 to keep track of the
	 * currently applied displacement so that we can correctly relocate if
	 * __relocate_kernel is called twice with non-zero displacements (i.e.
	 * if there is both a physical misalignment and a KASLR displacement).
	 */
	ldr	w9, =__relr_offset		// offset to reloc table
	ldr	w10, =__relr_size		// size of reloc table
	add	x9, x9, x11			// __va(.relr)
	add	x10, x9, x10			// __va(.relr) + sizeof(.relr)

	sub	x15, x23, x24			// delta from previous offset
	cbz	x15, 7f				// nothing to do if unchanged
	mov	x24, x23			// save new offset

2:	cmp	x9, x10
	b.hs	7f
	ldr	x11, [x9], #8
	tbnz	x11, #0, 3f			// branch to handle bitmaps
	add	x13, x11, x23
	ldr	x12, [x13]			// relocate address entry
	add	x12, x12, x15
	str	x12, [x13], #8			// adjust to start of bitmap
	b	2b

3:	mov	x14, x13
4:	lsr	x11, x11, #1
	cbz	x11, 6f
	tbz	x11, #0, 5f			// skip bit if not set
	ldr	x12, [x14]			// relocate bit
	add	x12, x12, x15
	str	x12, [x14]

5:	add	x14, x14, #8			// move to next bit's address
	b	4b

6:	/*
	 * Move to the next bitmap's address. 8 is the word size, and 63 is the
	 * number of significant bits in a bitmap entry.
	 */
	add	x13, x13, #(8 * 63)
	b	2b

7:
#endif
	ret

SYM_FUNC_END(__relocate_kernel)
#endif

SYM_FUNC_START_LOCAL(__primary_switch)
>>>>>>> 24b8d41d
#ifdef CONFIG_RANDOMIZE_BASE
	mov	x19, x0				// preserve new SCTLR_EL1 value
	mrs	x20, sctlr_el1			// preserve old SCTLR_EL1 value
#endif

<<<<<<< HEAD
	bl	__enable_mmu
#ifdef CONFIG_RELOCATABLE
=======
	adrp	x1, init_pg_dir
	bl	__enable_mmu
#ifdef CONFIG_RELOCATABLE
#ifdef CONFIG_RELR
	mov	x24, #0				// no RELR displacement yet
#endif
>>>>>>> 24b8d41d
	bl	__relocate_kernel
#ifdef CONFIG_RANDOMIZE_BASE
	ldr	x8, =__primary_switched
	adrp	x0, __PHYS_OFFSET
	blr	x8

	/*
	 * If we return here, we have a KASLR displacement in x23 which we need
	 * to take into account by discarding the current kernel mapping and
	 * creating a new one.
	 */
<<<<<<< HEAD
=======
	pre_disable_mmu_workaround
>>>>>>> 24b8d41d
	msr	sctlr_el1, x20			// disable the MMU
	isb
	bl	__create_page_tables		// recreate kernel mapping

	tlbi	vmalle1				// Remove any stale TLB entries
	dsb	nsh

	msr	sctlr_el1, x19			// re-enable the MMU
	isb
	ic	iallu				// flush instructions fetched
	dsb	nsh				// via old mapping
	isb

	bl	__relocate_kernel
#endif
#endif
	ldr	x8, =__primary_switched
	adrp	x0, __PHYS_OFFSET
	br	x8
<<<<<<< HEAD
ENDPROC(__primary_switch)
=======
SYM_FUNC_END(__primary_switch)
>>>>>>> 24b8d41d
<|MERGE_RESOLUTION|>--- conflicted
+++ resolved
@@ -83,128 +83,6 @@
 #ifdef CONFIG_EFI
 	.long	pe_header - _head		// Offset to the PE header.
 
-<<<<<<< HEAD
-#ifdef CONFIG_EFI
-	.align 3
-pe_header:
-	.ascii	"PE"
-	.short 	0
-coff_header:
-	.short	0xaa64				// AArch64
-	.short	2				// nr_sections
-	.long	0 				// TimeDateStamp
-	.long	0				// PointerToSymbolTable
-	.long	1				// NumberOfSymbols
-	.short	section_table - optional_header	// SizeOfOptionalHeader
-	.short	0x206				// Characteristics.
-						// IMAGE_FILE_DEBUG_STRIPPED |
-						// IMAGE_FILE_EXECUTABLE_IMAGE |
-						// IMAGE_FILE_LINE_NUMS_STRIPPED
-optional_header:
-	.short	0x20b				// PE32+ format
-	.byte	0x02				// MajorLinkerVersion
-	.byte	0x14				// MinorLinkerVersion
-	.long	_end - efi_header_end		// SizeOfCode
-	.long	0				// SizeOfInitializedData
-	.long	0				// SizeOfUninitializedData
-	.long	__efistub_entry - _head		// AddressOfEntryPoint
-	.long	efi_header_end - _head		// BaseOfCode
-
-extra_header_fields:
-	.quad	0				// ImageBase
-	.long	0x1000				// SectionAlignment
-	.long	PECOFF_FILE_ALIGNMENT		// FileAlignment
-	.short	0				// MajorOperatingSystemVersion
-	.short	0				// MinorOperatingSystemVersion
-	.short	0				// MajorImageVersion
-	.short	0				// MinorImageVersion
-	.short	0				// MajorSubsystemVersion
-	.short	0				// MinorSubsystemVersion
-	.long	0				// Win32VersionValue
-
-	.long	_end - _head			// SizeOfImage
-
-	// Everything before the kernel image is considered part of the header
-	.long	efi_header_end - _head		// SizeOfHeaders
-	.long	0				// CheckSum
-	.short	0xa				// Subsystem (EFI application)
-	.short	0				// DllCharacteristics
-	.quad	0				// SizeOfStackReserve
-	.quad	0				// SizeOfStackCommit
-	.quad	0				// SizeOfHeapReserve
-	.quad	0				// SizeOfHeapCommit
-	.long	0				// LoaderFlags
-	.long	0x6				// NumberOfRvaAndSizes
-
-	.quad	0				// ExportTable
-	.quad	0				// ImportTable
-	.quad	0				// ResourceTable
-	.quad	0				// ExceptionTable
-	.quad	0				// CertificationTable
-	.quad	0				// BaseRelocationTable
-
-	// Section table
-section_table:
-
-	/*
-	 * The EFI application loader requires a relocation section
-	 * because EFI applications must be relocatable.  This is a
-	 * dummy section as far as we are concerned.
-	 */
-	.ascii	".reloc"
-	.byte	0
-	.byte	0			// end of 0 padding of section name
-	.long	0
-	.long	0
-	.long	0			// SizeOfRawData
-	.long	0			// PointerToRawData
-	.long	0			// PointerToRelocations
-	.long	0			// PointerToLineNumbers
-	.short	0			// NumberOfRelocations
-	.short	0			// NumberOfLineNumbers
-	.long	0x42100040		// Characteristics (section flags)
-
-
-	.ascii	".text"
-	.byte	0
-	.byte	0
-	.byte	0        		// end of 0 padding of section name
-	.long	_end - efi_header_end	// VirtualSize
-	.long	efi_header_end - _head	// VirtualAddress
-	.long	_edata - efi_header_end	// SizeOfRawData
-	.long	efi_header_end - _head	// PointerToRawData
-
-	.long	0		// PointerToRelocations (0 for executables)
-	.long	0		// PointerToLineNumbers (0 for executables)
-	.short	0		// NumberOfRelocations  (0 for executables)
-	.short	0		// NumberOfLineNumbers  (0 for executables)
-	.long	0xe0500020	// Characteristics (section flags)
-
-	/*
-	 * EFI will load .text onwards at the 4k section alignment
-	 * described in the PE/COFF header. To ensure that instruction
-	 * sequences using an adrp and a :lo12: immediate will function
-	 * correctly at this alignment, we must ensure that .text is
-	 * placed at a 4k boundary in the Image to begin with.
-	 */
-	.align 12
-efi_header_end:
-#endif
-
-	__INIT
-
-	/*
-	 * The following callee saved general purpose registers are used on the
-	 * primary lowlevel boot path:
-	 *
-	 *  Register   Scope                      Purpose
-	 *  x21        stext() .. start_kernel()  FDT pointer passed at boot in x0
-	 *  x23        stext() .. start_kernel()  physical misalignment/KASLR offset
-	 *  x28        __create_page_tables()     callee preserved temp register
-	 *  x19/x20    __primary_switch()         callee preserved temp registers
-	 */
-ENTRY(stext)
-=======
 pe_header:
 	__EFI_PE_HEADER
 #else
@@ -225,7 +103,6 @@
 	 *  x24        __primary_switch() .. relocate_kernel()  current RELR displacement
 	 */
 SYM_CODE_START(primary_entry)
->>>>>>> 24b8d41d
 	bl	preserve_boot_args
 	bl	el2_setup			// Drop to EL1, w0=cpu_boot_mode
 	adrp	x23, __PHYS_OFFSET
@@ -240,11 +117,7 @@
 	 */
 	bl	__cpu_setup			// initialise processor
 	b	__primary_switch
-<<<<<<< HEAD
-ENDPROC(stext)
-=======
 SYM_CODE_END(primary_entry)
->>>>>>> 24b8d41d
 
 /*
  * Preserve the arguments passed by the bootloader in x0 .. x3
@@ -399,11 +272,7 @@
  *   - first few MB of the kernel linear mapping to jump to once the MMU has
  *     been enabled
  */
-<<<<<<< HEAD
-__create_page_tables:
-=======
 SYM_FUNC_START_LOCAL(__create_page_tables)
->>>>>>> 24b8d41d
 	mov	x28, lr
 
 	/*
@@ -412,28 +281,17 @@
 	 * the kernel image, and thus are clean to the PoC per the boot
 	 * protocol.
 	 */
-<<<<<<< HEAD
-	adrp	x0, idmap_pg_dir
-	adrp	x1, swapper_pg_dir + SWAPPER_DIR_SIZE
-	bl	__inval_cache_range
-=======
 	adrp	x0, init_pg_dir
 	adrp	x1, init_pg_end
 	sub	x1, x1, x0
 	bl	__inval_dcache_area
->>>>>>> 24b8d41d
 
 	/*
 	 * Clear the init page tables.
 	 */
-<<<<<<< HEAD
-	adrp	x0, idmap_pg_dir
-	adrp	x6, swapper_pg_dir + SWAPPER_DIR_SIZE
-=======
 	adrp	x0, init_pg_dir
 	adrp	x1, init_pg_end
 	sub	x1, x1, x0
->>>>>>> 24b8d41d
 1:	stp	xzr, xzr, [x0], #16
 	stp	xzr, xzr, [x0], #16
 	stp	xzr, xzr, [x0], #16
@@ -519,45 +377,24 @@
 	/*
 	 * Map the kernel image (starting with PHYS_OFFSET).
 	 */
-<<<<<<< HEAD
-	adrp	x0, swapper_pg_dir
-	mov_q	x5, KIMAGE_VADDR + TEXT_OFFSET	// compile time __va(_text)
-	add	x5, x5, x23			// add KASLR displacement
-	create_pgd_entry x0, x5, x3, x6
-=======
 	adrp	x0, init_pg_dir
 	mov_q	x5, KIMAGE_VADDR		// compile time __va(_text)
 	add	x5, x5, x23			// add KASLR displacement
 	mov	x4, PTRS_PER_PGD
->>>>>>> 24b8d41d
 	adrp	x6, _end			// runtime __pa(_end)
 	adrp	x3, _text			// runtime __pa(_text)
 	sub	x6, x6, x3			// _end - _text
 	add	x6, x6, x5			// runtime __va(_end)
-<<<<<<< HEAD
-	create_block_map x0, x7, x3, x5, x6
-=======
 
 	map_memory x0, x1, x5, x6, x7, x3, x4, x10, x11, x12, x13, x14
->>>>>>> 24b8d41d
 
 	/*
 	 * Since the page tables have been populated with non-cacheable
 	 * accesses (MMU disabled), invalidate those tables again to
 	 * remove any speculatively loaded cache lines.
 	 */
-<<<<<<< HEAD
-	adrp	x0, idmap_pg_dir
-	adrp	x1, swapper_pg_dir + SWAPPER_DIR_SIZE
-=======
->>>>>>> 24b8d41d
 	dmb	sy
 
-<<<<<<< HEAD
-	ret	x28
-ENDPROC(__create_page_tables)
-	.ltorg
-=======
 	adrp	x0, idmap_pg_dir
 	adrp	x1, idmap_pg_end
 	sub	x1, x1, x0
@@ -570,19 +407,12 @@
 
 	ret	x28
 SYM_FUNC_END(__create_page_tables)
->>>>>>> 24b8d41d
 
 /*
  * The following fragment of code is executed with the MMU enabled.
  *
  *   x0 = __PHYS_OFFSET
  */
-<<<<<<< HEAD
-__primary_switched:
-	adrp	x4, init_thread_union
-	add	sp, x4, #THREAD_SIZE
-	msr	sp_el0, x4			// Save thread_info
-=======
 SYM_FUNC_START_LOCAL(__primary_switched)
 	adrp	x4, init_thread_union
 	add	sp, x4, #THREAD_SIZE
@@ -592,7 +422,6 @@
 #ifdef CONFIG_ARM64_PTR_AUTH
 	__ptrauth_keys_init_cpu	x5, x6, x7, x8
 #endif
->>>>>>> 24b8d41d
 
 	adr_l	x8, vectors			// load VBAR_EL1 with virtual
 	msr	vbar_el1, x8			// vector table address
@@ -601,13 +430,10 @@
 	stp	xzr, x30, [sp, #-16]!
 	mov	x29, sp
 
-<<<<<<< HEAD
-=======
 #ifdef CONFIG_SHADOW_CALL_STACK
 	adr_l	scs_sp, init_shadow_call_stack	// Set shadow call stack
 #endif
 
->>>>>>> 24b8d41d
 	str_l	x21, __fdt_pointer, x5		// Save FDT pointer
 
 	ldr_l	x4, kimage_vaddr		// Save the offset between
@@ -629,7 +455,6 @@
 	tst	x23, ~(MIN_KIMG_ALIGN - 1)	// already running randomized?
 	b.ne	0f
 	mov	x0, x21				// pass FDT address in x0
-	mov	x1, x23				// pass modulo offset in x1
 	bl	kaslr_early_init		// parse FDT for KASLR options
 	cbz	x0, 0f				// KASLR disabled? just proceed
 	orr	x23, x23, x0			// record KASLR offset
@@ -641,9 +466,6 @@
 	mov	x29, #0
 	mov	x30, #0
 	b	start_kernel
-<<<<<<< HEAD
-ENDPROC(__primary_switched)
-=======
 SYM_FUNC_END(__primary_switched)
 
 	.pushsection ".rodata", "a"
@@ -652,20 +474,12 @@
 SYM_DATA_END(kimage_vaddr)
 EXPORT_SYMBOL(kimage_vaddr)
 	.popsection
->>>>>>> 24b8d41d
 
 /*
  * end early head section, begin head code that is also used for
  * hotplug and needs to have the same protections as the text region
  */
-<<<<<<< HEAD
-	.section ".idmap.text","ax"
-
-ENTRY(kimage_vaddr)
-	.quad		_text - TEXT_OFFSET
-=======
 	.section ".idmap.text","awx"
->>>>>>> 24b8d41d
 
 /*
  * If we're fortunate enough to boot at EL2, ensure that the world is
@@ -761,10 +575,6 @@
 	mrs	x0, pmcr_el0			// Disable debug access traps
 	ubfx	x0, x0, #11, #5			// to EL2 and allow access to
 4:
-<<<<<<< HEAD
-	csel	x0, xzr, x0, lt			// all PMU counters from EL1
-	msr	mdcr_el2, x0			// (if they exist)
-=======
 	csel	x3, xzr, x0, lt			// all PMU counters from EL1
 
 	/* Statistical profiling */
@@ -792,7 +602,6 @@
 	cbz	x0, 1f
 	msr_s	SYS_LORC_EL1, xzr
 1:
->>>>>>> 24b8d41d
 
 	/* Stage-2 translation */
 	msr	vttbr_el2, xzr
@@ -846,11 +655,7 @@
  * Sets the __boot_cpu_mode flag depending on the CPU boot mode passed
  * in w0. See arch/arm64/include/asm/virt.h for more info.
  */
-<<<<<<< HEAD
-set_cpu_boot_mode_flag:
-=======
 SYM_FUNC_START_LOCAL(set_cpu_boot_mode_flag)
->>>>>>> 24b8d41d
 	adr_l	x1, __boot_cpu_mode
 	cmp	w0, #BOOT_CPU_MODE_EL2
 	b.ne	1f
@@ -875,28 +680,17 @@
  * This is not in .bss, because we set it sufficiently early that the boot-time
  * zeroing of .bss would clobber it.
  */
-<<<<<<< HEAD
-ENTRY(__boot_cpu_mode)
-	.long	BOOT_CPU_MODE_EL2
-	.long	BOOT_CPU_MODE_EL1
-=======
 SYM_DATA_START(__boot_cpu_mode)
 	.long	BOOT_CPU_MODE_EL2
 	.long	BOOT_CPU_MODE_EL1
 SYM_DATA_END(__boot_cpu_mode)
->>>>>>> 24b8d41d
 /*
  * The booting CPU updates the failed status @__early_cpu_boot_status,
  * with MMU turned off.
  */
-<<<<<<< HEAD
-ENTRY(__early_cpu_boot_status)
-	.long 	0
-=======
 SYM_DATA_START(__early_cpu_boot_status)
 	.quad 	0
 SYM_DATA_END(__early_cpu_boot_status)
->>>>>>> 24b8d41d
 
 	.popsection
 
@@ -904,11 +698,7 @@
 	 * This provides a "holding pen" for platforms to hold all secondary
 	 * cores are held until we're ready for them to initialise.
 	 */
-<<<<<<< HEAD
-ENTRY(secondary_holding_pen)
-=======
 SYM_FUNC_START(secondary_holding_pen)
->>>>>>> 24b8d41d
 	bl	el2_setup			// Drop to EL1, w0=cpu_boot_mode
 	bl	set_cpu_boot_mode_flag
 	mrs	x0, mpidr_el1
@@ -932,19 +722,6 @@
 	b	secondary_startup
 SYM_FUNC_END(secondary_entry)
 
-<<<<<<< HEAD
-secondary_startup:
-	/*
-	 * Common entry point for secondary CPUs.
-	 */
-	bl	__cpu_setup			// initialise processor
-	bl	__enable_mmu
-	ldr	x8, =__secondary_switched
-	br	x8
-ENDPROC(secondary_startup)
-
-__secondary_switched:
-=======
 SYM_FUNC_START_LOCAL(secondary_startup)
 	/*
 	 * Common entry point for secondary CPUs.
@@ -958,7 +735,6 @@
 SYM_FUNC_END(secondary_startup)
 
 SYM_FUNC_START_LOCAL(__secondary_switched)
->>>>>>> 24b8d41d
 	adr_l	x5, vectors
 	msr	vbar_el1, x5
 	isb
@@ -1009,10 +785,7 @@
  * Enable the MMU.
  *
  *  x0  = SCTLR_EL1 value for turning on the MMU.
-<<<<<<< HEAD
-=======
  *  x1  = TTBR1_EL1 value
->>>>>>> 24b8d41d
  *
  * Returns to the caller via x30/lr. This requires the caller to be covered
  * by the .idmap.text section.
@@ -1020,18 +793,6 @@
  * Checks if the selected granule size is supported by the CPU.
  * If it isn't, park the CPU
  */
-<<<<<<< HEAD
-ENTRY(__enable_mmu)
-	mrs	x1, ID_AA64MMFR0_EL1
-	ubfx	x2, x1, #ID_AA64MMFR0_TGRAN_SHIFT, 4
-	cmp	x2, #ID_AA64MMFR0_TGRAN_SUPPORTED
-	b.ne	__no_granule_support
-	update_early_cpu_boot_status 0, x1, x2
-	adrp	x1, idmap_pg_dir
-	adrp	x2, swapper_pg_dir
-	msr	ttbr0_el1, x1			// load TTBR0
-	msr	ttbr1_el1, x2			// load TTBR1
-=======
 SYM_FUNC_START(__enable_mmu)
 	mrs	x2, ID_AA64MMFR0_EL1
 	ubfx	x2, x2, #ID_AA64MMFR0_TGRAN_SHIFT, 4
@@ -1044,7 +805,6 @@
 	msr	ttbr0_el1, x2			// load TTBR0
 	offset_ttbr1 x1, x3
 	msr	ttbr1_el1, x1			// load TTBR1
->>>>>>> 24b8d41d
 	isb
 	msr	sctlr_el1, x0
 	isb
@@ -1057,13 +817,6 @@
 	dsb	nsh
 	isb
 	ret
-<<<<<<< HEAD
-ENDPROC(__enable_mmu)
-
-__no_granule_support:
-	/* Indicate that this CPU can't boot and is stuck in the kernel */
-	update_early_cpu_boot_status CPU_STUCK_IN_KERNEL, x1, x2
-=======
 SYM_FUNC_END(__enable_mmu)
 
 SYM_FUNC_START(__cpu_secondary_check52bitva)
@@ -1090,22 +843,14 @@
 	/* Indicate that this CPU can't boot and is stuck in the kernel */
 	update_early_cpu_boot_status \
 		CPU_STUCK_IN_KERNEL | CPU_STUCK_REASON_NO_GRAN, x1, x2
->>>>>>> 24b8d41d
 1:
 	wfe
 	wfi
 	b	1b
-<<<<<<< HEAD
-ENDPROC(__no_granule_support)
-
-#ifdef CONFIG_RELOCATABLE
-__relocate_kernel:
-=======
 SYM_FUNC_END(__no_granule_support)
 
 #ifdef CONFIG_RELOCATABLE
 SYM_FUNC_START_LOCAL(__relocate_kernel)
->>>>>>> 24b8d41d
 	/*
 	 * Iterate over each entry in the relocation table, and apply the
 	 * relocations in place.
@@ -1120,20 +865,6 @@
 
 0:	cmp	x9, x10
 	b.hs	1f
-<<<<<<< HEAD
-	ldp	x11, x12, [x9], #24
-	ldr	x13, [x9, #-8]
-	cmp	w12, #R_AARCH64_RELATIVE
-	b.ne	0b
-	add	x13, x13, x23			// relocate
-	str	x13, [x11, x23]
-	b	0b
-1:	ret
-ENDPROC(__relocate_kernel)
-#endif
-
-__primary_switch:
-=======
 	ldp	x12, x13, [x9], #24
 	ldr	x14, [x9, #-8]
 	cmp	w13, #R_AARCH64_RELATIVE
@@ -1225,23 +956,17 @@
 #endif
 
 SYM_FUNC_START_LOCAL(__primary_switch)
->>>>>>> 24b8d41d
 #ifdef CONFIG_RANDOMIZE_BASE
 	mov	x19, x0				// preserve new SCTLR_EL1 value
 	mrs	x20, sctlr_el1			// preserve old SCTLR_EL1 value
 #endif
 
-<<<<<<< HEAD
-	bl	__enable_mmu
-#ifdef CONFIG_RELOCATABLE
-=======
 	adrp	x1, init_pg_dir
 	bl	__enable_mmu
 #ifdef CONFIG_RELOCATABLE
 #ifdef CONFIG_RELR
 	mov	x24, #0				// no RELR displacement yet
 #endif
->>>>>>> 24b8d41d
 	bl	__relocate_kernel
 #ifdef CONFIG_RANDOMIZE_BASE
 	ldr	x8, =__primary_switched
@@ -1253,10 +978,7 @@
 	 * to take into account by discarding the current kernel mapping and
 	 * creating a new one.
 	 */
-<<<<<<< HEAD
-=======
 	pre_disable_mmu_workaround
->>>>>>> 24b8d41d
 	msr	sctlr_el1, x20			// disable the MMU
 	isb
 	bl	__create_page_tables		// recreate kernel mapping
@@ -1276,8 +998,4 @@
 	ldr	x8, =__primary_switched
 	adrp	x0, __PHYS_OFFSET
 	br	x8
-<<<<<<< HEAD
-ENDPROC(__primary_switch)
-=======
-SYM_FUNC_END(__primary_switch)
->>>>>>> 24b8d41d
+SYM_FUNC_END(__primary_switch)