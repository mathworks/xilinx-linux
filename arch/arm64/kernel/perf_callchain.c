// SPDX-License-Identifier: GPL-2.0-only
/*
 * arm64 callchain support
 *
 * Copyright (C) 2015 ARM Limited
 */
#include <linux/perf_event.h>
#include <linux/uaccess.h>

#include <asm/pointer_auth.h>
#include <asm/stacktrace.h>

struct frame_tail {
	struct frame_tail	__user *fp;
	unsigned long		lr;
} __attribute__((packed));

/*
 * Get the return address for a single stackframe and return a pointer to the
 * next frame tail.
 */
static struct frame_tail __user *
user_backtrace(struct frame_tail __user *tail,
	       struct perf_callchain_entry_ctx *entry)
{
	struct frame_tail buftail;
	unsigned long err;
	unsigned long lr;

	/* Also check accessibility of one struct frame_tail beyond */
	if (!access_ok(tail, sizeof(buftail)))
		return NULL;

	pagefault_disable();
	err = __copy_from_user_inatomic(&buftail, tail, sizeof(buftail));
	pagefault_enable();

	if (err)
		return NULL;

	lr = ptrauth_strip_insn_pac(buftail.lr);

	perf_callchain_store(entry, lr);

	/*
	 * Frame pointers should strictly progress back up the stack
	 * (towards higher addresses).
	 */
	if (tail >= buftail.fp)
		return NULL;

	return buftail.fp;
}

#ifdef CONFIG_COMPAT
/*
 * The registers we're interested in are at the end of the variable
 * length saved register structure. The fp points at the end of this
 * structure so the address of this struct is:
 * (struct compat_frame_tail *)(xxx->fp)-1
 *
 * This code has been adapted from the ARM OProfile support.
 */
struct compat_frame_tail {
	compat_uptr_t	fp; /* a (struct compat_frame_tail *) in compat mode */
	u32		sp;
	u32		lr;
} __attribute__((packed));

static struct compat_frame_tail __user *
compat_user_backtrace(struct compat_frame_tail __user *tail,
		      struct perf_callchain_entry_ctx *entry)
{
	struct compat_frame_tail buftail;
	unsigned long err;

	/* Also check accessibility of one struct frame_tail beyond */
	if (!access_ok(tail, sizeof(buftail)))
		return NULL;

	pagefault_disable();
	err = __copy_from_user_inatomic(&buftail, tail, sizeof(buftail));
	pagefault_enable();

	if (err)
		return NULL;

	perf_callchain_store(entry, buftail.lr);

	/*
	 * Frame pointers should strictly progress back up the stack
	 * (towards higher addresses).
	 */
	if (tail + 1 >= (struct compat_frame_tail __user *)
			compat_ptr(buftail.fp))
		return NULL;

	return (struct compat_frame_tail __user *)compat_ptr(buftail.fp) - 1;
}
#endif /* CONFIG_COMPAT */

void perf_callchain_user(struct perf_callchain_entry_ctx *entry,
			 struct pt_regs *regs)
{
	if (perf_guest_cbs && perf_guest_cbs->is_in_guest()) {
		/* We don't support guest os callchain now */
		return;
	}

	perf_callchain_store(entry, regs->pc);

	if (!compat_user_mode(regs)) {
		/* AARCH64 mode */
		struct frame_tail __user *tail;

		tail = (struct frame_tail __user *)regs->regs[29];

		while (entry->nr < entry->max_stack &&
		       tail && !((unsigned long)tail & 0xf))
			tail = user_backtrace(tail, entry);
	} else {
#ifdef CONFIG_COMPAT
		/* AARCH32 compat mode */
		struct compat_frame_tail __user *tail;

		tail = (struct compat_frame_tail __user *)regs->compat_fp - 1;

		while ((entry->nr < entry->max_stack) &&
			tail && !((unsigned long)tail & 0x3))
			tail = compat_user_backtrace(tail, entry);
#endif
	}
}

/*
 * Gets called by walk_stackframe() for every stackframe. This will be called
 * whist unwinding the stackframe and is like a subroutine return so we use
 * the PC.
 */
static bool callchain_trace(void *data, unsigned long pc)
{
	struct perf_callchain_entry_ctx *entry = data;
<<<<<<< HEAD
	perf_callchain_store(entry, frame->pc);
	return 0;
=======
	perf_callchain_store(entry, pc);
	return true;
>>>>>>> 24b8d41d
}

void perf_callchain_kernel(struct perf_callchain_entry_ctx *entry,
			   struct pt_regs *regs)
{
	struct stackframe frame;

	if (perf_guest_cbs && perf_guest_cbs->is_in_guest()) {
		/* We don't support guest os callchain now */
		return;
	}

	start_backtrace(&frame, regs->regs[29], regs->pc);
	walk_stackframe(current, &frame, callchain_trace, entry);
}

unsigned long perf_instruction_pointer(struct pt_regs *regs)
{
	if (perf_guest_cbs && perf_guest_cbs->is_in_guest())
		return perf_guest_cbs->get_guest_ip();

	return instruction_pointer(regs);
}

unsigned long perf_misc_flags(struct pt_regs *regs)
{
	int misc = 0;

	if (perf_guest_cbs && perf_guest_cbs->is_in_guest()) {
		if (perf_guest_cbs->is_user_mode())
			misc |= PERF_RECORD_MISC_GUEST_USER;
		else
			misc |= PERF_RECORD_MISC_GUEST_KERNEL;
	} else {
		if (user_mode(regs))
			misc |= PERF_RECORD_MISC_USER;
		else
			misc |= PERF_RECORD_MISC_KERNEL;
	}

	return misc;
}<|MERGE_RESOLUTION|>--- conflicted
+++ resolved
@@ -140,13 +140,8 @@
 static bool callchain_trace(void *data, unsigned long pc)
 {
 	struct perf_callchain_entry_ctx *entry = data;
-<<<<<<< HEAD
-	perf_callchain_store(entry, frame->pc);
-	return 0;
-=======
 	perf_callchain_store(entry, pc);
 	return true;
->>>>>>> 24b8d41d
 }
 
 void perf_callchain_kernel(struct perf_callchain_entry_ctx *entry,
