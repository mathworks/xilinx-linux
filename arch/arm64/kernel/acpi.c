// SPDX-License-Identifier: GPL-2.0-only
/*
 *  ARM64 Specific Low-Level ACPI Boot Support
 *
 *  Copyright (C) 2013-2014, Linaro Ltd.
 *	Author: Al Stone <al.stone@linaro.org>
 *	Author: Graeme Gregory <graeme.gregory@linaro.org>
 *	Author: Hanjun Guo <hanjun.guo@linaro.org>
 *	Author: Tomasz Nowicki <tomasz.nowicki@linaro.org>
 *	Author: Naresh Bhat <naresh.bhat@linaro.org>
 */

#define pr_fmt(fmt) "ACPI: " fmt

#include <linux/acpi.h>
#include <linux/cpumask.h>
#include <linux/efi.h>
#include <linux/efi-bgrt.h>
#include <linux/init.h>
#include <linux/irq.h>
#include <linux/irqdomain.h>
#include <linux/irq_work.h>
#include <linux/memblock.h>
#include <linux/of_fdt.h>
#include <linux/smp.h>
#include <linux/serial_core.h>
<<<<<<< HEAD
=======
#include <linux/pgtable.h>
>>>>>>> 24b8d41d

#include <acpi/ghes.h>
#include <asm/cputype.h>
#include <asm/cpu_ops.h>
#include <asm/daifflags.h>
#include <asm/smp_plat.h>

int acpi_noirq = 1;		/* skip ACPI IRQ initialization */
int acpi_disabled = 1;
EXPORT_SYMBOL(acpi_disabled);

int acpi_pci_disabled = 1;	/* skip ACPI PCI scan and IRQ initialization */
EXPORT_SYMBOL(acpi_pci_disabled);

static bool param_acpi_off __initdata;
static bool param_acpi_on __initdata;
static bool param_acpi_force __initdata;

static int __init parse_acpi(char *arg)
{
	if (!arg)
		return -EINVAL;

	/* "acpi=off" disables both ACPI table parsing and interpreter */
	if (strcmp(arg, "off") == 0)
		param_acpi_off = true;
	else if (strcmp(arg, "on") == 0) /* prefer ACPI over DT */
		param_acpi_on = true;
	else if (strcmp(arg, "force") == 0) /* force ACPI to be enabled */
		param_acpi_force = true;
	else
		return -EINVAL;	/* Core will print when we return error */

	return 0;
}
early_param("acpi", parse_acpi);

static int __init dt_scan_depth1_nodes(unsigned long node,
				       const char *uname, int depth,
				       void *data)
{
	/*
	 * Ignore anything not directly under the root node; we'll
	 * catch its parent instead.
	 */
	if (depth != 1)
		return 0;

	if (strcmp(uname, "chosen") == 0)
		return 0;

	if (strcmp(uname, "hypervisor") == 0 &&
	    of_flat_dt_is_compatible(node, "xen,xen"))
		return 0;

	/*
	 * This node at depth 1 is neither a chosen node nor a xen node,
	 * which we do not expect.
	 */
	return 1;
}

/*
 * __acpi_map_table() will be called before page_init(), so early_ioremap()
 * or early_memremap() should be called here to for ACPI table mapping.
 */
void __init __iomem *__acpi_map_table(unsigned long phys, unsigned long size)
{
	if (!size)
		return NULL;

	return early_memremap(phys, size);
}

void __init __acpi_unmap_table(void __iomem *map, unsigned long size)
{
	if (!map || !size)
		return;

	early_memunmap(map, size);
}

bool __init acpi_psci_present(void)
{
	return acpi_gbl_FADT.arm_boot_flags & ACPI_FADT_PSCI_COMPLIANT;
}

/* Whether HVC must be used instead of SMC as the PSCI conduit */
bool acpi_psci_use_hvc(void)
{
	return acpi_gbl_FADT.arm_boot_flags & ACPI_FADT_PSCI_USE_HVC;
}

/*
 * acpi_fadt_sanity_check() - Check FADT presence and carry out sanity
 *			      checks on it
 *
 * Return 0 on success,  <0 on failure
 */
static int __init acpi_fadt_sanity_check(void)
{
	struct acpi_table_header *table;
	struct acpi_table_fadt *fadt;
	acpi_status status;
	int ret = 0;

	/*
	 * FADT is required on arm64; retrieve it to check its presence
	 * and carry out revision and ACPI HW reduced compliancy tests
	 */
	status = acpi_get_table(ACPI_SIG_FADT, 0, &table);
	if (ACPI_FAILURE(status)) {
		const char *msg = acpi_format_exception(status);

		pr_err("Failed to get FADT table, %s\n", msg);
		return -ENODEV;
	}

	fadt = (struct acpi_table_fadt *)table;

	/*
	 * Revision in table header is the FADT Major revision, and there
	 * is a minor revision of FADT which was introduced by ACPI 5.1,
	 * we only deal with ACPI 5.1 or newer revision to get GIC and SMP
	 * boot protocol configuration data.
	 */
	if (table->revision < 5 ||
	   (table->revision == 5 && fadt->minor_revision < 1)) {
		pr_err(FW_BUG "Unsupported FADT revision %d.%d, should be 5.1+\n",
		       table->revision, fadt->minor_revision);

		if (!fadt->arm_boot_flags) {
			ret = -EINVAL;
			goto out;
		}
		pr_err("FADT has ARM boot flags set, assuming 5.1\n");
	}

	if (!(fadt->flags & ACPI_FADT_HW_REDUCED)) {
		pr_err("FADT not ACPI hardware reduced compliant\n");
		ret = -EINVAL;
	}

out:
	/*
	 * acpi_get_table() creates FADT table mapping that
	 * should be released after parsing and before resuming boot
	 */
	acpi_put_table(table);
	return ret;
}

/*
 * acpi_boot_table_init() called from setup_arch(), always.
 *	1. find RSDP and get its address, and then find XSDT
 *	2. extract all tables and checksums them all
 *	3. check ACPI FADT revision
 *	4. check ACPI FADT HW reduced flag
 *
 * We can parse ACPI boot-time tables such as MADT after
 * this function is called.
 *
 * On return ACPI is enabled if either:
 *
 * - ACPI tables are initialized and sanity checks passed
 * - acpi=force was passed in the command line and ACPI was not disabled
 *   explicitly through acpi=off command line parameter
 *
 * ACPI is disabled on function return otherwise
 */
void __init acpi_boot_table_init(void)
{
	/*
	 * Enable ACPI instead of device tree unless
	 * - ACPI has been disabled explicitly (acpi=off), or
	 * - the device tree is not empty (it has more than just a /chosen node,
	 *   and a /hypervisor node when running on Xen)
	 *   and ACPI has not been [force] enabled (acpi=on|force)
	 */
	if (param_acpi_off ||
	    (!param_acpi_on && !param_acpi_force &&
	     of_scan_flat_dt(dt_scan_depth1_nodes, NULL)))
		goto done;

	/*
	 * ACPI is disabled at this point. Enable it in order to parse
	 * the ACPI tables and carry out sanity checks
	 */
	enable_acpi();

	/*
	 * If ACPI tables are initialized and FADT sanity checks passed,
	 * leave ACPI enabled and carry on booting; otherwise disable ACPI
	 * on initialization error.
	 * If acpi=force was passed on the command line it forces ACPI
	 * to be enabled even if its initialization failed.
	 */
	if (acpi_table_init() || acpi_fadt_sanity_check()) {
		pr_err("Failed to init ACPI tables\n");
		if (!param_acpi_force)
			disable_acpi();
	}

done:
	if (acpi_disabled) {
<<<<<<< HEAD
		if (earlycon_init_is_deferred)
			early_init_dt_scan_chosen_stdout();
	} else {
		parse_spcr(earlycon_init_is_deferred);
=======
		if (earlycon_acpi_spcr_enable)
			early_init_dt_scan_chosen_stdout();
	} else {
		acpi_parse_spcr(earlycon_acpi_spcr_enable, true);
		if (IS_ENABLED(CONFIG_ACPI_BGRT))
			acpi_table_parse(ACPI_SIG_BGRT, acpi_parse_bgrt);
>>>>>>> 24b8d41d
	}
}

pgprot_t __acpi_get_mem_attribute(phys_addr_t addr)
{
	/*
	 * According to "Table 8 Map: EFI memory types to AArch64 memory
	 * types" of UEFI 2.5 section 2.3.6.1, each EFI memory type is
	 * mapped to a corresponding MAIR attribute encoding.
	 * The EFI memory attribute advises all possible capabilities
	 * of a memory region. We use the most efficient capability.
	 */

	u64 attr;

	attr = efi_mem_attributes(addr);
	if (attr & EFI_MEMORY_WB)
		return PAGE_KERNEL;
	if (attr & EFI_MEMORY_WT)
		return __pgprot(PROT_NORMAL_WT);
	if (attr & EFI_MEMORY_WC)
		return __pgprot(PROT_NORMAL_NC);
	return __pgprot(PROT_DEVICE_nGnRnE);
}

void __iomem *acpi_os_ioremap(acpi_physical_address phys, acpi_size size)
{
	efi_memory_desc_t *md, *region = NULL;
	pgprot_t prot;

	if (WARN_ON_ONCE(!efi_enabled(EFI_MEMMAP)))
		return NULL;

	for_each_efi_memory_desc(md) {
		u64 end = md->phys_addr + (md->num_pages << EFI_PAGE_SHIFT);

		if (phys < md->phys_addr || phys >= end)
			continue;

		if (phys + size > end) {
			pr_warn(FW_BUG "requested region covers multiple EFI memory regions\n");
			return NULL;
		}
		region = md;
		break;
	}

	/*
	 * It is fine for AML to remap regions that are not represented in the
	 * EFI memory map at all, as it only describes normal memory, and MMIO
	 * regions that require a virtual mapping to make them accessible to
	 * the EFI runtime services.
	 */
	prot = __pgprot(PROT_DEVICE_nGnRnE);
	if (region) {
		switch (region->type) {
		case EFI_LOADER_CODE:
		case EFI_LOADER_DATA:
		case EFI_BOOT_SERVICES_CODE:
		case EFI_BOOT_SERVICES_DATA:
		case EFI_CONVENTIONAL_MEMORY:
		case EFI_PERSISTENT_MEMORY:
			if (memblock_is_map_memory(phys) ||
			    !memblock_is_region_memory(phys, size)) {
				pr_warn(FW_BUG "requested region covers kernel memory @ %pa\n", &phys);
				return NULL;
			}
			/*
			 * Mapping kernel memory is permitted if the region in
			 * question is covered by a single memblock with the
			 * NOMAP attribute set: this enables the use of ACPI
			 * table overrides passed via initramfs, which are
			 * reserved in memory using arch_reserve_mem_area()
			 * below. As this particular use case only requires
			 * read access, fall through to the R/O mapping case.
			 */
			fallthrough;

		case EFI_RUNTIME_SERVICES_CODE:
			/*
			 * This would be unusual, but not problematic per se,
			 * as long as we take care not to create a writable
			 * mapping for executable code.
			 */
			prot = PAGE_KERNEL_RO;
			break;

		case EFI_ACPI_RECLAIM_MEMORY:
			/*
			 * ACPI reclaim memory is used to pass firmware tables
			 * and other data that is intended for consumption by
			 * the OS only, which may decide it wants to reclaim
			 * that memory and use it for something else. We never
			 * do that, but we usually add it to the linear map
			 * anyway, in which case we should use the existing
			 * mapping.
			 */
			if (memblock_is_map_memory(phys))
				return (void __iomem *)__phys_to_virt(phys);
			fallthrough;

		default:
			if (region->attribute & EFI_MEMORY_WB)
				prot = PAGE_KERNEL;
			else if (region->attribute & EFI_MEMORY_WT)
				prot = __pgprot(PROT_NORMAL_WT);
			else if (region->attribute & EFI_MEMORY_WC)
				prot = __pgprot(PROT_NORMAL_NC);
		}
	}
	return __ioremap(phys, size, prot);
}

/*
 * Claim Synchronous External Aborts as a firmware first notification.
 *
 * Used by KVM and the arch do_sea handler.
 * @regs may be NULL when called from process context.
 */
int apei_claim_sea(struct pt_regs *regs)
{
	int err = -ENOENT;
	bool return_to_irqs_enabled;
	unsigned long current_flags;

	if (!IS_ENABLED(CONFIG_ACPI_APEI_GHES))
		return err;

	current_flags = local_daif_save_flags();

	/* current_flags isn't useful here as daif doesn't tell us about pNMI */
	return_to_irqs_enabled = !irqs_disabled_flags(arch_local_save_flags());

	if (regs)
		return_to_irqs_enabled = interrupts_enabled(regs);

	/*
	 * SEA can interrupt SError, mask it and describe this as an NMI so
	 * that APEI defers the handling.
	 */
	local_daif_restore(DAIF_ERRCTX);
	nmi_enter();
	err = ghes_notify_sea();
	nmi_exit();

	/*
	 * APEI NMI-like notifications are deferred to irq_work. Unless
	 * we interrupted irqs-masked code, we can do that now.
	 */
	if (!err) {
		if (return_to_irqs_enabled) {
			local_daif_restore(DAIF_PROCCTX_NOIRQ);
			__irq_enter();
			irq_work_run();
			__irq_exit();
		} else {
			pr_warn_ratelimited("APEI work queued but not completed");
			err = -EINPROGRESS;
		}
	}

	local_daif_restore(current_flags);

	return err;
}

void arch_reserve_mem_area(acpi_physical_address addr, size_t size)
{
	memblock_mark_nomap(addr, size);
}<|MERGE_RESOLUTION|>--- conflicted
+++ resolved
@@ -24,10 +24,7 @@
 #include <linux/of_fdt.h>
 #include <linux/smp.h>
 #include <linux/serial_core.h>
-<<<<<<< HEAD
-=======
 #include <linux/pgtable.h>
->>>>>>> 24b8d41d
 
 #include <acpi/ghes.h>
 #include <asm/cputype.h>
@@ -233,19 +230,12 @@
 
 done:
 	if (acpi_disabled) {
-<<<<<<< HEAD
-		if (earlycon_init_is_deferred)
-			early_init_dt_scan_chosen_stdout();
-	} else {
-		parse_spcr(earlycon_init_is_deferred);
-=======
 		if (earlycon_acpi_spcr_enable)
 			early_init_dt_scan_chosen_stdout();
 	} else {
 		acpi_parse_spcr(earlycon_acpi_spcr_enable, true);
 		if (IS_ENABLED(CONFIG_ACPI_BGRT))
 			acpi_table_parse(ACPI_SIG_BGRT, acpi_parse_bgrt);
->>>>>>> 24b8d41d
 	}
 }
 
