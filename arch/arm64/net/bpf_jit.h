/* SPDX-License-Identifier: GPL-2.0-only */
/*
 * BPF JIT compiler for ARM64
 *
 * Copyright (C) 2014-2016 Zi Shen Lim <zlim.lnx@gmail.com>
<<<<<<< HEAD
 *
 * This program is free software; you can redistribute it and/or modify
 * it under the terms of the GNU General Public License version 2 as
 * published by the Free Software Foundation.
 *
 * This program is distributed in the hope that it will be useful,
 * but WITHOUT ANY WARRANTY; without even the implied warranty of
 * MERCHANTABILITY or FITNESS FOR A PARTICULAR PURPOSE.  See the
 * GNU General Public License for more details.
 *
 * You should have received a copy of the GNU General Public License
 * along with this program.  If not, see <http://www.gnu.org/licenses/>.
=======
>>>>>>> 24b8d41d
 */
#ifndef _BPF_JIT_H
#define _BPF_JIT_H

#include <asm/insn.h>

/* 5-bit Register Operand */
#define A64_R(x)	AARCH64_INSN_REG_##x
#define A64_FP		AARCH64_INSN_REG_FP
#define A64_LR		AARCH64_INSN_REG_LR
#define A64_ZR		AARCH64_INSN_REG_ZR
#define A64_SP		AARCH64_INSN_REG_SP

#define A64_VARIANT(sf) \
	((sf) ? AARCH64_INSN_VARIANT_64BIT : AARCH64_INSN_VARIANT_32BIT)

/* Compare & branch (immediate) */
#define A64_COMP_BRANCH(sf, Rt, offset, type) \
	aarch64_insn_gen_comp_branch_imm(0, offset, Rt, A64_VARIANT(sf), \
		AARCH64_INSN_BRANCH_COMP_##type)
#define A64_CBZ(sf, Rt, imm19) A64_COMP_BRANCH(sf, Rt, (imm19) << 2, ZERO)
#define A64_CBNZ(sf, Rt, imm19) A64_COMP_BRANCH(sf, Rt, (imm19) << 2, NONZERO)

/* Conditional branch (immediate) */
#define A64_COND_BRANCH(cond, offset) \
	aarch64_insn_gen_cond_branch_imm(0, offset, cond)
#define A64_COND_EQ	AARCH64_INSN_COND_EQ /* == */
#define A64_COND_NE	AARCH64_INSN_COND_NE /* != */
#define A64_COND_CS	AARCH64_INSN_COND_CS /* unsigned >= */
#define A64_COND_HI	AARCH64_INSN_COND_HI /* unsigned > */
#define A64_COND_LS	AARCH64_INSN_COND_LS /* unsigned <= */
#define A64_COND_CC	AARCH64_INSN_COND_CC /* unsigned < */
#define A64_COND_GE	AARCH64_INSN_COND_GE /* signed >= */
#define A64_COND_GT	AARCH64_INSN_COND_GT /* signed > */
#define A64_COND_LE	AARCH64_INSN_COND_LE /* signed <= */
#define A64_COND_LT	AARCH64_INSN_COND_LT /* signed < */
#define A64_B_(cond, imm19) A64_COND_BRANCH(cond, (imm19) << 2)

/* Unconditional branch (immediate) */
#define A64_BRANCH(offset, type) aarch64_insn_gen_branch_imm(0, offset, \
	AARCH64_INSN_BRANCH_##type)
#define A64_B(imm26)  A64_BRANCH((imm26) << 2, NOLINK)
#define A64_BL(imm26) A64_BRANCH((imm26) << 2, LINK)

/* Unconditional branch (register) */
#define A64_BR(Rn)  aarch64_insn_gen_branch_reg(Rn, AARCH64_INSN_BRANCH_NOLINK)
#define A64_BLR(Rn) aarch64_insn_gen_branch_reg(Rn, AARCH64_INSN_BRANCH_LINK)
#define A64_RET(Rn) aarch64_insn_gen_branch_reg(Rn, AARCH64_INSN_BRANCH_RETURN)

/* Load/store register (register offset) */
#define A64_LS_REG(Rt, Rn, Rm, size, type) \
	aarch64_insn_gen_load_store_reg(Rt, Rn, Rm, \
		AARCH64_INSN_SIZE_##size, \
		AARCH64_INSN_LDST_##type##_REG_OFFSET)
#define A64_STRB(Wt, Xn, Xm)  A64_LS_REG(Wt, Xn, Xm, 8, STORE)
#define A64_LDRB(Wt, Xn, Xm)  A64_LS_REG(Wt, Xn, Xm, 8, LOAD)
#define A64_STRH(Wt, Xn, Xm)  A64_LS_REG(Wt, Xn, Xm, 16, STORE)
#define A64_LDRH(Wt, Xn, Xm)  A64_LS_REG(Wt, Xn, Xm, 16, LOAD)
#define A64_STR32(Wt, Xn, Xm) A64_LS_REG(Wt, Xn, Xm, 32, STORE)
#define A64_LDR32(Wt, Xn, Xm) A64_LS_REG(Wt, Xn, Xm, 32, LOAD)
#define A64_STR64(Xt, Xn, Xm) A64_LS_REG(Xt, Xn, Xm, 64, STORE)
#define A64_LDR64(Xt, Xn, Xm) A64_LS_REG(Xt, Xn, Xm, 64, LOAD)

/* Load/store register pair */
#define A64_LS_PAIR(Rt, Rt2, Rn, offset, ls, type) \
	aarch64_insn_gen_load_store_pair(Rt, Rt2, Rn, offset, \
		AARCH64_INSN_VARIANT_64BIT, \
		AARCH64_INSN_LDST_##ls##_PAIR_##type)
/* Rn -= 16; Rn[0] = Rt; Rn[8] = Rt2; */
#define A64_PUSH(Rt, Rt2, Rn) A64_LS_PAIR(Rt, Rt2, Rn, -16, STORE, PRE_INDEX)
/* Rt = Rn[0]; Rt2 = Rn[8]; Rn += 16; */
#define A64_POP(Rt, Rt2, Rn)  A64_LS_PAIR(Rt, Rt2, Rn, 16, LOAD, POST_INDEX)

/* Load/store exclusive */
#define A64_SIZE(sf) \
	((sf) ? AARCH64_INSN_SIZE_64 : AARCH64_INSN_SIZE_32)
#define A64_LSX(sf, Rt, Rn, Rs, type) \
	aarch64_insn_gen_load_store_ex(Rt, Rn, Rs, A64_SIZE(sf), \
				       AARCH64_INSN_LDST_##type)
/* Rt = [Rn]; (atomic) */
#define A64_LDXR(sf, Rt, Rn) \
	A64_LSX(sf, Rt, Rn, A64_ZR, LOAD_EX)
/* [Rn] = Rt; (atomic) Rs = [state] */
#define A64_STXR(sf, Rt, Rn, Rs) \
	A64_LSX(sf, Rt, Rn, Rs, STORE_EX)

/* LSE atomics */
#define A64_STADD(sf, Rn, Rs) \
	aarch64_insn_gen_stadd(Rn, Rs, A64_SIZE(sf))

/* Add/subtract (immediate) */
#define A64_ADDSUB_IMM(sf, Rd, Rn, imm12, type) \
	aarch64_insn_gen_add_sub_imm(Rd, Rn, imm12, \
		A64_VARIANT(sf), AARCH64_INSN_ADSB_##type)
/* Rd = Rn OP imm12 */
#define A64_ADD_I(sf, Rd, Rn, imm12) A64_ADDSUB_IMM(sf, Rd, Rn, imm12, ADD)
#define A64_SUB_I(sf, Rd, Rn, imm12) A64_ADDSUB_IMM(sf, Rd, Rn, imm12, SUB)
#define A64_ADDS_I(sf, Rd, Rn, imm12) \
	A64_ADDSUB_IMM(sf, Rd, Rn, imm12, ADD_SETFLAGS)
#define A64_SUBS_I(sf, Rd, Rn, imm12) \
	A64_ADDSUB_IMM(sf, Rd, Rn, imm12, SUB_SETFLAGS)
/* Rn + imm12; set condition flags */
#define A64_CMN_I(sf, Rn, imm12) A64_ADDS_I(sf, A64_ZR, Rn, imm12)
/* Rn - imm12; set condition flags */
#define A64_CMP_I(sf, Rn, imm12) A64_SUBS_I(sf, A64_ZR, Rn, imm12)
/* Rd = Rn */
#define A64_MOV(sf, Rd, Rn) A64_ADD_I(sf, Rd, Rn, 0)

/* Bitfield move */
#define A64_BITFIELD(sf, Rd, Rn, immr, imms, type) \
	aarch64_insn_gen_bitfield(Rd, Rn, immr, imms, \
		A64_VARIANT(sf), AARCH64_INSN_BITFIELD_MOVE_##type)
/* Signed, with sign replication to left and zeros to right */
#define A64_SBFM(sf, Rd, Rn, ir, is) A64_BITFIELD(sf, Rd, Rn, ir, is, SIGNED)
/* Unsigned, with zeros to left and right */
#define A64_UBFM(sf, Rd, Rn, ir, is) A64_BITFIELD(sf, Rd, Rn, ir, is, UNSIGNED)

/* Rd = Rn << shift */
#define A64_LSL(sf, Rd, Rn, shift) ({	\
	int sz = (sf) ? 64 : 32;	\
	A64_UBFM(sf, Rd, Rn, (unsigned)-(shift) % sz, sz - 1 - (shift)); \
})
/* Rd = Rn >> shift */
#define A64_LSR(sf, Rd, Rn, shift) A64_UBFM(sf, Rd, Rn, shift, (sf) ? 63 : 31)
/* Rd = Rn >> shift; signed */
#define A64_ASR(sf, Rd, Rn, shift) A64_SBFM(sf, Rd, Rn, shift, (sf) ? 63 : 31)

/* Zero extend */
#define A64_UXTH(sf, Rd, Rn) A64_UBFM(sf, Rd, Rn, 0, 15)
#define A64_UXTW(sf, Rd, Rn) A64_UBFM(sf, Rd, Rn, 0, 31)

/* Move wide (immediate) */
#define A64_MOVEW(sf, Rd, imm16, shift, type) \
	aarch64_insn_gen_movewide(Rd, imm16, shift, \
		A64_VARIANT(sf), AARCH64_INSN_MOVEWIDE_##type)
/* Rd = Zeros (for MOVZ);
 * Rd |= imm16 << shift (where shift is {0, 16, 32, 48});
 * Rd = ~Rd; (for MOVN); */
#define A64_MOVN(sf, Rd, imm16, shift) A64_MOVEW(sf, Rd, imm16, shift, INVERSE)
#define A64_MOVZ(sf, Rd, imm16, shift) A64_MOVEW(sf, Rd, imm16, shift, ZERO)
#define A64_MOVK(sf, Rd, imm16, shift) A64_MOVEW(sf, Rd, imm16, shift, KEEP)

/* Add/subtract (shifted register) */
#define A64_ADDSUB_SREG(sf, Rd, Rn, Rm, type) \
	aarch64_insn_gen_add_sub_shifted_reg(Rd, Rn, Rm, 0, \
		A64_VARIANT(sf), AARCH64_INSN_ADSB_##type)
/* Rd = Rn OP Rm */
#define A64_ADD(sf, Rd, Rn, Rm)  A64_ADDSUB_SREG(sf, Rd, Rn, Rm, ADD)
#define A64_SUB(sf, Rd, Rn, Rm)  A64_ADDSUB_SREG(sf, Rd, Rn, Rm, SUB)
#define A64_SUBS(sf, Rd, Rn, Rm) A64_ADDSUB_SREG(sf, Rd, Rn, Rm, SUB_SETFLAGS)
/* Rd = -Rm */
#define A64_NEG(sf, Rd, Rm) A64_SUB(sf, Rd, A64_ZR, Rm)
/* Rn - Rm; set condition flags */
#define A64_CMP(sf, Rn, Rm) A64_SUBS(sf, A64_ZR, Rn, Rm)

/* Data-processing (1 source) */
#define A64_DATA1(sf, Rd, Rn, type) aarch64_insn_gen_data1(Rd, Rn, \
	A64_VARIANT(sf), AARCH64_INSN_DATA1_##type)
/* Rd = BSWAPx(Rn) */
#define A64_REV16(sf, Rd, Rn) A64_DATA1(sf, Rd, Rn, REVERSE_16)
#define A64_REV32(sf, Rd, Rn) A64_DATA1(sf, Rd, Rn, REVERSE_32)
#define A64_REV64(Rd, Rn)     A64_DATA1(1, Rd, Rn, REVERSE_64)

/* Data-processing (2 source) */
/* Rd = Rn OP Rm */
#define A64_DATA2(sf, Rd, Rn, Rm, type) aarch64_insn_gen_data2(Rd, Rn, Rm, \
	A64_VARIANT(sf), AARCH64_INSN_DATA2_##type)
#define A64_UDIV(sf, Rd, Rn, Rm) A64_DATA2(sf, Rd, Rn, Rm, UDIV)
#define A64_LSLV(sf, Rd, Rn, Rm) A64_DATA2(sf, Rd, Rn, Rm, LSLV)
#define A64_LSRV(sf, Rd, Rn, Rm) A64_DATA2(sf, Rd, Rn, Rm, LSRV)
#define A64_ASRV(sf, Rd, Rn, Rm) A64_DATA2(sf, Rd, Rn, Rm, ASRV)

/* Data-processing (3 source) */
/* Rd = Ra + Rn * Rm */
#define A64_MADD(sf, Rd, Ra, Rn, Rm) aarch64_insn_gen_data3(Rd, Ra, Rn, Rm, \
	A64_VARIANT(sf), AARCH64_INSN_DATA3_MADD)
/* Rd = Ra - Rn * Rm */
#define A64_MSUB(sf, Rd, Ra, Rn, Rm) aarch64_insn_gen_data3(Rd, Ra, Rn, Rm, \
	A64_VARIANT(sf), AARCH64_INSN_DATA3_MSUB)
/* Rd = Rn * Rm */
#define A64_MUL(sf, Rd, Rn, Rm) A64_MADD(sf, Rd, A64_ZR, Rn, Rm)

/* Logical (shifted register) */
#define A64_LOGIC_SREG(sf, Rd, Rn, Rm, type) \
	aarch64_insn_gen_logical_shifted_reg(Rd, Rn, Rm, 0, \
		A64_VARIANT(sf), AARCH64_INSN_LOGIC_##type)
/* Rd = Rn OP Rm */
#define A64_AND(sf, Rd, Rn, Rm)  A64_LOGIC_SREG(sf, Rd, Rn, Rm, AND)
#define A64_ORR(sf, Rd, Rn, Rm)  A64_LOGIC_SREG(sf, Rd, Rn, Rm, ORR)
#define A64_EOR(sf, Rd, Rn, Rm)  A64_LOGIC_SREG(sf, Rd, Rn, Rm, EOR)
#define A64_ANDS(sf, Rd, Rn, Rm) A64_LOGIC_SREG(sf, Rd, Rn, Rm, AND_SETFLAGS)
/* Rn & Rm; set condition flags */
#define A64_TST(sf, Rn, Rm) A64_ANDS(sf, A64_ZR, Rn, Rm)

/* Logical (immediate) */
#define A64_LOGIC_IMM(sf, Rd, Rn, imm, type) ({ \
	u64 imm64 = (sf) ? (u64)imm : (u64)(u32)imm; \
	aarch64_insn_gen_logical_immediate(AARCH64_INSN_LOGIC_##type, \
		A64_VARIANT(sf), Rn, Rd, imm64); \
})
/* Rd = Rn OP imm */
#define A64_AND_I(sf, Rd, Rn, imm) A64_LOGIC_IMM(sf, Rd, Rn, imm, AND)
#define A64_ORR_I(sf, Rd, Rn, imm) A64_LOGIC_IMM(sf, Rd, Rn, imm, ORR)
#define A64_EOR_I(sf, Rd, Rn, imm) A64_LOGIC_IMM(sf, Rd, Rn, imm, EOR)
#define A64_ANDS_I(sf, Rd, Rn, imm) A64_LOGIC_IMM(sf, Rd, Rn, imm, AND_SETFLAGS)
/* Rn & imm; set condition flags */
#define A64_TST_I(sf, Rn, imm) A64_ANDS_I(sf, A64_ZR, Rn, imm)

/* HINTs */
#define A64_HINT(x) aarch64_insn_gen_hint(x)

/* BTI */
#define A64_BTI_C  A64_HINT(AARCH64_INSN_HINT_BTIC)
#define A64_BTI_J  A64_HINT(AARCH64_INSN_HINT_BTIJ)
#define A64_BTI_JC A64_HINT(AARCH64_INSN_HINT_BTIJC)

#endif /* _BPF_JIT_H */<|MERGE_RESOLUTION|>--- conflicted
+++ resolved
@@ -3,21 +3,6 @@
  * BPF JIT compiler for ARM64
  *
  * Copyright (C) 2014-2016 Zi Shen Lim <zlim.lnx@gmail.com>
-<<<<<<< HEAD
- *
- * This program is free software; you can redistribute it and/or modify
- * it under the terms of the GNU General Public License version 2 as
- * published by the Free Software Foundation.
- *
- * This program is distributed in the hope that it will be useful,
- * but WITHOUT ANY WARRANTY; without even the implied warranty of
- * MERCHANTABILITY or FITNESS FOR A PARTICULAR PURPOSE.  See the
- * GNU General Public License for more details.
- *
- * You should have received a copy of the GNU General Public License
- * along with this program.  If not, see <http://www.gnu.org/licenses/>.
-=======
->>>>>>> 24b8d41d
  */
 #ifndef _BPF_JIT_H
 #define _BPF_JIT_H
