--- conflicted
+++ resolved
@@ -7,10 +7,7 @@
 
 #define pr_fmt(fmt) "bpf_jit: " fmt
 
-<<<<<<< HEAD
-=======
 #include <linux/bitfield.h>
->>>>>>> 24b8d41d
 #include <linux/bpf.h>
 #include <linux/filter.h>
 #include <linux/printk.h>
@@ -23,18 +20,10 @@
 
 #include "bpf_jit.h"
 
-<<<<<<< HEAD
-int bpf_jit_enable __read_mostly;
-
-#define TMP_REG_1 (MAX_BPF_JIT_REG + 0)
-#define TMP_REG_2 (MAX_BPF_JIT_REG + 1)
-#define TCALL_CNT (MAX_BPF_JIT_REG + 2)
-=======
 #define TMP_REG_1 (MAX_BPF_JIT_REG + 0)
 #define TMP_REG_2 (MAX_BPF_JIT_REG + 1)
 #define TCALL_CNT (MAX_BPF_JIT_REG + 2)
 #define TMP_REG_3 (MAX_BPF_JIT_REG + 3)
->>>>>>> 24b8d41d
 
 /* Map BPF registers to A64 registers */
 static const int bpf2a64[] = {
@@ -56,10 +45,7 @@
 	/* temporary registers for internal BPF JIT */
 	[TMP_REG_1] = A64_R(10),
 	[TMP_REG_2] = A64_R(11),
-<<<<<<< HEAD
-=======
 	[TMP_REG_3] = A64_R(12),
->>>>>>> 24b8d41d
 	/* tail_call_cnt */
 	[TCALL_CNT] = A64_R(26),
 	/* temporary register for blinding constants */
@@ -202,13 +188,7 @@
 #define PROLOGUE_OFFSET 7
 #endif
 
-<<<<<<< HEAD
-#define PROLOGUE_OFFSET 8
-
-static int build_prologue(struct jit_ctx *ctx)
-=======
 static int build_prologue(struct jit_ctx *ctx, bool ebpf_from_cbpf)
->>>>>>> 24b8d41d
 {
 	const struct bpf_prog *prog = ctx->prog;
 	const u8 r6 = bpf2a64[BPF_REG_6];
@@ -259,20 +239,6 @@
 	/* Set up BPF prog stack base register */
 	emit(A64_MOV(1, fp, A64_SP), ctx);
 
-<<<<<<< HEAD
-	/* Initialize tail_call_cnt */
-	emit(A64_MOVZ(1, tcc, 0, 0), ctx);
-
-	/* Set up function call stack */
-	emit(A64_SUB_I(1, A64_SP, A64_SP, STACK_SIZE), ctx);
-
-	cur_offset = ctx->idx - idx0;
-	if (cur_offset != PROLOGUE_OFFSET) {
-		pr_err_once("PROLOGUE_OFFSET = %d, expected %d!\n",
-			    cur_offset, PROLOGUE_OFFSET);
-		return -1;
-	}
-=======
 	if (!ebpf_from_cbpf) {
 		/* Initialize tail_call_cnt */
 		emit(A64_MOVZ(1, tcc, 0, 0), ctx);
@@ -293,7 +259,6 @@
 
 	/* Set up function call stack */
 	emit(A64_SUB_I(1, A64_SP, A64_SP, ctx->stack_size), ctx);
->>>>>>> 24b8d41d
 	return 0;
 }
 
@@ -318,14 +283,9 @@
 	off = offsetof(struct bpf_array, map.max_entries);
 	emit_a64_mov_i64(tmp, off, ctx);
 	emit(A64_LDR32(tmp, r2, tmp), ctx);
-<<<<<<< HEAD
-	emit(A64_CMP(0, r3, tmp), ctx);
-	emit(A64_B_(A64_COND_GE, jmp_offset), ctx);
-=======
 	emit(A64_MOV(0, r3, r3), ctx);
 	emit(A64_CMP(0, r3, tmp), ctx);
 	emit(A64_B_(A64_COND_CS, jmp_offset), ctx);
->>>>>>> 24b8d41d
 
 	/* if (tail_call_cnt > MAX_TAIL_CALL_CNT)
 	 *     goto out;
@@ -333,11 +293,7 @@
 	 */
 	emit_a64_mov_i64(tmp, MAX_TAIL_CALL_CNT, ctx);
 	emit(A64_CMP(1, tcc, tmp), ctx);
-<<<<<<< HEAD
-	emit(A64_B_(A64_COND_GT, jmp_offset), ctx);
-=======
 	emit(A64_B_(A64_COND_HI, jmp_offset), ctx);
->>>>>>> 24b8d41d
 	emit(A64_ADD_I(1, tcc, tcc, 1), ctx);
 
 	/* prog = array->ptrs[index];
@@ -346,28 +302,17 @@
 	 */
 	off = offsetof(struct bpf_array, ptrs);
 	emit_a64_mov_i64(tmp, off, ctx);
-<<<<<<< HEAD
-	emit(A64_LDR64(tmp, r2, tmp), ctx);
-	emit(A64_LDR64(prg, tmp, r3), ctx);
-	emit(A64_CBZ(1, prg, jmp_offset), ctx);
-
-	/* goto *(prog->bpf_func + prologue_size); */
-=======
 	emit(A64_ADD(1, tmp, r2, tmp), ctx);
 	emit(A64_LSL(1, prg, r3, 3), ctx);
 	emit(A64_LDR64(prg, tmp, prg), ctx);
 	emit(A64_CBZ(1, prg, jmp_offset), ctx);
 
 	/* goto *(prog->bpf_func + prologue_offset); */
->>>>>>> 24b8d41d
 	off = offsetof(struct bpf_prog, bpf_func);
 	emit_a64_mov_i64(tmp, off, ctx);
 	emit(A64_LDR64(tmp, prg, tmp), ctx);
 	emit(A64_ADD_I(1, tmp, tmp, sizeof(u32) * PROLOGUE_OFFSET), ctx);
-<<<<<<< HEAD
-=======
 	emit(A64_ADD_I(1, A64_SP, A64_SP, ctx->stack_size), ctx);
->>>>>>> 24b8d41d
 	emit(A64_BR(tmp), ctx);
 
 	/* out: */
@@ -619,30 +564,6 @@
 	/* dst = dst OP imm */
 	case BPF_ALU | BPF_ADD | BPF_K:
 	case BPF_ALU64 | BPF_ADD | BPF_K:
-<<<<<<< HEAD
-		emit_a64_mov_i(is64, tmp, imm, ctx);
-		emit(A64_ADD(is64, dst, dst, tmp), ctx);
-		break;
-	case BPF_ALU | BPF_SUB | BPF_K:
-	case BPF_ALU64 | BPF_SUB | BPF_K:
-		emit_a64_mov_i(is64, tmp, imm, ctx);
-		emit(A64_SUB(is64, dst, dst, tmp), ctx);
-		break;
-	case BPF_ALU | BPF_AND | BPF_K:
-	case BPF_ALU64 | BPF_AND | BPF_K:
-		emit_a64_mov_i(is64, tmp, imm, ctx);
-		emit(A64_AND(is64, dst, dst, tmp), ctx);
-		break;
-	case BPF_ALU | BPF_OR | BPF_K:
-	case BPF_ALU64 | BPF_OR | BPF_K:
-		emit_a64_mov_i(is64, tmp, imm, ctx);
-		emit(A64_ORR(is64, dst, dst, tmp), ctx);
-		break;
-	case BPF_ALU | BPF_XOR | BPF_K:
-	case BPF_ALU64 | BPF_XOR | BPF_K:
-		emit_a64_mov_i(is64, tmp, imm, ctx);
-		emit(A64_EOR(is64, dst, dst, tmp), ctx);
-=======
 		if (is_addsub_imm(imm)) {
 			emit(A64_ADD_I(is64, dst, dst, imm), ctx);
 		} else if (is_addsub_imm(-imm)) {
@@ -692,7 +613,6 @@
 			emit_a64_mov_i(is64, tmp, imm, ctx);
 			emit(A64_EOR(is64, dst, dst, tmp), ctx);
 		}
->>>>>>> 24b8d41d
 		break;
 	case BPF_ALU | BPF_MUL | BPF_K:
 	case BPF_ALU64 | BPF_MUL | BPF_K:
@@ -805,14 +725,6 @@
 	case BPF_JMP | BPF_JSGT | BPF_K:
 	case BPF_JMP | BPF_JSLT | BPF_K:
 	case BPF_JMP | BPF_JSGE | BPF_K:
-<<<<<<< HEAD
-		emit_a64_mov_i(1, tmp, imm, ctx);
-		emit(A64_CMP(1, dst, tmp), ctx);
-		goto emit_cond_jmp;
-	case BPF_JMP | BPF_JSET | BPF_K:
-		emit_a64_mov_i(1, tmp, imm, ctx);
-		emit(A64_TST(1, dst, tmp), ctx);
-=======
 	case BPF_JMP | BPF_JSLE | BPF_K:
 	case BPF_JMP32 | BPF_JEQ | BPF_K:
 	case BPF_JMP32 | BPF_JGT | BPF_K:
@@ -842,7 +754,6 @@
 			emit_a64_mov_i(is64, tmp, imm, ctx);
 			emit(A64_TST(is64, dst, tmp), ctx);
 		}
->>>>>>> 24b8d41d
 		goto emit_cond_jmp;
 	/* function call */
 	case BPF_JMP | BPF_CALL:
@@ -851,25 +762,17 @@
 		bool func_addr_fixed;
 		u64 func_addr;
 
-<<<<<<< HEAD
-		emit_a64_mov_i64(tmp, func, ctx);
-=======
 		ret = bpf_jit_get_func_addr(ctx->prog, insn, extra_pass,
 					    &func_addr, &func_addr_fixed);
 		if (ret < 0)
 			return ret;
 		emit_addr_mov_i64(tmp, func_addr, ctx);
->>>>>>> 24b8d41d
 		emit(A64_BLR(tmp), ctx);
 		emit(A64_MOV(1, r0, A64_R(0)), ctx);
 		break;
 	}
 	/* tail call */
-<<<<<<< HEAD
-	case BPF_JMP | BPF_CALL | BPF_X:
-=======
 	case BPF_JMP | BPF_TAIL_CALL:
->>>>>>> 24b8d41d
 		if (emit_bpf_tail_call(ctx))
 			return -EFAULT;
 		break;
@@ -901,13 +804,10 @@
 	case BPF_LDX | BPF_MEM | BPF_H:
 	case BPF_LDX | BPF_MEM | BPF_B:
 	case BPF_LDX | BPF_MEM | BPF_DW:
-<<<<<<< HEAD
-=======
 	case BPF_LDX | BPF_PROBE_MEM | BPF_DW:
 	case BPF_LDX | BPF_PROBE_MEM | BPF_W:
 	case BPF_LDX | BPF_PROBE_MEM | BPF_H:
 	case BPF_LDX | BPF_PROBE_MEM | BPF_B:
->>>>>>> 24b8d41d
 		emit_a64_mov_i(1, tmp, off, ctx);
 		switch (BPF_SIZE(code)) {
 		case BPF_W:
@@ -986,34 +886,6 @@
 			emit(A64_ADD(1, tmp, tmp, dst), ctx);
 			reg = tmp;
 		}
-<<<<<<< HEAD
-		emit_a64_mov_i64(r3, size, ctx);
-		emit(A64_SUB_I(1, r4, fp, STACK_SIZE), ctx);
-		emit_a64_mov_i64(r5, (unsigned long)bpf_load_pointer, ctx);
-		emit(A64_BLR(r5), ctx);
-		emit(A64_MOV(1, r0, A64_R(0)), ctx);
-
-		jmp_offset = epilogue_offset(ctx);
-		check_imm19(jmp_offset);
-		emit(A64_CBZ(1, r0, jmp_offset), ctx);
-		emit(A64_MOV(1, r5, r0), ctx);
-		switch (BPF_SIZE(code)) {
-		case BPF_W:
-			emit(A64_LDR32(r0, r5, A64_ZR), ctx);
-#ifndef CONFIG_CPU_BIG_ENDIAN
-			emit(A64_REV32(0, r0, r0), ctx);
-#endif
-			break;
-		case BPF_H:
-			emit(A64_LDRH(r0, r5, A64_ZR), ctx);
-#ifndef CONFIG_CPU_BIG_ENDIAN
-			emit(A64_REV16(0, r0, r0), ctx);
-#endif
-			break;
-		case BPF_B:
-			emit(A64_LDRB(r0, r5, A64_ZR), ctx);
-			break;
-=======
 		if (cpus_have_cap(ARM64_HAS_LSE_ATOMICS)) {
 			emit(A64_STADD(isdw, reg, src), ctx);
 		} else {
@@ -1023,7 +895,6 @@
 			jmp_offset = -3;
 			check_imm19(jmp_offset);
 			emit(A64_CBNZ(0, tmp3, jmp_offset), ctx);
->>>>>>> 24b8d41d
 		}
 		break;
 
@@ -1106,11 +977,6 @@
 
 struct bpf_prog *bpf_int_jit_compile(struct bpf_prog *prog)
 {
-<<<<<<< HEAD
-	struct bpf_prog *tmp, *orig_prog = prog;
-	struct bpf_binary_header *header;
-	bool tmp_blinded = false;
-=======
 	int image_size, prog_size, extable_size;
 	struct bpf_prog *tmp, *orig_prog = prog;
 	struct bpf_binary_header *header;
@@ -1118,15 +984,10 @@
 	bool was_classic = bpf_prog_was_classic(prog);
 	bool tmp_blinded = false;
 	bool extra_pass = false;
->>>>>>> 24b8d41d
 	struct jit_ctx ctx;
 	u8 *image_ptr;
 
-<<<<<<< HEAD
-	if (!bpf_jit_enable)
-=======
 	if (!prog->jit_requested)
->>>>>>> 24b8d41d
 		return orig_prog;
 
 	tmp = bpf_jit_blind_constants(prog);
@@ -1160,36 +1021,21 @@
 	memset(&ctx, 0, sizeof(ctx));
 	ctx.prog = prog;
 
-<<<<<<< HEAD
-	ctx.offset = kcalloc(prog->len, sizeof(int), GFP_KERNEL);
-	if (ctx.offset == NULL) {
-		prog = orig_prog;
-		goto out;
-=======
 	ctx.offset = kcalloc(prog->len + 1, sizeof(int), GFP_KERNEL);
 	if (ctx.offset == NULL) {
 		prog = orig_prog;
 		goto out_off;
->>>>>>> 24b8d41d
 	}
 
 	/* 1. Initial fake pass to compute ctx->idx. */
 
 	/* Fake pass to fill in ctx->offset. */
-<<<<<<< HEAD
-	if (build_body(&ctx)) {
-=======
 	if (build_body(&ctx, extra_pass)) {
->>>>>>> 24b8d41d
 		prog = orig_prog;
 		goto out_off;
 	}
 
-<<<<<<< HEAD
-	if (build_prologue(&ctx)) {
-=======
 	if (build_prologue(&ctx, was_classic)) {
->>>>>>> 24b8d41d
 		prog = orig_prog;
 		goto out_off;
 	}
@@ -1259,11 +1105,6 @@
 	}
 	prog->bpf_func = (void *)ctx.image;
 	prog->jited = 1;
-<<<<<<< HEAD
-
-out_off:
-	kfree(ctx.offset);
-=======
 	prog->jited_len = prog_size;
 
 	if (!prog->is_func || extra_pass) {
@@ -1273,7 +1114,6 @@
 		kfree(jit_data);
 		prog->aux->jit_data = NULL;
 	}
->>>>>>> 24b8d41d
 out:
 	if (tmp_blinded)
 		bpf_jit_prog_release_other(prog, prog == orig_prog ?
