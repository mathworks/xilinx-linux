<<<<<<< HEAD
menu "Kernel hacking"

source "lib/Kconfig.debug"

config ARM64_PTDUMP
	bool "Export kernel pagetable layout to userspace via debugfs"
	depends on DEBUG_KERNEL
	select DEBUG_FS
        help
	  Say Y here if you want to show the kernel pagetable layout in a
	  debugfs file. This information is only useful for kernel developers
	  who are working in architecture specific areas of the kernel.
	  It is probably not a good idea to enable this feature in a production
	  kernel.

	  If in doubt, say N.
=======
# SPDX-License-Identifier: GPL-2.0-only
>>>>>>> 24b8d41d

config PID_IN_CONTEXTIDR
	bool "Write the current PID to the CONTEXTIDR register"
	help
	  Enabling this option causes the kernel to write the current PID to
	  the CONTEXTIDR register, at the expense of some additional
	  instructions during context switch. Say Y here only if you are
	  planning to use hardware trace tools with this kernel.

<<<<<<< HEAD
config ARM64_RANDOMIZE_TEXT_OFFSET
	bool "Randomize TEXT_OFFSET at build time"
	help
	  Say Y here if you want the image load offset (AKA TEXT_OFFSET)
	  of the kernel to be randomized at build-time. When selected,
	  this option will cause TEXT_OFFSET to be randomized upon any
	  build of the kernel, and the offset will be reflected in the
	  text_offset field of the resulting Image. This can be used to
	  fuzz-test bootloaders which respect text_offset.

	  This option is intended for bootloader and/or kernel testing
	  only. Bootloaders must make no assumptions regarding the value
	  of TEXT_OFFSET and platforms must not require a specific
	  value.

config DEBUG_SET_MODULE_RONX
	bool "Set loadable kernel module data as NX and text as RO"
	depends on MODULES
	default y
	help
	  Is this is set, kernel module text and rodata will be made read-only.
	  This is to help catch accidental or malicious attempts to change the
	  kernel's executable code.

	  If in doubt, say Y.

config DEBUG_ALIGN_RODATA
	depends on DEBUG_RODATA
	bool "Align linker sections up to SECTION_SIZE"
	help
	  If this option is enabled, sections that may potentially be marked as
	  read only or non-executable will be aligned up to the section size of
	  the kernel. This prevents sections from being split into pages and
	  avoids a potential TLB penalty. The downside is an increase in
	  alignment and potentially wasted space. Turn on this option if
	  performance is more important than memory pressure.

	  If in doubt, say N.
=======
config DEBUG_EFI
	depends on EFI && DEBUG_INFO
	bool "UEFI debugging"
	help
	  Enable this option to include EFI specific debugging features into
	  the kernel that are only useful when using a debug build of the
	  UEFI firmware
>>>>>>> 24b8d41d

config ARM64_RELOC_TEST
	depends on m
	tristate "Relocation testing module"

source "drivers/hwtracing/coresight/Kconfig"<|MERGE_RESOLUTION|>--- conflicted
+++ resolved
@@ -1,23 +1,4 @@
-<<<<<<< HEAD
-menu "Kernel hacking"
-
-source "lib/Kconfig.debug"
-
-config ARM64_PTDUMP
-	bool "Export kernel pagetable layout to userspace via debugfs"
-	depends on DEBUG_KERNEL
-	select DEBUG_FS
-        help
-	  Say Y here if you want to show the kernel pagetable layout in a
-	  debugfs file. This information is only useful for kernel developers
-	  who are working in architecture specific areas of the kernel.
-	  It is probably not a good idea to enable this feature in a production
-	  kernel.
-
-	  If in doubt, say N.
-=======
 # SPDX-License-Identifier: GPL-2.0-only
->>>>>>> 24b8d41d
 
 config PID_IN_CONTEXTIDR
 	bool "Write the current PID to the CONTEXTIDR register"
@@ -27,46 +8,6 @@
 	  instructions during context switch. Say Y here only if you are
 	  planning to use hardware trace tools with this kernel.
 
-<<<<<<< HEAD
-config ARM64_RANDOMIZE_TEXT_OFFSET
-	bool "Randomize TEXT_OFFSET at build time"
-	help
-	  Say Y here if you want the image load offset (AKA TEXT_OFFSET)
-	  of the kernel to be randomized at build-time. When selected,
-	  this option will cause TEXT_OFFSET to be randomized upon any
-	  build of the kernel, and the offset will be reflected in the
-	  text_offset field of the resulting Image. This can be used to
-	  fuzz-test bootloaders which respect text_offset.
-
-	  This option is intended for bootloader and/or kernel testing
-	  only. Bootloaders must make no assumptions regarding the value
-	  of TEXT_OFFSET and platforms must not require a specific
-	  value.
-
-config DEBUG_SET_MODULE_RONX
-	bool "Set loadable kernel module data as NX and text as RO"
-	depends on MODULES
-	default y
-	help
-	  Is this is set, kernel module text and rodata will be made read-only.
-	  This is to help catch accidental or malicious attempts to change the
-	  kernel's executable code.
-
-	  If in doubt, say Y.
-
-config DEBUG_ALIGN_RODATA
-	depends on DEBUG_RODATA
-	bool "Align linker sections up to SECTION_SIZE"
-	help
-	  If this option is enabled, sections that may potentially be marked as
-	  read only or non-executable will be aligned up to the section size of
-	  the kernel. This prevents sections from being split into pages and
-	  avoids a potential TLB penalty. The downside is an increase in
-	  alignment and potentially wasted space. Turn on this option if
-	  performance is more important than memory pressure.
-
-	  If in doubt, say N.
-=======
 config DEBUG_EFI
 	depends on EFI && DEBUG_INFO
 	bool "UEFI debugging"
@@ -74,7 +15,6 @@
 	  Enable this option to include EFI specific debugging features into
 	  the kernel that are only useful when using a debug build of the
 	  UEFI firmware
->>>>>>> 24b8d41d
 
 config ARM64_RELOC_TEST
 	depends on m
