# SPDX-License-Identifier: GPL-2.0
#
# Makefile for Kernel-based Virtual Machine module, HYP part
#

incdir := $(srctree)/$(src)/include
subdir-asflags-y := -I$(incdir)
subdir-ccflags-y := -I$(incdir)				\
		    -fno-stack-protector		\
		    -DDISABLE_BRANCH_PROFILING		\
		    $(DISABLE_STACKLEAK_PLUGIN)

<<<<<<< HEAD
obj-$(CONFIG_KVM_ARM_HOST) += $(KVM)/arm/hyp/vgic-v2-sr.o
obj-$(CONFIG_KVM_ARM_HOST) += $(KVM)/arm/hyp/vgic-v3-sr.o
obj-$(CONFIG_KVM_ARM_HOST) += $(KVM)/arm/hyp/timer-sr.o

obj-$(CONFIG_KVM_ARM_HOST) += sysreg-sr.o
obj-$(CONFIG_KVM_ARM_HOST) += debug-sr.o
obj-$(CONFIG_KVM_ARM_HOST) += entry.o
obj-$(CONFIG_KVM_ARM_HOST) += switch.o
obj-$(CONFIG_KVM_ARM_HOST) += fpsimd.o
obj-$(CONFIG_KVM_ARM_HOST) += tlb.o
obj-$(CONFIG_KVM_ARM_HOST) += hyp-entry.o
obj-$(CONFIG_KVM_ARM_HOST) += s2-setup.o

# KVM code is run at a different exception code with a different map, so
# compiler instrumentation that inserts callbacks or checks into the code may
# cause crashes. Just disable it.
GCOV_PROFILE	:= n
KASAN_SANITIZE	:= n
UBSAN_SANITIZE	:= n
KCOV_INSTRUMENT	:= n
=======
obj-$(CONFIG_KVM) += vhe/ nvhe/ pgtable.o smccc_wa.o
>>>>>>> 24b8d41d
<|MERGE_RESOLUTION|>--- conflicted
+++ resolved
@@ -10,27 +10,4 @@
 		    -DDISABLE_BRANCH_PROFILING		\
 		    $(DISABLE_STACKLEAK_PLUGIN)
 
-<<<<<<< HEAD
-obj-$(CONFIG_KVM_ARM_HOST) += $(KVM)/arm/hyp/vgic-v2-sr.o
-obj-$(CONFIG_KVM_ARM_HOST) += $(KVM)/arm/hyp/vgic-v3-sr.o
-obj-$(CONFIG_KVM_ARM_HOST) += $(KVM)/arm/hyp/timer-sr.o
-
-obj-$(CONFIG_KVM_ARM_HOST) += sysreg-sr.o
-obj-$(CONFIG_KVM_ARM_HOST) += debug-sr.o
-obj-$(CONFIG_KVM_ARM_HOST) += entry.o
-obj-$(CONFIG_KVM_ARM_HOST) += switch.o
-obj-$(CONFIG_KVM_ARM_HOST) += fpsimd.o
-obj-$(CONFIG_KVM_ARM_HOST) += tlb.o
-obj-$(CONFIG_KVM_ARM_HOST) += hyp-entry.o
-obj-$(CONFIG_KVM_ARM_HOST) += s2-setup.o
-
-# KVM code is run at a different exception code with a different map, so
-# compiler instrumentation that inserts callbacks or checks into the code may
-# cause crashes. Just disable it.
-GCOV_PROFILE	:= n
-KASAN_SANITIZE	:= n
-UBSAN_SANITIZE	:= n
-KCOV_INSTRUMENT	:= n
-=======
-obj-$(CONFIG_KVM) += vhe/ nvhe/ pgtable.o smccc_wa.o
->>>>>>> 24b8d41d
+obj-$(CONFIG_KVM) += vhe/ nvhe/ pgtable.o smccc_wa.o