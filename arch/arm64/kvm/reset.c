--- conflicted
+++ resolved
@@ -26,16 +26,12 @@
 #include <asm/kvm_arm.h>
 #include <asm/kvm_asm.h>
 #include <asm/kvm_coproc.h>
-<<<<<<< HEAD
-#include <asm/kvm_mmu.h>
-=======
 #include <asm/kvm_emulate.h>
 #include <asm/kvm_mmu.h>
 #include <asm/virt.h>
 
 /* Maximum phys_shift supported for any VM on this host */
 static u32 kvm_ipa_limit;
->>>>>>> 24b8d41d
 
 /*
  * ARMv8 Reset Values
@@ -57,11 +53,7 @@
  * We currently assume that the number of HW registers is uniform
  * across all CPUs (see cpuinfo_sanity_check).
  */
-<<<<<<< HEAD
-int kvm_arch_dev_ioctl_check_extension(struct kvm *kvm, long ext)
-=======
 int kvm_arch_vm_ioctl_check_extension(struct kvm *kvm, long ext)
->>>>>>> 24b8d41d
 {
 	int r;
 
@@ -85,13 +77,6 @@
 	case KVM_CAP_VCPU_ATTRIBUTES:
 		r = 1;
 		break;
-<<<<<<< HEAD
-	case KVM_CAP_MSI_DEVID:
-		if (!kvm)
-			r = -EINVAL;
-		else
-			r = kvm->arch.vgic.msis_require_devid;
-=======
 	case KVM_CAP_ARM_VM_IPA_SIZE:
 		r = kvm_ipa_limit;
 		break;
@@ -101,7 +86,6 @@
 	case KVM_CAP_ARM_PTRAUTH_ADDRESS:
 	case KVM_CAP_ARM_PTRAUTH_GENERIC:
 		r = system_has_full_ptr_auth();
->>>>>>> 24b8d41d
 		break;
 	default:
 		r = 0;
@@ -245,9 +229,6 @@
  *
  * This function finds the right table above and sets the registers on
  * the virtual CPU struct to their architecturally defined reset
-<<<<<<< HEAD
- * values.
-=======
  * values, except for registers whose reset is deferred until
  * kvm_arm_vcpu_finalize().
  *
@@ -260,7 +241,6 @@
  * the function.  Otherwise we leave the state alone.  In both cases, we
  * disable preemption around the vcpu reset as we would otherwise race with
  * preempt notifiers which also call put/load.
->>>>>>> 24b8d41d
  */
 int kvm_reset_vcpu(struct kvm_vcpu *vcpu)
 {
