// SPDX-License-Identifier: GPL-2.0-only
/*
 * Copyright (C) 2012,2013 - ARM Ltd
 * Author: Marc Zyngier <marc.zyngier@arm.com>
 *
 * Derived from arch/arm/kvm/handle_exit.c:
 * Copyright (C) 2012 - Virtual Open Systems and Columbia University
 * Author: Christoffer Dall <c.dall@virtualopensystems.com>
 */

#include <linux/kvm.h>
#include <linux/kvm_host.h>

#include <asm/esr.h>
#include <asm/exception.h>
#include <asm/kvm_asm.h>
#include <asm/kvm_coproc.h>
#include <asm/kvm_emulate.h>
#include <asm/kvm_mmu.h>
#include <asm/debug-monitors.h>
#include <asm/traps.h>

#include <kvm/arm_hypercalls.h>

#define CREATE_TRACE_POINTS
#include "trace_handle_exit.h"

typedef int (*exit_handle_fn)(struct kvm_vcpu *);

static void kvm_handle_guest_serror(struct kvm_vcpu *vcpu, u32 esr)
{
	if (!arm64_is_ras_serror(esr) || arm64_is_fatal_ras_serror(NULL, esr))
		kvm_inject_vabt(vcpu);
}

static int handle_hvc(struct kvm_vcpu *vcpu)
{
	int ret;

	trace_kvm_hvc_arm64(*vcpu_pc(vcpu), vcpu_get_reg(vcpu, 0),
			    kvm_vcpu_hvc_get_imm(vcpu));
	vcpu->stat.hvc_exit_stat++;

	ret = kvm_hvc_call_handler(vcpu);
	if (ret < 0) {
		vcpu_set_reg(vcpu, 0, ~0UL);
		return 1;
	}

	return ret;
}

static int handle_smc(struct kvm_vcpu *vcpu)
{
	/*
	 * "If an SMC instruction executed at Non-secure EL1 is
	 * trapped to EL2 because HCR_EL2.TSC is 1, the exception is a
	 * Trap exception, not a Secure Monitor Call exception [...]"
	 *
	 * We need to advance the PC after the trap, as it would
	 * otherwise return to the same address...
	 */
	vcpu_set_reg(vcpu, 0, ~0UL);
	kvm_skip_instr(vcpu, kvm_vcpu_trap_il_is32bit(vcpu));
	return 1;
}

/*
 * Guest access to FP/ASIMD registers are routed to this handler only
 * when the system doesn't support FP/ASIMD.
 */
static int handle_no_fpsimd(struct kvm_vcpu *vcpu)
{
	kvm_inject_undefined(vcpu);
	return 1;
}

/**
 * kvm_handle_wfx - handle a wait-for-interrupts or wait-for-event
 *		    instruction executed by a guest
 *
 * @vcpu:	the vcpu pointer
 *
 * WFE: Yield the CPU and come back to this vcpu when the scheduler
 * decides to.
 * WFI: Simply call kvm_vcpu_block(), which will halt execution of
 * world-switches and schedule other host processes until there is an
 * incoming IRQ or FIQ to the VM.
 */
static int kvm_handle_wfx(struct kvm_vcpu *vcpu)
{
	if (kvm_vcpu_get_esr(vcpu) & ESR_ELx_WFx_ISS_WFE) {
		trace_kvm_wfx_arm64(*vcpu_pc(vcpu), true);
		vcpu->stat.wfe_exit_stat++;
		kvm_vcpu_on_spin(vcpu, vcpu_mode_priv(vcpu));
	} else {
		trace_kvm_wfx_arm64(*vcpu_pc(vcpu), false);
		vcpu->stat.wfi_exit_stat++;
		kvm_vcpu_block(vcpu);
		kvm_clear_request(KVM_REQ_UNHALT, vcpu);
	}

	kvm_skip_instr(vcpu, kvm_vcpu_trap_il_is32bit(vcpu));

	return 1;
}

/**
 * kvm_handle_guest_debug - handle a debug exception instruction
 *
 * @vcpu:	the vcpu pointer
 *
 * We route all debug exceptions through the same handler. If both the
 * guest and host are using the same debug facilities it will be up to
 * userspace to re-inject the correct exception for guest delivery.
 *
 * @return: 0 (while setting vcpu->run->exit_reason), -1 for error
 */
static int kvm_handle_guest_debug(struct kvm_vcpu *vcpu)
{
	struct kvm_run *run = vcpu->run;
	u32 esr = kvm_vcpu_get_esr(vcpu);
	int ret = 0;

	run->exit_reason = KVM_EXIT_DEBUG;
	run->debug.arch.hsr = esr;

<<<<<<< HEAD
	switch (ESR_ELx_EC(hsr)) {
=======
	switch (ESR_ELx_EC(esr)) {
>>>>>>> 24b8d41d
	case ESR_ELx_EC_WATCHPT_LOW:
		run->debug.arch.far = vcpu->arch.fault.far_el2;
		fallthrough;
	case ESR_ELx_EC_SOFTSTP_LOW:
	case ESR_ELx_EC_BREAKPT_LOW:
	case ESR_ELx_EC_BKPT32:
	case ESR_ELx_EC_BRK64:
		break;
	default:
		kvm_err("%s: un-handled case esr: %#08x\n",
			__func__, (unsigned int) esr);
		ret = -1;
		break;
	}

	return ret;
}

static int kvm_handle_unknown_ec(struct kvm_vcpu *vcpu)
{
	u32 esr = kvm_vcpu_get_esr(vcpu);

	kvm_pr_unimpl("Unknown exception class: esr: %#08x -- %s\n",
		      esr, esr_get_class_string(esr));

	kvm_inject_undefined(vcpu);
	return 1;
}

static int handle_sve(struct kvm_vcpu *vcpu)
{
	/* Until SVE is supported for guests: */
	kvm_inject_undefined(vcpu);
	return 1;
}

/*
 * Guest usage of a ptrauth instruction (which the guest EL1 did not turn into
 * a NOP). If we get here, it is that we didn't fixup ptrauth on exit, and all
 * that we can do is give the guest an UNDEF.
 */
static int kvm_handle_ptrauth(struct kvm_vcpu *vcpu)
{
	kvm_inject_undefined(vcpu);
	return 1;
}

static exit_handle_fn arm_exit_handlers[] = {
	[0 ... ESR_ELx_EC_MAX]	= kvm_handle_unknown_ec,
	[ESR_ELx_EC_WFx]	= kvm_handle_wfx,
	[ESR_ELx_EC_CP15_32]	= kvm_handle_cp15_32,
	[ESR_ELx_EC_CP15_64]	= kvm_handle_cp15_64,
	[ESR_ELx_EC_CP14_MR]	= kvm_handle_cp14_32,
	[ESR_ELx_EC_CP14_LS]	= kvm_handle_cp14_load_store,
	[ESR_ELx_EC_CP14_64]	= kvm_handle_cp14_64,
	[ESR_ELx_EC_HVC32]	= handle_hvc,
	[ESR_ELx_EC_SMC32]	= handle_smc,
	[ESR_ELx_EC_HVC64]	= handle_hvc,
	[ESR_ELx_EC_SMC64]	= handle_smc,
	[ESR_ELx_EC_SYS64]	= kvm_handle_sys_reg,
	[ESR_ELx_EC_SVE]	= handle_sve,
	[ESR_ELx_EC_IABT_LOW]	= kvm_handle_guest_abort,
	[ESR_ELx_EC_DABT_LOW]	= kvm_handle_guest_abort,
	[ESR_ELx_EC_SOFTSTP_LOW]= kvm_handle_guest_debug,
	[ESR_ELx_EC_WATCHPT_LOW]= kvm_handle_guest_debug,
	[ESR_ELx_EC_BREAKPT_LOW]= kvm_handle_guest_debug,
	[ESR_ELx_EC_BKPT32]	= kvm_handle_guest_debug,
	[ESR_ELx_EC_BRK64]	= kvm_handle_guest_debug,
	[ESR_ELx_EC_FP_ASIMD]	= handle_no_fpsimd,
	[ESR_ELx_EC_PAC]	= kvm_handle_ptrauth,
};

static exit_handle_fn kvm_get_exit_handler(struct kvm_vcpu *vcpu)
{
<<<<<<< HEAD
	u32 hsr = kvm_vcpu_get_hsr(vcpu);
	u8 hsr_ec = ESR_ELx_EC(hsr);

	if (hsr_ec >= ARRAY_SIZE(arm_exit_handlers) ||
	    !arm_exit_handlers[hsr_ec]) {
		kvm_err("Unknown exception class: hsr: %#08x -- %s\n",
			hsr, esr_get_class_string(hsr));
		BUG();
=======
	u32 esr = kvm_vcpu_get_esr(vcpu);
	u8 esr_ec = ESR_ELx_EC(esr);

	return arm_exit_handlers[esr_ec];
}

/*
 * We may be single-stepping an emulated instruction. If the emulation
 * has been completed in the kernel, we can return to userspace with a
 * KVM_EXIT_DEBUG, otherwise userspace needs to complete its
 * emulation first.
 */
static int handle_trap_exceptions(struct kvm_vcpu *vcpu)
{
	int handled;

	/*
	 * See ARM ARM B1.14.1: "Hyp traps on instructions
	 * that fail their condition code check"
	 */
	if (!kvm_condition_valid(vcpu)) {
		kvm_skip_instr(vcpu, kvm_vcpu_trap_il_is32bit(vcpu));
		handled = 1;
	} else {
		exit_handle_fn exit_handler;

		exit_handler = kvm_get_exit_handler(vcpu);
		handled = exit_handler(vcpu);
>>>>>>> 24b8d41d
	}

	return handled;
}

/*
 * Return > 0 to return to guest, < 0 on error, 0 (and set exit_reason) on
 * proper exit to userspace.
 */
int handle_exit(struct kvm_vcpu *vcpu, int exception_index)
{
	struct kvm_run *run = vcpu->run;

	if (ARM_SERROR_PENDING(exception_index)) {
		u8 esr_ec = ESR_ELx_EC(kvm_vcpu_get_esr(vcpu));

		/*
		 * HVC/SMC already have an adjusted PC, which we need
		 * to correct in order to return to after having
		 * injected the SError.
		 */
		if (esr_ec == ESR_ELx_EC_HVC32 || esr_ec == ESR_ELx_EC_HVC64 ||
		    esr_ec == ESR_ELx_EC_SMC32 || esr_ec == ESR_ELx_EC_SMC64) {
			u32 adj =  kvm_vcpu_trap_il_is32bit(vcpu) ? 4 : 2;
			*vcpu_pc(vcpu) -= adj;
		}

		return 1;
	}

	exception_index = ARM_EXCEPTION_CODE(exception_index);

	if (ARM_SERROR_PENDING(exception_index)) {
		u8 hsr_ec = ESR_ELx_EC(kvm_vcpu_get_hsr(vcpu));

		/*
		 * HVC/SMC already have an adjusted PC, which we need
		 * to correct in order to return to after having
		 * injected the SError.
		 */
		if (hsr_ec == ESR_ELx_EC_HVC32 || hsr_ec == ESR_ELx_EC_HVC64 ||
		    hsr_ec == ESR_ELx_EC_SMC32 || hsr_ec == ESR_ELx_EC_SMC64) {
			u32 adj =  kvm_vcpu_trap_il_is32bit(vcpu) ? 4 : 2;
			*vcpu_pc(vcpu) -= adj;
		}

		kvm_inject_vabt(vcpu);
		return 1;
	}

	exception_index = ARM_EXCEPTION_CODE(exception_index);

	switch (exception_index) {
	case ARM_EXCEPTION_IRQ:
		return 1;
	case ARM_EXCEPTION_EL1_SERROR:
<<<<<<< HEAD
		kvm_inject_vabt(vcpu);
=======
>>>>>>> 24b8d41d
		return 1;
	case ARM_EXCEPTION_TRAP:
		return handle_trap_exceptions(vcpu);
	case ARM_EXCEPTION_HYP_GONE:
		/*
		 * EL2 has been reset to the hyp-stub. This happens when a guest
		 * is pre-empted by kvm_reboot()'s shutdown call.
		 */
<<<<<<< HEAD
		if (!kvm_condition_valid(vcpu)) {
			kvm_skip_instr(vcpu, kvm_vcpu_trap_il_is32bit(vcpu));
			return 1;
		}

		exit_handler = kvm_get_exit_handler(vcpu);

		return exit_handler(vcpu, run);
	case ARM_EXCEPTION_HYP_GONE:
		/*
		 * EL2 has been reset to the hyp-stub. This happens when a guest
		 * is pre-empted by kvm_reboot()'s shutdown call.
		 */
		run->exit_reason = KVM_EXIT_FAIL_ENTRY;
		return 0;
=======
		run->exit_reason = KVM_EXIT_FAIL_ENTRY;
		return 0;
	case ARM_EXCEPTION_IL:
		/*
		 * We attempted an illegal exception return.  Guest state must
		 * have been corrupted somehow.  Give up.
		 */
		run->exit_reason = KVM_EXIT_FAIL_ENTRY;
		return -EINVAL;
>>>>>>> 24b8d41d
	default:
		kvm_pr_unimpl("Unsupported exception type: %d",
			      exception_index);
		run->exit_reason = KVM_EXIT_INTERNAL_ERROR;
		return 0;
	}
}

/* For exit types that need handling before we can be preempted */
void handle_exit_early(struct kvm_vcpu *vcpu, int exception_index)
{
	if (ARM_SERROR_PENDING(exception_index)) {
		if (this_cpu_has_cap(ARM64_HAS_RAS_EXTN)) {
			u64 disr = kvm_vcpu_get_disr(vcpu);

			kvm_handle_guest_serror(vcpu, disr_to_esr(disr));
		} else {
			kvm_inject_vabt(vcpu);
		}

		return;
	}

	exception_index = ARM_EXCEPTION_CODE(exception_index);

	if (exception_index == ARM_EXCEPTION_EL1_SERROR)
		kvm_handle_guest_serror(vcpu, kvm_vcpu_get_esr(vcpu));
}<|MERGE_RESOLUTION|>--- conflicted
+++ resolved
@@ -125,11 +125,7 @@
 	run->exit_reason = KVM_EXIT_DEBUG;
 	run->debug.arch.hsr = esr;
 
-<<<<<<< HEAD
-	switch (ESR_ELx_EC(hsr)) {
-=======
 	switch (ESR_ELx_EC(esr)) {
->>>>>>> 24b8d41d
 	case ESR_ELx_EC_WATCHPT_LOW:
 		run->debug.arch.far = vcpu->arch.fault.far_el2;
 		fallthrough;
@@ -204,16 +200,6 @@
 
 static exit_handle_fn kvm_get_exit_handler(struct kvm_vcpu *vcpu)
 {
-<<<<<<< HEAD
-	u32 hsr = kvm_vcpu_get_hsr(vcpu);
-	u8 hsr_ec = ESR_ELx_EC(hsr);
-
-	if (hsr_ec >= ARRAY_SIZE(arm_exit_handlers) ||
-	    !arm_exit_handlers[hsr_ec]) {
-		kvm_err("Unknown exception class: hsr: %#08x -- %s\n",
-			hsr, esr_get_class_string(hsr));
-		BUG();
-=======
 	u32 esr = kvm_vcpu_get_esr(vcpu);
 	u8 esr_ec = ESR_ELx_EC(esr);
 
@@ -242,7 +228,6 @@
 
 		exit_handler = kvm_get_exit_handler(vcpu);
 		handled = exit_handler(vcpu);
->>>>>>> 24b8d41d
 	}
 
 	return handled;
@@ -275,34 +260,10 @@
 
 	exception_index = ARM_EXCEPTION_CODE(exception_index);
 
-	if (ARM_SERROR_PENDING(exception_index)) {
-		u8 hsr_ec = ESR_ELx_EC(kvm_vcpu_get_hsr(vcpu));
-
-		/*
-		 * HVC/SMC already have an adjusted PC, which we need
-		 * to correct in order to return to after having
-		 * injected the SError.
-		 */
-		if (hsr_ec == ESR_ELx_EC_HVC32 || hsr_ec == ESR_ELx_EC_HVC64 ||
-		    hsr_ec == ESR_ELx_EC_SMC32 || hsr_ec == ESR_ELx_EC_SMC64) {
-			u32 adj =  kvm_vcpu_trap_il_is32bit(vcpu) ? 4 : 2;
-			*vcpu_pc(vcpu) -= adj;
-		}
-
-		kvm_inject_vabt(vcpu);
-		return 1;
-	}
-
-	exception_index = ARM_EXCEPTION_CODE(exception_index);
-
 	switch (exception_index) {
 	case ARM_EXCEPTION_IRQ:
 		return 1;
 	case ARM_EXCEPTION_EL1_SERROR:
-<<<<<<< HEAD
-		kvm_inject_vabt(vcpu);
-=======
->>>>>>> 24b8d41d
 		return 1;
 	case ARM_EXCEPTION_TRAP:
 		return handle_trap_exceptions(vcpu);
@@ -311,23 +272,6 @@
 		 * EL2 has been reset to the hyp-stub. This happens when a guest
 		 * is pre-empted by kvm_reboot()'s shutdown call.
 		 */
-<<<<<<< HEAD
-		if (!kvm_condition_valid(vcpu)) {
-			kvm_skip_instr(vcpu, kvm_vcpu_trap_il_is32bit(vcpu));
-			return 1;
-		}
-
-		exit_handler = kvm_get_exit_handler(vcpu);
-
-		return exit_handler(vcpu, run);
-	case ARM_EXCEPTION_HYP_GONE:
-		/*
-		 * EL2 has been reset to the hyp-stub. This happens when a guest
-		 * is pre-empted by kvm_reboot()'s shutdown call.
-		 */
-		run->exit_reason = KVM_EXIT_FAIL_ENTRY;
-		return 0;
-=======
 		run->exit_reason = KVM_EXIT_FAIL_ENTRY;
 		return 0;
 	case ARM_EXCEPTION_IL:
@@ -337,7 +281,6 @@
 		 */
 		run->exit_reason = KVM_EXIT_FAIL_ENTRY;
 		return -EINVAL;
->>>>>>> 24b8d41d
 	default:
 		kvm_pr_unimpl("Unsupported exception type: %d",
 			      exception_index);
