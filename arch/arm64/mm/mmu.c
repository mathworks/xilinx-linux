--- conflicted
+++ resolved
@@ -37,12 +37,9 @@
 #include <asm/tlbflush.h>
 #include <asm/pgalloc.h>
 
-<<<<<<< HEAD
-=======
 #define NO_BLOCK_MAPPINGS	BIT(0)
 #define NO_CONT_MAPPINGS	BIT(1)
 
->>>>>>> 24b8d41d
 u64 idmap_t0sz = TCR_T0SZ(VA_BITS);
 u64 idmap_ptrs_per_pgd = PTRS_PER_PGD;
 
@@ -97,13 +94,9 @@
 	phys_addr_t phys;
 	void *ptr;
 
-<<<<<<< HEAD
-	phys = memblock_alloc(PAGE_SIZE, PAGE_SIZE);
-=======
 	phys = memblock_phys_alloc(PAGE_SIZE, PAGE_SIZE);
 	if (!phys)
 		panic("Failed to allocate page table page\n");
->>>>>>> 24b8d41d
 
 	/*
 	 * The FIX_{PGD,PUD,PMD} slots may be in active use, but the FIX_PTE
@@ -123,12 +116,6 @@
 	return phys;
 }
 
-<<<<<<< HEAD
-static void alloc_init_pte(pmd_t *pmd, unsigned long addr,
-				  unsigned long end, unsigned long pfn,
-				  pgprot_t prot,
-				  phys_addr_t (*pgtable_alloc)(void))
-=======
 static bool pgattr_change_is_safe(u64 old, u64 new)
 {
 	/*
@@ -192,21 +179,10 @@
 				pgprot_t prot,
 				phys_addr_t (*pgtable_alloc)(int),
 				int flags)
->>>>>>> 24b8d41d
 {
 	unsigned long next;
 	pmd_t pmd = READ_ONCE(*pmdp);
 
-<<<<<<< HEAD
-	BUG_ON(pmd_sect(*pmd));
-	if (pmd_none(*pmd)) {
-		phys_addr_t pte_phys;
-		BUG_ON(!pgtable_alloc);
-		pte_phys = pgtable_alloc();
-		pte = pte_set_fixmap(pte_phys);
-		__pmd_populate(pmd, pte_phys, PMD_TYPE_TABLE);
-		pte_clear_fixmap();
-=======
 	BUG_ON(pmd_sect(pmd));
 	if (pmd_none(pmd)) {
 		phys_addr_t pte_phys;
@@ -214,7 +190,6 @@
 		pte_phys = pgtable_alloc(PAGE_SHIFT);
 		__pmd_populate(pmdp, pte_phys, PMD_TYPE_TABLE);
 		pmd = READ_ONCE(*pmdp);
->>>>>>> 24b8d41d
 	}
 	BUG_ON(pmd_bad(pmd));
 
@@ -234,12 +209,6 @@
 	} while (addr = next, addr != end);
 }
 
-<<<<<<< HEAD
-static void alloc_init_pmd(pud_t *pud, unsigned long addr, unsigned long end,
-				  phys_addr_t phys, pgprot_t prot,
-				  phys_addr_t (*pgtable_alloc)(void),
-				  bool allow_block_mappings)
-=======
 static void init_pmd(pud_t *pudp, unsigned long addr, unsigned long end,
 		     phys_addr_t phys, pgprot_t prot,
 		     phys_addr_t (*pgtable_alloc)(int), int flags)
@@ -281,7 +250,6 @@
 				unsigned long end, phys_addr_t phys,
 				pgprot_t prot,
 				phys_addr_t (*pgtable_alloc)(int), int flags)
->>>>>>> 24b8d41d
 {
 	unsigned long next;
 	pud_t pud = READ_ONCE(*pudp);
@@ -289,16 +257,6 @@
 	/*
 	 * Check for initial section mappings in the pgd/pud.
 	 */
-<<<<<<< HEAD
-	BUG_ON(pud_sect(*pud));
-	if (pud_none(*pud)) {
-		phys_addr_t pmd_phys;
-		BUG_ON(!pgtable_alloc);
-		pmd_phys = pgtable_alloc();
-		pmd = pmd_set_fixmap(pmd_phys);
-		__pud_populate(pud, pmd_phys, PUD_TYPE_TABLE);
-		pmd_clear_fixmap();
-=======
 	BUG_ON(pud_sect(pud));
 	if (pud_none(pud)) {
 		phys_addr_t pmd_phys;
@@ -306,39 +264,11 @@
 		pmd_phys = pgtable_alloc(PMD_SHIFT);
 		__pud_populate(pudp, pmd_phys, PUD_TYPE_TABLE);
 		pud = READ_ONCE(*pudp);
->>>>>>> 24b8d41d
 	}
 	BUG_ON(pud_bad(pud));
 
 	do {
-<<<<<<< HEAD
-		next = pmd_addr_end(addr, end);
-		/* try section mapping first */
-		if (((addr | next | phys) & ~SECTION_MASK) == 0 &&
-		      allow_block_mappings) {
-			pmd_t old_pmd =*pmd;
-			pmd_set_huge(pmd, phys, prot);
-			/*
-			 * Check for previous table entries created during
-			 * boot (__create_page_tables) and flush them.
-			 */
-			if (!pmd_none(old_pmd)) {
-				flush_tlb_all();
-				if (pmd_table(old_pmd)) {
-					phys_addr_t table = pmd_page_paddr(old_pmd);
-					if (!WARN_ON_ONCE(slab_is_available()))
-						memblock_free(table, PAGE_SIZE);
-				}
-			}
-		} else {
-			alloc_init_pte(pmd, addr, next, __phys_to_pfn(phys),
-				       prot, pgtable_alloc);
-		}
-		phys += next - addr;
-	} while (pmd++, addr = next, addr != end);
-=======
 		pgprot_t __prot = prot;
->>>>>>> 24b8d41d
 
 		next = pmd_cont_addr_end(addr, end);
 
@@ -365,17 +295,10 @@
 	return true;
 }
 
-<<<<<<< HEAD
-static void alloc_init_pud(pgd_t *pgd, unsigned long addr, unsigned long end,
-				  phys_addr_t phys, pgprot_t prot,
-				  phys_addr_t (*pgtable_alloc)(void),
-				  bool allow_block_mappings)
-=======
 static void alloc_init_pud(pgd_t *pgdp, unsigned long addr, unsigned long end,
 			   phys_addr_t phys, pgprot_t prot,
 			   phys_addr_t (*pgtable_alloc)(int),
 			   int flags)
->>>>>>> 24b8d41d
 {
 	unsigned long next;
 	pud_t *pudp;
@@ -400,15 +323,9 @@
 		/*
 		 * For 4K granule only, attempt to put down a 1GB block
 		 */
-<<<<<<< HEAD
-		if (use_1G_block(addr, next, phys) && allow_block_mappings) {
-			pud_t old_pud = *pud;
-			pud_set_huge(pud, phys, prot);
-=======
 		if (use_1G_block(addr, next, phys) &&
 		    (flags & NO_BLOCK_MAPPINGS) == 0) {
 			pud_set_huge(pudp, phys, prot);
->>>>>>> 24b8d41d
 
 			/*
 			 * After the PUD entry has been populated once, we
@@ -417,16 +334,11 @@
 			BUG_ON(!pgattr_change_is_safe(pud_val(old_pud),
 						      READ_ONCE(pud_val(*pudp))));
 		} else {
-<<<<<<< HEAD
-			alloc_init_pmd(pud, addr, next, phys, prot,
-				       pgtable_alloc, allow_block_mappings);
-=======
 			alloc_init_cont_pmd(pudp, addr, next, phys, prot,
 					    pgtable_alloc, flags);
 
 			BUG_ON(pud_val(old_pud) != 0 &&
 			       pud_val(old_pud) != READ_ONCE(pud_val(*pudp)));
->>>>>>> 24b8d41d
 		}
 		phys += next - addr;
 	} while (pudp++, addr = next, addr != end);
@@ -437,19 +349,11 @@
 static void __create_pgd_mapping(pgd_t *pgdir, phys_addr_t phys,
 				 unsigned long virt, phys_addr_t size,
 				 pgprot_t prot,
-<<<<<<< HEAD
-				 phys_addr_t (*pgtable_alloc)(void),
-				 bool allow_block_mappings)
-{
-	unsigned long addr, length, end, next;
-	pgd_t *pgd = pgd_offset_raw(pgdir, virt);
-=======
 				 phys_addr_t (*pgtable_alloc)(int),
 				 int flags)
 {
 	unsigned long addr, end, next;
 	pgd_t *pgdp = pgd_offset_pgd(pgdir, virt);
->>>>>>> 24b8d41d
 
 	/*
 	 * If the virtual and physical address don't have the same offset
@@ -464,37 +368,22 @@
 
 	do {
 		next = pgd_addr_end(addr, end);
-<<<<<<< HEAD
-		alloc_init_pud(pgd, addr, next, phys, prot, pgtable_alloc,
-			       allow_block_mappings);
-=======
 		alloc_init_pud(pgdp, addr, next, phys, prot, pgtable_alloc,
 			       flags);
->>>>>>> 24b8d41d
 		phys += next - addr;
 	} while (pgdp++, addr = next, addr != end);
 }
 
-<<<<<<< HEAD
-static phys_addr_t pgd_pgtable_alloc(void)
-{
-	void *ptr = (void *)__get_free_page(PGALLOC_GFP);
-	if (!ptr || !pgtable_page_ctor(virt_to_page(ptr)))
-		BUG();
-=======
 static phys_addr_t __pgd_pgtable_alloc(int shift)
 {
 	void *ptr = (void *)__get_free_page(GFP_PGTABLE_KERNEL);
 	BUG_ON(!ptr);
->>>>>>> 24b8d41d
 
 	/* Ensure the zeroed page is visible to the page table walker */
 	dsb(ishst);
 	return __pa(ptr);
 }
 
-<<<<<<< HEAD
-=======
 static phys_addr_t pgd_pgtable_alloc(int shift)
 {
 	phys_addr_t pa = __pgd_pgtable_alloc(shift);
@@ -515,7 +404,6 @@
 	return pa;
 }
 
->>>>>>> 24b8d41d
 /*
  * This function can only be used to modify existing table entries,
  * without allocating new levels of table. Note that this permits the
@@ -529,24 +417,12 @@
 			&phys, virt);
 		return;
 	}
-<<<<<<< HEAD
-	__create_pgd_mapping(init_mm.pgd, phys, virt, size, prot, NULL, true);
-=======
 	__create_pgd_mapping(init_mm.pgd, phys, virt, size, prot, NULL,
 			     NO_CONT_MAPPINGS);
->>>>>>> 24b8d41d
 }
 
 void __init create_pgd_mapping(struct mm_struct *mm, phys_addr_t phys,
 			       unsigned long virt, phys_addr_t size,
-<<<<<<< HEAD
-			       pgprot_t prot, bool allow_block_mappings)
-{
-	BUG_ON(mm == &init_mm);
-
-	__create_pgd_mapping(mm->pgd, phys, virt, size, prot,
-			     pgd_pgtable_alloc, allow_block_mappings);
-=======
 			       pgprot_t prot, bool page_mappings_only)
 {
 	int flags = 0;
@@ -558,7 +434,6 @@
 
 	__create_pgd_mapping(mm->pgd, phys, virt, size, prot,
 			     pgd_pgtable_alloc, flags);
->>>>>>> 24b8d41d
 }
 
 static void update_mapping_prot(phys_addr_t phys, unsigned long virt,
@@ -570,29 +445,19 @@
 		return;
 	}
 
-<<<<<<< HEAD
-	__create_pgd_mapping(init_mm.pgd, phys, virt, size, prot,
-			     NULL, !debug_pagealloc_enabled());
-=======
 	__create_pgd_mapping(init_mm.pgd, phys, virt, size, prot, NULL,
 			     NO_CONT_MAPPINGS);
 
 	/* flush the TLBs after updating live kernel mappings */
 	flush_tlb_kernel_range(virt, virt + size);
->>>>>>> 24b8d41d
 }
 
 static void __init __map_memblock(pgd_t *pgdp, phys_addr_t start,
 				  phys_addr_t end, pgprot_t prot, int flags)
 {
-<<<<<<< HEAD
-	unsigned long kernel_start = __pa(_text);
-	unsigned long kernel_end = __pa(__init_begin);
-=======
 	__create_pgd_mapping(pgdp, start, __phys_to_virt(start), end - start,
 			     prot, early_pgtable_alloc, flags);
 }
->>>>>>> 24b8d41d
 
 void __init mark_linear_text_alias_ro(void)
 {
@@ -604,48 +469,6 @@
 			    PAGE_KERNEL_RO);
 }
 
-<<<<<<< HEAD
-	/* No overlap with the kernel text/rodata */
-	if (end < kernel_start || start >= kernel_end) {
-		__create_pgd_mapping(pgd, start, __phys_to_virt(start),
-				     end - start, PAGE_KERNEL,
-				     early_pgtable_alloc,
-				     !debug_pagealloc_enabled());
-		return;
-	}
-
-	/*
-	 * This block overlaps the kernel text/rodata mappings.
-	 * Map the portion(s) which don't overlap.
-	 */
-	if (start < kernel_start)
-		__create_pgd_mapping(pgd, start,
-				     __phys_to_virt(start),
-				     kernel_start - start, PAGE_KERNEL,
-				     early_pgtable_alloc,
-				     !debug_pagealloc_enabled());
-	if (kernel_end < end)
-		__create_pgd_mapping(pgd, kernel_end,
-				     __phys_to_virt(kernel_end),
-				     end - kernel_end, PAGE_KERNEL,
-				     early_pgtable_alloc,
-				     !debug_pagealloc_enabled());
-
-	/*
-	 * Map the linear alias of the [_text, __init_begin) interval as
-	 * read-only/non-executable. This makes the contents of the
-	 * region accessible to subsystems such as hibernate, but
-	 * protects it from inadvertent modification or execution.
-	 */
-	__create_pgd_mapping(pgd, kernel_start, __phys_to_virt(kernel_start),
-			     kernel_end - kernel_start, PAGE_KERNEL_RO,
-			     early_pgtable_alloc, !debug_pagealloc_enabled());
-}
-
-static void __init map_mem(pgd_t *pgd)
-{
-	struct memblock_region *reg;
-=======
 static void __init map_mem(pgd_t *pgdp)
 {
 	phys_addr_t kernel_start = __pa_symbol(_text);
@@ -669,7 +492,6 @@
 		memblock_mark_nomap(crashk_res.start,
 				    resource_size(&crashk_res));
 #endif
->>>>>>> 24b8d41d
 
 	/* map all the memory banks */
 	for_each_mem_range(i, &start, &end) {
@@ -717,35 +539,20 @@
 {
 	unsigned long section_size;
 
-<<<<<<< HEAD
-	section_size = (unsigned long)_etext - (unsigned long)_text;
-	create_mapping_late(__pa(_text), (unsigned long)_text,
-			    section_size, PAGE_KERNEL_ROX);
-=======
->>>>>>> 24b8d41d
 	/*
 	 * mark .rodata as read only. Use __init_begin rather than __end_rodata
 	 * to cover NOTES and EXCEPTION_TABLE.
 	 */
 	section_size = (unsigned long)__init_begin - (unsigned long)__start_rodata;
-<<<<<<< HEAD
-	create_mapping_late(__pa(__start_rodata), (unsigned long)__start_rodata,
-=======
 	update_mapping_prot(__pa_symbol(__start_rodata), (unsigned long)__start_rodata,
->>>>>>> 24b8d41d
 			    section_size, PAGE_KERNEL_RO);
 
-<<<<<<< HEAD
-static void __init map_kernel_segment(pgd_t *pgd, void *va_start, void *va_end,
-				      pgprot_t prot, struct vm_struct *vma)
-=======
 	debug_checkwx();
 }
 
 static void __init map_kernel_segment(pgd_t *pgdp, void *va_start, void *va_end,
 				      pgprot_t prot, struct vm_struct *vma,
 				      int flags, unsigned long vm_flags)
->>>>>>> 24b8d41d
 {
 	phys_addr_t pa_start = __pa_symbol(va_start);
 	unsigned long size = va_end - va_start;
@@ -753,16 +560,11 @@
 	BUG_ON(!PAGE_ALIGNED(pa_start));
 	BUG_ON(!PAGE_ALIGNED(size));
 
-<<<<<<< HEAD
-	__create_pgd_mapping(pgd, pa_start, (unsigned long)va_start, size, prot,
-			     early_pgtable_alloc, !debug_pagealloc_enabled());
-=======
 	__create_pgd_mapping(pgdp, pa_start, (unsigned long)va_start, size, prot,
 			     early_pgtable_alloc, flags);
 
 	if (!(vm_flags & VM_NO_GUARD))
 		size += PAGE_SIZE;
->>>>>>> 24b8d41d
 
 	vma->addr	= va_start;
 	vma->phys_addr	= pa_start;
@@ -844,20 +646,12 @@
 	static struct vm_struct vmlinux_text, vmlinux_rodata, vmlinux_inittext,
 				vmlinux_initdata, vmlinux_data;
 
-<<<<<<< HEAD
-	map_kernel_segment(pgd, _text, _etext, PAGE_KERNEL_EXEC, &vmlinux_text);
-	map_kernel_segment(pgd, __start_rodata, __init_begin, PAGE_KERNEL, &vmlinux_rodata);
-	map_kernel_segment(pgd, __init_begin, __init_end, PAGE_KERNEL_EXEC,
-			   &vmlinux_init);
-	map_kernel_segment(pgd, _data, _end, PAGE_KERNEL, &vmlinux_data);
-=======
 	/*
 	 * External debuggers may need to write directly to the text
 	 * mapping to install SW breakpoints. Allow this (only) when
 	 * explicitly requested with rodata=off.
 	 */
 	pgprot_t text_prot = rodata_enabled ? PAGE_KERNEL_ROX : PAGE_KERNEL_EXEC;
->>>>>>> 24b8d41d
 
 	/*
 	 * If we have a CPU that supports BTI and a kernel built for
@@ -921,14 +715,6 @@
 
 	pgd_clear_fixmap();
 
-<<<<<<< HEAD
-	/*
-	 * We only reuse the PGD from the swapper_pg_dir, not the pud + pmd
-	 * allocated with it.
-	 */
-	memblock_free(__pa(swapper_pg_dir) + PAGE_SIZE,
-		      SWAPPER_DIR_SIZE - PAGE_SIZE);
-=======
 	cpu_replace_ttbr1(lm_alias(swapper_pg_dir));
 	init_mm.pgd = swapper_pg_dir;
 
@@ -936,7 +722,6 @@
 		      __pa_symbol(init_pg_end) - __pa_symbol(init_pg_dir));
 
 	memblock_allow_resize();
->>>>>>> 24b8d41d
 }
 
 /*
