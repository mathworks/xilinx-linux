// SPDX-License-Identifier: GPL-2.0-only
/*
 * Based on arch/arm/mm/fault.c
 *
 * Copyright (C) 1995  Linus Torvalds
 * Copyright (C) 1995-2004 Russell King
 * Copyright (C) 2012 ARM Ltd.
 */

<<<<<<< HEAD
=======
#include <linux/acpi.h>
#include <linux/bitfield.h>
>>>>>>> 24b8d41d
#include <linux/extable.h>
#include <linux/signal.h>
#include <linux/mm.h>
#include <linux/hardirq.h>
#include <linux/init.h>
#include <linux/kprobes.h>
#include <linux/uaccess.h>
#include <linux/page-flags.h>
#include <linux/sched/signal.h>
#include <linux/sched/debug.h>
#include <linux/highmem.h>
#include <linux/perf_event.h>
#include <linux/preempt.h>
<<<<<<< HEAD

#include <asm/bug.h>
=======
#include <linux/hugetlb.h>

#include <asm/acpi.h>
#include <asm/bug.h>
#include <asm/cmpxchg.h>
>>>>>>> 24b8d41d
#include <asm/cpufeature.h>
#include <asm/exception.h>
#include <asm/daifflags.h>
#include <asm/debug-monitors.h>
#include <asm/esr.h>
#include <asm/kprobes.h>
#include <asm/processor.h>
#include <asm/sysreg.h>
#include <asm/system_misc.h>
#include <asm/tlbflush.h>
<<<<<<< HEAD
=======
#include <asm/traps.h>

struct fault_info {
	int	(*fn)(unsigned long addr, unsigned int esr,
		      struct pt_regs *regs);
	int	sig;
	int	code;
	const char *name;
};
>>>>>>> 24b8d41d

static const struct fault_info fault_info[];
static struct fault_info debug_fault_info[];

static inline const struct fault_info *esr_to_fault_info(unsigned int esr)
{
	return fault_info + (esr & ESR_ELx_FSC);
}

static inline const struct fault_info *esr_to_debug_fault_info(unsigned int esr)
{
	return debug_fault_info + DBG_ESR_EVT(esr);
}

static void data_abort_decode(unsigned int esr)
{
	pr_alert("Data abort info:\n");

	if (esr & ESR_ELx_ISV) {
		pr_alert("  Access size = %u byte(s)\n",
			 1U << ((esr & ESR_ELx_SAS) >> ESR_ELx_SAS_SHIFT));
		pr_alert("  SSE = %lu, SRT = %lu\n",
			 (esr & ESR_ELx_SSE) >> ESR_ELx_SSE_SHIFT,
			 (esr & ESR_ELx_SRT_MASK) >> ESR_ELx_SRT_SHIFT);
		pr_alert("  SF = %lu, AR = %lu\n",
			 (esr & ESR_ELx_SF) >> ESR_ELx_SF_SHIFT,
			 (esr & ESR_ELx_AR) >> ESR_ELx_AR_SHIFT);
	} else {
		pr_alert("  ISV = 0, ISS = 0x%08lx\n", esr & ESR_ELx_ISS_MASK);
	}

	pr_alert("  CM = %lu, WnR = %lu\n",
		 (esr & ESR_ELx_CM) >> ESR_ELx_CM_SHIFT,
		 (esr & ESR_ELx_WNR) >> ESR_ELx_WNR_SHIFT);
}

static void mem_abort_decode(unsigned int esr)
{
	pr_alert("Mem abort info:\n");

	pr_alert("  ESR = 0x%08x\n", esr);
	pr_alert("  EC = 0x%02lx: %s, IL = %u bits\n",
		 ESR_ELx_EC(esr), esr_get_class_string(esr),
		 (esr & ESR_ELx_IL) ? 32 : 16);
	pr_alert("  SET = %lu, FnV = %lu\n",
		 (esr & ESR_ELx_SET_MASK) >> ESR_ELx_SET_SHIFT,
		 (esr & ESR_ELx_FnV) >> ESR_ELx_FnV_SHIFT);
	pr_alert("  EA = %lu, S1PTW = %lu\n",
		 (esr & ESR_ELx_EA) >> ESR_ELx_EA_SHIFT,
		 (esr & ESR_ELx_S1PTW) >> ESR_ELx_S1PTW_SHIFT);

	if (esr_is_data_abort(esr))
		data_abort_decode(esr);
}

static inline unsigned long mm_to_pgd_phys(struct mm_struct *mm)
{
	/* Either init_pg_dir or swapper_pg_dir */
	if (mm == &init_mm)
		return __pa_symbol(mm->pgd);

	return (unsigned long)virt_to_phys(mm->pgd);
}

#ifdef CONFIG_KPROBES
static inline int notify_page_fault(struct pt_regs *regs, unsigned int esr)
{
	int ret = 0;

	/* kprobe_running() needs smp_processor_id() */
	if (!user_mode(regs)) {
		preempt_disable();
		if (kprobe_running() && kprobe_fault_handler(regs, esr))
			ret = 1;
		preempt_enable();
	}

	return ret;
}
#else
static inline int notify_page_fault(struct pt_regs *regs, unsigned int esr)
{
	return 0;
}
#endif

/*
 * Dump out the page tables associated with 'addr' in the currently active mm.
 */
static void show_pte(unsigned long addr)
{
	struct mm_struct *mm;
	pgd_t *pgdp;
	pgd_t pgd;

	if (is_ttbr0_addr(addr)) {
		/* TTBR0 */
		mm = current->active_mm;
		if (mm == &init_mm) {
			pr_alert("[%016lx] user address but active_mm is swapper\n",
				 addr);
			return;
		}
	} else if (is_ttbr1_addr(addr)) {
		/* TTBR1 */
		mm = &init_mm;
	} else {
		pr_alert("[%016lx] address between user and kernel address ranges\n",
			 addr);
		return;
	}

	pr_alert("%s pgtable: %luk pages, %llu-bit VAs, pgdp=%016lx\n",
		 mm == &init_mm ? "swapper" : "user", PAGE_SIZE / SZ_1K,
		 vabits_actual, mm_to_pgd_phys(mm));
	pgdp = pgd_offset(mm, addr);
	pgd = READ_ONCE(*pgdp);
	pr_alert("[%016lx] pgd=%016llx", addr, pgd_val(pgd));

	do {
		p4d_t *p4dp, p4d;
		pud_t *pudp, pud;
		pmd_t *pmdp, pmd;
		pte_t *ptep, pte;

		if (pgd_none(pgd) || pgd_bad(pgd))
			break;

		p4dp = p4d_offset(pgdp, addr);
		p4d = READ_ONCE(*p4dp);
		pr_cont(", p4d=%016llx", p4d_val(p4d));
		if (p4d_none(p4d) || p4d_bad(p4d))
			break;

		pudp = pud_offset(p4dp, addr);
		pud = READ_ONCE(*pudp);
		pr_cont(", pud=%016llx", pud_val(pud));
		if (pud_none(pud) || pud_bad(pud))
			break;

		pmdp = pmd_offset(pudp, addr);
		pmd = READ_ONCE(*pmdp);
		pr_cont(", pmd=%016llx", pmd_val(pmd));
		if (pmd_none(pmd) || pmd_bad(pmd))
			break;

		ptep = pte_offset_map(pmdp, addr);
		pte = READ_ONCE(*ptep);
		pr_cont(", pte=%016llx", pte_val(pte));
		pte_unmap(ptep);
	} while(0);

	pr_cont("\n");
}

#ifdef CONFIG_ARM64_HW_AFDBM
/*
 * This function sets the access flags (dirty, accessed), as well as write
 * permission, and only to a more permissive setting.
 *
 * It needs to cope with hardware update of the accessed/dirty state by other
 * agents in the system and can safely skip the __sync_icache_dcache() call as,
 * like set_pte_at(), the PTE is never changed from no-exec to exec here.
 *
 * Returns whether or not the PTE actually changed.
 */
int ptep_set_access_flags(struct vm_area_struct *vma,
			  unsigned long address, pte_t *ptep,
			  pte_t entry, int dirty)
{
	pteval_t old_pteval;
	unsigned int tmp;

	if (pte_same(*ptep, entry))
		return 0;

	/* only preserve the access flags and write permission */
	pte_val(entry) &= PTE_AF | PTE_WRITE | PTE_DIRTY;

	/*
	 * PTE_RDONLY is cleared by default in the asm below, so set it in
	 * back if necessary (read-only or clean PTE).
	 */
	if (!pte_write(entry) || !pte_sw_dirty(entry))
		pte_val(entry) |= PTE_RDONLY;

	/*
	 * Setting the flags must be done atomically to avoid racing with the
	 * hardware update of the access/dirty state.
	 */
	asm volatile("//	ptep_set_access_flags\n"
	"	prfm	pstl1strm, %2\n"
	"1:	ldxr	%0, %2\n"
	"	and	%0, %0, %3		// clear PTE_RDONLY\n"
	"	orr	%0, %0, %4		// set flags\n"
	"	stxr	%w1, %0, %2\n"
	"	cbnz	%w1, 1b\n"
	: "=&r" (old_pteval), "=&r" (tmp), "+Q" (pte_val(*ptep))
	: "L" (~PTE_RDONLY), "r" (pte_val(entry)));

	flush_tlb_fix_spurious_fault(vma, address);
	return 1;
}
#endif

static bool is_el1_instruction_abort(unsigned int esr)
{
	return ESR_ELx_EC(esr) == ESR_ELx_EC_IABT_CUR;
}

/*
 * This function sets the access flags (dirty, accessed), as well as write
 * permission, and only to a more permissive setting.
 *
 * It needs to cope with hardware update of the accessed/dirty state by other
 * agents in the system and can safely skip the __sync_icache_dcache() call as,
 * like set_pte_at(), the PTE is never changed from no-exec to exec here.
 *
 * Returns whether or not the PTE actually changed.
 */
int ptep_set_access_flags(struct vm_area_struct *vma,
			  unsigned long address, pte_t *ptep,
			  pte_t entry, int dirty)
{
	pteval_t old_pteval, pteval;
	pte_t pte = READ_ONCE(*ptep);

	if (pte_same(pte, entry))
		return 0;

	/* only preserve the access flags and write permission */
	pte_val(entry) &= PTE_RDONLY | PTE_AF | PTE_WRITE | PTE_DIRTY;

	/*
<<<<<<< HEAD
	 * Are we prepared to handle this kernel fault?
	 * We are almost certainly not prepared to handle instruction faults.
	 */
	if (!is_el1_instruction_abort(esr) && fixup_exception(regs))
		return;
=======
	 * Setting the flags must be done atomically to avoid racing with the
	 * hardware update of the access/dirty state. The PTE_RDONLY bit must
	 * be set to the most permissive (lowest value) of *ptep and entry
	 * (calculated as: a & b == ~(~a | ~b)).
	 */
	pte_val(entry) ^= PTE_RDONLY;
	pteval = pte_val(pte);
	do {
		old_pteval = pteval;
		pteval ^= PTE_RDONLY;
		pteval |= pte_val(entry);
		pteval ^= PTE_RDONLY;
		pteval = cmpxchg_relaxed(&pte_val(*ptep), old_pteval, pteval);
	} while (pteval != old_pteval);

	/* Invalidate a stale read-only entry */
	if (dirty)
		flush_tlb_page(vma, address);
	return 1;
}

static bool is_el1_instruction_abort(unsigned int esr)
{
	return ESR_ELx_EC(esr) == ESR_ELx_EC_IABT_CUR;
}

static inline bool is_el1_permission_fault(unsigned long addr, unsigned int esr,
					   struct pt_regs *regs)
{
	unsigned int ec       = ESR_ELx_EC(esr);
	unsigned int fsc_type = esr & ESR_ELx_FSC_TYPE;

	if (ec != ESR_ELx_EC_DABT_CUR && ec != ESR_ELx_EC_IABT_CUR)
		return false;

	if (fsc_type == ESR_ELx_FSC_PERM)
		return true;

	if (is_ttbr0_addr(addr) && system_uses_ttbr0_pan())
		return fsc_type == ESR_ELx_FSC_FAULT &&
			(regs->pstate & PSR_PAN_BIT);

	return false;
}

static bool __kprobes is_spurious_el1_translation_fault(unsigned long addr,
							unsigned int esr,
							struct pt_regs *regs)
{
	unsigned long flags;
	u64 par, dfsc;

	if (ESR_ELx_EC(esr) != ESR_ELx_EC_DABT_CUR ||
	    (esr & ESR_ELx_FSC_TYPE) != ESR_ELx_FSC_FAULT)
		return false;

	local_irq_save(flags);
	asm volatile("at s1e1r, %0" :: "r" (addr));
	isb();
	par = read_sysreg_par();
	local_irq_restore(flags);

	/*
	 * If we now have a valid translation, treat the translation fault as
	 * spurious.
	 */
	if (!(par & SYS_PAR_EL1_F))
		return true;
>>>>>>> 24b8d41d

	/*
	 * If we got a different type of fault from the AT instruction,
	 * treat the translation fault as spurious.
	 */
	dfsc = FIELD_GET(SYS_PAR_EL1_FST, par);
	return (dfsc & ESR_ELx_FSC_TYPE) != ESR_ELx_FSC_FAULT;
}

static void die_kernel_fault(const char *msg, unsigned long addr,
			     unsigned int esr, struct pt_regs *regs)
{
	bust_spinlocks(1);

	pr_alert("Unable to handle kernel %s at virtual address %016lx\n", msg,
		 addr);

	mem_abort_decode(esr);

	show_pte(addr);
	die("Oops", regs, esr);
	bust_spinlocks(0);
	do_exit(SIGKILL);
}

static void __do_kernel_fault(unsigned long addr, unsigned int esr,
			      struct pt_regs *regs)
{
	const char *msg;

	/*
	 * Are we prepared to handle this kernel fault?
	 * We are almost certainly not prepared to handle instruction faults.
	 */
	if (!is_el1_instruction_abort(esr) && fixup_exception(regs))
		return;

	if (WARN_RATELIMIT(is_spurious_el1_translation_fault(addr, esr, regs),
	    "Ignoring spurious kernel translation fault at virtual address %016lx\n", addr))
		return;

	if (is_el1_permission_fault(addr, esr, regs)) {
		if (esr & ESR_ELx_WNR)
			msg = "write to read-only memory";
		else if (is_el1_instruction_abort(esr))
			msg = "execute from non-executable memory";
		else
			msg = "read from unreadable memory";
	} else if (addr < PAGE_SIZE) {
		msg = "NULL pointer dereference";
	} else {
		msg = "paging request";
	}

	die_kernel_fault(msg, addr, esr, regs);
}

static void set_thread_esr(unsigned long address, unsigned int esr)
{
	current->thread.fault_address = address;

	/*
	 * If the faulting address is in the kernel, we must sanitize the ESR.
	 * From userspace's point of view, kernel-only mappings don't exist
	 * at all, so we report them as level 0 translation faults.
	 * (This is not quite the way that "no mapping there at all" behaves:
	 * an alignment fault not caused by the memory type would take
	 * precedence over translation fault for a real access to empty
	 * space. Unfortunately we can't easily distinguish "alignment fault
	 * not caused by memory type" from "alignment fault caused by memory
	 * type", so we ignore this wrinkle and just return the translation
	 * fault.)
	 */
	if (!is_ttbr0_addr(current->thread.fault_address)) {
		switch (ESR_ELx_EC(esr)) {
		case ESR_ELx_EC_DABT_LOW:
			/*
			 * These bits provide only information about the
			 * faulting instruction, which userspace knows already.
			 * We explicitly clear bits which are architecturally
			 * RES0 in case they are given meanings in future.
			 * We always report the ESR as if the fault was taken
			 * to EL1 and so ISV and the bits in ISS[23:14] are
			 * clear. (In fact it always will be a fault to EL1.)
			 */
			esr &= ESR_ELx_EC_MASK | ESR_ELx_IL |
				ESR_ELx_CM | ESR_ELx_WNR;
			esr |= ESR_ELx_FSC_FAULT;
			break;
		case ESR_ELx_EC_IABT_LOW:
			/*
			 * Claim a level 0 translation fault.
			 * All other bits are architecturally RES0 for faults
			 * reported with that DFSC value, so we clear them.
			 */
			esr &= ESR_ELx_EC_MASK | ESR_ELx_IL;
			esr |= ESR_ELx_FSC_FAULT;
			break;
		default:
			/*
			 * This should never happen (entry.S only brings us
			 * into this code for insn and data aborts from a lower
			 * exception level). Fail safe by not providing an ESR
			 * context record at all.
			 */
			WARN(1, "ESR 0x%x is not DABT or IABT from EL0\n", esr);
			esr = 0;
			break;
		}
	}

	current->thread.fault_code = esr;
}

static void do_bad_area(unsigned long addr, unsigned int esr, struct pt_regs *regs)
{
	/*
	 * If we are in kernel mode at this point, we have no context to
	 * handle this fault with.
	 */
	if (user_mode(regs)) {
		const struct fault_info *inf = esr_to_fault_info(esr);

		set_thread_esr(addr, esr);
		arm64_force_sig_fault(inf->sig, inf->code, (void __user *)addr,
				      inf->name);
	} else {
		__do_kernel_fault(addr, esr, regs);
	}
}

#define VM_FAULT_BADMAP		0x010000
#define VM_FAULT_BADACCESS	0x020000

static vm_fault_t __do_page_fault(struct mm_struct *mm, unsigned long addr,
				  unsigned int mm_flags, unsigned long vm_flags,
				  struct pt_regs *regs)
{
	struct vm_area_struct *vma = find_vma(mm, addr);

	if (unlikely(!vma))
		return VM_FAULT_BADMAP;

	/*
	 * Ok, we have a good vm_area for this memory access, so we can handle
	 * it.
	 */
	if (unlikely(vma->vm_start > addr)) {
		if (!(vma->vm_flags & VM_GROWSDOWN))
			return VM_FAULT_BADMAP;
		if (expand_stack(vma, addr))
			return VM_FAULT_BADMAP;
	}

	/*
	 * Check that the permissions on the VMA allow for the fault which
	 * occurred.
	 */
<<<<<<< HEAD
	if (!(vma->vm_flags & vm_flags)) {
		fault = VM_FAULT_BADACCESS;
		goto out;
	}

	return handle_mm_fault(vma, addr & PAGE_MASK, mm_flags);

check_stack:
	if (vma->vm_flags & VM_GROWSDOWN && !expand_stack(vma, addr))
		goto good_area;
out:
	return fault;
}

static inline bool is_permission_fault(unsigned int esr)
{
	unsigned int ec       = ESR_ELx_EC(esr);
	unsigned int fsc_type = esr & ESR_ELx_FSC_TYPE;

	return (ec == ESR_ELx_EC_DABT_CUR && fsc_type == ESR_ELx_FSC_PERM) ||
	       (ec == ESR_ELx_EC_IABT_CUR && fsc_type == ESR_ELx_FSC_PERM);
}

static bool is_el0_instruction_abort(unsigned int esr)
{
	return ESR_ELx_EC(esr) == ESR_ELx_EC_IABT_LOW;
=======
	if (!(vma->vm_flags & vm_flags))
		return VM_FAULT_BADACCESS;
	return handle_mm_fault(vma, addr & PAGE_MASK, mm_flags, regs);
}

static bool is_el0_instruction_abort(unsigned int esr)
{
	return ESR_ELx_EC(esr) == ESR_ELx_EC_IABT_LOW;
}

/*
 * Note: not valid for EL1 DC IVAC, but we never use that such that it
 * should fault. EL0 cannot issue DC IVAC (undef).
 */
static bool is_write_abort(unsigned int esr)
{
	return (esr & ESR_ELx_WNR) && !(esr & ESR_ELx_CM);
>>>>>>> 24b8d41d
}

static int __kprobes do_page_fault(unsigned long addr, unsigned int esr,
				   struct pt_regs *regs)
{
<<<<<<< HEAD
	struct task_struct *tsk;
	struct mm_struct *mm;
	int fault, sig, code;
	unsigned long vm_flags = VM_READ | VM_WRITE;
	unsigned int mm_flags = FAULT_FLAG_ALLOW_RETRY | FAULT_FLAG_KILLABLE;

	if (notify_page_fault(regs, esr))
		return 0;

	tsk = current;
	mm  = tsk->mm;
=======
	const struct fault_info *inf;
	struct mm_struct *mm = current->mm;
	vm_fault_t fault;
	unsigned long vm_flags = VM_ACCESS_FLAGS;
	unsigned int mm_flags = FAULT_FLAG_DEFAULT;

	if (kprobe_page_fault(regs, esr))
		return 0;
>>>>>>> 24b8d41d

	/*
	 * If we're in an interrupt or have no user context, we must not take
	 * the fault.
	 */
	if (faulthandler_disabled() || !mm)
		goto no_context;

	if (user_mode(regs))
		mm_flags |= FAULT_FLAG_USER;

	if (is_el0_instruction_abort(esr)) {
		vm_flags = VM_EXEC;
		mm_flags |= FAULT_FLAG_INSTRUCTION;
	} else if (is_write_abort(esr)) {
		vm_flags = VM_WRITE;
		mm_flags |= FAULT_FLAG_WRITE;
	}

<<<<<<< HEAD
	if (is_permission_fault(esr) && (addr < USER_DS)) {
		/* regs->orig_addr_limit may be 0 if we entered from EL0 */
		if (regs->orig_addr_limit == KERNEL_DS)
			die("Accessing user space memory with fs=KERNEL_DS", regs, esr);
=======
	if (is_ttbr0_addr(addr) && is_el1_permission_fault(addr, esr, regs)) {
		/* regs->orig_addr_limit may be 0 if we entered from EL0 */
		if (regs->orig_addr_limit == KERNEL_DS)
			die_kernel_fault("access to user memory with fs=KERNEL_DS",
					 addr, esr, regs);

		if (is_el1_instruction_abort(esr))
			die_kernel_fault("execution of user memory",
					 addr, esr, regs);
>>>>>>> 24b8d41d

		if (is_el1_instruction_abort(esr))
			die("Attempting to execute userspace memory", regs, esr);

		if (!search_exception_tables(regs->pc))
			die_kernel_fault("access to user memory outside uaccess routines",
					 addr, esr, regs);
	}

	perf_sw_event(PERF_COUNT_SW_PAGE_FAULTS, 1, regs, addr);

	/*
	 * As per x86, we may deadlock here. However, since the kernel only
	 * validly references user space from well defined areas of the code,
	 * we can bug out early if this is from code which shouldn't.
	 */
	if (!mmap_read_trylock(mm)) {
		if (!user_mode(regs) && !search_exception_tables(regs->pc))
			goto no_context;
retry:
		mmap_read_lock(mm);
	} else {
		/*
		 * The above down_read_trylock() might have succeeded in which
		 * case, we'll have missed the might_sleep() from down_read().
		 */
		might_sleep();
#ifdef CONFIG_DEBUG_VM
		if (!user_mode(regs) && !search_exception_tables(regs->pc)) {
			mmap_read_unlock(mm);
			goto no_context;
		}
#endif
	}

	fault = __do_page_fault(mm, addr, mm_flags, vm_flags, regs);

	/* Quick path to respond to signals */
	if (fault_signal_pending(fault, regs)) {
		if (!user_mode(regs))
			goto no_context;
		return 0;
	}

	if (fault & VM_FAULT_RETRY) {
		if (mm_flags & FAULT_FLAG_ALLOW_RETRY) {
			mm_flags |= FAULT_FLAG_TRIED;
			goto retry;
		}
	}
	mmap_read_unlock(mm);

	/*
	 * Handle the "normal" (no error) case first.
	 */
	if (likely(!(fault & (VM_FAULT_ERROR | VM_FAULT_BADMAP |
			      VM_FAULT_BADACCESS))))
		return 0;

	/*
	 * If we are in kernel mode at this point, we have no context to
	 * handle this fault with.
	 */
	if (!user_mode(regs))
		goto no_context;

	if (fault & VM_FAULT_OOM) {
		/*
		 * We ran out of memory, call the OOM killer, and return to
		 * userspace (which will retry the fault, or kill us if we got
		 * oom-killed).
		 */
		pagefault_out_of_memory();
		return 0;
	}

	inf = esr_to_fault_info(esr);
	set_thread_esr(addr, esr);
	if (fault & VM_FAULT_SIGBUS) {
		/*
		 * We had some memory, but were unable to successfully fix up
		 * this page fault.
		 */
		arm64_force_sig_fault(SIGBUS, BUS_ADRERR, (void __user *)addr,
				      inf->name);
	} else if (fault & (VM_FAULT_HWPOISON_LARGE | VM_FAULT_HWPOISON)) {
		unsigned int lsb;

		lsb = PAGE_SHIFT;
		if (fault & VM_FAULT_HWPOISON_LARGE)
			lsb = hstate_index_to_shift(VM_FAULT_GET_HINDEX(fault));

		arm64_force_sig_mceerr(BUS_MCEERR_AR, (void __user *)addr, lsb,
				       inf->name);
	} else {
		/*
		 * Something tried to access memory that isn't in our memory
		 * map.
		 */
		arm64_force_sig_fault(SIGSEGV,
				      fault == VM_FAULT_BADACCESS ? SEGV_ACCERR : SEGV_MAPERR,
				      (void __user *)addr,
				      inf->name);
	}

	return 0;

no_context:
	__do_kernel_fault(addr, esr, regs);
	return 0;
}

static int __kprobes do_translation_fault(unsigned long addr,
					  unsigned int esr,
					  struct pt_regs *regs)
{
	if (is_ttbr0_addr(addr))
		return do_page_fault(addr, esr, regs);

	do_bad_area(addr, esr, regs);
	return 0;
}

static int do_alignment_fault(unsigned long addr, unsigned int esr,
			      struct pt_regs *regs)
{
	do_bad_area(addr, esr, regs);
	return 0;
}

static int do_bad(unsigned long addr, unsigned int esr, struct pt_regs *regs)
{
	return 1; /* "fault" */
}

<<<<<<< HEAD
static const struct fault_info {
	int	(*fn)(unsigned long addr, unsigned int esr, struct pt_regs *regs);
	int	sig;
	int	code;
	const char *name;
} fault_info[] = {
	{ do_bad,		SIGBUS,  0,		"ttbr address size fault"	},
	{ do_bad,		SIGBUS,  0,		"level 1 address size fault"	},
	{ do_bad,		SIGBUS,  0,		"level 2 address size fault"	},
	{ do_bad,		SIGBUS,  0,		"level 3 address size fault"	},
=======
static int do_sea(unsigned long addr, unsigned int esr, struct pt_regs *regs)
{
	const struct fault_info *inf;
	void __user *siaddr;

	inf = esr_to_fault_info(esr);

	if (user_mode(regs) && apei_claim_sea(regs) == 0) {
		/*
		 * APEI claimed this as a firmware-first notification.
		 * Some processing deferred to task_work before ret_to_user().
		 */
		return 0;
	}

	if (esr & ESR_ELx_FnV)
		siaddr = NULL;
	else
		siaddr  = (void __user *)addr;
	arm64_notify_die(inf->name, regs, inf->sig, inf->code, siaddr, esr);

	return 0;
}

static int do_tag_check_fault(unsigned long addr, unsigned int esr,
			      struct pt_regs *regs)
{
	do_bad_area(addr, esr, regs);
	return 0;
}

static const struct fault_info fault_info[] = {
	{ do_bad,		SIGKILL, SI_KERNEL,	"ttbr address size fault"	},
	{ do_bad,		SIGKILL, SI_KERNEL,	"level 1 address size fault"	},
	{ do_bad,		SIGKILL, SI_KERNEL,	"level 2 address size fault"	},
	{ do_bad,		SIGKILL, SI_KERNEL,	"level 3 address size fault"	},
>>>>>>> 24b8d41d
	{ do_translation_fault,	SIGSEGV, SEGV_MAPERR,	"level 0 translation fault"	},
	{ do_translation_fault,	SIGSEGV, SEGV_MAPERR,	"level 1 translation fault"	},
	{ do_translation_fault,	SIGSEGV, SEGV_MAPERR,	"level 2 translation fault"	},
	{ do_translation_fault,	SIGSEGV, SEGV_MAPERR,	"level 3 translation fault"	},
	{ do_bad,		SIGKILL, SI_KERNEL,	"unknown 8"			},
	{ do_page_fault,	SIGSEGV, SEGV_ACCERR,	"level 1 access flag fault"	},
	{ do_page_fault,	SIGSEGV, SEGV_ACCERR,	"level 2 access flag fault"	},
	{ do_page_fault,	SIGSEGV, SEGV_ACCERR,	"level 3 access flag fault"	},
	{ do_bad,		SIGKILL, SI_KERNEL,	"unknown 12"			},
	{ do_page_fault,	SIGSEGV, SEGV_ACCERR,	"level 1 permission fault"	},
	{ do_page_fault,	SIGSEGV, SEGV_ACCERR,	"level 2 permission fault"	},
	{ do_page_fault,	SIGSEGV, SEGV_ACCERR,	"level 3 permission fault"	},
	{ do_sea,		SIGBUS,  BUS_OBJERR,	"synchronous external abort"	},
	{ do_tag_check_fault,	SIGSEGV, SEGV_MTESERR,	"synchronous tag check fault"	},
	{ do_bad,		SIGKILL, SI_KERNEL,	"unknown 18"			},
	{ do_bad,		SIGKILL, SI_KERNEL,	"unknown 19"			},
	{ do_sea,		SIGKILL, SI_KERNEL,	"level 0 (translation table walk)"	},
	{ do_sea,		SIGKILL, SI_KERNEL,	"level 1 (translation table walk)"	},
	{ do_sea,		SIGKILL, SI_KERNEL,	"level 2 (translation table walk)"	},
	{ do_sea,		SIGKILL, SI_KERNEL,	"level 3 (translation table walk)"	},
	{ do_sea,		SIGBUS,  BUS_OBJERR,	"synchronous parity or ECC error" },	// Reserved when RAS is implemented
	{ do_bad,		SIGKILL, SI_KERNEL,	"unknown 25"			},
	{ do_bad,		SIGKILL, SI_KERNEL,	"unknown 26"			},
	{ do_bad,		SIGKILL, SI_KERNEL,	"unknown 27"			},
	{ do_sea,		SIGKILL, SI_KERNEL,	"level 0 synchronous parity error (translation table walk)"	},	// Reserved when RAS is implemented
	{ do_sea,		SIGKILL, SI_KERNEL,	"level 1 synchronous parity error (translation table walk)"	},	// Reserved when RAS is implemented
	{ do_sea,		SIGKILL, SI_KERNEL,	"level 2 synchronous parity error (translation table walk)"	},	// Reserved when RAS is implemented
	{ do_sea,		SIGKILL, SI_KERNEL,	"level 3 synchronous parity error (translation table walk)"	},	// Reserved when RAS is implemented
	{ do_bad,		SIGKILL, SI_KERNEL,	"unknown 32"			},
	{ do_alignment_fault,	SIGBUS,  BUS_ADRALN,	"alignment fault"		},
	{ do_bad,		SIGKILL, SI_KERNEL,	"unknown 34"			},
	{ do_bad,		SIGKILL, SI_KERNEL,	"unknown 35"			},
	{ do_bad,		SIGKILL, SI_KERNEL,	"unknown 36"			},
	{ do_bad,		SIGKILL, SI_KERNEL,	"unknown 37"			},
	{ do_bad,		SIGKILL, SI_KERNEL,	"unknown 38"			},
	{ do_bad,		SIGKILL, SI_KERNEL,	"unknown 39"			},
	{ do_bad,		SIGKILL, SI_KERNEL,	"unknown 40"			},
	{ do_bad,		SIGKILL, SI_KERNEL,	"unknown 41"			},
	{ do_bad,		SIGKILL, SI_KERNEL,	"unknown 42"			},
	{ do_bad,		SIGKILL, SI_KERNEL,	"unknown 43"			},
	{ do_bad,		SIGKILL, SI_KERNEL,	"unknown 44"			},
	{ do_bad,		SIGKILL, SI_KERNEL,	"unknown 45"			},
	{ do_bad,		SIGKILL, SI_KERNEL,	"unknown 46"			},
	{ do_bad,		SIGKILL, SI_KERNEL,	"unknown 47"			},
	{ do_bad,		SIGKILL, SI_KERNEL,	"TLB conflict abort"		},
	{ do_bad,		SIGKILL, SI_KERNEL,	"Unsupported atomic hardware update fault"	},
	{ do_bad,		SIGKILL, SI_KERNEL,	"unknown 50"			},
	{ do_bad,		SIGKILL, SI_KERNEL,	"unknown 51"			},
	{ do_bad,		SIGKILL, SI_KERNEL,	"implementation fault (lockdown abort)" },
	{ do_bad,		SIGBUS,  BUS_OBJERR,	"implementation fault (unsupported exclusive)" },
	{ do_bad,		SIGKILL, SI_KERNEL,	"unknown 54"			},
	{ do_bad,		SIGKILL, SI_KERNEL,	"unknown 55"			},
	{ do_bad,		SIGKILL, SI_KERNEL,	"unknown 56"			},
	{ do_bad,		SIGKILL, SI_KERNEL,	"unknown 57"			},
	{ do_bad,		SIGKILL, SI_KERNEL,	"unknown 58" 			},
	{ do_bad,		SIGKILL, SI_KERNEL,	"unknown 59"			},
	{ do_bad,		SIGKILL, SI_KERNEL,	"unknown 60"			},
	{ do_bad,		SIGKILL, SI_KERNEL,	"section domain fault"		},
	{ do_bad,		SIGKILL, SI_KERNEL,	"page domain fault"		},
	{ do_bad,		SIGKILL, SI_KERNEL,	"unknown 63"			},
};

void do_mem_abort(unsigned long addr, unsigned int esr, struct pt_regs *regs)
{
	const struct fault_info *inf = esr_to_fault_info(esr);

	if (!inf->fn(addr, esr, regs))
		return;

	if (!user_mode(regs)) {
		pr_alert("Unhandled fault at 0x%016lx\n", addr);
		mem_abort_decode(esr);
		show_pte(addr);
	}

	arm64_notify_die(inf->name, regs,
			 inf->sig, inf->code, (void __user *)addr, esr);
}
NOKPROBE_SYMBOL(do_mem_abort);

void do_el0_irq_bp_hardening(void)
{
	/* PC has already been checked in entry.S */
	arm64_apply_bp_hardening();
}
NOKPROBE_SYMBOL(do_el0_irq_bp_hardening);

void do_sp_pc_abort(unsigned long addr, unsigned int esr, struct pt_regs *regs)
{
	arm64_notify_die("SP/PC alignment exception", regs,
			 SIGBUS, BUS_ADRALN, (void __user *)addr, esr);
}
NOKPROBE_SYMBOL(do_sp_pc_abort);

int __init early_brk64(unsigned long addr, unsigned int esr,
		       struct pt_regs *regs);

/*
 * __refdata because early_brk64 is __init, but the reference to it is
 * clobbered at arch_initcall time.
 * See traps.c and debug-monitors.c:debug_traps_init().
 */
static struct fault_info __refdata debug_fault_info[] = {
	{ do_bad,	SIGTRAP,	TRAP_HWBKPT,	"hardware breakpoint"	},
	{ do_bad,	SIGTRAP,	TRAP_HWBKPT,	"hardware single-step"	},
	{ do_bad,	SIGTRAP,	TRAP_HWBKPT,	"hardware watchpoint"	},
	{ do_bad,	SIGKILL,	SI_KERNEL,	"unknown 3"		},
	{ do_bad,	SIGTRAP,	TRAP_BRKPT,	"aarch32 BKPT"		},
	{ do_bad,	SIGKILL,	SI_KERNEL,	"aarch32 vector catch"	},
	{ early_brk64,	SIGTRAP,	TRAP_BRKPT,	"aarch64 BRK"		},
	{ do_bad,	SIGKILL,	SI_KERNEL,	"unknown 7"		},
};

void __init hook_debug_fault_code(int nr,
				  int (*fn)(unsigned long, unsigned int, struct pt_regs *),
				  int sig, int code, const char *name)
{
	BUG_ON(nr < 0 || nr >= ARRAY_SIZE(debug_fault_info));

	debug_fault_info[nr].fn		= fn;
	debug_fault_info[nr].sig	= sig;
	debug_fault_info[nr].code	= code;
	debug_fault_info[nr].name	= name;
}

/*
 * In debug exception context, we explicitly disable preemption despite
 * having interrupts disabled.
 * This serves two purposes: it makes it much less likely that we would
 * accidentally schedule in exception context and it will force a warning
 * if we somehow manage to schedule by accident.
 */
static void debug_exception_enter(struct pt_regs *regs)
{
	preempt_disable();

	/* This code is a bit fragile.  Test it. */
	RCU_LOCKDEP_WARN(!rcu_is_watching(), "exception_enter didn't work");
}
NOKPROBE_SYMBOL(debug_exception_enter);

static void debug_exception_exit(struct pt_regs *regs)
{
<<<<<<< HEAD
	const struct fault_info *inf = debug_fault_info + DBG_ESR_EVT(esr);
	struct siginfo info;
	int rv;

	/*
	 * Tell lockdep we disabled irqs in entry.S. Do nothing if they were
	 * already disabled to preserve the last enabled/disabled addresses.
	 */
	if (interrupts_enabled(regs))
		trace_hardirqs_off();

	if (!inf->fn(addr, esr, regs)) {
		rv = 1;
	} else {
		pr_alert("Unhandled debug exception: %s (0x%08x) at 0x%016lx\n",
			 inf->name, esr, addr);

		info.si_signo = inf->sig;
		info.si_errno = 0;
		info.si_code  = inf->code;
		info.si_addr  = (void __user *)addr;
		arm64_notify_die("", regs, &info, 0);
		rv = 0;
	}

	if (interrupts_enabled(regs))
		trace_hardirqs_on();

	return rv;
}
NOKPROBE_SYMBOL(do_debug_exception);

#ifdef CONFIG_ARM64_PAN
int cpu_enable_pan(void *__unused)
{
	/*
	 * We modify PSTATE. This won't work from irq context as the PSTATE
	 * is discarded once we return from the exception.
	 */
	WARN_ON_ONCE(in_interrupt());

	config_sctlr_el1(SCTLR_EL1_SPAN, 0);
	asm(SET_PSTATE_PAN(1));
=======
	preempt_enable_no_resched();
}
NOKPROBE_SYMBOL(debug_exception_exit);

#ifdef CONFIG_ARM64_ERRATUM_1463225
DECLARE_PER_CPU(int, __in_cortex_a76_erratum_1463225_wa);

static int cortex_a76_erratum_1463225_debug_handler(struct pt_regs *regs)
{
	if (user_mode(regs))
		return 0;

	if (!__this_cpu_read(__in_cortex_a76_erratum_1463225_wa))
		return 0;

	/*
	 * We've taken a dummy step exception from the kernel to ensure
	 * that interrupts are re-enabled on the syscall path. Return back
	 * to cortex_a76_erratum_1463225_svc_handler() with debug exceptions
	 * masked so that we can safely restore the mdscr and get on with
	 * handling the syscall.
	 */
	regs->pstate |= PSR_D_BIT;
	return 1;
}
#else
static int cortex_a76_erratum_1463225_debug_handler(struct pt_regs *regs)
{
>>>>>>> 24b8d41d
	return 0;
}
#endif /* CONFIG_ARM64_ERRATUM_1463225 */
NOKPROBE_SYMBOL(cortex_a76_erratum_1463225_debug_handler);

<<<<<<< HEAD
#ifdef CONFIG_ARM64_UAO
/*
 * Kernel threads have fs=KERNEL_DS by default, and don't need to call
 * set_fs(), devtmpfs in particular relies on this behaviour.
 * We need to enable the feature at runtime (instead of adding it to
 * PSR_MODE_EL1h) as the feature may not be implemented by the cpu.
 */
int cpu_enable_uao(void *__unused)
{
	asm(SET_PSTATE_UAO(1));
	return 0;
=======
void do_debug_exception(unsigned long addr_if_watchpoint, unsigned int esr,
			struct pt_regs *regs)
{
	const struct fault_info *inf = esr_to_debug_fault_info(esr);
	unsigned long pc = instruction_pointer(regs);

	if (cortex_a76_erratum_1463225_debug_handler(regs))
		return;

	debug_exception_enter(regs);

	if (user_mode(regs) && !is_ttbr0_addr(pc))
		arm64_apply_bp_hardening();

	if (inf->fn(addr_if_watchpoint, esr, regs)) {
		arm64_notify_die(inf->name, regs,
				 inf->sig, inf->code, (void __user *)pc, esr);
	}

	debug_exception_exit(regs);
>>>>>>> 24b8d41d
}
NOKPROBE_SYMBOL(do_debug_exception);<|MERGE_RESOLUTION|>--- conflicted
+++ resolved
@@ -7,11 +7,8 @@
  * Copyright (C) 2012 ARM Ltd.
  */
 
-<<<<<<< HEAD
-=======
 #include <linux/acpi.h>
 #include <linux/bitfield.h>
->>>>>>> 24b8d41d
 #include <linux/extable.h>
 #include <linux/signal.h>
 #include <linux/mm.h>
@@ -25,16 +22,11 @@
 #include <linux/highmem.h>
 #include <linux/perf_event.h>
 #include <linux/preempt.h>
-<<<<<<< HEAD
-
-#include <asm/bug.h>
-=======
 #include <linux/hugetlb.h>
 
 #include <asm/acpi.h>
 #include <asm/bug.h>
 #include <asm/cmpxchg.h>
->>>>>>> 24b8d41d
 #include <asm/cpufeature.h>
 #include <asm/exception.h>
 #include <asm/daifflags.h>
@@ -45,8 +37,6 @@
 #include <asm/sysreg.h>
 #include <asm/system_misc.h>
 #include <asm/tlbflush.h>
-<<<<<<< HEAD
-=======
 #include <asm/traps.h>
 
 struct fault_info {
@@ -56,7 +46,6 @@
 	int	code;
 	const char *name;
 };
->>>>>>> 24b8d41d
 
 static const struct fault_info fault_info[];
 static struct fault_info debug_fault_info[];
@@ -120,28 +109,6 @@
 
 	return (unsigned long)virt_to_phys(mm->pgd);
 }
-
-#ifdef CONFIG_KPROBES
-static inline int notify_page_fault(struct pt_regs *regs, unsigned int esr)
-{
-	int ret = 0;
-
-	/* kprobe_running() needs smp_processor_id() */
-	if (!user_mode(regs)) {
-		preempt_disable();
-		if (kprobe_running() && kprobe_fault_handler(regs, esr))
-			ret = 1;
-		preempt_enable();
-	}
-
-	return ret;
-}
-#else
-static inline int notify_page_fault(struct pt_regs *regs, unsigned int esr)
-{
-	return 0;
-}
-#endif
 
 /*
  * Dump out the page tables associated with 'addr' in the currently active mm.
@@ -212,7 +179,6 @@
 	pr_cont("\n");
 }
 
-#ifdef CONFIG_ARM64_HW_AFDBM
 /*
  * This function sets the access flags (dirty, accessed), as well as write
  * permission, and only to a more permissive setting.
@@ -227,60 +193,6 @@
 			  unsigned long address, pte_t *ptep,
 			  pte_t entry, int dirty)
 {
-	pteval_t old_pteval;
-	unsigned int tmp;
-
-	if (pte_same(*ptep, entry))
-		return 0;
-
-	/* only preserve the access flags and write permission */
-	pte_val(entry) &= PTE_AF | PTE_WRITE | PTE_DIRTY;
-
-	/*
-	 * PTE_RDONLY is cleared by default in the asm below, so set it in
-	 * back if necessary (read-only or clean PTE).
-	 */
-	if (!pte_write(entry) || !pte_sw_dirty(entry))
-		pte_val(entry) |= PTE_RDONLY;
-
-	/*
-	 * Setting the flags must be done atomically to avoid racing with the
-	 * hardware update of the access/dirty state.
-	 */
-	asm volatile("//	ptep_set_access_flags\n"
-	"	prfm	pstl1strm, %2\n"
-	"1:	ldxr	%0, %2\n"
-	"	and	%0, %0, %3		// clear PTE_RDONLY\n"
-	"	orr	%0, %0, %4		// set flags\n"
-	"	stxr	%w1, %0, %2\n"
-	"	cbnz	%w1, 1b\n"
-	: "=&r" (old_pteval), "=&r" (tmp), "+Q" (pte_val(*ptep))
-	: "L" (~PTE_RDONLY), "r" (pte_val(entry)));
-
-	flush_tlb_fix_spurious_fault(vma, address);
-	return 1;
-}
-#endif
-
-static bool is_el1_instruction_abort(unsigned int esr)
-{
-	return ESR_ELx_EC(esr) == ESR_ELx_EC_IABT_CUR;
-}
-
-/*
- * This function sets the access flags (dirty, accessed), as well as write
- * permission, and only to a more permissive setting.
- *
- * It needs to cope with hardware update of the accessed/dirty state by other
- * agents in the system and can safely skip the __sync_icache_dcache() call as,
- * like set_pte_at(), the PTE is never changed from no-exec to exec here.
- *
- * Returns whether or not the PTE actually changed.
- */
-int ptep_set_access_flags(struct vm_area_struct *vma,
-			  unsigned long address, pte_t *ptep,
-			  pte_t entry, int dirty)
-{
 	pteval_t old_pteval, pteval;
 	pte_t pte = READ_ONCE(*ptep);
 
@@ -291,13 +203,6 @@
 	pte_val(entry) &= PTE_RDONLY | PTE_AF | PTE_WRITE | PTE_DIRTY;
 
 	/*
-<<<<<<< HEAD
-	 * Are we prepared to handle this kernel fault?
-	 * We are almost certainly not prepared to handle instruction faults.
-	 */
-	if (!is_el1_instruction_abort(esr) && fixup_exception(regs))
-		return;
-=======
 	 * Setting the flags must be done atomically to avoid racing with the
 	 * hardware update of the access/dirty state. The PTE_RDONLY bit must
 	 * be set to the most permissive (lowest value) of *ptep and entry
@@ -366,7 +271,6 @@
 	 */
 	if (!(par & SYS_PAR_EL1_F))
 		return true;
->>>>>>> 24b8d41d
 
 	/*
 	 * If we got a different type of fault from the AT instruction,
@@ -525,34 +429,6 @@
 	 * Check that the permissions on the VMA allow for the fault which
 	 * occurred.
 	 */
-<<<<<<< HEAD
-	if (!(vma->vm_flags & vm_flags)) {
-		fault = VM_FAULT_BADACCESS;
-		goto out;
-	}
-
-	return handle_mm_fault(vma, addr & PAGE_MASK, mm_flags);
-
-check_stack:
-	if (vma->vm_flags & VM_GROWSDOWN && !expand_stack(vma, addr))
-		goto good_area;
-out:
-	return fault;
-}
-
-static inline bool is_permission_fault(unsigned int esr)
-{
-	unsigned int ec       = ESR_ELx_EC(esr);
-	unsigned int fsc_type = esr & ESR_ELx_FSC_TYPE;
-
-	return (ec == ESR_ELx_EC_DABT_CUR && fsc_type == ESR_ELx_FSC_PERM) ||
-	       (ec == ESR_ELx_EC_IABT_CUR && fsc_type == ESR_ELx_FSC_PERM);
-}
-
-static bool is_el0_instruction_abort(unsigned int esr)
-{
-	return ESR_ELx_EC(esr) == ESR_ELx_EC_IABT_LOW;
-=======
 	if (!(vma->vm_flags & vm_flags))
 		return VM_FAULT_BADACCESS;
 	return handle_mm_fault(vma, addr & PAGE_MASK, mm_flags, regs);
@@ -570,25 +446,11 @@
 static bool is_write_abort(unsigned int esr)
 {
 	return (esr & ESR_ELx_WNR) && !(esr & ESR_ELx_CM);
->>>>>>> 24b8d41d
 }
 
 static int __kprobes do_page_fault(unsigned long addr, unsigned int esr,
 				   struct pt_regs *regs)
 {
-<<<<<<< HEAD
-	struct task_struct *tsk;
-	struct mm_struct *mm;
-	int fault, sig, code;
-	unsigned long vm_flags = VM_READ | VM_WRITE;
-	unsigned int mm_flags = FAULT_FLAG_ALLOW_RETRY | FAULT_FLAG_KILLABLE;
-
-	if (notify_page_fault(regs, esr))
-		return 0;
-
-	tsk = current;
-	mm  = tsk->mm;
-=======
 	const struct fault_info *inf;
 	struct mm_struct *mm = current->mm;
 	vm_fault_t fault;
@@ -597,7 +459,6 @@
 
 	if (kprobe_page_fault(regs, esr))
 		return 0;
->>>>>>> 24b8d41d
 
 	/*
 	 * If we're in an interrupt or have no user context, we must not take
@@ -617,12 +478,6 @@
 		mm_flags |= FAULT_FLAG_WRITE;
 	}
 
-<<<<<<< HEAD
-	if (is_permission_fault(esr) && (addr < USER_DS)) {
-		/* regs->orig_addr_limit may be 0 if we entered from EL0 */
-		if (regs->orig_addr_limit == KERNEL_DS)
-			die("Accessing user space memory with fs=KERNEL_DS", regs, esr);
-=======
 	if (is_ttbr0_addr(addr) && is_el1_permission_fault(addr, esr, regs)) {
 		/* regs->orig_addr_limit may be 0 if we entered from EL0 */
 		if (regs->orig_addr_limit == KERNEL_DS)
@@ -632,10 +487,6 @@
 		if (is_el1_instruction_abort(esr))
 			die_kernel_fault("execution of user memory",
 					 addr, esr, regs);
->>>>>>> 24b8d41d
-
-		if (is_el1_instruction_abort(esr))
-			die("Attempting to execute userspace memory", regs, esr);
 
 		if (!search_exception_tables(regs->pc))
 			die_kernel_fault("access to user memory outside uaccess routines",
@@ -768,18 +619,6 @@
 	return 1; /* "fault" */
 }
 
-<<<<<<< HEAD
-static const struct fault_info {
-	int	(*fn)(unsigned long addr, unsigned int esr, struct pt_regs *regs);
-	int	sig;
-	int	code;
-	const char *name;
-} fault_info[] = {
-	{ do_bad,		SIGBUS,  0,		"ttbr address size fault"	},
-	{ do_bad,		SIGBUS,  0,		"level 1 address size fault"	},
-	{ do_bad,		SIGBUS,  0,		"level 2 address size fault"	},
-	{ do_bad,		SIGBUS,  0,		"level 3 address size fault"	},
-=======
 static int do_sea(unsigned long addr, unsigned int esr, struct pt_regs *regs)
 {
 	const struct fault_info *inf;
@@ -816,7 +655,6 @@
 	{ do_bad,		SIGKILL, SI_KERNEL,	"level 1 address size fault"	},
 	{ do_bad,		SIGKILL, SI_KERNEL,	"level 2 address size fault"	},
 	{ do_bad,		SIGKILL, SI_KERNEL,	"level 3 address size fault"	},
->>>>>>> 24b8d41d
 	{ do_translation_fault,	SIGSEGV, SEGV_MAPERR,	"level 0 translation fault"	},
 	{ do_translation_fault,	SIGSEGV, SEGV_MAPERR,	"level 1 translation fault"	},
 	{ do_translation_fault,	SIGSEGV, SEGV_MAPERR,	"level 2 translation fault"	},
@@ -960,51 +798,6 @@
 
 static void debug_exception_exit(struct pt_regs *regs)
 {
-<<<<<<< HEAD
-	const struct fault_info *inf = debug_fault_info + DBG_ESR_EVT(esr);
-	struct siginfo info;
-	int rv;
-
-	/*
-	 * Tell lockdep we disabled irqs in entry.S. Do nothing if they were
-	 * already disabled to preserve the last enabled/disabled addresses.
-	 */
-	if (interrupts_enabled(regs))
-		trace_hardirqs_off();
-
-	if (!inf->fn(addr, esr, regs)) {
-		rv = 1;
-	} else {
-		pr_alert("Unhandled debug exception: %s (0x%08x) at 0x%016lx\n",
-			 inf->name, esr, addr);
-
-		info.si_signo = inf->sig;
-		info.si_errno = 0;
-		info.si_code  = inf->code;
-		info.si_addr  = (void __user *)addr;
-		arm64_notify_die("", regs, &info, 0);
-		rv = 0;
-	}
-
-	if (interrupts_enabled(regs))
-		trace_hardirqs_on();
-
-	return rv;
-}
-NOKPROBE_SYMBOL(do_debug_exception);
-
-#ifdef CONFIG_ARM64_PAN
-int cpu_enable_pan(void *__unused)
-{
-	/*
-	 * We modify PSTATE. This won't work from irq context as the PSTATE
-	 * is discarded once we return from the exception.
-	 */
-	WARN_ON_ONCE(in_interrupt());
-
-	config_sctlr_el1(SCTLR_EL1_SPAN, 0);
-	asm(SET_PSTATE_PAN(1));
-=======
 	preempt_enable_no_resched();
 }
 NOKPROBE_SYMBOL(debug_exception_exit);
@@ -1033,25 +826,11 @@
 #else
 static int cortex_a76_erratum_1463225_debug_handler(struct pt_regs *regs)
 {
->>>>>>> 24b8d41d
 	return 0;
 }
 #endif /* CONFIG_ARM64_ERRATUM_1463225 */
 NOKPROBE_SYMBOL(cortex_a76_erratum_1463225_debug_handler);
 
-<<<<<<< HEAD
-#ifdef CONFIG_ARM64_UAO
-/*
- * Kernel threads have fs=KERNEL_DS by default, and don't need to call
- * set_fs(), devtmpfs in particular relies on this behaviour.
- * We need to enable the feature at runtime (instead of adding it to
- * PSR_MODE_EL1h) as the feature may not be implemented by the cpu.
- */
-int cpu_enable_uao(void *__unused)
-{
-	asm(SET_PSTATE_UAO(1));
-	return 0;
-=======
 void do_debug_exception(unsigned long addr_if_watchpoint, unsigned int esr,
 			struct pt_regs *regs)
 {
@@ -1072,6 +851,5 @@
 	}
 
 	debug_exception_exit(regs);
->>>>>>> 24b8d41d
 }
 NOKPROBE_SYMBOL(do_debug_exception);