--- conflicted
+++ resolved
@@ -8,10 +8,7 @@
 #ifndef __ASM_KERNEL_PGTABLE_H
 #define __ASM_KERNEL_PGTABLE_H
 
-<<<<<<< HEAD
-=======
 #include <asm/pgtable-hwdef.h>
->>>>>>> 24b8d41d
 #include <asm/sparsemem.h>
 
 /*
@@ -135,7 +132,6 @@
 #define ARM64_MEMSTART_SHIFT		PUD_SHIFT
 #elif defined(CONFIG_ARM64_16K_PAGES)
 #define ARM64_MEMSTART_SHIFT		(PMD_SHIFT + 5)
-<<<<<<< HEAD
 #else
 #define ARM64_MEMSTART_SHIFT		PMD_SHIFT
 #endif
@@ -149,21 +145,6 @@
 #if defined(CONFIG_SPARSEMEM_VMEMMAP) && ARM64_MEMSTART_SHIFT < SECTION_SIZE_BITS
 #define ARM64_MEMSTART_ALIGN	(1UL << SECTION_SIZE_BITS)
 #else
-=======
-#else
-#define ARM64_MEMSTART_SHIFT		PMD_SHIFT
-#endif
-
-/*
- * sparsemem vmemmap imposes an additional requirement on the alignment of
- * memstart_addr, due to the fact that the base of the vmemmap region
- * has a direct correspondence, and needs to appear sufficiently aligned
- * in the virtual address space.
- */
-#if defined(CONFIG_SPARSEMEM_VMEMMAP) && ARM64_MEMSTART_SHIFT < SECTION_SIZE_BITS
-#define ARM64_MEMSTART_ALIGN	(1UL << SECTION_SIZE_BITS)
-#else
->>>>>>> 24b8d41d
 #define ARM64_MEMSTART_ALIGN	(1UL << ARM64_MEMSTART_SHIFT)
 #endif
 
