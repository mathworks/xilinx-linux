/*
 * Copyright (C) 2012 ARM Ltd.
 *
 * This program is free software; you can redistribute it and/or modify
 * it under the terms of the GNU General Public License version 2 as
 * published by the Free Software Foundation.
 *
 * This program is distributed in the hope that it will be useful,
 * but WITHOUT ANY WARRANTY; without even the implied warranty of
 * MERCHANTABILITY or FITNESS FOR A PARTICULAR PURPOSE.  See the
 * GNU General Public License for more details.
 *
 * You should have received a copy of the GNU General Public License
 * along with this program.  If not, see <http://www.gnu.org/licenses/>.
 */
#ifndef __ASM_SPINLOCK_H
#define __ASM_SPINLOCK_H

#include <asm/lse.h>
#include <asm/spinlock_types.h>
#include <asm/processor.h>

/*
 * Spinlock implementation.
 *
 * The memory barriers are implicit with the load-acquire and store-release
 * instructions.
 */
static inline void arch_spin_unlock_wait(arch_spinlock_t *lock)
{
	unsigned int tmp;
	arch_spinlock_t lockval;
	u32 owner;

	/*
	 * Ensure prior spin_lock operations to other locks have completed
	 * on this CPU before we test whether "lock" is locked.
	 */
	smp_mb();
	owner = READ_ONCE(lock->owner) << 16;

	asm volatile(
"	sevl\n"
"1:	wfe\n"
"2:	ldaxr	%w0, %2\n"
	/* Is the lock free? */
"	eor	%w1, %w0, %w0, ror #16\n"
"	cbz	%w1, 3f\n"
	/* Lock taken -- has there been a subsequent unlock->lock transition? */
"	eor	%w1, %w3, %w0, lsl #16\n"
"	cbz	%w1, 1b\n"
	/*
	 * The owner has been updated, so there was an unlock->lock
	 * transition that we missed. That means we can rely on the
	 * store-release of the unlock operation paired with the
	 * load-acquire of the lock operation to publish any of our
	 * previous stores to the new lock owner and therefore don't
	 * need to bother with the writeback below.
	 */
"	b	4f\n"
"3:\n"
	/*
	 * Serialise against any concurrent lockers by writing back the
	 * unlocked lock value
	 */
	ARM64_LSE_ATOMIC_INSN(
	/* LL/SC */
"	stxr	%w1, %w0, %2\n"
	__nops(2),
	/* LSE atomics */
"	mov	%w1, %w0\n"
"	cas	%w0, %w0, %2\n"
"	eor	%w1, %w1, %w0\n")
	/* Somebody else wrote to the lock, GOTO 10 and reload the value */
"	cbnz	%w1, 2b\n"
"4:"
	: "=&r" (lockval), "=&r" (tmp), "+Q" (*lock)
	: "r" (owner)
	: "memory");
}

#define arch_spin_lock_flags(lock, flags) arch_spin_lock(lock)

static inline void arch_spin_lock(arch_spinlock_t *lock)
{
	unsigned int tmp;
	arch_spinlock_t lockval, newval;

	asm volatile(
	/* Atomically increment the next ticket. */
	ARM64_LSE_ATOMIC_INSN(
	/* LL/SC */
"	prfm	pstl1strm, %3\n"
"1:	ldaxr	%w0, %3\n"
"	add	%w1, %w0, %w5\n"
"	stxr	%w2, %w1, %3\n"
"	cbnz	%w2, 1b\n",
	/* LSE atomics */
"	mov	%w2, %w5\n"
"	ldadda	%w2, %w0, %3\n"
	__nops(3)
	)

	/* Did we get the lock? */
"	eor	%w1, %w0, %w0, ror #16\n"
"	cbz	%w1, 3f\n"
	/*
	 * No: spin on the owner. Send a local event to avoid missing an
	 * unlock before the exclusive load.
	 */
"	sevl\n"
"2:	wfe\n"
"	ldaxrh	%w2, %4\n"
"	eor	%w1, %w2, %w0, lsr #16\n"
"	cbnz	%w1, 2b\n"
	/* We got the lock. Critical section starts here. */
"3:"
	: "=&r" (lockval), "=&r" (newval), "=&r" (tmp), "+Q" (*lock)
	: "Q" (lock->owner), "I" (1 << TICKET_SHIFT)
	: "memory");
}

static inline int arch_spin_trylock(arch_spinlock_t *lock)
{
	unsigned int tmp;
	arch_spinlock_t lockval;

	asm volatile(ARM64_LSE_ATOMIC_INSN(
	/* LL/SC */
	"	prfm	pstl1strm, %2\n"
	"1:	ldaxr	%w0, %2\n"
	"	eor	%w1, %w0, %w0, ror #16\n"
	"	cbnz	%w1, 2f\n"
	"	add	%w0, %w0, %3\n"
	"	stxr	%w1, %w0, %2\n"
	"	cbnz	%w1, 1b\n"
	"2:",
	/* LSE atomics */
	"	ldr	%w0, %2\n"
	"	eor	%w1, %w0, %w0, ror #16\n"
	"	cbnz	%w1, 1f\n"
	"	add	%w1, %w0, %3\n"
	"	casa	%w0, %w1, %2\n"
	"	and	%w1, %w1, #0xffff\n"
	"	eor	%w1, %w1, %w0, lsr #16\n"
	"1:")
	: "=&r" (lockval), "=&r" (tmp), "+Q" (*lock)
	: "I" (1 << TICKET_SHIFT)
	: "memory");

	return !tmp;
}

static inline void arch_spin_unlock(arch_spinlock_t *lock)
{
	unsigned long tmp;

	asm volatile(ARM64_LSE_ATOMIC_INSN(
	/* LL/SC */
	"	ldrh	%w1, %0\n"
	"	add	%w1, %w1, #1\n"
	"	stlrh	%w1, %0",
	/* LSE atomics */
	"	mov	%w1, #1\n"
	"	staddlh	%w1, %0\n"
<<<<<<< HEAD
	"	sev\n"
=======
>>>>>>> 863b8ff9
	__nops(1))
	: "=Q" (lock->owner), "=&r" (tmp)
	:
	: "memory");
}

static inline int arch_spin_value_unlocked(arch_spinlock_t lock)
{
	return lock.owner == lock.next;
}

static inline int arch_spin_is_locked(arch_spinlock_t *lock)
{
	smp_mb(); /* See arch_spin_unlock_wait */
	return !arch_spin_value_unlocked(READ_ONCE(*lock));
}

static inline int arch_spin_is_contended(arch_spinlock_t *lock)
{
	arch_spinlock_t lockval = READ_ONCE(*lock);
	return (lockval.next - lockval.owner) > 1;
}
#define arch_spin_is_contended	arch_spin_is_contended

/*
 * Write lock implementation.
 *
 * Write locks set bit 31. Unlocking, is done by writing 0 since the lock is
 * exclusively held.
 *
 * The memory barriers are implicit with the load-acquire and store-release
 * instructions.
 */

static inline void arch_write_lock(arch_rwlock_t *rw)
{
	unsigned int tmp;

	asm volatile(ARM64_LSE_ATOMIC_INSN(
	/* LL/SC */
	"	sevl\n"
	"1:	wfe\n"
	"2:	ldaxr	%w0, %1\n"
	"	cbnz	%w0, 1b\n"
	"	stxr	%w0, %w2, %1\n"
	"	cbnz	%w0, 2b\n"
	__nops(1),
	/* LSE atomics */
	"1:	mov	%w0, wzr\n"
	"2:	casa	%w0, %w2, %1\n"
	"	cbz	%w0, 3f\n"
	"	ldxr	%w0, %1\n"
	"	cbz	%w0, 2b\n"
	"	wfe\n"
	"	b	1b\n"
	"3:")
	: "=&r" (tmp), "+Q" (rw->lock)
	: "r" (0x80000000)
	: "memory");
}

static inline int arch_write_trylock(arch_rwlock_t *rw)
{
	unsigned int tmp;

	asm volatile(ARM64_LSE_ATOMIC_INSN(
	/* LL/SC */
	"1:	ldaxr	%w0, %1\n"
	"	cbnz	%w0, 2f\n"
	"	stxr	%w0, %w2, %1\n"
	"	cbnz	%w0, 1b\n"
	"2:",
	/* LSE atomics */
	"	mov	%w0, wzr\n"
	"	casa	%w0, %w2, %1\n"
	__nops(2))
	: "=&r" (tmp), "+Q" (rw->lock)
	: "r" (0x80000000)
	: "memory");

	return !tmp;
}

static inline void arch_write_unlock(arch_rwlock_t *rw)
{
	asm volatile(ARM64_LSE_ATOMIC_INSN(
	"	stlr	wzr, %0",
	"	swpl	wzr, wzr, %0")
	: "=Q" (rw->lock) :: "memory");
}

/* write_can_lock - would write_trylock() succeed? */
#define arch_write_can_lock(x)		((x)->lock == 0)

/*
 * Read lock implementation.
 *
 * It exclusively loads the lock value, increments it and stores the new value
 * back if positive and the CPU still exclusively owns the location. If the
 * value is negative, the lock is already held.
 *
 * During unlocking there may be multiple active read locks but no write lock.
 *
 * The memory barriers are implicit with the load-acquire and store-release
 * instructions.
 *
 * Note that in UNDEFINED cases, such as unlocking a lock twice, the LL/SC
 * and LSE implementations may exhibit different behaviour (although this
 * will have no effect on lockdep).
 */
static inline void arch_read_lock(arch_rwlock_t *rw)
{
	unsigned int tmp, tmp2;

	asm volatile(
	"	sevl\n"
	ARM64_LSE_ATOMIC_INSN(
	/* LL/SC */
	"1:	wfe\n"
	"2:	ldaxr	%w0, %2\n"
	"	add	%w0, %w0, #1\n"
	"	tbnz	%w0, #31, 1b\n"
	"	stxr	%w1, %w0, %2\n"
	"	cbnz	%w1, 2b\n"
	__nops(1),
	/* LSE atomics */
	"1:	wfe\n"
	"2:	ldxr	%w0, %2\n"
	"	adds	%w1, %w0, #1\n"
	"	tbnz	%w1, #31, 1b\n"
	"	casa	%w0, %w1, %2\n"
	"	sbc	%w0, %w1, %w0\n"
	"	cbnz	%w0, 2b")
	: "=&r" (tmp), "=&r" (tmp2), "+Q" (rw->lock)
	:
	: "cc", "memory");
}

static inline void arch_read_unlock(arch_rwlock_t *rw)
{
	unsigned int tmp, tmp2;

	asm volatile(ARM64_LSE_ATOMIC_INSN(
	/* LL/SC */
	"1:	ldxr	%w0, %2\n"
	"	sub	%w0, %w0, #1\n"
	"	stlxr	%w1, %w0, %2\n"
	"	cbnz	%w1, 1b",
	/* LSE atomics */
	"	movn	%w0, #0\n"
	"	staddl	%w0, %2\n"
	__nops(2))
	: "=&r" (tmp), "=&r" (tmp2), "+Q" (rw->lock)
	:
	: "memory");
}

static inline int arch_read_trylock(arch_rwlock_t *rw)
{
	unsigned int tmp, tmp2;

	asm volatile(ARM64_LSE_ATOMIC_INSN(
	/* LL/SC */
	"	mov	%w1, #1\n"
	"1:	ldaxr	%w0, %2\n"
	"	add	%w0, %w0, #1\n"
	"	tbnz	%w0, #31, 2f\n"
	"	stxr	%w1, %w0, %2\n"
	"	cbnz	%w1, 1b\n"
	"2:",
	/* LSE atomics */
	"	ldr	%w0, %2\n"
	"	adds	%w1, %w0, #1\n"
	"	tbnz	%w1, #31, 1f\n"
	"	casa	%w0, %w1, %2\n"
	"	sbc	%w1, %w1, %w0\n"
	__nops(1)
	"1:")
	: "=&r" (tmp), "=&r" (tmp2), "+Q" (rw->lock)
	:
	: "cc", "memory");

	return !tmp2;
}

/* read_can_lock - would read_trylock() succeed? */
#define arch_read_can_lock(x)		((x)->lock < 0x80000000)

#define arch_read_lock_flags(lock, flags) arch_read_lock(lock)
#define arch_write_lock_flags(lock, flags) arch_write_lock(lock)

#define arch_spin_relax(lock)	cpu_relax()
#define arch_read_relax(lock)	cpu_relax()
#define arch_write_relax(lock)	cpu_relax()

/*
 * Accesses appearing in program order before a spin_lock() operation
 * can be reordered with accesses inside the critical section, by virtue
 * of arch_spin_lock being constructed using acquire semantics.
 *
 * In cases where this is problematic (e.g. try_to_wake_up), an
 * smp_mb__before_spinlock() can restore the required ordering.
 */
#define smp_mb__before_spinlock()	smp_mb()

#endif /* __ASM_SPINLOCK_H */<|MERGE_RESOLUTION|>--- conflicted
+++ resolved
@@ -163,10 +163,6 @@
 	/* LSE atomics */
 	"	mov	%w1, #1\n"
 	"	staddlh	%w1, %0\n"
-<<<<<<< HEAD
-	"	sev\n"
-=======
->>>>>>> 863b8ff9
 	__nops(1))
 	: "=Q" (lock->owner), "=&r" (tmp)
 	:
