--- conflicted
+++ resolved
@@ -60,31 +60,6 @@
 #define COMPAT_PTRACE_GETHBPREGS	29
 #define COMPAT_PTRACE_SETHBPREGS	30
 
-<<<<<<< HEAD
-/* AArch32 CPSR bits */
-#define COMPAT_PSR_MODE_MASK	0x0000001f
-#define COMPAT_PSR_MODE_USR	0x00000010
-#define COMPAT_PSR_MODE_FIQ	0x00000011
-#define COMPAT_PSR_MODE_IRQ	0x00000012
-#define COMPAT_PSR_MODE_SVC	0x00000013
-#define COMPAT_PSR_MODE_ABT	0x00000017
-#define COMPAT_PSR_MODE_HYP	0x0000001a
-#define COMPAT_PSR_MODE_UND	0x0000001b
-#define COMPAT_PSR_MODE_SYS	0x0000001f
-#define COMPAT_PSR_T_BIT	0x00000020
-#define COMPAT_PSR_F_BIT	0x00000040
-#define COMPAT_PSR_I_BIT	0x00000080
-#define COMPAT_PSR_A_BIT	0x00000100
-#define COMPAT_PSR_E_BIT	0x00000200
-#define COMPAT_PSR_J_BIT	0x01000000
-#define COMPAT_PSR_Q_BIT	0x08000000
-#define COMPAT_PSR_V_BIT	0x10000000
-#define COMPAT_PSR_C_BIT	0x20000000
-#define COMPAT_PSR_Z_BIT	0x40000000
-#define COMPAT_PSR_N_BIT	0x80000000
-#define COMPAT_PSR_IT_MASK	0x0600fc00	/* If-Then execution state mask */
-#define COMPAT_PSR_GE_MASK	0x000f0000
-=======
 /* SPSR_ELx bits for exceptions taken from AArch32 */
 #define PSR_AA32_MODE_MASK	0x0000001f
 #define PSR_AA32_MODE_USR	0x00000010
@@ -110,7 +85,6 @@
 #define PSR_AA32_N_BIT		0x80000000
 #define PSR_AA32_IT_MASK	0x0600fc00	/* If-Then execution state mask */
 #define PSR_AA32_GE_MASK	0x000f0000
->>>>>>> 24b8d41d
 
 #ifdef CONFIG_CPU_BIG_ENDIAN
 #define PSR_AA32_ENDSTATE	PSR_AA32_E_BIT
@@ -140,10 +114,7 @@
 
 #ifndef __ASSEMBLY__
 #include <linux/bug.h>
-<<<<<<< HEAD
-=======
 #include <linux/types.h>
->>>>>>> 24b8d41d
 
 /* sizeof(struct user) for AArch32 */
 #define COMPAT_USER_SZ	296
@@ -210,13 +181,6 @@
 		};
 	};
 	u64 orig_x0;
-<<<<<<< HEAD
-	u64 syscallno;
-	u64 orig_addr_limit;
-	u64 unused;	// maintain 16 byte alignment
-};
-
-=======
 #ifdef __AARCH64EB__
 	u32 unused2;
 	s32 syscallno;
@@ -245,7 +209,6 @@
 	regs->syscallno = NO_SYSCALL;
 }
 
->>>>>>> 24b8d41d
 #define MAX_REG_OFFSET offsetof(struct pt_regs, pstate)
 
 #define arch_has_single_step()	(1)
@@ -278,10 +241,6 @@
 #define fast_interrupts_enabled(regs) \
 	(!((regs)->pstate & PSR_F_BIT))
 
-<<<<<<< HEAD
-#define GET_USP(regs) \
-	(!compat_user_mode(regs) ? (regs)->sp : (regs)->compat_sp)
-=======
 static inline unsigned long user_stack_pointer(struct pt_regs *regs)
 {
 	if (compat_user_mode(regs))
@@ -354,56 +313,6 @@
 {
 	return regs->sp;
 }
->>>>>>> 24b8d41d
-
-#define SET_USP(ptregs, value) \
-	(!compat_user_mode(regs) ? ((regs)->sp = value) : ((regs)->compat_sp = value))
-
-extern int regs_query_register_offset(const char *name);
-extern unsigned long regs_get_kernel_stack_nth(struct pt_regs *regs,
-					       unsigned int n);
-
-/**
- * regs_get_register() - get register value from its offset
- * @regs:	pt_regs from which register value is gotten
- * @offset:	offset of the register.
- *
- * regs_get_register returns the value of a register whose offset from @regs.
- * The @offset is the offset of the register in struct pt_regs.
- * If @offset is bigger than MAX_REG_OFFSET, this returns 0.
- */
-static inline u64 regs_get_register(struct pt_regs *regs, unsigned int offset)
-{
-	u64 val = 0;
-
-	WARN_ON(offset & 7);
-
-	offset >>= 3;
-	switch (offset) {
-	case 0 ... 30:
-		val = regs->regs[offset];
-		break;
-	case offsetof(struct pt_regs, sp) >> 3:
-		val = regs->sp;
-		break;
-	case offsetof(struct pt_regs, pc) >> 3:
-		val = regs->pc;
-		break;
-	case offsetof(struct pt_regs, pstate) >> 3:
-		val = regs->pstate;
-		break;
-	default:
-		val = 0;
-	}
-
-	return val;
-}
-
-/* Valid only for Kernel mode traps. */
-static inline unsigned long kernel_stack_pointer(struct pt_regs *regs)
-{
-	return regs->sp;
-}
 
 static inline unsigned long regs_return_value(struct pt_regs *regs)
 {
@@ -441,15 +350,6 @@
 struct task_struct;
 int valid_user_regs(struct user_pt_regs *regs, struct task_struct *task);
 
-<<<<<<< HEAD
-#define GET_IP(regs)		((unsigned long)(regs)->pc)
-#define SET_IP(regs, value)	((regs)->pc = ((u64) (value)))
-
-#define GET_FP(ptregs)		((unsigned long)(ptregs)->regs[29])
-#define SET_FP(ptregs, value)	((ptregs)->regs[29] = ((u64) (value)))
-
-#include <asm-generic/ptrace.h>
-=======
 static inline unsigned long instruction_pointer(struct pt_regs *regs)
 {
 	return regs->pc;
@@ -472,9 +372,7 @@
 {
 	procedure_link_pointer(regs) = val;
 }
->>>>>>> 24b8d41d
-
-#undef profile_pc
+
 extern unsigned long profile_pc(struct pt_regs *regs);
 
 #endif /* __ASSEMBLY__ */
