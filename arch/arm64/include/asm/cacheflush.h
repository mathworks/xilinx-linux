--- conflicted
+++ resolved
@@ -64,13 +64,9 @@
 extern void __flush_icache_range(unsigned long start, unsigned long end);
 extern int  invalidate_icache_range(unsigned long start, unsigned long end);
 extern void __flush_dcache_area(void *addr, size_t len);
-<<<<<<< HEAD
-extern void __clean_dcache_area_poc(void *addr, size_t len);
-=======
 extern void __inval_dcache_area(void *addr, size_t len);
 extern void __clean_dcache_area_poc(void *addr, size_t len);
 extern void __clean_dcache_area_pop(void *addr, size_t len);
->>>>>>> 24b8d41d
 extern void __clean_dcache_area_pou(void *addr, size_t len);
 extern long __flush_cache_user_range(unsigned long start, unsigned long end);
 extern void sync_icache_aliases(void *kaddr, unsigned long len);
