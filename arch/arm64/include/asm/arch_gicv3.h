--- conflicted
+++ resolved
@@ -9,64 +9,6 @@
 
 #include <asm/sysreg.h>
 
-<<<<<<< HEAD
-#define ICC_EOIR1_EL1			sys_reg(3, 0, 12, 12, 1)
-#define ICC_DIR_EL1			sys_reg(3, 0, 12, 11, 1)
-#define ICC_IAR1_EL1			sys_reg(3, 0, 12, 12, 0)
-#define ICC_SGI1R_EL1			sys_reg(3, 0, 12, 11, 5)
-#define ICC_PMR_EL1			sys_reg(3, 0, 4, 6, 0)
-#define ICC_CTLR_EL1			sys_reg(3, 0, 12, 12, 4)
-#define ICC_SRE_EL1			sys_reg(3, 0, 12, 12, 5)
-#define ICC_GRPEN1_EL1			sys_reg(3, 0, 12, 12, 7)
-#define ICC_BPR1_EL1			sys_reg(3, 0, 12, 12, 3)
-
-#define ICC_SRE_EL2			sys_reg(3, 4, 12, 9, 5)
-
-/*
- * System register definitions
- */
-#define ICH_VSEIR_EL2			sys_reg(3, 4, 12, 9, 4)
-#define ICH_HCR_EL2			sys_reg(3, 4, 12, 11, 0)
-#define ICH_VTR_EL2			sys_reg(3, 4, 12, 11, 1)
-#define ICH_MISR_EL2			sys_reg(3, 4, 12, 11, 2)
-#define ICH_EISR_EL2			sys_reg(3, 4, 12, 11, 3)
-#define ICH_ELSR_EL2			sys_reg(3, 4, 12, 11, 5)
-#define ICH_VMCR_EL2			sys_reg(3, 4, 12, 11, 7)
-
-#define __LR0_EL2(x)			sys_reg(3, 4, 12, 12, x)
-#define __LR8_EL2(x)			sys_reg(3, 4, 12, 13, x)
-
-#define ICH_LR0_EL2			__LR0_EL2(0)
-#define ICH_LR1_EL2			__LR0_EL2(1)
-#define ICH_LR2_EL2			__LR0_EL2(2)
-#define ICH_LR3_EL2			__LR0_EL2(3)
-#define ICH_LR4_EL2			__LR0_EL2(4)
-#define ICH_LR5_EL2			__LR0_EL2(5)
-#define ICH_LR6_EL2			__LR0_EL2(6)
-#define ICH_LR7_EL2			__LR0_EL2(7)
-#define ICH_LR8_EL2			__LR8_EL2(0)
-#define ICH_LR9_EL2			__LR8_EL2(1)
-#define ICH_LR10_EL2			__LR8_EL2(2)
-#define ICH_LR11_EL2			__LR8_EL2(3)
-#define ICH_LR12_EL2			__LR8_EL2(4)
-#define ICH_LR13_EL2			__LR8_EL2(5)
-#define ICH_LR14_EL2			__LR8_EL2(6)
-#define ICH_LR15_EL2			__LR8_EL2(7)
-
-#define __AP0Rx_EL2(x)			sys_reg(3, 4, 12, 8, x)
-#define ICH_AP0R0_EL2			__AP0Rx_EL2(0)
-#define ICH_AP0R1_EL2			__AP0Rx_EL2(1)
-#define ICH_AP0R2_EL2			__AP0Rx_EL2(2)
-#define ICH_AP0R3_EL2			__AP0Rx_EL2(3)
-
-#define __AP1Rx_EL2(x)			sys_reg(3, 4, 12, 9, x)
-#define ICH_AP1R0_EL2			__AP1Rx_EL2(0)
-#define ICH_AP1R1_EL2			__AP1Rx_EL2(1)
-#define ICH_AP1R2_EL2			__AP1Rx_EL2(2)
-#define ICH_AP1R3_EL2			__AP1Rx_EL2(3)
-
-=======
->>>>>>> 24b8d41d
 #ifndef __ASSEMBLY__
 
 #include <linux/irqchip/arm-gic-common.h>
@@ -76,19 +18,6 @@
 
 #define read_gicreg(r)			read_sysreg_s(SYS_ ## r)
 #define write_gicreg(v, r)		write_sysreg_s(v, SYS_ ## r)
-
-#define read_gicreg(r)							\
-	({								\
-		u64 reg;						\
-		asm volatile("mrs_s %0, " __stringify(r) : "=r" (reg));	\
-		reg;							\
-	})
-
-#define write_gicreg(v,r)						\
-	do {								\
-		u64 __val = (v);					\
-		asm volatile("msr_s " __stringify(r) ", %0" : : "r" (__val));\
-	} while (0)
 
 /*
  * Low-level accessors
@@ -172,9 +101,6 @@
 
 static inline void gic_write_bpr1(u32 val)
 {
-<<<<<<< HEAD
-	asm volatile("msr_s " __stringify(ICC_BPR1_EL1) ", %0" : : "r" (val));
-=======
 	write_sysreg_s(val, SYS_ICC_BPR1_EL1);
 }
 
@@ -191,7 +117,6 @@
 static inline u32 gic_read_rpr(void)
 {
 	return read_sysreg_s(SYS_ICC_RPR_EL1);
->>>>>>> 24b8d41d
 }
 
 #define gic_read_typer(c)		readq_relaxed(c)
