--- conflicted
+++ resolved
@@ -9,10 +9,7 @@
 #ifndef _ASM_ACPI_H
 #define _ASM_ACPI_H
 
-<<<<<<< HEAD
-=======
 #include <linux/efi.h>
->>>>>>> 24b8d41d
 #include <linux/memblock.h>
 #include <linux/psci.h>
 #include <linux/stddef.h>
@@ -47,20 +44,7 @@
 
 /* Basic configuration for ACPI */
 #ifdef	CONFIG_ACPI
-<<<<<<< HEAD
-/* ACPI table mapping after acpi_gbl_permanent_mmap is set */
-static inline void __iomem *acpi_os_ioremap(acpi_physical_address phys,
-					    acpi_size size)
-{
-	/*
-	 * EFI's reserve_regions() call adds memory with the WB attribute
-	 * to memblock via early_init_dt_add_memory_arch().
-	 */
-	if (!memblock_is_memory(phys))
-		return ioremap(phys, size);
-=======
 pgprot_t __acpi_get_mem_attribute(phys_addr_t addr);
->>>>>>> 24b8d41d
 
 /* ACPI table mapping after acpi_permanent_mmap is set */
 void __iomem *acpi_os_ioremap(acpi_physical_address phys, acpi_size size);
@@ -170,14 +154,4 @@
 
 #define ACPI_TABLE_UPGRADE_MAX_PHYS MEMBLOCK_ALLOC_ACCESSIBLE
 
-#ifdef CONFIG_ACPI_NUMA
-int arm64_acpi_numa_init(void);
-int acpi_numa_get_nid(unsigned int cpu, u64 hwid);
-#else
-static inline int arm64_acpi_numa_init(void) { return -ENOSYS; }
-static inline int acpi_numa_get_nid(unsigned int cpu, u64 hwid) { return NUMA_NO_NODE; }
-#endif /* CONFIG_ACPI_NUMA */
-
-#define ACPI_TABLE_UPGRADE_MAX_PHYS MEMBLOCK_ALLOC_ACCESSIBLE
-
 #endif /*_ASM_ACPI_H*/