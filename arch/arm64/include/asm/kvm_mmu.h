/* SPDX-License-Identifier: GPL-2.0-only */
/*
 * Copyright (C) 2012,2013 - ARM Ltd
 * Author: Marc Zyngier <marc.zyngier@arm.com>
 */

#ifndef __ARM64_KVM_MMU_H__
#define __ARM64_KVM_MMU_H__

#include <asm/page.h>
#include <asm/memory.h>
#include <asm/mmu.h>
#include <asm/cpufeature.h>

/*
 * As ARMv8.0 only has the TTBR0_EL2 register, we cannot express
 * "negative" addresses. This makes it impossible to directly share
 * mappings with the kernel.
 *
 * Instead, give the HYP mode its own VA region at a fixed offset from
 * the kernel by just masking the top bits (which are all ones for a
 * kernel address). We need to find out how many bits to mask.
 *
 * We want to build a set of page tables that cover both parts of the
 * idmap (the trampoline page used to initialize EL2), and our normal
 * runtime VA space, at the same time.
 *
 * Given that the kernel uses VA_BITS for its entire address space,
 * and that half of that space (VA_BITS - 1) is used for the linear
 * mapping, we can also limit the EL2 space to (VA_BITS - 1).
 *
 * The main question is "Within the VA_BITS space, does EL2 use the
 * top or the bottom half of that space to shadow the kernel's linear
 * mapping?". As we need to idmap the trampoline page, this is
 * determined by the range in which this page lives.
 *
 * If the page is in the bottom half, we have to use the top half. If
 * the page is in the top half, we have to use the bottom half:
 *
<<<<<<< HEAD
 * T = __virt_to_phys(__hyp_idmap_text_start)
=======
 * T = __pa_symbol(__hyp_idmap_text_start)
>>>>>>> 24b8d41d
 * if (T & BIT(VA_BITS - 1))
 *	HYP_VA_MIN = 0  //idmap in upper half
 * else
 *	HYP_VA_MIN = 1 << (VA_BITS - 1)
 * HYP_VA_MAX = HYP_VA_MIN + (1 << (VA_BITS - 1)) - 1
 *
<<<<<<< HEAD
 * This of course assumes that the trampoline page exists within the
 * VA_BITS range. If it doesn't, then it means we're in the odd case
 * where the kernel idmap (as well as HYP) uses more levels than the
 * kernel runtime page tables (as seen when the kernel is configured
 * for 4k pages, 39bits VA, and yet memory lives just above that
 * limit, forcing the idmap to use 4 levels of page tables while the
 * kernel itself only uses 3). In this particular case, it doesn't
 * matter which side of VA_BITS we use, as we're guaranteed not to
 * conflict with anything.
 *
=======
>>>>>>> 24b8d41d
 * When using VHE, there are no separate hyp mappings and all KVM
 * functionality is already mapped as part of the main kernel
 * mappings, and none of this applies in that case.
 */
<<<<<<< HEAD

#define HYP_PAGE_OFFSET_HIGH_MASK	((UL(1) << VA_BITS) - 1)
#define HYP_PAGE_OFFSET_LOW_MASK	((UL(1) << (VA_BITS - 1)) - 1)
=======
>>>>>>> 24b8d41d

#ifdef __ASSEMBLY__

#include <asm/alternative.h>

/*
 * Convert a kernel VA into a HYP VA.
 * reg: VA to be converted.
 *
<<<<<<< HEAD
 * This generates the following sequences:
 * - High mask:
 *		and x0, x0, #HYP_PAGE_OFFSET_HIGH_MASK
 *		nop
 * - Low mask:
 *		and x0, x0, #HYP_PAGE_OFFSET_HIGH_MASK
 *		and x0, x0, #HYP_PAGE_OFFSET_LOW_MASK
 * - VHE:
 *		nop
 *		nop
 *
 * The "low mask" version works because the mask is a strict subset of
 * the "high mask", hence performing the first mask for nothing.
 * Should be completely invisible on any viable CPU.
 */
.macro kern_hyp_va	reg
alternative_if_not ARM64_HAS_VIRT_HOST_EXTN
	and     \reg, \reg, #HYP_PAGE_OFFSET_HIGH_MASK
alternative_else_nop_endif
alternative_if ARM64_HYP_OFFSET_LOW
	and     \reg, \reg, #HYP_PAGE_OFFSET_LOW_MASK
alternative_else_nop_endif
=======
 * The actual code generation takes place in kvm_update_va_mask, and
 * the instructions below are only there to reserve the space and
 * perform the register allocation (kvm_update_va_mask uses the
 * specific registers encoded in the instructions).
 */
.macro kern_hyp_va	reg
alternative_cb kvm_update_va_mask
	and     \reg, \reg, #1		/* mask with va_mask */
	ror	\reg, \reg, #1		/* rotate to the first tag bit */
	add	\reg, \reg, #0		/* insert the low 12 bits of the tag */
	add	\reg, \reg, #0, lsl 12	/* insert the top 12 bits of the tag */
	ror	\reg, \reg, #63		/* rotate back */
alternative_cb_end
>>>>>>> 24b8d41d
.endm

#else

#include <linux/pgtable.h>
#include <asm/pgalloc.h>
#include <asm/cache.h>
#include <asm/cacheflush.h>
#include <asm/mmu_context.h>

<<<<<<< HEAD
static inline unsigned long __kern_hyp_va(unsigned long v)
{
	asm volatile(ALTERNATIVE("and %0, %0, %1",
				 "nop",
				 ARM64_HAS_VIRT_HOST_EXTN)
		     : "+r" (v)
		     : "i" (HYP_PAGE_OFFSET_HIGH_MASK));
	asm volatile(ALTERNATIVE("nop",
				 "and %0, %0, %1",
				 ARM64_HYP_OFFSET_LOW)
		     : "+r" (v)
		     : "i" (HYP_PAGE_OFFSET_LOW_MASK));
=======
void kvm_update_va_mask(struct alt_instr *alt,
			__le32 *origptr, __le32 *updptr, int nr_inst);
void kvm_compute_layout(void);

static __always_inline unsigned long __kern_hyp_va(unsigned long v)
{
	asm volatile(ALTERNATIVE_CB("and %0, %0, #1\n"
				    "ror %0, %0, #1\n"
				    "add %0, %0, #0\n"
				    "add %0, %0, #0, lsl 12\n"
				    "ror %0, %0, #63\n",
				    kvm_update_va_mask)
		     : "+r" (v));
>>>>>>> 24b8d41d
	return v;
}

#define kern_hyp_va(v) 	((typeof(v))(__kern_hyp_va((unsigned long)(v))))

/*
 * We currently support using a VM-specified IPA size. For backward
 * compatibility, the default IPA size is fixed to 40bits.
 */
#define KVM_PHYS_SHIFT	(40)

<<<<<<< HEAD
#include <asm/stage2_pgtable.h>

int create_hyp_mappings(void *from, void *to, pgprot_t prot);
int create_hyp_io_mappings(void *from, void *to, phys_addr_t);
=======
#define kvm_phys_shift(kvm)		VTCR_EL2_IPA(kvm->arch.vtcr)
#define kvm_phys_size(kvm)		(_AC(1, ULL) << kvm_phys_shift(kvm))
#define kvm_phys_mask(kvm)		(kvm_phys_size(kvm) - _AC(1, ULL))

#include <asm/kvm_pgtable.h>
#include <asm/stage2_pgtable.h>

int create_hyp_mappings(void *from, void *to, enum kvm_pgtable_prot prot);
int create_hyp_io_mappings(phys_addr_t phys_addr, size_t size,
			   void __iomem **kaddr,
			   void __iomem **haddr);
int create_hyp_exec_mappings(phys_addr_t phys_addr, size_t size,
			     void **haddr);
>>>>>>> 24b8d41d
void free_hyp_pgds(void);

void stage2_unmap_vm(struct kvm *kvm);
int kvm_init_stage2_mmu(struct kvm *kvm, struct kvm_s2_mmu *mmu);
void kvm_free_stage2_pgd(struct kvm_s2_mmu *mmu);
int kvm_phys_addr_ioremap(struct kvm *kvm, phys_addr_t guest_ipa,
			  phys_addr_t pa, unsigned long size, bool writable);

int kvm_handle_guest_abort(struct kvm_vcpu *vcpu);

phys_addr_t kvm_mmu_get_httbr(void);
phys_addr_t kvm_get_idmap_vector(void);
phys_addr_t kvm_get_idmap_start(void);
int kvm_mmu_init(void);

struct kvm;

<<<<<<< HEAD
static inline pte_t kvm_s2pte_mkwrite(pte_t pte)
{
	pte_val(pte) |= PTE_S2_RDWR;
	return pte;
}

static inline pmd_t kvm_s2pmd_mkwrite(pmd_t pmd)
{
	pmd_val(pmd) |= PMD_S2_RDWR;
	return pmd;
}

static inline void kvm_set_s2pte_readonly(pte_t *pte)
{
	pteval_t pteval;
	unsigned long tmp;

	asm volatile("//	kvm_set_s2pte_readonly\n"
	"	prfm	pstl1strm, %2\n"
	"1:	ldxr	%0, %2\n"
	"	and	%0, %0, %3		// clear PTE_S2_RDWR\n"
	"	orr	%0, %0, %4		// set PTE_S2_RDONLY\n"
	"	stxr	%w1, %0, %2\n"
	"	cbnz	%w1, 1b\n"
	: "=&r" (pteval), "=&r" (tmp), "+Q" (pte_val(*pte))
	: "L" (~PTE_S2_RDWR), "L" (PTE_S2_RDONLY));
}
=======
#define kvm_flush_dcache_to_poc(a,l)	__flush_dcache_area((a), (l))

static inline bool vcpu_has_cache_enabled(struct kvm_vcpu *vcpu)
{
	return (vcpu_read_sys_reg(vcpu, SCTLR_EL1) & 0b101) == 0b101;
}

static inline void __clean_dcache_guest_page(kvm_pfn_t pfn, unsigned long size)
{
	void *va = page_address(pfn_to_page(pfn));

	/*
	 * With FWB, we ensure that the guest always accesses memory using
	 * cacheable attributes, and we don't have to clean to PoC when
	 * faulting in pages. Furthermore, FWB implies IDC, so cleaning to
	 * PoU is not required either in this case.
	 */
	if (cpus_have_const_cap(ARM64_HAS_STAGE2_FWB))
		return;
>>>>>>> 24b8d41d

	kvm_flush_dcache_to_poc(va, size);
}

static inline void __invalidate_icache_guest_page(kvm_pfn_t pfn,
						  unsigned long size)
{
<<<<<<< HEAD
	kvm_set_s2pte_readonly((pte_t *)pmd);
}

static inline bool kvm_s2pmd_readonly(pmd_t *pmd)
{
	return kvm_s2pte_readonly((pte_t *)pmd);
}

static inline bool kvm_page_empty(void *ptr)
{
	struct page *ptr_page = virt_to_page(ptr);
	return page_count(ptr_page) == 1;
}

#define hyp_pte_table_empty(ptep) kvm_page_empty(ptep)

#ifdef __PAGETABLE_PMD_FOLDED
#define hyp_pmd_table_empty(pmdp) (0)
#else
#define hyp_pmd_table_empty(pmdp) kvm_page_empty(pmdp)
#endif

#ifdef __PAGETABLE_PUD_FOLDED
#define hyp_pud_table_empty(pudp) (0)
#else
#define hyp_pud_table_empty(pudp) kvm_page_empty(pudp)
#endif

struct kvm;
=======
	if (icache_is_aliasing()) {
		/* any kind of VIPT cache */
		__flush_icache_all();
	} else if (is_kernel_in_hyp_mode() || !icache_is_vpipt()) {
		/* PIPT or VPIPT at EL2 (see comment in __kvm_tlb_flush_vmid_ipa) */
		void *va = page_address(pfn_to_page(pfn));

		invalidate_icache_range((unsigned long)va,
					(unsigned long)va + size);
	}
}

void kvm_set_way_flush(struct kvm_vcpu *vcpu);
void kvm_toggle_cache(struct kvm_vcpu *vcpu, bool was_enabled);

static inline unsigned int kvm_get_vmid_bits(void)
{
	int reg = read_sanitised_ftr_reg(SYS_ID_AA64MMFR1_EL1);

	return get_vmid_bits(reg);
}

/*
 * We are not in the kvm->srcu critical section most of the time, so we take
 * the SRCU read lock here. Since we copy the data from the user page, we
 * can immediately drop the lock again.
 */
static inline int kvm_read_guest_lock(struct kvm *kvm,
				      gpa_t gpa, void *data, unsigned long len)
{
	int srcu_idx = srcu_read_lock(&kvm->srcu);
	int ret = kvm_read_guest(kvm, gpa, data, len);

	srcu_read_unlock(&kvm->srcu, srcu_idx);

	return ret;
}

static inline int kvm_write_guest_lock(struct kvm *kvm, gpa_t gpa,
				       const void *data, unsigned long len)
{
	int srcu_idx = srcu_read_lock(&kvm->srcu);
	int ret = kvm_write_guest(kvm, gpa, data, len);

	srcu_read_unlock(&kvm->srcu, srcu_idx);
>>>>>>> 24b8d41d

	return ret;
}

/*
 * EL2 vectors can be mapped and rerouted in a number of ways,
 * depending on the kernel configuration and CPU present:
 *
 * - If the CPU is affected by Spectre-v2, the hardening sequence is
 *   placed in one of the vector slots, which is executed before jumping
 *   to the real vectors.
 *
 * - If the CPU also has the ARM64_HARDEN_EL2_VECTORS cap, the slot
 *   containing the hardening sequence is mapped next to the idmap page,
 *   and executed before jumping to the real vectors.
 *
 * - If the CPU only has the ARM64_HARDEN_EL2_VECTORS cap, then an
 *   empty slot is selected, mapped next to the idmap page, and
 *   executed before jumping to the real vectors.
 *
 * Note that ARM64_HARDEN_EL2_VECTORS is somewhat incompatible with
 * VHE, as we don't have hypervisor-specific mappings. If the system
 * is VHE and yet selects this capability, it will be ignored.
 */
extern void *__kvm_bp_vect_base;
extern int __kvm_harden_el2_vector_slot;

static inline void *kvm_get_hyp_vector(void)
{
	struct bp_hardening_data *data = arm64_get_bp_hardening_data();
	void *vect = kern_hyp_va(kvm_ksym_ref(__kvm_hyp_vector));
	int slot = -1;

	if (cpus_have_const_cap(ARM64_SPECTRE_V2) && data->fn) {
		vect = kern_hyp_va(kvm_ksym_ref(__bp_harden_hyp_vecs));
		slot = data->hyp_vectors_slot;
	}

	if (this_cpu_has_cap(ARM64_HARDEN_EL2_VECTORS) && !has_vhe()) {
		vect = __kvm_bp_vect_base;
		if (slot == -1)
			slot = __kvm_harden_el2_vector_slot;
	}

	if (slot != -1)
		vect += slot * SZ_2K;

	return vect;
}

#define kvm_phys_to_vttbr(addr)		phys_to_ttbr(addr)

static __always_inline u64 kvm_get_vttbr(struct kvm_s2_mmu *mmu)
{
	struct kvm_vmid *vmid = &mmu->vmid;
	u64 vmid_field, baddr;
	u64 cnp = system_supports_cnp() ? VTTBR_CNP_BIT : 0;

	baddr = mmu->pgd_phys;
	vmid_field = (u64)vmid->vmid << VTTBR_VMID_SHIFT;
	return kvm_phys_to_vttbr(baddr) | vmid_field | cnp;
}

/*
 * Must be called from hyp code running at EL2 with an updated VTTBR
 * and interrupts disabled.
 */
static __always_inline void __load_guest_stage2(struct kvm_s2_mmu *mmu)
{
	write_sysreg(kern_hyp_va(mmu->kvm)->arch.vtcr, vtcr_el2);
	write_sysreg(kvm_get_vttbr(mmu), vttbr_el2);

	/*
	 * ARM errata 1165522 and 1530923 require the actual execution of the
	 * above before we can switch to the EL1/EL0 translation regime used by
	 * the guest.
	 */
	asm(ALTERNATIVE("nop", "isb", ARM64_WORKAROUND_SPECULATIVE_AT));
}

#endif /* __ASSEMBLY__ */
#endif /* __ARM64_KVM_MMU_H__ */<|MERGE_RESOLUTION|>--- conflicted
+++ resolved
@@ -37,40 +37,17 @@
  * If the page is in the bottom half, we have to use the top half. If
  * the page is in the top half, we have to use the bottom half:
  *
-<<<<<<< HEAD
- * T = __virt_to_phys(__hyp_idmap_text_start)
-=======
  * T = __pa_symbol(__hyp_idmap_text_start)
->>>>>>> 24b8d41d
  * if (T & BIT(VA_BITS - 1))
  *	HYP_VA_MIN = 0  //idmap in upper half
  * else
  *	HYP_VA_MIN = 1 << (VA_BITS - 1)
  * HYP_VA_MAX = HYP_VA_MIN + (1 << (VA_BITS - 1)) - 1
  *
-<<<<<<< HEAD
- * This of course assumes that the trampoline page exists within the
- * VA_BITS range. If it doesn't, then it means we're in the odd case
- * where the kernel idmap (as well as HYP) uses more levels than the
- * kernel runtime page tables (as seen when the kernel is configured
- * for 4k pages, 39bits VA, and yet memory lives just above that
- * limit, forcing the idmap to use 4 levels of page tables while the
- * kernel itself only uses 3). In this particular case, it doesn't
- * matter which side of VA_BITS we use, as we're guaranteed not to
- * conflict with anything.
- *
-=======
->>>>>>> 24b8d41d
  * When using VHE, there are no separate hyp mappings and all KVM
  * functionality is already mapped as part of the main kernel
  * mappings, and none of this applies in that case.
  */
-<<<<<<< HEAD
-
-#define HYP_PAGE_OFFSET_HIGH_MASK	((UL(1) << VA_BITS) - 1)
-#define HYP_PAGE_OFFSET_LOW_MASK	((UL(1) << (VA_BITS - 1)) - 1)
-=======
->>>>>>> 24b8d41d
 
 #ifdef __ASSEMBLY__
 
@@ -80,30 +57,6 @@
  * Convert a kernel VA into a HYP VA.
  * reg: VA to be converted.
  *
-<<<<<<< HEAD
- * This generates the following sequences:
- * - High mask:
- *		and x0, x0, #HYP_PAGE_OFFSET_HIGH_MASK
- *		nop
- * - Low mask:
- *		and x0, x0, #HYP_PAGE_OFFSET_HIGH_MASK
- *		and x0, x0, #HYP_PAGE_OFFSET_LOW_MASK
- * - VHE:
- *		nop
- *		nop
- *
- * The "low mask" version works because the mask is a strict subset of
- * the "high mask", hence performing the first mask for nothing.
- * Should be completely invisible on any viable CPU.
- */
-.macro kern_hyp_va	reg
-alternative_if_not ARM64_HAS_VIRT_HOST_EXTN
-	and     \reg, \reg, #HYP_PAGE_OFFSET_HIGH_MASK
-alternative_else_nop_endif
-alternative_if ARM64_HYP_OFFSET_LOW
-	and     \reg, \reg, #HYP_PAGE_OFFSET_LOW_MASK
-alternative_else_nop_endif
-=======
  * The actual code generation takes place in kvm_update_va_mask, and
  * the instructions below are only there to reserve the space and
  * perform the register allocation (kvm_update_va_mask uses the
@@ -117,7 +70,6 @@
 	add	\reg, \reg, #0, lsl 12	/* insert the top 12 bits of the tag */
 	ror	\reg, \reg, #63		/* rotate back */
 alternative_cb_end
->>>>>>> 24b8d41d
 .endm
 
 #else
@@ -128,20 +80,6 @@
 #include <asm/cacheflush.h>
 #include <asm/mmu_context.h>
 
-<<<<<<< HEAD
-static inline unsigned long __kern_hyp_va(unsigned long v)
-{
-	asm volatile(ALTERNATIVE("and %0, %0, %1",
-				 "nop",
-				 ARM64_HAS_VIRT_HOST_EXTN)
-		     : "+r" (v)
-		     : "i" (HYP_PAGE_OFFSET_HIGH_MASK));
-	asm volatile(ALTERNATIVE("nop",
-				 "and %0, %0, %1",
-				 ARM64_HYP_OFFSET_LOW)
-		     : "+r" (v)
-		     : "i" (HYP_PAGE_OFFSET_LOW_MASK));
-=======
 void kvm_update_va_mask(struct alt_instr *alt,
 			__le32 *origptr, __le32 *updptr, int nr_inst);
 void kvm_compute_layout(void);
@@ -155,7 +93,6 @@
 				    "ror %0, %0, #63\n",
 				    kvm_update_va_mask)
 		     : "+r" (v));
->>>>>>> 24b8d41d
 	return v;
 }
 
@@ -167,12 +104,6 @@
  */
 #define KVM_PHYS_SHIFT	(40)
 
-<<<<<<< HEAD
-#include <asm/stage2_pgtable.h>
-
-int create_hyp_mappings(void *from, void *to, pgprot_t prot);
-int create_hyp_io_mappings(void *from, void *to, phys_addr_t);
-=======
 #define kvm_phys_shift(kvm)		VTCR_EL2_IPA(kvm->arch.vtcr)
 #define kvm_phys_size(kvm)		(_AC(1, ULL) << kvm_phys_shift(kvm))
 #define kvm_phys_mask(kvm)		(kvm_phys_size(kvm) - _AC(1, ULL))
@@ -186,7 +117,6 @@
 			   void __iomem **haddr);
 int create_hyp_exec_mappings(phys_addr_t phys_addr, size_t size,
 			     void **haddr);
->>>>>>> 24b8d41d
 void free_hyp_pgds(void);
 
 void stage2_unmap_vm(struct kvm *kvm);
@@ -199,40 +129,10 @@
 
 phys_addr_t kvm_mmu_get_httbr(void);
 phys_addr_t kvm_get_idmap_vector(void);
-phys_addr_t kvm_get_idmap_start(void);
 int kvm_mmu_init(void);
 
 struct kvm;
 
-<<<<<<< HEAD
-static inline pte_t kvm_s2pte_mkwrite(pte_t pte)
-{
-	pte_val(pte) |= PTE_S2_RDWR;
-	return pte;
-}
-
-static inline pmd_t kvm_s2pmd_mkwrite(pmd_t pmd)
-{
-	pmd_val(pmd) |= PMD_S2_RDWR;
-	return pmd;
-}
-
-static inline void kvm_set_s2pte_readonly(pte_t *pte)
-{
-	pteval_t pteval;
-	unsigned long tmp;
-
-	asm volatile("//	kvm_set_s2pte_readonly\n"
-	"	prfm	pstl1strm, %2\n"
-	"1:	ldxr	%0, %2\n"
-	"	and	%0, %0, %3		// clear PTE_S2_RDWR\n"
-	"	orr	%0, %0, %4		// set PTE_S2_RDONLY\n"
-	"	stxr	%w1, %0, %2\n"
-	"	cbnz	%w1, 1b\n"
-	: "=&r" (pteval), "=&r" (tmp), "+Q" (pte_val(*pte))
-	: "L" (~PTE_S2_RDWR), "L" (PTE_S2_RDONLY));
-}
-=======
 #define kvm_flush_dcache_to_poc(a,l)	__flush_dcache_area((a), (l))
 
 static inline bool vcpu_has_cache_enabled(struct kvm_vcpu *vcpu)
@@ -252,7 +152,6 @@
 	 */
 	if (cpus_have_const_cap(ARM64_HAS_STAGE2_FWB))
 		return;
->>>>>>> 24b8d41d
 
 	kvm_flush_dcache_to_poc(va, size);
 }
@@ -260,37 +159,6 @@
 static inline void __invalidate_icache_guest_page(kvm_pfn_t pfn,
 						  unsigned long size)
 {
-<<<<<<< HEAD
-	kvm_set_s2pte_readonly((pte_t *)pmd);
-}
-
-static inline bool kvm_s2pmd_readonly(pmd_t *pmd)
-{
-	return kvm_s2pte_readonly((pte_t *)pmd);
-}
-
-static inline bool kvm_page_empty(void *ptr)
-{
-	struct page *ptr_page = virt_to_page(ptr);
-	return page_count(ptr_page) == 1;
-}
-
-#define hyp_pte_table_empty(ptep) kvm_page_empty(ptep)
-
-#ifdef __PAGETABLE_PMD_FOLDED
-#define hyp_pmd_table_empty(pmdp) (0)
-#else
-#define hyp_pmd_table_empty(pmdp) kvm_page_empty(pmdp)
-#endif
-
-#ifdef __PAGETABLE_PUD_FOLDED
-#define hyp_pud_table_empty(pudp) (0)
-#else
-#define hyp_pud_table_empty(pudp) kvm_page_empty(pudp)
-#endif
-
-struct kvm;
-=======
 	if (icache_is_aliasing()) {
 		/* any kind of VIPT cache */
 		__flush_icache_all();
@@ -336,7 +204,6 @@
 	int ret = kvm_write_guest(kvm, gpa, data, len);
 
 	srcu_read_unlock(&kvm->srcu, srcu_idx);
->>>>>>> 24b8d41d
 
 	return ret;
 }
