--- conflicted
+++ resolved
@@ -12,29 +12,17 @@
 #ifndef __ASM_ASSEMBLER_H
 #define __ASM_ASSEMBLER_H
 
-<<<<<<< HEAD
-#include <asm/asm-offsets.h>
-#include <asm/cpufeature.h>
-=======
 #include <asm-generic/export.h>
 
 #include <asm/asm-offsets.h>
 #include <asm/cpufeature.h>
 #include <asm/cputype.h>
 #include <asm/debug-monitors.h>
->>>>>>> 24b8d41d
 #include <asm/page.h>
 #include <asm/pgtable-hwdef.h>
 #include <asm/ptrace.h>
 #include <asm/thread_info.h>
 
-<<<<<<< HEAD
-/*
- * Enable and disable interrupts.
- */
-	.macro	disable_irq
-	msr	daifset, #2
-=======
 	.macro save_and_disable_daif, flags
 	mrs	\flags, daif
 	msr	daifset, #0xf
@@ -50,7 +38,6 @@
 
 	.macro	restore_daif, flags:req
 	msr	daif, \flags
->>>>>>> 24b8d41d
 	.endm
 
 	/* IRQ is the lowest priority flag, unconditionally unmask the rest. */
@@ -121,15 +108,6 @@
 	SB_BARRIER_INSN
 	nop
 alternative_endif
-	.endm
-
-/*
- * NOP sequence
- */
-	.macro	nops, num
-	.rept	\num
-	nop
-	.endr
 	.endm
 
 /*
@@ -444,130 +422,11 @@
 	.endm
 
 /*
-<<<<<<< HEAD
- * vma_vm_mm - get mm pointer from vma pointer (vma->vm_mm)
- */
-	.macro	vma_vm_mm, rd, rn
-	ldr	\rd, [\rn, #VMA_VM_MM]
-	.endm
-
-/*
- * mmid - get context id from mm pointer (mm->context.id)
- */
-	.macro	mmid, rd, rn
-	ldr	\rd, [\rn, #MM_CONTEXT_ID]
-	.endm
-/*
- * read_ctr - read CTR_EL0. If the system has mismatched
- * cache line sizes, provide the system wide safe value
- * from arm64_ftr_reg_ctrel0.sys_val
- */
-	.macro	read_ctr, reg
-alternative_if_not ARM64_MISMATCHED_CACHE_LINE_SIZE
-	mrs	\reg, ctr_el0			// read CTR
-	nop
-alternative_else
-	ldr_l	\reg, arm64_ftr_reg_ctrel0 + ARM64_FTR_SYSVAL
-alternative_endif
-	.endm
-
-
-/*
- * raw_dcache_line_size - get the minimum D-cache line size on this CPU
- * from the CTR register.
- */
-	.macro	raw_dcache_line_size, reg, tmp
-	mrs	\tmp, ctr_el0			// read CTR
-	ubfm	\tmp, \tmp, #16, #19		// cache line size encoding
-	mov	\reg, #4			// bytes per word
-	lsl	\reg, \reg, \tmp		// actual cache line size
-	.endm
-
-/*
- * dcache_line_size - get the safe D-cache line size across all CPUs
- */
-	.macro	dcache_line_size, reg, tmp
-	read_ctr	\tmp
-	ubfm		\tmp, \tmp, #16, #19	// cache line size encoding
-	mov		\reg, #4		// bytes per word
-	lsl		\reg, \reg, \tmp	// actual cache line size
-	.endm
-
-/*
- * raw_icache_line_size - get the minimum I-cache line size on this CPU
- * from the CTR register.
- */
-	.macro	raw_icache_line_size, reg, tmp
-	mrs	\tmp, ctr_el0			// read CTR
-	and	\tmp, \tmp, #0xf		// cache line size encoding
-	mov	\reg, #4			// bytes per word
-	lsl	\reg, \reg, \tmp		// actual cache line size
-	.endm
-
-/*
- * icache_line_size - get the safe I-cache line size across all CPUs
- */
-	.macro	icache_line_size, reg, tmp
-	read_ctr	\tmp
-	and		\tmp, \tmp, #0xf	// cache line size encoding
-	mov		\reg, #4		// bytes per word
-	lsl		\reg, \reg, \tmp	// actual cache line size
-	.endm
-
-/*
- * tcr_set_idmap_t0sz - update TCR.T0SZ so that we can load the ID map
- */
-	.macro	tcr_set_idmap_t0sz, valreg, tmpreg
-#ifndef CONFIG_ARM64_VA_BITS_48
-	ldr_l	\tmpreg, idmap_t0sz
-	bfi	\valreg, \tmpreg, #TCR_T0SZ_OFFSET, #TCR_TxSZ_WIDTH
-#endif
-	.endm
-
-/*
- * Macro to perform a data cache maintenance for the interval
- * [kaddr, kaddr + size)
- *
- * 	op:		operation passed to dc instruction
- * 	domain:		domain used in dsb instruciton
- * 	kaddr:		starting virtual address of the region
- * 	size:		size of the region
- * 	Corrupts:	kaddr, size, tmp1, tmp2
- */
-	.macro dcache_by_line_op op, domain, kaddr, size, tmp1, tmp2
-	dcache_line_size \tmp1, \tmp2
-	add	\size, \kaddr, \size
-	sub	\tmp2, \tmp1, #1
-	bic	\kaddr, \kaddr, \tmp2
-9998:
-	.if	(\op == cvau || \op == cvac)
-alternative_if_not ARM64_WORKAROUND_CLEAN_CACHE
-	dc	\op, \kaddr
-alternative_else
-	dc	civac, \kaddr
-alternative_endif
-	.else
-	dc	\op, \kaddr
-	.endif
-	add	\kaddr, \kaddr, \tmp1
-	cmp	\kaddr, \size
-	b.lo	9998b
-	dsb	\domain
-	.endm
-
-/*
- * reset_pmuserenr_el0 - reset PMUSERENR_EL0 if PMUv3 present
- */
-	.macro	reset_pmuserenr_el0, tmpreg
-	mrs	\tmpreg, id_aa64dfr0_el1	// Check ID_AA64DFR0_EL1 PMUVer
-	sbfx	\tmpreg, \tmpreg, #8, #4
-=======
  * reset_pmuserenr_el0 - reset PMUSERENR_EL0 if PMUv3 present
  */
 	.macro	reset_pmuserenr_el0, tmpreg
 	mrs	\tmpreg, id_aa64dfr0_el1
 	sbfx	\tmpreg, \tmpreg, #ID_AA64DFR0_PMUVER_SHIFT, #4
->>>>>>> 24b8d41d
 	cmp	\tmpreg, #1			// Skip if no PMU present
 	b.lt	9000f
 	msr	pmuserenr_el0, xzr		// Disable PMU access from EL0
@@ -575,7 +434,16 @@
 	.endm
 
 /*
-<<<<<<< HEAD
+ * reset_amuserenr_el0 - reset AMUSERENR_EL0 if AMUv1 present
+ */
+	.macro	reset_amuserenr_el0, tmpreg
+	mrs	\tmpreg, id_aa64pfr0_el1	// Check ID_AA64PFR0_EL1
+	ubfx	\tmpreg, \tmpreg, #ID_AA64PFR0_AMU_SHIFT, #4
+	cbz	\tmpreg, .Lskip_\@		// Skip if no AMU present
+	msr_s	SYS_AMUSERENR_EL0, xzr		// Disable AMU access from EL0
+.Lskip_\@:
+	.endm
+/*
  * copy_page - copy src to dest using temp registers t1-t8
  */
 	.macro copy_page dest:req src:req t1:req t2:req t3:req t4:req t5:req t6:req t7:req t8:req
@@ -594,38 +462,6 @@
 	.endm
 
 /*
- * Annotate a function as position independent, i.e., safe to be called before
- * the kernel virtual mapping is activated.
-=======
- * reset_amuserenr_el0 - reset AMUSERENR_EL0 if AMUv1 present
- */
-	.macro	reset_amuserenr_el0, tmpreg
-	mrs	\tmpreg, id_aa64pfr0_el1	// Check ID_AA64PFR0_EL1
-	ubfx	\tmpreg, \tmpreg, #ID_AA64PFR0_AMU_SHIFT, #4
-	cbz	\tmpreg, .Lskip_\@		// Skip if no AMU present
-	msr_s	SYS_AMUSERENR_EL0, xzr		// Disable AMU access from EL0
-.Lskip_\@:
-	.endm
-/*
- * copy_page - copy src to dest using temp registers t1-t8
->>>>>>> 24b8d41d
- */
-	.macro copy_page dest:req src:req t1:req t2:req t3:req t4:req t5:req t6:req t7:req t8:req
-9998:	ldp	\t1, \t2, [\src]
-	ldp	\t3, \t4, [\src, #16]
-	ldp	\t5, \t6, [\src, #32]
-	ldp	\t7, \t8, [\src, #48]
-	add	\src, \src, #64
-	stnp	\t1, \t2, [\dest]
-	stnp	\t3, \t4, [\dest, #16]
-	stnp	\t5, \t6, [\dest, #32]
-	stnp	\t7, \t8, [\dest, #48]
-	add	\dest, \dest, #64
-	tst	\src, #(PAGE_SIZE - 1)
-	b.ne	9998b
-	.endm
-
-/*
  * Annotate a function as being unsuitable for kprobes.
  */
 #ifdef CONFIG_KPROBES
@@ -674,8 +510,6 @@
 	movk	\reg, :abs_g0_nc:\val
 	.endm
 
-<<<<<<< HEAD
-=======
 /*
  * Return the current task_struct.
  */
@@ -961,5 +795,4 @@
 
 #endif /* GNU_PROPERTY_AARCH64_FEATURE_1_DEFAULT */
 
->>>>>>> 24b8d41d
 #endif	/* __ASM_ASSEMBLER_H */