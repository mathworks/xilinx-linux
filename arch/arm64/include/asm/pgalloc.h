/* SPDX-License-Identifier: GPL-2.0-only */
/*
 * Based on arch/arm/include/asm/pgalloc.h
 *
 * Copyright (C) 2000-2001 Russell King
 * Copyright (C) 2012 ARM Ltd.
 */
#ifndef __ASM_PGALLOC_H
#define __ASM_PGALLOC_H

#include <asm/pgtable-hwdef.h>
#include <asm/processor.h>
#include <asm/cacheflush.h>
#include <asm/tlbflush.h>

#define __HAVE_ARCH_PGD_FREE
#include <asm-generic/pgalloc.h>

<<<<<<< HEAD
#define PGALLOC_GFP	(GFP_KERNEL | __GFP_NOTRACK | __GFP_ZERO)
=======
>>>>>>> 24b8d41d
#define PGD_SIZE	(PTRS_PER_PGD * sizeof(pgd_t))

#if CONFIG_PGTABLE_LEVELS > 2

static inline void __pud_populate(pud_t *pudp, phys_addr_t pmdp, pudval_t prot)
{
	set_pud(pudp, __pud(__phys_to_pud_val(pmdp) | prot));
}

static inline void pud_populate(struct mm_struct *mm, pud_t *pudp, pmd_t *pmdp)
{
	__pud_populate(pudp, __pa(pmdp), PMD_TYPE_TABLE);
}
#else
static inline void __pud_populate(pud_t *pudp, phys_addr_t pmdp, pudval_t prot)
{
	BUILD_BUG();
}
#endif	/* CONFIG_PGTABLE_LEVELS > 2 */

#if CONFIG_PGTABLE_LEVELS > 3

static inline void __p4d_populate(p4d_t *p4dp, phys_addr_t pudp, p4dval_t prot)
{
	set_p4d(p4dp, __p4d(__phys_to_p4d_val(pudp) | prot));
}

static inline void p4d_populate(struct mm_struct *mm, p4d_t *p4dp, pud_t *pudp)
{
	__p4d_populate(p4dp, __pa(pudp), PUD_TYPE_TABLE);
}
#else
static inline void __p4d_populate(p4d_t *p4dp, phys_addr_t pudp, p4dval_t prot)
{
	BUILD_BUG();
}
#endif	/* CONFIG_PGTABLE_LEVELS > 3 */

extern pgd_t *pgd_alloc(struct mm_struct *mm);
extern void pgd_free(struct mm_struct *mm, pgd_t *pgdp);

static inline void __pmd_populate(pmd_t *pmdp, phys_addr_t ptep,
				  pmdval_t prot)
{
	set_pmd(pmdp, __pmd(__phys_to_pmd_val(ptep) | prot));
}

/*
 * Populate the pmdp entry with a pointer to the pte.  This pmd is part
 * of the mm address space.
 */
static inline void
pmd_populate_kernel(struct mm_struct *mm, pmd_t *pmdp, pte_t *ptep)
{
	/*
	 * The pmd must be loaded with the physical address of the PTE table
	 */
	__pmd_populate(pmdp, __pa(ptep), PMD_TYPE_TABLE);
}

static inline void
pmd_populate(struct mm_struct *mm, pmd_t *pmdp, pgtable_t ptep)
{
	__pmd_populate(pmdp, page_to_phys(ptep), PMD_TYPE_TABLE);
}
#define pmd_pgtable(pmd) pmd_page(pmd)

#endif<|MERGE_RESOLUTION|>--- conflicted
+++ resolved
@@ -16,10 +16,6 @@
 #define __HAVE_ARCH_PGD_FREE
 #include <asm-generic/pgalloc.h>
 
-<<<<<<< HEAD
-#define PGALLOC_GFP	(GFP_KERNEL | __GFP_NOTRACK | __GFP_ZERO)
-=======
->>>>>>> 24b8d41d
 #define PGD_SIZE	(PTRS_PER_PGD * sizeof(pgd_t))
 
 #if CONFIG_PGTABLE_LEVELS > 2
