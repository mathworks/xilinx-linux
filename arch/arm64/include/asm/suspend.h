/* SPDX-License-Identifier: GPL-2.0 */
#ifndef __ASM_SUSPEND_H
#define __ASM_SUSPEND_H

<<<<<<< HEAD
#define NR_CTX_REGS 10
=======
#define NR_CTX_REGS 13
>>>>>>> 24b8d41d
#define NR_CALLEE_SAVED_REGS 12

/*
 * struct cpu_suspend_ctx must be 16-byte aligned since it is allocated on
 * the stack, which must be 16-byte aligned on v8
 */
struct cpu_suspend_ctx {
	/*
	 * This struct must be kept in sync with
	 * cpu_do_{suspend/resume} in mm/proc.S
	 */
	u64 ctx_regs[NR_CTX_REGS];
	u64 sp;
} __aligned(16);

/*
 * Memory to save the cpu state is allocated on the stack by
 * __cpu_suspend_enter()'s caller, and populated by __cpu_suspend_enter().
 * This data must survive until cpu_resume() is called.
 *
 * This struct desribes the size and the layout of the saved cpu state.
 * The layout of the callee_saved_regs is defined by the implementation
 * of __cpu_suspend_enter(), and cpu_resume(). This struct must be passed
 * in by the caller as __cpu_suspend_enter()'s stack-frame is gone once it
 * returns, and the data would be subsequently corrupted by the call to the
 * finisher.
 */
struct sleep_stack_data {
	struct cpu_suspend_ctx	system_regs;
	unsigned long		callee_saved_regs[NR_CALLEE_SAVED_REGS];
};

extern unsigned long *sleep_save_stash;

extern int cpu_suspend(unsigned long arg, int (*fn)(unsigned long));
extern void cpu_resume(void);
int __cpu_suspend_enter(struct sleep_stack_data *state);
void __cpu_suspend_exit(void);
void _cpu_resume(void);

int swsusp_arch_suspend(void);
int swsusp_arch_resume(void);
int arch_hibernation_header_save(void *addr, unsigned int max_size);
int arch_hibernation_header_restore(void *addr);

/* Used to resume on the CPU we hibernated on */
int hibernate_resume_nonboot_cpu_disable(void);

#endif<|MERGE_RESOLUTION|>--- conflicted
+++ resolved
@@ -2,11 +2,7 @@
 #ifndef __ASM_SUSPEND_H
 #define __ASM_SUSPEND_H
 
-<<<<<<< HEAD
-#define NR_CTX_REGS 10
-=======
 #define NR_CTX_REGS 13
->>>>>>> 24b8d41d
 #define NR_CALLEE_SAVED_REGS 12
 
 /*
