--- conflicted
+++ resolved
@@ -18,11 +18,7 @@
  * VMALLOC range.
  *
  * VMALLOC_START: beginning of the kernel vmalloc space
-<<<<<<< HEAD
- * VMALLOC_END: extends to the available space below vmmemmap, PCI I/O space
-=======
  * VMALLOC_END: extends to the available space below vmemmap, PCI I/O space
->>>>>>> 24b8d41d
  *	and fixed mappings
  */
 #define VMALLOC_START		(MODULES_END)
@@ -63,11 +59,7 @@
  * for zero-mapped memory areas etc..
  */
 extern unsigned long empty_zero_page[PAGE_SIZE / sizeof(unsigned long)];
-<<<<<<< HEAD
-#define ZERO_PAGE(vaddr)	pfn_to_page(PHYS_PFN(__pa(empty_zero_page)))
-=======
 #define ZERO_PAGE(vaddr)	phys_to_page(__pa_symbol(empty_zero_page))
->>>>>>> 24b8d41d
 
 #define pte_ERROR(e)	\
 	pr_err("%s:%d: bad pte %016llx.\n", __FILE__, __LINE__, pte_val(e))
@@ -102,9 +94,6 @@
 #define pte_write(pte)		(!!(pte_val(pte) & PTE_WRITE))
 #define pte_user_exec(pte)	(!(pte_val(pte) & PTE_UXN))
 #define pte_cont(pte)		(!!(pte_val(pte) & PTE_CONT))
-<<<<<<< HEAD
-#define pte_ng(pte)		(!!(pte_val(pte) & PTE_NG))
-=======
 #define pte_devmap(pte)		(!!(pte_val(pte) & PTE_DEVMAP))
 #define pte_tagged(pte)		((pte_val(pte) & PTE_ATTRINDX_MASK) == \
 				 PTE_ATTRINDX(MT_NORMAL_TAGGED))
@@ -118,24 +107,16 @@
 ({	unsigned long __boundary = ((addr) + CONT_PMD_SIZE) & CONT_PMD_MASK;	\
 	(__boundary - 1 < (end) - 1) ? __boundary : (end);			\
 })
->>>>>>> 24b8d41d
 
 #define pte_hw_dirty(pte)	(pte_write(pte) && !(pte_val(pte) & PTE_RDONLY))
 #define pte_sw_dirty(pte)	(!!(pte_val(pte) & PTE_DIRTY))
 #define pte_dirty(pte)		(pte_sw_dirty(pte) || pte_hw_dirty(pte))
 
 #define pte_valid(pte)		(!!(pte_val(pte) & PTE_VALID))
-<<<<<<< HEAD
-#define pte_valid_global(pte) \
-	((pte_val(pte) & (PTE_VALID | PTE_NG)) == PTE_VALID)
-#define pte_valid_young(pte) \
-	((pte_val(pte) & (PTE_VALID | PTE_AF)) == (PTE_VALID | PTE_AF))
-=======
 #define pte_valid_not_user(pte) \
 	((pte_val(pte) & (PTE_VALID | PTE_USER)) == PTE_VALID)
 #define pte_valid_user(pte) \
 	((pte_val(pte) & (PTE_VALID | PTE_USER)) == (PTE_VALID | PTE_USER))
->>>>>>> 24b8d41d
 
 /*
  * Could the pte be present in the TLB? We must check mm_tlb_flush_pending
@@ -249,14 +230,6 @@
 	return clear_pte_bit(pte, __pgprot(PTE_CONT));
 }
 
-<<<<<<< HEAD
-static inline pte_t pte_clear_rdonly(pte_t pte)
-{
-	return clear_pte_bit(pte, __pgprot(PTE_RDONLY));
-}
-
-=======
->>>>>>> 24b8d41d
 static inline pte_t pte_mkpresent(pte_t pte)
 {
 	return set_pte_bit(pte, __pgprot(PTE_VALID));
@@ -280,7 +253,7 @@
 	 * Only if the new pte is valid and kernel, otherwise TLB maintenance
 	 * or update_mmu_cache() have the necessary barriers.
 	 */
-	if (pte_valid_global(pte)) {
+	if (pte_valid_not_user(pte)) {
 		dsb(ishst);
 		isb();
 	}
@@ -307,16 +280,6 @@
 static inline void __check_racy_pte_update(struct mm_struct *mm, pte_t *ptep,
 					   pte_t pte)
 {
-<<<<<<< HEAD
-	if (pte_present(pte)) {
-		if (pte_sw_dirty(pte) && pte_write(pte))
-			pte_val(pte) &= ~PTE_RDONLY;
-		else
-			pte_val(pte) |= PTE_RDONLY;
-		if (pte_ng(pte) && pte_exec(pte) && !pte_special(pte))
-			__sync_icache_dcache(pte, addr);
-	}
-=======
 	pte_t old_pte;
 
 	if (!IS_ENABLED(CONFIG_DEBUG_VM))
@@ -328,7 +291,6 @@
 		return;
 	if (mm != current->active_mm && atomic_read(&mm->mm_users) <= 1)
 		return;
->>>>>>> 24b8d41d
 
 	/*
 	 * Check for potential race with hardware updates of the pte
@@ -358,23 +320,6 @@
 	set_pte(ptep, pte);
 }
 
-#define __HAVE_ARCH_PTE_SAME
-static inline int pte_same(pte_t pte_a, pte_t pte_b)
-{
-	pteval_t lhs, rhs;
-
-	lhs = pte_val(pte_a);
-	rhs = pte_val(pte_b);
-
-	if (pte_present(pte_a))
-		lhs &= ~PTE_RDONLY;
-
-	if (pte_present(pte_b))
-		rhs &= ~PTE_RDONLY;
-
-	return (lhs == rhs);
-}
-
 /*
  * Huge pte definitions.
  */
@@ -456,21 +401,6 @@
 	return pte_present(pmd_pte(pmd)) || pmd_present_invalid(pmd);
 }
 
-#ifdef CONFIG_NUMA_BALANCING
-/*
- * See the comment in include/asm-generic/pgtable.h
- */
-static inline int pte_protnone(pte_t pte)
-{
-	return (pte_val(pte) & (PTE_VALID | PTE_PROT_NONE)) == PTE_PROT_NONE;
-}
-
-static inline int pmd_protnone(pmd_t pmd)
-{
-	return pte_protnone(pmd_pte(pmd));
-}
-#endif
-
 /*
  * THP definitions.
  */
@@ -482,7 +412,6 @@
 }
 #endif /* CONFIG_TRANSPARENT_HUGEPAGE */
 
-#define pmd_present(pmd)	pte_present(pmd_pte(pmd))
 #define pmd_dirty(pmd)		pte_dirty(pmd_pte(pmd))
 #define pmd_young(pmd)		pte_young(pmd_pte(pmd))
 #define pmd_valid(pmd)		pte_valid(pmd_pte(pmd))
@@ -492,12 +421,6 @@
 #define pmd_mkclean(pmd)	pte_pmd(pte_mkclean(pmd_pte(pmd)))
 #define pmd_mkdirty(pmd)	pte_pmd(pte_mkdirty(pmd_pte(pmd)))
 #define pmd_mkyoung(pmd)	pte_pmd(pte_mkyoung(pmd_pte(pmd)))
-<<<<<<< HEAD
-#define pmd_mknotpresent(pmd)	(__pmd(pmd_val(pmd) & ~PMD_SECT_VALID))
-
-#define pmd_thp_or_huge(pmd)	(pmd_huge(pmd) || pmd_trans_huge(pmd))
-=======
->>>>>>> 24b8d41d
 
 static inline pmd_t pmd_mkinvalid(pmd_t pmd)
 {
@@ -540,15 +463,12 @@
 
 #define set_pmd_at(mm, addr, pmdp, pmd)	set_pte_at(mm, addr, (pte_t *)pmdp, pmd_pte(pmd))
 
-<<<<<<< HEAD
-=======
 #define __p4d_to_phys(p4d)	__pte_to_phys(p4d_pte(p4d))
 #define __phys_to_p4d_val(phys)	__phys_to_pte_val(phys)
 
 #define __pgd_to_phys(pgd)	__pte_to_phys(pgd_pte(pgd))
 #define __phys_to_pgd_val(phys)	__phys_to_pte_val(phys)
 
->>>>>>> 24b8d41d
 #define __pgprot_modify(prot,mask,bits) \
 	__pgprot((pgprot_val(prot) & ~(mask)) | (bits))
 
@@ -673,13 +593,9 @@
 
 #define pud_none(pud)		(!pud_val(pud))
 #define pud_bad(pud)		(!(pud_val(pud) & PUD_TABLE_BIT))
-<<<<<<< HEAD
-#define pud_present(pud)	(pud_val(pud))
-=======
 #define pud_present(pud)	pte_present(pud_pte(pud))
 #define pud_leaf(pud)		pud_sect(pud)
 #define pud_valid(pud)		pte_valid(pud_pte(pud))
->>>>>>> 24b8d41d
 
 static inline void set_pud(pud_t *pudp, pud_t pud)
 {
@@ -827,10 +743,6 @@
 	return pte_pmd(pte_modify(pmd_pte(pmd), newprot));
 }
 
-<<<<<<< HEAD
-#ifdef CONFIG_ARM64_HW_AFDBM
-=======
->>>>>>> 24b8d41d
 #define __HAVE_ARCH_PTEP_SET_ACCESS_FLAGS
 extern int ptep_set_access_flags(struct vm_area_struct *vma,
 				 unsigned long address, pte_t *ptep,
@@ -844,8 +756,6 @@
 {
 	return ptep_set_access_flags(vma, address, (pte_t *)pmdp, pmd_pte(entry), dirty);
 }
-<<<<<<< HEAD
-=======
 
 static inline int pud_devmap(pud_t pud)
 {
@@ -856,7 +766,6 @@
 {
 	return 0;
 }
->>>>>>> 24b8d41d
 #endif
 
 /*
@@ -864,8 +773,6 @@
  */
 #define __HAVE_ARCH_PTEP_TEST_AND_CLEAR_YOUNG
 static inline int __ptep_test_and_clear_young(pte_t *ptep)
-<<<<<<< HEAD
-=======
 {
 	pte_t old_pte, pte;
 
@@ -883,7 +790,6 @@
 static inline int ptep_test_and_clear_young(struct vm_area_struct *vma,
 					    unsigned long address,
 					    pte_t *ptep)
->>>>>>> 24b8d41d
 {
 	return __ptep_test_and_clear_young(ptep);
 }
@@ -894,17 +800,6 @@
 {
 	int young = ptep_test_and_clear_young(vma, address, ptep);
 
-<<<<<<< HEAD
-	asm volatile("//	__ptep_test_and_clear_young\n"
-	"	prfm	pstl1strm, %2\n"
-	"1:	ldxr	%0, %2\n"
-	"	ubfx	%w3, %w0, %5, #1	// extract PTE_AF (young)\n"
-	"	and	%0, %0, %4		// clear PTE_AF\n"
-	"	stxr	%w1, %0, %2\n"
-	"	cbnz	%w1, 1b\n"
-	: "=&r" (pteval), "=&r" (tmp), "+Q" (pte_val(*ptep)), "=&r" (res)
-	: "L" (~PTE_AF), "I" (ilog2(PTE_AF)));
-=======
 	if (young) {
 		/*
 		 * We can elide the trailing DSB here since the worst that can
@@ -916,16 +811,8 @@
 		 */
 		flush_tlb_page_nosync(vma, address);
 	}
->>>>>>> 24b8d41d
 
 	return young;
-}
-
-static inline int ptep_test_and_clear_young(struct vm_area_struct *vma,
-					    unsigned long address,
-					    pte_t *ptep)
-{
-	return __ptep_test_and_clear_young(ptep);
 }
 
 #ifdef CONFIG_TRANSPARENT_HUGEPAGE
