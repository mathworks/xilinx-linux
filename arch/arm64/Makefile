--- conflicted
+++ resolved
@@ -10,22 +10,6 @@
 #
 # Copyright (C) 1995-2001 by Russell King
 
-<<<<<<< HEAD
-LDFLAGS_vmlinux	:=-p --no-undefined -X
-CPPFLAGS_vmlinux.lds = -DTEXT_OFFSET=$(TEXT_OFFSET)
-GZFLAGS		:=-9
-
-ifneq ($(CONFIG_RELOCATABLE),)
-LDFLAGS_vmlinux		+= -pie -shared -Bsymbolic
-endif
-
-ifeq ($(CONFIG_ARM64_ERRATUM_843419),y)
-  ifeq ($(call ld-option, --fix-cortex-a53-843419),)
-$(warning ld does not support --fix-cortex-a53-843419; kernel may be susceptible to erratum)
-  else
-LDFLAGS_vmlinux	+= --fix-cortex-a53-843419
-  endif
-=======
 LDFLAGS_vmlinux	:=--no-undefined -X -z norelro
 
 ifeq ($(CONFIG_RELOCATABLE), y)
@@ -34,7 +18,6 @@
 # with the relocation offsets always being zero.
 LDFLAGS_vmlinux		+= -shared -Bsymbolic -z notext \
 			$(call ld-option, --no-apply-dynamic-relocs)
->>>>>>> 24b8d41d
 endif
 
 ifeq ($(CONFIG_ARM64_ERRATUM_843419),y)
@@ -124,15 +107,6 @@
 
 ifeq ($(CONFIG_CPU_BIG_ENDIAN), y)
 KBUILD_CPPFLAGS	+= -mbig-endian
-<<<<<<< HEAD
-AS		+= -EB
-LD		+= -EB
-UTS_MACHINE	:= aarch64_be
-else
-KBUILD_CPPFLAGS	+= -mlittle-endian
-AS		+= -EL
-LD		+= -EL
-=======
 CHECKFLAGS	+= -D__AARCH64EB__
 # Prefer the baremetal ELF build target, but not all toolchains include
 # it so fall back to the standard linux version if needed.
@@ -143,7 +117,6 @@
 CHECKFLAGS	+= -D__AARCH64EL__
 # Same as above, prefer ELF but fall back to linux target if needed.
 KBUILD_LDFLAGS	+= -EL $(call ld-option, -maarch64elf, -maarch64linux)
->>>>>>> 24b8d41d
 UTS_MACHINE	:= aarch64
 endif
 
@@ -157,16 +130,8 @@
 # Default value
 head-y		:= arch/arm64/kernel/head.o
 
-<<<<<<< HEAD
-# The byte offset of the kernel image in RAM from the start of RAM.
-ifeq ($(CONFIG_ARM64_RANDOMIZE_TEXT_OFFSET), y)
-TEXT_OFFSET := $(shell awk "BEGIN {srand(); printf \"0x%06x\n\", \
-		 int(2 * 1024 * 1024 / (2 ^ $(CONFIG_ARM64_PAGE_SHIFT)) * \
-		 rand()) * (2 ^ $(CONFIG_ARM64_PAGE_SHIFT))}")
-=======
 ifeq ($(CONFIG_KASAN_SW_TAGS), y)
 KASAN_SHADOW_SCALE_SHIFT := 4
->>>>>>> 24b8d41d
 else
 KASAN_SHADOW_SCALE_SHIFT := 3
 endif
@@ -220,16 +185,6 @@
 		include/generated/vdso32-offsets.h)
 endif
 
-# We need to generate vdso-offsets.h before compiling certain files in kernel/.
-# In order to do that, we should use the archprepare target, but we can't since
-# asm-offsets.h is included in some files used to generate vdso-offsets.h, and
-# asm-offsets.h is built in prepare0, for which archprepare is a dependency.
-# Therefore we need to generate the header after prepare0 has been made, hence
-# this hack.
-prepare: vdso_prepare
-vdso_prepare: prepare0
-	$(Q)$(MAKE) $(build)=arch/arm64/kernel/vdso include/generated/vdso-offsets.h
-
 define archhelp
   echo  '* Image.gz      - Compressed kernel image (arch/$(ARCH)/boot/Image.gz)'
   echo  '  Image         - Uncompressed kernel image (arch/$(ARCH)/boot/Image)'
