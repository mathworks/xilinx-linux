// SPDX-License-Identifier: GPL-2.0-or-later
/*
 * Copyright (C) 2009 Sunplus Core Technology Co., Ltd.
 *  Chen Liqin <liqin.chen@sunplusct.com>
 *  Lennox Wu <lennox.wu@sunplusct.com>
 * Copyright (C) 2012 Regents of the University of California
 */

#include <linux/compat.h>
#include <linux/signal.h>
#include <linux/uaccess.h>
#include <linux/syscalls.h>
#include <linux/resume_user_mode.h>
#include <linux/linkage.h>
#include <linux/entry-common.h>

#include <asm/ucontext.h>
#include <asm/vdso.h>
#include <asm/signal.h>
#include <asm/signal32.h>
#include <asm/switch_to.h>
#include <asm/vector.h>
#include <asm/csr.h>
#include <asm/cacheflush.h>

unsigned long signal_minsigstksz __ro_after_init;

extern u32 __user_rt_sigreturn[2];
static size_t riscv_v_sc_size __ro_after_init;

#define DEBUG_SIG 0

struct rt_sigframe {
	struct siginfo info;
	struct ucontext uc;
#ifndef CONFIG_MMU
	u32 sigreturn_code[2];
#endif
};

#ifdef CONFIG_FPU
static long restore_fp_state(struct pt_regs *regs,
			     union __riscv_fp_state __user *sc_fpregs)
{
	long err;
	struct __riscv_d_ext_state __user *state = &sc_fpregs->d;

	err = __copy_from_user(&current->thread.fstate, state, sizeof(*state));
	if (unlikely(err))
		return err;

	fstate_restore(current, regs);
	return 0;
}

static long save_fp_state(struct pt_regs *regs,
			  union __riscv_fp_state __user *sc_fpregs)
{
	long err;
	struct __riscv_d_ext_state __user *state = &sc_fpregs->d;

	fstate_save(current, regs);
	err = __copy_to_user(state, &current->thread.fstate, sizeof(*state));
	return err;
}
#else
#define save_fp_state(task, regs) (0)
#define restore_fp_state(task, regs) (0)
#endif

#ifdef CONFIG_RISCV_ISA_V

static long save_v_state(struct pt_regs *regs, void __user **sc_vec)
{
	struct __riscv_ctx_hdr __user *hdr;
	struct __sc_riscv_v_state __user *state;
	void __user *datap;
	long err;

	hdr = *sc_vec;
	/* Place state to the user's signal context space after the hdr */
	state = (struct __sc_riscv_v_state __user *)(hdr + 1);
	/* Point datap right after the end of __sc_riscv_v_state */
	datap = state + 1;

	/* datap is designed to be 16 byte aligned for better performance */
	WARN_ON(unlikely(!IS_ALIGNED((unsigned long)datap, 16)));

	riscv_v_vstate_save(current, regs);
	/* Copy everything of vstate but datap. */
	err = __copy_to_user(&state->v_state, &current->thread.vstate,
			     offsetof(struct __riscv_v_ext_state, datap));
	/* Copy the pointer datap itself. */
	err |= __put_user(datap, &state->v_state.datap);
	/* Copy the whole vector content to user space datap. */
	err |= __copy_to_user(datap, current->thread.vstate.datap, riscv_v_vsize);
	/* Copy magic to the user space after saving  all vector conetext */
	err |= __put_user(RISCV_V_MAGIC, &hdr->magic);
	err |= __put_user(riscv_v_sc_size, &hdr->size);
	if (unlikely(err))
		return err;

	/* Only progress the sv_vec if everything has done successfully  */
	*sc_vec += riscv_v_sc_size;
	return 0;
}

/*
 * Restore Vector extension context from the user's signal frame. This function
 * assumes a valid extension header. So magic and size checking must be done by
 * the caller.
 */
static long __restore_v_state(struct pt_regs *regs, void __user *sc_vec)
{
	long err;
	struct __sc_riscv_v_state __user *state = sc_vec;
	void __user *datap;

	/* Copy everything of __sc_riscv_v_state except datap. */
	err = __copy_from_user(&current->thread.vstate, &state->v_state,
			       offsetof(struct __riscv_v_ext_state, datap));
	if (unlikely(err))
		return err;

	/* Copy the pointer datap itself. */
	err = __get_user(datap, &state->v_state.datap);
	if (unlikely(err))
		return err;
	/*
	 * Copy the whole vector content from user space datap. Use
	 * copy_from_user to prevent information leak.
	 */
	err = copy_from_user(current->thread.vstate.datap, datap, riscv_v_vsize);
	if (unlikely(err))
		return err;

	riscv_v_vstate_restore(current, regs);

	return err;
}
#else
#define save_v_state(task, regs) (0)
#define __restore_v_state(task, regs) (0)
#endif

static long restore_sigcontext(struct pt_regs *regs,
	struct sigcontext __user *sc)
{
	void __user *sc_ext_ptr = &sc->sc_extdesc.hdr;
	__u32 rsvd;
	long err;
	/* sc_regs is structured the same as the start of pt_regs */
	err = __copy_from_user(regs, &sc->sc_regs, sizeof(sc->sc_regs));
	if (unlikely(err))
		return err;

	/* Restore the floating-point state. */
	if (has_fpu()) {
		err = restore_fp_state(regs, &sc->sc_fpregs);
		if (unlikely(err))
			return err;
	}

	/* Check the reserved word before extensions parsing */
	err = __get_user(rsvd, &sc->sc_extdesc.reserved);
	if (unlikely(err))
		return err;
	if (unlikely(rsvd))
		return -EINVAL;

	while (!err) {
		__u32 magic, size;
		struct __riscv_ctx_hdr __user *head = sc_ext_ptr;

		err |= __get_user(magic, &head->magic);
		err |= __get_user(size, &head->size);
		if (unlikely(err))
			return err;

		sc_ext_ptr += sizeof(*head);
		switch (magic) {
		case END_MAGIC:
			if (size != END_HDR_SIZE)
				return -EINVAL;

			return 0;
		case RISCV_V_MAGIC:
			if (!has_vector() || !riscv_v_vstate_query(regs) ||
			    size != riscv_v_sc_size)
				return -EINVAL;

			err = __restore_v_state(regs, sc_ext_ptr);
			break;
		default:
			return -EINVAL;
		}
		sc_ext_ptr = (void __user *)head + size;
	}
	return err;
}

static size_t get_rt_frame_size(bool cal_all)
{
	struct rt_sigframe __user *frame;
	size_t frame_size;
	size_t total_context_size = 0;

	frame_size = sizeof(*frame);

	if (has_vector()) {
		if (cal_all || riscv_v_vstate_query(task_pt_regs(current)))
			total_context_size += riscv_v_sc_size;
	}
	/*
	 * Preserved a __riscv_ctx_hdr for END signal context header if an
	 * extension uses __riscv_extra_ext_header
	 */
	if (total_context_size)
		total_context_size += sizeof(struct __riscv_ctx_hdr);

	frame_size += total_context_size;

	frame_size = round_up(frame_size, 16);
	return frame_size;
}

SYSCALL_DEFINE0(rt_sigreturn)
{
	struct pt_regs *regs = current_pt_regs();
	struct rt_sigframe __user *frame;
	struct task_struct *task;
	sigset_t set;
	size_t frame_size = get_rt_frame_size(false);

	/* Always make any pending restarted system calls return -EINTR */
	current->restart_block.fn = do_no_restart_syscall;

	frame = (struct rt_sigframe __user *)regs->sp;

	if (!access_ok(frame, frame_size))
		goto badframe;

	if (__copy_from_user(&set, &frame->uc.uc_sigmask, sizeof(set)))
		goto badframe;

	set_current_blocked(&set);

	if (restore_sigcontext(regs, &frame->uc.uc_mcontext))
		goto badframe;

	if (restore_altstack(&frame->uc.uc_stack))
		goto badframe;

	regs->cause = -1UL;

	return regs->a0;

badframe:
	task = current;
	if (show_unhandled_signals) {
		pr_info_ratelimited(
			"%s[%d]: bad frame in %s: frame=%p pc=%p sp=%p\n",
			task->comm, task_pid_nr(task), __func__,
			frame, (void *)regs->epc, (void *)regs->sp);
	}
	force_sig(SIGSEGV);
	return 0;
}

static long setup_sigcontext(struct rt_sigframe __user *frame,
	struct pt_regs *regs)
{
	struct sigcontext __user *sc = &frame->uc.uc_mcontext;
	struct __riscv_ctx_hdr __user *sc_ext_ptr = &sc->sc_extdesc.hdr;
	long err;

	/* sc_regs is structured the same as the start of pt_regs */
	err = __copy_to_user(&sc->sc_regs, regs, sizeof(sc->sc_regs));
	/* Save the floating-point state. */
	if (has_fpu())
		err |= save_fp_state(regs, &sc->sc_fpregs);
	/* Save the vector state. */
	if (has_vector() && riscv_v_vstate_query(regs))
		err |= save_v_state(regs, (void __user **)&sc_ext_ptr);
	/* Write zero to fp-reserved space and check it on restore_sigcontext */
	err |= __put_user(0, &sc->sc_extdesc.reserved);
	/* And put END __riscv_ctx_hdr at the end. */
	err |= __put_user(END_MAGIC, &sc_ext_ptr->magic);
	err |= __put_user(END_HDR_SIZE, &sc_ext_ptr->size);

	return err;
}

static inline void __user *get_sigframe(struct ksignal *ksig,
	struct pt_regs *regs, size_t framesize)
{
	unsigned long sp;
	/* Default to using normal stack */
	sp = regs->sp;

	/*
	 * If we are on the alternate signal stack and would overflow it, don't.
	 * Return an always-bogus address instead so we will die with SIGSEGV.
	 */
	if (on_sig_stack(sp) && !likely(on_sig_stack(sp - framesize)))
		return (void __user __force *)(-1UL);

	/* This is the X/Open sanctioned signal stack switching. */
	sp = sigsp(sp, ksig) - framesize;

	/* Align the stack frame. */
	sp &= ~0xfUL;

	return (void __user *)sp;
}

static int setup_rt_frame(struct ksignal *ksig, sigset_t *set,
	struct pt_regs *regs)
{
	struct rt_sigframe __user *frame;
	long err = 0;
	unsigned long __maybe_unused addr;
	size_t frame_size = get_rt_frame_size(false);

	frame = get_sigframe(ksig, regs, frame_size);
	if (!access_ok(frame, frame_size))
		return -EFAULT;

	err |= copy_siginfo_to_user(&frame->info, &ksig->info);

	/* Create the ucontext. */
	err |= __put_user(0, &frame->uc.uc_flags);
	err |= __put_user(NULL, &frame->uc.uc_link);
	err |= __save_altstack(&frame->uc.uc_stack, regs->sp);
	err |= setup_sigcontext(frame, regs);
	err |= __copy_to_user(&frame->uc.uc_sigmask, set, sizeof(*set));
	if (err)
		return -EFAULT;

	/* Set up to return from userspace. */
#ifdef CONFIG_MMU
	regs->ra = (unsigned long)VDSO_SYMBOL(
		current->mm->context.vdso, rt_sigreturn);
#else
	/*
	 * For the nommu case we don't have a VDSO.  Instead we push two
	 * instructions to call the rt_sigreturn syscall onto the user stack.
	 */
	if (copy_to_user(&frame->sigreturn_code, __user_rt_sigreturn,
			 sizeof(frame->sigreturn_code)))
		return -EFAULT;

	addr = (unsigned long)&frame->sigreturn_code;
	/* Make sure the two instructions are pushed to icache. */
	flush_icache_range(addr, addr + sizeof(frame->sigreturn_code));

	regs->ra = addr;
#endif /* CONFIG_MMU */

	/*
	 * Set up registers for signal handler.
	 * Registers that we don't modify keep the value they had from
	 * user-space at the time we took the signal.
	 * We always pass siginfo and mcontext, regardless of SA_SIGINFO,
	 * since some things rely on this (e.g. glibc's debug/segfault.c).
	 */
	regs->epc = (unsigned long)ksig->ka.sa.sa_handler;
	regs->sp = (unsigned long)frame;
	regs->a0 = ksig->sig;                     /* a0: signal number */
	regs->a1 = (unsigned long)(&frame->info); /* a1: siginfo pointer */
	regs->a2 = (unsigned long)(&frame->uc);   /* a2: ucontext pointer */

#if DEBUG_SIG
	pr_info("SIG deliver (%s:%d): sig=%d pc=%p ra=%p sp=%p\n",
		current->comm, task_pid_nr(current), ksig->sig,
		(void *)regs->epc, (void *)regs->ra, frame);
#endif

	return 0;
}

static void handle_signal(struct ksignal *ksig, struct pt_regs *regs)
{
	sigset_t *oldset = sigmask_to_save();
	int ret;

	/* Are we from a system call? */
	if (regs->cause == EXC_SYSCALL) {
		/* Avoid additional syscall restarting via ret_from_exception */
		regs->cause = -1UL;
		/* If so, check system call restarting.. */
		switch (regs->a0) {
		case -ERESTART_RESTARTBLOCK:
		case -ERESTARTNOHAND:
			regs->a0 = -EINTR;
			break;

		case -ERESTARTSYS:
			if (!(ksig->ka.sa.sa_flags & SA_RESTART)) {
				regs->a0 = -EINTR;
				break;
			}
			fallthrough;
		case -ERESTARTNOINTR:
                        regs->a0 = regs->orig_a0;
			regs->epc -= 0x4;
			break;
		}
	}

	rseq_signal_deliver(ksig, regs);

	/* Set up the stack frame */
	if (is_compat_task())
		ret = compat_setup_rt_frame(ksig, oldset, regs);
	else
		ret = setup_rt_frame(ksig, oldset, regs);

	signal_setup_done(ret, ksig, 0);
}

void arch_do_signal_or_restart(struct pt_regs *regs)
{
	struct ksignal ksig;

	if (get_signal(&ksig)) {
		/* Actually deliver the signal */
		handle_signal(&ksig, regs);
		return;
	}

	/* Did we come from a system call? */
	if (regs->cause == EXC_SYSCALL) {
		/* Avoid additional syscall restarting via ret_from_exception */
		regs->cause = -1UL;

		/* Restart the system call - no handlers present */
		switch (regs->a0) {
		case -ERESTARTNOHAND:
		case -ERESTARTSYS:
		case -ERESTARTNOINTR:
                        regs->a0 = regs->orig_a0;
			regs->epc -= 0x4;
			break;
		case -ERESTART_RESTARTBLOCK:
                        regs->a0 = regs->orig_a0;
			regs->a7 = __NR_restart_syscall;
			regs->epc -= 0x4;
			break;
		}
	}

	/*
	 * If there is no signal to deliver, we just put the saved
	 * sigmask back.
	 */
	restore_saved_sigmask();
}

<<<<<<< HEAD
/*
 * Handle any pending work on the resume-to-userspace path, as indicated by
 * _TIF_WORK_MASK. Entered from assembly with IRQs off.
 */
asmlinkage __visible void do_work_pending(struct pt_regs *regs,
					  unsigned long thread_info_flags)
{
	do {
		if (thread_info_flags & _TIF_NEED_RESCHED) {
			schedule();
		} else {
			local_irq_enable();
			if (thread_info_flags & _TIF_UPROBE)
				uprobe_notify_resume(regs);
			/* Handle pending signal delivery */
			if (thread_info_flags & (_TIF_SIGPENDING |
						 _TIF_NOTIFY_SIGNAL))
				do_signal(regs);
			if (thread_info_flags & _TIF_NOTIFY_RESUME)
				resume_user_mode_work(regs);
		}
		local_irq_disable();
		thread_info_flags = read_thread_flags();
	} while (thread_info_flags & _TIF_WORK_MASK);
}
=======
void init_rt_signal_env(void);
void __init init_rt_signal_env(void)
{
	riscv_v_sc_size = sizeof(struct __riscv_ctx_hdr) +
			  sizeof(struct __sc_riscv_v_state) + riscv_v_vsize;
	/*
	 * Determine the stack space required for guaranteed signal delivery.
	 * The signal_minsigstksz will be populated into the AT_MINSIGSTKSZ entry
	 * in the auxiliary array at process startup.
	 */
	signal_minsigstksz = get_rt_frame_size(true);
}

#ifdef CONFIG_DYNAMIC_SIGFRAME
bool sigaltstack_size_valid(size_t ss_size)
{
	return ss_size > get_rt_frame_size(false);
}
#endif /* CONFIG_DYNAMIC_SIGFRAME */
>>>>>>> e475cc1c
<|MERGE_RESOLUTION|>--- conflicted
+++ resolved
@@ -457,33 +457,6 @@
 	restore_saved_sigmask();
 }
 
-<<<<<<< HEAD
-/*
- * Handle any pending work on the resume-to-userspace path, as indicated by
- * _TIF_WORK_MASK. Entered from assembly with IRQs off.
- */
-asmlinkage __visible void do_work_pending(struct pt_regs *regs,
-					  unsigned long thread_info_flags)
-{
-	do {
-		if (thread_info_flags & _TIF_NEED_RESCHED) {
-			schedule();
-		} else {
-			local_irq_enable();
-			if (thread_info_flags & _TIF_UPROBE)
-				uprobe_notify_resume(regs);
-			/* Handle pending signal delivery */
-			if (thread_info_flags & (_TIF_SIGPENDING |
-						 _TIF_NOTIFY_SIGNAL))
-				do_signal(regs);
-			if (thread_info_flags & _TIF_NOTIFY_RESUME)
-				resume_user_mode_work(regs);
-		}
-		local_irq_disable();
-		thread_info_flags = read_thread_flags();
-	} while (thread_info_flags & _TIF_WORK_MASK);
-}
-=======
 void init_rt_signal_env(void);
 void __init init_rt_signal_env(void)
 {
@@ -502,5 +475,4 @@
 {
 	return ss_size > get_rt_frame_size(false);
 }
-#endif /* CONFIG_DYNAMIC_SIGFRAME */
->>>>>>> e475cc1c
+#endif /* CONFIG_DYNAMIC_SIGFRAME */