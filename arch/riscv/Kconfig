--- conflicted
+++ resolved
@@ -683,18 +683,7 @@
 	def_bool y
 	depends on KEXEC_FILE
 	select HAVE_IMA_KEXEC if IMA
-<<<<<<< HEAD
-	depends on 64BIT && MMU
-	help
-	  This is new version of kexec system call. This system call is
-	  file based and takes file descriptors as system call argument
-	  for kernel and initramfs as opposed to list of segments as
-	  accepted by previous system call.
-
-	  If you don't know what to do here, say Y.
-=======
 	select KEXEC_ELF
->>>>>>> e475cc1c
 
 config ARCH_SUPPORTS_KEXEC_PURGATORY
 	def_bool KEXEC_FILE
