// SPDX-License-Identifier: GPL-2.0-or-later
/*
 * OpenRISC Linux
 *
 * Linux architectural port borrowing liberally from similar works of
 * others.  All original copyrights apply as per the original source
 * declaration.
 *
 * Modifications for the OpenRISC architecture:
 * Copyright (C) 2003 Matjaz Breskvar <phoenix@bsemi.com>
 * Copyright (C) 2010-2011 Jonas Bonn <jonas@southpole.se>
 *
 * DMA mapping callbacks...
 */

<<<<<<< HEAD
#include <linux/dma-mapping.h>
#include <linux/dma-debug.h>
#include <linux/export.h>
=======
#include <linux/dma-map-ops.h>
#include <linux/pagewalk.h>
>>>>>>> 24b8d41d

#include <asm/cpuinfo.h>
#include <asm/spr_defs.h>
#include <asm/tlbflush.h>

static int
page_set_nocache(pte_t *pte, unsigned long addr,
		 unsigned long next, struct mm_walk *walk)
{
	unsigned long cl;
	struct cpuinfo_or1k *cpuinfo = &cpuinfo_or1k[smp_processor_id()];

	pte_val(*pte) |= _PAGE_CI;

	/*
	 * Flush the page out of the TLB so that the new page flags get
	 * picked up next time there's an access
	 */
	flush_tlb_page(NULL, addr);

	/* Flush page out of dcache */
	for (cl = __pa(addr); cl < __pa(next); cl += cpuinfo->dcache_block_size)
		mtspr(SPR_DCBFR, cl);

	return 0;
}

static const struct mm_walk_ops set_nocache_walk_ops = {
	.pte_entry		= page_set_nocache,
};

static int
page_clear_nocache(pte_t *pte, unsigned long addr,
		   unsigned long next, struct mm_walk *walk)
{
	pte_val(*pte) &= ~_PAGE_CI;

	/*
	 * Flush the page out of the TLB so that the new page flags get
	 * picked up next time there's an access
	 */
	flush_tlb_page(NULL, addr);

	return 0;
}

<<<<<<< HEAD
/*
 * Alloc "coherent" memory, which for OpenRISC means simply uncached.
 *
 * This function effectively just calls __get_free_pages, sets the
 * cache-inhibit bit on those pages, and makes sure that the pages are
 * flushed out of the cache before they are used.
 *
 * If the NON_CONSISTENT attribute is set, then this function just
 * returns "normal", cachable memory.
 *
 * There are additional flags WEAK_ORDERING and WRITE_COMBINE to take
 * into consideration here, too.  All current known implementations of
 * the OR1K support only strongly ordered memory accesses, so that flag
 * is being ignored for now; uncached but write-combined memory is a
 * missing feature of the OR1K.
 */
static void *
or1k_dma_alloc(struct device *dev, size_t size,
	       dma_addr_t *dma_handle, gfp_t gfp,
	       unsigned long attrs)
{
	unsigned long va;
	void *page;
	struct mm_walk walk = {
		.pte_entry = page_set_nocache,
		.mm = &init_mm
	};

	page = alloc_pages_exact(size, gfp);
	if (!page)
		return NULL;

	/* This gives us the real physical address of the first page. */
	*dma_handle = __pa(page);

	va = (unsigned long)page;

	if ((attrs & DMA_ATTR_NON_CONSISTENT) == 0) {
		/*
		 * We need to iterate through the pages, clearing the dcache for
		 * them and setting the cache-inhibit bit.
		 */
		if (walk_page_range(va, va + size, &walk)) {
			free_pages_exact(page, size);
			return NULL;
		}
	}
=======
static const struct mm_walk_ops clear_nocache_walk_ops = {
	.pte_entry		= page_clear_nocache,
};

void *arch_dma_set_uncached(void *cpu_addr, size_t size)
{
	unsigned long va = (unsigned long)cpu_addr;
	int error;
>>>>>>> 24b8d41d

	/*
	 * We need to iterate through the pages, clearing the dcache for
	 * them and setting the cache-inhibit bit.
	 */
	mmap_read_lock(&init_mm);
	error = walk_page_range(&init_mm, va, va + size, &set_nocache_walk_ops,
			NULL);
	mmap_read_unlock(&init_mm);

	if (error)
		return ERR_PTR(error);
	return cpu_addr;
}

<<<<<<< HEAD
static void
or1k_dma_free(struct device *dev, size_t size, void *vaddr,
	      dma_addr_t dma_handle, unsigned long attrs)
{
	unsigned long va = (unsigned long)vaddr;
	struct mm_walk walk = {
		.pte_entry = page_clear_nocache,
		.mm = &init_mm
	};

	if ((attrs & DMA_ATTR_NON_CONSISTENT) == 0) {
		/* walk_page_range shouldn't be able to fail here */
		WARN_ON(walk_page_range(va, va + size, &walk));
	}
=======
void arch_dma_clear_uncached(void *cpu_addr, size_t size)
{
	unsigned long va = (unsigned long)cpu_addr;
>>>>>>> 24b8d41d

	mmap_read_lock(&init_mm);
	/* walk_page_range shouldn't be able to fail here */
	WARN_ON(walk_page_range(&init_mm, va, va + size,
			&clear_nocache_walk_ops, NULL));
	mmap_read_unlock(&init_mm);
}

<<<<<<< HEAD
static dma_addr_t
or1k_map_page(struct device *dev, struct page *page,
	      unsigned long offset, size_t size,
	      enum dma_data_direction dir,
	      unsigned long attrs)
=======
void arch_sync_dma_for_device(phys_addr_t addr, size_t size,
		enum dma_data_direction dir)
>>>>>>> 24b8d41d
{
	unsigned long cl;
	struct cpuinfo_or1k *cpuinfo = &cpuinfo_or1k[smp_processor_id()];

	switch (dir) {
	case DMA_TO_DEVICE:
		/* Flush the dcache for the requested range */
		for (cl = addr; cl < addr + size;
		     cl += cpuinfo->dcache_block_size)
			mtspr(SPR_DCBFR, cl);
		break;
	case DMA_FROM_DEVICE:
		/* Invalidate the dcache for the requested range */
		for (cl = addr; cl < addr + size;
		     cl += cpuinfo->dcache_block_size)
			mtspr(SPR_DCBIR, cl);
		break;
	default:
		/*
		 * NOTE: If dir == DMA_BIDIRECTIONAL then there's no need to
		 * flush nor invalidate the cache here as the area will need
		 * to be manually synced anyway.
		 */
		break;
	}
<<<<<<< HEAD

	return addr;
}

static void
or1k_unmap_page(struct device *dev, dma_addr_t dma_handle,
		size_t size, enum dma_data_direction dir,
		unsigned long attrs)
{
	/* Nothing special to do here... */
}

static int
or1k_map_sg(struct device *dev, struct scatterlist *sg,
	    int nents, enum dma_data_direction dir,
	    unsigned long attrs)
{
	struct scatterlist *s;
	int i;

	for_each_sg(sg, s, nents, i) {
		s->dma_address = or1k_map_page(dev, sg_page(s), s->offset,
					       s->length, dir, 0);
	}

	return nents;
}

static void
or1k_unmap_sg(struct device *dev, struct scatterlist *sg,
	      int nents, enum dma_data_direction dir,
	      unsigned long attrs)
{
	struct scatterlist *s;
	int i;

	for_each_sg(sg, s, nents, i) {
		or1k_unmap_page(dev, sg_dma_address(s), sg_dma_len(s), dir, 0);
	}
}

static void
or1k_sync_single_for_cpu(struct device *dev,
			 dma_addr_t dma_handle, size_t size,
			 enum dma_data_direction dir)
{
	unsigned long cl;
	dma_addr_t addr = dma_handle;

	/* Invalidate the dcache for the requested range */
	for (cl = addr; cl < addr + size; cl += cpuinfo.dcache_block_size)
		mtspr(SPR_DCBIR, cl);
}

static void
or1k_sync_single_for_device(struct device *dev,
			    dma_addr_t dma_handle, size_t size,
			    enum dma_data_direction dir)
{
	unsigned long cl;
	dma_addr_t addr = dma_handle;

	/* Flush the dcache for the requested range */
	for (cl = addr; cl < addr + size; cl += cpuinfo.dcache_block_size)
		mtspr(SPR_DCBFR, cl);
}

struct dma_map_ops or1k_dma_map_ops = {
	.alloc = or1k_dma_alloc,
	.free = or1k_dma_free,
	.map_page = or1k_map_page,
	.unmap_page = or1k_unmap_page,
	.map_sg = or1k_map_sg,
	.unmap_sg = or1k_unmap_sg,
	.sync_single_for_cpu = or1k_sync_single_for_cpu,
	.sync_single_for_device = or1k_sync_single_for_device,
};
EXPORT_SYMBOL(or1k_dma_map_ops);

/* Number of entries preallocated for DMA-API debugging */
#define PREALLOC_DMA_DEBUG_ENTRIES (1 << 16)

static int __init dma_init(void)
{
	dma_debug_init(PREALLOC_DMA_DEBUG_ENTRIES);

	return 0;
}
fs_initcall(dma_init);
=======
}
>>>>>>> 24b8d41d
<|MERGE_RESOLUTION|>--- conflicted
+++ resolved
@@ -13,14 +13,8 @@
  * DMA mapping callbacks...
  */
 
-<<<<<<< HEAD
-#include <linux/dma-mapping.h>
-#include <linux/dma-debug.h>
-#include <linux/export.h>
-=======
 #include <linux/dma-map-ops.h>
 #include <linux/pagewalk.h>
->>>>>>> 24b8d41d
 
 #include <asm/cpuinfo.h>
 #include <asm/spr_defs.h>
@@ -67,55 +61,6 @@
 	return 0;
 }
 
-<<<<<<< HEAD
-/*
- * Alloc "coherent" memory, which for OpenRISC means simply uncached.
- *
- * This function effectively just calls __get_free_pages, sets the
- * cache-inhibit bit on those pages, and makes sure that the pages are
- * flushed out of the cache before they are used.
- *
- * If the NON_CONSISTENT attribute is set, then this function just
- * returns "normal", cachable memory.
- *
- * There are additional flags WEAK_ORDERING and WRITE_COMBINE to take
- * into consideration here, too.  All current known implementations of
- * the OR1K support only strongly ordered memory accesses, so that flag
- * is being ignored for now; uncached but write-combined memory is a
- * missing feature of the OR1K.
- */
-static void *
-or1k_dma_alloc(struct device *dev, size_t size,
-	       dma_addr_t *dma_handle, gfp_t gfp,
-	       unsigned long attrs)
-{
-	unsigned long va;
-	void *page;
-	struct mm_walk walk = {
-		.pte_entry = page_set_nocache,
-		.mm = &init_mm
-	};
-
-	page = alloc_pages_exact(size, gfp);
-	if (!page)
-		return NULL;
-
-	/* This gives us the real physical address of the first page. */
-	*dma_handle = __pa(page);
-
-	va = (unsigned long)page;
-
-	if ((attrs & DMA_ATTR_NON_CONSISTENT) == 0) {
-		/*
-		 * We need to iterate through the pages, clearing the dcache for
-		 * them and setting the cache-inhibit bit.
-		 */
-		if (walk_page_range(va, va + size, &walk)) {
-			free_pages_exact(page, size);
-			return NULL;
-		}
-	}
-=======
 static const struct mm_walk_ops clear_nocache_walk_ops = {
 	.pte_entry		= page_clear_nocache,
 };
@@ -124,7 +69,6 @@
 {
 	unsigned long va = (unsigned long)cpu_addr;
 	int error;
->>>>>>> 24b8d41d
 
 	/*
 	 * We need to iterate through the pages, clearing the dcache for
@@ -140,26 +84,9 @@
 	return cpu_addr;
 }
 
-<<<<<<< HEAD
-static void
-or1k_dma_free(struct device *dev, size_t size, void *vaddr,
-	      dma_addr_t dma_handle, unsigned long attrs)
-{
-	unsigned long va = (unsigned long)vaddr;
-	struct mm_walk walk = {
-		.pte_entry = page_clear_nocache,
-		.mm = &init_mm
-	};
-
-	if ((attrs & DMA_ATTR_NON_CONSISTENT) == 0) {
-		/* walk_page_range shouldn't be able to fail here */
-		WARN_ON(walk_page_range(va, va + size, &walk));
-	}
-=======
 void arch_dma_clear_uncached(void *cpu_addr, size_t size)
 {
 	unsigned long va = (unsigned long)cpu_addr;
->>>>>>> 24b8d41d
 
 	mmap_read_lock(&init_mm);
 	/* walk_page_range shouldn't be able to fail here */
@@ -168,16 +95,8 @@
 	mmap_read_unlock(&init_mm);
 }
 
-<<<<<<< HEAD
-static dma_addr_t
-or1k_map_page(struct device *dev, struct page *page,
-	      unsigned long offset, size_t size,
-	      enum dma_data_direction dir,
-	      unsigned long attrs)
-=======
 void arch_sync_dma_for_device(phys_addr_t addr, size_t size,
 		enum dma_data_direction dir)
->>>>>>> 24b8d41d
 {
 	unsigned long cl;
 	struct cpuinfo_or1k *cpuinfo = &cpuinfo_or1k[smp_processor_id()];
@@ -203,96 +122,4 @@
 		 */
 		break;
 	}
-<<<<<<< HEAD
-
-	return addr;
-}
-
-static void
-or1k_unmap_page(struct device *dev, dma_addr_t dma_handle,
-		size_t size, enum dma_data_direction dir,
-		unsigned long attrs)
-{
-	/* Nothing special to do here... */
-}
-
-static int
-or1k_map_sg(struct device *dev, struct scatterlist *sg,
-	    int nents, enum dma_data_direction dir,
-	    unsigned long attrs)
-{
-	struct scatterlist *s;
-	int i;
-
-	for_each_sg(sg, s, nents, i) {
-		s->dma_address = or1k_map_page(dev, sg_page(s), s->offset,
-					       s->length, dir, 0);
-	}
-
-	return nents;
-}
-
-static void
-or1k_unmap_sg(struct device *dev, struct scatterlist *sg,
-	      int nents, enum dma_data_direction dir,
-	      unsigned long attrs)
-{
-	struct scatterlist *s;
-	int i;
-
-	for_each_sg(sg, s, nents, i) {
-		or1k_unmap_page(dev, sg_dma_address(s), sg_dma_len(s), dir, 0);
-	}
-}
-
-static void
-or1k_sync_single_for_cpu(struct device *dev,
-			 dma_addr_t dma_handle, size_t size,
-			 enum dma_data_direction dir)
-{
-	unsigned long cl;
-	dma_addr_t addr = dma_handle;
-
-	/* Invalidate the dcache for the requested range */
-	for (cl = addr; cl < addr + size; cl += cpuinfo.dcache_block_size)
-		mtspr(SPR_DCBIR, cl);
-}
-
-static void
-or1k_sync_single_for_device(struct device *dev,
-			    dma_addr_t dma_handle, size_t size,
-			    enum dma_data_direction dir)
-{
-	unsigned long cl;
-	dma_addr_t addr = dma_handle;
-
-	/* Flush the dcache for the requested range */
-	for (cl = addr; cl < addr + size; cl += cpuinfo.dcache_block_size)
-		mtspr(SPR_DCBFR, cl);
-}
-
-struct dma_map_ops or1k_dma_map_ops = {
-	.alloc = or1k_dma_alloc,
-	.free = or1k_dma_free,
-	.map_page = or1k_map_page,
-	.unmap_page = or1k_unmap_page,
-	.map_sg = or1k_map_sg,
-	.unmap_sg = or1k_unmap_sg,
-	.sync_single_for_cpu = or1k_sync_single_for_cpu,
-	.sync_single_for_device = or1k_sync_single_for_device,
-};
-EXPORT_SYMBOL(or1k_dma_map_ops);
-
-/* Number of entries preallocated for DMA-API debugging */
-#define PREALLOC_DMA_DEBUG_ENTRIES (1 << 16)
-
-static int __init dma_init(void)
-{
-	dma_debug_init(PREALLOC_DMA_DEBUG_ENTRIES);
-
-	return 0;
-}
-fs_initcall(dma_init);
-=======
-}
->>>>>>> 24b8d41d
+}