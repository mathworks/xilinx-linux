--- conflicted
+++ resolved
@@ -34,12 +34,7 @@
  * have to convert them into an offset in a page-aligned mapping, but the
  * caller shouldn't need to know that small detail.
  */
-<<<<<<< HEAD
-void __iomem *__ref
-__ioremap(phys_addr_t addr, unsigned long size, pgprot_t prot)
-=======
 void __iomem *__ref ioremap(phys_addr_t addr, unsigned long size)
->>>>>>> 24b8d41d
 {
 	phys_addr_t p;
 	unsigned long v;
@@ -119,21 +114,12 @@
  * the memblock infrastructure.
  */
 
-<<<<<<< HEAD
-pte_t __ref *pte_alloc_one_kernel(struct mm_struct *mm,
-					 unsigned long address)
-=======
 pte_t __ref *pte_alloc_one_kernel(struct mm_struct *mm)
->>>>>>> 24b8d41d
 {
 	pte_t *pte;
 
 	if (likely(mem_init_done)) {
-<<<<<<< HEAD
-		pte = (pte_t *) __get_free_page(GFP_KERNEL);
-=======
 		pte = (pte_t *)get_zeroed_page(GFP_KERNEL);
->>>>>>> 24b8d41d
 	} else {
 		pte = memblock_alloc(PAGE_SIZE, PAGE_SIZE);
 		if (!pte)
