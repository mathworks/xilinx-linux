--- conflicted
+++ resolved
@@ -25,11 +25,8 @@
 	select HAVE_ARCH_KGDB
 	select HAVE_ARCH_HASH
 	select CPU_NO_EFFICIENT_FFS
-<<<<<<< HEAD
-=======
 	select SET_FS
 	select UACCESS_MEMCPY
->>>>>>> 24b8d41d
 
 config CPU_BIG_ENDIAN
 	def_bool y
