--- conflicted
+++ resolved
@@ -56,7 +56,6 @@
 #define ATOMIC_OPS(op, c_op)					\
 	ATOMIC_OP(op, c_op)					\
 	ATOMIC_FETCH_OP(op, c_op)
-<<<<<<< HEAD
 
 ATOMIC_OPS(and, &=)
 ATOMIC_OPS(or,  |=)
@@ -64,34 +63,10 @@
 ATOMIC_OPS(add, +=)
 ATOMIC_OPS(sub, -=)
 
-=======
-
-ATOMIC_OPS(and, &=)
-ATOMIC_OPS(or,  |=)
-ATOMIC_OPS(xor, ^=)
-ATOMIC_OPS(add, +=)
-ATOMIC_OPS(sub, -=)
-
->>>>>>> 24b8d41d
 #undef ATOMIC_OPS
 #undef ATOMIC_OP_RETURN
 #undef ATOMIC_OP
 
-<<<<<<< HEAD
-#define atomic_add_negative(a, v)	(atomic_add_return((a), (v)) < 0)
-#define atomic_sub_and_test(i, v)	(atomic_sub_return(i, v) == 0)
-
-#define atomic_inc_return(v)		atomic_add_return(1, v)
-#define atomic_dec_return(v)		atomic_sub_return(1, v)
-
-#define atomic_inc(v)			(void)atomic_inc_return(v)
-#define atomic_inc_and_test(v)		(atomic_inc_return(v) == 0)
-
-#define atomic_dec(v)			(void)atomic_dec_return(v)
-#define atomic_dec_and_test(v)		(atomic_dec_return(v) == 0)
-
-=======
->>>>>>> 24b8d41d
 static inline int atomic_cmpxchg(atomic_t *v, int old, int new)
 {
 	int ret;
