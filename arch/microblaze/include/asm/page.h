/*
 * VM ops
 *
 * Copyright (C) 2008-2009 Michal Simek <monstr@monstr.eu>
 * Copyright (C) 2008-2009 PetaLogix
 * Copyright (C) 2006 Atmark Techno, Inc.
 * Changes for MMU support:
 *    Copyright (C) 2007 Xilinx, Inc.  All rights reserved.
 *
 * This file is subject to the terms and conditions of the GNU General Public
 * License. See the file "COPYING" in the main directory of this archive
 * for more details.
 */

#ifndef _ASM_MICROBLAZE_PAGE_H
#define _ASM_MICROBLAZE_PAGE_H

#include <linux/pfn.h>
#include <asm/setup.h>
<<<<<<< HEAD
=======
#include <asm/asm-compat.h>
>>>>>>> ee1dea1f
#include <linux/const.h>

#ifdef __KERNEL__

/* PAGE_SHIFT determines the page size */
#define PAGE_SHIFT	(12)
#define PAGE_SIZE	(_AC(1, UL) << PAGE_SHIFT)
#define PAGE_MASK	(~(PAGE_SIZE-1))

<<<<<<< HEAD
=======
#define LOAD_OFFSET	ASM_CONST((CONFIG_KERNEL_START-CONFIG_KERNEL_BASE_ADDR))

>>>>>>> ee1dea1f
#ifndef __ASSEMBLY__

#define PAGE_UP(addr)	(((addr)+((PAGE_SIZE)-1))&(~((PAGE_SIZE)-1)))
#define PAGE_DOWN(addr)	((addr)&(~((PAGE_SIZE)-1)))

/* align addr on a size boundary - adjust address up/down if needed */
#define _ALIGN_UP(addr, size)	(((addr)+((size)-1))&(~((size)-1)))
#define _ALIGN_DOWN(addr, size)	((addr)&(~((size)-1)))

/* align addr on a size boundary - adjust address up if needed */
#define _ALIGN(addr, size)	_ALIGN_UP(addr, size)

#ifndef CONFIG_MMU
/*
 * PAGE_OFFSET -- the first address of the first page of memory. When not
 * using MMU this corresponds to the first free page in physical memory (aligned
 * on a page boundary).
 */
extern unsigned int __page_offset;
#define PAGE_OFFSET __page_offset

#else /* CONFIG_MMU */
<<<<<<< HEAD

/*
 * PAGE_OFFSET -- the first address of the first page of memory. With MMU
 * it is set to the kernel start address (aligned on a page boundary).
 *
 * CONFIG_KERNEL_START is defined in arch/microblaze/config.in and used
 * in arch/microblaze/Makefile.
 */
#define PAGE_OFFSET	CONFIG_KERNEL_START

/*
 * MAP_NR -- given an address, calculate the index of the page struct which
 * points to the address's page.
 */
#define MAP_NR(addr) (((unsigned long)(addr) - PAGE_OFFSET) >> PAGE_SHIFT)

/*
 * The basic type of a PTE - 32 bit physical addressing.
 */
typedef unsigned long pte_basic_t;
#define PTE_SHIFT	(PAGE_SHIFT - 2)	/* 1024 ptes per page */
#define PTE_FMT		"%.8lx"

#endif /* CONFIG_MMU */

#  ifndef CONFIG_MMU
#  define copy_page(to, from)			memcpy((to), (from), PAGE_SIZE)
#  define get_user_page(vaddr)			__get_free_page(GFP_KERNEL)
#  define free_user_page(page, addr)		free_page(addr)
#  else /* CONFIG_MMU */
extern void copy_page(void *to, void *from);
#  endif /* CONFIG_MMU */

# define clear_page(pgaddr)			memset((pgaddr), 0, PAGE_SIZE)

=======

/*
 * PAGE_OFFSET -- the first address of the first page of memory. With MMU
 * it is set to the kernel start address (aligned on a page boundary).
 *
 * CONFIG_KERNEL_START is defined in arch/microblaze/config.in and used
 * in arch/microblaze/Makefile.
 */
#define PAGE_OFFSET	CONFIG_KERNEL_START

/*
 * MAP_NR -- given an address, calculate the index of the page struct which
 * points to the address's page.
 */
#define MAP_NR(addr) (((unsigned long)(addr) - PAGE_OFFSET) >> PAGE_SHIFT)

/*
 * The basic type of a PTE - 32 bit physical addressing.
 */
typedef unsigned long pte_basic_t;
#define PTE_SHIFT	(PAGE_SHIFT - 2)	/* 1024 ptes per page */
#define PTE_FMT		"%.8lx"

#endif /* CONFIG_MMU */

#  ifndef CONFIG_MMU
#  define copy_page(to, from)			memcpy((to), (from), PAGE_SIZE)
#  define get_user_page(vaddr)			__get_free_page(GFP_KERNEL)
#  define free_user_page(page, addr)		free_page(addr)
#  else /* CONFIG_MMU */
extern void copy_page(void *to, void *from);
#  endif /* CONFIG_MMU */

# define clear_page(pgaddr)			memset((pgaddr), 0, PAGE_SIZE)

>>>>>>> ee1dea1f
# define clear_user_page(pgaddr, vaddr, page)	memset((pgaddr), 0, PAGE_SIZE)
# define copy_user_page(vto, vfrom, vaddr, topg) \
			memcpy((vto), (vfrom), PAGE_SIZE)

/*
 * These are used to make use of C type-checking..
 */
typedef struct page *pgtable_t;
typedef struct { unsigned long	pte; }		pte_t;
typedef struct { unsigned long	pgprot; }	pgprot_t;
/* FIXME this can depend on linux kernel version */
#   ifdef CONFIG_MMU
typedef struct { unsigned long pmd; } pmd_t;
typedef struct { unsigned long pgd; } pgd_t;
#   else /* CONFIG_MMU */
typedef struct { unsigned long	ste[64]; }	pmd_t;
typedef struct { pmd_t		pue[1]; }	pud_t;
typedef struct { pud_t		pge[1]; }	pgd_t;
#   endif /* CONFIG_MMU */

# define pte_val(x)	((x).pte)
# define pgprot_val(x)	((x).pgprot)

#   ifdef CONFIG_MMU
#   define pmd_val(x)      ((x).pmd)
#   define pgd_val(x)      ((x).pgd)
#   else  /* CONFIG_MMU */
#   define pmd_val(x)	((x).ste[0])
#   define pud_val(x)	((x).pue[0])
#   define pgd_val(x)	((x).pge[0])
#   endif  /* CONFIG_MMU */

# define __pte(x)	((pte_t) { (x) })
# define __pmd(x)	((pmd_t) { (x) })
# define __pgd(x)	((pgd_t) { (x) })
# define __pgprot(x)	((pgprot_t) { (x) })

/**
 * Conversions for virtual address, physical address, pfn, and struct
 * page are defined in the following files.
 *
 * virt -+
 *	 | asm-microblaze/page.h
 * phys -+
 *	 | linux/pfn.h
 *  pfn -+
 *	 | asm-generic/memory_model.h
 * page -+
 *
 */

extern unsigned long max_low_pfn;
extern unsigned long min_low_pfn;
extern unsigned long max_pfn;

extern unsigned long memory_start;
extern unsigned long memory_end;
extern unsigned long memory_size;

extern int page_is_ram(unsigned long pfn);

# define phys_to_pfn(phys)	(PFN_DOWN(phys))
# define pfn_to_phys(pfn)	(PFN_PHYS(pfn))

# define virt_to_pfn(vaddr)	(phys_to_pfn((__pa(vaddr))))
# define pfn_to_virt(pfn)	__va(pfn_to_phys((pfn)))

#  ifdef CONFIG_MMU
#  define virt_to_page(kaddr) 	(mem_map +  MAP_NR(kaddr))
#  else /* CONFIG_MMU */
#  define virt_to_page(vaddr)	(pfn_to_page(virt_to_pfn(vaddr)))
#  define page_to_virt(page)	(pfn_to_virt(page_to_pfn(page)))
#  define page_to_phys(page)	(pfn_to_phys(page_to_pfn(page)))
#  define page_to_bus(page)	(page_to_phys(page))
#  define phys_to_page(paddr)	(pfn_to_page(phys_to_pfn(paddr)))
#  endif /* CONFIG_MMU */

#  ifndef CONFIG_MMU
#  define pfn_valid(pfn)	((pfn) >= min_low_pfn && (pfn) <= max_mapnr)
#  define ARCH_PFN_OFFSET	(PAGE_OFFSET >> PAGE_SHIFT)
#  else /* CONFIG_MMU */
#  define ARCH_PFN_OFFSET	(memory_start >> PAGE_SHIFT)
#  define pfn_valid(pfn)	((pfn) < (max_mapnr + ARCH_PFN_OFFSET))
#  define VALID_PAGE(page) 	((page - mem_map) < max_mapnr)
#  endif /* CONFIG_MMU */

# endif /* __ASSEMBLY__ */

#define	virt_addr_valid(vaddr)	(pfn_valid(virt_to_pfn(vaddr)))


#  ifndef CONFIG_MMU
#  define __pa(vaddr)	((unsigned long) (vaddr))
#  define __va(paddr)	((void *) (paddr))
#  else /* CONFIG_MMU */
#  define __pa(x)	__virt_to_phys((unsigned long)(x))
#  define __va(x)	((void *)__phys_to_virt((unsigned long)(x)))
#  endif /* CONFIG_MMU */


/* Convert between virtual and physical address for MMU. */
/* Handle MicroBlaze processor with virtual memory. */
#ifndef CONFIG_MMU
#define __virt_to_phys(addr)	addr
#define __phys_to_virt(addr)	addr
#define tophys(rd, rs)	addik rd, rs, 0
#define tovirt(rd, rs)	addik rd, rs, 0
#else
#define __virt_to_phys(addr) \
	((addr) + CONFIG_KERNEL_BASE_ADDR - CONFIG_KERNEL_START)
#define __phys_to_virt(addr) \
	((addr) + CONFIG_KERNEL_START - CONFIG_KERNEL_BASE_ADDR)
#define tophys(rd, rs) \
	addik rd, rs, (CONFIG_KERNEL_BASE_ADDR - CONFIG_KERNEL_START)
#define tovirt(rd, rs) \
	addik rd, rs, (CONFIG_KERNEL_START - CONFIG_KERNEL_BASE_ADDR)
#endif /* CONFIG_MMU */

#define TOPHYS(addr)  __virt_to_phys(addr)

#ifdef CONFIG_MMU
#ifdef CONFIG_CONTIGUOUS_PAGE_ALLOC
#define WANT_PAGE_VIRTUAL 1 /* page alloc 2 relies on this */
#endif

#define VM_DATA_DEFAULT_FLAGS	(VM_READ | VM_WRITE | VM_EXEC | \
				 VM_MAYREAD | VM_MAYWRITE | VM_MAYEXEC)
#endif /* CONFIG_MMU */

#endif /* __KERNEL__ */

#include <asm-generic/memory_model.h>
#include <asm-generic/getorder.h>

#endif /* _ASM_MICROBLAZE_PAGE_H */<|MERGE_RESOLUTION|>--- conflicted
+++ resolved
@@ -17,10 +17,7 @@
 
 #include <linux/pfn.h>
 #include <asm/setup.h>
-<<<<<<< HEAD
-=======
 #include <asm/asm-compat.h>
->>>>>>> ee1dea1f
 #include <linux/const.h>
 
 #ifdef __KERNEL__
@@ -30,11 +27,8 @@
 #define PAGE_SIZE	(_AC(1, UL) << PAGE_SHIFT)
 #define PAGE_MASK	(~(PAGE_SIZE-1))
 
-<<<<<<< HEAD
-=======
 #define LOAD_OFFSET	ASM_CONST((CONFIG_KERNEL_START-CONFIG_KERNEL_BASE_ADDR))
 
->>>>>>> ee1dea1f
 #ifndef __ASSEMBLY__
 
 #define PAGE_UP(addr)	(((addr)+((PAGE_SIZE)-1))&(~((PAGE_SIZE)-1)))
@@ -57,7 +51,6 @@
 #define PAGE_OFFSET __page_offset
 
 #else /* CONFIG_MMU */
-<<<<<<< HEAD
 
 /*
  * PAGE_OFFSET -- the first address of the first page of memory. With MMU
@@ -93,43 +86,6 @@
 
 # define clear_page(pgaddr)			memset((pgaddr), 0, PAGE_SIZE)
 
-=======
-
-/*
- * PAGE_OFFSET -- the first address of the first page of memory. With MMU
- * it is set to the kernel start address (aligned on a page boundary).
- *
- * CONFIG_KERNEL_START is defined in arch/microblaze/config.in and used
- * in arch/microblaze/Makefile.
- */
-#define PAGE_OFFSET	CONFIG_KERNEL_START
-
-/*
- * MAP_NR -- given an address, calculate the index of the page struct which
- * points to the address's page.
- */
-#define MAP_NR(addr) (((unsigned long)(addr) - PAGE_OFFSET) >> PAGE_SHIFT)
-
-/*
- * The basic type of a PTE - 32 bit physical addressing.
- */
-typedef unsigned long pte_basic_t;
-#define PTE_SHIFT	(PAGE_SHIFT - 2)	/* 1024 ptes per page */
-#define PTE_FMT		"%.8lx"
-
-#endif /* CONFIG_MMU */
-
-#  ifndef CONFIG_MMU
-#  define copy_page(to, from)			memcpy((to), (from), PAGE_SIZE)
-#  define get_user_page(vaddr)			__get_free_page(GFP_KERNEL)
-#  define free_user_page(page, addr)		free_page(addr)
-#  else /* CONFIG_MMU */
-extern void copy_page(void *to, void *from);
-#  endif /* CONFIG_MMU */
-
-# define clear_page(pgaddr)			memset((pgaddr), 0, PAGE_SIZE)
-
->>>>>>> ee1dea1f
 # define clear_user_page(pgaddr, vaddr, page)	memset((pgaddr), 0, PAGE_SIZE)
 # define copy_user_page(vto, vfrom, vaddr, topg) \
 			memcpy((vto), (vfrom), PAGE_SIZE)
