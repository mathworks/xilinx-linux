--- conflicted
+++ resolved
@@ -36,41 +36,7 @@
 # define get_fs()	(current_thread_info()->addr_limit)
 # define set_fs(val)	(current_thread_info()->addr_limit = (val))
 
-<<<<<<< HEAD
-# define segment_eq(a, b)	((a).seg == (b).seg)
-
-/*
- * The exception table consists of pairs of addresses: the first is the
- * address of an instruction that is allowed to fault, and the second is
- * the address at which the program should continue. No registers are
- * modified, so it is entirely up to the continuation code to figure out
- * what to do.
- *
- * All the routines below use bits of fixup code that are out of line
- * with the main instruction path. This means when everything is well,
- * we don't even have to jump over them. Further, they do not intrude
- * on our cache or tlb entries.
- */
-struct exception_table_entry {
-	unsigned long insn, fixup;
-};
-
-#ifndef CONFIG_MMU
-
-/* Check against bounds of physical memory */
-static inline int ___range_ok(unsigned long addr, unsigned long size)
-{
-	return ((addr < memory_start) ||
-		((addr + size - 1) > (memory_start + memory_size - 1)));
-}
-
-#define __range_ok(addr, size) \
-		___range_ok((unsigned long)(addr), (unsigned long)(size))
-
-#define access_ok(type, addr, size) (__range_ok((addr), (size)) == 0)
-=======
 # define uaccess_kernel()	(get_fs().seg == KERNEL_DS.seg)
->>>>>>> 24b8d41d
 
 static inline int access_ok(const void __user *addr, unsigned long size)
 {
@@ -175,10 +141,6 @@
 #define __get_user(x, ptr)						\
 ({									\
 	unsigned long __gu_val = 0;					\
-<<<<<<< HEAD
-	/*unsigned long __gu_ptr = (unsigned long)(ptr);*/		\
-=======
->>>>>>> 24b8d41d
 	long __gu_err;							\
 	switch (sizeof(*(ptr))) {					\
 	case 1:								\
@@ -320,17 +282,7 @@
 static inline unsigned long
 raw_copy_from_user(void *to, const void __user *from, unsigned long n)
 {
-<<<<<<< HEAD
-	unsigned long res = n;
-	might_fault();
-	if (likely(access_ok(VERIFY_READ, from, n)))
-		res = __copy_from_user(to, from, n);
-	if (unlikely(res))
-		memset(to + (n - res), 0, res);
-	return res;
-=======
 	return __copy_tofrom_user((__force void __user *)to, from, n);
->>>>>>> 24b8d41d
 }
 
 static inline unsigned long
