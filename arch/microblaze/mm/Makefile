# SPDX-License-Identifier: GPL-2.0-only
#
# Makefile
#

<<<<<<< HEAD
obj-y := consistent.o init.o

obj-y += pgtable.o mmu_context.o fault.o
obj-$(CONFIG_HIGHMEM) += highmem.o
=======
obj-y := consistent.o init.o pgtable.o mmu_context.o fault.o
>>>>>>> 8bb7eca9
<|MERGE_RESOLUTION|>--- conflicted
+++ resolved
@@ -3,11 +3,4 @@
 # Makefile
 #
 
-<<<<<<< HEAD
-obj-y := consistent.o init.o
-
-obj-y += pgtable.o mmu_context.o fault.o
-obj-$(CONFIG_HIGHMEM) += highmem.o
-=======
-obj-y := consistent.o init.o pgtable.o mmu_context.o fault.o
->>>>>>> 8bb7eca9
+obj-y := consistent.o init.o pgtable.o mmu_context.o fault.o