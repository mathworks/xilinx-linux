/*
 * `ptrace' system call
 *
 * Copyright (C) 2008-2009 Michal Simek <monstr@monstr.eu>
 * Copyright (C) 2007-2009 PetaLogix
 * Copyright (C) 2004-2007 John Williams <john.williams@petalogix.com>
 *
 * derived from arch/v850/kernel/ptrace.c
 *
 * Copyright (C) 2002,03 NEC Electronics Corporation
 * Copyright (C) 2002,03 Miles Bader <miles@gnu.org>
 *
 * Derived from arch/mips/kernel/ptrace.c:
 *
 * Copyright (C) 1992 Ross Biro
 * Copyright (C) Linus Torvalds
 * Copyright (C) 1994, 95, 96, 97, 98, 2000 Ralf Baechle
 * Copyright (C) 1996 David S. Miller
 * Kevin D. Kissell, kevink@mips.com and Carsten Langgaard, carstenl@mips.com
 * Copyright (C) 1999 MIPS Technologies, Inc.
 *
 * This file is subject to the terms and conditions of the GNU General
 * Public License. See the file COPYING in the main directory of this
 * archive for more details.
 */

#include <linux/kernel.h>
#include <linux/mm.h>
#include <linux/sched.h>
#include <linux/ptrace.h>
#include <linux/signal.h>
#include <linux/elf.h>
#include <linux/audit.h>
#include <linux/seccomp.h>
#include <linux/tracehook.h>

#include <linux/errno.h>
#include <asm/processor.h>
#include <linux/uaccess.h>
#include <asm/asm-offsets.h>
#include <asm/cacheflush.h>
#include <asm/syscall.h>
#include <asm/io.h>

/* Returns the address where the register at REG_OFFS in P is stashed away. */
static microblaze_reg_t *reg_save_addr(unsigned reg_offs,
					struct task_struct *t)
{
	struct pt_regs *regs;

	/*
	 * Three basic cases:
	 *
	 * (1)	A register normally saved before calling the scheduler, is
	 *	available in the kernel entry pt_regs structure at the top
	 *	of the kernel stack. The kernel trap/irq exit path takes
	 *	care to save/restore almost all registers for ptrace'd
	 *	processes.
	 *
	 * (2)	A call-clobbered register, where the process P entered the
	 *	kernel via [syscall] trap, is not stored anywhere; that's
	 *	OK, because such registers are not expected to be preserved
	 *	when the trap returns anyway (so we don't actually bother to
	 *	test for this case).
	 *
	 * (3)	A few registers not used at all by the kernel, and so
	 *	normally never saved except by context-switches, are in the
	 *	context switch state.
	 */

	/* Register saved during kernel entry (or not available). */
	regs = task_pt_regs(t);

	return (microblaze_reg_t *)((char *)regs + reg_offs);
}

long arch_ptrace(struct task_struct *child, long request,
		 unsigned long addr, unsigned long data)
{
	int rval;
	unsigned long val = 0;

	switch (request) {
	/* Read/write the word at location ADDR in the registers. */
	case PTRACE_PEEKUSR:
	case PTRACE_POKEUSR:
		pr_debug("PEEKUSR/POKEUSR : 0x%08lx\n", addr);
		rval = 0;
		if (addr >= PT_SIZE && request == PTRACE_PEEKUSR) {
			/*
			 * Special requests that don't actually correspond
			 * to offsets in struct pt_regs.
			 */
			if (addr == PT_TEXT_ADDR) {
				val = child->mm->start_code;
			} else if (addr == PT_DATA_ADDR) {
				val = child->mm->start_data;
			} else if (addr == PT_TEXT_LEN) {
				val = child->mm->end_code
					- child->mm->start_code;
			} else {
				rval = -EIO;
			}
		} else if (addr < PT_SIZE && (addr & 0x3) == 0) {
			microblaze_reg_t *reg_addr = reg_save_addr(addr, child);
			if (request == PTRACE_PEEKUSR)
				val = *reg_addr;
			else {
#if 1
				*reg_addr = data;
#else
				/* MS potential problem on WB system
				 * Be aware that reg_addr is virtual address
				 * virt_to_phys conversion is necessary.
				 * This could be sensible solution.
				 */
				u32 paddr = virt_to_phys((u32)reg_addr);
				invalidate_icache_range(paddr, paddr + 4);
				*reg_addr = data;
				flush_dcache_range(paddr, paddr + 4);
#endif
			}
		} else
			rval = -EIO;

		if (rval == 0 && request == PTRACE_PEEKUSR)
			rval = put_user(val, (unsigned long __user *)data);
		break;
	default:
		rval = ptrace_request(child, request, addr, data);
	}
	return rval;
}

asmlinkage long do_syscall_trace_enter(struct pt_regs *regs)
{
	long ret = 0;

	secure_computing(regs->r12);

	if (test_thread_flag(TIF_SYSCALL_TRACE) &&
	    tracehook_report_syscall_entry(regs))
		/*
		 * Tracing decided this syscall should not happen.
		 * We'll return a bogus call number to get an ENOSYS
		 * error, but leave the original number in regs->regs[0].
		 */
		ret = -1L;

<<<<<<< HEAD
	if (unlikely(current->audit_context))
		audit_syscall_entry(EM_MICROBLAZE, regs->r12,
				    regs->r5, regs->r6,
				    regs->r7, regs->r8);
=======
	audit_syscall_entry(EM_MICROBLAZE, regs->r12, regs->r5, regs->r6,
			    regs->r7, regs->r8);
>>>>>>> 192cfd58

	return ret ?: regs->r12;
}

asmlinkage void do_syscall_trace_leave(struct pt_regs *regs)
{
	int step;

	audit_syscall_exit(regs);

	step = test_thread_flag(TIF_SINGLESTEP);
	if (step || test_thread_flag(TIF_SYSCALL_TRACE))
		tracehook_report_syscall_exit(regs, step);
}

#if 0
static asmlinkage void syscall_trace(void)
{
	if (!test_thread_flag(TIF_SYSCALL_TRACE))
		return;
	if (!(current->ptrace & PT_PTRACED))
		return;
	/* The 0x80 provides a way for the tracing parent to distinguish
	 between a syscall stop and SIGTRAP delivery */
	ptrace_notify(SIGTRAP | ((current->ptrace & PT_TRACESYSGOOD)
				? 0x80 : 0));
	/*
	 * this isn't the same as continuing with a signal, but it will do
	 * for normal use. strace only continues with a signal if the
	 * stopping signal is not SIGTRAP. -brl
	 */
	if (current->exit_code) {
		send_sig(current->exit_code, current, 1);
		current->exit_code = 0;
	}
}
#endif

void ptrace_disable(struct task_struct *child)
{
	/* nothing to do */
}<|MERGE_RESOLUTION|>--- conflicted
+++ resolved
@@ -147,15 +147,8 @@
 		 */
 		ret = -1L;
 
-<<<<<<< HEAD
-	if (unlikely(current->audit_context))
-		audit_syscall_entry(EM_MICROBLAZE, regs->r12,
-				    regs->r5, regs->r6,
-				    regs->r7, regs->r8);
-=======
 	audit_syscall_entry(EM_MICROBLAZE, regs->r12, regs->r5, regs->r6,
 			    regs->r7, regs->r8);
->>>>>>> 192cfd58
 
 	return ret ?: regs->r12;
 }
