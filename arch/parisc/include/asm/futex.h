/* SPDX-License-Identifier: GPL-2.0 */
#ifndef _ASM_PARISC_FUTEX_H
#define _ASM_PARISC_FUTEX_H

#ifdef __KERNEL__

#include <linux/futex.h>
#include <linux/uaccess.h>
#include <asm/atomic.h>
#include <asm/errno.h>

/* The following has to match the LWS code in syscall.S.  We have
   sixteen four-word locks. */

static inline void
_futex_spin_lock_irqsave(u32 __user *uaddr, unsigned long int *flags)
{
	extern u32 lws_lock_start[];
	long index = ((long)uaddr & 0x3f8) >> 1;
	arch_spinlock_t *s = (arch_spinlock_t *)&lws_lock_start[index];
	local_irq_save(*flags);
	arch_spin_lock(s);
}

static inline void
_futex_spin_unlock_irqrestore(u32 __user *uaddr, unsigned long int *flags)
{
	extern u32 lws_lock_start[];
	long index = ((long)uaddr & 0x3f8) >> 1;
	arch_spinlock_t *s = (arch_spinlock_t *)&lws_lock_start[index];
	arch_spin_unlock(s);
	local_irq_restore(*flags);
}

static inline int
arch_futex_atomic_op_inuser(int op, int oparg, int *oval, u32 __user *uaddr)
{
	unsigned long int flags;
<<<<<<< HEAD
	int op = (encoded_op >> 28) & 7;
	int cmp = (encoded_op >> 24) & 15;
	int oparg = (encoded_op << 8) >> 20;
	int cmparg = (encoded_op << 20) >> 20;
	int oldval, ret;
	u32 tmp;

	if (encoded_op & (FUTEX_OP_OPARG_SHIFT << 28))
		oparg = 1 << oparg;

	if (!access_ok(VERIFY_WRITE, uaddr, sizeof(*uaddr)))
		return -EFAULT;

	_futex_spin_lock_irqsave(uaddr, &flags);
	pagefault_disable();
=======
	int oldval, ret;
	u32 tmp;
>>>>>>> 24b8d41d

	ret = -EFAULT;
	if (unlikely(get_user(oldval, uaddr) != 0))
		goto out_pagefault_enable;

	ret = 0;
	tmp = oldval;

	ret = -EFAULT;
	if (unlikely(get_user(oldval, uaddr) != 0))
		goto out_pagefault_enable;

	ret = 0;
	tmp = oldval;

	switch (op) {
	case FUTEX_OP_SET:
		tmp = oparg;
		break;
	case FUTEX_OP_ADD:
		tmp += oparg;
		break;
	case FUTEX_OP_OR:
		tmp |= oparg;
		break;
	case FUTEX_OP_ANDN:
		tmp &= ~oparg;
		break;
	case FUTEX_OP_XOR:
		tmp ^= oparg;
		break;
	default:
		ret = -ENOSYS;
	}

	if (ret == 0 && unlikely(put_user(tmp, uaddr) != 0))
		ret = -EFAULT;
<<<<<<< HEAD

out_pagefault_enable:
	pagefault_enable();
	_futex_spin_unlock_irqrestore(uaddr, &flags);

	if (ret == 0) {
		switch (cmp) {
		case FUTEX_OP_CMP_EQ: ret = (oldval == cmparg); break;
		case FUTEX_OP_CMP_NE: ret = (oldval != cmparg); break;
		case FUTEX_OP_CMP_LT: ret = (oldval < cmparg); break;
		case FUTEX_OP_CMP_GE: ret = (oldval >= cmparg); break;
		case FUTEX_OP_CMP_LE: ret = (oldval <= cmparg); break;
		case FUTEX_OP_CMP_GT: ret = (oldval > cmparg); break;
		default: ret = -ENOSYS;
		}
	}
=======

out_pagefault_enable:
	_futex_spin_unlock_irqrestore(uaddr, &flags);

	if (!ret)
		*oval = oldval;

>>>>>>> 24b8d41d
	return ret;
}

static inline int
futex_atomic_cmpxchg_inatomic(u32 *uval, u32 __user *uaddr,
			      u32 oldval, u32 newval)
{
	u32 val;
	unsigned long flags;

	/* futex.c wants to do a cmpxchg_inatomic on kernel NULL, which is
	 * our gateway page, and causes no end of trouble...
	 */
	if (uaccess_kernel() && !uaddr)
		return -EFAULT;

	if (!access_ok(uaddr, sizeof(u32)))
		return -EFAULT;

	/* HPPA has no cmpxchg in hardware and therefore the
	 * best we can do here is use an array of locks. The
	 * lock selected is based on a hash of the userspace
	 * address. This should scale to a couple of CPUs.
	 */

	_futex_spin_lock_irqsave(uaddr, &flags);
	if (unlikely(get_user(val, uaddr) != 0)) {
		_futex_spin_unlock_irqrestore(uaddr, &flags);
		return -EFAULT;
	}

	if (val == oldval && unlikely(put_user(newval, uaddr) != 0)) {
		_futex_spin_unlock_irqrestore(uaddr, &flags);
		return -EFAULT;
	}

	*uval = val;
	_futex_spin_unlock_irqrestore(uaddr, &flags);

	return 0;
}

#endif /*__KERNEL__*/
#endif /*_ASM_PARISC_FUTEX_H*/<|MERGE_RESOLUTION|>--- conflicted
+++ resolved
@@ -36,33 +36,10 @@
 arch_futex_atomic_op_inuser(int op, int oparg, int *oval, u32 __user *uaddr)
 {
 	unsigned long int flags;
-<<<<<<< HEAD
-	int op = (encoded_op >> 28) & 7;
-	int cmp = (encoded_op >> 24) & 15;
-	int oparg = (encoded_op << 8) >> 20;
-	int cmparg = (encoded_op << 20) >> 20;
 	int oldval, ret;
 	u32 tmp;
 
-	if (encoded_op & (FUTEX_OP_OPARG_SHIFT << 28))
-		oparg = 1 << oparg;
-
-	if (!access_ok(VERIFY_WRITE, uaddr, sizeof(*uaddr)))
-		return -EFAULT;
-
 	_futex_spin_lock_irqsave(uaddr, &flags);
-	pagefault_disable();
-=======
-	int oldval, ret;
-	u32 tmp;
->>>>>>> 24b8d41d
-
-	ret = -EFAULT;
-	if (unlikely(get_user(oldval, uaddr) != 0))
-		goto out_pagefault_enable;
-
-	ret = 0;
-	tmp = oldval;
 
 	ret = -EFAULT;
 	if (unlikely(get_user(oldval, uaddr) != 0))
@@ -93,24 +70,6 @@
 
 	if (ret == 0 && unlikely(put_user(tmp, uaddr) != 0))
 		ret = -EFAULT;
-<<<<<<< HEAD
-
-out_pagefault_enable:
-	pagefault_enable();
-	_futex_spin_unlock_irqrestore(uaddr, &flags);
-
-	if (ret == 0) {
-		switch (cmp) {
-		case FUTEX_OP_CMP_EQ: ret = (oldval == cmparg); break;
-		case FUTEX_OP_CMP_NE: ret = (oldval != cmparg); break;
-		case FUTEX_OP_CMP_LT: ret = (oldval < cmparg); break;
-		case FUTEX_OP_CMP_GE: ret = (oldval >= cmparg); break;
-		case FUTEX_OP_CMP_LE: ret = (oldval <= cmparg); break;
-		case FUTEX_OP_CMP_GT: ret = (oldval > cmparg); break;
-		default: ret = -ENOSYS;
-		}
-	}
-=======
 
 out_pagefault_enable:
 	_futex_spin_unlock_irqrestore(uaddr, &flags);
@@ -118,7 +77,6 @@
 	if (!ret)
 		*oval = oldval;
 
->>>>>>> 24b8d41d
 	return ret;
 }
 
