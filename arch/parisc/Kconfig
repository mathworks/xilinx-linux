--- conflicted
+++ resolved
@@ -1,10 +1,7 @@
 # SPDX-License-Identifier: GPL-2.0
 config PARISC
 	def_bool y
-<<<<<<< HEAD
-=======
 	select ARCH_32BIT_OFF_T if !64BIT
->>>>>>> 24b8d41d
 	select ARCH_MIGHT_HAVE_PC_PARPORT
 	select HAVE_IDE
 	select HAVE_OPROFILE
@@ -21,8 +18,6 @@
 	select RTC_CLASS
 	select RTC_DRV_GENERIC
 	select INIT_ALL_POSSIBLE
-	select HAVE_MEMBLOCK
-	select NO_BOOTMEM
 	select BUG
 	select BUILDTIME_TABLE_SORT
 	select HAVE_PCI
@@ -43,7 +38,6 @@
 	select SYSCTL_ARCH_UNALIGN_ALLOW
 	select SYSCTL_EXCEPTION_TRACE
 	select HAVE_MOD_ARCH_SPECIFIC
-	select HAVE_ARCH_HARDENED_USERCOPY
 	select VIRT_TO_BUS
 	select MODULES_USE_ELF_RELA
 	select CLONE_BACKWARDS
@@ -51,15 +45,6 @@
 	select HAVE_DEBUG_STACKOVERFLOW
 	select HAVE_ARCH_AUDITSYSCALL
 	select HAVE_ARCH_HASH
-<<<<<<< HEAD
-	select HAVE_ARCH_SECCOMP_FILTER
-	select HAVE_ARCH_TRACEHOOK
-	select GENERIC_SCHED_CLOCK
-	select HAVE_UNSTABLE_SCHED_CLOCK if SMP
-	select GENERIC_CLOCKEVENTS
-	select ARCH_NO_COHERENT_DMA_MMAP
-	select CPU_NO_EFFICIENT_FFS
-=======
 	select HAVE_ARCH_JUMP_LABEL
 	select HAVE_ARCH_JUMP_LABEL_RELATIVE
 	select HAVE_ARCH_SECCOMP_FILTER
@@ -79,7 +64,6 @@
 	select HAVE_KPROBES_ON_FTRACE
 	select HAVE_DYNAMIC_FTRACE_WITH_REGS
 	select SET_FS
->>>>>>> 24b8d41d
 
 	help
 	  The PA-RISC microprocessor is designed by Hewlett-Packard and used
