/*
 * This file is subject to the terms and conditions of the GNU General Public
 * License.  See the file "COPYING" in the main directory of this archive
 * for more details.
 *
 * Copyright (C) 1999-2006 Helge Deller <deller@gmx.de> (07-13-1999)
 * Copyright (C) 1999 SuSE GmbH Nuernberg
 * Copyright (C) 2000 Philipp Rumpf (prumpf@tux.org)
 *
 * Cache and TLB management
 *
 */
 
#include <linux/init.h>
#include <linux/kernel.h>
#include <linux/mm.h>
#include <linux/module.h>
#include <linux/seq_file.h>
#include <linux/pagemap.h>
#include <linux/sched.h>
#include <linux/sched/mm.h>
#include <asm/pdc.h>
#include <asm/cache.h>
#include <asm/cacheflush.h>
#include <asm/tlbflush.h>
#include <asm/page.h>
#include <asm/processor.h>
#include <asm/sections.h>
#include <asm/shmparam.h>

int split_tlb __ro_after_init;
int dcache_stride __ro_after_init;
int icache_stride __ro_after_init;
EXPORT_SYMBOL(dcache_stride);

void flush_dcache_page_asm(unsigned long phys_addr, unsigned long vaddr);
EXPORT_SYMBOL(flush_dcache_page_asm);
void purge_dcache_page_asm(unsigned long phys_addr, unsigned long vaddr);
void flush_icache_page_asm(unsigned long phys_addr, unsigned long vaddr);


/* On some machines (i.e., ones with the Merced bus), there can be
 * only a single PxTLB broadcast at a time; this must be guaranteed
 * by software. We need a spinlock around all TLB flushes to ensure
 * this.
 */
DEFINE_SPINLOCK(pa_tlb_flush_lock);

/* Swapper page setup lock. */
DEFINE_SPINLOCK(pa_swapper_pg_lock);

#if defined(CONFIG_64BIT) && defined(CONFIG_SMP)
int pa_serialize_tlb_flushes __ro_after_init;
#endif

struct pdc_cache_info cache_info __ro_after_init;
#ifndef CONFIG_PA20
static struct pdc_btlb_info btlb_info __ro_after_init;
#endif

#ifdef CONFIG_SMP
void
flush_data_cache(void)
{
	on_each_cpu(flush_data_cache_local, NULL, 1);
}
void 
flush_instruction_cache(void)
{
	on_each_cpu(flush_instruction_cache_local, NULL, 1);
}
#endif

void
flush_cache_all_local(void)
{
	flush_instruction_cache_local(NULL);
	flush_data_cache_local(NULL);
}
EXPORT_SYMBOL(flush_cache_all_local);

/* Virtual address of pfn.  */
#define pfn_va(pfn)	__va(PFN_PHYS(pfn))

void
update_mmu_cache(struct vm_area_struct *vma, unsigned long address, pte_t *ptep)
{
	unsigned long pfn = pte_pfn(*ptep);
	struct page *page;

	/* We don't have pte special.  As a result, we can be called with
	   an invalid pfn and we don't need to flush the kernel dcache page.
	   This occurs with FireGL card in C8000.  */
	if (!pfn_valid(pfn))
		return;

	page = pfn_to_page(pfn);
	if (page_mapping_file(page) &&
	    test_bit(PG_dcache_dirty, &page->flags)) {
		flush_kernel_dcache_page_addr(pfn_va(pfn));
		clear_bit(PG_dcache_dirty, &page->flags);
	} else if (parisc_requires_coherency())
		flush_kernel_dcache_page_addr(pfn_va(pfn));
}

void
show_cache_info(struct seq_file *m)
{
	char buf[32];

	seq_printf(m, "I-cache\t\t: %ld KB\n", 
		cache_info.ic_size/1024 );
	if (cache_info.dc_loop != 1)
		snprintf(buf, 32, "%lu-way associative", cache_info.dc_loop);
	seq_printf(m, "D-cache\t\t: %ld KB (%s%s, %s)\n",
		cache_info.dc_size/1024,
		(cache_info.dc_conf.cc_wt ? "WT":"WB"),
		(cache_info.dc_conf.cc_sh ? ", shared I/D":""),
		((cache_info.dc_loop == 1) ? "direct mapped" : buf));
	seq_printf(m, "ITLB entries\t: %ld\n" "DTLB entries\t: %ld%s\n",
		cache_info.it_size,
		cache_info.dt_size,
		cache_info.dt_conf.tc_sh ? " - shared with ITLB":""
	);
		
#ifndef CONFIG_PA20
	/* BTLB - Block TLB */
	if (btlb_info.max_size==0) {
		seq_printf(m, "BTLB\t\t: not supported\n" );
	} else {
		seq_printf(m, 
		"BTLB fixed\t: max. %d pages, pagesize=%d (%dMB)\n"
		"BTLB fix-entr.\t: %d instruction, %d data (%d combined)\n"
		"BTLB var-entr.\t: %d instruction, %d data (%d combined)\n",
		btlb_info.max_size, (int)4096,
		btlb_info.max_size>>8,
		btlb_info.fixed_range_info.num_i,
		btlb_info.fixed_range_info.num_d,
		btlb_info.fixed_range_info.num_comb, 
		btlb_info.variable_range_info.num_i,
		btlb_info.variable_range_info.num_d,
		btlb_info.variable_range_info.num_comb
		);
	}
#endif
}

void __init 
parisc_cache_init(void)
{
	if (pdc_cache_info(&cache_info) < 0)
		panic("parisc_cache_init: pdc_cache_info failed");

#if 0
	printk("ic_size %lx dc_size %lx it_size %lx\n",
		cache_info.ic_size,
		cache_info.dc_size,
		cache_info.it_size);

	printk("DC  base 0x%lx stride 0x%lx count 0x%lx loop 0x%lx\n",
		cache_info.dc_base,
		cache_info.dc_stride,
		cache_info.dc_count,
		cache_info.dc_loop);

	printk("dc_conf = 0x%lx  alias %d blk %d line %d shift %d\n",
		*(unsigned long *) (&cache_info.dc_conf),
		cache_info.dc_conf.cc_alias,
		cache_info.dc_conf.cc_block,
		cache_info.dc_conf.cc_line,
		cache_info.dc_conf.cc_shift);
	printk("	wt %d sh %d cst %d hv %d\n",
		cache_info.dc_conf.cc_wt,
		cache_info.dc_conf.cc_sh,
		cache_info.dc_conf.cc_cst,
		cache_info.dc_conf.cc_hv);

	printk("IC  base 0x%lx stride 0x%lx count 0x%lx loop 0x%lx\n",
		cache_info.ic_base,
		cache_info.ic_stride,
		cache_info.ic_count,
		cache_info.ic_loop);

	printk("IT  base 0x%lx stride 0x%lx count 0x%lx loop 0x%lx off_base 0x%lx off_stride 0x%lx off_count 0x%lx\n",
		cache_info.it_sp_base,
		cache_info.it_sp_stride,
		cache_info.it_sp_count,
		cache_info.it_loop,
		cache_info.it_off_base,
		cache_info.it_off_stride,
		cache_info.it_off_count);

	printk("DT  base 0x%lx stride 0x%lx count 0x%lx loop 0x%lx off_base 0x%lx off_stride 0x%lx off_count 0x%lx\n",
		cache_info.dt_sp_base,
		cache_info.dt_sp_stride,
		cache_info.dt_sp_count,
		cache_info.dt_loop,
		cache_info.dt_off_base,
		cache_info.dt_off_stride,
		cache_info.dt_off_count);

	printk("ic_conf = 0x%lx  alias %d blk %d line %d shift %d\n",
		*(unsigned long *) (&cache_info.ic_conf),
		cache_info.ic_conf.cc_alias,
		cache_info.ic_conf.cc_block,
		cache_info.ic_conf.cc_line,
		cache_info.ic_conf.cc_shift);
	printk("	wt %d sh %d cst %d hv %d\n",
		cache_info.ic_conf.cc_wt,
		cache_info.ic_conf.cc_sh,
		cache_info.ic_conf.cc_cst,
		cache_info.ic_conf.cc_hv);

	printk("D-TLB conf: sh %d page %d cst %d aid %d sr %d\n",
		cache_info.dt_conf.tc_sh,
		cache_info.dt_conf.tc_page,
		cache_info.dt_conf.tc_cst,
		cache_info.dt_conf.tc_aid,
		cache_info.dt_conf.tc_sr);

	printk("I-TLB conf: sh %d page %d cst %d aid %d sr %d\n",
		cache_info.it_conf.tc_sh,
		cache_info.it_conf.tc_page,
		cache_info.it_conf.tc_cst,
		cache_info.it_conf.tc_aid,
		cache_info.it_conf.tc_sr);
#endif

	split_tlb = 0;
	if (cache_info.dt_conf.tc_sh == 0 || cache_info.dt_conf.tc_sh == 2) {
		if (cache_info.dt_conf.tc_sh == 2)
			printk(KERN_WARNING "Unexpected TLB configuration. "
			"Will flush I/D separately (could be optimized).\n");

		split_tlb = 1;
	}

	/* "New and Improved" version from Jim Hull 
	 *	(1 << (cc_block-1)) * (cc_line << (4 + cnf.cc_shift))
	 * The following CAFL_STRIDE is an optimized version, see
	 * http://lists.parisc-linux.org/pipermail/parisc-linux/2004-June/023625.html
	 * http://lists.parisc-linux.org/pipermail/parisc-linux/2004-June/023671.html
	 */
#define CAFL_STRIDE(cnf) (cnf.cc_line << (3 + cnf.cc_block + cnf.cc_shift))
	dcache_stride = CAFL_STRIDE(cache_info.dc_conf);
	icache_stride = CAFL_STRIDE(cache_info.ic_conf);
#undef CAFL_STRIDE

#ifndef CONFIG_PA20
	if (pdc_btlb_info(&btlb_info) < 0) {
		memset(&btlb_info, 0, sizeof btlb_info);
	}
#endif

	if ((boot_cpu_data.pdc.capabilities & PDC_MODEL_NVA_MASK) ==
						PDC_MODEL_NVA_UNSUPPORTED) {
		printk(KERN_WARNING "parisc_cache_init: Only equivalent aliasing supported!\n");
#if 0
		panic("SMP kernel required to avoid non-equivalent aliasing");
#endif
	}
}

void __init disable_sr_hashing(void)
{
	int srhash_type, retval;
	unsigned long space_bits;

	switch (boot_cpu_data.cpu_type) {
	case pcx: /* We shouldn't get this far.  setup.c should prevent it. */
		BUG();
		return;

	case pcxs:
	case pcxt:
	case pcxt_:
		srhash_type = SRHASH_PCXST;
		break;

	case pcxl:
		srhash_type = SRHASH_PCXL;
		break;

	case pcxl2: /* pcxl2 doesn't support space register hashing */
		return;

	default: /* Currently all PA2.0 machines use the same ins. sequence */
		srhash_type = SRHASH_PA20;
		break;
	}

	disable_sr_hashing_asm(srhash_type);

	retval = pdc_spaceid_bits(&space_bits);
	/* If this procedure isn't implemented, don't panic. */
	if (retval < 0 && retval != PDC_BAD_OPTION)
		panic("pdc_spaceid_bits call failed.\n");
	if (space_bits != 0)
		panic("SpaceID hashing is still on!\n");
}

static inline void
__flush_cache_page(struct vm_area_struct *vma, unsigned long vmaddr,
		   unsigned long physaddr)
{
	preempt_disable();
	flush_dcache_page_asm(physaddr, vmaddr);
	if (vma->vm_flags & VM_EXEC)
		flush_icache_page_asm(physaddr, vmaddr);
	preempt_enable();
}

static inline void
__purge_cache_page(struct vm_area_struct *vma, unsigned long vmaddr,
		   unsigned long physaddr)
{
	preempt_disable();
	purge_dcache_page_asm(physaddr, vmaddr);
	if (vma->vm_flags & VM_EXEC)
		flush_icache_page_asm(physaddr, vmaddr);
	preempt_enable();
}

void flush_dcache_page(struct page *page)
{
	struct address_space *mapping = page_mapping_file(page);
	struct vm_area_struct *mpnt;
	unsigned long offset;
	unsigned long addr, old_addr = 0;
	pgoff_t pgoff;

	if (mapping && !mapping_mapped(mapping)) {
		set_bit(PG_dcache_dirty, &page->flags);
		return;
	}

	flush_kernel_dcache_page(page);

	if (!mapping)
		return;

	pgoff = page->index;

	/* We have carefully arranged in arch_get_unmapped_area() that
	 * *any* mappings of a file are always congruently mapped (whether
	 * declared as MAP_PRIVATE or MAP_SHARED), so we only need
	 * to flush one address here for them all to become coherent */

	flush_dcache_mmap_lock(mapping);
	vma_interval_tree_foreach(mpnt, &mapping->i_mmap, pgoff, pgoff) {
		offset = (pgoff - mpnt->vm_pgoff) << PAGE_SHIFT;
		addr = mpnt->vm_start + offset;

		/* The TLB is the engine of coherence on parisc: The
		 * CPU is entitled to speculate any page with a TLB
		 * mapping, so here we kill the mapping then flush the
		 * page along a special flush only alias mapping.
		 * This guarantees that the page is no-longer in the
		 * cache for any process and nor may it be
		 * speculatively read in (until the user or kernel
		 * specifically accesses it, of course) */

		flush_tlb_page(mpnt, addr);
		if (old_addr == 0 || (old_addr & (SHM_COLOUR - 1))
				      != (addr & (SHM_COLOUR - 1))) {
			__flush_cache_page(mpnt, addr, page_to_phys(page));
<<<<<<< HEAD
			if (old_addr)
=======
			if (parisc_requires_coherency() && old_addr)
>>>>>>> 24b8d41d
				printk(KERN_ERR "INEQUIVALENT ALIASES 0x%lx and 0x%lx in file %pD\n", old_addr, addr, mpnt->vm_file);
			old_addr = addr;
		}
	}
	flush_dcache_mmap_unlock(mapping);
}
EXPORT_SYMBOL(flush_dcache_page);

/* Defined in arch/parisc/kernel/pacache.S */
EXPORT_SYMBOL(flush_kernel_dcache_range_asm);
EXPORT_SYMBOL(flush_kernel_dcache_page_asm);
EXPORT_SYMBOL(flush_data_cache_local);
EXPORT_SYMBOL(flush_kernel_icache_range_asm);

#define FLUSH_THRESHOLD 0x80000 /* 0.5MB */
static unsigned long parisc_cache_flush_threshold __ro_after_init = FLUSH_THRESHOLD;

#define FLUSH_TLB_THRESHOLD (16*1024) /* 16 KiB minimum TLB threshold */
static unsigned long parisc_tlb_flush_threshold __ro_after_init = ~0UL;

void __init parisc_setup_cache_timing(void)
{
	unsigned long rangetime, alltime;
<<<<<<< HEAD
	unsigned long size, start;
=======
	unsigned long size;
>>>>>>> 24b8d41d
	unsigned long threshold;

	alltime = mfctl(16);
	flush_data_cache();
	alltime = mfctl(16) - alltime;

	size = (unsigned long)(_end - _text);
	rangetime = mfctl(16);
	flush_kernel_dcache_range((unsigned long)_text, size);
	rangetime = mfctl(16) - rangetime;

	printk(KERN_DEBUG "Whole cache flush %lu cycles, flushing %lu bytes %lu cycles\n",
		alltime, size, rangetime);

	threshold = L1_CACHE_ALIGN(size * alltime / rangetime);
	if (threshold > cache_info.dc_size)
		threshold = cache_info.dc_size;
	if (threshold)
		parisc_cache_flush_threshold = threshold;
	printk(KERN_INFO "Cache flush threshold set to %lu KiB\n",
		parisc_cache_flush_threshold/1024);

	/* calculate TLB flush threshold */

	/* On SMP machines, skip the TLB measure of kernel text which
	 * has been mapped as huge pages. */
	if (num_online_cpus() > 1 && !parisc_requires_coherency()) {
		threshold = max(cache_info.it_size, cache_info.dt_size);
		threshold *= PAGE_SIZE;
		threshold /= num_online_cpus();
		goto set_tlb_threshold;
	}
<<<<<<< HEAD

	alltime = mfctl(16);
	flush_tlb_all();
	alltime = mfctl(16) - alltime;

	size = 0;
	start = (unsigned long) _text;
=======

	size = (unsigned long)_end - (unsigned long)_text;
>>>>>>> 24b8d41d
	rangetime = mfctl(16);
	flush_tlb_kernel_range((unsigned long)_text, (unsigned long)_end);
	rangetime = mfctl(16) - rangetime;

	alltime = mfctl(16);
	flush_tlb_all();
	alltime = mfctl(16) - alltime;

	printk(KERN_INFO "Whole TLB flush %lu cycles, Range flush %lu bytes %lu cycles\n",
		alltime, size, rangetime);

<<<<<<< HEAD
	threshold = PAGE_ALIGN(num_online_cpus() * size * alltime / rangetime);

set_tlb_threshold:
	if (threshold)
		parisc_tlb_flush_threshold = threshold;
=======
	threshold = PAGE_ALIGN((num_online_cpus() * size * alltime) / rangetime);
	printk(KERN_INFO "Calculated TLB flush threshold %lu KiB\n",
		threshold/1024);

set_tlb_threshold:
	if (threshold > FLUSH_TLB_THRESHOLD)
		parisc_tlb_flush_threshold = threshold;
	else
		parisc_tlb_flush_threshold = FLUSH_TLB_THRESHOLD;

>>>>>>> 24b8d41d
	printk(KERN_INFO "TLB flush threshold set to %lu KiB\n",
		parisc_tlb_flush_threshold/1024);
}

extern void purge_kernel_dcache_page_asm(unsigned long);
extern void clear_user_page_asm(void *, unsigned long);
extern void copy_user_page_asm(void *, void *, unsigned long);

void flush_kernel_dcache_page_addr(void *addr)
{
	unsigned long flags;

	flush_kernel_dcache_page_asm(addr);
	purge_tlb_start(flags);
	pdtlb_kernel(addr);
	purge_tlb_end(flags);
}
EXPORT_SYMBOL(flush_kernel_dcache_page_addr);

void copy_user_page(void *vto, void *vfrom, unsigned long vaddr,
	struct page *pg)
{
       /* Copy using kernel mapping.  No coherency is needed (all in
	  kunmap) for the `to' page.  However, the `from' page needs to
	  be flushed through a mapping equivalent to the user mapping
	  before it can be accessed through the kernel mapping. */
	preempt_disable();
	flush_dcache_page_asm(__pa(vfrom), vaddr);
	copy_page_asm(vto, vfrom);
	preempt_enable();
}
EXPORT_SYMBOL(copy_user_page);

/* __flush_tlb_range()
 *
 * returns 1 if all TLBs were flushed.
 */
int __flush_tlb_range(unsigned long sid, unsigned long start,
		      unsigned long end)
{
	unsigned long flags;

	if ((!IS_ENABLED(CONFIG_SMP) || !arch_irqs_disabled()) &&
	    end - start >= parisc_tlb_flush_threshold) {
		flush_tlb_all();
		return 1;
	}

	/* Purge TLB entries for small ranges using the pdtlb and
	   pitlb instructions.  These instructions execute locally
	   but cause a purge request to be broadcast to other TLBs.  */
	while (start < end) {
		purge_tlb_start(flags);
		mtsp(sid, 1);
		pdtlb(start);
		pitlb(start);
		purge_tlb_end(flags);
		start += PAGE_SIZE;
	}
	return 0;
}

static void cacheflush_h_tmp_function(void *dummy)
{
	flush_cache_all_local();
}

void flush_cache_all(void)
{
	on_each_cpu(cacheflush_h_tmp_function, NULL, 1);
}

static inline unsigned long mm_total_size(struct mm_struct *mm)
{
	struct vm_area_struct *vma;
	unsigned long usize = 0;

	for (vma = mm->mmap; vma; vma = vma->vm_next)
		usize += vma->vm_end - vma->vm_start;
	return usize;
}

static inline pte_t *get_ptep(pgd_t *pgd, unsigned long addr)
{
	pte_t *ptep = NULL;

	if (!pgd_none(*pgd)) {
		p4d_t *p4d = p4d_offset(pgd, addr);
		if (!p4d_none(*p4d)) {
			pud_t *pud = pud_offset(p4d, addr);
			if (!pud_none(*pud)) {
				pmd_t *pmd = pmd_offset(pud, addr);
				if (!pmd_none(*pmd))
					ptep = pte_offset_map(pmd, addr);
			}
		}
	}
	return ptep;
}

void flush_cache_mm(struct mm_struct *mm)
{
	struct vm_area_struct *vma;
	pgd_t *pgd;

	/* Flushing the whole cache on each cpu takes forever on
	   rp3440, etc.  So, avoid it if the mm isn't too big.  */
	if ((!IS_ENABLED(CONFIG_SMP) || !arch_irqs_disabled()) &&
	    mm_total_size(mm) >= parisc_cache_flush_threshold) {
		if (mm->context)
			flush_tlb_all();
		flush_cache_all();
		return;
	}

	if (mm->context == mfsp(3)) {
		for (vma = mm->mmap; vma; vma = vma->vm_next) {
			flush_user_dcache_range_asm(vma->vm_start, vma->vm_end);
			if (vma->vm_flags & VM_EXEC)
				flush_user_icache_range_asm(vma->vm_start, vma->vm_end);
			flush_tlb_range(vma, vma->vm_start, vma->vm_end);
		}
		return;
	}

	pgd = mm->pgd;
	for (vma = mm->mmap; vma; vma = vma->vm_next) {
		unsigned long addr;

		for (addr = vma->vm_start; addr < vma->vm_end;
		     addr += PAGE_SIZE) {
			unsigned long pfn;
			pte_t *ptep = get_ptep(pgd, addr);
			if (!ptep)
				continue;
			pfn = pte_pfn(*ptep);
			if (!pfn_valid(pfn))
				continue;
			if (unlikely(mm->context)) {
				flush_tlb_page(vma, addr);
				__flush_cache_page(vma, addr, PFN_PHYS(pfn));
			} else {
				__purge_cache_page(vma, addr, PFN_PHYS(pfn));
			}
		}
	}
}

void flush_cache_range(struct vm_area_struct *vma,
		unsigned long start, unsigned long end)
{
	pgd_t *pgd;
	unsigned long addr;

	if ((!IS_ENABLED(CONFIG_SMP) || !arch_irqs_disabled()) &&
	    end - start >= parisc_cache_flush_threshold) {
		if (vma->vm_mm->context)
			flush_tlb_range(vma, start, end);
		flush_cache_all();
		return;
	}

	if (vma->vm_mm->context == mfsp(3)) {
		flush_user_dcache_range_asm(start, end);
		if (vma->vm_flags & VM_EXEC)
			flush_user_icache_range_asm(start, end);
		flush_tlb_range(vma, start, end);
		return;
	}

	pgd = vma->vm_mm->pgd;
	for (addr = vma->vm_start; addr < vma->vm_end; addr += PAGE_SIZE) {
		unsigned long pfn;
		pte_t *ptep = get_ptep(pgd, addr);
		if (!ptep)
			continue;
		pfn = pte_pfn(*ptep);
		if (pfn_valid(pfn)) {
			if (unlikely(vma->vm_mm->context)) {
				flush_tlb_page(vma, addr);
				__flush_cache_page(vma, addr, PFN_PHYS(pfn));
			} else {
				__purge_cache_page(vma, addr, PFN_PHYS(pfn));
			}
		}
	}
}

void
flush_cache_page(struct vm_area_struct *vma, unsigned long vmaddr, unsigned long pfn)
{
	if (pfn_valid(pfn)) {
		if (likely(vma->vm_mm->context)) {
			flush_tlb_page(vma, vmaddr);
			__flush_cache_page(vma, vmaddr, PFN_PHYS(pfn));
		} else {
			__purge_cache_page(vma, vmaddr, PFN_PHYS(pfn));
		}
	}
}

void flush_kernel_vmap_range(void *vaddr, int size)
{
	unsigned long start = (unsigned long)vaddr;
	unsigned long end = start + size;

	if ((!IS_ENABLED(CONFIG_SMP) || !arch_irqs_disabled()) &&
	    (unsigned long)size >= parisc_cache_flush_threshold) {
		flush_tlb_kernel_range(start, end);
		flush_data_cache();
		return;
	}

	flush_kernel_dcache_range_asm(start, end);
	flush_tlb_kernel_range(start, end);
}
EXPORT_SYMBOL(flush_kernel_vmap_range);

void invalidate_kernel_vmap_range(void *vaddr, int size)
{
	unsigned long start = (unsigned long)vaddr;
	unsigned long end = start + size;

	if ((!IS_ENABLED(CONFIG_SMP) || !arch_irqs_disabled()) &&
	    (unsigned long)size >= parisc_cache_flush_threshold) {
		flush_tlb_kernel_range(start, end);
		flush_data_cache();
		return;
	}

	purge_kernel_dcache_range_asm(start, end);
	flush_tlb_kernel_range(start, end);
}
EXPORT_SYMBOL(invalidate_kernel_vmap_range);<|MERGE_RESOLUTION|>--- conflicted
+++ resolved
@@ -364,11 +364,7 @@
 		if (old_addr == 0 || (old_addr & (SHM_COLOUR - 1))
 				      != (addr & (SHM_COLOUR - 1))) {
 			__flush_cache_page(mpnt, addr, page_to_phys(page));
-<<<<<<< HEAD
-			if (old_addr)
-=======
 			if (parisc_requires_coherency() && old_addr)
->>>>>>> 24b8d41d
 				printk(KERN_ERR "INEQUIVALENT ALIASES 0x%lx and 0x%lx in file %pD\n", old_addr, addr, mpnt->vm_file);
 			old_addr = addr;
 		}
@@ -392,11 +388,7 @@
 void __init parisc_setup_cache_timing(void)
 {
 	unsigned long rangetime, alltime;
-<<<<<<< HEAD
-	unsigned long size, start;
-=======
 	unsigned long size;
->>>>>>> 24b8d41d
 	unsigned long threshold;
 
 	alltime = mfctl(16);
@@ -429,36 +421,19 @@
 		threshold /= num_online_cpus();
 		goto set_tlb_threshold;
 	}
-<<<<<<< HEAD
+
+	size = (unsigned long)_end - (unsigned long)_text;
+	rangetime = mfctl(16);
+	flush_tlb_kernel_range((unsigned long)_text, (unsigned long)_end);
+	rangetime = mfctl(16) - rangetime;
 
 	alltime = mfctl(16);
 	flush_tlb_all();
 	alltime = mfctl(16) - alltime;
 
-	size = 0;
-	start = (unsigned long) _text;
-=======
-
-	size = (unsigned long)_end - (unsigned long)_text;
->>>>>>> 24b8d41d
-	rangetime = mfctl(16);
-	flush_tlb_kernel_range((unsigned long)_text, (unsigned long)_end);
-	rangetime = mfctl(16) - rangetime;
-
-	alltime = mfctl(16);
-	flush_tlb_all();
-	alltime = mfctl(16) - alltime;
-
 	printk(KERN_INFO "Whole TLB flush %lu cycles, Range flush %lu bytes %lu cycles\n",
 		alltime, size, rangetime);
 
-<<<<<<< HEAD
-	threshold = PAGE_ALIGN(num_online_cpus() * size * alltime / rangetime);
-
-set_tlb_threshold:
-	if (threshold)
-		parisc_tlb_flush_threshold = threshold;
-=======
 	threshold = PAGE_ALIGN((num_online_cpus() * size * alltime) / rangetime);
 	printk(KERN_INFO "Calculated TLB flush threshold %lu KiB\n",
 		threshold/1024);
@@ -469,7 +444,6 @@
 	else
 		parisc_tlb_flush_threshold = FLUSH_TLB_THRESHOLD;
 
->>>>>>> 24b8d41d
 	printk(KERN_INFO "TLB flush threshold set to %lu KiB\n",
 		parisc_tlb_flush_threshold/1024);
 }
