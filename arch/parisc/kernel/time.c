--- conflicted
+++ resolved
@@ -15,10 +15,7 @@
 #include <linux/module.h>
 #include <linux/rtc.h>
 #include <linux/sched.h>
-<<<<<<< HEAD
-=======
 #include <linux/sched/clock.h>
->>>>>>> 24b8d41d
 #include <linux/sched_clock.h>
 #include <linux/kernel.h>
 #include <linux/param.h>
@@ -143,11 +140,7 @@
 
 /* clock source code */
 
-<<<<<<< HEAD
-static cycle_t notrace read_cr16(struct clocksource *cs)
-=======
 static u64 notrace read_cr16(struct clocksource *cs)
->>>>>>> 24b8d41d
 {
 	return get_cycles();
 }
@@ -181,21 +174,12 @@
 
 	/* we treat tod_sec as unsigned, so this can work until year 2106 */
 	rtc_time64_to_tm(tod_data.tod_sec, tm);
-<<<<<<< HEAD
-	return rtc_valid_tm(tm);
-=======
 	return 0;
->>>>>>> 24b8d41d
 }
 
 static int rtc_generic_set_time(struct device *dev, struct rtc_time *tm)
 {
 	time64_t secs = rtc_tm_to_time64(tm);
-<<<<<<< HEAD
-
-	if (pdc_tod_set(secs, 0) < 0)
-		return -EOPNOTSUPP;
-=======
 	int ret;
 
 	/* hppa has Y2K38 problem: pdc_tod_set() takes an u32 value! */
@@ -206,7 +190,6 @@
 			return -EINVAL;
 		return -EOPNOTSUPP;
 	}
->>>>>>> 24b8d41d
 
 	return 0;
 }
@@ -262,14 +245,6 @@
 
 	cr16_hz = 100 * PAGE0->mem_10msec;  /* Hz */
 
-<<<<<<< HEAD
-	/* register at clocksource framework */
-	clocksource_register_hz(&clocksource_cr16, cr16_hz);
-
-	/* register as sched_clock source */
-	sched_clock_register(read_cr16_sched_clock, BITS_PER_LONG, cr16_hz);
-}
-=======
 	/* register as sched_clock source */
 	sched_clock_register(read_cr16_sched_clock, BITS_PER_LONG, cr16_hz);
 }
@@ -311,5 +286,4 @@
 	return 0;
 }
 
-device_initcall(init_cr16_clocksource);
->>>>>>> 24b8d41d
+device_initcall(init_cr16_clocksource);