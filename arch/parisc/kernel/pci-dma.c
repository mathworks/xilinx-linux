--- conflicted
+++ resolved
@@ -398,13 +398,8 @@
 
 __initcall(pcxl_dma_init);
 
-<<<<<<< HEAD
-static void *pa11_dma_alloc(struct device *dev, size_t size,
-		dma_addr_t *dma_handle, gfp_t flag, unsigned long attrs)
-=======
 void *arch_dma_alloc(struct device *dev, size_t size,
 		dma_addr_t *dma_handle, gfp_t gfp, unsigned long attrs)
->>>>>>> 24b8d41d
 {
 	unsigned long vaddr;
 	unsigned long paddr;
@@ -433,11 +428,7 @@
 	return (void *)vaddr;
 }
 
-<<<<<<< HEAD
-static void pa11_dma_free(struct device *dev, size_t size, void *vaddr,
-=======
 void arch_dma_free(struct device *dev, size_t size, void *vaddr,
->>>>>>> 24b8d41d
 		dma_addr_t dma_handle, unsigned long attrs)
 {
 	int order = get_order(size);
@@ -448,152 +439,6 @@
 	size = 1 << (order + PAGE_SHIFT);
 	unmap_uncached_pages((unsigned long)vaddr, size);
 	pcxl_free_range((unsigned long)vaddr, size);
-<<<<<<< HEAD
-	free_pages((unsigned long)__va(dma_handle), order);
-}
-
-static dma_addr_t pa11_dma_map_page(struct device *dev, struct page *page,
-		unsigned long offset, size_t size,
-		enum dma_data_direction direction, unsigned long attrs)
-{
-	void *addr = page_address(page) + offset;
-	BUG_ON(direction == DMA_NONE);
-
-	flush_kernel_dcache_range((unsigned long) addr, size);
-	return virt_to_phys(addr);
-}
-
-static void pa11_dma_unmap_page(struct device *dev, dma_addr_t dma_handle,
-		size_t size, enum dma_data_direction direction,
-		unsigned long attrs)
-{
-	BUG_ON(direction == DMA_NONE);
-
-	if (direction == DMA_TO_DEVICE)
-	    return;
-
-	/*
-	 * For PCI_DMA_FROMDEVICE this flush is not necessary for the
-	 * simple map/unmap case. However, it IS necessary if if
-	 * pci_dma_sync_single_* has been called and the buffer reused.
-	 */
-
-	flush_kernel_dcache_range((unsigned long) phys_to_virt(dma_handle), size);
-	return;
-}
-
-static int pa11_dma_map_sg(struct device *dev, struct scatterlist *sglist,
-		int nents, enum dma_data_direction direction,
-		unsigned long attrs)
-{
-	int i;
-	struct scatterlist *sg;
-
-	BUG_ON(direction == DMA_NONE);
-
-	for_each_sg(sglist, sg, nents, i) {
-		unsigned long vaddr = (unsigned long)sg_virt(sg);
-
-		sg_dma_address(sg) = (dma_addr_t) virt_to_phys(vaddr);
-		sg_dma_len(sg) = sg->length;
-		flush_kernel_dcache_range(vaddr, sg->length);
-	}
-	return nents;
-}
-
-static void pa11_dma_unmap_sg(struct device *dev, struct scatterlist *sglist,
-		int nents, enum dma_data_direction direction,
-		unsigned long attrs)
-{
-	int i;
-	struct scatterlist *sg;
-
-	BUG_ON(direction == DMA_NONE);
-
-	if (direction == DMA_TO_DEVICE)
-	    return;
-
-	/* once we do combining we'll need to use phys_to_virt(sg_dma_address(sglist)) */
-
-	for_each_sg(sglist, sg, nents, i)
-		flush_kernel_vmap_range(sg_virt(sg), sg->length);
-	return;
-}
-
-static void pa11_dma_sync_single_for_cpu(struct device *dev,
-		dma_addr_t dma_handle, size_t size,
-		enum dma_data_direction direction)
-{
-	BUG_ON(direction == DMA_NONE);
-
-	flush_kernel_dcache_range((unsigned long) phys_to_virt(dma_handle),
-			size);
-}
-
-static void pa11_dma_sync_single_for_device(struct device *dev,
-		dma_addr_t dma_handle, size_t size,
-		enum dma_data_direction direction)
-{
-	BUG_ON(direction == DMA_NONE);
-
-	flush_kernel_dcache_range((unsigned long) phys_to_virt(dma_handle),
-			size);
-}
-
-static void pa11_dma_sync_sg_for_cpu(struct device *dev, struct scatterlist *sglist, int nents, enum dma_data_direction direction)
-{
-	int i;
-	struct scatterlist *sg;
-
-	/* once we do combining we'll need to use phys_to_virt(sg_dma_address(sglist)) */
-
-	for_each_sg(sglist, sg, nents, i)
-		flush_kernel_vmap_range(sg_virt(sg), sg->length);
-}
-
-static void pa11_dma_sync_sg_for_device(struct device *dev, struct scatterlist *sglist, int nents, enum dma_data_direction direction)
-{
-	int i;
-	struct scatterlist *sg;
-
-	/* once we do combining we'll need to use phys_to_virt(sg_dma_address(sglist)) */
-
-	for_each_sg(sglist, sg, nents, i)
-		flush_kernel_vmap_range(sg_virt(sg), sg->length);
-}
-
-struct dma_map_ops pcxl_dma_ops = {
-	.dma_supported =	pa11_dma_supported,
-	.alloc =		pa11_dma_alloc,
-	.free =			pa11_dma_free,
-	.map_page =		pa11_dma_map_page,
-	.unmap_page =		pa11_dma_unmap_page,
-	.map_sg =		pa11_dma_map_sg,
-	.unmap_sg =		pa11_dma_unmap_sg,
-	.sync_single_for_cpu =	pa11_dma_sync_single_for_cpu,
-	.sync_single_for_device = pa11_dma_sync_single_for_device,
-	.sync_sg_for_cpu =	pa11_dma_sync_sg_for_cpu,
-	.sync_sg_for_device =	pa11_dma_sync_sg_for_device,
-};
-
-static void *pcx_dma_alloc(struct device *dev, size_t size,
-		dma_addr_t *dma_handle, gfp_t flag, unsigned long attrs)
-{
-	void *addr;
-
-	if ((attrs & DMA_ATTR_NON_CONSISTENT) == 0)
-		return NULL;
-
-	addr = (void *)__get_free_pages(flag, get_order(size));
-	if (addr)
-		*dma_handle = (dma_addr_t)virt_to_phys(addr);
-
-	return addr;
-}
-
-static void pcx_dma_free(struct device *dev, size_t size, void *vaddr,
-		dma_addr_t iova, unsigned long attrs)
-=======
 
 	free_pages((unsigned long)__va(dma_handle), order);
 }
@@ -606,7 +451,6 @@
 
 void arch_sync_dma_for_cpu(phys_addr_t paddr, size_t size,
 		enum dma_data_direction dir)
->>>>>>> 24b8d41d
 {
 	flush_kernel_dcache_range((unsigned long)phys_to_virt(paddr), size);
 }