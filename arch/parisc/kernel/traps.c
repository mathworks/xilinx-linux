--- conflicted
+++ resolved
@@ -449,13 +449,8 @@
 	}
 
 	printk("\n");
-<<<<<<< HEAD
-	pr_crit("%s: Code=%d (%s) regs=%p (Addr=" RFMT ")\n",
-		msg, code, trap_name(code), regs, offset);
-=======
 	pr_crit("%s: Code=%d (%s) at addr " RFMT "\n",
 		msg, code, trap_name(code), offset);
->>>>>>> 24b8d41d
 	show_regs(regs);
 
 	spin_unlock(&terminate_lock);
