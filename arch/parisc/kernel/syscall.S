--- conflicted
+++ resolved
@@ -636,15 +636,9 @@
 	stw	%r1, 4(%sr2,%r20)
 #endif
 	/* The load and store could fail */
-<<<<<<< HEAD
-1:	ldw,ma	0(%r26), %r28
-	sub,<>	%r28, %r25, %r0
-2:	stw,ma	%r24, 0(%r26)
-=======
 1:	ldw	0(%r26), %r28
 	sub,<>	%r28, %r25, %r0
 2:	stw	%r24, 0(%r26)
->>>>>>> 24b8d41d
 	/* Free lock */
 	stw,ma	%r20, 0(%sr2,%r20)
 #if ENABLE_LWS_DEBUG
@@ -755,11 +749,7 @@
 10:	ldd	0(%r25), %r25
 11:	ldd	0(%r24), %r24
 #else
-<<<<<<< HEAD
-	/* Load new value into r22/r23 - high/low */
-=======
 	/* Load old value into r22/r23 - high/low */
->>>>>>> 24b8d41d
 10:	ldw	0(%r25), %r22
 11:	ldw	4(%r25), %r23
 	/* Load new value into fr4 for atomic store later */
@@ -813,51 +803,30 @@
 	ldo	1(%r0),%r28
 
 	/* 8bit CAS */
-<<<<<<< HEAD
-13:	ldb,ma	0(%r26), %r29
-	sub,=	%r29, %r25, %r0
-	b,n	cas2_end
-14:	stb,ma	%r24, 0(%r26)
-=======
 13:	ldb	0(%r26), %r29
 	sub,=	%r29, %r25, %r0
 	b,n	cas2_end
 14:	stb	%r24, 0(%r26)
->>>>>>> 24b8d41d
 	b	cas2_end
 	copy	%r0, %r28
 	nop
 	nop
 
 	/* 16bit CAS */
-<<<<<<< HEAD
-15:	ldh,ma	0(%r26), %r29
-	sub,=	%r29, %r25, %r0
-	b,n	cas2_end
-16:	sth,ma	%r24, 0(%r26)
-=======
 15:	ldh	0(%r26), %r29
 	sub,=	%r29, %r25, %r0
 	b,n	cas2_end
 16:	sth	%r24, 0(%r26)
->>>>>>> 24b8d41d
 	b	cas2_end
 	copy	%r0, %r28
 	nop
 	nop
 
 	/* 32bit CAS */
-<<<<<<< HEAD
-17:	ldw,ma	0(%r26), %r29
-	sub,=	%r29, %r25, %r0
-	b,n	cas2_end
-18:	stw,ma	%r24, 0(%r26)
-=======
 17:	ldw	0(%r26), %r29
 	sub,=	%r29, %r25, %r0
 	b,n	cas2_end
 18:	stw	%r24, 0(%r26)
->>>>>>> 24b8d41d
 	b	cas2_end
 	copy	%r0, %r28
 	nop
@@ -865,20 +834,6 @@
 
 	/* 64bit CAS */
 #ifdef CONFIG_64BIT
-<<<<<<< HEAD
-19:	ldd,ma	0(%r26), %r29
-	sub,*=	%r29, %r25, %r0
-	b,n	cas2_end
-20:	std,ma	%r24, 0(%r26)
-	copy	%r0, %r28
-#else
-	/* Compare first word */
-19:	ldw,ma	0(%r26), %r29
-	sub,=	%r29, %r22, %r0
-	b,n	cas2_end
-	/* Compare second word */
-20:	ldw,ma	4(%r26), %r29
-=======
 19:	ldd	0(%r26), %r29
 	sub,*=	%r29, %r25, %r0
 	b,n	cas2_end
@@ -891,7 +846,6 @@
 	b,n	cas2_end
 	/* Compare second word */
 20:	ldw	4(%r26), %r29
->>>>>>> 24b8d41d
 	sub,=	%r29, %r23, %r0
 	b,n	cas2_end
 	/* Perform the store */
@@ -969,15 +923,11 @@
 	.align 8
 ENTRY(sys_call_table)
 	.export sys_call_table,data
-<<<<<<< HEAD
-#include "syscall_table.S"
-=======
 #ifdef CONFIG_64BIT
 #include <asm/syscall_table_c32.h>   /* Compat syscalls */
 #else
 #include <asm/syscall_table_32.h>    /* 32-bit native syscalls */
 #endif
->>>>>>> 24b8d41d
 END(sys_call_table)
 
 #ifdef CONFIG_64BIT
