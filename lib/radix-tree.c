// SPDX-License-Identifier: GPL-2.0-or-later
/*
 * Copyright (C) 2001 Momchil Velikov
 * Portions Copyright (C) 2001 Christoph Hellwig
 * Copyright (C) 2005 SGI, Christoph Lameter
 * Copyright (C) 2006 Nick Piggin
 * Copyright (C) 2012 Konstantin Khlebnikov
 * Copyright (C) 2016 Intel, Matthew Wilcox
 * Copyright (C) 2016 Intel, Ross Zwisler
<<<<<<< HEAD
 *
 * This program is free software; you can redistribute it and/or
 * modify it under the terms of the GNU General Public License as
 * published by the Free Software Foundation; either version 2, or (at
 * your option) any later version.
 *
 * This program is distributed in the hope that it will be useful, but
 * WITHOUT ANY WARRANTY; without even the implied warranty of
 * MERCHANTABILITY or FITNESS FOR A PARTICULAR PURPOSE.  See the GNU
 * General Public License for more details.
 *
 * You should have received a copy of the GNU General Public License
 * along with this program; if not, write to the Free Software
 * Foundation, Inc., 675 Mass Ave, Cambridge, MA 02139, USA.
=======
>>>>>>> 24b8d41d
 */

#include <linux/bitmap.h>
#include <linux/bitops.h>
#include <linux/bug.h>
#include <linux/cpu.h>
#include <linux/errno.h>
#include <linux/export.h>
#include <linux/idr.h>
#include <linux/init.h>
#include <linux/kernel.h>
#include <linux/kmemleak.h>
#include <linux/percpu.h>
#include <linux/preempt.h>		/* in_interrupt() */
#include <linux/radix-tree.h>
#include <linux/rcupdate.h>
#include <linux/slab.h>
#include <linux/string.h>
<<<<<<< HEAD
#include <linux/bitops.h>
#include <linux/rcupdate.h>
#include <linux/preempt.h>		/* in_interrupt() */


/* Number of nodes in fully populated tree of given height */
static unsigned long height_to_maxnodes[RADIX_TREE_MAX_PATH + 1] __read_mostly;
=======
#include <linux/xarray.h>
>>>>>>> 24b8d41d

/*
 * Radix tree node cache.
 */
struct kmem_cache *radix_tree_node_cachep;

/*
 * The radix tree is variable-height, so an insert operation not only has
 * to build the branch to its corresponding item, it also has to build the
 * branch to existing items if the size has to be increased (by
 * radix_tree_extend).
 *
 * The worst case is a zero height tree with just a single item at index 0,
 * and then inserting an item at index ULONG_MAX. This requires 2 new branches
 * of RADIX_TREE_MAX_PATH size to be created, with only the root node shared.
 * Hence:
 */
#define RADIX_TREE_PRELOAD_SIZE (RADIX_TREE_MAX_PATH * 2 - 1)

/*
 * The IDR does not have to be as high as the radix tree since it uses
 * signed integers, not unsigned longs.
 */
#define IDR_INDEX_BITS		(8 /* CHAR_BIT */ * sizeof(int) - 1)
#define IDR_MAX_PATH		(DIV_ROUND_UP(IDR_INDEX_BITS, \
						RADIX_TREE_MAP_SHIFT))
#define IDR_PRELOAD_SIZE	(IDR_MAX_PATH * 2 - 1)

/*
 * Per-cpu pool of preloaded nodes
 */
<<<<<<< HEAD
struct radix_tree_preload {
	unsigned nr;
	/* nodes->private_data points to next preallocated node */
	struct radix_tree_node *nodes;
=======
DEFINE_PER_CPU(struct radix_tree_preload, radix_tree_preloads) = {
	.lock = INIT_LOCAL_LOCK(lock),
>>>>>>> 24b8d41d
};
EXPORT_PER_CPU_SYMBOL_GPL(radix_tree_preloads);

<<<<<<< HEAD
static inline void *node_to_entry(void *ptr)
{
	return (void *)((unsigned long)ptr | RADIX_TREE_INTERNAL_NODE);
}

#define RADIX_TREE_RETRY	node_to_entry(NULL)

#ifdef CONFIG_RADIX_TREE_MULTIORDER
/* Sibling slots point directly to another slot in the same node */
static inline bool is_sibling_entry(struct radix_tree_node *parent, void *node)
{
	void **ptr = node;
	return (parent->slots <= ptr) &&
			(ptr < parent->slots + RADIX_TREE_MAP_SIZE);
}
#else
static inline bool is_sibling_entry(struct radix_tree_node *parent, void *node)
{
	return false;
}
#endif

static inline unsigned long get_slot_offset(struct radix_tree_node *parent,
						 void **slot)
{
	return slot - parent->slots;
}

static unsigned int radix_tree_descend(struct radix_tree_node *parent,
			struct radix_tree_node **nodep, unsigned long index)
{
	unsigned int offset = (index >> parent->shift) & RADIX_TREE_MAP_MASK;
	void **entry = rcu_dereference_raw(parent->slots[offset]);

#ifdef CONFIG_RADIX_TREE_MULTIORDER
	if (radix_tree_is_internal_node(entry)) {
		if (is_sibling_entry(parent, entry)) {
			void **sibentry = (void **) entry_to_node(entry);
			offset = get_slot_offset(parent, sibentry);
			entry = rcu_dereference_raw(*sibentry);
		}
	}
#endif
=======
static inline struct radix_tree_node *entry_to_node(void *ptr)
{
	return (void *)((unsigned long)ptr & ~RADIX_TREE_INTERNAL_NODE);
}

static inline void *node_to_entry(void *ptr)
{
	return (void *)((unsigned long)ptr | RADIX_TREE_INTERNAL_NODE);
}

#define RADIX_TREE_RETRY	XA_RETRY_ENTRY

static inline unsigned long
get_slot_offset(const struct radix_tree_node *parent, void __rcu **slot)
{
	return parent ? slot - parent->slots : 0;
}

static unsigned int radix_tree_descend(const struct radix_tree_node *parent,
			struct radix_tree_node **nodep, unsigned long index)
{
	unsigned int offset = (index >> parent->shift) & RADIX_TREE_MAP_MASK;
	void __rcu **entry = rcu_dereference_raw(parent->slots[offset]);
>>>>>>> 24b8d41d

	*nodep = (void *)entry;
	return offset;
}

static inline gfp_t root_gfp_mask(const struct radix_tree_root *root)
{
	return root->xa_flags & (__GFP_BITS_MASK & ~GFP_ZONEMASK);
}

static inline void tag_set(struct radix_tree_node *node, unsigned int tag,
		int offset)
{
	__set_bit(offset, node->tags[tag]);
}

static inline void tag_clear(struct radix_tree_node *node, unsigned int tag,
		int offset)
{
	__clear_bit(offset, node->tags[tag]);
}

static inline int tag_get(const struct radix_tree_node *node, unsigned int tag,
		int offset)
{
	return test_bit(offset, node->tags[tag]);
}

static inline void root_tag_set(struct radix_tree_root *root, unsigned tag)
{
	root->xa_flags |= (__force gfp_t)(1 << (tag + ROOT_TAG_SHIFT));
}

static inline void root_tag_clear(struct radix_tree_root *root, unsigned tag)
{
	root->xa_flags &= (__force gfp_t)~(1 << (tag + ROOT_TAG_SHIFT));
}

static inline void root_tag_clear_all(struct radix_tree_root *root)
{
	root->xa_flags &= (__force gfp_t)((1 << ROOT_TAG_SHIFT) - 1);
}

static inline int root_tag_get(const struct radix_tree_root *root, unsigned tag)
{
<<<<<<< HEAD
	return (__force int)root->gfp_mask & (1 << (tag + __GFP_BITS_SHIFT));
}

static inline unsigned root_tags_get(struct radix_tree_root *root)
{
	return (__force unsigned)root->gfp_mask >> __GFP_BITS_SHIFT;
=======
	return (__force int)root->xa_flags & (1 << (tag + ROOT_TAG_SHIFT));
}

static inline unsigned root_tags_get(const struct radix_tree_root *root)
{
	return (__force unsigned)root->xa_flags >> ROOT_TAG_SHIFT;
}

static inline bool is_idr(const struct radix_tree_root *root)
{
	return !!(root->xa_flags & ROOT_IS_IDR);
>>>>>>> 24b8d41d
}

/*
 * Returns 1 if any slot in the node has this tag set.
 * Otherwise returns 0.
 */
static inline int any_tag_set(const struct radix_tree_node *node,
							unsigned int tag)
{
	unsigned idx;
	for (idx = 0; idx < RADIX_TREE_TAG_LONGS; idx++) {
		if (node->tags[tag][idx])
			return 1;
	}
	return 0;
}

static inline void all_tag_set(struct radix_tree_node *node, unsigned int tag)
{
	bitmap_fill(node->tags[tag], RADIX_TREE_MAP_SIZE);
}

/**
 * radix_tree_find_next_bit - find the next set bit in a memory region
 *
 * @addr: The address to base the search on
 * @size: The bitmap size in bits
 * @offset: The bitnumber to start searching at
 *
 * Unrollable variant of find_next_bit() for constant size arrays.
 * Tail bits starting from size to roundup(size, BITS_PER_LONG) must be zero.
 * Returns next bit offset, or size if nothing found.
 */
static __always_inline unsigned long
radix_tree_find_next_bit(struct radix_tree_node *node, unsigned int tag,
			 unsigned long offset)
{
	const unsigned long *addr = node->tags[tag];

	if (offset < RADIX_TREE_MAP_SIZE) {
		unsigned long tmp;

		addr += offset / BITS_PER_LONG;
		tmp = *addr >> (offset % BITS_PER_LONG);
		if (tmp)
			return __ffs(tmp) + offset;
		offset = (offset + BITS_PER_LONG) & ~(BITS_PER_LONG - 1);
		while (offset < RADIX_TREE_MAP_SIZE) {
			tmp = *++addr;
			if (tmp)
				return __ffs(tmp) + offset;
			offset += BITS_PER_LONG;
		}
	}
	return RADIX_TREE_MAP_SIZE;
}

<<<<<<< HEAD
#ifndef __KERNEL__
static void dump_node(struct radix_tree_node *node, unsigned long index)
{
	unsigned long i;

	pr_debug("radix node: %p offset %d tags %lx %lx %lx shift %d count %d parent %p\n",
		node, node->offset,
		node->tags[0][0], node->tags[1][0], node->tags[2][0],
		node->shift, node->count, node->parent);

	for (i = 0; i < RADIX_TREE_MAP_SIZE; i++) {
		unsigned long first = index | (i << node->shift);
		unsigned long last = first | ((1UL << node->shift) - 1);
		void *entry = node->slots[i];
		if (!entry)
			continue;
		if (is_sibling_entry(node, entry)) {
			pr_debug("radix sblng %p offset %ld val %p indices %ld-%ld\n",
					entry, i,
					*(void **)entry_to_node(entry),
					first, last);
		} else if (!radix_tree_is_internal_node(entry)) {
			pr_debug("radix entry %p offset %ld indices %ld-%ld\n",
					entry, i, first, last);
		} else {
			dump_node(entry_to_node(entry), first);
		}
	}
=======
static unsigned int iter_offset(const struct radix_tree_iter *iter)
{
	return iter->index & RADIX_TREE_MAP_MASK;
}

/*
 * The maximum index which can be stored in a radix tree
 */
static inline unsigned long shift_maxindex(unsigned int shift)
{
	return (RADIX_TREE_MAP_SIZE << shift) - 1;
}

static inline unsigned long node_maxindex(const struct radix_tree_node *node)
{
	return shift_maxindex(node->shift);
>>>>>>> 24b8d41d
}

static unsigned long next_index(unsigned long index,
				const struct radix_tree_node *node,
				unsigned long offset)
{
<<<<<<< HEAD
	pr_debug("radix root: %p rnode %p tags %x\n",
			root, root->rnode,
			root->gfp_mask >> __GFP_BITS_SHIFT);
	if (!radix_tree_is_internal_node(root->rnode))
		return;
	dump_node(entry_to_node(root->rnode), 0);
=======
	return (index & ~node_maxindex(node)) + (offset << node->shift);
>>>>>>> 24b8d41d
}

/*
 * This assumes that the caller has performed appropriate preallocation, and
 * that the caller has pinned this thread of control to the current CPU.
 */
static struct radix_tree_node *
radix_tree_node_alloc(gfp_t gfp_mask, struct radix_tree_node *parent,
			struct radix_tree_root *root,
			unsigned int shift, unsigned int offset,
			unsigned int count, unsigned int nr_values)
{
	struct radix_tree_node *ret = NULL;

	/*
	 * Preload code isn't irq safe and it doesn't make sense to use
	 * preloading during an interrupt anyway as all the allocations have
	 * to be atomic. So just do normal allocation when in interrupt.
	 */
	if (!gfpflags_allow_blocking(gfp_mask) && !in_interrupt()) {
		struct radix_tree_preload *rtp;

		/*
		 * Even if the caller has preloaded, try to allocate from the
		 * cache first for the new node to get accounted to the memory
		 * cgroup.
		 */
		ret = kmem_cache_alloc(radix_tree_node_cachep,
				       gfp_mask | __GFP_NOWARN);
		if (ret)
			goto out;

		/*
		 * Provided the caller has preloaded here, we will always
		 * succeed in getting a node here (and never reach
		 * kmem_cache_alloc)
		 */
		rtp = this_cpu_ptr(&radix_tree_preloads);
		if (rtp->nr) {
			ret = rtp->nodes;
			rtp->nodes = ret->parent;
			rtp->nr--;
		}
		/*
		 * Update the allocation stack trace as this is more useful
		 * for debugging.
		 */
		kmemleak_update_trace(ret);
		goto out;
	}
	ret = kmem_cache_alloc(radix_tree_node_cachep, gfp_mask);
out:
	BUG_ON(radix_tree_is_internal_node(ret));
<<<<<<< HEAD
=======
	if (ret) {
		ret->shift = shift;
		ret->offset = offset;
		ret->count = count;
		ret->nr_values = nr_values;
		ret->parent = parent;
		ret->array = root;
	}
>>>>>>> 24b8d41d
	return ret;
}

void radix_tree_node_rcu_free(struct rcu_head *head)
{
	struct radix_tree_node *node =
			container_of(head, struct radix_tree_node, rcu_head);

	/*
	 * Must only free zeroed nodes into the slab.  We can be left with
	 * non-NULL entries by radix_tree_free_nodes, so clear the entries
	 * and tags here.
	 */
	memset(node->slots, 0, sizeof(node->slots));
	memset(node->tags, 0, sizeof(node->tags));
	INIT_LIST_HEAD(&node->private_list);

	kmem_cache_free(radix_tree_node_cachep, node);
}

static inline void
radix_tree_node_free(struct radix_tree_node *node)
{
	call_rcu(&node->rcu_head, radix_tree_node_rcu_free);
}

/*
 * Load up this CPU's radix_tree_node buffer with sufficient objects to
 * ensure that the addition of a single element in the tree cannot fail.  On
 * success, return zero, with preemption disabled.  On error, return -ENOMEM
 * with preemption not disabled.
 *
 * To make use of this facility, the radix tree must be initialised without
 * __GFP_DIRECT_RECLAIM being passed to INIT_RADIX_TREE().
 */
<<<<<<< HEAD
static int __radix_tree_preload(gfp_t gfp_mask, int nr)
=======
static __must_check int __radix_tree_preload(gfp_t gfp_mask, unsigned nr)
>>>>>>> 24b8d41d
{
	struct radix_tree_preload *rtp;
	struct radix_tree_node *node;
	int ret = -ENOMEM;

	/*
<<<<<<< HEAD
	 * Nodes preloaded by one cgroup can be be used by another cgroup, so
=======
	 * Nodes preloaded by one cgroup can be used by another cgroup, so
>>>>>>> 24b8d41d
	 * they should never be accounted to any particular memory cgroup.
	 */
	gfp_mask &= ~__GFP_ACCOUNT;

<<<<<<< HEAD
	preempt_disable();
	rtp = this_cpu_ptr(&radix_tree_preloads);
	while (rtp->nr < nr) {
		preempt_enable();
=======
	local_lock(&radix_tree_preloads.lock);
	rtp = this_cpu_ptr(&radix_tree_preloads);
	while (rtp->nr < nr) {
		local_unlock(&radix_tree_preloads.lock);
>>>>>>> 24b8d41d
		node = kmem_cache_alloc(radix_tree_node_cachep, gfp_mask);
		if (node == NULL)
			goto out;
		local_lock(&radix_tree_preloads.lock);
		rtp = this_cpu_ptr(&radix_tree_preloads);
		if (rtp->nr < nr) {
<<<<<<< HEAD
			node->private_data = rtp->nodes;
=======
			node->parent = rtp->nodes;
>>>>>>> 24b8d41d
			rtp->nodes = node;
			rtp->nr++;
		} else {
			kmem_cache_free(radix_tree_node_cachep, node);
		}
	}
	ret = 0;
out:
	return ret;
}

/*
 * Load up this CPU's radix_tree_node buffer with sufficient objects to
 * ensure that the addition of a single element in the tree cannot fail.  On
 * success, return zero, with preemption disabled.  On error, return -ENOMEM
 * with preemption not disabled.
 *
 * To make use of this facility, the radix tree must be initialised without
 * __GFP_DIRECT_RECLAIM being passed to INIT_RADIX_TREE().
 */
int radix_tree_preload(gfp_t gfp_mask)
{
	/* Warn on non-sensical use... */
	WARN_ON_ONCE(!gfpflags_allow_blocking(gfp_mask));
	return __radix_tree_preload(gfp_mask, RADIX_TREE_PRELOAD_SIZE);
}
EXPORT_SYMBOL(radix_tree_preload);

/*
 * The same as above function, except we don't guarantee preloading happens.
 * We do it, if we decide it helps. On success, return zero with preemption
 * disabled. On error, return -ENOMEM with preemption not disabled.
 */
int radix_tree_maybe_preload(gfp_t gfp_mask)
{
	if (gfpflags_allow_blocking(gfp_mask))
		return __radix_tree_preload(gfp_mask, RADIX_TREE_PRELOAD_SIZE);
	/* Preloading doesn't help anything with this gfp mask, skip it */
	local_lock(&radix_tree_preloads.lock);
	return 0;
}
EXPORT_SYMBOL(radix_tree_maybe_preload);

<<<<<<< HEAD
/*
 * The same as function above, but preload number of nodes required to insert
 * (1 << order) continuous naturally-aligned elements.
 */
int radix_tree_maybe_preload_order(gfp_t gfp_mask, int order)
{
	unsigned long nr_subtrees;
	int nr_nodes, subtree_height;

	/* Preloading doesn't help anything with this gfp mask, skip it */
	if (!gfpflags_allow_blocking(gfp_mask)) {
		preempt_disable();
		return 0;
	}

	/*
	 * Calculate number and height of fully populated subtrees it takes to
	 * store (1 << order) elements.
	 */
	nr_subtrees = 1 << order;
	for (subtree_height = 0; nr_subtrees > RADIX_TREE_MAP_SIZE;
			subtree_height++)
		nr_subtrees >>= RADIX_TREE_MAP_SHIFT;

	/*
	 * The worst case is zero height tree with a single item at index 0 and
	 * then inserting items starting at ULONG_MAX - (1 << order).
	 *
	 * This requires RADIX_TREE_MAX_PATH nodes to build branch from root to
	 * 0-index item.
	 */
	nr_nodes = RADIX_TREE_MAX_PATH;

	/* Plus branch to fully populated subtrees. */
	nr_nodes += RADIX_TREE_MAX_PATH - subtree_height;

	/* Root node is shared. */
	nr_nodes--;

	/* Plus nodes required to build subtrees. */
	nr_nodes += nr_subtrees * height_to_maxnodes[subtree_height];

	return __radix_tree_preload(gfp_mask, nr_nodes);
}

/*
 * The maximum index which can be stored in a radix tree
 */
static inline unsigned long shift_maxindex(unsigned int shift)
{
	return (RADIX_TREE_MAP_SIZE << shift) - 1;
}

static inline unsigned long node_maxindex(struct radix_tree_node *node)
{
	return shift_maxindex(node->shift);
}

static unsigned radix_tree_load_root(struct radix_tree_root *root,
		struct radix_tree_node **nodep, unsigned long *maxindex)
{
	struct radix_tree_node *node = rcu_dereference_raw(root->rnode);
=======
static unsigned radix_tree_load_root(const struct radix_tree_root *root,
		struct radix_tree_node **nodep, unsigned long *maxindex)
{
	struct radix_tree_node *node = rcu_dereference_raw(root->xa_head);
>>>>>>> 24b8d41d

	*nodep = node;

	if (likely(radix_tree_is_internal_node(node))) {
		node = entry_to_node(node);
		*maxindex = node_maxindex(node);
		return node->shift + RADIX_TREE_MAP_SHIFT;
	}

	*maxindex = 0;
	return 0;
}

/*
 *	Extend a radix tree so it can store key @index.
 */
<<<<<<< HEAD
static int radix_tree_extend(struct radix_tree_root *root,
				unsigned long index, unsigned int shift)
{
	struct radix_tree_node *slot;
=======
static int radix_tree_extend(struct radix_tree_root *root, gfp_t gfp,
				unsigned long index, unsigned int shift)
{
	void *entry;
>>>>>>> 24b8d41d
	unsigned int maxshift;
	int tag;

	/* Figure out what the shift should be.  */
	maxshift = shift;
	while (index > shift_maxindex(maxshift))
		maxshift += RADIX_TREE_MAP_SHIFT;

<<<<<<< HEAD
	slot = root->rnode;
	if (!slot)
		goto out;

	do {
		struct radix_tree_node *node = radix_tree_node_alloc(root);

=======
	entry = rcu_dereference_raw(root->xa_head);
	if (!entry && (!is_idr(root) || root_tag_get(root, IDR_FREE)))
		goto out;

	do {
		struct radix_tree_node *node = radix_tree_node_alloc(gfp, NULL,
							root, shift, 0, 1, 0);
>>>>>>> 24b8d41d
		if (!node)
			return -ENOMEM;

		if (is_idr(root)) {
			all_tag_set(node, IDR_FREE);
			if (!root_tag_get(root, IDR_FREE)) {
				tag_clear(node, IDR_FREE, 0);
				root_tag_set(root, IDR_FREE);
			}
		} else {
			/* Propagate the aggregated tag info to the new child */
			for (tag = 0; tag < RADIX_TREE_MAX_TAGS; tag++) {
				if (root_tag_get(root, tag))
					tag_set(node, tag, 0);
			}
		}

		BUG_ON(shift > BITS_PER_LONG);
<<<<<<< HEAD
		node->shift = shift;
		node->offset = 0;
		node->count = 1;
		node->parent = NULL;
		if (radix_tree_is_internal_node(slot))
			entry_to_node(slot)->parent = node;
		node->slots[0] = slot;
		slot = node_to_entry(node);
		rcu_assign_pointer(root->rnode, slot);
=======
		if (radix_tree_is_internal_node(entry)) {
			entry_to_node(entry)->parent = node;
		} else if (xa_is_value(entry)) {
			/* Moving a value entry root->xa_head to a node */
			node->nr_values = 1;
		}
		/*
		 * entry was already in the radix tree, so we do not need
		 * rcu_assign_pointer here
		 */
		node->slots[0] = (void __rcu *)entry;
		entry = node_to_entry(node);
		rcu_assign_pointer(root->xa_head, entry);
>>>>>>> 24b8d41d
		shift += RADIX_TREE_MAP_SHIFT;
	} while (shift <= maxshift);
out:
	return maxshift + RADIX_TREE_MAP_SHIFT;
<<<<<<< HEAD
=======
}

/**
 *	radix_tree_shrink    -    shrink radix tree to minimum height
 *	@root		radix tree root
 */
static inline bool radix_tree_shrink(struct radix_tree_root *root)
{
	bool shrunk = false;

	for (;;) {
		struct radix_tree_node *node = rcu_dereference_raw(root->xa_head);
		struct radix_tree_node *child;

		if (!radix_tree_is_internal_node(node))
			break;
		node = entry_to_node(node);

		/*
		 * The candidate node has more than one child, or its child
		 * is not at the leftmost slot, we cannot shrink.
		 */
		if (node->count != 1)
			break;
		child = rcu_dereference_raw(node->slots[0]);
		if (!child)
			break;

		/*
		 * For an IDR, we must not shrink entry 0 into the root in
		 * case somebody calls idr_replace() with a pointer that
		 * appears to be an internal entry
		 */
		if (!node->shift && is_idr(root))
			break;

		if (radix_tree_is_internal_node(child))
			entry_to_node(child)->parent = NULL;

		/*
		 * We don't need rcu_assign_pointer(), since we are simply
		 * moving the node from one part of the tree to another: if it
		 * was safe to dereference the old pointer to it
		 * (node->slots[0]), it will be safe to dereference the new
		 * one (root->xa_head) as far as dependent read barriers go.
		 */
		root->xa_head = (void __rcu *)child;
		if (is_idr(root) && !tag_get(node, IDR_FREE, 0))
			root_tag_clear(root, IDR_FREE);

		/*
		 * We have a dilemma here. The node's slot[0] must not be
		 * NULLed in case there are concurrent lookups expecting to
		 * find the item. However if this was a bottom-level node,
		 * then it may be subject to the slot pointer being visible
		 * to callers dereferencing it. If item corresponding to
		 * slot[0] is subsequently deleted, these callers would expect
		 * their slot to become empty sooner or later.
		 *
		 * For example, lockless pagecache will look up a slot, deref
		 * the page pointer, and if the page has 0 refcount it means it
		 * was concurrently deleted from pagecache so try the deref
		 * again. Fortunately there is already a requirement for logic
		 * to retry the entire slot lookup -- the indirect pointer
		 * problem (replacing direct root node with an indirect pointer
		 * also results in a stale slot). So tag the slot as indirect
		 * to force callers to retry.
		 */
		node->count = 0;
		if (!radix_tree_is_internal_node(child)) {
			node->slots[0] = (void __rcu *)RADIX_TREE_RETRY;
		}

		WARN_ON_ONCE(!list_empty(&node->private_list));
		radix_tree_node_free(node);
		shrunk = true;
	}

	return shrunk;
}

static bool delete_node(struct radix_tree_root *root,
			struct radix_tree_node *node)
{
	bool deleted = false;

	do {
		struct radix_tree_node *parent;

		if (node->count) {
			if (node_to_entry(node) ==
					rcu_dereference_raw(root->xa_head))
				deleted |= radix_tree_shrink(root);
			return deleted;
		}

		parent = node->parent;
		if (parent) {
			parent->slots[node->offset] = NULL;
			parent->count--;
		} else {
			/*
			 * Shouldn't the tags already have all been cleared
			 * by the caller?
			 */
			if (!is_idr(root))
				root_tag_clear_all(root);
			root->xa_head = NULL;
		}

		WARN_ON_ONCE(!list_empty(&node->private_list));
		radix_tree_node_free(node);
		deleted = true;

		node = parent;
	} while (node);

	return deleted;
>>>>>>> 24b8d41d
}

/**
 *	__radix_tree_create	-	create a slot in a radix tree
 *	@root:		radix tree root
 *	@index:		index key
 *	@nodep:		returns node
 *	@slotp:		returns slot
 *
 *	Create, if necessary, and return the node and slot for an item
 *	at position @index in the radix tree @root.
 *
 *	Until there is more than one item in the tree, no nodes are
 *	allocated and @root->xa_head is used as a direct slot instead of
 *	pointing to a node, in which case *@nodep will be NULL.
 *
 *	Returns -ENOMEM, or 0 for success.
 */
static int __radix_tree_create(struct radix_tree_root *root,
		unsigned long index, struct radix_tree_node **nodep,
		void __rcu ***slotp)
{
	struct radix_tree_node *node = NULL, *child;
<<<<<<< HEAD
	void **slot = (void **)&root->rnode;
	unsigned long maxindex;
	unsigned int shift, offset = 0;
	unsigned long max = index | ((1UL << order) - 1);
=======
	void __rcu **slot = (void __rcu **)&root->xa_head;
	unsigned long maxindex;
	unsigned int shift, offset = 0;
	unsigned long max = index;
	gfp_t gfp = root_gfp_mask(root);
>>>>>>> 24b8d41d

	shift = radix_tree_load_root(root, &child, &maxindex);

	/* Make sure the tree is high enough.  */
	if (max > maxindex) {
<<<<<<< HEAD
		int error = radix_tree_extend(root, max, shift);
		if (error < 0)
			return error;
		shift = error;
		child = root->rnode;
		if (order == shift)
			shift += RADIX_TREE_MAP_SHIFT;
	}

	while (shift > order) {
		shift -= RADIX_TREE_MAP_SHIFT;
		if (child == NULL) {
			/* Have to add a child node.  */
			child = radix_tree_node_alloc(root);
			if (!child)
				return -ENOMEM;
			child->shift = shift;
			child->offset = offset;
			child->parent = node;
=======
		int error = radix_tree_extend(root, gfp, max, shift);
		if (error < 0)
			return error;
		shift = error;
		child = rcu_dereference_raw(root->xa_head);
	}

	while (shift > 0) {
		shift -= RADIX_TREE_MAP_SHIFT;
		if (child == NULL) {
			/* Have to add a child node.  */
			child = radix_tree_node_alloc(gfp, node, root, shift,
							offset, 0, 0);
			if (!child)
				return -ENOMEM;
>>>>>>> 24b8d41d
			rcu_assign_pointer(*slot, node_to_entry(child));
			if (node)
				node->count++;
		} else if (!radix_tree_is_internal_node(child))
			break;

		/* Go a level down */
		node = entry_to_node(child);
		offset = radix_tree_descend(node, &child, index);
		slot = &node->slots[offset];
<<<<<<< HEAD
	}

#ifdef CONFIG_RADIX_TREE_MULTIORDER
	/* Insert pointers to the canonical entry */
	if (order > shift) {
		unsigned i, n = 1 << (order - shift);
		offset = offset & ~(n - 1);
		slot = &node->slots[offset];
		child = node_to_entry(slot);
		for (i = 0; i < n; i++) {
			if (slot[i])
				return -EEXIST;
		}

		for (i = 1; i < n; i++) {
			rcu_assign_pointer(slot[i], child);
			node->count++;
		}
=======
>>>>>>> 24b8d41d
	}
#endif

	if (nodep)
		*nodep = node;
	if (slotp)
		*slotp = slot;
	return 0;
}

/*
 * Free any nodes below this node.  The tree is presumed to not need
 * shrinking, and any user data in the tree is presumed to not need a
 * destructor called on it.  If we need to add a destructor, we can
 * add that functionality later.  Note that we may not clear tags or
 * slots from the tree as an RCU walker may still have a pointer into
 * this subtree.  We could replace the entries with RADIX_TREE_RETRY,
 * but we'll still have to clear those in rcu_free.
 */
static void radix_tree_free_nodes(struct radix_tree_node *node)
{
	unsigned offset = 0;
	struct radix_tree_node *child = entry_to_node(node);

	for (;;) {
		void *entry = rcu_dereference_raw(child->slots[offset]);
		if (xa_is_node(entry) && child->shift) {
			child = entry_to_node(entry);
			offset = 0;
			continue;
		}
		offset++;
		while (offset == RADIX_TREE_MAP_SIZE) {
			struct radix_tree_node *old = child;
			offset = child->offset + 1;
			child = child->parent;
			WARN_ON_ONCE(!list_empty(&old->private_list));
			radix_tree_node_free(old);
			if (old == entry_to_node(node))
				return;
		}
	}
}

static inline int insert_entries(struct radix_tree_node *node,
		void __rcu **slot, void *item, bool replace)
{
	if (*slot)
		return -EEXIST;
	rcu_assign_pointer(*slot, item);
	if (node) {
		node->count++;
		if (xa_is_value(item))
			node->nr_values++;
	}
	return 1;
}

/**
 *	__radix_tree_insert    -    insert into a radix tree
 *	@root:		radix tree root
 *	@index:		index key
 *	@item:		item to insert
 *
 *	Insert an item into the radix tree at position @index.
 */
int radix_tree_insert(struct radix_tree_root *root, unsigned long index,
			void *item)
{
	struct radix_tree_node *node;
	void __rcu **slot;
	int error;

	BUG_ON(radix_tree_is_internal_node(item));

	error = __radix_tree_create(root, index, &node, &slot);
	if (error)
		return error;

	error = insert_entries(node, slot, item, false);
	if (error < 0)
		return error;

	if (node) {
		unsigned offset = get_slot_offset(node, slot);
<<<<<<< HEAD
		node->count++;
=======
>>>>>>> 24b8d41d
		BUG_ON(tag_get(node, 0, offset));
		BUG_ON(tag_get(node, 1, offset));
		BUG_ON(tag_get(node, 2, offset));
	} else {
		BUG_ON(root_tags_get(root));
	}

	return 0;
}
EXPORT_SYMBOL(radix_tree_insert);

/**
 *	__radix_tree_lookup	-	lookup an item in a radix tree
 *	@root:		radix tree root
 *	@index:		index key
 *	@nodep:		returns node
 *	@slotp:		returns slot
 *
 *	Lookup and return the item at position @index in the radix
 *	tree @root.
 *
 *	Until there is more than one item in the tree, no nodes are
 *	allocated and @root->xa_head is used as a direct slot instead of
 *	pointing to a node, in which case *@nodep will be NULL.
 */
void *__radix_tree_lookup(const struct radix_tree_root *root,
			  unsigned long index, struct radix_tree_node **nodep,
			  void __rcu ***slotp)
{
	struct radix_tree_node *node, *parent;
	unsigned long maxindex;
<<<<<<< HEAD
	void **slot;

 restart:
	parent = NULL;
	slot = (void **)&root->rnode;
=======
	void __rcu **slot;

 restart:
	parent = NULL;
	slot = (void __rcu **)&root->xa_head;
>>>>>>> 24b8d41d
	radix_tree_load_root(root, &node, &maxindex);
	if (index > maxindex)
		return NULL;

	while (radix_tree_is_internal_node(node)) {
		unsigned offset;

<<<<<<< HEAD
		if (node == RADIX_TREE_RETRY)
			goto restart;
		parent = entry_to_node(node);
		offset = radix_tree_descend(parent, &node, index);
		slot = parent->slots + offset;
=======
		parent = entry_to_node(node);
		offset = radix_tree_descend(parent, &node, index);
		slot = parent->slots + offset;
		if (node == RADIX_TREE_RETRY)
			goto restart;
		if (parent->shift == 0)
			break;
>>>>>>> 24b8d41d
	}

	if (nodep)
		*nodep = parent;
	if (slotp)
		*slotp = slot;
	return node;
}

/**
 *	radix_tree_lookup_slot    -    lookup a slot in a radix tree
 *	@root:		radix tree root
 *	@index:		index key
 *
 *	Returns:  the slot corresponding to the position @index in the
 *	radix tree @root. This is useful for update-if-exists operations.
 *
 *	This function can be called under rcu_read_lock iff the slot is not
 *	modified by radix_tree_replace_slot, otherwise it must be called
 *	exclusive from other writers. Any dereference of the slot must be done
 *	using radix_tree_deref_slot.
 */
void __rcu **radix_tree_lookup_slot(const struct radix_tree_root *root,
				unsigned long index)
{
	void __rcu **slot;

	if (!__radix_tree_lookup(root, index, NULL, &slot))
		return NULL;
	return slot;
}
EXPORT_SYMBOL(radix_tree_lookup_slot);

/**
 *	radix_tree_lookup    -    perform lookup operation on a radix tree
 *	@root:		radix tree root
 *	@index:		index key
 *
 *	Lookup the item at the position @index in the radix tree @root.
 *
 *	This function can be called under rcu_read_lock, however the caller
 *	must manage lifetimes of leaf nodes (eg. RCU may also be used to free
 *	them safely). No RCU barriers are required to access or modify the
 *	returned item, however.
 */
void *radix_tree_lookup(const struct radix_tree_root *root, unsigned long index)
{
	return __radix_tree_lookup(root, index, NULL, NULL);
}
EXPORT_SYMBOL(radix_tree_lookup);

<<<<<<< HEAD
/**
 *	radix_tree_tag_set - set a tag on a radix tree node
 *	@root:		radix tree root
 *	@index:		index key
 *	@tag:		tag index
 *
 *	Set the search tag (which must be < RADIX_TREE_MAX_TAGS)
 *	corresponding to @index in the radix tree.  From
 *	the root all the way down to the leaf node.
 *
 *	Returns the address of the tagged item.  Setting a tag on a not-present
 *	item is a bug.
 */
void *radix_tree_tag_set(struct radix_tree_root *root,
			unsigned long index, unsigned int tag)
{
	struct radix_tree_node *node, *parent;
	unsigned long maxindex;

	radix_tree_load_root(root, &node, &maxindex);
	BUG_ON(index > maxindex);

	while (radix_tree_is_internal_node(node)) {
		unsigned offset;

		parent = entry_to_node(node);
		offset = radix_tree_descend(parent, &node, index);
		BUG_ON(!node);

		if (!tag_get(parent, tag, offset))
			tag_set(parent, tag, offset);
	}

	/* set the root's tag bit */
	if (!root_tag_get(root, tag))
		root_tag_set(root, tag);

	return node;
=======
static void replace_slot(void __rcu **slot, void *item,
		struct radix_tree_node *node, int count, int values)
{
	if (node && (count || values)) {
		node->count += count;
		node->nr_values += values;
	}

	rcu_assign_pointer(*slot, item);
}

static bool node_tag_get(const struct radix_tree_root *root,
				const struct radix_tree_node *node,
				unsigned int tag, unsigned int offset)
{
	if (node)
		return tag_get(node, tag, offset);
	return root_tag_get(root, tag);
}

/*
 * IDR users want to be able to store NULL in the tree, so if the slot isn't
 * free, don't adjust the count, even if it's transitioning between NULL and
 * non-NULL.  For the IDA, we mark slots as being IDR_FREE while they still
 * have empty bits, but it only stores NULL in slots when they're being
 * deleted.
 */
static int calculate_count(struct radix_tree_root *root,
				struct radix_tree_node *node, void __rcu **slot,
				void *item, void *old)
{
	if (is_idr(root)) {
		unsigned offset = get_slot_offset(node, slot);
		bool free = node_tag_get(root, node, IDR_FREE, offset);
		if (!free)
			return 0;
		if (!old)
			return 1;
	}
	return !!item - !!old;
>>>>>>> 24b8d41d
}

static void node_tag_clear(struct radix_tree_root *root,
				struct radix_tree_node *node,
				unsigned int tag, unsigned int offset)
{
	while (node) {
		if (!tag_get(node, tag, offset))
			return;
		tag_clear(node, tag, offset);
		if (any_tag_set(node, tag))
			return;

		offset = node->offset;
		node = node->parent;
	}

	/* clear the root's tag bit */
	if (root_tag_get(root, tag))
		root_tag_clear(root, tag);
}

/**
<<<<<<< HEAD
 *	radix_tree_tag_clear - clear a tag on a radix tree node
 *	@root:		radix tree root
 *	@index:		index key
 *	@tag:		tag index
 *
 *	Clear the search tag (which must be < RADIX_TREE_MAX_TAGS)
 *	corresponding to @index in the radix tree.  If this causes
 *	the leaf node to have no tags set then clear the tag in the
 *	next-to-leaf node, etc.
=======
 * __radix_tree_replace		- replace item in a slot
 * @root:		radix tree root
 * @node:		pointer to tree node
 * @slot:		pointer to slot in @node
 * @item:		new item to store in the slot.
>>>>>>> 24b8d41d
 *
 * For use with __radix_tree_lookup().  Caller must hold tree write locked
 * across slot lookup and replacement.
 */
void __radix_tree_replace(struct radix_tree_root *root,
			  struct radix_tree_node *node,
			  void __rcu **slot, void *item)
{
<<<<<<< HEAD
	struct radix_tree_node *node, *parent;
	unsigned long maxindex;
	int uninitialized_var(offset);

	radix_tree_load_root(root, &node, &maxindex);
	if (index > maxindex)
		return NULL;

	parent = NULL;

	while (radix_tree_is_internal_node(node)) {
		parent = entry_to_node(node);
		offset = radix_tree_descend(parent, &node, index);
	}

	if (node)
		node_tag_clear(root, parent, tag, offset);

=======
	void *old = rcu_dereference_raw(*slot);
	int values = !!xa_is_value(item) - !!xa_is_value(old);
	int count = calculate_count(root, node, slot, item, old);

	/*
	 * This function supports replacing value entries and
	 * deleting entries, but that needs accounting against the
	 * node unless the slot is root->xa_head.
	 */
	WARN_ON_ONCE(!node && (slot != (void __rcu **)&root->xa_head) &&
			(count || values));
	replace_slot(slot, item, node, count, values);

	if (!node)
		return;

	delete_node(root, node);
}

/**
 * radix_tree_replace_slot	- replace item in a slot
 * @root:	radix tree root
 * @slot:	pointer to slot
 * @item:	new item to store in the slot.
 *
 * For use with radix_tree_lookup_slot() and
 * radix_tree_gang_lookup_tag_slot().  Caller must hold tree write locked
 * across slot lookup and replacement.
 *
 * NOTE: This cannot be used to switch between non-entries (empty slots),
 * regular entries, and value entries, as that requires accounting
 * inside the radix tree node. When switching from one type of entry or
 * deleting, use __radix_tree_lookup() and __radix_tree_replace() or
 * radix_tree_iter_replace().
 */
void radix_tree_replace_slot(struct radix_tree_root *root,
			     void __rcu **slot, void *item)
{
	__radix_tree_replace(root, NULL, slot, item);
}
EXPORT_SYMBOL(radix_tree_replace_slot);

/**
 * radix_tree_iter_replace - replace item in a slot
 * @root:	radix tree root
 * @slot:	pointer to slot
 * @item:	new item to store in the slot.
 *
 * For use with radix_tree_for_each_slot().
 * Caller must hold tree write locked.
 */
void radix_tree_iter_replace(struct radix_tree_root *root,
				const struct radix_tree_iter *iter,
				void __rcu **slot, void *item)
{
	__radix_tree_replace(root, iter->node, slot, item);
}

static void node_tag_set(struct radix_tree_root *root,
				struct radix_tree_node *node,
				unsigned int tag, unsigned int offset)
{
	while (node) {
		if (tag_get(node, tag, offset))
			return;
		tag_set(node, tag, offset);
		offset = node->offset;
		node = node->parent;
	}

	if (!root_tag_get(root, tag))
		root_tag_set(root, tag);
}

/**
 *	radix_tree_tag_set - set a tag on a radix tree node
 *	@root:		radix tree root
 *	@index:		index key
 *	@tag:		tag index
 *
 *	Set the search tag (which must be < RADIX_TREE_MAX_TAGS)
 *	corresponding to @index in the radix tree.  From
 *	the root all the way down to the leaf node.
 *
 *	Returns the address of the tagged item.  Setting a tag on a not-present
 *	item is a bug.
 */
void *radix_tree_tag_set(struct radix_tree_root *root,
			unsigned long index, unsigned int tag)
{
	struct radix_tree_node *node, *parent;
	unsigned long maxindex;

	radix_tree_load_root(root, &node, &maxindex);
	BUG_ON(index > maxindex);

	while (radix_tree_is_internal_node(node)) {
		unsigned offset;

		parent = entry_to_node(node);
		offset = radix_tree_descend(parent, &node, index);
		BUG_ON(!node);

		if (!tag_get(parent, tag, offset))
			tag_set(parent, tag, offset);
	}

	/* set the root's tag bit */
	if (!root_tag_get(root, tag))
		root_tag_set(root, tag);

	return node;
}
EXPORT_SYMBOL(radix_tree_tag_set);

static void node_tag_clear(struct radix_tree_root *root,
				struct radix_tree_node *node,
				unsigned int tag, unsigned int offset)
{
	while (node) {
		if (!tag_get(node, tag, offset))
			return;
		tag_clear(node, tag, offset);
		if (any_tag_set(node, tag))
			return;

		offset = node->offset;
		node = node->parent;
	}

	/* clear the root's tag bit */
	if (root_tag_get(root, tag))
		root_tag_clear(root, tag);
}

/**
 *	radix_tree_tag_clear - clear a tag on a radix tree node
 *	@root:		radix tree root
 *	@index:		index key
 *	@tag:		tag index
 *
 *	Clear the search tag (which must be < RADIX_TREE_MAX_TAGS)
 *	corresponding to @index in the radix tree.  If this causes
 *	the leaf node to have no tags set then clear the tag in the
 *	next-to-leaf node, etc.
 *
 *	Returns the address of the tagged item on success, else NULL.  ie:
 *	has the same return value and semantics as radix_tree_lookup().
 */
void *radix_tree_tag_clear(struct radix_tree_root *root,
			unsigned long index, unsigned int tag)
{
	struct radix_tree_node *node, *parent;
	unsigned long maxindex;
	int offset;

	radix_tree_load_root(root, &node, &maxindex);
	if (index > maxindex)
		return NULL;

	parent = NULL;

	while (radix_tree_is_internal_node(node)) {
		parent = entry_to_node(node);
		offset = radix_tree_descend(parent, &node, index);
	}

	if (node)
		node_tag_clear(root, parent, tag, offset);

>>>>>>> 24b8d41d
	return node;
}
EXPORT_SYMBOL(radix_tree_tag_clear);

/**
  * radix_tree_iter_tag_clear - clear a tag on the current iterator entry
  * @root: radix tree root
  * @iter: iterator state
  * @tag: tag to clear
  */
void radix_tree_iter_tag_clear(struct radix_tree_root *root,
			const struct radix_tree_iter *iter, unsigned int tag)
{
	node_tag_clear(root, iter->node, tag, iter_offset(iter));
}

/**
 * radix_tree_tag_get - get a tag on a radix tree node
 * @root:		radix tree root
 * @index:		index key
 * @tag:		tag index (< RADIX_TREE_MAX_TAGS)
 *
 * Return values:
 *
 *  0: tag not present or not set
 *  1: tag set
 *
 * Note that the return value of this function may not be relied on, even if
 * the RCU lock is held, unless tag modification and node deletion are excluded
 * from concurrency.
 */
int radix_tree_tag_get(const struct radix_tree_root *root,
			unsigned long index, unsigned int tag)
{
	struct radix_tree_node *node, *parent;
	unsigned long maxindex;

	if (!root_tag_get(root, tag))
		return 0;

	radix_tree_load_root(root, &node, &maxindex);
	if (index > maxindex)
		return 0;
<<<<<<< HEAD
	if (node == NULL)
		return 0;

	while (radix_tree_is_internal_node(node)) {
		unsigned offset;

		parent = entry_to_node(node);
		offset = radix_tree_descend(parent, &node, index);

		if (!node)
			return 0;
		if (!tag_get(parent, tag, offset))
			return 0;
		if (node == RADIX_TREE_RETRY)
			break;
=======

	while (radix_tree_is_internal_node(node)) {
		unsigned offset;

		parent = entry_to_node(node);
		offset = radix_tree_descend(parent, &node, index);

		if (!tag_get(parent, tag, offset))
			return 0;
		if (node == RADIX_TREE_RETRY)
			break;
	}

	return 1;
}
EXPORT_SYMBOL(radix_tree_tag_get);

/* Construct iter->tags bit-mask from node->tags[tag] array */
static void set_iter_tags(struct radix_tree_iter *iter,
				struct radix_tree_node *node, unsigned offset,
				unsigned tag)
{
	unsigned tag_long = offset / BITS_PER_LONG;
	unsigned tag_bit  = offset % BITS_PER_LONG;

	if (!node) {
		iter->tags = 1;
		return;
	}

	iter->tags = node->tags[tag][tag_long] >> tag_bit;

	/* This never happens if RADIX_TREE_TAG_LONGS == 1 */
	if (tag_long < RADIX_TREE_TAG_LONGS - 1) {
		/* Pick tags from next element */
		if (tag_bit)
			iter->tags |= node->tags[tag][tag_long + 1] <<
						(BITS_PER_LONG - tag_bit);
		/* Clip chunk size, here only BITS_PER_LONG tags */
		iter->next_index = __radix_tree_iter_add(iter, BITS_PER_LONG);
>>>>>>> 24b8d41d
	}

	return 1;
}

void __rcu **radix_tree_iter_resume(void __rcu **slot,
					struct radix_tree_iter *iter)
{
	slot++;
	iter->index = __radix_tree_iter_add(iter, 1);
	iter->next_index = iter->index;
	iter->tags = 0;
	return NULL;
}
EXPORT_SYMBOL(radix_tree_iter_resume);

static inline void __set_iter_shift(struct radix_tree_iter *iter,
					unsigned int shift)
{
#ifdef CONFIG_RADIX_TREE_MULTIORDER
	iter->shift = shift;
#endif
}

/**
 * radix_tree_next_chunk - find next chunk of slots for iteration
 *
 * @root:	radix tree root
 * @iter:	iterator state
 * @flags:	RADIX_TREE_ITER_* flags and tag index
 * Returns:	pointer to chunk first slot, or NULL if iteration is over
 */
void __rcu **radix_tree_next_chunk(const struct radix_tree_root *root,
			     struct radix_tree_iter *iter, unsigned flags)
{
	unsigned tag = flags & RADIX_TREE_ITER_TAG_MASK;
	struct radix_tree_node *node, *child;
	unsigned long index, offset, maxindex;

	if ((flags & RADIX_TREE_ITER_TAGGED) && !root_tag_get(root, tag))
		return NULL;

	/*
	 * Catch next_index overflow after ~0UL. iter->index never overflows
	 * during iterating; it can be zero only at the beginning.
	 * And we cannot overflow iter->next_index in a single step,
	 * because RADIX_TREE_MAP_SHIFT < BITS_PER_LONG.
	 *
	 * This condition also used by radix_tree_next_slot() to stop
	 * contiguous iterating, and forbid switching to the next chunk.
	 */
	index = iter->next_index;
	if (!index && iter->index)
		return NULL;

 restart:
	radix_tree_load_root(root, &child, &maxindex);
	if (index > maxindex)
		return NULL;
	if (!child)
		return NULL;

	if (!radix_tree_is_internal_node(child)) {
		/* Single-slot tree */
		iter->index = index;
		iter->next_index = maxindex + 1;
		iter->tags = 1;
<<<<<<< HEAD
		__set_iter_shift(iter, 0);
		return (void **)&root->rnode;
=======
		iter->node = NULL;
		return (void __rcu **)&root->xa_head;
>>>>>>> 24b8d41d
	}

	do {
		node = entry_to_node(child);
		offset = radix_tree_descend(node, &child, index);

		if ((flags & RADIX_TREE_ITER_TAGGED) ?
				!tag_get(node, tag, offset) : !child) {
			/* Hole detected */
			if (flags & RADIX_TREE_ITER_CONTIG)
				return NULL;

			if (flags & RADIX_TREE_ITER_TAGGED)
				offset = radix_tree_find_next_bit(node, tag,
						offset + 1);
			else
				while (++offset	< RADIX_TREE_MAP_SIZE) {
<<<<<<< HEAD
					void *slot = node->slots[offset];
					if (is_sibling_entry(node, slot))
						continue;
=======
					void *slot = rcu_dereference_raw(
							node->slots[offset]);
>>>>>>> 24b8d41d
					if (slot)
						break;
				}
			index &= ~node_maxindex(node);
			index += offset << node->shift;
			/* Overflow after ~0UL */
			if (!index)
				return NULL;
			if (offset == RADIX_TREE_MAP_SIZE)
				goto restart;
			child = rcu_dereference_raw(node->slots[offset]);
		}

<<<<<<< HEAD
		if ((child == NULL) || (child == RADIX_TREE_RETRY))
			goto restart;
	} while (radix_tree_is_internal_node(child));

	/* Update the iterator state */
	iter->index = (index &~ node_maxindex(node)) | (offset << node->shift);
	iter->next_index = (index | node_maxindex(node)) + 1;
	__set_iter_shift(iter, node->shift);

	/* Construct iter->tags bit-mask from node->tags[tag] array */
	if (flags & RADIX_TREE_ITER_TAGGED) {
		unsigned tag_long, tag_bit;

		tag_long = offset / BITS_PER_LONG;
		tag_bit  = offset % BITS_PER_LONG;
		iter->tags = node->tags[tag][tag_long] >> tag_bit;
		/* This never happens if RADIX_TREE_TAG_LONGS == 1 */
		if (tag_long < RADIX_TREE_TAG_LONGS - 1) {
			/* Pick tags from next element */
			if (tag_bit)
				iter->tags |= node->tags[tag][tag_long + 1] <<
						(BITS_PER_LONG - tag_bit);
			/* Clip chunk size, here only BITS_PER_LONG tags */
			iter->next_index = index + BITS_PER_LONG;
		}
	}
=======
		if (!child)
			goto restart;
		if (child == RADIX_TREE_RETRY)
			break;
	} while (node->shift && radix_tree_is_internal_node(child));

	/* Update the iterator state */
	iter->index = (index &~ node_maxindex(node)) | offset;
	iter->next_index = (index | node_maxindex(node)) + 1;
	iter->node = node;

	if (flags & RADIX_TREE_ITER_TAGGED)
		set_iter_tags(iter, node, offset, tag);
>>>>>>> 24b8d41d

	return node->slots + offset;
}
EXPORT_SYMBOL(radix_tree_next_chunk);

/**
<<<<<<< HEAD
 * radix_tree_range_tag_if_tagged - for each item in given range set given
 *				   tag if item has another tag set
 * @root:		radix tree root
 * @first_indexp:	pointer to a starting index of a range to scan
 * @last_index:		last index of a range to scan
 * @nr_to_tag:		maximum number items to tag
 * @iftag:		tag index to test
 * @settag:		tag index to set if tested tag is set
 *
 * This function scans range of radix tree from first_index to last_index
 * (inclusive).  For each item in the range if iftag is set, the function sets
 * also settag. The function stops either after tagging nr_to_tag items or
 * after reaching last_index.
 *
 * The tags must be set from the leaf level only and propagated back up the
 * path to the root. We must do this so that we resolve the full path before
 * setting any tags on intermediate nodes. If we set tags as we descend, then
 * we can get to the leaf node and find that the index that has the iftag
 * set is outside the range we are scanning. This reults in dangling tags and
 * can lead to problems with later tag operations (e.g. livelocks on lookups).
 *
 * The function returns the number of leaves where the tag was set and sets
 * *first_indexp to the first unscanned index.
 * WARNING! *first_indexp can wrap if last_index is ULONG_MAX. Caller must
 * be prepared to handle that.
 */
unsigned long radix_tree_range_tag_if_tagged(struct radix_tree_root *root,
		unsigned long *first_indexp, unsigned long last_index,
		unsigned long nr_to_tag,
		unsigned int iftag, unsigned int settag)
{
	struct radix_tree_node *parent, *node, *child;
	unsigned long maxindex;
	unsigned long tagged = 0;
	unsigned long index = *first_indexp;

	radix_tree_load_root(root, &child, &maxindex);
	last_index = min(last_index, maxindex);
	if (index > last_index)
		return 0;
	if (!nr_to_tag)
		return 0;
	if (!root_tag_get(root, iftag)) {
		*first_indexp = last_index + 1;
		return 0;
	}
	if (!radix_tree_is_internal_node(child)) {
		*first_indexp = last_index + 1;
		root_tag_set(root, settag);
		return 1;
	}

	node = entry_to_node(child);

	for (;;) {
		unsigned offset = radix_tree_descend(node, &child, index);
		if (!child)
			goto next;
		if (!tag_get(node, iftag, offset))
			goto next;
		/* Sibling slots never have tags set on them */
		if (radix_tree_is_internal_node(child)) {
			node = entry_to_node(child);
			continue;
		}

		/* tag the leaf */
		tagged++;
		tag_set(node, settag, offset);

		/* walk back up the path tagging interior nodes */
		parent = node;
		for (;;) {
			offset = parent->offset;
			parent = parent->parent;
			if (!parent)
				break;
			/* stop if we find a node with the tag already set */
			if (tag_get(parent, settag, offset))
				break;
			tag_set(parent, settag, offset);
		}
 next:
		/* Go to next entry in node */
		index = ((index >> node->shift) + 1) << node->shift;
		/* Overflow can happen when last_index is ~0UL... */
		if (index > last_index || !index)
			break;
		offset = (index >> node->shift) & RADIX_TREE_MAP_MASK;
		while (offset == 0) {
			/*
			 * We've fully scanned this node. Go up. Because
			 * last_index is guaranteed to be in the tree, what
			 * we do below cannot wander astray.
			 */
			node = node->parent;
			offset = (index >> node->shift) & RADIX_TREE_MAP_MASK;
		}
		if (is_sibling_entry(node, node->slots[offset]))
			goto next;
		if (tagged >= nr_to_tag)
			break;
	}
	/*
	 * We need not to tag the root tag if there is no tag which is set with
	 * settag within the range from *first_indexp to last_index.
	 */
	if (tagged > 0)
		root_tag_set(root, settag);
	*first_indexp = index;

	return tagged;
}
EXPORT_SYMBOL(radix_tree_range_tag_if_tagged);

/**
=======
>>>>>>> 24b8d41d
 *	radix_tree_gang_lookup - perform multiple lookup on a radix tree
 *	@root:		radix tree root
 *	@results:	where the results of the lookup are placed
 *	@first_index:	start the lookup from this key
 *	@max_items:	place up to this many items at *results
 *
 *	Performs an index-ascending scan of the tree for present items.  Places
 *	them at *@results and returns the number of items which were placed at
 *	*@results.
 *
 *	The implementation is naive.
 *
 *	Like radix_tree_lookup, radix_tree_gang_lookup may be called under
 *	rcu_read_lock. In this case, rather than the returned results being
 *	an atomic snapshot of the tree at a single point in time, the
 *	semantics of an RCU protected gang lookup are as though multiple
 *	radix_tree_lookups have been issued in individual locks, and results
 *	stored in 'results'.
 */
unsigned int
radix_tree_gang_lookup(const struct radix_tree_root *root, void **results,
			unsigned long first_index, unsigned int max_items)
{
	struct radix_tree_iter iter;
	void __rcu **slot;
	unsigned int ret = 0;

	if (unlikely(!max_items))
		return 0;

	radix_tree_for_each_slot(slot, root, &iter, first_index) {
		results[ret] = rcu_dereference_raw(*slot);
		if (!results[ret])
			continue;
		if (radix_tree_is_internal_node(results[ret])) {
			slot = radix_tree_iter_retry(&iter);
			continue;
		}
		if (++ret == max_items)
			break;
	}

	return ret;
}
EXPORT_SYMBOL(radix_tree_gang_lookup);

/**
 *	radix_tree_gang_lookup_tag - perform multiple lookup on a radix tree
 *	                             based on a tag
 *	@root:		radix tree root
 *	@results:	where the results of the lookup are placed
 *	@first_index:	start the lookup from this key
 *	@max_items:	place up to this many items at *results
 *	@tag:		the tag index (< RADIX_TREE_MAX_TAGS)
 *
 *	Performs an index-ascending scan of the tree for present items which
 *	have the tag indexed by @tag set.  Places the items at *@results and
 *	returns the number of items which were placed at *@results.
 */
unsigned int
radix_tree_gang_lookup_tag(const struct radix_tree_root *root, void **results,
		unsigned long first_index, unsigned int max_items,
		unsigned int tag)
{
	struct radix_tree_iter iter;
	void __rcu **slot;
	unsigned int ret = 0;

	if (unlikely(!max_items))
		return 0;

	radix_tree_for_each_tagged(slot, root, &iter, first_index, tag) {
		results[ret] = rcu_dereference_raw(*slot);
		if (!results[ret])
			continue;
		if (radix_tree_is_internal_node(results[ret])) {
			slot = radix_tree_iter_retry(&iter);
			continue;
		}
		if (++ret == max_items)
			break;
	}

	return ret;
}
EXPORT_SYMBOL(radix_tree_gang_lookup_tag);

/**
 *	radix_tree_gang_lookup_tag_slot - perform multiple slot lookup on a
 *					  radix tree based on a tag
 *	@root:		radix tree root
 *	@results:	where the results of the lookup are placed
 *	@first_index:	start the lookup from this key
 *	@max_items:	place up to this many items at *results
 *	@tag:		the tag index (< RADIX_TREE_MAX_TAGS)
 *
 *	Performs an index-ascending scan of the tree for present items which
 *	have the tag indexed by @tag set.  Places the slots at *@results and
 *	returns the number of slots which were placed at *@results.
 */
unsigned int
radix_tree_gang_lookup_tag_slot(const struct radix_tree_root *root,
		void __rcu ***results, unsigned long first_index,
		unsigned int max_items, unsigned int tag)
{
	struct radix_tree_iter iter;
	void __rcu **slot;
	unsigned int ret = 0;

	if (unlikely(!max_items))
		return 0;

	radix_tree_for_each_tagged(slot, root, &iter, first_index, tag) {
		results[ret] = slot;
		if (++ret == max_items)
			break;
	}

	return ret;
}
EXPORT_SYMBOL(radix_tree_gang_lookup_tag_slot);

<<<<<<< HEAD
#if defined(CONFIG_SHMEM) && defined(CONFIG_SWAP)
#include <linux/sched.h> /* for cond_resched() */

struct locate_info {
	unsigned long found_index;
	bool stop;
};

/*
 * This linear search is at present only useful to shmem_unuse_inode().
 */
static unsigned long __locate(struct radix_tree_node *slot, void *item,
			      unsigned long index, struct locate_info *info)
{
	unsigned long i;

	do {
		unsigned int shift = slot->shift;

		for (i = (index >> shift) & RADIX_TREE_MAP_MASK;
		     i < RADIX_TREE_MAP_SIZE;
		     i++, index += (1UL << shift)) {
			struct radix_tree_node *node =
					rcu_dereference_raw(slot->slots[i]);
			if (node == RADIX_TREE_RETRY)
				goto out;
			if (!radix_tree_is_internal_node(node)) {
				if (node == item) {
					info->found_index = index;
					info->stop = true;
					goto out;
				}
				continue;
			}
			node = entry_to_node(node);
			if (is_sibling_entry(slot, node))
				continue;
			slot = node;
			break;
		}
	} while (i < RADIX_TREE_MAP_SIZE);

out:
	if ((index == 0) && (i == RADIX_TREE_MAP_SIZE))
		info->stop = true;
	return index;
}

/**
 *	radix_tree_locate_item - search through radix tree for item
 *	@root:		radix tree root
 *	@item:		item to be found
 *
 *	Returns index where item was found, or -1 if not found.
 *	Caller must hold no lock (since this time-consuming function needs
 *	to be preemptible), and must check afterwards if item is still there.
 */
unsigned long radix_tree_locate_item(struct radix_tree_root *root, void *item)
{
	struct radix_tree_node *node;
	unsigned long max_index;
	unsigned long cur_index = 0;
	struct locate_info info = {
		.found_index = -1,
		.stop = false,
	};

	do {
		rcu_read_lock();
		node = rcu_dereference_raw(root->rnode);
		if (!radix_tree_is_internal_node(node)) {
			rcu_read_unlock();
			if (node == item)
				info.found_index = 0;
			break;
		}

		node = entry_to_node(node);

		max_index = node_maxindex(node);
		if (cur_index > max_index) {
			rcu_read_unlock();
			break;
		}

		cur_index = __locate(node, item, cur_index, &info);
		rcu_read_unlock();
		cond_resched();
	} while (!info.stop && cur_index <= max_index);

	return info.found_index;
}
#else
unsigned long radix_tree_locate_item(struct radix_tree_root *root, void *item)
{
	return -1;
}
#endif /* CONFIG_SHMEM && CONFIG_SWAP */

/**
 *	radix_tree_shrink    -    shrink radix tree to minimum height
 *	@root		radix tree root
 */
static inline bool radix_tree_shrink(struct radix_tree_root *root)
{
	bool shrunk = false;

	for (;;) {
		struct radix_tree_node *node = root->rnode;
		struct radix_tree_node *child;

		if (!radix_tree_is_internal_node(node))
			break;
		node = entry_to_node(node);

		/*
		 * The candidate node has more than one child, or its child
		 * is not at the leftmost slot, or the child is a multiorder
		 * entry, we cannot shrink.
		 */
		if (node->count != 1)
			break;
		child = node->slots[0];
		if (!child)
			break;
		if (!radix_tree_is_internal_node(child) && node->shift)
			break;

		if (radix_tree_is_internal_node(child))
			entry_to_node(child)->parent = NULL;

		/*
		 * We don't need rcu_assign_pointer(), since we are simply
		 * moving the node from one part of the tree to another: if it
		 * was safe to dereference the old pointer to it
		 * (node->slots[0]), it will be safe to dereference the new
		 * one (root->rnode) as far as dependent read barriers go.
		 */
		root->rnode = child;

		/*
		 * We have a dilemma here. The node's slot[0] must not be
		 * NULLed in case there are concurrent lookups expecting to
		 * find the item. However if this was a bottom-level node,
		 * then it may be subject to the slot pointer being visible
		 * to callers dereferencing it. If item corresponding to
		 * slot[0] is subsequently deleted, these callers would expect
		 * their slot to become empty sooner or later.
		 *
		 * For example, lockless pagecache will look up a slot, deref
		 * the page pointer, and if the page has 0 refcount it means it
		 * was concurrently deleted from pagecache so try the deref
		 * again. Fortunately there is already a requirement for logic
		 * to retry the entire slot lookup -- the indirect pointer
		 * problem (replacing direct root node with an indirect pointer
		 * also results in a stale slot). So tag the slot as indirect
		 * to force callers to retry.
		 */
		if (!radix_tree_is_internal_node(child))
			node->slots[0] = RADIX_TREE_RETRY;

		radix_tree_node_free(node);
		shrunk = true;
	}

	return shrunk;
=======
static bool __radix_tree_delete(struct radix_tree_root *root,
				struct radix_tree_node *node, void __rcu **slot)
{
	void *old = rcu_dereference_raw(*slot);
	int values = xa_is_value(old) ? -1 : 0;
	unsigned offset = get_slot_offset(node, slot);
	int tag;

	if (is_idr(root))
		node_tag_set(root, node, IDR_FREE, offset);
	else
		for (tag = 0; tag < RADIX_TREE_MAX_TAGS; tag++)
			node_tag_clear(root, node, tag, offset);

	replace_slot(slot, NULL, node, -1, values);
	return node && delete_node(root, node);
>>>>>>> 24b8d41d
}

/**
 * radix_tree_iter_delete - delete the entry at this iterator position
 * @root: radix tree root
 * @iter: iterator state
 * @slot: pointer to slot
 *
 * Delete the entry at the position currently pointed to by the iterator.
 * This may result in the current node being freed; if it is, the iterator
 * is advanced so that it will not reference the freed memory.  This
 * function may be called without any locking if there are no other threads
 * which can access this tree.
 */
void radix_tree_iter_delete(struct radix_tree_root *root,
				struct radix_tree_iter *iter, void __rcu **slot)
{
<<<<<<< HEAD
	bool deleted = false;

	do {
		struct radix_tree_node *parent;

		if (node->count) {
			if (node == entry_to_node(root->rnode))
				deleted |= radix_tree_shrink(root);
			return deleted;
		}

		parent = node->parent;
		if (parent) {
			parent->slots[node->offset] = NULL;
			parent->count--;
		} else {
			root_tag_clear_all(root);
			root->rnode = NULL;
		}

		radix_tree_node_free(node);
		deleted = true;

		node = parent;
	} while (node);

	return deleted;
=======
	if (__radix_tree_delete(root, iter->node, slot))
		iter->index = iter->next_index;
>>>>>>> 24b8d41d
}
EXPORT_SYMBOL(radix_tree_iter_delete);

static inline void delete_sibling_entries(struct radix_tree_node *node,
					void *ptr, unsigned offset)
{
#ifdef CONFIG_RADIX_TREE_MULTIORDER
	int i;
	for (i = 1; offset + i < RADIX_TREE_MAP_SIZE; i++) {
		if (node->slots[offset + i] != ptr)
			break;
		node->slots[offset + i] = NULL;
		node->count--;
	}
#endif
}

/**
 * radix_tree_delete_item - delete an item from a radix tree
 * @root: radix tree root
 * @index: index key
 * @item: expected item
 *
 * Remove @item at @index from the radix tree rooted at @root.
 *
 * Return: the deleted entry, or %NULL if it was not present
 * or the entry at the given @index was not @item.
 */
void *radix_tree_delete_item(struct radix_tree_root *root,
			     unsigned long index, void *item)
{
<<<<<<< HEAD
	struct radix_tree_node *node;
	unsigned int offset;
	void **slot;
=======
	struct radix_tree_node *node = NULL;
	void __rcu **slot = NULL;
>>>>>>> 24b8d41d
	void *entry;

	entry = __radix_tree_lookup(root, index, &node, &slot);
	if (!slot)
		return NULL;
	if (!entry && (!is_idr(root) || node_tag_get(root, node, IDR_FREE,
						get_slot_offset(node, slot))))
		return NULL;

	if (item && entry != item)
		return NULL;

<<<<<<< HEAD
	if (!node) {
		root_tag_clear_all(root);
		root->rnode = NULL;
		return entry;
	}

	offset = get_slot_offset(node, slot);

	/* Clear all tags associated with the item to be deleted.  */
	for (tag = 0; tag < RADIX_TREE_MAX_TAGS; tag++)
		node_tag_clear(root, node, tag, offset);

	delete_sibling_entries(node, node_to_entry(slot), offset);
	node->slots[offset] = NULL;
	node->count--;

	__radix_tree_delete_node(root, node);
=======
	__radix_tree_delete(root, node, slot);
>>>>>>> 24b8d41d

	return entry;
}
EXPORT_SYMBOL(radix_tree_delete_item);

/**
 * radix_tree_delete - delete an entry from a radix tree
 * @root: radix tree root
 * @index: index key
 *
 * Remove the entry at @index from the radix tree rooted at @root.
 *
 * Return: The deleted entry, or %NULL if it was not present.
 */
void *radix_tree_delete(struct radix_tree_root *root, unsigned long index)
{
	return radix_tree_delete_item(root, index, NULL);
}
EXPORT_SYMBOL(radix_tree_delete);

void radix_tree_clear_tags(struct radix_tree_root *root,
			   struct radix_tree_node *node,
			   void **slot)
{
	if (node) {
		unsigned int tag, offset = get_slot_offset(node, slot);
		for (tag = 0; tag < RADIX_TREE_MAX_TAGS; tag++)
			node_tag_clear(root, node, tag, offset);
	} else {
		/* Clear root node tags */
		root->gfp_mask &= __GFP_BITS_MASK;
	}
}

/**
 *	radix_tree_tagged - test whether any items in the tree are tagged
 *	@root:		radix tree root
 *	@tag:		tag to test
 */
int radix_tree_tagged(const struct radix_tree_root *root, unsigned int tag)
{
	return root_tag_get(root, tag);
}
EXPORT_SYMBOL(radix_tree_tagged);

/**
 * idr_preload - preload for idr_alloc()
 * @gfp_mask: allocation mask to use for preloading
 *
 * Preallocate memory to use for the next call to idr_alloc().  This function
 * returns with preemption disabled.  It will be enabled by idr_preload_end().
 */
void idr_preload(gfp_t gfp_mask)
{
	if (__radix_tree_preload(gfp_mask, IDR_PRELOAD_SIZE))
		local_lock(&radix_tree_preloads.lock);
}
EXPORT_SYMBOL(idr_preload);

void __rcu **idr_get_free(struct radix_tree_root *root,
			      struct radix_tree_iter *iter, gfp_t gfp,
			      unsigned long max)
{
	struct radix_tree_node *node = NULL, *child;
	void __rcu **slot = (void __rcu **)&root->xa_head;
	unsigned long maxindex, start = iter->next_index;
	unsigned int shift, offset = 0;

 grow:
	shift = radix_tree_load_root(root, &child, &maxindex);
	if (!radix_tree_tagged(root, IDR_FREE))
		start = max(start, maxindex + 1);
	if (start > max)
		return ERR_PTR(-ENOSPC);

	if (start > maxindex) {
		int error = radix_tree_extend(root, gfp, start, shift);
		if (error < 0)
			return ERR_PTR(error);
		shift = error;
		child = rcu_dereference_raw(root->xa_head);
	}
	if (start == 0 && shift == 0)
		shift = RADIX_TREE_MAP_SHIFT;

	while (shift) {
		shift -= RADIX_TREE_MAP_SHIFT;
		if (child == NULL) {
			/* Have to add a child node.  */
			child = radix_tree_node_alloc(gfp, node, root, shift,
							offset, 0, 0);
			if (!child)
				return ERR_PTR(-ENOMEM);
			all_tag_set(child, IDR_FREE);
			rcu_assign_pointer(*slot, node_to_entry(child));
			if (node)
				node->count++;
		} else if (!radix_tree_is_internal_node(child))
			break;

		node = entry_to_node(child);
		offset = radix_tree_descend(node, &child, start);
		if (!tag_get(node, IDR_FREE, offset)) {
			offset = radix_tree_find_next_bit(node, IDR_FREE,
							offset + 1);
			start = next_index(start, node, offset);
			if (start > max || start == 0)
				return ERR_PTR(-ENOSPC);
			while (offset == RADIX_TREE_MAP_SIZE) {
				offset = node->offset + 1;
				node = node->parent;
				if (!node)
					goto grow;
				shift = node->shift;
			}
			child = rcu_dereference_raw(node->slots[offset]);
		}
		slot = &node->slots[offset];
	}

	iter->index = start;
	if (node)
		iter->next_index = 1 + min(max, (start | node_maxindex(node)));
	else
		iter->next_index = 1;
	iter->node = node;
	set_iter_tags(iter, node, offset, IDR_FREE);

	return slot;
}

<<<<<<< HEAD
static __init void radix_tree_init_maxnodes(void)
{
	unsigned long height_to_maxindex[RADIX_TREE_MAX_PATH + 1];
	unsigned int i, j;

	for (i = 0; i < ARRAY_SIZE(height_to_maxindex); i++)
		height_to_maxindex[i] = __maxindex(i);
	for (i = 0; i < ARRAY_SIZE(height_to_maxnodes); i++) {
		for (j = i; j > 0; j--)
			height_to_maxnodes[i] += height_to_maxindex[j - 1] + 1;
	}
}

static int radix_tree_callback(struct notifier_block *nfb,
				unsigned long action, void *hcpu)
{
	int cpu = (long)hcpu;
=======
/**
 * idr_destroy - release all internal memory from an IDR
 * @idr: idr handle
 *
 * After this function is called, the IDR is empty, and may be reused or
 * the data structure containing it may be freed.
 *
 * A typical clean-up sequence for objects stored in an idr tree will use
 * idr_for_each() to free all objects, if necessary, then idr_destroy() to
 * free the memory used to keep track of those objects.
 */
void idr_destroy(struct idr *idr)
{
	struct radix_tree_node *node = rcu_dereference_raw(idr->idr_rt.xa_head);
	if (radix_tree_is_internal_node(node))
		radix_tree_free_nodes(node);
	idr->idr_rt.xa_head = NULL;
	root_tag_set(&idr->idr_rt, IDR_FREE);
}
EXPORT_SYMBOL(idr_destroy);

static void
radix_tree_node_ctor(void *arg)
{
	struct radix_tree_node *node = arg;

	memset(node, 0, sizeof(*node));
	INIT_LIST_HEAD(&node->private_list);
}

static int radix_tree_cpu_dead(unsigned int cpu)
{
>>>>>>> 24b8d41d
	struct radix_tree_preload *rtp;
	struct radix_tree_node *node;

	/* Free per-cpu pool of preloaded nodes */
<<<<<<< HEAD
	if (action == CPU_DEAD || action == CPU_DEAD_FROZEN) {
		rtp = &per_cpu(radix_tree_preloads, cpu);
		while (rtp->nr) {
			node = rtp->nodes;
			rtp->nodes = node->private_data;
			kmem_cache_free(radix_tree_node_cachep, node);
			rtp->nr--;
		}
	}
	return NOTIFY_OK;
=======
	rtp = &per_cpu(radix_tree_preloads, cpu);
	while (rtp->nr) {
		node = rtp->nodes;
		rtp->nodes = node->parent;
		kmem_cache_free(radix_tree_node_cachep, node);
		rtp->nr--;
	}
	return 0;
>>>>>>> 24b8d41d
}

void __init radix_tree_init(void)
{
	int ret;

	BUILD_BUG_ON(RADIX_TREE_MAX_TAGS + __GFP_BITS_SHIFT > 32);
	BUILD_BUG_ON(ROOT_IS_IDR & ~GFP_ZONEMASK);
	BUILD_BUG_ON(XA_CHUNK_SIZE > 255);
	radix_tree_node_cachep = kmem_cache_create("radix_tree_node",
			sizeof(struct radix_tree_node), 0,
			SLAB_PANIC | SLAB_RECLAIM_ACCOUNT,
			radix_tree_node_ctor);
<<<<<<< HEAD
	radix_tree_init_maxnodes();
	hotcpu_notifier(radix_tree_callback, 0);
=======
	ret = cpuhp_setup_state_nocalls(CPUHP_RADIX_DEAD, "lib/radix:dead",
					NULL, radix_tree_cpu_dead);
	WARN_ON(ret < 0);
>>>>>>> 24b8d41d
}<|MERGE_RESOLUTION|>--- conflicted
+++ resolved
@@ -7,23 +7,6 @@
  * Copyright (C) 2012 Konstantin Khlebnikov
  * Copyright (C) 2016 Intel, Matthew Wilcox
  * Copyright (C) 2016 Intel, Ross Zwisler
-<<<<<<< HEAD
- *
- * This program is free software; you can redistribute it and/or
- * modify it under the terms of the GNU General Public License as
- * published by the Free Software Foundation; either version 2, or (at
- * your option) any later version.
- *
- * This program is distributed in the hope that it will be useful, but
- * WITHOUT ANY WARRANTY; without even the implied warranty of
- * MERCHANTABILITY or FITNESS FOR A PARTICULAR PURPOSE.  See the GNU
- * General Public License for more details.
- *
- * You should have received a copy of the GNU General Public License
- * along with this program; if not, write to the Free Software
- * Foundation, Inc., 675 Mass Ave, Cambridge, MA 02139, USA.
-=======
->>>>>>> 24b8d41d
  */
 
 #include <linux/bitmap.h>
@@ -42,17 +25,7 @@
 #include <linux/rcupdate.h>
 #include <linux/slab.h>
 #include <linux/string.h>
-<<<<<<< HEAD
-#include <linux/bitops.h>
-#include <linux/rcupdate.h>
-#include <linux/preempt.h>		/* in_interrupt() */
-
-
-/* Number of nodes in fully populated tree of given height */
-static unsigned long height_to_maxnodes[RADIX_TREE_MAX_PATH + 1] __read_mostly;
-=======
 #include <linux/xarray.h>
->>>>>>> 24b8d41d
 
 /*
  * Radix tree node cache.
@@ -84,63 +57,11 @@
 /*
  * Per-cpu pool of preloaded nodes
  */
-<<<<<<< HEAD
-struct radix_tree_preload {
-	unsigned nr;
-	/* nodes->private_data points to next preallocated node */
-	struct radix_tree_node *nodes;
-=======
 DEFINE_PER_CPU(struct radix_tree_preload, radix_tree_preloads) = {
 	.lock = INIT_LOCAL_LOCK(lock),
->>>>>>> 24b8d41d
 };
 EXPORT_PER_CPU_SYMBOL_GPL(radix_tree_preloads);
 
-<<<<<<< HEAD
-static inline void *node_to_entry(void *ptr)
-{
-	return (void *)((unsigned long)ptr | RADIX_TREE_INTERNAL_NODE);
-}
-
-#define RADIX_TREE_RETRY	node_to_entry(NULL)
-
-#ifdef CONFIG_RADIX_TREE_MULTIORDER
-/* Sibling slots point directly to another slot in the same node */
-static inline bool is_sibling_entry(struct radix_tree_node *parent, void *node)
-{
-	void **ptr = node;
-	return (parent->slots <= ptr) &&
-			(ptr < parent->slots + RADIX_TREE_MAP_SIZE);
-}
-#else
-static inline bool is_sibling_entry(struct radix_tree_node *parent, void *node)
-{
-	return false;
-}
-#endif
-
-static inline unsigned long get_slot_offset(struct radix_tree_node *parent,
-						 void **slot)
-{
-	return slot - parent->slots;
-}
-
-static unsigned int radix_tree_descend(struct radix_tree_node *parent,
-			struct radix_tree_node **nodep, unsigned long index)
-{
-	unsigned int offset = (index >> parent->shift) & RADIX_TREE_MAP_MASK;
-	void **entry = rcu_dereference_raw(parent->slots[offset]);
-
-#ifdef CONFIG_RADIX_TREE_MULTIORDER
-	if (radix_tree_is_internal_node(entry)) {
-		if (is_sibling_entry(parent, entry)) {
-			void **sibentry = (void **) entry_to_node(entry);
-			offset = get_slot_offset(parent, sibentry);
-			entry = rcu_dereference_raw(*sibentry);
-		}
-	}
-#endif
-=======
 static inline struct radix_tree_node *entry_to_node(void *ptr)
 {
 	return (void *)((unsigned long)ptr & ~RADIX_TREE_INTERNAL_NODE);
@@ -164,7 +85,6 @@
 {
 	unsigned int offset = (index >> parent->shift) & RADIX_TREE_MAP_MASK;
 	void __rcu **entry = rcu_dereference_raw(parent->slots[offset]);
->>>>>>> 24b8d41d
 
 	*nodep = (void *)entry;
 	return offset;
@@ -210,14 +130,6 @@
 
 static inline int root_tag_get(const struct radix_tree_root *root, unsigned tag)
 {
-<<<<<<< HEAD
-	return (__force int)root->gfp_mask & (1 << (tag + __GFP_BITS_SHIFT));
-}
-
-static inline unsigned root_tags_get(struct radix_tree_root *root)
-{
-	return (__force unsigned)root->gfp_mask >> __GFP_BITS_SHIFT;
-=======
 	return (__force int)root->xa_flags & (1 << (tag + ROOT_TAG_SHIFT));
 }
 
@@ -229,7 +141,6 @@
 static inline bool is_idr(const struct radix_tree_root *root)
 {
 	return !!(root->xa_flags & ROOT_IS_IDR);
->>>>>>> 24b8d41d
 }
 
 /*
@@ -287,36 +198,6 @@
 	return RADIX_TREE_MAP_SIZE;
 }
 
-<<<<<<< HEAD
-#ifndef __KERNEL__
-static void dump_node(struct radix_tree_node *node, unsigned long index)
-{
-	unsigned long i;
-
-	pr_debug("radix node: %p offset %d tags %lx %lx %lx shift %d count %d parent %p\n",
-		node, node->offset,
-		node->tags[0][0], node->tags[1][0], node->tags[2][0],
-		node->shift, node->count, node->parent);
-
-	for (i = 0; i < RADIX_TREE_MAP_SIZE; i++) {
-		unsigned long first = index | (i << node->shift);
-		unsigned long last = first | ((1UL << node->shift) - 1);
-		void *entry = node->slots[i];
-		if (!entry)
-			continue;
-		if (is_sibling_entry(node, entry)) {
-			pr_debug("radix sblng %p offset %ld val %p indices %ld-%ld\n",
-					entry, i,
-					*(void **)entry_to_node(entry),
-					first, last);
-		} else if (!radix_tree_is_internal_node(entry)) {
-			pr_debug("radix entry %p offset %ld indices %ld-%ld\n",
-					entry, i, first, last);
-		} else {
-			dump_node(entry_to_node(entry), first);
-		}
-	}
-=======
 static unsigned int iter_offset(const struct radix_tree_iter *iter)
 {
 	return iter->index & RADIX_TREE_MAP_MASK;
@@ -333,23 +214,13 @@
 static inline unsigned long node_maxindex(const struct radix_tree_node *node)
 {
 	return shift_maxindex(node->shift);
->>>>>>> 24b8d41d
 }
 
 static unsigned long next_index(unsigned long index,
 				const struct radix_tree_node *node,
 				unsigned long offset)
 {
-<<<<<<< HEAD
-	pr_debug("radix root: %p rnode %p tags %x\n",
-			root, root->rnode,
-			root->gfp_mask >> __GFP_BITS_SHIFT);
-	if (!radix_tree_is_internal_node(root->rnode))
-		return;
-	dump_node(entry_to_node(root->rnode), 0);
-=======
 	return (index & ~node_maxindex(node)) + (offset << node->shift);
->>>>>>> 24b8d41d
 }
 
 /*
@@ -403,8 +274,6 @@
 	ret = kmem_cache_alloc(radix_tree_node_cachep, gfp_mask);
 out:
 	BUG_ON(radix_tree_is_internal_node(ret));
-<<<<<<< HEAD
-=======
 	if (ret) {
 		ret->shift = shift;
 		ret->offset = offset;
@@ -413,7 +282,6 @@
 		ret->parent = parent;
 		ret->array = root;
 	}
->>>>>>> 24b8d41d
 	return ret;
 }
 
@@ -449,48 +317,29 @@
  * To make use of this facility, the radix tree must be initialised without
  * __GFP_DIRECT_RECLAIM being passed to INIT_RADIX_TREE().
  */
-<<<<<<< HEAD
-static int __radix_tree_preload(gfp_t gfp_mask, int nr)
-=======
 static __must_check int __radix_tree_preload(gfp_t gfp_mask, unsigned nr)
->>>>>>> 24b8d41d
 {
 	struct radix_tree_preload *rtp;
 	struct radix_tree_node *node;
 	int ret = -ENOMEM;
 
 	/*
-<<<<<<< HEAD
-	 * Nodes preloaded by one cgroup can be be used by another cgroup, so
-=======
 	 * Nodes preloaded by one cgroup can be used by another cgroup, so
->>>>>>> 24b8d41d
 	 * they should never be accounted to any particular memory cgroup.
 	 */
 	gfp_mask &= ~__GFP_ACCOUNT;
 
-<<<<<<< HEAD
-	preempt_disable();
-	rtp = this_cpu_ptr(&radix_tree_preloads);
-	while (rtp->nr < nr) {
-		preempt_enable();
-=======
 	local_lock(&radix_tree_preloads.lock);
 	rtp = this_cpu_ptr(&radix_tree_preloads);
 	while (rtp->nr < nr) {
 		local_unlock(&radix_tree_preloads.lock);
->>>>>>> 24b8d41d
 		node = kmem_cache_alloc(radix_tree_node_cachep, gfp_mask);
 		if (node == NULL)
 			goto out;
 		local_lock(&radix_tree_preloads.lock);
 		rtp = this_cpu_ptr(&radix_tree_preloads);
 		if (rtp->nr < nr) {
-<<<<<<< HEAD
-			node->private_data = rtp->nodes;
-=======
 			node->parent = rtp->nodes;
->>>>>>> 24b8d41d
 			rtp->nodes = node;
 			rtp->nr++;
 		} else {
@@ -534,75 +383,10 @@
 }
 EXPORT_SYMBOL(radix_tree_maybe_preload);
 
-<<<<<<< HEAD
-/*
- * The same as function above, but preload number of nodes required to insert
- * (1 << order) continuous naturally-aligned elements.
- */
-int radix_tree_maybe_preload_order(gfp_t gfp_mask, int order)
-{
-	unsigned long nr_subtrees;
-	int nr_nodes, subtree_height;
-
-	/* Preloading doesn't help anything with this gfp mask, skip it */
-	if (!gfpflags_allow_blocking(gfp_mask)) {
-		preempt_disable();
-		return 0;
-	}
-
-	/*
-	 * Calculate number and height of fully populated subtrees it takes to
-	 * store (1 << order) elements.
-	 */
-	nr_subtrees = 1 << order;
-	for (subtree_height = 0; nr_subtrees > RADIX_TREE_MAP_SIZE;
-			subtree_height++)
-		nr_subtrees >>= RADIX_TREE_MAP_SHIFT;
-
-	/*
-	 * The worst case is zero height tree with a single item at index 0 and
-	 * then inserting items starting at ULONG_MAX - (1 << order).
-	 *
-	 * This requires RADIX_TREE_MAX_PATH nodes to build branch from root to
-	 * 0-index item.
-	 */
-	nr_nodes = RADIX_TREE_MAX_PATH;
-
-	/* Plus branch to fully populated subtrees. */
-	nr_nodes += RADIX_TREE_MAX_PATH - subtree_height;
-
-	/* Root node is shared. */
-	nr_nodes--;
-
-	/* Plus nodes required to build subtrees. */
-	nr_nodes += nr_subtrees * height_to_maxnodes[subtree_height];
-
-	return __radix_tree_preload(gfp_mask, nr_nodes);
-}
-
-/*
- * The maximum index which can be stored in a radix tree
- */
-static inline unsigned long shift_maxindex(unsigned int shift)
-{
-	return (RADIX_TREE_MAP_SIZE << shift) - 1;
-}
-
-static inline unsigned long node_maxindex(struct radix_tree_node *node)
-{
-	return shift_maxindex(node->shift);
-}
-
-static unsigned radix_tree_load_root(struct radix_tree_root *root,
-		struct radix_tree_node **nodep, unsigned long *maxindex)
-{
-	struct radix_tree_node *node = rcu_dereference_raw(root->rnode);
-=======
 static unsigned radix_tree_load_root(const struct radix_tree_root *root,
 		struct radix_tree_node **nodep, unsigned long *maxindex)
 {
 	struct radix_tree_node *node = rcu_dereference_raw(root->xa_head);
->>>>>>> 24b8d41d
 
 	*nodep = node;
 
@@ -619,17 +403,10 @@
 /*
  *	Extend a radix tree so it can store key @index.
  */
-<<<<<<< HEAD
-static int radix_tree_extend(struct radix_tree_root *root,
-				unsigned long index, unsigned int shift)
-{
-	struct radix_tree_node *slot;
-=======
 static int radix_tree_extend(struct radix_tree_root *root, gfp_t gfp,
 				unsigned long index, unsigned int shift)
 {
 	void *entry;
->>>>>>> 24b8d41d
 	unsigned int maxshift;
 	int tag;
 
@@ -638,15 +415,6 @@
 	while (index > shift_maxindex(maxshift))
 		maxshift += RADIX_TREE_MAP_SHIFT;
 
-<<<<<<< HEAD
-	slot = root->rnode;
-	if (!slot)
-		goto out;
-
-	do {
-		struct radix_tree_node *node = radix_tree_node_alloc(root);
-
-=======
 	entry = rcu_dereference_raw(root->xa_head);
 	if (!entry && (!is_idr(root) || root_tag_get(root, IDR_FREE)))
 		goto out;
@@ -654,7 +422,6 @@
 	do {
 		struct radix_tree_node *node = radix_tree_node_alloc(gfp, NULL,
 							root, shift, 0, 1, 0);
->>>>>>> 24b8d41d
 		if (!node)
 			return -ENOMEM;
 
@@ -673,17 +440,6 @@
 		}
 
 		BUG_ON(shift > BITS_PER_LONG);
-<<<<<<< HEAD
-		node->shift = shift;
-		node->offset = 0;
-		node->count = 1;
-		node->parent = NULL;
-		if (radix_tree_is_internal_node(slot))
-			entry_to_node(slot)->parent = node;
-		node->slots[0] = slot;
-		slot = node_to_entry(node);
-		rcu_assign_pointer(root->rnode, slot);
-=======
 		if (radix_tree_is_internal_node(entry)) {
 			entry_to_node(entry)->parent = node;
 		} else if (xa_is_value(entry)) {
@@ -697,13 +453,10 @@
 		node->slots[0] = (void __rcu *)entry;
 		entry = node_to_entry(node);
 		rcu_assign_pointer(root->xa_head, entry);
->>>>>>> 24b8d41d
 		shift += RADIX_TREE_MAP_SHIFT;
 	} while (shift <= maxshift);
 out:
 	return maxshift + RADIX_TREE_MAP_SHIFT;
-<<<<<<< HEAD
-=======
 }
 
 /**
@@ -822,7 +575,6 @@
 	} while (node);
 
 	return deleted;
->>>>>>> 24b8d41d
 }
 
 /**
@@ -846,44 +598,16 @@
 		void __rcu ***slotp)
 {
 	struct radix_tree_node *node = NULL, *child;
-<<<<<<< HEAD
-	void **slot = (void **)&root->rnode;
-	unsigned long maxindex;
-	unsigned int shift, offset = 0;
-	unsigned long max = index | ((1UL << order) - 1);
-=======
 	void __rcu **slot = (void __rcu **)&root->xa_head;
 	unsigned long maxindex;
 	unsigned int shift, offset = 0;
 	unsigned long max = index;
 	gfp_t gfp = root_gfp_mask(root);
->>>>>>> 24b8d41d
 
 	shift = radix_tree_load_root(root, &child, &maxindex);
 
 	/* Make sure the tree is high enough.  */
 	if (max > maxindex) {
-<<<<<<< HEAD
-		int error = radix_tree_extend(root, max, shift);
-		if (error < 0)
-			return error;
-		shift = error;
-		child = root->rnode;
-		if (order == shift)
-			shift += RADIX_TREE_MAP_SHIFT;
-	}
-
-	while (shift > order) {
-		shift -= RADIX_TREE_MAP_SHIFT;
-		if (child == NULL) {
-			/* Have to add a child node.  */
-			child = radix_tree_node_alloc(root);
-			if (!child)
-				return -ENOMEM;
-			child->shift = shift;
-			child->offset = offset;
-			child->parent = node;
-=======
 		int error = radix_tree_extend(root, gfp, max, shift);
 		if (error < 0)
 			return error;
@@ -899,7 +623,6 @@
 							offset, 0, 0);
 			if (!child)
 				return -ENOMEM;
->>>>>>> 24b8d41d
 			rcu_assign_pointer(*slot, node_to_entry(child));
 			if (node)
 				node->count++;
@@ -910,29 +633,7 @@
 		node = entry_to_node(child);
 		offset = radix_tree_descend(node, &child, index);
 		slot = &node->slots[offset];
-<<<<<<< HEAD
-	}
-
-#ifdef CONFIG_RADIX_TREE_MULTIORDER
-	/* Insert pointers to the canonical entry */
-	if (order > shift) {
-		unsigned i, n = 1 << (order - shift);
-		offset = offset & ~(n - 1);
-		slot = &node->slots[offset];
-		child = node_to_entry(slot);
-		for (i = 0; i < n; i++) {
-			if (slot[i])
-				return -EEXIST;
-		}
-
-		for (i = 1; i < n; i++) {
-			rcu_assign_pointer(slot[i], child);
-			node->count++;
-		}
-=======
->>>>>>> 24b8d41d
-	}
-#endif
+	}
 
 	if (nodep)
 		*nodep = node;
@@ -1016,10 +717,6 @@
 
 	if (node) {
 		unsigned offset = get_slot_offset(node, slot);
-<<<<<<< HEAD
-		node->count++;
-=======
->>>>>>> 24b8d41d
 		BUG_ON(tag_get(node, 0, offset));
 		BUG_ON(tag_get(node, 1, offset));
 		BUG_ON(tag_get(node, 2, offset));
@@ -1051,19 +748,11 @@
 {
 	struct radix_tree_node *node, *parent;
 	unsigned long maxindex;
-<<<<<<< HEAD
-	void **slot;
-
- restart:
-	parent = NULL;
-	slot = (void **)&root->rnode;
-=======
 	void __rcu **slot;
 
  restart:
 	parent = NULL;
 	slot = (void __rcu **)&root->xa_head;
->>>>>>> 24b8d41d
 	radix_tree_load_root(root, &node, &maxindex);
 	if (index > maxindex)
 		return NULL;
@@ -1071,13 +760,6 @@
 	while (radix_tree_is_internal_node(node)) {
 		unsigned offset;
 
-<<<<<<< HEAD
-		if (node == RADIX_TREE_RETRY)
-			goto restart;
-		parent = entry_to_node(node);
-		offset = radix_tree_descend(parent, &node, index);
-		slot = parent->slots + offset;
-=======
 		parent = entry_to_node(node);
 		offset = radix_tree_descend(parent, &node, index);
 		slot = parent->slots + offset;
@@ -1085,7 +767,6 @@
 			goto restart;
 		if (parent->shift == 0)
 			break;
->>>>>>> 24b8d41d
 	}
 
 	if (nodep)
@@ -1137,46 +818,6 @@
 }
 EXPORT_SYMBOL(radix_tree_lookup);
 
-<<<<<<< HEAD
-/**
- *	radix_tree_tag_set - set a tag on a radix tree node
- *	@root:		radix tree root
- *	@index:		index key
- *	@tag:		tag index
- *
- *	Set the search tag (which must be < RADIX_TREE_MAX_TAGS)
- *	corresponding to @index in the radix tree.  From
- *	the root all the way down to the leaf node.
- *
- *	Returns the address of the tagged item.  Setting a tag on a not-present
- *	item is a bug.
- */
-void *radix_tree_tag_set(struct radix_tree_root *root,
-			unsigned long index, unsigned int tag)
-{
-	struct radix_tree_node *node, *parent;
-	unsigned long maxindex;
-
-	radix_tree_load_root(root, &node, &maxindex);
-	BUG_ON(index > maxindex);
-
-	while (radix_tree_is_internal_node(node)) {
-		unsigned offset;
-
-		parent = entry_to_node(node);
-		offset = radix_tree_descend(parent, &node, index);
-		BUG_ON(!node);
-
-		if (!tag_get(parent, tag, offset))
-			tag_set(parent, tag, offset);
-	}
-
-	/* set the root's tag bit */
-	if (!root_tag_get(root, tag))
-		root_tag_set(root, tag);
-
-	return node;
-=======
 static void replace_slot(void __rcu **slot, void *item,
 		struct radix_tree_node *node, int count, int values)
 {
@@ -1217,47 +858,14 @@
 			return 1;
 	}
 	return !!item - !!old;
->>>>>>> 24b8d41d
-}
-
-static void node_tag_clear(struct radix_tree_root *root,
-				struct radix_tree_node *node,
-				unsigned int tag, unsigned int offset)
-{
-	while (node) {
-		if (!tag_get(node, tag, offset))
-			return;
-		tag_clear(node, tag, offset);
-		if (any_tag_set(node, tag))
-			return;
-
-		offset = node->offset;
-		node = node->parent;
-	}
-
-	/* clear the root's tag bit */
-	if (root_tag_get(root, tag))
-		root_tag_clear(root, tag);
-}
-
-/**
-<<<<<<< HEAD
- *	radix_tree_tag_clear - clear a tag on a radix tree node
- *	@root:		radix tree root
- *	@index:		index key
- *	@tag:		tag index
- *
- *	Clear the search tag (which must be < RADIX_TREE_MAX_TAGS)
- *	corresponding to @index in the radix tree.  If this causes
- *	the leaf node to have no tags set then clear the tag in the
- *	next-to-leaf node, etc.
-=======
+}
+
+/**
  * __radix_tree_replace		- replace item in a slot
  * @root:		radix tree root
  * @node:		pointer to tree node
  * @slot:		pointer to slot in @node
  * @item:		new item to store in the slot.
->>>>>>> 24b8d41d
  *
  * For use with __radix_tree_lookup().  Caller must hold tree write locked
  * across slot lookup and replacement.
@@ -1266,26 +874,6 @@
 			  struct radix_tree_node *node,
 			  void __rcu **slot, void *item)
 {
-<<<<<<< HEAD
-	struct radix_tree_node *node, *parent;
-	unsigned long maxindex;
-	int uninitialized_var(offset);
-
-	radix_tree_load_root(root, &node, &maxindex);
-	if (index > maxindex)
-		return NULL;
-
-	parent = NULL;
-
-	while (radix_tree_is_internal_node(node)) {
-		parent = entry_to_node(node);
-		offset = radix_tree_descend(parent, &node, index);
-	}
-
-	if (node)
-		node_tag_clear(root, parent, tag, offset);
-
-=======
 	void *old = rcu_dereference_raw(*slot);
 	int values = !!xa_is_value(item) - !!xa_is_value(old);
 	int count = calculate_count(root, node, slot, item, old);
@@ -1456,7 +1044,6 @@
 	if (node)
 		node_tag_clear(root, parent, tag, offset);
 
->>>>>>> 24b8d41d
 	return node;
 }
 EXPORT_SYMBOL(radix_tree_tag_clear);
@@ -1500,23 +1087,6 @@
 	radix_tree_load_root(root, &node, &maxindex);
 	if (index > maxindex)
 		return 0;
-<<<<<<< HEAD
-	if (node == NULL)
-		return 0;
-
-	while (radix_tree_is_internal_node(node)) {
-		unsigned offset;
-
-		parent = entry_to_node(node);
-		offset = radix_tree_descend(parent, &node, index);
-
-		if (!node)
-			return 0;
-		if (!tag_get(parent, tag, offset))
-			return 0;
-		if (node == RADIX_TREE_RETRY)
-			break;
-=======
 
 	while (radix_tree_is_internal_node(node)) {
 		unsigned offset;
@@ -1557,10 +1127,7 @@
 						(BITS_PER_LONG - tag_bit);
 		/* Clip chunk size, here only BITS_PER_LONG tags */
 		iter->next_index = __radix_tree_iter_add(iter, BITS_PER_LONG);
->>>>>>> 24b8d41d
-	}
-
-	return 1;
+	}
 }
 
 void __rcu **radix_tree_iter_resume(void __rcu **slot,
@@ -1573,14 +1140,6 @@
 	return NULL;
 }
 EXPORT_SYMBOL(radix_tree_iter_resume);
-
-static inline void __set_iter_shift(struct radix_tree_iter *iter,
-					unsigned int shift)
-{
-#ifdef CONFIG_RADIX_TREE_MULTIORDER
-	iter->shift = shift;
-#endif
-}
 
 /**
  * radix_tree_next_chunk - find next chunk of slots for iteration
@@ -1625,13 +1184,8 @@
 		iter->index = index;
 		iter->next_index = maxindex + 1;
 		iter->tags = 1;
-<<<<<<< HEAD
-		__set_iter_shift(iter, 0);
-		return (void **)&root->rnode;
-=======
 		iter->node = NULL;
 		return (void __rcu **)&root->xa_head;
->>>>>>> 24b8d41d
 	}
 
 	do {
@@ -1649,14 +1203,8 @@
 						offset + 1);
 			else
 				while (++offset	< RADIX_TREE_MAP_SIZE) {
-<<<<<<< HEAD
-					void *slot = node->slots[offset];
-					if (is_sibling_entry(node, slot))
-						continue;
-=======
 					void *slot = rcu_dereference_raw(
 							node->slots[offset]);
->>>>>>> 24b8d41d
 					if (slot)
 						break;
 				}
@@ -1670,34 +1218,6 @@
 			child = rcu_dereference_raw(node->slots[offset]);
 		}
 
-<<<<<<< HEAD
-		if ((child == NULL) || (child == RADIX_TREE_RETRY))
-			goto restart;
-	} while (radix_tree_is_internal_node(child));
-
-	/* Update the iterator state */
-	iter->index = (index &~ node_maxindex(node)) | (offset << node->shift);
-	iter->next_index = (index | node_maxindex(node)) + 1;
-	__set_iter_shift(iter, node->shift);
-
-	/* Construct iter->tags bit-mask from node->tags[tag] array */
-	if (flags & RADIX_TREE_ITER_TAGGED) {
-		unsigned tag_long, tag_bit;
-
-		tag_long = offset / BITS_PER_LONG;
-		tag_bit  = offset % BITS_PER_LONG;
-		iter->tags = node->tags[tag][tag_long] >> tag_bit;
-		/* This never happens if RADIX_TREE_TAG_LONGS == 1 */
-		if (tag_long < RADIX_TREE_TAG_LONGS - 1) {
-			/* Pick tags from next element */
-			if (tag_bit)
-				iter->tags |= node->tags[tag][tag_long + 1] <<
-						(BITS_PER_LONG - tag_bit);
-			/* Clip chunk size, here only BITS_PER_LONG tags */
-			iter->next_index = index + BITS_PER_LONG;
-		}
-	}
-=======
 		if (!child)
 			goto restart;
 		if (child == RADIX_TREE_RETRY)
@@ -1711,132 +1231,12 @@
 
 	if (flags & RADIX_TREE_ITER_TAGGED)
 		set_iter_tags(iter, node, offset, tag);
->>>>>>> 24b8d41d
 
 	return node->slots + offset;
 }
 EXPORT_SYMBOL(radix_tree_next_chunk);
 
 /**
-<<<<<<< HEAD
- * radix_tree_range_tag_if_tagged - for each item in given range set given
- *				   tag if item has another tag set
- * @root:		radix tree root
- * @first_indexp:	pointer to a starting index of a range to scan
- * @last_index:		last index of a range to scan
- * @nr_to_tag:		maximum number items to tag
- * @iftag:		tag index to test
- * @settag:		tag index to set if tested tag is set
- *
- * This function scans range of radix tree from first_index to last_index
- * (inclusive).  For each item in the range if iftag is set, the function sets
- * also settag. The function stops either after tagging nr_to_tag items or
- * after reaching last_index.
- *
- * The tags must be set from the leaf level only and propagated back up the
- * path to the root. We must do this so that we resolve the full path before
- * setting any tags on intermediate nodes. If we set tags as we descend, then
- * we can get to the leaf node and find that the index that has the iftag
- * set is outside the range we are scanning. This reults in dangling tags and
- * can lead to problems with later tag operations (e.g. livelocks on lookups).
- *
- * The function returns the number of leaves where the tag was set and sets
- * *first_indexp to the first unscanned index.
- * WARNING! *first_indexp can wrap if last_index is ULONG_MAX. Caller must
- * be prepared to handle that.
- */
-unsigned long radix_tree_range_tag_if_tagged(struct radix_tree_root *root,
-		unsigned long *first_indexp, unsigned long last_index,
-		unsigned long nr_to_tag,
-		unsigned int iftag, unsigned int settag)
-{
-	struct radix_tree_node *parent, *node, *child;
-	unsigned long maxindex;
-	unsigned long tagged = 0;
-	unsigned long index = *first_indexp;
-
-	radix_tree_load_root(root, &child, &maxindex);
-	last_index = min(last_index, maxindex);
-	if (index > last_index)
-		return 0;
-	if (!nr_to_tag)
-		return 0;
-	if (!root_tag_get(root, iftag)) {
-		*first_indexp = last_index + 1;
-		return 0;
-	}
-	if (!radix_tree_is_internal_node(child)) {
-		*first_indexp = last_index + 1;
-		root_tag_set(root, settag);
-		return 1;
-	}
-
-	node = entry_to_node(child);
-
-	for (;;) {
-		unsigned offset = radix_tree_descend(node, &child, index);
-		if (!child)
-			goto next;
-		if (!tag_get(node, iftag, offset))
-			goto next;
-		/* Sibling slots never have tags set on them */
-		if (radix_tree_is_internal_node(child)) {
-			node = entry_to_node(child);
-			continue;
-		}
-
-		/* tag the leaf */
-		tagged++;
-		tag_set(node, settag, offset);
-
-		/* walk back up the path tagging interior nodes */
-		parent = node;
-		for (;;) {
-			offset = parent->offset;
-			parent = parent->parent;
-			if (!parent)
-				break;
-			/* stop if we find a node with the tag already set */
-			if (tag_get(parent, settag, offset))
-				break;
-			tag_set(parent, settag, offset);
-		}
- next:
-		/* Go to next entry in node */
-		index = ((index >> node->shift) + 1) << node->shift;
-		/* Overflow can happen when last_index is ~0UL... */
-		if (index > last_index || !index)
-			break;
-		offset = (index >> node->shift) & RADIX_TREE_MAP_MASK;
-		while (offset == 0) {
-			/*
-			 * We've fully scanned this node. Go up. Because
-			 * last_index is guaranteed to be in the tree, what
-			 * we do below cannot wander astray.
-			 */
-			node = node->parent;
-			offset = (index >> node->shift) & RADIX_TREE_MAP_MASK;
-		}
-		if (is_sibling_entry(node, node->slots[offset]))
-			goto next;
-		if (tagged >= nr_to_tag)
-			break;
-	}
-	/*
-	 * We need not to tag the root tag if there is no tag which is set with
-	 * settag within the range from *first_indexp to last_index.
-	 */
-	if (tagged > 0)
-		root_tag_set(root, settag);
-	*first_indexp = index;
-
-	return tagged;
-}
-EXPORT_SYMBOL(radix_tree_range_tag_if_tagged);
-
-/**
-=======
->>>>>>> 24b8d41d
  *	radix_tree_gang_lookup - perform multiple lookup on a radix tree
  *	@root:		radix tree root
  *	@results:	where the results of the lookup are placed
@@ -1959,174 +1359,6 @@
 }
 EXPORT_SYMBOL(radix_tree_gang_lookup_tag_slot);
 
-<<<<<<< HEAD
-#if defined(CONFIG_SHMEM) && defined(CONFIG_SWAP)
-#include <linux/sched.h> /* for cond_resched() */
-
-struct locate_info {
-	unsigned long found_index;
-	bool stop;
-};
-
-/*
- * This linear search is at present only useful to shmem_unuse_inode().
- */
-static unsigned long __locate(struct radix_tree_node *slot, void *item,
-			      unsigned long index, struct locate_info *info)
-{
-	unsigned long i;
-
-	do {
-		unsigned int shift = slot->shift;
-
-		for (i = (index >> shift) & RADIX_TREE_MAP_MASK;
-		     i < RADIX_TREE_MAP_SIZE;
-		     i++, index += (1UL << shift)) {
-			struct radix_tree_node *node =
-					rcu_dereference_raw(slot->slots[i]);
-			if (node == RADIX_TREE_RETRY)
-				goto out;
-			if (!radix_tree_is_internal_node(node)) {
-				if (node == item) {
-					info->found_index = index;
-					info->stop = true;
-					goto out;
-				}
-				continue;
-			}
-			node = entry_to_node(node);
-			if (is_sibling_entry(slot, node))
-				continue;
-			slot = node;
-			break;
-		}
-	} while (i < RADIX_TREE_MAP_SIZE);
-
-out:
-	if ((index == 0) && (i == RADIX_TREE_MAP_SIZE))
-		info->stop = true;
-	return index;
-}
-
-/**
- *	radix_tree_locate_item - search through radix tree for item
- *	@root:		radix tree root
- *	@item:		item to be found
- *
- *	Returns index where item was found, or -1 if not found.
- *	Caller must hold no lock (since this time-consuming function needs
- *	to be preemptible), and must check afterwards if item is still there.
- */
-unsigned long radix_tree_locate_item(struct radix_tree_root *root, void *item)
-{
-	struct radix_tree_node *node;
-	unsigned long max_index;
-	unsigned long cur_index = 0;
-	struct locate_info info = {
-		.found_index = -1,
-		.stop = false,
-	};
-
-	do {
-		rcu_read_lock();
-		node = rcu_dereference_raw(root->rnode);
-		if (!radix_tree_is_internal_node(node)) {
-			rcu_read_unlock();
-			if (node == item)
-				info.found_index = 0;
-			break;
-		}
-
-		node = entry_to_node(node);
-
-		max_index = node_maxindex(node);
-		if (cur_index > max_index) {
-			rcu_read_unlock();
-			break;
-		}
-
-		cur_index = __locate(node, item, cur_index, &info);
-		rcu_read_unlock();
-		cond_resched();
-	} while (!info.stop && cur_index <= max_index);
-
-	return info.found_index;
-}
-#else
-unsigned long radix_tree_locate_item(struct radix_tree_root *root, void *item)
-{
-	return -1;
-}
-#endif /* CONFIG_SHMEM && CONFIG_SWAP */
-
-/**
- *	radix_tree_shrink    -    shrink radix tree to minimum height
- *	@root		radix tree root
- */
-static inline bool radix_tree_shrink(struct radix_tree_root *root)
-{
-	bool shrunk = false;
-
-	for (;;) {
-		struct radix_tree_node *node = root->rnode;
-		struct radix_tree_node *child;
-
-		if (!radix_tree_is_internal_node(node))
-			break;
-		node = entry_to_node(node);
-
-		/*
-		 * The candidate node has more than one child, or its child
-		 * is not at the leftmost slot, or the child is a multiorder
-		 * entry, we cannot shrink.
-		 */
-		if (node->count != 1)
-			break;
-		child = node->slots[0];
-		if (!child)
-			break;
-		if (!radix_tree_is_internal_node(child) && node->shift)
-			break;
-
-		if (radix_tree_is_internal_node(child))
-			entry_to_node(child)->parent = NULL;
-
-		/*
-		 * We don't need rcu_assign_pointer(), since we are simply
-		 * moving the node from one part of the tree to another: if it
-		 * was safe to dereference the old pointer to it
-		 * (node->slots[0]), it will be safe to dereference the new
-		 * one (root->rnode) as far as dependent read barriers go.
-		 */
-		root->rnode = child;
-
-		/*
-		 * We have a dilemma here. The node's slot[0] must not be
-		 * NULLed in case there are concurrent lookups expecting to
-		 * find the item. However if this was a bottom-level node,
-		 * then it may be subject to the slot pointer being visible
-		 * to callers dereferencing it. If item corresponding to
-		 * slot[0] is subsequently deleted, these callers would expect
-		 * their slot to become empty sooner or later.
-		 *
-		 * For example, lockless pagecache will look up a slot, deref
-		 * the page pointer, and if the page has 0 refcount it means it
-		 * was concurrently deleted from pagecache so try the deref
-		 * again. Fortunately there is already a requirement for logic
-		 * to retry the entire slot lookup -- the indirect pointer
-		 * problem (replacing direct root node with an indirect pointer
-		 * also results in a stale slot). So tag the slot as indirect
-		 * to force callers to retry.
-		 */
-		if (!radix_tree_is_internal_node(child))
-			node->slots[0] = RADIX_TREE_RETRY;
-
-		radix_tree_node_free(node);
-		shrunk = true;
-	}
-
-	return shrunk;
-=======
 static bool __radix_tree_delete(struct radix_tree_root *root,
 				struct radix_tree_node *node, void __rcu **slot)
 {
@@ -2143,7 +1375,6 @@
 
 	replace_slot(slot, NULL, node, -1, values);
 	return node && delete_node(root, node);
->>>>>>> 24b8d41d
 }
 
 /**
@@ -2161,54 +1392,10 @@
 void radix_tree_iter_delete(struct radix_tree_root *root,
 				struct radix_tree_iter *iter, void __rcu **slot)
 {
-<<<<<<< HEAD
-	bool deleted = false;
-
-	do {
-		struct radix_tree_node *parent;
-
-		if (node->count) {
-			if (node == entry_to_node(root->rnode))
-				deleted |= radix_tree_shrink(root);
-			return deleted;
-		}
-
-		parent = node->parent;
-		if (parent) {
-			parent->slots[node->offset] = NULL;
-			parent->count--;
-		} else {
-			root_tag_clear_all(root);
-			root->rnode = NULL;
-		}
-
-		radix_tree_node_free(node);
-		deleted = true;
-
-		node = parent;
-	} while (node);
-
-	return deleted;
-=======
 	if (__radix_tree_delete(root, iter->node, slot))
 		iter->index = iter->next_index;
->>>>>>> 24b8d41d
 }
 EXPORT_SYMBOL(radix_tree_iter_delete);
-
-static inline void delete_sibling_entries(struct radix_tree_node *node,
-					void *ptr, unsigned offset)
-{
-#ifdef CONFIG_RADIX_TREE_MULTIORDER
-	int i;
-	for (i = 1; offset + i < RADIX_TREE_MAP_SIZE; i++) {
-		if (node->slots[offset + i] != ptr)
-			break;
-		node->slots[offset + i] = NULL;
-		node->count--;
-	}
-#endif
-}
 
 /**
  * radix_tree_delete_item - delete an item from a radix tree
@@ -2224,14 +1411,8 @@
 void *radix_tree_delete_item(struct radix_tree_root *root,
 			     unsigned long index, void *item)
 {
-<<<<<<< HEAD
-	struct radix_tree_node *node;
-	unsigned int offset;
-	void **slot;
-=======
 	struct radix_tree_node *node = NULL;
 	void __rcu **slot = NULL;
->>>>>>> 24b8d41d
 	void *entry;
 
 	entry = __radix_tree_lookup(root, index, &node, &slot);
@@ -2244,27 +1425,7 @@
 	if (item && entry != item)
 		return NULL;
 
-<<<<<<< HEAD
-	if (!node) {
-		root_tag_clear_all(root);
-		root->rnode = NULL;
-		return entry;
-	}
-
-	offset = get_slot_offset(node, slot);
-
-	/* Clear all tags associated with the item to be deleted.  */
-	for (tag = 0; tag < RADIX_TREE_MAX_TAGS; tag++)
-		node_tag_clear(root, node, tag, offset);
-
-	delete_sibling_entries(node, node_to_entry(slot), offset);
-	node->slots[offset] = NULL;
-	node->count--;
-
-	__radix_tree_delete_node(root, node);
-=======
 	__radix_tree_delete(root, node, slot);
->>>>>>> 24b8d41d
 
 	return entry;
 }
@@ -2284,20 +1445,6 @@
 	return radix_tree_delete_item(root, index, NULL);
 }
 EXPORT_SYMBOL(radix_tree_delete);
-
-void radix_tree_clear_tags(struct radix_tree_root *root,
-			   struct radix_tree_node *node,
-			   void **slot)
-{
-	if (node) {
-		unsigned int tag, offset = get_slot_offset(node, slot);
-		for (tag = 0; tag < RADIX_TREE_MAX_TAGS; tag++)
-			node_tag_clear(root, node, tag, offset);
-	} else {
-		/* Clear root node tags */
-		root->gfp_mask &= __GFP_BITS_MASK;
-	}
-}
 
 /**
  *	radix_tree_tagged - test whether any items in the tree are tagged
@@ -2396,25 +1543,6 @@
 	return slot;
 }
 
-<<<<<<< HEAD
-static __init void radix_tree_init_maxnodes(void)
-{
-	unsigned long height_to_maxindex[RADIX_TREE_MAX_PATH + 1];
-	unsigned int i, j;
-
-	for (i = 0; i < ARRAY_SIZE(height_to_maxindex); i++)
-		height_to_maxindex[i] = __maxindex(i);
-	for (i = 0; i < ARRAY_SIZE(height_to_maxnodes); i++) {
-		for (j = i; j > 0; j--)
-			height_to_maxnodes[i] += height_to_maxindex[j - 1] + 1;
-	}
-}
-
-static int radix_tree_callback(struct notifier_block *nfb,
-				unsigned long action, void *hcpu)
-{
-	int cpu = (long)hcpu;
-=======
 /**
  * idr_destroy - release all internal memory from an IDR
  * @idr: idr handle
@@ -2447,23 +1575,10 @@
 
 static int radix_tree_cpu_dead(unsigned int cpu)
 {
->>>>>>> 24b8d41d
 	struct radix_tree_preload *rtp;
 	struct radix_tree_node *node;
 
 	/* Free per-cpu pool of preloaded nodes */
-<<<<<<< HEAD
-	if (action == CPU_DEAD || action == CPU_DEAD_FROZEN) {
-		rtp = &per_cpu(radix_tree_preloads, cpu);
-		while (rtp->nr) {
-			node = rtp->nodes;
-			rtp->nodes = node->private_data;
-			kmem_cache_free(radix_tree_node_cachep, node);
-			rtp->nr--;
-		}
-	}
-	return NOTIFY_OK;
-=======
 	rtp = &per_cpu(radix_tree_preloads, cpu);
 	while (rtp->nr) {
 		node = rtp->nodes;
@@ -2472,7 +1587,6 @@
 		rtp->nr--;
 	}
 	return 0;
->>>>>>> 24b8d41d
 }
 
 void __init radix_tree_init(void)
@@ -2486,12 +1600,7 @@
 			sizeof(struct radix_tree_node), 0,
 			SLAB_PANIC | SLAB_RECLAIM_ACCOUNT,
 			radix_tree_node_ctor);
-<<<<<<< HEAD
-	radix_tree_init_maxnodes();
-	hotcpu_notifier(radix_tree_callback, 0);
-=======
 	ret = cpuhp_setup_state_nocalls(CPUHP_RADIX_DEAD, "lib/radix:dead",
 					NULL, radix_tree_cpu_dead);
 	WARN_ON(ret < 0);
->>>>>>> 24b8d41d
 }