--- conflicted
+++ resolved
@@ -297,15 +297,9 @@
 config FRAME_WARN
 	int "Warn for stack frames larger than"
 	range 0 8192
-<<<<<<< HEAD
-	default 0 if KASAN
-	default 2048 if GCC_PLUGIN_LATENT_ENTROPY
-	default 1024 if !64BIT
-=======
 	default 2048 if GCC_PLUGIN_LATENT_ENTROPY
 	default 1280 if (!64BIT && PARISC)
 	default 1024 if (!64BIT && !PARISC)
->>>>>>> 24b8d41d
 	default 2048 if 64BIT
 	help
 	  Tell gcc to warn at build time for stack frames larger than this.
@@ -321,55 +315,8 @@
 	  get_wchan() and suchlike.
 
 config READABLE_ASM
-<<<<<<< HEAD
-        bool "Generate readable assembler code"
-        depends on DEBUG_KERNEL
-        help
-          Disable some compiler optimizations that tend to generate human unreadable
-          assembler output. This may make the kernel slightly slower, but it helps
-          to keep kernel developers who have to stare a lot at assembler listings
-          sane.
-
-config UNUSED_SYMBOLS
-	bool "Enable unused/obsolete exported symbols"
-	default y if X86
-	help
-	  Unused but exported symbols make the kernel needlessly bigger.  For
-	  that reason most of these unused exports will soon be removed.  This
-	  option is provided temporarily to provide a transition period in case
-	  some external kernel module needs one of these symbols anyway. If you
-	  encounter such a case in your module, consider if you are actually
-	  using the right API.  (rationale: since nobody in the kernel is using
-	  this in a module, there is a pretty good chance it's actually the
-	  wrong interface to use).  If you really need the symbol, please send a
-	  mail to the linux kernel mailing list mentioning the symbol and why
-	  you really need it, and what the merge plan to the mainline kernel for
-	  your module is.
-
-config PAGE_OWNER
-	bool "Track page owner"
-	depends on DEBUG_KERNEL && STACKTRACE_SUPPORT
-	select DEBUG_FS
-	select STACKTRACE
-	select STACKDEPOT
-	select PAGE_EXTENSION
-	help
-	  This keeps track of what call chain is the owner of a page, may
-	  help to find bare alloc_page(s) leaks. Even if you include this
-	  feature on your build, it is disabled in default. You should pass
-	  "page_owner=on" to boot parameter in order to enable it. Eats
-	  a fair amount of memory if enabled. See tools/vm/page_owner_sort.c
-	  for user-space helper.
-
-	  If unsure, say N.
-
-config DEBUG_FS
-	bool "Debug Filesystem"
-	select SRCU
-=======
 	bool "Generate readable assembler code"
 	depends on DEBUG_KERNEL
->>>>>>> 24b8d41d
 	help
 	  Disable some compiler optimizations that tend to generate human unreadable
 	  assembler output. This may make the kernel slightly slower, but it helps
@@ -406,19 +353,6 @@
 	    the analysis would not catch the illegal reference.
 	    This option tells gcc to inline less (but it does result in
 	    a larger kernel).
-<<<<<<< HEAD
-	  - Run the section mismatch analysis for each module/built-in.o file.
-	    When we run the section mismatch analysis on vmlinux.o, we
-	    lose valuable information about where the mismatch was
-	    introduced.
-	    Running the analysis for each module/built-in.o file
-	    tells where the mismatch happens much closer to the
-	    source. The drawback is that the same mismatch is
-	    reported at least twice.
-	  - Enable verbose reporting from modpost in order to help resolve
-	    the section mismatches that are reported.
-=======
->>>>>>> 24b8d41d
 
 config SECTION_MISMATCH_WARN_ONLY
 	bool "Make section mismatch errors non-fatal"
@@ -956,19 +890,10 @@
 	  is currently disabled). Drivers need to handle this correctly. Some
 	  don't and need to be caught.
 
-<<<<<<< HEAD
-config KCOV
-	bool "Code coverage for fuzzing"
-	depends on ARCH_HAS_KCOV
-	select DEBUG_FS
-	select GCC_PLUGINS if !COMPILE_TEST
-	select GCC_PLUGIN_SANCOV if !COMPILE_TEST
-=======
 menu "Debug Oops, Lockups and Hangs"
 
 config PANIC_ON_OOPS
 	bool "Panic on Oops"
->>>>>>> 24b8d41d
 	help
 	  Say Y here to enable the kernel to panic when it oopses. This
 	  has the same effect as setting oops=panic on the kernel command
@@ -986,26 +911,9 @@
 	default 0 if !PANIC_ON_OOPS
 	default 1 if PANIC_ON_OOPS
 
-<<<<<<< HEAD
-config KCOV_INSTRUMENT_ALL
-	bool "Instrument all code by default"
-	depends on KCOV
-	default y if KCOV
-	help
-	  If you are doing generic system call fuzzing (like e.g. syzkaller),
-	  then you will want to instrument the whole kernel and you should
-	  say y here. If you are doing more targeted fuzzing (like e.g.
-	  filesystem fuzzing with AFL) then you will want to enable coverage
-	  for more specific subsets of files, and should say n here.
-
-config DEBUG_SHIRQ
-	bool "Debug shared IRQ handlers"
-	depends on DEBUG_KERNEL
-=======
 config PANIC_TIMEOUT
 	int "panic timeout"
 	default 0
->>>>>>> 24b8d41d
 	help
 	  Set the timeout value (in seconds) until a reboot occurs when
 	  the kernel panics. If n = 0, then we wait forever. A timeout
@@ -1288,18 +1196,6 @@
 
 	 For more details, see Documentation/locking/lockdep-design.rst.
 
-<<<<<<< HEAD
-config PROVE_LOCKING_SMALL
-	bool
-
-config LOCKDEP
-	bool
-	depends on DEBUG_KERNEL && TRACE_IRQFLAGS_SUPPORT && STACKTRACE_SUPPORT && LOCKDEP_SUPPORT
-	select STACKTRACE
-	select FRAME_POINTER if !MIPS && !PPC && !ARM_UNWIND && !S390 && !MICROBLAZE && !ARC && !SCORE
-	select KALLSYMS
-	select KALLSYMS_ALL
-=======
 config PROVE_RAW_LOCK_NESTING
 	bool "Enable raw_spinlock - spinlock nesting checks"
 	depends on PROVE_LOCKING
@@ -1316,7 +1212,6 @@
 	 check permanentely enabled once the main issues have been fixed.
 
 	 If unsure, select N.
->>>>>>> 24b8d41d
 
 config LOCK_STAT
 	bool "Lock usage statistics"
@@ -1639,191 +1534,7 @@
 
 	  If unsure, say N.
 
-<<<<<<< HEAD
-menu "RCU Debugging"
-
-config PROVE_RCU
-	def_bool PROVE_LOCKING
-
-config PROVE_RCU_REPEATEDLY
-	bool "RCU debugging: don't disable PROVE_RCU on first splat"
-	depends on PROVE_RCU
-	default n
-	help
-	 By itself, PROVE_RCU will disable checking upon issuing the
-	 first warning (or "splat").  This feature prevents such
-	 disabling, allowing multiple RCU-lockdep warnings to be printed
-	 on a single reboot.
-
-	 Say Y to allow multiple RCU-lockdep warnings per boot.
-
-	 Say N if you are unsure.
-
-config SPARSE_RCU_POINTER
-	bool "RCU debugging: sparse-based checks for pointer usage"
-	default n
-	help
-	 This feature enables the __rcu sparse annotation for
-	 RCU-protected pointers.  This annotation will cause sparse
-	 to flag any non-RCU used of annotated pointers.  This can be
-	 helpful when debugging RCU usage.  Please note that this feature
-	 is not intended to enforce code cleanliness; it is instead merely
-	 a debugging aid.
-
-	 Say Y to make sparse flag questionable use of RCU-protected pointers
-
-	 Say N if you are unsure.
-
-config TORTURE_TEST
-	tristate
-	default n
-
-config RCU_PERF_TEST
-	tristate "performance tests for RCU"
-	depends on DEBUG_KERNEL
-	select TORTURE_TEST
-	select SRCU
-	select TASKS_RCU
-	default n
-	help
-	  This option provides a kernel module that runs performance
-	  tests on the RCU infrastructure.  The kernel module may be built
-	  after the fact on the running kernel to be tested, if desired.
-
-	  Say Y here if you want RCU performance tests to be built into
-	  the kernel.
-	  Say M if you want the RCU performance tests to build as a module.
-	  Say N if you are unsure.
-
-config RCU_TORTURE_TEST
-	tristate "torture tests for RCU"
-	depends on DEBUG_KERNEL
-	select TORTURE_TEST
-	select SRCU
-	select TASKS_RCU
-	default n
-	help
-	  This option provides a kernel module that runs torture tests
-	  on the RCU infrastructure.  The kernel module may be built
-	  after the fact on the running kernel to be tested, if desired.
-
-	  Say Y here if you want RCU torture tests to be built into
-	  the kernel.
-	  Say M if you want the RCU torture tests to build as a module.
-	  Say N if you are unsure.
-
-config RCU_TORTURE_TEST_SLOW_PREINIT
-	bool "Slow down RCU grace-period pre-initialization to expose races"
-	depends on RCU_TORTURE_TEST
-	help
-	  This option delays grace-period pre-initialization (the
-	  propagation of CPU-hotplug changes up the rcu_node combining
-	  tree) for a few jiffies between initializing each pair of
-	  consecutive rcu_node structures.  This helps to expose races
-	  involving grace-period pre-initialization, in other words, it
-	  makes your kernel less stable.  It can also greatly increase
-	  grace-period latency, especially on systems with large numbers
-	  of CPUs.  This is useful when torture-testing RCU, but in
-	  almost no other circumstance.
-
-	  Say Y here if you want your system to crash and hang more often.
-	  Say N if you want a sane system.
-
-config RCU_TORTURE_TEST_SLOW_PREINIT_DELAY
-	int "How much to slow down RCU grace-period pre-initialization"
-	range 0 5
-	default 3
-	depends on RCU_TORTURE_TEST_SLOW_PREINIT
-	help
-	  This option specifies the number of jiffies to wait between
-	  each rcu_node structure pre-initialization step.
-
-config RCU_TORTURE_TEST_SLOW_INIT
-	bool "Slow down RCU grace-period initialization to expose races"
-	depends on RCU_TORTURE_TEST
-	help
-	  This option delays grace-period initialization for a few
-	  jiffies between initializing each pair of consecutive
-	  rcu_node structures.	This helps to expose races involving
-	  grace-period initialization, in other words, it makes your
-	  kernel less stable.  It can also greatly increase grace-period
-	  latency, especially on systems with large numbers of CPUs.
-	  This is useful when torture-testing RCU, but in almost no
-	  other circumstance.
-
-	  Say Y here if you want your system to crash and hang more often.
-	  Say N if you want a sane system.
-
-config RCU_TORTURE_TEST_SLOW_INIT_DELAY
-	int "How much to slow down RCU grace-period initialization"
-	range 0 5
-	default 3
-	depends on RCU_TORTURE_TEST_SLOW_INIT
-	help
-	  This option specifies the number of jiffies to wait between
-	  each rcu_node structure initialization.
-
-config RCU_TORTURE_TEST_SLOW_CLEANUP
-	bool "Slow down RCU grace-period cleanup to expose races"
-	depends on RCU_TORTURE_TEST
-	help
-	  This option delays grace-period cleanup for a few jiffies
-	  between cleaning up each pair of consecutive rcu_node
-	  structures.  This helps to expose races involving grace-period
-	  cleanup, in other words, it makes your kernel less stable.
-	  It can also greatly increase grace-period latency, especially
-	  on systems with large numbers of CPUs.  This is useful when
-	  torture-testing RCU, but in almost no other circumstance.
-
-	  Say Y here if you want your system to crash and hang more often.
-	  Say N if you want a sane system.
-
-config RCU_TORTURE_TEST_SLOW_CLEANUP_DELAY
-	int "How much to slow down RCU grace-period cleanup"
-	range 0 5
-	default 3
-	depends on RCU_TORTURE_TEST_SLOW_CLEANUP
-	help
-	  This option specifies the number of jiffies to wait between
-	  each rcu_node structure cleanup operation.
-
-config RCU_CPU_STALL_TIMEOUT
-	int "RCU CPU stall timeout in seconds"
-	depends on RCU_STALL_COMMON
-	range 3 300
-	default 21
-	help
-	  If a given RCU grace period extends more than the specified
-	  number of seconds, a CPU stall warning is printed.  If the
-	  RCU grace period persists, additional CPU stall warnings are
-	  printed at more widely spaced intervals.
-
-config RCU_TRACE
-	bool "Enable tracing for RCU"
-	depends on DEBUG_KERNEL
-	select TRACE_CLOCK
-	help
-	  This option provides tracing in RCU which presents stats
-	  in debugfs for debugging RCU implementation.
-
-	  Say Y here if you want to enable RCU tracing
-	  Say N if you are unsure.
-
-config RCU_EQS_DEBUG
-	bool "Provide debugging asserts for adding NO_HZ support to an arch"
-	depends on DEBUG_KERNEL
-	help
-	  This option provides consistency checks in RCU's handling of
-	  NO_HZ.  These checks have proven quite helpful in detecting
-	  bugs in arch-specific NO_HZ code.
-
-	  Say N here if you need ultimate kernel/user switch latencies
-	  Say Y if you are unsure
-
-endmenu # "RCU Debugging"
-=======
 source "kernel/rcu/Kconfig.debug"
->>>>>>> 24b8d41d
 
 config DEBUG_WQ_FORCE_RR_CPU
 	bool "Force round-robin CPU selection for unbound work items"
@@ -2149,9 +1860,6 @@
 	  build and run with CONFIG_KCOV. This typically requires
 	  disabling instrumentation for some early boot code.
 
-<<<<<<< HEAD
-source kernel/trace/Kconfig
-=======
 config CC_HAS_SANCOV_TRACE_PC
 	def_bool $(cc-option,-fsanitize-coverage=trace-pc)
 
@@ -2205,7 +1913,6 @@
 menuconfig RUNTIME_TESTING_MENU
 	bool "Runtime Testing"
 	def_bool y
->>>>>>> 24b8d41d
 
 if RUNTIME_TESTING_MENU
 
@@ -2357,15 +2064,12 @@
 config TEST_UUID
 	tristate "Test functions located in the uuid module at runtime"
 
-<<<<<<< HEAD
-=======
 config TEST_XARRAY
 	tristate "Test the XArray code at runtime"
 
 config TEST_OVERFLOW
 	tristate "Test check_*_overflow() functions at runtime"
 
->>>>>>> 24b8d41d
 config TEST_RHASHTABLE
 	tristate "Perform selftest on resizable hash table"
 	help
@@ -2375,23 +2079,6 @@
 
 config TEST_HASH
 	tristate "Perform selftest on hash functions"
-<<<<<<< HEAD
-	default n
-	help
-	  Enable this option to test the kernel's integer (<linux/hash,h>)
-	  and string (<linux/stringhash.h>) hash functions on boot
-	  (or module load).
-
-	  This is intended to help people writing architecture-specific
-	  optimized versions.  If unsure, say N.
-
-endmenu # runtime tests
-
-config PROVIDE_OHCI1394_DMA_INIT
-	bool "Remote debugging over FireWire early on boot"
-	depends on PCI && X86
-=======
->>>>>>> 24b8d41d
 	help
 	  Enable this option to test the kernel's integer (<linux/hash.h>),
 	  string (<linux/stringhash.h>), and siphash (<linux/siphash.h>)
@@ -2403,21 +2090,6 @@
 config TEST_IDA
 	tristate "Perform selftest on IDA functions"
 
-<<<<<<< HEAD
-	  As all changes to the FireWire bus such as enabling and disabling
-	  devices cause a bus reset and thereby disable remote DMA for all
-	  devices, be sure to have the cable plugged and FireWire enabled on
-	  the debugging host before booting the debug target for debugging.
-
-	  This code (~1k) is freed after boot. By then, the firewire stack
-	  in charge of the OHCI-1394 controllers should be used instead.
-
-	  See Documentation/debugging-via-ohci1394.txt for more information.
-
-config DMA_API_DEBUG
-	bool "Enable debugging of DMA-API usage"
-	depends on HAVE_DMA_API_DEBUG
-=======
 config TEST_PARMAN
 	tristate "Perform selftest on priority array manager"
 	depends on PARMAN
@@ -2430,7 +2102,6 @@
 config TEST_IRQ_TIMINGS
 	bool "IRQ timings selftest"
 	depends on IRQ_TIMINGS
->>>>>>> 24b8d41d
 	help
 	  Enable this option to test the irq timings code on boot.
 
