# SPDX-License-Identifier: GPL-2.0-only
config ARCH_HAS_UBSAN_SANITIZE_ALL
	bool

<<<<<<< HEAD
config ARCH_WANTS_UBSAN_NO_NULL
	def_bool n

config UBSAN
=======
menuconfig UBSAN
>>>>>>> 24b8d41d
	bool "Undefined behaviour sanity checker"
	help
	  This option enables the Undefined Behaviour sanity checker.
	  Compile-time instrumentation is used to detect various undefined
	  behaviours at runtime. For more details, see:
	  Documentation/dev-tools/ubsan.rst

if UBSAN

config UBSAN_TRAP
	bool "On Sanitizer warnings, abort the running kernel code"
	depends on $(cc-option, -fsanitize-undefined-trap-on-error)
	help
	  Building kernels with Sanitizer features enabled tends to grow
	  the kernel size by around 5%, due to adding all the debugging
	  text on failure paths. To avoid this, Sanitizer instrumentation
	  can just issue a trap. This reduces the kernel size overhead but
	  turns all warnings (including potentially harmless conditions)
	  into full exceptions that abort the running kernel code
	  (regardless of context, locks held, etc), which may destabilize
	  the system. For some system builders this is an acceptable
	  trade-off.

config UBSAN_KCOV_BROKEN
	def_bool KCOV && CC_HAS_SANCOV_TRACE_PC
	depends on CC_IS_CLANG
	depends on !$(cc-option,-Werror=unused-command-line-argument -fsanitize=bounds -fsanitize-coverage=trace-pc)
	help
	  Some versions of clang support either UBSAN or KCOV but not the
	  combination of the two.
	  See https://bugs.llvm.org/show_bug.cgi?id=45831 for the status
	  in newer releases.

config UBSAN_BOUNDS
	bool "Perform array index bounds checking"
	default UBSAN
	depends on !UBSAN_KCOV_BROKEN
	help
	  This option enables detection of directly indexed out of bounds
	  array accesses, where the array size is known at compile time.
	  Note that this does not protect array overflows via bad calls
	  to the {str,mem}*cpy() family of functions (that is addressed
	  by CONFIG_FORTIFY_SOURCE).

config UBSAN_LOCAL_BOUNDS
	bool "Perform array local bounds checking"
	depends on UBSAN_TRAP
	depends on CC_IS_CLANG
	depends on !UBSAN_KCOV_BROKEN
	help
	  This option enables -fsanitize=local-bounds which traps when an
	  exception/error is detected. Therefore, it should be enabled only
	  if trapping is expected.
	  Enabling this option detects errors due to accesses through a
	  pointer that is derived from an object of a statically-known size,
	  where an added offset (which may not be known statically) is
	  out-of-bounds.

config UBSAN_MISC
	bool "Enable all other Undefined Behavior sanity checks"
	default UBSAN
	help
	  This option enables all sanity checks that don't have their
	  own Kconfig options. Disable this if you only want to have
	  individually selected checks.

config UBSAN_SANITIZE_ALL
	bool "Enable instrumentation for the entire kernel"
	depends on ARCH_HAS_UBSAN_SANITIZE_ALL

	# We build with -Wno-maybe-uninitilzed, but we still want to
	# use -Wmaybe-uninitilized in allmodconfig builds.
	# So dependsy bellow used to disable this option in allmodconfig
	depends on !COMPILE_TEST
	default y
	help
	  This option activates instrumentation for the entire kernel.
	  If you don't enable this option, you have to explicitly specify
	  UBSAN_SANITIZE := y for the files/directories you want to check for UB.
	  Enabling this option will get kernel image size increased
	  significantly.

config UBSAN_ALIGNMENT
	bool "Enable checks for pointers alignment"
	default !HAVE_EFFICIENT_UNALIGNED_ACCESS
	depends on !UBSAN_TRAP
	help
	  This option enables the check of unaligned memory accesses.
	  Enabling this option on architectures that support unaligned
	  accesses may produce a lot of false positives.

<<<<<<< HEAD
config UBSAN_NULL
	bool "Enable checking of null pointers"
	depends on UBSAN
	default y if !ARCH_WANTS_UBSAN_NO_NULL
	help
	  This option enables detection of memory accesses via a
	  null pointer.
=======
config TEST_UBSAN
	tristate "Module for testing for undefined behavior detection"
	depends on m
	help
	  This is a test module for UBSAN.
	  It triggers various undefined behavior, and detect it.

endif	# if UBSAN
>>>>>>> 24b8d41d
<|MERGE_RESOLUTION|>--- conflicted
+++ resolved
@@ -2,14 +2,7 @@
 config ARCH_HAS_UBSAN_SANITIZE_ALL
 	bool
 
-<<<<<<< HEAD
-config ARCH_WANTS_UBSAN_NO_NULL
-	def_bool n
-
-config UBSAN
-=======
 menuconfig UBSAN
->>>>>>> 24b8d41d
 	bool "Undefined behaviour sanity checker"
 	help
 	  This option enables the Undefined Behaviour sanity checker.
@@ -101,15 +94,6 @@
 	  Enabling this option on architectures that support unaligned
 	  accesses may produce a lot of false positives.
 
-<<<<<<< HEAD
-config UBSAN_NULL
-	bool "Enable checking of null pointers"
-	depends on UBSAN
-	default y if !ARCH_WANTS_UBSAN_NO_NULL
-	help
-	  This option enables detection of memory accesses via a
-	  null pointer.
-=======
 config TEST_UBSAN
 	tristate "Module for testing for undefined behavior detection"
 	depends on m
@@ -117,5 +101,4 @@
 	  This is a test module for UBSAN.
 	  It triggers various undefined behavior, and detect it.
 
-endif	# if UBSAN
->>>>>>> 24b8d41d
+endif	# if UBSAN