--- conflicted
+++ resolved
@@ -543,8 +543,6 @@
 }
 EXPORT_SYMBOL(string_escape_mem);
 
-<<<<<<< HEAD
-=======
 int string_escape_mem_ascii(const char *src, size_t isz, char *dst,
 					size_t osz)
 {
@@ -564,7 +562,6 @@
 }
 EXPORT_SYMBOL(string_escape_mem_ascii);
 
->>>>>>> 24b8d41d
 /*
  * Return an allocated string that has been escaped of special characters
  * and double quotes, making it safe to log in quotes.
@@ -602,11 +599,7 @@
 	char *buffer, *quoted;
 	int i, res;
 
-<<<<<<< HEAD
-	buffer = kmalloc(PAGE_SIZE, GFP_TEMPORARY);
-=======
 	buffer = kmalloc(PAGE_SIZE, GFP_KERNEL);
->>>>>>> 24b8d41d
 	if (!buffer)
 		return NULL;
 
@@ -642,11 +635,7 @@
 		return kstrdup("<unknown>", gfp);
 
 	/* We add 11 spaces for ' (deleted)' to be appended */
-<<<<<<< HEAD
-	temp = kmalloc(PATH_MAX + 11, GFP_TEMPORARY);
-=======
 	temp = kmalloc(PATH_MAX + 11, GFP_KERNEL);
->>>>>>> 24b8d41d
 	if (!temp)
 		return kstrdup("<no_memory>", gfp);
 
@@ -659,9 +648,6 @@
 	kfree(temp);
 	return pathname;
 }
-<<<<<<< HEAD
-EXPORT_SYMBOL_GPL(kstrdup_quotable_file);
-=======
 EXPORT_SYMBOL_GPL(kstrdup_quotable_file);
 
 /**
@@ -685,5 +671,4 @@
 		kfree(array[i]);
 	kfree(array);
 }
-EXPORT_SYMBOL_GPL(kfree_strarray);
->>>>>>> 24b8d41d
+EXPORT_SYMBOL_GPL(kfree_strarray);