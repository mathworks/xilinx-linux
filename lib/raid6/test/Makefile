# SPDX-License-Identifier: GPL-2.0
#
# This is a simple Makefile to test some of the RAID-6 code
# from userspace.
#

CC	 = gcc
OPTFLAGS = -O2			# Adjust as desired
CFLAGS	 = -I.. -I ../../../include -g $(OPTFLAGS)
LD	 = ld
AWK	 = awk -f
AR	 = ar
RANLIB	 = ranlib
OBJS	 = int1.o int2.o int4.o int8.o int16.o int32.o recov.o algos.o tables.o

ARCH := $(shell uname -m 2>/dev/null | sed -e /s/i.86/i386/)
ifeq ($(ARCH),i386)
        CFLAGS += -DCONFIG_X86_32
        IS_X86 = yes
endif
ifeq ($(ARCH),x86_64)
        CFLAGS += -DCONFIG_X86_64
        IS_X86 = yes
endif

ifeq ($(ARCH),arm)
        CFLAGS += -I../../../arch/arm/include -mfpu=neon
        HAS_NEON = yes
endif
ifeq ($(ARCH),aarch64)
        CFLAGS += -I../../../arch/arm64/include
        HAS_NEON = yes
endif

ifeq ($(IS_X86),yes)
        OBJS   += mmx.o sse1.o sse2.o avx2.o recov_ssse3.o recov_avx2.o avx512.o recov_avx512.o
<<<<<<< HEAD
        CFLAGS += $(shell echo "vpbroadcastb %xmm0, %ymm1" |	\
                    gcc -c -x assembler - >&/dev/null &&	\
                    rm ./-.o && echo -DCONFIG_AS_AVX2=1)
	CFLAGS += $(shell echo "vpmovm2b %k1, %zmm5" |          \
		    gcc -c -x assembler - >&/dev/null &&        \
=======
        CFLAGS += -DCONFIG_X86
	CFLAGS += $(shell echo "vpmovm2b %k1, %zmm5" |          \
		    gcc -c -x assembler - >/dev/null 2>&1 &&	\
>>>>>>> 24b8d41d
		    rm ./-.o && echo -DCONFIG_AS_AVX512=1)
else ifeq ($(HAS_NEON),yes)
        OBJS   += neon.o neon1.o neon2.o neon4.o neon8.o recov_neon.o recov_neon_inner.o
        CFLAGS += -DCONFIG_KERNEL_MODE_NEON=1
else
        HAS_ALTIVEC := $(shell printf '\#include <altivec.h>\nvector int a;\n' |\
                         gcc -c -x c - >/dev/null && rm ./-.o && echo yes)
        ifeq ($(HAS_ALTIVEC),yes)
                CFLAGS += -I../../../arch/powerpc/include
                CFLAGS += -DCONFIG_ALTIVEC
                OBJS += altivec1.o altivec2.o altivec4.o altivec8.o \
                        vpermxor1.o vpermxor2.o vpermxor4.o vpermxor8.o
        endif
endif

.c.o:
	$(CC) $(CFLAGS) -c -o $@ $<

%.c: ../%.c
	cp -f $< $@

%.uc: ../%.uc
	cp -f $< $@

all:	raid6.a raid6test

raid6.a: $(OBJS)
	 rm -f $@
	 $(AR) cq $@ $^
	 $(RANLIB) $@

raid6test: test.c raid6.a
	$(CC) $(CFLAGS) -o raid6test $^

neon1.c: neon.uc ../unroll.awk
	$(AWK) ../unroll.awk -vN=1 < neon.uc > $@

neon2.c: neon.uc ../unroll.awk
	$(AWK) ../unroll.awk -vN=2 < neon.uc > $@

neon4.c: neon.uc ../unroll.awk
	$(AWK) ../unroll.awk -vN=4 < neon.uc > $@

neon8.c: neon.uc ../unroll.awk
	$(AWK) ../unroll.awk -vN=8 < neon.uc > $@

altivec1.c: altivec.uc ../unroll.awk
	$(AWK) ../unroll.awk -vN=1 < altivec.uc > $@

altivec2.c: altivec.uc ../unroll.awk
	$(AWK) ../unroll.awk -vN=2 < altivec.uc > $@

altivec4.c: altivec.uc ../unroll.awk
	$(AWK) ../unroll.awk -vN=4 < altivec.uc > $@

altivec8.c: altivec.uc ../unroll.awk
	$(AWK) ../unroll.awk -vN=8 < altivec.uc > $@

vpermxor1.c: vpermxor.uc ../unroll.awk
	$(AWK) ../unroll.awk -vN=1 < vpermxor.uc > $@

vpermxor2.c: vpermxor.uc ../unroll.awk
	$(AWK) ../unroll.awk -vN=2 < vpermxor.uc > $@

vpermxor4.c: vpermxor.uc ../unroll.awk
	$(AWK) ../unroll.awk -vN=4 < vpermxor.uc > $@

vpermxor8.c: vpermxor.uc ../unroll.awk
	$(AWK) ../unroll.awk -vN=8 < vpermxor.uc > $@

int1.c: int.uc ../unroll.awk
	$(AWK) ../unroll.awk -vN=1 < int.uc > $@

int2.c: int.uc ../unroll.awk
	$(AWK) ../unroll.awk -vN=2 < int.uc > $@

int4.c: int.uc ../unroll.awk
	$(AWK) ../unroll.awk -vN=4 < int.uc > $@

int8.c: int.uc ../unroll.awk
	$(AWK) ../unroll.awk -vN=8 < int.uc > $@

int16.c: int.uc ../unroll.awk
	$(AWK) ../unroll.awk -vN=16 < int.uc > $@

int32.c: int.uc ../unroll.awk
	$(AWK) ../unroll.awk -vN=32 < int.uc > $@

tables.c: mktables
	./mktables > tables.c

clean:
	rm -f *.o *.a mktables mktables.c *.uc int*.c altivec*.c vpermxor*.c neon*.c tables.c raid6test

spotless: clean
	rm -f *~<|MERGE_RESOLUTION|>--- conflicted
+++ resolved
@@ -34,17 +34,9 @@
 
 ifeq ($(IS_X86),yes)
         OBJS   += mmx.o sse1.o sse2.o avx2.o recov_ssse3.o recov_avx2.o avx512.o recov_avx512.o
-<<<<<<< HEAD
-        CFLAGS += $(shell echo "vpbroadcastb %xmm0, %ymm1" |	\
-                    gcc -c -x assembler - >&/dev/null &&	\
-                    rm ./-.o && echo -DCONFIG_AS_AVX2=1)
-	CFLAGS += $(shell echo "vpmovm2b %k1, %zmm5" |          \
-		    gcc -c -x assembler - >&/dev/null &&        \
-=======
         CFLAGS += -DCONFIG_X86
 	CFLAGS += $(shell echo "vpmovm2b %k1, %zmm5" |          \
 		    gcc -c -x assembler - >/dev/null 2>&1 &&	\
->>>>>>> 24b8d41d
 		    rm ./-.o && echo -DCONFIG_AS_AVX512=1)
 else ifeq ($(HAS_NEON),yes)
         OBJS   += neon.o neon1.o neon2.o neon4.o neon8.o recov_neon.o recov_neon_inner.o
