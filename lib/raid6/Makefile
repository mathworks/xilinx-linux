--- conflicted
+++ resolved
@@ -5,15 +5,9 @@
 		   int8.o int16.o int32.o
 
 raid6_pq-$(CONFIG_X86) += recov_ssse3.o recov_avx2.o mmx.o sse1.o sse2.o avx2.o avx512.o recov_avx512.o
-<<<<<<< HEAD
-raid6_pq-$(CONFIG_ALTIVEC) += altivec1.o altivec2.o altivec4.o altivec8.o
-raid6_pq-$(CONFIG_KERNEL_MODE_NEON) += neon.o neon1.o neon2.o neon4.o neon8.o
-raid6_pq-$(CONFIG_TILEGX) += tilegx8.o
-=======
 raid6_pq-$(CONFIG_ALTIVEC) += altivec1.o altivec2.o altivec4.o altivec8.o \
                               vpermxor1.o vpermxor2.o vpermxor4.o vpermxor8.o
 raid6_pq-$(CONFIG_KERNEL_MODE_NEON) += neon.o neon1.o neon2.o neon4.o neon8.o recov_neon.o recov_neon_inner.o
->>>>>>> 24b8d41d
 raid6_pq-$(CONFIG_S390) += s390vx8.o recov_s390xc.o
 
 hostprogs	+= mktables
@@ -88,11 +82,6 @@
 $(obj)/s390vx%.c: $(src)/s390vx.uc $(src)/unroll.awk FORCE
 	$(call if_changed,unroll)
 
-targets += s390vx8.c
-$(obj)/s390vx8.c:   UNROLL := 8
-$(obj)/s390vx8.c:   $(src)/s390vx.uc $(src)/unroll.awk FORCE
-	$(call if_changed,unroll)
-
 quiet_cmd_mktable = TABLE   $@
       cmd_mktable = $(obj)/mktables > $@
 
