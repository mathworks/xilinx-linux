--- conflicted
+++ resolved
@@ -2747,11 +2747,7 @@
 	}
 }
 
-<<<<<<< HEAD
-static noinline void check_bnode_min_spanning(struct maple_tree *mt)
-=======
 static noinline void __init check_bnode_min_spanning(struct maple_tree *mt)
->>>>>>> e475cc1c
 {
 	int i = 50;
 	MA_STATE(mas, mt, 0, 0);
@@ -2770,8 +2766,6 @@
 	mt_set_non_kernel(0);
 }
 
-<<<<<<< HEAD
-=======
 static noinline void __init check_empty_area_window(struct maple_tree *mt)
 {
 	unsigned long i, nr_entries = 20;
@@ -3581,7 +3575,6 @@
 	mas_unlock(&mas);
 }
 
->>>>>>> e475cc1c
 static DEFINE_MTREE(tree);
 static int __init maple_tree_seed(void)
 {
@@ -3848,8 +3841,6 @@
 	check_bnode_min_spanning(&tree);
 	mtree_destroy(&tree);
 
-<<<<<<< HEAD
-=======
 	mt_init_flags(&tree, MT_FLAGS_ALLOC_RANGE);
 	check_empty_area_window(&tree);
 	mtree_destroy(&tree);
@@ -3862,7 +3853,6 @@
 	check_state_handling(&tree);
 	mtree_destroy(&tree);
 
->>>>>>> e475cc1c
 #if defined(BENCH)
 skip:
 #endif
