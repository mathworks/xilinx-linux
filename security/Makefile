--- conflicted
+++ resolved
@@ -10,12 +10,9 @@
 subdir-$(CONFIG_SECURITY_APPARMOR)	+= apparmor
 subdir-$(CONFIG_SECURITY_YAMA)		+= yama
 subdir-$(CONFIG_SECURITY_LOADPIN)	+= loadpin
-<<<<<<< HEAD
-=======
 subdir-$(CONFIG_SECURITY_SAFESETID)    += safesetid
 subdir-$(CONFIG_SECURITY_LOCKDOWN_LSM)	+= lockdown
 subdir-$(CONFIG_BPF_LSM)		+= bpf
->>>>>>> 24b8d41d
 
 # always enable default capabilities
 obj-y					+= commoncap.o
@@ -31,14 +28,10 @@
 obj-$(CONFIG_SECURITY_APPARMOR)		+= apparmor/
 obj-$(CONFIG_SECURITY_YAMA)		+= yama/
 obj-$(CONFIG_SECURITY_LOADPIN)		+= loadpin/
-<<<<<<< HEAD
-obj-$(CONFIG_CGROUP_DEVICE)		+= device_cgroup.o
-=======
 obj-$(CONFIG_SECURITY_SAFESETID)       += safesetid/
 obj-$(CONFIG_SECURITY_LOCKDOWN_LSM)	+= lockdown/
 obj-$(CONFIG_CGROUPS)			+= device_cgroup.o
 obj-$(CONFIG_BPF_LSM)			+= bpf/
->>>>>>> 24b8d41d
 
 # Object integrity file lists
 subdir-$(CONFIG_INTEGRITY)		+= integrity
