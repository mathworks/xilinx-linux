// SPDX-License-Identifier: GPL-2.0-or-later
/* procfs files for key database enumeration
 *
 * Copyright (C) 2004 Red Hat, Inc. All Rights Reserved.
 * Written by David Howells (dhowells@redhat.com)
 */

#include <linux/init.h>
#include <linux/sched.h>
#include <linux/fs.h>
#include <linux/proc_fs.h>
#include <linux/seq_file.h>
#include <asm/errno.h>
#include "internal.h"

static void *proc_keys_start(struct seq_file *p, loff_t *_pos);
static void *proc_keys_next(struct seq_file *p, void *v, loff_t *_pos);
static void proc_keys_stop(struct seq_file *p, void *v);
static int proc_keys_show(struct seq_file *m, void *v);

static const struct seq_operations proc_keys_ops = {
	.start	= proc_keys_start,
	.next	= proc_keys_next,
	.stop	= proc_keys_stop,
	.show	= proc_keys_show,
};

static void *proc_key_users_start(struct seq_file *p, loff_t *_pos);
static void *proc_key_users_next(struct seq_file *p, void *v, loff_t *_pos);
static void proc_key_users_stop(struct seq_file *p, void *v);
static int proc_key_users_show(struct seq_file *m, void *v);

static const struct seq_operations proc_key_users_ops = {
	.start	= proc_key_users_start,
	.next	= proc_key_users_next,
	.stop	= proc_key_users_stop,
	.show	= proc_key_users_show,
};

/*
 * Declare the /proc files.
 */
static int __init key_proc_init(void)
{
	struct proc_dir_entry *p;

	p = proc_create_seq("keys", 0, NULL, &proc_keys_ops);
	if (!p)
		panic("Cannot create /proc/keys\n");

	p = proc_create_seq("key-users", 0, NULL, &proc_key_users_ops);
	if (!p)
		panic("Cannot create /proc/key-users\n");

	return 0;
}

__initcall(key_proc_init);

/*
 * Implement "/proc/keys" to provide a list of the keys on the system that
 * grant View permission to the caller.
 */
static struct rb_node *key_serial_next(struct seq_file *p, struct rb_node *n)
{
	struct user_namespace *user_ns = seq_user_ns(p);

	n = rb_next(n);
	while (n) {
		struct key *key = rb_entry(n, struct key, serial_node);
		if (kuid_has_mapping(user_ns, key->user->uid))
			break;
		n = rb_next(n);
	}
	return n;
}

static struct key *find_ge_key(struct seq_file *p, key_serial_t id)
{
	struct user_namespace *user_ns = seq_user_ns(p);
	struct rb_node *n = key_serial_tree.rb_node;
	struct key *minkey = NULL;

	while (n) {
		struct key *key = rb_entry(n, struct key, serial_node);
		if (id < key->serial) {
			if (!minkey || minkey->serial > key->serial)
				minkey = key;
			n = n->rb_left;
		} else if (id > key->serial) {
			n = n->rb_right;
		} else {
			minkey = key;
			break;
		}
		key = NULL;
	}

	if (!minkey)
		return NULL;

	for (;;) {
		if (kuid_has_mapping(user_ns, minkey->user->uid))
			return minkey;
		n = rb_next(&minkey->serial_node);
		if (!n)
			return NULL;
		minkey = rb_entry(n, struct key, serial_node);
	}
}

static void *proc_keys_start(struct seq_file *p, loff_t *_pos)
	__acquires(key_serial_lock)
{
	key_serial_t pos = *_pos;
	struct key *key;

	spin_lock(&key_serial_lock);

	if (*_pos > INT_MAX)
		return NULL;
	key = find_ge_key(p, pos);
	if (!key)
		return NULL;
	*_pos = key->serial;
	return &key->serial_node;
}

static inline key_serial_t key_node_serial(struct rb_node *n)
{
	struct key *key = rb_entry(n, struct key, serial_node);
	return key->serial;
}

static void *proc_keys_next(struct seq_file *p, void *v, loff_t *_pos)
{
	struct rb_node *n;

	n = key_serial_next(p, v);
	if (n)
		*_pos = key_node_serial(n);
	else
		(*_pos)++;
	return n;
}

static void proc_keys_stop(struct seq_file *p, void *v)
	__releases(key_serial_lock)
{
	spin_unlock(&key_serial_lock);
}

static int proc_keys_show(struct seq_file *m, void *v)
{
	struct rb_node *_p = v;
	struct key *key = rb_entry(_p, struct key, serial_node);
	unsigned long flags;
	key_ref_t key_ref, skey_ref;
<<<<<<< HEAD
	char xbuf[16];
=======
	time64_t now, expiry;
	char xbuf[16];
	short state;
	u64 timo;
>>>>>>> 24b8d41d
	int rc;

	struct keyring_search_context ctx = {
		.index_key		= key->index_key,
		.cred			= m->file->f_cred,
		.match_data.cmp		= lookup_user_key_possessed,
		.match_data.raw_data	= key,
		.match_data.lookup_type	= KEYRING_SEARCH_LOOKUP_DIRECT,
		.flags			= (KEYRING_SEARCH_NO_STATE_CHECK |
					   KEYRING_SEARCH_RECURSE),
	};

	key_ref = make_key_ref(key, 0);

	/* determine if the key is possessed by this process (a test we can
	 * skip if the key does not indicate the possessor can view it
	 */
	if (key->perm & KEY_POS_VIEW) {
		rcu_read_lock();
		skey_ref = search_cred_keyrings_rcu(&ctx);
		rcu_read_unlock();
		if (!IS_ERR(skey_ref)) {
			key_ref_put(skey_ref);
			key_ref = make_key_ref(key, 1);
		}
	}

	/* check whether the current task is allowed to view the key */
	rc = key_task_permission(key_ref, ctx.cred, KEY_NEED_VIEW);
	if (rc < 0)
		return 0;

	now = ktime_get_real_seconds();

	rcu_read_lock();

	/* come up with a suitable timeout value */
	expiry = READ_ONCE(key->expiry);
	if (expiry == 0) {
		memcpy(xbuf, "perm", 5);
	} else if (now >= expiry) {
		memcpy(xbuf, "expd", 5);
	} else {
		timo = expiry - now;

		if (timo < 60)
			sprintf(xbuf, "%llus", timo);
		else if (timo < 60*60)
			sprintf(xbuf, "%llum", div_u64(timo, 60));
		else if (timo < 60*60*24)
			sprintf(xbuf, "%lluh", div_u64(timo, 60 * 60));
		else if (timo < 60*60*24*7)
			sprintf(xbuf, "%llud", div_u64(timo, 60 * 60 * 24));
		else
			sprintf(xbuf, "%lluw", div_u64(timo, 60 * 60 * 24 * 7));
	}

	state = key_read_state(key);

#define showflag(FLAGS, LETTER, FLAG) \
	((FLAGS & (1 << FLAG)) ? LETTER : '-')

	flags = READ_ONCE(key->flags);
	seq_printf(m, "%08x %c%c%c%c%c%c%c %5d %4s %08x %5d %5d %-9.9s ",
		   key->serial,
		   state != KEY_IS_UNINSTANTIATED ? 'I' : '-',
		   showflag(flags, 'R', KEY_FLAG_REVOKED),
		   showflag(flags, 'D', KEY_FLAG_DEAD),
		   showflag(flags, 'Q', KEY_FLAG_IN_QUOTA),
		   showflag(flags, 'U', KEY_FLAG_USER_CONSTRUCT),
		   state < 0 ? 'N' : '-',
		   showflag(flags, 'i', KEY_FLAG_INVALIDATED),
		   refcount_read(&key->usage),
		   xbuf,
		   key->perm,
		   from_kuid_munged(seq_user_ns(m), key->uid),
		   from_kgid_munged(seq_user_ns(m), key->gid),
		   key->type->name);

#undef showflag

	if (key->type->describe)
		key->type->describe(key, m);
	seq_putc(m, '\n');

	rcu_read_unlock();
	return 0;
}

static struct rb_node *__key_user_next(struct user_namespace *user_ns, struct rb_node *n)
{
	while (n) {
		struct key_user *user = rb_entry(n, struct key_user, node);
		if (kuid_has_mapping(user_ns, user->uid))
			break;
		n = rb_next(n);
	}
	return n;
}

static struct rb_node *key_user_next(struct user_namespace *user_ns, struct rb_node *n)
{
	return __key_user_next(user_ns, rb_next(n));
}

static struct rb_node *key_user_first(struct user_namespace *user_ns, struct rb_root *r)
{
	struct rb_node *n = rb_first(r);
	return __key_user_next(user_ns, n);
}

static void *proc_key_users_start(struct seq_file *p, loff_t *_pos)
	__acquires(key_user_lock)
{
	struct rb_node *_p;
	loff_t pos = *_pos;

	spin_lock(&key_user_lock);

	_p = key_user_first(seq_user_ns(p), &key_user_tree);
	while (pos > 0 && _p) {
		pos--;
		_p = key_user_next(seq_user_ns(p), _p);
	}

	return _p;
}

static void *proc_key_users_next(struct seq_file *p, void *v, loff_t *_pos)
{
	(*_pos)++;
	return key_user_next(seq_user_ns(p), (struct rb_node *)v);
}

static void proc_key_users_stop(struct seq_file *p, void *v)
	__releases(key_user_lock)
{
	spin_unlock(&key_user_lock);
}

static int proc_key_users_show(struct seq_file *m, void *v)
{
	struct rb_node *_p = v;
	struct key_user *user = rb_entry(_p, struct key_user, node);
	unsigned maxkeys = uid_eq(user->uid, GLOBAL_ROOT_UID) ?
		key_quota_root_maxkeys : key_quota_maxkeys;
	unsigned maxbytes = uid_eq(user->uid, GLOBAL_ROOT_UID) ?
		key_quota_root_maxbytes : key_quota_maxbytes;

	seq_printf(m, "%5u: %5d %d/%d %d/%d %d/%d\n",
		   from_kuid_munged(seq_user_ns(m), user->uid),
		   refcount_read(&user->usage),
		   atomic_read(&user->nkeys),
		   atomic_read(&user->nikeys),
		   user->qnkeys,
		   maxkeys,
		   user->qnbytes,
		   maxbytes);

	return 0;
}<|MERGE_RESOLUTION|>--- conflicted
+++ resolved
@@ -156,14 +156,10 @@
 	struct key *key = rb_entry(_p, struct key, serial_node);
 	unsigned long flags;
 	key_ref_t key_ref, skey_ref;
-<<<<<<< HEAD
-	char xbuf[16];
-=======
 	time64_t now, expiry;
 	char xbuf[16];
 	short state;
 	u64 timo;
->>>>>>> 24b8d41d
 	int rc;
 
 	struct keyring_search_context ctx = {
