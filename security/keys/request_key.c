--- conflicted
+++ resolved
@@ -485,13 +485,6 @@
 
 	if (ctx->index_key.type == &key_type_keyring)
 		return ERR_PTR(-EPERM);
-<<<<<<< HEAD
-
-	user = key_user_lookup(current_fsuid());
-	if (!user)
-		return ERR_PTR(-ENOMEM);
-=======
->>>>>>> 24b8d41d
 
 	ret = construct_get_dest_keyring(&dest_keyring);
 	if (ret)
