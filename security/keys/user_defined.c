// SPDX-License-Identifier: GPL-2.0-or-later
/* user_defined.c: user defined key type
 *
 * Copyright (C) 2004 Red Hat, Inc. All Rights Reserved.
 * Written by David Howells (dhowells@redhat.com)
 */

#include <linux/export.h>
#include <linux/init.h>
#include <linux/slab.h>
#include <linux/seq_file.h>
#include <linux/err.h>
#include <keys/user-type.h>
#include <linux/uaccess.h>
#include "internal.h"

static int logon_vet_description(const char *desc);

/*
 * user defined keys take an arbitrary string as the description and an
 * arbitrary blob of data as the payload
 */
struct key_type key_type_user = {
	.name			= "user",
	.preparse		= user_preparse,
	.free_preparse		= user_free_preparse,
	.instantiate		= generic_key_instantiate,
	.update			= user_update,
	.revoke			= user_revoke,
	.destroy		= user_destroy,
	.describe		= user_describe,
	.read			= user_read,
};

EXPORT_SYMBOL_GPL(key_type_user);

/*
 * This key type is essentially the same as key_type_user, but it does
 * not define a .read op. This is suitable for storing username and
 * password pairs in the keyring that you do not want to be readable
 * from userspace.
 */
struct key_type key_type_logon = {
	.name			= "logon",
	.preparse		= user_preparse,
	.free_preparse		= user_free_preparse,
	.instantiate		= generic_key_instantiate,
	.update			= user_update,
	.revoke			= user_revoke,
	.destroy		= user_destroy,
	.describe		= user_describe,
	.vet_description	= logon_vet_description,
};
EXPORT_SYMBOL_GPL(key_type_logon);

/*
 * Preparse a user defined key payload
 */
int user_preparse(struct key_preparsed_payload *prep)
{
	struct user_key_payload *upayload;
	size_t datalen = prep->datalen;

	if (datalen <= 0 || datalen > 32767 || !prep->data)
		return -EINVAL;

	upayload = kmalloc(sizeof(*upayload) + datalen, GFP_KERNEL);
	if (!upayload)
		return -ENOMEM;

	/* attach the data */
	prep->quotalen = datalen;
	prep->payload.data[0] = upayload;
	upayload->datalen = datalen;
	memcpy(upayload->data, prep->data, datalen);
	return 0;
}
EXPORT_SYMBOL_GPL(user_preparse);

/*
 * Free a preparse of a user defined key payload
 */
void user_free_preparse(struct key_preparsed_payload *prep)
{
	kfree_sensitive(prep->payload.data[0]);
}
EXPORT_SYMBOL_GPL(user_free_preparse);

static void user_free_payload_rcu(struct rcu_head *head)
{
	struct user_key_payload *payload;

	payload = container_of(head, struct user_key_payload, rcu);
	kfree_sensitive(payload);
}

/*
 * update a user defined key
 * - the key's semaphore is write-locked
 */
int user_update(struct key *key, struct key_preparsed_payload *prep)
{
	struct user_key_payload *zap = NULL;
	int ret;

	/* check the quota and attach the new data */
	ret = key_payload_reserve(key, prep->datalen);
	if (ret < 0)
		return ret;
<<<<<<< HEAD

	/* attach the new data, displacing the old */
	key->expiry = prep->expiry;
	if (!test_bit(KEY_FLAG_NEGATIVE, &key->flags))
		zap = rcu_dereference_key(key);
	rcu_assign_keypointer(key, prep->payload.data[0]);
	prep->payload.data[0] = NULL;

	if (zap)
		kfree_rcu(zap, rcu);
=======

	/* attach the new data, displacing the old */
	key->expiry = prep->expiry;
	if (key_is_positive(key))
		zap = dereference_key_locked(key);
	rcu_assign_keypointer(key, prep->payload.data[0]);
	prep->payload.data[0] = NULL;

	if (zap)
		call_rcu(&zap->rcu, user_free_payload_rcu);
>>>>>>> 24b8d41d
	return ret;
}
EXPORT_SYMBOL_GPL(user_update);

/*
 * dispose of the links from a revoked keyring
 * - called with the key sem write-locked
 */
void user_revoke(struct key *key)
{
	struct user_key_payload *upayload = user_key_payload_locked(key);

	/* clear the quota */
	key_payload_reserve(key, 0);

	if (upayload) {
		rcu_assign_keypointer(key, NULL);
		call_rcu(&upayload->rcu, user_free_payload_rcu);
	}
}

EXPORT_SYMBOL(user_revoke);

/*
 * dispose of the data dangling from the corpse of a user key
 */
void user_destroy(struct key *key)
{
	struct user_key_payload *upayload = key->payload.data[0];

	kfree_sensitive(upayload);
}

EXPORT_SYMBOL_GPL(user_destroy);

/*
 * describe the user key
 */
void user_describe(const struct key *key, struct seq_file *m)
{
	seq_puts(m, key->description);
	if (key_is_positive(key))
		seq_printf(m, ": %u", key->datalen);
}

EXPORT_SYMBOL_GPL(user_describe);

/*
 * read the key data
 * - the key's semaphore is read-locked
 */
long user_read(const struct key *key, char *buffer, size_t buflen)
{
	const struct user_key_payload *upayload;
	long ret;

	upayload = user_key_payload_locked(key);
	ret = upayload->datalen;

	/* we can return the data as is */
	if (buffer && buflen > 0) {
		if (buflen > upayload->datalen)
			buflen = upayload->datalen;

		memcpy(buffer, upayload->data, buflen);
	}

	return ret;
}

EXPORT_SYMBOL_GPL(user_read);

/* Vet the description for a "logon" key */
static int logon_vet_description(const char *desc)
{
	char *p;

	/* require a "qualified" description string */
	p = strchr(desc, ':');
	if (!p)
		return -EINVAL;

	/* also reject description with ':' as first char */
	if (p == desc)
		return -EINVAL;

	return 0;
}<|MERGE_RESOLUTION|>--- conflicted
+++ resolved
@@ -107,18 +107,6 @@
 	ret = key_payload_reserve(key, prep->datalen);
 	if (ret < 0)
 		return ret;
-<<<<<<< HEAD
-
-	/* attach the new data, displacing the old */
-	key->expiry = prep->expiry;
-	if (!test_bit(KEY_FLAG_NEGATIVE, &key->flags))
-		zap = rcu_dereference_key(key);
-	rcu_assign_keypointer(key, prep->payload.data[0]);
-	prep->payload.data[0] = NULL;
-
-	if (zap)
-		kfree_rcu(zap, rcu);
-=======
 
 	/* attach the new data, displacing the old */
 	key->expiry = prep->expiry;
@@ -129,7 +117,6 @@
 
 	if (zap)
 		call_rcu(&zap->rcu, user_free_payload_rcu);
->>>>>>> 24b8d41d
 	return ret;
 }
 EXPORT_SYMBOL_GPL(user_update);
