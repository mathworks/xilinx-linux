--- conflicted
+++ resolved
@@ -671,22 +671,6 @@
 	return policy_view_capable(ns) && capable && !aa_g_lock_policy;
 }
 
-bool policy_view_capable(void)
-{
-	struct user_namespace *user_ns = current_user_ns();
-	bool response = false;
-
-	if (ns_capable(user_ns, CAP_MAC_ADMIN))
-		response = true;
-
-	return response;
-}
-
-bool policy_admin_capable(void)
-{
-	return policy_view_capable() && !aa_g_lock_policy;
-}
-
 /**
  * aa_may_manage_policy - can the current task manage policy
  * @label: label to check if it can manage policy
@@ -710,16 +694,9 @@
 		return audit_policy(label, op, NULL, NULL, "policy_locked",
 				    -EACCES);
 
-<<<<<<< HEAD
-	if (!policy_admin_capable()) {
-		audit_policy(op, GFP_KERNEL, NULL, "not policy admin", -EACCES);
-		return 0;
-	}
-=======
 	if (!policy_admin_capable(ns))
 		return audit_policy(label, op, NULL, NULL, "not policy admin",
 				    -EACCES);
->>>>>>> 24b8d41d
 
 	/* TODO: add fine grained mediation of policy loads */
 	return 0;
@@ -880,13 +857,8 @@
 ssize_t aa_replace_profiles(struct aa_ns *policy_ns, struct aa_label *label,
 			    u32 mask, struct aa_loaddata *udata)
 {
-<<<<<<< HEAD
-	const char *ns_name, *info = NULL;
-	struct aa_namespace *ns = NULL;
-=======
 	const char *ns_name = NULL, *info = NULL;
 	struct aa_ns *ns = NULL;
->>>>>>> 24b8d41d
 	struct aa_load_ent *ent, *tmp;
 	struct aa_loaddata *rawdata_ent;
 	const char *op;
@@ -900,14 +872,6 @@
 	if (error)
 		goto out;
 
-<<<<<<< HEAD
-	/* released below */
-	ns = aa_prepare_namespace(ns_name);
-	if (!ns) {
-		error = audit_policy(op, GFP_KERNEL, ns_name,
-				     "failed to prepare namespace", -ENOMEM);
-		goto free;
-=======
 	/* ensure that profiles are all for the same ns
 	 * TODO: update locking to remove this constaint. All profiles in
 	 *       the load set must succeed as a set or the load will
@@ -960,19 +924,14 @@
 				break;
 			}
 		}
->>>>>>> 24b8d41d
 	}
 	/* setup parent and ns info */
 	list_for_each_entry(ent, &lh, list) {
 		struct aa_policy *policy;
-<<<<<<< HEAD
-		error = __lookup_replace(ns, ent->new->base.hname, noreplace,
-=======
 
 		ent->new->rawdata = aa_get_loaddata(udata);
 		error = __lookup_replace(ns, ent->new->base.hname,
 					 !(mask & AA_MAY_REPLACE_POLICY),
->>>>>>> 24b8d41d
 					 &ent->old, &info);
 		if (error)
 			goto fail_lock;
@@ -1043,40 +1002,6 @@
 		list_del_init(&ent->list);
 		op = (!ent->old && !ent->rename) ? OP_PROF_LOAD : OP_PROF_REPL;
 
-<<<<<<< HEAD
-		audit_policy(op, GFP_ATOMIC, ent->new->base.hname, NULL, error);
-
-		if (ent->old) {
-			__replace_profile(ent->old, ent->new, 1);
-			if (ent->rename) {
-				/* aafs interface uses replacedby */
-				struct aa_replacedby *r = ent->new->replacedby;
-				rcu_assign_pointer(r->profile,
-						   aa_get_profile(ent->new));
-				__replace_profile(ent->rename, ent->new, 0);
-			}
-		} else if (ent->rename) {
-			/* aafs interface uses replacedby */
-			rcu_assign_pointer(ent->new->replacedby->profile,
-					   aa_get_profile(ent->new));
-			__replace_profile(ent->rename, ent->new, 0);
-		} else if (ent->new->parent) {
-			struct aa_profile *parent, *newest;
-			parent = aa_deref_parent(ent->new);
-			newest = aa_get_newest_profile(parent);
-
-			/* parent replaced in this atomic set? */
-			if (newest != parent) {
-				aa_get_profile(newest);
-				rcu_assign_pointer(ent->new->parent, newest);
-				aa_put_profile(parent);
-			}
-			/* aafs interface uses replacedby */
-			rcu_assign_pointer(ent->new->replacedby->profile,
-					   aa_get_profile(ent->new));
-			__list_add_profile(&newest->base.profiles, ent->new);
-			aa_put_profile(newest);
-=======
 		if (ent->old && ent->old->rawdata == ent->new->rawdata) {
 			/* dedup actual profile replacement */
 			audit_policy(label, op, ns_name, ent->new->base.hname,
@@ -1098,7 +1023,6 @@
 		if (ent->old) {
 			share_name(ent->old, ent->new);
 			__replace_profile(ent->old, ent->new);
->>>>>>> 24b8d41d
 		} else {
 			struct list_head *lh;
 
@@ -1130,15 +1054,10 @@
 	mutex_unlock(&ns->lock);
 
 	/* audit cause of failure */
-<<<<<<< HEAD
-	op = (!ent->old) ? OP_PROF_LOAD : OP_PROF_REPL;
-	audit_policy(op, GFP_KERNEL, ent->new->base.hname, info, error);
-=======
 	op = (ent && !ent->old) ? OP_PROF_LOAD : OP_PROF_REPL;
 fail:
 	  audit_policy(label, op, ns_name, ent ? ent->new->base.hname : NULL,
 		       info, error);
->>>>>>> 24b8d41d
 	/* audit status that rest of profiles in the atomic set failed too */
 	info = "valid profile in failed atomic policy load";
 	list_for_each_entry(tmp, &lh, list) {
@@ -1147,17 +1066,10 @@
 			/* skip entry that caused failure */
 			continue;
 		}
-<<<<<<< HEAD
-		op = (!ent->old) ? OP_PROF_LOAD : OP_PROF_REPL;
-		audit_policy(op, GFP_KERNEL, tmp->new->base.hname, info, error);
-	}
-free:
-=======
 		op = (!tmp->old) ? OP_PROF_LOAD : OP_PROF_REPL;
 		audit_policy(label, op, ns_name, tmp->new->base.hname, info,
 			     error);
 	}
->>>>>>> 24b8d41d
 	list_for_each_entry_safe(ent, tmp, &lh, list) {
 		list_del_init(&ent->list);
 		aa_load_ent_free(ent);
