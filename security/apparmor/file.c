--- conflicted
+++ resolved
@@ -93,22 +93,6 @@
 		  kuid_t ouid, const char *info, int error)
 {
 	int type = AUDIT_APPARMOR_AUTO;
-<<<<<<< HEAD
-	struct common_audit_data sa;
-	struct apparmor_audit_data aad = {0,};
-	sa.type = LSM_AUDIT_DATA_TASK;
-	sa.u.tsk = NULL;
-	sa.aad = &aad;
-	aad.op = op,
-	aad.fs.request = request;
-	aad.name = name;
-	aad.fs.target = target;
-	aad.fs.ouid = ouid;
-	aad.info = info;
-	aad.error = error;
-
-	if (likely(!sa.aad->error)) {
-=======
 	DEFINE_AUDIT_DATA(sa, LSM_AUDIT_DATA_TASK, op);
 
 	sa.u.tsk = NULL;
@@ -122,7 +106,6 @@
 	sa.u.tsk = NULL;
 
 	if (likely(!aad(&sa)->error)) {
->>>>>>> 24b8d41d
 		u32 mask = perms->audit;
 
 		if (unlikely(AUDIT_MODE(profile) == AUDIT_ALL))
@@ -327,14 +310,9 @@
  *
  * Returns: %0 else error if access denied or other error
  */
-<<<<<<< HEAD
-int aa_path_perm(int op, struct aa_profile *profile, const struct path *path,
-		 int flags, u32 request, struct path_cond *cond)
-=======
 int aa_path_perm(const char *op, struct aa_label *label,
 		 const struct path *path, int flags, u32 request,
 		 struct path_cond *cond)
->>>>>>> 24b8d41d
 {
 	struct aa_perms perms = {};
 	struct aa_profile *profile;
@@ -375,33 +353,10 @@
 	return true;
 }
 
-<<<<<<< HEAD
-/**
- * aa_path_link - Handle hard link permission check
- * @profile: the profile being enforced  (NOT NULL)
- * @old_dentry: the target dentry  (NOT NULL)
- * @new_dir: directory the new link will be created in  (NOT NULL)
- * @new_dentry: the link being created  (NOT NULL)
- *
- * Handle the permission test for a link & target pair.  Permission
- * is encoded as a pair where the link permission is determined
- * first, and if allowed, the target is tested.  The target test
- * is done from the point of the link match (not start of DFA)
- * making the target permission dependent on the link permission match.
- *
- * The subset test if required forces that permissions granted
- * on link are a subset of the permission granted to target.
- *
- * Returns: %0 if allowed else error
- */
-int aa_path_link(struct aa_profile *profile, struct dentry *old_dentry,
-		 const struct path *new_dir, struct dentry *new_dentry)
-=======
 static int profile_path_link(struct aa_profile *profile,
 			     const struct path *link, char *buffer,
 			     const struct path *target, char *buffer2,
 			     struct path_cond *cond)
->>>>>>> 24b8d41d
 {
 	const char *lname, *tname = NULL;
 	struct aa_perms lperms = {}, perms;
