// SPDX-License-Identifier: GPL-2.0-only
/*
 * AppArmor security module
 *
 * This file contains AppArmor dfa based regular expression matching engine
 *
 * Copyright (C) 1998-2008 Novell/SUSE
 * Copyright 2009-2012 Canonical Ltd.
 */

#include <linux/errno.h>
#include <linux/kernel.h>
#include <linux/mm.h>
#include <linux/slab.h>
#include <linux/vmalloc.h>
#include <linux/err.h>
#include <linux/kref.h>

#include "include/lib.h"
#include "include/match.h"

#define base_idx(X) ((X) & 0xffffff)

static char nulldfa_src[] = {
	#include "nulldfa.in"
};
struct aa_dfa *nulldfa;

static char stacksplitdfa_src[] = {
	#include "stacksplitdfa.in"
};
struct aa_dfa *stacksplitdfa;

int aa_setup_dfa_engine(void)
{
	int error;

	nulldfa = aa_dfa_unpack(nulldfa_src, sizeof(nulldfa_src),
				TO_ACCEPT1_FLAG(YYTD_DATA32) |
				TO_ACCEPT2_FLAG(YYTD_DATA32));
	if (IS_ERR(nulldfa)) {
		error = PTR_ERR(nulldfa);
		nulldfa = NULL;
		return error;
	}

	stacksplitdfa = aa_dfa_unpack(stacksplitdfa_src,
				      sizeof(stacksplitdfa_src),
				      TO_ACCEPT1_FLAG(YYTD_DATA32) |
				      TO_ACCEPT2_FLAG(YYTD_DATA32));
	if (IS_ERR(stacksplitdfa)) {
		aa_put_dfa(nulldfa);
		nulldfa = NULL;
		error = PTR_ERR(stacksplitdfa);
		stacksplitdfa = NULL;
		return error;
	}

	return 0;
}

void aa_teardown_dfa_engine(void)
{
	aa_put_dfa(stacksplitdfa);
	aa_put_dfa(nulldfa);
}

/**
 * unpack_table - unpack a dfa table (one of accept, default, base, next check)
 * @blob: data to unpack (NOT NULL)
 * @bsize: size of blob
 *
 * Returns: pointer to table else NULL on failure
 *
 * NOTE: must be freed by kvfree (not kfree)
 */
static struct table_header *unpack_table(char *blob, size_t bsize)
{
	struct table_header *table = NULL;
	struct table_header th;
	size_t tsize;

	if (bsize < sizeof(struct table_header))
		goto out;

	/* loaded td_id's start at 1, subtract 1 now to avoid doing
	 * it every time we use td_id as an index
	 */
<<<<<<< HEAD
	th.td_id = be16_to_cpu(*(u16 *) (blob)) - 1;
	if (th.td_id > YYTD_ID_MAX)
		goto out;
	th.td_flags = be16_to_cpu(*(u16 *) (blob + 2));
	th.td_lolen = be32_to_cpu(*(u32 *) (blob + 8));
=======
	th.td_id = be16_to_cpu(*(__be16 *) (blob)) - 1;
	if (th.td_id > YYTD_ID_MAX)
		goto out;
	th.td_flags = be16_to_cpu(*(__be16 *) (blob + 2));
	th.td_lolen = be32_to_cpu(*(__be32 *) (blob + 8));
>>>>>>> 24b8d41d
	blob += sizeof(struct table_header);

	if (!(th.td_flags == YYTD_DATA16 || th.td_flags == YYTD_DATA32 ||
	      th.td_flags == YYTD_DATA8))
		goto out;

	/* if we have a table it must have some entries */
	if (th.td_lolen == 0)
		goto out;
	tsize = table_size(th.td_lolen, th.td_flags);
	if (bsize < tsize)
		goto out;

	table = kvzalloc(tsize, GFP_KERNEL);
	if (table) {
		table->td_id = th.td_id;
		table->td_flags = th.td_flags;
		table->td_lolen = th.td_lolen;
		if (th.td_flags == YYTD_DATA8)
			UNPACK_ARRAY(table->td_data, blob, th.td_lolen,
				     u8, u8, byte_to_byte);
		else if (th.td_flags == YYTD_DATA16)
			UNPACK_ARRAY(table->td_data, blob, th.td_lolen,
				     u16, __be16, be16_to_cpu);
		else if (th.td_flags == YYTD_DATA32)
			UNPACK_ARRAY(table->td_data, blob, th.td_lolen,
				     u32, __be32, be32_to_cpu);
		else
			goto fail;
		/* if table was vmalloced make sure the page tables are synced
		 * before it is used, as it goes live to all cpus.
		 */
		if (is_vmalloc_addr(table))
			vm_unmap_aliases();
	}

out:
	return table;
fail:
	kvfree(table);
	return NULL;
}

/**
 * verify_table_headers - verify that the tables headers are as expected
 * @tables - array of dfa tables to check (NOT NULL)
 * @flags: flags controlling what type of accept table are acceptable
 *
 * Assumes dfa has gone through the first pass verification done by unpacking
 * NOTE: this does not valid accept table values
 *
 * Returns: %0 else error code on failure to verify
 */
static int verify_table_headers(struct table_header **tables, int flags)
{
	size_t state_count, trans_count;
	int error = -EPROTO;

	/* check that required tables exist */
	if (!(tables[YYTD_ID_DEF] && tables[YYTD_ID_BASE] &&
	      tables[YYTD_ID_NXT] && tables[YYTD_ID_CHK]))
		goto out;

	/* accept.size == default.size == base.size */
	state_count = tables[YYTD_ID_BASE]->td_lolen;
	if (ACCEPT1_FLAGS(flags)) {
		if (!tables[YYTD_ID_ACCEPT])
			goto out;
		if (state_count != tables[YYTD_ID_ACCEPT]->td_lolen)
			goto out;
	}
	if (ACCEPT2_FLAGS(flags)) {
		if (!tables[YYTD_ID_ACCEPT2])
			goto out;
		if (state_count != tables[YYTD_ID_ACCEPT2]->td_lolen)
			goto out;
	}
	if (state_count != tables[YYTD_ID_DEF]->td_lolen)
		goto out;

	/* next.size == chk.size */
	trans_count = tables[YYTD_ID_NXT]->td_lolen;
	if (trans_count != tables[YYTD_ID_CHK]->td_lolen)
		goto out;

	/* if equivalence classes then its table size must be 256 */
	if (tables[YYTD_ID_EC] && tables[YYTD_ID_EC]->td_lolen != 256)
		goto out;

	error = 0;
out:
	return error;
}

/**
 * verify_dfa - verify that transitions and states in the tables are in bounds.
 * @dfa: dfa to test  (NOT NULL)
 *
 * Assumes dfa has gone through the first pass verification done by unpacking
 * NOTE: this does not valid accept table values
 *
 * Returns: %0 else error code on failure to verify
 */
static int verify_dfa(struct aa_dfa *dfa)
{
	size_t i, state_count, trans_count;
	int error = -EPROTO;

	state_count = dfa->tables[YYTD_ID_BASE]->td_lolen;
	trans_count = dfa->tables[YYTD_ID_NXT]->td_lolen;
	if (state_count == 0)
		goto out;
	for (i = 0; i < state_count; i++) {
		if (!(BASE_TABLE(dfa)[i] & MATCH_FLAG_DIFF_ENCODE) &&
		    (DEFAULT_TABLE(dfa)[i] >= state_count))
			goto out;
		if (BASE_TABLE(dfa)[i] & MATCH_FLAGS_INVALID) {
			pr_err("AppArmor DFA state with invalid match flags");
			goto out;
		}
		if ((BASE_TABLE(dfa)[i] & MATCH_FLAG_DIFF_ENCODE)) {
			if (!(dfa->flags & YYTH_FLAG_DIFF_ENCODE)) {
				pr_err("AppArmor DFA diff encoded transition state without header flag");
				goto out;
			}
		}
		if ((BASE_TABLE(dfa)[i] & MATCH_FLAG_OOB_TRANSITION)) {
			if (base_idx(BASE_TABLE(dfa)[i]) < dfa->max_oob) {
				pr_err("AppArmor DFA out of bad transition out of range");
				goto out;
			}
			if (!(dfa->flags & YYTH_FLAG_OOB_TRANS)) {
				pr_err("AppArmor DFA out of bad transition state without header flag");
				goto out;
			}
		}
		if (base_idx(BASE_TABLE(dfa)[i]) + 255 >= trans_count) {
			pr_err("AppArmor DFA next/check upper bounds error\n");
			goto out;
		}
	}

	for (i = 0; i < trans_count; i++) {
		if (NEXT_TABLE(dfa)[i] >= state_count)
			goto out;
		if (CHECK_TABLE(dfa)[i] >= state_count)
			goto out;
	}

	/* Now that all the other tables are verified, verify diffencoding */
	for (i = 0; i < state_count; i++) {
		size_t j, k;

		for (j = i;
		     (BASE_TABLE(dfa)[j] & MATCH_FLAG_DIFF_ENCODE) &&
		     !(BASE_TABLE(dfa)[j] & MARK_DIFF_ENCODE);
		     j = k) {
			k = DEFAULT_TABLE(dfa)[j];
			if (j == k)
				goto out;
			if (k < j)
				break;		/* already verified */
			BASE_TABLE(dfa)[j] |= MARK_DIFF_ENCODE;
		}
	}
	error = 0;

out:
	return error;
}

/**
 * dfa_free - free a dfa allocated by aa_dfa_unpack
 * @dfa: the dfa to free  (MAYBE NULL)
 *
 * Requires: reference count to dfa == 0
 */
static void dfa_free(struct aa_dfa *dfa)
{
	if (dfa) {
		int i;

		for (i = 0; i < ARRAY_SIZE(dfa->tables); i++) {
			kvfree(dfa->tables[i]);
			dfa->tables[i] = NULL;
		}
		kfree(dfa);
	}
}

/**
 * aa_dfa_free_kref - free aa_dfa by kref (called by aa_put_dfa)
 * @kr: kref callback for freeing of a dfa  (NOT NULL)
 */
void aa_dfa_free_kref(struct kref *kref)
{
	struct aa_dfa *dfa = container_of(kref, struct aa_dfa, count);
	dfa_free(dfa);
}

/**
 * aa_dfa_unpack - unpack the binary tables of a serialized dfa
 * @blob: aligned serialized stream of data to unpack  (NOT NULL)
 * @size: size of data to unpack
 * @flags: flags controlling what type of accept tables are acceptable
 *
 * Unpack a dfa that has been serialized.  To find information on the dfa
 * format look in Documentation/admin-guide/LSM/apparmor.rst
 * Assumes the dfa @blob stream has been aligned on a 8 byte boundary
 *
 * Returns: an unpacked dfa ready for matching or ERR_PTR on failure
 */
struct aa_dfa *aa_dfa_unpack(void *blob, size_t size, int flags)
{
	int hsize;
	int error = -ENOMEM;
	char *data = blob;
	struct table_header *table = NULL;
	struct aa_dfa *dfa = kzalloc(sizeof(struct aa_dfa), GFP_KERNEL);
	if (!dfa)
		goto fail;

	kref_init(&dfa->count);

	error = -EPROTO;

	/* get dfa table set header */
	if (size < sizeof(struct table_set_header))
		goto fail;

	if (ntohl(*(__be32 *) data) != YYTH_MAGIC)
		goto fail;

	hsize = ntohl(*(__be32 *) (data + 4));
	if (size < hsize)
		goto fail;

	dfa->flags = ntohs(*(__be16 *) (data + 12));
	if (dfa->flags & ~(YYTH_FLAGS))
		goto fail;

	/*
	 * TODO: needed for dfa to support more than 1 oob
	 * if (dfa->flags & YYTH_FLAGS_OOB_TRANS) {
	 *	if (hsize < 16 + 4)
	 *		goto fail;
	 *	dfa->max_oob = ntol(*(__be32 *) (data + 16));
	 *	if (dfa->max <= MAX_OOB_SUPPORTED) {
	 *		pr_err("AppArmor DFA OOB greater than supported\n");
	 *		goto fail;
	 *	}
	 * }
	 */
	dfa->max_oob = 1;

	data += hsize;
	size -= hsize;

	while (size > 0) {
		table = unpack_table(data, size);
		if (!table)
			goto fail;

		switch (table->td_id) {
		case YYTD_ID_ACCEPT:
			if (!(table->td_flags & ACCEPT1_FLAGS(flags)))
				goto fail;
			break;
		case YYTD_ID_ACCEPT2:
			if (!(table->td_flags & ACCEPT2_FLAGS(flags)))
				goto fail;
			break;
		case YYTD_ID_BASE:
			if (table->td_flags != YYTD_DATA32)
				goto fail;
			break;
		case YYTD_ID_DEF:
		case YYTD_ID_NXT:
		case YYTD_ID_CHK:
			if (table->td_flags != YYTD_DATA16)
				goto fail;
			break;
		case YYTD_ID_EC:
			if (table->td_flags != YYTD_DATA8)
				goto fail;
			break;
		default:
			goto fail;
		}
		/* check for duplicate table entry */
		if (dfa->tables[table->td_id])
			goto fail;
		dfa->tables[table->td_id] = table;
		data += table_size(table->td_lolen, table->td_flags);
		size -= table_size(table->td_lolen, table->td_flags);
		table = NULL;
	}
	error = verify_table_headers(dfa->tables, flags);
	if (error)
		goto fail;

	if (flags & DFA_FLAG_VERIFY_STATES) {
		error = verify_dfa(dfa);
		if (error)
			goto fail;
	}

	return dfa;

fail:
	kvfree(table);
	dfa_free(dfa);
	return ERR_PTR(error);
}

#define match_char(state, def, base, next, check, C)	\
do {							\
	u32 b = (base)[(state)];			\
	unsigned int pos = base_idx(b) + (C);		\
	if ((check)[pos] != (state)) {			\
		(state) = (def)[(state)];		\
		if (b & MATCH_FLAG_DIFF_ENCODE)		\
			continue;			\
		break;					\
	}						\
	(state) = (next)[pos];				\
	break;						\
} while (1)

/**
 * aa_dfa_match_len - traverse @dfa to find state @str stops at
 * @dfa: the dfa to match @str against  (NOT NULL)
 * @start: the state of the dfa to start matching in
 * @str: the string of bytes to match against the dfa  (NOT NULL)
 * @len: length of the string of bytes to match
 *
 * aa_dfa_match_len will match @str against the dfa and return the state it
 * finished matching in. The final state can be used to look up the accepting
 * label, or as the start state of a continuing match.
 *
 * This function will happily match again the 0 byte and only finishes
 * when @len input is consumed.
 *
 * Returns: final state reached after input is consumed
 */
unsigned int aa_dfa_match_len(struct aa_dfa *dfa, unsigned int start,
			      const char *str, int len)
{
	u16 *def = DEFAULT_TABLE(dfa);
	u32 *base = BASE_TABLE(dfa);
	u16 *next = NEXT_TABLE(dfa);
	u16 *check = CHECK_TABLE(dfa);
	unsigned int state = start;

	if (state == 0)
		return 0;

	/* current state is <state>, matching character *str */
	if (dfa->tables[YYTD_ID_EC]) {
		/* Equivalence class table defined */
		u8 *equiv = EQUIV_TABLE(dfa);
		for (; len; len--)
			match_char(state, def, base, next, check,
				   equiv[(u8) *str++]);
	} else {
		/* default is direct to next state */
		for (; len; len--)
			match_char(state, def, base, next, check, (u8) *str++);
	}

	return state;
}

/**
 * aa_dfa_match - traverse @dfa to find state @str stops at
 * @dfa: the dfa to match @str against  (NOT NULL)
 * @start: the state of the dfa to start matching in
 * @str: the null terminated string of bytes to match against the dfa (NOT NULL)
 *
 * aa_dfa_match will match @str against the dfa and return the state it
 * finished matching in. The final state can be used to look up the accepting
 * label, or as the start state of a continuing match.
 *
 * Returns: final state reached after input is consumed
 */
unsigned int aa_dfa_match(struct aa_dfa *dfa, unsigned int start,
			  const char *str)
{
	u16 *def = DEFAULT_TABLE(dfa);
	u32 *base = BASE_TABLE(dfa);
	u16 *next = NEXT_TABLE(dfa);
	u16 *check = CHECK_TABLE(dfa);
	unsigned int state = start;

	if (state == 0)
		return 0;

	/* current state is <state>, matching character *str */
	if (dfa->tables[YYTD_ID_EC]) {
		/* Equivalence class table defined */
		u8 *equiv = EQUIV_TABLE(dfa);
		/* default is direct to next state */
		while (*str)
			match_char(state, def, base, next, check,
				   equiv[(u8) *str++]);
	} else {
		/* default is direct to next state */
		while (*str)
			match_char(state, def, base, next, check, (u8) *str++);
	}

	return state;
}

/**
 * aa_dfa_next - step one character to the next state in the dfa
 * @dfa: the dfa to traverse (NOT NULL)
 * @state: the state to start in
 * @c: the input character to transition on
 *
 * aa_dfa_match will step through the dfa by one input character @c
 *
 * Returns: state reach after input @c
 */
unsigned int aa_dfa_next(struct aa_dfa *dfa, unsigned int state,
			  const char c)
{
	u16 *def = DEFAULT_TABLE(dfa);
	u32 *base = BASE_TABLE(dfa);
	u16 *next = NEXT_TABLE(dfa);
	u16 *check = CHECK_TABLE(dfa);

	/* current state is <state>, matching character *str */
	if (dfa->tables[YYTD_ID_EC]) {
		/* Equivalence class table defined */
		u8 *equiv = EQUIV_TABLE(dfa);
		match_char(state, def, base, next, check, equiv[(u8) c]);
	} else
		match_char(state, def, base, next, check, (u8) c);

	return state;
}

unsigned int aa_dfa_outofband_transition(struct aa_dfa *dfa, unsigned int state)
{
	u16 *def = DEFAULT_TABLE(dfa);
	u32 *base = BASE_TABLE(dfa);
	u16 *next = NEXT_TABLE(dfa);
	u16 *check = CHECK_TABLE(dfa);
	u32 b = (base)[(state)];

	if (!(b & MATCH_FLAG_OOB_TRANSITION))
		return DFA_NOMATCH;

	/* No Equivalence class remapping for outofband transitions */
	match_char(state, def, base, next, check, -1);

	return state;
}

/**
 * aa_dfa_match_until - traverse @dfa until accept state or end of input
 * @dfa: the dfa to match @str against  (NOT NULL)
 * @start: the state of the dfa to start matching in
 * @str: the null terminated string of bytes to match against the dfa (NOT NULL)
 * @retpos: first character in str after match OR end of string
 *
 * aa_dfa_match will match @str against the dfa and return the state it
 * finished matching in. The final state can be used to look up the accepting
 * label, or as the start state of a continuing match.
 *
 * Returns: final state reached after input is consumed
 */
unsigned int aa_dfa_match_until(struct aa_dfa *dfa, unsigned int start,
				const char *str, const char **retpos)
{
	u16 *def = DEFAULT_TABLE(dfa);
	u32 *base = BASE_TABLE(dfa);
	u16 *next = NEXT_TABLE(dfa);
	u16 *check = CHECK_TABLE(dfa);
	u32 *accept = ACCEPT_TABLE(dfa);
	unsigned int state = start, pos;

	if (state == 0)
		return 0;

	/* current state is <state>, matching character *str */
	if (dfa->tables[YYTD_ID_EC]) {
		/* Equivalence class table defined */
		u8 *equiv = EQUIV_TABLE(dfa);
		/* default is direct to next state */
		while (*str) {
			pos = base_idx(base[state]) + equiv[(u8) *str++];
			if (check[pos] == state)
				state = next[pos];
			else
				state = def[state];
			if (accept[state])
				break;
		}
	} else {
		/* default is direct to next state */
		while (*str) {
			pos = base_idx(base[state]) + (u8) *str++;
			if (check[pos] == state)
				state = next[pos];
			else
				state = def[state];
			if (accept[state])
				break;
		}
	}

	*retpos = str;
	return state;
}

/**
 * aa_dfa_matchn_until - traverse @dfa until accept or @n bytes consumed
 * @dfa: the dfa to match @str against  (NOT NULL)
 * @start: the state of the dfa to start matching in
 * @str: the string of bytes to match against the dfa  (NOT NULL)
 * @n: length of the string of bytes to match
 * @retpos: first character in str after match OR str + n
 *
 * aa_dfa_match_len will match @str against the dfa and return the state it
 * finished matching in. The final state can be used to look up the accepting
 * label, or as the start state of a continuing match.
 *
 * This function will happily match again the 0 byte and only finishes
 * when @n input is consumed.
 *
 * Returns: final state reached after input is consumed
 */
unsigned int aa_dfa_matchn_until(struct aa_dfa *dfa, unsigned int start,
				 const char *str, int n, const char **retpos)
{
	u16 *def = DEFAULT_TABLE(dfa);
	u32 *base = BASE_TABLE(dfa);
	u16 *next = NEXT_TABLE(dfa);
	u16 *check = CHECK_TABLE(dfa);
	u32 *accept = ACCEPT_TABLE(dfa);
	unsigned int state = start, pos;

	*retpos = NULL;
	if (state == 0)
		return 0;

	/* current state is <state>, matching character *str */
	if (dfa->tables[YYTD_ID_EC]) {
		/* Equivalence class table defined */
		u8 *equiv = EQUIV_TABLE(dfa);
		/* default is direct to next state */
		for (; n; n--) {
			pos = base_idx(base[state]) + equiv[(u8) *str++];
			if (check[pos] == state)
				state = next[pos];
			else
				state = def[state];
			if (accept[state])
				break;
		}
	} else {
		/* default is direct to next state */
		for (; n; n--) {
			pos = base_idx(base[state]) + (u8) *str++;
			if (check[pos] == state)
				state = next[pos];
			else
				state = def[state];
			if (accept[state])
				break;
		}
	}

	*retpos = str;
	return state;
}

#define inc_wb_pos(wb)						\
do {								\
	wb->pos = (wb->pos + 1) & (WB_HISTORY_SIZE - 1);		\
	wb->len = (wb->len + 1) & (WB_HISTORY_SIZE - 1);		\
} while (0)

/* For DFAs that don't support extended tagging of states */
static bool is_loop(struct match_workbuf *wb, unsigned int state,
		    unsigned int *adjust)
{
	unsigned int pos = wb->pos;
	unsigned int i;

	if (wb->history[pos] < state)
		return false;

	for (i = 0; i <= wb->len; i++) {
		if (wb->history[pos] == state) {
			*adjust = i;
			return true;
		}
		if (pos == 0)
			pos = WB_HISTORY_SIZE;
		pos--;
	}

	*adjust = i;
	return true;
}

static unsigned int leftmatch_fb(struct aa_dfa *dfa, unsigned int start,
				 const char *str, struct match_workbuf *wb,
				 unsigned int *count)
{
	u16 *def = DEFAULT_TABLE(dfa);
	u32 *base = BASE_TABLE(dfa);
	u16 *next = NEXT_TABLE(dfa);
	u16 *check = CHECK_TABLE(dfa);
	unsigned int state = start, pos;

	AA_BUG(!dfa);
	AA_BUG(!str);
	AA_BUG(!wb);
	AA_BUG(!count);

	*count = 0;
	if (state == 0)
		return 0;

	/* current state is <state>, matching character *str */
	if (dfa->tables[YYTD_ID_EC]) {
		/* Equivalence class table defined */
		u8 *equiv = EQUIV_TABLE(dfa);
		/* default is direct to next state */
		while (*str) {
			unsigned int adjust;

			wb->history[wb->pos] = state;
			pos = base_idx(base[state]) + equiv[(u8) *str++];
			if (check[pos] == state)
				state = next[pos];
			else
				state = def[state];
			if (is_loop(wb, state, &adjust)) {
				state = aa_dfa_match(dfa, state, str);
				*count -= adjust;
				goto out;
			}
			inc_wb_pos(wb);
			(*count)++;
		}
	} else {
		/* default is direct to next state */
		while (*str) {
			unsigned int adjust;

			wb->history[wb->pos] = state;
			pos = base_idx(base[state]) + (u8) *str++;
			if (check[pos] == state)
				state = next[pos];
			else
				state = def[state];
			if (is_loop(wb, state, &adjust)) {
				state = aa_dfa_match(dfa, state, str);
				*count -= adjust;
				goto out;
			}
			inc_wb_pos(wb);
			(*count)++;
		}
	}

out:
	if (!state)
		*count = 0;
	return state;
}

/**
 * aa_dfa_leftmatch - traverse @dfa to find state @str stops at
 * @dfa: the dfa to match @str against  (NOT NULL)
 * @start: the state of the dfa to start matching in
 * @str: the null terminated string of bytes to match against the dfa (NOT NULL)
 * @count: current count of longest left.
 *
 * aa_dfa_match will match @str against the dfa and return the state it
 * finished matching in. The final state can be used to look up the accepting
 * label, or as the start state of a continuing match.
 *
 * Returns: final state reached after input is consumed
 */
unsigned int aa_dfa_leftmatch(struct aa_dfa *dfa, unsigned int start,
			      const char *str, unsigned int *count)
{
	DEFINE_MATCH_WB(wb);

	/* TODO: match for extended state dfas */

	return leftmatch_fb(dfa, start, str, &wb, count);
}<|MERGE_RESOLUTION|>--- conflicted
+++ resolved
@@ -86,19 +86,11 @@
 	/* loaded td_id's start at 1, subtract 1 now to avoid doing
 	 * it every time we use td_id as an index
 	 */
-<<<<<<< HEAD
-	th.td_id = be16_to_cpu(*(u16 *) (blob)) - 1;
-	if (th.td_id > YYTD_ID_MAX)
-		goto out;
-	th.td_flags = be16_to_cpu(*(u16 *) (blob + 2));
-	th.td_lolen = be32_to_cpu(*(u32 *) (blob + 8));
-=======
 	th.td_id = be16_to_cpu(*(__be16 *) (blob)) - 1;
 	if (th.td_id > YYTD_ID_MAX)
 		goto out;
 	th.td_flags = be16_to_cpu(*(__be16 *) (blob + 2));
 	th.td_lolen = be32_to_cpu(*(__be32 *) (blob + 8));
->>>>>>> 24b8d41d
 	blob += sizeof(struct table_header);
 
 	if (!(th.td_flags == YYTD_DATA16 || th.td_flags == YYTD_DATA32 ||
