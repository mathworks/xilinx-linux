--- conflicted
+++ resolved
@@ -624,25 +624,11 @@
 					   char *buffer, struct path_cond *cond,
 					   bool *secure_exec)
 {
-<<<<<<< HEAD
-	struct aa_task_cxt *cxt;
-	struct aa_profile *profile, *new_profile = NULL;
-	struct aa_namespace *ns;
-	char *buffer = NULL;
-	unsigned int state;
-	struct file_perms perms = {};
-	struct path_cond cond = {
-		file_inode(bprm->file)->i_uid,
-		file_inode(bprm->file)->i_mode
-	};
-	const char *name = NULL, *info = NULL;
-=======
 	struct aa_label *new = NULL;
 	const char *info = NULL, *name = NULL, *target = NULL;
 	unsigned int state = profile->file.start;
 	struct aa_perms perms = {};
 	bool nonewprivs = false;
->>>>>>> 24b8d41d
 	int error = 0;
 
 	AA_BUG(!profile);
@@ -674,51 +660,6 @@
 	}
 
 	/* find exec permissions for name */
-<<<<<<< HEAD
-	state = aa_str_perms(profile->file.dfa, state, name, &cond, &perms);
-	if (cxt->onexec) {
-		struct file_perms cp;
-		info = "change_profile onexec";
-		new_profile = aa_get_newest_profile(cxt->onexec);
-		if (!(perms.allow & AA_MAY_ONEXEC))
-			goto audit;
-
-		/* test if this exec can be paired with change_profile onexec.
-		 * onexec permission is linked to exec with a standard pairing
-		 * exec\0change_profile
-		 */
-		state = aa_dfa_null_transition(profile->file.dfa, state);
-		cp = change_profile_perms(profile, cxt->onexec->ns,
-					  cxt->onexec->base.name,
-					  AA_MAY_ONEXEC, state);
-
-		if (!(cp.allow & AA_MAY_ONEXEC))
-			goto audit;
-		goto apply;
-	}
-
-	if (perms.allow & MAY_EXEC) {
-		/* exec permission determine how to transition */
-		new_profile = x_to_profile(profile, name, perms.xindex);
-		if (!new_profile) {
-			if (perms.xindex & AA_X_INHERIT) {
-				/* (p|c|n)ix - don't change profile but do
-				 * use the newest version, which was picked
-				 * up above when getting profile
-				 */
-				info = "ix fallback";
-				new_profile = aa_get_profile(profile);
-				goto x_clear;
-			} else if (perms.xindex & AA_X_UNCONFINED) {
-				new_profile = aa_get_newest_profile(ns->unconfined);
-				info = "ux fallback";
-			} else {
-				error = -EACCES;
-				info = "profile not found";
-				/* remove MAY_EXEC to audit as failure */
-				perms.allow &= ~MAY_EXEC;
-			}
-=======
 	state = aa_str_perms(profile->file.dfa, state, name, cond, &perms);
 	if (perms.allow & MAY_EXEC) {
 		/* exec permission determine how to transition */
@@ -732,7 +673,6 @@
 			info = "profile transition not found";
 			/* remove MAY_EXEC to audit as failure */
 			perms.allow &= ~MAY_EXEC;
->>>>>>> 24b8d41d
 		}
 	} else if (COMPLAIN_MODE(profile)) {
 		/* no exec permission - learning mode */
@@ -743,27 +683,15 @@
 		if (!new_profile) {
 			error = -ENOMEM;
 			info = "could not create null profile";
-		} else
+		} else {
 			error = -EACCES;
-<<<<<<< HEAD
-=======
 			new = &new_profile->label;
 		}
->>>>>>> 24b8d41d
 		perms.xindex |= AA_X_UNSAFE;
 	} else
 		/* fail exec */
 		error = -EACCES;
 
-<<<<<<< HEAD
-	/*
-	 * Policy has specified a domain transition, if no_new_privs then
-	 * fail the exec.
-	 */
-	if (bprm->unsafe & LSM_UNSAFE_NO_NEW_PRIVS) {
-		error = -EPERM;
-		goto cleanup;
-=======
 	if (!new)
 		goto audit;
 
@@ -776,7 +704,6 @@
 			dbg_printk("\n");
 		}
 		*secure_exec = true;
->>>>>>> 24b8d41d
 	}
 
 audit:
@@ -815,12 +742,6 @@
 		return 0;
 	}
 
-<<<<<<< HEAD
-	if (bprm->unsafe & (LSM_UNSAFE_PTRACE | LSM_UNSAFE_PTRACE_CAP)) {
-		error = may_change_ptraced_domain(new_profile);
-		if (error)
-			goto audit;
-=======
 	error = aa_path_name(&bprm->file->f_path, profile->path_flags, buffer,
 			     &xname, &info, profile->disconnected);
 	if (error) {
@@ -831,7 +752,6 @@
 		}
 		xname = bprm->filename;
 		goto audit;
->>>>>>> 24b8d41d
 	}
 
 	/* find exec permissions for name */
@@ -861,38 +781,14 @@
 		}
 		*secure_exec = true;
 	}
-<<<<<<< HEAD
-apply:
-	/* when transitioning profiles clear unsafe personality bits */
-	bprm->per_clear |= PER_CLEAR_ON_SETID;
-
-x_clear:
-	aa_put_profile(cxt->profile);
-	/* transfer new profile reference will be released when cxt is freed */
-	cxt->profile = new_profile;
-	new_profile = NULL;
-=======
 
 audit:
 	return aa_audit_file(profile, &perms, OP_EXEC, AA_MAY_ONEXEC, xname,
 			     NULL, onexec, cond->uid, info, error);
 }
->>>>>>> 24b8d41d
 
 /* ensure none ns domain transitions are correctly applied with onexec */
 
-<<<<<<< HEAD
-audit:
-	error = aa_audit_file(profile, &perms, GFP_KERNEL, OP_EXEC, MAY_EXEC,
-			      name,
-			      new_profile ? new_profile->base.hname : NULL,
-			      cond.uid, info, error);
-
-cleanup:
-	aa_put_profile(new_profile);
-	aa_put_profile(profile);
-	kfree(buffer);
-=======
 static struct aa_label *handle_onexec(struct aa_label *label,
 				      struct aa_label *onexec, bool stack,
 				      const struct linux_binprm *bprm,
@@ -932,7 +828,6 @@
 				profile_transition(profile, bprm, buffer,
 						   cond, unsafe));
 	}
->>>>>>> 24b8d41d
 
 	if (new)
 		return new;
@@ -1260,11 +1155,6 @@
 
 	/* released below */
 	cred = get_current_cred();
-<<<<<<< HEAD
-	cxt = cred_cxt(cred);
-	profile = aa_get_newest_profile(aa_cred_profile(cred));
-	previous_profile = aa_get_newest_profile(cxt->previous);
-=======
 	label = aa_get_newest_cred_label(cred);
 	previous = aa_get_newest_label(ctx->previous);
 
@@ -1277,7 +1167,6 @@
 	 */
 	if (task_no_new_privs(current) && !unconfined(label) && !ctx->nnp)
 		ctx->nnp = aa_get_label(label);
->>>>>>> 24b8d41d
 
 	if (unconfined(label)) {
 		info = "unconfined can not change_hat";
@@ -1345,16 +1234,9 @@
 	} /* else ignore @flags && restores when there is no saved profile */
 
 out:
-<<<<<<< HEAD
-	aa_put_profile(hat);
-	kfree(name);
-	aa_put_profile(profile);
-	aa_put_profile(previous_profile);
-=======
 	aa_put_label(new);
 	aa_put_label(previous);
 	aa_put_label(label);
->>>>>>> 24b8d41d
 	put_cred(cred);
 
 	return error;
