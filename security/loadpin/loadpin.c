--- conflicted
+++ resolved
@@ -130,11 +130,8 @@
 {
 	struct super_block *load_root;
 	const char *origin = kernel_read_file_id_str(id);
-<<<<<<< HEAD
-=======
 	bool first_root_pin = false;
 	bool load_root_writable;
->>>>>>> e475cc1c
 
 	/* If the file id is excluded, ignore the pinning. */
 	if ((unsigned int)id < ARRAY_SIZE(ignore_read_file_id) &&
