--- conflicted
+++ resolved
@@ -16,12 +16,8 @@
 int security_get_bools(struct selinux_policy *policy,
 		       u32 *len, char ***names, int **values);
 
-<<<<<<< HEAD
-int security_get_bool_value(int index);
-=======
 int security_set_bools(struct selinux_state *state, u32 len, int *values);
 
 int security_get_bool_value(struct selinux_state *state, u32 index);
->>>>>>> 24b8d41d
 
 #endif