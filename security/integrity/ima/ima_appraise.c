--- conflicted
+++ resolved
@@ -70,13 +70,9 @@
 	if (!ima_appraise)
 		return 0;
 
-<<<<<<< HEAD
-	return ima_match_policy(inode, func, mask, IMA_APPRAISE, NULL);
-=======
 	security_task_getsecid(current, &secid);
 	return ima_match_policy(inode, current_cred(), secid, func, mask,
 				IMA_APPRAISE | IMA_HASH, NULL, NULL, NULL);
->>>>>>> 24b8d41d
 }
 
 static int ima_fix_xattr(struct dentry *dentry,
@@ -232,43 +228,8 @@
 			struct evm_ima_xattr_data *xattr_value, int xattr_len,
 			enum integrity_status *status, const char **cause)
 {
-<<<<<<< HEAD
-	static const char op[] = "appraise_data";
-	char *cause = "unknown";
-	struct dentry *dentry = file_dentry(file);
-	struct inode *inode = d_backing_inode(dentry);
-	enum integrity_status status = INTEGRITY_UNKNOWN;
-	int rc = xattr_len, hash_start = 0;
-
-	if (!(inode->i_opflags & IOP_XATTR))
-		return INTEGRITY_UNKNOWN;
-
-	if (rc <= 0) {
-		if (rc && rc != -ENODATA)
-			goto out;
-
-		cause = "missing-hash";
-		status = INTEGRITY_NOLABEL;
-		if (opened & FILE_CREATED) {
-			iint->flags |= IMA_NEW_FILE;
-			status = INTEGRITY_PASS;
-		}
-		goto out;
-	}
-
-	status = evm_verifyxattr(dentry, XATTR_NAME_IMA, xattr_value, rc, iint);
-	if ((status != INTEGRITY_PASS) && (status != INTEGRITY_UNKNOWN)) {
-		if ((status == INTEGRITY_NOLABEL)
-		    || (status == INTEGRITY_NOXATTRS))
-			cause = "missing-HMAC";
-		else if (status == INTEGRITY_FAIL)
-			cause = "invalid-HMAC";
-		goto out;
-	}
-=======
 	int rc = -EINVAL, hash_start = 0;
 
->>>>>>> 24b8d41d
 	switch (xattr_value->type) {
 	case IMA_XATTR_DIGEST_NG:
 		/* first byte contains algorithm id */
@@ -490,11 +451,6 @@
 		     xattr_value->type != EVM_IMA_XATTR_DIGSIG)) {
 			if (!ima_fix_xattr(dentry, iint))
 				status = INTEGRITY_PASS;
-		} else if ((inode->i_size == 0) &&
-			   (iint->flags & IMA_NEW_FILE) &&
-			   (xattr_value &&
-			    xattr_value->type == EVM_IMA_XATTR_DIGSIG)) {
-			status = INTEGRITY_PASS;
 		}
 
 		/* Permit new files with file signatures, but without data. */
@@ -551,11 +507,7 @@
 {
 	struct inode *inode = d_backing_inode(dentry);
 	struct integrity_iint_cache *iint;
-<<<<<<< HEAD
-	int must_appraise;
-=======
 	int action;
->>>>>>> 24b8d41d
 
 	if (!(ima_policy_flag & IMA_APPRAISE) || !S_ISREG(inode->i_mode)
 	    || !(inode->i_opflags & IOP_XATTR))
@@ -566,21 +518,10 @@
 		__vfs_removexattr(dentry, XATTR_NAME_IMA);
 	iint = integrity_iint_find(inode);
 	if (iint) {
-<<<<<<< HEAD
-		iint->flags &= ~(IMA_APPRAISE | IMA_APPRAISED |
-				 IMA_APPRAISE_SUBMASK | IMA_APPRAISED_SUBMASK |
-				 IMA_ACTION_RULE_FLAGS);
-		if (must_appraise)
-			iint->flags |= IMA_APPRAISE;
-	}
-	if (!must_appraise)
-		__vfs_removexattr(dentry, XATTR_NAME_IMA);
-=======
 		set_bit(IMA_CHANGE_ATTR, &iint->atomic_flags);
 		if (!action)
 			clear_bit(IMA_UPDATE_XATTR, &iint->atomic_flags);
 	}
->>>>>>> 24b8d41d
 }
 
 /*
@@ -609,14 +550,8 @@
 	iint = integrity_iint_find(inode);
 	if (!iint)
 		return;
-<<<<<<< HEAD
-
-	iint->flags &= ~IMA_DONE_MASK;
-	iint->measured_pcrs = 0;
-=======
 	iint->measured_pcrs = 0;
 	set_bit(IMA_CHANGE_XATTR, &iint->atomic_flags);
->>>>>>> 24b8d41d
 	if (digsig)
 		set_bit(IMA_DIGSIG, &iint->atomic_flags);
 	else
