// SPDX-License-Identifier: GPL-2.0-only
/*
 * Copyright (C) 2005,2006,2007,2008 IBM Corporation
 *
 * Authors:
 * Kylene Hall <kjhall@us.ibm.com>
 * Reiner Sailer <sailer@us.ibm.com>
 * Mimi Zohar <zohar@us.ibm.com>
 *
 * File: ima_fs.c
 *	implemenents security file system for reporting
 *	current measurement list and IMA statistics
 */

#include <linux/fcntl.h>
#include <linux/kernel_read_file.h>
#include <linux/slab.h>
#include <linux/init.h>
#include <linux/seq_file.h>
#include <linux/rculist.h>
#include <linux/rcupdate.h>
#include <linux/parser.h>
#include <linux/vmalloc.h>

#include "ima.h"

static DEFINE_MUTEX(ima_write_mutex);

bool ima_canonical_fmt;
static int __init default_canonical_fmt_setup(char *str)
{
#ifdef __BIG_ENDIAN
	ima_canonical_fmt = true;
#endif
	return 1;
}
__setup("ima_canonical_fmt", default_canonical_fmt_setup);

static int valid_policy = 1;

static ssize_t ima_show_htable_value(char __user *buf, size_t count,
				     loff_t *ppos, atomic_long_t *val)
{
	char tmpbuf[32];	/* greater than largest 'long' string value */
	ssize_t len;

	len = scnprintf(tmpbuf, sizeof(tmpbuf), "%li\n", atomic_long_read(val));
	return simple_read_from_buffer(buf, count, ppos, tmpbuf, len);
}

static ssize_t ima_show_htable_violations(struct file *filp,
					  char __user *buf,
					  size_t count, loff_t *ppos)
{
	return ima_show_htable_value(buf, count, ppos, &ima_htable.violations);
}

static const struct file_operations ima_htable_violations_ops = {
	.read = ima_show_htable_violations,
	.llseek = generic_file_llseek,
};

static ssize_t ima_show_measurements_count(struct file *filp,
					   char __user *buf,
					   size_t count, loff_t *ppos)
{
	return ima_show_htable_value(buf, count, ppos, &ima_htable.len);

}

static const struct file_operations ima_measurements_count_ops = {
	.read = ima_show_measurements_count,
	.llseek = generic_file_llseek,
};

/* returns pointer to hlist_node */
static void *ima_measurements_start(struct seq_file *m, loff_t *pos)
{
	loff_t l = *pos;
	struct ima_queue_entry *qe;

	/* we need a lock since pos could point beyond last element */
	rcu_read_lock();
	list_for_each_entry_rcu(qe, &ima_measurements, later) {
		if (!l--) {
			rcu_read_unlock();
			return qe;
		}
	}
	rcu_read_unlock();
	return NULL;
}

static void *ima_measurements_next(struct seq_file *m, void *v, loff_t *pos)
{
	struct ima_queue_entry *qe = v;

	/* lock protects when reading beyond last element
	 * against concurrent list-extension
	 */
	rcu_read_lock();
	qe = list_entry_rcu(qe->later.next, struct ima_queue_entry, later);
	rcu_read_unlock();
	(*pos)++;

	return (&qe->later == &ima_measurements) ? NULL : qe;
}

static void ima_measurements_stop(struct seq_file *m, void *v)
{
}

void ima_putc(struct seq_file *m, void *data, int datalen)
{
	while (datalen--)
		seq_putc(m, *(char *)data++);
}

/* print format:
 *       32bit-le=pcr#
 *       char[20]=template digest
 *       32bit-le=template name size
 *       char[n]=template name
 *       [eventdata length]
 *       eventdata[n]=template specific data
 */
int ima_measurements_show(struct seq_file *m, void *v)
{
	/* the list never shrinks, so we don't need a lock here */
	struct ima_queue_entry *qe = v;
	struct ima_template_entry *e;
	char *template_name;
<<<<<<< HEAD
	int namelen;
=======
	u32 pcr, namelen, template_data_len; /* temporary fields */
>>>>>>> 24b8d41d
	bool is_ima_template = false;
	int i;

	/* get entry */
	e = qe->entry;
	if (e == NULL)
		return -1;

	template_name = (e->template_desc->name[0] != '\0') ?
	    e->template_desc->name : e->template_desc->fmt;

	/*
	 * 1st: PCRIndex
	 * PCR used defaults to the same (config option) in
	 * little-endian format, unless set in policy
	 */
<<<<<<< HEAD
	ima_putc(m, &e->pcr, sizeof(e->pcr));
=======
	pcr = !ima_canonical_fmt ? e->pcr : cpu_to_le32(e->pcr);
	ima_putc(m, &pcr, sizeof(e->pcr));
>>>>>>> 24b8d41d

	/* 2nd: template digest */
	ima_putc(m, e->digests[ima_sha1_idx].digest, TPM_DIGEST_SIZE);

	/* 3rd: template name size */
	namelen = !ima_canonical_fmt ? strlen(template_name) :
		cpu_to_le32(strlen(template_name));
	ima_putc(m, &namelen, sizeof(namelen));

	/* 4th:  template name */
	ima_putc(m, template_name, strlen(template_name));

	/* 5th:  template length (except for 'ima' template) */
	if (strcmp(template_name, IMA_TEMPLATE_IMA_NAME) == 0)
		is_ima_template = true;

	if (!is_ima_template) {
		template_data_len = !ima_canonical_fmt ? e->template_data_len :
			cpu_to_le32(e->template_data_len);
		ima_putc(m, &template_data_len, sizeof(e->template_data_len));
	}

	/* 6th:  template specific data */
	for (i = 0; i < e->template_desc->num_fields; i++) {
		enum ima_show_type show = IMA_SHOW_BINARY;
		const struct ima_template_field *field =
			e->template_desc->fields[i];

		if (is_ima_template && strcmp(field->field_id, "d") == 0)
			show = IMA_SHOW_BINARY_NO_FIELD_LEN;
		if (is_ima_template && strcmp(field->field_id, "n") == 0)
			show = IMA_SHOW_BINARY_OLD_STRING_FMT;
		field->field_show(m, show, &e->template_data[i]);
	}
	return 0;
}

static const struct seq_operations ima_measurments_seqops = {
	.start = ima_measurements_start,
	.next = ima_measurements_next,
	.stop = ima_measurements_stop,
	.show = ima_measurements_show
};

static int ima_measurements_open(struct inode *inode, struct file *file)
{
	return seq_open(file, &ima_measurments_seqops);
}

static const struct file_operations ima_measurements_ops = {
	.open = ima_measurements_open,
	.read = seq_read,
	.llseek = seq_lseek,
	.release = seq_release,
};

void ima_print_digest(struct seq_file *m, u8 *digest, u32 size)
{
	u32 i;

	for (i = 0; i < size; i++)
		seq_printf(m, "%02x", *(digest + i));
}

/* print in ascii */
static int ima_ascii_measurements_show(struct seq_file *m, void *v)
{
	/* the list never shrinks, so we don't need a lock here */
	struct ima_queue_entry *qe = v;
	struct ima_template_entry *e;
	char *template_name;
	int i;

	/* get entry */
	e = qe->entry;
	if (e == NULL)
		return -1;

	template_name = (e->template_desc->name[0] != '\0') ?
	    e->template_desc->name : e->template_desc->fmt;

	/* 1st: PCR used (config option) */
	seq_printf(m, "%2d ", e->pcr);

	/* 2nd: SHA1 template hash */
	ima_print_digest(m, e->digests[ima_sha1_idx].digest, TPM_DIGEST_SIZE);

	/* 3th:  template name */
	seq_printf(m, " %s", template_name);

	/* 4th:  template specific data */
	for (i = 0; i < e->template_desc->num_fields; i++) {
		seq_puts(m, " ");
		if (e->template_data[i].len == 0)
			continue;

		e->template_desc->fields[i]->field_show(m, IMA_SHOW_ASCII,
							&e->template_data[i]);
	}
	seq_puts(m, "\n");
	return 0;
}

static const struct seq_operations ima_ascii_measurements_seqops = {
	.start = ima_measurements_start,
	.next = ima_measurements_next,
	.stop = ima_measurements_stop,
	.show = ima_ascii_measurements_show
};

static int ima_ascii_measurements_open(struct inode *inode, struct file *file)
{
	return seq_open(file, &ima_ascii_measurements_seqops);
}

static const struct file_operations ima_ascii_measurements_ops = {
	.open = ima_ascii_measurements_open,
	.read = seq_read,
	.llseek = seq_lseek,
	.release = seq_release,
};

static ssize_t ima_read_policy(char *path)
{
	void *data = NULL;
	char *datap;
	size_t size;
	int rc, pathlen = strlen(path);

	char *p;

	/* remove \n */
	datap = path;
	strsep(&datap, "\n");

	rc = kernel_read_file_from_path(path, 0, &data, INT_MAX, NULL,
					READING_POLICY);
	if (rc < 0) {
		pr_err("Unable to open file: %s (%d)", path, rc);
		return rc;
	}
	size = rc;
	rc = 0;

	datap = data;
	while (size > 0 && (p = strsep(&datap, "\n"))) {
		pr_debug("rule: %s\n", p);
		rc = ima_parse_add_rule(p);
		if (rc < 0)
			break;
		size -= rc;
	}

	vfree(data);
	if (rc < 0)
		return rc;
	else if (size)
		return -EINVAL;
	else
		return pathlen;
}

static ssize_t ima_write_policy(struct file *file, const char __user *buf,
				size_t datalen, loff_t *ppos)
{
	char *data;
	ssize_t result;

	if (datalen >= PAGE_SIZE)
		datalen = PAGE_SIZE - 1;

	/* No partial writes. */
	result = -EINVAL;
	if (*ppos != 0)
		goto out;

	data = memdup_user_nul(buf, datalen);
	if (IS_ERR(data)) {
		result = PTR_ERR(data);
		goto out;
	}

	result = mutex_lock_interruptible(&ima_write_mutex);
	if (result < 0)
		goto out_free;

	if (data[0] == '/') {
		result = ima_read_policy(data);
	} else if (ima_appraise & IMA_APPRAISE_POLICY) {
		pr_err("signed policy file (specified as an absolute pathname) required\n");
		integrity_audit_msg(AUDIT_INTEGRITY_STATUS, NULL, NULL,
				    "policy_update", "signed policy required",
				    1, 0);
		result = -EACCES;
	} else {
		result = ima_parse_add_rule(data);
	}
	mutex_unlock(&ima_write_mutex);
out_free:
	kfree(data);
out:
	if (result < 0)
		valid_policy = 0;

	return result;
}

static struct dentry *ima_dir;
static struct dentry *ima_symlink;
static struct dentry *binary_runtime_measurements;
static struct dentry *ascii_runtime_measurements;
static struct dentry *runtime_measurements_count;
static struct dentry *violations;
static struct dentry *ima_policy;

enum ima_fs_flags {
	IMA_FS_BUSY,
};

static unsigned long ima_fs_flags;

#ifdef	CONFIG_IMA_READ_POLICY
static const struct seq_operations ima_policy_seqops = {
		.start = ima_policy_start,
		.next = ima_policy_next,
		.stop = ima_policy_stop,
		.show = ima_policy_show,
};
#endif

/*
 * ima_open_policy: sequentialize access to the policy file
 */
static int ima_open_policy(struct inode *inode, struct file *filp)
{
	if (!(filp->f_flags & O_WRONLY)) {
#ifndef	CONFIG_IMA_READ_POLICY
		return -EACCES;
#else
		if ((filp->f_flags & O_ACCMODE) != O_RDONLY)
			return -EACCES;
		if (!capable(CAP_SYS_ADMIN))
			return -EPERM;
		return seq_open(filp, &ima_policy_seqops);
#endif
	}
	if (test_and_set_bit(IMA_FS_BUSY, &ima_fs_flags))
		return -EBUSY;
	return 0;
}

/*
 * ima_release_policy - start using the new measure policy rules.
 *
 * Initially, ima_measure points to the default policy rules, now
 * point to the new policy rules, and remove the securityfs policy file,
 * assuming a valid policy.
 */
static int ima_release_policy(struct inode *inode, struct file *file)
{
	const char *cause = valid_policy ? "completed" : "failed";

	if ((file->f_flags & O_ACCMODE) == O_RDONLY)
		return seq_release(inode, file);

	if (valid_policy && ima_check_policy() < 0) {
		cause = "failed";
		valid_policy = 0;
	}

	pr_info("policy update %s\n", cause);
	integrity_audit_msg(AUDIT_INTEGRITY_STATUS, NULL, NULL,
			    "policy_update", cause, !valid_policy, 0);

	if (!valid_policy) {
		ima_delete_rules();
		valid_policy = 1;
		clear_bit(IMA_FS_BUSY, &ima_fs_flags);
		return 0;
	}

	ima_update_policy();
#if !defined(CONFIG_IMA_WRITE_POLICY) && !defined(CONFIG_IMA_READ_POLICY)
	securityfs_remove(ima_policy);
	ima_policy = NULL;
#elif defined(CONFIG_IMA_WRITE_POLICY)
	clear_bit(IMA_FS_BUSY, &ima_fs_flags);
#elif defined(CONFIG_IMA_READ_POLICY)
	inode->i_mode &= ~S_IWUSR;
#endif
	return 0;
}

static const struct file_operations ima_measure_policy_ops = {
	.open = ima_open_policy,
	.write = ima_write_policy,
	.read = seq_read,
	.release = ima_release_policy,
	.llseek = generic_file_llseek,
};

int __init ima_fs_init(void)
{
	ima_dir = securityfs_create_dir("ima", integrity_dir);
	if (IS_ERR(ima_dir))
		return -1;

	ima_symlink = securityfs_create_symlink("ima", NULL, "integrity/ima",
						NULL);
	if (IS_ERR(ima_symlink))
		goto out;

	binary_runtime_measurements =
	    securityfs_create_file("binary_runtime_measurements",
				   S_IRUSR | S_IRGRP, ima_dir, NULL,
				   &ima_measurements_ops);
	if (IS_ERR(binary_runtime_measurements))
		goto out;

	ascii_runtime_measurements =
	    securityfs_create_file("ascii_runtime_measurements",
				   S_IRUSR | S_IRGRP, ima_dir, NULL,
				   &ima_ascii_measurements_ops);
	if (IS_ERR(ascii_runtime_measurements))
		goto out;

	runtime_measurements_count =
	    securityfs_create_file("runtime_measurements_count",
				   S_IRUSR | S_IRGRP, ima_dir, NULL,
				   &ima_measurements_count_ops);
	if (IS_ERR(runtime_measurements_count))
		goto out;

	violations =
	    securityfs_create_file("violations", S_IRUSR | S_IRGRP,
				   ima_dir, NULL, &ima_htable_violations_ops);
	if (IS_ERR(violations))
		goto out;

	ima_policy = securityfs_create_file("policy", POLICY_FILE_FLAGS,
					    ima_dir, NULL,
					    &ima_measure_policy_ops);
	if (IS_ERR(ima_policy))
		goto out;

	return 0;
out:
	securityfs_remove(violations);
	securityfs_remove(runtime_measurements_count);
	securityfs_remove(ascii_runtime_measurements);
	securityfs_remove(binary_runtime_measurements);
	securityfs_remove(ima_symlink);
	securityfs_remove(ima_dir);
	securityfs_remove(ima_policy);
	return -1;
}<|MERGE_RESOLUTION|>--- conflicted
+++ resolved
@@ -130,11 +130,7 @@
 	struct ima_queue_entry *qe = v;
 	struct ima_template_entry *e;
 	char *template_name;
-<<<<<<< HEAD
-	int namelen;
-=======
 	u32 pcr, namelen, template_data_len; /* temporary fields */
->>>>>>> 24b8d41d
 	bool is_ima_template = false;
 	int i;
 
@@ -151,12 +147,8 @@
 	 * PCR used defaults to the same (config option) in
 	 * little-endian format, unless set in policy
 	 */
-<<<<<<< HEAD
-	ima_putc(m, &e->pcr, sizeof(e->pcr));
-=======
 	pcr = !ima_canonical_fmt ? e->pcr : cpu_to_le32(e->pcr);
 	ima_putc(m, &pcr, sizeof(e->pcr));
->>>>>>> 24b8d41d
 
 	/* 2nd: template digest */
 	ima_putc(m, e->digests[ima_sha1_idx].digest, TPM_DIGEST_SIZE);
