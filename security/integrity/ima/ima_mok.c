// SPDX-License-Identifier: GPL-2.0-only
/*
 * Copyright (C) 2015 Juniper Networks, Inc.
 *
 * Author:
 * Petko Manolov <petko.manolov@konsulko.com>
 */

#include <linux/export.h>
#include <linux/kernel.h>
#include <linux/sched.h>
#include <linux/cred.h>
#include <linux/err.h>
#include <linux/init.h>
<<<<<<< HEAD
=======
#include <linux/slab.h>
>>>>>>> 24b8d41d
#include <keys/system_keyring.h>


struct key *ima_blacklist_keyring;

/*
 * Allocate the IMA blacklist keyring
 */
__init int ima_mok_init(void)
{
<<<<<<< HEAD
	pr_notice("Allocating IMA blacklist keyring.\n");
=======
	struct key_restriction *restriction;

	pr_notice("Allocating IMA blacklist keyring.\n");

	restriction = kzalloc(sizeof(struct key_restriction), GFP_KERNEL);
	if (!restriction)
		panic("Can't allocate IMA blacklist restriction.");

	restriction->check = restrict_link_by_builtin_trusted;
>>>>>>> 24b8d41d

	ima_blacklist_keyring = keyring_alloc(".ima_blacklist",
				KUIDT_INIT(0), KGIDT_INIT(0), current_cred(),
				(KEY_POS_ALL & ~KEY_POS_SETATTR) |
				KEY_USR_VIEW | KEY_USR_READ |
				KEY_USR_WRITE | KEY_USR_SEARCH,
				KEY_ALLOC_NOT_IN_QUOTA,
<<<<<<< HEAD
				restrict_link_by_builtin_trusted, NULL);
=======
				restriction, NULL);
>>>>>>> 24b8d41d

	if (IS_ERR(ima_blacklist_keyring))
		panic("Can't allocate IMA blacklist keyring.");

	set_bit(KEY_FLAG_KEEP, &ima_blacklist_keyring->flags);
	return 0;
}
device_initcall(ima_mok_init);<|MERGE_RESOLUTION|>--- conflicted
+++ resolved
@@ -12,10 +12,7 @@
 #include <linux/cred.h>
 #include <linux/err.h>
 #include <linux/init.h>
-<<<<<<< HEAD
-=======
 #include <linux/slab.h>
->>>>>>> 24b8d41d
 #include <keys/system_keyring.h>
 
 
@@ -26,9 +23,6 @@
  */
 __init int ima_mok_init(void)
 {
-<<<<<<< HEAD
-	pr_notice("Allocating IMA blacklist keyring.\n");
-=======
 	struct key_restriction *restriction;
 
 	pr_notice("Allocating IMA blacklist keyring.\n");
@@ -38,7 +32,6 @@
 		panic("Can't allocate IMA blacklist restriction.");
 
 	restriction->check = restrict_link_by_builtin_trusted;
->>>>>>> 24b8d41d
 
 	ima_blacklist_keyring = keyring_alloc(".ima_blacklist",
 				KUIDT_INIT(0), KGIDT_INIT(0), current_cred(),
@@ -46,11 +39,7 @@
 				KEY_USR_VIEW | KEY_USR_READ |
 				KEY_USR_WRITE | KEY_USR_SEARCH,
 				KEY_ALLOC_NOT_IN_QUOTA,
-<<<<<<< HEAD
-				restrict_link_by_builtin_trusted, NULL);
-=======
 				restriction, NULL);
->>>>>>> 24b8d41d
 
 	if (IS_ERR(ima_blacklist_keyring))
 		panic("Can't allocate IMA blacklist keyring.");
