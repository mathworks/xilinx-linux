// SPDX-License-Identifier: GPL-2.0-only
/*
 * Copyright (C) 2011 Intel Corporation
 *
 * Author:
 * Dmitry Kasatkin <dmitry.kasatkin@intel.com>
 */

#include <linux/err.h>
#include <linux/sched.h>
#include <linux/slab.h>
#include <linux/cred.h>
#include <linux/kernel_read_file.h>
#include <linux/key-type.h>
#include <linux/digsig.h>
<<<<<<< HEAD
=======
#include <linux/vmalloc.h>
>>>>>>> 24b8d41d
#include <crypto/public_key.h>
#include <keys/system_keyring.h>

#include "integrity.h"

static struct key *keyring[INTEGRITY_KEYRING_MAX];

static const char * const keyring_name[INTEGRITY_KEYRING_MAX] = {
#ifndef CONFIG_INTEGRITY_TRUSTED_KEYRING
	"_evm",
	"_ima",
#else
	".evm",
	".ima",
#endif
	".platform",
};

#ifdef CONFIG_IMA_KEYRINGS_PERMIT_SIGNED_BY_BUILTIN_OR_SECONDARY
#define restrict_link_to_ima restrict_link_by_builtin_and_secondary_trusted
#else
#define restrict_link_to_ima restrict_link_by_builtin_trusted
#endif

<<<<<<< HEAD
#ifdef CONFIG_IMA_KEYRINGS_PERMIT_SIGNED_BY_BUILTIN_OR_SECONDARY
#define restrict_link_to_ima restrict_link_by_builtin_and_secondary_trusted
#else
#define restrict_link_to_ima restrict_link_by_builtin_trusted
#endif

int integrity_digsig_verify(const unsigned int id, const char *sig, int siglen,
			    const char *digest, int digestlen)
=======
static struct key *integrity_keyring_from_id(const unsigned int id)
>>>>>>> 24b8d41d
{
	if (id >= INTEGRITY_KEYRING_MAX)
		return ERR_PTR(-EINVAL);

	if (!keyring[id]) {
		keyring[id] =
			request_key(&key_type_keyring, keyring_name[id], NULL);
		if (IS_ERR(keyring[id])) {
			int err = PTR_ERR(keyring[id]);
			pr_err("no %s keyring: %d\n", keyring_name[id], err);
			keyring[id] = NULL;
			return ERR_PTR(err);
		}
	}

	return keyring[id];
}

int integrity_digsig_verify(const unsigned int id, const char *sig, int siglen,
			    const char *digest, int digestlen)
{
	struct key *keyring;

	if (siglen < 2)
		return -EINVAL;

	keyring = integrity_keyring_from_id(id);
	if (IS_ERR(keyring))
		return PTR_ERR(keyring);

	switch (sig[1]) {
	case 1:
		/* v1 API expect signature without xattr type */
		return digsig_verify(keyring, sig + 1, siglen - 1, digest,
				     digestlen);
	case 2:
		return asymmetric_verify(keyring, sig, siglen, digest,
					 digestlen);
	}

	return -EOPNOTSUPP;
}

int integrity_modsig_verify(const unsigned int id, const struct modsig *modsig)
{
	struct key *keyring;

	keyring = integrity_keyring_from_id(id);
	if (IS_ERR(keyring))
		return PTR_ERR(keyring);

	return ima_modsig_verify(keyring, modsig);
}

static int __init __integrity_init_keyring(const unsigned int id,
					   key_perm_t perm,
					   struct key_restriction *restriction)
{
	const struct cred *cred = current_cred();
	int err = 0;

	keyring[id] = keyring_alloc(keyring_name[id], KUIDT_INIT(0),
<<<<<<< HEAD
				    KGIDT_INIT(0), cred,
				    ((KEY_POS_ALL & ~KEY_POS_SETATTR) |
				     KEY_USR_VIEW | KEY_USR_READ |
				     KEY_USR_WRITE | KEY_USR_SEARCH),
				    KEY_ALLOC_NOT_IN_QUOTA,
				    restrict_link_to_ima, NULL);
=======
				    KGIDT_INIT(0), cred, perm,
				    KEY_ALLOC_NOT_IN_QUOTA, restriction, NULL);
>>>>>>> 24b8d41d
	if (IS_ERR(keyring[id])) {
		err = PTR_ERR(keyring[id]);
		pr_info("Can't allocate %s keyring (%d)\n",
			keyring_name[id], err);
		keyring[id] = NULL;
	} else {
		if (id == INTEGRITY_KEYRING_PLATFORM)
			set_platform_trusted_keys(keyring[id]);
	}

	return err;
}

int __init integrity_init_keyring(const unsigned int id)
{
	struct key_restriction *restriction;
	key_perm_t perm;

	perm = (KEY_POS_ALL & ~KEY_POS_SETATTR) | KEY_USR_VIEW
		| KEY_USR_READ | KEY_USR_SEARCH;

	if (id == INTEGRITY_KEYRING_PLATFORM) {
		restriction = NULL;
		goto out;
	}

	if (!IS_ENABLED(CONFIG_INTEGRITY_TRUSTED_KEYRING))
		return 0;

	restriction = kzalloc(sizeof(struct key_restriction), GFP_KERNEL);
	if (!restriction)
		return -ENOMEM;

	restriction->check = restrict_link_to_ima;
	perm |= KEY_USR_WRITE;

out:
	return __integrity_init_keyring(id, perm, restriction);
}

int __init integrity_add_key(const unsigned int id, const void *data,
			     off_t size, key_perm_t perm)
{
	key_ref_t key;
	int rc = 0;

	if (!keyring[id])
		return -EINVAL;

	key = key_create_or_update(make_key_ref(keyring[id], 1), "asymmetric",
				   NULL, data, size, perm,
				   KEY_ALLOC_NOT_IN_QUOTA);
	if (IS_ERR(key)) {
		rc = PTR_ERR(key);
		pr_err("Problem loading X.509 certificate %d\n", rc);
	} else {
		pr_notice("Loaded X.509 cert '%s'\n",
			  key_ref_to_ptr(key)->description);
		key_ref_put(key);
	}

	return rc;

}

int __init integrity_load_x509(const unsigned int id, const char *path)
{
	void *data = NULL;
	size_t size;
	int rc;
	key_perm_t perm;

	rc = kernel_read_file_from_path(path, 0, &data, INT_MAX, NULL,
					READING_X509_CERTIFICATE);
	if (rc < 0) {
		pr_err("Unable to open file: %s (%d)", path, rc);
		return rc;
	}
	size = rc;

	perm = (KEY_POS_ALL & ~KEY_POS_SETATTR) | KEY_USR_VIEW | KEY_USR_READ;

	pr_info("Loading X.509 certificate: %s\n", path);
	rc = integrity_add_key(id, (const void *)data, size, perm);

	vfree(data);
	return rc;
}

int __init integrity_load_cert(const unsigned int id, const char *source,
			       const void *data, size_t len, key_perm_t perm)
{
	if (!data)
		return -EINVAL;

	pr_info("Loading X.509 certificate: %s\n", source);
	return integrity_add_key(id, data, len, perm);
}<|MERGE_RESOLUTION|>--- conflicted
+++ resolved
@@ -13,10 +13,7 @@
 #include <linux/kernel_read_file.h>
 #include <linux/key-type.h>
 #include <linux/digsig.h>
-<<<<<<< HEAD
-=======
 #include <linux/vmalloc.h>
->>>>>>> 24b8d41d
 #include <crypto/public_key.h>
 #include <keys/system_keyring.h>
 
@@ -41,18 +38,7 @@
 #define restrict_link_to_ima restrict_link_by_builtin_trusted
 #endif
 
-<<<<<<< HEAD
-#ifdef CONFIG_IMA_KEYRINGS_PERMIT_SIGNED_BY_BUILTIN_OR_SECONDARY
-#define restrict_link_to_ima restrict_link_by_builtin_and_secondary_trusted
-#else
-#define restrict_link_to_ima restrict_link_by_builtin_trusted
-#endif
-
-int integrity_digsig_verify(const unsigned int id, const char *sig, int siglen,
-			    const char *digest, int digestlen)
-=======
 static struct key *integrity_keyring_from_id(const unsigned int id)
->>>>>>> 24b8d41d
 {
 	if (id >= INTEGRITY_KEYRING_MAX)
 		return ERR_PTR(-EINVAL);
@@ -115,17 +101,8 @@
 	int err = 0;
 
 	keyring[id] = keyring_alloc(keyring_name[id], KUIDT_INIT(0),
-<<<<<<< HEAD
-				    KGIDT_INIT(0), cred,
-				    ((KEY_POS_ALL & ~KEY_POS_SETATTR) |
-				     KEY_USR_VIEW | KEY_USR_READ |
-				     KEY_USR_WRITE | KEY_USR_SEARCH),
-				    KEY_ALLOC_NOT_IN_QUOTA,
-				    restrict_link_to_ima, NULL);
-=======
 				    KGIDT_INIT(0), cred, perm,
 				    KEY_ALLOC_NOT_IN_QUOTA, restriction, NULL);
->>>>>>> 24b8d41d
 	if (IS_ERR(keyring[id])) {
 		err = PTR_ERR(keyring[id]);
 		pr_info("Can't allocate %s keyring (%d)\n",
