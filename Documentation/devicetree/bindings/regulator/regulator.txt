--- conflicted
+++ resolved
@@ -1,108 +1 @@
-<<<<<<< HEAD
-Voltage/Current Regulators
-
-Optional properties:
-- regulator-name: A string used as a descriptive name for regulator outputs
-- regulator-min-microvolt: smallest voltage consumers may set
-- regulator-max-microvolt: largest voltage consumers may set
-- regulator-microvolt-offset: Offset applied to voltages to compensate for voltage drops
-- regulator-min-microamp: smallest current consumers may set
-- regulator-max-microamp: largest current consumers may set
-- regulator-input-current-limit-microamp: maximum input current regulator allows
-- regulator-always-on: boolean, regulator should never be disabled
-- regulator-boot-on: bootloader/firmware enabled regulator
-- regulator-allow-bypass: allow the regulator to go into bypass mode
-- regulator-allow-set-load: allow the regulator performance level to be configured
-- <name>-supply: phandle to the parent supply/regulator node
-- regulator-ramp-delay: ramp delay for regulator(in uV/us)
-  For hardware which supports disabling ramp rate, it should be explicitly
-  initialised to zero (regulator-ramp-delay = <0>) for disabling ramp delay.
-- regulator-enable-ramp-delay: The time taken, in microseconds, for the supply
-  rail to reach the target voltage, plus/minus whatever tolerance the board
-  design requires. This property describes the total system ramp time
-  required due to the combination of internal ramping of the regulator itself,
-  and board design issues such as trace capacitance and load on the supply.
-- regulator-soft-start: Enable soft start so that voltage ramps slowly
-- regulator-state-mem sub-root node for Suspend-to-RAM mode
-  : suspend to memory, the device goes to sleep, but all data stored in memory,
-  only some external interrupt can wake the device.
-- regulator-state-disk sub-root node for Suspend-to-DISK mode
-  : suspend to disk, this state operates similarly to Suspend-to-RAM,
-  but includes a final step of writing memory contents to disk.
-- regulator-state-[mem/disk] node has following common properties:
-	- regulator-on-in-suspend: regulator should be on in suspend state.
-	- regulator-off-in-suspend: regulator should be off in suspend state.
-	- regulator-suspend-microvolt: regulator should be set to this voltage
-	  in suspend.
-	- regulator-mode: operating mode in the given suspend state.
-	  The set of possible operating modes depends on the capabilities of
-	  every hardware so the valid modes are documented on each regulator
-	  device tree binding document.
-- regulator-initial-mode: initial operating mode. The set of possible operating
-  modes depends on the capabilities of every hardware so each device binding
-  documentation explains which values the regulator supports.
-- regulator-system-load: Load in uA present on regulator that is not captured by
-  any consumer request.
-- regulator-pull-down: Enable pull down resistor when the regulator is disabled.
-- regulator-over-current-protection: Enable over current protection.
-- regulator-active-discharge: tristate, enable/disable active discharge of
-  regulators. The values are:
-	0: Disable active discharge.
-	1: Enable active discharge.
-	Absence of this property will leave configuration to default.
-
-Deprecated properties:
-- regulator-compatible: If a regulator chip contains multiple
-  regulators, and if the chip's binding contains a child node that
-  describes each regulator, then this property indicates which regulator
-  this child node is intended to configure. If this property is missing,
-  the node's name will be used instead.
-
-Example:
-
-	xyzreg: regulator@0 {
-		regulator-min-microvolt = <1000000>;
-		regulator-max-microvolt = <2500000>;
-		regulator-always-on;
-		vin-supply = <&vin>;
-
-		regulator-state-mem {
-			regulator-on-in-suspend;
-		};
-	};
-
-Regulator Consumers:
-Consumer nodes can reference one or more of its supplies/
-regulators using the below bindings.
-
-- <name>-supply: phandle to the regulator node
-
-These are the same bindings that a regulator in the above
-example used to reference its own supply, in which case
-its just seen as a special case of a regulator being a
-consumer itself.
-
-Example of a consumer device node (mmc) referencing two
-regulators (twl_reg1 and twl_reg2),
-
-	twl_reg1: regulator@0 {
-		...
-		...
-		...
-	};
-
-	twl_reg2: regulator@1 {
-		...
-		...
-		...
-	};
-
-	mmc: mmc@0x0 {
-		...
-		...
-		vmmc-supply = <&twl_reg1>;
-		vmmcaux-supply = <&twl_reg2>;
-	};
-=======
-This file has moved to regulator.yaml.
->>>>>>> 24b8d41d
+This file has moved to regulator.yaml.