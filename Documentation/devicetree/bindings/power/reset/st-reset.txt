*Device-Tree bindings for ST SW reset functionality

Required properties:
- compatible: should be "stih407-restart".
- st,syscfg: should be a phandle of the syscfg node.

Example node:
	restart {
		compatible = "st,stih407-restart";
		st,syscfg = <&syscfg_sbc_reg>;
<<<<<<< HEAD
		status = "okay";
=======
>>>>>>> 24b8d41d
	};<|MERGE_RESOLUTION|>--- conflicted
+++ resolved
@@ -8,8 +8,4 @@
 	restart {
 		compatible = "st,stih407-restart";
 		st,syscfg = <&syscfg_sbc_reg>;
-<<<<<<< HEAD
-		status = "okay";
-=======
->>>>>>> 24b8d41d
 	};