Marvell Orion SPI device

Required properties:
- compatible : should be on of the following:
    - "marvell,orion-spi" for the Orion, mv78x00, Kirkwood and Dove SoCs
    - "marvell,armada-370-spi", for the Armada 370 SoCs
    - "marvell,armada-375-spi", for the Armada 375 SoCs
    - "marvell,armada-380-spi", for the Armada 38x SoCs
    - "marvell,armada-390-spi", for the Armada 39x SoCs
    - "marvell,armada-xp-spi", for the Armada XP SoCs
- reg : offset and length of the register set for the device.
	This property can optionally have additional entries to configure
	the SPI direct access mode that some of the Marvell SoCs support
	additionally to the normal indirect access (PIO) mode. The values
	for the MBus "target" and "attribute" are defined in the Marvell
	SoC "Functional Specifications" Manual in the chapter "Marvell
	Core Processor Address Decoding".
	The eight register sets following the control registers refer to
	chip-select lines 0 through 7 respectively.
- cell-index : Which of multiple SPI controllers is this.
- clocks : pointers to the reference clocks for this device, the first
	   one is the one used for the clock on the spi bus, the
	   second one is optional and is the clock used for the
	   functional part of the controller

Optional properties:
- interrupts : Is currently not used.
- clock-names : names of used clocks, mandatory if the second clock is
		used, the name must be "core", and "axi" (the latter
		is only for Armada 7K/8K).


Example:
       spi@10600 {
	       compatible = "marvell,orion-spi";
	       #address-cells = <1>;
	       #size-cells = <0>;
	       cell-index = <0>;
	       reg = <0x10600 0x28>;
	       interrupts = <23>;
<<<<<<< HEAD
	       status = "disabled";
=======
>>>>>>> 24b8d41d
       };

Example with SPI direct mode support (optionally):
	spi0: spi@10600 {
		compatible = "marvell,orion-spi";
		#address-cells = <1>;
		#size-cells = <0>;
		cell-index = <0>;
		reg = <MBUS_ID(0xf0, 0x01) 0x10600 0x28>, /* control */
		      <MBUS_ID(0x01, 0x1e) 0 0xffffffff>, /* CS0 */
		      <MBUS_ID(0x01, 0x5e) 0 0xffffffff>, /* CS1 */
		      <MBUS_ID(0x01, 0x9e) 0 0xffffffff>, /* CS2 */
		      <MBUS_ID(0x01, 0xde) 0 0xffffffff>, /* CS3 */
		      <MBUS_ID(0x01, 0x1f) 0 0xffffffff>, /* CS4 */
		      <MBUS_ID(0x01, 0x5f) 0 0xffffffff>, /* CS5 */
		      <MBUS_ID(0x01, 0x9f) 0 0xffffffff>, /* CS6 */
		      <MBUS_ID(0x01, 0xdf) 0 0xffffffff>; /* CS7 */
		interrupts = <23>;
<<<<<<< HEAD
		status = "disabled";
=======
>>>>>>> 24b8d41d
	};

To enable the direct mode, the board specific 'ranges' property in the
'soc' node needs to add the entries for the desired SPI controllers
and its chip-selects that are used in the direct mode instead of PIO
mode. Here an example for this (SPI controller 0, device 1 and SPI
controller 1, device 2 are used in direct mode. All other SPI device
are used in the default indirect (PIO) mode):
	soc {
		/*
		 * Enable the SPI direct access by configuring an entry
		 * here in the board-specific ranges property
		 */
		ranges = <MBUS_ID(0xf0, 0x01) 0 0 0xf1000000 0x100000>,	/* internal regs */
			 <MBUS_ID(0x01, 0x1d) 0 0 0xfff00000 0x100000>,	/* BootROM       */
			 <MBUS_ID(0x01, 0x5e) 0 0 0xf1100000 0x10000>,	/* SPI0-DEV1 */
			 <MBUS_ID(0x01, 0x9a) 0 0 0xf1110000 0x10000>;	/* SPI1-DEV2 */

For further information on the MBus bindings, please see the MBus
DT documentation:
Documentation/devicetree/bindings/bus/mvebu-mbus.txt<|MERGE_RESOLUTION|>--- conflicted
+++ resolved
@@ -38,10 +38,6 @@
 	       cell-index = <0>;
 	       reg = <0x10600 0x28>;
 	       interrupts = <23>;
-<<<<<<< HEAD
-	       status = "disabled";
-=======
->>>>>>> 24b8d41d
        };
 
 Example with SPI direct mode support (optionally):
@@ -60,10 +56,6 @@
 		      <MBUS_ID(0x01, 0x9f) 0 0xffffffff>, /* CS6 */
 		      <MBUS_ID(0x01, 0xdf) 0 0xffffffff>; /* CS7 */
 		interrupts = <23>;
-<<<<<<< HEAD
-		status = "disabled";
-=======
->>>>>>> 24b8d41d
 	};
 
 To enable the direct mode, the board specific 'ranges' property in the
