--- conflicted
+++ resolved
@@ -16,10 +16,7 @@
 - clock-names		: Can be one or more strings from "axi_clk", "axi4_clk"
 			  and "spi_clk" depending on IP configurations.
 - clocks		: Input clock specifier. Refer to common clock bindings.
-<<<<<<< HEAD
-=======
 - xlnx,startup-block	: Indicates whether startup block is enabled or disabled.
->>>>>>> 24b8d41d
 
 Example:
 	axi_quad_spi@41e00000 {
