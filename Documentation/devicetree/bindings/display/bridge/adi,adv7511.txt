--- conflicted
+++ resolved
@@ -14,14 +14,10 @@
 		"adi,adv7513"
 		"adi,adv7533"
 
-<<<<<<< HEAD
-- reg: I2C slave address
-=======
 - reg: I2C slave addresses
 - reg-names:
 	* "primary": For the primary I2C address
 	* "edid": For the EDID I2C address
->>>>>>> 863b8ff9
 
 The ADV7511 supports a large number of input data formats that differ by their
 color depth, color format, clock mode, bit justification and random
