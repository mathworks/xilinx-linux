--- conflicted
+++ resolved
@@ -19,12 +19,8 @@
 	  clock-names property.
 - clock-names: list of clock names sorted in the same order as the clocks
 	       property. Must contain "pclk", "aclk_decon", "aclk_smmu_decon0x",
-<<<<<<< HEAD
-	       "aclk_xiu_decon0x", "pclk_smmu_decon0x", clk_decon_vclk",
-=======
 	       "aclk_xiu_decon0x", "pclk_smmu_decon0x", "aclk_smmu_decon1x",
 	       "aclk_xiu_decon1x", "pclk_smmu_decon1x", clk_decon_vclk",
->>>>>>> 24b8d41d
 	       "sclk_decon_eclk"
 - ports: contains a port which is connected to mic node. address-cells and
 	 size-cells must 1 and 0, respectively.
