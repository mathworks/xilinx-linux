* STMicroelectronics sdhci-st MMC/SD controller

This file documents the differences between the core properties in
Documentation/devicetree/bindings/mmc/mmc.txt and the properties
used by the sdhci-st driver.

Required properties:
- compatible:		Must be "st,sdhci" and it can be compatible to "st,sdhci-stih407"
			to set the internal glue logic used for configuring the MMC
			subsystem (mmcss) inside the FlashSS (available in STiH407 SoC
			family).

- clock-names:		Should be "mmc" and "icn".  (NB: The latter is not compulsory)
			See: Documentation/devicetree/bindings/resource-names.txt
- clocks:		Phandle to the clock.
			See: Documentation/devicetree/bindings/clock/clock-bindings.txt

- interrupts:		One mmc interrupt should be described here.
- interrupt-names:	Should be "mmcirq".

- pinctrl-names:	A pinctrl state names "default" must be defined.
- pinctrl-0:		Phandle referencing pin configuration of the sd/emmc controller.
			See: Documentation/devicetree/bindings/pinctrl/pinctrl-bindings.txt

- reg:			This must provide the host controller base address and it can also
			contain the FlashSS Top register for TX/RX delay used by the driver
			to configure DLL inside the flashSS, if so reg-names must also be
			specified.

Optional properties:
- reg-names:		Should be "mmc" and "top-mmc-delay". "top-mmc-delay" is optional
			for eMMC on stih407 family silicon to configure DLL inside FlashSS.

- non-removable:	Non-removable slot. Also used for configuring mmcss in STiH407 SoC
			family.
			See:  Documentation/devicetree/bindings/mmc/mmc.txt.

- bus-width:		Number of data lines.
			See:  Documentation/devicetree/bindings/mmc/mmc.txt.

<<<<<<< HEAD
- max-frequency:	Can be 200MHz, 100Mz or 50MHz (default) and used for
=======
- max-frequency:	Can be 200MHz, 100MHz or 50MHz (default) and used for
>>>>>>> 24b8d41d
			configuring the CCONFIG3 in the mmcss.
			See:  Documentation/devicetree/bindings/mmc/mmc.txt.

- resets:		Phandle and reset specifier pair to softreset line of HC IP.
			See: Documentation/devicetree/bindings/reset/reset.txt

- vqmmc-supply:		Phandle to the regulator dt node, mentioned as the vcc/vdd
			supply in eMMC/SD specs.

- sd-uhs-sdr50:	To enable the SDR50 in the mmcss.
			See:  Documentation/devicetree/bindings/mmc/mmc.txt.

- sd-uhs-sdr104:	To enable the SDR104 in the mmcss.
			See:  Documentation/devicetree/bindings/mmc/mmc.txt.

- sd-uhs-ddr50:		To enable the DDR50 in the mmcss.
			See:  Documentation/devicetree/bindings/mmc/mmc.txt.

Example:

/* Example stih416e eMMC configuration */

mmc0: sdhci@fe81e000 {
	compatible	= "st,sdhci";
	reg		= <0xfe81e000 0x1000>;
	interrupts	= <GIC_SPI 127 IRQ_TYPE_NONE>;
	interrupt-names	= "mmcirq";
	pinctrl-names	= "default";
	pinctrl-0	= <&pinctrl_mmc0>;
	clock-names	= "mmc";
	clocks		= <&clk_s_a1_ls 1>;
	bus-width	= <8>

/* Example SD stih407 family configuration */

mmc1: sdhci@9080000 {
	compatible	= "st,sdhci-stih407", "st,sdhci";
	reg		= <0x09080000 0x7ff>;
	reg-names	= "mmc";
	interrupts	= <GIC_SPI 90 IRQ_TYPE_NONE>;
	interrupt-names	= "mmcirq";
	pinctrl-names	= "default";
	pinctrl-0	= <&pinctrl_sd1>;
	clock-names	= "mmc";
	clocks		= <&clk_s_c0_flexgen CLK_MMC_1>;
	resets		= <&softreset STIH407_MMC1_SOFTRESET>;
	bus-width	= <4>;
};

/* Example eMMC stih407 family configuration */

mmc0: sdhci@9060000 {
	compatible	= "st,sdhci-stih407", "st,sdhci";
	reg		= <0x09060000 0x7ff>, <0x9061008 0x20>;
	reg-names	= "mmc", "top-mmc-delay";
	interrupts	= <GIC_SPI 92 IRQ_TYPE_NONE>;
	interrupt-names	= "mmcirq";
	pinctrl-names	= "default";
	pinctrl-0	= <&pinctrl_mmc0>;
	clock-names	= "mmc";
	clocks		= <&clk_s_c0_flexgen CLK_MMC_0>;
	vqmmc-supply	= <&vmmc_reg>;
	max-frequency	= <200000000>;
	bus-width	= <8>;
	non-removable;
	sd-uhs-sdr50;
	sd-uhs-sdr104;
	sd-uhs-ddr50;
};<|MERGE_RESOLUTION|>--- conflicted
+++ resolved
@@ -38,11 +38,7 @@
 - bus-width:		Number of data lines.
 			See:  Documentation/devicetree/bindings/mmc/mmc.txt.
 
-<<<<<<< HEAD
-- max-frequency:	Can be 200MHz, 100Mz or 50MHz (default) and used for
-=======
 - max-frequency:	Can be 200MHz, 100MHz or 50MHz (default) and used for
->>>>>>> 24b8d41d
 			configuring the CCONFIG3 in the mmcss.
 			See:  Documentation/devicetree/bindings/mmc/mmc.txt.
 
