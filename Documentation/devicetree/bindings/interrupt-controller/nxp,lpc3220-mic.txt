* NXP LPC32xx MIC, SIC1 and SIC2 Interrupt Controllers

Required properties:
- compatible: "nxp,lpc3220-mic" or "nxp,lpc3220-sic".
- reg: should contain IC registers location and length.
- interrupt-controller: identifies the node as an interrupt controller.
- #interrupt-cells: the number of cells to define an interrupt, should be 2.
  The first cell is the IRQ number, the second cell is used to specify
  one of the supported IRQ types:
      IRQ_TYPE_EDGE_RISING = low-to-high edge triggered,
      IRQ_TYPE_EDGE_FALLING = high-to-low edge triggered,
      IRQ_TYPE_LEVEL_HIGH = active high level-sensitive,
      IRQ_TYPE_LEVEL_LOW = active low level-sensitive.
  Reset value is IRQ_TYPE_LEVEL_LOW.

Optional properties:
<<<<<<< HEAD
- interrupt-parent: empty for MIC interrupt controller, link to parent
  MIC interrupt controller for SIC1 and SIC2
=======
>>>>>>> 24b8d41d
- interrupts: empty for MIC interrupt controller, cascaded MIC
  hardware interrupts for SIC1 and SIC2

Examples:

	/* LPC32xx MIC, SIC1 and SIC2 interrupt controllers */
	mic: interrupt-controller@40008000 {
		compatible = "nxp,lpc3220-mic";
		reg = <0x40008000 0x4000>;
		interrupt-controller;
		#interrupt-cells = <2>;
	};

	sic1: interrupt-controller@4000c000 {
		compatible = "nxp,lpc3220-sic";
		reg = <0x4000c000 0x4000>;
		interrupt-controller;
		#interrupt-cells = <2>;

		interrupt-parent = <&mic>;
		interrupts = <0 IRQ_TYPE_LEVEL_LOW>,
			     <30 IRQ_TYPE_LEVEL_LOW>;
	};

	sic2: interrupt-controller@40010000 {
		compatible = "nxp,lpc3220-sic";
		reg = <0x40010000 0x4000>;
		interrupt-controller;
		#interrupt-cells = <2>;

		interrupt-parent = <&mic>;
		interrupts = <1 IRQ_TYPE_LEVEL_LOW>,
			     <31 IRQ_TYPE_LEVEL_LOW>;
	};

	/* ADC */
	adc@40048000 {
		compatible = "nxp,lpc3220-adc";
		reg = <0x40048000 0x1000>;
		interrupt-parent = <&sic1>;
		interrupts = <7 IRQ_TYPE_LEVEL_HIGH>;
	};<|MERGE_RESOLUTION|>--- conflicted
+++ resolved
@@ -14,11 +14,6 @@
   Reset value is IRQ_TYPE_LEVEL_LOW.
 
 Optional properties:
-<<<<<<< HEAD
-- interrupt-parent: empty for MIC interrupt controller, link to parent
-  MIC interrupt controller for SIC1 and SIC2
-=======
->>>>>>> 24b8d41d
 - interrupts: empty for MIC interrupt controller, cascaded MIC
   hardware interrupts for SIC1 and SIC2
 
