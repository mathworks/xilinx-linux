Common i2c bus multiplexer/switch properties.

An i2c bus multiplexer/switch will have several child busses that are
numbered uniquely in a device dependent manner.  The nodes for an i2c bus
multiplexer/switch will have one child node for each child bus.

Optional properties:
- #address-cells = <1>;
<<<<<<< HEAD
   This property is required is the i2c-mux child node does not exist.

- #size-cells = <0>;
   This property is required is the i2c-mux child node does not exist.
=======
   This property is required if the i2c-mux child node does not exist.

- #size-cells = <0>;
   This property is required if the i2c-mux child node does not exist.
>>>>>>> 24b8d41d

- i2c-mux
   For i2c multiplexers/switches that have child nodes that are a mixture
   of both i2c child busses and other child nodes, the 'i2c-mux' subnode
   can be used for populating the i2c child busses.  If an 'i2c-mux'
   subnode is present, only subnodes of this will be considered as i2c
   child busses.

Required properties for the i2c-mux child node:
- #address-cells = <1>;
- #size-cells = <0>;

Required properties for i2c child bus nodes:
- #address-cells = <1>;
- #size-cells = <0>;
- reg : The sub-bus number.

Optional properties for i2c child bus nodes:
- Other properties specific to the multiplexer/switch hardware.
- Child nodes conforming to i2c bus binding


Example :

	/*
	   An NXP pca9548 8 channel I2C multiplexer at address 0x70
	   with two NXP pca8574 GPIO expanders attached, one each to
	   ports 3 and 4.
	 */

	mux@70 {
		compatible = "nxp,pca9548";
		reg = <0x70>;
		#address-cells = <1>;
		#size-cells = <0>;

		i2c@3 {
			#address-cells = <1>;
			#size-cells = <0>;
			reg = <3>;

			gpio1: gpio@38 {
				compatible = "nxp,pca8574";
				reg = <0x38>;
				#gpio-cells = <2>;
				gpio-controller;
			};
		};
		i2c@4 {
			#address-cells = <1>;
			#size-cells = <0>;
			reg = <4>;

			gpio2: gpio@38 {
				compatible = "nxp,pca8574";
				reg = <0x38>;
				#gpio-cells = <2>;
				gpio-controller;
			};
		};
	};<|MERGE_RESOLUTION|>--- conflicted
+++ resolved
@@ -6,17 +6,10 @@
 
 Optional properties:
 - #address-cells = <1>;
-<<<<<<< HEAD
-   This property is required is the i2c-mux child node does not exist.
-
-- #size-cells = <0>;
-   This property is required is the i2c-mux child node does not exist.
-=======
    This property is required if the i2c-mux child node does not exist.
 
 - #size-cells = <0>;
    This property is required if the i2c-mux child node does not exist.
->>>>>>> 24b8d41d
 
 - i2c-mux
    For i2c multiplexers/switches that have child nodes that are a mixture
