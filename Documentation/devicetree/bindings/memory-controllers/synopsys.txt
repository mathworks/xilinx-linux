--- conflicted
+++ resolved
@@ -1,14 +1,5 @@
 Binding for Synopsys IntelliDDR Multi Protocol Memory Controller
 
-<<<<<<< HEAD
-Synopsys EDAC driver, it does reports the DDR ECC single bit errors
-that are corrected and double bit ecc errors that are detected by the DDR
-ECC controller.
-
-The Zynq DDR ECC controller has an optional ECC support in half-bus width
-(16-bit) configuration. The ECC controller corrects one bit error and detects
-two bit errors.
-=======
 The ZynqMP DDR ECC controller has an optional ECC support in 64-bit and 32-bit
 bus width configurations.
 
@@ -17,7 +8,6 @@
 
 These both ECC controllers correct single bit ECC errors and detect double bit
 ECC errors.
->>>>>>> e0d688d4
 
 Required properties:
  - compatible: One of:
@@ -26,10 +16,6 @@
  - reg: Should contain DDR controller registers location and length.
 
 Required properties for "xlnx,zynqmp-ddrc-2.40a":
-<<<<<<< HEAD
- - interrupt-parent: Should be core interrupt controller.
-=======
->>>>>>> e0d688d4
  - interrupts: Property with a value describing the interrupt number.
 
 Example:
