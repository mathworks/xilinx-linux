SMI (Smart Multimedia Interface) Common

The hardware block diagram please check bindings/iommu/mediatek,iommu.txt

<<<<<<< HEAD
Mediatek SMI have two generations of HW architecture, mt8173 uses the second
generation of SMI HW while mt2701 uses the first generation HW of SMI.
=======
Mediatek SMI have two generations of HW architecture, here is the list
which generation the SoCs use:
generation 1: mt2701 and mt7623.
generation 2: mt2712, mt6779, mt8167, mt8173 and mt8183.
>>>>>>> 24b8d41d

There's slight differences between the two SMI, for generation 2, the
register which control the iommu port is at each larb's register base. But
for generation 1, the register is at smi ao base(smi always on register
base). Besides that, the smi async clock should be prepared and enabled for
SMI generation 1 to transform the smi clock into emi clock domain, but that is
not needed for SMI generation 2.

Required properties:
- compatible : must be one of :
	"mediatek,mt2701-smi-common"
<<<<<<< HEAD
	"mediatek,mt8173-smi-common"
=======
	"mediatek,mt2712-smi-common"
	"mediatek,mt6779-smi-common"
	"mediatek,mt7623-smi-common", "mediatek,mt2701-smi-common"
	"mediatek,mt8167-smi-common"
	"mediatek,mt8173-smi-common"
	"mediatek,mt8183-smi-common"
>>>>>>> 24b8d41d
- reg : the register and size of the SMI block.
- power-domains : a phandle to the power domain of this local arbiter.
- clocks : Must contain an entry for each entry in clock-names.
- clock-names : must contain 3 entries for generation 1 smi HW and 2 entries
  for generation 2 smi HW as follows:
  - "apb" : Advanced Peripheral Bus clock, It's the clock for setting
	    the register.
  - "smi" : It's the clock for transfer data and command.
	    They may be the same if both source clocks are the same.
  - "async" : asynchronous clock, it help transform the smi clock into the emi
	      clock domain, this clock is only needed by generation 1 smi HW.
<<<<<<< HEAD
=======
  and these 2 option clocks for generation 2 smi HW:
  - "gals0": the path0 clock of GALS(Global Async Local Sync).
  - "gals1": the path1 clock of GALS(Global Async Local Sync).
  Here is the list which has this GALS: mt6779 and mt8183.
>>>>>>> 24b8d41d

Example:
	smi_common: smi@14022000 {
		compatible = "mediatek,mt8173-smi-common";
		reg = <0 0x14022000 0 0x1000>;
		power-domains = <&scpsys MT8173_POWER_DOMAIN_MM>;
		clocks = <&mmsys CLK_MM_SMI_COMMON>,
			 <&mmsys CLK_MM_SMI_COMMON>;
		clock-names = "apb", "smi";
	};<|MERGE_RESOLUTION|>--- conflicted
+++ resolved
@@ -2,15 +2,10 @@
 
 The hardware block diagram please check bindings/iommu/mediatek,iommu.txt
 
-<<<<<<< HEAD
-Mediatek SMI have two generations of HW architecture, mt8173 uses the second
-generation of SMI HW while mt2701 uses the first generation HW of SMI.
-=======
 Mediatek SMI have two generations of HW architecture, here is the list
 which generation the SoCs use:
 generation 1: mt2701 and mt7623.
 generation 2: mt2712, mt6779, mt8167, mt8173 and mt8183.
->>>>>>> 24b8d41d
 
 There's slight differences between the two SMI, for generation 2, the
 register which control the iommu port is at each larb's register base. But
@@ -22,16 +17,12 @@
 Required properties:
 - compatible : must be one of :
 	"mediatek,mt2701-smi-common"
-<<<<<<< HEAD
-	"mediatek,mt8173-smi-common"
-=======
 	"mediatek,mt2712-smi-common"
 	"mediatek,mt6779-smi-common"
 	"mediatek,mt7623-smi-common", "mediatek,mt2701-smi-common"
 	"mediatek,mt8167-smi-common"
 	"mediatek,mt8173-smi-common"
 	"mediatek,mt8183-smi-common"
->>>>>>> 24b8d41d
 - reg : the register and size of the SMI block.
 - power-domains : a phandle to the power domain of this local arbiter.
 - clocks : Must contain an entry for each entry in clock-names.
@@ -43,13 +34,10 @@
 	    They may be the same if both source clocks are the same.
   - "async" : asynchronous clock, it help transform the smi clock into the emi
 	      clock domain, this clock is only needed by generation 1 smi HW.
-<<<<<<< HEAD
-=======
   and these 2 option clocks for generation 2 smi HW:
   - "gals0": the path0 clock of GALS(Global Async Local Sync).
   - "gals1": the path1 clock of GALS(Global Async Local Sync).
   Here is the list which has this GALS: mt6779 and mt8183.
->>>>>>> 24b8d41d
 
 Example:
 	smi_common: smi@14022000 {
