--- conflicted
+++ resolved
@@ -12,10 +12,7 @@
     "ti,tlv320aic3120" - TLV320AIC3120 (mono speaker amp, MiniDSP)
     "ti,tlv320aic3111" - TLV320AIC3111 (stereo speaker amp, MiniDSP)
     "ti,tlv320dac3100" - TLV320DAC3100 (no ADC, mono speaker amp, no MiniDSP)
-<<<<<<< HEAD
-=======
     "ti,tlv320dac3101" - TLV320DAC3101 (no ADC, stereo speaker amp, no MiniDSP)
->>>>>>> 24b8d41d
 
 - reg - <int> -  I2C slave address
 - HPVDD-supply, SPRVDD-supply, SPLVDD-supply, AVDD-supply, IOVDD-supply,
