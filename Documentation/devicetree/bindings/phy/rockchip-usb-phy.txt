--- conflicted
+++ resolved
@@ -30,10 +30,7 @@
 - reset-names: Only allow the following entries:
  - phy-reset
 - resets: Must contain an entry for each entry in reset-names.
-<<<<<<< HEAD
-=======
 - vbus-supply: power-supply phandle for vbus power source
->>>>>>> 24b8d41d
 
 Example:
 
