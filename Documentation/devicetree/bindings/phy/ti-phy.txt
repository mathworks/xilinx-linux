--- conflicted
+++ resolved
@@ -27,45 +27,6 @@
         reg-names = "otghs_control";
 };
 
-<<<<<<< HEAD
-OMAP USB2 PHY
-
-Required properties:
- - compatible: Should be "ti,omap-usb2"
-	       Should be "ti,dra7x-usb2" for the 1st instance of USB2 PHY on
-	       DRA7x
-	       Should be "ti,dra7x-usb2-phy2" for the 2nd instance of USB2 PHY
-	       in DRA7x
- - reg : Address and length of the register set for the device.
- - #phy-cells: determine the number of cells that should be given in the
-   phandle while referencing this phy.
- - clocks: a list of phandles and clock-specifier pairs, one for each entry in
-   clock-names.
- - clock-names: should include:
-   * "wkupclk" - wakeup clock.
-   * "refclk" - reference clock (optional).
-
-Deprecated properties:
- - ctrl-module : phandle of the control module used by PHY driver to power on
-   the PHY.
-
-Recommended properies:
-- syscon-phy-power : phandle/offset pair. Phandle to the system control
-  module and the register offset to power on/off the PHY.
-
-This is usually a subnode of ocp2scp to which it is connected.
-
-usb2phy@4a0ad080 {
-	compatible = "ti,omap-usb2";
-	reg = <0x4a0ad080 0x58>;
-	ctrl-module = <&omap_control_usb>;
-	#phy-cells = <0>;
-	clocks = <&usb_phy_cm_clk32k>, <&usb_otg_ss_refclk960m>;
-	clock-names = "wkupclk", "refclk";
-};
-
-=======
->>>>>>> 24b8d41d
 TI PIPE3 PHY
 
 Required properties:
