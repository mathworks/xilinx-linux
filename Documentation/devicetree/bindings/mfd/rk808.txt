RK8XX Power Management Integrated Circuit

The rk8xx family current members:
<<<<<<< HEAD
rk808
rk818

Required properties:
- compatible: "rockchip,rk808", "rockchip,rk818"
=======
rk805
rk808
rk809
rk817
rk818

Required properties:
- compatible: "rockchip,rk805"
- compatible: "rockchip,rk808"
- compatible: "rockchip,rk809"
- compatible: "rockchip,rk817"
- compatible: "rockchip,rk818"
>>>>>>> 24b8d41d
- reg: I2C slave address
- interrupts: the interrupt outputs of the controller.
- #clock-cells: from common clock binding; shall be set to 1 (multiple clock
  outputs). See <dt-bindings/clock/rockchip,rk808.h> for clock IDs.

Optional properties:
- clock-output-names: From common clock binding to override the
  default output clock name
- rockchip,system-power-controller: Telling whether or not this pmic is controlling
  the system power.

<<<<<<< HEAD
=======
Optional RK805 properties:
- vcc1-supply:  The input supply for DCDC_REG1
- vcc2-supply:  The input supply for DCDC_REG2
- vcc3-supply:  The input supply for DCDC_REG3
- vcc4-supply:  The input supply for DCDC_REG4
- vcc5-supply:  The input supply for LDO_REG1 and LDO_REG2
- vcc6-supply:  The input supply for LDO_REG3

>>>>>>> 24b8d41d
Optional RK808 properties:
- vcc1-supply:  The input supply for DCDC_REG1
- vcc2-supply:  The input supply for DCDC_REG2
- vcc3-supply:  The input supply for DCDC_REG3
- vcc4-supply:  The input supply for DCDC_REG4
- vcc6-supply:  The input supply for LDO_REG1 and LDO_REG2
- vcc7-supply:  The input supply for LDO_REG3 and LDO_REG7
- vcc8-supply:  The input supply for SWITCH_REG1
- vcc9-supply:  The input supply for LDO_REG4 and LDO_REG5
- vcc10-supply: The input supply for LDO_REG6
- vcc11-supply: The input supply for LDO_REG8
- vcc12-supply: The input supply for SWITCH_REG2
- dvs-gpios:  buck1/2 can be controlled by gpio dvs, this is GPIO specifiers
  for 2 host gpio's used for dvs. The format of the gpio specifier depends in
  the gpio controller. If DVS GPIOs aren't present, voltage changes will happen
  very quickly with no slow ramp time.

<<<<<<< HEAD
=======
Optional shared RK809 and RK817 properties:
- vcc1-supply:  The input supply for DCDC_REG1
- vcc2-supply:  The input supply for DCDC_REG2
- vcc3-supply:  The input supply for DCDC_REG3
- vcc4-supply:  The input supply for DCDC_REG4
- vcc5-supply:  The input supply for LDO_REG1, LDO_REG2, LDO_REG3
- vcc6-supply:  The input supply for LDO_REG4, LDO_REG5, LDO_REG6
- vcc7-supply:  The input supply for LDO_REG7, LDO_REG8, LDO_REG9

Optional RK809 properties:
- vcc8-supply:  The input supply for SWITCH_REG1
- vcc9-supply:  The input supply for DCDC_REG5, SWITCH_REG2

Optional RK817 properties:
- vcc8-supply:  The input supply for BOOST
- vcc9-supply:  The input supply for OTG_SWITCH

>>>>>>> 24b8d41d
Optional RK818 properties:
- vcc1-supply:  The input supply for DCDC_REG1
- vcc2-supply:  The input supply for DCDC_REG2
- vcc3-supply:  The input supply for DCDC_REG3
- vcc4-supply:  The input supply for DCDC_REG4
- boost-supply: The input supply for DCDC_BOOST
- vcc6-supply:  The input supply for LDO_REG1 and LDO_REG2
- vcc7-supply:  The input supply for LDO_REG3, LDO_REG5 and LDO_REG7
- vcc8-supply:  The input supply for LDO_REG4, LDO_REG6 and LDO_REG8
- vcc9-supply:  The input supply for LDO_REG9 and SWITCH_REG
- h_5v-supply:  The input supply for HDMI_SWITCH
- usb-supply:   The input supply for OTG_SWITCH

Regulators: All the regulators of RK8XX to be instantiated shall be
listed in a child node named 'regulators'. Each regulator is represented
by a child node of the 'regulators' node.

	regulator-name {
		/* standard regulator bindings here */
	};

Following regulators of the RK805 PMIC regulators are supported. Note that
the 'n' in regulator name, as in DCDC_REGn or LDOn, represents the DCDC or LDO
number as described in RK805 datasheet.

	- DCDC_REGn
		- valid values for n are 1 to 4.
	- LDO_REGn
		- valid values for n are 1 to 3

Following regulators of the RK808 PMIC block are supported. Note that
the 'n' in regulator name, as in DCDC_REGn or LDOn, represents the DCDC or LDO
number as described in RK808 datasheet.

	- DCDC_REGn
		- valid values for n are 1 to 4.
	- LDO_REGn
		- valid values for n are 1 to 8.
	- SWITCH_REGn
		- valid values for n are 1 to 2

<<<<<<< HEAD
=======
Following regulators of the RK809 and RK817 PMIC blocks are supported. Note that
the 'n' in regulator name, as in DCDC_REGn or LDOn, represents the DCDC or LDO
number as described in RK809 and RK817 datasheets.

	- DCDC_REGn
		- valid values for n are 1 to 5 for RK809.
		- valid values for n are 1 to 4 for RK817.
	- LDO_REGn
		- valid values for n are 1 to 9 for RK809.
		- valid values for n are 1 to 9 for RK817.
	- SWITCH_REGn
		- valid values for n are 1 to 2 for RK809.
	- BOOST for RK817
	- OTG_SWITCH for RK817

>>>>>>> 24b8d41d
Following regulators of the RK818 PMIC block are supported. Note that
the 'n' in regulator name, as in DCDC_REGn or LDOn, represents the DCDC or LDO
number as described in RK818 datasheet.

	- DCDC_REGn
		- valid values for n are 1 to 4.
	- LDO_REGn
		- valid values for n are 1 to 9.
	- SWITCH_REG
	- HDMI_SWITCH
	- OTG_SWITCH

<<<<<<< HEAD
=======
It is necessary to configure three pins for both the RK809 and RK817, the three
pins are "gpio_ts" "gpio_gt" "gpio_slp".
	The gpio_gt and gpio_ts pins support the gpio function.
	The gpio_slp pin is for controlling the pmic states, as below:
		- reset
		- power down
		- sleep

>>>>>>> 24b8d41d
Standard regulator bindings are used inside regulator subnodes. Check
  Documentation/devicetree/bindings/regulator/regulator.txt
for more details

Example:
	rk808: pmic@1b {
		compatible = "rockchip,rk808";
		clock-output-names = "xin32k", "rk808-clkout2";
		interrupt-parent = <&gpio0>;
		interrupts = <4 IRQ_TYPE_LEVEL_LOW>;
		pinctrl-names = "default";
		pinctrl-0 = <&pmic_int &dvs_1 &dvs_2>;
		dvs-gpios = <&gpio7 11 GPIO_ACTIVE_HIGH>,
			    <&gpio7 15 GPIO_ACTIVE_HIGH>;
		reg = <0x1b>;
		rockchip,system-power-controller;
		wakeup-source;
		#clock-cells = <1>;

		vcc8-supply = <&vcc_18>;
		vcc9-supply = <&vcc_io>;
		vcc10-supply = <&vcc_io>;
		vcc12-supply = <&vcc_io>;
		vddio-supply = <&vccio_pmu>;

		regulators {
			vdd_cpu: DCDC_REG1 {
				regulator-always-on;
				regulator-boot-on;
				regulator-min-microvolt = <750000>;
				regulator-max-microvolt = <1300000>;
				regulator-name = "vdd_arm";
			};

			vdd_gpu: DCDC_REG2 {
				regulator-always-on;
				regulator-boot-on;
				regulator-min-microvolt = <850000>;
				regulator-max-microvolt = <1250000>;
				regulator-name = "vdd_gpu";
			};

			vcc_ddr: DCDC_REG3 {
				regulator-always-on;
				regulator-boot-on;
				regulator-name = "vcc_ddr";
			};

			vcc_io: DCDC_REG4 {
				regulator-always-on;
				regulator-boot-on;
				regulator-min-microvolt = <3300000>;
				regulator-max-microvolt = <3300000>;
				regulator-name = "vcc_io";
			};

			vccio_pmu: LDO_REG1 {
				regulator-always-on;
				regulator-boot-on;
				regulator-min-microvolt = <3300000>;
				regulator-max-microvolt = <3300000>;
				regulator-name = "vccio_pmu";
			};

			vcc_tp: LDO_REG2 {
				regulator-always-on;
				regulator-boot-on;
				regulator-min-microvolt = <3300000>;
				regulator-max-microvolt = <3300000>;
				regulator-name = "vcc_tp";
			};

			vdd_10: LDO_REG3 {
				regulator-always-on;
				regulator-boot-on;
				regulator-min-microvolt = <1000000>;
				regulator-max-microvolt = <1000000>;
				regulator-name = "vdd_10";
			};

			vcc18_lcd: LDO_REG4 {
				regulator-always-on;
				regulator-boot-on;
				regulator-min-microvolt = <1800000>;
				regulator-max-microvolt = <1800000>;
				regulator-name = "vcc18_lcd";
			};

			vccio_sd: LDO_REG5 {
				regulator-always-on;
				regulator-boot-on;
				regulator-min-microvolt = <1800000>;
				regulator-max-microvolt = <3300000>;
				regulator-name = "vccio_sd";
			};

			vdd10_lcd: LDO_REG6 {
				regulator-always-on;
				regulator-boot-on;
				regulator-min-microvolt = <1000000>;
				regulator-max-microvolt = <1000000>;
				regulator-name = "vdd10_lcd";
			};

			vcc_18: LDO_REG7 {
				regulator-always-on;
				regulator-boot-on;
				regulator-min-microvolt = <1800000>;
				regulator-max-microvolt = <1800000>;
				regulator-name = "vcc_18";
			};

			vcca_codec: LDO_REG8 {
				regulator-always-on;
				regulator-boot-on;
				regulator-min-microvolt = <3300000>;
				regulator-max-microvolt = <3300000>;
				regulator-name = "vcca_codec";
			};

			vcc_wl: SWITCH_REG1 {
				regulator-always-on;
				regulator-boot-on;
				regulator-name = "vcc_wl";
			};

			vcc_lcd: SWITCH_REG2 {
				regulator-always-on;
				regulator-boot-on;
				regulator-name = "vcc_lcd";
			};
		};
	};<|MERGE_RESOLUTION|>--- conflicted
+++ resolved
@@ -1,13 +1,6 @@
 RK8XX Power Management Integrated Circuit
 
 The rk8xx family current members:
-<<<<<<< HEAD
-rk808
-rk818
-
-Required properties:
-- compatible: "rockchip,rk808", "rockchip,rk818"
-=======
 rk805
 rk808
 rk809
@@ -20,7 +13,6 @@
 - compatible: "rockchip,rk809"
 - compatible: "rockchip,rk817"
 - compatible: "rockchip,rk818"
->>>>>>> 24b8d41d
 - reg: I2C slave address
 - interrupts: the interrupt outputs of the controller.
 - #clock-cells: from common clock binding; shall be set to 1 (multiple clock
@@ -32,8 +24,6 @@
 - rockchip,system-power-controller: Telling whether or not this pmic is controlling
   the system power.
 
-<<<<<<< HEAD
-=======
 Optional RK805 properties:
 - vcc1-supply:  The input supply for DCDC_REG1
 - vcc2-supply:  The input supply for DCDC_REG2
@@ -42,7 +32,6 @@
 - vcc5-supply:  The input supply for LDO_REG1 and LDO_REG2
 - vcc6-supply:  The input supply for LDO_REG3
 
->>>>>>> 24b8d41d
 Optional RK808 properties:
 - vcc1-supply:  The input supply for DCDC_REG1
 - vcc2-supply:  The input supply for DCDC_REG2
@@ -60,8 +49,6 @@
   the gpio controller. If DVS GPIOs aren't present, voltage changes will happen
   very quickly with no slow ramp time.
 
-<<<<<<< HEAD
-=======
 Optional shared RK809 and RK817 properties:
 - vcc1-supply:  The input supply for DCDC_REG1
 - vcc2-supply:  The input supply for DCDC_REG2
@@ -79,7 +66,6 @@
 - vcc8-supply:  The input supply for BOOST
 - vcc9-supply:  The input supply for OTG_SWITCH
 
->>>>>>> 24b8d41d
 Optional RK818 properties:
 - vcc1-supply:  The input supply for DCDC_REG1
 - vcc2-supply:  The input supply for DCDC_REG2
@@ -121,8 +107,6 @@
 	- SWITCH_REGn
 		- valid values for n are 1 to 2
 
-<<<<<<< HEAD
-=======
 Following regulators of the RK809 and RK817 PMIC blocks are supported. Note that
 the 'n' in regulator name, as in DCDC_REGn or LDOn, represents the DCDC or LDO
 number as described in RK809 and RK817 datasheets.
@@ -138,7 +122,6 @@
 	- BOOST for RK817
 	- OTG_SWITCH for RK817
 
->>>>>>> 24b8d41d
 Following regulators of the RK818 PMIC block are supported. Note that
 the 'n' in regulator name, as in DCDC_REGn or LDOn, represents the DCDC or LDO
 number as described in RK818 datasheet.
@@ -151,8 +134,6 @@
 	- HDMI_SWITCH
 	- OTG_SWITCH
 
-<<<<<<< HEAD
-=======
 It is necessary to configure three pins for both the RK809 and RK817, the three
 pins are "gpio_ts" "gpio_gt" "gpio_slp".
 	The gpio_gt and gpio_ts pins support the gpio function.
@@ -161,7 +142,6 @@
 		- power down
 		- sleep
 
->>>>>>> 24b8d41d
 Standard regulator bindings are used inside regulator subnodes. Check
   Documentation/devicetree/bindings/regulator/regulator.txt
 for more details
