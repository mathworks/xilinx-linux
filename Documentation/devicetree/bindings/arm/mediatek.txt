--- conflicted
+++ resolved
@@ -14,12 +14,8 @@
    "mediatek,mt6795"
    "mediatek,mt6797"
    "mediatek,mt7622"
-<<<<<<< HEAD
-   "mediatek,mt7623"
-=======
    "mediatek,mt7623" which is referred to MT7623N SoC
    "mediatek,mt7623a"
->>>>>>> bb176f67
    "mediatek,mt8127"
    "mediatek,mt8135"
    "mediatek,mt8173"
@@ -54,11 +50,7 @@
 - Reference board variant 1 for MT7622:
     Required root node properties:
       - compatible = "mediatek,mt7622-rfb1", "mediatek,mt7622";
-<<<<<<< HEAD
-- Evaluation board for MT7623:
-=======
 - Reference  board for MT7623n with NAND:
->>>>>>> bb176f67
     Required root node properties:
       - compatible = "mediatek,mt7623n-rfb-nand", "mediatek,mt7623";
 - Bananapi BPI-R2 board:
