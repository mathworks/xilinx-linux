Xilinx AXI VDMA engine, it does transfers between memory and video devices.
It can be configured to have one channel or two channels. If configured
as two channels, one is to transmit to the video device and another is
to receive from the video device.

Xilinx AXI DMA engine, it does transfers between memory and AXI4 stream
target devices. It can be configured to have one channel or two channels.
If configured as two channels, one is to transmit to the device and another
is to receive from the device.

Xilinx AXI CDMA engine, it does transfers between memory-mapped source
address and a memory-mapped destination address.

Xilinx AXI MCDMA engine, it does transfer between memory and AXI4 stream
target devices. It can be configured to have up to 16 independent transmit
and receive channels.

Required properties:
- compatible: Should be one of-
		"xlnx,axi-vdma-1.00.a"
		"xlnx,axi-dma-1.00.a"
		"xlnx,axi-cdma-1.00.a"
		"xlnx,axi-mcdma-1.00.a"
- #dma-cells: Should be <1>, see "dmas" property below
- reg: Should contain DMA registers location and length.
- xlnx,addrwidth: Should be the vdma addressing size in bits(ex: 32 bits).
- dma-ranges: Should be as the following <dma_addr cpu_addr max_len>.
- dma-channel child node: Should have at least one channel and can have up to
	two channels per device. This node specifies the properties of each
	DMA channel (see child node properties below).
- clocks: Input clock specifier. Refer to common clock bindings.
- clock-names: List of input clocks
	For VDMA:
	Required elements: "s_axi_lite_aclk"
	Optional elements: "m_axi_mm2s_aclk" "m_axi_s2mm_aclk",
			   "m_axis_mm2s_aclk", "s_axis_s2mm_aclk"
	For CDMA:
	Required elements: "s_axi_lite_aclk", "m_axi_aclk"
	For AXIDMA and MCDMA:
	Required elements: "s_axi_lite_aclk"
	Optional elements: "m_axi_mm2s_aclk", "m_axi_s2mm_aclk",
			   "m_axi_sg_aclk"

Required properties for VDMA:
- xlnx,num-fstores: Should be the number of framebuffers as configured in h/w.

<<<<<<< HEAD
Optional properties:
- xlnx,include-sg: Tells configured for Scatter-mode in
	the hardware.
- xlnx,halt-mode: Enables driver to reset DMA engine on halt
    "reset-retry": Will reset the DMA engine, then retry the halt on failure
    "reset-always": Will always reset the DMA engine before halting
    NOTE: The reset is device-wide, so this should be considered when enabling
    this option
Optional properties for AXI DMA:
- xlnx,mcdma: Tells whether configured for multi-channel mode in the hardware.
- xlnx,lenwidth: Indicates the width of the length register in bits
=======
Optional properties for AXI DMA and MCDMA:
- xlnx,sg-length-width: Should be set to the width in bits of the length
	register as configured in h/w. Takes values {8...26}. If the property
	is missing or invalid then the default value 23 is used. This is the
	maximum value that is supported by all IP versions.
>>>>>>> 24b8d41d
Optional properties for VDMA:
- xlnx,flush-fsync: Tells which channel to Flush on Frame sync.
	It takes following values:
	{1}, flush both channels
	{2}, flush mm2s channel
	{3}, flush s2mm channel

Required child node properties:
- compatible:
	For VDMA: It should be either "xlnx,axi-vdma-mm2s-channel" or
	"xlnx,axi-vdma-s2mm-channel".
	For CDMA: It should be "xlnx,axi-cdma-channel".
	For AXIDMA and MCDMA: It should be either "xlnx,axi-dma-mm2s-channel"
	or "xlnx,axi-dma-s2mm-channel".
- interrupts: Should contain per channel VDMA interrupts.
- xlnx,datawidth: Should contain the stream data width, take values
	{32,64...1024}.

Optional child node properties:
- reg: Channel index; overrides probe order to ensure deterministic
    channel numbering.
- xlnx,include-dre: Tells hardware is configured for Data
	Realignment Engine.
- xlnx,no-coalesce: Do not coalesce interrupts.
Optional child node properties for VDMA:
- xlnx,genlock-mode: Tells Genlock synchronization is
	enabled/disabled in hardware.
<<<<<<< HEAD
- xlnx,fstore-enable: boolean; if defined, it indicates that controller
	supports frame store configuration.
Optional child node properties for AXI DMA:
-dma-channels: Number of dma channels in child node.
=======
- xlnx,enable-vert-flip: Tells vertical flip is
	enabled/disabled in hardware(S2MM path).
Optional child node properties for MCDMA:
- dma-channels: Number of dma channels in child node.
>>>>>>> 24b8d41d

Example:
++++++++

axi_vdma_0: axivdma@40030000 {
	compatible = "xlnx,axi-vdma-1.00.a";
	#dma_cells = <1>;
	reg = < 0x40030000 0x10000 >;
	dma-ranges = <0x00000000 0x00000000 0x40000000>;
	xlnx,num-fstores = <0x8>;
	xlnx,flush-fsync = <0x1>;
	xlnx,addrwidth = <0x20>;
	clocks = <&clk 0>, <&clk 1>, <&clk 2>, <&clk 3>, <&clk 4>;
	clock-names = "s_axi_lite_aclk", "m_axi_mm2s_aclk", "m_axi_s2mm_aclk",
		      "m_axis_mm2s_aclk", "s_axis_s2mm_aclk";
	dma-channel@40030000 {
		compatible = "xlnx,axi-vdma-mm2s-channel";
		interrupts = < 0 54 4 >;
		xlnx,datawidth = <0x40>;
	} ;
	dma-channel@40030030 {
		compatible = "xlnx,axi-vdma-s2mm-channel";
		interrupts = < 0 53 4 >;
		xlnx,datawidth = <0x40>;
	} ;
} ;


* DMA client

Required properties:
- dmas: a list of <[Video DMA device phandle] [Channel ID]> pairs,
	where Channel ID is '0' for write/tx and '1' for read/rx
	channel if both channels are enabled.
	If only one channel is enabled either tx or rx the Channel ID is '0'.
- dma-names: a list of DMA channel names, one per "dmas" entry

Example:
++++++++

vdmatest_0: vdmatest@0 {
	compatible ="xlnx,axi-vdma-test-1.00.a";
	dmas = <&axi_vdma_0 0
		&axi_vdma_0 1>;
	dma-names = "vdma0", "vdma1";
} ;<|MERGE_RESOLUTION|>--- conflicted
+++ resolved
@@ -22,7 +22,7 @@
 		"xlnx,axi-cdma-1.00.a"
 		"xlnx,axi-mcdma-1.00.a"
 - #dma-cells: Should be <1>, see "dmas" property below
-- reg: Should contain DMA registers location and length.
+- reg: Should contain VDMA registers location and length.
 - xlnx,addrwidth: Should be the vdma addressing size in bits(ex: 32 bits).
 - dma-ranges: Should be as the following <dma_addr cpu_addr max_len>.
 - dma-channel child node: Should have at least one channel and can have up to
@@ -44,25 +44,11 @@
 Required properties for VDMA:
 - xlnx,num-fstores: Should be the number of framebuffers as configured in h/w.
 
-<<<<<<< HEAD
-Optional properties:
-- xlnx,include-sg: Tells configured for Scatter-mode in
-	the hardware.
-- xlnx,halt-mode: Enables driver to reset DMA engine on halt
-    "reset-retry": Will reset the DMA engine, then retry the halt on failure
-    "reset-always": Will always reset the DMA engine before halting
-    NOTE: The reset is device-wide, so this should be considered when enabling
-    this option
-Optional properties for AXI DMA:
-- xlnx,mcdma: Tells whether configured for multi-channel mode in the hardware.
-- xlnx,lenwidth: Indicates the width of the length register in bits
-=======
 Optional properties for AXI DMA and MCDMA:
 - xlnx,sg-length-width: Should be set to the width in bits of the length
 	register as configured in h/w. Takes values {8...26}. If the property
 	is missing or invalid then the default value 23 is used. This is the
 	maximum value that is supported by all IP versions.
->>>>>>> 24b8d41d
 Optional properties for VDMA:
 - xlnx,flush-fsync: Tells which channel to Flush on Frame sync.
 	It takes following values:
@@ -82,25 +68,15 @@
 	{32,64...1024}.
 
 Optional child node properties:
-- reg: Channel index; overrides probe order to ensure deterministic
-    channel numbering.
 - xlnx,include-dre: Tells hardware is configured for Data
 	Realignment Engine.
-- xlnx,no-coalesce: Do not coalesce interrupts.
 Optional child node properties for VDMA:
 - xlnx,genlock-mode: Tells Genlock synchronization is
 	enabled/disabled in hardware.
-<<<<<<< HEAD
-- xlnx,fstore-enable: boolean; if defined, it indicates that controller
-	supports frame store configuration.
-Optional child node properties for AXI DMA:
--dma-channels: Number of dma channels in child node.
-=======
 - xlnx,enable-vert-flip: Tells vertical flip is
 	enabled/disabled in hardware(S2MM path).
 Optional child node properties for MCDMA:
 - dma-channels: Number of dma channels in child node.
->>>>>>> 24b8d41d
 
 Example:
 ++++++++
@@ -134,8 +110,7 @@
 Required properties:
 - dmas: a list of <[Video DMA device phandle] [Channel ID]> pairs,
 	where Channel ID is '0' for write/tx and '1' for read/rx
-	channel if both channels are enabled.
-	If only one channel is enabled either tx or rx the Channel ID is '0'.
+	channel.
 - dma-names: a list of DMA channel names, one per "dmas" entry
 
 Example:
