--- conflicted
+++ resolved
@@ -9,13 +9,10 @@
       "fsl,imx53-sdma"
       "fsl,imx6q-sdma"
       "fsl,imx7d-sdma"
-<<<<<<< HEAD
-=======
       "fsl,imx8mq-sdma"
       "fsl,imx8mm-sdma"
       "fsl,imx8mn-sdma"
       "fsl,imx8mp-sdma"
->>>>>>> 24b8d41d
   The -to variants should be preferred since they allow to determine the
   correct ROM script addresses needed for the driver to work without additional
   firmware.
