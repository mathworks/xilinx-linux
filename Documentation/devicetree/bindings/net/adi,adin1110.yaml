--- conflicted
+++ resolved
@@ -1,13 +1,10 @@
 # SPDX-License-Identifier: (GPL-2.0 OR BSD-2-Clause)
 %YAML 1.2
 ---
-$id: "http://devicetree.org/schemas/net/adi,adin1110.yaml#"
-$schema: "http://devicetree.org/meta-schemas/core.yaml#"
+$id: http://devicetree.org/schemas/net/adi,adin1110.yaml#
+$schema: http://devicetree.org/meta-schemas/core.yaml#
 
 title: ADI ADIN1110 MAC-PHY
-
-allOf:
-  - $ref: "ethernet-controller.yaml#"
 
 maintainers:
   - Alexandru Tachici <alexandru.tachici@analog.com>
@@ -28,17 +25,15 @@
   The device has a 4-wire SPI interface for communication
   between the MAC and host processor.
 
+allOf:
+  - $ref: ethernet-controller.yaml#
+  - $ref: /schemas/spi/spi-peripheral-props.yaml#
+
 properties:
   compatible:
     enum:
       - adi,adin1110
       - adi,adin2111
-
-  '#address-cells':
-    const: 1
-
-  '#size-cells':
-    const: 0
 
   reg:
     maxItems: 1
@@ -51,71 +46,33 @@
   interrupts:
     maxItems: 1
 
-<<<<<<< HEAD
-patternProperties:
-  "^phy@[0-1]$":
-    description: |
-      ADIN1100 PHY that is present on the same chip as the MAC.
-    type: object
-
-    properties:
-      reg:
-        items:
-          maximum: 1
-
-    allOf:
-      - if:
-          properties:
-            compatible:
-              contains:
-                const: adi,adin1110
-        then:
-          properties:
-            compatible:
-              const: ethernet-phy-id0283.bc91
-        else:
-          properties:
-            compatible:
-              const: ethernet-phy-id0283.bca1
-
-    required:
-      - compatible
-      - reg
-=======
   reset-gpios:
     maxItems: 1
     description: GPIO connected to active low reset
->>>>>>> e475cc1c
 
 required:
   - compatible
   - reg
   - interrupts
-  - phy
 
-additionalProperties: false
+unevaluatedProperties: false
 
 examples:
   - |
-        spi0 {
-                #address-cells = <1>;
-                #size-cells = <0>;
-                status = "okay";
+    #include <dt-bindings/interrupt-controller/irq.h>
 
-                ethernet@0 {
-                        compatible = "adi,adin1110";
-                        reg = <0>;
-                        spi-max-frequency = <1000000>;
+    spi {
 
-                        adi,spi-crc;
+        #address-cells = <1>;
+        #size-cells = <0>;
 
                         #address-cells = <1>;
                         #size-cells = <0>;
 
-                        interrupt-parent = <&gpio>;
-                        interrupts = <25 2>;
+            adi,spi-crc;
 
-                        mac-address = [ CA 2F B7 10 23 63 ];
+            interrupt-parent = <&gpio>;
+            interrupts = <25 IRQ_TYPE_LEVEL_LOW>;
 
                         phy@0 {
                                 compatible = "ethernet-phy-id0283.bc91";
