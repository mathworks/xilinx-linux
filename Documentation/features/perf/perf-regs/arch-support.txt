--- conflicted
+++ resolved
@@ -23,13 +23,8 @@
     |    openrisc: | TODO |
     |      parisc: | TODO |
     |     powerpc: |  ok  |
-<<<<<<< HEAD
-    |        s390: | TODO |
-    |       score: | TODO |
-=======
     |       riscv: |  ok  |
     |        s390: |  ok  |
->>>>>>> 24b8d41d
     |          sh: | TODO |
     |       sparc: | TODO |
     |          um: | TODO |
