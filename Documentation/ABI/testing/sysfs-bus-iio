What:		/sys/bus/iio/devices/iio:deviceX
KernelVersion:	2.6.35
Contact:	linux-iio@vger.kernel.org
Description:
		Hardware chip or device accessed by one communication port.
		Corresponds to a grouping of sensor channels. X is the IIO
		index of the device.

What:		/sys/bus/iio/devices/triggerX
KernelVersion:	2.6.35
Contact:	linux-iio@vger.kernel.org
Description:
		An event driven driver of data capture to an in kernel buffer.
		May be provided by a device driver that also has an IIO device
		based on hardware generated events (e.g. data ready) or
		provided by a separate driver for other hardware (e.g.
		periodic timer, GPIO or high resolution timer).

		Contains trigger type specific elements. These do not
		generalize well and hence are not documented in this file.
		X is the IIO index of the trigger.

What:		/sys/bus/iio/devices/iio:deviceX/buffer
KernelVersion:	2.6.35
Contact:	linux-iio@vger.kernel.org
Description:
		Directory of attributes relating to the buffer for the device.

What:		/sys/bus/iio/devices/iio:deviceX/name
KernelVersion:	2.6.35
Contact:	linux-iio@vger.kernel.org
Description:
		Description of the physical chip / device for device X.
		Typically a part number.

What:		/sys/bus/iio/devices/iio:deviceX/label
KernelVersion:	5.8
Contact:	linux-iio@vger.kernel.org
Description:
		Optional symbolic label for a device.
		This is useful for userspace to be able to better identify an
		individual device.

		The contents of the label are free-form, but there are some
		standardized uses:

		For proximity sensors which give the proximity (of a person) to
		a certain wlan or wwan antenna the following standardized labels
		are used:

		* "proximity-wifi"
		* "proximity-lte"
		* "proximity-wifi-lte"
		* "proximity-wifi-left"
		* "proximity-wifi-right"

		These are used to indicate to userspace that these proximity
		sensors may be used to tune transmit power to ensure that
		Specific Absorption Rate (SAR) limits are honored.
		The "-left" and "-right" labels are for devices with multiple
		antennas.

		In some laptops/tablets the standardized proximity sensor labels
		instead	indicate proximity to a specific part of the device:

		* "proximity-palmrest" indicates proximity to the keyboard's palmrest
		* "proximity-palmrest-left" indicates proximity to the left part of the palmrest
		* "proximity-palmrest-right" indicates proximity to the right part of the palmrest
		* "proximity-lap" indicates the device is being used on someone's lap

		Note "proximity-lap" is special in that its value may be
		calculated by firmware from other sensor readings, rather then
		being a raw sensor reading.

		For accelerometers used in 2-in-1s with 360° (yoga-style) hinges,
		which have an accelerometer in both their base and their display,
		the following standardized labels are used:

		* "accel-base"
		* "accel-display"

What:		/sys/bus/iio/devices/iio:deviceX/current_timestamp_clock
KernelVersion:	4.5
Contact:	linux-iio@vger.kernel.org
Description:
		String identifying current posix clock used to timestamp
		buffered samples and events for device X.

What:		/sys/bus/iio/devices/iio:deviceX/sampling_frequency
What:		/sys/bus/iio/devices/iio:deviceX/in_intensity_sampling_frequency
What:		/sys/bus/iio/devices/iio:deviceX/buffer/sampling_frequency
What:		/sys/bus/iio/devices/triggerX/sampling_frequency
KernelVersion:	2.6.35
Contact:	linux-iio@vger.kernel.org
Description:
		Some devices have internal clocks.  This parameter sets the
		resulting sampling frequency.  In many devices this
		parameter has an effect on input filters etc. rather than
		simply controlling when the input is sampled.  As this
		affects data ready triggers, hardware buffers and the sysfs
		direct access interfaces, it may be found in any of the
		relevant directories.  If it affects all of the above
		then it is to be found in the base device directory.

What:		/sys/bus/iio/devices/iio:deviceX/sampling_frequency_available
What:		/sys/bus/iio/devices/iio:deviceX/in_intensity_sampling_frequency_available
What:		/sys/bus/iio/devices/iio:deviceX/in_proximity_sampling_frequency_available
What:		/sys/.../iio:deviceX/buffer/sampling_frequency_available
What:		/sys/bus/iio/devices/triggerX/sampling_frequency_available
KernelVersion:	2.6.35
Contact:	linux-iio@vger.kernel.org
Description:
		When the internal sampling clock can only take a specific set of
		frequencies, we can specify the available values with:

		- a small discrete set of values like "0 2 4 6 8"
		- a range with minimum, step and maximum frequencies like
		  "[min step max]"

What:		/sys/bus/iio/devices/iio:deviceX/oversampling_ratio
KernelVersion:	2.6.38
Contact:	linux-iio@vger.kernel.org
Description:
		Hardware dependent ADC oversampling. Controls the sampling ratio
		of the digital filter if available.

What:		/sys/bus/iio/devices/iio:deviceX/oversampling_ratio_available
KernelVersion:	2.6.38
Contact:	linux-iio@vger.kernel.org
Description:
		Hardware dependent values supported by the oversampling filter.

What:		/sys/bus/iio/devices/iio:deviceX/in_voltageY_raw
What:		/sys/bus/iio/devices/iio:deviceX/in_voltageY_supply_raw
What:		/sys/bus/iio/devices/iio:deviceX/in_voltageY_i_raw
What:		/sys/bus/iio/devices/iio:deviceX/in_voltageY_q_raw
KernelVersion:	2.6.35
Contact:	linux-iio@vger.kernel.org
Description:
		Raw (unscaled no bias removal etc.) voltage measurement from
		channel Y. In special cases where the channel does not
		correspond to externally available input one of the named
		versions may be used. The number must always be specified and
		unique to allow association with event codes. Units after
		application of scale and offset are millivolts.

		Channels with 'i' and 'q' modifiers always exist in pairs and both
		channels refer to the same signal. The 'i' channel contains the in-phase
		component of the signal while the 'q' channel contains the quadrature
		component.

What:		/sys/bus/iio/devices/iio:deviceX/in_voltageY-voltageZ_raw
KernelVersion:	2.6.35
Contact:	linux-iio@vger.kernel.org
Description:
		Raw (unscaled) differential voltage measurement equivalent to
		channel Y - channel Z where these channel numbers apply to the
		physically equivalent inputs when non differential readings are
		separately available. In differential only parts, then all that
		is required is a consistent labeling.  Units after application
		of scale and offset are millivolts.

What:		/sys/bus/iio/devices/iio:deviceX/in_currentY_raw
What:		/sys/bus/iio/devices/iio:deviceX/in_currentY_supply_raw
KernelVersion:	3.17
Contact:	linux-iio@vger.kernel.org
Description:
		Raw (unscaled no bias removal etc.) current measurement from
		channel Y. In special cases where the channel does not
		correspond to externally available input one of the named
		versions may be used. The number must always be specified and
		unique to allow association with event codes. Units after
		application of scale and offset are milliamps.

What:		/sys/bus/iio/devices/iio:deviceX/in_powerY_raw
KernelVersion:	4.5
Contact:	linux-iio@vger.kernel.org
Description:
		Raw (unscaled no bias removal etc.) power measurement from
		channel Y. The number must always be specified and
		unique to allow association with event codes. Units after
		application of scale and offset are milliwatts.

What:		/sys/bus/iio/devices/iio:deviceX/in_capacitanceY_raw
KernelVersion:	3.2
Contact:	linux-iio@vger.kernel.org
Description:
		Raw capacitance measurement from channel Y. Units after
		application of scale and offset are nanofarads.

What:		/sys/.../iio:deviceX/in_capacitanceY-in_capacitanceZ_raw
KernelVersion:	3.2
Contact:	linux-iio@vger.kernel.org
Description:
		Raw differential capacitance measurement equivalent to
		channel Y - channel Z where these channel numbers apply to the
		physically equivalent inputs when non differential readings are
		separately available. In differential only parts, then all that
		is required is a consistent labeling.  Units after application
		of scale and offset are nanofarads.

What:		/sys/bus/iio/devices/iio:deviceX/in_temp_raw
What:		/sys/bus/iio/devices/iio:deviceX/in_tempX_raw
What:		/sys/bus/iio/devices/iio:deviceX/in_temp_x_raw
What:		/sys/bus/iio/devices/iio:deviceX/in_temp_y_raw
What:		/sys/bus/iio/devices/iio:deviceX/in_temp_ambient_raw
What:		/sys/bus/iio/devices/iio:deviceX/in_temp_object_raw
KernelVersion:	2.6.35
Contact:	linux-iio@vger.kernel.org
Description:
		Raw (unscaled no bias removal etc.) temperature measurement.
		If an axis is specified it generally means that the temperature
		sensor is associated with one part of a compound device (e.g.
		a gyroscope axis). The ambient and object modifiers distinguish
		between ambient (reference) and distant temperature for contact-
		less measurements. Units after application of scale and offset
		are milli degrees Celsius.

What:		/sys/bus/iio/devices/iio:deviceX/in_tempX_input
KernelVersion:	2.6.38
Contact:	linux-iio@vger.kernel.org
Description:
		Scaled temperature measurement in milli degrees Celsius.

What:		/sys/bus/iio/devices/iio:deviceX/in_accel_x_raw
What:		/sys/bus/iio/devices/iio:deviceX/in_accel_y_raw
What:		/sys/bus/iio/devices/iio:deviceX/in_accel_z_raw
KernelVersion:	2.6.35
Contact:	linux-iio@vger.kernel.org
Description:
		Acceleration in direction x, y or z (may be arbitrarily assigned
		but should match other such assignments on device).
		Has all of the equivalent parameters as per voltageY. Units
		after application of scale and offset are m/s^2.

What:		/sys/bus/iio/devices/iio:deviceX/in_gravity_x_raw
What:		/sys/bus/iio/devices/iio:deviceX/in_gravity_y_raw
What:		/sys/bus/iio/devices/iio:deviceX/in_gravity_z_raw
KernelVersion:	4.11
Contact:	linux-iio@vger.kernel.org
Description:
		Gravity in direction x, y or z (may be arbitrarily assigned
		but should match other such assignments on device).
		Units after application of scale and offset are m/s^2.

What:		/sys/bus/iio/devices/iio:deviceX/in_angl_raw
What:		/sys/bus/iio/devices/iio:deviceX/in_anglY_raw
KernelVersion:	4.17
Contact:	linux-iio@vger.kernel.org
Description:
		Angle of rotation. Units after application of scale and offset
		are radians.

What:		/sys/bus/iio/devices/iio:deviceX/in_positionrelative_x_raw
What:		/sys/bus/iio/devices/iio:deviceX/in_positionrelative_y_raw
KernelVersion:	4.19
Contact:	linux-iio@vger.kernel.org
Description:
		Relative position in direction x or y on a pad (may be
		arbitrarily assigned but should match other such assignments on
		device).
		Units after application of scale and offset are milli percents
		from the pad's size in both directions. Should be calibrated by
		the consumer.

What:		/sys/bus/iio/devices/iio:deviceX/in_anglvel_x_raw
What:		/sys/bus/iio/devices/iio:deviceX/in_anglvel_y_raw
What:		/sys/bus/iio/devices/iio:deviceX/in_anglvel_z_raw
KernelVersion:	2.6.35
Contact:	linux-iio@vger.kernel.org
Description:
		Angular velocity about axis x, y or z (may be arbitrarily
		assigned). Has all the equivalent parameters as	per voltageY.
		Units after application of scale and offset are	radians per
		second.

What:		/sys/bus/iio/devices/iio:deviceX/in_incli_x_raw
What:		/sys/bus/iio/devices/iio:deviceX/in_incli_y_raw
What:		/sys/bus/iio/devices/iio:deviceX/in_incli_z_raw
KernelVersion:	2.6.35
Contact:	linux-iio@vger.kernel.org
Description:
		Inclination raw reading about axis x, y or z (may be
		arbitrarily assigned). Data converted by application of offset
		and scale to degrees.

What:		/sys/bus/iio/devices/iio:deviceX/in_magn_x_raw
What:		/sys/bus/iio/devices/iio:deviceX/in_magn_y_raw
What:		/sys/bus/iio/devices/iio:deviceX/in_magn_z_raw
KernelVersion:	2.6.35
Contact:	linux-iio@vger.kernel.org
Description:
		Magnetic field along axis x, y or z (may be arbitrarily
		assigned).  Data converted by application of offset
		then scale to Gauss.

What:		/sys/bus/iio/devices/iio:deviceX/in_accel_x_peak_raw
What:		/sys/bus/iio/devices/iio:deviceX/in_accel_y_peak_raw
What:		/sys/bus/iio/devices/iio:deviceX/in_accel_z_peak_raw
KernelVersion:	2.6.36
Contact:	linux-iio@vger.kernel.org
Description:
		Highest value since some reset condition.  These
		attributes allow access to this and are otherwise
		the direct equivalent of the <type>Y[_name]_raw attributes.

What:		/sys/bus/iio/devices/iio:deviceX/in_accel_xyz_squared_peak_raw
KernelVersion:	2.6.36
Contact:	linux-iio@vger.kernel.org
Description:
		A computed peak value based on the sum squared magnitude of
		the underlying value in the specified directions.

What:		/sys/bus/iio/devices/iio:deviceX/in_pressureY_raw
What:		/sys/bus/iio/devices/iio:deviceX/in_pressure_raw
KernelVersion:	3.8
Contact:	linux-iio@vger.kernel.org
Description:
		Raw pressure measurement from channel Y. Units after
		application of scale and offset are kilopascal.

What:		/sys/bus/iio/devices/iio:deviceX/in_pressureY_input
What:		/sys/bus/iio/devices/iio:deviceX/in_pressure_input
KernelVersion:	3.8
Contact:	linux-iio@vger.kernel.org
Description:
		Scaled pressure measurement from channel Y, in kilopascal.

What:		/sys/bus/iio/devices/iio:deviceX/in_humidityrelative_raw
KernelVersion:	3.14
Contact:	linux-iio@vger.kernel.org
Description:
		Raw humidity measurement of air. Units after application of
		scale and offset are milli percent.

What:		/sys/bus/iio/devices/iio:deviceX/in_humidityrelative_input
KernelVersion:	3.14
Contact:	linux-iio@vger.kernel.org
Description:
		Scaled humidity measurement in milli percent.

What:		/sys/bus/iio/devices/iio:deviceX/in_X_mean_raw
KernelVersion:	3.5
Contact:	linux-iio@vger.kernel.org
Description:
		Averaged raw measurement from channel X. The number of values
		used for averaging is device specific. The converting rules for
		normal raw values also applies to the averaged raw values.

What:		/sys/bus/iio/devices/iio:deviceX/in_accel_offset
What:		/sys/bus/iio/devices/iio:deviceX/in_accel_x_offset
What:		/sys/bus/iio/devices/iio:deviceX/in_accel_y_offset
What:		/sys/bus/iio/devices/iio:deviceX/in_accel_z_offset
What:		/sys/bus/iio/devices/iio:deviceX/in_voltageY_offset
What:		/sys/bus/iio/devices/iio:deviceX/in_voltage_offset
What:		/sys/bus/iio/devices/iio:deviceX/in_voltageY_i_offset
What:		/sys/bus/iio/devices/iio:deviceX/in_voltageY_q_offset
What:		/sys/bus/iio/devices/iio:deviceX/in_voltage_q_offset
What:		/sys/bus/iio/devices/iio:deviceX/in_voltage_i_offset
What:		/sys/bus/iio/devices/iio:deviceX/in_currentY_offset
What:		/sys/bus/iio/devices/iio:deviceX/in_current_offset
What:		/sys/bus/iio/devices/iio:deviceX/in_currentY_i_offset
What:		/sys/bus/iio/devices/iio:deviceX/in_currentY_q_offset
What:		/sys/bus/iio/devices/iio:deviceX/in_current_q_offset
What:		/sys/bus/iio/devices/iio:deviceX/in_current_i_offset
What:		/sys/bus/iio/devices/iio:deviceX/in_tempY_offset
What:		/sys/bus/iio/devices/iio:deviceX/in_temp_offset
What:		/sys/bus/iio/devices/iio:deviceX/in_pressureY_offset
What:		/sys/bus/iio/devices/iio:deviceX/in_pressure_offset
What:		/sys/bus/iio/devices/iio:deviceX/in_humidityrelative_offset
What:		/sys/bus/iio/devices/iio:deviceX/in_magn_offset
What:		/sys/bus/iio/devices/iio:deviceX/in_rot_offset
What:		/sys/bus/iio/devices/iio:deviceX/in_angl_offset
What:		/sys/bus/iio/devices/iio:deviceX/in_capacitanceX_offset
KernelVersion:	2.6.35
Contact:	linux-iio@vger.kernel.org
Description:
		If known for a device, offset to be added to <type>[Y]_raw prior
		to scaling by <type>[Y]_scale in order to obtain value in the
		<type> units as specified in <type>[Y]_raw documentation.
		Not present if the offset is always 0 or unknown. If Y or
		axis <x|y|z> is not present, then the offset applies to all
		in channels of <type>.
		May be writable if a variable offset can be applied on the
		device. Note that this is different to calibbias which
		is for devices (or drivers) that apply offsets to compensate
		for variation between different instances of the part, typically
		adjusted by using some hardware supported calibration procedure.
		Calibbias is applied internally, offset is applied in userspace
		to the _raw output.

What:		/sys/bus/iio/devices/iio:deviceX/in_voltageY_scale
What:		/sys/bus/iio/devices/iio:deviceX/in_voltageY_i_scale
What:		/sys/bus/iio/devices/iio:deviceX/in_voltageY_q_scale
What:		/sys/bus/iio/devices/iio:deviceX/in_voltageY_supply_scale
What:		/sys/bus/iio/devices/iio:deviceX/in_voltage_scale
What:		/sys/bus/iio/devices/iio:deviceX/in_voltage_i_scale
What:		/sys/bus/iio/devices/iio:deviceX/in_voltage_q_scale
What:		/sys/bus/iio/devices/iio:deviceX/in_voltage-voltage_scale
What:		/sys/bus/iio/devices/iio:deviceX/out_voltageY_scale
What:		/sys/bus/iio/devices/iio:deviceX/out_altvoltageY_scale
What:		/sys/bus/iio/devices/iio:deviceX/in_currentY_scale
What:		/sys/bus/iio/devices/iio:deviceX/in_currentY_supply_scale
What:		/sys/bus/iio/devices/iio:deviceX/in_current_scale
What:		/sys/bus/iio/devices/iio:deviceX/in_currentY_i_scale
What:		/sys/bus/iio/devices/iio:deviceX/in_currentY_q_scale
What:		/sys/bus/iio/devices/iio:deviceX/in_current_i_scale
What:		/sys/bus/iio/devices/iio:deviceX/in_current_q_scale
What:		/sys/bus/iio/devices/iio:deviceX/in_accel_scale
What:		/sys/bus/iio/devices/iio:deviceX/in_accel_peak_scale
What:		/sys/bus/iio/devices/iio:deviceX/in_anglvel_scale
What:		/sys/bus/iio/devices/iio:deviceX/in_energy_scale
What:		/sys/bus/iio/devices/iio:deviceX/in_distance_scale
What:		/sys/bus/iio/devices/iio:deviceX/in_magn_scale
What:		/sys/bus/iio/devices/iio:deviceX/in_magn_x_scale
What:		/sys/bus/iio/devices/iio:deviceX/in_magn_y_scale
What:		/sys/bus/iio/devices/iio:deviceX/in_magn_z_scale
What:		/sys/bus/iio/devices/iio:deviceX/in_rot_from_north_magnetic_scale
What:		/sys/bus/iio/devices/iio:deviceX/in_rot_from_north_true_scale
What:		/sys/bus/iio/devices/iio:deviceX/in_rot_from_north_magnetic_tilt_comp_scale
What:		/sys/bus/iio/devices/iio:deviceX/in_rot_from_north_true_tilt_comp_scale
What:		/sys/bus/iio/devices/iio:deviceX/in_pressureY_scale
What:		/sys/bus/iio/devices/iio:deviceX/in_pressure_scale
What:		/sys/bus/iio/devices/iio:deviceX/in_humidityrelative_scale
What:		/sys/bus/iio/devices/iio:deviceX/in_velocity_sqrt(x^2+y^2+z^2)_scale
What:		/sys/bus/iio/devices/iio:deviceX/in_illuminance_scale
What:		/sys/bus/iio/devices/iio:deviceX/in_countY_scale
What:		/sys/bus/iio/devices/iio:deviceX/in_angl_scale
What:		/sys/bus/iio/devices/iio:deviceX/in_intensity_x_scale
What:		/sys/bus/iio/devices/iio:deviceX/in_intensity_y_scale
What:		/sys/bus/iio/devices/iio:deviceX/in_intensity_z_scale
KernelVersion:	2.6.35
Contact:	linux-iio@vger.kernel.org
Description:
		If known for a device, scale to be applied to <type>Y[_name]_raw
		post addition of <type>[Y][_name]_offset in order to obtain the
		measured value in <type> units as specified in
		<type>[Y][_name]_raw documentation.  If shared across all in
		channels then Y and <x|y|z> are not present and the value is
		called <type>[Y][_name]_scale. The peak modifier means this
		value is applied to <type>Y[_name]_peak_raw values.

What:		/sys/bus/iio/devices/iio:deviceX/in_accel_x_calibbias
What:		/sys/bus/iio/devices/iio:deviceX/in_accel_y_calibbias
What:		/sys/bus/iio/devices/iio:deviceX/in_accel_z_calibbias
What:		/sys/bus/iio/devices/iio:deviceX/in_anglvel_x_calibbias
What:		/sys/bus/iio/devices/iio:deviceX/in_anglvel_y_calibbias
What:		/sys/bus/iio/devices/iio:deviceX/in_anglvel_z_calibbias
What:		/sys/bus/iio/devices/iio:deviceX/in_illuminance0_calibbias
What:		/sys/bus/iio/devices/iio:deviceX/in_proximity0_calibbias
What:		/sys/bus/iio/devices/iio:deviceX/in_pressureY_calibbias
What:		/sys/bus/iio/devices/iio:deviceX/in_pressure_calibbias
KernelVersion:	2.6.35
Contact:	linux-iio@vger.kernel.org
Description:
		Hardware applied calibration offset (assumed to fix production
		inaccuracies).
		icm42600: For this device values are real physical offsets
		expressed in SI units (m/s^2 for accelerometers and rad/s
		for gyroscope)/

What:		/sys/bus/iio/devices/iio:deviceX/in_accel_calibbias_available
What:		/sys/bus/iio/devices/iio:deviceX/in_anglvel_calibbias_available
KernelVersion:  5.8
Contact:        linux-iio@vger.kernel.org
Description:
		Available values of calibbias. Maybe expressed as either of:

		- a small discrete set of values like "0 2 4 6 8"
		- a range specified as "[min step max]"

What:		/sys/bus/iio/devices/iio:deviceX/in_voltageY_calibscale
What:		/sys/bus/iio/devices/iio:deviceX/in_voltageY_supply_calibscale
What:		/sys/bus/iio/devices/iio:deviceX/in_voltageY_i_calibscale
What:		/sys/bus/iio/devices/iio:deviceX/in_voltageY_q_calibscale
What:		/sys/bus/iio/devices/iio:deviceX/in_voltage_i_calibscale
What:		/sys/bus/iio/devices/iio:deviceX/in_voltage_q_calibscale
What:		/sys/bus/iio/devices/iio:deviceX/in_voltage_calibscale
What:		/sys/bus/iio/devices/iio:deviceX/in_accel_x_calibscale
What:		/sys/bus/iio/devices/iio:deviceX/in_accel_y_calibscale
What:		/sys/bus/iio/devices/iio:deviceX/in_accel_z_calibscale
What:		/sys/bus/iio/devices/iio:deviceX/in_anglvel_x_calibscale
What:		/sys/bus/iio/devices/iio:deviceX/in_anglvel_y_calibscale
What:		/sys/bus/iio/devices/iio:deviceX/in_anglvel_z_calibscale
What:		/sys/bus/iio/devices/iio:deviceX/in_illuminance0_calibscale
What:		/sys/bus/iio/devices/iio:deviceX/in_proximity0_calibscale
What:		/sys/bus/iio/devices/iio:deviceX/in_pressureY_calibscale
What:		/sys/bus/iio/devices/iio:deviceX/in_pressure_calibscale
What:		/sys/bus/iio/devices/iio:deviceX/in_illuminance_calibscale
KernelVersion:	2.6.35
Contact:	linux-iio@vger.kernel.org
Description:
		Hardware applied calibration scale factor (assumed to fix
		production inaccuracies).  If shared across all channels,
		<type>_calibscale is used.

What:		/sys/bus/iio/devices/iio:deviceX/in_activity_calibgender
What:		/sys/bus/iio/devices/iio:deviceX/in_energy_calibgender
What:		/sys/bus/iio/devices/iio:deviceX/in_distance_calibgender
What:		/sys/bus/iio/devices/iio:deviceX/in_velocity_calibgender
KernelVersion:	4.0
Contact:	linux-iio@vger.kernel.org
Description:
		Gender of the user (e.g.: male, female) used by some pedometers
		to compute the stride length, distance, speed and activity
		type.

What:		/sys/bus/iio/devices/iio:deviceX/in_activity_calibgender_available
What:		/sys/bus/iio/devices/iio:deviceX/in_energy_calibgender_available
What:		/sys/bus/iio/devices/iio:deviceX/in_distance_calibgender_available
What:		/sys/bus/iio/devices/iio:deviceX/in_velocity_calibgender_available
KernelVersion:	4.0
Contact:	linux-iio@vger.kernel.org
Description:
		Lists all available gender values (e.g.: male, female).

What:		/sys/bus/iio/devices/iio:deviceX/in_activity_calibheight
What:		/sys/bus/iio/devices/iio:deviceX/in_energy_calibheight
What:		/sys/bus/iio/devices/iio:deviceX/in_distance_calibheight
What:		/sys/bus/iio/devices/iio:deviceX/in_velocity_calibheight
KernelVersion:	3.19
Contact:	linux-iio@vger.kernel.org
Description:
		Height of the user (in meters) used by some pedometers
		to compute the stride length, distance, speed and activity
		type.

What:		/sys/bus/iio/devices/iio:deviceX/in_energy_calibweight
KernelVersion:	4.0
Contact:	linux-iio@vger.kernel.org
Description:
		Weight of the user (in kg). It is needed by some pedometers
		to compute the calories burnt by the user.

What:		/sys/bus/iio/devices/iio:deviceX/in_accel_scale_available
What:		/sys/.../iio:deviceX/in_anglvel_scale_available
What:		/sys/.../iio:deviceX/in_magn_scale_available
What:		/sys/.../iio:deviceX/in_illuminance_scale_available
What:		/sys/.../iio:deviceX/in_intensity_scale_available
What:		/sys/.../iio:deviceX/in_proximity_scale_available
What:		/sys/.../iio:deviceX/in_voltageX_scale_available
What:		/sys/.../iio:deviceX/in_voltage-voltage_scale_available
What:		/sys/.../iio:deviceX/out_voltageX_scale_available
What:		/sys/.../iio:deviceX/out_altvoltageX_scale_available
What:		/sys/.../iio:deviceX/in_capacitance_scale_available
What:		/sys/.../iio:deviceX/in_pressure_scale_available
What:		/sys/.../iio:deviceX/in_pressureY_scale_available
KernelVersion:	2.6.35
Contact:	linux-iio@vger.kernel.org
Description:
		If a discrete set of scale values is available, they
		are listed in this attribute.

What:		/sys/bus/iio/devices/iio:deviceX/out_voltageY_hardwaregain
What:		/sys/bus/iio/devices/iio:deviceX/in_intensity_hardwaregain
What:		/sys/bus/iio/devices/iio:deviceX/in_intensity_red_hardwaregain
What:		/sys/bus/iio/devices/iio:deviceX/in_intensity_green_hardwaregain
What:		/sys/bus/iio/devices/iio:deviceX/in_intensity_blue_hardwaregain
What:		/sys/bus/iio/devices/iio:deviceX/in_intensity_clear_hardwaregain
KernelVersion:	2.6.35
Contact:	linux-iio@vger.kernel.org
Description:
		Hardware applied gain factor. If shared across all channels,
		<type>_hardwaregain is used.

What:		/sys/bus/iio/devices/iio:deviceX/in_intensity_hardwaregain_available
KernelVersion:	5.10
Contact:	linux-iio@vger.kernel.org
Description:
		Lists all available hardware applied gain factors. Shared across all
		channels.

What:		/sys/.../in_accel_filter_low_pass_3db_frequency
What:		/sys/.../in_magn_filter_low_pass_3db_frequency
What:		/sys/.../in_anglvel_filter_low_pass_3db_frequency
KernelVersion:	3.2
Contact:	linux-iio@vger.kernel.org
Description:
		If a known or controllable low pass filter is applied
		to the underlying data channel, then this parameter
		gives the 3dB frequency of the filter in Hz.

What:		/sys/.../in_accel_filter_high_pass_3db_frequency
What:		/sys/.../in_anglvel_filter_high_pass_3db_frequency
What:		/sys/.../in_magn_filter_high_pass_3db_frequency
KernelVersion:	4.2
Contact:	linux-iio@vger.kernel.org
Description:
		If a known or controllable high pass filter is applied
		to the underlying data channel, then this parameter
		gives the 3dB frequency of the filter in Hz.

What:		/sys/bus/iio/devices/iio:deviceX/out_voltageY_raw
What:		/sys/bus/iio/devices/iio:deviceX/out_altvoltageY_raw
KernelVersion:	2.6.37
Contact:	linux-iio@vger.kernel.org
Description:
		Raw (unscaled, no bias etc.) output voltage for
		channel Y.  The number must always be specified and
		unique if the output corresponds to a single channel.
		While DAC like devices typically use out_voltage,
		a continuous frequency generating device, such as
		a DDS or PLL should use out_altvoltage.

What:		/sys/bus/iio/devices/iio:deviceX/out_voltageY&Z_raw
What:		/sys/bus/iio/devices/iio:deviceX/out_altvoltageY&Z_raw
KernelVersion:	2.6.37
Contact:	linux-iio@vger.kernel.org
Description:
		Raw (unscaled, no bias etc.) output voltage for an aggregate of
		channel Y, channel Z, etc.  This interface is available in cases
		where a single output sets the value for multiple channels
		simultaneously.

What:		/sys/bus/iio/devices/iio:deviceX/out_voltageY_powerdown_mode
What:		/sys/bus/iio/devices/iio:deviceX/out_voltage_powerdown_mode
What:		/sys/bus/iio/devices/iio:deviceX/out_altvoltageY_powerdown_mode
What:		/sys/bus/iio/devices/iio:deviceX/out_altvoltage_powerdown_mode
KernelVersion:	2.6.38
Contact:	linux-iio@vger.kernel.org
Description:
		Specifies the output powerdown mode.
		DAC output stage is disconnected from the amplifier and
		1kohm_to_gnd: connected to ground via an 1kOhm resistor,
		2.5kohm_to_gnd: connected to ground via a 2.5kOhm resistor,
		6kohm_to_gnd: connected to ground via a 6kOhm resistor,
		20kohm_to_gnd: connected to ground via a 20kOhm resistor,
		90kohm_to_gnd: connected to ground via a 90kOhm resistor,
		100kohm_to_gnd: connected to ground via an 100kOhm resistor,
		125kohm_to_gnd: connected to ground via an 125kOhm resistor,
		500kohm_to_gnd: connected to ground via a 500kOhm resistor,
		640kohm_to_gnd: connected to ground via a 640kOhm resistor,
		three_state: left floating.
		For a list of available output power down options read
		outX_powerdown_mode_available. If Y is not present the
		mode is shared across all outputs.

What:		/sys/.../iio:deviceX/out_voltageY_powerdown_mode_available
What:		/sys/.../iio:deviceX/out_voltage_powerdown_mode_available
What:		/sys/.../iio:deviceX/out_altvoltageY_powerdown_mode_available
What:		/sys/.../iio:deviceX/out_altvoltage_powerdown_mode_available
KernelVersion:	2.6.38
Contact:	linux-iio@vger.kernel.org
Description:
		Lists all available output power down modes.
		If Y is not present the mode is shared across all outputs.

What:		/sys/bus/iio/devices/iio:deviceX/out_voltageY_powerdown
What:		/sys/bus/iio/devices/iio:deviceX/out_voltage_powerdown
What:		/sys/bus/iio/devices/iio:deviceX/out_altvoltageY_powerdown
What:		/sys/bus/iio/devices/iio:deviceX/out_altvoltage_powerdown
KernelVersion:	2.6.38
Contact:	linux-iio@vger.kernel.org
Description:
		Writing 1 causes output Y to enter the power down mode specified
		by the corresponding outY_powerdown_mode. DAC output stage is
		disconnected from the amplifier. Clearing returns to normal
		operation. Y may be suppressed if all outputs are controlled
		together.

What:		/sys/bus/iio/devices/iio:deviceX/out_altvoltageY_frequency
KernelVersion:	3.4.0
Contact:	linux-iio@vger.kernel.org
Description:
		Output frequency for channel Y in Hz. The number must always be
		specified and unique if the output corresponds to a single
		channel.
		Some drivers have additional constraints:
		ADF4371 has an integrated VCO with fundamendal output
		frequency ranging from 4000000000 Hz 8000000000 Hz.

		out_altvoltage0_frequency:
			A divide by 1, 2, 4, 8, 16, 32 or circuit generates
			frequencies from 62500000 Hz to 8000000000 Hz.
		out_altvoltage1_frequency:
			This channel duplicates the channel 0 frequency
		out_altvoltage2_frequency:
			A frequency doubler generates frequencies from
			8000000000 Hz to 16000000000 Hz.
		out_altvoltage3_frequency:
			A frequency quadrupler generates frequencies from
			16000000000 Hz to 32000000000 Hz.

		Note: writes to one of the channels will affect the frequency of
		all the other channels, since it involves changing the VCO
		fundamental output frequency.

What:		/sys/bus/iio/devices/iio:deviceX/out_altvoltageY_phase
KernelVersion:	3.4.0
Contact:	linux-iio@vger.kernel.org
Description:
		Phase in radians of one frequency/clock output Y
		(out_altvoltageY) relative to another frequency/clock output
		(out_altvoltageZ) of the device X. The number must always be
		specified and unique if the output corresponds to a single
		channel.

What:		/sys/bus/iio/devices/iio:deviceX/out_currentY_raw
Date:		May 2012
KernelVersion:	3.5
Contact:	Johan Hovold <jhovold@gmail.com>
Description:
		Set/get output current for channel Y. Units after application
		of scale and offset are milliamps.
		For some devices current channels are used to specify
		current supplied to elements used in taking a measurement
		of a different type. E.g. LED currents.

What:		/sys/bus/iio/devices/iio:deviceX/events
KernelVersion:	2.6.35
Contact:	linux-iio@vger.kernel.org
Description:
		Configuration of which hardware generated events are passed up
		to user-space.

What:		/sys/.../iio:deviceX/events/in_accel_x_thresh_rising_en
What:		/sys/.../iio:deviceX/events/in_accel_x_thresh_falling_en
What:		/sys/.../iio:deviceX/events/in_accel_y_thresh_rising_en
What:		/sys/.../iio:deviceX/events/in_accel_y_thresh_falling_en
What:		/sys/.../iio:deviceX/events/in_accel_z_thresh_rising_en
What:		/sys/.../iio:deviceX/events/in_accel_z_thresh_falling_en
What:		/sys/.../iio:deviceX/events/in_anglvel_x_thresh_rising_en
What:		/sys/.../iio:deviceX/events/in_anglvel_x_thresh_falling_en
What:		/sys/.../iio:deviceX/events/in_anglvel_y_thresh_rising_en
What:		/sys/.../iio:deviceX/events/in_anglvel_y_thresh_falling_en
What:		/sys/.../iio:deviceX/events/in_anglvel_z_thresh_rising_en
What:		/sys/.../iio:deviceX/events/in_anglvel_z_thresh_falling_en
What:		/sys/.../iio:deviceX/events/in_magn_x_thresh_rising_en
What:		/sys/.../iio:deviceX/events/in_magn_x_thresh_falling_en
What:		/sys/.../iio:deviceX/events/in_magn_y_thresh_rising_en
What:		/sys/.../iio:deviceX/events/in_magn_y_thresh_falling_en
What:		/sys/.../iio:deviceX/events/in_magn_z_thresh_rising_en
What:		/sys/.../iio:deviceX/events/in_magn_z_thresh_falling_en
What:		/sys/.../iio:deviceX/events/in_rot_from_north_magnetic_thresh_rising_en
What:		/sys/.../iio:deviceX/events/in_rot_from_north_magnetic_thresh_falling_en
What:		/sys/.../iio:deviceX/events/in_rot_from_north_true_thresh_rising_en
What:		/sys/.../iio:deviceX/events/in_rot_from_north_true_thresh_falling_en
What:		/sys/.../iio:deviceX/events/in_rot_from_north_magnetic_tilt_comp_thresh_rising_en
What:		/sys/.../iio:deviceX/events/in_rot_from_north_magnetic_tilt_comp_thresh_falling_en
What:		/sys/.../iio:deviceX/events/in_rot_from_north_true_tilt_comp_thresh_rising_en
What:		/sys/.../iio:deviceX/events/in_rot_from_north_true_tilt_comp_thresh_falling_en
What:		/sys/.../iio:deviceX/events/in_voltageY_supply_thresh_rising_en
What:		/sys/.../iio:deviceX/events/in_voltageY_supply_thresh_falling_en
What:		/sys/.../iio:deviceX/events/in_voltageY_thresh_rising_en
What:		/sys/.../iio:deviceX/events/in_voltageY_thresh_falling_en
What:		/sys/.../iio:deviceX/events/in_voltageY_thresh_either_en
What:		/sys/.../iio:deviceX/events/in_tempY_thresh_rising_en
What:		/sys/.../iio:deviceX/events/in_tempY_thresh_falling_en
What:		/sys/.../iio:deviceX/events/in_capacitanceY_thresh_rising_en
What:		/sys/.../iio:deviceX/events/in_capacitanceY_thresh_falling_en
KernelVersion:	2.6.37
Contact:	linux-iio@vger.kernel.org
Description:
		Event generated when channel passes a threshold in the specified
		(_rising|_falling) direction. If the direction is not specified,
		then either the device will report an event which ever direction
		a single threshold value is passed in (e.g.
		<type>[Y][_name]_<raw|input>_thresh_value) or
		<type>[Y][_name]_<raw|input>_thresh_rising_value and
		<type>[Y][_name]_<raw|input>_thresh_falling_value may take
		different values, but the device can only enable both thresholds
		or neither.

		Note the driver will assume the last p events requested are
		to be enabled where p is how many it supports (which may vary
		depending on the exact set requested. So if you want to be
		sure you have set what you think you have, check the contents of
		these attributes after everything is configured. Drivers may
		have to buffer any parameters so that they are consistent when
		a given event type is enabled at a future point (and not those for
		whatever event was previously enabled).

What:		/sys/.../iio:deviceX/events/in_accel_x_roc_rising_en
What:		/sys/.../iio:deviceX/events/in_accel_x_roc_falling_en
What:		/sys/.../iio:deviceX/events/in_accel_y_roc_rising_en
What:		/sys/.../iio:deviceX/events/in_accel_y_roc_falling_en
What:		/sys/.../iio:deviceX/events/in_accel_z_roc_rising_en
What:		/sys/.../iio:deviceX/events/in_accel_z_roc_falling_en
What:		/sys/.../iio:deviceX/events/in_anglvel_x_roc_rising_en
What:		/sys/.../iio:deviceX/events/in_anglvel_x_roc_falling_en
What:		/sys/.../iio:deviceX/events/in_anglvel_y_roc_rising_en
What:		/sys/.../iio:deviceX/events/in_anglvel_y_roc_falling_en
What:		/sys/.../iio:deviceX/events/in_anglvel_z_roc_rising_en
What:		/sys/.../iio:deviceX/events/in_anglvel_z_roc_falling_en
What:		/sys/.../iio:deviceX/events/in_magn_x_roc_rising_en
What:		/sys/.../iio:deviceX/events/in_magn_x_roc_falling_en
What:		/sys/.../iio:deviceX/events/in_magn_y_roc_rising_en
What:		/sys/.../iio:deviceX/events/in_magn_y_roc_falling_en
What:		/sys/.../iio:deviceX/events/in_magn_z_roc_rising_en
What:		/sys/.../iio:deviceX/events/in_magn_z_roc_falling_en
What:		/sys/.../iio:deviceX/events/in_rot_from_north_magnetic_roc_rising_en
What:		/sys/.../iio:deviceX/events/in_rot_from_north_magnetic_roc_falling_en
What:		/sys/.../iio:deviceX/events/in_rot_from_north_true_roc_rising_en
What:		/sys/.../iio:deviceX/events/in_rot_from_north_true_roc_falling_en
What:		/sys/.../iio:deviceX/events/in_rot_from_north_magnetic_tilt_comp_roc_rising_en
What:		/sys/.../iio:deviceX/events/in_rot_from_north_magnetic_tilt_comp_roc_falling_en
What:		/sys/.../iio:deviceX/events/in_rot_from_north_true_tilt_comp_roc_rising_en
What:		/sys/.../iio:deviceX/events/in_rot_from_north_true_tilt_comp_roc_falling_en
What:		/sys/.../iio:deviceX/events/in_voltageY_supply_roc_rising_en
What:		/sys/.../iio:deviceX/events/in_voltageY_supply_roc_falling_en
What:		/sys/.../iio:deviceX/events/in_voltageY_roc_rising_en
What:		/sys/.../iio:deviceX/events/in_voltageY_roc_falling_en
What:		/sys/.../iio:deviceX/events/in_tempY_roc_rising_en
What:		/sys/.../iio:deviceX/events/in_tempY_roc_falling_en
KernelVersion:	2.6.37
Contact:	linux-iio@vger.kernel.org
Description:
		Event generated when channel passes a threshold on the rate of
		change (1st differential) in the specified (_rising|_falling)
		direction. If the direction is not specified, then either the
		device will report an event which ever direction a single
		threshold value is passed in (e.g.
		<type>[Y][_name]_<raw|input>_roc_value) or
		<type>[Y][_name]_<raw|input>_roc_rising_value and
		<type>[Y][_name]_<raw|input>_roc_falling_value may take
		different values, but the device can only enable both rate of
		change thresholds or neither.

		Note the driver will assume the last p events requested are
		to be enabled where p is however many it supports (which may
		vary depending on the exact set requested. So if you want to be
		sure you have set what you think you have, check the contents of
		these attributes after everything is configured. Drivers may
		have to buffer any parameters so that they are consistent when
		a given event type is enabled a future point (and not those for
		whatever event was previously enabled).

What:		/sys/.../events/in_capacitanceY_adaptive_thresh_rising_en
What:		/sys/.../events/in_capacitanceY_adaptive_thresh_falling_en
KernelVersion:	5.13
Contact:	linux-iio@vger.kernel.org
Description:
		Adaptive thresholds are similar to normal fixed thresholds
		but the value is expressed as an offset from a value which
		provides a low frequency approximation of the channel itself.
		Thus these detect if a rapid change occurs in the specified
		direction which crosses tracking value + offset.
		Tracking value calculation is devices specific.

What:		/sys/.../in_capacitanceY_adaptive_thresh_rising_timeout
What:		/sys/.../in_capacitanceY_adaptive_thresh_falling_timeout
KernelVersion:	5.11
Contact:	linux-iio@vger.kernel.org
Description:
		When adaptive thresholds are used, the tracking signal
		may adjust too slowly to step changes in the raw signal.
		Thus these specify the time in seconds for which the
		difference between the slow tracking signal and the raw
		signal is allowed to remain out-of-range before a reset
		event occurs in which the tracking signal is made equal
		to the raw signal, allowing slow tracking to resume and the
		adaptive threshold event detection to function as expected.

What:		/sys/.../events/in_accel_thresh_rising_value
What:		/sys/.../events/in_accel_thresh_falling_value
What:		/sys/.../events/in_accel_x_raw_thresh_rising_value
What:		/sys/.../events/in_accel_x_raw_thresh_falling_value
What:		/sys/.../events/in_accel_y_raw_thresh_rising_value
What:		/sys/.../events/in_accel_y_raw_thresh_falling_value
What:		/sys/.../events/in_accel_z_raw_thresh_rising_value
What:		/sys/.../events/in_accel_z_raw_thresh_falling_value
What:		/sys/.../events/in_anglvel_x_raw_thresh_rising_value
What:		/sys/.../events/in_anglvel_x_raw_thresh_falling_value
What:		/sys/.../events/in_anglvel_y_raw_thresh_rising_value
What:		/sys/.../events/in_anglvel_y_raw_thresh_falling_value
What:		/sys/.../events/in_anglvel_z_raw_thresh_rising_value
What:		/sys/.../events/in_anglvel_z_raw_thresh_falling_value
What:		/sys/.../events/in_magn_x_raw_thresh_rising_value
What:		/sys/.../events/in_magn_x_raw_thresh_falling_value
What:		/sys/.../events/in_magn_y_raw_thresh_rising_value
What:		/sys/.../events/in_magn_y_raw_thresh_falling_value
What:		/sys/.../events/in_magn_z_raw_thresh_rising_value
What:		/sys/.../events/in_magn_z_raw_thresh_falling_value
What:		/sys/.../events/in_rot_from_north_magnetic_raw_thresh_rising_value
What:		/sys/.../events/in_rot_from_north_magnetic_raw_thresh_falling_value
What:		/sys/.../events/in_rot_from_north_true_raw_thresh_rising_value
What:		/sys/.../events/in_rot_from_north_true_raw_thresh_falling_value
What:		/sys/.../events/in_rot_from_north_magnetic_tilt_comp_raw_thresh_rising_value
What:		/sys/.../events/in_rot_from_north_magnetic_tilt_comp_raw_thresh_falling_value
What:		/sys/.../events/in_rot_from_north_true_tilt_comp_raw_thresh_rising_value
What:		/sys/.../events/in_rot_from_north_true_tilt_comp_raw_thresh_falling_value
What:		/sys/.../events/in_voltageY_supply_raw_thresh_rising_value
What:		/sys/.../events/in_voltageY_supply_raw_thresh_falling_value
What:		/sys/.../events/in_voltageY_raw_thresh_rising_value
What:		/sys/.../events/in_voltageY_raw_thresh_falling_value
What:		/sys/.../events/in_tempY_raw_thresh_rising_value
What:		/sys/.../events/in_tempY_raw_thresh_falling_value
What:		/sys/.../events/in_illuminance0_thresh_falling_value
What:		/sys/.../events/in_illuminance0_thresh_rising_value
What:		/sys/.../events/in_proximity0_thresh_falling_value
What:		/sys/.../events/in_proximity0_thresh_rising_value
What:		/sys/.../events/in_illuminance_thresh_rising_value
What:		/sys/.../events/in_illuminance_thresh_falling_value
What:		/sys/.../events/in_capacitanceY_thresh_rising_value
What:		/sys/.../events/in_capacitanceY_thresh_falling_value
What:		/sys/.../events/in_capacitanceY_thresh_adaptive_rising_value
What:		/sys/.../events/in_capacitanceY_thresh_falling_rising_value
KernelVersion:	2.6.37
Contact:	linux-iio@vger.kernel.org
Description:
		Specifies the value of threshold that the device is comparing
		against for the events enabled by
		<type>Y[_name]_thresh[_rising|falling]_en.

		If separate attributes exist for the two directions, but
		direction is not specified for this attribute, then a single
		threshold value applies to both directions.

		The raw or input element of the name indicates whether the
		value is in raw device units or in processed units (as _raw
		and _input do on sysfs direct channel read attributes).

What:		/sys/.../events/in_accel_scale
What:		/sys/.../events/in_accel_peak_scale
What:		/sys/.../events/in_anglvel_scale
What:		/sys/.../events/in_magn_scale
What:		/sys/.../events/in_rot_from_north_magnetic_scale
What:		/sys/.../events/in_rot_from_north_true_scale
What:		/sys/.../events/in_voltage_scale
What:		/sys/.../events/in_voltage_supply_scale
What:		/sys/.../events/in_temp_scale
What:		/sys/.../events/in_illuminance_scale
What:		/sys/.../events/in_proximity_scale
KernelVersion:	3.21
Contact:	linux-iio@vger.kernel.org
Description:
                Specifies the conversion factor from the standard units
                to device specific units used to set the event trigger
                threshold.

What:		/sys/.../events/in_accel_x_thresh_rising_hysteresis
What:		/sys/.../events/in_accel_x_thresh_falling_hysteresis
What:		/sys/.../events/in_accel_x_thresh_either_hysteresis
What:		/sys/.../events/in_accel_y_thresh_rising_hysteresis
What:		/sys/.../events/in_accel_y_thresh_falling_hysteresis
What:		/sys/.../events/in_accel_y_thresh_either_hysteresis
What:		/sys/.../events/in_accel_z_thresh_rising_hysteresis
What:		/sys/.../events/in_accel_z_thresh_falling_hysteresis
What:		/sys/.../events/in_accel_z_thresh_either_hysteresis
What:		/sys/.../events/in_anglvel_x_thresh_rising_hysteresis
What:		/sys/.../events/in_anglvel_x_thresh_falling_hysteresis
What:		/sys/.../events/in_anglvel_x_thresh_either_hysteresis
What:		/sys/.../events/in_anglvel_y_thresh_rising_hysteresis
What:		/sys/.../events/in_anglvel_y_thresh_falling_hysteresis
What:		/sys/.../events/in_anglvel_y_thresh_either_hysteresis
What:		/sys/.../events/in_anglvel_z_thresh_rising_hysteresis
What:		/sys/.../events/in_anglvel_z_thresh_falling_hysteresis
What:		/sys/.../events/in_anglvel_z_thresh_either_hysteresis
What:		/sys/.../events/in_magn_x_thresh_rising_hysteresis
What:		/sys/.../events/in_magn_x_thresh_falling_hysteresis
What:		/sys/.../events/in_magn_x_thresh_either_hysteresis
What:		/sys/.../events/in_magn_y_thresh_rising_hysteresis
What:		/sys/.../events/in_magn_y_thresh_falling_hysteresis
What:		/sys/.../events/in_magn_y_thresh_either_hysteresis
What:		/sys/.../events/in_magn_z_thresh_rising_hysteresis
What:		/sys/.../events/in_magn_z_thresh_falling_hysteresis
What:		/sys/.../events/in_magn_z_thresh_either_hysteresis
What:		/sys/.../events/in_rot_from_north_magnetic_thresh_rising_hysteresis
What:		/sys/.../events/in_rot_from_north_magnetic_thresh_falling_hysteresis
What:		/sys/.../events/in_rot_from_north_magnetic_thresh_either_hysteresis
What:		/sys/.../events/in_rot_from_north_true_thresh_rising_hysteresis
What:		/sys/.../events/in_rot_from_north_true_thresh_falling_hysteresis
What:		/sys/.../events/in_rot_from_north_true_thresh_either_hysteresis
What:		/sys/.../events/in_rot_from_north_magnetic_tilt_comp_thresh_rising_hysteresis
What:		/sys/.../events/in_rot_from_north_magnetic_tilt_comp_thresh_falling_hysteresis
What:		/sys/.../events/in_rot_from_north_magnetic_tilt_comp_thresh_either_hysteresis
What:		/sys/.../events/in_rot_from_north_true_tilt_comp_thresh_rising_hysteresis
What:		/sys/.../events/in_rot_from_north_true_tilt_comp_thresh_falling_hysteresis
What:		/sys/.../events/in_rot_from_north_true_tilt_comp_thresh_either_hysteresis
What:		/sys/.../events/in_voltageY_thresh_rising_hysteresis
What:		/sys/.../events/in_voltageY_thresh_falling_hysteresis
What:		/sys/.../events/in_voltageY_thresh_either_hysteresis
What:		/sys/.../events/in_tempY_thresh_rising_hysteresis
What:		/sys/.../events/in_tempY_thresh_falling_hysteresis
What:		/sys/.../events/in_tempY_thresh_either_hysteresis
What:		/sys/.../events/in_illuminance0_thresh_falling_hysteresis
What:		/sys/.../events/in_illuminance0_thresh_rising_hysteresis
What:		/sys/.../events/in_illuminance0_thresh_either_hysteresis
What:		/sys/.../events/in_proximity0_thresh_falling_hysteresis
What:		/sys/.../events/in_proximity0_thresh_rising_hysteresis
What:		/sys/.../events/in_proximity0_thresh_either_hysteresis
KernelVersion:	3.13
Contact:	linux-iio@vger.kernel.org
Description:
		Specifies the hysteresis of threshold that the device is comparing
		against for the events enabled by
		<type>Y[_name]_thresh[_(rising|falling)]_hysteresis.
		If separate attributes exist for the two directions, but
		direction is not specified for this attribute, then a single
		hysteresis value applies to both directions.

		For falling events the hysteresis is added to the _value attribute for
		this event to get the upper threshold for when the event goes back to
		normal, for rising events the hysteresis is subtracted from the _value
		attribute. E.g. if in_voltage0_raw_thresh_rising_value is set to 1200
		and in_voltage0_raw_thresh_rising_hysteresis is set to 50. The event
		will get activated once in_voltage0_raw goes above 1200 and will become
		deactivated again once the value falls below 1150.

What:		/sys/.../events/in_accel_x_raw_roc_rising_value
What:		/sys/.../events/in_accel_x_raw_roc_falling_value
What:		/sys/.../events/in_accel_y_raw_roc_rising_value
What:		/sys/.../events/in_accel_y_raw_roc_falling_value
What:		/sys/.../events/in_accel_z_raw_roc_rising_value
What:		/sys/.../events/in_accel_z_raw_roc_falling_value
What:		/sys/.../events/in_anglvel_x_raw_roc_rising_value
What:		/sys/.../events/in_anglvel_x_raw_roc_falling_value
What:		/sys/.../events/in_anglvel_y_raw_roc_rising_value
What:		/sys/.../events/in_anglvel_y_raw_roc_falling_value
What:		/sys/.../events/in_anglvel_z_raw_roc_rising_value
What:		/sys/.../events/in_anglvel_z_raw_roc_falling_value
What:		/sys/.../events/in_magn_x_raw_roc_rising_value
What:		/sys/.../events/in_magn_x_raw_roc_falling_value
What:		/sys/.../events/in_magn_y_raw_roc_rising_value
What:		/sys/.../events/in_magn_y_raw_roc_falling_value
What:		/sys/.../events/in_magn_z_raw_roc_rising_value
What:		/sys/.../events/in_magn_z_raw_roc_falling_value
What:		/sys/.../events/in_rot_from_north_magnetic_raw_roc_rising_value
What:		/sys/.../events/in_rot_from_north_magnetic_raw_roc_falling_value
What:		/sys/.../events/in_rot_from_north_true_raw_roc_rising_value
What:		/sys/.../events/in_rot_from_north_true_raw_roc_falling_value
What:		/sys/.../events/in_rot_from_north_magnetic_tilt_comp_raw_roc_rising_value
What:		/sys/.../events/in_rot_from_north_magnetic_tilt_comp_raw_roc_falling_value
What:		/sys/.../events/in_rot_from_north_true_tilt_comp_raw_roc_rising_value
What:		/sys/.../events/in_rot_from_north_true_tilt_comp_raw_roc_falling_value
What:		/sys/.../events/in_voltageY_supply_raw_roc_rising_value
What:		/sys/.../events/in_voltageY_supply_raw_roc_falling_value
What:		/sys/.../events/in_voltageY_raw_roc_rising_value
What:		/sys/.../events/in_voltageY_raw_roc_falling_value
What:		/sys/.../events/in_tempY_raw_roc_rising_value
What:		/sys/.../events/in_tempY_raw_roc_falling_value
KernelVersion:	2.6.37
Contact:	linux-iio@vger.kernel.org
Description:
		Specifies the value of rate of change threshold that the
		device is comparing against for the events enabled by
		<type>[Y][_name]_roc[_rising|falling]_en.

		If separate attributes exist for the two directions,
		but direction is not specified for this attribute,
		then a single threshold value applies to both directions.
		The raw or input element of the name indicates whether the
		value is in raw device units or in processed units (as _raw
		and _input do on sysfs direct channel read attributes).

What:		/sys/.../events/in_accel_x_thresh_rising_period
What:		/sys/.../events/in_accel_x_thresh_falling_period
What:		/sys/.../events/in_accel_x_roc_rising_period
What:		/sys/.../events/in_accel_x_roc_falling_period
What:		/sys/.../events/in_accel_y_thresh_rising_period
What:		/sys/.../events/in_accel_y_thresh_falling_period
What:		/sys/.../events/in_accel_y_roc_rising_period
What:		/sys/.../events/in_accel_y_roc_falling_period
What:		/sys/.../events/in_accel_z_thresh_rising_period
What:		/sys/.../events/in_accel_z_thresh_falling_period
What:		/sys/.../events/in_accel_z_roc_rising_period
What:		/sys/.../events/in_accel_z_roc_falling_period
What:		/sys/.../events/in_anglvel_x_thresh_rising_period
What:		/sys/.../events/in_anglvel_x_thresh_falling_period
What:		/sys/.../events/in_anglvel_x_roc_rising_period
What:		/sys/.../events/in_anglvel_x_roc_falling_period
What:		/sys/.../events/in_anglvel_y_thresh_rising_period
What:		/sys/.../events/in_anglvel_y_thresh_falling_period
What:		/sys/.../events/in_anglvel_y_roc_rising_period
What:		/sys/.../events/in_anglvel_y_roc_falling_period
What:		/sys/.../events/in_anglvel_z_thresh_rising_period
What:		/sys/.../events/in_anglvel_z_thresh_falling_period
What:		/sys/.../events/in_anglvel_z_roc_rising_period
What:		/sys/.../events/in_anglvel_z_roc_falling_period
What:		/sys/.../events/in_magn_x_thresh_rising_period
What:		/sys/.../events/in_magn_x_thresh_falling_period
What:		/sys/.../events/in_magn_x_roc_rising_period
What:		/sys/.../events/in_magn_x_roc_falling_period
What:		/sys/.../events/in_magn_y_thresh_rising_period
What:		/sys/.../events/in_magn_y_thresh_falling_period
What:		/sys/.../events/in_magn_y_roc_rising_period
What:		/sys/.../events/in_magn_y_roc_falling_period
What:		/sys/.../events/in_magn_z_thresh_rising_period
What:		/sys/.../events/in_magn_z_thresh_falling_period
What:		/sys/.../events/in_magn_z_roc_rising_period
What:		/sys/.../events/in_magn_z_roc_falling_period
What:		/sys/.../events/in_rot_from_north_magnetic_thresh_rising_period
What:		/sys/.../events/in_rot_from_north_magnetic_thresh_falling_period
What:		/sys/.../events/in_rot_from_north_magnetic_roc_rising_period
What:		/sys/.../events/in_rot_from_north_magnetic_roc_falling_period
What:		/sys/.../events/in_rot_from_north_true_thresh_rising_period
What:		/sys/.../events/in_rot_from_north_true_thresh_falling_period
What:		/sys/.../events/in_rot_from_north_true_roc_rising_period
What:		/sys/.../events/in_rot_from_north_true_roc_falling_period
What:		/sys/.../events/in_rot_from_north_magnetic_tilt_comp_thresh_rising_period
What:		/sys/.../events/in_rot_from_north_magnetic_tilt_comp_thresh_falling_period
What:		/sys/.../events/in_rot_from_north_magnetic_tilt_comp_roc_rising_period
What:		/sys/.../events/in_rot_from_north_magnetic_tilt_comp_roc_falling_period
What:		/sys/.../events/in_rot_from_north_true_tilt_comp_thresh_rising_period
What:		/sys/.../events/in_rot_from_north_true_tilt_comp_thresh_falling_period
What:		/sys/.../events/in_rot_from_north_true_tilt_comp_roc_rising_period
What:		/sys/.../events/in_rot_from_north_true_tilt_comp_roc_falling_period
What:		/sys/.../events/in_voltageY_supply_thresh_rising_period
What:		/sys/.../events/in_voltageY_supply_thresh_falling_period
What:		/sys/.../events/in_voltageY_supply_roc_rising_period
What:		/sys/.../events/in_voltageY_supply_roc_falling_period
What:		/sys/.../events/in_voltageY_thresh_rising_period
What:		/sys/.../events/in_voltageY_thresh_falling_period
What:		/sys/.../events/in_voltageY_roc_rising_period
What:		/sys/.../events/in_voltageY_roc_falling_period
What:		/sys/.../events/in_tempY_thresh_rising_period
What:		/sys/.../events/in_tempY_thresh_falling_period
What:		/sys/.../events/in_tempY_roc_rising_period
What:		/sys/.../events/in_tempY_roc_falling_period
What:		/sys/.../events/in_accel_x&y&z_mag_falling_period
What:		/sys/.../events/in_intensity0_thresh_period
What:		/sys/.../events/in_proximity0_thresh_period
What:		/sys/.../events/in_activity_still_thresh_rising_period
What:		/sys/.../events/in_activity_still_thresh_falling_period
What:		/sys/.../events/in_activity_walking_thresh_rising_period
What:		/sys/.../events/in_activity_walking_thresh_falling_period
What:		/sys/.../events/in_activity_jogging_thresh_rising_period
What:		/sys/.../events/in_activity_jogging_thresh_falling_period
What:		/sys/.../events/in_activity_running_thresh_rising_period
What:		/sys/.../events/in_activity_running_thresh_falling_period
What:		/sys/.../events/in_illuminance_thresh_either_period
KernelVersion:	2.6.37
Contact:	linux-iio@vger.kernel.org
Description:
		Period of time (in seconds) for which the condition must be
		met before an event is generated. If direction is not
		specified then this period applies to both directions.

What:		/sys/.../events/in_accel_thresh_rising_low_pass_filter_3db
What:		/sys/.../events/in_anglvel_thresh_rising_low_pass_filter_3db
What:		/sys/.../events/in_magn_thresh_rising_low_pass_filter_3db
KernelVersion:	4.2
Contact:	linux-iio@vger.kernel.org
Description:
		If a low pass filter can be applied to the event generation
		this property gives its 3db frequency in Hz.
		A value of zero disables the filter.

What:		/sys/.../events/in_accel_thresh_rising_high_pass_filter_3db
What:		/sys/.../events/in_anglvel_thresh_rising_high_pass_filter_3db
What:		/sys/.../events/in_magn_thresh_rising_high_pass_filter_3db
KernelVersion:	4.2
Contact:	linux-iio@vger.kernel.org
Description:
		If a high pass filter can be applied to the event generation
		this property gives its 3db frequency in Hz.
		A value of zero disables the filter.

What:		/sys/.../events/in_activity_still_thresh_rising_en
What:		/sys/.../events/in_activity_still_thresh_falling_en
What:		/sys/.../events/in_activity_walking_thresh_rising_en
What:		/sys/.../events/in_activity_walking_thresh_falling_en
What:		/sys/.../events/in_activity_jogging_thresh_rising_en
What:		/sys/.../events/in_activity_jogging_thresh_falling_en
What:		/sys/.../events/in_activity_running_thresh_rising_en
What:		/sys/.../events/in_activity_running_thresh_falling_en
KernelVersion:	3.19
Contact:	linux-iio@vger.kernel.org
Description:
		Enables or disables activity events. Depending on direction
		an event is generated when sensor ENTERS or LEAVES a given state.

What:		/sys/.../events/in_activity_still_thresh_rising_value
What:		/sys/.../events/in_activity_still_thresh_falling_value
What:		/sys/.../events/in_activity_walking_thresh_rising_value
What:		/sys/.../events/in_activity_walking_thresh_falling_value
What:		/sys/.../events/in_activity_jogging_thresh_rising_value
What:		/sys/.../events/in_activity_jogging_thresh_falling_value
What:		/sys/.../events/in_activity_running_thresh_rising_value
What:		/sys/.../events/in_activity_running_thresh_falling_value
KernelVersion:	3.19
Contact:	linux-iio@vger.kernel.org
Description:
		Confidence value (in units as percentage) to be used
		for deciding when an event should be generated. E.g for
		running: If the confidence value reported by the sensor
		is greater than in_activity_running_thresh_rising_value
		then the sensor ENTERS running state. Conversely, if the
		confidence value reported by the sensor is lower than
		in_activity_running_thresh_falling_value then the sensor
		is LEAVING running state.

What:		/sys/.../iio:deviceX/events/in_accel_mag_en
What:		/sys/.../iio:deviceX/events/in_accel_mag_rising_en
What:		/sys/.../iio:deviceX/events/in_accel_mag_falling_en
What:		/sys/.../iio:deviceX/events/in_accel_x_mag_en
What:		/sys/.../iio:deviceX/events/in_accel_x_mag_rising_en
What:		/sys/.../iio:deviceX/events/in_accel_x_mag_falling_en
What:		/sys/.../iio:deviceX/events/in_accel_y_mag_en
What:		/sys/.../iio:deviceX/events/in_accel_y_mag_rising_en
What:		/sys/.../iio:deviceX/events/in_accel_y_mag_falling_en
What:		/sys/.../iio:deviceX/events/in_accel_z_mag_en
What:		/sys/.../iio:deviceX/events/in_accel_z_mag_rising_en
What:		/sys/.../iio:deviceX/events/in_accel_z_mag_falling_en
What:		/sys/.../iio:deviceX/events/in_accel_x&y&z_mag_rising_en
What:		/sys/.../iio:deviceX/events/in_accel_x&y&z_mag_falling_en
KernelVersion:	2.6.37
Contact:	linux-iio@vger.kernel.org
Description:
		Similar to in_accel_x_thresh[_rising|_falling]_en, but here the
		magnitude of the channel is compared to the threshold, not its
		signed value.

What:		/sys/.../events/in_accel_raw_mag_value
What:		/sys/.../events/in_accel_x_raw_mag_rising_value
What:		/sys/.../events/in_accel_y_raw_mag_rising_value
What:		/sys/.../events/in_accel_z_raw_mag_rising_value
KernelVersion:	2.6.37
Contact:	linux-iio@vger.kernel.org
Description:
		The value to which the magnitude of the channel is compared. If
		number or direction is not specified, applies to all channels of
		this type.

What:		/sys/.../iio:deviceX/events/in_accel_mag_referenced_en
What:		/sys/.../iio:deviceX/events/in_accel_mag_referenced_rising_en
What:		/sys/.../iio:deviceX/events/in_accel_mag_referenced_falling_en
What:		/sys/.../iio:deviceX/events/in_accel_y_mag_referenced_en
What:		/sys/.../iio:deviceX/events/in_accel_y_mag_referenced_rising_en
What:		/sys/.../iio:deviceX/events/in_accel_y_mag_referenced_falling_en
KernelVersion:	5.18
Contact:	linux-iio@vger.kernel.org
Description:
		Similar to in_accel_mag[_y][_rising|_falling]_en, but the event
		value is relative to a reference magnitude. The reference magnitude
		includes the graviational acceleration.

What:		/sys/.../iio:deviceX/events/in_accel_mag_referenced_value
What:		/sys/.../iio:deviceX/events/in_accel_mag_referenced_rising_value
What:		/sys/.../iio:deviceX/events/in_accel_mag_referenced_falling_value
What:		/sys/.../iio:deviceX/events/in_accel_y_mag_referenced_value
What:		/sys/.../iio:deviceX/events/in_accel_y_mag_referenced_rising_value
What:		/sys/.../iio:deviceX/events/in_accel_y_mag_referenced_falling_value
KernelVersion:	5.18
Contact:	linux-iio@vger.kernel.org
Description:
		The value to which the reference magnitude of the channel is
		compared. If the axis is not specified, it applies to all channels
		of this type.

What:		/sys/.../events/in_steps_change_en
KernelVersion:	4.0
Contact:	linux-iio@vger.kernel.org
Description:
		Event generated when channel passes a threshold on the absolute
		change in value. E.g. for steps: a step change event is
		generated each time the user takes N steps, where N is set using
		in_steps_change_value.

What:		/sys/.../events/in_steps_change_value
KernelVersion:	4.0
Contact:	linux-iio@vger.kernel.org
Description:
		Specifies the value of change threshold that the
		device is comparing against for the events enabled by
		<type>[Y][_name]_roc[_rising|falling|]_en. E.g. for steps:
		if set to 3, a step change event will be generated every 3
		steps.

What:		/sys/bus/iio/devices/iio:deviceX/trigger/current_trigger
KernelVersion:	2.6.35
Contact:	linux-iio@vger.kernel.org
Description:
		The name of the trigger source being used, as per string given
		in /sys/class/iio/triggerY/name.

What:		/sys/bus/iio/devices/iio:deviceX/bufferY/length
KernelVersion:	5.11
Contact:	linux-iio@vger.kernel.org
Description:
		Number of scans contained by the buffer.

What:		/sys/bus/iio/devices/iio:deviceX/bufferY/enable
KernelVersion:	5.11
Contact:	linux-iio@vger.kernel.org
Description:
		Actually start the buffer capture up.  Will start trigger
		if first device and appropriate.

		Note that it might be impossible to configure other attributes,
		(e.g.: events, scale, sampling rate) if they impact the currently
		active buffer capture session.

What:		/sys/bus/iio/devices/iio:deviceX/bufferY
KernelVersion:	5.11
Contact:	linux-iio@vger.kernel.org
Description:
		Directory containing interfaces for elements that will be
		captured for a single triggered sample set in the buffer.

		Since kernel 5.11 the scan_elements attributes are merged into
		the bufferY directory, to be configurable per buffer.

What:		/sys/.../iio:deviceX/bufferY/in_accel_x_en
What:		/sys/.../iio:deviceX/bufferY/in_accel_y_en
What:		/sys/.../iio:deviceX/bufferY/in_accel_z_en
What:		/sys/.../iio:deviceX/bufferY/in_anglvel_x_en
What:		/sys/.../iio:deviceX/bufferY/in_anglvel_y_en
What:		/sys/.../iio:deviceX/bufferY/in_anglvel_z_en
What:		/sys/.../iio:deviceX/bufferY/in_magn_x_en
What:		/sys/.../iio:deviceX/bufferY/in_magn_y_en
What:		/sys/.../iio:deviceX/bufferY/in_magn_z_en
What:		/sys/.../iio:deviceX/bufferY/in_rot_from_north_magnetic_en
What:		/sys/.../iio:deviceX/bufferY/in_rot_from_north_true_en
What:		/sys/.../iio:deviceX/bufferY/in_rot_from_north_magnetic_tilt_comp_en
What:		/sys/.../iio:deviceX/bufferY/in_rot_from_north_true_tilt_comp_en
What:		/sys/.../iio:deviceX/bufferY/in_timestamp_en
What:		/sys/.../iio:deviceX/bufferY/in_voltageY_supply_en
What:		/sys/.../iio:deviceX/bufferY/in_voltageY_en
What:		/sys/.../iio:deviceX/bufferY/in_voltageY-voltageZ_en
What:		/sys/.../iio:deviceX/bufferY/in_voltageY_i_en
What:		/sys/.../iio:deviceX/bufferY/in_voltageY_q_en
What:		/sys/.../iio:deviceX/bufferY/in_voltage_i_en
What:		/sys/.../iio:deviceX/bufferY/in_voltage_q_en
What:		/sys/.../iio:deviceX/bufferY/in_incli_x_en
What:		/sys/.../iio:deviceX/bufferY/in_incli_y_en
What:		/sys/.../iio:deviceX/bufferY/in_pressureY_en
What:		/sys/.../iio:deviceX/bufferY/in_pressure_en
What:		/sys/.../iio:deviceX/bufferY/in_rot_quaternion_en
What:		/sys/.../iio:deviceX/bufferY/in_proximity_en
KernelVersion:	5.11
Contact:	linux-iio@vger.kernel.org
Description:
		Scan element control for triggered data capture.

What:		/sys/.../iio:deviceX/bufferY/in_accel_type
What:		/sys/.../iio:deviceX/bufferY/in_anglvel_type
What:		/sys/.../iio:deviceX/bufferY/in_magn_type
What:		/sys/.../iio:deviceX/bufferY/in_incli_type
What:		/sys/.../iio:deviceX/bufferY/in_voltageY_type
What:		/sys/.../iio:deviceX/bufferY/in_voltage_type
What:		/sys/.../iio:deviceX/bufferY/in_voltageY_supply_type
What:		/sys/.../iio:deviceX/bufferY/in_voltageY_i_type
What:		/sys/.../iio:deviceX/bufferY/in_voltageY_q_type
What:		/sys/.../iio:deviceX/bufferY/in_voltage_i_type
What:		/sys/.../iio:deviceX/bufferY/in_voltage_q_type
What:		/sys/.../iio:deviceX/bufferY/in_timestamp_type
What:		/sys/.../iio:deviceX/bufferY/in_pressureY_type
What:		/sys/.../iio:deviceX/bufferY/in_pressure_type
What:		/sys/.../iio:deviceX/bufferY/in_rot_quaternion_type
What:		/sys/.../iio:deviceX/bufferY/in_proximity_type
KernelVersion:	5.11
Contact:	linux-iio@vger.kernel.org
Description:
		Description of the scan element data storage within the buffer
		and hence the form in which it is read from user-space.
		Form is [be|le]:[s|u]bits/storagebits[>>shift].
		be or le specifies big or little endian. s or u specifies if
		signed (2's complement) or unsigned. bits is the number of bits
		of data and storagebits is the space (after padding) that it
		occupies in the buffer. shift if specified, is the shift that
		needs to be applied prior to masking out unused bits. Some
		devices put their data in the middle of the transferred elements
		with additional information on both sides.  Note that some
		devices will have additional information in the unused bits
		so to get a clean value, the bits value must be used to mask
		the buffer output value appropriately.  The storagebits value
		also specifies the data alignment.  So s48/64>>2 will be a
		signed 48 bit integer stored in a 64 bit location aligned to
		a 64 bit boundary. To obtain the clean value, shift right 2
		and apply a mask to zero the top 16 bits of the result.
		For other storage combinations this attribute will be extended
		appropriately.

What:		/sys/.../iio:deviceX/scan_elements/in_accel_type_available
KernelVersion:	2.6.37
Contact:	linux-iio@vger.kernel.org
Description:
		If the type parameter can take one of a small set of values,
		this attribute lists them.

What:		/sys/.../iio:deviceX/bufferY/in_voltageY_index
What:		/sys/.../iio:deviceX/bufferY/in_voltageY_supply_index
What:		/sys/.../iio:deviceX/bufferY/in_voltageY_i_index
What:		/sys/.../iio:deviceX/bufferY/in_voltageY_q_index
What:		/sys/.../iio:deviceX/bufferY/in_voltage_i_index
What:		/sys/.../iio:deviceX/bufferY/in_voltage_q_index
What:		/sys/.../iio:deviceX/bufferY/in_accel_x_index
What:		/sys/.../iio:deviceX/bufferY/in_accel_y_index
What:		/sys/.../iio:deviceX/bufferY/in_accel_z_index
What:		/sys/.../iio:deviceX/bufferY/in_anglvel_x_index
What:		/sys/.../iio:deviceX/bufferY/in_anglvel_y_index
What:		/sys/.../iio:deviceX/bufferY/in_anglvel_z_index
What:		/sys/.../iio:deviceX/bufferY/in_magn_x_index
What:		/sys/.../iio:deviceX/bufferY/in_magn_y_index
What:		/sys/.../iio:deviceX/bufferY/in_magn_z_index
What:		/sys/.../iio:deviceX/bufferY/in_rot_from_north_magnetic_index
What:		/sys/.../iio:deviceX/bufferY/in_rot_from_north_true_index
What:		/sys/.../iio:deviceX/bufferY/in_rot_from_north_magnetic_tilt_comp_index
What:		/sys/.../iio:deviceX/bufferY/in_rot_from_north_true_tilt_comp_index
What:		/sys/.../iio:deviceX/bufferY/in_incli_x_index
What:		/sys/.../iio:deviceX/bufferY/in_incli_y_index
What:		/sys/.../iio:deviceX/bufferY/in_timestamp_index
What:		/sys/.../iio:deviceX/bufferY/in_pressureY_index
What:		/sys/.../iio:deviceX/bufferY/in_pressure_index
What:		/sys/.../iio:deviceX/bufferY/in_rot_quaternion_index
What:		/sys/.../iio:deviceX/bufferY/in_proximity_index
KernelVersion:	5.11
Contact:	linux-iio@vger.kernel.org
Description:
		A single positive integer specifying the position of this
		scan element in the buffer. Note these are not dependent on
		what is enabled and may not be contiguous. Thus for user-space
		to establish the full layout these must be used in conjunction
		with all _en attributes to establish which channels are present,
		and the relevant _type attributes to establish the data storage
		format.

What:		/sys/.../iio:deviceX/in_activity_still_input
What:		/sys/.../iio:deviceX/in_activity_walking_input
What:		/sys/.../iio:deviceX/in_activity_jogging_input
What:		/sys/.../iio:deviceX/in_activity_running_input
KernelVersion:	3.19
Contact:	linux-iio@vger.kernel.org
Description:
		This attribute is used to read the confidence for an activity
		expressed in units as percentage.

What:		/sys/.../iio:deviceX/in_anglvel_z_quadrature_correction_raw
KernelVersion:	2.6.38
Contact:	linux-iio@vger.kernel.org
Description:
		This attribute is used to read the amount of quadrature error
		present in the device at a given time.

What:		/sys/.../iio:deviceX/in_accelX_power_mode
KernelVersion:	3.11
Contact:	linux-iio@vger.kernel.org
Description:
		Specifies the chip power mode.
		low_noise: reduce noise level from ADC,
		low_power: enable low current consumption.
		For a list of available output power modes read
		in_accel_power_mode_available.

What:		/sys/.../iio:deviceX/in_energy_input
What:		/sys/.../iio:deviceX/in_energy_raw
KernelVersion:	4.0
Contact:	linux-iio@vger.kernel.org
Description:
		This attribute is used to read the energy value reported by the
		device (e.g.: human activity sensors report energy burnt by the
		user). Units after application of scale are Joules.

What:		/sys/.../iio:deviceX/in_distance_input
What:		/sys/.../iio:deviceX/in_distance_raw
KernelVersion:	4.0
Contact:	linux-iio@vger.kernel.org
Description:
		This attribute is used to read the measured distance to an object
		or the distance covered by the user since the last reboot while
		activated. Units after application of scale are meters.

What:		/sys/bus/iio/devices/iio:deviceX/store_eeprom
KernelVersion:	3.4.0
Contact:	linux-iio@vger.kernel.org
Description:
		Writing '1' stores the current device configuration into
		on-chip EEPROM. After power-up or chip reset the device will
		automatically load the saved configuration.

What:		/sys/.../iio:deviceX/in_proximity_raw
What:		/sys/.../iio:deviceX/in_proximity_input
What:		/sys/.../iio:deviceX/in_proximityY_raw
KernelVersion:	3.4
Contact:	linux-iio@vger.kernel.org
Description:
		Proximity measurement indicating that some
		object is near the sensor, usually by observing
		reflectivity of infrared or ultrasound emitted.

		Often these sensors are unit less and as such conversion
		to SI units is not possible. Higher proximity measurements
		indicate closer objects, and vice versa. Units after
		application of scale and offset are meters.

What:		/sys/.../iio:deviceX/in_illuminance_input
What:		/sys/.../iio:deviceX/in_illuminance_raw
What:		/sys/.../iio:deviceX/in_illuminanceY_input
What:		/sys/.../iio:deviceX/in_illuminanceY_raw
What:		/sys/.../iio:deviceX/in_illuminanceY_mean_raw
What:		/sys/.../iio:deviceX/in_illuminance_ir_raw
What:		/sys/.../iio:deviceX/in_illuminance_clear_raw
KernelVersion:	3.4
Contact:	linux-iio@vger.kernel.org
Description:
		Illuminance measurement, units after application of scale
		and offset are lux.

What:		/sys/.../iio:deviceX/in_intensityY_raw
What:		/sys/.../iio:deviceX/in_intensityY_ir_raw
What:		/sys/.../iio:deviceX/in_intensityY_both_raw
What:		/sys/.../iio:deviceX/in_intensityY_uv_raw
What:		/sys/.../iio:deviceX/in_intensityY_duv_raw
KernelVersion:	3.4
Contact:	linux-iio@vger.kernel.org
Description:
		Unit-less light intensity. Modifiers both and ir indicate
		that measurements contain visible and infrared light
		components or just infrared light, respectively. Modifier
		uv indicates that measurements contain ultraviolet light
		components. Modifier duv indicates that measurements
		contain deep ultraviolet light components.

What:		/sys/.../iio:deviceX/in_uvindex_input
KernelVersion:	4.6
Contact:	linux-iio@vger.kernel.org
Description:
		UV light intensity index measuring the human skin's response to
		different wavelength of sunlight weighted according to the
		standardised CIE Erythemal Action Spectrum. UV index values range
		from 0 (low) to >=11 (extreme).

What:		/sys/.../iio:deviceX/in_intensity_integration_time
What:		/sys/.../iio:deviceX/in_intensity_red_integration_time
What:		/sys/.../iio:deviceX/in_intensity_green_integration_time
What:		/sys/.../iio:deviceX/in_intensity_blue_integration_time
What:		/sys/.../iio:deviceX/in_intensity_clear_integration_time
What:		/sys/.../iio:deviceX/in_illuminance_integration_time
KernelVersion:	3.12
Contact:	linux-iio@vger.kernel.org
Description:
		This attribute is used to get/set the integration time in
		seconds. If shared across all channels of a given type,
		<type>_integration_time is used.

What:		/sys/.../iio:deviceX/in_velocity_sqrt(x^2+y^2+z^2)_integration_time
KernelVersion:	4.0
Contact:	linux-iio@vger.kernel.org
Description:
		Number of seconds in which to compute speed.

What:		/sys/bus/iio/devices/iio:deviceX/in_rot_quaternion_raw
KernelVersion:	3.15
Contact:	linux-iio@vger.kernel.org
Description:
		Raw value of quaternion components using a format
		x y z w. Here x, y, and z component represents the axis about
		which a rotation will occur and w component represents the
		amount of rotation.

What:		/sys/bus/iio/devices/iio:deviceX/in_rot_from_north_magnetic_tilt_comp_raw
What:		/sys/bus/iio/devices/iio:deviceX/in_rot_from_north_true_tilt_comp_raw
What:		/sys/bus/iio/devices/iio:deviceX/in_rot_from_north_magnetic_raw
What:		/sys/bus/iio/devices/iio:deviceX/in_rot_from_north_true_raw
KernelVersion:	3.15
Contact:	linux-iio@vger.kernel.org
Description:
		Raw value of rotation from true/magnetic north measured with
		or without compensation from tilt sensors.

What:		/sys/bus/iio/devices/iio:deviceX/in_currentX_raw
What:		/sys/bus/iio/devices/iio:deviceX/in_currentX_i_raw
What:		/sys/bus/iio/devices/iio:deviceX/in_currentX_q_raw
KernelVersion:	3.18
Contact:	linux-iio@vger.kernel.org
Description:
		Raw current measurement from channel X. Units are in milliamps
		after application of scale and offset. If no offset or scale is
		present, output should be considered as processed with the
		unit in milliamps.

		Channels with 'i' and 'q' modifiers always exist in pairs and both
		channels refer to the same signal. The 'i' channel contains the in-phase
		component of the signal while the 'q' channel contains the quadrature
		component.

What:		/sys/.../iio:deviceX/in_energy_en
What:		/sys/.../iio:deviceX/in_distance_en
What:		/sys/.../iio:deviceX/in_velocity_sqrt(x^2+y^2+z^2)_en
What:		/sys/.../iio:deviceX/in_steps_en
KernelVersion:	3.19
Contact:	linux-iio@vger.kernel.org
Description:
		Activates a device feature that runs in firmware/hardware.
		E.g. for steps: the pedometer saves power while not used;
		when activated, it will count the steps taken by the user in
		firmware and export them through in_steps_input.

What:		/sys/.../iio:deviceX/in_steps_input
KernelVersion:	3.19
Contact:	linux-iio@vger.kernel.org
Description:
		This attribute is used to read the number of steps taken by the user
		since the last reboot while activated.

What:		/sys/.../iio:deviceX/in_velocity_sqrt(x^2+y^2+z^2)_input
What:		/sys/.../iio:deviceX/in_velocity_sqrt(x^2+y^2+z^2)_raw
KernelVersion:	3.19
Contact:	linux-iio@vger.kernel.org
Description:
		This attribute is used to read the current speed value of the
		user (which is the norm or magnitude of the velocity vector).
		Units after application of scale are m/s.

What:		/sys/.../iio:deviceX/in_steps_debounce_count
KernelVersion:	4.0
Contact:	linux-iio@vger.kernel.org
Description:
		Specifies the number of steps that must occur within
		in_steps_filter_debounce_time for the pedometer to decide the
		consumer is making steps.

What:		/sys/.../iio:deviceX/in_steps_debounce_time
KernelVersion:	4.0
Contact:	linux-iio@vger.kernel.org
Description:
		Specifies number of seconds in which we compute the steps
		that occur in order to decide if the consumer is making steps.

What:		/sys/bus/iio/devices/iio:deviceX/bufferY/watermark
KernelVersion:	5.11
Contact:	linux-iio@vger.kernel.org
Description:
		A single positive integer specifying the maximum number of scan
		elements to wait for.

		Poll will block until the watermark is reached.

		Blocking read will wait until the minimum between the requested
		read amount or the low water mark is available.

		Non-blocking read will retrieve the available samples from the
		buffer even if there are less samples then watermark level. This
		allows the application to block on poll with a timeout and read
		the available samples after the timeout expires and thus have a
		maximum delay guarantee.

What:		/sys/bus/iio/devices/iio:deviceX/bufferY/data_available
KernelVersion:	5.11
Contact:	linux-iio@vger.kernel.org
Description:
		A read-only value indicating the bytes of data available in the
		buffer. In the case of an output buffer, this indicates the
		amount of empty space available to write data to. In the case of
		an input buffer, this indicates the amount of data available for
		reading.

What:		/sys/bus/iio/devices/iio:deviceX/buffer/hwfifo_enabled
KernelVersion: 4.2
Contact:	linux-iio@vger.kernel.org
Description:
		A read-only boolean value that indicates if the hardware fifo is
		currently enabled or disabled. If the device does not have a
		hardware fifo this entry is not present.
		The hardware fifo is enabled when the buffer is enabled if the
		current hardware fifo watermark level is set and other current
		device settings allows it (e.g. if a trigger is set that samples
		data differently that the hardware fifo does then hardware fifo
		will not enabled).

		If the hardware fifo is enabled and the level of the hardware
		fifo reaches the hardware fifo watermark level the device will
		flush its hardware fifo to the device buffer. Doing a non
		blocking read on the device when no samples are present in the
		device buffer will also force a flush.

		When the hardware fifo is enabled there is no need to use a
		trigger to use buffer mode since the watermark settings
		guarantees that the hardware fifo is flushed to the device
		buffer.

What:		/sys/bus/iio/devices/iio:device*/buffer/hwfifo_timeout
KernelVersion:	4.12
Contact:	linux-iio@vger.kernel.org
Description:
		A read/write property to provide capability to delay reporting of
		samples till a timeout is reached. This allows host processors to
		sleep, while the sensor is storing samples in its internal fifo.
		The maximum timeout in seconds can be specified by setting
		hwfifo_timeout.The current delay can be read by reading
		hwfifo_timeout. A value of 0 means that there is no timeout.

What:		/sys/bus/iio/devices/iio:deviceX/buffer/hwfifo_watermark
KernelVersion: 4.2
Contact:	linux-iio@vger.kernel.org
Description:
		Read-only entry that contains a single integer specifying the
		current watermark level for the hardware fifo. If the device
		does not have a hardware fifo this entry is not present.
		The watermark level for the hardware fifo is set by the driver
		based on the value set by the user in buffer/watermark but
		taking into account hardware limitations (e.g. most hardware
		buffers are limited to 32-64 samples, some hardware buffers
		watermarks are fixed or have minimum levels).  A value of 0
		means that the hardware watermark is unset.

What:		/sys/bus/iio/devices/iio:deviceX/buffer/hwfifo_watermark_min
KernelVersion: 4.2
Contact:       linux-iio@vger.kernel.org
Description:
		A single positive integer specifying the minimum watermark level
		for the hardware fifo of this device. If the device does not
		have a hardware fifo this entry is not present.

		If the user sets buffer/watermark to a value less than this one,
		then the hardware watermark will remain unset.

What:	       /sys/bus/iio/devices/iio:deviceX/buffer/hwfifo_watermark_max
KernelVersion: 4.2
Contact:       linux-iio@vger.kernel.org
Description:
		A single positive integer specifying the maximum watermark level
		for the hardware fifo of this device. If the device does not
		have a hardware fifo this entry is not present.

		If the user sets buffer/watermark to a value greater than this
		one, then the hardware watermark will be capped at this value.

What:	       /sys/bus/iio/devices/iio:deviceX/buffer/hwfifo_watermark_available
KernelVersion: 4.2
Contact:       linux-iio@vger.kernel.org
Description:
		A list of positive integers specifying the available watermark
		levels for the hardware fifo. This entry is optional and if it
		is not present it means that all the values between
		hwfifo_watermark_min and hwfifo_watermark_max are supported.

		If the user sets buffer/watermark to a value greater than
		hwfifo_watermak_min but not equal to any of the values in this
		list, the driver will chose an appropriate value for the
		hardware fifo watermark level.

What:		/sys/bus/iio/devices/iio:deviceX/in_temp_calibemissivity
What:		/sys/bus/iio/devices/iio:deviceX/in_tempX_calibemissivity
What:		/sys/bus/iio/devices/iio:deviceX/in_temp_object_calibemissivity
What:		/sys/bus/iio/devices/iio:deviceX/in_tempX_object_calibemissivity
KernelVersion:	4.1
Contact:	linux-iio@vger.kernel.org
Description:
		The emissivity ratio of the surface in the field of view of the
		contactless temperature sensor.  Emissivity varies from 0 to 1,
		with 1 being the emissivity of a black body.

What:		/sys/bus/iio/devices/iio:deviceX/in_magn_x_oversampling_ratio
What:		/sys/bus/iio/devices/iio:deviceX/in_magn_y_oversampling_ratio
What:		/sys/bus/iio/devices/iio:deviceX/in_magn_z_oversampling_ratio
KernelVersion:	4.2
Contact:	linux-iio@vger.kernel.org
Description:
		Hardware applied number of measurements for acquiring one
		data point. The HW will do <type>[_name]_oversampling_ratio
		measurements and return the average value as output data. Each
		value resulted from <type>[_name]_oversampling_ratio measurements
		is considered as one sample for <type>[_name]_sampling_frequency.

What:		/sys/bus/iio/devices/iio:deviceX/in_concentration_raw
What:		/sys/bus/iio/devices/iio:deviceX/in_concentrationX_raw
What:		/sys/bus/iio/devices/iio:deviceX/in_concentration_co2_raw
What:		/sys/bus/iio/devices/iio:deviceX/in_concentrationX_co2_raw
What:		/sys/bus/iio/devices/iio:deviceX/in_concentration_ethanol_raw
What:		/sys/bus/iio/devices/iio:deviceX/in_concentrationX_ethanol_raw
What:		/sys/bus/iio/devices/iio:deviceX/in_concentration_h2_raw
What:		/sys/bus/iio/devices/iio:deviceX/in_concentrationX_h2_raw
What:		/sys/bus/iio/devices/iio:deviceX/in_concentration_o2_raw
What:		/sys/bus/iio/devices/iio:deviceX/in_concentrationX_o2_raw
What:		/sys/bus/iio/devices/iio:deviceX/in_concentration_voc_raw
What:		/sys/bus/iio/devices/iio:deviceX/in_concentrationX_voc_raw
KernelVersion:	4.3
Contact:	linux-iio@vger.kernel.org
Description:
		Raw (unscaled no offset etc.) reading of a substance. Units
		after application of scale and offset are percents.

What:		/sys/bus/iio/devices/iio:deviceX/in_resistance_raw
What:		/sys/bus/iio/devices/iio:deviceX/in_resistanceX_raw
What:		/sys/bus/iio/devices/iio:deviceX/out_resistance_raw
What:		/sys/bus/iio/devices/iio:deviceX/out_resistanceX_raw
KernelVersion:	4.3
Contact:	linux-iio@vger.kernel.org
Description:
		Raw (unscaled no offset etc.) resistance reading.
		Units after application of scale and offset are ohms.

What:		/sys/bus/iio/devices/iio:deviceX/heater_enable
KernelVersion:	4.1.0
Contact:	linux-iio@vger.kernel.org
Description:
		'1' (enable) or '0' (disable) specifying the enable
		of heater function. Same reading values apply.

		This ABI is especially applicable for humidity sensors
		to heatup the device and get rid of any condensation
		in some humidity environment

What:		/sys/bus/iio/devices/iio:deviceX/in_ph_raw
KernelVersion:	4.5
Contact:	linux-iio@vger.kernel.org
Description:
		Raw (unscaled no offset etc.) pH reading of a substance as a negative
		base-10 logarithm of hydrodium ions in a litre of water.

What:           /sys/bus/iio/devices/iio:deviceX/mount_matrix
What:           /sys/bus/iio/devices/iio:deviceX/in_mount_matrix
What:           /sys/bus/iio/devices/iio:deviceX/out_mount_matrix
What:           /sys/bus/iio/devices/iio:deviceX/in_anglvel_mount_matrix
What:           /sys/bus/iio/devices/iio:deviceX/in_accel_mount_matrix
KernelVersion:  4.6
Contact:        linux-iio@vger.kernel.org
Description:
		Mounting matrix for IIO sensors. This is a rotation matrix which
		informs userspace about sensor chip's placement relative to the
		main hardware it is mounted on.

		Main hardware placement is defined according to the local
		reference frame related to the physical quantity the sensor
		measures.

		Given that the rotation matrix is defined in a board specific
		way (platform data and / or device-tree), the main hardware
		reference frame definition is left to the implementor's choice
		(see below for a magnetometer example).

		Applications should apply this rotation matrix to samples so
		that when main hardware reference frame is aligned onto local
		reference frame, then sensor chip reference frame is also
		perfectly aligned with it.

		Matrix is a 3x3 unitary matrix and typically looks like
		[0, 1, 0; 1, 0, 0; 0, 0, -1]. Identity matrix
		[1, 0, 0; 0, 1, 0; 0, 0, 1] means sensor chip and main hardware
		are perfectly aligned with each other.

		For example, a mounting matrix for a magnetometer sensor informs
		userspace about sensor chip's ORIENTATION relative to the main
		hardware.

		More specifically, main hardware orientation is defined with
		respect to the LOCAL EARTH GEOMAGNETIC REFERENCE FRAME where :

		* Y is in the ground plane and positive towards magnetic North ;
		* X is in the ground plane, perpendicular to the North axis and
		  positive towards the East ;
		* Z is perpendicular to the ground plane and positive upwards.

		An implementor might consider that for a hand-held device, a
		'natural' orientation would be 'front facing camera at the top'.
		The main hardware reference frame could then be described as :

		* Y is in the plane of the screen and is positive towards the
		  top of the screen ;
		* X is in the plane of the screen, perpendicular to Y axis, and
		  positive towards the right hand side of the screen ;
		* Z is perpendicular to the screen plane and positive out of the
		  screen.

		Another example for a quadrotor UAV might be :

		* Y is in the plane of the propellers and positive towards the
		  front-view camera;
		* X is in the plane of the propellers, perpendicular to Y axis,
		  and positive towards the starboard side of the UAV ;
		* Z is perpendicular to propellers plane and positive upwards.

What:		/sys/bus/iio/devices/iio:deviceX/in_electricalconductivity_raw
KernelVersion:	4.8
Contact:	linux-iio@vger.kernel.org
Description:
		Raw (unscaled no offset etc.) electric conductivity reading.
		Units after application of scale and offset are siemens per
		meter.

What:		/sys/bus/iio/devices/iio:deviceX/in_countY_raw
KernelVersion:	4.10
Contact:	linux-iio@vger.kernel.org
Description:
		This interface is deprecated; please use the Counter subsystem.

		Raw counter device counts from channel Y. For quadrature
		counters, multiplication by an available [Y]_scale results in
		the counts of a single quadrature signal phase from channel Y.

What:		/sys/bus/iio/devices/iio:deviceX/in_indexY_raw
KernelVersion:	4.10
Contact:	linux-iio@vger.kernel.org
Description:
		This interface is deprecated; please use the Counter subsystem.

		Raw counter device index value from channel Y. This attribute
		provides an absolute positional reference (e.g. a pulse once per
		revolution) which may be used to home positional systems as
		required.

What:		/sys/bus/iio/devices/iio:deviceX/in_count_count_direction_available
KernelVersion:	4.12
Contact:	linux-iio@vger.kernel.org
Description:
		This interface is deprecated; please use the Counter subsystem.

		A list of possible counting directions which are:

		- "up"	: counter device is increasing.
		- "down": counter device is decreasing.

What:		/sys/bus/iio/devices/iio:deviceX/in_countY_count_direction
KernelVersion:	4.12
Contact:	linux-iio@vger.kernel.org
Description:
		This interface is deprecated; please use the Counter subsystem.

		Raw counter device counters direction for channel Y.

What:		/sys/bus/iio/devices/iio:deviceX/in_voltageY_label
What:		/sys/bus/iio/devices/iio:deviceX/out_voltageY_label
KernelVersion:	5.8
Contact:	linux-iio@vger.kernel.org
Description:
		Optional symbolic label to a device channel.
		If a label is defined for this channel add that to the channel
		specific attributes. This is useful for userspace to be able to
		better identify an individual channel.

What:		/sys/bus/iio/devices/iio:deviceX/in_phaseY_raw
KernelVersion:	4.18
Contact:	linux-iio@vger.kernel.org
Description:
		Raw (unscaled) phase difference reading from channel Y.
		Units after application of scale and offset are radians.

What:		/sys/bus/iio/devices/iio:deviceX/in_massconcentration_pm1_input
What:		/sys/bus/iio/devices/iio:deviceX/in_massconcentrationY_pm1_input
What:		/sys/bus/iio/devices/iio:deviceX/in_massconcentration_pm2p5_input
What:		/sys/bus/iio/devices/iio:deviceX/in_massconcentrationY_pm2p5_input
What:		/sys/bus/iio/devices/iio:deviceX/in_massconcentration_pm4_input
What:		/sys/bus/iio/devices/iio:deviceX/in_massconcentrationY_pm4_input
What:		/sys/bus/iio/devices/iio:deviceX/in_massconcentration_pm10_input
What:		/sys/bus/iio/devices/iio:deviceX/in_massconcentrationY_pm10_input
KernelVersion:	4.22
Contact:	linux-iio@vger.kernel.org
Description:
		Mass concentration reading of particulate matter in ug / m3.
		pmX consists of particles with aerodynamic diameter less or
		equal to X micrometers.

What:		/sys/bus/iio/devices/iio:deviceX/events/in_illuminance_period_available
Date:		November 2019
KernelVersion:	5.4
Contact:	linux-iio@vger.kernel.org
Description:
		List of valid periods (in seconds) for which the light intensity
		must be above the threshold level before interrupt is asserted.

What:		/sys/bus/iio/devices/iio:deviceX/in_filter_notch_center_frequency
KernelVersion:	5.5
Contact:	linux-iio@vger.kernel.org
Description:
		Center frequency in Hz for a notch filter. Used i.e. for line
		noise suppression.

What:		/sys/bus/iio/devices/iio:deviceX/in_temp_thermocouple_type
KernelVersion:	5.5
Contact:	linux-iio@vger.kernel.org
Description:
		One of the following thermocouple types: B, E, J, K, N, R, S, T.

What:		/sys/bus/iio/devices/iio:deviceX/in_temp_object_calibambient
What:		/sys/bus/iio/devices/iio:deviceX/in_tempX_object_calibambient
KernelVersion:	5.10
Contact:	linux-iio@vger.kernel.org
Description:
		Calibrated ambient temperature for object temperature
		calculation in milli degrees Celsius.

What:		/sys/bus/iio/devices/iio:deviceX/in_intensity_x_raw
What:		/sys/bus/iio/devices/iio:deviceX/in_intensity_y_raw
What:		/sys/bus/iio/devices/iio:deviceX/in_intensity_z_raw
KernelVersion:	5.10
Contact:	linux-iio@vger.kernel.org
Description:
		Unscaled light intensity according to CIE 1931/DIN 5033 color space.
		Units after application of scale are nano nanowatts per square meter.

What:		/sys/bus/iio/devices/iio:deviceX/in_anglY_label
KernelVersion:	5.12
Contact:	linux-iio@vger.kernel.org
Description:
		Optional symbolic label for channel Y.
		For Intel hid hinge sensor, the label values are:
		hinge, keyboard, screen. It means the three channels
		each correspond respectively to hinge angle, keyboard angle,
		and screen angle.

What:		/sys/bus/iio/devices/iio:deviceX/in_illuminance_hysteresis_relative
What:		/sys/bus/iio/devices/iio:deviceX/in_intensity_hysteresis_relative
KernelVersion:	5.12
Contact:	linux-iio@vger.kernel.org
Description:
		Specify the percent for light sensor relative to the channel
		absolute value that a data field should change before an event
<<<<<<< HEAD
		is generated. Units are a percentage of the prior reading.
=======
		is generated. Units are a percentage of the prior reading.

What:		/sys/bus/iio/devices/iio:deviceX/calibration_auto_enable
Date:		June 2020
KernelVersion:	5.8
Contact:	linux-iio@vger.kernel.org
Description:
		Some sensors have the ability to apply auto calibration at
		runtime. For example, it may be necessary to compensate for
		contaminant build-up in a measurement chamber or optical
		element deterioration that would otherwise lead to sensor drift.

		Writing 1 or 0 to this attribute will respectively activate or
		deactivate this auto calibration function.

		Upon reading, the current status is returned.

What:		/sys/bus/iio/devices/iio:deviceX/calibration_forced_value
Date:		June 2020
KernelVersion:	5.8
Contact:	linux-iio@vger.kernel.org
Description:
		Some sensors have the ability to apply a manual calibration using
		a known measurement value, perhaps obtained from an external
		reference device.

		Writing a value to this function will force such a calibration
		change. For the scd30 the value should be from the range
		[400 1 2000].

		Note for the scd30 that a valid value may only be obtained once
		it is has been written. Until then any read back of this value
		should be ignored. As for the scd4x an error will be returned
		immediately if the manual calibration has failed.

What:		/sys/bus/iio/devices/iio:deviceX/calibration_forced_value_available
KernelVersion:  5.15
Contact:        linux-iio@vger.kernel.org
Description:
		Available range for the forced calibration value, expressed as:

		- a range specified as "[min step max]"

What:		/sys/bus/iio/devices/iio:deviceX/in_voltageX_sampling_frequency
What:		/sys/bus/iio/devices/iio:deviceX/in_powerY_sampling_frequency
What:		/sys/bus/iio/devices/iio:deviceX/in_currentZ_sampling_frequency
KernelVersion:	5.20
Contact:	linux-iio@vger.kernel.org
Description:
		Some devices have separate controls of sampling frequency for
		individual channels. If multiple channels are enabled in a scan,
		then the sampling_frequency of the scan may be computed from the
		per channel sampling frequencies.

What:		/sys/.../events/in_accel_gesture_singletap_en
What:		/sys/.../events/in_accel_gesture_doubletap_en
KernelVersion:	6.1
Contact:	linux-iio@vger.kernel.org
Description:
		Device generates an event on a single or double tap.

What:		/sys/.../events/in_accel_gesture_singletap_value
What:		/sys/.../events/in_accel_gesture_doubletap_value
KernelVersion:	6.1
Contact:	linux-iio@vger.kernel.org
Description:
		Specifies the threshold value that the device is comparing
		against to generate the tap gesture event. The lower
		threshold value increases the sensitivity of tap detection.
		Units and the exact meaning of value are device-specific.

What:		/sys/.../events/in_accel_gesture_tap_value_available
KernelVersion:	6.1
Contact:	linux-iio@vger.kernel.org
Description:
		Lists all available threshold values which can be used to
		modify the sensitivity of the tap detection.

What:		/sys/.../events/in_accel_gesture_singletap_reset_timeout
What:		/sys/.../events/in_accel_gesture_doubletap_reset_timeout
KernelVersion:	6.1
Contact:	linux-iio@vger.kernel.org
Description:
		Specifies the timeout value in seconds for the tap detector
		to not to look for another tap event after the event as
		occurred. Basically the minimum quiet time between the two
		single-tap's or two double-tap's.

What:		/sys/.../events/in_accel_gesture_tap_reset_timeout_available
KernelVersion:	6.1
Contact:	linux-iio@vger.kernel.org
Description:
		Lists all available tap reset timeout values. Units in seconds.

What:		/sys/.../events/in_accel_gesture_doubletap_tap2_min_delay
KernelVersion:	6.1
Contact:	linux-iio@vger.kernel.org
Description:
		Specifies the minimum quiet time in seconds between the two
		taps of a double tap.

What:		/sys/.../events/in_accel_gesture_doubletap_tap2_min_delay_available
KernelVersion:	6.1
Contact:	linux-iio@vger.kernel.org
Description:
		Lists all available delay values between two taps in the double
		tap. Units in seconds.

What:		/sys/.../events/in_accel_gesture_tap_maxtomin_time
KernelVersion:	6.1
Contact:	linux-iio@vger.kernel.org
Description:
		Specifies the maximum time difference allowed between upper
		and lower peak of tap to consider it as the valid tap event.
		Units in seconds.

What:		/sys/.../events/in_accel_gesture_tap_maxtomin_time_available
KernelVersion:	6.1
Contact:	linux-iio@vger.kernel.org
Description:
		Lists all available time values between upper peak to lower
		peak. Units in seconds.

What:		/sys/bus/iio/devices/iio:deviceX/in_rot_yaw_raw
What:		/sys/bus/iio/devices/iio:deviceX/in_rot_pitch_raw
What:		/sys/bus/iio/devices/iio:deviceX/in_rot_roll_raw
KernelVersion:	6.1
Contact:	linux-iio@vger.kernel.org
Description:
		Raw (unscaled) euler angles readings. Units after
		application of scale are deg.

What:		/sys/bus/iio/devices/iio:deviceX/serialnumber
KernelVersion:	6.1
Contact:	linux-iio@vger.kernel.org
Description:
		An example format is 16-bytes, 2-digits-per-byte, HEX-string
		representing the sensor unique ID number.

What:		/sys/.../events/in_proximity_thresh_either_runningperiod
KernelVersion:	6.6
Contact:	linux-iio@vger.kernel.org
Description:
		A running period of time (in seconds) for which
		in_proximity_thresh_either_runningcount amount of conditions
		must occur before an event is generated. If direction is not
		specified then this period applies to both directions.

What:		/sys/.../events/in_proximity_thresh_either_runningcount
KernelVersion:	6.6
Contact:	linux-iio@vger.kernel.org
Description:
		Number of conditions that must occur, during a running
		period, before an event is generated.
>>>>>>> e475cc1c
<|MERGE_RESOLUTION|>--- conflicted
+++ resolved
@@ -78,6 +78,11 @@
 
 		* "accel-base"
 		* "accel-display"
+
+		For devices where an accelerometer is housed in the swivel camera subassembly
+		(for AR application), the following standardized label is used:
+
+		* "accel-camera"
 
 What:		/sys/bus/iio/devices/iio:deviceX/current_timestamp_clock
 KernelVersion:	4.5
@@ -102,6 +107,9 @@
 		relevant directories.  If it affects all of the above
 		then it is to be found in the base device directory.
 
+		The stm32-timer-trigger has the additional characteristic that
+		a sampling_frequency of 0 is defined to stop sampling.
+
 What:		/sys/bus/iio/devices/iio:deviceX/sampling_frequency_available
 What:		/sys/bus/iio/devices/iio:deviceX/in_intensity_sampling_frequency_available
 What:		/sys/bus/iio/devices/iio:deviceX/in_proximity_sampling_frequency_available
@@ -188,7 +196,7 @@
 		Raw capacitance measurement from channel Y. Units after
 		application of scale and offset are nanofarads.
 
-What:		/sys/.../iio:deviceX/in_capacitanceY-in_capacitanceZ_raw
+What:		/sys/.../iio:deviceX/in_capacitanceY-capacitanceZ_raw
 KernelVersion:	3.2
 Contact:	linux-iio@vger.kernel.org
 Description:
@@ -198,6 +206,25 @@
 		separately available. In differential only parts, then all that
 		is required is a consistent labeling.  Units after application
 		of scale and offset are nanofarads.
+
+What:		/sys/.../iio:deviceX/in_capacitanceY-capacitanceZ_zeropoint
+KernelVersion:	6.1
+Contact:	linux-iio@vger.kernel.org
+Description:
+		For differential channels, this an offset that is applied
+		equally to both inputs. As the reading is of the difference
+		between the two inputs, this should not be applied to the _raw
+		reading by userspace (unlike _offset) and unlike calibbias
+		it does not affect the differential value measured because
+		the effect of _zeropoint cancels out across the two inputs
+		that make up the differential pair. It's purpose is to bring
+		the individual signals, before the differential is measured,
+		within the measurement range of the device. The naming is
+		chosen because if the separate inputs that make the
+		differential pair are drawn on a graph in their
+		_raw  units, this is the value that the zero point on the
+		measurement axis represents. It is expressed with the
+		same scaling as _raw.
 
 What:		/sys/bus/iio/devices/iio:deviceX/in_temp_raw
 What:		/sys/bus/iio/devices/iio:deviceX/in_tempX_raw
@@ -232,6 +259,15 @@
 		but should match other such assignments on device).
 		Has all of the equivalent parameters as per voltageY. Units
 		after application of scale and offset are m/s^2.
+
+What:		/sys/bus/iio/devices/iio:deviceX/in_accel_linear_x_raw
+What:		/sys/bus/iio/devices/iio:deviceX/in_accel_linear_y_raw
+What:		/sys/bus/iio/devices/iio:deviceX/in_accel_linear_z_raw
+KernelVersion:	6.1
+Contact:	linux-iio@vger.kernel.org
+Description:
+		As per in_accel_X_raw attributes, but minus the
+		acceleration due to gravity.
 
 What:		/sys/bus/iio/devices/iio:deviceX/in_gravity_x_raw
 What:		/sys/bus/iio/devices/iio:deviceX/in_gravity_y_raw
@@ -429,6 +465,7 @@
 What:		/sys/bus/iio/devices/iio:deviceX/in_intensity_x_scale
 What:		/sys/bus/iio/devices/iio:deviceX/in_intensity_y_scale
 What:		/sys/bus/iio/devices/iio:deviceX/in_intensity_z_scale
+What:		/sys/bus/iio/devices/iio:deviceX/in_concentration_co2_scale
 KernelVersion:	2.6.35
 Contact:	linux-iio@vger.kernel.org
 Description:
@@ -475,6 +512,7 @@
 What:		/sys/bus/iio/devices/iio:deviceX/in_voltageY_q_calibscale
 What:		/sys/bus/iio/devices/iio:deviceX/in_voltage_i_calibscale
 What:		/sys/bus/iio/devices/iio:deviceX/in_voltage_q_calibscale
+What:		/sys/bus/iio/devices/iio:deviceX/in_altvoltage_calibscale
 What:		/sys/bus/iio/devices/iio:deviceX/in_voltage_calibscale
 What:		/sys/bus/iio/devices/iio:deviceX/in_accel_x_calibscale
 What:		/sys/bus/iio/devices/iio:deviceX/in_accel_y_calibscale
@@ -1987,9 +2025,6 @@
 Description:
 		Specify the percent for light sensor relative to the channel
 		absolute value that a data field should change before an event
-<<<<<<< HEAD
-		is generated. Units are a percentage of the prior reading.
-=======
 		is generated. Units are a percentage of the prior reading.
 
 What:		/sys/bus/iio/devices/iio:deviceX/calibration_auto_enable
@@ -2143,5 +2178,4 @@
 Contact:	linux-iio@vger.kernel.org
 Description:
 		Number of conditions that must occur, during a running
-		period, before an event is generated.
->>>>>>> e475cc1c
+		period, before an event is generated.