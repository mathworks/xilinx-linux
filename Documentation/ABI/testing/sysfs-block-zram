What:		/sys/block/zram<id>/disksize
Date:		August 2010
Contact:	Nitin Gupta <ngupta@vflare.org>
Description:
		The disksize file is read-write and specifies the disk size
		which represents the limit on the *uncompressed* worth of data
		that can be stored in this disk.
		Unit: bytes

What:		/sys/block/zram<id>/initstate
Date:		August 2010
Contact:	Nitin Gupta <ngupta@vflare.org>
Description:
		The initstate file is read-only and shows the initialization
		state of the device.

What:		/sys/block/zram<id>/reset
Date:		August 2010
Contact:	Nitin Gupta <ngupta@vflare.org>
Description:
		The reset file is write-only and allows resetting the
		device. The reset operation frees all the memory associated
		with this device.

What:		/sys/block/zram<id>/max_comp_streams
Date:		February 2014
Contact:	Sergey Senozhatsky <sergey.senozhatsky@gmail.com>
Description:
		The max_comp_streams file is read-write and specifies the
		number of backend's zcomp_strm compression streams (number of
		concurrent compress operations).

What:		/sys/block/zram<id>/comp_algorithm
Date:		February 2014
Contact:	Sergey Senozhatsky <sergey.senozhatsky@gmail.com>
Description:
		The comp_algorithm file is read-write and lets to show
		available and selected compression algorithms, change
		compression algorithm selection.

What:		/sys/block/zram<id>/mem_used_max
Date:		August 2014
Contact:	Minchan Kim <minchan@kernel.org>
Description:
		The mem_used_max file is write-only and is used to reset
		the counter of maximum memory zram have consumed to store
		compressed data. For resetting the value, you should write
		"0". Otherwise, you could see -EINVAL.
		Unit: bytes

What:		/sys/block/zram<id>/mem_limit
Date:		August 2014
Contact:	Minchan Kim <minchan@kernel.org>
Description:
		The mem_limit file is write-only and specifies the maximum
		amount of memory ZRAM can use to store the compressed data.
		The limit could be changed in run time and "0" means disable
		the limit. No limit is the initial state.  Unit: bytes

What:		/sys/block/zram<id>/compact
Date:		August 2015
Contact:	Minchan Kim <minchan@kernel.org>
Description:
		The compact file is write-only and trigger compaction for
		allocator zrm uses. The allocator moves some objects so that
		it could free fragment space.

What:		/sys/block/zram<id>/io_stat
Date:		August 2015
Contact:	Sergey Senozhatsky <sergey.senozhatsky@gmail.com>
Description:
		The io_stat file is read-only and accumulates device's I/O
		statistics not accounted by block layer. For example,
		failed_reads, failed_writes, etc. File format is similar to
		block layer statistics file format.

What:		/sys/block/zram<id>/mm_stat
Date:		August 2015
Contact:	Sergey Senozhatsky <sergey.senozhatsky@gmail.com>
Description:
		The mm_stat file is read-only and represents device's mm
		statistics (orig_data_size, compr_data_size, etc.) in a format
		similar to block layer statistics file format.

What:		/sys/block/zram<id>/debug_stat
Date:		July 2016
Contact:	Sergey Senozhatsky <sergey.senozhatsky@gmail.com>
Description:
		The debug_stat file is read-only and represents various
		device's debugging info useful for kernel developers. Its
		format is not documented intentionally and may change
<<<<<<< HEAD
		anytime without any notice.
=======
		anytime without any notice.

What:		/sys/block/zram<id>/backing_dev
Date:		June 2017
Contact:	Minchan Kim <minchan@kernel.org>
Description:
		The backing_dev file is read-write and set up backing
		device for zram to write incompressible pages.
		For using, user should enable CONFIG_ZRAM_WRITEBACK.

What:		/sys/block/zram<id>/idle
Date:		November 2018
Contact:	Minchan Kim <minchan@kernel.org>
Description:
		idle file is write-only and mark zram slot as idle.
		If system has mounted debugfs, user can see which slots
		are idle via /sys/kernel/debug/zram/zram<id>/block_state

What:		/sys/block/zram<id>/writeback
Date:		November 2018
Contact:	Minchan Kim <minchan@kernel.org>
Description:
		The writeback file is write-only and trigger idle and/or
		huge page writeback to backing device.

What:		/sys/block/zram<id>/bd_stat
Date:		November 2018
Contact:	Minchan Kim <minchan@kernel.org>
Description:
		The bd_stat file is read-only and represents backing device's
		statistics (bd_count, bd_reads, bd_writes) in a format
		similar to block layer statistics file format.

What:		/sys/block/zram<id>/writeback_limit_enable
Date:		November 2018
Contact:	Minchan Kim <minchan@kernel.org>
Description:
		The writeback_limit_enable file is read-write and specifies
		eanbe of writeback_limit feature. "1" means eable the feature.
		No limit "0" is the initial state.

What:		/sys/block/zram<id>/writeback_limit
Date:		November 2018
Contact:	Minchan Kim <minchan@kernel.org>
Description:
		The writeback_limit file is read-write and specifies the maximum
		amount of writeback ZRAM can do. The limit could be changed
		in run time.
>>>>>>> 24b8d41d
<|MERGE_RESOLUTION|>--- conflicted
+++ resolved
@@ -89,9 +89,6 @@
 		The debug_stat file is read-only and represents various
 		device's debugging info useful for kernel developers. Its
 		format is not documented intentionally and may change
-<<<<<<< HEAD
-		anytime without any notice.
-=======
 		anytime without any notice.
 
 What:		/sys/block/zram<id>/backing_dev
@@ -139,5 +136,4 @@
 Description:
 		The writeback_limit file is read-write and specifies the maximum
 		amount of writeback ZRAM can do. The limit could be changed
-		in run time.
->>>>>>> 24b8d41d
+		in run time.