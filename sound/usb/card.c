--- conflicted
+++ resolved
@@ -454,10 +454,6 @@
 	mutex_destroy(&chip->mutex);
 	if (!atomic_read(&chip->shutdown))
 		dev_set_drvdata(&chip->dev->dev, NULL);
-<<<<<<< HEAD
-	kfree(chip);
-	return 0;
-=======
 }
 
 static void usb_audio_make_shortname(struct usb_device *dev,
@@ -489,7 +485,6 @@
 	}
 
 	strim(card->shortname);
->>>>>>> 24b8d41d
 }
 
 static void usb_audio_make_longname(struct usb_device *dev,
@@ -621,69 +616,8 @@
 		USB_ID_VENDOR(chip->usb_id), USB_ID_PRODUCT(chip->usb_id));
 	snd_component_add(card, component);
 
-<<<<<<< HEAD
-	/* retrieve the device string as shortname */
-	if (quirk && quirk->product_name && *quirk->product_name) {
-		strlcpy(card->shortname, quirk->product_name, sizeof(card->shortname));
-	} else {
-		if (!dev->descriptor.iProduct ||
-		    usb_string(dev, dev->descriptor.iProduct,
-		    card->shortname, sizeof(card->shortname)) <= 0) {
-			/* no name available from anywhere, so use ID */
-			sprintf(card->shortname, "USB Device %#04x:%#04x",
-				USB_ID_VENDOR(chip->usb_id),
-				USB_ID_PRODUCT(chip->usb_id));
-		}
-	}
-	strim(card->shortname);
-
-	/* retrieve the vendor and device strings as longname */
-	if (quirk && quirk->vendor_name && *quirk->vendor_name) {
-		len = strlcpy(card->longname, quirk->vendor_name, sizeof(card->longname));
-	} else {
-		if (dev->descriptor.iManufacturer)
-			len = usb_string(dev, dev->descriptor.iManufacturer,
-					 card->longname, sizeof(card->longname));
-		else
-			len = 0;
-		/* we don't really care if there isn't any vendor string */
-	}
-	if (len > 0) {
-		strim(card->longname);
-		if (*card->longname)
-			strlcat(card->longname, " ", sizeof(card->longname));
-	}
-
-	strlcat(card->longname, card->shortname, sizeof(card->longname));
-
-	len = strlcat(card->longname, " at ", sizeof(card->longname));
-
-	if (len < sizeof(card->longname))
-		usb_make_path(dev, card->longname + len, sizeof(card->longname) - len);
-
-	switch (snd_usb_get_speed(dev)) {
-	case USB_SPEED_LOW:
-		strlcat(card->longname, ", low speed", sizeof(card->longname));
-		break;
-	case USB_SPEED_FULL:
-		strlcat(card->longname, ", full speed", sizeof(card->longname));
-		break;
-	case USB_SPEED_HIGH:
-		strlcat(card->longname, ", high speed", sizeof(card->longname));
-		break;
-	case USB_SPEED_SUPER:
-		strlcat(card->longname, ", super speed", sizeof(card->longname));
-		break;
-	case USB_SPEED_SUPER_PLUS:
-		strlcat(card->longname, ", super speed plus", sizeof(card->longname));
-		break;
-	default:
-		break;
-	}
-=======
 	usb_audio_make_shortname(dev, chip, quirk);
 	usb_audio_make_longname(dev, chip, quirk);
->>>>>>> 24b8d41d
 
 	snd_usb_audio_create_proc(chip);
 
@@ -835,7 +769,6 @@
 			goto __error;
 		}
 	}
-	dev_set_drvdata(&dev->dev, chip);
 
 	if (chip->num_interfaces >= MAX_CARD_INTERFACES) {
 		dev_info(&dev->dev, "Too many interfaces assigned to the single USB-audio card\n");
