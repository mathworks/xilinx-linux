// SPDX-License-Identifier: GPL-2.0-or-later
/*
 */

#include <linux/init.h>
#include <linux/slab.h>
#include <linux/usb.h>
#include <linux/usb/audio.h>
#include <linux/usb/midi.h>
#include <linux/bits.h>

#include <sound/control.h>
#include <sound/core.h>
#include <sound/info.h>
#include <sound/pcm.h>

#include "usbaudio.h"
#include "card.h"
#include "mixer.h"
#include "mixer_quirks.h"
#include "midi.h"
#include "midi2.h"
#include "quirks.h"
#include "helper.h"
#include "endpoint.h"
#include "pcm.h"
#include "clock.h"
#include "stream.h"

/*
 * handle the quirks for the contained interfaces
 */
static int create_composite_quirk(struct snd_usb_audio *chip,
				  struct usb_interface *iface,
				  struct usb_driver *driver,
				  const struct snd_usb_audio_quirk *quirk_comp)
{
	int probed_ifnum = get_iface_desc(iface->altsetting)->bInterfaceNumber;
	const struct snd_usb_audio_quirk *quirk;
	int err;

	for (quirk = quirk_comp->data; quirk->ifnum >= 0; ++quirk) {
		iface = usb_ifnum_to_if(chip->dev, quirk->ifnum);
		if (!iface)
			continue;
		if (quirk->ifnum != probed_ifnum &&
		    usb_interface_claimed(iface))
			continue;
		err = snd_usb_create_quirk(chip, iface, driver, quirk);
		if (err < 0)
			return err;
	}

	for (quirk = quirk_comp->data; quirk->ifnum >= 0; ++quirk) {
		iface = usb_ifnum_to_if(chip->dev, quirk->ifnum);
		if (!iface)
			continue;
		if (quirk->ifnum != probed_ifnum &&
		    !usb_interface_claimed(iface)) {
			err = usb_driver_claim_interface(driver, iface,
							 USB_AUDIO_IFACE_UNUSED);
			if (err < 0)
				return err;
		}
	}

	return 0;
}

static int ignore_interface_quirk(struct snd_usb_audio *chip,
				  struct usb_interface *iface,
				  struct usb_driver *driver,
				  const struct snd_usb_audio_quirk *quirk)
{
	return 0;
}


static int create_any_midi_quirk(struct snd_usb_audio *chip,
				 struct usb_interface *intf,
				 struct usb_driver *driver,
				 const struct snd_usb_audio_quirk *quirk)
{
	return snd_usb_midi_v2_create(chip, intf, quirk, 0);
}

/*
 * create a stream for an interface with proper descriptors
 */
static int create_standard_audio_quirk(struct snd_usb_audio *chip,
				       struct usb_interface *iface,
				       struct usb_driver *driver,
				       const struct snd_usb_audio_quirk *quirk)
{
	struct usb_host_interface *alts;
	struct usb_interface_descriptor *altsd;
	int err;

	alts = &iface->altsetting[0];
	altsd = get_iface_desc(alts);
	err = snd_usb_parse_audio_interface(chip, altsd->bInterfaceNumber);
	if (err < 0) {
		usb_audio_err(chip, "cannot setup if %d: error %d\n",
			   altsd->bInterfaceNumber, err);
		return err;
	}
	/* reset the current interface */
	usb_set_interface(chip->dev, altsd->bInterfaceNumber, 0);
	return 0;
}

/* create the audio stream and the corresponding endpoints from the fixed
 * audioformat object; this is used for quirks with the fixed EPs
 */
static int add_audio_stream_from_fixed_fmt(struct snd_usb_audio *chip,
					   struct audioformat *fp)
{
	int stream, err;

	stream = (fp->endpoint & USB_DIR_IN) ?
		SNDRV_PCM_STREAM_CAPTURE : SNDRV_PCM_STREAM_PLAYBACK;

	snd_usb_audioformat_set_sync_ep(chip, fp);

	err = snd_usb_add_audio_stream(chip, stream, fp);
	if (err < 0)
		return err;

	err = snd_usb_add_endpoint(chip, fp->endpoint,
				   SND_USB_ENDPOINT_TYPE_DATA);
	if (err < 0)
		return err;

	if (fp->sync_ep) {
		err = snd_usb_add_endpoint(chip, fp->sync_ep,
					   fp->implicit_fb ?
					   SND_USB_ENDPOINT_TYPE_DATA :
					   SND_USB_ENDPOINT_TYPE_SYNC);
		if (err < 0)
			return err;
	}

	return 0;
}

/*
 * create a stream for an endpoint/altsetting without proper descriptors
 */
static int create_fixed_stream_quirk(struct snd_usb_audio *chip,
				     struct usb_interface *iface,
				     struct usb_driver *driver,
				     const struct snd_usb_audio_quirk *quirk)
{
	struct audioformat *fp;
	struct usb_host_interface *alts;
	struct usb_interface_descriptor *altsd;
	unsigned *rate_table = NULL;
	int err;

	fp = kmemdup(quirk->data, sizeof(*fp), GFP_KERNEL);
	if (!fp)
		return -ENOMEM;

	INIT_LIST_HEAD(&fp->list);
	if (fp->nr_rates > MAX_NR_RATES) {
		kfree(fp);
		return -EINVAL;
	}
	if (fp->nr_rates > 0) {
		rate_table = kmemdup(fp->rate_table,
				     sizeof(int) * fp->nr_rates, GFP_KERNEL);
		if (!rate_table) {
			kfree(fp);
			return -ENOMEM;
		}
		fp->rate_table = rate_table;
	}

	if (fp->iface != get_iface_desc(&iface->altsetting[0])->bInterfaceNumber ||
	    fp->altset_idx >= iface->num_altsetting) {
		err = -EINVAL;
		goto error;
	}
	alts = &iface->altsetting[fp->altset_idx];
	altsd = get_iface_desc(alts);
	if (altsd->bNumEndpoints <= fp->ep_idx) {
		err = -EINVAL;
		goto error;
	}

	fp->protocol = altsd->bInterfaceProtocol;

	if (fp->datainterval == 0)
		fp->datainterval = snd_usb_parse_datainterval(chip, alts);
	if (fp->maxpacksize == 0)
		fp->maxpacksize = le16_to_cpu(get_endpoint(alts, fp->ep_idx)->wMaxPacketSize);
	if (!fp->fmt_type)
		fp->fmt_type = UAC_FORMAT_TYPE_I;

	err = add_audio_stream_from_fixed_fmt(chip, fp);
	if (err < 0)
		goto error;

	usb_set_interface(chip->dev, fp->iface, 0);
	snd_usb_init_pitch(chip, fp);
	snd_usb_init_sample_rate(chip, fp, fp->rate_max);
	return 0;

 error:
	list_del(&fp->list); /* unlink for avoiding double-free */
	kfree(fp);
	kfree(rate_table);
	return err;
}

static int create_auto_pcm_quirk(struct snd_usb_audio *chip,
				 struct usb_interface *iface,
				 struct usb_driver *driver)
{
	struct usb_host_interface *alts;
	struct usb_interface_descriptor *altsd;
	struct usb_endpoint_descriptor *epd;
	struct uac1_as_header_descriptor *ashd;
	struct uac_format_type_i_discrete_descriptor *fmtd;

	/*
	 * Most Roland/Yamaha audio streaming interfaces have more or less
	 * standard descriptors, but older devices might lack descriptors, and
	 * future ones might change, so ensure that we fail silently if the
	 * interface doesn't look exactly right.
	 */

	/* must have a non-zero altsetting for streaming */
	if (iface->num_altsetting < 2)
		return -ENODEV;
	alts = &iface->altsetting[1];
	altsd = get_iface_desc(alts);

	/* must have an isochronous endpoint for streaming */
	if (altsd->bNumEndpoints < 1)
		return -ENODEV;
	epd = get_endpoint(alts, 0);
	if (!usb_endpoint_xfer_isoc(epd))
		return -ENODEV;

	/* must have format descriptors */
	ashd = snd_usb_find_csint_desc(alts->extra, alts->extralen, NULL,
				       UAC_AS_GENERAL);
	fmtd = snd_usb_find_csint_desc(alts->extra, alts->extralen, NULL,
				       UAC_FORMAT_TYPE);
	if (!ashd || ashd->bLength < 7 ||
	    !fmtd || fmtd->bLength < 8)
		return -ENODEV;

	return create_standard_audio_quirk(chip, iface, driver, NULL);
}

static int create_yamaha_midi_quirk(struct snd_usb_audio *chip,
				    struct usb_interface *iface,
				    struct usb_driver *driver,
				    struct usb_host_interface *alts)
{
	static const struct snd_usb_audio_quirk yamaha_midi_quirk = {
		.type = QUIRK_MIDI_YAMAHA
	};
	struct usb_midi_in_jack_descriptor *injd;
	struct usb_midi_out_jack_descriptor *outjd;

	/* must have some valid jack descriptors */
	injd = snd_usb_find_csint_desc(alts->extra, alts->extralen,
				       NULL, USB_MS_MIDI_IN_JACK);
	outjd = snd_usb_find_csint_desc(alts->extra, alts->extralen,
					NULL, USB_MS_MIDI_OUT_JACK);
	if (!injd && !outjd)
		return -ENODEV;
	if ((injd && !snd_usb_validate_midi_desc(injd)) ||
	    (outjd && !snd_usb_validate_midi_desc(outjd)))
		return -ENODEV;
	if (injd && (injd->bLength < 5 ||
		     (injd->bJackType != USB_MS_EMBEDDED &&
		      injd->bJackType != USB_MS_EXTERNAL)))
		return -ENODEV;
	if (outjd && (outjd->bLength < 6 ||
		      (outjd->bJackType != USB_MS_EMBEDDED &&
		       outjd->bJackType != USB_MS_EXTERNAL)))
		return -ENODEV;
	return create_any_midi_quirk(chip, iface, driver, &yamaha_midi_quirk);
}

static int create_roland_midi_quirk(struct snd_usb_audio *chip,
				    struct usb_interface *iface,
				    struct usb_driver *driver,
				    struct usb_host_interface *alts)
{
	static const struct snd_usb_audio_quirk roland_midi_quirk = {
		.type = QUIRK_MIDI_ROLAND
	};
	u8 *roland_desc = NULL;

	/* might have a vendor-specific descriptor <06 24 F1 02 ...> */
	for (;;) {
		roland_desc = snd_usb_find_csint_desc(alts->extra,
						      alts->extralen,
						      roland_desc, 0xf1);
		if (!roland_desc)
			return -ENODEV;
		if (roland_desc[0] < 6 || roland_desc[3] != 2)
			continue;
		return create_any_midi_quirk(chip, iface, driver,
					     &roland_midi_quirk);
	}
}

static int create_std_midi_quirk(struct snd_usb_audio *chip,
				 struct usb_interface *iface,
				 struct usb_driver *driver,
				 struct usb_host_interface *alts)
{
	struct usb_ms_header_descriptor *mshd;
	struct usb_ms_endpoint_descriptor *msepd;

	/* must have the MIDIStreaming interface header descriptor*/
	mshd = (struct usb_ms_header_descriptor *)alts->extra;
	if (alts->extralen < 7 ||
	    mshd->bLength < 7 ||
	    mshd->bDescriptorType != USB_DT_CS_INTERFACE ||
	    mshd->bDescriptorSubtype != USB_MS_HEADER)
		return -ENODEV;
	/* must have the MIDIStreaming endpoint descriptor*/
	msepd = (struct usb_ms_endpoint_descriptor *)alts->endpoint[0].extra;
	if (alts->endpoint[0].extralen < 4 ||
	    msepd->bLength < 4 ||
	    msepd->bDescriptorType != USB_DT_CS_ENDPOINT ||
	    msepd->bDescriptorSubtype != UAC_MS_GENERAL ||
	    msepd->bNumEmbMIDIJack < 1 ||
	    msepd->bNumEmbMIDIJack > 16)
		return -ENODEV;

	return create_any_midi_quirk(chip, iface, driver, NULL);
}

static int create_auto_midi_quirk(struct snd_usb_audio *chip,
				  struct usb_interface *iface,
				  struct usb_driver *driver)
{
	struct usb_host_interface *alts;
	struct usb_interface_descriptor *altsd;
	struct usb_endpoint_descriptor *epd;
	int err;

	alts = &iface->altsetting[0];
	altsd = get_iface_desc(alts);

	/* must have at least one bulk/interrupt endpoint for streaming */
	if (altsd->bNumEndpoints < 1)
		return -ENODEV;
	epd = get_endpoint(alts, 0);
	if (!usb_endpoint_xfer_bulk(epd) &&
	    !usb_endpoint_xfer_int(epd))
		return -ENODEV;

	switch (USB_ID_VENDOR(chip->usb_id)) {
	case 0x0499: /* Yamaha */
		err = create_yamaha_midi_quirk(chip, iface, driver, alts);
		if (err != -ENODEV)
			return err;
		break;
	case 0x0582: /* Roland */
		err = create_roland_midi_quirk(chip, iface, driver, alts);
		if (err != -ENODEV)
			return err;
		break;
	}

	return create_std_midi_quirk(chip, iface, driver, alts);
}

static int create_autodetect_quirk(struct snd_usb_audio *chip,
				   struct usb_interface *iface,
				   struct usb_driver *driver,
				   const struct snd_usb_audio_quirk *quirk)
{
	int err;

	err = create_auto_pcm_quirk(chip, iface, driver);
	if (err == -ENODEV)
		err = create_auto_midi_quirk(chip, iface, driver);
	return err;
}

/*
 * Create a stream for an Edirol UA-700/UA-25/UA-4FX interface.  
 * The only way to detect the sample rate is by looking at wMaxPacketSize.
 */
static int create_uaxx_quirk(struct snd_usb_audio *chip,
			     struct usb_interface *iface,
			     struct usb_driver *driver,
			     const struct snd_usb_audio_quirk *quirk)
{
	static const struct audioformat ua_format = {
		.formats = SNDRV_PCM_FMTBIT_S24_3LE,
		.channels = 2,
		.fmt_type = UAC_FORMAT_TYPE_I,
		.altsetting = 1,
		.altset_idx = 1,
		.rates = SNDRV_PCM_RATE_CONTINUOUS,
	};
	struct usb_host_interface *alts;
	struct usb_interface_descriptor *altsd;
	struct audioformat *fp;
	int err;

	/* both PCM and MIDI interfaces have 2 or more altsettings */
	if (iface->num_altsetting < 2)
		return -ENXIO;
	alts = &iface->altsetting[1];
	altsd = get_iface_desc(alts);

	if (altsd->bNumEndpoints == 2) {
		static const struct snd_usb_midi_endpoint_info ua700_ep = {
			.out_cables = 0x0003,
			.in_cables  = 0x0003
		};
		static const struct snd_usb_audio_quirk ua700_quirk = {
			.type = QUIRK_MIDI_FIXED_ENDPOINT,
			.data = &ua700_ep
		};
		static const struct snd_usb_midi_endpoint_info uaxx_ep = {
			.out_cables = 0x0001,
			.in_cables  = 0x0001
		};
		static const struct snd_usb_audio_quirk uaxx_quirk = {
			.type = QUIRK_MIDI_FIXED_ENDPOINT,
			.data = &uaxx_ep
		};
		const struct snd_usb_audio_quirk *quirk =
			chip->usb_id == USB_ID(0x0582, 0x002b)
			? &ua700_quirk : &uaxx_quirk;
		return __snd_usbmidi_create(chip->card, iface,
					    &chip->midi_list, quirk,
					    chip->usb_id,
					    &chip->num_rawmidis);
	}

	if (altsd->bNumEndpoints != 1)
		return -ENXIO;

	fp = kmemdup(&ua_format, sizeof(*fp), GFP_KERNEL);
	if (!fp)
		return -ENOMEM;

	fp->iface = altsd->bInterfaceNumber;
	fp->endpoint = get_endpoint(alts, 0)->bEndpointAddress;
	fp->ep_attr = get_endpoint(alts, 0)->bmAttributes;
	fp->datainterval = 0;
	fp->maxpacksize = le16_to_cpu(get_endpoint(alts, 0)->wMaxPacketSize);
	INIT_LIST_HEAD(&fp->list);

	switch (fp->maxpacksize) {
	case 0x120:
		fp->rate_max = fp->rate_min = 44100;
		break;
	case 0x138:
	case 0x140:
		fp->rate_max = fp->rate_min = 48000;
		break;
	case 0x258:
	case 0x260:
		fp->rate_max = fp->rate_min = 96000;
		break;
	default:
		usb_audio_err(chip, "unknown sample rate\n");
		kfree(fp);
		return -ENXIO;
	}

	err = add_audio_stream_from_fixed_fmt(chip, fp);
	if (err < 0) {
		list_del(&fp->list); /* unlink for avoiding double-free */
		kfree(fp);
		return err;
	}
	usb_set_interface(chip->dev, fp->iface, 0);
	return 0;
}

/*
 * Create a standard mixer for the specified interface.
 */
static int create_standard_mixer_quirk(struct snd_usb_audio *chip,
				       struct usb_interface *iface,
				       struct usb_driver *driver,
				       const struct snd_usb_audio_quirk *quirk)
{
	if (quirk->ifnum < 0)
		return 0;

	return snd_usb_create_mixer(chip, quirk->ifnum);
}

/*
 * audio-interface quirks
 *
 * returns zero if no standard audio/MIDI parsing is needed.
 * returns a positive value if standard audio/midi interfaces are parsed
 * after this.
 * returns a negative value at error.
 */
int snd_usb_create_quirk(struct snd_usb_audio *chip,
			 struct usb_interface *iface,
			 struct usb_driver *driver,
			 const struct snd_usb_audio_quirk *quirk)
{
	typedef int (*quirk_func_t)(struct snd_usb_audio *,
				    struct usb_interface *,
				    struct usb_driver *,
				    const struct snd_usb_audio_quirk *);
	static const quirk_func_t quirk_funcs[] = {
		[QUIRK_IGNORE_INTERFACE] = ignore_interface_quirk,
		[QUIRK_COMPOSITE] = create_composite_quirk,
		[QUIRK_AUTODETECT] = create_autodetect_quirk,
		[QUIRK_MIDI_STANDARD_INTERFACE] = create_any_midi_quirk,
		[QUIRK_MIDI_FIXED_ENDPOINT] = create_any_midi_quirk,
		[QUIRK_MIDI_YAMAHA] = create_any_midi_quirk,
		[QUIRK_MIDI_ROLAND] = create_any_midi_quirk,
		[QUIRK_MIDI_MIDIMAN] = create_any_midi_quirk,
		[QUIRK_MIDI_NOVATION] = create_any_midi_quirk,
		[QUIRK_MIDI_RAW_BYTES] = create_any_midi_quirk,
		[QUIRK_MIDI_EMAGIC] = create_any_midi_quirk,
		[QUIRK_MIDI_CME] = create_any_midi_quirk,
		[QUIRK_MIDI_AKAI] = create_any_midi_quirk,
		[QUIRK_MIDI_FTDI] = create_any_midi_quirk,
		[QUIRK_MIDI_CH345] = create_any_midi_quirk,
		[QUIRK_AUDIO_STANDARD_INTERFACE] = create_standard_audio_quirk,
		[QUIRK_AUDIO_FIXED_ENDPOINT] = create_fixed_stream_quirk,
		[QUIRK_AUDIO_EDIROL_UAXX] = create_uaxx_quirk,
		[QUIRK_AUDIO_STANDARD_MIXER] = create_standard_mixer_quirk,
	};

	if (quirk->type < QUIRK_TYPE_COUNT) {
		return quirk_funcs[quirk->type](chip, iface, driver, quirk);
	} else {
		usb_audio_err(chip, "invalid quirk type %d\n", quirk->type);
		return -ENXIO;
	}
}

/*
 * boot quirks
 */

#define EXTIGY_FIRMWARE_SIZE_OLD 794
#define EXTIGY_FIRMWARE_SIZE_NEW 483

static int snd_usb_extigy_boot_quirk(struct usb_device *dev, struct usb_interface *intf)
{
	struct usb_host_config *config = dev->actconfig;
	int err;

	if (le16_to_cpu(get_cfg_desc(config)->wTotalLength) == EXTIGY_FIRMWARE_SIZE_OLD ||
	    le16_to_cpu(get_cfg_desc(config)->wTotalLength) == EXTIGY_FIRMWARE_SIZE_NEW) {
		dev_dbg(&dev->dev, "sending Extigy boot sequence...\n");
		/* Send message to force it to reconnect with full interface. */
		err = snd_usb_ctl_msg(dev, usb_sndctrlpipe(dev,0),
				      0x10, 0x43, 0x0001, 0x000a, NULL, 0);
		if (err < 0)
			dev_dbg(&dev->dev, "error sending boot message: %d\n", err);
		err = usb_get_descriptor(dev, USB_DT_DEVICE, 0,
				&dev->descriptor, sizeof(dev->descriptor));
		config = dev->actconfig;
		if (err < 0)
			dev_dbg(&dev->dev, "error usb_get_descriptor: %d\n", err);
		err = usb_reset_configuration(dev);
		if (err < 0)
			dev_dbg(&dev->dev, "error usb_reset_configuration: %d\n", err);
		dev_dbg(&dev->dev, "extigy_boot: new boot length = %d\n",
			    le16_to_cpu(get_cfg_desc(config)->wTotalLength));
		return -ENODEV; /* quit this anyway */
	}
	return 0;
}

static int snd_usb_audigy2nx_boot_quirk(struct usb_device *dev)
{
	u8 buf = 1;

	snd_usb_ctl_msg(dev, usb_rcvctrlpipe(dev, 0), 0x2a,
			USB_DIR_IN | USB_TYPE_VENDOR | USB_RECIP_OTHER,
			0, 0, &buf, 1);
	if (buf == 0) {
		snd_usb_ctl_msg(dev, usb_sndctrlpipe(dev, 0), 0x29,
				USB_DIR_OUT | USB_TYPE_VENDOR | USB_RECIP_OTHER,
				1, 2000, NULL, 0);
		return -ENODEV;
	}
	return 0;
}

static int snd_usb_fasttrackpro_boot_quirk(struct usb_device *dev)
{
	int err;

	if (dev->actconfig->desc.bConfigurationValue == 1) {
		dev_info(&dev->dev,
			   "Fast Track Pro switching to config #2\n");
		/* This function has to be available by the usb core module.
		 * if it is not avialable the boot quirk has to be left out
		 * and the configuration has to be set by udev or hotplug
		 * rules
		 */
		err = usb_driver_set_configuration(dev, 2);
		if (err < 0)
			dev_dbg(&dev->dev,
				"error usb_driver_set_configuration: %d\n",
				err);
		/* Always return an error, so that we stop creating a device
		   that will just be destroyed and recreated with a new
		   configuration */
		return -ENODEV;
	} else
		dev_info(&dev->dev, "Fast Track Pro config OK\n");

	return 0;
}

/*
 * C-Media CM106/CM106+ have four 16-bit internal registers that are nicely
 * documented in the device's data sheet.
 */
static int snd_usb_cm106_write_int_reg(struct usb_device *dev, int reg, u16 value)
{
	u8 buf[4];
	buf[0] = 0x20;
	buf[1] = value & 0xff;
	buf[2] = (value >> 8) & 0xff;
	buf[3] = reg;
	return snd_usb_ctl_msg(dev, usb_sndctrlpipe(dev, 0), USB_REQ_SET_CONFIGURATION,
			       USB_DIR_OUT | USB_TYPE_CLASS | USB_RECIP_ENDPOINT,
			       0, 0, &buf, 4);
}

static int snd_usb_cm106_boot_quirk(struct usb_device *dev)
{
	/*
	 * Enable line-out driver mode, set headphone source to front
	 * channels, enable stereo mic.
	 */
	return snd_usb_cm106_write_int_reg(dev, 2, 0x8004);
}

/*
 * CM6206 registers from the CM6206 datasheet rev 2.1
 */
#define CM6206_REG0_DMA_MASTER BIT(15)
#define CM6206_REG0_SPDIFO_RATE_48K (2 << 12)
#define CM6206_REG0_SPDIFO_RATE_96K (7 << 12)
/* Bit 4 thru 11 is the S/PDIF category code */
#define CM6206_REG0_SPDIFO_CAT_CODE_GENERAL (0 << 4)
#define CM6206_REG0_SPDIFO_EMPHASIS_CD BIT(3)
#define CM6206_REG0_SPDIFO_COPYRIGHT_NA BIT(2)
#define CM6206_REG0_SPDIFO_NON_AUDIO BIT(1)
#define CM6206_REG0_SPDIFO_PRO_FORMAT BIT(0)

#define CM6206_REG1_TEST_SEL_CLK BIT(14)
#define CM6206_REG1_PLLBIN_EN BIT(13)
#define CM6206_REG1_SOFT_MUTE_EN BIT(12)
#define CM6206_REG1_GPIO4_OUT BIT(11)
#define CM6206_REG1_GPIO4_OE BIT(10)
#define CM6206_REG1_GPIO3_OUT BIT(9)
#define CM6206_REG1_GPIO3_OE BIT(8)
#define CM6206_REG1_GPIO2_OUT BIT(7)
#define CM6206_REG1_GPIO2_OE BIT(6)
#define CM6206_REG1_GPIO1_OUT BIT(5)
#define CM6206_REG1_GPIO1_OE BIT(4)
#define CM6206_REG1_SPDIFO_INVALID BIT(3)
#define CM6206_REG1_SPDIF_LOOP_EN BIT(2)
#define CM6206_REG1_SPDIFO_DIS BIT(1)
#define CM6206_REG1_SPDIFI_MIX BIT(0)

#define CM6206_REG2_DRIVER_ON BIT(15)
#define CM6206_REG2_HEADP_SEL_SIDE_CHANNELS (0 << 13)
#define CM6206_REG2_HEADP_SEL_SURROUND_CHANNELS (1 << 13)
#define CM6206_REG2_HEADP_SEL_CENTER_SUBW (2 << 13)
#define CM6206_REG2_HEADP_SEL_FRONT_CHANNELS (3 << 13)
#define CM6206_REG2_MUTE_HEADPHONE_RIGHT BIT(12)
#define CM6206_REG2_MUTE_HEADPHONE_LEFT BIT(11)
#define CM6206_REG2_MUTE_REAR_SURROUND_RIGHT BIT(10)
#define CM6206_REG2_MUTE_REAR_SURROUND_LEFT BIT(9)
#define CM6206_REG2_MUTE_SIDE_SURROUND_RIGHT BIT(8)
#define CM6206_REG2_MUTE_SIDE_SURROUND_LEFT BIT(7)
#define CM6206_REG2_MUTE_SUBWOOFER BIT(6)
#define CM6206_REG2_MUTE_CENTER BIT(5)
#define CM6206_REG2_MUTE_RIGHT_FRONT BIT(3)
#define CM6206_REG2_MUTE_LEFT_FRONT BIT(3)
#define CM6206_REG2_EN_BTL BIT(2)
#define CM6206_REG2_MCUCLKSEL_1_5_MHZ (0)
#define CM6206_REG2_MCUCLKSEL_3_MHZ (1)
#define CM6206_REG2_MCUCLKSEL_6_MHZ (2)
#define CM6206_REG2_MCUCLKSEL_12_MHZ (3)

/* Bit 11..13 sets the sensitivity to FLY tuner volume control VP/VD signal */
#define CM6206_REG3_FLYSPEED_DEFAULT (2 << 11)
#define CM6206_REG3_VRAP25EN BIT(10)
#define CM6206_REG3_MSEL1 BIT(9)
#define CM6206_REG3_SPDIFI_RATE_44_1K BIT(0 << 7)
#define CM6206_REG3_SPDIFI_RATE_48K BIT(2 << 7)
#define CM6206_REG3_SPDIFI_RATE_32K BIT(3 << 7)
#define CM6206_REG3_PINSEL BIT(6)
#define CM6206_REG3_FOE BIT(5)
#define CM6206_REG3_ROE BIT(4)
#define CM6206_REG3_CBOE BIT(3)
#define CM6206_REG3_LOSE BIT(2)
#define CM6206_REG3_HPOE BIT(1)
#define CM6206_REG3_SPDIFI_CANREC BIT(0)

#define CM6206_REG5_DA_RSTN BIT(13)
#define CM6206_REG5_AD_RSTN BIT(12)
#define CM6206_REG5_SPDIFO_AD2SPDO BIT(12)
#define CM6206_REG5_SPDIFO_SEL_FRONT (0 << 9)
#define CM6206_REG5_SPDIFO_SEL_SIDE_SUR (1 << 9)
#define CM6206_REG5_SPDIFO_SEL_CEN_LFE (2 << 9)
#define CM6206_REG5_SPDIFO_SEL_REAR_SUR (3 << 9)
#define CM6206_REG5_CODECM BIT(8)
#define CM6206_REG5_EN_HPF BIT(7)
#define CM6206_REG5_T_SEL_DSDA4 BIT(6)
#define CM6206_REG5_T_SEL_DSDA3 BIT(5)
#define CM6206_REG5_T_SEL_DSDA2 BIT(4)
#define CM6206_REG5_T_SEL_DSDA1 BIT(3)
#define CM6206_REG5_T_SEL_DSDAD_NORMAL 0
#define CM6206_REG5_T_SEL_DSDAD_FRONT 4
#define CM6206_REG5_T_SEL_DSDAD_S_SURROUND 5
#define CM6206_REG5_T_SEL_DSDAD_CEN_LFE 6
#define CM6206_REG5_T_SEL_DSDAD_R_SURROUND 7

static int snd_usb_cm6206_boot_quirk(struct usb_device *dev)
{
	int err  = 0, reg;
	int val[] = {
		/*
		 * Values here are chosen based on sniffing USB traffic
		 * under Windows.
		 *
		 * REG0: DAC is master, sample rate 48kHz, no copyright
		 */
		CM6206_REG0_SPDIFO_RATE_48K |
		CM6206_REG0_SPDIFO_COPYRIGHT_NA,
		/*
		 * REG1: PLL binary search enable, soft mute enable.
		 */
		CM6206_REG1_PLLBIN_EN |
		CM6206_REG1_SOFT_MUTE_EN,
		/*
		 * REG2: enable output drivers,
		 * select front channels to the headphone output,
		 * then mute the headphone channels, run the MCU
		 * at 1.5 MHz.
		 */
		CM6206_REG2_DRIVER_ON |
		CM6206_REG2_HEADP_SEL_FRONT_CHANNELS |
		CM6206_REG2_MUTE_HEADPHONE_RIGHT |
		CM6206_REG2_MUTE_HEADPHONE_LEFT,
		/*
		 * REG3: default flyspeed, set 2.5V mic bias
		 * enable all line out ports and enable SPDIF
		 */
		CM6206_REG3_FLYSPEED_DEFAULT |
		CM6206_REG3_VRAP25EN |
		CM6206_REG3_FOE |
		CM6206_REG3_ROE |
		CM6206_REG3_CBOE |
		CM6206_REG3_LOSE |
		CM6206_REG3_HPOE |
		CM6206_REG3_SPDIFI_CANREC,
		/* REG4 is just a bunch of GPIO lines */
		0x0000,
		/* REG5: de-assert AD/DA reset signals */
		CM6206_REG5_DA_RSTN |
		CM6206_REG5_AD_RSTN };

	for (reg = 0; reg < ARRAY_SIZE(val); reg++) {
		err = snd_usb_cm106_write_int_reg(dev, reg, val[reg]);
		if (err < 0)
			return err;
	}

	return err;
}

/* quirk for Plantronics GameCom 780 with CM6302 chip */
static int snd_usb_gamecon780_boot_quirk(struct usb_device *dev)
{
	/* set the initial volume and don't change; other values are either
	 * too loud or silent due to firmware bug (bko#65251)
	 */
	u8 buf[2] = { 0x74, 0xe3 };
	return snd_usb_ctl_msg(dev, usb_sndctrlpipe(dev, 0), UAC_SET_CUR,
			USB_RECIP_INTERFACE | USB_TYPE_CLASS | USB_DIR_OUT,
			UAC_FU_VOLUME << 8, 9 << 8, buf, 2);
}

/*
 * Novation Twitch DJ controller
 * Focusrite Novation Saffire 6 USB audio card
 */
static int snd_usb_novation_boot_quirk(struct usb_device *dev)
{
	/* preemptively set up the device because otherwise the
	 * raw MIDI endpoints are not active */
	usb_set_interface(dev, 0, 1);
	return 0;
}

/*
 * This call will put the synth in "USB send" mode, i.e it will send MIDI
 * messages through USB (this is disabled at startup). The synth will
 * acknowledge by sending a sysex on endpoint 0x85 and by displaying a USB
 * sign on its LCD. Values here are chosen based on sniffing USB traffic
 * under Windows.
 */
static int snd_usb_accessmusic_boot_quirk(struct usb_device *dev)
{
	int err, actual_length;
	/* "midi send" enable */
	static const u8 seq[] = { 0x4e, 0x73, 0x52, 0x01 };
	void *buf;

	if (usb_pipe_type_check(dev, usb_sndintpipe(dev, 0x05)))
		return -EINVAL;
	buf = kmemdup(seq, ARRAY_SIZE(seq), GFP_KERNEL);
	if (!buf)
		return -ENOMEM;
	err = usb_interrupt_msg(dev, usb_sndintpipe(dev, 0x05), buf,
			ARRAY_SIZE(seq), &actual_length, 1000);
	kfree(buf);
	if (err < 0)
		return err;

	return 0;
}

/*
 * Some sound cards from Native Instruments are in fact compliant to the USB
 * audio standard of version 2 and other approved USB standards, even though
 * they come up as vendor-specific device when first connected.
 *
 * However, they can be told to come up with a new set of descriptors
 * upon their next enumeration, and the interfaces announced by the new
 * descriptors will then be handled by the kernel's class drivers. As the
 * product ID will also change, no further checks are required.
 */

static int snd_usb_nativeinstruments_boot_quirk(struct usb_device *dev)
{
	int ret;

	ret = usb_control_msg(dev, usb_sndctrlpipe(dev, 0),
				  0xaf, USB_TYPE_VENDOR | USB_RECIP_DEVICE,
				  1, 0, NULL, 0, 1000);

	if (ret < 0)
		return ret;

	usb_reset_device(dev);

	/* return -EAGAIN, so the creation of an audio interface for this
	 * temporary device is aborted. The device will reconnect with a
	 * new product ID */
	return -EAGAIN;
}

static void mbox2_setup_48_24_magic(struct usb_device *dev)
{
	u8 srate[3];
	u8 temp[12];

	/* Choose 48000Hz permanently */
	srate[0] = 0x80;
	srate[1] = 0xbb;
	srate[2] = 0x00;

	/* Send the magic! */
	snd_usb_ctl_msg(dev, usb_rcvctrlpipe(dev, 0),
		0x01, 0x22, 0x0100, 0x0085, &temp, 0x0003);
	snd_usb_ctl_msg(dev, usb_sndctrlpipe(dev, 0),
		0x81, 0xa2, 0x0100, 0x0085, &srate, 0x0003);
	snd_usb_ctl_msg(dev, usb_sndctrlpipe(dev, 0),
		0x81, 0xa2, 0x0100, 0x0086, &srate, 0x0003);
	snd_usb_ctl_msg(dev, usb_sndctrlpipe(dev, 0),
		0x81, 0xa2, 0x0100, 0x0003, &srate, 0x0003);
	return;
}

/* Digidesign Mbox 2 needs to load firmware onboard
 * and driver must wait a few seconds for initialisation.
 */

#define MBOX2_FIRMWARE_SIZE    646
#define MBOX2_BOOT_LOADING     0x01 /* Hard coded into the device */
#define MBOX2_BOOT_READY       0x02 /* Hard coded into the device */

static int snd_usb_mbox2_boot_quirk(struct usb_device *dev)
{
	struct usb_host_config *config = dev->actconfig;
	int err;
	u8 bootresponse[0x12];
	int fwsize;
	int count;

	fwsize = le16_to_cpu(get_cfg_desc(config)->wTotalLength);

	if (fwsize != MBOX2_FIRMWARE_SIZE) {
		dev_err(&dev->dev, "Invalid firmware size=%d.\n", fwsize);
		return -ENODEV;
	}

	dev_dbg(&dev->dev, "Sending Digidesign Mbox 2 boot sequence...\n");

	count = 0;
	bootresponse[0] = MBOX2_BOOT_LOADING;
	while ((bootresponse[0] == MBOX2_BOOT_LOADING) && (count < 10)) {
		msleep(500); /* 0.5 second delay */
		snd_usb_ctl_msg(dev, usb_rcvctrlpipe(dev, 0),
			/* Control magic - load onboard firmware */
			0x85, 0xc0, 0x0001, 0x0000, &bootresponse, 0x0012);
		if (bootresponse[0] == MBOX2_BOOT_READY)
			break;
		dev_dbg(&dev->dev, "device not ready, resending boot sequence...\n");
		count++;
	}

	if (bootresponse[0] != MBOX2_BOOT_READY) {
		dev_err(&dev->dev, "Unknown bootresponse=%d, or timed out, ignoring device.\n", bootresponse[0]);
		return -ENODEV;
	}

	dev_dbg(&dev->dev, "device initialised!\n");

	err = usb_get_descriptor(dev, USB_DT_DEVICE, 0,
		&dev->descriptor, sizeof(dev->descriptor));
	config = dev->actconfig;
	if (err < 0)
		dev_dbg(&dev->dev, "error usb_get_descriptor: %d\n", err);

	err = usb_reset_configuration(dev);
	if (err < 0)
		dev_dbg(&dev->dev, "error usb_reset_configuration: %d\n", err);
	dev_dbg(&dev->dev, "mbox2_boot: new boot length = %d\n",
		le16_to_cpu(get_cfg_desc(config)->wTotalLength));

	mbox2_setup_48_24_magic(dev);

	dev_info(&dev->dev, "Digidesign Mbox 2: 24bit 48kHz");

	return 0; /* Successful boot */
}

static int snd_usb_axefx3_boot_quirk(struct usb_device *dev)
{
	int err;

	dev_dbg(&dev->dev, "Waiting for Axe-Fx III to boot up...\n");

	/* If the Axe-Fx III has not fully booted, it will timeout when trying
	 * to enable the audio streaming interface. A more generous timeout is
	 * used here to detect when the Axe-Fx III has finished booting as the
	 * set interface message will be acked once it has
	 */
	err = usb_control_msg(dev, usb_sndctrlpipe(dev, 0),
				USB_REQ_SET_INTERFACE, USB_RECIP_INTERFACE,
				1, 1, NULL, 0, 120000);
	if (err < 0) {
		dev_err(&dev->dev,
			"failed waiting for Axe-Fx III to boot: %d\n", err);
		return err;
	}

	dev_dbg(&dev->dev, "Axe-Fx III is now ready\n");

	err = usb_set_interface(dev, 1, 0);
	if (err < 0)
		dev_dbg(&dev->dev,
			"error stopping Axe-Fx III interface: %d\n", err);

	return 0;
}

static void mbox3_setup_48_24_magic(struct usb_device *dev)
{
	/* The Mbox 3 is "little endian" */
	/* max volume is: 0x0000. */
	/* min volume is: 0x0080 (shown in little endian form) */


	/* Load 48000Hz rate into buffer */
	u8 com_buff[4] = {0x80, 0xbb, 0x00, 0x00};

	/* Set 48000Hz sample rate */
	snd_usb_ctl_msg(dev, usb_sndctrlpipe(dev, 0),
			0x01, 0x21, 0x0100, 0x0001, &com_buff, 4);  //Is this really needed?
	snd_usb_ctl_msg(dev, usb_sndctrlpipe(dev, 0),
			0x01, 0x21, 0x0100, 0x8101, &com_buff, 4);

	/* Deactivate Tuner */
	/* on  = 0x01*/
	/* off = 0x00*/
	com_buff[0] = 0x00;
	snd_usb_ctl_msg(dev, usb_sndctrlpipe(dev, 0),
		0x01, 0x21, 0x0003, 0x2001, &com_buff, 1);

	/* Set clock source to Internal (as opposed to S/PDIF) */
	com_buff[0] = 0x01;
	snd_usb_ctl_msg(dev, usb_sndctrlpipe(dev, 0),
			1, 0x21, 0x0100, 0x8001, &com_buff, 1);

	/* Mute the hardware loopbacks to start the device in a known state. */
	com_buff[0] = 0x00;
	com_buff[1] = 0x80;
	/* Analogue input 1 left channel: */
	snd_usb_ctl_msg(dev, usb_sndctrlpipe(dev, 0),
			1, 0x21, 0x0110, 0x4001, &com_buff, 2);
	/* Analogue input 1 right channel: */
	snd_usb_ctl_msg(dev, usb_sndctrlpipe(dev, 0),
			1, 0x21, 0x0111, 0x4001, &com_buff, 2);
	/* Analogue input 2 left channel: */
	snd_usb_ctl_msg(dev, usb_sndctrlpipe(dev, 0),
			1, 0x21, 0x0114, 0x4001, &com_buff, 2);
	/* Analogue input 2 right channel: */
	snd_usb_ctl_msg(dev, usb_sndctrlpipe(dev, 0),
			1, 0x21, 0x0115, 0x4001, &com_buff, 2);
	/* Analogue input 3 left channel: */
	snd_usb_ctl_msg(dev, usb_sndctrlpipe(dev, 0),
			1, 0x21, 0x0118, 0x4001, &com_buff, 2);
	/* Analogue input 3 right channel: */
	snd_usb_ctl_msg(dev, usb_sndctrlpipe(dev, 0),
			1, 0x21, 0x0119, 0x4001, &com_buff, 2);
	/* Analogue input 4 left channel: */
	snd_usb_ctl_msg(dev, usb_sndctrlpipe(dev, 0),
			1, 0x21, 0x011c, 0x4001, &com_buff, 2);
	/* Analogue input 4 right channel: */
	snd_usb_ctl_msg(dev, usb_sndctrlpipe(dev, 0),
			1, 0x21, 0x011d, 0x4001, &com_buff, 2);

	/* Set software sends to output */
	com_buff[0] = 0x00;
	com_buff[1] = 0x00;
	/* Analogue software return 1 left channel: */
	snd_usb_ctl_msg(dev, usb_sndctrlpipe(dev, 0),
			1, 0x21, 0x0100, 0x4001, &com_buff, 2);
	com_buff[0] = 0x00;
	com_buff[1] = 0x80;
	/* Analogue software return 1 right channel: */
	snd_usb_ctl_msg(dev, usb_sndctrlpipe(dev, 0),
			1, 0x21, 0x0101, 0x4001, &com_buff, 2);
	com_buff[0] = 0x00;
	com_buff[1] = 0x80;
	/* Analogue software return 2 left channel: */
	snd_usb_ctl_msg(dev, usb_sndctrlpipe(dev, 0),
			1, 0x21, 0x0104, 0x4001, &com_buff, 2);
	com_buff[0] = 0x00;
	com_buff[1] = 0x00;
	/* Analogue software return 2 right channel: */
	snd_usb_ctl_msg(dev, usb_sndctrlpipe(dev, 0),
			1, 0x21, 0x0105, 0x4001, &com_buff, 2);

	com_buff[0] = 0x00;
	com_buff[1] = 0x80;
	/* Analogue software return 3 left channel: */
	snd_usb_ctl_msg(dev, usb_sndctrlpipe(dev, 0),
			1, 0x21, 0x0108, 0x4001, &com_buff, 2);
	/* Analogue software return 3 right channel: */
	snd_usb_ctl_msg(dev, usb_sndctrlpipe(dev, 0),
			1, 0x21, 0x0109, 0x4001, &com_buff, 2);
	/* Analogue software return 4 left channel: */
	snd_usb_ctl_msg(dev, usb_sndctrlpipe(dev, 0),
			1, 0x21, 0x010c, 0x4001, &com_buff, 2);
	/* Analogue software return 4 right channel: */
	snd_usb_ctl_msg(dev, usb_sndctrlpipe(dev, 0),
			1, 0x21, 0x010d, 0x4001, &com_buff, 2);

	/* Return to muting sends */
	com_buff[0] = 0x00;
	com_buff[1] = 0x80;
	/* Analogue fx return left channel: */
	snd_usb_ctl_msg(dev, usb_sndctrlpipe(dev, 0),
			1, 0x21, 0x0120, 0x4001, &com_buff, 2);
	/* Analogue fx return right channel: */
	snd_usb_ctl_msg(dev, usb_sndctrlpipe(dev, 0),
			1, 0x21, 0x0121, 0x4001, &com_buff, 2);

	/* Analogue software input 1 fx send: */
	snd_usb_ctl_msg(dev, usb_sndctrlpipe(dev, 0),
			1, 0x21, 0x0100, 0x4201, &com_buff, 2);
	/* Analogue software input 2 fx send: */
	snd_usb_ctl_msg(dev, usb_sndctrlpipe(dev, 0),
			1, 0x21, 0x0101, 0x4201, &com_buff, 2);
	/* Analogue software input 3 fx send: */
	snd_usb_ctl_msg(dev, usb_sndctrlpipe(dev, 0),
			1, 0x21, 0x0102, 0x4201, &com_buff, 2);
	/* Analogue software input 4 fx send: */
	snd_usb_ctl_msg(dev, usb_sndctrlpipe(dev, 0),
			1, 0x21, 0x0103, 0x4201, &com_buff, 2);
	/* Analogue input 1 fx send: */
	snd_usb_ctl_msg(dev, usb_sndctrlpipe(dev, 0),
			1, 0x21, 0x0104, 0x4201, &com_buff, 2);
	/* Analogue input 2 fx send: */
	snd_usb_ctl_msg(dev, usb_sndctrlpipe(dev, 0),
			1, 0x21, 0x0105, 0x4201, &com_buff, 2);
	/* Analogue input 3 fx send: */
	snd_usb_ctl_msg(dev, usb_sndctrlpipe(dev, 0),
			1, 0x21, 0x0106, 0x4201, &com_buff, 2);
	/* Analogue input 4 fx send: */
	snd_usb_ctl_msg(dev, usb_sndctrlpipe(dev, 0),
			1, 0x21, 0x0107, 0x4201, &com_buff, 2);

	/* Toggle allowing host control */
	com_buff[0] = 0x02;
	snd_usb_ctl_msg(dev, usb_sndctrlpipe(dev, 0),
			3, 0x21, 0x0000, 0x2001, &com_buff, 1);

	/* Do not dim fx returns */
	com_buff[0] = 0x00;
	snd_usb_ctl_msg(dev, usb_sndctrlpipe(dev, 0),
			3, 0x21, 0x0002, 0x2001, &com_buff, 1);

	/* Do not set fx returns to mono */
	com_buff[0] = 0x00;
	snd_usb_ctl_msg(dev, usb_sndctrlpipe(dev, 0),
			3, 0x21, 0x0001, 0x2001, &com_buff, 1);

	/* Mute the S/PDIF hardware loopback
	 * same odd volume logic here as above
	 */
	com_buff[0] = 0x00;
	com_buff[1] = 0x80;
	/* S/PDIF hardware input 1 left channel */
	snd_usb_ctl_msg(dev, usb_sndctrlpipe(dev, 0),
			1, 0x21, 0x0112, 0x4001, &com_buff, 2);
	/* S/PDIF hardware input 1 right channel */
	snd_usb_ctl_msg(dev, usb_sndctrlpipe(dev, 0),
			1, 0x21, 0x0113, 0x4001, &com_buff, 2);
	/* S/PDIF hardware input 2 left channel */
	snd_usb_ctl_msg(dev, usb_sndctrlpipe(dev, 0),
			1, 0x21, 0x0116, 0x4001, &com_buff, 2);
	/* S/PDIF hardware input 2 right channel */
	snd_usb_ctl_msg(dev, usb_sndctrlpipe(dev, 0),
			1, 0x21, 0x0117, 0x4001, &com_buff, 2);
	/* S/PDIF hardware input 3 left channel */
	snd_usb_ctl_msg(dev, usb_sndctrlpipe(dev, 0),
			1, 0x21, 0x011a, 0x4001, &com_buff, 2);
	/* S/PDIF hardware input 3 right channel */
	snd_usb_ctl_msg(dev, usb_sndctrlpipe(dev, 0),
			1, 0x21, 0x011b, 0x4001, &com_buff, 2);
	/* S/PDIF hardware input 4 left channel */
	snd_usb_ctl_msg(dev, usb_sndctrlpipe(dev, 0),
			1, 0x21, 0x011e, 0x4001, &com_buff, 2);
	/* S/PDIF hardware input 4 right channel */
	snd_usb_ctl_msg(dev, usb_sndctrlpipe(dev, 0),
			1, 0x21, 0x011f, 0x4001, &com_buff, 2);
	/* S/PDIF software return 1 left channel */
	snd_usb_ctl_msg(dev, usb_sndctrlpipe(dev, 0),
			1, 0x21, 0x0102, 0x4001, &com_buff, 2);
	/* S/PDIF software return 1 right channel */
	snd_usb_ctl_msg(dev, usb_sndctrlpipe(dev, 0),
			1, 0x21, 0x0103, 0x4001, &com_buff, 2);
	/* S/PDIF software return 2 left channel */
	snd_usb_ctl_msg(dev, usb_sndctrlpipe(dev, 0),
			1, 0x21, 0x0106, 0x4001, &com_buff, 2);
	/* S/PDIF software return 2 right channel */
	snd_usb_ctl_msg(dev, usb_sndctrlpipe(dev, 0),
			1, 0x21, 0x0107, 0x4001, &com_buff, 2);

	com_buff[0] = 0x00;
	com_buff[1] = 0x00;
	/* S/PDIF software return 3 left channel */
	snd_usb_ctl_msg(dev, usb_sndctrlpipe(dev, 0),
			1, 0x21, 0x010a, 0x4001, &com_buff, 2);

	com_buff[0] = 0x00;
	com_buff[1] = 0x80;
	/* S/PDIF software return 3 right channel */
	snd_usb_ctl_msg(dev, usb_sndctrlpipe(dev, 0),
			1, 0x21, 0x010b, 0x4001, &com_buff, 2);
	/* S/PDIF software return 4 left channel */
	snd_usb_ctl_msg(dev, usb_sndctrlpipe(dev, 0),
			1, 0x21, 0x010e, 0x4001, &com_buff, 2);

	com_buff[0] = 0x00;
	com_buff[1] = 0x00;
	/* S/PDIF software return 4 right channel */
	snd_usb_ctl_msg(dev, usb_sndctrlpipe(dev, 0),
			1, 0x21, 0x010f, 0x4001, &com_buff, 2);

	com_buff[0] = 0x00;
	com_buff[1] = 0x80;
	/* S/PDIF fx returns left channel */
	snd_usb_ctl_msg(dev, usb_sndctrlpipe(dev, 0),
			1, 0x21, 0x0122, 0x4001, &com_buff, 2);
	/* S/PDIF fx returns right channel */
	snd_usb_ctl_msg(dev, usb_sndctrlpipe(dev, 0),
			1, 0x21, 0x0123, 0x4001, &com_buff, 2);

	/* Set the dropdown "Effect" to the first option */
	/* Room1  = 0x00 */
	/* Room2  = 0x01 */
	/* Room3  = 0x02 */
	/* Hall 1 = 0x03 */
	/* Hall 2 = 0x04 */
	/* Plate  = 0x05 */
	/* Delay  = 0x06 */
	/* Echo   = 0x07 */
	com_buff[0] = 0x00;
	snd_usb_ctl_msg(dev, usb_sndctrlpipe(dev, 0),
			1, 0x21, 0x0200, 0x4301, &com_buff, 1);	/* max is 0xff */
	/* min is 0x00 */


	/* Set the effect duration to 0 */
	/* max is 0xffff */
	/* min is 0x0000 */
	com_buff[0] = 0x00;
	com_buff[1] = 0x00;
	snd_usb_ctl_msg(dev, usb_sndctrlpipe(dev, 0),
			1, 0x21, 0x0400, 0x4301, &com_buff, 2);

	/* Set the effect volume and feedback to 0 */
	/* max is 0xff */
	/* min is 0x00 */
	com_buff[0] = 0x00;
	/* feedback: */
	snd_usb_ctl_msg(dev, usb_sndctrlpipe(dev, 0),
			1, 0x21, 0x0500, 0x4301, &com_buff, 1);
	/* volume: */
	snd_usb_ctl_msg(dev, usb_sndctrlpipe(dev, 0),
			1, 0x21, 0x0300, 0x4301, &com_buff, 1);

	/* Set soft button hold duration */
	/* 0x03 = 250ms */
	/* 0x05 = 500ms DEFAULT */
	/* 0x08 = 750ms */
	/* 0x0a = 1sec */
	com_buff[0] = 0x05;
	snd_usb_ctl_msg(dev, usb_sndctrlpipe(dev, 0),
			3, 0x21, 0x0005, 0x2001, &com_buff, 1);

	/* Use dim LEDs for button of state */
	com_buff[0] = 0x00;
	snd_usb_ctl_msg(dev, usb_sndctrlpipe(dev, 0),
			3, 0x21, 0x0004, 0x2001, &com_buff, 1);
}

#define MBOX3_DESCRIPTOR_SIZE	464

static int snd_usb_mbox3_boot_quirk(struct usb_device *dev)
{
	struct usb_host_config *config = dev->actconfig;
	int err;
	int descriptor_size;

	descriptor_size = le16_to_cpu(get_cfg_desc(config)->wTotalLength);

	if (descriptor_size != MBOX3_DESCRIPTOR_SIZE) {
		dev_err(&dev->dev, "Invalid descriptor size=%d.\n", descriptor_size);
		return -ENODEV;
	}

	dev_dbg(&dev->dev, "device initialised!\n");

	err = usb_get_descriptor(dev, USB_DT_DEVICE, 0,
		&dev->descriptor, sizeof(dev->descriptor));
	config = dev->actconfig;
	if (err < 0)
		dev_dbg(&dev->dev, "error usb_get_descriptor: %d\n", err);

	err = usb_reset_configuration(dev);
	if (err < 0)
		dev_dbg(&dev->dev, "error usb_reset_configuration: %d\n", err);
	dev_dbg(&dev->dev, "mbox3_boot: new boot length = %d\n",
		le16_to_cpu(get_cfg_desc(config)->wTotalLength));

	mbox3_setup_48_24_magic(dev);
	dev_info(&dev->dev, "Digidesign Mbox 3: 24bit 48kHz");

	return 0; /* Successful boot */
}

#define MICROBOOK_BUF_SIZE 128

static int snd_usb_motu_microbookii_communicate(struct usb_device *dev, u8 *buf,
						int buf_size, int *length)
{
	int err, actual_length;

	if (usb_pipe_type_check(dev, usb_sndintpipe(dev, 0x01)))
		return -EINVAL;
	err = usb_interrupt_msg(dev, usb_sndintpipe(dev, 0x01), buf, *length,
				&actual_length, 1000);
	if (err < 0)
		return err;

	print_hex_dump(KERN_DEBUG, "MicroBookII snd: ", DUMP_PREFIX_NONE, 16, 1,
		       buf, actual_length, false);

	memset(buf, 0, buf_size);

	if (usb_pipe_type_check(dev, usb_rcvintpipe(dev, 0x82)))
		return -EINVAL;
	err = usb_interrupt_msg(dev, usb_rcvintpipe(dev, 0x82), buf, buf_size,
				&actual_length, 1000);
	if (err < 0)
		return err;

	print_hex_dump(KERN_DEBUG, "MicroBookII rcv: ", DUMP_PREFIX_NONE, 16, 1,
		       buf, actual_length, false);

	*length = actual_length;
	return 0;
}

static int snd_usb_motu_microbookii_boot_quirk(struct usb_device *dev)
{
	int err, actual_length, poll_attempts = 0;
	static const u8 set_samplerate_seq[] = { 0x00, 0x00, 0x00, 0x00,
						 0x00, 0x00, 0x0b, 0x14,
						 0x00, 0x00, 0x00, 0x01 };
	static const u8 poll_ready_seq[] = { 0x00, 0x04, 0x00, 0x00,
					     0x00, 0x00, 0x0b, 0x18 };
	u8 *buf = kzalloc(MICROBOOK_BUF_SIZE, GFP_KERNEL);

	if (!buf)
		return -ENOMEM;

	dev_info(&dev->dev, "Waiting for MOTU Microbook II to boot up...\n");

	/* First we tell the device which sample rate to use. */
	memcpy(buf, set_samplerate_seq, sizeof(set_samplerate_seq));
	actual_length = sizeof(set_samplerate_seq);
	err = snd_usb_motu_microbookii_communicate(dev, buf, MICROBOOK_BUF_SIZE,
						   &actual_length);

	if (err < 0) {
		dev_err(&dev->dev,
			"failed setting the sample rate for Motu MicroBook II: %d\n",
			err);
		goto free_buf;
	}

	/* Then we poll every 100 ms until the device informs of its readiness. */
	while (true) {
		if (++poll_attempts > 100) {
			dev_err(&dev->dev,
				"failed booting Motu MicroBook II: timeout\n");
			err = -ENODEV;
			goto free_buf;
		}

		memset(buf, 0, MICROBOOK_BUF_SIZE);
		memcpy(buf, poll_ready_seq, sizeof(poll_ready_seq));

		actual_length = sizeof(poll_ready_seq);
		err = snd_usb_motu_microbookii_communicate(
			dev, buf, MICROBOOK_BUF_SIZE, &actual_length);
		if (err < 0) {
			dev_err(&dev->dev,
				"failed booting Motu MicroBook II: communication error %d\n",
				err);
			goto free_buf;
		}

		/* the device signals its readiness through a message of the
		 * form
		 *           XX 06 00 00 00 00 0b 18  00 00 00 01
		 * If the device is not yet ready to accept audio data, the
		 * last byte of that sequence is 00.
		 */
		if (actual_length == 12 && buf[actual_length - 1] == 1)
			break;

		msleep(100);
	}

	dev_info(&dev->dev, "MOTU MicroBook II ready\n");

free_buf:
	kfree(buf);
	return err;
}

static int snd_usb_motu_m_series_boot_quirk(struct usb_device *dev)
{
	msleep(2000);

	return 0;
}

/*
 * Setup quirks
 */
#define MAUDIO_SET		0x01 /* parse device_setup */
#define MAUDIO_SET_COMPATIBLE	0x80 /* use only "win-compatible" interfaces */
#define MAUDIO_SET_DTS		0x02 /* enable DTS Digital Output */
#define MAUDIO_SET_96K		0x04 /* 48-96kHz rate if set, 8-48kHz otherwise */
#define MAUDIO_SET_24B		0x08 /* 24bits sample if set, 16bits otherwise */
#define MAUDIO_SET_DI		0x10 /* enable Digital Input */
#define MAUDIO_SET_MASK		0x1f /* bit mask for setup value */
#define MAUDIO_SET_24B_48K_DI	 0x19 /* 24bits+48kHz+Digital Input */
#define MAUDIO_SET_24B_48K_NOTDI 0x09 /* 24bits+48kHz+No Digital Input */
#define MAUDIO_SET_16B_48K_DI	 0x11 /* 16bits+48kHz+Digital Input */
#define MAUDIO_SET_16B_48K_NOTDI 0x01 /* 16bits+48kHz+No Digital Input */

static int quattro_skip_setting_quirk(struct snd_usb_audio *chip,
				      int iface, int altno)
{
	/* Reset ALL ifaces to 0 altsetting.
	 * Call it for every possible altsetting of every interface.
	 */
	usb_set_interface(chip->dev, iface, 0);
	if (chip->setup & MAUDIO_SET) {
		if (chip->setup & MAUDIO_SET_COMPATIBLE) {
			if (iface != 1 && iface != 2)
				return 1; /* skip all interfaces but 1 and 2 */
		} else {
			unsigned int mask;
			if (iface == 1 || iface == 2)
				return 1; /* skip interfaces 1 and 2 */
			if ((chip->setup & MAUDIO_SET_96K) && altno != 1)
				return 1; /* skip this altsetting */
			mask = chip->setup & MAUDIO_SET_MASK;
			if (mask == MAUDIO_SET_24B_48K_DI && altno != 2)
				return 1; /* skip this altsetting */
			if (mask == MAUDIO_SET_24B_48K_NOTDI && altno != 3)
				return 1; /* skip this altsetting */
			if (mask == MAUDIO_SET_16B_48K_NOTDI && altno != 4)
				return 1; /* skip this altsetting */
		}
	}
	usb_audio_dbg(chip,
		    "using altsetting %d for interface %d config %d\n",
		    altno, iface, chip->setup);
	return 0; /* keep this altsetting */
}

static int audiophile_skip_setting_quirk(struct snd_usb_audio *chip,
					 int iface,
					 int altno)
{
	/* Reset ALL ifaces to 0 altsetting.
	 * Call it for every possible altsetting of every interface.
	 */
	usb_set_interface(chip->dev, iface, 0);

	if (chip->setup & MAUDIO_SET) {
		unsigned int mask;
		if ((chip->setup & MAUDIO_SET_DTS) && altno != 6)
			return 1; /* skip this altsetting */
		if ((chip->setup & MAUDIO_SET_96K) && altno != 1)
			return 1; /* skip this altsetting */
		mask = chip->setup & MAUDIO_SET_MASK;
		if (mask == MAUDIO_SET_24B_48K_DI && altno != 2)
			return 1; /* skip this altsetting */
		if (mask == MAUDIO_SET_24B_48K_NOTDI && altno != 3)
			return 1; /* skip this altsetting */
		if (mask == MAUDIO_SET_16B_48K_DI && altno != 4)
			return 1; /* skip this altsetting */
		if (mask == MAUDIO_SET_16B_48K_NOTDI && altno != 5)
			return 1; /* skip this altsetting */
	}

	return 0; /* keep this altsetting */
}

static int fasttrackpro_skip_setting_quirk(struct snd_usb_audio *chip,
					   int iface, int altno)
{
	/* Reset ALL ifaces to 0 altsetting.
	 * Call it for every possible altsetting of every interface.
	 */
	usb_set_interface(chip->dev, iface, 0);

	/* possible configuration where both inputs and only one output is
	 *used is not supported by the current setup
	 */
	if (chip->setup & (MAUDIO_SET | MAUDIO_SET_24B)) {
		if (chip->setup & MAUDIO_SET_96K) {
			if (altno != 3 && altno != 6)
				return 1;
		} else if (chip->setup & MAUDIO_SET_DI) {
			if (iface == 4)
				return 1; /* no analog input */
			if (altno != 2 && altno != 5)
				return 1; /* enable only altsets 2 and 5 */
		} else {
			if (iface == 5)
				return 1; /* disable digialt input */
			if (altno != 2 && altno != 5)
				return 1; /* enalbe only altsets 2 and 5 */
		}
	} else {
		/* keep only 16-Bit mode */
		if (altno != 1)
			return 1;
	}

	usb_audio_dbg(chip,
		    "using altsetting %d for interface %d config %d\n",
		    altno, iface, chip->setup);
	return 0; /* keep this altsetting */
}

static int s1810c_skip_setting_quirk(struct snd_usb_audio *chip,
					   int iface, int altno)
{
	/*
	 * Altno settings:
	 *
	 * Playback (Interface 1):
	 * 1: 6 Analog + 2 S/PDIF
	 * 2: 6 Analog + 2 S/PDIF
	 * 3: 6 Analog
	 *
	 * Capture (Interface 2):
	 * 1: 8 Analog + 2 S/PDIF + 8 ADAT
	 * 2: 8 Analog + 2 S/PDIF + 4 ADAT
	 * 3: 8 Analog
	 */

	/*
	 * I'll leave 2 as the default one and
	 * use device_setup to switch to the
	 * other two.
	 */
	if ((chip->setup == 0 || chip->setup > 2) && altno != 2)
		return 1;
	else if (chip->setup == 1 && altno != 1)
		return 1;
	else if (chip->setup == 2 && altno != 3)
		return 1;

	return 0;
}

int snd_usb_apply_interface_quirk(struct snd_usb_audio *chip,
				  int iface,
				  int altno)
{
	/* audiophile usb: skip altsets incompatible with device_setup */
	if (chip->usb_id == USB_ID(0x0763, 0x2003))
		return audiophile_skip_setting_quirk(chip, iface, altno);
	/* quattro usb: skip altsets incompatible with device_setup */
	if (chip->usb_id == USB_ID(0x0763, 0x2001))
		return quattro_skip_setting_quirk(chip, iface, altno);
	/* fasttrackpro usb: skip altsets incompatible with device_setup */
	if (chip->usb_id == USB_ID(0x0763, 0x2012))
		return fasttrackpro_skip_setting_quirk(chip, iface, altno);
	/* presonus studio 1810c: skip altsets incompatible with device_setup */
	if (chip->usb_id == USB_ID(0x194f, 0x010c))
		return s1810c_skip_setting_quirk(chip, iface, altno);


	return 0;
}

int snd_usb_apply_boot_quirk(struct usb_device *dev,
			     struct usb_interface *intf,
			     const struct snd_usb_audio_quirk *quirk,
			     unsigned int id)
{
	switch (id) {
	case USB_ID(0x041e, 0x3000):
		/* SB Extigy needs special boot-up sequence */
		/* if more models come, this will go to the quirk list. */
		return snd_usb_extigy_boot_quirk(dev, intf);

	case USB_ID(0x041e, 0x3020):
		/* SB Audigy 2 NX needs its own boot-up magic, too */
		return snd_usb_audigy2nx_boot_quirk(dev);

	case USB_ID(0x10f5, 0x0200):
		/* C-Media CM106 / Turtle Beach Audio Advantage Roadie */
		return snd_usb_cm106_boot_quirk(dev);

	case USB_ID(0x0d8c, 0x0102):
		/* C-Media CM6206 / CM106-Like Sound Device */
	case USB_ID(0x0ccd, 0x00b1): /* Terratec Aureon 7.1 USB */
		return snd_usb_cm6206_boot_quirk(dev);

	case USB_ID(0x0dba, 0x3000):
		/* Digidesign Mbox 2 */
		return snd_usb_mbox2_boot_quirk(dev);
	case USB_ID(0x0dba, 0x5000):
		/* Digidesign Mbox 3 */
		return snd_usb_mbox3_boot_quirk(dev);


	case USB_ID(0x1235, 0x0010): /* Focusrite Novation Saffire 6 USB */
	case USB_ID(0x1235, 0x0018): /* Focusrite Novation Twitch */
		return snd_usb_novation_boot_quirk(dev);

	case USB_ID(0x133e, 0x0815):
		/* Access Music VirusTI Desktop */
		return snd_usb_accessmusic_boot_quirk(dev);

	case USB_ID(0x17cc, 0x1000): /* Komplete Audio 6 */
	case USB_ID(0x17cc, 0x1010): /* Traktor Audio 6 */
	case USB_ID(0x17cc, 0x1020): /* Traktor Audio 10 */
		return snd_usb_nativeinstruments_boot_quirk(dev);
	case USB_ID(0x0763, 0x2012):  /* M-Audio Fast Track Pro USB */
		return snd_usb_fasttrackpro_boot_quirk(dev);
	case USB_ID(0x047f, 0xc010): /* Plantronics Gamecom 780 */
		return snd_usb_gamecon780_boot_quirk(dev);
	case USB_ID(0x2466, 0x8010): /* Fractal Audio Axe-Fx 3 */
		return snd_usb_axefx3_boot_quirk(dev);
	case USB_ID(0x07fd, 0x0004): /* MOTU MicroBook II */
		/*
		 * For some reason interface 3 with vendor-spec class is
		 * detected on MicroBook IIc.
		 */
		if (get_iface_desc(intf->altsetting)->bInterfaceClass ==
		    USB_CLASS_VENDOR_SPEC &&
		    get_iface_desc(intf->altsetting)->bInterfaceNumber < 3)
			return snd_usb_motu_microbookii_boot_quirk(dev);
		break;
	}

	return 0;
}

int snd_usb_apply_boot_quirk_once(struct usb_device *dev,
				  struct usb_interface *intf,
				  const struct snd_usb_audio_quirk *quirk,
				  unsigned int id)
{
	switch (id) {
	case USB_ID(0x07fd, 0x0008): /* MOTU M Series */
		return snd_usb_motu_m_series_boot_quirk(dev);
	}

	return 0;
}

/*
 * check if the device uses big-endian samples
 */
int snd_usb_is_big_endian_format(struct snd_usb_audio *chip,
				 const struct audioformat *fp)
{
	/* it depends on altsetting whether the device is big-endian or not */
	switch (chip->usb_id) {
	case USB_ID(0x0763, 0x2001): /* M-Audio Quattro: captured data only */
		if (fp->altsetting == 2 || fp->altsetting == 3 ||
			fp->altsetting == 5 || fp->altsetting == 6)
			return 1;
		break;
	case USB_ID(0x0763, 0x2003): /* M-Audio Audiophile USB */
		if (chip->setup == 0x00 ||
			fp->altsetting == 1 || fp->altsetting == 2 ||
			fp->altsetting == 3)
			return 1;
		break;
	case USB_ID(0x0763, 0x2012): /* M-Audio Fast Track Pro */
		if (fp->altsetting == 2 || fp->altsetting == 3 ||
			fp->altsetting == 5 || fp->altsetting == 6)
			return 1;
		break;
	}
	return 0;
}

/*
 * For E-Mu 0404USB/0202USB/TrackerPre/0204 sample rate should be set for device,
 * not for interface.
 */

enum {
	EMU_QUIRK_SR_44100HZ = 0,
	EMU_QUIRK_SR_48000HZ,
	EMU_QUIRK_SR_88200HZ,
	EMU_QUIRK_SR_96000HZ,
	EMU_QUIRK_SR_176400HZ,
	EMU_QUIRK_SR_192000HZ
};

static void set_format_emu_quirk(struct snd_usb_substream *subs,
				 const struct audioformat *fmt)
{
	unsigned char emu_samplerate_id = 0;

	/* When capture is active
	 * sample rate shouldn't be changed
	 * by playback substream
	 */
	if (subs->direction == SNDRV_PCM_STREAM_PLAYBACK) {
		if (subs->stream->substream[SNDRV_PCM_STREAM_CAPTURE].cur_audiofmt)
			return;
	}

	switch (fmt->rate_min) {
	case 48000:
		emu_samplerate_id = EMU_QUIRK_SR_48000HZ;
		break;
	case 88200:
		emu_samplerate_id = EMU_QUIRK_SR_88200HZ;
		break;
	case 96000:
		emu_samplerate_id = EMU_QUIRK_SR_96000HZ;
		break;
	case 176400:
		emu_samplerate_id = EMU_QUIRK_SR_176400HZ;
		break;
	case 192000:
		emu_samplerate_id = EMU_QUIRK_SR_192000HZ;
		break;
	default:
		emu_samplerate_id = EMU_QUIRK_SR_44100HZ;
		break;
	}
	snd_emuusb_set_samplerate(subs->stream->chip, emu_samplerate_id);
	subs->pkt_offset_adj = (emu_samplerate_id >= EMU_QUIRK_SR_176400HZ) ? 4 : 0;
}

static int pioneer_djm_set_format_quirk(struct snd_usb_substream *subs,
					u16 windex)
{
	unsigned int cur_rate = subs->data_endpoint->cur_rate;
	u8 sr[3];
	// Convert to little endian
	sr[0] = cur_rate & 0xff;
	sr[1] = (cur_rate >> 8) & 0xff;
	sr[2] = (cur_rate >> 16) & 0xff;
	usb_set_interface(subs->dev, 0, 1);
	// we should derive windex from fmt-sync_ep but it's not set
	snd_usb_ctl_msg(subs->stream->chip->dev,
		usb_sndctrlpipe(subs->stream->chip->dev, 0),
		0x01, 0x22, 0x0100, windex, &sr, 0x0003);
	return 0;
}

void snd_usb_set_format_quirk(struct snd_usb_substream *subs,
			      const struct audioformat *fmt)
{
	switch (subs->stream->chip->usb_id) {
	case USB_ID(0x041e, 0x3f02): /* E-Mu 0202 USB */
	case USB_ID(0x041e, 0x3f04): /* E-Mu 0404 USB */
	case USB_ID(0x041e, 0x3f0a): /* E-Mu Tracker Pre */
	case USB_ID(0x041e, 0x3f19): /* E-Mu 0204 USB */
		set_format_emu_quirk(subs, fmt);
		break;
	case USB_ID(0x534d, 0x0021): /* MacroSilicon MS2100/MS2106 */
	case USB_ID(0x534d, 0x2109): /* MacroSilicon MS2109 */
		subs->stream_offset_adj = 2;
		break;
	case USB_ID(0x2b73, 0x0013): /* Pioneer DJM-450 */
		pioneer_djm_set_format_quirk(subs, 0x0082);
		break;
	case USB_ID(0x08e4, 0x017f): /* Pioneer DJM-750 */
	case USB_ID(0x08e4, 0x0163): /* Pioneer DJM-850 */
		pioneer_djm_set_format_quirk(subs, 0x0086);
		break;
	}
}

int snd_usb_select_mode_quirk(struct snd_usb_audio *chip,
			      const struct audioformat *fmt)
{
	struct usb_device *dev = chip->dev;
	int err;

	if (chip->quirk_flags & QUIRK_FLAG_ITF_USB_DSD_DAC) {
		/* First switch to alt set 0, otherwise the mode switch cmd
		 * will not be accepted by the DAC
		 */
		err = usb_set_interface(dev, fmt->iface, 0);
		if (err < 0)
			return err;

		msleep(20); /* Delay needed after setting the interface */

		/* Vendor mode switch cmd is required. */
		if (fmt->formats & SNDRV_PCM_FMTBIT_DSD_U32_BE) {
			/* DSD mode (DSD_U32) requested */
			err = snd_usb_ctl_msg(dev, usb_sndctrlpipe(dev, 0), 0,
					      USB_DIR_OUT|USB_TYPE_VENDOR|USB_RECIP_INTERFACE,
					      1, 1, NULL, 0);
			if (err < 0)
				return err;

		} else {
			/* PCM or DOP mode (S32) requested */
			/* PCM mode (S16) requested */
			err = snd_usb_ctl_msg(dev, usb_sndctrlpipe(dev, 0), 0,
					      USB_DIR_OUT|USB_TYPE_VENDOR|USB_RECIP_INTERFACE,
					      0, 1, NULL, 0);
			if (err < 0)
				return err;

		}
		msleep(20);
	}
	return 0;
}

void snd_usb_endpoint_start_quirk(struct snd_usb_endpoint *ep)
{
	/*
	 * "Playback Design" products send bogus feedback data at the start
	 * of the stream. Ignore them.
	 */
	if (USB_ID_VENDOR(ep->chip->usb_id) == 0x23ba &&
	    ep->type == SND_USB_ENDPOINT_TYPE_SYNC)
		ep->skip_packets = 4;

	/*
	 * M-Audio Fast Track C400/C600 - when packets are not skipped, real
	 * world latency varies by approx. +/- 50 frames (at 96kHz) each time
	 * the stream is (re)started. When skipping packets 16 at endpoint
	 * start up, the real world latency is stable within +/- 1 frame (also
	 * across power cycles).
	 */
	if ((ep->chip->usb_id == USB_ID(0x0763, 0x2030) ||
	     ep->chip->usb_id == USB_ID(0x0763, 0x2031)) &&
	    ep->type == SND_USB_ENDPOINT_TYPE_DATA)
		ep->skip_packets = 16;

	/* Work around devices that report unreasonable feedback data */
	if ((ep->chip->usb_id == USB_ID(0x0644, 0x8038) ||  /* TEAC UD-H01 */
	     ep->chip->usb_id == USB_ID(0x1852, 0x5034)) && /* T+A Dac8 */
	    ep->syncmaxsize == 4)
		ep->tenor_fb_quirk = 1;
}

/* quirk applied after snd_usb_ctl_msg(); not applied during boot quirks */
void snd_usb_ctl_msg_quirk(struct usb_device *dev, unsigned int pipe,
			   __u8 request, __u8 requesttype, __u16 value,
			   __u16 index, void *data, __u16 size)
{
	struct snd_usb_audio *chip = dev_get_drvdata(&dev->dev);

	if (!chip || (requesttype & USB_TYPE_MASK) != USB_TYPE_CLASS)
		return;

	if (chip->quirk_flags & QUIRK_FLAG_CTL_MSG_DELAY)
		msleep(20);
	else if (chip->quirk_flags & QUIRK_FLAG_CTL_MSG_DELAY_1M)
		usleep_range(1000, 2000);
	else if (chip->quirk_flags & QUIRK_FLAG_CTL_MSG_DELAY_5M)
		usleep_range(5000, 6000);
}

/*
 * snd_usb_interface_dsd_format_quirks() is called from format.c to
 * augment the PCM format bit-field for DSD types. The UAC standards
 * don't have a designated bit field to denote DSD-capable interfaces,
 * hence all hardware that is known to support this format has to be
 * listed here.
 */
u64 snd_usb_interface_dsd_format_quirks(struct snd_usb_audio *chip,
					struct audioformat *fp,
					unsigned int sample_bytes)
{
	struct usb_interface *iface;

	/* Playback Designs */
	if (USB_ID_VENDOR(chip->usb_id) == 0x23ba &&
	    USB_ID_PRODUCT(chip->usb_id) < 0x0110) {
		switch (fp->altsetting) {
		case 1:
			fp->dsd_dop = true;
			return SNDRV_PCM_FMTBIT_DSD_U16_LE;
		case 2:
			fp->dsd_bitrev = true;
			return SNDRV_PCM_FMTBIT_DSD_U8;
		case 3:
			fp->dsd_bitrev = true;
			return SNDRV_PCM_FMTBIT_DSD_U16_LE;
		}
	}

	/* XMOS based USB DACs */
	switch (chip->usb_id) {
	case USB_ID(0x139f, 0x5504): /* Nagra DAC */
	case USB_ID(0x20b1, 0x3089): /* Mola-Mola DAC */
	case USB_ID(0x2522, 0x0007): /* LH Labs Geek Out 1V5 */
	case USB_ID(0x2522, 0x0009): /* LH Labs Geek Pulse X Inifinity 2V0 */
	case USB_ID(0x2522, 0x0012): /* LH Labs VI DAC Infinity */
	case USB_ID(0x2772, 0x0230): /* Pro-Ject Pre Box S2 Digital */
		if (fp->altsetting == 2)
			return SNDRV_PCM_FMTBIT_DSD_U32_BE;
		break;

	case USB_ID(0x0d8c, 0x0316): /* Hegel HD12 DSD */
	case USB_ID(0x10cb, 0x0103): /* The Bit Opus #3; with fp->dsd_raw */
	case USB_ID(0x16d0, 0x06b2): /* NuPrime DAC-10 */
	case USB_ID(0x16d0, 0x06b4): /* NuPrime Audio HD-AVP/AVA */
	case USB_ID(0x16d0, 0x0733): /* Furutech ADL Stratos */
	case USB_ID(0x16d0, 0x09d8): /* NuPrime IDA-8 */
	case USB_ID(0x16d0, 0x09db): /* NuPrime Audio DAC-9 */
	case USB_ID(0x16d0, 0x09dd): /* Encore mDSD */
	case USB_ID(0x1db5, 0x0003): /* Bryston BDA3 */
	case USB_ID(0x20a0, 0x4143): /* WaveIO USB Audio 2.0 */
	case USB_ID(0x22e1, 0xca01): /* HDTA Serenade DSD */
	case USB_ID(0x249c, 0x9326): /* M2Tech Young MkIII */
	case USB_ID(0x2616, 0x0106): /* PS Audio NuWave DAC */
	case USB_ID(0x2622, 0x0041): /* Audiolab M-DAC+ */
	case USB_ID(0x278b, 0x5100): /* Rotel RC-1590 */
	case USB_ID(0x27f7, 0x3002): /* W4S DAC-2v2SE */
	case USB_ID(0x29a2, 0x0086): /* Mutec MC3+ USB */
	case USB_ID(0x6b42, 0x0042): /* MSB Technology */
		if (fp->altsetting == 3)
			return SNDRV_PCM_FMTBIT_DSD_U32_BE;
		break;

	/* Amanero Combo384 USB based DACs with native DSD support */
	case USB_ID(0x16d0, 0x071a):  /* Amanero - Combo384 */
		if (fp->altsetting == 2) {
			switch (le16_to_cpu(chip->dev->descriptor.bcdDevice)) {
			case 0x199:
				return SNDRV_PCM_FMTBIT_DSD_U32_LE;
			case 0x19b:
			case 0x203:
				return SNDRV_PCM_FMTBIT_DSD_U32_BE;
			default:
				break;
			}
		}
		break;
	case USB_ID(0x16d0, 0x0a23):
		if (fp->altsetting == 2)
			return SNDRV_PCM_FMTBIT_DSD_U32_BE;
		break;

	default:
		break;
	}

	/* ITF-USB DSD based DACs */
	if (chip->quirk_flags & QUIRK_FLAG_ITF_USB_DSD_DAC) {
		iface = usb_ifnum_to_if(chip->dev, fp->iface);

		/* Altsetting 2 support native DSD if the num of altsets is
		 * three (0-2),
		 * Altsetting 3 support native DSD if the num of altsets is
		 * four (0-3).
		 */
		if (fp->altsetting == iface->num_altsetting - 1)
			return SNDRV_PCM_FMTBIT_DSD_U32_BE;
	}

	/* Mostly generic method to detect many DSD-capable implementations */
	if ((chip->quirk_flags & QUIRK_FLAG_DSD_RAW) && fp->dsd_raw)
		return SNDRV_PCM_FMTBIT_DSD_U32_BE;

	return 0;
}

void snd_usb_audioformat_attributes_quirk(struct snd_usb_audio *chip,
					  struct audioformat *fp,
					  int stream)
{
	switch (chip->usb_id) {
	case USB_ID(0x0a92, 0x0053): /* AudioTrak Optoplay */
		/* Optoplay sets the sample rate attribute although
		 * it seems not supporting it in fact.
		 */
		fp->attributes &= ~UAC_EP_CS_ATTR_SAMPLE_RATE;
		break;
	case USB_ID(0x041e, 0x3020): /* Creative SB Audigy 2 NX */
	case USB_ID(0x0763, 0x2003): /* M-Audio Audiophile USB */
		/* doesn't set the sample rate attribute, but supports it */
		fp->attributes |= UAC_EP_CS_ATTR_SAMPLE_RATE;
		break;
	case USB_ID(0x0763, 0x2001):  /* M-Audio Quattro USB */
	case USB_ID(0x0763, 0x2012):  /* M-Audio Fast Track Pro USB */
	case USB_ID(0x047f, 0x0ca1): /* plantronics headset */
	case USB_ID(0x077d, 0x07af): /* Griffin iMic (note that there is
					an older model 77d:223) */
	/*
	 * plantronics headset and Griffin iMic have set adaptive-in
	 * although it's really not...
	 */
		fp->ep_attr &= ~USB_ENDPOINT_SYNCTYPE;
		if (stream == SNDRV_PCM_STREAM_PLAYBACK)
			fp->ep_attr |= USB_ENDPOINT_SYNC_ADAPTIVE;
		else
			fp->ep_attr |= USB_ENDPOINT_SYNC_SYNC;
		break;
	case USB_ID(0x07fd, 0x0004):  /* MOTU MicroBook IIc */
		/*
		 * MaxPacketsOnly attribute is erroneously set in endpoint
		 * descriptors. As a result this card produces noise with
		 * all sample rates other than 96 kHz.
		 */
		fp->attributes &= ~UAC_EP_CS_ATTR_FILL_MAX;
		break;
	case USB_ID(0x1224, 0x2a25):  /* Jieli Technology USB PHY 2.0 */
		/* mic works only when ep packet size is set to wMaxPacketSize */
		fp->attributes |= UAC_EP_CS_ATTR_FILL_MAX;
		break;
	case USB_ID(0x3511, 0x2b1e): /* Opencomm2 UC USB Bluetooth dongle */
		/* mic works only when ep pitch control is not set */
		if (stream == SNDRV_PCM_STREAM_CAPTURE)
			fp->attributes &= ~UAC_EP_CS_ATTR_PITCH_CONTROL;
		break;
	}
}

/*
 * driver behavior quirk flags
 */
struct usb_audio_quirk_flags_table {
	u32 id;
	u32 flags;
};

#define DEVICE_FLG(vid, pid, _flags) \
	{ .id = USB_ID(vid, pid), .flags = (_flags) }
#define VENDOR_FLG(vid, _flags) DEVICE_FLG(vid, 0, _flags)

static const struct usb_audio_quirk_flags_table quirk_flags_table[] = {
	/* Device matches */
	DEVICE_FLG(0x041e, 0x3000, /* Creative SB Extigy */
		   QUIRK_FLAG_IGNORE_CTL_ERROR),
	DEVICE_FLG(0x041e, 0x4080, /* Creative Live Cam VF0610 */
		   QUIRK_FLAG_GET_SAMPLE_RATE),
	DEVICE_FLG(0x045e, 0x083c, /* MS USB Link headset */
		   QUIRK_FLAG_GET_SAMPLE_RATE | QUIRK_FLAG_CTL_MSG_DELAY |
		   QUIRK_FLAG_DISABLE_AUTOSUSPEND),
	DEVICE_FLG(0x046d, 0x084c, /* Logitech ConferenceCam Connect */
		   QUIRK_FLAG_GET_SAMPLE_RATE | QUIRK_FLAG_CTL_MSG_DELAY_1M),
	DEVICE_FLG(0x046d, 0x0991, /* Logitech QuickCam Pro */
		   QUIRK_FLAG_CTL_MSG_DELAY_1M | QUIRK_FLAG_IGNORE_CTL_ERROR),
	DEVICE_FLG(0x046d, 0x09a4, /* Logitech QuickCam E 3500 */
		   QUIRK_FLAG_CTL_MSG_DELAY_1M | QUIRK_FLAG_IGNORE_CTL_ERROR),
	DEVICE_FLG(0x0499, 0x1509, /* Steinberg UR22 */
		   QUIRK_FLAG_GENERIC_IMPLICIT_FB),
	DEVICE_FLG(0x04d8, 0xfeea, /* Benchmark DAC1 Pre */
		   QUIRK_FLAG_GET_SAMPLE_RATE),
	DEVICE_FLG(0x04e8, 0xa051, /* Samsung USBC Headset (AKG) */
		   QUIRK_FLAG_SKIP_CLOCK_SELECTOR | QUIRK_FLAG_CTL_MSG_DELAY_5M),
	DEVICE_FLG(0x054c, 0x0b8c, /* Sony WALKMAN NW-A45 DAC */
		   QUIRK_FLAG_SET_IFACE_FIRST),
	DEVICE_FLG(0x0556, 0x0014, /* Phoenix Audio TMX320VC */
		   QUIRK_FLAG_GET_SAMPLE_RATE),
	DEVICE_FLG(0x05a3, 0x9420, /* ELP HD USB Camera */
		   QUIRK_FLAG_GET_SAMPLE_RATE),
	DEVICE_FLG(0x05a7, 0x1020, /* Bose Companion 5 */
		   QUIRK_FLAG_GET_SAMPLE_RATE),
	DEVICE_FLG(0x05e1, 0x0408, /* Syntek STK1160 */
		   QUIRK_FLAG_ALIGN_TRANSFER),
	DEVICE_FLG(0x05e1, 0x0480, /* Hauppauge Woodbury */
		   QUIRK_FLAG_SHARE_MEDIA_DEVICE | QUIRK_FLAG_ALIGN_TRANSFER),
	DEVICE_FLG(0x0644, 0x8043, /* TEAC UD-501/UD-501V2/UD-503/NT-503 */
		   QUIRK_FLAG_ITF_USB_DSD_DAC | QUIRK_FLAG_CTL_MSG_DELAY |
		   QUIRK_FLAG_IFACE_DELAY),
	DEVICE_FLG(0x0644, 0x8044, /* Esoteric D-05X */
		   QUIRK_FLAG_ITF_USB_DSD_DAC | QUIRK_FLAG_CTL_MSG_DELAY |
		   QUIRK_FLAG_IFACE_DELAY),
	DEVICE_FLG(0x0644, 0x804a, /* TEAC UD-301 */
		   QUIRK_FLAG_ITF_USB_DSD_DAC | QUIRK_FLAG_CTL_MSG_DELAY |
		   QUIRK_FLAG_IFACE_DELAY),
	DEVICE_FLG(0x0644, 0x805f, /* TEAC Model 12 */
		   QUIRK_FLAG_FORCE_IFACE_RESET),
<<<<<<< HEAD
=======
	DEVICE_FLG(0x0644, 0x806b, /* TEAC UD-701 */
		   QUIRK_FLAG_ITF_USB_DSD_DAC | QUIRK_FLAG_CTL_MSG_DELAY |
		   QUIRK_FLAG_IFACE_DELAY),
>>>>>>> e475cc1c
	DEVICE_FLG(0x06f8, 0xb000, /* Hercules DJ Console (Windows Edition) */
		   QUIRK_FLAG_IGNORE_CTL_ERROR),
	DEVICE_FLG(0x06f8, 0xd002, /* Hercules DJ Console (Macintosh Edition) */
		   QUIRK_FLAG_IGNORE_CTL_ERROR),
	DEVICE_FLG(0x0711, 0x5800, /* MCT Trigger 5 USB-to-HDMI */
		   QUIRK_FLAG_GET_SAMPLE_RATE),
	DEVICE_FLG(0x074d, 0x3553, /* Outlaw RR2150 (Micronas UAC3553B) */
		   QUIRK_FLAG_GET_SAMPLE_RATE),
	DEVICE_FLG(0x0763, 0x2030, /* M-Audio Fast Track C400 */
		   QUIRK_FLAG_GENERIC_IMPLICIT_FB),
	DEVICE_FLG(0x0763, 0x2031, /* M-Audio Fast Track C600 */
		   QUIRK_FLAG_GENERIC_IMPLICIT_FB),
	DEVICE_FLG(0x08bb, 0x2702, /* LineX FM Transmitter */
		   QUIRK_FLAG_IGNORE_CTL_ERROR),
	DEVICE_FLG(0x0951, 0x16ad, /* Kingston HyperX */
		   QUIRK_FLAG_CTL_MSG_DELAY_1M),
	DEVICE_FLG(0x0b0e, 0x0349, /* Jabra 550a */
		   QUIRK_FLAG_CTL_MSG_DELAY_1M),
	DEVICE_FLG(0x0fd9, 0x0008, /* Hauppauge HVR-950Q */
		   QUIRK_FLAG_SHARE_MEDIA_DEVICE | QUIRK_FLAG_ALIGN_TRANSFER),
	DEVICE_FLG(0x1395, 0x740a, /* Sennheiser DECT */
		   QUIRK_FLAG_GET_SAMPLE_RATE),
	DEVICE_FLG(0x1397, 0x0507, /* Behringer UMC202HD */
		   QUIRK_FLAG_PLAYBACK_FIRST | QUIRK_FLAG_GENERIC_IMPLICIT_FB),
	DEVICE_FLG(0x1397, 0x0508, /* Behringer UMC204HD */
		   QUIRK_FLAG_PLAYBACK_FIRST | QUIRK_FLAG_GENERIC_IMPLICIT_FB),
	DEVICE_FLG(0x1397, 0x0509, /* Behringer UMC404HD */
		   QUIRK_FLAG_PLAYBACK_FIRST | QUIRK_FLAG_GENERIC_IMPLICIT_FB),
	DEVICE_FLG(0x13e5, 0x0001, /* Serato Phono */
		   QUIRK_FLAG_IGNORE_CTL_ERROR),
	DEVICE_FLG(0x154e, 0x1002, /* Denon DCD-1500RE */
		   QUIRK_FLAG_ITF_USB_DSD_DAC | QUIRK_FLAG_CTL_MSG_DELAY),
	DEVICE_FLG(0x154e, 0x1003, /* Denon DA-300USB */
		   QUIRK_FLAG_ITF_USB_DSD_DAC | QUIRK_FLAG_CTL_MSG_DELAY),
	DEVICE_FLG(0x154e, 0x3005, /* Marantz HD-DAC1 */
		   QUIRK_FLAG_ITF_USB_DSD_DAC | QUIRK_FLAG_CTL_MSG_DELAY),
	DEVICE_FLG(0x154e, 0x3006, /* Marantz SA-14S1 */
		   QUIRK_FLAG_ITF_USB_DSD_DAC | QUIRK_FLAG_CTL_MSG_DELAY),
	DEVICE_FLG(0x154e, 0x300b, /* Marantz SA-KI RUBY / SA-12 */
		   QUIRK_FLAG_DSD_RAW),
	DEVICE_FLG(0x154e, 0x500e, /* Denon DN-X1600 */
		   QUIRK_FLAG_IGNORE_CLOCK_SOURCE),
	DEVICE_FLG(0x1686, 0x00dd, /* Zoom R16/24 */
		   QUIRK_FLAG_TX_LENGTH | QUIRK_FLAG_CTL_MSG_DELAY_1M),
	DEVICE_FLG(0x17aa, 0x1046, /* Lenovo ThinkStation P620 Rear Line-in, Line-out and Microphone */
		   QUIRK_FLAG_DISABLE_AUTOSUSPEND),
	DEVICE_FLG(0x17aa, 0x104d, /* Lenovo ThinkStation P620 Internal Speaker + Front Headset */
		   QUIRK_FLAG_DISABLE_AUTOSUSPEND),
	DEVICE_FLG(0x1852, 0x5065, /* Luxman DA-06 */
		   QUIRK_FLAG_ITF_USB_DSD_DAC | QUIRK_FLAG_CTL_MSG_DELAY),
	DEVICE_FLG(0x1901, 0x0191, /* GE B850V3 CP2114 audio interface */
		   QUIRK_FLAG_GET_SAMPLE_RATE),
	DEVICE_FLG(0x2040, 0x7200, /* Hauppauge HVR-950Q */
		   QUIRK_FLAG_SHARE_MEDIA_DEVICE | QUIRK_FLAG_ALIGN_TRANSFER),
	DEVICE_FLG(0x2040, 0x7201, /* Hauppauge HVR-950Q-MXL */
		   QUIRK_FLAG_SHARE_MEDIA_DEVICE | QUIRK_FLAG_ALIGN_TRANSFER),
	DEVICE_FLG(0x2040, 0x7210, /* Hauppauge HVR-950Q */
		   QUIRK_FLAG_SHARE_MEDIA_DEVICE | QUIRK_FLAG_ALIGN_TRANSFER),
	DEVICE_FLG(0x2040, 0x7211, /* Hauppauge HVR-950Q-MXL */
		   QUIRK_FLAG_SHARE_MEDIA_DEVICE | QUIRK_FLAG_ALIGN_TRANSFER),
	DEVICE_FLG(0x2040, 0x7213, /* Hauppauge HVR-950Q */
		   QUIRK_FLAG_SHARE_MEDIA_DEVICE | QUIRK_FLAG_ALIGN_TRANSFER),
	DEVICE_FLG(0x2040, 0x7217, /* Hauppauge HVR-950Q */
		   QUIRK_FLAG_SHARE_MEDIA_DEVICE | QUIRK_FLAG_ALIGN_TRANSFER),
	DEVICE_FLG(0x2040, 0x721b, /* Hauppauge HVR-950Q */
		   QUIRK_FLAG_SHARE_MEDIA_DEVICE | QUIRK_FLAG_ALIGN_TRANSFER),
	DEVICE_FLG(0x2040, 0x721e, /* Hauppauge HVR-950Q */
		   QUIRK_FLAG_SHARE_MEDIA_DEVICE | QUIRK_FLAG_ALIGN_TRANSFER),
	DEVICE_FLG(0x2040, 0x721f, /* Hauppauge HVR-950Q */
		   QUIRK_FLAG_SHARE_MEDIA_DEVICE | QUIRK_FLAG_ALIGN_TRANSFER),
	DEVICE_FLG(0x2040, 0x7240, /* Hauppauge HVR-850 */
		   QUIRK_FLAG_SHARE_MEDIA_DEVICE | QUIRK_FLAG_ALIGN_TRANSFER),
	DEVICE_FLG(0x2040, 0x7260, /* Hauppauge HVR-950Q */
		   QUIRK_FLAG_SHARE_MEDIA_DEVICE | QUIRK_FLAG_ALIGN_TRANSFER),
	DEVICE_FLG(0x2040, 0x7270, /* Hauppauge HVR-950Q */
		   QUIRK_FLAG_SHARE_MEDIA_DEVICE | QUIRK_FLAG_ALIGN_TRANSFER),
	DEVICE_FLG(0x2040, 0x7280, /* Hauppauge HVR-950Q */
		   QUIRK_FLAG_SHARE_MEDIA_DEVICE | QUIRK_FLAG_ALIGN_TRANSFER),
	DEVICE_FLG(0x2040, 0x7281, /* Hauppauge HVR-950Q-MXL */
		   QUIRK_FLAG_SHARE_MEDIA_DEVICE | QUIRK_FLAG_ALIGN_TRANSFER),
	DEVICE_FLG(0x2040, 0x8200, /* Hauppauge Woodbury */
		   QUIRK_FLAG_SHARE_MEDIA_DEVICE | QUIRK_FLAG_ALIGN_TRANSFER),
	DEVICE_FLG(0x21b4, 0x0081, /* AudioQuest DragonFly */
		   QUIRK_FLAG_GET_SAMPLE_RATE),
	DEVICE_FLG(0x21b4, 0x0230, /* Ayre QB-9 Twenty */
		   QUIRK_FLAG_DSD_RAW),
	DEVICE_FLG(0x21b4, 0x0232, /* Ayre QX-5 Twenty */
		   QUIRK_FLAG_DSD_RAW),
	DEVICE_FLG(0x2522, 0x0007, /* LH Labs Geek Out HD Audio 1V5 */
		   QUIRK_FLAG_SET_IFACE_FIRST),
	DEVICE_FLG(0x2708, 0x0002, /* Audient iD14 */
		   QUIRK_FLAG_IGNORE_CTL_ERROR),
	DEVICE_FLG(0x2912, 0x30c8, /* Audioengine D1 */
		   QUIRK_FLAG_GET_SAMPLE_RATE),
	DEVICE_FLG(0x30be, 0x0101, /* Schiit Hel */
		   QUIRK_FLAG_IGNORE_CTL_ERROR),
	DEVICE_FLG(0x413c, 0xa506, /* Dell AE515 sound bar */
		   QUIRK_FLAG_GET_SAMPLE_RATE),
	DEVICE_FLG(0x534d, 0x0021, /* MacroSilicon MS2100/MS2106 */
		   QUIRK_FLAG_ALIGN_TRANSFER),
	DEVICE_FLG(0x534d, 0x2109, /* MacroSilicon MS2109 */
		   QUIRK_FLAG_ALIGN_TRANSFER),
	DEVICE_FLG(0x1224, 0x2a25, /* Jieli Technology USB PHY 2.0 */
		   QUIRK_FLAG_GET_SAMPLE_RATE),
	DEVICE_FLG(0x2b53, 0x0023, /* Fiero SC-01 (firmware v1.0.0 @ 48 kHz) */
		   QUIRK_FLAG_GENERIC_IMPLICIT_FB),
	DEVICE_FLG(0x2b53, 0x0024, /* Fiero SC-01 (firmware v1.0.0 @ 96 kHz) */
		   QUIRK_FLAG_GENERIC_IMPLICIT_FB),
	DEVICE_FLG(0x2b53, 0x0031, /* Fiero SC-01 (firmware v1.1.0) */
		   QUIRK_FLAG_GENERIC_IMPLICIT_FB),
	DEVICE_FLG(0x0525, 0xa4ad, /* Hamedal C20 usb camero */
		   QUIRK_FLAG_IFACE_SKIP_CLOSE),
<<<<<<< HEAD
	DEVICE_FLG(0x0ecb, 0x2069, /* JBL Quantum810 Wireless */
		   QUIRK_FLAG_FIXED_RATE),
=======
	DEVICE_FLG(0x0ecb, 0x205c, /* JBL Quantum610 Wireless */
		   QUIRK_FLAG_FIXED_RATE),
	DEVICE_FLG(0x0ecb, 0x2069, /* JBL Quantum810 Wireless */
		   QUIRK_FLAG_FIXED_RATE),
	DEVICE_FLG(0x1bcf, 0x2283, /* NexiGo N930AF FHD Webcam */
		   QUIRK_FLAG_GET_SAMPLE_RATE),
>>>>>>> e475cc1c

	/* Vendor matches */
	VENDOR_FLG(0x045e, /* MS Lifecam */
		   QUIRK_FLAG_GET_SAMPLE_RATE),
	VENDOR_FLG(0x046d, /* Logitech */
		   QUIRK_FLAG_CTL_MSG_DELAY_1M),
	VENDOR_FLG(0x047f, /* Plantronics */
		   QUIRK_FLAG_GET_SAMPLE_RATE | QUIRK_FLAG_CTL_MSG_DELAY),
	VENDOR_FLG(0x0644, /* TEAC Corp. */
		   QUIRK_FLAG_CTL_MSG_DELAY | QUIRK_FLAG_IFACE_DELAY),
	VENDOR_FLG(0x07fd, /* MOTU */
		   QUIRK_FLAG_VALIDATE_RATES),
	VENDOR_FLG(0x1235, /* Focusrite Novation */
		   QUIRK_FLAG_VALIDATE_RATES),
	VENDOR_FLG(0x1511, /* AURALiC */
		   QUIRK_FLAG_DSD_RAW),
	VENDOR_FLG(0x152a, /* Thesycon devices */
		   QUIRK_FLAG_DSD_RAW),
	VENDOR_FLG(0x18d1, /* iBasso devices */
		   QUIRK_FLAG_DSD_RAW),
	VENDOR_FLG(0x1de7, /* Phoenix Audio */
		   QUIRK_FLAG_GET_SAMPLE_RATE),
	VENDOR_FLG(0x20b1, /* XMOS based devices */
		   QUIRK_FLAG_DSD_RAW),
	VENDOR_FLG(0x21ed, /* Accuphase Laboratory */
		   QUIRK_FLAG_DSD_RAW),
	VENDOR_FLG(0x22d9, /* Oppo */
		   QUIRK_FLAG_DSD_RAW),
	VENDOR_FLG(0x23ba, /* Playback Design */
		   QUIRK_FLAG_CTL_MSG_DELAY | QUIRK_FLAG_IFACE_DELAY |
		   QUIRK_FLAG_DSD_RAW),
	VENDOR_FLG(0x25ce, /* Mytek devices */
		   QUIRK_FLAG_DSD_RAW),
	VENDOR_FLG(0x278b, /* Rotel? */
		   QUIRK_FLAG_DSD_RAW),
	VENDOR_FLG(0x292b, /* Gustard/Ess based devices */
		   QUIRK_FLAG_DSD_RAW),
	VENDOR_FLG(0x2972, /* FiiO devices */
		   QUIRK_FLAG_DSD_RAW),
	VENDOR_FLG(0x2ab6, /* T+A devices */
		   QUIRK_FLAG_DSD_RAW),
	VENDOR_FLG(0x2d87, /* Cayin device */
		   QUIRK_FLAG_DSD_RAW),
	VENDOR_FLG(0x3336, /* HEM devices */
		   QUIRK_FLAG_DSD_RAW),
	VENDOR_FLG(0x3353, /* Khadas devices */
		   QUIRK_FLAG_DSD_RAW),
	VENDOR_FLG(0x35f4, /* MSB Technology */
		   QUIRK_FLAG_DSD_RAW),
	VENDOR_FLG(0x3842, /* EVGA */
		   QUIRK_FLAG_DSD_RAW),
	VENDOR_FLG(0xc502, /* HiBy devices */
		   QUIRK_FLAG_DSD_RAW),

	{} /* terminator */
};

void snd_usb_init_quirk_flags(struct snd_usb_audio *chip)
{
	const struct usb_audio_quirk_flags_table *p;

	for (p = quirk_flags_table; p->id; p++) {
		if (chip->usb_id == p->id ||
		    (!USB_ID_PRODUCT(p->id) &&
		     USB_ID_VENDOR(chip->usb_id) == USB_ID_VENDOR(p->id))) {
			usb_audio_dbg(chip,
				      "Set quirk_flags 0x%x for device %04x:%04x\n",
				      p->flags, USB_ID_VENDOR(chip->usb_id),
				      USB_ID_PRODUCT(chip->usb_id));
			chip->quirk_flags |= p->flags;
			return;
		}
	}
}<|MERGE_RESOLUTION|>--- conflicted
+++ resolved
@@ -2058,12 +2058,9 @@
 		   QUIRK_FLAG_IFACE_DELAY),
 	DEVICE_FLG(0x0644, 0x805f, /* TEAC Model 12 */
 		   QUIRK_FLAG_FORCE_IFACE_RESET),
-<<<<<<< HEAD
-=======
 	DEVICE_FLG(0x0644, 0x806b, /* TEAC UD-701 */
 		   QUIRK_FLAG_ITF_USB_DSD_DAC | QUIRK_FLAG_CTL_MSG_DELAY |
 		   QUIRK_FLAG_IFACE_DELAY),
->>>>>>> e475cc1c
 	DEVICE_FLG(0x06f8, 0xb000, /* Hercules DJ Console (Windows Edition) */
 		   QUIRK_FLAG_IGNORE_CTL_ERROR),
 	DEVICE_FLG(0x06f8, 0xd002, /* Hercules DJ Console (Macintosh Edition) */
@@ -2176,17 +2173,12 @@
 		   QUIRK_FLAG_GENERIC_IMPLICIT_FB),
 	DEVICE_FLG(0x0525, 0xa4ad, /* Hamedal C20 usb camero */
 		   QUIRK_FLAG_IFACE_SKIP_CLOSE),
-<<<<<<< HEAD
-	DEVICE_FLG(0x0ecb, 0x2069, /* JBL Quantum810 Wireless */
-		   QUIRK_FLAG_FIXED_RATE),
-=======
 	DEVICE_FLG(0x0ecb, 0x205c, /* JBL Quantum610 Wireless */
 		   QUIRK_FLAG_FIXED_RATE),
 	DEVICE_FLG(0x0ecb, 0x2069, /* JBL Quantum810 Wireless */
 		   QUIRK_FLAG_FIXED_RATE),
 	DEVICE_FLG(0x1bcf, 0x2283, /* NexiGo N930AF FHD Webcam */
 		   QUIRK_FLAG_GET_SAMPLE_RATE),
->>>>>>> e475cc1c
 
 	/* Vendor matches */
 	VENDOR_FLG(0x045e, /* MS Lifecam */
