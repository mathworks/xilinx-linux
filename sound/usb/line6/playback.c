// SPDX-License-Identifier: GPL-2.0-only
/*
 * Line 6 Linux USB driver
 *
 * Copyright (C) 2004-2010 Markus Grabner (grabner@icg.tugraz.at)
 */

#include <linux/slab.h>
#include <sound/core.h>
#include <sound/pcm.h>
#include <sound/pcm_params.h>

#include "capture.h"
#include "driver.h"
#include "pcm.h"
#include "playback.h"

/*
	Software stereo volume control.
*/
static void change_volume(struct urb *urb_out, int volume[],
			  int bytes_per_frame)
{
	int chn = 0;

	if (volume[0] == 256 && volume[1] == 256)
		return;		/* maximum volume - no change */

	if (bytes_per_frame == 4) {
		__le16 *p, *buf_end;

		p = (__le16 *)urb_out->transfer_buffer;
		buf_end = p + urb_out->transfer_buffer_length / sizeof(*p);

		for (; p < buf_end; ++p) {
			short pv = le16_to_cpu(*p);
			int val = (pv * volume[chn & 1]) >> 8;
			pv = clamp(val, -0x8000, 0x7fff);
			*p = cpu_to_le16(pv);
			++chn;
		}
	} else if (bytes_per_frame == 6) {
		unsigned char *p, *buf_end;

		p = (unsigned char *)urb_out->transfer_buffer;
		buf_end = p + urb_out->transfer_buffer_length;

		for (; p < buf_end; p += 3) {
			int val;

			val = p[0] + (p[1] << 8) + ((signed char)p[2] << 16);
			val = (val * volume[chn & 1]) >> 8;
			val = clamp(val, -0x800000, 0x7fffff);
			p[0] = val;
			p[1] = val >> 8;
			p[2] = val >> 16;
			++chn;
		}
	}
}

/*
	Create signal for impulse response test.
*/
static void create_impulse_test_signal(struct snd_line6_pcm *line6pcm,
				       struct urb *urb_out, int bytes_per_frame)
{
	int frames = urb_out->transfer_buffer_length / bytes_per_frame;

	if (bytes_per_frame == 4) {
		int i;
		short *pi = (short *)line6pcm->prev_fbuf;
		short *po = (short *)urb_out->transfer_buffer;

		for (i = 0; i < frames; ++i) {
			po[0] = pi[0];
			po[1] = 0;
			pi += 2;
			po += 2;
		}
	} else if (bytes_per_frame == 6) {
		int i, j;
		unsigned char *pi = line6pcm->prev_fbuf;
		unsigned char *po = urb_out->transfer_buffer;

		for (i = 0; i < frames; ++i) {
			for (j = 0; j < bytes_per_frame / 2; ++j)
				po[j] = pi[j];

			for (; j < bytes_per_frame; ++j)
				po[j] = 0;

			pi += bytes_per_frame;
			po += bytes_per_frame;
		}
	}
	if (--line6pcm->impulse_count <= 0) {
		((unsigned char *)(urb_out->transfer_buffer))[bytes_per_frame -
							      1] =
		    line6pcm->impulse_volume;
		line6pcm->impulse_count = line6pcm->impulse_period;
	}
}

/*
	Add signal to buffer for software monitoring.
*/
static void add_monitor_signal(struct urb *urb_out, unsigned char *signal,
			       int volume, int bytes_per_frame)
{
	if (volume == 0)
		return;		/* zero volume - no change */

	if (bytes_per_frame == 4) {
		__le16 *pi, *po, *buf_end;

		pi = (__le16 *)signal;
		po = (__le16 *)urb_out->transfer_buffer;
		buf_end = po + urb_out->transfer_buffer_length / sizeof(*po);

		for (; po < buf_end; ++pi, ++po) {
			short pov = le16_to_cpu(*po);
			short piv = le16_to_cpu(*pi);
			int val = pov + ((piv * volume) >> 8);
			pov = clamp(val, -0x8000, 0x7fff);
			*po = cpu_to_le16(pov);
		}
	}

	/*
	   We don't need to handle devices with 6 bytes per frame here
	   since they all support hardware monitoring.
	 */
}

/*
	Find a free URB, prepare audio data, and submit URB.
	must be called in line6pcm->out.lock context
*/
static int submit_audio_out_urb(struct snd_line6_pcm *line6pcm)
{
	int index;
	int i, urb_size, urb_frames;
	int ret;
	const int bytes_per_frame =
		line6pcm->properties->bytes_per_channel *
		line6pcm->properties->playback_hw.channels_max;
	const int frame_increment =
		line6pcm->properties->rates.rats[0].num_min;
	const int frame_factor =
		line6pcm->properties->rates.rats[0].den *
		(line6pcm->line6->intervals_per_second / LINE6_ISO_INTERVAL);
	struct urb *urb_out;

	index = find_first_zero_bit(&line6pcm->out.active_urbs,
				    line6pcm->line6->iso_buffers);

	if (index < 0 || index >= line6pcm->line6->iso_buffers) {
		dev_err(line6pcm->line6->ifcdev, "no free URB found\n");
		return -EINVAL;
	}

	urb_out = line6pcm->out.urbs[index];
	urb_size = 0;

	/* TODO: this may not work for LINE6_ISO_PACKETS != 1 */
	for (i = 0; i < LINE6_ISO_PACKETS; ++i) {
		/* compute frame size for given sampling rate */
		int fsize = 0;
		struct usb_iso_packet_descriptor *fout =
		    &urb_out->iso_frame_desc[i];

		fsize = line6pcm->prev_fsize;
		if (fsize == 0) {
			int n;

			line6pcm->out.count += frame_increment;
			n = line6pcm->out.count / frame_factor;
			line6pcm->out.count -= n * frame_factor;
			fsize = n;
		}

		fsize *= bytes_per_frame;

		fout->offset = urb_size;
		fout->length = fsize;
		urb_size += fsize;
	}

	if (urb_size == 0) {
		/* can't determine URB size */
		dev_err(line6pcm->line6->ifcdev, "driver bug: urb_size = 0\n");
		return -EINVAL;
	}

	urb_frames = urb_size / bytes_per_frame;
	urb_out->transfer_buffer =
	    line6pcm->out.buffer +
	    index * LINE6_ISO_PACKETS * line6pcm->max_packet_size_out;
	urb_out->transfer_buffer_length = urb_size;
	urb_out->context = line6pcm;

	if (test_bit(LINE6_STREAM_PCM, &line6pcm->out.running) &&
	    !test_bit(LINE6_FLAG_PAUSE_PLAYBACK, &line6pcm->flags)) {
		struct snd_pcm_runtime *runtime =
		    get_substream(line6pcm, SNDRV_PCM_STREAM_PLAYBACK)->runtime;

		if (line6pcm->out.pos + urb_frames > runtime->buffer_size) {
			/*
			   The transferred area goes over buffer boundary,
			   copy the data to the temp buffer.
			 */
			int len;

			len = runtime->buffer_size - line6pcm->out.pos;

			if (len > 0) {
				memcpy(urb_out->transfer_buffer,
				       runtime->dma_area +
				       line6pcm->out.pos * bytes_per_frame,
				       len * bytes_per_frame);
				memcpy(urb_out->transfer_buffer +
				       len * bytes_per_frame, runtime->dma_area,
				       (urb_frames - len) * bytes_per_frame);
			} else
				dev_err(line6pcm->line6->ifcdev, "driver bug: len = %d\n",
					len);
		} else {
			memcpy(urb_out->transfer_buffer,
			       runtime->dma_area +
			       line6pcm->out.pos * bytes_per_frame,
			       urb_out->transfer_buffer_length);
		}

		line6pcm->out.pos += urb_frames;
		if (line6pcm->out.pos >= runtime->buffer_size)
			line6pcm->out.pos -= runtime->buffer_size;

		change_volume(urb_out, line6pcm->volume_playback,
			      bytes_per_frame);
	} else {
		memset(urb_out->transfer_buffer, 0,
		       urb_out->transfer_buffer_length);
	}

	spin_lock_nested(&line6pcm->in.lock, SINGLE_DEPTH_NESTING);
	if (line6pcm->prev_fbuf) {
		if (test_bit(LINE6_STREAM_IMPULSE, &line6pcm->out.running)) {
			create_impulse_test_signal(line6pcm, urb_out,
						   bytes_per_frame);
			if (test_bit(LINE6_STREAM_PCM, &line6pcm->in.running)) {
				line6_capture_copy(line6pcm,
						   urb_out->transfer_buffer,
						   urb_out->
						   transfer_buffer_length);
				line6_capture_check_period(line6pcm,
					urb_out->transfer_buffer_length);
			}
		} else {
			if (!(line6pcm->line6->properties->capabilities & LINE6_CAP_HWMON)
			    && line6pcm->out.running && line6pcm->in.running)
				add_monitor_signal(urb_out, line6pcm->prev_fbuf,
						   line6pcm->volume_monitor,
						   bytes_per_frame);
		}
		line6pcm->prev_fbuf = NULL;
		line6pcm->prev_fsize = 0;
	}
	spin_unlock(&line6pcm->in.lock);

	ret = usb_submit_urb(urb_out, GFP_ATOMIC);

	if (ret == 0)
		set_bit(index, &line6pcm->out.active_urbs);
	else
		dev_err(line6pcm->line6->ifcdev,
			"URB out #%d submission failed (%d)\n", index, ret);

	return 0;
}

/*
	Submit all currently available playback URBs.
	must be called in line6pcm->out.lock context
 */
int line6_submit_audio_out_all_urbs(struct snd_line6_pcm *line6pcm)
{
	int ret = 0, i;

	for (i = 0; i < line6pcm->line6->iso_buffers; ++i) {
		ret = submit_audio_out_urb(line6pcm);
		if (ret < 0)
			break;
	}

	return ret;
}

/*
	Callback for completed playback URB.
*/
static void audio_out_callback(struct urb *urb)
{
	int i, index, length = 0, shutdown = 0;
	unsigned long flags;
	struct snd_line6_pcm *line6pcm = (struct snd_line6_pcm *)urb->context;
	struct snd_pcm_substream *substream =
	    get_substream(line6pcm, SNDRV_PCM_STREAM_PLAYBACK);
	const int bytes_per_frame =
		line6pcm->properties->bytes_per_channel *
		line6pcm->properties->playback_hw.channels_max;

#if USE_CLEAR_BUFFER_WORKAROUND
	memset(urb->transfer_buffer, 0, urb->transfer_buffer_length);
#endif

	line6pcm->out.last_frame = urb->start_frame;

	/* find index of URB */
	for (index = 0; index < line6pcm->line6->iso_buffers; index++)
		if (urb == line6pcm->out.urbs[index])
			break;

	if (index >= line6pcm->line6->iso_buffers)
		return;		/* URB has been unlinked asynchronously */

	for (i = 0; i < LINE6_ISO_PACKETS; i++)
		length += urb->iso_frame_desc[i].length;

	spin_lock_irqsave(&line6pcm->out.lock, flags);

	if (test_bit(LINE6_STREAM_PCM, &line6pcm->out.running)) {
		struct snd_pcm_runtime *runtime = substream->runtime;

		line6pcm->out.pos_done +=
		    length / bytes_per_frame;

		if (line6pcm->out.pos_done >= runtime->buffer_size)
			line6pcm->out.pos_done -= runtime->buffer_size;
	}

	clear_bit(index, &line6pcm->out.active_urbs);

	for (i = 0; i < LINE6_ISO_PACKETS; i++)
		if (urb->iso_frame_desc[i].status == -EXDEV) {
			shutdown = 1;
			break;
		}

	if (test_and_clear_bit(index, &line6pcm->out.unlink_urbs))
		shutdown = 1;

	if (!shutdown) {
		submit_audio_out_urb(line6pcm);

		if (test_bit(LINE6_STREAM_PCM, &line6pcm->out.running)) {
			line6pcm->out.bytes += length;
			if (line6pcm->out.bytes >= line6pcm->out.period) {
				line6pcm->out.bytes %= line6pcm->out.period;
				spin_unlock(&line6pcm->out.lock);
				snd_pcm_period_elapsed(substream);
				spin_lock(&line6pcm->out.lock);
			}
		}
	}
	spin_unlock_irqrestore(&line6pcm->out.lock, flags);
}

/* open playback callback */
static int snd_line6_playback_open(struct snd_pcm_substream *substream)
{
	int err;
	struct snd_pcm_runtime *runtime = substream->runtime;
	struct snd_line6_pcm *line6pcm = snd_pcm_substream_chip(substream);

	err = snd_pcm_hw_constraint_ratdens(runtime, 0, SNDRV_PCM_HW_PARAM_RATE,
					    &line6pcm->properties->rates);
	if (err < 0)
		return err;

	runtime->hw = line6pcm->properties->playback_hw;
	return 0;
}

/* close playback callback */
static int snd_line6_playback_close(struct snd_pcm_substream *substream)
{
	return 0;
}

/* playback operators */
const struct snd_pcm_ops snd_line6_playback_ops = {
	.open = snd_line6_playback_open,
	.close = snd_line6_playback_close,
	.hw_params = snd_line6_hw_params,
	.hw_free = snd_line6_hw_free,
	.prepare = snd_line6_prepare,
	.trigger = snd_line6_trigger,
	.pointer = snd_line6_pointer,
};

int line6_create_audio_out_urbs(struct snd_line6_pcm *line6pcm)
{
	struct usb_line6 *line6 = line6pcm->line6;
	int i;

<<<<<<< HEAD
	line6pcm->out.urbs = kzalloc(
		sizeof(struct urb *) * line6->iso_buffers, GFP_KERNEL);
=======
	line6pcm->out.urbs = kcalloc(line6->iso_buffers, sizeof(struct urb *),
				     GFP_KERNEL);
>>>>>>> 24b8d41d
	if (line6pcm->out.urbs == NULL)
		return -ENOMEM;

	/* create audio URBs and fill in constant values: */
	for (i = 0; i < line6->iso_buffers; ++i) {
		struct urb *urb;

		/* URB for audio out: */
		urb = line6pcm->out.urbs[i] =
		    usb_alloc_urb(LINE6_ISO_PACKETS, GFP_KERNEL);

		if (urb == NULL)
			return -ENOMEM;

		urb->dev = line6->usbdev;
		urb->pipe =
		    usb_sndisocpipe(line6->usbdev,
				    line6->properties->ep_audio_w &
				    USB_ENDPOINT_NUMBER_MASK);
		urb->transfer_flags = URB_ISO_ASAP;
		urb->start_frame = -1;
		urb->number_of_packets = LINE6_ISO_PACKETS;
		urb->interval = LINE6_ISO_INTERVAL;
		urb->error_count = 0;
		urb->complete = audio_out_callback;
		if (usb_urb_ep_type_check(urb))
			return -EINVAL;
	}

	return 0;
}<|MERGE_RESOLUTION|>--- conflicted
+++ resolved
@@ -404,13 +404,8 @@
 	struct usb_line6 *line6 = line6pcm->line6;
 	int i;
 
-<<<<<<< HEAD
-	line6pcm->out.urbs = kzalloc(
-		sizeof(struct urb *) * line6->iso_buffers, GFP_KERNEL);
-=======
 	line6pcm->out.urbs = kcalloc(line6->iso_buffers, sizeof(struct urb *),
 				     GFP_KERNEL);
->>>>>>> 24b8d41d
 	if (line6pcm->out.urbs == NULL)
 		return -ENOMEM;
 
