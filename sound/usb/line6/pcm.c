--- conflicted
+++ resolved
@@ -154,15 +154,10 @@
 
 	/* Invoked multiple times in a row so allocate once only */
 	if (!test_and_set_bit(type, &pstr->opened) && !pstr->buffer) {
-<<<<<<< HEAD
-		pstr->buffer = kmalloc(line6pcm->line6->iso_buffers *
-				       LINE6_ISO_PACKETS * pkt_size, GFP_KERNEL);
-=======
 		pstr->buffer =
 			kmalloc(array3_size(line6pcm->line6->iso_buffers,
 					    LINE6_ISO_PACKETS, pkt_size),
 				GFP_KERNEL);
->>>>>>> 24b8d41d
 		if (!pstr->buffer)
 			return -ENOMEM;
 	}
@@ -546,16 +541,6 @@
 	line6pcm->volume_monitor = 255;
 	line6pcm->line6 = line6;
 
-<<<<<<< HEAD
-	line6pcm->max_packet_size_in =
-		usb_maxpacket(line6->usbdev,
-			usb_rcvisocpipe(line6->usbdev, ep_read), 0);
-	line6pcm->max_packet_size_out =
-		usb_maxpacket(line6->usbdev,
-			usb_sndisocpipe(line6->usbdev, ep_write), 1);
-
-=======
->>>>>>> 24b8d41d
 	spin_lock_init(&line6pcm->out.lock);
 	spin_lock_init(&line6pcm->in.lock);
 	line6pcm->impulse_period = LINE6_IMPULSE_DEFAULT_PERIOD;
