--- conflicted
+++ resolved
@@ -193,12 +193,8 @@
 		 */
 		int r, idx;
 
-<<<<<<< HEAD
-		fp->rate_table = kmalloc(sizeof(int) * nr_rates, GFP_KERNEL);
-=======
 		fp->rate_table = kmalloc_array(nr_rates, sizeof(int),
 					       GFP_KERNEL);
->>>>>>> 24b8d41d
 		if (fp->rate_table == NULL)
 			return -ENOMEM;
 
