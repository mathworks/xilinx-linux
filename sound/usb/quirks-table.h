--- conflicted
+++ resolved
@@ -2809,17 +2809,7 @@
 
 /* Syntek STK1160 */
 {
-<<<<<<< HEAD
-	.match_flags = USB_DEVICE_ID_MATCH_DEVICE |
-		       USB_DEVICE_ID_MATCH_INT_CLASS |
-		       USB_DEVICE_ID_MATCH_INT_SUBCLASS,
-	.idVendor = 0x05e1,
-	.idProduct = 0x0408,
-	.bInterfaceClass = USB_CLASS_AUDIO,
-	.bInterfaceSubClass = USB_SUBCLASS_AUDIOCONTROL,
-=======
 	USB_AUDIO_DEVICE(0x05e1, 0x0408),
->>>>>>> 24b8d41d
 	.driver_info = (unsigned long) &(const struct snd_usb_audio_quirk) {
 		.vendor_name = "Syntek",
 		.product_name = "STK1160",
