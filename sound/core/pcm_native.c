// SPDX-License-Identifier: GPL-2.0-or-later
/*
 *  Digital Audio (PCM) abstract layer
 *  Copyright (c) by Jaroslav Kysela <perex@perex.cz>
 */

#include <linux/compat.h>
#include <linux/mm.h>
#include <linux/module.h>
#include <linux/file.h>
#include <linux/slab.h>
#include <linux/sched/signal.h>
#include <linux/time.h>
#include <linux/pm_qos.h>
#include <linux/io.h>
#include <linux/dma-mapping.h>
#include <linux/vmalloc.h>
#include <sound/core.h>
#include <sound/control.h>
#include <sound/info.h>
#include <sound/pcm.h>
#include <sound/pcm_params.h>
#include <sound/timer.h>
#include <sound/minors.h>
#include <linux/uio.h>
#include <linux/delay.h>

#include "pcm_local.h"

#ifdef CONFIG_SND_DEBUG
#define CREATE_TRACE_POINTS
#include "pcm_param_trace.h"
#else
#define trace_hw_mask_param_enabled()		0
#define trace_hw_interval_param_enabled()	0
#define trace_hw_mask_param(substream, type, index, prev, curr)
#define trace_hw_interval_param(substream, type, index, prev, curr)
#endif

/*
 *  Compatibility
 */

struct snd_pcm_hw_params_old {
	unsigned int flags;
	unsigned int masks[SNDRV_PCM_HW_PARAM_SUBFORMAT -
			   SNDRV_PCM_HW_PARAM_ACCESS + 1];
	struct snd_interval intervals[SNDRV_PCM_HW_PARAM_TICK_TIME -
					SNDRV_PCM_HW_PARAM_SAMPLE_BITS + 1];
	unsigned int rmask;
	unsigned int cmask;
	unsigned int info;
	unsigned int msbits;
	unsigned int rate_num;
	unsigned int rate_den;
	snd_pcm_uframes_t fifo_size;
	unsigned char reserved[64];
};

#ifdef CONFIG_SND_SUPPORT_OLD_API
#define SNDRV_PCM_IOCTL_HW_REFINE_OLD _IOWR('A', 0x10, struct snd_pcm_hw_params_old)
#define SNDRV_PCM_IOCTL_HW_PARAMS_OLD _IOWR('A', 0x11, struct snd_pcm_hw_params_old)

static int snd_pcm_hw_refine_old_user(struct snd_pcm_substream *substream,
				      struct snd_pcm_hw_params_old __user * _oparams);
static int snd_pcm_hw_params_old_user(struct snd_pcm_substream *substream,
				      struct snd_pcm_hw_params_old __user * _oparams);
#endif
static int snd_pcm_open(struct file *file, struct snd_pcm *pcm, int stream);

/*
 *
 */

static DECLARE_RWSEM(snd_pcm_link_rwsem);

void snd_pcm_group_init(struct snd_pcm_group *group)
{
	spin_lock_init(&group->lock);
	mutex_init(&group->mutex);
	INIT_LIST_HEAD(&group->substreams);
	refcount_set(&group->refs, 1);
}

/* define group lock helpers */
#define DEFINE_PCM_GROUP_LOCK(action, mutex_action) \
static void snd_pcm_group_ ## action(struct snd_pcm_group *group, bool nonatomic) \
{ \
	if (nonatomic) \
		mutex_ ## mutex_action(&group->mutex); \
	else \
		spin_ ## action(&group->lock); \
}

DEFINE_PCM_GROUP_LOCK(lock, lock);
DEFINE_PCM_GROUP_LOCK(unlock, unlock);
DEFINE_PCM_GROUP_LOCK(lock_irq, lock);
DEFINE_PCM_GROUP_LOCK(unlock_irq, unlock);

/**
 * snd_pcm_stream_lock - Lock the PCM stream
 * @substream: PCM substream
 *
 * This locks the PCM stream's spinlock or mutex depending on the nonatomic
 * flag of the given substream.  This also takes the global link rw lock
 * (or rw sem), too, for avoiding the race with linked streams.
 */
void snd_pcm_stream_lock(struct snd_pcm_substream *substream)
{
	snd_pcm_group_lock(&substream->self_group, substream->pcm->nonatomic);
}
EXPORT_SYMBOL_GPL(snd_pcm_stream_lock);

/**
 * snd_pcm_stream_unlock - Unlock the PCM stream
 * @substream: PCM substream
 *
 * This unlocks the PCM stream that has been locked via snd_pcm_stream_lock().
 */
void snd_pcm_stream_unlock(struct snd_pcm_substream *substream)
{
	snd_pcm_group_unlock(&substream->self_group, substream->pcm->nonatomic);
}
EXPORT_SYMBOL_GPL(snd_pcm_stream_unlock);

/**
 * snd_pcm_stream_lock_irq - Lock the PCM stream
 * @substream: PCM substream
 *
 * This locks the PCM stream like snd_pcm_stream_lock() and disables the local
 * IRQ (only when nonatomic is false).  In nonatomic case, this is identical
 * as snd_pcm_stream_lock().
 */
void snd_pcm_stream_lock_irq(struct snd_pcm_substream *substream)
{
	snd_pcm_group_lock_irq(&substream->self_group,
			       substream->pcm->nonatomic);
}
EXPORT_SYMBOL_GPL(snd_pcm_stream_lock_irq);

static void snd_pcm_stream_lock_nested(struct snd_pcm_substream *substream)
{
	struct snd_pcm_group *group = &substream->self_group;

	if (substream->pcm->nonatomic)
		mutex_lock_nested(&group->mutex, SINGLE_DEPTH_NESTING);
	else
		spin_lock_nested(&group->lock, SINGLE_DEPTH_NESTING);
}

/**
 * snd_pcm_stream_unlock_irq - Unlock the PCM stream
 * @substream: PCM substream
 *
 * This is a counter-part of snd_pcm_stream_lock_irq().
 */
void snd_pcm_stream_unlock_irq(struct snd_pcm_substream *substream)
{
	snd_pcm_group_unlock_irq(&substream->self_group,
				 substream->pcm->nonatomic);
}
EXPORT_SYMBOL_GPL(snd_pcm_stream_unlock_irq);

unsigned long _snd_pcm_stream_lock_irqsave(struct snd_pcm_substream *substream)
{
	unsigned long flags = 0;
	if (substream->pcm->nonatomic)
		mutex_lock(&substream->self_group.mutex);
	else
		spin_lock_irqsave(&substream->self_group.lock, flags);
	return flags;
}
EXPORT_SYMBOL_GPL(_snd_pcm_stream_lock_irqsave);

/**
 * snd_pcm_stream_unlock_irqrestore - Unlock the PCM stream
 * @substream: PCM substream
 * @flags: irq flags
 *
 * This is a counter-part of snd_pcm_stream_lock_irqsave().
 */
void snd_pcm_stream_unlock_irqrestore(struct snd_pcm_substream *substream,
				      unsigned long flags)
{
	if (substream->pcm->nonatomic)
		mutex_unlock(&substream->self_group.mutex);
	else
		spin_unlock_irqrestore(&substream->self_group.lock, flags);
}
EXPORT_SYMBOL_GPL(snd_pcm_stream_unlock_irqrestore);

/* Run PCM ioctl ops */
static int snd_pcm_ops_ioctl(struct snd_pcm_substream *substream,
			     unsigned cmd, void *arg)
{
	if (substream->ops->ioctl)
		return substream->ops->ioctl(substream, cmd, arg);
	else
		return snd_pcm_lib_ioctl(substream, cmd, arg);
}

int snd_pcm_info(struct snd_pcm_substream *substream, struct snd_pcm_info *info)
{
	struct snd_pcm *pcm = substream->pcm;
	struct snd_pcm_str *pstr = substream->pstr;

	memset(info, 0, sizeof(*info));
	info->card = pcm->card->number;
	info->device = pcm->device;
	info->stream = substream->stream;
	info->subdevice = substream->number;
	strlcpy(info->id, pcm->id, sizeof(info->id));
	strlcpy(info->name, pcm->name, sizeof(info->name));
	info->dev_class = pcm->dev_class;
	info->dev_subclass = pcm->dev_subclass;
	info->subdevices_count = pstr->substream_count;
	info->subdevices_avail = pstr->substream_count - pstr->substream_opened;
	strlcpy(info->subname, substream->name, sizeof(info->subname));

	return 0;
}

int snd_pcm_info_user(struct snd_pcm_substream *substream,
		      struct snd_pcm_info __user * _info)
{
	struct snd_pcm_info *info;
	int err;

	info = kmalloc(sizeof(*info), GFP_KERNEL);
	if (! info)
		return -ENOMEM;
	err = snd_pcm_info(substream, info);
	if (err >= 0) {
		if (copy_to_user(_info, info, sizeof(*info)))
			err = -EFAULT;
	}
	kfree(info);
	return err;
}

/* macro for simplified cast */
#define PARAM_MASK_BIT(b)	(1U << (__force int)(b))

static bool hw_support_mmap(struct snd_pcm_substream *substream)
{
	if (!(substream->runtime->hw.info & SNDRV_PCM_INFO_MMAP))
		return false;

	if (substream->ops->mmap ||
	    (substream->dma_buffer.dev.type != SNDRV_DMA_TYPE_DEV &&
	     substream->dma_buffer.dev.type != SNDRV_DMA_TYPE_DEV_UC))
		return true;

	return dma_can_mmap(substream->dma_buffer.dev.dev);
}

static int constrain_mask_params(struct snd_pcm_substream *substream,
				 struct snd_pcm_hw_params *params)
{
	struct snd_pcm_hw_constraints *constrs =
					&substream->runtime->hw_constraints;
	struct snd_mask *m;
	unsigned int k;
	struct snd_mask old_mask;
	int changed;

	for (k = SNDRV_PCM_HW_PARAM_FIRST_MASK; k <= SNDRV_PCM_HW_PARAM_LAST_MASK; k++) {
		m = hw_param_mask(params, k);
		if (snd_mask_empty(m))
			return -EINVAL;

		/* This parameter is not requested to change by a caller. */
		if (!(params->rmask & PARAM_MASK_BIT(k)))
			continue;

		if (trace_hw_mask_param_enabled())
			old_mask = *m;

		changed = snd_mask_refine(m, constrs_mask(constrs, k));
		if (changed < 0)
			return changed;
		if (changed == 0)
			continue;

		/* Set corresponding flag so that the caller gets it. */
		trace_hw_mask_param(substream, k, 0, &old_mask, m);
		params->cmask |= PARAM_MASK_BIT(k);
	}

	return 0;
}

static int constrain_interval_params(struct snd_pcm_substream *substream,
				     struct snd_pcm_hw_params *params)
{
	struct snd_pcm_hw_constraints *constrs =
					&substream->runtime->hw_constraints;
	struct snd_interval *i;
	unsigned int k;
	struct snd_interval old_interval;
	int changed;

	for (k = SNDRV_PCM_HW_PARAM_FIRST_INTERVAL; k <= SNDRV_PCM_HW_PARAM_LAST_INTERVAL; k++) {
		i = hw_param_interval(params, k);
		if (snd_interval_empty(i))
			return -EINVAL;

		/* This parameter is not requested to change by a caller. */
		if (!(params->rmask & PARAM_MASK_BIT(k)))
			continue;

		if (trace_hw_interval_param_enabled())
			old_interval = *i;

		changed = snd_interval_refine(i, constrs_interval(constrs, k));
		if (changed < 0)
			return changed;
		if (changed == 0)
			continue;

		/* Set corresponding flag so that the caller gets it. */
		trace_hw_interval_param(substream, k, 0, &old_interval, i);
		params->cmask |= PARAM_MASK_BIT(k);
	}

	return 0;
}

static int constrain_params_by_rules(struct snd_pcm_substream *substream,
				     struct snd_pcm_hw_params *params)
{
	struct snd_pcm_hw_constraints *constrs =
					&substream->runtime->hw_constraints;
	unsigned int k;
	unsigned int *rstamps;
	unsigned int vstamps[SNDRV_PCM_HW_PARAM_LAST_INTERVAL + 1];
	unsigned int stamp;
	struct snd_pcm_hw_rule *r;
	unsigned int d;
	struct snd_mask old_mask;
	struct snd_interval old_interval;
	bool again;
	int changed, err = 0;

	/*
	 * Each application of rule has own sequence number.
	 *
	 * Each member of 'rstamps' array represents the sequence number of
	 * recent application of corresponding rule.
	 */
	rstamps = kcalloc(constrs->rules_num, sizeof(unsigned int), GFP_KERNEL);
	if (!rstamps)
		return -ENOMEM;

	/*
	 * Each member of 'vstamps' array represents the sequence number of
	 * recent application of rule in which corresponding parameters were
	 * changed.
	 *
	 * In initial state, elements corresponding to parameters requested by
	 * a caller is 1. For unrequested parameters, corresponding members
	 * have 0 so that the parameters are never changed anymore.
	 */
	for (k = 0; k <= SNDRV_PCM_HW_PARAM_LAST_INTERVAL; k++)
		vstamps[k] = (params->rmask & PARAM_MASK_BIT(k)) ? 1 : 0;

	/* Due to the above design, actual sequence number starts at 2. */
	stamp = 2;
retry:
	/* Apply all rules in order. */
	again = false;
	for (k = 0; k < constrs->rules_num; k++) {
		r = &constrs->rules[k];

		/*
		 * Check condition bits of this rule. When the rule has
		 * some condition bits, parameter without the bits is
		 * never processed. SNDRV_PCM_HW_PARAMS_NO_PERIOD_WAKEUP
		 * is an example of the condition bits.
		 */
		if (r->cond && !(r->cond & params->flags))
			continue;

		/*
		 * The 'deps' array includes maximum three dependencies
		 * to SNDRV_PCM_HW_PARAM_XXXs for this rule. The fourth
		 * member of this array is a sentinel and should be
		 * negative value.
		 *
		 * This rule should be processed in this time when dependent
		 * parameters were changed at former applications of the other
		 * rules.
		 */
		for (d = 0; r->deps[d] >= 0; d++) {
			if (vstamps[r->deps[d]] > rstamps[k])
				break;
		}
		if (r->deps[d] < 0)
			continue;

		if (trace_hw_mask_param_enabled()) {
			if (hw_is_mask(r->var))
				old_mask = *hw_param_mask(params, r->var);
		}
		if (trace_hw_interval_param_enabled()) {
			if (hw_is_interval(r->var))
				old_interval = *hw_param_interval(params, r->var);
		}

		changed = r->func(params, r);
		if (changed < 0) {
			err = changed;
			goto out;
		}

		/*
		 * When the parameter is changed, notify it to the caller
		 * by corresponding returned bit, then preparing for next
		 * iteration.
		 */
		if (changed && r->var >= 0) {
			if (hw_is_mask(r->var)) {
				trace_hw_mask_param(substream, r->var,
					k + 1, &old_mask,
					hw_param_mask(params, r->var));
			}
			if (hw_is_interval(r->var)) {
				trace_hw_interval_param(substream, r->var,
					k + 1, &old_interval,
					hw_param_interval(params, r->var));
			}

			params->cmask |= PARAM_MASK_BIT(r->var);
			vstamps[r->var] = stamp;
			again = true;
		}

		rstamps[k] = stamp++;
	}

	/* Iterate to evaluate all rules till no parameters are changed. */
	if (again)
		goto retry;

 out:
	kfree(rstamps);
	return err;
}

static int fixup_unreferenced_params(struct snd_pcm_substream *substream,
				     struct snd_pcm_hw_params *params)
{
	const struct snd_interval *i;
	const struct snd_mask *m;
	int err;

	if (!params->msbits) {
		i = hw_param_interval_c(params, SNDRV_PCM_HW_PARAM_SAMPLE_BITS);
		if (snd_interval_single(i))
			params->msbits = snd_interval_value(i);
	}

	if (!params->rate_den) {
		i = hw_param_interval_c(params, SNDRV_PCM_HW_PARAM_RATE);
		if (snd_interval_single(i)) {
			params->rate_num = snd_interval_value(i);
			params->rate_den = 1;
		}
	}

	if (!params->fifo_size) {
		m = hw_param_mask_c(params, SNDRV_PCM_HW_PARAM_FORMAT);
		i = hw_param_interval_c(params, SNDRV_PCM_HW_PARAM_CHANNELS);
		if (snd_mask_single(m) && snd_interval_single(i)) {
			err = snd_pcm_ops_ioctl(substream,
						SNDRV_PCM_IOCTL1_FIFO_SIZE,
						params);
			if (err < 0)
				return err;
		}
	}

	if (!params->info) {
		params->info = substream->runtime->hw.info;
		params->info &= ~(SNDRV_PCM_INFO_FIFO_IN_FRAMES |
				  SNDRV_PCM_INFO_DRAIN_TRIGGER);
		if (!hw_support_mmap(substream))
			params->info &= ~(SNDRV_PCM_INFO_MMAP |
					  SNDRV_PCM_INFO_MMAP_VALID);
	}

	return 0;
}

int snd_pcm_hw_refine(struct snd_pcm_substream *substream,
		      struct snd_pcm_hw_params *params)
{
	int err;

	params->info = 0;
	params->fifo_size = 0;
	if (params->rmask & PARAM_MASK_BIT(SNDRV_PCM_HW_PARAM_SAMPLE_BITS))
		params->msbits = 0;
	if (params->rmask & PARAM_MASK_BIT(SNDRV_PCM_HW_PARAM_RATE)) {
		params->rate_num = 0;
		params->rate_den = 0;
	}

	err = constrain_mask_params(substream, params);
	if (err < 0)
		return err;

	err = constrain_interval_params(substream, params);
	if (err < 0)
		return err;

	err = constrain_params_by_rules(substream, params);
	if (err < 0)
		return err;

	params->rmask = 0;

	return 0;
}
EXPORT_SYMBOL(snd_pcm_hw_refine);

static int snd_pcm_hw_refine_user(struct snd_pcm_substream *substream,
				  struct snd_pcm_hw_params __user * _params)
{
	struct snd_pcm_hw_params *params;
	int err;

	params = memdup_user(_params, sizeof(*params));
	if (IS_ERR(params))
		return PTR_ERR(params);

	err = snd_pcm_hw_refine(substream, params);
	if (err < 0)
		goto end;

	err = fixup_unreferenced_params(substream, params);
	if (err < 0)
		goto end;

	if (copy_to_user(_params, params, sizeof(*params)))
		err = -EFAULT;
end:
	kfree(params);
	return err;
}

static int period_to_usecs(struct snd_pcm_runtime *runtime)
{
	int usecs;

	if (! runtime->rate)
		return -1; /* invalid */

	/* take 75% of period time as the deadline */
	usecs = (750000 / runtime->rate) * runtime->period_size;
	usecs += ((750000 % runtime->rate) * runtime->period_size) /
		runtime->rate;

	return usecs;
}

static void snd_pcm_set_state(struct snd_pcm_substream *substream,
			      snd_pcm_state_t state)
{
	snd_pcm_stream_lock_irq(substream);
	if (substream->runtime->status->state != SNDRV_PCM_STATE_DISCONNECTED)
		substream->runtime->status->state = state;
	snd_pcm_stream_unlock_irq(substream);
}

static inline void snd_pcm_timer_notify(struct snd_pcm_substream *substream,
					int event)
{
#ifdef CONFIG_SND_PCM_TIMER
	if (substream->timer)
		snd_timer_notify(substream->timer, event,
					&substream->runtime->trigger_tstamp);
#endif
}

static void snd_pcm_sync_stop(struct snd_pcm_substream *substream)
{
	if (substream->runtime->stop_operating) {
		substream->runtime->stop_operating = false;
		if (substream->ops->sync_stop)
			substream->ops->sync_stop(substream);
		else if (substream->pcm->card->sync_irq > 0)
			synchronize_irq(substream->pcm->card->sync_irq);
	}
}

/**
 * snd_pcm_hw_params_choose - choose a configuration defined by @params
 * @pcm: PCM instance
 * @params: the hw_params instance
 *
 * Choose one configuration from configuration space defined by @params.
 * The configuration chosen is that obtained fixing in this order:
 * first access, first format, first subformat, min channels,
 * min rate, min period time, max buffer size, min tick time
 *
 * Return: Zero if successful, or a negative error code on failure.
 */
static int snd_pcm_hw_params_choose(struct snd_pcm_substream *pcm,
				    struct snd_pcm_hw_params *params)
{
	static const int vars[] = {
		SNDRV_PCM_HW_PARAM_ACCESS,
		SNDRV_PCM_HW_PARAM_FORMAT,
		SNDRV_PCM_HW_PARAM_SUBFORMAT,
		SNDRV_PCM_HW_PARAM_CHANNELS,
		SNDRV_PCM_HW_PARAM_RATE,
		SNDRV_PCM_HW_PARAM_PERIOD_TIME,
		SNDRV_PCM_HW_PARAM_BUFFER_SIZE,
		SNDRV_PCM_HW_PARAM_TICK_TIME,
		-1
	};
	const int *v;
	struct snd_mask old_mask;
	struct snd_interval old_interval;
	int changed;

	for (v = vars; *v != -1; v++) {
		/* Keep old parameter to trace. */
		if (trace_hw_mask_param_enabled()) {
			if (hw_is_mask(*v))
				old_mask = *hw_param_mask(params, *v);
		}
		if (trace_hw_interval_param_enabled()) {
			if (hw_is_interval(*v))
				old_interval = *hw_param_interval(params, *v);
		}
		if (*v != SNDRV_PCM_HW_PARAM_BUFFER_SIZE)
			changed = snd_pcm_hw_param_first(pcm, params, *v, NULL);
		else
			changed = snd_pcm_hw_param_last(pcm, params, *v, NULL);
		if (changed < 0)
			return changed;
		if (changed == 0)
			continue;

		/* Trace the changed parameter. */
		if (hw_is_mask(*v)) {
			trace_hw_mask_param(pcm, *v, 0, &old_mask,
					    hw_param_mask(params, *v));
		}
		if (hw_is_interval(*v)) {
			trace_hw_interval_param(pcm, *v, 0, &old_interval,
						hw_param_interval(params, *v));
		}
	}

	return 0;
}

static int snd_pcm_hw_params(struct snd_pcm_substream *substream,
			     struct snd_pcm_hw_params *params)
{
	struct snd_pcm_runtime *runtime;
	int err, usecs;
	unsigned int bits;
	snd_pcm_uframes_t frames;

	if (PCM_RUNTIME_CHECK(substream))
		return -ENXIO;
	runtime = substream->runtime;
	snd_pcm_stream_lock_irq(substream);
	switch (runtime->status->state) {
	case SNDRV_PCM_STATE_OPEN:
	case SNDRV_PCM_STATE_SETUP:
	case SNDRV_PCM_STATE_PREPARED:
		break;
	default:
		snd_pcm_stream_unlock_irq(substream);
		return -EBADFD;
	}
	snd_pcm_stream_unlock_irq(substream);
#if IS_ENABLED(CONFIG_SND_PCM_OSS)
	if (!substream->oss.oss)
#endif
		if (atomic_read(&substream->mmap_count))
			return -EBADFD;

	snd_pcm_sync_stop(substream);

	params->rmask = ~0U;
	err = snd_pcm_hw_refine(substream, params);
	if (err < 0)
		goto _error;

	err = snd_pcm_hw_params_choose(substream, params);
	if (err < 0)
		goto _error;

	err = fixup_unreferenced_params(substream, params);
	if (err < 0)
		goto _error;

	if (substream->managed_buffer_alloc) {
		err = snd_pcm_lib_malloc_pages(substream,
					       params_buffer_bytes(params));
		if (err < 0)
			goto _error;
		runtime->buffer_changed = err > 0;
	}

	if (substream->ops->hw_params != NULL) {
		err = substream->ops->hw_params(substream, params);
		if (err < 0)
			goto _error;
	}

	runtime->access = params_access(params);
	runtime->format = params_format(params);
	runtime->subformat = params_subformat(params);
	runtime->channels = params_channels(params);
	runtime->rate = params_rate(params);
	runtime->period_size = params_period_size(params);
	runtime->periods = params_periods(params);
	runtime->buffer_size = params_buffer_size(params);
	runtime->info = params->info;
	runtime->rate_num = params->rate_num;
	runtime->rate_den = params->rate_den;
	runtime->no_period_wakeup =
			(params->info & SNDRV_PCM_INFO_NO_PERIOD_WAKEUP) &&
			(params->flags & SNDRV_PCM_HW_PARAMS_NO_PERIOD_WAKEUP);

	bits = snd_pcm_format_physical_width(runtime->format);
	runtime->sample_bits = bits;
	bits *= runtime->channels;
	runtime->frame_bits = bits;
	frames = 1;
	while (bits % 8 != 0) {
		bits *= 2;
		frames *= 2;
	}
	runtime->byte_align = bits / 8;
	runtime->min_align = frames;

	/* Default sw params */
	runtime->tstamp_mode = SNDRV_PCM_TSTAMP_NONE;
	runtime->period_step = 1;
	runtime->control->avail_min = runtime->period_size;
	runtime->start_threshold = 1;
	runtime->stop_threshold = runtime->buffer_size;
	runtime->silence_threshold = 0;
	runtime->silence_size = 0;
	runtime->boundary = runtime->buffer_size;
	while (runtime->boundary * 2 <= LONG_MAX - runtime->buffer_size)
		runtime->boundary *= 2;

	/* clear the buffer for avoiding possible kernel info leaks */
	if (runtime->dma_area && !substream->ops->copy_user)
		memset(runtime->dma_area, 0, runtime->dma_bytes);

	snd_pcm_timer_resolution_change(substream);
	snd_pcm_set_state(substream, SNDRV_PCM_STATE_SETUP);

	if (cpu_latency_qos_request_active(&substream->latency_pm_qos_req))
		cpu_latency_qos_remove_request(&substream->latency_pm_qos_req);
	if ((usecs = period_to_usecs(runtime)) >= 0)
		cpu_latency_qos_add_request(&substream->latency_pm_qos_req,
					    usecs);
	return 0;
 _error:
	/* hardware might be unusable from this time,
	   so we force application to retry to set
	   the correct hardware parameter settings */
	snd_pcm_set_state(substream, SNDRV_PCM_STATE_OPEN);
	if (substream->ops->hw_free != NULL)
		substream->ops->hw_free(substream);
	if (substream->managed_buffer_alloc)
		snd_pcm_lib_free_pages(substream);
	return err;
}

static int snd_pcm_hw_params_user(struct snd_pcm_substream *substream,
				  struct snd_pcm_hw_params __user * _params)
{
	struct snd_pcm_hw_params *params;
	int err;

	params = memdup_user(_params, sizeof(*params));
	if (IS_ERR(params))
		return PTR_ERR(params);

	err = snd_pcm_hw_params(substream, params);
	if (err < 0)
		goto end;

	if (copy_to_user(_params, params, sizeof(*params)))
		err = -EFAULT;
end:
	kfree(params);
	return err;
}

static int do_hw_free(struct snd_pcm_substream *substream)
{
	int result = 0;

	snd_pcm_sync_stop(substream);
	if (substream->ops->hw_free)
		result = substream->ops->hw_free(substream);
	if (substream->managed_buffer_alloc)
		snd_pcm_lib_free_pages(substream);
	return result;
}

static int snd_pcm_hw_free(struct snd_pcm_substream *substream)
{
	struct snd_pcm_runtime *runtime;
	int result;

	if (PCM_RUNTIME_CHECK(substream))
		return -ENXIO;
	runtime = substream->runtime;
	snd_pcm_stream_lock_irq(substream);
	switch (runtime->status->state) {
	case SNDRV_PCM_STATE_SETUP:
	case SNDRV_PCM_STATE_PREPARED:
		break;
	default:
		snd_pcm_stream_unlock_irq(substream);
		return -EBADFD;
	}
	snd_pcm_stream_unlock_irq(substream);
	if (atomic_read(&substream->mmap_count))
		return -EBADFD;
	result = do_hw_free(substream);
	snd_pcm_set_state(substream, SNDRV_PCM_STATE_OPEN);
	cpu_latency_qos_remove_request(&substream->latency_pm_qos_req);
	return result;
}

static int snd_pcm_sw_params(struct snd_pcm_substream *substream,
			     struct snd_pcm_sw_params *params)
{
	struct snd_pcm_runtime *runtime;
	int err;

	if (PCM_RUNTIME_CHECK(substream))
		return -ENXIO;
	runtime = substream->runtime;
	snd_pcm_stream_lock_irq(substream);
	if (runtime->status->state == SNDRV_PCM_STATE_OPEN) {
		snd_pcm_stream_unlock_irq(substream);
		return -EBADFD;
	}
	snd_pcm_stream_unlock_irq(substream);

	if (params->tstamp_mode < 0 ||
	    params->tstamp_mode > SNDRV_PCM_TSTAMP_LAST)
		return -EINVAL;
	if (params->proto >= SNDRV_PROTOCOL_VERSION(2, 0, 12) &&
	    params->tstamp_type > SNDRV_PCM_TSTAMP_TYPE_LAST)
		return -EINVAL;
	if (params->avail_min == 0)
		return -EINVAL;
	if (params->silence_size >= runtime->boundary) {
		if (params->silence_threshold != 0)
			return -EINVAL;
	} else {
		if (params->silence_size > params->silence_threshold)
			return -EINVAL;
		if (params->silence_threshold > runtime->buffer_size)
			return -EINVAL;
	}
	err = 0;
	snd_pcm_stream_lock_irq(substream);
	runtime->tstamp_mode = params->tstamp_mode;
	if (params->proto >= SNDRV_PROTOCOL_VERSION(2, 0, 12))
		runtime->tstamp_type = params->tstamp_type;
	runtime->period_step = params->period_step;
	runtime->control->avail_min = params->avail_min;
	runtime->start_threshold = params->start_threshold;
	runtime->stop_threshold = params->stop_threshold;
	runtime->silence_threshold = params->silence_threshold;
	runtime->silence_size = params->silence_size;
        params->boundary = runtime->boundary;
	if (snd_pcm_running(substream)) {
		if (substream->stream == SNDRV_PCM_STREAM_PLAYBACK &&
		    runtime->silence_size > 0)
			snd_pcm_playback_silence(substream, ULONG_MAX);
		err = snd_pcm_update_state(substream, runtime);
	}
	snd_pcm_stream_unlock_irq(substream);
	return err;
}

static int snd_pcm_sw_params_user(struct snd_pcm_substream *substream,
				  struct snd_pcm_sw_params __user * _params)
{
	struct snd_pcm_sw_params params;
	int err;
	if (copy_from_user(&params, _params, sizeof(params)))
		return -EFAULT;
	err = snd_pcm_sw_params(substream, &params);
	if (copy_to_user(_params, &params, sizeof(params)))
		return -EFAULT;
	return err;
}

static inline snd_pcm_uframes_t
snd_pcm_calc_delay(struct snd_pcm_substream *substream)
{
	snd_pcm_uframes_t delay;

	if (substream->stream == SNDRV_PCM_STREAM_PLAYBACK)
		delay = snd_pcm_playback_hw_avail(substream->runtime);
	else
		delay = snd_pcm_capture_avail(substream->runtime);
	return delay + substream->runtime->delay;
}

int snd_pcm_status64(struct snd_pcm_substream *substream,
		     struct snd_pcm_status64 *status)
{
	struct snd_pcm_runtime *runtime = substream->runtime;

	snd_pcm_stream_lock_irq(substream);

	snd_pcm_unpack_audio_tstamp_config(status->audio_tstamp_data,
					&runtime->audio_tstamp_config);

	/* backwards compatible behavior */
	if (runtime->audio_tstamp_config.type_requested ==
		SNDRV_PCM_AUDIO_TSTAMP_TYPE_COMPAT) {
		if (runtime->hw.info & SNDRV_PCM_INFO_HAS_WALL_CLOCK)
			runtime->audio_tstamp_config.type_requested =
				SNDRV_PCM_AUDIO_TSTAMP_TYPE_LINK;
		else
			runtime->audio_tstamp_config.type_requested =
				SNDRV_PCM_AUDIO_TSTAMP_TYPE_DEFAULT;
		runtime->audio_tstamp_report.valid = 0;
	} else
		runtime->audio_tstamp_report.valid = 1;

	status->state = runtime->status->state;
	status->suspended_state = runtime->status->suspended_state;
	if (status->state == SNDRV_PCM_STATE_OPEN)
		goto _end;
	status->trigger_tstamp_sec = runtime->trigger_tstamp.tv_sec;
	status->trigger_tstamp_nsec = runtime->trigger_tstamp.tv_nsec;
	if (snd_pcm_running(substream)) {
		snd_pcm_update_hw_ptr(substream);
		if (runtime->tstamp_mode == SNDRV_PCM_TSTAMP_ENABLE) {
			status->tstamp_sec = runtime->status->tstamp.tv_sec;
			status->tstamp_nsec =
				runtime->status->tstamp.tv_nsec;
			status->driver_tstamp_sec =
				runtime->driver_tstamp.tv_sec;
			status->driver_tstamp_nsec =
				runtime->driver_tstamp.tv_nsec;
			status->audio_tstamp_sec =
				runtime->status->audio_tstamp.tv_sec;
			status->audio_tstamp_nsec =
				runtime->status->audio_tstamp.tv_nsec;
			if (runtime->audio_tstamp_report.valid == 1)
				/* backwards compatibility, no report provided in COMPAT mode */
				snd_pcm_pack_audio_tstamp_report(&status->audio_tstamp_data,
								&status->audio_tstamp_accuracy,
								&runtime->audio_tstamp_report);

			goto _tstamp_end;
		}
	} else {
		/* get tstamp only in fallback mode and only if enabled */
		if (runtime->tstamp_mode == SNDRV_PCM_TSTAMP_ENABLE) {
			struct timespec64 tstamp;

			snd_pcm_gettime(runtime, &tstamp);
			status->tstamp_sec = tstamp.tv_sec;
			status->tstamp_nsec = tstamp.tv_nsec;
		}
	}
 _tstamp_end:
	status->appl_ptr = runtime->control->appl_ptr;
	status->hw_ptr = runtime->status->hw_ptr;
	status->avail = snd_pcm_avail(substream);
	status->delay = snd_pcm_running(substream) ?
		snd_pcm_calc_delay(substream) : 0;
	status->avail_max = runtime->avail_max;
	status->overrange = runtime->overrange;
	runtime->avail_max = 0;
	runtime->overrange = 0;
 _end:
 	snd_pcm_stream_unlock_irq(substream);
	return 0;
}

static int snd_pcm_status_user64(struct snd_pcm_substream *substream,
				 struct snd_pcm_status64 __user * _status,
				 bool ext)
{
	struct snd_pcm_status64 status;
	int res;

	memset(&status, 0, sizeof(status));
	/*
	 * with extension, parameters are read/write,
	 * get audio_tstamp_data from user,
	 * ignore rest of status structure
	 */
	if (ext && get_user(status.audio_tstamp_data,
				(u32 __user *)(&_status->audio_tstamp_data)))
		return -EFAULT;
	res = snd_pcm_status64(substream, &status);
	if (res < 0)
		return res;
	if (copy_to_user(_status, &status, sizeof(status)))
		return -EFAULT;
	return 0;
}

static int snd_pcm_status_user32(struct snd_pcm_substream *substream,
				 struct snd_pcm_status32 __user * _status,
				 bool ext)
{
	struct snd_pcm_status64 status64;
	struct snd_pcm_status32 status32;
	int res;

	memset(&status64, 0, sizeof(status64));
	memset(&status32, 0, sizeof(status32));
	/*
	 * with extension, parameters are read/write,
	 * get audio_tstamp_data from user,
	 * ignore rest of status structure
	 */
	if (ext && get_user(status64.audio_tstamp_data,
			    (u32 __user *)(&_status->audio_tstamp_data)))
		return -EFAULT;
	res = snd_pcm_status64(substream, &status64);
	if (res < 0)
		return res;

	status32 = (struct snd_pcm_status32) {
		.state = status64.state,
		.trigger_tstamp_sec = status64.trigger_tstamp_sec,
		.trigger_tstamp_nsec = status64.trigger_tstamp_nsec,
		.tstamp_sec = status64.tstamp_sec,
		.tstamp_nsec = status64.tstamp_nsec,
		.appl_ptr = status64.appl_ptr,
		.hw_ptr = status64.hw_ptr,
		.delay = status64.delay,
		.avail = status64.avail,
		.avail_max = status64.avail_max,
		.overrange = status64.overrange,
		.suspended_state = status64.suspended_state,
		.audio_tstamp_data = status64.audio_tstamp_data,
		.audio_tstamp_sec = status64.audio_tstamp_sec,
		.audio_tstamp_nsec = status64.audio_tstamp_nsec,
		.driver_tstamp_sec = status64.audio_tstamp_sec,
		.driver_tstamp_nsec = status64.audio_tstamp_nsec,
		.audio_tstamp_accuracy = status64.audio_tstamp_accuracy,
	};

	if (copy_to_user(_status, &status32, sizeof(status32)))
		return -EFAULT;

	return 0;
}

static int snd_pcm_channel_info(struct snd_pcm_substream *substream,
				struct snd_pcm_channel_info * info)
{
	struct snd_pcm_runtime *runtime;
	unsigned int channel;
	
	channel = info->channel;
	runtime = substream->runtime;
	snd_pcm_stream_lock_irq(substream);
	if (runtime->status->state == SNDRV_PCM_STATE_OPEN) {
		snd_pcm_stream_unlock_irq(substream);
		return -EBADFD;
	}
	snd_pcm_stream_unlock_irq(substream);
	if (channel >= runtime->channels)
		return -EINVAL;
	memset(info, 0, sizeof(*info));
	info->channel = channel;
	return snd_pcm_ops_ioctl(substream, SNDRV_PCM_IOCTL1_CHANNEL_INFO, info);
}

static int snd_pcm_channel_info_user(struct snd_pcm_substream *substream,
				     struct snd_pcm_channel_info __user * _info)
{
	struct snd_pcm_channel_info info;
	int res;
	
	if (copy_from_user(&info, _info, sizeof(info)))
		return -EFAULT;
	res = snd_pcm_channel_info(substream, &info);
	if (res < 0)
		return res;
	if (copy_to_user(_info, &info, sizeof(info)))
		return -EFAULT;
	return 0;
}

static void snd_pcm_trigger_tstamp(struct snd_pcm_substream *substream)
{
	struct snd_pcm_runtime *runtime = substream->runtime;
	if (runtime->trigger_master == NULL)
		return;
	if (runtime->trigger_master == substream) {
		if (!runtime->trigger_tstamp_latched)
			snd_pcm_gettime(runtime, &runtime->trigger_tstamp);
	} else {
		snd_pcm_trigger_tstamp(runtime->trigger_master);
		runtime->trigger_tstamp = runtime->trigger_master->runtime->trigger_tstamp;
	}
	runtime->trigger_master = NULL;
}

#define ACTION_ARG_IGNORE	(__force snd_pcm_state_t)0

struct action_ops {
	int (*pre_action)(struct snd_pcm_substream *substream,
			  snd_pcm_state_t state);
	int (*do_action)(struct snd_pcm_substream *substream,
			 snd_pcm_state_t state);
	void (*undo_action)(struct snd_pcm_substream *substream,
			    snd_pcm_state_t state);
	void (*post_action)(struct snd_pcm_substream *substream,
			    snd_pcm_state_t state);
};

/*
 *  this functions is core for handling of linked stream
 *  Note: the stream state might be changed also on failure
 *  Note2: call with calling stream lock + link lock
 */
static int snd_pcm_action_group(const struct action_ops *ops,
				struct snd_pcm_substream *substream,
				snd_pcm_state_t state,
				bool do_lock)
{
	struct snd_pcm_substream *s = NULL;
	struct snd_pcm_substream *s1;
	int res = 0, depth = 1;

	snd_pcm_group_for_each_entry(s, substream) {
		if (do_lock && s != substream) {
			if (s->pcm->nonatomic)
				mutex_lock_nested(&s->self_group.mutex, depth);
			else
				spin_lock_nested(&s->self_group.lock, depth);
			depth++;
		}
		res = ops->pre_action(s, state);
		if (res < 0)
			goto _unlock;
	}
	snd_pcm_group_for_each_entry(s, substream) {
		res = ops->do_action(s, state);
		if (res < 0) {
			if (ops->undo_action) {
				snd_pcm_group_for_each_entry(s1, substream) {
					if (s1 == s) /* failed stream */
						break;
					ops->undo_action(s1, state);
				}
			}
			s = NULL; /* unlock all */
			goto _unlock;
		}
	}
	snd_pcm_group_for_each_entry(s, substream) {
		ops->post_action(s, state);
	}
 _unlock:
	if (do_lock) {
		/* unlock streams */
		snd_pcm_group_for_each_entry(s1, substream) {
			if (s1 != substream) {
				if (s1->pcm->nonatomic)
					mutex_unlock(&s1->self_group.mutex);
				else
					spin_unlock(&s1->self_group.lock);
			}
			if (s1 == s)	/* end */
				break;
		}
	}
	return res;
}

/*
 *  Note: call with stream lock
 */
static int snd_pcm_action_single(const struct action_ops *ops,
				 struct snd_pcm_substream *substream,
				 snd_pcm_state_t state)
{
	int res;
	
	res = ops->pre_action(substream, state);
	if (res < 0)
		return res;
	res = ops->do_action(substream, state);
	if (res == 0)
		ops->post_action(substream, state);
	else if (ops->undo_action)
		ops->undo_action(substream, state);
	return res;
}

static void snd_pcm_group_assign(struct snd_pcm_substream *substream,
				 struct snd_pcm_group *new_group)
{
	substream->group = new_group;
	list_move(&substream->link_list, &new_group->substreams);
}

/*
 * Unref and unlock the group, but keep the stream lock;
 * when the group becomes empty and no longer referred, destroy itself
 */
static void snd_pcm_group_unref(struct snd_pcm_group *group,
				struct snd_pcm_substream *substream)
{
	bool do_free;

	if (!group)
		return;
	do_free = refcount_dec_and_test(&group->refs);
	snd_pcm_group_unlock(group, substream->pcm->nonatomic);
	if (do_free)
		kfree(group);
}

/*
 * Lock the group inside a stream lock and reference it;
 * return the locked group object, or NULL if not linked
 */
static struct snd_pcm_group *
snd_pcm_stream_group_ref(struct snd_pcm_substream *substream)
{
	bool nonatomic = substream->pcm->nonatomic;
	struct snd_pcm_group *group;
	bool trylock;

	for (;;) {
		if (!snd_pcm_stream_linked(substream))
			return NULL;
		group = substream->group;
		/* block freeing the group object */
		refcount_inc(&group->refs);

		trylock = nonatomic ? mutex_trylock(&group->mutex) :
			spin_trylock(&group->lock);
		if (trylock)
			break; /* OK */

		/* re-lock for avoiding ABBA deadlock */
		snd_pcm_stream_unlock(substream);
		snd_pcm_group_lock(group, nonatomic);
		snd_pcm_stream_lock(substream);

		/* check the group again; the above opens a small race window */
		if (substream->group == group)
			break; /* OK */
		/* group changed, try again */
		snd_pcm_group_unref(group, substream);
	}
	return group;
}

/*
 *  Note: call with stream lock
 */
static int snd_pcm_action(const struct action_ops *ops,
			  struct snd_pcm_substream *substream,
			  snd_pcm_state_t state)
{
	struct snd_pcm_group *group;
	int res;

	group = snd_pcm_stream_group_ref(substream);
	if (group)
		res = snd_pcm_action_group(ops, substream, state, true);
	else
		res = snd_pcm_action_single(ops, substream, state);
	snd_pcm_group_unref(group, substream);
	return res;
}

/*
 *  Note: don't use any locks before
 */
static int snd_pcm_action_lock_irq(const struct action_ops *ops,
				   struct snd_pcm_substream *substream,
				   snd_pcm_state_t state)
{
	int res;

	snd_pcm_stream_lock_irq(substream);
	res = snd_pcm_action(ops, substream, state);
	snd_pcm_stream_unlock_irq(substream);
	return res;
}

/*
 */
static int snd_pcm_action_nonatomic(const struct action_ops *ops,
				    struct snd_pcm_substream *substream,
				    snd_pcm_state_t state)
{
	int res;

	/* Guarantee the group members won't change during non-atomic action */
	down_read(&snd_pcm_link_rwsem);
	if (snd_pcm_stream_linked(substream))
		res = snd_pcm_action_group(ops, substream, state, false);
	else
		res = snd_pcm_action_single(ops, substream, state);
	up_read(&snd_pcm_link_rwsem);
	return res;
}

/*
 * start callbacks
 */
static int snd_pcm_pre_start(struct snd_pcm_substream *substream,
			     snd_pcm_state_t state)
{
	struct snd_pcm_runtime *runtime = substream->runtime;
	if (runtime->status->state != SNDRV_PCM_STATE_PREPARED)
		return -EBADFD;
	if (substream->stream == SNDRV_PCM_STREAM_PLAYBACK &&
	    !snd_pcm_playback_data(substream))
		return -EPIPE;
	runtime->trigger_tstamp_latched = false;
	runtime->trigger_master = substream;
	return 0;
}

static int snd_pcm_do_start(struct snd_pcm_substream *substream,
			    snd_pcm_state_t state)
{
	if (substream->runtime->trigger_master != substream)
		return 0;
	return substream->ops->trigger(substream, SNDRV_PCM_TRIGGER_START);
}

static void snd_pcm_undo_start(struct snd_pcm_substream *substream,
			       snd_pcm_state_t state)
{
	if (substream->runtime->trigger_master == substream)
		substream->ops->trigger(substream, SNDRV_PCM_TRIGGER_STOP);
}

static void snd_pcm_post_start(struct snd_pcm_substream *substream,
			       snd_pcm_state_t state)
{
	struct snd_pcm_runtime *runtime = substream->runtime;
	snd_pcm_trigger_tstamp(substream);
	runtime->hw_ptr_jiffies = jiffies;
	runtime->hw_ptr_buffer_jiffies = (runtime->buffer_size * HZ) / 
							    runtime->rate;
	runtime->status->state = state;
	if (substream->stream == SNDRV_PCM_STREAM_PLAYBACK &&
	    runtime->silence_size > 0)
		snd_pcm_playback_silence(substream, ULONG_MAX);
	snd_pcm_timer_notify(substream, SNDRV_TIMER_EVENT_MSTART);
}

static const struct action_ops snd_pcm_action_start = {
	.pre_action = snd_pcm_pre_start,
	.do_action = snd_pcm_do_start,
	.undo_action = snd_pcm_undo_start,
	.post_action = snd_pcm_post_start
};

/**
 * snd_pcm_start - start all linked streams
 * @substream: the PCM substream instance
 *
 * Return: Zero if successful, or a negative error code.
 * The stream lock must be acquired before calling this function.
 */
int snd_pcm_start(struct snd_pcm_substream *substream)
{
	return snd_pcm_action(&snd_pcm_action_start, substream,
			      SNDRV_PCM_STATE_RUNNING);
}

/* take the stream lock and start the streams */
static int snd_pcm_start_lock_irq(struct snd_pcm_substream *substream)
{
	return snd_pcm_action_lock_irq(&snd_pcm_action_start, substream,
				       SNDRV_PCM_STATE_RUNNING);
}

/*
 * stop callbacks
 */
static int snd_pcm_pre_stop(struct snd_pcm_substream *substream,
			    snd_pcm_state_t state)
{
	struct snd_pcm_runtime *runtime = substream->runtime;
	if (runtime->status->state == SNDRV_PCM_STATE_OPEN)
		return -EBADFD;
	runtime->trigger_master = substream;
	return 0;
}

static int snd_pcm_do_stop(struct snd_pcm_substream *substream,
			   snd_pcm_state_t state)
{
	if (substream->runtime->trigger_master == substream &&
	    snd_pcm_running(substream))
		substream->ops->trigger(substream, SNDRV_PCM_TRIGGER_STOP);
	return 0; /* unconditonally stop all substreams */
}

static void snd_pcm_post_stop(struct snd_pcm_substream *substream,
			      snd_pcm_state_t state)
{
	struct snd_pcm_runtime *runtime = substream->runtime;
	if (runtime->status->state != state) {
		snd_pcm_trigger_tstamp(substream);
		runtime->status->state = state;
		snd_pcm_timer_notify(substream, SNDRV_TIMER_EVENT_MSTOP);
	}
	runtime->stop_operating = true;
	wake_up(&runtime->sleep);
	wake_up(&runtime->tsleep);
}

static const struct action_ops snd_pcm_action_stop = {
	.pre_action = snd_pcm_pre_stop,
	.do_action = snd_pcm_do_stop,
	.post_action = snd_pcm_post_stop
};

/**
 * snd_pcm_stop - try to stop all running streams in the substream group
 * @substream: the PCM substream instance
 * @state: PCM state after stopping the stream
 *
 * The state of each stream is then changed to the given state unconditionally.
 *
 * Return: Zero if successful, or a negative error code.
 */
int snd_pcm_stop(struct snd_pcm_substream *substream, snd_pcm_state_t state)
{
	return snd_pcm_action(&snd_pcm_action_stop, substream, state);
}
EXPORT_SYMBOL(snd_pcm_stop);

/**
 * snd_pcm_drain_done - stop the DMA only when the given stream is playback
 * @substream: the PCM substream
 *
 * After stopping, the state is changed to SETUP.
 * Unlike snd_pcm_stop(), this affects only the given stream.
 *
 * Return: Zero if succesful, or a negative error code.
 */
int snd_pcm_drain_done(struct snd_pcm_substream *substream)
{
	return snd_pcm_action_single(&snd_pcm_action_stop, substream,
				     SNDRV_PCM_STATE_SETUP);
}

/**
 * snd_pcm_stop_xrun - stop the running streams as XRUN
 * @substream: the PCM substream instance
 *
 * This stops the given running substream (and all linked substreams) as XRUN.
 * Unlike snd_pcm_stop(), this function takes the substream lock by itself.
 *
 * Return: Zero if successful, or a negative error code.
 */
int snd_pcm_stop_xrun(struct snd_pcm_substream *substream)
{
	unsigned long flags;

	snd_pcm_stream_lock_irqsave(substream, flags);
	if (substream->runtime && snd_pcm_running(substream))
		__snd_pcm_xrun(substream);
	snd_pcm_stream_unlock_irqrestore(substream, flags);
	return 0;
}
EXPORT_SYMBOL_GPL(snd_pcm_stop_xrun);

/*
 * pause callbacks: pass boolean (to start pause or resume) as state argument
 */
#define pause_pushed(state)	(__force bool)(state)

static int snd_pcm_pre_pause(struct snd_pcm_substream *substream,
			     snd_pcm_state_t state)
{
	struct snd_pcm_runtime *runtime = substream->runtime;
	if (!(runtime->info & SNDRV_PCM_INFO_PAUSE))
		return -ENOSYS;
	if (pause_pushed(state)) {
		if (runtime->status->state != SNDRV_PCM_STATE_RUNNING)
			return -EBADFD;
	} else if (runtime->status->state != SNDRV_PCM_STATE_PAUSED)
		return -EBADFD;
	runtime->trigger_master = substream;
	return 0;
}

static int snd_pcm_do_pause(struct snd_pcm_substream *substream,
			    snd_pcm_state_t state)
{
	if (substream->runtime->trigger_master != substream)
		return 0;
	/* some drivers might use hw_ptr to recover from the pause -
	   update the hw_ptr now */
	if (pause_pushed(state))
		snd_pcm_update_hw_ptr(substream);
	/* The jiffies check in snd_pcm_update_hw_ptr*() is done by
	 * a delta between the current jiffies, this gives a large enough
	 * delta, effectively to skip the check once.
	 */
	substream->runtime->hw_ptr_jiffies = jiffies - HZ * 1000;
	return substream->ops->trigger(substream,
				       pause_pushed(state) ?
				       SNDRV_PCM_TRIGGER_PAUSE_PUSH :
				       SNDRV_PCM_TRIGGER_PAUSE_RELEASE);
}

static void snd_pcm_undo_pause(struct snd_pcm_substream *substream,
			       snd_pcm_state_t state)
{
	if (substream->runtime->trigger_master == substream)
		substream->ops->trigger(substream,
					pause_pushed(state) ?
					SNDRV_PCM_TRIGGER_PAUSE_RELEASE :
					SNDRV_PCM_TRIGGER_PAUSE_PUSH);
}

static void snd_pcm_post_pause(struct snd_pcm_substream *substream,
			       snd_pcm_state_t state)
{
	struct snd_pcm_runtime *runtime = substream->runtime;
	snd_pcm_trigger_tstamp(substream);
	if (pause_pushed(state)) {
		runtime->status->state = SNDRV_PCM_STATE_PAUSED;
		snd_pcm_timer_notify(substream, SNDRV_TIMER_EVENT_MPAUSE);
		wake_up(&runtime->sleep);
		wake_up(&runtime->tsleep);
	} else {
		runtime->status->state = SNDRV_PCM_STATE_RUNNING;
		snd_pcm_timer_notify(substream, SNDRV_TIMER_EVENT_MCONTINUE);
	}
}

static const struct action_ops snd_pcm_action_pause = {
	.pre_action = snd_pcm_pre_pause,
	.do_action = snd_pcm_do_pause,
	.undo_action = snd_pcm_undo_pause,
	.post_action = snd_pcm_post_pause
};

/*
 * Push/release the pause for all linked streams.
 */
static int snd_pcm_pause(struct snd_pcm_substream *substream, bool push)
{
	return snd_pcm_action(&snd_pcm_action_pause, substream,
			      (__force snd_pcm_state_t)push);
}

static int snd_pcm_pause_lock_irq(struct snd_pcm_substream *substream,
				  bool push)
{
	return snd_pcm_action_lock_irq(&snd_pcm_action_pause, substream,
				       (__force snd_pcm_state_t)push);
}

#ifdef CONFIG_PM
/* suspend callback: state argument ignored */

static int snd_pcm_pre_suspend(struct snd_pcm_substream *substream,
			       snd_pcm_state_t state)
{
	struct snd_pcm_runtime *runtime = substream->runtime;
	switch (runtime->status->state) {
	case SNDRV_PCM_STATE_SUSPENDED:
		return -EBUSY;
	/* unresumable PCM state; return -EBUSY for skipping suspend */
	case SNDRV_PCM_STATE_OPEN:
	case SNDRV_PCM_STATE_SETUP:
	case SNDRV_PCM_STATE_DISCONNECTED:
		return -EBUSY;
	}
	runtime->trigger_master = substream;
	return 0;
}

static int snd_pcm_do_suspend(struct snd_pcm_substream *substream,
			      snd_pcm_state_t state)
{
	struct snd_pcm_runtime *runtime = substream->runtime;
	if (runtime->trigger_master != substream)
		return 0;
	if (! snd_pcm_running(substream))
		return 0;
	substream->ops->trigger(substream, SNDRV_PCM_TRIGGER_SUSPEND);
	return 0; /* suspend unconditionally */
}

static void snd_pcm_post_suspend(struct snd_pcm_substream *substream,
				 snd_pcm_state_t state)
{
	struct snd_pcm_runtime *runtime = substream->runtime;
	snd_pcm_trigger_tstamp(substream);
	runtime->status->suspended_state = runtime->status->state;
	runtime->status->state = SNDRV_PCM_STATE_SUSPENDED;
	snd_pcm_timer_notify(substream, SNDRV_TIMER_EVENT_MSUSPEND);
	wake_up(&runtime->sleep);
	wake_up(&runtime->tsleep);
}

static const struct action_ops snd_pcm_action_suspend = {
	.pre_action = snd_pcm_pre_suspend,
	.do_action = snd_pcm_do_suspend,
	.post_action = snd_pcm_post_suspend
};

/*
 * snd_pcm_suspend - trigger SUSPEND to all linked streams
 * @substream: the PCM substream
 *
 * After this call, all streams are changed to SUSPENDED state.
 *
 * Return: Zero if successful, or a negative error code.
 */
static int snd_pcm_suspend(struct snd_pcm_substream *substream)
{
	int err;
	unsigned long flags;

	snd_pcm_stream_lock_irqsave(substream, flags);
	err = snd_pcm_action(&snd_pcm_action_suspend, substream,
			     ACTION_ARG_IGNORE);
	snd_pcm_stream_unlock_irqrestore(substream, flags);
	return err;
}

/**
 * snd_pcm_suspend_all - trigger SUSPEND to all substreams in the given pcm
 * @pcm: the PCM instance
 *
 * After this call, all streams are changed to SUSPENDED state.
 *
 * Return: Zero if successful (or @pcm is %NULL), or a negative error code.
 */
int snd_pcm_suspend_all(struct snd_pcm *pcm)
{
	struct snd_pcm_substream *substream;
	int stream, err = 0;

	if (! pcm)
		return 0;

	for (stream = 0; stream < 2; stream++) {
		for (substream = pcm->streams[stream].substream;
		     substream; substream = substream->next) {
			/* FIXME: the open/close code should lock this as well */
			if (substream->runtime == NULL)
				continue;

			/*
			 * Skip BE dai link PCM's that are internal and may
			 * not have their substream ops set.
			 */
			if (!substream->ops)
				continue;

			err = snd_pcm_suspend(substream);
			if (err < 0 && err != -EBUSY)
				return err;
		}
	}
	return 0;
}
EXPORT_SYMBOL(snd_pcm_suspend_all);

/* resume callbacks: state argument ignored */

static int snd_pcm_pre_resume(struct snd_pcm_substream *substream,
			      snd_pcm_state_t state)
{
	struct snd_pcm_runtime *runtime = substream->runtime;
	if (!(runtime->info & SNDRV_PCM_INFO_RESUME))
		return -ENOSYS;
	runtime->trigger_master = substream;
	return 0;
}

static int snd_pcm_do_resume(struct snd_pcm_substream *substream,
			     snd_pcm_state_t state)
{
	struct snd_pcm_runtime *runtime = substream->runtime;
	if (runtime->trigger_master != substream)
		return 0;
	/* DMA not running previously? */
	if (runtime->status->suspended_state != SNDRV_PCM_STATE_RUNNING &&
	    (runtime->status->suspended_state != SNDRV_PCM_STATE_DRAINING ||
	     substream->stream != SNDRV_PCM_STREAM_PLAYBACK))
		return 0;
	return substream->ops->trigger(substream, SNDRV_PCM_TRIGGER_RESUME);
}

static void snd_pcm_undo_resume(struct snd_pcm_substream *substream,
				snd_pcm_state_t state)
{
	if (substream->runtime->trigger_master == substream &&
	    snd_pcm_running(substream))
		substream->ops->trigger(substream, SNDRV_PCM_TRIGGER_SUSPEND);
}

static void snd_pcm_post_resume(struct snd_pcm_substream *substream,
				snd_pcm_state_t state)
{
	struct snd_pcm_runtime *runtime = substream->runtime;
	snd_pcm_trigger_tstamp(substream);
	runtime->status->state = runtime->status->suspended_state;
	snd_pcm_timer_notify(substream, SNDRV_TIMER_EVENT_MRESUME);
	snd_pcm_sync_stop(substream);
}

static const struct action_ops snd_pcm_action_resume = {
	.pre_action = snd_pcm_pre_resume,
	.do_action = snd_pcm_do_resume,
	.undo_action = snd_pcm_undo_resume,
	.post_action = snd_pcm_post_resume
};

static int snd_pcm_resume(struct snd_pcm_substream *substream)
{
	return snd_pcm_action_lock_irq(&snd_pcm_action_resume, substream,
				       ACTION_ARG_IGNORE);
}

#else

static int snd_pcm_resume(struct snd_pcm_substream *substream)
{
	return -ENOSYS;
}

#endif /* CONFIG_PM */

/*
 * xrun ioctl
 *
 * Change the RUNNING stream(s) to XRUN state.
 */
static int snd_pcm_xrun(struct snd_pcm_substream *substream)
{
	struct snd_pcm_runtime *runtime = substream->runtime;
	int result;

	snd_pcm_stream_lock_irq(substream);
	switch (runtime->status->state) {
	case SNDRV_PCM_STATE_XRUN:
		result = 0;	/* already there */
		break;
	case SNDRV_PCM_STATE_RUNNING:
		__snd_pcm_xrun(substream);
		result = 0;
		break;
	default:
		result = -EBADFD;
	}
	snd_pcm_stream_unlock_irq(substream);
	return result;
}

/*
 * reset ioctl
 */
/* reset callbacks:  state argument ignored */
static int snd_pcm_pre_reset(struct snd_pcm_substream *substream,
			     snd_pcm_state_t state)
{
	struct snd_pcm_runtime *runtime = substream->runtime;
	switch (runtime->status->state) {
	case SNDRV_PCM_STATE_RUNNING:
	case SNDRV_PCM_STATE_PREPARED:
	case SNDRV_PCM_STATE_PAUSED:
	case SNDRV_PCM_STATE_SUSPENDED:
		return 0;
	default:
		return -EBADFD;
	}
}

static int snd_pcm_do_reset(struct snd_pcm_substream *substream,
			    snd_pcm_state_t state)
{
	struct snd_pcm_runtime *runtime = substream->runtime;
	int err = snd_pcm_ops_ioctl(substream, SNDRV_PCM_IOCTL1_RESET, NULL);
	if (err < 0)
		return err;
	runtime->hw_ptr_base = 0;
	runtime->hw_ptr_interrupt = runtime->status->hw_ptr -
		runtime->status->hw_ptr % runtime->period_size;
	runtime->silence_start = runtime->status->hw_ptr;
	runtime->silence_filled = 0;
	return 0;
}

static void snd_pcm_post_reset(struct snd_pcm_substream *substream,
			       snd_pcm_state_t state)
{
	struct snd_pcm_runtime *runtime = substream->runtime;
	runtime->control->appl_ptr = runtime->status->hw_ptr;
	if (substream->stream == SNDRV_PCM_STREAM_PLAYBACK &&
	    runtime->silence_size > 0)
		snd_pcm_playback_silence(substream, ULONG_MAX);
}

static const struct action_ops snd_pcm_action_reset = {
	.pre_action = snd_pcm_pre_reset,
	.do_action = snd_pcm_do_reset,
	.post_action = snd_pcm_post_reset
};

static int snd_pcm_reset(struct snd_pcm_substream *substream)
{
	return snd_pcm_action_nonatomic(&snd_pcm_action_reset, substream,
					ACTION_ARG_IGNORE);
}

/*
 * prepare ioctl
 */
/* pass f_flags as state argument */
static int snd_pcm_pre_prepare(struct snd_pcm_substream *substream,
			       snd_pcm_state_t state)
{
	struct snd_pcm_runtime *runtime = substream->runtime;
	int f_flags = (__force int)state;

	if (runtime->status->state == SNDRV_PCM_STATE_OPEN ||
	    runtime->status->state == SNDRV_PCM_STATE_DISCONNECTED)
		return -EBADFD;
	if (snd_pcm_running(substream))
		return -EBUSY;
	substream->f_flags = f_flags;
	return 0;
}

static int snd_pcm_do_prepare(struct snd_pcm_substream *substream,
			      snd_pcm_state_t state)
{
	int err;
	snd_pcm_sync_stop(substream);
	err = substream->ops->prepare(substream);
	if (err < 0)
		return err;
	return snd_pcm_do_reset(substream, state);
}

static void snd_pcm_post_prepare(struct snd_pcm_substream *substream,
				 snd_pcm_state_t state)
{
	struct snd_pcm_runtime *runtime = substream->runtime;
	runtime->control->appl_ptr = runtime->status->hw_ptr;
	snd_pcm_set_state(substream, SNDRV_PCM_STATE_PREPARED);
}

static const struct action_ops snd_pcm_action_prepare = {
	.pre_action = snd_pcm_pre_prepare,
	.do_action = snd_pcm_do_prepare,
	.post_action = snd_pcm_post_prepare
};

/**
 * snd_pcm_prepare - prepare the PCM substream to be triggerable
 * @substream: the PCM substream instance
 * @file: file to refer f_flags
 *
 * Return: Zero if successful, or a negative error code.
 */
static int snd_pcm_prepare(struct snd_pcm_substream *substream,
			   struct file *file)
{
	int f_flags;

	if (file)
		f_flags = file->f_flags;
	else
		f_flags = substream->f_flags;

	snd_pcm_stream_lock_irq(substream);
	switch (substream->runtime->status->state) {
	case SNDRV_PCM_STATE_PAUSED:
		snd_pcm_pause(substream, false);
		fallthrough;
	case SNDRV_PCM_STATE_SUSPENDED:
		snd_pcm_stop(substream, SNDRV_PCM_STATE_SETUP);
		break;
	}
	snd_pcm_stream_unlock_irq(substream);

	return snd_pcm_action_nonatomic(&snd_pcm_action_prepare,
					substream,
					(__force snd_pcm_state_t)f_flags);
}

/*
 * drain ioctl
 */

/* drain init callbacks: state argument ignored */
static int snd_pcm_pre_drain_init(struct snd_pcm_substream *substream,
				  snd_pcm_state_t state)
{
	struct snd_pcm_runtime *runtime = substream->runtime;
	switch (runtime->status->state) {
	case SNDRV_PCM_STATE_OPEN:
	case SNDRV_PCM_STATE_DISCONNECTED:
	case SNDRV_PCM_STATE_SUSPENDED:
		return -EBADFD;
	}
	runtime->trigger_master = substream;
	return 0;
}

static int snd_pcm_do_drain_init(struct snd_pcm_substream *substream,
				 snd_pcm_state_t state)
{
	struct snd_pcm_runtime *runtime = substream->runtime;
	if (substream->stream == SNDRV_PCM_STREAM_PLAYBACK) {
		switch (runtime->status->state) {
		case SNDRV_PCM_STATE_PREPARED:
			/* start playback stream if possible */
			if (! snd_pcm_playback_empty(substream)) {
				snd_pcm_do_start(substream, SNDRV_PCM_STATE_DRAINING);
				snd_pcm_post_start(substream, SNDRV_PCM_STATE_DRAINING);
			} else {
				runtime->status->state = SNDRV_PCM_STATE_SETUP;
			}
			break;
		case SNDRV_PCM_STATE_RUNNING:
			runtime->status->state = SNDRV_PCM_STATE_DRAINING;
			break;
		case SNDRV_PCM_STATE_XRUN:
			runtime->status->state = SNDRV_PCM_STATE_SETUP;
			break;
		default:
			break;
		}
	} else {
		/* stop running stream */
		if (runtime->status->state == SNDRV_PCM_STATE_RUNNING) {
			snd_pcm_state_t new_state;

			new_state = snd_pcm_capture_avail(runtime) > 0 ?
				SNDRV_PCM_STATE_DRAINING : SNDRV_PCM_STATE_SETUP;
			snd_pcm_do_stop(substream, new_state);
			snd_pcm_post_stop(substream, new_state);
		}
	}

	if (runtime->status->state == SNDRV_PCM_STATE_DRAINING &&
	    runtime->trigger_master == substream &&
	    (runtime->hw.info & SNDRV_PCM_INFO_DRAIN_TRIGGER))
		return substream->ops->trigger(substream,
					       SNDRV_PCM_TRIGGER_DRAIN);

	return 0;
}

static void snd_pcm_post_drain_init(struct snd_pcm_substream *substream,
				    snd_pcm_state_t state)
{
}

static const struct action_ops snd_pcm_action_drain_init = {
	.pre_action = snd_pcm_pre_drain_init,
	.do_action = snd_pcm_do_drain_init,
	.post_action = snd_pcm_post_drain_init
};

/*
 * Drain the stream(s).
 * When the substream is linked, sync until the draining of all playback streams
 * is finished.
 * After this call, all streams are supposed to be either SETUP or DRAINING
 * (capture only) state.
 */
static int snd_pcm_drain(struct snd_pcm_substream *substream,
			 struct file *file)
{
	struct snd_card *card;
	struct snd_pcm_runtime *runtime;
	struct snd_pcm_substream *s;
	struct snd_pcm_group *group;
	wait_queue_entry_t wait;
	int result = 0;
	int nonblock = 0;

	card = substream->pcm->card;
	runtime = substream->runtime;

	if (runtime->status->state == SNDRV_PCM_STATE_OPEN)
		return -EBADFD;

	if (file) {
		if (file->f_flags & O_NONBLOCK)
			nonblock = 1;
	} else if (substream->f_flags & O_NONBLOCK)
		nonblock = 1;

	snd_pcm_stream_lock_irq(substream);
	/* resume pause */
	if (runtime->status->state == SNDRV_PCM_STATE_PAUSED)
		snd_pcm_pause(substream, false);

	/* pre-start/stop - all running streams are changed to DRAINING state */
	result = snd_pcm_action(&snd_pcm_action_drain_init, substream,
				ACTION_ARG_IGNORE);
	if (result < 0)
		goto unlock;
	/* in non-blocking, we don't wait in ioctl but let caller poll */
	if (nonblock) {
		result = -EAGAIN;
		goto unlock;
	}

	for (;;) {
		long tout;
		struct snd_pcm_runtime *to_check;
		if (signal_pending(current)) {
			result = -ERESTARTSYS;
			break;
		}
		/* find a substream to drain */
		to_check = NULL;
		group = snd_pcm_stream_group_ref(substream);
		snd_pcm_group_for_each_entry(s, substream) {
			if (s->stream != SNDRV_PCM_STREAM_PLAYBACK)
				continue;
			runtime = s->runtime;
			if (runtime->status->state == SNDRV_PCM_STATE_DRAINING) {
				to_check = runtime;
				break;
			}
		}
		snd_pcm_group_unref(group, substream);
		if (!to_check)
			break; /* all drained */
		init_waitqueue_entry(&wait, current);
		set_current_state(TASK_INTERRUPTIBLE);
		add_wait_queue(&to_check->sleep, &wait);
		snd_pcm_stream_unlock_irq(substream);
		if (runtime->no_period_wakeup)
			tout = MAX_SCHEDULE_TIMEOUT;
		else {
			tout = 10;
			if (runtime->rate) {
				long t = runtime->period_size * 2 / runtime->rate;
				tout = max(t, tout);
			}
			tout = msecs_to_jiffies(tout * 1000);
		}
		tout = schedule_timeout(tout);

		snd_pcm_stream_lock_irq(substream);
		group = snd_pcm_stream_group_ref(substream);
		snd_pcm_group_for_each_entry(s, substream) {
			if (s->runtime == to_check) {
				remove_wait_queue(&to_check->sleep, &wait);
				break;
			}
		}
		snd_pcm_group_unref(group, substream);

		if (card->shutdown) {
			result = -ENODEV;
			break;
		}
		if (tout == 0) {
			if (substream->runtime->status->state == SNDRV_PCM_STATE_SUSPENDED)
				result = -ESTRPIPE;
			else {
				dev_dbg(substream->pcm->card->dev,
					"playback drain error (DMA or IRQ trouble?)\n");
				snd_pcm_stop(substream, SNDRV_PCM_STATE_SETUP);
				result = -EIO;
			}
			break;
		}
	}

 unlock:
	snd_pcm_stream_unlock_irq(substream);

	return result;
}

/*
 * drop ioctl
 *
 * Immediately put all linked substreams into SETUP state.
 */
static int snd_pcm_drop(struct snd_pcm_substream *substream)
{
	struct snd_pcm_runtime *runtime;
	int result = 0;
	
	if (PCM_RUNTIME_CHECK(substream))
		return -ENXIO;
	runtime = substream->runtime;

	if (runtime->status->state == SNDRV_PCM_STATE_OPEN ||
	    runtime->status->state == SNDRV_PCM_STATE_DISCONNECTED)
		return -EBADFD;

	snd_pcm_stream_lock_irq(substream);
	/* resume pause */
	if (runtime->status->state == SNDRV_PCM_STATE_PAUSED)
		snd_pcm_pause(substream, false);

	snd_pcm_stop(substream, SNDRV_PCM_STATE_SETUP);
	/* runtime->control->appl_ptr = runtime->status->hw_ptr; */
	snd_pcm_stream_unlock_irq(substream);

	return result;
}


static bool is_pcm_file(struct file *file)
{
	struct inode *inode = file_inode(file);
	struct snd_pcm *pcm;
	unsigned int minor;

	if (!S_ISCHR(inode->i_mode) || imajor(inode) != snd_major)
		return false;
	minor = iminor(inode);
	pcm = snd_lookup_minor_data(minor, SNDRV_DEVICE_TYPE_PCM_PLAYBACK);
	if (!pcm)
		pcm = snd_lookup_minor_data(minor, SNDRV_DEVICE_TYPE_PCM_CAPTURE);
	if (!pcm)
		return false;
	snd_card_unref(pcm->card);
	return true;
}

/*
 * PCM link handling
 */
static int snd_pcm_link(struct snd_pcm_substream *substream, int fd)
{
	int res = 0;
	struct snd_pcm_file *pcm_file;
	struct snd_pcm_substream *substream1;
	struct snd_pcm_group *group, *target_group;
	bool nonatomic = substream->pcm->nonatomic;
	struct fd f = fdget(fd);

	if (!f.file)
		return -EBADFD;
	if (!is_pcm_file(f.file)) {
		res = -EBADFD;
		goto _badf;
	}
	pcm_file = f.file->private_data;
	substream1 = pcm_file->substream;

	if (substream == substream1) {
		res = -EINVAL;
		goto _badf;
	}

	group = kzalloc(sizeof(*group), GFP_KERNEL);
	if (!group) {
		res = -ENOMEM;
		goto _nolock;
	}
	snd_pcm_group_init(group);

	down_write(&snd_pcm_link_rwsem);
	if (substream->runtime->status->state == SNDRV_PCM_STATE_OPEN ||
	    substream->runtime->status->state != substream1->runtime->status->state ||
	    substream->pcm->nonatomic != substream1->pcm->nonatomic) {
		res = -EBADFD;
		goto _end;
	}
	if (snd_pcm_stream_linked(substream1)) {
		res = -EALREADY;
		goto _end;
	}

	snd_pcm_stream_lock_irq(substream);
	if (!snd_pcm_stream_linked(substream)) {
		snd_pcm_group_assign(substream, group);
		group = NULL; /* assigned, don't free this one below */
	}
	target_group = substream->group;
	snd_pcm_stream_unlock_irq(substream);

	snd_pcm_group_lock_irq(target_group, nonatomic);
	snd_pcm_stream_lock_nested(substream1);
	snd_pcm_group_assign(substream1, target_group);
	refcount_inc(&target_group->refs);
	snd_pcm_stream_unlock(substream1);
	snd_pcm_group_unlock_irq(target_group, nonatomic);
 _end:
	up_write(&snd_pcm_link_rwsem);
 _nolock:
	kfree(group);
 _badf:
	fdput(f);
	return res;
}

static void relink_to_local(struct snd_pcm_substream *substream)
{
	snd_pcm_stream_lock_nested(substream);
	snd_pcm_group_assign(substream, &substream->self_group);
	snd_pcm_stream_unlock(substream);
}

static int snd_pcm_unlink(struct snd_pcm_substream *substream)
{
	struct snd_pcm_group *group;
	bool nonatomic = substream->pcm->nonatomic;
	bool do_free = false;
	int res = 0;

	down_write(&snd_pcm_link_rwsem);

	if (!snd_pcm_stream_linked(substream)) {
		res = -EALREADY;
		goto _end;
	}

	group = substream->group;
	snd_pcm_group_lock_irq(group, nonatomic);

	relink_to_local(substream);
	refcount_dec(&group->refs);

	/* detach the last stream, too */
	if (list_is_singular(&group->substreams)) {
		relink_to_local(list_first_entry(&group->substreams,
						 struct snd_pcm_substream,
						 link_list));
		do_free = refcount_dec_and_test(&group->refs);
	}

	snd_pcm_group_unlock_irq(group, nonatomic);
	if (do_free)
		kfree(group);

       _end:
	up_write(&snd_pcm_link_rwsem);
	return res;
}

/*
 * hw configurator
 */
static int snd_pcm_hw_rule_mul(struct snd_pcm_hw_params *params,
			       struct snd_pcm_hw_rule *rule)
{
	struct snd_interval t;
	snd_interval_mul(hw_param_interval_c(params, rule->deps[0]),
		     hw_param_interval_c(params, rule->deps[1]), &t);
	return snd_interval_refine(hw_param_interval(params, rule->var), &t);
}

static int snd_pcm_hw_rule_div(struct snd_pcm_hw_params *params,
			       struct snd_pcm_hw_rule *rule)
{
	struct snd_interval t;
	snd_interval_div(hw_param_interval_c(params, rule->deps[0]),
		     hw_param_interval_c(params, rule->deps[1]), &t);
	return snd_interval_refine(hw_param_interval(params, rule->var), &t);
}

static int snd_pcm_hw_rule_muldivk(struct snd_pcm_hw_params *params,
				   struct snd_pcm_hw_rule *rule)
{
	struct snd_interval t;
	snd_interval_muldivk(hw_param_interval_c(params, rule->deps[0]),
			 hw_param_interval_c(params, rule->deps[1]),
			 (unsigned long) rule->private, &t);
	return snd_interval_refine(hw_param_interval(params, rule->var), &t);
}

static int snd_pcm_hw_rule_mulkdiv(struct snd_pcm_hw_params *params,
				   struct snd_pcm_hw_rule *rule)
{
	struct snd_interval t;
	snd_interval_mulkdiv(hw_param_interval_c(params, rule->deps[0]),
			 (unsigned long) rule->private,
			 hw_param_interval_c(params, rule->deps[1]), &t);
	return snd_interval_refine(hw_param_interval(params, rule->var), &t);
}

static int snd_pcm_hw_rule_format(struct snd_pcm_hw_params *params,
				  struct snd_pcm_hw_rule *rule)
{
	snd_pcm_format_t k;
	const struct snd_interval *i =
				hw_param_interval_c(params, rule->deps[0]);
	struct snd_mask m;
	struct snd_mask *mask = hw_param_mask(params, SNDRV_PCM_HW_PARAM_FORMAT);
	snd_mask_any(&m);
	pcm_for_each_format(k) {
		int bits;
		if (!snd_mask_test_format(mask, k))
			continue;
		bits = snd_pcm_format_physical_width(k);
		if (bits <= 0)
			continue; /* ignore invalid formats */
		if ((unsigned)bits < i->min || (unsigned)bits > i->max)
			snd_mask_reset(&m, (__force unsigned)k);
	}
	return snd_mask_refine(mask, &m);
}

static int snd_pcm_hw_rule_sample_bits(struct snd_pcm_hw_params *params,
				       struct snd_pcm_hw_rule *rule)
{
	struct snd_interval t;
	snd_pcm_format_t k;

	t.min = UINT_MAX;
	t.max = 0;
	t.openmin = 0;
	t.openmax = 0;
	pcm_for_each_format(k) {
		int bits;
		if (!snd_mask_test_format(hw_param_mask(params, SNDRV_PCM_HW_PARAM_FORMAT), k))
			continue;
		bits = snd_pcm_format_physical_width(k);
		if (bits <= 0)
			continue; /* ignore invalid formats */
		if (t.min > (unsigned)bits)
			t.min = bits;
		if (t.max < (unsigned)bits)
			t.max = bits;
	}
	t.integer = 1;
	return snd_interval_refine(hw_param_interval(params, rule->var), &t);
}

#if SNDRV_PCM_RATE_5512 != 1 << 0 || SNDRV_PCM_RATE_192000 != 1 << 12
#error "Change this table"
#endif

static const unsigned int rates[] = {
	5512, 8000, 11025, 16000, 22050, 32000, 44100,
	48000, 64000, 88200, 96000, 176400, 192000, 352800, 384000
};

const struct snd_pcm_hw_constraint_list snd_pcm_known_rates = {
	.count = ARRAY_SIZE(rates),
	.list = rates,
};

static int snd_pcm_hw_rule_rate(struct snd_pcm_hw_params *params,
				struct snd_pcm_hw_rule *rule)
{
	struct snd_pcm_hardware *hw = rule->private;
	return snd_interval_list(hw_param_interval(params, rule->var),
				 snd_pcm_known_rates.count,
				 snd_pcm_known_rates.list, hw->rates);
}		

static int snd_pcm_hw_rule_buffer_bytes_max(struct snd_pcm_hw_params *params,
					    struct snd_pcm_hw_rule *rule)
{
	struct snd_interval t;
	struct snd_pcm_substream *substream = rule->private;
	t.min = 0;
	t.max = substream->buffer_bytes_max;
	t.openmin = 0;
	t.openmax = 0;
	t.integer = 1;
	return snd_interval_refine(hw_param_interval(params, rule->var), &t);
}		

static int snd_pcm_hw_constraints_init(struct snd_pcm_substream *substream)
{
	struct snd_pcm_runtime *runtime = substream->runtime;
	struct snd_pcm_hw_constraints *constrs = &runtime->hw_constraints;
	int k, err;

	for (k = SNDRV_PCM_HW_PARAM_FIRST_MASK; k <= SNDRV_PCM_HW_PARAM_LAST_MASK; k++) {
		snd_mask_any(constrs_mask(constrs, k));
	}

	for (k = SNDRV_PCM_HW_PARAM_FIRST_INTERVAL; k <= SNDRV_PCM_HW_PARAM_LAST_INTERVAL; k++) {
		snd_interval_any(constrs_interval(constrs, k));
	}

	snd_interval_setinteger(constrs_interval(constrs, SNDRV_PCM_HW_PARAM_CHANNELS));
	snd_interval_setinteger(constrs_interval(constrs, SNDRV_PCM_HW_PARAM_BUFFER_SIZE));
	snd_interval_setinteger(constrs_interval(constrs, SNDRV_PCM_HW_PARAM_BUFFER_BYTES));
	snd_interval_setinteger(constrs_interval(constrs, SNDRV_PCM_HW_PARAM_SAMPLE_BITS));
	snd_interval_setinteger(constrs_interval(constrs, SNDRV_PCM_HW_PARAM_FRAME_BITS));

	err = snd_pcm_hw_rule_add(runtime, 0, SNDRV_PCM_HW_PARAM_FORMAT,
				   snd_pcm_hw_rule_format, NULL,
				   SNDRV_PCM_HW_PARAM_SAMPLE_BITS, -1);
	if (err < 0)
		return err;
	err = snd_pcm_hw_rule_add(runtime, 0, SNDRV_PCM_HW_PARAM_SAMPLE_BITS, 
				  snd_pcm_hw_rule_sample_bits, NULL,
				  SNDRV_PCM_HW_PARAM_FORMAT, 
				  SNDRV_PCM_HW_PARAM_SAMPLE_BITS, -1);
	if (err < 0)
		return err;
	err = snd_pcm_hw_rule_add(runtime, 0, SNDRV_PCM_HW_PARAM_SAMPLE_BITS, 
				  snd_pcm_hw_rule_div, NULL,
				  SNDRV_PCM_HW_PARAM_FRAME_BITS, SNDRV_PCM_HW_PARAM_CHANNELS, -1);
	if (err < 0)
		return err;
	err = snd_pcm_hw_rule_add(runtime, 0, SNDRV_PCM_HW_PARAM_FRAME_BITS, 
				  snd_pcm_hw_rule_mul, NULL,
				  SNDRV_PCM_HW_PARAM_SAMPLE_BITS, SNDRV_PCM_HW_PARAM_CHANNELS, -1);
	if (err < 0)
		return err;
	err = snd_pcm_hw_rule_add(runtime, 0, SNDRV_PCM_HW_PARAM_FRAME_BITS, 
				  snd_pcm_hw_rule_mulkdiv, (void*) 8,
				  SNDRV_PCM_HW_PARAM_PERIOD_BYTES, SNDRV_PCM_HW_PARAM_PERIOD_SIZE, -1);
	if (err < 0)
		return err;
	err = snd_pcm_hw_rule_add(runtime, 0, SNDRV_PCM_HW_PARAM_FRAME_BITS, 
				  snd_pcm_hw_rule_mulkdiv, (void*) 8,
				  SNDRV_PCM_HW_PARAM_BUFFER_BYTES, SNDRV_PCM_HW_PARAM_BUFFER_SIZE, -1);
	if (err < 0)
		return err;
	err = snd_pcm_hw_rule_add(runtime, 0, SNDRV_PCM_HW_PARAM_CHANNELS, 
				  snd_pcm_hw_rule_div, NULL,
				  SNDRV_PCM_HW_PARAM_FRAME_BITS, SNDRV_PCM_HW_PARAM_SAMPLE_BITS, -1);
	if (err < 0)
		return err;
	err = snd_pcm_hw_rule_add(runtime, 0, SNDRV_PCM_HW_PARAM_RATE, 
				  snd_pcm_hw_rule_mulkdiv, (void*) 1000000,
				  SNDRV_PCM_HW_PARAM_PERIOD_SIZE, SNDRV_PCM_HW_PARAM_PERIOD_TIME, -1);
	if (err < 0)
		return err;
	err = snd_pcm_hw_rule_add(runtime, 0, SNDRV_PCM_HW_PARAM_RATE, 
				  snd_pcm_hw_rule_mulkdiv, (void*) 1000000,
				  SNDRV_PCM_HW_PARAM_BUFFER_SIZE, SNDRV_PCM_HW_PARAM_BUFFER_TIME, -1);
	if (err < 0)
		return err;
	err = snd_pcm_hw_rule_add(runtime, 0, SNDRV_PCM_HW_PARAM_PERIODS, 
				  snd_pcm_hw_rule_div, NULL,
				  SNDRV_PCM_HW_PARAM_BUFFER_SIZE, SNDRV_PCM_HW_PARAM_PERIOD_SIZE, -1);
	if (err < 0)
		return err;
	err = snd_pcm_hw_rule_add(runtime, 0, SNDRV_PCM_HW_PARAM_PERIOD_SIZE, 
				  snd_pcm_hw_rule_div, NULL,
				  SNDRV_PCM_HW_PARAM_BUFFER_SIZE, SNDRV_PCM_HW_PARAM_PERIODS, -1);
	if (err < 0)
		return err;
	err = snd_pcm_hw_rule_add(runtime, 0, SNDRV_PCM_HW_PARAM_PERIOD_SIZE, 
				  snd_pcm_hw_rule_mulkdiv, (void*) 8,
				  SNDRV_PCM_HW_PARAM_PERIOD_BYTES, SNDRV_PCM_HW_PARAM_FRAME_BITS, -1);
	if (err < 0)
		return err;
	err = snd_pcm_hw_rule_add(runtime, 0, SNDRV_PCM_HW_PARAM_PERIOD_SIZE, 
				  snd_pcm_hw_rule_muldivk, (void*) 1000000,
				  SNDRV_PCM_HW_PARAM_PERIOD_TIME, SNDRV_PCM_HW_PARAM_RATE, -1);
	if (err < 0)
		return err;
	err = snd_pcm_hw_rule_add(runtime, 0, SNDRV_PCM_HW_PARAM_BUFFER_SIZE, 
				  snd_pcm_hw_rule_mul, NULL,
				  SNDRV_PCM_HW_PARAM_PERIOD_SIZE, SNDRV_PCM_HW_PARAM_PERIODS, -1);
	if (err < 0)
		return err;
	err = snd_pcm_hw_rule_add(runtime, 0, SNDRV_PCM_HW_PARAM_BUFFER_SIZE, 
				  snd_pcm_hw_rule_mulkdiv, (void*) 8,
				  SNDRV_PCM_HW_PARAM_BUFFER_BYTES, SNDRV_PCM_HW_PARAM_FRAME_BITS, -1);
	if (err < 0)
		return err;
	err = snd_pcm_hw_rule_add(runtime, 0, SNDRV_PCM_HW_PARAM_BUFFER_SIZE, 
				  snd_pcm_hw_rule_muldivk, (void*) 1000000,
				  SNDRV_PCM_HW_PARAM_BUFFER_TIME, SNDRV_PCM_HW_PARAM_RATE, -1);
	if (err < 0)
		return err;
	err = snd_pcm_hw_rule_add(runtime, 0, SNDRV_PCM_HW_PARAM_PERIOD_BYTES, 
				  snd_pcm_hw_rule_muldivk, (void*) 8,
				  SNDRV_PCM_HW_PARAM_PERIOD_SIZE, SNDRV_PCM_HW_PARAM_FRAME_BITS, -1);
	if (err < 0)
		return err;
	err = snd_pcm_hw_rule_add(runtime, 0, SNDRV_PCM_HW_PARAM_BUFFER_BYTES, 
				  snd_pcm_hw_rule_muldivk, (void*) 8,
				  SNDRV_PCM_HW_PARAM_BUFFER_SIZE, SNDRV_PCM_HW_PARAM_FRAME_BITS, -1);
	if (err < 0)
		return err;
	err = snd_pcm_hw_rule_add(runtime, 0, SNDRV_PCM_HW_PARAM_PERIOD_TIME, 
				  snd_pcm_hw_rule_mulkdiv, (void*) 1000000,
				  SNDRV_PCM_HW_PARAM_PERIOD_SIZE, SNDRV_PCM_HW_PARAM_RATE, -1);
	if (err < 0)
		return err;
	err = snd_pcm_hw_rule_add(runtime, 0, SNDRV_PCM_HW_PARAM_BUFFER_TIME, 
				  snd_pcm_hw_rule_mulkdiv, (void*) 1000000,
				  SNDRV_PCM_HW_PARAM_BUFFER_SIZE, SNDRV_PCM_HW_PARAM_RATE, -1);
	if (err < 0)
		return err;
	return 0;
}

static int snd_pcm_hw_constraints_complete(struct snd_pcm_substream *substream)
{
	struct snd_pcm_runtime *runtime = substream->runtime;
	struct snd_pcm_hardware *hw = &runtime->hw;
	int err;
	unsigned int mask = 0;

        if (hw->info & SNDRV_PCM_INFO_INTERLEAVED)
		mask |= PARAM_MASK_BIT(SNDRV_PCM_ACCESS_RW_INTERLEAVED);
        if (hw->info & SNDRV_PCM_INFO_NONINTERLEAVED)
		mask |= PARAM_MASK_BIT(SNDRV_PCM_ACCESS_RW_NONINTERLEAVED);
	if (hw_support_mmap(substream)) {
		if (hw->info & SNDRV_PCM_INFO_INTERLEAVED)
			mask |= PARAM_MASK_BIT(SNDRV_PCM_ACCESS_MMAP_INTERLEAVED);
		if (hw->info & SNDRV_PCM_INFO_NONINTERLEAVED)
			mask |= PARAM_MASK_BIT(SNDRV_PCM_ACCESS_MMAP_NONINTERLEAVED);
		if (hw->info & SNDRV_PCM_INFO_COMPLEX)
			mask |= PARAM_MASK_BIT(SNDRV_PCM_ACCESS_MMAP_COMPLEX);
	}
	err = snd_pcm_hw_constraint_mask(runtime, SNDRV_PCM_HW_PARAM_ACCESS, mask);
	if (err < 0)
		return err;

	err = snd_pcm_hw_constraint_mask64(runtime, SNDRV_PCM_HW_PARAM_FORMAT, hw->formats);
	if (err < 0)
		return err;

	err = snd_pcm_hw_constraint_mask(runtime, SNDRV_PCM_HW_PARAM_SUBFORMAT,
					 PARAM_MASK_BIT(SNDRV_PCM_SUBFORMAT_STD));
	if (err < 0)
		return err;

	err = snd_pcm_hw_constraint_minmax(runtime, SNDRV_PCM_HW_PARAM_CHANNELS,
					   hw->channels_min, hw->channels_max);
	if (err < 0)
		return err;

	err = snd_pcm_hw_constraint_minmax(runtime, SNDRV_PCM_HW_PARAM_RATE,
					   hw->rate_min, hw->rate_max);
	if (err < 0)
		return err;

	err = snd_pcm_hw_constraint_minmax(runtime, SNDRV_PCM_HW_PARAM_PERIOD_BYTES,
					   hw->period_bytes_min, hw->period_bytes_max);
	if (err < 0)
		return err;

	err = snd_pcm_hw_constraint_minmax(runtime, SNDRV_PCM_HW_PARAM_PERIODS,
					   hw->periods_min, hw->periods_max);
	if (err < 0)
		return err;

	err = snd_pcm_hw_constraint_minmax(runtime, SNDRV_PCM_HW_PARAM_BUFFER_BYTES,
					   hw->period_bytes_min, hw->buffer_bytes_max);
	if (err < 0)
		return err;

	err = snd_pcm_hw_rule_add(runtime, 0, SNDRV_PCM_HW_PARAM_BUFFER_BYTES, 
				  snd_pcm_hw_rule_buffer_bytes_max, substream,
				  SNDRV_PCM_HW_PARAM_BUFFER_BYTES, -1);
	if (err < 0)
		return err;

	/* FIXME: remove */
	if (runtime->dma_bytes) {
		err = snd_pcm_hw_constraint_minmax(runtime, SNDRV_PCM_HW_PARAM_BUFFER_BYTES, 0, runtime->dma_bytes);
		if (err < 0)
			return err;
	}

	if (!(hw->rates & (SNDRV_PCM_RATE_KNOT | SNDRV_PCM_RATE_CONTINUOUS))) {
		err = snd_pcm_hw_rule_add(runtime, 0, SNDRV_PCM_HW_PARAM_RATE, 
					  snd_pcm_hw_rule_rate, hw,
					  SNDRV_PCM_HW_PARAM_RATE, -1);
		if (err < 0)
			return err;
	}

	/* FIXME: this belong to lowlevel */
	snd_pcm_hw_constraint_integer(runtime, SNDRV_PCM_HW_PARAM_PERIOD_SIZE);

	return 0;
}

static void pcm_release_private(struct snd_pcm_substream *substream)
{
	if (snd_pcm_stream_linked(substream))
		snd_pcm_unlink(substream);
}

void snd_pcm_release_substream(struct snd_pcm_substream *substream)
{
	substream->ref_count--;
	if (substream->ref_count > 0)
		return;

	snd_pcm_drop(substream);
	if (substream->hw_opened) {
		if (substream->runtime->status->state != SNDRV_PCM_STATE_OPEN)
			do_hw_free(substream);
		substream->ops->close(substream);
		substream->hw_opened = 0;
	}
	if (cpu_latency_qos_request_active(&substream->latency_pm_qos_req))
		cpu_latency_qos_remove_request(&substream->latency_pm_qos_req);
	if (substream->pcm_release) {
		substream->pcm_release(substream);
		substream->pcm_release = NULL;
	}
	snd_pcm_detach_substream(substream);
}
EXPORT_SYMBOL(snd_pcm_release_substream);

int snd_pcm_open_substream(struct snd_pcm *pcm, int stream,
			   struct file *file,
			   struct snd_pcm_substream **rsubstream)
{
	struct snd_pcm_substream *substream;
	int err;

	err = snd_pcm_attach_substream(pcm, stream, file, &substream);
	if (err < 0)
		return err;
	if (substream->ref_count > 1) {
		*rsubstream = substream;
		return 0;
	}

	err = snd_pcm_hw_constraints_init(substream);
	if (err < 0) {
		pcm_dbg(pcm, "snd_pcm_hw_constraints_init failed\n");
		goto error;
	}

	if ((err = substream->ops->open(substream)) < 0)
		goto error;

	substream->hw_opened = 1;

	err = snd_pcm_hw_constraints_complete(substream);
	if (err < 0) {
		pcm_dbg(pcm, "snd_pcm_hw_constraints_complete failed\n");
		goto error;
	}

	*rsubstream = substream;
	return 0;

 error:
	snd_pcm_release_substream(substream);
	return err;
}
EXPORT_SYMBOL(snd_pcm_open_substream);

static int snd_pcm_open_file(struct file *file,
			     struct snd_pcm *pcm,
			     int stream)
{
	struct snd_pcm_file *pcm_file;
	struct snd_pcm_substream *substream;
	int err;

	err = snd_pcm_open_substream(pcm, stream, file, &substream);
	if (err < 0)
		return err;

	pcm_file = kzalloc(sizeof(*pcm_file), GFP_KERNEL);
	if (pcm_file == NULL) {
		snd_pcm_release_substream(substream);
		return -ENOMEM;
	}
	pcm_file->substream = substream;
	if (substream->ref_count == 1)
		substream->pcm_release = pcm_release_private;
	file->private_data = pcm_file;

	return 0;
}

static int snd_pcm_playback_open(struct inode *inode, struct file *file)
{
	struct snd_pcm *pcm;
	int err = nonseekable_open(inode, file);
	if (err < 0)
		return err;
	pcm = snd_lookup_minor_data(iminor(inode),
				    SNDRV_DEVICE_TYPE_PCM_PLAYBACK);
	err = snd_pcm_open(file, pcm, SNDRV_PCM_STREAM_PLAYBACK);
	if (pcm)
		snd_card_unref(pcm->card);
	return err;
}

static int snd_pcm_capture_open(struct inode *inode, struct file *file)
{
	struct snd_pcm *pcm;
	int err = nonseekable_open(inode, file);
	if (err < 0)
		return err;
	pcm = snd_lookup_minor_data(iminor(inode),
				    SNDRV_DEVICE_TYPE_PCM_CAPTURE);
	err = snd_pcm_open(file, pcm, SNDRV_PCM_STREAM_CAPTURE);
	if (pcm)
		snd_card_unref(pcm->card);
	return err;
}

static int snd_pcm_open(struct file *file, struct snd_pcm *pcm, int stream)
{
	int err;
	wait_queue_entry_t wait;

	if (pcm == NULL) {
		err = -ENODEV;
		goto __error1;
	}
	err = snd_card_file_add(pcm->card, file);
	if (err < 0)
		goto __error1;
	if (!try_module_get(pcm->card->module)) {
		err = -EFAULT;
		goto __error2;
	}
	init_waitqueue_entry(&wait, current);
	add_wait_queue(&pcm->open_wait, &wait);
	mutex_lock(&pcm->open_mutex);
	while (1) {
		err = snd_pcm_open_file(file, pcm, stream);
		if (err >= 0)
			break;
		if (err == -EAGAIN) {
			if (file->f_flags & O_NONBLOCK) {
				err = -EBUSY;
				break;
			}
		} else
			break;
		set_current_state(TASK_INTERRUPTIBLE);
		mutex_unlock(&pcm->open_mutex);
		schedule();
		mutex_lock(&pcm->open_mutex);
		if (pcm->card->shutdown) {
			err = -ENODEV;
			break;
		}
		if (signal_pending(current)) {
			err = -ERESTARTSYS;
			break;
		}
	}
	remove_wait_queue(&pcm->open_wait, &wait);
	mutex_unlock(&pcm->open_mutex);
	if (err < 0)
		goto __error;
	return err;

      __error:
	module_put(pcm->card->module);
      __error2:
      	snd_card_file_remove(pcm->card, file);
      __error1:
      	return err;
}

static int snd_pcm_release(struct inode *inode, struct file *file)
{
	struct snd_pcm *pcm;
	struct snd_pcm_substream *substream;
	struct snd_pcm_file *pcm_file;

	pcm_file = file->private_data;
	substream = pcm_file->substream;
	if (snd_BUG_ON(!substream))
		return -ENXIO;
	pcm = substream->pcm;
	mutex_lock(&pcm->open_mutex);
	snd_pcm_release_substream(substream);
	kfree(pcm_file);
	mutex_unlock(&pcm->open_mutex);
	wake_up(&pcm->open_wait);
	module_put(pcm->card->module);
	snd_card_file_remove(pcm->card, file);
	return 0;
}

/* check and update PCM state; return 0 or a negative error
 * call this inside PCM lock
 */
static int do_pcm_hwsync(struct snd_pcm_substream *substream)
{
	switch (substream->runtime->status->state) {
	case SNDRV_PCM_STATE_DRAINING:
		if (substream->stream == SNDRV_PCM_STREAM_CAPTURE)
			return -EBADFD;
		fallthrough;
	case SNDRV_PCM_STATE_RUNNING:
		return snd_pcm_update_hw_ptr(substream);
	case SNDRV_PCM_STATE_PREPARED:
	case SNDRV_PCM_STATE_PAUSED:
		return 0;
	case SNDRV_PCM_STATE_SUSPENDED:
		return -ESTRPIPE;
	case SNDRV_PCM_STATE_XRUN:
		return -EPIPE;
	default:
		return -EBADFD;
	}
}

/* increase the appl_ptr; returns the processed frames or a negative error */
static snd_pcm_sframes_t forward_appl_ptr(struct snd_pcm_substream *substream,
					  snd_pcm_uframes_t frames,
					   snd_pcm_sframes_t avail)
{
	struct snd_pcm_runtime *runtime = substream->runtime;
	snd_pcm_sframes_t appl_ptr;
	int ret;

	if (avail <= 0)
		return 0;
	if (frames > (snd_pcm_uframes_t)avail)
		frames = avail;
	appl_ptr = runtime->control->appl_ptr + frames;
	if (appl_ptr >= (snd_pcm_sframes_t)runtime->boundary)
		appl_ptr -= runtime->boundary;
	ret = pcm_lib_apply_appl_ptr(substream, appl_ptr);
	return ret < 0 ? ret : frames;
}

/* decrease the appl_ptr; returns the processed frames or zero for error */
static snd_pcm_sframes_t rewind_appl_ptr(struct snd_pcm_substream *substream,
					 snd_pcm_uframes_t frames,
					 snd_pcm_sframes_t avail)
{
	struct snd_pcm_runtime *runtime = substream->runtime;
	snd_pcm_sframes_t appl_ptr;
	int ret;

	if (avail <= 0)
		return 0;
	if (frames > (snd_pcm_uframes_t)avail)
		frames = avail;
	appl_ptr = runtime->control->appl_ptr - frames;
	if (appl_ptr < 0)
		appl_ptr += runtime->boundary;
	ret = pcm_lib_apply_appl_ptr(substream, appl_ptr);
	/* NOTE: we return zero for errors because PulseAudio gets depressed
	 * upon receiving an error from rewind ioctl and stops processing
	 * any longer.  Returning zero means that no rewind is done, so
	 * it's not absolutely wrong to answer like that.
	 */
	return ret < 0 ? 0 : frames;
}

static snd_pcm_sframes_t snd_pcm_rewind(struct snd_pcm_substream *substream,
					snd_pcm_uframes_t frames)
{
	snd_pcm_sframes_t ret;

	if (frames == 0)
		return 0;

	snd_pcm_stream_lock_irq(substream);
	ret = do_pcm_hwsync(substream);
	if (!ret)
		ret = rewind_appl_ptr(substream, frames,
				      snd_pcm_hw_avail(substream));
	snd_pcm_stream_unlock_irq(substream);
	return ret;
}

static snd_pcm_sframes_t snd_pcm_forward(struct snd_pcm_substream *substream,
					 snd_pcm_uframes_t frames)
{
	snd_pcm_sframes_t ret;

	if (frames == 0)
		return 0;

	snd_pcm_stream_lock_irq(substream);
	ret = do_pcm_hwsync(substream);
	if (!ret)
		ret = forward_appl_ptr(substream, frames,
				       snd_pcm_avail(substream));
	snd_pcm_stream_unlock_irq(substream);
	return ret;
}

static int snd_pcm_hwsync(struct snd_pcm_substream *substream)
{
	int err;

	snd_pcm_stream_lock_irq(substream);
<<<<<<< HEAD
	switch (runtime->status->state) {
	case SNDRV_PCM_STATE_DRAINING:
		if (substream->stream == SNDRV_PCM_STREAM_CAPTURE)
			goto __badfd;
		/* Fall through */
	case SNDRV_PCM_STATE_RUNNING:
		if ((err = snd_pcm_update_hw_ptr(substream)) < 0)
			break;
		/* Fall through */
	case SNDRV_PCM_STATE_PREPARED:
		err = 0;
		break;
	case SNDRV_PCM_STATE_SUSPENDED:
		err = -ESTRPIPE;
		break;
	case SNDRV_PCM_STATE_XRUN:
		err = -EPIPE;
		break;
	default:
	      __badfd:
		err = -EBADFD;
		break;
	}
=======
	err = do_pcm_hwsync(substream);
>>>>>>> 24b8d41d
	snd_pcm_stream_unlock_irq(substream);
	return err;
}
		
static int snd_pcm_delay(struct snd_pcm_substream *substream,
			 snd_pcm_sframes_t *delay)
{
	int err;
	snd_pcm_sframes_t n = 0;

	snd_pcm_stream_lock_irq(substream);
	err = do_pcm_hwsync(substream);
	if (!err)
		n = snd_pcm_calc_delay(substream);
	snd_pcm_stream_unlock_irq(substream);
	if (!err)
		*delay = n;
	return err;
}
		
static int snd_pcm_sync_ptr(struct snd_pcm_substream *substream,
			    struct snd_pcm_sync_ptr __user *_sync_ptr)
{
	struct snd_pcm_runtime *runtime = substream->runtime;
	struct snd_pcm_sync_ptr sync_ptr;
	volatile struct snd_pcm_mmap_status *status;
	volatile struct snd_pcm_mmap_control *control;
	int err;

	memset(&sync_ptr, 0, sizeof(sync_ptr));
	if (get_user(sync_ptr.flags, (unsigned __user *)&(_sync_ptr->flags)))
		return -EFAULT;
	if (copy_from_user(&sync_ptr.c.control, &(_sync_ptr->c.control), sizeof(struct snd_pcm_mmap_control)))
		return -EFAULT;	
	status = runtime->status;
	control = runtime->control;
	if (sync_ptr.flags & SNDRV_PCM_SYNC_PTR_HWSYNC) {
		err = snd_pcm_hwsync(substream);
		if (err < 0)
			return err;
	}
	snd_pcm_stream_lock_irq(substream);
	if (!(sync_ptr.flags & SNDRV_PCM_SYNC_PTR_APPL)) {
		err = pcm_lib_apply_appl_ptr(substream,
					     sync_ptr.c.control.appl_ptr);
		if (err < 0) {
			snd_pcm_stream_unlock_irq(substream);
			return err;
		}
	} else {
		sync_ptr.c.control.appl_ptr = control->appl_ptr;
	}
	if (!(sync_ptr.flags & SNDRV_PCM_SYNC_PTR_AVAIL_MIN))
		control->avail_min = sync_ptr.c.control.avail_min;
	else
		sync_ptr.c.control.avail_min = control->avail_min;
	sync_ptr.s.status.state = status->state;
	sync_ptr.s.status.hw_ptr = status->hw_ptr;
	sync_ptr.s.status.tstamp = status->tstamp;
	sync_ptr.s.status.suspended_state = status->suspended_state;
	sync_ptr.s.status.audio_tstamp = status->audio_tstamp;
	snd_pcm_stream_unlock_irq(substream);
	if (copy_to_user(_sync_ptr, &sync_ptr, sizeof(sync_ptr)))
		return -EFAULT;
	return 0;
}

struct snd_pcm_mmap_status32 {
	snd_pcm_state_t state;
	s32 pad1;
	u32 hw_ptr;
	s32 tstamp_sec;
	s32 tstamp_nsec;
	snd_pcm_state_t suspended_state;
	s32 audio_tstamp_sec;
	s32 audio_tstamp_nsec;
} __attribute__((packed));

struct snd_pcm_mmap_control32 {
	u32 appl_ptr;
	u32 avail_min;
};

struct snd_pcm_sync_ptr32 {
	u32 flags;
	union {
		struct snd_pcm_mmap_status32 status;
		unsigned char reserved[64];
	} s;
	union {
		struct snd_pcm_mmap_control32 control;
		unsigned char reserved[64];
	} c;
} __attribute__((packed));

/* recalcuate the boundary within 32bit */
static snd_pcm_uframes_t recalculate_boundary(struct snd_pcm_runtime *runtime)
{
	snd_pcm_uframes_t boundary;

	if (! runtime->buffer_size)
		return 0;
	boundary = runtime->buffer_size;
	while (boundary * 2 <= 0x7fffffffUL - runtime->buffer_size)
		boundary *= 2;
	return boundary;
}

static int snd_pcm_ioctl_sync_ptr_compat(struct snd_pcm_substream *substream,
					 struct snd_pcm_sync_ptr32 __user *src)
{
	struct snd_pcm_runtime *runtime = substream->runtime;
	volatile struct snd_pcm_mmap_status *status;
	volatile struct snd_pcm_mmap_control *control;
	u32 sflags;
	struct snd_pcm_mmap_control scontrol;
	struct snd_pcm_mmap_status sstatus;
	snd_pcm_uframes_t boundary;
	int err;

	if (snd_BUG_ON(!runtime))
		return -EINVAL;

	if (get_user(sflags, &src->flags) ||
	    get_user(scontrol.appl_ptr, &src->c.control.appl_ptr) ||
	    get_user(scontrol.avail_min, &src->c.control.avail_min))
		return -EFAULT;
	if (sflags & SNDRV_PCM_SYNC_PTR_HWSYNC) {
		err = snd_pcm_hwsync(substream);
		if (err < 0)
			return err;
	}
	status = runtime->status;
	control = runtime->control;
	boundary = recalculate_boundary(runtime);
	if (! boundary)
		boundary = 0x7fffffff;
	snd_pcm_stream_lock_irq(substream);
	/* FIXME: we should consider the boundary for the sync from app */
	if (!(sflags & SNDRV_PCM_SYNC_PTR_APPL))
		control->appl_ptr = scontrol.appl_ptr;
	else
		scontrol.appl_ptr = control->appl_ptr % boundary;
	if (!(sflags & SNDRV_PCM_SYNC_PTR_AVAIL_MIN))
		control->avail_min = scontrol.avail_min;
	else
		scontrol.avail_min = control->avail_min;
	sstatus.state = status->state;
	sstatus.hw_ptr = status->hw_ptr % boundary;
	sstatus.tstamp = status->tstamp;
	sstatus.suspended_state = status->suspended_state;
	sstatus.audio_tstamp = status->audio_tstamp;
	snd_pcm_stream_unlock_irq(substream);
	if (put_user(sstatus.state, &src->s.status.state) ||
	    put_user(sstatus.hw_ptr, &src->s.status.hw_ptr) ||
	    put_user(sstatus.tstamp.tv_sec, &src->s.status.tstamp_sec) ||
	    put_user(sstatus.tstamp.tv_nsec, &src->s.status.tstamp_nsec) ||
	    put_user(sstatus.suspended_state, &src->s.status.suspended_state) ||
	    put_user(sstatus.audio_tstamp.tv_sec, &src->s.status.audio_tstamp_sec) ||
	    put_user(sstatus.audio_tstamp.tv_nsec, &src->s.status.audio_tstamp_nsec) ||
	    put_user(scontrol.appl_ptr, &src->c.control.appl_ptr) ||
	    put_user(scontrol.avail_min, &src->c.control.avail_min))
		return -EFAULT;

	return 0;
}
#define __SNDRV_PCM_IOCTL_SYNC_PTR32 _IOWR('A', 0x23, struct snd_pcm_sync_ptr32)

static int snd_pcm_tstamp(struct snd_pcm_substream *substream, int __user *_arg)
{
	struct snd_pcm_runtime *runtime = substream->runtime;
	int arg;
	
	if (get_user(arg, _arg))
		return -EFAULT;
	if (arg < 0 || arg > SNDRV_PCM_TSTAMP_TYPE_LAST)
		return -EINVAL;
	runtime->tstamp_type = arg;
	return 0;
}

static int snd_pcm_xferi_frames_ioctl(struct snd_pcm_substream *substream,
				      struct snd_xferi __user *_xferi)
{
	struct snd_xferi xferi;
	struct snd_pcm_runtime *runtime = substream->runtime;
	snd_pcm_sframes_t result;

	if (runtime->status->state == SNDRV_PCM_STATE_OPEN)
		return -EBADFD;
	if (put_user(0, &_xferi->result))
		return -EFAULT;
	if (copy_from_user(&xferi, _xferi, sizeof(xferi)))
		return -EFAULT;
	if (substream->stream == SNDRV_PCM_STREAM_PLAYBACK)
		result = snd_pcm_lib_write(substream, xferi.buf, xferi.frames);
	else
		result = snd_pcm_lib_read(substream, xferi.buf, xferi.frames);
	if (put_user(result, &_xferi->result))
		return -EFAULT;
	return result < 0 ? result : 0;
}

static int snd_pcm_xfern_frames_ioctl(struct snd_pcm_substream *substream,
				      struct snd_xfern __user *_xfern)
{
	struct snd_xfern xfern;
	struct snd_pcm_runtime *runtime = substream->runtime;
	void *bufs;
	snd_pcm_sframes_t result;

	if (runtime->status->state == SNDRV_PCM_STATE_OPEN)
		return -EBADFD;
	if (runtime->channels > 128)
		return -EINVAL;
	if (put_user(0, &_xfern->result))
		return -EFAULT;
	if (copy_from_user(&xfern, _xfern, sizeof(xfern)))
		return -EFAULT;

	bufs = memdup_user(xfern.bufs, sizeof(void *) * runtime->channels);
	if (IS_ERR(bufs))
		return PTR_ERR(bufs);
	if (substream->stream == SNDRV_PCM_STREAM_PLAYBACK)
		result = snd_pcm_lib_writev(substream, bufs, xfern.frames);
	else
		result = snd_pcm_lib_readv(substream, bufs, xfern.frames);
	kfree(bufs);
	if (put_user(result, &_xfern->result))
		return -EFAULT;
	return result < 0 ? result : 0;
}

static int snd_pcm_rewind_ioctl(struct snd_pcm_substream *substream,
				snd_pcm_uframes_t __user *_frames)
{
	snd_pcm_uframes_t frames;
	snd_pcm_sframes_t result;

	if (get_user(frames, _frames))
		return -EFAULT;
	if (put_user(0, _frames))
		return -EFAULT;
	result = snd_pcm_rewind(substream, frames);
	if (put_user(result, _frames))
		return -EFAULT;
	return result < 0 ? result : 0;
}

static int snd_pcm_forward_ioctl(struct snd_pcm_substream *substream,
				 snd_pcm_uframes_t __user *_frames)
{
	snd_pcm_uframes_t frames;
	snd_pcm_sframes_t result;

	if (get_user(frames, _frames))
		return -EFAULT;
	if (put_user(0, _frames))
		return -EFAULT;
	result = snd_pcm_forward(substream, frames);
	if (put_user(result, _frames))
		return -EFAULT;
	return result < 0 ? result : 0;
}

static int snd_pcm_common_ioctl(struct file *file,
				 struct snd_pcm_substream *substream,
				 unsigned int cmd, void __user *arg)
{
	struct snd_pcm_file *pcm_file = file->private_data;
	int res;

	if (PCM_RUNTIME_CHECK(substream))
		return -ENXIO;

	res = snd_power_wait(substream->pcm->card, SNDRV_CTL_POWER_D0);
	if (res < 0)
		return res;

	switch (cmd) {
	case SNDRV_PCM_IOCTL_PVERSION:
		return put_user(SNDRV_PCM_VERSION, (int __user *)arg) ? -EFAULT : 0;
	case SNDRV_PCM_IOCTL_INFO:
		return snd_pcm_info_user(substream, arg);
	case SNDRV_PCM_IOCTL_TSTAMP:	/* just for compatibility */
		return 0;
	case SNDRV_PCM_IOCTL_TTSTAMP:
		return snd_pcm_tstamp(substream, arg);
	case SNDRV_PCM_IOCTL_USER_PVERSION:
		if (get_user(pcm_file->user_pversion,
			     (unsigned int __user *)arg))
			return -EFAULT;
		return 0;
	case SNDRV_PCM_IOCTL_HW_REFINE:
		return snd_pcm_hw_refine_user(substream, arg);
	case SNDRV_PCM_IOCTL_HW_PARAMS:
		return snd_pcm_hw_params_user(substream, arg);
	case SNDRV_PCM_IOCTL_HW_FREE:
		return snd_pcm_hw_free(substream);
	case SNDRV_PCM_IOCTL_SW_PARAMS:
		return snd_pcm_sw_params_user(substream, arg);
	case SNDRV_PCM_IOCTL_STATUS32:
		return snd_pcm_status_user32(substream, arg, false);
	case SNDRV_PCM_IOCTL_STATUS_EXT32:
		return snd_pcm_status_user32(substream, arg, true);
	case SNDRV_PCM_IOCTL_STATUS64:
		return snd_pcm_status_user64(substream, arg, false);
	case SNDRV_PCM_IOCTL_STATUS_EXT64:
		return snd_pcm_status_user64(substream, arg, true);
	case SNDRV_PCM_IOCTL_CHANNEL_INFO:
		return snd_pcm_channel_info_user(substream, arg);
	case SNDRV_PCM_IOCTL_PREPARE:
		return snd_pcm_prepare(substream, file);
	case SNDRV_PCM_IOCTL_RESET:
		return snd_pcm_reset(substream);
	case SNDRV_PCM_IOCTL_START:
		return snd_pcm_start_lock_irq(substream);
	case SNDRV_PCM_IOCTL_LINK:
		return snd_pcm_link(substream, (int)(unsigned long) arg);
	case SNDRV_PCM_IOCTL_UNLINK:
		return snd_pcm_unlink(substream);
	case SNDRV_PCM_IOCTL_RESUME:
		return snd_pcm_resume(substream);
	case SNDRV_PCM_IOCTL_XRUN:
		return snd_pcm_xrun(substream);
	case SNDRV_PCM_IOCTL_HWSYNC:
		return snd_pcm_hwsync(substream);
	case SNDRV_PCM_IOCTL_DELAY:
	{
		snd_pcm_sframes_t delay;
		snd_pcm_sframes_t __user *res = arg;
		int err;

		err = snd_pcm_delay(substream, &delay);
		if (err)
			return err;
		if (put_user(delay, res))
			return -EFAULT;
		return 0;
	}
	case __SNDRV_PCM_IOCTL_SYNC_PTR32:
		return snd_pcm_ioctl_sync_ptr_compat(substream, arg);
	case __SNDRV_PCM_IOCTL_SYNC_PTR64:
		return snd_pcm_sync_ptr(substream, arg);
#ifdef CONFIG_SND_SUPPORT_OLD_API
	case SNDRV_PCM_IOCTL_HW_REFINE_OLD:
		return snd_pcm_hw_refine_old_user(substream, arg);
	case SNDRV_PCM_IOCTL_HW_PARAMS_OLD:
		return snd_pcm_hw_params_old_user(substream, arg);
#endif
	case SNDRV_PCM_IOCTL_DRAIN:
		return snd_pcm_drain(substream, file);
	case SNDRV_PCM_IOCTL_DROP:
		return snd_pcm_drop(substream);
	case SNDRV_PCM_IOCTL_PAUSE:
		return snd_pcm_pause_lock_irq(substream, (unsigned long)arg);
	case SNDRV_PCM_IOCTL_WRITEI_FRAMES:
	case SNDRV_PCM_IOCTL_READI_FRAMES:
		return snd_pcm_xferi_frames_ioctl(substream, arg);
	case SNDRV_PCM_IOCTL_WRITEN_FRAMES:
	case SNDRV_PCM_IOCTL_READN_FRAMES:
		return snd_pcm_xfern_frames_ioctl(substream, arg);
	case SNDRV_PCM_IOCTL_REWIND:
		return snd_pcm_rewind_ioctl(substream, arg);
	case SNDRV_PCM_IOCTL_FORWARD:
		return snd_pcm_forward_ioctl(substream, arg);
	}
	pcm_dbg(substream->pcm, "unknown ioctl = 0x%x\n", cmd);
	return -ENOTTY;
}

static long snd_pcm_ioctl(struct file *file, unsigned int cmd,
			  unsigned long arg)
{
	struct snd_pcm_file *pcm_file;

	pcm_file = file->private_data;

	if (((cmd >> 8) & 0xff) != 'A')
		return -ENOTTY;

	return snd_pcm_common_ioctl(file, pcm_file->substream, cmd,
				     (void __user *)arg);
}

/**
 * snd_pcm_kernel_ioctl - Execute PCM ioctl in the kernel-space
 * @substream: PCM substream
 * @cmd: IOCTL cmd
 * @arg: IOCTL argument
 *
 * The function is provided primarily for OSS layer and USB gadget drivers,
 * and it allows only the limited set of ioctls (hw_params, sw_params,
 * prepare, start, drain, drop, forward).
 */
int snd_pcm_kernel_ioctl(struct snd_pcm_substream *substream,
			 unsigned int cmd, void *arg)
{
	snd_pcm_uframes_t *frames = arg;
	snd_pcm_sframes_t result;
	
	switch (cmd) {
	case SNDRV_PCM_IOCTL_FORWARD:
	{
		/* provided only for OSS; capture-only and no value returned */
		if (substream->stream != SNDRV_PCM_STREAM_CAPTURE)
			return -EINVAL;
		result = snd_pcm_forward(substream, *frames);
		return result < 0 ? result : 0;
	}
	case SNDRV_PCM_IOCTL_HW_PARAMS:
		return snd_pcm_hw_params(substream, arg);
	case SNDRV_PCM_IOCTL_SW_PARAMS:
		return snd_pcm_sw_params(substream, arg);
	case SNDRV_PCM_IOCTL_PREPARE:
		return snd_pcm_prepare(substream, NULL);
	case SNDRV_PCM_IOCTL_START:
		return snd_pcm_start_lock_irq(substream);
	case SNDRV_PCM_IOCTL_DRAIN:
		return snd_pcm_drain(substream, NULL);
	case SNDRV_PCM_IOCTL_DROP:
		return snd_pcm_drop(substream);
	case SNDRV_PCM_IOCTL_DELAY:
		return snd_pcm_delay(substream, frames);
	default:
		return -EINVAL;
	}
}
EXPORT_SYMBOL(snd_pcm_kernel_ioctl);

static ssize_t snd_pcm_read(struct file *file, char __user *buf, size_t count,
			    loff_t * offset)
{
	struct snd_pcm_file *pcm_file;
	struct snd_pcm_substream *substream;
	struct snd_pcm_runtime *runtime;
	snd_pcm_sframes_t result;

	pcm_file = file->private_data;
	substream = pcm_file->substream;
	if (PCM_RUNTIME_CHECK(substream))
		return -ENXIO;
	runtime = substream->runtime;
	if (runtime->status->state == SNDRV_PCM_STATE_OPEN)
		return -EBADFD;
	if (!frame_aligned(runtime, count))
		return -EINVAL;
	count = bytes_to_frames(runtime, count);
	result = snd_pcm_lib_read(substream, buf, count);
	if (result > 0)
		result = frames_to_bytes(runtime, result);
	return result;
}

static ssize_t snd_pcm_write(struct file *file, const char __user *buf,
			     size_t count, loff_t * offset)
{
	struct snd_pcm_file *pcm_file;
	struct snd_pcm_substream *substream;
	struct snd_pcm_runtime *runtime;
	snd_pcm_sframes_t result;

	pcm_file = file->private_data;
	substream = pcm_file->substream;
	if (PCM_RUNTIME_CHECK(substream))
		return -ENXIO;
	runtime = substream->runtime;
	if (runtime->status->state == SNDRV_PCM_STATE_OPEN)
		return -EBADFD;
	if (!frame_aligned(runtime, count))
		return -EINVAL;
	count = bytes_to_frames(runtime, count);
	result = snd_pcm_lib_write(substream, buf, count);
	if (result > 0)
		result = frames_to_bytes(runtime, result);
	return result;
}

static ssize_t snd_pcm_readv(struct kiocb *iocb, struct iov_iter *to)
{
	struct snd_pcm_file *pcm_file;
	struct snd_pcm_substream *substream;
	struct snd_pcm_runtime *runtime;
	snd_pcm_sframes_t result;
	unsigned long i;
	void __user **bufs;
	snd_pcm_uframes_t frames;

	pcm_file = iocb->ki_filp->private_data;
	substream = pcm_file->substream;
	if (PCM_RUNTIME_CHECK(substream))
		return -ENXIO;
	runtime = substream->runtime;
	if (runtime->status->state == SNDRV_PCM_STATE_OPEN)
		return -EBADFD;
	if (!iter_is_iovec(to))
		return -EINVAL;
	if (to->nr_segs > 1024 || to->nr_segs != runtime->channels)
		return -EINVAL;
	if (!frame_aligned(runtime, to->iov->iov_len))
		return -EINVAL;
	frames = bytes_to_samples(runtime, to->iov->iov_len);
	bufs = kmalloc_array(to->nr_segs, sizeof(void *), GFP_KERNEL);
	if (bufs == NULL)
		return -ENOMEM;
	for (i = 0; i < to->nr_segs; ++i)
		bufs[i] = to->iov[i].iov_base;
	result = snd_pcm_lib_readv(substream, bufs, frames);
	if (result > 0)
		result = frames_to_bytes(runtime, result);
	kfree(bufs);
	return result;
}

static ssize_t snd_pcm_writev(struct kiocb *iocb, struct iov_iter *from)
{
	struct snd_pcm_file *pcm_file;
	struct snd_pcm_substream *substream;
	struct snd_pcm_runtime *runtime;
	snd_pcm_sframes_t result;
	unsigned long i;
	void __user **bufs;
	snd_pcm_uframes_t frames;

	pcm_file = iocb->ki_filp->private_data;
	substream = pcm_file->substream;
	if (PCM_RUNTIME_CHECK(substream))
		return -ENXIO;
	runtime = substream->runtime;
	if (runtime->status->state == SNDRV_PCM_STATE_OPEN)
		return -EBADFD;
	if (!iter_is_iovec(from))
		return -EINVAL;
	if (from->nr_segs > 128 || from->nr_segs != runtime->channels ||
	    !frame_aligned(runtime, from->iov->iov_len))
		return -EINVAL;
	frames = bytes_to_samples(runtime, from->iov->iov_len);
	bufs = kmalloc_array(from->nr_segs, sizeof(void *), GFP_KERNEL);
	if (bufs == NULL)
		return -ENOMEM;
	for (i = 0; i < from->nr_segs; ++i)
		bufs[i] = from->iov[i].iov_base;
	result = snd_pcm_lib_writev(substream, bufs, frames);
	if (result > 0)
		result = frames_to_bytes(runtime, result);
	kfree(bufs);
	return result;
}

static __poll_t snd_pcm_poll(struct file *file, poll_table *wait)
{
	struct snd_pcm_file *pcm_file;
	struct snd_pcm_substream *substream;
	struct snd_pcm_runtime *runtime;
	__poll_t mask, ok;
	snd_pcm_uframes_t avail;

	pcm_file = file->private_data;

	substream = pcm_file->substream;
	if (substream->stream == SNDRV_PCM_STREAM_PLAYBACK)
		ok = EPOLLOUT | EPOLLWRNORM;
	else
		ok = EPOLLIN | EPOLLRDNORM;
	if (PCM_RUNTIME_CHECK(substream))
<<<<<<< HEAD
		return POLLOUT | POLLWRNORM | POLLERR;
	runtime = substream->runtime;

	poll_wait(file, &runtime->sleep, wait);

	snd_pcm_stream_lock_irq(substream);
	avail = snd_pcm_playback_avail(runtime);
	switch (runtime->status->state) {
	case SNDRV_PCM_STATE_RUNNING:
	case SNDRV_PCM_STATE_PREPARED:
	case SNDRV_PCM_STATE_PAUSED:
		if (avail >= runtime->control->avail_min) {
			mask = POLLOUT | POLLWRNORM;
			break;
		}
		/* Fall through */
	case SNDRV_PCM_STATE_DRAINING:
		mask = 0;
		break;
	default:
		mask = POLLOUT | POLLWRNORM | POLLERR;
		break;
	}
	snd_pcm_stream_unlock_irq(substream);
	return mask;
}

static unsigned int snd_pcm_capture_poll(struct file *file, poll_table * wait)
{
	struct snd_pcm_file *pcm_file;
	struct snd_pcm_substream *substream;
	struct snd_pcm_runtime *runtime;
        unsigned int mask;
	snd_pcm_uframes_t avail;

	pcm_file = file->private_data;

	substream = pcm_file->substream;
	if (PCM_RUNTIME_CHECK(substream))
		return POLLIN | POLLRDNORM | POLLERR;
=======
		return ok | EPOLLERR;

>>>>>>> 24b8d41d
	runtime = substream->runtime;
	poll_wait(file, &runtime->sleep, wait);

	mask = 0;
	snd_pcm_stream_lock_irq(substream);
	avail = snd_pcm_avail(substream);
	switch (runtime->status->state) {
	case SNDRV_PCM_STATE_RUNNING:
	case SNDRV_PCM_STATE_PREPARED:
	case SNDRV_PCM_STATE_PAUSED:
		if (avail >= runtime->control->avail_min)
			mask = ok;
		break;
	case SNDRV_PCM_STATE_DRAINING:
		if (substream->stream == SNDRV_PCM_STREAM_CAPTURE) {
			mask = ok;
			if (!avail)
				mask |= EPOLLERR;
		}
		break;
	default:
		mask = ok | EPOLLERR;
		break;
	}
	snd_pcm_stream_unlock_irq(substream);
	return mask;
}

/*
 * mmap support
 */

/*
 * Only on coherent architectures, we can mmap the status and the control records
 * for effcient data transfer.  On others, we have to use HWSYNC ioctl...
 */
#if defined(CONFIG_X86) || defined(CONFIG_PPC) || defined(CONFIG_ALPHA)
/*
 * mmap status record
 */
static vm_fault_t snd_pcm_mmap_status_fault(struct vm_fault *vmf)
{
	struct snd_pcm_substream *substream = vmf->vma->vm_private_data;
	struct snd_pcm_runtime *runtime;
	
	if (substream == NULL)
		return VM_FAULT_SIGBUS;
	runtime = substream->runtime;
	vmf->page = virt_to_page(runtime->status);
	get_page(vmf->page);
	return 0;
}

static const struct vm_operations_struct snd_pcm_vm_ops_status =
{
	.fault =	snd_pcm_mmap_status_fault,
};

static int snd_pcm_mmap_status(struct snd_pcm_substream *substream, struct file *file,
			       struct vm_area_struct *area)
{
	long size;
	if (!(area->vm_flags & VM_READ))
		return -EINVAL;
	size = area->vm_end - area->vm_start;
	if (size != PAGE_ALIGN(sizeof(struct snd_pcm_mmap_status)))
		return -EINVAL;
	area->vm_ops = &snd_pcm_vm_ops_status;
	area->vm_private_data = substream;
	area->vm_flags |= VM_DONTEXPAND | VM_DONTDUMP;
	return 0;
}

/*
 * mmap control record
 */
static vm_fault_t snd_pcm_mmap_control_fault(struct vm_fault *vmf)
{
	struct snd_pcm_substream *substream = vmf->vma->vm_private_data;
	struct snd_pcm_runtime *runtime;
	
	if (substream == NULL)
		return VM_FAULT_SIGBUS;
	runtime = substream->runtime;
	vmf->page = virt_to_page(runtime->control);
	get_page(vmf->page);
	return 0;
}

static const struct vm_operations_struct snd_pcm_vm_ops_control =
{
	.fault =	snd_pcm_mmap_control_fault,
};

static int snd_pcm_mmap_control(struct snd_pcm_substream *substream, struct file *file,
				struct vm_area_struct *area)
{
	long size;
	if (!(area->vm_flags & VM_READ))
		return -EINVAL;
	size = area->vm_end - area->vm_start;
	if (size != PAGE_ALIGN(sizeof(struct snd_pcm_mmap_control)))
		return -EINVAL;
	area->vm_ops = &snd_pcm_vm_ops_control;
	area->vm_private_data = substream;
	area->vm_flags |= VM_DONTEXPAND | VM_DONTDUMP;
	return 0;
}

static bool pcm_status_mmap_allowed(struct snd_pcm_file *pcm_file)
{
	/* See pcm_control_mmap_allowed() below.
	 * Since older alsa-lib requires both status and control mmaps to be
	 * coupled, we have to disable the status mmap for old alsa-lib, too.
	 */
	if (pcm_file->user_pversion < SNDRV_PROTOCOL_VERSION(2, 0, 14) &&
	    (pcm_file->substream->runtime->hw.info & SNDRV_PCM_INFO_SYNC_APPLPTR))
		return false;
	return true;
}

static bool pcm_control_mmap_allowed(struct snd_pcm_file *pcm_file)
{
	if (pcm_file->no_compat_mmap)
		return false;
	/* Disallow the control mmap when SYNC_APPLPTR flag is set;
	 * it enforces the user-space to fall back to snd_pcm_sync_ptr(),
	 * thus it effectively assures the manual update of appl_ptr.
	 */
	if (pcm_file->substream->runtime->hw.info & SNDRV_PCM_INFO_SYNC_APPLPTR)
		return false;
	return true;
}

#else /* ! coherent mmap */
/*
 * don't support mmap for status and control records.
 */
#define pcm_status_mmap_allowed(pcm_file)	false
#define pcm_control_mmap_allowed(pcm_file)	false

static int snd_pcm_mmap_status(struct snd_pcm_substream *substream, struct file *file,
			       struct vm_area_struct *area)
{
	return -ENXIO;
}
static int snd_pcm_mmap_control(struct snd_pcm_substream *substream, struct file *file,
				struct vm_area_struct *area)
{
	return -ENXIO;
}
#endif /* coherent mmap */

static inline struct page *
snd_pcm_default_page_ops(struct snd_pcm_substream *substream, unsigned long ofs)
{
	void *vaddr = substream->runtime->dma_area + ofs;

	switch (substream->dma_buffer.dev.type) {
#ifdef CONFIG_SND_DMA_SGBUF
	case SNDRV_DMA_TYPE_DEV_SG:
	case SNDRV_DMA_TYPE_DEV_UC_SG:
		return snd_pcm_sgbuf_ops_page(substream, ofs);
#endif /* CONFIG_SND_DMA_SGBUF */
	case SNDRV_DMA_TYPE_VMALLOC:
		return vmalloc_to_page(vaddr);
	default:
		return virt_to_page(vaddr);
	}
}

/*
 * fault callback for mmapping a RAM page
 */
static vm_fault_t snd_pcm_mmap_data_fault(struct vm_fault *vmf)
{
	struct snd_pcm_substream *substream = vmf->vma->vm_private_data;
	struct snd_pcm_runtime *runtime;
	unsigned long offset;
	struct page * page;
	size_t dma_bytes;
	
	if (substream == NULL)
		return VM_FAULT_SIGBUS;
	runtime = substream->runtime;
	offset = vmf->pgoff << PAGE_SHIFT;
	dma_bytes = PAGE_ALIGN(runtime->dma_bytes);
	if (offset > dma_bytes - PAGE_SIZE)
		return VM_FAULT_SIGBUS;
	if (substream->ops->page)
		page = substream->ops->page(substream, offset);
	else
		page = snd_pcm_default_page_ops(substream, offset);
	if (!page)
		return VM_FAULT_SIGBUS;
	get_page(page);
	vmf->page = page;
	return 0;
}

static const struct vm_operations_struct snd_pcm_vm_ops_data = {
	.open =		snd_pcm_mmap_data_open,
	.close =	snd_pcm_mmap_data_close,
};

static const struct vm_operations_struct snd_pcm_vm_ops_data_fault = {
	.open =		snd_pcm_mmap_data_open,
	.close =	snd_pcm_mmap_data_close,
	.fault =	snd_pcm_mmap_data_fault,
};

/*
 * mmap the DMA buffer on RAM
 */

/**
 * snd_pcm_lib_default_mmap - Default PCM data mmap function
 * @substream: PCM substream
 * @area: VMA
 *
 * This is the default mmap handler for PCM data.  When mmap pcm_ops is NULL,
 * this function is invoked implicitly.
 */
int snd_pcm_lib_default_mmap(struct snd_pcm_substream *substream,
			     struct vm_area_struct *area)
{
	area->vm_flags |= VM_DONTEXPAND | VM_DONTDUMP;
#ifdef CONFIG_GENERIC_ALLOCATOR
	if (substream->dma_buffer.dev.type == SNDRV_DMA_TYPE_DEV_IRAM) {
		area->vm_page_prot = pgprot_writecombine(area->vm_page_prot);
		return remap_pfn_range(area, area->vm_start,
				substream->dma_buffer.addr >> PAGE_SHIFT,
				area->vm_end - area->vm_start, area->vm_page_prot);
	}
#endif /* CONFIG_GENERIC_ALLOCATOR */
	if (IS_ENABLED(CONFIG_HAS_DMA) && !substream->ops->page &&
	    (substream->dma_buffer.dev.type == SNDRV_DMA_TYPE_DEV ||
	     substream->dma_buffer.dev.type == SNDRV_DMA_TYPE_DEV_UC))
		return dma_mmap_coherent(substream->dma_buffer.dev.dev,
					 area,
					 substream->runtime->dma_area,
					 substream->runtime->dma_addr,
					 substream->runtime->dma_bytes);
	/* mmap with fault handler */
	area->vm_ops = &snd_pcm_vm_ops_data_fault;
	return 0;
}
EXPORT_SYMBOL_GPL(snd_pcm_lib_default_mmap);

/*
 * mmap the DMA buffer on I/O memory area
 */
#if SNDRV_PCM_INFO_MMAP_IOMEM
/**
 * snd_pcm_lib_mmap_iomem - Default PCM data mmap function for I/O mem
 * @substream: PCM substream
 * @area: VMA
 *
 * When your hardware uses the iomapped pages as the hardware buffer and
 * wants to mmap it, pass this function as mmap pcm_ops.  Note that this
 * is supposed to work only on limited architectures.
 */
int snd_pcm_lib_mmap_iomem(struct snd_pcm_substream *substream,
			   struct vm_area_struct *area)
{
	struct snd_pcm_runtime *runtime = substream->runtime;

	area->vm_page_prot = pgprot_noncached(area->vm_page_prot);
	return vm_iomap_memory(area, runtime->dma_addr, runtime->dma_bytes);
}
EXPORT_SYMBOL(snd_pcm_lib_mmap_iomem);
#endif /* SNDRV_PCM_INFO_MMAP */

/*
 * mmap DMA buffer
 */
int snd_pcm_mmap_data(struct snd_pcm_substream *substream, struct file *file,
		      struct vm_area_struct *area)
{
	struct snd_pcm_runtime *runtime;
	long size;
	unsigned long offset;
	size_t dma_bytes;
	int err;

	if (substream->stream == SNDRV_PCM_STREAM_PLAYBACK) {
		if (!(area->vm_flags & (VM_WRITE|VM_READ)))
			return -EINVAL;
	} else {
		if (!(area->vm_flags & VM_READ))
			return -EINVAL;
	}
	runtime = substream->runtime;
	if (runtime->status->state == SNDRV_PCM_STATE_OPEN)
		return -EBADFD;
	if (!(runtime->info & SNDRV_PCM_INFO_MMAP))
		return -ENXIO;
	if (runtime->access == SNDRV_PCM_ACCESS_RW_INTERLEAVED ||
	    runtime->access == SNDRV_PCM_ACCESS_RW_NONINTERLEAVED)
		return -EINVAL;
	size = area->vm_end - area->vm_start;
	offset = area->vm_pgoff << PAGE_SHIFT;
	dma_bytes = PAGE_ALIGN(runtime->dma_bytes);
	if ((size_t)size > dma_bytes)
		return -EINVAL;
	if (offset > dma_bytes - size)
		return -EINVAL;

	area->vm_ops = &snd_pcm_vm_ops_data;
	area->vm_private_data = substream;
	if (substream->ops->mmap)
		err = substream->ops->mmap(substream, area);
	else
		err = snd_pcm_lib_default_mmap(substream, area);
	if (!err)
		atomic_inc(&substream->mmap_count);
	return err;
}
EXPORT_SYMBOL(snd_pcm_mmap_data);

static int snd_pcm_mmap(struct file *file, struct vm_area_struct *area)
{
	struct snd_pcm_file * pcm_file;
	struct snd_pcm_substream *substream;	
	unsigned long offset;
	
	pcm_file = file->private_data;
	substream = pcm_file->substream;
	if (PCM_RUNTIME_CHECK(substream))
		return -ENXIO;

	offset = area->vm_pgoff << PAGE_SHIFT;
	switch (offset) {
	case SNDRV_PCM_MMAP_OFFSET_STATUS_OLD:
		if (pcm_file->no_compat_mmap || !IS_ENABLED(CONFIG_64BIT))
			return -ENXIO;
		fallthrough;
	case SNDRV_PCM_MMAP_OFFSET_STATUS_NEW:
		if (!pcm_status_mmap_allowed(pcm_file))
			return -ENXIO;
		return snd_pcm_mmap_status(substream, file, area);
	case SNDRV_PCM_MMAP_OFFSET_CONTROL_OLD:
		if (pcm_file->no_compat_mmap || !IS_ENABLED(CONFIG_64BIT))
			return -ENXIO;
		fallthrough;
	case SNDRV_PCM_MMAP_OFFSET_CONTROL_NEW:
		if (!pcm_control_mmap_allowed(pcm_file))
			return -ENXIO;
		return snd_pcm_mmap_control(substream, file, area);
	default:
		return snd_pcm_mmap_data(substream, file, area);
	}
	return 0;
}

static int snd_pcm_fasync(int fd, struct file * file, int on)
{
	struct snd_pcm_file * pcm_file;
	struct snd_pcm_substream *substream;
	struct snd_pcm_runtime *runtime;

	pcm_file = file->private_data;
	substream = pcm_file->substream;
	if (PCM_RUNTIME_CHECK(substream))
		return -ENXIO;
	runtime = substream->runtime;
	return fasync_helper(fd, file, on, &runtime->fasync);
}

/*
 * ioctl32 compat
 */
#ifdef CONFIG_COMPAT
#include "pcm_compat.c"
#else
#define snd_pcm_ioctl_compat	NULL
#endif

/*
 *  To be removed helpers to keep binary compatibility
 */

#ifdef CONFIG_SND_SUPPORT_OLD_API
#define __OLD_TO_NEW_MASK(x) ((x&7)|((x&0x07fffff8)<<5))
#define __NEW_TO_OLD_MASK(x) ((x&7)|((x&0xffffff00)>>5))

static void snd_pcm_hw_convert_from_old_params(struct snd_pcm_hw_params *params,
					       struct snd_pcm_hw_params_old *oparams)
{
	unsigned int i;

	memset(params, 0, sizeof(*params));
	params->flags = oparams->flags;
	for (i = 0; i < ARRAY_SIZE(oparams->masks); i++)
		params->masks[i].bits[0] = oparams->masks[i];
	memcpy(params->intervals, oparams->intervals, sizeof(oparams->intervals));
	params->rmask = __OLD_TO_NEW_MASK(oparams->rmask);
	params->cmask = __OLD_TO_NEW_MASK(oparams->cmask);
	params->info = oparams->info;
	params->msbits = oparams->msbits;
	params->rate_num = oparams->rate_num;
	params->rate_den = oparams->rate_den;
	params->fifo_size = oparams->fifo_size;
}

static void snd_pcm_hw_convert_to_old_params(struct snd_pcm_hw_params_old *oparams,
					     struct snd_pcm_hw_params *params)
{
	unsigned int i;

	memset(oparams, 0, sizeof(*oparams));
	oparams->flags = params->flags;
	for (i = 0; i < ARRAY_SIZE(oparams->masks); i++)
		oparams->masks[i] = params->masks[i].bits[0];
	memcpy(oparams->intervals, params->intervals, sizeof(oparams->intervals));
	oparams->rmask = __NEW_TO_OLD_MASK(params->rmask);
	oparams->cmask = __NEW_TO_OLD_MASK(params->cmask);
	oparams->info = params->info;
	oparams->msbits = params->msbits;
	oparams->rate_num = params->rate_num;
	oparams->rate_den = params->rate_den;
	oparams->fifo_size = params->fifo_size;
}

static int snd_pcm_hw_refine_old_user(struct snd_pcm_substream *substream,
				      struct snd_pcm_hw_params_old __user * _oparams)
{
	struct snd_pcm_hw_params *params;
	struct snd_pcm_hw_params_old *oparams = NULL;
	int err;

	params = kmalloc(sizeof(*params), GFP_KERNEL);
	if (!params)
		return -ENOMEM;

	oparams = memdup_user(_oparams, sizeof(*oparams));
	if (IS_ERR(oparams)) {
		err = PTR_ERR(oparams);
		goto out;
	}
	snd_pcm_hw_convert_from_old_params(params, oparams);
	err = snd_pcm_hw_refine(substream, params);
	if (err < 0)
		goto out_old;

	err = fixup_unreferenced_params(substream, params);
	if (err < 0)
		goto out_old;

	snd_pcm_hw_convert_to_old_params(oparams, params);
	if (copy_to_user(_oparams, oparams, sizeof(*oparams)))
		err = -EFAULT;
out_old:
	kfree(oparams);
out:
	kfree(params);
	return err;
}

static int snd_pcm_hw_params_old_user(struct snd_pcm_substream *substream,
				      struct snd_pcm_hw_params_old __user * _oparams)
{
	struct snd_pcm_hw_params *params;
	struct snd_pcm_hw_params_old *oparams = NULL;
	int err;

	params = kmalloc(sizeof(*params), GFP_KERNEL);
	if (!params)
		return -ENOMEM;

	oparams = memdup_user(_oparams, sizeof(*oparams));
	if (IS_ERR(oparams)) {
		err = PTR_ERR(oparams);
		goto out;
	}

	snd_pcm_hw_convert_from_old_params(params, oparams);
	err = snd_pcm_hw_params(substream, params);
	if (err < 0)
		goto out_old;

	snd_pcm_hw_convert_to_old_params(oparams, params);
	if (copy_to_user(_oparams, oparams, sizeof(*oparams)))
		err = -EFAULT;
out_old:
	kfree(oparams);
out:
	kfree(params);
	return err;
}
#endif /* CONFIG_SND_SUPPORT_OLD_API */

#ifndef CONFIG_MMU
static unsigned long snd_pcm_get_unmapped_area(struct file *file,
					       unsigned long addr,
					       unsigned long len,
					       unsigned long pgoff,
					       unsigned long flags)
{
	struct snd_pcm_file *pcm_file = file->private_data;
	struct snd_pcm_substream *substream = pcm_file->substream;
	struct snd_pcm_runtime *runtime = substream->runtime;
	unsigned long offset = pgoff << PAGE_SHIFT;

	switch (offset) {
	case SNDRV_PCM_MMAP_OFFSET_STATUS_NEW:
		return (unsigned long)runtime->status;
	case SNDRV_PCM_MMAP_OFFSET_CONTROL_NEW:
		return (unsigned long)runtime->control;
	default:
		return (unsigned long)runtime->dma_area + offset;
	}
}
#else
# define snd_pcm_get_unmapped_area NULL
#endif

/*
 *  Register section
 */

const struct file_operations snd_pcm_f_ops[2] = {
	{
		.owner =		THIS_MODULE,
		.write =		snd_pcm_write,
		.write_iter =		snd_pcm_writev,
		.open =			snd_pcm_playback_open,
		.release =		snd_pcm_release,
		.llseek =		no_llseek,
		.poll =			snd_pcm_poll,
		.unlocked_ioctl =	snd_pcm_ioctl,
		.compat_ioctl = 	snd_pcm_ioctl_compat,
		.mmap =			snd_pcm_mmap,
		.fasync =		snd_pcm_fasync,
		.get_unmapped_area =	snd_pcm_get_unmapped_area,
	},
	{
		.owner =		THIS_MODULE,
		.read =			snd_pcm_read,
		.read_iter =		snd_pcm_readv,
		.open =			snd_pcm_capture_open,
		.release =		snd_pcm_release,
		.llseek =		no_llseek,
		.poll =			snd_pcm_poll,
		.unlocked_ioctl =	snd_pcm_ioctl,
		.compat_ioctl = 	snd_pcm_ioctl_compat,
		.mmap =			snd_pcm_mmap,
		.fasync =		snd_pcm_fasync,
		.get_unmapped_area =	snd_pcm_get_unmapped_area,
	}
};<|MERGE_RESOLUTION|>--- conflicted
+++ resolved
@@ -2910,33 +2910,7 @@
 	int err;
 
 	snd_pcm_stream_lock_irq(substream);
-<<<<<<< HEAD
-	switch (runtime->status->state) {
-	case SNDRV_PCM_STATE_DRAINING:
-		if (substream->stream == SNDRV_PCM_STREAM_CAPTURE)
-			goto __badfd;
-		/* Fall through */
-	case SNDRV_PCM_STATE_RUNNING:
-		if ((err = snd_pcm_update_hw_ptr(substream)) < 0)
-			break;
-		/* Fall through */
-	case SNDRV_PCM_STATE_PREPARED:
-		err = 0;
-		break;
-	case SNDRV_PCM_STATE_SUSPENDED:
-		err = -ESTRPIPE;
-		break;
-	case SNDRV_PCM_STATE_XRUN:
-		err = -EPIPE;
-		break;
-	default:
-	      __badfd:
-		err = -EBADFD;
-		break;
-	}
-=======
 	err = do_pcm_hwsync(substream);
->>>>>>> 24b8d41d
 	snd_pcm_stream_unlock_irq(substream);
 	return err;
 }
@@ -3502,51 +3476,8 @@
 	else
 		ok = EPOLLIN | EPOLLRDNORM;
 	if (PCM_RUNTIME_CHECK(substream))
-<<<<<<< HEAD
-		return POLLOUT | POLLWRNORM | POLLERR;
-	runtime = substream->runtime;
-
-	poll_wait(file, &runtime->sleep, wait);
-
-	snd_pcm_stream_lock_irq(substream);
-	avail = snd_pcm_playback_avail(runtime);
-	switch (runtime->status->state) {
-	case SNDRV_PCM_STATE_RUNNING:
-	case SNDRV_PCM_STATE_PREPARED:
-	case SNDRV_PCM_STATE_PAUSED:
-		if (avail >= runtime->control->avail_min) {
-			mask = POLLOUT | POLLWRNORM;
-			break;
-		}
-		/* Fall through */
-	case SNDRV_PCM_STATE_DRAINING:
-		mask = 0;
-		break;
-	default:
-		mask = POLLOUT | POLLWRNORM | POLLERR;
-		break;
-	}
-	snd_pcm_stream_unlock_irq(substream);
-	return mask;
-}
-
-static unsigned int snd_pcm_capture_poll(struct file *file, poll_table * wait)
-{
-	struct snd_pcm_file *pcm_file;
-	struct snd_pcm_substream *substream;
-	struct snd_pcm_runtime *runtime;
-        unsigned int mask;
-	snd_pcm_uframes_t avail;
-
-	pcm_file = file->private_data;
-
-	substream = pcm_file->substream;
-	if (PCM_RUNTIME_CHECK(substream))
-		return POLLIN | POLLRDNORM | POLLERR;
-=======
 		return ok | EPOLLERR;
 
->>>>>>> 24b8d41d
 	runtime = substream->runtime;
 	poll_wait(file, &runtime->sleep, wait);
 
