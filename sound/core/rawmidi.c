// SPDX-License-Identifier: GPL-2.0-or-later
/*
 *  Abstract layer for MIDI v1.0 stream
 *  Copyright (c) by Jaroslav Kysela <perex@perex.cz>
 */

#include <sound/core.h>
#include <linux/major.h>
#include <linux/init.h>
#include <linux/sched/signal.h>
#include <linux/slab.h>
#include <linux/time.h>
#include <linux/wait.h>
#include <linux/mutex.h>
#include <linux/module.h>
#include <linux/delay.h>
#include <linux/mm.h>
#include <linux/nospec.h>
#include <sound/rawmidi.h>
#include <sound/info.h>
#include <sound/control.h>
#include <sound/minors.h>
#include <sound/initval.h>

MODULE_AUTHOR("Jaroslav Kysela <perex@perex.cz>");
MODULE_DESCRIPTION("Midlevel RawMidi code for ALSA.");
MODULE_LICENSE("GPL");

#ifdef CONFIG_SND_OSSEMUL
static int midi_map[SNDRV_CARDS];
static int amidi_map[SNDRV_CARDS] = {[0 ... (SNDRV_CARDS-1)] = 1};
module_param_array(midi_map, int, NULL, 0444);
MODULE_PARM_DESC(midi_map, "Raw MIDI device number assigned to 1st OSS device.");
module_param_array(amidi_map, int, NULL, 0444);
MODULE_PARM_DESC(amidi_map, "Raw MIDI device number assigned to 2nd OSS device.");
#endif /* CONFIG_SND_OSSEMUL */

static int snd_rawmidi_free(struct snd_rawmidi *rmidi);
static int snd_rawmidi_dev_free(struct snd_device *device);
static int snd_rawmidi_dev_register(struct snd_device *device);
static int snd_rawmidi_dev_disconnect(struct snd_device *device);

static LIST_HEAD(snd_rawmidi_devices);
static DEFINE_MUTEX(register_mutex);

#define rmidi_err(rmidi, fmt, args...) \
	dev_err(&(rmidi)->dev, fmt, ##args)
#define rmidi_warn(rmidi, fmt, args...) \
	dev_warn(&(rmidi)->dev, fmt, ##args)
#define rmidi_dbg(rmidi, fmt, args...) \
	dev_dbg(&(rmidi)->dev, fmt, ##args)

struct snd_rawmidi_status32 {
	s32 stream;
	s32 tstamp_sec;			/* Timestamp */
	s32 tstamp_nsec;
	u32 avail;			/* available bytes */
	u32 xruns;			/* count of overruns since last status (in bytes) */
	unsigned char reserved[16];	/* reserved for future use */
};

#define SNDRV_RAWMIDI_IOCTL_STATUS32	_IOWR('W', 0x20, struct snd_rawmidi_status32)

struct snd_rawmidi_status64 {
	int stream;
	u8 rsvd[4];			/* alignment */
	s64 tstamp_sec;			/* Timestamp */
	s64 tstamp_nsec;
	size_t avail;			/* available bytes */
	size_t xruns;			/* count of overruns since last status (in bytes) */
	unsigned char reserved[16];	/* reserved for future use */
};

#define SNDRV_RAWMIDI_IOCTL_STATUS64	_IOWR('W', 0x20, struct snd_rawmidi_status64)

static struct snd_rawmidi *snd_rawmidi_search(struct snd_card *card, int device)
{
	struct snd_rawmidi *rawmidi;

	list_for_each_entry(rawmidi, &snd_rawmidi_devices, list)
		if (rawmidi->card == card && rawmidi->device == device)
			return rawmidi;
	return NULL;
}

static inline unsigned short snd_rawmidi_file_flags(struct file *file)
{
	switch (file->f_mode & (FMODE_READ | FMODE_WRITE)) {
	case FMODE_WRITE:
		return SNDRV_RAWMIDI_LFLG_OUTPUT;
	case FMODE_READ:
		return SNDRV_RAWMIDI_LFLG_INPUT;
	default:
		return SNDRV_RAWMIDI_LFLG_OPEN;
	}
}

static inline int snd_rawmidi_ready(struct snd_rawmidi_substream *substream)
{
	struct snd_rawmidi_runtime *runtime = substream->runtime;

	return runtime->avail >= runtime->avail_min;
}

static inline int snd_rawmidi_ready_append(struct snd_rawmidi_substream *substream,
					   size_t count)
{
	struct snd_rawmidi_runtime *runtime = substream->runtime;

	return runtime->avail >= runtime->avail_min &&
	       (!substream->append || runtime->avail >= count);
}

static void snd_rawmidi_input_event_work(struct work_struct *work)
{
	struct snd_rawmidi_runtime *runtime =
		container_of(work, struct snd_rawmidi_runtime, event_work);

	if (runtime->event)
		runtime->event(runtime->substream);
}

/* buffer refcount management: call with runtime->lock held */
static inline void snd_rawmidi_buffer_ref(struct snd_rawmidi_runtime *runtime)
{
	runtime->buffer_ref++;
}

static inline void snd_rawmidi_buffer_unref(struct snd_rawmidi_runtime *runtime)
{
	runtime->buffer_ref--;
}

static int snd_rawmidi_runtime_create(struct snd_rawmidi_substream *substream)
{
	struct snd_rawmidi_runtime *runtime;

	runtime = kzalloc(sizeof(*runtime), GFP_KERNEL);
	if (!runtime)
		return -ENOMEM;
	runtime->substream = substream;
	spin_lock_init(&runtime->lock);
	init_waitqueue_head(&runtime->sleep);
	INIT_WORK(&runtime->event_work, snd_rawmidi_input_event_work);
	runtime->event = NULL;
	runtime->buffer_size = PAGE_SIZE;
	runtime->avail_min = 1;
	if (substream->stream == SNDRV_RAWMIDI_STREAM_INPUT)
		runtime->avail = 0;
	else
		runtime->avail = runtime->buffer_size;
	runtime->buffer = kvzalloc(runtime->buffer_size, GFP_KERNEL);
	if (!runtime->buffer) {
		kfree(runtime);
		return -ENOMEM;
	}
	runtime->appl_ptr = runtime->hw_ptr = 0;
	substream->runtime = runtime;
	return 0;
}

static int snd_rawmidi_runtime_free(struct snd_rawmidi_substream *substream)
{
	struct snd_rawmidi_runtime *runtime = substream->runtime;

	kvfree(runtime->buffer);
	kfree(runtime);
	substream->runtime = NULL;
	return 0;
}

static inline void snd_rawmidi_output_trigger(struct snd_rawmidi_substream *substream, int up)
{
	if (!substream->opened)
		return;
	substream->ops->trigger(substream, up);
}

static void snd_rawmidi_input_trigger(struct snd_rawmidi_substream *substream, int up)
{
	if (!substream->opened)
		return;
	substream->ops->trigger(substream, up);
	if (!up)
		cancel_work_sync(&substream->runtime->event_work);
}

static void __reset_runtime_ptrs(struct snd_rawmidi_runtime *runtime,
				 bool is_input)
{
	runtime->drain = 0;
	runtime->appl_ptr = runtime->hw_ptr = 0;
	runtime->avail = is_input ? 0 : runtime->buffer_size;
}

static void reset_runtime_ptrs(struct snd_rawmidi_runtime *runtime,
			       bool is_input)
{
	unsigned long flags;

	spin_lock_irqsave(&runtime->lock, flags);
	__reset_runtime_ptrs(runtime, is_input);
	spin_unlock_irqrestore(&runtime->lock, flags);
}

int snd_rawmidi_drop_output(struct snd_rawmidi_substream *substream)
{
	snd_rawmidi_output_trigger(substream, 0);
	reset_runtime_ptrs(substream->runtime, false);
	return 0;
}
EXPORT_SYMBOL(snd_rawmidi_drop_output);

int snd_rawmidi_drain_output(struct snd_rawmidi_substream *substream)
{
	int err;
	long timeout;
	struct snd_rawmidi_runtime *runtime = substream->runtime;

	err = 0;
	runtime->drain = 1;
	timeout = wait_event_interruptible_timeout(runtime->sleep,
				(runtime->avail >= runtime->buffer_size),
				10*HZ);
	if (signal_pending(current))
		err = -ERESTARTSYS;
	if (runtime->avail < runtime->buffer_size && !timeout) {
		rmidi_warn(substream->rmidi,
			   "rawmidi drain error (avail = %li, buffer_size = %li)\n",
			   (long)runtime->avail, (long)runtime->buffer_size);
		err = -EIO;
	}
	runtime->drain = 0;
	if (err != -ERESTARTSYS) {
		/* we need wait a while to make sure that Tx FIFOs are empty */
		if (substream->ops->drain)
			substream->ops->drain(substream);
		else
			msleep(50);
		snd_rawmidi_drop_output(substream);
	}
	return err;
}
EXPORT_SYMBOL(snd_rawmidi_drain_output);

int snd_rawmidi_drain_input(struct snd_rawmidi_substream *substream)
{
	snd_rawmidi_input_trigger(substream, 0);
	reset_runtime_ptrs(substream->runtime, true);
	return 0;
}
EXPORT_SYMBOL(snd_rawmidi_drain_input);

/* look for an available substream for the given stream direction;
 * if a specific subdevice is given, try to assign it
 */
static int assign_substream(struct snd_rawmidi *rmidi, int subdevice,
			    int stream, int mode,
			    struct snd_rawmidi_substream **sub_ret)
{
	struct snd_rawmidi_substream *substream;
	struct snd_rawmidi_str *s = &rmidi->streams[stream];
	static const unsigned int info_flags[2] = {
		[SNDRV_RAWMIDI_STREAM_OUTPUT] = SNDRV_RAWMIDI_INFO_OUTPUT,
		[SNDRV_RAWMIDI_STREAM_INPUT] = SNDRV_RAWMIDI_INFO_INPUT,
	};

	if (!(rmidi->info_flags & info_flags[stream]))
		return -ENXIO;
	if (subdevice >= 0 && subdevice >= s->substream_count)
		return -ENODEV;

	list_for_each_entry(substream, &s->substreams, list) {
		if (substream->opened) {
			if (stream == SNDRV_RAWMIDI_STREAM_INPUT ||
			    !(mode & SNDRV_RAWMIDI_LFLG_APPEND) ||
			    !substream->append)
				continue;
		}
		if (subdevice < 0 || subdevice == substream->number) {
			*sub_ret = substream;
			return 0;
		}
	}
	return -EAGAIN;
}

/* open and do ref-counting for the given substream */
static int open_substream(struct snd_rawmidi *rmidi,
			  struct snd_rawmidi_substream *substream,
			  int mode)
{
	int err;

	if (substream->use_count == 0) {
		err = snd_rawmidi_runtime_create(substream);
		if (err < 0)
			return err;
		err = substream->ops->open(substream);
		if (err < 0) {
			snd_rawmidi_runtime_free(substream);
			return err;
		}
		substream->opened = 1;
		substream->active_sensing = 0;
		if (mode & SNDRV_RAWMIDI_LFLG_APPEND)
			substream->append = 1;
		substream->pid = get_pid(task_pid(current));
		rmidi->streams[substream->stream].substream_opened++;
	}
	substream->use_count++;
	return 0;
}

static void close_substream(struct snd_rawmidi *rmidi,
			    struct snd_rawmidi_substream *substream,
			    int cleanup);

static int rawmidi_open_priv(struct snd_rawmidi *rmidi, int subdevice, int mode,
			     struct snd_rawmidi_file *rfile)
{
	struct snd_rawmidi_substream *sinput = NULL, *soutput = NULL;
	int err;

	rfile->input = rfile->output = NULL;
	if (mode & SNDRV_RAWMIDI_LFLG_INPUT) {
		err = assign_substream(rmidi, subdevice,
				       SNDRV_RAWMIDI_STREAM_INPUT,
				       mode, &sinput);
		if (err < 0)
			return err;
	}
	if (mode & SNDRV_RAWMIDI_LFLG_OUTPUT) {
		err = assign_substream(rmidi, subdevice,
				       SNDRV_RAWMIDI_STREAM_OUTPUT,
				       mode, &soutput);
		if (err < 0)
			return err;
	}

	if (sinput) {
		err = open_substream(rmidi, sinput, mode);
		if (err < 0)
			return err;
	}
	if (soutput) {
		err = open_substream(rmidi, soutput, mode);
		if (err < 0) {
			if (sinput)
				close_substream(rmidi, sinput, 0);
			return err;
		}
	}

	rfile->rmidi = rmidi;
	rfile->input = sinput;
	rfile->output = soutput;
	return 0;
}

/* called from sound/core/seq/seq_midi.c */
int snd_rawmidi_kernel_open(struct snd_card *card, int device, int subdevice,
			    int mode, struct snd_rawmidi_file *rfile)
{
	struct snd_rawmidi *rmidi;
	int err = 0;

	if (snd_BUG_ON(!rfile))
		return -EINVAL;

	mutex_lock(&register_mutex);
	rmidi = snd_rawmidi_search(card, device);
	if (!rmidi)
		err = -ENODEV;
	else if (!try_module_get(rmidi->card->module))
		err = -ENXIO;
	mutex_unlock(&register_mutex);
	if (err < 0)
		return err;

	mutex_lock(&rmidi->open_mutex);
	err = rawmidi_open_priv(rmidi, subdevice, mode, rfile);
	mutex_unlock(&rmidi->open_mutex);
	if (err < 0)
		module_put(rmidi->card->module);
	return err;
}
EXPORT_SYMBOL(snd_rawmidi_kernel_open);

static int snd_rawmidi_open(struct inode *inode, struct file *file)
{
	int maj = imajor(inode);
	struct snd_card *card;
	int subdevice;
	unsigned short fflags;
	int err;
	struct snd_rawmidi *rmidi;
	struct snd_rawmidi_file *rawmidi_file = NULL;
	wait_queue_entry_t wait;

	if ((file->f_flags & O_APPEND) && !(file->f_flags & O_NONBLOCK))
		return -EINVAL;		/* invalid combination */

	err = stream_open(inode, file);
	if (err < 0)
		return err;

	if (maj == snd_major) {
		rmidi = snd_lookup_minor_data(iminor(inode),
					      SNDRV_DEVICE_TYPE_RAWMIDI);
#ifdef CONFIG_SND_OSSEMUL
	} else if (maj == SOUND_MAJOR) {
		rmidi = snd_lookup_oss_minor_data(iminor(inode),
						  SNDRV_OSS_DEVICE_TYPE_MIDI);
#endif
	} else
		return -ENXIO;

	if (rmidi == NULL)
		return -ENODEV;

	if (!try_module_get(rmidi->card->module)) {
		snd_card_unref(rmidi->card);
		return -ENXIO;
	}

	mutex_lock(&rmidi->open_mutex);
	card = rmidi->card;
	err = snd_card_file_add(card, file);
	if (err < 0)
		goto __error_card;
	fflags = snd_rawmidi_file_flags(file);
	if ((file->f_flags & O_APPEND) || maj == SOUND_MAJOR) /* OSS emul? */
		fflags |= SNDRV_RAWMIDI_LFLG_APPEND;
	rawmidi_file = kmalloc(sizeof(*rawmidi_file), GFP_KERNEL);
	if (rawmidi_file == NULL) {
		err = -ENOMEM;
		goto __error;
	}
	init_waitqueue_entry(&wait, current);
	add_wait_queue(&rmidi->open_wait, &wait);
	while (1) {
		subdevice = snd_ctl_get_preferred_subdevice(card, SND_CTL_SUBDEV_RAWMIDI);
		err = rawmidi_open_priv(rmidi, subdevice, fflags, rawmidi_file);
		if (err >= 0)
			break;
		if (err == -EAGAIN) {
			if (file->f_flags & O_NONBLOCK) {
				err = -EBUSY;
				break;
			}
		} else
			break;
		set_current_state(TASK_INTERRUPTIBLE);
		mutex_unlock(&rmidi->open_mutex);
		schedule();
		mutex_lock(&rmidi->open_mutex);
		if (rmidi->card->shutdown) {
			err = -ENODEV;
			break;
		}
		if (signal_pending(current)) {
			err = -ERESTARTSYS;
			break;
		}
	}
	remove_wait_queue(&rmidi->open_wait, &wait);
	if (err < 0) {
		kfree(rawmidi_file);
		goto __error;
	}
#ifdef CONFIG_SND_OSSEMUL
	if (rawmidi_file->input && rawmidi_file->input->runtime)
		rawmidi_file->input->runtime->oss = (maj == SOUND_MAJOR);
	if (rawmidi_file->output && rawmidi_file->output->runtime)
		rawmidi_file->output->runtime->oss = (maj == SOUND_MAJOR);
#endif
	file->private_data = rawmidi_file;
	mutex_unlock(&rmidi->open_mutex);
	snd_card_unref(rmidi->card);
	return 0;

 __error:
	snd_card_file_remove(card, file);
 __error_card:
	mutex_unlock(&rmidi->open_mutex);
	module_put(rmidi->card->module);
	snd_card_unref(rmidi->card);
	return err;
}

static void close_substream(struct snd_rawmidi *rmidi,
			    struct snd_rawmidi_substream *substream,
			    int cleanup)
{
	if (--substream->use_count)
		return;

	if (cleanup) {
		if (substream->stream == SNDRV_RAWMIDI_STREAM_INPUT)
			snd_rawmidi_input_trigger(substream, 0);
		else {
			if (substream->active_sensing) {
				unsigned char buf = 0xfe;
				/* sending single active sensing message
				 * to shut the device up
				 */
				snd_rawmidi_kernel_write(substream, &buf, 1);
			}
			if (snd_rawmidi_drain_output(substream) == -ERESTARTSYS)
				snd_rawmidi_output_trigger(substream, 0);
		}
	}
	substream->ops->close(substream);
	if (substream->runtime->private_free)
		substream->runtime->private_free(substream);
	snd_rawmidi_runtime_free(substream);
	substream->opened = 0;
	substream->append = 0;
	put_pid(substream->pid);
	substream->pid = NULL;
	rmidi->streams[substream->stream].substream_opened--;
}

static void rawmidi_release_priv(struct snd_rawmidi_file *rfile)
{
	struct snd_rawmidi *rmidi;

	rmidi = rfile->rmidi;
	mutex_lock(&rmidi->open_mutex);
	if (rfile->input) {
		close_substream(rmidi, rfile->input, 1);
		rfile->input = NULL;
	}
	if (rfile->output) {
		close_substream(rmidi, rfile->output, 1);
		rfile->output = NULL;
	}
	rfile->rmidi = NULL;
	mutex_unlock(&rmidi->open_mutex);
	wake_up(&rmidi->open_wait);
}

/* called from sound/core/seq/seq_midi.c */
int snd_rawmidi_kernel_release(struct snd_rawmidi_file *rfile)
{
	struct snd_rawmidi *rmidi;

	if (snd_BUG_ON(!rfile))
		return -ENXIO;

	rmidi = rfile->rmidi;
	rawmidi_release_priv(rfile);
	module_put(rmidi->card->module);
	return 0;
}
EXPORT_SYMBOL(snd_rawmidi_kernel_release);

static int snd_rawmidi_release(struct inode *inode, struct file *file)
{
	struct snd_rawmidi_file *rfile;
	struct snd_rawmidi *rmidi;
	struct module *module;

	rfile = file->private_data;
	rmidi = rfile->rmidi;
	rawmidi_release_priv(rfile);
	kfree(rfile);
	module = rmidi->card->module;
	snd_card_file_remove(rmidi->card, file);
	module_put(module);
	return 0;
}

static int snd_rawmidi_info(struct snd_rawmidi_substream *substream,
			    struct snd_rawmidi_info *info)
{
	struct snd_rawmidi *rmidi;

	if (substream == NULL)
		return -ENODEV;
	rmidi = substream->rmidi;
	memset(info, 0, sizeof(*info));
	info->card = rmidi->card->number;
	info->device = rmidi->device;
	info->subdevice = substream->number;
	info->stream = substream->stream;
	info->flags = rmidi->info_flags;
	strcpy(info->id, rmidi->id);
	strcpy(info->name, rmidi->name);
	strcpy(info->subname, substream->name);
	info->subdevices_count = substream->pstr->substream_count;
	info->subdevices_avail = (substream->pstr->substream_count -
				  substream->pstr->substream_opened);
	return 0;
}

static int snd_rawmidi_info_user(struct snd_rawmidi_substream *substream,
				 struct snd_rawmidi_info __user *_info)
{
	struct snd_rawmidi_info info;
	int err;

	err = snd_rawmidi_info(substream, &info);
	if (err < 0)
		return err;
	if (copy_to_user(_info, &info, sizeof(struct snd_rawmidi_info)))
		return -EFAULT;
	return 0;
}

static int __snd_rawmidi_info_select(struct snd_card *card,
				     struct snd_rawmidi_info *info)
{
	struct snd_rawmidi *rmidi;
	struct snd_rawmidi_str *pstr;
	struct snd_rawmidi_substream *substream;

	rmidi = snd_rawmidi_search(card, info->device);
	if (!rmidi)
		return -ENXIO;
	if (info->stream < 0 || info->stream > 1)
		return -EINVAL;
	info->stream = array_index_nospec(info->stream, 2);
	pstr = &rmidi->streams[info->stream];
	if (pstr->substream_count == 0)
		return -ENOENT;
	if (info->subdevice >= pstr->substream_count)
		return -ENXIO;
	list_for_each_entry(substream, &pstr->substreams, list) {
		if ((unsigned int)substream->number == info->subdevice)
			return snd_rawmidi_info(substream, info);
	}
	return -ENXIO;
}

int snd_rawmidi_info_select(struct snd_card *card, struct snd_rawmidi_info *info)
{
	int ret;

	mutex_lock(&register_mutex);
	ret = __snd_rawmidi_info_select(card, info);
	mutex_unlock(&register_mutex);
	return ret;
}
EXPORT_SYMBOL(snd_rawmidi_info_select);

static int snd_rawmidi_info_select_user(struct snd_card *card,
					struct snd_rawmidi_info __user *_info)
{
	int err;
	struct snd_rawmidi_info info;

	if (get_user(info.device, &_info->device))
		return -EFAULT;
	if (get_user(info.stream, &_info->stream))
		return -EFAULT;
	if (get_user(info.subdevice, &_info->subdevice))
		return -EFAULT;
	err = snd_rawmidi_info_select(card, &info);
	if (err < 0)
		return err;
	if (copy_to_user(_info, &info, sizeof(struct snd_rawmidi_info)))
		return -EFAULT;
	return 0;
}

static int resize_runtime_buffer(struct snd_rawmidi_runtime *runtime,
				 struct snd_rawmidi_params *params,
				 bool is_input)
{
	char *newbuf, *oldbuf;

	if (params->buffer_size < 32 || params->buffer_size > 1024L * 1024L)
		return -EINVAL;
	if (params->avail_min < 1 || params->avail_min > params->buffer_size)
		return -EINVAL;
	if (params->buffer_size != runtime->buffer_size) {
		newbuf = kvzalloc(params->buffer_size, GFP_KERNEL);
		if (!newbuf)
			return -ENOMEM;
		spin_lock_irq(&runtime->lock);
		if (runtime->buffer_ref) {
			spin_unlock_irq(&runtime->lock);
			kvfree(newbuf);
			return -EBUSY;
		}
		oldbuf = runtime->buffer;
		runtime->buffer = newbuf;
		runtime->buffer_size = params->buffer_size;
		__reset_runtime_ptrs(runtime, is_input);
		spin_unlock_irq(&runtime->lock);
		kvfree(oldbuf);
	}
	runtime->avail_min = params->avail_min;
	return 0;
}

int snd_rawmidi_output_params(struct snd_rawmidi_substream *substream,
			      struct snd_rawmidi_params *params)
{
	if (substream->append && substream->use_count > 1)
		return -EBUSY;
	snd_rawmidi_drain_output(substream);
	substream->active_sensing = !params->no_active_sensing;
	return resize_runtime_buffer(substream->runtime, params, false);
}
EXPORT_SYMBOL(snd_rawmidi_output_params);

int snd_rawmidi_input_params(struct snd_rawmidi_substream *substream,
			     struct snd_rawmidi_params *params)
{
	snd_rawmidi_drain_input(substream);
	return resize_runtime_buffer(substream->runtime, params, true);
}
EXPORT_SYMBOL(snd_rawmidi_input_params);

static int snd_rawmidi_output_status(struct snd_rawmidi_substream *substream,
				     struct snd_rawmidi_status64 *status)
{
	struct snd_rawmidi_runtime *runtime = substream->runtime;

	memset(status, 0, sizeof(*status));
	status->stream = SNDRV_RAWMIDI_STREAM_OUTPUT;
	spin_lock_irq(&runtime->lock);
	status->avail = runtime->avail;
	spin_unlock_irq(&runtime->lock);
	return 0;
}

static int snd_rawmidi_input_status(struct snd_rawmidi_substream *substream,
				    struct snd_rawmidi_status64 *status)
{
	struct snd_rawmidi_runtime *runtime = substream->runtime;

	memset(status, 0, sizeof(*status));
	status->stream = SNDRV_RAWMIDI_STREAM_INPUT;
	spin_lock_irq(&runtime->lock);
	status->avail = runtime->avail;
	status->xruns = runtime->xruns;
	runtime->xruns = 0;
	spin_unlock_irq(&runtime->lock);
	return 0;
}

static int snd_rawmidi_ioctl_status32(struct snd_rawmidi_file *rfile,
				      struct snd_rawmidi_status32 __user *argp)
{
	int err = 0;
	struct snd_rawmidi_status32 __user *status = argp;
	struct snd_rawmidi_status32 status32;
	struct snd_rawmidi_status64 status64;

	if (copy_from_user(&status32, argp,
			   sizeof(struct snd_rawmidi_status32)))
		return -EFAULT;

	switch (status32.stream) {
	case SNDRV_RAWMIDI_STREAM_OUTPUT:
		if (rfile->output == NULL)
			return -EINVAL;
		err = snd_rawmidi_output_status(rfile->output, &status64);
		break;
	case SNDRV_RAWMIDI_STREAM_INPUT:
		if (rfile->input == NULL)
			return -EINVAL;
		err = snd_rawmidi_input_status(rfile->input, &status64);
		break;
	default:
		return -EINVAL;
	}
	if (err < 0)
		return err;

	status32 = (struct snd_rawmidi_status32) {
		.stream = status64.stream,
		.tstamp_sec = status64.tstamp_sec,
		.tstamp_nsec = status64.tstamp_nsec,
		.avail = status64.avail,
		.xruns = status64.xruns,
	};

	if (copy_to_user(status, &status32, sizeof(*status)))
		return -EFAULT;

	return 0;
}

static int snd_rawmidi_ioctl_status64(struct snd_rawmidi_file *rfile,
				      struct snd_rawmidi_status64 __user *argp)
{
	int err = 0;
	struct snd_rawmidi_status64 status;

	if (copy_from_user(&status, argp, sizeof(struct snd_rawmidi_status64)))
		return -EFAULT;

	switch (status.stream) {
	case SNDRV_RAWMIDI_STREAM_OUTPUT:
		if (rfile->output == NULL)
			return -EINVAL;
		err = snd_rawmidi_output_status(rfile->output, &status);
		break;
	case SNDRV_RAWMIDI_STREAM_INPUT:
		if (rfile->input == NULL)
			return -EINVAL;
		err = snd_rawmidi_input_status(rfile->input, &status);
		break;
	default:
		return -EINVAL;
	}
	if (err < 0)
		return err;
	if (copy_to_user(argp, &status,
			 sizeof(struct snd_rawmidi_status64)))
		return -EFAULT;
	return 0;
}

static long snd_rawmidi_ioctl(struct file *file, unsigned int cmd, unsigned long arg)
{
	struct snd_rawmidi_file *rfile;
	void __user *argp = (void __user *)arg;

	rfile = file->private_data;
	if (((cmd >> 8) & 0xff) != 'W')
		return -ENOTTY;
	switch (cmd) {
	case SNDRV_RAWMIDI_IOCTL_PVERSION:
		return put_user(SNDRV_RAWMIDI_VERSION, (int __user *)argp) ? -EFAULT : 0;
	case SNDRV_RAWMIDI_IOCTL_INFO:
	{
		int stream;
		struct snd_rawmidi_info __user *info = argp;

		if (get_user(stream, &info->stream))
			return -EFAULT;
		switch (stream) {
		case SNDRV_RAWMIDI_STREAM_INPUT:
			return snd_rawmidi_info_user(rfile->input, info);
		case SNDRV_RAWMIDI_STREAM_OUTPUT:
			return snd_rawmidi_info_user(rfile->output, info);
		default:
			return -EINVAL;
		}
	}
	case SNDRV_RAWMIDI_IOCTL_PARAMS:
	{
		struct snd_rawmidi_params params;

		if (copy_from_user(&params, argp, sizeof(struct snd_rawmidi_params)))
			return -EFAULT;
		switch (params.stream) {
		case SNDRV_RAWMIDI_STREAM_OUTPUT:
			if (rfile->output == NULL)
				return -EINVAL;
			return snd_rawmidi_output_params(rfile->output, &params);
		case SNDRV_RAWMIDI_STREAM_INPUT:
			if (rfile->input == NULL)
				return -EINVAL;
			return snd_rawmidi_input_params(rfile->input, &params);
		default:
			return -EINVAL;
		}
	}
	case SNDRV_RAWMIDI_IOCTL_STATUS32:
		return snd_rawmidi_ioctl_status32(rfile, argp);
	case SNDRV_RAWMIDI_IOCTL_STATUS64:
		return snd_rawmidi_ioctl_status64(rfile, argp);
	case SNDRV_RAWMIDI_IOCTL_DROP:
	{
		int val;

		if (get_user(val, (int __user *) argp))
			return -EFAULT;
		switch (val) {
		case SNDRV_RAWMIDI_STREAM_OUTPUT:
			if (rfile->output == NULL)
				return -EINVAL;
			return snd_rawmidi_drop_output(rfile->output);
		default:
			return -EINVAL;
		}
	}
	case SNDRV_RAWMIDI_IOCTL_DRAIN:
	{
		int val;

		if (get_user(val, (int __user *) argp))
			return -EFAULT;
		switch (val) {
		case SNDRV_RAWMIDI_STREAM_OUTPUT:
			if (rfile->output == NULL)
				return -EINVAL;
			return snd_rawmidi_drain_output(rfile->output);
		case SNDRV_RAWMIDI_STREAM_INPUT:
			if (rfile->input == NULL)
				return -EINVAL;
			return snd_rawmidi_drain_input(rfile->input);
		default:
			return -EINVAL;
		}
	}
	default:
		rmidi_dbg(rfile->rmidi,
			  "rawmidi: unknown command = 0x%x\n", cmd);
	}
	return -ENOTTY;
}

static int snd_rawmidi_control_ioctl(struct snd_card *card,
				     struct snd_ctl_file *control,
				     unsigned int cmd,
				     unsigned long arg)
{
	void __user *argp = (void __user *)arg;

	switch (cmd) {
	case SNDRV_CTL_IOCTL_RAWMIDI_NEXT_DEVICE:
	{
		int device;

		if (get_user(device, (int __user *)argp))
			return -EFAULT;
		if (device >= SNDRV_RAWMIDI_DEVICES) /* next device is -1 */
			device = SNDRV_RAWMIDI_DEVICES - 1;
		mutex_lock(&register_mutex);
		device = device < 0 ? 0 : device + 1;
		while (device < SNDRV_RAWMIDI_DEVICES) {
			if (snd_rawmidi_search(card, device))
				break;
			device++;
		}
		if (device == SNDRV_RAWMIDI_DEVICES)
			device = -1;
		mutex_unlock(&register_mutex);
		if (put_user(device, (int __user *)argp))
			return -EFAULT;
		return 0;
	}
	case SNDRV_CTL_IOCTL_RAWMIDI_PREFER_SUBDEVICE:
	{
		int val;

		if (get_user(val, (int __user *)argp))
			return -EFAULT;
		control->preferred_subdevice[SND_CTL_SUBDEV_RAWMIDI] = val;
		return 0;
	}
	case SNDRV_CTL_IOCTL_RAWMIDI_INFO:
		return snd_rawmidi_info_select_user(card, argp);
	}
	return -ENOIOCTLCMD;
}

/**
 * snd_rawmidi_receive - receive the input data from the device
 * @substream: the rawmidi substream
 * @buffer: the buffer pointer
 * @count: the data size to read
 *
 * Reads the data from the internal buffer.
 *
 * Return: The size of read data, or a negative error code on failure.
 */
int snd_rawmidi_receive(struct snd_rawmidi_substream *substream,
			const unsigned char *buffer, int count)
{
	unsigned long flags;
	int result = 0, count1;
	struct snd_rawmidi_runtime *runtime = substream->runtime;

	if (!substream->opened)
		return -EBADFD;
	if (runtime->buffer == NULL) {
		rmidi_dbg(substream->rmidi,
			  "snd_rawmidi_receive: input is not active!!!\n");
		return -EINVAL;
	}
	spin_lock_irqsave(&runtime->lock, flags);
	if (count == 1) {	/* special case, faster code */
		substream->bytes++;
		if (runtime->avail < runtime->buffer_size) {
			runtime->buffer[runtime->hw_ptr++] = buffer[0];
			runtime->hw_ptr %= runtime->buffer_size;
			runtime->avail++;
			result++;
		} else {
			runtime->xruns++;
		}
	} else {
		substream->bytes += count;
		count1 = runtime->buffer_size - runtime->hw_ptr;
		if (count1 > count)
			count1 = count;
		if (count1 > (int)(runtime->buffer_size - runtime->avail))
			count1 = runtime->buffer_size - runtime->avail;
		memcpy(runtime->buffer + runtime->hw_ptr, buffer, count1);
		runtime->hw_ptr += count1;
		runtime->hw_ptr %= runtime->buffer_size;
		runtime->avail += count1;
		count -= count1;
		result += count1;
		if (count > 0) {
			buffer += count1;
			count1 = count;
			if (count1 > (int)(runtime->buffer_size - runtime->avail)) {
				count1 = runtime->buffer_size - runtime->avail;
				runtime->xruns += count - count1;
			}
			if (count1 > 0) {
				memcpy(runtime->buffer, buffer, count1);
				runtime->hw_ptr = count1;
				runtime->avail += count1;
				result += count1;
			}
		}
	}
	if (result > 0) {
		if (runtime->event)
			schedule_work(&runtime->event_work);
		else if (snd_rawmidi_ready(substream))
			wake_up(&runtime->sleep);
	}
	spin_unlock_irqrestore(&runtime->lock, flags);
	return result;
}
EXPORT_SYMBOL(snd_rawmidi_receive);

static long snd_rawmidi_kernel_read1(struct snd_rawmidi_substream *substream,
				     unsigned char __user *userbuf,
				     unsigned char *kernelbuf, long count)
{
	unsigned long flags;
	long result = 0, count1;
	struct snd_rawmidi_runtime *runtime = substream->runtime;
	unsigned long appl_ptr;
	int err = 0;

	spin_lock_irqsave(&runtime->lock, flags);
	snd_rawmidi_buffer_ref(runtime);
	while (count > 0 && runtime->avail) {
		count1 = runtime->buffer_size - runtime->appl_ptr;
		if (count1 > count)
			count1 = count;
		if (count1 > (int)runtime->avail)
			count1 = runtime->avail;

		/* update runtime->appl_ptr before unlocking for userbuf */
		appl_ptr = runtime->appl_ptr;
		runtime->appl_ptr += count1;
		runtime->appl_ptr %= runtime->buffer_size;
		runtime->avail -= count1;

		if (kernelbuf)
			memcpy(kernelbuf + result, runtime->buffer + appl_ptr, count1);
		if (userbuf) {
			spin_unlock_irqrestore(&runtime->lock, flags);
			if (copy_to_user(userbuf + result,
					 runtime->buffer + appl_ptr, count1))
				err = -EFAULT;
			spin_lock_irqsave(&runtime->lock, flags);
			if (err)
				goto out;
		}
		result += count1;
		count -= count1;
	}
 out:
	snd_rawmidi_buffer_unref(runtime);
	spin_unlock_irqrestore(&runtime->lock, flags);
	return result > 0 ? result : err;
}

long snd_rawmidi_kernel_read(struct snd_rawmidi_substream *substream,
			     unsigned char *buf, long count)
{
	snd_rawmidi_input_trigger(substream, 1);
	return snd_rawmidi_kernel_read1(substream, NULL/*userbuf*/, buf, count);
}
EXPORT_SYMBOL(snd_rawmidi_kernel_read);

static ssize_t snd_rawmidi_read(struct file *file, char __user *buf, size_t count,
				loff_t *offset)
{
	long result;
	int count1;
	struct snd_rawmidi_file *rfile;
	struct snd_rawmidi_substream *substream;
	struct snd_rawmidi_runtime *runtime;

	rfile = file->private_data;
	substream = rfile->input;
	if (substream == NULL)
		return -EIO;
	runtime = substream->runtime;
	snd_rawmidi_input_trigger(substream, 1);
	result = 0;
	while (count > 0) {
		spin_lock_irq(&runtime->lock);
		while (!snd_rawmidi_ready(substream)) {
			wait_queue_entry_t wait;

			if ((file->f_flags & O_NONBLOCK) != 0 || result > 0) {
				spin_unlock_irq(&runtime->lock);
				return result > 0 ? result : -EAGAIN;
			}
			init_waitqueue_entry(&wait, current);
			add_wait_queue(&runtime->sleep, &wait);
			set_current_state(TASK_INTERRUPTIBLE);
			spin_unlock_irq(&runtime->lock);
			schedule();
			remove_wait_queue(&runtime->sleep, &wait);
			if (rfile->rmidi->card->shutdown)
				return -ENODEV;
			if (signal_pending(current))
				return result > 0 ? result : -ERESTARTSYS;
			if (!runtime->avail)
				return result > 0 ? result : -EIO;
			spin_lock_irq(&runtime->lock);
		}
		spin_unlock_irq(&runtime->lock);
		count1 = snd_rawmidi_kernel_read1(substream,
						  (unsigned char __user *)buf,
						  NULL/*kernelbuf*/,
						  count);
		if (count1 < 0)
			return result > 0 ? result : count1;
		result += count1;
		buf += count1;
		count -= count1;
	}
	return result;
}

/**
 * snd_rawmidi_transmit_empty - check whether the output buffer is empty
 * @substream: the rawmidi substream
 *
 * Return: 1 if the internal output buffer is empty, 0 if not.
 */
int snd_rawmidi_transmit_empty(struct snd_rawmidi_substream *substream)
{
	struct snd_rawmidi_runtime *runtime = substream->runtime;
	int result;
	unsigned long flags;

	if (runtime->buffer == NULL) {
		rmidi_dbg(substream->rmidi,
			  "snd_rawmidi_transmit_empty: output is not active!!!\n");
		return 1;
	}
	spin_lock_irqsave(&runtime->lock, flags);
	result = runtime->avail >= runtime->buffer_size;
	spin_unlock_irqrestore(&runtime->lock, flags);
	return result;
}
EXPORT_SYMBOL(snd_rawmidi_transmit_empty);

/**
 * __snd_rawmidi_transmit_peek - copy data from the internal buffer
 * @substream: the rawmidi substream
 * @buffer: the buffer pointer
 * @count: data size to transfer
 *
 * This is a variant of snd_rawmidi_transmit_peek() without spinlock.
 */
int __snd_rawmidi_transmit_peek(struct snd_rawmidi_substream *substream,
			      unsigned char *buffer, int count)
{
	int result, count1;
	struct snd_rawmidi_runtime *runtime = substream->runtime;

	if (runtime->buffer == NULL) {
		rmidi_dbg(substream->rmidi,
			  "snd_rawmidi_transmit_peek: output is not active!!!\n");
		return -EINVAL;
	}
	result = 0;
	if (runtime->avail >= runtime->buffer_size) {
		/* warning: lowlevel layer MUST trigger down the hardware */
		goto __skip;
	}
	if (count == 1) {	/* special case, faster code */
		*buffer = runtime->buffer[runtime->hw_ptr];
		result++;
	} else {
		count1 = runtime->buffer_size - runtime->hw_ptr;
		if (count1 > count)
			count1 = count;
		if (count1 > (int)(runtime->buffer_size - runtime->avail))
			count1 = runtime->buffer_size - runtime->avail;
		memcpy(buffer, runtime->buffer + runtime->hw_ptr, count1);
		count -= count1;
		result += count1;
		if (count > 0) {
			if (count > (int)(runtime->buffer_size - runtime->avail - count1))
				count = runtime->buffer_size - runtime->avail - count1;
			memcpy(buffer + count1, runtime->buffer, count);
			result += count;
		}
	}
      __skip:
	return result;
}
EXPORT_SYMBOL(__snd_rawmidi_transmit_peek);

/**
 * snd_rawmidi_transmit_peek - copy data from the internal buffer
 * @substream: the rawmidi substream
 * @buffer: the buffer pointer
 * @count: data size to transfer
 *
 * Copies data from the internal output buffer to the given buffer.
 *
 * Call this in the interrupt handler when the midi output is ready,
 * and call snd_rawmidi_transmit_ack() after the transmission is
 * finished.
 *
 * Return: The size of copied data, or a negative error code on failure.
 */
int snd_rawmidi_transmit_peek(struct snd_rawmidi_substream *substream,
			      unsigned char *buffer, int count)
{
	struct snd_rawmidi_runtime *runtime = substream->runtime;
	int result;
	unsigned long flags;

	spin_lock_irqsave(&runtime->lock, flags);
	result = __snd_rawmidi_transmit_peek(substream, buffer, count);
	spin_unlock_irqrestore(&runtime->lock, flags);
	return result;
}
EXPORT_SYMBOL(snd_rawmidi_transmit_peek);

/**
 * __snd_rawmidi_transmit_ack - acknowledge the transmission
 * @substream: the rawmidi substream
 * @count: the transferred count
 *
 * This is a variant of __snd_rawmidi_transmit_ack() without spinlock.
 */
int __snd_rawmidi_transmit_ack(struct snd_rawmidi_substream *substream, int count)
{
	struct snd_rawmidi_runtime *runtime = substream->runtime;

	if (runtime->buffer == NULL) {
		rmidi_dbg(substream->rmidi,
			  "snd_rawmidi_transmit_ack: output is not active!!!\n");
		return -EINVAL;
	}
	snd_BUG_ON(runtime->avail + count > runtime->buffer_size);
	runtime->hw_ptr += count;
	runtime->hw_ptr %= runtime->buffer_size;
	runtime->avail += count;
	substream->bytes += count;
	if (count > 0) {
		if (runtime->drain || snd_rawmidi_ready(substream))
			wake_up(&runtime->sleep);
	}
	return count;
}
EXPORT_SYMBOL(__snd_rawmidi_transmit_ack);

/**
 * snd_rawmidi_transmit_ack - acknowledge the transmission
 * @substream: the rawmidi substream
 * @count: the transferred count
 *
 * Advances the hardware pointer for the internal output buffer with
 * the given size and updates the condition.
 * Call after the transmission is finished.
 *
 * Return: The advanced size if successful, or a negative error code on failure.
 */
int snd_rawmidi_transmit_ack(struct snd_rawmidi_substream *substream, int count)
{
	struct snd_rawmidi_runtime *runtime = substream->runtime;
	int result;
	unsigned long flags;

	spin_lock_irqsave(&runtime->lock, flags);
	result = __snd_rawmidi_transmit_ack(substream, count);
	spin_unlock_irqrestore(&runtime->lock, flags);
	return result;
}
EXPORT_SYMBOL(snd_rawmidi_transmit_ack);

/**
 * snd_rawmidi_transmit - copy from the buffer to the device
 * @substream: the rawmidi substream
 * @buffer: the buffer pointer
 * @count: the data size to transfer
 *
 * Copies data from the buffer to the device and advances the pointer.
 *
 * Return: The copied size if successful, or a negative error code on failure.
 */
int snd_rawmidi_transmit(struct snd_rawmidi_substream *substream,
			 unsigned char *buffer, int count)
{
	struct snd_rawmidi_runtime *runtime = substream->runtime;
	int result;
	unsigned long flags;

	spin_lock_irqsave(&runtime->lock, flags);
	if (!substream->opened)
		result = -EBADFD;
	else {
		count = __snd_rawmidi_transmit_peek(substream, buffer, count);
		if (count <= 0)
			result = count;
		else
			result = __snd_rawmidi_transmit_ack(substream, count);
	}
	spin_unlock_irqrestore(&runtime->lock, flags);
	return result;
}
EXPORT_SYMBOL(snd_rawmidi_transmit);

/**
 * snd_rawmidi_proceed - Discard the all pending bytes and proceed
 * @substream: rawmidi substream
 *
 * Return: the number of discarded bytes
 */
int snd_rawmidi_proceed(struct snd_rawmidi_substream *substream)
{
	struct snd_rawmidi_runtime *runtime = substream->runtime;
	unsigned long flags;
	int count = 0;

	spin_lock_irqsave(&runtime->lock, flags);
	if (runtime->avail < runtime->buffer_size) {
		count = runtime->buffer_size - runtime->avail;
		__snd_rawmidi_transmit_ack(substream, count);
	}
	spin_unlock_irqrestore(&runtime->lock, flags);
	return count;
}
EXPORT_SYMBOL(snd_rawmidi_proceed);

static long snd_rawmidi_kernel_write1(struct snd_rawmidi_substream *substream,
				      const unsigned char __user *userbuf,
				      const unsigned char *kernelbuf,
				      long count)
{
	unsigned long flags;
	long count1, result;
	struct snd_rawmidi_runtime *runtime = substream->runtime;
	unsigned long appl_ptr;

	if (!kernelbuf && !userbuf)
		return -EINVAL;
	if (snd_BUG_ON(!runtime->buffer))
		return -EINVAL;

	result = 0;
	spin_lock_irqsave(&runtime->lock, flags);
	if (substream->append) {
		if ((long)runtime->avail < count) {
			spin_unlock_irqrestore(&runtime->lock, flags);
			return -EAGAIN;
		}
	}
	snd_rawmidi_buffer_ref(runtime);
	while (count > 0 && runtime->avail > 0) {
		count1 = runtime->buffer_size - runtime->appl_ptr;
		if (count1 > count)
			count1 = count;
		if (count1 > (long)runtime->avail)
			count1 = runtime->avail;

		/* update runtime->appl_ptr before unlocking for userbuf */
		appl_ptr = runtime->appl_ptr;
		runtime->appl_ptr += count1;
		runtime->appl_ptr %= runtime->buffer_size;
		runtime->avail -= count1;

		if (kernelbuf)
			memcpy(runtime->buffer + appl_ptr,
			       kernelbuf + result, count1);
		else if (userbuf) {
			spin_unlock_irqrestore(&runtime->lock, flags);
			if (copy_from_user(runtime->buffer + appl_ptr,
					   userbuf + result, count1)) {
				spin_lock_irqsave(&runtime->lock, flags);
				result = result > 0 ? result : -EFAULT;
				goto __end;
			}
			spin_lock_irqsave(&runtime->lock, flags);
		}
		result += count1;
		count -= count1;
	}
      __end:
	count1 = runtime->avail < runtime->buffer_size;
	snd_rawmidi_buffer_unref(runtime);
	spin_unlock_irqrestore(&runtime->lock, flags);
	if (count1)
		snd_rawmidi_output_trigger(substream, 1);
	return result;
}

long snd_rawmidi_kernel_write(struct snd_rawmidi_substream *substream,
			      const unsigned char *buf, long count)
{
	return snd_rawmidi_kernel_write1(substream, NULL, buf, count);
}
EXPORT_SYMBOL(snd_rawmidi_kernel_write);

static ssize_t snd_rawmidi_write(struct file *file, const char __user *buf,
				 size_t count, loff_t *offset)
{
	long result, timeout;
	int count1;
	struct snd_rawmidi_file *rfile;
	struct snd_rawmidi_runtime *runtime;
	struct snd_rawmidi_substream *substream;

	rfile = file->private_data;
	substream = rfile->output;
	runtime = substream->runtime;
	/* we cannot put an atomic message to our buffer */
	if (substream->append && count > runtime->buffer_size)
		return -EIO;
	result = 0;
	while (count > 0) {
		spin_lock_irq(&runtime->lock);
		while (!snd_rawmidi_ready_append(substream, count)) {
			wait_queue_entry_t wait;

			if (file->f_flags & O_NONBLOCK) {
				spin_unlock_irq(&runtime->lock);
				return result > 0 ? result : -EAGAIN;
			}
			init_waitqueue_entry(&wait, current);
			add_wait_queue(&runtime->sleep, &wait);
			set_current_state(TASK_INTERRUPTIBLE);
			spin_unlock_irq(&runtime->lock);
			timeout = schedule_timeout(30 * HZ);
			remove_wait_queue(&runtime->sleep, &wait);
			if (rfile->rmidi->card->shutdown)
				return -ENODEV;
			if (signal_pending(current))
				return result > 0 ? result : -ERESTARTSYS;
			if (!runtime->avail && !timeout)
				return result > 0 ? result : -EIO;
			spin_lock_irq(&runtime->lock);
		}
		spin_unlock_irq(&runtime->lock);
		count1 = snd_rawmidi_kernel_write1(substream, buf, NULL, count);
		if (count1 < 0)
			return result > 0 ? result : count1;
		result += count1;
		buf += count1;
		if ((size_t)count1 < count && (file->f_flags & O_NONBLOCK))
			break;
		count -= count1;
	}
	if (file->f_flags & O_DSYNC) {
		spin_lock_irq(&runtime->lock);
		while (runtime->avail != runtime->buffer_size) {
			wait_queue_entry_t wait;
			unsigned int last_avail = runtime->avail;

			init_waitqueue_entry(&wait, current);
			add_wait_queue(&runtime->sleep, &wait);
			set_current_state(TASK_INTERRUPTIBLE);
			spin_unlock_irq(&runtime->lock);
			timeout = schedule_timeout(30 * HZ);
			remove_wait_queue(&runtime->sleep, &wait);
			if (signal_pending(current))
				return result > 0 ? result : -ERESTARTSYS;
			if (runtime->avail == last_avail && !timeout)
				return result > 0 ? result : -EIO;
			spin_lock_irq(&runtime->lock);
		}
		spin_unlock_irq(&runtime->lock);
	}
	return result;
}

static __poll_t snd_rawmidi_poll(struct file *file, poll_table *wait)
{
	struct snd_rawmidi_file *rfile;
	struct snd_rawmidi_runtime *runtime;
	__poll_t mask;

	rfile = file->private_data;
	if (rfile->input != NULL) {
		runtime = rfile->input->runtime;
		snd_rawmidi_input_trigger(rfile->input, 1);
		poll_wait(file, &runtime->sleep, wait);
	}
	if (rfile->output != NULL) {
		runtime = rfile->output->runtime;
		poll_wait(file, &runtime->sleep, wait);
	}
	mask = 0;
	if (rfile->input != NULL) {
		if (snd_rawmidi_ready(rfile->input))
			mask |= EPOLLIN | EPOLLRDNORM;
	}
	if (rfile->output != NULL) {
		if (snd_rawmidi_ready(rfile->output))
			mask |= EPOLLOUT | EPOLLWRNORM;
	}
	return mask;
}

/*
 */
#ifdef CONFIG_COMPAT
#include "rawmidi_compat.c"
#else
#define snd_rawmidi_ioctl_compat	NULL
#endif

/*
 */

static void snd_rawmidi_proc_info_read(struct snd_info_entry *entry,
				       struct snd_info_buffer *buffer)
{
	struct snd_rawmidi *rmidi;
	struct snd_rawmidi_substream *substream;
	struct snd_rawmidi_runtime *runtime;

	rmidi = entry->private_data;
	snd_iprintf(buffer, "%s\n\n", rmidi->name);
	mutex_lock(&rmidi->open_mutex);
	if (rmidi->info_flags & SNDRV_RAWMIDI_INFO_OUTPUT) {
		list_for_each_entry(substream,
				    &rmidi->streams[SNDRV_RAWMIDI_STREAM_OUTPUT].substreams,
				    list) {
			snd_iprintf(buffer,
				    "Output %d\n"
				    "  Tx bytes     : %lu\n",
				    substream->number,
				    (unsigned long) substream->bytes);
			if (substream->opened) {
				snd_iprintf(buffer,
				    "  Owner PID    : %d\n",
				    pid_vnr(substream->pid));
				runtime = substream->runtime;
				snd_iprintf(buffer,
				    "  Mode         : %s\n"
				    "  Buffer size  : %lu\n"
				    "  Avail        : %lu\n",
				    runtime->oss ? "OSS compatible" : "native",
				    (unsigned long) runtime->buffer_size,
				    (unsigned long) runtime->avail);
			}
		}
	}
	if (rmidi->info_flags & SNDRV_RAWMIDI_INFO_INPUT) {
		list_for_each_entry(substream,
				    &rmidi->streams[SNDRV_RAWMIDI_STREAM_INPUT].substreams,
				    list) {
			snd_iprintf(buffer,
				    "Input %d\n"
				    "  Rx bytes     : %lu\n",
				    substream->number,
				    (unsigned long) substream->bytes);
			if (substream->opened) {
				snd_iprintf(buffer,
					    "  Owner PID    : %d\n",
					    pid_vnr(substream->pid));
				runtime = substream->runtime;
				snd_iprintf(buffer,
					    "  Buffer size  : %lu\n"
					    "  Avail        : %lu\n"
					    "  Overruns     : %lu\n",
					    (unsigned long) runtime->buffer_size,
					    (unsigned long) runtime->avail,
					    (unsigned long) runtime->xruns);
			}
		}
	}
	mutex_unlock(&rmidi->open_mutex);
}

/*
 *  Register functions
 */

static const struct file_operations snd_rawmidi_f_ops = {
	.owner =	THIS_MODULE,
	.read =		snd_rawmidi_read,
	.write =	snd_rawmidi_write,
	.open =		snd_rawmidi_open,
	.release =	snd_rawmidi_release,
	.llseek =	no_llseek,
	.poll =		snd_rawmidi_poll,
	.unlocked_ioctl =	snd_rawmidi_ioctl,
	.compat_ioctl =	snd_rawmidi_ioctl_compat,
};

static int snd_rawmidi_alloc_substreams(struct snd_rawmidi *rmidi,
					struct snd_rawmidi_str *stream,
					int direction,
					int count)
{
	struct snd_rawmidi_substream *substream;
	int idx;

	for (idx = 0; idx < count; idx++) {
		substream = kzalloc(sizeof(*substream), GFP_KERNEL);
		if (!substream)
			return -ENOMEM;
		substream->stream = direction;
		substream->number = idx;
		substream->rmidi = rmidi;
		substream->pstr = stream;
		list_add_tail(&substream->list, &stream->substreams);
		stream->substream_count++;
	}
	return 0;
}

static void release_rawmidi_device(struct device *dev)
{
	kfree(container_of(dev, struct snd_rawmidi, dev));
}

/**
 * snd_rawmidi_new - create a rawmidi instance
 * @card: the card instance
 * @id: the id string
 * @device: the device index
 * @output_count: the number of output streams
 * @input_count: the number of input streams
 * @rrawmidi: the pointer to store the new rawmidi instance
 *
 * Creates a new rawmidi instance.
 * Use snd_rawmidi_set_ops() to set the operators to the new instance.
 *
 * Return: Zero if successful, or a negative error code on failure.
 */
int snd_rawmidi_new(struct snd_card *card, char *id, int device,
		    int output_count, int input_count,
		    struct snd_rawmidi **rrawmidi)
{
	struct snd_rawmidi *rmidi;
	int err;
	static const struct snd_device_ops ops = {
		.dev_free = snd_rawmidi_dev_free,
		.dev_register = snd_rawmidi_dev_register,
		.dev_disconnect = snd_rawmidi_dev_disconnect,
	};

	if (snd_BUG_ON(!card))
		return -ENXIO;
	if (rrawmidi)
		*rrawmidi = NULL;
	rmidi = kzalloc(sizeof(*rmidi), GFP_KERNEL);
	if (!rmidi)
		return -ENOMEM;
	rmidi->card = card;
	rmidi->device = device;
	mutex_init(&rmidi->open_mutex);
	init_waitqueue_head(&rmidi->open_wait);
	INIT_LIST_HEAD(&rmidi->streams[SNDRV_RAWMIDI_STREAM_INPUT].substreams);
	INIT_LIST_HEAD(&rmidi->streams[SNDRV_RAWMIDI_STREAM_OUTPUT].substreams);

	if (id != NULL)
		strlcpy(rmidi->id, id, sizeof(rmidi->id));

	snd_device_initialize(&rmidi->dev, card);
	rmidi->dev.release = release_rawmidi_device;
	dev_set_name(&rmidi->dev, "midiC%iD%i", card->number, device);

	err = snd_rawmidi_alloc_substreams(rmidi,
					   &rmidi->streams[SNDRV_RAWMIDI_STREAM_INPUT],
					   SNDRV_RAWMIDI_STREAM_INPUT,
					   input_count);
	if (err < 0)
		goto error;
	err = snd_rawmidi_alloc_substreams(rmidi,
					   &rmidi->streams[SNDRV_RAWMIDI_STREAM_OUTPUT],
					   SNDRV_RAWMIDI_STREAM_OUTPUT,
					   output_count);
	if (err < 0)
		goto error;
	err = snd_device_new(card, SNDRV_DEV_RAWMIDI, rmidi, &ops);
	if (err < 0)
		goto error;

	if (rrawmidi)
		*rrawmidi = rmidi;
	return 0;

 error:
	snd_rawmidi_free(rmidi);
	return err;
}
EXPORT_SYMBOL(snd_rawmidi_new);

static void snd_rawmidi_free_substreams(struct snd_rawmidi_str *stream)
{
	struct snd_rawmidi_substream *substream;

	while (!list_empty(&stream->substreams)) {
		substream = list_entry(stream->substreams.next, struct snd_rawmidi_substream, list);
		list_del(&substream->list);
		kfree(substream);
	}
}

static int snd_rawmidi_free(struct snd_rawmidi *rmidi)
{
	if (!rmidi)
		return 0;

	snd_info_free_entry(rmidi->proc_entry);
	rmidi->proc_entry = NULL;
	mutex_lock(&register_mutex);
	if (rmidi->ops && rmidi->ops->dev_unregister)
		rmidi->ops->dev_unregister(rmidi);
	mutex_unlock(&register_mutex);

	snd_rawmidi_free_substreams(&rmidi->streams[SNDRV_RAWMIDI_STREAM_INPUT]);
	snd_rawmidi_free_substreams(&rmidi->streams[SNDRV_RAWMIDI_STREAM_OUTPUT]);
	if (rmidi->private_free)
		rmidi->private_free(rmidi);
	put_device(&rmidi->dev);
	return 0;
}

static int snd_rawmidi_dev_free(struct snd_device *device)
{
	struct snd_rawmidi *rmidi = device->device_data;

	return snd_rawmidi_free(rmidi);
}

#if IS_ENABLED(CONFIG_SND_SEQUENCER)
static void snd_rawmidi_dev_seq_free(struct snd_seq_device *device)
{
	struct snd_rawmidi *rmidi = device->private_data;

	rmidi->seq_dev = NULL;
}
#endif

static int snd_rawmidi_dev_register(struct snd_device *device)
{
	int err;
	struct snd_info_entry *entry;
	char name[16];
	struct snd_rawmidi *rmidi = device->device_data;

	if (rmidi->device >= SNDRV_RAWMIDI_DEVICES)
		return -ENOMEM;
	err = 0;
	mutex_lock(&register_mutex);
<<<<<<< HEAD
	if (snd_rawmidi_search(rmidi->card, rmidi->device)) {
		mutex_unlock(&register_mutex);
		return -EBUSY;
	}
	list_add_tail(&rmidi->list, &snd_rawmidi_devices);
	mutex_unlock(&register_mutex);
=======
	if (snd_rawmidi_search(rmidi->card, rmidi->device))
		err = -EBUSY;
	else
		list_add_tail(&rmidi->list, &snd_rawmidi_devices);
	mutex_unlock(&register_mutex);
	if (err < 0)
		return err;

>>>>>>> 24b8d41d
	err = snd_register_device(SNDRV_DEVICE_TYPE_RAWMIDI,
				  rmidi->card, rmidi->device,
				  &snd_rawmidi_f_ops, rmidi, &rmidi->dev);
	if (err < 0) {
		rmidi_err(rmidi, "unable to register\n");
<<<<<<< HEAD
		mutex_lock(&register_mutex);
		list_del(&rmidi->list);
		mutex_unlock(&register_mutex);
		return err;
	}
	if (rmidi->ops && rmidi->ops->dev_register &&
	    (err = rmidi->ops->dev_register(rmidi)) < 0) {
		snd_unregister_device(&rmidi->dev);
		mutex_lock(&register_mutex);
		list_del(&rmidi->list);
		mutex_unlock(&register_mutex);
		return err;
=======
		goto error;
	}
	if (rmidi->ops && rmidi->ops->dev_register) {
		err = rmidi->ops->dev_register(rmidi);
		if (err < 0)
			goto error_unregister;
>>>>>>> 24b8d41d
	}
#ifdef CONFIG_SND_OSSEMUL
	rmidi->ossreg = 0;
	if ((int)rmidi->device == midi_map[rmidi->card->number]) {
		if (snd_register_oss_device(SNDRV_OSS_DEVICE_TYPE_MIDI,
					    rmidi->card, 0, &snd_rawmidi_f_ops,
					    rmidi) < 0) {
			rmidi_err(rmidi,
				  "unable to register OSS rawmidi device %i:%i\n",
				  rmidi->card->number, 0);
		} else {
			rmidi->ossreg++;
#ifdef SNDRV_OSS_INFO_DEV_MIDI
			snd_oss_info_register(SNDRV_OSS_INFO_DEV_MIDI, rmidi->card->number, rmidi->name);
#endif
		}
	}
	if ((int)rmidi->device == amidi_map[rmidi->card->number]) {
		if (snd_register_oss_device(SNDRV_OSS_DEVICE_TYPE_MIDI,
					    rmidi->card, 1, &snd_rawmidi_f_ops,
					    rmidi) < 0) {
			rmidi_err(rmidi,
				  "unable to register OSS rawmidi device %i:%i\n",
				  rmidi->card->number, 1);
		} else {
			rmidi->ossreg++;
		}
	}
#endif /* CONFIG_SND_OSSEMUL */
	sprintf(name, "midi%d", rmidi->device);
	entry = snd_info_create_card_entry(rmidi->card, name, rmidi->card->proc_root);
	if (entry) {
		entry->private_data = rmidi;
		entry->c.text.read = snd_rawmidi_proc_info_read;
		if (snd_info_register(entry) < 0) {
			snd_info_free_entry(entry);
			entry = NULL;
		}
	}
	rmidi->proc_entry = entry;
#if IS_ENABLED(CONFIG_SND_SEQUENCER)
	if (!rmidi->ops || !rmidi->ops->dev_register) { /* own registration mechanism */
		if (snd_seq_device_new(rmidi->card, rmidi->device, SNDRV_SEQ_DEV_ID_MIDISYNTH, 0, &rmidi->seq_dev) >= 0) {
			rmidi->seq_dev->private_data = rmidi;
			rmidi->seq_dev->private_free = snd_rawmidi_dev_seq_free;
			sprintf(rmidi->seq_dev->name, "MIDI %d-%d", rmidi->card->number, rmidi->device);
			snd_device_register(rmidi->card, rmidi->seq_dev);
		}
	}
#endif
	return 0;

 error_unregister:
	snd_unregister_device(&rmidi->dev);
 error:
	mutex_lock(&register_mutex);
	list_del(&rmidi->list);
	mutex_unlock(&register_mutex);
	return err;
}

static int snd_rawmidi_dev_disconnect(struct snd_device *device)
{
	struct snd_rawmidi *rmidi = device->device_data;
	int dir;

	mutex_lock(&register_mutex);
	mutex_lock(&rmidi->open_mutex);
	wake_up(&rmidi->open_wait);
	list_del_init(&rmidi->list);
	for (dir = 0; dir < 2; dir++) {
		struct snd_rawmidi_substream *s;

		list_for_each_entry(s, &rmidi->streams[dir].substreams, list) {
			if (s->runtime)
				wake_up(&s->runtime->sleep);
		}
	}

#ifdef CONFIG_SND_OSSEMUL
	if (rmidi->ossreg) {
		if ((int)rmidi->device == midi_map[rmidi->card->number]) {
			snd_unregister_oss_device(SNDRV_OSS_DEVICE_TYPE_MIDI, rmidi->card, 0);
#ifdef SNDRV_OSS_INFO_DEV_MIDI
			snd_oss_info_unregister(SNDRV_OSS_INFO_DEV_MIDI, rmidi->card->number);
#endif
		}
		if ((int)rmidi->device == amidi_map[rmidi->card->number])
			snd_unregister_oss_device(SNDRV_OSS_DEVICE_TYPE_MIDI, rmidi->card, 1);
		rmidi->ossreg = 0;
	}
#endif /* CONFIG_SND_OSSEMUL */
	snd_unregister_device(&rmidi->dev);
	mutex_unlock(&rmidi->open_mutex);
	mutex_unlock(&register_mutex);
	return 0;
}

/**
 * snd_rawmidi_set_ops - set the rawmidi operators
 * @rmidi: the rawmidi instance
 * @stream: the stream direction, SNDRV_RAWMIDI_STREAM_XXX
 * @ops: the operator table
 *
 * Sets the rawmidi operators for the given stream direction.
 */
void snd_rawmidi_set_ops(struct snd_rawmidi *rmidi, int stream,
			 const struct snd_rawmidi_ops *ops)
{
	struct snd_rawmidi_substream *substream;

	list_for_each_entry(substream, &rmidi->streams[stream].substreams, list)
		substream->ops = ops;
}
EXPORT_SYMBOL(snd_rawmidi_set_ops);

/*
 *  ENTRY functions
 */

static int __init alsa_rawmidi_init(void)
{

	snd_ctl_register_ioctl(snd_rawmidi_control_ioctl);
	snd_ctl_register_ioctl_compat(snd_rawmidi_control_ioctl);
#ifdef CONFIG_SND_OSSEMUL
	{ int i;
	/* check device map table */
	for (i = 0; i < SNDRV_CARDS; i++) {
		if (midi_map[i] < 0 || midi_map[i] >= SNDRV_RAWMIDI_DEVICES) {
			pr_err("ALSA: rawmidi: invalid midi_map[%d] = %d\n",
			       i, midi_map[i]);
			midi_map[i] = 0;
		}
		if (amidi_map[i] < 0 || amidi_map[i] >= SNDRV_RAWMIDI_DEVICES) {
			pr_err("ALSA: rawmidi: invalid amidi_map[%d] = %d\n",
			       i, amidi_map[i]);
			amidi_map[i] = 1;
		}
	}
	}
#endif /* CONFIG_SND_OSSEMUL */
	return 0;
}

static void __exit alsa_rawmidi_exit(void)
{
	snd_ctl_unregister_ioctl(snd_rawmidi_control_ioctl);
	snd_ctl_unregister_ioctl_compat(snd_rawmidi_control_ioctl);
}

module_init(alsa_rawmidi_init)
module_exit(alsa_rawmidi_exit)<|MERGE_RESOLUTION|>--- conflicted
+++ resolved
@@ -1755,14 +1755,6 @@
 		return -ENOMEM;
 	err = 0;
 	mutex_lock(&register_mutex);
-<<<<<<< HEAD
-	if (snd_rawmidi_search(rmidi->card, rmidi->device)) {
-		mutex_unlock(&register_mutex);
-		return -EBUSY;
-	}
-	list_add_tail(&rmidi->list, &snd_rawmidi_devices);
-	mutex_unlock(&register_mutex);
-=======
 	if (snd_rawmidi_search(rmidi->card, rmidi->device))
 		err = -EBUSY;
 	else
@@ -1771,33 +1763,17 @@
 	if (err < 0)
 		return err;
 
->>>>>>> 24b8d41d
 	err = snd_register_device(SNDRV_DEVICE_TYPE_RAWMIDI,
 				  rmidi->card, rmidi->device,
 				  &snd_rawmidi_f_ops, rmidi, &rmidi->dev);
 	if (err < 0) {
 		rmidi_err(rmidi, "unable to register\n");
-<<<<<<< HEAD
-		mutex_lock(&register_mutex);
-		list_del(&rmidi->list);
-		mutex_unlock(&register_mutex);
-		return err;
-	}
-	if (rmidi->ops && rmidi->ops->dev_register &&
-	    (err = rmidi->ops->dev_register(rmidi)) < 0) {
-		snd_unregister_device(&rmidi->dev);
-		mutex_lock(&register_mutex);
-		list_del(&rmidi->list);
-		mutex_unlock(&register_mutex);
-		return err;
-=======
 		goto error;
 	}
 	if (rmidi->ops && rmidi->ops->dev_register) {
 		err = rmidi->ops->dev_register(rmidi);
 		if (err < 0)
 			goto error_unregister;
->>>>>>> 24b8d41d
 	}
 #ifdef CONFIG_SND_OSSEMUL
 	rmidi->ossreg = 0;
