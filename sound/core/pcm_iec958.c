// SPDX-License-Identifier: GPL-2.0-only
/*
 *  PCM DRM helpers
 */
#include <linux/export.h>
#include <linux/types.h>
#include <sound/asoundef.h>
#include <sound/pcm.h>
#include <sound/pcm_params.h>
#include <sound/pcm_iec958.h>

static int create_iec958_consumer(uint rate, uint sample_width,
				  u8 *cs, size_t len)
{
	unsigned int fs, ws;

	if (len < 4)
		return -EINVAL;

	switch (rate) {
	case 32000:
		fs = IEC958_AES3_CON_FS_32000;
		break;
	case 44100:
		fs = IEC958_AES3_CON_FS_44100;
		break;
	case 48000:
		fs = IEC958_AES3_CON_FS_48000;
		break;
	case 88200:
		fs = IEC958_AES3_CON_FS_88200;
		break;
	case 96000:
		fs = IEC958_AES3_CON_FS_96000;
		break;
	case 176400:
		fs = IEC958_AES3_CON_FS_176400;
		break;
	case 192000:
		fs = IEC958_AES3_CON_FS_192000;
		break;
	default:
		return -EINVAL;
	}

	if (len > 4) {
		switch (sample_width) {
		case 16:
			ws = IEC958_AES4_CON_WORDLEN_20_16;
			break;
		case 18:
			ws = IEC958_AES4_CON_WORDLEN_22_18;
			break;
		case 20:
			ws = IEC958_AES4_CON_WORDLEN_20_16 |
			     IEC958_AES4_CON_MAX_WORDLEN_24;
			break;
		case 24:
		case 32: /* Assume 24-bit width for 32-bit samples. */
			ws = IEC958_AES4_CON_WORDLEN_24_20 |
			     IEC958_AES4_CON_MAX_WORDLEN_24;
			break;

		default:
			return -EINVAL;
		}
	}

	memset(cs, 0, len);

	cs[0] = IEC958_AES0_CON_NOT_COPYRIGHT | IEC958_AES0_CON_EMPHASIS_NONE;
	cs[1] = IEC958_AES1_CON_GENERAL;
	cs[2] = IEC958_AES2_CON_SOURCE_UNSPEC | IEC958_AES2_CON_CHANNEL_UNSPEC;
	cs[3] = IEC958_AES3_CON_CLOCK_1000PPM | fs;

	if (len > 4)
		cs[4] = ws;

	return len;
}

/**
 * snd_pcm_create_iec958_consumer - create consumer format IEC958 channel status
 * @runtime: pcm runtime structure with ->rate filled in
 * @cs: channel status buffer, at least four bytes
 * @len: length of channel status buffer
 *
 * Create the consumer format channel status data in @cs of maximum size
 * @len corresponding to the parameters of the PCM runtime @runtime.
 *
 * Drivers may wish to tweak the contents of the buffer after creation.
 *
 * Returns: length of buffer, or negative error code if something failed.
 */
int snd_pcm_create_iec958_consumer(struct snd_pcm_runtime *runtime, u8 *cs,
	size_t len)
{
	return create_iec958_consumer(runtime->rate,
				      snd_pcm_format_width(runtime->format),
				      cs, len);
}
EXPORT_SYMBOL(snd_pcm_create_iec958_consumer);

/**
 * snd_pcm_create_iec958_consumer_hw_params - create IEC958 channel status
<<<<<<< HEAD
 * @hw_params: the hw_params instance for extracting rate and sample format
=======
 * @params: the hw_params instance for extracting rate and sample format
>>>>>>> 24b8d41d
 * @cs: channel status buffer, at least four bytes
 * @len: length of channel status buffer
 *
 * Create the consumer format channel status data in @cs of maximum size
 * @len corresponding to the parameters of the PCM runtime @runtime.
 *
 * Drivers may wish to tweak the contents of the buffer after creation.
 *
 * Returns: length of buffer, or negative error code if something failed.
 */
int snd_pcm_create_iec958_consumer_hw_params(struct snd_pcm_hw_params *params,
					     u8 *cs, size_t len)
{
	return create_iec958_consumer(params_rate(params), params_width(params),
				      cs, len);
}
EXPORT_SYMBOL(snd_pcm_create_iec958_consumer_hw_params);<|MERGE_RESOLUTION|>--- conflicted
+++ resolved
@@ -103,11 +103,7 @@
 
 /**
  * snd_pcm_create_iec958_consumer_hw_params - create IEC958 channel status
-<<<<<<< HEAD
- * @hw_params: the hw_params instance for extracting rate and sample format
-=======
  * @params: the hw_params instance for extracting rate and sample format
->>>>>>> 24b8d41d
  * @cs: channel status buffer, at least four bytes
  * @len: length of channel status buffer
  *
