--- conflicted
+++ resolved
@@ -101,17 +101,6 @@
 	  To compile this driver as a module, choose M here: the module
 	  will be called snd-hrtimer.
 
-<<<<<<< HEAD
-config SND_SEQ_HRTIMER_DEFAULT
-	bool "Use HR-timer as default sequencer timer"
-	depends on SND_HRTIMER && SND_SEQUENCER
-	default y
-	help
-	  Say Y here to use the HR-timer backend as the default sequencer
-	  timer.
-
-=======
->>>>>>> 24b8d41d
 config SND_DYNAMIC_MINORS
 	bool "Dynamic device file minor numbers"
 	help
