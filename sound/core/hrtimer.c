// SPDX-License-Identifier: GPL-2.0-or-later
/*
 * ALSA timer back-end using hrtimer
 * Copyright (C) 2008 Takashi Iwai
 */

#include <linux/init.h>
#include <linux/slab.h>
#include <linux/module.h>
#include <linux/moduleparam.h>
#include <linux/hrtimer.h>
#include <sound/core.h>
#include <sound/timer.h>

MODULE_AUTHOR("Takashi Iwai <tiwai@suse.de>");
MODULE_DESCRIPTION("ALSA hrtimer backend");
MODULE_LICENSE("GPL");

MODULE_ALIAS("snd-timer-" __stringify(SNDRV_TIMER_GLOBAL_HRTIMER));

#define NANO_SEC	1000000000UL	/* 10^9 in sec */
static unsigned int resolution;

struct snd_hrtimer {
	struct snd_timer *timer;
	struct hrtimer hrt;
	bool in_callback;
};

static enum hrtimer_restart snd_hrtimer_callback(struct hrtimer *hrt)
{
	struct snd_hrtimer *stime = container_of(hrt, struct snd_hrtimer, hrt);
	struct snd_timer *t = stime->timer;
	ktime_t delta;
	unsigned long ticks;
	enum hrtimer_restart ret = HRTIMER_NORESTART;

	spin_lock(&t->lock);
	if (!t->running)
		goto out; /* fast path */
	stime->in_callback = true;
	ticks = t->sticks;
	spin_unlock(&t->lock);

	/* calculate the drift */
	delta = ktime_sub(hrt->base->get_time(), hrtimer_get_expires(hrt));
<<<<<<< HEAD
	if (delta.tv64 > 0)
=======
	if (delta > 0)
>>>>>>> 24b8d41d
		ticks += ktime_divns(delta, ticks * resolution);

	snd_timer_interrupt(stime->timer, ticks);

	spin_lock(&t->lock);
	if (t->running) {
		hrtimer_add_expires_ns(hrt, t->sticks * resolution);
		ret = HRTIMER_RESTART;
	}

	stime->in_callback = false;
 out:
	spin_unlock(&t->lock);
	return ret;
}

static int snd_hrtimer_open(struct snd_timer *t)
{
	struct snd_hrtimer *stime;

	stime = kzalloc(sizeof(*stime), GFP_KERNEL);
	if (!stime)
		return -ENOMEM;
	hrtimer_init(&stime->hrt, CLOCK_MONOTONIC, HRTIMER_MODE_REL);
	stime->timer = t;
	stime->hrt.function = snd_hrtimer_callback;
	t->private_data = stime;
	return 0;
}

static int snd_hrtimer_close(struct snd_timer *t)
{
	struct snd_hrtimer *stime = t->private_data;

	if (stime) {
		spin_lock_irq(&t->lock);
		t->running = 0; /* just to be sure */
		stime->in_callback = 1; /* skip start/stop */
		spin_unlock_irq(&t->lock);

		hrtimer_cancel(&stime->hrt);
		kfree(stime);
		t->private_data = NULL;
	}
	return 0;
}

static int snd_hrtimer_start(struct snd_timer *t)
{
	struct snd_hrtimer *stime = t->private_data;

	if (stime->in_callback)
		return 0;
	hrtimer_start(&stime->hrt, ns_to_ktime(t->sticks * resolution),
		      HRTIMER_MODE_REL);
	return 0;
}

static int snd_hrtimer_stop(struct snd_timer *t)
{
	struct snd_hrtimer *stime = t->private_data;

	if (stime->in_callback)
		return 0;
	hrtimer_try_to_cancel(&stime->hrt);
	return 0;
}

static const struct snd_timer_hardware hrtimer_hw __initconst = {
	.flags =	SNDRV_TIMER_HW_AUTO | SNDRV_TIMER_HW_WORK,
	.open =		snd_hrtimer_open,
	.close =	snd_hrtimer_close,
	.start =	snd_hrtimer_start,
	.stop =		snd_hrtimer_stop,
};

/*
 * entry functions
 */

static struct snd_timer *mytimer;

static int __init snd_hrtimer_init(void)
{
	struct snd_timer *timer;
	int err;

	resolution = hrtimer_resolution;

	/* Create a new timer and set up the fields */
	err = snd_timer_global_new("hrtimer", SNDRV_TIMER_GLOBAL_HRTIMER,
				   &timer);
	if (err < 0)
		return err;

	timer->module = THIS_MODULE;
	strcpy(timer->name, "HR timer");
	timer->hw = hrtimer_hw;
	timer->hw.resolution = resolution;
	timer->hw.ticks = NANO_SEC / resolution;
	timer->max_instances = 100; /* lower the limit */

	err = snd_timer_global_register(timer);
	if (err < 0) {
		snd_timer_global_free(timer);
		return err;
	}
	mytimer = timer; /* remember this */

	return 0;
}

static void __exit snd_hrtimer_exit(void)
{
	if (mytimer) {
		snd_timer_global_free(mytimer);
		mytimer = NULL;
	}
}

module_init(snd_hrtimer_init);
module_exit(snd_hrtimer_exit);<|MERGE_RESOLUTION|>--- conflicted
+++ resolved
@@ -44,11 +44,7 @@
 
 	/* calculate the drift */
 	delta = ktime_sub(hrt->base->get_time(), hrtimer_get_expires(hrt));
-<<<<<<< HEAD
-	if (delta.tv64 > 0)
-=======
 	if (delta > 0)
->>>>>>> 24b8d41d
 		ticks += ktime_divns(delta, ticks * resolution);
 
 	snd_timer_interrupt(stime->timer, ticks);
