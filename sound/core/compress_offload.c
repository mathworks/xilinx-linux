--- conflicted
+++ resolved
@@ -400,11 +400,7 @@
 	__poll_t retval = 0;
 
 	if (snd_BUG_ON(!data))
-<<<<<<< HEAD
-		return POLLERR;
-=======
 		return EPOLLERR;
->>>>>>> 24b8d41d
 
 	stream = &data->stream;
 
@@ -413,11 +409,7 @@
 	switch (stream->runtime->state) {
 	case SNDRV_PCM_STATE_OPEN:
 	case SNDRV_PCM_STATE_XRUN:
-<<<<<<< HEAD
-		retval = snd_compr_get_poll(stream) | POLLERR;
-=======
 		retval = snd_compr_get_poll(stream) | EPOLLERR;
->>>>>>> 24b8d41d
 		goto out;
 	default:
 		break;
@@ -443,11 +435,7 @@
 			retval = snd_compr_get_poll(stream);
 		break;
 	default:
-<<<<<<< HEAD
-		retval = snd_compr_get_poll(stream) | POLLERR;
-=======
 		retval = snd_compr_get_poll(stream) | EPOLLERR;
->>>>>>> 24b8d41d
 		break;
 	}
 out:
