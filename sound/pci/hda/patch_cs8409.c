// SPDX-License-Identifier: GPL-2.0-or-later
/*
 * HD audio interface patch for Cirrus Logic CS8409 HDA bridge chip
 *
 * Copyright (C) 2021 Cirrus Logic, Inc. and
 *                    Cirrus Logic International Semiconductor Ltd.
 */

#include <linux/init.h>
#include <linux/slab.h>
#include <linux/module.h>
#include <sound/core.h>
#include <linux/mutex.h>
#include <linux/iopoll.h>

#include "patch_cs8409.h"

/******************************************************************************
 *                        CS8409 Specific Functions
 ******************************************************************************/

static int cs8409_parse_auto_config(struct hda_codec *codec)
{
	struct cs8409_spec *spec = codec->spec;
	int err;
	int i;

	err = snd_hda_parse_pin_defcfg(codec, &spec->gen.autocfg, NULL, 0);
	if (err < 0)
		return err;

	err = snd_hda_gen_parse_auto_config(codec, &spec->gen.autocfg);
	if (err < 0)
		return err;

	/* keep the ADCs powered up when it's dynamically switchable */
	if (spec->gen.dyn_adc_switch) {
		unsigned int done = 0;

		for (i = 0; i < spec->gen.input_mux.num_items; i++) {
			int idx = spec->gen.dyn_adc_idx[i];

			if (done & (1 << idx))
				continue;
			snd_hda_gen_fix_pin_power(codec, spec->gen.adc_nids[idx]);
			done |= 1 << idx;
		}
	}

	return 0;
}

static void cs8409_disable_i2c_clock_worker(struct work_struct *work);

static struct cs8409_spec *cs8409_alloc_spec(struct hda_codec *codec)
{
	struct cs8409_spec *spec;

	spec = kzalloc(sizeof(*spec), GFP_KERNEL);
	if (!spec)
		return NULL;
	codec->spec = spec;
	spec->codec = codec;
	codec->power_save_node = 1;
	mutex_init(&spec->i2c_mux);
	INIT_DELAYED_WORK(&spec->i2c_clk_work, cs8409_disable_i2c_clock_worker);
	snd_hda_gen_spec_init(&spec->gen);

	return spec;
}

static inline int cs8409_vendor_coef_get(struct hda_codec *codec, unsigned int idx)
{
	snd_hda_codec_write(codec, CS8409_PIN_VENDOR_WIDGET, 0, AC_VERB_SET_COEF_INDEX, idx);
	return snd_hda_codec_read(codec, CS8409_PIN_VENDOR_WIDGET, 0, AC_VERB_GET_PROC_COEF, 0);
}

static inline void cs8409_vendor_coef_set(struct hda_codec *codec, unsigned int idx,
					  unsigned int coef)
{
	snd_hda_codec_write(codec, CS8409_PIN_VENDOR_WIDGET, 0, AC_VERB_SET_COEF_INDEX, idx);
	snd_hda_codec_write(codec, CS8409_PIN_VENDOR_WIDGET, 0, AC_VERB_SET_PROC_COEF, coef);
}

/*
 * cs8409_enable_i2c_clock - Disable I2C clocks
 * @codec: the codec instance
 * Disable I2C clocks.
 * This must be called when the i2c mutex is unlocked.
 */
static void cs8409_disable_i2c_clock(struct hda_codec *codec)
{
	struct cs8409_spec *spec = codec->spec;

	mutex_lock(&spec->i2c_mux);
	if (spec->i2c_clck_enabled) {
		cs8409_vendor_coef_set(spec->codec, 0x0,
			       cs8409_vendor_coef_get(spec->codec, 0x0) & 0xfffffff7);
		spec->i2c_clck_enabled = 0;
	}
	mutex_unlock(&spec->i2c_mux);
}

/*
 * cs8409_disable_i2c_clock_worker - Worker that disable the I2C Clock after 25ms without use
 */
static void cs8409_disable_i2c_clock_worker(struct work_struct *work)
{
	struct cs8409_spec *spec = container_of(work, struct cs8409_spec, i2c_clk_work.work);

	cs8409_disable_i2c_clock(spec->codec);
}

/*
 * cs8409_enable_i2c_clock - Enable I2C clocks
 * @codec: the codec instance
 * Enable I2C clocks.
 * This must be called when the i2c mutex is locked.
 */
static void cs8409_enable_i2c_clock(struct hda_codec *codec)
{
	struct cs8409_spec *spec = codec->spec;

	/* Cancel the disable timer, but do not wait for any running disable functions to finish.
	 * If the disable timer runs out before cancel, the delayed work thread will be blocked,
	 * waiting for the mutex to become unlocked. This mutex will be locked for the duration of
	 * any i2c transaction, so the disable function will run to completion immediately
	 * afterwards in the scenario. The next enable call will re-enable the clock, regardless.
	 */
	cancel_delayed_work(&spec->i2c_clk_work);

	if (!spec->i2c_clck_enabled) {
		cs8409_vendor_coef_set(codec, 0x0, cs8409_vendor_coef_get(codec, 0x0) | 0x8);
		spec->i2c_clck_enabled = 1;
	}
	queue_delayed_work(system_power_efficient_wq, &spec->i2c_clk_work, msecs_to_jiffies(25));
}

/**
 * cs8409_i2c_wait_complete - Wait for I2C transaction
 * @codec: the codec instance
 *
 * Wait for I2C transaction to complete.
 * Return -ETIMEDOUT if transaction wait times out.
 */
static int cs8409_i2c_wait_complete(struct hda_codec *codec)
{
	unsigned int retval;

	return read_poll_timeout(cs8409_vendor_coef_get, retval, retval & 0x18,
		CS42L42_I2C_SLEEP_US, CS42L42_I2C_TIMEOUT_US, false, codec, CS8409_I2C_STS);
}

/**
 * cs8409_set_i2c_dev_addr - Set i2c address for transaction
 * @codec: the codec instance
 * @addr: I2C Address
 */
static void cs8409_set_i2c_dev_addr(struct hda_codec *codec, unsigned int addr)
{
	struct cs8409_spec *spec = codec->spec;

	if (spec->dev_addr != addr) {
		cs8409_vendor_coef_set(codec, CS8409_I2C_ADDR, addr);
		spec->dev_addr = addr;
	}
}

/**
 * cs8409_i2c_set_page - CS8409 I2C set page register.
 * @scodec: the codec instance
 * @i2c_reg: Page register
 *
 * Returns negative on error.
 */
static int cs8409_i2c_set_page(struct sub_codec *scodec, unsigned int i2c_reg)
{
	struct hda_codec *codec = scodec->codec;

	if (scodec->paged && (scodec->last_page != (i2c_reg >> 8))) {
		cs8409_vendor_coef_set(codec, CS8409_I2C_QWRITE, i2c_reg >> 8);
		if (cs8409_i2c_wait_complete(codec) < 0)
			return -EIO;
		scodec->last_page = i2c_reg >> 8;
	}

	return 0;
}

/**
 * cs8409_i2c_read - CS8409 I2C Read.
 * @scodec: the codec instance
 * @addr: Register to read
 *
 * Returns negative on error, otherwise returns read value in bits 0-7.
 */
static int cs8409_i2c_read(struct sub_codec *scodec, unsigned int addr)
{
	struct hda_codec *codec = scodec->codec;
	struct cs8409_spec *spec = codec->spec;
	unsigned int i2c_reg_data;
	unsigned int read_data;

	if (scodec->suspended)
		return -EPERM;

	mutex_lock(&spec->i2c_mux);
	cs8409_enable_i2c_clock(codec);
	cs8409_set_i2c_dev_addr(codec, scodec->addr);

	if (cs8409_i2c_set_page(scodec, addr))
		goto error;

	i2c_reg_data = (addr << 8) & 0x0ffff;
	cs8409_vendor_coef_set(codec, CS8409_I2C_QREAD, i2c_reg_data);
	if (cs8409_i2c_wait_complete(codec) < 0)
		goto error;

	/* Register in bits 15-8 and the data in 7-0 */
	read_data = cs8409_vendor_coef_get(codec, CS8409_I2C_QREAD);

	mutex_unlock(&spec->i2c_mux);

	return read_data & 0x0ff;

error:
	mutex_unlock(&spec->i2c_mux);
	codec_err(codec, "%s() Failed 0x%02x : 0x%04x\n", __func__, scodec->addr, addr);
	return -EIO;
}

/**
 * cs8409_i2c_bulk_read - CS8409 I2C Read Sequence.
 * @scodec: the codec instance
 * @seq: Register Sequence to read
 * @count: Number of registeres to read
 *
 * Returns negative on error, values are read into value element of cs8409_i2c_param sequence.
 */
static int cs8409_i2c_bulk_read(struct sub_codec *scodec, struct cs8409_i2c_param *seq, int count)
{
	struct hda_codec *codec = scodec->codec;
	struct cs8409_spec *spec = codec->spec;
	unsigned int i2c_reg_data;
	int i;

	if (scodec->suspended)
		return -EPERM;

	mutex_lock(&spec->i2c_mux);
	cs8409_set_i2c_dev_addr(codec, scodec->addr);

	for (i = 0; i < count; i++) {
		cs8409_enable_i2c_clock(codec);
		if (cs8409_i2c_set_page(scodec, seq[i].addr))
			goto error;

		i2c_reg_data = (seq[i].addr << 8) & 0x0ffff;
		cs8409_vendor_coef_set(codec, CS8409_I2C_QREAD, i2c_reg_data);

		if (cs8409_i2c_wait_complete(codec) < 0)
			goto error;

		seq[i].value = cs8409_vendor_coef_get(codec, CS8409_I2C_QREAD) & 0xff;
	}

	mutex_unlock(&spec->i2c_mux);

	return 0;

error:
	mutex_unlock(&spec->i2c_mux);
	codec_err(codec, "I2C Bulk Write Failed 0x%02x\n", scodec->addr);
	return -EIO;
}

/**
 * cs8409_i2c_write - CS8409 I2C Write.
 * @scodec: the codec instance
 * @addr: Register to write to
 * @value: Data to write
 *
 * Returns negative on error, otherwise returns 0.
 */
static int cs8409_i2c_write(struct sub_codec *scodec, unsigned int addr, unsigned int value)
{
	struct hda_codec *codec = scodec->codec;
	struct cs8409_spec *spec = codec->spec;
	unsigned int i2c_reg_data;

	if (scodec->suspended)
		return -EPERM;

	mutex_lock(&spec->i2c_mux);

	cs8409_enable_i2c_clock(codec);
	cs8409_set_i2c_dev_addr(codec, scodec->addr);

	if (cs8409_i2c_set_page(scodec, addr))
		goto error;

	i2c_reg_data = ((addr << 8) & 0x0ff00) | (value & 0x0ff);
	cs8409_vendor_coef_set(codec, CS8409_I2C_QWRITE, i2c_reg_data);

	if (cs8409_i2c_wait_complete(codec) < 0)
		goto error;

	mutex_unlock(&spec->i2c_mux);
	return 0;

error:
	mutex_unlock(&spec->i2c_mux);
	codec_err(codec, "%s() Failed 0x%02x : 0x%04x\n", __func__, scodec->addr, addr);
	return -EIO;
}

/**
 * cs8409_i2c_bulk_write - CS8409 I2C Write Sequence.
 * @scodec: the codec instance
 * @seq: Register Sequence to write
 * @count: Number of registeres to write
 *
 * Returns negative on error.
 */
static int cs8409_i2c_bulk_write(struct sub_codec *scodec, const struct cs8409_i2c_param *seq,
				 int count)
{
	struct hda_codec *codec = scodec->codec;
	struct cs8409_spec *spec = codec->spec;
	unsigned int i2c_reg_data;
	int i;

	if (scodec->suspended)
		return -EPERM;

	mutex_lock(&spec->i2c_mux);
	cs8409_set_i2c_dev_addr(codec, scodec->addr);

	for (i = 0; i < count; i++) {
		cs8409_enable_i2c_clock(codec);
		if (cs8409_i2c_set_page(scodec, seq[i].addr))
			goto error;

		i2c_reg_data = ((seq[i].addr << 8) & 0x0ff00) | (seq[i].value & 0x0ff);
		cs8409_vendor_coef_set(codec, CS8409_I2C_QWRITE, i2c_reg_data);

		if (cs8409_i2c_wait_complete(codec) < 0)
			goto error;
	}

	mutex_unlock(&spec->i2c_mux);

	return 0;

error:
	mutex_unlock(&spec->i2c_mux);
	codec_err(codec, "I2C Bulk Write Failed 0x%02x\n", scodec->addr);
	return -EIO;
}

static int cs8409_init(struct hda_codec *codec)
{
	int ret = snd_hda_gen_init(codec);

	if (!ret)
		snd_hda_apply_fixup(codec, HDA_FIXUP_ACT_INIT);

	return ret;
}

static int cs8409_build_controls(struct hda_codec *codec)
{
	int err;

	err = snd_hda_gen_build_controls(codec);
	if (err < 0)
		return err;
	snd_hda_apply_fixup(codec, HDA_FIXUP_ACT_BUILD);

	return 0;
}

/* Enable/Disable Unsolicited Response */
static void cs8409_enable_ur(struct hda_codec *codec, int flag)
{
	struct cs8409_spec *spec = codec->spec;
	unsigned int ur_gpios = 0;
	int i;

	for (i = 0; i < spec->num_scodecs; i++)
		ur_gpios |= spec->scodecs[i]->irq_mask;

	snd_hda_codec_write(codec, CS8409_PIN_AFG, 0, AC_VERB_SET_GPIO_UNSOLICITED_RSP_MASK,
			    flag ? ur_gpios : 0);

	snd_hda_codec_write(codec, CS8409_PIN_AFG, 0, AC_VERB_SET_UNSOLICITED_ENABLE,
			    flag ? AC_UNSOL_ENABLED : 0);
}

static void cs8409_fix_caps(struct hda_codec *codec, unsigned int nid)
{
	int caps;

	/* CS8409 is simple HDA bridge and intended to be used with a remote
	 * companion codec. Most of input/output PIN(s) have only basic
	 * capabilities. Receive and Transmit NID(s) have only OUTC and INC
	 * capabilities and no presence detect capable (PDC) and call to
	 * snd_hda_gen_build_controls() will mark them as non detectable
	 * phantom jacks. However, a companion codec may be
	 * connected to these pins which supports jack detect
	 * capabilities. We have to override pin capabilities,
	 * otherwise they will not be created as input devices.
	 */
	caps = snd_hdac_read_parm(&codec->core, nid, AC_PAR_PIN_CAP);
	if (caps >= 0)
		snd_hdac_override_parm(&codec->core, nid, AC_PAR_PIN_CAP,
				       (caps | (AC_PINCAP_IMP_SENSE | AC_PINCAP_PRES_DETECT)));

	snd_hda_override_wcaps(codec, nid, (get_wcaps(codec, nid) | AC_WCAP_UNSOL_CAP));
}

static int cs8409_spk_sw_gpio_get(struct snd_kcontrol *kcontrol,
				 struct snd_ctl_elem_value *ucontrol)
{
	struct hda_codec *codec = snd_kcontrol_chip(kcontrol);
	struct cs8409_spec *spec = codec->spec;

	ucontrol->value.integer.value[0] = !!(spec->gpio_data & spec->speaker_pdn_gpio);
	return 0;
}

static int cs8409_spk_sw_gpio_put(struct snd_kcontrol *kcontrol,
				 struct snd_ctl_elem_value *ucontrol)
{
	struct hda_codec *codec = snd_kcontrol_chip(kcontrol);
	struct cs8409_spec *spec = codec->spec;
	unsigned int gpio_data;

	gpio_data = (spec->gpio_data & ~spec->speaker_pdn_gpio) |
		(ucontrol->value.integer.value[0] ? spec->speaker_pdn_gpio : 0);
	if (gpio_data == spec->gpio_data)
		return 0;
	spec->gpio_data = gpio_data;
	snd_hda_codec_write(codec, CS8409_PIN_AFG, 0, AC_VERB_SET_GPIO_DATA, spec->gpio_data);
	return 1;
}

static const struct snd_kcontrol_new cs8409_spk_sw_ctrl = {
	.iface = SNDRV_CTL_ELEM_IFACE_MIXER,
	.info = snd_ctl_boolean_mono_info,
	.get = cs8409_spk_sw_gpio_get,
	.put = cs8409_spk_sw_gpio_put,
};

/******************************************************************************
 *                        CS42L42 Specific Functions
 ******************************************************************************/

int cs42l42_volume_info(struct snd_kcontrol *kctrl, struct snd_ctl_elem_info *uinfo)
{
	unsigned int ofs = get_amp_offset(kctrl);
	u8 chs = get_amp_channels(kctrl);

	uinfo->type = SNDRV_CTL_ELEM_TYPE_INTEGER;
	uinfo->value.integer.step = 1;
	uinfo->count = chs == 3 ? 2 : 1;

	switch (ofs) {
	case CS42L42_VOL_DAC:
		uinfo->value.integer.min = CS42L42_HP_VOL_REAL_MIN;
		uinfo->value.integer.max = CS42L42_HP_VOL_REAL_MAX;
		break;
	case CS42L42_VOL_ADC:
		uinfo->value.integer.min = CS42L42_AMIC_VOL_REAL_MIN;
		uinfo->value.integer.max = CS42L42_AMIC_VOL_REAL_MAX;
		break;
	default:
		break;
	}

	return 0;
}

int cs42l42_volume_get(struct snd_kcontrol *kctrl, struct snd_ctl_elem_value *uctrl)
{
	struct hda_codec *codec = snd_kcontrol_chip(kctrl);
	struct cs8409_spec *spec = codec->spec;
	struct sub_codec *cs42l42 = spec->scodecs[get_amp_index(kctrl)];
	int chs = get_amp_channels(kctrl);
	unsigned int ofs = get_amp_offset(kctrl);
	long *valp = uctrl->value.integer.value;

	switch (ofs) {
	case CS42L42_VOL_DAC:
		if (chs & BIT(0))
			*valp++ = cs42l42->vol[ofs];
		if (chs & BIT(1))
			*valp = cs42l42->vol[ofs+1];
		break;
	case CS42L42_VOL_ADC:
		if (chs & BIT(0))
			*valp = cs42l42->vol[ofs];
		break;
	default:
		break;
	}

	return 0;
}

static void cs42l42_mute(struct sub_codec *cs42l42, int vol_type,
	unsigned int chs, bool mute)
{
	if (mute) {
		if (vol_type == CS42L42_VOL_DAC) {
			if (chs & BIT(0))
				cs8409_i2c_write(cs42l42, CS42L42_MIXER_CHA_VOL, 0x3f);
			if (chs & BIT(1))
				cs8409_i2c_write(cs42l42, CS42L42_MIXER_CHB_VOL, 0x3f);
		} else if (vol_type == CS42L42_VOL_ADC) {
			if (chs & BIT(0))
				cs8409_i2c_write(cs42l42, CS42L42_ADC_VOLUME, 0x9f);
		}
	} else {
		if (vol_type == CS42L42_VOL_DAC) {
			if (chs & BIT(0))
				cs8409_i2c_write(cs42l42, CS42L42_MIXER_CHA_VOL,
					-(cs42l42->vol[CS42L42_DAC_CH0_VOL_OFFSET])
					& CS42L42_MIXER_CH_VOL_MASK);
			if (chs & BIT(1))
				cs8409_i2c_write(cs42l42, CS42L42_MIXER_CHB_VOL,
					-(cs42l42->vol[CS42L42_DAC_CH1_VOL_OFFSET])
					& CS42L42_MIXER_CH_VOL_MASK);
		} else if (vol_type == CS42L42_VOL_ADC) {
			if (chs & BIT(0))
				cs8409_i2c_write(cs42l42, CS42L42_ADC_VOLUME,
					cs42l42->vol[CS42L42_ADC_VOL_OFFSET]
					& CS42L42_REG_AMIC_VOL_MASK);
		}
	}
}

int cs42l42_volume_put(struct snd_kcontrol *kctrl, struct snd_ctl_elem_value *uctrl)
{
	struct hda_codec *codec = snd_kcontrol_chip(kctrl);
	struct cs8409_spec *spec = codec->spec;
	struct sub_codec *cs42l42 = spec->scodecs[get_amp_index(kctrl)];
	int chs = get_amp_channels(kctrl);
	unsigned int ofs = get_amp_offset(kctrl);
	long *valp = uctrl->value.integer.value;

	switch (ofs) {
	case CS42L42_VOL_DAC:
		if (chs & BIT(0))
			cs42l42->vol[ofs] = *valp;
		if (chs & BIT(1)) {
			valp++;
			cs42l42->vol[ofs + 1] = *valp;
		}
		if (spec->playback_started)
			cs42l42_mute(cs42l42, CS42L42_VOL_DAC, chs, false);
		break;
	case CS42L42_VOL_ADC:
		if (chs & BIT(0))
			cs42l42->vol[ofs] = *valp;
		if (spec->capture_started)
			cs42l42_mute(cs42l42, CS42L42_VOL_ADC, chs, false);
		break;
	default:
		break;
	}

	return 0;
}

static void cs42l42_playback_pcm_hook(struct hda_pcm_stream *hinfo,
				   struct hda_codec *codec,
				   struct snd_pcm_substream *substream,
				   int action)
{
	struct cs8409_spec *spec = codec->spec;
	struct sub_codec *cs42l42;
	int i;
	bool mute;

	switch (action) {
	case HDA_GEN_PCM_ACT_PREPARE:
		mute = false;
		spec->playback_started = 1;
		break;
	case HDA_GEN_PCM_ACT_CLEANUP:
		mute = true;
		spec->playback_started = 0;
		break;
	default:
		return;
	}

	for (i = 0; i < spec->num_scodecs; i++) {
		cs42l42 = spec->scodecs[i];
		cs42l42_mute(cs42l42, CS42L42_VOL_DAC, 0x3, mute);
	}
}

static void cs42l42_capture_pcm_hook(struct hda_pcm_stream *hinfo,
				   struct hda_codec *codec,
				   struct snd_pcm_substream *substream,
				   int action)
{
	struct cs8409_spec *spec = codec->spec;
	struct sub_codec *cs42l42;
	int i;
	bool mute;

	switch (action) {
	case HDA_GEN_PCM_ACT_PREPARE:
		mute = false;
		spec->capture_started = 1;
		break;
	case HDA_GEN_PCM_ACT_CLEANUP:
		mute = true;
		spec->capture_started = 0;
		break;
	default:
		return;
	}

	for (i = 0; i < spec->num_scodecs; i++) {
		cs42l42 = spec->scodecs[i];
		cs42l42_mute(cs42l42, CS42L42_VOL_ADC, 0x3, mute);
	}
}

/* Configure CS42L42 slave codec for jack autodetect */
static void cs42l42_enable_jack_detect(struct sub_codec *cs42l42)
{
	cs8409_i2c_write(cs42l42, CS42L42_HSBIAS_SC_AUTOCTL, cs42l42->hsbias_hiz);
	/* Clear WAKE# */
	cs8409_i2c_write(cs42l42, CS42L42_WAKE_CTL, 0x00C1);
	/* Wait ~2.5ms */
	usleep_range(2500, 3000);
	/* Set mode WAKE# output follows the combination logic directly */
	cs8409_i2c_write(cs42l42, CS42L42_WAKE_CTL, 0x00C0);
	/* Clear interrupts status */
	cs8409_i2c_read(cs42l42, CS42L42_TSRS_PLUG_STATUS);
	/* Enable interrupt */
	cs8409_i2c_write(cs42l42, CS42L42_TSRS_PLUG_INT_MASK, 0xF3);
}

/* Enable and run CS42L42 slave codec jack auto detect */
static void cs42l42_run_jack_detect(struct sub_codec *cs42l42)
{
	/* Clear interrupts */
	cs8409_i2c_read(cs42l42, CS42L42_CODEC_STATUS);
	cs8409_i2c_read(cs42l42, CS42L42_DET_STATUS1);
	cs8409_i2c_write(cs42l42, CS42L42_TSRS_PLUG_INT_MASK, 0xFF);
	cs8409_i2c_read(cs42l42, CS42L42_TSRS_PLUG_STATUS);

	cs8409_i2c_write(cs42l42, CS42L42_PWR_CTL2, 0x87);
	cs8409_i2c_write(cs42l42, CS42L42_DAC_CTL2, 0x86);
	cs8409_i2c_write(cs42l42, CS42L42_MISC_DET_CTL, 0x07);
	cs8409_i2c_write(cs42l42, CS42L42_CODEC_INT_MASK, 0xFD);
	cs8409_i2c_write(cs42l42, CS42L42_HSDET_CTL2, 0x80);
	/* Wait ~20ms*/
	usleep_range(20000, 25000);
	cs8409_i2c_write(cs42l42, CS42L42_HSDET_CTL1, 0x77);
	cs8409_i2c_write(cs42l42, CS42L42_HSDET_CTL2, 0xc0);
}

static int cs42l42_manual_hs_det(struct sub_codec *cs42l42)
{
	unsigned int hs_det_status;
	unsigned int hs_det_comp1;
	unsigned int hs_det_comp2;
	unsigned int hs_det_sw;
	unsigned int hs_type;

	/* Set hs detect to manual, active mode */
	cs8409_i2c_write(cs42l42, CS42L42_HSDET_CTL2,
			 (1 << CS42L42_HSDET_CTRL_SHIFT) |
			 (0 << CS42L42_HSDET_SET_SHIFT) |
			 (0 << CS42L42_HSBIAS_REF_SHIFT) |
			 (0 << CS42L42_HSDET_AUTO_TIME_SHIFT));

	/* Configure HS DET comparator reference levels. */
	cs8409_i2c_write(cs42l42, CS42L42_HSDET_CTL1,
			 (CS42L42_HSDET_COMP1_LVL_VAL << CS42L42_HSDET_COMP1_LVL_SHIFT) |
			 (CS42L42_HSDET_COMP2_LVL_VAL << CS42L42_HSDET_COMP2_LVL_SHIFT));

	/* Open the SW_HSB_HS3 switch and close SW_HSB_HS4 for a Type 1 headset. */
	cs8409_i2c_write(cs42l42, CS42L42_HS_SWITCH_CTL, CS42L42_HSDET_SW_COMP1);

	msleep(100);

	hs_det_status = cs8409_i2c_read(cs42l42, CS42L42_HS_DET_STATUS);

	hs_det_comp1 = (hs_det_status & CS42L42_HSDET_COMP1_OUT_MASK) >>
			CS42L42_HSDET_COMP1_OUT_SHIFT;
	hs_det_comp2 = (hs_det_status & CS42L42_HSDET_COMP2_OUT_MASK) >>
			CS42L42_HSDET_COMP2_OUT_SHIFT;

	/* Close the SW_HSB_HS3 switch for a Type 2 headset. */
	cs8409_i2c_write(cs42l42, CS42L42_HS_SWITCH_CTL, CS42L42_HSDET_SW_COMP2);

	msleep(100);

	hs_det_status = cs8409_i2c_read(cs42l42, CS42L42_HS_DET_STATUS);

	hs_det_comp1 |= ((hs_det_status & CS42L42_HSDET_COMP1_OUT_MASK) >>
			CS42L42_HSDET_COMP1_OUT_SHIFT) << 1;
	hs_det_comp2 |= ((hs_det_status & CS42L42_HSDET_COMP2_OUT_MASK) >>
			CS42L42_HSDET_COMP2_OUT_SHIFT) << 1;

	/* Use Comparator 1 with 1.25V Threshold. */
	switch (hs_det_comp1) {
	case CS42L42_HSDET_COMP_TYPE1:
		hs_type = CS42L42_PLUG_CTIA;
		hs_det_sw = CS42L42_HSDET_SW_TYPE1;
		break;
	case CS42L42_HSDET_COMP_TYPE2:
		hs_type = CS42L42_PLUG_OMTP;
		hs_det_sw = CS42L42_HSDET_SW_TYPE2;
		break;
	default:
		/* Fallback to Comparator 2 with 1.75V Threshold. */
		switch (hs_det_comp2) {
		case CS42L42_HSDET_COMP_TYPE1:
			hs_type = CS42L42_PLUG_CTIA;
			hs_det_sw = CS42L42_HSDET_SW_TYPE1;
			break;
		case CS42L42_HSDET_COMP_TYPE2:
			hs_type = CS42L42_PLUG_OMTP;
			hs_det_sw = CS42L42_HSDET_SW_TYPE2;
			break;
		case CS42L42_HSDET_COMP_TYPE3:
			hs_type = CS42L42_PLUG_HEADPHONE;
			hs_det_sw = CS42L42_HSDET_SW_TYPE3;
			break;
		default:
			hs_type = CS42L42_PLUG_INVALID;
			hs_det_sw = CS42L42_HSDET_SW_TYPE4;
			break;
		}
	}

	/* Set Switches */
	cs8409_i2c_write(cs42l42, CS42L42_HS_SWITCH_CTL, hs_det_sw);

	/* Set HSDET mode to Manual—Disabled */
	cs8409_i2c_write(cs42l42, CS42L42_HSDET_CTL2,
			 (0 << CS42L42_HSDET_CTRL_SHIFT) |
			 (0 << CS42L42_HSDET_SET_SHIFT) |
			 (0 << CS42L42_HSBIAS_REF_SHIFT) |
			 (0 << CS42L42_HSDET_AUTO_TIME_SHIFT));

	/* Configure HS DET comparator reference levels. */
	cs8409_i2c_write(cs42l42, CS42L42_HSDET_CTL1,
			 (CS42L42_HSDET_COMP1_LVL_DEFAULT << CS42L42_HSDET_COMP1_LVL_SHIFT) |
			 (CS42L42_HSDET_COMP2_LVL_DEFAULT << CS42L42_HSDET_COMP2_LVL_SHIFT));

	return hs_type;
}

static int cs42l42_handle_tip_sense(struct sub_codec *cs42l42, unsigned int reg_ts_status)
{
	int status_changed = 0;

	/* TIP_SENSE INSERT/REMOVE */
	switch (reg_ts_status) {
	case CS42L42_TS_PLUG:
		if (cs42l42->no_type_dect) {
			status_changed = 1;
			cs42l42->hp_jack_in = 1;
			cs42l42->mic_jack_in = 0;
		} else {
			cs42l42_run_jack_detect(cs42l42);
		}
		break;

	case CS42L42_TS_UNPLUG:
		status_changed = 1;
		cs42l42->hp_jack_in = 0;
		cs42l42->mic_jack_in = 0;
		break;
	default:
		/* jack in transition */
		break;
	}

	codec_dbg(cs42l42->codec, "Tip Sense Detection: (%d)\n", reg_ts_status);

	return status_changed;
}

static int cs42l42_jack_unsol_event(struct sub_codec *cs42l42)
{
	int current_plug_status;
	int status_changed = 0;
	int reg_cdc_status;
	int reg_hs_status;
	int reg_ts_status;
	int type;

	/* Read jack detect status registers */
	reg_cdc_status = cs8409_i2c_read(cs42l42, CS42L42_CODEC_STATUS);
	reg_hs_status = cs8409_i2c_read(cs42l42, CS42L42_HS_DET_STATUS);
	reg_ts_status = cs8409_i2c_read(cs42l42, CS42L42_TSRS_PLUG_STATUS);

	/* If status values are < 0, read error has occurred. */
	if (reg_cdc_status < 0 || reg_hs_status < 0 || reg_ts_status < 0)
		return -EIO;

	current_plug_status = (reg_ts_status & (CS42L42_TS_PLUG_MASK | CS42L42_TS_UNPLUG_MASK))
				>> CS42L42_TS_PLUG_SHIFT;

	/* HSDET_AUTO_DONE */
	if (reg_cdc_status & CS42L42_HSDET_AUTO_DONE_MASK) {

		/* Disable HSDET_AUTO_DONE */
		cs8409_i2c_write(cs42l42, CS42L42_CODEC_INT_MASK, 0xFF);

		type = (reg_hs_status & CS42L42_HSDET_TYPE_MASK) >> CS42L42_HSDET_TYPE_SHIFT;

		/* Configure the HSDET mode. */
		cs8409_i2c_write(cs42l42, CS42L42_HSDET_CTL2, 0x80);

		if (cs42l42->no_type_dect) {
			status_changed = cs42l42_handle_tip_sense(cs42l42, current_plug_status);
		} else {
			if (type == CS42L42_PLUG_INVALID || type == CS42L42_PLUG_HEADPHONE) {
				codec_dbg(cs42l42->codec,
					  "Auto detect value not valid (%d), running manual det\n",
					  type);
				type = cs42l42_manual_hs_det(cs42l42);
			}

			switch (type) {
			case CS42L42_PLUG_CTIA:
			case CS42L42_PLUG_OMTP:
				status_changed = 1;
				cs42l42->hp_jack_in = 1;
				cs42l42->mic_jack_in = 1;
				break;
			case CS42L42_PLUG_HEADPHONE:
				status_changed = 1;
				cs42l42->hp_jack_in = 1;
				cs42l42->mic_jack_in = 0;
				break;
			default:
				status_changed = 1;
				cs42l42->hp_jack_in = 0;
				cs42l42->mic_jack_in = 0;
				break;
			}
			codec_dbg(cs42l42->codec, "Detection done (%d)\n", type);
		}

		/* Enable the HPOUT ground clamp and configure the HP pull-down */
		cs8409_i2c_write(cs42l42, CS42L42_DAC_CTL2, 0x02);
		/* Re-Enable Tip Sense Interrupt */
		cs8409_i2c_write(cs42l42, CS42L42_TSRS_PLUG_INT_MASK, 0xF3);
	} else {
		status_changed = cs42l42_handle_tip_sense(cs42l42, current_plug_status);
	}

	return status_changed;
}

static void cs42l42_resume(struct sub_codec *cs42l42)
{
	struct hda_codec *codec = cs42l42->codec;
	struct cs8409_spec *spec = codec->spec;
	struct cs8409_i2c_param irq_regs[] = {
		{ CS42L42_CODEC_STATUS, 0x00 },
		{ CS42L42_DET_INT_STATUS1, 0x00 },
		{ CS42L42_DET_INT_STATUS2, 0x00 },
		{ CS42L42_TSRS_PLUG_STATUS, 0x00 },
	};
	int fsv_old, fsv_new;

	/* Bring CS42L42 out of Reset */
	spec->gpio_data = snd_hda_codec_read(codec, CS8409_PIN_AFG, 0, AC_VERB_GET_GPIO_DATA, 0);
	spec->gpio_data |= cs42l42->reset_gpio;
	snd_hda_codec_write(codec, CS8409_PIN_AFG, 0, AC_VERB_SET_GPIO_DATA, spec->gpio_data);
	usleep_range(10000, 15000);

	cs42l42->suspended = 0;

	/* Initialize CS42L42 companion codec */
	cs8409_i2c_bulk_write(cs42l42, cs42l42->init_seq, cs42l42->init_seq_num);
<<<<<<< HEAD
	usleep_range(30000, 35000);
=======
	msleep(CS42L42_INIT_TIMEOUT_MS);
>>>>>>> e475cc1c

	/* Clear interrupts, by reading interrupt status registers */
	cs8409_i2c_bulk_read(cs42l42, irq_regs, ARRAY_SIZE(irq_regs));

	fsv_old = cs8409_i2c_read(cs42l42, CS42L42_HP_CTL);
	if (cs42l42->full_scale_vol == CS42L42_FULL_SCALE_VOL_0DB)
		fsv_new = fsv_old & ~CS42L42_FULL_SCALE_VOL_MASK;
	else
		fsv_new = fsv_old & CS42L42_FULL_SCALE_VOL_MASK;
	if (fsv_new != fsv_old)
		cs8409_i2c_write(cs42l42, CS42L42_HP_CTL, fsv_new);

	/* we have to explicitly allow unsol event handling even during the
	 * resume phase so that the jack event is processed properly
	 */
	snd_hda_codec_allow_unsol_events(cs42l42->codec);

	cs42l42_enable_jack_detect(cs42l42);
}

#ifdef CONFIG_PM
static void cs42l42_suspend(struct sub_codec *cs42l42)
{
	struct hda_codec *codec = cs42l42->codec;
	struct cs8409_spec *spec = codec->spec;
	int reg_cdc_status = 0;
	const struct cs8409_i2c_param cs42l42_pwr_down_seq[] = {
		{ CS42L42_DAC_CTL2, 0x02 },
		{ CS42L42_HS_CLAMP_DISABLE, 0x00 },
		{ CS42L42_MIXER_CHA_VOL, 0x3F },
		{ CS42L42_MIXER_ADC_VOL, 0x3F },
		{ CS42L42_MIXER_CHB_VOL, 0x3F },
		{ CS42L42_HP_CTL, 0x0F },
		{ CS42L42_ASP_RX_DAI0_EN, 0x00 },
		{ CS42L42_ASP_CLK_CFG, 0x00 },
		{ CS42L42_PWR_CTL1, 0xFE },
		{ CS42L42_PWR_CTL2, 0x8C },
		{ CS42L42_PWR_CTL1, 0xFF },
	};

	cs8409_i2c_bulk_write(cs42l42, cs42l42_pwr_down_seq, ARRAY_SIZE(cs42l42_pwr_down_seq));

	if (read_poll_timeout(cs8409_i2c_read, reg_cdc_status,
			(reg_cdc_status & 0x1), CS42L42_PDN_SLEEP_US, CS42L42_PDN_TIMEOUT_US,
			true, cs42l42, CS42L42_CODEC_STATUS) < 0)
		codec_warn(codec, "Timeout waiting for PDN_DONE for CS42L42\n");

	/* Power down CS42L42 ASP/EQ/MIX/HP */
	cs8409_i2c_write(cs42l42, CS42L42_PWR_CTL2, 0x9C);
	cs42l42->suspended = 1;
	cs42l42->last_page = 0;
	cs42l42->hp_jack_in = 0;
	cs42l42->mic_jack_in = 0;

	/* Put CS42L42 into Reset */
	spec->gpio_data = snd_hda_codec_read(codec, CS8409_PIN_AFG, 0, AC_VERB_GET_GPIO_DATA, 0);
	spec->gpio_data &= ~cs42l42->reset_gpio;
	snd_hda_codec_write(codec, CS8409_PIN_AFG, 0, AC_VERB_SET_GPIO_DATA, spec->gpio_data);
}
#endif

static void cs8409_free(struct hda_codec *codec)
{
	struct cs8409_spec *spec = codec->spec;

	/* Cancel i2c clock disable timer, and disable clock if left enabled */
	cancel_delayed_work_sync(&spec->i2c_clk_work);
	cs8409_disable_i2c_clock(codec);

	snd_hda_gen_free(codec);
}

/******************************************************************************
 *                   BULLSEYE / WARLOCK / CYBORG Specific Functions
 *                               CS8409/CS42L42
 ******************************************************************************/

/*
 * In the case of CS8409 we do not have unsolicited events from NID's 0x24
 * and 0x34 where hs mic and hp are connected. Companion codec CS42L42 will
 * generate interrupt via gpio 4 to notify jack events. We have to overwrite
 * generic snd_hda_jack_unsol_event(), read CS42L42 jack detect status registers
 * and then notify status via generic snd_hda_jack_unsol_event() call.
 */
static void cs8409_cs42l42_jack_unsol_event(struct hda_codec *codec, unsigned int res)
{
	struct cs8409_spec *spec = codec->spec;
	struct sub_codec *cs42l42 = spec->scodecs[CS8409_CODEC0];
	struct hda_jack_tbl *jk;

	/* jack_unsol_event() will be called every time gpio line changing state.
	 * In this case gpio4 line goes up as a result of reading interrupt status
	 * registers in previous cs8409_jack_unsol_event() call.
	 * We don't need to handle this event, ignoring...
	 */
	if (res & cs42l42->irq_mask)
		return;

	if (cs42l42_jack_unsol_event(cs42l42)) {
		snd_hda_set_pin_ctl(codec, CS8409_CS42L42_SPK_PIN_NID,
				    cs42l42->hp_jack_in ? 0 : PIN_OUT);
		/* Report jack*/
		jk = snd_hda_jack_tbl_get_mst(codec, CS8409_CS42L42_HP_PIN_NID, 0);
		if (jk)
			snd_hda_jack_unsol_event(codec, (jk->tag << AC_UNSOL_RES_TAG_SHIFT) &
							AC_UNSOL_RES_TAG);
		/* Report jack*/
		jk = snd_hda_jack_tbl_get_mst(codec, CS8409_CS42L42_AMIC_PIN_NID, 0);
		if (jk)
			snd_hda_jack_unsol_event(codec, (jk->tag << AC_UNSOL_RES_TAG_SHIFT) &
							 AC_UNSOL_RES_TAG);
	}
}

#ifdef CONFIG_PM
/* Manage PDREF, when transition to D3hot */
static int cs8409_cs42l42_suspend(struct hda_codec *codec)
{
	struct cs8409_spec *spec = codec->spec;
	int i;

	spec->init_done = 0;

	cs8409_enable_ur(codec, 0);

	for (i = 0; i < spec->num_scodecs; i++)
		cs42l42_suspend(spec->scodecs[i]);

	/* Cancel i2c clock disable timer, and disable clock if left enabled */
	cancel_delayed_work_sync(&spec->i2c_clk_work);
	cs8409_disable_i2c_clock(codec);

	snd_hda_shutup_pins(codec);

	return 0;
}
#endif

/* Vendor specific HW configuration
 * PLL, ASP, I2C, SPI, GPIOs, DMIC etc...
 */
static void cs8409_cs42l42_hw_init(struct hda_codec *codec)
{
	const struct cs8409_cir_param *seq = cs8409_cs42l42_hw_cfg;
	const struct cs8409_cir_param *seq_bullseye = cs8409_cs42l42_bullseye_atn;
	struct cs8409_spec *spec = codec->spec;
	struct sub_codec *cs42l42 = spec->scodecs[CS8409_CODEC0];

	if (spec->gpio_mask) {
		snd_hda_codec_write(codec, CS8409_PIN_AFG, 0, AC_VERB_SET_GPIO_MASK,
			spec->gpio_mask);
		snd_hda_codec_write(codec, CS8409_PIN_AFG, 0, AC_VERB_SET_GPIO_DIRECTION,
			spec->gpio_dir);
		snd_hda_codec_write(codec, CS8409_PIN_AFG, 0, AC_VERB_SET_GPIO_DATA,
			spec->gpio_data);
	}

	for (; seq->nid; seq++)
		cs8409_vendor_coef_set(codec, seq->cir, seq->coeff);

	if (codec->fixup_id == CS8409_BULLSEYE) {
		for (; seq_bullseye->nid; seq_bullseye++)
			cs8409_vendor_coef_set(codec, seq_bullseye->cir, seq_bullseye->coeff);
	}

	switch (codec->fixup_id) {
	case CS8409_CYBORG:
	case CS8409_WARLOCK_MLK_DUAL_MIC:
		/* DMIC1_MO=00b, DMIC1/2_SR=1 */
		cs8409_vendor_coef_set(codec, CS8409_DMIC_CFG, 0x0003);
		break;
	case CS8409_ODIN:
		/* ASP1/2_xxx_EN=1, ASP1/2_MCLK_EN=0, DMIC1_SCL_EN=0 */
		cs8409_vendor_coef_set(codec, CS8409_PAD_CFG_SLW_RATE_CTRL, 0xfc00);
		break;
	default:
		break;
	}

	cs42l42_resume(cs42l42);

	/* Enable Unsolicited Response */
	cs8409_enable_ur(codec, 1);
}

static const struct hda_codec_ops cs8409_cs42l42_patch_ops = {
	.build_controls = cs8409_build_controls,
	.build_pcms = snd_hda_gen_build_pcms,
	.init = cs8409_init,
	.free = cs8409_free,
	.unsol_event = cs8409_cs42l42_jack_unsol_event,
#ifdef CONFIG_PM
	.suspend = cs8409_cs42l42_suspend,
#endif
};

static int cs8409_cs42l42_exec_verb(struct hdac_device *dev, unsigned int cmd, unsigned int flags,
				    unsigned int *res)
{
	struct hda_codec *codec = container_of(dev, struct hda_codec, core);
	struct cs8409_spec *spec = codec->spec;
	struct sub_codec *cs42l42 = spec->scodecs[CS8409_CODEC0];

	unsigned int nid = ((cmd >> 20) & 0x07f);
	unsigned int verb = ((cmd >> 8) & 0x0fff);

	/* CS8409 pins have no AC_PINSENSE_PRESENCE
	 * capabilities. We have to intercept 2 calls for pins 0x24 and 0x34
	 * and return correct pin sense values for read_pin_sense() call from
	 * hda_jack based on CS42L42 jack detect status.
	 */
	switch (nid) {
	case CS8409_CS42L42_HP_PIN_NID:
		if (verb == AC_VERB_GET_PIN_SENSE) {
			*res = (cs42l42->hp_jack_in) ? AC_PINSENSE_PRESENCE : 0;
			return 0;
		}
		break;
	case CS8409_CS42L42_AMIC_PIN_NID:
		if (verb == AC_VERB_GET_PIN_SENSE) {
			*res = (cs42l42->mic_jack_in) ? AC_PINSENSE_PRESENCE : 0;
			return 0;
		}
		break;
	default:
		break;
	}

	return spec->exec_verb(dev, cmd, flags, res);
}

void cs8409_cs42l42_fixups(struct hda_codec *codec, const struct hda_fixup *fix, int action)
{
	struct cs8409_spec *spec = codec->spec;

	switch (action) {
	case HDA_FIXUP_ACT_PRE_PROBE:
		snd_hda_add_verbs(codec, cs8409_cs42l42_init_verbs);
		/* verb exec op override */
		spec->exec_verb = codec->core.exec_verb;
		codec->core.exec_verb = cs8409_cs42l42_exec_verb;

		spec->scodecs[CS8409_CODEC0] = &cs8409_cs42l42_codec;
		spec->num_scodecs = 1;
		spec->scodecs[CS8409_CODEC0]->codec = codec;
		codec->patch_ops = cs8409_cs42l42_patch_ops;

		spec->gen.suppress_auto_mute = 1;
		spec->gen.no_primary_hp = 1;
		spec->gen.suppress_vmaster = 1;

		spec->speaker_pdn_gpio = 0;

		/* GPIO 5 out, 3,4 in */
		spec->gpio_dir = spec->scodecs[CS8409_CODEC0]->reset_gpio;
		spec->gpio_data = 0;
		spec->gpio_mask = 0x03f;

		/* Basic initial sequence for specific hw configuration */
		snd_hda_sequence_write(codec, cs8409_cs42l42_init_verbs);

		cs8409_fix_caps(codec, CS8409_CS42L42_HP_PIN_NID);
		cs8409_fix_caps(codec, CS8409_CS42L42_AMIC_PIN_NID);

		spec->scodecs[CS8409_CODEC0]->hsbias_hiz = 0x0020;

		switch (codec->fixup_id) {
		case CS8409_CYBORG:
			spec->scodecs[CS8409_CODEC0]->full_scale_vol =
				CS42L42_FULL_SCALE_VOL_MINUS6DB;
			spec->speaker_pdn_gpio = CS8409_CYBORG_SPEAKER_PDN;
			break;
		case CS8409_ODIN:
			spec->scodecs[CS8409_CODEC0]->full_scale_vol = CS42L42_FULL_SCALE_VOL_0DB;
			spec->speaker_pdn_gpio = CS8409_CYBORG_SPEAKER_PDN;
			break;
		case CS8409_WARLOCK_MLK:
		case CS8409_WARLOCK_MLK_DUAL_MIC:
			spec->scodecs[CS8409_CODEC0]->full_scale_vol = CS42L42_FULL_SCALE_VOL_0DB;
			spec->speaker_pdn_gpio = CS8409_WARLOCK_SPEAKER_PDN;
			break;
		default:
			spec->scodecs[CS8409_CODEC0]->full_scale_vol =
				CS42L42_FULL_SCALE_VOL_MINUS6DB;
			spec->speaker_pdn_gpio = CS8409_WARLOCK_SPEAKER_PDN;
			break;
		}

		if (spec->speaker_pdn_gpio > 0) {
			spec->gpio_dir |= spec->speaker_pdn_gpio;
			spec->gpio_data |= spec->speaker_pdn_gpio;
		}

		break;
	case HDA_FIXUP_ACT_PROBE:
		/* Fix Sample Rate to 48kHz */
		spec->gen.stream_analog_playback = &cs42l42_48k_pcm_analog_playback;
		spec->gen.stream_analog_capture = &cs42l42_48k_pcm_analog_capture;
		/* add hooks */
		spec->gen.pcm_playback_hook = cs42l42_playback_pcm_hook;
		spec->gen.pcm_capture_hook = cs42l42_capture_pcm_hook;
		if (codec->fixup_id != CS8409_ODIN)
			/* Set initial DMIC volume to -26 dB */
			snd_hda_codec_amp_init_stereo(codec, CS8409_CS42L42_DMIC_ADC_PIN_NID,
						      HDA_INPUT, 0, 0xff, 0x19);
		snd_hda_gen_add_kctl(&spec->gen, "Headphone Playback Volume",
				&cs42l42_dac_volume_mixer);
		snd_hda_gen_add_kctl(&spec->gen, "Mic Capture Volume",
				&cs42l42_adc_volume_mixer);
		if (spec->speaker_pdn_gpio > 0)
			snd_hda_gen_add_kctl(&spec->gen, "Speaker Playback Switch",
					     &cs8409_spk_sw_ctrl);
		/* Disable Unsolicited Response during boot */
		cs8409_enable_ur(codec, 0);
		snd_hda_codec_set_name(codec, "CS8409/CS42L42");
		break;
	case HDA_FIXUP_ACT_INIT:
		cs8409_cs42l42_hw_init(codec);
		spec->init_done = 1;
		if (spec->init_done && spec->build_ctrl_done
			&& !spec->scodecs[CS8409_CODEC0]->hp_jack_in)
			cs42l42_run_jack_detect(spec->scodecs[CS8409_CODEC0]);
		break;
	case HDA_FIXUP_ACT_BUILD:
		spec->build_ctrl_done = 1;
		/* Run jack auto detect first time on boot
		 * after controls have been added, to check if jack has
		 * been already plugged in.
		 * Run immediately after init.
		 */
		if (spec->init_done && spec->build_ctrl_done
			&& !spec->scodecs[CS8409_CODEC0]->hp_jack_in)
			cs42l42_run_jack_detect(spec->scodecs[CS8409_CODEC0]);
		break;
	default:
		break;
	}
}

/******************************************************************************
 *                          Dolphin Specific Functions
 *                               CS8409/ 2 X CS42L42
 ******************************************************************************/

/*
 * In the case of CS8409 we do not have unsolicited events when
 * hs mic and hp are connected. Companion codec CS42L42 will
 * generate interrupt via irq_mask to notify jack events. We have to overwrite
 * generic snd_hda_jack_unsol_event(), read CS42L42 jack detect status registers
 * and then notify status via generic snd_hda_jack_unsol_event() call.
 */
static void dolphin_jack_unsol_event(struct hda_codec *codec, unsigned int res)
{
	struct cs8409_spec *spec = codec->spec;
	struct sub_codec *cs42l42;
	struct hda_jack_tbl *jk;

	cs42l42 = spec->scodecs[CS8409_CODEC0];
	if (!cs42l42->suspended && (~res & cs42l42->irq_mask) &&
	    cs42l42_jack_unsol_event(cs42l42)) {
		jk = snd_hda_jack_tbl_get_mst(codec, DOLPHIN_HP_PIN_NID, 0);
		if (jk)
			snd_hda_jack_unsol_event(codec,
						 (jk->tag << AC_UNSOL_RES_TAG_SHIFT) &
						  AC_UNSOL_RES_TAG);

		jk = snd_hda_jack_tbl_get_mst(codec, DOLPHIN_AMIC_PIN_NID, 0);
		if (jk)
			snd_hda_jack_unsol_event(codec,
						 (jk->tag << AC_UNSOL_RES_TAG_SHIFT) &
						  AC_UNSOL_RES_TAG);
	}

	cs42l42 = spec->scodecs[CS8409_CODEC1];
	if (!cs42l42->suspended && (~res & cs42l42->irq_mask) &&
	    cs42l42_jack_unsol_event(cs42l42)) {
		jk = snd_hda_jack_tbl_get_mst(codec, DOLPHIN_LO_PIN_NID, 0);
		if (jk)
			snd_hda_jack_unsol_event(codec,
						 (jk->tag << AC_UNSOL_RES_TAG_SHIFT) &
						  AC_UNSOL_RES_TAG);
	}
}

/* Vendor specific HW configuration
 * PLL, ASP, I2C, SPI, GPIOs, DMIC etc...
 */
static void dolphin_hw_init(struct hda_codec *codec)
{
	const struct cs8409_cir_param *seq = dolphin_hw_cfg;
	struct cs8409_spec *spec = codec->spec;
	struct sub_codec *cs42l42;
	int i;

	if (spec->gpio_mask) {
		snd_hda_codec_write(codec, CS8409_PIN_AFG, 0, AC_VERB_SET_GPIO_MASK,
				    spec->gpio_mask);
		snd_hda_codec_write(codec, CS8409_PIN_AFG, 0, AC_VERB_SET_GPIO_DIRECTION,
				    spec->gpio_dir);
		snd_hda_codec_write(codec, CS8409_PIN_AFG, 0, AC_VERB_SET_GPIO_DATA,
				    spec->gpio_data);
	}

	for (; seq->nid; seq++)
		cs8409_vendor_coef_set(codec, seq->cir, seq->coeff);

	for (i = 0; i < spec->num_scodecs; i++) {
		cs42l42 = spec->scodecs[i];
		cs42l42_resume(cs42l42);
	}

	/* Enable Unsolicited Response */
	cs8409_enable_ur(codec, 1);
}

static const struct hda_codec_ops cs8409_dolphin_patch_ops = {
	.build_controls = cs8409_build_controls,
	.build_pcms = snd_hda_gen_build_pcms,
	.init = cs8409_init,
	.free = cs8409_free,
	.unsol_event = dolphin_jack_unsol_event,
#ifdef CONFIG_PM
	.suspend = cs8409_cs42l42_suspend,
#endif
};

static int dolphin_exec_verb(struct hdac_device *dev, unsigned int cmd, unsigned int flags,
			     unsigned int *res)
{
	struct hda_codec *codec = container_of(dev, struct hda_codec, core);
	struct cs8409_spec *spec = codec->spec;
	struct sub_codec *cs42l42 = spec->scodecs[CS8409_CODEC0];

	unsigned int nid = ((cmd >> 20) & 0x07f);
	unsigned int verb = ((cmd >> 8) & 0x0fff);

	/* CS8409 pins have no AC_PINSENSE_PRESENCE
	 * capabilities. We have to intercept calls for CS42L42 pins
	 * and return correct pin sense values for read_pin_sense() call from
	 * hda_jack based on CS42L42 jack detect status.
	 */
	switch (nid) {
	case DOLPHIN_HP_PIN_NID:
	case DOLPHIN_LO_PIN_NID:
		if (nid == DOLPHIN_LO_PIN_NID)
			cs42l42 = spec->scodecs[CS8409_CODEC1];
		if (verb == AC_VERB_GET_PIN_SENSE) {
			*res = (cs42l42->hp_jack_in) ? AC_PINSENSE_PRESENCE : 0;
			return 0;
		}
		break;
	case DOLPHIN_AMIC_PIN_NID:
		if (verb == AC_VERB_GET_PIN_SENSE) {
			*res = (cs42l42->mic_jack_in) ? AC_PINSENSE_PRESENCE : 0;
			return 0;
		}
		break;
	default:
		break;
	}

	return spec->exec_verb(dev, cmd, flags, res);
}

void dolphin_fixups(struct hda_codec *codec, const struct hda_fixup *fix, int action)
{
	struct cs8409_spec *spec = codec->spec;
	struct snd_kcontrol_new *kctrl;
	int i;

	switch (action) {
	case HDA_FIXUP_ACT_PRE_PROBE:
		snd_hda_add_verbs(codec, dolphin_init_verbs);
		/* verb exec op override */
		spec->exec_verb = codec->core.exec_verb;
		codec->core.exec_verb = dolphin_exec_verb;

		spec->scodecs[CS8409_CODEC0] = &dolphin_cs42l42_0;
		spec->scodecs[CS8409_CODEC0]->codec = codec;
		spec->scodecs[CS8409_CODEC1] = &dolphin_cs42l42_1;
		spec->scodecs[CS8409_CODEC1]->codec = codec;
		spec->num_scodecs = 2;

		codec->patch_ops = cs8409_dolphin_patch_ops;

		/* GPIO 1,5 out, 0,4 in */
		spec->gpio_dir = spec->scodecs[CS8409_CODEC0]->reset_gpio |
				 spec->scodecs[CS8409_CODEC1]->reset_gpio;
		spec->gpio_data = 0;
		spec->gpio_mask = 0x03f;

		/* Basic initial sequence for specific hw configuration */
		snd_hda_sequence_write(codec, dolphin_init_verbs);

		snd_hda_jack_add_kctl(codec, DOLPHIN_LO_PIN_NID, "Line Out", true,
				      SND_JACK_HEADPHONE, NULL);

		snd_hda_jack_add_kctl(codec, DOLPHIN_AMIC_PIN_NID, "Microphone", true,
				      SND_JACK_MICROPHONE, NULL);

		cs8409_fix_caps(codec, DOLPHIN_HP_PIN_NID);
		cs8409_fix_caps(codec, DOLPHIN_LO_PIN_NID);
		cs8409_fix_caps(codec, DOLPHIN_AMIC_PIN_NID);

		spec->scodecs[CS8409_CODEC0]->full_scale_vol = CS42L42_FULL_SCALE_VOL_MINUS6DB;
		spec->scodecs[CS8409_CODEC1]->full_scale_vol = CS42L42_FULL_SCALE_VOL_MINUS6DB;

		break;
	case HDA_FIXUP_ACT_PROBE:
		/* Fix Sample Rate to 48kHz */
		spec->gen.stream_analog_playback = &cs42l42_48k_pcm_analog_playback;
		spec->gen.stream_analog_capture = &cs42l42_48k_pcm_analog_capture;
		/* add hooks */
		spec->gen.pcm_playback_hook = cs42l42_playback_pcm_hook;
		spec->gen.pcm_capture_hook = cs42l42_capture_pcm_hook;
		snd_hda_gen_add_kctl(&spec->gen, "Headphone Playback Volume",
				     &cs42l42_dac_volume_mixer);
		snd_hda_gen_add_kctl(&spec->gen, "Mic Capture Volume", &cs42l42_adc_volume_mixer);
		kctrl = snd_hda_gen_add_kctl(&spec->gen, "Line Out Playback Volume",
					     &cs42l42_dac_volume_mixer);
		/* Update Line Out kcontrol template */
		kctrl->private_value = HDA_COMPOSE_AMP_VAL_OFS(DOLPHIN_HP_PIN_NID, 3, CS8409_CODEC1,
				       HDA_OUTPUT, CS42L42_VOL_DAC) | HDA_AMP_VAL_MIN_MUTE;
		cs8409_enable_ur(codec, 0);
		snd_hda_codec_set_name(codec, "CS8409/CS42L42");
		break;
	case HDA_FIXUP_ACT_INIT:
		dolphin_hw_init(codec);
		spec->init_done = 1;
		if (spec->init_done && spec->build_ctrl_done) {
			for (i = 0; i < spec->num_scodecs; i++) {
				if (!spec->scodecs[i]->hp_jack_in)
					cs42l42_run_jack_detect(spec->scodecs[i]);
			}
		}
		break;
	case HDA_FIXUP_ACT_BUILD:
		spec->build_ctrl_done = 1;
		/* Run jack auto detect first time on boot
		 * after controls have been added, to check if jack has
		 * been already plugged in.
		 * Run immediately after init.
		 */
		if (spec->init_done && spec->build_ctrl_done) {
			for (i = 0; i < spec->num_scodecs; i++) {
				if (!spec->scodecs[i]->hp_jack_in)
					cs42l42_run_jack_detect(spec->scodecs[i]);
			}
		}
		break;
	default:
		break;
	}
}

static int patch_cs8409(struct hda_codec *codec)
{
	int err;

	if (!cs8409_alloc_spec(codec))
		return -ENOMEM;

	snd_hda_pick_fixup(codec, cs8409_models, cs8409_fixup_tbl, cs8409_fixups);

	codec_dbg(codec, "Picked ID=%d, VID=%08x, DEV=%08x\n", codec->fixup_id,
			 codec->bus->pci->subsystem_vendor,
			 codec->bus->pci->subsystem_device);

	snd_hda_apply_fixup(codec, HDA_FIXUP_ACT_PRE_PROBE);

	err = cs8409_parse_auto_config(codec);
	if (err < 0) {
		cs8409_free(codec);
		return err;
	}

	snd_hda_apply_fixup(codec, HDA_FIXUP_ACT_PROBE);
	return 0;
}

static const struct hda_device_id snd_hda_id_cs8409[] = {
	HDA_CODEC_ENTRY(0x10138409, "CS8409", patch_cs8409),
	{} /* terminator */
};
MODULE_DEVICE_TABLE(hdaudio, snd_hda_id_cs8409);

static struct hda_codec_driver cs8409_driver = {
	.id = snd_hda_id_cs8409,
};
module_hda_codec_driver(cs8409_driver);

MODULE_LICENSE("GPL");
MODULE_DESCRIPTION("Cirrus Logic HDA bridge");<|MERGE_RESOLUTION|>--- conflicted
+++ resolved
@@ -888,11 +888,7 @@
 
 	/* Initialize CS42L42 companion codec */
 	cs8409_i2c_bulk_write(cs42l42, cs42l42->init_seq, cs42l42->init_seq_num);
-<<<<<<< HEAD
-	usleep_range(30000, 35000);
-=======
 	msleep(CS42L42_INIT_TIMEOUT_MS);
->>>>>>> e475cc1c
 
 	/* Clear interrupts, by reading interrupt status registers */
 	cs8409_i2c_bulk_read(cs42l42, irq_regs, ARRAY_SIZE(irq_regs));
