--- conflicted
+++ resolved
@@ -2786,8 +2786,6 @@
 	snd_hda_shutup_pins(codec);
 }
 
-<<<<<<< HEAD
-=======
 static void alc282_restore_default_value(struct hda_codec *codec)
 {
 	int val;
@@ -2936,7 +2934,6 @@
 	alc_write_coef_idx(codec, 0x78, coef78);
 }
 
->>>>>>> 40dde7e2
 static void alc283_restore_default_value(struct hda_codec *codec)
 {
 	int val;
@@ -3027,14 +3024,11 @@
 	bool hp_pin_sense;
 	int val;
 
-<<<<<<< HEAD
-=======
 	if (!spec->gen.autocfg.hp_outs) {
 		if (spec->gen.autocfg.line_out_type == AC_JACK_HP_OUT)
 			hp_pin = spec->gen.autocfg.line_out_pins[0];
 	}
 
->>>>>>> 40dde7e2
 	alc283_restore_default_value(codec);
 
 	if (!hp_pin)
@@ -4120,7 +4114,6 @@
 	ALC269_FIXUP_HEADSET_MIC,
 	ALC269_FIXUP_QUANTA_MUTE,
 	ALC269_FIXUP_LIFEBOOK,
-	ALC269_FIXUP_LIFEBOOK_EXTMIC,
 	ALC269_FIXUP_AMIC,
 	ALC269_FIXUP_DMIC,
 	ALC269VB_FIXUP_AMIC,
@@ -4249,13 +4242,6 @@
 		},
 		.chained = true,
 		.chain_id = ALC269_FIXUP_QUANTA_MUTE
-	},
-	[ALC269_FIXUP_LIFEBOOK_EXTMIC] = {
-		.type = HDA_FIXUP_PINS,
-		.v.pins = (const struct hda_pintbl[]) {
-			{ 0x19, 0x01a1903c }, /* headset mic, with jack detect */
-			{ }
-		},
 	},
 	[ALC269_FIXUP_AMIC] = {
 		.type = HDA_FIXUP_PINS,
@@ -4647,24 +4633,14 @@
 	SND_PCI_QUIRK(0x103c, 0x1983, "HP Pavilion", ALC269_FIXUP_HP_MUTE_LED_MIC1),
 	SND_PCI_QUIRK(0x103c, 0x218b, "HP", ALC269_FIXUP_LIMIT_INT_MIC_BOOST_MUTE_LED),
 	/* ALC282 */
-	SND_PCI_QUIRK(0x103c, 0x220d, "HP", ALC269_FIXUP_HP_MUTE_LED_MIC1),
-	SND_PCI_QUIRK(0x103c, 0x220e, "HP", ALC269_FIXUP_HP_MUTE_LED_MIC1),
 	SND_PCI_QUIRK(0x103c, 0x220f, "HP", ALC269_FIXUP_HP_MUTE_LED_MIC1),
-	SND_PCI_QUIRK(0x103c, 0x2210, "HP", ALC269_FIXUP_HP_MUTE_LED_MIC1),
-	SND_PCI_QUIRK(0x103c, 0x2211, "HP", ALC269_FIXUP_HP_MUTE_LED_MIC1),
-	SND_PCI_QUIRK(0x103c, 0x2212, "HP", ALC269_FIXUP_HP_MUTE_LED_MIC1),
 	SND_PCI_QUIRK(0x103c, 0x2213, "HP", ALC269_FIXUP_HP_MUTE_LED_MIC1),
-	SND_PCI_QUIRK(0x103c, 0x2214, "HP", ALC269_FIXUP_HP_MUTE_LED_MIC1),
 	SND_PCI_QUIRK(0x103c, 0x2266, "HP", ALC269_FIXUP_HP_MUTE_LED_MIC1),
 	SND_PCI_QUIRK(0x103c, 0x2267, "HP", ALC269_FIXUP_HP_MUTE_LED_MIC1),
 	SND_PCI_QUIRK(0x103c, 0x2268, "HP", ALC269_FIXUP_HP_MUTE_LED_MIC1),
 	SND_PCI_QUIRK(0x103c, 0x2269, "HP", ALC269_FIXUP_HP_MUTE_LED_MIC1),
 	SND_PCI_QUIRK(0x103c, 0x226a, "HP", ALC269_FIXUP_HP_MUTE_LED_MIC1),
 	SND_PCI_QUIRK(0x103c, 0x226b, "HP", ALC269_FIXUP_HP_MUTE_LED_MIC1),
-	SND_PCI_QUIRK(0x103c, 0x226c, "HP", ALC269_FIXUP_HP_MUTE_LED_MIC1),
-	SND_PCI_QUIRK(0x103c, 0x226d, "HP", ALC269_FIXUP_HP_MUTE_LED_MIC1),
-	SND_PCI_QUIRK(0x103c, 0x226e, "HP", ALC269_FIXUP_HP_MUTE_LED_MIC1),
-	SND_PCI_QUIRK(0x103c, 0x226f, "HP", ALC269_FIXUP_HP_MUTE_LED_MIC1),
 	SND_PCI_QUIRK(0x103c, 0x227a, "HP", ALC269_FIXUP_HP_MUTE_LED_MIC1),
 	SND_PCI_QUIRK(0x103c, 0x227b, "HP", ALC269_FIXUP_HP_MUTE_LED_MIC1),
 	SND_PCI_QUIRK(0x103c, 0x229e, "HP", ALC269_FIXUP_HP_MUTE_LED_MIC1),
@@ -4704,10 +4680,6 @@
 	SND_PCI_QUIRK(0x103c, 0x22c8, "HP", ALC269_FIXUP_HP_MUTE_LED_MIC1),
 	SND_PCI_QUIRK(0x103c, 0x22c3, "HP", ALC269_FIXUP_HP_MUTE_LED_MIC1),
 	SND_PCI_QUIRK(0x103c, 0x22c4, "HP", ALC269_FIXUP_HP_MUTE_LED_MIC1),
-	SND_PCI_QUIRK(0x103c, 0x2334, "HP", ALC269_FIXUP_HP_MUTE_LED_MIC1),
-	SND_PCI_QUIRK(0x103c, 0x2335, "HP", ALC269_FIXUP_HP_MUTE_LED_MIC1),
-	SND_PCI_QUIRK(0x103c, 0x2336, "HP", ALC269_FIXUP_HP_MUTE_LED_MIC1),
-	SND_PCI_QUIRK(0x103c, 0x2337, "HP", ALC269_FIXUP_HP_MUTE_LED_MIC1),
 	SND_PCI_QUIRK_VENDOR(0x103c, "HP", ALC269_FIXUP_HP_MUTE_LED),
 	SND_PCI_QUIRK(0x1043, 0x103f, "ASUS TX300", ALC282_FIXUP_ASUS_TX300),
 	SND_PCI_QUIRK(0x1043, 0x106d, "Asus K53BE", ALC269_FIXUP_LIMIT_INT_MIC_BOOST),
@@ -4730,7 +4702,6 @@
 	SND_PCI_QUIRK(0x104d, 0x9084, "Sony VAIO", ALC275_FIXUP_SONY_HWEQ),
 	SND_PCI_QUIRK_VENDOR(0x104d, "Sony VAIO", ALC269_FIXUP_SONY_VAIO),
 	SND_PCI_QUIRK(0x10cf, 0x1475, "Lifebook", ALC269_FIXUP_LIFEBOOK),
-	SND_PCI_QUIRK(0x10cf, 0x1845, "Lifebook U904", ALC269_FIXUP_LIFEBOOK_EXTMIC),
 	SND_PCI_QUIRK(0x17aa, 0x20f2, "Thinkpad SL410/510", ALC269_FIXUP_SKU_IGNORE),
 	SND_PCI_QUIRK(0x17aa, 0x215e, "Thinkpad L512", ALC269_FIXUP_SKU_IGNORE),
 	SND_PCI_QUIRK(0x17aa, 0x21b8, "Thinkpad Edge 14", ALC269_FIXUP_SKU_IGNORE),
@@ -5838,7 +5809,6 @@
 	{ .id = 0x10ec0670, .name = "ALC670", .patch = patch_alc662 },
 	{ .id = 0x10ec0671, .name = "ALC671", .patch = patch_alc662 },
 	{ .id = 0x10ec0680, .name = "ALC680", .patch = patch_alc680 },
-	{ .id = 0x10ec0867, .name = "ALC891", .patch = patch_alc882 },
 	{ .id = 0x10ec0880, .name = "ALC880", .patch = patch_alc880 },
 	{ .id = 0x10ec0882, .name = "ALC882", .patch = patch_alc882 },
 	{ .id = 0x10ec0883, .name = "ALC883", .patch = patch_alc882 },
