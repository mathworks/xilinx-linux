// SPDX-License-Identifier: GPL-2.0-or-later
/*
 *
 *  Implementation of primary alsa driver code base for Intel HD Audio.
 *
 *  Copyright(c) 2004 Intel Corporation. All rights reserved.
 *
 *  Copyright (c) 2004 Takashi Iwai <tiwai@suse.de>
 *                     PeiSen Hou <pshou@realtek.com.tw>
 */

#include <linux/clocksource.h>
#include <linux/delay.h>
#include <linux/interrupt.h>
#include <linux/kernel.h>
#include <linux/module.h>
#include <linux/pm_runtime.h>
#include <linux/slab.h>

#ifdef CONFIG_X86
/* for art-tsc conversion */
#include <asm/tsc.h>
#endif

#include <sound/core.h>
#include <sound/initval.h>
#include "hda_controller.h"

#define CREATE_TRACE_POINTS
#include "hda_controller_trace.h"

/* DSP lock helpers */
#define dsp_lock(dev)		snd_hdac_dsp_lock(azx_stream(dev))
#define dsp_unlock(dev)		snd_hdac_dsp_unlock(azx_stream(dev))
#define dsp_is_locked(dev)	snd_hdac_stream_is_locked(azx_stream(dev))

/* assign a stream for the PCM */
static inline struct azx_dev *
azx_assign_device(struct azx *chip, struct snd_pcm_substream *substream)
{
	struct hdac_stream *s;

	s = snd_hdac_stream_assign(azx_bus(chip), substream);
	if (!s)
		return NULL;
	return stream_to_azx_dev(s);
}

/* release the assigned stream */
static inline void azx_release_device(struct azx_dev *azx_dev)
{
	snd_hdac_stream_release(azx_stream(azx_dev));
}

static inline struct hda_pcm_stream *
to_hda_pcm_stream(struct snd_pcm_substream *substream)
{
	struct azx_pcm *apcm = snd_pcm_substream_chip(substream);
	return &apcm->info->stream[substream->stream];
}

static u64 azx_adjust_codec_delay(struct snd_pcm_substream *substream,
				u64 nsec)
{
	struct azx_pcm *apcm = snd_pcm_substream_chip(substream);
	struct hda_pcm_stream *hinfo = to_hda_pcm_stream(substream);
	u64 codec_frames, codec_nsecs;

	if (!hinfo->ops.get_delay)
		return nsec;

	codec_frames = hinfo->ops.get_delay(hinfo, apcm->codec, substream);
	codec_nsecs = div_u64(codec_frames * 1000000000LL,
			      substream->runtime->rate);

	if (substream->stream == SNDRV_PCM_STREAM_CAPTURE)
		return nsec + codec_nsecs;

	return (nsec > codec_nsecs) ? nsec - codec_nsecs : 0;
}

/*
 * PCM ops
 */

static int azx_pcm_close(struct snd_pcm_substream *substream)
{
	struct azx_pcm *apcm = snd_pcm_substream_chip(substream);
	struct hda_pcm_stream *hinfo = to_hda_pcm_stream(substream);
	struct azx *chip = apcm->chip;
	struct azx_dev *azx_dev = get_azx_dev(substream);

	trace_azx_pcm_close(chip, azx_dev);
	mutex_lock(&chip->open_mutex);
	azx_release_device(azx_dev);
	if (hinfo->ops.close)
		hinfo->ops.close(hinfo, apcm->codec, substream);
	snd_hda_power_down(apcm->codec);
	mutex_unlock(&chip->open_mutex);
	snd_hda_codec_pcm_put(apcm->info);
	return 0;
}

static int azx_pcm_hw_params(struct snd_pcm_substream *substream,
			     struct snd_pcm_hw_params *hw_params)
{
	struct azx_pcm *apcm = snd_pcm_substream_chip(substream);
	struct azx *chip = apcm->chip;
	struct azx_dev *azx_dev = get_azx_dev(substream);
	int ret = 0;

	trace_azx_pcm_hw_params(chip, azx_dev);
	dsp_lock(azx_dev);
	if (dsp_is_locked(azx_dev)) {
		ret = -EBUSY;
		goto unlock;
	}

	azx_dev->core.bufsize = 0;
	azx_dev->core.period_bytes = 0;
	azx_dev->core.format_val = 0;

unlock:
	dsp_unlock(azx_dev);
	return ret;
}

static int azx_pcm_hw_free(struct snd_pcm_substream *substream)
{
	struct azx_pcm *apcm = snd_pcm_substream_chip(substream);
	struct azx_dev *azx_dev = get_azx_dev(substream);
	struct hda_pcm_stream *hinfo = to_hda_pcm_stream(substream);

	/* reset BDL address */
	dsp_lock(azx_dev);
	if (!dsp_is_locked(azx_dev))
		snd_hdac_stream_cleanup(azx_stream(azx_dev));

	snd_hda_codec_cleanup(apcm->codec, hinfo, substream);

	azx_stream(azx_dev)->prepared = 0;
	dsp_unlock(azx_dev);
	return 0;
}

static int azx_pcm_prepare(struct snd_pcm_substream *substream)
{
	struct azx_pcm *apcm = snd_pcm_substream_chip(substream);
	struct azx *chip = apcm->chip;
	struct azx_dev *azx_dev = get_azx_dev(substream);
	struct hda_pcm_stream *hinfo = to_hda_pcm_stream(substream);
	struct snd_pcm_runtime *runtime = substream->runtime;
	unsigned int format_val, stream_tag;
	int err;
	struct hda_spdif_out *spdif =
		snd_hda_spdif_out_of_nid(apcm->codec, hinfo->nid);
	unsigned short ctls = spdif ? spdif->ctls : 0;

	trace_azx_pcm_prepare(chip, azx_dev);
	dsp_lock(azx_dev);
	if (dsp_is_locked(azx_dev)) {
		err = -EBUSY;
		goto unlock;
	}

	snd_hdac_stream_reset(azx_stream(azx_dev));
	format_val = snd_hdac_calc_stream_format(runtime->rate,
						runtime->channels,
						runtime->format,
						hinfo->maxbps,
						ctls);
	if (!format_val) {
		dev_err(chip->card->dev,
			"invalid format_val, rate=%d, ch=%d, format=%d\n",
			runtime->rate, runtime->channels, runtime->format);
		err = -EINVAL;
		goto unlock;
	}

	err = snd_hdac_stream_set_params(azx_stream(azx_dev), format_val);
	if (err < 0)
		goto unlock;

	snd_hdac_stream_setup(azx_stream(azx_dev));

	stream_tag = azx_dev->core.stream_tag;
	/* CA-IBG chips need the playback stream starting from 1 */
	if ((chip->driver_caps & AZX_DCAPS_CTX_WORKAROUND) &&
	    stream_tag > chip->capture_streams)
		stream_tag -= chip->capture_streams;
	err = snd_hda_codec_prepare(apcm->codec, hinfo, stream_tag,
				     azx_dev->core.format_val, substream);

 unlock:
	if (!err)
		azx_stream(azx_dev)->prepared = 1;
	dsp_unlock(azx_dev);
	return err;
}

static int azx_pcm_trigger(struct snd_pcm_substream *substream, int cmd)
{
	struct azx_pcm *apcm = snd_pcm_substream_chip(substream);
	struct azx *chip = apcm->chip;
	struct hdac_bus *bus = azx_bus(chip);
	struct azx_dev *azx_dev;
	struct snd_pcm_substream *s;
	struct hdac_stream *hstr;
	bool start;
	int sbits = 0;
	int sync_reg;

	azx_dev = get_azx_dev(substream);
	trace_azx_pcm_trigger(chip, azx_dev, cmd);

	hstr = azx_stream(azx_dev);
	if (chip->driver_caps & AZX_DCAPS_OLD_SSYNC)
		sync_reg = AZX_REG_OLD_SSYNC;
	else
		sync_reg = AZX_REG_SSYNC;

	if (dsp_is_locked(azx_dev) || !hstr->prepared)
		return -EPIPE;

	switch (cmd) {
	case SNDRV_PCM_TRIGGER_START:
	case SNDRV_PCM_TRIGGER_PAUSE_RELEASE:
	case SNDRV_PCM_TRIGGER_RESUME:
		start = true;
		break;
	case SNDRV_PCM_TRIGGER_PAUSE_PUSH:
	case SNDRV_PCM_TRIGGER_SUSPEND:
	case SNDRV_PCM_TRIGGER_STOP:
		start = false;
		break;
	default:
		return -EINVAL;
	}

	snd_pcm_group_for_each_entry(s, substream) {
		if (s->pcm->card != substream->pcm->card)
			continue;
		azx_dev = get_azx_dev(s);
		sbits |= 1 << azx_dev->core.index;
		snd_pcm_trigger_done(s, substream);
	}

	spin_lock(&bus->reg_lock);

	/* first, set SYNC bits of corresponding streams */
	snd_hdac_stream_sync_trigger(hstr, true, sbits, sync_reg);

	snd_pcm_group_for_each_entry(s, substream) {
		if (s->pcm->card != substream->pcm->card)
			continue;
		azx_dev = get_azx_dev(s);
		if (start) {
			azx_dev->insufficient = 1;
			snd_hdac_stream_start(azx_stream(azx_dev), true);
		} else {
			snd_hdac_stream_stop(azx_stream(azx_dev));
		}
	}
	spin_unlock(&bus->reg_lock);

	snd_hdac_stream_sync(hstr, start, sbits);

	spin_lock(&bus->reg_lock);
	/* reset SYNC bits */
	snd_hdac_stream_sync_trigger(hstr, false, sbits, sync_reg);
	if (start)
		snd_hdac_stream_timecounter_init(hstr, sbits);
	spin_unlock(&bus->reg_lock);
	return 0;
}

unsigned int azx_get_pos_lpib(struct azx *chip, struct azx_dev *azx_dev)
{
	return snd_hdac_stream_get_pos_lpib(azx_stream(azx_dev));
}
EXPORT_SYMBOL_GPL(azx_get_pos_lpib);

unsigned int azx_get_pos_posbuf(struct azx *chip, struct azx_dev *azx_dev)
{
	return snd_hdac_stream_get_pos_posbuf(azx_stream(azx_dev));
}
EXPORT_SYMBOL_GPL(azx_get_pos_posbuf);

unsigned int azx_get_position(struct azx *chip,
			      struct azx_dev *azx_dev)
{
	struct snd_pcm_substream *substream = azx_dev->core.substream;
	unsigned int pos;
	int stream = substream->stream;
	int delay = 0;

	if (chip->get_position[stream])
		pos = chip->get_position[stream](chip, azx_dev);
	else /* use the position buffer as default */
		pos = azx_get_pos_posbuf(chip, azx_dev);

	if (pos >= azx_dev->core.bufsize)
		pos = 0;

	if (substream->runtime) {
		struct azx_pcm *apcm = snd_pcm_substream_chip(substream);
		struct hda_pcm_stream *hinfo = to_hda_pcm_stream(substream);

		if (chip->get_delay[stream])
			delay += chip->get_delay[stream](chip, azx_dev, pos);
		if (hinfo->ops.get_delay)
			delay += hinfo->ops.get_delay(hinfo, apcm->codec,
						      substream);
		substream->runtime->delay = delay;
	}

	trace_azx_get_position(chip, azx_dev, pos, delay);
	return pos;
}
EXPORT_SYMBOL_GPL(azx_get_position);

static snd_pcm_uframes_t azx_pcm_pointer(struct snd_pcm_substream *substream)
{
	struct azx_pcm *apcm = snd_pcm_substream_chip(substream);
	struct azx *chip = apcm->chip;
	struct azx_dev *azx_dev = get_azx_dev(substream);
	return bytes_to_frames(substream->runtime,
			       azx_get_position(chip, azx_dev));
}

/*
 * azx_scale64: Scale base by mult/div while not overflowing sanely
 *
 * Derived from scale64_check_overflow in kernel/time/timekeeping.c
 *
 * The tmestamps for a 48Khz stream can overflow after (2^64/10^9)/48K which
 * is about 384307 ie ~4.5 days.
 *
 * This scales the calculation so that overflow will happen but after 2^64 /
 * 48000 secs, which is pretty large!
 *
 * In caln below:
 *	base may overflow, but since there isn’t any additional division
 *	performed on base it’s OK
 *	rem can’t overflow because both are 32-bit values
 */

#ifdef CONFIG_X86
static u64 azx_scale64(u64 base, u32 num, u32 den)
{
	u64 rem;

	rem = do_div(base, den);

	base *= num;
	rem *= num;

	do_div(rem, den);

	return base + rem;
}

static int azx_get_sync_time(ktime_t *device,
		struct system_counterval_t *system, void *ctx)
{
	struct snd_pcm_substream *substream = ctx;
	struct azx_dev *azx_dev = get_azx_dev(substream);
	struct azx_pcm *apcm = snd_pcm_substream_chip(substream);
	struct azx *chip = apcm->chip;
	struct snd_pcm_runtime *runtime;
	u64 ll_counter, ll_counter_l, ll_counter_h;
	u64 tsc_counter, tsc_counter_l, tsc_counter_h;
	u32 wallclk_ctr, wallclk_cycles;
	bool direction;
	u32 dma_select;
<<<<<<< HEAD
	u32 timeout = 200;
=======
	u32 timeout;
>>>>>>> 24b8d41d
	u32 retry_count = 0;

	runtime = substream->runtime;

	if (substream->stream == SNDRV_PCM_STREAM_PLAYBACK)
		direction = 1;
	else
		direction = 0;

	/* 0th stream tag is not used, so DMA ch 0 is for 1st stream tag */
	do {
		timeout = 100;
		dma_select = (direction << GTSCC_CDMAS_DMA_DIR_SHIFT) |
					(azx_dev->core.stream_tag - 1);
		snd_hdac_chip_writel(azx_bus(chip), GTSCC, dma_select);

		/* Enable the capture */
		snd_hdac_chip_updatel(azx_bus(chip), GTSCC, 0, GTSCC_TSCCI_MASK);

		while (timeout) {
			if (snd_hdac_chip_readl(azx_bus(chip), GTSCC) &
						GTSCC_TSCCD_MASK)
				break;

			timeout--;
		}

		if (!timeout) {
			dev_err(chip->card->dev, "GTSCC capture Timedout!\n");
			return -EIO;
		}

		/* Read wall clock counter */
		wallclk_ctr = snd_hdac_chip_readl(azx_bus(chip), WALFCC);

		/* Read TSC counter */
		tsc_counter_l = snd_hdac_chip_readl(azx_bus(chip), TSCCL);
		tsc_counter_h = snd_hdac_chip_readl(azx_bus(chip), TSCCU);

		/* Read Link counter */
		ll_counter_l = snd_hdac_chip_readl(azx_bus(chip), LLPCL);
		ll_counter_h = snd_hdac_chip_readl(azx_bus(chip), LLPCU);

		/* Ack: registers read done */
		snd_hdac_chip_writel(azx_bus(chip), GTSCC, GTSCC_TSCCD_SHIFT);

		tsc_counter = (tsc_counter_h << TSCCU_CCU_SHIFT) |
						tsc_counter_l;

		ll_counter = (ll_counter_h << LLPC_CCU_SHIFT) |	ll_counter_l;
		wallclk_cycles = wallclk_ctr & WALFCC_CIF_MASK;

		/*
		 * An error occurs near frame "rollover". The clocks in
		 * frame value indicates whether this error may have
		 * occurred. Here we use the value of 10 i.e.,
		 * HDA_MAX_CYCLE_OFFSET
		 */
		if (wallclk_cycles < HDA_MAX_CYCLE_VALUE - HDA_MAX_CYCLE_OFFSET
					&& wallclk_cycles > HDA_MAX_CYCLE_OFFSET)
			break;

		/*
		 * Sleep before we read again, else we may again get
		 * value near to MAX_CYCLE. Try to sleep for different
		 * amount of time so we dont hit the same number again
		 */
		udelay(retry_count++);

	} while (retry_count != HDA_MAX_CYCLE_READ_RETRY);

	if (retry_count == HDA_MAX_CYCLE_READ_RETRY) {
		dev_err_ratelimited(chip->card->dev,
			"Error in WALFCC cycle count\n");
		return -EIO;
	}

	*device = ns_to_ktime(azx_scale64(ll_counter,
				NSEC_PER_SEC, runtime->rate));
	*device = ktime_add_ns(*device, (wallclk_cycles * NSEC_PER_SEC) /
			       ((HDA_MAX_CYCLE_VALUE + 1) * runtime->rate));

	*system = convert_art_to_tsc(tsc_counter);

	return 0;
}

#else
static int azx_get_sync_time(ktime_t *device,
		struct system_counterval_t *system, void *ctx)
{
	return -ENXIO;
}
#endif

static int azx_get_crosststamp(struct snd_pcm_substream *substream,
			      struct system_device_crosststamp *xtstamp)
{
	return get_device_system_crosststamp(azx_get_sync_time,
					substream, NULL, xtstamp);
}

static inline bool is_link_time_supported(struct snd_pcm_runtime *runtime,
				struct snd_pcm_audio_tstamp_config *ts)
{
	if (runtime->hw.info & SNDRV_PCM_INFO_HAS_LINK_SYNCHRONIZED_ATIME)
		if (ts->type_requested == SNDRV_PCM_AUDIO_TSTAMP_TYPE_LINK_SYNCHRONIZED)
			return true;

	return false;
}

static int azx_get_time_info(struct snd_pcm_substream *substream,
			struct timespec64 *system_ts, struct timespec64 *audio_ts,
			struct snd_pcm_audio_tstamp_config *audio_tstamp_config,
			struct snd_pcm_audio_tstamp_report *audio_tstamp_report)
{
	struct azx_dev *azx_dev = get_azx_dev(substream);
	struct snd_pcm_runtime *runtime = substream->runtime;
	struct system_device_crosststamp xtstamp;
	int ret;
	u64 nsec;

	if ((substream->runtime->hw.info & SNDRV_PCM_INFO_HAS_LINK_ATIME) &&
		(audio_tstamp_config->type_requested == SNDRV_PCM_AUDIO_TSTAMP_TYPE_LINK)) {

		snd_pcm_gettime(substream->runtime, system_ts);

		nsec = timecounter_read(&azx_dev->core.tc);
		nsec = div_u64(nsec, 3); /* can be optimized */
		if (audio_tstamp_config->report_delay)
			nsec = azx_adjust_codec_delay(substream, nsec);

		*audio_ts = ns_to_timespec64(nsec);

		audio_tstamp_report->actual_type = SNDRV_PCM_AUDIO_TSTAMP_TYPE_LINK;
		audio_tstamp_report->accuracy_report = 1; /* rest of structure is valid */
		audio_tstamp_report->accuracy = 42; /* 24 MHz WallClock == 42ns resolution */

	} else if (is_link_time_supported(runtime, audio_tstamp_config)) {

		ret = azx_get_crosststamp(substream, &xtstamp);
		if (ret)
			return ret;

		switch (runtime->tstamp_type) {
		case SNDRV_PCM_TSTAMP_TYPE_MONOTONIC:
			return -EINVAL;

		case SNDRV_PCM_TSTAMP_TYPE_MONOTONIC_RAW:
<<<<<<< HEAD
			*system_ts = ktime_to_timespec(xtstamp.sys_monoraw);
			break;

		default:
			*system_ts = ktime_to_timespec(xtstamp.sys_realtime);
=======
			*system_ts = ktime_to_timespec64(xtstamp.sys_monoraw);
			break;

		default:
			*system_ts = ktime_to_timespec64(xtstamp.sys_realtime);
>>>>>>> 24b8d41d
			break;

		}

<<<<<<< HEAD
		*audio_ts = ktime_to_timespec(xtstamp.device);
=======
		*audio_ts = ktime_to_timespec64(xtstamp.device);
>>>>>>> 24b8d41d

		audio_tstamp_report->actual_type =
			SNDRV_PCM_AUDIO_TSTAMP_TYPE_LINK_SYNCHRONIZED;
		audio_tstamp_report->accuracy_report = 1;
		/* 24 MHz WallClock == 42ns resolution */
		audio_tstamp_report->accuracy = 42;

	} else {
		audio_tstamp_report->actual_type = SNDRV_PCM_AUDIO_TSTAMP_TYPE_DEFAULT;
	}

	return 0;
}

static const struct snd_pcm_hardware azx_pcm_hw = {
	.info =			(SNDRV_PCM_INFO_MMAP |
				 SNDRV_PCM_INFO_INTERLEAVED |
				 SNDRV_PCM_INFO_BLOCK_TRANSFER |
				 SNDRV_PCM_INFO_MMAP_VALID |
				 /* No full-resume yet implemented */
				 /* SNDRV_PCM_INFO_RESUME |*/
				 SNDRV_PCM_INFO_PAUSE |
				 SNDRV_PCM_INFO_SYNC_START |
				 SNDRV_PCM_INFO_HAS_WALL_CLOCK | /* legacy */
				 SNDRV_PCM_INFO_HAS_LINK_ATIME |
				 SNDRV_PCM_INFO_NO_PERIOD_WAKEUP),
	.formats =		SNDRV_PCM_FMTBIT_S16_LE,
	.rates =		SNDRV_PCM_RATE_48000,
	.rate_min =		48000,
	.rate_max =		48000,
	.channels_min =		2,
	.channels_max =		2,
	.buffer_bytes_max =	AZX_MAX_BUF_SIZE,
	.period_bytes_min =	128,
	.period_bytes_max =	AZX_MAX_BUF_SIZE / 2,
	.periods_min =		2,
	.periods_max =		AZX_MAX_FRAG,
	.fifo_size =		0,
};

static int azx_pcm_open(struct snd_pcm_substream *substream)
{
	struct azx_pcm *apcm = snd_pcm_substream_chip(substream);
	struct hda_pcm_stream *hinfo = to_hda_pcm_stream(substream);
	struct azx *chip = apcm->chip;
	struct azx_dev *azx_dev;
	struct snd_pcm_runtime *runtime = substream->runtime;
	int err;
	int buff_step;

	snd_hda_codec_pcm_get(apcm->info);
	mutex_lock(&chip->open_mutex);
	azx_dev = azx_assign_device(chip, substream);
	trace_azx_pcm_open(chip, azx_dev);
	if (azx_dev == NULL) {
		err = -EBUSY;
		goto unlock;
	}
	runtime->private_data = azx_dev;

<<<<<<< HEAD
	if (chip->gts_present)
		azx_pcm_hw.info = azx_pcm_hw.info |
			SNDRV_PCM_INFO_HAS_LINK_SYNCHRONIZED_ATIME;

=======
>>>>>>> 24b8d41d
	runtime->hw = azx_pcm_hw;
	if (chip->gts_present)
		runtime->hw.info |= SNDRV_PCM_INFO_HAS_LINK_SYNCHRONIZED_ATIME;
	runtime->hw.channels_min = hinfo->channels_min;
	runtime->hw.channels_max = hinfo->channels_max;
	runtime->hw.formats = hinfo->formats;
	runtime->hw.rates = hinfo->rates;
	snd_pcm_limit_hw_rates(runtime);
	snd_pcm_hw_constraint_integer(runtime, SNDRV_PCM_HW_PARAM_PERIODS);

	/* avoid wrap-around with wall-clock */
	snd_pcm_hw_constraint_minmax(runtime, SNDRV_PCM_HW_PARAM_BUFFER_TIME,
				     20,
				     178000000);

	/* by some reason, the playback stream stalls on PulseAudio with
	 * tsched=1 when a capture stream triggers.  Until we figure out the
	 * real cause, disable tsched mode by telling the PCM info flag.
	 */
	if (chip->driver_caps & AZX_DCAPS_AMD_WORKAROUND)
		runtime->hw.info |= SNDRV_PCM_INFO_BATCH;

	if (chip->align_buffer_size)
		/* constrain buffer sizes to be multiple of 128
		   bytes. This is more efficient in terms of memory
		   access but isn't required by the HDA spec and
		   prevents users from specifying exact period/buffer
		   sizes. For example for 44.1kHz, a period size set
		   to 20ms will be rounded to 19.59ms. */
		buff_step = 128;
	else
		/* Don't enforce steps on buffer sizes, still need to
		   be multiple of 4 bytes (HDA spec). Tested on Intel
		   HDA controllers, may not work on all devices where
		   option needs to be disabled */
		buff_step = 4;

	snd_pcm_hw_constraint_step(runtime, 0, SNDRV_PCM_HW_PARAM_BUFFER_BYTES,
				   buff_step);
	snd_pcm_hw_constraint_step(runtime, 0, SNDRV_PCM_HW_PARAM_PERIOD_BYTES,
				   buff_step);
	snd_hda_power_up(apcm->codec);
	if (hinfo->ops.open)
		err = hinfo->ops.open(hinfo, apcm->codec, substream);
	else
		err = -ENODEV;
	if (err < 0) {
		azx_release_device(azx_dev);
		goto powerdown;
	}
	snd_pcm_limit_hw_rates(runtime);
	/* sanity check */
	if (snd_BUG_ON(!runtime->hw.channels_min) ||
	    snd_BUG_ON(!runtime->hw.channels_max) ||
	    snd_BUG_ON(!runtime->hw.formats) ||
	    snd_BUG_ON(!runtime->hw.rates)) {
		azx_release_device(azx_dev);
		if (hinfo->ops.close)
			hinfo->ops.close(hinfo, apcm->codec, substream);
		err = -EINVAL;
		goto powerdown;
	}

	/* disable LINK_ATIME timestamps for capture streams
	   until we figure out how to handle digital inputs */
	if (substream->stream == SNDRV_PCM_STREAM_CAPTURE) {
		runtime->hw.info &= ~SNDRV_PCM_INFO_HAS_WALL_CLOCK; /* legacy */
		runtime->hw.info &= ~SNDRV_PCM_INFO_HAS_LINK_ATIME;
	}

	snd_pcm_set_sync(substream);
	mutex_unlock(&chip->open_mutex);
	return 0;

 powerdown:
	snd_hda_power_down(apcm->codec);
 unlock:
	mutex_unlock(&chip->open_mutex);
	snd_hda_codec_pcm_put(apcm->info);
	return err;
}

static int azx_pcm_mmap(struct snd_pcm_substream *substream,
			struct vm_area_struct *area)
{
	struct azx_pcm *apcm = snd_pcm_substream_chip(substream);
	struct azx *chip = apcm->chip;
	if (chip->ops->pcm_mmap_prepare)
		chip->ops->pcm_mmap_prepare(substream, area);
	return snd_pcm_lib_default_mmap(substream, area);
}

static const struct snd_pcm_ops azx_pcm_ops = {
	.open = azx_pcm_open,
	.close = azx_pcm_close,
	.hw_params = azx_pcm_hw_params,
	.hw_free = azx_pcm_hw_free,
	.prepare = azx_pcm_prepare,
	.trigger = azx_pcm_trigger,
	.pointer = azx_pcm_pointer,
	.get_time_info =  azx_get_time_info,
	.mmap = azx_pcm_mmap,
};

static void azx_pcm_free(struct snd_pcm *pcm)
{
	struct azx_pcm *apcm = pcm->private_data;
	if (apcm) {
		list_del(&apcm->list);
		apcm->info->pcm = NULL;
		kfree(apcm);
	}
}

#define MAX_PREALLOC_SIZE	(32 * 1024 * 1024)

int snd_hda_attach_pcm_stream(struct hda_bus *_bus, struct hda_codec *codec,
			      struct hda_pcm *cpcm)
{
	struct hdac_bus *bus = &_bus->core;
	struct azx *chip = bus_to_azx(bus);
	struct snd_pcm *pcm;
	struct azx_pcm *apcm;
	int pcm_dev = cpcm->device;
	unsigned int size;
	int s, err;
	int type = SNDRV_DMA_TYPE_DEV_SG;

	list_for_each_entry(apcm, &chip->pcm_list, list) {
		if (apcm->pcm->device == pcm_dev) {
			dev_err(chip->card->dev, "PCM %d already exists\n",
				pcm_dev);
			return -EBUSY;
		}
	}
	err = snd_pcm_new(chip->card, cpcm->name, pcm_dev,
			  cpcm->stream[SNDRV_PCM_STREAM_PLAYBACK].substreams,
			  cpcm->stream[SNDRV_PCM_STREAM_CAPTURE].substreams,
			  &pcm);
	if (err < 0)
		return err;
	strlcpy(pcm->name, cpcm->name, sizeof(pcm->name));
	apcm = kzalloc(sizeof(*apcm), GFP_KERNEL);
	if (apcm == NULL) {
		snd_device_free(chip->card, pcm);
		return -ENOMEM;
	}
	apcm->chip = chip;
	apcm->pcm = pcm;
	apcm->codec = codec;
	apcm->info = cpcm;
	pcm->private_data = apcm;
	pcm->private_free = azx_pcm_free;
	if (cpcm->pcm_type == HDA_PCM_TYPE_MODEM)
		pcm->dev_class = SNDRV_PCM_CLASS_MODEM;
	list_add_tail(&apcm->list, &chip->pcm_list);
	cpcm->pcm = pcm;
	for (s = 0; s < 2; s++) {
		if (cpcm->stream[s].substreams)
			snd_pcm_set_ops(pcm, s, &azx_pcm_ops);
	}
	/* buffer pre-allocation */
	size = CONFIG_SND_HDA_PREALLOC_SIZE * 1024;
	if (size > MAX_PREALLOC_SIZE)
		size = MAX_PREALLOC_SIZE;
	if (chip->uc_buffer)
		type = SNDRV_DMA_TYPE_DEV_UC_SG;
	snd_pcm_set_managed_buffer_all(pcm, type, chip->card->dev,
				       size, MAX_PREALLOC_SIZE);
	return 0;
}

static unsigned int azx_command_addr(u32 cmd)
{
	unsigned int addr = cmd >> 28;

	if (addr >= AZX_MAX_CODECS) {
		snd_BUG();
		addr = 0;
	}

	return addr;
}

/* receive a response */
static int azx_rirb_get_response(struct hdac_bus *bus, unsigned int addr,
				 unsigned int *res)
{
	struct azx *chip = bus_to_azx(bus);
	struct hda_bus *hbus = &chip->bus;
	int err;

 again:
	err = snd_hdac_bus_get_response(bus, addr, res);
	if (!err)
		return 0;

	if (hbus->no_response_fallback)
		return -EIO;

	if (!bus->polling_mode) {
		dev_warn(chip->card->dev,
			 "azx_get_response timeout, switching to polling mode: last cmd=0x%08x\n",
			 bus->last_cmd[addr]);
		bus->polling_mode = 1;
		goto again;
	}

	if (chip->msi) {
		dev_warn(chip->card->dev,
			 "No response from codec, disabling MSI: last cmd=0x%08x\n",
			 bus->last_cmd[addr]);
		if (chip->ops->disable_msi_reset_irq &&
		    chip->ops->disable_msi_reset_irq(chip) < 0)
			return -EIO;
		goto again;
	}

	if (chip->probing) {
		/* If this critical timeout happens during the codec probing
		 * phase, this is likely an access to a non-existing codec
		 * slot.  Better to return an error and reset the system.
		 */
		return -EIO;
	}

	/* no fallback mechanism? */
	if (!chip->fallback_to_single_cmd)
		return -EIO;

	/* a fatal communication error; need either to reset or to fallback
	 * to the single_cmd mode
	 */
	if (hbus->allow_bus_reset && !hbus->response_reset && !hbus->in_reset) {
		hbus->response_reset = 1;
		dev_err(chip->card->dev,
			"No response from codec, resetting bus: last cmd=0x%08x\n",
			bus->last_cmd[addr]);
		return -EAGAIN; /* give a chance to retry */
	}

	dev_err(chip->card->dev,
		"azx_get_response timeout, switching to single_cmd mode: last cmd=0x%08x\n",
		bus->last_cmd[addr]);
	chip->single_cmd = 1;
	hbus->response_reset = 0;
	snd_hdac_bus_stop_cmd_io(bus);
	return -EIO;
}

/*
 * Use the single immediate command instead of CORB/RIRB for simplicity
 *
 * Note: according to Intel, this is not preferred use.  The command was
 *       intended for the BIOS only, and may get confused with unsolicited
 *       responses.  So, we shouldn't use it for normal operation from the
 *       driver.
 *       I left the codes, however, for debugging/testing purposes.
 */

/* receive a response */
static int azx_single_wait_for_response(struct azx *chip, unsigned int addr)
{
	int timeout = 50;

	while (timeout--) {
		/* check IRV busy bit */
		if (azx_readw(chip, IRS) & AZX_IRS_VALID) {
			/* reuse rirb.res as the response return value */
			azx_bus(chip)->rirb.res[addr] = azx_readl(chip, IR);
			return 0;
		}
		udelay(1);
	}
	if (printk_ratelimit())
		dev_dbg(chip->card->dev, "get_response timeout: IRS=0x%x\n",
			azx_readw(chip, IRS));
	azx_bus(chip)->rirb.res[addr] = -1;
	return -EIO;
}

/* send a command */
static int azx_single_send_cmd(struct hdac_bus *bus, u32 val)
{
	struct azx *chip = bus_to_azx(bus);
	unsigned int addr = azx_command_addr(val);
	int timeout = 50;

	bus->last_cmd[azx_command_addr(val)] = val;
	while (timeout--) {
		/* check ICB busy bit */
		if (!((azx_readw(chip, IRS) & AZX_IRS_BUSY))) {
			/* Clear IRV valid bit */
			azx_writew(chip, IRS, azx_readw(chip, IRS) |
				   AZX_IRS_VALID);
			azx_writel(chip, IC, val);
			azx_writew(chip, IRS, azx_readw(chip, IRS) |
				   AZX_IRS_BUSY);
			return azx_single_wait_for_response(chip, addr);
		}
		udelay(1);
	}
	if (printk_ratelimit())
		dev_dbg(chip->card->dev,
			"send_cmd timeout: IRS=0x%x, val=0x%x\n",
			azx_readw(chip, IRS), val);
	return -EIO;
}

/* receive a response */
static int azx_single_get_response(struct hdac_bus *bus, unsigned int addr,
				   unsigned int *res)
{
	if (res)
		*res = bus->rirb.res[addr];
	return 0;
}

/*
 * The below are the main callbacks from hda_codec.
 *
 * They are just the skeleton to call sub-callbacks according to the
 * current setting of chip->single_cmd.
 */

/* send a command */
static int azx_send_cmd(struct hdac_bus *bus, unsigned int val)
{
	struct azx *chip = bus_to_azx(bus);

	if (chip->disabled)
		return 0;
	if (chip->single_cmd)
		return azx_single_send_cmd(bus, val);
	else
		return snd_hdac_bus_send_cmd(bus, val);
}

/* get a response */
static int azx_get_response(struct hdac_bus *bus, unsigned int addr,
			    unsigned int *res)
{
	struct azx *chip = bus_to_azx(bus);

	if (chip->disabled)
		return 0;
	if (chip->single_cmd)
		return azx_single_get_response(bus, addr, res);
	else
		return azx_rirb_get_response(bus, addr, res);
}

static const struct hdac_bus_ops bus_core_ops = {
	.command = azx_send_cmd,
	.get_response = azx_get_response,
};

#ifdef CONFIG_SND_HDA_DSP_LOADER
/*
 * DSP loading code (e.g. for CA0132)
 */

/* use the first stream for loading DSP */
static struct azx_dev *
azx_get_dsp_loader_dev(struct azx *chip)
{
	struct hdac_bus *bus = azx_bus(chip);
	struct hdac_stream *s;

	list_for_each_entry(s, &bus->stream_list, list)
		if (s->index == chip->playback_index_offset)
			return stream_to_azx_dev(s);

	return NULL;
}

int snd_hda_codec_load_dsp_prepare(struct hda_codec *codec, unsigned int format,
				   unsigned int byte_size,
				   struct snd_dma_buffer *bufp)
{
	struct hdac_bus *bus = &codec->bus->core;
	struct azx *chip = bus_to_azx(bus);
	struct azx_dev *azx_dev;
	struct hdac_stream *hstr;
	bool saved = false;
	int err;

	azx_dev = azx_get_dsp_loader_dev(chip);
	hstr = azx_stream(azx_dev);
	spin_lock_irq(&bus->reg_lock);
	if (hstr->opened) {
		chip->saved_azx_dev = *azx_dev;
		saved = true;
	}
	spin_unlock_irq(&bus->reg_lock);

	err = snd_hdac_dsp_prepare(hstr, format, byte_size, bufp);
	if (err < 0) {
		spin_lock_irq(&bus->reg_lock);
		if (saved)
			*azx_dev = chip->saved_azx_dev;
		spin_unlock_irq(&bus->reg_lock);
		return err;
	}

	hstr->prepared = 0;
	return err;
}
EXPORT_SYMBOL_GPL(snd_hda_codec_load_dsp_prepare);

void snd_hda_codec_load_dsp_trigger(struct hda_codec *codec, bool start)
{
	struct hdac_bus *bus = &codec->bus->core;
	struct azx *chip = bus_to_azx(bus);
	struct azx_dev *azx_dev = azx_get_dsp_loader_dev(chip);

	snd_hdac_dsp_trigger(azx_stream(azx_dev), start);
}
EXPORT_SYMBOL_GPL(snd_hda_codec_load_dsp_trigger);

void snd_hda_codec_load_dsp_cleanup(struct hda_codec *codec,
				    struct snd_dma_buffer *dmab)
{
	struct hdac_bus *bus = &codec->bus->core;
	struct azx *chip = bus_to_azx(bus);
	struct azx_dev *azx_dev = azx_get_dsp_loader_dev(chip);
	struct hdac_stream *hstr = azx_stream(azx_dev);

	if (!dmab->area || !hstr->locked)
		return;

	snd_hdac_dsp_cleanup(hstr, dmab);
	spin_lock_irq(&bus->reg_lock);
	if (hstr->opened)
		*azx_dev = chip->saved_azx_dev;
	hstr->locked = false;
	spin_unlock_irq(&bus->reg_lock);
}
EXPORT_SYMBOL_GPL(snd_hda_codec_load_dsp_cleanup);
#endif /* CONFIG_SND_HDA_DSP_LOADER */

/*
 * reset and start the controller registers
 */
void azx_init_chip(struct azx *chip, bool full_reset)
{
	if (snd_hdac_bus_init_chip(azx_bus(chip), full_reset)) {
		/* correct RINTCNT for CXT */
		if (chip->driver_caps & AZX_DCAPS_CTX_WORKAROUND)
			azx_writew(chip, RINTCNT, 0xc0);
	}
}
EXPORT_SYMBOL_GPL(azx_init_chip);

void azx_stop_all_streams(struct azx *chip)
{
	struct hdac_bus *bus = azx_bus(chip);
	struct hdac_stream *s;

	list_for_each_entry(s, &bus->stream_list, list)
		snd_hdac_stream_stop(s);
}
EXPORT_SYMBOL_GPL(azx_stop_all_streams);

void azx_stop_chip(struct azx *chip)
{
	snd_hdac_bus_stop_chip(azx_bus(chip));
}
EXPORT_SYMBOL_GPL(azx_stop_chip);

/*
 * interrupt handler
 */
static void stream_update(struct hdac_bus *bus, struct hdac_stream *s)
{
	struct azx *chip = bus_to_azx(bus);
	struct azx_dev *azx_dev = stream_to_azx_dev(s);

	/* check whether this IRQ is really acceptable */
	if (!chip->ops->position_check ||
	    chip->ops->position_check(chip, azx_dev)) {
		spin_unlock(&bus->reg_lock);
		snd_pcm_period_elapsed(azx_stream(azx_dev)->substream);
		spin_lock(&bus->reg_lock);
	}
}

irqreturn_t azx_interrupt(int irq, void *dev_id)
{
	struct azx *chip = dev_id;
	struct hdac_bus *bus = azx_bus(chip);
	u32 status;
	bool active, handled = false;
	int repeat = 0; /* count for avoiding endless loop */

#ifdef CONFIG_PM
	if (azx_has_pm_runtime(chip))
		if (!pm_runtime_active(chip->card->dev))
			return IRQ_NONE;
#endif

	spin_lock(&bus->reg_lock);

	if (chip->disabled)
		goto unlock;

	do {
		status = azx_readl(chip, INTSTS);
		if (status == 0 || status == 0xffffffff)
			break;

		handled = true;
		active = false;
		if (snd_hdac_bus_handle_stream_irq(bus, status, stream_update))
			active = true;

		status = azx_readb(chip, RIRBSTS);
		if (status & RIRB_INT_MASK) {
			/*
			 * Clearing the interrupt status here ensures that no
			 * interrupt gets masked after the RIRB wp is read in
			 * snd_hdac_bus_update_rirb. This avoids a possible
			 * race condition where codec response in RIRB may
			 * remain unserviced by IRQ, eventually falling back
			 * to polling mode in azx_rirb_get_response.
			 */
			azx_writeb(chip, RIRBSTS, RIRB_INT_MASK);
			active = true;
			if (status & RIRB_INT_RESPONSE) {
				if (chip->driver_caps & AZX_DCAPS_CTX_WORKAROUND)
					udelay(80);
				snd_hdac_bus_update_rirb(bus);
			}
		}
	} while (active && ++repeat < 10);

 unlock:
	spin_unlock(&bus->reg_lock);

	return IRQ_RETVAL(handled);
}
EXPORT_SYMBOL_GPL(azx_interrupt);

/*
 * Codec initerface
 */

/*
 * Probe the given codec address
 */
static int probe_codec(struct azx *chip, int addr)
{
	unsigned int cmd = (addr << 28) | (AC_NODE_ROOT << 20) |
		(AC_VERB_PARAMETERS << 8) | AC_PAR_VENDOR_ID;
	struct hdac_bus *bus = azx_bus(chip);
	int err;
	unsigned int res = -1;

	mutex_lock(&bus->cmd_mutex);
	chip->probing = 1;
	azx_send_cmd(bus, cmd);
	err = azx_get_response(bus, addr, &res);
	chip->probing = 0;
	mutex_unlock(&bus->cmd_mutex);
	if (err < 0 || res == -1)
		return -EIO;
	dev_dbg(chip->card->dev, "codec #%d probed OK\n", addr);
	return 0;
}

void snd_hda_bus_reset(struct hda_bus *bus)
{
	struct azx *chip = bus_to_azx(&bus->core);

	bus->in_reset = 1;
	azx_stop_chip(chip);
	azx_init_chip(chip, true);
	if (bus->core.chip_init)
		snd_hda_bus_reset_codecs(bus);
	bus->in_reset = 0;
}

/* HD-audio bus initialization */
int azx_bus_init(struct azx *chip, const char *model)
{
	struct hda_bus *bus = &chip->bus;
	int err;

	err = snd_hdac_bus_init(&bus->core, chip->card->dev, &bus_core_ops);
	if (err < 0)
		return err;

	bus->card = chip->card;
	mutex_init(&bus->prepare_mutex);
	bus->pci = chip->pci;
	bus->modelname = model;
	bus->mixer_assigned = -1;
	bus->core.snoop = azx_snoop(chip);
	if (chip->get_position[0] != azx_get_pos_lpib ||
	    chip->get_position[1] != azx_get_pos_lpib)
		bus->core.use_posbuf = true;
	bus->core.bdl_pos_adj = chip->bdl_pos_adj;
	if (chip->driver_caps & AZX_DCAPS_CORBRP_SELF_CLEAR)
		bus->core.corbrp_self_clear = true;

	if (chip->driver_caps & AZX_DCAPS_4K_BDLE_BOUNDARY)
		bus->core.align_bdle_4k = true;

	/* enable sync_write flag for stable communication as default */
	bus->core.sync_write = 1;

	return 0;
}
EXPORT_SYMBOL_GPL(azx_bus_init);

/* Probe codecs */
int azx_probe_codecs(struct azx *chip, unsigned int max_slots)
{
	struct hdac_bus *bus = azx_bus(chip);
	int c, codecs, err;

	codecs = 0;
	if (!max_slots)
		max_slots = AZX_DEFAULT_CODECS;

	/* First try to probe all given codec slots */
	for (c = 0; c < max_slots; c++) {
		if ((bus->codec_mask & (1 << c)) & chip->codec_probe_mask) {
			if (probe_codec(chip, c) < 0) {
				/* Some BIOSen give you wrong codec addresses
				 * that don't exist
				 */
				dev_warn(chip->card->dev,
					 "Codec #%d probe error; disabling it...\n", c);
				bus->codec_mask &= ~(1 << c);
				/* More badly, accessing to a non-existing
				 * codec often screws up the controller chip,
				 * and disturbs the further communications.
				 * Thus if an error occurs during probing,
				 * better to reset the controller chip to
				 * get back to the sanity state.
				 */
				azx_stop_chip(chip);
				azx_init_chip(chip, true);
			}
		}
	}

	/* Then create codec instances */
	for (c = 0; c < max_slots; c++) {
		if ((bus->codec_mask & (1 << c)) & chip->codec_probe_mask) {
			struct hda_codec *codec;
			err = snd_hda_codec_new(&chip->bus, chip->card, c, &codec);
			if (err < 0)
				continue;
			codec->jackpoll_interval = chip->jackpoll_interval;
			codec->beep_mode = chip->beep_mode;
			codecs++;
		}
	}
	if (!codecs) {
		dev_err(chip->card->dev, "no codecs initialized\n");
		return -ENXIO;
	}
	return 0;
}
EXPORT_SYMBOL_GPL(azx_probe_codecs);

/* configure each codec instance */
int azx_codec_configure(struct azx *chip)
{
	struct hda_codec *codec, *next;

	/* use _safe version here since snd_hda_codec_configure() deregisters
	 * the device upon error and deletes itself from the bus list.
	 */
	list_for_each_codec_safe(codec, next, &chip->bus) {
		snd_hda_codec_configure(codec);
	}

	if (!azx_bus(chip)->num_codecs)
		return -ENODEV;
	return 0;
}
EXPORT_SYMBOL_GPL(azx_codec_configure);

static int stream_direction(struct azx *chip, unsigned char index)
{
	if (index >= chip->capture_index_offset &&
	    index < chip->capture_index_offset + chip->capture_streams)
		return SNDRV_PCM_STREAM_CAPTURE;
	return SNDRV_PCM_STREAM_PLAYBACK;
}

/* initialize SD streams */
int azx_init_streams(struct azx *chip)
{
	int i;
	int stream_tags[2] = { 0, 0 };

	/* initialize each stream (aka device)
	 * assign the starting bdl address to each stream (device)
	 * and initialize
	 */
	for (i = 0; i < chip->num_streams; i++) {
		struct azx_dev *azx_dev = kzalloc(sizeof(*azx_dev), GFP_KERNEL);
		int dir, tag;

		if (!azx_dev)
			return -ENOMEM;

		dir = stream_direction(chip, i);
		/* stream tag must be unique throughout
		 * the stream direction group,
		 * valid values 1...15
		 * use separate stream tag if the flag
		 * AZX_DCAPS_SEPARATE_STREAM_TAG is used
		 */
		if (chip->driver_caps & AZX_DCAPS_SEPARATE_STREAM_TAG)
			tag = ++stream_tags[dir];
		else
			tag = i + 1;
		snd_hdac_stream_init(azx_bus(chip), azx_stream(azx_dev),
				     i, dir, tag);
	}

	return 0;
}
EXPORT_SYMBOL_GPL(azx_init_streams);

void azx_free_streams(struct azx *chip)
{
	struct hdac_bus *bus = azx_bus(chip);
	struct hdac_stream *s;

	while (!list_empty(&bus->stream_list)) {
		s = list_first_entry(&bus->stream_list, struct hdac_stream, list);
		list_del(&s->list);
		kfree(stream_to_azx_dev(s));
	}
}
EXPORT_SYMBOL_GPL(azx_free_streams);<|MERGE_RESOLUTION|>--- conflicted
+++ resolved
@@ -373,11 +373,7 @@
 	u32 wallclk_ctr, wallclk_cycles;
 	bool direction;
 	u32 dma_select;
-<<<<<<< HEAD
-	u32 timeout = 200;
-=======
 	u32 timeout;
->>>>>>> 24b8d41d
 	u32 retry_count = 0;
 
 	runtime = substream->runtime;
@@ -528,28 +524,16 @@
 			return -EINVAL;
 
 		case SNDRV_PCM_TSTAMP_TYPE_MONOTONIC_RAW:
-<<<<<<< HEAD
-			*system_ts = ktime_to_timespec(xtstamp.sys_monoraw);
-			break;
-
-		default:
-			*system_ts = ktime_to_timespec(xtstamp.sys_realtime);
-=======
 			*system_ts = ktime_to_timespec64(xtstamp.sys_monoraw);
 			break;
 
 		default:
 			*system_ts = ktime_to_timespec64(xtstamp.sys_realtime);
->>>>>>> 24b8d41d
 			break;
 
 		}
 
-<<<<<<< HEAD
-		*audio_ts = ktime_to_timespec(xtstamp.device);
-=======
 		*audio_ts = ktime_to_timespec64(xtstamp.device);
->>>>>>> 24b8d41d
 
 		audio_tstamp_report->actual_type =
 			SNDRV_PCM_AUDIO_TSTAMP_TYPE_LINK_SYNCHRONIZED;
@@ -610,13 +594,6 @@
 	}
 	runtime->private_data = azx_dev;
 
-<<<<<<< HEAD
-	if (chip->gts_present)
-		azx_pcm_hw.info = azx_pcm_hw.info |
-			SNDRV_PCM_INFO_HAS_LINK_SYNCHRONIZED_ATIME;
-
-=======
->>>>>>> 24b8d41d
 	runtime->hw = azx_pcm_hw;
 	if (chip->gts_present)
 		runtime->hw.info |= SNDRV_PCM_INFO_HAS_LINK_SYNCHRONIZED_ATIME;
