// SPDX-License-Identifier: GPL-2.0
/* Helper functions for Thinkpad LED control;
 * to be included from codec driver
 */

#if IS_ENABLED(CONFIG_THINKPAD_ACPI)

#include <linux/acpi.h>
#include <linux/leds.h>

static bool is_thinkpad(struct hda_codec *codec)
{
	return (codec->core.subsystem_id >> 16 == 0x17aa) &&
	       (acpi_dev_found("LEN0068") || acpi_dev_found("LEN0268") ||
		acpi_dev_found("IBM0068"));
<<<<<<< HEAD
}

static void update_tpacpi_mute_led(void *private_data, int enabled)
{
	if (old_vmaster_hook)
		old_vmaster_hook(private_data, enabled);

	if (led_set_func)
		led_set_func(TPACPI_LED_MUTE, !enabled);
}

static void update_tpacpi_micmute_led(struct hda_codec *codec,
				      struct snd_kcontrol *kcontrol,
				      struct snd_ctl_elem_value *ucontrol)
{
	if (!ucontrol || !led_set_func)
		return;
	if (strcmp("Capture Switch", ucontrol->id.name) == 0 && ucontrol->id.index == 0) {
		/* TODO: How do I verify if it's a mono or stereo here? */
		bool val = ucontrol->value.integer.value[0] || ucontrol->value.integer.value[1];
		led_set_func(TPACPI_LED_MICMUTE, !val);
	}
=======
>>>>>>> 24b8d41d
}

static void hda_fixup_thinkpad_acpi(struct hda_codec *codec,
				    const struct hda_fixup *fix, int action)
{
	if (action == HDA_FIXUP_ACT_PROBE) {
		if (!is_thinkpad(codec))
			return;
<<<<<<< HEAD
		if (!led_set_func)
			led_set_func = symbol_request(tpacpi_led_set);
		if (!led_set_func) {
			codec_warn(codec,
				   "Failed to find thinkpad-acpi symbol tpacpi_led_set\n");
			return;
		}

		removefunc = true;
		if (led_set_func(TPACPI_LED_MUTE, false) >= 0) {
			old_vmaster_hook = spec->vmaster_mute.hook;
			spec->vmaster_mute.hook = update_tpacpi_mute_led;
			removefunc = false;
		}
		if (led_set_func(TPACPI_LED_MICMUTE, false) >= 0) {
			if (spec->num_adc_nids > 1 && !spec->dyn_adc_switch)
				codec_dbg(codec,
					  "Skipping micmute LED control due to several ADCs");
			else {
				spec->cap_sync_hook = update_tpacpi_micmute_led;
				removefunc = false;
			}
		}
	}

	if (led_set_func && (action == HDA_FIXUP_ACT_FREE || removefunc)) {
		symbol_put(tpacpi_led_set);
		led_set_func = NULL;
		old_vmaster_hook = NULL;
=======
		snd_hda_gen_add_mute_led_cdev(codec, NULL);
		snd_hda_gen_add_micmute_led_cdev(codec, NULL);
>>>>>>> 24b8d41d
	}
}

#else /* CONFIG_THINKPAD_ACPI */

static void hda_fixup_thinkpad_acpi(struct hda_codec *codec,
				    const struct hda_fixup *fix, int action)
{
}

#endif /* CONFIG_THINKPAD_ACPI */<|MERGE_RESOLUTION|>--- conflicted
+++ resolved
@@ -13,31 +13,6 @@
 	return (codec->core.subsystem_id >> 16 == 0x17aa) &&
 	       (acpi_dev_found("LEN0068") || acpi_dev_found("LEN0268") ||
 		acpi_dev_found("IBM0068"));
-<<<<<<< HEAD
-}
-
-static void update_tpacpi_mute_led(void *private_data, int enabled)
-{
-	if (old_vmaster_hook)
-		old_vmaster_hook(private_data, enabled);
-
-	if (led_set_func)
-		led_set_func(TPACPI_LED_MUTE, !enabled);
-}
-
-static void update_tpacpi_micmute_led(struct hda_codec *codec,
-				      struct snd_kcontrol *kcontrol,
-				      struct snd_ctl_elem_value *ucontrol)
-{
-	if (!ucontrol || !led_set_func)
-		return;
-	if (strcmp("Capture Switch", ucontrol->id.name) == 0 && ucontrol->id.index == 0) {
-		/* TODO: How do I verify if it's a mono or stereo here? */
-		bool val = ucontrol->value.integer.value[0] || ucontrol->value.integer.value[1];
-		led_set_func(TPACPI_LED_MICMUTE, !val);
-	}
-=======
->>>>>>> 24b8d41d
 }
 
 static void hda_fixup_thinkpad_acpi(struct hda_codec *codec,
@@ -46,40 +21,8 @@
 	if (action == HDA_FIXUP_ACT_PROBE) {
 		if (!is_thinkpad(codec))
 			return;
-<<<<<<< HEAD
-		if (!led_set_func)
-			led_set_func = symbol_request(tpacpi_led_set);
-		if (!led_set_func) {
-			codec_warn(codec,
-				   "Failed to find thinkpad-acpi symbol tpacpi_led_set\n");
-			return;
-		}
-
-		removefunc = true;
-		if (led_set_func(TPACPI_LED_MUTE, false) >= 0) {
-			old_vmaster_hook = spec->vmaster_mute.hook;
-			spec->vmaster_mute.hook = update_tpacpi_mute_led;
-			removefunc = false;
-		}
-		if (led_set_func(TPACPI_LED_MICMUTE, false) >= 0) {
-			if (spec->num_adc_nids > 1 && !spec->dyn_adc_switch)
-				codec_dbg(codec,
-					  "Skipping micmute LED control due to several ADCs");
-			else {
-				spec->cap_sync_hook = update_tpacpi_micmute_led;
-				removefunc = false;
-			}
-		}
-	}
-
-	if (led_set_func && (action == HDA_FIXUP_ACT_FREE || removefunc)) {
-		symbol_put(tpacpi_led_set);
-		led_set_func = NULL;
-		old_vmaster_hook = NULL;
-=======
 		snd_hda_gen_add_mute_led_cdev(codec, NULL);
 		snd_hda_gen_add_micmute_led_cdev(codec, NULL);
->>>>>>> 24b8d41d
 	}
 }
 
