// SPDX-License-Identifier: GPL-2.0-or-later
/*
 *  Copyright (c) by James Courtier-Dutton <James@superbug.demon.co.uk>
 *  Driver p16v chips
 *  Version: 0.25
 *
 *  FEATURES currently supported:
 *    Output fixed at S32_LE, 2 channel to hw:0,0
 *    Rates: 44.1, 48, 96, 192.
 *
 *  Changelog:
 *  0.8
 *    Use separate card based buffer for periods table.
 *  0.9
 *    Use 2 channel output streams instead of 8 channel.
 *       (8 channel output streams might be good for ASIO type output)
 *    Corrected speaker output, so Front -> Front etc.
 *  0.10
 *    Fixed missed interrupts.
 *  0.11
 *    Add Sound card model number and names.
 *    Add Analog volume controls.
 *  0.12
 *    Corrected playback interrupts. Now interrupt per period, instead of half period.
 *  0.13
 *    Use single trigger for multichannel.
 *  0.14
 *    Mic capture now works at fixed: S32_LE, 96000Hz, Stereo.
 *  0.15
 *    Force buffer_size / period_size == INTEGER.
 *  0.16
 *    Update p16v.c to work with changed alsa api.
 *  0.17
 *    Update p16v.c to work with changed alsa api. Removed boot_devs.
 *  0.18
 *    Merging with snd-emu10k1 driver.
 *  0.19
 *    One stereo channel at 24bit now works.
 *  0.20
 *    Added better register defines.
 *  0.21
 *    Integrated with snd-emu10k1 driver.
 *  0.22
 *    Removed #if 0 ... #endif
 *  0.23
 *    Implement different capture rates.
 *  0.24
 *    Implement different capture source channels.
 *    e.g. When HD Capture source is set to SPDIF,
 *    setting HD Capture channel to 0 captures from CDROM digital input.
 *    setting HD Capture channel to 1 captures from SPDIF in.
 *  0.25
 *    Include capture buffer sizes.
 *
 *  BUGS:
 *    Some stability problems when unloading the snd-p16v kernel module.
 *    --
 *
 *  TODO:
 *    SPDIF out.
 *    Find out how to change capture sample rates. E.g. To record SPDIF at 48000Hz.
 *    Currently capture fixed at 48000Hz.
 *
 *    --
 *  GENERAL INFO:
 *    Model: SB0240
 *    P16V Chip: CA0151-DBS
 *    Audigy 2 Chip: CA0102-IAT
 *    AC97 Codec: STAC 9721
 *    ADC: Philips 1361T (Stereo 24bit)
 *    DAC: CS4382-K (8-channel, 24bit, 192Khz)
 *
 *  This code was initially based on code from ALSA's emu10k1x.c which is:
 *  Copyright (c) by Francisco Moraes <fmoraes@nc.rr.com>
 */
#include <linux/delay.h>
#include <linux/init.h>
#include <linux/interrupt.h>
#include <linux/pci.h>
#include <linux/slab.h>
#include <linux/vmalloc.h>
#include <linux/moduleparam.h>
#include <sound/core.h>
#include <sound/initval.h>
#include <sound/pcm.h>
#include <sound/ac97_codec.h>
#include <sound/info.h>
#include <sound/tlv.h>
#include <sound/emu10k1.h>
#include "p16v.h"

#define SET_CHANNEL 0  /* Testing channel outputs 0=Front, 1=Center/LFE, 2=Unknown, 3=Rear */
#define PCM_FRONT_CHANNEL 0
#define PCM_REAR_CHANNEL 1
#define PCM_CENTER_LFE_CHANNEL 2
#define PCM_SIDE_CHANNEL 3
#define CONTROL_FRONT_CHANNEL 0
#define CONTROL_REAR_CHANNEL 3
#define CONTROL_CENTER_LFE_CHANNEL 1
#define CONTROL_SIDE_CHANNEL 2

/* Card IDs:
 * Class 0401: 1102:0004 (rev 04) Subsystem: 1102:2002 -> Audigy2 ZS 7.1 Model:SB0350
 * Class 0401: 1102:0004 (rev 04) Subsystem: 1102:1007 -> Audigy2 6.1    Model:SB0240
 * Class 0401: 1102:0004 (rev 04) Subsystem: 1102:1002 -> Audigy2 Platinum  Model:SB msb0240230009266
 * Class 0401: 1102:0004 (rev 04) Subsystem: 1102:2007 -> Audigy4 Pro Model:SB0380 M1SB0380472001901E
 *
 */

 /* hardware definition */
static const struct snd_pcm_hardware snd_p16v_playback_hw = {
	.info =			SNDRV_PCM_INFO_MMAP | 
				SNDRV_PCM_INFO_INTERLEAVED |
				SNDRV_PCM_INFO_BLOCK_TRANSFER |
				SNDRV_PCM_INFO_RESUME |
				SNDRV_PCM_INFO_MMAP_VALID |
				SNDRV_PCM_INFO_SYNC_START,
	.formats =		SNDRV_PCM_FMTBIT_S32_LE, /* Only supports 24-bit samples padded to 32 bits. */
	.rates =		SNDRV_PCM_RATE_192000 | SNDRV_PCM_RATE_96000 | SNDRV_PCM_RATE_48000 | SNDRV_PCM_RATE_44100, 
	.rate_min =		44100,
	.rate_max =		192000,
	.channels_min =		8, 
	.channels_max =		8,
	.buffer_bytes_max =	((65536 - 64) * 8),
	.period_bytes_min =	64,
	.period_bytes_max =	(65536 - 64),
	.periods_min =		2,
	.periods_max =		8,
	.fifo_size =		0,
};

static const struct snd_pcm_hardware snd_p16v_capture_hw = {
	.info =			(SNDRV_PCM_INFO_MMAP |
				 SNDRV_PCM_INFO_INTERLEAVED |
				 SNDRV_PCM_INFO_BLOCK_TRANSFER |
				 SNDRV_PCM_INFO_RESUME |
				 SNDRV_PCM_INFO_MMAP_VALID),
	.formats =		SNDRV_PCM_FMTBIT_S32_LE,
	.rates =		SNDRV_PCM_RATE_192000 | SNDRV_PCM_RATE_96000 | SNDRV_PCM_RATE_48000 | SNDRV_PCM_RATE_44100, 
	.rate_min =		44100,
	.rate_max =		192000,
	.channels_min =		2,
	.channels_max =		2,
	.buffer_bytes_max =	(65536 - 64),
	.period_bytes_min =	64,
	.period_bytes_max =	(65536 - 128) >> 1,  /* size has to be N*64 bytes */
	.periods_min =		2,
	.periods_max =		2,
	.fifo_size =		0,
};

static void snd_p16v_pcm_free_substream(struct snd_pcm_runtime *runtime)
{
	struct snd_emu10k1_pcm *epcm = runtime->private_data;

	kfree(epcm);
}

/* open_playback callback */
static int snd_p16v_pcm_open_playback_channel(struct snd_pcm_substream *substream, int channel_id)
{
	struct snd_emu10k1 *emu = snd_pcm_substream_chip(substream);
        struct snd_emu10k1_voice *channel = &(emu->p16v_voices[channel_id]);
	struct snd_emu10k1_pcm *epcm;
	struct snd_pcm_runtime *runtime = substream->runtime;
	int err;

	epcm = kzalloc(sizeof(*epcm), GFP_KERNEL);
	/* dev_dbg(emu->card->dev, "epcm kcalloc: %p\n", epcm); */

	if (epcm == NULL)
		return -ENOMEM;
	epcm->emu = emu;
	epcm->substream = substream;
	/*
	dev_dbg(emu->card->dev, "epcm device=%d, channel_id=%d\n",
		   substream->pcm->device, channel_id);
	*/
	runtime->private_data = epcm;
	runtime->private_free = snd_p16v_pcm_free_substream;
  
	runtime->hw = snd_p16v_playback_hw;

        channel->emu = emu;
        channel->number = channel_id;

        channel->use=1;
#if 0 /* debug */
	dev_dbg(emu->card->dev,
		   "p16v: open channel_id=%d, channel=%p, use=0x%x\n",
		   channel_id, channel, channel->use);
	dev_dbg(emu->card->dev, "open:channel_id=%d, chip=%p, channel=%p\n",
	       channel_id, chip, channel);
#endif /* debug */
	/* channel->interrupt = snd_p16v_pcm_channel_interrupt; */
	channel->epcm = epcm;
	if ((err = snd_pcm_hw_constraint_integer(runtime, SNDRV_PCM_HW_PARAM_PERIODS)) < 0)
                return err;

	runtime->sync.id32[0] = substream->pcm->card->number;
	runtime->sync.id32[1] = 'P';
	runtime->sync.id32[2] = 16;
	runtime->sync.id32[3] = 'V';

	return 0;
}
/* open_capture callback */
static int snd_p16v_pcm_open_capture_channel(struct snd_pcm_substream *substream, int channel_id)
{
	struct snd_emu10k1 *emu = snd_pcm_substream_chip(substream);
	struct snd_emu10k1_voice *channel = &(emu->p16v_capture_voice);
	struct snd_emu10k1_pcm *epcm;
	struct snd_pcm_runtime *runtime = substream->runtime;
	int err;

	epcm = kzalloc(sizeof(*epcm), GFP_KERNEL);
	/* dev_dbg(emu->card->dev, "epcm kcalloc: %p\n", epcm); */

	if (epcm == NULL)
		return -ENOMEM;
	epcm->emu = emu;
	epcm->substream = substream;
	/*
	dev_dbg(emu->card->dev, "epcm device=%d, channel_id=%d\n",
		   substream->pcm->device, channel_id);
	*/
	runtime->private_data = epcm;
	runtime->private_free = snd_p16v_pcm_free_substream;
  
	runtime->hw = snd_p16v_capture_hw;

	channel->emu = emu;
	channel->number = channel_id;

	channel->use=1;
#if 0 /* debug */
	dev_dbg(emu->card->dev,
		   "p16v: open channel_id=%d, channel=%p, use=0x%x\n",
		   channel_id, channel, channel->use);
	dev_dbg(emu->card->dev, "open:channel_id=%d, chip=%p, channel=%p\n",
	       channel_id, chip, channel);
#endif /* debug */
	/* channel->interrupt = snd_p16v_pcm_channel_interrupt; */
	channel->epcm = epcm;
	if ((err = snd_pcm_hw_constraint_integer(runtime, SNDRV_PCM_HW_PARAM_PERIODS)) < 0)
		return err;

	return 0;
}


/* close callback */
static int snd_p16v_pcm_close_playback(struct snd_pcm_substream *substream)
{
	struct snd_emu10k1 *emu = snd_pcm_substream_chip(substream);
	//struct snd_pcm_runtime *runtime = substream->runtime;
	//struct snd_emu10k1_pcm *epcm = runtime->private_data;
	emu->p16v_voices[substream->pcm->device - emu->p16v_device_offset].use = 0;
	/* FIXME: maybe zero others */
	return 0;
}

/* close callback */
static int snd_p16v_pcm_close_capture(struct snd_pcm_substream *substream)
{
	struct snd_emu10k1 *emu = snd_pcm_substream_chip(substream);
	//struct snd_pcm_runtime *runtime = substream->runtime;
	//struct snd_emu10k1_pcm *epcm = runtime->private_data;
	emu->p16v_capture_voice.use = 0;
	/* FIXME: maybe zero others */
	return 0;
}

static int snd_p16v_pcm_open_playback_front(struct snd_pcm_substream *substream)
{
	return snd_p16v_pcm_open_playback_channel(substream, PCM_FRONT_CHANNEL);
}

static int snd_p16v_pcm_open_capture(struct snd_pcm_substream *substream)
{
	// Only using channel 0 for now, but the card has 2 channels.
	return snd_p16v_pcm_open_capture_channel(substream, 0);
}

<<<<<<< HEAD
/* hw_params callback */
static int snd_p16v_pcm_hw_params_playback(struct snd_pcm_substream *substream,
				      struct snd_pcm_hw_params *hw_params)
{
	return snd_pcm_lib_malloc_pages(substream,
					params_buffer_bytes(hw_params));
}

/* hw_params callback */
static int snd_p16v_pcm_hw_params_capture(struct snd_pcm_substream *substream,
				      struct snd_pcm_hw_params *hw_params)
{
	return snd_pcm_lib_malloc_pages(substream,
					params_buffer_bytes(hw_params));
}


/* hw_free callback */
static int snd_p16v_pcm_hw_free_playback(struct snd_pcm_substream *substream)
{
	return snd_pcm_lib_free_pages(substream);
}

/* hw_free callback */
static int snd_p16v_pcm_hw_free_capture(struct snd_pcm_substream *substream)
{
	return snd_pcm_lib_free_pages(substream);
}


=======
>>>>>>> 24b8d41d
/* prepare playback callback */
static int snd_p16v_pcm_prepare_playback(struct snd_pcm_substream *substream)
{
	struct snd_emu10k1 *emu = snd_pcm_substream_chip(substream);
	struct snd_pcm_runtime *runtime = substream->runtime;
	int channel = substream->pcm->device - emu->p16v_device_offset;
	u32 *table_base = (u32 *)(emu->p16v_buffer.area+(8*16*channel));
	u32 period_size_bytes = frames_to_bytes(runtime, runtime->period_size);
	int i;
	u32 tmp;
	
#if 0 /* debug */
	dev_dbg(emu->card->dev,
		"prepare:channel_number=%d, rate=%d, "
		   "format=0x%x, channels=%d, buffer_size=%ld, "
		   "period_size=%ld, periods=%u, frames_to_bytes=%d\n",
		   channel, runtime->rate, runtime->format, runtime->channels,
		   runtime->buffer_size, runtime->period_size,
		   runtime->periods, frames_to_bytes(runtime, 1));
	dev_dbg(emu->card->dev,
		"dma_addr=%x, dma_area=%p, table_base=%p\n",
		   runtime->dma_addr, runtime->dma_area, table_base);
	dev_dbg(emu->card->dev,
		"dma_addr=%x, dma_area=%p, dma_bytes(size)=%x\n",
		   emu->p16v_buffer.addr, emu->p16v_buffer.area,
		   emu->p16v_buffer.bytes);
#endif /* debug */
	tmp = snd_emu10k1_ptr_read(emu, A_SPDIF_SAMPLERATE, channel);
        switch (runtime->rate) {
	case 44100:
	  snd_emu10k1_ptr_write(emu, A_SPDIF_SAMPLERATE, channel, (tmp & ~0xe0e0) | 0x8080);
	  break;
	case 96000:
	  snd_emu10k1_ptr_write(emu, A_SPDIF_SAMPLERATE, channel, (tmp & ~0xe0e0) | 0x4040);
	  break;
	case 192000:
	  snd_emu10k1_ptr_write(emu, A_SPDIF_SAMPLERATE, channel, (tmp & ~0xe0e0) | 0x2020);
	  break;
	case 48000:
	default:
	  snd_emu10k1_ptr_write(emu, A_SPDIF_SAMPLERATE, channel, (tmp & ~0xe0e0) | 0x0000);
	  break;
	}
	/* FIXME: Check emu->buffer.size before actually writing to it. */
	for(i = 0; i < runtime->periods; i++) {
		table_base[i*2]=runtime->dma_addr+(i*period_size_bytes);
		table_base[(i*2)+1]=period_size_bytes<<16;
	}
 
	snd_emu10k1_ptr20_write(emu, PLAYBACK_LIST_ADDR, channel, emu->p16v_buffer.addr+(8*16*channel));
	snd_emu10k1_ptr20_write(emu, PLAYBACK_LIST_SIZE, channel, (runtime->periods - 1) << 19);
	snd_emu10k1_ptr20_write(emu, PLAYBACK_LIST_PTR, channel, 0);
	snd_emu10k1_ptr20_write(emu, PLAYBACK_DMA_ADDR, channel, runtime->dma_addr);
	//snd_emu10k1_ptr20_write(emu, PLAYBACK_PERIOD_SIZE, channel, frames_to_bytes(runtime, runtime->period_size)<<16); // buffer size in bytes
	snd_emu10k1_ptr20_write(emu, PLAYBACK_PERIOD_SIZE, channel, 0); // buffer size in bytes
	snd_emu10k1_ptr20_write(emu, PLAYBACK_POINTER, channel, 0);
	snd_emu10k1_ptr20_write(emu, 0x07, channel, 0x0);
	snd_emu10k1_ptr20_write(emu, 0x08, channel, 0);

	return 0;
}

/* prepare capture callback */
static int snd_p16v_pcm_prepare_capture(struct snd_pcm_substream *substream)
{
	struct snd_emu10k1 *emu = snd_pcm_substream_chip(substream);
	struct snd_pcm_runtime *runtime = substream->runtime;
	int channel = substream->pcm->device - emu->p16v_device_offset;
	u32 tmp;

	/*
	dev_dbg(emu->card->dev, "prepare capture:channel_number=%d, rate=%d, "
	       "format=0x%x, channels=%d, buffer_size=%ld, period_size=%ld, "
	       "frames_to_bytes=%d\n",
	       channel, runtime->rate, runtime->format, runtime->channels,
	       runtime->buffer_size, runtime->period_size,
	       frames_to_bytes(runtime, 1));
	*/
	tmp = snd_emu10k1_ptr_read(emu, A_SPDIF_SAMPLERATE, channel);
        switch (runtime->rate) {
	case 44100:
	  snd_emu10k1_ptr_write(emu, A_SPDIF_SAMPLERATE, channel, (tmp & ~0x0e00) | 0x0800);
	  break;
	case 96000:
	  snd_emu10k1_ptr_write(emu, A_SPDIF_SAMPLERATE, channel, (tmp & ~0x0e00) | 0x0400);
	  break;
	case 192000:
	  snd_emu10k1_ptr_write(emu, A_SPDIF_SAMPLERATE, channel, (tmp & ~0x0e00) | 0x0200);
	  break;
	case 48000:
	default:
	  snd_emu10k1_ptr_write(emu, A_SPDIF_SAMPLERATE, channel, (tmp & ~0x0e00) | 0x0000);
	  break;
	}
	/* FIXME: Check emu->buffer.size before actually writing to it. */
	snd_emu10k1_ptr20_write(emu, 0x13, channel, 0);
	snd_emu10k1_ptr20_write(emu, CAPTURE_DMA_ADDR, channel, runtime->dma_addr);
	snd_emu10k1_ptr20_write(emu, CAPTURE_BUFFER_SIZE, channel, frames_to_bytes(runtime, runtime->buffer_size) << 16); // buffer size in bytes
	snd_emu10k1_ptr20_write(emu, CAPTURE_POINTER, channel, 0);
	//snd_emu10k1_ptr20_write(emu, CAPTURE_SOURCE, 0x0, 0x333300e4); /* Select MIC or Line in */
	//snd_emu10k1_ptr20_write(emu, EXTENDED_INT_MASK, 0, snd_emu10k1_ptr20_read(emu, EXTENDED_INT_MASK, 0) | (0x110000<<channel));

	return 0;
}

static void snd_p16v_intr_enable(struct snd_emu10k1 *emu, unsigned int intrenb)
{
	unsigned long flags;
	unsigned int enable;

	spin_lock_irqsave(&emu->emu_lock, flags);
	enable = inl(emu->port + INTE2) | intrenb;
	outl(enable, emu->port + INTE2);
	spin_unlock_irqrestore(&emu->emu_lock, flags);
}

static void snd_p16v_intr_disable(struct snd_emu10k1 *emu, unsigned int intrenb)
{
	unsigned long flags;
	unsigned int disable;

	spin_lock_irqsave(&emu->emu_lock, flags);
	disable = inl(emu->port + INTE2) & (~intrenb);
	outl(disable, emu->port + INTE2);
	spin_unlock_irqrestore(&emu->emu_lock, flags);
}

/* trigger_playback callback */
static int snd_p16v_pcm_trigger_playback(struct snd_pcm_substream *substream,
				    int cmd)
{
	struct snd_emu10k1 *emu = snd_pcm_substream_chip(substream);
	struct snd_pcm_runtime *runtime;
	struct snd_emu10k1_pcm *epcm;
	int channel;
	int result = 0;
        struct snd_pcm_substream *s;
	u32 basic = 0;
	u32 inte = 0;
	int running = 0;

	switch (cmd) {
	case SNDRV_PCM_TRIGGER_START:
		running=1;
		break;
	case SNDRV_PCM_TRIGGER_STOP:
	default:
		running = 0;
		break;
	}
        snd_pcm_group_for_each_entry(s, substream) {
		if (snd_pcm_substream_chip(s) != emu ||
		    s->stream != SNDRV_PCM_STREAM_PLAYBACK)
			continue;
		runtime = s->runtime;
		epcm = runtime->private_data;
		channel = substream->pcm->device-emu->p16v_device_offset;
		/* dev_dbg(emu->card->dev, "p16v channel=%d\n", channel); */
		epcm->running = running;
		basic |= (0x1<<channel);
		inte |= (INTE2_PLAYBACK_CH_0_LOOP<<channel);
                snd_pcm_trigger_done(s, substream);
        }
	/* dev_dbg(emu->card->dev, "basic=0x%x, inte=0x%x\n", basic, inte); */

	switch (cmd) {
	case SNDRV_PCM_TRIGGER_START:
		snd_p16v_intr_enable(emu, inte);
		snd_emu10k1_ptr20_write(emu, BASIC_INTERRUPT, 0, snd_emu10k1_ptr20_read(emu, BASIC_INTERRUPT, 0)| (basic));
		break;
	case SNDRV_PCM_TRIGGER_STOP:
		snd_emu10k1_ptr20_write(emu, BASIC_INTERRUPT, 0, snd_emu10k1_ptr20_read(emu, BASIC_INTERRUPT, 0) & ~(basic));
		snd_p16v_intr_disable(emu, inte);
		break;
	default:
		result = -EINVAL;
		break;
	}
	return result;
}

/* trigger_capture callback */
static int snd_p16v_pcm_trigger_capture(struct snd_pcm_substream *substream,
                                   int cmd)
{
	struct snd_emu10k1 *emu = snd_pcm_substream_chip(substream);
	struct snd_pcm_runtime *runtime = substream->runtime;
	struct snd_emu10k1_pcm *epcm = runtime->private_data;
	int channel = 0;
	int result = 0;
	u32 inte = INTE2_CAPTURE_CH_0_LOOP | INTE2_CAPTURE_CH_0_HALF_LOOP;

	switch (cmd) {
	case SNDRV_PCM_TRIGGER_START:
		snd_p16v_intr_enable(emu, inte);
		snd_emu10k1_ptr20_write(emu, BASIC_INTERRUPT, 0, snd_emu10k1_ptr20_read(emu, BASIC_INTERRUPT, 0)|(0x100<<channel));
		epcm->running = 1;
		break;
	case SNDRV_PCM_TRIGGER_STOP:
		snd_emu10k1_ptr20_write(emu, BASIC_INTERRUPT, 0, snd_emu10k1_ptr20_read(emu, BASIC_INTERRUPT, 0) & ~(0x100<<channel));
		snd_p16v_intr_disable(emu, inte);
		//snd_emu10k1_ptr20_write(emu, EXTENDED_INT_MASK, 0, snd_emu10k1_ptr20_read(emu, EXTENDED_INT_MASK, 0) & ~(0x110000<<channel));
		epcm->running = 0;
		break;
	default:
		result = -EINVAL;
		break;
	}
	return result;
}

/* pointer_playback callback */
static snd_pcm_uframes_t
snd_p16v_pcm_pointer_playback(struct snd_pcm_substream *substream)
{
	struct snd_emu10k1 *emu = snd_pcm_substream_chip(substream);
	struct snd_pcm_runtime *runtime = substream->runtime;
	struct snd_emu10k1_pcm *epcm = runtime->private_data;
	snd_pcm_uframes_t ptr, ptr1, ptr2,ptr3,ptr4 = 0;
	int channel = substream->pcm->device - emu->p16v_device_offset;
	if (!epcm->running)
		return 0;

	ptr3 = snd_emu10k1_ptr20_read(emu, PLAYBACK_LIST_PTR, channel);
	ptr1 = snd_emu10k1_ptr20_read(emu, PLAYBACK_POINTER, channel);
	ptr4 = snd_emu10k1_ptr20_read(emu, PLAYBACK_LIST_PTR, channel);
	if (ptr3 != ptr4) ptr1 = snd_emu10k1_ptr20_read(emu, PLAYBACK_POINTER, channel);
	ptr2 = bytes_to_frames(runtime, ptr1);
	ptr2+= (ptr4 >> 3) * runtime->period_size;
	ptr=ptr2;
        if (ptr >= runtime->buffer_size)
		ptr -= runtime->buffer_size;

	return ptr;
}

/* pointer_capture callback */
static snd_pcm_uframes_t
snd_p16v_pcm_pointer_capture(struct snd_pcm_substream *substream)
{
	struct snd_emu10k1 *emu = snd_pcm_substream_chip(substream);
	struct snd_pcm_runtime *runtime = substream->runtime;
	struct snd_emu10k1_pcm *epcm = runtime->private_data;
	snd_pcm_uframes_t ptr, ptr1, ptr2 = 0;
	int channel = 0;

	if (!epcm->running)
		return 0;

	ptr1 = snd_emu10k1_ptr20_read(emu, CAPTURE_POINTER, channel);
	ptr2 = bytes_to_frames(runtime, ptr1);
	ptr=ptr2;
	if (ptr >= runtime->buffer_size) {
		ptr -= runtime->buffer_size;
		dev_warn(emu->card->dev, "buffer capture limited!\n");
	}
	/*
	dev_dbg(emu->card->dev, "ptr1 = 0x%lx, ptr2=0x%lx, ptr=0x%lx, "
	       "buffer_size = 0x%x, period_size = 0x%x, bits=%d, rate=%d\n",
	       ptr1, ptr2, ptr, (int)runtime->buffer_size,
	       (int)runtime->period_size, (int)runtime->frame_bits,
	       (int)runtime->rate);
	*/
	return ptr;
}

/* operators */
static const struct snd_pcm_ops snd_p16v_playback_front_ops = {
	.open =        snd_p16v_pcm_open_playback_front,
	.close =       snd_p16v_pcm_close_playback,
	.prepare =     snd_p16v_pcm_prepare_playback,
	.trigger =     snd_p16v_pcm_trigger_playback,
	.pointer =     snd_p16v_pcm_pointer_playback,
};

static const struct snd_pcm_ops snd_p16v_capture_ops = {
	.open =        snd_p16v_pcm_open_capture,
	.close =       snd_p16v_pcm_close_capture,
	.prepare =     snd_p16v_pcm_prepare_capture,
	.trigger =     snd_p16v_pcm_trigger_capture,
	.pointer =     snd_p16v_pcm_pointer_capture,
};


int snd_p16v_free(struct snd_emu10k1 *chip)
{
	// release the data
	if (chip->p16v_buffer.area) {
		snd_dma_free_pages(&chip->p16v_buffer);
		/*
		dev_dbg(chip->card->dev, "period lables free: %p\n",
			   &chip->p16v_buffer);
		*/
	}
	return 0;
}

int snd_p16v_pcm(struct snd_emu10k1 *emu, int device)
{
	struct snd_pcm *pcm;
	struct snd_pcm_substream *substream;
	int err;
        int capture=1;
  
	/* dev_dbg(emu->card->dev, "snd_p16v_pcm called. device=%d\n", device); */
	emu->p16v_device_offset = device;

	if ((err = snd_pcm_new(emu->card, "p16v", device, 1, capture, &pcm)) < 0)
		return err;
  
	pcm->private_data = emu;
	// Single playback 8 channel device.
	// Single capture 2 channel device.
	snd_pcm_set_ops(pcm, SNDRV_PCM_STREAM_PLAYBACK, &snd_p16v_playback_front_ops);
	snd_pcm_set_ops(pcm, SNDRV_PCM_STREAM_CAPTURE, &snd_p16v_capture_ops);

	pcm->info_flags = 0;
	pcm->dev_subclass = SNDRV_PCM_SUBCLASS_GENERIC_MIX;
	strcpy(pcm->name, "p16v");
	emu->pcm_p16v = pcm;

	for(substream = pcm->streams[SNDRV_PCM_STREAM_PLAYBACK].substream; 
	    substream; 
	    substream = substream->next) {
		snd_pcm_set_managed_buffer(substream, SNDRV_DMA_TYPE_DEV,
					   &emu->pci->dev,
					   (65536 - 64) * 8,
					   (65536 - 64) * 8);
		/*
		dev_dbg(emu->card->dev,
			   "preallocate playback substream: err=%d\n", err);
		*/
	}

	for (substream = pcm->streams[SNDRV_PCM_STREAM_CAPTURE].substream; 
	      substream; 
	      substream = substream->next) {
		snd_pcm_set_managed_buffer(substream, SNDRV_DMA_TYPE_DEV,
					   &emu->pci->dev,
					   65536 - 64, 65536 - 64);
		/*
		dev_dbg(emu->card->dev,
			   "preallocate capture substream: err=%d\n", err);
		*/
	}
  
	return 0;
}

static int snd_p16v_volume_info(struct snd_kcontrol *kcontrol,
				struct snd_ctl_elem_info *uinfo)
{
        uinfo->type = SNDRV_CTL_ELEM_TYPE_INTEGER;
        uinfo->count = 2;
        uinfo->value.integer.min = 0;
        uinfo->value.integer.max = 255;
        return 0;
}

static int snd_p16v_volume_get(struct snd_kcontrol *kcontrol,
			       struct snd_ctl_elem_value *ucontrol)
{
        struct snd_emu10k1 *emu = snd_kcontrol_chip(kcontrol);
	int high_low = (kcontrol->private_value >> 8) & 0xff;
	int reg = kcontrol->private_value & 0xff;
	u32 value;

	value = snd_emu10k1_ptr20_read(emu, reg, high_low);
	if (high_low) {
		ucontrol->value.integer.value[0] = 0xff - ((value >> 24) & 0xff); /* Left */
		ucontrol->value.integer.value[1] = 0xff - ((value >> 16) & 0xff); /* Right */
	} else {
		ucontrol->value.integer.value[0] = 0xff - ((value >> 8) & 0xff); /* Left */
		ucontrol->value.integer.value[1] = 0xff - ((value >> 0) & 0xff); /* Right */
	}
	return 0;
}

static int snd_p16v_volume_put(struct snd_kcontrol *kcontrol,
			       struct snd_ctl_elem_value *ucontrol)
{
        struct snd_emu10k1 *emu = snd_kcontrol_chip(kcontrol);
	int high_low = (kcontrol->private_value >> 8) & 0xff;
	int reg = kcontrol->private_value & 0xff;
        u32 value, oval;

	oval = value = snd_emu10k1_ptr20_read(emu, reg, 0);
	if (high_low == 1) {
		value &= 0xffff;
		value |= ((0xff - ucontrol->value.integer.value[0]) << 24) |
			((0xff - ucontrol->value.integer.value[1]) << 16);
	} else {
		value &= 0xffff0000;
		value |= ((0xff - ucontrol->value.integer.value[0]) << 8) |
			((0xff - ucontrol->value.integer.value[1]) );
	}
	if (value != oval) {
		snd_emu10k1_ptr20_write(emu, reg, 0, value);
		return 1;
	}
	return 0;
}

static int snd_p16v_capture_source_info(struct snd_kcontrol *kcontrol,
					struct snd_ctl_elem_info *uinfo)
{
	static const char * const texts[8] = {
		"SPDIF", "I2S", "SRC48", "SRCMulti_SPDIF", "SRCMulti_I2S",
		"CDIF", "FX", "AC97"
	};

	return snd_ctl_enum_info(uinfo, 1, 8, texts);
}

static int snd_p16v_capture_source_get(struct snd_kcontrol *kcontrol,
					struct snd_ctl_elem_value *ucontrol)
{
	struct snd_emu10k1 *emu = snd_kcontrol_chip(kcontrol);

	ucontrol->value.enumerated.item[0] = emu->p16v_capture_source;
	return 0;
}

static int snd_p16v_capture_source_put(struct snd_kcontrol *kcontrol,
					struct snd_ctl_elem_value *ucontrol)
{
	struct snd_emu10k1 *emu = snd_kcontrol_chip(kcontrol);
	unsigned int val;
	int change = 0;
	u32 mask;
	u32 source;

	val = ucontrol->value.enumerated.item[0] ;
	if (val > 7)
		return -EINVAL;
	change = (emu->p16v_capture_source != val);
	if (change) {
		emu->p16v_capture_source = val;
		source = (val << 28) | (val << 24) | (val << 20) | (val << 16);
		mask = snd_emu10k1_ptr20_read(emu, BASIC_INTERRUPT, 0) & 0xffff;
		snd_emu10k1_ptr20_write(emu, BASIC_INTERRUPT, 0, source | mask);
	}
        return change;
}

static int snd_p16v_capture_channel_info(struct snd_kcontrol *kcontrol,
					 struct snd_ctl_elem_info *uinfo)
{
	static const char * const texts[4] = { "0", "1", "2", "3", };

	return snd_ctl_enum_info(uinfo, 1, 4, texts);
}

static int snd_p16v_capture_channel_get(struct snd_kcontrol *kcontrol,
					struct snd_ctl_elem_value *ucontrol)
{
	struct snd_emu10k1 *emu = snd_kcontrol_chip(kcontrol);

	ucontrol->value.enumerated.item[0] = emu->p16v_capture_channel;
	return 0;
}

static int snd_p16v_capture_channel_put(struct snd_kcontrol *kcontrol,
					struct snd_ctl_elem_value *ucontrol)
{
	struct snd_emu10k1 *emu = snd_kcontrol_chip(kcontrol);
	unsigned int val;
	int change = 0;
	u32 tmp;

	val = ucontrol->value.enumerated.item[0] ;
	if (val > 3)
		return -EINVAL;
	change = (emu->p16v_capture_channel != val);
	if (change) {
		emu->p16v_capture_channel = val;
		tmp = snd_emu10k1_ptr20_read(emu, CAPTURE_P16V_SOURCE, 0) & 0xfffc;
		snd_emu10k1_ptr20_write(emu, CAPTURE_P16V_SOURCE, 0, tmp | val);
	}
        return change;
}
static const DECLARE_TLV_DB_SCALE(snd_p16v_db_scale1, -5175, 25, 1);

#define P16V_VOL(xname,xreg,xhl) { \
	.iface = SNDRV_CTL_ELEM_IFACE_MIXER, .name = xname, \
        .access = SNDRV_CTL_ELEM_ACCESS_READWRITE |             \
                  SNDRV_CTL_ELEM_ACCESS_TLV_READ,               \
	.info = snd_p16v_volume_info, \
	.get = snd_p16v_volume_get, \
	.put = snd_p16v_volume_put, \
	.tlv = { .p = snd_p16v_db_scale1 },	\
	.private_value = ((xreg) | ((xhl) << 8)) \
}

static const struct snd_kcontrol_new p16v_mixer_controls[] = {
	P16V_VOL("HD Analog Front Playback Volume", PLAYBACK_VOLUME_MIXER9, 0),
	P16V_VOL("HD Analog Rear Playback Volume", PLAYBACK_VOLUME_MIXER10, 1),
	P16V_VOL("HD Analog Center/LFE Playback Volume", PLAYBACK_VOLUME_MIXER9, 1),
	P16V_VOL("HD Analog Side Playback Volume", PLAYBACK_VOLUME_MIXER10, 0),
	P16V_VOL("HD SPDIF Front Playback Volume", PLAYBACK_VOLUME_MIXER7, 0),
	P16V_VOL("HD SPDIF Rear Playback Volume", PLAYBACK_VOLUME_MIXER8, 1),
	P16V_VOL("HD SPDIF Center/LFE Playback Volume", PLAYBACK_VOLUME_MIXER7, 1),
	P16V_VOL("HD SPDIF Side Playback Volume", PLAYBACK_VOLUME_MIXER8, 0),
	{
		.iface =	SNDRV_CTL_ELEM_IFACE_MIXER,
		.name =		"HD source Capture",
		.info =		snd_p16v_capture_source_info,
		.get =		snd_p16v_capture_source_get,
		.put =		snd_p16v_capture_source_put
	},
	{
		.iface =	SNDRV_CTL_ELEM_IFACE_MIXER,
		.name =		"HD channel Capture",
		.info =		snd_p16v_capture_channel_info,
		.get =		snd_p16v_capture_channel_get,
		.put =		snd_p16v_capture_channel_put
	},
};


int snd_p16v_mixer(struct snd_emu10k1 *emu)
{
	int i, err;
        struct snd_card *card = emu->card;

	for (i = 0; i < ARRAY_SIZE(p16v_mixer_controls); i++) {
		if ((err = snd_ctl_add(card, snd_ctl_new1(&p16v_mixer_controls[i],
							  emu))) < 0)
			return err;
	}
        return 0;
}

#ifdef CONFIG_PM_SLEEP

#define NUM_CHS	1	/* up to 4, but only first channel is used */

int snd_p16v_alloc_pm_buffer(struct snd_emu10k1 *emu)
{
	emu->p16v_saved = vmalloc(array_size(NUM_CHS * 4, 0x80));
	if (! emu->p16v_saved)
		return -ENOMEM;
	return 0;
}

void snd_p16v_free_pm_buffer(struct snd_emu10k1 *emu)
{
	vfree(emu->p16v_saved);
}

void snd_p16v_suspend(struct snd_emu10k1 *emu)
{
	int i, ch;
	unsigned int *val;

	val = emu->p16v_saved;
	for (ch = 0; ch < NUM_CHS; ch++)
		for (i = 0; i < 0x80; i++, val++)
			*val = snd_emu10k1_ptr20_read(emu, i, ch);
}

void snd_p16v_resume(struct snd_emu10k1 *emu)
{
	int i, ch;
	unsigned int *val;

	val = emu->p16v_saved;
	for (ch = 0; ch < NUM_CHS; ch++)
		for (i = 0; i < 0x80; i++, val++)
			snd_emu10k1_ptr20_write(emu, i, ch, *val);
}
#endif<|MERGE_RESOLUTION|>--- conflicted
+++ resolved
@@ -282,39 +282,6 @@
 	return snd_p16v_pcm_open_capture_channel(substream, 0);
 }
 
-<<<<<<< HEAD
-/* hw_params callback */
-static int snd_p16v_pcm_hw_params_playback(struct snd_pcm_substream *substream,
-				      struct snd_pcm_hw_params *hw_params)
-{
-	return snd_pcm_lib_malloc_pages(substream,
-					params_buffer_bytes(hw_params));
-}
-
-/* hw_params callback */
-static int snd_p16v_pcm_hw_params_capture(struct snd_pcm_substream *substream,
-				      struct snd_pcm_hw_params *hw_params)
-{
-	return snd_pcm_lib_malloc_pages(substream,
-					params_buffer_bytes(hw_params));
-}
-
-
-/* hw_free callback */
-static int snd_p16v_pcm_hw_free_playback(struct snd_pcm_substream *substream)
-{
-	return snd_pcm_lib_free_pages(substream);
-}
-
-/* hw_free callback */
-static int snd_p16v_pcm_hw_free_capture(struct snd_pcm_substream *substream)
-{
-	return snd_pcm_lib_free_pages(substream);
-}
-
-
-=======
->>>>>>> 24b8d41d
 /* prepare playback callback */
 static int snd_p16v_pcm_prepare_playback(struct snd_pcm_substream *substream)
 {
