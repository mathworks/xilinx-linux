--- conflicted
+++ resolved
@@ -435,11 +435,6 @@
 				       conn->resources.channel, conn->speed);
 }
 
-<<<<<<< HEAD
-static int
-start_stream(struct snd_bebob *bebob, struct amdtp_stream *stream,
-	     unsigned int rate)
-=======
 static int init_stream(struct snd_bebob *bebob, struct amdtp_stream *stream)
 {
 	enum amdtp_stream_direction dir_stream;
@@ -487,7 +482,6 @@
 }
 
 static void destroy_stream(struct snd_bebob *bebob, struct amdtp_stream *stream)
->>>>>>> 24b8d41d
 {
 	amdtp_stream_destroy(stream);
 
@@ -511,30 +505,7 @@
 		return err;
 	}
 
-<<<<<<< HEAD
-	/*
-	 * BeBoB v3 transfers packets with these qurks:
-	 *  - In the beginning of streaming, the value of dbc is incremented
-	 *    even if no data blocks are transferred.
-	 *  - The value of dbc is reset suddenly.
-	 */
-	if (bebob->version > 2)
-		bebob->tx_stream.flags |= CIP_EMPTY_HAS_WRONG_DBC |
-					  CIP_SKIP_DBC_ZERO_CHECK;
-
-	/*
-	 * At high sampling rate, M-Audio special firmware transmits empty
-	 * packet with the value of dbc incremented by 8 but the others are
-	 * valid to IEC 61883-1.
-	 */
-	if (bebob->maudio_special_quirk)
-		bebob->tx_stream.flags |= CIP_EMPTY_HAS_WRONG_DBC;
-
-	err = amdtp_am824_init(&bebob->rx_stream, bebob->unit,
-			       AMDTP_OUT_STREAM, CIP_BLOCKING);
-=======
 	err = amdtp_domain_init(&bebob->domain);
->>>>>>> 24b8d41d
 	if (err < 0) {
 		destroy_stream(bebob, &bebob->tx_stream);
 		destroy_stream(bebob, &bebob->rx_stream);
@@ -546,21 +517,6 @@
 static int keep_resources(struct snd_bebob *bebob, struct amdtp_stream *stream,
 			  unsigned int rate, unsigned int index)
 {
-<<<<<<< HEAD
-	const struct snd_bebob_rate_spec *rate_spec = bebob->spec->rate;
-	unsigned int curr_rate;
-	int err = 0;
-
-	/* Need no substreams */
-	if (bebob->substreams_counter == 0)
-		goto end;
-
-	/*
-	 * Considering JACK/FFADO streaming:
-	 * TODO: This can be removed hwdep functionality becomes popular.
-	 */
-	err = check_connection_used_by_others(bebob, &bebob->rx_stream);
-=======
 	struct snd_bebob_stream_formation *formation;
 	struct cmp_connection *conn;
 	int err;
@@ -575,28 +531,11 @@
 
 	err = amdtp_am824_set_parameters(stream, rate, formation->pcm,
 					 formation->midi, false);
->>>>>>> 24b8d41d
 	if (err < 0)
 		return err;
 
-<<<<<<< HEAD
-	/*
-	 * packet queueing error or detecting discontinuity
-	 *
-	 * At bus reset, connections should not be broken here. So streams need
-	 * to be re-started. This is a reason to use SKIP_INIT_DBC_CHECK flag.
-	 */
-	if (amdtp_streaming_error(&bebob->rx_stream))
-		amdtp_stream_stop(&bebob->rx_stream);
-	if (amdtp_streaming_error(&bebob->tx_stream))
-		amdtp_stream_stop(&bebob->tx_stream);
-	if (!amdtp_stream_running(&bebob->rx_stream) &&
-	    !amdtp_stream_running(&bebob->tx_stream))
-		break_both_connections(bebob);
-=======
 	return cmp_connection_reserve(conn, amdtp_stream_get_max_payload(stream));
 }
->>>>>>> 24b8d41d
 
 int snd_bebob_stream_reserve_duplex(struct snd_bebob *bebob, unsigned int rate,
 				    unsigned int frames_per_period,
@@ -616,39 +555,14 @@
 		return err;
 	if (rate == 0)
 		rate = curr_rate;
-<<<<<<< HEAD
-	if (rate != curr_rate) {
-		amdtp_stream_stop(&bebob->rx_stream);
-		amdtp_stream_stop(&bebob->tx_stream);
-=======
 	if (curr_rate != rate) {
 		amdtp_domain_stop(&bebob->domain);
->>>>>>> 24b8d41d
 		break_both_connections(bebob);
 
 		cmp_connection_release(&bebob->out_conn);
 		cmp_connection_release(&bebob->in_conn);
 	}
 
-<<<<<<< HEAD
-	/* master should be always running */
-	if (!amdtp_stream_running(&bebob->rx_stream)) {
-		/*
-		 * NOTE:
-		 * If establishing connections at first, Yamaha GO46
-		 * (and maybe Terratec X24) don't generate sound.
-		 *
-		 * For firmware customized by M-Audio, refer to next NOTE.
-		 */
-		if (bebob->maudio_special_quirk == NULL) {
-			err = rate_spec->set(bebob, rate);
-			if (err < 0) {
-				dev_err(&bebob->unit->device,
-					"fail to set sampling rate: %d\n",
-					err);
-				goto end;
-			}
-=======
 	if (bebob->substreams_counter == 0 || curr_rate != rate) {
 		unsigned int index;
 
@@ -663,22 +577,17 @@
 				"fail to set sampling rate: %d\n",
 				err);
 			return err;
->>>>>>> 24b8d41d
 		}
 
 		err = get_formation_index(rate, &index);
 		if (err < 0)
 			return err;
 
-<<<<<<< HEAD
-		err = start_stream(bebob, &bebob->rx_stream, rate);
-=======
 		err = keep_resources(bebob, &bebob->tx_stream, rate, index);
 		if (err < 0)
 			return err;
 
 		err = keep_resources(bebob, &bebob->rx_stream, rate, index);
->>>>>>> 24b8d41d
 		if (err < 0) {
 			cmp_connection_release(&bebob->out_conn);
 			return err;
@@ -769,19 +678,6 @@
 				dev_err(&bebob->unit->device,
 					"fail to ensure sampling rate: %d\n",
 					err);
-<<<<<<< HEAD
-				amdtp_stream_stop(&bebob->rx_stream);
-				break_both_connections(bebob);
-				goto end;
-			}
-		}
-
-		/* wait first callback */
-		if (!amdtp_stream_wait_callback(&bebob->rx_stream,
-						CALLBACK_TIMEOUT)) {
-			amdtp_stream_stop(&bebob->rx_stream);
-			break_both_connections(bebob);
-=======
 				goto error;
 			}
 		}
@@ -790,56 +686,22 @@
 						CALLBACK_TIMEOUT) ||
 		    !amdtp_stream_wait_callback(&bebob->tx_stream,
 						CALLBACK_TIMEOUT)) {
->>>>>>> 24b8d41d
 			err = -ETIMEDOUT;
 			goto error;
 		}
 	}
 
-<<<<<<< HEAD
-	/* start slave if needed */
-	if (!amdtp_stream_running(&bebob->tx_stream)) {
-		err = start_stream(bebob, &bebob->tx_stream, rate);
-		if (err < 0) {
-			dev_err(&bebob->unit->device,
-				"fail to run AMDTP slave stream:%d\n", err);
-			amdtp_stream_stop(&bebob->rx_stream);
-			break_both_connections(bebob);
-			goto end;
-		}
-
-		/* wait first callback */
-		if (!amdtp_stream_wait_callback(&bebob->tx_stream,
-						CALLBACK_TIMEOUT)) {
-			amdtp_stream_stop(&bebob->tx_stream);
-			amdtp_stream_stop(&bebob->rx_stream);
-			break_both_connections(bebob);
-			err = -ETIMEDOUT;
-		}
-	}
-end:
-=======
 	return 0;
 error:
 	amdtp_domain_stop(&bebob->domain);
 	break_both_connections(bebob);
->>>>>>> 24b8d41d
 	return err;
 }
 
 void snd_bebob_stream_stop_duplex(struct snd_bebob *bebob)
 {
 	if (bebob->substreams_counter == 0) {
-<<<<<<< HEAD
-		amdtp_stream_pcm_abort(&bebob->rx_stream);
-		amdtp_stream_stop(&bebob->rx_stream);
-
-		amdtp_stream_pcm_abort(&bebob->tx_stream);
-		amdtp_stream_stop(&bebob->tx_stream);
-
-=======
 		amdtp_domain_stop(&bebob->domain);
->>>>>>> 24b8d41d
 		break_both_connections(bebob);
 
 		cmp_connection_release(&bebob->out_conn);
