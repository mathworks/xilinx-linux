/* SPDX-License-Identifier: GPL-2.0-only */
/*
 * bebob.h - a part of driver for BeBoB based devices
 *
 * Copyright (c) 2013-2014 Takashi Sakamoto
 */

#ifndef SOUND_BEBOB_H_INCLUDED
#define SOUND_BEBOB_H_INCLUDED

#include <linux/compat.h>
#include <linux/device.h>
#include <linux/firewire.h>
#include <linux/firewire-constants.h>
#include <linux/module.h>
#include <linux/mod_devicetable.h>
#include <linux/delay.h>
#include <linux/slab.h>
#include <linux/sched/signal.h>

#include <sound/core.h>
#include <sound/initval.h>
#include <sound/info.h>
#include <sound/rawmidi.h>
#include <sound/pcm.h>
#include <sound/pcm_params.h>
#include <sound/firewire.h>
#include <sound/hwdep.h>

#include "../lib.h"
#include "../fcp.h"
#include "../packets-buffer.h"
#include "../iso-resources.h"
#include "../amdtp-am824.h"
#include "../cmp.h"

/* basic register addresses on DM1000/DM1100/DM1500 */
#define BEBOB_ADDR_REG_INFO	0xffffc8020000ULL
#define BEBOB_ADDR_REG_REQ	0xffffc8021000ULL

struct snd_bebob;

#define SND_BEBOB_STRM_FMT_ENTRIES	7
struct snd_bebob_stream_formation {
	unsigned int pcm;
	unsigned int midi;
};
/* this is a lookup table for index of stream formations */
extern const unsigned int snd_bebob_rate_table[SND_BEBOB_STRM_FMT_ENTRIES];

/* device specific operations */
enum snd_bebob_clock_type {
	SND_BEBOB_CLOCK_TYPE_INTERNAL = 0,
	SND_BEBOB_CLOCK_TYPE_EXTERNAL,
	SND_BEBOB_CLOCK_TYPE_SYT,
};
struct snd_bebob_clock_spec {
	unsigned int num;
	const char *const *labels;
	const enum snd_bebob_clock_type *types;
	int (*get)(struct snd_bebob *bebob, unsigned int *id);
};
struct snd_bebob_rate_spec {
	int (*get)(struct snd_bebob *bebob, unsigned int *rate);
	int (*set)(struct snd_bebob *bebob, unsigned int rate);
};
struct snd_bebob_meter_spec {
	unsigned int num;
	const char *const *labels;
	int (*get)(struct snd_bebob *bebob, u32 *target, unsigned int size);
};
struct snd_bebob_spec {
	const struct snd_bebob_clock_spec *clock;
	const struct snd_bebob_rate_spec *rate;
	const struct snd_bebob_meter_spec *meter;
};

struct snd_bebob {
	struct snd_card *card;
	struct fw_unit *unit;
	int card_index;

	struct mutex mutex;
	spinlock_t lock;

	bool registered;
	struct delayed_work dwork;

	const struct ieee1394_device_id *entry;
	const struct snd_bebob_spec *spec;

	unsigned int midi_input_ports;
	unsigned int midi_output_ports;

<<<<<<< HEAD
	bool connected;

=======
>>>>>>> 24b8d41d
	struct amdtp_stream tx_stream;
	struct amdtp_stream rx_stream;
	struct cmp_connection out_conn;
	struct cmp_connection in_conn;
	unsigned int substreams_counter;

	struct snd_bebob_stream_formation
		tx_stream_formations[SND_BEBOB_STRM_FMT_ENTRIES];
	struct snd_bebob_stream_formation
		rx_stream_formations[SND_BEBOB_STRM_FMT_ENTRIES];

	int sync_input_plug;

	/* for uapi */
	int dev_lock_count;
	bool dev_lock_changed;
	wait_queue_head_t hwdep_wait;

	/* for M-Audio special devices */
	void *maudio_special_quirk;

	/* For BeBoB version quirk. */
	unsigned int version;

	struct amdtp_domain domain;
};

static inline int
snd_bebob_read_block(struct fw_unit *unit, u64 addr, void *buf, int size)
{
	return snd_fw_transaction(unit, TCODE_READ_BLOCK_REQUEST,
				  BEBOB_ADDR_REG_INFO + addr,
				  buf, size, 0);
}

static inline int
snd_bebob_read_quad(struct fw_unit *unit, u64 addr, u32 *buf)
{
	return snd_fw_transaction(unit, TCODE_READ_QUADLET_REQUEST,
				  BEBOB_ADDR_REG_INFO + addr,
				  (void *)buf, sizeof(u32), 0);
}

/* AV/C Audio Subunit Specification 1.0 (Oct 2000, 1394TA) */
int avc_audio_set_selector(struct fw_unit *unit, unsigned int subunit_id,
			   unsigned int fb_id, unsigned int num);
int avc_audio_get_selector(struct fw_unit *unit, unsigned  int subunit_id,
			   unsigned int fb_id, unsigned int *num);

/*
 * AVC command extensions, AV/C Unit and Subunit, Revision 17
 * (Nov 2003, BridgeCo)
 */
#define	AVC_BRIDGECO_ADDR_BYTES	6
enum avc_bridgeco_plug_dir {
	AVC_BRIDGECO_PLUG_DIR_IN	= 0x00,
	AVC_BRIDGECO_PLUG_DIR_OUT	= 0x01
};
enum avc_bridgeco_plug_mode {
	AVC_BRIDGECO_PLUG_MODE_UNIT		= 0x00,
	AVC_BRIDGECO_PLUG_MODE_SUBUNIT		= 0x01,
	AVC_BRIDGECO_PLUG_MODE_FUNCTION_BLOCK	= 0x02
};
enum avc_bridgeco_plug_unit {
	AVC_BRIDGECO_PLUG_UNIT_ISOC	= 0x00,
	AVC_BRIDGECO_PLUG_UNIT_EXT	= 0x01,
	AVC_BRIDGECO_PLUG_UNIT_ASYNC	= 0x02
};
enum avc_bridgeco_plug_type {
	AVC_BRIDGECO_PLUG_TYPE_ISOC	= 0x00,
	AVC_BRIDGECO_PLUG_TYPE_ASYNC	= 0x01,
	AVC_BRIDGECO_PLUG_TYPE_MIDI	= 0x02,
	AVC_BRIDGECO_PLUG_TYPE_SYNC	= 0x03,
	AVC_BRIDGECO_PLUG_TYPE_ANA	= 0x04,
	AVC_BRIDGECO_PLUG_TYPE_DIG	= 0x05,
	AVC_BRIDGECO_PLUG_TYPE_ADDITION	= 0x06
};
static inline void
avc_bridgeco_fill_unit_addr(u8 buf[AVC_BRIDGECO_ADDR_BYTES],
			    enum avc_bridgeco_plug_dir dir,
			    enum avc_bridgeco_plug_unit unit,
			    unsigned int pid)
{
	buf[0] = 0xff;	/* Unit */
	buf[1] = dir;
	buf[2] = AVC_BRIDGECO_PLUG_MODE_UNIT;
	buf[3] = unit;
	buf[4] = 0xff & pid;
	buf[5] = 0xff;	/* reserved */
}
static inline void
avc_bridgeco_fill_msu_addr(u8 buf[AVC_BRIDGECO_ADDR_BYTES],
			   enum avc_bridgeco_plug_dir dir,
			   unsigned int pid)
{
	buf[0] = 0x60;	/* Music subunit */
	buf[1] = dir;
	buf[2] = AVC_BRIDGECO_PLUG_MODE_SUBUNIT;
	buf[3] = 0xff & pid;
	buf[4] = 0xff;	/* reserved */
	buf[5] = 0xff;	/* reserved */
}
int avc_bridgeco_get_plug_ch_pos(struct fw_unit *unit,
				 u8 addr[AVC_BRIDGECO_ADDR_BYTES],
				 u8 *buf, unsigned int len);
int avc_bridgeco_get_plug_type(struct fw_unit *unit,
			       u8 addr[AVC_BRIDGECO_ADDR_BYTES],
			       enum avc_bridgeco_plug_type *type);
int avc_bridgeco_get_plug_section_type(struct fw_unit *unit,
				       u8 addr[AVC_BRIDGECO_ADDR_BYTES],
				       unsigned int id, u8 *type);
int avc_bridgeco_get_plug_input(struct fw_unit *unit,
				u8 addr[AVC_BRIDGECO_ADDR_BYTES],
				u8 input[7]);
int avc_bridgeco_get_plug_strm_fmt(struct fw_unit *unit,
				   u8 addr[AVC_BRIDGECO_ADDR_BYTES], u8 *buf,
				   unsigned int *len, unsigned int eid);

/* for AMDTP streaming */
int snd_bebob_stream_get_rate(struct snd_bebob *bebob, unsigned int *rate);
int snd_bebob_stream_set_rate(struct snd_bebob *bebob, unsigned int rate);
int snd_bebob_stream_get_clock_src(struct snd_bebob *bebob,
				   enum snd_bebob_clock_type *src);
int snd_bebob_stream_discover(struct snd_bebob *bebob);
int snd_bebob_stream_init_duplex(struct snd_bebob *bebob);
int snd_bebob_stream_reserve_duplex(struct snd_bebob *bebob, unsigned int rate,
				    unsigned int frames_per_period,
				    unsigned int frames_per_buffer);
int snd_bebob_stream_start_duplex(struct snd_bebob *bebob);
void snd_bebob_stream_stop_duplex(struct snd_bebob *bebob);
void snd_bebob_stream_destroy_duplex(struct snd_bebob *bebob);

void snd_bebob_stream_lock_changed(struct snd_bebob *bebob);
int snd_bebob_stream_lock_try(struct snd_bebob *bebob);
void snd_bebob_stream_lock_release(struct snd_bebob *bebob);

void snd_bebob_proc_init(struct snd_bebob *bebob);

int snd_bebob_create_midi_devices(struct snd_bebob *bebob);

int snd_bebob_create_pcm_devices(struct snd_bebob *bebob);

int snd_bebob_create_hwdep_device(struct snd_bebob *bebob);

/* model specific operations */
extern const struct snd_bebob_spec phase88_rack_spec;
extern const struct snd_bebob_spec yamaha_terratec_spec;
extern const struct snd_bebob_spec saffirepro_26_spec;
extern const struct snd_bebob_spec saffirepro_10_spec;
extern const struct snd_bebob_spec saffire_le_spec;
extern const struct snd_bebob_spec saffire_spec;
extern const struct snd_bebob_spec maudio_fw410_spec;
extern const struct snd_bebob_spec maudio_audiophile_spec;
extern const struct snd_bebob_spec maudio_solo_spec;
extern const struct snd_bebob_spec maudio_ozonic_spec;
extern const struct snd_bebob_spec maudio_nrv10_spec;
extern const struct snd_bebob_spec maudio_special_spec;
int snd_bebob_maudio_special_discover(struct snd_bebob *bebob, bool is1814);
int snd_bebob_maudio_load_firmware(struct fw_unit *unit);

#define SND_BEBOB_DEV_ENTRY(vendor, model, data) \
{ \
	.match_flags	= IEEE1394_MATCH_VENDOR_ID | \
			  IEEE1394_MATCH_MODEL_ID, \
	.vendor_id	= vendor, \
	.model_id	= model, \
	.driver_data	= (kernel_ulong_t)data \
}

#endif<|MERGE_RESOLUTION|>--- conflicted
+++ resolved
@@ -92,11 +92,6 @@
 	unsigned int midi_input_ports;
 	unsigned int midi_output_ports;
 
-<<<<<<< HEAD
-	bool connected;
-
-=======
->>>>>>> 24b8d41d
 	struct amdtp_stream tx_stream;
 	struct amdtp_stream rx_stream;
 	struct cmp_connection out_conn;
