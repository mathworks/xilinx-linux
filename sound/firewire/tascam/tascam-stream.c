--- conflicted
+++ resolved
@@ -393,15 +393,6 @@
 	err = snd_tscm_stream_get_rate(tscm, &curr_rate);
 	if (err < 0)
 		return err;
-<<<<<<< HEAD
-	if (curr_rate != rate ||
-	    amdtp_streaming_error(&tscm->rx_stream) ||
-	    amdtp_streaming_error(&tscm->tx_stream)) {
-		finish_session(tscm);
-
-		amdtp_stream_stop(&tscm->rx_stream);
-		amdtp_stream_stop(&tscm->tx_stream);
-=======
 
 	if (tscm->substreams_counter == 0 || rate != curr_rate) {
 		amdtp_domain_stop(&tscm->domain);
@@ -410,7 +401,6 @@
 
 		fw_iso_resources_free(&tscm->tx_resources);
 		fw_iso_resources_free(&tscm->rx_resources);
->>>>>>> 24b8d41d
 
 		err = set_clock(tscm, rate, INT_MAX);
 		if (err < 0)
@@ -435,10 +425,6 @@
 		}
 	}
 
-<<<<<<< HEAD
-	if (!amdtp_stream_running(&tscm->rx_stream)) {
-		err = keep_resources(tscm, rate);
-=======
 	return 0;
 }
 
@@ -462,7 +448,6 @@
 			goto error;
 
 		err = fw_iso_resources_update(&tscm->rx_resources);
->>>>>>> 24b8d41d
 		if (err < 0)
 			goto error;
 	}
@@ -478,17 +463,6 @@
 		if (err < 0)
 			goto error;
 
-<<<<<<< HEAD
-		err = amdtp_stream_start(&tscm->rx_stream,
-				tscm->rx_resources.channel,
-				fw_parent_device(tscm->unit)->max_speed);
-		if (err < 0)
-			goto error;
-
-		if (!amdtp_stream_wait_callback(&tscm->rx_stream,
-						CALLBACK_TIMEOUT)) {
-			err = -ETIMEDOUT;
-=======
 		err = amdtp_domain_add_stream(&tscm->domain, &tscm->rx_stream,
 					      tscm->rx_resources.channel, spd);
 		if (err < 0)
@@ -497,27 +471,15 @@
 		err = amdtp_domain_add_stream(&tscm->domain, &tscm->tx_stream,
 					      tscm->tx_resources.channel, spd);
 		if (err < 0)
->>>>>>> 24b8d41d
-			goto error;
-
-<<<<<<< HEAD
-	if (!amdtp_stream_running(&tscm->tx_stream)) {
-		err = amdtp_stream_start(&tscm->tx_stream,
-				tscm->tx_resources.channel,
-				fw_parent_device(tscm->unit)->max_speed);
-=======
+			goto error;
+
 		err = amdtp_domain_start(&tscm->domain, 0);
->>>>>>> 24b8d41d
 		if (err < 0)
 			return err;
 
-<<<<<<< HEAD
-		if (!amdtp_stream_wait_callback(&tscm->tx_stream,
-=======
 		if (!amdtp_stream_wait_callback(&tscm->rx_stream,
 						CALLBACK_TIMEOUT) ||
 		    !amdtp_stream_wait_callback(&tscm->tx_stream,
->>>>>>> 24b8d41d
 						CALLBACK_TIMEOUT)) {
 			err = -ETIMEDOUT;
 			goto error;
@@ -526,13 +488,7 @@
 
 	return 0;
 error:
-<<<<<<< HEAD
-	amdtp_stream_stop(&tscm->rx_stream);
-	amdtp_stream_stop(&tscm->tx_stream);
-
-=======
 	amdtp_domain_stop(&tscm->domain);
->>>>>>> 24b8d41d
 	finish_session(tscm);
 
 	return err;
