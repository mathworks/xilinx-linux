--- conflicted
+++ resolved
@@ -401,11 +401,7 @@
 	// Use different mode between incoming/outgoing.
 	if (dir == AMDTP_IN_STREAM) {
 		flags = CIP_NONBLOCKING;
-<<<<<<< HEAD
-		process_data_blocks = process_tx_data_blocks;
-=======
 		process_ctx_payloads = process_ir_ctx_payloads;
->>>>>>> 24b8d41d
 	} else {
 		flags = CIP_BLOCKING;
 		process_ctx_payloads = process_it_ctx_payloads;
