--- conflicted
+++ resolved
@@ -45,12 +45,9 @@
 	CIP_SKIP_DBC_ZERO_CHECK	= 0x10,
 	CIP_EMPTY_HAS_WRONG_DBC	= 0x20,
 	CIP_JUMBO_PAYLOAD	= 0x40,
-<<<<<<< HEAD
-=======
 	CIP_HEADER_WITHOUT_EOH	= 0x80,
 	CIP_NO_HEADER		= 0x100,
 	CIP_UNALIGHED_DBC	= 0x200,
->>>>>>> 24b8d41d
 };
 
 /**
@@ -173,10 +170,7 @@
 	/* To wait for first packet. */
 	bool callbacked;
 	wait_queue_head_t callback_wait;
-<<<<<<< HEAD
-=======
 	u32 start_cycle;
->>>>>>> 24b8d41d
 
 	/* For backends to process data blocks. */
 	void *protocol;
