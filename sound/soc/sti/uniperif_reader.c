// SPDX-License-Identifier: GPL-2.0-only
/*
 * Copyright (C) STMicroelectronics SA 2015
 * Authors: Arnaud Pouliquen <arnaud.pouliquen@st.com>
 *          for STMicroelectronics.
 */

#include <sound/soc.h>

#include "uniperif.h"

#define UNIPERIF_READER_I2S_IN 0 /* reader id connected to I2S/TDM TX bus */
/*
 * Note: snd_pcm_hardware is linked to DMA controller but is declared here to
 * integrate unireader capability in term of rate and supported channels
 */
static const struct snd_pcm_hardware uni_reader_pcm_hw = {
	.info = SNDRV_PCM_INFO_INTERLEAVED | SNDRV_PCM_INFO_BLOCK_TRANSFER |
		SNDRV_PCM_INFO_PAUSE | SNDRV_PCM_INFO_MMAP |
		SNDRV_PCM_INFO_MMAP_VALID,
	.formats = SNDRV_PCM_FMTBIT_S32_LE | SNDRV_PCM_FMTBIT_S16_LE,

	.rates = SNDRV_PCM_RATE_CONTINUOUS,
	.rate_min = 8000,
	.rate_max = 96000,

	.channels_min = 2,
	.channels_max = 8,

	.periods_min = 2,
	.periods_max = 48,

	.period_bytes_min = 128,
	.period_bytes_max = 64 * PAGE_SIZE,
	.buffer_bytes_max = 256 * PAGE_SIZE
};

/*
 * uni_reader_irq_handler
 * In case of error audio stream is stopped; stop action is protected via PCM
 * stream lock  to avoid race condition with trigger callback.
 */
static irqreturn_t uni_reader_irq_handler(int irq, void *dev_id)
{
	irqreturn_t ret = IRQ_NONE;
	struct uniperif *reader = dev_id;
	unsigned int status;

	spin_lock(&reader->irq_lock);
	if (!reader->substream)
		goto irq_spin_unlock;

	snd_pcm_stream_lock(reader->substream);
	if (reader->state == UNIPERIF_STATE_STOPPED) {
		/* Unexpected IRQ: do nothing */
		dev_warn(reader->dev, "unexpected IRQ\n");
		goto stream_unlock;
	}

	/* Get interrupt status & clear them immediately */
	status = GET_UNIPERIF_ITS(reader);
	SET_UNIPERIF_ITS_BCLR(reader, status);

	/* Check for fifo overflow error */
	if (unlikely(status & UNIPERIF_ITS_FIFO_ERROR_MASK(reader))) {
		dev_err(reader->dev, "FIFO error detected\n");

		snd_pcm_stop_xrun(reader->substream);

		ret = IRQ_HANDLED;
	}

stream_unlock:
	snd_pcm_stream_unlock(reader->substream);
irq_spin_unlock:
	spin_unlock(&reader->irq_lock);

	return ret;
}

static int uni_reader_prepare_pcm(struct snd_pcm_runtime *runtime,
				  struct uniperif *reader)
{
	int slot_width;

	/* Force slot width to 32 in I2S mode */
	if ((reader->daifmt & SND_SOC_DAIFMT_FORMAT_MASK)
		== SND_SOC_DAIFMT_I2S) {
		slot_width = 32;
	} else {
		switch (runtime->format) {
		case SNDRV_PCM_FORMAT_S16_LE:
			slot_width = 16;
			break;
		default:
			slot_width = 32;
			break;
		}
	}

	/* Number of bits per subframe (i.e one channel sample) on input. */
	switch (slot_width) {
	case 32:
		SET_UNIPERIF_I2S_FMT_NBIT_32(reader);
		SET_UNIPERIF_I2S_FMT_DATA_SIZE_32(reader);
		break;
	case 16:
		SET_UNIPERIF_I2S_FMT_NBIT_16(reader);
		SET_UNIPERIF_I2S_FMT_DATA_SIZE_16(reader);
		break;
	default:
		dev_err(reader->dev, "subframe format not supported\n");
		return -EINVAL;
	}

	/* Configure data memory format */
	switch (runtime->format) {
	case SNDRV_PCM_FORMAT_S16_LE:
		/* One data word contains two samples */
		SET_UNIPERIF_CONFIG_MEM_FMT_16_16(reader);
		break;

	case SNDRV_PCM_FORMAT_S32_LE:
		/*
		 * Actually "16 bits/0 bits" means "32/28/24/20/18/16 bits
		 * on the MSB then zeros (if less than 32 bytes)"...
		 */
		SET_UNIPERIF_CONFIG_MEM_FMT_16_0(reader);
		break;

	default:
		dev_err(reader->dev, "format not supported\n");
		return -EINVAL;
	}

	/* Number of channels must be even */
	if ((runtime->channels % 2) || (runtime->channels < 2) ||
	    (runtime->channels > 10)) {
		dev_err(reader->dev, "%s: invalid nb of channels\n", __func__);
		return -EINVAL;
	}

	SET_UNIPERIF_I2S_FMT_NUM_CH(reader, runtime->channels / 2);
	SET_UNIPERIF_I2S_FMT_ORDER_MSB(reader);

	return 0;
}

static int uni_reader_prepare_tdm(struct snd_pcm_runtime *runtime,
				  struct uniperif *reader)
{
	int frame_size; /* user tdm frame size in bytes */
	/* default unip TDM_WORD_POS_X_Y */
	unsigned int word_pos[4] = {
		0x04060002, 0x0C0E080A, 0x14161012, 0x1C1E181A};

	frame_size = sti_uniperiph_get_user_frame_size(runtime);

	/* fix 16/0 format */
	SET_UNIPERIF_CONFIG_MEM_FMT_16_0(reader);
	SET_UNIPERIF_I2S_FMT_DATA_SIZE_32(reader);

	/* number of words inserted on the TDM line */
	SET_UNIPERIF_I2S_FMT_NUM_CH(reader, frame_size / 4 / 2);

	SET_UNIPERIF_I2S_FMT_ORDER_MSB(reader);
	SET_UNIPERIF_I2S_FMT_ALIGN_LEFT(reader);
	SET_UNIPERIF_TDM_ENABLE_TDM_ENABLE(reader);

	/*
	 * set the timeslots allocation for words in FIFO
	 *
	 * HW bug: (LSB word < MSB word) => this config is not possible
	 *         So if we want (LSB word < MSB) word, then it shall be
	 *         handled by user
	 */
	sti_uniperiph_get_tdm_word_pos(reader, word_pos);
	SET_UNIPERIF_TDM_WORD_POS(reader, 1_2, word_pos[WORD_1_2]);
	SET_UNIPERIF_TDM_WORD_POS(reader, 3_4, word_pos[WORD_3_4]);
	SET_UNIPERIF_TDM_WORD_POS(reader, 5_6, word_pos[WORD_5_6]);
	SET_UNIPERIF_TDM_WORD_POS(reader, 7_8, word_pos[WORD_7_8]);

	return 0;
}

static int uni_reader_prepare(struct snd_pcm_substream *substream,
			      struct snd_soc_dai *dai)
{
	struct sti_uniperiph_data *priv = snd_soc_dai_get_drvdata(dai);
	struct uniperif *reader = priv->dai_data.uni;
	struct snd_pcm_runtime *runtime = substream->runtime;
	int transfer_size, trigger_limit, ret;

	/* The reader should be stopped */
	if (reader->state != UNIPERIF_STATE_STOPPED) {
		dev_err(reader->dev, "%s: invalid reader state %d\n", __func__,
			reader->state);
		return -EINVAL;
	}

<<<<<<< HEAD
	/* Number of channels must be even */
	if ((runtime->channels % 2) || (runtime->channels < 2) ||
	    (runtime->channels > 10)) {
		dev_err(reader->dev, "%s: invalid nb of channels", __func__);
		return -EINVAL;
	}

	SET_UNIPERIF_I2S_FMT_NUM_CH(reader, runtime->channels / 2);
	SET_UNIPERIF_I2S_FMT_ORDER_MSB(reader);

	return 0;
}

static int uni_reader_prepare_tdm(struct snd_pcm_runtime *runtime,
				  struct uniperif *reader)
{
	int frame_size; /* user tdm frame size in bytes */
	/* default unip TDM_WORD_POS_X_Y */
	unsigned int word_pos[4] = {
		0x04060002, 0x0C0E080A, 0x14161012, 0x1C1E181A};

	frame_size = sti_uniperiph_get_user_frame_size(runtime);

	/* fix 16/0 format */
	SET_UNIPERIF_CONFIG_MEM_FMT_16_0(reader);
	SET_UNIPERIF_I2S_FMT_DATA_SIZE_32(reader);

	/* number of words inserted on the TDM line */
	SET_UNIPERIF_I2S_FMT_NUM_CH(reader, frame_size / 4 / 2);

	SET_UNIPERIF_I2S_FMT_ORDER_MSB(reader);
	SET_UNIPERIF_I2S_FMT_ALIGN_LEFT(reader);
	SET_UNIPERIF_TDM_ENABLE_TDM_ENABLE(reader);

	/*
	 * set the timeslots allocation for words in FIFO
	 *
	 * HW bug: (LSB word < MSB word) => this config is not possible
	 *         So if we want (LSB word < MSB) word, then it shall be
	 *         handled by user
	 */
	sti_uniperiph_get_tdm_word_pos(reader, word_pos);
	SET_UNIPERIF_TDM_WORD_POS(reader, 1_2, word_pos[WORD_1_2]);
	SET_UNIPERIF_TDM_WORD_POS(reader, 3_4, word_pos[WORD_3_4]);
	SET_UNIPERIF_TDM_WORD_POS(reader, 5_6, word_pos[WORD_5_6]);
	SET_UNIPERIF_TDM_WORD_POS(reader, 7_8, word_pos[WORD_7_8]);

	return 0;
}

static int uni_reader_prepare(struct snd_pcm_substream *substream,
			      struct snd_soc_dai *dai)
{
	struct sti_uniperiph_data *priv = snd_soc_dai_get_drvdata(dai);
	struct uniperif *reader = priv->dai_data.uni;
	struct snd_pcm_runtime *runtime = substream->runtime;
	int transfer_size, trigger_limit, ret;
	int count = 10;

	/* The reader should be stopped */
	if (reader->state != UNIPERIF_STATE_STOPPED) {
		dev_err(reader->dev, "%s: invalid reader state %d", __func__,
			reader->state);
		return -EINVAL;
	}

=======
>>>>>>> 24b8d41d
	/* Calculate transfer size (in fifo cells and bytes) for frame count */
	if (reader->type == SND_ST_UNIPERIF_TYPE_TDM) {
		/* transfer size = unip frame size (in 32 bits FIFO cell) */
		transfer_size =
			sti_uniperiph_get_user_frame_size(runtime) / 4;
	} else {
		transfer_size = runtime->channels * UNIPERIF_FIFO_FRAMES;
	}

	/* Calculate number of empty cells available before asserting DREQ */
	if (reader->ver < SND_ST_UNIPERIF_VERSION_UNI_PLR_TOP_1_0)
		trigger_limit = UNIPERIF_FIFO_SIZE - transfer_size;
	else
		/*
		 * Since SND_ST_UNIPERIF_VERSION_UNI_PLR_TOP_1_0
		 * FDMA_TRIGGER_LIMIT also controls when the state switches
		 * from OFF or STANDBY to AUDIO DATA.
		 */
		trigger_limit = transfer_size;

	/* Trigger limit must be an even number */
	if ((!trigger_limit % 2) ||
	    (trigger_limit != 1 && transfer_size % 2) ||
	    (trigger_limit > UNIPERIF_CONFIG_DMA_TRIG_LIMIT_MASK(reader))) {
<<<<<<< HEAD
		dev_err(reader->dev, "invalid trigger limit %d", trigger_limit);
=======
		dev_err(reader->dev, "invalid trigger limit %d\n",
			trigger_limit);
>>>>>>> 24b8d41d
		return -EINVAL;
	}

	SET_UNIPERIF_CONFIG_DMA_TRIG_LIMIT(reader, trigger_limit);

	if (UNIPERIF_TYPE_IS_TDM(reader))
		ret = uni_reader_prepare_tdm(runtime, reader);
	else
		ret = uni_reader_prepare_pcm(runtime, reader);
	if (ret)
		return ret;

	switch (reader->daifmt & SND_SOC_DAIFMT_FORMAT_MASK) {
	case SND_SOC_DAIFMT_I2S:
		SET_UNIPERIF_I2S_FMT_ALIGN_LEFT(reader);
		SET_UNIPERIF_I2S_FMT_PADDING_I2S_MODE(reader);
		break;
	case SND_SOC_DAIFMT_LEFT_J:
		SET_UNIPERIF_I2S_FMT_ALIGN_LEFT(reader);
		SET_UNIPERIF_I2S_FMT_PADDING_SONY_MODE(reader);
		break;
	case SND_SOC_DAIFMT_RIGHT_J:
		SET_UNIPERIF_I2S_FMT_ALIGN_RIGHT(reader);
		SET_UNIPERIF_I2S_FMT_PADDING_SONY_MODE(reader);
		break;
	default:
		dev_err(reader->dev, "format not supported\n");
		return -EINVAL;
	}

	/* Data clocking (changing) on the rising/falling edge */
	switch (reader->daifmt & SND_SOC_DAIFMT_INV_MASK) {
	case SND_SOC_DAIFMT_NB_NF:
		SET_UNIPERIF_I2S_FMT_LR_POL_LOW(reader);
		SET_UNIPERIF_I2S_FMT_SCLK_EDGE_RISING(reader);
		break;
	case SND_SOC_DAIFMT_NB_IF:
		SET_UNIPERIF_I2S_FMT_LR_POL_HIG(reader);
		SET_UNIPERIF_I2S_FMT_SCLK_EDGE_RISING(reader);
		break;
	case SND_SOC_DAIFMT_IB_NF:
		SET_UNIPERIF_I2S_FMT_LR_POL_LOW(reader);
		SET_UNIPERIF_I2S_FMT_SCLK_EDGE_FALLING(reader);
		break;
	case SND_SOC_DAIFMT_IB_IF:
		SET_UNIPERIF_I2S_FMT_LR_POL_HIG(reader);
		SET_UNIPERIF_I2S_FMT_SCLK_EDGE_FALLING(reader);
		break;
	}

	/* Clear any pending interrupts */
	SET_UNIPERIF_ITS_BCLR(reader, GET_UNIPERIF_ITS(reader));

	SET_UNIPERIF_I2S_FMT_NO_OF_SAMPLES_TO_READ(reader, 0);

	/* Set the interrupt mask */
	SET_UNIPERIF_ITM_BSET_DMA_ERROR(reader);
	SET_UNIPERIF_ITM_BSET_FIFO_ERROR(reader);
	SET_UNIPERIF_ITM_BSET_MEM_BLK_READ(reader);

	/* Enable underflow recovery interrupts */
	if (reader->underflow_enabled) {
		SET_UNIPERIF_ITM_BSET_UNDERFLOW_REC_DONE(reader);
		SET_UNIPERIF_ITM_BSET_UNDERFLOW_REC_FAILED(reader);
	}

	/* Reset uniperipheral reader */
	return sti_uniperiph_reset(reader);
}

static int uni_reader_start(struct uniperif *reader)
{
	/* The reader should be stopped */
	if (reader->state != UNIPERIF_STATE_STOPPED) {
		dev_err(reader->dev, "%s: invalid reader state\n", __func__);
		return -EINVAL;
	}

	/* Enable reader interrupts (and clear possible stalled ones) */
	SET_UNIPERIF_ITS_BCLR_FIFO_ERROR(reader);
	SET_UNIPERIF_ITM_BSET_FIFO_ERROR(reader);

	/* Launch the reader */
	SET_UNIPERIF_CTRL_OPERATION_PCM_DATA(reader);

	/* Update state to started */
	reader->state = UNIPERIF_STATE_STARTED;
	return 0;
}

static int uni_reader_stop(struct uniperif *reader)
{
	/* The reader should not be in stopped state */
	if (reader->state == UNIPERIF_STATE_STOPPED) {
		dev_err(reader->dev, "%s: invalid reader state\n", __func__);
		return -EINVAL;
	}

	/* Turn the reader off */
	SET_UNIPERIF_CTRL_OPERATION_OFF(reader);

	/* Disable interrupts */
	SET_UNIPERIF_ITM_BCLR(reader, GET_UNIPERIF_ITM(reader));

	/* Update state to stopped and return */
	reader->state = UNIPERIF_STATE_STOPPED;

	return 0;
}

static int  uni_reader_trigger(struct snd_pcm_substream *substream,
			       int cmd, struct snd_soc_dai *dai)
{
	struct sti_uniperiph_data *priv = snd_soc_dai_get_drvdata(dai);
	struct uniperif *reader = priv->dai_data.uni;

	switch (cmd) {
	case SNDRV_PCM_TRIGGER_START:
		return  uni_reader_start(reader);
	case SNDRV_PCM_TRIGGER_STOP:
		return  uni_reader_stop(reader);
	default:
		return -EINVAL;
	}
}

static int uni_reader_startup(struct snd_pcm_substream *substream,
			      struct snd_soc_dai *dai)
{
	struct sti_uniperiph_data *priv = snd_soc_dai_get_drvdata(dai);
	struct uniperif *reader = priv->dai_data.uni;
<<<<<<< HEAD
	int ret;

=======
	unsigned long flags;
	int ret;

	spin_lock_irqsave(&reader->irq_lock, flags);
	reader->substream = substream;
	spin_unlock_irqrestore(&reader->irq_lock, flags);

>>>>>>> 24b8d41d
	if (!UNIPERIF_TYPE_IS_TDM(reader))
		return 0;

	/* refine hw constraint in tdm mode */
	ret = snd_pcm_hw_rule_add(substream->runtime, 0,
				  SNDRV_PCM_HW_PARAM_CHANNELS,
				  sti_uniperiph_fix_tdm_chan,
				  reader, SNDRV_PCM_HW_PARAM_CHANNELS,
				  -1);
	if (ret < 0)
		return ret;

	return snd_pcm_hw_rule_add(substream->runtime, 0,
				   SNDRV_PCM_HW_PARAM_FORMAT,
				   sti_uniperiph_fix_tdm_format,
				   reader, SNDRV_PCM_HW_PARAM_FORMAT,
				   -1);
}

static void uni_reader_shutdown(struct snd_pcm_substream *substream,
				struct snd_soc_dai *dai)
{
	struct sti_uniperiph_data *priv = snd_soc_dai_get_drvdata(dai);
	struct uniperif *reader = priv->dai_data.uni;
	unsigned long flags;

	spin_lock_irqsave(&reader->irq_lock, flags);
	if (reader->state != UNIPERIF_STATE_STOPPED) {
		/* Stop the reader */
		uni_reader_stop(reader);
	}
<<<<<<< HEAD
=======
	reader->substream = NULL;
	spin_unlock_irqrestore(&reader->irq_lock, flags);
>>>>>>> 24b8d41d
}

static const struct snd_soc_dai_ops uni_reader_dai_ops = {
		.startup = uni_reader_startup,
		.shutdown = uni_reader_shutdown,
		.prepare = uni_reader_prepare,
		.trigger = uni_reader_trigger,
		.hw_params = sti_uniperiph_dai_hw_params,
		.set_fmt = sti_uniperiph_dai_set_fmt,
		.set_tdm_slot = sti_uniperiph_set_tdm_slot
};

int uni_reader_init(struct platform_device *pdev,
		    struct uniperif *reader)
{
	int ret = 0;

	reader->dev = &pdev->dev;
	reader->state = UNIPERIF_STATE_STOPPED;
	reader->dai_ops = &uni_reader_dai_ops;

	if (UNIPERIF_TYPE_IS_TDM(reader))
		reader->hw = &uni_tdm_hw;
	else
		reader->hw = &uni_reader_pcm_hw;

	ret = devm_request_irq(&pdev->dev, reader->irq,
			       uni_reader_irq_handler, IRQF_SHARED,
			       dev_name(&pdev->dev), reader);
	if (ret < 0) {
		dev_err(&pdev->dev, "Failed to request IRQ\n");
		return -EBUSY;
	}

	spin_lock_init(&reader->irq_lock);

	return 0;
}
EXPORT_SYMBOL_GPL(uni_reader_init);<|MERGE_RESOLUTION|>--- conflicted
+++ resolved
@@ -198,75 +198,6 @@
 		return -EINVAL;
 	}
 
-<<<<<<< HEAD
-	/* Number of channels must be even */
-	if ((runtime->channels % 2) || (runtime->channels < 2) ||
-	    (runtime->channels > 10)) {
-		dev_err(reader->dev, "%s: invalid nb of channels", __func__);
-		return -EINVAL;
-	}
-
-	SET_UNIPERIF_I2S_FMT_NUM_CH(reader, runtime->channels / 2);
-	SET_UNIPERIF_I2S_FMT_ORDER_MSB(reader);
-
-	return 0;
-}
-
-static int uni_reader_prepare_tdm(struct snd_pcm_runtime *runtime,
-				  struct uniperif *reader)
-{
-	int frame_size; /* user tdm frame size in bytes */
-	/* default unip TDM_WORD_POS_X_Y */
-	unsigned int word_pos[4] = {
-		0x04060002, 0x0C0E080A, 0x14161012, 0x1C1E181A};
-
-	frame_size = sti_uniperiph_get_user_frame_size(runtime);
-
-	/* fix 16/0 format */
-	SET_UNIPERIF_CONFIG_MEM_FMT_16_0(reader);
-	SET_UNIPERIF_I2S_FMT_DATA_SIZE_32(reader);
-
-	/* number of words inserted on the TDM line */
-	SET_UNIPERIF_I2S_FMT_NUM_CH(reader, frame_size / 4 / 2);
-
-	SET_UNIPERIF_I2S_FMT_ORDER_MSB(reader);
-	SET_UNIPERIF_I2S_FMT_ALIGN_LEFT(reader);
-	SET_UNIPERIF_TDM_ENABLE_TDM_ENABLE(reader);
-
-	/*
-	 * set the timeslots allocation for words in FIFO
-	 *
-	 * HW bug: (LSB word < MSB word) => this config is not possible
-	 *         So if we want (LSB word < MSB) word, then it shall be
-	 *         handled by user
-	 */
-	sti_uniperiph_get_tdm_word_pos(reader, word_pos);
-	SET_UNIPERIF_TDM_WORD_POS(reader, 1_2, word_pos[WORD_1_2]);
-	SET_UNIPERIF_TDM_WORD_POS(reader, 3_4, word_pos[WORD_3_4]);
-	SET_UNIPERIF_TDM_WORD_POS(reader, 5_6, word_pos[WORD_5_6]);
-	SET_UNIPERIF_TDM_WORD_POS(reader, 7_8, word_pos[WORD_7_8]);
-
-	return 0;
-}
-
-static int uni_reader_prepare(struct snd_pcm_substream *substream,
-			      struct snd_soc_dai *dai)
-{
-	struct sti_uniperiph_data *priv = snd_soc_dai_get_drvdata(dai);
-	struct uniperif *reader = priv->dai_data.uni;
-	struct snd_pcm_runtime *runtime = substream->runtime;
-	int transfer_size, trigger_limit, ret;
-	int count = 10;
-
-	/* The reader should be stopped */
-	if (reader->state != UNIPERIF_STATE_STOPPED) {
-		dev_err(reader->dev, "%s: invalid reader state %d", __func__,
-			reader->state);
-		return -EINVAL;
-	}
-
-=======
->>>>>>> 24b8d41d
 	/* Calculate transfer size (in fifo cells and bytes) for frame count */
 	if (reader->type == SND_ST_UNIPERIF_TYPE_TDM) {
 		/* transfer size = unip frame size (in 32 bits FIFO cell) */
@@ -291,12 +222,8 @@
 	if ((!trigger_limit % 2) ||
 	    (trigger_limit != 1 && transfer_size % 2) ||
 	    (trigger_limit > UNIPERIF_CONFIG_DMA_TRIG_LIMIT_MASK(reader))) {
-<<<<<<< HEAD
-		dev_err(reader->dev, "invalid trigger limit %d", trigger_limit);
-=======
 		dev_err(reader->dev, "invalid trigger limit %d\n",
 			trigger_limit);
->>>>>>> 24b8d41d
 		return -EINVAL;
 	}
 
@@ -428,10 +355,6 @@
 {
 	struct sti_uniperiph_data *priv = snd_soc_dai_get_drvdata(dai);
 	struct uniperif *reader = priv->dai_data.uni;
-<<<<<<< HEAD
-	int ret;
-
-=======
 	unsigned long flags;
 	int ret;
 
@@ -439,7 +362,6 @@
 	reader->substream = substream;
 	spin_unlock_irqrestore(&reader->irq_lock, flags);
 
->>>>>>> 24b8d41d
 	if (!UNIPERIF_TYPE_IS_TDM(reader))
 		return 0;
 
@@ -471,11 +393,8 @@
 		/* Stop the reader */
 		uni_reader_stop(reader);
 	}
-<<<<<<< HEAD
-=======
 	reader->substream = NULL;
 	spin_unlock_irqrestore(&reader->irq_lock, flags);
->>>>>>> 24b8d41d
 }
 
 static const struct snd_soc_dai_ops uni_reader_dai_ops = {
