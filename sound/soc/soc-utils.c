// SPDX-License-Identifier: GPL-2.0+
//
// soc-util.c  --  ALSA SoC Audio Layer utility functions
//
// Copyright 2009 Wolfson Microelectronics PLC.
//
// Author: Mark Brown <broonie@opensource.wolfsonmicro.com>
//         Liam Girdwood <lrg@slimlogic.co.uk>

#include <linux/platform_device.h>
#include <linux/export.h>
#include <sound/core.h>
#include <sound/pcm.h>
#include <sound/pcm_params.h>
#include <sound/soc.h>

int snd_soc_calc_frame_size(int sample_size, int channels, int tdm_slots)
{
	return sample_size * channels * tdm_slots;
}
EXPORT_SYMBOL_GPL(snd_soc_calc_frame_size);

int snd_soc_params_to_frame_size(struct snd_pcm_hw_params *params)
{
	int sample_size;

	sample_size = snd_pcm_format_width(params_format(params));
	if (sample_size < 0)
		return sample_size;

	return snd_soc_calc_frame_size(sample_size, params_channels(params),
				       1);
}
EXPORT_SYMBOL_GPL(snd_soc_params_to_frame_size);

int snd_soc_calc_bclk(int fs, int sample_size, int channels, int tdm_slots)
{
	return fs * snd_soc_calc_frame_size(sample_size, channels, tdm_slots);
}
EXPORT_SYMBOL_GPL(snd_soc_calc_bclk);

int snd_soc_params_to_bclk(struct snd_pcm_hw_params *params)
{
	int ret;

	ret = snd_soc_params_to_frame_size(params);

	if (ret > 0)
		return ret * params_rate(params);
	else
		return ret;
}
EXPORT_SYMBOL_GPL(snd_soc_params_to_bclk);

static const struct snd_pcm_hardware dummy_dma_hardware = {
	/* Random values to keep userspace happy when checking constraints */
	.info			= SNDRV_PCM_INFO_INTERLEAVED |
				  SNDRV_PCM_INFO_BLOCK_TRANSFER,
	.buffer_bytes_max	= 128*1024,
	.period_bytes_min	= PAGE_SIZE,
	.period_bytes_max	= PAGE_SIZE*2,
	.periods_min		= 2,
	.periods_max		= 128,
};

static int dummy_dma_open(struct snd_soc_component *component,
			  struct snd_pcm_substream *substream)
{
	struct snd_soc_pcm_runtime *rtd = asoc_substream_to_rtd(substream);

	/* BE's dont need dummy params */
	if (!rtd->dai_link->no_pcm)
		snd_soc_set_runtime_hwparams(substream, &dummy_dma_hardware);

	return 0;
}

<<<<<<< HEAD
static const struct snd_pcm_ops dummy_dma_ops = {
=======
static const struct snd_soc_component_driver dummy_platform = {
>>>>>>> 24b8d41d
	.open		= dummy_dma_open,
};

static const struct snd_soc_component_driver dummy_codec = {
	.idle_bias_on		= 1,
	.use_pmdown_time	= 1,
	.endianness		= 1,
	.non_legacy_dai_naming	= 1,
};

#define STUB_RATES	SNDRV_PCM_RATE_8000_384000
#define STUB_FORMATS	(SNDRV_PCM_FMTBIT_S8 | \
			SNDRV_PCM_FMTBIT_U8 | \
			SNDRV_PCM_FMTBIT_S16_LE | \
			SNDRV_PCM_FMTBIT_U16_LE | \
			SNDRV_PCM_FMTBIT_S24_LE | \
			SNDRV_PCM_FMTBIT_S24_3LE | \
			SNDRV_PCM_FMTBIT_U24_LE | \
			SNDRV_PCM_FMTBIT_S32_LE | \
			SNDRV_PCM_FMTBIT_U32_LE | \
			SNDRV_PCM_FMTBIT_IEC958_SUBFRAME_LE)
/*
 * The dummy CODEC is only meant to be used in situations where there is no
 * actual hardware.
 *
 * If there is actual hardware even if it does not have a control bus
 * the hardware will still have constraints like supported samplerates, etc.
 * which should be modelled. And the data flow graph also should be modelled
 * using DAPM.
 */
static struct snd_soc_dai_driver dummy_dai = {
	.name = "snd-soc-dummy-dai",
	.playback = {
		.stream_name	= "Playback",
		.channels_min	= 1,
		.channels_max	= 384,
		.rates		= STUB_RATES,
		.formats	= STUB_FORMATS,
	},
	.capture = {
		.stream_name	= "Capture",
		.channels_min	= 1,
		.channels_max	= 384,
		.rates = STUB_RATES,
		.formats = STUB_FORMATS,
	 },
};

int snd_soc_dai_is_dummy(struct snd_soc_dai *dai)
{
	if (dai->driver == &dummy_dai)
		return 1;
	return 0;
}

static int snd_soc_dummy_probe(struct platform_device *pdev)
{
	int ret;

	ret = devm_snd_soc_register_component(&pdev->dev,
					      &dummy_codec, &dummy_dai, 1);
	if (ret < 0)
		return ret;

	ret = devm_snd_soc_register_component(&pdev->dev, &dummy_platform,
					      NULL, 0);

	return ret;
}

static struct platform_driver soc_dummy_driver = {
	.driver = {
		.name = "snd-soc-dummy",
	},
	.probe = snd_soc_dummy_probe,
};

static struct platform_device *soc_dummy_dev;

int __init snd_soc_util_init(void)
{
	int ret;

	soc_dummy_dev =
		platform_device_register_simple("snd-soc-dummy", -1, NULL, 0);
	if (IS_ERR(soc_dummy_dev))
		return PTR_ERR(soc_dummy_dev);

	ret = platform_driver_register(&soc_dummy_driver);
	if (ret != 0)
		platform_device_unregister(soc_dummy_dev);

	return ret;
}

void __exit snd_soc_util_exit(void)
{
	platform_driver_unregister(&soc_dummy_driver);
	platform_device_unregister(soc_dummy_dev);
}<|MERGE_RESOLUTION|>--- conflicted
+++ resolved
@@ -75,11 +75,7 @@
 	return 0;
 }
 
-<<<<<<< HEAD
-static const struct snd_pcm_ops dummy_dma_ops = {
-=======
 static const struct snd_soc_component_driver dummy_platform = {
->>>>>>> 24b8d41d
 	.open		= dummy_dma_open,
 };
 
