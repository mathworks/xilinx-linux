--- conflicted
+++ resolved
@@ -396,16 +396,9 @@
 
 	if ((!entry) || (size <= id)) {
 		struct device *dev = rsnd_priv_to_dev(rsnd_io_to_priv(io));
-<<<<<<< HEAD
-
-		dev_err(dev, "unknown connection (%s[%d])\n",
-			rsnd_mod_name(mod), rsnd_mod_id(mod));
-
-=======
 
 		dev_err(dev, "unknown connection (%s)\n", rsnd_mod_name(mod));
 
->>>>>>> 24b8d41d
 		/* use non-prohibited SRS number as error */
 		return 0x00; /* SSI00 */
 	}
