--- conflicted
+++ resolved
@@ -137,58 +137,6 @@
 	if (pcm->flags & SND_DMAENGINE_PCM_FLAG_NO_RESIDUE)
 		hw.info |= SNDRV_PCM_INFO_BATCH;
 
-<<<<<<< HEAD
-	ret = dma_get_slave_caps(chan, &dma_caps);
-	if (ret == 0) {
-		if (dma_caps.cmd_pause)
-			hw.info |= SNDRV_PCM_INFO_PAUSE | SNDRV_PCM_INFO_RESUME;
-		if (dma_caps.residue_granularity <= DMA_RESIDUE_GRANULARITY_SEGMENT)
-			hw.info |= SNDRV_PCM_INFO_BATCH;
-
-		if (substream->stream == SNDRV_PCM_STREAM_PLAYBACK)
-			addr_widths = dma_caps.dst_addr_widths;
-		else
-			addr_widths = dma_caps.src_addr_widths;
-	}
-
-	/*
-	 * If SND_DMAENGINE_PCM_DAI_FLAG_PACK is set keep
-	 * hw.formats set to 0, meaning no restrictions are in place.
-	 * In this case it's the responsibility of the DAI driver to
-	 * provide the supported format information.
-	 */
-	if (!(dma_data->flags & SND_DMAENGINE_PCM_DAI_FLAG_PACK))
-		/*
-		 * Prepare formats mask for valid/allowed sample types. If the
-		 * dma does not have support for the given physical word size,
-		 * it needs to be masked out so user space can not use the
-		 * format which produces corrupted audio.
-		 * In case the dma driver does not implement the slave_caps the
-		 * default assumption is that it supports 1, 2 and 4 bytes
-		 * widths.
-		 */
-		for (i = 0; i <= SNDRV_PCM_FORMAT_LAST; i++) {
-			int bits = snd_pcm_format_physical_width(i);
-
-			/*
-			 * Enable only samples with DMA supported physical
-			 * widths
-			 */
-			switch (bits) {
-			case 8:
-			case 16:
-			case 24:
-			case 32:
-			case 64:
-				if (addr_widths & (1 << (bits / 8)))
-					hw.formats |= (1LL << i);
-				break;
-			default:
-				/* Unsupported types */
-				break;
-			}
-		}
-=======
 	/**
 	 * FIXME: Remove the return value check to align with the code
 	 * before adding snd_dmaengine_pcm_refine_runtime_hwparams
@@ -198,7 +146,6 @@
 						  dma_data,
 						  &hw,
 						  chan);
->>>>>>> 24b8d41d
 
 	return snd_soc_set_runtime_hwparams(substream, &hw);
 }
