// SPDX-License-Identifier: GPL-2.0-or-later
/*
 * Copyright 2014 Emilio López <emilio@elopez.com.ar>
 * Copyright 2014 Jon Smirl <jonsmirl@gmail.com>
 * Copyright 2015 Maxime Ripard <maxime.ripard@free-electrons.com>
 * Copyright 2015 Adam Sampson <ats@offog.org>
 * Copyright 2016 Chen-Yu Tsai <wens@csie.org>
 *
 * Based on the Allwinner SDK driver, released under the GPL.
 */

#include <linux/init.h>
#include <linux/kernel.h>
#include <linux/module.h>
#include <linux/platform_device.h>
#include <linux/delay.h>
#include <linux/slab.h>
#include <linux/of.h>
#include <linux/of_address.h>
#include <linux/of_device.h>
#include <linux/of_platform.h>
#include <linux/clk.h>
#include <linux/regmap.h>
#include <linux/reset.h>
#include <linux/gpio/consumer.h>

#include <sound/core.h>
#include <sound/pcm.h>
#include <sound/pcm_params.h>
#include <sound/soc.h>
#include <sound/tlv.h>
#include <sound/initval.h>
#include <sound/dmaengine_pcm.h>

/* Codec DAC digital controls and FIFO registers */
#define SUN4I_CODEC_DAC_DPC			(0x00)
#define SUN4I_CODEC_DAC_DPC_EN_DA			(31)
#define SUN4I_CODEC_DAC_DPC_DVOL			(12)
#define SUN4I_CODEC_DAC_FIFOC			(0x04)
#define SUN4I_CODEC_DAC_FIFOC_DAC_FS			(29)
#define SUN4I_CODEC_DAC_FIFOC_FIR_VERSION		(28)
#define SUN4I_CODEC_DAC_FIFOC_SEND_LASAT		(26)
#define SUN4I_CODEC_DAC_FIFOC_TX_FIFO_MODE		(24)
#define SUN4I_CODEC_DAC_FIFOC_DRQ_CLR_CNT		(21)
#define SUN4I_CODEC_DAC_FIFOC_TX_TRIG_LEVEL		(8)
#define SUN4I_CODEC_DAC_FIFOC_MONO_EN			(6)
#define SUN4I_CODEC_DAC_FIFOC_TX_SAMPLE_BITS		(5)
#define SUN4I_CODEC_DAC_FIFOC_DAC_DRQ_EN		(4)
#define SUN4I_CODEC_DAC_FIFOC_FIFO_FLUSH		(0)
#define SUN4I_CODEC_DAC_FIFOS			(0x08)
#define SUN4I_CODEC_DAC_TXDATA			(0x0c)

/* Codec DAC side analog signal controls */
#define SUN4I_CODEC_DAC_ACTL			(0x10)
#define SUN4I_CODEC_DAC_ACTL_DACAENR			(31)
#define SUN4I_CODEC_DAC_ACTL_DACAENL			(30)
#define SUN4I_CODEC_DAC_ACTL_MIXEN			(29)
#define SUN4I_CODEC_DAC_ACTL_LNG			(26)
#define SUN4I_CODEC_DAC_ACTL_FMG			(23)
#define SUN4I_CODEC_DAC_ACTL_MICG			(20)
#define SUN4I_CODEC_DAC_ACTL_LLNS			(19)
#define SUN4I_CODEC_DAC_ACTL_RLNS			(18)
#define SUN4I_CODEC_DAC_ACTL_LFMS			(17)
#define SUN4I_CODEC_DAC_ACTL_RFMS			(16)
#define SUN4I_CODEC_DAC_ACTL_LDACLMIXS			(15)
#define SUN4I_CODEC_DAC_ACTL_RDACRMIXS			(14)
#define SUN4I_CODEC_DAC_ACTL_LDACRMIXS			(13)
#define SUN4I_CODEC_DAC_ACTL_MIC1LS			(12)
#define SUN4I_CODEC_DAC_ACTL_MIC1RS			(11)
#define SUN4I_CODEC_DAC_ACTL_MIC2LS			(10)
#define SUN4I_CODEC_DAC_ACTL_MIC2RS			(9)
#define SUN4I_CODEC_DAC_ACTL_DACPAS			(8)
#define SUN4I_CODEC_DAC_ACTL_MIXPAS			(7)
#define SUN4I_CODEC_DAC_ACTL_PA_MUTE			(6)
#define SUN4I_CODEC_DAC_ACTL_PA_VOL			(0)
#define SUN4I_CODEC_DAC_TUNE			(0x14)
#define SUN4I_CODEC_DAC_DEBUG			(0x18)

/* Codec ADC digital controls and FIFO registers */
#define SUN4I_CODEC_ADC_FIFOC			(0x1c)
#define SUN4I_CODEC_ADC_FIFOC_ADC_FS			(29)
#define SUN4I_CODEC_ADC_FIFOC_EN_AD			(28)
#define SUN4I_CODEC_ADC_FIFOC_RX_FIFO_MODE		(24)
#define SUN4I_CODEC_ADC_FIFOC_RX_TRIG_LEVEL		(8)
#define SUN4I_CODEC_ADC_FIFOC_MONO_EN			(7)
#define SUN4I_CODEC_ADC_FIFOC_RX_SAMPLE_BITS		(6)
#define SUN4I_CODEC_ADC_FIFOC_ADC_DRQ_EN		(4)
#define SUN4I_CODEC_ADC_FIFOC_FIFO_FLUSH		(0)
#define SUN4I_CODEC_ADC_FIFOS			(0x20)
#define SUN4I_CODEC_ADC_RXDATA			(0x24)

/* Codec ADC side analog signal controls */
#define SUN4I_CODEC_ADC_ACTL			(0x28)
#define SUN4I_CODEC_ADC_ACTL_ADC_R_EN			(31)
#define SUN4I_CODEC_ADC_ACTL_ADC_L_EN			(30)
#define SUN4I_CODEC_ADC_ACTL_PREG1EN			(29)
#define SUN4I_CODEC_ADC_ACTL_PREG2EN			(28)
#define SUN4I_CODEC_ADC_ACTL_VMICEN			(27)
#define SUN4I_CODEC_ADC_ACTL_PREG1			(25)
#define SUN4I_CODEC_ADC_ACTL_PREG2			(23)
#define SUN4I_CODEC_ADC_ACTL_VADCG			(20)
#define SUN4I_CODEC_ADC_ACTL_ADCIS			(17)
#define SUN4I_CODEC_ADC_ACTL_LNPREG			(13)
#define SUN4I_CODEC_ADC_ACTL_PA_EN			(4)
#define SUN4I_CODEC_ADC_ACTL_DDE			(3)
#define SUN4I_CODEC_ADC_DEBUG			(0x2c)

/* FIFO counters */
#define SUN4I_CODEC_DAC_TXCNT			(0x30)
#define SUN4I_CODEC_ADC_RXCNT			(0x34)
<<<<<<< HEAD
#define SUN7I_CODEC_AC_DAC_CAL			(0x38)
#define SUN7I_CODEC_AC_MIC_PHONE_CAL		(0x3c)
=======

/* Calibration register (sun7i only) */
#define SUN7I_CODEC_AC_DAC_CAL			(0x38)

/* Microphone controls (sun7i only) */
#define SUN7I_CODEC_AC_MIC_PHONE_CAL		(0x3c)

#define SUN7I_CODEC_AC_MIC_PHONE_CAL_PREG1		(29)
#define SUN7I_CODEC_AC_MIC_PHONE_CAL_PREG2		(26)

/*
 * sun6i specific registers
 *
 * sun6i shares the same digital control and FIFO registers as sun4i,
 * but only the DAC digital controls are at the same offset. The others
 * have been moved around to accommodate extra analog controls.
 */

/* Codec DAC digital controls and FIFO registers */
#define SUN6I_CODEC_ADC_FIFOC			(0x10)
#define SUN6I_CODEC_ADC_FIFOC_EN_AD			(28)
#define SUN6I_CODEC_ADC_FIFOS			(0x14)
#define SUN6I_CODEC_ADC_RXDATA			(0x18)

/* Output mixer and gain controls */
#define SUN6I_CODEC_OM_DACA_CTRL		(0x20)
#define SUN6I_CODEC_OM_DACA_CTRL_DACAREN		(31)
#define SUN6I_CODEC_OM_DACA_CTRL_DACALEN		(30)
#define SUN6I_CODEC_OM_DACA_CTRL_RMIXEN			(29)
#define SUN6I_CODEC_OM_DACA_CTRL_LMIXEN			(28)
#define SUN6I_CODEC_OM_DACA_CTRL_RMIX_MIC1		(23)
#define SUN6I_CODEC_OM_DACA_CTRL_RMIX_MIC2		(22)
#define SUN6I_CODEC_OM_DACA_CTRL_RMIX_PHONE		(21)
#define SUN6I_CODEC_OM_DACA_CTRL_RMIX_PHONEP		(20)
#define SUN6I_CODEC_OM_DACA_CTRL_RMIX_LINEINR		(19)
#define SUN6I_CODEC_OM_DACA_CTRL_RMIX_DACR		(18)
#define SUN6I_CODEC_OM_DACA_CTRL_RMIX_DACL		(17)
#define SUN6I_CODEC_OM_DACA_CTRL_LMIX_MIC1		(16)
#define SUN6I_CODEC_OM_DACA_CTRL_LMIX_MIC2		(15)
#define SUN6I_CODEC_OM_DACA_CTRL_LMIX_PHONE		(14)
#define SUN6I_CODEC_OM_DACA_CTRL_LMIX_PHONEN		(13)
#define SUN6I_CODEC_OM_DACA_CTRL_LMIX_LINEINL		(12)
#define SUN6I_CODEC_OM_DACA_CTRL_LMIX_DACL		(11)
#define SUN6I_CODEC_OM_DACA_CTRL_LMIX_DACR		(10)
#define SUN6I_CODEC_OM_DACA_CTRL_RHPIS			(9)
#define SUN6I_CODEC_OM_DACA_CTRL_LHPIS			(8)
#define SUN6I_CODEC_OM_DACA_CTRL_RHPPAMUTE		(7)
#define SUN6I_CODEC_OM_DACA_CTRL_LHPPAMUTE		(6)
#define SUN6I_CODEC_OM_DACA_CTRL_HPVOL			(0)
#define SUN6I_CODEC_OM_PA_CTRL			(0x24)
#define SUN6I_CODEC_OM_PA_CTRL_HPPAEN			(31)
#define SUN6I_CODEC_OM_PA_CTRL_HPCOM_CTL		(29)
#define SUN6I_CODEC_OM_PA_CTRL_COMPTEN			(28)
#define SUN6I_CODEC_OM_PA_CTRL_MIC1G			(15)
#define SUN6I_CODEC_OM_PA_CTRL_MIC2G			(12)
#define SUN6I_CODEC_OM_PA_CTRL_LINEING			(9)
#define SUN6I_CODEC_OM_PA_CTRL_PHONEG			(6)
#define SUN6I_CODEC_OM_PA_CTRL_PHONEPG			(3)
#define SUN6I_CODEC_OM_PA_CTRL_PHONENG			(0)

/* Microphone, line out and phone out controls */
#define SUN6I_CODEC_MIC_CTRL			(0x28)
#define SUN6I_CODEC_MIC_CTRL_HBIASEN			(31)
#define SUN6I_CODEC_MIC_CTRL_MBIASEN			(30)
#define SUN6I_CODEC_MIC_CTRL_MIC1AMPEN			(28)
#define SUN6I_CODEC_MIC_CTRL_MIC1BOOST			(25)
#define SUN6I_CODEC_MIC_CTRL_MIC2AMPEN			(24)
#define SUN6I_CODEC_MIC_CTRL_MIC2BOOST			(21)
#define SUN6I_CODEC_MIC_CTRL_MIC2SLT			(20)
#define SUN6I_CODEC_MIC_CTRL_LINEOUTLEN			(19)
#define SUN6I_CODEC_MIC_CTRL_LINEOUTREN			(18)
#define SUN6I_CODEC_MIC_CTRL_LINEOUTLSRC		(17)
#define SUN6I_CODEC_MIC_CTRL_LINEOUTRSRC		(16)
#define SUN6I_CODEC_MIC_CTRL_LINEOUTVC			(11)
#define SUN6I_CODEC_MIC_CTRL_PHONEPREG			(8)

/* ADC mixer controls */
#define SUN6I_CODEC_ADC_ACTL			(0x2c)
#define SUN6I_CODEC_ADC_ACTL_ADCREN			(31)
#define SUN6I_CODEC_ADC_ACTL_ADCLEN			(30)
#define SUN6I_CODEC_ADC_ACTL_ADCRG			(27)
#define SUN6I_CODEC_ADC_ACTL_ADCLG			(24)
#define SUN6I_CODEC_ADC_ACTL_RADCMIX_MIC1		(13)
#define SUN6I_CODEC_ADC_ACTL_RADCMIX_MIC2		(12)
#define SUN6I_CODEC_ADC_ACTL_RADCMIX_PHONE		(11)
#define SUN6I_CODEC_ADC_ACTL_RADCMIX_PHONEP		(10)
#define SUN6I_CODEC_ADC_ACTL_RADCMIX_LINEINR		(9)
#define SUN6I_CODEC_ADC_ACTL_RADCMIX_OMIXR		(8)
#define SUN6I_CODEC_ADC_ACTL_RADCMIX_OMIXL		(7)
#define SUN6I_CODEC_ADC_ACTL_LADCMIX_MIC1		(6)
#define SUN6I_CODEC_ADC_ACTL_LADCMIX_MIC2		(5)
#define SUN6I_CODEC_ADC_ACTL_LADCMIX_PHONE		(4)
#define SUN6I_CODEC_ADC_ACTL_LADCMIX_PHONEN		(3)
#define SUN6I_CODEC_ADC_ACTL_LADCMIX_LINEINL		(2)
#define SUN6I_CODEC_ADC_ACTL_LADCMIX_OMIXL		(1)
#define SUN6I_CODEC_ADC_ACTL_LADCMIX_OMIXR		(0)

/* Analog performance tuning controls */
#define SUN6I_CODEC_ADDA_TUNE			(0x30)

/* Calibration controls */
#define SUN6I_CODEC_CALIBRATION			(0x34)

/* FIFO counters */
#define SUN6I_CODEC_DAC_TXCNT			(0x40)
#define SUN6I_CODEC_ADC_RXCNT			(0x44)

/* headset jack detection and button support registers */
#define SUN6I_CODEC_HMIC_CTL			(0x50)
#define SUN6I_CODEC_HMIC_DATA			(0x54)

/* TODO sun6i DAP (Digital Audio Processing) bits */

/* FIFO counters moved on A23 */
#define SUN8I_A23_CODEC_DAC_TXCNT		(0x1c)
#define SUN8I_A23_CODEC_ADC_RXCNT		(0x20)

/* TX FIFO moved on H3 */
#define SUN8I_H3_CODEC_DAC_TXDATA		(0x20)
#define SUN8I_H3_CODEC_DAC_DBG			(0x48)
#define SUN8I_H3_CODEC_ADC_DBG			(0x4c)

/* TODO H3 DAP (Digital Audio Processing) bits */
>>>>>>> 24b8d41d

struct sun4i_codec {
	struct device	*dev;
	struct regmap	*regmap;
	struct clk	*clk_apb;
	struct clk	*clk_module;
	struct reset_control *rst;
	struct gpio_desc *gpio_pa;

	/* ADC_FIFOC register is at different offset on different SoCs */
	struct regmap_field *reg_adc_fifoc;

	struct snd_dmaengine_dai_dma_data	capture_dma_data;
	struct snd_dmaengine_dai_dma_data	playback_dma_data;
};

static void sun4i_codec_start_playback(struct sun4i_codec *scodec)
{
	/* Flush TX FIFO */
	regmap_update_bits(scodec->regmap, SUN4I_CODEC_DAC_FIFOC,
			   BIT(SUN4I_CODEC_DAC_FIFOC_FIFO_FLUSH),
			   BIT(SUN4I_CODEC_DAC_FIFOC_FIFO_FLUSH));

	/* Enable DAC DRQ */
	regmap_update_bits(scodec->regmap, SUN4I_CODEC_DAC_FIFOC,
			   BIT(SUN4I_CODEC_DAC_FIFOC_DAC_DRQ_EN),
			   BIT(SUN4I_CODEC_DAC_FIFOC_DAC_DRQ_EN));
}

static void sun4i_codec_stop_playback(struct sun4i_codec *scodec)
{
	/* Disable DAC DRQ */
	regmap_update_bits(scodec->regmap, SUN4I_CODEC_DAC_FIFOC,
			   BIT(SUN4I_CODEC_DAC_FIFOC_DAC_DRQ_EN),
			   0);
}

static void sun4i_codec_start_capture(struct sun4i_codec *scodec)
{
	/* Enable ADC DRQ */
	regmap_field_update_bits(scodec->reg_adc_fifoc,
				 BIT(SUN4I_CODEC_ADC_FIFOC_ADC_DRQ_EN),
				 BIT(SUN4I_CODEC_ADC_FIFOC_ADC_DRQ_EN));
}

static void sun4i_codec_stop_capture(struct sun4i_codec *scodec)
{
	/* Disable ADC DRQ */
	regmap_field_update_bits(scodec->reg_adc_fifoc,
				 BIT(SUN4I_CODEC_ADC_FIFOC_ADC_DRQ_EN), 0);
}

static int sun4i_codec_trigger(struct snd_pcm_substream *substream, int cmd,
			       struct snd_soc_dai *dai)
{
	struct snd_soc_pcm_runtime *rtd = asoc_substream_to_rtd(substream);
	struct sun4i_codec *scodec = snd_soc_card_get_drvdata(rtd->card);

	switch (cmd) {
	case SNDRV_PCM_TRIGGER_START:
	case SNDRV_PCM_TRIGGER_RESUME:
	case SNDRV_PCM_TRIGGER_PAUSE_RELEASE:
		if (substream->stream == SNDRV_PCM_STREAM_PLAYBACK)
			sun4i_codec_start_playback(scodec);
		else
			sun4i_codec_start_capture(scodec);
		break;

	case SNDRV_PCM_TRIGGER_STOP:
	case SNDRV_PCM_TRIGGER_SUSPEND:
	case SNDRV_PCM_TRIGGER_PAUSE_PUSH:
		if (substream->stream == SNDRV_PCM_STREAM_PLAYBACK)
			sun4i_codec_stop_playback(scodec);
		else
			sun4i_codec_stop_capture(scodec);
		break;

	default:
		return -EINVAL;
	}

	return 0;
}

static int sun4i_codec_prepare_capture(struct snd_pcm_substream *substream,
				       struct snd_soc_dai *dai)
{
	struct snd_soc_pcm_runtime *rtd = asoc_substream_to_rtd(substream);
	struct sun4i_codec *scodec = snd_soc_card_get_drvdata(rtd->card);


	/* Flush RX FIFO */
	regmap_field_update_bits(scodec->reg_adc_fifoc,
				 BIT(SUN4I_CODEC_ADC_FIFOC_FIFO_FLUSH),
				 BIT(SUN4I_CODEC_ADC_FIFOC_FIFO_FLUSH));


	/* Set RX FIFO trigger level */
	regmap_field_update_bits(scodec->reg_adc_fifoc,
				 0xf << SUN4I_CODEC_ADC_FIFOC_RX_TRIG_LEVEL,
				 0x7 << SUN4I_CODEC_ADC_FIFOC_RX_TRIG_LEVEL);

	/*
	 * FIXME: Undocumented in the datasheet, but
	 *        Allwinner's code mentions that it is
	 *        related to microphone gain
	 */
	if (of_device_is_compatible(scodec->dev->of_node,
				    "allwinner,sun4i-a10-codec") ||
	    of_device_is_compatible(scodec->dev->of_node,
				    "allwinner,sun7i-a20-codec")) {
		regmap_update_bits(scodec->regmap, SUN4I_CODEC_ADC_ACTL,
				   0x3 << 25,
				   0x1 << 25);
	}

	if (of_device_is_compatible(scodec->dev->of_node,
				    "allwinner,sun7i-a20-codec"))
		/* FIXME: Undocumented bits */
		regmap_update_bits(scodec->regmap, SUN4I_CODEC_DAC_TUNE,
				   0x3 << 8,
				   0x1 << 8);

	return 0;
}

static int sun4i_codec_prepare_playback(struct snd_pcm_substream *substream,
					struct snd_soc_dai *dai)
{
	struct snd_soc_pcm_runtime *rtd = asoc_substream_to_rtd(substream);
	struct sun4i_codec *scodec = snd_soc_card_get_drvdata(rtd->card);
	u32 val;

	/* Flush the TX FIFO */
	regmap_update_bits(scodec->regmap, SUN4I_CODEC_DAC_FIFOC,
			   BIT(SUN4I_CODEC_DAC_FIFOC_FIFO_FLUSH),
			   BIT(SUN4I_CODEC_DAC_FIFOC_FIFO_FLUSH));

	/* Set TX FIFO Empty Trigger Level */
	regmap_update_bits(scodec->regmap, SUN4I_CODEC_DAC_FIFOC,
			   0x3f << SUN4I_CODEC_DAC_FIFOC_TX_TRIG_LEVEL,
			   0xf << SUN4I_CODEC_DAC_FIFOC_TX_TRIG_LEVEL);

	if (substream->runtime->rate > 32000)
		/* Use 64 bits FIR filter */
		val = 0;
	else
		/* Use 32 bits FIR filter */
		val = BIT(SUN4I_CODEC_DAC_FIFOC_FIR_VERSION);

	regmap_update_bits(scodec->regmap, SUN4I_CODEC_DAC_FIFOC,
			   BIT(SUN4I_CODEC_DAC_FIFOC_FIR_VERSION),
			   val);

	/* Send zeros when we have an underrun */
	regmap_update_bits(scodec->regmap, SUN4I_CODEC_DAC_FIFOC,
			   BIT(SUN4I_CODEC_DAC_FIFOC_SEND_LASAT),
			   0);

	return 0;
};

static int sun4i_codec_prepare(struct snd_pcm_substream *substream,
			       struct snd_soc_dai *dai)
{
	if (substream->stream == SNDRV_PCM_STREAM_PLAYBACK)
		return sun4i_codec_prepare_playback(substream, dai);

	return sun4i_codec_prepare_capture(substream, dai);
}

static unsigned long sun4i_codec_get_mod_freq(struct snd_pcm_hw_params *params)
{
	unsigned int rate = params_rate(params);

	switch (rate) {
	case 176400:
	case 88200:
	case 44100:
	case 33075:
	case 22050:
	case 14700:
	case 11025:
	case 7350:
		return 22579200;

	case 192000:
	case 96000:
	case 48000:
	case 32000:
	case 24000:
	case 16000:
	case 12000:
	case 8000:
		return 24576000;

	default:
		return 0;
	}
}

static int sun4i_codec_get_hw_rate(struct snd_pcm_hw_params *params)
{
	unsigned int rate = params_rate(params);

	switch (rate) {
	case 192000:
	case 176400:
		return 6;

	case 96000:
	case 88200:
		return 7;

	case 48000:
	case 44100:
		return 0;

	case 32000:
	case 33075:
		return 1;

	case 24000:
	case 22050:
		return 2;

	case 16000:
	case 14700:
		return 3;

	case 12000:
	case 11025:
		return 4;

	case 8000:
	case 7350:
		return 5;

	default:
		return -EINVAL;
	}
}

static int sun4i_codec_hw_params_capture(struct sun4i_codec *scodec,
					 struct snd_pcm_hw_params *params,
					 unsigned int hwrate)
{
	/* Set ADC sample rate */
	regmap_field_update_bits(scodec->reg_adc_fifoc,
				 7 << SUN4I_CODEC_ADC_FIFOC_ADC_FS,
				 hwrate << SUN4I_CODEC_ADC_FIFOC_ADC_FS);

	/* Set the number of channels we want to use */
	if (params_channels(params) == 1)
		regmap_field_update_bits(scodec->reg_adc_fifoc,
					 BIT(SUN4I_CODEC_ADC_FIFOC_MONO_EN),
					 BIT(SUN4I_CODEC_ADC_FIFOC_MONO_EN));
	else
		regmap_field_update_bits(scodec->reg_adc_fifoc,
					 BIT(SUN4I_CODEC_ADC_FIFOC_MONO_EN),
					 0);

	/* Set the number of sample bits to either 16 or 24 bits */
	if (hw_param_interval(params, SNDRV_PCM_HW_PARAM_SAMPLE_BITS)->min == 32) {
		regmap_field_update_bits(scodec->reg_adc_fifoc,
				   BIT(SUN4I_CODEC_ADC_FIFOC_RX_SAMPLE_BITS),
				   BIT(SUN4I_CODEC_ADC_FIFOC_RX_SAMPLE_BITS));

		regmap_field_update_bits(scodec->reg_adc_fifoc,
				   BIT(SUN4I_CODEC_ADC_FIFOC_RX_FIFO_MODE),
				   0);

		scodec->capture_dma_data.addr_width = DMA_SLAVE_BUSWIDTH_4_BYTES;
	} else {
		regmap_field_update_bits(scodec->reg_adc_fifoc,
				   BIT(SUN4I_CODEC_ADC_FIFOC_RX_SAMPLE_BITS),
				   0);

		/* Fill most significant bits with valid data MSB */
		regmap_field_update_bits(scodec->reg_adc_fifoc,
				   BIT(SUN4I_CODEC_ADC_FIFOC_RX_FIFO_MODE),
				   BIT(SUN4I_CODEC_ADC_FIFOC_RX_FIFO_MODE));

		scodec->capture_dma_data.addr_width = DMA_SLAVE_BUSWIDTH_2_BYTES;
	}

	return 0;
}

static int sun4i_codec_hw_params_playback(struct sun4i_codec *scodec,
					  struct snd_pcm_hw_params *params,
					  unsigned int hwrate)
{
	u32 val;

	/* Set DAC sample rate */
	regmap_update_bits(scodec->regmap, SUN4I_CODEC_DAC_FIFOC,
			   7 << SUN4I_CODEC_DAC_FIFOC_DAC_FS,
			   hwrate << SUN4I_CODEC_DAC_FIFOC_DAC_FS);

	/* Set the number of channels we want to use */
	if (params_channels(params) == 1)
		val = BIT(SUN4I_CODEC_DAC_FIFOC_MONO_EN);
	else
		val = 0;

	regmap_update_bits(scodec->regmap, SUN4I_CODEC_DAC_FIFOC,
			   BIT(SUN4I_CODEC_DAC_FIFOC_MONO_EN),
			   val);

	/* Set the number of sample bits to either 16 or 24 bits */
	if (hw_param_interval(params, SNDRV_PCM_HW_PARAM_SAMPLE_BITS)->min == 32) {
		regmap_update_bits(scodec->regmap, SUN4I_CODEC_DAC_FIFOC,
				   BIT(SUN4I_CODEC_DAC_FIFOC_TX_SAMPLE_BITS),
				   BIT(SUN4I_CODEC_DAC_FIFOC_TX_SAMPLE_BITS));

		/* Set TX FIFO mode to padding the LSBs with 0 */
		regmap_update_bits(scodec->regmap, SUN4I_CODEC_DAC_FIFOC,
				   BIT(SUN4I_CODEC_DAC_FIFOC_TX_FIFO_MODE),
				   0);

		scodec->playback_dma_data.addr_width = DMA_SLAVE_BUSWIDTH_4_BYTES;
	} else {
		regmap_update_bits(scodec->regmap, SUN4I_CODEC_DAC_FIFOC,
				   BIT(SUN4I_CODEC_DAC_FIFOC_TX_SAMPLE_BITS),
				   0);

		/* Set TX FIFO mode to repeat the MSB */
		regmap_update_bits(scodec->regmap, SUN4I_CODEC_DAC_FIFOC,
				   BIT(SUN4I_CODEC_DAC_FIFOC_TX_FIFO_MODE),
				   BIT(SUN4I_CODEC_DAC_FIFOC_TX_FIFO_MODE));

		scodec->playback_dma_data.addr_width = DMA_SLAVE_BUSWIDTH_2_BYTES;
	}

	return 0;
}

static int sun4i_codec_hw_params(struct snd_pcm_substream *substream,
				 struct snd_pcm_hw_params *params,
				 struct snd_soc_dai *dai)
{
	struct snd_soc_pcm_runtime *rtd = asoc_substream_to_rtd(substream);
	struct sun4i_codec *scodec = snd_soc_card_get_drvdata(rtd->card);
	unsigned long clk_freq;
	int ret, hwrate;

	clk_freq = sun4i_codec_get_mod_freq(params);
	if (!clk_freq)
		return -EINVAL;

	ret = clk_set_rate(scodec->clk_module, clk_freq);
	if (ret)
		return ret;

	hwrate = sun4i_codec_get_hw_rate(params);
	if (hwrate < 0)
		return hwrate;

	if (substream->stream == SNDRV_PCM_STREAM_PLAYBACK)
		return sun4i_codec_hw_params_playback(scodec, params,
						      hwrate);

	return sun4i_codec_hw_params_capture(scodec, params,
					     hwrate);
}


static unsigned int sun4i_codec_src_rates[] = {
	8000, 11025, 12000, 16000, 22050, 24000, 32000,
	44100, 48000, 96000, 192000
};


static struct snd_pcm_hw_constraint_list sun4i_codec_constraints = {
	.count  = ARRAY_SIZE(sun4i_codec_src_rates),
	.list   = sun4i_codec_src_rates,
};


static int sun4i_codec_startup(struct snd_pcm_substream *substream,
			       struct snd_soc_dai *dai)
{
	struct snd_soc_pcm_runtime *rtd = asoc_substream_to_rtd(substream);
	struct sun4i_codec *scodec = snd_soc_card_get_drvdata(rtd->card);

	snd_pcm_hw_constraint_list(substream->runtime, 0,
				SNDRV_PCM_HW_PARAM_RATE, &sun4i_codec_constraints);

	/*
	 * Stop issuing DRQ when we have room for less than 16 samples
	 * in our TX FIFO
	 */
	regmap_update_bits(scodec->regmap, SUN4I_CODEC_DAC_FIFOC,
			   3 << SUN4I_CODEC_DAC_FIFOC_DRQ_CLR_CNT,
			   3 << SUN4I_CODEC_DAC_FIFOC_DRQ_CLR_CNT);

	return clk_prepare_enable(scodec->clk_module);
}

static void sun4i_codec_shutdown(struct snd_pcm_substream *substream,
				 struct snd_soc_dai *dai)
{
	struct snd_soc_pcm_runtime *rtd = asoc_substream_to_rtd(substream);
	struct sun4i_codec *scodec = snd_soc_card_get_drvdata(rtd->card);

	clk_disable_unprepare(scodec->clk_module);
}

static const struct snd_soc_dai_ops sun4i_codec_dai_ops = {
	.startup	= sun4i_codec_startup,
	.shutdown	= sun4i_codec_shutdown,
	.trigger	= sun4i_codec_trigger,
	.hw_params	= sun4i_codec_hw_params,
	.prepare	= sun4i_codec_prepare,
};

static struct snd_soc_dai_driver sun4i_codec_dai = {
	.name	= "Codec",
	.ops	= &sun4i_codec_dai_ops,
	.playback = {
		.stream_name	= "Codec Playback",
		.channels_min	= 1,
		.channels_max	= 2,
		.rate_min	= 8000,
		.rate_max	= 192000,
		.rates		= SNDRV_PCM_RATE_CONTINUOUS,
		.formats	= SNDRV_PCM_FMTBIT_S16_LE |
				  SNDRV_PCM_FMTBIT_S32_LE,
		.sig_bits	= 24,
	},
	.capture = {
		.stream_name	= "Codec Capture",
		.channels_min	= 1,
		.channels_max	= 2,
		.rate_min	= 8000,
		.rate_max	= 48000,
		.rates		= SNDRV_PCM_RATE_CONTINUOUS,
		.formats	= SNDRV_PCM_FMTBIT_S16_LE |
				  SNDRV_PCM_FMTBIT_S32_LE,
		.sig_bits	= 24,
	},
};

/*** sun4i Codec ***/
static const struct snd_kcontrol_new sun4i_codec_pa_mute =
	SOC_DAPM_SINGLE("Switch", SUN4I_CODEC_DAC_ACTL,
			SUN4I_CODEC_DAC_ACTL_PA_MUTE, 1, 0);

static DECLARE_TLV_DB_SCALE(sun4i_codec_pa_volume_scale, -6300, 100, 1);
<<<<<<< HEAD
=======
static DECLARE_TLV_DB_SCALE(sun4i_codec_linein_loopback_gain_scale, -150, 150,
			    0);
static DECLARE_TLV_DB_SCALE(sun4i_codec_linein_preamp_gain_scale, -1200, 300,
			    0);
static DECLARE_TLV_DB_SCALE(sun4i_codec_fmin_loopback_gain_scale, -450, 150,
			    0);
static DECLARE_TLV_DB_SCALE(sun4i_codec_micin_loopback_gain_scale, -450, 150,
			    0);
static DECLARE_TLV_DB_RANGE(sun4i_codec_micin_preamp_gain_scale,
			    0, 0, TLV_DB_SCALE_ITEM(0, 0, 0),
			    1, 7, TLV_DB_SCALE_ITEM(3500, 300, 0));
static DECLARE_TLV_DB_RANGE(sun7i_codec_micin_preamp_gain_scale,
			    0, 0, TLV_DB_SCALE_ITEM(0, 0, 0),
			    1, 7, TLV_DB_SCALE_ITEM(2400, 300, 0));
>>>>>>> 24b8d41d

static const struct snd_kcontrol_new sun4i_codec_controls[] = {
	SOC_SINGLE_TLV("Power Amplifier Volume", SUN4I_CODEC_DAC_ACTL,
		       SUN4I_CODEC_DAC_ACTL_PA_VOL, 0x3F, 0,
		       sun4i_codec_pa_volume_scale),
	SOC_SINGLE_TLV("Line Playback Volume", SUN4I_CODEC_DAC_ACTL,
		       SUN4I_CODEC_DAC_ACTL_LNG, 1, 0,
		       sun4i_codec_linein_loopback_gain_scale),
	SOC_SINGLE_TLV("Line Boost Volume", SUN4I_CODEC_ADC_ACTL,
		       SUN4I_CODEC_ADC_ACTL_LNPREG, 7, 0,
		       sun4i_codec_linein_preamp_gain_scale),
	SOC_SINGLE_TLV("FM Playback Volume", SUN4I_CODEC_DAC_ACTL,
		       SUN4I_CODEC_DAC_ACTL_FMG, 3, 0,
		       sun4i_codec_fmin_loopback_gain_scale),
	SOC_SINGLE_TLV("Mic Playback Volume", SUN4I_CODEC_DAC_ACTL,
		       SUN4I_CODEC_DAC_ACTL_MICG, 7, 0,
		       sun4i_codec_micin_loopback_gain_scale),
	SOC_SINGLE_TLV("Mic1 Boost Volume", SUN4I_CODEC_ADC_ACTL,
		       SUN4I_CODEC_ADC_ACTL_PREG1, 3, 0,
		       sun4i_codec_micin_preamp_gain_scale),
	SOC_SINGLE_TLV("Mic2 Boost Volume", SUN4I_CODEC_ADC_ACTL,
		       SUN4I_CODEC_ADC_ACTL_PREG2, 3, 0,
		       sun4i_codec_micin_preamp_gain_scale),
};

static const struct snd_kcontrol_new sun7i_codec_controls[] = {
	SOC_SINGLE_TLV("Power Amplifier Volume", SUN4I_CODEC_DAC_ACTL,
		       SUN4I_CODEC_DAC_ACTL_PA_VOL, 0x3F, 0,
		       sun4i_codec_pa_volume_scale),
	SOC_SINGLE_TLV("Line Playback Volume", SUN4I_CODEC_DAC_ACTL,
		       SUN4I_CODEC_DAC_ACTL_LNG, 1, 0,
		       sun4i_codec_linein_loopback_gain_scale),
	SOC_SINGLE_TLV("Line Boost Volume", SUN4I_CODEC_ADC_ACTL,
		       SUN4I_CODEC_ADC_ACTL_LNPREG, 7, 0,
		       sun4i_codec_linein_preamp_gain_scale),
	SOC_SINGLE_TLV("FM Playback Volume", SUN4I_CODEC_DAC_ACTL,
		       SUN4I_CODEC_DAC_ACTL_FMG, 3, 0,
		       sun4i_codec_fmin_loopback_gain_scale),
	SOC_SINGLE_TLV("Mic Playback Volume", SUN4I_CODEC_DAC_ACTL,
		       SUN4I_CODEC_DAC_ACTL_MICG, 7, 0,
		       sun4i_codec_micin_loopback_gain_scale),
	SOC_SINGLE_TLV("Mic1 Boost Volume", SUN7I_CODEC_AC_MIC_PHONE_CAL,
		       SUN7I_CODEC_AC_MIC_PHONE_CAL_PREG1, 7, 0,
		       sun7i_codec_micin_preamp_gain_scale),
	SOC_SINGLE_TLV("Mic2 Boost Volume", SUN7I_CODEC_AC_MIC_PHONE_CAL,
		       SUN7I_CODEC_AC_MIC_PHONE_CAL_PREG2, 7, 0,
		       sun7i_codec_micin_preamp_gain_scale),
};

static const struct snd_kcontrol_new sun4i_codec_mixer_controls[] = {
	SOC_DAPM_SINGLE("Left Mixer Left DAC Playback Switch",
			SUN4I_CODEC_DAC_ACTL, SUN4I_CODEC_DAC_ACTL_LDACLMIXS,
			1, 0),
	SOC_DAPM_SINGLE("Right Mixer Right DAC Playback Switch",
			SUN4I_CODEC_DAC_ACTL, SUN4I_CODEC_DAC_ACTL_RDACRMIXS,
			1, 0),
	SOC_DAPM_SINGLE("Right Mixer Left DAC Playback Switch",
			SUN4I_CODEC_DAC_ACTL,
			SUN4I_CODEC_DAC_ACTL_LDACRMIXS, 1, 0),
	SOC_DAPM_DOUBLE("Line Playback Switch", SUN4I_CODEC_DAC_ACTL,
			SUN4I_CODEC_DAC_ACTL_LLNS,
			SUN4I_CODEC_DAC_ACTL_RLNS, 1, 0),
	SOC_DAPM_DOUBLE("FM Playback Switch", SUN4I_CODEC_DAC_ACTL,
			SUN4I_CODEC_DAC_ACTL_LFMS,
			SUN4I_CODEC_DAC_ACTL_RFMS, 1, 0),
	SOC_DAPM_DOUBLE("Mic1 Playback Switch", SUN4I_CODEC_DAC_ACTL,
			SUN4I_CODEC_DAC_ACTL_MIC1LS,
			SUN4I_CODEC_DAC_ACTL_MIC1RS, 1, 0),
	SOC_DAPM_DOUBLE("Mic2 Playback Switch", SUN4I_CODEC_DAC_ACTL,
			SUN4I_CODEC_DAC_ACTL_MIC2LS,
			SUN4I_CODEC_DAC_ACTL_MIC2RS, 1, 0),
};

static const struct snd_kcontrol_new sun4i_codec_pa_mixer_controls[] = {
	SOC_DAPM_SINGLE("DAC Playback Switch", SUN4I_CODEC_DAC_ACTL,
			SUN4I_CODEC_DAC_ACTL_DACPAS, 1, 0),
	SOC_DAPM_SINGLE("Mixer Playback Switch", SUN4I_CODEC_DAC_ACTL,
			SUN4I_CODEC_DAC_ACTL_MIXPAS, 1, 0),
};

static const struct snd_soc_dapm_widget sun4i_codec_codec_dapm_widgets[] = {
	/* Digital parts of the ADCs */
	SND_SOC_DAPM_SUPPLY("ADC", SUN4I_CODEC_ADC_FIFOC,
			    SUN4I_CODEC_ADC_FIFOC_EN_AD, 0,
			    NULL, 0),

	/* Digital parts of the DACs */
	SND_SOC_DAPM_SUPPLY("DAC", SUN4I_CODEC_DAC_DPC,
			    SUN4I_CODEC_DAC_DPC_EN_DA, 0,
			    NULL, 0),

	/* Analog parts of the ADCs */
	SND_SOC_DAPM_ADC("Left ADC", "Codec Capture", SUN4I_CODEC_ADC_ACTL,
			 SUN4I_CODEC_ADC_ACTL_ADC_L_EN, 0),
	SND_SOC_DAPM_ADC("Right ADC", "Codec Capture", SUN4I_CODEC_ADC_ACTL,
			 SUN4I_CODEC_ADC_ACTL_ADC_R_EN, 0),

	/* Analog parts of the DACs */
	SND_SOC_DAPM_DAC("Left DAC", "Codec Playback", SUN4I_CODEC_DAC_ACTL,
			 SUN4I_CODEC_DAC_ACTL_DACAENL, 0),
	SND_SOC_DAPM_DAC("Right DAC", "Codec Playback", SUN4I_CODEC_DAC_ACTL,
			 SUN4I_CODEC_DAC_ACTL_DACAENR, 0),

	/* Mixers */
	SND_SOC_DAPM_MIXER("Left Mixer", SND_SOC_NOPM, 0, 0,
			   sun4i_codec_mixer_controls,
			   ARRAY_SIZE(sun4i_codec_mixer_controls)),
	SND_SOC_DAPM_MIXER("Right Mixer", SND_SOC_NOPM, 0, 0,
			   sun4i_codec_mixer_controls,
			   ARRAY_SIZE(sun4i_codec_mixer_controls)),

	/* Global Mixer Enable */
	SND_SOC_DAPM_SUPPLY("Mixer Enable", SUN4I_CODEC_DAC_ACTL,
			    SUN4I_CODEC_DAC_ACTL_MIXEN, 0, NULL, 0),

	/* VMIC */
	SND_SOC_DAPM_SUPPLY("VMIC", SUN4I_CODEC_ADC_ACTL,
			    SUN4I_CODEC_ADC_ACTL_VMICEN, 0, NULL, 0),

	/* Mic Pre-Amplifiers */
	SND_SOC_DAPM_PGA("MIC1 Pre-Amplifier", SUN4I_CODEC_ADC_ACTL,
			 SUN4I_CODEC_ADC_ACTL_PREG1EN, 0, NULL, 0),
	SND_SOC_DAPM_PGA("MIC2 Pre-Amplifier", SUN4I_CODEC_ADC_ACTL,
			 SUN4I_CODEC_ADC_ACTL_PREG2EN, 0, NULL, 0),

	/* Power Amplifier */
	SND_SOC_DAPM_MIXER("Power Amplifier", SUN4I_CODEC_ADC_ACTL,
			   SUN4I_CODEC_ADC_ACTL_PA_EN, 0,
			   sun4i_codec_pa_mixer_controls,
			   ARRAY_SIZE(sun4i_codec_pa_mixer_controls)),
	SND_SOC_DAPM_SWITCH("Power Amplifier Mute", SND_SOC_NOPM, 0, 0,
			    &sun4i_codec_pa_mute),

	SND_SOC_DAPM_INPUT("Line Right"),
	SND_SOC_DAPM_INPUT("Line Left"),
	SND_SOC_DAPM_INPUT("FM Right"),
	SND_SOC_DAPM_INPUT("FM Left"),
	SND_SOC_DAPM_INPUT("Mic1"),
	SND_SOC_DAPM_INPUT("Mic2"),

	SND_SOC_DAPM_OUTPUT("HP Right"),
	SND_SOC_DAPM_OUTPUT("HP Left"),
};

static const struct snd_soc_dapm_route sun4i_codec_codec_dapm_routes[] = {
	/* Left ADC / DAC Routes */
	{ "Left ADC", NULL, "ADC" },
	{ "Left DAC", NULL, "DAC" },

	/* Right ADC / DAC Routes */
	{ "Right ADC", NULL, "ADC" },
	{ "Right DAC", NULL, "DAC" },

	/* Right Mixer Routes */
	{ "Right Mixer", NULL, "Mixer Enable" },
	{ "Right Mixer", "Right Mixer Left DAC Playback Switch", "Left DAC" },
	{ "Right Mixer", "Right Mixer Right DAC Playback Switch", "Right DAC" },
	{ "Right Mixer", "Line Playback Switch", "Line Right" },
	{ "Right Mixer", "FM Playback Switch", "FM Right" },
	{ "Right Mixer", "Mic1 Playback Switch", "MIC1 Pre-Amplifier" },
	{ "Right Mixer", "Mic2 Playback Switch", "MIC2 Pre-Amplifier" },

	/* Left Mixer Routes */
	{ "Left Mixer", NULL, "Mixer Enable" },
	{ "Left Mixer", "Left Mixer Left DAC Playback Switch", "Left DAC" },
	{ "Left Mixer", "Line Playback Switch", "Line Left" },
	{ "Left Mixer", "FM Playback Switch", "FM Left" },
	{ "Left Mixer", "Mic1 Playback Switch", "MIC1 Pre-Amplifier" },
	{ "Left Mixer", "Mic2 Playback Switch", "MIC2 Pre-Amplifier" },

	/* Power Amplifier Routes */
	{ "Power Amplifier", "Mixer Playback Switch", "Left Mixer" },
	{ "Power Amplifier", "Mixer Playback Switch", "Right Mixer" },
	{ "Power Amplifier", "DAC Playback Switch", "Left DAC" },
	{ "Power Amplifier", "DAC Playback Switch", "Right DAC" },

	/* Headphone Output Routes */
	{ "Power Amplifier Mute", "Switch", "Power Amplifier" },
	{ "HP Right", NULL, "Power Amplifier Mute" },
	{ "HP Left", NULL, "Power Amplifier Mute" },

	/* Mic1 Routes */
	{ "Left ADC", NULL, "MIC1 Pre-Amplifier" },
	{ "Right ADC", NULL, "MIC1 Pre-Amplifier" },
	{ "MIC1 Pre-Amplifier", NULL, "Mic1"},
	{ "Mic1", NULL, "VMIC" },

	/* Mic2 Routes */
	{ "Left ADC", NULL, "MIC2 Pre-Amplifier" },
	{ "Right ADC", NULL, "MIC2 Pre-Amplifier" },
	{ "MIC2 Pre-Amplifier", NULL, "Mic2"},
	{ "Mic2", NULL, "VMIC" },
};

<<<<<<< HEAD
static struct snd_soc_codec_driver sun4i_codec_codec = {
	.component_driver = {
		.controls		= sun4i_codec_controls,
		.num_controls		= ARRAY_SIZE(sun4i_codec_controls),
		.dapm_widgets		= sun4i_codec_codec_dapm_widgets,
		.num_dapm_widgets	= ARRAY_SIZE(sun4i_codec_codec_dapm_widgets),
		.dapm_routes		= sun4i_codec_codec_dapm_routes,
		.num_dapm_routes	= ARRAY_SIZE(sun4i_codec_codec_dapm_routes),
	},
=======
static const struct snd_soc_component_driver sun4i_codec_codec = {
	.controls		= sun4i_codec_controls,
	.num_controls		= ARRAY_SIZE(sun4i_codec_controls),
	.dapm_widgets		= sun4i_codec_codec_dapm_widgets,
	.num_dapm_widgets	= ARRAY_SIZE(sun4i_codec_codec_dapm_widgets),
	.dapm_routes		= sun4i_codec_codec_dapm_routes,
	.num_dapm_routes	= ARRAY_SIZE(sun4i_codec_codec_dapm_routes),
	.idle_bias_on		= 1,
	.use_pmdown_time	= 1,
	.endianness		= 1,
	.non_legacy_dai_naming	= 1,
};

static const struct snd_soc_component_driver sun7i_codec_codec = {
	.controls		= sun7i_codec_controls,
	.num_controls		= ARRAY_SIZE(sun7i_codec_controls),
	.dapm_widgets		= sun4i_codec_codec_dapm_widgets,
	.num_dapm_widgets	= ARRAY_SIZE(sun4i_codec_codec_dapm_widgets),
	.dapm_routes		= sun4i_codec_codec_dapm_routes,
	.num_dapm_routes	= ARRAY_SIZE(sun4i_codec_codec_dapm_routes),
	.idle_bias_on		= 1,
	.use_pmdown_time	= 1,
	.endianness		= 1,
	.non_legacy_dai_naming	= 1,
};

/*** sun6i Codec ***/

/* mixer controls */
static const struct snd_kcontrol_new sun6i_codec_mixer_controls[] = {
	SOC_DAPM_DOUBLE("DAC Playback Switch",
			SUN6I_CODEC_OM_DACA_CTRL,
			SUN6I_CODEC_OM_DACA_CTRL_LMIX_DACL,
			SUN6I_CODEC_OM_DACA_CTRL_RMIX_DACR, 1, 0),
	SOC_DAPM_DOUBLE("DAC Reversed Playback Switch",
			SUN6I_CODEC_OM_DACA_CTRL,
			SUN6I_CODEC_OM_DACA_CTRL_LMIX_DACR,
			SUN6I_CODEC_OM_DACA_CTRL_RMIX_DACL, 1, 0),
	SOC_DAPM_DOUBLE("Line In Playback Switch",
			SUN6I_CODEC_OM_DACA_CTRL,
			SUN6I_CODEC_OM_DACA_CTRL_LMIX_LINEINL,
			SUN6I_CODEC_OM_DACA_CTRL_RMIX_LINEINR, 1, 0),
	SOC_DAPM_DOUBLE("Mic1 Playback Switch",
			SUN6I_CODEC_OM_DACA_CTRL,
			SUN6I_CODEC_OM_DACA_CTRL_LMIX_MIC1,
			SUN6I_CODEC_OM_DACA_CTRL_RMIX_MIC1, 1, 0),
	SOC_DAPM_DOUBLE("Mic2 Playback Switch",
			SUN6I_CODEC_OM_DACA_CTRL,
			SUN6I_CODEC_OM_DACA_CTRL_LMIX_MIC2,
			SUN6I_CODEC_OM_DACA_CTRL_RMIX_MIC2, 1, 0),
};

/* ADC mixer controls */
static const struct snd_kcontrol_new sun6i_codec_adc_mixer_controls[] = {
	SOC_DAPM_DOUBLE("Mixer Capture Switch",
			SUN6I_CODEC_ADC_ACTL,
			SUN6I_CODEC_ADC_ACTL_LADCMIX_OMIXL,
			SUN6I_CODEC_ADC_ACTL_RADCMIX_OMIXR, 1, 0),
	SOC_DAPM_DOUBLE("Mixer Reversed Capture Switch",
			SUN6I_CODEC_ADC_ACTL,
			SUN6I_CODEC_ADC_ACTL_LADCMIX_OMIXR,
			SUN6I_CODEC_ADC_ACTL_RADCMIX_OMIXL, 1, 0),
	SOC_DAPM_DOUBLE("Line In Capture Switch",
			SUN6I_CODEC_ADC_ACTL,
			SUN6I_CODEC_ADC_ACTL_LADCMIX_LINEINL,
			SUN6I_CODEC_ADC_ACTL_RADCMIX_LINEINR, 1, 0),
	SOC_DAPM_DOUBLE("Mic1 Capture Switch",
			SUN6I_CODEC_ADC_ACTL,
			SUN6I_CODEC_ADC_ACTL_LADCMIX_MIC1,
			SUN6I_CODEC_ADC_ACTL_RADCMIX_MIC1, 1, 0),
	SOC_DAPM_DOUBLE("Mic2 Capture Switch",
			SUN6I_CODEC_ADC_ACTL,
			SUN6I_CODEC_ADC_ACTL_LADCMIX_MIC2,
			SUN6I_CODEC_ADC_ACTL_RADCMIX_MIC2, 1, 0),
};

/* headphone controls */
static const char * const sun6i_codec_hp_src_enum_text[] = {
	"DAC", "Mixer",
};

static SOC_ENUM_DOUBLE_DECL(sun6i_codec_hp_src_enum,
			    SUN6I_CODEC_OM_DACA_CTRL,
			    SUN6I_CODEC_OM_DACA_CTRL_LHPIS,
			    SUN6I_CODEC_OM_DACA_CTRL_RHPIS,
			    sun6i_codec_hp_src_enum_text);

static const struct snd_kcontrol_new sun6i_codec_hp_src[] = {
	SOC_DAPM_ENUM("Headphone Source Playback Route",
		      sun6i_codec_hp_src_enum),
};

/* microphone controls */
static const char * const sun6i_codec_mic2_src_enum_text[] = {
	"Mic2", "Mic3",
};

static SOC_ENUM_SINGLE_DECL(sun6i_codec_mic2_src_enum,
			    SUN6I_CODEC_MIC_CTRL,
			    SUN6I_CODEC_MIC_CTRL_MIC2SLT,
			    sun6i_codec_mic2_src_enum_text);

static const struct snd_kcontrol_new sun6i_codec_mic2_src[] = {
	SOC_DAPM_ENUM("Mic2 Amplifier Source Route",
		      sun6i_codec_mic2_src_enum),
};

/* line out controls */
static const char * const sun6i_codec_lineout_src_enum_text[] = {
	"Stereo", "Mono Differential",
};

static SOC_ENUM_DOUBLE_DECL(sun6i_codec_lineout_src_enum,
			    SUN6I_CODEC_MIC_CTRL,
			    SUN6I_CODEC_MIC_CTRL_LINEOUTLSRC,
			    SUN6I_CODEC_MIC_CTRL_LINEOUTRSRC,
			    sun6i_codec_lineout_src_enum_text);

static const struct snd_kcontrol_new sun6i_codec_lineout_src[] = {
	SOC_DAPM_ENUM("Line Out Source Playback Route",
		      sun6i_codec_lineout_src_enum),
};

/* volume / mute controls */
static const DECLARE_TLV_DB_SCALE(sun6i_codec_dvol_scale, -7308, 116, 0);
static const DECLARE_TLV_DB_SCALE(sun6i_codec_hp_vol_scale, -6300, 100, 1);
static const DECLARE_TLV_DB_SCALE(sun6i_codec_out_mixer_pregain_scale,
				  -450, 150, 0);
static const DECLARE_TLV_DB_RANGE(sun6i_codec_lineout_vol_scale,
	0, 1, TLV_DB_SCALE_ITEM(TLV_DB_GAIN_MUTE, 0, 1),
	2, 31, TLV_DB_SCALE_ITEM(-4350, 150, 0),
);
static const DECLARE_TLV_DB_RANGE(sun6i_codec_mic_gain_scale,
	0, 0, TLV_DB_SCALE_ITEM(0, 0, 0),
	1, 7, TLV_DB_SCALE_ITEM(2400, 300, 0),
);

static const struct snd_kcontrol_new sun6i_codec_codec_widgets[] = {
	SOC_SINGLE_TLV("DAC Playback Volume", SUN4I_CODEC_DAC_DPC,
		       SUN4I_CODEC_DAC_DPC_DVOL, 0x3f, 1,
		       sun6i_codec_dvol_scale),
	SOC_SINGLE_TLV("Headphone Playback Volume",
		       SUN6I_CODEC_OM_DACA_CTRL,
		       SUN6I_CODEC_OM_DACA_CTRL_HPVOL, 0x3f, 0,
		       sun6i_codec_hp_vol_scale),
	SOC_SINGLE_TLV("Line Out Playback Volume",
		       SUN6I_CODEC_MIC_CTRL,
		       SUN6I_CODEC_MIC_CTRL_LINEOUTVC, 0x1f, 0,
		       sun6i_codec_lineout_vol_scale),
	SOC_DOUBLE("Headphone Playback Switch",
		   SUN6I_CODEC_OM_DACA_CTRL,
		   SUN6I_CODEC_OM_DACA_CTRL_LHPPAMUTE,
		   SUN6I_CODEC_OM_DACA_CTRL_RHPPAMUTE, 1, 0),
	SOC_DOUBLE("Line Out Playback Switch",
		   SUN6I_CODEC_MIC_CTRL,
		   SUN6I_CODEC_MIC_CTRL_LINEOUTLEN,
		   SUN6I_CODEC_MIC_CTRL_LINEOUTREN, 1, 0),
	/* Mixer pre-gains */
	SOC_SINGLE_TLV("Line In Playback Volume",
		       SUN6I_CODEC_OM_PA_CTRL, SUN6I_CODEC_OM_PA_CTRL_LINEING,
		       0x7, 0, sun6i_codec_out_mixer_pregain_scale),
	SOC_SINGLE_TLV("Mic1 Playback Volume",
		       SUN6I_CODEC_OM_PA_CTRL, SUN6I_CODEC_OM_PA_CTRL_MIC1G,
		       0x7, 0, sun6i_codec_out_mixer_pregain_scale),
	SOC_SINGLE_TLV("Mic2 Playback Volume",
		       SUN6I_CODEC_OM_PA_CTRL, SUN6I_CODEC_OM_PA_CTRL_MIC2G,
		       0x7, 0, sun6i_codec_out_mixer_pregain_scale),

	/* Microphone Amp boost gains */
	SOC_SINGLE_TLV("Mic1 Boost Volume", SUN6I_CODEC_MIC_CTRL,
		       SUN6I_CODEC_MIC_CTRL_MIC1BOOST, 0x7, 0,
		       sun6i_codec_mic_gain_scale),
	SOC_SINGLE_TLV("Mic2 Boost Volume", SUN6I_CODEC_MIC_CTRL,
		       SUN6I_CODEC_MIC_CTRL_MIC2BOOST, 0x7, 0,
		       sun6i_codec_mic_gain_scale),
	SOC_DOUBLE_TLV("ADC Capture Volume",
		       SUN6I_CODEC_ADC_ACTL, SUN6I_CODEC_ADC_ACTL_ADCLG,
		       SUN6I_CODEC_ADC_ACTL_ADCRG, 0x7, 0,
		       sun6i_codec_out_mixer_pregain_scale),
};

static const struct snd_soc_dapm_widget sun6i_codec_codec_dapm_widgets[] = {
	/* Microphone inputs */
	SND_SOC_DAPM_INPUT("MIC1"),
	SND_SOC_DAPM_INPUT("MIC2"),
	SND_SOC_DAPM_INPUT("MIC3"),

	/* Microphone Bias */
	SND_SOC_DAPM_SUPPLY("HBIAS", SUN6I_CODEC_MIC_CTRL,
			    SUN6I_CODEC_MIC_CTRL_HBIASEN, 0, NULL, 0),
	SND_SOC_DAPM_SUPPLY("MBIAS", SUN6I_CODEC_MIC_CTRL,
			    SUN6I_CODEC_MIC_CTRL_MBIASEN, 0, NULL, 0),

	/* Mic input path */
	SND_SOC_DAPM_MUX("Mic2 Amplifier Source Route",
			 SND_SOC_NOPM, 0, 0, sun6i_codec_mic2_src),
	SND_SOC_DAPM_PGA("Mic1 Amplifier", SUN6I_CODEC_MIC_CTRL,
			 SUN6I_CODEC_MIC_CTRL_MIC1AMPEN, 0, NULL, 0),
	SND_SOC_DAPM_PGA("Mic2 Amplifier", SUN6I_CODEC_MIC_CTRL,
			 SUN6I_CODEC_MIC_CTRL_MIC2AMPEN, 0, NULL, 0),

	/* Line In */
	SND_SOC_DAPM_INPUT("LINEIN"),

	/* Digital parts of the ADCs */
	SND_SOC_DAPM_SUPPLY("ADC Enable", SUN6I_CODEC_ADC_FIFOC,
			    SUN6I_CODEC_ADC_FIFOC_EN_AD, 0,
			    NULL, 0),

	/* Analog parts of the ADCs */
	SND_SOC_DAPM_ADC("Left ADC", "Codec Capture", SUN6I_CODEC_ADC_ACTL,
			 SUN6I_CODEC_ADC_ACTL_ADCLEN, 0),
	SND_SOC_DAPM_ADC("Right ADC", "Codec Capture", SUN6I_CODEC_ADC_ACTL,
			 SUN6I_CODEC_ADC_ACTL_ADCREN, 0),

	/* ADC Mixers */
	SOC_MIXER_ARRAY("Left ADC Mixer", SND_SOC_NOPM, 0, 0,
			sun6i_codec_adc_mixer_controls),
	SOC_MIXER_ARRAY("Right ADC Mixer", SND_SOC_NOPM, 0, 0,
			sun6i_codec_adc_mixer_controls),

	/* Digital parts of the DACs */
	SND_SOC_DAPM_SUPPLY("DAC Enable", SUN4I_CODEC_DAC_DPC,
			    SUN4I_CODEC_DAC_DPC_EN_DA, 0,
			    NULL, 0),

	/* Analog parts of the DACs */
	SND_SOC_DAPM_DAC("Left DAC", "Codec Playback",
			 SUN6I_CODEC_OM_DACA_CTRL,
			 SUN6I_CODEC_OM_DACA_CTRL_DACALEN, 0),
	SND_SOC_DAPM_DAC("Right DAC", "Codec Playback",
			 SUN6I_CODEC_OM_DACA_CTRL,
			 SUN6I_CODEC_OM_DACA_CTRL_DACAREN, 0),

	/* Mixers */
	SOC_MIXER_ARRAY("Left Mixer", SUN6I_CODEC_OM_DACA_CTRL,
			SUN6I_CODEC_OM_DACA_CTRL_LMIXEN, 0,
			sun6i_codec_mixer_controls),
	SOC_MIXER_ARRAY("Right Mixer", SUN6I_CODEC_OM_DACA_CTRL,
			SUN6I_CODEC_OM_DACA_CTRL_RMIXEN, 0,
			sun6i_codec_mixer_controls),

	/* Headphone output path */
	SND_SOC_DAPM_MUX("Headphone Source Playback Route",
			 SND_SOC_NOPM, 0, 0, sun6i_codec_hp_src),
	SND_SOC_DAPM_OUT_DRV("Headphone Amp", SUN6I_CODEC_OM_PA_CTRL,
			     SUN6I_CODEC_OM_PA_CTRL_HPPAEN, 0, NULL, 0),
	SND_SOC_DAPM_SUPPLY("HPCOM Protection", SUN6I_CODEC_OM_PA_CTRL,
			    SUN6I_CODEC_OM_PA_CTRL_COMPTEN, 0, NULL, 0),
	SND_SOC_DAPM_REG(snd_soc_dapm_supply, "HPCOM", SUN6I_CODEC_OM_PA_CTRL,
			 SUN6I_CODEC_OM_PA_CTRL_HPCOM_CTL, 0x3, 0x3, 0),
	SND_SOC_DAPM_OUTPUT("HP"),

	/* Line Out path */
	SND_SOC_DAPM_MUX("Line Out Source Playback Route",
			 SND_SOC_NOPM, 0, 0, sun6i_codec_lineout_src),
	SND_SOC_DAPM_OUTPUT("LINEOUT"),
};

static const struct snd_soc_dapm_route sun6i_codec_codec_dapm_routes[] = {
	/* DAC Routes */
	{ "Left DAC", NULL, "DAC Enable" },
	{ "Right DAC", NULL, "DAC Enable" },

	/* Microphone Routes */
	{ "Mic1 Amplifier", NULL, "MIC1"},
	{ "Mic2 Amplifier Source Route", "Mic2", "MIC2" },
	{ "Mic2 Amplifier Source Route", "Mic3", "MIC3" },
	{ "Mic2 Amplifier", NULL, "Mic2 Amplifier Source Route"},

	/* Left Mixer Routes */
	{ "Left Mixer", "DAC Playback Switch", "Left DAC" },
	{ "Left Mixer", "DAC Reversed Playback Switch", "Right DAC" },
	{ "Left Mixer", "Line In Playback Switch", "LINEIN" },
	{ "Left Mixer", "Mic1 Playback Switch", "Mic1 Amplifier" },
	{ "Left Mixer", "Mic2 Playback Switch", "Mic2 Amplifier" },

	/* Right Mixer Routes */
	{ "Right Mixer", "DAC Playback Switch", "Right DAC" },
	{ "Right Mixer", "DAC Reversed Playback Switch", "Left DAC" },
	{ "Right Mixer", "Line In Playback Switch", "LINEIN" },
	{ "Right Mixer", "Mic1 Playback Switch", "Mic1 Amplifier" },
	{ "Right Mixer", "Mic2 Playback Switch", "Mic2 Amplifier" },

	/* Left ADC Mixer Routes */
	{ "Left ADC Mixer", "Mixer Capture Switch", "Left Mixer" },
	{ "Left ADC Mixer", "Mixer Reversed Capture Switch", "Right Mixer" },
	{ "Left ADC Mixer", "Line In Capture Switch", "LINEIN" },
	{ "Left ADC Mixer", "Mic1 Capture Switch", "Mic1 Amplifier" },
	{ "Left ADC Mixer", "Mic2 Capture Switch", "Mic2 Amplifier" },

	/* Right ADC Mixer Routes */
	{ "Right ADC Mixer", "Mixer Capture Switch", "Right Mixer" },
	{ "Right ADC Mixer", "Mixer Reversed Capture Switch", "Left Mixer" },
	{ "Right ADC Mixer", "Line In Capture Switch", "LINEIN" },
	{ "Right ADC Mixer", "Mic1 Capture Switch", "Mic1 Amplifier" },
	{ "Right ADC Mixer", "Mic2 Capture Switch", "Mic2 Amplifier" },

	/* Headphone Routes */
	{ "Headphone Source Playback Route", "DAC", "Left DAC" },
	{ "Headphone Source Playback Route", "DAC", "Right DAC" },
	{ "Headphone Source Playback Route", "Mixer", "Left Mixer" },
	{ "Headphone Source Playback Route", "Mixer", "Right Mixer" },
	{ "Headphone Amp", NULL, "Headphone Source Playback Route" },
	{ "HP", NULL, "Headphone Amp" },
	{ "HPCOM", NULL, "HPCOM Protection" },

	/* Line Out Routes */
	{ "Line Out Source Playback Route", "Stereo", "Left Mixer" },
	{ "Line Out Source Playback Route", "Stereo", "Right Mixer" },
	{ "Line Out Source Playback Route", "Mono Differential", "Left Mixer" },
	{ "Line Out Source Playback Route", "Mono Differential", "Right Mixer" },
	{ "LINEOUT", NULL, "Line Out Source Playback Route" },

	/* ADC Routes */
	{ "Left ADC", NULL, "ADC Enable" },
	{ "Right ADC", NULL, "ADC Enable" },
	{ "Left ADC", NULL, "Left ADC Mixer" },
	{ "Right ADC", NULL, "Right ADC Mixer" },
};

static const struct snd_soc_component_driver sun6i_codec_codec = {
	.controls		= sun6i_codec_codec_widgets,
	.num_controls		= ARRAY_SIZE(sun6i_codec_codec_widgets),
	.dapm_widgets		= sun6i_codec_codec_dapm_widgets,
	.num_dapm_widgets	= ARRAY_SIZE(sun6i_codec_codec_dapm_widgets),
	.dapm_routes		= sun6i_codec_codec_dapm_routes,
	.num_dapm_routes	= ARRAY_SIZE(sun6i_codec_codec_dapm_routes),
	.idle_bias_on		= 1,
	.use_pmdown_time	= 1,
	.endianness		= 1,
	.non_legacy_dai_naming	= 1,
};

/* sun8i A23 codec */
static const struct snd_kcontrol_new sun8i_a23_codec_codec_controls[] = {
	SOC_SINGLE_TLV("DAC Playback Volume", SUN4I_CODEC_DAC_DPC,
		       SUN4I_CODEC_DAC_DPC_DVOL, 0x3f, 1,
		       sun6i_codec_dvol_scale),
};

static const struct snd_soc_dapm_widget sun8i_a23_codec_codec_widgets[] = {
	/* Digital parts of the ADCs */
	SND_SOC_DAPM_SUPPLY("ADC Enable", SUN6I_CODEC_ADC_FIFOC,
			    SUN6I_CODEC_ADC_FIFOC_EN_AD, 0, NULL, 0),
	/* Digital parts of the DACs */
	SND_SOC_DAPM_SUPPLY("DAC Enable", SUN4I_CODEC_DAC_DPC,
			    SUN4I_CODEC_DAC_DPC_EN_DA, 0, NULL, 0),

};

static const struct snd_soc_component_driver sun8i_a23_codec_codec = {
	.controls		= sun8i_a23_codec_codec_controls,
	.num_controls		= ARRAY_SIZE(sun8i_a23_codec_codec_controls),
	.dapm_widgets		= sun8i_a23_codec_codec_widgets,
	.num_dapm_widgets	= ARRAY_SIZE(sun8i_a23_codec_codec_widgets),
	.idle_bias_on		= 1,
	.use_pmdown_time	= 1,
	.endianness		= 1,
	.non_legacy_dai_naming	= 1,
>>>>>>> 24b8d41d
};

static const struct snd_soc_component_driver sun4i_codec_component = {
	.name = "sun4i-codec",
};

#define SUN4I_CODEC_RATES	SNDRV_PCM_RATE_CONTINUOUS
#define SUN4I_CODEC_FORMATS	(SNDRV_PCM_FMTBIT_S16_LE | \
				 SNDRV_PCM_FMTBIT_S32_LE)

static int sun4i_codec_dai_probe(struct snd_soc_dai *dai)
{
	struct snd_soc_card *card = snd_soc_dai_get_drvdata(dai);
	struct sun4i_codec *scodec = snd_soc_card_get_drvdata(card);

	snd_soc_dai_init_dma_data(dai, &scodec->playback_dma_data,
				  &scodec->capture_dma_data);

	return 0;
}

static struct snd_soc_dai_driver dummy_cpu_dai = {
	.name	= "sun4i-codec-cpu-dai",
	.probe	= sun4i_codec_dai_probe,
	.playback = {
		.stream_name	= "Playback",
		.channels_min	= 1,
		.channels_max	= 2,
		.rates		= SUN4I_CODEC_RATES,
		.formats	= SUN4I_CODEC_FORMATS,
		.sig_bits	= 24,
	},
	.capture = {
		.stream_name	= "Capture",
		.channels_min	= 1,
		.channels_max	= 2,
		.rates 		= SUN4I_CODEC_RATES,
		.formats 	= SUN4I_CODEC_FORMATS,
		.sig_bits	= 24,
	 },
};

<<<<<<< HEAD
static const struct regmap_config sun4i_codec_regmap_config = {
	.reg_bits	= 32,
	.reg_stride	= 4,
	.val_bits	= 32,
	.max_register	= SUN4I_CODEC_ADC_RXCNT,
};

static const struct regmap_config sun7i_codec_regmap_config = {
	.reg_bits	= 32,
	.reg_stride	= 4,
	.val_bits	= 32,
	.max_register	= SUN7I_CODEC_AC_MIC_PHONE_CAL,
};

struct sun4i_codec_quirks {
	const struct regmap_config *regmap_config;
};

static const struct sun4i_codec_quirks sun4i_codec_quirks = {
	.regmap_config = &sun4i_codec_regmap_config,
};

static const struct sun4i_codec_quirks sun7i_codec_quirks = {
	.regmap_config = &sun7i_codec_regmap_config,
};

static const struct of_device_id sun4i_codec_of_match[] = {
	{
		.compatible = "allwinner,sun4i-a10-codec",
		.data = &sun4i_codec_quirks,
	},
	{
		.compatible = "allwinner,sun7i-a20-codec",
		.data = &sun7i_codec_quirks,
	},
	{}
};
MODULE_DEVICE_TABLE(of, sun4i_codec_of_match);

=======
>>>>>>> 24b8d41d
static struct snd_soc_dai_link *sun4i_codec_create_link(struct device *dev,
							int *num_links)
{
	struct snd_soc_dai_link *link = devm_kzalloc(dev, sizeof(*link),
						     GFP_KERNEL);
	struct snd_soc_dai_link_component *dlc = devm_kzalloc(dev,
						3 * sizeof(*dlc), GFP_KERNEL);
	if (!link || !dlc)
		return NULL;

	link->cpus	= &dlc[0];
	link->codecs	= &dlc[1];
	link->platforms	= &dlc[2];

	link->num_cpus		= 1;
	link->num_codecs	= 1;
	link->num_platforms	= 1;

	link->name		= "cdc";
	link->stream_name	= "CDC PCM";
	link->codecs->dai_name	= "Codec";
	link->cpus->dai_name	= dev_name(dev);
	link->codecs->name	= dev_name(dev);
	link->platforms->name	= dev_name(dev);
	link->dai_fmt		= SND_SOC_DAIFMT_I2S;

	*num_links = 1;

	return link;
};

static int sun4i_codec_spk_event(struct snd_soc_dapm_widget *w,
				 struct snd_kcontrol *k, int event)
{
	struct sun4i_codec *scodec = snd_soc_card_get_drvdata(w->dapm->card);

	gpiod_set_value_cansleep(scodec->gpio_pa,
				 !!SND_SOC_DAPM_EVENT_ON(event));

	if (SND_SOC_DAPM_EVENT_ON(event)) {
		/*
		 * Need a delay to wait for DAC to push the data. 700ms seems
		 * to be the best compromise not to feel this delay while
		 * playing a sound.
		 */
		msleep(700);
	}

	return 0;
}

static const struct snd_soc_dapm_widget sun4i_codec_card_dapm_widgets[] = {
	SND_SOC_DAPM_SPK("Speaker", sun4i_codec_spk_event),
};

static const struct snd_soc_dapm_route sun4i_codec_card_dapm_routes[] = {
	{ "Speaker", NULL, "HP Right" },
	{ "Speaker", NULL, "HP Left" },
};

static struct snd_soc_card *sun4i_codec_create_card(struct device *dev)
{
	struct snd_soc_card *card;

	card = devm_kzalloc(dev, sizeof(*card), GFP_KERNEL);
	if (!card)
		return ERR_PTR(-ENOMEM);

	card->dai_link = sun4i_codec_create_link(dev, &card->num_links);
	if (!card->dai_link)
		return ERR_PTR(-ENOMEM);

	card->dev		= dev;
	card->name		= "sun4i-codec";
	card->dapm_widgets	= sun4i_codec_card_dapm_widgets;
	card->num_dapm_widgets	= ARRAY_SIZE(sun4i_codec_card_dapm_widgets);
	card->dapm_routes	= sun4i_codec_card_dapm_routes;
	card->num_dapm_routes	= ARRAY_SIZE(sun4i_codec_card_dapm_routes);

	return card;
};

static const struct snd_soc_dapm_widget sun6i_codec_card_dapm_widgets[] = {
	SND_SOC_DAPM_HP("Headphone", NULL),
	SND_SOC_DAPM_LINE("Line In", NULL),
	SND_SOC_DAPM_LINE("Line Out", NULL),
	SND_SOC_DAPM_MIC("Headset Mic", NULL),
	SND_SOC_DAPM_MIC("Mic", NULL),
	SND_SOC_DAPM_SPK("Speaker", sun4i_codec_spk_event),
};

static struct snd_soc_card *sun6i_codec_create_card(struct device *dev)
{
	struct snd_soc_card *card;
	int ret;

	card = devm_kzalloc(dev, sizeof(*card), GFP_KERNEL);
	if (!card)
		return ERR_PTR(-ENOMEM);

	card->dai_link = sun4i_codec_create_link(dev, &card->num_links);
	if (!card->dai_link)
		return ERR_PTR(-ENOMEM);

	card->dev		= dev;
	card->name		= "A31 Audio Codec";
	card->dapm_widgets	= sun6i_codec_card_dapm_widgets;
	card->num_dapm_widgets	= ARRAY_SIZE(sun6i_codec_card_dapm_widgets);
	card->fully_routed	= true;

	ret = snd_soc_of_parse_audio_routing(card, "allwinner,audio-routing");
	if (ret)
		dev_warn(dev, "failed to parse audio-routing: %d\n", ret);

	return card;
};

/* Connect digital side enables to analog side widgets */
static const struct snd_soc_dapm_route sun8i_codec_card_routes[] = {
	/* ADC Routes */
	{ "Left ADC", NULL, "ADC Enable" },
	{ "Right ADC", NULL, "ADC Enable" },
	{ "Codec Capture", NULL, "Left ADC" },
	{ "Codec Capture", NULL, "Right ADC" },

	/* DAC Routes */
	{ "Left DAC", NULL, "DAC Enable" },
	{ "Right DAC", NULL, "DAC Enable" },
	{ "Left DAC", NULL, "Codec Playback" },
	{ "Right DAC", NULL, "Codec Playback" },
};

static struct snd_soc_aux_dev aux_dev = {
	.dlc = COMP_EMPTY(),
};

static struct snd_soc_card *sun8i_a23_codec_create_card(struct device *dev)
{
	struct snd_soc_card *card;
	int ret;

	card = devm_kzalloc(dev, sizeof(*card), GFP_KERNEL);
	if (!card)
		return ERR_PTR(-ENOMEM);

	aux_dev.dlc.of_node = of_parse_phandle(dev->of_node,
						 "allwinner,codec-analog-controls",
						 0);
	if (!aux_dev.dlc.of_node) {
		dev_err(dev, "Can't find analog controls for codec.\n");
		return ERR_PTR(-EINVAL);
	}

	card->dai_link = sun4i_codec_create_link(dev, &card->num_links);
	if (!card->dai_link)
		return ERR_PTR(-ENOMEM);

	card->dev		= dev;
	card->name		= "A23 Audio Codec";
	card->dapm_widgets	= sun6i_codec_card_dapm_widgets;
	card->num_dapm_widgets	= ARRAY_SIZE(sun6i_codec_card_dapm_widgets);
	card->dapm_routes	= sun8i_codec_card_routes;
	card->num_dapm_routes	= ARRAY_SIZE(sun8i_codec_card_routes);
	card->aux_dev		= &aux_dev;
	card->num_aux_devs	= 1;
	card->fully_routed	= true;

	ret = snd_soc_of_parse_audio_routing(card, "allwinner,audio-routing");
	if (ret)
		dev_warn(dev, "failed to parse audio-routing: %d\n", ret);

	return card;
};

static struct snd_soc_card *sun8i_h3_codec_create_card(struct device *dev)
{
	struct snd_soc_card *card;
	int ret;

	card = devm_kzalloc(dev, sizeof(*card), GFP_KERNEL);
	if (!card)
		return ERR_PTR(-ENOMEM);

	aux_dev.dlc.of_node = of_parse_phandle(dev->of_node,
						 "allwinner,codec-analog-controls",
						 0);
	if (!aux_dev.dlc.of_node) {
		dev_err(dev, "Can't find analog controls for codec.\n");
		return ERR_PTR(-EINVAL);
	}

	card->dai_link = sun4i_codec_create_link(dev, &card->num_links);
	if (!card->dai_link)
		return ERR_PTR(-ENOMEM);

	card->dev		= dev;
	card->name		= "H3 Audio Codec";
	card->dapm_widgets	= sun6i_codec_card_dapm_widgets;
	card->num_dapm_widgets	= ARRAY_SIZE(sun6i_codec_card_dapm_widgets);
	card->dapm_routes	= sun8i_codec_card_routes;
	card->num_dapm_routes	= ARRAY_SIZE(sun8i_codec_card_routes);
	card->aux_dev		= &aux_dev;
	card->num_aux_devs	= 1;
	card->fully_routed	= true;

	ret = snd_soc_of_parse_audio_routing(card, "allwinner,audio-routing");
	if (ret)
		dev_warn(dev, "failed to parse audio-routing: %d\n", ret);

	return card;
};

static struct snd_soc_card *sun8i_v3s_codec_create_card(struct device *dev)
{
	struct snd_soc_card *card;
	int ret;

	card = devm_kzalloc(dev, sizeof(*card), GFP_KERNEL);
	if (!card)
		return ERR_PTR(-ENOMEM);

	aux_dev.dlc.of_node = of_parse_phandle(dev->of_node,
						 "allwinner,codec-analog-controls",
						 0);
	if (!aux_dev.dlc.of_node) {
		dev_err(dev, "Can't find analog controls for codec.\n");
		return ERR_PTR(-EINVAL);
	}

	card->dai_link = sun4i_codec_create_link(dev, &card->num_links);
	if (!card->dai_link)
		return ERR_PTR(-ENOMEM);

	card->dev		= dev;
	card->name		= "V3s Audio Codec";
	card->dapm_widgets	= sun6i_codec_card_dapm_widgets;
	card->num_dapm_widgets	= ARRAY_SIZE(sun6i_codec_card_dapm_widgets);
	card->dapm_routes	= sun8i_codec_card_routes;
	card->num_dapm_routes	= ARRAY_SIZE(sun8i_codec_card_routes);
	card->aux_dev		= &aux_dev;
	card->num_aux_devs	= 1;
	card->fully_routed	= true;

	ret = snd_soc_of_parse_audio_routing(card, "allwinner,audio-routing");
	if (ret)
		dev_warn(dev, "failed to parse audio-routing: %d\n", ret);

	return card;
};

static const struct regmap_config sun4i_codec_regmap_config = {
	.reg_bits	= 32,
	.reg_stride	= 4,
	.val_bits	= 32,
	.max_register	= SUN4I_CODEC_ADC_RXCNT,
};

static const struct regmap_config sun6i_codec_regmap_config = {
	.reg_bits	= 32,
	.reg_stride	= 4,
	.val_bits	= 32,
	.max_register	= SUN6I_CODEC_HMIC_DATA,
};

static const struct regmap_config sun7i_codec_regmap_config = {
	.reg_bits	= 32,
	.reg_stride	= 4,
	.val_bits	= 32,
	.max_register	= SUN7I_CODEC_AC_MIC_PHONE_CAL,
};

static const struct regmap_config sun8i_a23_codec_regmap_config = {
	.reg_bits	= 32,
	.reg_stride	= 4,
	.val_bits	= 32,
	.max_register	= SUN8I_A23_CODEC_ADC_RXCNT,
};

static const struct regmap_config sun8i_h3_codec_regmap_config = {
	.reg_bits	= 32,
	.reg_stride	= 4,
	.val_bits	= 32,
	.max_register	= SUN8I_H3_CODEC_ADC_DBG,
};

static const struct regmap_config sun8i_v3s_codec_regmap_config = {
	.reg_bits	= 32,
	.reg_stride	= 4,
	.val_bits	= 32,
	.max_register	= SUN8I_H3_CODEC_ADC_DBG,
};

struct sun4i_codec_quirks {
	const struct regmap_config *regmap_config;
	const struct snd_soc_component_driver *codec;
	struct snd_soc_card * (*create_card)(struct device *dev);
	struct reg_field reg_adc_fifoc;	/* used for regmap_field */
	unsigned int reg_dac_txdata;	/* TX FIFO offset for DMA config */
	unsigned int reg_adc_rxdata;	/* RX FIFO offset for DMA config */
	bool has_reset;
};

static const struct sun4i_codec_quirks sun4i_codec_quirks = {
	.regmap_config	= &sun4i_codec_regmap_config,
	.codec		= &sun4i_codec_codec,
	.create_card	= sun4i_codec_create_card,
	.reg_adc_fifoc	= REG_FIELD(SUN4I_CODEC_ADC_FIFOC, 0, 31),
	.reg_dac_txdata	= SUN4I_CODEC_DAC_TXDATA,
	.reg_adc_rxdata	= SUN4I_CODEC_ADC_RXDATA,
};

static const struct sun4i_codec_quirks sun6i_a31_codec_quirks = {
	.regmap_config	= &sun6i_codec_regmap_config,
	.codec		= &sun6i_codec_codec,
	.create_card	= sun6i_codec_create_card,
	.reg_adc_fifoc	= REG_FIELD(SUN6I_CODEC_ADC_FIFOC, 0, 31),
	.reg_dac_txdata	= SUN4I_CODEC_DAC_TXDATA,
	.reg_adc_rxdata	= SUN6I_CODEC_ADC_RXDATA,
	.has_reset	= true,
};

static const struct sun4i_codec_quirks sun7i_codec_quirks = {
	.regmap_config	= &sun7i_codec_regmap_config,
	.codec		= &sun7i_codec_codec,
	.create_card	= sun4i_codec_create_card,
	.reg_adc_fifoc	= REG_FIELD(SUN4I_CODEC_ADC_FIFOC, 0, 31),
	.reg_dac_txdata	= SUN4I_CODEC_DAC_TXDATA,
	.reg_adc_rxdata	= SUN4I_CODEC_ADC_RXDATA,
};

static const struct sun4i_codec_quirks sun8i_a23_codec_quirks = {
	.regmap_config	= &sun8i_a23_codec_regmap_config,
	.codec		= &sun8i_a23_codec_codec,
	.create_card	= sun8i_a23_codec_create_card,
	.reg_adc_fifoc	= REG_FIELD(SUN6I_CODEC_ADC_FIFOC, 0, 31),
	.reg_dac_txdata	= SUN4I_CODEC_DAC_TXDATA,
	.reg_adc_rxdata	= SUN6I_CODEC_ADC_RXDATA,
	.has_reset	= true,
};

static const struct sun4i_codec_quirks sun8i_h3_codec_quirks = {
	.regmap_config	= &sun8i_h3_codec_regmap_config,
	/*
	 * TODO Share the codec structure with A23 for now.
	 * This should be split out when adding digital audio
	 * processing support for the H3.
	 */
	.codec		= &sun8i_a23_codec_codec,
	.create_card	= sun8i_h3_codec_create_card,
	.reg_adc_fifoc	= REG_FIELD(SUN6I_CODEC_ADC_FIFOC, 0, 31),
	.reg_dac_txdata	= SUN8I_H3_CODEC_DAC_TXDATA,
	.reg_adc_rxdata	= SUN6I_CODEC_ADC_RXDATA,
	.has_reset	= true,
};

static const struct sun4i_codec_quirks sun8i_v3s_codec_quirks = {
	.regmap_config	= &sun8i_v3s_codec_regmap_config,
	/*
	 * TODO The codec structure should be split out, like
	 * H3, when adding digital audio processing support.
	 */
	.codec		= &sun8i_a23_codec_codec,
	.create_card	= sun8i_v3s_codec_create_card,
	.reg_adc_fifoc	= REG_FIELD(SUN6I_CODEC_ADC_FIFOC, 0, 31),
	.reg_dac_txdata	= SUN8I_H3_CODEC_DAC_TXDATA,
	.reg_adc_rxdata	= SUN6I_CODEC_ADC_RXDATA,
	.has_reset	= true,
};

static const struct of_device_id sun4i_codec_of_match[] = {
	{
		.compatible = "allwinner,sun4i-a10-codec",
		.data = &sun4i_codec_quirks,
	},
	{
		.compatible = "allwinner,sun6i-a31-codec",
		.data = &sun6i_a31_codec_quirks,
	},
	{
		.compatible = "allwinner,sun7i-a20-codec",
		.data = &sun7i_codec_quirks,
	},
	{
		.compatible = "allwinner,sun8i-a23-codec",
		.data = &sun8i_a23_codec_quirks,
	},
	{
		.compatible = "allwinner,sun8i-h3-codec",
		.data = &sun8i_h3_codec_quirks,
	},
	{
		.compatible = "allwinner,sun8i-v3s-codec",
		.data = &sun8i_v3s_codec_quirks,
	},
	{}
};
MODULE_DEVICE_TABLE(of, sun4i_codec_of_match);

static int sun4i_codec_probe(struct platform_device *pdev)
{
	struct snd_soc_card *card;
	struct sun4i_codec *scodec;
	const struct sun4i_codec_quirks *quirks;
	struct resource *res;
	void __iomem *base;
	int ret;

	scodec = devm_kzalloc(&pdev->dev, sizeof(*scodec), GFP_KERNEL);
	if (!scodec)
		return -ENOMEM;

	scodec->dev = &pdev->dev;

	res = platform_get_resource(pdev, IORESOURCE_MEM, 0);
	base = devm_ioremap_resource(&pdev->dev, res);
	if (IS_ERR(base)) {
		dev_err(&pdev->dev, "Failed to map the registers\n");
		return PTR_ERR(base);
	}

	quirks = of_device_get_match_data(&pdev->dev);
	if (quirks == NULL) {
		dev_err(&pdev->dev, "Failed to determine the quirks to use\n");
		return -ENODEV;
	}

	scodec->regmap = devm_regmap_init_mmio(&pdev->dev, base,
					       quirks->regmap_config);
	if (IS_ERR(scodec->regmap)) {
		dev_err(&pdev->dev, "Failed to create our regmap\n");
		return PTR_ERR(scodec->regmap);
	}

	/* Get the clocks from the DT */
	scodec->clk_apb = devm_clk_get(&pdev->dev, "apb");
	if (IS_ERR(scodec->clk_apb)) {
		dev_err(&pdev->dev, "Failed to get the APB clock\n");
		return PTR_ERR(scodec->clk_apb);
	}

	scodec->clk_module = devm_clk_get(&pdev->dev, "codec");
	if (IS_ERR(scodec->clk_module)) {
		dev_err(&pdev->dev, "Failed to get the module clock\n");
		return PTR_ERR(scodec->clk_module);
	}

<<<<<<< HEAD
=======
	if (quirks->has_reset) {
		scodec->rst = devm_reset_control_get_exclusive(&pdev->dev,
							       NULL);
		if (IS_ERR(scodec->rst)) {
			dev_err(&pdev->dev, "Failed to get reset control\n");
			return PTR_ERR(scodec->rst);
		}
	}

>>>>>>> 24b8d41d
	scodec->gpio_pa = devm_gpiod_get_optional(&pdev->dev, "allwinner,pa",
						  GPIOD_OUT_LOW);
	if (IS_ERR(scodec->gpio_pa)) {
		ret = PTR_ERR(scodec->gpio_pa);
		if (ret != -EPROBE_DEFER)
			dev_err(&pdev->dev, "Failed to get pa gpio: %d\n", ret);
		return ret;
	}

<<<<<<< HEAD
=======
	/* reg_field setup */
	scodec->reg_adc_fifoc = devm_regmap_field_alloc(&pdev->dev,
							scodec->regmap,
							quirks->reg_adc_fifoc);
	if (IS_ERR(scodec->reg_adc_fifoc)) {
		ret = PTR_ERR(scodec->reg_adc_fifoc);
		dev_err(&pdev->dev, "Failed to create regmap fields: %d\n",
			ret);
		return ret;
	}

>>>>>>> 24b8d41d
	/* Enable the bus clock */
	if (clk_prepare_enable(scodec->clk_apb)) {
		dev_err(&pdev->dev, "Failed to enable the APB clock\n");
		return -EINVAL;
	}

<<<<<<< HEAD
=======
	/* Deassert the reset control */
	if (scodec->rst) {
		ret = reset_control_deassert(scodec->rst);
		if (ret) {
			dev_err(&pdev->dev,
				"Failed to deassert the reset control\n");
			goto err_clk_disable;
		}
	}

>>>>>>> 24b8d41d
	/* DMA configuration for TX FIFO */
	scodec->playback_dma_data.addr = res->start + quirks->reg_dac_txdata;
	scodec->playback_dma_data.maxburst = 8;
	scodec->playback_dma_data.addr_width = DMA_SLAVE_BUSWIDTH_2_BYTES;

	/* DMA configuration for RX FIFO */
	scodec->capture_dma_data.addr = res->start + quirks->reg_adc_rxdata;
	scodec->capture_dma_data.maxburst = 8;
	scodec->capture_dma_data.addr_width = DMA_SLAVE_BUSWIDTH_2_BYTES;

	ret = devm_snd_soc_register_component(&pdev->dev, quirks->codec,
				     &sun4i_codec_dai, 1);
	if (ret) {
		dev_err(&pdev->dev, "Failed to register our codec\n");
		goto err_assert_reset;
	}

	ret = devm_snd_soc_register_component(&pdev->dev,
					      &sun4i_codec_component,
					      &dummy_cpu_dai, 1);
	if (ret) {
		dev_err(&pdev->dev, "Failed to register our DAI\n");
		goto err_assert_reset;
	}

	ret = devm_snd_dmaengine_pcm_register(&pdev->dev, NULL, 0);
	if (ret) {
		dev_err(&pdev->dev, "Failed to register against DMAEngine\n");
		goto err_assert_reset;
	}

<<<<<<< HEAD
	card = sun4i_codec_create_card(&pdev->dev);
=======
	card = quirks->create_card(&pdev->dev);
>>>>>>> 24b8d41d
	if (IS_ERR(card)) {
		ret = PTR_ERR(card);
		dev_err(&pdev->dev, "Failed to create our card\n");
		goto err_assert_reset;
	}

	snd_soc_card_set_drvdata(card, scodec);

	ret = snd_soc_register_card(card);
	if (ret) {
		dev_err(&pdev->dev, "Failed to register our card\n");
		goto err_assert_reset;
	}

	return 0;

err_assert_reset:
	if (scodec->rst)
		reset_control_assert(scodec->rst);
err_clk_disable:
	clk_disable_unprepare(scodec->clk_apb);
	return ret;
}

static int sun4i_codec_remove(struct platform_device *pdev)
{
	struct snd_soc_card *card = platform_get_drvdata(pdev);
	struct sun4i_codec *scodec = snd_soc_card_get_drvdata(card);

	snd_soc_unregister_card(card);
	if (scodec->rst)
		reset_control_assert(scodec->rst);
	clk_disable_unprepare(scodec->clk_apb);

	return 0;
}

static struct platform_driver sun4i_codec_driver = {
	.driver = {
		.name = "sun4i-codec",
		.of_match_table = sun4i_codec_of_match,
	},
	.probe = sun4i_codec_probe,
	.remove = sun4i_codec_remove,
};
module_platform_driver(sun4i_codec_driver);

MODULE_DESCRIPTION("Allwinner A10 codec driver");
MODULE_AUTHOR("Emilio López <emilio@elopez.com.ar>");
MODULE_AUTHOR("Jon Smirl <jonsmirl@gmail.com>");
MODULE_AUTHOR("Maxime Ripard <maxime.ripard@free-electrons.com>");
MODULE_AUTHOR("Chen-Yu Tsai <wens@csie.org>");
MODULE_LICENSE("GPL");<|MERGE_RESOLUTION|>--- conflicted
+++ resolved
@@ -108,10 +108,6 @@
 /* FIFO counters */
 #define SUN4I_CODEC_DAC_TXCNT			(0x30)
 #define SUN4I_CODEC_ADC_RXCNT			(0x34)
-<<<<<<< HEAD
-#define SUN7I_CODEC_AC_DAC_CAL			(0x38)
-#define SUN7I_CODEC_AC_MIC_PHONE_CAL		(0x3c)
-=======
 
 /* Calibration register (sun7i only) */
 #define SUN7I_CODEC_AC_DAC_CAL			(0x38)
@@ -235,7 +231,6 @@
 #define SUN8I_H3_CODEC_ADC_DBG			(0x4c)
 
 /* TODO H3 DAP (Digital Audio Processing) bits */
->>>>>>> 24b8d41d
 
 struct sun4i_codec {
 	struct device	*dev;
@@ -686,8 +681,6 @@
 			SUN4I_CODEC_DAC_ACTL_PA_MUTE, 1, 0);
 
 static DECLARE_TLV_DB_SCALE(sun4i_codec_pa_volume_scale, -6300, 100, 1);
-<<<<<<< HEAD
-=======
 static DECLARE_TLV_DB_SCALE(sun4i_codec_linein_loopback_gain_scale, -150, 150,
 			    0);
 static DECLARE_TLV_DB_SCALE(sun4i_codec_linein_preamp_gain_scale, -1200, 300,
@@ -702,7 +695,6 @@
 static DECLARE_TLV_DB_RANGE(sun7i_codec_micin_preamp_gain_scale,
 			    0, 0, TLV_DB_SCALE_ITEM(0, 0, 0),
 			    1, 7, TLV_DB_SCALE_ITEM(2400, 300, 0));
->>>>>>> 24b8d41d
 
 static const struct snd_kcontrol_new sun4i_codec_controls[] = {
 	SOC_SINGLE_TLV("Power Amplifier Volume", SUN4I_CODEC_DAC_ACTL,
@@ -897,17 +889,6 @@
 	{ "Mic2", NULL, "VMIC" },
 };
 
-<<<<<<< HEAD
-static struct snd_soc_codec_driver sun4i_codec_codec = {
-	.component_driver = {
-		.controls		= sun4i_codec_controls,
-		.num_controls		= ARRAY_SIZE(sun4i_codec_controls),
-		.dapm_widgets		= sun4i_codec_codec_dapm_widgets,
-		.num_dapm_widgets	= ARRAY_SIZE(sun4i_codec_codec_dapm_widgets),
-		.dapm_routes		= sun4i_codec_codec_dapm_routes,
-		.num_dapm_routes	= ARRAY_SIZE(sun4i_codec_codec_dapm_routes),
-	},
-=======
 static const struct snd_soc_component_driver sun4i_codec_codec = {
 	.controls		= sun4i_codec_controls,
 	.num_controls		= ARRAY_SIZE(sun4i_codec_controls),
@@ -1268,7 +1249,6 @@
 	.use_pmdown_time	= 1,
 	.endianness		= 1,
 	.non_legacy_dai_naming	= 1,
->>>>>>> 24b8d41d
 };
 
 static const struct snd_soc_component_driver sun4i_codec_component = {
@@ -1311,48 +1291,6 @@
 	 },
 };
 
-<<<<<<< HEAD
-static const struct regmap_config sun4i_codec_regmap_config = {
-	.reg_bits	= 32,
-	.reg_stride	= 4,
-	.val_bits	= 32,
-	.max_register	= SUN4I_CODEC_ADC_RXCNT,
-};
-
-static const struct regmap_config sun7i_codec_regmap_config = {
-	.reg_bits	= 32,
-	.reg_stride	= 4,
-	.val_bits	= 32,
-	.max_register	= SUN7I_CODEC_AC_MIC_PHONE_CAL,
-};
-
-struct sun4i_codec_quirks {
-	const struct regmap_config *regmap_config;
-};
-
-static const struct sun4i_codec_quirks sun4i_codec_quirks = {
-	.regmap_config = &sun4i_codec_regmap_config,
-};
-
-static const struct sun4i_codec_quirks sun7i_codec_quirks = {
-	.regmap_config = &sun7i_codec_regmap_config,
-};
-
-static const struct of_device_id sun4i_codec_of_match[] = {
-	{
-		.compatible = "allwinner,sun4i-a10-codec",
-		.data = &sun4i_codec_quirks,
-	},
-	{
-		.compatible = "allwinner,sun7i-a20-codec",
-		.data = &sun7i_codec_quirks,
-	},
-	{}
-};
-MODULE_DEVICE_TABLE(of, sun4i_codec_of_match);
-
-=======
->>>>>>> 24b8d41d
 static struct snd_soc_dai_link *sun4i_codec_create_link(struct device *dev,
 							int *num_links)
 {
@@ -1799,8 +1737,6 @@
 		return PTR_ERR(scodec->clk_module);
 	}
 
-<<<<<<< HEAD
-=======
 	if (quirks->has_reset) {
 		scodec->rst = devm_reset_control_get_exclusive(&pdev->dev,
 							       NULL);
@@ -1810,7 +1746,6 @@
 		}
 	}
 
->>>>>>> 24b8d41d
 	scodec->gpio_pa = devm_gpiod_get_optional(&pdev->dev, "allwinner,pa",
 						  GPIOD_OUT_LOW);
 	if (IS_ERR(scodec->gpio_pa)) {
@@ -1820,8 +1755,6 @@
 		return ret;
 	}
 
-<<<<<<< HEAD
-=======
 	/* reg_field setup */
 	scodec->reg_adc_fifoc = devm_regmap_field_alloc(&pdev->dev,
 							scodec->regmap,
@@ -1833,15 +1766,12 @@
 		return ret;
 	}
 
->>>>>>> 24b8d41d
 	/* Enable the bus clock */
 	if (clk_prepare_enable(scodec->clk_apb)) {
 		dev_err(&pdev->dev, "Failed to enable the APB clock\n");
 		return -EINVAL;
 	}
 
-<<<<<<< HEAD
-=======
 	/* Deassert the reset control */
 	if (scodec->rst) {
 		ret = reset_control_deassert(scodec->rst);
@@ -1852,7 +1782,6 @@
 		}
 	}
 
->>>>>>> 24b8d41d
 	/* DMA configuration for TX FIFO */
 	scodec->playback_dma_data.addr = res->start + quirks->reg_dac_txdata;
 	scodec->playback_dma_data.maxburst = 8;
@@ -1884,11 +1813,7 @@
 		goto err_assert_reset;
 	}
 
-<<<<<<< HEAD
-	card = sun4i_codec_create_card(&pdev->dev);
-=======
 	card = quirks->create_card(&pdev->dev);
->>>>>>> 24b8d41d
 	if (IS_ERR(card)) {
 		ret = PTR_ERR(card);
 		dev_err(&pdev->dev, "Failed to create our card\n");
