# SPDX-License-Identifier: GPL-2.0-only
menu "Allwinner SoC Audio support"
	depends on ARCH_SUNXI || COMPILE_TEST

config SND_SUN4I_CODEC
	tristate "Allwinner A10 Codec Support"
	select SND_SOC_GENERIC_DMAENGINE_PCM
	select REGMAP_MMIO
	help
	  Select Y or M to add support for the Codec embedded in the Allwinner
	  A10 and affiliated SoCs.

<<<<<<< HEAD
=======
config SND_SUN8I_CODEC
	tristate "Allwinner SUN8I audio codec"
	depends on OF
	depends on MACH_SUN8I || (ARM64 && ARCH_SUNXI) || COMPILE_TEST
	select REGMAP_MMIO
	help
	  This option enables the digital part of the internal audio codec for
	  Allwinner sun8i SoC (and particularly A33).

	  Say Y or M if you want to add sun8i digital audio codec support.

config SND_SUN8I_CODEC_ANALOG
	tristate "Allwinner sun8i Codec Analog Controls Support"
	depends on MACH_SUN8I || (ARM64 && ARCH_SUNXI) || COMPILE_TEST
	select SND_SUN8I_ADDA_PR_REGMAP
	help
	  Say Y or M if you want to add support for the analog controls for
	  the codec embedded in newer Allwinner SoCs.

config SND_SUN50I_CODEC_ANALOG
	tristate "Allwinner sun50i Codec Analog Controls Support"
	depends on (ARM64 && ARCH_SUNXI) || COMPILE_TEST
	select SND_SUN8I_ADDA_PR_REGMAP
	help
	  Say Y or M if you want to add support for the analog controls for
	  the codec embedded in Allwinner A64 SoC.

>>>>>>> 24b8d41d
config SND_SUN4I_I2S
	tristate "Allwinner A10 I2S Support"
	select SND_SOC_GENERIC_DMAENGINE_PCM
	select REGMAP_MMIO
	help
	  Say Y or M if you want to add support for codecs attached to
	  the Allwinner A10 I2S. You will also need to select the
	  individual machine drivers to support below.

config SND_SUN4I_SPDIF
	tristate "Allwinner A10 SPDIF Support"
	depends on OF
	select SND_SOC_GENERIC_DMAENGINE_PCM
	select REGMAP_MMIO
	help
	  Say Y or M to add support for the S/PDIF audio block in the Allwinner
	  A10 and affiliated SoCs.

config SND_SUN8I_ADDA_PR_REGMAP
	tristate
	select REGMAP

endmenu<|MERGE_RESOLUTION|>--- conflicted
+++ resolved
@@ -10,8 +10,6 @@
 	  Select Y or M to add support for the Codec embedded in the Allwinner
 	  A10 and affiliated SoCs.
 
-<<<<<<< HEAD
-=======
 config SND_SUN8I_CODEC
 	tristate "Allwinner SUN8I audio codec"
 	depends on OF
@@ -39,7 +37,6 @@
 	  Say Y or M if you want to add support for the analog controls for
 	  the codec embedded in Allwinner A64 SoC.
 
->>>>>>> 24b8d41d
 config SND_SUN4I_I2S
 	tristate "Allwinner A10 I2S Support"
 	select SND_SOC_GENERIC_DMAENGINE_PCM
