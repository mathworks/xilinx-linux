/* SPDX-License-Identifier: GPL-2.0-only */
/*
 * Intel SKL IPC Support
 *
 * Copyright (C) 2014-15, Intel Corporation.
 */

#ifndef __SKL_IPC_H
#define __SKL_IPC_H

#include <linux/irqreturn.h>
#include "../common/sst-ipc.h"
#include "skl-sst-dsp.h"

struct sst_dsp;
struct sst_generic_ipc;

enum skl_ipc_pipeline_state {
	PPL_INVALID_STATE =	0,
	PPL_UNINITIALIZED =	1,
	PPL_RESET =		2,
	PPL_PAUSED =		3,
	PPL_RUNNING =		4,
	PPL_ERROR_STOP =	5,
	PPL_SAVED =		6,
	PPL_RESTORED =		7
};

struct skl_ipc_dxstate_info {
	u32 core_mask;
	u32 dx_mask;
};

struct skl_ipc_header {
	u32 primary;
	u32 extension;
};

<<<<<<< HEAD
#define SKL_DSP_CORES_MAX  2

struct skl_dsp_cores {
	unsigned int count;
	enum skl_dsp_states state[SKL_DSP_CORES_MAX];
	int usage_count[SKL_DSP_CORES_MAX];
};

struct skl_sst {
	struct device *dev;
	struct sst_dsp *dsp;
=======
struct skl_dsp_cores {
	unsigned int count;
	enum skl_dsp_states *state;
	int *usage_count;
};
>>>>>>> 24b8d41d

/**
 * skl_d0i3_data: skl D0i3 counters data struct
 *
 * @streaming: Count of usecases that can attempt streaming D0i3
 * @non_streaming: Count of usecases that can attempt non-streaming D0i3
 * @non_d0i3: Count of usecases that cannot attempt D0i3
 * @state: current state
 * @work: D0i3 worker thread
 */
struct skl_d0i3_data {
	int streaming;
	int non_streaming;
	int non_d0i3;
	enum skl_dsp_d0i3_states state;
	struct delayed_work work;
};

#define SKL_LIB_NAME_LENGTH 128
#define SKL_MAX_LIB 16

<<<<<<< HEAD
	/* callback for miscbdge */
	void (*enable_miscbdcge)(struct device *dev, bool enable);
	/* Is CGCTL.MISCBDCGE disabled */
	bool miscbdcg_disabled;

	/* Populate module information */
	struct list_head uuid_list;

	/* Is firmware loaded */
	bool fw_loaded;

	/* first boot ? */
	bool is_first_boot;

	/* multi-core */
	struct skl_dsp_cores cores;

	/* tplg manifest */
	struct skl_dfw_manifest manifest;
=======
struct skl_lib_info {
	char name[SKL_LIB_NAME_LENGTH];
	const struct firmware *fw;
>>>>>>> 24b8d41d
};

struct skl_ipc_init_instance_msg {
	u32 module_id;
	u32 instance_id;
	u16 param_data_size;
	u8 ppl_instance_id;
	u8 core_id;
	u8 domain;
};

struct skl_ipc_bind_unbind_msg {
	u32 module_id;
	u32 instance_id;
	u32 dst_module_id;
	u32 dst_instance_id;
	u8 src_queue;
	u8 dst_queue;
	bool bind;
};

struct skl_ipc_large_config_msg {
	u32 module_id;
	u32 instance_id;
	u32 large_param_id;
	u32 param_data_size;
};

struct skl_ipc_d0ix_msg {
	u32 module_id;
	u32 instance_id;
	u8 streaming;
	u8 wake;
};

#define SKL_IPC_BOOT_MSECS		3000

#define SKL_IPC_D3_MASK	0
#define SKL_IPC_D0_MASK	3

irqreturn_t skl_dsp_irq_thread_handler(int irq, void *context);

int skl_ipc_create_pipeline(struct sst_generic_ipc *ipc,
		u16 ppl_mem_size, u8 ppl_type, u8 instance_id, u8 lp_mode);

int skl_ipc_delete_pipeline(struct sst_generic_ipc *ipc, u8 instance_id);

int skl_ipc_set_pipeline_state(struct sst_generic_ipc *ipc,
		u8 instance_id,	enum skl_ipc_pipeline_state state);

int skl_ipc_save_pipeline(struct sst_generic_ipc *ipc,
		u8 instance_id, int dma_id);

int skl_ipc_restore_pipeline(struct sst_generic_ipc *ipc, u8 instance_id);

int skl_ipc_init_instance(struct sst_generic_ipc *ipc,
		struct skl_ipc_init_instance_msg *msg, void *param_data);

int skl_ipc_bind_unbind(struct sst_generic_ipc *ipc,
		struct skl_ipc_bind_unbind_msg *msg);

int skl_ipc_load_modules(struct sst_generic_ipc *ipc,
				u8 module_cnt, void *data);

int skl_ipc_unload_modules(struct sst_generic_ipc *ipc,
				u8 module_cnt, void *data);

int skl_ipc_set_dx(struct sst_generic_ipc *ipc,
		u8 instance_id, u16 module_id, struct skl_ipc_dxstate_info *dx);

int skl_ipc_set_large_config(struct sst_generic_ipc *ipc,
		struct skl_ipc_large_config_msg *msg, u32 *param);

int skl_ipc_get_large_config(struct sst_generic_ipc *ipc,
		struct skl_ipc_large_config_msg *msg,
		u32 **payload, size_t *bytes);

int skl_sst_ipc_load_library(struct sst_generic_ipc *ipc,
			u8 dma_id, u8 table_id, bool wait);

<<<<<<< HEAD
int skl_sst_ipc_load_library(struct sst_generic_ipc *ipc,
			u8 dma_id, u8 table_id);

void skl_ipc_int_enable(struct sst_dsp *dsp);
=======
int skl_ipc_set_d0ix(struct sst_generic_ipc *ipc,
		struct skl_ipc_d0ix_msg *msg);

int skl_ipc_check_D0i0(struct sst_dsp *dsp, bool state);

void skl_ipc_int_enable(struct sst_dsp *ctx);
>>>>>>> 24b8d41d
void skl_ipc_op_int_enable(struct sst_dsp *ctx);
void skl_ipc_op_int_disable(struct sst_dsp *ctx);
void skl_ipc_int_disable(struct sst_dsp *ctx);

bool skl_ipc_int_status(struct sst_dsp *ctx);
void skl_ipc_free(struct sst_generic_ipc *ipc);
<<<<<<< HEAD
int skl_ipc_init(struct device *dev, struct skl_sst *skl);
void skl_clear_module_cnt(struct sst_dsp *ctx);

=======
int skl_ipc_init(struct device *dev, struct skl_dev *skl);
void skl_clear_module_cnt(struct sst_dsp *ctx);

void skl_ipc_process_reply(struct sst_generic_ipc *ipc,
		struct skl_ipc_header header);
int skl_ipc_process_notification(struct sst_generic_ipc *ipc,
		struct skl_ipc_header header);
void skl_ipc_tx_data_copy(struct ipc_message *msg, char *tx_data,
		size_t tx_size);
>>>>>>> 24b8d41d
#endif /* __SKL_IPC_H */<|MERGE_RESOLUTION|>--- conflicted
+++ resolved
@@ -36,25 +36,11 @@
 	u32 extension;
 };
 
-<<<<<<< HEAD
-#define SKL_DSP_CORES_MAX  2
-
-struct skl_dsp_cores {
-	unsigned int count;
-	enum skl_dsp_states state[SKL_DSP_CORES_MAX];
-	int usage_count[SKL_DSP_CORES_MAX];
-};
-
-struct skl_sst {
-	struct device *dev;
-	struct sst_dsp *dsp;
-=======
 struct skl_dsp_cores {
 	unsigned int count;
 	enum skl_dsp_states *state;
 	int *usage_count;
 };
->>>>>>> 24b8d41d
 
 /**
  * skl_d0i3_data: skl D0i3 counters data struct
@@ -76,31 +62,9 @@
 #define SKL_LIB_NAME_LENGTH 128
 #define SKL_MAX_LIB 16
 
-<<<<<<< HEAD
-	/* callback for miscbdge */
-	void (*enable_miscbdcge)(struct device *dev, bool enable);
-	/* Is CGCTL.MISCBDCGE disabled */
-	bool miscbdcg_disabled;
-
-	/* Populate module information */
-	struct list_head uuid_list;
-
-	/* Is firmware loaded */
-	bool fw_loaded;
-
-	/* first boot ? */
-	bool is_first_boot;
-
-	/* multi-core */
-	struct skl_dsp_cores cores;
-
-	/* tplg manifest */
-	struct skl_dfw_manifest manifest;
-=======
 struct skl_lib_info {
 	char name[SKL_LIB_NAME_LENGTH];
 	const struct firmware *fw;
->>>>>>> 24b8d41d
 };
 
 struct skl_ipc_init_instance_msg {
@@ -181,30 +145,18 @@
 int skl_sst_ipc_load_library(struct sst_generic_ipc *ipc,
 			u8 dma_id, u8 table_id, bool wait);
 
-<<<<<<< HEAD
-int skl_sst_ipc_load_library(struct sst_generic_ipc *ipc,
-			u8 dma_id, u8 table_id);
-
-void skl_ipc_int_enable(struct sst_dsp *dsp);
-=======
 int skl_ipc_set_d0ix(struct sst_generic_ipc *ipc,
 		struct skl_ipc_d0ix_msg *msg);
 
 int skl_ipc_check_D0i0(struct sst_dsp *dsp, bool state);
 
 void skl_ipc_int_enable(struct sst_dsp *ctx);
->>>>>>> 24b8d41d
 void skl_ipc_op_int_enable(struct sst_dsp *ctx);
 void skl_ipc_op_int_disable(struct sst_dsp *ctx);
 void skl_ipc_int_disable(struct sst_dsp *ctx);
 
 bool skl_ipc_int_status(struct sst_dsp *ctx);
 void skl_ipc_free(struct sst_generic_ipc *ipc);
-<<<<<<< HEAD
-int skl_ipc_init(struct device *dev, struct skl_sst *skl);
-void skl_clear_module_cnt(struct sst_dsp *ctx);
-
-=======
 int skl_ipc_init(struct device *dev, struct skl_dev *skl);
 void skl_clear_module_cnt(struct sst_dsp *ctx);
 
@@ -214,5 +166,4 @@
 		struct skl_ipc_header header);
 void skl_ipc_tx_data_copy(struct ipc_message *msg, char *tx_data,
 		size_t tx_size);
->>>>>>> 24b8d41d
 #endif /* __SKL_IPC_H */