/* SPDX-License-Identifier: GPL-2.0-only */
/*
 *  skl.h - HD Audio skylake defintions.
 *
 *  Copyright (C) 2015 Intel Corp
 *  Author: Jeeja KP <jeeja.kp@intel.com>
 *  ~~~~~~~~~~~~~~~~~~~~~~~~~~~~~~~~~~~~~~~~~~~~~~~~~~~~~~~~~~~~~~~~~~~~~~~~~~
 *
 * ~~~~~~~~~~~~~~~~~~~~~~~~~~~~~~~~~~~~~~~~~~~~~~~~~~~~~~~~~~~~~~~~~~~~~~~~~~
 */

#ifndef __SOUND_SOC_SKL_H
#define __SOUND_SOC_SKL_H

#include <sound/hda_register.h>
#include <sound/hdaudio_ext.h>
#include <sound/hda_codec.h>
#include <sound/soc.h>
#include "skl-ssp-clk.h"
#include "skl-sst-ipc.h"

#define SKL_SUSPEND_DELAY 2000

#define SKL_MAX_ASTATE_CFG		3

#define AZX_PCIREG_PGCTL		0x44
#define AZX_PGCTL_LSRMD_MASK		(1 << 4)
<<<<<<< HEAD
=======
#define AZX_PGCTL_ADSPPGD		BIT(2)
>>>>>>> 24b8d41d
#define AZX_PCIREG_CGCTL		0x48
#define AZX_CGCTL_MISCBDCGE_MASK	(1 << 6)
#define AZX_CGCTL_ADSPDCGE		BIT(1)
/* D0I3C Register fields */
#define AZX_REG_VS_D0I3C_CIP      0x1 /* Command in progress */
#define AZX_REG_VS_D0I3C_I3       0x4 /* D0i3 enable */
#define SKL_MAX_DMACTRL_CFG	18
#define DMA_CLK_CONTROLS	1
#define DMA_TRANSMITION_START	2
#define DMA_TRANSMITION_STOP	3

#define AZX_VS_EM2_DUM			BIT(23)
#define AZX_REG_VS_EM2_L1SEN		BIT(13)

struct skl_debug;

struct skl_astate_param {
	u32 kcps;
	u32 clk_src;
};

struct skl_astate_config {
	u32 count;
	struct skl_astate_param astate_table[];
};

struct skl_fw_config {
	struct skl_astate_config *astate_cfg;
};

struct skl_dev {
	struct hda_bus hbus;
	struct pci_dev *pci;

	unsigned int init_done:1; /* delayed init status */
	struct platform_device *dmic_dev;
	struct platform_device *i2s_dev;
<<<<<<< HEAD
	struct snd_soc_platform *platform;

	struct nhlt_acpi_table *nhlt; /* nhlt ptr */
	struct skl_sst *skl_sst; /* sst skl ctx */
=======
	struct platform_device *clk_dev;
	struct snd_soc_component *component;
	struct snd_soc_dai_driver *dais;

	struct nhlt_acpi_table *nhlt; /* nhlt ptr */
>>>>>>> 24b8d41d

	struct list_head ppl_list;
	struct list_head bind_list;

	const char *fw_name;
	char tplg_name[64];
	unsigned short pci_id;

	int supend_active;

	struct work_struct probe_work;

	struct skl_debug *debugfs;
	u8 nr_modules;
	struct skl_module **modules;
	bool use_tplg_pcm;
	struct skl_fw_config cfg;
	struct snd_soc_acpi_mach *mach;

	struct device *dev;
	struct sst_dsp *dsp;

	/* boot */
	wait_queue_head_t boot_wait;
	bool boot_complete;

	/* module load */
	wait_queue_head_t mod_load_wait;
	bool mod_load_complete;
	bool mod_load_status;

	/* IPC messaging */
	struct sst_generic_ipc ipc;

	/* callback for miscbdge */
	void (*enable_miscbdcge)(struct device *dev, bool enable);
	/* Is CGCTL.MISCBDCGE disabled */
	bool miscbdcg_disabled;

	/* Populate module information */
	struct list_head uuid_list;

	/* Is firmware loaded */
	bool fw_loaded;

	/* first boot ? */
	bool is_first_boot;

	/* multi-core */
	struct skl_dsp_cores cores;

	/* library info */
	struct skl_lib_info  lib_info[SKL_MAX_LIB];
	int lib_count;

	/* Callback to update D0i3C register */
	void (*update_d0i3c)(struct device *dev, bool enable);

	struct skl_d0i3_data d0i3;

	const struct skl_dsp_ops *dsp_ops;

	/* Callback to update dynamic clock and power gating registers */
	void (*clock_power_gating)(struct device *dev, bool enable);
};

#define skl_to_bus(s)  (&(s)->hbus.core)
#define bus_to_skl(bus) container_of(bus, struct skl_dev, hbus.core)

#define skl_to_hbus(s) (&(s)->hbus)
#define hbus_to_skl(hbus) container_of((hbus), struct skl_dev, (hbus))

/* to pass dai dma data */
struct skl_dma_params {
	u32 format;
	u8 stream_tag;
};

<<<<<<< HEAD
/* to pass dmic data */
struct skl_machine_pdata {
	u32 dmic_num;
=======
struct skl_machine_pdata {
	bool use_tplg_pcm; /* use dais and dai links from topology */
>>>>>>> 24b8d41d
};

struct skl_dsp_ops {
	int id;
	unsigned int num_cores;
	struct skl_dsp_loader_ops (*loader_ops)(void);
	int (*init)(struct device *dev, void __iomem *mmio_base,
			int irq, const char *fw_name,
			struct skl_dsp_loader_ops loader_ops,
<<<<<<< HEAD
			struct skl_sst **skl_sst);
	int (*init_fw)(struct device *dev, struct skl_sst *ctx);
	void (*cleanup)(struct device *dev, struct skl_sst *ctx);
=======
			struct skl_dev **skl_sst);
	int (*init_fw)(struct device *dev, struct skl_dev *skl);
	void (*cleanup)(struct device *dev, struct skl_dev *skl);
>>>>>>> 24b8d41d
};

int skl_platform_unregister(struct device *dev);
int skl_platform_register(struct device *dev);

<<<<<<< HEAD
struct nhlt_acpi_table *skl_nhlt_init(struct device *dev);
void skl_nhlt_free(struct nhlt_acpi_table *addr);
struct nhlt_specific_cfg *skl_get_ep_blob(struct skl *skl, u32 instance,
			u8 link_type, u8 s_fmt, u8 no_ch, u32 s_rate, u8 dirn);

int skl_get_dmic_geo(struct skl *skl);
int skl_nhlt_update_topology_bin(struct skl *skl);
int skl_init_dsp(struct skl *skl);
int skl_free_dsp(struct skl *skl);
int skl_suspend_dsp(struct skl *skl);
int skl_resume_dsp(struct skl *skl);
void skl_cleanup_resources(struct skl *skl);
const struct skl_dsp_ops *skl_get_dsp_ops(int pci_id);
=======
struct nhlt_specific_cfg *skl_get_ep_blob(struct skl_dev *skl, u32 instance,
					u8 link_type, u8 s_fmt, u8 num_ch,
					u32 s_rate, u8 dirn, u8 dev_type);

int skl_nhlt_update_topology_bin(struct skl_dev *skl);
int skl_init_dsp(struct skl_dev *skl);
int skl_free_dsp(struct skl_dev *skl);
int skl_suspend_late_dsp(struct skl_dev *skl);
int skl_suspend_dsp(struct skl_dev *skl);
int skl_resume_dsp(struct skl_dev *skl);
void skl_cleanup_resources(struct skl_dev *skl);
const struct skl_dsp_ops *skl_get_dsp_ops(int pci_id);
void skl_update_d0i3c(struct device *dev, bool enable);
int skl_nhlt_create_sysfs(struct skl_dev *skl);
void skl_nhlt_remove_sysfs(struct skl_dev *skl);
void skl_get_clks(struct skl_dev *skl, struct skl_ssp_clk *ssp_clks);
struct skl_clk_parent_src *skl_get_parent_clk(u8 clk_id);
int skl_dsp_set_dma_control(struct skl_dev *skl, u32 *caps,
				u32 caps_size, u32 node_id);

struct skl_module_cfg;

#ifdef CONFIG_DEBUG_FS
struct skl_debug *skl_debugfs_init(struct skl_dev *skl);
void skl_debugfs_exit(struct skl_dev *skl);
void skl_debug_init_module(struct skl_debug *d,
			struct snd_soc_dapm_widget *w,
			struct skl_module_cfg *mconfig);
#else
static inline struct skl_debug *skl_debugfs_init(struct skl_dev *skl)
{
	return NULL;
}

static inline void skl_debugfs_exit(struct skl_dev *skl)
{}

static inline void skl_debug_init_module(struct skl_debug *d,
					 struct snd_soc_dapm_widget *w,
					 struct skl_module_cfg *mconfig)
{}
#endif

>>>>>>> 24b8d41d
#endif /* __SOUND_SOC_SKL_H */<|MERGE_RESOLUTION|>--- conflicted
+++ resolved
@@ -25,10 +25,7 @@
 
 #define AZX_PCIREG_PGCTL		0x44
 #define AZX_PGCTL_LSRMD_MASK		(1 << 4)
-<<<<<<< HEAD
-=======
 #define AZX_PGCTL_ADSPPGD		BIT(2)
->>>>>>> 24b8d41d
 #define AZX_PCIREG_CGCTL		0x48
 #define AZX_CGCTL_MISCBDCGE_MASK	(1 << 6)
 #define AZX_CGCTL_ADSPDCGE		BIT(1)
@@ -66,18 +63,11 @@
 	unsigned int init_done:1; /* delayed init status */
 	struct platform_device *dmic_dev;
 	struct platform_device *i2s_dev;
-<<<<<<< HEAD
-	struct snd_soc_platform *platform;
-
-	struct nhlt_acpi_table *nhlt; /* nhlt ptr */
-	struct skl_sst *skl_sst; /* sst skl ctx */
-=======
 	struct platform_device *clk_dev;
 	struct snd_soc_component *component;
 	struct snd_soc_dai_driver *dais;
 
 	struct nhlt_acpi_table *nhlt; /* nhlt ptr */
->>>>>>> 24b8d41d
 
 	struct list_head ppl_list;
 	struct list_head bind_list;
@@ -156,14 +146,8 @@
 	u8 stream_tag;
 };
 
-<<<<<<< HEAD
-/* to pass dmic data */
-struct skl_machine_pdata {
-	u32 dmic_num;
-=======
 struct skl_machine_pdata {
 	bool use_tplg_pcm; /* use dais and dai links from topology */
->>>>>>> 24b8d41d
 };
 
 struct skl_dsp_ops {
@@ -173,35 +157,14 @@
 	int (*init)(struct device *dev, void __iomem *mmio_base,
 			int irq, const char *fw_name,
 			struct skl_dsp_loader_ops loader_ops,
-<<<<<<< HEAD
-			struct skl_sst **skl_sst);
-	int (*init_fw)(struct device *dev, struct skl_sst *ctx);
-	void (*cleanup)(struct device *dev, struct skl_sst *ctx);
-=======
 			struct skl_dev **skl_sst);
 	int (*init_fw)(struct device *dev, struct skl_dev *skl);
 	void (*cleanup)(struct device *dev, struct skl_dev *skl);
->>>>>>> 24b8d41d
 };
 
 int skl_platform_unregister(struct device *dev);
 int skl_platform_register(struct device *dev);
 
-<<<<<<< HEAD
-struct nhlt_acpi_table *skl_nhlt_init(struct device *dev);
-void skl_nhlt_free(struct nhlt_acpi_table *addr);
-struct nhlt_specific_cfg *skl_get_ep_blob(struct skl *skl, u32 instance,
-			u8 link_type, u8 s_fmt, u8 no_ch, u32 s_rate, u8 dirn);
-
-int skl_get_dmic_geo(struct skl *skl);
-int skl_nhlt_update_topology_bin(struct skl *skl);
-int skl_init_dsp(struct skl *skl);
-int skl_free_dsp(struct skl *skl);
-int skl_suspend_dsp(struct skl *skl);
-int skl_resume_dsp(struct skl *skl);
-void skl_cleanup_resources(struct skl *skl);
-const struct skl_dsp_ops *skl_get_dsp_ops(int pci_id);
-=======
 struct nhlt_specific_cfg *skl_get_ep_blob(struct skl_dev *skl, u32 instance,
 					u8 link_type, u8 s_fmt, u8 num_ch,
 					u32 s_rate, u8 dirn, u8 dev_type);
@@ -245,5 +208,4 @@
 {}
 #endif
 
->>>>>>> 24b8d41d
 #endif /* __SOUND_SOC_SKL_H */