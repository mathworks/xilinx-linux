--- conflicted
+++ resolved
@@ -66,11 +66,7 @@
 static int skl_load_base_firmware(struct sst_dsp *ctx)
 {
 	int ret = 0, i;
-<<<<<<< HEAD
-	struct skl_sst *skl = ctx->thread_context;
-=======
 	struct skl_dev *skl = ctx->thread_context;
->>>>>>> 24b8d41d
 	struct firmware stripped_fw;
 	u32 reg;
 
@@ -165,11 +161,7 @@
 {
 	int ret;
 	struct skl_ipc_dxstate_info dx;
-<<<<<<< HEAD
-	struct skl_sst *skl = ctx->thread_context;
-=======
 	struct skl_dev *skl = ctx->thread_context;
->>>>>>> 24b8d41d
 	unsigned int core_mask = SKL_DSP_CORE_MASK(core_id);
 
 	/* If core0 is being turned on, we need to load the FW */
@@ -179,8 +171,6 @@
 			dev_err(ctx->dev, "unable to load firmware\n");
 			return ret;
 		}
-<<<<<<< HEAD
-=======
 
 		/* load libs as they are also lost on D3 */
 		if (skl->lib_count > 1) {
@@ -193,7 +183,6 @@
 			}
 
 		}
->>>>>>> 24b8d41d
 	}
 
 	/*
@@ -204,7 +193,6 @@
 		ret = skl_dsp_enable_core(ctx, core_mask);
 		if (ret < 0)
 			return ret;
-<<<<<<< HEAD
 
 		dx.core_mask = core_mask;
 		dx.dx_mask = core_mask;
@@ -219,22 +207,6 @@
 	}
 
 	skl->cores.state[core_id] = SKL_DSP_RUNNING;
-=======
->>>>>>> 24b8d41d
-
-		dx.core_mask = core_mask;
-		dx.dx_mask = core_mask;
-
-		ret = skl_ipc_set_dx(&skl->ipc, SKL_INSTANCE_ID,
-					SKL_BASE_FW_MODULE_ID, &dx);
-		if (ret < 0) {
-			dev_err(ctx->dev, "Failed to set dsp to D0:core id= %d\n",
-					core_id);
-			skl_dsp_disable_core(ctx, core_mask);
-		}
-	}
-
-	skl->cores.state[core_id] = SKL_DSP_RUNNING;
 
 	return 0;
 }
@@ -243,11 +215,7 @@
 {
 	int ret;
 	struct skl_ipc_dxstate_info dx;
-<<<<<<< HEAD
-	struct skl_sst *skl = ctx->thread_context;
-=======
 	struct skl_dev *skl = ctx->thread_context;
->>>>>>> 24b8d41d
 	unsigned int core_mask = SKL_DSP_CORE_MASK(core_id);
 
 	dx.core_mask = core_mask;
@@ -413,8 +381,6 @@
 	return ret;
 }
 
-<<<<<<< HEAD
-=======
 static int
 skl_load_library(struct sst_dsp *ctx, struct skl_lib_info *linfo, int lib_count)
 {
@@ -441,21 +407,13 @@
 	return ret;
 }
 
->>>>>>> 24b8d41d
 static int skl_load_module(struct sst_dsp *ctx, u16 mod_id, u8 *guid)
 {
 	struct skl_module_table *module_entry = NULL;
 	int ret = 0;
 	char mod_name[64]; /* guid str = 32 chars + 4 hyphens */
-	uuid_le *uuid_mod;
-
-<<<<<<< HEAD
-	uuid_mod = (uuid_le *)guid;
-	snprintf(mod_name, sizeof(mod_name), "%s%pUL%s",
-				"intel/dsp_fw_", uuid_mod, ".bin");
-=======
+
 	snprintf(mod_name, sizeof(mod_name), "intel/dsp_fw_%pUL.bin", guid);
->>>>>>> 24b8d41d
 
 	module_entry = skl_module_get_from_id(ctx, mod_id);
 	if (module_entry == NULL) {
@@ -564,25 +522,10 @@
 	struct sst_dsp *sst;
 	int ret;
 
-<<<<<<< HEAD
-	skl = devm_kzalloc(dev, sizeof(*skl), GFP_KERNEL);
-	if (skl == NULL)
-		return -ENOMEM;
-
-	skl->dev = dev;
-	skl_dev.thread_context = skl;
-	INIT_LIST_HEAD(&skl->uuid_list);
-
-	skl->dsp = skl_dsp_ctx_init(dev, &skl_dev, irq);
-	if (!skl->dsp) {
-		dev_err(skl->dev, "%s: no device\n", __func__);
-		return -ENODEV;
-=======
 	ret = skl_sst_ctx_init(dev, irq, fw_name, dsp_ops, dsp, &skl_dev);
 	if (ret < 0) {
 		dev_err(dev, "%s: no device\n", __func__);
 		return ret;
->>>>>>> 24b8d41d
 	}
 
 	skl = *dsp;
@@ -614,22 +557,14 @@
 	int ret;
 	struct sst_dsp *sst = skl->dsp;
 
-<<<<<<< HEAD
-	skl->cores.count = 2;
-	skl->is_first_boot = true;
-=======
 	ret = sst->fw_ops.load_fw(sst);
 	if (ret < 0) {
 		dev_err(dev, "Load base fw failed : %d\n", ret);
 		return ret;
 	}
->>>>>>> 24b8d41d
 
 	skl_dsp_init_core_state(sst);
 
-<<<<<<< HEAD
-	return ret;
-=======
 	if (skl->lib_count > 1) {
 		ret = sst->fw_ops.load_library(sst, skl->lib_info,
 						skl->lib_count);
@@ -641,39 +576,9 @@
 	skl->is_first_boot = false;
 
 	return 0;
->>>>>>> 24b8d41d
 }
 EXPORT_SYMBOL_GPL(skl_sst_init_fw);
 
-<<<<<<< HEAD
-int skl_sst_init_fw(struct device *dev, struct skl_sst *ctx)
-{
-	int ret;
-	struct sst_dsp *sst = ctx->dsp;
-
-	ret = sst->fw_ops.load_fw(sst);
-	if (ret < 0) {
-		dev_err(dev, "Load base fw failed : %d\n", ret);
-		return ret;
-	}
-
-	skl_dsp_init_core_state(sst);
-	ctx->is_first_boot = false;
-
-	return 0;
-}
-EXPORT_SYMBOL_GPL(skl_sst_init_fw);
-
-void skl_sst_dsp_cleanup(struct device *dev, struct skl_sst *ctx)
-{
-	skl_clear_module_table(ctx->dsp);
-	skl_freeup_uuid_list(ctx);
-	skl_ipc_free(&ctx->ipc);
-	ctx->dsp->ops->free(ctx->dsp);
-	if (ctx->boot_complete) {
-		ctx->dsp->cl_dev.ops.cl_cleanup_controller(ctx->dsp);
-		skl_cldma_int_disable(ctx->dsp);
-=======
 void skl_sst_dsp_cleanup(struct device *dev, struct skl_dev *skl)
 {
 
@@ -686,7 +591,6 @@
 	if (skl->boot_complete) {
 		skl->dsp->cl_dev.ops.cl_cleanup_controller(skl->dsp);
 		skl_cldma_int_disable(skl->dsp);
->>>>>>> 24b8d41d
 	}
 }
 EXPORT_SYMBOL_GPL(skl_sst_dsp_cleanup);
