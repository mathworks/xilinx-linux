--- conflicted
+++ resolved
@@ -92,11 +92,7 @@
 
 static enum hdac_ext_stream_type skl_get_host_stream_type(struct hdac_bus *bus)
 {
-<<<<<<< HEAD
-	if ((ebus_to_hbus(ebus))->ppcap)
-=======
 	if (bus->ppcap)
->>>>>>> 24b8d41d
 		return HDAC_EXT_STREAM_TYPE_HOST;
 	else
 		return HDAC_EXT_STREAM_TYPE_COUPLED;
@@ -254,52 +250,8 @@
 	skl_set_suspend_active(substream, dai, true);
 	snd_pcm_set_sync(substream);
 
-<<<<<<< HEAD
-	return 0;
-}
-
-static int skl_get_format(struct snd_pcm_substream *substream,
-		struct snd_soc_dai *dai)
-{
-	struct snd_soc_pcm_runtime *rtd = snd_pcm_substream_chip(substream);
-	struct skl_dma_params *dma_params;
-	struct hdac_ext_bus *ebus = dev_get_drvdata(dai->dev);
-	int format_val = 0;
-
-	if ((ebus_to_hbus(ebus))->ppcap) {
-		struct snd_pcm_runtime *runtime = substream->runtime;
-
-		format_val = snd_hdac_calc_stream_format(runtime->rate,
-						runtime->channels,
-						runtime->format,
-						32, 0);
-	} else {
-		struct snd_soc_dai *codec_dai = rtd->codec_dai;
-
-		dma_params = snd_soc_dai_get_dma_data(codec_dai, substream);
-		if (dma_params)
-			format_val = dma_params->format;
-	}
-
-	return format_val;
-}
-
-static int skl_be_prepare(struct snd_pcm_substream *substream,
-		struct snd_soc_dai *dai)
-{
-	struct skl *skl = get_skl_ctx(dai->dev);
-	struct skl_sst *ctx = skl->skl_sst;
-	struct skl_module_cfg *mconfig;
-
-	if (dai->playback_widget->power || dai->capture_widget->power)
-		return 0;
-
-	mconfig = skl_tplg_be_get_cpr_module(dai, substream->stream);
-	if (mconfig == NULL)
-=======
 	mconfig = skl_tplg_fe_get_cpr_module(dai, substream->stream);
 	if (!mconfig)
->>>>>>> 24b8d41d
 		return -EINVAL;
 
 	skl_tplg_d0i3_get(skl, mconfig->d0i3_caps);
@@ -310,37 +262,13 @@
 static int skl_pcm_prepare(struct snd_pcm_substream *substream,
 		struct snd_soc_dai *dai)
 {
-<<<<<<< HEAD
-	struct hdac_ext_stream *stream = get_hdac_ext_stream(substream);
-	struct skl *skl = get_skl_ctx(dai->dev);
-	unsigned int format_val;
-	int err;
-	struct skl_module_cfg *mconfig;
-=======
 	struct skl_dev *skl = get_skl_ctx(dai->dev);
 	struct skl_module_cfg *mconfig;
 	int ret;
->>>>>>> 24b8d41d
 
 	dev_dbg(dai->dev, "%s: %s\n", __func__, dai->name);
 
 	mconfig = skl_tplg_fe_get_cpr_module(dai, substream->stream);
-<<<<<<< HEAD
-
-	format_val = skl_get_format(substream, dai);
-	dev_dbg(dai->dev, "stream_tag=%d formatvalue=%d\n",
-				hdac_stream(stream)->stream_tag, format_val);
-	snd_hdac_stream_reset(hdac_stream(stream));
-
-	/* In case of XRUN recovery, reset the FW pipe to clean state */
-	if (mconfig && (substream->runtime->status->state ==
-					SNDRV_PCM_STATE_XRUN))
-		skl_reset_pipe(skl->skl_sst, mconfig->pipe);
-
-	err = snd_hdac_stream_set_params(hdac_stream(stream), format_val);
-	if (err < 0)
-		return err;
-=======
 
 	/*
 	 * In case of XRUN recovery or in the case when the application
@@ -350,7 +278,6 @@
 		(substream->runtime->status->state == SNDRV_PCM_STATE_XRUN ||
 		 mconfig->pipe->state == SKL_PIPE_CREATED ||
 		 mconfig->pipe->state == SKL_PIPE_PAUSED)) {
->>>>>>> 24b8d41d
 
 		ret = skl_reset_pipe(skl, mconfig->pipe);
 
@@ -545,35 +472,16 @@
 	if (!mconfig)
 		return -EIO;
 
-<<<<<<< HEAD
-	if (substream->stream == SNDRV_PCM_STREAM_PLAYBACK)
-		w = dai->playback_widget;
-	else
-		w = dai->capture_widget;
-=======
 	w = snd_soc_dai_get_widget(dai, substream->stream);
->>>>>>> 24b8d41d
 
 	switch (cmd) {
 	case SNDRV_PCM_TRIGGER_RESUME:
 		if (!w->ignore_suspend) {
-<<<<<<< HEAD
-			skl_pcm_prepare(substream, dai);
-=======
->>>>>>> 24b8d41d
 			/*
 			 * enable DMA Resume enable bit for the stream, set the
 			 * dpib & lpib position to resume before starting the
 			 * DMA
 			 */
-<<<<<<< HEAD
-			snd_hdac_ext_stream_drsm_enable(ebus, true,
-						hdac_stream(stream)->index);
-			snd_hdac_ext_stream_set_dpibr(ebus, stream,
-							stream->dpib);
-			snd_hdac_ext_stream_set_lpib(stream, stream->lpib);
-		}
-=======
 			snd_hdac_ext_stream_drsm_enable(bus, true,
 						hdac_stream(stream)->index);
 			snd_hdac_ext_stream_set_dpibr(bus, stream,
@@ -581,7 +489,6 @@
 			snd_hdac_ext_stream_set_lpib(stream, stream->lpib);
 		}
 		fallthrough;
->>>>>>> 24b8d41d
 
 	case SNDRV_PCM_TRIGGER_START:
 	case SNDRV_PCM_TRIGGER_PAUSE_RELEASE:
@@ -681,42 +588,6 @@
 static int skl_link_pcm_prepare(struct snd_pcm_substream *substream,
 		struct snd_soc_dai *dai)
 {
-<<<<<<< HEAD
-	struct snd_soc_pcm_runtime *rtd = snd_pcm_substream_chip(substream);
-	struct hdac_ext_bus *ebus = dev_get_drvdata(dai->dev);
-	struct hdac_ext_stream *link_dev =
-			snd_soc_dai_get_dma_data(dai, substream);
-	unsigned int format_val = 0;
-	struct skl_dma_params *dma_params;
-	struct snd_soc_dai *codec_dai = rtd->codec_dai;
-	struct hdac_ext_link *link;
-	struct skl *skl = get_skl_ctx(dai->dev);
-	struct skl_module_cfg *mconfig = NULL;
-
-	dma_params  = (struct skl_dma_params *)
-			snd_soc_dai_get_dma_data(codec_dai, substream);
-	if (dma_params)
-		format_val = dma_params->format;
-	dev_dbg(dai->dev, "stream_tag=%d formatvalue=%d codec_dai_name=%s\n",
-			hdac_stream(link_dev)->stream_tag, format_val, codec_dai->name);
-
-	link = snd_hdac_ext_bus_get_link(ebus, rtd->codec->component.name);
-	if (!link)
-		return -EINVAL;
-
-	snd_hdac_ext_link_stream_reset(link_dev);
-
-	/* In case of XRUN recovery, reset the FW pipe to clean state */
-	mconfig = skl_tplg_be_get_cpr_module(dai, substream->stream);
-	if (mconfig && (substream->runtime->status->state ==
-					SNDRV_PCM_STATE_XRUN))
-		skl_reset_pipe(skl->skl_sst, mconfig->pipe);
-
-	snd_hdac_ext_link_stream_setup(link_dev, format_val);
-
-	snd_hdac_ext_link_set_stream_id(link, hdac_stream(link_dev)->stream_tag);
-	link_dev->link_prepared = 1;
-=======
 	struct skl_dev *skl = get_skl_ctx(dai->dev);
 	struct skl_module_cfg *mconfig = NULL;
 
@@ -725,7 +596,6 @@
 	if (mconfig && !mconfig->pipe->passthru &&
 		(substream->runtime->status->state == SNDRV_PCM_STATE_XRUN))
 		skl_reset_pipe(skl, mconfig->pipe);
->>>>>>> 24b8d41d
 
 	return 0;
 }
@@ -822,10 +692,7 @@
 		.rates = SNDRV_PCM_RATE_48000 | SNDRV_PCM_RATE_16000 | SNDRV_PCM_RATE_8000,
 		.formats = SNDRV_PCM_FMTBIT_S16_LE |
 			SNDRV_PCM_FMTBIT_S24_LE | SNDRV_PCM_FMTBIT_S32_LE,
-<<<<<<< HEAD
-=======
 		.sig_bits = 32,
->>>>>>> 24b8d41d
 	},
 	.capture = {
 		.stream_name = "System Capture",
@@ -1294,26 +1161,12 @@
 {
 	struct hdac_bus *bus = get_bus_ctx(substream);
 
-<<<<<<< HEAD
-	if (!(ebus_to_hbus(ebus))->ppcap)
-=======
 	if (!bus->ppcap)
->>>>>>> 24b8d41d
 		return skl_coupled_trigger(substream, cmd);
 
 	return 0;
 }
 
-<<<<<<< HEAD
-static snd_pcm_uframes_t skl_platform_pcm_pointer
-			(struct snd_pcm_substream *substream)
-{
-	struct hdac_ext_stream *hstream = get_hdac_ext_stream(substream);
-	unsigned int pos;
-
-	/* use the position buffer as default */
-	pos = snd_hdac_stream_get_pos_posbuf(hdac_stream(hstream));
-=======
 static snd_pcm_uframes_t skl_platform_soc_pointer(
 	struct snd_soc_component *component,
 	struct snd_pcm_substream *substream)
@@ -1355,14 +1208,11 @@
 				 hdac_stream(hstream)->index));
 		pos = snd_hdac_stream_get_pos_posbuf(hdac_stream(hstream));
 	}
->>>>>>> 24b8d41d
 
 	if (pos >= hdac_stream(hstream)->bufsize)
 		pos = 0;
 
 	return bytes_to_frames(substream->runtime, pos);
-<<<<<<< HEAD
-=======
 }
 
 static int skl_platform_soc_mmap(struct snd_soc_component *component,
@@ -1370,7 +1220,6 @@
 				 struct vm_area_struct *area)
 {
 	return snd_pcm_lib_default_mmap(substream, area);
->>>>>>> 24b8d41d
 }
 
 static u64 skl_adjust_codec_delay(struct snd_pcm_substream *substream,
@@ -1427,24 +1276,6 @@
 	return 0;
 }
 
-<<<<<<< HEAD
-static const struct snd_pcm_ops skl_platform_ops = {
-	.open = skl_platform_open,
-	.ioctl = snd_pcm_lib_ioctl,
-	.trigger = skl_platform_pcm_trigger,
-	.pointer = skl_platform_pcm_pointer,
-	.get_time_info =  skl_get_time_info,
-	.mmap = snd_pcm_lib_default_mmap,
-	.page = snd_pcm_sgbuf_ops_page,
-};
-
-static void skl_pcm_free(struct snd_pcm *pcm)
-{
-	snd_pcm_lib_preallocate_free_for_all(pcm);
-}
-
-=======
->>>>>>> 24b8d41d
 #define MAX_PREALLOC_SIZE	(32 * 1024 * 1024)
 
 static int skl_platform_soc_new(struct snd_soc_component *component,
@@ -1558,69 +1389,6 @@
 	return ret;
 }
 
-<<<<<<< HEAD
-static int skl_populate_modules(struct skl *skl)
-{
-	struct skl_pipeline *p;
-	struct skl_pipe_module *m;
-	struct snd_soc_dapm_widget *w;
-	struct skl_module_cfg *mconfig;
-	int ret;
-
-	list_for_each_entry(p, &skl->ppl_list, node) {
-		list_for_each_entry(m, &p->pipe->w_list, node) {
-
-			w = m->w;
-			mconfig = w->priv;
-
-			ret = snd_skl_get_module_info(skl->skl_sst, mconfig);
-			if (ret < 0) {
-				dev_err(skl->skl_sst->dev,
-					"query module info failed:%d\n", ret);
-				goto err;
-			}
-		}
-	}
-err:
-	return ret;
-}
-
-static int skl_platform_soc_probe(struct snd_soc_platform *platform)
-{
-	struct hdac_ext_bus *ebus = dev_get_drvdata(platform->dev);
-	struct skl *skl = ebus_to_skl(ebus);
-	const struct skl_dsp_ops *ops;
-	int ret;
-
-	pm_runtime_get_sync(platform->dev);
-	if ((ebus_to_hbus(ebus))->ppcap) {
-		ret = skl_tplg_init(platform, ebus);
-		if (ret < 0) {
-			dev_err(platform->dev, "Failed to init topology!\n");
-			return ret;
-		}
-		skl->platform = platform;
-
-		/* load the firmwares, since all is set */
-		ops = skl_get_dsp_ops(skl->pci->device);
-		if (!ops)
-			return -EIO;
-
-		if (skl->skl_sst->is_first_boot == false) {
-			dev_err(platform->dev, "DSP reports first boot done!!!\n");
-			return -EIO;
-		}
-
-		ret = ops->init_fw(platform->dev, skl->skl_sst);
-		if (ret < 0) {
-			dev_err(platform->dev, "Failed to boot first fw: %d\n", ret);
-			return ret;
-		}
-		skl_populate_modules(skl);
-	}
-	pm_runtime_mark_last_busy(platform->dev);
-	pm_runtime_put_autosuspend(platform->dev);
-=======
 static int skl_platform_soc_probe(struct snd_soc_component *component)
 {
 	struct hdac_bus *bus = dev_get_drvdata(component->dev);
@@ -1671,7 +1439,6 @@
 	}
 	pm_runtime_mark_last_busy(component->dev);
 	pm_runtime_put_autosuspend(component->dev);
->>>>>>> 24b8d41d
 
 	return 0;
 }
