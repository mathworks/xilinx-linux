<<<<<<< HEAD
config SND_MFLD_MACHINE
	tristate "SOC Machine Audio driver for Intel Medfield MID platform"
	depends on INTEL_SCU_IPC
	select SND_SOC_SN95031
	select SND_SST_MFLD_PLATFORM
	select SND_SST_IPC_PCI
	help
          This adds support for ASoC machine driver for Intel(R) MID Medfield platform
          used as alsa device in audio substem in Intel(R) MID devices
          Say Y if you have such a device.
          If unsure select "N".

config SND_SST_MFLD_PLATFORM
	tristate
	select SND_SOC_COMPRESS

config SND_SST_IPC
	tristate
=======
# SPDX-License-Identifier: GPL-2.0-only
config SND_SOC_INTEL_SST_TOPLEVEL
	bool "Intel ASoC SST drivers"
	default y
	depends on X86 || COMPILE_TEST
	select SND_SOC_INTEL_MACH
	help
	  Intel ASoC SST Platform Drivers. If you have a Intel machine that
	  has an audio controller with a DSP and I2S or DMIC port, then
	  enable this option by saying Y
>>>>>>> 24b8d41d

	  Note that the answer to this question doesn't directly affect the
	  kernel: saying N will just cause the configurator to skip all
	  the questions about Intel SST drivers.

<<<<<<< HEAD
config SND_SST_IPC_ACPI
	tristate
	select SND_SST_IPC
	select SND_SOC_INTEL_SST
	select IOSF_MBI

config SND_SOC_INTEL_SST
	tristate
	select SND_SOC_INTEL_SST_ACPI if ACPI
	select SND_SOC_INTEL_SST_MATCH if ACPI
	depends on (X86 || COMPILE_TEST)

# firmware stuff depends DW_DMAC_CORE; since there is no depends-on from
# the reverse selection, each machine driver needs to select
# SND_SOC_INTEL_SST_FIRMWARE carefully depending on DW_DMAC_CORE
config SND_SOC_INTEL_SST_FIRMWARE
	tristate

config SND_SOC_INTEL_SST_ACPI
	tristate
=======
if SND_SOC_INTEL_SST_TOPLEVEL

config SND_SOC_INTEL_SST
	tristate
>>>>>>> 24b8d41d

config SND_SOC_INTEL_CATPT
	tristate "Haswell and Broadwell"
	depends on ACPI || COMPILE_TEST
	depends on DMADEVICES && SND_DMA_SGBUF
	select DW_DMAC_CORE
	select SND_SOC_ACPI_INTEL_MATCH
	help
	  Enable support for Intel(R) Haswell and Broadwell platforms
	  with I2S codec present. This is a recommended option.
	  Say Y or m if you have such device.
	  If unsure, say N.

config SND_SOC_INTEL_HASWELL
	tristate
<<<<<<< HEAD
	select SND_SOC_INTEL_SST_FIRMWARE
=======
	select SND_SOC_INTEL_CATPT
>>>>>>> 24b8d41d

config SND_SST_ATOM_HIFI2_PLATFORM
	tristate
	select SND_SOC_COMPRESS

<<<<<<< HEAD
config SND_SOC_INTEL_HASWELL_MACH
	tristate "ASoC Audio DSP support for Intel Haswell Lynxpoint"
	depends on X86_INTEL_LPSS && I2C && I2C_DESIGNWARE_PLATFORM
	depends on DW_DMAC_CORE
	select SND_SOC_INTEL_SST
	select SND_SOC_INTEL_HASWELL
	select SND_SOC_RT5640
	help
	  This adds support for the Lynxpoint Audio DSP on Intel(R) Haswell
	  Ultrabook platforms.
	  Say Y if you have such a device.
	  If unsure select "N".

config SND_SOC_INTEL_BXT_DA7219_MAX98357A_MACH
	tristate "ASoC Audio driver for Broxton with DA7219 and MAX98357A in I2S Mode"
	depends on X86 && ACPI && I2C
	select SND_SOC_INTEL_SST
	select SND_SOC_INTEL_SKYLAKE
	select SND_SOC_DA7219
	select SND_SOC_MAX98357A
	select SND_SOC_DMIC
	select SND_SOC_HDAC_HDMI
	select SND_HDA_DSP_LOADER
	help
	   This adds support for ASoC machine driver for Broxton-P platforms
	   with DA7219 + MAX98357A I2S audio codec.
	   Say Y if you have such a device.
	   If unsure select "N".

config SND_SOC_INTEL_BXT_RT298_MACH
	tristate "ASoC Audio driver for Broxton with RT298 I2S mode"
	depends on X86 && ACPI && I2C
	select SND_SOC_INTEL_SST
	select SND_SOC_INTEL_SKYLAKE
	select SND_SOC_RT298
	select SND_SOC_DMIC
	select SND_SOC_HDAC_HDMI
	select SND_HDA_DSP_LOADER
	help
	   This adds support for ASoC machine driver for Broxton platforms
	   with RT286 I2S audio codec.
	   Say Y if you have such a device.
	   If unsure select "N".

config SND_SOC_INTEL_BYT_RT5640_MACH
	tristate "ASoC Audio driver for Intel Baytrail with RT5640 codec"
	depends on X86_INTEL_LPSS && I2C
	depends on DW_DMAC_CORE && (SND_SST_IPC_ACPI = n)
	select SND_SOC_INTEL_SST
	select SND_SOC_INTEL_SST_FIRMWARE
	select SND_SOC_INTEL_BAYTRAIL
	select SND_SOC_RT5640
	help
	  This adds audio driver for Intel Baytrail platform based boards
	  with the RT5640 audio codec. This driver is deprecated, use
	  SND_SOC_INTEL_BYTCR_RT5640_MACH instead for better functionality.

config SND_SOC_INTEL_BYT_MAX98090_MACH
	tristate "ASoC Audio driver for Intel Baytrail with MAX98090 codec"
	depends on X86_INTEL_LPSS && I2C
	depends on DW_DMAC_CORE && (SND_SST_IPC_ACPI = n)
	select SND_SOC_INTEL_SST
	select SND_SOC_INTEL_SST_FIRMWARE
	select SND_SOC_INTEL_BAYTRAIL
	select SND_SOC_MAX98090
=======
config SND_SST_ATOM_HIFI2_PLATFORM_PCI
	tristate "PCI HiFi2 (Merrifield) Platforms"
	depends on X86 && PCI
	select SND_SST_ATOM_HIFI2_PLATFORM
	help
	  If you have a Intel Merrifield/Edison platform, then
	  enable this option by saying Y or m. Distros will typically not
	  enable this option: while Merrifield/Edison can run a mainline
	  kernel with limited functionality it will require a firmware file
	  which is not in the standard firmware tree

config SND_SST_ATOM_HIFI2_PLATFORM_ACPI
	tristate "ACPI HiFi2 (Baytrail, Cherrytrail) Platforms"
	default ACPI
	depends on X86 && ACPI && PCI
	select SND_SST_ATOM_HIFI2_PLATFORM
	select SND_SOC_ACPI_INTEL_MATCH
	select IOSF_MBI
	help
	  If you have a Intel Baytrail or Cherrytrail platform with an I2S
	  codec, then enable this option by saying Y or m. This is a
	  recommended option
	  This option is mutually exclusive with the SOF support on
	  Baytrail/Cherrytrail. If you want to enable SOF on
	  Baytrail/Cherrytrail, you need to deselect this option first.

config SND_SOC_INTEL_SKYLAKE
	tristate "All Skylake/SST Platforms"
	depends on PCI && ACPI
	depends on COMMON_CLK
	select SND_SOC_INTEL_SKL
	select SND_SOC_INTEL_APL
	select SND_SOC_INTEL_KBL
	select SND_SOC_INTEL_GLK
	select SND_SOC_INTEL_CNL
	select SND_SOC_INTEL_CFL
	help
	  This is a backwards-compatible option to select all devices
	  supported by the Intel SST/Skylake driver. This option is no
	  longer recommended and will be deprecated when the SOF
	  driver is introduced.  Distributions should explicitly
	  select which platform uses this driver.

config SND_SOC_INTEL_SKL
	tristate "Skylake Platforms"
	depends on PCI && ACPI
	depends on COMMON_CLK
	select SND_SOC_INTEL_SKYLAKE_FAMILY
	help
	  If you have a Intel Skylake platform with the DSP enabled
	  in the BIOS then enable this option by saying Y or m.

config SND_SOC_INTEL_APL
	tristate "Broxton/ApolloLake Platforms"
	depends on PCI && ACPI
	depends on COMMON_CLK
	select SND_SOC_INTEL_SKYLAKE_FAMILY
	help
	  If you have a Intel Broxton/ApolloLake platform with the DSP
	  enabled in the BIOS then enable this option by saying Y or m.

config SND_SOC_INTEL_KBL
	tristate "Kabylake Platforms"
	depends on PCI && ACPI
	depends on COMMON_CLK
	select SND_SOC_INTEL_SKYLAKE_FAMILY
	help
	  If you have a Intel Kabylake platform with the DSP
	  enabled in the BIOS then enable this option by saying Y or m.

config SND_SOC_INTEL_GLK
	tristate "GeminiLake Platforms"
	depends on PCI && ACPI
	depends on COMMON_CLK
	select SND_SOC_INTEL_SKYLAKE_FAMILY
	help
	  If you have a Intel GeminiLake platform with the DSP
	  enabled in the BIOS then enable this option by saying Y or m.

config SND_SOC_INTEL_CNL
	tristate "CannonLake/WhiskyLake Platforms"
	depends on PCI && ACPI
	depends on COMMON_CLK
	select SND_SOC_INTEL_SKYLAKE_FAMILY
>>>>>>> 24b8d41d
	help
	  If you have a Intel CNL/WHL platform with the DSP
	  enabled in the BIOS then enable this option by saying Y or m.

config SND_SOC_INTEL_CFL
	tristate "CoffeeLake Platforms"
	depends on PCI && ACPI
	depends on COMMON_CLK
	select SND_SOC_INTEL_SKYLAKE_FAMILY
	help
	  If you have a Intel CoffeeLake platform with the DSP
	  enabled in the BIOS then enable this option by saying Y or m.

config SND_SOC_INTEL_CML_H
	tristate "CometLake-H Platforms"
	depends on PCI && ACPI
	depends on COMMON_CLK
	select SND_SOC_INTEL_SKYLAKE_FAMILY
	help
	  If you have a Intel CometLake-H platform with the DSP
	  enabled in the BIOS then enable this option by saying Y or m.

config SND_SOC_INTEL_CML_LP
	tristate "CometLake-LP Platforms"
	depends on PCI && ACPI
	depends on COMMON_CLK
	select SND_SOC_INTEL_SKYLAKE_FAMILY
	help
	  If you have a Intel CometLake-LP platform with the DSP
	  enabled in the BIOS then enable this option by saying Y or m.

<<<<<<< HEAD
config SND_SOC_INTEL_BDW_RT5677_MACH
	tristate "ASoC Audio driver for Intel Broadwell with RT5677 codec"
	depends on X86_INTEL_LPSS && GPIOLIB && I2C && DW_DMAC
	depends on DW_DMAC_CORE=y
	select SND_SOC_INTEL_SST
	select SND_SOC_INTEL_HASWELL
	select SND_SOC_RT5677
	help
	  This adds support for Intel Broadwell platform based boards with
	  the RT5677 audio codec.

config SND_SOC_INTEL_BROADWELL_MACH
	tristate "ASoC Audio DSP support for Intel Broadwell Wildcatpoint"
	depends on X86_INTEL_LPSS && I2C && DW_DMAC && \
		   I2C_DESIGNWARE_PLATFORM
	depends on DW_DMAC_CORE
	select SND_SOC_INTEL_SST
	select SND_SOC_INTEL_HASWELL
	select SND_SOC_RT286
	help
	  This adds support for the Wilcatpoint Audio DSP on Intel(R) Broadwell
	  Ultrabook platforms.
	  Say Y if you have such a device.
	  If unsure select "N".

config SND_SOC_INTEL_BYTCR_RT5640_MACH
        tristate "ASoC Audio driver for Intel Baytrail and Baytrail-CR with RT5640 codec"
	depends on X86 && I2C && ACPI
	select SND_SOC_RT5640
	select SND_SST_MFLD_PLATFORM
	select SND_SST_IPC_ACPI
	select SND_SOC_INTEL_SST_MATCH if ACPI
	help
          This adds support for ASoC machine driver for Intel(R) Baytrail and Baytrail-CR
          platforms with RT5640 audio codec.
          Say Y if you have such a device.
          If unsure select "N".

config SND_SOC_INTEL_BYTCR_RT5651_MACH
        tristate "ASoC Audio driver for Intel Baytrail and Baytrail-CR with RT5651 codec"
	depends on X86 && I2C && ACPI
	select SND_SOC_RT5651
	select SND_SST_MFLD_PLATFORM
	select SND_SST_IPC_ACPI
	select SND_SOC_INTEL_SST_MATCH if ACPI
	help
          This adds support for ASoC machine driver for Intel(R) Baytrail and Baytrail-CR
          platforms with RT5651 audio codec.
          Say Y if you have such a device.
          If unsure select "N".

config SND_SOC_INTEL_CHT_BSW_RT5672_MACH
        tristate "ASoC Audio driver for Intel Cherrytrail & Braswell with RT5672 codec"
        depends on X86_INTEL_LPSS && I2C && ACPI
        select SND_SOC_RT5670
        select SND_SST_MFLD_PLATFORM
        select SND_SST_IPC_ACPI
	select SND_SOC_INTEL_SST_MATCH if ACPI
        help
          This adds support for ASoC machine driver for Intel(R) Cherrytrail & Braswell
          platforms with RT5672 audio codec.
          Say Y if you have such a device.
          If unsure select "N".

config SND_SOC_INTEL_CHT_BSW_RT5645_MACH
	tristate "ASoC Audio driver for Intel Cherrytrail & Braswell with RT5645/5650 codec"
	depends on X86_INTEL_LPSS && I2C && ACPI
	select SND_SOC_RT5645
	select SND_SST_MFLD_PLATFORM
	select SND_SST_IPC_ACPI
	select SND_SOC_INTEL_SST_MATCH if ACPI
	help
	  This adds support for ASoC machine driver for Intel(R) Cherrytrail & Braswell
	  platforms with RT5645/5650 audio codec.
	  If unsure select "N".

config SND_SOC_INTEL_CHT_BSW_MAX98090_TI_MACH
	tristate "ASoC Audio driver for Intel Cherrytrail & Braswell with MAX98090 & TI codec"
	depends on X86_INTEL_LPSS && I2C && ACPI
	select SND_SOC_MAX98090
	select SND_SOC_TS3A227E
	select SND_SST_MFLD_PLATFORM
	select SND_SST_IPC_ACPI
	select SND_SOC_INTEL_SST_MATCH if ACPI
	help
	  This adds support for ASoC machine driver for Intel(R) Cherrytrail & Braswell
	  platforms with MAX98090 audio codec it also can support TI jack chip as aux device.
	  If unsure select "N".
=======
config SND_SOC_INTEL_SKYLAKE_FAMILY
	tristate
	select SND_SOC_INTEL_SKYLAKE_COMMON
>>>>>>> 24b8d41d

if SND_SOC_INTEL_SKYLAKE_FAMILY

config SND_SOC_INTEL_SKYLAKE_SSP_CLK
	tristate

config SND_SOC_INTEL_SKYLAKE_HDAUDIO_CODEC
	bool "HDAudio codec support"
	help
	  If you have Intel Skylake or Kabylake with HDAudio codec
	  and DMIC present then enable this option by saying Y.

config SND_SOC_INTEL_SKYLAKE_COMMON
	tristate
	select SND_HDA_EXT_CORE
	select SND_HDA_DSP_LOADER
	select SND_SOC_TOPOLOGY
	select SND_SOC_INTEL_SST
	select SND_SOC_HDAC_HDA if SND_SOC_INTEL_SKYLAKE_HDAUDIO_CODEC
	select SND_SOC_ACPI_INTEL_MATCH
	select SND_INTEL_DSP_CONFIG
	help
	  If you have a Intel Skylake/Broxton/ApolloLake/KabyLake/
	  GeminiLake or CannonLake platform with the DSP enabled in the BIOS
	  then enable this option by saying Y or m.

<<<<<<< HEAD
config SND_SOC_INTEL_SKL_RT286_MACH
	tristate "ASoC Audio driver for SKL with RT286 I2S mode"
	depends on X86 && ACPI && I2C
	select SND_SOC_INTEL_SST
	select SND_SOC_INTEL_SKYLAKE
	select SND_SOC_RT286
	select SND_SOC_DMIC
	select SND_SOC_HDAC_HDMI
	help
	   This adds support for ASoC machine driver for Skylake platforms
	   with RT286 I2S audio codec.
	   Say Y if you have such a device.
	   If unsure select "N".

config SND_SOC_INTEL_SKL_NAU88L25_SSM4567_MACH
	tristate "ASoC Audio driver for SKL with NAU88L25 and SSM4567 in I2S Mode"
	depends on X86_INTEL_LPSS && I2C
	select SND_SOC_INTEL_SST
	select SND_SOC_INTEL_SKYLAKE
	select SND_SOC_NAU8825
	select SND_SOC_SSM4567
	select SND_SOC_DMIC
	select SND_SOC_HDAC_HDMI
	help
	  This adds support for ASoC Onboard Codec I2S machine driver. This will
	  create an alsa sound card for NAU88L25 + SSM4567.
	  Say Y if you have such a device.
	  If unsure select "N".

config SND_SOC_INTEL_SKL_NAU88L25_MAX98357A_MACH
	tristate "ASoC Audio driver for SKL with NAU88L25 and MAX98357A in I2S Mode"
	depends on X86_INTEL_LPSS && I2C
	select SND_SOC_INTEL_SST
	select SND_SOC_INTEL_SKYLAKE
	select SND_SOC_NAU8825
	select SND_SOC_MAX98357A
	select SND_SOC_DMIC
	select SND_SOC_HDAC_HDMI
	help
	  This adds support for ASoC Onboard Codec I2S machine driver. This will
	  create an alsa sound card for NAU88L25 + MAX98357A.
	  Say Y if you have such a device.
	  If unsure select "N".
=======
endif ## SND_SOC_INTEL_SKYLAKE_FAMILY

endif ## SND_SOC_INTEL_SST_TOPLEVEL

if SND_SOC_INTEL_SST_TOPLEVEL || SND_SOC_SOF_INTEL_TOPLEVEL

config SND_SOC_ACPI_INTEL_MATCH
	tristate
	select SND_SOC_ACPI if ACPI
	# this option controls the compilation of ACPI matching tables and
	# helpers and is not meant to be selected by the user.

endif ## SND_SOC_INTEL_SST_TOPLEVEL || SND_SOC_SOF_INTEL_TOPLEVEL

config SND_SOC_INTEL_KEEMBAY
	tristate "Keembay Platforms"
	depends on ARM64 || COMPILE_TEST
	depends on COMMON_CLK
	help
	  If you have a Intel Keembay platform then enable this option
	  by saying Y or m.

# ASoC codec drivers
source "sound/soc/intel/boards/Kconfig"
>>>>>>> 24b8d41d
<|MERGE_RESOLUTION|>--- conflicted
+++ resolved
@@ -1,23 +1,3 @@
-<<<<<<< HEAD
-config SND_MFLD_MACHINE
-	tristate "SOC Machine Audio driver for Intel Medfield MID platform"
-	depends on INTEL_SCU_IPC
-	select SND_SOC_SN95031
-	select SND_SST_MFLD_PLATFORM
-	select SND_SST_IPC_PCI
-	help
-          This adds support for ASoC machine driver for Intel(R) MID Medfield platform
-          used as alsa device in audio substem in Intel(R) MID devices
-          Say Y if you have such a device.
-          If unsure select "N".
-
-config SND_SST_MFLD_PLATFORM
-	tristate
-	select SND_SOC_COMPRESS
-
-config SND_SST_IPC
-	tristate
-=======
 # SPDX-License-Identifier: GPL-2.0-only
 config SND_SOC_INTEL_SST_TOPLEVEL
 	bool "Intel ASoC SST drivers"
@@ -28,39 +8,15 @@
 	  Intel ASoC SST Platform Drivers. If you have a Intel machine that
 	  has an audio controller with a DSP and I2S or DMIC port, then
 	  enable this option by saying Y
->>>>>>> 24b8d41d
 
 	  Note that the answer to this question doesn't directly affect the
 	  kernel: saying N will just cause the configurator to skip all
 	  the questions about Intel SST drivers.
 
-<<<<<<< HEAD
-config SND_SST_IPC_ACPI
-	tristate
-	select SND_SST_IPC
-	select SND_SOC_INTEL_SST
-	select IOSF_MBI
+if SND_SOC_INTEL_SST_TOPLEVEL
 
 config SND_SOC_INTEL_SST
 	tristate
-	select SND_SOC_INTEL_SST_ACPI if ACPI
-	select SND_SOC_INTEL_SST_MATCH if ACPI
-	depends on (X86 || COMPILE_TEST)
-
-# firmware stuff depends DW_DMAC_CORE; since there is no depends-on from
-# the reverse selection, each machine driver needs to select
-# SND_SOC_INTEL_SST_FIRMWARE carefully depending on DW_DMAC_CORE
-config SND_SOC_INTEL_SST_FIRMWARE
-	tristate
-
-config SND_SOC_INTEL_SST_ACPI
-	tristate
-=======
-if SND_SOC_INTEL_SST_TOPLEVEL
-
-config SND_SOC_INTEL_SST
-	tristate
->>>>>>> 24b8d41d
 
 config SND_SOC_INTEL_CATPT
 	tristate "Haswell and Broadwell"
@@ -76,83 +32,12 @@
 
 config SND_SOC_INTEL_HASWELL
 	tristate
-<<<<<<< HEAD
-	select SND_SOC_INTEL_SST_FIRMWARE
-=======
 	select SND_SOC_INTEL_CATPT
->>>>>>> 24b8d41d
 
 config SND_SST_ATOM_HIFI2_PLATFORM
 	tristate
 	select SND_SOC_COMPRESS
 
-<<<<<<< HEAD
-config SND_SOC_INTEL_HASWELL_MACH
-	tristate "ASoC Audio DSP support for Intel Haswell Lynxpoint"
-	depends on X86_INTEL_LPSS && I2C && I2C_DESIGNWARE_PLATFORM
-	depends on DW_DMAC_CORE
-	select SND_SOC_INTEL_SST
-	select SND_SOC_INTEL_HASWELL
-	select SND_SOC_RT5640
-	help
-	  This adds support for the Lynxpoint Audio DSP on Intel(R) Haswell
-	  Ultrabook platforms.
-	  Say Y if you have such a device.
-	  If unsure select "N".
-
-config SND_SOC_INTEL_BXT_DA7219_MAX98357A_MACH
-	tristate "ASoC Audio driver for Broxton with DA7219 and MAX98357A in I2S Mode"
-	depends on X86 && ACPI && I2C
-	select SND_SOC_INTEL_SST
-	select SND_SOC_INTEL_SKYLAKE
-	select SND_SOC_DA7219
-	select SND_SOC_MAX98357A
-	select SND_SOC_DMIC
-	select SND_SOC_HDAC_HDMI
-	select SND_HDA_DSP_LOADER
-	help
-	   This adds support for ASoC machine driver for Broxton-P platforms
-	   with DA7219 + MAX98357A I2S audio codec.
-	   Say Y if you have such a device.
-	   If unsure select "N".
-
-config SND_SOC_INTEL_BXT_RT298_MACH
-	tristate "ASoC Audio driver for Broxton with RT298 I2S mode"
-	depends on X86 && ACPI && I2C
-	select SND_SOC_INTEL_SST
-	select SND_SOC_INTEL_SKYLAKE
-	select SND_SOC_RT298
-	select SND_SOC_DMIC
-	select SND_SOC_HDAC_HDMI
-	select SND_HDA_DSP_LOADER
-	help
-	   This adds support for ASoC machine driver for Broxton platforms
-	   with RT286 I2S audio codec.
-	   Say Y if you have such a device.
-	   If unsure select "N".
-
-config SND_SOC_INTEL_BYT_RT5640_MACH
-	tristate "ASoC Audio driver for Intel Baytrail with RT5640 codec"
-	depends on X86_INTEL_LPSS && I2C
-	depends on DW_DMAC_CORE && (SND_SST_IPC_ACPI = n)
-	select SND_SOC_INTEL_SST
-	select SND_SOC_INTEL_SST_FIRMWARE
-	select SND_SOC_INTEL_BAYTRAIL
-	select SND_SOC_RT5640
-	help
-	  This adds audio driver for Intel Baytrail platform based boards
-	  with the RT5640 audio codec. This driver is deprecated, use
-	  SND_SOC_INTEL_BYTCR_RT5640_MACH instead for better functionality.
-
-config SND_SOC_INTEL_BYT_MAX98090_MACH
-	tristate "ASoC Audio driver for Intel Baytrail with MAX98090 codec"
-	depends on X86_INTEL_LPSS && I2C
-	depends on DW_DMAC_CORE && (SND_SST_IPC_ACPI = n)
-	select SND_SOC_INTEL_SST
-	select SND_SOC_INTEL_SST_FIRMWARE
-	select SND_SOC_INTEL_BAYTRAIL
-	select SND_SOC_MAX98090
-=======
 config SND_SST_ATOM_HIFI2_PLATFORM_PCI
 	tristate "PCI HiFi2 (Merrifield) Platforms"
 	depends on X86 && PCI
@@ -237,7 +122,6 @@
 	depends on PCI && ACPI
 	depends on COMMON_CLK
 	select SND_SOC_INTEL_SKYLAKE_FAMILY
->>>>>>> 24b8d41d
 	help
 	  If you have a Intel CNL/WHL platform with the DSP
 	  enabled in the BIOS then enable this option by saying Y or m.
@@ -269,100 +153,9 @@
 	  If you have a Intel CometLake-LP platform with the DSP
 	  enabled in the BIOS then enable this option by saying Y or m.
 
-<<<<<<< HEAD
-config SND_SOC_INTEL_BDW_RT5677_MACH
-	tristate "ASoC Audio driver for Intel Broadwell with RT5677 codec"
-	depends on X86_INTEL_LPSS && GPIOLIB && I2C && DW_DMAC
-	depends on DW_DMAC_CORE=y
-	select SND_SOC_INTEL_SST
-	select SND_SOC_INTEL_HASWELL
-	select SND_SOC_RT5677
-	help
-	  This adds support for Intel Broadwell platform based boards with
-	  the RT5677 audio codec.
-
-config SND_SOC_INTEL_BROADWELL_MACH
-	tristate "ASoC Audio DSP support for Intel Broadwell Wildcatpoint"
-	depends on X86_INTEL_LPSS && I2C && DW_DMAC && \
-		   I2C_DESIGNWARE_PLATFORM
-	depends on DW_DMAC_CORE
-	select SND_SOC_INTEL_SST
-	select SND_SOC_INTEL_HASWELL
-	select SND_SOC_RT286
-	help
-	  This adds support for the Wilcatpoint Audio DSP on Intel(R) Broadwell
-	  Ultrabook platforms.
-	  Say Y if you have such a device.
-	  If unsure select "N".
-
-config SND_SOC_INTEL_BYTCR_RT5640_MACH
-        tristate "ASoC Audio driver for Intel Baytrail and Baytrail-CR with RT5640 codec"
-	depends on X86 && I2C && ACPI
-	select SND_SOC_RT5640
-	select SND_SST_MFLD_PLATFORM
-	select SND_SST_IPC_ACPI
-	select SND_SOC_INTEL_SST_MATCH if ACPI
-	help
-          This adds support for ASoC machine driver for Intel(R) Baytrail and Baytrail-CR
-          platforms with RT5640 audio codec.
-          Say Y if you have such a device.
-          If unsure select "N".
-
-config SND_SOC_INTEL_BYTCR_RT5651_MACH
-        tristate "ASoC Audio driver for Intel Baytrail and Baytrail-CR with RT5651 codec"
-	depends on X86 && I2C && ACPI
-	select SND_SOC_RT5651
-	select SND_SST_MFLD_PLATFORM
-	select SND_SST_IPC_ACPI
-	select SND_SOC_INTEL_SST_MATCH if ACPI
-	help
-          This adds support for ASoC machine driver for Intel(R) Baytrail and Baytrail-CR
-          platforms with RT5651 audio codec.
-          Say Y if you have such a device.
-          If unsure select "N".
-
-config SND_SOC_INTEL_CHT_BSW_RT5672_MACH
-        tristate "ASoC Audio driver for Intel Cherrytrail & Braswell with RT5672 codec"
-        depends on X86_INTEL_LPSS && I2C && ACPI
-        select SND_SOC_RT5670
-        select SND_SST_MFLD_PLATFORM
-        select SND_SST_IPC_ACPI
-	select SND_SOC_INTEL_SST_MATCH if ACPI
-        help
-          This adds support for ASoC machine driver for Intel(R) Cherrytrail & Braswell
-          platforms with RT5672 audio codec.
-          Say Y if you have such a device.
-          If unsure select "N".
-
-config SND_SOC_INTEL_CHT_BSW_RT5645_MACH
-	tristate "ASoC Audio driver for Intel Cherrytrail & Braswell with RT5645/5650 codec"
-	depends on X86_INTEL_LPSS && I2C && ACPI
-	select SND_SOC_RT5645
-	select SND_SST_MFLD_PLATFORM
-	select SND_SST_IPC_ACPI
-	select SND_SOC_INTEL_SST_MATCH if ACPI
-	help
-	  This adds support for ASoC machine driver for Intel(R) Cherrytrail & Braswell
-	  platforms with RT5645/5650 audio codec.
-	  If unsure select "N".
-
-config SND_SOC_INTEL_CHT_BSW_MAX98090_TI_MACH
-	tristate "ASoC Audio driver for Intel Cherrytrail & Braswell with MAX98090 & TI codec"
-	depends on X86_INTEL_LPSS && I2C && ACPI
-	select SND_SOC_MAX98090
-	select SND_SOC_TS3A227E
-	select SND_SST_MFLD_PLATFORM
-	select SND_SST_IPC_ACPI
-	select SND_SOC_INTEL_SST_MATCH if ACPI
-	help
-	  This adds support for ASoC machine driver for Intel(R) Cherrytrail & Braswell
-	  platforms with MAX98090 audio codec it also can support TI jack chip as aux device.
-	  If unsure select "N".
-=======
 config SND_SOC_INTEL_SKYLAKE_FAMILY
 	tristate
 	select SND_SOC_INTEL_SKYLAKE_COMMON
->>>>>>> 24b8d41d
 
 if SND_SOC_INTEL_SKYLAKE_FAMILY
 
@@ -389,51 +182,6 @@
 	  GeminiLake or CannonLake platform with the DSP enabled in the BIOS
 	  then enable this option by saying Y or m.
 
-<<<<<<< HEAD
-config SND_SOC_INTEL_SKL_RT286_MACH
-	tristate "ASoC Audio driver for SKL with RT286 I2S mode"
-	depends on X86 && ACPI && I2C
-	select SND_SOC_INTEL_SST
-	select SND_SOC_INTEL_SKYLAKE
-	select SND_SOC_RT286
-	select SND_SOC_DMIC
-	select SND_SOC_HDAC_HDMI
-	help
-	   This adds support for ASoC machine driver for Skylake platforms
-	   with RT286 I2S audio codec.
-	   Say Y if you have such a device.
-	   If unsure select "N".
-
-config SND_SOC_INTEL_SKL_NAU88L25_SSM4567_MACH
-	tristate "ASoC Audio driver for SKL with NAU88L25 and SSM4567 in I2S Mode"
-	depends on X86_INTEL_LPSS && I2C
-	select SND_SOC_INTEL_SST
-	select SND_SOC_INTEL_SKYLAKE
-	select SND_SOC_NAU8825
-	select SND_SOC_SSM4567
-	select SND_SOC_DMIC
-	select SND_SOC_HDAC_HDMI
-	help
-	  This adds support for ASoC Onboard Codec I2S machine driver. This will
-	  create an alsa sound card for NAU88L25 + SSM4567.
-	  Say Y if you have such a device.
-	  If unsure select "N".
-
-config SND_SOC_INTEL_SKL_NAU88L25_MAX98357A_MACH
-	tristate "ASoC Audio driver for SKL with NAU88L25 and MAX98357A in I2S Mode"
-	depends on X86_INTEL_LPSS && I2C
-	select SND_SOC_INTEL_SST
-	select SND_SOC_INTEL_SKYLAKE
-	select SND_SOC_NAU8825
-	select SND_SOC_MAX98357A
-	select SND_SOC_DMIC
-	select SND_SOC_HDAC_HDMI
-	help
-	  This adds support for ASoC Onboard Codec I2S machine driver. This will
-	  create an alsa sound card for NAU88L25 + MAX98357A.
-	  Say Y if you have such a device.
-	  If unsure select "N".
-=======
 endif ## SND_SOC_INTEL_SKYLAKE_FAMILY
 
 endif ## SND_SOC_INTEL_SST_TOPLEVEL
@@ -457,5 +205,4 @@
 	  by saying Y or m.
 
 # ASoC codec drivers
-source "sound/soc/intel/boards/Kconfig"
->>>>>>> 24b8d41d
+source "sound/soc/intel/boards/Kconfig"