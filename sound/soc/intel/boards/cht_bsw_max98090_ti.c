// SPDX-License-Identifier: GPL-2.0-only
/*
 *  cht-bsw-max98090.c - ASoc Machine driver for Intel Cherryview-based
 *  platforms Cherrytrail and Braswell, with max98090 & TI codec.
 *
 *  Copyright (C) 2015 Intel Corp
 *  Author: Fang, Yang A <yang.a.fang@intel.com>
 *  This file is modified from cht_bsw_rt5645.c
 *  ~~~~~~~~~~~~~~~~~~~~~~~~~~~~~~~~~~~~~~~~~~~~~~~~~~~~~~~~~~~~~~~~~~~~~~~~~~
 *
 * ~~~~~~~~~~~~~~~~~~~~~~~~~~~~~~~~~~~~~~~~~~~~~~~~~~~~~~~~~~~~~~~~~~~~~~~~~~
 */

#include <linux/dmi.h>
#include <linux/gpio/consumer.h>
#include <linux/module.h>
#include <linux/platform_device.h>
#include <linux/slab.h>
#include <linux/acpi.h>
#include <linux/clk.h>
#include <sound/pcm.h>
#include <sound/pcm_params.h>
#include <sound/soc.h>
#include <sound/soc-acpi.h>
#include <sound/jack.h>
#include "../../codecs/max98090.h"
#include "../atom/sst-atom-controls.h"
#include "../../codecs/ts3a227e.h"

#define CHT_PLAT_CLK_3_HZ	19200000
#define CHT_CODEC_DAI	"HiFi"

#define QUIRK_PMC_PLT_CLK_0				0x01

struct cht_mc_private {
	struct clk *mclk;
	struct snd_soc_jack jack;
	bool ts3a227e_present;
	int quirks;
};

static int platform_clock_control(struct snd_soc_dapm_widget *w,
					  struct snd_kcontrol *k, int  event)
{
	struct snd_soc_dapm_context *dapm = w->dapm;
	struct snd_soc_card *card = dapm->card;
	struct snd_soc_dai *codec_dai;
	struct cht_mc_private *ctx = snd_soc_card_get_drvdata(card);
	int ret;

	/* See the comment in snd_cht_mc_probe() */
	if (ctx->quirks & QUIRK_PMC_PLT_CLK_0)
		return 0;

	codec_dai = snd_soc_card_get_codec_dai(card, CHT_CODEC_DAI);
	if (!codec_dai) {
		dev_err(card->dev, "Codec dai not found; Unable to set platform clock\n");
		return -EIO;
	}

	if (SND_SOC_DAPM_EVENT_ON(event)) {
		ret = clk_prepare_enable(ctx->mclk);
		if (ret < 0) {
			dev_err(card->dev,
				"could not configure MCLK state");
			return ret;
		}
	} else {
		clk_disable_unprepare(ctx->mclk);
	}

	return 0;
}

static const struct snd_soc_dapm_widget cht_dapm_widgets[] = {
	SND_SOC_DAPM_HP("Headphone", NULL),
	SND_SOC_DAPM_MIC("Headset Mic", NULL),
	SND_SOC_DAPM_MIC("Int Mic", NULL),
	SND_SOC_DAPM_SPK("Ext Spk", NULL),
	SND_SOC_DAPM_SUPPLY("Platform Clock", SND_SOC_NOPM, 0, 0,
			    platform_clock_control, SND_SOC_DAPM_PRE_PMU |
			    SND_SOC_DAPM_POST_PMD),
};

static const struct snd_soc_dapm_route cht_audio_map[] = {
	{"IN34", NULL, "Headset Mic"},
	{"Headset Mic", NULL, "MICBIAS"},
	{"DMICL", NULL, "Int Mic"},
	{"Headphone", NULL, "HPL"},
	{"Headphone", NULL, "HPR"},
	{"Ext Spk", NULL, "SPKL"},
	{"Ext Spk", NULL, "SPKR"},
	{"HiFi Playback", NULL, "ssp2 Tx"},
	{"ssp2 Tx", NULL, "codec_out0"},
	{"ssp2 Tx", NULL, "codec_out1"},
	{"codec_in0", NULL, "ssp2 Rx" },
	{"codec_in1", NULL, "ssp2 Rx" },
	{"ssp2 Rx", NULL, "HiFi Capture"},
	{"Headphone", NULL, "Platform Clock"},
	{"Headset Mic", NULL, "Platform Clock"},
	{"Int Mic", NULL, "Platform Clock"},
	{"Ext Spk", NULL, "Platform Clock"},
};

static const struct snd_kcontrol_new cht_mc_controls[] = {
	SOC_DAPM_PIN_SWITCH("Headphone"),
	SOC_DAPM_PIN_SWITCH("Headset Mic"),
	SOC_DAPM_PIN_SWITCH("Int Mic"),
	SOC_DAPM_PIN_SWITCH("Ext Spk"),
};

static int cht_aif1_hw_params(struct snd_pcm_substream *substream,
			     struct snd_pcm_hw_params *params)
{
	struct snd_soc_pcm_runtime *rtd = asoc_substream_to_rtd(substream);
	struct snd_soc_dai *codec_dai = asoc_rtd_to_codec(rtd, 0);
	int ret;

	ret = snd_soc_dai_set_sysclk(codec_dai, M98090_REG_SYSTEM_CLOCK,
				     CHT_PLAT_CLK_3_HZ, SND_SOC_CLOCK_IN);
	if (ret < 0) {
		dev_err(rtd->dev, "can't set codec sysclk: %d\n", ret);
		return ret;
	}

	return 0;
}

static int cht_ti_jack_event(struct notifier_block *nb,
		unsigned long event, void *data)
{
	struct snd_soc_jack *jack = (struct snd_soc_jack *)data;
	struct snd_soc_dapm_context *dapm = &jack->card->dapm;

	if (event & SND_JACK_MICROPHONE) {
		snd_soc_dapm_force_enable_pin(dapm, "SHDN");
		snd_soc_dapm_force_enable_pin(dapm, "MICBIAS");
		snd_soc_dapm_sync(dapm);
	} else {
		snd_soc_dapm_disable_pin(dapm, "MICBIAS");
		snd_soc_dapm_disable_pin(dapm, "SHDN");
		snd_soc_dapm_sync(dapm);
	}

	return 0;
}

static struct notifier_block cht_jack_nb = {
	.notifier_call = cht_ti_jack_event,
};

static struct snd_soc_jack_pin hs_jack_pins[] = {
	{
		.pin	= "Headphone",
		.mask	= SND_JACK_HEADPHONE,
	},
	{
		.pin	= "Headset Mic",
		.mask	= SND_JACK_MICROPHONE,
	},
};

static struct snd_soc_jack_gpio hs_jack_gpios[] = {
	{
		.name		= "hp",
		.report		= SND_JACK_HEADPHONE | SND_JACK_LINEOUT,
		.debounce_time	= 200,
	},
	{
		.name		= "mic",
		.invert		= 1,
		.report		= SND_JACK_MICROPHONE,
		.debounce_time	= 200,
	},
};

static const struct acpi_gpio_params hp_gpios = { 0, 0, false };
static const struct acpi_gpio_params mic_gpios = { 1, 0, false };

static const struct acpi_gpio_mapping acpi_max98090_gpios[] = {
	{ "hp-gpios", &hp_gpios, 1 },
	{ "mic-gpios", &mic_gpios, 1 },
	{},
};

static int cht_codec_init(struct snd_soc_pcm_runtime *runtime)
{
	int ret;
	int jack_type;
	struct cht_mc_private *ctx = snd_soc_card_get_drvdata(runtime->card);
	struct snd_soc_jack *jack = &ctx->jack;

	if (ctx->ts3a227e_present) {
		/*
		 * The jack has already been created in the
		 * cht_max98090_headset_init() function.
		 */
		snd_soc_jack_notifier_register(jack, &cht_jack_nb);
		return 0;
	}

	jack_type = SND_JACK_HEADPHONE | SND_JACK_MICROPHONE;

	ret = snd_soc_card_jack_new(runtime->card, "Headset Jack",
				    jack_type, jack,
				    hs_jack_pins, ARRAY_SIZE(hs_jack_pins));
	if (ret) {
		dev_err(runtime->dev, "Headset Jack creation failed %d\n", ret);
		return ret;
	}

	ret = snd_soc_jack_add_gpiods(runtime->card->dev->parent, jack,
				      ARRAY_SIZE(hs_jack_gpios),
				      hs_jack_gpios);
	if (ret) {
		/*
		 * flag error but don't bail if jack detect is broken
		 * due to platform issues or bad BIOS/configuration
		 */
		dev_err(runtime->dev,
			"jack detection gpios not added, error %d\n", ret);
	}

	/* See the comment in snd_cht_mc_probe() */
	if (ctx->quirks & QUIRK_PMC_PLT_CLK_0)
		return 0;

	/*
	 * The firmware might enable the clock at
	 * boot (this information may or may not
	 * be reflected in the enable clock register).
	 * To change the rate we must disable the clock
	 * first to cover these cases. Due to common
	 * clock framework restrictions that do not allow
	 * to disable a clock that has not been enabled,
	 * we need to enable the clock first.
	 */
	ret = clk_prepare_enable(ctx->mclk);
	if (!ret)
		clk_disable_unprepare(ctx->mclk);

	ret = clk_set_rate(ctx->mclk, CHT_PLAT_CLK_3_HZ);

	if (ret)
		dev_err(runtime->dev, "unable to set MCLK rate\n");

	return ret;
}

static int cht_codec_fixup(struct snd_soc_pcm_runtime *rtd,
			    struct snd_pcm_hw_params *params)
{
	struct snd_interval *rate = hw_param_interval(params,
			SNDRV_PCM_HW_PARAM_RATE);
	struct snd_interval *channels = hw_param_interval(params,
						SNDRV_PCM_HW_PARAM_CHANNELS);
	int ret = 0;
	unsigned int fmt = 0;

	ret = snd_soc_dai_set_tdm_slot(asoc_rtd_to_cpu(rtd, 0), 0x3, 0x3, 2, 16);
	if (ret < 0) {
		dev_err(rtd->dev, "can't set cpu_dai slot fmt: %d\n", ret);
		return ret;
	}

	fmt = SND_SOC_DAIFMT_I2S | SND_SOC_DAIFMT_NB_NF
				| SND_SOC_DAIFMT_CBS_CFS;

	ret = snd_soc_dai_set_fmt(asoc_rtd_to_cpu(rtd, 0), fmt);
	if (ret < 0) {
		dev_err(rtd->dev, "can't set cpu_dai set fmt: %d\n", ret);
		return ret;
	}

	/* The DSP will covert the FE rate to 48k, stereo, 24bits */
	rate->min = rate->max = 48000;
	channels->min = channels->max = 2;

	/* set SSP2 to 16-bit */
	params_set_format(params, SNDRV_PCM_FORMAT_S16_LE);
	return 0;
}

static int cht_aif1_startup(struct snd_pcm_substream *substream)
{
	return snd_pcm_hw_constraint_single(substream->runtime,
			SNDRV_PCM_HW_PARAM_RATE, 48000);
}

static int cht_max98090_headset_init(struct snd_soc_component *component)
{
	struct snd_soc_card *card = component->card;
	struct cht_mc_private *ctx = snd_soc_card_get_drvdata(card);
	struct snd_soc_jack *jack = &ctx->jack;
	int jack_type;
	int ret;

	/*
	 * TI supports 4 butons headset detection
	 * KEY_MEDIA
	 * KEY_VOICECOMMAND
	 * KEY_VOLUMEUP
	 * KEY_VOLUMEDOWN
	 */
	jack_type = SND_JACK_HEADPHONE | SND_JACK_MICROPHONE |
		    SND_JACK_BTN_0 | SND_JACK_BTN_1 |
		    SND_JACK_BTN_2 | SND_JACK_BTN_3;

	ret = snd_soc_card_jack_new(card, "Headset Jack", jack_type,
				    jack, NULL, 0);
	if (ret) {
		dev_err(card->dev, "Headset Jack creation failed %d\n", ret);
		return ret;
	}

	return ts3a227e_enable_jack_detect(component, jack);
}

static const struct snd_soc_ops cht_aif1_ops = {
	.startup = cht_aif1_startup,
};

static const struct snd_soc_ops cht_be_ssp2_ops = {
	.hw_params = cht_aif1_hw_params,
};

static struct snd_soc_aux_dev cht_max98090_headset_dev = {
	.dlc = COMP_AUX("i2c-104C227E:00"),
	.init = cht_max98090_headset_init,
};

SND_SOC_DAILINK_DEF(dummy,
	DAILINK_COMP_ARRAY(COMP_DUMMY()));

SND_SOC_DAILINK_DEF(media,
	DAILINK_COMP_ARRAY(COMP_CPU("media-cpu-dai")));

SND_SOC_DAILINK_DEF(deepbuffer,
	DAILINK_COMP_ARRAY(COMP_CPU("deepbuffer-cpu-dai")));

SND_SOC_DAILINK_DEF(ssp2_port,
	DAILINK_COMP_ARRAY(COMP_CPU("ssp2-port")));
SND_SOC_DAILINK_DEF(ssp2_codec,
	DAILINK_COMP_ARRAY(COMP_CODEC("i2c-193C9890:00", "HiFi")));

SND_SOC_DAILINK_DEF(platform,
	DAILINK_COMP_ARRAY(COMP_PLATFORM("sst-mfld-platform")));

static struct snd_soc_dai_link cht_dailink[] = {
	[MERR_DPCM_AUDIO] = {
		.name = "Audio Port",
		.stream_name = "Audio",
		.nonatomic = true,
		.dynamic = 1,
		.dpcm_playback = 1,
		.dpcm_capture = 1,
		.ops = &cht_aif1_ops,
		SND_SOC_DAILINK_REG(media, dummy, platform),
	},
	[MERR_DPCM_DEEP_BUFFER] = {
		.name = "Deep-Buffer Audio Port",
		.stream_name = "Deep-Buffer Audio",
		.nonatomic = true,
		.dynamic = 1,
		.dpcm_playback = 1,
		.ops = &cht_aif1_ops,
		SND_SOC_DAILINK_REG(deepbuffer, dummy, platform),
	},
	/* back ends */
	{
		.name = "SSP2-Codec",
<<<<<<< HEAD
		.id = 1,
		.cpu_dai_name = "ssp2-port",
		.platform_name = "sst-mfld-platform",
=======
		.id = 0,
>>>>>>> 24b8d41d
		.no_pcm = 1,
		.dai_fmt = SND_SOC_DAIFMT_I2S | SND_SOC_DAIFMT_NB_NF
					| SND_SOC_DAIFMT_CBS_CFS,
		.init = cht_codec_init,
		.be_hw_params_fixup = cht_codec_fixup,
		.dpcm_playback = 1,
		.dpcm_capture = 1,
		.ops = &cht_be_ssp2_ops,
		SND_SOC_DAILINK_REG(ssp2_port, ssp2_codec, platform),
	},
};

#if IS_ENABLED(CONFIG_SND_SOC_SOF_BAYTRAIL)
/* use space before codec name to simplify card ID, and simplify driver name */
#define CARD_NAME "bytcht max98090" /* card name will be 'sof-bytcht max98090 */
#define DRIVER_NAME "SOF"
#else
#define CARD_NAME "chtmax98090"
#define DRIVER_NAME NULL /* card name will be used for driver name */
#endif

/* SoC card */
static struct snd_soc_card snd_soc_card_cht = {
	.name = CARD_NAME,
	.driver_name = DRIVER_NAME,
	.owner = THIS_MODULE,
	.dai_link = cht_dailink,
	.num_links = ARRAY_SIZE(cht_dailink),
	.aux_dev = &cht_max98090_headset_dev,
	.num_aux_devs = 1,
	.dapm_widgets = cht_dapm_widgets,
	.num_dapm_widgets = ARRAY_SIZE(cht_dapm_widgets),
	.dapm_routes = cht_audio_map,
	.num_dapm_routes = ARRAY_SIZE(cht_audio_map),
	.controls = cht_mc_controls,
	.num_controls = ARRAY_SIZE(cht_mc_controls),
};

static const struct dmi_system_id cht_max98090_quirk_table[] = {
	{
		/* Banjo model Chromebook */
		.matches = {
			DMI_MATCH(DMI_PRODUCT_NAME, "Banjo"),
		},
		.driver_data = (void *)QUIRK_PMC_PLT_CLK_0,
	},
	{
		/* Candy model Chromebook */
		.matches = {
			DMI_MATCH(DMI_PRODUCT_NAME, "Candy"),
		},
		.driver_data = (void *)QUIRK_PMC_PLT_CLK_0,
	},
	{
		/* Clapper model Chromebook */
		.matches = {
			DMI_MATCH(DMI_PRODUCT_NAME, "Clapper"),
		},
		.driver_data = (void *)QUIRK_PMC_PLT_CLK_0,
	},
	{
		/* Cyan model Chromebook */
		.matches = {
			DMI_MATCH(DMI_PRODUCT_NAME, "Cyan"),
		},
		.driver_data = (void *)QUIRK_PMC_PLT_CLK_0,
	},
	{
		/* Enguarde model Chromebook */
		.matches = {
			DMI_MATCH(DMI_PRODUCT_NAME, "Enguarde"),
		},
		.driver_data = (void *)QUIRK_PMC_PLT_CLK_0,
	},
	{
		/* Glimmer model Chromebook */
		.matches = {
			DMI_MATCH(DMI_PRODUCT_NAME, "Glimmer"),
		},
		.driver_data = (void *)QUIRK_PMC_PLT_CLK_0,
	},
	{
		/* Gnawty model Chromebook (Acer Chromebook CB3-111) */
		.matches = {
			DMI_MATCH(DMI_PRODUCT_NAME, "Gnawty"),
		},
		.driver_data = (void *)QUIRK_PMC_PLT_CLK_0,
	},
	{
		/* Heli model Chromebook */
		.matches = {
			DMI_MATCH(DMI_PRODUCT_NAME, "Heli"),
		},
		.driver_data = (void *)QUIRK_PMC_PLT_CLK_0,
	},
	{
		/* Kip model Chromebook */
		.matches = {
			DMI_MATCH(DMI_PRODUCT_NAME, "Kip"),
		},
		.driver_data = (void *)QUIRK_PMC_PLT_CLK_0,
	},
	{
		/* Ninja model Chromebook */
		.matches = {
			DMI_MATCH(DMI_PRODUCT_NAME, "Ninja"),
		},
		.driver_data = (void *)QUIRK_PMC_PLT_CLK_0,
	},
	{
		/* Orco model Chromebook */
		.matches = {
			DMI_MATCH(DMI_PRODUCT_NAME, "Orco"),
		},
		.driver_data = (void *)QUIRK_PMC_PLT_CLK_0,
	},
	{
		/* Quawks model Chromebook */
		.matches = {
			DMI_MATCH(DMI_PRODUCT_NAME, "Quawks"),
		},
		.driver_data = (void *)QUIRK_PMC_PLT_CLK_0,
	},
	{
		/* Rambi model Chromebook */
		.matches = {
			DMI_MATCH(DMI_PRODUCT_NAME, "Rambi"),
		},
		.driver_data = (void *)QUIRK_PMC_PLT_CLK_0,
	},
	{
		/* Squawks model Chromebook */
		.matches = {
			DMI_MATCH(DMI_PRODUCT_NAME, "Squawks"),
		},
		.driver_data = (void *)QUIRK_PMC_PLT_CLK_0,
	},
	{
		/* Sumo model Chromebook */
		.matches = {
			DMI_MATCH(DMI_PRODUCT_NAME, "Sumo"),
		},
		.driver_data = (void *)QUIRK_PMC_PLT_CLK_0,
	},
	{
		/* Swanky model Chromebook (Toshiba Chromebook 2) */
		.matches = {
			DMI_MATCH(DMI_PRODUCT_NAME, "Swanky"),
		},
		.driver_data = (void *)QUIRK_PMC_PLT_CLK_0,
	},
	{
		/* Winky model Chromebook */
		.matches = {
			DMI_MATCH(DMI_PRODUCT_NAME, "Winky"),
		},
		.driver_data = (void *)QUIRK_PMC_PLT_CLK_0,
	},
	{}
};

static int snd_cht_mc_probe(struct platform_device *pdev)
{
	const struct dmi_system_id *dmi_id;
	struct device *dev = &pdev->dev;
	int ret_val = 0;
	struct cht_mc_private *drv;
	const char *mclk_name;
	struct snd_soc_acpi_mach *mach;
	const char *platform_name;

	drv = devm_kzalloc(&pdev->dev, sizeof(*drv), GFP_KERNEL);
	if (!drv)
		return -ENOMEM;

<<<<<<< HEAD
=======
	dmi_id = dmi_first_match(cht_max98090_quirk_table);
	if (dmi_id)
		drv->quirks = (unsigned long)dmi_id->driver_data;

>>>>>>> 24b8d41d
	drv->ts3a227e_present = acpi_dev_found("104C227E");
	if (!drv->ts3a227e_present) {
		/* no need probe TI jack detection chip */
		snd_soc_card_cht.aux_dev = NULL;
		snd_soc_card_cht.num_aux_devs = 0;

		ret_val = devm_acpi_dev_add_driver_gpios(dev->parent,
							 acpi_max98090_gpios);
		if (ret_val)
			dev_dbg(dev, "Unable to add GPIO mapping table\n");
	}

	/* override plaform name, if required */
	snd_soc_card_cht.dev = &pdev->dev;
	mach = pdev->dev.platform_data;
	platform_name = mach->mach_params.platform;

	ret_val = snd_soc_fixup_dai_links_platform_name(&snd_soc_card_cht,
							platform_name);
	if (ret_val)
		return ret_val;

	/* register the soc card */
	snd_soc_card_set_drvdata(&snd_soc_card_cht, drv);

	if (drv->quirks & QUIRK_PMC_PLT_CLK_0)
		mclk_name = "pmc_plt_clk_0";
	else
		mclk_name = "pmc_plt_clk_3";

	drv->mclk = devm_clk_get(&pdev->dev, mclk_name);
	if (IS_ERR(drv->mclk)) {
		dev_err(&pdev->dev,
			"Failed to get MCLK from %s: %ld\n",
			mclk_name, PTR_ERR(drv->mclk));
		return PTR_ERR(drv->mclk);
	}

	/*
	 * Boards which have the MAX98090's clk connected to clk_0 do not seem
	 * to like it if we muck with the clock. If we disable the clock when
	 * it is unused we get "max98090 i2c-193C9890:00: PLL unlocked" errors
	 * and the PLL never seems to lock again.
	 * So for these boards we enable it here once and leave it at that.
	 */
	if (drv->quirks & QUIRK_PMC_PLT_CLK_0) {
		ret_val = clk_prepare_enable(drv->mclk);
		if (ret_val < 0) {
			dev_err(&pdev->dev, "MCLK enable error: %d\n", ret_val);
			return ret_val;
		}
	}

	ret_val = devm_snd_soc_register_card(&pdev->dev, &snd_soc_card_cht);
	if (ret_val) {
		dev_err(&pdev->dev,
			"snd_soc_register_card failed %d\n", ret_val);
		return ret_val;
	}
	platform_set_drvdata(pdev, &snd_soc_card_cht);
	return ret_val;
}

static int snd_cht_mc_remove(struct platform_device *pdev)
{
	struct snd_soc_card *card = platform_get_drvdata(pdev);
	struct cht_mc_private *ctx = snd_soc_card_get_drvdata(card);

	if (ctx->quirks & QUIRK_PMC_PLT_CLK_0)
		clk_disable_unprepare(ctx->mclk);

	return 0;
}

static struct platform_driver snd_cht_mc_driver = {
	.driver = {
		.name = "cht-bsw-max98090",
#if IS_ENABLED(CONFIG_SND_SOC_SOF_BAYTRAIL)
		.pm = &snd_soc_pm_ops,
#endif
	},
	.probe = snd_cht_mc_probe,
	.remove = snd_cht_mc_remove,
};

module_platform_driver(snd_cht_mc_driver)

MODULE_DESCRIPTION("ASoC Intel(R) Braswell Machine driver");
MODULE_AUTHOR("Fang, Yang A <yang.a.fang@intel.com>");
MODULE_LICENSE("GPL v2");
MODULE_ALIAS("platform:cht-bsw-max98090");<|MERGE_RESOLUTION|>--- conflicted
+++ resolved
@@ -369,13 +369,7 @@
 	/* back ends */
 	{
 		.name = "SSP2-Codec",
-<<<<<<< HEAD
-		.id = 1,
-		.cpu_dai_name = "ssp2-port",
-		.platform_name = "sst-mfld-platform",
-=======
 		.id = 0,
->>>>>>> 24b8d41d
 		.no_pcm = 1,
 		.dai_fmt = SND_SOC_DAIFMT_I2S | SND_SOC_DAIFMT_NB_NF
 					| SND_SOC_DAIFMT_CBS_CFS,
@@ -551,13 +545,10 @@
 	if (!drv)
 		return -ENOMEM;
 
-<<<<<<< HEAD
-=======
 	dmi_id = dmi_first_match(cht_max98090_quirk_table);
 	if (dmi_id)
 		drv->quirks = (unsigned long)dmi_id->driver_data;
 
->>>>>>> 24b8d41d
 	drv->ts3a227e_present = acpi_dev_found("104C227E");
 	if (!drv->ts3a227e_present) {
 		/* no need probe TI jack detection chip */
