--- conflicted
+++ resolved
@@ -16,7 +16,6 @@
 #include <sound/soc-acpi.h>
 #include "../../codecs/nau8825.h"
 #include "../../codecs/hdac_hdmi.h"
-#include "../skylake/skl.h"
 
 #define SKL_NUVOTON_CODEC_DAI	"nau8825-hifi"
 #define SKL_MAXIM_CODEC_DAI "HiFi"
@@ -25,10 +24,7 @@
 static struct snd_soc_jack skylake_headset;
 static struct snd_soc_card skylake_audio_card;
 static const struct snd_pcm_hw_constraint_list *dmic_constraints;
-<<<<<<< HEAD
-=======
 static struct snd_soc_jack skylake_hdmi[3];
->>>>>>> 24b8d41d
 
 struct skl_hdmi_pcm {
 	struct list_head head;
@@ -186,27 +182,16 @@
 static int skylake_hdmi1_init(struct snd_soc_pcm_runtime *rtd)
 {
 	struct skl_nau8825_private *ctx = snd_soc_card_get_drvdata(rtd->card);
-<<<<<<< HEAD
-	struct snd_soc_dai *dai = rtd->codec_dai;
-=======
 	struct snd_soc_dai *dai = asoc_rtd_to_codec(rtd, 0);
->>>>>>> 24b8d41d
 	struct skl_hdmi_pcm *pcm;
 
 	pcm = devm_kzalloc(rtd->card->dev, sizeof(*pcm), GFP_KERNEL);
 	if (!pcm)
 		return -ENOMEM;
-<<<<<<< HEAD
 
 	pcm->device = SKL_DPCM_AUDIO_HDMI1_PB;
 	pcm->codec_dai = dai;
 
-=======
-
-	pcm->device = SKL_DPCM_AUDIO_HDMI1_PB;
-	pcm->codec_dai = dai;
-
->>>>>>> 24b8d41d
 	list_add_tail(&pcm->head, &ctx->hdmi_pcm_list);
 
 	return 0;
@@ -215,11 +200,7 @@
 static int skylake_hdmi2_init(struct snd_soc_pcm_runtime *rtd)
 {
 	struct skl_nau8825_private *ctx = snd_soc_card_get_drvdata(rtd->card);
-<<<<<<< HEAD
-	struct snd_soc_dai *dai = rtd->codec_dai;
-=======
 	struct snd_soc_dai *dai = asoc_rtd_to_codec(rtd, 0);
->>>>>>> 24b8d41d
 	struct skl_hdmi_pcm *pcm;
 
 	pcm = devm_kzalloc(rtd->card->dev, sizeof(*pcm), GFP_KERNEL);
@@ -237,11 +218,7 @@
 static int skylake_hdmi3_init(struct snd_soc_pcm_runtime *rtd)
 {
 	struct skl_nau8825_private *ctx = snd_soc_card_get_drvdata(rtd->card);
-<<<<<<< HEAD
-	struct snd_soc_dai *dai = rtd->codec_dai;
-=======
 	struct snd_soc_dai *dai = asoc_rtd_to_codec(rtd, 0);
->>>>>>> 24b8d41d
 	struct skl_hdmi_pcm *pcm;
 
 	pcm = devm_kzalloc(rtd->card->dev, sizeof(*pcm), GFP_KERNEL);
@@ -250,15 +227,9 @@
 
 	pcm->device = SKL_DPCM_AUDIO_HDMI3_PB;
 	pcm->codec_dai = dai;
-<<<<<<< HEAD
 
 	list_add_tail(&pcm->head, &ctx->hdmi_pcm_list);
 
-=======
-
-	list_add_tail(&pcm->head, &ctx->hdmi_pcm_list);
-
->>>>>>> 24b8d41d
 	return 0;
 }
 
@@ -348,11 +319,7 @@
 				SNDRV_PCM_HW_PARAM_CHANNELS);
 
 	if (params_channels(params) == 2 || DMIC_CH(dmic_constraints) == 2)
-<<<<<<< HEAD
-		channels->min = channels->max = 2;
-=======
 		chan->min = chan->max = 2;
->>>>>>> 24b8d41d
 	else
 		chan->min = chan->max = 4;
 
@@ -569,11 +536,6 @@
 		/* SSP0 - Codec */
 		.name = "SSP0-Codec",
 		.id = 0,
-<<<<<<< HEAD
-		.cpu_dai_name = "SSP0 Pin",
-		.platform_name = "0000:00:1f.3",
-=======
->>>>>>> 24b8d41d
 		.no_pcm = 1,
 		.dai_fmt = SND_SOC_DAIFMT_I2S |
 			SND_SOC_DAIFMT_NB_NF |
@@ -587,11 +549,6 @@
 		/* SSP1 - Codec */
 		.name = "SSP1-Codec",
 		.id = 1,
-<<<<<<< HEAD
-		.cpu_dai_name = "SSP1 Pin",
-		.platform_name = "0000:00:1f.3",
-=======
->>>>>>> 24b8d41d
 		.no_pcm = 1,
 		.init = skylake_nau8825_codec_init,
 		.dai_fmt = SND_SOC_DAIFMT_I2S | SND_SOC_DAIFMT_NB_NF |
@@ -606,13 +563,6 @@
 	{
 		.name = "dmic01",
 		.id = 2,
-<<<<<<< HEAD
-		.cpu_dai_name = "DMIC01 Pin",
-		.codec_name = "dmic-codec",
-		.codec_dai_name = "dmic-hifi",
-		.platform_name = "0000:00:1f.3",
-=======
->>>>>>> 24b8d41d
 		.be_hw_params_fixup = skylake_dmic_fixup,
 		.ignore_suspend = 1,
 		.dpcm_capture = 1,
@@ -622,13 +572,6 @@
 	{
 		.name = "iDisp1",
 		.id = 3,
-<<<<<<< HEAD
-		.cpu_dai_name = "iDisp1 Pin",
-		.codec_name = "ehdaudio0D2",
-		.codec_dai_name = "intel-hdmi-hifi1",
-		.platform_name = "0000:00:1f.3",
-=======
->>>>>>> 24b8d41d
 		.dpcm_playback = 1,
 		.init = skylake_hdmi1_init,
 		.no_pcm = 1,
@@ -637,13 +580,6 @@
 	{
 		.name = "iDisp2",
 		.id = 4,
-<<<<<<< HEAD
-		.cpu_dai_name = "iDisp2 Pin",
-		.codec_name = "ehdaudio0D2",
-		.codec_dai_name = "intel-hdmi-hifi2",
-		.platform_name = "0000:00:1f.3",
-=======
->>>>>>> 24b8d41d
 		.init = skylake_hdmi2_init,
 		.dpcm_playback = 1,
 		.no_pcm = 1,
@@ -652,13 +588,6 @@
 	{
 		.name = "iDisp3",
 		.id = 5,
-<<<<<<< HEAD
-		.cpu_dai_name = "iDisp3 Pin",
-		.codec_name = "ehdaudio0D2",
-		.codec_dai_name = "intel-hdmi-hifi3",
-		.platform_name = "0000:00:1f.3",
-=======
->>>>>>> 24b8d41d
 		.init = skylake_hdmi3_init,
 		.dpcm_playback = 1,
 		.no_pcm = 1,
@@ -666,25 +595,11 @@
 	},
 };
 
-<<<<<<< HEAD
-=======
 #define NAME_SIZE	32
->>>>>>> 24b8d41d
 static int skylake_card_late_probe(struct snd_soc_card *card)
 {
 	struct skl_nau8825_private *ctx = snd_soc_card_get_drvdata(card);
 	struct skl_hdmi_pcm *pcm;
-<<<<<<< HEAD
-	int err;
-
-	list_for_each_entry(pcm, &ctx->hdmi_pcm_list, head) {
-		err = hdac_hdmi_jack_init(pcm->codec_dai, pcm->device);
-		if (err < 0)
-			return err;
-	}
-
-	return 0;
-=======
 	struct snd_soc_component *component = NULL;
 	int err, i = 0;
 	char jack_name[NAME_SIZE];
@@ -713,7 +628,6 @@
 		return -EINVAL;
 
 	return hdac_hdmi_jack_port_init(component, &card->dapm);
->>>>>>> 24b8d41d
 }
 
 /* skylake audio machine driver for SPT + NAU88L25 */
@@ -735,15 +649,9 @@
 static int skylake_audio_probe(struct platform_device *pdev)
 {
 	struct skl_nau8825_private *ctx;
-<<<<<<< HEAD
-	struct skl_machine_pdata *pdata;
-
-	ctx = devm_kzalloc(&pdev->dev, sizeof(*ctx), GFP_ATOMIC);
-=======
 	struct snd_soc_acpi_mach *mach;
 
 	ctx = devm_kzalloc(&pdev->dev, sizeof(*ctx), GFP_KERNEL);
->>>>>>> 24b8d41d
 	if (!ctx)
 		return -ENOMEM;
 
@@ -752,15 +660,9 @@
 	skylake_audio_card.dev = &pdev->dev;
 	snd_soc_card_set_drvdata(&skylake_audio_card, ctx);
 
-<<<<<<< HEAD
-	pdata = dev_get_drvdata(&pdev->dev);
-	if (pdata)
-		dmic_constraints = pdata->dmic_num == 2 ?
-=======
 	mach = pdev->dev.platform_data;
 	if (mach)
 		dmic_constraints = mach->mach_params.dmic_num == 2 ?
->>>>>>> 24b8d41d
 			&constraints_dmic_2ch : &constraints_dmic_channels;
 
 	return devm_snd_soc_register_card(&pdev->dev, &skylake_audio_card);
