// SPDX-License-Identifier: GPL-2.0-only
/*
 * Intel Broadwell Wildcatpoint SST Audio
 *
 * Copyright (C) 2013, Intel Corporation. All rights reserved.
 */

#include <linux/module.h>
#include <linux/platform_device.h>
#include <sound/core.h>
#include <sound/pcm.h>
#include <sound/soc.h>
#include <sound/jack.h>
#include <sound/pcm_params.h>
#include <sound/soc-acpi.h>

#include "../../codecs/rt286.h"

static struct snd_soc_jack broadwell_headset;
/* Headset jack detection DAPM pins */
static struct snd_soc_jack_pin broadwell_headset_pins[] = {
	{
		.pin = "Mic Jack",
		.mask = SND_JACK_MICROPHONE,
	},
	{
		.pin = "Headphone Jack",
		.mask = SND_JACK_HEADPHONE,
	},
};

static const struct snd_kcontrol_new broadwell_controls[] = {
	SOC_DAPM_PIN_SWITCH("Speaker"),
	SOC_DAPM_PIN_SWITCH("Headphone Jack"),
};

static const struct snd_soc_dapm_widget broadwell_widgets[] = {
	SND_SOC_DAPM_HP("Headphone Jack", NULL),
	SND_SOC_DAPM_SPK("Speaker", NULL),
	SND_SOC_DAPM_MIC("Mic Jack", NULL),
	SND_SOC_DAPM_MIC("DMIC1", NULL),
	SND_SOC_DAPM_MIC("DMIC2", NULL),
	SND_SOC_DAPM_LINE("Line Jack", NULL),
};

static const struct snd_soc_dapm_route broadwell_rt286_map[] = {

	/* speaker */
	{"Speaker", NULL, "SPOR"},
	{"Speaker", NULL, "SPOL"},

	/* HP jack connectors - unknown if we have jack deteck */
	{"Headphone Jack", NULL, "HPO Pin"},

	/* other jacks */
	{"MIC1", NULL, "Mic Jack"},
	{"LINE1", NULL, "Line Jack"},

	/* digital mics */
	{"DMIC1 Pin", NULL, "DMIC1"},
	{"DMIC2 Pin", NULL, "DMIC2"},

	/* CODEC BE connections */
	{"SSP0 CODEC IN", NULL, "AIF1 Capture"},
	{"AIF1 Playback", NULL, "SSP0 CODEC OUT"},
};

static int broadwell_rt286_codec_init(struct snd_soc_pcm_runtime *rtd)
{
	struct snd_soc_component *component = asoc_rtd_to_codec(rtd, 0)->component;
	int ret = 0;
	ret = snd_soc_card_jack_new(rtd->card, "Headset",
		SND_JACK_HEADSET | SND_JACK_BTN_0, &broadwell_headset,
		broadwell_headset_pins, ARRAY_SIZE(broadwell_headset_pins));
	if (ret)
		return ret;

	rt286_mic_detect(component, &broadwell_headset);
	return 0;
}


static int broadwell_ssp0_fixup(struct snd_soc_pcm_runtime *rtd,
			struct snd_pcm_hw_params *params)
{
	struct snd_interval *rate = hw_param_interval(params,
						      SNDRV_PCM_HW_PARAM_RATE);
	struct snd_interval *chan = hw_param_interval(params,
						      SNDRV_PCM_HW_PARAM_CHANNELS);

	/* The ADSP will covert the FE rate to 48k, stereo */
	rate->min = rate->max = 48000;
	chan->min = chan->max = 2;

	/* set SSP0 to 16 bit */
	params_set_format(params, SNDRV_PCM_FORMAT_S16_LE);
	return 0;
}

static int broadwell_rt286_hw_params(struct snd_pcm_substream *substream,
	struct snd_pcm_hw_params *params)
{
	struct snd_soc_pcm_runtime *rtd = asoc_substream_to_rtd(substream);
	struct snd_soc_dai *codec_dai = asoc_rtd_to_codec(rtd, 0);
	int ret;

	ret = snd_soc_dai_set_sysclk(codec_dai, RT286_SCLK_S_PLL, 24000000,
		SND_SOC_CLOCK_IN);

	if (ret < 0) {
		dev_err(rtd->dev, "can't set codec sysclk configuration\n");
		return ret;
	}

	return ret;
}

static const struct snd_soc_ops broadwell_rt286_ops = {
	.hw_params = broadwell_rt286_hw_params,
};

static const unsigned int channels[] = {
	2,
};

static const struct snd_pcm_hw_constraint_list constraints_channels = {
	.count = ARRAY_SIZE(channels),
	.list = channels,
	.mask = 0,
};

static int broadwell_fe_startup(struct snd_pcm_substream *substream)
{
	struct snd_pcm_runtime *runtime = substream->runtime;

	/* Board supports stereo configuration only */
	runtime->hw.channels_max = 2;
	return snd_pcm_hw_constraint_list(runtime, 0,
					  SNDRV_PCM_HW_PARAM_CHANNELS,
					  &constraints_channels);
}

static const struct snd_soc_ops broadwell_fe_ops = {
	.startup = broadwell_fe_startup,
};

SND_SOC_DAILINK_DEF(system,
	DAILINK_COMP_ARRAY(COMP_CPU("System Pin")));

SND_SOC_DAILINK_DEF(offload0,
	DAILINK_COMP_ARRAY(COMP_CPU("Offload0 Pin")));

SND_SOC_DAILINK_DEF(offload1,
	DAILINK_COMP_ARRAY(COMP_CPU("Offload1 Pin")));

SND_SOC_DAILINK_DEF(loopback,
	DAILINK_COMP_ARRAY(COMP_CPU("Loopback Pin")));

SND_SOC_DAILINK_DEF(dummy,
	DAILINK_COMP_ARRAY(COMP_DUMMY()));

SND_SOC_DAILINK_DEF(platform,
	DAILINK_COMP_ARRAY(COMP_PLATFORM("haswell-pcm-audio")));

SND_SOC_DAILINK_DEF(codec,
	DAILINK_COMP_ARRAY(COMP_CODEC("i2c-INT343A:00", "rt286-aif1")));

SND_SOC_DAILINK_DEF(ssp0_port,
	    DAILINK_COMP_ARRAY(COMP_CPU("ssp0-port")));

/* broadwell digital audio interface glue - connects codec <--> CPU */
static struct snd_soc_dai_link broadwell_rt286_dais[] = {
	/* Front End DAI links */
	{
		.name = "System PCM",
		.stream_name = "System Playback/Capture",
		.nonatomic = 1,
		.dynamic = 1,
		.trigger = {SND_SOC_DPCM_TRIGGER_POST, SND_SOC_DPCM_TRIGGER_POST},
		.ops = &broadwell_fe_ops,
		.dpcm_playback = 1,
		.dpcm_capture = 1,
		SND_SOC_DAILINK_REG(system, dummy, platform),
	},
	{
		.name = "Offload0",
		.stream_name = "Offload0 Playback",
		.nonatomic = 1,
		.dynamic = 1,
		.trigger = {SND_SOC_DPCM_TRIGGER_POST, SND_SOC_DPCM_TRIGGER_POST},
		.dpcm_playback = 1,
		SND_SOC_DAILINK_REG(offload0, dummy, platform),
	},
	{
		.name = "Offload1",
		.stream_name = "Offload1 Playback",
		.nonatomic = 1,
		.dynamic = 1,
		.trigger = {SND_SOC_DPCM_TRIGGER_POST, SND_SOC_DPCM_TRIGGER_POST},
		.dpcm_playback = 1,
		SND_SOC_DAILINK_REG(offload1, dummy, platform),
	},
	{
		.name = "Loopback PCM",
		.stream_name = "Loopback",
		.nonatomic = 1,
		.dynamic = 1,
		.trigger = {SND_SOC_DPCM_TRIGGER_POST, SND_SOC_DPCM_TRIGGER_POST},
		.dpcm_capture = 1,
		SND_SOC_DAILINK_REG(loopback, dummy, platform),
	},
	/* Back End DAI links */
	{
		/* SSP0 - Codec */
		.name = "Codec",
		.id = 0,
<<<<<<< HEAD
		.cpu_dai_name = "snd-soc-dummy-dai",
		.platform_name = "snd-soc-dummy",
=======
>>>>>>> 24b8d41d
		.no_pcm = 1,
		.init = broadwell_rt286_codec_init,
		.dai_fmt = SND_SOC_DAIFMT_I2S | SND_SOC_DAIFMT_NB_NF |
			SND_SOC_DAIFMT_CBS_CFS,
		.ignore_pmdown_time = 1,
		.be_hw_params_fixup = broadwell_ssp0_fixup,
		.ops = &broadwell_rt286_ops,
		.dpcm_playback = 1,
		.dpcm_capture = 1,
		SND_SOC_DAILINK_REG(ssp0_port, codec, platform),
	},
};

static int broadwell_disable_jack(struct snd_soc_card *card)
{
	struct snd_soc_component *component;

	for_each_card_components(card, component) {
		if (!strcmp(component->name, "i2c-INT343A:00")) {

			dev_dbg(component->dev, "disabling jack detect before going to suspend.\n");
			rt286_mic_detect(component, NULL);
			break;
		}
	}

	return 0;
}

static int broadwell_suspend(struct snd_soc_card *card)
{
	return broadwell_disable_jack(card);
}

static int broadwell_resume(struct snd_soc_card *card){
	struct snd_soc_component *component;

	for_each_card_components(card, component) {
		if (!strcmp(component->name, "i2c-INT343A:00")) {

			dev_dbg(component->dev, "enabling jack detect for resume.\n");
			rt286_mic_detect(component, &broadwell_headset);
			break;
		}
	}
	return 0;
}

#if IS_ENABLED(CONFIG_SND_SOC_SOF_BROADWELL)
/* use space before codec name to simplify card ID, and simplify driver name */
#define CARD_NAME "bdw rt286" /* card name will be 'sof-bdw rt286' */
#define DRIVER_NAME "SOF"
#else
#define CARD_NAME "broadwell-rt286"
#define DRIVER_NAME NULL /* card name will be used for driver name */
#endif

/* broadwell audio machine driver for WPT + RT286S */
static struct snd_soc_card broadwell_rt286 = {
	.name = CARD_NAME,
	.driver_name = DRIVER_NAME,
	.owner = THIS_MODULE,
	.dai_link = broadwell_rt286_dais,
	.num_links = ARRAY_SIZE(broadwell_rt286_dais),
	.controls = broadwell_controls,
	.num_controls = ARRAY_SIZE(broadwell_controls),
	.dapm_widgets = broadwell_widgets,
	.num_dapm_widgets = ARRAY_SIZE(broadwell_widgets),
	.dapm_routes = broadwell_rt286_map,
	.num_dapm_routes = ARRAY_SIZE(broadwell_rt286_map),
	.fully_routed = true,
	.suspend_pre = broadwell_suspend,
	.resume_post = broadwell_resume,
};

static int broadwell_audio_probe(struct platform_device *pdev)
{
	struct snd_soc_acpi_mach *mach;
	int ret;

	broadwell_rt286.dev = &pdev->dev;

	/* override plaform name, if required */
	mach = pdev->dev.platform_data;
	ret = snd_soc_fixup_dai_links_platform_name(&broadwell_rt286,
						    mach->mach_params.platform);
	if (ret)
		return ret;

	return devm_snd_soc_register_card(&pdev->dev, &broadwell_rt286);
}

static int broadwell_audio_remove(struct platform_device *pdev)
{
	struct snd_soc_card *card = platform_get_drvdata(pdev);

	return broadwell_disable_jack(card);
}

static struct platform_driver broadwell_audio = {
	.probe = broadwell_audio_probe,
	.remove = broadwell_audio_remove,
	.driver = {
		.name = "broadwell-audio",
	},
};

module_platform_driver(broadwell_audio)

/* Module information */
MODULE_AUTHOR("Liam Girdwood, Xingchao Wang");
MODULE_DESCRIPTION("Intel SST Audio for WPT/Broadwell");
MODULE_LICENSE("GPL v2");
MODULE_ALIAS("platform:broadwell-audio");<|MERGE_RESOLUTION|>--- conflicted
+++ resolved
@@ -214,11 +214,6 @@
 		/* SSP0 - Codec */
 		.name = "Codec",
 		.id = 0,
-<<<<<<< HEAD
-		.cpu_dai_name = "snd-soc-dummy-dai",
-		.platform_name = "snd-soc-dummy",
-=======
->>>>>>> 24b8d41d
 		.no_pcm = 1,
 		.init = broadwell_rt286_codec_init,
 		.dai_fmt = SND_SOC_DAIFMT_I2S | SND_SOC_DAIFMT_NB_NF |
