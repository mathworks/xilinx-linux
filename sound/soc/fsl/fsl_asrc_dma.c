--- conflicted
+++ resolved
@@ -416,22 +416,8 @@
 	return bytes_to_frames(substream->runtime, pair->pos);
 }
 
-<<<<<<< HEAD
-static const struct snd_pcm_ops fsl_asrc_dma_pcm_ops = {
-	.ioctl		= snd_pcm_lib_ioctl,
-	.hw_params	= fsl_asrc_dma_hw_params,
-	.hw_free	= fsl_asrc_dma_hw_free,
-	.trigger	= fsl_asrc_dma_trigger,
-	.open		= fsl_asrc_dma_startup,
-	.close		= fsl_asrc_dma_shutdown,
-	.pointer	= fsl_asrc_dma_pcm_pointer,
-};
-
-static int fsl_asrc_dma_pcm_new(struct snd_soc_pcm_runtime *rtd)
-=======
 static int fsl_asrc_dma_pcm_new(struct snd_soc_component *component,
 				struct snd_soc_pcm_runtime *rtd)
->>>>>>> 24b8d41d
 {
 	struct snd_card *card = rtd->card->snd_card;
 	struct snd_pcm_substream *substream;
