--- conflicted
+++ resolved
@@ -96,12 +96,6 @@
 	struct clk_bulk_data *clks;
 	int num_clks;
 
-<<<<<<< HEAD
-	/* 8016 specific */
-	struct clk *pcnoc_mport_clk;
-	struct clk *pcnoc_sway_clk;
-
-=======
 	/* Regmap fields of I2SCTL & DMACTL registers bitfields */
 	struct lpaif_i2sctl *i2sctl;
 	struct lpaif_dmactl *rd_dmactl;
@@ -117,7 +111,6 @@
 	struct lpass_hdmitx_dmactl *hdmi_tx_dmactl[LPASS_MAX_HDMI_DMA_CHANNELS];
 	struct lpass_dp_metadata_ctl *meta_ctl;
 	struct lpass_sstream_ctl *sstream_ctl;
->>>>>>> 24b8d41d
 };
 
 /* Vairant data per each SOC */
