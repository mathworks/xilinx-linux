--- conflicted
+++ resolved
@@ -2,7 +2,6 @@
 menuconfig SND_SOC_QCOM
 	tristate "ASoC support for QCOM platforms"
 	depends on ARCH_QCOM || COMPILE_TEST
-	imply SND_SOC_QCOM_COMMON
 	help
 	  Say Y or M if you want to add support to use audio devices
 	  in Qualcomm Technologies SOC-based platforms.
@@ -60,14 +59,16 @@
 config SND_SOC_APQ8016_SBC
 	tristate "SoC Audio support for APQ8016 SBC platforms"
 	select SND_SOC_LPASS_APQ8016
-	depends on SND_SOC_QCOM_COMMON
+	select SND_SOC_QCOM_COMMON
 	help
 	  Support for Qualcomm Technologies LPASS audio block in
 	  APQ8016 SOC-based systems.
 	  Say Y if you want to use audio devices on MI2S.
 
 config SND_SOC_QCOM_COMMON
-	depends on SOUNDWIRE
+	tristate
+
+config SND_SOC_QCOM_SDW
 	tristate
 
 config SND_SOC_QCOM_SDW
@@ -147,7 +148,7 @@
 	depends on QCOM_APR
 	depends on COMMON_CLK
 	select SND_SOC_QDSP6
-	depends on SND_SOC_QCOM_COMMON
+	select SND_SOC_QCOM_COMMON
 	help
 	  Support for Qualcomm Technologies LPASS audio block in
 	  APQ8096 SoC-based systems.
@@ -158,7 +159,7 @@
 	depends on QCOM_APR && I2C && SOUNDWIRE
 	depends on COMMON_CLK
 	select SND_SOC_QDSP6
-	depends on SND_SOC_QCOM_COMMON
+	select SND_SOC_QCOM_COMMON
 	select SND_SOC_RT5663
 	select SND_SOC_MAX98927
 	imply SND_SOC_CROS_EC_CODEC
@@ -172,12 +173,8 @@
 	depends on QCOM_APR && SOUNDWIRE
 	depends on COMMON_CLK
 	select SND_SOC_QDSP6
-<<<<<<< HEAD
-	depends on SND_SOC_QCOM_COMMON
-=======
 	select SND_SOC_QCOM_COMMON
 	select SND_SOC_QCOM_SDW
->>>>>>> e475cc1c
 	help
 	  To add support for audio on Qualcomm Technologies Inc.
 	  SM8250 SoC-based systems.
@@ -188,12 +185,8 @@
 	depends on QCOM_APR && SOUNDWIRE
 	depends on COMMON_CLK
 	select SND_SOC_QDSP6
-<<<<<<< HEAD
-	depends on SND_SOC_QCOM_COMMON
-=======
 	select SND_SOC_QCOM_COMMON
 	select SND_SOC_QCOM_SDW
->>>>>>> e475cc1c
 	help
 	  To add support for audio on Qualcomm Technologies Inc.
 	  SC8280XP SoC-based systems.
@@ -203,7 +196,7 @@
 	tristate "SoC Machine driver for SC7180 boards"
 	depends on I2C && GPIOLIB
 	depends on SOUNDWIRE || SOUNDWIRE=n
-	depends on SND_SOC_QCOM_COMMON
+	select SND_SOC_QCOM_COMMON
 	select SND_SOC_LPASS_SC7180
 	select SND_SOC_MAX98357A
 	select SND_SOC_RT5682_I2C
@@ -217,7 +210,7 @@
 config SND_SOC_SC7280
 	tristate "SoC Machine driver for SC7280 boards"
 	depends on I2C && SOUNDWIRE
-	depends on SND_SOC_QCOM_COMMON
+	select SND_SOC_QCOM_COMMON
 	select SND_SOC_LPASS_SC7280
 	select SND_SOC_MAX98357A
 	select SND_SOC_WCD938X_SDW
