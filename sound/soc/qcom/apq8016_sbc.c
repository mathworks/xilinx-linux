--- conflicted
+++ resolved
@@ -69,19 +69,6 @@
 	if (!pdata->jack_setup) {
 		struct snd_jack *jack;
 
-<<<<<<< HEAD
-	/* DAPM routes */
-	if (of_property_read_bool(node, "qcom,audio-routing")) {
-		ret = snd_soc_of_parse_audio_routing(card,
-					"qcom,audio-routing");
-		if (ret)
-			return ERR_PTR(ret);
-	}
-
-
-	/* Populate links */
-	num_links = of_get_child_count(node);
-=======
 		rval = snd_soc_card_jack_new(card, "Headset Jack",
 					     SND_JACK_HEADSET |
 					     SND_JACK_HEADPHONE |
@@ -89,7 +76,6 @@
 					     SND_JACK_BTN_2 | SND_JACK_BTN_3 |
 					     SND_JACK_BTN_4,
 					     &pdata->jack, NULL, 0);
->>>>>>> 24b8d41d
 
 		if (rval < 0) {
 			dev_err(card->dev, "Unable to add Headphone Jack\n");
@@ -157,16 +143,6 @@
 
 	card = &data->card;
 	card->dev = dev;
-<<<<<<< HEAD
-	card->dapm_widgets = apq8016_sbc_dapm_widgets;
-	card->num_dapm_widgets = ARRAY_SIZE(apq8016_sbc_dapm_widgets);
-	data = apq8016_sbc_parse_of(card);
-	if (IS_ERR(data)) {
-		dev_err(&pdev->dev, "Error resolving dai links: %ld\n",
-			PTR_ERR(data));
-		return PTR_ERR(data);
-	}
-=======
 	card->owner = THIS_MODULE;
 	card->dapm_widgets = apq8016_sbc_dapm_widgets;
 	card->num_dapm_widgets = ARRAY_SIZE(apq8016_sbc_dapm_widgets);
@@ -174,7 +150,6 @@
 	ret = qcom_snd_parse_of(card);
 	if (ret)
 		return ret;
->>>>>>> 24b8d41d
 
 	res = platform_get_resource_byname(pdev, IORESOURCE_MEM, "mic-iomux");
 	data->mic_iomux = devm_ioremap_resource(dev, res);
