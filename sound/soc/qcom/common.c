// SPDX-License-Identifier: GPL-2.0
// Copyright (c) 2018, Linaro Limited.
// Copyright (c) 2018, The Linux Foundation. All rights reserved.

#include <linux/module.h>
#include <sound/jack.h>
#include <linux/input-event-codes.h>
#include "qdsp6/q6afe.h"
#include "common.h"

static const struct snd_soc_dapm_widget qcom_jack_snd_widgets[] = {
	SND_SOC_DAPM_HP("Headphone Jack", NULL),
	SND_SOC_DAPM_MIC("Mic Jack", NULL),
};

int qcom_snd_parse_of(struct snd_soc_card *card)
{
	struct device_node *np;
	struct device_node *codec = NULL;
	struct device_node *platform = NULL;
	struct device_node *cpu = NULL;
	struct device *dev = card->dev;
	struct snd_soc_dai_link *link;
	struct of_phandle_args args;
	struct snd_soc_dai_link_component *dlc;
	int ret, num_links;

	ret = snd_soc_of_parse_card_name(card, "model");
	if (ret == 0 && !card->name)
		/* Deprecated, only for compatibility with old device trees */
		ret = snd_soc_of_parse_card_name(card, "qcom,model");
	if (ret) {
		dev_err(dev, "Error parsing card name: %d\n", ret);
		return ret;
	}

	if (of_property_read_bool(dev->of_node, "widgets")) {
		ret = snd_soc_of_parse_audio_simple_widgets(card, "widgets");
		if (ret)
			return ret;
	}

	/* DAPM routes */
	if (of_property_read_bool(dev->of_node, "audio-routing")) {
		ret = snd_soc_of_parse_audio_routing(card, "audio-routing");
		if (ret)
			return ret;
	}
	/* Deprecated, only for compatibility with old device trees */
	if (of_property_read_bool(dev->of_node, "qcom,audio-routing")) {
		ret = snd_soc_of_parse_audio_routing(card, "qcom,audio-routing");
		if (ret)
			return ret;
	}

	ret = snd_soc_of_parse_pin_switches(card, "pin-switches");
	if (ret)
		return ret;

	ret = snd_soc_of_parse_aux_devs(card, "aux-devs");
	if (ret)
		return ret;

	/* Populate links */
	num_links = of_get_available_child_count(dev->of_node);

	/* Allocate the DAI link array */
	card->dai_link = devm_kcalloc(dev, num_links, sizeof(*link), GFP_KERNEL);
	if (!card->dai_link)
		return -ENOMEM;

	card->num_links = num_links;
	link = card->dai_link;

	for_each_available_child_of_node(dev->of_node, np) {
		dlc = devm_kzalloc(dev, 2 * sizeof(*dlc), GFP_KERNEL);
		if (!dlc) {
			ret = -ENOMEM;
			goto err_put_np;
		}

		link->cpus	= &dlc[0];
		link->platforms	= &dlc[1];

		link->num_cpus		= 1;
		link->num_platforms	= 1;

		ret = of_property_read_string(np, "link-name", &link->name);
		if (ret) {
			dev_err(card->dev, "error getting codec dai_link name\n");
			goto err_put_np;
		}

		cpu = of_get_child_by_name(np, "cpu");
		platform = of_get_child_by_name(np, "platform");
		codec = of_get_child_by_name(np, "codec");

		if (!cpu) {
			dev_err(dev, "%s: Can't find cpu DT node\n", link->name);
			ret = -EINVAL;
			goto err;
		}

		ret = snd_soc_of_get_dlc(cpu, &args, link->cpus, 0);
		if (ret) {
			dev_err_probe(card->dev, ret,
				      "%s: error getting cpu dai name\n", link->name);
			goto err;
		}

		link->id = args.args[0];

		if (platform) {
			link->platforms->of_node = of_parse_phandle(platform,
					"sound-dai",
					0);
			if (!link->platforms->of_node) {
				dev_err(card->dev, "%s: platform dai not found\n", link->name);
				ret = -EINVAL;
				goto err;
			}
		} else {
			link->platforms->of_node = link->cpus->of_node;
		}

		if (codec) {
			ret = snd_soc_of_get_dai_link_codecs(dev, codec, link);
			if (ret < 0) {
				dev_err_probe(card->dev, ret,
					      "%s: codec dai not found\n", link->name);
				goto err;
			}

			if (platform) {
				/* DPCM backend */
				link->no_pcm = 1;
				link->ignore_pmdown_time = 1;
			}
		} else {
			/* DPCM frontend */
			link->codecs	 = &asoc_dummy_dlc;
			link->num_codecs = 1;
			link->dynamic = 1;
		}

		if (platform || !codec) {
			/* DPCM */
			snd_soc_dai_link_set_capabilities(link);
			link->ignore_suspend = 1;
			link->nonatomic = 1;
		}

		link->stream_name = link->name;
		link++;

		of_node_put(cpu);
		of_node_put(codec);
		of_node_put(platform);
	}

	if (!card->dapm_widgets) {
		card->dapm_widgets = qcom_jack_snd_widgets;
		card->num_dapm_widgets = ARRAY_SIZE(qcom_jack_snd_widgets);
	}

	return 0;
err:
	of_node_put(cpu);
	of_node_put(codec);
	of_node_put(platform);
err_put_np:
	of_node_put(np);
	return ret;
}
EXPORT_SYMBOL_GPL(qcom_snd_parse_of);

<<<<<<< HEAD
int qcom_snd_sdw_prepare(struct snd_pcm_substream *substream,
			 struct sdw_stream_runtime *sruntime,
			 bool *stream_prepared)
{
	struct snd_soc_pcm_runtime *rtd = substream->private_data;
	struct snd_soc_dai *cpu_dai = asoc_rtd_to_cpu(rtd, 0);
	int ret;

	if (!sruntime)
		return 0;

	switch (cpu_dai->id) {
	case WSA_CODEC_DMA_RX_0:
	case WSA_CODEC_DMA_RX_1:
	case RX_CODEC_DMA_RX_0:
	case RX_CODEC_DMA_RX_1:
	case TX_CODEC_DMA_TX_0:
	case TX_CODEC_DMA_TX_1:
	case TX_CODEC_DMA_TX_2:
	case TX_CODEC_DMA_TX_3:
		break;
	default:
		return 0;
	}

	if (*stream_prepared) {
		sdw_disable_stream(sruntime);
		sdw_deprepare_stream(sruntime);
		*stream_prepared = false;
	}

	ret = sdw_prepare_stream(sruntime);
	if (ret)
		return ret;

	/**
	 * NOTE: there is a strict hw requirement about the ordering of port
	 * enables and actual WSA881x PA enable. PA enable should only happen
	 * after soundwire ports are enabled if not DC on the line is
	 * accumulated resulting in Click/Pop Noise
	 * PA enable/mute are handled as part of codec DAPM and digital mute.
	 */

	ret = sdw_enable_stream(sruntime);
	if (ret) {
		sdw_deprepare_stream(sruntime);
		return ret;
	}
	*stream_prepared  = true;

	return ret;
}
EXPORT_SYMBOL_GPL(qcom_snd_sdw_prepare);

int qcom_snd_sdw_hw_params(struct snd_pcm_substream *substream,
			   struct snd_pcm_hw_params *params,
			   struct sdw_stream_runtime **psruntime)
{
	struct snd_soc_pcm_runtime *rtd = substream->private_data;
	struct snd_soc_dai *codec_dai;
	struct snd_soc_dai *cpu_dai = asoc_rtd_to_cpu(rtd, 0);
	struct sdw_stream_runtime *sruntime;
	int i;

	switch (cpu_dai->id) {
	case WSA_CODEC_DMA_RX_0:
	case RX_CODEC_DMA_RX_0:
	case RX_CODEC_DMA_RX_1:
	case TX_CODEC_DMA_TX_0:
	case TX_CODEC_DMA_TX_1:
	case TX_CODEC_DMA_TX_2:
	case TX_CODEC_DMA_TX_3:
		for_each_rtd_codec_dais(rtd, i, codec_dai) {
			sruntime = snd_soc_dai_get_stream(codec_dai, substream->stream);
			if (sruntime != ERR_PTR(-ENOTSUPP))
				*psruntime = sruntime;
		}
		break;
	}

	return 0;

}
EXPORT_SYMBOL_GPL(qcom_snd_sdw_hw_params);

int qcom_snd_sdw_hw_free(struct snd_pcm_substream *substream,
			 struct sdw_stream_runtime *sruntime, bool *stream_prepared)
{
	struct snd_soc_pcm_runtime *rtd = substream->private_data;
	struct snd_soc_dai *cpu_dai = asoc_rtd_to_cpu(rtd, 0);

	switch (cpu_dai->id) {
	case WSA_CODEC_DMA_RX_0:
	case WSA_CODEC_DMA_RX_1:
	case RX_CODEC_DMA_RX_0:
	case RX_CODEC_DMA_RX_1:
	case TX_CODEC_DMA_TX_0:
	case TX_CODEC_DMA_TX_1:
	case TX_CODEC_DMA_TX_2:
	case TX_CODEC_DMA_TX_3:
		if (sruntime && *stream_prepared) {
			sdw_disable_stream(sruntime);
			sdw_deprepare_stream(sruntime);
			*stream_prepared = false;
		}
		break;
	default:
		break;
	}

	return 0;
}
EXPORT_SYMBOL_GPL(qcom_snd_sdw_hw_free);
=======
static struct snd_soc_jack_pin qcom_headset_jack_pins[] = {
	/* Headset */
	{
		.pin = "Mic Jack",
		.mask = SND_JACK_MICROPHONE,
	},
	{
		.pin = "Headphone Jack",
		.mask = SND_JACK_HEADPHONE,
	},
};
>>>>>>> e475cc1c

int qcom_snd_wcd_jack_setup(struct snd_soc_pcm_runtime *rtd,
			    struct snd_soc_jack *jack, bool *jack_setup)
{
	struct snd_soc_dai *cpu_dai = asoc_rtd_to_cpu(rtd, 0);
	struct snd_soc_dai *codec_dai = asoc_rtd_to_codec(rtd, 0);
	struct snd_soc_card *card = rtd->card;
	int rval, i;

	if (!*jack_setup) {
		rval = snd_soc_card_jack_new_pins(card, "Headset Jack",
					     SND_JACK_HEADSET | SND_JACK_LINEOUT |
					     SND_JACK_MECHANICAL |
					     SND_JACK_BTN_0 | SND_JACK_BTN_1 |
					     SND_JACK_BTN_2 | SND_JACK_BTN_3 |
					     SND_JACK_BTN_4 | SND_JACK_BTN_5,
					     jack, qcom_headset_jack_pins,
					     ARRAY_SIZE(qcom_headset_jack_pins));

		if (rval < 0) {
			dev_err(card->dev, "Unable to add Headphone Jack\n");
			return rval;
		}

		snd_jack_set_key(jack->jack, SND_JACK_BTN_0, KEY_MEDIA);
		snd_jack_set_key(jack->jack, SND_JACK_BTN_1, KEY_VOICECOMMAND);
		snd_jack_set_key(jack->jack, SND_JACK_BTN_2, KEY_VOLUMEUP);
		snd_jack_set_key(jack->jack, SND_JACK_BTN_3, KEY_VOLUMEDOWN);
		*jack_setup = true;
	}

	switch (cpu_dai->id) {
	case TX_CODEC_DMA_TX_0:
	case TX_CODEC_DMA_TX_1:
	case TX_CODEC_DMA_TX_2:
	case TX_CODEC_DMA_TX_3:
		for_each_rtd_codec_dais(rtd, i, codec_dai) {
			rval = snd_soc_component_set_jack(codec_dai->component,
							  jack, NULL);
			if (rval != 0 && rval != -ENOTSUPP) {
				dev_warn(card->dev, "Failed to set jack: %d\n", rval);
				return rval;
			}
		}

		break;
	default:
		break;
	}


	return 0;
}
EXPORT_SYMBOL_GPL(qcom_snd_wcd_jack_setup);
MODULE_LICENSE("GPL v2");<|MERGE_RESOLUTION|>--- conflicted
+++ resolved
@@ -174,121 +174,6 @@
 }
 EXPORT_SYMBOL_GPL(qcom_snd_parse_of);
 
-<<<<<<< HEAD
-int qcom_snd_sdw_prepare(struct snd_pcm_substream *substream,
-			 struct sdw_stream_runtime *sruntime,
-			 bool *stream_prepared)
-{
-	struct snd_soc_pcm_runtime *rtd = substream->private_data;
-	struct snd_soc_dai *cpu_dai = asoc_rtd_to_cpu(rtd, 0);
-	int ret;
-
-	if (!sruntime)
-		return 0;
-
-	switch (cpu_dai->id) {
-	case WSA_CODEC_DMA_RX_0:
-	case WSA_CODEC_DMA_RX_1:
-	case RX_CODEC_DMA_RX_0:
-	case RX_CODEC_DMA_RX_1:
-	case TX_CODEC_DMA_TX_0:
-	case TX_CODEC_DMA_TX_1:
-	case TX_CODEC_DMA_TX_2:
-	case TX_CODEC_DMA_TX_3:
-		break;
-	default:
-		return 0;
-	}
-
-	if (*stream_prepared) {
-		sdw_disable_stream(sruntime);
-		sdw_deprepare_stream(sruntime);
-		*stream_prepared = false;
-	}
-
-	ret = sdw_prepare_stream(sruntime);
-	if (ret)
-		return ret;
-
-	/**
-	 * NOTE: there is a strict hw requirement about the ordering of port
-	 * enables and actual WSA881x PA enable. PA enable should only happen
-	 * after soundwire ports are enabled if not DC on the line is
-	 * accumulated resulting in Click/Pop Noise
-	 * PA enable/mute are handled as part of codec DAPM and digital mute.
-	 */
-
-	ret = sdw_enable_stream(sruntime);
-	if (ret) {
-		sdw_deprepare_stream(sruntime);
-		return ret;
-	}
-	*stream_prepared  = true;
-
-	return ret;
-}
-EXPORT_SYMBOL_GPL(qcom_snd_sdw_prepare);
-
-int qcom_snd_sdw_hw_params(struct snd_pcm_substream *substream,
-			   struct snd_pcm_hw_params *params,
-			   struct sdw_stream_runtime **psruntime)
-{
-	struct snd_soc_pcm_runtime *rtd = substream->private_data;
-	struct snd_soc_dai *codec_dai;
-	struct snd_soc_dai *cpu_dai = asoc_rtd_to_cpu(rtd, 0);
-	struct sdw_stream_runtime *sruntime;
-	int i;
-
-	switch (cpu_dai->id) {
-	case WSA_CODEC_DMA_RX_0:
-	case RX_CODEC_DMA_RX_0:
-	case RX_CODEC_DMA_RX_1:
-	case TX_CODEC_DMA_TX_0:
-	case TX_CODEC_DMA_TX_1:
-	case TX_CODEC_DMA_TX_2:
-	case TX_CODEC_DMA_TX_3:
-		for_each_rtd_codec_dais(rtd, i, codec_dai) {
-			sruntime = snd_soc_dai_get_stream(codec_dai, substream->stream);
-			if (sruntime != ERR_PTR(-ENOTSUPP))
-				*psruntime = sruntime;
-		}
-		break;
-	}
-
-	return 0;
-
-}
-EXPORT_SYMBOL_GPL(qcom_snd_sdw_hw_params);
-
-int qcom_snd_sdw_hw_free(struct snd_pcm_substream *substream,
-			 struct sdw_stream_runtime *sruntime, bool *stream_prepared)
-{
-	struct snd_soc_pcm_runtime *rtd = substream->private_data;
-	struct snd_soc_dai *cpu_dai = asoc_rtd_to_cpu(rtd, 0);
-
-	switch (cpu_dai->id) {
-	case WSA_CODEC_DMA_RX_0:
-	case WSA_CODEC_DMA_RX_1:
-	case RX_CODEC_DMA_RX_0:
-	case RX_CODEC_DMA_RX_1:
-	case TX_CODEC_DMA_TX_0:
-	case TX_CODEC_DMA_TX_1:
-	case TX_CODEC_DMA_TX_2:
-	case TX_CODEC_DMA_TX_3:
-		if (sruntime && *stream_prepared) {
-			sdw_disable_stream(sruntime);
-			sdw_deprepare_stream(sruntime);
-			*stream_prepared = false;
-		}
-		break;
-	default:
-		break;
-	}
-
-	return 0;
-}
-EXPORT_SYMBOL_GPL(qcom_snd_sdw_hw_free);
-=======
 static struct snd_soc_jack_pin qcom_headset_jack_pins[] = {
 	/* Headset */
 	{
@@ -300,7 +185,6 @@
 		.mask = SND_JACK_HEADPHONE,
 	},
 };
->>>>>>> e475cc1c
 
 int qcom_snd_wcd_jack_setup(struct snd_soc_pcm_runtime *rtd,
 			    struct snd_soc_jack *jack, bool *jack_setup)
