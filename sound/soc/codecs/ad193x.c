// SPDX-License-Identifier: GPL-2.0-or-later
/*
 * AD193X Audio Codec driver supporting AD1936/7/8/9
 *
 * Copyright 2010 Analog Devices Inc.
 */

#include <linux/module.h>
#include <linux/kernel.h>
#include <linux/device.h>
#include <linux/regmap.h>
#include <linux/slab.h>
#include <sound/core.h>
#include <sound/pcm.h>
#include <sound/pcm_params.h>
#include <sound/initval.h>
#include <sound/soc.h>
#include <sound/tlv.h>

#include "ad193x.h"

/* codec private data */
struct ad193x_priv {
	struct regmap *regmap;
	enum ad193x_type type;
	int sysclk;
};

/*
 * AD193X volume/mute/de-emphasis etc. controls
 */
static const char * const ad193x_deemp[] = {"None", "48kHz", "44.1kHz", "32kHz"};

static SOC_ENUM_SINGLE_DECL(ad193x_deemp_enum, AD193X_DAC_CTRL2, 1,
			    ad193x_deemp);

static const DECLARE_TLV_DB_MINMAX(adau193x_tlv, -9563, 0);

static const unsigned int ad193x_sb[] = {32};

static struct snd_pcm_hw_constraint_list constr = {
	.list = ad193x_sb,
	.count = ARRAY_SIZE(ad193x_sb),
};

static const struct snd_kcontrol_new ad193x_snd_controls[] = {
	/* DAC volume control */
	SOC_DOUBLE_R_TLV("DAC1 Volume", AD193X_DAC_L1_VOL,
			AD193X_DAC_R1_VOL, 0, 0xFF, 1, adau193x_tlv),
	SOC_DOUBLE_R_TLV("DAC2 Volume", AD193X_DAC_L2_VOL,
			AD193X_DAC_R2_VOL, 0, 0xFF, 1, adau193x_tlv),
	SOC_DOUBLE_R_TLV("DAC3 Volume", AD193X_DAC_L3_VOL,
			AD193X_DAC_R3_VOL, 0, 0xFF, 1, adau193x_tlv),
	SOC_DOUBLE_R_TLV("DAC4 Volume", AD193X_DAC_L4_VOL,
			AD193X_DAC_R4_VOL, 0, 0xFF, 1, adau193x_tlv),

	/* DAC switch control */
	SOC_DOUBLE("DAC1 Switch", AD193X_DAC_CHNL_MUTE, AD193X_DACL1_MUTE,
		AD193X_DACR1_MUTE, 1, 1),
	SOC_DOUBLE("DAC2 Switch", AD193X_DAC_CHNL_MUTE, AD193X_DACL2_MUTE,
		AD193X_DACR2_MUTE, 1, 1),
	SOC_DOUBLE("DAC3 Switch", AD193X_DAC_CHNL_MUTE, AD193X_DACL3_MUTE,
		AD193X_DACR3_MUTE, 1, 1),
	SOC_DOUBLE("DAC4 Switch", AD193X_DAC_CHNL_MUTE, AD193X_DACL4_MUTE,
		AD193X_DACR4_MUTE, 1, 1),

	/* DAC de-emphasis */
	SOC_ENUM("Playback Deemphasis", ad193x_deemp_enum),
};

static const struct snd_kcontrol_new ad193x_adc_snd_controls[] = {
	/* ADC switch control */
	SOC_DOUBLE("ADC1 Switch", AD193X_ADC_CTRL0, AD193X_ADCL1_MUTE,
		AD193X_ADCR1_MUTE, 1, 1),
	SOC_DOUBLE("ADC2 Switch", AD193X_ADC_CTRL0, AD193X_ADCL2_MUTE,
		AD193X_ADCR2_MUTE, 1, 1),

	/* ADC high-pass filter */
	SOC_SINGLE("ADC High Pass Filter Switch", AD193X_ADC_CTRL0,
			AD193X_ADC_HIGHPASS_FILTER, 1, 0),
};

static const struct snd_soc_dapm_widget ad193x_dapm_widgets[] = {
	SND_SOC_DAPM_DAC("DAC", "Playback", SND_SOC_NOPM, 0, 0),
	SND_SOC_DAPM_PGA("DAC Output", AD193X_DAC_CTRL0, 0, 1, NULL, 0),
	SND_SOC_DAPM_SUPPLY("PLL_PWR", AD193X_PLL_CLK_CTRL0, 0, 1, NULL, 0),
	SND_SOC_DAPM_SUPPLY("SYSCLK", AD193X_PLL_CLK_CTRL0, 7, 0, NULL, 0),
	SND_SOC_DAPM_VMID("VMID"),
	SND_SOC_DAPM_OUTPUT("DAC1OUT"),
	SND_SOC_DAPM_OUTPUT("DAC2OUT"),
	SND_SOC_DAPM_OUTPUT("DAC3OUT"),
	SND_SOC_DAPM_OUTPUT("DAC4OUT"),
};

static const struct snd_soc_dapm_widget ad193x_adc_widgets[] = {
	SND_SOC_DAPM_ADC("ADC", "Capture", SND_SOC_NOPM, 0, 0),
	SND_SOC_DAPM_SUPPLY("ADC_PWR", AD193X_ADC_CTRL0, 0, 1, NULL, 0),
	SND_SOC_DAPM_INPUT("ADC1IN"),
	SND_SOC_DAPM_INPUT("ADC2IN"),
};

static int ad193x_check_pll(struct snd_soc_dapm_widget *source,
			    struct snd_soc_dapm_widget *sink)
{
	struct snd_soc_component *component = snd_soc_dapm_to_component(source->dapm);
	struct ad193x_priv *ad193x = snd_soc_component_get_drvdata(component);

	return !!ad193x->sysclk;
}

static const struct snd_soc_dapm_route audio_paths[] = {
	{ "DAC", NULL, "SYSCLK" },
	{ "DAC Output", NULL, "DAC" },
	{ "DAC Output", NULL, "VMID" },
	{ "DAC1OUT", NULL, "DAC Output" },
	{ "DAC2OUT", NULL, "DAC Output" },
	{ "DAC3OUT", NULL, "DAC Output" },
	{ "DAC4OUT", NULL, "DAC Output" },
	{ "SYSCLK", NULL, "PLL_PWR", &ad193x_check_pll },
};

static const struct snd_soc_dapm_route ad193x_adc_audio_paths[] = {
	{ "ADC", NULL, "SYSCLK" },
	{ "ADC", NULL, "ADC_PWR" },
	{ "ADC", NULL, "ADC1IN" },
	{ "ADC", NULL, "ADC2IN" },
};

static inline bool ad193x_has_adc(const struct ad193x_priv *ad193x)
{
	switch (ad193x->type) {
	case AD1933:
	case AD1934:
		return false;
	default:
		break;
	}

	return true;
}

/*
 * DAI ops entries
 */

static int ad193x_mute(struct snd_soc_dai *dai, int mute, int direction)
{
	struct ad193x_priv *ad193x = snd_soc_component_get_drvdata(dai->component);

	if (mute)
		regmap_update_bits(ad193x->regmap, AD193X_DAC_CTRL2,
				    AD193X_DAC_MASTER_MUTE,
				    AD193X_DAC_MASTER_MUTE);
	else
		regmap_update_bits(ad193x->regmap, AD193X_DAC_CTRL2,
				    AD193X_DAC_MASTER_MUTE, 0);

	return 0;
}

static int ad193x_set_tdm_slot(struct snd_soc_dai *dai, unsigned int tx_mask,
			       unsigned int rx_mask, int slots, int width)
{
	struct ad193x_priv *ad193x = snd_soc_component_get_drvdata(dai->component);
	unsigned int channels;

	switch (slots) {
	case 2:
		channels = AD193X_2_CHANNELS;
		break;
	case 4:
		channels = AD193X_4_CHANNELS;
		break;
	case 8:
		channels = AD193X_8_CHANNELS;
		break;
	case 16:
		channels = AD193X_16_CHANNELS;
		break;
	default:
		return -EINVAL;
	}

	regmap_update_bits(ad193x->regmap, AD193X_DAC_CTRL1,
		AD193X_DAC_CHAN_MASK, channels << AD193X_DAC_CHAN_SHFT);
	if (ad193x_has_adc(ad193x))
		regmap_update_bits(ad193x->regmap, AD193X_ADC_CTRL2,
				   AD193X_ADC_CHAN_MASK,
				   channels << AD193X_ADC_CHAN_SHFT);

	return 0;
}

static int ad193x_set_dai_fmt(struct snd_soc_dai *codec_dai,
		unsigned int fmt)
{
	struct ad193x_priv *ad193x = snd_soc_component_get_drvdata(codec_dai->component);
	unsigned int adc_serfmt = 0;
	unsigned int dac_serfmt = 0;
	unsigned int adc_fmt = 0;
	unsigned int dac_fmt = 0;

	/* At present, the driver only support AUX ADC mode(SND_SOC_DAIFMT_I2S
	 * with TDM), ADC&DAC TDM mode(SND_SOC_DAIFMT_DSP_A) and DAC I2S mode
	 * (SND_SOC_DAIFMT_I2S)
	 */
	switch (fmt & SND_SOC_DAIFMT_FORMAT_MASK) {
	case SND_SOC_DAIFMT_I2S:
		adc_serfmt |= AD193X_ADC_SERFMT_TDM;
		dac_serfmt |= AD193X_DAC_SERFMT_STEREO;
		break;
	case SND_SOC_DAIFMT_DSP_A:
		adc_serfmt |= AD193X_ADC_SERFMT_AUX;
		dac_serfmt |= AD193X_DAC_SERFMT_TDM;
		break;
	default:
		if (ad193x_has_adc(ad193x))
			return -EINVAL;
	}

	switch (fmt & SND_SOC_DAIFMT_INV_MASK) {
	case SND_SOC_DAIFMT_NB_NF: /* normal bit clock + frame */
		break;
	case SND_SOC_DAIFMT_NB_IF: /* normal bclk + invert frm */
		adc_fmt |= AD193X_ADC_LEFT_HIGH;
		dac_fmt |= AD193X_DAC_LEFT_HIGH;
		break;
	case SND_SOC_DAIFMT_IB_NF: /* invert bclk + normal frm */
		adc_fmt |= AD193X_ADC_BCLK_INV;
		dac_fmt |= AD193X_DAC_BCLK_INV;
		break;
	case SND_SOC_DAIFMT_IB_IF: /* invert bclk + frm */
		adc_fmt |= AD193X_ADC_LEFT_HIGH;
		adc_fmt |= AD193X_ADC_BCLK_INV;
		dac_fmt |= AD193X_DAC_LEFT_HIGH;
		dac_fmt |= AD193X_DAC_BCLK_INV;
		break;
	default:
		return -EINVAL;
	}

	/* For DSP_*, LRCLK's polarity must be inverted */
	if (fmt & SND_SOC_DAIFMT_DSP_A)
		dac_fmt ^= AD193X_DAC_LEFT_HIGH;

	switch (fmt & SND_SOC_DAIFMT_MASTER_MASK) {
	case SND_SOC_DAIFMT_CBM_CFM: /* codec clk & frm master */
		adc_fmt |= AD193X_ADC_LCR_MASTER;
		adc_fmt |= AD193X_ADC_BCLK_MASTER;
		dac_fmt |= AD193X_DAC_LCR_MASTER;
		dac_fmt |= AD193X_DAC_BCLK_MASTER;
		break;
	case SND_SOC_DAIFMT_CBS_CFM: /* codec clk slave & frm master */
		adc_fmt |= AD193X_ADC_LCR_MASTER;
		dac_fmt |= AD193X_DAC_LCR_MASTER;
		break;
	case SND_SOC_DAIFMT_CBM_CFS: /* codec clk master & frame slave */
		adc_fmt |= AD193X_ADC_BCLK_MASTER;
		dac_fmt |= AD193X_DAC_BCLK_MASTER;
		break;
	case SND_SOC_DAIFMT_CBS_CFS: /* codec clk & frm slave */
		break;
	default:
		return -EINVAL;
	}

	if (ad193x_has_adc(ad193x)) {
		regmap_update_bits(ad193x->regmap, AD193X_ADC_CTRL1,
				   AD193X_ADC_SERFMT_MASK, adc_serfmt);
		regmap_update_bits(ad193x->regmap, AD193X_ADC_CTRL2,
				   AD193X_ADC_FMT_MASK, adc_fmt);
	}
	regmap_update_bits(ad193x->regmap, AD193X_DAC_CTRL0,
			   AD193X_DAC_SERFMT_MASK, dac_serfmt);
	regmap_update_bits(ad193x->regmap, AD193X_DAC_CTRL1,
		AD193X_DAC_FMT_MASK, dac_fmt);

	return 0;
}

static int ad193x_set_dai_sysclk(struct snd_soc_dai *codec_dai,
		int clk_id, unsigned int freq, int dir)
{
	struct snd_soc_component *component = codec_dai->component;
	struct snd_soc_dapm_context *dapm = snd_soc_component_get_dapm(component);
	struct ad193x_priv *ad193x = snd_soc_component_get_drvdata(component);

	if (clk_id == AD193X_SYSCLK_MCLK) {
		/* MCLK must be 512 x fs */
		if (dir == SND_SOC_CLOCK_OUT || freq != 24576000)
			return -EINVAL;

		regmap_update_bits(ad193x->regmap, AD193X_PLL_CLK_CTRL1,
				   AD193X_PLL_SRC_MASK,
				   AD193X_PLL_DAC_SRC_MCLK |
				   AD193X_PLL_CLK_SRC_MCLK);

		snd_soc_dapm_sync(dapm);
		return 0;
	}
	switch (freq) {
	case 12288000:
	case 18432000:
	case 24576000:
	case 36864000:
		ad193x->sysclk = freq;
		return 0;
	}
	return -EINVAL;
}

static int ad193x_hw_params(struct snd_pcm_substream *substream,
		struct snd_pcm_hw_params *params,
		struct snd_soc_dai *dai)
{
	int word_len = 0, master_rate = 0;
	struct snd_soc_component *component = dai->component;
	struct ad193x_priv *ad193x = snd_soc_component_get_drvdata(component);

	/* bit size */
	switch (params_width(params)) {
	case 16:
		word_len = 3;
		break;
	case 20:
		word_len = 1;
		break;
	case 24:
	case 32:
		word_len = 0;
		break;
	}

	switch (ad193x->sysclk) {
	case 12288000:
		master_rate = AD193X_PLL_INPUT_256;
		break;
	case 18432000:
		master_rate = AD193X_PLL_INPUT_384;
		break;
	case 24576000:
		master_rate = AD193X_PLL_INPUT_512;
		break;
	case 36864000:
		master_rate = AD193X_PLL_INPUT_768;
		break;
	}

	regmap_update_bits(ad193x->regmap, AD193X_PLL_CLK_CTRL0,
			    AD193X_PLL_INPUT_MASK, master_rate);

	regmap_update_bits(ad193x->regmap, AD193X_DAC_CTRL2,
			    AD193X_DAC_WORD_LEN_MASK,
			    word_len << AD193X_DAC_WORD_LEN_SHFT);

	if (ad193x_has_adc(ad193x))
		regmap_update_bits(ad193x->regmap, AD193X_ADC_CTRL1,
				   AD193X_ADC_WORD_LEN_MASK, word_len);

	return 0;
}

static int ad193x_startup(struct snd_pcm_substream *substream,
			  struct snd_soc_dai *dai)
{
	return snd_pcm_hw_constraint_list(substream->runtime, 0,
				   SNDRV_PCM_HW_PARAM_SAMPLE_BITS,
				   &constr);
}

static const struct snd_soc_dai_ops ad193x_dai_ops = {
	.startup = ad193x_startup,
	.hw_params = ad193x_hw_params,
	.mute_stream = ad193x_mute,
	.set_tdm_slot = ad193x_set_tdm_slot,
	.set_sysclk	= ad193x_set_dai_sysclk,
	.set_fmt = ad193x_set_dai_fmt,
	.no_capture_mute = 1,
};

/* codec DAI instance */
static struct snd_soc_dai_driver ad193x_dai = {
	.name = "ad193x-hifi",
	.playback = {
		.stream_name = "Playback",
		.channels_min = 2,
		.channels_max = 8,
		.rates = SNDRV_PCM_RATE_48000,
		.formats = SNDRV_PCM_FMTBIT_S32_LE | SNDRV_PCM_FMTBIT_S16_LE |
			SNDRV_PCM_FMTBIT_S20_3LE | SNDRV_PCM_FMTBIT_S24_LE,
	},
	.capture = {
		.stream_name = "Capture",
		.channels_min = 2,
		.channels_max = 4,
		.rates = SNDRV_PCM_RATE_48000,
		.formats = SNDRV_PCM_FMTBIT_S32_LE | SNDRV_PCM_FMTBIT_S16_LE |
			SNDRV_PCM_FMTBIT_S20_3LE | SNDRV_PCM_FMTBIT_S24_LE,
	},
	.ops = &ad193x_dai_ops,
};

/* codec DAI instance for DAC only */
static struct snd_soc_dai_driver ad193x_no_adc_dai = {
	.name = "ad193x-hifi",
	.playback = {
		.stream_name = "Playback",
		.channels_min = 2,
		.channels_max = 8,
		.rates = SNDRV_PCM_RATE_48000,
		.formats = SNDRV_PCM_FMTBIT_S32_LE | SNDRV_PCM_FMTBIT_S16_LE |
			SNDRV_PCM_FMTBIT_S20_3LE | SNDRV_PCM_FMTBIT_S24_LE,
	},
	.ops = &ad193x_dai_ops,
};

/* codec register values to set after reset */
static void ad193x_reg_default_init(struct ad193x_priv *ad193x)
{
	static const struct reg_sequence reg_init[] = {
		{  0, 0x99 },	/* PLL_CLK_CTRL0: pll input: mclki/xi 12.288Mhz */
		{  1, 0x04 },	/* PLL_CLK_CTRL1: no on-chip Vref */
		{  2, 0x40 },	/* DAC_CTRL0: TDM mode */
		{  3, 0x00 },	/* DAC_CTRL1: reset */
		{  4, 0x1A },	/* DAC_CTRL2: 48kHz de-emphasis, unmute dac */
		{  5, 0x00 },	/* DAC_CHNL_MUTE: unmute DAC channels */
		{  6, 0x00 },	/* DAC_L1_VOL: no attenuation */
		{  7, 0x00 },	/* DAC_R1_VOL: no attenuation */
		{  8, 0x00 },	/* DAC_L2_VOL: no attenuation */
		{  9, 0x00 },	/* DAC_R2_VOL: no attenuation */
		{ 10, 0x00 },	/* DAC_L3_VOL: no attenuation */
		{ 11, 0x00 },	/* DAC_R3_VOL: no attenuation */
		{ 12, 0x00 },	/* DAC_L4_VOL: no attenuation */
		{ 13, 0x00 },	/* DAC_R4_VOL: no attenuation */
	};
	static const struct reg_sequence reg_adc_init[] = {
		{ 14, 0x03 },	/* ADC_CTRL0: high-pass filter enable */
		{ 15, 0x43 },	/* ADC_CTRL1: sata delay=1, adc aux mode */
		{ 16, 0x00 },	/* ADC_CTRL2: reset */
	};

	regmap_multi_reg_write(ad193x->regmap, reg_init, ARRAY_SIZE(reg_init));

	if (ad193x_has_adc(ad193x)) {
		regmap_multi_reg_write(ad193x->regmap, reg_adc_init,
				       ARRAY_SIZE(reg_adc_init));
	}
}

static int ad193x_component_probe(struct snd_soc_component *component)
{
	struct ad193x_priv *ad193x = snd_soc_component_get_drvdata(component);
	struct snd_soc_dapm_context *dapm = snd_soc_component_get_dapm(component);
	int num, ret;

	/* default setting for ad193x */
	ad193x_reg_default_init(ad193x);

	/* adc only */
	if (ad193x_has_adc(ad193x)) {
		/* add adc controls */
		num = ARRAY_SIZE(ad193x_adc_snd_controls);
		ret = snd_soc_add_component_controls(component,
						 ad193x_adc_snd_controls,
						 num);
		if (ret)
			return ret;

		/* add adc widgets */
		num = ARRAY_SIZE(ad193x_adc_widgets);
		ret = snd_soc_dapm_new_controls(dapm,
						ad193x_adc_widgets,
						num);
		if (ret)
			return ret;

		/* add adc routes */
		num = ARRAY_SIZE(ad193x_adc_audio_paths);
		ret = snd_soc_dapm_add_routes(dapm,
					      ad193x_adc_audio_paths,
					      num);
		if (ret)
			return ret;
	}

	return 0;
}

<<<<<<< HEAD
static struct snd_soc_codec_driver soc_codec_dev_ad193x = {
	.probe = ad193x_codec_probe,
	.component_driver = {
		.controls		= ad193x_snd_controls,
		.num_controls		= ARRAY_SIZE(ad193x_snd_controls),
		.dapm_widgets		= ad193x_dapm_widgets,
		.num_dapm_widgets	= ARRAY_SIZE(ad193x_dapm_widgets),
		.dapm_routes		= audio_paths,
		.num_dapm_routes	= ARRAY_SIZE(audio_paths),
	},
=======
static const struct snd_soc_component_driver soc_component_dev_ad193x = {
	.probe			= ad193x_component_probe,
	.controls		= ad193x_snd_controls,
	.num_controls		= ARRAY_SIZE(ad193x_snd_controls),
	.dapm_widgets		= ad193x_dapm_widgets,
	.num_dapm_widgets	= ARRAY_SIZE(ad193x_dapm_widgets),
	.dapm_routes		= audio_paths,
	.num_dapm_routes	= ARRAY_SIZE(audio_paths),
	.idle_bias_on		= 1,
	.use_pmdown_time	= 1,
	.endianness		= 1,
	.non_legacy_dai_naming	= 1,
>>>>>>> 24b8d41d
};

const struct regmap_config ad193x_regmap_config = {
	.max_register = AD193X_NUM_REGS - 1,
};
EXPORT_SYMBOL_GPL(ad193x_regmap_config);

int ad193x_probe(struct device *dev, struct regmap *regmap,
		 enum ad193x_type type)
{
	struct ad193x_priv *ad193x;

	if (IS_ERR(regmap))
		return PTR_ERR(regmap);

	ad193x = devm_kzalloc(dev, sizeof(*ad193x), GFP_KERNEL);
	if (ad193x == NULL)
		return -ENOMEM;

	ad193x->regmap = regmap;
	ad193x->type = type;

	dev_set_drvdata(dev, ad193x);

	if (ad193x_has_adc(ad193x))
		return devm_snd_soc_register_component(dev, &soc_component_dev_ad193x,
						       &ad193x_dai, 1);
	return devm_snd_soc_register_component(dev, &soc_component_dev_ad193x,
		&ad193x_no_adc_dai, 1);
}
EXPORT_SYMBOL_GPL(ad193x_probe);

MODULE_DESCRIPTION("ASoC ad193x driver");
MODULE_AUTHOR("Barry Song <21cnbao@gmail.com>");
MODULE_LICENSE("GPL");<|MERGE_RESOLUTION|>--- conflicted
+++ resolved
@@ -486,18 +486,6 @@
 	return 0;
 }
 
-<<<<<<< HEAD
-static struct snd_soc_codec_driver soc_codec_dev_ad193x = {
-	.probe = ad193x_codec_probe,
-	.component_driver = {
-		.controls		= ad193x_snd_controls,
-		.num_controls		= ARRAY_SIZE(ad193x_snd_controls),
-		.dapm_widgets		= ad193x_dapm_widgets,
-		.num_dapm_widgets	= ARRAY_SIZE(ad193x_dapm_widgets),
-		.dapm_routes		= audio_paths,
-		.num_dapm_routes	= ARRAY_SIZE(audio_paths),
-	},
-=======
 static const struct snd_soc_component_driver soc_component_dev_ad193x = {
 	.probe			= ad193x_component_probe,
 	.controls		= ad193x_snd_controls,
@@ -510,7 +498,6 @@
 	.use_pmdown_time	= 1,
 	.endianness		= 1,
 	.non_legacy_dai_naming	= 1,
->>>>>>> 24b8d41d
 };
 
 const struct regmap_config ad193x_regmap_config = {
