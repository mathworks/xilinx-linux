// SPDX-License-Identifier: GPL-2.0+
//
// DA7210 ALSA Soc codec driver
//
// Copyright (c) 2009 Dialog Semiconductor
// Written by David Chen <Dajun.chen@diasemi.com>
//
// Copyright (C) 2009 Renesas Solutions Corp.
// Cleanups by Kuninori Morimoto <morimoto.kuninori@renesas.com>
//
// Tested on SuperH Ecovec24 board with S16/S24 LE in 48KHz using I2S

#include <linux/delay.h>
#include <linux/i2c.h>
#include <linux/spi/spi.h>
#include <linux/regmap.h>
#include <linux/slab.h>
#include <linux/module.h>
#include <sound/pcm.h>
#include <sound/pcm_params.h>
#include <sound/soc.h>
#include <sound/initval.h>
#include <sound/tlv.h>

/* DA7210 register space */
#define DA7210_PAGE_CONTROL		0x00
#define DA7210_CONTROL			0x01
#define DA7210_STATUS			0x02
#define DA7210_STARTUP1			0x03
#define DA7210_STARTUP2			0x04
#define DA7210_STARTUP3			0x05
#define DA7210_MIC_L			0x07
#define DA7210_MIC_R			0x08
#define DA7210_AUX1_L			0x09
#define DA7210_AUX1_R			0x0A
#define DA7210_AUX2			0x0B
#define DA7210_IN_GAIN			0x0C
#define DA7210_INMIX_L			0x0D
#define DA7210_INMIX_R			0x0E
#define DA7210_ADC_HPF			0x0F
#define DA7210_ADC			0x10
#define DA7210_ADC_EQ1_2		0X11
#define DA7210_ADC_EQ3_4		0x12
#define DA7210_ADC_EQ5			0x13
#define DA7210_DAC_HPF			0x14
#define DA7210_DAC_L			0x15
#define DA7210_DAC_R			0x16
#define DA7210_DAC_SEL			0x17
#define DA7210_SOFTMUTE			0x18
#define DA7210_DAC_EQ1_2		0x19
#define DA7210_DAC_EQ3_4		0x1A
#define DA7210_DAC_EQ5			0x1B
#define DA7210_OUTMIX_L			0x1C
#define DA7210_OUTMIX_R			0x1D
#define DA7210_OUT1_L			0x1E
#define DA7210_OUT1_R			0x1F
#define DA7210_OUT2			0x20
#define DA7210_HP_L_VOL			0x21
#define DA7210_HP_R_VOL			0x22
#define DA7210_HP_CFG			0x23
#define DA7210_ZERO_CROSS		0x24
#define DA7210_DAI_SRC_SEL		0x25
#define DA7210_DAI_CFG1			0x26
#define DA7210_DAI_CFG3			0x28
#define DA7210_PLL_DIV1			0x29
#define DA7210_PLL_DIV2			0x2A
#define DA7210_PLL_DIV3			0x2B
#define DA7210_PLL			0x2C
#define DA7210_ALC_MAX			0x83
#define DA7210_ALC_MIN			0x84
#define DA7210_ALC_NOIS			0x85
#define DA7210_ALC_ATT			0x86
#define DA7210_ALC_REL			0x87
#define DA7210_ALC_DEL			0x88
#define DA7210_A_HID_UNLOCK		0x8A
#define DA7210_A_TEST_UNLOCK		0x8B
#define DA7210_A_PLL1			0x90
#define DA7210_A_CP_MODE		0xA7

/* STARTUP1 bit fields */
#define DA7210_SC_MST_EN		(1 << 0)

/* MIC_L bit fields */
#define DA7210_MICBIAS_EN		(1 << 6)
#define DA7210_MIC_L_EN			(1 << 7)

/* MIC_R bit fields */
#define DA7210_MIC_R_EN			(1 << 7)

/* INMIX_L bit fields */
#define DA7210_IN_L_EN			(1 << 7)

/* INMIX_R bit fields */
#define DA7210_IN_R_EN			(1 << 7)

/* ADC bit fields */
#define DA7210_ADC_ALC_EN		(1 << 0)
#define DA7210_ADC_L_EN			(1 << 3)
#define DA7210_ADC_R_EN			(1 << 7)

/* DAC/ADC HPF fields */
#define DA7210_VOICE_F0_MASK		(0x7 << 4)
#define DA7210_VOICE_F0_25		(1 << 4)
#define DA7210_VOICE_EN			(1 << 7)

/* DAC_SEL bit fields */
#define DA7210_DAC_L_SRC_DAI_L		(4 << 0)
#define DA7210_DAC_L_EN			(1 << 3)
#define DA7210_DAC_R_SRC_DAI_R		(5 << 4)
#define DA7210_DAC_R_EN			(1 << 7)

/* OUTMIX_L bit fields */
#define DA7210_OUT_L_EN			(1 << 7)

/* OUTMIX_R bit fields */
#define DA7210_OUT_R_EN			(1 << 7)

/* HP_CFG bit fields */
#define DA7210_HP_2CAP_MODE		(1 << 1)
#define DA7210_HP_SENSE_EN		(1 << 2)
#define DA7210_HP_L_EN			(1 << 3)
#define DA7210_HP_MODE			(1 << 6)
#define DA7210_HP_R_EN			(1 << 7)

/* DAI_SRC_SEL bit fields */
#define DA7210_DAI_OUT_L_SRC		(6 << 0)
#define DA7210_DAI_OUT_R_SRC		(7 << 4)

/* DAI_CFG1 bit fields */
#define DA7210_DAI_WORD_S16_LE		(0 << 0)
#define DA7210_DAI_WORD_S20_3LE		(1 << 0)
#define DA7210_DAI_WORD_S24_LE		(2 << 0)
#define DA7210_DAI_WORD_S32_LE		(3 << 0)
#define DA7210_DAI_FLEN_64BIT		(1 << 2)
#define DA7210_DAI_MODE_SLAVE		(0 << 7)
#define DA7210_DAI_MODE_MASTER		(1 << 7)

/* DAI_CFG3 bit fields */
#define DA7210_DAI_FORMAT_I2SMODE	(0 << 0)
#define DA7210_DAI_FORMAT_LEFT_J	(1 << 0)
#define DA7210_DAI_FORMAT_RIGHT_J	(2 << 0)
#define DA7210_DAI_OE			(1 << 3)
#define DA7210_DAI_EN			(1 << 7)

/*PLL_DIV3 bit fields */
#define DA7210_PLL_DIV_L_MASK		(0xF << 0)
#define DA7210_MCLK_RANGE_10_20_MHZ	(1 << 4)
#define DA7210_PLL_BYP			(1 << 6)

/* PLL bit fields */
#define DA7210_PLL_FS_MASK		(0xF << 0)
#define DA7210_PLL_FS_8000		(0x1 << 0)
#define DA7210_PLL_FS_11025		(0x2 << 0)
#define DA7210_PLL_FS_12000		(0x3 << 0)
#define DA7210_PLL_FS_16000		(0x5 << 0)
#define DA7210_PLL_FS_22050		(0x6 << 0)
#define DA7210_PLL_FS_24000		(0x7 << 0)
#define DA7210_PLL_FS_32000		(0x9 << 0)
#define DA7210_PLL_FS_44100		(0xA << 0)
#define DA7210_PLL_FS_48000		(0xB << 0)
#define DA7210_PLL_FS_88200		(0xE << 0)
#define DA7210_PLL_FS_96000		(0xF << 0)
#define DA7210_MCLK_DET_EN		(0x1 << 5)
#define DA7210_MCLK_SRM_EN		(0x1 << 6)
#define DA7210_PLL_EN			(0x1 << 7)

/* SOFTMUTE bit fields */
#define DA7210_RAMP_EN			(1 << 6)

/* CONTROL bit fields */
#define DA7210_REG_EN			(1 << 0)
#define DA7210_BIAS_EN			(1 << 2)
#define DA7210_NOISE_SUP_EN		(1 << 3)

/* IN_GAIN bit fields */
#define DA7210_INPGA_L_VOL		(0x0F << 0)
#define DA7210_INPGA_R_VOL		(0xF0 << 0)

/* ZERO_CROSS bit fields */
#define DA7210_AUX1_L_ZC		(1 << 0)
#define DA7210_AUX1_R_ZC		(1 << 1)
#define DA7210_HP_L_ZC			(1 << 6)
#define DA7210_HP_R_ZC			(1 << 7)

/* AUX1_L bit fields */
#define DA7210_AUX1_L_VOL		(0x3F << 0)
#define DA7210_AUX1_L_EN		(1 << 7)

/* AUX1_R bit fields */
#define DA7210_AUX1_R_VOL		(0x3F << 0)
#define DA7210_AUX1_R_EN		(1 << 7)

/* AUX2 bit fields */
#define DA7210_AUX2_EN			(1 << 3)

/* Minimum INPGA and AUX1 volume to enable noise suppression */
#define DA7210_INPGA_MIN_VOL_NS		0x0A  /* 10.5dB */
#define DA7210_AUX1_MIN_VOL_NS		0x35  /* 6dB */

/* OUT1_L bit fields */
#define DA7210_OUT1_L_EN		(1 << 7)

/* OUT1_R bit fields */
#define DA7210_OUT1_R_EN		(1 << 7)

/* OUT2 bit fields */
#define DA7210_OUT2_OUTMIX_R		(1 << 5)
#define DA7210_OUT2_OUTMIX_L		(1 << 6)
#define DA7210_OUT2_EN			(1 << 7)

struct pll_div {
	int fref;
	int fout;
	u8 div1;
	u8 div2;
	u8 div3;
	u8 mode;	/* 0 = slave, 1 = master */
};

/* PLL dividers table */
static const struct pll_div da7210_pll_div[] = {
	/* for MASTER mode, fs = 44.1Khz */
	{ 12000000, 2822400, 0xE8, 0x6C, 0x2, 1},	/* MCLK=12Mhz */
	{ 13000000, 2822400, 0xDF, 0x28, 0xC, 1},	/* MCLK=13Mhz */
	{ 13500000, 2822400, 0xDB, 0x0A, 0xD, 1},	/* MCLK=13.5Mhz */
	{ 14400000, 2822400, 0xD4, 0x5A, 0x2, 1},	/* MCLK=14.4Mhz */
	{ 19200000, 2822400, 0xBB, 0x43, 0x9, 1},	/* MCLK=19.2Mhz */
	{ 19680000, 2822400, 0xB9, 0x6D, 0xA, 1},	/* MCLK=19.68Mhz */
	{ 19800000, 2822400, 0xB8, 0xFB, 0xB, 1},	/* MCLK=19.8Mhz */
	/* for MASTER mode, fs = 48Khz */
	{ 12000000, 3072000, 0xF3, 0x12, 0x7, 1},	/* MCLK=12Mhz */
	{ 13000000, 3072000, 0xE8, 0xFD, 0x5, 1},	/* MCLK=13Mhz */
	{ 13500000, 3072000, 0xE4, 0x82, 0x3, 1},	/* MCLK=13.5Mhz */
	{ 14400000, 3072000, 0xDD, 0x3A, 0x0, 1},	/* MCLK=14.4Mhz */
	{ 19200000, 3072000, 0xC1, 0xEB, 0x8, 1},	/* MCLK=19.2Mhz */
	{ 19680000, 3072000, 0xBF, 0xEC, 0x0, 1},	/* MCLK=19.68Mhz */
	{ 19800000, 3072000, 0xBF, 0x70, 0x0, 1},	/* MCLK=19.8Mhz */
	/* for SLAVE mode with SRM */
	{ 12000000, 2822400, 0xED, 0xBF, 0x5, 0},	/* MCLK=12Mhz */
	{ 13000000, 2822400, 0xE4, 0x13, 0x0, 0},	/* MCLK=13Mhz */
	{ 13500000, 2822400, 0xDF, 0xC6, 0x8, 0},	/* MCLK=13.5Mhz */
	{ 14400000, 2822400, 0xD8, 0xCA, 0x1, 0},	/* MCLK=14.4Mhz */
	{ 19200000, 2822400, 0xBE, 0x97, 0x9, 0},	/* MCLK=19.2Mhz */
	{ 19680000, 2822400, 0xBC, 0xAC, 0xD, 0},	/* MCLK=19.68Mhz */
	{ 19800000, 2822400, 0xBC, 0x35, 0xE, 0},	/* MCLK=19.8Mhz  */
};

enum clk_src {
	DA7210_CLKSRC_MCLK
};

#define DA7210_VERSION "0.0.1"

/*
 * Playback Volume
 *
 * max		: 0x3F (+15.0 dB)
 *		   (1.5 dB step)
 * min		: 0x11 (-54.0 dB)
 * mute		: 0x10
 * reserved	: 0x00 - 0x0F
 *
 * Reserved area are considered as "mute".
 */
static const DECLARE_TLV_DB_RANGE(hp_out_tlv,
	0x0, 0x10, TLV_DB_SCALE_ITEM(TLV_DB_GAIN_MUTE, 0, 1),
	/* -54 dB to +15 dB */
	0x11, 0x3f, TLV_DB_SCALE_ITEM(-5400, 150, 0)
);

static const DECLARE_TLV_DB_RANGE(lineout_vol_tlv,
	0x0, 0x10, TLV_DB_SCALE_ITEM(TLV_DB_GAIN_MUTE, 0, 1),
	/* -54dB to 15dB */
	0x11, 0x3f, TLV_DB_SCALE_ITEM(-5400, 150, 0)
);

static const DECLARE_TLV_DB_RANGE(mono_vol_tlv,
	0x0, 0x2, TLV_DB_SCALE_ITEM(-1800, 0, 1),
	/* -18dB to 6dB */
	0x3, 0x7, TLV_DB_SCALE_ITEM(-1800, 600, 0)
);

static const DECLARE_TLV_DB_RANGE(aux1_vol_tlv,
	0x0, 0x10, TLV_DB_SCALE_ITEM(TLV_DB_GAIN_MUTE, 0, 1),
	/* -48dB to 21dB */
	0x11, 0x3f, TLV_DB_SCALE_ITEM(-4800, 150, 0)
);

static const DECLARE_TLV_DB_SCALE(eq_gain_tlv, -1050, 150, 0);
static const DECLARE_TLV_DB_SCALE(adc_eq_master_gain_tlv, -1800, 600, 1);
static const DECLARE_TLV_DB_SCALE(dac_gain_tlv, -7725, 75, 0);
static const DECLARE_TLV_DB_SCALE(mic_vol_tlv, -600, 600, 0);
static const DECLARE_TLV_DB_SCALE(aux2_vol_tlv, -600, 600, 0);
static const DECLARE_TLV_DB_SCALE(inpga_gain_tlv, -450, 150, 0);

/* ADC and DAC high pass filter f0 value */
static const char * const da7210_hpf_cutoff_txt[] = {
	"Fs/8192*pi", "Fs/4096*pi", "Fs/2048*pi", "Fs/1024*pi"
};

static SOC_ENUM_SINGLE_DECL(da7210_dac_hpf_cutoff,
			    DA7210_DAC_HPF, 0, da7210_hpf_cutoff_txt);

static SOC_ENUM_SINGLE_DECL(da7210_adc_hpf_cutoff,
			    DA7210_ADC_HPF, 0, da7210_hpf_cutoff_txt);

/* ADC and DAC voice (8kHz) high pass cutoff value */
static const char * const da7210_vf_cutoff_txt[] = {
	"2.5Hz", "25Hz", "50Hz", "100Hz", "150Hz", "200Hz", "300Hz", "400Hz"
};

static SOC_ENUM_SINGLE_DECL(da7210_dac_vf_cutoff,
			    DA7210_DAC_HPF, 4, da7210_vf_cutoff_txt);

static SOC_ENUM_SINGLE_DECL(da7210_adc_vf_cutoff,
			    DA7210_ADC_HPF, 4, da7210_vf_cutoff_txt);

static const char *da7210_hp_mode_txt[] = {
	"Class H", "Class G"
};

static SOC_ENUM_SINGLE_DECL(da7210_hp_mode_sel,
			    DA7210_HP_CFG, 0, da7210_hp_mode_txt);

/* ALC can be enabled only if noise suppression is disabled */
static int da7210_put_alc_sw(struct snd_kcontrol *kcontrol,
			     struct snd_ctl_elem_value *ucontrol)
{
	struct snd_soc_component *component = snd_soc_kcontrol_component(kcontrol);

	if (ucontrol->value.integer.value[0]) {
		/* Check if noise suppression is enabled */
		if (snd_soc_component_read(component, DA7210_CONTROL) & DA7210_NOISE_SUP_EN) {
			dev_dbg(component->dev,
				"Disable noise suppression to enable ALC\n");
			return -EINVAL;
		}
	}
	/* If all conditions are met or we are actually disabling ALC */
	return snd_soc_put_volsw(kcontrol, ucontrol);
}

/* Noise suppression can be enabled only if following conditions are met
 *  ALC disabled
 *  ZC enabled for HP and AUX1 PGA
 *  INPGA_L_VOL and INPGA_R_VOL >= 10.5 dB
 *  AUX1_L_VOL and AUX1_R_VOL >= 6 dB
 */
static int da7210_put_noise_sup_sw(struct snd_kcontrol *kcontrol,
				   struct snd_ctl_elem_value *ucontrol)
{
	struct snd_soc_component *component = snd_soc_kcontrol_component(kcontrol);
	u8 val;

	if (ucontrol->value.integer.value[0]) {
		/* Check if ALC is enabled */
		if (snd_soc_component_read(component, DA7210_ADC) & DA7210_ADC_ALC_EN)
			goto err;

		/* Check ZC for HP and AUX1 PGA */
		if ((snd_soc_component_read(component, DA7210_ZERO_CROSS) &
			(DA7210_AUX1_L_ZC | DA7210_AUX1_R_ZC | DA7210_HP_L_ZC |
			DA7210_HP_R_ZC)) != (DA7210_AUX1_L_ZC |
			DA7210_AUX1_R_ZC | DA7210_HP_L_ZC | DA7210_HP_R_ZC))
			goto err;

		/* Check INPGA_L_VOL and INPGA_R_VOL */
		val = snd_soc_component_read(component, DA7210_IN_GAIN);
		if (((val & DA7210_INPGA_L_VOL) < DA7210_INPGA_MIN_VOL_NS) ||
			(((val & DA7210_INPGA_R_VOL) >> 4) <
			DA7210_INPGA_MIN_VOL_NS))
			goto err;

		/* Check AUX1_L_VOL and AUX1_R_VOL */
		if (((snd_soc_component_read(component, DA7210_AUX1_L) & DA7210_AUX1_L_VOL) <
		    DA7210_AUX1_MIN_VOL_NS) ||
		    ((snd_soc_component_read(component, DA7210_AUX1_R) & DA7210_AUX1_R_VOL) <
		    DA7210_AUX1_MIN_VOL_NS))
			goto err;
	}
	/* If all conditions are met or we are actually disabling Noise sup */
	return snd_soc_put_volsw(kcontrol, ucontrol);

err:
	return -EINVAL;
}

static const struct snd_kcontrol_new da7210_snd_controls[] = {

	SOC_DOUBLE_R_TLV("HeadPhone Playback Volume",
			 DA7210_HP_L_VOL, DA7210_HP_R_VOL,
			 0, 0x3F, 0, hp_out_tlv),
	SOC_DOUBLE_R_TLV("Digital Playback Volume",
			 DA7210_DAC_L, DA7210_DAC_R,
			 0, 0x77, 1, dac_gain_tlv),
	SOC_DOUBLE_R_TLV("Lineout Playback Volume",
			 DA7210_OUT1_L, DA7210_OUT1_R,
			 0, 0x3f, 0, lineout_vol_tlv),
	SOC_SINGLE_TLV("Mono Playback Volume", DA7210_OUT2, 0, 0x7, 0,
		       mono_vol_tlv),

	SOC_DOUBLE_R_TLV("Mic Capture Volume",
			 DA7210_MIC_L, DA7210_MIC_R,
			 0, 0x5, 0, mic_vol_tlv),
	SOC_DOUBLE_R_TLV("Aux1 Capture Volume",
			 DA7210_AUX1_L, DA7210_AUX1_R,
			 0, 0x3f, 0, aux1_vol_tlv),
	SOC_SINGLE_TLV("Aux2 Capture Volume", DA7210_AUX2, 0, 0x3, 0,
		       aux2_vol_tlv),
	SOC_DOUBLE_TLV("In PGA Capture Volume", DA7210_IN_GAIN, 0, 4, 0xF, 0,
		       inpga_gain_tlv),

	/* DAC Equalizer  controls */
	SOC_SINGLE("DAC EQ Switch", DA7210_DAC_EQ5, 7, 1, 0),
	SOC_SINGLE_TLV("DAC EQ1 Volume", DA7210_DAC_EQ1_2, 0, 0xf, 1,
		       eq_gain_tlv),
	SOC_SINGLE_TLV("DAC EQ2 Volume", DA7210_DAC_EQ1_2, 4, 0xf, 1,
		       eq_gain_tlv),
	SOC_SINGLE_TLV("DAC EQ3 Volume", DA7210_DAC_EQ3_4, 0, 0xf, 1,
		       eq_gain_tlv),
	SOC_SINGLE_TLV("DAC EQ4 Volume", DA7210_DAC_EQ3_4, 4, 0xf, 1,
		       eq_gain_tlv),
	SOC_SINGLE_TLV("DAC EQ5 Volume", DA7210_DAC_EQ5, 0, 0xf, 1,
		       eq_gain_tlv),

	/* ADC Equalizer  controls */
	SOC_SINGLE("ADC EQ Switch", DA7210_ADC_EQ5, 7, 1, 0),
	SOC_SINGLE_TLV("ADC EQ Master Volume", DA7210_ADC_EQ5, 4, 0x3,
		       1, adc_eq_master_gain_tlv),
	SOC_SINGLE_TLV("ADC EQ1 Volume", DA7210_ADC_EQ1_2, 0, 0xf, 1,
		       eq_gain_tlv),
	SOC_SINGLE_TLV("ADC EQ2 Volume", DA7210_ADC_EQ1_2, 4, 0xf, 1,
		       eq_gain_tlv),
	SOC_SINGLE_TLV("ADC EQ3 Volume", DA7210_ADC_EQ3_4, 0, 0xf, 1,
		       eq_gain_tlv),
	SOC_SINGLE_TLV("ADC EQ4 Volume", DA7210_ADC_EQ3_4, 4, 0xf, 1,
		       eq_gain_tlv),
	SOC_SINGLE_TLV("ADC EQ5 Volume", DA7210_ADC_EQ5, 0, 0xf, 1,
		       eq_gain_tlv),

	SOC_SINGLE("DAC HPF Switch", DA7210_DAC_HPF, 3, 1, 0),
	SOC_ENUM("DAC HPF Cutoff", da7210_dac_hpf_cutoff),
	SOC_SINGLE("DAC Voice Mode Switch", DA7210_DAC_HPF, 7, 1, 0),
	SOC_ENUM("DAC Voice Cutoff", da7210_dac_vf_cutoff),

	SOC_SINGLE("ADC HPF Switch", DA7210_ADC_HPF, 3, 1, 0),
	SOC_ENUM("ADC HPF Cutoff", da7210_adc_hpf_cutoff),
	SOC_SINGLE("ADC Voice Mode Switch", DA7210_ADC_HPF, 7, 1, 0),
	SOC_ENUM("ADC Voice Cutoff", da7210_adc_vf_cutoff),

	/* Mute controls */
	SOC_DOUBLE_R("Mic Capture Switch", DA7210_MIC_L, DA7210_MIC_R, 3, 1, 0),
	SOC_SINGLE("Aux2 Capture Switch", DA7210_AUX2, 2, 1, 0),
	SOC_DOUBLE("ADC Capture Switch", DA7210_ADC, 2, 6, 1, 0),
	SOC_SINGLE("Digital Soft Mute Switch", DA7210_SOFTMUTE, 7, 1, 0),
	SOC_SINGLE("Digital Soft Mute Rate", DA7210_SOFTMUTE, 0, 0x7, 0),

	/* Zero cross controls */
	SOC_DOUBLE("Aux1 ZC Switch", DA7210_ZERO_CROSS, 0, 1, 1, 0),
	SOC_DOUBLE("In PGA ZC Switch", DA7210_ZERO_CROSS, 2, 3, 1, 0),
	SOC_DOUBLE("Lineout ZC Switch", DA7210_ZERO_CROSS, 4, 5, 1, 0),
	SOC_DOUBLE("Headphone ZC Switch", DA7210_ZERO_CROSS, 6, 7, 1, 0),

	SOC_ENUM("Headphone Class", da7210_hp_mode_sel),

	/* ALC controls */
	SOC_SINGLE_EXT("ALC Enable Switch", DA7210_ADC, 0, 1, 0,
		       snd_soc_get_volsw, da7210_put_alc_sw),
	SOC_SINGLE("ALC Capture Max Volume", DA7210_ALC_MAX, 0, 0x3F, 0),
	SOC_SINGLE("ALC Capture Min Volume", DA7210_ALC_MIN, 0, 0x3F, 0),
	SOC_SINGLE("ALC Capture Noise Volume", DA7210_ALC_NOIS, 0, 0x3F, 0),
	SOC_SINGLE("ALC Capture Attack Rate", DA7210_ALC_ATT, 0, 0xFF, 0),
	SOC_SINGLE("ALC Capture Release Rate", DA7210_ALC_REL, 0, 0xFF, 0),
	SOC_SINGLE("ALC Capture Release Delay", DA7210_ALC_DEL, 0, 0xFF, 0),

	SOC_SINGLE_EXT("Noise Suppression Enable Switch", DA7210_CONTROL, 3, 1,
		       0, snd_soc_get_volsw, da7210_put_noise_sup_sw),
};

/*
 * DAPM Controls
 *
 * Current DAPM implementation covers almost all codec components e.g. IOs,
 * mixers, PGAs,ADC and DAC.
 */
/* In Mixer Left */
static const struct snd_kcontrol_new da7210_dapm_inmixl_controls[] = {
	SOC_DAPM_SINGLE("Mic Left Switch", DA7210_INMIX_L, 0, 1, 0),
	SOC_DAPM_SINGLE("Mic Right Switch", DA7210_INMIX_L, 1, 1, 0),
	SOC_DAPM_SINGLE("Aux1 Left Switch", DA7210_INMIX_L, 2, 1, 0),
	SOC_DAPM_SINGLE("Aux2 Switch", DA7210_INMIX_L, 3, 1, 0),
	SOC_DAPM_SINGLE("Outmix Left Switch", DA7210_INMIX_L, 4, 1, 0),
};

/* In Mixer Right */
static const struct snd_kcontrol_new da7210_dapm_inmixr_controls[] = {
	SOC_DAPM_SINGLE("Mic Right Switch", DA7210_INMIX_R, 0, 1, 0),
	SOC_DAPM_SINGLE("Mic Left Switch", DA7210_INMIX_R, 1, 1, 0),
	SOC_DAPM_SINGLE("Aux1 Right Switch", DA7210_INMIX_R, 2, 1, 0),
	SOC_DAPM_SINGLE("Aux2 Switch", DA7210_INMIX_R, 3, 1, 0),
	SOC_DAPM_SINGLE("Outmix Right Switch", DA7210_INMIX_R, 4, 1, 0),
};

/* Out Mixer Left */
static const struct snd_kcontrol_new da7210_dapm_outmixl_controls[] = {
	SOC_DAPM_SINGLE("Aux1 Left Switch", DA7210_OUTMIX_L, 0, 1, 0),
	SOC_DAPM_SINGLE("Aux2 Switch", DA7210_OUTMIX_L, 1, 1, 0),
	SOC_DAPM_SINGLE("INPGA Left Switch", DA7210_OUTMIX_L, 2, 1, 0),
	SOC_DAPM_SINGLE("INPGA Right Switch", DA7210_OUTMIX_L, 3, 1, 0),
	SOC_DAPM_SINGLE("DAC Left Switch", DA7210_OUTMIX_L, 4, 1, 0),
};

/* Out Mixer Right */
static const struct snd_kcontrol_new da7210_dapm_outmixr_controls[] = {
	SOC_DAPM_SINGLE("Aux1 Right Switch", DA7210_OUTMIX_R, 0, 1, 0),
	SOC_DAPM_SINGLE("Aux2 Switch", DA7210_OUTMIX_R, 1, 1, 0),
	SOC_DAPM_SINGLE("INPGA Left Switch", DA7210_OUTMIX_R, 2, 1, 0),
	SOC_DAPM_SINGLE("INPGA Right Switch", DA7210_OUTMIX_R, 3, 1, 0),
	SOC_DAPM_SINGLE("DAC Right Switch", DA7210_OUTMIX_R, 4, 1, 0),
};

/* Mono Mixer */
static const struct snd_kcontrol_new da7210_dapm_monomix_controls[] = {
	SOC_DAPM_SINGLE("INPGA Right Switch", DA7210_OUT2, 3, 1, 0),
	SOC_DAPM_SINGLE("INPGA Left Switch", DA7210_OUT2, 4, 1, 0),
	SOC_DAPM_SINGLE("Outmix Right Switch", DA7210_OUT2, 5, 1, 0),
	SOC_DAPM_SINGLE("Outmix Left Switch", DA7210_OUT2, 6, 1, 0),
};

/* DAPM widgets */
static const struct snd_soc_dapm_widget da7210_dapm_widgets[] = {
	/* Input Side */
	/* Input Lines */
	SND_SOC_DAPM_INPUT("MICL"),
	SND_SOC_DAPM_INPUT("MICR"),
	SND_SOC_DAPM_INPUT("AUX1L"),
	SND_SOC_DAPM_INPUT("AUX1R"),
	SND_SOC_DAPM_INPUT("AUX2"),

	/* Input PGAs */
	SND_SOC_DAPM_PGA("Mic Left", DA7210_STARTUP3, 0, 1, NULL, 0),
	SND_SOC_DAPM_PGA("Mic Right", DA7210_STARTUP3, 1, 1, NULL, 0),
	SND_SOC_DAPM_PGA("Aux1 Left", DA7210_STARTUP3, 2, 1, NULL, 0),
	SND_SOC_DAPM_PGA("Aux1 Right", DA7210_STARTUP3, 3, 1, NULL, 0),
	SND_SOC_DAPM_PGA("Aux2 Mono", DA7210_STARTUP3, 4, 1, NULL, 0),

	SND_SOC_DAPM_PGA("INPGA Left", DA7210_INMIX_L, 7, 0, NULL, 0),
	SND_SOC_DAPM_PGA("INPGA Right", DA7210_INMIX_R, 7, 0, NULL, 0),

	/* MICBIAS */
	SND_SOC_DAPM_SUPPLY("Mic Bias", DA7210_MIC_L, 6, 0, NULL, 0),

	/* Input Mixers */
	SND_SOC_DAPM_MIXER("In Mixer Left", SND_SOC_NOPM, 0, 0,
		&da7210_dapm_inmixl_controls[0],
		ARRAY_SIZE(da7210_dapm_inmixl_controls)),

	SND_SOC_DAPM_MIXER("In Mixer Right", SND_SOC_NOPM, 0, 0,
		&da7210_dapm_inmixr_controls[0],
		ARRAY_SIZE(da7210_dapm_inmixr_controls)),

	/* ADCs */
	SND_SOC_DAPM_ADC("ADC Left", "Capture", DA7210_STARTUP3, 5, 1),
	SND_SOC_DAPM_ADC("ADC Right", "Capture", DA7210_STARTUP3, 6, 1),

	/* Output Side */
	/* DACs */
	SND_SOC_DAPM_DAC("DAC Left", "Playback", DA7210_STARTUP2, 5, 1),
	SND_SOC_DAPM_DAC("DAC Right", "Playback", DA7210_STARTUP2, 6, 1),

	/* Output Mixers */
	SND_SOC_DAPM_MIXER("Out Mixer Left", SND_SOC_NOPM, 0, 0,
		&da7210_dapm_outmixl_controls[0],
		ARRAY_SIZE(da7210_dapm_outmixl_controls)),

	SND_SOC_DAPM_MIXER("Out Mixer Right", SND_SOC_NOPM, 0, 0,
		&da7210_dapm_outmixr_controls[0],
		ARRAY_SIZE(da7210_dapm_outmixr_controls)),

	SND_SOC_DAPM_MIXER("Mono Mixer", SND_SOC_NOPM, 0, 0,
		&da7210_dapm_monomix_controls[0],
		ARRAY_SIZE(da7210_dapm_monomix_controls)),

	/* Output PGAs */
	SND_SOC_DAPM_PGA("OUTPGA Left Enable", DA7210_OUTMIX_L, 7, 0, NULL, 0),
	SND_SOC_DAPM_PGA("OUTPGA Right Enable", DA7210_OUTMIX_R, 7, 0, NULL, 0),

	SND_SOC_DAPM_PGA("Out1 Left", DA7210_STARTUP2, 0, 1, NULL, 0),
	SND_SOC_DAPM_PGA("Out1 Right", DA7210_STARTUP2, 1, 1, NULL, 0),
	SND_SOC_DAPM_PGA("Out2 Mono", DA7210_STARTUP2, 2, 1, NULL, 0),
	SND_SOC_DAPM_PGA("Headphone Left", DA7210_STARTUP2, 3, 1, NULL, 0),
	SND_SOC_DAPM_PGA("Headphone Right", DA7210_STARTUP2, 4, 1, NULL, 0),

	/* Output Lines */
	SND_SOC_DAPM_OUTPUT("OUT1L"),
	SND_SOC_DAPM_OUTPUT("OUT1R"),
	SND_SOC_DAPM_OUTPUT("HPL"),
	SND_SOC_DAPM_OUTPUT("HPR"),
	SND_SOC_DAPM_OUTPUT("OUT2"),
};

/* DAPM audio route definition */
static const struct snd_soc_dapm_route da7210_audio_map[] = {
	/* Dest       Connecting Widget    source */
	/* Input path */
	{"Mic Left", NULL, "MICL"},
	{"Mic Right", NULL, "MICR"},
	{"Aux1 Left", NULL, "AUX1L"},
	{"Aux1 Right", NULL, "AUX1R"},
	{"Aux2 Mono", NULL, "AUX2"},

	{"In Mixer Left", "Mic Left Switch", "Mic Left"},
	{"In Mixer Left", "Mic Right Switch", "Mic Right"},
	{"In Mixer Left", "Aux1 Left Switch", "Aux1 Left"},
	{"In Mixer Left", "Aux2 Switch", "Aux2 Mono"},
	{"In Mixer Left", "Outmix Left Switch", "Out Mixer Left"},

	{"In Mixer Right", "Mic Right Switch", "Mic Right"},
	{"In Mixer Right", "Mic Left Switch", "Mic Left"},
	{"In Mixer Right", "Aux1 Right Switch", "Aux1 Right"},
	{"In Mixer Right", "Aux2 Switch", "Aux2 Mono"},
	{"In Mixer Right", "Outmix Right Switch", "Out Mixer Right"},

	{"INPGA Left", NULL, "In Mixer Left"},
	{"ADC Left", NULL, "INPGA Left"},

	{"INPGA Right", NULL, "In Mixer Right"},
	{"ADC Right", NULL, "INPGA Right"},

	/* Output path */
	{"Out Mixer Left", "Aux1 Left Switch", "Aux1 Left"},
	{"Out Mixer Left", "Aux2 Switch", "Aux2 Mono"},
	{"Out Mixer Left", "INPGA Left Switch", "INPGA Left"},
	{"Out Mixer Left", "INPGA Right Switch", "INPGA Right"},
	{"Out Mixer Left", "DAC Left Switch", "DAC Left"},

	{"Out Mixer Right", "Aux1 Right Switch", "Aux1 Right"},
	{"Out Mixer Right", "Aux2 Switch", "Aux2 Mono"},
	{"Out Mixer Right", "INPGA Right Switch", "INPGA Right"},
	{"Out Mixer Right", "INPGA Left Switch", "INPGA Left"},
	{"Out Mixer Right", "DAC Right Switch", "DAC Right"},

	{"Mono Mixer", "INPGA Right Switch", "INPGA Right"},
	{"Mono Mixer", "INPGA Left Switch", "INPGA Left"},
	{"Mono Mixer", "Outmix Right Switch", "Out Mixer Right"},
	{"Mono Mixer", "Outmix Left Switch", "Out Mixer Left"},

	{"OUTPGA Left Enable", NULL, "Out Mixer Left"},
	{"OUTPGA Right Enable", NULL, "Out Mixer Right"},

	{"Out1 Left", NULL, "OUTPGA Left Enable"},
	{"OUT1L", NULL, "Out1 Left"},

	{"Out1 Right", NULL, "OUTPGA Right Enable"},
	{"OUT1R", NULL, "Out1 Right"},

	{"Headphone Left", NULL, "OUTPGA Left Enable"},
	{"HPL", NULL, "Headphone Left"},

	{"Headphone Right", NULL, "OUTPGA Right Enable"},
	{"HPR", NULL, "Headphone Right"},

	{"Out2 Mono", NULL, "Mono Mixer"},
	{"OUT2", NULL, "Out2 Mono"},
};

/* Codec private data */
struct da7210_priv {
	struct regmap *regmap;
	unsigned int mclk_rate;
	int master;
};

static const struct reg_default da7210_reg_defaults[] = {
	{ 0x00, 0x00 },
	{ 0x01, 0x11 },
	{ 0x03, 0x00 },
	{ 0x04, 0x00 },
	{ 0x05, 0x00 },
	{ 0x06, 0x00 },
	{ 0x07, 0x00 },
	{ 0x08, 0x00 },
	{ 0x09, 0x00 },
	{ 0x0a, 0x00 },
	{ 0x0b, 0x00 },
	{ 0x0c, 0x00 },
	{ 0x0d, 0x00 },
	{ 0x0e, 0x00 },
	{ 0x0f, 0x08 },
	{ 0x10, 0x00 },
	{ 0x11, 0x00 },
	{ 0x12, 0x00 },
	{ 0x13, 0x00 },
	{ 0x14, 0x08 },
	{ 0x15, 0x10 },
	{ 0x16, 0x10 },
	{ 0x17, 0x54 },
	{ 0x18, 0x40 },
	{ 0x19, 0x00 },
	{ 0x1a, 0x00 },
	{ 0x1b, 0x00 },
	{ 0x1c, 0x00 },
	{ 0x1d, 0x00 },
	{ 0x1e, 0x00 },
	{ 0x1f, 0x00 },
	{ 0x20, 0x00 },
	{ 0x21, 0x00 },
	{ 0x22, 0x00 },
	{ 0x23, 0x02 },
	{ 0x24, 0x00 },
	{ 0x25, 0x76 },
	{ 0x26, 0x00 },
	{ 0x27, 0x00 },
	{ 0x28, 0x04 },
	{ 0x29, 0x00 },
	{ 0x2a, 0x00 },
	{ 0x2b, 0x30 },
	{ 0x2c, 0x2A },
	{ 0x83, 0x00 },
	{ 0x84, 0x00 },
	{ 0x85, 0x00 },
	{ 0x86, 0x00 },
	{ 0x87, 0x00 },
	{ 0x88, 0x00 },
};

static bool da7210_readable_register(struct device *dev, unsigned int reg)
{
	switch (reg) {
	case DA7210_A_HID_UNLOCK:
	case DA7210_A_TEST_UNLOCK:
	case DA7210_A_PLL1:
	case DA7210_A_CP_MODE:
		return false;
	default:
		return true;
	}
}

static bool da7210_volatile_register(struct device *dev,
				    unsigned int reg)
{
	switch (reg) {
	case DA7210_STATUS:
		return true;
	default:
		return false;
	}
}

/*
 * Set PCM DAI word length.
 */
static int da7210_hw_params(struct snd_pcm_substream *substream,
			    struct snd_pcm_hw_params *params,
			    struct snd_soc_dai *dai)
{
	struct snd_soc_component *component = dai->component;
	struct da7210_priv *da7210 = snd_soc_component_get_drvdata(component);
	u32 dai_cfg1;
	u32 fs, sysclk;

	/* set DAI source to Left and Right ADC */
	snd_soc_component_write(component, DA7210_DAI_SRC_SEL,
		     DA7210_DAI_OUT_R_SRC | DA7210_DAI_OUT_L_SRC);

	/* Enable DAI */
	snd_soc_component_write(component, DA7210_DAI_CFG3, DA7210_DAI_OE | DA7210_DAI_EN);

	dai_cfg1 = 0xFC & snd_soc_component_read(component, DA7210_DAI_CFG1);

	switch (params_width(params)) {
	case 16:
		dai_cfg1 |= DA7210_DAI_WORD_S16_LE;
		break;
	case 20:
		dai_cfg1 |= DA7210_DAI_WORD_S20_3LE;
		break;
	case 24:
		dai_cfg1 |= DA7210_DAI_WORD_S24_LE;
		break;
	case 32:
		dai_cfg1 |= DA7210_DAI_WORD_S32_LE;
		break;
	default:
		return -EINVAL;
	}

	snd_soc_component_write(component, DA7210_DAI_CFG1, dai_cfg1);

	switch (params_rate(params)) {
	case 8000:
		fs		= DA7210_PLL_FS_8000;
		sysclk		= 3072000;
		break;
	case 11025:
		fs		= DA7210_PLL_FS_11025;
		sysclk		= 2822400;
		break;
	case 12000:
		fs		= DA7210_PLL_FS_12000;
		sysclk		= 3072000;
		break;
	case 16000:
		fs		= DA7210_PLL_FS_16000;
		sysclk		= 3072000;
		break;
	case 22050:
		fs		= DA7210_PLL_FS_22050;
		sysclk		= 2822400;
		break;
	case 32000:
		fs		= DA7210_PLL_FS_32000;
		sysclk		= 3072000;
		break;
	case 44100:
		fs		= DA7210_PLL_FS_44100;
		sysclk		= 2822400;
		break;
	case 48000:
		fs		= DA7210_PLL_FS_48000;
		sysclk		= 3072000;
		break;
	case 88200:
		fs		= DA7210_PLL_FS_88200;
		sysclk		= 2822400;
		break;
	case 96000:
		fs		= DA7210_PLL_FS_96000;
		sysclk		= 3072000;
		break;
	default:
		return -EINVAL;
	}

	/* Disable active mode */
	snd_soc_component_update_bits(component, DA7210_STARTUP1, DA7210_SC_MST_EN, 0);

	snd_soc_component_update_bits(component, DA7210_PLL, DA7210_PLL_FS_MASK, fs);

	if (da7210->mclk_rate && (da7210->mclk_rate != sysclk)) {
		/* PLL mode, disable PLL bypass */
		snd_soc_component_update_bits(component, DA7210_PLL_DIV3, DA7210_PLL_BYP, 0);

		if (!da7210->master) {
			/* PLL slave mode, also enable SRM */
			snd_soc_component_update_bits(component, DA7210_PLL,
						   (DA7210_MCLK_SRM_EN |
						    DA7210_MCLK_DET_EN),
						   (DA7210_MCLK_SRM_EN |
						    DA7210_MCLK_DET_EN));
		}
	} else {
		/* PLL bypass mode, enable PLL bypass and Auto Detection */
		snd_soc_component_update_bits(component, DA7210_PLL, DA7210_MCLK_DET_EN,
						       DA7210_MCLK_DET_EN);
		snd_soc_component_update_bits(component, DA7210_PLL_DIV3, DA7210_PLL_BYP,
							    DA7210_PLL_BYP);
	}
	/* Enable active mode */
	snd_soc_component_update_bits(component, DA7210_STARTUP1,
			    DA7210_SC_MST_EN, DA7210_SC_MST_EN);

	return 0;
}

/*
 * Set DAI mode and Format
 */
static int da7210_set_dai_fmt(struct snd_soc_dai *codec_dai, u32 fmt)
{
	struct snd_soc_component *component = codec_dai->component;
	struct da7210_priv *da7210 = snd_soc_component_get_drvdata(component);
	u32 dai_cfg1;
	u32 dai_cfg3;

	dai_cfg1 = 0x7f & snd_soc_component_read(component, DA7210_DAI_CFG1);
	dai_cfg3 = 0xfc & snd_soc_component_read(component, DA7210_DAI_CFG3);

	if ((snd_soc_component_read(component, DA7210_PLL) & DA7210_PLL_EN) &&
		(!(snd_soc_component_read(component, DA7210_PLL_DIV3) & DA7210_PLL_BYP)))
		return -EINVAL;

	switch (fmt & SND_SOC_DAIFMT_MASTER_MASK) {
	case SND_SOC_DAIFMT_CBM_CFM:
		da7210->master = 1;
		dai_cfg1 |= DA7210_DAI_MODE_MASTER;
		break;
	case SND_SOC_DAIFMT_CBS_CFS:
		da7210->master = 0;
		dai_cfg1 |= DA7210_DAI_MODE_SLAVE;
		break;
	default:
		return -EINVAL;
	}

	/* FIXME
	 *
	 * It support I2S only now
	 */
	switch (fmt & SND_SOC_DAIFMT_FORMAT_MASK) {
	case SND_SOC_DAIFMT_I2S:
		dai_cfg3 |= DA7210_DAI_FORMAT_I2SMODE;
		break;
	case SND_SOC_DAIFMT_LEFT_J:
		dai_cfg3 |= DA7210_DAI_FORMAT_LEFT_J;
		break;
	case SND_SOC_DAIFMT_RIGHT_J:
		dai_cfg3 |= DA7210_DAI_FORMAT_RIGHT_J;
		break;
	default:
		return -EINVAL;
	}

	/* FIXME
	 *
	 * It support 64bit data transmission only now
	 */
	dai_cfg1 |= DA7210_DAI_FLEN_64BIT;

	snd_soc_component_write(component, DA7210_DAI_CFG1, dai_cfg1);
	snd_soc_component_write(component, DA7210_DAI_CFG3, dai_cfg3);

	return 0;
}

static int da7210_mute(struct snd_soc_dai *dai, int mute, int direction)
{
	struct snd_soc_component *component = dai->component;
	u8 mute_reg = snd_soc_component_read(component, DA7210_DAC_HPF) & 0xFB;

	if (mute)
		snd_soc_component_write(component, DA7210_DAC_HPF, mute_reg | 0x4);
	else
		snd_soc_component_write(component, DA7210_DAC_HPF, mute_reg);
	return 0;
}

#define DA7210_FORMATS (SNDRV_PCM_FMTBIT_S16_LE | SNDRV_PCM_FMTBIT_S20_3LE |\
			SNDRV_PCM_FMTBIT_S24_LE | SNDRV_PCM_FMTBIT_S32_LE)

static int da7210_set_dai_sysclk(struct snd_soc_dai *codec_dai,
				 int clk_id, unsigned int freq, int dir)
{
	struct snd_soc_component *component = codec_dai->component;
	struct da7210_priv *da7210 = snd_soc_component_get_drvdata(component);

	switch (clk_id) {
	case DA7210_CLKSRC_MCLK:
		switch (freq) {
		case 12000000:
		case 13000000:
		case 13500000:
		case 14400000:
		case 19200000:
		case 19680000:
		case 19800000:
			da7210->mclk_rate = freq;
			return 0;
		default:
			dev_err(codec_dai->dev, "Unsupported MCLK value %d\n",
				freq);
			return -EINVAL;
		}
		break;
	default:
		dev_err(codec_dai->dev, "Unknown clock source %d\n", clk_id);
		return -EINVAL;
	}
}

/**
 * da7210_set_dai_pll	:Configure the codec PLL
 * @codec_dai: pointer to codec DAI
 * @pll_id: da7210 has only one pll, so pll_id is always zero
 * @source: clock source
 * @fref: MCLK frequency, should be < 20MHz
 * @fout: FsDM value, Refer page 44 & 45 of datasheet
 *
 * Note: Supported PLL input frequencies are 12MHz, 13MHz, 13.5MHz, 14.4MHz,
 *       19.2MHz, 19.6MHz and 19.8MHz
 *
 * Return: Zero for success, negative error code for error
 */
static int da7210_set_dai_pll(struct snd_soc_dai *codec_dai, int pll_id,
			      int source, unsigned int fref, unsigned int fout)
{
	struct snd_soc_component *component = codec_dai->component;
	struct da7210_priv *da7210 = snd_soc_component_get_drvdata(component);

	u8 pll_div1, pll_div2, pll_div3, cnt;

	/* In slave mode, there is only one set of divisors */
	if (!da7210->master)
		fout = 2822400;

	/* Search pll div array for correct divisors */
	for (cnt = 0; cnt < ARRAY_SIZE(da7210_pll_div); cnt++) {
		/* check fref, mode  and fout */
		if ((fref == da7210_pll_div[cnt].fref) &&
		    (da7210->master ==  da7210_pll_div[cnt].mode) &&
		    (fout == da7210_pll_div[cnt].fout)) {
			/* all match, pick up divisors */
			pll_div1 = da7210_pll_div[cnt].div1;
			pll_div2 = da7210_pll_div[cnt].div2;
			pll_div3 = da7210_pll_div[cnt].div3;
			break;
		}
	}
	if (cnt >= ARRAY_SIZE(da7210_pll_div))
		goto err;

	/* Disable active mode */
	snd_soc_component_update_bits(component, DA7210_STARTUP1, DA7210_SC_MST_EN, 0);
	/* Write PLL dividers */
	snd_soc_component_write(component, DA7210_PLL_DIV1, pll_div1);
	snd_soc_component_write(component, DA7210_PLL_DIV2, pll_div2);
	snd_soc_component_update_bits(component, DA7210_PLL_DIV3,
				   DA7210_PLL_DIV_L_MASK, pll_div3);

	/* Enable PLL */
	snd_soc_component_update_bits(component, DA7210_PLL, DA7210_PLL_EN, DA7210_PLL_EN);

	/* Enable active mode */
	snd_soc_component_update_bits(component, DA7210_STARTUP1, DA7210_SC_MST_EN,
						    DA7210_SC_MST_EN);
	return 0;
err:
	dev_err(codec_dai->dev, "Unsupported PLL input frequency %d\n", fref);
	return -EINVAL;
}

/* DAI operations */
static const struct snd_soc_dai_ops da7210_dai_ops = {
	.hw_params	= da7210_hw_params,
	.set_fmt	= da7210_set_dai_fmt,
	.set_sysclk	= da7210_set_dai_sysclk,
	.set_pll	= da7210_set_dai_pll,
	.mute_stream	= da7210_mute,
	.no_capture_mute = 1,
};

static struct snd_soc_dai_driver da7210_dai = {
	.name = "da7210-hifi",
	/* playback capabilities */
	.playback = {
		.stream_name = "Playback",
		.channels_min = 1,
		.channels_max = 2,
		.rates = SNDRV_PCM_RATE_8000_96000,
		.formats = DA7210_FORMATS,
	},
	/* capture capabilities */
	.capture = {
		.stream_name = "Capture",
		.channels_min = 1,
		.channels_max = 2,
		.rates = SNDRV_PCM_RATE_8000_96000,
		.formats = DA7210_FORMATS,
	},
	.ops = &da7210_dai_ops,
	.symmetric_rates = 1,
};

static int da7210_probe(struct snd_soc_component *component)
{
	struct da7210_priv *da7210 = snd_soc_component_get_drvdata(component);

	dev_info(component->dev, "DA7210 Audio Codec %s\n", DA7210_VERSION);

	da7210->mclk_rate       = 0;    /* This will be set from set_sysclk() */
	da7210->master          = 0;    /* This will be set from set_fmt() */

	/* Enable internal regulator & bias current */
	snd_soc_component_write(component, DA7210_CONTROL, DA7210_REG_EN | DA7210_BIAS_EN);

	/*
	 * ADC settings
	 */

	/* Enable Left & Right MIC PGA and Mic Bias */
	snd_soc_component_write(component, DA7210_MIC_L, DA7210_MIC_L_EN | DA7210_MICBIAS_EN);
	snd_soc_component_write(component, DA7210_MIC_R, DA7210_MIC_R_EN);

	/* Enable Left and Right input PGA */
	snd_soc_component_write(component, DA7210_INMIX_L, DA7210_IN_L_EN);
	snd_soc_component_write(component, DA7210_INMIX_R, DA7210_IN_R_EN);

	/* Enable Left and Right ADC */
	snd_soc_component_write(component, DA7210_ADC, DA7210_ADC_L_EN | DA7210_ADC_R_EN);

	/*
	 * DAC settings
	 */

	/* Enable Left and Right DAC */
	snd_soc_component_write(component, DA7210_DAC_SEL,
		     DA7210_DAC_L_SRC_DAI_L | DA7210_DAC_L_EN |
		     DA7210_DAC_R_SRC_DAI_R | DA7210_DAC_R_EN);

	/* Enable Left and Right out PGA */
	snd_soc_component_write(component, DA7210_OUTMIX_L, DA7210_OUT_L_EN);
	snd_soc_component_write(component, DA7210_OUTMIX_R, DA7210_OUT_R_EN);

	/* Enable Left and Right HeadPhone PGA */
	snd_soc_component_write(component, DA7210_HP_CFG,
		     DA7210_HP_2CAP_MODE | DA7210_HP_SENSE_EN |
		     DA7210_HP_L_EN | DA7210_HP_MODE | DA7210_HP_R_EN);

	/* Enable ramp mode for DAC gain update */
	snd_soc_component_write(component, DA7210_SOFTMUTE, DA7210_RAMP_EN);

	/*
	 * For DA7210 codec, there are two ways to enable/disable analog IOs
	 * and ADC/DAC,
	 * (1) Using "Enable Bit" of register associated with that IO
	 * (or ADC/DAC)
	 *	e.g. Mic Left can be enabled using bit 7 of MIC_L(0x7) reg
	 *
	 * (2) Using "Standby Bit" of STARTUP2 or STARTUP3 register
	 *	e.g. Mic left can be put to STANDBY using bit 0 of STARTUP3(0x5)
	 *
	 * Out of these two methods, the one using STANDBY bits is preferred
	 * way to enable/disable individual blocks. This is because STANDBY
	 * registers are part of system controller which allows system power
	 * up/down in a controlled, pop-free manner. Also, as per application
	 * note of DA7210, STANDBY register bits are only effective if a
	 * particular IO (or ADC/DAC) is already enabled using enable/disable
	 * register bits. Keeping these things in mind, current DAPM
	 * implementation manipulates only STANDBY bits.
	 *
	 * Overall implementation can be outlined as below,
	 *
	 * - "Enable bit" of an IO or ADC/DAC is used to enable it in probe()
	 * - "STANDBY bit" is controlled by DAPM
	 */

	/* Enable Line out amplifiers */
	snd_soc_component_write(component, DA7210_OUT1_L, DA7210_OUT1_L_EN);
	snd_soc_component_write(component, DA7210_OUT1_R, DA7210_OUT1_R_EN);
	snd_soc_component_write(component, DA7210_OUT2, DA7210_OUT2_EN |
		     DA7210_OUT2_OUTMIX_L | DA7210_OUT2_OUTMIX_R);

	/* Enable Aux1 */
	snd_soc_component_write(component, DA7210_AUX1_L, DA7210_AUX1_L_EN);
	snd_soc_component_write(component, DA7210_AUX1_R, DA7210_AUX1_R_EN);
	/* Enable Aux2 */
	snd_soc_component_write(component, DA7210_AUX2, DA7210_AUX2_EN);

	/* Set PLL Master clock range 10-20 MHz, enable PLL bypass */
	snd_soc_component_write(component, DA7210_PLL_DIV3, DA7210_MCLK_RANGE_10_20_MHZ |
					      DA7210_PLL_BYP);

	/* Diable PLL and bypass it */
	snd_soc_component_write(component, DA7210_PLL, DA7210_PLL_FS_48000);

	/* Activate all enabled subsystem */
	snd_soc_component_write(component, DA7210_STARTUP1, DA7210_SC_MST_EN);

	dev_info(component->dev, "DA7210 Audio Codec %s\n", DA7210_VERSION);

	return 0;
}

static const struct snd_soc_component_driver soc_component_dev_da7210 = {
	.probe			= da7210_probe,
<<<<<<< HEAD

	.component_driver = {
		.controls		= da7210_snd_controls,
		.num_controls		= ARRAY_SIZE(da7210_snd_controls),
		.dapm_widgets		= da7210_dapm_widgets,
		.num_dapm_widgets	= ARRAY_SIZE(da7210_dapm_widgets),
		.dapm_routes		= da7210_audio_map,
		.num_dapm_routes	= ARRAY_SIZE(da7210_audio_map),
	},
=======
	.controls		= da7210_snd_controls,
	.num_controls		= ARRAY_SIZE(da7210_snd_controls),
	.dapm_widgets		= da7210_dapm_widgets,
	.num_dapm_widgets	= ARRAY_SIZE(da7210_dapm_widgets),
	.dapm_routes		= da7210_audio_map,
	.num_dapm_routes	= ARRAY_SIZE(da7210_audio_map),
	.idle_bias_on		= 1,
	.use_pmdown_time	= 1,
	.endianness		= 1,
	.non_legacy_dai_naming	= 1,
>>>>>>> 24b8d41d
};

#if IS_ENABLED(CONFIG_I2C)

static const struct reg_sequence da7210_regmap_i2c_patch[] = {

	/* System controller master disable */
	{ DA7210_STARTUP1, 0x00 },
	/* Set PLL Master clock range 10-20 MHz */
	{ DA7210_PLL_DIV3, DA7210_MCLK_RANGE_10_20_MHZ },

	/* to unlock */
	{ DA7210_A_HID_UNLOCK, 0x8B},
	{ DA7210_A_TEST_UNLOCK, 0xB4},
	{ DA7210_A_PLL1, 0x01},
	{ DA7210_A_CP_MODE, 0x7C},
	/* to re-lock */
	{ DA7210_A_HID_UNLOCK, 0x00},
	{ DA7210_A_TEST_UNLOCK, 0x00},
};

static const struct regmap_config da7210_regmap_config_i2c = {
	.reg_bits = 8,
	.val_bits = 8,

	.reg_defaults = da7210_reg_defaults,
	.num_reg_defaults = ARRAY_SIZE(da7210_reg_defaults),
	.volatile_reg = da7210_volatile_register,
	.readable_reg = da7210_readable_register,
	.cache_type = REGCACHE_RBTREE,
};

static int da7210_i2c_probe(struct i2c_client *i2c,
			    const struct i2c_device_id *id)
{
	struct da7210_priv *da7210;
	int ret;

	da7210 = devm_kzalloc(&i2c->dev, sizeof(struct da7210_priv),
			      GFP_KERNEL);
	if (!da7210)
		return -ENOMEM;

	i2c_set_clientdata(i2c, da7210);

	da7210->regmap = devm_regmap_init_i2c(i2c, &da7210_regmap_config_i2c);
	if (IS_ERR(da7210->regmap)) {
		ret = PTR_ERR(da7210->regmap);
		dev_err(&i2c->dev, "regmap_init() failed: %d\n", ret);
		return ret;
	}

	ret = regmap_register_patch(da7210->regmap, da7210_regmap_i2c_patch,
				    ARRAY_SIZE(da7210_regmap_i2c_patch));
	if (ret != 0)
		dev_warn(&i2c->dev, "Failed to apply regmap patch: %d\n", ret);

	ret =  devm_snd_soc_register_component(&i2c->dev,
			&soc_component_dev_da7210, &da7210_dai, 1);
	if (ret < 0)
		dev_err(&i2c->dev, "Failed to register component: %d\n", ret);

	return ret;
}

static const struct i2c_device_id da7210_i2c_id[] = {
	{ "da7210", 0 },
	{ }
};
MODULE_DEVICE_TABLE(i2c, da7210_i2c_id);

/* I2C codec control layer */
static struct i2c_driver da7210_i2c_driver = {
	.driver = {
		.name = "da7210",
	},
	.probe		= da7210_i2c_probe,
	.id_table	= da7210_i2c_id,
};
#endif

#if defined(CONFIG_SPI_MASTER)

static const struct reg_sequence da7210_regmap_spi_patch[] = {
	/* Dummy read to give two pulses over nCS for SPI */
	{ DA7210_AUX2, 0x00 },
	{ DA7210_AUX2, 0x00 },

	/* System controller master disable */
	{ DA7210_STARTUP1, 0x00 },
	/* Set PLL Master clock range 10-20 MHz */
	{ DA7210_PLL_DIV3, DA7210_MCLK_RANGE_10_20_MHZ },

	/* to set PAGE1 of SPI register space */
	{ DA7210_PAGE_CONTROL, 0x80 },
	/* to unlock */
	{ DA7210_A_HID_UNLOCK, 0x8B},
	{ DA7210_A_TEST_UNLOCK, 0xB4},
	{ DA7210_A_PLL1, 0x01},
	{ DA7210_A_CP_MODE, 0x7C},
	/* to re-lock */
	{ DA7210_A_HID_UNLOCK, 0x00},
	{ DA7210_A_TEST_UNLOCK, 0x00},
	/* to set back PAGE0 of SPI register space */
	{ DA7210_PAGE_CONTROL, 0x00 },
};

static const struct regmap_config da7210_regmap_config_spi = {
	.reg_bits = 8,
	.val_bits = 8,
	.read_flag_mask = 0x01,
	.write_flag_mask = 0x00,

	.reg_defaults = da7210_reg_defaults,
	.num_reg_defaults = ARRAY_SIZE(da7210_reg_defaults),
	.volatile_reg = da7210_volatile_register,
	.readable_reg = da7210_readable_register,
	.cache_type = REGCACHE_RBTREE,
};

static int da7210_spi_probe(struct spi_device *spi)
{
	struct da7210_priv *da7210;
	int ret;

	da7210 = devm_kzalloc(&spi->dev, sizeof(struct da7210_priv),
			      GFP_KERNEL);
	if (!da7210)
		return -ENOMEM;

	spi_set_drvdata(spi, da7210);
	da7210->regmap = devm_regmap_init_spi(spi, &da7210_regmap_config_spi);
	if (IS_ERR(da7210->regmap)) {
		ret = PTR_ERR(da7210->regmap);
		dev_err(&spi->dev, "Failed to register regmap: %d\n", ret);
		return ret;
	}

	ret = regmap_register_patch(da7210->regmap, da7210_regmap_spi_patch,
				    ARRAY_SIZE(da7210_regmap_spi_patch));
	if (ret != 0)
		dev_warn(&spi->dev, "Failed to apply regmap patch: %d\n", ret);

	ret = devm_snd_soc_register_component(&spi->dev,
			&soc_component_dev_da7210, &da7210_dai, 1);

	return ret;
}

static struct spi_driver da7210_spi_driver = {
	.driver = {
		.name = "da7210",
	},
	.probe = da7210_spi_probe,
};
#endif

static int __init da7210_modinit(void)
{
	int ret = 0;
#if IS_ENABLED(CONFIG_I2C)
	ret = i2c_add_driver(&da7210_i2c_driver);
#endif
#if defined(CONFIG_SPI_MASTER)
	ret = spi_register_driver(&da7210_spi_driver);
	if (ret) {
		printk(KERN_ERR "Failed to register da7210 SPI driver: %d\n",
		       ret);
	}
#endif
	return ret;
}
module_init(da7210_modinit);

static void __exit da7210_exit(void)
{
#if IS_ENABLED(CONFIG_I2C)
	i2c_del_driver(&da7210_i2c_driver);
#endif
#if defined(CONFIG_SPI_MASTER)
	spi_unregister_driver(&da7210_spi_driver);
#endif
}
module_exit(da7210_exit);

MODULE_DESCRIPTION("ASoC DA7210 driver");
MODULE_AUTHOR("David Chen, Kuninori Morimoto");
MODULE_LICENSE("GPL");<|MERGE_RESOLUTION|>--- conflicted
+++ resolved
@@ -1164,17 +1164,6 @@
 
 static const struct snd_soc_component_driver soc_component_dev_da7210 = {
 	.probe			= da7210_probe,
-<<<<<<< HEAD
-
-	.component_driver = {
-		.controls		= da7210_snd_controls,
-		.num_controls		= ARRAY_SIZE(da7210_snd_controls),
-		.dapm_widgets		= da7210_dapm_widgets,
-		.num_dapm_widgets	= ARRAY_SIZE(da7210_dapm_widgets),
-		.dapm_routes		= da7210_audio_map,
-		.num_dapm_routes	= ARRAY_SIZE(da7210_audio_map),
-	},
-=======
 	.controls		= da7210_snd_controls,
 	.num_controls		= ARRAY_SIZE(da7210_snd_controls),
 	.dapm_widgets		= da7210_dapm_widgets,
@@ -1185,7 +1174,6 @@
 	.use_pmdown_time	= 1,
 	.endianness		= 1,
 	.non_legacy_dai_naming	= 1,
->>>>>>> 24b8d41d
 };
 
 #if IS_ENABLED(CONFIG_I2C)
