--- conflicted
+++ resolved
@@ -2125,13 +2125,6 @@
 	kfree(wm8904->drc_texts);
 }
 
-<<<<<<< HEAD
-static const struct snd_soc_codec_driver soc_codec_dev_wm8904 = {
-	.probe =	wm8904_probe,
-	.remove =	wm8904_remove,
-	.set_bias_level = wm8904_set_bias_level,
-	.idle_bias_off = true,
-=======
 static const struct snd_soc_component_driver soc_component_dev_wm8904 = {
 	.probe			= wm8904_probe,
 	.remove			= wm8904_remove,
@@ -2139,7 +2132,6 @@
 	.use_pmdown_time	= 1,
 	.endianness		= 1,
 	.non_legacy_dai_naming	= 1,
->>>>>>> 24b8d41d
 };
 
 static const struct regmap_config wm8904_regmap = {
