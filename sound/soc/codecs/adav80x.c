--- conflicted
+++ resolved
@@ -825,25 +825,6 @@
 	return 0;
 }
 
-<<<<<<< HEAD
-static struct snd_soc_codec_driver adav80x_codec_driver = {
-	.probe = adav80x_probe,
-	.resume = adav80x_resume,
-	.set_bias_level = adav80x_set_bias_level,
-	.suspend_bias_off = true,
-
-	.set_pll = adav80x_set_pll,
-	.set_sysclk = adav80x_set_sysclk,
-
-	.component_driver = {
-		.controls		= adav80x_controls,
-		.num_controls		= ARRAY_SIZE(adav80x_controls),
-		.dapm_widgets		= adav80x_dapm_widgets,
-		.num_dapm_widgets	= ARRAY_SIZE(adav80x_dapm_widgets),
-		.dapm_routes		= adav80x_dapm_routes,
-		.num_dapm_routes	= ARRAY_SIZE(adav80x_dapm_routes),
-	},
-=======
 static const struct snd_soc_component_driver adav80x_component_driver = {
 	.probe			= adav80x_probe,
 	.resume			= adav80x_resume,
@@ -861,7 +842,6 @@
 	.use_pmdown_time	= 1,
 	.endianness		= 1,
 	.non_legacy_dai_naming	= 1,
->>>>>>> 24b8d41d
 };
 
 int adav80x_bus_probe(struct device *dev, struct regmap *regmap)
