--- conflicted
+++ resolved
@@ -939,21 +939,6 @@
 	return ret;
 }
 
-<<<<<<< HEAD
-static const struct snd_soc_codec_driver soc_codec_dev_wm8955 = {
-	.probe =	wm8955_probe,
-	.set_bias_level = wm8955_set_bias_level,
-	.suspend_bias_off = true,
-
-	.component_driver = {
-		.controls		= wm8955_snd_controls,
-		.num_controls		= ARRAY_SIZE(wm8955_snd_controls),
-		.dapm_widgets		= wm8955_dapm_widgets,
-		.num_dapm_widgets	= ARRAY_SIZE(wm8955_dapm_widgets),
-		.dapm_routes		= wm8955_dapm_routes,
-		.num_dapm_routes	= ARRAY_SIZE(wm8955_dapm_routes),
-	},
-=======
 static const struct snd_soc_component_driver soc_component_dev_wm8955 = {
 	.probe			= wm8955_probe,
 	.set_bias_level		= wm8955_set_bias_level,
@@ -968,7 +953,6 @@
 	.use_pmdown_time	= 1,
 	.endianness		= 1,
 	.non_legacy_dai_naming	= 1,
->>>>>>> 24b8d41d
 };
 
 static const struct regmap_config wm8955_regmap = {
