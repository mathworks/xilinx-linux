--- conflicted
+++ resolved
@@ -406,25 +406,6 @@
 	kfree(cx20442);
 }
 
-<<<<<<< HEAD
-static const u8 cx20442_reg;
-
-static struct snd_soc_codec_driver cx20442_codec_dev = {
-	.probe = 	cx20442_codec_probe,
-	.remove = 	cx20442_codec_remove,
-	.set_bias_level = cx20442_set_bias_level,
-	.reg_cache_default = &cx20442_reg,
-	.reg_cache_size = 1,
-	.reg_word_size = sizeof(u8),
-	.read = cx20442_read_reg_cache,
-	.write = cx20442_write,
-	.component_driver = {
-		.dapm_widgets		= cx20442_dapm_widgets,
-		.num_dapm_widgets	= ARRAY_SIZE(cx20442_dapm_widgets),
-		.dapm_routes		= cx20442_audio_map,
-		.num_dapm_routes	= ARRAY_SIZE(cx20442_audio_map),
-	},
-=======
 static const struct snd_soc_component_driver cx20442_component_dev = {
 	.probe			= cx20442_component_probe,
 	.remove			= cx20442_component_remove,
@@ -439,7 +420,6 @@
 	.use_pmdown_time	= 1,
 	.endianness		= 1,
 	.non_legacy_dai_naming	= 1,
->>>>>>> 24b8d41d
 };
 
 static int cx20442_platform_probe(struct platform_device *pdev)
