--- conflicted
+++ resolved
@@ -2171,22 +2171,6 @@
 	}
 };
 
-<<<<<<< HEAD
-static const struct snd_soc_codec_driver soc_codec_dev_wm8995 = {
-	.probe = wm8995_probe,
-	.remove = wm8995_remove,
-	.set_bias_level = wm8995_set_bias_level,
-	.idle_bias_off = true,
-
-	.component_driver = {
-		.controls		= wm8995_snd_controls,
-		.num_controls		= ARRAY_SIZE(wm8995_snd_controls),
-		.dapm_widgets		= wm8995_dapm_widgets,
-		.num_dapm_widgets	= ARRAY_SIZE(wm8995_dapm_widgets),
-		.dapm_routes		= wm8995_intercon,
-		.num_dapm_routes	= ARRAY_SIZE(wm8995_intercon),
-	},
-=======
 static const struct snd_soc_component_driver soc_component_dev_wm8995 = {
 	.probe			= wm8995_probe,
 	.set_bias_level		= wm8995_set_bias_level,
@@ -2199,7 +2183,6 @@
 	.use_pmdown_time	= 1,
 	.endianness		= 1,
 	.non_legacy_dai_naming	= 1,
->>>>>>> 24b8d41d
 };
 
 static const struct regmap_config wm8995_regmap = {
