/* SPDX-License-Identifier: GPL-2.0-only */
/*
 * wm_adsp.h  --  Wolfson ADSP support
 *
 * Copyright 2012 Wolfson Microelectronics plc
 *
 * Author: Mark Brown <broonie@opensource.wolfsonmicro.com>
 */

#ifndef __WM_ADSP_H
#define __WM_ADSP_H

#include <sound/soc.h>
#include <sound/soc-dapm.h>
#include <sound/compress_driver.h>

#include "wmfw.h"

/* Return values for wm_adsp_compr_handle_irq */
#define WM_ADSP_COMPR_OK                 0
#define WM_ADSP_COMPR_VOICE_TRIGGER      1

<<<<<<< HEAD
=======
#define WM_ADSP2_REGION_0 BIT(0)
#define WM_ADSP2_REGION_1 BIT(1)
#define WM_ADSP2_REGION_2 BIT(2)
#define WM_ADSP2_REGION_3 BIT(3)
#define WM_ADSP2_REGION_4 BIT(4)
#define WM_ADSP2_REGION_5 BIT(5)
#define WM_ADSP2_REGION_6 BIT(6)
#define WM_ADSP2_REGION_7 BIT(7)
#define WM_ADSP2_REGION_8 BIT(8)
#define WM_ADSP2_REGION_9 BIT(9)
#define WM_ADSP2_REGION_1_9 (WM_ADSP2_REGION_1 | \
		WM_ADSP2_REGION_2 | WM_ADSP2_REGION_3 | \
		WM_ADSP2_REGION_4 | WM_ADSP2_REGION_5 | \
		WM_ADSP2_REGION_6 | WM_ADSP2_REGION_7 | \
		WM_ADSP2_REGION_8 | WM_ADSP2_REGION_9)
#define WM_ADSP2_REGION_ALL (WM_ADSP2_REGION_0 | WM_ADSP2_REGION_1_9)

>>>>>>> 24b8d41d
struct wm_adsp_region {
	int type;
	unsigned int base;
};

struct wm_adsp_alg_region {
	struct list_head list;
	unsigned int alg;
	int type;
	unsigned int base;
};

struct wm_adsp_compr;
struct wm_adsp_compr_buf;
struct wm_adsp_ops;

struct wm_adsp {
	const char *part;
	const char *name;
	const char *fwf_name;
	int rev;
	int num;
	int type;
	struct device *dev;
	struct regmap *regmap;
	struct snd_soc_component *component;

	struct wm_adsp_ops *ops;

	unsigned int base;
	unsigned int base_sysinfo;
	unsigned int sysclk_reg;
	unsigned int sysclk_mask;
	unsigned int sysclk_shift;

	struct list_head alg_regions;

	unsigned int fw_id;
	unsigned int fw_id_version;
	unsigned int fw_vendor_id;

	const struct wm_adsp_region *mem;
	int num_mems;

	int fw;
	int fw_ver;

<<<<<<< HEAD
=======
	bool preloaded;
>>>>>>> 24b8d41d
	bool booted;
	bool running;
	bool fatal_error;

	struct list_head ctl_list;

	struct work_struct boot_work;

	struct list_head compr_list;
	struct list_head buffer_list;

	struct mutex pwr_lock;

	unsigned int lock_regions;

#ifdef CONFIG_DEBUG_FS
	struct dentry *debugfs_root;
	char *wmfw_file_name;
	char *bin_file_name;
#endif

};

struct wm_adsp_ops {
	unsigned int sys_config_size;

	bool (*validate_version)(struct wm_adsp *dsp, unsigned int version);
	unsigned int (*parse_sizes)(struct wm_adsp *dsp,
				    const char * const file,
				    unsigned int pos,
				    const struct firmware *firmware);
	int (*setup_algs)(struct wm_adsp *dsp);
	unsigned int (*region_to_reg)(struct wm_adsp_region const *mem,
				      unsigned int offset);

	void (*show_fw_status)(struct wm_adsp *dsp);
	void (*stop_watchdog)(struct wm_adsp *dsp);

	int (*enable_memory)(struct wm_adsp *dsp);
	void (*disable_memory)(struct wm_adsp *dsp);
	int (*lock_memory)(struct wm_adsp *dsp, unsigned int lock_regions);

	int (*enable_core)(struct wm_adsp *dsp);
	void (*disable_core)(struct wm_adsp *dsp);

	int (*start_core)(struct wm_adsp *dsp);
	void (*stop_core)(struct wm_adsp *dsp);
};

#define WM_ADSP1(wname, num) \
	SND_SOC_DAPM_PGA_E(wname, SND_SOC_NOPM, num, 0, NULL, 0, \
		wm_adsp1_event, SND_SOC_DAPM_POST_PMU | SND_SOC_DAPM_PRE_PMD)

#define WM_ADSP2_PRELOAD_SWITCH(wname, num) \
	SOC_SINGLE_EXT(wname " Preload Switch", SND_SOC_NOPM, num, 1, 0, \
		wm_adsp2_preloader_get, wm_adsp2_preloader_put)

#define WM_ADSP2(wname, num, event_fn) \
<<<<<<< HEAD
=======
	SND_SOC_DAPM_SPK(wname " Preload", NULL), \
>>>>>>> 24b8d41d
{	.id = snd_soc_dapm_supply, .name = wname " Preloader", \
	.reg = SND_SOC_NOPM, .shift = num, .event = event_fn, \
	.event_flags = SND_SOC_DAPM_PRE_PMU | SND_SOC_DAPM_PRE_PMD, \
	.subseq = 100, /* Ensure we run after SYSCLK supply widget */ }, \
{	.id = snd_soc_dapm_out_drv, .name = wname, \
	.reg = SND_SOC_NOPM, .shift = num, .event = wm_adsp_event, \
	.event_flags = SND_SOC_DAPM_POST_PMU | SND_SOC_DAPM_PRE_PMD }

#define WM_ADSP_FW_CONTROL(dspname, num) \
	SOC_ENUM_EXT(dspname " Firmware", wm_adsp_fw_enum[num], \
		     wm_adsp_fw_get, wm_adsp_fw_put)

extern const struct soc_enum wm_adsp_fw_enum[];

int wm_adsp1_init(struct wm_adsp *dsp);
int wm_adsp2_init(struct wm_adsp *dsp);
void wm_adsp2_remove(struct wm_adsp *dsp);
<<<<<<< HEAD
int wm_adsp2_codec_probe(struct wm_adsp *dsp, struct snd_soc_codec *codec);
int wm_adsp2_codec_remove(struct wm_adsp *dsp, struct snd_soc_codec *codec);
=======
int wm_adsp2_component_probe(struct wm_adsp *dsp, struct snd_soc_component *component);
int wm_adsp2_component_remove(struct wm_adsp *dsp, struct snd_soc_component *component);
int wm_halo_init(struct wm_adsp *dsp);

>>>>>>> 24b8d41d
int wm_adsp1_event(struct snd_soc_dapm_widget *w,
		   struct snd_kcontrol *kcontrol, int event);

int wm_adsp_early_event(struct snd_soc_dapm_widget *w,
			struct snd_kcontrol *kcontrol, int event);

irqreturn_t wm_adsp2_bus_error(int irq, void *data);
irqreturn_t wm_halo_bus_error(int irq, void *data);
irqreturn_t wm_halo_wdt_expire(int irq, void *data);

int wm_adsp_event(struct snd_soc_dapm_widget *w,
		  struct snd_kcontrol *kcontrol, int event);

int wm_adsp2_set_dspclk(struct snd_soc_dapm_widget *w, unsigned int freq);

int wm_adsp2_preloader_get(struct snd_kcontrol *kcontrol,
			   struct snd_ctl_elem_value *ucontrol);
int wm_adsp2_preloader_put(struct snd_kcontrol *kcontrol,
			   struct snd_ctl_elem_value *ucontrol);
int wm_adsp_fw_get(struct snd_kcontrol *kcontrol,
		   struct snd_ctl_elem_value *ucontrol);
int wm_adsp_fw_put(struct snd_kcontrol *kcontrol,
		   struct snd_ctl_elem_value *ucontrol);

int wm_adsp_compr_open(struct wm_adsp *dsp, struct snd_compr_stream *stream);
int wm_adsp_compr_free(struct snd_soc_component *component,
		       struct snd_compr_stream *stream);
int wm_adsp_compr_set_params(struct snd_soc_component *component,
			     struct snd_compr_stream *stream,
			     struct snd_compr_params *params);
int wm_adsp_compr_get_caps(struct snd_soc_component *component,
			   struct snd_compr_stream *stream,
			   struct snd_compr_caps *caps);
int wm_adsp_compr_trigger(struct snd_soc_component *component,
			  struct snd_compr_stream *stream, int cmd);
int wm_adsp_compr_handle_irq(struct wm_adsp *dsp);
int wm_adsp_compr_pointer(struct snd_soc_component *component,
			  struct snd_compr_stream *stream,
			  struct snd_compr_tstamp *tstamp);
int wm_adsp_compr_copy(struct snd_soc_component *component,
		       struct snd_compr_stream *stream,
		       char __user *buf, size_t count);
int wm_adsp_write_ctl(struct wm_adsp *dsp, const char *name,  int type,
		      unsigned int alg, void *buf, size_t len);
int wm_adsp_read_ctl(struct wm_adsp *dsp, const char *name,  int type,
		      unsigned int alg, void *buf, size_t len);

#endif<|MERGE_RESOLUTION|>--- conflicted
+++ resolved
@@ -20,8 +20,6 @@
 #define WM_ADSP_COMPR_OK                 0
 #define WM_ADSP_COMPR_VOICE_TRIGGER      1
 
-<<<<<<< HEAD
-=======
 #define WM_ADSP2_REGION_0 BIT(0)
 #define WM_ADSP2_REGION_1 BIT(1)
 #define WM_ADSP2_REGION_2 BIT(2)
@@ -39,7 +37,6 @@
 		WM_ADSP2_REGION_8 | WM_ADSP2_REGION_9)
 #define WM_ADSP2_REGION_ALL (WM_ADSP2_REGION_0 | WM_ADSP2_REGION_1_9)
 
->>>>>>> 24b8d41d
 struct wm_adsp_region {
 	int type;
 	unsigned int base;
@@ -87,10 +84,7 @@
 	int fw;
 	int fw_ver;
 
-<<<<<<< HEAD
-=======
 	bool preloaded;
->>>>>>> 24b8d41d
 	bool booted;
 	bool running;
 	bool fatal_error;
@@ -149,10 +143,7 @@
 		wm_adsp2_preloader_get, wm_adsp2_preloader_put)
 
 #define WM_ADSP2(wname, num, event_fn) \
-<<<<<<< HEAD
-=======
 	SND_SOC_DAPM_SPK(wname " Preload", NULL), \
->>>>>>> 24b8d41d
 {	.id = snd_soc_dapm_supply, .name = wname " Preloader", \
 	.reg = SND_SOC_NOPM, .shift = num, .event = event_fn, \
 	.event_flags = SND_SOC_DAPM_PRE_PMU | SND_SOC_DAPM_PRE_PMD, \
@@ -170,15 +161,10 @@
 int wm_adsp1_init(struct wm_adsp *dsp);
 int wm_adsp2_init(struct wm_adsp *dsp);
 void wm_adsp2_remove(struct wm_adsp *dsp);
-<<<<<<< HEAD
-int wm_adsp2_codec_probe(struct wm_adsp *dsp, struct snd_soc_codec *codec);
-int wm_adsp2_codec_remove(struct wm_adsp *dsp, struct snd_soc_codec *codec);
-=======
 int wm_adsp2_component_probe(struct wm_adsp *dsp, struct snd_soc_component *component);
 int wm_adsp2_component_remove(struct wm_adsp *dsp, struct snd_soc_component *component);
 int wm_halo_init(struct wm_adsp *dsp);
 
->>>>>>> 24b8d41d
 int wm_adsp1_event(struct snd_soc_dapm_widget *w,
 		   struct snd_kcontrol *kcontrol, int event);
 
