--- conflicted
+++ resolved
@@ -508,23 +508,6 @@
 			VERB_CMD(AC_VERB_SET_AMP_GAIN_MUTE, nid, 0),
 			0x7080, 0x7000);
 		 /* If MCLK doesn't exist, reset AD filter */
-<<<<<<< HEAD
-		if (!(snd_soc_read(codec, RT298_VAD_CTRL) & 0x200)) {
-			pr_info("NO MCLK\n");
-			switch (nid) {
-			case RT298_ADC_IN1:
-				snd_soc_update_bits(codec,
-					RT298_D_FILTER_CTRL, 0x2, 0x2);
-				mdelay(10);
-				snd_soc_update_bits(codec,
-					RT298_D_FILTER_CTRL, 0x2, 0x0);
-				break;
-			case RT298_ADC_IN2:
-				snd_soc_update_bits(codec,
-					RT298_D_FILTER_CTRL, 0x4, 0x4);
-				mdelay(10);
-				snd_soc_update_bits(codec,
-=======
 		if (!(snd_soc_component_read(component, RT298_VAD_CTRL) & 0x200)) {
 			pr_info("NO MCLK\n");
 			switch (nid) {
@@ -540,7 +523,6 @@
 					RT298_D_FILTER_CTRL, 0x4, 0x4);
 				mdelay(10);
 				snd_soc_component_update_bits(component,
->>>>>>> 24b8d41d
 					RT298_D_FILTER_CTRL, 0x4, 0x0);
 				break;
 			}
@@ -1127,23 +1109,6 @@
 
 };
 
-<<<<<<< HEAD
-static struct snd_soc_codec_driver soc_codec_dev_rt298 = {
-	.probe = rt298_probe,
-	.remove = rt298_remove,
-	.suspend = rt298_suspend,
-	.resume = rt298_resume,
-	.set_bias_level = rt298_set_bias_level,
-	.idle_bias_off = true,
-	.component_driver = {
-		.controls		= rt298_snd_controls,
-		.num_controls		= ARRAY_SIZE(rt298_snd_controls),
-		.dapm_widgets		= rt298_dapm_widgets,
-		.num_dapm_widgets	= ARRAY_SIZE(rt298_dapm_widgets),
-		.dapm_routes		= rt298_dapm_routes,
-		.num_dapm_routes	= ARRAY_SIZE(rt298_dapm_routes),
-	},
-=======
 static const struct snd_soc_component_driver soc_component_dev_rt298 = {
 	.probe			= rt298_probe,
 	.remove			= rt298_remove,
@@ -1159,7 +1124,6 @@
 	.use_pmdown_time	= 1,
 	.endianness		= 1,
 	.non_legacy_dai_naming	= 1,
->>>>>>> 24b8d41d
 };
 
 static const struct regmap_config rt298_regmap = {
@@ -1207,17 +1171,6 @@
 	{ }
 };
 
-static const struct dmi_system_id force_combo_jack_table[] = {
-	{
-		.ident = "Intel Broxton P",
-		.matches = {
-			DMI_MATCH(DMI_SYS_VENDOR, "Intel Corp"),
-			DMI_MATCH(DMI_PRODUCT_NAME, "Broxton P")
-		}
-	},
-	{ }
-};
-
 static int rt298_i2c_probe(struct i2c_client *i2c,
 			   const struct i2c_device_id *id)
 {
