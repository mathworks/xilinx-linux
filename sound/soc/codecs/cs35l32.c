--- conflicted
+++ resolved
@@ -224,19 +224,6 @@
 			CS35L32_MCLK_DIV2_MASK | CS35L32_MCLK_RATIO_MASK, val);
 }
 
-<<<<<<< HEAD
-static const struct snd_soc_codec_driver soc_codec_dev_cs35l32 = {
-	.set_sysclk = cs35l32_codec_set_sysclk,
-
-	.component_driver = {
-		.controls		= cs35l32_snd_controls,
-		.num_controls		= ARRAY_SIZE(cs35l32_snd_controls),
-		.dapm_widgets		= cs35l32_dapm_widgets,
-		.num_dapm_widgets	= ARRAY_SIZE(cs35l32_dapm_widgets),
-		.dapm_routes		= cs35l32_audio_map,
-		.num_dapm_routes	= ARRAY_SIZE(cs35l32_audio_map),
-	},
-=======
 static const struct snd_soc_component_driver soc_component_dev_cs35l32 = {
 	.set_sysclk		= cs35l32_component_set_sysclk,
 	.controls		= cs35l32_snd_controls,
@@ -249,7 +236,6 @@
 	.use_pmdown_time	= 1,
 	.endianness		= 1,
 	.non_legacy_dai_naming	= 1,
->>>>>>> 24b8d41d
 };
 
 /* Current and threshold powerup sequence Pg37 in datasheet */
